//===-- SIRegisterInfo.td - SI Register defs ---------------*- tablegen -*-===//
//
// Part of the LLVM Project, under the Apache License v2.0 with LLVM Exceptions.
// See https://llvm.org/LICENSE.txt for license information.
// SPDX-License-Identifier: Apache-2.0 WITH LLVM-exception
//
//===----------------------------------------------------------------------===//

//===----------------------------------------------------------------------===//
//  Subregister declarations
//===----------------------------------------------------------------------===//

class Indexes<int N> {
  list<int> all = [0,   1,  2,  3,  4,  5,  6 , 7,
                   8,   9, 10, 11, 12, 13, 14, 15,
                   16, 17, 18, 19, 20, 21, 22, 23,
                   24, 25, 26, 27, 28, 29, 30, 31];

  // Returns list of indexes [0..N)
  list<int> slice = !filter(i, all, !lt(i, N));
}

let Namespace = "AMDGPU" in {

def lo16 : SubRegIndex<16, 0>;
def hi16 : SubRegIndex<16, 16>;

foreach Index = 0...31 in {
  def sub#Index : SubRegIndex<32, !shl(Index, 5)>;
}

foreach Index = 1...31 in {
  def sub#Index#_lo16 : ComposedSubRegIndex<!cast<SubRegIndex>(sub#Index), lo16>;
  def sub#Index#_hi16 : ComposedSubRegIndex<!cast<SubRegIndex>(sub#Index), hi16>;
}

foreach Size = {2...6,8,16} in {
  foreach Index = Indexes<!sub(33, Size)>.slice in {
    def !interleave(!foreach(cur, Indexes<Size>.slice, "sub"#!add(cur, Index)),
                    "_") :
      SubRegIndex<!mul(Size, 32), !shl(Index, 5)> {
      let CoveringSubRegIndices =
        !foreach(cur, Indexes<Size>.slice,
                 !cast<SubRegIndex>(sub#!add(cur, Index)));
    }
  }
}

}

//===----------------------------------------------------------------------===//
//  Helpers
//===----------------------------------------------------------------------===//

class getSubRegs<int size> {
  list<SubRegIndex> ret2 = [sub0, sub1];
  list<SubRegIndex> ret3 = [sub0, sub1, sub2];
  list<SubRegIndex> ret4 = [sub0, sub1, sub2, sub3];
  list<SubRegIndex> ret5 = [sub0, sub1, sub2, sub3, sub4];
  list<SubRegIndex> ret6 = [sub0, sub1, sub2, sub3, sub4, sub5];
  list<SubRegIndex> ret7 = [sub0, sub1, sub2, sub3, sub4, sub5, sub6];
  list<SubRegIndex> ret8 = [sub0, sub1, sub2, sub3, sub4, sub5, sub6, sub7];
  list<SubRegIndex> ret9 = [sub0, sub1, sub2, sub3, sub4, sub5, sub6, sub7, sub8];
  list<SubRegIndex> ret10 = [sub0, sub1, sub2, sub3,
                             sub4, sub5, sub6, sub7,
                             sub8, sub9];
  list<SubRegIndex> ret11 = [sub0, sub1, sub2, sub3,
                             sub4, sub5, sub6, sub7,
                             sub8, sub9, sub10];
  list<SubRegIndex> ret12 = [sub0, sub1, sub2, sub3,
                             sub4, sub5, sub6, sub7,
                             sub8, sub9, sub10, sub11];
  list<SubRegIndex> ret16 = [sub0, sub1, sub2, sub3,
                             sub4, sub5, sub6, sub7,
                             sub8, sub9, sub10, sub11,
                             sub12, sub13, sub14, sub15];
  list<SubRegIndex> ret32 = [sub0, sub1, sub2, sub3,
                             sub4, sub5, sub6, sub7,
                             sub8, sub9, sub10, sub11,
                             sub12, sub13, sub14, sub15,
                             sub16, sub17, sub18, sub19,
                             sub20, sub21, sub22, sub23,
                             sub24, sub25, sub26, sub27,
                             sub28, sub29, sub30, sub31];

  list<SubRegIndex> ret = !if(!eq(size, 2), ret2,
                              !if(!eq(size, 3), ret3,
                                  !if(!eq(size, 4), ret4,
                                      !if(!eq(size, 5), ret5,
                                          !if(!eq(size, 6), ret6,
                                              !if(!eq(size, 7), ret7,
                                                  !if(!eq(size, 8), ret8,
                                                      !if(!eq(size, 9), ret9,
                                                          !if(!eq(size, 10), ret10,
                                                              !if(!eq(size, 11), ret11,
                                                                  !if(!eq(size, 12), ret12,
                                                                      !if(!eq(size, 16), ret16,
                                                                          ret32))))))))))));
}

// Generates list of sequential register tuple names.
// E.g. RegSeq<3,2,2,"s">.ret -> [ "s[0:1]", "s[2:3]" ]
class RegSeqNames<int last_reg, int stride, int size, string prefix,
                  int start = 0> {
  int next = !add(start, stride);
  int end_reg = !add(start, size, -1);
  list<string> ret =
    !if(!le(end_reg, last_reg),
        !listconcat([prefix # "[" # start # ":" # end_reg # "]"],
                    RegSeqNames<last_reg, stride, size, prefix, next>.ret),
                    []);
}

// Generates list of dags for register tuples.
class RegSeqDags<RegisterClass RC, int last_reg, int stride, int size,
                int start = 0> {
  dag trunc_rc = (trunc RC,
                  !if(!and(!eq(stride, 1), !eq(start, 0)),
                      !sub(!add(last_reg, 2), size),
                      !add(last_reg, 1)));
  list<dag> ret =
    !if(!lt(start, size),
        !listconcat([(add (decimate (shl trunc_rc, start), stride))],
                    RegSeqDags<RC, last_reg, stride, size, !add(start, 1)>.ret),
        []);
}

class SIRegisterTuples<list<SubRegIndex> Indices, RegisterClass RC,
                       int last_reg, int stride, int size, string prefix> :
  RegisterTuples<Indices,
                 RegSeqDags<RC, last_reg, stride, size>.ret,
                 RegSeqNames<last_reg, stride, size, prefix>.ret>;

//===----------------------------------------------------------------------===//
//  Declarations that describe the SI registers
//===----------------------------------------------------------------------===//
class SIReg <string n, bits<16> regIdx = 0> :
  Register<n> {
  let Namespace = "AMDGPU";
  let HWEncoding = regIdx;
}

// For register classes that use TSFlags.
class SIRegisterClass <string n, list<ValueType> rTypes, int Align, dag rList>
  : RegisterClass <n, rTypes, Align, rList> {
  // For vector register classes.
  field bit HasVGPR = 0;
  field bit HasAGPR = 0;

  // For scalar register classes.
  field bit HasSGPR = 0;

  // These need to be kept in sync with the enum SIRCFlags.
  let TSFlags{0} = HasVGPR;
  let TSFlags{1} = HasAGPR;
  let TSFlags{2} = HasSGPR;
}

multiclass SIRegLoHi16 <string n, bits<16> regIdx, bit ArtificialHigh = 1,
                        bit HWEncodingHigh = 0> {
  // There is no special encoding for 16 bit subregs, these are not real
  // registers but rather operands for instructions preserving other 16 bits
  // of the result or reading just 16 bits of a 32 bit VGPR.
  // It is encoded as a corresponding 32 bit register.
  // Non-VGPR register classes use it as we need to have matching subregisters
  // to move instructions and data between ALUs.
  def _LO16 : SIReg<n#".l", regIdx> {
    let HWEncoding{8} = HWEncodingHigh;
  }
  def _HI16 : SIReg<!if(ArtificialHigh, "", n#".h"), regIdx> {
    let isArtificial = ArtificialHigh;
    let HWEncoding{8} = HWEncodingHigh;
  }
  def "" : RegisterWithSubRegs<n, [!cast<Register>(NAME#"_LO16"),
                                   !cast<Register>(NAME#"_HI16")]> {
    let Namespace = "AMDGPU";
    let SubRegIndices = [lo16, hi16];
    let CoveredBySubRegs = !not(ArtificialHigh);
    let HWEncoding = regIdx;
    let HWEncoding{8} = HWEncodingHigh;
  }
}

// Special Registers
defm VCC_LO : SIRegLoHi16<"vcc_lo", 106>;
defm VCC_HI : SIRegLoHi16<"vcc_hi", 107>;

// Pseudo-registers: Used as placeholders during isel and immediately
// replaced, never seeing the verifier.
def PRIVATE_RSRC_REG : SIReg<"private_rsrc", 0>;
def FP_REG : SIReg<"fp", 0>;
def SP_REG : SIReg<"sp", 0>;

// Pseudo-register to represent the program-counter DWARF register.
def PC_REG : SIReg<"pc", 0>, DwarfRegNum<[16, 16]> {
  // There is no physical register corresponding to a "program counter", but
  // we need to encode the concept in debug information in order to represent
  // things like the return value in unwind information.
  let isArtificial = 1;
}

// VCC for 64-bit instructions
def VCC : RegisterWithSubRegs<"vcc", [VCC_LO, VCC_HI]> {
  let Namespace = "AMDGPU";
  let SubRegIndices = [sub0, sub1];
  let HWEncoding = VCC_LO.HWEncoding;
}

defm EXEC_LO : SIRegLoHi16<"exec_lo", 126>, DwarfRegNum<[1, 1]>;
defm EXEC_HI : SIRegLoHi16<"exec_hi", 127>;

def EXEC : RegisterWithSubRegs<"exec", [EXEC_LO, EXEC_HI]>, DwarfRegNum<[17, 1]> {
  let Namespace = "AMDGPU";
  let SubRegIndices = [sub0, sub1];
  let HWEncoding = EXEC_LO.HWEncoding;
}

// 32-bit real registers, for MC only.
// May be used with both 32-bit and 64-bit operands.
defm SRC_VCCZ : SIRegLoHi16<"src_vccz", 251>;
defm SRC_EXECZ : SIRegLoHi16<"src_execz", 252>;
defm SRC_SCC : SIRegLoHi16<"src_scc", 253>;

// 1-bit pseudo register, for codegen only.
// Should never be emitted.
def SCC : SIReg<"scc">;

// Encoding changes between subtarget generations.
// See also Utils/AMDGPUBaseInfo.cpp MAP_REG2REG.
defm M0_gfxpre11 : SIRegLoHi16 <"m0", 124>;
defm M0_gfx11plus : SIRegLoHi16 <"m0", 125>;
defm M0 : SIRegLoHi16 <"m0", 0>;

defm SGPR_NULL_gfxpre11 : SIRegLoHi16 <"null", 125>;
defm SGPR_NULL_gfx11plus : SIRegLoHi16 <"null", 124>;
let isConstant = true in {
defm SGPR_NULL : SIRegLoHi16 <"null", 0>;
defm SGPR_NULL_HI : SIRegLoHi16 <"", 0>;
} // isConstant = true

def SGPR_NULL64 :
    RegisterWithSubRegs<"null", [SGPR_NULL, SGPR_NULL_HI]> {
  let Namespace = "AMDGPU";
  let SubRegIndices = [sub0, sub1];
  let HWEncoding = SGPR_NULL.HWEncoding;
  let isConstant = true;
}

// Aperture registers are 64 bit registers with a LO/HI 32 bit.
// HI 32 bit cannot be used, and LO 32 is used by instructions
// with 32 bit sources.
//
// Note that the low 32 bits are essentially useless as they
// don't contain the lower 32 bits of the address - they are in
// the high 32 bits. The lower 32 bits are always zero (for base) or
// -1 (for limit). Since we cannot access the high 32 bits, when we
// need them, we need to do a 64 bit load and extract the bits manually.
multiclass ApertureRegister<string name, bits<16> regIdx> {
  let isConstant = true in {
    // FIXME: We shouldn't need to define subregisters for these (nor add them to any 16 bit
    //  register classes), but if we don't it seems to confuse the TableGen
    //  backend and we end up with a lot of weird register pressure sets and classes.
    defm _LO : SIRegLoHi16 <name, regIdx>;
    defm _HI : SIRegLoHi16 <"", regIdx>;

    def "" : RegisterWithSubRegs<name, [!cast<Register>(NAME#_LO), !cast<Register>(NAME#_HI)]> {
      let Namespace = "AMDGPU";
      let SubRegIndices = [sub0, sub1];
      let HWEncoding = !cast<Register>(NAME#_LO).HWEncoding;
    }
  } // isConstant = true
}

defm SRC_SHARED_BASE   : ApertureRegister<"src_shared_base",   235>;
defm SRC_SHARED_LIMIT  : ApertureRegister<"src_shared_limit",  236>;
defm SRC_PRIVATE_BASE  : ApertureRegister<"src_private_base",  237>;
defm SRC_PRIVATE_LIMIT : ApertureRegister<"src_private_limit", 238>;

defm SRC_POPS_EXITING_WAVE_ID : SIRegLoHi16<"src_pops_exiting_wave_id", 239>;

// Not addressable
def MODE : SIReg <"mode", 0>;

def LDS_DIRECT : SIReg <"src_lds_direct", 254> {
  // There is no physical register corresponding to this. This is an
  // encoding value in a source field, which will ultimately trigger a
  // read from m0.
  let isArtificial = 1;
}

defm XNACK_MASK_LO : SIRegLoHi16<"xnack_mask_lo", 104>;
defm XNACK_MASK_HI : SIRegLoHi16<"xnack_mask_hi", 105>;

def XNACK_MASK :
    RegisterWithSubRegs<"xnack_mask", [XNACK_MASK_LO, XNACK_MASK_HI]> {
  let Namespace = "AMDGPU";
  let SubRegIndices = [sub0, sub1];
  let HWEncoding = XNACK_MASK_LO.HWEncoding;
}

// Trap handler registers
defm TBA_LO : SIRegLoHi16<"tba_lo", 108>;
defm TBA_HI : SIRegLoHi16<"tba_hi", 109>;

def TBA : RegisterWithSubRegs<"tba", [TBA_LO, TBA_HI]> {
  let Namespace = "AMDGPU";
  let SubRegIndices = [sub0, sub1];
  let HWEncoding = TBA_LO.HWEncoding;
}

defm TMA_LO : SIRegLoHi16<"tma_lo", 110>;
defm TMA_HI : SIRegLoHi16<"tma_hi", 111>;

def TMA : RegisterWithSubRegs<"tma", [TMA_LO, TMA_HI]> {
  let Namespace = "AMDGPU";
  let SubRegIndices = [sub0, sub1];
  let HWEncoding = TMA_LO.HWEncoding;
}

foreach Index = 0...15 in {
  defm TTMP#Index#_vi       : SIRegLoHi16<"ttmp"#Index, !add(112, Index)>;
  defm TTMP#Index#_gfx9plus : SIRegLoHi16<"ttmp"#Index, !add(108, Index)>;
  defm TTMP#Index           : SIRegLoHi16<"ttmp"#Index, 0>;
}

multiclass FLAT_SCR_LOHI_m <string n, bits<16> ci_e, bits<16> vi_e> {
  defm _ci : SIRegLoHi16<n, ci_e>;
  defm _vi : SIRegLoHi16<n, vi_e>;
  defm "" : SIRegLoHi16<n, 0>;
}

class FlatReg <Register lo, Register hi, bits<16> encoding> :
    RegisterWithSubRegs<"flat_scratch", [lo, hi]> {
  let Namespace = "AMDGPU";
  let SubRegIndices = [sub0, sub1];
  let HWEncoding = encoding;
}

defm FLAT_SCR_LO : FLAT_SCR_LOHI_m<"flat_scratch_lo", 104, 102>; // Offset in units of 256-bytes.
defm FLAT_SCR_HI : FLAT_SCR_LOHI_m<"flat_scratch_hi", 105, 103>; // Size is the per-thread scratch size, in bytes.

def FLAT_SCR_ci : FlatReg<FLAT_SCR_LO_ci, FLAT_SCR_HI_ci, 104>;
def FLAT_SCR_vi : FlatReg<FLAT_SCR_LO_vi, FLAT_SCR_HI_vi, 102>;
def FLAT_SCR : FlatReg<FLAT_SCR_LO, FLAT_SCR_HI, 0>;

// SGPR registers
foreach Index = 0...105 in {
  defm SGPR#Index :
     SIRegLoHi16 <"s"#Index, Index>,
     DwarfRegNum<[!if(!le(Index, 63), !add(Index, 32), !add(Index, 1024)),
                  !if(!le(Index, 63), !add(Index, 32), !add(Index, 1024))]>;
}

// VGPR registers
foreach Index = 0...255 in {
  defm VGPR#Index :
    SIRegLoHi16 <"v"#Index, Index, 0, 1>,
    DwarfRegNum<[!add(Index, 2560), !add(Index, 1536)]>;
}

// AccVGPR registers
foreach Index = 0...255 in {
  defm AGPR#Index :
      SIRegLoHi16 <"a"#Index, Index, 1, 1>,
      DwarfRegNum<[!add(Index, 3072), !add(Index, 2048)]>;
}

//===----------------------------------------------------------------------===//
//  Groupings using register classes and tuples
//===----------------------------------------------------------------------===//

def SCC_CLASS : SIRegisterClass<"AMDGPU", [i1], 1, (add SCC)> {
  let CopyCost = -1;
  let isAllocatable = 0;
  let HasSGPR = 1;
  let BaseClassOrder = 10000;
}

def M0_CLASS : SIRegisterClass<"AMDGPU", [i32], 32, (add M0)> {
  let CopyCost = 1;
  let isAllocatable = 0;
  let HasSGPR = 1;
}

def M0_CLASS_LO16 : SIRegisterClass<"AMDGPU", [i16, f16], 16, (add M0_LO16)> {
  let CopyCost = 1;
  let Size = 16;
  let isAllocatable = 0;
  let HasSGPR = 1;
}

// TODO: Do we need to set DwarfRegAlias on register tuples?

def SGPR_LO16 : SIRegisterClass<"AMDGPU", [i16, f16], 16,
                              (add (sequence "SGPR%u_LO16", 0, 105))> {
  let AllocationPriority = 0;
  let Size = 16;
  let GeneratePressureSet = 0;
  let HasSGPR = 1;
}

def SGPR_HI16 : SIRegisterClass<"AMDGPU", [i16, f16], 16,
                              (add (sequence "SGPR%u_HI16", 0, 105))> {
  let isAllocatable = 0;
  let Size = 16;
  let GeneratePressureSet = 0;
  let HasSGPR = 1;
}

// SGPR 32-bit registers
def SGPR_32 : SIRegisterClass<"AMDGPU", [i32, f32, i16, f16, v2i16, v2f16], 32,
                            (add (sequence "SGPR%u", 0, 105))> {
  // Give all SGPR classes higher priority than VGPR classes, because
  // we want to spill SGPRs to VGPRs.
  let AllocationPriority = 0;
  let GeneratePressureSet = 0;
  let HasSGPR = 1;
}

// SGPR 64-bit registers
def SGPR_64Regs : SIRegisterTuples<getSubRegs<2>.ret, SGPR_32, 105, 2, 2, "s">;

// SGPR 96-bit registers. No operations use these, but for symmetry with 96-bit VGPRs.
def SGPR_96Regs : SIRegisterTuples<getSubRegs<3>.ret, SGPR_32, 105, 3, 3, "s">;

// SGPR 128-bit registers
def SGPR_128Regs : SIRegisterTuples<getSubRegs<4>.ret, SGPR_32, 105, 4, 4, "s">;

// SGPR 160-bit registers. No operations use these, but for symmetry with 160-bit VGPRs.
def SGPR_160Regs : SIRegisterTuples<getSubRegs<5>.ret, SGPR_32, 105, 4, 5, "s">;

// SGPR 192-bit registers. No operations use these, but for symmetry with 192-bit VGPRs.
def SGPR_192Regs : SIRegisterTuples<getSubRegs<6>.ret, SGPR_32, 105, 4, 6, "s">;

// SGPR 224-bit registers. No operations use these, but for symmetry with 224-bit VGPRs.
def SGPR_224Regs : SIRegisterTuples<getSubRegs<7>.ret, SGPR_32, 105, 4, 7, "s">;

// SGPR 256-bit registers
def SGPR_256Regs : SIRegisterTuples<getSubRegs<8>.ret, SGPR_32, 105, 4, 8, "s">;

// SGPR 288-bit registers. No operations use these, but for symmetry with 288-bit VGPRs.
def SGPR_288Regs : SIRegisterTuples<getSubRegs<9>.ret, SGPR_32, 105, 4, 9, "s">;

// SGPR 320-bit registers. No operations use these, but for symmetry with 320-bit VGPRs.
def SGPR_320Regs : SIRegisterTuples<getSubRegs<10>.ret, SGPR_32, 105, 4, 10, "s">;

// SGPR 352-bit registers. No operations use these, but for symmetry with 352-bit VGPRs.
def SGPR_352Regs : SIRegisterTuples<getSubRegs<11>.ret, SGPR_32, 105, 4, 11, "s">;

// SGPR 384-bit registers. No operations use these, but for symmetry with 384-bit VGPRs.
def SGPR_384Regs : SIRegisterTuples<getSubRegs<12>.ret, SGPR_32, 105, 4, 12, "s">;

// SGPR 512-bit registers
def SGPR_512Regs : SIRegisterTuples<getSubRegs<16>.ret, SGPR_32, 105, 4, 16, "s">;

// SGPR 1024-bit registers
def SGPR_1024Regs : SIRegisterTuples<getSubRegs<32>.ret, SGPR_32, 105, 4, 32, "s">;

// Trap handler TMP 32-bit registers
def TTMP_32 : SIRegisterClass<"AMDGPU", [i32, f32, v2i16, v2f16], 32,
                            (add (sequence "TTMP%u", 0, 15))> {
  let isAllocatable = 0;
  let HasSGPR = 1;
}

// Trap handler TMP 16-bit registers
def TTMP_LO16 : SIRegisterClass<"AMDGPU", [i16, f16], 16,
                              (add (sequence "TTMP%u_LO16", 0, 15))> {
  let Size = 16;
  let isAllocatable = 0;
  let HasSGPR = 1;
}

// Trap handler TMP 64-bit registers
def TTMP_64Regs : SIRegisterTuples<getSubRegs<2>.ret, TTMP_32, 15, 2, 2, "ttmp">;

// Trap handler TMP 96-bit registers
def TTMP_96Regs : SIRegisterTuples<getSubRegs<3>.ret, TTMP_32, 15, 3, 3, "ttmp">;

// Trap handler TMP 128-bit registers
def TTMP_128Regs : SIRegisterTuples<getSubRegs<4>.ret, TTMP_32, 15, 4, 4, "ttmp">;

// Trap handler TMP 160-bit registers
def TTMP_160Regs : SIRegisterTuples<getSubRegs<5>.ret, TTMP_32, 15, 4, 5, "ttmp">;

// Trap handler TMP 192-bit registers
def TTMP_192Regs : SIRegisterTuples<getSubRegs<6>.ret, TTMP_32, 15, 4, 6, "ttmp">;

// Trap handler TMP 224-bit registers
def TTMP_224Regs : SIRegisterTuples<getSubRegs<7>.ret, TTMP_32, 15, 4, 7, "ttmp">;

// Trap handler TMP 256-bit registers
def TTMP_256Regs : SIRegisterTuples<getSubRegs<8>.ret, TTMP_32, 15, 4, 8, "ttmp">;

// Trap handler TMP 288-bit registers
def TTMP_288Regs : SIRegisterTuples<getSubRegs<9>.ret, TTMP_32, 15, 4, 9, "ttmp">;

// Trap handler TMP 320-bit registers
def TTMP_320Regs : SIRegisterTuples<getSubRegs<10>.ret, TTMP_32, 15, 4, 10, "ttmp">;

// Trap handler TMP 352-bit registers
def TTMP_352Regs : SIRegisterTuples<getSubRegs<11>.ret, TTMP_32, 15, 4, 11, "ttmp">;

// Trap handler TMP 384-bit registers
def TTMP_384Regs : SIRegisterTuples<getSubRegs<12>.ret, TTMP_32, 15, 4, 12, "ttmp">;

// Trap handler TMP 512-bit registers
def TTMP_512Regs : SIRegisterTuples<getSubRegs<16>.ret, TTMP_32, 15, 4, 16, "ttmp">;

class TmpRegTuplesBase<int index, int size,
                       list<Register> subRegs,
                       list<SubRegIndex> indices = getSubRegs<size>.ret,
                       int index1 = !add(index, size, -1),
                       string name = "ttmp["#index#":"#index1#"]"> :
  RegisterWithSubRegs<name, subRegs> {
  let HWEncoding = subRegs[0].HWEncoding;
  let SubRegIndices = indices;
}

class TmpRegTuples<string tgt,
                   int size,
                   int index0,
                   int index1 = !add(index0, 1),
                   int index2 = !add(index0, !if(!eq(size, 2), 1, 2)),
                   int index3 = !add(index0, !if(!eq(size, 2), 1, 3)),
                   int index4 = !add(index0, !if(!eq(size, 8), 4, 1)),
                   int index5 = !add(index0, !if(!eq(size, 8), 5, 1)),
                   int index6 = !add(index0, !if(!eq(size, 8), 6, 1)),
                   int index7 = !add(index0, !if(!eq(size, 8), 7, 1)),
                   Register r0 = !cast<Register>("TTMP"#index0#tgt),
                   Register r1 = !cast<Register>("TTMP"#index1#tgt),
                   Register r2 = !cast<Register>("TTMP"#index2#tgt),
                   Register r3 = !cast<Register>("TTMP"#index3#tgt),
                   Register r4 = !cast<Register>("TTMP"#index4#tgt),
                   Register r5 = !cast<Register>("TTMP"#index5#tgt),
                   Register r6 = !cast<Register>("TTMP"#index6#tgt),
                   Register r7 = !cast<Register>("TTMP"#index7#tgt)> :
  TmpRegTuplesBase<index0, size,
                   !if(!eq(size, 2), [r0, r1],
                       !if(!eq(size, 4), [r0, r1, r2, r3],
                                         [r0, r1, r2, r3, r4, r5, r6, r7])),
                   getSubRegs<size>.ret>;

foreach Index = {0, 2, 4, 6, 8, 10, 12, 14} in {
  def TTMP#Index#_TTMP#!add(Index,1)#_vi       : TmpRegTuples<"_vi",   2, Index>;
  def TTMP#Index#_TTMP#!add(Index,1)#_gfx9plus : TmpRegTuples<"_gfx9plus", 2, Index>;
}

foreach Index = {0, 4, 8, 12} in {
  def TTMP#Index#_TTMP#!add(Index,1)#
                 _TTMP#!add(Index,2)#
                 _TTMP#!add(Index,3)#_vi : TmpRegTuples<"_vi",   4, Index>;
  def TTMP#Index#_TTMP#!add(Index,1)#
                 _TTMP#!add(Index,2)#
                 _TTMP#!add(Index,3)#_gfx9plus : TmpRegTuples<"_gfx9plus", 4, Index>;
}

foreach Index = {0, 4, 8} in {
  def TTMP#Index#_TTMP#!add(Index,1)#
                 _TTMP#!add(Index,2)#
                 _TTMP#!add(Index,3)#
                 _TTMP#!add(Index,4)#
                 _TTMP#!add(Index,5)#
                 _TTMP#!add(Index,6)#
                 _TTMP#!add(Index,7)#_vi : TmpRegTuples<"_vi",   8, Index>;
  def TTMP#Index#_TTMP#!add(Index,1)#
                 _TTMP#!add(Index,2)#
                 _TTMP#!add(Index,3)#
                 _TTMP#!add(Index,4)#
                 _TTMP#!add(Index,5)#
                 _TTMP#!add(Index,6)#
                 _TTMP#!add(Index,7)#_gfx9plus : TmpRegTuples<"_gfx9plus", 8, Index>;
}

def TTMP0_TTMP1_TTMP2_TTMP3_TTMP4_TTMP5_TTMP6_TTMP7_TTMP8_TTMP9_TTMP10_TTMP11_TTMP12_TTMP13_TTMP14_TTMP15_vi :
  TmpRegTuplesBase<0, 16,
                   [TTMP0_vi, TTMP1_vi, TTMP2_vi, TTMP3_vi,
                    TTMP4_vi, TTMP5_vi, TTMP6_vi, TTMP7_vi,
                    TTMP8_vi, TTMP9_vi, TTMP10_vi, TTMP11_vi,
                    TTMP12_vi, TTMP13_vi, TTMP14_vi, TTMP15_vi]>;

def TTMP0_TTMP1_TTMP2_TTMP3_TTMP4_TTMP5_TTMP6_TTMP7_TTMP8_TTMP9_TTMP10_TTMP11_TTMP12_TTMP13_TTMP14_TTMP15_gfx9plus :
  TmpRegTuplesBase<0, 16,
                   [TTMP0_gfx9plus, TTMP1_gfx9plus, TTMP2_gfx9plus, TTMP3_gfx9plus,
                    TTMP4_gfx9plus, TTMP5_gfx9plus, TTMP6_gfx9plus, TTMP7_gfx9plus,
                    TTMP8_gfx9plus, TTMP9_gfx9plus, TTMP10_gfx9plus, TTMP11_gfx9plus,
                    TTMP12_gfx9plus, TTMP13_gfx9plus, TTMP14_gfx9plus, TTMP15_gfx9plus]>;

class RegisterTypes<list<ValueType> reg_types> {
  list<ValueType> types = reg_types;
}

def Reg16Types : RegisterTypes<[i16, f16]>;
def Reg32Types : RegisterTypes<[i32, f32, v2i16, v2f16, p2, p3, p5, p6]>;

let HasVGPR = 1 in {
def VGPR_LO16 : SIRegisterClass<"AMDGPU", Reg16Types.types, 16,
                              (add (sequence "VGPR%u_LO16", 0, 255))> {
  let AllocationPriority = 0;
  let Size = 16;
  let GeneratePressureSet = 0;
  let BaseClassOrder = 16;
}

def VGPR_HI16 : SIRegisterClass<"AMDGPU", Reg16Types.types, 16,
                              (add (sequence "VGPR%u_HI16", 0, 255))> {
  let AllocationPriority = 0;
  let Size = 16;
  let GeneratePressureSet = 0;
  let BaseClassOrder = 17;
}

// VGPR 32-bit registers
// i16/f16 only on VI+
def VGPR_32 : SIRegisterClass<"AMDGPU", !listconcat(Reg32Types.types, Reg16Types.types), 32,
                            (add (sequence "VGPR%u", 0, 255))> {
  let AllocationPriority = 0;
  let Size = 32;
  let Weight = 1;
  let BaseClassOrder = 32;
}

// Identical to VGPR_32 except it only contains the low 128 (Lo128) registers.
def VGPR_32_Lo128 : SIRegisterClass<"AMDGPU", !listconcat(Reg32Types.types, Reg16Types.types), 32,
                            (add (sequence "VGPR%u", 0, 127))> {
  let AllocationPriority = 0;
  let GeneratePressureSet = 0;
  let Size = 32;
  let Weight = 1;
}
} // End HasVGPR = 1

// VGPR 64-bit registers
def VGPR_64 : SIRegisterTuples<getSubRegs<2>.ret, VGPR_32, 255, 1, 2, "v">;

// VGPR 96-bit registers
def VGPR_96 : SIRegisterTuples<getSubRegs<3>.ret, VGPR_32, 255, 1, 3, "v">;

// VGPR 128-bit registers
def VGPR_128 : SIRegisterTuples<getSubRegs<4>.ret, VGPR_32, 255, 1, 4, "v">;

// VGPR 160-bit registers
def VGPR_160 : SIRegisterTuples<getSubRegs<5>.ret, VGPR_32, 255, 1, 5, "v">;

// VGPR 192-bit registers
def VGPR_192 : SIRegisterTuples<getSubRegs<6>.ret, VGPR_32, 255, 1, 6, "v">;

// VGPR 224-bit registers
def VGPR_224 : SIRegisterTuples<getSubRegs<7>.ret, VGPR_32, 255, 1, 7, "v">;

// VGPR 256-bit registers
def VGPR_256 : SIRegisterTuples<getSubRegs<8>.ret, VGPR_32, 255, 1, 8, "v">;

// VGPR 288-bit registers
def VGPR_288 : SIRegisterTuples<getSubRegs<9>.ret, VGPR_32, 255, 1, 9, "v">;

// VGPR 320-bit registers
def VGPR_320 : SIRegisterTuples<getSubRegs<10>.ret, VGPR_32, 255, 1, 10, "v">;

// VGPR 352-bit registers
def VGPR_352 : SIRegisterTuples<getSubRegs<11>.ret, VGPR_32, 255, 1, 11, "v">;

// VGPR 384-bit registers
def VGPR_384 : SIRegisterTuples<getSubRegs<12>.ret, VGPR_32, 255, 1, 12, "v">;

// VGPR 512-bit registers
def VGPR_512 : SIRegisterTuples<getSubRegs<16>.ret, VGPR_32, 255, 1, 16, "v">;

// VGPR 1024-bit registers
def VGPR_1024 : SIRegisterTuples<getSubRegs<32>.ret, VGPR_32, 255, 1, 32, "v">;

let HasAGPR = 1 in {
def AGPR_LO16 : SIRegisterClass<"AMDGPU", Reg16Types.types, 16,
                              (add (sequence "AGPR%u_LO16", 0, 255))> {
  let isAllocatable = 0;
  let Size = 16;
  let GeneratePressureSet = 0;
  let BaseClassOrder = 16;
}

// AccVGPR 32-bit registers
def AGPR_32 : SIRegisterClass<"AMDGPU", [i32, f32, i16, f16, v2i16, v2f16], 32,
                            (add (sequence "AGPR%u", 0, 255))> {
  let AllocationPriority = 0;
  let Size = 32;
  let Weight = 1;
  let BaseClassOrder = 32;
}
} // End HasAGPR = 1

// AGPR 64-bit registers
def AGPR_64 : SIRegisterTuples<getSubRegs<2>.ret, AGPR_32, 255, 1, 2, "a">;

// AGPR 96-bit registers
def AGPR_96 : SIRegisterTuples<getSubRegs<3>.ret, AGPR_32, 255, 1, 3, "a">;

// AGPR 128-bit registers
def AGPR_128 : SIRegisterTuples<getSubRegs<4>.ret, AGPR_32, 255, 1, 4, "a">;

// AGPR 160-bit registers
def AGPR_160 : SIRegisterTuples<getSubRegs<5>.ret, AGPR_32, 255, 1, 5, "a">;

// AGPR 192-bit registers
def AGPR_192 : SIRegisterTuples<getSubRegs<6>.ret, AGPR_32, 255, 1, 6, "a">;

// AGPR 224-bit registers
def AGPR_224 : SIRegisterTuples<getSubRegs<7>.ret, AGPR_32, 255, 1, 7, "a">;

// AGPR 256-bit registers
def AGPR_256 : SIRegisterTuples<getSubRegs<8>.ret, AGPR_32, 255, 1, 8, "a">;

// AGPR 288-bit registers
def AGPR_288 : SIRegisterTuples<getSubRegs<9>.ret, AGPR_32, 255, 1, 9, "a">;

// AGPR 320-bit registers
def AGPR_320 : SIRegisterTuples<getSubRegs<10>.ret, AGPR_32, 255, 1, 10, "a">;

// AGPR 352-bit registers
def AGPR_352 : SIRegisterTuples<getSubRegs<11>.ret, AGPR_32, 255, 1, 11, "a">;

// AGPR 384-bit registers
def AGPR_384 : SIRegisterTuples<getSubRegs<12>.ret, AGPR_32, 255, 1, 12, "a">;

// AGPR 512-bit registers
def AGPR_512 : SIRegisterTuples<getSubRegs<16>.ret, AGPR_32, 255, 1, 16, "a">;

// AGPR 1024-bit registers
def AGPR_1024 : SIRegisterTuples<getSubRegs<32>.ret, AGPR_32, 255, 1, 32, "a">;

//===----------------------------------------------------------------------===//
//  Register classes used as source and destination
//===----------------------------------------------------------------------===//

def Pseudo_SReg_32 : SIRegisterClass<"AMDGPU", [i32, f32, i16, f16, v2i16, v2f16], 32,
  (add FP_REG, SP_REG)> {
  let isAllocatable = 0;
  let CopyCost = -1;
  let HasSGPR = 1;
  let BaseClassOrder = 10000;
}

def Pseudo_SReg_128 : SIRegisterClass<"AMDGPU", [v4i32, v2i64, v2f64, v8i16, v8f16], 32,
  (add PRIVATE_RSRC_REG)> {
  let isAllocatable = 0;
  let CopyCost = -1;
  let HasSGPR = 1;
  let BaseClassOrder = 10000;
}

def LDS_DIRECT_CLASS : RegisterClass<"AMDGPU", [i32], 32,
  (add LDS_DIRECT)> {
  let isAllocatable = 0;
  let CopyCost = -1;
}

let GeneratePressureSet = 0, HasSGPR = 1 in {
// Subset of SReg_32 without M0 for SMRD instructions and alike.
// See comments in SIInstructions.td for more info.
def SReg_32_XM0_XEXEC : SIRegisterClass<"AMDGPU", [i32, f32, i16, f16, v2i16, v2f16, i1], 32,
  (add SGPR_32, VCC_LO, VCC_HI, FLAT_SCR_LO, FLAT_SCR_HI, XNACK_MASK_LO, XNACK_MASK_HI,
   SGPR_NULL, SGPR_NULL_HI, TTMP_32, TMA_LO, TMA_HI, TBA_LO, TBA_HI, SRC_SHARED_BASE_LO,
   SRC_SHARED_LIMIT_LO, SRC_PRIVATE_BASE_LO, SRC_PRIVATE_LIMIT_LO, SRC_SHARED_BASE_HI,
   SRC_SHARED_LIMIT_HI, SRC_PRIVATE_BASE_HI, SRC_PRIVATE_LIMIT_HI, SRC_POPS_EXITING_WAVE_ID,
   SRC_VCCZ, SRC_EXECZ, SRC_SCC)> {
  let AllocationPriority = 0;
}

def SReg_LO16 : SIRegisterClass<"AMDGPU", [i16, f16], 16,
  (add SGPR_LO16, VCC_LO_LO16, VCC_HI_LO16, FLAT_SCR_LO_LO16, FLAT_SCR_HI_LO16,
   XNACK_MASK_LO_LO16, XNACK_MASK_HI_LO16, SGPR_NULL_LO16, SGPR_NULL_HI_LO16, TTMP_LO16,
   TMA_LO_LO16, TMA_HI_LO16, TBA_LO_LO16, TBA_HI_LO16, SRC_SHARED_BASE_LO_LO16,
   SRC_SHARED_LIMIT_LO_LO16, SRC_PRIVATE_BASE_LO_LO16, SRC_PRIVATE_LIMIT_LO_LO16,
   SRC_SHARED_BASE_HI_LO16, SRC_SHARED_LIMIT_HI_LO16, SRC_PRIVATE_BASE_HI_LO16,
   SRC_PRIVATE_LIMIT_HI_LO16, SRC_POPS_EXITING_WAVE_ID_LO16, SRC_VCCZ_LO16,
   SRC_EXECZ_LO16, SRC_SCC_LO16, EXEC_LO_LO16, EXEC_HI_LO16, M0_CLASS_LO16)> {
  let Size = 16;
  let AllocationPriority = 0;
  let BaseClassOrder = 16;
}

def SReg_32_XEXEC : SIRegisterClass<"AMDGPU", [i32, f32, i16, f16, v2i16, v2f16, i1], 32,
  (add SReg_32_XM0_XEXEC, M0_CLASS)> {
  let AllocationPriority = 0;
}

def SReg_32_XEXEC_HI : SIRegisterClass<"AMDGPU", [i32, f32, i16, f16, v2i16, v2f16, i1], 32,
  (add SReg_32_XEXEC, EXEC_LO)> {
  let AllocationPriority = 0;
}

def SReg_32_XM0 : SIRegisterClass<"AMDGPU", [i32, f32, i16, f16, v2i16, v2f16, i1], 32,
  (add SReg_32_XM0_XEXEC, EXEC_LO, EXEC_HI)> {
  let AllocationPriority = 0;
}

} // End GeneratePressureSet = 0

// Register class for all scalar registers (SGPRs + Special Registers)
def SReg_32 : SIRegisterClass<"AMDGPU", [i32, f32, i16, f16, v2i16, v2f16, i1], 32,
  (add SReg_32_XM0, M0_CLASS)> {
  let AllocationPriority = 0;
  let HasSGPR = 1;
  let BaseClassOrder = 32;
}

let GeneratePressureSet = 0 in {
def SRegOrLds_32 : SIRegisterClass<"AMDGPU", [i32, f32, i16, f16, v2i16, v2f16], 32,
  (add SReg_32, LDS_DIRECT_CLASS)> {
  let isAllocatable = 0;
  let HasSGPR = 1;
}

def SGPR_64 : SIRegisterClass<"AMDGPU", [v2i32, i64, v2f32, f64, v4i16, v4f16], 32,
                            (add SGPR_64Regs)> {
  let CopyCost = 1;
  let AllocationPriority = 1;
  let HasSGPR = 1;
}

def TTMP_64 : SIRegisterClass<"AMDGPU", [v2i32, i64, f64, v4i16, v4f16], 32,
                            (add TTMP_64Regs)> {
  let isAllocatable = 0;
  let HasSGPR = 1;
}

def SReg_64_XEXEC : SIRegisterClass<"AMDGPU", [v2i32, i64, v2f32, f64, i1, v4i16, v4f16], 32,
  (add SGPR_64, VCC, FLAT_SCR, XNACK_MASK, SGPR_NULL64, SRC_SHARED_BASE,
       SRC_SHARED_LIMIT, SRC_PRIVATE_BASE, SRC_PRIVATE_LIMIT, TTMP_64, TBA, TMA)> {
  let CopyCost = 1;
  let AllocationPriority = 1;
  let HasSGPR = 1;
}

def SReg_64 : SIRegisterClass<"AMDGPU", [v2i32, i64, v2f32, f64, i1, v4i16, v4f16], 32,
  (add SReg_64_XEXEC, EXEC)> {
  let CopyCost = 1;
  let AllocationPriority = 1;
  let HasSGPR = 1;
  let BaseClassOrder = 64;
}

def SReg_1_XEXEC : SIRegisterClass<"AMDGPU", [i1], 32,
  (add SReg_64_XEXEC, SReg_32_XEXEC)> {
  let CopyCost = 1;
  let isAllocatable = 0;
  let HasSGPR = 1;
}

def SReg_1 : SIRegisterClass<"AMDGPU", [i1], 32,
  (add SReg_1_XEXEC, EXEC, EXEC_LO, EXEC_HI)> {
  let CopyCost = 1;
  let isAllocatable = 0;
  let HasSGPR = 1;
}

multiclass SRegClass<int numRegs,
                     list<ValueType> regTypes,
                     SIRegisterTuples regList,
                     SIRegisterTuples ttmpList = regList,
                     int copyCost = !sra(!add(numRegs, 1), 1)> {
  defvar hasTTMP = !ne(regList, ttmpList);
  defvar suffix = !cast<string>(!mul(numRegs, 32));
  defvar sgprName = !strconcat("SGPR_", suffix);
  defvar ttmpName = !strconcat("TTMP_", suffix);

  let AllocationPriority = !sub(numRegs, 1), CopyCost = copyCost, HasSGPR = 1 in {
    def "" # sgprName : SIRegisterClass<"AMDGPU", regTypes, 32, (add regList)> {
    }

    if hasTTMP then {
      def "" # ttmpName : SIRegisterClass<"AMDGPU", regTypes, 32, (add ttmpList)> {
        let isAllocatable = 0;
      }
    }

    def SReg_ # suffix :
      SIRegisterClass<"AMDGPU", regTypes, 32,
                    !con(!dag(add, [!cast<RegisterClass>(sgprName)], ["sgpr"]),
                    !if(hasTTMP,
                        !dag(add, [!cast<RegisterClass>(ttmpName)], ["ttmp"]),
                        (add)))> {
      let isAllocatable = 0;
      let BaseClassOrder = !mul(numRegs, 32);
    }
  }
}

defm "" : SRegClass<3, [v3i32, v3f32], SGPR_96Regs, TTMP_96Regs>;
defm "" : SRegClass<4, [v4i32, v4f32, v2i64, v2f64, v8i16, v8f16], SGPR_128Regs, TTMP_128Regs>;
defm "" : SRegClass<5, [v5i32, v5f32], SGPR_160Regs, TTMP_160Regs>;
defm "" : SRegClass<6, [v6i32, v6f32, v3i64, v3f64], SGPR_192Regs, TTMP_192Regs>;
defm "" : SRegClass<7, [v7i32, v7f32], SGPR_224Regs, TTMP_224Regs>;
defm "" : SRegClass<8, [v8i32, v8f32, v4i64, v4f64, v16i16, v16f16], SGPR_256Regs, TTMP_256Regs>;
defm "" : SRegClass<9, [v9i32, v9f32], SGPR_288Regs, TTMP_288Regs>;
defm "" : SRegClass<10, [v10i32, v10f32], SGPR_320Regs, TTMP_320Regs>;
defm "" : SRegClass<11, [v11i32, v11f32], SGPR_352Regs, TTMP_352Regs>;
defm "" : SRegClass<12, [v12i32, v12f32], SGPR_384Regs, TTMP_384Regs>;

let GlobalPriority = true in {
defm "" : SRegClass<16, [v16i32, v16f32, v8i64, v8f64], SGPR_512Regs, TTMP_512Regs>;
defm "" : SRegClass<32, [v32i32, v32f32, v16i64, v16f64], SGPR_1024Regs>;
}

def VRegOrLds_32 : SIRegisterClass<"AMDGPU", [i32, f32, i16, f16, v2i16, v2f16], 32,
                                 (add VGPR_32, LDS_DIRECT_CLASS)> {
  let isAllocatable = 0;
  let HasVGPR = 1;
}

// Register class for all vector registers (VGPRs + Interpolation Registers)
class VRegClassBase<int numRegs, list<ValueType> regTypes, dag regList> :
    SIRegisterClass<"AMDGPU", regTypes, 32, regList> {
  let Size = !mul(numRegs, 32);

  // Requires n v_mov_b32 to copy
  let CopyCost = numRegs;
  let AllocationPriority = !sub(numRegs, 1);
  let Weight = numRegs;
}

// Define a register tuple class, along with one requiring an even
// aligned base register.
multiclass VRegClass<int numRegs, list<ValueType> regTypes, dag regList> {
  let HasVGPR = 1 in {
    // Define the regular class.
    def "" : VRegClassBase<numRegs, regTypes, regList> {
      let BaseClassOrder = !mul(numRegs, 32);
    }

    // Define 2-aligned variant
    def _Align2 : VRegClassBase<numRegs, regTypes, (decimate regList, 2)> {
      // Give aligned class higher priority in base class resolution
      let BaseClassOrder = !sub(!mul(numRegs, 32), 1);
    }
  }
}

defm VReg_64 : VRegClass<2, [i64, f64, v2i32, v2f32, v4f16, v4i16, p0, p1, p4],
                                (add VGPR_64)>;
defm VReg_96 : VRegClass<3, [v3i32, v3f32], (add VGPR_96)>;
defm VReg_128 : VRegClass<4, [v4i32, v4f32, v2i64, v2f64, v8i16, v8f16], (add VGPR_128)>;
defm VReg_160 : VRegClass<5, [v5i32, v5f32], (add VGPR_160)>;

defm VReg_192 : VRegClass<6, [v6i32, v6f32, v3i64, v3f64], (add VGPR_192)>;
defm VReg_224 : VRegClass<7, [v7i32, v7f32], (add VGPR_224)>;
defm VReg_256 : VRegClass<8, [v8i32, v8f32, v4i64, v4f64, v16i16, v16f16], (add VGPR_256)>;
defm VReg_288 : VRegClass<9, [v9i32, v9f32], (add VGPR_288)>;
defm VReg_320 : VRegClass<10, [v10i32, v10f32], (add VGPR_320)>;
defm VReg_352 : VRegClass<11, [v11i32, v11f32], (add VGPR_352)>;
defm VReg_384 : VRegClass<12, [v12i32, v12f32], (add VGPR_384)>;

let GlobalPriority = true in {
defm VReg_512 : VRegClass<16, [v16i32, v16f32, v8i64, v8f64], (add VGPR_512)>;
defm VReg_1024 : VRegClass<32, [v32i32, v32f32, v16i64, v16f64], (add VGPR_1024)>;
}

multiclass ARegClass<int numRegs, list<ValueType> regTypes, dag regList> {
  let CopyCost = !add(numRegs, numRegs, 1), HasAGPR = 1 in {
    // Define the regular class.
    def "" : VRegClassBase<numRegs, regTypes, regList> {
      let BaseClassOrder = !mul(numRegs, 32);
    }

    // Define 2-aligned variant
    def _Align2 : VRegClassBase<numRegs, regTypes, (decimate regList, 2)> {
      // Give aligned class higher priority in base class resolution
      let BaseClassOrder = !sub(!mul(numRegs, 32), 1);
    }
  }
}

defm AReg_64 : ARegClass<2, [i64, f64, v2i32, v2f32, v4f16, v4i16],
                        (add AGPR_64)>;
defm AReg_96 : ARegClass<3, [v3i32, v3f32], (add AGPR_96)>;
defm AReg_128 : ARegClass<4, [v4i32, v4f32, v2i64, v2f64, v8i16, v8f16], (add AGPR_128)>;
defm AReg_160 : ARegClass<5, [v5i32, v5f32], (add AGPR_160)>;
defm AReg_192 : ARegClass<6, [v6i32, v6f32, v3i64, v3f64], (add AGPR_192)>;
defm AReg_224 : ARegClass<7, [v7i32, v7f32], (add AGPR_224)>;
defm AReg_256 : ARegClass<8, [v8i32, v8f32, v4i64, v4f64], (add AGPR_256)>;
defm AReg_288 : ARegClass<9, [v9i32, v9f32], (add AGPR_288)>;
defm AReg_320 : ARegClass<10, [v10i32, v10f32], (add AGPR_320)>;
defm AReg_352 : ARegClass<11, [v11i32, v11f32], (add AGPR_352)>;
defm AReg_384 : ARegClass<12, [v12i32, v12f32], (add AGPR_384)>;

let GlobalPriority = true in {
defm AReg_512 : ARegClass<16, [v16i32, v16f32, v8i64, v8f64], (add AGPR_512)>;
defm AReg_1024 : ARegClass<32, [v32i32, v32f32, v16i64, v16f64], (add AGPR_1024)>;
}

} // End GeneratePressureSet = 0

let GeneratePressureSet = 0 in {
// No register should ever be allocated using VReg_1. This is a hack for
// SelectionDAG that should always be lowered by SILowerI1Copies.  TableGen
// sorts register classes based on the number of registers in them so this is
// sorted to the end and not preferred over VGPR_32.
def VReg_1 : SIRegisterClass<"AMDGPU", [i1], 32, (add)> {
  let Size = 1;
  let HasVGPR = 1;
}

def VS_32 : SIRegisterClass<"AMDGPU", [i32, f32, i16, f16, v2i16, v2f16], 32,
                          (add VGPR_32, SReg_32, LDS_DIRECT_CLASS)> {
  let isAllocatable = 0;
  let HasVGPR = 1;
  let HasSGPR = 1;
}

def VS_32_Lo128 : SIRegisterClass<"AMDGPU", [i32, f32, i16, f16, v2i16, v2f16], 32,
                          (add VGPR_32_Lo128, SReg_32, LDS_DIRECT_CLASS)> {
  let isAllocatable = 0;
  let HasVGPR = 1;
  let HasSGPR = 1;
}

def VS_64 : SIRegisterClass<"AMDGPU", [i64, f64, v2f32], 32, (add VReg_64, SReg_64)> {
  let isAllocatable = 0;
  let HasVGPR = 1;
  let HasSGPR = 1;
}

def AV_32 : SIRegisterClass<"AMDGPU", VGPR_32.RegTypes, 32, (add VGPR_32, AGPR_32)> {
  let HasVGPR = 1;
  let HasAGPR = 1;
}
} // End GeneratePressureSet = 0

// Define a register tuple class, along with one requiring an even
// aligned base register.
multiclass AVRegClass<int numRegs, list<ValueType> regTypes,
                      dag vregList,  dag aregList> {
  let HasVGPR = 1, HasAGPR = 1 in {
    // Define the regular class.
    def "" : VRegClassBase<numRegs, regTypes, (add vregList, aregList)>;

    // Define 2-aligned variant
    def _Align2 : VRegClassBase<numRegs, regTypes,
                                (add (decimate vregList, 2),
                                     (decimate aregList, 2))>;
  }
}

defm AV_64 : AVRegClass<2, VReg_64.RegTypes, (add VGPR_64), (add AGPR_64)>;
defm AV_96 : AVRegClass<3, VReg_96.RegTypes, (add VGPR_96), (add AGPR_96)>;
defm AV_128 : AVRegClass<4, VReg_128.RegTypes, (add VGPR_128), (add AGPR_128)>;
defm AV_160 : AVRegClass<5, VReg_160.RegTypes, (add VGPR_160), (add AGPR_160)>;
defm AV_192 : AVRegClass<6, VReg_192.RegTypes, (add VGPR_192), (add AGPR_192)>;
defm AV_224 : AVRegClass<7, VReg_224.RegTypes, (add VGPR_224), (add AGPR_224)>;
defm AV_256 : AVRegClass<8, VReg_256.RegTypes, (add VGPR_256), (add AGPR_256)>;
defm AV_288 : AVRegClass<9, VReg_288.RegTypes, (add VGPR_288), (add AGPR_288)>;
defm AV_320 : AVRegClass<10, VReg_320.RegTypes, (add VGPR_320), (add AGPR_320)>;
defm AV_352 : AVRegClass<11, VReg_352.RegTypes, (add VGPR_352), (add AGPR_352)>;
defm AV_384 : AVRegClass<12, VReg_384.RegTypes, (add VGPR_384), (add AGPR_384)>;

let GlobalPriority = true in {
defm AV_512 : AVRegClass<16, VReg_512.RegTypes, (add VGPR_512), (add AGPR_512)>;
defm AV_1024 : AVRegClass<32, VReg_1024.RegTypes, (add VGPR_1024), (add AGPR_1024)>;
}

//===----------------------------------------------------------------------===//
//  Register operands
//===----------------------------------------------------------------------===//

class RegImmMatcher<string name> : AsmOperandClass {
  let Name = name;
  let RenderMethod = "addRegOrImmOperands";
}

class RegOrImmOperand <string RegisterClassName, string OperandTypeName,
                       string ParserMatchClassName, string decoderImmSize>
  : RegisterOperand<!cast<RegisterClass>(RegisterClassName)> {
    let OperandNamespace = "AMDGPU";
    let OperandType = OperandTypeName;
    let ParserMatchClass = RegImmMatcher<ParserMatchClassName>;
    let DecoderMethod = "decodeOperand_" # RegisterClassName # decoderImmSize;
 }

<<<<<<< HEAD
  class RegOrB16 <string RegisterClass, string OperandTypePrefix>
    : RegOrImmOperand <RegisterClass, OperandTypePrefix # "_INT16",
                       !subst("_b16", "B16", NAME), "_Imm16">;

  class RegOrF16 <string RegisterClass, string OperandTypePrefix>
    : RegOrImmOperand <RegisterClass, OperandTypePrefix # "_FP16",
                       !subst("_f16", "F16", NAME), "_Imm16">;

  class RegOrB32 <string RegisterClass, string OperandTypePrefix>
    : RegOrImmOperand <RegisterClass, OperandTypePrefix # "_INT32",
                       !subst("_b32", "B32", NAME), "_Imm32">;

  class RegOrF32 <string RegisterClass, string OperandTypePrefix>
    : RegOrImmOperand <RegisterClass, OperandTypePrefix # "_FP32",
                       !subst("_f32", "F32", NAME), "_Imm32">;

  class RegOrV2B16 <string RegisterClass, string OperandTypePrefix>
    : RegOrImmOperand <RegisterClass, OperandTypePrefix # "_V2INT16",
                       !subst("_v2b16", "V2B16", NAME), "_Imm16">;

  class RegOrV2F16 <string RegisterClass, string OperandTypePrefix>
    : RegOrImmOperand <RegisterClass, OperandTypePrefix # "_V2FP16",
                       !subst("_v2f16", "V2F16", NAME), "_Imm16">;

  class RegOrF64 <string RegisterClass, string OperandTypePrefix>
    : RegOrImmOperand <RegisterClass, OperandTypePrefix # "_FP64",
                       !subst("_f64", "F64", NAME), "_Imm64">;

  class RegOrB64 <string RegisterClass, string OperandTypePrefix>
    : RegOrImmOperand <RegisterClass, OperandTypePrefix # "_INT64",
                       !subst("_b64", "B64", NAME), "_Imm64">;

  class RegOrV2F32 <string RegisterClass, string OperandTypePrefix>
    : RegOrImmOperand <RegisterClass, OperandTypePrefix # "_V2FP32",
                       !subst("_v2f32", "V2FP32", NAME), "_Imm64">;

  class RegOrV2B32 <string RegisterClass, string OperandTypePrefix>
    : RegOrImmOperand <RegisterClass, OperandTypePrefix # "_V2INT32",
                       !subst("_v2b32", "V2INT32", NAME), "_Imm64">;

  // For VOP1,2,C True16 instructions. _Lo128 use first 128 32-bit VGPRs only.
  class RegOrB16_Lo128 <string RegisterClass, string OperandTypePrefix>
    : RegOrImmOperand <RegisterClass, OperandTypePrefix # "_INT16",
                       !subst("_b16_Lo128", "B16_Lo128", NAME), "_Imm16">;

  class RegOrF16_Lo128 <string RegisterClass, string OperandTypePrefix>
    : RegOrImmOperand <RegisterClass, OperandTypePrefix # "_FP16",
                       !subst("_f16_Lo128", "F16_Lo128", NAME), "_Imm16">;

 // Deferred operands
  class RegOrF16_Deferred <string RegisterClass, string OperandTypePrefix>
    : RegOrImmOperand <RegisterClass, OperandTypePrefix # "_FP16_DEFERRED",
                       !subst("_f16_Deferred", "F16", NAME), "_Deferred_Imm16">;

  class RegOrF32_Deferred <string RegisterClass, string OperandTypePrefix>
    : RegOrImmOperand <RegisterClass, OperandTypePrefix # "_FP32_DEFERRED",
                       !subst("_f32_Deferred", "F32", NAME), "_Deferred_Imm32">;

  class RegOrF16_Lo128_Deferred <string RegisterClass,
                                 string OperandTypePrefix>
    : RegOrImmOperand <RegisterClass, OperandTypePrefix # "_FP16_DEFERRED",
                       !subst("_f16_Lo128_Deferred", "F16_Lo128", NAME),
                       "_Deferred_Imm16">;
=======
class RegOrB16 <string RegisterClass, string OperandTypePrefix>
  : RegOrImmOperand <RegisterClass, OperandTypePrefix # "_INT16",
                     !subst("_b16", "B16", NAME), "_Imm16">;

class RegOrF16 <string RegisterClass, string OperandTypePrefix>
  : RegOrImmOperand <RegisterClass, OperandTypePrefix # "_FP16",
                     !subst("_f16", "F16", NAME), "_Imm16">;

class RegOrB32 <string RegisterClass, string OperandTypePrefix>
  : RegOrImmOperand <RegisterClass, OperandTypePrefix # "_INT32",
                     !subst("_b32", "B32", NAME), "_Imm32">;

class RegOrF32 <string RegisterClass, string OperandTypePrefix>
  : RegOrImmOperand <RegisterClass, OperandTypePrefix # "_FP32",
                     !subst("_f32", "F32", NAME), "_Imm32">;

class RegOrV2B16 <string RegisterClass, string OperandTypePrefix>
  : RegOrImmOperand <RegisterClass, OperandTypePrefix # "_V2INT16",
                     !subst("_v2b16", "V2B16", NAME), "_Imm16">;

class RegOrV2F16 <string RegisterClass, string OperandTypePrefix>
  : RegOrImmOperand <RegisterClass, OperandTypePrefix # "_V2FP16",
                     !subst("_v2f16", "V2F16", NAME), "_Imm16">;

class RegOrF64 <string RegisterClass, string OperandTypePrefix>
  : RegOrImmOperand <RegisterClass, OperandTypePrefix # "_FP64",
                     !subst("_f64", "F64", NAME), "_Imm64">;

class RegOrB64 <string RegisterClass, string OperandTypePrefix>
  : RegOrImmOperand <RegisterClass, OperandTypePrefix # "_INT64",
                     !subst("_b64", "B64", NAME), "_Imm64">;

class RegOrV2F32 <string RegisterClass, string OperandTypePrefix>
  : RegOrImmOperand <RegisterClass, OperandTypePrefix # "_V2FP32",
                     !subst("_v2f32", "V2FP32", NAME), "_Imm32">;

class RegOrV2B32 <string RegisterClass, string OperandTypePrefix>
  : RegOrImmOperand <RegisterClass, OperandTypePrefix # "_V2INT32",
                     !subst("_v2b32", "V2INT32", NAME), "_Imm32">;

// For VOP1,2,C True16 instructions. _Lo128 use first 128 32-bit VGPRs only.
class RegOrB16_Lo128 <string RegisterClass, string OperandTypePrefix>
  : RegOrImmOperand <RegisterClass, OperandTypePrefix # "_INT16",
                     !subst("_b16_Lo128", "B16_Lo128", NAME), "_Imm16">;

class RegOrF16_Lo128 <string RegisterClass, string OperandTypePrefix>
  : RegOrImmOperand <RegisterClass, OperandTypePrefix # "_FP16",
                     !subst("_f16_Lo128", "F16_Lo128", NAME), "_Imm16">;

// Deferred operands
class RegOrF16_Deferred <string RegisterClass, string OperandTypePrefix>
  : RegOrImmOperand <RegisterClass, OperandTypePrefix # "_FP16_DEFERRED",
                     !subst("_f16_Deferred", "F16", NAME), "_Deferred_Imm16">;

class RegOrF32_Deferred <string RegisterClass, string OperandTypePrefix>
  : RegOrImmOperand <RegisterClass, OperandTypePrefix # "_FP32_DEFERRED",
                     !subst("_f32_Deferred", "F32", NAME), "_Deferred_Imm32">;

class RegOrF16_Lo128_Deferred <string RegisterClass,
                               string OperandTypePrefix>
  : RegOrImmOperand <RegisterClass, OperandTypePrefix # "_FP16_DEFERRED",
                     !subst("_f16_Lo128_Deferred", "F16_Lo128", NAME),
                     "_Deferred_Imm16">;
>>>>>>> cd74f4a4
//===----------------------------------------------------------------------===//
//  SSrc_* Operands with an SGPR or a 32-bit immediate
//===----------------------------------------------------------------------===//

def SSrc_b32 : RegOrB32 <"SReg_32", "OPERAND_REG_IMM">;
def SSrc_f32 : RegOrF32 <"SReg_32", "OPERAND_REG_IMM">;
def SSrc_b64 : RegOrB64 <"SReg_64", "OPERAND_REG_IMM">;

def SSrcOrLds_b32 : RegOrB32 <"SRegOrLds_32", "OPERAND_REG_IMM">;

//===----------------------------------------------------------------------===//
//  SCSrc_* Operands with an SGPR or a inline constant
//===----------------------------------------------------------------------===//

def SCSrc_b32 : RegOrB32 <"SReg_32", "OPERAND_REG_INLINE_C">;
def SCSrc_b64 : RegOrB64 <"SReg_64", "OPERAND_REG_INLINE_C">;

//===----------------------------------------------------------------------===//
//  VSrc_* Operands with an SGPR, VGPR or a 32-bit immediate
//===----------------------------------------------------------------------===//

def VSrc_b16 : RegOrB16 <"VS_32", "OPERAND_REG_IMM">;
def VSrc_f16 : RegOrF16 <"VS_32", "OPERAND_REG_IMM">;
def VSrc_b32 : RegOrB32 <"VS_32", "OPERAND_REG_IMM">;
def VSrc_f32 : RegOrF32 <"VS_32", "OPERAND_REG_IMM">;
def VSrc_v2b16 : RegOrV2B16 <"VS_32", "OPERAND_REG_IMM">;
def VSrc_v2f16 : RegOrV2F16 <"VS_32", "OPERAND_REG_IMM">;
def VSrc_b64 : RegOrB64 <"VS_64", "OPERAND_REG_IMM">;
def VSrc_f64 : RegOrF64 <"VS_64", "OPERAND_REG_IMM">;
def VSrc_v2b32 : RegOrV2B32 <"VS_64", "OPERAND_REG_IMM">;
def VSrc_v2f32 : RegOrV2F32 <"VS_64", "OPERAND_REG_IMM">;

def VSrcT_b16_Lo128 : RegOrB16_Lo128 <"VS_32_Lo128", "OPERAND_REG_IMM">;
def VSrcT_f16_Lo128 : RegOrF16_Lo128 <"VS_32_Lo128", "OPERAND_REG_IMM">;

//===----------------------------------------------------------------------===//
//  VSrc_*_Deferred Operands with an SGPR, VGPR or a 32-bit immediate for use
//  with FMAMK/FMAAK
//===----------------------------------------------------------------------===//

def VSrc_f16_Deferred : RegOrF16_Deferred<"VS_32", "OPERAND_REG_IMM">;
def VSrc_f32_Deferred : RegOrF32_Deferred<"VS_32", "OPERAND_REG_IMM">;

def VSrcT_f16_Lo128_Deferred : RegOrF16_Lo128_Deferred<"VS_32_Lo128",
                                                       "OPERAND_REG_IMM">;

//===----------------------------------------------------------------------===//
//  VRegSrc_* Operands with a VGPR
//===----------------------------------------------------------------------===//

// This is for operands with the enum(9), VSrc encoding restriction,
// but only allows VGPRs.
def VRegSrc_32 : RegisterOperand<VGPR_32> {
  let DecoderMethod = "decodeOperand_VGPR_32";
}

def VRegSrc_64 : RegisterOperand<VReg_64> {
  let DecoderMethod = "decodeOperand_VReg_64";
}

def VRegSrc_128 : RegisterOperand<VReg_128> {
  let DecoderMethod = "decodeOperand_VReg_128";
}

def VRegSrc_256 : RegisterOperand<VReg_256> {
  let DecoderMethod = "decodeOperand_VReg_256";
}

def VRegOrLdsSrc_32 : RegisterOperand<VRegOrLds_32> {
  let DecoderMethod = "decodeOperand_VRegOrLds_32";
}

//===----------------------------------------------------------------------===//
// VGPRSrc_*
//===----------------------------------------------------------------------===//

// An 8-bit RegisterOperand wrapper for a VGPR
def VGPRSrc_32 : RegisterOperand<VGPR_32> {
  let DecoderMethod = "DecodeVGPR_32RegisterClass";
}
def VGPRSrc_32_Lo128 : RegisterOperand<VGPR_32_Lo128> {
  let DecoderMethod = "DecodeVGPR_32RegisterClass";
}

//===----------------------------------------------------------------------===//
//  ASrc_* Operands with an AccVGPR
//===----------------------------------------------------------------------===//

def ARegSrc_32 : RegisterOperand<AGPR_32> {
  let DecoderMethod = "decodeOperand_AGPR_32";
  let EncoderMethod = "getAVOperandEncoding";
}

//===----------------------------------------------------------------------===//
//  VCSrc_* Operands with an SGPR, VGPR or an inline constant
//===----------------------------------------------------------------------===//

def VCSrc_b16 : RegOrB16 <"VS_32", "OPERAND_REG_INLINE_C">;
def VCSrc_f16 : RegOrF16 <"VS_32", "OPERAND_REG_INLINE_C">;
def VCSrc_b32 : RegOrB32 <"VS_32", "OPERAND_REG_INLINE_C">;
def VCSrc_f32 : RegOrF32 <"VS_32", "OPERAND_REG_INLINE_C">;
def VCSrc_v2b16 : RegOrV2B16 <"VS_32", "OPERAND_REG_INLINE_C">;
def VCSrc_v2f16 : RegOrV2F16 <"VS_32", "OPERAND_REG_INLINE_C">;

//===----------------------------------------------------------------------===//
//  VISrc_* Operands with a VGPR or an inline constant
//===----------------------------------------------------------------------===//

def VISrc_64_f64 : RegOrF64 <"VReg_64", "OPERAND_REG_INLINE_C">;
def VISrc_128_b32 : RegOrB32 <"VReg_128", "OPERAND_REG_INLINE_C">;
def VISrc_128_f32 : RegOrF32 <"VReg_128", "OPERAND_REG_INLINE_C">;
def VISrc_256_f64 : RegOrF64 <"VReg_256", "OPERAND_REG_INLINE_C">;
def VISrc_512_b32 : RegOrB32 <"VReg_512", "OPERAND_REG_INLINE_C">;
def VISrc_512_f32 : RegOrF32 <"VReg_512", "OPERAND_REG_INLINE_C">;
def VISrc_1024_b32 : RegOrB32 <"VReg_1024", "OPERAND_REG_INLINE_C">;
def VISrc_1024_f32 : RegOrF32 <"VReg_1024", "OPERAND_REG_INLINE_C">;

//===----------------------------------------------------------------------===//
//  AVSrc_*, AVDst_*, AVLdSt_* Operands with an AGPR or VGPR
//===----------------------------------------------------------------------===//

def AVSrc_32 : RegisterOperand<AV_32> {
  let DecoderMethod = "decodeOperand_AV_32";
  let EncoderMethod = "getAVOperandEncoding";
}

def AVSrc_64 : RegisterOperand<AV_64> {
  let DecoderMethod = "decodeOperand_AV_64";
  let EncoderMethod = "getAVOperandEncoding";
}

def AVSrc_128 : RegisterOperand<AV_128> {
  let DecoderMethod = "decodeOperand_AV_128";
  let EncoderMethod = "getAVOperandEncoding";
}

def AVDst_128 : RegisterOperand<AV_128> {
  let DecoderMethod = "DecodeAVDst_128RegisterClass";
  let EncoderMethod = "getAVOperandEncoding";
}

def AVDst_512 : RegisterOperand<AV_512> {
  let DecoderMethod = "DecodeAVDst_512RegisterClass";
  let EncoderMethod = "getAVOperandEncoding";
}

def AVLdSt_32 : RegisterOperand<AV_32> {
  let DecoderMethod = "DecodeAVLdSt_32RegisterClass";
  let EncoderMethod = "getAVOperandEncoding";
}

def AVLdSt_64 : RegisterOperand<AV_64> {
  let DecoderMethod = "DecodeAVLdSt_64RegisterClass";
  let EncoderMethod = "getAVOperandEncoding";
}

def AVLdSt_96 : RegisterOperand<AV_96> {
  let DecoderMethod = "DecodeAVLdSt_96RegisterClass";
  let EncoderMethod = "getAVOperandEncoding";
}

def AVLdSt_128 : RegisterOperand<AV_128> {
  let DecoderMethod = "DecodeAVLdSt_128RegisterClass";
  let EncoderMethod = "getAVOperandEncoding";
}

def AVLdSt_160 : RegisterOperand<AV_160> {
  let DecoderMethod = "DecodeAVLdSt_160RegisterClass";
  let EncoderMethod = "getAVOperandEncoding";
}

//===----------------------------------------------------------------------===//
//  ACSrc_* Operands with an AGPR or an inline constant
//===----------------------------------------------------------------------===//

def AISrc_64_f64 : RegOrF64 <"AReg_64", "OPERAND_REG_INLINE_AC">;
def AISrc_128_f32 : RegOrF32 <"AReg_128", "OPERAND_REG_INLINE_AC">;
def AISrc_128_b32 : RegOrB32 <"AReg_128", "OPERAND_REG_INLINE_AC">;
def AISrc_256_f64 : RegOrF64 <"AReg_256", "OPERAND_REG_INLINE_AC">;
def AISrc_512_f32 : RegOrF32 <"AReg_512", "OPERAND_REG_INLINE_AC">;
def AISrc_512_b32 : RegOrB32 <"AReg_512", "OPERAND_REG_INLINE_AC">;
def AISrc_1024_f32 : RegOrF32 <"AReg_1024", "OPERAND_REG_INLINE_AC">;
def AISrc_1024_b32 : RegOrB32 <"AReg_1024", "OPERAND_REG_INLINE_AC">;<|MERGE_RESOLUTION|>--- conflicted
+++ resolved
@@ -1075,71 +1075,6 @@
     let DecoderMethod = "decodeOperand_" # RegisterClassName # decoderImmSize;
  }
 
-<<<<<<< HEAD
-  class RegOrB16 <string RegisterClass, string OperandTypePrefix>
-    : RegOrImmOperand <RegisterClass, OperandTypePrefix # "_INT16",
-                       !subst("_b16", "B16", NAME), "_Imm16">;
-
-  class RegOrF16 <string RegisterClass, string OperandTypePrefix>
-    : RegOrImmOperand <RegisterClass, OperandTypePrefix # "_FP16",
-                       !subst("_f16", "F16", NAME), "_Imm16">;
-
-  class RegOrB32 <string RegisterClass, string OperandTypePrefix>
-    : RegOrImmOperand <RegisterClass, OperandTypePrefix # "_INT32",
-                       !subst("_b32", "B32", NAME), "_Imm32">;
-
-  class RegOrF32 <string RegisterClass, string OperandTypePrefix>
-    : RegOrImmOperand <RegisterClass, OperandTypePrefix # "_FP32",
-                       !subst("_f32", "F32", NAME), "_Imm32">;
-
-  class RegOrV2B16 <string RegisterClass, string OperandTypePrefix>
-    : RegOrImmOperand <RegisterClass, OperandTypePrefix # "_V2INT16",
-                       !subst("_v2b16", "V2B16", NAME), "_Imm16">;
-
-  class RegOrV2F16 <string RegisterClass, string OperandTypePrefix>
-    : RegOrImmOperand <RegisterClass, OperandTypePrefix # "_V2FP16",
-                       !subst("_v2f16", "V2F16", NAME), "_Imm16">;
-
-  class RegOrF64 <string RegisterClass, string OperandTypePrefix>
-    : RegOrImmOperand <RegisterClass, OperandTypePrefix # "_FP64",
-                       !subst("_f64", "F64", NAME), "_Imm64">;
-
-  class RegOrB64 <string RegisterClass, string OperandTypePrefix>
-    : RegOrImmOperand <RegisterClass, OperandTypePrefix # "_INT64",
-                       !subst("_b64", "B64", NAME), "_Imm64">;
-
-  class RegOrV2F32 <string RegisterClass, string OperandTypePrefix>
-    : RegOrImmOperand <RegisterClass, OperandTypePrefix # "_V2FP32",
-                       !subst("_v2f32", "V2FP32", NAME), "_Imm64">;
-
-  class RegOrV2B32 <string RegisterClass, string OperandTypePrefix>
-    : RegOrImmOperand <RegisterClass, OperandTypePrefix # "_V2INT32",
-                       !subst("_v2b32", "V2INT32", NAME), "_Imm64">;
-
-  // For VOP1,2,C True16 instructions. _Lo128 use first 128 32-bit VGPRs only.
-  class RegOrB16_Lo128 <string RegisterClass, string OperandTypePrefix>
-    : RegOrImmOperand <RegisterClass, OperandTypePrefix # "_INT16",
-                       !subst("_b16_Lo128", "B16_Lo128", NAME), "_Imm16">;
-
-  class RegOrF16_Lo128 <string RegisterClass, string OperandTypePrefix>
-    : RegOrImmOperand <RegisterClass, OperandTypePrefix # "_FP16",
-                       !subst("_f16_Lo128", "F16_Lo128", NAME), "_Imm16">;
-
- // Deferred operands
-  class RegOrF16_Deferred <string RegisterClass, string OperandTypePrefix>
-    : RegOrImmOperand <RegisterClass, OperandTypePrefix # "_FP16_DEFERRED",
-                       !subst("_f16_Deferred", "F16", NAME), "_Deferred_Imm16">;
-
-  class RegOrF32_Deferred <string RegisterClass, string OperandTypePrefix>
-    : RegOrImmOperand <RegisterClass, OperandTypePrefix # "_FP32_DEFERRED",
-                       !subst("_f32_Deferred", "F32", NAME), "_Deferred_Imm32">;
-
-  class RegOrF16_Lo128_Deferred <string RegisterClass,
-                                 string OperandTypePrefix>
-    : RegOrImmOperand <RegisterClass, OperandTypePrefix # "_FP16_DEFERRED",
-                       !subst("_f16_Lo128_Deferred", "F16_Lo128", NAME),
-                       "_Deferred_Imm16">;
-=======
 class RegOrB16 <string RegisterClass, string OperandTypePrefix>
   : RegOrImmOperand <RegisterClass, OperandTypePrefix # "_INT16",
                      !subst("_b16", "B16", NAME), "_Imm16">;
@@ -1203,7 +1138,6 @@
   : RegOrImmOperand <RegisterClass, OperandTypePrefix # "_FP16_DEFERRED",
                      !subst("_f16_Lo128_Deferred", "F16_Lo128", NAME),
                      "_Deferred_Imm16">;
->>>>>>> cd74f4a4
 //===----------------------------------------------------------------------===//
 //  SSrc_* Operands with an SGPR or a 32-bit immediate
 //===----------------------------------------------------------------------===//
