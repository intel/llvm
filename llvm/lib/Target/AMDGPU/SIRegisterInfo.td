--- conflicted
+++ resolved
@@ -785,11 +785,7 @@
    TMA_LO_LO16, TMA_HI_LO16, TBA_LO_LO16, TBA_HI_LO16, SRC_SHARED_BASE_LO_LO16,
    SRC_SHARED_LIMIT_LO_LO16, SRC_PRIVATE_BASE_LO_LO16, SRC_PRIVATE_LIMIT_LO_LO16,
    SRC_POPS_EXITING_WAVE_ID_LO16, SRC_VCCZ_LO16, SRC_EXECZ_LO16, SRC_SCC_LO16,
-<<<<<<< HEAD
-   EXEC_LO_LO16, EXEC_HI_LO16, M0_CLASS_LO16, SRC_FLAT_SCRATCH_BASE_LO_LO16,
-=======
    EXEC_LO_LO16, EXEC_HI_LO16, M0_LO16, SRC_FLAT_SCRATCH_BASE_LO_LO16,
->>>>>>> 54c4ef26
    SRC_FLAT_SCRATCH_BASE_HI_LO16)> {
   let Size = 16;
   let isAllocatable = 0;
@@ -1423,13 +1419,8 @@
 def VGPROp_32 : VGPROp<VGPR_32>;
 
 foreach size = ["64", "96", "128", "160", "192", "224", "256", "288", "320", "352", "384", "512", "1024"] in {
-<<<<<<< HEAD
-  def VGPROp_#size : VGPROp<!cast<RegisterClass>("VReg_"#size)>;
-}
-=======
   // Target default alignment
   def VGPROp_#size : RegisterOperand<!cast<RegisterClassLike>("VReg_"#size#_AlignTarget)>;
->>>>>>> 54c4ef26
 
   // No alignment requirement
   def VGPROp_#size#_Align1 : RegisterOperand<!cast<RegisterClassLike>("VReg_"#size)>;
