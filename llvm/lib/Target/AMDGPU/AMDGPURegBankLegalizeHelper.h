--- conflicted
+++ resolved
@@ -126,10 +126,7 @@
   void lowerSplitTo32Select(MachineInstr &MI);
   void lowerSplitTo32SExtInReg(MachineInstr &MI);
   void lowerUnpackMinMax(MachineInstr &MI);
-<<<<<<< HEAD
-=======
   void lowerUnpackAExt(MachineInstr &MI);
->>>>>>> 811fe024
 };
 
 } // end namespace AMDGPU
