--- conflicted
+++ resolved
@@ -844,7 +844,6 @@
       // TODO: Handle subregister compose
       Defs.emplace_back(&SrcOp, SubRegIdx);
       continue;
-<<<<<<< HEAD
     }
 
     MachineOperand *DefSrc = lookUpCopyChain(*TII, *MRI, SrcOp.getReg());
@@ -854,17 +853,6 @@
       continue;
     }
 
-=======
-    }
-
-    MachineOperand *DefSrc = lookUpCopyChain(*TII, *MRI, SrcOp.getReg());
-    if (DefSrc && (DefSrc->isReg() ||
-                   (DefSrc->isImm() && TII->isInlineConstant(*DefSrc, OpTy)))) {
-      Defs.emplace_back(DefSrc, SubRegIdx);
-      continue;
-    }
-
->>>>>>> d465594a
     Defs.emplace_back(&SrcOp, SubRegIdx);
   }
 
@@ -1106,6 +1094,7 @@
         UseMI->getOperand(0).getReg().isVirtual() &&
         !UseMI->getOperand(1).getSubReg()) {
       LLVM_DEBUG(dbgs() << "Folding " << OpToFold << "\n into " << *UseMI);
+      unsigned Size = TII->getOpSize(*UseMI, 1);
       Register UseReg = OpToFold.getReg();
       UseMI->getOperand(1).setReg(UseReg);
       unsigned SubRegIdx = OpToFold.getSubReg();
@@ -1348,17 +1337,10 @@
 SIFoldOperandsImpl::getImmOrMaterializedImm(MachineOperand &Op) const {
   if (Op.isImm())
     return Op.getImm();
-<<<<<<< HEAD
 
   if (!Op.isReg() || !Op.getReg().isVirtual())
     return std::nullopt;
 
-=======
-
-  if (!Op.isReg() || !Op.getReg().isVirtual())
-    return std::nullopt;
-
->>>>>>> d465594a
   const MachineInstr *Def = MRI->getVRegDef(Op.getReg());
   if (Def && Def->isMoveImmediate()) {
     const MachineOperand &ImmSrc = Def->getOperand(1);
@@ -1526,11 +1508,7 @@
     return false;
 
   std::optional<int64_t> Src0Imm = getImmOrMaterializedImm(MI.getOperand(1));
-<<<<<<< HEAD
-  if (!Src0Imm || *Src0Imm != 0xffff)
-=======
   if (!Src0Imm || *Src0Imm != 0xffff || !MI.getOperand(2).isReg())
->>>>>>> d465594a
     return false;
 
   Register Src1 = MI.getOperand(2).getReg();
