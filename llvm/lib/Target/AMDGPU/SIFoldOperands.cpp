--- conflicted
+++ resolved
@@ -78,11 +78,6 @@
   bool frameIndexMayFold(const MachineInstr &UseMI, int OpNo,
                          const MachineOperand &OpToFold) const;
 
-<<<<<<< HEAD
-  /// Fold %vgpr = COPY (S_ADD_I32 x, frameindex)
-  ///
-  ///   => %vgpr = V_ADD_U32 x, frameindex
-=======
   // TODO: Just use TII::getVALUOp
   unsigned convertToVALUOp(unsigned Opc, bool UseVOP3 = false) const {
     switch (Opc) {
@@ -102,7 +97,6 @@
     }
   }
 
->>>>>>> a8d96e15
   bool foldCopyToVGPROfScalarAddOfFrameIndex(Register DstReg, Register SrcReg,
                                              MachineInstr &MI) const;
 
@@ -224,11 +218,8 @@
   const unsigned Opc = UseMI.getOpcode();
   switch (Opc) {
   case AMDGPU::S_ADD_I32:
-<<<<<<< HEAD
-=======
   case AMDGPU::S_OR_B32:
   case AMDGPU::S_AND_B32:
->>>>>>> a8d96e15
   case AMDGPU::V_ADD_U32_e32:
   case AMDGPU::V_ADD_CO_U32_e32:
     // TODO: Possibly relax hasOneUse. It matters more for mubuf, since we have
@@ -265,55 +256,6 @@
   if (TRI->isVGPR(*MRI, DstReg) && TRI->isSGPRReg(*MRI, SrcReg) &&
       MRI->hasOneNonDBGUse(SrcReg)) {
     MachineInstr *Def = MRI->getVRegDef(SrcReg);
-<<<<<<< HEAD
-    if (Def && Def->getOpcode() == AMDGPU::S_ADD_I32 &&
-        Def->getOperand(3).isDead()) {
-      MachineOperand *Src0 = &Def->getOperand(1);
-      MachineOperand *Src1 = &Def->getOperand(2);
-
-      // TODO: This is profitable with more operand types, and for more
-      // opcodes. But ultimately this is working around poor / nonexistent
-      // regbankselect.
-      if (!Src0->isFI() && !Src1->isFI())
-        return false;
-
-      if (Src0->isFI())
-        std::swap(Src0, Src1);
-
-      MachineBasicBlock *MBB = Def->getParent();
-      const DebugLoc &DL = Def->getDebugLoc();
-      if (ST->hasAddNoCarry()) {
-        bool UseVOP3 = !Src0->isImm() || TII->isInlineConstant(*Src0);
-        MachineInstrBuilder Add =
-            BuildMI(*MBB, *Def, DL,
-                    TII->get(UseVOP3 ? AMDGPU::V_ADD_U32_e64
-                                     : AMDGPU::V_ADD_U32_e32),
-                    DstReg)
-                .add(*Src0)
-                .add(*Src1)
-                .setMIFlags(Def->getFlags());
-        if (UseVOP3)
-          Add.addImm(0);
-
-        Def->eraseFromParent();
-        MI.eraseFromParent();
-        return true;
-      }
-
-      MachineBasicBlock::LivenessQueryResult Liveness =
-          MBB->computeRegisterLiveness(TRI, AMDGPU::VCC, *Def, 16);
-      if (Liveness == MachineBasicBlock::LQR_Dead) {
-        // TODO: If src1 satisfies operand constraints, use vop3 version.
-        BuildMI(*MBB, *Def, DL, TII->get(AMDGPU::V_ADD_CO_U32_e32), DstReg)
-            .add(*Src0)
-            .add(*Src1)
-            .setOperandDead(3) // implicit-def $vcc
-            .setMIFlags(Def->getFlags());
-        Def->eraseFromParent();
-        MI.eraseFromParent();
-        return true;
-      }
-=======
     if (!Def || Def->getNumOperands() != 4)
       return false;
 
@@ -370,7 +312,6 @@
       Def->eraseFromParent();
       MI.eraseFromParent();
       return true;
->>>>>>> a8d96e15
     }
   }
 
@@ -1657,10 +1598,6 @@
 
   if (OpToFold.isReg() && !OpToFold.getReg().isVirtual())
     return false;
-
-  if (OpToFold.isReg() &&
-      foldCopyToVGPROfScalarAddOfFrameIndex(DstReg, OpToFold.getReg(), MI))
-    return true;
 
   // Prevent folding operands backwards in the function. For example,
   // the COPY opcode must not be replaced by 1 in this example:
