//===-- AMDGPULowerBufferFatPointers.cpp ---------------------------=//
//
// Part of the LLVM Project, under the Apache License v2.0 with LLVM Exceptions.
// See https://llvm.org/LICENSE.txt for license information.
// SPDX-License-Identifier: Apache-2.0 WITH LLVM-exception
//
//===----------------------------------------------------------------------===//
//
// This pass lowers operations on buffer fat pointers (addrspace 7) to
// operations on buffer resources (addrspace 8) and is needed for correct
// codegen.
//
// # Background
//
// Address space 7 (the buffer fat pointer) is a 160-bit pointer that consists
// of a 128-bit buffer descriptor and a 32-bit offset into that descriptor.
// The buffer resource part needs to be it needs to be a "raw" buffer resource
// (it must have a stride of 0 and bounds checks must be in raw buffer mode
// or disabled).
//
// When these requirements are met, a buffer resource can be treated as a
// typical (though quite wide) pointer that follows typical LLVM pointer
// semantics. This allows the frontend to reason about such buffers (which are
// often encountered in the context of SPIR-V kernels).
//
// However, because of their non-power-of-2 size, these fat pointers cannot be
// present during translation to MIR (though this restriction may be lifted
// during the transition to GlobalISel). Therefore, this pass is needed in order
// to correctly implement these fat pointers.
//
// The resource intrinsics take the resource part (the address space 8 pointer)
// and the offset part (the 32-bit integer) as separate arguments. In addition,
// many users of these buffers manipulate the offset while leaving the resource
// part alone. For these reasons, we want to typically separate the resource
// and offset parts into separate variables, but combine them together when
// encountering cases where this is required, such as by inserting these values
// into aggretates or moving them to memory.
//
// Therefore, at a high level, `ptr addrspace(7) %x` becomes `ptr addrspace(8)
// %x.rsrc` and `i32 %x.off`, which will be combined into `{ptr addrspace(8),
// i32} %x = {%x.rsrc, %x.off}` if needed. Similarly, `vector<Nxp7>` becomes
// `{vector<Nxp8>, vector<Nxi32 >}` and its component parts.
//
// # Implementation
//
// This pass proceeds in three main phases:
//
// ## Rewriting loads and stores of p7
//
// The first phase is to rewrite away all loads and stors of `ptr addrspace(7)`,
// including aggregates containing such pointers, to ones that use `i160`. This
// is handled by `StoreFatPtrsAsIntsVisitor` , which visits loads, stores, and
// allocas and, if the loaded or stored type contains `ptr addrspace(7)`,
// rewrites that type to one where the p7s are replaced by i160s, copying other
// parts of aggregates as needed. In the case of a store, each pointer is
// `ptrtoint`d to i160 before storing, and load integers are `inttoptr`d back.
// This same transformation is applied to vectors of pointers.
//
// Such a transformation allows the later phases of the pass to not need
// to handle buffer fat pointers moving to and from memory, where we load
// have to handle the incompatibility between a `{Nxp8, Nxi32}` representation
// and `Nxi60` directly. Instead, that transposing action (where the vectors
// of resources and vectors of offsets are concatentated before being stored to
// memory) are handled through implementing `inttoptr` and `ptrtoint` only.
//
// Atomics operations on `ptr addrspace(7)` values are not suppported, as the
// hardware does not include a 160-bit atomic.
//
// ## Type remapping
//
// We use a `ValueMapper` to mangle uses of [vectors of] buffer fat pointers
// to the corresponding struct type, which has a resource part and an offset
// part.
//
// This uses a `BufferFatPtrToStructTypeMap` and a `FatPtrConstMaterializer`
// to, usually by way of `setType`ing values. Constants are handled here
// because there isn't a good way to fix them up later.
//
// This has the downside of leaving the IR in an invalid state (for example,
// the instruction `getelementptr {ptr addrspace(8), i32} %p, ...` will exist),
// but all such invalid states will be resolved by the third phase.
//
// Functions that don't take buffer fat pointers are modified in place. Those
// that do take such pointers have their basic blocks moved to a new function
// with arguments that are {ptr addrspace(8), i32} arguments and return values.
// This phase also records intrinsics so that they can be remangled or deleted
// later.
//
//
// ## Splitting pointer structs
//
// The meat of this pass consists of defining semantics for operations that
// produce or consume [vectors of] buffer fat pointers in terms of their
// resource and offset parts. This is accomplished throgh the `SplitPtrStructs`
// visitor.
//
// In the first pass through each function that is being lowered, the splitter
// inserts new instructions to implement the split-structures behavior, which is
// needed for correctness and performance. It records a list of "split users",
// instructions that are being replaced by operations on the resource and offset
// parts.
//
// Split users do not necessarily need to produce parts themselves (
// a `load float, ptr addrspace(7)` does not, for example), but, if they do not
// generate fat buffer pointers, they must RAUW in their replacement
// instructions during the initial visit.
//
// When these new instructions are created, they use the split parts recorded
// for their initial arguments in order to generate their replacements, creating
// a parallel set of instructions that does not refer to the original fat
// pointer values but instead to their resource and offset components.
//
// Instructions, such as `extractvalue`, that produce buffer fat pointers from
// sources that do not have split parts, have such parts generated using
// `extractvalue`. This is also the initial handling of PHI nodes, which
// are then cleaned up.
//
// ### Conditionals
//
// PHI nodes are initially given resource parts via `extractvalue`. However,
// this is not an efficient rewrite of such nodes, as, in most cases, the
// resource part in a conditional or loop remains constant throughout the loop
// and only the offset varies. Failing to optimize away these constant resources
// would cause additional registers to be sent around loops and might lead to
// waterfall loops being generated for buffer operations due to the
// "non-uniform" resource argument.
//
// Therefore, after all instructions have been visited, the pointer splitter
// post-processes all encountered conditionals. Given a PHI node or select,
// getPossibleRsrcRoots() collects all values that the resource parts of that
// conditional's input could come from as well as collecting all conditional
// instructions encountered during the search. If, after filtering out the
// initial node itself, the set of encountered conditionals is a subset of the
// potential roots and there is a single potential resource that isn't in the
// conditional set, that value is the only possible value the resource argument
// could have throughout the control flow.
//
// If that condition is met, then a PHI node can have its resource part changed
// to the singleton value and then be replaced by a PHI on the offsets.
// Otherwise, each PHI node is split into two, one for the resource part and one
// for the offset part, which replace the temporary `extractvalue` instructions
// that were added during the first pass.
//
// Similar logic applies to `select`, where
// `%z = select i1 %cond, %cond, ptr addrspace(7) %x, ptr addrspace(7) %y`
// can be split into `%z.rsrc = %x.rsrc` and
// `%z.off = select i1 %cond, ptr i32 %x.off, i32 %y.off`
// if both `%x` and `%y` have the same resource part, but two `select`
// operations will be needed if they do not.
//
// ### Final processing
//
// After conditionals have been cleaned up, the IR for each function is
// rewritten to remove all the old instructions that have been split up.
//
// Any instruction that used to produce a buffer fat pointer (and therefore now
// produces a resource-and-offset struct after type remapping) is
// replaced as follows:
// 1. All debug value annotations are cloned to reflect that the resource part
//    and offset parts are computed separately and constitute different
//    fragments of the underlying source language variable.
// 2. All uses that were themselves split are replaced by a `poison` of the
//    struct type, as they will themselves be erased soon. This rule, combined
//    with debug handling, should leave the use lists of split instructions
//    empty in almost all cases.
// 3. If a user of the original struct-valued result remains, the structure
//    needed for the new types to work is constructed out of the newly-defined
//    parts, and the original instruction is replaced by this structure
//    before being erased. Instructions requiring this construction include
//    `ret` and `insertvalue`.
//
// # Consequences
//
// This pass does not alter the CFG.
//
// Alias analysis information will become coarser, as the LLVM alias analyzer
// cannot handle the buffer intrinsics. Specifically, while we can determine
// that the following two loads do not alias:
// ```
//   %y = getelementptr i32, ptr addrspace(7) %x, i32 1
//   %a = load i32, ptr addrspace(7) %x
//   %b = load i32, ptr addrspace(7) %y
// ```
// we cannot (except through some code that runs during scheduling) determine
// that the rewritten loads below do not alias.
// ```
//   %y.off = add i32 %x.off, 1
//   %a = call @llvm.amdgcn.raw.ptr.buffer.load(ptr addrspace(8) %x.rsrc, i32
//     %x.off, ...)
//   %b = call @llvm.amdgcn.raw.ptr.buffer.load(ptr addrspace(8)
//     %x.rsrc, i32 %y.off, ...)
// ```
// However, existing alias information is preserved.
//===----------------------------------------------------------------------===//

#include "AMDGPU.h"
#include "AMDGPUTargetMachine.h"
#include "GCNSubtarget.h"
#include "SIDefines.h"
#include "llvm/ADT/SetOperations.h"
#include "llvm/ADT/SmallVector.h"
#include "llvm/Analysis/ConstantFolding.h"
#include "llvm/Analysis/Utils/Local.h"
#include "llvm/CodeGen/TargetPassConfig.h"
#include "llvm/IR/AttributeMask.h"
#include "llvm/IR/Constants.h"
#include "llvm/IR/DebugInfo.h"
#include "llvm/IR/DerivedTypes.h"
#include "llvm/IR/IRBuilder.h"
#include "llvm/IR/InstIterator.h"
#include "llvm/IR/InstVisitor.h"
#include "llvm/IR/Instructions.h"
#include "llvm/IR/Intrinsics.h"
#include "llvm/IR/IntrinsicsAMDGPU.h"
#include "llvm/IR/Metadata.h"
#include "llvm/IR/Operator.h"
#include "llvm/IR/PatternMatch.h"
#include "llvm/IR/ReplaceConstant.h"
#include "llvm/InitializePasses.h"
#include "llvm/Pass.h"
#include "llvm/Support/AtomicOrdering.h"
#include "llvm/Support/Debug.h"
#include "llvm/Support/ErrorHandling.h"
#include "llvm/Transforms/Utils/Cloning.h"
#include "llvm/Transforms/Utils/Local.h"
#include "llvm/Transforms/Utils/ValueMapper.h"

#define DEBUG_TYPE "amdgpu-lower-buffer-fat-pointers"

using namespace llvm;

static constexpr unsigned BufferOffsetWidth = 32;

namespace {
/// Recursively replace instances of ptr addrspace(7) and vector<Nxptr
/// addrspace(7)> with some other type as defined by the relevant subclass.
class BufferFatPtrTypeLoweringBase : public ValueMapTypeRemapper {
  DenseMap<Type *, Type *> Map;

  Type *remapTypeImpl(Type *Ty, SmallPtrSetImpl<StructType *> &Seen);

protected:
  virtual Type *remapScalar(PointerType *PT) = 0;
  virtual Type *remapVector(VectorType *VT) = 0;

  const DataLayout &DL;

public:
  BufferFatPtrTypeLoweringBase(const DataLayout &DL) : DL(DL) {}
  Type *remapType(Type *SrcTy) override;
  void clear() { Map.clear(); }
};

/// Remap ptr addrspace(7) to i160 and vector<Nxptr addrspace(7)> to
/// vector<Nxi60> in order to correctly handling loading/storing these values
/// from memory.
class BufferFatPtrToIntTypeMap : public BufferFatPtrTypeLoweringBase {
  using BufferFatPtrTypeLoweringBase::BufferFatPtrTypeLoweringBase;

protected:
  Type *remapScalar(PointerType *PT) override { return DL.getIntPtrType(PT); }
  Type *remapVector(VectorType *VT) override { return DL.getIntPtrType(VT); }
};

/// Remap ptr addrspace(7) to {ptr addrspace(8), i32} (the resource and offset
/// parts of the pointer) so that we can easily rewrite operations on these
/// values that aren't loading them from or storing them to memory.
class BufferFatPtrToStructTypeMap : public BufferFatPtrTypeLoweringBase {
  using BufferFatPtrTypeLoweringBase::BufferFatPtrTypeLoweringBase;

protected:
  Type *remapScalar(PointerType *PT) override;
  Type *remapVector(VectorType *VT) override;
};
} // namespace

// This code is adapted from the type remapper in lib/Linker/IRMover.cpp
Type *BufferFatPtrTypeLoweringBase::remapTypeImpl(
    Type *Ty, SmallPtrSetImpl<StructType *> &Seen) {
  Type **Entry = &Map[Ty];
  if (*Entry)
    return *Entry;
  if (auto *PT = dyn_cast<PointerType>(Ty)) {
    if (PT->getAddressSpace() == AMDGPUAS::BUFFER_FAT_POINTER) {
      return *Entry = remapScalar(PT);
    }
  }
  if (auto *VT = dyn_cast<VectorType>(Ty)) {
    auto *PT = dyn_cast<PointerType>(VT->getElementType());
    if (PT && PT->getAddressSpace() == AMDGPUAS::BUFFER_FAT_POINTER) {
      return *Entry = remapVector(VT);
    }
    return *Entry = Ty;
  }
  // Whether the type is one that is structurally uniqued - that is, if it is
  // not a named struct (the only kind of type where multiple structurally
  // identical types that have a distinct `Type*`)
  StructType *TyAsStruct = dyn_cast<StructType>(Ty);
  bool IsUniqued = !TyAsStruct || TyAsStruct->isLiteral();
  // Base case for ints, floats, opaque pointers, and so on, which don't
  // require recursion.
  if (Ty->getNumContainedTypes() == 0 && IsUniqued)
    return *Entry = Ty;
  if (!IsUniqued) {
    // Create a dummy type for recursion purposes.
    if (!Seen.insert(TyAsStruct).second) {
      StructType *Placeholder = StructType::create(Ty->getContext());
      return *Entry = Placeholder;
    }
  }
  bool Changed = false;
  SmallVector<Type *> ElementTypes(Ty->getNumContainedTypes(), nullptr);
  for (unsigned int I = 0, E = Ty->getNumContainedTypes(); I < E; ++I) {
    Type *OldElem = Ty->getContainedType(I);
    Type *NewElem = remapTypeImpl(OldElem, Seen);
    ElementTypes[I] = NewElem;
    Changed |= (OldElem != NewElem);
  }
  // Recursive calls to remapTypeImpl() may have invalidated pointer.
  Entry = &Map[Ty];
  if (!Changed) {
    return *Entry = Ty;
  }
  if (auto *ArrTy = dyn_cast<ArrayType>(Ty))
    return *Entry = ArrayType::get(ElementTypes[0], ArrTy->getNumElements());
  if (auto *FnTy = dyn_cast<FunctionType>(Ty))
    return *Entry = FunctionType::get(ElementTypes[0],
                                      ArrayRef(ElementTypes).slice(1),
                                      FnTy->isVarArg());
  if (auto *STy = dyn_cast<StructType>(Ty)) {
    // Genuine opaque types don't have a remapping.
    if (STy->isOpaque())
      return *Entry = Ty;
    bool IsPacked = STy->isPacked();
    if (IsUniqued)
      return *Entry = StructType::get(Ty->getContext(), ElementTypes, IsPacked);
    SmallString<16> Name(STy->getName());
    STy->setName("");
    Type **RecursionEntry = &Map[Ty];
    if (*RecursionEntry) {
      auto *Placeholder = cast<StructType>(*RecursionEntry);
      Placeholder->setBody(ElementTypes, IsPacked);
      Placeholder->setName(Name);
      return *Entry = Placeholder;
    }
    return *Entry = StructType::create(Ty->getContext(), ElementTypes, Name,
                                       IsPacked);
  }
  llvm_unreachable("Unknown type of type that contains elements");
}

Type *BufferFatPtrTypeLoweringBase::remapType(Type *SrcTy) {
  SmallPtrSet<StructType *, 2> Visited;
  return remapTypeImpl(SrcTy, Visited);
}

Type *BufferFatPtrToStructTypeMap::remapScalar(PointerType *PT) {
  LLVMContext &Ctx = PT->getContext();
  return StructType::get(PointerType::get(Ctx, AMDGPUAS::BUFFER_RESOURCE),
                         IntegerType::get(Ctx, BufferOffsetWidth));
}

Type *BufferFatPtrToStructTypeMap::remapVector(VectorType *VT) {
  ElementCount EC = VT->getElementCount();
  LLVMContext &Ctx = VT->getContext();
  Type *RsrcVec =
      VectorType::get(PointerType::get(Ctx, AMDGPUAS::BUFFER_RESOURCE), EC);
  Type *OffVec = VectorType::get(IntegerType::get(Ctx, BufferOffsetWidth), EC);
  return StructType::get(RsrcVec, OffVec);
}

static bool isBufferFatPtrOrVector(Type *Ty) {
  if (auto *PT = dyn_cast<PointerType>(Ty->getScalarType()))
    return PT->getAddressSpace() == AMDGPUAS::BUFFER_FAT_POINTER;
  return false;
}

// True if the type is {ptr addrspace(8), i32} or a struct containing vectors of
// those types. Used to quickly skip instructions we don't need to process.
static bool isSplitFatPtr(Type *Ty) {
  auto *ST = dyn_cast<StructType>(Ty);
  if (!ST)
    return false;
  if (!ST->isLiteral() || ST->getNumElements() != 2)
    return false;
  auto *MaybeRsrc =
      dyn_cast<PointerType>(ST->getElementType(0)->getScalarType());
  auto *MaybeOff =
      dyn_cast<IntegerType>(ST->getElementType(1)->getScalarType());
  return MaybeRsrc && MaybeOff &&
         MaybeRsrc->getAddressSpace() == AMDGPUAS::BUFFER_RESOURCE &&
         MaybeOff->getBitWidth() == BufferOffsetWidth;
}

// True if the result type or any argument types are buffer fat pointers.
static bool isBufferFatPtrConst(Constant *C) {
  Type *T = C->getType();
  return isBufferFatPtrOrVector(T) || any_of(C->operands(), [](const Use &U) {
           return isBufferFatPtrOrVector(U.get()->getType());
         });
}

namespace {
/// Convert [vectors of] buffer fat pointers to integers when they are read from
/// or stored to memory. This ensures that these pointers will have the same
/// memory layout as before they are lowered, even though they will no longer
/// have their previous layout in registers/in the program (they'll be broken
/// down into resource and offset parts). This has the downside of imposing
/// marshalling costs when reading or storing these values, but since placing
/// such pointers into memory is an uncommon operation at best, we feel that
/// this cost is acceptable for better performance in the common case.
class StoreFatPtrsAsIntsVisitor
    : public InstVisitor<StoreFatPtrsAsIntsVisitor, bool> {
  BufferFatPtrToIntTypeMap *TypeMap;

  ValueToValueMapTy ConvertedForStore;

  IRBuilder<> IRB;

  // Convert all the buffer fat pointers within the input value to inttegers
  // so that it can be stored in memory.
  Value *fatPtrsToInts(Value *V, Type *From, Type *To, const Twine &Name);
  // Convert all the i160s that need to be buffer fat pointers (as specified)
  // by the To type) into those pointers to preserve the semantics of the rest
  // of the program.
  Value *intsToFatPtrs(Value *V, Type *From, Type *To, const Twine &Name);

public:
  StoreFatPtrsAsIntsVisitor(BufferFatPtrToIntTypeMap *TypeMap, LLVMContext &Ctx)
      : TypeMap(TypeMap), IRB(Ctx) {}
  bool processFunction(Function &F);

  bool visitInstruction(Instruction &I) { return false; }
  bool visitAllocaInst(AllocaInst &I);
  bool visitLoadInst(LoadInst &LI);
  bool visitStoreInst(StoreInst &SI);
  bool visitGetElementPtrInst(GetElementPtrInst &I);
};
} // namespace

Value *StoreFatPtrsAsIntsVisitor::fatPtrsToInts(Value *V, Type *From, Type *To,
                                                const Twine &Name) {
  if (From == To)
    return V;
  ValueToValueMapTy::iterator Find = ConvertedForStore.find(V);
  if (Find != ConvertedForStore.end())
    return Find->second;
  if (isBufferFatPtrOrVector(From)) {
    Value *Cast = IRB.CreatePtrToInt(V, To, Name + ".int");
    ConvertedForStore[V] = Cast;
    return Cast;
  }
  if (From->getNumContainedTypes() == 0)
    return V;
  // Structs, arrays, and other compound types.
  Value *Ret = PoisonValue::get(To);
  if (auto *AT = dyn_cast<ArrayType>(From)) {
    Type *FromPart = AT->getArrayElementType();
    Type *ToPart = cast<ArrayType>(To)->getElementType();
    for (uint64_t I = 0, E = AT->getArrayNumElements(); I < E; ++I) {
      Value *Field = IRB.CreateExtractValue(V, I);
      Value *NewField =
          fatPtrsToInts(Field, FromPart, ToPart, Name + "." + Twine(I));
      Ret = IRB.CreateInsertValue(Ret, NewField, I);
    }
  } else {
    for (auto [Idx, FromPart, ToPart] :
         enumerate(From->subtypes(), To->subtypes())) {
      Value *Field = IRB.CreateExtractValue(V, Idx);
      Value *NewField =
          fatPtrsToInts(Field, FromPart, ToPart, Name + "." + Twine(Idx));
      Ret = IRB.CreateInsertValue(Ret, NewField, Idx);
    }
  }
  ConvertedForStore[V] = Ret;
  return Ret;
}

Value *StoreFatPtrsAsIntsVisitor::intsToFatPtrs(Value *V, Type *From, Type *To,
                                                const Twine &Name) {
  if (From == To)
    return V;
  if (isBufferFatPtrOrVector(To)) {
    Value *Cast = IRB.CreateIntToPtr(V, To, Name + ".ptr");
    return Cast;
  }
  if (From->getNumContainedTypes() == 0)
    return V;
  // Structs, arrays, and other compound types.
  Value *Ret = PoisonValue::get(To);
  if (auto *AT = dyn_cast<ArrayType>(From)) {
    Type *FromPart = AT->getArrayElementType();
    Type *ToPart = cast<ArrayType>(To)->getElementType();
    for (uint64_t I = 0, E = AT->getArrayNumElements(); I < E; ++I) {
      Value *Field = IRB.CreateExtractValue(V, I);
      Value *NewField =
          intsToFatPtrs(Field, FromPart, ToPart, Name + "." + Twine(I));
      Ret = IRB.CreateInsertValue(Ret, NewField, I);
    }
  } else {
    for (auto [Idx, FromPart, ToPart] :
         enumerate(From->subtypes(), To->subtypes())) {
      Value *Field = IRB.CreateExtractValue(V, Idx);
      Value *NewField =
          intsToFatPtrs(Field, FromPart, ToPart, Name + "." + Twine(Idx));
      Ret = IRB.CreateInsertValue(Ret, NewField, Idx);
    }
  }
  return Ret;
}

bool StoreFatPtrsAsIntsVisitor::processFunction(Function &F) {
  bool Changed = false;
  // The visitors will mutate GEPs and allocas, but will push loads and stores
  // to the worklist to avoid invalidation.
  for (Instruction &I : make_early_inc_range(instructions(F))) {
    Changed |= visit(I);
  }
  ConvertedForStore.clear();
  return Changed;
}

bool StoreFatPtrsAsIntsVisitor::visitAllocaInst(AllocaInst &I) {
  Type *Ty = I.getAllocatedType();
  Type *NewTy = TypeMap->remapType(Ty);
  if (Ty == NewTy)
    return false;
  I.setAllocatedType(NewTy);
  return true;
}

bool StoreFatPtrsAsIntsVisitor::visitGetElementPtrInst(GetElementPtrInst &I) {
  Type *Ty = I.getSourceElementType();
  Type *NewTy = TypeMap->remapType(Ty);
  if (Ty == NewTy)
    return false;
  // We'll be rewriting the type `ptr addrspace(7)` out of existence soon, so
  // make sure GEPs don't have different semantics with the new type.
  I.setSourceElementType(NewTy);
  I.setResultElementType(TypeMap->remapType(I.getResultElementType()));
  return true;
}

bool StoreFatPtrsAsIntsVisitor::visitLoadInst(LoadInst &LI) {
  Type *Ty = LI.getType();
  Type *IntTy = TypeMap->remapType(Ty);
  if (Ty == IntTy)
    return false;

  IRB.SetInsertPoint(&LI);
  auto *NLI = cast<LoadInst>(LI.clone());
  NLI->mutateType(IntTy);
  NLI = IRB.Insert(NLI);
  copyMetadataForLoad(*NLI, LI);
  NLI->takeName(&LI);

  Value *CastBack = intsToFatPtrs(NLI, IntTy, Ty, NLI->getName());
  LI.replaceAllUsesWith(CastBack);
  LI.eraseFromParent();
  return true;
}

bool StoreFatPtrsAsIntsVisitor::visitStoreInst(StoreInst &SI) {
  Value *V = SI.getValueOperand();
  Type *Ty = V->getType();
  Type *IntTy = TypeMap->remapType(Ty);
  if (Ty == IntTy)
    return false;

  IRB.SetInsertPoint(&SI);
  Value *IntV = fatPtrsToInts(V, Ty, IntTy, V->getName());
  for (auto *Dbg : at::getAssignmentMarkers(&SI))
    Dbg->setValue(IntV);

  SI.setOperand(0, IntV);
  return true;
}

/// Return the ptr addrspace(8) and i32 (resource and offset parts) in a lowered
/// buffer fat pointer constant.
static std::pair<Constant *, Constant *>
splitLoweredFatBufferConst(Constant *C) {
  assert(isSplitFatPtr(C->getType()) && "Not a split fat buffer pointer");
  return std::make_pair(C->getAggregateElement(0u), C->getAggregateElement(1u));
}

namespace {
/// Handle the remapping of ptr addrspace(7) constants.
class FatPtrConstMaterializer final : public ValueMaterializer {
  BufferFatPtrToStructTypeMap *TypeMap;
  // An internal mapper that is used to recurse into the arguments of constants.
  // While the documentation for `ValueMapper` specifies not to use it
  // recursively, examination of the logic in mapValue() shows that it can
  // safely be used recursively when handling constants, like it does in its own
  // logic.
  ValueMapper InternalMapper;

  Constant *materializeBufferFatPtrConst(Constant *C);

public:
  // UnderlyingMap is the value map this materializer will be filling.
  FatPtrConstMaterializer(BufferFatPtrToStructTypeMap *TypeMap,
                          ValueToValueMapTy &UnderlyingMap)
      : TypeMap(TypeMap),
        InternalMapper(UnderlyingMap, RF_None, TypeMap, this) {}
  virtual ~FatPtrConstMaterializer() = default;

  Value *materialize(Value *V) override;
};
} // namespace

Constant *FatPtrConstMaterializer::materializeBufferFatPtrConst(Constant *C) {
  Type *SrcTy = C->getType();
  auto *NewTy = dyn_cast<StructType>(TypeMap->remapType(SrcTy));
  if (C->isNullValue())
    return ConstantAggregateZero::getNullValue(NewTy);
  if (isa<PoisonValue>(C)) {
    return ConstantStruct::get(NewTy,
                               {PoisonValue::get(NewTy->getElementType(0)),
                                PoisonValue::get(NewTy->getElementType(1))});
  }
  if (isa<UndefValue>(C)) {
    return ConstantStruct::get(NewTy,
                               {UndefValue::get(NewTy->getElementType(0)),
                                UndefValue::get(NewTy->getElementType(1))});
  }

  if (auto *VC = dyn_cast<ConstantVector>(C)) {
    if (Constant *S = VC->getSplatValue()) {
      Constant *NewS = InternalMapper.mapConstant(*S);
      if (!NewS)
        return nullptr;
      auto [Rsrc, Off] = splitLoweredFatBufferConst(NewS);
      auto EC = VC->getType()->getElementCount();
      return ConstantStruct::get(NewTy, {ConstantVector::getSplat(EC, Rsrc),
                                         ConstantVector::getSplat(EC, Off)});
    }
    SmallVector<Constant *> Rsrcs;
    SmallVector<Constant *> Offs;
    for (Value *Op : VC->operand_values()) {
      auto *NewOp = dyn_cast_or_null<Constant>(InternalMapper.mapValue(*Op));
      if (!NewOp)
        return nullptr;
      auto [Rsrc, Off] = splitLoweredFatBufferConst(NewOp);
      Rsrcs.push_back(Rsrc);
      Offs.push_back(Off);
    }
    Constant *RsrcVec = ConstantVector::get(Rsrcs);
    Constant *OffVec = ConstantVector::get(Offs);
    return ConstantStruct::get(NewTy, {RsrcVec, OffVec});
  }

  if (isa<GlobalValue>(C))
    report_fatal_error("Global values containing ptr addrspace(7) (buffer "
                       "fat pointer) values are not supported");

  if (isa<ConstantExpr>(C))
    report_fatal_error("Constant exprs containing ptr addrspace(7) (buffer "
                       "fat pointer) values should have been expanded earlier");

  return nullptr;
}

Value *FatPtrConstMaterializer::materialize(Value *V) {
  Constant *C = dyn_cast<Constant>(V);
  if (!C)
    return nullptr;
  // Structs and other types that happen to contain fat pointers get remapped
  // by the mapValue() logic.
  if (!isBufferFatPtrConst(C))
    return nullptr;
  return materializeBufferFatPtrConst(C);
}

using PtrParts = std::pair<Value *, Value *>;
namespace {
// The visitor returns the resource and offset parts for an instruction if they
// can be computed, or (nullptr, nullptr) for cases that don't have a meaningful
// value mapping.
class SplitPtrStructs : public InstVisitor<SplitPtrStructs, PtrParts> {
  ValueToValueMapTy RsrcParts;
  ValueToValueMapTy OffParts;

  // Track instructions that have been rewritten into a user of the component
  // parts of their ptr addrspace(7) input. Instructions that produced
  // ptr addrspace(7) parts should **not** be RAUW'd before being added to this
  // set, as that replacement will be handled in a post-visit step. However,
  // instructions that yield values that aren't fat pointers (ex. ptrtoint)
  // should RAUW themselves with new instructions that use the split parts
  // of their arguments during processing.
  DenseSet<Instruction *> SplitUsers;

  // Nodes that need a second look once we've computed the parts for all other
  // instructions to see if, for example, we really need to phi on the resource
  // part.
  SmallVector<Instruction *> Conditionals;
  // Temporary instructions produced while lowering conditionals that should be
  // killed.
  SmallVector<Instruction *> ConditionalTemps;

  // Subtarget info, needed for determining what cache control bits to set.
  const TargetMachine *TM;
  const GCNSubtarget *ST;

  IRBuilder<> IRB;

  // Copy metadata between instructions if applicable.
  void copyMetadata(Value *Dest, Value *Src);

  // Get the resource and offset parts of the value V, inserting appropriate
  // extractvalue calls if needed.
  PtrParts getPtrParts(Value *V);

  // Given an instruction that could produce multiple resource parts (a PHI or
  // select), collect the set of possible instructions that could have provided
  // its resource parts  that it could have (the `Roots`) and the set of
  // conditional instructions visited during the search (`Seen`). If, after
  // removing the root of the search from `Seen` and `Roots`, `Seen` is a subset
  // of `Roots` and `Roots - Seen` contains one element, the resource part of
  // that element can replace the resource part of all other elements in `Seen`.
  void getPossibleRsrcRoots(Instruction *I, SmallPtrSetImpl<Value *> &Roots,
                            SmallPtrSetImpl<Value *> &Seen);
  void processConditionals();

  // If an instruction hav been split into resource and offset parts,
  // delete that instruction. If any of its uses have not themselves been split
  // into parts (for example, an insertvalue), construct the structure
  // that the type rewrites declared should be produced by the dying instruction
  // and use that.
  // Also, kill the temporary extractvalue operations produced by the two-stage
  // lowering of PHIs and conditionals.
  void killAndReplaceSplitInstructions(SmallVectorImpl<Instruction *> &Origs);

  void setAlign(CallInst *Intr, Align A, unsigned RsrcArgIdx);
  void insertPreMemOpFence(AtomicOrdering Order, SyncScope::ID SSID);
  void insertPostMemOpFence(AtomicOrdering Order, SyncScope::ID SSID);
  Value *handleMemoryInst(Instruction *I, Value *Arg, Value *Ptr, Type *Ty,
                          Align Alignment, AtomicOrdering Order,
                          bool IsVolatile, SyncScope::ID SSID);

public:
  SplitPtrStructs(LLVMContext &Ctx, const TargetMachine *TM)
      : TM(TM), ST(nullptr), IRB(Ctx) {}

  void processFunction(Function &F);

  PtrParts visitInstruction(Instruction &I);
  PtrParts visitLoadInst(LoadInst &LI);
  PtrParts visitStoreInst(StoreInst &SI);
  PtrParts visitAtomicRMWInst(AtomicRMWInst &AI);
  PtrParts visitAtomicCmpXchgInst(AtomicCmpXchgInst &AI);
  PtrParts visitGetElementPtrInst(GetElementPtrInst &GEP);

  PtrParts visitPtrToIntInst(PtrToIntInst &PI);
  PtrParts visitIntToPtrInst(IntToPtrInst &IP);
  PtrParts visitAddrSpaceCastInst(AddrSpaceCastInst &I);
  PtrParts visitICmpInst(ICmpInst &Cmp);
  PtrParts visitFreezeInst(FreezeInst &I);

  PtrParts visitExtractElementInst(ExtractElementInst &I);
  PtrParts visitInsertElementInst(InsertElementInst &I);
  PtrParts visitShuffleVectorInst(ShuffleVectorInst &I);

  PtrParts visitPHINode(PHINode &PHI);
  PtrParts visitSelectInst(SelectInst &SI);

  PtrParts visitIntrinsicInst(IntrinsicInst &II);
};
} // namespace

void SplitPtrStructs::copyMetadata(Value *Dest, Value *Src) {
  auto *DestI = dyn_cast<Instruction>(Dest);
  auto *SrcI = dyn_cast<Instruction>(Src);

  if (!DestI || !SrcI)
    return;

  DestI->copyMetadata(*SrcI);
}

PtrParts SplitPtrStructs::getPtrParts(Value *V) {
  assert(isSplitFatPtr(V->getType()) && "it's not meaningful to get the parts "
                                        "of something that wasn't rewritten");
  auto *RsrcEntry = &RsrcParts[V];
  auto *OffEntry = &OffParts[V];
  if (*RsrcEntry && *OffEntry)
    return {*RsrcEntry, *OffEntry};

  if (auto *C = dyn_cast<Constant>(V)) {
    auto [Rsrc, Off] = splitLoweredFatBufferConst(C);
    return {*RsrcEntry = Rsrc, *OffEntry = Off};
  }

  IRBuilder<>::InsertPointGuard Guard(IRB);
  if (auto *I = dyn_cast<Instruction>(V)) {
    LLVM_DEBUG(dbgs() << "Recursing to split parts of " << *I << "\n");
    auto [Rsrc, Off] = visit(*I);
    if (Rsrc && Off)
      return {*RsrcEntry = Rsrc, *OffEntry = Off};
    // We'll be creating the new values after the relevant instruction.
    // This instruction generates a value and so isn't a terminator.
    IRB.SetInsertPoint(*I->getInsertionPointAfterDef());
    IRB.SetCurrentDebugLocation(I->getDebugLoc());
  } else if (auto *A = dyn_cast<Argument>(V)) {
    IRB.SetInsertPointPastAllocas(A->getParent());
    IRB.SetCurrentDebugLocation(DebugLoc());
  }
  Value *Rsrc = IRB.CreateExtractValue(V, 0, V->getName() + ".rsrc");
  Value *Off = IRB.CreateExtractValue(V, 1, V->getName() + ".off");
  return {*RsrcEntry = Rsrc, *OffEntry = Off};
}

/// Returns the instruction that defines the resource part of the value V.
/// Note that this is not getUnderlyingObject(), since that looks through
/// operations like ptrmask which might modify the resource part.
///
/// We can limit ourselves to just looking through GEPs followed by looking
/// through addrspacecasts because only those two operations preserve the
/// resource part, and because operations on an `addrspace(8)` (which is the
/// legal input to this addrspacecast) would produce a different resource part.
static Value *rsrcPartRoot(Value *V) {
  while (auto *GEP = dyn_cast<GEPOperator>(V))
    V = GEP->getPointerOperand();
  while (auto *ASC = dyn_cast<AddrSpaceCastOperator>(V))
    V = ASC->getPointerOperand();
  return V;
}

void SplitPtrStructs::getPossibleRsrcRoots(Instruction *I,
                                           SmallPtrSetImpl<Value *> &Roots,
                                           SmallPtrSetImpl<Value *> &Seen) {
  if (auto *PHI = dyn_cast<PHINode>(I)) {
    if (!Seen.insert(I).second)
      return;
    for (Value *In : PHI->incoming_values()) {
      In = rsrcPartRoot(In);
      Roots.insert(In);
      if (isa<PHINode, SelectInst>(In))
        getPossibleRsrcRoots(cast<Instruction>(In), Roots, Seen);
    }
  } else if (auto *SI = dyn_cast<SelectInst>(I)) {
    if (!Seen.insert(SI).second)
      return;
    Value *TrueVal = rsrcPartRoot(SI->getTrueValue());
    Value *FalseVal = rsrcPartRoot(SI->getFalseValue());
    Roots.insert(TrueVal);
    Roots.insert(FalseVal);
    if (isa<PHINode, SelectInst>(TrueVal))
      getPossibleRsrcRoots(cast<Instruction>(TrueVal), Roots, Seen);
    if (isa<PHINode, SelectInst>(FalseVal))
      getPossibleRsrcRoots(cast<Instruction>(FalseVal), Roots, Seen);
  } else {
    llvm_unreachable("getPossibleRsrcParts() only works on phi and select");
  }
}

void SplitPtrStructs::processConditionals() {
  SmallDenseMap<Instruction *, Value *> FoundRsrcs;
  SmallPtrSet<Value *, 4> Roots;
  SmallPtrSet<Value *, 4> Seen;
  for (Instruction *I : Conditionals) {
    // These have to exist by now because we've visited these nodes.
    Value *Rsrc = RsrcParts[I];
    Value *Off = OffParts[I];
    assert(Rsrc && Off && "must have visited conditionals by now");

    std::optional<Value *> MaybeRsrc;
    auto MaybeFoundRsrc = FoundRsrcs.find(I);
    if (MaybeFoundRsrc != FoundRsrcs.end()) {
      MaybeRsrc = MaybeFoundRsrc->second;
    } else {
      IRBuilder<>::InsertPointGuard Guard(IRB);
      Roots.clear();
      Seen.clear();
      getPossibleRsrcRoots(I, Roots, Seen);
      LLVM_DEBUG(dbgs() << "Processing conditional: " << *I << "\n");
#ifndef NDEBUG
      for (Value *V : Roots)
        LLVM_DEBUG(dbgs() << "Root: " << *V << "\n");
      for (Value *V : Seen)
        LLVM_DEBUG(dbgs() << "Seen: " << *V << "\n");
#endif
      // If we are our own possible root, then we shouldn't block our
      // replacement with a valid incoming value.
      Roots.erase(I);
      // We don't want to block the optimization for conditionals that don't
      // refer to themselves but did see themselves during the traversal.
      Seen.erase(I);

      if (set_is_subset(Seen, Roots)) {
        auto Diff = set_difference(Roots, Seen);
        if (Diff.size() == 1) {
          Value *RootVal = *Diff.begin();
          // Handle the case where previous loops already looked through
          // an addrspacecast.
          if (isSplitFatPtr(RootVal->getType()))
            MaybeRsrc = std::get<0>(getPtrParts(RootVal));
          else
            MaybeRsrc = RootVal;
        }
      }
    }

    if (auto *PHI = dyn_cast<PHINode>(I)) {
      Value *NewRsrc;
      StructType *PHITy = cast<StructType>(PHI->getType());
      IRB.SetInsertPoint(*PHI->getInsertionPointAfterDef());
      IRB.SetCurrentDebugLocation(PHI->getDebugLoc());
      if (MaybeRsrc) {
        NewRsrc = *MaybeRsrc;
      } else {
        Type *RsrcTy = PHITy->getElementType(0);
        auto *RsrcPHI = IRB.CreatePHI(RsrcTy, PHI->getNumIncomingValues());
        RsrcPHI->takeName(Rsrc);
        for (auto [V, BB] : llvm::zip(PHI->incoming_values(), PHI->blocks())) {
          Value *VRsrc = std::get<0>(getPtrParts(V));
          RsrcPHI->addIncoming(VRsrc, BB);
        }
        copyMetadata(RsrcPHI, PHI);
        NewRsrc = RsrcPHI;
      }

      Type *OffTy = PHITy->getElementType(1);
      auto *NewOff = IRB.CreatePHI(OffTy, PHI->getNumIncomingValues());
      NewOff->takeName(Off);
      for (auto [V, BB] : llvm::zip(PHI->incoming_values(), PHI->blocks())) {
        assert(OffParts.count(V) && "An offset part had to be created by now");
        Value *VOff = std::get<1>(getPtrParts(V));
        NewOff->addIncoming(VOff, BB);
      }
      copyMetadata(NewOff, PHI);

      // Note: We don't eraseFromParent() the temporaries because we don't want
      // to put the corrections maps in an inconstent state. That'll be handed
      // during the rest of the killing. Also, `ValueToValueMapTy` guarantees
      // that references in that map will be updated as well.
      ConditionalTemps.push_back(cast<Instruction>(Rsrc));
      ConditionalTemps.push_back(cast<Instruction>(Off));
      Rsrc->replaceAllUsesWith(NewRsrc);
      Off->replaceAllUsesWith(NewOff);

      // Save on recomputing the cycle traversals in known-root cases.
      if (MaybeRsrc)
        for (Value *V : Seen)
          FoundRsrcs[cast<Instruction>(V)] = NewRsrc;
    } else if (isa<SelectInst>(I)) {
      if (MaybeRsrc) {
        ConditionalTemps.push_back(cast<Instruction>(Rsrc));
        Rsrc->replaceAllUsesWith(*MaybeRsrc);
        for (Value *V : Seen)
          FoundRsrcs[cast<Instruction>(V)] = *MaybeRsrc;
      }
    } else {
      llvm_unreachable("Only PHIs and selects go in the conditionals list");
    }
  }
}

void SplitPtrStructs::killAndReplaceSplitInstructions(
    SmallVectorImpl<Instruction *> &Origs) {
  for (Instruction *I : ConditionalTemps)
    I->eraseFromParent();

  for (Instruction *I : Origs) {
    if (!SplitUsers.contains(I))
      continue;

    SmallVector<DbgValueInst *> Dbgs;
    findDbgValues(Dbgs, I);
    for (auto *Dbg : Dbgs) {
      IRB.SetInsertPoint(Dbg);
      auto &DL = I->getDataLayout();
      assert(isSplitFatPtr(I->getType()) &&
             "We should've RAUW'd away loads, stores, etc. at this point");
      auto *OffDbg = cast<DbgValueInst>(Dbg->clone());
      copyMetadata(OffDbg, Dbg);
      auto [Rsrc, Off] = getPtrParts(I);

      int64_t RsrcSz = DL.getTypeSizeInBits(Rsrc->getType());
      int64_t OffSz = DL.getTypeSizeInBits(Off->getType());

      std::optional<DIExpression *> RsrcExpr =
          DIExpression::createFragmentExpression(Dbg->getExpression(), 0,
                                                 RsrcSz);
      std::optional<DIExpression *> OffExpr =
          DIExpression::createFragmentExpression(Dbg->getExpression(), RsrcSz,
                                                 OffSz);
      if (OffExpr) {
        OffDbg->setExpression(*OffExpr);
        OffDbg->replaceVariableLocationOp(I, Off);
        IRB.Insert(OffDbg);
      } else {
        OffDbg->deleteValue();
      }
      if (RsrcExpr) {
        Dbg->setExpression(*RsrcExpr);
        Dbg->replaceVariableLocationOp(I, Rsrc);
      } else {
        Dbg->replaceVariableLocationOp(I, UndefValue::get(I->getType()));
      }
    }

    Value *Poison = PoisonValue::get(I->getType());
    I->replaceUsesWithIf(Poison, [&](const Use &U) -> bool {
      if (const auto *UI = dyn_cast<Instruction>(U.getUser()))
        return SplitUsers.contains(UI);
      return false;
    });

    if (I->use_empty()) {
      I->eraseFromParent();
      continue;
    }
    IRB.SetInsertPoint(*I->getInsertionPointAfterDef());
    IRB.SetCurrentDebugLocation(I->getDebugLoc());
    auto [Rsrc, Off] = getPtrParts(I);
    Value *Struct = PoisonValue::get(I->getType());
    Struct = IRB.CreateInsertValue(Struct, Rsrc, 0);
    Struct = IRB.CreateInsertValue(Struct, Off, 1);
    copyMetadata(Struct, I);
    Struct->takeName(I);
    I->replaceAllUsesWith(Struct);
    I->eraseFromParent();
  }
}

void SplitPtrStructs::setAlign(CallInst *Intr, Align A, unsigned RsrcArgIdx) {
  LLVMContext &Ctx = Intr->getContext();
  Intr->addParamAttr(RsrcArgIdx, Attribute::getWithAlignment(Ctx, A));
}

void SplitPtrStructs::insertPreMemOpFence(AtomicOrdering Order,
                                          SyncScope::ID SSID) {
  switch (Order) {
  case AtomicOrdering::Release:
  case AtomicOrdering::AcquireRelease:
  case AtomicOrdering::SequentiallyConsistent:
    IRB.CreateFence(AtomicOrdering::Release, SSID);
    break;
  default:
    break;
  }
}

void SplitPtrStructs::insertPostMemOpFence(AtomicOrdering Order,
                                           SyncScope::ID SSID) {
  switch (Order) {
  case AtomicOrdering::Acquire:
  case AtomicOrdering::AcquireRelease:
  case AtomicOrdering::SequentiallyConsistent:
    IRB.CreateFence(AtomicOrdering::Acquire, SSID);
    break;
  default:
    break;
  }
}

Value *SplitPtrStructs::handleMemoryInst(Instruction *I, Value *Arg, Value *Ptr,
                                         Type *Ty, Align Alignment,
                                         AtomicOrdering Order, bool IsVolatile,
                                         SyncScope::ID SSID) {
  IRB.SetInsertPoint(I);

  auto [Rsrc, Off] = getPtrParts(Ptr);
  SmallVector<Value *, 5> Args;
  if (Arg)
    Args.push_back(Arg);
  Args.push_back(Rsrc);
  Args.push_back(Off);
  insertPreMemOpFence(Order, SSID);
  // soffset is always 0 for these cases, where we always want any offset to be
  // part of bounds checking and we don't know which parts of the GEPs is
  // uniform.
  Args.push_back(IRB.getInt32(0));

  uint32_t Aux = 0;
  bool IsInvariant =
      (isa<LoadInst>(I) && I->getMetadata(LLVMContext::MD_invariant_load));
  bool IsNonTemporal = I->getMetadata(LLVMContext::MD_nontemporal);
  // Atomic loads and stores need glc, atomic read-modify-write doesn't.
  bool IsOneWayAtomic =
      !isa<AtomicRMWInst>(I) && Order != AtomicOrdering::NotAtomic;
  if (IsOneWayAtomic)
    Aux |= AMDGPU::CPol::GLC;
  if (IsNonTemporal && !IsInvariant)
    Aux |= AMDGPU::CPol::SLC;
  if (isa<LoadInst>(I) && ST->getGeneration() == AMDGPUSubtarget::GFX10)
    Aux |= (Aux & AMDGPU::CPol::GLC ? AMDGPU::CPol::DLC : 0);
  if (IsVolatile)
    Aux |= AMDGPU::CPol::VOLATILE;
  Args.push_back(IRB.getInt32(Aux));

  Intrinsic::ID IID = Intrinsic::not_intrinsic;
  if (isa<LoadInst>(I))
    // TODO: Do we need to do something about atomic loads?
    IID = Intrinsic::amdgcn_raw_ptr_buffer_load;
  else if (isa<StoreInst>(I))
    IID = Intrinsic::amdgcn_raw_ptr_buffer_store;
  else if (auto *RMW = dyn_cast<AtomicRMWInst>(I)) {
    switch (RMW->getOperation()) {
    case AtomicRMWInst::Xchg:
      IID = Intrinsic::amdgcn_raw_ptr_buffer_atomic_swap;
      break;
    case AtomicRMWInst::Add:
      IID = Intrinsic::amdgcn_raw_ptr_buffer_atomic_add;
      break;
    case AtomicRMWInst::Sub:
      IID = Intrinsic::amdgcn_raw_ptr_buffer_atomic_sub;
      break;
    case AtomicRMWInst::And:
      IID = Intrinsic::amdgcn_raw_ptr_buffer_atomic_and;
      break;
    case AtomicRMWInst::Or:
      IID = Intrinsic::amdgcn_raw_ptr_buffer_atomic_or;
      break;
    case AtomicRMWInst::Xor:
      IID = Intrinsic::amdgcn_raw_ptr_buffer_atomic_xor;
      break;
    case AtomicRMWInst::Max:
      IID = Intrinsic::amdgcn_raw_ptr_buffer_atomic_smax;
      break;
    case AtomicRMWInst::Min:
      IID = Intrinsic::amdgcn_raw_ptr_buffer_atomic_smin;
      break;
    case AtomicRMWInst::UMax:
      IID = Intrinsic::amdgcn_raw_ptr_buffer_atomic_umax;
      break;
    case AtomicRMWInst::UMin:
      IID = Intrinsic::amdgcn_raw_ptr_buffer_atomic_umin;
      break;
    case AtomicRMWInst::FAdd:
      IID = Intrinsic::amdgcn_raw_ptr_buffer_atomic_fadd;
      break;
    case AtomicRMWInst::FMax:
      IID = Intrinsic::amdgcn_raw_ptr_buffer_atomic_fmax;
      break;
    case AtomicRMWInst::FMin:
      IID = Intrinsic::amdgcn_raw_ptr_buffer_atomic_fmin;
      break;
    case AtomicRMWInst::FSub: {
      report_fatal_error("atomic floating point subtraction not supported for "
                         "buffer resources and should've been expanded away");
      break;
    }
    case AtomicRMWInst::Nand:
      report_fatal_error("atomic nand not supported for buffer resources and "
                         "should've been expanded away");
      break;
    case AtomicRMWInst::UIncWrap:
    case AtomicRMWInst::UDecWrap:
      report_fatal_error("wrapping increment/decrement not supported for "
                         "buffer resources and should've ben expanded away");
      break;
    case AtomicRMWInst::BAD_BINOP:
      llvm_unreachable("Not sure how we got a bad binop");
    }
  }

  auto *Call = IRB.CreateIntrinsic(IID, Ty, Args);
  copyMetadata(Call, I);
  setAlign(Call, Alignment, Arg ? 1 : 0);
  Call->takeName(I);

  insertPostMemOpFence(Order, SSID);
  // The "no moving p7 directly" rewrites ensure that this load or store won't
  // itself need to be split into parts.
  SplitUsers.insert(I);
  I->replaceAllUsesWith(Call);
  return Call;
}

PtrParts SplitPtrStructs::visitInstruction(Instruction &I) {
  return {nullptr, nullptr};
}

PtrParts SplitPtrStructs::visitLoadInst(LoadInst &LI) {
  if (!isSplitFatPtr(LI.getPointerOperandType()))
    return {nullptr, nullptr};
  handleMemoryInst(&LI, nullptr, LI.getPointerOperand(), LI.getType(),
                   LI.getAlign(), LI.getOrdering(), LI.isVolatile(),
                   LI.getSyncScopeID());
  return {nullptr, nullptr};
}

PtrParts SplitPtrStructs::visitStoreInst(StoreInst &SI) {
  if (!isSplitFatPtr(SI.getPointerOperandType()))
    return {nullptr, nullptr};
  Value *Arg = SI.getValueOperand();
  handleMemoryInst(&SI, Arg, SI.getPointerOperand(), Arg->getType(),
                   SI.getAlign(), SI.getOrdering(), SI.isVolatile(),
                   SI.getSyncScopeID());
  return {nullptr, nullptr};
}

PtrParts SplitPtrStructs::visitAtomicRMWInst(AtomicRMWInst &AI) {
  if (!isSplitFatPtr(AI.getPointerOperand()->getType()))
    return {nullptr, nullptr};
  Value *Arg = AI.getValOperand();
  handleMemoryInst(&AI, Arg, AI.getPointerOperand(), Arg->getType(),
                   AI.getAlign(), AI.getOrdering(), AI.isVolatile(),
                   AI.getSyncScopeID());
  return {nullptr, nullptr};
}

// Unlike load, store, and RMW, cmpxchg needs special handling to account
// for the boolean argument.
PtrParts SplitPtrStructs::visitAtomicCmpXchgInst(AtomicCmpXchgInst &AI) {
  Value *Ptr = AI.getPointerOperand();
  if (!isSplitFatPtr(Ptr->getType()))
    return {nullptr, nullptr};
  IRB.SetInsertPoint(&AI);

  Type *Ty = AI.getNewValOperand()->getType();
  AtomicOrdering Order = AI.getMergedOrdering();
  SyncScope::ID SSID = AI.getSyncScopeID();
  bool IsNonTemporal = AI.getMetadata(LLVMContext::MD_nontemporal);

  auto [Rsrc, Off] = getPtrParts(Ptr);
  insertPreMemOpFence(Order, SSID);

  uint32_t Aux = 0;
  if (IsNonTemporal)
    Aux |= AMDGPU::CPol::SLC;
  if (AI.isVolatile())
    Aux |= AMDGPU::CPol::VOLATILE;
  auto *Call =
      IRB.CreateIntrinsic(Intrinsic::amdgcn_raw_ptr_buffer_atomic_cmpswap, Ty,
                          {AI.getNewValOperand(), AI.getCompareOperand(), Rsrc,
                           Off, IRB.getInt32(0), IRB.getInt32(Aux)});
  copyMetadata(Call, &AI);
  setAlign(Call, AI.getAlign(), 2);
  Call->takeName(&AI);
  insertPostMemOpFence(Order, SSID);

  Value *Res = PoisonValue::get(AI.getType());
  Res = IRB.CreateInsertValue(Res, Call, 0);
  if (!AI.isWeak()) {
    Value *Succeeded = IRB.CreateICmpEQ(Call, AI.getCompareOperand());
    Res = IRB.CreateInsertValue(Res, Succeeded, 1);
  }
  SplitUsers.insert(&AI);
  AI.replaceAllUsesWith(Res);
  return {nullptr, nullptr};
}

PtrParts SplitPtrStructs::visitGetElementPtrInst(GetElementPtrInst &GEP) {
  using namespace llvm::PatternMatch;
  Value *Ptr = GEP.getPointerOperand();
  if (!isSplitFatPtr(Ptr->getType()))
    return {nullptr, nullptr};
  IRB.SetInsertPoint(&GEP);

  auto [Rsrc, Off] = getPtrParts(Ptr);
<<<<<<< HEAD
  const DataLayout &DL = GEP.getModule()->getDataLayout();
=======
  const DataLayout &DL = GEP.getDataLayout();
>>>>>>> 4fe5a3cc
  bool InBounds = GEP.isInBounds();

  // In order to call emitGEPOffset() and thus not have to reimplement it,
  // we need the GEP result to have ptr addrspace(7) type.
  Type *FatPtrTy = IRB.getPtrTy(AMDGPUAS::BUFFER_FAT_POINTER);
  if (auto *VT = dyn_cast<VectorType>(Off->getType()))
    FatPtrTy = VectorType::get(FatPtrTy, VT->getElementCount());
  GEP.mutateType(FatPtrTy);
  Value *OffAccum = emitGEPOffset(&IRB, DL, &GEP);
  GEP.mutateType(Ptr->getType());
  if (match(OffAccum, m_Zero())) { // Constant-zero offset
    SplitUsers.insert(&GEP);
    return {Rsrc, Off};
  }

  bool HasNonNegativeOff = false;
  if (auto *CI = dyn_cast<ConstantInt>(OffAccum)) {
    HasNonNegativeOff = !CI->isNegative();
  }
  Value *NewOff;
  if (match(Off, m_Zero())) {
    NewOff = OffAccum;
  } else {
    NewOff = IRB.CreateAdd(Off, OffAccum, "",
                           /*hasNUW=*/InBounds && HasNonNegativeOff,
                           /*hasNSW=*/false);
  }
  copyMetadata(NewOff, &GEP);
  NewOff->takeName(&GEP);
  SplitUsers.insert(&GEP);
  return {Rsrc, NewOff};
}

PtrParts SplitPtrStructs::visitPtrToIntInst(PtrToIntInst &PI) {
  Value *Ptr = PI.getPointerOperand();
  if (!isSplitFatPtr(Ptr->getType()))
    return {nullptr, nullptr};
  IRB.SetInsertPoint(&PI);

  Type *ResTy = PI.getType();
  unsigned Width = ResTy->getScalarSizeInBits();

  auto [Rsrc, Off] = getPtrParts(Ptr);
  const DataLayout &DL = PI.getDataLayout();
  unsigned FatPtrWidth = DL.getPointerSizeInBits(AMDGPUAS::BUFFER_FAT_POINTER);

  Value *Res;
  if (Width <= BufferOffsetWidth) {
    Res = IRB.CreateIntCast(Off, ResTy, /*isSigned=*/false,
                            PI.getName() + ".off");
  } else {
    Value *RsrcInt = IRB.CreatePtrToInt(Rsrc, ResTy, PI.getName() + ".rsrc");
    Value *Shl = IRB.CreateShl(
        RsrcInt,
        ConstantExpr::getIntegerValue(ResTy, APInt(Width, BufferOffsetWidth)),
        "", Width >= FatPtrWidth, Width > FatPtrWidth);
    Value *OffCast = IRB.CreateIntCast(Off, ResTy, /*isSigned=*/false,
                                       PI.getName() + ".off");
    Res = IRB.CreateOr(Shl, OffCast);
  }

  copyMetadata(Res, &PI);
  Res->takeName(&PI);
  SplitUsers.insert(&PI);
  PI.replaceAllUsesWith(Res);
  return {nullptr, nullptr};
}

PtrParts SplitPtrStructs::visitIntToPtrInst(IntToPtrInst &IP) {
  if (!isSplitFatPtr(IP.getType()))
    return {nullptr, nullptr};
  IRB.SetInsertPoint(&IP);
  const DataLayout &DL = IP.getDataLayout();
  unsigned RsrcPtrWidth = DL.getPointerSizeInBits(AMDGPUAS::BUFFER_RESOURCE);
  Value *Int = IP.getOperand(0);
  Type *IntTy = Int->getType();
  Type *RsrcIntTy = IntTy->getWithNewBitWidth(RsrcPtrWidth);
  unsigned Width = IntTy->getScalarSizeInBits();

  auto *RetTy = cast<StructType>(IP.getType());
  Type *RsrcTy = RetTy->getElementType(0);
  Type *OffTy = RetTy->getElementType(1);
  Value *RsrcPart = IRB.CreateLShr(
      Int,
      ConstantExpr::getIntegerValue(IntTy, APInt(Width, BufferOffsetWidth)));
  Value *RsrcInt = IRB.CreateIntCast(RsrcPart, RsrcIntTy, /*isSigned=*/false);
  Value *Rsrc = IRB.CreateIntToPtr(RsrcInt, RsrcTy, IP.getName() + ".rsrc");
  Value *Off =
      IRB.CreateIntCast(Int, OffTy, /*IsSigned=*/false, IP.getName() + ".off");

  copyMetadata(Rsrc, &IP);
  SplitUsers.insert(&IP);
  return {Rsrc, Off};
}

PtrParts SplitPtrStructs::visitAddrSpaceCastInst(AddrSpaceCastInst &I) {
  if (!isSplitFatPtr(I.getType()))
    return {nullptr, nullptr};
  IRB.SetInsertPoint(&I);
  Value *In = I.getPointerOperand();
  // No-op casts preserve parts
  if (In->getType() == I.getType()) {
    auto [Rsrc, Off] = getPtrParts(In);
    SplitUsers.insert(&I);
    return {Rsrc, Off};
  }
  if (I.getSrcAddressSpace() != AMDGPUAS::BUFFER_RESOURCE)
    report_fatal_error("Only buffer resources (addrspace 8) can be cast to "
                       "buffer fat pointers (addrspace 7)");
  Type *OffTy = cast<StructType>(I.getType())->getElementType(1);
  Value *ZeroOff = Constant::getNullValue(OffTy);
  SplitUsers.insert(&I);
  return {In, ZeroOff};
}

PtrParts SplitPtrStructs::visitICmpInst(ICmpInst &Cmp) {
  Value *Lhs = Cmp.getOperand(0);
  if (!isSplitFatPtr(Lhs->getType()))
    return {nullptr, nullptr};
  Value *Rhs = Cmp.getOperand(1);
  IRB.SetInsertPoint(&Cmp);
  ICmpInst::Predicate Pred = Cmp.getPredicate();

  assert((Pred == ICmpInst::ICMP_EQ || Pred == ICmpInst::ICMP_NE) &&
         "Pointer comparison is only equal or unequal");
  auto [LhsRsrc, LhsOff] = getPtrParts(Lhs);
  auto [RhsRsrc, RhsOff] = getPtrParts(Rhs);
  Value *RsrcCmp =
      IRB.CreateICmp(Pred, LhsRsrc, RhsRsrc, Cmp.getName() + ".rsrc");
  copyMetadata(RsrcCmp, &Cmp);
  Value *OffCmp = IRB.CreateICmp(Pred, LhsOff, RhsOff, Cmp.getName() + ".off");
  copyMetadata(OffCmp, &Cmp);

  Value *Res = nullptr;
  if (Pred == ICmpInst::ICMP_EQ)
    Res = IRB.CreateAnd(RsrcCmp, OffCmp);
  else if (Pred == ICmpInst::ICMP_NE)
    Res = IRB.CreateOr(RsrcCmp, OffCmp);
  copyMetadata(Res, &Cmp);
  Res->takeName(&Cmp);
  SplitUsers.insert(&Cmp);
  Cmp.replaceAllUsesWith(Res);
  return {nullptr, nullptr};
}

PtrParts SplitPtrStructs::visitFreezeInst(FreezeInst &I) {
  if (!isSplitFatPtr(I.getType()))
    return {nullptr, nullptr};
  IRB.SetInsertPoint(&I);
  auto [Rsrc, Off] = getPtrParts(I.getOperand(0));

  Value *RsrcRes = IRB.CreateFreeze(Rsrc, I.getName() + ".rsrc");
  copyMetadata(RsrcRes, &I);
  Value *OffRes = IRB.CreateFreeze(Off, I.getName() + ".off");
  copyMetadata(OffRes, &I);
  SplitUsers.insert(&I);
  return {RsrcRes, OffRes};
}

PtrParts SplitPtrStructs::visitExtractElementInst(ExtractElementInst &I) {
  if (!isSplitFatPtr(I.getType()))
    return {nullptr, nullptr};
  IRB.SetInsertPoint(&I);
  Value *Vec = I.getVectorOperand();
  Value *Idx = I.getIndexOperand();
  auto [Rsrc, Off] = getPtrParts(Vec);

  Value *RsrcRes = IRB.CreateExtractElement(Rsrc, Idx, I.getName() + ".rsrc");
  copyMetadata(RsrcRes, &I);
  Value *OffRes = IRB.CreateExtractElement(Off, Idx, I.getName() + ".off");
  copyMetadata(OffRes, &I);
  SplitUsers.insert(&I);
  return {RsrcRes, OffRes};
}

PtrParts SplitPtrStructs::visitInsertElementInst(InsertElementInst &I) {
  // The mutated instructions temporarily don't return vectors, and so
  // we need the generic getType() here to avoid crashes.
  if (!isSplitFatPtr(cast<Instruction>(I).getType()))
    return {nullptr, nullptr};
  IRB.SetInsertPoint(&I);
  Value *Vec = I.getOperand(0);
  Value *Elem = I.getOperand(1);
  Value *Idx = I.getOperand(2);
  auto [VecRsrc, VecOff] = getPtrParts(Vec);
  auto [ElemRsrc, ElemOff] = getPtrParts(Elem);

  Value *RsrcRes =
      IRB.CreateInsertElement(VecRsrc, ElemRsrc, Idx, I.getName() + ".rsrc");
  copyMetadata(RsrcRes, &I);
  Value *OffRes =
      IRB.CreateInsertElement(VecOff, ElemOff, Idx, I.getName() + ".off");
  copyMetadata(OffRes, &I);
  SplitUsers.insert(&I);
  return {RsrcRes, OffRes};
}

PtrParts SplitPtrStructs::visitShuffleVectorInst(ShuffleVectorInst &I) {
  // Cast is needed for the same reason as insertelement's.
  if (!isSplitFatPtr(cast<Instruction>(I).getType()))
    return {nullptr, nullptr};
  IRB.SetInsertPoint(&I);

  Value *V1 = I.getOperand(0);
  Value *V2 = I.getOperand(1);
  ArrayRef<int> Mask = I.getShuffleMask();
  auto [V1Rsrc, V1Off] = getPtrParts(V1);
  auto [V2Rsrc, V2Off] = getPtrParts(V2);

  Value *RsrcRes =
      IRB.CreateShuffleVector(V1Rsrc, V2Rsrc, Mask, I.getName() + ".rsrc");
  copyMetadata(RsrcRes, &I);
  Value *OffRes =
      IRB.CreateShuffleVector(V1Off, V2Off, Mask, I.getName() + ".off");
  copyMetadata(OffRes, &I);
  SplitUsers.insert(&I);
  return {RsrcRes, OffRes};
}

PtrParts SplitPtrStructs::visitPHINode(PHINode &PHI) {
  if (!isSplitFatPtr(PHI.getType()))
    return {nullptr, nullptr};
  IRB.SetInsertPoint(*PHI.getInsertionPointAfterDef());
  // Phi nodes will be handled in post-processing after we've visited every
  // instruction. However, instead of just returning {nullptr, nullptr},
  // we explicitly create the temporary extractvalue operations that are our
  // temporary results so that they end up at the beginning of the block with
  // the PHIs.
  Value *TmpRsrc = IRB.CreateExtractValue(&PHI, 0, PHI.getName() + ".rsrc");
  Value *TmpOff = IRB.CreateExtractValue(&PHI, 1, PHI.getName() + ".off");
  Conditionals.push_back(&PHI);
  SplitUsers.insert(&PHI);
  return {TmpRsrc, TmpOff};
}

PtrParts SplitPtrStructs::visitSelectInst(SelectInst &SI) {
  if (!isSplitFatPtr(SI.getType()))
    return {nullptr, nullptr};
  IRB.SetInsertPoint(&SI);

  Value *Cond = SI.getCondition();
  Value *True = SI.getTrueValue();
  Value *False = SI.getFalseValue();
  auto [TrueRsrc, TrueOff] = getPtrParts(True);
  auto [FalseRsrc, FalseOff] = getPtrParts(False);

  Value *RsrcRes =
      IRB.CreateSelect(Cond, TrueRsrc, FalseRsrc, SI.getName() + ".rsrc", &SI);
  copyMetadata(RsrcRes, &SI);
  Conditionals.push_back(&SI);
  Value *OffRes =
      IRB.CreateSelect(Cond, TrueOff, FalseOff, SI.getName() + ".off", &SI);
  copyMetadata(OffRes, &SI);
  SplitUsers.insert(&SI);
  return {RsrcRes, OffRes};
}

/// Returns true if this intrinsic needs to be removed when it is
/// applied to `ptr addrspace(7)` values. Calls to these intrinsics are
/// rewritten into calls to versions of that intrinsic on the resource
/// descriptor.
static bool isRemovablePointerIntrinsic(Intrinsic::ID IID) {
  switch (IID) {
  default:
    return false;
  case Intrinsic::ptrmask:
  case Intrinsic::invariant_start:
  case Intrinsic::invariant_end:
  case Intrinsic::launder_invariant_group:
  case Intrinsic::strip_invariant_group:
    return true;
  }
}

PtrParts SplitPtrStructs::visitIntrinsicInst(IntrinsicInst &I) {
  Intrinsic::ID IID = I.getIntrinsicID();
  switch (IID) {
  default:
    break;
  case Intrinsic::ptrmask: {
    Value *Ptr = I.getArgOperand(0);
    if (!isSplitFatPtr(Ptr->getType()))
      return {nullptr, nullptr};
    Value *Mask = I.getArgOperand(1);
    IRB.SetInsertPoint(&I);
    auto [Rsrc, Off] = getPtrParts(Ptr);
    if (Mask->getType() != Off->getType())
      report_fatal_error("offset width is not equal to index width of fat "
                         "pointer (data layout not set up correctly?)");
    Value *OffRes = IRB.CreateAnd(Off, Mask, I.getName() + ".off");
    copyMetadata(OffRes, &I);
    SplitUsers.insert(&I);
    return {Rsrc, OffRes};
  }
  // Pointer annotation intrinsics that, given their object-wide nature
  // operate on the resource part.
  case Intrinsic::invariant_start: {
    Value *Ptr = I.getArgOperand(1);
    if (!isSplitFatPtr(Ptr->getType()))
      return {nullptr, nullptr};
    IRB.SetInsertPoint(&I);
    auto [Rsrc, Off] = getPtrParts(Ptr);
    Type *NewTy = PointerType::get(I.getContext(), AMDGPUAS::BUFFER_RESOURCE);
    auto *NewRsrc = IRB.CreateIntrinsic(IID, {NewTy}, {I.getOperand(0), Rsrc});
    copyMetadata(NewRsrc, &I);
    NewRsrc->takeName(&I);
    SplitUsers.insert(&I);
    I.replaceAllUsesWith(NewRsrc);
    return {nullptr, nullptr};
  }
  case Intrinsic::invariant_end: {
    Value *RealPtr = I.getArgOperand(2);
    if (!isSplitFatPtr(RealPtr->getType()))
      return {nullptr, nullptr};
    IRB.SetInsertPoint(&I);
    Value *RealRsrc = getPtrParts(RealPtr).first;
    Value *InvPtr = I.getArgOperand(0);
    Value *Size = I.getArgOperand(1);
    Value *NewRsrc = IRB.CreateIntrinsic(IID, {RealRsrc->getType()},
                                         {InvPtr, Size, RealRsrc});
    copyMetadata(NewRsrc, &I);
    NewRsrc->takeName(&I);
    SplitUsers.insert(&I);
    I.replaceAllUsesWith(NewRsrc);
    return {nullptr, nullptr};
  }
  case Intrinsic::launder_invariant_group:
  case Intrinsic::strip_invariant_group: {
    Value *Ptr = I.getArgOperand(0);
    if (!isSplitFatPtr(Ptr->getType()))
      return {nullptr, nullptr};
    IRB.SetInsertPoint(&I);
    auto [Rsrc, Off] = getPtrParts(Ptr);
    Value *NewRsrc = IRB.CreateIntrinsic(IID, {Rsrc->getType()}, {Rsrc});
    copyMetadata(NewRsrc, &I);
    NewRsrc->takeName(&I);
    SplitUsers.insert(&I);
    return {NewRsrc, Off};
  }
  }
  return {nullptr, nullptr};
}

void SplitPtrStructs::processFunction(Function &F) {
  ST = &TM->getSubtarget<GCNSubtarget>(F);
  SmallVector<Instruction *, 0> Originals;
  LLVM_DEBUG(dbgs() << "Splitting pointer structs in function: " << F.getName()
                    << "\n");
  for (Instruction &I : instructions(F))
    Originals.push_back(&I);
  for (Instruction *I : Originals) {
    auto [Rsrc, Off] = visit(I);
    assert(((Rsrc && Off) || (!Rsrc && !Off)) &&
           "Can't have a resource but no offset");
    if (Rsrc)
      RsrcParts[I] = Rsrc;
    if (Off)
      OffParts[I] = Off;
  }
  processConditionals();
  killAndReplaceSplitInstructions(Originals);

  // Clean up after ourselves to save on memory.
  RsrcParts.clear();
  OffParts.clear();
  SplitUsers.clear();
  Conditionals.clear();
  ConditionalTemps.clear();
}

namespace {
class AMDGPULowerBufferFatPointers : public ModulePass {
public:
  static char ID;

  AMDGPULowerBufferFatPointers() : ModulePass(ID) {
    initializeAMDGPULowerBufferFatPointersPass(
        *PassRegistry::getPassRegistry());
  }

  bool run(Module &M, const TargetMachine &TM);
  bool runOnModule(Module &M) override;

  void getAnalysisUsage(AnalysisUsage &AU) const override;
};
} // namespace

/// Returns true if there are values that have a buffer fat pointer in them,
/// which means we'll need to perform rewrites on this function. As a side
/// effect, this will populate the type remapping cache.
static bool containsBufferFatPointers(const Function &F,
                                      BufferFatPtrToStructTypeMap *TypeMap) {
  bool HasFatPointers = false;
  for (const BasicBlock &BB : F)
    for (const Instruction &I : BB)
      HasFatPointers |= (I.getType() != TypeMap->remapType(I.getType()));
  return HasFatPointers;
}

static bool hasFatPointerInterface(const Function &F,
                                   BufferFatPtrToStructTypeMap *TypeMap) {
  Type *Ty = F.getFunctionType();
  return Ty != TypeMap->remapType(Ty);
}

/// Move the body of `OldF` into a new function, returning it.
static Function *moveFunctionAdaptingType(Function *OldF, FunctionType *NewTy,
                                          ValueToValueMapTy &CloneMap) {
  bool IsIntrinsic = OldF->isIntrinsic();
  Function *NewF =
      Function::Create(NewTy, OldF->getLinkage(), OldF->getAddressSpace());
  NewF->IsNewDbgInfoFormat = OldF->IsNewDbgInfoFormat;
  NewF->copyAttributesFrom(OldF);
  NewF->copyMetadata(OldF, 0);
  NewF->takeName(OldF);
  NewF->updateAfterNameChange();
  NewF->setDLLStorageClass(OldF->getDLLStorageClass());
  OldF->getParent()->getFunctionList().insertAfter(OldF->getIterator(), NewF);

  while (!OldF->empty()) {
    BasicBlock *BB = &OldF->front();
    BB->removeFromParent();
    BB->insertInto(NewF);
    CloneMap[BB] = BB;
    for (Instruction &I : *BB) {
      CloneMap[&I] = &I;
    }
  }

  AttributeMask PtrOnlyAttrs;
  for (auto K :
       {Attribute::Dereferenceable, Attribute::DereferenceableOrNull,
        Attribute::NoAlias, Attribute::NoCapture, Attribute::NoFree,
        Attribute::NonNull, Attribute::NullPointerIsValid, Attribute::ReadNone,
        Attribute::ReadOnly, Attribute::WriteOnly}) {
    PtrOnlyAttrs.addAttribute(K);
  }
  SmallVector<AttributeSet> ArgAttrs;
  AttributeList OldAttrs = OldF->getAttributes();

  for (auto [I, OldArg, NewArg] : enumerate(OldF->args(), NewF->args())) {
    CloneMap[&NewArg] = &OldArg;
    NewArg.takeName(&OldArg);
    Type *OldArgTy = OldArg.getType(), *NewArgTy = NewArg.getType();
    // Temporarily mutate type of `NewArg` to allow RAUW to work.
    NewArg.mutateType(OldArgTy);
    OldArg.replaceAllUsesWith(&NewArg);
    NewArg.mutateType(NewArgTy);

    AttributeSet ArgAttr = OldAttrs.getParamAttrs(I);
    // Intrinsics get their attributes fixed later.
    if (OldArgTy != NewArgTy && !IsIntrinsic)
      ArgAttr = ArgAttr.removeAttributes(NewF->getContext(), PtrOnlyAttrs);
    ArgAttrs.push_back(ArgAttr);
  }
  AttributeSet RetAttrs = OldAttrs.getRetAttrs();
  if (OldF->getReturnType() != NewF->getReturnType() && !IsIntrinsic)
    RetAttrs = RetAttrs.removeAttributes(NewF->getContext(), PtrOnlyAttrs);
  NewF->setAttributes(AttributeList::get(
      NewF->getContext(), OldAttrs.getFnAttrs(), RetAttrs, ArgAttrs));
  return NewF;
}

static void makeCloneInPraceMap(Function *F, ValueToValueMapTy &CloneMap) {
  for (Argument &A : F->args())
    CloneMap[&A] = &A;
  for (BasicBlock &BB : *F) {
    CloneMap[&BB] = &BB;
    for (Instruction &I : BB)
      CloneMap[&I] = &I;
  }
}

bool AMDGPULowerBufferFatPointers::run(Module &M, const TargetMachine &TM) {
  bool Changed = false;
  const DataLayout &DL = M.getDataLayout();
  // Record the functions which need to be remapped.
  // The second element of the pair indicates whether the function has to have
  // its arguments or return types adjusted.
  SmallVector<std::pair<Function *, bool>> NeedsRemap;

  BufferFatPtrToStructTypeMap StructTM(DL);
  BufferFatPtrToIntTypeMap IntTM(DL);
  for (const GlobalVariable &GV : M.globals()) {
    if (GV.getAddressSpace() == AMDGPUAS::BUFFER_FAT_POINTER)
      report_fatal_error("Global variables with a buffer fat pointer address "
                         "space (7) are not supported");
    Type *VT = GV.getValueType();
    if (VT != StructTM.remapType(VT))
      report_fatal_error("Global variables that contain buffer fat pointers "
                         "(address space 7 pointers) are unsupported. Use "
                         "buffer resource pointers (address space 8) instead.");
  }

  {
    // Collect all constant exprs and aggregates referenced by any function.
    SmallVector<Constant *, 8> Worklist;
    for (Function &F : M.functions())
      for (Instruction &I : instructions(F))
        for (Value *Op : I.operands())
          if (isa<ConstantExpr>(Op) || isa<ConstantAggregate>(Op))
            Worklist.push_back(cast<Constant>(Op));

    // Recursively look for any referenced buffer pointer constants.
    SmallPtrSet<Constant *, 8> Visited;
    SetVector<Constant *> BufferFatPtrConsts;
    while (!Worklist.empty()) {
      Constant *C = Worklist.pop_back_val();
      if (!Visited.insert(C).second)
        continue;
      if (isBufferFatPtrOrVector(C->getType()))
        BufferFatPtrConsts.insert(C);
      for (Value *Op : C->operands())
        if (isa<ConstantExpr>(Op) || isa<ConstantAggregate>(Op))
          Worklist.push_back(cast<Constant>(Op));
    }

    // Expand all constant expressions using fat buffer pointers to
    // instructions.
    Changed |= convertUsersOfConstantsToInstructions(
        BufferFatPtrConsts.getArrayRef(), /*RestrictToFunc=*/nullptr,
        /*RemoveDeadConstants=*/false, /*IncludeSelf=*/true);
  }

  StoreFatPtrsAsIntsVisitor MemOpsRewrite(&IntTM, M.getContext());
  for (Function &F : M.functions()) {
    bool InterfaceChange = hasFatPointerInterface(F, &StructTM);
    bool BodyChanges = containsBufferFatPointers(F, &StructTM);
    Changed |= MemOpsRewrite.processFunction(F);
    if (InterfaceChange || BodyChanges)
      NeedsRemap.push_back(std::make_pair(&F, InterfaceChange));
  }
  if (NeedsRemap.empty())
    return Changed;

  SmallVector<Function *> NeedsPostProcess;
  SmallVector<Function *> Intrinsics;
  // Keep one big map so as to memoize constants across functions.
  ValueToValueMapTy CloneMap;
  FatPtrConstMaterializer Materializer(&StructTM, CloneMap);

  ValueMapper LowerInFuncs(CloneMap, RF_None, &StructTM, &Materializer);
  for (auto [F, InterfaceChange] : NeedsRemap) {
    Function *NewF = F;
    if (InterfaceChange)
      NewF = moveFunctionAdaptingType(
          F, cast<FunctionType>(StructTM.remapType(F->getFunctionType())),
          CloneMap);
    else
      makeCloneInPraceMap(F, CloneMap);
    LowerInFuncs.remapFunction(*NewF);
    if (NewF->isIntrinsic())
      Intrinsics.push_back(NewF);
    else
      NeedsPostProcess.push_back(NewF);
    if (InterfaceChange) {
      F->replaceAllUsesWith(NewF);
      F->eraseFromParent();
    }
    Changed = true;
  }
  StructTM.clear();
  IntTM.clear();
  CloneMap.clear();

  SplitPtrStructs Splitter(M.getContext(), &TM);
  for (Function *F : NeedsPostProcess)
    Splitter.processFunction(*F);
  for (Function *F : Intrinsics) {
    if (isRemovablePointerIntrinsic(F->getIntrinsicID())) {
      F->eraseFromParent();
    } else {
      std::optional<Function *> NewF = Intrinsic::remangleIntrinsicFunction(F);
      if (NewF)
        F->replaceAllUsesWith(*NewF);
    }
  }
  return Changed;
}

bool AMDGPULowerBufferFatPointers::runOnModule(Module &M) {
  TargetPassConfig &TPC = getAnalysis<TargetPassConfig>();
  const TargetMachine &TM = TPC.getTM<TargetMachine>();
  return run(M, TM);
}

char AMDGPULowerBufferFatPointers::ID = 0;

char &llvm::AMDGPULowerBufferFatPointersID = AMDGPULowerBufferFatPointers::ID;

void AMDGPULowerBufferFatPointers::getAnalysisUsage(AnalysisUsage &AU) const {
  AU.addRequired<TargetPassConfig>();
}

#define PASS_DESC "Lower buffer fat pointer operations to buffer resources"
INITIALIZE_PASS_BEGIN(AMDGPULowerBufferFatPointers, DEBUG_TYPE, PASS_DESC,
                      false, false)
INITIALIZE_PASS_DEPENDENCY(TargetPassConfig)
INITIALIZE_PASS_END(AMDGPULowerBufferFatPointers, DEBUG_TYPE, PASS_DESC, false,
                    false)
#undef PASS_DESC

ModulePass *llvm::createAMDGPULowerBufferFatPointersPass() {
  return new AMDGPULowerBufferFatPointers();
}

PreservedAnalyses
AMDGPULowerBufferFatPointersPass::run(Module &M, ModuleAnalysisManager &MA) {
  return AMDGPULowerBufferFatPointers().run(M, TM) ? PreservedAnalyses::none()
                                                   : PreservedAnalyses::all();
}<|MERGE_RESOLUTION|>--- conflicted
+++ resolved
@@ -1251,11 +1251,7 @@
   IRB.SetInsertPoint(&GEP);
 
   auto [Rsrc, Off] = getPtrParts(Ptr);
-<<<<<<< HEAD
-  const DataLayout &DL = GEP.getModule()->getDataLayout();
-=======
   const DataLayout &DL = GEP.getDataLayout();
->>>>>>> 4fe5a3cc
   bool InBounds = GEP.isInBounds();
 
   // In order to call emitGEPOffset() and thus not have to reimplement it,
