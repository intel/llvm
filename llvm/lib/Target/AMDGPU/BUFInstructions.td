--- conflicted
+++ resolved
@@ -718,10 +718,7 @@
   let PseudoInstr = opName # "_" # getAddrName<addrKindCopy>.ret;
   let glc_value = 0;
   let dlc_value = 0;
-<<<<<<< HEAD
-=======
   let sccb_value = 0;
->>>>>>> 2e412c55
   let IsAtomicNoRet = 1;
   let AsmMatchConverter = "cvtMubufAtomic";
 }
@@ -742,10 +739,7 @@
   let PseudoInstr = opName # "_rtn_" # getAddrName<addrKindCopy>.ret;
   let glc_value = 1;
   let dlc_value = 0;
-<<<<<<< HEAD
-=======
   let sccb_value = 0;
->>>>>>> 2e412c55
   let IsAtomicRet = 1;
   let Constraints = "$vdata = $vdata_in";
   let DisableEncoding = "$vdata_in";
