--- conflicted
+++ resolved
@@ -14,17 +14,6 @@
 using namespace llvm;
 
 const MCAsmInfo::VariantKindDesc variantKindDescs[] = {
-<<<<<<< HEAD
-    {MCSymbolRefExpr::VK_DTPOFF, "DTPOFF"},
-    {MCSymbolRefExpr::VK_GOT, "GOT"},
-    {MCSymbolRefExpr::VK_GOTENT, "GOTENT"},
-    {MCSymbolRefExpr::VK_INDNTPOFF, "INDNTPOFF"},
-    {MCSymbolRefExpr::VK_NTPOFF, "NTPOFF"},
-    {MCSymbolRefExpr::VK_PLT, "PLT"},
-    {MCSymbolRefExpr::VK_TLSGD, "TLSGD"},
-    {MCSymbolRefExpr::VK_TLSLD, "TLSLD"},
-    {MCSymbolRefExpr::VK_TLSLDM, "TLSLDM"},
-=======
     {SystemZMCExpr::VK_DTPOFF, "DTPOFF"},
     {SystemZMCExpr::VK_GOT, "GOT"},
     {SystemZMCExpr::VK_GOTENT, "GOTENT"},
@@ -34,7 +23,6 @@
     {SystemZMCExpr::VK_TLSGD, "TLSGD"},
     {SystemZMCExpr::VK_TLSLD, "TLSLD"},
     {SystemZMCExpr::VK_TLSLDM, "TLSLDM"},
->>>>>>> d465594a
 };
 
 SystemZMCAsmInfoELF::SystemZMCAsmInfoELF(const Triple &TT) {
