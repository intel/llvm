--- conflicted
+++ resolved
@@ -126,45 +126,21 @@
     return;
   }
 
-  // In rare cases both sources are the same register (after
-  // machine-cse). This must be handled as it may lead to wrong-code (after
-  // machine-cp) if the kill flag on Src1 isn't cleared (with
-  // expandCondMove()).
-  if (Src1Reg == Src2Reg) {
-    BuildMI(*MBBI->getParent(), MBBI, MBBI->getDebugLoc(),
-            TII->get(SystemZ::COPY), DestReg)
-        .addReg(Src1Reg, getRegState(Src1MO) & getRegState(Src2MO));
-    MBBI->eraseFromParent();
-    return;
-  }
-
   // If sources and destination aren't all high or all low, we may be able to
   // simplify the operation by moving one of the sources to the destination
   // first.  But only if this doesn't clobber the other source.
   if (DestReg != Src1Reg && DestReg != Src2Reg) {
     if (DestIsHigh != Src1IsHigh) {
-<<<<<<< HEAD
-      BuildMI(*MBBI->getParent(), MBBI, MBBI->getDebugLoc(),
-              TII->get(SystemZ::COPY), DestReg)
-          .addReg(Src1Reg, getRegState(Src1MO));
-=======
       CopyInst = BuildMI(*MBBI->getParent(), MBBI, MBBI->getDebugLoc(),
                          TII->get(SystemZ::COPY), DestReg)
                      .addReg(Src1Reg, getRegState(Src1MO));
->>>>>>> d465594a
       Src1MO.setReg(DestReg);
       Src1Reg = DestReg;
       Src1IsHigh = DestIsHigh;
     } else if (DestIsHigh != Src2IsHigh) {
-<<<<<<< HEAD
-      BuildMI(*MBBI->getParent(), MBBI, MBBI->getDebugLoc(),
-              TII->get(SystemZ::COPY), DestReg)
-          .addReg(Src2Reg, getRegState(Src2MO));
-=======
       CopyInst = BuildMI(*MBBI->getParent(), MBBI, MBBI->getDebugLoc(),
                          TII->get(SystemZ::COPY), DestReg)
                      .addReg(Src2Reg, getRegState(Src2MO));
->>>>>>> d465594a
       Src2MO.setReg(DestReg);
       Src2Reg = DestReg;
       Src2IsHigh = DestIsHigh;
