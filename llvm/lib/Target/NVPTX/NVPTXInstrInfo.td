--- conflicted
+++ resolved
@@ -132,12 +132,7 @@
 def noHWROT32 : Predicate<"!Subtarget->hasHWROT32()">;
 def hasDotInstructions : Predicate<"Subtarget->hasDotInstructions()">;
 def hasTcgen05Instructions : Predicate<"Subtarget->hasTcgen05Instructions()">;
-<<<<<<< HEAD
-
-def True : Predicate<"true">;
-=======
 def hasF32x2Instructions : Predicate<"Subtarget->hasF32x2Instructions()">;
->>>>>>> 10a576f7
 
 class hasPTX<int version>: Predicate<"Subtarget->getPTXVersion() >= " # version>;
 class hasSM<int version>: Predicate<"Subtarget->getSmVersion() >= " # version>;
@@ -194,20 +189,6 @@
   string PtxType = ptx_type;
 }
 
-<<<<<<< HEAD
-def I1RT     : RegTyInfo<i1,  B1,  i1imm,  imm>;
-def I16RT    : RegTyInfo<i16, B16, i16imm, imm>;
-def I32RT    : RegTyInfo<i32, B32, i32imm, imm>;
-def I64RT    : RegTyInfo<i64, B64, i64imm, imm>;
-
-def F32RT    : RegTyInfo<f32, B32, f32imm, fpimm>;
-def F64RT    : RegTyInfo<f64, B64, f64imm, fpimm>;
-def F16RT    : RegTyInfo<f16, B16, f16imm, fpimm, supports_imm = 0>;
-def BF16RT   : RegTyInfo<bf16, B16, bf16imm, fpimm, supports_imm = 0>;
-
-def F16X2RT  : RegTyInfo<v2f16, B32, ?, ?, supports_imm = 0>;
-def BF16X2RT : RegTyInfo<v2bf16, B32, ?, ?, supports_imm = 0>;
-=======
 def I1RT     : RegTyInfo<i1,  B1,  "pred", i1imm,  imm>;
 def I16RT    : RegTyInfo<i16, B16, "b16",  i16imm, imm>;
 def I32RT    : RegTyInfo<i32, B32, "b32",  i32imm, imm>;
@@ -221,7 +202,6 @@
 def F16X2RT  : RegTyInfo<v2f16, B32, "f16x2", ?, ?, supports_imm = 0>;
 def BF16X2RT : RegTyInfo<v2bf16, B32, "bf16x2", ?, ?, supports_imm = 0>;
 def F32X2RT  : RegTyInfo<v2f32, B64, "f32x2", ?, ?, supports_imm = 0>;
->>>>>>> 10a576f7
 
 
 // This class provides a basic wrapper around an NVPTXInst that abstracts the
@@ -325,60 +305,17 @@
 multiclass FMINIMUMMAXIMUM<string OpcStr, bit NaN, SDNode OpNode> {
   defvar nan_str = !if(NaN, ".NaN", "");
   if !not(NaN) then {
-<<<<<<< HEAD
-   def f64rr :
-=======
    def _f64_rr :
->>>>>>> 10a576f7
      BasicNVPTXInst<(outs B64:$dst),
                (ins B64:$a, B64:$b),
                OpcStr # ".f64",
                [(set f64:$dst, (OpNode f64:$a, f64:$b))]>;
-<<<<<<< HEAD
-   def f64ri :
-=======
    def _f64_ri :
->>>>>>> 10a576f7
      BasicNVPTXInst<(outs B64:$dst),
                (ins B64:$a, f64imm:$b),
                OpcStr # ".f64",
                [(set f64:$dst, (OpNode f64:$a, fpimm:$b))]>;
   }
-<<<<<<< HEAD
-   def f32rr_ftz :
-     BasicNVPTXInst<(outs B32:$dst),
-               (ins B32:$a, B32:$b),
-               OpcStr # ".ftz.f32",
-               [(set f32:$dst, (OpNode f32:$a, f32:$b))]>,
-               Requires<[doF32FTZ]>;
-   def f32ri_ftz :
-     BasicNVPTXInst<(outs B32:$dst),
-               (ins B32:$a, f32imm:$b),
-               OpcStr # ".ftz.f32",
-               [(set f32:$dst, (OpNode f32:$a, fpimm:$b))]>,
-               Requires<[doF32FTZ]>;
-   def f32rr :
-     BasicNVPTXInst<(outs B32:$dst),
-               (ins B32:$a, B32:$b),
-               OpcStr # ".f32",
-               [(set f32:$dst, (OpNode f32:$a, f32:$b))]>;
-   def f32ri :
-     BasicNVPTXInst<(outs B32:$dst),
-               (ins B32:$a, f32imm:$b),
-               OpcStr # ".f32",
-               [(set f32:$dst, (OpNode f32:$a, fpimm:$b))]>;
-
-   def f16rr_ftz :
-     BasicNVPTXInst<(outs B16:$dst),
-               (ins B16:$a, B16:$b),
-               OpcStr # ".ftz.f16",
-               [(set f16:$dst, (OpNode f16:$a, f16:$b))]>,
-               Requires<[useFP16Math, doF32FTZ]>;
-   def f16rr :
-     BasicNVPTXInst<(outs B16:$dst),
-               (ins B16:$a, B16:$b),
-               OpcStr # ".f16",
-=======
    def _f32_rr :
      BasicFlagsNVPTXInst<(outs B32:$dst),
                (ins B32:$a, B32:$b),
@@ -397,34 +334,9 @@
                (ins B16:$a, B16:$b),
                (ins FTZFlag:$ftz),
                OpcStr # "$ftz" # nan_str # ".f16",
->>>>>>> 10a576f7
                [(set f16:$dst, (OpNode f16:$a, f16:$b))]>,
                Requires<[useFP16Math]>;
 
-<<<<<<< HEAD
-   def f16x2rr_ftz :
-     BasicNVPTXInst<(outs B32:$dst),
-               (ins B32:$a, B32:$b),
-               OpcStr # ".ftz.f16x2",
-               [(set v2f16:$dst, (OpNode v2f16:$a, v2f16:$b))]>,
-               Requires<[useFP16Math, hasSM<80>, hasPTX<70>, doF32FTZ]>;
-   def f16x2rr :
-     BasicNVPTXInst<(outs B32:$dst),
-               (ins B32:$a, B32:$b),
-               OpcStr # ".f16x2",
-               [(set v2f16:$dst, (OpNode v2f16:$a, v2f16:$b))]>,
-               Requires<[useFP16Math, hasSM<80>, hasPTX<70>]>;
-   def bf16rr :
-     BasicNVPTXInst<(outs B16:$dst),
-               (ins B16:$a, B16:$b),
-               OpcStr # ".bf16",
-               [(set bf16:$dst, (OpNode bf16:$a, bf16:$b))]>,
-               Requires<[hasBF16Math, hasSM<80>, hasPTX<70>]>;
-   def bf16x2rr :
-     BasicNVPTXInst<(outs B32:$dst),
-               (ins B32:$a, B32:$b),
-               OpcStr # ".bf16x2",
-=======
    def _f16x2_rr :
      BasicFlagsNVPTXInst<(outs B32:$dst),
                (ins B32:$a, B32:$b),
@@ -442,7 +354,6 @@
      BasicNVPTXInst<(outs B32:$dst),
                (ins B32:$a, B32:$b),
                OpcStr # nan_str # ".bf16x2",
->>>>>>> 10a576f7
                [(set v2bf16:$dst, (OpNode v2bf16:$a, v2bf16:$b))]>,
                Requires<[hasBF16Math, hasSM<80>, hasPTX<70>]>;
 }
@@ -467,54 +378,6 @@
               (ins B64:$a, f64imm:$b),
               op_str # ".f64",
               [(set f64:$dst, (op_pat f64:$a, fpimm:$b))]>;
-<<<<<<< HEAD
-  def f32rr_ftz :
-    BasicNVPTXInst<(outs B32:$dst),
-              (ins B32:$a, B32:$b),
-              op_str # ".ftz.f32",
-              [(set f32:$dst, (op_pat f32:$a, f32:$b))]>,
-              Requires<[doF32FTZ]>;
-  def f32ri_ftz :
-    BasicNVPTXInst<(outs B32:$dst),
-              (ins B32:$a, f32imm:$b),
-              op_str # ".ftz.f32",
-              [(set f32:$dst, (op_pat f32:$a, fpimm:$b))]>,
-              Requires<[doF32FTZ]>;
-  def f32rr :
-    BasicNVPTXInst<(outs B32:$dst),
-              (ins B32:$a, B32:$b),
-              op_str # ".f32",
-              [(set f32:$dst, (op_pat f32:$a, f32:$b))]>;
-  def f32ri :
-    BasicNVPTXInst<(outs B32:$dst),
-              (ins B32:$a, f32imm:$b),
-              op_str # ".f32",
-              [(set f32:$dst, (op_pat f32:$a, fpimm:$b))]>;
-
-  def f16rr_ftz :
-    BasicNVPTXInst<(outs B16:$dst),
-              (ins B16:$a, B16:$b),
-              op_str # ".ftz.f16",
-              [(set f16:$dst, (op_pat f16:$a, f16:$b))]>,
-              Requires<[useFP16Math, doF32FTZ]>;
-  def f16rr :
-    BasicNVPTXInst<(outs B16:$dst),
-              (ins B16:$a, B16:$b),
-              op_str # ".f16",
-              [(set f16:$dst, (op_pat f16:$a, f16:$b))]>,
-              Requires<[useFP16Math]>;
-
-  def f16x2rr_ftz :
-    BasicNVPTXInst<(outs B32:$dst),
-              (ins B32:$a, B32:$b),
-              op_str # ".ftz.f16x2",
-              [(set v2f16:$dst, (op_pat v2f16:$a, v2f16:$b))]>,
-              Requires<[useFP16Math, doF32FTZ]>;
-  def f16x2rr :
-    BasicNVPTXInst<(outs B32:$dst),
-              (ins B32:$a, B32:$b),
-              op_str # ".f16x2",
-=======
   def f32rr :
     BasicFlagsNVPTXInst<(outs B32:$dst),
               (ins B32:$a, B32:$b),
@@ -547,7 +410,6 @@
               (ins B32:$a, B32:$b),
               (ins FTZFlag:$ftz),
               op_str # "$ftz.f16x2",
->>>>>>> 10a576f7
               [(set v2f16:$dst, (op_pat v2f16:$a, v2f16:$b))]>,
               Requires<[useFP16Math]>;
   def bf16rr :
@@ -580,24 +442,12 @@
 // instructions: <OpcStr>.f64, <OpcStr>.f32, and <OpcStr>.ftz.f32 (flush
 // subnormal inputs and results to zero).
 multiclass F2<string OpcStr, SDNode OpNode> {
-<<<<<<< HEAD
-   def f64 :     BasicNVPTXInst<(outs B64:$dst), (ins B64:$a),
-                           OpcStr # ".f64",
-                           [(set f64:$dst, (OpNode f64:$a))]>;
-   def f32_ftz : BasicNVPTXInst<(outs B32:$dst), (ins B32:$a),
-                           OpcStr # ".ftz.f32",
-                           [(set f32:$dst, (OpNode f32:$a))]>,
-                           Requires<[doF32FTZ]>;
-   def f32 :     BasicNVPTXInst<(outs B32:$dst), (ins B32:$a),
-                           OpcStr # ".f32",
-=======
    def f64 : BasicNVPTXInst<(outs B64:$dst), (ins B64:$a),
                            OpcStr # ".f64",
                            [(set f64:$dst, (OpNode f64:$a))]>;
    def f32 : BasicFlagsNVPTXInst<(outs B32:$dst), (ins B32:$a),
                            (ins FTZFlag:$ftz),
                            OpcStr # "$ftz.f32",
->>>>>>> 10a576f7
                            [(set f32:$dst, (OpNode f32:$a))]>;
 }
 
@@ -610,22 +460,6 @@
                            OpcStr # ".bf16x2",
                            [(set v2bf16:$dst, (OpNode v2bf16:$a))]>,
                            Requires<[hasSM<80>, hasPTX<70>]>;
-<<<<<<< HEAD
-   def f16_ftz :   BasicNVPTXInst<(outs B16:$dst), (ins B16:$a),
-                           OpcStr # ".ftz.f16",
-                           [(set f16:$dst, (OpNode f16:$a))]>,
-                           Requires<[hasSM<53>, hasPTX<65>, doF32FTZ]>;
-   def f16x2_ftz : BasicNVPTXInst<(outs B32:$dst), (ins B32:$a),
-                           OpcStr # ".ftz.f16x2",
-                           [(set v2f16:$dst, (OpNode v2f16:$a))]>,
-                           Requires<[hasSM<53>, hasPTX<65>, doF32FTZ]>;
-   def f16 :       BasicNVPTXInst<(outs B16:$dst), (ins B16:$a),
-                           OpcStr # ".f16",
-                           [(set f16:$dst, (OpNode f16:$a))]>,
-                           Requires<[hasSM<53>, hasPTX<65>]>;
-   def f16x2 :     BasicNVPTXInst<(outs B32:$dst), (ins B32:$a),
-                           OpcStr # ".f16x2",
-=======
    def f16 :       BasicFlagsNVPTXInst<(outs B16:$dst), (ins B16:$a),
                            (ins FTZFlag:$ftz),
                            OpcStr # "$ftz.f16",
@@ -634,27 +468,11 @@
    def f16x2 :     BasicFlagsNVPTXInst<(outs B32:$dst), (ins B32:$a),
                            (ins FTZFlag:$ftz),
                            OpcStr # "$ftz.f16x2",
->>>>>>> 10a576f7
                            [(set v2f16:$dst, (OpNode v2f16:$a))]>,
                            Requires<[hasSM<53>, hasPTX<65>]>;
 
 }
 
-<<<<<<< HEAD
-// Variant where only .ftz.bf16 is supported.
-multiclass F2_Support_Half_BF<string OpcStr, SDNode OpNode> {
-   def bf16_ftz :  BasicNVPTXInst<(outs B16:$dst), (ins B16:$a),
-                           OpcStr # ".ftz.bf16",
-                           [(set bf16:$dst, (OpNode bf16:$a))]>,
-                           Requires<[hasSM<90>, hasPTX<78>]>;
-   def bf16x2_ftz: BasicNVPTXInst<(outs B32:$dst), (ins B32:$a),
-                           OpcStr # ".ftz.bf16x2",
-                           [(set v2bf16:$dst, (OpNode v2bf16:$a))]>,
-                           Requires<[hasSM<90>, hasPTX<78>]>;
-}
-
-=======
->>>>>>> 10a576f7
 //===----------------------------------------------------------------------===//
 // NVPTX Instructions.
 //===----------------------------------------------------------------------===//
@@ -1219,17 +1037,6 @@
 //
 // F16 NEG
 //
-<<<<<<< HEAD
-class FNEG_F16_F16X2<string OpcStr, ValueType T, RegisterClass RC, Predicate Pred> :
-      BasicNVPTXInst<(outs RC:$dst), (ins RC:$src),
-                OpcStr,
-                [(set T:$dst, (fneg T:$src))]>,
-                Requires<[useFP16Math, hasPTX<60>, hasSM<53>, Pred]>;
-def FNEG16_ftz   : FNEG_F16_F16X2<"neg.ftz.f16", f16, B16, doF32FTZ>;
-def FNEG16       : FNEG_F16_F16X2<"neg.f16", f16, B16, True>;
-def FNEG16x2_ftz : FNEG_F16_F16X2<"neg.ftz.f16x2", v2f16, B32, doF32FTZ>;
-def FNEG16x2     : FNEG_F16_F16X2<"neg.f16x2", v2f16, B32, True>;
-=======
 class FNEG16<RegTyInfo t> :
       BasicFlagsNVPTXInst<(outs t.RC:$dst), (ins t.RC:$src), (ins FTZFlag:$ftz),
                 "neg$ftz." # t.PtxType,
@@ -1243,23 +1050,11 @@
   def NEG_BF16   : FNEG16<BF16RT>;
   def NEG_BF16x2 : FNEG16<BF16X2RT>;
 }
->>>>>>> 10a576f7
 
 //
 // EX2
 //
 
-<<<<<<< HEAD
-class FNEG_BF16_F16X2<string OpcStr, ValueType T, RegisterClass RC, Predicate Pred> :
-      BasicNVPTXInst<(outs RC:$dst), (ins RC:$src),
-                OpcStr,
-                [(set T:$dst, (fneg T:$src))]>,
-                Requires<[hasBF16Math, hasPTX<70>, hasSM<80>, Pred]>;
-def BFNEG16_ftz   : FNEG_BF16_F16X2<"neg.ftz.bf16", bf16, B16, doF32FTZ>;
-def BFNEG16       : FNEG_BF16_F16X2<"neg.bf16", bf16, B16, True>;
-def BFNEG16x2_ftz : FNEG_BF16_F16X2<"neg.ftz.bf16x2", v2bf16, B32, doF32FTZ>;
-def BFNEG16x2     : FNEG_BF16_F16X2<"neg.bf16x2", v2bf16, B32, True>;
-=======
 class FEXP2Inst<RegTyInfo t, dag flags, string flag_str> :
       BasicFlagsNVPTXInst<(outs t.RC:$dst), (ins t.RC:$src),
                 flags, "ex2.approx" # flag_str # "." # t.PtxType,
@@ -1275,7 +1070,6 @@
   def EX2_APPROX_bf16 : FEXP2Inst<BF16RT, (ins), ".ftz">;
   def EX2_APPROX_bf16x2 : FEXP2Inst<BF16X2RT, (ins), ".ftz">;
 }
->>>>>>> 10a576f7
 
 // F64 division
 //
@@ -1310,52 +1104,16 @@
 }]>;
 
 
-<<<<<<< HEAD
-def FRCP32_approx_r_ftz :
-  BasicNVPTXInst<(outs B32:$dst),
-                 (ins B32:$b),
-                 "rcp.approx.ftz.f32",
-                 [(set f32:$dst, (fdiv_approx f32imm_1, f32:$b))]>,
-                 Requires<[doF32FTZ]>;
-def FRCP32_approx_r :
-  BasicNVPTXInst<(outs B32:$dst),
-                 (ins B32:$b),
-                 "rcp.approx.f32",
-=======
 def FRCP32_approx_r :
   BasicFlagsNVPTXInst<(outs B32:$dst),
                  (ins B32:$b),
                  (ins FTZFlag:$ftz),
                  "rcp.approx$ftz.f32",
->>>>>>> 10a576f7
                  [(set f32:$dst, (fdiv_approx f32imm_1, f32:$b))]>;
 
 //
 // F32 Approximate division
 //
-<<<<<<< HEAD
-def FDIV32approxrr_ftz :
-  BasicNVPTXInst<(outs B32:$dst),
-                 (ins B32:$a, B32:$b),
-                 "div.approx.ftz.f32",
-                 [(set f32:$dst, (fdiv_approx f32:$a, f32:$b))]>,
-                 Requires<[doF32FTZ]>;
-def FDIV32approxri_ftz :
-  BasicNVPTXInst<(outs B32:$dst),
-                 (ins B32:$a, f32imm:$b),
-                 "div.approx.ftz.f32",
-                 [(set f32:$dst, (fdiv_approx f32:$a, fpimm:$b))]>,
-                 Requires<[doF32FTZ]>;
-def FDIV32approxrr :
-  BasicNVPTXInst<(outs B32:$dst),
-                 (ins B32:$a, B32:$b),
-                 "div.approx.f32",
-                 [(set f32:$dst, (fdiv_approx f32:$a, f32:$b))]>;
-def FDIV32approxri :
-  BasicNVPTXInst<(outs B32:$dst),
-                 (ins B32:$a, f32imm:$b),
-                 "div.approx.f32",
-=======
 def FDIV32_approx_rr :
   BasicFlagsNVPTXInst<(outs B32:$dst),
                  (ins B32:$a, B32:$b),
@@ -1367,7 +1125,6 @@
                  (ins B32:$a, f32imm:$b),
                  (ins FTZFlag:$ftz),
                  "div.approx$ftz.f32",
->>>>>>> 10a576f7
                  [(set f32:$dst, (fdiv_approx f32:$a, fpimm:$b))]>;
 //
 // F32 Semi-accurate reciprocal
@@ -1387,29 +1144,6 @@
 //
 // F32 Semi-accurate division
 //
-<<<<<<< HEAD
-def FDIV32rr_ftz :
-  BasicNVPTXInst<(outs B32:$dst),
-                 (ins B32:$a, B32:$b),
-                 "div.full.ftz.f32",
-                 [(set f32:$dst, (fdiv_full f32:$a, f32:$b))]>,
-                 Requires<[doF32FTZ]>;
-def FDIV32ri_ftz :
-  BasicNVPTXInst<(outs B32:$dst),
-                 (ins B32:$a, f32imm:$b),
-                 "div.full.ftz.f32",
-                 [(set f32:$dst, (fdiv_full f32:$a, fpimm:$b))]>,
-                 Requires<[doF32FTZ]>;
-def FDIV32rr :
-  BasicNVPTXInst<(outs B32:$dst),
-                 (ins B32:$a, B32:$b),
-                 "div.full.f32",
-                 [(set f32:$dst, (fdiv_full f32:$a, f32:$b))]>;
-def FDIV32ri :
-  BasicNVPTXInst<(outs B32:$dst),
-                 (ins B32:$a, f32imm:$b),
-                 "div.full.f32",
-=======
 def FDIV32rr :
   BasicFlagsNVPTXInst<(outs B32:$dst),
                  (ins B32:$a, B32:$b),
@@ -1421,7 +1155,6 @@
                  (ins B32:$a, f32imm:$b),
                  (ins FTZFlag:$ftz),
                  "div.full$ftz.f32",
->>>>>>> 10a576f7
                  [(set f32:$dst, (fdiv_full f32:$a, fpimm:$b))]>;
 //
 // F32 Accurate reciprocal
@@ -1432,44 +1165,6 @@
   return getDivF32Level(N) == NVPTX::DivPrecisionLevel::IEEE754;
 }]>;
 
-<<<<<<< HEAD
-def FRCP32r_prec_ftz :
-  BasicNVPTXInst<(outs B32:$dst),
-                 (ins B32:$b),
-                 "rcp.rn.ftz.f32",
-                 [(set f32:$dst, (fdiv_ftz f32imm_1, f32:$b))]>,
-                 Requires<[doF32FTZ]>;
-def FRCP32r_prec :
-  BasicNVPTXInst<(outs B32:$dst),
-                 (ins B32:$b),
-                 "rcp.rn.f32",
-                 [(set f32:$dst, (fdiv f32imm_1, f32:$b))]>;
-//
-// F32 Accurate division
-//
-def FDIV32rr_prec_ftz :
-  BasicNVPTXInst<(outs B32:$dst),
-                 (ins B32:$a, B32:$b),
-                 "div.rn.ftz.f32",
-                 [(set f32:$dst, (fdiv_ftz f32:$a, f32:$b))]>,
-                 Requires<[doF32FTZ]>;
-def FDIV32ri_prec_ftz :
-  BasicNVPTXInst<(outs B32:$dst),
-                 (ins B32:$a, f32imm:$b),
-                 "div.rn.ftz.f32",
-                 [(set f32:$dst, (fdiv_ftz f32:$a, fpimm:$b))]>,
-                 Requires<[doF32FTZ]>;
-def FDIV32rr_prec :
-  BasicNVPTXInst<(outs B32:$dst),
-                 (ins B32:$a, B32:$b),
-                 "div.rn.f32",
-                 [(set f32:$dst, (fdiv f32:$a, f32:$b))]>;
-def FDIV32ri_prec :
-  BasicNVPTXInst<(outs B32:$dst),
-                 (ins B32:$a, f32imm:$b),
-                 "div.rn.f32",
-                 [(set f32:$dst, (fdiv f32:$a, fpimm:$b))]>;
-=======
 def FRCP32r_prec :
   BasicFlagsNVPTXInst<(outs B32:$dst),
                  (ins B32:$b),
@@ -1495,7 +1190,6 @@
 def : Pat<(fdiv f32imm_1, f32:$b), (FRCP32r_prec $b, NoFTZ)>;
 def : Pat<(fdiv f32:$a, f32:$b), (FDIV32rr_prec $a, $b, NoFTZ)>;
 def : Pat<(fdiv f32:$a, fpimm:$b), (FDIV32ri_prec $a, fpimm:$b, NoFTZ)>;
->>>>>>> 10a576f7
 
 //
 // FMA
@@ -1548,13 +1242,6 @@
   return allowUnsafeFPMath() || N->getFlags().hasApproximateFuncs();
 }]>;
 
-<<<<<<< HEAD
-def SINF:  BasicNVPTXInst<(outs B32:$dst), (ins B32:$src),
-                      "sin.approx.f32",
-                      [(set f32:$dst, (UnaryOpAllowsApproxFn<fsin> f32:$src))]>;
-def COSF:  BasicNVPTXInst<(outs B32:$dst), (ins B32:$src),
-                      "cos.approx.f32",
-=======
 def SIN_APPROX_f32 :
   BasicFlagsNVPTXInst<(outs B32:$dst), (ins B32:$src), (ins FTZFlag:$ftz),
                       "sin.approx$ftz.f32",
@@ -1562,7 +1249,6 @@
 def COS_APPROX_f32 :
   BasicFlagsNVPTXInst<(outs B32:$dst), (ins B32:$src), (ins FTZFlag:$ftz),
                       "cos.approx$ftz.f32",
->>>>>>> 10a576f7
                       [(set f32:$dst, (UnaryOpAllowsApproxFn<fcos> f32:$src))]>;
 
 //-----------------------------------
@@ -1699,21 +1385,9 @@
 
 multiclass BFE<string Instr, RegisterClass RC> {
   def rrr
-<<<<<<< HEAD
-    : BasicNVPTXInst<(outs RC:$d),
-                (ins RC:$a, B32:$b, B32:$c),
-                Instr,
-                [(set T:$d, (bfe T:$a, i32:$b, i32:$c))]>;
-  def rri
-    : BasicNVPTXInst<(outs RC:$d),
-                (ins RC:$a, B32:$b, i32imm:$c),
-                Instr,
-                [(set T:$d, (bfe T:$a, i32:$b, imm:$c))]>;
-=======
     : BasicNVPTXInst<(outs RC:$d), (ins RC:$a, B32:$b, B32:$c), Instr>;
   def rri
     : BasicNVPTXInst<(outs RC:$d), (ins RC:$a, B32:$b, i32imm:$c), Instr>;
->>>>>>> 10a576f7
   def rii
     : BasicNVPTXInst<(outs RC:$d), (ins RC:$a, i32imm:$b, i32imm:$c), Instr>;
 }
@@ -1760,17 +1434,10 @@
   // the same patterns, so the first one wins. Having unsigned byte extraction
   // has the benefit of always having zero in unused bits, which makes some
   // optimizations easier (e.g. no need to mask them).
-<<<<<<< HEAD
-  defm BFE_U32 : BFE<"bfe.u32", i32, B32>;
-  defm BFE_S32 : BFE<"bfe.s32", i32, B32>;
-  defm BFE_U64 : BFE<"bfe.u64", i64, B64>;
-  defm BFE_S64 : BFE<"bfe.s64", i64, B64>;
-=======
   defm BFE_U32 : BFE<"bfe.u32", B32>;
   defm BFE_S32 : BFE<"bfe.s32", B32>;
   defm BFE_U64 : BFE<"bfe.u64", B64>;
   defm BFE_S64 : BFE<"bfe.s64", B64>;
->>>>>>> 10a576f7
 
   defm BFI_B32 : BFI<"bfi.b32", i32, B32, i32imm>;
   defm BFI_B64 : BFI<"bfi.b64", i64, B64, i64imm>;
@@ -1806,8 +1473,6 @@
 def : Pat<(fshr i32:$hi, i32:$lo, (shl i32:$amt, (i32 3))),
           (PRMT_B32rrr $lo, $hi, $amt, PrmtF4E)>;
 
-<<<<<<< HEAD
-=======
 
 def byte_extract_prmt : ImmLeaf<i32, [{
   return (Imm == 0x7770) || (Imm == 0x7771) || (Imm == 0x7772) || (Imm == 0x7773);
@@ -1821,7 +1486,6 @@
   return CurDAG->getTargetConstant(R, SDLoc(N), MVT::i32);
 }]>;
 
->>>>>>> 10a576f7
 
 // byte extraction + signed/unsigned extension to i32.
 def : Pat<(i32 (sext_inreg (prmt i32:$s, 0, byte_extract_prmt:$sel, PrmtNONE), i8)),
@@ -1890,16 +1554,6 @@
   defvar op_str = "setp.${cmp:ICmp}.${cmp:IType}" # t.Size;
   let hasSideEffects = false in {
     def rr :
-<<<<<<< HEAD
-      BasicFlagsNVPTXInst<(outs B1:$dst), (ins RC:$a, RC:$b), (ins CmpMode:$cmp),
-                "setp${cmp:base}${cmp:ftz}." # TypeStr>;
-    def ri :
-      BasicFlagsNVPTXInst<(outs B1:$dst), (ins RC:$a, ImmCls:$b), (ins CmpMode:$cmp),
-                "setp${cmp:base}${cmp:ftz}." # TypeStr>;
-    def ir :
-      BasicFlagsNVPTXInst<(outs B1:$dst), (ins ImmCls:$a, RC:$b), (ins CmpMode:$cmp),
-                "setp${cmp:base}${cmp:ftz}." # TypeStr>;
-=======
       BasicFlagsNVPTXInst<(outs B1:$dst), (ins t.RC:$a, t.RC:$b),
                           (ins CmpMode:$cmp), op_str>;
     def ri :
@@ -1908,7 +1562,6 @@
     def ir :
       BasicFlagsNVPTXInst<(outs B1:$dst), (ins t.Imm:$a, t.RC:$b),
                           (ins CmpMode:$cmp), op_str>;
->>>>>>> 10a576f7
   }
   def : Pat<(i1 (setcc t.Ty:$a, t.Ty:$b, cond:$cc)),
             (!cast<NVPTXInst>(NAME # "rr") $a, $b, (cond2cc $cc))>;
@@ -1918,40 +1571,6 @@
             (!cast<NVPTXInst>(NAME # "ir") imm:$a, $b, (cond2cc $cc))>;
 }
 
-<<<<<<< HEAD
-defm SETP_b16 : SETP<"b16", B16, i16imm>;
-defm SETP_s16 : SETP<"s16", B16, i16imm>;
-defm SETP_u16 : SETP<"u16", B16, i16imm>;
-defm SETP_b32 : SETP<"b32", B32, i32imm>;
-defm SETP_s32 : SETP<"s32", B32, i32imm>;
-defm SETP_u32 : SETP<"u32", B32, i32imm>;
-defm SETP_b64 : SETP<"b64", B64, i64imm>;
-defm SETP_s64 : SETP<"s64", B64, i64imm>;
-defm SETP_u64 : SETP<"u64", B64, i64imm>;
-defm SETP_f32 : SETP<"f32", B32, f32imm>;
-defm SETP_f64 : SETP<"f64", B64, f64imm>;
-def SETP_f16rr :
-      BasicFlagsNVPTXInst<(outs B1:$dst),
-                (ins B16:$a, B16:$b), (ins CmpMode:$cmp),
-                "setp${cmp:base}${cmp:ftz}.f16">,
-                Requires<[useFP16Math]>;
-
-def SETP_f16x2rr :
-      BasicFlagsNVPTXInst<(outs B1:$p, B1:$q),
-                (ins B32:$a, B32:$b), (ins CmpMode:$cmp),
-                "setp${cmp:base}${cmp:ftz}.f16x2">,
-                Requires<[useFP16Math]>;
-def SETP_bf16rr :
-      BasicFlagsNVPTXInst<(outs B1:$dst),
-                (ins B16:$a, B16:$b), (ins CmpMode:$cmp),
-                "setp${cmp:base}${cmp:ftz}.bf16">,
-                Requires<[hasBF16Math, hasPTX<78>, hasSM<90>]>;
-
-def SETP_bf16x2rr :
-      BasicFlagsNVPTXInst<(outs B1:$p, B1:$q),
-                (ins B32:$a, B32:$b), (ins CmpMode:$cmp),
-                "setp${cmp:base}${cmp:ftz}.bf16x2">,
-=======
 defm SETP_i16 : ISETP<I16RT>;
 defm SETP_i32 : ISETP<I32RT>;
 defm SETP_i64 : ISETP<I64RT>;
@@ -1973,7 +1592,6 @@
       BasicFlagsNVPTXInst<(outs B1:$p, B1:$q),
                 (ins B32:$a, B32:$b), (ins CmpMode:$cmp, FTZFlag:$ftz),
                 "setp.${cmp:FCmp}$ftz.bf16x2">,
->>>>>>> 10a576f7
                 Requires<[hasBF16Math, hasPTX<78>, hasSM<90>]>;
 
 //-----------------------------------
@@ -2088,144 +1706,6 @@
 // comparisons of i8 extracted with PRMT as i32
 // It's faster to do comparison directly on i32 extracted by PRMT,
 // instead of the long conversion and sign extending.
-<<<<<<< HEAD
-def: Pat<(setgt (i16 (sext_inreg (i16 (trunc (bfe B32:$a, B32:$oa, 8))), i8)),
-                (i16 (sext_inreg (i16 (trunc (bfe B32:$b, B32:$ob, 8))), i8))),
-         (SETP_s32rr (BFE_S32rri $a, $oa, 8), (BFE_S32rri $b, $ob, 8), CmpGT)>;
-def: Pat<(setgt (i16 (sext_inreg (trunc (bfe B32:$a, imm:$oa, 8)), i8)),
-                (i16 (sext_inreg (trunc (bfe B32:$b, imm:$ob, 8)), i8))),
-         (SETP_s32rr (BFE_S32rii $a, imm:$oa, 8), (BFE_S32rii $b, imm:$ob, 8), CmpGT)>;
-def: Pat<(setge (i16 (sext_inreg (i16 (trunc (bfe B32:$a, B32:$oa, 8))), i8)),
-                (i16 (sext_inreg (i16 (trunc (bfe B32:$b, B32:$ob, 8))), i8))),
-         (SETP_s32rr (BFE_S32rri $a, $oa, 8), (BFE_S32rri $b, $ob, 8), CmpGE)>;
-def: Pat<(setge (i16 (sext_inreg (trunc (bfe B32:$a, imm:$oa, 8)), i8)),
-                (i16 (sext_inreg (trunc (bfe B32:$b, imm:$ob, 8)), i8))),
-         (SETP_s32rr (BFE_S32rii $a, imm:$oa, 8), (BFE_S32rii $b, imm:$ob, 8), CmpGE)>;
-def: Pat<(setlt (i16 (sext_inreg (i16 (trunc (bfe B32:$a, B32:$oa, 8))), i8)),
-                (i16 (sext_inreg (i16 (trunc (bfe B32:$b, B32:$ob, 8))), i8))),
-         (SETP_s32rr (BFE_S32rri $a, $oa, 8), (BFE_S32rri $b, $ob, 8), CmpLT)>;
-def: Pat<(setlt (i16 (sext_inreg (trunc (bfe B32:$a, imm:$oa, 8)), i8)),
-                (i16 (sext_inreg (trunc (bfe B32:$b, imm:$ob, 8)), i8))),
-         (SETP_s32rr (BFE_S32rii $a, imm:$oa, 8), (BFE_S32rii $b, imm:$ob, 8), CmpLT)>;
-def: Pat<(setle (i16 (sext_inreg (i16 (trunc (bfe B32:$a, B32:$oa, 8))), i8)),
-                (i16 (sext_inreg (i16 (trunc (bfe B32:$b, B32:$ob, 8))), i8))),
-         (SETP_s32rr (BFE_S32rri $a, $oa, 8), (BFE_S32rri $b, $ob, 8), CmpLE)>;
-def: Pat<(setle (i16 (sext_inreg (trunc (bfe B32:$a, imm:$oa, 8)), i8)),
-                (i16 (sext_inreg (trunc (bfe B32:$b, imm:$ob, 8)), i8))),
-         (SETP_s32rr (BFE_S32rii $a, imm:$oa, 8), (BFE_S32rii $b, imm:$ob, 8), CmpLE)>;
-
-def: Pat<(setugt (i16 (and (trunc (bfe B32:$a, B32:$oa, 8)), 255)),
-                 (i16 (and (trunc (bfe B32:$b, B32:$ob, 8)), 255))),
-         (SETP_u32rr (BFE_U32rri $a, $oa, 8), (BFE_U32rri $b, $ob, 8), CmpHI)>;
-def: Pat<(setugt (i16 (and (trunc (bfe B32:$a, imm:$oa, 8)), 255)),
-                 (i16 (and (trunc (bfe B32:$b, imm:$ob, 8)), 255))),
-         (SETP_u32rr (BFE_U32rii $a, imm:$oa, 8), (BFE_U32rii $b, imm:$ob, 8), CmpHI)>;
-def: Pat<(setuge (i16 (and (trunc (bfe B32:$a, B32:$oa, 8)), 255)),
-                 (i16 (and (trunc (bfe B32:$b, B32:$ob, 8)), 255))),
-         (SETP_u32rr (BFE_U32rri $a, $oa, 8), (BFE_U32rri $b, $ob, 8), CmpHS)>;
-def: Pat<(setuge (i16 (and (trunc (bfe B32:$a, imm:$oa, 8)), 255)),
-                 (i16 (and (trunc (bfe B32:$b, imm:$ob, 8)), 255))),
-         (SETP_u32rr (BFE_U32rii $a, imm:$oa, 8), (BFE_U32rii $b, imm:$ob, 8), CmpHS)>;
-def: Pat<(setult (i16 (and (trunc (bfe B32:$a, B32:$oa, 8)), 255)),
-                 (i16 (and (trunc (bfe B32:$b, B32:$ob, 8)), 255))),
-         (SETP_u32rr (BFE_U32rri $a, $oa, 8), (BFE_U32rri $b, $ob, 8), CmpLO)>;
-def: Pat<(setult (i16 (and (trunc (bfe B32:$a, imm:$oa, 8)), 255)),
-                 (i16 (and (trunc (bfe B32:$b, imm:$ob, 8)), 255))),
-         (SETP_u32rr (BFE_U32rii $a, imm:$oa, 8), (BFE_U32rii $b, imm:$ob, 8), CmpLO)>;
-def: Pat<(setule (i16 (and (trunc (bfe B32:$a, B32:$oa, 8)), 255)),
-                 (i16 (and (trunc (bfe B32:$b, B32:$ob, 8)), 255))),
-         (SETP_u32rr (BFE_U32rri $a, $oa, 8), (BFE_U32rri $b, $ob, 8), CmpLS)>;
-def: Pat<(setule (i16 (and (trunc (bfe B32:$a, imm:$oa, 8)), 255)),
-                 (i16 (and (trunc (bfe B32:$b, imm:$ob, 8)), 255))),
-         (SETP_u32rr (BFE_U32rii $a, imm:$oa, 8), (BFE_U32rii $b, imm:$ob, 8), CmpLS)>;
-def: Pat<(seteq (i16 (and (trunc (bfe B32:$a, B32:$oa, 8)), 255)),
-                 (i16 (and (trunc (bfe B32:$b, B32:$ob, 8)), 255))),
-         (SETP_u32rr (BFE_U32rri $a, $oa, 8), (BFE_U32rri $b, $ob, 8), CmpEQ)>;
-def: Pat<(seteq (i16 (and (trunc (bfe B32:$a, imm:$oa, 8)), 255)),
-                 (i16 (and (trunc (bfe B32:$b, imm:$ob, 8)), 255))),
-         (SETP_u32rr (BFE_U32rii $a, imm:$oa, 8), (BFE_U32rii $b, imm:$ob, 8), CmpEQ)>;
-def: Pat<(setne (i16 (and (trunc (bfe B32:$a, B32:$oa, 8)), 255)),
-                 (i16 (and (trunc (bfe B32:$b, B32:$ob, 8)), 255))),
-         (SETP_u32rr (BFE_U32rri $a, $oa, 8), (BFE_U32rri $b, $ob, 8), CmpNE)>;
-def: Pat<(setne (i16 (and (trunc (bfe B32:$a, imm:$oa, 8)), 255)),
-                 (i16 (and (trunc (bfe B32:$b, imm:$ob, 8)), 255))),
-         (SETP_u32rr (BFE_U32rii $a, imm:$oa, 8), (BFE_U32rii $b, imm:$ob, 8), CmpNE)>;
-
-// i1 compare -> i32
-def : Pat<(i32 (setne i1:$a, i1:$b)),
-          (SELP_b32ii -1, 0, (XORb1rr $a, $b))>;
-def : Pat<(i32 (setne i1:$a, i1:$b)),
-          (SELP_b32ii 0, -1, (XORb1rr $a, $b))>;
-
-
-
-multiclass FSET_FORMAT<PatFrag OpNode, PatLeaf Mode, PatLeaf ModeFTZ> {
-  // f16 -> pred
-  def : Pat<(i1 (OpNode f16:$a, f16:$b)),
-            (SETP_f16rr $a, $b, ModeFTZ)>,
-        Requires<[useFP16Math, doF32FTZ]>;
-  def : Pat<(i1 (OpNode f16:$a, f16:$b)),
-            (SETP_f16rr $a, $b, Mode)>,
-        Requires<[useFP16Math]>;
-
-  // bf16 -> pred
-  def : Pat<(i1 (OpNode bf16:$a, bf16:$b)),
-            (SETP_bf16rr $a, $b, ModeFTZ)>,
-        Requires<[hasBF16Math, doF32FTZ]>;
-  def : Pat<(i1 (OpNode bf16:$a, bf16:$b)),
-            (SETP_bf16rr $a, $b, Mode)>,
-        Requires<[hasBF16Math]>;
-
-  // f32 -> pred
-  def : Pat<(i1 (OpNode f32:$a, f32:$b)),
-            (SETP_f32rr $a, $b, ModeFTZ)>,
-        Requires<[doF32FTZ]>;
-  def : Pat<(i1 (OpNode f32:$a, f32:$b)),
-            (SETP_f32rr $a, $b, Mode)>;
-  def : Pat<(i1 (OpNode f32:$a, fpimm:$b)),
-            (SETP_f32ri $a, fpimm:$b, ModeFTZ)>,
-        Requires<[doF32FTZ]>;
-  def : Pat<(i1 (OpNode f32:$a, fpimm:$b)),
-            (SETP_f32ri $a, fpimm:$b, Mode)>;
-  def : Pat<(i1 (OpNode fpimm:$a, f32:$b)),
-            (SETP_f32ir fpimm:$a, $b, ModeFTZ)>,
-        Requires<[doF32FTZ]>;
-  def : Pat<(i1 (OpNode fpimm:$a, f32:$b)),
-            (SETP_f32ir fpimm:$a, $b, Mode)>;
-
-  // f64 -> pred
-  def : Pat<(i1 (OpNode f64:$a, f64:$b)),
-            (SETP_f64rr $a, $b, Mode)>;
-  def : Pat<(i1 (OpNode f64:$a, fpimm:$b)),
-            (SETP_f64ri $a, fpimm:$b, Mode)>;
-  def : Pat<(i1 (OpNode fpimm:$a, f64:$b)),
-            (SETP_f64ir fpimm:$a, $b, Mode)>;
-}
-
-defm FSetOGT : FSET_FORMAT<setogt, CmpGT, CmpGT_FTZ>;
-defm FSetOLT : FSET_FORMAT<setolt, CmpLT, CmpLT_FTZ>;
-defm FSetOGE : FSET_FORMAT<setoge, CmpGE, CmpGE_FTZ>;
-defm FSetOLE : FSET_FORMAT<setole, CmpLE, CmpLE_FTZ>;
-defm FSetOEQ : FSET_FORMAT<setoeq, CmpEQ, CmpEQ_FTZ>;
-defm FSetONE : FSET_FORMAT<setone, CmpNE, CmpNE_FTZ>;
-
-defm FSetUGT : FSET_FORMAT<setugt, CmpGTU, CmpGTU_FTZ>;
-defm FSetULT : FSET_FORMAT<setult, CmpLTU, CmpLTU_FTZ>;
-defm FSetUGE : FSET_FORMAT<setuge, CmpGEU, CmpGEU_FTZ>;
-defm FSetULE : FSET_FORMAT<setule, CmpLEU, CmpLEU_FTZ>;
-defm FSetUEQ : FSET_FORMAT<setueq, CmpEQU, CmpEQU_FTZ>;
-defm FSetUNE : FSET_FORMAT<setune, CmpNEU, CmpNEU_FTZ>;
-
-defm FSetGT : FSET_FORMAT<setgt, CmpGT, CmpGT_FTZ>;
-defm FSetLT : FSET_FORMAT<setlt, CmpLT, CmpLT_FTZ>;
-defm FSetGE : FSET_FORMAT<setge, CmpGE, CmpGE_FTZ>;
-defm FSetLE : FSET_FORMAT<setle, CmpLE, CmpLE_FTZ>;
-defm FSetEQ : FSET_FORMAT<seteq, CmpEQ, CmpEQ_FTZ>;
-defm FSetNE : FSET_FORMAT<setne, CmpNE, CmpNE_FTZ>;
-
-defm FSetNUM : FSET_FORMAT<seto, CmpNUM, CmpNUM_FTZ>;
-defm FSetNAN : FSET_FORMAT<setuo, CmpNAN, CmpNAN_FTZ>;
-=======
 def: Pat<(setcc (i16 (sext_inreg (i16 (trunc (prmt i32:$a, 0, byte_extract_prmt:$sel_a, PrmtNONE))), i8)),
                 (i16 (sext_inreg (i16 (trunc (prmt i32:$b, 0, byte_extract_prmt:$sel_b, PrmtNONE))), i8)),
                 cond_signed:$cc),
@@ -2253,7 +1733,6 @@
          (SETP_i32rr (PRMT_B32rii i32:$a, 0, byte_extract_prmt:$sel_a, PrmtNONE),
                      (PRMT_B32rii i32:$b, 0, byte_extract_prmt:$sel_b, PrmtNONE), 
                      (cond2cc $cc))>;
->>>>>>> 10a576f7
 
 def SDTDeclareArrayParam :
   SDTypeProfile<0, 3, [SDTCisVT<0, i32>, SDTCisVT<1, i32>, SDTCisVT<2, i32>]>;
@@ -2453,21 +1932,12 @@
 def DECLARE_PARAM_scalar :
   NVPTXInst<(outs), (ins i32imm:$a, i32imm:$size),
             ".param .b$size \t$a;", []>;
-<<<<<<< HEAD
 
 def : Pat<(declare_array_param externalsym:$a, imm:$align, imm:$size),
           (DECLARE_PARAM_array (to_texternsym $a), imm:$align, imm:$size)>;
 def : Pat<(declare_scalar_param externalsym:$a, imm:$size),
           (DECLARE_PARAM_scalar (to_texternsym $a), imm:$size)>;
 
-=======
-
-def : Pat<(declare_array_param externalsym:$a, imm:$align, imm:$size),
-          (DECLARE_PARAM_array (to_texternsym $a), imm:$align, imm:$size)>;
-def : Pat<(declare_scalar_param externalsym:$a, imm:$size),
-          (DECLARE_PARAM_scalar (to_texternsym $a), imm:$size)>;
-
->>>>>>> 10a576f7
 foreach t = [I32RT, I64RT] in {
   defvar inst_name = "MOV" # t.Size # "_PARAM";
   def inst_name : BasicNVPTXInst<(outs t.RC:$dst), (ins t.RC:$src), "mov.b" # t.Size>;
@@ -2684,11 +2154,7 @@
   def : Pat<(i32 (fp_to_sint f32:$a)), (CVT_s32_f32 $a, CvtRZI_FTZ)>;
   def : Pat<(i64 (fp_to_sint f32:$a)), (CVT_s64_f32 $a, CvtRZI_FTZ)>;
 }
-<<<<<<< HEAD
-def : Pat<(i1  (fp_to_sint f32:$a)), (SETP_b32ri $a, 0, CmpEQ)>;
-=======
 def : Pat<(i1  (fp_to_sint f32:$a)), (SETP_i32ri $a, 0, CmpEQ)>;
->>>>>>> 10a576f7
 def : Pat<(i16 (fp_to_sint f32:$a)), (CVT_s16_f32 $a, CvtRZI)>;
 def : Pat<(i32 (fp_to_sint f32:$a)), (CVT_s32_f32 $a, CvtRZI)>;
 def : Pat<(i64 (fp_to_sint f32:$a)), (CVT_s64_f32 $a, CvtRZI)>;
@@ -2699,11 +2165,7 @@
   def : Pat<(i32 (fp_to_uint f32:$a)), (CVT_u32_f32 $a, CvtRZI_FTZ)>;
   def : Pat<(i64 (fp_to_uint f32:$a)), (CVT_u64_f32 $a, CvtRZI_FTZ)>;
 }
-<<<<<<< HEAD
-def : Pat<(i1  (fp_to_uint f32:$a)), (SETP_b32ri $a, 0, CmpEQ)>;
-=======
 def : Pat<(i1  (fp_to_uint f32:$a)), (SETP_i32ri $a, 0, CmpEQ)>;
->>>>>>> 10a576f7
 def : Pat<(i16 (fp_to_uint f32:$a)), (CVT_u16_f32 $a, CvtRZI)>;
 def : Pat<(i32 (fp_to_uint f32:$a)), (CVT_u32_f32 $a, CvtRZI)>;
 def : Pat<(i64 (fp_to_uint f32:$a)), (CVT_u64_f32 $a, CvtRZI)>;
@@ -3258,36 +2720,6 @@
   return N->getFlags().hasNoSignedZeros() || TM.Options.NoSignedZerosFPMath;
 }]>;
 
-<<<<<<< HEAD
-class NVPTXInst_rrr<RegisterClass RC, string Instruction, list<Predicate> Preds>
-  : BasicNVPTXInst<(outs RC:$dst), (ins RC:$a, RC:$b, RC:$c), Instruction>,
-    Requires<Preds>;
-
-def FMARELU_F16 : NVPTXInst_rrr<B16, "fma.rn.relu.f16", [useFP16Math, hasPTX<70>, hasSM<80>]>;
-def FMARELU_F16_FTZ : NVPTXInst_rrr<B16, "fma.rn.ftz.relu.f16", [useFP16Math, hasPTX<70>, hasSM<80>]>;
-def FMARELU_BF16 : NVPTXInst_rrr<B16, "fma.rn.relu.bf16", [hasBF16Math, hasPTX<70>, hasSM<80>]>;
-def FMARELU_F16X2 : NVPTXInst_rrr<B32, "fma.rn.relu.f16x2", [useFP16Math, hasPTX<70>, hasSM<80>]>;
-def FMARELU_F16X2_FTZ : NVPTXInst_rrr<B32, "fma.rn.ftz.relu.f16x2", [useFP16Math, hasPTX<70>, hasSM<80>]>;
-def FMARELU_BF16X2 : NVPTXInst_rrr<B32, "fma.rn.relu.bf16x2", [hasBF16Math, hasPTX<70>, hasSM<80>]>;
-
-// FTZ
-def : Pat<(f16 (NVPTX_fmaxnum_nsz (NVPTX_fma_oneuse_and_nnan f16:$a, f16:$b, f16:$c), fpimm_any_zero)),
-  (FMARELU_F16_FTZ $a, $b, $c)>,
-  Requires<[doF32FTZ]>;
-def : Pat<(v2f16 (NVPTX_fmaxnum_nsz (NVPTX_fma_oneuse_and_nnan v2f16:$a, v2f16:$b, v2f16:$c), fpimm_positive_zero_v2f16)),
-  (FMARELU_F16X2_FTZ $a, $b, $c)>,
-  Requires<[doF32FTZ]>;
-
-// NO FTZ
-def : Pat<(f16 (NVPTX_fmaxnum_nsz (NVPTX_fma_oneuse_and_nnan f16:$a, f16:$b, f16:$c), fpimm_any_zero)),
-  (FMARELU_F16 $a, $b, $c)>;
-def : Pat<(bf16 (NVPTX_fmaxnum_nsz (NVPTX_fma_oneuse_and_nnan bf16:$a, bf16:$b, bf16:$c), fpimm_any_zero)),
-  (FMARELU_BF16 $a, $b, $c)>;
-def : Pat<(v2f16 (NVPTX_fmaxnum_nsz (NVPTX_fma_oneuse_and_nnan v2f16:$a, v2f16:$b, v2f16:$c), fpimm_positive_zero_v2f16)),
-  (FMARELU_F16X2 $a, $b, $c)>;
-def : Pat<(v2bf16 (NVPTX_fmaxnum_nsz (NVPTX_fma_oneuse_and_nnan v2bf16:$a, v2bf16:$b, v2bf16:$c), fpimm_positive_zero_v2bf16)),
-  (FMARELU_BF16X2 $a, $b, $c)>;
-=======
 class FMARELUInst<RegTyInfo t, bit allow_ftz, PatFrag zero_pat>
   : BasicFlagsNVPTXInst<(outs t.RC:$dst), (ins t.RC:$a, t.RC:$b, t.RC:$c),
                    !if(allow_ftz, (ins FTZFlag:$ftz), (ins)),
@@ -3302,5 +2734,4 @@
 let Predicates = [hasBF16Math, hasPTX<70>, hasSM<80>] in {
   def FMARELU_BF16 : FMARELUInst<BF16RT, false, fpimm_any_zero>;
   def FMARELU_BF16X2 : FMARELUInst<BF16X2RT, false, fpimm_positive_zero_v2bf16>;
-}
->>>>>>> 10a576f7
+}