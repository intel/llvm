--- conflicted
+++ resolved
@@ -732,15 +732,6 @@
   return N->hasOneUse();
 }]>;
 
-<<<<<<< HEAD
-def : Pat<(v2bf16 (build_vector (bf16 (fpround_oneuse Float32Regs:$lo)),
-                                (bf16 (fpround_oneuse Float32Regs:$hi)))),
-          (CVT_bf16x2_f32 Float32Regs:$hi, Float32Regs:$lo, CvtRN)>,
-      Requires<[hasPTX<70>, hasSM<80>, hasBF16Math]>;
-
-def : Pat<(v2f16 (build_vector (f16 (fpround_oneuse Float32Regs:$lo)),
-                               (f16 (fpround_oneuse Float32Regs:$hi)))),
-=======
 def : Pat<(v2bf16 (build_vector (bf16 (fpround_oneuse f32:$lo)),
                                 (bf16 (fpround_oneuse f32:$hi)))),
           (CVT_bf16x2_f32 Float32Regs:$hi, Float32Regs:$lo, CvtRN)>,
@@ -748,7 +739,6 @@
 
 def : Pat<(v2f16 (build_vector (f16 (fpround_oneuse f32:$lo)),
                                (f16 (fpround_oneuse f32:$hi)))),
->>>>>>> 49fd7d4f
           (CVT_f16x2_f32 Float32Regs:$hi, Float32Regs:$lo, CvtRN)>,
       Requires<[hasPTX<70>, hasSM<80>, useFP16Math]>;
 
