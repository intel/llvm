--- conflicted
+++ resolved
@@ -239,11 +239,7 @@
 //                         "prmt.b32${mode}">;
 //         ---> "prmt.b32${mode} \t$d, $a, $b, $c;"
 //
-<<<<<<< HEAD
-//   * BasicFlagsNVPTXInst<(outs Int64Regs:$state),
-=======
 //   * BasicFlagsNVPTXInst<(outs B64:$state),
->>>>>>> 5ee67ebe
 //                         (ins ADDR:$addr),
 //                         "mbarrier.arrive.b64">;
 //         ---> "mbarrier.arrive.b64 \t$state, [$addr];"
@@ -1070,15 +1066,9 @@
 }
 
 let Predicates = [hasOptEnabled] in {
-<<<<<<< HEAD
-defm MAD16 : MAD<"mad.lo.s16", i16, Int16Regs, i16imm>;
-defm MAD32 : MAD<"mad.lo.s32", i32, Int32Regs, i32imm>;
-defm MAD64 : MAD<"mad.lo.s64", i64, Int64Regs, i64imm>;
-=======
 defm MAD16 : MAD<"mad.lo.s16", i16, B16, i16imm>;
 defm MAD32 : MAD<"mad.lo.s32", i32, B32, i32imm>;
 defm MAD64 : MAD<"mad.lo.s64", i64, B64, i64imm>;
->>>>>>> 5ee67ebe
 }
 
 foreach t = [I16RT, I32RT, I64RT] in {
@@ -2557,15 +2547,6 @@
   // PTX 7.1 lets you avoid a temp register and just use _ as a "sink" for the
   // unused high/low part.
   let Predicates = [hasPTX<71>] in {
-<<<<<<< HEAD
-    def I32toI16H_Sink  : NVPTXInst<(outs Int16Regs:$high), (ins Int32Regs:$s),
-                              "mov.b32 \t{{_, $high}}, $s;", []>;
-    def I32toI16L_Sink  : NVPTXInst<(outs Int16Regs:$low), (ins Int32Regs:$s),
-                              "mov.b32 \t{{$low, _}}, $s;", []>;
-    def I64toI32H_Sink  : NVPTXInst<(outs Int32Regs:$high), (ins Int64Regs:$s),
-                              "mov.b64 \t{{_, $high}}, $s;", []>;
-    def I64toI32L_Sink  : NVPTXInst<(outs Int32Regs:$low), (ins Int64Regs:$s),
-=======
     def I32toI16H_Sink  : NVPTXInst<(outs B16:$high), (ins B32:$s),
                               "mov.b32 \t{{_, $high}}, $s;", []>;
     def I32toI16L_Sink  : NVPTXInst<(outs B16:$low), (ins B32:$s),
@@ -2573,7 +2554,6 @@
     def I64toI32H_Sink  : NVPTXInst<(outs B32:$high), (ins B64:$s),
                               "mov.b64 \t{{_, $high}}, $s;", []>;
     def I64toI32L_Sink  : NVPTXInst<(outs B32:$low), (ins B64:$s),
->>>>>>> 5ee67ebe
                               "mov.b64 \t{{$low, _}}, $s;", []>;
   }
 }
