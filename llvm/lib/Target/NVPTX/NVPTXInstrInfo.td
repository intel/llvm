--- conflicted
+++ resolved
@@ -1782,17 +1782,10 @@
 
 // Load a memory address into a u32 or u64 register.
 def MOV_ADDR : NVPTXInst<(outs Int32Regs:$dst), (ins ADDR_base:$a),
-<<<<<<< HEAD
-                         "mov.u32 \t$dst, $a;",
-                         [(set i32:$dst, (Wrapper tglobaladdr:$a))]>;
-def MOV_ADDR64 : NVPTXInst<(outs Int64Regs:$dst), (ins ADDR_base:$a),
-                           "mov.u64 \t$dst, $a;",
-=======
                          "mov.b32 \t$dst, $a;",
                          [(set i32:$dst, (Wrapper tglobaladdr:$a))]>;
 def MOV_ADDR64 : NVPTXInst<(outs Int64Regs:$dst), (ins ADDR_base:$a),
                            "mov.b64 \t$dst, $a;",
->>>>>>> 5eee2751
                            [(set i64:$dst, (Wrapper tglobaladdr:$a))]>;
 
 // Get pointer to local stack.
@@ -1805,54 +1798,6 @@
 
 
 // copyPhysreg is hard-coded in NVPTXInstrInfo.cpp
-<<<<<<< HEAD
-let hasSideEffects=0, isAsCheapAsAMove=1 in {
-  def IMOV1rr :  NVPTXInst<(outs Int1Regs:$dst), (ins Int1Regs:$sss),
-                           "mov.pred \t$dst, $sss;", []>;
-  def IMOV16rr : NVPTXInst<(outs Int16Regs:$dst), (ins Int16Regs:$sss),
-                           "mov.u16 \t$dst, $sss;", []>;
-  def IMOV32rr : NVPTXInst<(outs Int32Regs:$dst), (ins Int32Regs:$sss),
-                           "mov.u32 \t$dst, $sss;", []>;
-  def IMOV64rr : NVPTXInst<(outs Int64Regs:$dst), (ins Int64Regs:$sss),
-                           "mov.u64 \t$dst, $sss;", []>;
-  def IMOV128rr : NVPTXInst<(outs Int128Regs:$dst), (ins Int128Regs:$sss),
-                           "mov.b128 \t$dst, $sss;", []>;
-
-  def FMOV32rr : NVPTXInst<(outs Float32Regs:$dst), (ins Float32Regs:$src),
-                           "mov.f32 \t$dst, $src;", []>;
-  def FMOV64rr : NVPTXInst<(outs Float64Regs:$dst), (ins Float64Regs:$src),
-                           "mov.f64 \t$dst, $src;", []>;
-
-  def IMOV1ri : NVPTXInst<(outs Int1Regs:$dst), (ins i1imm:$src),
-                          "mov.pred \t$dst, $src;",
-                          [(set i1:$dst, imm:$src)]>;
-  def IMOV16ri : NVPTXInst<(outs Int16Regs:$dst), (ins i16imm:$src),
-                          "mov.b16 \t$dst, $src;",
-                          [(set i16:$dst, imm:$src)]>;
-  def IMOV32ri : NVPTXInst<(outs Int32Regs:$dst), (ins i32imm:$src),
-                          "mov.b32 \t$dst, $src;",
-                          [(set i32:$dst, imm:$src)]>;
-  def IMOV64ri : NVPTXInst<(outs Int64Regs:$dst), (ins i64imm:$src),
-                          "mov.b64 \t$dst, $src;",
-                          [(set i64:$dst, imm:$src)]>;
-
-  def FMOV16ri : NVPTXInst<(outs Int16Regs:$dst), (ins f16imm:$src),
-                          "mov.b16 \t$dst, $src;",
-                          [(set f16:$dst, fpimm:$src)]>;
-  def BFMOV16ri : NVPTXInst<(outs Int16Regs:$dst), (ins bf16imm:$src),
-                          "mov.b16 \t$dst, $src;",
-                          [(set bf16:$dst, fpimm:$src)]>;
-  def FMOV32ri : NVPTXInst<(outs Float32Regs:$dst), (ins f32imm:$src),
-                          "mov.f32 \t$dst, $src;",
-                          [(set f32:$dst, fpimm:$src)]>;
-  def FMOV64ri : NVPTXInst<(outs Float64Regs:$dst), (ins f64imm:$src),
-                          "mov.f64 \t$dst, $src;",
-                          [(set f64:$dst, fpimm:$src)]>;
-}
-
-def : Pat<(i32 (Wrapper texternalsym:$dst)), (IMOV32ri texternalsym:$dst)>;
-def : Pat<(i64 (Wrapper texternalsym:$dst)), (IMOV64ri texternalsym:$dst)>;
-=======
 let hasSideEffects = false, isAsCheapAsAMove = true in {
   // Class for register-to-register moves
   class MOVr<RegisterClass RC, string OpStr> :
@@ -1884,7 +1829,6 @@
 
 def : Pat<(i32 (Wrapper texternalsym:$dst)), (IMOV32i texternalsym:$dst)>;
 def : Pat<(i64 (Wrapper texternalsym:$dst)), (IMOV64i texternalsym:$dst)>;
->>>>>>> 5eee2751
 
 //---- Copy Frame Index ----
 def LEA_ADDRi :   NVPTXInst<(outs Int32Regs:$dst), (ins ADDR:$addr),
