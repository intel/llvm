//===-- NVPTXLowerArgs.cpp - Lower arguments ------------------------------===//
//
// Part of the LLVM Project, under the Apache License v2.0 with LLVM Exceptions.
// See https://llvm.org/LICENSE.txt for license information.
// SPDX-License-Identifier: Apache-2.0 WITH LLVM-exception
//
//===----------------------------------------------------------------------===//
//
//
// Arguments to kernel and device functions are passed via param space,
// which imposes certain restrictions:
// http://docs.nvidia.com/cuda/parallel-thread-execution/#state-spaces
//
// Kernel parameters are read-only and accessible only via ld.param
// instruction, directly or via a pointer.
//
// Device function parameters are directly accessible via
// ld.param/st.param, but taking the address of one returns a pointer
// to a copy created in local space which *can't* be used with
// ld.param/st.param.
//
// Copying a byval struct into local memory in IR allows us to enforce
// the param space restrictions, gives the rest of IR a pointer w/o
// param space restrictions, and gives us an opportunity to eliminate
// the copy.
//
// Pointer arguments to kernel functions need more work to be lowered:
//
// 1. Convert non-byval pointer arguments of CUDA kernels to pointers in the
//    global address space. This allows later optimizations to emit
//    ld.global.*/st.global.* for accessing these pointer arguments. For
//    example,
//
//    define void @foo(float* %input) {
//      %v = load float, float* %input, align 4
//      ...
//    }
//
//    becomes
//
//    define void @foo(float* %input) {
//      %input2 = addrspacecast float* %input to float addrspace(1)*
//      %input3 = addrspacecast float addrspace(1)* %input2 to float*
//      %v = load float, float* %input3, align 4
//      ...
//    }
//
//    Later, NVPTXInferAddressSpaces will optimize it to
//
//    define void @foo(float* %input) {
//      %input2 = addrspacecast float* %input to float addrspace(1)*
//      %v = load float, float addrspace(1)* %input2, align 4
//      ...
//    }
//
// 2. Convert byval kernel parameters to pointers in the param address space
//    (so that NVPTX emits ld/st.param).  Convert pointers *within* a byval
//    kernel parameter to pointers in the global address space. This allows
//    NVPTX to emit ld/st.global.
//
//    struct S {
//      int *x;
//      int *y;
//    };
//    __global__ void foo(S s) {
//      int *b = s.y;
//      // use b
//    }
//
//    "b" points to the global address space. In the IR level,
//
//    define void @foo(ptr byval %input) {
//      %b_ptr = getelementptr {ptr, ptr}, ptr %input, i64 0, i32 1
//      %b = load ptr, ptr %b_ptr
//      ; use %b
//    }
//
//    becomes
//
//    define void @foo({i32*, i32*}* byval %input) {
//      %b_param = addrspacecat ptr %input to ptr addrspace(101)
//      %b_ptr = getelementptr {ptr, ptr}, ptr addrspace(101) %b_param, i64 0, i32 1
//      %b = load ptr, ptr addrspace(101) %b_ptr
//      %b_global = addrspacecast ptr %b to ptr addrspace(1)
//      ; use %b_generic
//    }
//
//    Create a local copy of kernel byval parameters used in a way that *might* mutate
//    the parameter, by storing it in an alloca. Mutations to "grid_constant" parameters
//    are undefined behaviour, and don't require local copies.
//
//    define void @foo(ptr byval(%struct.s) align 4 %input) {
//       store i32 42, ptr %input
//       ret void
//    }
//
//    becomes
//
//    define void @foo(ptr byval(%struct.s) align 4 %input) #1 {
//      %input1 = alloca %struct.s, align 4
//      %input2 = addrspacecast ptr %input to ptr addrspace(101)
//      %input3 = load %struct.s, ptr addrspace(101) %input2, align 4
//      store %struct.s %input3, ptr %input1, align 4
//      store i32 42, ptr %input1, align 4
//      ret void
//    }
//
//    If %input were passed to a device function, or written to memory,
//    conservatively assume that %input gets mutated, and create a local copy.
//
//    Convert param pointers to grid_constant byval kernel parameters that are
//    passed into calls (device functions, intrinsics, inline asm), or otherwise
//    "escape" (into stores/ptrtoints) to the generic address space, using the
//    `nvvm.ptr.param.to.gen` intrinsic, so that NVPTX emits cvta.param
//    (available for sm70+)
//
//    define void @foo(ptr byval(%struct.s) %input) {
//      ; %input is a grid_constant
//      %call = call i32 @escape(ptr %input)
//      ret void
//    }
//
//    becomes
//
//    define void @foo(ptr byval(%struct.s) %input) {
//      %input1 = addrspacecast ptr %input to ptr addrspace(101)
//      ; the following intrinsic converts pointer to generic. We don't use an addrspacecast
//      ; to prevent generic -> param -> generic from getting cancelled out
//      %input1.gen = call ptr @llvm.nvvm.ptr.param.to.gen.p0.p101(ptr addrspace(101) %input1)
//      %call = call i32 @escape(ptr %input1.gen)
//      ret void
//    }
//
// TODO: merge this pass with NVPTXInferAddressSpaces so that other passes don't
// cancel the addrspacecast pair this pass emits.
//===----------------------------------------------------------------------===//

#include "MCTargetDesc/NVPTXBaseInfo.h"
#include "NVPTX.h"
#include "NVPTXTargetMachine.h"
#include "NVPTXUtilities.h"
#include "llvm/Analysis/ValueTracking.h"
#include "llvm/CodeGen/TargetPassConfig.h"
#include "llvm/IR/Function.h"
#include "llvm/IR/IRBuilder.h"
#include "llvm/IR/Instructions.h"
#include "llvm/IR/IntrinsicsNVPTX.h"
#include "llvm/IR/Module.h"
#include "llvm/IR/Type.h"
#include "llvm/InitializePasses.h"
#include "llvm/Pass.h"
#include <numeric>
#include <queue>

#define DEBUG_TYPE "nvptx-lower-args"

using namespace llvm;

namespace llvm {
void initializeNVPTXLowerArgsPass(PassRegistry &);
}

namespace {
class NVPTXLowerArgs : public FunctionPass {
  bool runOnFunction(Function &F) override;

  bool runOnKernelFunction(const NVPTXTargetMachine &TM, Function &F);
  bool runOnDeviceFunction(const NVPTXTargetMachine &TM, Function &F);

  // handle byval parameters
  void handleByValParam(const NVPTXTargetMachine &TM, Argument *Arg);
  // Knowing Ptr must point to the global address space, this function
  // addrspacecasts Ptr to global and then back to generic. This allows
  // NVPTXInferAddressSpaces to fold the global-to-generic cast into
  // loads/stores that appear later.
  void markPointerAsGlobal(Value *Ptr);

public:
  static char ID; // Pass identification, replacement for typeid
  NVPTXLowerArgs() : FunctionPass(ID) {}
  StringRef getPassName() const override {
    return "Lower pointer arguments of CUDA kernels";
  }
  void getAnalysisUsage(AnalysisUsage &AU) const override {
    AU.addRequired<TargetPassConfig>();
  }
};
} // namespace

char NVPTXLowerArgs::ID = 1;

INITIALIZE_PASS_BEGIN(NVPTXLowerArgs, "nvptx-lower-args",
                      "Lower arguments (NVPTX)", false, false)
INITIALIZE_PASS_DEPENDENCY(TargetPassConfig)
INITIALIZE_PASS_END(NVPTXLowerArgs, "nvptx-lower-args",
                    "Lower arguments (NVPTX)", false, false)

// =============================================================================
// If the function had a byval struct ptr arg, say foo(%struct.x* byval %d),
// and we can't guarantee that the only accesses are loads,
// then add the following instructions to the first basic block:
//
// %temp = alloca %struct.x, align 8
// %tempd = addrspacecast %struct.x* %d to %struct.x addrspace(101)*
// %tv = load %struct.x addrspace(101)* %tempd
// store %struct.x %tv, %struct.x* %temp, align 8
//
// The above code allocates some space in the stack and copies the incoming
// struct from param space to local space.
// Then replace all occurrences of %d by %temp.
//
// In case we know that all users are GEPs or Loads, replace them with the same
// ones in parameter AS, so we can access them using ld.param.
// =============================================================================

// For Loads, replaces the \p OldUse of the pointer with a Use of the same
// pointer in parameter AS.
// For "escapes" (to memory, a function call, or a ptrtoint), cast the OldUse to
// generic using cvta.param.
static void convertToParamAS(Use *OldUse, Value *Param, bool GridConstant) {
  Instruction *I = dyn_cast<Instruction>(OldUse->getUser());
  assert(I && "OldUse must be in an instruction");
  struct IP {
    Use *OldUse;
    Instruction *OldInstruction;
    Value *NewParam;
  };
  SmallVector<IP> ItemsToConvert = {{OldUse, I, Param}};
  SmallVector<Instruction *> InstructionsToDelete;

  auto CloneInstInParamAS = [GridConstant](const IP &I) -> Value * {
    if (auto *LI = dyn_cast<LoadInst>(I.OldInstruction)) {
      LI->setOperand(0, I.NewParam);
      return LI;
    }
    if (auto *GEP = dyn_cast<GetElementPtrInst>(I.OldInstruction)) {
      SmallVector<Value *, 4> Indices(GEP->indices());
      auto *NewGEP = GetElementPtrInst::Create(
          GEP->getSourceElementType(), I.NewParam, Indices, GEP->getName(),
          GEP->getIterator());
      NewGEP->setIsInBounds(GEP->isInBounds());
      return NewGEP;
    }
    if (auto *BC = dyn_cast<BitCastInst>(I.OldInstruction)) {
      auto *NewBCType = PointerType::get(BC->getContext(), ADDRESS_SPACE_PARAM);
      return BitCastInst::Create(BC->getOpcode(), I.NewParam, NewBCType,
                                 BC->getName(), BC->getIterator());
    }
    if (auto *ASC = dyn_cast<AddrSpaceCastInst>(I.OldInstruction)) {
      assert(ASC->getDestAddressSpace() == ADDRESS_SPACE_PARAM);
      (void)ASC;
      // Just pass through the argument, the old ASC is no longer needed.
      return I.NewParam;
    }

    if (GridConstant) {
      auto GetParamAddrCastToGeneric =
          [](Value *Addr, Instruction *OriginalUser) -> Value * {
        PointerType *ReturnTy =
            PointerType::get(OriginalUser->getContext(), ADDRESS_SPACE_GENERIC);
        Function *CvtToGen = Intrinsic::getDeclaration(
            OriginalUser->getModule(), Intrinsic::nvvm_ptr_param_to_gen,
            {ReturnTy, PointerType::get(OriginalUser->getContext(),
                                        ADDRESS_SPACE_PARAM)});

        // Cast param address to generic address space
        Value *CvtToGenCall =
            CallInst::Create(CvtToGen, Addr, Addr->getName() + ".gen",
                             OriginalUser->getIterator());
        return CvtToGenCall;
      };

      if (auto *CI = dyn_cast<CallInst>(I.OldInstruction)) {
        I.OldUse->set(GetParamAddrCastToGeneric(I.NewParam, CI));
        return CI;
      }
      if (auto *SI = dyn_cast<StoreInst>(I.OldInstruction)) {
        // byval address is being stored, cast it to generic
        if (SI->getValueOperand() == I.OldUse->get())
          SI->setOperand(0, GetParamAddrCastToGeneric(I.NewParam, SI));
        return SI;
      }
      if (auto *PI = dyn_cast<PtrToIntInst>(I.OldInstruction)) {
        if (PI->getPointerOperand() == I.OldUse->get())
          PI->setOperand(0, GetParamAddrCastToGeneric(I.NewParam, PI));
        return PI;
      }
      llvm_unreachable(
          "Instruction unsupported even for grid_constant argument");
    }

    llvm_unreachable("Unsupported instruction");
  };

  while (!ItemsToConvert.empty()) {
    IP I = ItemsToConvert.pop_back_val();
    Value *NewInst = CloneInstInParamAS(I);

    if (NewInst && NewInst != I.OldInstruction) {
      // We've created a new instruction. Queue users of the old instruction to
      // be converted and the instruction itself to be deleted. We can't delete
      // the old instruction yet, because it's still in use by a load somewhere.
      for (Use &U : I.OldInstruction->uses())
        ItemsToConvert.push_back({&U, cast<Instruction>(U.getUser()), NewInst});

      InstructionsToDelete.push_back(I.OldInstruction);
    }
  }

  // Now we know that all argument loads are using addresses in parameter space
  // and we can finally remove the old instructions in generic AS.  Instructions
  // scheduled for removal should be processed in reverse order so the ones
  // closest to the load are deleted first. Otherwise they may still be in use.
  // E.g if we have Value = Load(BitCast(GEP(arg))), InstructionsToDelete will
  // have {GEP,BitCast}. GEP can't be deleted first, because it's still used by
  // the BitCast.
  for (Instruction *I : llvm::reverse(InstructionsToDelete))
    I->eraseFromParent();
}

// Adjust alignment of arguments passed byval in .param address space. We can
// increase alignment of such arguments in a way that ensures that we can
// effectively vectorize their loads. We should also traverse all loads from
// byval pointer and adjust their alignment, if those were using known offset.
// Such alignment changes must be conformed with parameter store and load in
// NVPTXTargetLowering::LowerCall.
static void adjustByValArgAlignment(Argument *Arg, Value *ArgInParamAS,
                                    const NVPTXTargetLowering *TLI) {
  Function *Func = Arg->getParent();
  Type *StructType = Arg->getParamByValType();
  const DataLayout DL(Func->getParent());

  uint64_t NewArgAlign =
      TLI->getFunctionParamOptimizedAlign(Func, StructType, DL).value();
  uint64_t CurArgAlign =
      Arg->getAttribute(Attribute::Alignment).getValueAsInt();

  if (CurArgAlign >= NewArgAlign)
    return;

  LLVM_DEBUG(dbgs() << "Try to use alignment " << NewArgAlign << " instead of "
                    << CurArgAlign << " for " << *Arg << '\n');

  auto NewAlignAttr =
      Attribute::get(Func->getContext(), Attribute::Alignment, NewArgAlign);
  Arg->removeAttr(Attribute::Alignment);
  Arg->addAttr(NewAlignAttr);

  struct Load {
    LoadInst *Inst;
    uint64_t Offset;
  };

  struct LoadContext {
    Value *InitialVal;
    uint64_t Offset;
  };

  SmallVector<Load> Loads;
  std::queue<LoadContext> Worklist;
  Worklist.push({ArgInParamAS, 0});
  bool IsGridConstant = isParamGridConstant(*Arg);

  while (!Worklist.empty()) {
    LoadContext Ctx = Worklist.front();
    Worklist.pop();

    for (User *CurUser : Ctx.InitialVal->users()) {
      if (auto *I = dyn_cast<LoadInst>(CurUser)) {
        Loads.push_back({I, Ctx.Offset});
        continue;
      }

      if (auto *I = dyn_cast<BitCastInst>(CurUser)) {
        Worklist.push({I, Ctx.Offset});
        continue;
      }

      if (auto *I = dyn_cast<GetElementPtrInst>(CurUser)) {
        APInt OffsetAccumulated =
            APInt::getZero(DL.getIndexSizeInBits(ADDRESS_SPACE_PARAM));

        if (!I->accumulateConstantOffset(DL, OffsetAccumulated))
          continue;

        uint64_t OffsetLimit = -1;
        uint64_t Offset = OffsetAccumulated.getLimitedValue(OffsetLimit);
        assert(Offset != OffsetLimit && "Expect Offset less than UINT64_MAX");

        Worklist.push({I, Ctx.Offset + Offset});
        continue;
      }

      // supported for grid_constant
      if (IsGridConstant &&
          (isa<CallInst>(CurUser) || isa<StoreInst>(CurUser) ||
           isa<PtrToIntInst>(CurUser)))
        continue;

      llvm_unreachable("All users must be one of: load, "
                       "bitcast, getelementptr, call, store, ptrtoint");
    }
  }

  for (Load &CurLoad : Loads) {
    Align NewLoadAlign(std::gcd(NewArgAlign, CurLoad.Offset));
    Align CurLoadAlign(CurLoad.Inst->getAlign());
    CurLoad.Inst->setAlignment(std::max(NewLoadAlign, CurLoadAlign));
  }
}

void NVPTXLowerArgs::handleByValParam(const NVPTXTargetMachine &TM,
                                      Argument *Arg) {
  bool IsGridConstant = isParamGridConstant(*Arg);
  Function *Func = Arg->getParent();
  BasicBlock::iterator FirstInst = Func->getEntryBlock().begin();
  Type *StructType = Arg->getParamByValType();
  assert(StructType && "Missing byval type");

  auto AreSupportedUsers = [&](Value *Start) {
    SmallVector<Value *, 16> ValuesToCheck = {Start};
    auto IsSupportedUse = [IsGridConstant](Value *V) -> bool {
      if (isa<GetElementPtrInst>(V) || isa<BitCastInst>(V) || isa<LoadInst>(V))
        return true;
      // ASC to param space are OK, too -- we'll just strip them.
      if (auto *ASC = dyn_cast<AddrSpaceCastInst>(V)) {
        if (ASC->getDestAddressSpace() == ADDRESS_SPACE_PARAM)
          return true;
      }
      // Simple calls and stores are supported for grid_constants
      // writes to these pointers are undefined behaviour
      if (IsGridConstant &&
          (isa<CallInst>(V) || isa<StoreInst>(V) || isa<PtrToIntInst>(V)))
        return true;
      return false;
    };

    while (!ValuesToCheck.empty()) {
      Value *V = ValuesToCheck.pop_back_val();
<<<<<<< HEAD
      if (!IsALoadChainInstr(V)) {
=======
      if (!IsSupportedUse(V)) {
>>>>>>> 4fe5a3cc
        LLVM_DEBUG(dbgs() << "Need a "
                          << (isParamGridConstant(*Arg) ? "cast " : "copy ")
                          << "of " << *Arg << " because of " << *V << "\n");
        (void)Arg;
        return false;
      }
      if (!isa<LoadInst>(V) && !isa<CallInst>(V) && !isa<StoreInst>(V) &&
          !isa<PtrToIntInst>(V))
        llvm::append_range(ValuesToCheck, V->users());
    }
    return true;
  };

  if (llvm::all_of(Arg->users(), AreSupportedUsers)) {
    // Convert all loads and intermediate operations to use parameter AS and
    // skip creation of a local copy of the argument.
    SmallVector<Use *, 16> UsesToUpdate;
    for (Use &U : Arg->uses())
      UsesToUpdate.push_back(&U);

    Value *ArgInParamAS = new AddrSpaceCastInst(
        Arg, PointerType::get(StructType, ADDRESS_SPACE_PARAM), Arg->getName(),
        FirstInst);
    for (Use *U : UsesToUpdate)
      convertToParamAS(U, ArgInParamAS, IsGridConstant);
    LLVM_DEBUG(dbgs() << "No need to copy or cast " << *Arg << "\n");

    const auto *TLI =
        cast<NVPTXTargetLowering>(TM.getSubtargetImpl()->getTargetLowering());

    adjustByValArgAlignment(Arg, ArgInParamAS, TLI);

    return;
  }

<<<<<<< HEAD
  const DataLayout &DL = Func->getParent()->getDataLayout();
=======
  const DataLayout &DL = Func->getDataLayout();
>>>>>>> 4fe5a3cc
  unsigned AS = DL.getAllocaAddrSpace();
  if (isParamGridConstant(*Arg)) {
    // Writes to a grid constant are undefined behaviour. We do not need a
    // temporary copy. When a pointer might have escaped, conservatively replace
    // all of its uses (which might include a device function call) with a cast
    // to the generic address space.
<<<<<<< HEAD
    // TODO: only cast byval grid constant parameters at use points that need
    // generic address (e.g., merging parameter pointers with other address
    // space, or escaping to call-sites, inline-asm, memory), and use the
    // parameter address space for normal loads.
    IRBuilder<> IRB(&Func->getEntryBlock().front());

    // Cast argument to param address space
    auto *CastToParam =
        cast<AddrSpaceCastInst>(IRB.CreateAddrSpaceCast(
            Arg, IRB.getPtrTy(ADDRESS_SPACE_PARAM), Arg->getName() + ".param"));
=======
    IRBuilder<> IRB(&Func->getEntryBlock().front());

    // Cast argument to param address space
    auto *CastToParam = cast<AddrSpaceCastInst>(IRB.CreateAddrSpaceCast(
        Arg, IRB.getPtrTy(ADDRESS_SPACE_PARAM), Arg->getName() + ".param"));
>>>>>>> 4fe5a3cc

    // Cast param address to generic address space. We do not use an
    // addrspacecast to generic here, because, LLVM considers `Arg` to be in the
    // generic address space, and a `generic -> param` cast followed by a `param
    // -> generic` cast will be folded away. The `param -> generic` intrinsic
    // will be correctly lowered to `cvta.param`.
    Value *CvtToGenCall = IRB.CreateIntrinsic(
        IRB.getPtrTy(ADDRESS_SPACE_GENERIC), Intrinsic::nvvm_ptr_param_to_gen,
        CastToParam, nullptr, CastToParam->getName() + ".gen");

    Arg->replaceAllUsesWith(CvtToGenCall);

    // Do not replace Arg in the cast to param space
    CastToParam->setOperand(0, Arg);
  } else {
    // Otherwise we have to create a temporary copy.
    AllocaInst *AllocA =
        new AllocaInst(StructType, AS, Arg->getName(), FirstInst);
    // Set the alignment to alignment of the byval parameter. This is because,
    // later load/stores assume that alignment, and we are going to replace
    // the use of the byval parameter with this alloca instruction.
    AllocA->setAlignment(Func->getParamAlign(Arg->getArgNo())
                             .value_or(DL.getPrefTypeAlign(StructType)));
    Arg->replaceAllUsesWith(AllocA);

    Value *ArgInParam = new AddrSpaceCastInst(
        Arg, PointerType::get(Arg->getContext(), ADDRESS_SPACE_PARAM),
        Arg->getName(), FirstInst);
    // Be sure to propagate alignment to this load; LLVM doesn't know that NVPTX
    // addrspacecast preserves alignment.  Since params are constant, this load
    // is definitely not volatile.
    LoadInst *LI =
        new LoadInst(StructType, ArgInParam, Arg->getName(),
                     /*isVolatile=*/false, AllocA->getAlign(), FirstInst);
    new StoreInst(LI, AllocA, FirstInst);
  }
}

void NVPTXLowerArgs::markPointerAsGlobal(Value *Ptr) {
  if (Ptr->getType()->getPointerAddressSpace() != ADDRESS_SPACE_GENERIC)
    return;

  // Deciding where to emit the addrspacecast pair.
  BasicBlock::iterator InsertPt;
  if (Argument *Arg = dyn_cast<Argument>(Ptr)) {
    // Insert at the functon entry if Ptr is an argument.
    InsertPt = Arg->getParent()->getEntryBlock().begin();
  } else {
    // Insert right after Ptr if Ptr is an instruction.
    InsertPt = ++cast<Instruction>(Ptr)->getIterator();
    assert(InsertPt != InsertPt->getParent()->end() &&
           "We don't call this function with Ptr being a terminator.");
  }

  Instruction *PtrInGlobal = new AddrSpaceCastInst(
      Ptr, PointerType::get(Ptr->getContext(), ADDRESS_SPACE_GLOBAL),
      Ptr->getName(), InsertPt);
  Value *PtrInGeneric = new AddrSpaceCastInst(PtrInGlobal, Ptr->getType(),
                                              Ptr->getName(), InsertPt);
  // Replace with PtrInGeneric all uses of Ptr except PtrInGlobal.
  Ptr->replaceAllUsesWith(PtrInGeneric);
  PtrInGlobal->setOperand(0, Ptr);
}

// =============================================================================
// Main function for this pass.
// =============================================================================
bool NVPTXLowerArgs::runOnKernelFunction(const NVPTXTargetMachine &TM,
                                         Function &F) {
  // Copying of byval aggregates + SROA may result in pointers being loaded as
  // integers, followed by intotoptr. We may want to mark those as global, too,
  // but only if the loaded integer is used exclusively for conversion to a
  // pointer with inttoptr.
  auto HandleIntToPtr = [this](Value &V) {
    if (llvm::all_of(V.users(), [](User *U) { return isa<IntToPtrInst>(U); })) {
      SmallVector<User *, 16> UsersToUpdate(V.users());
      for (User *U : UsersToUpdate)
        markPointerAsGlobal(U);
    }
  };
  if (TM.getDrvInterface() == NVPTX::CUDA) {
    // Mark pointers in byval structs as global.
    for (auto &B : F) {
      for (auto &I : B) {
        if (LoadInst *LI = dyn_cast<LoadInst>(&I)) {
          if (LI->getType()->isPointerTy() || LI->getType()->isIntegerTy()) {
            Value *UO = getUnderlyingObject(LI->getPointerOperand());
            if (Argument *Arg = dyn_cast<Argument>(UO)) {
              if (Arg->hasByValAttr()) {
                // LI is a load from a pointer within a byval kernel parameter.
                if (LI->getType()->isPointerTy())
                  markPointerAsGlobal(LI);
                else
                  HandleIntToPtr(*LI);
              }
            }
          }
        }
      }
    }
  }

  LLVM_DEBUG(dbgs() << "Lowering kernel args of " << F.getName() << "\n");
  for (Argument &Arg : F.args()) {
    if (Arg.getType()->isPointerTy()) {
      if (Arg.hasByValAttr())
        handleByValParam(TM, &Arg);
      else if (TM.getDrvInterface() == NVPTX::CUDA)
        markPointerAsGlobal(&Arg);
    } else if (Arg.getType()->isIntegerTy() &&
               TM.getDrvInterface() == NVPTX::CUDA) {
      HandleIntToPtr(Arg);
    }
  }
  return true;
}

// Device functions only need to copy byval args into local memory.
bool NVPTXLowerArgs::runOnDeviceFunction(const NVPTXTargetMachine &TM,
                                         Function &F) {
  LLVM_DEBUG(dbgs() << "Lowering function args of " << F.getName() << "\n");
  for (Argument &Arg : F.args())
    if (Arg.getType()->isPointerTy() && Arg.hasByValAttr())
      handleByValParam(TM, &Arg);
  return true;
}

bool NVPTXLowerArgs::runOnFunction(Function &F) {
  auto &TM = getAnalysis<TargetPassConfig>().getTM<NVPTXTargetMachine>();

  return isKernelFunction(F) ? runOnKernelFunction(TM, F)
                             : runOnDeviceFunction(TM, F);
}

FunctionPass *llvm::createNVPTXLowerArgsPass() { return new NVPTXLowerArgs(); }<|MERGE_RESOLUTION|>--- conflicted
+++ resolved
@@ -437,11 +437,7 @@
 
     while (!ValuesToCheck.empty()) {
       Value *V = ValuesToCheck.pop_back_val();
-<<<<<<< HEAD
-      if (!IsALoadChainInstr(V)) {
-=======
       if (!IsSupportedUse(V)) {
->>>>>>> 4fe5a3cc
         LLVM_DEBUG(dbgs() << "Need a "
                           << (isParamGridConstant(*Arg) ? "cast " : "copy ")
                           << "of " << *Arg << " because of " << *V << "\n");
@@ -477,35 +473,18 @@
     return;
   }
 
-<<<<<<< HEAD
-  const DataLayout &DL = Func->getParent()->getDataLayout();
-=======
   const DataLayout &DL = Func->getDataLayout();
->>>>>>> 4fe5a3cc
   unsigned AS = DL.getAllocaAddrSpace();
   if (isParamGridConstant(*Arg)) {
     // Writes to a grid constant are undefined behaviour. We do not need a
     // temporary copy. When a pointer might have escaped, conservatively replace
     // all of its uses (which might include a device function call) with a cast
     // to the generic address space.
-<<<<<<< HEAD
-    // TODO: only cast byval grid constant parameters at use points that need
-    // generic address (e.g., merging parameter pointers with other address
-    // space, or escaping to call-sites, inline-asm, memory), and use the
-    // parameter address space for normal loads.
-    IRBuilder<> IRB(&Func->getEntryBlock().front());
-
-    // Cast argument to param address space
-    auto *CastToParam =
-        cast<AddrSpaceCastInst>(IRB.CreateAddrSpaceCast(
-            Arg, IRB.getPtrTy(ADDRESS_SPACE_PARAM), Arg->getName() + ".param"));
-=======
     IRBuilder<> IRB(&Func->getEntryBlock().front());
 
     // Cast argument to param address space
     auto *CastToParam = cast<AddrSpaceCastInst>(IRB.CreateAddrSpaceCast(
         Arg, IRB.getPtrTy(ADDRESS_SPACE_PARAM), Arg->getName() + ".param"));
->>>>>>> 4fe5a3cc
 
     // Cast param address to generic address space. We do not use an
     // addrspacecast to generic here, because, LLVM considers `Arg` to be in the
