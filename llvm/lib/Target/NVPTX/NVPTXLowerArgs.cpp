//===-- NVPTXLowerArgs.cpp - Lower arguments ------------------------------===//
//
// Part of the LLVM Project, under the Apache License v2.0 with LLVM Exceptions.
// See https://llvm.org/LICENSE.txt for license information.
// SPDX-License-Identifier: Apache-2.0 WITH LLVM-exception
//
//===----------------------------------------------------------------------===//
//
//
// Arguments to kernel and device functions are passed via param space,
// which imposes certain restrictions:
// http://docs.nvidia.com/cuda/parallel-thread-execution/#state-spaces
//
// Kernel parameters are read-only and accessible only via ld.param
// instruction, directly or via a pointer.
//
// Device function parameters are directly accessible via
// ld.param/st.param, but taking the address of one returns a pointer
// to a copy created in local space which *can't* be used with
// ld.param/st.param.
//
// Copying a byval struct into local memory in IR allows us to enforce
// the param space restrictions, gives the rest of IR a pointer w/o
// param space restrictions, and gives us an opportunity to eliminate
// the copy.
//
// Pointer arguments to kernel functions need more work to be lowered:
//
// 1. Convert non-byval pointer arguments of CUDA kernels to pointers in the
//    global address space. This allows later optimizations to emit
//    ld.global.*/st.global.* for accessing these pointer arguments. For
//    example,
//
//    define void @foo(float* %input) {
//      %v = load float, float* %input, align 4
//      ...
//    }
//
//    becomes
//
//    define void @foo(float* %input) {
//      %input2 = addrspacecast float* %input to float addrspace(1)*
//      %input3 = addrspacecast float addrspace(1)* %input2 to float*
//      %v = load float, float* %input3, align 4
//      ...
//    }
//
//    Later, NVPTXInferAddressSpaces will optimize it to
//
//    define void @foo(float* %input) {
//      %input2 = addrspacecast float* %input to float addrspace(1)*
//      %v = load float, float addrspace(1)* %input2, align 4
//      ...
//    }
//
// 2. Convert byval kernel parameters to pointers in the param address space
//    (so that NVPTX emits ld/st.param).  Convert pointers *within* a byval
//    kernel parameter to pointers in the global address space. This allows
//    NVPTX to emit ld/st.global.
//
//    struct S {
//      int *x;
//      int *y;
//    };
//    __global__ void foo(S s) {
//      int *b = s.y;
//      // use b
//    }
//
//    "b" points to the global address space. In the IR level,
//
//    define void @foo(ptr byval %input) {
//      %b_ptr = getelementptr {ptr, ptr}, ptr %input, i64 0, i32 1
//      %b = load ptr, ptr %b_ptr
//      ; use %b
//    }
//
//    becomes
//
//    define void @foo({i32*, i32*}* byval %input) {
//      %b_param = addrspacecat ptr %input to ptr addrspace(101)
//      %b_ptr = getelementptr {ptr, ptr}, ptr addrspace(101) %b_param, i64 0, i32 1
//      %b = load ptr, ptr addrspace(101) %b_ptr
//      %b_global = addrspacecast ptr %b to ptr addrspace(1)
//      ; use %b_generic
//    }
//
//    Create a local copy of kernel byval parameters used in a way that *might* mutate
//    the parameter, by storing it in an alloca. Mutations to "grid_constant" parameters
//    are undefined behaviour, and don't require local copies.
//
//    define void @foo(ptr byval(%struct.s) align 4 %input) {
//       store i32 42, ptr %input
//       ret void
//    }
//
//    becomes
//
//    define void @foo(ptr byval(%struct.s) align 4 %input) #1 {
//      %input1 = alloca %struct.s, align 4
//      %input2 = addrspacecast ptr %input to ptr addrspace(101)
//      %input3 = load %struct.s, ptr addrspace(101) %input2, align 4
//      store %struct.s %input3, ptr %input1, align 4
//      store i32 42, ptr %input1, align 4
//      ret void
//    }
//
//    If %input were passed to a device function, or written to memory,
//    conservatively assume that %input gets mutated, and create a local copy.
//
//    Convert param pointers to grid_constant byval kernel parameters that are
//    passed into calls (device functions, intrinsics, inline asm), or otherwise
//    "escape" (into stores/ptrtoints) to the generic address space, using the
//    `nvvm.ptr.param.to.gen` intrinsic, so that NVPTX emits cvta.param
//    (available for sm70+)
//
//    define void @foo(ptr byval(%struct.s) %input) {
//      ; %input is a grid_constant
//      %call = call i32 @escape(ptr %input)
//      ret void
//    }
//
//    becomes
//
//    define void @foo(ptr byval(%struct.s) %input) {
//      %input1 = addrspacecast ptr %input to ptr addrspace(101)
//      ; the following intrinsic converts pointer to generic. We don't use an addrspacecast
//      ; to prevent generic -> param -> generic from getting cancelled out
//      %input1.gen = call ptr @llvm.nvvm.ptr.param.to.gen.p0.p101(ptr addrspace(101) %input1)
//      %call = call i32 @escape(ptr %input1.gen)
//      ret void
//    }
//
// TODO: merge this pass with NVPTXInferAddressSpaces so that other passes don't
// cancel the addrspacecast pair this pass emits.
//===----------------------------------------------------------------------===//

#include "MCTargetDesc/NVPTXBaseInfo.h"
#include "NVPTX.h"
#include "NVPTXTargetMachine.h"
#include "NVPTXUtilities.h"
#include "llvm/ADT/STLExtras.h"
#include "llvm/Analysis/PtrUseVisitor.h"
#include "llvm/Analysis/ValueTracking.h"
#include "llvm/CodeGen/TargetPassConfig.h"
#include "llvm/IR/Function.h"
#include "llvm/IR/IRBuilder.h"
#include "llvm/IR/Instructions.h"
#include "llvm/IR/IntrinsicInst.h"
#include "llvm/IR/IntrinsicsNVPTX.h"
#include "llvm/IR/Type.h"
#include "llvm/InitializePasses.h"
#include "llvm/Pass.h"
#include "llvm/Support/Debug.h"
#include "llvm/Support/ErrorHandling.h"
#include "llvm/Support/NVPTXAddrSpace.h"
#include <numeric>
#include <queue>

#define DEBUG_TYPE "nvptx-lower-args"

using namespace llvm;

namespace llvm {
void initializeNVPTXLowerArgsLegacyPassPass(PassRegistry &);
}

namespace {
class NVPTXLowerArgsLegacyPass : public FunctionPass {
  bool runOnFunction(Function &F) override;

public:
  static char ID; // Pass identification, replacement for typeid
  NVPTXLowerArgsLegacyPass() : FunctionPass(ID) {}
  StringRef getPassName() const override {
    return "Lower pointer arguments of CUDA kernels";
  }
  void getAnalysisUsage(AnalysisUsage &AU) const override {
    AU.addRequired<TargetPassConfig>();
  }
};
} // namespace

char NVPTXLowerArgsLegacyPass::ID = 1;

INITIALIZE_PASS_BEGIN(NVPTXLowerArgsLegacyPass, "nvptx-lower-args",
                      "Lower arguments (NVPTX)", false, false)
INITIALIZE_PASS_DEPENDENCY(TargetPassConfig)
INITIALIZE_PASS_END(NVPTXLowerArgsLegacyPass, "nvptx-lower-args",
                    "Lower arguments (NVPTX)", false, false)

// =============================================================================
// If the function had a byval struct ptr arg, say foo(%struct.x* byval %d),
// and we can't guarantee that the only accesses are loads,
// then add the following instructions to the first basic block:
//
// %temp = alloca %struct.x, align 8
// %tempd = addrspacecast %struct.x* %d to %struct.x addrspace(101)*
// %tv = load %struct.x addrspace(101)* %tempd
// store %struct.x %tv, %struct.x* %temp, align 8
//
// The above code allocates some space in the stack and copies the incoming
// struct from param space to local space.
// Then replace all occurrences of %d by %temp.
//
// In case we know that all users are GEPs or Loads, replace them with the same
// ones in parameter AS, so we can access them using ld.param.
// =============================================================================

// For Loads, replaces the \p OldUse of the pointer with a Use of the same
// pointer in parameter AS.
// For "escapes" (to memory, a function call, or a ptrtoint), cast the OldUse to
// generic using cvta.param.
static void convertToParamAS(Use *OldUse, Value *Param, bool HasCvtaParam,
                             bool IsGridConstant) {
  Instruction *I = dyn_cast<Instruction>(OldUse->getUser());
  assert(I && "OldUse must be in an instruction");
  struct IP {
    Use *OldUse;
    Instruction *OldInstruction;
    Value *NewParam;
  };
  SmallVector<IP> ItemsToConvert = {{OldUse, I, Param}};
  SmallVector<Instruction *> InstructionsToDelete;

  auto CloneInstInParamAS = [HasCvtaParam,
                             IsGridConstant](const IP &I) -> Value * {
    if (auto *LI = dyn_cast<LoadInst>(I.OldInstruction)) {
      LI->setOperand(0, I.NewParam);
      return LI;
    }
    if (auto *GEP = dyn_cast<GetElementPtrInst>(I.OldInstruction)) {
      SmallVector<Value *, 4> Indices(GEP->indices());
      auto *NewGEP = GetElementPtrInst::Create(
          GEP->getSourceElementType(), I.NewParam, Indices, GEP->getName(),
          GEP->getIterator());
      NewGEP->setIsInBounds(GEP->isInBounds());
      return NewGEP;
    }
    if (auto *BC = dyn_cast<BitCastInst>(I.OldInstruction)) {
      auto *NewBCType = PointerType::get(BC->getContext(), ADDRESS_SPACE_PARAM);
      return BitCastInst::Create(BC->getOpcode(), I.NewParam, NewBCType,
                                 BC->getName(), BC->getIterator());
    }
    if (auto *ASC = dyn_cast<AddrSpaceCastInst>(I.OldInstruction)) {
      assert(ASC->getDestAddressSpace() == ADDRESS_SPACE_PARAM);
      (void)ASC;
      // Just pass through the argument, the old ASC is no longer needed.
      return I.NewParam;
    }
    if (auto *MI = dyn_cast<MemTransferInst>(I.OldInstruction)) {
      if (MI->getRawSource() == I.OldUse->get()) {
        // convert to memcpy/memmove from param space.
        IRBuilder<> Builder(I.OldInstruction);
        Intrinsic::ID ID = MI->getIntrinsicID();

        CallInst *B = Builder.CreateMemTransferInst(
            ID, MI->getRawDest(), MI->getDestAlign(), I.NewParam,
            MI->getSourceAlign(), MI->getLength(), MI->isVolatile());
        for (unsigned I : {0, 1})
          if (uint64_t Bytes = MI->getParamDereferenceableBytes(I))
            B->addDereferenceableParamAttr(I, Bytes);
        return B;
      }
      // We may be able to handle other cases if the argument is
      // __grid_constant__
    }

    if (HasCvtaParam) {
      auto GetParamAddrCastToGeneric =
          [](Value *Addr, Instruction *OriginalUser) -> Value * {
        PointerType *ReturnTy =
            PointerType::get(OriginalUser->getContext(), ADDRESS_SPACE_GENERIC);
        Function *CvtToGen = Intrinsic::getOrInsertDeclaration(
            OriginalUser->getModule(), Intrinsic::nvvm_ptr_param_to_gen,
            {ReturnTy, PointerType::get(OriginalUser->getContext(),
                                        ADDRESS_SPACE_PARAM)});

        // Cast param address to generic address space
        Value *CvtToGenCall =
            CallInst::Create(CvtToGen, Addr, Addr->getName() + ".gen",
                             OriginalUser->getIterator());
        return CvtToGenCall;
      };
      auto *ParamInGenericAS =
          GetParamAddrCastToGeneric(I.NewParam, I.OldInstruction);

      // phi/select could use generic arg pointers w/o __grid_constant__
      if (auto *PHI = dyn_cast<PHINode>(I.OldInstruction)) {
        for (auto [Idx, V] : enumerate(PHI->incoming_values())) {
          if (V.get() == I.OldUse->get())
            PHI->setIncomingValue(Idx, ParamInGenericAS);
        }
      }
      if (auto *SI = dyn_cast<SelectInst>(I.OldInstruction)) {
        if (SI->getTrueValue() == I.OldUse->get())
          SI->setTrueValue(ParamInGenericAS);
        if (SI->getFalseValue() == I.OldUse->get())
          SI->setFalseValue(ParamInGenericAS);
      }

      // Escapes or writes can only use generic param pointers if
      // __grid_constant__ is in effect.
      if (IsGridConstant) {
        if (auto *CI = dyn_cast<CallInst>(I.OldInstruction)) {
          I.OldUse->set(ParamInGenericAS);
          return CI;
        }
        if (auto *SI = dyn_cast<StoreInst>(I.OldInstruction)) {
          // byval address is being stored, cast it to generic
          if (SI->getValueOperand() == I.OldUse->get())
            SI->setOperand(0, ParamInGenericAS);
          return SI;
        }
        if (auto *PI = dyn_cast<PtrToIntInst>(I.OldInstruction)) {
          if (PI->getPointerOperand() == I.OldUse->get())
            PI->setOperand(0, ParamInGenericAS);
          return PI;
        }
        // TODO: iIf we allow stores, we should allow memcpy/memset to
        // parameter, too.
      }
    }

    llvm_unreachable("Unsupported instruction");
  };

  while (!ItemsToConvert.empty()) {
    IP I = ItemsToConvert.pop_back_val();
    Value *NewInst = CloneInstInParamAS(I);

    if (NewInst && NewInst != I.OldInstruction) {
      // We've created a new instruction. Queue users of the old instruction to
      // be converted and the instruction itself to be deleted. We can't delete
      // the old instruction yet, because it's still in use by a load somewhere.
      for (Use &U : I.OldInstruction->uses())
        ItemsToConvert.push_back({&U, cast<Instruction>(U.getUser()), NewInst});

      InstructionsToDelete.push_back(I.OldInstruction);
    }
  }

  // Now we know that all argument loads are using addresses in parameter space
  // and we can finally remove the old instructions in generic AS.  Instructions
  // scheduled for removal should be processed in reverse order so the ones
  // closest to the load are deleted first. Otherwise they may still be in use.
  // E.g if we have Value = Load(BitCast(GEP(arg))), InstructionsToDelete will
  // have {GEP,BitCast}. GEP can't be deleted first, because it's still used by
  // the BitCast.
  for (Instruction *I : llvm::reverse(InstructionsToDelete))
    I->eraseFromParent();
}

// Adjust alignment of arguments passed byval in .param address space. We can
// increase alignment of such arguments in a way that ensures that we can
// effectively vectorize their loads. We should also traverse all loads from
// byval pointer and adjust their alignment, if those were using known offset.
// Such alignment changes must be conformed with parameter store and load in
// NVPTXTargetLowering::LowerCall.
static void adjustByValArgAlignment(Argument *Arg, Value *ArgInParamAS,
                                    const NVPTXTargetLowering *TLI) {
  Function *Func = Arg->getParent();
  Type *StructType = Arg->getParamByValType();
  const DataLayout &DL = Func->getDataLayout();

  const Align NewArgAlign =
      TLI->getFunctionParamOptimizedAlign(Func, StructType, DL);
  const Align CurArgAlign = Arg->getParamAlign().valueOrOne();

  if (CurArgAlign >= NewArgAlign)
    return;

  LLVM_DEBUG(dbgs() << "Try to use alignment " << NewArgAlign.value()
                    << " instead of " << CurArgAlign.value() << " for " << *Arg
                    << '\n');

  auto NewAlignAttr =
      Attribute::getWithAlignment(Func->getContext(), NewArgAlign);
  Arg->removeAttr(Attribute::Alignment);
  Arg->addAttr(NewAlignAttr);

  struct Load {
    LoadInst *Inst;
    uint64_t Offset;
  };

  struct LoadContext {
    Value *InitialVal;
    uint64_t Offset;
  };

  SmallVector<Load> Loads;
  std::queue<LoadContext> Worklist;
  Worklist.push({ArgInParamAS, 0});

  while (!Worklist.empty()) {
    LoadContext Ctx = Worklist.front();
    Worklist.pop();

    for (User *CurUser : Ctx.InitialVal->users()) {
      if (auto *I = dyn_cast<LoadInst>(CurUser))
        Loads.push_back({I, Ctx.Offset});
      else if (isa<BitCastInst>(CurUser) || isa<AddrSpaceCastInst>(CurUser))
        Worklist.push({cast<Instruction>(CurUser), Ctx.Offset});
      else if (auto *I = dyn_cast<GetElementPtrInst>(CurUser)) {
        APInt OffsetAccumulated =
            APInt::getZero(DL.getIndexSizeInBits(ADDRESS_SPACE_PARAM));

        if (!I->accumulateConstantOffset(DL, OffsetAccumulated))
          continue;

        uint64_t OffsetLimit = -1;
        uint64_t Offset = OffsetAccumulated.getLimitedValue(OffsetLimit);
        assert(Offset != OffsetLimit && "Expect Offset less than UINT64_MAX");

        Worklist.push({I, Ctx.Offset + Offset});
      }
    }
  }

  for (Load &CurLoad : Loads) {
    Align NewLoadAlign(std::gcd(NewArgAlign.value(), CurLoad.Offset));
    Align CurLoadAlign = CurLoad.Inst->getAlign();
    CurLoad.Inst->setAlignment(std::max(NewLoadAlign, CurLoadAlign));
  }
}

namespace {
struct ArgUseChecker : PtrUseVisitor<ArgUseChecker> {
  using Base = PtrUseVisitor<ArgUseChecker>;

  bool IsGridConstant;
  // Set of phi/select instructions using the Arg
  SmallPtrSet<Instruction *, 4> Conditionals;

  ArgUseChecker(const DataLayout &DL, bool IsGridConstant)
      : PtrUseVisitor(DL), IsGridConstant(IsGridConstant) {}

  PtrInfo visitArgPtr(Argument &A) {
    assert(A.getType()->isPointerTy());
    IntegerType *IntIdxTy = cast<IntegerType>(DL.getIndexType(A.getType()));
    IsOffsetKnown = false;
    Offset = APInt(IntIdxTy->getBitWidth(), 0);
    PI.reset();
    Conditionals.clear();

    LLVM_DEBUG(dbgs() << "Checking Argument " << A << "\n");
    // Enqueue the uses of this pointer.
    enqueueUsers(A);

    // Visit all the uses off the worklist until it is empty.
    // Note that unlike PtrUseVisitor we intentionally do not track offsets.
    // We're only interested in how we use the pointer.
    while (!(Worklist.empty() || PI.isAborted())) {
      UseToVisit ToVisit = Worklist.pop_back_val();
      U = ToVisit.UseAndIsOffsetKnown.getPointer();
      Instruction *I = cast<Instruction>(U->getUser());
      if (isa<PHINode>(I) || isa<SelectInst>(I))
        Conditionals.insert(I);
      LLVM_DEBUG(dbgs() << "Processing " << *I << "\n");
      Base::visit(I);
    }
    if (PI.isEscaped())
      LLVM_DEBUG(dbgs() << "Argument pointer escaped: " << *PI.getEscapingInst()
                        << "\n");
    else if (PI.isAborted())
      LLVM_DEBUG(dbgs() << "Pointer use needs a copy: " << *PI.getAbortingInst()
                        << "\n");
    LLVM_DEBUG(dbgs() << "Traversed " << Conditionals.size()
                      << " conditionals\n");
    return PI;
  }

  void visitStoreInst(StoreInst &SI) {
    // Storing the pointer escapes it.
    if (U->get() == SI.getValueOperand())
      return PI.setEscapedAndAborted(&SI);
    // Writes to the pointer are UB w/ __grid_constant__, but do not force a
    // copy.
    if (!IsGridConstant)
      return PI.setAborted(&SI);
  }

  void visitAddrSpaceCastInst(AddrSpaceCastInst &ASC) {
    // ASC to param space are no-ops and do not need a copy
    if (ASC.getDestAddressSpace() != ADDRESS_SPACE_PARAM)
      return PI.setEscapedAndAborted(&ASC);
    Base::visitAddrSpaceCastInst(ASC);
  }

  void visitPtrToIntInst(PtrToIntInst &I) {
    if (IsGridConstant)
      return;
    Base::visitPtrToIntInst(I);
  }
  void visitPHINodeOrSelectInst(Instruction &I) {
    assert(isa<PHINode>(I) || isa<SelectInst>(I));
  }
  // PHI and select just pass through the pointers.
  void visitPHINode(PHINode &PN) { enqueueUsers(PN); }
  void visitSelectInst(SelectInst &SI) { enqueueUsers(SI); }

  void visitMemTransferInst(MemTransferInst &II) {
    if (*U == II.getRawDest() && !IsGridConstant)
      PI.setAborted(&II);
    // memcpy/memmove are OK when the pointer is source. We can convert them to
    // AS-specific memcpy.
  }

  void visitMemSetInst(MemSetInst &II) {
    if (!IsGridConstant)
      PI.setAborted(&II);
  }
}; // struct ArgUseChecker

void copyByValParam(Function &F, Argument &Arg) {
  LLVM_DEBUG(dbgs() << "Creating a local copy of " << Arg << "\n");
  // Otherwise we have to create a temporary copy.
  BasicBlock::iterator FirstInst = F.getEntryBlock().begin();
  Type *StructType = Arg.getParamByValType();
  const DataLayout &DL = F.getDataLayout();
  AllocaInst *AllocA = new AllocaInst(StructType, DL.getAllocaAddrSpace(),
                                      Arg.getName(), FirstInst);
  // Set the alignment to alignment of the byval parameter. This is because,
  // later load/stores assume that alignment, and we are going to replace
  // the use of the byval parameter with this alloca instruction.
  AllocA->setAlignment(F.getParamAlign(Arg.getArgNo())
                           .value_or(DL.getPrefTypeAlign(StructType)));
  Arg.replaceAllUsesWith(AllocA);

  Value *ArgInParam = new AddrSpaceCastInst(
      &Arg, PointerType::get(Arg.getContext(), ADDRESS_SPACE_PARAM),
      Arg.getName(), FirstInst);
  // Be sure to propagate alignment to this load; LLVM doesn't know that NVPTX
  // addrspacecast preserves alignment.  Since params are constant, this load
  // is definitely not volatile.
  const auto ArgSize = *AllocA->getAllocationSize(DL);
  IRBuilder<> IRB(&*FirstInst);
  IRB.CreateMemCpy(AllocA, AllocA->getAlign(), ArgInParam, AllocA->getAlign(),
                   ArgSize);
}
} // namespace

static void handleByValParam(const NVPTXTargetMachine &TM, Argument *Arg) {
  Function *Func = Arg->getParent();
  bool HasCvtaParam =
      TM.getSubtargetImpl(*Func)->hasCvtaParam() && isKernelFunction(*Func);
  bool IsGridConstant = HasCvtaParam && isParamGridConstant(*Arg);
  const DataLayout &DL = Func->getDataLayout();
  BasicBlock::iterator FirstInst = Func->getEntryBlock().begin();
  Type *StructType = Arg->getParamByValType();
  assert(StructType && "Missing byval type");

  ArgUseChecker AUC(DL, IsGridConstant);
  ArgUseChecker::PtrInfo PI = AUC.visitArgPtr(*Arg);
  bool ArgUseIsReadOnly = !(PI.isEscaped() || PI.isAborted());
  // Easy case, accessing parameter directly is fine.
  if (ArgUseIsReadOnly && AUC.Conditionals.empty()) {
    // Convert all loads and intermediate operations to use parameter AS and
    // skip creation of a local copy of the argument.
    SmallVector<Use *, 16> UsesToUpdate;
    for (Use &U : Arg->uses())
      UsesToUpdate.push_back(&U);

    Value *ArgInParamAS = new AddrSpaceCastInst(
        Arg, PointerType::get(StructType->getContext(), ADDRESS_SPACE_PARAM),
        Arg->getName(), FirstInst);
    for (Use *U : UsesToUpdate)
      convertToParamAS(U, ArgInParamAS, HasCvtaParam, IsGridConstant);
    LLVM_DEBUG(dbgs() << "No need to copy or cast " << *Arg << "\n");

    const auto *TLI =
        cast<NVPTXTargetLowering>(TM.getSubtargetImpl()->getTargetLowering());

    adjustByValArgAlignment(Arg, ArgInParamAS, TLI);

    return;
  }

  // We can't access byval arg directly and need a pointer. on sm_70+ we have
  // ability to take a pointer to the argument without making a local copy.
  // However, we're still not allowed to write to it. If the user specified
  // `__grid_constant__` for the argument, we'll consider escaped pointer as
  // read-only.
  if (HasCvtaParam && (ArgUseIsReadOnly || IsGridConstant)) {
    LLVM_DEBUG(dbgs() << "Using non-copy pointer to " << *Arg << "\n");
    // Replace all argument pointer uses (which might include a device function
    // call) with a cast to the generic address space using cvta.param
    // instruction, which avoids a local copy.
    IRBuilder<> IRB(&Func->getEntryBlock().front());

    // Cast argument to param address space
    auto *CastToParam = cast<AddrSpaceCastInst>(IRB.CreateAddrSpaceCast(
        Arg, IRB.getPtrTy(ADDRESS_SPACE_PARAM), Arg->getName() + ".param"));

    // Cast param address to generic address space. We do not use an
    // addrspacecast to generic here, because, LLVM considers `Arg` to be in the
    // generic address space, and a `generic -> param` cast followed by a `param
    // -> generic` cast will be folded away. The `param -> generic` intrinsic
    // will be correctly lowered to `cvta.param`.
    Value *CvtToGenCall = IRB.CreateIntrinsic(
        IRB.getPtrTy(ADDRESS_SPACE_GENERIC), Intrinsic::nvvm_ptr_param_to_gen,
        CastToParam, nullptr, CastToParam->getName() + ".gen");

    Arg->replaceAllUsesWith(CvtToGenCall);

    // Do not replace Arg in the cast to param space
    CastToParam->setOperand(0, Arg);
  } else
    copyByValParam(*Func, *Arg);
}

static void markPointerAsAS(Value *Ptr, const unsigned AS) {
  if (Ptr->getType()->getPointerAddressSpace() != ADDRESS_SPACE_GENERIC)
    return;

  // Deciding where to emit the addrspacecast pair.
  BasicBlock::iterator InsertPt;
  if (Argument *Arg = dyn_cast<Argument>(Ptr)) {
    // Insert at the functon entry if Ptr is an argument.
    InsertPt = Arg->getParent()->getEntryBlock().begin();
  } else {
    // Insert right after Ptr if Ptr is an instruction.
    InsertPt = ++cast<Instruction>(Ptr)->getIterator();
    assert(InsertPt != InsertPt->getParent()->end() &&
           "We don't call this function with Ptr being a terminator.");
  }

  Instruction *PtrInGlobal = new AddrSpaceCastInst(
      Ptr, PointerType::get(Ptr->getContext(), AS), Ptr->getName(), InsertPt);
  Value *PtrInGeneric = new AddrSpaceCastInst(PtrInGlobal, Ptr->getType(),
                                              Ptr->getName(), InsertPt);
  // Replace with PtrInGeneric all uses of Ptr except PtrInGlobal.
  Ptr->replaceAllUsesWith(PtrInGeneric);
  PtrInGlobal->setOperand(0, Ptr);
}

<<<<<<< HEAD
void NVPTXLowerArgs::markPointerAsGlobal(Value *Ptr) {
=======
static void markPointerAsGlobal(Value *Ptr) {
>>>>>>> 5eee2751
  markPointerAsAS(Ptr, ADDRESS_SPACE_GLOBAL);
}

// =============================================================================
// Main function for this pass.
// =============================================================================
static bool runOnKernelFunction(const NVPTXTargetMachine &TM, Function &F) {
  // Copying of byval aggregates + SROA may result in pointers being loaded as
  // integers, followed by intotoptr. We may want to mark those as global, too,
  // but only if the loaded integer is used exclusively for conversion to a
  // pointer with inttoptr.
  auto HandleIntToPtr = [](Value &V) {
    if (llvm::all_of(V.users(), [](User *U) { return isa<IntToPtrInst>(U); })) {
      SmallVector<User *, 16> UsersToUpdate(V.users());
      for (User *U : UsersToUpdate)
        markPointerAsGlobal(U);
    }
  };
  if (TM.getDrvInterface() == NVPTX::CUDA) {
    // Mark pointers in byval structs as global.
    for (auto &B : F) {
      for (auto &I : B) {
        if (LoadInst *LI = dyn_cast<LoadInst>(&I)) {
          if (LI->getType()->isPointerTy() || LI->getType()->isIntegerTy()) {
            Value *UO = getUnderlyingObject(LI->getPointerOperand());
            if (Argument *Arg = dyn_cast<Argument>(UO)) {
              if (Arg->hasByValAttr()) {
                // LI is a load from a pointer within a byval kernel parameter.
                if (LI->getType()->isPointerTy())
                  markPointerAsGlobal(LI);
                else
                  HandleIntToPtr(*LI);
              }
            }
          }
        }
      }
    }
  }

  LLVM_DEBUG(dbgs() << "Lowering kernel args of " << F.getName() << "\n");
  for (Argument &Arg : F.args()) {
    if (Arg.getType()->isPointerTy()) {
      if (Arg.hasByValAttr())
        handleByValParam(TM, &Arg);
      else if (TM.getDrvInterface() == NVPTX::CUDA)
        markPointerAsGlobal(&Arg);
    } else if (Arg.getType()->isIntegerTy() &&
               TM.getDrvInterface() == NVPTX::CUDA) {
      HandleIntToPtr(Arg);
    }
  }
  return true;
}

// Device functions only need to copy byval args into local memory.
static bool runOnDeviceFunction(const NVPTXTargetMachine &TM, Function &F) {
  LLVM_DEBUG(dbgs() << "Lowering function args of " << F.getName() << "\n");

  const auto *TLI =
      cast<NVPTXTargetLowering>(TM.getSubtargetImpl()->getTargetLowering());

  for (Argument &Arg : F.args())
    if (Arg.getType()->isPointerTy() && Arg.hasByValAttr()) {
      markPointerAsAS(&Arg, ADDRESS_SPACE_LOCAL);
      adjustByValArgAlignment(&Arg, &Arg, TLI);
    }
  return true;
}

static bool processFunction(Function &F, NVPTXTargetMachine &TM) {
  return isKernelFunction(F) ? runOnKernelFunction(TM, F)
                             : runOnDeviceFunction(TM, F);
}

bool NVPTXLowerArgsLegacyPass::runOnFunction(Function &F) {
  auto &TM = getAnalysis<TargetPassConfig>().getTM<NVPTXTargetMachine>();
  return processFunction(F, TM);
}
FunctionPass *llvm::createNVPTXLowerArgsPass() {
  return new NVPTXLowerArgsLegacyPass();
}

static bool copyFunctionByValArgs(Function &F) {
  LLVM_DEBUG(dbgs() << "Creating a copy of byval args of " << F.getName()
                    << "\n");
  bool Changed = false;
  for (Argument &Arg : F.args())
    if (Arg.getType()->isPointerTy() && Arg.hasByValAttr() &&
        !(isParamGridConstant(Arg) && isKernelFunction(F))) {
      copyByValParam(F, Arg);
      Changed = true;
    }
  return Changed;
}

PreservedAnalyses NVPTXCopyByValArgsPass::run(Function &F,
                                              FunctionAnalysisManager &AM) {
  return copyFunctionByValArgs(F) ? PreservedAnalyses::none()
                                  : PreservedAnalyses::all();
}

PreservedAnalyses NVPTXLowerArgsPass::run(Function &F,
                                          FunctionAnalysisManager &AM) {
  auto &NTM = static_cast<NVPTXTargetMachine &>(TM);
  bool Changed = processFunction(F, NTM);
  return Changed ? PreservedAnalyses::none() : PreservedAnalyses::all();
}<|MERGE_RESOLUTION|>--- conflicted
+++ resolved
@@ -635,11 +635,7 @@
   PtrInGlobal->setOperand(0, Ptr);
 }
 
-<<<<<<< HEAD
-void NVPTXLowerArgs::markPointerAsGlobal(Value *Ptr) {
-=======
 static void markPointerAsGlobal(Value *Ptr) {
->>>>>>> 5eee2751
   markPointerAsAS(Ptr, ADDRESS_SPACE_GLOBAL);
 }
 
