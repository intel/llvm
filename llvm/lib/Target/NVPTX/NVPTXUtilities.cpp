--- conflicted
+++ resolved
@@ -210,12 +210,8 @@
   if (const Argument *Arg = dyn_cast<Argument>(&V)) {
     // "grid_constant" counts argument indices starting from 1
     if (Arg->hasByValAttr() &&
-<<<<<<< HEAD
-        argHasNVVMAnnotation(*Arg, "grid_constant", /*StartArgIndexAtOne*/true)) {
-=======
         argHasNVVMAnnotation(*Arg, "grid_constant",
                              /*StartArgIndexAtOne*/ true)) {
->>>>>>> 4fe5a3cc
       assert(isKernelFunction(*Arg->getParent()) &&
              "only kernel arguments can be grid_constant");
       return true;
