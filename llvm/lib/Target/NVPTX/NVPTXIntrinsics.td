//===- NVPTXIntrinsics.td - PTX Intrinsics Instructions -------*- tblgen -*-==//
//
// Part of the LLVM Project, under the Apache License v2.0 with LLVM Exceptions.
// See https://llvm.org/LICENSE.txt for license information.
// SPDX-License-Identifier: Apache-2.0 WITH LLVM-exception
//
//===----------------------------------------------------------------------===//

def immFloat0 : PatLeaf<(fpimm), [{
    float f = (float)N->getValueAPF().convertToFloat();
    return (f==0.0f);
}]>;

def immFloat1 : PatLeaf<(fpimm), [{
    float f = (float)N->getValueAPF().convertToFloat();
    return (f==1.0f);
}]>;

def immDouble0 : PatLeaf<(fpimm), [{
    double d = (double)N->getValueAPF().convertToDouble();
    return (d==0.0);
}]>;

def immDouble1 : PatLeaf<(fpimm), [{
    double d = (double)N->getValueAPF().convertToDouble();
    return (d==1.0);
}]>;

def AS_match {
  code generic = [{
   return ChkMemSDNodeAddressSpace(N, llvm::ADDRESS_SPACE_GENERIC);
  }];
  code shared = [{
   return ChkMemSDNodeAddressSpace(N, llvm::ADDRESS_SPACE_SHARED);
  }];
  code global = [{
   return ChkMemSDNodeAddressSpace(N, llvm::ADDRESS_SPACE_GLOBAL);
  }];
}

// A node that will be replaced with the current PTX version.
class PTX {
  SDNodeXForm PTXVerXform = SDNodeXForm<imm, [{
    return getI32Imm(Subtarget->getPTXVersion(), SDLoc(N));
  }]>;
  // (i32 0) will be XForm'ed to the currently used PTX version.
  dag version = (PTXVerXform (i32 0));
}
def ptx : PTX;

// Generates list of n sequential register names.
// E.g. RegNames<3,"r">.ret -> ["r0", "r1", "r2" ]
class RegSeq<int n, string prefix> {
  list<string> ret = !if(n, !listconcat(RegSeq<!sub(n, 1), prefix>.ret,
                                        [prefix # !sub(n, 1)]),
                            []);
}

class THREADMASK_INFO<bit sync> {
  list<bit> ret = !if(sync, [0, 1], [0]);
}

//-----------------------------------
// Synchronization and shuffle functions
//-----------------------------------
let isConvergent = true in {
def INT_BARRIER0 : NVPTXInst<(outs), (ins),
                  "bar.sync \t0;",
      [(int_nvvm_barrier0)]>;
def INT_BARRIERN : NVPTXInst<(outs), (ins Int32Regs:$src1),
                  "bar.sync \t$src1;",
      [(int_nvvm_barrier_n i32:$src1)]>;
def INT_BARRIER : NVPTXInst<(outs), (ins Int32Regs:$src1, Int32Regs:$src2),
                  "bar.sync \t$src1, $src2;",
      [(int_nvvm_barrier i32:$src1, i32:$src2)]>;
def INT_BARRIER0_POPC : NVPTXInst<(outs Int32Regs:$dst), (ins Int32Regs:$pred),
  !strconcat("{{ \n\t",
             ".reg .pred \t%p1; \n\t",
             "setp.ne.u32 \t%p1, $pred, 0; \n\t",
             "bar.red.popc.u32 \t$dst, 0, %p1; \n\t",
             "}}"),
      [(set i32:$dst, (int_nvvm_barrier0_popc i32:$pred))]>;
def INT_BARRIER0_AND : NVPTXInst<(outs Int32Regs:$dst), (ins Int32Regs:$pred),
  !strconcat("{{ \n\t",
             ".reg .pred \t%p1; \n\t",
             ".reg .pred \t%p2; \n\t",
             "setp.ne.u32 \t%p1, $pred, 0; \n\t",
             "bar.red.and.pred \t%p2, 0, %p1; \n\t",
             "selp.u32 \t$dst, 1, 0, %p2; \n\t",
             "}}"),
      [(set i32:$dst, (int_nvvm_barrier0_and i32:$pred))]>;
def INT_BARRIER0_OR : NVPTXInst<(outs Int32Regs:$dst), (ins Int32Regs:$pred),
  !strconcat("{{ \n\t",
             ".reg .pred \t%p1; \n\t",
             ".reg .pred \t%p2; \n\t",
             "setp.ne.u32 \t%p1, $pred, 0; \n\t",
             "bar.red.or.pred \t%p2, 0, %p1; \n\t",
             "selp.u32 \t$dst, 1, 0, %p2; \n\t",
             "}}"),
      [(set i32:$dst, (int_nvvm_barrier0_or i32:$pred))]>;

def INT_BAR_SYNC : NVPTXInst<(outs), (ins i32imm:$i), "bar.sync \t$i;",
                             [(int_nvvm_bar_sync imm:$i)]>;

def INT_BAR_WARP_SYNC_I : NVPTXInst<(outs), (ins i32imm:$i), "bar.warp.sync \t$i;",
                             [(int_nvvm_bar_warp_sync imm:$i)]>,
        Requires<[hasPTX<60>, hasSM<30>]>;
def INT_BAR_WARP_SYNC_R : NVPTXInst<(outs), (ins Int32Regs:$i), "bar.warp.sync \t$i;",
                             [(int_nvvm_bar_warp_sync i32:$i)]>,
        Requires<[hasPTX<60>, hasSM<30>]>;

def INT_BARRIER_SYNC_I : NVPTXInst<(outs), (ins i32imm:$i), "barrier.sync \t$i;",
                                   [(int_nvvm_barrier_sync imm:$i)]>,
        Requires<[hasPTX<60>, hasSM<30>]>;
def INT_BARRIER_SYNC_R : NVPTXInst<(outs), (ins Int32Regs:$i), "barrier.sync \t$i;",
                                   [(int_nvvm_barrier_sync i32:$i)]>,
        Requires<[hasPTX<60>, hasSM<30>]>;

def INT_BARRIER_SYNC_CNT_RR : NVPTXInst<(outs), (ins Int32Regs:$id, Int32Regs:$cnt),
                 "barrier.sync \t$id, $cnt;",
                 [(int_nvvm_barrier_sync_cnt i32:$id, i32:$cnt)]>,
        Requires<[hasPTX<60>, hasSM<30>]>;
def INT_BARRIER_SYNC_CNT_RI : NVPTXInst<(outs), (ins Int32Regs:$id, i32imm:$cnt),
                 "barrier.sync \t$id, $cnt;",
                 [(int_nvvm_barrier_sync_cnt i32:$id, imm:$cnt)]>,
        Requires<[hasPTX<60>, hasSM<30>]>;
def INT_BARRIER_SYNC_CNT_IR : NVPTXInst<(outs), (ins i32imm:$id, Int32Regs:$cnt),
                 "barrier.sync \t$id, $cnt;",
                 [(int_nvvm_barrier_sync_cnt imm:$id, i32:$cnt)]>,
        Requires<[hasPTX<60>, hasSM<30>]>;
def INT_BARRIER_SYNC_CNT_II : NVPTXInst<(outs), (ins i32imm:$id, i32imm:$cnt),
                 "barrier.sync \t$id, $cnt;",
                 [(int_nvvm_barrier_sync_cnt imm:$id, imm:$cnt)]>,
        Requires<[hasPTX<60>, hasSM<30>]>;

class INT_BARRIER_CLUSTER<string variant, Intrinsic Intr,
                          list<Predicate> Preds = [hasPTX<78>, hasSM<90>]>:
        NVPTXInst<(outs), (ins), "barrier.cluster."# variant #";", [(Intr)]>,
        Requires<Preds>;

def barrier_cluster_arrive:
        INT_BARRIER_CLUSTER<"arrive", int_nvvm_barrier_cluster_arrive>;
def barrier_cluster_arrive_relaxed:
        INT_BARRIER_CLUSTER<"arrive.relaxed",
        int_nvvm_barrier_cluster_arrive_relaxed, [hasPTX<80>, hasSM<90>]>;
def barrier_cluster_wait:
        INT_BARRIER_CLUSTER<"wait", int_nvvm_barrier_cluster_wait>;

// 'aligned' versions of the cluster barrier intrinsics
def barrier_cluster_arrive_aligned:
        INT_BARRIER_CLUSTER<"arrive.aligned", int_nvvm_barrier_cluster_arrive_aligned>;
def barrier_cluster_arrive_relaxed_aligned:
        INT_BARRIER_CLUSTER<"arrive.relaxed.aligned",
        int_nvvm_barrier_cluster_arrive_relaxed_aligned, [hasPTX<80>, hasSM<90>]>;
def barrier_cluster_wait_aligned:
        INT_BARRIER_CLUSTER<"wait.aligned", int_nvvm_barrier_cluster_wait_aligned>;

class SHFL_INSTR<bit sync, string mode, string reg, bit return_pred,
                 bit offset_imm, bit mask_imm, bit threadmask_imm>
      : NVPTXInst<(outs), (ins), "?", []> {
  NVPTXRegClass rc = !cond(
    !eq(reg, "i32"): Int32Regs,
    !eq(reg, "f32"): Float32Regs);
  string IntrName = "int_nvvm_shfl_"
                    # !if(sync, "sync_", "")
                    # mode
                    # "_" # reg
                    # !if(return_pred, "p", "");
  Intrinsic Intr = !cast<Intrinsic>(IntrName);
  let InOperandList = !con(
    !if(sync,
        !dag(ins, !if(threadmask_imm, [i32imm], [Int32Regs]), ["threadmask"]),
        (ins)),
    (ins rc:$src),
    !dag(ins, !if(offset_imm, [i32imm], [Int32Regs]), ["offset"]),
    !dag(ins, !if(mask_imm, [i32imm], [Int32Regs]), ["mask"])
    );
  let OutOperandList = !if(return_pred, (outs rc:$dst, Int1Regs:$pred), (outs rc:$dst));
  let AsmString = "shfl."
     # !if(sync, "sync.", "")
     # mode # ".b32\t"
     # "$dst"
     # !if(return_pred, "|$pred", "") # ", "
     # "$src, $offset, $mask"
     # !if(sync, ", $threadmask", "")
     # ";"
     ;
  let Pattern = [!con(
      !foreach(tmp, OutOperandList,
             !subst(outs, set,
             !subst(i32imm, imm, tmp))),
      (set !foreach(tmp, InOperandList,
             !subst(ins, Intr,
             !subst(i32imm, imm, tmp))))
  )];
}

foreach sync = [false, true] in {
  foreach mode = ["up", "down", "bfly", "idx"] in {
    foreach regclass = ["i32", "f32"] in {
      foreach return_pred = [false, true] in {
        foreach offset_imm = [false, true] in {
          foreach mask_imm = [false, true] in {
            foreach threadmask_imm = THREADMASK_INFO<sync>.ret in {
              def : SHFL_INSTR<sync, mode, regclass, return_pred,
                               offset_imm, mask_imm, threadmask_imm>,
                    Requires<!if(sync, [hasSM<30>, hasPTX<60>], [hasSM<30>, hasSHFL])>;
            }
          }
        }
      }
    }
  }
}

// vote.{all,any,uni,ballot}
multiclass VOTE<NVPTXRegClass regclass, string mode, Intrinsic IntOp> {
  def : NVPTXInst<(outs regclass:$dest), (ins Int1Regs:$pred),
              "vote." # mode # " \t$dest, $pred;",
              [(set regclass:$dest, (IntOp i1:$pred))]>,
        Requires<[hasPTX<60>, hasSM<30>]>;
}

defm VOTE_ALL : VOTE<Int1Regs, "all.pred", int_nvvm_vote_all>;
defm VOTE_ANY : VOTE<Int1Regs, "any.pred", int_nvvm_vote_any>;
defm VOTE_UNI : VOTE<Int1Regs, "uni.pred", int_nvvm_vote_uni>;
defm VOTE_BALLOT : VOTE<Int32Regs, "ballot.b32", int_nvvm_vote_ballot>;

// vote.sync.{all,any,uni,ballot}
multiclass VOTE_SYNC<NVPTXRegClass regclass, string mode, Intrinsic IntOp> {
  def i : NVPTXInst<(outs regclass:$dest), (ins i32imm:$mask, Int1Regs:$pred),
              "vote.sync." # mode # " \t$dest, $pred, $mask;",
              [(set regclass:$dest, (IntOp imm:$mask, i1:$pred))]>,
          Requires<[hasPTX<60>, hasSM<30>]>;
  def r : NVPTXInst<(outs regclass:$dest), (ins Int32Regs:$mask, Int1Regs:$pred),
              "vote.sync." # mode #" \t$dest, $pred, $mask;",
              [(set regclass:$dest, (IntOp i32:$mask, i1:$pred))]>,
          Requires<[hasPTX<60>, hasSM<30>]>;
}

defm VOTE_SYNC_ALL : VOTE_SYNC<Int1Regs, "all.pred", int_nvvm_vote_all_sync>;
defm VOTE_SYNC_ANY : VOTE_SYNC<Int1Regs, "any.pred", int_nvvm_vote_any_sync>;
defm VOTE_SYNC_UNI : VOTE_SYNC<Int1Regs, "uni.pred", int_nvvm_vote_uni_sync>;
defm VOTE_SYNC_BALLOT : VOTE_SYNC<Int32Regs, "ballot.b32", int_nvvm_vote_ballot_sync>;

// elect.sync
def INT_ELECT_SYNC_I : NVPTXInst<(outs Int32Regs:$dest, Int1Regs:$pred), (ins i32imm:$mask),
            "elect.sync \t$dest|$pred, $mask;",
            [(set i32:$dest, i1:$pred, (int_nvvm_elect_sync imm:$mask))]>,
            Requires<[hasPTX<80>, hasSM<90>]>;
def INT_ELECT_SYNC_R : NVPTXInst<(outs Int32Regs:$dest, Int1Regs:$pred), (ins Int32Regs:$mask),
            "elect.sync \t$dest|$pred, $mask;",
            [(set i32:$dest, i1:$pred, (int_nvvm_elect_sync i32:$mask))]>,
            Requires<[hasPTX<80>, hasSM<90>]>;

multiclass MATCH_ANY_SYNC<NVPTXRegClass regclass, string ptxtype, Intrinsic IntOp,
                          Operand ImmOp> {
  def ii : NVPTXInst<(outs Int32Regs:$dest), (ins i32imm:$mask, ImmOp:$value),
              "match.any.sync." # ptxtype # " \t$dest, $value, $mask;",
              [(set i32:$dest, (IntOp imm:$mask, imm:$value))]>,
           Requires<[hasPTX<60>, hasSM<70>]>;
  def ir : NVPTXInst<(outs Int32Regs:$dest), (ins Int32Regs:$mask, ImmOp:$value),
              "match.any.sync." # ptxtype # " \t$dest, $value, $mask;",
              [(set i32:$dest, (IntOp i32:$mask, imm:$value))]>,
           Requires<[hasPTX<60>, hasSM<70>]>;
  def ri : NVPTXInst<(outs Int32Regs:$dest), (ins i32imm:$mask, regclass:$value),
              "match.any.sync." # ptxtype # " \t$dest, $value, $mask;",
              [(set i32:$dest, (IntOp imm:$mask, regclass:$value))]>,
           Requires<[hasPTX<60>, hasSM<70>]>;
  def rr : NVPTXInst<(outs Int32Regs:$dest), (ins Int32Regs:$mask, regclass:$value),
              "match.any.sync." # ptxtype # " \t$dest, $value, $mask;",
              [(set i32:$dest, (IntOp i32:$mask, regclass:$value))]>,
           Requires<[hasPTX<60>, hasSM<70>]>;
}

// activemask.b32
def ACTIVEMASK : NVPTXInst<(outs Int32Regs:$dest), (ins),
                    "activemask.b32 \t$dest;",
                    [(set i32:$dest, (int_nvvm_activemask))]>,
                 Requires<[hasPTX<62>, hasSM<30>]>;

defm MATCH_ANY_SYNC_32 : MATCH_ANY_SYNC<Int32Regs, "b32", int_nvvm_match_any_sync_i32,
                                        i32imm>;
defm MATCH_ANY_SYNC_64 : MATCH_ANY_SYNC<Int64Regs, "b64", int_nvvm_match_any_sync_i64,
                                        i64imm>;

multiclass MATCH_ALLP_SYNC<NVPTXRegClass regclass, string ptxtype, Intrinsic IntOp,
                          Operand ImmOp> {
  def ii : NVPTXInst<(outs Int32Regs:$dest, Int1Regs:$pred),
                     (ins i32imm:$mask, ImmOp:$value),
              "match.all.sync." # ptxtype # " \t$dest|$pred, $value, $mask;",
              [(set i32:$dest, i1:$pred, (IntOp imm:$mask, imm:$value))]>,
           Requires<[hasPTX<60>, hasSM<70>]>;
  def ir : NVPTXInst<(outs Int32Regs:$dest, Int1Regs:$pred),
                     (ins Int32Regs:$mask, ImmOp:$value),
              "match.all.sync." # ptxtype # " \t$dest|$pred, $value, $mask;",
              [(set i32:$dest, i1:$pred, (IntOp i32:$mask, imm:$value))]>,
           Requires<[hasPTX<60>, hasSM<70>]>;
  def ri : NVPTXInst<(outs Int32Regs:$dest, Int1Regs:$pred),
                     (ins i32imm:$mask, regclass:$value),
              "match.all.sync." # ptxtype # " \t$dest|$pred, $value, $mask;",
              [(set i32:$dest, i1:$pred, (IntOp imm:$mask, regclass:$value))]>,
           Requires<[hasPTX<60>, hasSM<70>]>;
  def rr : NVPTXInst<(outs Int32Regs:$dest, Int1Regs:$pred),
                     (ins Int32Regs:$mask, regclass:$value),
              "match.all.sync." # ptxtype # " \t$dest|$pred, $value, $mask;",
              [(set i32:$dest, i1:$pred, (IntOp i32:$mask, regclass:$value))]>,
           Requires<[hasPTX<60>, hasSM<70>]>;
}
defm MATCH_ALLP_SYNC_32 : MATCH_ALLP_SYNC<Int32Regs, "b32", int_nvvm_match_all_sync_i32p,
                                         i32imm>;
defm MATCH_ALLP_SYNC_64 : MATCH_ALLP_SYNC<Int64Regs, "b64", int_nvvm_match_all_sync_i64p,
                                         i64imm>;

multiclass REDUX_SYNC<string BinOp, string PTXType, Intrinsic Intrin> {
  def : NVPTXInst<(outs Int32Regs:$dst), (ins Int32Regs:$src, Int32Regs:$mask),
          "redux.sync." # BinOp # "." # PTXType # " $dst, $src, $mask;",
          [(set i32:$dst, (Intrin i32:$src, Int32Regs:$mask))]>,
        Requires<[hasPTX<70>, hasSM<80>]>;
}

defm REDUX_SYNC_UMIN : REDUX_SYNC<"min", "u32", int_nvvm_redux_sync_umin>;
defm REDUX_SYNC_UMAX : REDUX_SYNC<"max", "u32", int_nvvm_redux_sync_umax>;
defm REDUX_SYNC_ADD : REDUX_SYNC<"add", "s32", int_nvvm_redux_sync_add>;
defm REDUX_SYNC_MIN : REDUX_SYNC<"min", "s32", int_nvvm_redux_sync_min>;
defm REDUX_SYNC_MAX : REDUX_SYNC<"max", "s32", int_nvvm_redux_sync_max>;
defm REDUX_SYNC_AND : REDUX_SYNC<"and", "b32", int_nvvm_redux_sync_and>;
defm REDUX_SYNC_XOR : REDUX_SYNC<"xor", "b32", int_nvvm_redux_sync_xor>;
defm REDUX_SYNC_OR : REDUX_SYNC<"or", "b32", int_nvvm_redux_sync_or>;

multiclass REDUX_SYNC_F<string BinOp, string abs, string NaN> {
  defvar intr_name = "int_nvvm_redux_sync_f" # BinOp # !subst(".", "_", abs) # !subst(".", "_", NaN);

  def : NVPTXInst<(outs Float32Regs:$dst),
                  (ins Float32Regs:$src, Int32Regs:$mask),
                  "redux.sync." # BinOp # abs # NaN # ".f32 $dst, $src, $mask;",
                  [(set f32:$dst, (!cast<Intrinsic>(intr_name) f32:$src, Int32Regs:$mask))]>,
                  Requires<[hasPTX<86>, hasSM100a]>; 
}

defm REDUX_SYNC_FMIN : REDUX_SYNC_F<"min", "", "">;
defm REDUX_SYNC_FMIN_ABS : REDUX_SYNC_F<"min", ".abs", "">;
defm REDUX_SYNC_FMIN_NAN: REDUX_SYNC_F<"min", "", ".NaN">;
defm REDUX_SYNC_FMIN_ABS_NAN: REDUX_SYNC_F<"min", ".abs", ".NaN">;
defm REDUX_SYNC_FMAX : REDUX_SYNC_F<"max", "", "">;
defm REDUX_SYNC_FMAX_ABS : REDUX_SYNC_F<"max", ".abs", "">;
defm REDUX_SYNC_FMAX_NAN: REDUX_SYNC_F<"max", "", ".NaN">;
defm REDUX_SYNC_FMAX_ABS_NAN: REDUX_SYNC_F<"max", ".abs", ".NaN">;

} // isConvergent = true

//-----------------------------------
// Explicit Memory Fence Functions
//-----------------------------------
class MEMBAR<string StrOp, Intrinsic IntOP> :
              NVPTXInst<(outs), (ins),
            StrOp, [(IntOP)]>;

def INT_MEMBAR_CTA : MEMBAR<"membar.cta;", int_nvvm_membar_cta>;
def INT_MEMBAR_GL  : MEMBAR<"membar.gl;",  int_nvvm_membar_gl>;
def INT_MEMBAR_SYS : MEMBAR<"membar.sys;", int_nvvm_membar_sys>;

def INT_FENCE_SC_CLUSTER:
       MEMBAR<"fence.sc.cluster;", int_nvvm_fence_sc_cluster>,
       Requires<[hasPTX<78>, hasSM<90>]>;

// Proxy fence (uni-directional)
// fence.proxy.tensormap.release variants

class FENCE_PROXY_TENSORMAP_GENERIC_RELEASE<string Scope, Intrinsic Intr> :
        NVPTXInst<(outs), (ins),
                  "fence.proxy.tensormap::generic.release." # Scope # ";", [(Intr)]>,
        Requires<[hasPTX<83>, hasSM<90>]>;

def INT_FENCE_PROXY_TENSORMAP_GENERIC_RELEASE_CTA:
      FENCE_PROXY_TENSORMAP_GENERIC_RELEASE<"cta",
        int_nvvm_fence_proxy_tensormap_generic_release_cta>;
def INT_FENCE_PROXY_TENSORMAP_GENERIC_RELEASE_CLUSTER:
      FENCE_PROXY_TENSORMAP_GENERIC_RELEASE<"cluster",
        int_nvvm_fence_proxy_tensormap_generic_release_cluster>;
def INT_FENCE_PROXY_TENSORMAP_GENERIC_RELEASE_GPU:
      FENCE_PROXY_TENSORMAP_GENERIC_RELEASE<"gpu",
        int_nvvm_fence_proxy_tensormap_generic_release_gpu>;
def INT_FENCE_PROXY_TENSORMAP_GENERIC_RELEASE_SYS:
      FENCE_PROXY_TENSORMAP_GENERIC_RELEASE<"sys",
        int_nvvm_fence_proxy_tensormap_generic_release_sys>;

// fence.proxy.tensormap.acquire variants

class FENCE_PROXY_TENSORMAP_GENERIC_ACQUIRE<string Scope, Intrinsic Intr> :
        NVPTXInst<(outs), (ins Int64Regs:$addr),
                  "fence.proxy.tensormap::generic.acquire." # Scope # " [$addr], 128;",
                  [(Intr i64:$addr, (i32 128))]>,
        Requires<[hasPTX<83>, hasSM<90>]>;

def INT_FENCE_PROXY_TENSORMAP_GENERIC_ACQUIRE_CTA :
      FENCE_PROXY_TENSORMAP_GENERIC_ACQUIRE<"cta",
        int_nvvm_fence_proxy_tensormap_generic_acquire_cta>;
def INT_FENCE_PROXY_TENSORMAP_GENERIC_ACQUIRE_CLUSTER :
      FENCE_PROXY_TENSORMAP_GENERIC_ACQUIRE<"cluster",
        int_nvvm_fence_proxy_tensormap_generic_acquire_cluster>;
def INT_FENCE_PROXY_TENSORMAP_GENERIC_ACQUIRE_GPU :
      FENCE_PROXY_TENSORMAP_GENERIC_ACQUIRE<"gpu",
        int_nvvm_fence_proxy_tensormap_generic_acquire_gpu>;
def INT_FENCE_PROXY_TENSORMAP_GENERIC_ACQUIRE_SYS :
      FENCE_PROXY_TENSORMAP_GENERIC_ACQUIRE<"sys",
        int_nvvm_fence_proxy_tensormap_generic_acquire_sys>;

//-----------------------------------
// Async Copy Functions
//-----------------------------------

multiclass CP_ASYNC_MBARRIER_ARRIVE<string NoInc, string AddrSpace, Intrinsic Intrin> {
  def _32 : NVPTXInst<(outs), (ins Int32Regs:$addr),
            !strconcat("cp.async.mbarrier.arrive", NoInc, AddrSpace, ".b64 [$addr];"),
            [(Intrin i32:$addr)]>,
    Requires<[hasPTX<70>, hasSM<80>]>;
  def _64 : NVPTXInst<(outs), (ins Int64Regs:$addr),
            !strconcat("cp.async.mbarrier.arrive", NoInc, AddrSpace, ".b64 [$addr];"),
            [(Intrin i64:$addr)]>,
    Requires<[hasPTX<70>, hasSM<80>]>;
}

defm CP_ASYNC_MBARRIER_ARRIVE :
  CP_ASYNC_MBARRIER_ARRIVE<"", "", int_nvvm_cp_async_mbarrier_arrive>;
defm CP_ASYNC_MBARRIER_ARRIVE_SHARED :
  CP_ASYNC_MBARRIER_ARRIVE<"", ".shared", int_nvvm_cp_async_mbarrier_arrive_shared>;
defm CP_ASYNC_MBARRIER_ARRIVE_NOINC :
  CP_ASYNC_MBARRIER_ARRIVE<".noinc", "", int_nvvm_cp_async_mbarrier_arrive_noinc>;
defm CP_ASYNC_MBARRIER_ARRIVE_NOINC_SHARED :
  CP_ASYNC_MBARRIER_ARRIVE<".noinc", ".shared", int_nvvm_cp_async_mbarrier_arrive_noinc_shared>;

multiclass CP_ASYNC_SHARED_GLOBAL_I<string cc, string cpsize, Intrinsic Intrin, Intrinsic IntrinS> {
  def _32 : NVPTXInst<(outs), (ins Int32Regs:$dst, Int32Regs:$src),
            !strconcat("cp.async.", cc, ".shared.global [$dst], [$src], ", cpsize, ";"),
            [(Intrin i32:$dst, i32:$src)]>,
    Requires<[hasPTX<70>, hasSM<80>]>;
  def _64 : NVPTXInst<(outs), (ins Int64Regs:$dst, Int64Regs:$src),
            !strconcat("cp.async.", cc, ".shared.global [$dst], [$src], ", cpsize, ";"),
            [(Intrin i64:$dst, i64:$src)]>,
    Requires<[hasPTX<70>, hasSM<80>]>;
  // Variant with src_size parameter
  def _32s : NVPTXInst<(outs), (ins Int32Regs:$dst, Int32Regs:$src, Int32Regs:$src_size),
             !strconcat("cp.async.", cc, ".shared.global [$dst], [$src], ", cpsize, ", $src_size;"),
             [(IntrinS i32:$dst, i32:$src, i32:$src_size)]>,
    Requires<[hasPTX<70>, hasSM<80>]>;
  def _32si: NVPTXInst<(outs), (ins Int32Regs:$dst, Int32Regs:$src, i32imm:$src_size),
             !strconcat("cp.async.", cc, ".shared.global [$dst], [$src], ", cpsize, ", $src_size;"),
             [(IntrinS i32:$dst, i32:$src, imm:$src_size)]>,
    Requires<[hasPTX<70>, hasSM<80>]>;
  def _64s : NVPTXInst<(outs), (ins Int64Regs:$dst, Int64Regs:$src, Int32Regs:$src_size),
             !strconcat("cp.async.", cc, ".shared.global [$dst], [$src], ", cpsize, ", $src_size;"),
             [(IntrinS i64:$dst, i64:$src, i32:$src_size)]>,
    Requires<[hasPTX<70>, hasSM<80>]>;
  def _64si: NVPTXInst<(outs), (ins Int64Regs:$dst, Int64Regs:$src, i32imm:$src_size),
             !strconcat("cp.async.", cc, ".shared.global [$dst], [$src], ", cpsize, ", $src_size;"),
             [(IntrinS i64:$dst, i64:$src, imm:$src_size)]>,
    Requires<[hasPTX<70>, hasSM<80>]>;
}

defm CP_ASYNC_CA_SHARED_GLOBAL_4 :
  CP_ASYNC_SHARED_GLOBAL_I<"ca", "4", int_nvvm_cp_async_ca_shared_global_4,
                                      int_nvvm_cp_async_ca_shared_global_4_s>;

defm CP_ASYNC_CA_SHARED_GLOBAL_8 :
  CP_ASYNC_SHARED_GLOBAL_I<"ca", "8", int_nvvm_cp_async_ca_shared_global_8,
                                      int_nvvm_cp_async_ca_shared_global_8_s>;

defm CP_ASYNC_CA_SHARED_GLOBAL_16 :
  CP_ASYNC_SHARED_GLOBAL_I<"ca", "16", int_nvvm_cp_async_ca_shared_global_16,
                                       int_nvvm_cp_async_ca_shared_global_16_s>;

defm CP_ASYNC_CG_SHARED_GLOBAL_16 :
  CP_ASYNC_SHARED_GLOBAL_I<"cg", "16", int_nvvm_cp_async_cg_shared_global_16,
                                       int_nvvm_cp_async_cg_shared_global_16_s>;

def CP_ASYNC_COMMIT_GROUP :
  NVPTXInst<(outs), (ins), "cp.async.commit_group;", [(int_nvvm_cp_async_commit_group)]>,
  Requires<[hasPTX<70>, hasSM<80>]>;

def CP_ASYNC_WAIT_GROUP :
  NVPTXInst<(outs), (ins i32imm:$n), "cp.async.wait_group $n;",
  [(int_nvvm_cp_async_wait_group timm:$n)]>,
  Requires<[hasPTX<70>, hasSM<80>]>;

def CP_ASYNC_WAIT_ALL :
  NVPTXInst<(outs), (ins), "cp.async.wait_all;",
  [(int_nvvm_cp_async_wait_all)]>,
  Requires<[hasPTX<70>, hasSM<80>]>;

// cp.async.bulk variants of the commit/wait group
def CP_ASYNC_BULK_COMMIT_GROUP :
  NVPTXInst<(outs), (ins), "cp.async.bulk.commit_group;",
  [(int_nvvm_cp_async_bulk_commit_group)]>,
  Requires<[hasPTX<80>, hasSM<90>]>;

def CP_ASYNC_BULK_WAIT_GROUP :
  NVPTXInst<(outs), (ins i32imm:$n), "cp.async.bulk.wait_group $n;",
  [(int_nvvm_cp_async_bulk_wait_group timm:$n)]>,
  Requires<[hasPTX<80>, hasSM<90>]>;

def CP_ASYNC_BULK_WAIT_GROUP_READ :
  NVPTXInst<(outs), (ins i32imm:$n), "cp.async.bulk.wait_group.read $n;",
  [(int_nvvm_cp_async_bulk_wait_group_read timm:$n)]>,
  Requires<[hasPTX<80>, hasSM<90>]>;

//------------------------------
// TMA Async Bulk Copy Functions
//------------------------------

class CpAsyncBulkStr<bit mc, bit ch> {
  // Shared to Global memory
  string S2G = "cp.async.bulk.global.shared::cta.bulk_group"
               # !if(ch, ".L2::cache_hint", "");

  // Global to Shared cluster memory
  string G2S = "cp.async.bulk.shared::cluster.global.mbarrier::complete_tx::bytes"
               # !if(mc, ".multicast::cluster", "")
               # !if(ch, ".L2::cache_hint", "");

  // Shared CTA to Cluster memory
  string C2C = "cp.async.bulk.shared::cluster.shared::cta.mbarrier::complete_tx::bytes";
}

multiclass CP_ASYNC_BULK_S2G<NVPTXRegClass rc> {
  def NAME: NVPTXInst<(outs),
            (ins Int64Regs:$dst, rc:$src, Int32Regs:$size),
            !strconcat(CpAsyncBulkStr<0, 0>.S2G, " [$dst], [$src], $size;"), []>,
            Requires<[hasPTX<80>, hasSM<90>]>;
  def NAME # _CH: NVPTXInst<(outs),
                  (ins Int64Regs:$dst, rc:$src, Int32Regs:$size, Int64Regs:$ch),
                  !strconcat(CpAsyncBulkStr<0, 1>.S2G, " [$dst], [$src], $size, $ch;"), []>,
                  Requires<[hasPTX<80>, hasSM<90>]>;
}
defm CP_ASYNC_BULK_S2G : CP_ASYNC_BULK_S2G<Int64Regs>;
defm CP_ASYNC_BULK_S2G_SHARED32 : CP_ASYNC_BULK_S2G<Int32Regs>;

multiclass CP_ASYNC_BULK_G2S<NVPTXRegClass rc> {
  def NAME: NVPTXInst<(outs),
            (ins rc:$dst, rc:$mbar, Int64Regs:$src, Int32Regs:$size),
            !strconcat(CpAsyncBulkStr<0, 0>.G2S, " [$dst], [$src], $size, [$mbar];"), []>,
            Requires<[hasPTX<80>, hasSM<90>]>;
  def NAME # _MC: NVPTXInst<(outs),
                  (ins rc:$dst, rc:$mbar, Int64Regs:$src, Int32Regs:$size, Int16Regs:$mc),
                  !strconcat(CpAsyncBulkStr<1, 0>.G2S, " [$dst], [$src], $size, [$mbar], $mc;"), []>,
                  Requires<[hasPTX<80>, hasSM<90>]>;
  def NAME # _CH: NVPTXInst<(outs),
                  (ins rc:$dst, rc:$mbar, Int64Regs:$src, Int32Regs:$size, Int64Regs:$ch),
                  !strconcat(CpAsyncBulkStr<0, 1>.G2S, " [$dst], [$src], $size, [$mbar], $ch;"), []>,
                  Requires<[hasPTX<80>, hasSM<90>]>;
  def NAME # _MC_CH: NVPTXInst<(outs),
                     (ins rc:$dst, rc:$mbar, Int64Regs:$src, Int32Regs:$size, Int16Regs:$mc, Int64Regs:$ch),
                     !strconcat(CpAsyncBulkStr<1, 1>.G2S, " [$dst], [$src], $size, [$mbar], $mc, $ch;"), []>,
                     Requires<[hasPTX<80>, hasSM<90>]>;
}
defm CP_ASYNC_BULK_G2S : CP_ASYNC_BULK_G2S<Int64Regs>;
defm CP_ASYNC_BULK_G2S_SHARED32 : CP_ASYNC_BULK_G2S<Int32Regs>;

multiclass CP_ASYNC_BULK_CTA_TO_CLUSTER<NVPTXRegClass rc> {
  def NAME: NVPTXInst<(outs),
            (ins rc:$dst, rc:$mbar, rc:$src, Int32Regs:$size),
            !strconcat(CpAsyncBulkStr<0, 0>.C2C, " [$dst], [$src], $size, [$mbar];"),
            [(int_nvvm_cp_async_bulk_shared_cta_to_cluster rc:$dst, rc:$mbar, rc:$src, Int32Regs:$size)]>,
            Requires<[hasPTX<80>, hasSM<90>]>;
}
defm CP_ASYNC_BULK_CTA_TO_CLUSTER : CP_ASYNC_BULK_CTA_TO_CLUSTER<Int64Regs>;
defm CP_ASYNC_BULK_CTA_TO_CLUSTER_SHARED32 : CP_ASYNC_BULK_CTA_TO_CLUSTER<Int32Regs>;

//------------------------------
// Bulk Copy Prefetch Functions
//------------------------------
def CP_ASYNC_BULK_PREFETCH : NVPTXInst<(outs),
                             (ins Int64Regs:$src, Int32Regs:$size),
                             "cp.async.bulk.prefetch.L2.global [$src], $size;", []>,
                             Requires<[hasPTX<80>, hasSM<90>]>;

def CP_ASYNC_BULK_PREFETCH_CH : NVPTXInst<(outs),
                                (ins Int64Regs:$src, Int32Regs:$size, Int64Regs:$ch),
                                "cp.async.bulk.prefetch.L2.global.L2::cache_hint [$src], $size, $ch;", []>,
                                Requires<[hasPTX<80>, hasSM<90>]>;
//-------------------------------------
// TMA Async Bulk Tensor Copy Functions
//-------------------------------------

// From Global to Shared memory (G2S)
class G2S_STRINGS<int dim, string mode, bit mc, bit ch, bit is_shared32 = 0> {
  string prefix = "cp.async.bulk.tensor";
  string dir = "shared::cluster.global";
  string completion = "mbarrier::complete_tx::bytes";
  string inst_name = prefix
                     # "." # dim # "d"
                     # "." # dir
                     # "." # mode
                     # "." # completion
                     # !if(mc, ".multicast::cluster", "")
                     # !if(ch, ".L2::cache_hint", "");
  string intr_name = "CP_ASYNC_BULK_TENSOR_G2S_"
                     # dim # "D"
                     # !if(is_shared32, "_SHARED32", "")
                     # !if(!eq(mode, "tile"), "_TILE", "_IM2COL");
}

multiclass CP_ASYNC_BULK_TENSOR_G2S_INTR<int dim, bit is_shared32, string mode> {
  defvar dims_dag = !dag(ins, !listsplat(Int32Regs, dim), !foreach(i, !range(dim), "d" # i));
  defvar dims_str = !interleave(!foreach(i, !range(dim), "$d" # i), ", ");
  defvar asm_str_default = " [$dst], [$tmap, {{" # dims_str # "}}], [$mbar]";
  defvar rc = !if(is_shared32, Int32Regs, Int64Regs);

  defvar num_im2col = !if(!ge(dim, 3), !add(dim, -2), 0);
  defvar im2col_dag = !if(!eq(mode, "im2col"),
    !dag(ins, !listsplat(Int16Regs, num_im2col), !foreach(i, !range(num_im2col), "im2col" # i)),
    (ins));
  defvar im2col_str = !interleave(!foreach(i, !range(num_im2col), "$im2col" # i), ", ");
  defvar im2col_asm_str = ", {{" # im2col_str # "}}";

  defvar asm_str = !if(!eq(mode, "im2col"),
    !strconcat(asm_str_default, im2col_asm_str), asm_str_default);

  def NAME: NVPTXInst<(outs),
            !con((ins rc:$dst, rc:$mbar, Int64Regs:$tmap), dims_dag, im2col_dag),
            !strconcat(G2S_STRINGS<dim, mode, 0, 0>.inst_name, asm_str, ";"), []>,
            Requires<[hasPTX<80>, hasSM<90>]>;
  def NAME # _MC: NVPTXInst<(outs),
                  !con((ins rc:$dst, rc:$mbar, Int64Regs:$tmap), dims_dag, im2col_dag, (ins Int16Regs:$mc)),
                  !strconcat(G2S_STRINGS<dim, mode, 1, 0>.inst_name, asm_str, ", $mc;"), []>,
                  Requires<[hasPTX<80>, hasSM<90>]>;
  def NAME # _CH: NVPTXInst<(outs),
                  !con((ins rc:$dst, rc:$mbar, Int64Regs:$tmap), dims_dag, im2col_dag, (ins Int64Regs:$ch)),
                  !strconcat(G2S_STRINGS<dim, mode, 0, 1>.inst_name, asm_str, ", $ch;"), []>,
                  Requires<[hasPTX<80>, hasSM<90>]>;
  def NAME # _MC_CH: NVPTXInst<(outs),
                     !con((ins rc:$dst, rc:$mbar, Int64Regs:$tmap), dims_dag, im2col_dag, (ins Int16Regs:$mc, Int64Regs:$ch)),
                     !strconcat(G2S_STRINGS<dim, mode, 1, 1>.inst_name, asm_str, ", $mc, $ch;"), []>,
                     Requires<[hasPTX<80>, hasSM<90>]>;
}

foreach dim = [1, 2, 3, 4, 5] in {
  foreach shared32 = [true, false] in {
    foreach mode = !if(!ge(dim, 3), ["tile", "im2col"], ["tile"]) in {
      defm G2S_STRINGS<dim, mode, 0, 0, shared32>.intr_name :
        CP_ASYNC_BULK_TENSOR_G2S_INTR<dim, shared32, mode>;
    }
  }
}

// From Shared to Global memory (S2G)
class S2G_STRINGS<int dim, string mode, bit ch,
                  bit is_shared32 = 0, bit is_reduce = 0> {
  string dir = "global.shared::cta";
  string completion = "bulk_group";
  string inst_name = !if(is_reduce, "cp.reduce", "cp")
                     # ".async.bulk.tensor"
                     # "." # dim # "d"
                     # "." # dir
                     # "." # mode
                     # "." # completion
                     # !if(ch, ".L2::cache_hint", "");
  string intr_name = "CP_ASYNC_BULK_TENSOR_"
                     # !if(is_reduce, "RED_", "S2G_")
                     # dim # "D"
                     # !if(is_shared32, "_SHARED32", "")
                     # !if(!eq(mode, "tile"), "_TILE", "_IM2COL");
}

multiclass CP_ASYNC_BULK_TENSOR_S2G_INTR<int dim, bit shared32, string mode> {
  defvar dims_dag = !dag(ins, !listsplat(Int32Regs, dim), !foreach(i, !range(dim), "d" # i));
  defvar dims_str = !interleave(!foreach(i, !range(dim), "$d" # i), ", ");
  defvar asm_str = " [$tmap, {{" # dims_str # "}}], [$src]";
  defvar rc = !if(shared32, Int32Regs, Int64Regs);

  def NAME: NVPTXInst<(outs),
            !con((ins rc:$src, Int64Regs:$tmap), dims_dag),
            !strconcat(S2G_STRINGS<dim, mode, 0>.inst_name, asm_str, ";"), []>,
            Requires<[hasPTX<80>, hasSM<90>]>;
  def NAME # _CH: NVPTXInst<(outs),
                  !con((ins rc:$src, Int64Regs:$tmap), dims_dag, (ins Int64Regs:$ch)),
                  !strconcat(S2G_STRINGS<dim, mode, 1>.inst_name, asm_str, ", $ch;"), []>,
                  Requires<[hasPTX<80>, hasSM<90>]>;
}

def TMAReductionFlags : Operand<i32> {
  let PrintMethod = "printTmaReductionMode";
}

// TMA Copy from Shared to Global memory with Reduction
multiclass CP_ASYNC_BULK_TENSOR_REDUCE_INTR<int dim, bit shared32, string mode> {
  defvar dims_dag = !dag(ins, !listsplat(Int32Regs, dim), !foreach(i, !range(dim), "d" # i));
  defvar dims_str = !interleave(!foreach(i, !range(dim), "$d" # i), ", ");
  defvar asm_str = " [$tmap, {{" # dims_str # "}}], [$src]";
  defvar rc = !if(shared32, Int32Regs, Int64Regs);

  defvar prefix = "cp.reduce.async.bulk.tensor" # "." # dim # "d" # ".global.shared::cta";
  defvar suffix = "." # mode # ".bulk_group";

  def NAME: NVPTXInst<(outs),
            !con((ins rc:$src, Int64Regs:$tmap), dims_dag, (ins TMAReductionFlags:$red_op)),
            !strconcat(prefix, "${red_op}", suffix, asm_str, ";"), []>,
            Requires<[hasPTX<80>, hasSM<90>]>;
  def NAME # _CH: NVPTXInst<(outs),
                  !con((ins rc:$src, Int64Regs:$tmap), dims_dag, (ins Int64Regs:$ch, TMAReductionFlags:$red_op)),
                  !strconcat(prefix, "${red_op}", suffix, ".L2::cache_hint", asm_str, ", $ch;"), []>,
                  Requires<[hasPTX<80>, hasSM<90>]>;
}

foreach dim = [1, 2, 3, 4, 5] in {
  foreach shared32 = [true, false] in {
    foreach mode = !if(!ge(dim, 3), ["tile", "im2col_no_offs"], ["tile"]) in {
      defm S2G_STRINGS<dim, mode, 0, shared32>.intr_name :
        CP_ASYNC_BULK_TENSOR_S2G_INTR<dim, shared32, mode>;
      defm S2G_STRINGS<dim, mode, 0, shared32, 1>.intr_name :
        CP_ASYNC_BULK_TENSOR_REDUCE_INTR<dim, shared32, mode>;
    }
  }
}

// TMA Prefetch from Global memory to L2 cache
class PREFETCH_STRINGS<int dim, string mode, bit ch> {
  string prefix = "cp.async.bulk.prefetch.tensor";
  string dir = "L2.global";
  string inst_name = prefix
                     # "." # dim # "d"
                     # "." # dir
                     # "." # mode
                     # !if(ch, ".L2::cache_hint", "");
  string intr_name = "CP_ASYNC_BULK_TENSOR_PREFETCH_"
                     # dim # "D"
                     # !if(!eq(mode, "tile"), "_TILE", "_IM2COL");
}

multiclass CP_ASYNC_BULK_TENSOR_PREFETCH_INTR<int dim, string mode> {
  defvar dims_dag = !dag(ins, !listsplat(Int32Regs, dim), !foreach(i, !range(dim), "d" # i));
  defvar dims_str = !interleave(!foreach(i, !range(dim), "$d" # i), ", ");
  defvar asm_str_default = " [$tmap, {{" # dims_str # "}}]";

  defvar num_im2col = !if(!ge(dim, 3), !add(dim, -2), 0);
  defvar im2col_dag = !if(!eq(mode, "im2col"),
    !dag(ins, !listsplat(Int16Regs, num_im2col), !foreach(i, !range(num_im2col), "im2col" # i)),
    (ins));
  defvar im2col_str = !interleave(!foreach(i, !range(num_im2col), "$im2col" # i), ", ");
  defvar im2col_asm_str = ", {{" # im2col_str # "}}";

  defvar asm_str = !if(!eq(mode, "im2col"),
    !strconcat(asm_str_default, im2col_asm_str), asm_str_default);

  def NAME: NVPTXInst<(outs),
            !con((ins Int64Regs:$tmap), dims_dag, im2col_dag),
            !strconcat(PREFETCH_STRINGS<dim, mode, 0>.inst_name, asm_str, ";"), []>,
            Requires<[hasPTX<80>, hasSM<90>]>;
  def NAME # _CH: NVPTXInst<(outs),
                  !con((ins Int64Regs:$tmap), dims_dag, im2col_dag, (ins Int64Regs:$ch)),
                  !strconcat(PREFETCH_STRINGS<dim, mode, 1>.inst_name, asm_str, ", $ch;"), []>,
                  Requires<[hasPTX<80>, hasSM<90>]>;
}

foreach dim = [1, 2, 3, 4, 5] in {
  foreach mode = !if(!ge(dim, 3), ["tile", "im2col"], ["tile"]) in {
    defm PREFETCH_STRINGS<dim, mode, 0>.intr_name :
      CP_ASYNC_BULK_TENSOR_PREFETCH_INTR<dim, mode>;
  }
}

//Prefetch and Prefetchu 

class PREFETCH_INTRS<string InstName> :
          NVPTXInst<(outs), (ins Int64Regs:$addr),
          InstName # " [$addr];",
          [(!cast<Intrinsic>(!strconcat("int_nvvm_",
          !subst(".", "_", InstName))) i64:$addr)]>,
          Requires<[hasPTX<80>, hasSM<90>]>;
   

def PREFETCH_L1 : PREFETCH_INTRS<"prefetch.L1">;
def PREFETCH_L2 : PREFETCH_INTRS<"prefetch.L2">;
def PREFETCH_GLOBAL_L1 : PREFETCH_INTRS<"prefetch.global.L1">;
def PREFETCH_LOCAL_L1  : PREFETCH_INTRS<"prefetch.local.L1">;
def PREFETCH_GLOBAL_L2 : PREFETCH_INTRS<"prefetch.global.L2">;
def PREFETCH_LOCAL_L2 : PREFETCH_INTRS<"prefetch.local.L2">;

def PREFETCH_GLOBAL_L2_EVICT_NORMAL : NVPTXInst<(outs), (ins Int64Regs:$addr),
                                      "prefetch.global.L2::evict_normal" # " [$addr];",
                                      [(!cast<Intrinsic>("int_nvvm_prefetch_global_L2_evict_normal") i64:$addr)]>,
                                      Requires<[hasPTX<80>, hasSM<90>]>;

def PREFETCH_GLOBAL_L2_EVICT_LAST   : NVPTXInst<(outs), (ins Int64Regs:$addr),
                                      "prefetch.global.L2::evict_last" # " [$addr];",
                                      [(!cast<Intrinsic>("int_nvvm_prefetch_global_L2_evict_last") i64:$addr)]>,
                                      Requires<[hasPTX<80>, hasSM<90>]>;


def PREFETCHU_L1 : PREFETCH_INTRS<"prefetchu.L1">;

//Applypriority intrinsics
class APPLYPRIORITY_L2_INTRS<string addr> :
          NVPTXInst<(outs), (ins Int64Regs:$addr, Int64Regs:$size),
          StrJoin<".", ["applypriority", addr , "L2::evict_normal"]>.ret # " [$addr], $size;",
          [(!cast<Intrinsic>(StrJoin<"_", ["int_nvvm_applypriority", addr , "L2_evict_normal"]>.ret)
          i64:$addr, i64:$size)]>,
          Requires<[hasPTX<74>, hasSM<80>]>;

def APPLYPRIORITY_L2_EVICT_NORMAL        : APPLYPRIORITY_L2_INTRS<"">;
def APPLYPRIORITY_GLOBAL_L2_EVICT_NORMAL : APPLYPRIORITY_L2_INTRS<"global">;

//Discard Intrinsics
class DISCARD_L2_INTRS<string Addr> :
          NVPTXInst<(outs), (ins Int64Regs:$addr),
          StrJoin<".", ["discard", Addr , "L2"]>.ret # " [$addr], 128;",
          [(!cast<Intrinsic>(StrJoin<"_", ["int_nvvm_discard", Addr , "L2"]>.ret)
          i64:$addr, (i64 128))]>,
          Requires<[hasPTX<74>, hasSM<80>]>;

def DISCARD_L2        : DISCARD_L2_INTRS<"">;
def DISCARD_GLOBAL_L2 : DISCARD_L2_INTRS<"global">;

//-----------------------------------
// MBarrier Functions
//-----------------------------------

multiclass MBARRIER_INIT<string AddrSpace, Intrinsic Intrin> {
  def _32 : NVPTXInst<(outs), (ins Int32Regs:$addr, Int32Regs:$count),
           !strconcat("mbarrier.init", AddrSpace, ".b64 [$addr], $count;"),
    [(Intrin i32:$addr, i32:$count)]>,
    Requires<[hasPTX<70>, hasSM<80>]>;
  def _64 : NVPTXInst<(outs), (ins Int64Regs:$addr, Int32Regs:$count),
           !strconcat("mbarrier.init", AddrSpace, ".b64 [$addr], $count;"),
    [(Intrin i64:$addr, i32:$count)]>,
    Requires<[hasPTX<70>, hasSM<80>]>;
}

defm MBARRIER_INIT : MBARRIER_INIT<"", int_nvvm_mbarrier_init>;
defm MBARRIER_INIT_SHARED : MBARRIER_INIT<".shared",
                                          int_nvvm_mbarrier_init_shared>;

multiclass MBARRIER_INVAL<string AddrSpace, Intrinsic Intrin> {
  def _32 : NVPTXInst<(outs), (ins Int32Regs:$addr),
           !strconcat("mbarrier.inval", AddrSpace, ".b64 [$addr];"),
    [(Intrin i32:$addr)]>,
    Requires<[hasPTX<70>, hasSM<80>]>;
  def _64 : NVPTXInst<(outs), (ins Int64Regs:$addr),
           !strconcat("mbarrier.inval", AddrSpace, ".b64 [$addr];"),
    [(Intrin i64:$addr)]>,
    Requires<[hasPTX<70>, hasSM<80>]>;
}

defm MBARRIER_INVAL : MBARRIER_INVAL<"", int_nvvm_mbarrier_inval>;
defm MBARRIER_INVAL_SHARED : MBARRIER_INVAL<".shared",
                                            int_nvvm_mbarrier_inval_shared>;

multiclass MBARRIER_ARRIVE<string AddrSpace, Intrinsic Intrin> {
  def _32 : NVPTXInst<(outs Int64Regs:$state), (ins Int32Regs:$addr),
           !strconcat("mbarrier.arrive", AddrSpace, ".b64 $state, [$addr];"),
    [(set i64:$state, (Intrin i32:$addr))]>,
    Requires<[hasPTX<70>, hasSM<80>]>;
  def _64 : NVPTXInst<(outs Int64Regs:$state), (ins Int64Regs:$addr),
           !strconcat("mbarrier.arrive", AddrSpace, ".b64 $state, [$addr];"),
    [(set i64:$state, (Intrin i64:$addr))]>,
    Requires<[hasPTX<70>, hasSM<80>]>;
}

defm MBARRIER_ARRIVE : MBARRIER_ARRIVE<"", int_nvvm_mbarrier_arrive>;
defm MBARRIER_ARRIVE_SHARED :
  MBARRIER_ARRIVE<".shared", int_nvvm_mbarrier_arrive_shared>;

multiclass MBARRIER_ARRIVE_NOCOMPLETE<string AddrSpace, Intrinsic Intrin> {
  def _32 : NVPTXInst<(outs Int64Regs:$state),
           (ins Int32Regs:$addr, Int32Regs:$count),
           !strconcat("mbarrier.arrive.noComplete", AddrSpace,
                      ".b64 $state, [$addr], $count;"),
    [(set i64:$state, (Intrin i32:$addr, i32:$count))]>,
    Requires<[hasPTX<70>, hasSM<80>]>;
  def _64 : NVPTXInst<(outs Int64Regs:$state),
           (ins Int64Regs:$addr, Int32Regs:$count),
           !strconcat("mbarrier.arrive.noComplete", AddrSpace,
                      ".b64 $state, [$addr], $count;"),
    [(set i64:$state, (Intrin i64:$addr, i32:$count))]>,
    Requires<[hasPTX<70>, hasSM<80>]>;
}

defm MBARRIER_ARRIVE_NOCOMPLETE :
  MBARRIER_ARRIVE_NOCOMPLETE<"", int_nvvm_mbarrier_arrive_noComplete>;
defm MBARRIER_ARRIVE_NOCOMPLETE_SHARED :
  MBARRIER_ARRIVE_NOCOMPLETE<".shared", int_nvvm_mbarrier_arrive_noComplete_shared>;

multiclass MBARRIER_ARRIVE_DROP<string AddrSpace, Intrinsic Intrin> {
  def _32 : NVPTXInst<(outs Int64Regs:$state), (ins Int32Regs:$addr),
           !strconcat("mbarrier.arrive_drop", AddrSpace,
                      ".b64 $state, [$addr];"),
           [(set i64:$state, (Intrin i32:$addr))]>,
    Requires<[hasPTX<70>, hasSM<80>]>;
  def _64 : NVPTXInst<(outs Int64Regs:$state), (ins Int64Regs:$addr),
           !strconcat("mbarrier.arrive_drop", AddrSpace,
                      ".b64 $state, [$addr];"),
           [(set i64:$state, (Intrin i64:$addr))]>,
    Requires<[hasPTX<70>, hasSM<80>]>;
}

defm MBARRIER_ARRIVE_DROP :
  MBARRIER_ARRIVE_DROP<"", int_nvvm_mbarrier_arrive_drop>;
defm MBARRIER_ARRIVE_DROP_SHARED :
  MBARRIER_ARRIVE_DROP<".shared", int_nvvm_mbarrier_arrive_drop_shared>;

multiclass MBARRIER_ARRIVE_DROP_NOCOMPLETE<string AddrSpace, Intrinsic Intrin> {
  def _32 : NVPTXInst<(outs Int64Regs:$state),
           (ins Int32Regs:$addr, Int32Regs:$count),
           !strconcat("mbarrier.arrive_drop.noComplete", AddrSpace,
                      ".b64 $state, [$addr], $count;"),
           [(set i64:$state, (Intrin i32:$addr, i32:$count))]>,
    Requires<[hasPTX<70>, hasSM<80>]>;
  def _64 : NVPTXInst<(outs Int64Regs:$state),
           (ins Int64Regs:$addr, Int32Regs:$count),
           !strconcat("mbarrier.arrive_drop.noComplete", AddrSpace,
                      ".b64 $state, [$addr], $count;"),
           [(set i64:$state, (Intrin i64:$addr, i32:$count))]>,
    Requires<[hasPTX<70>, hasSM<80>]>;
}

defm MBARRIER_ARRIVE_DROP_NOCOMPLETE :
  MBARRIER_ARRIVE_DROP_NOCOMPLETE<"", int_nvvm_mbarrier_arrive_drop_noComplete>;
defm MBARRIER_ARRIVE_DROP_NOCOMPLETE_SHARED :
  MBARRIER_ARRIVE_DROP_NOCOMPLETE<".shared",
                       int_nvvm_mbarrier_arrive_drop_noComplete_shared>;

multiclass MBARRIER_TEST_WAIT<string AddrSpace, Intrinsic Intrin> {
  def _32 : NVPTXInst<(outs Int1Regs:$res), (ins Int32Regs:$addr, Int64Regs:$state),
           !strconcat("mbarrier.test_wait", AddrSpace, ".b64 $res, [$addr], $state;"),
           [(set i1:$res, (Intrin i32:$addr, i64:$state))]>,
    Requires<[hasPTX<70>, hasSM<80>]>;
  def _64 : NVPTXInst<(outs Int1Regs:$res), (ins Int64Regs:$addr, Int64Regs:$state),
           !strconcat("mbarrier.test_wait", AddrSpace, ".b64 $res, [$addr], $state;"),
           [(set i1:$res, (Intrin i64:$addr, i64:$state))]>,
    Requires<[hasPTX<70>, hasSM<80>]>;
}

defm MBARRIER_TEST_WAIT :
  MBARRIER_TEST_WAIT<"", int_nvvm_mbarrier_test_wait>;
defm MBARRIER_TEST_WAIT_SHARED :
  MBARRIER_TEST_WAIT<".shared", int_nvvm_mbarrier_test_wait_shared>;

class MBARRIER_PENDING_COUNT<Intrinsic Intrin> :
           NVPTXInst<(outs Int32Regs:$res), (ins Int64Regs:$state),
           "mbarrier.pending_count.b64 $res, $state;",
           [(set i32:$res, (Intrin i64:$state))]>,
    Requires<[hasPTX<70>, hasSM<80>]>;

def MBARRIER_PENDING_COUNT :
  MBARRIER_PENDING_COUNT<int_nvvm_mbarrier_pending_count>;

//-----------------------------------
// Math Functions
//-----------------------------------

// Map min(1.0, max(0.0, x)) to sat(x)
// Note that max(0.0, min(x, 1.0)) cannot be mapped to sat(x) because when x is
// NaN
// max(0.0, min(x, 1.0)) is 1.0 while sat(x) is 0.
// Same story for fmax, fmin.

def : Pat<(int_nvvm_fmin_f immFloat1,
            (int_nvvm_fmax_f immFloat0, f32:$a)),
          (CVT_f32_f32 $a, CvtSAT)>;
def : Pat<(int_nvvm_fmin_f immFloat1,
            (int_nvvm_fmax_f f32:$a, immFloat0)),
          (CVT_f32_f32 $a, CvtSAT)>;
def : Pat<(int_nvvm_fmin_f
            (int_nvvm_fmax_f immFloat0, f32:$a), immFloat1),
          (CVT_f32_f32 $a, CvtSAT)>;
def : Pat<(int_nvvm_fmin_f
            (int_nvvm_fmax_f f32:$a, immFloat0), immFloat1),
          (CVT_f32_f32 $a, CvtSAT)>;

def : Pat<(int_nvvm_fmin_d immDouble1,
            (int_nvvm_fmax_d immDouble0, f64:$a)),
          (CVT_f64_f64 $a, CvtSAT)>;
def : Pat<(int_nvvm_fmin_d immDouble1,
            (int_nvvm_fmax_d f64:$a, immDouble0)),
          (CVT_f64_f64 $a, CvtSAT)>;
def : Pat<(int_nvvm_fmin_d
            (int_nvvm_fmax_d immDouble0, f64:$a), immDouble1),
          (CVT_f64_f64 $a, CvtSAT)>;
def : Pat<(int_nvvm_fmin_d
            (int_nvvm_fmax_d f64:$a, immDouble0), immDouble1),
          (CVT_f64_f64 $a, CvtSAT)>;


// We need a full string for OpcStr here because we need to deal with case like
// INT_PTX_RECIP.
class F_MATH_1<string OpcStr, RegTyInfo dst, RegTyInfo src, Intrinsic IntOP,
               list<Predicate> Preds = []>
  : NVPTXInst<(outs dst.RC:$dst),
              (ins src.RC:$src0),
              OpcStr,
              [(set dst.Ty:$dst, (IntOP src.Ty:$src0))]>,
    Requires<Preds>;

// We need a full string for OpcStr here because we need to deal with the case
// like INT_PTX_NATIVE_POWR_F.
class F_MATH_2<string OpcStr, NVPTXRegClass t_regclass,
  NVPTXRegClass s0_regclass, NVPTXRegClass s1_regclass, Intrinsic IntOP,
  list<Predicate> Preds = []>
            : NVPTXInst<(outs t_regclass:$dst),
              (ins s0_regclass:$src0, s1_regclass:$src1),
            OpcStr,
        [(set t_regclass:$dst, (IntOP s0_regclass:$src0, s1_regclass:$src1))]>,
        Requires<Preds>;

class F_MATH_3<string OpcStr, NVPTXRegClass t_regclass,
  NVPTXRegClass s0_regclass, NVPTXRegClass s1_regclass,
  NVPTXRegClass s2_regclass, Intrinsic IntOP, list<Predicate> Preds = []>
            : NVPTXInst<(outs t_regclass:$dst),
              (ins s0_regclass:$src0, s1_regclass:$src1, s2_regclass:$src2),
            OpcStr,
        [(set t_regclass:$dst,
          (IntOP s0_regclass:$src0, s1_regclass:$src1, s2_regclass:$src2))]>,
          Requires<Preds>;

//
// MISC
//

def INT_NVVM_PRMT : F_MATH_3<"prmt.b32 \t$dst, $src0, $src1, $src2;", Int32Regs,
  Int32Regs, Int32Regs, Int32Regs, int_nvvm_prmt>;

def INT_NVVM_NANOSLEEP_I : NVPTXInst<(outs), (ins i32imm:$i), "nanosleep.u32 \t$i;",
                             [(int_nvvm_nanosleep imm:$i)]>,
        Requires<[hasPTX<63>, hasSM<70>]>;
def INT_NVVM_NANOSLEEP_R : NVPTXInst<(outs), (ins Int32Regs:$i), "nanosleep.u32 \t$i;",
                             [(int_nvvm_nanosleep i32:$i)]>,
        Requires<[hasPTX<63>, hasSM<70>]>;
//
// Min Max
//

def INT_NVVM_FMIN_F : F_MATH_2<"min.f32 \t$dst, $src0, $src1;", Float32Regs,
  Float32Regs, Float32Regs, int_nvvm_fmin_f>;
def INT_NVVM_FMIN_FTZ_F : F_MATH_2<"min.ftz.f32 \t$dst, $src0, $src1;",
  Float32Regs, Float32Regs, Float32Regs, int_nvvm_fmin_ftz_f>;
def INT_NVVM_FMIN_NAN_F : F_MATH_2<"min.NaN.f32 \t$dst, $src0, $src1;",
  Float32Regs, Float32Regs, Float32Regs, int_nvvm_fmin_nan_f,
  [hasPTX<70>, hasSM<80>]>;
def INT_NVVM_FMIN_FTZ_NAN_F : F_MATH_2<"min.ftz.NaN.f32 \t$dst, $src0, $src1;",
  Float32Regs, Float32Regs, Float32Regs, int_nvvm_fmin_ftz_nan_f,
  [hasPTX<70>, hasSM<80>]>;
def INT_NVVM_FMIN_XORSIGN_ABS_F :
  F_MATH_2<"min.xorsign.abs.f32 \t$dst, $src0, $src1;",
    Float32Regs, Float32Regs, Float32Regs, int_nvvm_fmin_xorsign_abs_f,
    [hasPTX<72>, hasSM<86>]>;
def INT_NVVM_FMIN_FTZ_XORSIGN_ABS_F :
  F_MATH_2<"min.ftz.xorsign.abs.f32 \t$dst, $src0, $src1;",
    Float32Regs, Float32Regs, Float32Regs, int_nvvm_fmin_ftz_xorsign_abs_f,
    [hasPTX<72>, hasSM<86>]>;
def INT_NVVM_FMIN_NAN_XORSIGN_ABS_F :
  F_MATH_2<"min.NaN.xorsign.abs.f32 \t$dst, $src0, $src1;",
    Float32Regs, Float32Regs, Float32Regs, int_nvvm_fmin_nan_xorsign_abs_f,
    [hasPTX<72>, hasSM<86>]>;
def INT_NVVM_FMIN_FTZ_NAN_XORSIGN_ABS_F :
  F_MATH_2<"min.ftz.NaN.xorsign.abs.f32 \t$dst, $src0, $src1;",
    Float32Regs, Float32Regs, Float32Regs, int_nvvm_fmin_ftz_nan_xorsign_abs_f,
    [hasPTX<72>, hasSM<86>]>;

def INT_NVVM_FMAX_F : F_MATH_2<"max.f32 \t$dst, $src0, $src1;", Float32Regs,
  Float32Regs, Float32Regs, int_nvvm_fmax_f>;
def INT_NVVM_FMAX_FTZ_F : F_MATH_2<"max.ftz.f32 \t$dst, $src0, $src1;",
  Float32Regs, Float32Regs, Float32Regs, int_nvvm_fmax_ftz_f>;
def INT_NVVM_FMAX_NAN_F : F_MATH_2<"max.NaN.f32 \t$dst, $src0, $src1;",
  Float32Regs, Float32Regs, Float32Regs, int_nvvm_fmax_nan_f,
  [hasPTX<70>, hasSM<80>]>;
def INT_NVVM_FMAX_FTZ_NAN_F : F_MATH_2<"max.ftz.NaN.f32 \t$dst, $src0, $src1;",
  Float32Regs, Float32Regs, Float32Regs, int_nvvm_fmax_ftz_nan_f,
  [hasPTX<70>, hasSM<80>]>;
def INT_NVVM_FMAX_XORSIGN_ABS_F :
  F_MATH_2<"max.xorsign.abs.f32 \t$dst, $src0, $src1;",
    Float32Regs, Float32Regs, Float32Regs, int_nvvm_fmax_xorsign_abs_f,
    [hasPTX<72>, hasSM<86>]>;
def INT_NVVM_FMAX_FTZ_XORSIGN_ABS_F :
  F_MATH_2<"max.ftz.xorsign.abs.f32 \t$dst, $src0, $src1;",
    Float32Regs, Float32Regs, Float32Regs, int_nvvm_fmax_ftz_xorsign_abs_f,
    [hasPTX<72>, hasSM<86>]>;
def INT_NVVM_FMAX_NAN_XORSIGN_ABS_F :
  F_MATH_2<"max.NaN.xorsign.abs.f32 \t$dst, $src0, $src1;",
    Float32Regs, Float32Regs, Float32Regs, int_nvvm_fmax_nan_xorsign_abs_f,
    [hasPTX<72>, hasSM<86>]>;
def INT_NVVM_FMAX_FTZ_NAN_XORSIGN_ABS_F :
  F_MATH_2<"max.ftz.NaN.xorsign.abs.f32 \t$dst, $src0, $src1;",
    Float32Regs, Float32Regs, Float32Regs, int_nvvm_fmax_ftz_nan_xorsign_abs_f,
    [hasPTX<72>, hasSM<86>]>;

def INT_NVVM_FMIN_D : F_MATH_2<"min.f64 \t$dst, $src0, $src1;", Float64Regs,
  Float64Regs, Float64Regs, int_nvvm_fmin_d>;
def INT_NVVM_FMAX_D : F_MATH_2<"max.f64 \t$dst, $src0, $src1;", Float64Regs,
  Float64Regs, Float64Regs, int_nvvm_fmax_d>;

//
// Min Max f16, f16x2, bf16, bf16x2
//

class MIN_MAX_TUPLE<string V, Intrinsic I, NVPTXRegClass RC,
                    list<Predicate> Preds = [hasPTX<70>, hasSM<80>]> {
  string Variant = V;
  Intrinsic Intr = I;
  NVPTXRegClass RegClass = RC;
  list<Predicate> Predicates = Preds;
}

multiclass MIN_MAX<string IntName> {
  foreach P = [
    MIN_MAX_TUPLE<"_f16", !if(!eq(IntName, "min"), int_nvvm_fmin_f16,
      int_nvvm_fmax_f16), Int16Regs>,
    MIN_MAX_TUPLE<"_ftz_f16", !if(!eq(IntName, "min"), int_nvvm_fmin_ftz_f16,
      int_nvvm_fmax_ftz_f16), Int16Regs>,
    MIN_MAX_TUPLE<"_NaN_f16", !if(!eq(IntName, "min"), int_nvvm_fmin_nan_f16,
      int_nvvm_fmax_nan_f16), Int16Regs>,
    MIN_MAX_TUPLE<"_ftz_NaN_f16", !if(!eq(IntName, "min"),
      int_nvvm_fmin_ftz_nan_f16, int_nvvm_fmax_ftz_nan_f16), Int16Regs>,
    MIN_MAX_TUPLE<"_xorsign_abs_f16", !if(!eq(IntName, "min"),
      int_nvvm_fmin_xorsign_abs_f16, int_nvvm_fmax_xorsign_abs_f16),
      Int16Regs, [hasPTX<72>, hasSM<86>]>,
    MIN_MAX_TUPLE<"_ftz_xorsign_abs_f16", !if(!eq(IntName, "min"),
      int_nvvm_fmin_ftz_xorsign_abs_f16, int_nvvm_fmax_ftz_xorsign_abs_f16),
      Int16Regs, [hasPTX<72>, hasSM<86>]>,
    MIN_MAX_TUPLE<"_NaN_xorsign_abs_f16", !if(!eq(IntName, "min"),
      int_nvvm_fmin_nan_xorsign_abs_f16, int_nvvm_fmax_nan_xorsign_abs_f16),
      Int16Regs, [hasPTX<72>, hasSM<86>]>,
    MIN_MAX_TUPLE<"_ftz_NaN_xorsign_abs_f16", !if(!eq(IntName, "min"),
      int_nvvm_fmin_ftz_nan_xorsign_abs_f16,
      int_nvvm_fmax_ftz_nan_xorsign_abs_f16), Int16Regs, [hasPTX<72>, hasSM<86>]>,
    MIN_MAX_TUPLE<"_f16x2", !if(!eq(IntName, "min"), int_nvvm_fmin_f16x2,
      int_nvvm_fmax_f16x2), Int32Regs>,
    MIN_MAX_TUPLE<"_ftz_f16x2", !if(!eq(IntName, "min"),
      int_nvvm_fmin_ftz_f16x2, int_nvvm_fmax_ftz_f16x2), Int32Regs>,
    MIN_MAX_TUPLE<"_NaN_f16x2", !if(!eq(IntName, "min"),
      int_nvvm_fmin_nan_f16x2, int_nvvm_fmax_nan_f16x2), Int32Regs>,
    MIN_MAX_TUPLE<"_ftz_NaN_f16x2", !if(!eq(IntName, "min"),
      int_nvvm_fmin_ftz_nan_f16x2, int_nvvm_fmax_ftz_nan_f16x2), Int32Regs>,
    MIN_MAX_TUPLE<"_xorsign_abs_f16x2", !if(!eq(IntName, "min"),
      int_nvvm_fmin_xorsign_abs_f16x2, int_nvvm_fmax_xorsign_abs_f16x2),
      Int32Regs, [hasPTX<72>, hasSM<86>]>,
    MIN_MAX_TUPLE<"_ftz_xorsign_abs_f16x2", !if(!eq(IntName, "min"),
      int_nvvm_fmin_ftz_xorsign_abs_f16x2, int_nvvm_fmax_ftz_xorsign_abs_f16x2),
      Int32Regs, [hasPTX<72>, hasSM<86>]>,
    MIN_MAX_TUPLE<"_NaN_xorsign_abs_f16x2", !if(!eq(IntName, "min"),
      int_nvvm_fmin_nan_xorsign_abs_f16x2, int_nvvm_fmax_nan_xorsign_abs_f16x2),
      Int32Regs, [hasPTX<72>, hasSM<86>]>,
    MIN_MAX_TUPLE<"_ftz_NaN_xorsign_abs_f16x2", !if(!eq(IntName, "min"),
      int_nvvm_fmin_ftz_nan_xorsign_abs_f16x2,
      int_nvvm_fmax_ftz_nan_xorsign_abs_f16x2),
      Int32Regs, [hasPTX<72>, hasSM<86>]>,
    MIN_MAX_TUPLE<"_bf16", !if(!eq(IntName, "min"),
      int_nvvm_fmin_bf16, int_nvvm_fmax_bf16), Int16Regs>,
    MIN_MAX_TUPLE<"_NaN_bf16", !if(!eq(IntName, "min"), int_nvvm_fmin_nan_bf16,
      int_nvvm_fmax_nan_bf16), Int16Regs>,
    MIN_MAX_TUPLE<"_xorsign_abs_bf16", !if(!eq(IntName, "min"),
      int_nvvm_fmin_xorsign_abs_bf16, int_nvvm_fmax_xorsign_abs_bf16),
      Int16Regs, [hasPTX<72>, hasSM<86>]>,
    MIN_MAX_TUPLE<"_NaN_xorsign_abs_bf16", !if(!eq(IntName, "min"),
      int_nvvm_fmin_nan_xorsign_abs_bf16, int_nvvm_fmax_nan_xorsign_abs_bf16),
      Int16Regs, [hasPTX<72>, hasSM<86>]>,
    MIN_MAX_TUPLE<"_bf16x2", !if(!eq(IntName, "min"), int_nvvm_fmin_bf16x2,
      int_nvvm_fmax_bf16x2), Int32Regs>,
    MIN_MAX_TUPLE<"_NaN_bf16x2", !if(!eq(IntName, "min"),
      int_nvvm_fmin_nan_bf16x2, int_nvvm_fmax_nan_bf16x2), Int32Regs>,
    MIN_MAX_TUPLE<"_xorsign_abs_bf16x2", !if(!eq(IntName, "min"),
      int_nvvm_fmin_xorsign_abs_bf16x2, int_nvvm_fmax_xorsign_abs_bf16x2),
      Int32Regs, [hasPTX<72>, hasSM<86>]>,
    MIN_MAX_TUPLE<"_NaN_xorsign_abs_bf16x2", !if(!eq(IntName, "min"),
      int_nvvm_fmin_nan_xorsign_abs_bf16x2,
      int_nvvm_fmax_nan_xorsign_abs_bf16x2),
      Int32Regs, [hasPTX<72>, hasSM<86>]>] in {
        def P.Variant : F_MATH_2<!strconcat(
          IntName, !subst("_", ".", P.Variant), " \t$dst, $src0, $src1;"),
          P.RegClass, P.RegClass, P.RegClass, P.Intr, P.Predicates>;
  }
}

defm INT_NVVM_FMIN : MIN_MAX<"min">;
defm INT_NVVM_FMAN : MIN_MAX<"max">;

//
// Multiplication
//

def INT_NVVM_MULHI_S : F_MATH_2<"mul.hi.s16 \t$dst, $src0, $src1;", Int16Regs,
  Int16Regs, Int16Regs, int_nvvm_mulhi_s>;
def INT_NVVM_MULHI_US : F_MATH_2<"mul.hi.u16 \t$dst, $src0, $src1;", Int16Regs,
  Int16Regs, Int16Regs, int_nvvm_mulhi_us>;
def INT_NVVM_MULHI_I : F_MATH_2<"mul.hi.s32 \t$dst, $src0, $src1;", Int32Regs,
  Int32Regs, Int32Regs, int_nvvm_mulhi_i>;
def INT_NVVM_MULHI_UI : F_MATH_2<"mul.hi.u32 \t$dst, $src0, $src1;", Int32Regs,
  Int32Regs, Int32Regs, int_nvvm_mulhi_ui>;
def INT_NVVM_MULHI_LL : F_MATH_2<"mul.hi.s64 \t$dst, $src0, $src1;", Int64Regs,
  Int64Regs, Int64Regs, int_nvvm_mulhi_ll>;
def INT_NVVM_MULHI_ULL : F_MATH_2<"mul.hi.u64 \t$dst, $src0, $src1;", Int64Regs,
  Int64Regs, Int64Regs, int_nvvm_mulhi_ull>;

def INT_NVVM_MUL_RN_FTZ_F : F_MATH_2<"mul.rn.ftz.f32 \t$dst, $src0, $src1;",
  Float32Regs, Float32Regs, Float32Regs, int_nvvm_mul_rn_ftz_f>;
def INT_NVVM_MUL_RN_F : F_MATH_2<"mul.rn.f32 \t$dst, $src0, $src1;",
  Float32Regs, Float32Regs, Float32Regs, int_nvvm_mul_rn_f>;
def INT_NVVM_MUL_RZ_FTZ_F : F_MATH_2<"mul.rz.ftz.f32 \t$dst, $src0, $src1;",
  Float32Regs, Float32Regs, Float32Regs, int_nvvm_mul_rz_ftz_f>;
def INT_NVVM_MUL_RZ_F : F_MATH_2<"mul.rz.f32 \t$dst, $src0, $src1;",
  Float32Regs, Float32Regs, Float32Regs, int_nvvm_mul_rz_f>;
def INT_NVVM_MUL_RM_FTZ_F : F_MATH_2<"mul.rm.ftz.f32 \t$dst, $src0, $src1;",
  Float32Regs, Float32Regs, Float32Regs, int_nvvm_mul_rm_ftz_f>;
def INT_NVVM_MUL_RM_F : F_MATH_2<"mul.rm.f32 \t$dst, $src0, $src1;",
  Float32Regs, Float32Regs, Float32Regs, int_nvvm_mul_rm_f>;
def INT_NVVM_MUL_RP_FTZ_F : F_MATH_2<"mul.rp.ftz.f32 \t$dst, $src0, $src1;",
  Float32Regs, Float32Regs, Float32Regs, int_nvvm_mul_rp_ftz_f>;
def INT_NVVM_MUL_RP_F : F_MATH_2<"mul.rp.f32 \t$dst, $src0, $src1;",
  Float32Regs, Float32Regs, Float32Regs, int_nvvm_mul_rp_f>;

def INT_NVVM_MUL_RN_D : F_MATH_2<"mul.rn.f64 \t$dst, $src0, $src1;",
  Float64Regs, Float64Regs, Float64Regs, int_nvvm_mul_rn_d>;
def INT_NVVM_MUL_RZ_D : F_MATH_2<"mul.rz.f64 \t$dst, $src0, $src1;",
  Float64Regs, Float64Regs, Float64Regs, int_nvvm_mul_rz_d>;
def INT_NVVM_MUL_RM_D : F_MATH_2<"mul.rm.f64 \t$dst, $src0, $src1;",
  Float64Regs, Float64Regs, Float64Regs, int_nvvm_mul_rm_d>;
def INT_NVVM_MUL_RP_D : F_MATH_2<"mul.rp.f64 \t$dst, $src0, $src1;",
  Float64Regs, Float64Regs, Float64Regs, int_nvvm_mul_rp_d>;

def INT_NVVM_MUL24_I : F_MATH_2<"mul24.lo.s32 \t$dst, $src0, $src1;",
  Int32Regs, Int32Regs, Int32Regs, int_nvvm_mul24_i>;
def INT_NVVM_MUL24_UI : F_MATH_2<"mul24.lo.u32 \t$dst, $src0, $src1;",
  Int32Regs, Int32Regs, Int32Regs, int_nvvm_mul24_ui>;

//
// Div
//

def INT_NVVM_DIV_APPROX_FTZ_F
  : F_MATH_2<"div.approx.ftz.f32 \t$dst, $src0, $src1;", Float32Regs,
    Float32Regs, Float32Regs, int_nvvm_div_approx_ftz_f>;
def INT_NVVM_DIV_APPROX_F : F_MATH_2<"div.approx.f32 \t$dst, $src0, $src1;",
  Float32Regs, Float32Regs, Float32Regs, int_nvvm_div_approx_f>;

def INT_NVVM_DIV_RN_FTZ_F : F_MATH_2<"div.rn.ftz.f32 \t$dst, $src0, $src1;",
  Float32Regs, Float32Regs, Float32Regs, int_nvvm_div_rn_ftz_f>;
def INT_NVVM_DIV_RN_F     : F_MATH_2<"div.rn.f32 \t$dst, $src0, $src1;",
  Float32Regs, Float32Regs, Float32Regs, int_nvvm_div_rn_f>;
def INT_NVVM_DIV_RZ_FTZ_F : F_MATH_2<"div.rz.ftz.f32 \t$dst, $src0, $src1;",
  Float32Regs, Float32Regs, Float32Regs, int_nvvm_div_rz_ftz_f>;
def INT_NVVM_DIV_RZ_F     : F_MATH_2<"div.rz.f32 \t$dst, $src0, $src1;",
  Float32Regs, Float32Regs, Float32Regs, int_nvvm_div_rz_f>;
def INT_NVVM_DIV_RM_FTZ_F : F_MATH_2<"div.rm.ftz.f32 \t$dst, $src0, $src1;",
  Float32Regs, Float32Regs, Float32Regs, int_nvvm_div_rm_ftz_f>;
def INT_NVVM_DIV_RM_F     : F_MATH_2<"div.rm.f32 \t$dst, $src0, $src1;",
  Float32Regs, Float32Regs, Float32Regs, int_nvvm_div_rm_f>;
def INT_NVVM_DIV_RP_FTZ_F : F_MATH_2<"div.rp.ftz.f32 \t$dst, $src0, $src1;",
  Float32Regs, Float32Regs, Float32Regs, int_nvvm_div_rp_ftz_f>;
def INT_NVVM_DIV_RP_F     : F_MATH_2<"div.rp.f32 \t$dst, $src0, $src1;",
  Float32Regs, Float32Regs, Float32Regs, int_nvvm_div_rp_f>;

def INT_NVVM_DIV_RN_D : F_MATH_2<"div.rn.f64 \t$dst, $src0, $src1;",
  Float64Regs, Float64Regs, Float64Regs, int_nvvm_div_rn_d>;
def INT_NVVM_DIV_RZ_D : F_MATH_2<"div.rz.f64 \t$dst, $src0, $src1;",
  Float64Regs, Float64Regs, Float64Regs, int_nvvm_div_rz_d>;
def INT_NVVM_DIV_RM_D : F_MATH_2<"div.rm.f64 \t$dst, $src0, $src1;",
  Float64Regs, Float64Regs, Float64Regs, int_nvvm_div_rm_d>;
def INT_NVVM_DIV_RP_D : F_MATH_2<"div.rp.f64 \t$dst, $src0, $src1;",
  Float64Regs, Float64Regs, Float64Regs, int_nvvm_div_rp_d>;

def : Pat<(int_nvvm_div_full f32:$a, f32:$b),
          (FDIV32rr $a, $b)>;

def : Pat<(int_nvvm_div_full f32:$a, fpimm:$b),
          (FDIV32ri $a, f32imm:$b)>;

def : Pat<(int_nvvm_div_full_ftz f32:$a, f32:$b),
          (FDIV32rr_ftz $a, $b)>;

def : Pat<(int_nvvm_div_full_ftz f32:$a, fpimm:$b),
          (FDIV32ri_ftz $a, f32imm:$b)>;

//
// Sad
//

def INT_NVVM_SAD_S : F_MATH_3<"sad.s16 \t$dst, $src0, $src1, $src2;",
  Int16Regs, Int16Regs, Int16Regs, Int16Regs, int_nvvm_sad_s>;
def INT_NVVM_SAD_US : F_MATH_3<"sad.u16 \t$dst, $src0, $src1, $src2;",
  Int16Regs, Int16Regs, Int16Regs, Int16Regs, int_nvvm_sad_us>;
def INT_NVVM_SAD_I : F_MATH_3<"sad.s32 \t$dst, $src0, $src1, $src2;",
  Int32Regs, Int32Regs, Int32Regs, Int32Regs, int_nvvm_sad_i>;
def INT_NVVM_SAD_UI : F_MATH_3<"sad.u32 \t$dst, $src0, $src1, $src2;",
  Int32Regs, Int32Regs, Int32Regs, Int32Regs, int_nvvm_sad_ui>;
def INT_NVVM_SAD_LL : F_MATH_3<"sad.s64 \t$dst, $src0, $src1, $src2;",
  Int64Regs, Int64Regs, Int64Regs, Int64Regs, int_nvvm_sad_ll>;
def INT_NVVM_SAD_ULL : F_MATH_3<"sad.u64 \t$dst, $src0, $src1, $src2;",
  Int64Regs, Int64Regs, Int64Regs, Int64Regs, int_nvvm_sad_ull>;

//
// Floor  Ceil
//

def : Pat<(int_nvvm_floor_ftz_f f32:$a),
          (CVT_f32_f32 $a, CvtRMI_FTZ)>;
def : Pat<(int_nvvm_floor_f f32:$a),
          (CVT_f32_f32 $a, CvtRMI)>;
def : Pat<(int_nvvm_floor_d f64:$a),
          (CVT_f64_f64 $a, CvtRMI)>;

def : Pat<(int_nvvm_ceil_ftz_f f32:$a),
          (CVT_f32_f32 $a, CvtRPI_FTZ)>;
def : Pat<(int_nvvm_ceil_f f32:$a),
          (CVT_f32_f32 $a, CvtRPI)>;
def : Pat<(int_nvvm_ceil_d f64:$a),
          (CVT_f64_f64 $a, CvtRPI)>;

//
// Abs
//

multiclass F_ABS<string suffix, RegTyInfo RT, bit support_ftz, list<Predicate> preds = []> {
  def "" : F_MATH_1<"abs." # suffix # " \t$dst, $src0;", RT, RT, int_nvvm_fabs, preds>;
  if support_ftz then
    def _FTZ : F_MATH_1<"abs.ftz." # suffix # " \t$dst, $src0;", RT, RT, int_nvvm_fabs_ftz, preds>;
}

defm ABS_F16 : F_ABS<"f16", F16RT, support_ftz = true, preds = [hasPTX<65>, hasSM<53>]>;
defm ABS_F16X2 : F_ABS<"f16x2", F16X2RT, support_ftz = true, preds = [hasPTX<65>, hasSM<53>]>;

defm ABS_BF16 : F_ABS<"bf16", BF16RT, support_ftz = false, preds = [hasPTX<70>, hasSM<80>]>;
defm ABS_BF16X2 : F_ABS<"bf16x2", BF16X2RT, support_ftz = false, preds = [hasPTX<70>, hasSM<80>]>;

defm ABS_F32 : F_ABS<"f32", F32RT, support_ftz = true>;
defm ABS_F64 : F_ABS<"f64", F64RT, support_ftz = false>;

//
// copysign
//

def fcopysign_nvptx : SDNode<"NVPTXISD::FCOPYSIGN", SDTFPBinOp>;

def COPYSIGN_F :
    NVPTXInst<(outs Float32Regs:$dst), (ins Float32Regs:$src0, Float32Regs:$src1),
              "copysign.f32 \t$dst, $src0, $src1;",
              [(set f32:$dst, (fcopysign_nvptx f32:$src1, f32:$src0))]>;

def COPYSIGN_D :
    NVPTXInst<(outs Float64Regs:$dst), (ins Float64Regs:$src0, Float64Regs:$src1),
              "copysign.f64 \t$dst, $src0, $src1;",
              [(set f64:$dst, (fcopysign_nvptx f64:$src1, f64:$src0))]>;

//
// Neg bf16, bf16x2
//

def INT_NVVM_NEG_BF16 : F_MATH_1<"neg.bf16 \t$dst, $src0;", BF16RT,
  BF16RT, int_nvvm_neg_bf16, [hasPTX<70>, hasSM<80>]>;
def INT_NVVM_NEG_BF16X2 : F_MATH_1<"neg.bf16x2 \t$dst, $src0;", BF16X2RT,
  BF16X2RT, int_nvvm_neg_bf16x2, [hasPTX<70>, hasSM<80>]>;

//
// Round
//

def : Pat<(int_nvvm_round_ftz_f f32:$a),
          (CVT_f32_f32 $a, CvtRNI_FTZ)>;
def : Pat<(int_nvvm_round_f f32:$a),
          (CVT_f32_f32 $a, CvtRNI)>;
def : Pat<(int_nvvm_round_d f64:$a),
          (CVT_f64_f64 $a, CvtRNI)>;

//
// Trunc
//

def : Pat<(int_nvvm_trunc_ftz_f f32:$a),
          (CVT_f32_f32 $a, CvtRZI_FTZ)>;
def : Pat<(int_nvvm_trunc_f f32:$a),
          (CVT_f32_f32 $a, CvtRZI)>;
def : Pat<(int_nvvm_trunc_d f64:$a),
          (CVT_f64_f64 $a, CvtRZI)>;

//
// Saturate
//

def : Pat<(int_nvvm_saturate_ftz_f f32:$a),
          (CVT_f32_f32 $a, CvtSAT_FTZ)>;
def : Pat<(int_nvvm_saturate_f f32:$a),
          (CVT_f32_f32 $a, CvtSAT)>;
def : Pat<(int_nvvm_saturate_d f64:$a),
          (CVT_f64_f64 $a, CvtSAT)>;

//
// Exp2  Log2
//

def INT_NVVM_EX2_APPROX_FTZ_F : F_MATH_1<"ex2.approx.ftz.f32 \t$dst, $src0;",
  F32RT, F32RT, int_nvvm_ex2_approx_ftz_f>;
def INT_NVVM_EX2_APPROX_F : F_MATH_1<"ex2.approx.f32 \t$dst, $src0;",
  F32RT, F32RT, int_nvvm_ex2_approx_f>;
def INT_NVVM_EX2_APPROX_D : F_MATH_1<"ex2.approx.f64 \t$dst, $src0;",
  F64RT, F64RT, int_nvvm_ex2_approx_d>;

def INT_NVVM_EX2_APPROX_F16 : F_MATH_1<"ex2.approx.f16 \t$dst, $src0;",
  F16RT, F16RT, int_nvvm_ex2_approx_f16, [hasPTX<70>, hasSM<75>]>;
def INT_NVVM_EX2_APPROX_F16X2 : F_MATH_1<"ex2.approx.f16x2 \t$dst, $src0;",
  F16X2RT, F16X2RT, int_nvvm_ex2_approx_f16x2, [hasPTX<70>, hasSM<75>]>;

def : Pat<(fexp2 f32:$a),
          (INT_NVVM_EX2_APPROX_FTZ_F $a)>, Requires<[doF32FTZ]>;
def : Pat<(fexp2 f32:$a),
          (INT_NVVM_EX2_APPROX_F $a)>, Requires<[doNoF32FTZ]>;
def : Pat<(fexp2 f16:$a),
          (INT_NVVM_EX2_APPROX_F16 $a)>, Requires<[useFP16Math]>;
def : Pat<(fexp2 v2f16:$a),
          (INT_NVVM_EX2_APPROX_F16X2 $a)>, Requires<[useFP16Math]>;

def INT_NVVM_LG2_APPROX_FTZ_F : F_MATH_1<"lg2.approx.ftz.f32 \t$dst, $src0;",
  F32RT, F32RT, int_nvvm_lg2_approx_ftz_f>;
def INT_NVVM_LG2_APPROX_F : F_MATH_1<"lg2.approx.f32 \t$dst, $src0;",
  F32RT, F32RT, int_nvvm_lg2_approx_f>;
def INT_NVVM_LG2_APPROX_D : F_MATH_1<"lg2.approx.f64 \t$dst, $src0;",
  F64RT, F64RT, int_nvvm_lg2_approx_d>;

def : Pat<(flog2 f32:$a), (INT_NVVM_LG2_APPROX_FTZ_F $a)>,
          Requires<[doF32FTZ]>;
def : Pat<(flog2 f32:$a), (INT_NVVM_LG2_APPROX_F $a)>,
          Requires<[doNoF32FTZ]>;

//
// Sin  Cos
//

def INT_NVVM_SIN_APPROX_FTZ_F : F_MATH_1<"sin.approx.ftz.f32 \t$dst, $src0;",
  F32RT, F32RT, int_nvvm_sin_approx_ftz_f>;
def INT_NVVM_SIN_APPROX_F : F_MATH_1<"sin.approx.f32 \t$dst, $src0;",
  F32RT, F32RT, int_nvvm_sin_approx_f>;

def INT_NVVM_COS_APPROX_FTZ_F : F_MATH_1<"cos.approx.ftz.f32 \t$dst, $src0;",
  F32RT, F32RT, int_nvvm_cos_approx_ftz_f>;
def INT_NVVM_COS_APPROX_F : F_MATH_1<"cos.approx.f32 \t$dst, $src0;",
  F32RT, F32RT, int_nvvm_cos_approx_f>;

//
// Tanh
//

 def INT_NVVM_TANH_APPROX_F : F_MATH_1<"tanh.approx.f32 \t$dst, $src0;",
    Float32Regs, Float32Regs, int_nvvm_tanh_approx_f>;
 def INT_NVVM_TANH_APPROX_F16 : F_MATH_1<"tanh.approx.f16 \t$dst, $src0;",
    Int16Regs, Int16Regs, int_nvvm_tanh_approx_f16>;
 def INT_NVVM_TANH_APPROX_F16X2 : F_MATH_1<"tanh.approx.f16x2 \t$dst, $src0;",
    Int32Regs, Int32Regs, int_nvvm_tanh_approx_f16x2>;

//
// Fma
//

class FMA_TUPLE<string V, Intrinsic I, NVPTXRegClass RC,
                list<Predicate> Preds = []> {
  string Variant = V;
  Intrinsic Intr = I;
  NVPTXRegClass RegClass = RC;
  list<Predicate> Predicates = Preds;
}

multiclass FMA_INST {
  foreach P = [
    FMA_TUPLE<"_rn_f64", int_nvvm_fma_rn_d, Float64Regs>,
    FMA_TUPLE<"_rz_f64", int_nvvm_fma_rz_d, Float64Regs>,
    FMA_TUPLE<"_rm_f64", int_nvvm_fma_rm_d, Float64Regs>,
    FMA_TUPLE<"_rp_f64", int_nvvm_fma_rp_d, Float64Regs>,

    FMA_TUPLE<"_rn_ftz_f32", int_nvvm_fma_rn_ftz_f, Float32Regs>,
    FMA_TUPLE<"_rn_f32", int_nvvm_fma_rn_f, Float32Regs>,
    FMA_TUPLE<"_rz_ftz_f32", int_nvvm_fma_rz_ftz_f, Float32Regs>,
    FMA_TUPLE<"_rz_f32", int_nvvm_fma_rz_f, Float32Regs>,
    FMA_TUPLE<"_rm_f32", int_nvvm_fma_rm_f, Float32Regs>,
    FMA_TUPLE<"_rm_ftz_f32", int_nvvm_fma_rm_ftz_f, Float32Regs>,
    FMA_TUPLE<"_rp_f32", int_nvvm_fma_rp_f, Float32Regs>,
    FMA_TUPLE<"_rp_ftz_f32", int_nvvm_fma_rp_ftz_f, Float32Regs>,

    FMA_TUPLE<"_rn_f16", int_nvvm_fma_rn_f16, Int16Regs, [hasPTX<42>, hasSM<53>]>,
    FMA_TUPLE<"_rn_ftz_f16", int_nvvm_fma_rn_ftz_f16, Int16Regs,
      [hasPTX<42>, hasSM<53>]>,
    FMA_TUPLE<"_rn_sat_f16", int_nvvm_fma_rn_sat_f16, Int16Regs,
      [hasPTX<42>, hasSM<53>]>,
    FMA_TUPLE<"_rn_ftz_sat_f16", int_nvvm_fma_rn_ftz_sat_f16, Int16Regs,
      [hasPTX<42>, hasSM<53>]>,
    FMA_TUPLE<"_rn_relu_f16", int_nvvm_fma_rn_relu_f16, Int16Regs,
      [hasPTX<70>, hasSM<80>]>,
    FMA_TUPLE<"_rn_ftz_relu_f16", int_nvvm_fma_rn_ftz_relu_f16, Int16Regs,
      [hasPTX<70>, hasSM<80>]>,

    FMA_TUPLE<"_rn_bf16", int_nvvm_fma_rn_bf16, Int16Regs, [hasPTX<70>, hasSM<80>]>,
    FMA_TUPLE<"_rn_ftz_bf16", int_nvvm_fma_rn_ftz_bf16, Int16Regs,
      [hasPTX<70>, hasSM<80>]>,
    FMA_TUPLE<"_rn_sat_bf16", int_nvvm_fma_rn_sat_bf16, Int16Regs,
      [hasPTX<70>, hasSM<80>]>,
    FMA_TUPLE<"_rn_ftz_sat_bf16", int_nvvm_fma_rn_ftz_sat_bf16, Int16Regs,
      [hasPTX<70>, hasSM<80>]>,
    FMA_TUPLE<"_rn_relu_bf16", int_nvvm_fma_rn_relu_bf16, Int16Regs,
      [hasPTX<70>, hasSM<80>]>,
    FMA_TUPLE<"_rn_ftz_relu_bf16", int_nvvm_fma_rn_ftz_relu_bf16, Int16Regs,
      [hasPTX<70>, hasSM<80>]>,

    FMA_TUPLE<"_rn_f16x2", int_nvvm_fma_rn_f16x2, Int32Regs,
      [hasPTX<42>, hasSM<53>]>,
    FMA_TUPLE<"_rn_ftz_f16x2", int_nvvm_fma_rn_ftz_f16x2, Int32Regs,
      [hasPTX<42>, hasSM<53>]>,
    FMA_TUPLE<"_rn_sat_f16x2", int_nvvm_fma_rn_sat_f16x2, Int32Regs,
      [hasPTX<42>, hasSM<53>]>,
    FMA_TUPLE<"_rn_ftz_sat_f16x2", int_nvvm_fma_rn_ftz_sat_f16x2,
      Int32Regs, [hasPTX<42>, hasSM<53>]>,
    FMA_TUPLE<"_rn_relu_f16x2", int_nvvm_fma_rn_relu_f16x2, Int32Regs,
      [hasPTX<70>, hasSM<80>]>,
    FMA_TUPLE<"_rn_ftz_relu_f16x2", int_nvvm_fma_rn_ftz_relu_f16x2,
      Int32Regs, [hasPTX<70>, hasSM<80>]>,
    FMA_TUPLE<"_rn_bf16x2", int_nvvm_fma_rn_bf16x2, Int32Regs,
      [hasPTX<70>, hasSM<80>]>,
    FMA_TUPLE<"_rn_relu_bf16x2", int_nvvm_fma_rn_relu_bf16x2, Int32Regs,
      [hasPTX<70>, hasSM<80>]>
  ] in {
    def P.Variant :
      F_MATH_3<!strconcat("fma",
        !subst("_", ".", P.Variant), " \t$dst, $src0, $src1, $src2;"),
        P.RegClass, P.RegClass, P.RegClass, P.RegClass, P.Intr, P.Predicates>;
  }
}

defm INT_NVVM_FMA : FMA_INST;

//
// Rcp
//

def INT_NVVM_RCP_RN_FTZ_F : F_MATH_1<"rcp.rn.ftz.f32 \t$dst, $src0;",
  F32RT, F32RT, int_nvvm_rcp_rn_ftz_f>;
def INT_NVVM_RCP_RN_F : F_MATH_1<"rcp.rn.f32 \t$dst, $src0;",
  F32RT, F32RT, int_nvvm_rcp_rn_f>;
def INT_NVVM_RCP_RZ_FTZ_F : F_MATH_1<"rcp.rz.ftz.f32 \t$dst, $src0;",
  F32RT, F32RT, int_nvvm_rcp_rz_ftz_f>;
def INT_NVVM_RCP_RZ_F : F_MATH_1<"rcp.rz.f32 \t$dst, $src0;",
  F32RT, F32RT, int_nvvm_rcp_rz_f>;
def INT_NVVM_RCP_RM_FTZ_F : F_MATH_1<"rcp.rm.ftz.f32 \t$dst, $src0;",
  F32RT, F32RT, int_nvvm_rcp_rm_ftz_f>;
def INT_NVVM_RCP_RM_F : F_MATH_1<"rcp.rm.f32 \t$dst, $src0;",
  F32RT, F32RT, int_nvvm_rcp_rm_f>;
def INT_NVVM_RCP_RP_FTZ_F : F_MATH_1<"rcp.rp.ftz.f32 \t$dst, $src0;",
  F32RT, F32RT, int_nvvm_rcp_rp_ftz_f>;
def INT_NVVM_RCP_RP_F : F_MATH_1<"rcp.rp.f32 \t$dst, $src0;",
  F32RT, F32RT, int_nvvm_rcp_rp_f>;

<<<<<<< HEAD
def INT_NVVM_RCP_APPROX_F : F_MATH_1<"rcp.approx.f32 \t$dst, $src0;",
  Float32Regs, Float32Regs, int_nvvm_rcp_approx_f>;

def INT_NVVM_RCP_RN_D : F_MATH_1<"rcp.rn.f64 \t$dst, $src0;", Float64Regs,
  Float64Regs, int_nvvm_rcp_rn_d>;
def INT_NVVM_RCP_RZ_D : F_MATH_1<"rcp.rz.f64 \t$dst, $src0;", Float64Regs,
  Float64Regs, int_nvvm_rcp_rz_d>;
def INT_NVVM_RCP_RM_D : F_MATH_1<"rcp.rm.f64 \t$dst, $src0;", Float64Regs,
  Float64Regs, int_nvvm_rcp_rm_d>;
def INT_NVVM_RCP_RP_D : F_MATH_1<"rcp.rp.f64 \t$dst, $src0;", Float64Regs,
  Float64Regs, int_nvvm_rcp_rp_d>;
=======
def INT_NVVM_RCP_RN_D : F_MATH_1<"rcp.rn.f64 \t$dst, $src0;", F64RT,
  F64RT, int_nvvm_rcp_rn_d>;
def INT_NVVM_RCP_RZ_D : F_MATH_1<"rcp.rz.f64 \t$dst, $src0;", F64RT,
  F64RT, int_nvvm_rcp_rz_d>;
def INT_NVVM_RCP_RM_D : F_MATH_1<"rcp.rm.f64 \t$dst, $src0;", F64RT,
  F64RT, int_nvvm_rcp_rm_d>;
def INT_NVVM_RCP_RP_D : F_MATH_1<"rcp.rp.f64 \t$dst, $src0;", F64RT,
  F64RT, int_nvvm_rcp_rp_d>;
>>>>>>> 7daa5010

def INT_NVVM_RCP_APPROX_FTZ_F : F_MATH_1<"rcp.approx.ftz.f32 \t$dst, $src0;",
  F32RT, F32RT, int_nvvm_rcp_approx_ftz_f>;
def INT_NVVM_RCP_APPROX_FTZ_D : F_MATH_1<"rcp.approx.ftz.f64 \t$dst, $src0;",
  F64RT, F64RT, int_nvvm_rcp_approx_ftz_d>;

//
// Sqrt
//

def INT_NVVM_SQRT_RN_FTZ_F : F_MATH_1<"sqrt.rn.ftz.f32 \t$dst, $src0;",
  F32RT, F32RT, int_nvvm_sqrt_rn_ftz_f>;
def INT_NVVM_SQRT_RN_F : F_MATH_1<"sqrt.rn.f32 \t$dst, $src0;", F32RT,
  F32RT, int_nvvm_sqrt_rn_f>;
def INT_NVVM_SQRT_RZ_FTZ_F : F_MATH_1<"sqrt.rz.ftz.f32 \t$dst, $src0;",
  F32RT, F32RT, int_nvvm_sqrt_rz_ftz_f>;
def INT_NVVM_SQRT_RZ_F : F_MATH_1<"sqrt.rz.f32 \t$dst, $src0;", F32RT,
  F32RT, int_nvvm_sqrt_rz_f>;
def INT_NVVM_SQRT_RM_FTZ_F : F_MATH_1<"sqrt.rm.ftz.f32 \t$dst, $src0;",
  F32RT, F32RT, int_nvvm_sqrt_rm_ftz_f>;
def INT_NVVM_SQRT_RM_F : F_MATH_1<"sqrt.rm.f32 \t$dst, $src0;", F32RT,
  F32RT, int_nvvm_sqrt_rm_f>;
def INT_NVVM_SQRT_RP_FTZ_F : F_MATH_1<"sqrt.rp.ftz.f32 \t$dst, $src0;",
  F32RT, F32RT, int_nvvm_sqrt_rp_ftz_f>;
def INT_NVVM_SQRT_RP_F : F_MATH_1<"sqrt.rp.f32 \t$dst, $src0;", F32RT,
  F32RT, int_nvvm_sqrt_rp_f>;
def INT_NVVM_SQRT_APPROX_FTZ_F : F_MATH_1<"sqrt.approx.ftz.f32 \t$dst, $src0;",
  F32RT, F32RT, int_nvvm_sqrt_approx_ftz_f>;
def INT_NVVM_SQRT_APPROX_F : F_MATH_1<"sqrt.approx.f32 \t$dst, $src0;",
  F32RT, F32RT, int_nvvm_sqrt_approx_f>;

def INT_NVVM_SQRT_RN_D : F_MATH_1<"sqrt.rn.f64 \t$dst, $src0;", F64RT,
  F64RT, int_nvvm_sqrt_rn_d>;
def INT_NVVM_SQRT_RZ_D : F_MATH_1<"sqrt.rz.f64 \t$dst, $src0;", F64RT,
  F64RT, int_nvvm_sqrt_rz_d>;
def INT_NVVM_SQRT_RM_D : F_MATH_1<"sqrt.rm.f64 \t$dst, $src0;", F64RT,
  F64RT, int_nvvm_sqrt_rm_d>;
def INT_NVVM_SQRT_RP_D : F_MATH_1<"sqrt.rp.f64 \t$dst, $src0;", F64RT,
  F64RT, int_nvvm_sqrt_rp_d>;

// nvvm_sqrt intrinsic
def : Pat<(int_nvvm_sqrt_f f32:$a),
          (INT_NVVM_SQRT_RN_FTZ_F $a)>, Requires<[doF32FTZ, do_SQRTF32_RN]>;
def : Pat<(int_nvvm_sqrt_f f32:$a),
          (INT_NVVM_SQRT_RN_F $a)>, Requires<[do_SQRTF32_RN]>;
def : Pat<(int_nvvm_sqrt_f f32:$a),
          (INT_NVVM_SQRT_APPROX_FTZ_F $a)>, Requires<[doF32FTZ]>;
def : Pat<(int_nvvm_sqrt_f f32:$a),
          (INT_NVVM_SQRT_APPROX_F $a)>;

//
// Rsqrt
//

def INT_NVVM_RSQRT_APPROX_FTZ_F
  : F_MATH_1<"rsqrt.approx.ftz.f32 \t$dst, $src0;", F32RT, F32RT,
    int_nvvm_rsqrt_approx_ftz_f>;
def INT_NVVM_RSQRT_APPROX_FTZ_D
  : F_MATH_1<"rsqrt.approx.ftz.f64 \t$dst, $src0;", F64RT, F64RT,
    int_nvvm_rsqrt_approx_ftz_d>;

def INT_NVVM_RSQRT_APPROX_F : F_MATH_1<"rsqrt.approx.f32 \t$dst, $src0;",
  F32RT, F32RT, int_nvvm_rsqrt_approx_f>;
def INT_NVVM_RSQRT_APPROX_D : F_MATH_1<"rsqrt.approx.f64 \t$dst, $src0;",
  F64RT, F64RT, int_nvvm_rsqrt_approx_d>;

// 1.0f / sqrt_approx -> rsqrt_approx
def: Pat<(fdiv FloatConst1, (int_nvvm_sqrt_approx_f f32:$a)),
         (INT_NVVM_RSQRT_APPROX_F $a)>,
         Requires<[doRsqrtOpt]>;
def: Pat<(fdiv FloatConst1, (int_nvvm_sqrt_approx_ftz_f f32:$a)),
         (INT_NVVM_RSQRT_APPROX_FTZ_F $a)>,
         Requires<[doRsqrtOpt]>;
// same for int_nvvm_sqrt_f when non-precision sqrt is requested
def: Pat<(fdiv FloatConst1, (int_nvvm_sqrt_f f32:$a)),
         (INT_NVVM_RSQRT_APPROX_F $a)>,
         Requires<[doRsqrtOpt, do_SQRTF32_APPROX, doNoF32FTZ]>;
def: Pat<(fdiv FloatConst1, (int_nvvm_sqrt_f f32:$a)),
         (INT_NVVM_RSQRT_APPROX_FTZ_F $a)>,
         Requires<[doRsqrtOpt, do_SQRTF32_APPROX, doF32FTZ]>;

def: Pat<(fdiv FloatConst1, (fsqrt f32:$a)),
         (INT_NVVM_RSQRT_APPROX_F $a)>,
         Requires<[doRsqrtOpt, do_SQRTF32_APPROX, doNoF32FTZ]>;
def: Pat<(fdiv FloatConst1, (fsqrt f32:$a)),
         (INT_NVVM_RSQRT_APPROX_FTZ_F $a)>,
         Requires<[doRsqrtOpt, do_SQRTF32_APPROX, doF32FTZ]>;
//
// Add
//

def INT_NVVM_ADD_RN_FTZ_F : F_MATH_2<"add.rn.ftz.f32 \t$dst, $src0, $src1;",
  Float32Regs, Float32Regs, Float32Regs, int_nvvm_add_rn_ftz_f>;
def INT_NVVM_ADD_RN_F : F_MATH_2<"add.rn.f32 \t$dst, $src0, $src1;",
  Float32Regs, Float32Regs, Float32Regs, int_nvvm_add_rn_f>;
def INT_NVVM_ADD_RZ_FTZ_F : F_MATH_2<"add.rz.ftz.f32 \t$dst, $src0, $src1;",
  Float32Regs, Float32Regs, Float32Regs, int_nvvm_add_rz_ftz_f>;
def INT_NVVM_ADD_RZ_F : F_MATH_2<"add.rz.f32 \t$dst, $src0, $src1;",
  Float32Regs, Float32Regs, Float32Regs, int_nvvm_add_rz_f>;
def INT_NVVM_ADD_RM_FTZ_F : F_MATH_2<"add.rm.ftz.f32 \t$dst, $src0, $src1;",
  Float32Regs, Float32Regs, Float32Regs, int_nvvm_add_rm_ftz_f>;
def INT_NVVM_ADD_RM_F : F_MATH_2<"add.rm.f32 \t$dst, $src0, $src1;",
  Float32Regs, Float32Regs, Float32Regs, int_nvvm_add_rm_f>;
def INT_NVVM_ADD_RP_FTZ_F : F_MATH_2<"add.rp.ftz.f32 \t$dst, $src0, $src1;",
  Float32Regs, Float32Regs, Float32Regs, int_nvvm_add_rp_ftz_f>;
def INT_NVVM_ADD_RP_F : F_MATH_2<"add.rp.f32 \t$dst, $src0, $src1;",
  Float32Regs, Float32Regs, Float32Regs, int_nvvm_add_rp_f>;

def INT_NVVM_ADD_RN_D : F_MATH_2<"add.rn.f64 \t$dst, $src0, $src1;",
  Float64Regs, Float64Regs, Float64Regs, int_nvvm_add_rn_d>;
def INT_NVVM_ADD_RZ_D : F_MATH_2<"add.rz.f64 \t$dst, $src0, $src1;",
  Float64Regs, Float64Regs, Float64Regs, int_nvvm_add_rz_d>;
def INT_NVVM_ADD_RM_D : F_MATH_2<"add.rm.f64 \t$dst, $src0, $src1;",
  Float64Regs, Float64Regs, Float64Regs, int_nvvm_add_rm_d>;
def INT_NVVM_ADD_RP_D : F_MATH_2<"add.rp.f64 \t$dst, $src0, $src1;",
  Float64Regs, Float64Regs, Float64Regs, int_nvvm_add_rp_d>;

//
// BFIND
//

foreach t = [I32RT, I64RT] in {
  foreach sign = ["s", "u"] in {
    defvar flo_intrin = !cast<Intrinsic>("int_nvvm_flo_" # sign);
    def BFIND_ # sign # t.Size
      : NVPTXInst<(outs Int32Regs:$dst), (ins t.RC:$src),
                  "bfind." # sign # t.Size # " \t$dst, $src;",
                  [(set i32:$dst, (flo_intrin t.Ty:$src, 0))]>;

    def BFIND_SHIFTAMT_ # sign # t.Size
      : NVPTXInst<(outs Int32Regs:$dst), (ins t.RC:$src),
                  "bfind.shiftamt." # sign # t.Size # " \t$dst, $src;",
                  [(set i32:$dst, (flo_intrin t.Ty:$src, -1))]>;
  }
}

//
// Convert
//

def : Pat<(int_nvvm_d2f_rn_ftz f64:$a),
          (CVT_f32_f64 $a, CvtRN_FTZ)>;
def : Pat<(int_nvvm_d2f_rn f64:$a),
          (CVT_f32_f64 $a, CvtRN)>;
def : Pat<(int_nvvm_d2f_rz_ftz f64:$a),
          (CVT_f32_f64 $a, CvtRZ_FTZ)>;
def : Pat<(int_nvvm_d2f_rz f64:$a),
          (CVT_f32_f64 $a, CvtRZ)>;
def : Pat<(int_nvvm_d2f_rm_ftz f64:$a),
          (CVT_f32_f64 $a, CvtRM_FTZ)>;
def : Pat<(int_nvvm_d2f_rm f64:$a),
          (CVT_f32_f64 $a, CvtRM)>;
def : Pat<(int_nvvm_d2f_rp_ftz f64:$a),
          (CVT_f32_f64 $a, CvtRP_FTZ)>;
def : Pat<(int_nvvm_d2f_rp f64:$a),
          (CVT_f32_f64 $a, CvtRP)>;

def : Pat<(int_nvvm_d2i_rn f64:$a),
          (CVT_s32_f64 $a, CvtRNI)>;
def : Pat<(int_nvvm_d2i_rz f64:$a),
          (CVT_s32_f64 $a, CvtRZI)>;
def : Pat<(int_nvvm_d2i_rm f64:$a),
          (CVT_s32_f64 $a, CvtRMI)>;
def : Pat<(int_nvvm_d2i_rp f64:$a),
          (CVT_s32_f64 $a, CvtRPI)>;

def : Pat<(int_nvvm_d2ui_rn f64:$a),
          (CVT_u32_f64 $a, CvtRNI)>;
def : Pat<(int_nvvm_d2ui_rz f64:$a),
          (CVT_u32_f64 $a, CvtRZI)>;
def : Pat<(int_nvvm_d2ui_rm f64:$a),
          (CVT_u32_f64 $a, CvtRMI)>;
def : Pat<(int_nvvm_d2ui_rp f64:$a),
          (CVT_u32_f64 $a, CvtRPI)>;

def : Pat<(int_nvvm_i2d_rn i32:$a),
          (CVT_f64_s32 $a, CvtRN)>;
def : Pat<(int_nvvm_i2d_rz i32:$a),
          (CVT_f64_s32 $a, CvtRZ)>;
def : Pat<(int_nvvm_i2d_rm i32:$a),
          (CVT_f64_s32 $a, CvtRM)>;
def : Pat<(int_nvvm_i2d_rp i32:$a),
          (CVT_f64_s32 $a, CvtRP)>;

def : Pat<(int_nvvm_ui2d_rn i32:$a),
          (CVT_f64_u32 $a, CvtRN)>;
def : Pat<(int_nvvm_ui2d_rz i32:$a),
          (CVT_f64_u32 $a, CvtRZ)>;
def : Pat<(int_nvvm_ui2d_rm i32:$a),
          (CVT_f64_u32 $a, CvtRM)>;
def : Pat<(int_nvvm_ui2d_rp i32:$a),
          (CVT_f64_u32 $a, CvtRP)>;

def : Pat<(int_nvvm_f2i_rn_ftz f32:$a),
          (CVT_s32_f32 $a, CvtRNI_FTZ)>;
def : Pat<(int_nvvm_f2i_rn f32:$a),
          (CVT_s32_f32 $a, CvtRNI)>;
def : Pat<(int_nvvm_f2i_rz_ftz f32:$a),
          (CVT_s32_f32 $a, CvtRZI_FTZ)>;
def : Pat<(int_nvvm_f2i_rz f32:$a),
          (CVT_s32_f32 $a, CvtRZI)>;
def : Pat<(int_nvvm_f2i_rm_ftz f32:$a),
          (CVT_s32_f32 $a, CvtRMI_FTZ)>;
def : Pat<(int_nvvm_f2i_rm f32:$a),
          (CVT_s32_f32 $a, CvtRMI)>;
def : Pat<(int_nvvm_f2i_rp_ftz f32:$a),
          (CVT_s32_f32 $a, CvtRPI_FTZ)>;
def : Pat<(int_nvvm_f2i_rp f32:$a),
          (CVT_s32_f32 $a, CvtRPI)>;

def : Pat<(int_nvvm_f2ui_rn_ftz f32:$a),
          (CVT_u32_f32 $a, CvtRNI_FTZ)>;
def : Pat<(int_nvvm_f2ui_rn f32:$a),
          (CVT_u32_f32 $a, CvtRNI)>;
def : Pat<(int_nvvm_f2ui_rz_ftz f32:$a),
          (CVT_u32_f32 $a, CvtRZI_FTZ)>;
def : Pat<(int_nvvm_f2ui_rz f32:$a),
          (CVT_u32_f32 $a, CvtRZI)>;
def : Pat<(int_nvvm_f2ui_rm_ftz f32:$a),
          (CVT_u32_f32 $a, CvtRMI_FTZ)>;
def : Pat<(int_nvvm_f2ui_rm f32:$a),
          (CVT_u32_f32 $a, CvtRMI)>;
def : Pat<(int_nvvm_f2ui_rp_ftz f32:$a),
          (CVT_u32_f32 $a, CvtRPI_FTZ)>;
def : Pat<(int_nvvm_f2ui_rp f32:$a),
          (CVT_u32_f32 $a, CvtRPI)>;

def : Pat<(int_nvvm_i2f_rn i32:$a),
          (CVT_f32_s32 $a, CvtRN)>;
def : Pat<(int_nvvm_i2f_rz i32:$a),
          (CVT_f32_s32 $a, CvtRZ)>;
def : Pat<(int_nvvm_i2f_rm i32:$a),
          (CVT_f32_s32 $a, CvtRM)>;
def : Pat<(int_nvvm_i2f_rp i32:$a),
          (CVT_f32_s32 $a, CvtRP)>;

def : Pat<(int_nvvm_ui2f_rn i32:$a),
          (CVT_f32_u32 $a, CvtRN)>;
def : Pat<(int_nvvm_ui2f_rz i32:$a),
          (CVT_f32_u32 $a, CvtRZ)>;
def : Pat<(int_nvvm_ui2f_rm i32:$a),
          (CVT_f32_u32 $a, CvtRM)>;
def : Pat<(int_nvvm_ui2f_rp i32:$a),
          (CVT_f32_u32 $a, CvtRP)>;

def : Pat<(int_nvvm_ff2bf16x2_rn f32:$a, f32:$b),
          (CVT_bf16x2_f32 $a, $b, CvtRN)>;
def : Pat<(int_nvvm_ff2bf16x2_rn_relu f32:$a, f32:$b),
          (CVT_bf16x2_f32 $a, $b, CvtRN_RELU)>;
def : Pat<(int_nvvm_ff2bf16x2_rz f32:$a, f32:$b),
          (CVT_bf16x2_f32 $a, $b, CvtRZ)>;
def : Pat<(int_nvvm_ff2bf16x2_rz_relu f32:$a, f32:$b),
          (CVT_bf16x2_f32 $a, $b, CvtRZ_RELU)>;

def : Pat<(int_nvvm_ff2f16x2_rn f32:$a, f32:$b),
          (CVT_f16x2_f32 $a, $b, CvtRN)>;
def : Pat<(int_nvvm_ff2f16x2_rn_relu f32:$a, f32:$b),
          (CVT_f16x2_f32 $a, $b, CvtRN_RELU)>;
def : Pat<(int_nvvm_ff2f16x2_rz f32:$a, f32:$b),
          (CVT_f16x2_f32 $a, $b, CvtRZ)>;
def : Pat<(int_nvvm_ff2f16x2_rz_relu f32:$a, f32:$b),
          (CVT_f16x2_f32 $a, $b, CvtRZ_RELU)>;

def : Pat<(int_nvvm_f2bf16_rn f32:$a),
          (CVT_bf16_f32 $a, CvtRN)>;
def : Pat<(int_nvvm_f2bf16_rn_relu f32:$a),
          (CVT_bf16_f32 $a, CvtRN_RELU)>;
def : Pat<(int_nvvm_f2bf16_rz f32:$a),
          (CVT_bf16_f32 $a, CvtRZ)>;
def : Pat<(int_nvvm_f2bf16_rz_relu f32:$a),
          (CVT_bf16_f32 $a, CvtRZ_RELU)>;

def INT_NVVM_LOHI_I2D : F_MATH_2<"mov.b64 \t$dst, {{$src0, $src1}};",
  Float64Regs, Int32Regs, Int32Regs, int_nvvm_lohi_i2d>;

def INT_NVVM_D2I_LO : F_MATH_1<
  !strconcat("{{\n\t",
             ".reg .b32 %temp; \n\t",
             "mov.b64 \t{$dst, %temp}, $src0;\n\t",
             "}}"),
  I32RT, F64RT, int_nvvm_d2i_lo>;
def INT_NVVM_D2I_HI : F_MATH_1<
  !strconcat("{{\n\t",
             ".reg .b32 %temp; \n\t",
             "mov.b64 \t{%temp, $dst}, $src0;\n\t",
             "}}"),
  I32RT, F64RT, int_nvvm_d2i_hi>;

def : Pat<(int_nvvm_f2ll_rn_ftz f32:$a),
          (CVT_s64_f32 $a, CvtRNI_FTZ)>;
def : Pat<(int_nvvm_f2ll_rn f32:$a),
          (CVT_s64_f32 $a, CvtRNI)>;
def : Pat<(int_nvvm_f2ll_rz_ftz f32:$a),
          (CVT_s64_f32 $a, CvtRZI_FTZ)>;
def : Pat<(int_nvvm_f2ll_rz f32:$a),
          (CVT_s64_f32 $a, CvtRZI)>;
def : Pat<(int_nvvm_f2ll_rm_ftz f32:$a),
          (CVT_s64_f32 $a, CvtRMI_FTZ)>;
def : Pat<(int_nvvm_f2ll_rm f32:$a),
          (CVT_s64_f32 $a, CvtRMI)>;
def : Pat<(int_nvvm_f2ll_rp_ftz f32:$a),
          (CVT_s64_f32 $a, CvtRPI_FTZ)>;
def : Pat<(int_nvvm_f2ll_rp f32:$a),
          (CVT_s64_f32 $a, CvtRPI)>;

def : Pat<(int_nvvm_f2ull_rn_ftz f32:$a),
          (CVT_u64_f32 $a, CvtRNI_FTZ)>;
def : Pat<(int_nvvm_f2ull_rn f32:$a),
          (CVT_u64_f32 $a, CvtRNI)>;
def : Pat<(int_nvvm_f2ull_rz_ftz f32:$a),
          (CVT_u64_f32 $a, CvtRZI_FTZ)>;
def : Pat<(int_nvvm_f2ull_rz f32:$a),
          (CVT_u64_f32 $a, CvtRZI)>;
def : Pat<(int_nvvm_f2ull_rm_ftz f32:$a),
          (CVT_u64_f32 $a, CvtRMI_FTZ)>;
def : Pat<(int_nvvm_f2ull_rm f32:$a),
          (CVT_u64_f32 $a, CvtRMI)>;
def : Pat<(int_nvvm_f2ull_rp_ftz f32:$a),
          (CVT_u64_f32 $a, CvtRPI_FTZ)>;
def : Pat<(int_nvvm_f2ull_rp f32:$a),
          (CVT_u64_f32 $a, CvtRPI)>;

def : Pat<(int_nvvm_d2ll_rn f64:$a),
          (CVT_s64_f64 $a, CvtRNI)>;
def : Pat<(int_nvvm_d2ll_rz f64:$a),
          (CVT_s64_f64 $a, CvtRZI)>;
def : Pat<(int_nvvm_d2ll_rm f64:$a),
          (CVT_s64_f64 $a, CvtRMI)>;
def : Pat<(int_nvvm_d2ll_rp f64:$a),
          (CVT_s64_f64 $a, CvtRPI)>;

def : Pat<(int_nvvm_d2ull_rn f64:$a),
          (CVT_u64_f64 $a, CvtRNI)>;
def : Pat<(int_nvvm_d2ull_rz f64:$a),
          (CVT_u64_f64 $a, CvtRZI)>;
def : Pat<(int_nvvm_d2ull_rm f64:$a),
          (CVT_u64_f64 $a, CvtRMI)>;
def : Pat<(int_nvvm_d2ull_rp f64:$a),
          (CVT_u64_f64 $a, CvtRPI)>;

def : Pat<(int_nvvm_ll2f_rn i64:$a),
          (CVT_f32_s64 $a, CvtRN)>;
def : Pat<(int_nvvm_ll2f_rz i64:$a),
          (CVT_f32_s64 $a, CvtRZ)>;
def : Pat<(int_nvvm_ll2f_rm i64:$a),
          (CVT_f32_s64 $a, CvtRM)>;
def : Pat<(int_nvvm_ll2f_rp i64:$a),
          (CVT_f32_s64 $a, CvtRP)>;

def : Pat<(int_nvvm_ull2f_rn i64:$a),
          (CVT_f32_u64 $a, CvtRN)>;
def : Pat<(int_nvvm_ull2f_rz i64:$a),
          (CVT_f32_u64 $a, CvtRZ)>;
def : Pat<(int_nvvm_ull2f_rm i64:$a),
          (CVT_f32_u64 $a, CvtRM)>;
def : Pat<(int_nvvm_ull2f_rp i64:$a),
          (CVT_f32_u64 $a, CvtRP)>;

def : Pat<(int_nvvm_ll2d_rn i64:$a),
          (CVT_f64_s64 $a, CvtRN)>;
def : Pat<(int_nvvm_ll2d_rz i64:$a),
          (CVT_f64_s64 $a, CvtRZ)>;
def : Pat<(int_nvvm_ll2d_rm i64:$a),
          (CVT_f64_s64 $a, CvtRM)>;
def : Pat<(int_nvvm_ll2d_rp i64:$a),
          (CVT_f64_s64 $a, CvtRP)>;

def : Pat<(int_nvvm_ull2d_rn i64:$a),
          (CVT_f64_u64 $a, CvtRN)>;
def : Pat<(int_nvvm_ull2d_rz i64:$a),
          (CVT_f64_u64 $a, CvtRZ)>;
def : Pat<(int_nvvm_ull2d_rm i64:$a),
          (CVT_f64_u64 $a, CvtRM)>;
def : Pat<(int_nvvm_ull2d_rp i64:$a),
          (CVT_f64_u64 $a, CvtRP)>;


def : Pat<(int_nvvm_f2h_rn_ftz f32:$a),
          (CVT_f16_f32 $a, CvtRN_FTZ)>;
def : Pat<(int_nvvm_f2h_rn f32:$a),
          (CVT_f16_f32 $a, CvtRN)>;

def : Pat<(int_nvvm_ff_to_e4m3x2_rn f32:$a, f32:$b),
          (CVT_e4m3x2_f32 $a, $b, CvtRN)>;
def : Pat<(int_nvvm_ff_to_e4m3x2_rn_relu f32:$a, f32:$b),
          (CVT_e4m3x2_f32 $a, $b, CvtRN_RELU)>;
def : Pat<(int_nvvm_ff_to_e5m2x2_rn f32:$a, f32:$b),
          (CVT_e5m2x2_f32 $a, $b, CvtRN)>;
def : Pat<(int_nvvm_ff_to_e5m2x2_rn_relu f32:$a, f32:$b),
          (CVT_e5m2x2_f32 $a, $b, CvtRN_RELU)>;

def : Pat<(int_nvvm_f16x2_to_e4m3x2_rn Int32Regs:$a),
          (CVT_e4m3x2_f16x2 $a, CvtRN)>;
def : Pat<(int_nvvm_f16x2_to_e4m3x2_rn_relu Int32Regs:$a),
          (CVT_e4m3x2_f16x2 $a, CvtRN_RELU)>;
def : Pat<(int_nvvm_f16x2_to_e5m2x2_rn Int32Regs:$a),
          (CVT_e5m2x2_f16x2 $a, CvtRN)>;
def : Pat<(int_nvvm_f16x2_to_e5m2x2_rn_relu Int32Regs:$a),
          (CVT_e5m2x2_f16x2 $a, CvtRN_RELU)>;

def : Pat<(int_nvvm_e4m3x2_to_f16x2_rn Int16Regs:$a),
          (CVT_f16x2_e4m3x2 $a, CvtRN)>;
def : Pat<(int_nvvm_e4m3x2_to_f16x2_rn_relu Int16Regs:$a),
          (CVT_f16x2_e4m3x2 $a, CvtRN_RELU)>;
def : Pat<(int_nvvm_e5m2x2_to_f16x2_rn Int16Regs:$a),
          (CVT_f16x2_e5m2x2 $a, CvtRN)>;
def : Pat<(int_nvvm_e5m2x2_to_f16x2_rn_relu Int16Regs:$a),
          (CVT_f16x2_e5m2x2 $a, CvtRN_RELU)>;

def : Pat<(int_nvvm_ff_to_e2m3x2_rn_satfinite f32:$a, f32:$b),
          (CVT_e2m3x2_f32_sf $a, $b, CvtRN)>,
      Requires<[hasPTX<86>, hasSM<100>, hasArchAccelFeatures]>;
def : Pat<(int_nvvm_ff_to_e2m3x2_rn_relu_satfinite f32:$a, f32:$b),
          (CVT_e2m3x2_f32_sf $a, $b, CvtRN_RELU)>,
      Requires<[hasPTX<86>, hasSM<100>, hasArchAccelFeatures]>;
def : Pat<(int_nvvm_ff_to_e3m2x2_rn_satfinite f32:$a, f32:$b),
          (CVT_e3m2x2_f32_sf $a, $b, CvtRN)>,
      Requires<[hasPTX<86>, hasSM<100>, hasArchAccelFeatures]>;
def : Pat<(int_nvvm_ff_to_e3m2x2_rn_relu_satfinite f32:$a, f32:$b),
          (CVT_e3m2x2_f32_sf $a, $b, CvtRN_RELU)>,
      Requires<[hasPTX<86>, hasSM<100>, hasArchAccelFeatures]>;

def : Pat<(int_nvvm_e2m3x2_to_f16x2_rn i16:$a),
          (CVT_f16x2_e2m3x2 $a, CvtRN)>,
      Requires<[hasPTX<86>, hasSM<100>, hasArchAccelFeatures]>;
def : Pat<(int_nvvm_e2m3x2_to_f16x2_rn_relu i16:$a),
          (CVT_f16x2_e2m3x2 $a, CvtRN_RELU)>,
      Requires<[hasPTX<86>, hasSM<100>, hasArchAccelFeatures]>;
def : Pat<(int_nvvm_e3m2x2_to_f16x2_rn i16:$a),
          (CVT_f16x2_e3m2x2 $a, CvtRN)>,
      Requires<[hasPTX<86>, hasSM<100>, hasArchAccelFeatures]>;
def : Pat<(int_nvvm_e3m2x2_to_f16x2_rn_relu i16:$a),
          (CVT_f16x2_e3m2x2 $a, CvtRN_RELU)>,
      Requires<[hasPTX<86>, hasSM<100>, hasArchAccelFeatures]>;

def : Pat<(int_nvvm_ff_to_ue8m0x2_rz f32:$a, f32:$b),
          (CVT_ue8m0x2_f32 $a, $b, CvtRZ)>,
      Requires<[hasPTX<86>, hasSM<100>, hasArchAccelFeatures]>;
def : Pat<(int_nvvm_ff_to_ue8m0x2_rz_satfinite f32:$a, f32:$b),
          (CVT_ue8m0x2_f32_sf $a, $b, CvtRZ)>,
      Requires<[hasPTX<86>, hasSM<100>, hasArchAccelFeatures]>;
def : Pat<(int_nvvm_ff_to_ue8m0x2_rp f32:$a, f32:$b),
          (CVT_ue8m0x2_f32 $a, $b, CvtRP)>,
      Requires<[hasPTX<86>, hasSM<100>, hasArchAccelFeatures]>;
def : Pat<(int_nvvm_ff_to_ue8m0x2_rp_satfinite f32:$a, f32:$b),
          (CVT_ue8m0x2_f32_sf $a, $b, CvtRP)>,
      Requires<[hasPTX<86>, hasSM<100>, hasArchAccelFeatures]>;
          
def : Pat<(int_nvvm_bf16x2_to_ue8m0x2_rz Int32Regs:$a),
          (CVT_ue8m0x2_bf16x2 $a, CvtRZ)>,
      Requires<[hasPTX<86>, hasSM<100>, hasArchAccelFeatures]>;
def : Pat<(int_nvvm_bf16x2_to_ue8m0x2_rz_satfinite Int32Regs:$a),
          (CVT_ue8m0x2_bf16x2_sf $a, CvtRZ)>,
      Requires<[hasPTX<86>, hasSM<100>, hasArchAccelFeatures]>;
def : Pat<(int_nvvm_bf16x2_to_ue8m0x2_rp Int32Regs:$a),
          (CVT_ue8m0x2_bf16x2 $a, CvtRP)>,
      Requires<[hasPTX<86>, hasSM<100>, hasArchAccelFeatures]>;
def : Pat<(int_nvvm_bf16x2_to_ue8m0x2_rp_satfinite Int32Regs:$a),
          (CVT_ue8m0x2_bf16x2_sf $a, CvtRP)>,
      Requires<[hasPTX<86>, hasSM<100>, hasArchAccelFeatures]>;
          
def : Pat<(int_nvvm_ue8m0x2_to_bf16x2 i16:$a),
          (CVT_bf16x2_ue8m0x2 $a)>,
      Requires<[hasPTX<86>, hasSM<100>, hasArchAccelFeatures]>;

//
// FNS
//

class INT_FNS_MBO<dag ins, dag Operands>
  : NVPTXInst<(outs Int32Regs:$dst), ins,
               "fns.b32 \t$dst, $mask, $base, $offset;",
               [(set i32:$dst, Operands)]>,
    Requires<[hasPTX<60>, hasSM<30>]>;

def INT_FNS_rrr : INT_FNS_MBO<(ins Int32Regs:$mask, Int32Regs:$base, Int32Regs:$offset),
                     (int_nvvm_fns i32:$mask, i32:$base, i32:$offset)>;
def INT_FNS_rri : INT_FNS_MBO<(ins Int32Regs:$mask, Int32Regs:$base,    i32imm:$offset),
                     (int_nvvm_fns i32:$mask, i32:$base,       imm:$offset)>;
def INT_FNS_rir : INT_FNS_MBO<(ins Int32Regs:$mask,    i32imm:$base, Int32Regs:$offset),
                     (int_nvvm_fns i32:$mask,       imm:$base, i32:$offset)>;
def INT_FNS_rii : INT_FNS_MBO<(ins Int32Regs:$mask,    i32imm:$base,    i32imm:$offset),
                     (int_nvvm_fns i32:$mask,       imm:$base,       imm:$offset)>;
def INT_FNS_irr : INT_FNS_MBO<(ins    i32imm:$mask, Int32Regs:$base, Int32Regs:$offset),
                     (int_nvvm_fns       imm:$mask, i32:$base, i32:$offset)>;
def INT_FNS_iri : INT_FNS_MBO<(ins    i32imm:$mask, Int32Regs:$base,    i32imm:$offset),
                     (int_nvvm_fns       imm:$mask, i32:$base,       imm:$offset)>;
def INT_FNS_iir : INT_FNS_MBO<(ins    i32imm:$mask,    i32imm:$base, Int32Regs:$offset),
                     (int_nvvm_fns       imm:$mask,       imm:$base, i32:$offset)>;
def INT_FNS_iii : INT_FNS_MBO<(ins    i32imm:$mask,    i32imm:$base,    i32imm:$offset),
                     (int_nvvm_fns       imm:$mask,       imm:$base,       imm:$offset)>;

//-----------------------------------
// Atomic Functions
//-----------------------------------

class ATOMIC_GLOBAL_CHK <dag frag>
 : PatFrag<!setdagop(frag, ops), frag, AS_match.global>;
class ATOMIC_SHARED_CHK <dag frag>
 : PatFrag<!setdagop(frag, ops), frag, AS_match.shared>;
class ATOMIC_GENERIC_CHK <dag frag>
 : PatFrag<!setdagop(frag, ops), frag, AS_match.generic>;


multiclass F_ATOMIC_2<RegTyInfo t, string sem_str, string as_str, string op_str,
                      SDPatternOperator op, list<Predicate> preds> {
  defvar asm_str = "atom" # sem_str # as_str # "." # op_str # " \t$dst, [$addr], $b;";
  let mayLoad = 1, mayStore = 1, hasSideEffects = 1 in {
    def r : NVPTXInst<(outs t.RC:$dst), (ins ADDR:$addr, t.RC:$b),
      asm_str,
      [(set t.Ty:$dst, (op addr:$addr, t.Ty:$b))]>,
    Requires<preds>;
    if t.SupportsImm then
      def i : NVPTXInst<(outs t.RC:$dst), (ins ADDR:$addr, t.Imm:$b),
        asm_str,
        [(set t.Ty:$dst, (op addr:$addr, (t.Ty t.ImmNode:$b)))]>,
      Requires<preds>;
  }
}

// has 3 operands
multiclass F_ATOMIC_3<RegTyInfo t, string sem_str, string as_str, string op_str,
                      SDPatternOperator op, list<Predicate> preds> {
  defvar asm_str = "atom" # sem_str # as_str # "." # op_str # " \t$dst, [$addr], $b, $c;";
  let mayLoad = 1, mayStore = 1, hasSideEffects = 1 in {
    def rr : NVPTXInst<(outs t.RC:$dst),
      (ins ADDR:$addr, t.RC:$b, t.RC:$c),
      asm_str,
      [(set t.Ty:$dst, (op addr:$addr, t.Ty:$b, t.Ty:$c))]>,
    Requires<preds>;

    def ir : NVPTXInst<(outs t.RC:$dst),
      (ins ADDR:$addr, t.Imm:$b, t.RC:$c),
      asm_str,
      [(set t.Ty:$dst, (op addr:$addr, (t.Ty t.ImmNode:$b), t.Ty:$c))]>,
    Requires<preds>;

    def ri : NVPTXInst<(outs t.RC:$dst),
      (ins ADDR:$addr, t.RC:$b, t.Imm:$c),
      asm_str,
      [(set t.Ty:$dst, (op addr:$addr, t.Ty:$b, (t.Ty t.ImmNode:$c)))]>,
    Requires<preds>;

    def ii : NVPTXInst<(outs t.RC:$dst),
      (ins ADDR:$addr, t.Imm:$b, t.Imm:$c),
      asm_str,
      [(set t.Ty:$dst, (op addr:$addr, (t.Ty t.ImmNode:$b), (t.Ty t.ImmNode:$c)))]>,
    Requires<preds>;
  }
}

multiclass F_ATOMIC_2_AS<RegTyInfo t, SDPatternOperator frag, string op_str, list<Predicate> preds = []> {
  defvar frag_pat = (frag node:$a, node:$b);
  defm _G : F_ATOMIC_2<t, "", ".global", op_str, ATOMIC_GLOBAL_CHK<frag_pat>, preds>;
  defm _S : F_ATOMIC_2<t, "", ".shared", op_str, ATOMIC_SHARED_CHK<frag_pat>, preds>;
  defm _GEN : F_ATOMIC_2<t, "", "", op_str, ATOMIC_GENERIC_CHK<frag_pat>, preds>;
}

multiclass F_ATOMIC_3_AS<RegTyInfo t, SDPatternOperator frag, string sem_str, string op_str, list<Predicate> preds = []> {
  defvar frag_pat = (frag node:$a, node:$b, node:$c);
  defm _G : F_ATOMIC_3<t, sem_str, ".global", op_str, ATOMIC_GLOBAL_CHK<frag_pat>, preds>;
  defm _S : F_ATOMIC_3<t, sem_str, ".shared", op_str, ATOMIC_SHARED_CHK<frag_pat>, preds>;
  defm _GEN : F_ATOMIC_3<t, sem_str, "", op_str, ATOMIC_GENERIC_CHK<frag_pat>, preds>;
}

// atom_add
defm INT_PTX_ATOM_ADD_32 : F_ATOMIC_2_AS<I32RT, atomic_load_add_i32, "add.u32">;
defm INT_PTX_ATOM_ADD_64 : F_ATOMIC_2_AS<I64RT, atomic_load_add_i64, "add.u64">;

defm INT_PTX_ATOM_ADD_F16  : F_ATOMIC_2_AS<F16RT, atomic_load_fadd, "add.noftz.f16", [hasSM<70>, hasPTX<63>]>;
defm INT_PTX_ATOM_ADD_BF16 : F_ATOMIC_2_AS<BF16RT, atomic_load_fadd, "add.noftz.bf16", [hasSM<90>, hasPTX<78>]>;
defm INT_PTX_ATOM_ADD_F32  : F_ATOMIC_2_AS<F32RT, atomic_load_fadd, "add.f32">;
defm INT_PTX_ATOM_ADD_F64  : F_ATOMIC_2_AS<F64RT, atomic_load_fadd, "add.f64", [hasAtomAddF64]>;

// atom_swap
defm INT_PTX_ATOM_SWAP_32 : F_ATOMIC_2_AS<I32RT, atomic_swap_i32, "exch.b32">;
defm INT_PTX_ATOM_SWAP_64 : F_ATOMIC_2_AS<I64RT, atomic_swap_i64, "exch.b64">;

// atom_max
defm INT_PTX_ATOMIC_MAX_32 : F_ATOMIC_2_AS<I32RT, atomic_load_max_i32, "max.s32">;
defm INT_PTX_ATOMIC_MAX_64 : F_ATOMIC_2_AS<I64RT, atomic_load_max_i64, "max.s64", [hasSM<32>]>;
defm INT_PTX_ATOMIC_UMAX_32 : F_ATOMIC_2_AS<I32RT, atomic_load_umax_i32, "max.u32">;
defm INT_PTX_ATOMIC_UMAX_64 : F_ATOMIC_2_AS<I64RT, atomic_load_umax_i64, "max.u64", [hasSM<32>]>;

// atom_min
defm INT_PTX_ATOMIC_MIN_32 : F_ATOMIC_2_AS<I32RT, atomic_load_min_i32, "min.s32">;
defm INT_PTX_ATOMIC_MIN_64 : F_ATOMIC_2_AS<I64RT, atomic_load_min_i64, "min.s64", [hasSM<32>]>;
defm INT_PTX_ATOMIC_UMIN_32 : F_ATOMIC_2_AS<I32RT, atomic_load_umin_i32, "min.u32">;
defm INT_PTX_ATOMIC_UMIN_64 : F_ATOMIC_2_AS<I64RT, atomic_load_umin_i64, "min.u64", [hasSM<32>]>;

// atom_inc  atom_dec
defm INT_PTX_ATOM_INC_32 : F_ATOMIC_2_AS<I32RT, atomic_load_uinc_wrap_i32, "inc.u32">;
defm INT_PTX_ATOM_DEC_32 : F_ATOMIC_2_AS<I32RT, atomic_load_udec_wrap_i32, "dec.u32">;

// atom_and
defm INT_PTX_ATOM_AND_32 : F_ATOMIC_2_AS<I32RT, atomic_load_and_i32, "and.b32">;
defm INT_PTX_ATOM_AND_64 : F_ATOMIC_2_AS<I64RT, atomic_load_and_i64, "and.b64", [hasSM<32>]>;

// atom_or
defm INT_PTX_ATOM_OR_32 : F_ATOMIC_2_AS<I32RT, atomic_load_or_i32, "or.b32">;
defm INT_PTX_ATOM_OR_64 : F_ATOMIC_2_AS<I64RT, atomic_load_or_i64, "or.b64", [hasSM<32>]>;

// atom_xor
defm INT_PTX_ATOM_XOR_32 : F_ATOMIC_2_AS<I32RT, atomic_load_xor_i32, "xor.b32">;
defm INT_PTX_ATOM_XOR_64 : F_ATOMIC_2_AS<I64RT, atomic_load_xor_i64, "xor.b64", [hasSM<32>]>;


// Define atom.cas for all combinations of size x addrspace x memory order
// supported in PTX *and* on the hardware.
foreach t = [I32RT, I64RT] in {
  foreach order = ["acquire", "release", "acq_rel", "monotonic"] in {
    defvar cas_order_string = !if(!eq(order, "monotonic"), ".relaxed", "."#order);
    defvar atomic_cmp_swap_pat = !cast<PatFrag>("atomic_cmp_swap_i"#t.Size#_#order);
    // Note that AtomicExpand will convert cmpxchg seq_cst to a cmpxchg monotonic with fences around it.
    // Memory orders are only supported for SM70+, PTX63+- so we have two sets of instruction definitions-
    // for SM70+, and "old" ones which lower to "atom.cas", for earlier archs.
    defm INT_PTX_ATOM_CAS_#t.Size#_#order
      : F_ATOMIC_3_AS<t, atomic_cmp_swap_pat, cas_order_string, "cas.b"#t.Size, [hasSM<70>, hasPTX<63>]>;
    defm INT_PTX_ATOM_CAS_#t.Size#_#order#_old
      : F_ATOMIC_3_AS<t, atomic_cmp_swap_pat, "", "cas.b"#t.Size, []>;
  }
}

// Note that 16-bit CAS support in PTX is emulated.
defm INT_PTX_ATOM_CAS_16 : F_ATOMIC_3_AS<I16RT, atomic_cmp_swap_i16, "", "cas.b16", [hasSM<70>, hasPTX<63>]>;

// Support for scoped atomic operations.  Matches
// int_nvvm_atomic_{op}_{space}_{type}_{scope}
// and converts it into the appropriate instruction.
// NOTE: not all possible combinations are implemented
//  'space' is limited to generic as it's the only one needed to support CUDA.
//  'scope' = 'gpu' is default and is handled by regular atomic instructions.

// Define instruction variants for all addressing modes.


// Constructs intrinsic name and instruction asm strings.
multiclass ATOM2N_impl<string OpStr, string IntTypeStr, string TypeStr,
                       string ScopeStr, string SpaceStr,
                       RegTyInfo t, list<Predicate> Preds> {
  defm "" : F_ATOMIC_2<t,
                       as_str = !if(!eq(ScopeStr, "gpu"), "", "." # ScopeStr),
                       sem_str = !if(!eq(SpaceStr, "gen"), "", "." # SpaceStr),
                       op_str = OpStr # "." # TypeStr,
                       op = !cast<Intrinsic>(
                              "int_nvvm_atomic_" # OpStr
                              # "_" # SpaceStr # "_" # IntTypeStr
                              # !if(!empty(ScopeStr), "", "_" # ScopeStr)),
                       preds = Preds>;
}
multiclass ATOM3N_impl<string OpStr, string IntTypeStr, string TypeStr,
                       string ScopeStr, string SpaceStr,
                       RegTyInfo t, list<Predicate> Preds> {
  defm "" : F_ATOMIC_3<t,
                       as_str = !if(!eq(SpaceStr, "gen"), "", "." # SpaceStr),
                       sem_str = !if(!eq(ScopeStr, "gpu"), "", "." # ScopeStr),
                       op_str = OpStr # "." # TypeStr,
                       op = !cast<Intrinsic>(
                              "int_nvvm_atomic_" # OpStr
                              # "_" # SpaceStr # "_" # IntTypeStr
                              # !if(!empty(ScopeStr), "", "_" # ScopeStr)),
                       preds = Preds>;
}

multiclass ATOM2S_impl<string OpStr, string IntTypeStr, string TypeStr,
                       RegTyInfo t, list<Predicate> Preds> {
   // .gpu scope is default and is currently covered by existing
   // atomics w/o explicitly specified scope.
  foreach scope = ["cta", "sys"] in {
    // For now we only need variants for generic space pointers.
    foreach space = ["gen"] in {
      defm _#scope#space : ATOM2N_impl<OpStr, IntTypeStr, TypeStr, scope, space,
                         t, !listconcat(Preds, [hasAtomScope])>;
    }
  }
}
multiclass ATOM3S_impl<string OpStr, string IntTypeStr, string TypeStr,
                       RegTyInfo t, list<Predicate> Preds> {
   // No need to define ".gpu"-scoped atomics.  They do the same thing
   // as the regular, non-scoped atomics defined elsewhere.
  foreach scope = ["cta", "sys"] in {
    // For now we only need variants for generic space pointers.
    foreach space = ["gen"] in {
      defm _#scope#space : ATOM3N_impl<OpStr, IntTypeStr, TypeStr, scope, space,
                         t, !listconcat(Preds,[hasAtomScope])>;
    }
  }
}

// atom.add
multiclass ATOM2_add_impl<string OpStr> {
  defm _s32  : ATOM2S_impl<OpStr, "i", "s32", I32RT, []>;
  defm _u32  : ATOM2S_impl<OpStr, "i", "u32", I32RT, []>;
  defm _u64  : ATOM2S_impl<OpStr, "i", "u64", I64RT, []>;
  defm _bf16 : ATOM2S_impl<OpStr, "f", "bf16", BF16RT, [hasSM<90>, hasPTX<78>]>;
  defm _f16  : ATOM2S_impl<OpStr, "f", "f16", F16RT, []>;
  defm _f32  : ATOM2S_impl<OpStr, "f", "f32", F32RT, []>;
  defm _f64  : ATOM2S_impl<OpStr, "f", "f64", F64RT, []>;
}

// atom.{and,or,xor}
multiclass ATOM2_bitwise_impl<string OpStr> {
  defm _b32 : ATOM2S_impl<OpStr, "i", "b32", I32RT, []>;
  defm _b64 : ATOM2S_impl<OpStr, "i", "b64", I64RT, [hasAtomBitwise64]>;
}

// atom.exch
multiclass ATOM2_exch_impl<string OpStr> {
  defm _b32 : ATOM2S_impl<OpStr, "i", "b32", I32RT, []>;
  defm _b64 : ATOM2S_impl<OpStr, "i", "b64", I64RT, []>;
}

// atom.{min,max}
multiclass ATOM2_minmax_impl<string OpStr> {
  defm _s32 : ATOM2S_impl<OpStr, "i", "s32", I32RT, []>;
  defm _u32 : ATOM2S_impl<OpStr, "i", "u32", I32RT, []>;
  defm _s64 : ATOM2S_impl<OpStr, "i", "s64", I64RT, [hasAtomMinMax64]>;
  defm _u64 : ATOM2S_impl<OpStr, "i", "u64", I64RT, [hasAtomMinMax64]>;
}

// atom.{inc,dec}
multiclass ATOM2_incdec_impl<string OpStr> {
  defm _u32 : ATOM2S_impl<OpStr, "i", "u32", I32RT, []>;
}

// atom.cas
multiclass ATOM3_cas_impl<string OpStr> {
  defm _b16 : ATOM3S_impl<OpStr, "i", "b16", I16RT, []>;
  defm _b32 : ATOM3S_impl<OpStr, "i", "b32", I32RT, []>;
  defm _b64 : ATOM3S_impl<OpStr, "i", "b64", I64RT, []>;
}

defm INT_PTX_SATOM_ADD  : ATOM2_add_impl<"add">;
defm INT_PTX_SATOM_AND  : ATOM2_bitwise_impl<"and">;
defm INT_PTX_SATOM_CAS  : ATOM3_cas_impl<"cas">;
defm INT_PTX_SATOM_DEC  : ATOM2_incdec_impl<"dec">;
defm INT_PTX_SATOM_EXCH : ATOM2_exch_impl<"exch">;
defm INT_PTX_SATOM_INC  : ATOM2_incdec_impl<"inc">;
defm INT_PTX_SATOM_MAX  : ATOM2_minmax_impl<"max">;
defm INT_PTX_SATOM_MIN  : ATOM2_minmax_impl<"min">;
defm INT_PTX_SATOM_OR   : ATOM2_bitwise_impl<"or">;
defm INT_PTX_SATOM_XOR  : ATOM2_bitwise_impl<"xor">;

//-----------------------------------
// Support for ldu on sm_20 or later
//-----------------------------------

// Don't annotate ldu instructions as mayLoad, as they load from memory that is
// read-only in a kernel.

// Scalar

class LDU_G<string TyStr, NVPTXRegClass regclass>
  :  NVPTXInst<(outs regclass:$result), (ins ADDR:$src),
               "ldu.global." # TyStr # " \t$result, [$src];",
                      []>, Requires<[hasLDU]>;

def INT_PTX_LDU_GLOBAL_i8  : LDU_G<"u8", Int16Regs>;
def INT_PTX_LDU_GLOBAL_i16 : LDU_G<"u16", Int16Regs>;
def INT_PTX_LDU_GLOBAL_i32 : LDU_G<"u32", Int32Regs>;
def INT_PTX_LDU_GLOBAL_i64 : LDU_G<"u64", Int64Regs>;
def INT_PTX_LDU_GLOBAL_f32 : LDU_G<"f32", Float32Regs>;
def INT_PTX_LDU_GLOBAL_f64 : LDU_G<"f64", Float64Regs>;

// vector

// Elementized vector ldu
class VLDU_G_ELE_V2<string TyStr, NVPTXRegClass regclass>
  : NVPTXInst<(outs regclass:$dst1, regclass:$dst2),
                     (ins ADDR:$src),
                     "ldu.global.v2." # TyStr # " \t{{$dst1, $dst2}}, [$src];", []>;


class VLDU_G_ELE_V4<string TyStr, NVPTXRegClass regclass>
  : NVPTXInst<(outs regclass:$dst1, regclass:$dst2, regclass:$dst3,
                            regclass:$dst4), (ins ADDR:$src),
               "ldu.global.v4." # TyStr # " \t{{$dst1, $dst2, $dst3, $dst4}}, [$src];", []>;


def INT_PTX_LDU_G_v2i8_ELE : VLDU_G_ELE_V2<"u8", Int16Regs>;
def INT_PTX_LDU_G_v2i16_ELE : VLDU_G_ELE_V2<"u16", Int16Regs>;
def INT_PTX_LDU_G_v2i32_ELE : VLDU_G_ELE_V2<"u32", Int32Regs>;
def INT_PTX_LDU_G_v2f32_ELE : VLDU_G_ELE_V2<"f32", Float32Regs>;
def INT_PTX_LDU_G_v2i64_ELE : VLDU_G_ELE_V2<"u64", Int64Regs>;
def INT_PTX_LDU_G_v2f64_ELE : VLDU_G_ELE_V2<"f64", Float64Regs>;

def INT_PTX_LDU_G_v4i8_ELE : VLDU_G_ELE_V4<"u8", Int16Regs>;
def INT_PTX_LDU_G_v4i16_ELE : VLDU_G_ELE_V4<"u16", Int16Regs>;
def INT_PTX_LDU_G_v4i32_ELE  : VLDU_G_ELE_V4<"u32", Int32Regs>;
def INT_PTX_LDU_G_v4f16_ELE   : VLDU_G_ELE_V4<"b16", Int16Regs>;
def INT_PTX_LDU_G_v4f16x2_ELE  : VLDU_G_ELE_V4<"b32", Int32Regs>;
def INT_PTX_LDU_G_v4f32_ELE  : VLDU_G_ELE_V4<"f32", Float32Regs>;


//-----------------------------------
// Support for ldg on sm_35 or later
//-----------------------------------

// Don't annotate ld.global.nc as mayLoad, because these loads go through the
// non-coherent texture cache, and therefore the values read must be read-only
// during the lifetime of the kernel.

class LDG_G<string TyStr, NVPTXRegClass regclass>
  : NVPTXInst<(outs regclass:$result), (ins ADDR:$src),
               "ld.global.nc." # TyStr # " \t$result, [$src];",
                        []>, Requires<[hasLDG]>;

def INT_PTX_LDG_GLOBAL_i8 : LDG_G<"u8", Int16Regs>;
def INT_PTX_LDG_GLOBAL_i16 : LDG_G<"u16", Int16Regs>;
def INT_PTX_LDG_GLOBAL_i32 : LDG_G<"u32", Int32Regs>;
def INT_PTX_LDG_GLOBAL_i64 : LDG_G<"u64", Int64Regs>;
def INT_PTX_LDG_GLOBAL_f32 : LDG_G<"f32", Float32Regs>;
def INT_PTX_LDG_GLOBAL_f64 : LDG_G<"f64", Float64Regs>;

// vector

// Elementized vector ldg
class VLDG_G_ELE_V2<string TyStr, NVPTXRegClass regclass> :
  NVPTXInst<(outs regclass:$dst1, regclass:$dst2),
            (ins ADDR:$src),
            "ld.global.nc.v2." # TyStr # " \t{{$dst1, $dst2}}, [$src];", []>;


class VLDG_G_ELE_V4<string TyStr, NVPTXRegClass regclass> :
  NVPTXInst<(outs regclass:$dst1, regclass:$dst2, regclass:$dst3, regclass:$dst4), 
            (ins ADDR:$src),
            "ld.global.nc.v4." # TyStr # " \t{{$dst1, $dst2, $dst3, $dst4}}, [$src];", []>;

// FIXME: 8-bit LDG should be fixed once LDG/LDU nodes are made into proper loads.
def INT_PTX_LDG_G_v2i8_ELE : VLDG_G_ELE_V2<"u8", Int16Regs>;
def INT_PTX_LDG_G_v2i16_ELE : VLDG_G_ELE_V2<"u16", Int16Regs>;
def INT_PTX_LDG_G_v2i32_ELE : VLDG_G_ELE_V2<"u32", Int32Regs>;
def INT_PTX_LDG_G_v2f32_ELE : VLDG_G_ELE_V2<"f32", Float32Regs>;
def INT_PTX_LDG_G_v2i64_ELE : VLDG_G_ELE_V2<"u64", Int64Regs>;
def INT_PTX_LDG_G_v2f64_ELE : VLDG_G_ELE_V2<"f64", Float64Regs>;

def INT_PTX_LDG_G_v4i8_ELE : VLDG_G_ELE_V4<"u8", Int16Regs>;
def INT_PTX_LDG_G_v4i16_ELE : VLDG_G_ELE_V4<"u16", Int16Regs>;
def INT_PTX_LDG_G_v4i32_ELE : VLDG_G_ELE_V4<"u32", Int32Regs>;
def INT_PTX_LDG_G_v4f32_ELE : VLDG_G_ELE_V4<"f32", Float32Regs>;


multiclass NG_TO_G<string Str> {
   def "" : NVPTXInst<(outs Int32Regs:$result), (ins Int32Regs:$src),
          "cvta." # Str # ".u32 \t$result, $src;", []>;
   def _64 : NVPTXInst<(outs Int64Regs:$result), (ins Int64Regs:$src),
          "cvta." # Str # ".u64 \t$result, $src;", []>;
}

multiclass G_TO_NG<string Str> {
   def "" : NVPTXInst<(outs Int32Regs:$result), (ins Int32Regs:$src),
          "cvta.to." # Str # ".u32 \t$result, $src;", []>;
   def _64 : NVPTXInst<(outs Int64Regs:$result), (ins Int64Regs:$src),
          "cvta.to." # Str # ".u64 \t$result, $src;", []>;
}

defm cvta_local  : NG_TO_G<"local">;
defm cvta_shared : NG_TO_G<"shared">;
defm cvta_global : NG_TO_G<"global">;
defm cvta_const  : NG_TO_G<"const">;

defm cvta_to_local  : G_TO_NG<"local">;
defm cvta_to_shared : G_TO_NG<"shared">;
defm cvta_to_global : G_TO_NG<"global">;
defm cvta_to_const  : G_TO_NG<"const">;

// nvvm.ptr.param.to.gen
defm cvta_param : NG_TO_G<"param">;

def : Pat<(int_nvvm_ptr_param_to_gen i32:$src),
          (cvta_param $src)>;

def : Pat<(int_nvvm_ptr_param_to_gen i64:$src),
          (cvta_param_64 $src)>;

// nvvm.ptr.gen.to.param
def : Pat<(int_nvvm_ptr_gen_to_param i32:$src),
          (i32 Int32Regs:$src)>;

def : Pat<(int_nvvm_ptr_gen_to_param i64:$src),
          (i64 Int64Regs:$src)>;

// nvvm.move intrinsicc
def nvvm_move_i16 : NVPTXInst<(outs Int16Regs:$r), (ins Int16Regs:$s),
                             "mov.b16 \t$r, $s;",
                             [(set i16:$r,
                               (int_nvvm_move_i16 i16:$s))]>;
def nvvm_move_i32 : NVPTXInst<(outs Int32Regs:$r), (ins Int32Regs:$s),
                             "mov.b32 \t$r, $s;",
                             [(set i32:$r,
                               (int_nvvm_move_i32 i32:$s))]>;
def nvvm_move_i64 : NVPTXInst<(outs Int64Regs:$r), (ins Int64Regs:$s),
                             "mov.b64 \t$r, $s;",
                             [(set i64:$r,
                               (int_nvvm_move_i64 i64:$s))]>;
def nvvm_move_float : NVPTXInst<(outs Float32Regs:$r), (ins Float32Regs:$s),
                             "mov.f32 \t$r, $s;",
                             [(set f32:$r,
                               (int_nvvm_move_float f32:$s))]>;
def nvvm_move_double : NVPTXInst<(outs Float64Regs:$r), (ins Float64Regs:$s),
                             "mov.f64 \t$r, $s;",
                             [(set f64:$r,
                               (int_nvvm_move_double f64:$s))]>;
def nvvm_move_ptr32 : NVPTXInst<(outs Int32Regs:$r), (ins Int32Regs:$s),
                             "mov.u32 \t$r, $s;",
                             [(set i32:$r,
                               (int_nvvm_move_ptr i32:$s))]>;
def nvvm_move_ptr64 : NVPTXInst<(outs Int64Regs:$r), (ins Int64Regs:$s),
                             "mov.u64 \t$r, $s;",
                             [(set i64:$r,
                               (int_nvvm_move_ptr i64:$s))]>;

// @TODO: Are these actually needed, or will we always just see symbols
// copied to registers first?
/*def nvvm_move_sym32 : NVPTXInst<(outs Int32Regs:$r), (ins ADDR_base:$s),
                             "mov.u32 \t$r, $s;",
                             [(set Int32Regs:$r,
                             (int_nvvm_move_ptr texternalsym:$s))]>;
def nvvm_move_sym64 : NVPTXInst<(outs Int64Regs:$r), (ins ADDR_base:$s),
                             "mov.u64 \t$r, $s;",
                             [(set Int64Regs:$r,
                             (int_nvvm_move_ptr texternalsym:$s))]>;*/

def texsurf_handles
  : NVPTXInst<(outs Int64Regs:$result), (ins ADDR_base:$src),
              "mov.u64 \t$result, $src;", []>;

//-----------------------------------
// Compiler Error Warn
// - Just ignore them in codegen
//-----------------------------------

def INT_NVVM_COMPILER_WARN_32 : NVPTXInst<(outs), (ins Int32Regs:$a),
                "// llvm.nvvm.compiler.warn()",
                [(int_nvvm_compiler_warn i32:$a)]>;
def INT_NVVM_COMPILER_WARN_64 : NVPTXInst<(outs), (ins Int64Regs:$a),
                "// llvm.nvvm.compiler.warn()",
                [(int_nvvm_compiler_warn i64:$a)]>;
def INT_NVVM_COMPILER_ERROR_32 : NVPTXInst<(outs), (ins Int32Regs:$a),
                "// llvm.nvvm.compiler.error()",
                [(int_nvvm_compiler_error i32:$a)]>;
def INT_NVVM_COMPILER_ERROR_64 : NVPTXInst<(outs), (ins Int64Regs:$a),
                "// llvm.nvvm.compiler.error()",
                [(int_nvvm_compiler_error i64:$a)]>;


// isspacep

multiclass ISSPACEP<string suffix, Intrinsic Intr, list<Predicate> Preds = []> {
  def _32: NVPTXInst<(outs Int1Regs:$d), (ins Int32Regs:$a),
              "isspacep." # suffix # "\t$d, $a;",
              [(set i1:$d, (Intr i32:$a))]>,
    Requires<Preds>;
  def _64: NVPTXInst<(outs Int1Regs:$d), (ins Int64Regs:$a),
              "isspacep." # suffix # "\t$d, $a;",
              [(set i1:$d, (Intr i64:$a))]>,
    Requires<Preds>;
}

defm isspace_const  : ISSPACEP<"const", int_nvvm_isspacep_const, [hasPTX<31>]>;
defm isspace_global : ISSPACEP<"global", int_nvvm_isspacep_global>;
defm isspace_local  : ISSPACEP<"local", int_nvvm_isspacep_local>;
defm isspace_shared : ISSPACEP<"shared", int_nvvm_isspacep_shared>;
defm isspace_shared_cluster : ISSPACEP<"shared::cluster",
                                       int_nvvm_isspacep_shared_cluster,
                                       [hasPTX<78>, hasSM<90>]>;

// Special register reads
def MOV_SPECIAL : NVPTXInst<(outs Int32Regs:$d),
                            (ins SpecialRegs:$r),
                            "mov.b32 \t$d, $r;", []>;

def : Pat<(int_nvvm_read_ptx_sreg_envreg0), (MOV_SPECIAL ENVREG0)>;
def : Pat<(int_nvvm_read_ptx_sreg_envreg1), (MOV_SPECIAL ENVREG1)>;
def : Pat<(int_nvvm_read_ptx_sreg_envreg2), (MOV_SPECIAL ENVREG2)>;
def : Pat<(int_nvvm_read_ptx_sreg_envreg3), (MOV_SPECIAL ENVREG3)>;
def : Pat<(int_nvvm_read_ptx_sreg_envreg4), (MOV_SPECIAL ENVREG4)>;
def : Pat<(int_nvvm_read_ptx_sreg_envreg5), (MOV_SPECIAL ENVREG5)>;
def : Pat<(int_nvvm_read_ptx_sreg_envreg6), (MOV_SPECIAL ENVREG6)>;
def : Pat<(int_nvvm_read_ptx_sreg_envreg7), (MOV_SPECIAL ENVREG7)>;
def : Pat<(int_nvvm_read_ptx_sreg_envreg8), (MOV_SPECIAL ENVREG8)>;
def : Pat<(int_nvvm_read_ptx_sreg_envreg9), (MOV_SPECIAL ENVREG9)>;
def : Pat<(int_nvvm_read_ptx_sreg_envreg10), (MOV_SPECIAL ENVREG10)>;
def : Pat<(int_nvvm_read_ptx_sreg_envreg11), (MOV_SPECIAL ENVREG11)>;
def : Pat<(int_nvvm_read_ptx_sreg_envreg12), (MOV_SPECIAL ENVREG12)>;
def : Pat<(int_nvvm_read_ptx_sreg_envreg13), (MOV_SPECIAL ENVREG13)>;
def : Pat<(int_nvvm_read_ptx_sreg_envreg14), (MOV_SPECIAL ENVREG14)>;
def : Pat<(int_nvvm_read_ptx_sreg_envreg15), (MOV_SPECIAL ENVREG15)>;
def : Pat<(int_nvvm_read_ptx_sreg_envreg16), (MOV_SPECIAL ENVREG16)>;
def : Pat<(int_nvvm_read_ptx_sreg_envreg17), (MOV_SPECIAL ENVREG17)>;
def : Pat<(int_nvvm_read_ptx_sreg_envreg18), (MOV_SPECIAL ENVREG18)>;
def : Pat<(int_nvvm_read_ptx_sreg_envreg19), (MOV_SPECIAL ENVREG19)>;
def : Pat<(int_nvvm_read_ptx_sreg_envreg20), (MOV_SPECIAL ENVREG20)>;
def : Pat<(int_nvvm_read_ptx_sreg_envreg21), (MOV_SPECIAL ENVREG21)>;
def : Pat<(int_nvvm_read_ptx_sreg_envreg22), (MOV_SPECIAL ENVREG22)>;
def : Pat<(int_nvvm_read_ptx_sreg_envreg23), (MOV_SPECIAL ENVREG23)>;
def : Pat<(int_nvvm_read_ptx_sreg_envreg24), (MOV_SPECIAL ENVREG24)>;
def : Pat<(int_nvvm_read_ptx_sreg_envreg25), (MOV_SPECIAL ENVREG25)>;
def : Pat<(int_nvvm_read_ptx_sreg_envreg26), (MOV_SPECIAL ENVREG26)>;
def : Pat<(int_nvvm_read_ptx_sreg_envreg27), (MOV_SPECIAL ENVREG27)>;
def : Pat<(int_nvvm_read_ptx_sreg_envreg28), (MOV_SPECIAL ENVREG28)>;
def : Pat<(int_nvvm_read_ptx_sreg_envreg29), (MOV_SPECIAL ENVREG29)>;
def : Pat<(int_nvvm_read_ptx_sreg_envreg30), (MOV_SPECIAL ENVREG30)>;
def : Pat<(int_nvvm_read_ptx_sreg_envreg31), (MOV_SPECIAL ENVREG31)>;

//-----------------------------------
// Texture Intrinsics
//-----------------------------------

// NOTE: For Fermi support, any new texture/surface/sampler intrinsics must be
// also defined in NVPTXReplaceImageHandles.cpp

// texmode_independent
let IsTex = true, IsTexModeUnified = false in {
// Texture fetch instructions using handles

class TEX_1D_base<string inst, NVPTXRegClass outtype,
                  NVPTXRegClass intype, dag texsamp, list<dag> pattern = []>
    : NVPTXInst<(outs outtype:$r, outtype:$g,
                      outtype:$b, outtype:$a),
                 !con(texsamp, (ins intype:$x)),
                 inst # " \t\\{$r, $g, $b, $a\\}, [$t, $s, \\{$x\\}];",
                 pattern>;

multiclass TEX_1D<string inst, NVPTXRegClass outtype, NVPTXRegClass intype,
                  Intrinsic intr> {
  def _RR : TEX_1D_base<
      inst, outtype, intype, (ins Int64Regs:$t, Int64Regs:$s),
      [(set outtype:$r, outtype:$g, outtype:$b, outtype:$a,
            (intr i64:$t, i64:$s, intype:$x))]>;
  def _RI : TEX_1D_base<inst, outtype, intype,
                        (ins Int64Regs:$t, i64imm:$s)>;
  def _IR : TEX_1D_base<inst, outtype, intype,
                        (ins i64imm:$t, Int64Regs:$s)>;
  def _II : TEX_1D_base<inst, outtype, intype,
                        (ins i64imm:$t, i64imm:$s)>;
}

defm TEX_1D_F32_S32 : TEX_1D<"tex.1d.v4.f32.s32", Float32Regs, Int32Regs,
                             int_nvvm_tex_1d_v4f32_s32>;
defm TEX_1D_F32_F32 : TEX_1D<"tex.1d.v4.f32.f32", Float32Regs, Float32Regs,
                             int_nvvm_tex_1d_v4f32_f32>;
defm TEX_1D_S32_S32 : TEX_1D<"tex.1d.v4.s32.s32", Int32Regs, Int32Regs,
                             int_nvvm_tex_1d_v4s32_s32>;
defm TEX_1D_S32_F32 : TEX_1D<"tex.1d.v4.s32.f32", Int32Regs, Float32Regs,
                             int_nvvm_tex_1d_v4s32_f32>;
defm TEX_1D_U32_S32 : TEX_1D<"tex.1d.v4.u32.s32", Int32Regs, Int32Regs,
                             int_nvvm_tex_1d_v4u32_s32>;
defm TEX_1D_U32_F32 : TEX_1D<"tex.1d.v4.u32.f32", Int32Regs, Float32Regs,
                             int_nvvm_tex_1d_v4u32_f32>;

class TEX_1D_LEVEL_base<string inst, NVPTXRegClass outtype,
                        NVPTXRegClass intype, dag texsamp,
                        list<dag> pattern = []>
    : NVPTXInst<(outs outtype:$r, outtype:$g,
                      outtype:$b, outtype:$a),
                 !con(texsamp, (ins intype:$x, intype:$lod)),
                 inst # " \t\\{$r, $g, $b, $a\\}, [$t, $s, \\{$x\\}], $lod;",
                 pattern>;

multiclass TEX_1D_LEVEL<string inst, NVPTXRegClass outtype,
                        NVPTXRegClass intype, Intrinsic intr> {
  def _RR : TEX_1D_LEVEL_base<
      inst, outtype, intype, (ins Int64Regs:$t, Int64Regs:$s),
      [(set outtype:$r, outtype:$g, outtype:$b, outtype:$a,
            (intr i64:$t, i64:$s, intype:$x, intype:$lod))]>;
  def _RI : TEX_1D_LEVEL_base<inst, outtype, intype,
                              (ins Int64Regs:$t, i64imm:$s)>;
  def _IR : TEX_1D_LEVEL_base<inst, outtype, intype,
                              (ins i64imm:$t, Int64Regs:$s)>;
  def _II : TEX_1D_LEVEL_base<inst, outtype, intype,
                              (ins i64imm:$t, i64imm:$s)>;
}

defm TEX_1D_F32_F32_LEVEL :
  TEX_1D_LEVEL<"tex.level.1d.v4.f32.f32", Float32Regs, Float32Regs,
               int_nvvm_tex_1d_level_v4f32_f32>;
defm TEX_1D_S32_F32_LEVEL :
  TEX_1D_LEVEL<"tex.level.1d.v4.s32.f32", Int32Regs, Float32Regs,
               int_nvvm_tex_1d_level_v4s32_f32>;
defm TEX_1D_U32_F32_LEVEL :
  TEX_1D_LEVEL<"tex.level.1d.v4.u32.f32", Int32Regs, Float32Regs,
               int_nvvm_tex_1d_level_v4u32_f32>;

class TEX_1D_GRAD_base<string inst, NVPTXRegClass outtype,
                       NVPTXRegClass intype, dag texsamp,
                       list<dag> pattern = []>
    : NVPTXInst<(outs outtype:$r, outtype:$g,
                      outtype:$b, outtype:$a),
                 !con(texsamp, (ins intype:$x, intype:$gradx, intype:$grady)),
                 inst # " \t\\{$r, $g, $b, $a\\}, [$t, $s, \\{$x\\}],"
                        " \\{$gradx\\}, \\{$grady\\};",
                 pattern>;

multiclass TEX_1D_GRAD<string inst, NVPTXRegClass outtype,
                       NVPTXRegClass intype, Intrinsic intr> {
  def _RR : TEX_1D_GRAD_base<
      inst, outtype, intype, (ins Int64Regs:$t, Int64Regs:$s),
      [(set outtype:$r, outtype:$g, outtype:$b, outtype:$a,
            (intr i64:$t, i64:$s, intype:$x, intype:$gradx, intype:$grady))]>;
  def _RI : TEX_1D_GRAD_base<inst, outtype, intype,
                             (ins Int64Regs:$t, i64imm:$s)>;
  def _IR : TEX_1D_GRAD_base<inst, outtype, intype,
                             (ins i64imm:$t, Int64Regs:$s)>;
  def _II : TEX_1D_GRAD_base<inst, outtype, intype,
                             (ins i64imm:$t, i64imm:$s)>;
}

defm TEX_1D_F32_F32_GRAD
  : TEX_1D_GRAD<"tex.grad.1d.v4.f32.f32", Float32Regs, Float32Regs,
                int_nvvm_tex_1d_grad_v4f32_f32>;
defm TEX_1D_S32_F32_GRAD
  : TEX_1D_GRAD<"tex.grad.1d.v4.s32.f32", Int32Regs, Float32Regs,
                int_nvvm_tex_1d_grad_v4s32_f32>;
defm TEX_1D_U32_F32_GRAD
  : TEX_1D_GRAD<"tex.grad.1d.v4.u32.f32", Int32Regs, Float32Regs,
                int_nvvm_tex_1d_grad_v4u32_f32>;

class TEX_1D_ARRAY_base<string inst, NVPTXRegClass outtype,
                        NVPTXRegClass intype, dag texsamp,
                        list<dag> pattern = []>
    : NVPTXInst<(outs outtype:$r, outtype:$g,
                      outtype:$b, outtype:$a),
                 !con(texsamp, (ins Int32Regs:$l, intype:$x)),
                 inst # " \t\\{$r, $g, $b, $a\\}, [$t, $s, \\{$l, $x\\}];",
                 pattern>;

multiclass TEX_1D_ARRAY<string inst, NVPTXRegClass outtype,
                        NVPTXRegClass intype, Intrinsic intr> {
  def _RR : TEX_1D_ARRAY_base<
      inst, outtype, intype, (ins Int64Regs:$t, Int64Regs:$s),
      [(set outtype:$r, outtype:$g, outtype:$b, outtype:$a,
            (intr i64:$t, i64:$s, i32:$l, intype:$x))]>;
  def _RI : TEX_1D_ARRAY_base<inst, outtype, intype,
                              (ins Int64Regs:$t, i64imm:$s)>;
  def _IR : TEX_1D_ARRAY_base<inst, outtype, intype,
                              (ins i64imm:$t, Int64Regs:$s)>;
  def _II : TEX_1D_ARRAY_base<inst, outtype, intype,
                              (ins i64imm:$t, i64imm:$s)>;
}

defm TEX_1D_ARRAY_F32_F32
  : TEX_1D_ARRAY<"tex.a1d.v4.f32.f32", Float32Regs, Float32Regs,
                 int_nvvm_tex_1d_array_v4f32_f32>;
defm TEX_1D_ARRAY_F32_S32
  : TEX_1D_ARRAY<"tex.a1d.v4.f32.s32", Float32Regs, Int32Regs,
                 int_nvvm_tex_1d_array_v4f32_s32>;
defm TEX_1D_ARRAY_S32_S32
  : TEX_1D_ARRAY<"tex.a1d.v4.s32.s32", Int32Regs, Int32Regs,
                 int_nvvm_tex_1d_array_v4s32_s32>;
defm TEX_1D_ARRAY_S32_F32
  : TEX_1D_ARRAY<"tex.a1d.v4.s32.f32", Int32Regs, Float32Regs,
                 int_nvvm_tex_1d_array_v4s32_f32>;
defm TEX_1D_ARRAY_U32_S32
  : TEX_1D_ARRAY<"tex.a1d.v4.u32.s32", Int32Regs, Int32Regs,
                 int_nvvm_tex_1d_array_v4u32_s32>;
defm TEX_1D_ARRAY_U32_F32
  : TEX_1D_ARRAY<"tex.a1d.v4.u32.f32", Int32Regs, Float32Regs,
                 int_nvvm_tex_1d_array_v4u32_f32>;

class TEX_1D_ARRAY_LEVEL_base<string inst, NVPTXRegClass outtype,
                              NVPTXRegClass intype, dag texsamp,
                              list<dag> pattern = []>
    : NVPTXInst<(outs outtype:$r, outtype:$g,
                      outtype:$b, outtype:$a),
                 !con(texsamp, (ins Int32Regs:$l, intype:$x, intype:$lod)),
                 inst # " \t\\{$r, $g, $b, $a\\},"
                        " [$t, $s, \\{$l, $x\\}], $lod;",
                 pattern>;

multiclass TEX_1D_ARRAY_LEVEL<string inst, NVPTXRegClass outtype,
                              NVPTXRegClass intype, Intrinsic intr> {
  def _RR : TEX_1D_ARRAY_LEVEL_base<
      inst, outtype, intype, (ins Int64Regs:$t, Int64Regs:$s),
      [(set outtype:$r, outtype:$g, outtype:$b, outtype:$a,
            (intr i64:$t, i64:$s, i32:$l, intype:$x, intype:$lod))]>;
  def _RI : TEX_1D_ARRAY_LEVEL_base<inst, outtype, intype,
                                    (ins Int64Regs:$t, i64imm:$s)>;
  def _IR : TEX_1D_ARRAY_LEVEL_base<inst, outtype, intype,
                                    (ins i64imm:$t, Int64Regs:$s)>;
  def _II : TEX_1D_ARRAY_LEVEL_base<inst, outtype, intype,
                                    (ins i64imm:$t, i64imm:$s)>;
}

defm TEX_1D_ARRAY_F32_F32_LEVEL
  : TEX_1D_ARRAY_LEVEL<"tex.level.a1d.v4.f32.f32", Float32Regs, Float32Regs,
                       int_nvvm_tex_1d_array_level_v4f32_f32>;
defm TEX_1D_ARRAY_S32_F32_LEVEL
  : TEX_1D_ARRAY_LEVEL<"tex.level.a1d.v4.s32.f32", Int32Regs, Float32Regs,
                       int_nvvm_tex_1d_array_level_v4s32_f32>;
defm TEX_1D_ARRAY_U32_F32_LEVEL
  : TEX_1D_ARRAY_LEVEL<"tex.level.a1d.v4.u32.f32", Int32Regs, Float32Regs,
                       int_nvvm_tex_1d_array_level_v4u32_f32>;

class TEX_1D_ARRAY_GRAD_base<string inst, NVPTXRegClass outtype,
                             NVPTXRegClass intype, dag texsamp,
                             list<dag> pattern = []>
    : NVPTXInst<(outs outtype:$r, outtype:$g,
                      outtype:$b, outtype:$a),
                 !con(texsamp, (ins Int32Regs:$l, intype:$x,
                                    intype:$gradx, intype:$grady)),
                 inst # " \t\\{$r, $g, $b, $a\\}, [$t, $s, \\{$l, $x\\}],"
                        " \\{$gradx\\}, \\{$grady\\};",
                 pattern>;

multiclass TEX_1D_ARRAY_GRAD<string inst, NVPTXRegClass outtype,
                             NVPTXRegClass intype, Intrinsic intr> {
  def _RR : TEX_1D_ARRAY_GRAD_base<
      inst, outtype, intype, (ins Int64Regs:$t, Int64Regs:$s),
      [(set outtype:$r, outtype:$g, outtype:$b, outtype:$a,
            (intr i64:$t, i64:$s, i32:$l, intype:$x,
                  intype:$gradx, intype:$grady))]>;
  def _RI : TEX_1D_ARRAY_GRAD_base<inst, outtype, intype,
                                   (ins Int64Regs:$t, i64imm:$s)>;
  def _IR : TEX_1D_ARRAY_GRAD_base<inst, outtype, intype,
                                   (ins i64imm:$t, Int64Regs:$s)>;
  def _II : TEX_1D_ARRAY_GRAD_base<inst, outtype, intype,
                                   (ins i64imm:$t, i64imm:$s)>;
}

defm TEX_1D_ARRAY_F32_F32_GRAD
  : TEX_1D_ARRAY_GRAD<"tex.grad.a1d.v4.f32.f32", Float32Regs, Float32Regs,
                      int_nvvm_tex_1d_array_grad_v4f32_f32>;
defm TEX_1D_ARRAY_S32_F32_GRAD
  : TEX_1D_ARRAY_GRAD<"tex.grad.a1d.v4.s32.f32", Int32Regs, Float32Regs,
                      int_nvvm_tex_1d_array_grad_v4s32_f32>;
defm TEX_1D_ARRAY_U32_F32_GRAD
  : TEX_1D_ARRAY_GRAD<"tex.grad.a1d.v4.u32.f32", Int32Regs, Float32Regs,
                      int_nvvm_tex_1d_array_grad_v4u32_f32>;

class TEX_2D_base<string inst, NVPTXRegClass outtype,
                  NVPTXRegClass intype, dag texsamp, list<dag> pattern = []>
    : NVPTXInst<(outs outtype:$r, outtype:$g,
                      outtype:$b, outtype:$a),
                 !con(texsamp, (ins intype:$x, intype:$y)),
                 inst # " \t\\{$r, $g, $b, $a\\}, [$t, $s, \\{$x, $y\\}];",
                 pattern>;

multiclass TEX_2D<string inst, NVPTXRegClass outtype, NVPTXRegClass intype,
                  Intrinsic intr> {
  def _RR : TEX_2D_base<
      inst, outtype, intype, (ins Int64Regs:$t, Int64Regs:$s),
      [(set outtype:$r, outtype:$g, outtype:$b, outtype:$a,
            (intr i64:$t, i64:$s, intype:$x, intype:$y))]>;
  def _RI : TEX_2D_base<inst, outtype, intype, (ins Int64Regs:$t, i64imm:$s)>;
  def _IR : TEX_2D_base<inst, outtype, intype, (ins i64imm:$t, Int64Regs:$s)>;
  def _II : TEX_2D_base<inst, outtype, intype, (ins i64imm:$t, i64imm:$s)>;
}

defm TEX_2D_F32_F32 : TEX_2D<"tex.2d.v4.f32.f32", Float32Regs, Float32Regs,
                             int_nvvm_tex_2d_v4f32_f32>;
defm TEX_2D_F32_S32 : TEX_2D<"tex.2d.v4.f32.s32", Float32Regs, Int32Regs,
                             int_nvvm_tex_2d_v4f32_s32>;
defm TEX_2D_S32_S32 : TEX_2D<"tex.2d.v4.s32.s32", Int32Regs, Int32Regs,
                             int_nvvm_tex_2d_v4s32_s32>;
defm TEX_2D_S32_F32 : TEX_2D<"tex.2d.v4.s32.f32", Int32Regs, Float32Regs,
                             int_nvvm_tex_2d_v4s32_f32>;
defm TEX_2D_U32_S32 : TEX_2D<"tex.2d.v4.u32.s32", Int32Regs, Int32Regs,
                             int_nvvm_tex_2d_v4u32_s32>;
defm TEX_2D_U32_F32 : TEX_2D<"tex.2d.v4.u32.f32", Int32Regs, Float32Regs,
                             int_nvvm_tex_2d_v4u32_f32>;

class TEX_2D_LEVEL_base<string inst, NVPTXRegClass outtype,
                        NVPTXRegClass intype, dag texsamp,
                        list<dag> pattern = []>
    : NVPTXInst<(outs outtype:$r, outtype:$g,
                      outtype:$b, outtype:$a),
                 !con(texsamp, (ins intype:$x, intype:$y, intype:$lod)),
                 inst # " \t\\{$r, $g, $b, $a\\},"
                        " [$t, $s, \\{$x, $y\\}], $lod;",
                 pattern>;

multiclass TEX_2D_LEVEL<string inst, NVPTXRegClass outtype,
                        NVPTXRegClass intype, Intrinsic intr> {
  def _RR : TEX_2D_LEVEL_base<
      inst, outtype, intype, (ins Int64Regs:$t, Int64Regs:$s),
      [(set outtype:$r, outtype:$g, outtype:$b, outtype:$a,
            (intr i64:$t, i64:$s, intype:$x, intype:$y, intype:$lod))]>;
  def _RI : TEX_2D_LEVEL_base<inst, outtype, intype,
                              (ins Int64Regs:$t, i64imm:$s)>;
  def _IR : TEX_2D_LEVEL_base<inst, outtype, intype,
                              (ins i64imm:$t, Int64Regs:$s)>;
  def _II : TEX_2D_LEVEL_base<inst, outtype, intype,
                              (ins i64imm:$t, i64imm:$s)>;
}

defm TEX_2D_F32_F32_LEVEL :
  TEX_2D_LEVEL<"tex.level.2d.v4.f32.f32", Float32Regs, Float32Regs,
               int_nvvm_tex_2d_level_v4f32_f32>;
defm TEX_2D_S32_F32_LEVEL :
  TEX_2D_LEVEL<"tex.level.2d.v4.s32.f32", Int32Regs, Float32Regs,
               int_nvvm_tex_2d_level_v4s32_f32>;
defm TEX_2D_U32_F32_LEVEL :
  TEX_2D_LEVEL<"tex.level.2d.v4.u32.f32", Int32Regs, Float32Regs,
               int_nvvm_tex_2d_level_v4u32_f32>;

class TEX_2D_GRAD_base<string inst, NVPTXRegClass outtype,
                       NVPTXRegClass intype, dag texsamp,
                       list<dag> pattern = []>
    : NVPTXInst<(outs outtype:$r, outtype:$g,
                      outtype:$b, outtype:$a),
                 !con(texsamp, (ins intype:$x, intype:$y,
                                    intype:$gradx0, intype:$gradx1,
                                    intype:$grady0, intype:$grady1)),
                 inst # " \t\\{$r, $g, $b, $a\\}, [$t, $s, \\{$x, $y\\}],"
                        " \\{$gradx0, $gradx1\\}, \\{$grady0, $grady1\\};",
                 pattern>;

multiclass TEX_2D_GRAD<string inst, NVPTXRegClass outtype,
                       NVPTXRegClass intype, Intrinsic intr> {
  def _RR : TEX_2D_GRAD_base<
      inst, outtype, intype, (ins Int64Regs:$t, Int64Regs:$s),
      [(set outtype:$r, outtype:$g, outtype:$b, outtype:$a,
            (intr i64:$t, i64:$s, intype:$x, intype:$y,
                  intype:$gradx0, intype:$gradx1,
                  intype:$grady0, intype:$grady1))]>;
  def _RI : TEX_2D_GRAD_base<inst, outtype, intype,
                              (ins Int64Regs:$t, i64imm:$s)>;
  def _IR : TEX_2D_GRAD_base<inst, outtype, intype,
                              (ins i64imm:$t, Int64Regs:$s)>;
  def _II : TEX_2D_GRAD_base<inst, outtype, intype,
                              (ins i64imm:$t, i64imm:$s)>;
}

defm TEX_2D_F32_F32_GRAD :
  TEX_2D_GRAD<"tex.grad.2d.v4.f32.f32", Float32Regs, Float32Regs,
              int_nvvm_tex_2d_grad_v4f32_f32>;
defm TEX_2D_S32_F32_GRAD :
  TEX_2D_GRAD<"tex.grad.2d.v4.s32.f32", Int32Regs, Float32Regs,
              int_nvvm_tex_2d_grad_v4s32_f32>;
defm TEX_2D_U32_F32_GRAD :
  TEX_2D_GRAD<"tex.grad.2d.v4.u32.f32", Int32Regs, Float32Regs,
              int_nvvm_tex_2d_grad_v4u32_f32>;

class TEX_2D_ARRAY_base<string inst, NVPTXRegClass outtype,
                        NVPTXRegClass intype, dag texsamp,
                        list<dag> pattern = []>
    : NVPTXInst<(outs outtype:$r, outtype:$g,
                      outtype:$b, outtype:$a),
                 !con(texsamp, (ins Int32Regs:$l, intype:$x, intype:$y)),
                 inst # " \t\\{$r, $g, $b, $a\\},"
                        " [$t, $s, \\{$l, $x, $y, $y\\}];",
                 pattern>;

multiclass TEX_2D_ARRAY<string inst, NVPTXRegClass outtype,
                        NVPTXRegClass intype, Intrinsic intr> {
  def _RR : TEX_2D_ARRAY_base<
      inst, outtype, intype, (ins Int64Regs:$t, Int64Regs:$s),
      [(set outtype:$r, outtype:$g, outtype:$b, outtype:$a,
            (intr i64:$t, i64:$s, i32:$l, intype:$x, intype:$y))]>;
  def _RI : TEX_2D_ARRAY_base<inst, outtype, intype,
                              (ins Int64Regs:$t, i64imm:$s)>;
  def _IR : TEX_2D_ARRAY_base<inst, outtype, intype,
                              (ins i64imm:$t, Int64Regs:$s)>;
  def _II : TEX_2D_ARRAY_base<inst, outtype, intype,
                              (ins i64imm:$t, i64imm:$s)>;
}

defm TEX_2D_ARRAY_F32_F32
  : TEX_2D_ARRAY<"tex.a2d.v4.f32.f32", Float32Regs, Float32Regs,
                 int_nvvm_tex_2d_array_v4f32_f32>;
defm TEX_2D_ARRAY_F32_S32
  : TEX_2D_ARRAY<"tex.a2d.v4.f32.s32", Float32Regs, Int32Regs,
                 int_nvvm_tex_2d_array_v4f32_s32>;
defm TEX_2D_ARRAY_S32_S32
  : TEX_2D_ARRAY<"tex.a2d.v4.s32.s32", Int32Regs, Int32Regs,
                 int_nvvm_tex_2d_array_v4s32_s32>;
defm TEX_2D_ARRAY_S32_F32
  : TEX_2D_ARRAY<"tex.a2d.v4.s32.f32", Int32Regs, Float32Regs,
                 int_nvvm_tex_2d_array_v4s32_f32>;
defm TEX_2D_ARRAY_U32_S32
  : TEX_2D_ARRAY<"tex.a2d.v4.u32.s32", Int32Regs, Int32Regs,
                 int_nvvm_tex_2d_array_v4u32_s32>;
defm TEX_2D_ARRAY_U32_F32
  : TEX_2D_ARRAY<"tex.a2d.v4.u32.f32", Int32Regs, Float32Regs,
                 int_nvvm_tex_2d_array_v4u32_f32>;

class TEX_2D_ARRAY_LEVEL_base<string inst, NVPTXRegClass outtype,
                              NVPTXRegClass intype, dag texsamp,
                              list<dag> pattern = []>
    : NVPTXInst<(outs outtype:$r, outtype:$g,
                      outtype:$b, outtype:$a),
                 !con(texsamp, (ins Int32Regs:$l, intype:$x, intype:$y,
                                    intype:$lod)),
                 inst # " \t\\{$r, $g, $b, $a\\},"
                        " [$t, $s, \\{$l, $x, $y, $y\\}], $lod;",
                 pattern>;

multiclass TEX_2D_ARRAY_LEVEL<string inst, NVPTXRegClass outtype,
                              NVPTXRegClass intype, Intrinsic intr> {
  def _RR : TEX_2D_ARRAY_LEVEL_base<
      inst, outtype, intype, (ins Int64Regs:$t, Int64Regs:$s),
      [(set outtype:$r, outtype:$g, outtype:$b, outtype:$a,
            (intr i64:$t, i64:$s, i32:$l, intype:$x, intype:$y, intype:$lod))]>;
  def _RI : TEX_2D_ARRAY_LEVEL_base<inst, outtype, intype,
                              (ins Int64Regs:$t, i64imm:$s)>;
  def _IR : TEX_2D_ARRAY_LEVEL_base<inst, outtype, intype,
                              (ins i64imm:$t, Int64Regs:$s)>;
  def _II : TEX_2D_ARRAY_LEVEL_base<inst, outtype, intype,
                              (ins i64imm:$t, i64imm:$s)>;
}

defm TEX_2D_ARRAY_F32_F32_LEVEL
  : TEX_2D_ARRAY_LEVEL<"tex.level.a2d.v4.f32.f32", Float32Regs, Float32Regs,
                       int_nvvm_tex_2d_array_level_v4f32_f32>;
defm TEX_2D_ARRAY_S32_F32_LEVEL
  : TEX_2D_ARRAY_LEVEL<"tex.level.a2d.v4.s32.f32", Int32Regs, Float32Regs,
                       int_nvvm_tex_2d_array_level_v4s32_f32>;
defm TEX_2D_ARRAY_U32_F32_LEVEL
  : TEX_2D_ARRAY_LEVEL<"tex.level.a2d.v4.u32.f32", Int32Regs, Float32Regs,
                       int_nvvm_tex_2d_array_level_v4u32_f32>;

class TEX_2D_ARRAY_GRAD_base<string inst, NVPTXRegClass outtype,
                             NVPTXRegClass intype, dag texsamp,
                             list<dag> pattern = []>
    : NVPTXInst<(outs outtype:$r, outtype:$g,
                      outtype:$b, outtype:$a),
                 !con(texsamp, (ins Int32Regs:$l, intype:$x, intype:$y,
                                    intype:$gradx0, intype:$gradx1,
                                    intype:$grady0, intype:$grady1)),
                 inst # " \t\\{$r, $g, $b, $a\\},"
                        " [$t, $s, \\{$l, $x, $y, $y\\}],"
                        " \\{$gradx0, $gradx1\\}, \\{$grady0, $grady1\\};",
                 pattern>;

multiclass TEX_2D_ARRAY_GRAD<string inst, NVPTXRegClass outtype,
                             NVPTXRegClass intype, Intrinsic intr> {
  def _RR : TEX_2D_ARRAY_GRAD_base<
      inst, outtype, intype, (ins Int64Regs:$t, Int64Regs:$s),
      [(set outtype:$r, outtype:$g, outtype:$b, outtype:$a,
            (intr i64:$t, i64:$s, i32:$l, intype:$x, intype:$y,
                  intype:$gradx0, intype:$gradx1,
                  intype:$grady0, intype:$grady1))]>;
  def _RI : TEX_2D_ARRAY_GRAD_base<inst, outtype, intype,
                              (ins Int64Regs:$t, i64imm:$s)>;
  def _IR : TEX_2D_ARRAY_GRAD_base<inst, outtype, intype,
                              (ins i64imm:$t, Int64Regs:$s)>;
  def _II : TEX_2D_ARRAY_GRAD_base<inst, outtype, intype,
                              (ins i64imm:$t, i64imm:$s)>;
}

defm TEX_2D_ARRAY_F32_F32_GRAD
  : TEX_2D_ARRAY_GRAD<"tex.grad.a2d.v4.f32.f32", Float32Regs, Float32Regs,
                      int_nvvm_tex_2d_array_grad_v4f32_f32>;
defm TEX_2D_ARRAY_S32_F32_GRAD
  : TEX_2D_ARRAY_GRAD<"tex.grad.a2d.v4.s32.f32", Int32Regs, Float32Regs,
                      int_nvvm_tex_2d_array_grad_v4s32_f32>;
defm TEX_2D_ARRAY_U32_F32_GRAD
  : TEX_2D_ARRAY_GRAD<"tex.grad.a2d.v4.u32.f32", Int32Regs, Float32Regs,
                      int_nvvm_tex_2d_array_grad_v4u32_f32>;

class TEX_3D_base<string inst, NVPTXRegClass outtype,
                  NVPTXRegClass intype, dag texsamp, list<dag> pattern = []>
    : NVPTXInst<(outs outtype:$r, outtype:$g,
                      outtype:$b, outtype:$a),
                 !con(texsamp, (ins intype:$x, intype:$y, intype:$z)),
                 inst # " \t\\{$r, $g, $b, $a\\},"
                        " [$t, $s, \\{$x, $y, $z, $z\\}];",
                 pattern>;

multiclass TEX_3D<string inst, NVPTXRegClass outtype, NVPTXRegClass intype,
                  Intrinsic intr> {
  def _RR : TEX_3D_base<
      inst, outtype, intype, (ins Int64Regs:$t, Int64Regs:$s),
      [(set outtype:$r, outtype:$g, outtype:$b, outtype:$a,
            (intr i64:$t, i64:$s, intype:$x, intype:$y, intype:$z))]>;
  def _RI : TEX_3D_base<inst, outtype, intype,
                              (ins Int64Regs:$t, i64imm:$s)>;
  def _IR : TEX_3D_base<inst, outtype, intype,
                              (ins i64imm:$t, Int64Regs:$s)>;
  def _II : TEX_3D_base<inst, outtype, intype,
                              (ins i64imm:$t, i64imm:$s)>;
}

defm TEX_3D_F32_F32 : TEX_3D<"tex.3d.v4.f32.f32", Float32Regs, Float32Regs,
                             int_nvvm_tex_3d_v4f32_f32>;
defm TEX_3D_F32_S32 : TEX_3D<"tex.3d.v4.f32.s32", Float32Regs, Int32Regs,
                             int_nvvm_tex_3d_v4f32_s32>;
defm TEX_3D_S32_S32 : TEX_3D<"tex.3d.v4.s32.s32", Int32Regs, Int32Regs,
                             int_nvvm_tex_3d_v4s32_s32>;
defm TEX_3D_S32_F32 : TEX_3D<"tex.3d.v4.s32.f32", Int32Regs, Float32Regs,
                             int_nvvm_tex_3d_v4s32_f32>;
defm TEX_3D_U32_S32 : TEX_3D<"tex.3d.v4.u32.s32", Int32Regs, Int32Regs,
                             int_nvvm_tex_3d_v4u32_s32>;
defm TEX_3D_U32_F32 : TEX_3D<"tex.3d.v4.u32.f32", Int32Regs, Float32Regs,
                             int_nvvm_tex_3d_v4u32_f32>;

class TEX_3D_LEVEL_base<string inst, NVPTXRegClass outtype,
                        NVPTXRegClass intype, dag texsamp,
                        list<dag> pattern = []>
    : NVPTXInst<(outs outtype:$r, outtype:$g,
                      outtype:$b, outtype:$a),
                 !con(texsamp, (ins intype:$x, intype:$y, intype:$z,
                                    intype:$lod)),
                 inst # " \t\\{$r, $g, $b, $a\\},"
                        " [$t, $s, \\{$x, $y, $z, $z\\}], $lod;",
                 pattern>;

multiclass TEX_3D_LEVEL<string inst, NVPTXRegClass outtype,
                        NVPTXRegClass intype, Intrinsic intr> {
  def _RR : TEX_3D_LEVEL_base<
      inst, outtype, intype, (ins Int64Regs:$t, Int64Regs:$s),
      [(set outtype:$r, outtype:$g, outtype:$b, outtype:$a,
            (intr i64:$t, i64:$s, intype:$x, intype:$y, intype:$z,
                  intype:$lod))]>;
  def _RI : TEX_3D_LEVEL_base<inst, outtype, intype,
                              (ins Int64Regs:$t, i64imm:$s)>;
  def _IR : TEX_3D_LEVEL_base<inst, outtype, intype,
                              (ins i64imm:$t, Int64Regs:$s)>;
  def _II : TEX_3D_LEVEL_base<inst, outtype, intype,
                              (ins i64imm:$t, i64imm:$s)>;
}

defm TEX_3D_F32_F32_LEVEL
  : TEX_3D_LEVEL<"tex.level.3d.v4.f32.f32", Float32Regs, Float32Regs,
                 int_nvvm_tex_3d_level_v4f32_f32>;
defm TEX_3D_S32_F32_LEVEL
  : TEX_3D_LEVEL<"tex.level.3d.v4.s32.f32", Int32Regs, Float32Regs,
                 int_nvvm_tex_3d_level_v4s32_f32>;
defm TEX_3D_U32_F32_LEVEL
  : TEX_3D_LEVEL<"tex.level.3d.v4.u32.f32", Int32Regs, Float32Regs,
                 int_nvvm_tex_3d_level_v4u32_f32>;

class TEX_3D_GRAD_base<string inst, NVPTXRegClass outtype,
                       NVPTXRegClass intype, dag texsamp,
                       list<dag> pattern = []>
    : NVPTXInst<(outs outtype:$r, outtype:$g,
                      outtype:$b, outtype:$a),
                 !con(texsamp, (ins intype:$x, intype:$y, intype:$z,
                                    intype :$gradx0, intype:$gradx1,
                                    intype:$gradx2, intype:$grady0,
                                    intype:$grady1, intype:$grady2)),
                 inst # " \t\\{$r, $g, $b, $a\\},"
                        " [$t, $s, \\{$x, $y, $z, $z\\}],"
                        " \\{$gradx0, $gradx1, $gradx2, $gradx2\\},"
                        " \\{$grady0, $grady1, $grady2, $grady2\\};",
                 pattern>;

multiclass TEX_3D_GRAD<string inst, NVPTXRegClass outtype,
                       NVPTXRegClass intype, Intrinsic intr> {
  def _RR : TEX_3D_GRAD_base<
      inst, outtype, intype, (ins Int64Regs:$t, Int64Regs:$s),
      [(set outtype:$r, outtype:$g, outtype:$b, outtype:$a,
            (intr i64:$t, i64:$s, intype:$x, intype:$y, intype:$z,
                  intype:$gradx0, intype:$gradx1, intype:$gradx2,
                  intype:$grady0, intype:$grady1, intype:$grady2))]>;
  def _RI : TEX_3D_GRAD_base<inst, outtype, intype,
                             (ins Int64Regs:$t, i64imm:$s)>;
  def _IR : TEX_3D_GRAD_base<inst, outtype, intype,
                             (ins i64imm:$t, Int64Regs:$s)>;
  def _II : TEX_3D_GRAD_base<inst, outtype, intype,
                             (ins i64imm:$t, i64imm:$s)>;
}

defm TEX_3D_F32_F32_GRAD
  : TEX_3D_GRAD<"tex.grad.3d.v4.f32.f32", Float32Regs, Float32Regs,
                int_nvvm_tex_3d_grad_v4f32_f32>;
defm TEX_3D_S32_F32_GRAD
  : TEX_3D_GRAD<"tex.grad.3d.v4.s32.f32", Int32Regs, Float32Regs,
                int_nvvm_tex_3d_grad_v4s32_f32>;
defm TEX_3D_U32_F32_GRAD
  : TEX_3D_GRAD<"tex.grad.3d.v4.u32.f32", Int32Regs, Float32Regs,
                int_nvvm_tex_3d_grad_v4u32_f32>;

class TEX_CUBE_base<string inst, NVPTXRegClass outtype,
                    NVPTXRegClass intype, dag texsamp, list<dag> pattern = []>
    : NVPTXInst<(outs outtype:$r, outtype:$g,
                      outtype:$b, outtype:$a),
                 !con(texsamp, (ins intype:$x, intype:$y, intype:$z)),
                 inst # " \t\\{$r, $g, $b, $a\\},"
                        " [$t, $s, \\{$x, $y, $z, $z\\}];",
                 pattern>;

multiclass TEX_CUBE<string inst, NVPTXRegClass outtype, NVPTXRegClass intype,
                    Intrinsic intr> {
  def _RR : TEX_CUBE_base<
      inst, outtype, intype, (ins Int64Regs:$t, Int64Regs:$s),
      [(set outtype:$r, outtype:$g, outtype:$b, outtype:$a,
            (intr i64:$t, i64:$s, intype:$x, intype:$y, intype:$z))]>;
  def _RI : TEX_CUBE_base<inst, outtype, intype,
                          (ins Int64Regs:$t, i64imm:$s)>;
  def _IR : TEX_CUBE_base<inst, outtype, intype,
                          (ins i64imm:$t, Int64Regs:$s)>;
  def _II : TEX_CUBE_base<inst, outtype, intype,
                          (ins i64imm:$t, i64imm:$s)>;
}

defm TEX_CUBE_F32_F32
  : TEX_CUBE<"tex.cube.v4.f32.f32", Float32Regs, Float32Regs,
             int_nvvm_tex_cube_v4f32_f32>;
defm TEX_CUBE_S32_F32
  : TEX_CUBE<"tex.cube.v4.s32.f32", Int32Regs, Float32Regs,
             int_nvvm_tex_cube_v4s32_f32>;
defm TEX_CUBE_U32_F32
  : TEX_CUBE<"tex.cube.v4.u32.f32", Int32Regs, Float32Regs,
             int_nvvm_tex_cube_v4u32_f32>;

class TEX_CUBE_LEVEL_base<string inst, NVPTXRegClass outtype,
                          NVPTXRegClass intype, dag texsamp,
                          list<dag> pattern = []>
    : NVPTXInst<(outs outtype:$r, outtype:$g,
                      outtype:$b, outtype:$a),
                 !con(texsamp, (ins intype:$x, intype:$y, intype:$z,
                                    intype:$lod)),
                 inst # " \t\\{$r, $g, $b, $a\\},"
                        " [$t, $s, \\{$x, $y, $z, $z\\}], $lod;",
                 pattern>;

multiclass TEX_CUBE_LEVEL<string inst, NVPTXRegClass outtype,
                          NVPTXRegClass intype, Intrinsic intr> {
  def _RR : TEX_CUBE_LEVEL_base<
      inst, outtype, intype, (ins Int64Regs:$t, Int64Regs:$s),
      [(set outtype:$r, outtype:$g, outtype:$b, outtype:$a,
            (intr i64:$t, i64:$s, intype:$x, intype:$y, intype:$z,
                  intype:$lod))]>;
  def _RI : TEX_CUBE_LEVEL_base<inst, outtype, intype,
                                (ins Int64Regs:$t, i64imm:$s)>;
  def _IR : TEX_CUBE_LEVEL_base<inst, outtype, intype,
                                (ins i64imm:$t, Int64Regs:$s)>;
  def _II : TEX_CUBE_LEVEL_base<inst, outtype, intype,
                                (ins i64imm:$t, i64imm:$s)>;
}

defm TEX_CUBE_F32_F32_LEVEL
  : TEX_CUBE_LEVEL<"tex.level.cube.v4.f32.f32", Float32Regs, Float32Regs,
                   int_nvvm_tex_cube_level_v4f32_f32>;
defm TEX_CUBE_S32_F32_LEVEL
  : TEX_CUBE_LEVEL<"tex.level.cube.v4.s32.f32", Int32Regs, Float32Regs,
                   int_nvvm_tex_cube_level_v4s32_f32>;
defm TEX_CUBE_U32_F32_LEVEL
  : TEX_CUBE_LEVEL<"tex.level.cube.v4.u32.f32", Int32Regs, Float32Regs,
                   int_nvvm_tex_cube_level_v4u32_f32>;

class TEX_CUBE_ARRAY_base<string inst, NVPTXRegClass outtype,
                          NVPTXRegClass intype, dag texsamp,
                          list<dag> pattern = []>
    : NVPTXInst<(outs outtype:$r, outtype:$g,
                      outtype:$b, outtype:$a),
                 !con(texsamp, (ins Int32Regs:$l, intype:$x, intype:$y,
                                    intype:$z)),
                 inst # " \t\\{$r, $g, $b, $a\\},"
                        " [$t, $s, \\{$l, $x, $y, $z\\}];",
                 pattern>;

multiclass TEX_CUBE_ARRAY<string inst, NVPTXRegClass outtype,
                          NVPTXRegClass intype, Intrinsic intr> {
  def _RR : TEX_CUBE_ARRAY_base<
      inst, outtype, intype, (ins Int64Regs:$t, Int64Regs:$s),
      [(set outtype:$r, outtype:$g, outtype:$b, outtype:$a,
            (intr i64:$t, i64:$s, i32:$l, intype:$x, intype:$y, intype:$z))]>;
  def _RI : TEX_CUBE_ARRAY_base<inst, outtype, intype,
                                (ins Int64Regs:$t, i64imm:$s)>;
  def _IR : TEX_CUBE_ARRAY_base<inst, outtype, intype,
                                (ins i64imm:$t, Int64Regs:$s)>;
  def _II : TEX_CUBE_ARRAY_base<inst, outtype, intype,
                                (ins i64imm:$t, i64imm:$s)>;
}

defm TEX_CUBE_ARRAY_F32_F32
  : TEX_CUBE_ARRAY<"tex.acube.v4.f32.f32", Float32Regs, Float32Regs,
                   int_nvvm_tex_cube_array_v4f32_f32>;
defm TEX_CUBE_ARRAY_S32_F32
  : TEX_CUBE_ARRAY<"tex.acube.v4.s32.f32", Int32Regs, Float32Regs,
                   int_nvvm_tex_cube_array_v4s32_f32>;
defm TEX_CUBE_ARRAY_U32_F32
  : TEX_CUBE_ARRAY<"tex.acube.v4.u32.f32", Int32Regs, Float32Regs,
                   int_nvvm_tex_cube_array_v4u32_f32>;

class TEX_CUBE_ARRAY_LEVEL_base<string inst, NVPTXRegClass outtype,
                                NVPTXRegClass intype, dag texsamp,
                                list<dag> pattern = []>
    : NVPTXInst<(outs outtype:$r, outtype:$g,
                      outtype:$b, outtype:$a),
                 !con(texsamp, (ins Int32Regs:$l, intype:$x, intype:$y,
                                    intype:$z, intype:$lod)),
                 inst # " \t\\{$r, $g, $b, $a\\},"
                        " [$t, $s, \\{$l, $x, $y, $z\\}], $lod;",
                 pattern>;

multiclass TEX_CUBE_ARRAY_LEVEL<string inst, NVPTXRegClass outtype,
                                NVPTXRegClass intype, Intrinsic intr> {
  def _RR : TEX_CUBE_ARRAY_LEVEL_base<
      inst, outtype, intype, (ins Int64Regs:$t, Int64Regs:$s),
      [(set outtype:$r, outtype:$g, outtype:$b, outtype:$a,
            (intr i64:$t, i64:$s, i32:$l, intype:$x, intype:$y, intype:$z,
                  intype:$lod))]>;
  def _RI : TEX_CUBE_ARRAY_LEVEL_base<inst, outtype, intype,
                                      (ins Int64Regs:$t, i64imm:$s)>;
  def _IR : TEX_CUBE_ARRAY_LEVEL_base<inst, outtype, intype,
                                      (ins i64imm:$t, Int64Regs:$s)>;
  def _II : TEX_CUBE_ARRAY_LEVEL_base<inst, outtype, intype,
                                      (ins i64imm:$t, i64imm:$s)>;
}

defm TEX_CUBE_ARRAY_F32_F32_LEVEL
  : TEX_CUBE_ARRAY_LEVEL<"tex.level.acube.v4.f32.f32",
                         Float32Regs, Float32Regs,
                         int_nvvm_tex_cube_array_level_v4f32_f32>;
defm TEX_CUBE_ARRAY_S32_F32_LEVEL
  : TEX_CUBE_ARRAY_LEVEL<"tex.level.acube.v4.s32.f32",
                         Int32Regs, Float32Regs,
                         int_nvvm_tex_cube_array_level_v4s32_f32>;
defm TEX_CUBE_ARRAY_U32_F32_LEVEL
  : TEX_CUBE_ARRAY_LEVEL<"tex.level.acube.v4.u32.f32",
                         Int32Regs, Float32Regs,
                         int_nvvm_tex_cube_array_level_v4u32_f32>;

class TLD4_2D_base<string inst, NVPTXRegClass outtype,
                   NVPTXRegClass intype, dag texsamp, list<dag> pattern = []>
    : NVPTXInst<(outs outtype:$v0, outtype:$v1,
                      outtype:$v2, outtype:$v3),
                 !con(texsamp, (ins intype:$x, intype:$y)),
                 inst # " \t\\{$v0, $v1, $v2, $v3\\}, [$t, $s, \\{$x, $y\\}];",
                 pattern>;

multiclass TLD4_2D<string inst, NVPTXRegClass outtype, NVPTXRegClass intype,
                   Intrinsic intr> {
  def _RR : TLD4_2D_base<
      inst, outtype, intype, (ins Int64Regs:$t, Int64Regs:$s),
      [(set outtype:$v0, outtype:$v1, outtype:$v2, outtype:$v3,
            (intr i64:$t, i64:$s, intype:$x, intype:$y))]>;
  def _RI : TLD4_2D_base<inst, outtype, intype,
                         (ins Int64Regs:$t, i64imm:$s)>;
  def _IR : TLD4_2D_base<inst, outtype, intype,
                         (ins i64imm:$t, Int64Regs:$s)>;
  def _II : TLD4_2D_base<inst, outtype, intype,
                         (ins i64imm:$t, i64imm:$s)>;
}

defm TLD4_R_2D_F32_F32
  : TLD4_2D<"tld4.r.2d.v4.f32.f32", Float32Regs, Float32Regs,
            int_nvvm_tld4_r_2d_v4f32_f32>;
defm TLD4_G_2D_F32_F32
  : TLD4_2D<"tld4.g.2d.v4.f32.f32", Float32Regs, Float32Regs,
            int_nvvm_tld4_g_2d_v4f32_f32>;
defm TLD4_B_2D_F32_F32
  : TLD4_2D<"tld4.b.2d.v4.f32.f32", Float32Regs, Float32Regs,
            int_nvvm_tld4_b_2d_v4f32_f32>;
defm TLD4_A_2D_F32_F32
  : TLD4_2D<"tld4.a.2d.v4.f32.f32", Float32Regs, Float32Regs,
            int_nvvm_tld4_a_2d_v4f32_f32>;

defm TLD4_R_2D_S32_F32
  : TLD4_2D<"tld4.r.2d.v4.s32.f32", Int32Regs, Float32Regs,
            int_nvvm_tld4_r_2d_v4s32_f32>;
defm TLD4_G_2D_S32_F32
  : TLD4_2D<"tld4.g.2d.v4.s32.f32", Int32Regs, Float32Regs,
            int_nvvm_tld4_g_2d_v4s32_f32>;
defm TLD4_B_2D_S32_F32
  : TLD4_2D<"tld4.b.2d.v4.s32.f32", Int32Regs, Float32Regs,
            int_nvvm_tld4_b_2d_v4s32_f32>;
defm TLD4_A_2D_S32_F32
  : TLD4_2D<"tld4.a.2d.v4.s32.f32", Int32Regs, Float32Regs,
            int_nvvm_tld4_a_2d_v4s32_f32>;

defm TLD4_R_2D_U32_F32
  : TLD4_2D<"tld4.r.2d.v4.u32.f32", Int32Regs, Float32Regs,
            int_nvvm_tld4_r_2d_v4u32_f32>;
defm TLD4_G_2D_U32_F32
  : TLD4_2D<"tld4.g.2d.v4.u32.f32", Int32Regs, Float32Regs,
            int_nvvm_tld4_g_2d_v4u32_f32>;
defm TLD4_B_2D_U32_F32
  : TLD4_2D<"tld4.b.2d.v4.u32.f32", Int32Regs, Float32Regs,
            int_nvvm_tld4_b_2d_v4u32_f32>;
defm TLD4_A_2D_U32_F32
  : TLD4_2D<"tld4.a.2d.v4.u32.f32", Int32Regs, Float32Regs,
            int_nvvm_tld4_a_2d_v4u32_f32>;

}


// texmode_unified
let IsTex = true, IsTexModeUnified = true in {
// Texture fetch instructions using handles

class TEX_UNIFIED_1D_base<string inst, NVPTXRegClass outtype,
                          NVPTXRegClass intype, dag tex, list<dag> pattern = []>
    : NVPTXInst<(outs outtype:$r, outtype:$g,
                      outtype:$b, outtype:$a),
                 !con(tex, (ins intype:$x)),
                 inst # " \t\\{$r, $g, $b, $a\\}, [$t, \\{$x\\}];",
                 pattern>;

multiclass TEX_UNIFIED_1D<string inst, NVPTXRegClass outtype,
                          NVPTXRegClass intype, Intrinsic intr> {
  def _R : TEX_UNIFIED_1D_base<
      inst, outtype, intype, (ins Int64Regs:$t),
      [(set outtype:$r, outtype:$g, outtype:$b, outtype:$a,
            (intr i64:$t, intype:$x))]>;
  def _I : TEX_UNIFIED_1D_base<inst, outtype, intype, (ins i64imm:$t)>;
}

defm TEX_UNIFIED_1D_F32_S32
  : TEX_UNIFIED_1D<"tex.1d.v4.f32.s32", Float32Regs, Int32Regs,
                   int_nvvm_tex_unified_1d_v4f32_s32>;
defm TEX_UNIFIED_1D_F32_F32
  : TEX_UNIFIED_1D<"tex.1d.v4.f32.f32", Float32Regs, Float32Regs,
                   int_nvvm_tex_unified_1d_v4f32_f32>;
defm TEX_UNIFIED_1D_S32_S32
  : TEX_UNIFIED_1D<"tex.1d.v4.s32.s32", Int32Regs, Int32Regs,
                   int_nvvm_tex_unified_1d_v4s32_s32>;
defm TEX_UNIFIED_1D_S32_F32
  : TEX_UNIFIED_1D<"tex.1d.v4.s32.f32", Int32Regs, Float32Regs,
                   int_nvvm_tex_unified_1d_v4s32_f32>;
defm TEX_UNIFIED_1D_U32_S32
  : TEX_UNIFIED_1D<"tex.1d.v4.u32.s32", Int32Regs, Int32Regs,
                   int_nvvm_tex_unified_1d_v4u32_s32>;
defm TEX_UNIFIED_1D_U32_F32
  : TEX_UNIFIED_1D<"tex.1d.v4.u32.f32", Int32Regs, Float32Regs,
                   int_nvvm_tex_unified_1d_v4u32_f32>;

class TEX_UNIFIED_1D_LEVEL_base<string inst, NVPTXRegClass outtype,
                                NVPTXRegClass intype, dag tex,
                                list<dag> pattern = []>
    : NVPTXInst<(outs outtype:$r, outtype:$g,
                      outtype:$b, outtype:$a),
                 !con(tex, (ins intype:$x, intype:$lod)),
                 inst # " \t\\{$r, $g, $b, $a\\}, [$t, \\{$x\\}], $lod;",
                 pattern>;

multiclass TEX_UNIFIED_1D_LEVEL<string inst, NVPTXRegClass outtype,
                                NVPTXRegClass intype, Intrinsic intr> {
  def _R : TEX_UNIFIED_1D_LEVEL_base<
      inst, outtype, intype, (ins Int64Regs:$t),
      [(set outtype:$r, outtype:$g, outtype:$b, outtype:$a,
            (intr i64:$t, intype:$x, intype:$lod))]>;
  def _I : TEX_UNIFIED_1D_LEVEL_base<inst, outtype, intype, (ins i64imm:$t)>;
}

defm TEX_UNIFIED_1D_F32_F32_LEVEL
  : TEX_UNIFIED_1D_LEVEL<"tex.level.1d.v4.f32.f32", Float32Regs, Float32Regs,
                         int_nvvm_tex_unified_1d_level_v4f32_f32>;
defm TEX_UNIFIED_1D_S32_F32_LEVEL
  : TEX_UNIFIED_1D_LEVEL<"tex.level.1d.v4.s32.f32", Int32Regs, Float32Regs,
                         int_nvvm_tex_unified_1d_level_v4s32_f32>;
defm TEX_UNIFIED_1D_U32_F32_LEVEL
  : TEX_UNIFIED_1D_LEVEL<"tex.level.1d.v4.u32.f32", Int32Regs, Float32Regs,
                         int_nvvm_tex_unified_1d_level_v4u32_f32>;

class TEX_UNIFIED_1D_GRAD_base<string inst, NVPTXRegClass outtype,
                               NVPTXRegClass intype, dag tex,
                               list<dag> pattern = []>
    : NVPTXInst<(outs outtype:$r, outtype:$g,
                      outtype:$b, outtype:$a),
                 !con(tex, (ins intype:$x, intype:$gradx, intype:$grady)),
                 inst # " \t\\{$r, $g, $b, $a\\},"
                        " [$t, \\{$x\\}], \\{$gradx\\}, \\{$grady\\};",
                 pattern>;

multiclass TEX_UNIFIED_1D_GRAD<string inst, NVPTXRegClass outtype,
                               NVPTXRegClass intype, Intrinsic intr> {
  def _R : TEX_UNIFIED_1D_GRAD_base<
      inst, outtype, intype, (ins Int64Regs:$t),
      [(set outtype:$r, outtype:$g, outtype:$b, outtype:$a,
            (intr i64:$t, intype:$x, intype:$gradx, intype:$grady))]>;
  def _I : TEX_UNIFIED_1D_GRAD_base<inst, outtype, intype, (ins i64imm:$t)>;
}

defm TEX_UNIFIED_1D_F32_F32_GRAD
  : TEX_UNIFIED_1D_GRAD<"tex.grad.1d.v4.f32.f32", Float32Regs, Float32Regs,
                        int_nvvm_tex_unified_1d_grad_v4f32_f32>;
defm TEX_UNIFIED_1D_S32_F32_GRAD
  : TEX_UNIFIED_1D_GRAD<"tex.grad.1d.v4.s32.f32", Int32Regs, Float32Regs,
                        int_nvvm_tex_unified_1d_grad_v4s32_f32>;
defm TEX_UNIFIED_1D_U32_F32_GRAD
  : TEX_UNIFIED_1D_GRAD<"tex.grad.1d.v4.u32.f32", Int32Regs, Float32Regs,
                        int_nvvm_tex_unified_1d_grad_v4u32_f32>;

class TEX_UNIFIED_1D_ARRAY_base<string inst, NVPTXRegClass outtype,
                                NVPTXRegClass intype, dag tex,
                                list<dag> pattern = []>
    : NVPTXInst<(outs outtype:$r, outtype:$g,
                      outtype:$b, outtype:$a),
                 !con(tex, (ins Int32Regs:$l, intype:$x)),
                 inst # " \t\\{$r, $g, $b, $a\\}, [$t, \\{$l, $x\\}];",
                 pattern>;

multiclass TEX_UNIFIED_1D_ARRAY<string inst, NVPTXRegClass outtype,
                                NVPTXRegClass intype, Intrinsic intr> {
  def _R : TEX_UNIFIED_1D_ARRAY_base<
      inst, outtype, intype, (ins Int64Regs:$t),
      [(set outtype:$r, outtype:$g, outtype:$b, outtype:$a,
            (intr i64:$t, i32:$l, intype:$x))]>;
  def _I : TEX_UNIFIED_1D_ARRAY_base<inst, outtype, intype, (ins i64imm:$t)>;
}

defm TEX_UNIFIED_1D_ARRAY_F32_S32
  : TEX_UNIFIED_1D_ARRAY<"tex.a1d.v4.f32.s32", Float32Regs, Int32Regs,
                         int_nvvm_tex_unified_1d_array_v4f32_s32>;
defm TEX_UNIFIED_1D_ARRAY_F32_F32
  : TEX_UNIFIED_1D_ARRAY<"tex.a1d.v4.f32.f32", Float32Regs, Float32Regs,
                         int_nvvm_tex_unified_1d_array_v4f32_f32>;
defm TEX_UNIFIED_1D_ARRAY_S32_S32
  : TEX_UNIFIED_1D_ARRAY<"tex.a1d.v4.s32.s32", Int32Regs, Int32Regs,
                         int_nvvm_tex_unified_1d_array_v4s32_s32>;
defm TEX_UNIFIED_1D_ARRAY_S32_F32
  : TEX_UNIFIED_1D_ARRAY<"tex.a1d.v4.s32.f32", Int32Regs, Float32Regs,
                         int_nvvm_tex_unified_1d_array_v4s32_f32>;
defm TEX_UNIFIED_1D_ARRAY_U32_S32
  : TEX_UNIFIED_1D_ARRAY<"tex.a1d.v4.u32.s32", Int32Regs, Int32Regs,
                         int_nvvm_tex_unified_1d_array_v4u32_s32>;
defm TEX_UNIFIED_1D_ARRAY_U32_F32
  : TEX_UNIFIED_1D_ARRAY<"tex.a1d.v4.u32.f32", Int32Regs, Float32Regs,
                         int_nvvm_tex_unified_1d_array_v4u32_f32>;

class TEX_UNIFIED_1D_ARRAY_LEVEL_base<string inst, NVPTXRegClass outtype,
                                      NVPTXRegClass intype, dag tex,
                                      list<dag> pattern = []>
    : NVPTXInst<(outs outtype:$r, outtype:$g,
                      outtype:$b, outtype:$a),
                 !con(tex, (ins Int32Regs:$l, intype:$x, intype:$lod)),
                 inst # " \t\\{$r, $g, $b, $a\\}, [$t, \\{$l, $x\\}], $lod;",
                 pattern>;

multiclass TEX_UNIFIED_1D_ARRAY_LEVEL<string inst, NVPTXRegClass outtype,
                                      NVPTXRegClass intype, Intrinsic intr> {
  def _R : TEX_UNIFIED_1D_ARRAY_LEVEL_base<
      inst, outtype, intype, (ins Int64Regs:$t),
      [(set outtype:$r, outtype:$g, outtype:$b, outtype:$a,
            (intr i64:$t, i32:$l, intype:$x, intype:$lod))]>;
  def _I : TEX_UNIFIED_1D_ARRAY_LEVEL_base<inst, outtype, intype,
                                           (ins i64imm:$t)>;
}

defm TEX_UNIFIED_1D_ARRAY_F32_F32_LEVEL
  : TEX_UNIFIED_1D_ARRAY_LEVEL<"tex.level.a1d.v4.f32.f32",
                               Float32Regs, Float32Regs,
                               int_nvvm_tex_unified_1d_array_level_v4f32_f32>;
defm TEX_UNIFIED_1D_ARRAY_S32_F32_LEVEL
  : TEX_UNIFIED_1D_ARRAY_LEVEL<"tex.level.a1d.v4.s32.f32",
                               Int32Regs, Float32Regs,
                               int_nvvm_tex_unified_1d_array_level_v4s32_f32>;
defm TEX_UNIFIED_1D_ARRAY_U32_F32_LEVEL
  : TEX_UNIFIED_1D_ARRAY_LEVEL<"tex.level.a1d.v4.u32.f32",
                               Int32Regs, Float32Regs,
                               int_nvvm_tex_unified_1d_array_level_v4u32_f32>;

class TEX_UNIFIED_1D_ARRAY_GRAD_base<string inst, NVPTXRegClass outtype,
                                     NVPTXRegClass intype, dag tex,
                                     list<dag> pattern = []>
    : NVPTXInst<(outs outtype:$r, outtype:$g,
                      outtype:$b, outtype:$a),
                 !con(tex, (ins Int32Regs:$l, intype:$x,
                                intype:$gradx, intype:$grady)),
                 inst # " \t\\{$r, $g, $b, $a\\},"
                        "  [$t, \\{$l, $x\\}], \\{$gradx\\}, \\{$grady\\};",
                 pattern>;

multiclass TEX_UNIFIED_1D_ARRAY_GRAD<string inst, NVPTXRegClass outtype,
                                     NVPTXRegClass intype, Intrinsic intr> {
  def _R : TEX_UNIFIED_1D_ARRAY_GRAD_base<
      inst, outtype, intype, (ins Int64Regs:$t),
      [(set outtype:$r, outtype:$g, outtype:$b, outtype:$a,
            (intr i64:$t, i32:$l, intype:$x, intype:$gradx, intype:$grady))]>;
  def _I : TEX_UNIFIED_1D_ARRAY_GRAD_base<inst, outtype, intype,
                                          (ins i64imm:$t)>;
}

defm TEX_UNIFIED_1D_ARRAY_F32_F32_GRAD
  : TEX_UNIFIED_1D_ARRAY_GRAD<"tex.grad.a1d.v4.f32.f32",
                              Float32Regs, Float32Regs,
                              int_nvvm_tex_unified_1d_array_grad_v4f32_f32>;
defm TEX_UNIFIED_1D_ARRAY_S32_F32_GRAD
  : TEX_UNIFIED_1D_ARRAY_GRAD<"tex.grad.a1d.v4.s32.f32",
                              Int32Regs, Float32Regs,
                              int_nvvm_tex_unified_1d_array_grad_v4s32_f32>;
defm TEX_UNIFIED_1D_ARRAY_U32_F32_GRAD
  : TEX_UNIFIED_1D_ARRAY_GRAD<"tex.grad.a1d.v4.u32.f32",
                              Int32Regs, Float32Regs,
                              int_nvvm_tex_unified_1d_array_grad_v4u32_f32>;

class TEX_UNIFIED_2D_base<string inst, NVPTXRegClass outtype,
                          NVPTXRegClass intype, dag tex, list<dag> pattern = []>
    : NVPTXInst<(outs outtype:$r, outtype:$g,
                      outtype:$b, outtype:$a),
                 !con(tex, (ins intype:$x, intype:$y)),
                 inst # " \t\\{$r, $g, $b, $a\\}, [$t, \\{$x, $y\\}];",
                 pattern>;

multiclass TEX_UNIFIED_2D<string inst, NVPTXRegClass outtype,
                          NVPTXRegClass intype, Intrinsic intr> {
  def _R : TEX_UNIFIED_2D_base<
      inst, outtype, intype, (ins Int64Regs:$t),
      [(set outtype:$r, outtype:$g, outtype:$b, outtype:$a,
            (intr i64:$t, intype:$x, intype:$y))]>;
  def _I : TEX_UNIFIED_2D_base<inst, outtype, intype, (ins i64imm:$t)>;
}

defm TEX_UNIFIED_2D_F32_S32
  : TEX_UNIFIED_2D<"tex.2d.v4.f32.s32", Float32Regs, Int32Regs,
                   int_nvvm_tex_unified_2d_v4f32_s32>;
defm TEX_UNIFIED_2D_F32_F32
  : TEX_UNIFIED_2D<"tex.2d.v4.f32.f32", Float32Regs, Float32Regs,
                   int_nvvm_tex_unified_2d_v4f32_f32>;
defm TEX_UNIFIED_2D_S32_S32
  : TEX_UNIFIED_2D<"tex.2d.v4.s32.s32", Int32Regs, Int32Regs,
                   int_nvvm_tex_unified_2d_v4s32_s32>;
defm TEX_UNIFIED_2D_S32_F32
  : TEX_UNIFIED_2D<"tex.2d.v4.s32.f32", Int32Regs, Float32Regs,
                   int_nvvm_tex_unified_2d_v4s32_f32>;
defm TEX_UNIFIED_2D_U32_S32
  : TEX_UNIFIED_2D<"tex.2d.v4.u32.s32", Int32Regs, Int32Regs,
                   int_nvvm_tex_unified_2d_v4u32_s32>;
defm TEX_UNIFIED_2D_U32_F32
  : TEX_UNIFIED_2D<"tex.2d.v4.u32.f32", Int32Regs, Float32Regs,
                   int_nvvm_tex_unified_2d_v4u32_f32>;

class TEX_UNIFIED_2D_LEVEL_base<string inst, NVPTXRegClass outtype,
                                NVPTXRegClass intype, dag tex,
                                list<dag> pattern = []>
    : NVPTXInst<(outs outtype:$r, outtype:$g,
                      outtype:$b, outtype:$a),
                 !con(tex, (ins intype:$x, intype:$y, intype:$lod)),
                 inst # " \t\\{$r, $g, $b, $a\\}, [$t, \\{$x, $y\\}], $lod;",
                 pattern>;

multiclass TEX_UNIFIED_2D_LEVEL<string inst, NVPTXRegClass outtype,
                                NVPTXRegClass intype, Intrinsic intr> {
  def _R : TEX_UNIFIED_2D_LEVEL_base<
      inst, outtype, intype, (ins Int64Regs:$t),
      [(set outtype:$r, outtype:$g, outtype:$b, outtype:$a,
            (intr i64:$t, intype:$x, intype:$y, intype:$lod))]>;
  def _I : TEX_UNIFIED_2D_LEVEL_base<inst, outtype, intype, (ins i64imm:$t)>;
}

defm TEX_UNIFIED_2D_F32_F32_LEVEL
  : TEX_UNIFIED_2D_LEVEL<"tex.level.2d.v4.f32.f32", Float32Regs, Float32Regs,
                         int_nvvm_tex_unified_2d_level_v4f32_f32>;
defm TEX_UNIFIED_2D_S32_F32_LEVEL
  : TEX_UNIFIED_2D_LEVEL<"tex.level.2d.v4.s32.f32", Int32Regs, Float32Regs,
                         int_nvvm_tex_unified_2d_level_v4s32_f32>;
defm TEX_UNIFIED_2D_U32_F32_LEVEL
  : TEX_UNIFIED_2D_LEVEL<"tex.level.2d.v4.u32.f32", Int32Regs, Float32Regs,
                         int_nvvm_tex_unified_2d_level_v4u32_f32>;

class TEX_UNIFIED_2D_GRAD_base<string inst, NVPTXRegClass outtype,
                               NVPTXRegClass intype, dag tex,
                               list<dag> pattern = []>
    : NVPTXInst<(outs outtype:$r, outtype:$g,
                      outtype:$b, outtype:$a),
                 !con(tex, (ins intype:$x, intype:$y,
                                intype:$gradx0, intype:$gradx1,
                                intype:$grady0, intype:$grady1)),
                 inst # " \t\\{$r, $g, $b, $a\\}, [$t, \\{$x, $y\\}],"
                        " \\{$gradx0, $gradx1\\}, \\{$grady0, $grady1\\};",
                 pattern>;
multiclass TEX_UNIFIED_2D_GRAD<string inst, NVPTXRegClass outtype,
                               NVPTXRegClass intype, Intrinsic intr> {
  def _R : TEX_UNIFIED_2D_GRAD_base<
      inst, outtype, intype, (ins Int64Regs:$t),
      [(set outtype:$r, outtype:$g, outtype:$b, outtype:$a,
            (intr i64:$t, intype:$x, intype:$y,
                  intype:$gradx0, intype:$gradx1,
                  intype:$grady0, intype:$grady1))]>;
  def _I : TEX_UNIFIED_2D_GRAD_base<inst, outtype, intype, (ins i64imm:$t)>;
}

defm TEX_UNIFIED_2D_F32_F32_GRAD
  : TEX_UNIFIED_2D_GRAD<"tex.grad.2d.v4.f32.f32", Float32Regs, Float32Regs,
                        int_nvvm_tex_unified_2d_grad_v4f32_f32>;
defm TEX_UNIFIED_2D_S32_F32_GRAD
  : TEX_UNIFIED_2D_GRAD<"tex.grad.2d.v4.s32.f32", Int32Regs, Float32Regs,
                        int_nvvm_tex_unified_2d_grad_v4s32_f32>;
defm TEX_UNIFIED_2D_U32_F32_GRAD
  : TEX_UNIFIED_2D_GRAD<"tex.grad.2d.v4.u32.f32", Int32Regs, Float32Regs,
                        int_nvvm_tex_unified_2d_grad_v4u32_f32>;

class TEX_UNIFIED_2D_ARRAY_base<string inst, NVPTXRegClass outtype,
                                NVPTXRegClass intype, dag tex,
                                list<dag> pattern = []>
    : NVPTXInst<(outs outtype:$r, outtype:$g,
                      outtype:$b, outtype:$a),
                 !con(tex, (ins Int32Regs:$l, intype:$x, intype:$y)),
                 inst # " \t\\{$r, $g, $b, $a\\}, [$t, \\{$l, $x, $y, $y\\}];",
                 pattern>;
multiclass TEX_UNIFIED_2D_ARRAY<string inst, NVPTXRegClass outtype,
                                NVPTXRegClass intype, Intrinsic intr> {
  def _R : TEX_UNIFIED_2D_ARRAY_base<
      inst, outtype, intype, (ins Int64Regs:$t),
      [(set outtype:$r, outtype:$g, outtype:$b, outtype:$a,
            (intr i64:$t, i32:$l, intype:$x, intype:$y))]>;
  def _I : TEX_UNIFIED_2D_ARRAY_base<inst, outtype, intype, (ins i64imm:$t)>;
}

defm TEX_UNIFIED_2D_ARRAY_F32_S32
  : TEX_UNIFIED_2D_ARRAY<"tex.a2d.v4.f32.s32", Float32Regs, Int32Regs,
                         int_nvvm_tex_unified_2d_array_v4f32_s32>;
defm TEX_UNIFIED_2D_ARRAY_F32_F32
  : TEX_UNIFIED_2D_ARRAY<"tex.a2d.v4.f32.f32", Float32Regs, Float32Regs,
                         int_nvvm_tex_unified_2d_array_v4f32_f32>;
defm TEX_UNIFIED_2D_ARRAY_S32_S32
  : TEX_UNIFIED_2D_ARRAY<"tex.a2d.v4.s32.s32", Int32Regs, Int32Regs,
                         int_nvvm_tex_unified_2d_array_v4s32_s32>;
defm TEX_UNIFIED_2D_ARRAY_S32_F32
  : TEX_UNIFIED_2D_ARRAY<"tex.a2d.v4.s32.f32", Int32Regs, Float32Regs,
                         int_nvvm_tex_unified_2d_array_v4s32_f32>;
defm TEX_UNIFIED_2D_ARRAY_U32_S32
  : TEX_UNIFIED_2D_ARRAY<"tex.a2d.v4.u32.s32", Int32Regs, Int32Regs,
                         int_nvvm_tex_unified_2d_array_v4u32_s32>;
defm TEX_UNIFIED_2D_ARRAY_U32_F32
  : TEX_UNIFIED_2D_ARRAY<"tex.a2d.v4.u32.f32", Int32Regs, Float32Regs,
                         int_nvvm_tex_unified_2d_array_v4u32_f32>;

class TEX_UNIFIED_2D_ARRAY_LEVEL_base<string inst, NVPTXRegClass outtype,
                                      NVPTXRegClass intype, dag tex,
                                      list<dag> pattern = []>
    : NVPTXInst<(outs outtype:$r, outtype:$g,
                      outtype:$b, outtype:$a),
                 !con(tex, (ins Int32Regs:$l, intype:$x, intype:$y,
                                intype:$lod)),
                 inst # " \t\\{$r, $g, $b, $a\\},"
                        "  [$t, \\{$l, $x, $y, $y\\}], $lod;",
                 pattern>;
multiclass TEX_UNIFIED_2D_ARRAY_LEVEL<string inst, NVPTXRegClass outtype,
                                      NVPTXRegClass intype, Intrinsic intr> {
  def _R : TEX_UNIFIED_2D_ARRAY_LEVEL_base<
      inst, outtype, intype, (ins Int64Regs:$t),
      [(set outtype:$r, outtype:$g, outtype:$b, outtype:$a,
            (intr i64:$t, i32:$l, intype:$x, intype:$y, intype:$lod))]>;
  def _I : TEX_UNIFIED_2D_ARRAY_LEVEL_base<inst, outtype, intype,
                                           (ins i64imm:$t)>;
}

defm TEX_UNIFIED_2D_ARRAY_F32_F32_LEVEL
  : TEX_UNIFIED_2D_ARRAY_LEVEL<"tex.level.a2d.v4.f32.f32",
                               Float32Regs, Float32Regs,
                               int_nvvm_tex_unified_2d_array_level_v4f32_f32>;
defm TEX_UNIFIED_2D_ARRAY_S32_F32_LEVEL
  : TEX_UNIFIED_2D_ARRAY_LEVEL<"tex.level.a2d.v4.s32.f32",
                               Int32Regs, Float32Regs,
                               int_nvvm_tex_unified_2d_array_level_v4s32_f32>;
defm TEX_UNIFIED_2D_ARRAY_U32_F32_LEVEL
  : TEX_UNIFIED_2D_ARRAY_LEVEL<"tex.level.a2d.v4.u32.f32",
                               Int32Regs, Float32Regs,
                               int_nvvm_tex_unified_2d_array_level_v4u32_f32>;

class TEX_UNIFIED_2D_ARRAY_GRAD_base<string inst, NVPTXRegClass outtype,
                                     NVPTXRegClass intype, dag tex,
                                     list<dag> pattern = []>
    : NVPTXInst<(outs outtype:$r, outtype:$g,
                      outtype:$b, outtype:$a),
                 !con(tex, (ins Int32Regs:$l, intype:$x, intype:$y,
                                intype:$gradx0, intype:$gradx1,
                                intype:$grady0, intype:$grady1)),
                 inst # " \t\\{$r, $g, $b, $a\\}, [$t, \\{$l, $x, $y, $y\\}],"
                        " \\{$gradx0, $gradx1\\}, \\{$grady0, $grady1\\};",
                 pattern>;
multiclass TEX_UNIFIED_2D_ARRAY_GRAD<string inst, NVPTXRegClass outtype,
                                     NVPTXRegClass intype, Intrinsic intr> {
  def _R : TEX_UNIFIED_2D_ARRAY_GRAD_base<
      inst, outtype, intype, (ins Int64Regs:$t),
      [(set outtype:$r, outtype:$g, outtype:$b, outtype:$a,
            (intr i64:$t, i32:$l, intype:$x, intype:$y,
                  intype:$gradx0, intype:$gradx1,
                  intype:$grady0, intype:$grady1))]>;
  def _I : TEX_UNIFIED_2D_ARRAY_GRAD_base<inst, outtype, intype,
                                          (ins i64imm:$t)>;
}

defm TEX_UNIFIED_2D_ARRAY_F32_F32_GRAD
  : TEX_UNIFIED_2D_ARRAY_GRAD<"tex.grad.a2d.v4.f32.f32",
                              Float32Regs, Float32Regs,
                              int_nvvm_tex_unified_2d_array_grad_v4f32_f32>;
defm TEX_UNIFIED_2D_ARRAY_S32_F32_GRAD
  : TEX_UNIFIED_2D_ARRAY_GRAD<"tex.grad.a2d.v4.s32.f32",
                              Int32Regs, Float32Regs,
                              int_nvvm_tex_unified_2d_array_grad_v4s32_f32>;
defm TEX_UNIFIED_2D_ARRAY_U32_F32_GRAD
  : TEX_UNIFIED_2D_ARRAY_GRAD<"tex.grad.a2d.v4.u32.f32",
                              Int32Regs, Float32Regs,
                              int_nvvm_tex_unified_2d_array_grad_v4u32_f32>;

class TEX_UNIFIED_3D_base<string inst, NVPTXRegClass outtype,
                          NVPTXRegClass intype, dag tex, list<dag> pattern = []>
    : NVPTXInst<(outs outtype:$r, outtype:$g,
                      outtype:$b, outtype:$a),
                 !con(tex, (ins intype:$x, intype:$y, intype:$z)),
                 inst # " \t\\{$r, $g, $b, $a\\}, [$t, \\{$x, $y, $z, $z\\}];",
                 pattern>;
multiclass TEX_UNIFIED_3D<string inst, NVPTXRegClass outtype,
                          NVPTXRegClass intype, Intrinsic intr> {
  def _R : TEX_UNIFIED_3D_base<
      inst, outtype, intype, (ins Int64Regs:$t),
      [(set outtype:$r, outtype:$g, outtype:$b, outtype:$a,
            (intr i64:$t, intype:$x, intype:$y, intype:$z))]>;
  def _I : TEX_UNIFIED_3D_base<inst, outtype, intype, (ins i64imm:$t)>;
}

defm TEX_UNIFIED_3D_F32_S32
  : TEX_UNIFIED_3D<"tex.3d.v4.f32.s32", Float32Regs, Int32Regs,
                   int_nvvm_tex_unified_3d_v4f32_s32>;
defm TEX_UNIFIED_3D_F32_F32
  : TEX_UNIFIED_3D<"tex.3d.v4.f32.f32", Float32Regs, Float32Regs,
                   int_nvvm_tex_unified_3d_v4f32_f32>;
defm TEX_UNIFIED_3D_S32_S32
  : TEX_UNIFIED_3D<"tex.3d.v4.s32.s32", Int32Regs, Int32Regs,
                   int_nvvm_tex_unified_3d_v4s32_s32>;
defm TEX_UNIFIED_3D_S32_F32
  : TEX_UNIFIED_3D<"tex.3d.v4.s32.f32", Int32Regs, Float32Regs,
                   int_nvvm_tex_unified_3d_v4s32_f32>;
defm TEX_UNIFIED_3D_U32_S32
  : TEX_UNIFIED_3D<"tex.3d.v4.u32.s32", Int32Regs, Int32Regs,
                   int_nvvm_tex_unified_3d_v4u32_s32>;
defm TEX_UNIFIED_3D_U32_F32
  : TEX_UNIFIED_3D<"tex.3d.v4.u32.f32", Int32Regs, Float32Regs,
                   int_nvvm_tex_unified_3d_v4u32_f32>;

class TEX_UNIFIED_3D_LEVEL_base<string inst, NVPTXRegClass outtype,
                                NVPTXRegClass intype, dag tex,
                                list<dag> pattern = []>
    : NVPTXInst<(outs outtype:$r, outtype:$g,
                      outtype:$b, outtype:$a),
                 !con(tex, (ins intype:$x, intype:$y, intype:$z, intype:$lod)),
                 inst # " \t\\{$r, $g, $b, $a\\},"
                        " [$t, \\{$x, $y, $z, $z\\}], $lod;",
                 pattern>;
multiclass TEX_UNIFIED_3D_LEVEL<string inst, NVPTXRegClass outtype,
                                NVPTXRegClass intype, Intrinsic intr> {
  def _R : TEX_UNIFIED_3D_LEVEL_base<
      inst, outtype, intype, (ins Int64Regs:$t),
      [(set outtype:$r, outtype:$g, outtype:$b, outtype:$a,
            (intr i64:$t, intype:$x, intype:$y, intype:$z, intype:$lod))]>;
  def _I : TEX_UNIFIED_3D_LEVEL_base<inst, outtype, intype, (ins i64imm:$t)>;
}

defm TEX_UNIFIED_3D_F32_F32_LEVEL
  : TEX_UNIFIED_3D_LEVEL<"tex.level.3d.v4.f32.f32", Float32Regs, Float32Regs,
                         int_nvvm_tex_unified_3d_level_v4f32_f32>;
defm TEX_UNIFIED_3D_S32_F32_LEVEL
  : TEX_UNIFIED_3D_LEVEL<"tex.level.3d.v4.s32.f32", Int32Regs, Float32Regs,
                         int_nvvm_tex_unified_3d_level_v4s32_f32>;
defm TEX_UNIFIED_3D_U32_F32_LEVEL
  : TEX_UNIFIED_3D_LEVEL<"tex.level.3d.v4.u32.f32", Int32Regs, Float32Regs,
                         int_nvvm_tex_unified_3d_level_v4u32_f32>;

class TEX_UNIFIED_3D_GRAD_base<string inst, NVPTXRegClass outtype,
                               NVPTXRegClass intype, dag tex,
                               list<dag> pattern = []>
    : NVPTXInst<(outs outtype:$r, outtype:$g,
                      outtype:$b, outtype:$a),
                 !con(tex, (ins intype:$x, intype:$y, intype:$z,
                                intype:$gradx0, intype:$gradx1,
                                intype:$gradx2, intype:$grady0,
                                intype:$grady1, intype:$grady2)),
                 inst # " \t\\{$r, $g, $b, $a\\}, [$t, \\{$x, $y, $z, $z\\}],"
                        " \\{$gradx0, $gradx1, $gradx2, $gradx2\\},"
                        " \\{$grady0, $grady1, $grady2, $grady2\\};",
                 pattern>;
multiclass TEX_UNIFIED_3D_GRAD<string inst, NVPTXRegClass outtype,
                               NVPTXRegClass intype, Intrinsic intr> {
  def _R : TEX_UNIFIED_3D_GRAD_base<
      inst, outtype, intype, (ins Int64Regs:$t),
      [(set outtype:$r, outtype:$g, outtype:$b, outtype:$a,
            (intr i64:$t, intype:$x, intype:$y, intype:$z,
                  intype:$gradx0, intype:$gradx1, intype:$gradx2,
                  intype:$grady0, intype:$grady1, intype:$grady2))]>;
  def _I : TEX_UNIFIED_3D_GRAD_base<inst, outtype, intype, (ins i64imm:$t)>;
}

defm TEX_UNIFIED_3D_F32_F32_GRAD
  : TEX_UNIFIED_3D_GRAD<"tex.grad.3d.v4.f32.f32", Float32Regs, Float32Regs,
                        int_nvvm_tex_unified_3d_grad_v4f32_f32>;
defm TEX_UNIFIED_3D_S32_F32_GRAD
  : TEX_UNIFIED_3D_GRAD<"tex.grad.3d.v4.s32.f32", Int32Regs, Float32Regs,
                        int_nvvm_tex_unified_3d_grad_v4s32_f32>;
defm TEX_UNIFIED_3D_U32_F32_GRAD
  : TEX_UNIFIED_3D_GRAD<"tex.grad.3d.v4.u32.f32", Int32Regs, Float32Regs,
                        int_nvvm_tex_unified_3d_grad_v4u32_f32>;

class TEX_UNIFIED_CUBE_base<string inst, NVPTXRegClass outtype,
                            NVPTXRegClass intype, dag tex,
                            list<dag> pattern = []>
    : NVPTXInst<(outs outtype:$r, outtype:$g,
                      outtype:$b, outtype:$a),
                 !con(tex, (ins intype:$x, intype:$y, intype:$z)),
                 inst # " \t\\{$r, $g, $b, $a\\}, [$t, \\{$x, $y, $z, $z\\}];",
                 pattern>;
multiclass TEX_UNIFIED_CUBE<string inst, NVPTXRegClass outtype,
                            NVPTXRegClass intype, Intrinsic intr> {
  def _R : TEX_UNIFIED_CUBE_base<
      inst, outtype, intype, (ins Int64Regs:$t),
      [(set outtype:$r, outtype:$g, outtype:$b, outtype:$a,
            (intr i64:$t, intype:$x, intype:$y, intype:$z))]>;
  def _I : TEX_UNIFIED_CUBE_base<inst, outtype, intype, (ins i64imm:$t)>;
}

defm TEX_UNIFIED_CUBE_F32_F32
  : TEX_UNIFIED_CUBE<"tex.cube.v4.f32.f32", Float32Regs, Float32Regs,
                     int_nvvm_tex_unified_cube_v4f32_f32>;
defm TEX_UNIFIED_CUBE_S32_F32
  : TEX_UNIFIED_CUBE<"tex.cube.v4.s32.f32", Int32Regs, Float32Regs,
                     int_nvvm_tex_unified_cube_v4s32_f32>;
defm TEX_UNIFIED_CUBE_U32_F32
  : TEX_UNIFIED_CUBE<"tex.cube.v4.u32.f32", Int32Regs, Float32Regs,
                     int_nvvm_tex_unified_cube_v4u32_f32>;

class TEX_UNIFIED_CUBE_LEVEL_base<string inst, NVPTXRegClass outtype,
                                  NVPTXRegClass intype, dag tex,
                                  list<dag> pattern = []>
    : NVPTXInst<(outs outtype:$r, outtype:$g,
                      outtype:$b, outtype:$a),
                 !con(tex, (ins intype:$x, intype:$y, intype:$z, intype:$lod)),
                 inst # " \t\\{$r, $g, $b, $a\\},"
                        " [$t, \\{$x, $y, $z, $z\\}], $lod;",
                 pattern>;
multiclass TEX_UNIFIED_CUBE_LEVEL<string inst, NVPTXRegClass outtype,
                                  NVPTXRegClass intype, Intrinsic intr> {
  def _R : TEX_UNIFIED_CUBE_LEVEL_base<
      inst, outtype, intype, (ins Int64Regs:$t),
      [(set outtype:$r, outtype:$g, outtype:$b, outtype:$a,
            (intr i64:$t, intype:$x, intype:$y, intype:$z, intype:$lod))]>;
  def _I : TEX_UNIFIED_CUBE_LEVEL_base<inst, outtype, intype,
                                       (ins i64imm:$t)>;
}

defm TEX_UNIFIED_CUBE_F32_F32_LEVEL
  : TEX_UNIFIED_CUBE_LEVEL<"tex.level.cube.v4.f32.f32",
                           Float32Regs, Float32Regs,
                           int_nvvm_tex_unified_cube_level_v4f32_f32>;
defm TEX_UNIFIED_CUBE_S32_F32_LEVEL
  : TEX_UNIFIED_CUBE_LEVEL<"tex.level.cube.v4.s32.f32",
                           Int32Regs, Float32Regs,
                           int_nvvm_tex_unified_cube_level_v4s32_f32>;
defm TEX_UNIFIED_CUBE_U32_F32_LEVEL
  : TEX_UNIFIED_CUBE_LEVEL<"tex.level.cube.v4.u32.f32",
                           Int32Regs, Float32Regs,
                           int_nvvm_tex_unified_cube_level_v4u32_f32>;

class TEX_UNIFIED_CUBE_ARRAY_base<string inst, NVPTXRegClass outtype,
                                  NVPTXRegClass intype, dag tex,
                                  list<dag> pattern = []>
    : NVPTXInst<(outs outtype:$r, outtype:$g,
                      outtype:$b, outtype:$a),
                 !con(tex, (ins Int32Regs:$l, intype:$x, intype:$y, intype:$z)),
                 inst # " \t\\{$r, $g, $b, $a\\}, [$t, \\{$l, $x, $y, $z\\}];",
                 pattern>;
multiclass TEX_UNIFIED_CUBE_ARRAY<string inst, NVPTXRegClass outtype,
                                  NVPTXRegClass intype, Intrinsic intr> {
  def _R : TEX_UNIFIED_CUBE_ARRAY_base<
      inst, outtype, intype, (ins Int64Regs:$t),
      [(set outtype:$r, outtype:$g, outtype:$b, outtype:$a,
            (intr i64:$t, i32:$l, intype:$x, intype:$y, intype:$z))]>;
  def _I : TEX_UNIFIED_CUBE_ARRAY_base<inst, outtype, intype,
                                       (ins i64imm:$t)>;
}

defm TEX_UNIFIED_CUBE_ARRAY_F32_F32
  : TEX_UNIFIED_CUBE_ARRAY<"tex.acube.v4.f32.f32", Float32Regs, Float32Regs,
                           int_nvvm_tex_unified_cube_array_v4f32_f32>;
defm TEX_UNIFIED_CUBE_ARRAY_S32_F32
  : TEX_UNIFIED_CUBE_ARRAY<"tex.acube.v4.s32.f32", Int32Regs, Float32Regs,
                           int_nvvm_tex_unified_cube_array_v4s32_f32>;
defm TEX_UNIFIED_CUBE_ARRAY_U32_F32
  : TEX_UNIFIED_CUBE_ARRAY<"tex.acube.v4.u32.f32", Int32Regs, Float32Regs,
                           int_nvvm_tex_unified_cube_array_v4u32_f32>;

class TEX_UNIFIED_CUBE_ARRAY_LEVEL_base<string inst, NVPTXRegClass outtype,
                                        NVPTXRegClass intype, dag tex,
                                        list<dag> pattern = []>
    : NVPTXInst<(outs outtype:$r, outtype:$g,
                      outtype:$b, outtype:$a),
                 !con(tex, (ins Int32Regs:$l, intype:$x, intype:$y, intype:$z,
                                intype:$lod)),
                 inst # " \t\\{$r, $g, $b, $a\\},"
                        " [$t, \\{$l, $x, $y, $z\\}], $lod;",
                 pattern>;
multiclass TEX_UNIFIED_CUBE_ARRAY_LEVEL<string inst, NVPTXRegClass outtype,
                                        NVPTXRegClass intype, Intrinsic intr> {
  def _R : TEX_UNIFIED_CUBE_ARRAY_LEVEL_base<
      inst, outtype, intype, (ins Int64Regs:$t),
      [(set outtype:$r, outtype:$g, outtype:$b, outtype:$a,
            (intr i64:$t, i32:$l, intype:$x, intype:$y, intype:$z, intype:$lod))]>;
  def _I : TEX_UNIFIED_CUBE_ARRAY_LEVEL_base<inst, outtype, intype,
                                             (ins i64imm:$t)>;
}

defm TEX_UNIFIED_CUBE_ARRAY_F32_F32_LEVEL
  : TEX_UNIFIED_CUBE_ARRAY_LEVEL<"tex.level.acube.v4.f32.f32",
                                 Float32Regs, Float32Regs,
                                 int_nvvm_tex_unified_cube_array_level_v4f32_f32>;
defm TEX_UNIFIED_CUBE_ARRAY_S32_F32_LEVEL
  : TEX_UNIFIED_CUBE_ARRAY_LEVEL<"tex.level.acube.v4.s32.f32",
                                 Int32Regs, Float32Regs,
                                 int_nvvm_tex_unified_cube_array_level_v4s32_f32>;
defm TEX_UNIFIED_CUBE_ARRAY_U32_F32_LEVEL
  : TEX_UNIFIED_CUBE_ARRAY_LEVEL<"tex.level.acube.v4.u32.f32",
                                 Int32Regs, Float32Regs,
                                 int_nvvm_tex_unified_cube_array_level_v4u32_f32>;

class TEX_UNIFIED_CUBE_GRAD_base<string inst, NVPTXRegClass outtype,
                                 NVPTXRegClass intype, dag tex,
                                 list<dag> pattern = []>
    : NVPTXInst<(outs outtype:$r, outtype:$g,
                      outtype:$b, outtype:$a),
                 !con(tex, (ins intype:$x, intype:$y, intype:$z,
                                intype:$gradx0, intype:$gradx1,
                                intype:$gradx2, intype:$grady0,
                                intype:$grady1, intype:$grady2)),
                 inst # " \t\\{$r, $g, $b, $a\\}, [$t, \\{$x, $y, $z, $z\\}],"
                        " \\{$gradx0, $gradx1, $gradx2, $gradx2\\},"
                        " \\{$grady0, $grady1, $grady2, $grady2\\};",
                 pattern>;

multiclass TEX_UNIFIED_CUBE_GRAD<string inst, NVPTXRegClass outtype,
                                 NVPTXRegClass intype, Intrinsic intr> {
  def _R : TEX_UNIFIED_CUBE_GRAD_base<
      inst, outtype, intype, (ins Int64Regs:$t),
      [(set outtype:$r, outtype:$g, outtype:$b, outtype:$a,
            (intr i64:$t, intype:$x, intype:$y, intype:$z,
                  intype:$gradx0, intype:$gradx1, intype:$gradx2,
                  intype:$grady0, intype:$grady1, intype:$grady2))]>;
  def _I : TEX_UNIFIED_CUBE_GRAD_base<inst, outtype, intype, (ins i64imm:$t)>;
}

defm TEX_UNIFIED_CUBE_F32_F32_GRAD
  : TEX_UNIFIED_CUBE_GRAD<"tex.grad.cube.v4.f32.f32", Float32Regs, Float32Regs,
                          int_nvvm_tex_unified_cube_grad_v4f32_f32>;
defm TEX_UNIFIED_CUBE_S32_F32_GRAD
  : TEX_UNIFIED_CUBE_GRAD<"tex.grad.cube.v4.s32.f32", Int32Regs, Float32Regs,
                          int_nvvm_tex_unified_cube_grad_v4s32_f32>;
defm TEX_UNIFIED_CUBE_U32_F32_GRAD
  : TEX_UNIFIED_CUBE_GRAD<"tex.grad.cube.v4.u32.f32", Int32Regs, Float32Regs,
                          int_nvvm_tex_unified_cube_grad_v4u32_f32>;

class TEX_UNIFIED_CUBE_ARRAY_GRAD_base<string inst, NVPTXRegClass outtype,
                                       NVPTXRegClass intype, dag tex,
                                       list<dag> pattern = []>
    : NVPTXInst<(outs outtype:$r, outtype:$g,
                      outtype:$b, outtype:$a),
                 !con(tex, (ins Int32Regs:$l, intype:$x, intype:$y, intype:$z,
                                intype:$gradx0, intype:$gradx1,
                                intype:$gradx2, intype:$grady0,
                                intype:$grady1, intype:$grady2)),
                 inst # " \t\\{$r, $g, $b, $a\\}, [$t, \\{$l, $x, $y, $z\\}],"
                        " \\{$gradx0, $gradx1, $gradx2, $gradx2\\},"
                        " \\{$grady0, $grady1, $grady2, $grady2\\};",
                 pattern>;
multiclass TEX_UNIFIED_CUBE_ARRAY_GRAD<string inst, NVPTXRegClass outtype,
                                       NVPTXRegClass intype, Intrinsic intr> {
  def _R : TEX_UNIFIED_CUBE_ARRAY_GRAD_base<
      inst, outtype, intype, (ins Int64Regs:$t),
      [(set outtype:$r, outtype:$g, outtype:$b, outtype:$a,
            (intr i64:$t, i32:$l, intype:$x, intype:$y, intype:$z,
                  intype:$gradx0, intype:$gradx1,
                  intype:$gradx2, intype:$grady0,
                  intype:$grady1, intype:$grady2))]>;
  def _I : TEX_UNIFIED_CUBE_ARRAY_GRAD_base<inst, outtype, intype,
                                            (ins i64imm:$t)>;
}

defm TEX_UNIFIED_CUBE_ARRAY_F32_F32_GRAD
  : TEX_UNIFIED_CUBE_ARRAY_GRAD<"tex.grad.acube.v4.f32.f32",
                                Float32Regs, Float32Regs,
                                int_nvvm_tex_unified_cube_array_grad_v4f32_f32>;
defm TEX_UNIFIED_CUBE_ARRAY_S32_F32_GRAD
  : TEX_UNIFIED_CUBE_ARRAY_GRAD<"tex.grad.acube.v4.s32.f32",
                                Int32Regs, Float32Regs,
                                int_nvvm_tex_unified_cube_array_grad_v4s32_f32>;
defm TEX_UNIFIED_CUBE_ARRAY_U32_F32_GRAD
  : TEX_UNIFIED_CUBE_ARRAY_GRAD<"tex.grad.acube.v4.u32.f32",
                                Int32Regs, Float32Regs,
                                int_nvvm_tex_unified_cube_array_grad_v4u32_f32>;

class TLD4_UNIFIED_2D_base<string inst, NVPTXRegClass outtype,
                           NVPTXRegClass intype, dag tex,
                           list<dag> pattern = []>
    : NVPTXInst<(outs outtype:$v0, outtype:$v1,
                      outtype:$v2, outtype:$v3),
                 !con(tex, (ins intype:$x, intype:$y)),
                 inst # " \t\\{$v0, $v1, $v2, $v3\\}, [$t, \\{$x, $y\\}];",
                 pattern>;
multiclass TLD4_UNIFIED_2D<string inst, NVPTXRegClass outtype,
                           NVPTXRegClass intype, Intrinsic intr> {
  def _R : TLD4_UNIFIED_2D_base<
      inst, outtype, intype, (ins Int64Regs:$t),
      [(set outtype:$v0, outtype:$v1, outtype:$v2, outtype:$v3,
            (intr i64:$t, intype:$x, intype:$y))]>;
  def _I : TLD4_UNIFIED_2D_base<inst, outtype, intype, (ins i64imm:$t)>;
}

defm TLD4_UNIFIED_R_2D_F32_F32
  : TLD4_UNIFIED_2D<"tld4.r.2d.v4.f32.f32", Float32Regs, Float32Regs,
                    int_nvvm_tld4_unified_r_2d_v4f32_f32>;
defm TLD4_UNIFIED_G_2D_F32_F32
  : TLD4_UNIFIED_2D<"tld4.g.2d.v4.f32.f32", Float32Regs, Float32Regs,
                    int_nvvm_tld4_unified_g_2d_v4f32_f32>;
defm TLD4_UNIFIED_B_2D_F32_F32
  : TLD4_UNIFIED_2D<"tld4.b.2d.v4.f32.f32", Float32Regs, Float32Regs,
                    int_nvvm_tld4_unified_b_2d_v4f32_f32>;
defm TLD4_UNIFIED_A_2D_F32_F32
  : TLD4_UNIFIED_2D<"tld4.a.2d.v4.f32.f32", Float32Regs, Float32Regs,
                    int_nvvm_tld4_unified_a_2d_v4f32_f32>;

defm TLD4_UNIFIED_R_2D_S32_F32
  : TLD4_UNIFIED_2D<"tld4.r.2d.v4.s32.f32", Int32Regs, Float32Regs,
                    int_nvvm_tld4_unified_r_2d_v4s32_f32>;
defm TLD4_UNIFIED_G_2D_S32_F32
  : TLD4_UNIFIED_2D<"tld4.g.2d.v4.s32.f32", Int32Regs, Float32Regs,
                    int_nvvm_tld4_unified_g_2d_v4s32_f32>;
defm TLD4_UNIFIED_B_2D_S32_F32
  : TLD4_UNIFIED_2D<"tld4.b.2d.v4.s32.f32", Int32Regs, Float32Regs,
                    int_nvvm_tld4_unified_b_2d_v4s32_f32>;
defm TLD4_UNIFIED_A_2D_S32_F32
  : TLD4_UNIFIED_2D<"tld4.a.2d.v4.s32.f32", Int32Regs, Float32Regs,
                    int_nvvm_tld4_unified_a_2d_v4s32_f32>;

defm TLD4_UNIFIED_R_2D_U32_F32
  : TLD4_UNIFIED_2D<"tld4.r.2d.v4.u32.f32", Int32Regs, Float32Regs,
                    int_nvvm_tld4_unified_r_2d_v4u32_f32>;
defm TLD4_UNIFIED_G_2D_U32_F32
  : TLD4_UNIFIED_2D<"tld4.g.2d.v4.u32.f32", Int32Regs, Float32Regs,
                    int_nvvm_tld4_unified_g_2d_v4u32_f32>;
defm TLD4_UNIFIED_B_2D_U32_F32
  : TLD4_UNIFIED_2D<"tld4.b.2d.v4.u32.f32", Int32Regs, Float32Regs,
                    int_nvvm_tld4_unified_b_2d_v4u32_f32>;
defm TLD4_UNIFIED_A_2D_U32_F32
  : TLD4_UNIFIED_2D<"tld4.a.2d.v4.u32.f32", Int32Regs, Float32Regs,
                    int_nvvm_tld4_unified_a_2d_v4u32_f32>;

}



//=== Surface load instructions

let IsSuld = true in {

class SULD_1D_base<string inst, NVPTXRegClass outtype, dag surf,
                   list<dag> pattern = []>
    : NVPTXInst<(outs outtype:$r),
                !con(surf, (ins Int32Regs:$x)),
                inst # " \\{$r\\}, [$s, \\{$x\\}];",
                pattern>;
multiclass SULD_1D<string inst, NVPTXRegClass outtype> {
  defvar intr = !cast<Intrinsic>("int_nvvm_" # !tolower(NAME));

  def _R : SULD_1D_base<inst, outtype, (ins Int64Regs:$s),
                        [(set outtype:$r, (intr i64:$s, i32:$x))]>;
  def _I : SULD_1D_base<inst, outtype, (ins i64imm:$s)>;
}

defm SULD_1D_I8_CLAMP : SULD_1D<"suld.b.1d.b8.clamp", Int16Regs>;
defm SULD_1D_I16_CLAMP : SULD_1D<"suld.b.1d.b16.clamp", Int16Regs>;
defm SULD_1D_I32_CLAMP : SULD_1D<"suld.b.1d.b32.clamp", Int32Regs>;
defm SULD_1D_I64_CLAMP : SULD_1D<"suld.b.1d.b64.clamp", Int64Regs>;

defm SULD_1D_I8_TRAP : SULD_1D<"suld.b.1d.b8.trap", Int16Regs>;
defm SULD_1D_I16_TRAP : SULD_1D<"suld.b.1d.b16.trap", Int16Regs>;
defm SULD_1D_I32_TRAP : SULD_1D<"suld.b.1d.b32.trap", Int32Regs>;
defm SULD_1D_I64_TRAP : SULD_1D<"suld.b.1d.b64.trap", Int64Regs>;

defm SULD_1D_I8_ZERO : SULD_1D<"suld.b.1d.b8.zero", Int16Regs>;
defm SULD_1D_I16_ZERO : SULD_1D<"suld.b.1d.b16.zero", Int16Regs>;
defm SULD_1D_I32_ZERO : SULD_1D<"suld.b.1d.b32.zero", Int32Regs>;
defm SULD_1D_I64_ZERO : SULD_1D<"suld.b.1d.b64.zero", Int64Regs>;

class SULD_1D_ARRAY_base<string inst, NVPTXRegClass outtype, dag surf,
                         list<dag> pattern = []>
    : NVPTXInst<(outs outtype:$r),
                !con(surf, (ins Int32Regs:$l, Int32Regs:$x)),
                inst # " \\{$r\\}, [$s, \\{$l, $x\\}];",
                pattern>;
multiclass SULD_1D_ARRAY<string inst, NVPTXRegClass outtype> {
  defvar intr = !cast<Intrinsic>("int_nvvm_" # !tolower(NAME));

  def _R : SULD_1D_ARRAY_base<inst, outtype, (ins Int64Regs:$s),
                              [(set outtype:$r,
                                    (intr i64:$s, i32:$l, i32:$x))]>;
  def _I : SULD_1D_ARRAY_base<inst, outtype, (ins i64imm:$s)>;
}

defm SULD_1D_ARRAY_I8_CLAMP
  : SULD_1D_ARRAY<"suld.b.a1d.b8.clamp", Int16Regs>;
defm SULD_1D_ARRAY_I16_CLAMP
  : SULD_1D_ARRAY<"suld.b.a1d.b16.clamp", Int16Regs>;
defm SULD_1D_ARRAY_I32_CLAMP
  : SULD_1D_ARRAY<"suld.b.a1d.b32.clamp", Int32Regs>;
defm SULD_1D_ARRAY_I64_CLAMP
  : SULD_1D_ARRAY<"suld.b.a1d.b64.clamp", Int64Regs>;

defm SULD_1D_ARRAY_I8_TRAP
  : SULD_1D_ARRAY<"suld.b.a1d.b8.trap", Int16Regs>;
defm SULD_1D_ARRAY_I16_TRAP
  : SULD_1D_ARRAY<"suld.b.a1d.b16.trap", Int16Regs>;
defm SULD_1D_ARRAY_I32_TRAP
  : SULD_1D_ARRAY<"suld.b.a1d.b32.trap", Int32Regs>;
defm SULD_1D_ARRAY_I64_TRAP
  : SULD_1D_ARRAY<"suld.b.a1d.b64.trap", Int64Regs>;

defm SULD_1D_ARRAY_I8_ZERO
  : SULD_1D_ARRAY<"suld.b.a1d.b8.zero", Int16Regs>;
defm SULD_1D_ARRAY_I16_ZERO
  : SULD_1D_ARRAY<"suld.b.a1d.b16.zero", Int16Regs>;
defm SULD_1D_ARRAY_I32_ZERO
  : SULD_1D_ARRAY<"suld.b.a1d.b32.zero", Int32Regs>;
defm SULD_1D_ARRAY_I64_ZERO
  : SULD_1D_ARRAY<"suld.b.a1d.b64.zero", Int64Regs>;

class SULD_2D_base<string inst, NVPTXRegClass outtype, dag surf,
                   list<dag> pattern = []>
    : NVPTXInst<(outs outtype:$r),
                !con(surf, (ins Int32Regs:$x, Int32Regs:$y)),
                inst # " \\{$r\\}, [$s, \\{$x, $y\\}];",
                pattern>;
multiclass SULD_2D<string inst, NVPTXRegClass outtype> {
  defvar intr = !cast<Intrinsic>("int_nvvm_" # !tolower(NAME));

  def _R : SULD_2D_base<inst, outtype, (ins Int64Regs:$s),
                        [(set outtype:$r, (intr i64:$s, i32:$x, i32:$y))]>;
  def _I : SULD_2D_base<inst, outtype, (ins i64imm:$s)>;
}

defm SULD_2D_I8_CLAMP : SULD_2D<"suld.b.2d.b8.clamp", Int16Regs>;
defm SULD_2D_I16_CLAMP : SULD_2D<"suld.b.2d.b16.clamp", Int16Regs>;
defm SULD_2D_I32_CLAMP : SULD_2D<"suld.b.2d.b32.clamp", Int32Regs>;
defm SULD_2D_I64_CLAMP : SULD_2D<"suld.b.2d.b64.clamp", Int64Regs>;

defm SULD_2D_I8_TRAP : SULD_2D<"suld.b.2d.b8.trap", Int16Regs>;
defm SULD_2D_I16_TRAP : SULD_2D<"suld.b.2d.b16.trap", Int16Regs>;
defm SULD_2D_I32_TRAP : SULD_2D<"suld.b.2d.b32.trap", Int32Regs>;
defm SULD_2D_I64_TRAP : SULD_2D<"suld.b.2d.b64.trap", Int64Regs>;

defm SULD_2D_I8_ZERO : SULD_2D<"suld.b.2d.b8.zero", Int16Regs>;
defm SULD_2D_I16_ZERO : SULD_2D<"suld.b.2d.b16.zero", Int16Regs>;
defm SULD_2D_I32_ZERO : SULD_2D<"suld.b.2d.b32.zero", Int32Regs>;
defm SULD_2D_I64_ZERO : SULD_2D<"suld.b.2d.b64.zero", Int64Regs>;

class SULD_2D_ARRAY_base<string inst, NVPTXRegClass outtype, dag surf,
                         list<dag> pattern = []>
    : NVPTXInst<(outs outtype:$r),
                !con(surf, (ins Int32Regs:$l, Int32Regs:$x, Int32Regs:$y)),
                inst # " \\{$r\\}, [$s, \\{$l, $x, $y, $y\\}];",
                pattern>;
multiclass SULD_2D_ARRAY<string inst, NVPTXRegClass outtype> {
  defvar intr = !cast<Intrinsic>("int_nvvm_" # !tolower(NAME));

  def _R : SULD_2D_ARRAY_base<inst, outtype, (ins Int64Regs:$s),
                              [(set outtype:$r,
                                    (intr i64:$s, i32:$l, i32:$x, i32:$y))]>;
  def _I : SULD_2D_ARRAY_base<inst, outtype, (ins i64imm:$s)>;
}

defm SULD_2D_ARRAY_I8_CLAMP : SULD_2D_ARRAY<"suld.b.a2d.b8.clamp", Int16Regs>;
defm SULD_2D_ARRAY_I16_CLAMP : SULD_2D_ARRAY<"suld.b.a2d.b16.clamp", Int16Regs>;
defm SULD_2D_ARRAY_I32_CLAMP : SULD_2D_ARRAY<"suld.b.a2d.b32.clamp", Int32Regs>;
defm SULD_2D_ARRAY_I64_CLAMP : SULD_2D_ARRAY<"suld.b.a2d.b64.clamp", Int64Regs>;

defm SULD_2D_ARRAY_I8_TRAP : SULD_2D_ARRAY<"suld.b.a2d.b8.trap", Int16Regs>;
defm SULD_2D_ARRAY_I16_TRAP : SULD_2D_ARRAY<"suld.b.a2d.b16.trap", Int16Regs>;
defm SULD_2D_ARRAY_I32_TRAP : SULD_2D_ARRAY<"suld.b.a2d.b32.trap", Int32Regs>;
defm SULD_2D_ARRAY_I64_TRAP : SULD_2D_ARRAY<"suld.b.a2d.b64.trap", Int64Regs>;

defm SULD_2D_ARRAY_I8_ZERO : SULD_2D_ARRAY<"suld.b.a2d.b8.zero", Int16Regs>;
defm SULD_2D_ARRAY_I16_ZERO : SULD_2D_ARRAY<"suld.b.a2d.b16.zero", Int16Regs>;
defm SULD_2D_ARRAY_I32_ZERO : SULD_2D_ARRAY<"suld.b.a2d.b32.zero", Int32Regs>;
defm SULD_2D_ARRAY_I64_ZERO : SULD_2D_ARRAY<"suld.b.a2d.b64.zero", Int64Regs>;

class SULD_3D_base<string inst, NVPTXRegClass outtype, dag surf,
                   list<dag> pattern = []>
    : NVPTXInst<(outs outtype:$r),
                !con(surf, (ins Int32Regs:$x, Int32Regs:$y, Int32Regs:$z)),
                inst # " \\{$r\\}, [$s, \\{$x, $y, $z, $z\\}];",
                pattern>;
multiclass SULD_3D<string inst, NVPTXRegClass outtype> {
  defvar intr = !cast<Intrinsic>("int_nvvm_" # !tolower(NAME));

  def _R : SULD_3D_base<inst, outtype, (ins Int64Regs:$s),
                        [(set outtype:$r,
                              (intr i64:$s, i32:$x, i32:$y, i32:$z))]>;
  def _I : SULD_3D_base<inst, outtype, (ins i64imm:$s)>;
}

defm SULD_3D_I8_CLAMP : SULD_3D<"suld.b.3d.b8.clamp", Int16Regs>;
defm SULD_3D_I16_CLAMP : SULD_3D<"suld.b.3d.b16.clamp", Int16Regs>;
defm SULD_3D_I32_CLAMP : SULD_3D<"suld.b.3d.b32.clamp", Int32Regs>;
defm SULD_3D_I64_CLAMP : SULD_3D<"suld.b.3d.b64.clamp", Int64Regs>;

defm SULD_3D_I8_TRAP : SULD_3D<"suld.b.3d.b8.trap", Int16Regs>;
defm SULD_3D_I16_TRAP : SULD_3D<"suld.b.3d.b16.trap", Int16Regs>;
defm SULD_3D_I32_TRAP : SULD_3D<"suld.b.3d.b32.trap", Int32Regs>;
defm SULD_3D_I64_TRAP : SULD_3D<"suld.b.3d.b64.trap", Int64Regs>;

defm SULD_3D_I8_ZERO : SULD_3D<"suld.b.3d.b8.zero", Int16Regs>;
defm SULD_3D_I16_ZERO : SULD_3D<"suld.b.3d.b16.zero", Int16Regs>;
defm SULD_3D_I32_ZERO : SULD_3D<"suld.b.3d.b32.zero", Int32Regs>;
defm SULD_3D_I64_ZERO : SULD_3D<"suld.b.3d.b64.zero", Int64Regs>;
}

let IsSuld = 2 in {

class SULD_1D_V2_base<string inst, NVPTXRegClass outtype, dag surf,
                      list<dag> pattern = []>
    : NVPTXInst<(outs outtype:$r, outtype:$g),
                !con(surf, (ins Int32Regs:$x)),
                inst # " \\{$r, $g\\}, [$s, \\{$x\\}];",
                pattern>;
multiclass SULD_1D_V2<string inst, NVPTXRegClass outtype> {
  defvar intr = !cast<Intrinsic>("int_nvvm_" # !tolower(NAME));

  def _R : SULD_1D_V2_base<inst, outtype, (ins Int64Regs:$s),
                           [(set outtype:$r, outtype:$g,
                                 (intr i64:$s, i32:$x))]>;
  def _I : SULD_1D_V2_base<inst, outtype, (ins i64imm:$s)>;
}

defm SULD_1D_V2I8_CLAMP : SULD_1D_V2<"suld.b.1d.v2.b8.clamp", Int16Regs>;
defm SULD_1D_V2I16_CLAMP : SULD_1D_V2<"suld.b.1d.v2.b16.clamp", Int16Regs>;
defm SULD_1D_V2I32_CLAMP : SULD_1D_V2<"suld.b.1d.v2.b32.clamp", Int32Regs>;
defm SULD_1D_V2I64_CLAMP : SULD_1D_V2<"suld.b.1d.v2.b64.clamp", Int64Regs>;

defm SULD_1D_V2I8_TRAP : SULD_1D_V2<"suld.b.1d.v2.b8.trap", Int16Regs>;
defm SULD_1D_V2I16_TRAP : SULD_1D_V2<"suld.b.1d.v2.b16.trap", Int16Regs>;
defm SULD_1D_V2I32_TRAP : SULD_1D_V2<"suld.b.1d.v2.b32.trap", Int32Regs>;
defm SULD_1D_V2I64_TRAP : SULD_1D_V2<"suld.b.1d.v2.b64.trap", Int64Regs>;

defm SULD_1D_V2I8_ZERO : SULD_1D_V2<"suld.b.1d.v2.b8.zero", Int16Regs>;
defm SULD_1D_V2I16_ZERO : SULD_1D_V2<"suld.b.1d.v2.b16.zero", Int16Regs>;
defm SULD_1D_V2I32_ZERO : SULD_1D_V2<"suld.b.1d.v2.b32.zero", Int32Regs>;
defm SULD_1D_V2I64_ZERO : SULD_1D_V2<"suld.b.1d.v2.b64.zero", Int64Regs>;

class SULD_1D_ARRAY_V2_base<string inst, NVPTXRegClass outtype, dag surf,
                            list<dag> pattern = []>
    : NVPTXInst<(outs outtype:$r, outtype:$g),
                !con(surf, (ins Int32Regs:$l, Int32Regs:$x)),
                inst # " \\{$r, $g\\}, [$s, \\{$l, $x\\}];",
                pattern>;
multiclass SULD_1D_ARRAY_V2<string inst, NVPTXRegClass outtype> {
  defvar intr = !cast<Intrinsic>("int_nvvm_" # !tolower(NAME));

  def _R : SULD_1D_ARRAY_V2_base<inst, outtype, (ins Int64Regs:$s),
                                 [(set outtype:$r, outtype:$g,
                                       (intr i64:$s, i32:$l, i32:$x))]>;
  def _I : SULD_1D_ARRAY_V2_base<inst, outtype, (ins i64imm:$s)>;
}

defm SULD_1D_ARRAY_V2I8_CLAMP
  : SULD_1D_ARRAY_V2<"suld.b.a1d.v2.b8.clamp", Int16Regs>;
defm SULD_1D_ARRAY_V2I16_CLAMP
  : SULD_1D_ARRAY_V2<"suld.b.a1d.v2.b16.clamp", Int16Regs>;
defm SULD_1D_ARRAY_V2I32_CLAMP
  : SULD_1D_ARRAY_V2<"suld.b.a1d.v2.b32.clamp", Int32Regs>;
defm SULD_1D_ARRAY_V2I64_CLAMP
  : SULD_1D_ARRAY_V2<"suld.b.a1d.v2.b64.clamp", Int64Regs>;

defm SULD_1D_ARRAY_V2I8_TRAP
  : SULD_1D_ARRAY_V2<"suld.b.a1d.v2.b8.trap", Int16Regs>;
defm SULD_1D_ARRAY_V2I16_TRAP
  : SULD_1D_ARRAY_V2<"suld.b.a1d.v2.b16.trap", Int16Regs>;
defm SULD_1D_ARRAY_V2I32_TRAP
  : SULD_1D_ARRAY_V2<"suld.b.a1d.v2.b32.trap", Int32Regs>;
defm SULD_1D_ARRAY_V2I64_TRAP
  : SULD_1D_ARRAY_V2<"suld.b.a1d.v2.b64.trap", Int64Regs>;

defm SULD_1D_ARRAY_V2I8_ZERO
  : SULD_1D_ARRAY_V2<"suld.b.a1d.v2.b8.zero", Int16Regs>;
defm SULD_1D_ARRAY_V2I16_ZERO
  : SULD_1D_ARRAY_V2<"suld.b.a1d.v2.b16.zero", Int16Regs>;
defm SULD_1D_ARRAY_V2I32_ZERO
  : SULD_1D_ARRAY_V2<"suld.b.a1d.v2.b32.zero", Int32Regs>;
defm SULD_1D_ARRAY_V2I64_ZERO
  : SULD_1D_ARRAY_V2<"suld.b.a1d.v2.b64.zero", Int64Regs>;

class SULD_2D_V2_base<string inst, NVPTXRegClass outtype, dag surf,
                      list<dag> pattern = []>
    : NVPTXInst<(outs outtype:$r, outtype:$g),
                !con(surf, (ins Int32Regs:$x, Int32Regs:$y)),
                inst # " \\{$r, $g\\}, [$s, \\{$x, $y\\}];",
                pattern>;
multiclass SULD_2D_V2<string inst, NVPTXRegClass outtype> {
  defvar intr = !cast<Intrinsic>("int_nvvm_" # !tolower(NAME));

  def _R : SULD_2D_V2_base<inst, outtype, (ins Int64Regs:$s),
                           [(set outtype:$r, outtype:$g,
                                 (intr i64:$s, i32:$x, i32:$y))]>;
  def _I : SULD_2D_V2_base<inst, outtype, (ins i64imm:$s)>;
}

defm SULD_2D_V2I8_CLAMP
  : SULD_2D_V2<"suld.b.2d.v2.b8.clamp", Int16Regs>;
defm SULD_2D_V2I16_CLAMP
  : SULD_2D_V2<"suld.b.2d.v2.b16.clamp", Int16Regs>;
defm SULD_2D_V2I32_CLAMP
  : SULD_2D_V2<"suld.b.2d.v2.b32.clamp", Int32Regs>;
defm SULD_2D_V2I64_CLAMP
  : SULD_2D_V2<"suld.b.2d.v2.b64.clamp", Int64Regs>;

defm SULD_2D_V2I8_TRAP
  : SULD_2D_V2<"suld.b.2d.v2.b8.trap", Int16Regs>;
defm SULD_2D_V2I16_TRAP
  : SULD_2D_V2<"suld.b.2d.v2.b16.trap", Int16Regs>;
defm SULD_2D_V2I32_TRAP
  : SULD_2D_V2<"suld.b.2d.v2.b32.trap", Int32Regs>;
defm SULD_2D_V2I64_TRAP
  : SULD_2D_V2<"suld.b.2d.v2.b64.trap", Int64Regs>;

defm SULD_2D_V2I8_ZERO
  : SULD_2D_V2<"suld.b.2d.v2.b8.zero", Int16Regs>;
defm SULD_2D_V2I16_ZERO
  : SULD_2D_V2<"suld.b.2d.v2.b16.zero", Int16Regs>;
defm SULD_2D_V2I32_ZERO
  : SULD_2D_V2<"suld.b.2d.v2.b32.zero", Int32Regs>;
defm SULD_2D_V2I64_ZERO
  : SULD_2D_V2<"suld.b.2d.v2.b64.zero", Int64Regs>;

class SULD_2D_ARRAY_V2_base<string inst, NVPTXRegClass outtype, dag surf,
                            list<dag> pattern = []>
    : NVPTXInst<(outs outtype:$r, outtype:$g),
                !con(surf, (ins Int32Regs:$l, Int32Regs:$x, Int32Regs:$y)),
                inst # " \\{$r, $g\\}, [$s, \\{$l, $x, $y, $y\\}];",
                pattern>;
multiclass SULD_2D_ARRAY_V2<string inst, NVPTXRegClass outtype> {
  defvar intr = !cast<Intrinsic>("int_nvvm_" # !tolower(NAME));

  def _R : SULD_2D_ARRAY_V2_base<inst, outtype, (ins Int64Regs:$s),
                                 [(set outtype:$r, outtype:$g,
                                       (intr i64:$s, i32:$l, i32:$x, i32:$y))]>;
  def _I : SULD_2D_ARRAY_V2_base<inst, outtype, (ins i64imm:$s)>;
}

defm SULD_2D_ARRAY_V2I8_CLAMP
  : SULD_2D_ARRAY_V2<"suld.b.a2d.v2.b8.clamp", Int16Regs>;
defm SULD_2D_ARRAY_V2I16_CLAMP
  : SULD_2D_ARRAY_V2<"suld.b.a2d.v2.b16.clamp", Int16Regs>;
defm SULD_2D_ARRAY_V2I32_CLAMP
  : SULD_2D_ARRAY_V2<"suld.b.a2d.v2.b32.clamp", Int32Regs>;
defm SULD_2D_ARRAY_V2I64_CLAMP
  : SULD_2D_ARRAY_V2<"suld.b.a2d.v2.b64.clamp", Int64Regs>;

defm SULD_2D_ARRAY_V2I8_TRAP
  : SULD_2D_ARRAY_V2<"suld.b.a2d.v2.b8.trap", Int16Regs>;
defm SULD_2D_ARRAY_V2I16_TRAP
  : SULD_2D_ARRAY_V2<"suld.b.a2d.v2.b16.trap", Int16Regs>;
defm SULD_2D_ARRAY_V2I32_TRAP
  : SULD_2D_ARRAY_V2<"suld.b.a2d.v2.b32.trap", Int32Regs>;
defm SULD_2D_ARRAY_V2I64_TRAP
  : SULD_2D_ARRAY_V2<"suld.b.a2d.v2.b64.trap", Int64Regs>;

defm SULD_2D_ARRAY_V2I8_ZERO
  : SULD_2D_ARRAY_V2<"suld.b.a2d.v2.b8.zero", Int16Regs>;
defm SULD_2D_ARRAY_V2I16_ZERO
  : SULD_2D_ARRAY_V2<"suld.b.a2d.v2.b16.zero", Int16Regs>;
defm SULD_2D_ARRAY_V2I32_ZERO
  : SULD_2D_ARRAY_V2<"suld.b.a2d.v2.b32.zero", Int32Regs>;
defm SULD_2D_ARRAY_V2I64_ZERO
  : SULD_2D_ARRAY_V2<"suld.b.a2d.v2.b64.zero", Int64Regs>;

class SULD_3D_V2_base<string inst, NVPTXRegClass outtype, dag surf,
                      list<dag> pattern = []>
    : NVPTXInst<(outs outtype:$r, outtype:$g),
                !con(surf, (ins Int32Regs:$x, Int32Regs:$y, Int32Regs:$z)),
                inst # " \\{$r, $g\\}, [$s, \\{$x, $y, $z, $z\\}];",
                pattern>;
multiclass SULD_3D_V2<string inst, NVPTXRegClass outtype> {
  defvar intr = !cast<Intrinsic>("int_nvvm_" # !tolower(NAME));

  def _R : SULD_3D_V2_base<inst, outtype, (ins Int64Regs:$s),
                           [(set outtype:$r, outtype:$g,
                                 (intr i64:$s, i32:$x, i32:$y, i32:$z))]>;
  def _I : SULD_3D_V2_base<inst, outtype, (ins i64imm:$s)>;
}

defm SULD_3D_V2I8_CLAMP : SULD_3D_V2<"suld.b.3d.v2.b8.clamp", Int16Regs>;
defm SULD_3D_V2I16_CLAMP : SULD_3D_V2<"suld.b.3d.v2.b16.clamp", Int16Regs>;
defm SULD_3D_V2I32_CLAMP : SULD_3D_V2<"suld.b.3d.v2.b32.clamp", Int32Regs>;
defm SULD_3D_V2I64_CLAMP : SULD_3D_V2<"suld.b.3d.v2.b64.clamp", Int64Regs>;

defm SULD_3D_V2I8_TRAP : SULD_3D_V2<"suld.b.3d.v2.b8.trap", Int16Regs>;
defm SULD_3D_V2I16_TRAP : SULD_3D_V2<"suld.b.3d.v2.b16.trap", Int16Regs>;
defm SULD_3D_V2I32_TRAP : SULD_3D_V2<"suld.b.3d.v2.b32.trap", Int32Regs>;
defm SULD_3D_V2I64_TRAP : SULD_3D_V2<"suld.b.3d.v2.b64.trap", Int64Regs>;

defm SULD_3D_V2I8_ZERO : SULD_3D_V2<"suld.b.3d.v2.b8.zero", Int16Regs>;
defm SULD_3D_V2I16_ZERO : SULD_3D_V2<"suld.b.3d.v2.b16.zero", Int16Regs>;
defm SULD_3D_V2I32_ZERO : SULD_3D_V2<"suld.b.3d.v2.b32.zero", Int32Regs>;
defm SULD_3D_V2I64_ZERO : SULD_3D_V2<"suld.b.3d.v2.b64.zero", Int64Regs>;

}

let IsSuld = 3 in {

class SULD_1D_V4_base<string inst, NVPTXRegClass outtype, dag surf,
                      list<dag> pattern = []>
    : NVPTXInst<(outs outtype:$r, outtype:$g, outtype:$b, outtype:$a),
                !con(surf, (ins Int32Regs:$x)),
                inst # " \\{$r, $g, $b, $a\\}, [$s, \\{$x\\}];",
                pattern>;
multiclass SULD_1D_V4<string inst, NVPTXRegClass outtype> {
  defvar intr = !cast<Intrinsic>("int_nvvm_" # !tolower(NAME));

  def _R : SULD_1D_V4_base<inst, outtype, (ins Int64Regs:$s),
                           [(set outtype:$r, outtype:$g, outtype:$b, outtype:$a,
                                 (intr i64:$s, i32:$x))]>;
  def _I : SULD_1D_V4_base<inst, outtype, (ins i64imm:$s)>;
}

defm SULD_1D_V4I8_CLAMP : SULD_1D_V4<"suld.b.1d.v4.b8.clamp", Int16Regs>;
defm SULD_1D_V4I16_CLAMP : SULD_1D_V4<"suld.b.1d.v4.b16.clamp", Int16Regs>;
defm SULD_1D_V4I32_CLAMP : SULD_1D_V4<"suld.b.1d.v4.b32.clamp", Int32Regs>;

defm SULD_1D_V4I8_TRAP : SULD_1D_V4<"suld.b.1d.v4.b8.trap", Int16Regs>;
defm SULD_1D_V4I16_TRAP : SULD_1D_V4<"suld.b.1d.v4.b16.trap", Int16Regs>;
defm SULD_1D_V4I32_TRAP : SULD_1D_V4<"suld.b.1d.v4.b32.trap", Int32Regs>;

defm SULD_1D_V4I8_ZERO : SULD_1D_V4<"suld.b.1d.v4.b8.zero", Int16Regs>;
defm SULD_1D_V4I16_ZERO : SULD_1D_V4<"suld.b.1d.v4.b16.zero", Int16Regs>;
defm SULD_1D_V4I32_ZERO : SULD_1D_V4<"suld.b.1d.v4.b32.zero", Int32Regs>;

class SULD_1D_ARRAY_V4_base<string inst, NVPTXRegClass outtype, dag surf,
                            list<dag> pattern = []>
    : NVPTXInst<(outs outtype:$r, outtype:$g, outtype:$b, outtype:$a),
                !con(surf, (ins Int32Regs:$l, Int32Regs:$x)),
                inst # " \\{$r, $g, $b, $a\\}, [$s, \\{$l, $x\\}];",
                pattern>;
multiclass SULD_1D_ARRAY_V4<string inst, NVPTXRegClass outtype> {
  defvar intr = !cast<Intrinsic>("int_nvvm_" # !tolower(NAME));

  def _R : SULD_1D_ARRAY_V4_base<inst, outtype, (ins Int64Regs:$s),
                                 [(set outtype:$r, outtype:$g, outtype:$b,
                                       outtype:$a,
                                       (intr i64:$s, i32:$l, i32:$x))]>;
  def _I : SULD_1D_ARRAY_V4_base<inst, outtype, (ins i64imm:$s)>;
}

defm SULD_1D_ARRAY_V4I8_CLAMP
  : SULD_1D_ARRAY_V4<"suld.b.a1d.v4.b8.clamp", Int16Regs>;
defm SULD_1D_ARRAY_V4I16_CLAMP
  : SULD_1D_ARRAY_V4<"suld.b.a1d.v4.b16.clamp", Int16Regs>;
defm SULD_1D_ARRAY_V4I32_CLAMP
  : SULD_1D_ARRAY_V4<"suld.b.a1d.v4.b32.clamp", Int32Regs>;

defm SULD_1D_ARRAY_V4I8_TRAP
  : SULD_1D_ARRAY_V4<"suld.b.a1d.v4.b8.trap", Int16Regs>;
defm SULD_1D_ARRAY_V4I16_TRAP
  : SULD_1D_ARRAY_V4<"suld.b.a1d.v4.b16.trap", Int16Regs>;
defm SULD_1D_ARRAY_V4I32_TRAP
  : SULD_1D_ARRAY_V4<"suld.b.a1d.v4.b32.trap", Int32Regs>;

defm SULD_1D_ARRAY_V4I8_ZERO
  : SULD_1D_ARRAY_V4<"suld.b.a1d.v4.b8.zero", Int16Regs>;
defm SULD_1D_ARRAY_V4I16_ZERO
  : SULD_1D_ARRAY_V4<"suld.b.a1d.v4.b16.zero", Int16Regs>;
defm SULD_1D_ARRAY_V4I32_ZERO
  : SULD_1D_ARRAY_V4<"suld.b.a1d.v4.b32.zero", Int32Regs>;

class SULD_2D_V4_base<string inst, NVPTXRegClass outtype, dag surf,
                      list<dag> pattern = []>
    : NVPTXInst<(outs outtype:$r, outtype:$g, outtype:$b, outtype:$a),
                !con(surf, (ins Int32Regs:$x, Int32Regs:$y)),
                inst # " \\{$r, $g, $b, $a\\}, [$s, \\{$x, $y\\}];",
                pattern>;
multiclass SULD_2D_V4<string inst, NVPTXRegClass outtype> {
  defvar intr = !cast<Intrinsic>("int_nvvm_" # !tolower(NAME));

  def _R : SULD_2D_V4_base<inst, outtype, (ins Int64Regs:$s),
                           [(set outtype:$r, outtype:$g, outtype:$b, outtype:$a,
                                 (intr i64:$s, i32:$x, i32:$y))]>;
  def _I : SULD_2D_V4_base<inst, outtype, (ins i64imm:$s)>;
}

defm SULD_2D_V4I8_CLAMP : SULD_2D_V4<"suld.b.2d.v4.b8.clamp", Int16Regs>;
defm SULD_2D_V4I16_CLAMP : SULD_2D_V4<"suld.b.2d.v4.b16.clamp", Int16Regs>;
defm SULD_2D_V4I32_CLAMP : SULD_2D_V4<"suld.b.2d.v4.b32.clamp", Int32Regs>;

defm SULD_2D_V4I8_TRAP : SULD_2D_V4<"suld.b.2d.v4.b8.trap", Int16Regs>;
defm SULD_2D_V4I16_TRAP : SULD_2D_V4<"suld.b.2d.v4.b16.trap", Int16Regs>;
defm SULD_2D_V4I32_TRAP : SULD_2D_V4<"suld.b.2d.v4.b32.trap", Int32Regs>;

defm SULD_2D_V4I8_ZERO : SULD_2D_V4<"suld.b.2d.v4.b8.zero", Int16Regs>;
defm SULD_2D_V4I16_ZERO : SULD_2D_V4<"suld.b.2d.v4.b16.zero", Int16Regs>;
defm SULD_2D_V4I32_ZERO : SULD_2D_V4<"suld.b.2d.v4.b32.zero", Int32Regs>;

class SULD_2D_ARRAY_V4_base<string inst, NVPTXRegClass outtype, dag surf,
                            list<dag> pattern = []>
    : NVPTXInst<(outs outtype:$r, outtype:$g, outtype:$b, outtype:$a),
                !con(surf, (ins Int32Regs:$l, Int32Regs:$x, Int32Regs:$y)),
                inst # " \\{$r, $g, $b, $a\\}, [$s, \\{$l, $x, $y, $y\\}];",
                pattern>;
multiclass SULD_2D_ARRAY_V4<string inst, NVPTXRegClass outtype> {
  defvar intr = !cast<Intrinsic>("int_nvvm_" # !tolower(NAME));

  def _R : SULD_2D_ARRAY_V4_base<inst, outtype, (ins Int64Regs:$s),
                                 [(set outtype:$r, outtype:$g, outtype:$b,
                                       outtype:$a,
                                       (intr i64:$s, i32:$l, i32:$x, i32:$y))]>;
  def _I : SULD_2D_ARRAY_V4_base<inst, outtype, (ins i64imm:$s)>;
}

defm SULD_2D_ARRAY_V4I8_CLAMP
  : SULD_2D_ARRAY_V4<"suld.b.a2d.v4.b8.clamp", Int16Regs>;
defm SULD_2D_ARRAY_V4I16_CLAMP
  : SULD_2D_ARRAY_V4<"suld.b.a2d.v4.b16.clamp", Int16Regs>;
defm SULD_2D_ARRAY_V4I32_CLAMP
  : SULD_2D_ARRAY_V4<"suld.b.a2d.v4.b32.clamp", Int32Regs>;

defm SULD_2D_ARRAY_V4I8_TRAP
  : SULD_2D_ARRAY_V4<"suld.b.a2d.v4.b8.trap", Int16Regs>;
defm SULD_2D_ARRAY_V4I16_TRAP
  : SULD_2D_ARRAY_V4<"suld.b.a2d.v4.b16.trap", Int16Regs>;
defm SULD_2D_ARRAY_V4I32_TRAP
  : SULD_2D_ARRAY_V4<"suld.b.a2d.v4.b32.trap", Int32Regs>;

defm SULD_2D_ARRAY_V4I8_ZERO
  : SULD_2D_ARRAY_V4<"suld.b.a2d.v4.b8.zero", Int16Regs>;
defm SULD_2D_ARRAY_V4I16_ZERO
  : SULD_2D_ARRAY_V4<"suld.b.a2d.v4.b16.zero", Int16Regs>;
defm SULD_2D_ARRAY_V4I32_ZERO
  : SULD_2D_ARRAY_V4<"suld.b.a2d.v4.b32.zero", Int32Regs>;

class SULD_3D_V4_base<string inst, NVPTXRegClass outtype, dag surf,
                      list<dag> pattern = []>
    : NVPTXInst<(outs outtype:$r, outtype:$g, outtype:$b, outtype:$a),
                !con(surf, (ins Int32Regs:$x, Int32Regs:$y, Int32Regs:$z)),
                inst # " \\{$r, $g, $b, $a\\}, [$s, \\{$x, $y, $z, $z\\}];",
                pattern>;
multiclass SULD_3D_V4<string inst, NVPTXRegClass outtype> {
  defvar intr = !cast<Intrinsic>("int_nvvm_" # !tolower(NAME));

  def _R : SULD_3D_V4_base<inst, outtype, (ins Int64Regs:$s),
                           [(set outtype:$r, outtype:$g, outtype:$b, outtype:$a,
                                 (intr i64:$s, i32:$x, i32:$y, i32:$z))]>;
  def _I : SULD_3D_V4_base<inst, outtype, (ins i64imm:$s)>;
}

defm SULD_3D_V4I8_CLAMP : SULD_3D_V4<"suld.b.3d.v4.b8.clamp", Int16Regs>;
defm SULD_3D_V4I16_CLAMP : SULD_3D_V4<"suld.b.3d.v4.b16.clamp", Int16Regs>;
defm SULD_3D_V4I32_CLAMP : SULD_3D_V4<"suld.b.3d.v4.b32.clamp", Int32Regs>;

defm SULD_3D_V4I8_TRAP : SULD_3D_V4<"suld.b.3d.v4.b8.trap", Int16Regs>;
defm SULD_3D_V4I16_TRAP : SULD_3D_V4<"suld.b.3d.v4.b16.trap", Int16Regs>;
defm SULD_3D_V4I32_TRAP : SULD_3D_V4<"suld.b.3d.v4.b32.trap", Int32Regs>;

defm SULD_3D_V4I8_ZERO : SULD_3D_V4<"suld.b.3d.v4.b8.zero", Int16Regs>;
defm SULD_3D_V4I16_ZERO : SULD_3D_V4<"suld.b.3d.v4.b16.zero", Int16Regs>;
defm SULD_3D_V4I32_ZERO : SULD_3D_V4<"suld.b.3d.v4.b32.zero", Int32Regs>;

}

//-----------------------------------
// Texture Query Intrinsics
//-----------------------------------

let IsSurfTexQuery = true in {
def TXQ_CHANNEL_ORDER_R
  : NVPTXInst<(outs Int32Regs:$d), (ins Int64Regs:$a),
              "txq.channel_order.b32 \t$d, [$a];",
              []>;
def TXQ_CHANNEL_ORDER_I
  : NVPTXInst<(outs Int32Regs:$d), (ins i64imm:$a),
              "txq.channel_order.b32 \t$d, [$a];",
              []>;
def TXQ_CHANNEL_DATA_TYPE_R
  : NVPTXInst<(outs Int32Regs:$d), (ins Int64Regs:$a),
              "txq.channel_data_type.b32 \t$d, [$a];",
              []>;
def TXQ_CHANNEL_DATA_TYPE_I
  : NVPTXInst<(outs Int32Regs:$d), (ins i64imm:$a),
              "txq.channel_data_type.b32 \t$d, [$a];",
              []>;
def TXQ_WIDTH_R
  : NVPTXInst<(outs Int32Regs:$d), (ins Int64Regs:$a),
              "txq.width.b32 \t$d, [$a];",
              []>;
def TXQ_WIDTH_I
  : NVPTXInst<(outs Int32Regs:$d), (ins i64imm:$a),
              "txq.width.b32 \t$d, [$a];",
              []>;
def TXQ_HEIGHT_R
  : NVPTXInst<(outs Int32Regs:$d), (ins Int64Regs:$a),
              "txq.height.b32 \t$d, [$a];",
              []>;
def TXQ_HEIGHT_I
  : NVPTXInst<(outs Int32Regs:$d), (ins i64imm:$a),
              "txq.height.b32 \t$d, [$a];",
              []>;
def TXQ_DEPTH_R
  : NVPTXInst<(outs Int32Regs:$d), (ins Int64Regs:$a),
              "txq.depth.b32 \t$d, [$a];",
              []>;
def TXQ_DEPTH_I
  : NVPTXInst<(outs Int32Regs:$d), (ins i64imm:$a),
              "txq.depth.b32 \t$d, [$a];",
              []>;
def TXQ_ARRAY_SIZE_R
  : NVPTXInst<(outs Int32Regs:$d), (ins Int64Regs:$a),
              "txq.array_size.b32 \t$d, [$a];",
              []>;
def TXQ_ARRAY_SIZE_I
  : NVPTXInst<(outs Int32Regs:$d), (ins i64imm:$a),
              "txq.array_size.b32 \t$d, [$a];",
              []>;
def TXQ_NUM_SAMPLES_R
  : NVPTXInst<(outs Int32Regs:$d), (ins Int64Regs:$a),
              "txq.num_samples.b32 \t$d, [$a];",
              []>;
def TXQ_NUM_SAMPLES_I
  : NVPTXInst<(outs Int32Regs:$d), (ins i64imm:$a),
              "txq.num_samples.b32 \t$d, [$a];",
              []>;
def TXQ_NUM_MIPMAP_LEVELS_R
  : NVPTXInst<(outs Int32Regs:$d), (ins Int64Regs:$a),
              "txq.num_mipmap_levels.b32 \t$d, [$a];",
              []>;
def TXQ_NUM_MIPMAP_LEVELS_I
  : NVPTXInst<(outs Int32Regs:$d), (ins i64imm:$a),
              "txq.num_mipmap_levels.b32 \t$d, [$a];",
              []>;
}

def : Pat<(int_nvvm_txq_channel_order i64:$a),
          (TXQ_CHANNEL_ORDER_R $a)>;
def : Pat<(int_nvvm_txq_channel_data_type i64:$a),
          (TXQ_CHANNEL_DATA_TYPE_R $a)>;
def : Pat<(int_nvvm_txq_width i64:$a),
          (TXQ_WIDTH_R $a)>;
def : Pat<(int_nvvm_txq_height i64:$a),
          (TXQ_HEIGHT_R $a)>;
def : Pat<(int_nvvm_txq_depth i64:$a),
          (TXQ_DEPTH_R $a)>;
def : Pat<(int_nvvm_txq_array_size i64:$a),
          (TXQ_ARRAY_SIZE_R $a)>;
def : Pat<(int_nvvm_txq_num_samples i64:$a),
          (TXQ_NUM_SAMPLES_R $a)>;
def : Pat<(int_nvvm_txq_num_mipmap_levels i64:$a),
          (TXQ_NUM_MIPMAP_LEVELS_R $a)>;


//-----------------------------------
// Surface Query Intrinsics
//-----------------------------------

let IsSurfTexQuery = true in {
def SUQ_CHANNEL_ORDER_R
  : NVPTXInst<(outs Int32Regs:$d), (ins Int64Regs:$a),
              "suq.channel_order.b32 \t$d, [$a];",
              []>;
def SUQ_CHANNEL_ORDER_I
  : NVPTXInst<(outs Int32Regs:$d), (ins i64imm:$a),
              "suq.channel_order.b32 \t$d, [$a];",
              []>;
def SUQ_CHANNEL_DATA_TYPE_R
  : NVPTXInst<(outs Int32Regs:$d), (ins Int64Regs:$a),
              "suq.channel_data_type.b32 \t$d, [$a];",
              []>;
def SUQ_CHANNEL_DATA_TYPE_I
  : NVPTXInst<(outs Int32Regs:$d), (ins i64imm:$a),
              "suq.channel_data_type.b32 \t$d, [$a];",
              []>;
def SUQ_WIDTH_R
  : NVPTXInst<(outs Int32Regs:$d), (ins Int64Regs:$a),
              "suq.width.b32 \t$d, [$a];",
              []>;
def SUQ_WIDTH_I
  : NVPTXInst<(outs Int32Regs:$d), (ins i64imm:$a),
              "suq.width.b32 \t$d, [$a];",
              []>;
def SUQ_HEIGHT_R
  : NVPTXInst<(outs Int32Regs:$d), (ins Int64Regs:$a),
              "suq.height.b32 \t$d, [$a];",
              []>;
def SUQ_HEIGHT_I
  : NVPTXInst<(outs Int32Regs:$d), (ins i64imm:$a),
              "suq.height.b32 \t$d, [$a];",
              []>;
def SUQ_DEPTH_R
  : NVPTXInst<(outs Int32Regs:$d), (ins Int64Regs:$a),
              "suq.depth.b32 \t$d, [$a];",
              []>;
def SUQ_DEPTH_I
  : NVPTXInst<(outs Int32Regs:$d), (ins i64imm:$a),
              "suq.depth.b32 \t$d, [$a];",
              []>;
def SUQ_ARRAY_SIZE_R
  : NVPTXInst<(outs Int32Regs:$d), (ins Int64Regs:$a),
              "suq.array_size.b32 \t$d, [$a];",
              []>;
def SUQ_ARRAY_SIZE_I
  : NVPTXInst<(outs Int32Regs:$d), (ins i64imm:$a),
              "suq.array_size.b32 \t$d, [$a];",
              []>;
}

def : Pat<(int_nvvm_suq_channel_order i64:$a),
          (SUQ_CHANNEL_ORDER_R $a)>;
def : Pat<(int_nvvm_suq_channel_data_type i64:$a),
          (SUQ_CHANNEL_DATA_TYPE_R $a)>;
def : Pat<(int_nvvm_suq_width i64:$a),
          (SUQ_WIDTH_R $a)>;
def : Pat<(int_nvvm_suq_height i64:$a),
          (SUQ_HEIGHT_R $a)>;
def : Pat<(int_nvvm_suq_depth i64:$a),
          (SUQ_DEPTH_R $a)>;
def : Pat<(int_nvvm_suq_array_size i64:$a),
          (SUQ_ARRAY_SIZE_R $a)>;


//===- Handle Query -------------------------------------------------------===//

// TODO: These intrinsics are not yet finalized, pending PTX ISA design work
def ISTYPEP_SAMPLER
  : NVPTXInst<(outs Int1Regs:$d), (ins Int64Regs:$a),
              "istypep.samplerref \t$d, $a;",
              [(set i1:$d, (int_nvvm_istypep_sampler i64:$a))]>;
def ISTYPEP_SURFACE
  : NVPTXInst<(outs Int1Regs:$d), (ins Int64Regs:$a),
              "istypep.surfref \t$d, $a;",
              [(set i1:$d, (int_nvvm_istypep_surface i64:$a))]>;
def ISTYPEP_TEXTURE
  : NVPTXInst<(outs Int1Regs:$d), (ins Int64Regs:$a),
              "istypep.texref \t$d, $a;",
              [(set i1:$d, (int_nvvm_istypep_texture i64:$a))]>;

//===- Surface Stores -----------------------------------------------------===//

let IsSust = true in {

class SUST_1D_base<string inst, NVPTXRegClass intype, dag surf>
    : NVPTXInst<(outs),
                !con(surf, (ins Int32Regs:$x, intype:$r)),
                inst # " \t[$s, \\{$x\\}], \\{$r\\};",
                []>;
multiclass SUST_1D<string inst, NVPTXRegClass intype> {
  def _R : SUST_1D_base<inst, intype, (ins Int64Regs:$s)>;
  def _I : SUST_1D_base<inst, intype, (ins i64imm:$s)>;
}

defm SUST_B_1D_B8_CLAMP : SUST_1D<"sust.b.1d.b8.clamp", Int16Regs>;
defm SUST_B_1D_B16_CLAMP : SUST_1D<"sust.b.1d.b16.clamp", Int16Regs>;
defm SUST_B_1D_B32_CLAMP : SUST_1D<"sust.b.1d.b32.clamp", Int32Regs>;
defm SUST_B_1D_B64_CLAMP : SUST_1D<"sust.b.1d.b64.clamp", Int64Regs>;

defm SUST_B_1D_B8_TRAP : SUST_1D<"sust.b.1d.b8.trap", Int16Regs>;
defm SUST_B_1D_B16_TRAP : SUST_1D<"sust.b.1d.b16.trap", Int16Regs>;
defm SUST_B_1D_B32_TRAP : SUST_1D<"sust.b.1d.b32.trap", Int32Regs>;
defm SUST_B_1D_B64_TRAP : SUST_1D<"sust.b.1d.b64.trap", Int64Regs>;

defm SUST_B_1D_B8_ZERO : SUST_1D<"sust.b.1d.b8.zero", Int16Regs>;
defm SUST_B_1D_B16_ZERO : SUST_1D<"sust.b.1d.b16.zero", Int16Regs>;
defm SUST_B_1D_B32_ZERO : SUST_1D<"sust.b.1d.b32.zero", Int32Regs>;
defm SUST_B_1D_B64_ZERO : SUST_1D<"sust.b.1d.b64.zero", Int64Regs>;

defm SUST_P_1D_B8_TRAP : SUST_1D<"sust.p.1d.b8.trap", Int16Regs>;
defm SUST_P_1D_B16_TRAP : SUST_1D<"sust.p.1d.b16.trap", Int16Regs>;
defm SUST_P_1D_B32_TRAP : SUST_1D<"sust.p.1d.b32.trap", Int32Regs>;

class SUST_1D_V2_base<string inst, NVPTXRegClass intype, dag surf>
    : NVPTXInst<(outs),
                !con(surf, (ins Int32Regs:$x, intype:$r, intype:$g)),
                inst # " \t[$s, \\{$x\\}], \\{$r, $g\\};",
                []>;
multiclass SUST_1D_V2<string inst, NVPTXRegClass intype> {
  def _R : SUST_1D_V2_base<inst, intype, (ins Int64Regs:$s)>;
  def _I : SUST_1D_V2_base<inst, intype, (ins i64imm:$s)>;
}

defm SUST_B_1D_V2B8_CLAMP : SUST_1D_V2<"sust.b.1d.v2.b8.clamp", Int16Regs>;
defm SUST_B_1D_V2B16_CLAMP : SUST_1D_V2<"sust.b.1d.v2.b16.clamp", Int16Regs>;
defm SUST_B_1D_V2B32_CLAMP : SUST_1D_V2<"sust.b.1d.v2.b32.clamp", Int32Regs>;
defm SUST_B_1D_V2B64_CLAMP : SUST_1D_V2<"sust.b.1d.v2.b64.clamp", Int64Regs>;

defm SUST_B_1D_V2B8_TRAP : SUST_1D_V2<"sust.b.1d.v2.b8.trap", Int16Regs>;
defm SUST_B_1D_V2B16_TRAP : SUST_1D_V2<"sust.b.1d.v2.b16.trap", Int16Regs>;
defm SUST_B_1D_V2B32_TRAP : SUST_1D_V2<"sust.b.1d.v2.b32.trap", Int32Regs>;
defm SUST_B_1D_V2B64_TRAP : SUST_1D_V2<"sust.b.1d.v2.b64.trap", Int64Regs>;

defm SUST_B_1D_V2B8_ZERO : SUST_1D_V2<"sust.b.1d.v2.b8.zero", Int16Regs>;
defm SUST_B_1D_V2B16_ZERO : SUST_1D_V2<"sust.b.1d.v2.b16.zero", Int16Regs>;
defm SUST_B_1D_V2B32_ZERO : SUST_1D_V2<"sust.b.1d.v2.b32.zero", Int32Regs>;
defm SUST_B_1D_V2B64_ZERO : SUST_1D_V2<"sust.b.1d.v2.b64.zero", Int64Regs>;

defm SUST_P_1D_V2B8_TRAP : SUST_1D_V2<"sust.p.1d.v2.b8.trap", Int16Regs>;
defm SUST_P_1D_V2B16_TRAP : SUST_1D_V2<"sust.p.1d.v2.b16.trap", Int16Regs>;
defm SUST_P_1D_V2B32_TRAP : SUST_1D_V2<"sust.p.1d.v2.b32.trap", Int32Regs>;

class SUST_1D_V4_base<string inst, NVPTXRegClass intype, dag surf>
    : NVPTXInst<(outs),
                !con(surf, (ins Int32Regs:$x, intype:$r, intype:$g,
                                intype:$b, intype:$a)),
                inst # " \t[$s, \\{$x\\}], \\{$r, $g, $b, $a\\};",
                []>;
multiclass SUST_1D_V4<string inst, NVPTXRegClass intype> {
  def _R : SUST_1D_V4_base<inst, intype, (ins Int64Regs:$s)>;
  def _I : SUST_1D_V4_base<inst, intype, (ins i64imm:$s)>;
}

defm SUST_B_1D_V4B8_CLAMP : SUST_1D_V4<"sust.b.1d.v4.b8.clamp", Int16Regs>;
defm SUST_B_1D_V4B16_CLAMP : SUST_1D_V4<"sust.b.1d.v4.b16.clamp", Int16Regs>;
defm SUST_B_1D_V4B32_CLAMP : SUST_1D_V4<"sust.b.1d.v4.b32.clamp", Int32Regs>;

defm SUST_B_1D_V4B8_TRAP : SUST_1D_V4<"sust.b.1d.v4.b8.trap", Int16Regs>;
defm SUST_B_1D_V4B16_TRAP : SUST_1D_V4<"sust.b.1d.v4.b16.trap", Int16Regs>;
defm SUST_B_1D_V4B32_TRAP : SUST_1D_V4<"sust.b.1d.v4.b32.trap", Int32Regs>;

defm SUST_B_1D_V4B8_ZERO : SUST_1D_V4<"sust.b.1d.v4.b8.zero", Int16Regs>;
defm SUST_B_1D_V4B16_ZERO : SUST_1D_V4<"sust.b.1d.v4.b16.zero", Int16Regs>;
defm SUST_B_1D_V4B32_ZERO : SUST_1D_V4<"sust.b.1d.v4.b32.zero", Int32Regs>;

defm SUST_P_1D_V4B8_TRAP : SUST_1D_V4<"sust.p.1d.v4.b8.trap", Int16Regs>;
defm SUST_P_1D_V4B16_TRAP : SUST_1D_V4<"sust.p.1d.v4.b16.trap", Int16Regs>;
defm SUST_P_1D_V4B32_TRAP : SUST_1D_V4<"sust.p.1d.v4.b32.trap", Int32Regs>;

class SUST_1D_ARRAY_base<string inst, NVPTXRegClass intype, dag surf>
    : NVPTXInst<(outs),
                !con(surf, (ins Int32Regs:$idx, Int32Regs:$x, intype:$r)),
                inst # " \t[$s, \\{$idx, $x\\}], \\{$r\\};",
                []>;
multiclass SUST_1D_ARRAY<string inst, NVPTXRegClass intype> {
  def _R : SUST_1D_ARRAY_base<inst, intype, (ins Int64Regs:$s)>;
  def _I : SUST_1D_ARRAY_base<inst, intype, (ins i64imm:$s)>;
}

defm SUST_B_1D_ARRAY_B8_CLAMP
  : SUST_1D_ARRAY<"sust.b.a1d.b8.clamp", Int16Regs>;
defm SUST_B_1D_ARRAY_B16_CLAMP
  : SUST_1D_ARRAY<"sust.b.a1d.b16.clamp", Int16Regs>;
defm SUST_B_1D_ARRAY_B32_CLAMP
  : SUST_1D_ARRAY<"sust.b.a1d.b32.clamp", Int32Regs>;
defm SUST_B_1D_ARRAY_B64_CLAMP
  : SUST_1D_ARRAY<"sust.b.a1d.b64.clamp", Int64Regs>;

defm SUST_B_1D_ARRAY_B8_TRAP
  : SUST_1D_ARRAY<"sust.b.a1d.b8.trap", Int16Regs>;
defm SUST_B_1D_ARRAY_B16_TRAP
  : SUST_1D_ARRAY<"sust.b.a1d.b16.trap", Int16Regs>;
defm SUST_B_1D_ARRAY_B32_TRAP
  : SUST_1D_ARRAY<"sust.b.a1d.b32.trap", Int32Regs>;
defm SUST_B_1D_ARRAY_B64_TRAP
  : SUST_1D_ARRAY<"sust.b.a1d.b64.trap", Int64Regs>;

defm SUST_B_1D_ARRAY_B8_ZERO
  : SUST_1D_ARRAY<"sust.b.a1d.b8.zero", Int16Regs>;
defm SUST_B_1D_ARRAY_B16_ZERO
  : SUST_1D_ARRAY<"sust.b.a1d.b16.zero", Int16Regs>;
defm SUST_B_1D_ARRAY_B32_ZERO
  : SUST_1D_ARRAY<"sust.b.a1d.b32.zero", Int32Regs>;
defm SUST_B_1D_ARRAY_B64_ZERO
  : SUST_1D_ARRAY<"sust.b.a1d.b64.zero", Int64Regs>;

defm SUST_P_1D_ARRAY_B8_TRAP
  : SUST_1D_ARRAY<"sust.p.a1d.b8.trap", Int16Regs>;
defm SUST_P_1D_ARRAY_B16_TRAP
  : SUST_1D_ARRAY<"sust.p.a1d.b16.trap", Int16Regs>;
defm SUST_P_1D_ARRAY_B32_TRAP
  : SUST_1D_ARRAY<"sust.p.a1d.b32.trap", Int32Regs>;

class SUST_1D_ARRAY_V2_base<string inst, NVPTXRegClass intype, dag surf>
    : NVPTXInst<(outs),
                !con(surf, (ins Int32Regs:$idx, Int32Regs:$x,
                                intype:$r, intype:$g)),
                inst # " \t[$s, \\{$idx, $x\\}], \\{$r, $g\\};",
                []>;
multiclass SUST_1D_ARRAY_V2<string inst, NVPTXRegClass intype> {
  def _R : SUST_1D_ARRAY_V2_base<inst, intype, (ins Int64Regs:$s)>;
  def _I : SUST_1D_ARRAY_V2_base<inst, intype, (ins i64imm:$s)>;
}

defm SUST_B_1D_ARRAY_V2B8_CLAMP
  : SUST_1D_ARRAY_V2<"sust.b.a1d.v2.b8.clamp", Int16Regs>;
defm SUST_B_1D_ARRAY_V2B16_CLAMP
  : SUST_1D_ARRAY_V2<"sust.b.a1d.v2.b16.clamp", Int16Regs>;
defm SUST_B_1D_ARRAY_V2B32_CLAMP
  : SUST_1D_ARRAY_V2<"sust.b.a1d.v2.b32.clamp", Int32Regs>;
defm SUST_B_1D_ARRAY_V2B64_CLAMP
  : SUST_1D_ARRAY_V2<"sust.b.a1d.v2.b64.clamp", Int64Regs>;

defm SUST_B_1D_ARRAY_V2B8_TRAP
  : SUST_1D_ARRAY_V2<"sust.b.a1d.v2.b8.trap", Int16Regs>;
defm SUST_B_1D_ARRAY_V2B16_TRAP
  : SUST_1D_ARRAY_V2<"sust.b.a1d.v2.b16.trap", Int16Regs>;
defm SUST_B_1D_ARRAY_V2B32_TRAP
  : SUST_1D_ARRAY_V2<"sust.b.a1d.v2.b32.trap", Int32Regs>;
defm SUST_B_1D_ARRAY_V2B64_TRAP
  : SUST_1D_ARRAY_V2<"sust.b.a1d.v2.b64.trap", Int64Regs>;

defm SUST_B_1D_ARRAY_V2B8_ZERO
  : SUST_1D_ARRAY_V2<"sust.b.a1d.v2.b8.zero", Int16Regs>;
defm SUST_B_1D_ARRAY_V2B16_ZERO
  : SUST_1D_ARRAY_V2<"sust.b.a1d.v2.b16.zero", Int16Regs>;
defm SUST_B_1D_ARRAY_V2B32_ZERO
  : SUST_1D_ARRAY_V2<"sust.b.a1d.v2.b32.zero", Int32Regs>;
defm SUST_B_1D_ARRAY_V2B64_ZERO
  : SUST_1D_ARRAY_V2<"sust.b.a1d.v2.b64.zero", Int64Regs>;

defm SUST_P_1D_ARRAY_V2B8_TRAP
  : SUST_1D_ARRAY_V2<"sust.p.a1d.v2.b8.trap", Int16Regs>;
defm SUST_P_1D_ARRAY_V2B16_TRAP
  : SUST_1D_ARRAY_V2<"sust.p.a1d.v2.b16.trap", Int16Regs>;
defm SUST_P_1D_ARRAY_V2B32_TRAP
  : SUST_1D_ARRAY_V2<"sust.p.a1d.v2.b32.trap", Int32Regs>;

class SUST_1D_ARRAY_V4_base<string inst, NVPTXRegClass intype, dag surf>
    : NVPTXInst<(outs),
                !con(surf, (ins Int32Regs:$idx, Int32Regs:$x,
                                intype:$r, intype:$g, intype:$b, intype:$a)),
                inst # " \t[$s, \\{$idx, $x\\}], \\{$r, $g, $b, $a\\};",
                []>;
multiclass SUST_1D_ARRAY_V4<string inst, NVPTXRegClass intype> {
  def _R : SUST_1D_ARRAY_V4_base<inst, intype, (ins Int64Regs:$s)>;
  def _I : SUST_1D_ARRAY_V4_base<inst, intype, (ins i64imm:$s)>;
}

defm SUST_B_1D_ARRAY_V4B8_CLAMP
  : SUST_1D_ARRAY_V4<"sust.b.a1d.v4.b8.clamp", Int16Regs>;
defm SUST_B_1D_ARRAY_V4B16_CLAMP
  : SUST_1D_ARRAY_V4<"sust.b.a1d.v4.b16.clamp", Int16Regs>;
defm SUST_B_1D_ARRAY_V4B32_CLAMP
  : SUST_1D_ARRAY_V4<"sust.b.a1d.v4.b32.clamp", Int32Regs>;

defm SUST_B_1D_ARRAY_V4B8_TRAP
  : SUST_1D_ARRAY_V4<"sust.b.a1d.v4.b8.trap", Int16Regs>;
defm SUST_B_1D_ARRAY_V4B16_TRAP
  : SUST_1D_ARRAY_V4<"sust.b.a1d.v4.b16.trap", Int16Regs>;
defm SUST_B_1D_ARRAY_V4B32_TRAP
  : SUST_1D_ARRAY_V4<"sust.b.a1d.v4.b32.trap", Int32Regs>;

defm SUST_B_1D_ARRAY_V4B8_ZERO
  : SUST_1D_ARRAY_V4<"sust.b.a1d.v4.b8.zero", Int16Regs>;
defm SUST_B_1D_ARRAY_V4B16_ZERO
  : SUST_1D_ARRAY_V4<"sust.b.a1d.v4.b16.zero", Int16Regs>;
defm SUST_B_1D_ARRAY_V4B32_ZERO
  : SUST_1D_ARRAY_V4<"sust.b.a1d.v4.b32.zero", Int32Regs>;

defm SUST_P_1D_ARRAY_V4B8_TRAP
  : SUST_1D_ARRAY_V4<"sust.p.a1d.v4.b8.trap", Int16Regs>;
defm SUST_P_1D_ARRAY_V4B16_TRAP
  : SUST_1D_ARRAY_V4<"sust.p.a1d.v4.b16.trap", Int16Regs>;
defm SUST_P_1D_ARRAY_V4B32_TRAP
  : SUST_1D_ARRAY_V4<"sust.p.a1d.v4.b32.trap", Int32Regs>;

class SUST_2D_base<string inst, NVPTXRegClass intype, dag surf>
    : NVPTXInst<(outs),
                !con(surf, (ins Int32Regs:$x, Int32Regs:$y, intype:$r)),
                inst # " \t[$s, \\{$x, $y\\}], \\{$r\\};",
                []>;
multiclass SUST_2D<string inst, NVPTXRegClass intype> {
  def _R : SUST_2D_base<inst, intype, (ins Int64Regs:$s)>;
  def _I : SUST_2D_base<inst, intype, (ins i64imm:$s)>;
}

defm SUST_B_2D_B8_CLAMP : SUST_2D<"sust.b.2d.b8.clamp", Int16Regs>;
defm SUST_B_2D_B16_CLAMP : SUST_2D<"sust.b.2d.b16.clamp", Int16Regs>;
defm SUST_B_2D_B32_CLAMP : SUST_2D<"sust.b.2d.b32.clamp", Int32Regs>;
defm SUST_B_2D_B64_CLAMP : SUST_2D<"sust.b.2d.b64.clamp", Int64Regs>;

defm SUST_B_2D_B8_TRAP : SUST_2D<"sust.b.2d.b8.trap", Int16Regs>;
defm SUST_B_2D_B16_TRAP : SUST_2D<"sust.b.2d.b16.trap", Int16Regs>;
defm SUST_B_2D_B32_TRAP : SUST_2D<"sust.b.2d.b32.trap", Int32Regs>;
defm SUST_B_2D_B64_TRAP : SUST_2D<"sust.b.2d.b64.trap", Int64Regs>;

defm SUST_B_2D_B8_ZERO : SUST_2D<"sust.b.2d.b8.zero", Int16Regs>;
defm SUST_B_2D_B16_ZERO : SUST_2D<"sust.b.2d.b16.zero", Int16Regs>;
defm SUST_B_2D_B32_ZERO : SUST_2D<"sust.b.2d.b32.zero", Int32Regs>;
defm SUST_B_2D_B64_ZERO : SUST_2D<"sust.b.2d.b64.zero", Int64Regs>;

defm SUST_P_2D_B8_TRAP : SUST_2D<"sust.p.2d.b8.trap", Int16Regs>;
defm SUST_P_2D_B16_TRAP : SUST_2D<"sust.p.2d.b16.trap", Int16Regs>;
defm SUST_P_2D_B32_TRAP : SUST_2D<"sust.p.2d.b32.trap", Int32Regs>;

class SUST_2D_V2_base<string inst, NVPTXRegClass intype, dag surf>
    : NVPTXInst<(outs),
                !con(surf, (ins Int32Regs:$x, Int32Regs:$y,
                                intype:$r, intype:$g)),
                inst # " \t[$s, \\{$x, $y\\}], \\{$r, $g\\};",
                []>;
multiclass SUST_2D_V2<string inst, NVPTXRegClass intype> {
  def _R : SUST_2D_V2_base<inst, intype, (ins Int64Regs:$s)>;
  def _I : SUST_2D_V2_base<inst, intype, (ins i64imm:$s)>;
}

defm SUST_B_2D_V2B8_CLAMP : SUST_2D_V2<"sust.b.2d.v2.b8.clamp", Int16Regs>;
defm SUST_B_2D_V2B16_CLAMP : SUST_2D_V2<"sust.b.2d.v2.b16.clamp", Int16Regs>;
defm SUST_B_2D_V2B32_CLAMP : SUST_2D_V2<"sust.b.2d.v2.b32.clamp", Int32Regs>;
defm SUST_B_2D_V2B64_CLAMP : SUST_2D_V2<"sust.b.2d.v2.b64.clamp", Int64Regs>;

defm SUST_B_2D_V2B8_TRAP : SUST_2D_V2<"sust.b.2d.v2.b8.trap", Int16Regs>;
defm SUST_B_2D_V2B16_TRAP : SUST_2D_V2<"sust.b.2d.v2.b16.trap", Int16Regs>;
defm SUST_B_2D_V2B32_TRAP : SUST_2D_V2<"sust.b.2d.v2.b32.trap", Int32Regs>;
defm SUST_B_2D_V2B64_TRAP : SUST_2D_V2<"sust.b.2d.v2.b64.trap", Int64Regs>;

defm SUST_B_2D_V2B8_ZERO : SUST_2D_V2<"sust.b.2d.v2.b8.zero", Int16Regs>;
defm SUST_B_2D_V2B16_ZERO : SUST_2D_V2<"sust.b.2d.v2.b16.zero", Int16Regs>;
defm SUST_B_2D_V2B32_ZERO : SUST_2D_V2<"sust.b.2d.v2.b32.zero", Int32Regs>;
defm SUST_B_2D_V2B64_ZERO : SUST_2D_V2<"sust.b.2d.v2.b64.zero", Int64Regs>;

defm SUST_P_2D_V2B8_TRAP : SUST_2D_V2<"sust.p.2d.v2.b8.trap", Int16Regs>;
defm SUST_P_2D_V2B16_TRAP : SUST_2D_V2<"sust.p.2d.v2.b16.trap", Int16Regs>;
defm SUST_P_2D_V2B32_TRAP : SUST_2D_V2<"sust.p.2d.v2.b32.trap", Int32Regs>;

class SUST_2D_V4_base<string inst, NVPTXRegClass intype, dag surf>
    : NVPTXInst<(outs),
                !con(surf, (ins Int32Regs:$x, Int32Regs:$y,
                                intype:$r, intype:$g, intype:$b, intype:$a)),
                inst # " \t[$s, \\{$x, $y\\}], \\{$r, $g, $b, $a\\};",
                []>;
multiclass SUST_2D_V4<string inst, NVPTXRegClass intype> {
  def _R : SUST_2D_V4_base<inst, intype, (ins Int64Regs:$s)>;
  def _I : SUST_2D_V4_base<inst, intype, (ins i64imm:$s)>;
}

defm SUST_B_2D_V4B8_CLAMP : SUST_2D_V4<"sust.b.2d.v4.b8.clamp", Int16Regs>;
defm SUST_B_2D_V4B16_CLAMP : SUST_2D_V4<"sust.b.2d.v4.b16.clamp", Int16Regs>;
defm SUST_B_2D_V4B32_CLAMP : SUST_2D_V4<"sust.b.2d.v4.b32.clamp", Int32Regs>;

defm SUST_B_2D_V4B8_TRAP : SUST_2D_V4<"sust.b.2d.v4.b8.trap", Int16Regs>;
defm SUST_B_2D_V4B16_TRAP : SUST_2D_V4<"sust.b.2d.v4.b16.trap", Int16Regs>;
defm SUST_B_2D_V4B32_TRAP : SUST_2D_V4<"sust.b.2d.v4.b32.trap", Int32Regs>;

defm SUST_B_2D_V4B8_ZERO : SUST_2D_V4<"sust.b.2d.v4.b8.zero", Int16Regs>;
defm SUST_B_2D_V4B16_ZERO : SUST_2D_V4<"sust.b.2d.v4.b16.zero", Int16Regs>;
defm SUST_B_2D_V4B32_ZERO : SUST_2D_V4<"sust.b.2d.v4.b32.zero", Int32Regs>;

defm SUST_P_2D_V4B8_TRAP : SUST_2D_V4<"sust.p.2d.v4.b8.trap", Int16Regs>;
defm SUST_P_2D_V4B16_TRAP : SUST_2D_V4<"sust.p.2d.v4.b16.trap", Int16Regs>;
defm SUST_P_2D_V4B32_TRAP : SUST_2D_V4<"sust.p.2d.v4.b32.trap", Int32Regs>;

class SUST_2D_ARRAY_base<string inst, NVPTXRegClass intype, dag surf>
    : NVPTXInst<(outs),
                !con(surf, (ins Int32Regs:$idx, Int32Regs:$x, Int32Regs:$y,
                                intype:$r)),
                inst # " \t[$s, \\{$idx, $x, $y, $y\\}], \\{$r\\};",
                []>;
multiclass SUST_2D_ARRAY<string inst, NVPTXRegClass intype> {
  def _R : SUST_2D_ARRAY_base<inst, intype, (ins Int64Regs:$s)>;
  def _I : SUST_2D_ARRAY_base<inst, intype, (ins i64imm:$s)>;
}

defm SUST_B_2D_ARRAY_B8_CLAMP
  : SUST_2D_ARRAY<"sust.b.a2d.b8.clamp", Int16Regs>;
defm SUST_B_2D_ARRAY_B16_CLAMP
  : SUST_2D_ARRAY<"sust.b.a2d.b16.clamp", Int16Regs>;
defm SUST_B_2D_ARRAY_B32_CLAMP
  : SUST_2D_ARRAY<"sust.b.a2d.b32.clamp", Int32Regs>;
defm SUST_B_2D_ARRAY_B64_CLAMP
  : SUST_2D_ARRAY<"sust.b.a2d.b64.clamp", Int64Regs>;

defm SUST_B_2D_ARRAY_B8_TRAP
  : SUST_2D_ARRAY<"sust.b.a2d.b8.trap", Int16Regs>;
defm SUST_B_2D_ARRAY_B16_TRAP
  : SUST_2D_ARRAY<"sust.b.a2d.b16.trap", Int16Regs>;
defm SUST_B_2D_ARRAY_B32_TRAP
  : SUST_2D_ARRAY<"sust.b.a2d.b32.trap", Int32Regs>;
defm SUST_B_2D_ARRAY_B64_TRAP
  : SUST_2D_ARRAY<"sust.b.a2d.b64.trap", Int64Regs>;

defm SUST_B_2D_ARRAY_B8_ZERO
  : SUST_2D_ARRAY<"sust.b.a2d.b8.zero", Int16Regs>;
defm SUST_B_2D_ARRAY_B16_ZERO
  : SUST_2D_ARRAY<"sust.b.a2d.b16.zero", Int16Regs>;
defm SUST_B_2D_ARRAY_B32_ZERO
  : SUST_2D_ARRAY<"sust.b.a2d.b32.zero", Int32Regs>;
defm SUST_B_2D_ARRAY_B64_ZERO
  : SUST_2D_ARRAY<"sust.b.a2d.b64.zero", Int64Regs>;

defm SUST_P_2D_ARRAY_B8_TRAP
  : SUST_2D_ARRAY<"sust.p.a2d.b8.trap", Int16Regs>;
defm SUST_P_2D_ARRAY_B16_TRAP
  : SUST_2D_ARRAY<"sust.p.a2d.b16.trap", Int16Regs>;
defm SUST_P_2D_ARRAY_B32_TRAP
  : SUST_2D_ARRAY<"sust.p.a2d.b32.trap", Int32Regs>;

class SUST_2D_ARRAY_V2_base<string inst, NVPTXRegClass intype, dag surf>
    : NVPTXInst<(outs),
                !con(surf, (ins Int32Regs:$idx, Int32Regs:$x, Int32Regs:$y,
                                intype:$r, intype:$g)),
                inst # " \t[$s, \\{$idx, $x, $y, $y\\}], \\{$r, $g\\};",
                []>;
multiclass SUST_2D_ARRAY_V2<string inst, NVPTXRegClass intype> {
  def _R : SUST_2D_ARRAY_V2_base<inst, intype, (ins Int64Regs:$s)>;
  def _I : SUST_2D_ARRAY_V2_base<inst, intype, (ins i64imm:$s)>;
}

defm SUST_B_2D_ARRAY_V2B8_CLAMP
  : SUST_2D_ARRAY_V2<"sust.b.a2d.v2.b8.clamp", Int16Regs>;
defm SUST_B_2D_ARRAY_V2B16_CLAMP
  : SUST_2D_ARRAY_V2<"sust.b.a2d.v2.b16.clamp", Int16Regs>;
defm SUST_B_2D_ARRAY_V2B32_CLAMP
  : SUST_2D_ARRAY_V2<"sust.b.a2d.v2.b32.clamp", Int32Regs>;
defm SUST_B_2D_ARRAY_V2B64_CLAMP
  : SUST_2D_ARRAY_V2<"sust.b.a2d.v2.b64.clamp", Int64Regs>;

defm SUST_B_2D_ARRAY_V2B8_TRAP
  : SUST_2D_ARRAY_V2<"sust.b.a2d.v2.b8.trap", Int16Regs>;
defm SUST_B_2D_ARRAY_V2B16_TRAP
  : SUST_2D_ARRAY_V2<"sust.b.a2d.v2.b16.trap", Int16Regs>;
defm SUST_B_2D_ARRAY_V2B32_TRAP
  : SUST_2D_ARRAY_V2<"sust.b.a2d.v2.b32.trap", Int32Regs>;
defm SUST_B_2D_ARRAY_V2B64_TRAP
  : SUST_2D_ARRAY_V2<"sust.b.a2d.v2.b64.trap", Int64Regs>;

defm SUST_B_2D_ARRAY_V2B8_ZERO
  : SUST_2D_ARRAY_V2<"sust.b.a2d.v2.b8.zero", Int16Regs>;
defm SUST_B_2D_ARRAY_V2B16_ZERO
  : SUST_2D_ARRAY_V2<"sust.b.a2d.v2.b16.zero", Int16Regs>;
defm SUST_B_2D_ARRAY_V2B32_ZERO
  : SUST_2D_ARRAY_V2<"sust.b.a2d.v2.b32.zero", Int32Regs>;
defm SUST_B_2D_ARRAY_V2B64_ZERO
  : SUST_2D_ARRAY_V2<"sust.b.a2d.v2.b64.zero", Int64Regs>;

defm SUST_P_2D_ARRAY_V2B8_TRAP
  : SUST_2D_ARRAY_V2<"sust.p.a2d.v2.b8.trap", Int16Regs>;
defm SUST_P_2D_ARRAY_V2B16_TRAP
  : SUST_2D_ARRAY_V2<"sust.p.a2d.v2.b16.trap", Int16Regs>;
defm SUST_P_2D_ARRAY_V2B32_TRAP
  : SUST_2D_ARRAY_V2<"sust.p.a2d.v2.b32.trap", Int32Regs>;

class SUST_2D_ARRAY_V4_base<string inst, NVPTXRegClass intype, dag surf>
    : NVPTXInst<(outs),
                !con(surf, (ins Int32Regs:$idx, Int32Regs:$x, Int32Regs:$y,
                                intype:$r, intype:$g, intype:$b, intype:$a)),
                inst # " \t[$s, \\{$idx, $x, $y, $y\\}], \\{$r, $g, $b, $a\\};",
                []>;
multiclass SUST_2D_ARRAY_V4<string inst, NVPTXRegClass intype> {
  def _R : SUST_2D_ARRAY_V4_base<inst, intype, (ins Int64Regs:$s)>;
  def _I : SUST_2D_ARRAY_V4_base<inst, intype, (ins i64imm:$s)>;
}

defm SUST_B_2D_ARRAY_V4B8_CLAMP
  : SUST_2D_ARRAY_V4<"sust.b.a2d.v4.b8.clamp", Int16Regs>;
defm SUST_B_2D_ARRAY_V4B16_CLAMP
  : SUST_2D_ARRAY_V4<"sust.b.a2d.v4.b16.clamp", Int16Regs>;
defm SUST_B_2D_ARRAY_V4B32_CLAMP
  : SUST_2D_ARRAY_V4<"sust.b.a2d.v4.b32.clamp", Int32Regs>;

defm SUST_B_2D_ARRAY_V4B8_TRAP
  : SUST_2D_ARRAY_V4<"sust.b.a2d.v4.b8.trap", Int16Regs>;
defm SUST_B_2D_ARRAY_V4B16_TRAP
  : SUST_2D_ARRAY_V4<"sust.b.a2d.v4.b16.trap", Int16Regs>;
defm SUST_B_2D_ARRAY_V4B32_TRAP
  : SUST_2D_ARRAY_V4<"sust.b.a2d.v4.b32.trap", Int32Regs>;

defm SUST_B_2D_ARRAY_V4B8_ZERO
  : SUST_2D_ARRAY_V4<"sust.b.a2d.v4.b8.zero", Int16Regs>;
defm SUST_B_2D_ARRAY_V4B16_ZERO
  : SUST_2D_ARRAY_V4<"sust.b.a2d.v4.b16.zero", Int16Regs>;
defm SUST_B_2D_ARRAY_V4B32_ZERO
  : SUST_2D_ARRAY_V4<"sust.b.a2d.v4.b32.zero", Int32Regs>;

defm SUST_P_2D_ARRAY_V4B8_TRAP
  : SUST_2D_ARRAY_V4<"sust.p.a2d.v4.b8.trap", Int16Regs>;
defm SUST_P_2D_ARRAY_V4B16_TRAP
  : SUST_2D_ARRAY_V4<"sust.p.a2d.v4.b16.trap", Int16Regs>;
defm SUST_P_2D_ARRAY_V4B32_TRAP
  : SUST_2D_ARRAY_V4<"sust.p.a2d.v4.b32.trap", Int32Regs>;

class SUST_3D_base<string inst, NVPTXRegClass intype, dag surf>
    : NVPTXInst<(outs),
                !con(surf, (ins Int32Regs:$x, Int32Regs:$y, Int32Regs:$z,
                                intype:$r)),
                inst # " \t[$s, \\{$x, $y, $z, $z\\}], \\{$r\\};",
                []>;
multiclass SUST_3D<string inst, NVPTXRegClass intype> {
  def _R : SUST_3D_base<inst, intype, (ins Int64Regs:$s)>;
  def _I : SUST_3D_base<inst, intype, (ins i64imm:$s)>;
}

defm SUST_B_3D_B8_CLAMP : SUST_3D<"sust.b.3d.b8.clamp", Int16Regs>;
defm SUST_B_3D_B16_CLAMP : SUST_3D<"sust.b.3d.b16.clamp", Int16Regs>;
defm SUST_B_3D_B32_CLAMP : SUST_3D<"sust.b.3d.b32.clamp", Int32Regs>;
defm SUST_B_3D_B64_CLAMP : SUST_3D<"sust.b.3d.b64.clamp", Int64Regs>;

defm SUST_B_3D_B8_TRAP : SUST_3D<"sust.b.3d.b8.trap", Int16Regs>;
defm SUST_B_3D_B16_TRAP : SUST_3D<"sust.b.3d.b16.trap", Int16Regs>;
defm SUST_B_3D_B32_TRAP : SUST_3D<"sust.b.3d.b32.trap", Int32Regs>;
defm SUST_B_3D_B64_TRAP : SUST_3D<"sust.b.3d.b64.trap", Int64Regs>;

defm SUST_B_3D_B8_ZERO : SUST_3D<"sust.b.3d.b8.zero", Int16Regs>;
defm SUST_B_3D_B16_ZERO : SUST_3D<"sust.b.3d.b16.zero", Int16Regs>;
defm SUST_B_3D_B32_ZERO : SUST_3D<"sust.b.3d.b32.zero", Int32Regs>;
defm SUST_B_3D_B64_ZERO : SUST_3D<"sust.b.3d.b64.zero", Int64Regs>;

defm SUST_P_3D_B8_TRAP : SUST_3D<"sust.p.3d.b8.trap", Int16Regs>;
defm SUST_P_3D_B16_TRAP : SUST_3D<"sust.p.3d.b16.trap", Int16Regs>;
defm SUST_P_3D_B32_TRAP : SUST_3D<"sust.p.3d.b32.trap", Int32Regs>;

class SUST_3D_V2_base<string inst, NVPTXRegClass intype, dag surf>
    : NVPTXInst<(outs),
                !con(surf, (ins Int32Regs:$x, Int32Regs:$y, Int32Regs:$z,
                                intype:$r, intype:$g)),
                inst # " \t[$s, \\{$x, $y, $z, $z\\}], \\{$r, $g\\};",
                []>;
multiclass SUST_3D_V2<string inst, NVPTXRegClass intype> {
  def _R : SUST_3D_V2_base<inst, intype, (ins Int64Regs:$s)>;
  def _I : SUST_3D_V2_base<inst, intype, (ins i64imm:$s)>;
}

defm SUST_B_3D_V2B8_CLAMP : SUST_3D_V2<"sust.b.3d.v2.b8.clamp", Int16Regs>;
defm SUST_B_3D_V2B16_CLAMP : SUST_3D_V2<"sust.b.3d.v2.b16.clamp", Int16Regs>;
defm SUST_B_3D_V2B32_CLAMP : SUST_3D_V2<"sust.b.3d.v2.b32.clamp", Int32Regs>;
defm SUST_B_3D_V2B64_CLAMP : SUST_3D_V2<"sust.b.3d.v2.b64.clamp", Int64Regs>;

defm SUST_B_3D_V2B8_TRAP : SUST_3D_V2<"sust.b.3d.v2.b8.trap", Int16Regs>;
defm SUST_B_3D_V2B16_TRAP : SUST_3D_V2<"sust.b.3d.v2.b16.trap", Int16Regs>;
defm SUST_B_3D_V2B32_TRAP : SUST_3D_V2<"sust.b.3d.v2.b32.trap", Int32Regs>;
defm SUST_B_3D_V2B64_TRAP : SUST_3D_V2<"sust.b.3d.v2.b64.trap", Int64Regs>;

defm SUST_B_3D_V2B8_ZERO : SUST_3D_V2<"sust.b.3d.v2.b8.zero", Int16Regs>;
defm SUST_B_3D_V2B16_ZERO : SUST_3D_V2<"sust.b.3d.v2.b16.zero", Int16Regs>;
defm SUST_B_3D_V2B32_ZERO : SUST_3D_V2<"sust.b.3d.v2.b32.zero", Int32Regs>;
defm SUST_B_3D_V2B64_ZERO : SUST_3D_V2<"sust.b.3d.v2.b64.zero", Int64Regs>;

defm SUST_P_3D_V2B8_TRAP : SUST_3D_V2<"sust.p.3d.v2.b8.trap", Int16Regs>;
defm SUST_P_3D_V2B16_TRAP : SUST_3D_V2<"sust.p.3d.v2.b16.trap", Int16Regs>;
defm SUST_P_3D_V2B32_TRAP : SUST_3D_V2<"sust.p.3d.v2.b32.trap", Int32Regs>;

class SUST_3D_V4_base<string inst, NVPTXRegClass intype, dag surf>
    : NVPTXInst<(outs),
                !con(surf, (ins Int32Regs:$x, Int32Regs:$y, Int32Regs:$z,
                                intype:$r, intype:$g, intype:$b, intype:$a)),
                inst # " \t[$s, \\{$x, $y, $z, $z\\}], \\{$r, $g, $b, $a\\};",
                []>;
multiclass SUST_3D_V4<string inst, NVPTXRegClass intype> {
  def _R : SUST_3D_V4_base<inst, intype, (ins Int64Regs:$s)>;
  def _I : SUST_3D_V4_base<inst, intype, (ins i64imm:$s)>;
}

defm SUST_B_3D_V4B8_CLAMP : SUST_3D_V4<"sust.b.3d.v4.b8.clamp", Int16Regs>;
defm SUST_B_3D_V4B16_CLAMP : SUST_3D_V4<"sust.b.3d.v4.b16.clamp", Int16Regs>;
defm SUST_B_3D_V4B32_CLAMP : SUST_3D_V4<"sust.b.3d.v4.b32.clamp", Int32Regs>;

defm SUST_B_3D_V4B8_TRAP : SUST_3D_V4<"sust.b.3d.v4.b8.trap", Int16Regs>;
defm SUST_B_3D_V4B16_TRAP : SUST_3D_V4<"sust.b.3d.v4.b16.trap", Int16Regs>;
defm SUST_B_3D_V4B32_TRAP : SUST_3D_V4<"sust.b.3d.v4.b32.trap", Int32Regs>;

defm SUST_B_3D_V4B8_ZERO : SUST_3D_V4<"sust.b.3d.v4.b8.zero", Int16Regs>;
defm SUST_B_3D_V4B16_ZERO : SUST_3D_V4<"sust.b.3d.v4.b16.zero", Int16Regs>;
defm SUST_B_3D_V4B32_ZERO : SUST_3D_V4<"sust.b.3d.v4.b32.zero", Int32Regs>;

defm SUST_P_3D_V4B8_TRAP : SUST_3D_V4<"sust.p.3d.v4.b8.trap", Int16Regs>;
defm SUST_P_3D_V4B16_TRAP : SUST_3D_V4<"sust.p.3d.v4.b16.trap", Int16Regs>;
defm SUST_P_3D_V4B32_TRAP : SUST_3D_V4<"sust.p.3d.v4.b32.trap", Int32Regs>;

}

// Surface store instruction patterns
// I'm not sure why we can't just include these in the instruction definitions,
// but TableGen complains of type errors :(

// .clamp variant
def : Pat<(int_nvvm_sust_b_1d_i8_clamp
           Int64Regs:$s, Int32Regs:$x, Int16Regs:$r),
          (SUST_B_1D_B8_CLAMP_R Int64Regs:$s, Int32Regs:$x, Int16Regs:$r)>;

def : Pat<(int_nvvm_sust_b_1d_i16_clamp
           Int64Regs:$s, Int32Regs:$x, Int16Regs:$r),
          (SUST_B_1D_B16_CLAMP_R Int64Regs:$s, Int32Regs:$x, Int16Regs:$r)>;

def : Pat<(int_nvvm_sust_b_1d_i32_clamp
           Int64Regs:$s, Int32Regs:$x, Int32Regs:$r),
          (SUST_B_1D_B32_CLAMP_R Int64Regs:$s, Int32Regs:$x, Int32Regs:$r)>;

def : Pat<(int_nvvm_sust_b_1d_i64_clamp
           Int64Regs:$s, Int32Regs:$x, Int64Regs:$r),
          (SUST_B_1D_B64_CLAMP_R Int64Regs:$s, Int32Regs:$x, Int64Regs:$r)>;

def : Pat<(int_nvvm_sust_b_1d_v2i8_clamp
           Int64Regs:$s, Int32Regs:$x, Int16Regs:$r, Int16Regs:$g),
          (SUST_B_1D_V2B8_CLAMP_R Int64Regs:$s, Int32Regs:$x,
           Int16Regs:$r, Int16Regs:$g)>;

def : Pat<(int_nvvm_sust_b_1d_v2i16_clamp
           Int64Regs:$s, Int32Regs:$x, Int16Regs:$r, Int16Regs:$g),
          (SUST_B_1D_V2B16_CLAMP_R Int64Regs:$s, Int32Regs:$x,
           Int16Regs:$r, Int16Regs:$g)>;

def : Pat<(int_nvvm_sust_b_1d_v2i32_clamp
           Int64Regs:$s, Int32Regs:$x, Int32Regs:$r, Int32Regs:$g),
          (SUST_B_1D_V2B32_CLAMP_R Int64Regs:$s, Int32Regs:$x,
           Int32Regs:$r, Int32Regs:$g)>;

def : Pat<(int_nvvm_sust_b_1d_v2i64_clamp
           Int64Regs:$s, Int32Regs:$x, Int64Regs:$r, Int64Regs:$g),
          (SUST_B_1D_V2B64_CLAMP_R Int64Regs:$s, Int32Regs:$x,
           Int64Regs:$r, Int64Regs:$g)>;

def : Pat<(int_nvvm_sust_b_1d_v4i8_clamp
           Int64Regs:$s, Int32Regs:$x,
           Int16Regs:$r, Int16Regs:$g, Int16Regs:$b, Int16Regs:$a),
          (SUST_B_1D_V4B8_CLAMP_R Int64Regs:$s, Int32Regs:$x,
           Int16Regs:$r, Int16Regs:$g, Int16Regs:$b, Int16Regs:$a)>;

def : Pat<(int_nvvm_sust_b_1d_v4i16_clamp
           Int64Regs:$s, Int32Regs:$x,
           Int16Regs:$r, Int16Regs:$g, Int16Regs:$b, Int16Regs:$a),
          (SUST_B_1D_V4B16_CLAMP_R Int64Regs:$s, Int32Regs:$x,
           Int16Regs:$r, Int16Regs:$g, Int16Regs:$b, Int16Regs:$a)>;

def : Pat<(int_nvvm_sust_b_1d_v4i32_clamp
           Int64Regs:$s, Int32Regs:$x,
           Int32Regs:$r, Int32Regs:$g, Int32Regs:$b, Int32Regs:$a),
          (SUST_B_1D_V4B32_CLAMP_R Int64Regs:$s, Int32Regs:$x,
           Int32Regs:$r, Int32Regs:$g, Int32Regs:$b, Int32Regs:$a)>;



def : Pat<(int_nvvm_sust_b_1d_array_i8_clamp
           Int64Regs:$s, Int32Regs:$l, Int32Regs:$x, Int16Regs:$r),
          (SUST_B_1D_ARRAY_B8_CLAMP_R Int64Regs:$s, Int32Regs:$l, Int32Regs:$x,
           Int16Regs:$r)>;

def : Pat<(int_nvvm_sust_b_1d_array_i16_clamp
           Int64Regs:$s, Int32Regs:$l, Int32Regs:$x, Int16Regs:$r),
          (SUST_B_1D_ARRAY_B16_CLAMP_R Int64Regs:$s, Int32Regs:$l, Int32Regs:$x,
           Int16Regs:$r)>;

def : Pat<(int_nvvm_sust_b_1d_array_i32_clamp
           Int64Regs:$s, Int32Regs:$l, Int32Regs:$x, Int32Regs:$r),
          (SUST_B_1D_ARRAY_B32_CLAMP_R Int64Regs:$s, Int32Regs:$l, Int32Regs:$x,
           Int32Regs:$r)>;

def : Pat<(int_nvvm_sust_b_1d_array_i64_clamp
           Int64Regs:$s, Int32Regs:$l, Int32Regs:$x, Int64Regs:$r),
          (SUST_B_1D_ARRAY_B64_CLAMP_R Int64Regs:$s, Int32Regs:$l, Int32Regs:$x,
           Int64Regs:$r)>;

def : Pat<(int_nvvm_sust_b_1d_array_v2i8_clamp
          Int64Regs:$s, Int32Regs:$l, Int32Regs:$x, Int16Regs:$r, Int16Regs:$g),
          (SUST_B_1D_ARRAY_V2B8_CLAMP_R Int64Regs:$s, Int32Regs:$l, Int32Regs:$x,
           Int16Regs:$r, Int16Regs:$g)>;

def : Pat<(int_nvvm_sust_b_1d_array_v2i16_clamp
          Int64Regs:$s, Int32Regs:$l, Int32Regs:$x, Int16Regs:$r, Int16Regs:$g),
          (SUST_B_1D_ARRAY_V2B16_CLAMP_R Int64Regs:$s, Int32Regs:$l, Int32Regs:$x,
           Int16Regs:$r, Int16Regs:$g)>;

def : Pat<(int_nvvm_sust_b_1d_array_v2i32_clamp
          Int64Regs:$s, Int32Regs:$l, Int32Regs:$x, Int32Regs:$r, Int32Regs:$g),
          (SUST_B_1D_ARRAY_V2B32_CLAMP_R Int64Regs:$s, Int32Regs:$l, Int32Regs:$x,
           Int32Regs:$r, Int32Regs:$g)>;

def : Pat<(int_nvvm_sust_b_1d_array_v2i64_clamp
          Int64Regs:$s, Int32Regs:$l, Int32Regs:$x, Int64Regs:$r, Int64Regs:$g),
          (SUST_B_1D_ARRAY_V2B64_CLAMP_R Int64Regs:$s, Int32Regs:$l, Int32Regs:$x,
           Int64Regs:$r, Int64Regs:$g)>;

def : Pat<(int_nvvm_sust_b_1d_array_v4i8_clamp
           Int64Regs:$s, Int32Regs:$l, Int32Regs:$x,
           Int16Regs:$r, Int16Regs:$g, Int16Regs:$b, Int16Regs:$a),
          (SUST_B_1D_ARRAY_V4B8_CLAMP_R Int64Regs:$s, Int32Regs:$l, Int32Regs:$x,
           Int16Regs:$r, Int16Regs:$g, Int16Regs:$b, Int16Regs:$a)>;

def : Pat<(int_nvvm_sust_b_1d_array_v4i16_clamp
           Int64Regs:$s, Int32Regs:$l, Int32Regs:$x,
           Int16Regs:$r, Int16Regs:$g, Int16Regs:$b, Int16Regs:$a),
          (SUST_B_1D_ARRAY_V4B16_CLAMP_R Int64Regs:$s, Int32Regs:$l, Int32Regs:$x,
           Int16Regs:$r, Int16Regs:$g, Int16Regs:$b, Int16Regs:$a)>;

def : Pat<(int_nvvm_sust_b_1d_array_v4i32_clamp
           Int64Regs:$s, Int32Regs:$l, Int32Regs:$x,
           Int32Regs:$r, Int32Regs:$g, Int32Regs:$b, Int32Regs:$a),
          (SUST_B_1D_ARRAY_V4B32_CLAMP_R Int64Regs:$s, Int32Regs:$l, Int32Regs:$x,
           Int32Regs:$r, Int32Regs:$g, Int32Regs:$b, Int32Regs:$a)>;



def : Pat<(int_nvvm_sust_b_2d_i8_clamp
           Int64Regs:$s, Int32Regs:$x, Int32Regs:$y, Int16Regs:$r),
          (SUST_B_2D_B8_CLAMP_R Int64Regs:$s, Int32Regs:$x, Int32Regs:$y,
           Int16Regs:$r)>;

def : Pat<(int_nvvm_sust_b_2d_i16_clamp
           Int64Regs:$s, Int32Regs:$x, Int32Regs:$y, Int16Regs:$r),
          (SUST_B_2D_B16_CLAMP_R Int64Regs:$s, Int32Regs:$x, Int32Regs:$y,
           Int16Regs:$r)>;

def : Pat<(int_nvvm_sust_b_2d_i32_clamp
           Int64Regs:$s, Int32Regs:$x, Int32Regs:$y, Int32Regs:$r),
          (SUST_B_2D_B32_CLAMP_R Int64Regs:$s, Int32Regs:$x, Int32Regs:$y,
           Int32Regs:$r)>;

def : Pat<(int_nvvm_sust_b_2d_i64_clamp
           Int64Regs:$s, Int32Regs:$x, Int32Regs:$y, Int64Regs:$r),
          (SUST_B_2D_B64_CLAMP_R Int64Regs:$s, Int32Regs:$x, Int32Regs:$y,
           Int64Regs:$r)>;

def : Pat<(int_nvvm_sust_b_2d_v2i8_clamp
          Int64Regs:$s, Int32Regs:$x, Int32Regs:$y, Int16Regs:$r, Int16Regs:$g),
          (SUST_B_2D_V2B8_CLAMP_R Int64Regs:$s, Int32Regs:$x, Int32Regs:$y,
           Int16Regs:$r, Int16Regs:$g)>;

def : Pat<(int_nvvm_sust_b_2d_v2i16_clamp
          Int64Regs:$s, Int32Regs:$x, Int32Regs:$y, Int16Regs:$r, Int16Regs:$g),
          (SUST_B_2D_V2B16_CLAMP_R Int64Regs:$s, Int32Regs:$x, Int32Regs:$y,
           Int16Regs:$r, Int16Regs:$g)>;

def : Pat<(int_nvvm_sust_b_2d_v2i32_clamp
          Int64Regs:$s, Int32Regs:$x, Int32Regs:$y, Int32Regs:$r, Int32Regs:$g),
          (SUST_B_2D_V2B32_CLAMP_R Int64Regs:$s, Int32Regs:$x, Int32Regs:$y,
           Int32Regs:$r, Int32Regs:$g)>;

def : Pat<(int_nvvm_sust_b_2d_v2i64_clamp
          Int64Regs:$s, Int32Regs:$x, Int32Regs:$y, Int64Regs:$r, Int64Regs:$g),
          (SUST_B_2D_V2B64_CLAMP_R Int64Regs:$s, Int32Regs:$x, Int32Regs:$y,
           Int64Regs:$r, Int64Regs:$g)>;

def : Pat<(int_nvvm_sust_b_2d_v4i8_clamp
           Int64Regs:$s, Int32Regs:$x, Int32Regs:$y,
           Int16Regs:$r, Int16Regs:$g, Int16Regs:$b, Int16Regs:$a),
          (SUST_B_2D_V4B8_CLAMP_R Int64Regs:$s, Int32Regs:$x, Int32Regs:$y,
           Int16Regs:$r, Int16Regs:$g, Int16Regs:$b, Int16Regs:$a)>;

def : Pat<(int_nvvm_sust_b_2d_v4i16_clamp
           Int64Regs:$s, Int32Regs:$x, Int32Regs:$y,
           Int16Regs:$r, Int16Regs:$g, Int16Regs:$b, Int16Regs:$a),
          (SUST_B_2D_V4B16_CLAMP_R Int64Regs:$s, Int32Regs:$x, Int32Regs:$y,
           Int16Regs:$r, Int16Regs:$g, Int16Regs:$b, Int16Regs:$a)>;

def : Pat<(int_nvvm_sust_b_2d_v4i32_clamp
           Int64Regs:$s, Int32Regs:$x, Int32Regs:$y,
           Int32Regs:$r, Int32Regs:$g, Int32Regs:$b, Int32Regs:$a),
          (SUST_B_2D_V4B32_CLAMP_R Int64Regs:$s, Int32Regs:$x, Int32Regs:$y,
           Int32Regs:$r, Int32Regs:$g, Int32Regs:$b, Int32Regs:$a)>;



def : Pat<(int_nvvm_sust_b_2d_array_i8_clamp
          Int64Regs:$s, Int32Regs:$l, Int32Regs:$x, Int32Regs:$y, Int16Regs:$r),
          (SUST_B_2D_ARRAY_B8_CLAMP_R Int64Regs:$s,
           Int32Regs:$l, Int32Regs:$x, Int32Regs:$y,
           Int16Regs:$r)>;

def : Pat<(int_nvvm_sust_b_2d_array_i16_clamp
          Int64Regs:$s, Int32Regs:$l, Int32Regs:$x, Int32Regs:$y, Int16Regs:$r),
          (SUST_B_2D_ARRAY_B16_CLAMP_R Int64Regs:$s,
           Int32Regs:$l, Int32Regs:$x, Int32Regs:$y,
           Int16Regs:$r)>;

def : Pat<(int_nvvm_sust_b_2d_array_i32_clamp
          Int64Regs:$s, Int32Regs:$l, Int32Regs:$x, Int32Regs:$y, Int32Regs:$r),
          (SUST_B_2D_ARRAY_B32_CLAMP_R Int64Regs:$s,
           Int32Regs:$l, Int32Regs:$x, Int32Regs:$y,
           Int32Regs:$r)>;

def : Pat<(int_nvvm_sust_b_2d_array_i64_clamp
          Int64Regs:$s, Int32Regs:$l, Int32Regs:$x, Int32Regs:$y, Int64Regs:$r),
          (SUST_B_2D_ARRAY_B64_CLAMP_R Int64Regs:$s,
           Int32Regs:$l, Int32Regs:$x, Int32Regs:$y,
           Int64Regs:$r)>;

def : Pat<(int_nvvm_sust_b_2d_array_v2i8_clamp
           Int64Regs:$s, Int32Regs:$l, Int32Regs:$x, Int32Regs:$y,
           Int16Regs:$r, Int16Regs:$g),
          (SUST_B_2D_ARRAY_V2B8_CLAMP_R Int64Regs:$s, Int32Regs:$l,
           Int32Regs:$x, Int32Regs:$y,
           Int16Regs:$r, Int16Regs:$g)>;

def : Pat<(int_nvvm_sust_b_2d_array_v2i16_clamp
           Int64Regs:$s, Int32Regs:$l, Int32Regs:$x, Int32Regs:$y,
           Int16Regs:$r, Int16Regs:$g),
          (SUST_B_2D_ARRAY_V2B16_CLAMP_R Int64Regs:$s, Int32Regs:$l,
           Int32Regs:$x, Int32Regs:$y,
           Int16Regs:$r, Int16Regs:$g)>;

def : Pat<(int_nvvm_sust_b_2d_array_v2i32_clamp
           Int64Regs:$s, Int32Regs:$l, Int32Regs:$x, Int32Regs:$y, Int32Regs:$r,
           Int32Regs:$g),
          (SUST_B_2D_ARRAY_V2B32_CLAMP_R Int64Regs:$s, Int32Regs:$l,
           Int32Regs:$x, Int32Regs:$y, Int32Regs:$r, Int32Regs:$g)>;

def : Pat<(int_nvvm_sust_b_2d_array_v2i64_clamp
           Int64Regs:$s, Int32Regs:$l, Int32Regs:$x, Int32Regs:$y, Int64Regs:$r,
           Int64Regs:$g),
          (SUST_B_2D_ARRAY_V2B64_CLAMP_R Int64Regs:$s, Int32Regs:$l,
           Int32Regs:$x, Int32Regs:$y, Int64Regs:$r, Int64Regs:$g)>;

def : Pat<(int_nvvm_sust_b_2d_array_v4i8_clamp
           Int64Regs:$s, Int32Regs:$l, Int32Regs:$x, Int32Regs:$y,
           Int16Regs:$r, Int16Regs:$g, Int16Regs:$b, Int16Regs:$a),
          (SUST_B_2D_ARRAY_V4B8_CLAMP_R Int64Regs:$s,
           Int32Regs:$l, Int32Regs:$x, Int32Regs:$y,
           Int16Regs:$r, Int16Regs:$g, Int16Regs:$b, Int16Regs:$a)>;

def : Pat<(int_nvvm_sust_b_2d_array_v4i16_clamp
           Int64Regs:$s, Int32Regs:$l, Int32Regs:$x, Int32Regs:$y,
           Int16Regs:$r, Int16Regs:$g, Int16Regs:$b, Int16Regs:$a),
          (SUST_B_2D_ARRAY_V4B16_CLAMP_R Int64Regs:$s,
           Int32Regs:$l, Int32Regs:$x, Int32Regs:$y,
           Int16Regs:$r, Int16Regs:$g, Int16Regs:$b, Int16Regs:$a)>;

def : Pat<(int_nvvm_sust_b_2d_array_v4i32_clamp
           Int64Regs:$s, Int32Regs:$l, Int32Regs:$x, Int32Regs:$y,
           Int32Regs:$r, Int32Regs:$g, Int32Regs:$b, Int32Regs:$a),
          (SUST_B_2D_ARRAY_V4B32_CLAMP_R Int64Regs:$s, Int32Regs:$l,
           Int32Regs:$x, Int32Regs:$y,
           Int32Regs:$r, Int32Regs:$g, Int32Regs:$b, Int32Regs:$a)>;



def : Pat<(int_nvvm_sust_b_3d_i8_clamp
           Int64Regs:$s, Int32Regs:$x, Int32Regs:$y, Int32Regs:$z,
           Int16Regs:$r),
          (SUST_B_3D_B8_CLAMP_R Int64Regs:$s,
           Int32Regs:$x, Int32Regs:$y, Int32Regs:$z,
           Int16Regs:$r)>;

def : Pat<(int_nvvm_sust_b_3d_i16_clamp
           Int64Regs:$s, Int32Regs:$x, Int32Regs:$y, Int32Regs:$z,
           Int16Regs:$r),
          (SUST_B_3D_B16_CLAMP_R Int64Regs:$s,
           Int32Regs:$x, Int32Regs:$y, Int32Regs:$z,
           Int16Regs:$r)>;

def : Pat<(int_nvvm_sust_b_3d_i32_clamp
           Int64Regs:$s, Int32Regs:$x, Int32Regs:$y, Int32Regs:$z,
           Int32Regs:$r),
          (SUST_B_3D_B32_CLAMP_R Int64Regs:$s,
           Int32Regs:$x, Int32Regs:$y, Int32Regs:$z,
           Int32Regs:$r)>;

def : Pat<(int_nvvm_sust_b_3d_i64_clamp
           Int64Regs:$s, Int32Regs:$x, Int32Regs:$y, Int32Regs:$z,
           Int64Regs:$r),
          (SUST_B_3D_B64_CLAMP_R Int64Regs:$s,
           Int32Regs:$x, Int32Regs:$y, Int32Regs:$z,
           Int64Regs:$r)>;

def : Pat<(int_nvvm_sust_b_3d_v2i8_clamp
           Int64Regs:$s, Int32Regs:$x, Int32Regs:$y, Int32Regs:$z,
           Int16Regs:$r, Int16Regs:$g),
          (SUST_B_3D_V2B8_CLAMP_R Int64Regs:$s,
           Int32Regs:$x, Int32Regs:$y, Int32Regs:$z,
           Int16Regs:$r, Int16Regs:$g)>;

def : Pat<(int_nvvm_sust_b_3d_v2i16_clamp
           Int64Regs:$s, Int32Regs:$x, Int32Regs:$y, Int32Regs:$z,
           Int16Regs:$r, Int16Regs:$g),
          (SUST_B_3D_V2B16_CLAMP_R Int64Regs:$s,
           Int32Regs:$x, Int32Regs:$y, Int32Regs:$z,
           Int16Regs:$r, Int16Regs:$g)>;

def : Pat<(int_nvvm_sust_b_3d_v2i32_clamp
           Int64Regs:$s, Int32Regs:$x, Int32Regs:$y, Int32Regs:$z,
           Int32Regs:$r, Int32Regs:$g),
          (SUST_B_3D_V2B32_CLAMP_R Int64Regs:$s,
           Int32Regs:$x, Int32Regs:$y, Int32Regs:$z,
           Int32Regs:$r, Int32Regs:$g)>;

def : Pat<(int_nvvm_sust_b_3d_v2i64_clamp
           Int64Regs:$s, Int32Regs:$x, Int32Regs:$y, Int32Regs:$z,
           Int64Regs:$r, Int64Regs:$g),
          (SUST_B_3D_V2B64_CLAMP_R Int64Regs:$s,
           Int32Regs:$x, Int32Regs:$y, Int32Regs:$z,
           Int64Regs:$r, Int64Regs:$g)>;

def : Pat<(int_nvvm_sust_b_3d_v4i8_clamp
           Int64Regs:$s, Int32Regs:$x, Int32Regs:$y, Int32Regs:$z,
           Int16Regs:$r, Int16Regs:$g, Int16Regs:$b, Int16Regs:$a),
          (SUST_B_3D_V4B8_CLAMP_R Int64Regs:$s,
           Int32Regs:$x, Int32Regs:$y, Int32Regs:$z,
           Int16Regs:$r, Int16Regs:$g, Int16Regs:$b, Int16Regs:$a)>;

def : Pat<(int_nvvm_sust_b_3d_v4i16_clamp
           Int64Regs:$s, Int32Regs:$x, Int32Regs:$y, Int32Regs:$z,
           Int16Regs:$r, Int16Regs:$g, Int16Regs:$b, Int16Regs:$a),
          (SUST_B_3D_V4B16_CLAMP_R Int64Regs:$s,
           Int32Regs:$x, Int32Regs:$y, Int32Regs:$z,
           Int16Regs:$r, Int16Regs:$g, Int16Regs:$b, Int16Regs:$a)>;

def : Pat<(int_nvvm_sust_b_3d_v4i32_clamp
           Int64Regs:$s, Int32Regs:$x, Int32Regs:$y, Int32Regs:$z,
           Int32Regs:$r, Int32Regs:$g, Int32Regs:$b, Int32Regs:$a),
          (SUST_B_3D_V4B32_CLAMP_R Int64Regs:$s,
           Int32Regs:$x, Int32Regs:$y, Int32Regs:$z,
           Int32Regs:$r, Int32Regs:$g, Int32Regs:$b, Int32Regs:$a)>;


// .trap variant
def : Pat<(int_nvvm_sust_b_1d_i8_trap
           Int64Regs:$s, Int32Regs:$x, Int16Regs:$r),
          (SUST_B_1D_B8_TRAP_R Int64Regs:$s, Int32Regs:$x, Int16Regs:$r)>;

def : Pat<(int_nvvm_sust_b_1d_i16_trap
           Int64Regs:$s, Int32Regs:$x, Int16Regs:$r),
          (SUST_B_1D_B16_TRAP_R Int64Regs:$s, Int32Regs:$x, Int16Regs:$r)>;

def : Pat<(int_nvvm_sust_b_1d_i32_trap
           Int64Regs:$s, Int32Regs:$x, Int32Regs:$r),
          (SUST_B_1D_B32_TRAP_R Int64Regs:$s, Int32Regs:$x, Int32Regs:$r)>;

def : Pat<(int_nvvm_sust_b_1d_i64_trap
           Int64Regs:$s, Int32Regs:$x, Int64Regs:$r),
          (SUST_B_1D_B64_TRAP_R Int64Regs:$s, Int32Regs:$x, Int64Regs:$r)>;

def : Pat<(int_nvvm_sust_b_1d_v2i8_trap
           Int64Regs:$s, Int32Regs:$x, Int16Regs:$r, Int16Regs:$g),
          (SUST_B_1D_V2B8_TRAP_R Int64Regs:$s, Int32Regs:$x,
           Int16Regs:$r, Int16Regs:$g)>;

def : Pat<(int_nvvm_sust_b_1d_v2i16_trap
           Int64Regs:$s, Int32Regs:$x, Int16Regs:$r, Int16Regs:$g),
          (SUST_B_1D_V2B16_TRAP_R Int64Regs:$s, Int32Regs:$x,
           Int16Regs:$r, Int16Regs:$g)>;

def : Pat<(int_nvvm_sust_b_1d_v2i32_trap
           Int64Regs:$s, Int32Regs:$x, Int32Regs:$r, Int32Regs:$g),
          (SUST_B_1D_V2B32_TRAP_R Int64Regs:$s, Int32Regs:$x,
           Int32Regs:$r, Int32Regs:$g)>;

def : Pat<(int_nvvm_sust_b_1d_v2i64_trap
           Int64Regs:$s, Int32Regs:$x, Int64Regs:$r, Int64Regs:$g),
          (SUST_B_1D_V2B64_TRAP_R Int64Regs:$s, Int32Regs:$x,
           Int64Regs:$r, Int64Regs:$g)>;

def : Pat<(int_nvvm_sust_b_1d_v4i8_trap
           Int64Regs:$s, Int32Regs:$x,
           Int16Regs:$r, Int16Regs:$g, Int16Regs:$b, Int16Regs:$a),
          (SUST_B_1D_V4B8_TRAP_R Int64Regs:$s, Int32Regs:$x,
           Int16Regs:$r, Int16Regs:$g, Int16Regs:$b, Int16Regs:$a)>;

def : Pat<(int_nvvm_sust_b_1d_v4i16_trap
           Int64Regs:$s, Int32Regs:$x,
           Int16Regs:$r, Int16Regs:$g, Int16Regs:$b, Int16Regs:$a),
          (SUST_B_1D_V4B16_TRAP_R Int64Regs:$s, Int32Regs:$x,
           Int16Regs:$r, Int16Regs:$g, Int16Regs:$b, Int16Regs:$a)>;

def : Pat<(int_nvvm_sust_b_1d_v4i32_trap
           Int64Regs:$s, Int32Regs:$x,
           Int32Regs:$r, Int32Regs:$g, Int32Regs:$b, Int32Regs:$a),
          (SUST_B_1D_V4B32_TRAP_R Int64Regs:$s, Int32Regs:$x,
           Int32Regs:$r, Int32Regs:$g, Int32Regs:$b, Int32Regs:$a)>;



def : Pat<(int_nvvm_sust_b_1d_array_i8_trap
           Int64Regs:$s, Int32Regs:$l, Int32Regs:$x, Int16Regs:$r),
          (SUST_B_1D_ARRAY_B8_TRAP_R Int64Regs:$s, Int32Regs:$l, Int32Regs:$x,
           Int16Regs:$r)>;

def : Pat<(int_nvvm_sust_b_1d_array_i16_trap
           Int64Regs:$s, Int32Regs:$l, Int32Regs:$x, Int16Regs:$r),
          (SUST_B_1D_ARRAY_B16_TRAP_R Int64Regs:$s, Int32Regs:$l, Int32Regs:$x,
           Int16Regs:$r)>;

def : Pat<(int_nvvm_sust_b_1d_array_i32_trap
           Int64Regs:$s, Int32Regs:$l, Int32Regs:$x, Int32Regs:$r),
          (SUST_B_1D_ARRAY_B32_TRAP_R Int64Regs:$s, Int32Regs:$l, Int32Regs:$x,
           Int32Regs:$r)>;

def : Pat<(int_nvvm_sust_b_1d_array_i64_trap
           Int64Regs:$s, Int32Regs:$l, Int32Regs:$x, Int64Regs:$r),
          (SUST_B_1D_ARRAY_B64_TRAP_R Int64Regs:$s, Int32Regs:$l, Int32Regs:$x,
           Int64Regs:$r)>;

def : Pat<(int_nvvm_sust_b_1d_array_v2i8_trap
          Int64Regs:$s, Int32Regs:$l, Int32Regs:$x, Int16Regs:$r, Int16Regs:$g),
          (SUST_B_1D_ARRAY_V2B8_TRAP_R Int64Regs:$s, Int32Regs:$l, Int32Regs:$x,
           Int16Regs:$r, Int16Regs:$g)>;

def : Pat<(int_nvvm_sust_b_1d_array_v2i16_trap
          Int64Regs:$s, Int32Regs:$l, Int32Regs:$x, Int16Regs:$r, Int16Regs:$g),
          (SUST_B_1D_ARRAY_V2B16_TRAP_R Int64Regs:$s, Int32Regs:$l, Int32Regs:$x,
           Int16Regs:$r, Int16Regs:$g)>;

def : Pat<(int_nvvm_sust_b_1d_array_v2i32_trap
          Int64Regs:$s, Int32Regs:$l, Int32Regs:$x, Int32Regs:$r, Int32Regs:$g),
          (SUST_B_1D_ARRAY_V2B32_TRAP_R Int64Regs:$s, Int32Regs:$l, Int32Regs:$x,
           Int32Regs:$r, Int32Regs:$g)>;

def : Pat<(int_nvvm_sust_b_1d_array_v2i64_trap
          Int64Regs:$s, Int32Regs:$l, Int32Regs:$x, Int64Regs:$r, Int64Regs:$g),
          (SUST_B_1D_ARRAY_V2B64_TRAP_R Int64Regs:$s, Int32Regs:$l, Int32Regs:$x,
           Int64Regs:$r, Int64Regs:$g)>;

def : Pat<(int_nvvm_sust_b_1d_array_v4i8_trap
           Int64Regs:$s, Int32Regs:$l, Int32Regs:$x,
           Int16Regs:$r, Int16Regs:$g, Int16Regs:$b, Int16Regs:$a),
          (SUST_B_1D_ARRAY_V4B8_TRAP_R Int64Regs:$s, Int32Regs:$l, Int32Regs:$x,
           Int16Regs:$r, Int16Regs:$g, Int16Regs:$b, Int16Regs:$a)>;

def : Pat<(int_nvvm_sust_b_1d_array_v4i16_trap
           Int64Regs:$s, Int32Regs:$l, Int32Regs:$x,
           Int16Regs:$r, Int16Regs:$g, Int16Regs:$b, Int16Regs:$a),
          (SUST_B_1D_ARRAY_V4B16_TRAP_R Int64Regs:$s, Int32Regs:$l, Int32Regs:$x,
           Int16Regs:$r, Int16Regs:$g, Int16Regs:$b, Int16Regs:$a)>;

def : Pat<(int_nvvm_sust_b_1d_array_v4i32_trap
           Int64Regs:$s, Int32Regs:$l, Int32Regs:$x,
           Int32Regs:$r, Int32Regs:$g, Int32Regs:$b, Int32Regs:$a),
          (SUST_B_1D_ARRAY_V4B32_TRAP_R Int64Regs:$s, Int32Regs:$l, Int32Regs:$x,
           Int32Regs:$r, Int32Regs:$g, Int32Regs:$b, Int32Regs:$a)>;



def : Pat<(int_nvvm_sust_b_2d_i8_trap
           Int64Regs:$s, Int32Regs:$x, Int32Regs:$y, Int16Regs:$r),
          (SUST_B_2D_B8_TRAP_R Int64Regs:$s, Int32Regs:$x, Int32Regs:$y,
           Int16Regs:$r)>;

def : Pat<(int_nvvm_sust_b_2d_i16_trap
           Int64Regs:$s, Int32Regs:$x, Int32Regs:$y, Int16Regs:$r),
          (SUST_B_2D_B16_TRAP_R Int64Regs:$s, Int32Regs:$x, Int32Regs:$y,
           Int16Regs:$r)>;

def : Pat<(int_nvvm_sust_b_2d_i32_trap
           Int64Regs:$s, Int32Regs:$x, Int32Regs:$y, Int32Regs:$r),
          (SUST_B_2D_B32_TRAP_R Int64Regs:$s, Int32Regs:$x, Int32Regs:$y,
           Int32Regs:$r)>;

def : Pat<(int_nvvm_sust_b_2d_i64_trap
           Int64Regs:$s, Int32Regs:$x, Int32Regs:$y, Int64Regs:$r),
          (SUST_B_2D_B64_TRAP_R Int64Regs:$s, Int32Regs:$x, Int32Regs:$y,
           Int64Regs:$r)>;

def : Pat<(int_nvvm_sust_b_2d_v2i8_trap
          Int64Regs:$s, Int32Regs:$x, Int32Regs:$y, Int16Regs:$r, Int16Regs:$g),
          (SUST_B_2D_V2B8_TRAP_R Int64Regs:$s, Int32Regs:$x, Int32Regs:$y,
           Int16Regs:$r, Int16Regs:$g)>;

def : Pat<(int_nvvm_sust_b_2d_v2i16_trap
          Int64Regs:$s, Int32Regs:$x, Int32Regs:$y, Int16Regs:$r, Int16Regs:$g),
          (SUST_B_2D_V2B16_TRAP_R Int64Regs:$s, Int32Regs:$x, Int32Regs:$y,
           Int16Regs:$r, Int16Regs:$g)>;

def : Pat<(int_nvvm_sust_b_2d_v2i32_trap
          Int64Regs:$s, Int32Regs:$x, Int32Regs:$y, Int32Regs:$r, Int32Regs:$g),
          (SUST_B_2D_V2B32_TRAP_R Int64Regs:$s, Int32Regs:$x, Int32Regs:$y,
           Int32Regs:$r, Int32Regs:$g)>;

def : Pat<(int_nvvm_sust_b_2d_v2i64_trap
          Int64Regs:$s, Int32Regs:$x, Int32Regs:$y, Int64Regs:$r, Int64Regs:$g),
          (SUST_B_2D_V2B64_TRAP_R Int64Regs:$s, Int32Regs:$x, Int32Regs:$y,
           Int64Regs:$r, Int64Regs:$g)>;

def : Pat<(int_nvvm_sust_b_2d_v4i8_trap
           Int64Regs:$s, Int32Regs:$x, Int32Regs:$y,
           Int16Regs:$r, Int16Regs:$g, Int16Regs:$b, Int16Regs:$a),
          (SUST_B_2D_V4B8_TRAP_R Int64Regs:$s, Int32Regs:$x, Int32Regs:$y,
           Int16Regs:$r, Int16Regs:$g, Int16Regs:$b, Int16Regs:$a)>;

def : Pat<(int_nvvm_sust_b_2d_v4i16_trap
           Int64Regs:$s, Int32Regs:$x, Int32Regs:$y,
           Int16Regs:$r, Int16Regs:$g, Int16Regs:$b, Int16Regs:$a),
          (SUST_B_2D_V4B16_TRAP_R Int64Regs:$s, Int32Regs:$x, Int32Regs:$y,
           Int16Regs:$r, Int16Regs:$g, Int16Regs:$b, Int16Regs:$a)>;

def : Pat<(int_nvvm_sust_b_2d_v4i32_trap
           Int64Regs:$s, Int32Regs:$x, Int32Regs:$y,
           Int32Regs:$r, Int32Regs:$g, Int32Regs:$b, Int32Regs:$a),
          (SUST_B_2D_V4B32_TRAP_R Int64Regs:$s, Int32Regs:$x, Int32Regs:$y,
           Int32Regs:$r, Int32Regs:$g, Int32Regs:$b, Int32Regs:$a)>;



def : Pat<(int_nvvm_sust_b_2d_array_i8_trap
          Int64Regs:$s, Int32Regs:$l, Int32Regs:$x, Int32Regs:$y, Int16Regs:$r),
          (SUST_B_2D_ARRAY_B8_TRAP_R Int64Regs:$s,
           Int32Regs:$l, Int32Regs:$x, Int32Regs:$y,
           Int16Regs:$r)>;

def : Pat<(int_nvvm_sust_b_2d_array_i16_trap
          Int64Regs:$s, Int32Regs:$l, Int32Regs:$x, Int32Regs:$y, Int16Regs:$r),
          (SUST_B_2D_ARRAY_B16_TRAP_R Int64Regs:$s,
           Int32Regs:$l, Int32Regs:$x, Int32Regs:$y,
           Int16Regs:$r)>;

def : Pat<(int_nvvm_sust_b_2d_array_i32_trap
          Int64Regs:$s, Int32Regs:$l, Int32Regs:$x, Int32Regs:$y, Int32Regs:$r),
          (SUST_B_2D_ARRAY_B32_TRAP_R Int64Regs:$s,
           Int32Regs:$l, Int32Regs:$x, Int32Regs:$y,
           Int32Regs:$r)>;

def : Pat<(int_nvvm_sust_b_2d_array_i64_trap
          Int64Regs:$s, Int32Regs:$l, Int32Regs:$x, Int32Regs:$y, Int64Regs:$r),
          (SUST_B_2D_ARRAY_B64_TRAP_R Int64Regs:$s,
           Int32Regs:$l, Int32Regs:$x, Int32Regs:$y,
           Int64Regs:$r)>;

def : Pat<(int_nvvm_sust_b_2d_array_v2i8_trap
           Int64Regs:$s, Int32Regs:$l, Int32Regs:$x, Int32Regs:$y,
           Int16Regs:$r, Int16Regs:$g),
          (SUST_B_2D_ARRAY_V2B8_TRAP_R Int64Regs:$s, Int32Regs:$l,
           Int32Regs:$x, Int32Regs:$y,
           Int16Regs:$r, Int16Regs:$g)>;

def : Pat<(int_nvvm_sust_b_2d_array_v2i16_trap
           Int64Regs:$s, Int32Regs:$l, Int32Regs:$x, Int32Regs:$y,
           Int16Regs:$r, Int16Regs:$g),
          (SUST_B_2D_ARRAY_V2B16_TRAP_R Int64Regs:$s, Int32Regs:$l,
           Int32Regs:$x, Int32Regs:$y,
           Int16Regs:$r, Int16Regs:$g)>;

def : Pat<(int_nvvm_sust_b_2d_array_v2i32_trap
           Int64Regs:$s, Int32Regs:$l, Int32Regs:$x, Int32Regs:$y, Int32Regs:$r,
           Int32Regs:$g),
          (SUST_B_2D_ARRAY_V2B32_TRAP_R Int64Regs:$s, Int32Regs:$l,
           Int32Regs:$x, Int32Regs:$y, Int32Regs:$r, Int32Regs:$g)>;

def : Pat<(int_nvvm_sust_b_2d_array_v2i64_trap
           Int64Regs:$s, Int32Regs:$l, Int32Regs:$x, Int32Regs:$y, Int64Regs:$r,
           Int64Regs:$g),
          (SUST_B_2D_ARRAY_V2B64_TRAP_R Int64Regs:$s, Int32Regs:$l,
           Int32Regs:$x, Int32Regs:$y, Int64Regs:$r, Int64Regs:$g)>;

def : Pat<(int_nvvm_sust_b_2d_array_v4i8_trap
           Int64Regs:$s, Int32Regs:$l, Int32Regs:$x, Int32Regs:$y,
           Int16Regs:$r, Int16Regs:$g, Int16Regs:$b, Int16Regs:$a),
          (SUST_B_2D_ARRAY_V4B8_TRAP_R Int64Regs:$s,
           Int32Regs:$l, Int32Regs:$x, Int32Regs:$y,
           Int16Regs:$r, Int16Regs:$g, Int16Regs:$b, Int16Regs:$a)>;

def : Pat<(int_nvvm_sust_b_2d_array_v4i16_trap
           Int64Regs:$s, Int32Regs:$l, Int32Regs:$x, Int32Regs:$y,
           Int16Regs:$r, Int16Regs:$g, Int16Regs:$b, Int16Regs:$a),
          (SUST_B_2D_ARRAY_V4B16_TRAP_R Int64Regs:$s,
           Int32Regs:$l, Int32Regs:$x, Int32Regs:$y,
           Int16Regs:$r, Int16Regs:$g, Int16Regs:$b, Int16Regs:$a)>;

def : Pat<(int_nvvm_sust_b_2d_array_v4i32_trap
           Int64Regs:$s, Int32Regs:$l, Int32Regs:$x, Int32Regs:$y,
           Int32Regs:$r, Int32Regs:$g, Int32Regs:$b, Int32Regs:$a),
          (SUST_B_2D_ARRAY_V4B32_TRAP_R Int64Regs:$s, Int32Regs:$l,
           Int32Regs:$x, Int32Regs:$y,
           Int32Regs:$r, Int32Regs:$g, Int32Regs:$b, Int32Regs:$a)>;



def : Pat<(int_nvvm_sust_b_3d_i8_trap
           Int64Regs:$s, Int32Regs:$x, Int32Regs:$y, Int32Regs:$z,
           Int16Regs:$r),
          (SUST_B_3D_B8_TRAP_R Int64Regs:$s,
           Int32Regs:$x, Int32Regs:$y, Int32Regs:$z,
           Int16Regs:$r)>;

def : Pat<(int_nvvm_sust_b_3d_i16_trap
           Int64Regs:$s, Int32Regs:$x, Int32Regs:$y, Int32Regs:$z,
           Int16Regs:$r),
          (SUST_B_3D_B16_TRAP_R Int64Regs:$s,
           Int32Regs:$x, Int32Regs:$y, Int32Regs:$z,
           Int16Regs:$r)>;

def : Pat<(int_nvvm_sust_b_3d_i32_trap
           Int64Regs:$s, Int32Regs:$x, Int32Regs:$y, Int32Regs:$z,
           Int32Regs:$r),
          (SUST_B_3D_B32_TRAP_R Int64Regs:$s,
           Int32Regs:$x, Int32Regs:$y, Int32Regs:$z,
           Int32Regs:$r)>;

def : Pat<(int_nvvm_sust_b_3d_i64_trap
           Int64Regs:$s, Int32Regs:$x, Int32Regs:$y, Int32Regs:$z,
           Int64Regs:$r),
          (SUST_B_3D_B64_TRAP_R Int64Regs:$s,
           Int32Regs:$x, Int32Regs:$y, Int32Regs:$z,
           Int64Regs:$r)>;

def : Pat<(int_nvvm_sust_b_3d_v2i8_trap
           Int64Regs:$s, Int32Regs:$x, Int32Regs:$y, Int32Regs:$z,
           Int16Regs:$r, Int16Regs:$g),
          (SUST_B_3D_V2B8_TRAP_R Int64Regs:$s,
           Int32Regs:$x, Int32Regs:$y, Int32Regs:$z,
           Int16Regs:$r, Int16Regs:$g)>;

def : Pat<(int_nvvm_sust_b_3d_v2i16_trap
           Int64Regs:$s, Int32Regs:$x, Int32Regs:$y, Int32Regs:$z,
           Int16Regs:$r, Int16Regs:$g),
          (SUST_B_3D_V2B16_TRAP_R Int64Regs:$s,
           Int32Regs:$x, Int32Regs:$y, Int32Regs:$z,
           Int16Regs:$r, Int16Regs:$g)>;

def : Pat<(int_nvvm_sust_b_3d_v2i32_trap
           Int64Regs:$s, Int32Regs:$x, Int32Regs:$y, Int32Regs:$z,
           Int32Regs:$r, Int32Regs:$g),
          (SUST_B_3D_V2B32_TRAP_R Int64Regs:$s,
           Int32Regs:$x, Int32Regs:$y, Int32Regs:$z,
           Int32Regs:$r, Int32Regs:$g)>;

def : Pat<(int_nvvm_sust_b_3d_v2i64_trap
           Int64Regs:$s, Int32Regs:$x, Int32Regs:$y, Int32Regs:$z,
           Int64Regs:$r, Int64Regs:$g),
          (SUST_B_3D_V2B64_TRAP_R Int64Regs:$s,
           Int32Regs:$x, Int32Regs:$y, Int32Regs:$z,
           Int64Regs:$r, Int64Regs:$g)>;

def : Pat<(int_nvvm_sust_b_3d_v4i8_trap
           Int64Regs:$s, Int32Regs:$x, Int32Regs:$y, Int32Regs:$z,
           Int16Regs:$r, Int16Regs:$g, Int16Regs:$b, Int16Regs:$a),
          (SUST_B_3D_V4B8_TRAP_R Int64Regs:$s,
           Int32Regs:$x, Int32Regs:$y, Int32Regs:$z,
           Int16Regs:$r, Int16Regs:$g, Int16Regs:$b, Int16Regs:$a)>;

def : Pat<(int_nvvm_sust_b_3d_v4i16_trap
           Int64Regs:$s, Int32Regs:$x, Int32Regs:$y, Int32Regs:$z,
           Int16Regs:$r, Int16Regs:$g, Int16Regs:$b, Int16Regs:$a),
          (SUST_B_3D_V4B16_TRAP_R Int64Regs:$s,
           Int32Regs:$x, Int32Regs:$y, Int32Regs:$z,
           Int16Regs:$r, Int16Regs:$g, Int16Regs:$b, Int16Regs:$a)>;

def : Pat<(int_nvvm_sust_b_3d_v4i32_trap
           Int64Regs:$s, Int32Regs:$x, Int32Regs:$y, Int32Regs:$z,
           Int32Regs:$r, Int32Regs:$g, Int32Regs:$b, Int32Regs:$a),
          (SUST_B_3D_V4B32_TRAP_R Int64Regs:$s,
           Int32Regs:$x, Int32Regs:$y, Int32Regs:$z,
           Int32Regs:$r, Int32Regs:$g, Int32Regs:$b, Int32Regs:$a)>;


// .zero variant
def : Pat<(int_nvvm_sust_b_1d_i8_zero
           Int64Regs:$s, Int32Regs:$x, Int16Regs:$r),
          (SUST_B_1D_B8_ZERO_R Int64Regs:$s, Int32Regs:$x, Int16Regs:$r)>;

def : Pat<(int_nvvm_sust_b_1d_i16_zero
           Int64Regs:$s, Int32Regs:$x, Int16Regs:$r),
          (SUST_B_1D_B16_ZERO_R Int64Regs:$s, Int32Regs:$x, Int16Regs:$r)>;

def : Pat<(int_nvvm_sust_b_1d_i32_zero
           Int64Regs:$s, Int32Regs:$x, Int32Regs:$r),
          (SUST_B_1D_B32_ZERO_R Int64Regs:$s, Int32Regs:$x, Int32Regs:$r)>;

def : Pat<(int_nvvm_sust_b_1d_i64_zero
           Int64Regs:$s, Int32Regs:$x, Int64Regs:$r),
          (SUST_B_1D_B64_ZERO_R Int64Regs:$s, Int32Regs:$x, Int64Regs:$r)>;

def : Pat<(int_nvvm_sust_b_1d_v2i8_zero
           Int64Regs:$s, Int32Regs:$x, Int16Regs:$r, Int16Regs:$g),
          (SUST_B_1D_V2B8_ZERO_R Int64Regs:$s, Int32Regs:$x,
           Int16Regs:$r, Int16Regs:$g)>;

def : Pat<(int_nvvm_sust_b_1d_v2i16_zero
           Int64Regs:$s, Int32Regs:$x, Int16Regs:$r, Int16Regs:$g),
          (SUST_B_1D_V2B16_ZERO_R Int64Regs:$s, Int32Regs:$x,
           Int16Regs:$r, Int16Regs:$g)>;

def : Pat<(int_nvvm_sust_b_1d_v2i32_zero
           Int64Regs:$s, Int32Regs:$x, Int32Regs:$r, Int32Regs:$g),
          (SUST_B_1D_V2B32_ZERO_R Int64Regs:$s, Int32Regs:$x,
           Int32Regs:$r, Int32Regs:$g)>;

def : Pat<(int_nvvm_sust_b_1d_v2i64_zero
           Int64Regs:$s, Int32Regs:$x, Int64Regs:$r, Int64Regs:$g),
          (SUST_B_1D_V2B64_ZERO_R Int64Regs:$s, Int32Regs:$x,
           Int64Regs:$r, Int64Regs:$g)>;

def : Pat<(int_nvvm_sust_b_1d_v4i8_zero
           Int64Regs:$s, Int32Regs:$x,
           Int16Regs:$r, Int16Regs:$g, Int16Regs:$b, Int16Regs:$a),
          (SUST_B_1D_V4B8_ZERO_R Int64Regs:$s, Int32Regs:$x,
           Int16Regs:$r, Int16Regs:$g, Int16Regs:$b, Int16Regs:$a)>;

def : Pat<(int_nvvm_sust_b_1d_v4i16_zero
           Int64Regs:$s, Int32Regs:$x,
           Int16Regs:$r, Int16Regs:$g, Int16Regs:$b, Int16Regs:$a),
          (SUST_B_1D_V4B16_ZERO_R Int64Regs:$s, Int32Regs:$x,
           Int16Regs:$r, Int16Regs:$g, Int16Regs:$b, Int16Regs:$a)>;

def : Pat<(int_nvvm_sust_b_1d_v4i32_zero
           Int64Regs:$s, Int32Regs:$x,
           Int32Regs:$r, Int32Regs:$g, Int32Regs:$b, Int32Regs:$a),
          (SUST_B_1D_V4B32_ZERO_R Int64Regs:$s, Int32Regs:$x,
           Int32Regs:$r, Int32Regs:$g, Int32Regs:$b, Int32Regs:$a)>;



def : Pat<(int_nvvm_sust_b_1d_array_i8_zero
           Int64Regs:$s, Int32Regs:$l, Int32Regs:$x, Int16Regs:$r),
          (SUST_B_1D_ARRAY_B8_ZERO_R Int64Regs:$s, Int32Regs:$l, Int32Regs:$x,
           Int16Regs:$r)>;

def : Pat<(int_nvvm_sust_b_1d_array_i16_zero
           Int64Regs:$s, Int32Regs:$l, Int32Regs:$x, Int16Regs:$r),
          (SUST_B_1D_ARRAY_B16_ZERO_R Int64Regs:$s, Int32Regs:$l, Int32Regs:$x,
           Int16Regs:$r)>;

def : Pat<(int_nvvm_sust_b_1d_array_i32_zero
           Int64Regs:$s, Int32Regs:$l, Int32Regs:$x, Int32Regs:$r),
          (SUST_B_1D_ARRAY_B32_ZERO_R Int64Regs:$s, Int32Regs:$l, Int32Regs:$x,
           Int32Regs:$r)>;

def : Pat<(int_nvvm_sust_b_1d_array_i64_zero
           Int64Regs:$s, Int32Regs:$l, Int32Regs:$x, Int64Regs:$r),
          (SUST_B_1D_ARRAY_B64_ZERO_R Int64Regs:$s, Int32Regs:$l, Int32Regs:$x,
           Int64Regs:$r)>;

def : Pat<(int_nvvm_sust_b_1d_array_v2i8_zero
          Int64Regs:$s, Int32Regs:$l, Int32Regs:$x, Int16Regs:$r, Int16Regs:$g),
          (SUST_B_1D_ARRAY_V2B8_ZERO_R Int64Regs:$s, Int32Regs:$l, Int32Regs:$x,
           Int16Regs:$r, Int16Regs:$g)>;

def : Pat<(int_nvvm_sust_b_1d_array_v2i16_zero
          Int64Regs:$s, Int32Regs:$l, Int32Regs:$x, Int16Regs:$r, Int16Regs:$g),
          (SUST_B_1D_ARRAY_V2B16_ZERO_R Int64Regs:$s, Int32Regs:$l, Int32Regs:$x,
           Int16Regs:$r, Int16Regs:$g)>;

def : Pat<(int_nvvm_sust_b_1d_array_v2i32_zero
          Int64Regs:$s, Int32Regs:$l, Int32Regs:$x, Int32Regs:$r, Int32Regs:$g),
          (SUST_B_1D_ARRAY_V2B32_ZERO_R Int64Regs:$s, Int32Regs:$l, Int32Regs:$x,
           Int32Regs:$r, Int32Regs:$g)>;

def : Pat<(int_nvvm_sust_b_1d_array_v2i64_zero
          Int64Regs:$s, Int32Regs:$l, Int32Regs:$x, Int64Regs:$r, Int64Regs:$g),
          (SUST_B_1D_ARRAY_V2B64_ZERO_R Int64Regs:$s, Int32Regs:$l, Int32Regs:$x,
           Int64Regs:$r, Int64Regs:$g)>;

def : Pat<(int_nvvm_sust_b_1d_array_v4i8_zero
           Int64Regs:$s, Int32Regs:$l, Int32Regs:$x,
           Int16Regs:$r, Int16Regs:$g, Int16Regs:$b, Int16Regs:$a),
          (SUST_B_1D_ARRAY_V4B8_ZERO_R Int64Regs:$s, Int32Regs:$l, Int32Regs:$x,
           Int16Regs:$r, Int16Regs:$g, Int16Regs:$b, Int16Regs:$a)>;

def : Pat<(int_nvvm_sust_b_1d_array_v4i16_zero
           Int64Regs:$s, Int32Regs:$l, Int32Regs:$x,
           Int16Regs:$r, Int16Regs:$g, Int16Regs:$b, Int16Regs:$a),
          (SUST_B_1D_ARRAY_V4B16_ZERO_R Int64Regs:$s, Int32Regs:$l, Int32Regs:$x,
           Int16Regs:$r, Int16Regs:$g, Int16Regs:$b, Int16Regs:$a)>;

def : Pat<(int_nvvm_sust_b_1d_array_v4i32_zero
           Int64Regs:$s, Int32Regs:$l, Int32Regs:$x,
           Int32Regs:$r, Int32Regs:$g, Int32Regs:$b, Int32Regs:$a),
          (SUST_B_1D_ARRAY_V4B32_ZERO_R Int64Regs:$s, Int32Regs:$l, Int32Regs:$x,
           Int32Regs:$r, Int32Regs:$g, Int32Regs:$b, Int32Regs:$a)>;



def : Pat<(int_nvvm_sust_b_2d_i8_zero
           Int64Regs:$s, Int32Regs:$x, Int32Regs:$y, Int16Regs:$r),
          (SUST_B_2D_B8_ZERO_R Int64Regs:$s, Int32Regs:$x, Int32Regs:$y,
           Int16Regs:$r)>;

def : Pat<(int_nvvm_sust_b_2d_i16_zero
           Int64Regs:$s, Int32Regs:$x, Int32Regs:$y, Int16Regs:$r),
          (SUST_B_2D_B16_ZERO_R Int64Regs:$s, Int32Regs:$x, Int32Regs:$y,
           Int16Regs:$r)>;

def : Pat<(int_nvvm_sust_b_2d_i32_zero
           Int64Regs:$s, Int32Regs:$x, Int32Regs:$y, Int32Regs:$r),
          (SUST_B_2D_B32_ZERO_R Int64Regs:$s, Int32Regs:$x, Int32Regs:$y,
           Int32Regs:$r)>;

def : Pat<(int_nvvm_sust_b_2d_i64_zero
           Int64Regs:$s, Int32Regs:$x, Int32Regs:$y, Int64Regs:$r),
          (SUST_B_2D_B64_ZERO_R Int64Regs:$s, Int32Regs:$x, Int32Regs:$y,
           Int64Regs:$r)>;

def : Pat<(int_nvvm_sust_b_2d_v2i8_zero
          Int64Regs:$s, Int32Regs:$x, Int32Regs:$y, Int16Regs:$r, Int16Regs:$g),
          (SUST_B_2D_V2B8_ZERO_R Int64Regs:$s, Int32Regs:$x, Int32Regs:$y,
           Int16Regs:$r, Int16Regs:$g)>;

def : Pat<(int_nvvm_sust_b_2d_v2i16_zero
          Int64Regs:$s, Int32Regs:$x, Int32Regs:$y, Int16Regs:$r, Int16Regs:$g),
          (SUST_B_2D_V2B16_ZERO_R Int64Regs:$s, Int32Regs:$x, Int32Regs:$y,
           Int16Regs:$r, Int16Regs:$g)>;

def : Pat<(int_nvvm_sust_b_2d_v2i32_zero
          Int64Regs:$s, Int32Regs:$x, Int32Regs:$y, Int32Regs:$r, Int32Regs:$g),
          (SUST_B_2D_V2B32_ZERO_R Int64Regs:$s, Int32Regs:$x, Int32Regs:$y,
           Int32Regs:$r, Int32Regs:$g)>;

def : Pat<(int_nvvm_sust_b_2d_v2i64_zero
          Int64Regs:$s, Int32Regs:$x, Int32Regs:$y, Int64Regs:$r, Int64Regs:$g),
          (SUST_B_2D_V2B64_ZERO_R Int64Regs:$s, Int32Regs:$x, Int32Regs:$y,
           Int64Regs:$r, Int64Regs:$g)>;

def : Pat<(int_nvvm_sust_b_2d_v4i8_zero
           Int64Regs:$s, Int32Regs:$x, Int32Regs:$y,
           Int16Regs:$r, Int16Regs:$g, Int16Regs:$b, Int16Regs:$a),
          (SUST_B_2D_V4B8_ZERO_R Int64Regs:$s, Int32Regs:$x, Int32Regs:$y,
           Int16Regs:$r, Int16Regs:$g, Int16Regs:$b, Int16Regs:$a)>;

def : Pat<(int_nvvm_sust_b_2d_v4i16_zero
           Int64Regs:$s, Int32Regs:$x, Int32Regs:$y,
           Int16Regs:$r, Int16Regs:$g, Int16Regs:$b, Int16Regs:$a),
          (SUST_B_2D_V4B16_ZERO_R Int64Regs:$s, Int32Regs:$x, Int32Regs:$y,
           Int16Regs:$r, Int16Regs:$g, Int16Regs:$b, Int16Regs:$a)>;

def : Pat<(int_nvvm_sust_b_2d_v4i32_zero
           Int64Regs:$s, Int32Regs:$x, Int32Regs:$y,
           Int32Regs:$r, Int32Regs:$g, Int32Regs:$b, Int32Regs:$a),
          (SUST_B_2D_V4B32_ZERO_R Int64Regs:$s, Int32Regs:$x, Int32Regs:$y,
           Int32Regs:$r, Int32Regs:$g, Int32Regs:$b, Int32Regs:$a)>;



def : Pat<(int_nvvm_sust_b_2d_array_i8_zero
          Int64Regs:$s, Int32Regs:$l, Int32Regs:$x, Int32Regs:$y, Int16Regs:$r),
          (SUST_B_2D_ARRAY_B8_ZERO_R Int64Regs:$s,
           Int32Regs:$l, Int32Regs:$x, Int32Regs:$y,
           Int16Regs:$r)>;

def : Pat<(int_nvvm_sust_b_2d_array_i16_zero
          Int64Regs:$s, Int32Regs:$l, Int32Regs:$x, Int32Regs:$y, Int16Regs:$r),
          (SUST_B_2D_ARRAY_B16_ZERO_R Int64Regs:$s,
           Int32Regs:$l, Int32Regs:$x, Int32Regs:$y,
           Int16Regs:$r)>;

def : Pat<(int_nvvm_sust_b_2d_array_i32_zero
          Int64Regs:$s, Int32Regs:$l, Int32Regs:$x, Int32Regs:$y, Int32Regs:$r),
          (SUST_B_2D_ARRAY_B32_ZERO_R Int64Regs:$s,
           Int32Regs:$l, Int32Regs:$x, Int32Regs:$y,
           Int32Regs:$r)>;

def : Pat<(int_nvvm_sust_b_2d_array_i64_zero
          Int64Regs:$s, Int32Regs:$l, Int32Regs:$x, Int32Regs:$y, Int64Regs:$r),
          (SUST_B_2D_ARRAY_B64_ZERO_R Int64Regs:$s,
           Int32Regs:$l, Int32Regs:$x, Int32Regs:$y,
           Int64Regs:$r)>;

def : Pat<(int_nvvm_sust_b_2d_array_v2i8_zero
           Int64Regs:$s, Int32Regs:$l, Int32Regs:$x, Int32Regs:$y,
           Int16Regs:$r, Int16Regs:$g),
          (SUST_B_2D_ARRAY_V2B8_ZERO_R Int64Regs:$s, Int32Regs:$l,
           Int32Regs:$x, Int32Regs:$y,
           Int16Regs:$r, Int16Regs:$g)>;

def : Pat<(int_nvvm_sust_b_2d_array_v2i16_zero
           Int64Regs:$s, Int32Regs:$l, Int32Regs:$x, Int32Regs:$y,
           Int16Regs:$r, Int16Regs:$g),
          (SUST_B_2D_ARRAY_V2B16_ZERO_R Int64Regs:$s, Int32Regs:$l,
           Int32Regs:$x, Int32Regs:$y,
           Int16Regs:$r, Int16Regs:$g)>;

def : Pat<(int_nvvm_sust_b_2d_array_v2i32_zero
           Int64Regs:$s, Int32Regs:$l, Int32Regs:$x, Int32Regs:$y, Int32Regs:$r,
           Int32Regs:$g),
          (SUST_B_2D_ARRAY_V2B32_ZERO_R Int64Regs:$s, Int32Regs:$l,
           Int32Regs:$x, Int32Regs:$y, Int32Regs:$r, Int32Regs:$g)>;

def : Pat<(int_nvvm_sust_b_2d_array_v2i64_zero
           Int64Regs:$s, Int32Regs:$l, Int32Regs:$x, Int32Regs:$y, Int64Regs:$r,
           Int64Regs:$g),
          (SUST_B_2D_ARRAY_V2B64_ZERO_R Int64Regs:$s, Int32Regs:$l,
           Int32Regs:$x, Int32Regs:$y, Int64Regs:$r, Int64Regs:$g)>;

def : Pat<(int_nvvm_sust_b_2d_array_v4i8_zero
           Int64Regs:$s, Int32Regs:$l, Int32Regs:$x, Int32Regs:$y,
           Int16Regs:$r, Int16Regs:$g, Int16Regs:$b, Int16Regs:$a),
          (SUST_B_2D_ARRAY_V4B8_ZERO_R Int64Regs:$s,
           Int32Regs:$l, Int32Regs:$x, Int32Regs:$y,
           Int16Regs:$r, Int16Regs:$g, Int16Regs:$b, Int16Regs:$a)>;

def : Pat<(int_nvvm_sust_b_2d_array_v4i16_zero
           Int64Regs:$s, Int32Regs:$l, Int32Regs:$x, Int32Regs:$y,
           Int16Regs:$r, Int16Regs:$g, Int16Regs:$b, Int16Regs:$a),
          (SUST_B_2D_ARRAY_V4B16_ZERO_R Int64Regs:$s,
           Int32Regs:$l, Int32Regs:$x, Int32Regs:$y,
           Int16Regs:$r, Int16Regs:$g, Int16Regs:$b, Int16Regs:$a)>;

def : Pat<(int_nvvm_sust_b_2d_array_v4i32_zero
           Int64Regs:$s, Int32Regs:$l, Int32Regs:$x, Int32Regs:$y,
           Int32Regs:$r, Int32Regs:$g, Int32Regs:$b, Int32Regs:$a),
          (SUST_B_2D_ARRAY_V4B32_ZERO_R Int64Regs:$s, Int32Regs:$l,
           Int32Regs:$x, Int32Regs:$y,
           Int32Regs:$r, Int32Regs:$g, Int32Regs:$b, Int32Regs:$a)>;



def : Pat<(int_nvvm_sust_b_3d_i8_zero
           Int64Regs:$s, Int32Regs:$x, Int32Regs:$y, Int32Regs:$z,
           Int16Regs:$r),
          (SUST_B_3D_B8_ZERO_R Int64Regs:$s,
           Int32Regs:$x, Int32Regs:$y, Int32Regs:$z,
           Int16Regs:$r)>;

def : Pat<(int_nvvm_sust_b_3d_i16_zero
           Int64Regs:$s, Int32Regs:$x, Int32Regs:$y, Int32Regs:$z,
           Int16Regs:$r),
          (SUST_B_3D_B16_ZERO_R Int64Regs:$s,
           Int32Regs:$x, Int32Regs:$y, Int32Regs:$z,
           Int16Regs:$r)>;

def : Pat<(int_nvvm_sust_b_3d_i32_zero
           Int64Regs:$s, Int32Regs:$x, Int32Regs:$y, Int32Regs:$z,
           Int32Regs:$r),
          (SUST_B_3D_B32_ZERO_R Int64Regs:$s,
           Int32Regs:$x, Int32Regs:$y, Int32Regs:$z,
           Int32Regs:$r)>;

def : Pat<(int_nvvm_sust_b_3d_i64_zero
           Int64Regs:$s, Int32Regs:$x, Int32Regs:$y, Int32Regs:$z,
           Int64Regs:$r),
          (SUST_B_3D_B64_ZERO_R Int64Regs:$s,
           Int32Regs:$x, Int32Regs:$y, Int32Regs:$z,
           Int64Regs:$r)>;

def : Pat<(int_nvvm_sust_b_3d_v2i8_zero
           Int64Regs:$s, Int32Regs:$x, Int32Regs:$y, Int32Regs:$z,
           Int16Regs:$r, Int16Regs:$g),
          (SUST_B_3D_V2B8_ZERO_R Int64Regs:$s,
           Int32Regs:$x, Int32Regs:$y, Int32Regs:$z,
           Int16Regs:$r, Int16Regs:$g)>;

def : Pat<(int_nvvm_sust_b_3d_v2i16_zero
           Int64Regs:$s, Int32Regs:$x, Int32Regs:$y, Int32Regs:$z,
           Int16Regs:$r, Int16Regs:$g),
          (SUST_B_3D_V2B16_ZERO_R Int64Regs:$s,
           Int32Regs:$x, Int32Regs:$y, Int32Regs:$z,
           Int16Regs:$r, Int16Regs:$g)>;

def : Pat<(int_nvvm_sust_b_3d_v2i32_zero
           Int64Regs:$s, Int32Regs:$x, Int32Regs:$y, Int32Regs:$z,
           Int32Regs:$r, Int32Regs:$g),
          (SUST_B_3D_V2B32_ZERO_R Int64Regs:$s,
           Int32Regs:$x, Int32Regs:$y, Int32Regs:$z,
           Int32Regs:$r, Int32Regs:$g)>;

def : Pat<(int_nvvm_sust_b_3d_v2i64_zero
           Int64Regs:$s, Int32Regs:$x, Int32Regs:$y, Int32Regs:$z,
           Int64Regs:$r, Int64Regs:$g),
          (SUST_B_3D_V2B64_ZERO_R Int64Regs:$s,
           Int32Regs:$x, Int32Regs:$y, Int32Regs:$z,
           Int64Regs:$r, Int64Regs:$g)>;

def : Pat<(int_nvvm_sust_b_3d_v4i8_zero
           Int64Regs:$s, Int32Regs:$x, Int32Regs:$y, Int32Regs:$z,
           Int16Regs:$r, Int16Regs:$g, Int16Regs:$b, Int16Regs:$a),
          (SUST_B_3D_V4B8_ZERO_R Int64Regs:$s,
           Int32Regs:$x, Int32Regs:$y, Int32Regs:$z,
           Int16Regs:$r, Int16Regs:$g, Int16Regs:$b, Int16Regs:$a)>;

def : Pat<(int_nvvm_sust_b_3d_v4i16_zero
           Int64Regs:$s, Int32Regs:$x, Int32Regs:$y, Int32Regs:$z,
           Int16Regs:$r, Int16Regs:$g, Int16Regs:$b, Int16Regs:$a),
          (SUST_B_3D_V4B16_ZERO_R Int64Regs:$s,
           Int32Regs:$x, Int32Regs:$y, Int32Regs:$z,
           Int16Regs:$r, Int16Regs:$g, Int16Regs:$b, Int16Regs:$a)>;

def : Pat<(int_nvvm_sust_b_3d_v4i32_zero
           Int64Regs:$s, Int32Regs:$x, Int32Regs:$y, Int32Regs:$z,
           Int32Regs:$r, Int32Regs:$g, Int32Regs:$b, Int32Regs:$a),
          (SUST_B_3D_V4B32_ZERO_R Int64Regs:$s,
           Int32Regs:$x, Int32Regs:$y, Int32Regs:$z,
           Int32Regs:$r, Int32Regs:$g, Int32Regs:$b, Int32Regs:$a)>;




def : Pat<(int_nvvm_sust_p_1d_i8_trap
           Int64Regs:$s, Int32Regs:$x, Int16Regs:$r),
          (SUST_P_1D_B8_TRAP_R Int64Regs:$s, Int32Regs:$x, Int16Regs:$r)>;

def : Pat<(int_nvvm_sust_p_1d_i16_trap
           Int64Regs:$s, Int32Regs:$x, Int16Regs:$r),
          (SUST_P_1D_B16_TRAP_R Int64Regs:$s, Int32Regs:$x, Int16Regs:$r)>;

def : Pat<(int_nvvm_sust_p_1d_i32_trap
           Int64Regs:$s, Int32Regs:$x, Int32Regs:$r),
          (SUST_P_1D_B32_TRAP_R Int64Regs:$s, Int32Regs:$x, Int32Regs:$r)>;

def : Pat<(int_nvvm_sust_p_1d_v2i8_trap
           Int64Regs:$s, Int32Regs:$x, Int16Regs:$r, Int16Regs:$g),
          (SUST_P_1D_V2B8_TRAP_R Int64Regs:$s, Int32Regs:$x,
           Int16Regs:$r, Int16Regs:$g)>;

def : Pat<(int_nvvm_sust_p_1d_v2i16_trap
           Int64Regs:$s, Int32Regs:$x, Int16Regs:$r, Int16Regs:$g),
          (SUST_P_1D_V2B16_TRAP_R Int64Regs:$s, Int32Regs:$x,
           Int16Regs:$r, Int16Regs:$g)>;

def : Pat<(int_nvvm_sust_p_1d_v2i32_trap
           Int64Regs:$s, Int32Regs:$x, Int32Regs:$r, Int32Regs:$g),
          (SUST_P_1D_V2B32_TRAP_R Int64Regs:$s, Int32Regs:$x,
           Int32Regs:$r, Int32Regs:$g)>;

def : Pat<(int_nvvm_sust_p_1d_v4i8_trap
           Int64Regs:$s, Int32Regs:$x,
           Int16Regs:$r, Int16Regs:$g, Int16Regs:$b, Int16Regs:$a),
          (SUST_P_1D_V4B8_TRAP_R Int64Regs:$s, Int32Regs:$x,
           Int16Regs:$r, Int16Regs:$g, Int16Regs:$b, Int16Regs:$a)>;

def : Pat<(int_nvvm_sust_p_1d_v4i16_trap
           Int64Regs:$s, Int32Regs:$x,
           Int16Regs:$r, Int16Regs:$g, Int16Regs:$b, Int16Regs:$a),
          (SUST_P_1D_V4B16_TRAP_R Int64Regs:$s, Int32Regs:$x,
           Int16Regs:$r, Int16Regs:$g, Int16Regs:$b, Int16Regs:$a)>;

def : Pat<(int_nvvm_sust_p_1d_v4i32_trap
           Int64Regs:$s, Int32Regs:$x,
           Int32Regs:$r, Int32Regs:$g, Int32Regs:$b, Int32Regs:$a),
          (SUST_P_1D_V4B32_TRAP_R Int64Regs:$s, Int32Regs:$x,
           Int32Regs:$r, Int32Regs:$g, Int32Regs:$b, Int32Regs:$a)>;



def : Pat<(int_nvvm_sust_p_1d_array_i8_trap
           Int64Regs:$s, Int32Regs:$l, Int32Regs:$x, Int16Regs:$r),
          (SUST_P_1D_ARRAY_B8_TRAP_R Int64Regs:$s, Int32Regs:$l, Int32Regs:$x,
           Int16Regs:$r)>;

def : Pat<(int_nvvm_sust_p_1d_array_i16_trap
           Int64Regs:$s, Int32Regs:$l, Int32Regs:$x, Int16Regs:$r),
          (SUST_P_1D_ARRAY_B16_TRAP_R Int64Regs:$s, Int32Regs:$l, Int32Regs:$x,
           Int16Regs:$r)>;

def : Pat<(int_nvvm_sust_p_1d_array_i32_trap
           Int64Regs:$s, Int32Regs:$l, Int32Regs:$x, Int32Regs:$r),
          (SUST_P_1D_ARRAY_B32_TRAP_R Int64Regs:$s, Int32Regs:$l, Int32Regs:$x,
           Int32Regs:$r)>;

def : Pat<(int_nvvm_sust_p_1d_array_v2i8_trap
          Int64Regs:$s, Int32Regs:$l, Int32Regs:$x, Int16Regs:$r, Int16Regs:$g),
          (SUST_P_1D_ARRAY_V2B8_TRAP_R Int64Regs:$s, Int32Regs:$l, Int32Regs:$x,
           Int16Regs:$r, Int16Regs:$g)>;

def : Pat<(int_nvvm_sust_p_1d_array_v2i16_trap
          Int64Regs:$s, Int32Regs:$l, Int32Regs:$x, Int16Regs:$r, Int16Regs:$g),
          (SUST_P_1D_ARRAY_V2B16_TRAP_R Int64Regs:$s, Int32Regs:$l, Int32Regs:$x,
           Int16Regs:$r, Int16Regs:$g)>;

def : Pat<(int_nvvm_sust_p_1d_array_v2i32_trap
          Int64Regs:$s, Int32Regs:$l, Int32Regs:$x, Int32Regs:$r, Int32Regs:$g),
          (SUST_P_1D_ARRAY_V2B32_TRAP_R Int64Regs:$s, Int32Regs:$l, Int32Regs:$x,
           Int32Regs:$r, Int32Regs:$g)>;

def : Pat<(int_nvvm_sust_p_1d_array_v4i8_trap
           Int64Regs:$s, Int32Regs:$l, Int32Regs:$x,
           Int16Regs:$r, Int16Regs:$g, Int16Regs:$b, Int16Regs:$a),
          (SUST_P_1D_ARRAY_V4B8_TRAP_R Int64Regs:$s, Int32Regs:$l, Int32Regs:$x,
           Int16Regs:$r, Int16Regs:$g, Int16Regs:$b, Int16Regs:$a)>;

def : Pat<(int_nvvm_sust_p_1d_array_v4i16_trap
           Int64Regs:$s, Int32Regs:$l, Int32Regs:$x,
           Int16Regs:$r, Int16Regs:$g, Int16Regs:$b, Int16Regs:$a),
          (SUST_P_1D_ARRAY_V4B16_TRAP_R Int64Regs:$s, Int32Regs:$l, Int32Regs:$x,
           Int16Regs:$r, Int16Regs:$g, Int16Regs:$b, Int16Regs:$a)>;

def : Pat<(int_nvvm_sust_p_1d_array_v4i32_trap
           Int64Regs:$s, Int32Regs:$l, Int32Regs:$x,
           Int32Regs:$r, Int32Regs:$g, Int32Regs:$b, Int32Regs:$a),
          (SUST_P_1D_ARRAY_V4B32_TRAP_R Int64Regs:$s, Int32Regs:$l, Int32Regs:$x,
           Int32Regs:$r, Int32Regs:$g, Int32Regs:$b, Int32Regs:$a)>;



def : Pat<(int_nvvm_sust_p_2d_i8_trap
           Int64Regs:$s, Int32Regs:$x, Int32Regs:$y, Int16Regs:$r),
          (SUST_P_2D_B8_TRAP_R Int64Regs:$s, Int32Regs:$x, Int32Regs:$y,
           Int16Regs:$r)>;

def : Pat<(int_nvvm_sust_p_2d_i16_trap
           Int64Regs:$s, Int32Regs:$x, Int32Regs:$y, Int16Regs:$r),
          (SUST_P_2D_B16_TRAP_R Int64Regs:$s, Int32Regs:$x, Int32Regs:$y,
           Int16Regs:$r)>;

def : Pat<(int_nvvm_sust_p_2d_i32_trap
           Int64Regs:$s, Int32Regs:$x, Int32Regs:$y, Int32Regs:$r),
          (SUST_P_2D_B32_TRAP_R Int64Regs:$s, Int32Regs:$x, Int32Regs:$y,
           Int32Regs:$r)>;

def : Pat<(int_nvvm_sust_p_2d_v2i8_trap
          Int64Regs:$s, Int32Regs:$x, Int32Regs:$y, Int16Regs:$r, Int16Regs:$g),
          (SUST_P_2D_V2B8_TRAP_R Int64Regs:$s, Int32Regs:$x, Int32Regs:$y,
           Int16Regs:$r, Int16Regs:$g)>;

def : Pat<(int_nvvm_sust_p_2d_v2i16_trap
          Int64Regs:$s, Int32Regs:$x, Int32Regs:$y, Int16Regs:$r, Int16Regs:$g),
          (SUST_P_2D_V2B16_TRAP_R Int64Regs:$s, Int32Regs:$x, Int32Regs:$y,
           Int16Regs:$r, Int16Regs:$g)>;

def : Pat<(int_nvvm_sust_p_2d_v2i32_trap
          Int64Regs:$s, Int32Regs:$x, Int32Regs:$y, Int32Regs:$r, Int32Regs:$g),
          (SUST_P_2D_V2B32_TRAP_R Int64Regs:$s, Int32Regs:$x, Int32Regs:$y,
           Int32Regs:$r, Int32Regs:$g)>;

def : Pat<(int_nvvm_sust_p_2d_v4i8_trap
           Int64Regs:$s, Int32Regs:$x, Int32Regs:$y,
           Int16Regs:$r, Int16Regs:$g, Int16Regs:$b, Int16Regs:$a),
          (SUST_P_2D_V4B8_TRAP_R Int64Regs:$s, Int32Regs:$x, Int32Regs:$y,
           Int16Regs:$r, Int16Regs:$g, Int16Regs:$b, Int16Regs:$a)>;

def : Pat<(int_nvvm_sust_p_2d_v4i16_trap
           Int64Regs:$s, Int32Regs:$x, Int32Regs:$y,
           Int16Regs:$r, Int16Regs:$g, Int16Regs:$b, Int16Regs:$a),
          (SUST_P_2D_V4B16_TRAP_R Int64Regs:$s, Int32Regs:$x, Int32Regs:$y,
           Int16Regs:$r, Int16Regs:$g, Int16Regs:$b, Int16Regs:$a)>;

def : Pat<(int_nvvm_sust_p_2d_v4i32_trap
           Int64Regs:$s, Int32Regs:$x, Int32Regs:$y,
           Int32Regs:$r, Int32Regs:$g, Int32Regs:$b, Int32Regs:$a),
          (SUST_P_2D_V4B32_TRAP_R Int64Regs:$s, Int32Regs:$x, Int32Regs:$y,
           Int32Regs:$r, Int32Regs:$g, Int32Regs:$b, Int32Regs:$a)>;



def : Pat<(int_nvvm_sust_p_2d_array_i8_trap
          Int64Regs:$s, Int32Regs:$l, Int32Regs:$x, Int32Regs:$y, Int16Regs:$r),
          (SUST_P_2D_ARRAY_B8_TRAP_R Int64Regs:$s,
           Int32Regs:$l, Int32Regs:$x, Int32Regs:$y,
           Int16Regs:$r)>;

def : Pat<(int_nvvm_sust_p_2d_array_i16_trap
          Int64Regs:$s, Int32Regs:$l, Int32Regs:$x, Int32Regs:$y, Int16Regs:$r),
          (SUST_P_2D_ARRAY_B16_TRAP_R Int64Regs:$s,
           Int32Regs:$l, Int32Regs:$x, Int32Regs:$y,
           Int16Regs:$r)>;

def : Pat<(int_nvvm_sust_p_2d_array_i32_trap
          Int64Regs:$s, Int32Regs:$l, Int32Regs:$x, Int32Regs:$y, Int32Regs:$r),
          (SUST_P_2D_ARRAY_B32_TRAP_R Int64Regs:$s,
           Int32Regs:$l, Int32Regs:$x, Int32Regs:$y,
           Int32Regs:$r)>;

def : Pat<(int_nvvm_sust_p_2d_array_v2i8_trap
           Int64Regs:$s, Int32Regs:$l, Int32Regs:$x, Int32Regs:$y,
           Int16Regs:$r, Int16Regs:$g),
          (SUST_P_2D_ARRAY_V2B8_TRAP_R Int64Regs:$s, Int32Regs:$l,
           Int32Regs:$x, Int32Regs:$y,
           Int16Regs:$r, Int16Regs:$g)>;

def : Pat<(int_nvvm_sust_p_2d_array_v2i16_trap
           Int64Regs:$s, Int32Regs:$l, Int32Regs:$x, Int32Regs:$y,
           Int16Regs:$r, Int16Regs:$g),
          (SUST_P_2D_ARRAY_V2B16_TRAP_R Int64Regs:$s, Int32Regs:$l,
           Int32Regs:$x, Int32Regs:$y,
           Int16Regs:$r, Int16Regs:$g)>;

def : Pat<(int_nvvm_sust_p_2d_array_v2i32_trap
           Int64Regs:$s, Int32Regs:$l, Int32Regs:$x, Int32Regs:$y, Int32Regs:$r,
           Int32Regs:$g),
          (SUST_P_2D_ARRAY_V2B32_TRAP_R Int64Regs:$s, Int32Regs:$l,
           Int32Regs:$x, Int32Regs:$y, Int32Regs:$r, Int32Regs:$g)>;

def : Pat<(int_nvvm_sust_p_2d_array_v4i8_trap
           Int64Regs:$s, Int32Regs:$l, Int32Regs:$x, Int32Regs:$y,
           Int16Regs:$r, Int16Regs:$g, Int16Regs:$b, Int16Regs:$a),
          (SUST_P_2D_ARRAY_V4B8_TRAP_R Int64Regs:$s,
           Int32Regs:$l, Int32Regs:$x, Int32Regs:$y,
           Int16Regs:$r, Int16Regs:$g, Int16Regs:$b, Int16Regs:$a)>;

def : Pat<(int_nvvm_sust_p_2d_array_v4i16_trap
           Int64Regs:$s, Int32Regs:$l, Int32Regs:$x, Int32Regs:$y,
           Int16Regs:$r, Int16Regs:$g, Int16Regs:$b, Int16Regs:$a),
          (SUST_P_2D_ARRAY_V4B16_TRAP_R Int64Regs:$s,
           Int32Regs:$l, Int32Regs:$x, Int32Regs:$y,
           Int16Regs:$r, Int16Regs:$g, Int16Regs:$b, Int16Regs:$a)>;

def : Pat<(int_nvvm_sust_p_2d_array_v4i32_trap
           Int64Regs:$s, Int32Regs:$l, Int32Regs:$x, Int32Regs:$y,
           Int32Regs:$r, Int32Regs:$g, Int32Regs:$b, Int32Regs:$a),
          (SUST_P_2D_ARRAY_V4B32_TRAP_R Int64Regs:$s, Int32Regs:$l,
           Int32Regs:$x, Int32Regs:$y,
           Int32Regs:$r, Int32Regs:$g, Int32Regs:$b, Int32Regs:$a)>;



def : Pat<(int_nvvm_sust_p_3d_i8_trap
           Int64Regs:$s, Int32Regs:$x, Int32Regs:$y, Int32Regs:$z,
           Int16Regs:$r),
          (SUST_P_3D_B8_TRAP_R Int64Regs:$s,
           Int32Regs:$x, Int32Regs:$y, Int32Regs:$z,
           Int16Regs:$r)>;

def : Pat<(int_nvvm_sust_p_3d_i16_trap
           Int64Regs:$s, Int32Regs:$x, Int32Regs:$y, Int32Regs:$z,
           Int16Regs:$r),
          (SUST_P_3D_B16_TRAP_R Int64Regs:$s,
           Int32Regs:$x, Int32Regs:$y, Int32Regs:$z,
           Int16Regs:$r)>;

def : Pat<(int_nvvm_sust_p_3d_i32_trap
           Int64Regs:$s, Int32Regs:$x, Int32Regs:$y, Int32Regs:$z,
           Int32Regs:$r),
          (SUST_P_3D_B32_TRAP_R Int64Regs:$s,
           Int32Regs:$x, Int32Regs:$y, Int32Regs:$z,
           Int32Regs:$r)>;

def : Pat<(int_nvvm_sust_p_3d_v2i8_trap
           Int64Regs:$s, Int32Regs:$x, Int32Regs:$y, Int32Regs:$z,
           Int16Regs:$r, Int16Regs:$g),
          (SUST_P_3D_V2B8_TRAP_R Int64Regs:$s,
           Int32Regs:$x, Int32Regs:$y, Int32Regs:$z,
           Int16Regs:$r, Int16Regs:$g)>;

def : Pat<(int_nvvm_sust_p_3d_v2i16_trap
           Int64Regs:$s, Int32Regs:$x, Int32Regs:$y, Int32Regs:$z,
           Int16Regs:$r, Int16Regs:$g),
          (SUST_P_3D_V2B16_TRAP_R Int64Regs:$s,
           Int32Regs:$x, Int32Regs:$y, Int32Regs:$z,
           Int16Regs:$r, Int16Regs:$g)>;

def : Pat<(int_nvvm_sust_p_3d_v2i32_trap
           Int64Regs:$s, Int32Regs:$x, Int32Regs:$y, Int32Regs:$z,
           Int32Regs:$r, Int32Regs:$g),
          (SUST_P_3D_V2B32_TRAP_R Int64Regs:$s,
           Int32Regs:$x, Int32Regs:$y, Int32Regs:$z,
           Int32Regs:$r, Int32Regs:$g)>;

def : Pat<(int_nvvm_sust_p_3d_v4i8_trap
           Int64Regs:$s, Int32Regs:$x, Int32Regs:$y, Int32Regs:$z,
           Int16Regs:$r, Int16Regs:$g, Int16Regs:$b, Int16Regs:$a),
          (SUST_P_3D_V4B8_TRAP_R Int64Regs:$s,
           Int32Regs:$x, Int32Regs:$y, Int32Regs:$z,
           Int16Regs:$r, Int16Regs:$g, Int16Regs:$b, Int16Regs:$a)>;

def : Pat<(int_nvvm_sust_p_3d_v4i16_trap
           Int64Regs:$s, Int32Regs:$x, Int32Regs:$y, Int32Regs:$z,
           Int16Regs:$r, Int16Regs:$g, Int16Regs:$b, Int16Regs:$a),
          (SUST_P_3D_V4B16_TRAP_R Int64Regs:$s,
           Int32Regs:$x, Int32Regs:$y, Int32Regs:$z,
           Int16Regs:$r, Int16Regs:$g, Int16Regs:$b, Int16Regs:$a)>;

def : Pat<(int_nvvm_sust_p_3d_v4i32_trap
           Int64Regs:$s, Int32Regs:$x, Int32Regs:$y, Int32Regs:$z,
           Int32Regs:$r, Int32Regs:$g, Int32Regs:$b, Int32Regs:$a),
          (SUST_P_3D_V4B32_TRAP_R Int64Regs:$s,
           Int32Regs:$x, Int32Regs:$y, Int32Regs:$z,
           Int32Regs:$r, Int32Regs:$g, Int32Regs:$b, Int32Regs:$a)>;

//-----------------------------------
// Read Special Registers
//-----------------------------------

class PTX_READ_SREG_R64<string regname, Intrinsic intop, list<Predicate> Preds=[]>
  : NVPTXInst<(outs Int64Regs:$d), (ins),
              !strconcat("mov.u64 \t$d, %", regname, ";"),
              [(set i64:$d, (intop))]>,
    Requires<Preds>;

class PTX_READ_SREG_R32<string regname, Intrinsic intop, list<Predicate> Preds=[]>
  : NVPTXInst<(outs Int32Regs:$d), (ins),
              !strconcat("mov.u32 \t$d, %", regname, ";"),
              [(set i32:$d, (intop))]>,
    Requires<Preds>;

multiclass PTX_READ_SREG_R32V4<string regname, list<Predicate> Preds=[]> {
   foreach suffix = ["x", "y", "z", "w"] in {
      defvar reg = regname # "." # suffix;
      defvar intr = !cast<Intrinsic>("int_nvvm_read_ptx_sreg_" # regname # "_" # suffix);
      def "_"#suffix :  PTX_READ_SREG_R32<reg, intr, Preds>;
   }
}

// TODO Add read vector-version of special registers

defm INT_PTX_SREG_TID   : PTX_READ_SREG_R32V4<"tid">;
defm INT_PTX_SREG_NTID  : PTX_READ_SREG_R32V4<"ntid">;
defm INT_PTX_SREG_CTAID : PTX_READ_SREG_R32V4<"ctaid">;
defm INT_PTX_SREG_NCTAID: PTX_READ_SREG_R32V4<"nctaid">;

defm INT_PTX_SREG_CLUSTERID :
       PTX_READ_SREG_R32V4<"clusterid", [hasSM<90>, hasPTX<78>]>;
defm INT_PTX_SREG_NCLUSTERID :
       PTX_READ_SREG_R32V4<"nclusterid", [hasSM<90>, hasPTX<78>]>;
defm INT_PTX_SREG_CLUSTER_CTAID :
       PTX_READ_SREG_R32V4<"cluster_ctaid", [hasSM<90>, hasPTX<78>]>;
defm INT_PTX_SREG_CLUSTER_NCTAID:
       PTX_READ_SREG_R32V4<"cluster_nctaid", [hasSM<90>, hasPTX<78>]>;

def  INT_PTX_SREG_CLUSTER_CTARANK :
       PTX_READ_SREG_R32<"cluster_ctarank",
                         int_nvvm_read_ptx_sreg_cluster_ctarank,
                         [hasSM<90>, hasPTX<78>]>;
def  INT_PTX_SREG_CLUSTER_NCTARANK:
       PTX_READ_SREG_R32<"cluster_nctarank",
                         int_nvvm_read_ptx_sreg_cluster_nctarank,
                         [hasSM<90>, hasPTX<78>]>;


def INT_PTX_SREG_LANEID :
    PTX_READ_SREG_R32<"laneid", int_nvvm_read_ptx_sreg_laneid>;
def INT_PTX_SREG_WARPID :
    PTX_READ_SREG_R32<"warpid", int_nvvm_read_ptx_sreg_warpid>;
def INT_PTX_SREG_NWARPID :
    PTX_READ_SREG_R32<"nwarpid", int_nvvm_read_ptx_sreg_nwarpid>;
def INT_PTX_SREG_SMID :
    PTX_READ_SREG_R32<"smid", int_nvvm_read_ptx_sreg_smid>;
def INT_PTX_SREG_NSMID :
    PTX_READ_SREG_R32<"nsmid", int_nvvm_read_ptx_sreg_nsmid>;
def INT_PTX_SREG_GRIDID :
    PTX_READ_SREG_R32<"gridid", int_nvvm_read_ptx_sreg_gridid>;

def INT_PTX_SREG_LANEMASK_EQ :
    PTX_READ_SREG_R32<"lanemask_eq", int_nvvm_read_ptx_sreg_lanemask_eq>;
def INT_PTX_SREG_LANEMASK_LE :
    PTX_READ_SREG_R32<"lanemask_le", int_nvvm_read_ptx_sreg_lanemask_le>;
def INT_PTX_SREG_LANEMASK_LT :
    PTX_READ_SREG_R32<"lanemask_lt", int_nvvm_read_ptx_sreg_lanemask_lt>;
def INT_PTX_SREG_LANEMASK_GE :
    PTX_READ_SREG_R32<"lanemask_ge", int_nvvm_read_ptx_sreg_lanemask_ge>;
def INT_PTX_SREG_LANEMASK_GT :
    PTX_READ_SREG_R32<"lanemask_gt", int_nvvm_read_ptx_sreg_lanemask_gt>;

let hasSideEffects = 1 in {
def INT_PTX_SREG_CLOCK :
    PTX_READ_SREG_R32<"clock", int_nvvm_read_ptx_sreg_clock>;
def INT_PTX_SREG_CLOCK64 :
    PTX_READ_SREG_R64<"clock64", int_nvvm_read_ptx_sreg_clock64>;
def INT_PTX_SREG_GLOBALTIMER :
    PTX_READ_SREG_R64<"globaltimer", int_nvvm_read_ptx_sreg_globaltimer>;
}

def: Pat <(i64 (readcyclecounter)), (INT_PTX_SREG_CLOCK64)>;
def: Pat <(i64 (readsteadycounter)), (INT_PTX_SREG_GLOBALTIMER)>;

def INT_PTX_SREG_PM0 : PTX_READ_SREG_R32<"pm0", int_nvvm_read_ptx_sreg_pm0>;
def INT_PTX_SREG_PM1 : PTX_READ_SREG_R32<"pm1", int_nvvm_read_ptx_sreg_pm1>;
def INT_PTX_SREG_PM2 : PTX_READ_SREG_R32<"pm2", int_nvvm_read_ptx_sreg_pm2>;
def INT_PTX_SREG_PM3 : PTX_READ_SREG_R32<"pm3", int_nvvm_read_ptx_sreg_pm3>;

// TODO: It would be nice to use PTX_READ_SREG here, but it doesn't
// handle the constant.
def INT_PTX_SREG_WARPSIZE :
    NVPTXInst<(outs Int32Regs:$dst), (ins), "mov.u32 \t$dst, WARP_SZ;",
              [(set i32:$dst, (int_nvvm_read_ptx_sreg_warpsize))]>;

// Helper class that represents a 'fragment' of an NVPTX *MMA instruction.
// In addition to target-independent fields provided by WMMA_REGS, it adds
// the fields commonly used to implement specific PTX instruction -- register
// types and names, constraints, parts of assembly, etc.
class WMMA_REGINFO<WMMA_REGS r, string op>
      : WMMA_REGS<r.geom, r.frag, r.ptx_elt_type> {
  // NVPTX register types used to carry fragment data.
  NVPTXRegClass regclass = !cond(
    !eq(ptx_elt_type, "f16") : Int32Regs,
    !eq(ptx_elt_type, "f32") : Float32Regs,
    !eq(ptx_elt_type, "f64") : Float64Regs,
    !eq(ptx_elt_type, "bf16") : Int32Regs,
    !eq(ptx_elt_type, "tf32") : Int32Regs,
    !eq(ptx_elt_type, "s32") : Int32Regs,
    !eq(ptx_elt_type, "b16") : Int32Regs,
    !eq(ptx_elt_type, "b8") : Int32Regs,
    !eq(ptx_elt_type, "b8x16.b6x16_p32") : Int32Regs,
    !eq(ptx_elt_type, "b8x16.b4x16_p64") : Int32Regs,
    !eq(ptx_elt_type, "s8") : Int32Regs,
    !eq(ptx_elt_type, "u8") : Int32Regs,
    !eq(ptx_elt_type, "s4") : Int32Regs,
    !eq(ptx_elt_type, "u4") : Int32Regs,
    !eq(ptx_elt_type, "b1") : Int32Regs);

  // Instruction input/output arguments for the fragment.
  list<NVPTXRegClass> ptx_regs = !listsplat(regclass, !size(regs));

  // List of register names for the fragment -- ["ra0", "ra1",...]
  list<string> reg_names = RegSeq<!size(ptx_regs), "r"#frag>.ret;

  // Generates "{{$r0, $r1,.... $rN-1}}" for use in asm string construction.
  string regstring = "{{$" # !interleave(reg_names, ", $") # "}}";

  // Predicates for particular fragment variant. Technically those are
  // per-instruction predicates, but currently all fragments that can be used in
  // a given instruction are subject to the same constraints, so an instruction
  // can use predicates from any of its fragments. If/when this is no
  // longer the case, we can concat all per-fragment predicates to enforce that
  // all fragments of the instruction are viable.
  list<Predicate> Predicates = !cond(
    // fp16 -> fp16/fp32 @ m16n16k16
    !and(!eq(geom, "m16n16k16"),
         !or(!eq(ptx_elt_type, "f16"),
             !eq(ptx_elt_type, "f32"))) : [hasSM<70>, hasPTX<60>],

    !and(!eq(geom,"m8n8k4"),
         !eq(ptx_elt_type, "f64")) : [hasSM<80>, hasPTX<70>],

    // fp16 -> fp16/fp32 @ m8n32k16/m32n8k16
    !and(!or(!eq(geom, "m8n32k16"),
             !eq(geom, "m32n8k16")),
         !or(!eq(ptx_elt_type, "f16"),
             !eq(ptx_elt_type, "f32"))) : [hasSM<70>, hasPTX<61>],

    // u8/s8 -> s32 @ m16n16k16/m8n32k16/m32n8k16
    !and(!or(!eq(geom,"m16n16k16"),
             !eq(geom,"m8n32k16"),
             !eq(geom,"m32n8k16")),
         !or(!eq(ptx_elt_type, "u8"),
             !eq(ptx_elt_type, "s8"),
             !eq(ptx_elt_type, "s32"))) : [hasSM<72>, hasPTX<63>],

    !and(!or(!eq(geom,"m16n16k16"),
             !eq(geom,"m8n32k16"),
             !eq(geom,"m32n8k16")),
         !eq(ptx_elt_type, "bf16")) : [hasSM<80>, hasPTX<70>],

    !and(!eq(geom,"m16n16k8"),
         !eq(ptx_elt_type, "tf32")) : [hasSM<80>, hasPTX<70>],

    !and(!eq(geom,"m16n16k8"),
         !eq(ptx_elt_type, "f32")) : [hasSM<80>, hasPTX<70>],

    // b1 -> s32 @ m8n8k128(b1)
    !and(!ne(op,"mma"),
         !eq(geom,"m8n8k128")) : [hasSM<75>, hasPTX<63>],

    // u4/s4 -> s32 @ m8n8k32 (u4/s4)
    !and(!ne(op,"mma"),
         !eq(geom,"m8n8k32")) : [hasSM<75>, hasPTX<63>],

    !or(!eq(geom,"m16n8k8"),
        !eq(geom,"m8n8k16")) : [hasSM<75>, hasPTX<65>],

    !and(!ne(ptx_elt_type,"f64"),
         !eq(geom, "m8n8k4")) : [hasSM<70>, hasPTX<64>],

    // mma m8n8k32 requires higher PTX version
    !and(!eq(op,"mma"),
         !eq(geom,"m8n8k32")) : [hasSM<75>, hasPTX<65>],

    !and(!eq(ptx_elt_type,"f64"),
         !eq(geom, "m8n8k4")) : [hasSM<80>, hasPTX<70>],

    !and(!eq(op,"mma"),
         !or(!eq(geom, "m16n8k16"),
             !eq(geom, "m16n8k4"),
             !eq(geom, "m16n8k32"),
             !eq(geom, "m16n8k64"),
             !eq(geom, "m8n8k128"),
             !eq(geom, "m16n8k128"),
             !eq(geom, "m16n8k256"))) : [hasSM<80>, hasPTX<70>],

    !and(!eq(op,"ldmatrix"),
         !eq(ptx_elt_type,"b16"),
         !eq(geom, "m8n8")) : [hasSM<75>, hasPTX<65>],

    !and(!eq(op,"ldmatrix"),
         !eq(ptx_elt_type,"b8"),
         !eq(geom, "m16n16")) : [hasSM<100>, hasArchAccelFeatures, hasPTX<86>],

    !and(!eq(op,"ldmatrix"),
         !eq(ptx_elt_type,"b8x16.b6x16_p32"),
         !eq(geom, "m16n16")) : [hasSM<100>, hasArchAccelFeatures, hasPTX<86>],

    !and(!eq(op,"ldmatrix"),
         !eq(ptx_elt_type,"b8x16.b4x16_p64"),
         !eq(geom, "m16n16")) : [hasSM<100>, hasArchAccelFeatures, hasPTX<86>],

    !and(!eq(op,"ldmatrix"),
         !eq(ptx_elt_type,"b8x16.b6x16_p32"),
         !eq(geom, "m8n16")) : [hasSM<100>, hasArchAccelFeatures, hasPTX<86>],

    !and(!eq(op,"ldmatrix"),
         !eq(ptx_elt_type,"b8x16.b4x16_p64"),
         !eq(geom, "m8n16")) : [hasSM<100>, hasArchAccelFeatures, hasPTX<86>]);

  // template DAGs for instruction inputs/output.
  dag Outs = !dag(outs, ptx_regs, reg_names);
  dag Ins = !dag(ins, ptx_regs, reg_names);
}

// Convert dag of arguments into a dag to match given intrinsic.
class BuildPatternI<Intrinsic Intr, dag Ins> {
  // Build a dag pattern that matches the intrinsic call.
  dag ret = !foreach(tmp, Ins,
                          !subst(ADDR, addr,
                          !subst(ins, Intr, tmp)));
}

// Same as above, but uses PatFrag instead of an Intrinsic.
class BuildPatternPF<PatFrag Intr, dag Ins> {
  // Build a dag pattern that matches the intrinsic call.
  dag ret = !foreach(tmp, Ins,
                          !subst(ADDR, addr,
                          !subst(ins, Intr, tmp)));
}

// Common WMMA-related fields used for building patterns for all MMA instructions.
class WMMA_INSTR<string _Intr, list<dag> _Args>
  : NVPTXInst<(outs), (ins), "?", []> {
  Intrinsic Intr = !cast<Intrinsic>(_Intr);
  // Concatenate all arguments into a single dag.
  dag Args = !foldl((ins), _Args, a, b, !con(a,b));
  // Pre-build the pattern to match (intrinsic arg0, arg1, ...).
  dag IntrinsicPattern = BuildPatternI<!cast<Intrinsic>(Intr), Args>.ret;
}

//
// wmma.load.[a|b|c].sync.[row|col].m16n16k16[|.global|.shared].[f16|f32]
//

class WMMA_LOAD<WMMA_REGINFO Frag, string Layout, string Space, bit WithStride>
  : WMMA_INSTR<WMMA_NAME_LDST<"load", Frag, Layout, WithStride>.record,
                              [!con((ins ADDR:$src),
                                    !if(WithStride, (ins Int32Regs:$ldm), (ins)))]>,
    Requires<Frag.Predicates> {
  // Load/store intrinsics are overloaded on pointer's address space.
  // To match the right intrinsic, we need to build AS-constrained PatFrag.
  // Operands is a dag equivalent in shape to Args, but using (ops node:$name, .....).
  dag PFOperands = !if(WithStride, (ops node:$src, node:$ldm), (ops node:$src));
  dag PFOperandsIntr = !if(WithStride, (Intr node:$src, node:$ldm), (Intr node:$src));
  // Build PatFrag that only matches particular address space.
  PatFrag IntrFrag = PatFrag<PFOperands,
                             PFOperandsIntr,
                             !cond(!eq(Space, ".shared"): AS_match.shared,
                                   !eq(Space, ".global"): AS_match.global,
                                   true: AS_match.generic)>;
  // Build AS-constrained pattern.
  let IntrinsicPattern = BuildPatternPF<IntrFrag, Args>.ret;

  let OutOperandList = Frag.Outs;
  let InOperandList = !con(Args, (ins MmaCode:$ptx));
  let AsmString = "wmma.load."
                  # Frag.frag
                  # ".sync"
                  # "${ptx:aligned}"
                  # "." # Layout
                  # "." # Frag.geom
                  # Space
                  # "." # Frag.ptx_elt_type # " \t"
                  # Frag.regstring
                  # ", [$src]"
                  # !if(WithStride, ", $ldm", "")
                  # ";";
}

//
// wmma.store.d.sync.[row|col].m16n16k16[|.global|.shared].[f16|f32]
//
class WMMA_STORE_D<WMMA_REGINFO Frag, string Layout, string Space,
                   bit WithStride>
  : WMMA_INSTR<WMMA_NAME_LDST<"store", Frag, Layout, WithStride>.record,
               [!con((ins ADDR:$dst),
                     Frag.Ins,
                     !if(WithStride, (ins Int32Regs:$ldm), (ins)))]>,
    Requires<Frag.Predicates> {

  // Load/store intrinsics are overloaded on pointer's address space.
  // To match the right intrinsic, we need to build AS-constrained PatFrag.
  // Operands is a dag equivalent in shape to Args, but using (ops node:$name, .....).
  dag PFOperands = !con((ops node:$dst),
                        !dag(ops, !listsplat(node, !size(Frag.regs)), Frag.reg_names),
                        !if(WithStride, (ops node:$ldm), (ops)));
  // Build PatFrag that only matches particular address space.
  PatFrag IntrFrag = PatFrag<PFOperands,
                             !foreach(tmp, PFOperands, !subst(ops, Intr, tmp)),
                             !cond(!eq(Space, ".shared"): AS_match.shared,
                                   !eq(Space, ".global"): AS_match.global,
                                   true: AS_match.generic)>;
  // Build AS-constrained pattern.
  let IntrinsicPattern = BuildPatternPF<IntrFrag, Args>.ret;

  let InOperandList  = !con(Args, (ins MmaCode:$ptx));
  let OutOperandList = (outs);
  let AsmString = "wmma.store.d.sync"
                  # "${ptx:aligned}"
                  # "." # Layout
                  # "." # Frag.geom
                  # Space
                  # "." # Frag.ptx_elt_type
                  # " \t[$dst],"
                  # Frag.regstring
                  # !if(WithStride, ", $ldm", "")
                  # ";";
}

// Create all load/store variants
defset list<WMMA_INSTR> MMA_LDSTs  = {
  foreach layout = ["row", "col"] in {
    foreach stride = [false, true] in {
      foreach space = [".global", ".shared", ""] in {
        foreach frag = NVVM_MMA_OPS.all_ld_ops in
          if NVVM_WMMA_LDST_SUPPORTED<frag, layout>.ret then
            def : WMMA_LOAD<WMMA_REGINFO<frag, "load">, layout, space, stride>;
        foreach frag = NVVM_MMA_OPS.all_st_ops in
          if NVVM_WMMA_LDST_SUPPORTED<frag, layout>.ret then
            def : WMMA_STORE_D<WMMA_REGINFO<frag, "store">, layout, space, stride>;
      } // space
    } // stride
  } // layout
} // defset

// B1 instruction variants need extra constraints.
class MMA_OP_PREDICATES<WMMA_REGINFO FragA, string b1op> {
  string Op = b1op;
  WMMA_REGINFO Frag = FragA;
  list<Predicate> ret = !listconcat(
    FragA.Predicates,
    !if(!eq(b1op, ".and.popc"), [hasSM<80>,hasPTX<71>],[])
  );
}
// WMMA.MMA
class WMMA_MMA<WMMA_REGINFO FragA, WMMA_REGINFO FragB,
               WMMA_REGINFO FragC, WMMA_REGINFO FragD,
               string ALayout, string BLayout, int Satfinite, string rnd, string b1op>
  : WMMA_INSTR<WMMA_NAME<ALayout, BLayout, Satfinite, rnd, b1op, FragA, FragB, FragC, FragD>.record,
                         [FragA.Ins, FragB.Ins, FragC.Ins]>,
    // Requires does not seem to have effect on Instruction w/o Patterns.
    // We set it here anyways and propagate to the Pat<> we construct below.
    Requires<MMA_OP_PREDICATES<FragA, b1op>.ret> {
  let OutOperandList = FragD.Outs;
  let InOperandList  = !con(Args, (ins MmaCode:$ptx));
  string TypeList = !cond(
    !eq(FragA.ptx_elt_type, "f16") : "." # FragD.ptx_elt_type
                                     # "." # FragC.ptx_elt_type,
    1: "." # FragD.ptx_elt_type
       # "." # FragA.ptx_elt_type
       # "." # FragB.ptx_elt_type
       # "." # FragC.ptx_elt_type,
  );
  let AsmString = "wmma.mma"
                  # b1op
                  # ".sync"
                  # "${ptx:aligned}"
                  # "." # ALayout
                  # "." # BLayout
                  # "." # FragA.geom
                  # !if(!ne(rnd, ""), !strconcat(".", rnd), "")
                  # TypeList
                  # !if(Satfinite, ".satfinite", "") # "\n\t\t"
                  # FragD.regstring # ",\n\t\t"
                  # FragA.regstring # ",\n\t\t"
                  # FragB.regstring # ",\n\t\t"
                  # FragC.regstring # ";";
}

let isConvergent = true in {
defset list<WMMA_INSTR> WMMAs  = {
  foreach layout_a = ["row", "col"] in {
    foreach layout_b = ["row", "col"] in {
      foreach satf = [0, 1] in {
        foreach rnd = ["", "rn", "rz", "rm", "rp"] in {
          foreach op = NVVM_MMA_OPS.all_wmma_ops in {
            foreach b1op = NVVM_MMA_B1OPS<op>.ret in {
              if NVVM_WMMA_SUPPORTED<op, layout_a, layout_b, satf, rnd>.ret then {
                def : WMMA_MMA<WMMA_REGINFO<op[0], "wmma.mma">,
                              WMMA_REGINFO<op[1], "wmma.mma">,
                              WMMA_REGINFO<op[2], "wmma.mma">,
                              WMMA_REGINFO<op[3], "wmma.mma">,
                              layout_a, layout_b, satf, rnd, b1op>;
              }
            } // b1op
          } // op
        } // rnd
      } // satf
    } // layout_b
  } // layout_a
} // defset
}

// MMA
class MMA<WMMA_REGINFO FragA, WMMA_REGINFO FragB,
               WMMA_REGINFO FragC, WMMA_REGINFO FragD,
               string ALayout, string BLayout, int Satfinite, string b1op>
  : WMMA_INSTR<MMA_NAME<ALayout, BLayout, Satfinite, b1op, FragA, FragB, FragC, FragD>.record,
                        [FragA.Ins, FragB.Ins, FragC.Ins]>,
    // Requires does not seem to have effect on Instruction w/o Patterns.
    // We set it here anyways and propagate to the Pat<> we construct below.
  Requires<MMA_OP_PREDICATES<FragA, b1op>.ret> {
  let OutOperandList = FragD.Outs;
  let InOperandList  = !con(Args, (ins MmaCode:$ptx));
  string TypeList = "." # FragD.ptx_elt_type
                    # "." # FragA.ptx_elt_type
                    # "." # FragB.ptx_elt_type
                    # "." # FragC.ptx_elt_type;
  let AsmString = "mma.sync.aligned."
                  # FragA.geom
                  # "." # ALayout
                  # "." # BLayout
                  # !if(Satfinite, ".satfinite", "")
                  # TypeList
                  # b1op # "\n\t\t"
                  # FragD.regstring # ",\n\t\t"
                  # FragA.regstring # ",\n\t\t"
                  # FragB.regstring # ",\n\t\t"
                  # FragC.regstring # ";";
}

let isConvergent = true in {
defset list<WMMA_INSTR> MMAs  = {
  foreach layout_a = ["row", "col"] in {
    foreach layout_b = ["row", "col"] in {
      foreach satf = [0, 1] in {
        foreach op = NVVM_MMA_OPS.all_mma_ops in {
          foreach b1op = NVVM_MMA_B1OPS<op>.ret in {
            if NVVM_MMA_SUPPORTED<op, layout_a, layout_b, satf>.ret then {
              def : MMA<WMMA_REGINFO<op[0], "mma">,
                        WMMA_REGINFO<op[1], "mma">,
                        WMMA_REGINFO<op[2], "mma">,
                        WMMA_REGINFO<op[3], "mma">,
                        layout_a, layout_b, satf, b1op>;
            }
          } // b1op
        } // op
      } // satf
    } // layout_b
  } // layout_a
} // defset
}

//
// ldmatrix.sync.aligned.m8n8[|.trans][|.shared].b16
//
class LDMATRIX<WMMA_REGINFO Frag, bit Transposed, string Space>
  : WMMA_INSTR<LDMATRIX_NAME<Frag, Transposed>.record, [(ins ADDR:$src)]>,
    Requires<Frag.Predicates> {
  // Build PatFrag that only matches particular address space.
  PatFrag IntrFrag = PatFrag<(ops node:$src), (Intr node:$src),
                             !cond(!eq(Space, ".shared"): AS_match.shared,
                                   true: AS_match.generic)>;
  // Build AS-constrained pattern.
  let IntrinsicPattern = BuildPatternPF<IntrFrag, Args>.ret;

  let OutOperandList = Frag.Outs;
  let InOperandList = !con(Args, (ins MmaCode:$ptx));
  let AsmString = "ldmatrix.sync.aligned."
                  # Frag.geom
                  # "." # Frag.frag
                  # !if(Transposed, ".trans", "")
                  # Space
                  # "." # Frag.ptx_elt_type
                  # " " # Frag.regstring # ", [$src];";
}

// Create all ldmatrix variants
defset list<WMMA_INSTR> LDMATRIXs  = {
  foreach transposed = [false, true] in {
    foreach space = [".shared", ""] in {
      foreach frag = NVVM_MMA_OPS.all_ldmatrix_ops in
        if NVVM_LDMATRIX_SUPPORTED<frag, transposed>.ret then
          def : LDMATRIX<WMMA_REGINFO<frag, "ldmatrix">, transposed, space>;
    } // space
  } // transposed
} // defset

// Constructing non-flat DAGs is still a pain. I can't !subst a dag node with a
// dag, so the ptx.version must be appended *after* foreach replaces 'ins' with
// the instruction record.
class MMA_PAT<WMMA_INSTR wi>
      : Pat<wi.IntrinsicPattern,
            !con(!foreach(tmp, wi.Args, !subst(ins, wi, tmp)),
                 (wi ptx.version))>,
        Requires<wi.Predicates>;

// Build intrinsic->instruction patterns for all MMA instructions.
foreach mma = !listconcat(MMAs, WMMAs, MMA_LDSTs, LDMATRIXs) in
  def : MMA_PAT<mma>;

multiclass MAPA<string suffix, Intrinsic Intr> {
  def _32: NVPTXInst<(outs Int32Regs:$d), (ins Int32Regs:$a, Int32Regs:$b),
              "mapa" # suffix # ".u32\t$d, $a, $b;",
              [(set i32:$d, (Intr i32:$a, i32:$b))]>,
    Requires<[hasSM<90>, hasPTX<78>]>;
  def _32i: NVPTXInst<(outs Int32Regs:$d), (ins Int32Regs:$a, i32imm:$b),
              "mapa" # suffix # ".u32\t$d, $a, $b;",
              [(set i32:$d, (Intr i32:$a, imm:$b))]>,
    Requires<[hasSM<90>, hasPTX<78>]>;
  def _64: NVPTXInst<(outs Int64Regs:$d), (ins Int64Regs:$a, Int32Regs:$b),
              "mapa" # suffix # ".u64\t$d, $a, $b;",
              [(set i64:$d, (Intr i64:$a, i32:$b))]>,
    Requires<[hasSM<90>, hasPTX<78>]>;
  def _64i: NVPTXInst<(outs Int64Regs:$d), (ins Int64Regs:$a, i32imm:$b),
              "mapa" # suffix # ".u64\t$d, $a, $b;",
              [(set i64:$d, (Intr i64:$a, imm:$b))]>,
    Requires<[hasSM<90>, hasPTX<78>]>;
}

defm mapa  : MAPA<"", int_nvvm_mapa>;
defm mapa_shared_cluster  : MAPA<".shared::cluster", int_nvvm_mapa_shared_cluster>;


multiclass GETCTARANK<string suffix, Intrinsic Intr> {
  def _32: NVPTXInst<(outs Int32Regs:$d), (ins Int32Regs:$a),
              "getctarank" # suffix # ".u32\t$d, $a;",
              [(set i32:$d, (Intr i32:$a))]>,
    Requires<[hasSM<90>, hasPTX<78>]>;
  def _64: NVPTXInst<(outs Int32Regs:$d), (ins Int64Regs:$a),
              "getctarank" # suffix # ".u64\t$d, $a;",
              [(set i32:$d, (Intr i64:$a))]>,
    Requires<[hasSM<90>, hasPTX<78>]>;
}

defm getctarank  : GETCTARANK<"", int_nvvm_getctarank>;
defm getctarank_shared_cluster  : GETCTARANK<".shared::cluster", int_nvvm_getctarank_shared_cluster>;

def is_explicit_cluster: NVPTXInst<(outs Int1Regs:$d), (ins),
              "mov.pred\t$d, %is_explicit_cluster;",
              [(set i1:$d, (int_nvvm_is_explicit_cluster))]>,
    Requires<[hasSM<90>, hasPTX<78>]>;

// setmaxnreg inc/dec intrinsics
let isConvergent = true in {
multiclass SET_MAXNREG<string Action, Intrinsic Intr> {
  def : NVPTXInst<(outs), (ins i32imm:$reg_count),
          "setmaxnreg." # Action # ".sync.aligned.u32 $reg_count;",
          [(Intr timm:$reg_count)]>,
    Requires<[hasArchAccelFeatures, hasSM<90>, hasPTX<80>]>;
}

defm INT_SET_MAXNREG_INC : SET_MAXNREG<"inc", int_nvvm_setmaxnreg_inc_sync_aligned_u32>;
defm INT_SET_MAXNREG_DEC : SET_MAXNREG<"dec", int_nvvm_setmaxnreg_dec_sync_aligned_u32>;

} // isConvergent

//
// WGMMA fence instructions
//
let isConvergent = true in {
def INT_NVVM_WGMMA_FENCE_SYNC_ALIGNED : NVPTXInst<(outs), (ins), "wgmma.fence.sync.aligned;",
                             [(int_nvvm_wgmma_fence_sync_aligned)]>, Requires<[hasSM90a, hasPTX<80>]>;

def INT_NVVM_WGMMA_COMMIT_GROUP_SYNC_ALIGNED : NVPTXInst<(outs), (ins), "wgmma.commit_group.sync.aligned;",
                             [(int_nvvm_wgmma_commit_group_sync_aligned)]>, Requires<[hasSM90a, hasPTX<80>]>;

def INT_NVVM_WGMMA_WAIT_GROUP_SYNC_ALIGNED : NVPTXInst<(outs), (ins i64imm:$n), "wgmma.wait_group.sync.aligned \t$n;",
                             [(int_nvvm_wgmma_wait_group_sync_aligned timm:$n)]>, Requires<[hasSM90a, hasPTX<80>]>;
} // isConvergent = true

def GRIDDEPCONTROL_LAUNCH_DEPENDENTS :
      NVPTXInst<(outs), (ins),
                "griddepcontrol.launch_dependents;",
                [(int_nvvm_griddepcontrol_launch_dependents)]>,
                Requires<[hasSM<90>, hasPTX<78>]>;

def GRIDDEPCONTROL_WAIT :
      NVPTXInst<(outs), (ins),
                "griddepcontrol.wait;",
                [(int_nvvm_griddepcontrol_wait)]>,
                Requires<[hasSM<90>, hasPTX<78>]>;

def INT_EXIT : NVPTXInst<(outs), (ins), "exit;", [(int_nvvm_exit)]>;

// Tcgen05 intrinsics
let isConvergent = true in {

multiclass TCGEN05_ALLOC_INTR<NVPTXRegClass rc, string AS, string num, Intrinsic Intr> {
  def NAME : NVPTXInst<(outs),
             (ins rc:$dst, Int32Regs:$ncols),
             !strconcat("tcgen05.alloc.cta_group::", num, ".sync.aligned", AS, ".b32 [$dst], $ncols;"),
             [(Intr rc:$dst, Int32Regs:$ncols)]>,
             Requires<[hasTcgen05Instructions]>;
}

defm TCGEN05_ALLOC_CG1 : TCGEN05_ALLOC_INTR<Int64Regs, "", "1", int_nvvm_tcgen05_alloc_cg1>;
defm TCGEN05_ALLOC_CG2 : TCGEN05_ALLOC_INTR<Int64Regs, "", "2", int_nvvm_tcgen05_alloc_cg2>;

defm TCGEN05_ALLOC_S64_CG1 : TCGEN05_ALLOC_INTR<Int64Regs, ".shared::cta", "1", int_nvvm_tcgen05_alloc_shared_cg1>;
defm TCGEN05_ALLOC_S64_CG2 : TCGEN05_ALLOC_INTR<Int64Regs, ".shared::cta", "2", int_nvvm_tcgen05_alloc_shared_cg2>;

defm TCGEN05_ALLOC_S32_CG1 : TCGEN05_ALLOC_INTR<Int32Regs, ".shared::cta", "1", int_nvvm_tcgen05_alloc_shared_cg1>;
defm TCGEN05_ALLOC_S32_CG2 : TCGEN05_ALLOC_INTR<Int32Regs, ".shared::cta", "2", int_nvvm_tcgen05_alloc_shared_cg2>;

multiclass TCGEN05_DEALLOC_INTR<string num, Intrinsic Intr> {
  def NAME : NVPTXInst<(outs),
             (ins Int32Regs:$tmem_addr, Int32Regs:$ncols),
             !strconcat("tcgen05.dealloc.cta_group::", num, ".sync.aligned.b32 $tmem_addr, $ncols;"),
             [(Intr Int32Regs:$tmem_addr, Int32Regs:$ncols)]>,
             Requires<[hasTcgen05Instructions]>;
}
defm TCGEN05_DEALLOC_CG1: TCGEN05_DEALLOC_INTR<"1", int_nvvm_tcgen05_dealloc_cg1>;
defm TCGEN05_DEALLOC_CG2: TCGEN05_DEALLOC_INTR<"2", int_nvvm_tcgen05_dealloc_cg2>;

multiclass TCGEN05_RELINQ_PERMIT_INTR<string num, Intrinsic Intr> {
  def NAME : NVPTXInst<(outs), (ins),
             !strconcat("tcgen05.relinquish_alloc_permit.cta_group::", num, ".sync.aligned;"),
             [(Intr)]>,
             Requires<[hasTcgen05Instructions]>;
}
defm TCGEN05_RELINQ_CG1: TCGEN05_RELINQ_PERMIT_INTR<"1", int_nvvm_tcgen05_relinq_alloc_permit_cg1>;
defm TCGEN05_RELINQ_CG2: TCGEN05_RELINQ_PERMIT_INTR<"2", int_nvvm_tcgen05_relinq_alloc_permit_cg2>;

def tcgen05_wait_ld: NVPTXInst<(outs), (ins), "tcgen05.wait::ld.sync.aligned;",
  [(int_nvvm_tcgen05_wait_ld)]>,
  Requires<[hasTcgen05Instructions]>;

def tcgen05_wait_st: NVPTXInst<(outs), (ins), "tcgen05.wait::st.sync.aligned;",
  [(int_nvvm_tcgen05_wait_st)]>,
  Requires<[hasTcgen05Instructions]>;

multiclass TCGEN05_COMMIT_INTR<NVPTXRegClass rc, string AS, string num> {
  defvar prefix = "tcgen05.commit.cta_group::" # num;
  defvar suffix = ".mbarrier::arrive::one.shared::cluster";

  defvar intr_suffix = !if(!eq(AS, "shared"), "_shared", "") # "_cg" # num;
  defvar Intr = !cast<Intrinsic>("int_nvvm_tcgen05_commit" # intr_suffix);
  defvar IntrMC = !cast<Intrinsic>("int_nvvm_tcgen05_commit_mc" # intr_suffix);

  def NAME : NVPTXInst<(outs), (ins rc:$mbar),
             !strconcat(prefix, suffix, ".b64 [$mbar];"),
             [(Intr rc:$mbar)]>,
             Requires<[hasTcgen05Instructions]>;
  def NAME # _MC : NVPTXInst<(outs), (ins rc:$mbar, Int16Regs:$mc),
                   !strconcat(prefix, suffix, ".multicast::cluster.b64 [$mbar], $mc;"),
                   [(IntrMC rc:$mbar, Int16Regs:$mc)]>,
                   Requires<[hasTcgen05Instructions]>;
}

defm TCGEN05_COMMIT_CG1 : TCGEN05_COMMIT_INTR<Int64Regs, "", "1">;
defm TCGEN05_COMMIT_CG2 : TCGEN05_COMMIT_INTR<Int64Regs, "", "2">;
defm TCGEN05_COMMIT_S64_CG1 : TCGEN05_COMMIT_INTR<Int64Regs, "shared", "1">;
defm TCGEN05_COMMIT_S64_CG2 : TCGEN05_COMMIT_INTR<Int64Regs, "shared", "2">;
defm TCGEN05_COMMIT_S32_CG1 : TCGEN05_COMMIT_INTR<Int32Regs, "shared", "1">;
defm TCGEN05_COMMIT_S32_CG2 : TCGEN05_COMMIT_INTR<Int32Regs, "shared", "2">;

multiclass TCGEN05_SHIFT_INTR<string num, Intrinsic Intr> {
  def NAME : NVPTXInst<(outs),
             (ins Int32Regs:$tmem_addr),
             !strconcat("tcgen05.shift.cta_group::", num, ".down [$tmem_addr];"),
             [(Intr Int32Regs:$tmem_addr)]>,
             Requires<[hasTcgen05Instructions]>;
}
defm TCGEN05_SHIFT_CG1: TCGEN05_SHIFT_INTR<"1", int_nvvm_tcgen05_shift_down_cg1>;
defm TCGEN05_SHIFT_CG2: TCGEN05_SHIFT_INTR<"2", int_nvvm_tcgen05_shift_down_cg2>;

multiclass TCGEN05_CP_INTR<string shape, string src_fmt, string mc = ""> {
  defvar dst_fmt = !if(!eq(src_fmt, ""), "", ".b8x16");
  defvar fmt_asm = StrJoin<".", [dst_fmt, src_fmt]>.ret;
  defvar fmt_intr = StrJoin<"_", [src_fmt]>.ret;

  defvar shape_mc_asm = StrJoin<".", [shape, mc]>.ret;
  defvar shape_mc_intr = !subst("::", "_", !subst(".", "_", shape_mc_asm));

  defvar intr_prefix = StrJoin<"_", ["int_nvvm_tcgen05_cp", shape_mc_intr, fmt_intr]>.ret;
  defvar IntrCG1 = !cast<Intrinsic>(intr_prefix # "_cg1");
  defvar IntrCG2 = !cast<Intrinsic>(intr_prefix # "_cg2");

  def NAME # _cg1 : NVPTXInst<(outs),
                    (ins Int32Regs:$tmem_addr, Int64Regs:$sdesc),
                    "tcgen05.cp.cta_group::1." # shape_mc_asm # fmt_asm # " [$tmem_addr], $sdesc;",
                    [(IntrCG1 Int32Regs:$tmem_addr, Int64Regs:$sdesc)]>,
                    Requires<[hasTcgen05Instructions]>;
  def NAME # _cg2 : NVPTXInst<(outs),
                    (ins Int32Regs:$tmem_addr, Int64Regs:$sdesc),
                    "tcgen05.cp.cta_group::2." # shape_mc_asm # fmt_asm # " [$tmem_addr], $sdesc;",
                    [(IntrCG2 Int32Regs:$tmem_addr, Int64Regs:$sdesc)]>,
                    Requires<[hasTcgen05Instructions]>;
}

foreach src_fmt = ["", "b6x16_p32", "b4x16_p64"] in {
  defm TCGEN05_CP_128x256b # src_fmt : TCGEN05_CP_INTR<"128x256b", src_fmt>;
  defm TCGEN05_CP_4x256b # src_fmt   : TCGEN05_CP_INTR<"4x256b", src_fmt>;
  defm TCGEN05_CP_128x128b # src_fmt : TCGEN05_CP_INTR<"128x128b", src_fmt>;
  defm TCGEN05_CP_64x128_1 # src_fmt : TCGEN05_CP_INTR<"64x128b", src_fmt, "warpx2::02_13">;
  defm TCGEN05_CP_64x128_2 # src_fmt : TCGEN05_CP_INTR<"64x128b", src_fmt, "warpx2::01_23">;
  defm TCGEN05_CP_32x128 # src_fmt   : TCGEN05_CP_INTR<"32x128b", src_fmt, "warpx4">;
}
} // isConvergent

let hasSideEffects = 1 in {

def tcgen05_fence_before_thread_sync: NVPTXInst<(outs), (ins),
  "tcgen05.fence::before_thread_sync;",
  [(int_nvvm_tcgen05_fence_before_thread_sync)]>,
  Requires<[hasTcgen05Instructions]>;

def tcgen05_fence_after_thread_sync: NVPTXInst<(outs), (ins),
  "tcgen05.fence::after_thread_sync;",
  [(int_nvvm_tcgen05_fence_after_thread_sync)]>,
  Requires<[hasTcgen05Instructions]>;

} // hasSideEffects

// name class for tcgen05.{ld, st}
class TCGEN05_LDST_INST_NAME<string Op, string shape, int lg2Count, bit packOrUnpack> {
  string name = "TCGEN05_" # Op
                # "_" # shape
                # "_x" # !shl(1, lg2Count)
                # !if(!eq(packOrUnpack, 1), !if(!eq(Op, "LD"), "_PACK", "_UNPACK"), "");
}

// reginfo class tcgen05.{ld, st}
class TCGEN05_LDST_REGINFO<int Veclen> {
  // create a list of types for load/store operands
  list<NVPTXRegClass> regs = !listsplat(Int32Regs, Veclen);
  // generate list of regnames for load/store operands
  list<string> reg_names = !foreach(x, !range(0, Veclen), "r" # x);
  string regstring = "{{" # !interleave(!foreach(n, !range(0, Veclen), "$r" # n), ", ") # "}}";
  dag Ins = !dag(ins, regs, reg_names);
  dag Outs = !dag(outs, regs, reg_names);
}

//
// tcgen05.ld.sync.aligned.shape.x[1, 2, 4, 8, 16, 32, 64, 128][|.pack::16b].[b32]
//

class TCGEN05_LD_INST<string Shape, int Num, bit Pack> :
        NVPTXInst<(outs), (ins), "?", []>,
        Requires<[hasTcgen05Instructions]> {

  TCGEN05_LDST_REGINFO Info = TCGEN05_LDST_REGINFO<
                                NVVM_TCGEN05_LDST_ACCESS_SIZE<Shape, Num>.veclen>;

  let InOperandList = !con((ins Int32Regs:$taddr),
                           !if(!eq(Shape, "16x32bx2"), (ins i64imm:$offset), (ins)));
  let OutOperandList = Info.Outs;
  let AsmString = "tcgen05.ld.sync.aligned"
                  # "." # Shape
                  # ".x" # !shl(1, Num)
                  # !if(!eq(Pack, 1), ".pack::16b", "")
                  # ".b32 "
                  # Info.regstring # ", "
                  # "[$taddr]"
                  # !if(!eq(Shape, "16x32bx2"), ", $offset", "")
                  # ";";
}

//
// tcgen05.st.sync.aligned.shape.x[1, 2, 4, 8, 16, 32, 64, 128][|.unpack::16b].[b32]
//

class TCGEN05_ST_INST<string Shape, int Num, bit Unpack> :
        NVPTXInst<(outs), (ins), "?", []>,
        Requires<[hasTcgen05Instructions]> {

  TCGEN05_LDST_REGINFO Info = TCGEN05_LDST_REGINFO<
                                NVVM_TCGEN05_LDST_ACCESS_SIZE<Shape, Num>.veclen>;

  let InOperandList = !con((ins Int32Regs:$taddr),
                           !if(!eq(Shape, "16x32bx2"), (ins i64imm:$offset), (ins)),
                           Info.Ins);
  let OutOperandList = (outs);
  let AsmString = "tcgen05.st.sync.aligned"
                  # "." # Shape
                  # ".x" # !shl(1, Num)
                  # !if(!eq(Unpack, 1), ".unpack::16b", "")
                  # ".b32 [$taddr]"
                  # !if(!eq(Shape, "16x32bx2"), ", $offset", "")
                  # ", " # Info.regstring
                  # ";";
}

let isConvergent = true in {

foreach shape = ["16x64b", "16x128b", "16x256b", "32x32b", "16x32bx2"] in {
  foreach num = !range(0, 8) in {
    foreach packOrUnpack = [false, true] in {
      if NVVM_TCGEN05_LDST_ACCESS_SIZE<shape, num>.valid then {
        def TCGEN05_LDST_INST_NAME<"LD", shape, num, packOrUnpack>.name :
              TCGEN05_LD_INST<shape, num, packOrUnpack>;
        def TCGEN05_LDST_INST_NAME<"ST", shape, num, packOrUnpack>.name :
              TCGEN05_ST_INST<shape, num, packOrUnpack>;
      }
    }
  }
}

} // isConvergent

// Bulk store instructions
                            
def INT_NVVM_ST_BULK_GENERIC :
  NVPTXInst<(outs), (ins ADDR:$dest_addr, Int64Regs:$size),
            "st.bulk [$dest_addr], $size, 0;",
            [(int_nvvm_st_bulk addr:$dest_addr, i64:$size, (i64 0))]>,
            Requires<[hasSM<100>, hasPTX<86>]>;

def INT_NVVM_ST_BULK_SHARED_CTA:
  NVPTXInst<(outs), (ins ADDR:$dest_addr, Int64Regs:$size),
            "st.bulk.shared::cta [$dest_addr], $size, 0;",
            [(int_nvvm_st_bulk_shared_cta addr:$dest_addr, i64:$size, (i64 0))]>,
            Requires<[hasSM<100>, hasPTX<86>]>;<|MERGE_RESOLUTION|>--- conflicted
+++ resolved
@@ -1433,17 +1433,6 @@
   F32RT, F32RT, int_nvvm_cos_approx_f>;
 
 //
-// Tanh
-//
-
- def INT_NVVM_TANH_APPROX_F : F_MATH_1<"tanh.approx.f32 \t$dst, $src0;",
-    Float32Regs, Float32Regs, int_nvvm_tanh_approx_f>;
- def INT_NVVM_TANH_APPROX_F16 : F_MATH_1<"tanh.approx.f16 \t$dst, $src0;",
-    Int16Regs, Int16Regs, int_nvvm_tanh_approx_f16>;
- def INT_NVVM_TANH_APPROX_F16X2 : F_MATH_1<"tanh.approx.f16x2 \t$dst, $src0;",
-    Int32Regs, Int32Regs, int_nvvm_tanh_approx_f16x2>;
-
-//
 // Fma
 //
 
@@ -1542,19 +1531,9 @@
 def INT_NVVM_RCP_RP_F : F_MATH_1<"rcp.rp.f32 \t$dst, $src0;",
   F32RT, F32RT, int_nvvm_rcp_rp_f>;
 
-<<<<<<< HEAD
 def INT_NVVM_RCP_APPROX_F : F_MATH_1<"rcp.approx.f32 \t$dst, $src0;",
-  Float32Regs, Float32Regs, int_nvvm_rcp_approx_f>;
-
-def INT_NVVM_RCP_RN_D : F_MATH_1<"rcp.rn.f64 \t$dst, $src0;", Float64Regs,
-  Float64Regs, int_nvvm_rcp_rn_d>;
-def INT_NVVM_RCP_RZ_D : F_MATH_1<"rcp.rz.f64 \t$dst, $src0;", Float64Regs,
-  Float64Regs, int_nvvm_rcp_rz_d>;
-def INT_NVVM_RCP_RM_D : F_MATH_1<"rcp.rm.f64 \t$dst, $src0;", Float64Regs,
-  Float64Regs, int_nvvm_rcp_rm_d>;
-def INT_NVVM_RCP_RP_D : F_MATH_1<"rcp.rp.f64 \t$dst, $src0;", Float64Regs,
-  Float64Regs, int_nvvm_rcp_rp_d>;
-=======
+  F32RT, F32RT, int_nvvm_rcp_approx_f>;
+
 def INT_NVVM_RCP_RN_D : F_MATH_1<"rcp.rn.f64 \t$dst, $src0;", F64RT,
   F64RT, int_nvvm_rcp_rn_d>;
 def INT_NVVM_RCP_RZ_D : F_MATH_1<"rcp.rz.f64 \t$dst, $src0;", F64RT,
@@ -1563,7 +1542,6 @@
   F64RT, int_nvvm_rcp_rm_d>;
 def INT_NVVM_RCP_RP_D : F_MATH_1<"rcp.rp.f64 \t$dst, $src0;", F64RT,
   F64RT, int_nvvm_rcp_rp_d>;
->>>>>>> 7daa5010
 
 def INT_NVVM_RCP_APPROX_FTZ_F : F_MATH_1<"rcp.approx.ftz.f32 \t$dst, $src0;",
   F32RT, F32RT, int_nvvm_rcp_approx_ftz_f>;
