//===- NVPTXIntrinsics.td - PTX Intrinsics Instructions -------*- tblgen -*-==//
//
// Part of the LLVM Project, under the Apache License v2.0 with LLVM Exceptions.
// See https://llvm.org/LICENSE.txt for license information.
// SPDX-License-Identifier: Apache-2.0 WITH LLVM-exception
//
//===----------------------------------------------------------------------===//

def immFloat0 : PatLeaf<(fpimm), [{
    float f = (float)N->getValueAPF().convertToFloat();
    return (f==0.0f);
}]>;

def immFloat1 : PatLeaf<(fpimm), [{
    float f = (float)N->getValueAPF().convertToFloat();
    return (f==1.0f);
}]>;

def immDouble0 : PatLeaf<(fpimm), [{
    double d = (double)N->getValueAPF().convertToDouble();
    return (d==0.0);
}]>;

def immDouble1 : PatLeaf<(fpimm), [{
    double d = (double)N->getValueAPF().convertToDouble();
    return (d==1.0);
}]>;

def AS_match {
  code generic = [{
   return ChkMemSDNodeAddressSpace(N, llvm::ADDRESS_SPACE_GENERIC);
  }];
  code shared = [{
   return ChkMemSDNodeAddressSpace(N, llvm::ADDRESS_SPACE_SHARED);
  }];
  code shared_cluster = [{
   return ChkMemSDNodeAddressSpace(N, llvm::ADDRESS_SPACE_SHARED_CLUSTER);
  }];
  code global = [{
   return ChkMemSDNodeAddressSpace(N, llvm::ADDRESS_SPACE_GLOBAL);
  }];
}

// A node that will be replaced with the current PTX version.
class PTX {
  SDNodeXForm PTXVerXform = SDNodeXForm<imm, [{
    return getI32Imm(Subtarget->getPTXVersion(), SDLoc(N));
  }]>;
  // (i32 0) will be XForm'ed to the currently used PTX version.
  dag version = (PTXVerXform (i32 0));
}
def ptx : PTX;

// Generates list of n sequential register names.
// E.g. RegNames<3, "r">.ret -> ["r0", "r1", "r2" ]
class RegSeq<int n, string prefix> {
  list<string> ret = !if(n, !listconcat(RegSeq<!sub(n, 1), prefix>.ret,
                                        [prefix # !sub(n, 1)]),
                            []);
}

//-----------------------------------
// Synchronization and shuffle functions
//-----------------------------------
let isConvergent = true in {
def INT_BARRIER0_POPC : NVPTXInst<(outs B32:$dst), (ins B32:$pred),
  !strconcat("{{ \n\t",
             ".reg .pred \t%p1; \n\t",
             "setp.ne.u32 \t%p1, $pred, 0; \n\t",
             "bar.red.popc.u32 \t$dst, 0, %p1; \n\t",
             "}}"),
      [(set i32:$dst, (int_nvvm_barrier0_popc i32:$pred))]>;
def INT_BARRIER0_AND : NVPTXInst<(outs B32:$dst), (ins B32:$pred),
  !strconcat("{{ \n\t",
             ".reg .pred \t%p1; \n\t",
             ".reg .pred \t%p2; \n\t",
             "setp.ne.u32 \t%p1, $pred, 0; \n\t",
             "bar.red.and.pred \t%p2, 0, %p1; \n\t",
             "selp.u32 \t$dst, 1, 0, %p2; \n\t",
             "}}"),
      [(set i32:$dst, (int_nvvm_barrier0_and i32:$pred))]>;
def INT_BARRIER0_OR : NVPTXInst<(outs B32:$dst), (ins B32:$pred),
  !strconcat("{{ \n\t",
             ".reg .pred \t%p1; \n\t",
             ".reg .pred \t%p2; \n\t",
             "setp.ne.u32 \t%p1, $pred, 0; \n\t",
             "bar.red.or.pred \t%p2, 0, %p1; \n\t",
             "selp.u32 \t$dst, 1, 0, %p2; \n\t",
             "}}"),
      [(set i32:$dst, (int_nvvm_barrier0_or i32:$pred))]>;

def INT_BAR_WARP_SYNC_I : BasicNVPTXInst<(outs), (ins i32imm:$i), "bar.warp.sync",
                             [(int_nvvm_bar_warp_sync imm:$i)]>,
        Requires<[hasPTX<60>, hasSM<30>]>;
def INT_BAR_WARP_SYNC_R : BasicNVPTXInst<(outs), (ins B32:$i), "bar.warp.sync",
                             [(int_nvvm_bar_warp_sync i32:$i)]>,
        Requires<[hasPTX<60>, hasSM<30>]>;

multiclass BARRIER1<string asmstr, Intrinsic intrinsic, list<Predicate> requires = []> {
  def _i : BasicNVPTXInst<(outs), (ins i32imm:$i), asmstr,
                          [(intrinsic imm:$i)]>,
           Requires<requires>;

  def _r : BasicNVPTXInst<(outs), (ins B32:$i), asmstr,
                          [(intrinsic i32:$i)]>,
           Requires<requires>;
}

multiclass BARRIER2<string asmstr, Intrinsic intrinsic, list<Predicate> requires = []> {
  def _rr : BasicNVPTXInst<(outs), (ins B32:$i, B32:$j), asmstr,
                          [(intrinsic i32:$i, i32:$j)]>,
            Requires<requires>;

  def _ri : BasicNVPTXInst<(outs), (ins B32:$i, i32imm:$j), asmstr,
                          [(intrinsic i32:$i, imm:$j)]>,
            Requires<requires>;

  def _ir : BasicNVPTXInst<(outs), (ins i32imm:$i, B32:$j), asmstr,
                          [(intrinsic imm:$i, i32:$j)]>,
            Requires<requires>;

  def _ii : BasicNVPTXInst<(outs), (ins i32imm:$i, i32imm:$j), asmstr,
                          [(intrinsic imm:$i, imm:$j)]>,
            Requires<requires>;
}

// Note the "bar.sync" variants could be renamed to the equivalent corresponding
// "barrier.*.aligned" variants. We use the older syntax for compatibility with
// older versions of the PTX ISA.
defm BARRIER_CTA_SYNC_ALIGNED_ALL : BARRIER1<"bar.sync", int_nvvm_barrier_cta_sync_aligned_all>;
defm BARRIER_CTA_SYNC_ALIGNED : BARRIER2<"bar.sync", int_nvvm_barrier_cta_sync_aligned_count>;
defm BARRIER_CTA_ARRIVE_ALIGNED : BARRIER2<"bar.arrive", int_nvvm_barrier_cta_arrive_aligned_count>;

defm BARRIER_CTA_SYNC_ALL : BARRIER1<"barrier.sync", int_nvvm_barrier_cta_sync_all, [hasPTX<60>]>;
defm BARRIER_CTA_SYNC : BARRIER2<"barrier.sync", int_nvvm_barrier_cta_sync_count, [hasPTX<60>]>;
defm BARRIER_CTA_ARRIVE : BARRIER2<"barrier.arrive", int_nvvm_barrier_cta_arrive_count, [hasPTX<60>]>;

class INT_BARRIER_CLUSTER<string variant, Intrinsic Intr,
                          list<Predicate> Preds = [hasPTX<78>, hasSM<90>]>:
        BasicNVPTXInst<(outs), (ins), "barrier.cluster."# variant, [(Intr)]>,
        Requires<Preds>;

def barrier_cluster_arrive:
        INT_BARRIER_CLUSTER<"arrive", int_nvvm_barrier_cluster_arrive>;
def barrier_cluster_arrive_relaxed:
        INT_BARRIER_CLUSTER<"arrive.relaxed",
        int_nvvm_barrier_cluster_arrive_relaxed, [hasPTX<80>, hasSM<90>]>;
def barrier_cluster_wait:
        INT_BARRIER_CLUSTER<"wait", int_nvvm_barrier_cluster_wait>;

// 'aligned' versions of the cluster barrier intrinsics
def barrier_cluster_arrive_aligned:
        INT_BARRIER_CLUSTER<"arrive.aligned", int_nvvm_barrier_cluster_arrive_aligned>;
def barrier_cluster_arrive_relaxed_aligned:
        INT_BARRIER_CLUSTER<"arrive.relaxed.aligned",
        int_nvvm_barrier_cluster_arrive_relaxed_aligned, [hasPTX<80>, hasSM<90>]>;
def barrier_cluster_wait_aligned:
        INT_BARRIER_CLUSTER<"wait.aligned", int_nvvm_barrier_cluster_wait_aligned>;

foreach sync = [false, true] in {
  foreach mode = ["up", "down", "bfly", "idx"] in {
    foreach regclass = ["i32", "f32"] in {
      foreach return_pred = [false, true] in {
        foreach offset_imm = [false, true] in {
          foreach mask_imm = [false, true] in {
            foreach threadmask_imm = !if(sync, [0, 1], [0]) in {
              defvar Intr = !cast<Intrinsic>("int_nvvm_shfl_"
                                # !if(sync, "sync_", "")
                                # mode
                                # "_" # regclass
                                # !if(return_pred, "p", ""));
              defvar InOperandList = !con(
                (ins B32:$src),
                !dag(ins, !if(offset_imm, [i32imm], [B32]), ["offset"]),
                !dag(ins, !if(mask_imm, [i32imm], [B32]), ["mask"]),
                !if(sync,
                    !dag(ins, !if(threadmask_imm, [i32imm], [B32]), ["threadmask"]),
                    (ins)));
              defvar Pattern = !con(
                  (set B32:$dst),
                  !if(return_pred, (set B1:$pred), (set)),
                  (set !con(
                    !if(sync,
                      !dag(Intr, !if(threadmask_imm, [imm], [B32]), ["threadmask"]),
                      (Intr)),
                    (Intr B32:$src),
                    !dag(Intr, !if(offset_imm, [imm], [B32]), ["offset"]),
                    !dag(Intr, !if(mask_imm, [imm], [B32]), ["mask"]))));

              def : BasicNVPTXInst<
                      !if(return_pred, (outs B32:$dst, B1:$pred),
                                       (outs B32:$dst)),
                      InOperandList,
                      "shfl." # !if(sync, "sync.", "") # mode # ".b32",
                      [Pattern]>,
                    Requires<!if(sync, [hasSM<30>, hasPTX<60>], [hasSM<30>, hasSHFL])>;
            }
          }
        }
      }
    }
  }
}

// vote.{all,any,uni,ballot}
multiclass VOTE<NVPTXRegClass regclass, string mode, Intrinsic IntOp> {
  def : BasicNVPTXInst<(outs regclass:$dest), (ins B1:$pred),
              "vote." # mode,
              [(set regclass:$dest, (IntOp i1:$pred))]>,
        Requires<[hasPTX<60>, hasSM<30>]>;
}

defm VOTE_ALL : VOTE<B1, "all.pred", int_nvvm_vote_all>;
defm VOTE_ANY : VOTE<B1, "any.pred", int_nvvm_vote_any>;
defm VOTE_UNI : VOTE<B1, "uni.pred", int_nvvm_vote_uni>;
defm VOTE_BALLOT : VOTE<B32, "ballot.b32", int_nvvm_vote_ballot>;

// vote.sync.{all,any,uni,ballot}
multiclass VOTE_SYNC<NVPTXRegClass regclass, string mode, Intrinsic IntOp> {
  def i : BasicNVPTXInst<(outs regclass:$dest), (ins B1:$pred, i32imm:$mask),
              "vote.sync." # mode,
              [(set regclass:$dest, (IntOp imm:$mask, i1:$pred))]>,
          Requires<[hasPTX<60>, hasSM<30>]>;
  def r : BasicNVPTXInst<(outs regclass:$dest), (ins B1:$pred, B32:$mask),
              "vote.sync." # mode,
              [(set regclass:$dest, (IntOp i32:$mask, i1:$pred))]>,
          Requires<[hasPTX<60>, hasSM<30>]>;
}

defm VOTE_SYNC_ALL : VOTE_SYNC<B1, "all.pred", int_nvvm_vote_all_sync>;
defm VOTE_SYNC_ANY : VOTE_SYNC<B1, "any.pred", int_nvvm_vote_any_sync>;
defm VOTE_SYNC_UNI : VOTE_SYNC<B1, "uni.pred", int_nvvm_vote_uni_sync>;
defm VOTE_SYNC_BALLOT : VOTE_SYNC<B32, "ballot.b32", int_nvvm_vote_ballot_sync>;

// elect.sync
def INT_ELECT_SYNC_I : BasicNVPTXInst<(outs B32:$dest, B1:$pred), (ins i32imm:$mask),
            "elect.sync",
            [(set i32:$dest, i1:$pred, (int_nvvm_elect_sync imm:$mask))]>,
            Requires<[hasPTX<80>, hasSM<90>]>;
def INT_ELECT_SYNC_R : BasicNVPTXInst<(outs B32:$dest, B1:$pred), (ins B32:$mask),
            "elect.sync",
            [(set i32:$dest, i1:$pred, (int_nvvm_elect_sync i32:$mask))]>,
            Requires<[hasPTX<80>, hasSM<90>]>;

multiclass MATCH_ANY_SYNC<NVPTXRegClass regclass, string ptxtype, Intrinsic IntOp,
                          Operand ImmOp> {
  def ii : BasicNVPTXInst<(outs B32:$dest), (ins ImmOp:$value, i32imm:$mask),
              "match.any.sync." # ptxtype,
              [(set i32:$dest, (IntOp imm:$mask, imm:$value))]>,
           Requires<[hasPTX<60>, hasSM<70>]>;
  def ir : BasicNVPTXInst<(outs B32:$dest), (ins ImmOp:$value, B32:$mask),
              "match.any.sync." # ptxtype,
              [(set i32:$dest, (IntOp i32:$mask, imm:$value))]>,
           Requires<[hasPTX<60>, hasSM<70>]>;
  def ri : BasicNVPTXInst<(outs B32:$dest), (ins regclass:$value, i32imm:$mask),
              "match.any.sync." # ptxtype,
              [(set i32:$dest, (IntOp imm:$mask, regclass:$value))]>,
           Requires<[hasPTX<60>, hasSM<70>]>;
  def rr : BasicNVPTXInst<(outs B32:$dest), (ins regclass:$value, B32:$mask),
              "match.any.sync." # ptxtype,
              [(set i32:$dest, (IntOp i32:$mask, regclass:$value))]>,
           Requires<[hasPTX<60>, hasSM<70>]>;
}

// activemask.b32
def ACTIVEMASK : BasicNVPTXInst<(outs B32:$dest), (ins),
                    "activemask.b32",
                    [(set i32:$dest, (int_nvvm_activemask))]>,
                 Requires<[hasPTX<62>, hasSM<30>]>;

defm MATCH_ANY_SYNC_32 : MATCH_ANY_SYNC<B32, "b32", int_nvvm_match_any_sync_i32,
                                        i32imm>;
defm MATCH_ANY_SYNC_64 : MATCH_ANY_SYNC<B64, "b64", int_nvvm_match_any_sync_i64,
                                        i64imm>;

multiclass MATCH_ALLP_SYNC<NVPTXRegClass regclass, string ptxtype, Intrinsic IntOp,
                          Operand ImmOp> {
  def ii : BasicNVPTXInst<(outs B32:$dest, B1:$pred),
                     (ins ImmOp:$value, i32imm:$mask),
              "match.all.sync." # ptxtype,
              [(set i32:$dest, i1:$pred, (IntOp imm:$mask, imm:$value))]>,
           Requires<[hasPTX<60>, hasSM<70>]>;
  def ir : BasicNVPTXInst<(outs B32:$dest, B1:$pred),
                     (ins ImmOp:$value, B32:$mask),
              "match.all.sync." # ptxtype,
              [(set i32:$dest, i1:$pred, (IntOp i32:$mask, imm:$value))]>,
           Requires<[hasPTX<60>, hasSM<70>]>;
  def ri : BasicNVPTXInst<(outs B32:$dest, B1:$pred),
                     (ins regclass:$value, i32imm:$mask),
              "match.all.sync." # ptxtype,
              [(set i32:$dest, i1:$pred, (IntOp imm:$mask, regclass:$value))]>,
           Requires<[hasPTX<60>, hasSM<70>]>;
  def rr : BasicNVPTXInst<(outs B32:$dest, B1:$pred),
                     (ins regclass:$value, B32:$mask),
              "match.all.sync." # ptxtype,
              [(set i32:$dest, i1:$pred, (IntOp i32:$mask, regclass:$value))]>,
           Requires<[hasPTX<60>, hasSM<70>]>;
}
defm MATCH_ALLP_SYNC_32 : MATCH_ALLP_SYNC<B32, "b32", int_nvvm_match_all_sync_i32p,
                                         i32imm>;
defm MATCH_ALLP_SYNC_64 : MATCH_ALLP_SYNC<B64, "b64", int_nvvm_match_all_sync_i64p,
                                         i64imm>;

multiclass REDUX_SYNC<string BinOp, string PTXType, Intrinsic Intrin> {
  def : BasicNVPTXInst<(outs B32:$dst), (ins B32:$src, B32:$mask),
          "redux.sync." # BinOp # "." # PTXType,
          [(set i32:$dst, (Intrin i32:$src, B32:$mask))]>,
        Requires<[hasPTX<70>, hasSM<80>]>;
}

defm REDUX_SYNC_UMIN : REDUX_SYNC<"min", "u32", int_nvvm_redux_sync_umin>;
defm REDUX_SYNC_UMAX : REDUX_SYNC<"max", "u32", int_nvvm_redux_sync_umax>;
defm REDUX_SYNC_ADD : REDUX_SYNC<"add", "s32", int_nvvm_redux_sync_add>;
defm REDUX_SYNC_MIN : REDUX_SYNC<"min", "s32", int_nvvm_redux_sync_min>;
defm REDUX_SYNC_MAX : REDUX_SYNC<"max", "s32", int_nvvm_redux_sync_max>;
defm REDUX_SYNC_AND : REDUX_SYNC<"and", "b32", int_nvvm_redux_sync_and>;
defm REDUX_SYNC_XOR : REDUX_SYNC<"xor", "b32", int_nvvm_redux_sync_xor>;
defm REDUX_SYNC_OR : REDUX_SYNC<"or", "b32", int_nvvm_redux_sync_or>;

multiclass REDUX_SYNC_F<string BinOp, string abs, string NaN> {
  defvar intr_name = "int_nvvm_redux_sync_f" # BinOp # !subst(".", "_", abs) # !subst(".", "_", NaN);

  def : BasicNVPTXInst<(outs B32:$dst),
                  (ins B32:$src, B32:$mask),
                  "redux.sync." # BinOp # abs # NaN # ".f32",
                  [(set f32:$dst, (!cast<Intrinsic>(intr_name) f32:$src, B32:$mask))]>,
                  Requires<[hasPTX<86>, hasSM100a]>; 
}

defm REDUX_SYNC_FMIN : REDUX_SYNC_F<"min", "", "">;
defm REDUX_SYNC_FMIN_ABS : REDUX_SYNC_F<"min", ".abs", "">;
defm REDUX_SYNC_FMIN_NAN: REDUX_SYNC_F<"min", "", ".NaN">;
defm REDUX_SYNC_FMIN_ABS_NAN: REDUX_SYNC_F<"min", ".abs", ".NaN">;
defm REDUX_SYNC_FMAX : REDUX_SYNC_F<"max", "", "">;
defm REDUX_SYNC_FMAX_ABS : REDUX_SYNC_F<"max", ".abs", "">;
defm REDUX_SYNC_FMAX_NAN: REDUX_SYNC_F<"max", "", ".NaN">;
defm REDUX_SYNC_FMAX_ABS_NAN: REDUX_SYNC_F<"max", ".abs", ".NaN">;

} // isConvergent = true

//-----------------------------------
// Explicit Memory Fence Functions
//-----------------------------------
class MEMBAR<string StrOp, Intrinsic IntOP> :
              BasicNVPTXInst<(outs), (ins),
            StrOp, [(IntOP)]>;

def INT_MEMBAR_CTA : MEMBAR<"membar.cta", int_nvvm_membar_cta>;
def INT_MEMBAR_GL  : MEMBAR<"membar.gl",  int_nvvm_membar_gl>;
def INT_MEMBAR_SYS : MEMBAR<"membar.sys", int_nvvm_membar_sys>;

def INT_FENCE_SC_CLUSTER:
       MEMBAR<"fence.sc.cluster", int_nvvm_fence_sc_cluster>,
       Requires<[hasPTX<78>, hasSM<90>]>;

// Proxy fence (uni-directional)
// fence.proxy.tensormap.release variants

class FENCE_PROXY_TENSORMAP_GENERIC_RELEASE<string Scope, Intrinsic Intr> :
        BasicNVPTXInst<(outs), (ins),
                  "fence.proxy.tensormap::generic.release." # Scope, [(Intr)]>,
        Requires<[hasPTX<83>, hasSM<90>]>;

def INT_FENCE_PROXY_TENSORMAP_GENERIC_RELEASE_CTA:
      FENCE_PROXY_TENSORMAP_GENERIC_RELEASE<"cta",
        int_nvvm_fence_proxy_tensormap_generic_release_cta>;
def INT_FENCE_PROXY_TENSORMAP_GENERIC_RELEASE_CLUSTER:
      FENCE_PROXY_TENSORMAP_GENERIC_RELEASE<"cluster",
        int_nvvm_fence_proxy_tensormap_generic_release_cluster>;
def INT_FENCE_PROXY_TENSORMAP_GENERIC_RELEASE_GPU:
      FENCE_PROXY_TENSORMAP_GENERIC_RELEASE<"gpu",
        int_nvvm_fence_proxy_tensormap_generic_release_gpu>;
def INT_FENCE_PROXY_TENSORMAP_GENERIC_RELEASE_SYS:
      FENCE_PROXY_TENSORMAP_GENERIC_RELEASE<"sys",
        int_nvvm_fence_proxy_tensormap_generic_release_sys>;

// fence.proxy.tensormap.acquire variants

class FENCE_PROXY_TENSORMAP_GENERIC_ACQUIRE<string Scope, Intrinsic Intr> :
        NVPTXInst<(outs), (ins B64:$addr),
                  "fence.proxy.tensormap::generic.acquire." # Scope # " [$addr], 128;",
                  [(Intr i64:$addr, (i32 128))]>,
        Requires<[hasPTX<83>, hasSM<90>]>;

def INT_FENCE_PROXY_TENSORMAP_GENERIC_ACQUIRE_CTA :
      FENCE_PROXY_TENSORMAP_GENERIC_ACQUIRE<"cta",
        int_nvvm_fence_proxy_tensormap_generic_acquire_cta>;
def INT_FENCE_PROXY_TENSORMAP_GENERIC_ACQUIRE_CLUSTER :
      FENCE_PROXY_TENSORMAP_GENERIC_ACQUIRE<"cluster",
        int_nvvm_fence_proxy_tensormap_generic_acquire_cluster>;
def INT_FENCE_PROXY_TENSORMAP_GENERIC_ACQUIRE_GPU :
      FENCE_PROXY_TENSORMAP_GENERIC_ACQUIRE<"gpu",
        int_nvvm_fence_proxy_tensormap_generic_acquire_gpu>;
def INT_FENCE_PROXY_TENSORMAP_GENERIC_ACQUIRE_SYS :
      FENCE_PROXY_TENSORMAP_GENERIC_ACQUIRE<"sys",
        int_nvvm_fence_proxy_tensormap_generic_acquire_sys>;

//-----------------------------------
// Async Copy Functions
//-----------------------------------

multiclass CP_ASYNC_MBARRIER_ARRIVE<string NoInc, string AddrSpace, Intrinsic Intrin> {
  def "" : BasicNVPTXInst<(outs), (ins ADDR:$addr),
            "cp.async.mbarrier.arrive" # NoInc # AddrSpace # ".b64",
            [(Intrin addr:$addr)]>,
    Requires<[hasPTX<70>, hasSM<80>]>;
}

defm CP_ASYNC_MBARRIER_ARRIVE :
  CP_ASYNC_MBARRIER_ARRIVE<"", "", int_nvvm_cp_async_mbarrier_arrive>;
defm CP_ASYNC_MBARRIER_ARRIVE_SHARED :
  CP_ASYNC_MBARRIER_ARRIVE<"", ".shared", int_nvvm_cp_async_mbarrier_arrive_shared>;
defm CP_ASYNC_MBARRIER_ARRIVE_NOINC :
  CP_ASYNC_MBARRIER_ARRIVE<".noinc", "", int_nvvm_cp_async_mbarrier_arrive_noinc>;
defm CP_ASYNC_MBARRIER_ARRIVE_NOINC_SHARED :
  CP_ASYNC_MBARRIER_ARRIVE<".noinc", ".shared", int_nvvm_cp_async_mbarrier_arrive_noinc_shared>;

multiclass CP_ASYNC_SHARED_GLOBAL_I<string cc, string cpsize, Intrinsic Intrin, Intrinsic IntrinS> {
  def "" : NVPTXInst<(outs), (ins ADDR:$dst, ADDR:$src),
            "cp.async." # cc # ".shared.global" # " [$dst], [$src], " # cpsize # ";",
            [(Intrin addr:$dst, addr:$src)]>,
    Requires<[hasPTX<70>, hasSM<80>]>;

  // Variant with src_size parameter
  def _s : NVPTXInst<(outs), (ins ADDR:$dst, ADDR:$src, B32:$src_size),
             "cp.async." # cc # ".shared.global" # " [$dst], [$src], " # cpsize # ", $src_size;",
             [(IntrinS addr:$dst, addr:$src, i32:$src_size)]>,
    Requires<[hasPTX<70>, hasSM<80>]>;
  def _si: NVPTXInst<(outs), (ins ADDR:$dst, ADDR:$src, i32imm:$src_size),
             "cp.async." # cc # ".shared.global" # " [$dst], [$src], " # cpsize # ", $src_size;",
             [(IntrinS addr:$dst, addr:$src, imm:$src_size)]>,
    Requires<[hasPTX<70>, hasSM<80>]>;
}

defm CP_ASYNC_CA_SHARED_GLOBAL_4 :
  CP_ASYNC_SHARED_GLOBAL_I<"ca", "4", int_nvvm_cp_async_ca_shared_global_4,
                                      int_nvvm_cp_async_ca_shared_global_4_s>;

defm CP_ASYNC_CA_SHARED_GLOBAL_8 :
  CP_ASYNC_SHARED_GLOBAL_I<"ca", "8", int_nvvm_cp_async_ca_shared_global_8,
                                      int_nvvm_cp_async_ca_shared_global_8_s>;

defm CP_ASYNC_CA_SHARED_GLOBAL_16 :
  CP_ASYNC_SHARED_GLOBAL_I<"ca", "16", int_nvvm_cp_async_ca_shared_global_16,
                                       int_nvvm_cp_async_ca_shared_global_16_s>;

defm CP_ASYNC_CG_SHARED_GLOBAL_16 :
  CP_ASYNC_SHARED_GLOBAL_I<"cg", "16", int_nvvm_cp_async_cg_shared_global_16,
                                       int_nvvm_cp_async_cg_shared_global_16_s>;

def CP_ASYNC_COMMIT_GROUP :
  BasicNVPTXInst<(outs), (ins), "cp.async.commit_group", [(int_nvvm_cp_async_commit_group)]>,
  Requires<[hasPTX<70>, hasSM<80>]>;

def CP_ASYNC_WAIT_GROUP :
  BasicNVPTXInst<(outs), (ins i32imm:$n), "cp.async.wait_group",
  [(int_nvvm_cp_async_wait_group timm:$n)]>,
  Requires<[hasPTX<70>, hasSM<80>]>;

def CP_ASYNC_WAIT_ALL :
  BasicNVPTXInst<(outs), (ins), "cp.async.wait_all",
  [(int_nvvm_cp_async_wait_all)]>,
  Requires<[hasPTX<70>, hasSM<80>]>;

// cp.async.bulk variants of the commit/wait group
def CP_ASYNC_BULK_COMMIT_GROUP :
  BasicNVPTXInst<(outs), (ins), "cp.async.bulk.commit_group",
  [(int_nvvm_cp_async_bulk_commit_group)]>,
  Requires<[hasPTX<80>, hasSM<90>]>;

def CP_ASYNC_BULK_WAIT_GROUP :
  BasicNVPTXInst<(outs), (ins i32imm:$n), "cp.async.bulk.wait_group",
  [(int_nvvm_cp_async_bulk_wait_group timm:$n)]>,
  Requires<[hasPTX<80>, hasSM<90>]>;

def CP_ASYNC_BULK_WAIT_GROUP_READ :
  BasicNVPTXInst<(outs), (ins i32imm:$n), "cp.async.bulk.wait_group.read",
  [(int_nvvm_cp_async_bulk_wait_group_read timm:$n)]>,
  Requires<[hasPTX<80>, hasSM<90>]>;

//------------------------------
// TMA Async Bulk Copy Functions
//------------------------------

class CpAsyncBulkStr<bit mc, bit ch, bit mask = 0> {
  // Shared to Global memory
  string S2G = "cp.async.bulk.global.shared::cta.bulk_group"
               # !if(ch, ".L2::cache_hint", "")
               # !if(mask, ".cp_mask", "");

  // Global to Shared cluster memory
  string G2S = "cp.async.bulk.shared::cluster.global.mbarrier::complete_tx::bytes"
               # !if(mc, ".multicast::cluster", "")
               # !if(ch, ".L2::cache_hint", "");

  // Shared CTA to Cluster memory
  string C2C = "cp.async.bulk.shared::cluster.shared::cta.mbarrier::complete_tx::bytes";
}

multiclass CP_ASYNC_BULK_S2G_INTR<bit has_ch> {
  def "" : NVPTXInst<(outs), (ins ADDR:$dst, ADDR:$src, B32:$size, B64:$ch),
      !if(has_ch,
          CpAsyncBulkStr<0, 1>.S2G # " [$dst], [$src], $size, $ch;",
          CpAsyncBulkStr<0, 0>.S2G # " [$dst], [$src], $size;"),
      [(int_nvvm_cp_async_bulk_shared_cta_to_global addr:$dst, addr:$src, i32:$size, i64:$ch, !if(has_ch, -1, 0))]>,
      Requires<[hasPTX<80>, hasSM<90>]>;

  def _BM : NVPTXInst<(outs), (ins ADDR:$dst, ADDR:$src, B32:$size, B64:$ch, B16:$mask),
      !if(has_ch,
          CpAsyncBulkStr<0, 1, 1>.S2G # " [$dst], [$src], $size, $ch, $mask;",
          CpAsyncBulkStr<0, 0, 1>.S2G # " [$dst], [$src], $size, $mask;"),
      [(int_nvvm_cp_async_bulk_shared_cta_to_global_bytemask addr:$dst, addr:$src, i32:$size, i64:$ch, !if(has_ch, -1, 0), i16:$mask)]>,
      Requires<[hasPTX<86>, hasSM<100>]>;
}
defm CP_ASYNC_BULK_S2G    : CP_ASYNC_BULK_S2G_INTR<has_ch = 0>;
defm CP_ASYNC_BULK_S2G_CH : CP_ASYNC_BULK_S2G_INTR<has_ch = 1>;

multiclass CP_ASYNC_BULK_G2S_INTR<bit has_ch> {
  defvar Intr = int_nvvm_cp_async_bulk_global_to_shared_cluster;

  def "" : NVPTXInst<(outs),
      (ins ADDR:$dst, ADDR:$mbar, ADDR:$src,
           B32:$size, B16:$mask, B64:$ch),
      !if(has_ch,
          CpAsyncBulkStr<0, 1>.G2S # " [$dst], [$src], $size, [$mbar], $ch;",
          CpAsyncBulkStr<0, 0>.G2S # " [$dst], [$src], $size, [$mbar];"),
      [(Intr addr:$dst, addr:$mbar, addr:$src, i32:$size, i16:$mask, i64:$ch, 0, !if(has_ch, -1, 0))]>,
      Requires<[hasPTX<80>, hasSM<90>]>;

  def _MC : NVPTXInst<(outs),
      (ins ADDR:$dst, ADDR:$mbar, ADDR:$src,
           B32:$size, B16:$mask, B64:$ch),
      !if(has_ch,
          CpAsyncBulkStr<1, 1>.G2S # " [$dst], [$src], $size, [$mbar], $mask, $ch;",
          CpAsyncBulkStr<1, 0>.G2S # " [$dst], [$src], $size, [$mbar], $mask;"),
      [(Intr addr:$dst, addr:$mbar, addr:$src, i32:$size, i16:$mask, i64:$ch, -1, !if(has_ch, -1, 0))]>,
      Requires<[hasPTX<80>, hasSM<90>]>;
}
defm CP_ASYNC_BULK_G2S    : CP_ASYNC_BULK_G2S_INTR<has_ch = 0>;
defm CP_ASYNC_BULK_G2S_CH : CP_ASYNC_BULK_G2S_INTR<has_ch = 1>;

def CP_ASYNC_BULK_CTA_TO_CLUSTER : NVPTXInst<(outs),
  (ins ADDR:$dst, ADDR:$mbar, ADDR:$src, B32:$size),
  CpAsyncBulkStr<0, 0>.C2C # " [$dst], [$src], $size, [$mbar];",
  [(int_nvvm_cp_async_bulk_shared_cta_to_cluster addr:$dst, addr:$mbar, addr:$src, i32:$size)]>,
  Requires<[hasPTX<80>, hasSM<90>]>;

multiclass CP_ASYNC_BULK_PREFETCH_INTR<bit has_ch> {
  def "" : NVPTXInst<(outs), (ins ADDR:$src, B32:$size, B64:$ch),
      !if(has_ch,
          "cp.async.bulk.prefetch.L2.global.L2::cache_hint" # " [$src], $size, $ch;",
          "cp.async.bulk.prefetch.L2.global" # " [$src], $size;"),
      [(int_nvvm_cp_async_bulk_prefetch_L2 addr:$src, i32:$size, i64:$ch, !if(has_ch, -1, 0))]>,
      Requires<[hasPTX<80>, hasSM<90>]>;
}
defm CP_ASYNC_BULK_PREFETCH    : CP_ASYNC_BULK_PREFETCH_INTR<has_ch = 0>;
defm CP_ASYNC_BULK_PREFETCH_CH : CP_ASYNC_BULK_PREFETCH_INTR<has_ch = 1>;

//-------------------------------------
// TMA Async Bulk Tensor Copy Functions
//-------------------------------------

class TMA_DIMS_UTIL<int dim> {
  // For example, when 'dim' is 3, this generates:
  // an ins_dag:    B32:$d0, B32:$d1, B32:$d2
  // with base_str: $d0, $d1, $d2
  dag ins_dag = !dag(ins, !listsplat(B32, dim), !foreach(i, !range(dim), "d" # i));
  string base_str = !interleave(!foreach(i, !range(dim), "$d" # i), ", ");
}

class TMA_IM2COL_UTIL<int dim, string mode> {
  // For im2col_w/w_128 modes, number of offsets is always 2.
  // For im2col mode, offsets is (dim - 2).
  // For non-im2col modes (i.e. tile) there are no offsets.
  int offsets = !cond(
                  !eq(mode, "im2col") : !sub(dim, 2),
                  !eq(mode, "im2col_w") : 2,
                  !eq(mode, "im2col_w_128") : 2,
                  true : 0); // for all other modes

  dag ins_dag = !if(!gt(offsets, 0),
    !dag(ins, !listsplat(B16, offsets), !foreach(i, !range(offsets), "im2col" # i)),
    (ins));
  string base_str = !interleave(!foreach(i, !range(offsets), "$im2col" # i), ", ");
}

// From Global to Shared memory (G2S)
class G2S_STRINGS<int dim, string mode, bit mc, bit ch, bit is_shared32 = 0> {
  string prefix = "cp.async.bulk.tensor";
  string dir = "shared::cluster.global";
  string completion = "mbarrier::complete_tx::bytes";
  string inst_name = prefix
                     # "." # dim # "d"
                     # "." # dir
                     # "." # mode
                     # "." # completion
                     # !if(mc, ".multicast::cluster", "")
                     # !if(ch, ".L2::cache_hint", "");
  string intr_name = "CP_ASYNC_BULK_TENSOR_G2S_"
                     # dim # "D"
                     # !if(is_shared32, "_SHARED32", "")
                     # !if(!eq(mode, "tile"), "_TILE", "_IM2COL");
}

def CTAGroupFlags : Operand<i32> {
  let PrintMethod = "printCTAGroup";
}

multiclass CP_ASYNC_BULK_TENSOR_G2S_INTR<int dim, bit is_shared32, string mode> {
<<<<<<< HEAD
  defvar dims_dag = !dag(ins, !listsplat(B32, dim), !foreach(i, !range(dim), "d" # i));
  defvar dims_str = !interleave(!foreach(i, !range(dim), "$d" # i), ", ");
=======
  defvar dims_dag = TMA_DIMS_UTIL<dim>.ins_dag;
  defvar dims_str = TMA_DIMS_UTIL<dim>.base_str;
>>>>>>> 10a576f7
  defvar asm_str_default = "$cg [$dst], [$tmap, {{" # dims_str # "}}], [$mbar]";
  defvar rc = !if(is_shared32, B32, B64);

  defvar num_im2col = !if(!ge(dim, 3), !add(dim, -2), 0);
  defvar im2col_dag = !if(!eq(mode, "im2col"),
    !dag(ins, !listsplat(B16, num_im2col), !foreach(i, !range(num_im2col), "im2col" # i)),
    (ins));
  defvar im2col_str = !interleave(!foreach(i, !range(num_im2col), "$im2col" # i), ", ");
  defvar im2col_asm_str = ", {{" # im2col_str # "}}";

  defvar asm_str = !if(!eq(mode, "im2col"),
    !strconcat(asm_str_default, im2col_asm_str), asm_str_default);

  def "" : NVPTXInst<(outs),
            !con((ins rc:$dst, rc:$mbar, B64:$tmap), dims_dag, im2col_dag, (ins CTAGroupFlags:$cg)),
            !strconcat(G2S_STRINGS<dim, mode, 0, 0>.inst_name, asm_str, ";"), []>,
            Requires<[hasPTX<80>, hasSM<90>]>;
  def _MC : NVPTXInst<(outs),
                  !con((ins rc:$dst, rc:$mbar, B64:$tmap), dims_dag, im2col_dag,
                       (ins B16:$mc, CTAGroupFlags:$cg)),
                  !strconcat(G2S_STRINGS<dim, mode, 1, 0>.inst_name, asm_str, ", $mc;"), []>,
                  Requires<[hasPTX<80>, hasSM<90>]>;
  def _CH : NVPTXInst<(outs),
                  !con((ins rc:$dst, rc:$mbar, B64:$tmap), dims_dag, im2col_dag,
                       (ins B64:$ch, CTAGroupFlags:$cg)),
                  !strconcat(G2S_STRINGS<dim, mode, 0, 1>.inst_name, asm_str, ", $ch;"), []>,
                  Requires<[hasPTX<80>, hasSM<90>]>;
  def _MC_CH : NVPTXInst<(outs),
                     !con((ins rc:$dst, rc:$mbar, B64:$tmap), dims_dag, im2col_dag,
                          (ins B16:$mc, B64:$ch, CTAGroupFlags:$cg)),
                     !strconcat(G2S_STRINGS<dim, mode, 1, 1>.inst_name, asm_str, ", $mc, $ch;"), []>,
                     Requires<[hasPTX<80>, hasSM<90>]>;
}

foreach dim = [1, 2, 3, 4, 5] in {
  foreach shared32 = [true, false] in {
    foreach mode = !if(!ge(dim, 3), ["tile", "im2col"], ["tile"]) in {
      defm G2S_STRINGS<dim, mode, 0, 0, shared32>.intr_name :
        CP_ASYNC_BULK_TENSOR_G2S_INTR<dim, shared32, mode>;
    }
  }
}

<<<<<<< HEAD
// From Shared to Global memory (S2G)
class S2G_STRINGS<int dim, string mode, bit ch,
                  bit is_shared32 = 0, bit is_reduce = 0> {
  string dir = "global.shared::cta";
  string completion = "bulk_group";
  string inst_name = !if(is_reduce, "cp.reduce", "cp")
                     # ".async.bulk.tensor"
                     # "." # dim # "d"
                     # "." # dir
                     # "." # mode
                     # "." # completion
                     # !if(ch, ".L2::cache_hint", "");
  string intr_name = "CP_ASYNC_BULK_TENSOR_"
                     # !if(is_reduce, "RED_", "S2G_")
                     # dim # "D"
                     # !if(is_shared32, "_SHARED32", "")
                     # !if(!eq(mode, "tile"), "_TILE", "_IM2COL");
}

multiclass CP_ASYNC_BULK_TENSOR_S2G_INTR<int dim, bit shared32, string mode> {
  defvar dims_dag = !dag(ins, !listsplat(B32, dim), !foreach(i, !range(dim), "d" # i));
  defvar dims_str = !interleave(!foreach(i, !range(dim), "$d" # i), ", ");
  defvar asm_str = " [$tmap, {{" # dims_str # "}}], [$src]";
  defvar rc = !if(shared32, B32, B64);

  def "" : NVPTXInst<(outs),
            !con((ins rc:$src, B64:$tmap), dims_dag),
            !strconcat(S2G_STRINGS<dim, mode, 0>.inst_name, asm_str, ";"), []>,
            Requires<[hasPTX<80>, hasSM<90>]>;
  def _CH : NVPTXInst<(outs),
                  !con((ins rc:$src, B64:$tmap), dims_dag, (ins B64:$ch)),
                  !strconcat(S2G_STRINGS<dim, mode, 1>.inst_name, asm_str, ", $ch;"), []>,
                  Requires<[hasPTX<80>, hasSM<90>]>;
=======
multiclass TMA_TENSOR_S2G_INTR<int dim, string mode,
                               list<Predicate> pred = [hasPTX<80>, hasSM<90>]> {
  defvar dims_dag = TMA_DIMS_UTIL<dim>.ins_dag;
  defvar dims_str = TMA_DIMS_UTIL<dim>.base_str;
  defvar asm_str = " [$tmap, {{" # dims_str # "}}], [$src]";

  defvar intr = !cast<Intrinsic>(
                  "int_nvvm_cp_async_bulk_tensor_s2g_" # mode # "_" # dim # d);
  defvar intr_dag = !con((intr addr:$src, B64:$tmap),
                         !setdagop(dims_dag, intr),
                         (intr B64:$ch, 0));
  defvar intr_dag_with_ch = !con((intr addr:$src, B64:$tmap),
                                 !setdagop(dims_dag, intr),
                                 (intr B64:$ch, -1));

  // For im2col mode, the actual asm_str is "im2col_no_offs"
  defvar mode_asm_str = !if(!eq(mode, "im2col"),
                            "im2col_no_offs", mode);
  defvar prefix = "cp.async.bulk.tensor"
                  # "." # dim # "d"
                  # ".global.shared::cta"
                  # "." # mode_asm_str
                  # ".bulk_group";

  def "" : NVPTXInst<(outs),
             !con((ins ADDR:$src, B64:$tmap), dims_dag, (ins B64:$ch)),
             prefix # asm_str # ";",
             [intr_dag]>,
             Requires<pred>;
  def _CH : NVPTXInst<(outs),
              !con((ins ADDR:$src, B64:$tmap), dims_dag, (ins B64:$ch)),
              prefix # ".L2::cache_hint" # asm_str # ", $ch;",
              [intr_dag_with_ch]>,
              Requires<pred>;
}
foreach dim = 1...5 in {
  foreach mode = !if(!ge(dim, 3), ["tile", "im2col"], ["tile"]) in {
    defvar suffix = !toupper(mode) # "_" # dim # D;
    defm TMA_TENSOR_S2G_ # suffix : TMA_TENSOR_S2G_INTR<dim, mode>;
  }
>>>>>>> 10a576f7
}

def TMAReductionFlags : Operand<i32> {
  let PrintMethod = "printTmaReductionMode";
}

// TMA Copy from Shared to Global memory with Reduction
multiclass CP_ASYNC_BULK_TENSOR_REDUCE_INTR<int dim, bit shared32, string mode> {
<<<<<<< HEAD
  defvar dims_dag = !dag(ins, !listsplat(B32, dim), !foreach(i, !range(dim), "d" # i));
  defvar dims_str = !interleave(!foreach(i, !range(dim), "$d" # i), ", ");
=======
  defvar dims_dag = TMA_DIMS_UTIL<dim>.ins_dag;
  defvar dims_str = TMA_DIMS_UTIL<dim>.base_str;
>>>>>>> 10a576f7
  defvar asm_str = " [$tmap, {{" # dims_str # "}}], [$src]";
  defvar rc = !if(shared32, B32, B64);

  // For im2col mode, the actual asm_str is "im2col_no_offs"
  defvar mode_asm_str = !if(!eq(mode, "im2col"),
                            "im2col_no_offs", mode);
  defvar prefix = "cp.reduce.async.bulk.tensor" # "." # dim # "d" # ".global.shared::cta";
  defvar suffix = "." # mode_asm_str # ".bulk_group";

  def "" : NVPTXInst<(outs),
            !con((ins rc:$src, B64:$tmap), dims_dag, (ins TMAReductionFlags:$red_op)),
            !strconcat(prefix, "${red_op}", suffix, asm_str, ";"), []>,
            Requires<[hasPTX<80>, hasSM<90>]>;
  def _CH : NVPTXInst<(outs),
                  !con((ins rc:$src, B64:$tmap), dims_dag, (ins B64:$ch, TMAReductionFlags:$red_op)),
                  !strconcat(prefix, "${red_op}", suffix, ".L2::cache_hint", asm_str, ", $ch;"), []>,
                  Requires<[hasPTX<80>, hasSM<90>]>;
}

foreach dim = [1, 2, 3, 4, 5] in {
  foreach shared32 = [true, false] in {
    foreach mode = !if(!ge(dim, 3), ["tile", "im2col"], ["tile"]) in {
      defvar suffix = dim # "D"
                      # !if(shared32, "_SHARED32", "")
                      # "_" # !toupper(mode);
      defm CP_ASYNC_BULK_TENSOR_RED_ # suffix :
        CP_ASYNC_BULK_TENSOR_REDUCE_INTR<dim, shared32, mode>;
    }
  }
}

// TMA Prefetch from Global memory to L2 cache
multiclass TMA_TENSOR_PREFETCH_INTR<int dim, string mode,
                                    list<Predicate> pred = [hasPTX<80>, hasSM<90>]> {
  defvar dims_dag = TMA_DIMS_UTIL<dim>.ins_dag;
  defvar dims_str = TMA_DIMS_UTIL<dim>.base_str;
  defvar asm_str_base = " [$tmap, {{" # dims_str # "}}]";

  defvar im2col_dag = TMA_IM2COL_UTIL<dim, mode>.ins_dag;
  defvar im2col_str = TMA_IM2COL_UTIL<dim, mode>.base_str;
  defvar asm_str = !if(!empty(im2col_str),
                       asm_str_base,
                       asm_str_base # ", {{" # im2col_str # "}}");

  defvar inst_name = "cp.async.bulk.prefetch.tensor"
                     # "." # dim # "d"
<<<<<<< HEAD
                     # "." # dir
                     # "." # mode
                     # !if(ch, ".L2::cache_hint", "");
  string intr_name = "CP_ASYNC_BULK_TENSOR_PREFETCH_"
                     # dim # "D"
                     # !if(!eq(mode, "tile"), "_TILE", "_IM2COL");
}

multiclass CP_ASYNC_BULK_TENSOR_PREFETCH_INTR<int dim, string mode> {
  defvar dims_dag = !dag(ins, !listsplat(B32, dim), !foreach(i, !range(dim), "d" # i));
  defvar dims_str = !interleave(!foreach(i, !range(dim), "$d" # i), ", ");
  defvar asm_str_default = " [$tmap, {{" # dims_str # "}}]";

  defvar num_im2col = !if(!ge(dim, 3), !add(dim, -2), 0);
  defvar im2col_dag = !if(!eq(mode, "im2col"),
    !dag(ins, !listsplat(B16, num_im2col), !foreach(i, !range(num_im2col), "im2col" # i)),
    (ins));
  defvar im2col_str = !interleave(!foreach(i, !range(num_im2col), "$im2col" # i), ", ");
  defvar im2col_asm_str = ", {{" # im2col_str # "}}";

  defvar asm_str = !if(!eq(mode, "im2col"),
    !strconcat(asm_str_default, im2col_asm_str), asm_str_default);

  def "" : NVPTXInst<(outs),
            !con((ins B64:$tmap), dims_dag, im2col_dag),
            !strconcat(PREFETCH_STRINGS<dim, mode, 0>.inst_name, asm_str, ";"), []>,
            Requires<[hasPTX<80>, hasSM<90>]>;
  def _CH : NVPTXInst<(outs),
                  !con((ins B64:$tmap), dims_dag, im2col_dag, (ins B64:$ch)),
                  !strconcat(PREFETCH_STRINGS<dim, mode, 1>.inst_name, asm_str, ", $ch;"), []>,
                  Requires<[hasPTX<80>, hasSM<90>]>;
}

foreach dim = [1, 2, 3, 4, 5] in {
=======
                     # "." # "L2.global"
                     # "." # mode;

  defvar intr = !cast<Intrinsic>(
                  "int_nvvm_cp_async_bulk_tensor_prefetch_" # mode # "_" # dim # d);

  defvar ins_dag  = !con((ins  B64:$tmap),
                         dims_dag,
                         im2col_dag,
                         (ins B64:$ch));
  defvar intr_dag = !con((intr B64:$tmap),
                         !setdagop(dims_dag, intr),
                         !setdagop(im2col_dag, intr),
                         (intr B64:$ch, 0));
  defvar intr_dag_with_ch = !con((intr B64:$tmap),
                                 !setdagop(dims_dag, intr),
                                 !setdagop(im2col_dag, intr),
                                 (intr B64:$ch, -1));

  def "" : NVPTXInst<(outs), ins_dag,
             inst_name # asm_str # ";",
             [intr_dag]>,
             Requires<pred>;
  def _CH : NVPTXInst<(outs), ins_dag,
              inst_name # ".L2::cache_hint" # asm_str # ", $ch;",
              [intr_dag_with_ch]>,
              Requires<pred>;
}
foreach dim = 1...5 in {
>>>>>>> 10a576f7
  foreach mode = !if(!ge(dim, 3), ["tile", "im2col"], ["tile"]) in {
    defvar suffix = !toupper(mode) # "_" # dim # D;
    defm TMA_TENSOR_PF_ # suffix : TMA_TENSOR_PREFETCH_INTR<dim, mode>;
  }
}

//Prefetch and Prefetchu 

class PREFETCH_INTRS<string InstName> :
          BasicNVPTXInst<(outs), (ins ADDR:$addr),
          InstName,
          [(!cast<Intrinsic>(!strconcat("int_nvvm_",
          !subst(".", "_", InstName))) addr:$addr)]>,
          Requires<[hasPTX<80>, hasSM<90>]>;
   

def PREFETCH_L1 : PREFETCH_INTRS<"prefetch.L1">;
def PREFETCH_L2 : PREFETCH_INTRS<"prefetch.L2">;
def PREFETCH_GLOBAL_L1 : PREFETCH_INTRS<"prefetch.global.L1">;
def PREFETCH_LOCAL_L1  : PREFETCH_INTRS<"prefetch.local.L1">;
def PREFETCH_GLOBAL_L2 : PREFETCH_INTRS<"prefetch.global.L2">;
def PREFETCH_LOCAL_L2 : PREFETCH_INTRS<"prefetch.local.L2">;

def PREFETCH_GLOBAL_L2_EVICT_NORMAL : BasicNVPTXInst<(outs), (ins ADDR:$addr),
                                      "prefetch.global.L2::evict_normal",
                                      [(int_nvvm_prefetch_global_L2_evict_normal addr:$addr)]>,
                                      Requires<[hasPTX<80>, hasSM<90>]>;

def PREFETCH_GLOBAL_L2_EVICT_LAST   : BasicNVPTXInst<(outs), (ins ADDR:$addr),
                                      "prefetch.global.L2::evict_last",
                                      [(int_nvvm_prefetch_global_L2_evict_last addr:$addr)]>,
                                      Requires<[hasPTX<80>, hasSM<90>]>;


def PREFETCHU_L1 : PREFETCH_INTRS<"prefetchu.L1">;

//Applypriority intrinsics
class APPLYPRIORITY_L2_INTRS<string addrspace> :
          BasicNVPTXInst<(outs), (ins ADDR:$addr, B64:$size),
          StrJoin<".", ["applypriority", addrspace , "L2::evict_normal"]>.ret,
          [(!cast<Intrinsic>(StrJoin<"_", ["int_nvvm_applypriority", addrspace , "L2_evict_normal"]>.ret)
          addr:$addr, i64:$size)]>,
          Requires<[hasPTX<74>, hasSM<80>]>;

def APPLYPRIORITY_L2_EVICT_NORMAL        : APPLYPRIORITY_L2_INTRS<"">;
def APPLYPRIORITY_GLOBAL_L2_EVICT_NORMAL : APPLYPRIORITY_L2_INTRS<"global">;

//Discard Intrinsics

def discard_size_imm : TImmLeaf<i64, [{ return Imm == 128; }]>;

class DISCARD_L2_INTRS<string addrspace> :
          BasicNVPTXInst<(outs), (ins ADDR:$addr, i64imm:$size),
          StrJoin<".", ["discard", addrspace , "L2"]>.ret,
          [(!cast<Intrinsic>(StrJoin<"_", ["int_nvvm_discard", addrspace , "L2"]>.ret)
          addr:$addr, discard_size_imm:$size)]>,
          Requires<[hasPTX<74>, hasSM<80>]>;

def DISCARD_L2        : DISCARD_L2_INTRS<"">;
def DISCARD_GLOBAL_L2 : DISCARD_L2_INTRS<"global">;

//-----------------------------------
// MBarrier Functions
//-----------------------------------

multiclass MBARRIER_INIT<string AddrSpace, Intrinsic Intrin> {
  def "" : BasicNVPTXInst<(outs), (ins ADDR:$addr, B32:$count),
           "mbarrier.init" # AddrSpace # ".b64",
    [(Intrin addr:$addr, i32:$count)]>,
    Requires<[hasPTX<70>, hasSM<80>]>;
}

defm MBARRIER_INIT : MBARRIER_INIT<"", int_nvvm_mbarrier_init>;
defm MBARRIER_INIT_SHARED : MBARRIER_INIT<".shared",
                                          int_nvvm_mbarrier_init_shared>;

multiclass MBARRIER_INVAL<string AddrSpace, Intrinsic Intrin> {
  def "" : BasicNVPTXInst<(outs), (ins ADDR:$addr),
           "mbarrier.inval" # AddrSpace # ".b64",
    [(Intrin addr:$addr)]>,
    Requires<[hasPTX<70>, hasSM<80>]>;
}

defm MBARRIER_INVAL : MBARRIER_INVAL<"", int_nvvm_mbarrier_inval>;
defm MBARRIER_INVAL_SHARED : MBARRIER_INVAL<".shared",
                                            int_nvvm_mbarrier_inval_shared>;

multiclass MBARRIER_ARRIVE<string AddrSpace, Intrinsic Intrin> {
  def "" : BasicNVPTXInst<(outs B64:$state), (ins ADDR:$addr),
           "mbarrier.arrive" # AddrSpace # ".b64",
    [(set i64:$state, (Intrin addr:$addr))]>,
    Requires<[hasPTX<70>, hasSM<80>]>;
}

defm MBARRIER_ARRIVE : MBARRIER_ARRIVE<"", int_nvvm_mbarrier_arrive>;
defm MBARRIER_ARRIVE_SHARED :
  MBARRIER_ARRIVE<".shared", int_nvvm_mbarrier_arrive_shared>;

multiclass MBARRIER_ARRIVE_NOCOMPLETE<string AddrSpace, Intrinsic Intrin> {
  def "" : BasicNVPTXInst<(outs B64:$state),
           (ins ADDR:$addr, B32:$count),
           "mbarrier.arrive.noComplete" # AddrSpace # ".b64",
    [(set i64:$state, (Intrin addr:$addr, i32:$count))]>,
    Requires<[hasPTX<70>, hasSM<80>]>;
}

defm MBARRIER_ARRIVE_NOCOMPLETE :
  MBARRIER_ARRIVE_NOCOMPLETE<"", int_nvvm_mbarrier_arrive_noComplete>;
defm MBARRIER_ARRIVE_NOCOMPLETE_SHARED :
  MBARRIER_ARRIVE_NOCOMPLETE<".shared", int_nvvm_mbarrier_arrive_noComplete_shared>;

multiclass MBARRIER_ARRIVE_DROP<string AddrSpace, Intrinsic Intrin> {
  def "" : BasicNVPTXInst<(outs B64:$state), (ins ADDR:$addr),
           "mbarrier.arrive_drop" # AddrSpace # ".b64",
           [(set i64:$state, (Intrin addr:$addr))]>,
    Requires<[hasPTX<70>, hasSM<80>]>;
}

defm MBARRIER_ARRIVE_DROP :
  MBARRIER_ARRIVE_DROP<"", int_nvvm_mbarrier_arrive_drop>;
defm MBARRIER_ARRIVE_DROP_SHARED :
  MBARRIER_ARRIVE_DROP<".shared", int_nvvm_mbarrier_arrive_drop_shared>;

multiclass MBARRIER_ARRIVE_DROP_NOCOMPLETE<string AddrSpace, Intrinsic Intrin> {
  def "" : BasicNVPTXInst<(outs B64:$state),
           (ins ADDR:$addr, B32:$count),
           "mbarrier.arrive_drop.noComplete" # AddrSpace # ".b64",
           [(set i64:$state, (Intrin addr:$addr, i32:$count))]>,
    Requires<[hasPTX<70>, hasSM<80>]>;
}

defm MBARRIER_ARRIVE_DROP_NOCOMPLETE :
  MBARRIER_ARRIVE_DROP_NOCOMPLETE<"", int_nvvm_mbarrier_arrive_drop_noComplete>;
defm MBARRIER_ARRIVE_DROP_NOCOMPLETE_SHARED :
  MBARRIER_ARRIVE_DROP_NOCOMPLETE<".shared",
                       int_nvvm_mbarrier_arrive_drop_noComplete_shared>;

multiclass MBARRIER_TEST_WAIT<string AddrSpace, Intrinsic Intrin> {
  def "" : BasicNVPTXInst<(outs B1:$res), (ins ADDR:$addr, B64:$state),
           "mbarrier.test_wait" # AddrSpace # ".b64",
           [(set i1:$res, (Intrin addr:$addr, i64:$state))]>,
    Requires<[hasPTX<70>, hasSM<80>]>;
}

defm MBARRIER_TEST_WAIT :
  MBARRIER_TEST_WAIT<"", int_nvvm_mbarrier_test_wait>;
defm MBARRIER_TEST_WAIT_SHARED :
  MBARRIER_TEST_WAIT<".shared", int_nvvm_mbarrier_test_wait_shared>;

class MBARRIER_PENDING_COUNT<Intrinsic Intrin> :
           BasicNVPTXInst<(outs B32:$res), (ins B64:$state),
           "mbarrier.pending_count.b64",
           [(set i32:$res, (Intrin i64:$state))]>,
    Requires<[hasPTX<70>, hasSM<80>]>;

def MBARRIER_PENDING_COUNT :
  MBARRIER_PENDING_COUNT<int_nvvm_mbarrier_pending_count>;

//-----------------------------------
// Math Functions
//-----------------------------------

// Map min(1.0, max(0.0, x)) to sat(x)
// Note that max(0.0, min(x, 1.0)) cannot be mapped to sat(x) because when x is
// NaN
// max(0.0, min(x, 1.0)) is 1.0 while sat(x) is 0.
// Same story for fmax, fmin.

def : Pat<(int_nvvm_fmin_f immFloat1,
            (int_nvvm_fmax_f immFloat0, f32:$a)),
          (CVT_f32_f32 $a, CvtSAT)>;
def : Pat<(int_nvvm_fmin_f immFloat1,
            (int_nvvm_fmax_f f32:$a, immFloat0)),
          (CVT_f32_f32 $a, CvtSAT)>;
def : Pat<(int_nvvm_fmin_f
            (int_nvvm_fmax_f immFloat0, f32:$a), immFloat1),
          (CVT_f32_f32 $a, CvtSAT)>;
def : Pat<(int_nvvm_fmin_f
            (int_nvvm_fmax_f f32:$a, immFloat0), immFloat1),
          (CVT_f32_f32 $a, CvtSAT)>;

def : Pat<(int_nvvm_fmin_d immDouble1,
            (int_nvvm_fmax_d immDouble0, f64:$a)),
          (CVT_f64_f64 $a, CvtSAT)>;
def : Pat<(int_nvvm_fmin_d immDouble1,
            (int_nvvm_fmax_d f64:$a, immDouble0)),
          (CVT_f64_f64 $a, CvtSAT)>;
def : Pat<(int_nvvm_fmin_d
            (int_nvvm_fmax_d immDouble0, f64:$a), immDouble1),
          (CVT_f64_f64 $a, CvtSAT)>;
def : Pat<(int_nvvm_fmin_d
            (int_nvvm_fmax_d f64:$a, immDouble0), immDouble1),
          (CVT_f64_f64 $a, CvtSAT)>;


// We need a full string for OpcStr here because we need to deal with case like
// INT_PTX_RECIP.
class F_MATH_1<string OpcStr, RegTyInfo dst, RegTyInfo src, Intrinsic IntOP,
               list<Predicate> Preds = []>
  : BasicNVPTXInst<(outs dst.RC:$dst),
              (ins src.RC:$src0),
              OpcStr,
              [(set dst.Ty:$dst, (IntOP src.Ty:$src0))]>,
    Requires<Preds>;

// We need a full string for OpcStr here because we need to deal with the case
// like INT_PTX_NATIVE_POWR_F.
class F_MATH_2<string OpcStr, NVPTXRegClass t_regclass,
  NVPTXRegClass s0_regclass, NVPTXRegClass s1_regclass, Intrinsic IntOP,
  list<Predicate> Preds = []>
            : BasicNVPTXInst<(outs t_regclass:$dst),
              (ins s0_regclass:$src0, s1_regclass:$src1),
            OpcStr,
        [(set t_regclass:$dst, (IntOP s0_regclass:$src0, s1_regclass:$src1))]>,
        Requires<Preds>;

class F_MATH_3<string OpcStr, NVPTXRegClass t_regclass,
  NVPTXRegClass s0_regclass, NVPTXRegClass s1_regclass,
  NVPTXRegClass s2_regclass, Intrinsic IntOP, list<Predicate> Preds = []>
            : BasicNVPTXInst<(outs t_regclass:$dst),
              (ins s0_regclass:$src0, s1_regclass:$src1, s2_regclass:$src2),
            OpcStr,
        [(set t_regclass:$dst,
          (IntOP s0_regclass:$src0, s1_regclass:$src1, s2_regclass:$src2))]>,
          Requires<Preds>;

//
// MISC
//

class PRMT3Pat<Intrinsic prmt_intrinsic, PatLeaf prmt_mode>
    : Pat<(prmt_intrinsic i32:$a, i32:$b, i32:$c),
          (PRMT_B32rrr $a, $b, $c, prmt_mode)>;

class PRMT2Pat<Intrinsic prmt_intrinsic, PatLeaf prmt_mode>
    : Pat<(prmt_intrinsic i32:$a, i32:$c),
          (PRMT_B32rir $a, (i32 0), $c, prmt_mode)>;

def : PRMT3Pat<int_nvvm_prmt,      PrmtNONE>;
def : PRMT3Pat<int_nvvm_prmt_f4e,  PrmtF4E>;
def : PRMT3Pat<int_nvvm_prmt_b4e,  PrmtB4E>;

def : PRMT2Pat<int_nvvm_prmt_rc8,  PrmtRC8>;
def : PRMT2Pat<int_nvvm_prmt_ecl,  PrmtECL>;
def : PRMT2Pat<int_nvvm_prmt_ecr,  PrmtECR>;
def : PRMT2Pat<int_nvvm_prmt_rc16, PrmtRC16>;


def INT_NVVM_NANOSLEEP_I : BasicNVPTXInst<(outs), (ins i32imm:$i), "nanosleep.u32",
                             [(int_nvvm_nanosleep imm:$i)]>,
        Requires<[hasPTX<63>, hasSM<70>]>;
def INT_NVVM_NANOSLEEP_R : BasicNVPTXInst<(outs), (ins B32:$i), "nanosleep.u32",
                             [(int_nvvm_nanosleep i32:$i)]>,
        Requires<[hasPTX<63>, hasSM<70>]>;

let hasSideEffects = 1 in {
// Performance Monitor events
def INT_PM_EVENT_MASK : BasicNVPTXInst<(outs),
                        (ins i16imm:$mask),
                        "pmevent.mask",
                        [(int_nvvm_pm_event_mask timm:$mask)]>,
                        Requires<[hasSM<20>, hasPTX<30>]>;
} // hasSideEffects

//
// Min Max
//

<<<<<<< HEAD
def INT_NVVM_FMIN_F : F_MATH_2<"min.f32", B32, B32, B32, int_nvvm_fmin_f>;
def INT_NVVM_FMIN_FTZ_F : F_MATH_2<"min.ftz.f32", B32, B32, B32, int_nvvm_fmin_ftz_f>;
def INT_NVVM_FMIN_NAN_F : F_MATH_2<"min.NaN.f32", B32, B32, B32, int_nvvm_fmin_nan_f,
  [hasPTX<70>, hasSM<80>]>;
def INT_NVVM_FMIN_FTZ_NAN_F : F_MATH_2<"min.ftz.NaN.f32", B32, B32, B32, int_nvvm_fmin_ftz_nan_f,
  [hasPTX<70>, hasSM<80>]>;
=======
def : Pat<(int_nvvm_fmin_f f32:$a, f32:$b), (MIN_f32_rr $a, $b, NoFTZ)>;
def : Pat<(int_nvvm_fmin_ftz_f f32:$a, f32:$b), (MIN_f32_rr $a, $b, FTZ)>;

let Predicates = [hasPTX<70>, hasSM<80>] in {
  def : Pat<(int_nvvm_fmin_nan_f f32:$a, f32:$b), (MIN_NAN_f32_rr $a, $b, NoFTZ)>;
  def : Pat<(int_nvvm_fmin_ftz_nan_f f32:$a, f32:$b), (MIN_NAN_f32_rr $a, $b, FTZ)>;
}

>>>>>>> 10a576f7
def INT_NVVM_FMIN_XORSIGN_ABS_F :
 F_MATH_2<"min.xorsign.abs.f32", B32, B32, B32, int_nvvm_fmin_xorsign_abs_f,
    [hasPTX<72>, hasSM<86>]>;
def INT_NVVM_FMIN_FTZ_XORSIGN_ABS_F :
  F_MATH_2<"min.ftz.xorsign.abs.f32", B32, B32, B32, int_nvvm_fmin_ftz_xorsign_abs_f,
    [hasPTX<72>, hasSM<86>]>;
def INT_NVVM_FMIN_NAN_XORSIGN_ABS_F :
  F_MATH_2<"min.NaN.xorsign.abs.f32", B32, B32, B32, int_nvvm_fmin_nan_xorsign_abs_f,
    [hasPTX<72>, hasSM<86>]>;
def INT_NVVM_FMIN_FTZ_NAN_XORSIGN_ABS_F :
  F_MATH_2<"min.ftz.NaN.xorsign.abs.f32", B32, B32, B32, int_nvvm_fmin_ftz_nan_xorsign_abs_f,
    [hasPTX<72>, hasSM<86>]>;

<<<<<<< HEAD
def INT_NVVM_FMAX_F : F_MATH_2<"max.f32", B32, B32, B32, int_nvvm_fmax_f>;
def INT_NVVM_FMAX_FTZ_F : F_MATH_2<"max.ftz.f32", B32, B32, B32, int_nvvm_fmax_ftz_f>;
def INT_NVVM_FMAX_NAN_F : F_MATH_2<"max.NaN.f32", B32, B32, B32, int_nvvm_fmax_nan_f,
  [hasPTX<70>, hasSM<80>]>;
def INT_NVVM_FMAX_FTZ_NAN_F : F_MATH_2<"max.ftz.NaN.f32", B32, B32, B32, int_nvvm_fmax_ftz_nan_f,
  [hasPTX<70>, hasSM<80>]>;
=======

def : Pat<(int_nvvm_fmax_f f32:$a, f32:$b), (MAX_f32_rr $a, $b, NoFTZ)>;
def : Pat<(int_nvvm_fmax_ftz_f f32:$a, f32:$b), (MAX_f32_rr $a, $b, FTZ)>;

let Predicates = [hasPTX<70>, hasSM<80>] in {
  def : Pat<(int_nvvm_fmax_nan_f f32:$a, f32:$b), (MAX_NAN_f32_rr $a, $b, NoFTZ)>;
  def : Pat<(int_nvvm_fmax_ftz_nan_f f32:$a, f32:$b), (MAX_NAN_f32_rr $a, $b, FTZ)>;
}

>>>>>>> 10a576f7
def INT_NVVM_FMAX_XORSIGN_ABS_F :
  F_MATH_2<"max.xorsign.abs.f32", B32, B32, B32, int_nvvm_fmax_xorsign_abs_f,
    [hasPTX<72>, hasSM<86>]>;
def INT_NVVM_FMAX_FTZ_XORSIGN_ABS_F :
  F_MATH_2<"max.ftz.xorsign.abs.f32", B32, B32, B32, int_nvvm_fmax_ftz_xorsign_abs_f,
    [hasPTX<72>, hasSM<86>]>;
def INT_NVVM_FMAX_NAN_XORSIGN_ABS_F :
  F_MATH_2<"max.NaN.xorsign.abs.f32", B32, B32, B32, int_nvvm_fmax_nan_xorsign_abs_f,
    [hasPTX<72>, hasSM<86>]>;
def INT_NVVM_FMAX_FTZ_NAN_XORSIGN_ABS_F :
  F_MATH_2<"max.ftz.NaN.xorsign.abs.f32", B32, B32, B32, int_nvvm_fmax_ftz_nan_xorsign_abs_f,
    [hasPTX<72>, hasSM<86>]>;

<<<<<<< HEAD
def INT_NVVM_FMIN_D : F_MATH_2<"min.f64", B64, B64, B64, int_nvvm_fmin_d>;
def INT_NVVM_FMAX_D : F_MATH_2<"max.f64", B64, B64, B64, int_nvvm_fmax_d>;
=======
def : Pat<(int_nvvm_fmin_d f64:$a, f64:$b), (MIN_f64_rr $a, $b)>;
def : Pat<(int_nvvm_fmax_d f64:$a, f64:$b), (MAX_f64_rr $a, $b)>;
>>>>>>> 10a576f7

//
// Min Max f16, f16x2, bf16, bf16x2
//

class MIN_MAX_TUPLE<string V, Intrinsic I, NVPTXRegClass RC,
                    list<Predicate> Preds = [hasPTX<70>, hasSM<80>]> {
  string Variant = V;
  Intrinsic Intr = I;
  NVPTXRegClass RegClass = RC;
  list<Predicate> Predicates = Preds;
}

multiclass MIN_MAX<string IntName> {
  foreach P = [
    MIN_MAX_TUPLE<"_f16", !if(!eq(IntName, "min"), int_nvvm_fmin_f16,
      int_nvvm_fmax_f16), B16>,
    MIN_MAX_TUPLE<"_ftz_f16", !if(!eq(IntName, "min"), int_nvvm_fmin_ftz_f16,
      int_nvvm_fmax_ftz_f16), B16>,
    MIN_MAX_TUPLE<"_NaN_f16", !if(!eq(IntName, "min"), int_nvvm_fmin_nan_f16,
      int_nvvm_fmax_nan_f16), B16>,
    MIN_MAX_TUPLE<"_ftz_NaN_f16", !if(!eq(IntName, "min"),
      int_nvvm_fmin_ftz_nan_f16, int_nvvm_fmax_ftz_nan_f16), B16>,
    MIN_MAX_TUPLE<"_xorsign_abs_f16", !if(!eq(IntName, "min"),
      int_nvvm_fmin_xorsign_abs_f16, int_nvvm_fmax_xorsign_abs_f16),
      B16, [hasPTX<72>, hasSM<86>]>,
    MIN_MAX_TUPLE<"_ftz_xorsign_abs_f16", !if(!eq(IntName, "min"),
      int_nvvm_fmin_ftz_xorsign_abs_f16, int_nvvm_fmax_ftz_xorsign_abs_f16),
      B16, [hasPTX<72>, hasSM<86>]>,
    MIN_MAX_TUPLE<"_NaN_xorsign_abs_f16", !if(!eq(IntName, "min"),
      int_nvvm_fmin_nan_xorsign_abs_f16, int_nvvm_fmax_nan_xorsign_abs_f16),
      B16, [hasPTX<72>, hasSM<86>]>,
    MIN_MAX_TUPLE<"_ftz_NaN_xorsign_abs_f16", !if(!eq(IntName, "min"),
      int_nvvm_fmin_ftz_nan_xorsign_abs_f16,
      int_nvvm_fmax_ftz_nan_xorsign_abs_f16), B16, [hasPTX<72>, hasSM<86>]>,
    MIN_MAX_TUPLE<"_f16x2", !if(!eq(IntName, "min"), int_nvvm_fmin_f16x2,
      int_nvvm_fmax_f16x2), B32>,
    MIN_MAX_TUPLE<"_ftz_f16x2", !if(!eq(IntName, "min"),
      int_nvvm_fmin_ftz_f16x2, int_nvvm_fmax_ftz_f16x2), B32>,
    MIN_MAX_TUPLE<"_NaN_f16x2", !if(!eq(IntName, "min"),
      int_nvvm_fmin_nan_f16x2, int_nvvm_fmax_nan_f16x2), B32>,
    MIN_MAX_TUPLE<"_ftz_NaN_f16x2", !if(!eq(IntName, "min"),
      int_nvvm_fmin_ftz_nan_f16x2, int_nvvm_fmax_ftz_nan_f16x2), B32>,
    MIN_MAX_TUPLE<"_xorsign_abs_f16x2", !if(!eq(IntName, "min"),
      int_nvvm_fmin_xorsign_abs_f16x2, int_nvvm_fmax_xorsign_abs_f16x2),
      B32, [hasPTX<72>, hasSM<86>]>,
    MIN_MAX_TUPLE<"_ftz_xorsign_abs_f16x2", !if(!eq(IntName, "min"),
      int_nvvm_fmin_ftz_xorsign_abs_f16x2, int_nvvm_fmax_ftz_xorsign_abs_f16x2),
      B32, [hasPTX<72>, hasSM<86>]>,
    MIN_MAX_TUPLE<"_NaN_xorsign_abs_f16x2", !if(!eq(IntName, "min"),
      int_nvvm_fmin_nan_xorsign_abs_f16x2, int_nvvm_fmax_nan_xorsign_abs_f16x2),
      B32, [hasPTX<72>, hasSM<86>]>,
    MIN_MAX_TUPLE<"_ftz_NaN_xorsign_abs_f16x2", !if(!eq(IntName, "min"),
      int_nvvm_fmin_ftz_nan_xorsign_abs_f16x2,
      int_nvvm_fmax_ftz_nan_xorsign_abs_f16x2),
      B32, [hasPTX<72>, hasSM<86>]>,
    MIN_MAX_TUPLE<"_bf16", !if(!eq(IntName, "min"),
      int_nvvm_fmin_bf16, int_nvvm_fmax_bf16), B16>,
    MIN_MAX_TUPLE<"_NaN_bf16", !if(!eq(IntName, "min"), int_nvvm_fmin_nan_bf16,
      int_nvvm_fmax_nan_bf16), B16>,
    MIN_MAX_TUPLE<"_xorsign_abs_bf16", !if(!eq(IntName, "min"),
      int_nvvm_fmin_xorsign_abs_bf16, int_nvvm_fmax_xorsign_abs_bf16),
      B16, [hasPTX<72>, hasSM<86>]>,
    MIN_MAX_TUPLE<"_NaN_xorsign_abs_bf16", !if(!eq(IntName, "min"),
      int_nvvm_fmin_nan_xorsign_abs_bf16, int_nvvm_fmax_nan_xorsign_abs_bf16),
      B16, [hasPTX<72>, hasSM<86>]>,
    MIN_MAX_TUPLE<"_bf16x2", !if(!eq(IntName, "min"), int_nvvm_fmin_bf16x2,
      int_nvvm_fmax_bf16x2), B32>,
    MIN_MAX_TUPLE<"_NaN_bf16x2", !if(!eq(IntName, "min"),
      int_nvvm_fmin_nan_bf16x2, int_nvvm_fmax_nan_bf16x2), B32>,
    MIN_MAX_TUPLE<"_xorsign_abs_bf16x2", !if(!eq(IntName, "min"),
      int_nvvm_fmin_xorsign_abs_bf16x2, int_nvvm_fmax_xorsign_abs_bf16x2),
      B32, [hasPTX<72>, hasSM<86>]>,
    MIN_MAX_TUPLE<"_NaN_xorsign_abs_bf16x2", !if(!eq(IntName, "min"),
      int_nvvm_fmin_nan_xorsign_abs_bf16x2,
      int_nvvm_fmax_nan_xorsign_abs_bf16x2),
      B32, [hasPTX<72>, hasSM<86>]>] in {
        def P.Variant : F_MATH_2<!strconcat(
          IntName, !subst("_", ".", P.Variant)),
          P.RegClass, P.RegClass, P.RegClass, P.Intr, P.Predicates>;
  }
}

defm INT_NVVM_FMIN : MIN_MAX<"min">;
defm INT_NVVM_FMAN : MIN_MAX<"max">;

//
// Multiplication
//

def INT_NVVM_MULHI_S : F_MATH_2<"mul.hi.s16", B16, B16, B16, int_nvvm_mulhi_s>;
def INT_NVVM_MULHI_US : F_MATH_2<"mul.hi.u16", B16, B16, B16, int_nvvm_mulhi_us>;
def INT_NVVM_MULHI_I : F_MATH_2<"mul.hi.s32", B32, B32, B32, int_nvvm_mulhi_i>;
def INT_NVVM_MULHI_UI : F_MATH_2<"mul.hi.u32", B32, B32, B32, int_nvvm_mulhi_ui>;
def INT_NVVM_MULHI_LL : F_MATH_2<"mul.hi.s64", B64, B64, B64, int_nvvm_mulhi_ll>;
def INT_NVVM_MULHI_ULL : F_MATH_2<"mul.hi.u64", B64, B64, B64, int_nvvm_mulhi_ull>;

def INT_NVVM_MUL_RN_FTZ_F : F_MATH_2<"mul.rn.ftz.f32", B32, B32, B32, int_nvvm_mul_rn_ftz_f>;
def INT_NVVM_MUL_RN_F : F_MATH_2<"mul.rn.f32", B32, B32, B32, int_nvvm_mul_rn_f>;
def INT_NVVM_MUL_RZ_FTZ_F : F_MATH_2<"mul.rz.ftz.f32", B32, B32, B32, int_nvvm_mul_rz_ftz_f>;
def INT_NVVM_MUL_RZ_F : F_MATH_2<"mul.rz.f32", B32, B32, B32, int_nvvm_mul_rz_f>;
def INT_NVVM_MUL_RM_FTZ_F : F_MATH_2<"mul.rm.ftz.f32", B32, B32, B32, int_nvvm_mul_rm_ftz_f>;
def INT_NVVM_MUL_RM_F : F_MATH_2<"mul.rm.f32", B32, B32, B32, int_nvvm_mul_rm_f>;
def INT_NVVM_MUL_RP_FTZ_F : F_MATH_2<"mul.rp.ftz.f32", B32, B32, B32, int_nvvm_mul_rp_ftz_f>;
def INT_NVVM_MUL_RP_F : F_MATH_2<"mul.rp.f32", B32, B32, B32, int_nvvm_mul_rp_f>;

def INT_NVVM_MUL_RN_D : F_MATH_2<"mul.rn.f64", B64, B64, B64, int_nvvm_mul_rn_d>;
def INT_NVVM_MUL_RZ_D : F_MATH_2<"mul.rz.f64", B64, B64, B64, int_nvvm_mul_rz_d>;
def INT_NVVM_MUL_RM_D : F_MATH_2<"mul.rm.f64", B64, B64, B64, int_nvvm_mul_rm_d>;
def INT_NVVM_MUL_RP_D : F_MATH_2<"mul.rp.f64", B64, B64, B64, int_nvvm_mul_rp_d>;

def INT_NVVM_MUL24_I : F_MATH_2<"mul24.lo.s32", B32, B32, B32, int_nvvm_mul24_i>;
def INT_NVVM_MUL24_UI : F_MATH_2<"mul24.lo.u32", B32, B32, B32, int_nvvm_mul24_ui>;

//
// Div
//

def INT_NVVM_DIV_APPROX_FTZ_F : F_MATH_2<"div.approx.ftz.f32", B32, B32, B32, int_nvvm_div_approx_ftz_f>;
def INT_NVVM_DIV_APPROX_F : F_MATH_2<"div.approx.f32", B32, B32, B32, int_nvvm_div_approx_f>;

def INT_NVVM_DIV_RN_FTZ_F : F_MATH_2<"div.rn.ftz.f32", B32, B32, B32, int_nvvm_div_rn_ftz_f>;
def INT_NVVM_DIV_RN_F     : F_MATH_2<"div.rn.f32", B32, B32, B32, int_nvvm_div_rn_f>;
def INT_NVVM_DIV_RZ_FTZ_F : F_MATH_2<"div.rz.ftz.f32", B32, B32, B32, int_nvvm_div_rz_ftz_f>;
def INT_NVVM_DIV_RZ_F     : F_MATH_2<"div.rz.f32", B32, B32, B32, int_nvvm_div_rz_f>;
def INT_NVVM_DIV_RM_FTZ_F : F_MATH_2<"div.rm.ftz.f32", B32, B32, B32, int_nvvm_div_rm_ftz_f>;
def INT_NVVM_DIV_RM_F     : F_MATH_2<"div.rm.f32", B32, B32, B32, int_nvvm_div_rm_f>;
def INT_NVVM_DIV_RP_FTZ_F : F_MATH_2<"div.rp.ftz.f32", B32, B32, B32, int_nvvm_div_rp_ftz_f>;
def INT_NVVM_DIV_RP_F     : F_MATH_2<"div.rp.f32", B32, B32, B32, int_nvvm_div_rp_f>;

def INT_NVVM_DIV_RN_D : F_MATH_2<"div.rn.f64", B64, B64, B64, int_nvvm_div_rn_d>;
def INT_NVVM_DIV_RZ_D : F_MATH_2<"div.rz.f64", B64, B64, B64, int_nvvm_div_rz_d>;
def INT_NVVM_DIV_RM_D : F_MATH_2<"div.rm.f64", B64, B64, B64, int_nvvm_div_rm_d>;
def INT_NVVM_DIV_RP_D : F_MATH_2<"div.rp.f64", B64, B64, B64, int_nvvm_div_rp_d>;

<<<<<<< HEAD
def : Pat<(int_nvvm_div_full f32:$a, f32:$b),
          (FDIV32rr $a, $b)>;

def : Pat<(int_nvvm_div_full f32:$a, fpimm:$b),
          (FDIV32ri $a, f32imm:$b)>;

def : Pat<(int_nvvm_div_full_ftz f32:$a, f32:$b),
          (FDIV32rr_ftz $a, $b)>;

def : Pat<(int_nvvm_div_full_ftz f32:$a, fpimm:$b),
          (FDIV32ri_ftz $a, f32imm:$b)>;
=======
def : Pat<(int_nvvm_div_full f32:$a, f32:$b), (FDIV32rr $a, $b, NoFTZ)>;
def : Pat<(int_nvvm_div_full f32:$a, fpimm:$b), (FDIV32ri $a, f32imm:$b, NoFTZ)>;
def : Pat<(int_nvvm_div_full_ftz f32:$a, f32:$b), (FDIV32rr $a, $b, FTZ)>;
def : Pat<(int_nvvm_div_full_ftz f32:$a, fpimm:$b), (FDIV32ri $a, f32imm:$b, FTZ)>;
>>>>>>> 10a576f7

//
// Sad
//

def INT_NVVM_SAD_S : F_MATH_3<"sad.s16", B16, B16, B16, B16, int_nvvm_sad_s>;
def INT_NVVM_SAD_US : F_MATH_3<"sad.u16", B16, B16, B16, B16, int_nvvm_sad_us>;
def INT_NVVM_SAD_I : F_MATH_3<"sad.s32", B32, B32, B32, B32, int_nvvm_sad_i>;
def INT_NVVM_SAD_UI : F_MATH_3<"sad.u32", B32, B32, B32, B32, int_nvvm_sad_ui>;
def INT_NVVM_SAD_LL : F_MATH_3<"sad.s64", B64, B64, B64, B64, int_nvvm_sad_ll>;
def INT_NVVM_SAD_ULL : F_MATH_3<"sad.u64", B64, B64, B64, B64, int_nvvm_sad_ull>;

//
// Floor  Ceil
//

def : Pat<(int_nvvm_floor_ftz_f f32:$a), (CVT_f32_f32 $a, CvtRMI_FTZ)>;
def : Pat<(int_nvvm_floor_f f32:$a),     (CVT_f32_f32 $a, CvtRMI)>;
def : Pat<(int_nvvm_floor_d f64:$a),     (CVT_f64_f64 $a, CvtRMI)>;

def : Pat<(int_nvvm_ceil_ftz_f f32:$a), (CVT_f32_f32 $a, CvtRPI_FTZ)>;
def : Pat<(int_nvvm_ceil_f f32:$a),     (CVT_f32_f32 $a, CvtRPI)>;
def : Pat<(int_nvvm_ceil_d f64:$a),     (CVT_f64_f64 $a, CvtRPI)>;

//
// Abs
//

multiclass F_ABS<string suffix, RegTyInfo RT, bit support_ftz, list<Predicate> preds = []> {
  def "" : F_MATH_1<"abs." # suffix, RT, RT, int_nvvm_fabs, preds>;
  if support_ftz then
    def _FTZ : F_MATH_1<"abs.ftz." # suffix, RT, RT, int_nvvm_fabs_ftz, preds>;
}

defm ABS_F16 : F_ABS<"f16", F16RT, support_ftz = true, preds = [hasPTX<65>, hasSM<53>]>;
defm ABS_F16X2 : F_ABS<"f16x2", F16X2RT, support_ftz = true, preds = [hasPTX<65>, hasSM<53>]>;

defm ABS_BF16 : F_ABS<"bf16", BF16RT, support_ftz = false, preds = [hasPTX<70>, hasSM<80>]>;
defm ABS_BF16X2 : F_ABS<"bf16x2", BF16X2RT, support_ftz = false, preds = [hasPTX<70>, hasSM<80>]>;

defm ABS_F32 : F_ABS<"f32", F32RT, support_ftz = true>;
defm ABS_F64 : F_ABS<"f64", F64RT, support_ftz = false>;

//
// copysign
//

def fcopysign_nvptx : SDNode<"NVPTXISD::FCOPYSIGN", SDTFPBinOp>;

def COPYSIGN_F :
    BasicNVPTXInst<(outs B32:$dst), (ins B32:$src0, B32:$src1),
              "copysign.f32",
              [(set f32:$dst, (fcopysign_nvptx f32:$src1, f32:$src0))]>;

def COPYSIGN_D :
    BasicNVPTXInst<(outs B64:$dst), (ins B64:$src0, B64:$src1),
              "copysign.f64",
              [(set f64:$dst, (fcopysign_nvptx f64:$src1, f64:$src0))]>;

//
// Neg bf16, bf16x2
//

def INT_NVVM_NEG_BF16 : F_MATH_1<"neg.bf16", BF16RT,
  BF16RT, int_nvvm_neg_bf16, [hasPTX<70>, hasSM<80>]>;
def INT_NVVM_NEG_BF16X2 : F_MATH_1<"neg.bf16x2", BF16X2RT,
  BF16X2RT, int_nvvm_neg_bf16x2, [hasPTX<70>, hasSM<80>]>;

//
// Round
//

def : Pat<(int_nvvm_round_ftz_f f32:$a), (CVT_f32_f32 $a, CvtRNI_FTZ)>;
def : Pat<(int_nvvm_round_f f32:$a),     (CVT_f32_f32 $a, CvtRNI)>;
def : Pat<(int_nvvm_round_d f64:$a),     (CVT_f64_f64 $a, CvtRNI)>;

//
// Trunc
//

def : Pat<(int_nvvm_trunc_ftz_f f32:$a), (CVT_f32_f32 $a, CvtRZI_FTZ)>;
def : Pat<(int_nvvm_trunc_f f32:$a),     (CVT_f32_f32 $a, CvtRZI)>;
def : Pat<(int_nvvm_trunc_d f64:$a),     (CVT_f64_f64 $a, CvtRZI)>;

//
// Saturate
//

def : Pat<(int_nvvm_saturate_ftz_f f32:$a), (CVT_f32_f32 $a, CvtSAT_FTZ)>;
def : Pat<(int_nvvm_saturate_f f32:$a),     (CVT_f32_f32 $a, CvtSAT)>;
def : Pat<(int_nvvm_saturate_d f64:$a),     (CVT_f64_f64 $a, CvtSAT)>;

//
// Exp2  Log2
//

def : Pat<(int_nvvm_ex2_approx_ftz_f f32:$a), (EX2_APPROX_f32 $a, FTZ)>;
def : Pat<(int_nvvm_ex2_approx_f f32:$a), (EX2_APPROX_f32 $a, NoFTZ)>;

let Predicates = [hasPTX<70>, hasSM<75>] in {
  def : Pat<(int_nvvm_ex2_approx_f16 f16:$a), (EX2_APPROX_f16 $a)>;
  def : Pat<(int_nvvm_ex2_approx_f16x2 v2f16:$a), (EX2_APPROX_f16x2 $a)>;
}

def LG2_APPROX_f32 :
  BasicFlagsNVPTXInst<(outs B32:$dst), (ins B32:$src), (ins FTZFlag:$ftz),
    "lg2.approx$ftz.f32",
    [(set f32:$dst, (flog2 f32:$src))]>;

def LG2_APPROX_f64 :
  BasicNVPTXInst<(outs B64:$dst), (ins B64:$src),
    "lg2.approx.f64",
    [(set f64:$dst, (flog2 f64:$src))]>;

def : Pat<(int_nvvm_lg2_approx_ftz_f f32:$a), (LG2_APPROX_f32 $a, FTZ)>;
def : Pat<(int_nvvm_lg2_approx_f f32:$a), (LG2_APPROX_f32 $a, NoFTZ)>;
def : Pat<(int_nvvm_lg2_approx_d f64:$a), (LG2_APPROX_f64 $a)>;

//
// Sin  Cos
//

def : Pat<(int_nvvm_sin_approx_ftz_f f32:$a), (SIN_APPROX_f32 $a, FTZ)>;
def : Pat<(int_nvvm_sin_approx_f f32:$a), (SIN_APPROX_f32 $a, NoFTZ)>;
def : Pat<(int_nvvm_cos_approx_ftz_f f32:$a), (COS_APPROX_f32 $a, FTZ)>;
def : Pat<(int_nvvm_cos_approx_f f32:$a), (COS_APPROX_f32 $a, NoFTZ)>;

//
// Fma
//

class FMA_TUPLE<string V, Intrinsic I, NVPTXRegClass RC,
                list<Predicate> Preds = []> {
  string Variant = V;
  Intrinsic Intr = I;
  NVPTXRegClass RegClass = RC;
  list<Predicate> Predicates = Preds;
}

multiclass FMA_INST {
  foreach P = [
    FMA_TUPLE<"_rn_f64", int_nvvm_fma_rn_d, B64>,
    FMA_TUPLE<"_rz_f64", int_nvvm_fma_rz_d, B64>,
    FMA_TUPLE<"_rm_f64", int_nvvm_fma_rm_d, B64>,
    FMA_TUPLE<"_rp_f64", int_nvvm_fma_rp_d, B64>,

    FMA_TUPLE<"_rn_ftz_f32", int_nvvm_fma_rn_ftz_f, B32>,
    FMA_TUPLE<"_rn_f32", int_nvvm_fma_rn_f, B32>,
    FMA_TUPLE<"_rz_ftz_f32", int_nvvm_fma_rz_ftz_f, B32>,
    FMA_TUPLE<"_rz_f32", int_nvvm_fma_rz_f, B32>,
    FMA_TUPLE<"_rm_f32", int_nvvm_fma_rm_f, B32>,
    FMA_TUPLE<"_rm_ftz_f32", int_nvvm_fma_rm_ftz_f, B32>,
    FMA_TUPLE<"_rp_f32", int_nvvm_fma_rp_f, B32>,
    FMA_TUPLE<"_rp_ftz_f32", int_nvvm_fma_rp_ftz_f, B32>,

    FMA_TUPLE<"_rn_f16", int_nvvm_fma_rn_f16, B16, [hasPTX<42>, hasSM<53>]>,
    FMA_TUPLE<"_rn_ftz_f16", int_nvvm_fma_rn_ftz_f16, B16,
      [hasPTX<42>, hasSM<53>]>,
    FMA_TUPLE<"_rn_sat_f16", int_nvvm_fma_rn_sat_f16, B16,
      [hasPTX<42>, hasSM<53>]>,
    FMA_TUPLE<"_rn_ftz_sat_f16", int_nvvm_fma_rn_ftz_sat_f16, B16,
      [hasPTX<42>, hasSM<53>]>,
    FMA_TUPLE<"_rn_relu_f16", int_nvvm_fma_rn_relu_f16, B16,
      [hasPTX<70>, hasSM<80>]>,
    FMA_TUPLE<"_rn_ftz_relu_f16", int_nvvm_fma_rn_ftz_relu_f16, B16,
      [hasPTX<70>, hasSM<80>]>,

    FMA_TUPLE<"_rn_bf16", int_nvvm_fma_rn_bf16, B16, [hasPTX<70>, hasSM<80>]>,
    FMA_TUPLE<"_rn_ftz_bf16", int_nvvm_fma_rn_ftz_bf16, B16,
      [hasPTX<70>, hasSM<80>]>,
    FMA_TUPLE<"_rn_sat_bf16", int_nvvm_fma_rn_sat_bf16, B16,
      [hasPTX<70>, hasSM<80>]>,
    FMA_TUPLE<"_rn_ftz_sat_bf16", int_nvvm_fma_rn_ftz_sat_bf16, B16,
      [hasPTX<70>, hasSM<80>]>,
    FMA_TUPLE<"_rn_relu_bf16", int_nvvm_fma_rn_relu_bf16, B16,
      [hasPTX<70>, hasSM<80>]>,
    FMA_TUPLE<"_rn_ftz_relu_bf16", int_nvvm_fma_rn_ftz_relu_bf16, B16,
      [hasPTX<70>, hasSM<80>]>,

    FMA_TUPLE<"_rn_f16x2", int_nvvm_fma_rn_f16x2, B32,
      [hasPTX<42>, hasSM<53>]>,
    FMA_TUPLE<"_rn_ftz_f16x2", int_nvvm_fma_rn_ftz_f16x2, B32,
      [hasPTX<42>, hasSM<53>]>,
    FMA_TUPLE<"_rn_sat_f16x2", int_nvvm_fma_rn_sat_f16x2, B32,
      [hasPTX<42>, hasSM<53>]>,
    FMA_TUPLE<"_rn_ftz_sat_f16x2", int_nvvm_fma_rn_ftz_sat_f16x2,
      B32, [hasPTX<42>, hasSM<53>]>,
    FMA_TUPLE<"_rn_relu_f16x2", int_nvvm_fma_rn_relu_f16x2, B32,
      [hasPTX<70>, hasSM<80>]>,
    FMA_TUPLE<"_rn_ftz_relu_f16x2", int_nvvm_fma_rn_ftz_relu_f16x2,
      B32, [hasPTX<70>, hasSM<80>]>,
    FMA_TUPLE<"_rn_bf16x2", int_nvvm_fma_rn_bf16x2, B32,
      [hasPTX<70>, hasSM<80>]>,
    FMA_TUPLE<"_rn_relu_bf16x2", int_nvvm_fma_rn_relu_bf16x2, B32,
      [hasPTX<70>, hasSM<80>]>
  ] in {
    def P.Variant :
      F_MATH_3<!strconcat("fma", !subst("_", ".", P.Variant)),
        P.RegClass, P.RegClass, P.RegClass, P.RegClass, P.Intr, P.Predicates>;
  }
}

defm INT_NVVM_FMA : FMA_INST;

//
// Rcp
//

def INT_NVVM_RCP_RN_FTZ_F : F_MATH_1<"rcp.rn.ftz.f32", F32RT, F32RT, int_nvvm_rcp_rn_ftz_f>;
def INT_NVVM_RCP_RN_F : F_MATH_1<"rcp.rn.f32", F32RT, F32RT, int_nvvm_rcp_rn_f>;
def INT_NVVM_RCP_RZ_FTZ_F : F_MATH_1<"rcp.rz.ftz.f32", F32RT, F32RT, int_nvvm_rcp_rz_ftz_f>;
def INT_NVVM_RCP_RZ_F : F_MATH_1<"rcp.rz.f32", F32RT, F32RT, int_nvvm_rcp_rz_f>;
def INT_NVVM_RCP_RM_FTZ_F : F_MATH_1<"rcp.rm.ftz.f32", F32RT, F32RT, int_nvvm_rcp_rm_ftz_f>;
def INT_NVVM_RCP_RM_F : F_MATH_1<"rcp.rm.f32", F32RT, F32RT, int_nvvm_rcp_rm_f>;
def INT_NVVM_RCP_RP_FTZ_F : F_MATH_1<"rcp.rp.ftz.f32", F32RT, F32RT, int_nvvm_rcp_rp_ftz_f>;
def INT_NVVM_RCP_RP_F : F_MATH_1<"rcp.rp.f32", F32RT, F32RT, int_nvvm_rcp_rp_f>;

def INT_NVVM_RCP_RN_D : F_MATH_1<"rcp.rn.f64", F64RT, F64RT, int_nvvm_rcp_rn_d>;
def INT_NVVM_RCP_RZ_D : F_MATH_1<"rcp.rz.f64", F64RT, F64RT, int_nvvm_rcp_rz_d>;
def INT_NVVM_RCP_RM_D : F_MATH_1<"rcp.rm.f64", F64RT, F64RT, int_nvvm_rcp_rm_d>;
def INT_NVVM_RCP_RP_D : F_MATH_1<"rcp.rp.f64", F64RT, F64RT, int_nvvm_rcp_rp_d>;

def INT_NVVM_RCP_APPROX_FTZ_F : F_MATH_1<"rcp.approx.ftz.f32",
  F32RT, F32RT, int_nvvm_rcp_approx_ftz_f>;
def INT_NVVM_RCP_APPROX_FTZ_D : F_MATH_1<"rcp.approx.ftz.f64",
  F64RT, F64RT, int_nvvm_rcp_approx_ftz_d>;

def INT_NVVM_RCP_APPROX_F : F_MATH_1<"rcp.approx.f32",
  F32RT, F32RT, int_nvvm_rcp_approx_f>;

//
// Sqrt
//

def INT_NVVM_SQRT_RN_FTZ_F : F_MATH_1<"sqrt.rn.ftz.f32",
  F32RT, F32RT, int_nvvm_sqrt_rn_ftz_f>;
def INT_NVVM_SQRT_RN_F : F_MATH_1<"sqrt.rn.f32", F32RT,
  F32RT, int_nvvm_sqrt_rn_f>;
def INT_NVVM_SQRT_RZ_FTZ_F : F_MATH_1<"sqrt.rz.ftz.f32",
  F32RT, F32RT, int_nvvm_sqrt_rz_ftz_f>;
def INT_NVVM_SQRT_RZ_F : F_MATH_1<"sqrt.rz.f32", F32RT,
  F32RT, int_nvvm_sqrt_rz_f>;
def INT_NVVM_SQRT_RM_FTZ_F : F_MATH_1<"sqrt.rm.ftz.f32",
  F32RT, F32RT, int_nvvm_sqrt_rm_ftz_f>;
def INT_NVVM_SQRT_RM_F : F_MATH_1<"sqrt.rm.f32", F32RT,
  F32RT, int_nvvm_sqrt_rm_f>;
def INT_NVVM_SQRT_RP_FTZ_F : F_MATH_1<"sqrt.rp.ftz.f32",
  F32RT, F32RT, int_nvvm_sqrt_rp_ftz_f>;
def INT_NVVM_SQRT_RP_F : F_MATH_1<"sqrt.rp.f32", F32RT,
  F32RT, int_nvvm_sqrt_rp_f>;
def INT_NVVM_SQRT_APPROX_FTZ_F : F_MATH_1<"sqrt.approx.ftz.f32",
  F32RT, F32RT, int_nvvm_sqrt_approx_ftz_f>;
def INT_NVVM_SQRT_APPROX_F : F_MATH_1<"sqrt.approx.f32",
  F32RT, F32RT, int_nvvm_sqrt_approx_f>;

def INT_NVVM_SQRT_RN_D : F_MATH_1<"sqrt.rn.f64", F64RT, F64RT, int_nvvm_sqrt_rn_d>;
def INT_NVVM_SQRT_RZ_D : F_MATH_1<"sqrt.rz.f64", F64RT, F64RT, int_nvvm_sqrt_rz_d>;
def INT_NVVM_SQRT_RM_D : F_MATH_1<"sqrt.rm.f64", F64RT, F64RT, int_nvvm_sqrt_rm_d>;
def INT_NVVM_SQRT_RP_D : F_MATH_1<"sqrt.rp.f64", F64RT, F64RT, int_nvvm_sqrt_rp_d>;

def fsqrt_approx : PatFrags<(ops node:$a),
                            [(fsqrt node:$a),
                             (int_nvvm_sqrt_f node:$a)], [{
  return !usePrecSqrtF32(N);
}]>;

// nvvm_sqrt intrinsic
def : Pat<(int_nvvm_sqrt_f f32:$a), (INT_NVVM_SQRT_RN_FTZ_F $a)>, Requires<[doF32FTZ]>;
def : Pat<(int_nvvm_sqrt_f f32:$a), (INT_NVVM_SQRT_RN_F $a)>;

def : Pat<(fsqrt_approx f32:$a), (INT_NVVM_SQRT_APPROX_FTZ_F $a)>, Requires<[doF32FTZ]>;
def : Pat<(fsqrt_approx f32:$a), (INT_NVVM_SQRT_APPROX_F $a)>;

//
// Rsqrt
//

foreach t = [F32RT, F64RT] in {
  def RSQRT_APPROX_ # t.Ty :
    BasicFlagsNVPTXInst<(outs t.RC:$dst),
                        (ins t.RC:$a), (ins FTZFlag:$ftz),
                        "rsqrt.approx$ftz.f" # t.Size>;
}

def : Pat<(int_nvvm_rsqrt_approx_ftz_f f32:$a), (RSQRT_APPROX_f32 $a, FTZ)>;
def : Pat<(int_nvvm_rsqrt_approx_ftz_d f64:$a), (RSQRT_APPROX_f64 $a, FTZ)>;
def : Pat<(int_nvvm_rsqrt_approx_f f32:$a), (RSQRT_APPROX_f32 $a, NoFTZ)>;
def : Pat<(int_nvvm_rsqrt_approx_d f64:$a), (RSQRT_APPROX_f64 $a, NoFTZ)>;


// 1.0f / sqrt_approx -> rsqrt_approx
<<<<<<< HEAD
def: Pat<(fdiv f32imm_1, (int_nvvm_sqrt_approx_f f32:$a)),
         (INT_NVVM_RSQRT_APPROX_F $a)>,
         Requires<[doRsqrtOpt]>;
def: Pat<(fdiv f32imm_1, (int_nvvm_sqrt_approx_ftz_f f32:$a)),
         (INT_NVVM_RSQRT_APPROX_FTZ_F $a)>,
         Requires<[doRsqrtOpt]>;

// same for int_nvvm_sqrt_f when non-precision sqrt is requested
def: Pat<(fdiv f32imm_1, (fsqrt_approx f32:$a)),
         (INT_NVVM_RSQRT_APPROX_F $a)>,
         Requires<[doRsqrtOpt, doNoF32FTZ]>;
def: Pat<(fdiv f32imm_1, (fsqrt_approx f32:$a)),
         (INT_NVVM_RSQRT_APPROX_FTZ_F $a)>,
         Requires<[doRsqrtOpt, doF32FTZ]>;
=======
let Predicates = [doRsqrtOpt] in {
  def : Pat<(fdiv f32imm_1, (int_nvvm_sqrt_approx_f f32:$a)),
          (RSQRT_APPROX_f32 $a, NoFTZ)>;
  def : Pat<(fdiv f32imm_1, (int_nvvm_sqrt_approx_ftz_f f32:$a)),
          (RSQRT_APPROX_f32 $a, FTZ)>;

  // same for int_nvvm_sqrt_f when non-precision sqrt is requested
  def : Pat<(fdiv f32imm_1, (fsqrt_approx f32:$a)),
          (RSQRT_APPROX_f32 $a)>;
}
>>>>>>> 10a576f7
//
// Add
//

def INT_NVVM_ADD_RN_FTZ_F : F_MATH_2<"add.rn.ftz.f32", B32, B32, B32, int_nvvm_add_rn_ftz_f>;
def INT_NVVM_ADD_RN_F : F_MATH_2<"add.rn.f32", B32, B32, B32, int_nvvm_add_rn_f>;
def INT_NVVM_ADD_RZ_FTZ_F : F_MATH_2<"add.rz.ftz.f32", B32, B32, B32, int_nvvm_add_rz_ftz_f>;
def INT_NVVM_ADD_RZ_F : F_MATH_2<"add.rz.f32", B32, B32, B32, int_nvvm_add_rz_f>;
def INT_NVVM_ADD_RM_FTZ_F : F_MATH_2<"add.rm.ftz.f32", B32, B32, B32, int_nvvm_add_rm_ftz_f>;
def INT_NVVM_ADD_RM_F : F_MATH_2<"add.rm.f32", B32, B32, B32, int_nvvm_add_rm_f>;
def INT_NVVM_ADD_RP_FTZ_F : F_MATH_2<"add.rp.ftz.f32", B32, B32, B32, int_nvvm_add_rp_ftz_f>;
def INT_NVVM_ADD_RP_F : F_MATH_2<"add.rp.f32", B32, B32, B32, int_nvvm_add_rp_f>;

def INT_NVVM_ADD_RN_D : F_MATH_2<"add.rn.f64", B64, B64, B64, int_nvvm_add_rn_d>;
def INT_NVVM_ADD_RZ_D : F_MATH_2<"add.rz.f64", B64, B64, B64, int_nvvm_add_rz_d>;
def INT_NVVM_ADD_RM_D : F_MATH_2<"add.rm.f64", B64, B64, B64, int_nvvm_add_rm_d>;
def INT_NVVM_ADD_RP_D : F_MATH_2<"add.rp.f64", B64, B64, B64, int_nvvm_add_rp_d>;

//
// BFIND
//

foreach t = [I32RT, I64RT] in {
  foreach sign = ["s", "u"] in {
    defvar flo_intrin = !cast<Intrinsic>("int_nvvm_flo_" # sign);
    def BFIND_ # sign # t.Size
      : BasicNVPTXInst<(outs B32:$dst), (ins t.RC:$src),
                  "bfind." # sign # t.Size,
                  [(set i32:$dst, (flo_intrin t.Ty:$src, 0))]>;

    def BFIND_SHIFTAMT_ # sign # t.Size
      : BasicNVPTXInst<(outs B32:$dst), (ins t.RC:$src),
                  "bfind.shiftamt." # sign # t.Size,
                  [(set i32:$dst, (flo_intrin t.Ty:$src, -1))]>;
  }
}

//
// szext
//

foreach sign = ["s", "u"] in {
  foreach mode = ["wrap", "clamp"] in {
    defvar ext = !if(!eq(sign, "s"), "sext", "zext");
    defvar intrin = !cast<Intrinsic>("int_nvvm_" # ext # "_" # mode);
    defm SZEXT_ # sign # _ # mode
      : I3Inst<"szext." # mode # "." # sign # "32",
               intrin, I32RT, commutative = false,
               requires = [hasSM<70>, hasPTX<76>]>;
  }
}

//
// BMSK
//

foreach mode = ["wrap", "clamp"] in {
  defvar intrin = !cast<Intrinsic>("int_nvvm_bmsk_" # mode);
  defm BMSK_ # mode
    : I3Inst<"bmsk." # mode # ".b32",
             intrin, I32RT, commutative = false,
             requires = [hasSM<70>, hasPTX<76>]>;
}

//
// Convert
//

def : Pat<(int_nvvm_d2f_rn_ftz f64:$a), (CVT_f32_f64 $a, CvtRN_FTZ)>;
def : Pat<(int_nvvm_d2f_rn f64:$a),     (CVT_f32_f64 $a, CvtRN)>;
def : Pat<(int_nvvm_d2f_rz_ftz f64:$a), (CVT_f32_f64 $a, CvtRZ_FTZ)>;
def : Pat<(int_nvvm_d2f_rz f64:$a),     (CVT_f32_f64 $a, CvtRZ)>;
def : Pat<(int_nvvm_d2f_rm_ftz f64:$a), (CVT_f32_f64 $a, CvtRM_FTZ)>;
def : Pat<(int_nvvm_d2f_rm f64:$a),     (CVT_f32_f64 $a, CvtRM)>;
def : Pat<(int_nvvm_d2f_rp_ftz f64:$a), (CVT_f32_f64 $a, CvtRP_FTZ)>;
def : Pat<(int_nvvm_d2f_rp f64:$a),     (CVT_f32_f64 $a, CvtRP)>;

def : Pat<(int_nvvm_d2i_rn f64:$a), (CVT_s32_f64 $a, CvtRNI)>;
def : Pat<(int_nvvm_d2i_rz f64:$a), (CVT_s32_f64 $a, CvtRZI)>;
def : Pat<(int_nvvm_d2i_rm f64:$a), (CVT_s32_f64 $a, CvtRMI)>;
def : Pat<(int_nvvm_d2i_rp f64:$a), (CVT_s32_f64 $a, CvtRPI)>;

def : Pat<(int_nvvm_d2ui_rn f64:$a), (CVT_u32_f64 $a, CvtRNI)>;
def : Pat<(int_nvvm_d2ui_rz f64:$a), (CVT_u32_f64 $a, CvtRZI)>;
def : Pat<(int_nvvm_d2ui_rm f64:$a), (CVT_u32_f64 $a, CvtRMI)>;
def : Pat<(int_nvvm_d2ui_rp f64:$a), (CVT_u32_f64 $a, CvtRPI)>;

def : Pat<(int_nvvm_i2d_rn i32:$a), (CVT_f64_s32 $a, CvtRN)>;
def : Pat<(int_nvvm_i2d_rz i32:$a), (CVT_f64_s32 $a, CvtRZ)>;
def : Pat<(int_nvvm_i2d_rm i32:$a), (CVT_f64_s32 $a, CvtRM)>;
def : Pat<(int_nvvm_i2d_rp i32:$a), (CVT_f64_s32 $a, CvtRP)>;

def : Pat<(int_nvvm_ui2d_rn i32:$a), (CVT_f64_u32 $a, CvtRN)>;
def : Pat<(int_nvvm_ui2d_rz i32:$a), (CVT_f64_u32 $a, CvtRZ)>;
def : Pat<(int_nvvm_ui2d_rm i32:$a), (CVT_f64_u32 $a, CvtRM)>;
def : Pat<(int_nvvm_ui2d_rp i32:$a), (CVT_f64_u32 $a, CvtRP)>;

def : Pat<(int_nvvm_f2i_rn_ftz f32:$a), (CVT_s32_f32 $a, CvtRNI_FTZ)>;
def : Pat<(int_nvvm_f2i_rn f32:$a),     (CVT_s32_f32 $a, CvtRNI)>;
def : Pat<(int_nvvm_f2i_rz_ftz f32:$a), (CVT_s32_f32 $a, CvtRZI_FTZ)>;
def : Pat<(int_nvvm_f2i_rz f32:$a),     (CVT_s32_f32 $a, CvtRZI)>;
def : Pat<(int_nvvm_f2i_rm_ftz f32:$a), (CVT_s32_f32 $a, CvtRMI_FTZ)>;
def : Pat<(int_nvvm_f2i_rm f32:$a),     (CVT_s32_f32 $a, CvtRMI)>;
def : Pat<(int_nvvm_f2i_rp_ftz f32:$a), (CVT_s32_f32 $a, CvtRPI_FTZ)>;
def : Pat<(int_nvvm_f2i_rp f32:$a),     (CVT_s32_f32 $a, CvtRPI)>;

def : Pat<(int_nvvm_f2ui_rn_ftz f32:$a), (CVT_u32_f32 $a, CvtRNI_FTZ)>;
def : Pat<(int_nvvm_f2ui_rn f32:$a),     (CVT_u32_f32 $a, CvtRNI)>;
def : Pat<(int_nvvm_f2ui_rz_ftz f32:$a), (CVT_u32_f32 $a, CvtRZI_FTZ)>;
def : Pat<(int_nvvm_f2ui_rz f32:$a),     (CVT_u32_f32 $a, CvtRZI)>;
def : Pat<(int_nvvm_f2ui_rm_ftz f32:$a), (CVT_u32_f32 $a, CvtRMI_FTZ)>;
def : Pat<(int_nvvm_f2ui_rm f32:$a),     (CVT_u32_f32 $a, CvtRMI)>;
def : Pat<(int_nvvm_f2ui_rp_ftz f32:$a), (CVT_u32_f32 $a, CvtRPI_FTZ)>;
def : Pat<(int_nvvm_f2ui_rp f32:$a),     (CVT_u32_f32 $a, CvtRPI)>;

def : Pat<(int_nvvm_i2f_rn i32:$a), (CVT_f32_s32 $a, CvtRN)>;
def : Pat<(int_nvvm_i2f_rz i32:$a), (CVT_f32_s32 $a, CvtRZ)>;
def : Pat<(int_nvvm_i2f_rm i32:$a), (CVT_f32_s32 $a, CvtRM)>;
def : Pat<(int_nvvm_i2f_rp i32:$a), (CVT_f32_s32 $a, CvtRP)>;

def : Pat<(int_nvvm_ui2f_rn i32:$a), (CVT_f32_u32 $a, CvtRN)>;
def : Pat<(int_nvvm_ui2f_rz i32:$a), (CVT_f32_u32 $a, CvtRZ)>;
def : Pat<(int_nvvm_ui2f_rm i32:$a), (CVT_f32_u32 $a, CvtRM)>;
def : Pat<(int_nvvm_ui2f_rp i32:$a), (CVT_f32_u32 $a, CvtRP)>;

def : Pat<(int_nvvm_ff2bf16x2_rn f32:$a, f32:$b),      (CVT_bf16x2_f32 $a, $b, CvtRN)>;
def : Pat<(int_nvvm_ff2bf16x2_rn_relu f32:$a, f32:$b), (CVT_bf16x2_f32 $a, $b, CvtRN_RELU)>;
def : Pat<(int_nvvm_ff2bf16x2_rz f32:$a, f32:$b),      (CVT_bf16x2_f32 $a, $b, CvtRZ)>;
def : Pat<(int_nvvm_ff2bf16x2_rz_relu f32:$a, f32:$b), (CVT_bf16x2_f32 $a, $b, CvtRZ_RELU)>;

def : Pat<(int_nvvm_ff2f16x2_rn f32:$a, f32:$b),      (CVT_f16x2_f32 $a, $b, CvtRN)>;
def : Pat<(int_nvvm_ff2f16x2_rn_relu f32:$a, f32:$b), (CVT_f16x2_f32 $a, $b, CvtRN_RELU)>;
def : Pat<(int_nvvm_ff2f16x2_rz f32:$a, f32:$b),      (CVT_f16x2_f32 $a, $b, CvtRZ)>;
def : Pat<(int_nvvm_ff2f16x2_rz_relu f32:$a, f32:$b), (CVT_f16x2_f32 $a, $b, CvtRZ_RELU)>;

def : Pat<(int_nvvm_f2bf16_rn f32:$a),      (CVT_bf16_f32 $a, CvtRN)>;
def : Pat<(int_nvvm_f2bf16_rn_relu f32:$a), (CVT_bf16_f32 $a, CvtRN_RELU)>;
def : Pat<(int_nvvm_f2bf16_rz f32:$a),      (CVT_bf16_f32 $a, CvtRZ)>;
def : Pat<(int_nvvm_f2bf16_rz_relu f32:$a), (CVT_bf16_f32 $a, CvtRZ_RELU)>;

def : Pat<(int_nvvm_lohi_i2d i32:$a, i32:$b), (V2I32toI64 $a, $b)>;
def : Pat<(int_nvvm_d2i_lo f64:$a), (I64toI32L $a)>;
def : Pat<(int_nvvm_d2i_hi f64:$a), (I64toI32H $a)>;

def : Pat<(int_nvvm_d2i_lo f64:$a), (I64toI32L_Sink $a)>, Requires<[hasPTX<71>]>;
def : Pat<(int_nvvm_d2i_hi f64:$a), (I64toI32H_Sink $a)>, Requires<[hasPTX<71>]>;

def : Pat<(int_nvvm_f2ll_rn_ftz f32:$a), (CVT_s64_f32 $a, CvtRNI_FTZ)>;
def : Pat<(int_nvvm_f2ll_rn f32:$a),     (CVT_s64_f32 $a, CvtRNI)>;
def : Pat<(int_nvvm_f2ll_rz_ftz f32:$a), (CVT_s64_f32 $a, CvtRZI_FTZ)>;
def : Pat<(int_nvvm_f2ll_rz f32:$a),     (CVT_s64_f32 $a, CvtRZI)>;
def : Pat<(int_nvvm_f2ll_rm_ftz f32:$a), (CVT_s64_f32 $a, CvtRMI_FTZ)>;
def : Pat<(int_nvvm_f2ll_rm f32:$a),     (CVT_s64_f32 $a, CvtRMI)>;
def : Pat<(int_nvvm_f2ll_rp_ftz f32:$a), (CVT_s64_f32 $a, CvtRPI_FTZ)>;
def : Pat<(int_nvvm_f2ll_rp f32:$a),     (CVT_s64_f32 $a, CvtRPI)>;

def : Pat<(int_nvvm_f2ull_rn_ftz f32:$a), (CVT_u64_f32 $a, CvtRNI_FTZ)>;
def : Pat<(int_nvvm_f2ull_rn f32:$a),     (CVT_u64_f32 $a, CvtRNI)>;
def : Pat<(int_nvvm_f2ull_rz_ftz f32:$a), (CVT_u64_f32 $a, CvtRZI_FTZ)>;
def : Pat<(int_nvvm_f2ull_rz f32:$a),     (CVT_u64_f32 $a, CvtRZI)>;
def : Pat<(int_nvvm_f2ull_rm_ftz f32:$a), (CVT_u64_f32 $a, CvtRMI_FTZ)>;
def : Pat<(int_nvvm_f2ull_rm f32:$a),     (CVT_u64_f32 $a, CvtRMI)>;
def : Pat<(int_nvvm_f2ull_rp_ftz f32:$a), (CVT_u64_f32 $a, CvtRPI_FTZ)>;
def : Pat<(int_nvvm_f2ull_rp f32:$a),     (CVT_u64_f32 $a, CvtRPI)>;

def : Pat<(int_nvvm_d2ll_rn f64:$a), (CVT_s64_f64 $a, CvtRNI)>;
def : Pat<(int_nvvm_d2ll_rz f64:$a), (CVT_s64_f64 $a, CvtRZI)>;
def : Pat<(int_nvvm_d2ll_rm f64:$a), (CVT_s64_f64 $a, CvtRMI)>;
def : Pat<(int_nvvm_d2ll_rp f64:$a), (CVT_s64_f64 $a, CvtRPI)>;

def : Pat<(int_nvvm_d2ull_rn f64:$a), (CVT_u64_f64 $a, CvtRNI)>;
def : Pat<(int_nvvm_d2ull_rz f64:$a), (CVT_u64_f64 $a, CvtRZI)>;
def : Pat<(int_nvvm_d2ull_rm f64:$a), (CVT_u64_f64 $a, CvtRMI)>;
def : Pat<(int_nvvm_d2ull_rp f64:$a), (CVT_u64_f64 $a, CvtRPI)>;

def : Pat<(int_nvvm_ll2f_rn i64:$a), (CVT_f32_s64 $a, CvtRN)>;
def : Pat<(int_nvvm_ll2f_rz i64:$a), (CVT_f32_s64 $a, CvtRZ)>;
def : Pat<(int_nvvm_ll2f_rm i64:$a), (CVT_f32_s64 $a, CvtRM)>;
def : Pat<(int_nvvm_ll2f_rp i64:$a), (CVT_f32_s64 $a, CvtRP)>;

def : Pat<(int_nvvm_ull2f_rn i64:$a), (CVT_f32_u64 $a, CvtRN)>;
def : Pat<(int_nvvm_ull2f_rz i64:$a), (CVT_f32_u64 $a, CvtRZ)>;
def : Pat<(int_nvvm_ull2f_rm i64:$a), (CVT_f32_u64 $a, CvtRM)>;
def : Pat<(int_nvvm_ull2f_rp i64:$a), (CVT_f32_u64 $a, CvtRP)>;

def : Pat<(int_nvvm_ll2d_rn i64:$a), (CVT_f64_s64 $a, CvtRN)>;
def : Pat<(int_nvvm_ll2d_rz i64:$a), (CVT_f64_s64 $a, CvtRZ)>;
def : Pat<(int_nvvm_ll2d_rm i64:$a), (CVT_f64_s64 $a, CvtRM)>;
def : Pat<(int_nvvm_ll2d_rp i64:$a), (CVT_f64_s64 $a, CvtRP)>;

def : Pat<(int_nvvm_ull2d_rn i64:$a), (CVT_f64_u64 $a, CvtRN)>;
def : Pat<(int_nvvm_ull2d_rz i64:$a), (CVT_f64_u64 $a, CvtRZ)>;
def : Pat<(int_nvvm_ull2d_rm i64:$a), (CVT_f64_u64 $a, CvtRM)>;
def : Pat<(int_nvvm_ull2d_rp i64:$a), (CVT_f64_u64 $a, CvtRP)>;


def : Pat<(int_nvvm_f2h_rn_ftz f32:$a), (CVT_f16_f32 $a, CvtRN_FTZ)>;
def : Pat<(int_nvvm_f2h_rn f32:$a), (CVT_f16_f32 $a, CvtRN)>;

def : Pat<(int_nvvm_ff_to_e4m3x2_rn f32:$a, f32:$b),
          (CVT_e4m3x2_f32 $a, $b, CvtRN)>;
def : Pat<(int_nvvm_ff_to_e4m3x2_rn_relu f32:$a, f32:$b),
          (CVT_e4m3x2_f32 $a, $b, CvtRN_RELU)>;
def : Pat<(int_nvvm_ff_to_e5m2x2_rn f32:$a, f32:$b),
          (CVT_e5m2x2_f32 $a, $b, CvtRN)>;
def : Pat<(int_nvvm_ff_to_e5m2x2_rn_relu f32:$a, f32:$b),
          (CVT_e5m2x2_f32 $a, $b, CvtRN_RELU)>;

def : Pat<(int_nvvm_f16x2_to_e4m3x2_rn v2f16:$a),
          (CVT_e4m3x2_f16x2 $a, CvtRN)>;
def : Pat<(int_nvvm_f16x2_to_e4m3x2_rn_relu v2f16:$a),
          (CVT_e4m3x2_f16x2 $a, CvtRN_RELU)>;
def : Pat<(int_nvvm_f16x2_to_e5m2x2_rn v2f16:$a),
          (CVT_e5m2x2_f16x2 $a, CvtRN)>;
def : Pat<(int_nvvm_f16x2_to_e5m2x2_rn_relu v2f16:$a),
          (CVT_e5m2x2_f16x2 $a, CvtRN_RELU)>;

def : Pat<(int_nvvm_e4m3x2_to_f16x2_rn i16:$a),
          (CVT_f16x2_e4m3x2 $a, CvtRN)>;
def : Pat<(int_nvvm_e4m3x2_to_f16x2_rn_relu i16:$a),
          (CVT_f16x2_e4m3x2 $a, CvtRN_RELU)>;
def : Pat<(int_nvvm_e5m2x2_to_f16x2_rn i16:$a),
          (CVT_f16x2_e5m2x2 $a, CvtRN)>;
def : Pat<(int_nvvm_e5m2x2_to_f16x2_rn_relu i16:$a),
          (CVT_f16x2_e5m2x2 $a, CvtRN_RELU)>;

let Predicates = [hasPTX<86>, hasSM<100>, hasArchAccelFeatures] in {
  def : Pat<(int_nvvm_ff_to_e2m3x2_rn_satfinite f32:$a, f32:$b),
            (CVT_e2m3x2_f32_sf $a, $b, CvtRN)>;
  def : Pat<(int_nvvm_ff_to_e2m3x2_rn_relu_satfinite f32:$a, f32:$b),
            (CVT_e2m3x2_f32_sf $a, $b, CvtRN_RELU)>;
  def : Pat<(int_nvvm_ff_to_e3m2x2_rn_satfinite f32:$a, f32:$b),
            (CVT_e3m2x2_f32_sf $a, $b, CvtRN)>;
  def : Pat<(int_nvvm_ff_to_e3m2x2_rn_relu_satfinite f32:$a, f32:$b),
            (CVT_e3m2x2_f32_sf $a, $b, CvtRN_RELU)>;

  def : Pat<(int_nvvm_e2m3x2_to_f16x2_rn i16:$a),
            (CVT_f16x2_e2m3x2 $a, CvtRN)>;
  def : Pat<(int_nvvm_e2m3x2_to_f16x2_rn_relu i16:$a),
            (CVT_f16x2_e2m3x2 $a, CvtRN_RELU)>;
  def : Pat<(int_nvvm_e3m2x2_to_f16x2_rn i16:$a),
            (CVT_f16x2_e3m2x2 $a, CvtRN)>;
  def : Pat<(int_nvvm_e3m2x2_to_f16x2_rn_relu i16:$a),
            (CVT_f16x2_e3m2x2 $a, CvtRN_RELU)>;

  def : Pat<(int_nvvm_ff_to_e2m1x2_rn_satfinite f32:$a, f32:$b),
            (CVT_e2m1x2_f32_sf $a, $b, CvtRN)>;
  def : Pat<(int_nvvm_ff_to_e2m1x2_rn_relu_satfinite f32:$a, f32:$b),
            (CVT_e2m1x2_f32_sf $a, $b, CvtRN_RELU)>;

  def : Pat<(int_nvvm_e2m1x2_to_f16x2_rn i16:$a),
            (CVT_f16x2_e2m1x2 $a, CvtRN)>;
  def : Pat<(int_nvvm_e2m1x2_to_f16x2_rn_relu i16:$a),
            (CVT_f16x2_e2m1x2 $a, CvtRN_RELU)>;

  def : Pat<(int_nvvm_ff_to_ue8m0x2_rz f32:$a, f32:$b),
            (CVT_ue8m0x2_f32 $a, $b, CvtRZ)>;
  def : Pat<(int_nvvm_ff_to_ue8m0x2_rz_satfinite f32:$a, f32:$b),
            (CVT_ue8m0x2_f32_sf $a, $b, CvtRZ)>;
  def : Pat<(int_nvvm_ff_to_ue8m0x2_rp f32:$a, f32:$b),
            (CVT_ue8m0x2_f32 $a, $b, CvtRP)>;
  def : Pat<(int_nvvm_ff_to_ue8m0x2_rp_satfinite f32:$a, f32:$b),
            (CVT_ue8m0x2_f32_sf $a, $b, CvtRP)>;

  def : Pat<(int_nvvm_bf16x2_to_ue8m0x2_rz v2bf16:$a),
            (CVT_ue8m0x2_bf16x2 $a, CvtRZ)>;
  def : Pat<(int_nvvm_bf16x2_to_ue8m0x2_rz_satfinite v2bf16:$a),
            (CVT_ue8m0x2_bf16x2_sf $a, CvtRZ)>;
  def : Pat<(int_nvvm_bf16x2_to_ue8m0x2_rp v2bf16:$a),
            (CVT_ue8m0x2_bf16x2 $a, CvtRP)>;
  def : Pat<(int_nvvm_bf16x2_to_ue8m0x2_rp_satfinite v2bf16:$a),
            (CVT_ue8m0x2_bf16x2_sf $a, CvtRP)>;

  def : Pat<(int_nvvm_ue8m0x2_to_bf16x2 i16:$a),
            (CVT_bf16x2_ue8m0x2 $a)>;
}

//
// FNS
//

class INT_FNS_MBO<dag ins, dag Operands>
  : BasicNVPTXInst<(outs B32:$dst), ins,
               "fns.b32",
               [(set i32:$dst, Operands)]>,
    Requires<[hasPTX<60>, hasSM<30>]>;

def INT_FNS_rrr : INT_FNS_MBO<(ins B32:$mask, B32:$base, B32:$offset),
                     (int_nvvm_fns i32:$mask, i32:$base, i32:$offset)>;
def INT_FNS_rri : INT_FNS_MBO<(ins B32:$mask, B32:$base,    i32imm:$offset),
                     (int_nvvm_fns i32:$mask, i32:$base,       imm:$offset)>;
def INT_FNS_rir : INT_FNS_MBO<(ins B32:$mask,    i32imm:$base, B32:$offset),
                     (int_nvvm_fns i32:$mask,       imm:$base, i32:$offset)>;
def INT_FNS_rii : INT_FNS_MBO<(ins B32:$mask,    i32imm:$base,    i32imm:$offset),
                     (int_nvvm_fns i32:$mask,       imm:$base,       imm:$offset)>;
def INT_FNS_irr : INT_FNS_MBO<(ins    i32imm:$mask, B32:$base, B32:$offset),
                     (int_nvvm_fns       imm:$mask, i32:$base, i32:$offset)>;
def INT_FNS_iri : INT_FNS_MBO<(ins    i32imm:$mask, B32:$base,    i32imm:$offset),
                     (int_nvvm_fns       imm:$mask, i32:$base,       imm:$offset)>;
def INT_FNS_iir : INT_FNS_MBO<(ins    i32imm:$mask,    i32imm:$base, B32:$offset),
                     (int_nvvm_fns       imm:$mask,       imm:$base, i32:$offset)>;
def INT_FNS_iii : INT_FNS_MBO<(ins    i32imm:$mask,    i32imm:$base,    i32imm:$offset),
                     (int_nvvm_fns       imm:$mask,       imm:$base,       imm:$offset)>;

//-----------------------------------
// Atomic Functions
//-----------------------------------

class ATOMIC_GLOBAL_CHK <dag frag>
 : PatFrag<!setdagop(frag, ops), frag, AS_match.global>;
class ATOMIC_SHARED_CHK <dag frag>
 : PatFrag<!setdagop(frag, ops), frag, AS_match.shared>;
class ATOMIC_SHARED_CLUSTER_CHK <dag frag>
 : PatFrag<!setdagop(frag, ops), frag, AS_match.shared_cluster>;
class ATOMIC_GENERIC_CHK <dag frag>
 : PatFrag<!setdagop(frag, ops), frag, AS_match.generic>;

multiclass F_ATOMIC_2<RegTyInfo t, string sem_str, string as_str, string op_str,
                      SDPatternOperator op, list<Predicate> preds> {
  defvar asm_str = "atom" # sem_str # as_str # "." # op_str;
  let mayLoad = 1, mayStore = 1, hasSideEffects = 1 in {
    def r : BasicNVPTXInst<(outs t.RC:$dst), (ins ADDR:$addr, t.RC:$b),
      asm_str,
      [(set t.Ty:$dst, (op addr:$addr, t.Ty:$b))]>,
    Requires<preds>;
    if t.SupportsImm then
      def i : BasicNVPTXInst<(outs t.RC:$dst), (ins ADDR:$addr, t.Imm:$b),
        asm_str,
        [(set t.Ty:$dst, (op addr:$addr, (t.Ty t.ImmNode:$b)))]>,
      Requires<preds>;
  }
}

// has 3 operands
multiclass F_ATOMIC_3<RegTyInfo t, string sem_str, string as_str, string op_str,
                      SDPatternOperator op, list<Predicate> preds> {
  defvar asm_str = "atom" # sem_str # as_str # "." # op_str;
  let mayLoad = 1, mayStore = 1, hasSideEffects = 1 in {
    def rr : BasicNVPTXInst<(outs t.RC:$dst),
      (ins ADDR:$addr, t.RC:$b, t.RC:$c),
      asm_str,
      [(set t.Ty:$dst, (op addr:$addr, t.Ty:$b, t.Ty:$c))]>,
    Requires<preds>;

    def ir : BasicNVPTXInst<(outs t.RC:$dst),
      (ins ADDR:$addr, t.Imm:$b, t.RC:$c),
      asm_str,
      [(set t.Ty:$dst, (op addr:$addr, (t.Ty t.ImmNode:$b), t.Ty:$c))]>,
    Requires<preds>;

    def ri : BasicNVPTXInst<(outs t.RC:$dst),
      (ins ADDR:$addr, t.RC:$b, t.Imm:$c),
      asm_str,
      [(set t.Ty:$dst, (op addr:$addr, t.Ty:$b, (t.Ty t.ImmNode:$c)))]>,
    Requires<preds>;

    def ii : BasicNVPTXInst<(outs t.RC:$dst),
      (ins ADDR:$addr, t.Imm:$b, t.Imm:$c),
      asm_str,
      [(set t.Ty:$dst, (op addr:$addr, (t.Ty t.ImmNode:$b), (t.Ty t.ImmNode:$c)))]>,
    Requires<preds>;
  }
}

multiclass F_ATOMIC_2_AS<RegTyInfo t, SDPatternOperator frag, string op_str, list<Predicate> preds = []> {
  defvar frag_pat = (frag node:$a, node:$b);
  defm _G : F_ATOMIC_2<t, "", ".global", op_str, ATOMIC_GLOBAL_CHK<frag_pat>, preds>;
  defm _S : F_ATOMIC_2<t, "", ".shared", op_str, ATOMIC_SHARED_CHK<frag_pat>, preds>;
  defm _S_C : F_ATOMIC_2<t, "", ".shared::cluster", op_str, ATOMIC_SHARED_CLUSTER_CHK<frag_pat>, !listconcat([hasClusters], preds)>;
  defm _GEN : F_ATOMIC_2<t, "", "", op_str, ATOMIC_GENERIC_CHK<frag_pat>, preds>;
}

multiclass F_ATOMIC_3_AS<RegTyInfo t, SDPatternOperator frag, string sem_str, string op_str, list<Predicate> preds = []> {
  defvar frag_pat = (frag node:$a, node:$b, node:$c);
  defm _G : F_ATOMIC_3<t, sem_str, ".global", op_str, ATOMIC_GLOBAL_CHK<frag_pat>, preds>;
  defm _S : F_ATOMIC_3<t, sem_str, ".shared", op_str, ATOMIC_SHARED_CHK<frag_pat>, preds>;
  defm _S_C : F_ATOMIC_3<t, sem_str, ".shared::cluster", op_str, ATOMIC_SHARED_CLUSTER_CHK<frag_pat>, !listconcat([hasClusters], preds)>;
  defm _GEN : F_ATOMIC_3<t, sem_str, "", op_str, ATOMIC_GENERIC_CHK<frag_pat>, preds>;
}

// atom_add
defm INT_PTX_ATOM_ADD_32 : F_ATOMIC_2_AS<I32RT, atomic_load_add_i32, "add.u32">;
defm INT_PTX_ATOM_ADD_64 : F_ATOMIC_2_AS<I64RT, atomic_load_add_i64, "add.u64">;

defm INT_PTX_ATOM_ADD_F16  : F_ATOMIC_2_AS<F16RT, atomic_load_fadd, "add.noftz.f16", [hasSM<70>, hasPTX<63>]>;
defm INT_PTX_ATOM_ADD_BF16 : F_ATOMIC_2_AS<BF16RT, atomic_load_fadd, "add.noftz.bf16", [hasSM<90>, hasPTX<78>]>;
defm INT_PTX_ATOM_ADD_F32  : F_ATOMIC_2_AS<F32RT, atomic_load_fadd, "add.f32">;
defm INT_PTX_ATOM_ADD_F64  : F_ATOMIC_2_AS<F64RT, atomic_load_fadd, "add.f64", [hasAtomAddF64]>;

// atom_swap
defm INT_PTX_ATOM_SWAP_32 : F_ATOMIC_2_AS<I32RT, atomic_swap_i32, "exch.b32">;
defm INT_PTX_ATOM_SWAP_64 : F_ATOMIC_2_AS<I64RT, atomic_swap_i64, "exch.b64">;

// atom_max
defm INT_PTX_ATOMIC_MAX_32 : F_ATOMIC_2_AS<I32RT, atomic_load_max_i32, "max.s32">;
defm INT_PTX_ATOMIC_MAX_64 : F_ATOMIC_2_AS<I64RT, atomic_load_max_i64, "max.s64", [hasSM<32>]>;
defm INT_PTX_ATOMIC_UMAX_32 : F_ATOMIC_2_AS<I32RT, atomic_load_umax_i32, "max.u32">;
defm INT_PTX_ATOMIC_UMAX_64 : F_ATOMIC_2_AS<I64RT, atomic_load_umax_i64, "max.u64", [hasSM<32>]>;

// atom_min
defm INT_PTX_ATOMIC_MIN_32 : F_ATOMIC_2_AS<I32RT, atomic_load_min_i32, "min.s32">;
defm INT_PTX_ATOMIC_MIN_64 : F_ATOMIC_2_AS<I64RT, atomic_load_min_i64, "min.s64", [hasSM<32>]>;
defm INT_PTX_ATOMIC_UMIN_32 : F_ATOMIC_2_AS<I32RT, atomic_load_umin_i32, "min.u32">;
defm INT_PTX_ATOMIC_UMIN_64 : F_ATOMIC_2_AS<I64RT, atomic_load_umin_i64, "min.u64", [hasSM<32>]>;

// atom_inc  atom_dec
defm INT_PTX_ATOM_INC_32 : F_ATOMIC_2_AS<I32RT, atomic_load_uinc_wrap_i32, "inc.u32">;
defm INT_PTX_ATOM_DEC_32 : F_ATOMIC_2_AS<I32RT, atomic_load_udec_wrap_i32, "dec.u32">;

// atom_and
defm INT_PTX_ATOM_AND_32 : F_ATOMIC_2_AS<I32RT, atomic_load_and_i32, "and.b32">;
defm INT_PTX_ATOM_AND_64 : F_ATOMIC_2_AS<I64RT, atomic_load_and_i64, "and.b64", [hasSM<32>]>;

// atom_or
defm INT_PTX_ATOM_OR_32 : F_ATOMIC_2_AS<I32RT, atomic_load_or_i32, "or.b32">;
defm INT_PTX_ATOM_OR_64 : F_ATOMIC_2_AS<I64RT, atomic_load_or_i64, "or.b64", [hasSM<32>]>;

// atom_xor
defm INT_PTX_ATOM_XOR_32 : F_ATOMIC_2_AS<I32RT, atomic_load_xor_i32, "xor.b32">;
defm INT_PTX_ATOM_XOR_64 : F_ATOMIC_2_AS<I64RT, atomic_load_xor_i64, "xor.b64", [hasSM<32>]>;


// Define atom.cas for all combinations of size x addrspace x memory order
// supported in PTX *and* on the hardware.
foreach t = [I32RT, I64RT] in {
  foreach order = ["acquire", "release", "acq_rel", "monotonic"] in {
    defvar cas_order_string = !if(!eq(order, "monotonic"), ".relaxed", "."#order);
    defvar atomic_cmp_swap_pat = !cast<PatFrag>("atomic_cmp_swap_i"#t.Size#_#order);
    // Note that AtomicExpand will convert cmpxchg seq_cst to a cmpxchg monotonic with fences around it.
    // Memory orders are only supported for SM70+, PTX63+- so we have two sets of instruction definitions-
    // for SM70+, and "old" ones which lower to "atom.cas", for earlier archs.
    defm INT_PTX_ATOM_CAS_#t.Size#_#order
      : F_ATOMIC_3_AS<t, atomic_cmp_swap_pat, cas_order_string, "cas.b"#t.Size, [hasSM<70>, hasPTX<63>]>;
    defm INT_PTX_ATOM_CAS_#t.Size#_#order#_old
      : F_ATOMIC_3_AS<t, atomic_cmp_swap_pat, "", "cas.b"#t.Size, []>;
  }
}

// Note that 16-bit CAS support in PTX is emulated.
defm INT_PTX_ATOM_CAS_16 : F_ATOMIC_3_AS<I16RT, atomic_cmp_swap_i16, "", "cas.b16", [hasSM<70>, hasPTX<63>]>;

// Support for scoped atomic operations.  Matches
// int_nvvm_atomic_{op}_{space}_{type}_{scope}
// and converts it into the appropriate instruction.
// NOTE: not all possible combinations are implemented
//  'space' is limited to generic as it's the only one needed to support CUDA.
//  'scope' = 'gpu' is default and is handled by regular atomic instructions.

// Define instruction variants for all addressing modes.


// Constructs intrinsic name and instruction asm strings.
multiclass ATOM2N_impl<string OpStr, string IntTypeStr, string TypeStr,
                       string ScopeStr, string SpaceStr, string SemStr,
                       RegTyInfo t, list<Predicate> Preds> {
  defm "" : F_ATOMIC_2<t,
                       as_str = !if(!empty(SemStr), "", "." # SemStr)
                                # !if(!eq(ScopeStr, "gpu"), "", "." # ScopeStr),
                       sem_str = !if(!eq(SpaceStr, "gen"), "", "." # SpaceStr),
                       op_str = OpStr # "." # TypeStr,
                       op = !cast<Intrinsic>(
                              "int_nvvm_atomic_" # OpStr
                              # "_" # SpaceStr # "_" # IntTypeStr
                              # !if(!empty(SemStr), "", "_" # SemStr)
                              # !if(!eq(ScopeStr, "gpu"), "", "_" # ScopeStr)),
                       preds = Preds>;
}
multiclass ATOM3N_impl<string OpStr, string IntTypeStr, string TypeStr,
                       string ScopeStr, string SpaceStr, string SemStr,
                       RegTyInfo t, list<Predicate> Preds> {
  defm "" : F_ATOMIC_3<t,
                       as_str = !if(!empty(SemStr), "", "." # SemStr)
                                # !if(!eq(SpaceStr, "gen"), "", "." # SpaceStr),
                       sem_str = !if(!eq(ScopeStr, "gpu"), "", "." # ScopeStr),
                       op_str = OpStr # "." # TypeStr,
                       op = !cast<Intrinsic>(
                              "int_nvvm_atomic_" # OpStr
                              # "_" # SpaceStr # "_" # IntTypeStr
                              # !if(!empty(SemStr), "", "_" # SemStr)
                              # !if(!eq(ScopeStr, "gpu"), "", "_" # ScopeStr)),
                       preds = Preds>;
}

multiclass ATOM2S_impl<string OpStr, string IntTypeStr, string TypeStr,
                       RegTyInfo t, list<Predicate> Preds> {
   // .gpu scope is default and is currently covered by existing
   // atomics w/o explicitly specified scope.
  foreach scope = ["cta", "sys"] in {
    foreach space = ["gen", "global", "shared"] in {
      defm _#scope#space : ATOM2N_impl<OpStr, IntTypeStr, TypeStr, scope, space, "",
                         t, !listconcat(Preds, [hasAtomScope])>;
    }
  }

  // .gpu scope is default as is "gen" space. Add unscoped intrinsics with
  // explicit address spaces.
  foreach scope = ["gpu"] in {
    foreach space = ["gen", "global", "shared"] in {
      defm _#scope#space : ATOM2N_impl<OpStr, IntTypeStr, TypeStr, scope, space,
                         "", t, Preds>;
    }
  }

  // Intrinsics with semantics, in all scopes and address spaces. Note the
  // separate predicates which keep these loops apart.
  foreach sem = ["acquire", "release", "acq_rel"] in {
    foreach scope = ["gpu", "cta", "sys"] in {
      // For now we only need variants for generic space pointers.
      foreach space = ["gen", "global", "shared"] in {
        defm _#sem#scope#space :
            ATOM2N_impl<OpStr, IntTypeStr, TypeStr, scope, space, sem,
                        t, !listconcat(Preds, [hasAtomScope, hasAtomSemantics])>;
      }
    }
  }
}

multiclass ATOM3S_impl<string OpStr, string IntTypeStr, string TypeStr,
                       RegTyInfo t, list<Predicate> Preds> {
   // No need to define ".gpu"-scoped atomics.  They do the same thing
   // as the regular, non-scoped atomics defined elsewhere.
  foreach scope = ["cta", "sys"] in {
    foreach space = ["gen", "global", "shared"] in {
      defm _#scope#space : ATOM3N_impl<OpStr, IntTypeStr, TypeStr, scope, space, "",
                         t, !listconcat(Preds, [hasAtomScope])>;
    }
  }

  // .gpu scope is default as is "gen" space. Add unscoped intrinsics with
  // explicit address spaces.
  foreach scope = ["gpu"] in {
    foreach space = ["gen", "global", "shared"] in {
      defm _#scope#space : ATOM3N_impl<OpStr, IntTypeStr, TypeStr, scope, space,
                         "", t, Preds>;
    }
  }

  // Intrinsics with semantics, in all scopes and address spaces. Note the
  // separate predicates which keep these loops apart.
  foreach sem = ["acquire", "release", "acq_rel"] in {
    foreach scope = ["gpu", "cta", "sys"] in {
      // For now we only need variants for generic space pointers.
      foreach space = ["gen", "global", "shared"] in {
        defm _#sem#scope#space :
            ATOM3N_impl<OpStr, IntTypeStr, TypeStr, scope, space, sem,
                        t, !listconcat(Preds, [hasAtomScope, hasAtomSemantics])>;
      }
    }
  }
}

// atom.add
multiclass ATOM2_add_impl<string OpStr> {
  defm _s32  : ATOM2S_impl<OpStr, "i", "s32", I32RT, []>;
  defm _u32  : ATOM2S_impl<OpStr, "i", "u32", I32RT, []>;
  defm _u64  : ATOM2S_impl<OpStr, "i", "u64", I64RT, []>;
  defm _bf16 : ATOM2S_impl<OpStr, "f", "bf16", BF16RT, [hasSM<90>, hasPTX<78>]>;
  defm _f16  : ATOM2S_impl<OpStr, "f", "f16", F16RT, []>;
  defm _f32  : ATOM2S_impl<OpStr, "f", "f32", F32RT, []>;
  defm _f64  : ATOM2S_impl<OpStr, "f", "f64", F64RT, []>;
}

// atom.{and,or,xor}
multiclass ATOM2_bitwise_impl<string OpStr> {
  defm _b32 : ATOM2S_impl<OpStr, "i", "b32", I32RT, []>;
  defm _b64 : ATOM2S_impl<OpStr, "i", "b64", I64RT, [hasAtomBitwise64]>;
}

// atom.exch
multiclass ATOM2_exch_impl<string OpStr> {
  defm _b32 : ATOM2S_impl<OpStr, "i", "b32", I32RT, []>;
  defm _b64 : ATOM2S_impl<OpStr, "i", "b64", I64RT, []>;
  defm _f32 : ATOM2S_impl<OpStr, "f", "b32", F32RT, []>;
  defm _f64 : ATOM2S_impl<OpStr, "f", "b64", F64RT, []>;
}

// atom.{min,max}
multiclass ATOM2_minmax_impl<string OpStr> {
  defm _s32 : ATOM2S_impl<OpStr, "i", "s32", I32RT, []>;
  defm _u32 : ATOM2S_impl<OpStr, "ui", "u32", I32RT, []>;
  defm _s64 : ATOM2S_impl<OpStr, "i", "s64", I64RT, [hasAtomMinMax64]>;
  defm _u64 : ATOM2S_impl<OpStr, "ui", "u64", I64RT, [hasAtomMinMax64]>;
}

// atom.{inc,dec}
multiclass ATOM2_incdec_impl<string OpStr> {
  defm _u32 : ATOM2S_impl<OpStr, "i", "u32", I32RT, []>;
  defm _u64 : ATOM2S_impl<OpStr, "i", "u64", I64RT, []>;
}

// atom.cas
multiclass ATOM3_cas_impl<string OpStr> {
  defm _b16 : ATOM3S_impl<OpStr, "i", "b16", I16RT, []>;
  defm _b32 : ATOM3S_impl<OpStr, "i", "b32", I32RT, []>;
  defm _b64 : ATOM3S_impl<OpStr, "i", "b64", I64RT, []>;
  defm _f32 : ATOM3S_impl<OpStr, "f", "b32", F32RT, []>;
  defm _f64 : ATOM3S_impl<OpStr, "f", "b64", F64RT, []>;
}

defm INT_PTX_SATOM_ADD  : ATOM2_add_impl<"add">;
defm INT_PTX_SATOM_AND  : ATOM2_bitwise_impl<"and">;
defm INT_PTX_SATOM_CAS  : ATOM3_cas_impl<"cas">;
defm INT_PTX_SATOM_DEC  : ATOM2_incdec_impl<"dec">;
defm INT_PTX_SATOM_EXCH : ATOM2_exch_impl<"exch">;
defm INT_PTX_SATOM_INC  : ATOM2_incdec_impl<"inc">;
defm INT_PTX_SATOM_MAX  : ATOM2_minmax_impl<"max">;
defm INT_PTX_SATOM_MIN  : ATOM2_minmax_impl<"min">;
defm INT_PTX_SATOM_OR   : ATOM2_bitwise_impl<"or">;
defm INT_PTX_SATOM_XOR  : ATOM2_bitwise_impl<"xor">;

class ATOM23_impl<string AsmStr, ValueType regT, NVPTXRegClass regclass, list<Predicate> Preds,
                 dag ins, dag Operands>
     : NVPTXInst<(outs regclass:$result), ins,
                 AsmStr,
                 [(set regT:$result, Operands)]>,
       Requires<Preds>;

multiclass ATOM_LdP_impl<string AsmStr, Intrinsic Intr,
                       ValueType regT, NVPTXRegClass regclass,
                       list<Predicate> Preds> {
  let AddedComplexity = 1 in {
    def : ATOM23_impl<AsmStr, regT, regclass, Preds,
                      (ins B32:$src),
                      (Intr (i32 B32:$src))>;
    def : ATOM23_impl<AsmStr, regT, regclass, Preds,
                      (ins B64:$src),
                      (Intr (i64 B64:$src))>;
  }
}

multiclass ATOM_LdN_impl<string IntTypeStr, string TypeStr,
                         string ScopeStr, string SpaceStr, string SemStr,
                         ValueType regT, NVPTXRegClass regclass,
                         list<Predicate> Preds> {
  defm : ATOM_LdP_impl<"ld." # SemStr
                            # !if(!eq(SemStr, "volatile"), "", "." # ScopeStr)
                            # !if(!eq(SpaceStr, "gen"), "", "." # SpaceStr)
                            # "." # TypeStr
                            # " \t$result, [$src];",
                     !cast<Intrinsic>(
                            "int_nvvm_ld_" # SpaceStr # "_" # IntTypeStr
                            # !if(!eq(SemStr, "relaxed"), "", "_" # SemStr)
                            # !if(!or(!eq(ScopeStr, "gpu"), !eq(ScopeStr, "")), "", "_" # ScopeStr)),
                     regT, regclass, Preds>;
}

multiclass ATOM_LdN_spaces_impl<string IntTypeStr, string TypeStr,
                                string ScopeStr, string SemStr, ValueType regT,
                                NVPTXRegClass regclass, list<Predicate> Preds> {
   defm _gen : ATOM_LdN_impl<IntTypeStr, TypeStr, ScopeStr, "gen", SemStr,
                             regT, regclass, Preds>;
   defm _global : ATOM_LdN_impl<IntTypeStr, TypeStr, ScopeStr, "global", SemStr,
                                regT, regclass, Preds>;
   defm _shared : ATOM_LdN_impl<IntTypeStr, TypeStr, ScopeStr, "shared", SemStr,
                                regT, regclass, Preds>;
}

// Constructs variants for different semantic orders.
multiclass ATOM_LdA_impl<string IntTypeStr, string TypeStr,
                         string ScopeStr, ValueType regT, NVPTXRegClass regclass,
                         list<Predicate> Preds> {
   defm _relaxed_ : ATOM_LdN_spaces_impl<IntTypeStr, TypeStr, ScopeStr, "relaxed",
                            regT, regclass, !listconcat(Preds,[hasAtomSemantics])>;
   defm _acquire_ : ATOM_LdN_spaces_impl<IntTypeStr, TypeStr, ScopeStr, "acquire",
                            regT, regclass, !listconcat(Preds,[hasAtomSemantics])>;
}

// Constructs variants for different scopes of atomic op.
multiclass ATOM_LdS_impl<string IntTypeStr, string TypeStr,
                         ValueType regT, NVPTXRegClass regclass, list<Predicate> Preds> {
   defm _volatile_ : ATOM_LdN_spaces_impl<IntTypeStr, TypeStr, "", "volatile",
                            regT, regclass, Preds>;
   defm "" : ATOM_LdA_impl<IntTypeStr, TypeStr, "gpu",
                           regT, regclass, Preds>;
   defm _cta : ATOM_LdA_impl<IntTypeStr, TypeStr, "cta",
                           regT, regclass, Preds>;
   defm _sys : ATOM_LdA_impl<IntTypeStr, TypeStr, "sys",
                           regT, regclass, Preds>;
}

// ld
multiclass ATOM_ld_impl {
   defm _s32  : ATOM_LdS_impl<"i", "s32", i32, B32, []>;
   defm _u64  : ATOM_LdS_impl<"i", "s64", i64, B64, []>;
   defm _f32  : ATOM_LdS_impl<"f", "f32", f32, B32, []>;
   defm _f64  : ATOM_LdS_impl<"f", "f64", f64, B64, []>;
}

defm INT_PTX_LD : ATOM_ld_impl;

multiclass ATOM_StP_impl<string AsmStr, Intrinsic Intr,
                       ValueType regT, NVPTXRegClass regclass, Operand ImmType,
                       SDNode Imm, ValueType ImmTy,
                       list<Predicate> Preds> {
  let AddedComplexity = 1 in {
    def : NVPTXInst<(outs), (ins B32:$src, regclass:$b),
                  AsmStr,
                  [(Intr (i32 B32:$src), (regT regclass:$b))]>,
        Requires<Preds>;
    def : NVPTXInst<(outs), (ins B64:$src, regclass:$b),
                  AsmStr,
                  [(Intr (i64 B64:$src), (regT regclass:$b))]>,
        Requires<Preds>;
  }
  def : NVPTXInst<(outs), (ins B32:$src, ImmType:$b),
                AsmStr,
                [(Intr (i32 B32:$src), (ImmTy Imm:$b))]>,
      Requires<Preds>;
  def : NVPTXInst<(outs), (ins B64:$src, ImmType:$b),
                AsmStr,
                [(Intr (i64 B64:$src), (ImmTy Imm:$b))]>,
      Requires<Preds>;
}

multiclass ATOM_StN_impl<string IntTypeStr, string TypeStr,
                       string ScopeStr, string SpaceStr, string SemStr,
                       ValueType regT, NVPTXRegClass regclass, Operand ImmType, SDNode Imm,
                       ValueType ImmTy, list<Predicate> Preds> {
  defm : ATOM_StP_impl<"st." # SemStr
                            # !if(!eq(SemStr, "volatile"), "", "." # ScopeStr)
                            # !if(!eq(SpaceStr, "gen"), "", "." # SpaceStr)
                            # "." # TypeStr
                            # " \t[$src], $b;",
                     !cast<Intrinsic>(
                            "int_nvvm_st_" # SpaceStr # "_" # IntTypeStr
                            # !if(!eq(SemStr, "relaxed"), "", "_" # SemStr)
                            # !if(!or(!eq(ScopeStr, "gpu"), !eq(ScopeStr, "")), "", "_" # ScopeStr)),
                     regT, regclass, ImmType, Imm, ImmTy, Preds>;
}

multiclass ATOM_StN_spaces_impl<string IntTypeStr, string TypeStr,
                       string ScopeStr, string SemStr, ValueType regT,
                       NVPTXRegClass regclass, Operand ImmType, SDNode Imm,
                       ValueType ImmTy, list<Predicate> Preds> {
   defm _gen : ATOM_StN_impl<IntTypeStr, TypeStr, ScopeStr, "gen", SemStr,
                            regT, regclass, ImmType, Imm, ImmTy, Preds>;
   defm _global : ATOM_StN_impl<IntTypeStr, TypeStr, ScopeStr, "global", SemStr,
                            regT, regclass, ImmType, Imm, ImmTy, Preds>;
   defm _shared : ATOM_StN_impl<IntTypeStr, TypeStr, ScopeStr, "shared", SemStr,
                            regT, regclass, ImmType, Imm, ImmTy, Preds>;
}

multiclass ATOM_StA_impl<string IntTypeStr, string TypeStr,
                       string ScopeStr, ValueType regT, NVPTXRegClass regclass,
                       Operand ImmType, SDNode Imm, ValueType ImmTy,
                       list<Predicate> Preds> {
   defm _relaxed_ : ATOM_StN_spaces_impl<IntTypeStr, TypeStr, ScopeStr, "relaxed",
                            regT, regclass, ImmType, Imm, ImmTy, !listconcat(Preds,[hasAtomSemantics])>;
   defm _release_ : ATOM_StN_spaces_impl<IntTypeStr, TypeStr, ScopeStr, "release",
                            regT, regclass, ImmType, Imm, ImmTy, !listconcat(Preds,[hasAtomSemantics])>;
}

multiclass ATOM_StS_impl<string IntTypeStr, string TypeStr,
                       ValueType regT, NVPTXRegClass regclass, Operand ImmType, SDNode Imm,
                       ValueType ImmTy, list<Predicate> Preds> {
   defm _volatile_ : ATOM_StN_spaces_impl<IntTypeStr, TypeStr, "", "volatile",
                            regT, regclass, ImmType, Imm, ImmTy, Preds>;
   defm "" : ATOM_StA_impl<IntTypeStr, TypeStr, "gpu",
                           regT, regclass, ImmType, Imm, ImmTy,
                           Preds>;
   defm _cta : ATOM_StA_impl<IntTypeStr, TypeStr, "cta",
                           regT, regclass, ImmType, Imm, ImmTy,
                           Preds>;
   defm _sys : ATOM_StA_impl<IntTypeStr, TypeStr, "sys",
                           regT, regclass, ImmType, Imm, ImmTy,
                           Preds>;
}

// st
multiclass ATOM_st_impl {
   defm _s32  : ATOM_StS_impl<"i", "s32", i32, B32, i32imm, imm, i32, []>;
   defm _u64  : ATOM_StS_impl<"i", "s64", i64, B64, i64imm, imm, i64, []>;
   defm _f32  : ATOM_StS_impl<"f", "f32", f32, B32, f32imm, fpimm, f32,
                            []>;
   defm _f64  : ATOM_StS_impl<"f", "f64", f64, B64, f64imm, fpimm, f64,
                            []>;
}

defm INT_PTX_ST : ATOM_st_impl;

//-----------------------------------
// Support for ldu on sm_20 or later
//-----------------------------------

// Don't annotate ldu instructions as mayLoad, as they load from memory that is
// read-only in a kernel.

// Scalar

class LDU_G<string TyStr, NVPTXRegClass regclass>
  :  NVPTXInst<(outs regclass:$result), (ins ADDR:$src),
               "ldu.global." # TyStr # " \t$result, [$src];", []>;

def LDU_GLOBAL_i8  : LDU_G<"b8",  B16>;
def LDU_GLOBAL_i16 : LDU_G<"b16", B16>;
def LDU_GLOBAL_i32 : LDU_G<"b32", B32>;
def LDU_GLOBAL_i64 : LDU_G<"b64", B64>;

// vector

// Elementized vector ldu
class VLDU_G_ELE_V2<string TyStr, NVPTXRegClass regclass>
  : NVPTXInst<(outs regclass:$dst1, regclass:$dst2),
                     (ins ADDR:$src),
                     "ldu.global.v2." # TyStr # " \t{{$dst1, $dst2}}, [$src];", []>;


class VLDU_G_ELE_V4<string TyStr, NVPTXRegClass regclass>
  : NVPTXInst<(outs regclass:$dst1, regclass:$dst2, regclass:$dst3,
                            regclass:$dst4), (ins ADDR:$src),
               "ldu.global.v4." # TyStr # " \t{{$dst1, $dst2, $dst3, $dst4}}, [$src];", []>;


def LDU_GLOBAL_v2i8  : VLDU_G_ELE_V2<"b8",  B16>;
def LDU_GLOBAL_v2i16 : VLDU_G_ELE_V2<"b16", B16>;
def LDU_GLOBAL_v2i32 : VLDU_G_ELE_V2<"b32", B32>;
def LDU_GLOBAL_v2i64 : VLDU_G_ELE_V2<"b64", B64>;

def LDU_GLOBAL_v4i8  : VLDU_G_ELE_V4<"b8",  B16>;
def LDU_GLOBAL_v4i16 : VLDU_G_ELE_V4<"b16", B16>;
def LDU_GLOBAL_v4i32 : VLDU_G_ELE_V4<"b32", B32>;


//-----------------------------------
// Support for ldg on sm_35 or later
//-----------------------------------

// Don't annotate ld.global.nc as mayLoad, because these loads go through the
// non-coherent texture cache, and therefore the values read must be read-only
// during the lifetime of the kernel.

class LDG_G<NVPTXRegClass regclass>
  : NVPTXInst<(outs regclass:$result), (ins LdStCode:$Sign, i32imm:$fromWidth, ADDR:$src),
               "ld.global.nc.${Sign:sign}$fromWidth \t$result, [$src];", []>;

def LD_GLOBAL_NC_i8  : LDG_G<B16>;
def LD_GLOBAL_NC_i16 : LDG_G<B16>;
def LD_GLOBAL_NC_i32 : LDG_G<B32>;
def LD_GLOBAL_NC_i64 : LDG_G<B64>;

// vector

// Elementized vector ldg
class VLDG_G_ELE_V2<NVPTXRegClass regclass> :
  NVPTXInst<(outs regclass:$dst1, regclass:$dst2),
            (ins LdStCode:$Sign, i32imm:$fromWidth, ADDR:$src),
            "ld.global.nc.v2.${Sign:sign}$fromWidth \t{{$dst1, $dst2}}, [$src];", []>;


class VLDG_G_ELE_V4<NVPTXRegClass regclass> :
  NVPTXInst<(outs regclass:$dst1, regclass:$dst2, regclass:$dst3, regclass:$dst4), 
            (ins LdStCode:$Sign, i32imm:$fromWidth, ADDR:$src),
            "ld.global.nc.v4.${Sign:sign}$fromWidth \t{{$dst1, $dst2, $dst3, $dst4}}, [$src];", []>;

class VLDG_G_ELE_V8<NVPTXRegClass regclass> :
  NVPTXInst<(outs regclass:$dst1, regclass:$dst2, regclass:$dst3, regclass:$dst4,
                  regclass:$dst5, regclass:$dst6, regclass:$dst7, regclass:$dst8),
             (ins LdStCode:$Sign, i32imm:$fromWidth, ADDR:$src),
             "ld.global.nc.v8.${Sign:sign}$fromWidth \t{{$dst1, $dst2, $dst3, $dst4, $dst5, $dst6, $dst7, $dst8}}, [$src];", []>;

// FIXME: 8-bit LDG should be fixed once LDG/LDU nodes are made into proper loads.
def LD_GLOBAL_NC_v2i8  : VLDG_G_ELE_V2<B16>;
def LD_GLOBAL_NC_v2i16 : VLDG_G_ELE_V2<B16>;
def LD_GLOBAL_NC_v2i32 : VLDG_G_ELE_V2<B32>;
def LD_GLOBAL_NC_v2i64 : VLDG_G_ELE_V2<B64>;

def LD_GLOBAL_NC_v4i8  : VLDG_G_ELE_V4<B16>;
def LD_GLOBAL_NC_v4i16 : VLDG_G_ELE_V4<B16>;
def LD_GLOBAL_NC_v4i32 : VLDG_G_ELE_V4<B32>;

def LD_GLOBAL_NC_v4i64 : VLDG_G_ELE_V4<B64>;
def LD_GLOBAL_NC_v8i32 : VLDG_G_ELE_V8<B32>;

multiclass NG_TO_G<string Str, bit Supports32 = 1, list<Predicate> Preds = []> {
  if Supports32 then
    def "" : BasicNVPTXInst<(outs B32:$result), (ins B32:$src),
             "cvta." # Str # ".u32", []>, Requires<Preds>;
  
  def _64 : BasicNVPTXInst<(outs B64:$result), (ins B64:$src),
              "cvta." # Str # ".u64", []>, Requires<Preds>;
}

multiclass G_TO_NG<string Str, bit Supports32 = 1, list<Predicate> Preds = []> {
  if Supports32 then
    def "" : BasicNVPTXInst<(outs B32:$result), (ins B32:$src),
            "cvta.to." # Str # ".u32", []>, Requires<Preds>;
  
  def _64 : BasicNVPTXInst<(outs B64:$result), (ins B64:$src),
            "cvta.to." # Str # ".u64", []>, Requires<Preds>;
}

foreach space = ["local", "shared", "global", "const", "param"] in {
  defm cvta_#space : NG_TO_G<space>;
  defm cvta_to_#space : G_TO_NG<space>;
}

defm cvta_shared_cluster : NG_TO_G<"shared::cluster", false, [hasClusters]>;
defm cvta_to_shared_cluster : G_TO_NG<"shared::cluster", false, [hasClusters]>;


// nvvm.move intrinsicc
def nvvm_move_i16 : BasicNVPTXInst<(outs B16:$r), (ins B16:$s),
                             "mov.b16",
                             [(set i16:$r,
                               (int_nvvm_move_i16 i16:$s))]>;
def nvvm_move_i32 : BasicNVPTXInst<(outs B32:$r), (ins B32:$s),
                             "mov.b32",
                             [(set i32:$r,
                               (int_nvvm_move_i32 i32:$s))]>;
def nvvm_move_i64 : BasicNVPTXInst<(outs B64:$r), (ins B64:$s),
                             "mov.b64",
                             [(set i64:$r,
                               (int_nvvm_move_i64 i64:$s))]>;
def nvvm_move_float : BasicNVPTXInst<(outs B32:$r), (ins B32:$s),
                             "mov.f32",
                             [(set f32:$r,
                               (int_nvvm_move_float f32:$s))]>;
def nvvm_move_double : BasicNVPTXInst<(outs B64:$r), (ins B64:$s),
                             "mov.f64",
                             [(set f64:$r,
                               (int_nvvm_move_double f64:$s))]>;
def nvvm_move_ptr32 : BasicNVPTXInst<(outs B32:$r), (ins B32:$s),
                             "mov.u32",
                             [(set i32:$r,
                               (int_nvvm_move_ptr i32:$s))]>;
def nvvm_move_ptr64 : BasicNVPTXInst<(outs B64:$r), (ins B64:$s),
                             "mov.u64",
                             [(set i64:$r,
                               (int_nvvm_move_ptr i64:$s))]>;

// @TODO: Are these actually needed, or will we always just see symbols
// copied to registers first?
/*def nvvm_move_sym32 : NVPTXInst<(outs B32:$r), (ins ADDR_base:$s),
                             "mov.u32 \t$r, $s;",
                             [(set B32:$r,
                             (int_nvvm_move_ptr texternalsym:$s))]>;
def nvvm_move_sym64 : NVPTXInst<(outs B64:$r), (ins ADDR_base:$s),
                             "mov.u64 \t$r, $s;",
                             [(set B64:$r,
                             (int_nvvm_move_ptr texternalsym:$s))]>;*/

def texsurf_handles
  : BasicNVPTXInst<(outs B64:$result), (ins ADDR_base:$src), "mov.u64">;
def : Pat<(int_nvvm_texsurf_handle_internal globaladdr:$src),
          (texsurf_handles (to_tglobaladdr $src))>;

//-----------------------------------
// Compiler Error Warn
// - Just ignore them in codegen
//-----------------------------------

def INT_NVVM_COMPILER_WARN_32 : NVPTXInst<(outs), (ins B32:$a),
                "// llvm.nvvm.compiler.warn()",
                [(int_nvvm_compiler_warn i32:$a)]>;
def INT_NVVM_COMPILER_WARN_64 : NVPTXInst<(outs), (ins B64:$a),
                "// llvm.nvvm.compiler.warn()",
                [(int_nvvm_compiler_warn i64:$a)]>;
def INT_NVVM_COMPILER_ERROR_32 : NVPTXInst<(outs), (ins B32:$a),
                "// llvm.nvvm.compiler.error()",
                [(int_nvvm_compiler_error i32:$a)]>;
def INT_NVVM_COMPILER_ERROR_64 : NVPTXInst<(outs), (ins B64:$a),
                "// llvm.nvvm.compiler.error()",
                [(int_nvvm_compiler_error i64:$a)]>;


// isspacep

multiclass ISSPACEP<string suffix, Intrinsic Intr, list<Predicate> Preds = []> {
  def _32: BasicNVPTXInst<(outs B1:$d), (ins B32:$a),
              "isspacep." # suffix,
              [(set i1:$d, (Intr i32:$a))]>,
    Requires<Preds>;
  def _64: BasicNVPTXInst<(outs B1:$d), (ins B64:$a),
              "isspacep." # suffix,
              [(set i1:$d, (Intr i64:$a))]>,
    Requires<Preds>;
}

defm isspace_const  : ISSPACEP<"const", int_nvvm_isspacep_const, [hasPTX<31>]>;
defm isspace_global : ISSPACEP<"global", int_nvvm_isspacep_global>;
defm isspace_local  : ISSPACEP<"local", int_nvvm_isspacep_local>;
defm isspace_shared : ISSPACEP<"shared", int_nvvm_isspacep_shared>;
defm isspace_shared_cluster : ISSPACEP<"shared::cluster",
                                       int_nvvm_isspacep_shared_cluster,
                                       [hasPTX<78>, hasSM<90>]>;

// Special register reads
def MOV_SPECIAL : BasicNVPTXInst<(outs B32:$d),
                            (ins SpecialRegs:$r),
                            "mov.b32", []>;

def : Pat<(int_nvvm_read_ptx_sreg_envreg0), (MOV_SPECIAL ENVREG0)>;
def : Pat<(int_nvvm_read_ptx_sreg_envreg1), (MOV_SPECIAL ENVREG1)>;
def : Pat<(int_nvvm_read_ptx_sreg_envreg2), (MOV_SPECIAL ENVREG2)>;
def : Pat<(int_nvvm_read_ptx_sreg_envreg3), (MOV_SPECIAL ENVREG3)>;
def : Pat<(int_nvvm_read_ptx_sreg_envreg4), (MOV_SPECIAL ENVREG4)>;
def : Pat<(int_nvvm_read_ptx_sreg_envreg5), (MOV_SPECIAL ENVREG5)>;
def : Pat<(int_nvvm_read_ptx_sreg_envreg6), (MOV_SPECIAL ENVREG6)>;
def : Pat<(int_nvvm_read_ptx_sreg_envreg7), (MOV_SPECIAL ENVREG7)>;
def : Pat<(int_nvvm_read_ptx_sreg_envreg8), (MOV_SPECIAL ENVREG8)>;
def : Pat<(int_nvvm_read_ptx_sreg_envreg9), (MOV_SPECIAL ENVREG9)>;
def : Pat<(int_nvvm_read_ptx_sreg_envreg10), (MOV_SPECIAL ENVREG10)>;
def : Pat<(int_nvvm_read_ptx_sreg_envreg11), (MOV_SPECIAL ENVREG11)>;
def : Pat<(int_nvvm_read_ptx_sreg_envreg12), (MOV_SPECIAL ENVREG12)>;
def : Pat<(int_nvvm_read_ptx_sreg_envreg13), (MOV_SPECIAL ENVREG13)>;
def : Pat<(int_nvvm_read_ptx_sreg_envreg14), (MOV_SPECIAL ENVREG14)>;
def : Pat<(int_nvvm_read_ptx_sreg_envreg15), (MOV_SPECIAL ENVREG15)>;
def : Pat<(int_nvvm_read_ptx_sreg_envreg16), (MOV_SPECIAL ENVREG16)>;
def : Pat<(int_nvvm_read_ptx_sreg_envreg17), (MOV_SPECIAL ENVREG17)>;
def : Pat<(int_nvvm_read_ptx_sreg_envreg18), (MOV_SPECIAL ENVREG18)>;
def : Pat<(int_nvvm_read_ptx_sreg_envreg19), (MOV_SPECIAL ENVREG19)>;
def : Pat<(int_nvvm_read_ptx_sreg_envreg20), (MOV_SPECIAL ENVREG20)>;
def : Pat<(int_nvvm_read_ptx_sreg_envreg21), (MOV_SPECIAL ENVREG21)>;
def : Pat<(int_nvvm_read_ptx_sreg_envreg22), (MOV_SPECIAL ENVREG22)>;
def : Pat<(int_nvvm_read_ptx_sreg_envreg23), (MOV_SPECIAL ENVREG23)>;
def : Pat<(int_nvvm_read_ptx_sreg_envreg24), (MOV_SPECIAL ENVREG24)>;
def : Pat<(int_nvvm_read_ptx_sreg_envreg25), (MOV_SPECIAL ENVREG25)>;
def : Pat<(int_nvvm_read_ptx_sreg_envreg26), (MOV_SPECIAL ENVREG26)>;
def : Pat<(int_nvvm_read_ptx_sreg_envreg27), (MOV_SPECIAL ENVREG27)>;
def : Pat<(int_nvvm_read_ptx_sreg_envreg28), (MOV_SPECIAL ENVREG28)>;
def : Pat<(int_nvvm_read_ptx_sreg_envreg29), (MOV_SPECIAL ENVREG29)>;
def : Pat<(int_nvvm_read_ptx_sreg_envreg30), (MOV_SPECIAL ENVREG30)>;
def : Pat<(int_nvvm_read_ptx_sreg_envreg31), (MOV_SPECIAL ENVREG31)>;

//-----------------------------------
// Texture Intrinsics
//-----------------------------------

// NOTE: For Fermi support, any new texture/surface/sampler intrinsics must be
// also defined in NVPTXReplaceImageHandles.cpp

// texmode_independent
let IsTex = true, IsTexModeUnified = false in {
// Texture fetch instructions using handles

class TEX_1D_base<string inst, dag texsamp, list<dag> pattern = []>
    : NVPTXInst<(outs B32:$r, B32:$g, B32:$b, B32:$a),
                 !con(texsamp, (ins B32:$x)),
                 inst # " \t\\{$r, $g, $b, $a\\}, [$t, $s, \\{$x\\}];",
                 pattern>;

multiclass TEX_1D<string inst, Intrinsic intr> {
  def _RR : TEX_1D_base<inst, (ins B64:$t, B64:$s),
      [(set B32:$r, B32:$g, B32:$b, B32:$a,
            (intr i64:$t, i64:$s, B32:$x))]>;
  def _RI : TEX_1D_base<inst, (ins B64:$t, i64imm:$s)>;
  def _IR : TEX_1D_base<inst, (ins i64imm:$t, B64:$s)>;
  def _II : TEX_1D_base<inst, (ins i64imm:$t, i64imm:$s)>;
}

defm TEX_1D_F32_S32 : TEX_1D<"tex.1d.v4.f32.s32", int_nvvm_tex_1d_v4f32_s32>;
defm TEX_1D_F32_F32 : TEX_1D<"tex.1d.v4.f32.f32", int_nvvm_tex_1d_v4f32_f32>;
defm TEX_1D_S32_S32 : TEX_1D<"tex.1d.v4.s32.s32", int_nvvm_tex_1d_v4s32_s32>;
defm TEX_1D_S32_F32 : TEX_1D<"tex.1d.v4.s32.f32", int_nvvm_tex_1d_v4s32_f32>;
defm TEX_1D_U32_S32 : TEX_1D<"tex.1d.v4.u32.s32", int_nvvm_tex_1d_v4u32_s32>;
defm TEX_1D_U32_F32 : TEX_1D<"tex.1d.v4.u32.f32", int_nvvm_tex_1d_v4u32_f32>;

class TEX_1D_LEVEL_base<string inst, dag texsamp, list<dag> pattern = []>
    : NVPTXInst<(outs B32:$r, B32:$g, B32:$b, B32:$a),
                 !con(texsamp, (ins B32:$x, B32:$lod)),
                 inst # " \t\\{$r, $g, $b, $a\\}, [$t, $s, \\{$x\\}], $lod;",
                 pattern>;

multiclass TEX_1D_LEVEL<string inst, Intrinsic intr> {
  def _RR : TEX_1D_LEVEL_base<inst, (ins B64:$t, B64:$s),
      [(set B32:$r, B32:$g, B32:$b, B32:$a,
            (intr i64:$t, i64:$s, B32:$x, B32:$lod))]>;
  def _RI : TEX_1D_LEVEL_base<inst, (ins B64:$t, i64imm:$s)>;
  def _IR : TEX_1D_LEVEL_base<inst, (ins i64imm:$t, B64:$s)>;
  def _II : TEX_1D_LEVEL_base<inst, (ins i64imm:$t, i64imm:$s)>;
}

defm TEX_1D_F32_F32_LEVEL :
  TEX_1D_LEVEL<"tex.level.1d.v4.f32.f32", int_nvvm_tex_1d_level_v4f32_f32>;
defm TEX_1D_S32_F32_LEVEL :
  TEX_1D_LEVEL<"tex.level.1d.v4.s32.f32", int_nvvm_tex_1d_level_v4s32_f32>;
defm TEX_1D_U32_F32_LEVEL :
  TEX_1D_LEVEL<"tex.level.1d.v4.u32.f32", int_nvvm_tex_1d_level_v4u32_f32>;

class TEX_1D_GRAD_base<string inst, dag texsamp, list<dag> pattern = []>
    : NVPTXInst<(outs B32:$r, B32:$g, B32:$b, B32:$a),
                 !con(texsamp, (ins B32:$x, B32:$gradx, B32:$grady)),
                 inst # " \t\\{$r, $g, $b, $a\\}, [$t, $s, \\{$x\\}],"
                        " \\{$gradx\\}, \\{$grady\\};",
                 pattern>;

multiclass TEX_1D_GRAD<string inst, Intrinsic intr> {
  def _RR : TEX_1D_GRAD_base<inst, (ins B64:$t, B64:$s),
      [(set B32:$r, B32:$g, B32:$b, B32:$a,
            (intr i64:$t, i64:$s, B32:$x, B32:$gradx, B32:$grady))]>;
  def _RI : TEX_1D_GRAD_base<inst, (ins B64:$t, i64imm:$s)>;
  def _IR : TEX_1D_GRAD_base<inst, (ins i64imm:$t, B64:$s)>;
  def _II : TEX_1D_GRAD_base<inst, (ins i64imm:$t, i64imm:$s)>;
}

defm TEX_1D_F32_F32_GRAD
  : TEX_1D_GRAD<"tex.grad.1d.v4.f32.f32", int_nvvm_tex_1d_grad_v4f32_f32>;
defm TEX_1D_S32_F32_GRAD
  : TEX_1D_GRAD<"tex.grad.1d.v4.s32.f32", int_nvvm_tex_1d_grad_v4s32_f32>;
defm TEX_1D_U32_F32_GRAD
  : TEX_1D_GRAD<"tex.grad.1d.v4.u32.f32", int_nvvm_tex_1d_grad_v4u32_f32>;

class TEX_1D_ARRAY_base<string inst, dag texsamp, list<dag> pattern = []>
    : NVPTXInst<(outs B32:$r, B32:$g, B32:$b, B32:$a),
                 !con(texsamp, (ins B32:$l, B32:$x)),
                 inst # " \t\\{$r, $g, $b, $a\\}, [$t, $s, \\{$l, $x\\}];",
                 pattern>;

multiclass TEX_1D_ARRAY<string inst, Intrinsic intr> {
  def _RR : TEX_1D_ARRAY_base<inst, (ins B64:$t, B64:$s),
      [(set B32:$r, B32:$g, B32:$b, B32:$a,
            (intr i64:$t, i64:$s, B32:$l, B32:$x))]>;
  def _RI : TEX_1D_ARRAY_base<inst, (ins B64:$t, i64imm:$s)>;
  def _IR : TEX_1D_ARRAY_base<inst, (ins i64imm:$t, B64:$s)>;
  def _II : TEX_1D_ARRAY_base<inst, (ins i64imm:$t, i64imm:$s)>;
}

defm TEX_1D_ARRAY_F32_F32
  : TEX_1D_ARRAY<"tex.a1d.v4.f32.f32", int_nvvm_tex_1d_array_v4f32_f32>;
defm TEX_1D_ARRAY_F32_S32
  : TEX_1D_ARRAY<"tex.a1d.v4.f32.s32", int_nvvm_tex_1d_array_v4f32_s32>;
defm TEX_1D_ARRAY_S32_S32
  : TEX_1D_ARRAY<"tex.a1d.v4.s32.s32", int_nvvm_tex_1d_array_v4s32_s32>;
defm TEX_1D_ARRAY_S32_F32
  : TEX_1D_ARRAY<"tex.a1d.v4.s32.f32", int_nvvm_tex_1d_array_v4s32_f32>;
defm TEX_1D_ARRAY_U32_S32
  : TEX_1D_ARRAY<"tex.a1d.v4.u32.s32", int_nvvm_tex_1d_array_v4u32_s32>;
defm TEX_1D_ARRAY_U32_F32
  : TEX_1D_ARRAY<"tex.a1d.v4.u32.f32", int_nvvm_tex_1d_array_v4u32_f32>;

class TEX_1D_ARRAY_LEVEL_base<string inst, dag texsamp, list<dag> pattern = []>
    : NVPTXInst<(outs B32:$r, B32:$g, B32:$b, B32:$a),
                 !con(texsamp, (ins B32:$l, B32:$x, B32:$lod)),
                 inst # " \t\\{$r, $g, $b, $a\\},"
                        " [$t, $s, \\{$l, $x\\}], $lod;",
                 pattern>;

multiclass TEX_1D_ARRAY_LEVEL<string inst, Intrinsic intr> {
  def _RR : TEX_1D_ARRAY_LEVEL_base<inst, (ins B64:$t, B64:$s),
      [(set B32:$r, B32:$g, B32:$b, B32:$a,
            (intr i64:$t, i64:$s, B32:$l, B32:$x, B32:$lod))]>;
  def _RI : TEX_1D_ARRAY_LEVEL_base<inst, (ins B64:$t, i64imm:$s)>;
  def _IR : TEX_1D_ARRAY_LEVEL_base<inst, (ins i64imm:$t, B64:$s)>;
  def _II : TEX_1D_ARRAY_LEVEL_base<inst, (ins i64imm:$t, i64imm:$s)>;
}

defm TEX_1D_ARRAY_F32_F32_LEVEL
  : TEX_1D_ARRAY_LEVEL<"tex.level.a1d.v4.f32.f32", int_nvvm_tex_1d_array_level_v4f32_f32>;
defm TEX_1D_ARRAY_S32_F32_LEVEL
  : TEX_1D_ARRAY_LEVEL<"tex.level.a1d.v4.s32.f32", int_nvvm_tex_1d_array_level_v4s32_f32>;
defm TEX_1D_ARRAY_U32_F32_LEVEL
  : TEX_1D_ARRAY_LEVEL<"tex.level.a1d.v4.u32.f32", int_nvvm_tex_1d_array_level_v4u32_f32>;

class TEX_1D_ARRAY_GRAD_base<string inst, dag texsamp, list<dag> pattern = []>
    : NVPTXInst<(outs B32:$r, B32:$g, B32:$b, B32:$a),
                 !con(texsamp, (ins B32:$l, B32:$x, B32:$gradx, B32:$grady)),
                 inst # " \t\\{$r, $g, $b, $a\\}, [$t, $s, \\{$l, $x\\}],"
                        " \\{$gradx\\}, \\{$grady\\};",
                 pattern>;

multiclass TEX_1D_ARRAY_GRAD<string inst, Intrinsic intr> {
  def _RR : TEX_1D_ARRAY_GRAD_base<inst, (ins B64:$t, B64:$s),
      [(set B32:$r, B32:$g, B32:$b, B32:$a,
            (intr i64:$t, i64:$s, B32:$l, B32:$x,
                  B32:$gradx, B32:$grady))]>;
  def _RI : TEX_1D_ARRAY_GRAD_base<inst, (ins B64:$t, i64imm:$s)>;
  def _IR : TEX_1D_ARRAY_GRAD_base<inst, (ins i64imm:$t, B64:$s)>;
  def _II : TEX_1D_ARRAY_GRAD_base<inst, (ins i64imm:$t, i64imm:$s)>;
}

defm TEX_1D_ARRAY_F32_F32_GRAD
  : TEX_1D_ARRAY_GRAD<"tex.grad.a1d.v4.f32.f32", int_nvvm_tex_1d_array_grad_v4f32_f32>;
defm TEX_1D_ARRAY_S32_F32_GRAD
  : TEX_1D_ARRAY_GRAD<"tex.grad.a1d.v4.s32.f32", int_nvvm_tex_1d_array_grad_v4s32_f32>;
defm TEX_1D_ARRAY_U32_F32_GRAD
  : TEX_1D_ARRAY_GRAD<"tex.grad.a1d.v4.u32.f32", int_nvvm_tex_1d_array_grad_v4u32_f32>;

class TEX_2D_base<string inst, dag texsamp, list<dag> pattern = []>
    : NVPTXInst<(outs B32:$r, B32:$g, B32:$b, B32:$a),
                 !con(texsamp, (ins B32:$x, B32:$y)),
                 inst # " \t\\{$r, $g, $b, $a\\}, [$t, $s, \\{$x, $y\\}];",
                 pattern>;

multiclass TEX_2D<string inst, Intrinsic intr> {
  def _RR : TEX_2D_base<inst, (ins B64:$t, B64:$s),
      [(set B32:$r, B32:$g, B32:$b, B32:$a,
            (intr i64:$t, i64:$s, B32:$x, B32:$y))]>;
  def _RI : TEX_2D_base<inst, (ins B64:$t, i64imm:$s)>;
  def _IR : TEX_2D_base<inst, (ins i64imm:$t, B64:$s)>;
  def _II : TEX_2D_base<inst, (ins i64imm:$t, i64imm:$s)>;
}

defm TEX_2D_F32_F32 : TEX_2D<"tex.2d.v4.f32.f32", int_nvvm_tex_2d_v4f32_f32>;
defm TEX_2D_F32_S32 : TEX_2D<"tex.2d.v4.f32.s32", int_nvvm_tex_2d_v4f32_s32>;
defm TEX_2D_S32_S32 : TEX_2D<"tex.2d.v4.s32.s32", int_nvvm_tex_2d_v4s32_s32>;
defm TEX_2D_S32_F32 : TEX_2D<"tex.2d.v4.s32.f32", int_nvvm_tex_2d_v4s32_f32>;
defm TEX_2D_U32_S32 : TEX_2D<"tex.2d.v4.u32.s32", int_nvvm_tex_2d_v4u32_s32>;
defm TEX_2D_U32_F32 : TEX_2D<"tex.2d.v4.u32.f32", int_nvvm_tex_2d_v4u32_f32>;

class TEX_2D_LEVEL_base<string inst, dag texsamp, list<dag> pattern = []>
    : NVPTXInst<(outs B32:$r, B32:$g, B32:$b, B32:$a),
                 !con(texsamp, (ins B32:$x, B32:$y, B32:$lod)),
                 inst # " \t\\{$r, $g, $b, $a\\},"
                        " [$t, $s, \\{$x, $y\\}], $lod;",
                 pattern>;

multiclass TEX_2D_LEVEL<string inst, Intrinsic intr> {
  def _RR : TEX_2D_LEVEL_base<inst, (ins B64:$t, B64:$s),
      [(set B32:$r, B32:$g, B32:$b, B32:$a,
            (intr i64:$t, i64:$s, B32:$x, B32:$y, B32:$lod))]>;
  def _RI : TEX_2D_LEVEL_base<inst, (ins B64:$t, i64imm:$s)>;
  def _IR : TEX_2D_LEVEL_base<inst, (ins i64imm:$t, B64:$s)>;
  def _II : TEX_2D_LEVEL_base<inst, (ins i64imm:$t, i64imm:$s)>;
}

defm TEX_2D_F32_F32_LEVEL :
  TEX_2D_LEVEL<"tex.level.2d.v4.f32.f32", int_nvvm_tex_2d_level_v4f32_f32>;
defm TEX_2D_S32_F32_LEVEL :
  TEX_2D_LEVEL<"tex.level.2d.v4.s32.f32", int_nvvm_tex_2d_level_v4s32_f32>;
defm TEX_2D_U32_F32_LEVEL :
  TEX_2D_LEVEL<"tex.level.2d.v4.u32.f32", int_nvvm_tex_2d_level_v4u32_f32>;

class TEX_2D_GRAD_base<string inst, dag texsamp, list<dag> pattern = []>
    : NVPTXInst<(outs B32:$r, B32:$g, B32:$b, B32:$a),
                 !con(texsamp, (ins B32:$x, B32:$y,
                                    B32:$gradx0, B32:$gradx1,
                                    B32:$grady0, B32:$grady1)),
                 inst # " \t\\{$r, $g, $b, $a\\}, [$t, $s, \\{$x, $y\\}],"
                        " \\{$gradx0, $gradx1\\}, \\{$grady0, $grady1\\};",
                 pattern>;

multiclass TEX_2D_GRAD<string inst, Intrinsic intr> {
  def _RR : TEX_2D_GRAD_base<inst, (ins B64:$t, B64:$s),
      [(set B32:$r, B32:$g, B32:$b, B32:$a,
            (intr i64:$t, i64:$s, B32:$x, B32:$y,
                  B32:$gradx0, B32:$gradx1,
                  B32:$grady0, B32:$grady1))]>;
  def _RI : TEX_2D_GRAD_base<inst, (ins B64:$t, i64imm:$s)>;
  def _IR : TEX_2D_GRAD_base<inst, (ins i64imm:$t, B64:$s)>;
  def _II : TEX_2D_GRAD_base<inst, (ins i64imm:$t, i64imm:$s)>;
}

defm TEX_2D_F32_F32_GRAD :
  TEX_2D_GRAD<"tex.grad.2d.v4.f32.f32", int_nvvm_tex_2d_grad_v4f32_f32>;
defm TEX_2D_S32_F32_GRAD :
  TEX_2D_GRAD<"tex.grad.2d.v4.s32.f32", int_nvvm_tex_2d_grad_v4s32_f32>;
defm TEX_2D_U32_F32_GRAD :
  TEX_2D_GRAD<"tex.grad.2d.v4.u32.f32", int_nvvm_tex_2d_grad_v4u32_f32>;

class TEX_2D_ARRAY_base<string inst, dag texsamp, list<dag> pattern = []>
    : NVPTXInst<(outs B32:$r, B32:$g, B32:$b, B32:$a),
                 !con(texsamp, (ins B32:$l, B32:$x, B32:$y)),
                 inst # " \t\\{$r, $g, $b, $a\\},"
                        " [$t, $s, \\{$l, $x, $y, $y\\}];",
                 pattern>;

multiclass TEX_2D_ARRAY<string inst, Intrinsic intr> {
  def _RR : TEX_2D_ARRAY_base<inst, (ins B64:$t, B64:$s),
      [(set B32:$r, B32:$g, B32:$b, B32:$a,
            (intr i64:$t, i64:$s, B32:$l, B32:$x, B32:$y))]>;
  def _RI : TEX_2D_ARRAY_base<inst, (ins B64:$t, i64imm:$s)>;
  def _IR : TEX_2D_ARRAY_base<inst, (ins i64imm:$t, B64:$s)>;
  def _II : TEX_2D_ARRAY_base<inst, (ins i64imm:$t, i64imm:$s)>;
}

defm TEX_2D_ARRAY_F32_F32
  : TEX_2D_ARRAY<"tex.a2d.v4.f32.f32", int_nvvm_tex_2d_array_v4f32_f32>;
defm TEX_2D_ARRAY_F32_S32
  : TEX_2D_ARRAY<"tex.a2d.v4.f32.s32", int_nvvm_tex_2d_array_v4f32_s32>;
defm TEX_2D_ARRAY_S32_S32
  : TEX_2D_ARRAY<"tex.a2d.v4.s32.s32", int_nvvm_tex_2d_array_v4s32_s32>;
defm TEX_2D_ARRAY_S32_F32
  : TEX_2D_ARRAY<"tex.a2d.v4.s32.f32", int_nvvm_tex_2d_array_v4s32_f32>;
defm TEX_2D_ARRAY_U32_S32
  : TEX_2D_ARRAY<"tex.a2d.v4.u32.s32", int_nvvm_tex_2d_array_v4u32_s32>;
defm TEX_2D_ARRAY_U32_F32
  : TEX_2D_ARRAY<"tex.a2d.v4.u32.f32", int_nvvm_tex_2d_array_v4u32_f32>;

class TEX_2D_ARRAY_LEVEL_base<string inst, dag texsamp, list<dag> pattern = []>
    : NVPTXInst<(outs B32:$r, B32:$g, B32:$b, B32:$a),
                 !con(texsamp, (ins B32:$l, B32:$x, B32:$y, B32:$lod)),
                 inst # " \t\\{$r, $g, $b, $a\\},"
                        " [$t, $s, \\{$l, $x, $y, $y\\}], $lod;",
                 pattern>;

multiclass TEX_2D_ARRAY_LEVEL<string inst, Intrinsic intr> {
  def _RR : TEX_2D_ARRAY_LEVEL_base<inst, (ins B64:$t, B64:$s),
      [(set B32:$r, B32:$g, B32:$b, B32:$a,
            (intr i64:$t, i64:$s, B32:$l, B32:$x, B32:$y, B32:$lod))]>;
  def _RI : TEX_2D_ARRAY_LEVEL_base<inst, (ins B64:$t, i64imm:$s)>;
  def _IR : TEX_2D_ARRAY_LEVEL_base<inst, (ins i64imm:$t, B64:$s)>;
  def _II : TEX_2D_ARRAY_LEVEL_base<inst, (ins i64imm:$t, i64imm:$s)>;
}

defm TEX_2D_ARRAY_F32_F32_LEVEL
  : TEX_2D_ARRAY_LEVEL<"tex.level.a2d.v4.f32.f32", int_nvvm_tex_2d_array_level_v4f32_f32>;
defm TEX_2D_ARRAY_S32_F32_LEVEL
  : TEX_2D_ARRAY_LEVEL<"tex.level.a2d.v4.s32.f32", int_nvvm_tex_2d_array_level_v4s32_f32>;
defm TEX_2D_ARRAY_U32_F32_LEVEL
  : TEX_2D_ARRAY_LEVEL<"tex.level.a2d.v4.u32.f32", int_nvvm_tex_2d_array_level_v4u32_f32>;

class TEX_2D_ARRAY_GRAD_base<string inst, dag texsamp, list<dag> pattern = []>
    : NVPTXInst<(outs B32:$r, B32:$g, B32:$b, B32:$a),
                 !con(texsamp, (ins B32:$l, B32:$x, B32:$y,
                                    B32:$gradx0, B32:$gradx1,
                                    B32:$grady0, B32:$grady1)),
                 inst # " \t\\{$r, $g, $b, $a\\},"
                        " [$t, $s, \\{$l, $x, $y, $y\\}],"
                        " \\{$gradx0, $gradx1\\}, \\{$grady0, $grady1\\};",
                 pattern>;

multiclass TEX_2D_ARRAY_GRAD<string inst, Intrinsic intr> {
  def _RR : TEX_2D_ARRAY_GRAD_base<inst, (ins B64:$t, B64:$s),
      [(set B32:$r, B32:$g, B32:$b, B32:$a,
            (intr i64:$t, i64:$s, B32:$l, B32:$x, B32:$y,
                  B32:$gradx0, B32:$gradx1,
                  B32:$grady0, B32:$grady1))]>;
  def _RI : TEX_2D_ARRAY_GRAD_base<inst, (ins B64:$t, i64imm:$s)>;
  def _IR : TEX_2D_ARRAY_GRAD_base<inst, (ins i64imm:$t, B64:$s)>;
  def _II : TEX_2D_ARRAY_GRAD_base<inst, (ins i64imm:$t, i64imm:$s)>;
}

defm TEX_2D_ARRAY_F32_F32_GRAD
  : TEX_2D_ARRAY_GRAD<"tex.grad.a2d.v4.f32.f32", int_nvvm_tex_2d_array_grad_v4f32_f32>;
defm TEX_2D_ARRAY_S32_F32_GRAD
  : TEX_2D_ARRAY_GRAD<"tex.grad.a2d.v4.s32.f32", int_nvvm_tex_2d_array_grad_v4s32_f32>;
defm TEX_2D_ARRAY_U32_F32_GRAD
  : TEX_2D_ARRAY_GRAD<"tex.grad.a2d.v4.u32.f32", int_nvvm_tex_2d_array_grad_v4u32_f32>;

class TEX_3D_base<string inst, dag texsamp, list<dag> pattern = []>
    : NVPTXInst<(outs B32:$r, B32:$g, B32:$b, B32:$a),
                 !con(texsamp, (ins B32:$x, B32:$y, B32:$z)),
                 inst # " \t\\{$r, $g, $b, $a\\},"
                        " [$t, $s, \\{$x, $y, $z, $z\\}];",
                 pattern>;

multiclass TEX_3D<string inst, Intrinsic intr> {
  def _RR : TEX_3D_base<inst, (ins B64:$t, B64:$s),
      [(set B32:$r, B32:$g, B32:$b, B32:$a,
            (intr i64:$t, i64:$s, B32:$x, B32:$y, B32:$z))]>;
  def _RI : TEX_3D_base<inst, (ins B64:$t, i64imm:$s)>;
  def _IR : TEX_3D_base<inst, (ins i64imm:$t, B64:$s)>;
  def _II : TEX_3D_base<inst, (ins i64imm:$t, i64imm:$s)>;
}

defm TEX_3D_F32_F32 : TEX_3D<"tex.3d.v4.f32.f32", int_nvvm_tex_3d_v4f32_f32>;
defm TEX_3D_F32_S32 : TEX_3D<"tex.3d.v4.f32.s32", int_nvvm_tex_3d_v4f32_s32>;
defm TEX_3D_S32_S32 : TEX_3D<"tex.3d.v4.s32.s32", int_nvvm_tex_3d_v4s32_s32>;
defm TEX_3D_S32_F32 : TEX_3D<"tex.3d.v4.s32.f32", int_nvvm_tex_3d_v4s32_f32>;
defm TEX_3D_U32_S32 : TEX_3D<"tex.3d.v4.u32.s32", int_nvvm_tex_3d_v4u32_s32>;
defm TEX_3D_U32_F32 : TEX_3D<"tex.3d.v4.u32.f32", int_nvvm_tex_3d_v4u32_f32>;

class TEX_3D_LEVEL_base<string inst, dag texsamp, list<dag> pattern = []>
    : NVPTXInst<(outs B32:$r, B32:$g, B32:$b, B32:$a),
                 !con(texsamp, (ins B32:$x, B32:$y, B32:$z, B32:$lod)),
                 inst # " \t\\{$r, $g, $b, $a\\},"
                        " [$t, $s, \\{$x, $y, $z, $z\\}], $lod;",
                 pattern>;

multiclass TEX_3D_LEVEL<string inst, Intrinsic intr> {
  def _RR : TEX_3D_LEVEL_base<inst, (ins B64:$t, B64:$s),
      [(set B32:$r, B32:$g, B32:$b, B32:$a,
            (intr i64:$t, i64:$s, B32:$x, B32:$y, B32:$z, B32:$lod))]>;
  def _RI : TEX_3D_LEVEL_base<inst, (ins B64:$t, i64imm:$s)>;
  def _IR : TEX_3D_LEVEL_base<inst, (ins i64imm:$t, B64:$s)>;
  def _II : TEX_3D_LEVEL_base<inst, (ins i64imm:$t, i64imm:$s)>;
}

defm TEX_3D_F32_F32_LEVEL
  : TEX_3D_LEVEL<"tex.level.3d.v4.f32.f32", int_nvvm_tex_3d_level_v4f32_f32>;
defm TEX_3D_S32_F32_LEVEL
  : TEX_3D_LEVEL<"tex.level.3d.v4.s32.f32", int_nvvm_tex_3d_level_v4s32_f32>;
defm TEX_3D_U32_F32_LEVEL
  : TEX_3D_LEVEL<"tex.level.3d.v4.u32.f32", int_nvvm_tex_3d_level_v4u32_f32>;

class TEX_3D_GRAD_base<string inst, dag texsamp, list<dag> pattern = []>
    : NVPTXInst<(outs B32:$r, B32:$g, B32:$b, B32:$a),
                 !con(texsamp, (ins B32:$x, B32:$y, B32:$z,
                                    B32:$gradx0, B32:$gradx1,
                                    B32:$gradx2, B32:$grady0,
                                    B32:$grady1, B32:$grady2)),
                 inst # " \t\\{$r, $g, $b, $a\\},"
                        " [$t, $s, \\{$x, $y, $z, $z\\}],"
                        " \\{$gradx0, $gradx1, $gradx2, $gradx2\\},"
                        " \\{$grady0, $grady1, $grady2, $grady2\\};",
                 pattern>;

multiclass TEX_3D_GRAD<string inst, Intrinsic intr> {
  def _RR : TEX_3D_GRAD_base<inst, (ins B64:$t, B64:$s),
      [(set B32:$r, B32:$g, B32:$b, B32:$a,
            (intr i64:$t, i64:$s, B32:$x, B32:$y, B32:$z,
                  B32:$gradx0, B32:$gradx1, B32:$gradx2,
                  B32:$grady0, B32:$grady1, B32:$grady2))]>;
  def _RI : TEX_3D_GRAD_base<inst, (ins B64:$t, i64imm:$s)>;
  def _IR : TEX_3D_GRAD_base<inst, (ins i64imm:$t, B64:$s)>;
  def _II : TEX_3D_GRAD_base<inst, (ins i64imm:$t, i64imm:$s)>;
}

defm TEX_3D_F32_F32_GRAD
  : TEX_3D_GRAD<"tex.grad.3d.v4.f32.f32", int_nvvm_tex_3d_grad_v4f32_f32>;
defm TEX_3D_S32_F32_GRAD
  : TEX_3D_GRAD<"tex.grad.3d.v4.s32.f32", int_nvvm_tex_3d_grad_v4s32_f32>;
defm TEX_3D_U32_F32_GRAD
  : TEX_3D_GRAD<"tex.grad.3d.v4.u32.f32", int_nvvm_tex_3d_grad_v4u32_f32>;

class TEX_CUBE_base<string inst, dag texsamp, list<dag> pattern = []>
    : NVPTXInst<(outs B32:$r, B32:$g, B32:$b, B32:$a),
                 !con(texsamp, (ins B32:$x, B32:$y, B32:$z)),
                 inst # " \t\\{$r, $g, $b, $a\\},"
                        " [$t, $s, \\{$x, $y, $z, $z\\}];",
                 pattern>;

multiclass TEX_CUBE<string inst, Intrinsic intr> {
  def _RR : TEX_CUBE_base<inst, (ins B64:$t, B64:$s),
      [(set B32:$r, B32:$g, B32:$b, B32:$a,
            (intr i64:$t, i64:$s, B32:$x, B32:$y, B32:$z))]>;
  def _RI : TEX_CUBE_base<inst, (ins B64:$t, i64imm:$s)>;
  def _IR : TEX_CUBE_base<inst, (ins i64imm:$t, B64:$s)>;
  def _II : TEX_CUBE_base<inst, (ins i64imm:$t, i64imm:$s)>;
}

defm TEX_CUBE_F32_F32
  : TEX_CUBE<"tex.cube.v4.f32.f32", int_nvvm_tex_cube_v4f32_f32>;
defm TEX_CUBE_S32_F32
  : TEX_CUBE<"tex.cube.v4.s32.f32", int_nvvm_tex_cube_v4s32_f32>;
defm TEX_CUBE_U32_F32
  : TEX_CUBE<"tex.cube.v4.u32.f32", int_nvvm_tex_cube_v4u32_f32>;

class TEX_CUBE_LEVEL_base<string inst, dag texsamp, list<dag> pattern = []>
    : NVPTXInst<(outs B32:$r, B32:$g, B32:$b, B32:$a),
                 !con(texsamp, (ins B32:$x, B32:$y, B32:$z, B32:$lod)),
                 inst # " \t\\{$r, $g, $b, $a\\},"
                        " [$t, $s, \\{$x, $y, $z, $z\\}], $lod;",
                 pattern>;

multiclass TEX_CUBE_LEVEL<string inst, Intrinsic intr> {
  def _RR : TEX_CUBE_LEVEL_base<inst, (ins B64:$t, B64:$s),
      [(set B32:$r, B32:$g, B32:$b, B32:$a,
            (intr i64:$t, i64:$s, B32:$x, B32:$y, B32:$z,
                  B32:$lod))]>;
  def _RI : TEX_CUBE_LEVEL_base<inst, (ins B64:$t, i64imm:$s)>;
  def _IR : TEX_CUBE_LEVEL_base<inst, (ins i64imm:$t, B64:$s)>;
  def _II : TEX_CUBE_LEVEL_base<inst, (ins i64imm:$t, i64imm:$s)>;
}

defm TEX_CUBE_F32_F32_LEVEL
  : TEX_CUBE_LEVEL<"tex.level.cube.v4.f32.f32", int_nvvm_tex_cube_level_v4f32_f32>;
defm TEX_CUBE_S32_F32_LEVEL
  : TEX_CUBE_LEVEL<"tex.level.cube.v4.s32.f32", int_nvvm_tex_cube_level_v4s32_f32>;
defm TEX_CUBE_U32_F32_LEVEL
  : TEX_CUBE_LEVEL<"tex.level.cube.v4.u32.f32", int_nvvm_tex_cube_level_v4u32_f32>;

class TEX_CUBE_ARRAY_base<string inst, dag texsamp, list<dag> pattern = []>
    : NVPTXInst<(outs B32:$r, B32:$g, B32:$b, B32:$a),
                 !con(texsamp, (ins B32:$l, B32:$x, B32:$y, B32:$z)),
                 inst # " \t\\{$r, $g, $b, $a\\},"
                        " [$t, $s, \\{$l, $x, $y, $z\\}];",
                 pattern>;

multiclass TEX_CUBE_ARRAY<string inst, Intrinsic intr> {
  def _RR : TEX_CUBE_ARRAY_base<inst, (ins B64:$t, B64:$s),
      [(set B32:$r, B32:$g, B32:$b, B32:$a,
            (intr i64:$t, i64:$s, B32:$l, B32:$x, B32:$y, B32:$z))]>;
  def _RI : TEX_CUBE_ARRAY_base<inst, (ins B64:$t, i64imm:$s)>;
  def _IR : TEX_CUBE_ARRAY_base<inst, (ins i64imm:$t, B64:$s)>;
  def _II : TEX_CUBE_ARRAY_base<inst, (ins i64imm:$t, i64imm:$s)>;
}

defm TEX_CUBE_ARRAY_F32_F32
  : TEX_CUBE_ARRAY<"tex.acube.v4.f32.f32", int_nvvm_tex_cube_array_v4f32_f32>;
defm TEX_CUBE_ARRAY_S32_F32
  : TEX_CUBE_ARRAY<"tex.acube.v4.s32.f32", int_nvvm_tex_cube_array_v4s32_f32>;
defm TEX_CUBE_ARRAY_U32_F32
  : TEX_CUBE_ARRAY<"tex.acube.v4.u32.f32", int_nvvm_tex_cube_array_v4u32_f32>;

class TEX_CUBE_ARRAY_LEVEL_base<string inst, dag texsamp, list<dag> pattern = []>
    : NVPTXInst<(outs B32:$r, B32:$g, B32:$b, B32:$a),
                 !con(texsamp, (ins B32:$l, B32:$x, B32:$y, B32:$z, B32:$lod)),
                 inst # " \t\\{$r, $g, $b, $a\\},"
                        " [$t, $s, \\{$l, $x, $y, $z\\}], $lod;",
                 pattern>;

multiclass TEX_CUBE_ARRAY_LEVEL<string inst, Intrinsic intr> {
  def _RR : TEX_CUBE_ARRAY_LEVEL_base<inst, (ins B64:$t, B64:$s),
      [(set B32:$r, B32:$g, B32:$b, B32:$a,
            (intr i64:$t, i64:$s, B32:$l, B32:$x, B32:$y, B32:$z,
                  B32:$lod))]>;
  def _RI : TEX_CUBE_ARRAY_LEVEL_base<inst, (ins B64:$t, i64imm:$s)>;
  def _IR : TEX_CUBE_ARRAY_LEVEL_base<inst, (ins i64imm:$t, B64:$s)>;
  def _II : TEX_CUBE_ARRAY_LEVEL_base<inst, (ins i64imm:$t, i64imm:$s)>;
}

defm TEX_CUBE_ARRAY_F32_F32_LEVEL
  : TEX_CUBE_ARRAY_LEVEL<"tex.level.acube.v4.f32.f32",
                         int_nvvm_tex_cube_array_level_v4f32_f32>;
defm TEX_CUBE_ARRAY_S32_F32_LEVEL
  : TEX_CUBE_ARRAY_LEVEL<"tex.level.acube.v4.s32.f32",
                         int_nvvm_tex_cube_array_level_v4s32_f32>;
defm TEX_CUBE_ARRAY_U32_F32_LEVEL
  : TEX_CUBE_ARRAY_LEVEL<"tex.level.acube.v4.u32.f32",
                         int_nvvm_tex_cube_array_level_v4u32_f32>;

class TLD4_2D_base<string inst, dag texsamp, list<dag> pattern = []>
    : NVPTXInst<(outs B32:$v0, B32:$v1, B32:$v2, B32:$v3),
                 !con(texsamp, (ins B32:$x, B32:$y)),
                 inst # " \t\\{$v0, $v1, $v2, $v3\\}, [$t, $s, \\{$x, $y\\}];",
                 pattern>;

multiclass TLD4_2D<string inst, Intrinsic intr> {
  def _RR : TLD4_2D_base<inst, (ins B64:$t, B64:$s),
      [(set B32:$v0, B32:$v1, B32:$v2, B32:$v3,
            (intr i64:$t, i64:$s, B32:$x, B32:$y))]>;
  def _RI : TLD4_2D_base<inst, (ins B64:$t, i64imm:$s)>;
  def _IR : TLD4_2D_base<inst, (ins i64imm:$t, B64:$s)>;
  def _II : TLD4_2D_base<inst, (ins i64imm:$t, i64imm:$s)>;
}

defm TLD4_R_2D_F32_F32
  : TLD4_2D<"tld4.r.2d.v4.f32.f32", int_nvvm_tld4_r_2d_v4f32_f32>;
defm TLD4_G_2D_F32_F32
  : TLD4_2D<"tld4.g.2d.v4.f32.f32", int_nvvm_tld4_g_2d_v4f32_f32>;
defm TLD4_B_2D_F32_F32
  : TLD4_2D<"tld4.b.2d.v4.f32.f32", int_nvvm_tld4_b_2d_v4f32_f32>;
defm TLD4_A_2D_F32_F32
  : TLD4_2D<"tld4.a.2d.v4.f32.f32", int_nvvm_tld4_a_2d_v4f32_f32>;

defm TLD4_R_2D_S32_F32
  : TLD4_2D<"tld4.r.2d.v4.s32.f32", int_nvvm_tld4_r_2d_v4s32_f32>;
defm TLD4_G_2D_S32_F32
  : TLD4_2D<"tld4.g.2d.v4.s32.f32", int_nvvm_tld4_g_2d_v4s32_f32>;
defm TLD4_B_2D_S32_F32
  : TLD4_2D<"tld4.b.2d.v4.s32.f32", int_nvvm_tld4_b_2d_v4s32_f32>;
defm TLD4_A_2D_S32_F32
  : TLD4_2D<"tld4.a.2d.v4.s32.f32", int_nvvm_tld4_a_2d_v4s32_f32>;

defm TLD4_R_2D_U32_F32
  : TLD4_2D<"tld4.r.2d.v4.u32.f32", int_nvvm_tld4_r_2d_v4u32_f32>;
defm TLD4_G_2D_U32_F32
  : TLD4_2D<"tld4.g.2d.v4.u32.f32", int_nvvm_tld4_g_2d_v4u32_f32>;
defm TLD4_B_2D_U32_F32
  : TLD4_2D<"tld4.b.2d.v4.u32.f32", int_nvvm_tld4_b_2d_v4u32_f32>;
defm TLD4_A_2D_U32_F32
  : TLD4_2D<"tld4.a.2d.v4.u32.f32", int_nvvm_tld4_a_2d_v4u32_f32>;

}


// texmode_unified
let IsTex = true, IsTexModeUnified = true in {
// Texture fetch instructions using handles

class TEX_UNIFIED_1D_base<string inst, dag tex, list<dag> pattern = []>
    : NVPTXInst<(outs B32:$r, B32:$g, B32:$b, B32:$a),
                 !con(tex, (ins B32:$x)),
                 inst # " \t\\{$r, $g, $b, $a\\}, [$t, \\{$x\\}];",
                 pattern>;

multiclass TEX_UNIFIED_1D<string inst, Intrinsic intr> {
  def _R : TEX_UNIFIED_1D_base<inst, (ins B64:$t),
      [(set B32:$r, B32:$g, B32:$b, B32:$a, (intr i64:$t, B32:$x))]>;
  def _I : TEX_UNIFIED_1D_base<inst, (ins i64imm:$t)>;
}

defm TEX_UNIFIED_1D_F32_S32
  : TEX_UNIFIED_1D<"tex.1d.v4.f32.s32", int_nvvm_tex_unified_1d_v4f32_s32>;
defm TEX_UNIFIED_1D_F32_F32
  : TEX_UNIFIED_1D<"tex.1d.v4.f32.f32", int_nvvm_tex_unified_1d_v4f32_f32>;
defm TEX_UNIFIED_1D_S32_S32
  : TEX_UNIFIED_1D<"tex.1d.v4.s32.s32", int_nvvm_tex_unified_1d_v4s32_s32>;
defm TEX_UNIFIED_1D_S32_F32
  : TEX_UNIFIED_1D<"tex.1d.v4.s32.f32", int_nvvm_tex_unified_1d_v4s32_f32>;
defm TEX_UNIFIED_1D_U32_S32
  : TEX_UNIFIED_1D<"tex.1d.v4.u32.s32", int_nvvm_tex_unified_1d_v4u32_s32>;
defm TEX_UNIFIED_1D_U32_F32
  : TEX_UNIFIED_1D<"tex.1d.v4.u32.f32", int_nvvm_tex_unified_1d_v4u32_f32>;

class TEX_UNIFIED_1D_LEVEL_base<string inst, dag tex, list<dag> pattern = []>
    : NVPTXInst<(outs B32:$r, B32:$g, B32:$b, B32:$a),
                 !con(tex, (ins B32:$x, B32:$lod)),
                 inst # " \t\\{$r, $g, $b, $a\\}, [$t, \\{$x\\}], $lod;",
                 pattern>;

multiclass TEX_UNIFIED_1D_LEVEL<string inst, Intrinsic intr> {
  def _R : TEX_UNIFIED_1D_LEVEL_base<inst, (ins B64:$t),
      [(set B32:$r, B32:$g, B32:$b, B32:$a,
            (intr i64:$t, B32:$x, B32:$lod))]>;
  def _I : TEX_UNIFIED_1D_LEVEL_base<inst, (ins i64imm:$t)>;
}

defm TEX_UNIFIED_1D_F32_F32_LEVEL
  : TEX_UNIFIED_1D_LEVEL<"tex.level.1d.v4.f32.f32", int_nvvm_tex_unified_1d_level_v4f32_f32>;
defm TEX_UNIFIED_1D_S32_F32_LEVEL
  : TEX_UNIFIED_1D_LEVEL<"tex.level.1d.v4.s32.f32", int_nvvm_tex_unified_1d_level_v4s32_f32>;
defm TEX_UNIFIED_1D_U32_F32_LEVEL
  : TEX_UNIFIED_1D_LEVEL<"tex.level.1d.v4.u32.f32", int_nvvm_tex_unified_1d_level_v4u32_f32>;

class TEX_UNIFIED_1D_GRAD_base<string inst, dag tex, list<dag> pattern = []>
    : NVPTXInst<(outs B32:$r, B32:$g, B32:$b, B32:$a),
                 !con(tex, (ins B32:$x, B32:$gradx, B32:$grady)),
                 inst # " \t\\{$r, $g, $b, $a\\},"
                        " [$t, \\{$x\\}], \\{$gradx\\}, \\{$grady\\};",
                 pattern>;

multiclass TEX_UNIFIED_1D_GRAD<string inst, Intrinsic intr> {
  def _R : TEX_UNIFIED_1D_GRAD_base<inst, (ins B64:$t),
      [(set B32:$r, B32:$g, B32:$b, B32:$a,
            (intr i64:$t, B32:$x, B32:$gradx, B32:$grady))]>;
  def _I : TEX_UNIFIED_1D_GRAD_base<inst, (ins i64imm:$t)>;
}

defm TEX_UNIFIED_1D_F32_F32_GRAD
  : TEX_UNIFIED_1D_GRAD<"tex.grad.1d.v4.f32.f32", int_nvvm_tex_unified_1d_grad_v4f32_f32>;
defm TEX_UNIFIED_1D_S32_F32_GRAD
  : TEX_UNIFIED_1D_GRAD<"tex.grad.1d.v4.s32.f32", int_nvvm_tex_unified_1d_grad_v4s32_f32>;
defm TEX_UNIFIED_1D_U32_F32_GRAD
  : TEX_UNIFIED_1D_GRAD<"tex.grad.1d.v4.u32.f32", int_nvvm_tex_unified_1d_grad_v4u32_f32>;

class TEX_UNIFIED_1D_ARRAY_base<string inst, dag tex, list<dag> pattern = []>
    : NVPTXInst<(outs B32:$r, B32:$g, B32:$b, B32:$a),
                 !con(tex, (ins B32:$l, B32:$x)),
                 inst # " \t\\{$r, $g, $b, $a\\}, [$t, \\{$l, $x\\}];",
                 pattern>;

multiclass TEX_UNIFIED_1D_ARRAY<string inst, Intrinsic intr> {
  def _R : TEX_UNIFIED_1D_ARRAY_base<inst, (ins B64:$t),
      [(set B32:$r, B32:$g, B32:$b, B32:$a, (intr i64:$t, B32:$l, B32:$x))]>;
  def _I : TEX_UNIFIED_1D_ARRAY_base<inst, (ins i64imm:$t)>;
}

defm TEX_UNIFIED_1D_ARRAY_F32_S32
  : TEX_UNIFIED_1D_ARRAY<"tex.a1d.v4.f32.s32", int_nvvm_tex_unified_1d_array_v4f32_s32>;
defm TEX_UNIFIED_1D_ARRAY_F32_F32
  : TEX_UNIFIED_1D_ARRAY<"tex.a1d.v4.f32.f32", int_nvvm_tex_unified_1d_array_v4f32_f32>;
defm TEX_UNIFIED_1D_ARRAY_S32_S32
  : TEX_UNIFIED_1D_ARRAY<"tex.a1d.v4.s32.s32", int_nvvm_tex_unified_1d_array_v4s32_s32>;
defm TEX_UNIFIED_1D_ARRAY_S32_F32
  : TEX_UNIFIED_1D_ARRAY<"tex.a1d.v4.s32.f32", int_nvvm_tex_unified_1d_array_v4s32_f32>;
defm TEX_UNIFIED_1D_ARRAY_U32_S32
  : TEX_UNIFIED_1D_ARRAY<"tex.a1d.v4.u32.s32", int_nvvm_tex_unified_1d_array_v4u32_s32>;
defm TEX_UNIFIED_1D_ARRAY_U32_F32
  : TEX_UNIFIED_1D_ARRAY<"tex.a1d.v4.u32.f32", int_nvvm_tex_unified_1d_array_v4u32_f32>;

class TEX_UNIFIED_1D_ARRAY_LEVEL_base<string inst, dag tex, list<dag> pattern = []>
    : NVPTXInst<(outs B32:$r, B32:$g, B32:$b, B32:$a),
                 !con(tex, (ins B32:$l, B32:$x, B32:$lod)),
                 inst # " \t\\{$r, $g, $b, $a\\}, [$t, \\{$l, $x\\}], $lod;",
                 pattern>;

multiclass TEX_UNIFIED_1D_ARRAY_LEVEL<string inst, Intrinsic intr> {
  def _R : TEX_UNIFIED_1D_ARRAY_LEVEL_base<inst, (ins B64:$t),
      [(set B32:$r, B32:$g, B32:$b, B32:$a,
            (intr i64:$t, B32:$l, B32:$x, B32:$lod))]>;
  def _I : TEX_UNIFIED_1D_ARRAY_LEVEL_base<inst, (ins i64imm:$t)>;
}

defm TEX_UNIFIED_1D_ARRAY_F32_F32_LEVEL
  : TEX_UNIFIED_1D_ARRAY_LEVEL<"tex.level.a1d.v4.f32.f32",
                               int_nvvm_tex_unified_1d_array_level_v4f32_f32>;
defm TEX_UNIFIED_1D_ARRAY_S32_F32_LEVEL
  : TEX_UNIFIED_1D_ARRAY_LEVEL<"tex.level.a1d.v4.s32.f32",
                               int_nvvm_tex_unified_1d_array_level_v4s32_f32>;
defm TEX_UNIFIED_1D_ARRAY_U32_F32_LEVEL
  : TEX_UNIFIED_1D_ARRAY_LEVEL<"tex.level.a1d.v4.u32.f32",
                               int_nvvm_tex_unified_1d_array_level_v4u32_f32>;

class TEX_UNIFIED_1D_ARRAY_GRAD_base<string inst, dag tex, list<dag> pattern = []>
    : NVPTXInst<(outs B32:$r, B32:$g, B32:$b, B32:$a),
                 !con(tex, (ins B32:$l, B32:$x, B32:$gradx, B32:$grady)),
                 inst # " \t\\{$r, $g, $b, $a\\},"
                        "  [$t, \\{$l, $x\\}], \\{$gradx\\}, \\{$grady\\};",
                 pattern>;

multiclass TEX_UNIFIED_1D_ARRAY_GRAD<string inst, Intrinsic intr> {
  def _R : TEX_UNIFIED_1D_ARRAY_GRAD_base<inst, (ins B64:$t),
      [(set B32:$r, B32:$g, B32:$b, B32:$a,
            (intr i64:$t, B32:$l, B32:$x, B32:$gradx, B32:$grady))]>;
  def _I : TEX_UNIFIED_1D_ARRAY_GRAD_base<inst, (ins i64imm:$t)>;
}

defm TEX_UNIFIED_1D_ARRAY_F32_F32_GRAD
  : TEX_UNIFIED_1D_ARRAY_GRAD<"tex.grad.a1d.v4.f32.f32",
                              int_nvvm_tex_unified_1d_array_grad_v4f32_f32>;
defm TEX_UNIFIED_1D_ARRAY_S32_F32_GRAD
  : TEX_UNIFIED_1D_ARRAY_GRAD<"tex.grad.a1d.v4.s32.f32",
                              int_nvvm_tex_unified_1d_array_grad_v4s32_f32>;
defm TEX_UNIFIED_1D_ARRAY_U32_F32_GRAD
  : TEX_UNIFIED_1D_ARRAY_GRAD<"tex.grad.a1d.v4.u32.f32",
                              int_nvvm_tex_unified_1d_array_grad_v4u32_f32>;

class TEX_UNIFIED_2D_base<string inst, dag tex, list<dag> pattern = []>
    : NVPTXInst<(outs B32:$r, B32:$g, B32:$b, B32:$a),
                 !con(tex, (ins B32:$x, B32:$y)),
                 inst # " \t\\{$r, $g, $b, $a\\}, [$t, \\{$x, $y\\}];",
                 pattern>;

multiclass TEX_UNIFIED_2D<string inst, Intrinsic intr> {
  def _R : TEX_UNIFIED_2D_base<inst, (ins B64:$t),
      [(set B32:$r, B32:$g, B32:$b, B32:$a,
            (intr i64:$t, B32:$x, B32:$y))]>;
  def _I : TEX_UNIFIED_2D_base<inst, (ins i64imm:$t)>;
}

defm TEX_UNIFIED_2D_F32_S32
  : TEX_UNIFIED_2D<"tex.2d.v4.f32.s32", int_nvvm_tex_unified_2d_v4f32_s32>;
defm TEX_UNIFIED_2D_F32_F32
  : TEX_UNIFIED_2D<"tex.2d.v4.f32.f32", int_nvvm_tex_unified_2d_v4f32_f32>;
defm TEX_UNIFIED_2D_S32_S32
  : TEX_UNIFIED_2D<"tex.2d.v4.s32.s32", int_nvvm_tex_unified_2d_v4s32_s32>;
defm TEX_UNIFIED_2D_S32_F32
  : TEX_UNIFIED_2D<"tex.2d.v4.s32.f32", int_nvvm_tex_unified_2d_v4s32_f32>;
defm TEX_UNIFIED_2D_U32_S32
  : TEX_UNIFIED_2D<"tex.2d.v4.u32.s32", int_nvvm_tex_unified_2d_v4u32_s32>;
defm TEX_UNIFIED_2D_U32_F32
  : TEX_UNIFIED_2D<"tex.2d.v4.u32.f32", int_nvvm_tex_unified_2d_v4u32_f32>;

class TEX_UNIFIED_2D_LEVEL_base<string inst, dag tex, list<dag> pattern = []>
    : NVPTXInst<(outs B32:$r, B32:$g, B32:$b, B32:$a),
                 !con(tex, (ins B32:$x, B32:$y, B32:$lod)),
                 inst # " \t\\{$r, $g, $b, $a\\}, [$t, \\{$x, $y\\}], $lod;",
                 pattern>;

multiclass TEX_UNIFIED_2D_LEVEL<string inst, Intrinsic intr> {
  def _R : TEX_UNIFIED_2D_LEVEL_base<inst, (ins B64:$t),
      [(set B32:$r, B32:$g, B32:$b, B32:$a,
            (intr i64:$t, B32:$x, B32:$y, B32:$lod))]>;
  def _I : TEX_UNIFIED_2D_LEVEL_base<inst, (ins i64imm:$t)>;
}

defm TEX_UNIFIED_2D_F32_F32_LEVEL
  : TEX_UNIFIED_2D_LEVEL<"tex.level.2d.v4.f32.f32", int_nvvm_tex_unified_2d_level_v4f32_f32>;
defm TEX_UNIFIED_2D_S32_F32_LEVEL
  : TEX_UNIFIED_2D_LEVEL<"tex.level.2d.v4.s32.f32", int_nvvm_tex_unified_2d_level_v4s32_f32>;
defm TEX_UNIFIED_2D_U32_F32_LEVEL
  : TEX_UNIFIED_2D_LEVEL<"tex.level.2d.v4.u32.f32", int_nvvm_tex_unified_2d_level_v4u32_f32>;

class TEX_UNIFIED_2D_GRAD_base<string inst, dag tex, list<dag> pattern = []>
    : NVPTXInst<(outs B32:$r, B32:$g, B32:$b, B32:$a),
                 !con(tex, (ins B32:$x, B32:$y,
                                B32:$gradx0, B32:$gradx1,
                                B32:$grady0, B32:$grady1)),
                 inst # " \t\\{$r, $g, $b, $a\\}, [$t, \\{$x, $y\\}],"
                        " \\{$gradx0, $gradx1\\}, \\{$grady0, $grady1\\};",
                 pattern>;
multiclass TEX_UNIFIED_2D_GRAD<string inst, Intrinsic intr> {
  def _R : TEX_UNIFIED_2D_GRAD_base<inst, (ins B64:$t),
      [(set B32:$r, B32:$g, B32:$b, B32:$a,
            (intr i64:$t, B32:$x, B32:$y,
                  B32:$gradx0, B32:$gradx1,
                  B32:$grady0, B32:$grady1))]>;
  def _I : TEX_UNIFIED_2D_GRAD_base<inst, (ins i64imm:$t)>;
}

defm TEX_UNIFIED_2D_F32_F32_GRAD
  : TEX_UNIFIED_2D_GRAD<"tex.grad.2d.v4.f32.f32", int_nvvm_tex_unified_2d_grad_v4f32_f32>;
defm TEX_UNIFIED_2D_S32_F32_GRAD
  : TEX_UNIFIED_2D_GRAD<"tex.grad.2d.v4.s32.f32", int_nvvm_tex_unified_2d_grad_v4s32_f32>;
defm TEX_UNIFIED_2D_U32_F32_GRAD
  : TEX_UNIFIED_2D_GRAD<"tex.grad.2d.v4.u32.f32", int_nvvm_tex_unified_2d_grad_v4u32_f32>;

class TEX_UNIFIED_2D_ARRAY_base<string inst, dag tex, list<dag> pattern = []>
    : NVPTXInst<(outs B32:$r, B32:$g, B32:$b, B32:$a),
                 !con(tex, (ins B32:$l, B32:$x, B32:$y)),
                 inst # " \t\\{$r, $g, $b, $a\\}, [$t, \\{$l, $x, $y, $y\\}];",
                 pattern>;
multiclass TEX_UNIFIED_2D_ARRAY<string inst, Intrinsic intr> {
  def _R : TEX_UNIFIED_2D_ARRAY_base<inst, (ins B64:$t),
      [(set B32:$r, B32:$g, B32:$b, B32:$a,
            (intr i64:$t, B32:$l, B32:$x, B32:$y))]>;
  def _I : TEX_UNIFIED_2D_ARRAY_base<inst, (ins i64imm:$t)>;
}

defm TEX_UNIFIED_2D_ARRAY_F32_S32
  : TEX_UNIFIED_2D_ARRAY<"tex.a2d.v4.f32.s32", int_nvvm_tex_unified_2d_array_v4f32_s32>;
defm TEX_UNIFIED_2D_ARRAY_F32_F32
  : TEX_UNIFIED_2D_ARRAY<"tex.a2d.v4.f32.f32", int_nvvm_tex_unified_2d_array_v4f32_f32>;
defm TEX_UNIFIED_2D_ARRAY_S32_S32
  : TEX_UNIFIED_2D_ARRAY<"tex.a2d.v4.s32.s32", int_nvvm_tex_unified_2d_array_v4s32_s32>;
defm TEX_UNIFIED_2D_ARRAY_S32_F32
  : TEX_UNIFIED_2D_ARRAY<"tex.a2d.v4.s32.f32", int_nvvm_tex_unified_2d_array_v4s32_f32>;
defm TEX_UNIFIED_2D_ARRAY_U32_S32
  : TEX_UNIFIED_2D_ARRAY<"tex.a2d.v4.u32.s32", int_nvvm_tex_unified_2d_array_v4u32_s32>;
defm TEX_UNIFIED_2D_ARRAY_U32_F32
  : TEX_UNIFIED_2D_ARRAY<"tex.a2d.v4.u32.f32", int_nvvm_tex_unified_2d_array_v4u32_f32>;

class TEX_UNIFIED_2D_ARRAY_LEVEL_base<string inst, dag tex, list<dag> pattern = []>
    : NVPTXInst<(outs B32:$r, B32:$g, B32:$b, B32:$a),
                 !con(tex, (ins B32:$l, B32:$x, B32:$y, B32:$lod)),
                 inst # " \t\\{$r, $g, $b, $a\\},"
                        "  [$t, \\{$l, $x, $y, $y\\}], $lod;",
                 pattern>;
multiclass TEX_UNIFIED_2D_ARRAY_LEVEL<string inst, Intrinsic intr> {
  def _R : TEX_UNIFIED_2D_ARRAY_LEVEL_base<inst, (ins B64:$t),
      [(set B32:$r, B32:$g, B32:$b, B32:$a,
            (intr i64:$t, B32:$l, B32:$x, B32:$y, B32:$lod))]>;
  def _I : TEX_UNIFIED_2D_ARRAY_LEVEL_base<inst, (ins i64imm:$t)>;
}

defm TEX_UNIFIED_2D_ARRAY_F32_F32_LEVEL
  : TEX_UNIFIED_2D_ARRAY_LEVEL<"tex.level.a2d.v4.f32.f32",
                               int_nvvm_tex_unified_2d_array_level_v4f32_f32>;
defm TEX_UNIFIED_2D_ARRAY_S32_F32_LEVEL
  : TEX_UNIFIED_2D_ARRAY_LEVEL<"tex.level.a2d.v4.s32.f32",
                               int_nvvm_tex_unified_2d_array_level_v4s32_f32>;
defm TEX_UNIFIED_2D_ARRAY_U32_F32_LEVEL
  : TEX_UNIFIED_2D_ARRAY_LEVEL<"tex.level.a2d.v4.u32.f32",
                               int_nvvm_tex_unified_2d_array_level_v4u32_f32>;

class TEX_UNIFIED_2D_ARRAY_GRAD_base<string inst, dag tex, list<dag> pattern = []>
    : NVPTXInst<(outs B32:$r, B32:$g, B32:$b, B32:$a),
                 !con(tex, (ins B32:$l, B32:$x, B32:$y,
                                B32:$gradx0, B32:$gradx1,
                                B32:$grady0, B32:$grady1)),
                 inst # " \t\\{$r, $g, $b, $a\\}, [$t, \\{$l, $x, $y, $y\\}],"
                        " \\{$gradx0, $gradx1\\}, \\{$grady0, $grady1\\};",
                 pattern>;
multiclass TEX_UNIFIED_2D_ARRAY_GRAD<string inst, Intrinsic intr> {
  def _R : TEX_UNIFIED_2D_ARRAY_GRAD_base<inst, (ins B64:$t),
      [(set B32:$r, B32:$g, B32:$b, B32:$a,
            (intr i64:$t, B32:$l, B32:$x, B32:$y,
                  B32:$gradx0, B32:$gradx1,
                  B32:$grady0, B32:$grady1))]>;
  def _I : TEX_UNIFIED_2D_ARRAY_GRAD_base<inst, (ins i64imm:$t)>;
}

defm TEX_UNIFIED_2D_ARRAY_F32_F32_GRAD
  : TEX_UNIFIED_2D_ARRAY_GRAD<"tex.grad.a2d.v4.f32.f32",
                              int_nvvm_tex_unified_2d_array_grad_v4f32_f32>;
defm TEX_UNIFIED_2D_ARRAY_S32_F32_GRAD
  : TEX_UNIFIED_2D_ARRAY_GRAD<"tex.grad.a2d.v4.s32.f32",
                              int_nvvm_tex_unified_2d_array_grad_v4s32_f32>;
defm TEX_UNIFIED_2D_ARRAY_U32_F32_GRAD
  : TEX_UNIFIED_2D_ARRAY_GRAD<"tex.grad.a2d.v4.u32.f32",
                              int_nvvm_tex_unified_2d_array_grad_v4u32_f32>;

class TEX_UNIFIED_3D_base<string inst, dag tex, list<dag> pattern = []>
    : NVPTXInst<(outs B32:$r, B32:$g, B32:$b, B32:$a),
                 !con(tex, (ins B32:$x, B32:$y, B32:$z)),
                 inst # " \t\\{$r, $g, $b, $a\\}, [$t, \\{$x, $y, $z, $z\\}];",
                 pattern>;
multiclass TEX_UNIFIED_3D<string inst, Intrinsic intr> {
  def _R : TEX_UNIFIED_3D_base<inst, (ins B64:$t),
      [(set B32:$r, B32:$g, B32:$b, B32:$a,
            (intr i64:$t, B32:$x, B32:$y, B32:$z))]>;
  def _I : TEX_UNIFIED_3D_base<inst, (ins i64imm:$t)>;
}

defm TEX_UNIFIED_3D_F32_S32
  : TEX_UNIFIED_3D<"tex.3d.v4.f32.s32", int_nvvm_tex_unified_3d_v4f32_s32>;
defm TEX_UNIFIED_3D_F32_F32
  : TEX_UNIFIED_3D<"tex.3d.v4.f32.f32", int_nvvm_tex_unified_3d_v4f32_f32>;
defm TEX_UNIFIED_3D_S32_S32
  : TEX_UNIFIED_3D<"tex.3d.v4.s32.s32", int_nvvm_tex_unified_3d_v4s32_s32>;
defm TEX_UNIFIED_3D_S32_F32
  : TEX_UNIFIED_3D<"tex.3d.v4.s32.f32", int_nvvm_tex_unified_3d_v4s32_f32>;
defm TEX_UNIFIED_3D_U32_S32
  : TEX_UNIFIED_3D<"tex.3d.v4.u32.s32", int_nvvm_tex_unified_3d_v4u32_s32>;
defm TEX_UNIFIED_3D_U32_F32
  : TEX_UNIFIED_3D<"tex.3d.v4.u32.f32", int_nvvm_tex_unified_3d_v4u32_f32>;

class TEX_UNIFIED_3D_LEVEL_base<string inst, dag tex, list<dag> pattern = []>
    : NVPTXInst<(outs B32:$r, B32:$g, B32:$b, B32:$a),
                 !con(tex, (ins B32:$x, B32:$y, B32:$z, B32:$lod)),
                 inst # " \t\\{$r, $g, $b, $a\\},"
                        " [$t, \\{$x, $y, $z, $z\\}], $lod;",
                 pattern>;
multiclass TEX_UNIFIED_3D_LEVEL<string inst, Intrinsic intr> {
  def _R : TEX_UNIFIED_3D_LEVEL_base<inst, (ins B64:$t),
      [(set B32:$r, B32:$g, B32:$b, B32:$a,
            (intr i64:$t, B32:$x, B32:$y, B32:$z, B32:$lod))]>;
  def _I : TEX_UNIFIED_3D_LEVEL_base<inst, (ins i64imm:$t)>;
}

defm TEX_UNIFIED_3D_F32_F32_LEVEL
  : TEX_UNIFIED_3D_LEVEL<"tex.level.3d.v4.f32.f32", int_nvvm_tex_unified_3d_level_v4f32_f32>;
defm TEX_UNIFIED_3D_S32_F32_LEVEL
  : TEX_UNIFIED_3D_LEVEL<"tex.level.3d.v4.s32.f32", int_nvvm_tex_unified_3d_level_v4s32_f32>;
defm TEX_UNIFIED_3D_U32_F32_LEVEL
  : TEX_UNIFIED_3D_LEVEL<"tex.level.3d.v4.u32.f32", int_nvvm_tex_unified_3d_level_v4u32_f32>;

class TEX_UNIFIED_3D_GRAD_base<string inst, dag tex, list<dag> pattern = []>
    : NVPTXInst<(outs B32:$r, B32:$g, B32:$b, B32:$a),
                 !con(tex, (ins B32:$x, B32:$y, B32:$z,
                                B32:$gradx0, B32:$gradx1,
                                B32:$gradx2, B32:$grady0,
                                B32:$grady1, B32:$grady2)),
                 inst # " \t\\{$r, $g, $b, $a\\}, [$t, \\{$x, $y, $z, $z\\}],"
                        " \\{$gradx0, $gradx1, $gradx2, $gradx2\\},"
                        " \\{$grady0, $grady1, $grady2, $grady2\\};",
                 pattern>;
multiclass TEX_UNIFIED_3D_GRAD<string inst, Intrinsic intr> {
  def _R : TEX_UNIFIED_3D_GRAD_base<inst, (ins B64:$t),
      [(set B32:$r, B32:$g, B32:$b, B32:$a,
            (intr i64:$t, B32:$x, B32:$y, B32:$z,
                  B32:$gradx0, B32:$gradx1, B32:$gradx2,
                  B32:$grady0, B32:$grady1, B32:$grady2))]>;
  def _I : TEX_UNIFIED_3D_GRAD_base<inst, (ins i64imm:$t)>;
}

defm TEX_UNIFIED_3D_F32_F32_GRAD
  : TEX_UNIFIED_3D_GRAD<"tex.grad.3d.v4.f32.f32", int_nvvm_tex_unified_3d_grad_v4f32_f32>;
defm TEX_UNIFIED_3D_S32_F32_GRAD
  : TEX_UNIFIED_3D_GRAD<"tex.grad.3d.v4.s32.f32", int_nvvm_tex_unified_3d_grad_v4s32_f32>;
defm TEX_UNIFIED_3D_U32_F32_GRAD
  : TEX_UNIFIED_3D_GRAD<"tex.grad.3d.v4.u32.f32", int_nvvm_tex_unified_3d_grad_v4u32_f32>;

class TEX_UNIFIED_CUBE_base<string inst, dag tex, list<dag> pattern = []>
    : NVPTXInst<(outs B32:$r, B32:$g, B32:$b, B32:$a),
                 !con(tex, (ins B32:$x, B32:$y, B32:$z)),
                 inst # " \t\\{$r, $g, $b, $a\\}, [$t, \\{$x, $y, $z, $z\\}];",
                 pattern>;
multiclass TEX_UNIFIED_CUBE<string inst, Intrinsic intr> {
  def _R : TEX_UNIFIED_CUBE_base<inst, (ins B64:$t),
      [(set B32:$r, B32:$g, B32:$b, B32:$a,
            (intr i64:$t, B32:$x, B32:$y, B32:$z))]>;
  def _I : TEX_UNIFIED_CUBE_base<inst, (ins i64imm:$t)>;
}

defm TEX_UNIFIED_CUBE_F32_F32
  : TEX_UNIFIED_CUBE<"tex.cube.v4.f32.f32", int_nvvm_tex_unified_cube_v4f32_f32>;
defm TEX_UNIFIED_CUBE_S32_F32
  : TEX_UNIFIED_CUBE<"tex.cube.v4.s32.f32", int_nvvm_tex_unified_cube_v4s32_f32>;
defm TEX_UNIFIED_CUBE_U32_F32
  : TEX_UNIFIED_CUBE<"tex.cube.v4.u32.f32", int_nvvm_tex_unified_cube_v4u32_f32>;

class TEX_UNIFIED_CUBE_LEVEL_base<string inst, dag tex, list<dag> pattern = []>
    : NVPTXInst<(outs B32:$r, B32:$g, B32:$b, B32:$a),
                 !con(tex, (ins B32:$x, B32:$y, B32:$z, B32:$lod)),
                 inst # " \t\\{$r, $g, $b, $a\\},"
                        " [$t, \\{$x, $y, $z, $z\\}], $lod;",
                 pattern>;
multiclass TEX_UNIFIED_CUBE_LEVEL<string inst, Intrinsic intr> {
  def _R : TEX_UNIFIED_CUBE_LEVEL_base<inst, (ins B64:$t),
      [(set B32:$r, B32:$g, B32:$b, B32:$a,
            (intr i64:$t, B32:$x, B32:$y, B32:$z, B32:$lod))]>;
  def _I : TEX_UNIFIED_CUBE_LEVEL_base<inst, (ins i64imm:$t)>;
}

defm TEX_UNIFIED_CUBE_F32_F32_LEVEL
  : TEX_UNIFIED_CUBE_LEVEL<"tex.level.cube.v4.f32.f32",
                           int_nvvm_tex_unified_cube_level_v4f32_f32>;
defm TEX_UNIFIED_CUBE_S32_F32_LEVEL
  : TEX_UNIFIED_CUBE_LEVEL<"tex.level.cube.v4.s32.f32",
                           int_nvvm_tex_unified_cube_level_v4s32_f32>;
defm TEX_UNIFIED_CUBE_U32_F32_LEVEL
  : TEX_UNIFIED_CUBE_LEVEL<"tex.level.cube.v4.u32.f32",
                           int_nvvm_tex_unified_cube_level_v4u32_f32>;

class TEX_UNIFIED_CUBE_ARRAY_base<string inst, dag tex, list<dag> pattern = []>
    : NVPTXInst<(outs B32:$r, B32:$g, B32:$b, B32:$a),
                 !con(tex, (ins B32:$l, B32:$x, B32:$y, B32:$z)),
                 inst # " \t\\{$r, $g, $b, $a\\}, [$t, \\{$l, $x, $y, $z\\}];",
                 pattern>;
multiclass TEX_UNIFIED_CUBE_ARRAY<string inst, Intrinsic intr> {
  def _R : TEX_UNIFIED_CUBE_ARRAY_base<inst, (ins B64:$t),
      [(set B32:$r, B32:$g, B32:$b, B32:$a,
            (intr i64:$t, i32:$l, B32:$x, B32:$y, B32:$z))]>;
  def _I : TEX_UNIFIED_CUBE_ARRAY_base<inst, (ins i64imm:$t)>;
}

defm TEX_UNIFIED_CUBE_ARRAY_F32_F32
  : TEX_UNIFIED_CUBE_ARRAY<"tex.acube.v4.f32.f32", int_nvvm_tex_unified_cube_array_v4f32_f32>;
defm TEX_UNIFIED_CUBE_ARRAY_S32_F32
  : TEX_UNIFIED_CUBE_ARRAY<"tex.acube.v4.s32.f32", int_nvvm_tex_unified_cube_array_v4s32_f32>;
defm TEX_UNIFIED_CUBE_ARRAY_U32_F32
  : TEX_UNIFIED_CUBE_ARRAY<"tex.acube.v4.u32.f32", int_nvvm_tex_unified_cube_array_v4u32_f32>;

class TEX_UNIFIED_CUBE_ARRAY_LEVEL_base<string inst, dag tex, list<dag> pattern = []>
    : NVPTXInst<(outs B32:$r, B32:$g, B32:$b, B32:$a),
                 !con(tex, (ins B32:$l, B32:$x, B32:$y, B32:$z, B32:$lod)),
                 inst # " \t\\{$r, $g, $b, $a\\},"
                        " [$t, \\{$l, $x, $y, $z\\}], $lod;",
                 pattern>;
multiclass TEX_UNIFIED_CUBE_ARRAY_LEVEL<string inst, Intrinsic intr> {
  def _R : TEX_UNIFIED_CUBE_ARRAY_LEVEL_base<inst, (ins B64:$t),
      [(set B32:$r, B32:$g, B32:$b, B32:$a,
            (intr i64:$t, i32:$l, B32:$x, B32:$y, B32:$z, B32:$lod))]>;
  def _I : TEX_UNIFIED_CUBE_ARRAY_LEVEL_base<inst, (ins i64imm:$t)>;
}

defm TEX_UNIFIED_CUBE_ARRAY_F32_F32_LEVEL
  : TEX_UNIFIED_CUBE_ARRAY_LEVEL<"tex.level.acube.v4.f32.f32",
                                 int_nvvm_tex_unified_cube_array_level_v4f32_f32>;
defm TEX_UNIFIED_CUBE_ARRAY_S32_F32_LEVEL
  : TEX_UNIFIED_CUBE_ARRAY_LEVEL<"tex.level.acube.v4.s32.f32",
                                 int_nvvm_tex_unified_cube_array_level_v4s32_f32>;
defm TEX_UNIFIED_CUBE_ARRAY_U32_F32_LEVEL
  : TEX_UNIFIED_CUBE_ARRAY_LEVEL<"tex.level.acube.v4.u32.f32",
                                 int_nvvm_tex_unified_cube_array_level_v4u32_f32>;

class TEX_UNIFIED_CUBE_GRAD_base<string inst, dag tex, list<dag> pattern = []>
    : NVPTXInst<(outs B32:$r, B32:$g, B32:$b, B32:$a),
                 !con(tex, (ins B32:$x, B32:$y, B32:$z,
                                B32:$gradx0, B32:$gradx1,
                                B32:$gradx2, B32:$grady0,
                                B32:$grady1, B32:$grady2)),
                 inst # " \t\\{$r, $g, $b, $a\\}, [$t, \\{$x, $y, $z, $z\\}],"
                        " \\{$gradx0, $gradx1, $gradx2, $gradx2\\},"
                        " \\{$grady0, $grady1, $grady2, $grady2\\};",
                 pattern>;

multiclass TEX_UNIFIED_CUBE_GRAD<string inst, Intrinsic intr> {
  def _R : TEX_UNIFIED_CUBE_GRAD_base<inst, (ins B64:$t),
      [(set B32:$r, B32:$g, B32:$b, B32:$a,
            (intr i64:$t, B32:$x, B32:$y, B32:$z,
                  B32:$gradx0, B32:$gradx1, B32:$gradx2,
                  B32:$grady0, B32:$grady1, B32:$grady2))]>;
  def _I : TEX_UNIFIED_CUBE_GRAD_base<inst, (ins i64imm:$t)>;
}

defm TEX_UNIFIED_CUBE_F32_F32_GRAD
  : TEX_UNIFIED_CUBE_GRAD<"tex.grad.cube.v4.f32.f32", int_nvvm_tex_unified_cube_grad_v4f32_f32>;
defm TEX_UNIFIED_CUBE_S32_F32_GRAD
  : TEX_UNIFIED_CUBE_GRAD<"tex.grad.cube.v4.s32.f32", int_nvvm_tex_unified_cube_grad_v4s32_f32>;
defm TEX_UNIFIED_CUBE_U32_F32_GRAD
  : TEX_UNIFIED_CUBE_GRAD<"tex.grad.cube.v4.u32.f32", int_nvvm_tex_unified_cube_grad_v4u32_f32>;

class TEX_UNIFIED_CUBE_ARRAY_GRAD_base<string inst, dag tex, list<dag> pattern = []>
    : NVPTXInst<(outs B32:$r, B32:$g, B32:$b, B32:$a),
                 !con(tex, (ins B32:$l, B32:$x, B32:$y, B32:$z,
                                B32:$gradx0, B32:$gradx1,
                                B32:$gradx2, B32:$grady0,
                                B32:$grady1, B32:$grady2)),
                 inst # " \t\\{$r, $g, $b, $a\\}, [$t, \\{$l, $x, $y, $z\\}],"
                        " \\{$gradx0, $gradx1, $gradx2, $gradx2\\},"
                        " \\{$grady0, $grady1, $grady2, $grady2\\};",
                 pattern>;
multiclass TEX_UNIFIED_CUBE_ARRAY_GRAD<string inst, Intrinsic intr> {
  def _R : TEX_UNIFIED_CUBE_ARRAY_GRAD_base<inst, (ins B64:$t),
      [(set B32:$r, B32:$g, B32:$b, B32:$a,
            (intr i64:$t, i32:$l, B32:$x, B32:$y, B32:$z,
                  B32:$gradx0, B32:$gradx1, B32:$gradx2,
                  B32:$grady0, B32:$grady1, B32:$grady2))]>;
  def _I : TEX_UNIFIED_CUBE_ARRAY_GRAD_base<inst, (ins i64imm:$t)>;
}

defm TEX_UNIFIED_CUBE_ARRAY_F32_F32_GRAD
  : TEX_UNIFIED_CUBE_ARRAY_GRAD<"tex.grad.acube.v4.f32.f32",
                                int_nvvm_tex_unified_cube_array_grad_v4f32_f32>;
defm TEX_UNIFIED_CUBE_ARRAY_S32_F32_GRAD
  : TEX_UNIFIED_CUBE_ARRAY_GRAD<"tex.grad.acube.v4.s32.f32",
                                int_nvvm_tex_unified_cube_array_grad_v4s32_f32>;
defm TEX_UNIFIED_CUBE_ARRAY_U32_F32_GRAD
  : TEX_UNIFIED_CUBE_ARRAY_GRAD<"tex.grad.acube.v4.u32.f32",
                                int_nvvm_tex_unified_cube_array_grad_v4u32_f32>;

class TLD4_UNIFIED_2D_base<string inst, dag tex, list<dag> pattern = []>
    : NVPTXInst<(outs B32:$v0, B32:$v1, B32:$v2, B32:$v3),
                 !con(tex, (ins B32:$x, B32:$y)),
                 inst # " \t\\{$v0, $v1, $v2, $v3\\}, [$t, \\{$x, $y\\}];",
                 pattern>;
multiclass TLD4_UNIFIED_2D<string inst, Intrinsic intr> {
  def _R : TLD4_UNIFIED_2D_base<inst, (ins B64:$t),
      [(set B32:$v0, B32:$v1, B32:$v2, B32:$v3,
            (intr i64:$t, B32:$x, B32:$y))]>;
  def _I : TLD4_UNIFIED_2D_base<inst, (ins i64imm:$t)>;
}

defm TLD4_UNIFIED_R_2D_F32_F32
  : TLD4_UNIFIED_2D<"tld4.r.2d.v4.f32.f32", int_nvvm_tld4_unified_r_2d_v4f32_f32>;
defm TLD4_UNIFIED_G_2D_F32_F32
  : TLD4_UNIFIED_2D<"tld4.g.2d.v4.f32.f32", int_nvvm_tld4_unified_g_2d_v4f32_f32>;
defm TLD4_UNIFIED_B_2D_F32_F32
  : TLD4_UNIFIED_2D<"tld4.b.2d.v4.f32.f32", int_nvvm_tld4_unified_b_2d_v4f32_f32>;
defm TLD4_UNIFIED_A_2D_F32_F32
  : TLD4_UNIFIED_2D<"tld4.a.2d.v4.f32.f32", int_nvvm_tld4_unified_a_2d_v4f32_f32>;

defm TLD4_UNIFIED_R_2D_S32_F32
  : TLD4_UNIFIED_2D<"tld4.r.2d.v4.s32.f32", int_nvvm_tld4_unified_r_2d_v4s32_f32>;
defm TLD4_UNIFIED_G_2D_S32_F32
  : TLD4_UNIFIED_2D<"tld4.g.2d.v4.s32.f32", int_nvvm_tld4_unified_g_2d_v4s32_f32>;
defm TLD4_UNIFIED_B_2D_S32_F32
  : TLD4_UNIFIED_2D<"tld4.b.2d.v4.s32.f32", int_nvvm_tld4_unified_b_2d_v4s32_f32>;
defm TLD4_UNIFIED_A_2D_S32_F32
  : TLD4_UNIFIED_2D<"tld4.a.2d.v4.s32.f32", int_nvvm_tld4_unified_a_2d_v4s32_f32>;

defm TLD4_UNIFIED_R_2D_U32_F32
  : TLD4_UNIFIED_2D<"tld4.r.2d.v4.u32.f32", int_nvvm_tld4_unified_r_2d_v4u32_f32>;
defm TLD4_UNIFIED_G_2D_U32_F32
  : TLD4_UNIFIED_2D<"tld4.g.2d.v4.u32.f32", int_nvvm_tld4_unified_g_2d_v4u32_f32>;
defm TLD4_UNIFIED_B_2D_U32_F32
  : TLD4_UNIFIED_2D<"tld4.b.2d.v4.u32.f32", int_nvvm_tld4_unified_b_2d_v4u32_f32>;
defm TLD4_UNIFIED_A_2D_U32_F32
  : TLD4_UNIFIED_2D<"tld4.a.2d.v4.u32.f32", int_nvvm_tld4_unified_a_2d_v4u32_f32>;

}


//=== Surface load instructions

let IsSuld = true in {

class SULD_1D_base<string inst, NVPTXRegClass outtype, dag surf,
                   list<dag> pattern = []>
    : NVPTXInst<(outs outtype:$r),
                !con(surf, (ins B32:$x)),
                inst # " \\{$r\\}, [$s, \\{$x\\}];",
                pattern>;
multiclass SULD_1D<string inst, NVPTXRegClass outtype> {
  defvar intr = !cast<Intrinsic>("int_nvvm_" # !tolower(NAME));

  def _R : SULD_1D_base<inst, outtype, (ins B64:$s),
                        [(set outtype:$r, (intr i64:$s, i32:$x))]>;
  def _I : SULD_1D_base<inst, outtype, (ins i64imm:$s)>;
}

defm SULD_1D_I8_CLAMP : SULD_1D<"suld.b.1d.b8.clamp", B16>;
defm SULD_1D_I16_CLAMP : SULD_1D<"suld.b.1d.b16.clamp", B16>;
defm SULD_1D_I32_CLAMP : SULD_1D<"suld.b.1d.b32.clamp", B32>;
defm SULD_1D_I64_CLAMP : SULD_1D<"suld.b.1d.b64.clamp", B64>;

defm SULD_1D_I8_TRAP : SULD_1D<"suld.b.1d.b8.trap", B16>;
defm SULD_1D_I16_TRAP : SULD_1D<"suld.b.1d.b16.trap", B16>;
defm SULD_1D_I32_TRAP : SULD_1D<"suld.b.1d.b32.trap", B32>;
defm SULD_1D_I64_TRAP : SULD_1D<"suld.b.1d.b64.trap", B64>;

defm SULD_1D_I8_ZERO : SULD_1D<"suld.b.1d.b8.zero", B16>;
defm SULD_1D_I16_ZERO : SULD_1D<"suld.b.1d.b16.zero", B16>;
defm SULD_1D_I32_ZERO : SULD_1D<"suld.b.1d.b32.zero", B32>;
defm SULD_1D_I64_ZERO : SULD_1D<"suld.b.1d.b64.zero", B64>;

class SULD_1D_ARRAY_base<string inst, NVPTXRegClass outtype, dag surf,
                         list<dag> pattern = []>
    : NVPTXInst<(outs outtype:$r),
                !con(surf, (ins B32:$l, B32:$x)),
                inst # " \\{$r\\}, [$s, \\{$l, $x\\}];",
                pattern>;
multiclass SULD_1D_ARRAY<string inst, NVPTXRegClass outtype> {
  defvar intr = !cast<Intrinsic>("int_nvvm_" # !tolower(NAME));

  def _R : SULD_1D_ARRAY_base<inst, outtype, (ins B64:$s),
                              [(set outtype:$r,
                                    (intr i64:$s, i32:$l, i32:$x))]>;
  def _I : SULD_1D_ARRAY_base<inst, outtype, (ins i64imm:$s)>;
}

defm SULD_1D_ARRAY_I8_CLAMP : SULD_1D_ARRAY<"suld.b.a1d.b8.clamp", B16>;
defm SULD_1D_ARRAY_I16_CLAMP : SULD_1D_ARRAY<"suld.b.a1d.b16.clamp", B16>;
defm SULD_1D_ARRAY_I32_CLAMP : SULD_1D_ARRAY<"suld.b.a1d.b32.clamp", B32>;
defm SULD_1D_ARRAY_I64_CLAMP : SULD_1D_ARRAY<"suld.b.a1d.b64.clamp", B64>;

defm SULD_1D_ARRAY_I8_TRAP : SULD_1D_ARRAY<"suld.b.a1d.b8.trap", B16>;
defm SULD_1D_ARRAY_I16_TRAP : SULD_1D_ARRAY<"suld.b.a1d.b16.trap", B16>;
defm SULD_1D_ARRAY_I32_TRAP : SULD_1D_ARRAY<"suld.b.a1d.b32.trap", B32>;
defm SULD_1D_ARRAY_I64_TRAP : SULD_1D_ARRAY<"suld.b.a1d.b64.trap", B64>;

defm SULD_1D_ARRAY_I8_ZERO : SULD_1D_ARRAY<"suld.b.a1d.b8.zero", B16>;
defm SULD_1D_ARRAY_I16_ZERO : SULD_1D_ARRAY<"suld.b.a1d.b16.zero", B16>;
defm SULD_1D_ARRAY_I32_ZERO : SULD_1D_ARRAY<"suld.b.a1d.b32.zero", B32>;
defm SULD_1D_ARRAY_I64_ZERO : SULD_1D_ARRAY<"suld.b.a1d.b64.zero", B64>;

class SULD_2D_base<string inst, NVPTXRegClass outtype, dag surf,
                   list<dag> pattern = []>
    : NVPTXInst<(outs outtype:$r),
                !con(surf, (ins B32:$x, B32:$y)),
                inst # " \\{$r\\}, [$s, \\{$x, $y\\}];",
                pattern>;
multiclass SULD_2D<string inst, NVPTXRegClass outtype> {
  defvar intr = !cast<Intrinsic>("int_nvvm_" # !tolower(NAME));

  def _R : SULD_2D_base<inst, outtype, (ins B64:$s),
                        [(set outtype:$r, (intr i64:$s, i32:$x, i32:$y))]>;
  def _I : SULD_2D_base<inst, outtype, (ins i64imm:$s)>;
}

defm SULD_2D_I8_CLAMP : SULD_2D<"suld.b.2d.b8.clamp", B16>;
defm SULD_2D_I16_CLAMP : SULD_2D<"suld.b.2d.b16.clamp", B16>;
defm SULD_2D_I32_CLAMP : SULD_2D<"suld.b.2d.b32.clamp", B32>;
defm SULD_2D_I64_CLAMP : SULD_2D<"suld.b.2d.b64.clamp", B64>;

defm SULD_2D_I8_TRAP : SULD_2D<"suld.b.2d.b8.trap", B16>;
defm SULD_2D_I16_TRAP : SULD_2D<"suld.b.2d.b16.trap", B16>;
defm SULD_2D_I32_TRAP : SULD_2D<"suld.b.2d.b32.trap", B32>;
defm SULD_2D_I64_TRAP : SULD_2D<"suld.b.2d.b64.trap", B64>;

defm SULD_2D_I8_ZERO : SULD_2D<"suld.b.2d.b8.zero", B16>;
defm SULD_2D_I16_ZERO : SULD_2D<"suld.b.2d.b16.zero", B16>;
defm SULD_2D_I32_ZERO : SULD_2D<"suld.b.2d.b32.zero", B32>;
defm SULD_2D_I64_ZERO : SULD_2D<"suld.b.2d.b64.zero", B64>;

class SULD_2D_ARRAY_base<string inst, NVPTXRegClass outtype, dag surf,
                         list<dag> pattern = []>
    : NVPTXInst<(outs outtype:$r),
                !con(surf, (ins B32:$l, B32:$x, B32:$y)),
                inst # " \\{$r\\}, [$s, \\{$l, $x, $y, $y\\}];",
                pattern>;
multiclass SULD_2D_ARRAY<string inst, NVPTXRegClass outtype> {
  defvar intr = !cast<Intrinsic>("int_nvvm_" # !tolower(NAME));

  def _R : SULD_2D_ARRAY_base<inst, outtype, (ins B64:$s),
                              [(set outtype:$r,
                                    (intr i64:$s, i32:$l, i32:$x, i32:$y))]>;
  def _I : SULD_2D_ARRAY_base<inst, outtype, (ins i64imm:$s)>;
}

defm SULD_2D_ARRAY_I8_CLAMP : SULD_2D_ARRAY<"suld.b.a2d.b8.clamp", B16>;
defm SULD_2D_ARRAY_I16_CLAMP : SULD_2D_ARRAY<"suld.b.a2d.b16.clamp", B16>;
defm SULD_2D_ARRAY_I32_CLAMP : SULD_2D_ARRAY<"suld.b.a2d.b32.clamp", B32>;
defm SULD_2D_ARRAY_I64_CLAMP : SULD_2D_ARRAY<"suld.b.a2d.b64.clamp", B64>;

defm SULD_2D_ARRAY_I8_TRAP : SULD_2D_ARRAY<"suld.b.a2d.b8.trap", B16>;
defm SULD_2D_ARRAY_I16_TRAP : SULD_2D_ARRAY<"suld.b.a2d.b16.trap", B16>;
defm SULD_2D_ARRAY_I32_TRAP : SULD_2D_ARRAY<"suld.b.a2d.b32.trap", B32>;
defm SULD_2D_ARRAY_I64_TRAP : SULD_2D_ARRAY<"suld.b.a2d.b64.trap", B64>;

defm SULD_2D_ARRAY_I8_ZERO : SULD_2D_ARRAY<"suld.b.a2d.b8.zero", B16>;
defm SULD_2D_ARRAY_I16_ZERO : SULD_2D_ARRAY<"suld.b.a2d.b16.zero", B16>;
defm SULD_2D_ARRAY_I32_ZERO : SULD_2D_ARRAY<"suld.b.a2d.b32.zero", B32>;
defm SULD_2D_ARRAY_I64_ZERO : SULD_2D_ARRAY<"suld.b.a2d.b64.zero", B64>;

class SULD_3D_base<string inst, NVPTXRegClass outtype, dag surf,
                   list<dag> pattern = []>
    : NVPTXInst<(outs outtype:$r),
                !con(surf, (ins B32:$x, B32:$y, B32:$z)),
                inst # " \\{$r\\}, [$s, \\{$x, $y, $z, $z\\}];",
                pattern>;
multiclass SULD_3D<string inst, NVPTXRegClass outtype> {
  defvar intr = !cast<Intrinsic>("int_nvvm_" # !tolower(NAME));

  def _R : SULD_3D_base<inst, outtype, (ins B64:$s),
                        [(set outtype:$r,
                              (intr i64:$s, i32:$x, i32:$y, i32:$z))]>;
  def _I : SULD_3D_base<inst, outtype, (ins i64imm:$s)>;
}

defm SULD_3D_I8_CLAMP : SULD_3D<"suld.b.3d.b8.clamp", B16>;
defm SULD_3D_I16_CLAMP : SULD_3D<"suld.b.3d.b16.clamp", B16>;
defm SULD_3D_I32_CLAMP : SULD_3D<"suld.b.3d.b32.clamp", B32>;
defm SULD_3D_I64_CLAMP : SULD_3D<"suld.b.3d.b64.clamp", B64>;

defm SULD_3D_I8_TRAP : SULD_3D<"suld.b.3d.b8.trap", B16>;
defm SULD_3D_I16_TRAP : SULD_3D<"suld.b.3d.b16.trap", B16>;
defm SULD_3D_I32_TRAP : SULD_3D<"suld.b.3d.b32.trap", B32>;
defm SULD_3D_I64_TRAP : SULD_3D<"suld.b.3d.b64.trap", B64>;

defm SULD_3D_I8_ZERO : SULD_3D<"suld.b.3d.b8.zero", B16>;
defm SULD_3D_I16_ZERO : SULD_3D<"suld.b.3d.b16.zero", B16>;
defm SULD_3D_I32_ZERO : SULD_3D<"suld.b.3d.b32.zero", B32>;
defm SULD_3D_I64_ZERO : SULD_3D<"suld.b.3d.b64.zero", B64>;
}

let IsSuld = 2 in {

class SULD_1D_V2_base<string inst, NVPTXRegClass outtype, dag surf,
                      list<dag> pattern = []>
    : NVPTXInst<(outs outtype:$r, outtype:$g),
                !con(surf, (ins B32:$x)),
                inst # " \\{$r, $g\\}, [$s, \\{$x\\}];",
                pattern>;
multiclass SULD_1D_V2<string inst, NVPTXRegClass outtype> {
  defvar intr = !cast<Intrinsic>("int_nvvm_" # !tolower(NAME));

  def _R : SULD_1D_V2_base<inst, outtype, (ins B64:$s),
                           [(set outtype:$r, outtype:$g,
                                 (intr i64:$s, i32:$x))]>;
  def _I : SULD_1D_V2_base<inst, outtype, (ins i64imm:$s)>;
}

defm SULD_1D_V2I8_CLAMP : SULD_1D_V2<"suld.b.1d.v2.b8.clamp", B16>;
defm SULD_1D_V2I16_CLAMP : SULD_1D_V2<"suld.b.1d.v2.b16.clamp", B16>;
defm SULD_1D_V2I32_CLAMP : SULD_1D_V2<"suld.b.1d.v2.b32.clamp", B32>;
defm SULD_1D_V2I64_CLAMP : SULD_1D_V2<"suld.b.1d.v2.b64.clamp", B64>;

defm SULD_1D_V2I8_TRAP : SULD_1D_V2<"suld.b.1d.v2.b8.trap", B16>;
defm SULD_1D_V2I16_TRAP : SULD_1D_V2<"suld.b.1d.v2.b16.trap", B16>;
defm SULD_1D_V2I32_TRAP : SULD_1D_V2<"suld.b.1d.v2.b32.trap", B32>;
defm SULD_1D_V2I64_TRAP : SULD_1D_V2<"suld.b.1d.v2.b64.trap", B64>;

defm SULD_1D_V2I8_ZERO : SULD_1D_V2<"suld.b.1d.v2.b8.zero", B16>;
defm SULD_1D_V2I16_ZERO : SULD_1D_V2<"suld.b.1d.v2.b16.zero", B16>;
defm SULD_1D_V2I32_ZERO : SULD_1D_V2<"suld.b.1d.v2.b32.zero", B32>;
defm SULD_1D_V2I64_ZERO : SULD_1D_V2<"suld.b.1d.v2.b64.zero", B64>;

class SULD_1D_ARRAY_V2_base<string inst, NVPTXRegClass outtype, dag surf,
                            list<dag> pattern = []>
    : NVPTXInst<(outs outtype:$r, outtype:$g),
                !con(surf, (ins B32:$l, B32:$x)),
                inst # " \\{$r, $g\\}, [$s, \\{$l, $x\\}];",
                pattern>;
multiclass SULD_1D_ARRAY_V2<string inst, NVPTXRegClass outtype> {
  defvar intr = !cast<Intrinsic>("int_nvvm_" # !tolower(NAME));

  def _R : SULD_1D_ARRAY_V2_base<inst, outtype, (ins B64:$s),
                                 [(set outtype:$r, outtype:$g,
                                       (intr i64:$s, i32:$l, i32:$x))]>;
  def _I : SULD_1D_ARRAY_V2_base<inst, outtype, (ins i64imm:$s)>;
}

defm SULD_1D_ARRAY_V2I8_CLAMP : SULD_1D_ARRAY_V2<"suld.b.a1d.v2.b8.clamp", B16>;
defm SULD_1D_ARRAY_V2I16_CLAMP : SULD_1D_ARRAY_V2<"suld.b.a1d.v2.b16.clamp", B16>;
defm SULD_1D_ARRAY_V2I32_CLAMP : SULD_1D_ARRAY_V2<"suld.b.a1d.v2.b32.clamp", B32>;
defm SULD_1D_ARRAY_V2I64_CLAMP : SULD_1D_ARRAY_V2<"suld.b.a1d.v2.b64.clamp", B64>;

defm SULD_1D_ARRAY_V2I8_TRAP : SULD_1D_ARRAY_V2<"suld.b.a1d.v2.b8.trap", B16>;
defm SULD_1D_ARRAY_V2I16_TRAP : SULD_1D_ARRAY_V2<"suld.b.a1d.v2.b16.trap", B16>;
defm SULD_1D_ARRAY_V2I32_TRAP : SULD_1D_ARRAY_V2<"suld.b.a1d.v2.b32.trap", B32>;
defm SULD_1D_ARRAY_V2I64_TRAP : SULD_1D_ARRAY_V2<"suld.b.a1d.v2.b64.trap", B64>;

defm SULD_1D_ARRAY_V2I8_ZERO : SULD_1D_ARRAY_V2<"suld.b.a1d.v2.b8.zero", B16>;
defm SULD_1D_ARRAY_V2I16_ZERO : SULD_1D_ARRAY_V2<"suld.b.a1d.v2.b16.zero", B16>;
defm SULD_1D_ARRAY_V2I32_ZERO : SULD_1D_ARRAY_V2<"suld.b.a1d.v2.b32.zero", B32>;
defm SULD_1D_ARRAY_V2I64_ZERO : SULD_1D_ARRAY_V2<"suld.b.a1d.v2.b64.zero", B64>;

class SULD_2D_V2_base<string inst, NVPTXRegClass outtype, dag surf,
                      list<dag> pattern = []>
    : NVPTXInst<(outs outtype:$r, outtype:$g),
                !con(surf, (ins B32:$x, B32:$y)),
                inst # " \\{$r, $g\\}, [$s, \\{$x, $y\\}];",
                pattern>;
multiclass SULD_2D_V2<string inst, NVPTXRegClass outtype> {
  defvar intr = !cast<Intrinsic>("int_nvvm_" # !tolower(NAME));

  def _R : SULD_2D_V2_base<inst, outtype, (ins B64:$s),
                           [(set outtype:$r, outtype:$g,
                                 (intr i64:$s, i32:$x, i32:$y))]>;
  def _I : SULD_2D_V2_base<inst, outtype, (ins i64imm:$s)>;
}

defm SULD_2D_V2I8_CLAMP : SULD_2D_V2<"suld.b.2d.v2.b8.clamp", B16>;
defm SULD_2D_V2I16_CLAMP : SULD_2D_V2<"suld.b.2d.v2.b16.clamp", B16>;
defm SULD_2D_V2I32_CLAMP : SULD_2D_V2<"suld.b.2d.v2.b32.clamp", B32>;
defm SULD_2D_V2I64_CLAMP : SULD_2D_V2<"suld.b.2d.v2.b64.clamp", B64>;

defm SULD_2D_V2I8_TRAP : SULD_2D_V2<"suld.b.2d.v2.b8.trap", B16>;
defm SULD_2D_V2I16_TRAP : SULD_2D_V2<"suld.b.2d.v2.b16.trap", B16>;
defm SULD_2D_V2I32_TRAP : SULD_2D_V2<"suld.b.2d.v2.b32.trap", B32>;
defm SULD_2D_V2I64_TRAP : SULD_2D_V2<"suld.b.2d.v2.b64.trap", B64>;

defm SULD_2D_V2I8_ZERO : SULD_2D_V2<"suld.b.2d.v2.b8.zero", B16>;
defm SULD_2D_V2I16_ZERO : SULD_2D_V2<"suld.b.2d.v2.b16.zero", B16>;
defm SULD_2D_V2I32_ZERO : SULD_2D_V2<"suld.b.2d.v2.b32.zero", B32>;
defm SULD_2D_V2I64_ZERO : SULD_2D_V2<"suld.b.2d.v2.b64.zero", B64>;

class SULD_2D_ARRAY_V2_base<string inst, NVPTXRegClass outtype, dag surf,
                            list<dag> pattern = []>
    : NVPTXInst<(outs outtype:$r, outtype:$g),
                !con(surf, (ins B32:$l, B32:$x, B32:$y)),
                inst # " \\{$r, $g\\}, [$s, \\{$l, $x, $y, $y\\}];",
                pattern>;
multiclass SULD_2D_ARRAY_V2<string inst, NVPTXRegClass outtype> {
  defvar intr = !cast<Intrinsic>("int_nvvm_" # !tolower(NAME));

  def _R : SULD_2D_ARRAY_V2_base<inst, outtype, (ins B64:$s),
                                 [(set outtype:$r, outtype:$g,
                                       (intr i64:$s, i32:$l, i32:$x, i32:$y))]>;
  def _I : SULD_2D_ARRAY_V2_base<inst, outtype, (ins i64imm:$s)>;
}

defm SULD_2D_ARRAY_V2I8_CLAMP : SULD_2D_ARRAY_V2<"suld.b.a2d.v2.b8.clamp", B16>;
defm SULD_2D_ARRAY_V2I16_CLAMP : SULD_2D_ARRAY_V2<"suld.b.a2d.v2.b16.clamp", B16>;
defm SULD_2D_ARRAY_V2I32_CLAMP : SULD_2D_ARRAY_V2<"suld.b.a2d.v2.b32.clamp", B32>;
defm SULD_2D_ARRAY_V2I64_CLAMP : SULD_2D_ARRAY_V2<"suld.b.a2d.v2.b64.clamp", B64>;

defm SULD_2D_ARRAY_V2I8_TRAP : SULD_2D_ARRAY_V2<"suld.b.a2d.v2.b8.trap", B16>;
defm SULD_2D_ARRAY_V2I16_TRAP : SULD_2D_ARRAY_V2<"suld.b.a2d.v2.b16.trap", B16>;
defm SULD_2D_ARRAY_V2I32_TRAP : SULD_2D_ARRAY_V2<"suld.b.a2d.v2.b32.trap", B32>;
defm SULD_2D_ARRAY_V2I64_TRAP : SULD_2D_ARRAY_V2<"suld.b.a2d.v2.b64.trap", B64>;

defm SULD_2D_ARRAY_V2I8_ZERO : SULD_2D_ARRAY_V2<"suld.b.a2d.v2.b8.zero", B16>;
defm SULD_2D_ARRAY_V2I16_ZERO : SULD_2D_ARRAY_V2<"suld.b.a2d.v2.b16.zero", B16>;
defm SULD_2D_ARRAY_V2I32_ZERO : SULD_2D_ARRAY_V2<"suld.b.a2d.v2.b32.zero", B32>;
defm SULD_2D_ARRAY_V2I64_ZERO : SULD_2D_ARRAY_V2<"suld.b.a2d.v2.b64.zero", B64>;

class SULD_3D_V2_base<string inst, NVPTXRegClass outtype, dag surf,
                      list<dag> pattern = []>
    : NVPTXInst<(outs outtype:$r, outtype:$g),
                !con(surf, (ins B32:$x, B32:$y, B32:$z)),
                inst # " \\{$r, $g\\}, [$s, \\{$x, $y, $z, $z\\}];",
                pattern>;
multiclass SULD_3D_V2<string inst, NVPTXRegClass outtype> {
  defvar intr = !cast<Intrinsic>("int_nvvm_" # !tolower(NAME));

  def _R : SULD_3D_V2_base<inst, outtype, (ins B64:$s),
                           [(set outtype:$r, outtype:$g,
                                 (intr i64:$s, i32:$x, i32:$y, i32:$z))]>;
  def _I : SULD_3D_V2_base<inst, outtype, (ins i64imm:$s)>;
}

defm SULD_3D_V2I8_CLAMP : SULD_3D_V2<"suld.b.3d.v2.b8.clamp", B16>;
defm SULD_3D_V2I16_CLAMP : SULD_3D_V2<"suld.b.3d.v2.b16.clamp", B16>;
defm SULD_3D_V2I32_CLAMP : SULD_3D_V2<"suld.b.3d.v2.b32.clamp", B32>;
defm SULD_3D_V2I64_CLAMP : SULD_3D_V2<"suld.b.3d.v2.b64.clamp", B64>;

defm SULD_3D_V2I8_TRAP : SULD_3D_V2<"suld.b.3d.v2.b8.trap", B16>;
defm SULD_3D_V2I16_TRAP : SULD_3D_V2<"suld.b.3d.v2.b16.trap", B16>;
defm SULD_3D_V2I32_TRAP : SULD_3D_V2<"suld.b.3d.v2.b32.trap", B32>;
defm SULD_3D_V2I64_TRAP : SULD_3D_V2<"suld.b.3d.v2.b64.trap", B64>;

defm SULD_3D_V2I8_ZERO : SULD_3D_V2<"suld.b.3d.v2.b8.zero", B16>;
defm SULD_3D_V2I16_ZERO : SULD_3D_V2<"suld.b.3d.v2.b16.zero", B16>;
defm SULD_3D_V2I32_ZERO : SULD_3D_V2<"suld.b.3d.v2.b32.zero", B32>;
defm SULD_3D_V2I64_ZERO : SULD_3D_V2<"suld.b.3d.v2.b64.zero", B64>;

}

let IsSuld = 3 in {

class SULD_1D_V4_base<string inst, NVPTXRegClass outtype, dag surf,
                      list<dag> pattern = []>
    : NVPTXInst<(outs outtype:$r, outtype:$g, outtype:$b, outtype:$a),
                !con(surf, (ins B32:$x)),
                inst # " \\{$r, $g, $b, $a\\}, [$s, \\{$x\\}];",
                pattern>;
multiclass SULD_1D_V4<string inst, NVPTXRegClass outtype> {
  defvar intr = !cast<Intrinsic>("int_nvvm_" # !tolower(NAME));

  def _R : SULD_1D_V4_base<inst, outtype, (ins B64:$s),
                           [(set outtype:$r, outtype:$g, outtype:$b, outtype:$a,
                                 (intr i64:$s, i32:$x))]>;
  def _I : SULD_1D_V4_base<inst, outtype, (ins i64imm:$s)>;
}

defm SULD_1D_V4I8_CLAMP : SULD_1D_V4<"suld.b.1d.v4.b8.clamp", B16>;
defm SULD_1D_V4I16_CLAMP : SULD_1D_V4<"suld.b.1d.v4.b16.clamp", B16>;
defm SULD_1D_V4I32_CLAMP : SULD_1D_V4<"suld.b.1d.v4.b32.clamp", B32>;

defm SULD_1D_V4I8_TRAP : SULD_1D_V4<"suld.b.1d.v4.b8.trap", B16>;
defm SULD_1D_V4I16_TRAP : SULD_1D_V4<"suld.b.1d.v4.b16.trap", B16>;
defm SULD_1D_V4I32_TRAP : SULD_1D_V4<"suld.b.1d.v4.b32.trap", B32>;

defm SULD_1D_V4I8_ZERO : SULD_1D_V4<"suld.b.1d.v4.b8.zero", B16>;
defm SULD_1D_V4I16_ZERO : SULD_1D_V4<"suld.b.1d.v4.b16.zero", B16>;
defm SULD_1D_V4I32_ZERO : SULD_1D_V4<"suld.b.1d.v4.b32.zero", B32>;

class SULD_1D_ARRAY_V4_base<string inst, NVPTXRegClass outtype, dag surf,
                            list<dag> pattern = []>
    : NVPTXInst<(outs outtype:$r, outtype:$g, outtype:$b, outtype:$a),
                !con(surf, (ins B32:$l, B32:$x)),
                inst # " \\{$r, $g, $b, $a\\}, [$s, \\{$l, $x\\}];",
                pattern>;
multiclass SULD_1D_ARRAY_V4<string inst, NVPTXRegClass outtype> {
  defvar intr = !cast<Intrinsic>("int_nvvm_" # !tolower(NAME));

  def _R : SULD_1D_ARRAY_V4_base<inst, outtype, (ins B64:$s),
                                 [(set outtype:$r, outtype:$g, outtype:$b,
                                       outtype:$a,
                                       (intr i64:$s, i32:$l, i32:$x))]>;
  def _I : SULD_1D_ARRAY_V4_base<inst, outtype, (ins i64imm:$s)>;
}

defm SULD_1D_ARRAY_V4I8_CLAMP : SULD_1D_ARRAY_V4<"suld.b.a1d.v4.b8.clamp", B16>;
defm SULD_1D_ARRAY_V4I16_CLAMP : SULD_1D_ARRAY_V4<"suld.b.a1d.v4.b16.clamp", B16>;
defm SULD_1D_ARRAY_V4I32_CLAMP : SULD_1D_ARRAY_V4<"suld.b.a1d.v4.b32.clamp", B32>;

defm SULD_1D_ARRAY_V4I8_TRAP : SULD_1D_ARRAY_V4<"suld.b.a1d.v4.b8.trap", B16>;
defm SULD_1D_ARRAY_V4I16_TRAP : SULD_1D_ARRAY_V4<"suld.b.a1d.v4.b16.trap", B16>;
defm SULD_1D_ARRAY_V4I32_TRAP : SULD_1D_ARRAY_V4<"suld.b.a1d.v4.b32.trap", B32>;

defm SULD_1D_ARRAY_V4I8_ZERO : SULD_1D_ARRAY_V4<"suld.b.a1d.v4.b8.zero", B16>;
defm SULD_1D_ARRAY_V4I16_ZERO : SULD_1D_ARRAY_V4<"suld.b.a1d.v4.b16.zero", B16>;
defm SULD_1D_ARRAY_V4I32_ZERO : SULD_1D_ARRAY_V4<"suld.b.a1d.v4.b32.zero", B32>;

class SULD_2D_V4_base<string inst, NVPTXRegClass outtype, dag surf,
                      list<dag> pattern = []>
    : NVPTXInst<(outs outtype:$r, outtype:$g, outtype:$b, outtype:$a),
                !con(surf, (ins B32:$x, B32:$y)),
                inst # " \\{$r, $g, $b, $a\\}, [$s, \\{$x, $y\\}];",
                pattern>;
multiclass SULD_2D_V4<string inst, NVPTXRegClass outtype> {
  defvar intr = !cast<Intrinsic>("int_nvvm_" # !tolower(NAME));

  def _R : SULD_2D_V4_base<inst, outtype, (ins B64:$s),
                           [(set outtype:$r, outtype:$g, outtype:$b, outtype:$a,
                                 (intr i64:$s, i32:$x, i32:$y))]>;
  def _I : SULD_2D_V4_base<inst, outtype, (ins i64imm:$s)>;
}

defm SULD_2D_V4I8_CLAMP : SULD_2D_V4<"suld.b.2d.v4.b8.clamp", B16>;
defm SULD_2D_V4I16_CLAMP : SULD_2D_V4<"suld.b.2d.v4.b16.clamp", B16>;
defm SULD_2D_V4I32_CLAMP : SULD_2D_V4<"suld.b.2d.v4.b32.clamp", B32>;

defm SULD_2D_V4I8_TRAP : SULD_2D_V4<"suld.b.2d.v4.b8.trap", B16>;
defm SULD_2D_V4I16_TRAP : SULD_2D_V4<"suld.b.2d.v4.b16.trap", B16>;
defm SULD_2D_V4I32_TRAP : SULD_2D_V4<"suld.b.2d.v4.b32.trap", B32>;

defm SULD_2D_V4I8_ZERO : SULD_2D_V4<"suld.b.2d.v4.b8.zero", B16>;
defm SULD_2D_V4I16_ZERO : SULD_2D_V4<"suld.b.2d.v4.b16.zero", B16>;
defm SULD_2D_V4I32_ZERO : SULD_2D_V4<"suld.b.2d.v4.b32.zero", B32>;

class SULD_2D_ARRAY_V4_base<string inst, NVPTXRegClass outtype, dag surf,
                            list<dag> pattern = []>
    : NVPTXInst<(outs outtype:$r, outtype:$g, outtype:$b, outtype:$a),
                !con(surf, (ins B32:$l, B32:$x, B32:$y)),
                inst # " \\{$r, $g, $b, $a\\}, [$s, \\{$l, $x, $y, $y\\}];",
                pattern>;
multiclass SULD_2D_ARRAY_V4<string inst, NVPTXRegClass outtype> {
  defvar intr = !cast<Intrinsic>("int_nvvm_" # !tolower(NAME));

  def _R : SULD_2D_ARRAY_V4_base<inst, outtype, (ins B64:$s),
                                 [(set outtype:$r, outtype:$g, outtype:$b,
                                       outtype:$a,
                                       (intr i64:$s, i32:$l, i32:$x, i32:$y))]>;
  def _I : SULD_2D_ARRAY_V4_base<inst, outtype, (ins i64imm:$s)>;
}

defm SULD_2D_ARRAY_V4I8_CLAMP : SULD_2D_ARRAY_V4<"suld.b.a2d.v4.b8.clamp", B16>;
defm SULD_2D_ARRAY_V4I16_CLAMP : SULD_2D_ARRAY_V4<"suld.b.a2d.v4.b16.clamp", B16>;
defm SULD_2D_ARRAY_V4I32_CLAMP : SULD_2D_ARRAY_V4<"suld.b.a2d.v4.b32.clamp", B32>;

defm SULD_2D_ARRAY_V4I8_TRAP : SULD_2D_ARRAY_V4<"suld.b.a2d.v4.b8.trap", B16>;
defm SULD_2D_ARRAY_V4I16_TRAP : SULD_2D_ARRAY_V4<"suld.b.a2d.v4.b16.trap", B16>;
defm SULD_2D_ARRAY_V4I32_TRAP : SULD_2D_ARRAY_V4<"suld.b.a2d.v4.b32.trap", B32>;

defm SULD_2D_ARRAY_V4I8_ZERO : SULD_2D_ARRAY_V4<"suld.b.a2d.v4.b8.zero", B16>;
defm SULD_2D_ARRAY_V4I16_ZERO : SULD_2D_ARRAY_V4<"suld.b.a2d.v4.b16.zero", B16>;
defm SULD_2D_ARRAY_V4I32_ZERO : SULD_2D_ARRAY_V4<"suld.b.a2d.v4.b32.zero", B32>;

class SULD_3D_V4_base<string inst, NVPTXRegClass outtype, dag surf,
                      list<dag> pattern = []>
    : NVPTXInst<(outs outtype:$r, outtype:$g, outtype:$b, outtype:$a),
                !con(surf, (ins B32:$x, B32:$y, B32:$z)),
                inst # " \\{$r, $g, $b, $a\\}, [$s, \\{$x, $y, $z, $z\\}];",
                pattern>;
multiclass SULD_3D_V4<string inst, NVPTXRegClass outtype> {
  defvar intr = !cast<Intrinsic>("int_nvvm_" # !tolower(NAME));

  def _R : SULD_3D_V4_base<inst, outtype, (ins B64:$s),
                           [(set outtype:$r, outtype:$g, outtype:$b, outtype:$a,
                                 (intr i64:$s, i32:$x, i32:$y, i32:$z))]>;
  def _I : SULD_3D_V4_base<inst, outtype, (ins i64imm:$s)>;
}

defm SULD_3D_V4I8_CLAMP : SULD_3D_V4<"suld.b.3d.v4.b8.clamp", B16>;
defm SULD_3D_V4I16_CLAMP : SULD_3D_V4<"suld.b.3d.v4.b16.clamp", B16>;
defm SULD_3D_V4I32_CLAMP : SULD_3D_V4<"suld.b.3d.v4.b32.clamp", B32>;

defm SULD_3D_V4I8_TRAP : SULD_3D_V4<"suld.b.3d.v4.b8.trap", B16>;
defm SULD_3D_V4I16_TRAP : SULD_3D_V4<"suld.b.3d.v4.b16.trap", B16>;
defm SULD_3D_V4I32_TRAP : SULD_3D_V4<"suld.b.3d.v4.b32.trap", B32>;

defm SULD_3D_V4I8_ZERO : SULD_3D_V4<"suld.b.3d.v4.b8.zero", B16>;
defm SULD_3D_V4I16_ZERO : SULD_3D_V4<"suld.b.3d.v4.b16.zero", B16>;
defm SULD_3D_V4I32_ZERO : SULD_3D_V4<"suld.b.3d.v4.b32.zero", B32>;

}

//-----------------------------------
// Texture Query Intrinsics
//-----------------------------------

let IsSurfTexQuery = true in {
  foreach query = ["channel_order", "channel_data_type", "width", "height", 
                   "depth", "array_size", "num_samples", "num_mipmap_levels"] in {
    def TXQ_ # !toupper(query) # _R
      : NVPTXInst<(outs B32:$d), (ins B64:$a),
                  "txq." # query # ".b32 \t$d, [$a];",
                  [(set i32:$d, (!cast<Intrinsic>("int_nvvm_txq_" # query) i64:$a))]>;
    def TXQ_ # !toupper(query) # _I
      : NVPTXInst<(outs B32:$d), (ins i64imm:$a),
                  "txq." # query # ".b32 \t$d, [$a];",
                  []>;
  }
}

//-----------------------------------
// Surface Query Intrinsics
//-----------------------------------

let IsSurfTexQuery = true in {
  foreach query = ["channel_order", "channel_data_type", "width", "height", "depth", "array_size"] in {
    def SUQ_ # !toupper(query) # _R
      : NVPTXInst<(outs B32:$d), (ins B64:$a),
                  "suq." # query # ".b32 \t$d, [$a];",
                  [(set i32:$d, (!cast<Intrinsic>("int_nvvm_suq_" # query) i64:$a))]>;
    def SUQ_ # !toupper(query) # _I
      : NVPTXInst<(outs B32:$d), (ins i64imm:$a),
                  "suq." # query # ".b32 \t$d, [$a];",
                  []>;
  }
}

//===- Handle Query -------------------------------------------------------===//

// TODO: These intrinsics are not yet finalized, pending PTX ISA design work
def ISTYPEP_SAMPLER
  : BasicNVPTXInst<(outs B1:$d), (ins B64:$a),
              "istypep.samplerref",
              [(set i1:$d, (int_nvvm_istypep_sampler i64:$a))]>;
def ISTYPEP_SURFACE
  : BasicNVPTXInst<(outs B1:$d), (ins B64:$a),
              "istypep.surfref",
              [(set i1:$d, (int_nvvm_istypep_surface i64:$a))]>;
def ISTYPEP_TEXTURE
  : BasicNVPTXInst<(outs B1:$d), (ins B64:$a),
              "istypep.texref",
              [(set i1:$d, (int_nvvm_istypep_texture i64:$a))]>;

//===- Surface Stores -----------------------------------------------------===//

let IsSust = true in {

class SUST_1D_base<string inst, NVPTXRegClass intype, dag surf, list<dag> pat>
    : NVPTXInst<(outs),
                !con(surf, (ins B32:$x, intype:$r)),
                inst # " \t[$s, \\{$x\\}], \\{$r\\};", pat>;
multiclass SUST_1D<string inst, NVPTXRegClass intype> {
  defvar intr = !cast<Intrinsic>("int_nvvm_" # !tolower(NAME));

  def _R : SUST_1D_base<inst, intype, (ins B64:$s),
              [(intr B64:$s, B32:$x, intype:$r)]>;
  def _I : SUST_1D_base<inst, intype, (ins i64imm:$s), []>;
}

defm SUST_B_1D_I8_CLAMP : SUST_1D<"sust.b.1d.b8.clamp", B16>;
defm SUST_B_1D_I16_CLAMP : SUST_1D<"sust.b.1d.b16.clamp", B16>;
defm SUST_B_1D_I32_CLAMP : SUST_1D<"sust.b.1d.b32.clamp", B32>;
defm SUST_B_1D_I64_CLAMP : SUST_1D<"sust.b.1d.b64.clamp", B64>;

defm SUST_B_1D_I8_TRAP : SUST_1D<"sust.b.1d.b8.trap", B16>;
defm SUST_B_1D_I16_TRAP : SUST_1D<"sust.b.1d.b16.trap", B16>;
defm SUST_B_1D_I32_TRAP : SUST_1D<"sust.b.1d.b32.trap", B32>;
defm SUST_B_1D_I64_TRAP : SUST_1D<"sust.b.1d.b64.trap", B64>;

defm SUST_B_1D_I8_ZERO : SUST_1D<"sust.b.1d.b8.zero", B16>;
defm SUST_B_1D_I16_ZERO : SUST_1D<"sust.b.1d.b16.zero", B16>;
defm SUST_B_1D_I32_ZERO : SUST_1D<"sust.b.1d.b32.zero", B32>;
defm SUST_B_1D_I64_ZERO : SUST_1D<"sust.b.1d.b64.zero", B64>;

defm SUST_P_1D_I8_TRAP : SUST_1D<"sust.p.1d.b8.trap", B16>;
defm SUST_P_1D_I16_TRAP : SUST_1D<"sust.p.1d.b16.trap", B16>;
defm SUST_P_1D_I32_TRAP : SUST_1D<"sust.p.1d.b32.trap", B32>;

class SUST_1D_V2_base<string inst, NVPTXRegClass intype, dag surf, list<dag> pat>
    : NVPTXInst<(outs),
                !con(surf, (ins B32:$x, intype:$r, intype:$g)),
                inst # " \t[$s, \\{$x\\}], \\{$r, $g\\};",
                pat>;
multiclass SUST_1D_V2<string inst, NVPTXRegClass intype> {
  defvar intr = !cast<Intrinsic>("int_nvvm_" # !tolower(NAME));
  def _R : SUST_1D_V2_base<inst, intype, (ins B64:$s),
              [(intr B64:$s, B32:$x, intype:$r, intype:$g)]>;
  def _I : SUST_1D_V2_base<inst, intype, (ins i64imm:$s), []>;
}

// int_nvvm_sust_b_1d_v2i8_clamp
<<<<<<< HEAD

defm SUST_B_1D_V2I8_CLAMP : SUST_1D_V2<"sust.b.1d.v2.b8.clamp", B16>;
defm SUST_B_1D_V2I16_CLAMP : SUST_1D_V2<"sust.b.1d.v2.b16.clamp", B16>;
defm SUST_B_1D_V2I32_CLAMP : SUST_1D_V2<"sust.b.1d.v2.b32.clamp", B32>;
defm SUST_B_1D_V2I64_CLAMP : SUST_1D_V2<"sust.b.1d.v2.b64.clamp", B64>;

defm SUST_B_1D_V2I8_TRAP : SUST_1D_V2<"sust.b.1d.v2.b8.trap", B16>;
defm SUST_B_1D_V2I16_TRAP : SUST_1D_V2<"sust.b.1d.v2.b16.trap", B16>;
defm SUST_B_1D_V2I32_TRAP : SUST_1D_V2<"sust.b.1d.v2.b32.trap", B32>;
defm SUST_B_1D_V2I64_TRAP : SUST_1D_V2<"sust.b.1d.v2.b64.trap", B64>;

defm SUST_B_1D_V2I8_ZERO : SUST_1D_V2<"sust.b.1d.v2.b8.zero", B16>;
defm SUST_B_1D_V2I16_ZERO : SUST_1D_V2<"sust.b.1d.v2.b16.zero", B16>;
defm SUST_B_1D_V2I32_ZERO : SUST_1D_V2<"sust.b.1d.v2.b32.zero", B32>;
defm SUST_B_1D_V2I64_ZERO : SUST_1D_V2<"sust.b.1d.v2.b64.zero", B64>;

defm SUST_P_1D_V2I8_TRAP : SUST_1D_V2<"sust.p.1d.v2.b8.trap", B16>;
defm SUST_P_1D_V2I16_TRAP : SUST_1D_V2<"sust.p.1d.v2.b16.trap", B16>;
defm SUST_P_1D_V2I32_TRAP : SUST_1D_V2<"sust.p.1d.v2.b32.trap", B32>;

=======

defm SUST_B_1D_V2I8_CLAMP : SUST_1D_V2<"sust.b.1d.v2.b8.clamp", B16>;
defm SUST_B_1D_V2I16_CLAMP : SUST_1D_V2<"sust.b.1d.v2.b16.clamp", B16>;
defm SUST_B_1D_V2I32_CLAMP : SUST_1D_V2<"sust.b.1d.v2.b32.clamp", B32>;
defm SUST_B_1D_V2I64_CLAMP : SUST_1D_V2<"sust.b.1d.v2.b64.clamp", B64>;

defm SUST_B_1D_V2I8_TRAP : SUST_1D_V2<"sust.b.1d.v2.b8.trap", B16>;
defm SUST_B_1D_V2I16_TRAP : SUST_1D_V2<"sust.b.1d.v2.b16.trap", B16>;
defm SUST_B_1D_V2I32_TRAP : SUST_1D_V2<"sust.b.1d.v2.b32.trap", B32>;
defm SUST_B_1D_V2I64_TRAP : SUST_1D_V2<"sust.b.1d.v2.b64.trap", B64>;

defm SUST_B_1D_V2I8_ZERO : SUST_1D_V2<"sust.b.1d.v2.b8.zero", B16>;
defm SUST_B_1D_V2I16_ZERO : SUST_1D_V2<"sust.b.1d.v2.b16.zero", B16>;
defm SUST_B_1D_V2I32_ZERO : SUST_1D_V2<"sust.b.1d.v2.b32.zero", B32>;
defm SUST_B_1D_V2I64_ZERO : SUST_1D_V2<"sust.b.1d.v2.b64.zero", B64>;

defm SUST_P_1D_V2I8_TRAP : SUST_1D_V2<"sust.p.1d.v2.b8.trap", B16>;
defm SUST_P_1D_V2I16_TRAP : SUST_1D_V2<"sust.p.1d.v2.b16.trap", B16>;
defm SUST_P_1D_V2I32_TRAP : SUST_1D_V2<"sust.p.1d.v2.b32.trap", B32>;

>>>>>>> 10a576f7
class SUST_1D_V4_base<string inst, NVPTXRegClass intype, dag surf, list<dag> pat>
    : NVPTXInst<(outs),
                !con(surf, (ins B32:$x, intype:$r, intype:$g,
                                intype:$b, intype:$a)),
                inst # " \t[$s, \\{$x\\}], \\{$r, $g, $b, $a\\};",
                pat>;
multiclass SUST_1D_V4<string inst, NVPTXRegClass intype> {
  defvar intr = !cast<Intrinsic>("int_nvvm_" # !tolower(NAME));
  def _R : SUST_1D_V4_base<inst, intype, (ins B64:$s),
              [(intr B64:$s, B32:$x, intype:$r, intype:$g,
                intype:$b, intype:$a)]>;
  def _I : SUST_1D_V4_base<inst, intype, (ins i64imm:$s), []>;
}

defm SUST_B_1D_V4I8_CLAMP : SUST_1D_V4<"sust.b.1d.v4.b8.clamp", B16>;
defm SUST_B_1D_V4I16_CLAMP : SUST_1D_V4<"sust.b.1d.v4.b16.clamp", B16>;
defm SUST_B_1D_V4I32_CLAMP : SUST_1D_V4<"sust.b.1d.v4.b32.clamp", B32>;

defm SUST_B_1D_V4I8_TRAP : SUST_1D_V4<"sust.b.1d.v4.b8.trap", B16>;
defm SUST_B_1D_V4I16_TRAP : SUST_1D_V4<"sust.b.1d.v4.b16.trap", B16>;
defm SUST_B_1D_V4I32_TRAP : SUST_1D_V4<"sust.b.1d.v4.b32.trap", B32>;

defm SUST_B_1D_V4I8_ZERO : SUST_1D_V4<"sust.b.1d.v4.b8.zero", B16>;
defm SUST_B_1D_V4I16_ZERO : SUST_1D_V4<"sust.b.1d.v4.b16.zero", B16>;
defm SUST_B_1D_V4I32_ZERO : SUST_1D_V4<"sust.b.1d.v4.b32.zero", B32>;

defm SUST_P_1D_V4I8_TRAP : SUST_1D_V4<"sust.p.1d.v4.b8.trap", B16>;
defm SUST_P_1D_V4I16_TRAP : SUST_1D_V4<"sust.p.1d.v4.b16.trap", B16>;
defm SUST_P_1D_V4I32_TRAP : SUST_1D_V4<"sust.p.1d.v4.b32.trap", B32>;

class SUST_1D_ARRAY_base<string inst, NVPTXRegClass intype, dag surf, list<dag> pat>
    : NVPTXInst<(outs),
                !con(surf, (ins B32:$idx, B32:$x, intype:$r)),
                inst # " \t[$s, \\{$idx, $x\\}], \\{$r\\};",
                pat>;
multiclass SUST_1D_ARRAY<string inst, NVPTXRegClass intype> {
    defvar intr = !cast<Intrinsic>("int_nvvm_" # !tolower(NAME));
  def _R : SUST_1D_ARRAY_base<inst, intype, (ins B64:$s),
              [(intr B64:$s, B32:$idx, B32:$x, intype:$r)]>;
  def _I : SUST_1D_ARRAY_base<inst, intype, (ins i64imm:$s), []>;
}

defm SUST_B_1D_ARRAY_I8_CLAMP : SUST_1D_ARRAY<"sust.b.a1d.b8.clamp", B16>;
defm SUST_B_1D_ARRAY_I16_CLAMP : SUST_1D_ARRAY<"sust.b.a1d.b16.clamp", B16>;
defm SUST_B_1D_ARRAY_I32_CLAMP : SUST_1D_ARRAY<"sust.b.a1d.b32.clamp", B32>;
defm SUST_B_1D_ARRAY_I64_CLAMP : SUST_1D_ARRAY<"sust.b.a1d.b64.clamp", B64>;

defm SUST_B_1D_ARRAY_I8_TRAP : SUST_1D_ARRAY<"sust.b.a1d.b8.trap", B16>;
defm SUST_B_1D_ARRAY_I16_TRAP : SUST_1D_ARRAY<"sust.b.a1d.b16.trap", B16>;
defm SUST_B_1D_ARRAY_I32_TRAP : SUST_1D_ARRAY<"sust.b.a1d.b32.trap", B32>;
defm SUST_B_1D_ARRAY_I64_TRAP : SUST_1D_ARRAY<"sust.b.a1d.b64.trap", B64>;

defm SUST_B_1D_ARRAY_I8_ZERO : SUST_1D_ARRAY<"sust.b.a1d.b8.zero", B16>;
defm SUST_B_1D_ARRAY_I16_ZERO : SUST_1D_ARRAY<"sust.b.a1d.b16.zero", B16>;
defm SUST_B_1D_ARRAY_I32_ZERO : SUST_1D_ARRAY<"sust.b.a1d.b32.zero", B32>;
defm SUST_B_1D_ARRAY_I64_ZERO : SUST_1D_ARRAY<"sust.b.a1d.b64.zero", B64>;

defm SUST_P_1D_ARRAY_I8_TRAP : SUST_1D_ARRAY<"sust.p.a1d.b8.trap", B16>;
defm SUST_P_1D_ARRAY_I16_TRAP : SUST_1D_ARRAY<"sust.p.a1d.b16.trap", B16>;
defm SUST_P_1D_ARRAY_I32_TRAP : SUST_1D_ARRAY<"sust.p.a1d.b32.trap", B32>;

class SUST_1D_ARRAY_V2_base<string inst, NVPTXRegClass intype, dag surf, list<dag> pat>
    : NVPTXInst<(outs),
                !con(surf, (ins B32:$idx, B32:$x,
                                intype:$r, intype:$g)),
                inst # " \t[$s, \\{$idx, $x\\}], \\{$r, $g\\};",
                pat>;
multiclass SUST_1D_ARRAY_V2<string inst, NVPTXRegClass intype> {
  defvar intr = !cast<Intrinsic>("int_nvvm_" # !tolower(NAME));
  def _R : SUST_1D_ARRAY_V2_base<inst, intype, (ins B64:$s),
              [(intr B64:$s, B32:$idx, B32:$x,
                intype:$r, intype:$g)]>;
  def _I : SUST_1D_ARRAY_V2_base<inst, intype, (ins i64imm:$s), []>;
}

defm SUST_B_1D_ARRAY_V2I8_CLAMP : SUST_1D_ARRAY_V2<"sust.b.a1d.v2.b8.clamp", B16>;
defm SUST_B_1D_ARRAY_V2I16_CLAMP : SUST_1D_ARRAY_V2<"sust.b.a1d.v2.b16.clamp", B16>;
defm SUST_B_1D_ARRAY_V2I32_CLAMP : SUST_1D_ARRAY_V2<"sust.b.a1d.v2.b32.clamp", B32>;
defm SUST_B_1D_ARRAY_V2I64_CLAMP : SUST_1D_ARRAY_V2<"sust.b.a1d.v2.b64.clamp", B64>;

defm SUST_B_1D_ARRAY_V2I8_TRAP : SUST_1D_ARRAY_V2<"sust.b.a1d.v2.b8.trap", B16>;
defm SUST_B_1D_ARRAY_V2I16_TRAP : SUST_1D_ARRAY_V2<"sust.b.a1d.v2.b16.trap", B16>;
defm SUST_B_1D_ARRAY_V2I32_TRAP : SUST_1D_ARRAY_V2<"sust.b.a1d.v2.b32.trap", B32>;
defm SUST_B_1D_ARRAY_V2I64_TRAP : SUST_1D_ARRAY_V2<"sust.b.a1d.v2.b64.trap", B64>;

defm SUST_B_1D_ARRAY_V2I8_ZERO : SUST_1D_ARRAY_V2<"sust.b.a1d.v2.b8.zero", B16>;
defm SUST_B_1D_ARRAY_V2I16_ZERO : SUST_1D_ARRAY_V2<"sust.b.a1d.v2.b16.zero", B16>;
defm SUST_B_1D_ARRAY_V2I32_ZERO : SUST_1D_ARRAY_V2<"sust.b.a1d.v2.b32.zero", B32>;
defm SUST_B_1D_ARRAY_V2I64_ZERO : SUST_1D_ARRAY_V2<"sust.b.a1d.v2.b64.zero", B64>;

defm SUST_P_1D_ARRAY_V2I8_TRAP : SUST_1D_ARRAY_V2<"sust.p.a1d.v2.b8.trap", B16>;
defm SUST_P_1D_ARRAY_V2I16_TRAP : SUST_1D_ARRAY_V2<"sust.p.a1d.v2.b16.trap", B16>;
defm SUST_P_1D_ARRAY_V2I32_TRAP : SUST_1D_ARRAY_V2<"sust.p.a1d.v2.b32.trap", B32>;

class SUST_1D_ARRAY_V4_base<string inst, NVPTXRegClass intype, dag surf, list<dag> pat>
    : NVPTXInst<(outs),
                !con(surf, (ins B32:$idx, B32:$x,
                                intype:$r, intype:$g, intype:$b, intype:$a)),
                inst # " \t[$s, \\{$idx, $x\\}], \\{$r, $g, $b, $a\\};",
                pat>;
multiclass SUST_1D_ARRAY_V4<string inst, NVPTXRegClass intype> {
  defvar intr = !cast<Intrinsic>("int_nvvm_" # !tolower(NAME));
  def _R : SUST_1D_ARRAY_V4_base<inst, intype, (ins B64:$s),
              [(intr B64:$s, B32:$idx, B32:$x,
                intype:$r, intype:$g, intype:$b, intype:$a)]>;
  def _I : SUST_1D_ARRAY_V4_base<inst, intype, (ins i64imm:$s), []>;
}

defm SUST_B_1D_ARRAY_V4I8_CLAMP
  : SUST_1D_ARRAY_V4<"sust.b.a1d.v4.b8.clamp", B16>;
defm SUST_B_1D_ARRAY_V4I16_CLAMP
  : SUST_1D_ARRAY_V4<"sust.b.a1d.v4.b16.clamp", B16>;
defm SUST_B_1D_ARRAY_V4I32_CLAMP
  : SUST_1D_ARRAY_V4<"sust.b.a1d.v4.b32.clamp", B32>;

defm SUST_B_1D_ARRAY_V4I8_TRAP
  : SUST_1D_ARRAY_V4<"sust.b.a1d.v4.b8.trap", B16>;
defm SUST_B_1D_ARRAY_V4I16_TRAP
  : SUST_1D_ARRAY_V4<"sust.b.a1d.v4.b16.trap", B16>;
defm SUST_B_1D_ARRAY_V4I32_TRAP
  : SUST_1D_ARRAY_V4<"sust.b.a1d.v4.b32.trap", B32>;

defm SUST_B_1D_ARRAY_V4I8_ZERO
  : SUST_1D_ARRAY_V4<"sust.b.a1d.v4.b8.zero", B16>;
defm SUST_B_1D_ARRAY_V4I16_ZERO
  : SUST_1D_ARRAY_V4<"sust.b.a1d.v4.b16.zero", B16>;
defm SUST_B_1D_ARRAY_V4I32_ZERO
  : SUST_1D_ARRAY_V4<"sust.b.a1d.v4.b32.zero", B32>;

defm SUST_P_1D_ARRAY_V4I8_TRAP
  : SUST_1D_ARRAY_V4<"sust.p.a1d.v4.b8.trap", B16>;
defm SUST_P_1D_ARRAY_V4I16_TRAP
  : SUST_1D_ARRAY_V4<"sust.p.a1d.v4.b16.trap", B16>;
defm SUST_P_1D_ARRAY_V4I32_TRAP
  : SUST_1D_ARRAY_V4<"sust.p.a1d.v4.b32.trap", B32>;

class SUST_2D_base<string inst, NVPTXRegClass intype, dag surf, list<dag> pat>
    : NVPTXInst<(outs),
                !con(surf, (ins B32:$x, B32:$y, intype:$r)),
                inst # " \t[$s, \\{$x, $y\\}], \\{$r\\};",
                pat>;
multiclass SUST_2D<string inst, NVPTXRegClass intype> {
  defvar intr = !cast<Intrinsic>("int_nvvm_" # !tolower(NAME));
  def _R : SUST_2D_base<inst, intype, (ins B64:$s),
              [(intr B64:$s, B32:$x, B32:$y, intype:$r)]>;
  def _I : SUST_2D_base<inst, intype, (ins i64imm:$s), []>;
}

defm SUST_B_2D_I8_CLAMP : SUST_2D<"sust.b.2d.b8.clamp", B16>;
defm SUST_B_2D_I16_CLAMP : SUST_2D<"sust.b.2d.b16.clamp", B16>;
defm SUST_B_2D_I32_CLAMP : SUST_2D<"sust.b.2d.b32.clamp", B32>;
defm SUST_B_2D_I64_CLAMP : SUST_2D<"sust.b.2d.b64.clamp", B64>;

defm SUST_B_2D_I8_TRAP : SUST_2D<"sust.b.2d.b8.trap", B16>;
defm SUST_B_2D_I16_TRAP : SUST_2D<"sust.b.2d.b16.trap", B16>;
defm SUST_B_2D_I32_TRAP : SUST_2D<"sust.b.2d.b32.trap", B32>;
defm SUST_B_2D_I64_TRAP : SUST_2D<"sust.b.2d.b64.trap", B64>;

defm SUST_B_2D_I8_ZERO : SUST_2D<"sust.b.2d.b8.zero", B16>;
defm SUST_B_2D_I16_ZERO : SUST_2D<"sust.b.2d.b16.zero", B16>;
defm SUST_B_2D_I32_ZERO : SUST_2D<"sust.b.2d.b32.zero", B32>;
defm SUST_B_2D_I64_ZERO : SUST_2D<"sust.b.2d.b64.zero", B64>;

defm SUST_P_2D_I8_TRAP : SUST_2D<"sust.p.2d.b8.trap", B16>;
defm SUST_P_2D_I16_TRAP : SUST_2D<"sust.p.2d.b16.trap", B16>;
defm SUST_P_2D_I32_TRAP : SUST_2D<"sust.p.2d.b32.trap", B32>;

class SUST_2D_V2_base<string inst, NVPTXRegClass intype, dag surf, list<dag> pat>
    : NVPTXInst<(outs),
                !con(surf, (ins B32:$x, B32:$y,
                                intype:$r, intype:$g)),
                inst # " \t[$s, \\{$x, $y\\}], \\{$r, $g\\};",
                pat>;
multiclass SUST_2D_V2<string inst, NVPTXRegClass intype> {
  defvar intr = !cast<Intrinsic>("int_nvvm_" # !tolower(NAME));
  def _R : SUST_2D_V2_base<inst, intype, (ins B64:$s),
              [(intr B64:$s, B32:$x, B32:$y,
                intype:$r, intype:$g)]>;
  def _I : SUST_2D_V2_base<inst, intype, (ins i64imm:$s), []>;
}

defm SUST_B_2D_V2I8_CLAMP : SUST_2D_V2<"sust.b.2d.v2.b8.clamp", B16>;
defm SUST_B_2D_V2I16_CLAMP : SUST_2D_V2<"sust.b.2d.v2.b16.clamp", B16>;
defm SUST_B_2D_V2I32_CLAMP : SUST_2D_V2<"sust.b.2d.v2.b32.clamp", B32>;
defm SUST_B_2D_V2I64_CLAMP : SUST_2D_V2<"sust.b.2d.v2.b64.clamp", B64>;

defm SUST_B_2D_V2I8_TRAP : SUST_2D_V2<"sust.b.2d.v2.b8.trap", B16>;
defm SUST_B_2D_V2I16_TRAP : SUST_2D_V2<"sust.b.2d.v2.b16.trap", B16>;
defm SUST_B_2D_V2I32_TRAP : SUST_2D_V2<"sust.b.2d.v2.b32.trap", B32>;
defm SUST_B_2D_V2I64_TRAP : SUST_2D_V2<"sust.b.2d.v2.b64.trap", B64>;

defm SUST_B_2D_V2I8_ZERO : SUST_2D_V2<"sust.b.2d.v2.b8.zero", B16>;
defm SUST_B_2D_V2I16_ZERO : SUST_2D_V2<"sust.b.2d.v2.b16.zero", B16>;
defm SUST_B_2D_V2I32_ZERO : SUST_2D_V2<"sust.b.2d.v2.b32.zero", B32>;
defm SUST_B_2D_V2I64_ZERO : SUST_2D_V2<"sust.b.2d.v2.b64.zero", B64>;

defm SUST_P_2D_V2I8_TRAP : SUST_2D_V2<"sust.p.2d.v2.b8.trap", B16>;
defm SUST_P_2D_V2I16_TRAP : SUST_2D_V2<"sust.p.2d.v2.b16.trap", B16>;
defm SUST_P_2D_V2I32_TRAP : SUST_2D_V2<"sust.p.2d.v2.b32.trap", B32>;

class SUST_2D_V4_base<string inst, NVPTXRegClass intype, dag surf, list<dag> pat>
    : NVPTXInst<(outs),
                !con(surf, (ins B32:$x, B32:$y,
                                intype:$r, intype:$g, intype:$b, intype:$a)),
                inst # " \t[$s, \\{$x, $y\\}], \\{$r, $g, $b, $a\\};",
                pat>;
multiclass SUST_2D_V4<string inst, NVPTXRegClass intype> {
  defvar intr = !cast<Intrinsic>("int_nvvm_" # !tolower(NAME));
  def _R : SUST_2D_V4_base<inst, intype, (ins B64:$s),
              [(intr B64:$s, B32:$x, B32:$y,
                intype:$r, intype:$g, intype:$b, intype:$a)]>;
  def _I : SUST_2D_V4_base<inst, intype, (ins i64imm:$s), []>;
}

defm SUST_B_2D_V4I8_CLAMP : SUST_2D_V4<"sust.b.2d.v4.b8.clamp", B16>;
defm SUST_B_2D_V4I16_CLAMP : SUST_2D_V4<"sust.b.2d.v4.b16.clamp", B16>;
defm SUST_B_2D_V4I32_CLAMP : SUST_2D_V4<"sust.b.2d.v4.b32.clamp", B32>;

defm SUST_B_2D_V4I8_TRAP : SUST_2D_V4<"sust.b.2d.v4.b8.trap", B16>;
defm SUST_B_2D_V4I16_TRAP : SUST_2D_V4<"sust.b.2d.v4.b16.trap", B16>;
defm SUST_B_2D_V4I32_TRAP : SUST_2D_V4<"sust.b.2d.v4.b32.trap", B32>;

defm SUST_B_2D_V4I8_ZERO : SUST_2D_V4<"sust.b.2d.v4.b8.zero", B16>;
defm SUST_B_2D_V4I16_ZERO : SUST_2D_V4<"sust.b.2d.v4.b16.zero", B16>;
defm SUST_B_2D_V4I32_ZERO : SUST_2D_V4<"sust.b.2d.v4.b32.zero", B32>;

defm SUST_P_2D_V4I8_TRAP : SUST_2D_V4<"sust.p.2d.v4.b8.trap", B16>;
defm SUST_P_2D_V4I16_TRAP : SUST_2D_V4<"sust.p.2d.v4.b16.trap", B16>;
defm SUST_P_2D_V4I32_TRAP : SUST_2D_V4<"sust.p.2d.v4.b32.trap", B32>;

class SUST_2D_ARRAY_base<string inst, NVPTXRegClass intype, dag surf, list<dag> pat>
    : NVPTXInst<(outs),
                !con(surf, (ins B32:$idx, B32:$x, B32:$y,
                                intype:$r)),
                inst # " \t[$s, \\{$idx, $x, $y, $y\\}], \\{$r\\};",
                pat>;
multiclass SUST_2D_ARRAY<string inst, NVPTXRegClass intype> {
  defvar intr = !cast<Intrinsic>("int_nvvm_" # !tolower(NAME));
  def _R : SUST_2D_ARRAY_base<inst, intype, (ins B64:$s),
              [(intr B64:$s, B32:$idx, B32:$x, B32:$y,
                intype:$r)]>;
  def _I : SUST_2D_ARRAY_base<inst, intype, (ins i64imm:$s), []>;
}

defm SUST_B_2D_ARRAY_I8_CLAMP : SUST_2D_ARRAY<"sust.b.a2d.b8.clamp", B16>;
defm SUST_B_2D_ARRAY_I16_CLAMP : SUST_2D_ARRAY<"sust.b.a2d.b16.clamp", B16>;
defm SUST_B_2D_ARRAY_I32_CLAMP : SUST_2D_ARRAY<"sust.b.a2d.b32.clamp", B32>;
defm SUST_B_2D_ARRAY_I64_CLAMP : SUST_2D_ARRAY<"sust.b.a2d.b64.clamp", B64>;

defm SUST_B_2D_ARRAY_I8_TRAP : SUST_2D_ARRAY<"sust.b.a2d.b8.trap", B16>;
defm SUST_B_2D_ARRAY_I16_TRAP : SUST_2D_ARRAY<"sust.b.a2d.b16.trap", B16>;
defm SUST_B_2D_ARRAY_I32_TRAP : SUST_2D_ARRAY<"sust.b.a2d.b32.trap", B32>;
defm SUST_B_2D_ARRAY_I64_TRAP : SUST_2D_ARRAY<"sust.b.a2d.b64.trap", B64>;

defm SUST_B_2D_ARRAY_I8_ZERO : SUST_2D_ARRAY<"sust.b.a2d.b8.zero", B16>;
defm SUST_B_2D_ARRAY_I16_ZERO : SUST_2D_ARRAY<"sust.b.a2d.b16.zero", B16>;
defm SUST_B_2D_ARRAY_I32_ZERO : SUST_2D_ARRAY<"sust.b.a2d.b32.zero", B32>;
defm SUST_B_2D_ARRAY_I64_ZERO : SUST_2D_ARRAY<"sust.b.a2d.b64.zero", B64>;

defm SUST_P_2D_ARRAY_I8_TRAP : SUST_2D_ARRAY<"sust.p.a2d.b8.trap", B16>;
defm SUST_P_2D_ARRAY_I16_TRAP : SUST_2D_ARRAY<"sust.p.a2d.b16.trap", B16>;
defm SUST_P_2D_ARRAY_I32_TRAP : SUST_2D_ARRAY<"sust.p.a2d.b32.trap", B32>;

class SUST_2D_ARRAY_V2_base<string inst, NVPTXRegClass intype, dag surf, list<dag> pat>
    : NVPTXInst<(outs),
                !con(surf, (ins B32:$idx, B32:$x, B32:$y,
                                intype:$r, intype:$g)),
                inst # " \t[$s, \\{$idx, $x, $y, $y\\}], \\{$r, $g\\};",
                pat>;
multiclass SUST_2D_ARRAY_V2<string inst, NVPTXRegClass intype> {
  defvar intr = !cast<Intrinsic>("int_nvvm_" # !tolower(NAME));
  def _R : SUST_2D_ARRAY_V2_base<inst, intype, (ins B64:$s),
              [(intr B64:$s, B32:$idx, B32:$x, B32:$y,
                intype:$r, intype:$g)]>;
  def _I : SUST_2D_ARRAY_V2_base<inst, intype, (ins i64imm:$s), []>;
}

defm SUST_B_2D_ARRAY_V2I8_CLAMP : SUST_2D_ARRAY_V2<"sust.b.a2d.v2.b8.clamp", B16>;
defm SUST_B_2D_ARRAY_V2I16_CLAMP : SUST_2D_ARRAY_V2<"sust.b.a2d.v2.b16.clamp", B16>;
defm SUST_B_2D_ARRAY_V2I32_CLAMP : SUST_2D_ARRAY_V2<"sust.b.a2d.v2.b32.clamp", B32>;
defm SUST_B_2D_ARRAY_V2I64_CLAMP : SUST_2D_ARRAY_V2<"sust.b.a2d.v2.b64.clamp", B64>;

defm SUST_B_2D_ARRAY_V2I8_TRAP : SUST_2D_ARRAY_V2<"sust.b.a2d.v2.b8.trap", B16>;
defm SUST_B_2D_ARRAY_V2I16_TRAP : SUST_2D_ARRAY_V2<"sust.b.a2d.v2.b16.trap", B16>;
defm SUST_B_2D_ARRAY_V2I32_TRAP : SUST_2D_ARRAY_V2<"sust.b.a2d.v2.b32.trap", B32>;
defm SUST_B_2D_ARRAY_V2I64_TRAP : SUST_2D_ARRAY_V2<"sust.b.a2d.v2.b64.trap", B64>;

defm SUST_B_2D_ARRAY_V2I8_ZERO : SUST_2D_ARRAY_V2<"sust.b.a2d.v2.b8.zero", B16>;
defm SUST_B_2D_ARRAY_V2I16_ZERO : SUST_2D_ARRAY_V2<"sust.b.a2d.v2.b16.zero", B16>;
defm SUST_B_2D_ARRAY_V2I32_ZERO : SUST_2D_ARRAY_V2<"sust.b.a2d.v2.b32.zero", B32>;
defm SUST_B_2D_ARRAY_V2I64_ZERO : SUST_2D_ARRAY_V2<"sust.b.a2d.v2.b64.zero", B64>;

defm SUST_P_2D_ARRAY_V2I8_TRAP : SUST_2D_ARRAY_V2<"sust.p.a2d.v2.b8.trap", B16>;
defm SUST_P_2D_ARRAY_V2I16_TRAP : SUST_2D_ARRAY_V2<"sust.p.a2d.v2.b16.trap", B16>;
defm SUST_P_2D_ARRAY_V2I32_TRAP : SUST_2D_ARRAY_V2<"sust.p.a2d.v2.b32.trap", B32>;

class SUST_2D_ARRAY_V4_base<string inst, NVPTXRegClass intype, dag surf, list<dag> pat>
    : NVPTXInst<(outs),
                !con(surf, (ins B32:$idx, B32:$x, B32:$y,
                                intype:$r, intype:$g, intype:$b, intype:$a)),
                inst # " \t[$s, \\{$idx, $x, $y, $y\\}], \\{$r, $g, $b, $a\\};",
                pat>;
multiclass SUST_2D_ARRAY_V4<string inst, NVPTXRegClass intype> {
  defvar intr = !cast<Intrinsic>("int_nvvm_" # !tolower(NAME));
  def _R : SUST_2D_ARRAY_V4_base<inst, intype, (ins B64:$s),
              [(intr B64:$s, B32:$idx, B32:$x, B32:$y,
                intype:$r, intype:$g, intype:$b, intype:$a)]>;
  def _I : SUST_2D_ARRAY_V4_base<inst, intype, (ins i64imm:$s), []>;
}

defm SUST_B_2D_ARRAY_V4I8_CLAMP : SUST_2D_ARRAY_V4<"sust.b.a2d.v4.b8.clamp", B16>;
defm SUST_B_2D_ARRAY_V4I16_CLAMP : SUST_2D_ARRAY_V4<"sust.b.a2d.v4.b16.clamp", B16>;
defm SUST_B_2D_ARRAY_V4I32_CLAMP : SUST_2D_ARRAY_V4<"sust.b.a2d.v4.b32.clamp", B32>;

defm SUST_B_2D_ARRAY_V4I8_TRAP : SUST_2D_ARRAY_V4<"sust.b.a2d.v4.b8.trap", B16>;
defm SUST_B_2D_ARRAY_V4I16_TRAP : SUST_2D_ARRAY_V4<"sust.b.a2d.v4.b16.trap", B16>;
defm SUST_B_2D_ARRAY_V4I32_TRAP : SUST_2D_ARRAY_V4<"sust.b.a2d.v4.b32.trap", B32>;

defm SUST_B_2D_ARRAY_V4I8_ZERO : SUST_2D_ARRAY_V4<"sust.b.a2d.v4.b8.zero", B16>;
defm SUST_B_2D_ARRAY_V4I16_ZERO : SUST_2D_ARRAY_V4<"sust.b.a2d.v4.b16.zero", B16>;
defm SUST_B_2D_ARRAY_V4I32_ZERO : SUST_2D_ARRAY_V4<"sust.b.a2d.v4.b32.zero", B32>;

defm SUST_P_2D_ARRAY_V4I8_TRAP : SUST_2D_ARRAY_V4<"sust.p.a2d.v4.b8.trap", B16>;
defm SUST_P_2D_ARRAY_V4I16_TRAP : SUST_2D_ARRAY_V4<"sust.p.a2d.v4.b16.trap", B16>;
defm SUST_P_2D_ARRAY_V4I32_TRAP : SUST_2D_ARRAY_V4<"sust.p.a2d.v4.b32.trap", B32>;

class SUST_3D_base<string inst, NVPTXRegClass intype, dag surf, list<dag> pat>
    : NVPTXInst<(outs),
                !con(surf, (ins B32:$x, B32:$y, B32:$z,
                                intype:$r)),
                inst # " \t[$s, \\{$x, $y, $z, $z\\}], \\{$r\\};",
                pat>;
multiclass SUST_3D<string inst, NVPTXRegClass intype> {
  defvar intr = !cast<Intrinsic>("int_nvvm_" # !tolower(NAME));
  def _R : SUST_3D_base<inst, intype, (ins B64:$s),
              [(intr B64:$s, B32:$x, B32:$y, B32:$z,
                intype:$r)]>;
  def _I : SUST_3D_base<inst, intype, (ins i64imm:$s), []>;
}

defm SUST_B_3D_I8_CLAMP : SUST_3D<"sust.b.3d.b8.clamp", B16>;
defm SUST_B_3D_I16_CLAMP : SUST_3D<"sust.b.3d.b16.clamp", B16>;
defm SUST_B_3D_I32_CLAMP : SUST_3D<"sust.b.3d.b32.clamp", B32>;
defm SUST_B_3D_I64_CLAMP : SUST_3D<"sust.b.3d.b64.clamp", B64>;

defm SUST_B_3D_I8_TRAP : SUST_3D<"sust.b.3d.b8.trap", B16>;
defm SUST_B_3D_I16_TRAP : SUST_3D<"sust.b.3d.b16.trap", B16>;
defm SUST_B_3D_I32_TRAP : SUST_3D<"sust.b.3d.b32.trap", B32>;
defm SUST_B_3D_I64_TRAP : SUST_3D<"sust.b.3d.b64.trap", B64>;

defm SUST_B_3D_I8_ZERO : SUST_3D<"sust.b.3d.b8.zero", B16>;
defm SUST_B_3D_I16_ZERO : SUST_3D<"sust.b.3d.b16.zero", B16>;
defm SUST_B_3D_I32_ZERO : SUST_3D<"sust.b.3d.b32.zero", B32>;
defm SUST_B_3D_I64_ZERO : SUST_3D<"sust.b.3d.b64.zero", B64>;

defm SUST_P_3D_I8_TRAP : SUST_3D<"sust.p.3d.b8.trap", B16>;
defm SUST_P_3D_I16_TRAP : SUST_3D<"sust.p.3d.b16.trap", B16>;
defm SUST_P_3D_I32_TRAP : SUST_3D<"sust.p.3d.b32.trap", B32>;

class SUST_3D_V2_base<string inst, NVPTXRegClass intype, dag surf, list<dag> pat>
    : NVPTXInst<(outs),
                !con(surf, (ins B32:$x, B32:$y, B32:$z,
                                intype:$r, intype:$g)),
                inst # " \t[$s, \\{$x, $y, $z, $z\\}], \\{$r, $g\\};",
                pat>;
multiclass SUST_3D_V2<string inst, NVPTXRegClass intype> {
  defvar intr = !cast<Intrinsic>("int_nvvm_" # !tolower(NAME));
  def _R : SUST_3D_V2_base<inst, intype, (ins B64:$s),
              [(intr B64:$s, B32:$x, B32:$y, B32:$z,
                intype:$r, intype:$g)]>;
  def _I : SUST_3D_V2_base<inst, intype, (ins i64imm:$s), []>;
}

defm SUST_B_3D_V2I8_CLAMP : SUST_3D_V2<"sust.b.3d.v2.b8.clamp", B16>;
defm SUST_B_3D_V2I16_CLAMP : SUST_3D_V2<"sust.b.3d.v2.b16.clamp", B16>;
defm SUST_B_3D_V2I32_CLAMP : SUST_3D_V2<"sust.b.3d.v2.b32.clamp", B32>;
defm SUST_B_3D_V2I64_CLAMP : SUST_3D_V2<"sust.b.3d.v2.b64.clamp", B64>;

defm SUST_B_3D_V2I8_TRAP : SUST_3D_V2<"sust.b.3d.v2.b8.trap", B16>;
defm SUST_B_3D_V2I16_TRAP : SUST_3D_V2<"sust.b.3d.v2.b16.trap", B16>;
defm SUST_B_3D_V2I32_TRAP : SUST_3D_V2<"sust.b.3d.v2.b32.trap", B32>;
defm SUST_B_3D_V2I64_TRAP : SUST_3D_V2<"sust.b.3d.v2.b64.trap", B64>;

defm SUST_B_3D_V2I8_ZERO : SUST_3D_V2<"sust.b.3d.v2.b8.zero", B16>;
defm SUST_B_3D_V2I16_ZERO : SUST_3D_V2<"sust.b.3d.v2.b16.zero", B16>;
defm SUST_B_3D_V2I32_ZERO : SUST_3D_V2<"sust.b.3d.v2.b32.zero", B32>;
defm SUST_B_3D_V2I64_ZERO : SUST_3D_V2<"sust.b.3d.v2.b64.zero", B64>;

defm SUST_P_3D_V2I8_TRAP : SUST_3D_V2<"sust.p.3d.v2.b8.trap", B16>;
defm SUST_P_3D_V2I16_TRAP : SUST_3D_V2<"sust.p.3d.v2.b16.trap", B16>;
defm SUST_P_3D_V2I32_TRAP : SUST_3D_V2<"sust.p.3d.v2.b32.trap", B32>;

class SUST_3D_V4_base<string inst, NVPTXRegClass intype, dag surf, list<dag> pat>
    : NVPTXInst<(outs),
                !con(surf, (ins B32:$x, B32:$y, B32:$z,
                                intype:$r, intype:$g, intype:$b, intype:$a)),
                inst # " \t[$s, \\{$x, $y, $z, $z\\}], \\{$r, $g, $b, $a\\};",
                pat>;
multiclass SUST_3D_V4<string inst, NVPTXRegClass intype> {
  defvar intr = !cast<Intrinsic>("int_nvvm_" # !tolower(NAME));
  def _R : SUST_3D_V4_base<inst, intype, (ins B64:$s),
              [(intr B64:$s, B32:$x, B32:$y, B32:$z,
                intype:$r, intype:$g, intype:$b, intype:$a)]>;
  def _I : SUST_3D_V4_base<inst, intype, (ins i64imm:$s), []>;
}

defm SUST_B_3D_V4I8_CLAMP : SUST_3D_V4<"sust.b.3d.v4.b8.clamp", B16>;
defm SUST_B_3D_V4I16_CLAMP : SUST_3D_V4<"sust.b.3d.v4.b16.clamp", B16>;
defm SUST_B_3D_V4I32_CLAMP : SUST_3D_V4<"sust.b.3d.v4.b32.clamp", B32>;
<<<<<<< HEAD

defm SUST_B_3D_V4I8_TRAP : SUST_3D_V4<"sust.b.3d.v4.b8.trap", B16>;
defm SUST_B_3D_V4I16_TRAP : SUST_3D_V4<"sust.b.3d.v4.b16.trap", B16>;
defm SUST_B_3D_V4I32_TRAP : SUST_3D_V4<"sust.b.3d.v4.b32.trap", B32>;

=======

defm SUST_B_3D_V4I8_TRAP : SUST_3D_V4<"sust.b.3d.v4.b8.trap", B16>;
defm SUST_B_3D_V4I16_TRAP : SUST_3D_V4<"sust.b.3d.v4.b16.trap", B16>;
defm SUST_B_3D_V4I32_TRAP : SUST_3D_V4<"sust.b.3d.v4.b32.trap", B32>;

>>>>>>> 10a576f7
defm SUST_B_3D_V4I8_ZERO : SUST_3D_V4<"sust.b.3d.v4.b8.zero", B16>;
defm SUST_B_3D_V4I16_ZERO : SUST_3D_V4<"sust.b.3d.v4.b16.zero", B16>;
defm SUST_B_3D_V4I32_ZERO : SUST_3D_V4<"sust.b.3d.v4.b32.zero", B32>;

defm SUST_P_3D_V4I8_TRAP : SUST_3D_V4<"sust.p.3d.v4.b8.trap", B16>;
defm SUST_P_3D_V4I16_TRAP : SUST_3D_V4<"sust.p.3d.v4.b16.trap", B16>;
defm SUST_P_3D_V4I32_TRAP : SUST_3D_V4<"sust.p.3d.v4.b32.trap", B32>;

}


//-----------------------------------
// Read Special Registers
//-----------------------------------

class PTX_READ_SREG_R64<string regname, Intrinsic intop, list<Predicate> Preds=[]>
  : NVPTXInst<(outs B64:$d), (ins),
              "mov.u64 \t$d, %" # regname # ";",
              [(set i64:$d, (intop))]>,
    Requires<Preds>;

class PTX_READ_SREG_R32<string regname, Intrinsic intop, list<Predicate> Preds=[]>
  : NVPTXInst<(outs B32:$d), (ins),
              "mov.u32 \t$d, %" # regname # ";",
              [(set i32:$d, (intop))]>,
    Requires<Preds>;

multiclass PTX_READ_SREG_R32V4<string regname, list<Predicate> Preds=[]> {
   foreach suffix = ["x", "y", "z", "w"] in {
      defvar reg = regname # "." # suffix;
      defvar intr = !cast<Intrinsic>("int_nvvm_read_ptx_sreg_" # regname # "_" # suffix);
      def "_"#suffix :  PTX_READ_SREG_R32<reg, intr, Preds>;
   }
}

// TODO Add read vector-version of special registers

defm INT_PTX_SREG_TID   : PTX_READ_SREG_R32V4<"tid">;
defm INT_PTX_SREG_NTID  : PTX_READ_SREG_R32V4<"ntid">;
defm INT_PTX_SREG_CTAID : PTX_READ_SREG_R32V4<"ctaid">;
defm INT_PTX_SREG_NCTAID: PTX_READ_SREG_R32V4<"nctaid">;

defm INT_PTX_SREG_CLUSTERID :
       PTX_READ_SREG_R32V4<"clusterid", [hasSM<90>, hasPTX<78>]>;
defm INT_PTX_SREG_NCLUSTERID :
       PTX_READ_SREG_R32V4<"nclusterid", [hasSM<90>, hasPTX<78>]>;
defm INT_PTX_SREG_CLUSTER_CTAID :
       PTX_READ_SREG_R32V4<"cluster_ctaid", [hasSM<90>, hasPTX<78>]>;
defm INT_PTX_SREG_CLUSTER_NCTAID:
       PTX_READ_SREG_R32V4<"cluster_nctaid", [hasSM<90>, hasPTX<78>]>;

def  INT_PTX_SREG_CLUSTER_CTARANK :
       PTX_READ_SREG_R32<"cluster_ctarank",
                         int_nvvm_read_ptx_sreg_cluster_ctarank,
                         [hasSM<90>, hasPTX<78>]>;
def  INT_PTX_SREG_CLUSTER_NCTARANK:
       PTX_READ_SREG_R32<"cluster_nctarank",
                         int_nvvm_read_ptx_sreg_cluster_nctarank,
                         [hasSM<90>, hasPTX<78>]>;


def SREG_LANEID : PTX_READ_SREG_R32<"laneid", int_nvvm_read_ptx_sreg_laneid>;
def SREG_WARPID : PTX_READ_SREG_R32<"warpid", int_nvvm_read_ptx_sreg_warpid>;
def SREG_NWARPID : PTX_READ_SREG_R32<"nwarpid", int_nvvm_read_ptx_sreg_nwarpid>;
def SREG_SMID : PTX_READ_SREG_R32<"smid", int_nvvm_read_ptx_sreg_smid>;
def SREG_NSMID : PTX_READ_SREG_R32<"nsmid", int_nvvm_read_ptx_sreg_nsmid>;
def SREG_GRIDID : PTX_READ_SREG_R32<"gridid", int_nvvm_read_ptx_sreg_gridid>;

def INT_PTX_SREG_LANEMASK_EQ :
    PTX_READ_SREG_R32<"lanemask_eq", int_nvvm_read_ptx_sreg_lanemask_eq>;
def INT_PTX_SREG_LANEMASK_LE :
    PTX_READ_SREG_R32<"lanemask_le", int_nvvm_read_ptx_sreg_lanemask_le>;
def INT_PTX_SREG_LANEMASK_LT :
    PTX_READ_SREG_R32<"lanemask_lt", int_nvvm_read_ptx_sreg_lanemask_lt>;
def INT_PTX_SREG_LANEMASK_GE :
    PTX_READ_SREG_R32<"lanemask_ge", int_nvvm_read_ptx_sreg_lanemask_ge>;
def INT_PTX_SREG_LANEMASK_GT :
    PTX_READ_SREG_R32<"lanemask_gt", int_nvvm_read_ptx_sreg_lanemask_gt>;

let hasSideEffects = 1 in {
def SREG_CLOCK : PTX_READ_SREG_R32<"clock", int_nvvm_read_ptx_sreg_clock>;
def SREG_CLOCK64 : PTX_READ_SREG_R64<"clock64", int_nvvm_read_ptx_sreg_clock64>;
def SREG_GLOBALTIMER : PTX_READ_SREG_R64<"globaltimer", int_nvvm_read_ptx_sreg_globaltimer>;
}

def: Pat <(i64 (readcyclecounter)), (SREG_CLOCK64)>;
def: Pat <(i64 (readsteadycounter)), (SREG_GLOBALTIMER)>;

def INT_PTX_SREG_PM0 : PTX_READ_SREG_R32<"pm0", int_nvvm_read_ptx_sreg_pm0>;
def INT_PTX_SREG_PM1 : PTX_READ_SREG_R32<"pm1", int_nvvm_read_ptx_sreg_pm1>;
def INT_PTX_SREG_PM2 : PTX_READ_SREG_R32<"pm2", int_nvvm_read_ptx_sreg_pm2>;
def INT_PTX_SREG_PM3 : PTX_READ_SREG_R32<"pm3", int_nvvm_read_ptx_sreg_pm3>;

// TODO: It would be nice to use PTX_READ_SREG here, but it doesn't
// handle the constant.
def INT_PTX_SREG_WARPSIZE :
    NVPTXInst<(outs B32:$dst), (ins), "mov.u32 \t$dst, WARP_SZ;",
              [(set i32:$dst, (int_nvvm_read_ptx_sreg_warpsize))]>;

// Helper class that represents a 'fragment' of an NVPTX *MMA instruction.
// In addition to target-independent fields provided by WMMA_REGS, it adds
// the fields commonly used to implement specific PTX instruction -- register
// types and names, constraints, parts of assembly, etc.
class WMMA_REGINFO<WMMA_REGS r, string op>
      : WMMA_REGS<r.geom, r.frag, r.ptx_elt_type> {
  // NVPTX register types used to carry fragment data.
  NVPTXRegClass regclass = !cond(
    !eq(ptx_elt_type, "f16") : B32,
    !eq(ptx_elt_type, "f32") : B32,
    !eq(ptx_elt_type, "f64") : B64,
    !eq(ptx_elt_type, "bf16") : B32,
    !eq(ptx_elt_type, "tf32") : B32,
    !eq(ptx_elt_type, "s32") : B32,
    !eq(ptx_elt_type, "b16") : B32,
    !eq(ptx_elt_type, "b8") : B32,
    !eq(ptx_elt_type, "b8x16.b6x16_p32") : B32,
    !eq(ptx_elt_type, "b8x16.b4x16_p64") : B32,
    !eq(ptx_elt_type, "s8") : B32,
    !eq(ptx_elt_type, "u8") : B32,
    !eq(ptx_elt_type, "s4") : B32,
    !eq(ptx_elt_type, "u4") : B32,
    !eq(ptx_elt_type, "b1") : B32);

  // Instruction input/output arguments for the fragment.
  list<NVPTXRegClass> ptx_regs = !listsplat(regclass, !size(regs));

  // List of register names for the fragment -- ["ra0", "ra1",...]
  list<string> reg_names = RegSeq<!size(ptx_regs), "r"#frag>.ret;

  // Generates "{{$r0, $r1,.... $rN-1}}" for use in asm string construction.
  string regstring = "{{$" # !interleave(reg_names, ", $") # "}}";

  // Predicates for particular fragment variant. Technically those are
  // per-instruction predicates, but currently all fragments that can be used in
  // a given instruction are subject to the same constraints, so an instruction
  // can use predicates from any of its fragments. If/when this is no
  // longer the case, we can concat all per-fragment predicates to enforce that
  // all fragments of the instruction are viable.
  list<Predicate> Predicates = !cond(
    // fp16 -> fp16/fp32 @ m16n16k16
    !and(!eq(geom, "m16n16k16"),
         !or(!eq(ptx_elt_type, "f16"),
             !eq(ptx_elt_type, "f32"))) : [hasSM<70>, hasPTX<60>],

    !and(!eq(geom, "m8n8k4"),
         !eq(ptx_elt_type, "f64")) : [hasSM<80>, hasPTX<70>],

    // fp16 -> fp16/fp32 @ m8n32k16/m32n8k16
    !and(!or(!eq(geom, "m8n32k16"),
             !eq(geom, "m32n8k16")),
         !or(!eq(ptx_elt_type, "f16"),
             !eq(ptx_elt_type, "f32"))) : [hasSM<70>, hasPTX<61>],

    // u8/s8 -> s32 @ m16n16k16/m8n32k16/m32n8k16
    !and(!or(!eq(geom, "m16n16k16"),
             !eq(geom, "m8n32k16"),
             !eq(geom, "m32n8k16")),
         !or(!eq(ptx_elt_type, "u8"),
             !eq(ptx_elt_type, "s8"),
             !eq(ptx_elt_type, "s32"))) : [hasSM<72>, hasPTX<63>],

    !and(!or(!eq(geom, "m16n16k16"),
             !eq(geom, "m8n32k16"),
             !eq(geom, "m32n8k16")),
         !eq(ptx_elt_type, "bf16")) : [hasSM<80>, hasPTX<70>],

    !and(!eq(geom, "m16n16k8"),
         !eq(ptx_elt_type, "tf32")) : [hasSM<80>, hasPTX<70>],

    !and(!eq(geom, "m16n16k8"),
         !eq(ptx_elt_type, "f32")) : [hasSM<80>, hasPTX<70>],

    // b1 -> s32 @ m8n8k128(b1)
    !and(!ne(op, "mma"),
         !eq(geom, "m8n8k128")) : [hasSM<75>, hasPTX<63>],

    // u4/s4 -> s32 @ m8n8k32 (u4/s4)
    !and(!ne(op, "mma"),
         !eq(geom, "m8n8k32")) : [hasSM<75>, hasPTX<63>],

    !or(!eq(geom, "m16n8k8"),
        !eq(geom, "m8n8k16")) : [hasSM<75>, hasPTX<65>],

    !and(!ne(ptx_elt_type, "f64"),
         !eq(geom, "m8n8k4")) : [hasSM<70>, hasPTX<64>],

    // mma m8n8k32 requires higher PTX version
    !and(!eq(op, "mma"),
         !eq(geom, "m8n8k32")) : [hasSM<75>, hasPTX<65>],

    !and(!eq(ptx_elt_type, "f64"),
         !eq(geom, "m8n8k4")) : [hasSM<80>, hasPTX<70>],

    !and(!eq(op, "mma"),
         !or(!eq(geom, "m16n8k16"),
             !eq(geom, "m16n8k4"),
             !eq(geom, "m16n8k32"),
             !eq(geom, "m16n8k64"),
             !eq(geom, "m8n8k128"),
             !eq(geom, "m16n8k128"),
             !eq(geom, "m16n8k256"))) : [hasSM<80>, hasPTX<70>],

    !and(!eq(op, "ldmatrix"),
         !eq(ptx_elt_type, "b16"),
         !eq(geom, "m8n8")) : [hasSM<75>, hasPTX<65>],

    !and(!eq(op, "ldmatrix"),
         !eq(ptx_elt_type, "b8"),
         !eq(geom, "m16n16")) : [hasSM<100>, hasArchAccelFeatures, hasPTX<86>],

    !and(!eq(op, "ldmatrix"),
         !eq(ptx_elt_type, "b8x16.b6x16_p32"),
         !eq(geom, "m16n16")) : [hasSM<100>, hasArchAccelFeatures, hasPTX<86>],

    !and(!eq(op, "ldmatrix"),
         !eq(ptx_elt_type, "b8x16.b4x16_p64"),
         !eq(geom, "m16n16")) : [hasSM<100>, hasArchAccelFeatures, hasPTX<86>],

    !and(!eq(op, "ldmatrix"),
         !eq(ptx_elt_type, "b8x16.b6x16_p32"),
         !eq(geom, "m8n16")) : [hasSM<100>, hasArchAccelFeatures, hasPTX<86>],

    !and(!eq(op, "ldmatrix"),
         !eq(ptx_elt_type, "b8x16.b4x16_p64"),
         !eq(geom, "m8n16")) : [hasSM<100>, hasArchAccelFeatures, hasPTX<86>]);

  // template DAGs for instruction inputs/output.
  dag Outs = !dag(outs, ptx_regs, reg_names);
  dag Ins = !dag(ins, ptx_regs, reg_names);
}

// Convert dag of arguments into a dag to match given intrinsic.
class BuildPatternI<Intrinsic Intr, dag Ins> {
  // Build a dag pattern that matches the intrinsic call.
  dag ret = !foreach(tmp, Ins,
                          !subst(ADDR, addr,
                          !subst(ins, Intr, tmp)));
}

// Same as above, but uses PatFrag instead of an Intrinsic.
class BuildPatternPF<PatFrag Intr, dag Ins> {
  // Build a dag pattern that matches the intrinsic call.
  dag ret = !foreach(tmp, Ins,
                          !subst(ADDR, addr,
                          !subst(ins, Intr, tmp)));
}

// Common WMMA-related fields used for building patterns for all MMA instructions.
class WMMA_INSTR<string _Intr, list<dag> _Args>
  : NVPTXInst<(outs), (ins), "?", []> {
  Intrinsic Intr = !cast<Intrinsic>(_Intr);
  // Concatenate all arguments into a single dag.
  dag Args = !foldl((ins), _Args, a, b, !con(a, b));
  // Pre-build the pattern to match (intrinsic arg0, arg1, ...).
  dag IntrinsicPattern = BuildPatternI<!cast<Intrinsic>(Intr), Args>.ret;
}

//
// wmma.load.[a|b|c].sync.[row|col].m16n16k16[|.global|.shared].[f16|f32]
//

class WMMA_LOAD<WMMA_REGINFO Frag, string Layout, string Space, bit WithStride>
  : WMMA_INSTR<WMMA_NAME_LDST<"load", Frag, Layout, WithStride>.record,
                              [!con((ins ADDR:$src),
                                    !if(WithStride, (ins B32:$ldm), (ins)))]>,
    Requires<Frag.Predicates> {
  // Load/store intrinsics are overloaded on pointer's address space.
  // To match the right intrinsic, we need to build AS-constrained PatFrag.
  // Operands is a dag equivalent in shape to Args, but using (ops node:$name, .....).
  dag PFOperands = !if(WithStride, (ops node:$src, node:$ldm), (ops node:$src));
  dag PFOperandsIntr = !if(WithStride, (Intr node:$src, node:$ldm), (Intr node:$src));
  // Build PatFrag that only matches particular address space.
  PatFrag IntrFrag = PatFrag<PFOperands,
                             PFOperandsIntr,
                             !cond(!eq(Space, ".shared"): AS_match.shared,
                                   !eq(Space, ".global"): AS_match.global,
                                   true: AS_match.generic)>;
  // Build AS-constrained pattern.
  let IntrinsicPattern = BuildPatternPF<IntrFrag, Args>.ret;

  let OutOperandList = Frag.Outs;
  let InOperandList = !con(Args, (ins MmaCode:$ptx));
  let AsmString = "wmma.load."
                  # Frag.frag
                  # ".sync"
                  # "${ptx:aligned}"
                  # "." # Layout
                  # "." # Frag.geom
                  # Space
                  # "." # Frag.ptx_elt_type # " \t"
                  # Frag.regstring
                  # ", [$src]"
                  # !if(WithStride, ", $ldm", "")
                  # ";";
}

//
// wmma.store.d.sync.[row|col].m16n16k16[|.global|.shared].[f16|f32]
//
class WMMA_STORE_D<WMMA_REGINFO Frag, string Layout, string Space,
                   bit WithStride>
  : WMMA_INSTR<WMMA_NAME_LDST<"store", Frag, Layout, WithStride>.record,
               [!con((ins ADDR:$dst),
                     Frag.Ins,
                     !if(WithStride, (ins B32:$ldm), (ins)))]>,
    Requires<Frag.Predicates> {

  // Load/store intrinsics are overloaded on pointer's address space.
  // To match the right intrinsic, we need to build AS-constrained PatFrag.
  // Operands is a dag equivalent in shape to Args, but using (ops node:$name, .....).
  dag PFOperands = !con((ops node:$dst),
                        !dag(ops, !listsplat(node, !size(Frag.regs)), Frag.reg_names),
                        !if(WithStride, (ops node:$ldm), (ops)));
  // Build PatFrag that only matches particular address space.
  PatFrag IntrFrag = PatFrag<PFOperands,
                             !foreach(tmp, PFOperands, !subst(ops, Intr, tmp)),
                             !cond(!eq(Space, ".shared"): AS_match.shared,
                                   !eq(Space, ".global"): AS_match.global,
                                   true: AS_match.generic)>;
  // Build AS-constrained pattern.
  let IntrinsicPattern = BuildPatternPF<IntrFrag, Args>.ret;

  let InOperandList  = !con(Args, (ins MmaCode:$ptx));
  let OutOperandList = (outs);
  let AsmString = "wmma.store.d.sync"
                  # "${ptx:aligned}"
                  # "." # Layout
                  # "." # Frag.geom
                  # Space
                  # "." # Frag.ptx_elt_type
                  # " \t[$dst],"
                  # Frag.regstring
                  # !if(WithStride, ", $ldm", "")
                  # ";";
}

// Create all load/store variants
defset list<WMMA_INSTR> MMA_LDSTs  = {
  foreach layout = ["row", "col"] in {
    foreach stride = [false, true] in {
      foreach space = [".global", ".shared", ""] in {
        foreach frag = NVVM_MMA_OPS.all_ld_ops in
          if NVVM_WMMA_LDST_SUPPORTED<frag, layout>.ret then
            def : WMMA_LOAD<WMMA_REGINFO<frag, "load">, layout, space, stride>;
        foreach frag = NVVM_MMA_OPS.all_st_ops in
          if NVVM_WMMA_LDST_SUPPORTED<frag, layout>.ret then
            def : WMMA_STORE_D<WMMA_REGINFO<frag, "store">, layout, space, stride>;
      } // space
    } // stride
  } // layout
} // defset

// B1 instruction variants need extra constraints.
class MMA_OP_PREDICATES<WMMA_REGINFO FragA, string b1op> {
  string Op = b1op;
  WMMA_REGINFO Frag = FragA;
  list<Predicate> ret = !listconcat(
    FragA.Predicates,
    !if(!eq(b1op, ".and.popc"), [hasSM<80>, hasPTX<71>], [])
  );
}
// WMMA.MMA
class WMMA_MMA<WMMA_REGINFO FragA, WMMA_REGINFO FragB,
               WMMA_REGINFO FragC, WMMA_REGINFO FragD,
               string ALayout, string BLayout, int Satfinite, string rnd, string b1op>
  : WMMA_INSTR<WMMA_NAME<ALayout, BLayout, Satfinite, rnd, b1op, FragA, FragB, FragC, FragD>.record,
                         [FragA.Ins, FragB.Ins, FragC.Ins]>,
    // Requires does not seem to have effect on Instruction w/o Patterns.
    // We set it here anyways and propagate to the Pat<> we construct below.
    Requires<MMA_OP_PREDICATES<FragA, b1op>.ret> {
  let OutOperandList = FragD.Outs;
  let InOperandList  = !con(Args, (ins MmaCode:$ptx));
  string TypeList = !cond(
    !eq(FragA.ptx_elt_type, "f16") : "." # FragD.ptx_elt_type
                                     # "." # FragC.ptx_elt_type,
    1: "." # FragD.ptx_elt_type
       # "." # FragA.ptx_elt_type
       # "." # FragB.ptx_elt_type
       # "." # FragC.ptx_elt_type,
  );
  let AsmString = "wmma.mma"
                  # b1op
                  # ".sync"
                  # "${ptx:aligned}"
                  # "." # ALayout
                  # "." # BLayout
                  # "." # FragA.geom
                  # !if(!ne(rnd, ""), !strconcat(".", rnd), "")
                  # TypeList
                  # !if(Satfinite, ".satfinite", "") # "\n\t\t"
                  # FragD.regstring # ",\n\t\t"
                  # FragA.regstring # ",\n\t\t"
                  # FragB.regstring # ",\n\t\t"
                  # FragC.regstring # ";";
}

let isConvergent = true in {
defset list<WMMA_INSTR> WMMAs  = {
  foreach layout_a = ["row", "col"] in {
    foreach layout_b = ["row", "col"] in {
      foreach satf = [0, 1] in {
        foreach rnd = ["", "rn", "rz", "rm", "rp"] in {
          foreach op = NVVM_MMA_OPS.all_wmma_ops in {
            foreach b1op = NVVM_MMA_B1OPS<op>.ret in {
              if NVVM_WMMA_SUPPORTED<op, layout_a, layout_b, satf, rnd>.ret then {
                def : WMMA_MMA<WMMA_REGINFO<op[0], "wmma.mma">,
                              WMMA_REGINFO<op[1], "wmma.mma">,
                              WMMA_REGINFO<op[2], "wmma.mma">,
                              WMMA_REGINFO<op[3], "wmma.mma">,
                              layout_a, layout_b, satf, rnd, b1op>;
              }
            } // b1op
          } // op
        } // rnd
      } // satf
    } // layout_b
  } // layout_a
} // defset
}

// MMA
class MMA<WMMA_REGINFO FragA, WMMA_REGINFO FragB,
               WMMA_REGINFO FragC, WMMA_REGINFO FragD,
               string ALayout, string BLayout, int Satfinite, string b1op>
  : WMMA_INSTR<MMA_NAME<ALayout, BLayout, Satfinite, b1op, FragA, FragB, FragC, FragD>.record,
                        [FragA.Ins, FragB.Ins, FragC.Ins]>,
    // Requires does not seem to have effect on Instruction w/o Patterns.
    // We set it here anyways and propagate to the Pat<> we construct below.
  Requires<MMA_OP_PREDICATES<FragA, b1op>.ret> {
  let OutOperandList = FragD.Outs;
  let InOperandList  = !con(Args, (ins MmaCode:$ptx));
  string TypeList = "." # FragD.ptx_elt_type
                    # "." # FragA.ptx_elt_type
                    # "." # FragB.ptx_elt_type
                    # "." # FragC.ptx_elt_type;
  let AsmString = "mma.sync.aligned."
                  # FragA.geom
                  # "." # ALayout
                  # "." # BLayout
                  # !if(Satfinite, ".satfinite", "")
                  # TypeList
                  # b1op # "\n\t\t"
                  # FragD.regstring # ",\n\t\t"
                  # FragA.regstring # ",\n\t\t"
                  # FragB.regstring # ",\n\t\t"
                  # FragC.regstring # ";";
}

let isConvergent = true in {
defset list<WMMA_INSTR> MMAs  = {
  foreach layout_a = ["row", "col"] in {
    foreach layout_b = ["row", "col"] in {
      foreach satf = [0, 1] in {
        foreach op = NVVM_MMA_OPS.all_mma_ops in {
          foreach b1op = NVVM_MMA_B1OPS<op>.ret in {
            if NVVM_MMA_SUPPORTED<op, layout_a, layout_b, satf>.ret then {
              def : MMA<WMMA_REGINFO<op[0], "mma">,
                        WMMA_REGINFO<op[1], "mma">,
                        WMMA_REGINFO<op[2], "mma">,
                        WMMA_REGINFO<op[3], "mma">,
                        layout_a, layout_b, satf, b1op>;
            }
          } // b1op
        } // op
      } // satf
    } // layout_b
  } // layout_a
} // defset
}

//
// ldmatrix.sync.aligned.m8n8[|.trans][|.shared].b16
//
class LDMATRIX<WMMA_REGINFO Frag, bit Transposed, string Space>
  : WMMA_INSTR<LDMATRIX_NAME<Frag, Transposed>.record, [(ins ADDR:$src)]>,
    Requires<Frag.Predicates> {
  // Build PatFrag that only matches particular address space.
  PatFrag IntrFrag = PatFrag<(ops node:$src), (Intr node:$src),
                             !cond(!eq(Space, ".shared"): AS_match.shared,
                                   true: AS_match.generic)>;
  // Build AS-constrained pattern.
  let IntrinsicPattern = BuildPatternPF<IntrFrag, Args>.ret;

  let OutOperandList = Frag.Outs;
  let InOperandList = !con(Args, (ins MmaCode:$ptx));
  let AsmString = "ldmatrix.sync.aligned."
                  # Frag.geom
                  # "." # Frag.frag
                  # !if(Transposed, ".trans", "")
                  # Space
                  # "." # Frag.ptx_elt_type
                  # " " # Frag.regstring # ", [$src];";
}

// Create all ldmatrix variants
defset list<WMMA_INSTR> LDMATRIXs  = {
  foreach transposed = [false, true] in {
    foreach space = [".shared", ""] in {
      foreach frag = NVVM_MMA_OPS.all_ldmatrix_ops in
        if NVVM_LDMATRIX_SUPPORTED<frag, transposed>.ret then
          def : LDMATRIX<WMMA_REGINFO<frag, "ldmatrix">, transposed, space>;
    } // space
  } // transposed
} // defset

// Constructing non-flat DAGs is still a pain. I can't !subst a dag node with a
// dag, so the ptx.version must be appended *after* foreach replaces 'ins' with
// the instruction record.
class MMA_PAT<WMMA_INSTR wi>
      : Pat<wi.IntrinsicPattern,
            !con(!foreach(tmp, wi.Args, !subst(ins, wi, tmp)),
                 (wi ptx.version))>,
        Requires<wi.Predicates>;

// Build intrinsic->instruction patterns for all MMA instructions.
foreach mma = !listconcat(MMAs, WMMAs, MMA_LDSTs, LDMATRIXs) in
  def : MMA_PAT<mma>;

multiclass MAPA<string suffix, Intrinsic Intr> {
  def _32: BasicNVPTXInst<(outs B32:$d), (ins B32:$a, B32:$b),
              "mapa" # suffix # ".u32",
              [(set i32:$d, (Intr i32:$a, i32:$b))]>,
    Requires<[hasSM<90>, hasPTX<78>]>;
  def _32i: BasicNVPTXInst<(outs B32:$d), (ins B32:$a, i32imm:$b),
              "mapa" # suffix # ".u32",
              [(set i32:$d, (Intr i32:$a, imm:$b))]>,
    Requires<[hasSM<90>, hasPTX<78>]>;
  def _64: BasicNVPTXInst<(outs B64:$d), (ins B64:$a, B32:$b),
              "mapa" # suffix # ".u64",
              [(set i64:$d, (Intr i64:$a, i32:$b))]>,
    Requires<[hasSM<90>, hasPTX<78>]>;
  def _64i: BasicNVPTXInst<(outs B64:$d), (ins B64:$a, i32imm:$b),
              "mapa" # suffix # ".u64",
              [(set i64:$d, (Intr i64:$a, imm:$b))]>,
    Requires<[hasSM<90>, hasPTX<78>]>;
}

defm mapa  : MAPA<"", int_nvvm_mapa>;
defm mapa_shared_cluster  : MAPA<".shared::cluster", int_nvvm_mapa_shared_cluster>;


multiclass GETCTARANK<string suffix, Intrinsic Intr> {
  def _32: BasicNVPTXInst<(outs B32:$d), (ins B32:$a),
              "getctarank" # suffix # ".u32",
              [(set i32:$d, (Intr i32:$a))]>,
    Requires<[hasSM<90>, hasPTX<78>]>;
  def _64: BasicNVPTXInst<(outs B32:$d), (ins B64:$a),
              "getctarank" # suffix # ".u64",
              [(set i32:$d, (Intr i64:$a))]>,
    Requires<[hasSM<90>, hasPTX<78>]>;
}

defm getctarank  : GETCTARANK<"", int_nvvm_getctarank>;
defm getctarank_shared_cluster  : GETCTARANK<".shared::cluster", int_nvvm_getctarank_shared_cluster>;

def is_explicit_cluster: NVPTXInst<(outs B1:$d), (ins),
              "mov.pred\t$d, %is_explicit_cluster;",
              [(set i1:$d, (int_nvvm_is_explicit_cluster))]>,
    Requires<[hasSM<90>, hasPTX<78>]>;

// setmaxnreg inc/dec intrinsics
let isConvergent = true in {
multiclass SET_MAXNREG<string Action, Intrinsic Intr> {
  def : BasicNVPTXInst<(outs), (ins i32imm:$reg_count),
          "setmaxnreg." # Action # ".sync.aligned.u32",
          [(Intr timm:$reg_count)]>,
    Requires<[hasArchAccelFeatures, hasSM<90>, hasPTX<80>]>;
}

defm INT_SET_MAXNREG_INC : SET_MAXNREG<"inc", int_nvvm_setmaxnreg_inc_sync_aligned_u32>;
defm INT_SET_MAXNREG_DEC : SET_MAXNREG<"dec", int_nvvm_setmaxnreg_dec_sync_aligned_u32>;

} // isConvergent

//
// WGMMA fence instructions
//
let isConvergent = true in {
def INT_NVVM_WGMMA_FENCE_SYNC_ALIGNED : BasicNVPTXInst<(outs), (ins), "wgmma.fence.sync.aligned",
                             [(int_nvvm_wgmma_fence_sync_aligned)]>, Requires<[hasSM90a, hasPTX<80>]>;

def INT_NVVM_WGMMA_COMMIT_GROUP_SYNC_ALIGNED : BasicNVPTXInst<(outs), (ins), "wgmma.commit_group.sync.aligned",
                             [(int_nvvm_wgmma_commit_group_sync_aligned)]>, Requires<[hasSM90a, hasPTX<80>]>;

def INT_NVVM_WGMMA_WAIT_GROUP_SYNC_ALIGNED : BasicNVPTXInst<(outs), (ins i64imm:$n), "wgmma.wait_group.sync.aligned",
                             [(int_nvvm_wgmma_wait_group_sync_aligned timm:$n)]>, Requires<[hasSM90a, hasPTX<80>]>;
} // isConvergent = true

def GRIDDEPCONTROL_LAUNCH_DEPENDENTS :
      BasicNVPTXInst<(outs), (ins),
                "griddepcontrol.launch_dependents",
                [(int_nvvm_griddepcontrol_launch_dependents)]>,
                Requires<[hasSM<90>, hasPTX<78>]>;

def GRIDDEPCONTROL_WAIT :
      BasicNVPTXInst<(outs), (ins),
                "griddepcontrol.wait",
                [(int_nvvm_griddepcontrol_wait)]>,
                Requires<[hasSM<90>, hasPTX<78>]>;

def INT_EXIT : BasicNVPTXInst<(outs), (ins), "exit", [(int_nvvm_exit)]>;

// Tcgen05 intrinsics
let isConvergent = true in {

multiclass TCGEN05_ALLOC_INTR<string AS, string num, Intrinsic Intr> {
  def "" : BasicNVPTXInst<(outs),
             (ins ADDR:$dst, B32:$ncols),
             "tcgen05.alloc.cta_group::" # num # ".sync.aligned" # AS # ".b32",
             [(Intr addr:$dst, B32:$ncols)]>,
             Requires<[hasTcgen05Instructions]>;
}

defm TCGEN05_ALLOC_CG1 : TCGEN05_ALLOC_INTR<"", "1", int_nvvm_tcgen05_alloc_cg1>;
defm TCGEN05_ALLOC_CG2 : TCGEN05_ALLOC_INTR<"", "2", int_nvvm_tcgen05_alloc_cg2>;

defm TCGEN05_ALLOC_S64_CG1 : TCGEN05_ALLOC_INTR<".shared::cta", "1", int_nvvm_tcgen05_alloc_shared_cg1>;
defm TCGEN05_ALLOC_S64_CG2 : TCGEN05_ALLOC_INTR<".shared::cta", "2", int_nvvm_tcgen05_alloc_shared_cg2>;

multiclass TCGEN05_DEALLOC_INTR<string num, Intrinsic Intr> {
  def "" : BasicNVPTXInst<(outs),
             (ins B32:$tmem_addr, B32:$ncols),
             "tcgen05.dealloc.cta_group::" # num # ".sync.aligned.b32",
             [(Intr B32:$tmem_addr, B32:$ncols)]>,
             Requires<[hasTcgen05Instructions]>;
}
defm TCGEN05_DEALLOC_CG1: TCGEN05_DEALLOC_INTR<"1", int_nvvm_tcgen05_dealloc_cg1>;
defm TCGEN05_DEALLOC_CG2: TCGEN05_DEALLOC_INTR<"2", int_nvvm_tcgen05_dealloc_cg2>;

multiclass TCGEN05_RELINQ_PERMIT_INTR<string num, Intrinsic Intr> {
  def "" : BasicNVPTXInst<(outs), (ins),
             "tcgen05.relinquish_alloc_permit.cta_group::" # num # ".sync.aligned",
             [(Intr)]>,
             Requires<[hasTcgen05Instructions]>;
}
defm TCGEN05_RELINQ_CG1: TCGEN05_RELINQ_PERMIT_INTR<"1", int_nvvm_tcgen05_relinq_alloc_permit_cg1>;
defm TCGEN05_RELINQ_CG2: TCGEN05_RELINQ_PERMIT_INTR<"2", int_nvvm_tcgen05_relinq_alloc_permit_cg2>;

def tcgen05_wait_ld: BasicNVPTXInst<(outs), (ins), "tcgen05.wait::ld.sync.aligned",
  [(int_nvvm_tcgen05_wait_ld)]>,
  Requires<[hasTcgen05Instructions]>;

def tcgen05_wait_st: BasicNVPTXInst<(outs), (ins), "tcgen05.wait::st.sync.aligned",
  [(int_nvvm_tcgen05_wait_st)]>,
  Requires<[hasTcgen05Instructions]>;

multiclass TCGEN05_COMMIT_INTR<string AS, string num> {
  defvar prefix = "tcgen05.commit.cta_group::" # num #".mbarrier::arrive::one.shared::cluster";

  defvar intr_suffix = !if(!eq(AS, "shared"), "_shared", "") # "_cg" # num;
  defvar Intr = !cast<Intrinsic>("int_nvvm_tcgen05_commit" # intr_suffix);
  defvar IntrMC = !cast<Intrinsic>("int_nvvm_tcgen05_commit_mc" # intr_suffix);

  def "" : BasicNVPTXInst<(outs), (ins ADDR:$mbar),
             prefix # ".b64",
             [(Intr addr:$mbar)]>,
             Requires<[hasTcgen05Instructions]>;
  def _MC : BasicNVPTXInst<(outs), (ins ADDR:$mbar, B16:$mc),
                   prefix # ".multicast::cluster.b64",
                   [(IntrMC addr:$mbar, B16:$mc)]>,
                   Requires<[hasTcgen05Instructions]>;
}

defm TCGEN05_COMMIT_CG1 : TCGEN05_COMMIT_INTR<"", "1">;
defm TCGEN05_COMMIT_CG2 : TCGEN05_COMMIT_INTR<"", "2">;
defm TCGEN05_COMMIT_S64_CG1 : TCGEN05_COMMIT_INTR<"shared", "1">;
defm TCGEN05_COMMIT_S64_CG2 : TCGEN05_COMMIT_INTR<"shared", "2">;

multiclass TCGEN05_SHIFT_INTR<string num, Intrinsic Intr> {
  def "" : BasicNVPTXInst<(outs),
             (ins ADDR:$tmem_addr),
             "tcgen05.shift.cta_group::" # num # ".down",
             [(Intr addr:$tmem_addr)]>,
             Requires<[hasTcgen05Instructions]>;
}
defm TCGEN05_SHIFT_CG1: TCGEN05_SHIFT_INTR<"1", int_nvvm_tcgen05_shift_down_cg1>;
defm TCGEN05_SHIFT_CG2: TCGEN05_SHIFT_INTR<"2", int_nvvm_tcgen05_shift_down_cg2>;

multiclass TCGEN05_CP_INTR<string shape, string src_fmt, string mc = ""> {
  defvar dst_fmt = !if(!eq(src_fmt, ""), "", ".b8x16");
  defvar fmt_asm = StrJoin<".", [dst_fmt, src_fmt]>.ret;
  defvar fmt_intr = StrJoin<"_", [src_fmt]>.ret;

  defvar shape_mc_asm = StrJoin<".", [shape, mc]>.ret;
  defvar shape_mc_intr = !subst("::", "_", !subst(".", "_", shape_mc_asm));

  defvar intr_prefix = StrJoin<"_", ["int_nvvm_tcgen05_cp", shape_mc_intr, fmt_intr]>.ret;
  defvar IntrCG1 = !cast<Intrinsic>(intr_prefix # "_cg1");
  defvar IntrCG2 = !cast<Intrinsic>(intr_prefix # "_cg2");

  def _cg1 : BasicNVPTXInst<(outs),
                    (ins ADDR:$tmem_addr, B64:$sdesc),
                    "tcgen05.cp.cta_group::1." # shape_mc_asm # fmt_asm,
                    [(IntrCG1 addr:$tmem_addr, B64:$sdesc)]>,
                    Requires<[hasTcgen05Instructions]>;
  def _cg2 : BasicNVPTXInst<(outs),
                    (ins ADDR:$tmem_addr, B64:$sdesc),
                    "tcgen05.cp.cta_group::2." # shape_mc_asm # fmt_asm,
                    [(IntrCG2 addr:$tmem_addr, B64:$sdesc)]>,
                    Requires<[hasTcgen05Instructions]>;
}

foreach src_fmt = ["", "b6x16_p32", "b4x16_p64"] in {
  defm TCGEN05_CP_128x256b # src_fmt : TCGEN05_CP_INTR<"128x256b", src_fmt>;
  defm TCGEN05_CP_4x256b # src_fmt   : TCGEN05_CP_INTR<"4x256b", src_fmt>;
  defm TCGEN05_CP_128x128b # src_fmt : TCGEN05_CP_INTR<"128x128b", src_fmt>;
  defm TCGEN05_CP_64x128_1 # src_fmt : TCGEN05_CP_INTR<"64x128b", src_fmt, "warpx2::02_13">;
  defm TCGEN05_CP_64x128_2 # src_fmt : TCGEN05_CP_INTR<"64x128b", src_fmt, "warpx2::01_23">;
  defm TCGEN05_CP_32x128 # src_fmt   : TCGEN05_CP_INTR<"32x128b", src_fmt, "warpx4">;
}
} // isConvergent

let hasSideEffects = 1 in {

def tcgen05_fence_before_thread_sync: BasicNVPTXInst<(outs), (ins),
  "tcgen05.fence::before_thread_sync",
  [(int_nvvm_tcgen05_fence_before_thread_sync)]>,
  Requires<[hasTcgen05Instructions]>;

def tcgen05_fence_after_thread_sync: BasicNVPTXInst<(outs), (ins),
  "tcgen05.fence::after_thread_sync",
  [(int_nvvm_tcgen05_fence_after_thread_sync)]>,
  Requires<[hasTcgen05Instructions]>;

} // hasSideEffects

// name class for tcgen05.{ld, st}
class TCGEN05_LDST_INST_NAME<string Op, string shape, int lg2Count, bit packOrUnpack> {
  string name = "TCGEN05_" # Op
                # "_" # shape
                # "_x" # !shl(1, lg2Count)
                # !if(!eq(packOrUnpack, 1), !if(!eq(Op, "LD"), "_PACK", "_UNPACK"), "");
}

// reginfo class tcgen05.{ld, st}
class TCGEN05_LDST_REGINFO<int Veclen> {
  // create a list of types for load/store operands
  list<NVPTXRegClass> regs = !listsplat(B32, Veclen);
  // generate list of regnames for load/store operands
  list<string> reg_names = !foreach(x, !range(0, Veclen), "r" # x);
  string regstring = "{{" # !interleave(!foreach(n, !range(0, Veclen), "$r" # n), ", ") # "}}";
  dag Ins = !dag(ins, regs, reg_names);
  dag Outs = !dag(outs, regs, reg_names);
}

//
// tcgen05.ld.sync.aligned.shape.x[1, 2, 4, 8, 16, 32, 64, 128][|.pack::16b].[b32]
//

class TCGEN05_LD_INST<string Shape, int Num, bit Pack> :
        NVPTXInst<(outs), (ins), "?", []>,
        Requires<[hasTcgen05Instructions]> {

  TCGEN05_LDST_REGINFO Info = TCGEN05_LDST_REGINFO<
                                NVVM_TCGEN05_LDST_ACCESS_SIZE<Shape, Num>.veclen>;

  let InOperandList = !con((ins B32:$taddr),
                           !if(!eq(Shape, "16x32bx2"), (ins i64imm:$offset), (ins)));
  let OutOperandList = Info.Outs;
  let AsmString = "tcgen05.ld.sync.aligned"
                  # "." # Shape
                  # ".x" # !shl(1, Num)
                  # !if(!eq(Pack, 1), ".pack::16b", "")
                  # ".b32 "
                  # Info.regstring # ", "
                  # "[$taddr]"
                  # !if(!eq(Shape, "16x32bx2"), ", $offset", "")
                  # ";";
}

//
// tcgen05.st.sync.aligned.shape.x[1, 2, 4, 8, 16, 32, 64, 128][|.unpack::16b].[b32]
//

class TCGEN05_ST_INST<string Shape, int Num, bit Unpack> :
        NVPTXInst<(outs), (ins), "?", []>,
        Requires<[hasTcgen05Instructions]> {

  TCGEN05_LDST_REGINFO Info = TCGEN05_LDST_REGINFO<
                                NVVM_TCGEN05_LDST_ACCESS_SIZE<Shape, Num>.veclen>;

  let InOperandList = !con((ins B32:$taddr),
                           !if(!eq(Shape, "16x32bx2"), (ins i64imm:$offset), (ins)),
                           Info.Ins);
  let OutOperandList = (outs);
  let AsmString = "tcgen05.st.sync.aligned"
                  # "." # Shape
                  # ".x" # !shl(1, Num)
                  # !if(!eq(Unpack, 1), ".unpack::16b", "")
                  # ".b32 [$taddr]"
                  # !if(!eq(Shape, "16x32bx2"), ", $offset", "")
                  # ", " # Info.regstring
                  # ";";
}

let isConvergent = true in {

foreach shape = ["16x64b", "16x128b", "16x256b", "32x32b", "16x32bx2"] in {
  foreach num = !range(0, 8) in {
    foreach packOrUnpack = [false, true] in {
      if NVVM_TCGEN05_LDST_ACCESS_SIZE<shape, num>.valid then {
        def TCGEN05_LDST_INST_NAME<"LD", shape, num, packOrUnpack>.name :
              TCGEN05_LD_INST<shape, num, packOrUnpack>;
        def TCGEN05_LDST_INST_NAME<"ST", shape, num, packOrUnpack>.name :
              TCGEN05_ST_INST<shape, num, packOrUnpack>;
      }
    }
  }
}

} // isConvergent

// Bulk store instructions
def st_bulk_imm : TImmLeaf<i64, [{ return Imm == 0; }]>;

def INT_NVVM_ST_BULK_GENERIC :
  BasicNVPTXInst<(outs), (ins ADDR:$dest_addr, B64:$size, i64imm:$value),
            "st.bulk",
            [(int_nvvm_st_bulk addr:$dest_addr, i64:$size, st_bulk_imm:$value)]>,
            Requires<[hasSM<100>, hasPTX<86>]>;

def INT_NVVM_ST_BULK_SHARED_CTA:
  BasicNVPTXInst<(outs), (ins ADDR:$dest_addr, B64:$size, i64imm:$value),
            "st.bulk.shared::cta",
            [(int_nvvm_st_bulk_shared_cta addr:$dest_addr, i64:$size, st_bulk_imm:$value)]>,
            Requires<[hasSM<100>, hasPTX<86>]>;

//
// clusterlaunchcontorl Instructions
//

def CLUSTERLAUNCHCONTRL_TRY_CANCEL:
      BasicNVPTXInst<(outs), (ins ADDR:$addr, ADDR:$mbar),
                "clusterlaunchcontrol.try_cancel.async.shared::cta.mbarrier::complete_tx::bytes.b128",
                [(int_nvvm_clusterlaunchcontrol_try_cancel_async_shared addr:$addr, addr:$mbar)]>,
      Requires<[hasSM<100>, hasPTX<86>]>;

def CLUSTERLAUNCHCONTRL_TRY_CANCEL_MULTICAST:
      BasicNVPTXInst<(outs), (ins ADDR:$addr, ADDR:$mbar),
                "clusterlaunchcontrol.try_cancel.async.shared::cta.mbarrier::complete_tx::bytes" #
                ".multicast::cluster::all.b128",
                [(int_nvvm_clusterlaunchcontrol_try_cancel_async_multicast_shared addr:$addr, addr:$mbar)]>,
      Requires<[hasSM<100>, hasArchAccelFeatures, hasPTX<86>]>;

def SDTClusterLaunchControlQueryCancelIsCanceled: SDTypeProfile<1, 2, []>;
def clusterlaunchcontrol_query_cancel_is_canceled:
      SDNode<"NVPTXISD::CLUSTERLAUNCHCONTROL_QUERY_CANCEL_IS_CANCELED",
             SDTClusterLaunchControlQueryCancelIsCanceled, []>;

def CLUSTERLAUNCHCONTROL_QUERY_CANCEL_IS_CANCELED:
  NVPTXInst<(outs B1:$pred), (ins B64:$try_cancel_response0, B64:$try_cancel_response1),
            "{{\n\t" #
               ".reg .b128 %clc_handle;\n\t" #
               "mov.b128 %clc_handle, {$try_cancel_response0, $try_cancel_response1};\n\t" #
               "clusterlaunchcontrol.query_cancel.is_canceled.pred.b128 $pred, %clc_handle;\n\t" #
            "}}", [(set i1:$pred,
                        (clusterlaunchcontrol_query_cancel_is_canceled i64:$try_cancel_response0, i64:$try_cancel_response1))]>,
            Requires<[hasSM<100>, hasPTX<86>]>;

class CLUSTERLAUNCHCONTROL_QUERY_CANCEL_GET_FIRST_CTAID<string Dim>:
  NVPTXInst<(outs B32:$reg), (ins B64:$try_cancel_response0, B64:$try_cancel_response1),
            "{{\n\t" #
               ".reg .b128 %clc_handle;\n\t" #
               "mov.b128 %clc_handle, {$try_cancel_response0, $try_cancel_response1};\n\t" #
               "clusterlaunchcontrol.query_cancel.get_first_ctaid::" # Dim # ".b32.b128 $reg, %clc_handle;\n\t" #
            "}}", [(set i32:$reg,
                        (!cast<SDNode>("clusterlaunchcontrol_query_cancel_first_cta_id_" # Dim)
                          i64:$try_cancel_response0, i64:$try_cancel_response1))]>,
            Requires<[hasSM<100>, hasPTX<86>]>;

foreach dim = ["x", "y", "z"] in {
  def SDTClusterLaunchControlQueryCancelGetFirstCtaId # dim: SDTypeProfile<1, 2, []>;

  def clusterlaunchcontrol_query_cancel_first_cta_id_ # dim :
        SDNode<"NVPTXISD::CLUSTERLAUNCHCONTROL_QUERY_CANCEL_GET_FIRST_CTAID_" # !toupper(dim),
               !cast<SDTypeProfile>("SDTClusterLaunchControlQueryCancelGetFirstCtaId" # dim), []>;

  def CLUSTERLAUNCHCONTROL_QUERY_CANCEL_GET_FIRST_CTAID_ # dim:
        CLUSTERLAUNCHCONTROL_QUERY_CANCEL_GET_FIRST_CTAID<dim>;
}<|MERGE_RESOLUTION|>--- conflicted
+++ resolved
@@ -607,13 +607,8 @@
 }
 
 multiclass CP_ASYNC_BULK_TENSOR_G2S_INTR<int dim, bit is_shared32, string mode> {
-<<<<<<< HEAD
-  defvar dims_dag = !dag(ins, !listsplat(B32, dim), !foreach(i, !range(dim), "d" # i));
-  defvar dims_str = !interleave(!foreach(i, !range(dim), "$d" # i), ", ");
-=======
   defvar dims_dag = TMA_DIMS_UTIL<dim>.ins_dag;
   defvar dims_str = TMA_DIMS_UTIL<dim>.base_str;
->>>>>>> 10a576f7
   defvar asm_str_default = "$cg [$dst], [$tmap, {{" # dims_str # "}}], [$mbar]";
   defvar rc = !if(is_shared32, B32, B64);
 
@@ -657,41 +652,6 @@
   }
 }
 
-<<<<<<< HEAD
-// From Shared to Global memory (S2G)
-class S2G_STRINGS<int dim, string mode, bit ch,
-                  bit is_shared32 = 0, bit is_reduce = 0> {
-  string dir = "global.shared::cta";
-  string completion = "bulk_group";
-  string inst_name = !if(is_reduce, "cp.reduce", "cp")
-                     # ".async.bulk.tensor"
-                     # "." # dim # "d"
-                     # "." # dir
-                     # "." # mode
-                     # "." # completion
-                     # !if(ch, ".L2::cache_hint", "");
-  string intr_name = "CP_ASYNC_BULK_TENSOR_"
-                     # !if(is_reduce, "RED_", "S2G_")
-                     # dim # "D"
-                     # !if(is_shared32, "_SHARED32", "")
-                     # !if(!eq(mode, "tile"), "_TILE", "_IM2COL");
-}
-
-multiclass CP_ASYNC_BULK_TENSOR_S2G_INTR<int dim, bit shared32, string mode> {
-  defvar dims_dag = !dag(ins, !listsplat(B32, dim), !foreach(i, !range(dim), "d" # i));
-  defvar dims_str = !interleave(!foreach(i, !range(dim), "$d" # i), ", ");
-  defvar asm_str = " [$tmap, {{" # dims_str # "}}], [$src]";
-  defvar rc = !if(shared32, B32, B64);
-
-  def "" : NVPTXInst<(outs),
-            !con((ins rc:$src, B64:$tmap), dims_dag),
-            !strconcat(S2G_STRINGS<dim, mode, 0>.inst_name, asm_str, ";"), []>,
-            Requires<[hasPTX<80>, hasSM<90>]>;
-  def _CH : NVPTXInst<(outs),
-                  !con((ins rc:$src, B64:$tmap), dims_dag, (ins B64:$ch)),
-                  !strconcat(S2G_STRINGS<dim, mode, 1>.inst_name, asm_str, ", $ch;"), []>,
-                  Requires<[hasPTX<80>, hasSM<90>]>;
-=======
 multiclass TMA_TENSOR_S2G_INTR<int dim, string mode,
                                list<Predicate> pred = [hasPTX<80>, hasSM<90>]> {
   defvar dims_dag = TMA_DIMS_UTIL<dim>.ins_dag;
@@ -732,7 +692,6 @@
     defvar suffix = !toupper(mode) # "_" # dim # D;
     defm TMA_TENSOR_S2G_ # suffix : TMA_TENSOR_S2G_INTR<dim, mode>;
   }
->>>>>>> 10a576f7
 }
 
 def TMAReductionFlags : Operand<i32> {
@@ -741,13 +700,8 @@
 
 // TMA Copy from Shared to Global memory with Reduction
 multiclass CP_ASYNC_BULK_TENSOR_REDUCE_INTR<int dim, bit shared32, string mode> {
-<<<<<<< HEAD
-  defvar dims_dag = !dag(ins, !listsplat(B32, dim), !foreach(i, !range(dim), "d" # i));
-  defvar dims_str = !interleave(!foreach(i, !range(dim), "$d" # i), ", ");
-=======
   defvar dims_dag = TMA_DIMS_UTIL<dim>.ins_dag;
   defvar dims_str = TMA_DIMS_UTIL<dim>.base_str;
->>>>>>> 10a576f7
   defvar asm_str = " [$tmap, {{" # dims_str # "}}], [$src]";
   defvar rc = !if(shared32, B32, B64);
 
@@ -794,42 +748,6 @@
 
   defvar inst_name = "cp.async.bulk.prefetch.tensor"
                      # "." # dim # "d"
-<<<<<<< HEAD
-                     # "." # dir
-                     # "." # mode
-                     # !if(ch, ".L2::cache_hint", "");
-  string intr_name = "CP_ASYNC_BULK_TENSOR_PREFETCH_"
-                     # dim # "D"
-                     # !if(!eq(mode, "tile"), "_TILE", "_IM2COL");
-}
-
-multiclass CP_ASYNC_BULK_TENSOR_PREFETCH_INTR<int dim, string mode> {
-  defvar dims_dag = !dag(ins, !listsplat(B32, dim), !foreach(i, !range(dim), "d" # i));
-  defvar dims_str = !interleave(!foreach(i, !range(dim), "$d" # i), ", ");
-  defvar asm_str_default = " [$tmap, {{" # dims_str # "}}]";
-
-  defvar num_im2col = !if(!ge(dim, 3), !add(dim, -2), 0);
-  defvar im2col_dag = !if(!eq(mode, "im2col"),
-    !dag(ins, !listsplat(B16, num_im2col), !foreach(i, !range(num_im2col), "im2col" # i)),
-    (ins));
-  defvar im2col_str = !interleave(!foreach(i, !range(num_im2col), "$im2col" # i), ", ");
-  defvar im2col_asm_str = ", {{" # im2col_str # "}}";
-
-  defvar asm_str = !if(!eq(mode, "im2col"),
-    !strconcat(asm_str_default, im2col_asm_str), asm_str_default);
-
-  def "" : NVPTXInst<(outs),
-            !con((ins B64:$tmap), dims_dag, im2col_dag),
-            !strconcat(PREFETCH_STRINGS<dim, mode, 0>.inst_name, asm_str, ";"), []>,
-            Requires<[hasPTX<80>, hasSM<90>]>;
-  def _CH : NVPTXInst<(outs),
-                  !con((ins B64:$tmap), dims_dag, im2col_dag, (ins B64:$ch)),
-                  !strconcat(PREFETCH_STRINGS<dim, mode, 1>.inst_name, asm_str, ", $ch;"), []>,
-                  Requires<[hasPTX<80>, hasSM<90>]>;
-}
-
-foreach dim = [1, 2, 3, 4, 5] in {
-=======
                      # "." # "L2.global"
                      # "." # mode;
 
@@ -859,7 +777,6 @@
               Requires<pred>;
 }
 foreach dim = 1...5 in {
->>>>>>> 10a576f7
   foreach mode = !if(!ge(dim, 3), ["tile", "im2col"], ["tile"]) in {
     defvar suffix = !toupper(mode) # "_" # dim # D;
     defm TMA_TENSOR_PF_ # suffix : TMA_TENSOR_PREFETCH_INTR<dim, mode>;
@@ -1128,14 +1045,6 @@
 // Min Max
 //
 
-<<<<<<< HEAD
-def INT_NVVM_FMIN_F : F_MATH_2<"min.f32", B32, B32, B32, int_nvvm_fmin_f>;
-def INT_NVVM_FMIN_FTZ_F : F_MATH_2<"min.ftz.f32", B32, B32, B32, int_nvvm_fmin_ftz_f>;
-def INT_NVVM_FMIN_NAN_F : F_MATH_2<"min.NaN.f32", B32, B32, B32, int_nvvm_fmin_nan_f,
-  [hasPTX<70>, hasSM<80>]>;
-def INT_NVVM_FMIN_FTZ_NAN_F : F_MATH_2<"min.ftz.NaN.f32", B32, B32, B32, int_nvvm_fmin_ftz_nan_f,
-  [hasPTX<70>, hasSM<80>]>;
-=======
 def : Pat<(int_nvvm_fmin_f f32:$a, f32:$b), (MIN_f32_rr $a, $b, NoFTZ)>;
 def : Pat<(int_nvvm_fmin_ftz_f f32:$a, f32:$b), (MIN_f32_rr $a, $b, FTZ)>;
 
@@ -1144,7 +1053,6 @@
   def : Pat<(int_nvvm_fmin_ftz_nan_f f32:$a, f32:$b), (MIN_NAN_f32_rr $a, $b, FTZ)>;
 }
 
->>>>>>> 10a576f7
 def INT_NVVM_FMIN_XORSIGN_ABS_F :
  F_MATH_2<"min.xorsign.abs.f32", B32, B32, B32, int_nvvm_fmin_xorsign_abs_f,
     [hasPTX<72>, hasSM<86>]>;
@@ -1158,14 +1066,6 @@
   F_MATH_2<"min.ftz.NaN.xorsign.abs.f32", B32, B32, B32, int_nvvm_fmin_ftz_nan_xorsign_abs_f,
     [hasPTX<72>, hasSM<86>]>;
 
-<<<<<<< HEAD
-def INT_NVVM_FMAX_F : F_MATH_2<"max.f32", B32, B32, B32, int_nvvm_fmax_f>;
-def INT_NVVM_FMAX_FTZ_F : F_MATH_2<"max.ftz.f32", B32, B32, B32, int_nvvm_fmax_ftz_f>;
-def INT_NVVM_FMAX_NAN_F : F_MATH_2<"max.NaN.f32", B32, B32, B32, int_nvvm_fmax_nan_f,
-  [hasPTX<70>, hasSM<80>]>;
-def INT_NVVM_FMAX_FTZ_NAN_F : F_MATH_2<"max.ftz.NaN.f32", B32, B32, B32, int_nvvm_fmax_ftz_nan_f,
-  [hasPTX<70>, hasSM<80>]>;
-=======
 
 def : Pat<(int_nvvm_fmax_f f32:$a, f32:$b), (MAX_f32_rr $a, $b, NoFTZ)>;
 def : Pat<(int_nvvm_fmax_ftz_f f32:$a, f32:$b), (MAX_f32_rr $a, $b, FTZ)>;
@@ -1175,7 +1075,6 @@
   def : Pat<(int_nvvm_fmax_ftz_nan_f f32:$a, f32:$b), (MAX_NAN_f32_rr $a, $b, FTZ)>;
 }
 
->>>>>>> 10a576f7
 def INT_NVVM_FMAX_XORSIGN_ABS_F :
   F_MATH_2<"max.xorsign.abs.f32", B32, B32, B32, int_nvvm_fmax_xorsign_abs_f,
     [hasPTX<72>, hasSM<86>]>;
@@ -1189,13 +1088,8 @@
   F_MATH_2<"max.ftz.NaN.xorsign.abs.f32", B32, B32, B32, int_nvvm_fmax_ftz_nan_xorsign_abs_f,
     [hasPTX<72>, hasSM<86>]>;
 
-<<<<<<< HEAD
-def INT_NVVM_FMIN_D : F_MATH_2<"min.f64", B64, B64, B64, int_nvvm_fmin_d>;
-def INT_NVVM_FMAX_D : F_MATH_2<"max.f64", B64, B64, B64, int_nvvm_fmax_d>;
-=======
 def : Pat<(int_nvvm_fmin_d f64:$a, f64:$b), (MIN_f64_rr $a, $b)>;
 def : Pat<(int_nvvm_fmax_d f64:$a, f64:$b), (MAX_f64_rr $a, $b)>;
->>>>>>> 10a576f7
 
 //
 // Min Max f16, f16x2, bf16, bf16x2
@@ -1331,24 +1225,10 @@
 def INT_NVVM_DIV_RM_D : F_MATH_2<"div.rm.f64", B64, B64, B64, int_nvvm_div_rm_d>;
 def INT_NVVM_DIV_RP_D : F_MATH_2<"div.rp.f64", B64, B64, B64, int_nvvm_div_rp_d>;
 
-<<<<<<< HEAD
-def : Pat<(int_nvvm_div_full f32:$a, f32:$b),
-          (FDIV32rr $a, $b)>;
-
-def : Pat<(int_nvvm_div_full f32:$a, fpimm:$b),
-          (FDIV32ri $a, f32imm:$b)>;
-
-def : Pat<(int_nvvm_div_full_ftz f32:$a, f32:$b),
-          (FDIV32rr_ftz $a, $b)>;
-
-def : Pat<(int_nvvm_div_full_ftz f32:$a, fpimm:$b),
-          (FDIV32ri_ftz $a, f32imm:$b)>;
-=======
 def : Pat<(int_nvvm_div_full f32:$a, f32:$b), (FDIV32rr $a, $b, NoFTZ)>;
 def : Pat<(int_nvvm_div_full f32:$a, fpimm:$b), (FDIV32ri $a, f32imm:$b, NoFTZ)>;
 def : Pat<(int_nvvm_div_full_ftz f32:$a, f32:$b), (FDIV32rr $a, $b, FTZ)>;
 def : Pat<(int_nvvm_div_full_ftz f32:$a, fpimm:$b), (FDIV32ri $a, f32imm:$b, FTZ)>;
->>>>>>> 10a576f7
 
 //
 // Sad
@@ -1640,22 +1520,6 @@
 
 
 // 1.0f / sqrt_approx -> rsqrt_approx
-<<<<<<< HEAD
-def: Pat<(fdiv f32imm_1, (int_nvvm_sqrt_approx_f f32:$a)),
-         (INT_NVVM_RSQRT_APPROX_F $a)>,
-         Requires<[doRsqrtOpt]>;
-def: Pat<(fdiv f32imm_1, (int_nvvm_sqrt_approx_ftz_f f32:$a)),
-         (INT_NVVM_RSQRT_APPROX_FTZ_F $a)>,
-         Requires<[doRsqrtOpt]>;
-
-// same for int_nvvm_sqrt_f when non-precision sqrt is requested
-def: Pat<(fdiv f32imm_1, (fsqrt_approx f32:$a)),
-         (INT_NVVM_RSQRT_APPROX_F $a)>,
-         Requires<[doRsqrtOpt, doNoF32FTZ]>;
-def: Pat<(fdiv f32imm_1, (fsqrt_approx f32:$a)),
-         (INT_NVVM_RSQRT_APPROX_FTZ_F $a)>,
-         Requires<[doRsqrtOpt, doF32FTZ]>;
-=======
 let Predicates = [doRsqrtOpt] in {
   def : Pat<(fdiv f32imm_1, (int_nvvm_sqrt_approx_f f32:$a)),
           (RSQRT_APPROX_f32 $a, NoFTZ)>;
@@ -1666,7 +1530,6 @@
   def : Pat<(fdiv f32imm_1, (fsqrt_approx f32:$a)),
           (RSQRT_APPROX_f32 $a)>;
 }
->>>>>>> 10a576f7
 //
 // Add
 //
@@ -4301,7 +4164,6 @@
 }
 
 // int_nvvm_sust_b_1d_v2i8_clamp
-<<<<<<< HEAD
 
 defm SUST_B_1D_V2I8_CLAMP : SUST_1D_V2<"sust.b.1d.v2.b8.clamp", B16>;
 defm SUST_B_1D_V2I16_CLAMP : SUST_1D_V2<"sust.b.1d.v2.b16.clamp", B16>;
@@ -4322,28 +4184,6 @@
 defm SUST_P_1D_V2I16_TRAP : SUST_1D_V2<"sust.p.1d.v2.b16.trap", B16>;
 defm SUST_P_1D_V2I32_TRAP : SUST_1D_V2<"sust.p.1d.v2.b32.trap", B32>;
 
-=======
-
-defm SUST_B_1D_V2I8_CLAMP : SUST_1D_V2<"sust.b.1d.v2.b8.clamp", B16>;
-defm SUST_B_1D_V2I16_CLAMP : SUST_1D_V2<"sust.b.1d.v2.b16.clamp", B16>;
-defm SUST_B_1D_V2I32_CLAMP : SUST_1D_V2<"sust.b.1d.v2.b32.clamp", B32>;
-defm SUST_B_1D_V2I64_CLAMP : SUST_1D_V2<"sust.b.1d.v2.b64.clamp", B64>;
-
-defm SUST_B_1D_V2I8_TRAP : SUST_1D_V2<"sust.b.1d.v2.b8.trap", B16>;
-defm SUST_B_1D_V2I16_TRAP : SUST_1D_V2<"sust.b.1d.v2.b16.trap", B16>;
-defm SUST_B_1D_V2I32_TRAP : SUST_1D_V2<"sust.b.1d.v2.b32.trap", B32>;
-defm SUST_B_1D_V2I64_TRAP : SUST_1D_V2<"sust.b.1d.v2.b64.trap", B64>;
-
-defm SUST_B_1D_V2I8_ZERO : SUST_1D_V2<"sust.b.1d.v2.b8.zero", B16>;
-defm SUST_B_1D_V2I16_ZERO : SUST_1D_V2<"sust.b.1d.v2.b16.zero", B16>;
-defm SUST_B_1D_V2I32_ZERO : SUST_1D_V2<"sust.b.1d.v2.b32.zero", B32>;
-defm SUST_B_1D_V2I64_ZERO : SUST_1D_V2<"sust.b.1d.v2.b64.zero", B64>;
-
-defm SUST_P_1D_V2I8_TRAP : SUST_1D_V2<"sust.p.1d.v2.b8.trap", B16>;
-defm SUST_P_1D_V2I16_TRAP : SUST_1D_V2<"sust.p.1d.v2.b16.trap", B16>;
-defm SUST_P_1D_V2I32_TRAP : SUST_1D_V2<"sust.p.1d.v2.b32.trap", B32>;
-
->>>>>>> 10a576f7
 class SUST_1D_V4_base<string inst, NVPTXRegClass intype, dag surf, list<dag> pat>
     : NVPTXInst<(outs),
                 !con(surf, (ins B32:$x, intype:$r, intype:$g,
@@ -4753,19 +4593,11 @@
 defm SUST_B_3D_V4I8_CLAMP : SUST_3D_V4<"sust.b.3d.v4.b8.clamp", B16>;
 defm SUST_B_3D_V4I16_CLAMP : SUST_3D_V4<"sust.b.3d.v4.b16.clamp", B16>;
 defm SUST_B_3D_V4I32_CLAMP : SUST_3D_V4<"sust.b.3d.v4.b32.clamp", B32>;
-<<<<<<< HEAD
 
 defm SUST_B_3D_V4I8_TRAP : SUST_3D_V4<"sust.b.3d.v4.b8.trap", B16>;
 defm SUST_B_3D_V4I16_TRAP : SUST_3D_V4<"sust.b.3d.v4.b16.trap", B16>;
 defm SUST_B_3D_V4I32_TRAP : SUST_3D_V4<"sust.b.3d.v4.b32.trap", B32>;
 
-=======
-
-defm SUST_B_3D_V4I8_TRAP : SUST_3D_V4<"sust.b.3d.v4.b8.trap", B16>;
-defm SUST_B_3D_V4I16_TRAP : SUST_3D_V4<"sust.b.3d.v4.b16.trap", B16>;
-defm SUST_B_3D_V4I32_TRAP : SUST_3D_V4<"sust.b.3d.v4.b32.trap", B32>;
-
->>>>>>> 10a576f7
 defm SUST_B_3D_V4I8_ZERO : SUST_3D_V4<"sust.b.3d.v4.b8.zero", B16>;
 defm SUST_B_3D_V4I16_ZERO : SUST_3D_V4<"sust.b.3d.v4.b16.zero", B16>;
 defm SUST_B_3D_V4I32_ZERO : SUST_3D_V4<"sust.b.3d.v4.b32.zero", B32>;
