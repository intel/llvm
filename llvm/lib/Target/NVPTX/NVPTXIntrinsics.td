//===- NVPTXIntrinsics.td - PTX Intrinsics Instructions -------*- tblgen -*-==//
//
// Part of the LLVM Project, under the Apache License v2.0 with LLVM Exceptions.
// See https://llvm.org/LICENSE.txt for license information.
// SPDX-License-Identifier: Apache-2.0 WITH LLVM-exception
//
//===----------------------------------------------------------------------===//

def AS_match {
  code generic = [{
   return cast<MemSDNode>(N)->getAddressSpace() == llvm::ADDRESS_SPACE_GENERIC;
  }];
  code shared = [{
   return cast<MemSDNode>(N)->getAddressSpace() == llvm::ADDRESS_SPACE_SHARED;
  }];
  code shared_cluster = [{
   return cast<MemSDNode>(N)->getAddressSpace() == llvm::ADDRESS_SPACE_SHARED_CLUSTER;
  }];
  code global = [{
   return cast<MemSDNode>(N)->getAddressSpace() == llvm::ADDRESS_SPACE_GLOBAL;
  }];
  code const = [{
   return cast<MemSDNode>(N)->getAddressSpace() == llvm::ADDRESS_SPACE_CONST;
  }];
  code param = [{
   return cast<MemSDNode>(N)->getAddressSpace() == llvm::ADDRESS_SPACE_PARAM;
  }];
}


//===----------------------------------------------------------------------===//
// NVPTX Scope Constants
// These map to the Scope enum in NVPTX.h
//===----------------------------------------------------------------------===//

def Scope_thread : PatLeaf<(i32 0)>;      // Thread = 0
def Scope_cta : PatLeaf<(i32 1)>;         // Block = 1
def Scope_cluster : PatLeaf<(i32 2)>;     // Cluster = 2
def Scope_device : PatLeaf<(i32 3)>;      // Device = 3
def Scope_sys : PatLeaf<(i32 4)>;         // System = 4

//===----------------------------------------------------------------------===//
// NVPTX Address Space Constants
// These map to the AddressSpace enum in NVPTX.h
//===----------------------------------------------------------------------===//

def AddrSpace_gen : PatLeaf<(i32 0)>;        // Generic = 0
def AddrSpace_global : PatLeaf<(i32 1)>;         // Global = 1
def AddrSpace_shared : PatLeaf<(i32 3)>;         // Shared = 3
def AddrSpace_const : PatLeaf<(i32 4)>;          // Const = 4
def AddrSpace_local : PatLeaf<(i32 5)>;          // Local = 5
def AddrSpace_shared_cluster : PatLeaf<(i32 7)>;  // SharedCluster = 7
def AddrSpace_param : PatLeaf<(i32 101)>;        // Param = 101

//===----------------------------------------------------------------------===//
// NVPTX Ordering Constants
// These map to the Ordering enum in NVPTX.h
//===----------------------------------------------------------------------===//

def Ordering_not_atomic : PatLeaf<(i32 0)>;           // NotAtomic = 0
def Ordering_relaxed : PatLeaf<(i32 2)>;             // Relaxed = 1
def Ordering_acquire : PatLeaf<(i32 4)>;             // Acquire = 4
def Ordering_release : PatLeaf<(i32 5)>;             // Release = 5
def Ordering_acquire_release : PatLeaf<(i32 6)>;      // AcquireRelease = 6
def Ordering_sequentially_consistent : PatLeaf<(i32 7)>; // SequentiallyConsistent = 7
def Ordering_volatile : PatLeaf<(i32 8)>;            // Volatile = 8
def Ordering_relaxed_mmio : PatLeaf<(i32 9)>;         // RelaxedMMIO = 9


// A node that will be replaced with the current PTX version.
class PTX {
  SDNodeXForm PTXVerXform = SDNodeXForm<imm, [{
    return getI32Imm(Subtarget->getPTXVersion(), SDLoc(N));
  }]>;
  // (i32 0) will be XForm'ed to the currently used PTX version.
  dag version = (PTXVerXform (i32 0));
}
def ptx : PTX;

// Generates list of n sequential register names.
// E.g. RegNames<3, "r">.ret -> ["r0", "r1", "r2" ]
class RegSeq<int n, string prefix> {
  list<string> ret = !if(n, !listconcat(RegSeq<!sub(n, 1), prefix>.ret,
                                        [prefix # !sub(n, 1)]),
                            []);
}

//-----------------------------------
// Synchronization and shuffle functions
//-----------------------------------
let isConvergent = true in {
def INT_BARRIER0_POPC : NVPTXInst<(outs B32:$dst), (ins B32:$pred),
  !strconcat("{{ \n\t",
             ".reg .pred \t%p1; \n\t",
             "setp.ne.u32 \t%p1, $pred, 0; \n\t",
             "bar.red.popc.u32 \t$dst, 0, %p1; \n\t",
             "}}"),
      [(set i32:$dst, (int_nvvm_barrier0_popc i32:$pred))]>;
def INT_BARRIER0_AND : NVPTXInst<(outs B32:$dst), (ins B32:$pred),
  !strconcat("{{ \n\t",
             ".reg .pred \t%p1; \n\t",
             ".reg .pred \t%p2; \n\t",
             "setp.ne.u32 \t%p1, $pred, 0; \n\t",
             "bar.red.and.pred \t%p2, 0, %p1; \n\t",
             "selp.u32 \t$dst, 1, 0, %p2; \n\t",
             "}}"),
      [(set i32:$dst, (int_nvvm_barrier0_and i32:$pred))]>;
def INT_BARRIER0_OR : NVPTXInst<(outs B32:$dst), (ins B32:$pred),
  !strconcat("{{ \n\t",
             ".reg .pred \t%p1; \n\t",
             ".reg .pred \t%p2; \n\t",
             "setp.ne.u32 \t%p1, $pred, 0; \n\t",
             "bar.red.or.pred \t%p2, 0, %p1; \n\t",
             "selp.u32 \t$dst, 1, 0, %p2; \n\t",
             "}}"),
      [(set i32:$dst, (int_nvvm_barrier0_or i32:$pred))]>;

def INT_BAR_WARP_SYNC_I : BasicNVPTXInst<(outs), (ins i32imm:$i), "bar.warp.sync",
                             [(int_nvvm_bar_warp_sync imm:$i)]>,
        Requires<[hasPTX<60>, hasSM<30>]>;
def INT_BAR_WARP_SYNC_R : BasicNVPTXInst<(outs), (ins B32:$i), "bar.warp.sync",
                             [(int_nvvm_bar_warp_sync i32:$i)]>,
        Requires<[hasPTX<60>, hasSM<30>]>;

multiclass BARRIER1<string asmstr, Intrinsic intrinsic, list<Predicate> requires = []> {
  def _i : BasicNVPTXInst<(outs), (ins i32imm:$i), asmstr,
                          [(intrinsic imm:$i)]>,
           Requires<requires>;

  def _r : BasicNVPTXInst<(outs), (ins B32:$i), asmstr,
                          [(intrinsic i32:$i)]>,
           Requires<requires>;
}

multiclass BARRIER2<string asmstr, Intrinsic intrinsic, list<Predicate> requires = []> {
  def _rr : BasicNVPTXInst<(outs), (ins B32:$i, B32:$j), asmstr,
                          [(intrinsic i32:$i, i32:$j)]>,
            Requires<requires>;

  def _ri : BasicNVPTXInst<(outs), (ins B32:$i, i32imm:$j), asmstr,
                          [(intrinsic i32:$i, imm:$j)]>,
            Requires<requires>;

  def _ir : BasicNVPTXInst<(outs), (ins i32imm:$i, B32:$j), asmstr,
                          [(intrinsic imm:$i, i32:$j)]>,
            Requires<requires>;

  def _ii : BasicNVPTXInst<(outs), (ins i32imm:$i, i32imm:$j), asmstr,
                          [(intrinsic imm:$i, imm:$j)]>,
            Requires<requires>;
}

// Note the "bar.sync" variants could be renamed to the equivalent corresponding
// "barrier.*.aligned" variants. We use the older syntax for compatibility with
// older versions of the PTX ISA.
defm BARRIER_CTA_SYNC_ALIGNED_ALL : BARRIER1<"bar.sync", int_nvvm_barrier_cta_sync_aligned_all>;
defm BARRIER_CTA_SYNC_ALIGNED : BARRIER2<"bar.sync", int_nvvm_barrier_cta_sync_aligned_count>;
defm BARRIER_CTA_ARRIVE_ALIGNED : BARRIER2<"bar.arrive", int_nvvm_barrier_cta_arrive_aligned_count>;

defm BARRIER_CTA_SYNC_ALL : BARRIER1<"barrier.sync", int_nvvm_barrier_cta_sync_all, [hasPTX<60>]>;
defm BARRIER_CTA_SYNC : BARRIER2<"barrier.sync", int_nvvm_barrier_cta_sync_count, [hasPTX<60>]>;
defm BARRIER_CTA_ARRIVE : BARRIER2<"barrier.arrive", int_nvvm_barrier_cta_arrive_count, [hasPTX<60>]>;

class INT_BARRIER_CLUSTER<string variant, Intrinsic Intr,
                          list<Predicate> Preds = [hasPTX<78>, hasSM<90>]>:
        BasicNVPTXInst<(outs), (ins), "barrier.cluster."# variant, [(Intr)]>,
        Requires<Preds>;

def barrier_cluster_arrive:
        INT_BARRIER_CLUSTER<"arrive", int_nvvm_barrier_cluster_arrive>;
def barrier_cluster_arrive_relaxed:
        INT_BARRIER_CLUSTER<"arrive.relaxed",
        int_nvvm_barrier_cluster_arrive_relaxed, [hasPTX<80>, hasSM<90>]>;
def barrier_cluster_wait:
        INT_BARRIER_CLUSTER<"wait", int_nvvm_barrier_cluster_wait>;

// 'aligned' versions of the cluster barrier intrinsics
def barrier_cluster_arrive_aligned:
        INT_BARRIER_CLUSTER<"arrive.aligned", int_nvvm_barrier_cluster_arrive_aligned>;
def barrier_cluster_arrive_relaxed_aligned:
        INT_BARRIER_CLUSTER<"arrive.relaxed.aligned",
        int_nvvm_barrier_cluster_arrive_relaxed_aligned, [hasPTX<80>, hasSM<90>]>;
def barrier_cluster_wait_aligned:
        INT_BARRIER_CLUSTER<"wait.aligned", int_nvvm_barrier_cluster_wait_aligned>;

foreach sync = [false, true] in {
  foreach mode = ["up", "down", "bfly", "idx"] in {
    foreach regclass = ["i32", "f32"] in {
      foreach return_pred = [false, true] in {
        foreach offset_imm = [false, true] in {
          foreach mask_imm = [false, true] in {
            foreach threadmask_imm = !if(sync, [0, 1], [0]) in {
              defvar Intr = !cast<Intrinsic>("int_nvvm_shfl_"
                                # !if(sync, "sync_", "")
                                # mode
                                # "_" # regclass
                                # !if(return_pred, "p", ""));
              defvar InOperandList = !con(
                (ins B32:$src),
                !dag(ins, !if(offset_imm, [i32imm], [B32]), ["offset"]),
                !dag(ins, !if(mask_imm, [i32imm], [B32]), ["mask"]),
                !if(sync,
                    !dag(ins, !if(threadmask_imm, [i32imm], [B32]), ["threadmask"]),
                    (ins)));
              defvar Pattern = !con(
                  (set B32:$dst),
                  !if(return_pred, (set B1:$pred), (set)),
                  (set !con(
                    !if(sync,
                      !dag(Intr, !if(threadmask_imm, [imm], [B32]), ["threadmask"]),
                      (Intr)),
                    (Intr B32:$src),
                    !dag(Intr, !if(offset_imm, [imm], [B32]), ["offset"]),
                    !dag(Intr, !if(mask_imm, [imm], [B32]), ["mask"]))));

              def : BasicNVPTXInst<
                      !if(return_pred, (outs B32:$dst, B1:$pred),
                                       (outs B32:$dst)),
                      InOperandList,
                      "shfl." # !if(sync, "sync.", "") # mode # ".b32",
                      [Pattern]>,
                    Requires<!if(sync, [hasSM<30>, hasPTX<60>], [hasSM<30>, hasSHFL])>;
            }
          }
        }
      }
    }
  }
}

// vote.{all,any,uni,ballot}
let Predicates = [hasPTX<60>, hasSM<30>] in {
  multiclass VOTE<string mode, RegTyInfo t, Intrinsic op> {
    def : BasicNVPTXInst<(outs t.RC:$dest), (ins B1:$pred),
                "vote." # mode # "." # t.PtxType,
                [(set t.Ty:$dest, (op i1:$pred))]>;
  }

  defm VOTE_ALL : VOTE<"all", I1RT, int_nvvm_vote_all>;
  defm VOTE_ANY : VOTE<"any", I1RT, int_nvvm_vote_any>;
  defm VOTE_UNI : VOTE<"uni", I1RT, int_nvvm_vote_uni>;
  defm VOTE_BALLOT : VOTE<"ballot", I32RT, int_nvvm_vote_ballot>;

  // vote.sync.{all,any,uni,ballot}
  multiclass VOTE_SYNC<string mode, RegTyInfo t, Intrinsic op> {
    def i : BasicNVPTXInst<(outs t.RC:$dest), (ins B1:$pred, i32imm:$mask),
                "vote.sync." # mode # "." # t.PtxType,
                [(set t.Ty:$dest, (op imm:$mask, i1:$pred))]>;
    def r : BasicNVPTXInst<(outs t.RC:$dest), (ins B1:$pred, B32:$mask),
                "vote.sync." # mode # "." # t.PtxType,
                [(set t.Ty:$dest, (op i32:$mask, i1:$pred))]>;
  }

  defm VOTE_SYNC_ALL : VOTE_SYNC<"all", I1RT, int_nvvm_vote_all_sync>;
  defm VOTE_SYNC_ANY : VOTE_SYNC<"any", I1RT, int_nvvm_vote_any_sync>;
  defm VOTE_SYNC_UNI : VOTE_SYNC<"uni", I1RT, int_nvvm_vote_uni_sync>;
  defm VOTE_SYNC_BALLOT : VOTE_SYNC<"ballot", I32RT, int_nvvm_vote_ballot_sync>;
}
// elect.sync
let Predicates = [hasPTX<80>, hasSM<90>] in {
def INT_ELECT_SYNC_I : BasicNVPTXInst<(outs B32:$dest, B1:$pred), (ins i32imm:$mask),
            "elect.sync",
            [(set i32:$dest, i1:$pred, (int_nvvm_elect_sync imm:$mask))]>;
def INT_ELECT_SYNC_R : BasicNVPTXInst<(outs B32:$dest, B1:$pred), (ins B32:$mask),
            "elect.sync",
            [(set i32:$dest, i1:$pred, (int_nvvm_elect_sync i32:$mask))]>;
}

let Predicates = [hasPTX<60>, hasSM<70>] in {
  multiclass MATCH_ANY_SYNC<Intrinsic op, RegTyInfo t> {
    def ii : BasicNVPTXInst<(outs B32:$dest), (ins t.Imm:$value, i32imm:$mask),
                "match.any.sync." # t.PtxType,
                [(set i32:$dest, (op imm:$mask, imm:$value))]>;
    def ir : BasicNVPTXInst<(outs B32:$dest), (ins t.Imm:$value, B32:$mask),
                "match.any.sync." # t.PtxType,
                [(set i32:$dest, (op i32:$mask, imm:$value))]>;
    def ri : BasicNVPTXInst<(outs B32:$dest), (ins t.RC:$value, i32imm:$mask),
                "match.any.sync." # t.PtxType,
                [(set i32:$dest, (op imm:$mask, t.Ty:$value))]>;
    def rr : BasicNVPTXInst<(outs B32:$dest), (ins t.RC:$value, B32:$mask),
                "match.any.sync." # t.PtxType,
                [(set i32:$dest, (op i32:$mask, t.Ty:$value))]>;
  }

  defm MATCH_ANY_SYNC_32 : MATCH_ANY_SYNC<int_nvvm_match_any_sync_i32, I32RT>;
  defm MATCH_ANY_SYNC_64 : MATCH_ANY_SYNC<int_nvvm_match_any_sync_i64, I64RT>;

  multiclass MATCH_ALLP_SYNC<RegTyInfo t, Intrinsic op> {
    def ii : BasicNVPTXInst<(outs B32:$dest, B1:$pred),
                      (ins t.Imm:$value, i32imm:$mask),
                "match.all.sync." # t.PtxType,
                [(set i32:$dest, i1:$pred, (op imm:$mask, imm:$value))]>;
    def ir : BasicNVPTXInst<(outs B32:$dest, B1:$pred),
                      (ins t.Imm:$value, B32:$mask),
                "match.all.sync." # t.PtxType,
                [(set i32:$dest, i1:$pred, (op i32:$mask, imm:$value))]>;
    def ri : BasicNVPTXInst<(outs B32:$dest, B1:$pred),
                      (ins t.RC:$value, i32imm:$mask),
                "match.all.sync." # t.PtxType,
                [(set i32:$dest, i1:$pred, (op imm:$mask, t.Ty:$value))]>;
    def rr : BasicNVPTXInst<(outs B32:$dest, B1:$pred),
                      (ins t.RC:$value, B32:$mask),
                "match.all.sync." # t.PtxType,
                [(set i32:$dest, i1:$pred, (op i32:$mask, t.Ty:$value))]>;
  }
  defm MATCH_ALLP_SYNC_32 : MATCH_ALLP_SYNC<I32RT, int_nvvm_match_all_sync_i32p>;
  defm MATCH_ALLP_SYNC_64 : MATCH_ALLP_SYNC<I64RT, int_nvvm_match_all_sync_i64p>;
}

// activemask.b32
def ACTIVEMASK : BasicNVPTXInst<(outs B32:$dest), (ins),
                    "activemask.b32",
                    [(set i32:$dest, (int_nvvm_activemask))]>,
                 Requires<[hasPTX<62>, hasSM<30>]>;

multiclass REDUX_SYNC<string BinOp, string PTXType, Intrinsic Intrin> {
  def : BasicNVPTXInst<(outs B32:$dst), (ins B32:$src, B32:$mask),
          "redux.sync." # BinOp # "." # PTXType,
          [(set i32:$dst, (Intrin i32:$src, B32:$mask))]>,
        Requires<[hasPTX<70>, hasSM<80>]>;
}

defm REDUX_SYNC_UMIN : REDUX_SYNC<"min", "u32", int_nvvm_redux_sync_umin>;
defm REDUX_SYNC_UMAX : REDUX_SYNC<"max", "u32", int_nvvm_redux_sync_umax>;
defm REDUX_SYNC_ADD : REDUX_SYNC<"add", "s32", int_nvvm_redux_sync_add>;
defm REDUX_SYNC_MIN : REDUX_SYNC<"min", "s32", int_nvvm_redux_sync_min>;
defm REDUX_SYNC_MAX : REDUX_SYNC<"max", "s32", int_nvvm_redux_sync_max>;
defm REDUX_SYNC_AND : REDUX_SYNC<"and", "b32", int_nvvm_redux_sync_and>;
defm REDUX_SYNC_XOR : REDUX_SYNC<"xor", "b32", int_nvvm_redux_sync_xor>;
defm REDUX_SYNC_OR : REDUX_SYNC<"or", "b32", int_nvvm_redux_sync_or>;

multiclass REDUX_SYNC_F<string BinOp, string abs, string NaN> {
  defvar intr_name = "int_nvvm_redux_sync_f" # BinOp # !subst(".", "_", abs) # !subst(".", "_", NaN);

  def : BasicNVPTXInst<(outs B32:$dst),
                  (ins B32:$src, B32:$mask),
                  "redux.sync." # BinOp # abs # NaN # ".f32",
                  [(set f32:$dst, (!cast<Intrinsic>(intr_name) f32:$src, B32:$mask))]>,
                  Requires<[hasPTX<86>, hasSM100a]>; 
}

defm REDUX_SYNC_FMIN : REDUX_SYNC_F<"min", "", "">;
defm REDUX_SYNC_FMIN_ABS : REDUX_SYNC_F<"min", ".abs", "">;
defm REDUX_SYNC_FMIN_NAN: REDUX_SYNC_F<"min", "", ".NaN">;
defm REDUX_SYNC_FMIN_ABS_NAN: REDUX_SYNC_F<"min", ".abs", ".NaN">;
defm REDUX_SYNC_FMAX : REDUX_SYNC_F<"max", "", "">;
defm REDUX_SYNC_FMAX_ABS : REDUX_SYNC_F<"max", ".abs", "">;
defm REDUX_SYNC_FMAX_NAN: REDUX_SYNC_F<"max", "", ".NaN">;
defm REDUX_SYNC_FMAX_ABS_NAN: REDUX_SYNC_F<"max", ".abs", ".NaN">;

} // isConvergent = true

//-----------------------------------
// Explicit Memory Fence Functions
//-----------------------------------
class NullaryInst<string StrOp, Intrinsic IntOP> :
              BasicNVPTXInst<(outs), (ins), StrOp, [(IntOP)]>;

def INT_MEMBAR_CTA : NullaryInst<"membar.cta", int_nvvm_membar_cta>;
def INT_MEMBAR_GL  : NullaryInst<"membar.gl",  int_nvvm_membar_gl>;
def INT_MEMBAR_SYS : NullaryInst<"membar.sys", int_nvvm_membar_sys>;

def INT_FENCE_SC_CLUSTER:
       NullaryInst<"fence.sc.cluster", int_nvvm_fence_sc_cluster>,
       Requires<[hasPTX<78>, hasSM<90>]>;

// Proxy fence (uni-directional)
class FENCE_PROXY_TENSORMAP_GENERIC_RELEASE<string Scope, Intrinsic Intr> :
        NullaryInst<"fence.proxy.tensormap::generic.release." # Scope, Intr>,
        Requires<[hasPTX<83>, hasSM<90>]>;

def INT_FENCE_PROXY_TENSORMAP_GENERIC_RELEASE_CTA:
      FENCE_PROXY_TENSORMAP_GENERIC_RELEASE<"cta",
        int_nvvm_fence_proxy_tensormap_generic_release_cta>;
def INT_FENCE_PROXY_TENSORMAP_GENERIC_RELEASE_CLUSTER:
      FENCE_PROXY_TENSORMAP_GENERIC_RELEASE<"cluster",
        int_nvvm_fence_proxy_tensormap_generic_release_cluster>;
def INT_FENCE_PROXY_TENSORMAP_GENERIC_RELEASE_GPU:
      FENCE_PROXY_TENSORMAP_GENERIC_RELEASE<"gpu",
        int_nvvm_fence_proxy_tensormap_generic_release_gpu>;
def INT_FENCE_PROXY_TENSORMAP_GENERIC_RELEASE_SYS:
      FENCE_PROXY_TENSORMAP_GENERIC_RELEASE<"sys",
        int_nvvm_fence_proxy_tensormap_generic_release_sys>;

// fence.proxy.tensormap.acquire variants

class FENCE_PROXY_TENSORMAP_GENERIC_ACQUIRE<string Scope, Intrinsic Intr> :
        NVPTXInst<(outs), (ins B64:$addr),
                  "fence.proxy.tensormap::generic.acquire." # Scope # " [$addr], 128;",
                  [(Intr i64:$addr, (i32 128))]>,
        Requires<[hasPTX<83>, hasSM<90>]>;

def INT_FENCE_PROXY_TENSORMAP_GENERIC_ACQUIRE_CTA :
      FENCE_PROXY_TENSORMAP_GENERIC_ACQUIRE<"cta",
        int_nvvm_fence_proxy_tensormap_generic_acquire_cta>;
def INT_FENCE_PROXY_TENSORMAP_GENERIC_ACQUIRE_CLUSTER :
      FENCE_PROXY_TENSORMAP_GENERIC_ACQUIRE<"cluster",
        int_nvvm_fence_proxy_tensormap_generic_acquire_cluster>;
def INT_FENCE_PROXY_TENSORMAP_GENERIC_ACQUIRE_GPU :
      FENCE_PROXY_TENSORMAP_GENERIC_ACQUIRE<"gpu",
        int_nvvm_fence_proxy_tensormap_generic_acquire_gpu>;
def INT_FENCE_PROXY_TENSORMAP_GENERIC_ACQUIRE_SYS :
      FENCE_PROXY_TENSORMAP_GENERIC_ACQUIRE<"sys",
        int_nvvm_fence_proxy_tensormap_generic_acquire_sys>;

//-----------------------------------
// Async Copy Functions
//-----------------------------------

multiclass CP_ASYNC_MBARRIER_ARRIVE<string NoInc, string AddrSpace, Intrinsic Intrin> {
  def "" : BasicNVPTXInst<(outs), (ins ADDR:$addr),
            "cp.async.mbarrier.arrive" # NoInc # AddrSpace # ".b64",
            [(Intrin addr:$addr)]>,
    Requires<[hasPTX<70>, hasSM<80>]>;
}

defm CP_ASYNC_MBARRIER_ARRIVE :
  CP_ASYNC_MBARRIER_ARRIVE<"", "", int_nvvm_cp_async_mbarrier_arrive>;
defm CP_ASYNC_MBARRIER_ARRIVE_SHARED :
  CP_ASYNC_MBARRIER_ARRIVE<"", ".shared", int_nvvm_cp_async_mbarrier_arrive_shared>;
defm CP_ASYNC_MBARRIER_ARRIVE_NOINC :
  CP_ASYNC_MBARRIER_ARRIVE<".noinc", "", int_nvvm_cp_async_mbarrier_arrive_noinc>;
defm CP_ASYNC_MBARRIER_ARRIVE_NOINC_SHARED :
  CP_ASYNC_MBARRIER_ARRIVE<".noinc", ".shared", int_nvvm_cp_async_mbarrier_arrive_noinc_shared>;

multiclass CP_ASYNC_SHARED_GLOBAL_I<string cc, string cpsize, Intrinsic Intrin, Intrinsic IntrinS> {
  def "" : NVPTXInst<(outs), (ins ADDR:$dst, ADDR:$src),
            "cp.async." # cc # ".shared.global" # " [$dst], [$src], " # cpsize # ";",
            [(Intrin addr:$dst, addr:$src)]>,
    Requires<[hasPTX<70>, hasSM<80>]>;

  // Variant with src_size parameter
  def _s : NVPTXInst<(outs), (ins ADDR:$dst, ADDR:$src, B32:$src_size),
             "cp.async." # cc # ".shared.global" # " [$dst], [$src], " # cpsize # ", $src_size;",
             [(IntrinS addr:$dst, addr:$src, i32:$src_size)]>,
    Requires<[hasPTX<70>, hasSM<80>]>;
  def _si: NVPTXInst<(outs), (ins ADDR:$dst, ADDR:$src, i32imm:$src_size),
             "cp.async." # cc # ".shared.global" # " [$dst], [$src], " # cpsize # ", $src_size;",
             [(IntrinS addr:$dst, addr:$src, imm:$src_size)]>,
    Requires<[hasPTX<70>, hasSM<80>]>;
}

defm CP_ASYNC_CA_SHARED_GLOBAL_4 :
  CP_ASYNC_SHARED_GLOBAL_I<"ca", "4", int_nvvm_cp_async_ca_shared_global_4,
                                      int_nvvm_cp_async_ca_shared_global_4_s>;

defm CP_ASYNC_CA_SHARED_GLOBAL_8 :
  CP_ASYNC_SHARED_GLOBAL_I<"ca", "8", int_nvvm_cp_async_ca_shared_global_8,
                                      int_nvvm_cp_async_ca_shared_global_8_s>;

defm CP_ASYNC_CA_SHARED_GLOBAL_16 :
  CP_ASYNC_SHARED_GLOBAL_I<"ca", "16", int_nvvm_cp_async_ca_shared_global_16,
                                       int_nvvm_cp_async_ca_shared_global_16_s>;

defm CP_ASYNC_CG_SHARED_GLOBAL_16 :
  CP_ASYNC_SHARED_GLOBAL_I<"cg", "16", int_nvvm_cp_async_cg_shared_global_16,
                                       int_nvvm_cp_async_cg_shared_global_16_s>;

let Predicates = [hasPTX<70>, hasSM<80>] in {
  def CP_ASYNC_COMMIT_GROUP :
    NullaryInst<"cp.async.commit_group", int_nvvm_cp_async_commit_group>;

  def CP_ASYNC_WAIT_GROUP :
    BasicNVPTXInst<(outs), (ins i32imm:$n), "cp.async.wait_group",
    [(int_nvvm_cp_async_wait_group timm:$n)]>;

  def CP_ASYNC_WAIT_ALL :
    NullaryInst<"cp.async.wait_all", int_nvvm_cp_async_wait_all>;
}

let Predicates = [hasPTX<80>, hasSM<90>] in {
  // cp.async.bulk variants of the commit/wait group
  def CP_ASYNC_BULK_COMMIT_GROUP :
    NullaryInst<"cp.async.bulk.commit_group", int_nvvm_cp_async_bulk_commit_group>;

  def CP_ASYNC_BULK_WAIT_GROUP :
    BasicNVPTXInst<(outs), (ins i32imm:$n), "cp.async.bulk.wait_group",
    [(int_nvvm_cp_async_bulk_wait_group timm:$n)]>;

  def CP_ASYNC_BULK_WAIT_GROUP_READ :
    BasicNVPTXInst<(outs), (ins i32imm:$n), "cp.async.bulk.wait_group.read",
    [(int_nvvm_cp_async_bulk_wait_group_read timm:$n)]>;
}

//------------------------------
// TMA Async Bulk Copy Functions
//------------------------------

class CpAsyncBulkStr<bit mc, bit ch, bit mask = 0> {
  // Shared to Global memory
  string S2G = "cp.async.bulk.global.shared::cta.bulk_group"
               # !if(ch, ".L2::cache_hint", "")
               # !if(mask, ".cp_mask", "");

  // Global to Shared cluster memory
  string G2S = "cp.async.bulk.shared::cluster.global.mbarrier::complete_tx::bytes"
               # !if(mc, ".multicast::cluster", "")
               # !if(ch, ".L2::cache_hint", "");

  // Shared CTA to Cluster memory
  string C2C = "cp.async.bulk.shared::cluster.shared::cta.mbarrier::complete_tx::bytes";
}

multiclass CP_ASYNC_BULK_S2G_INTR<bit has_ch> {
  def "" : NVPTXInst<(outs), (ins ADDR:$dst, ADDR:$src, B32:$size, B64:$ch),
      !if(has_ch,
          CpAsyncBulkStr<0, 1>.S2G # " [$dst], [$src], $size, $ch;",
          CpAsyncBulkStr<0, 0>.S2G # " [$dst], [$src], $size;"),
      [(int_nvvm_cp_async_bulk_shared_cta_to_global addr:$dst, addr:$src, i32:$size, i64:$ch, !if(has_ch, -1, 0))]>,
      Requires<[hasPTX<80>, hasSM<90>]>;

  def _BM : NVPTXInst<(outs), (ins ADDR:$dst, ADDR:$src, B32:$size, B64:$ch, B16:$mask),
      !if(has_ch,
          CpAsyncBulkStr<0, 1, 1>.S2G # " [$dst], [$src], $size, $ch, $mask;",
          CpAsyncBulkStr<0, 0, 1>.S2G # " [$dst], [$src], $size, $mask;"),
      [(int_nvvm_cp_async_bulk_shared_cta_to_global_bytemask addr:$dst, addr:$src, i32:$size, i64:$ch, !if(has_ch, -1, 0), i16:$mask)]>,
      Requires<[hasPTX<86>, hasSM<100>]>;
}
defm CP_ASYNC_BULK_S2G    : CP_ASYNC_BULK_S2G_INTR<has_ch = 0>;
defm CP_ASYNC_BULK_S2G_CH : CP_ASYNC_BULK_S2G_INTR<has_ch = 1>;

multiclass CP_ASYNC_BULK_G2S_INTR<bit has_ch> {
  defvar Intr = int_nvvm_cp_async_bulk_global_to_shared_cluster;

  def "" : NVPTXInst<(outs),
      (ins ADDR:$dst, ADDR:$mbar, ADDR:$src,
           B32:$size, B16:$mask, B64:$ch),
      !if(has_ch,
          CpAsyncBulkStr<0, 1>.G2S # " [$dst], [$src], $size, [$mbar], $ch;",
          CpAsyncBulkStr<0, 0>.G2S # " [$dst], [$src], $size, [$mbar];"),
      [(Intr addr:$dst, addr:$mbar, addr:$src, i32:$size, i16:$mask, i64:$ch, 0, !if(has_ch, -1, 0))]>,
      Requires<[hasPTX<80>, hasSM<90>]>;

  def _MC : NVPTXInst<(outs),
      (ins ADDR:$dst, ADDR:$mbar, ADDR:$src,
           B32:$size, B16:$mask, B64:$ch),
      !if(has_ch,
          CpAsyncBulkStr<1, 1>.G2S # " [$dst], [$src], $size, [$mbar], $mask, $ch;",
          CpAsyncBulkStr<1, 0>.G2S # " [$dst], [$src], $size, [$mbar], $mask;"),
      [(Intr addr:$dst, addr:$mbar, addr:$src, i32:$size, i16:$mask, i64:$ch, -1, !if(has_ch, -1, 0))]>,
      Requires<[hasPTX<80>, hasSM<90>]>;
}
defm CP_ASYNC_BULK_G2S    : CP_ASYNC_BULK_G2S_INTR<has_ch = 0>;
defm CP_ASYNC_BULK_G2S_CH : CP_ASYNC_BULK_G2S_INTR<has_ch = 1>;

def CP_ASYNC_BULK_CTA_TO_CLUSTER : NVPTXInst<(outs),
  (ins ADDR:$dst, ADDR:$mbar, ADDR:$src, B32:$size),
  CpAsyncBulkStr<0, 0>.C2C # " [$dst], [$src], $size, [$mbar];",
  [(int_nvvm_cp_async_bulk_shared_cta_to_cluster addr:$dst, addr:$mbar, addr:$src, i32:$size)]>,
  Requires<[hasPTX<80>, hasSM<90>]>;

multiclass CP_ASYNC_BULK_PREFETCH_INTR<bit has_ch> {
  def "" : NVPTXInst<(outs), (ins ADDR:$src, B32:$size, B64:$ch),
      !if(has_ch,
          "cp.async.bulk.prefetch.L2.global.L2::cache_hint" # " [$src], $size, $ch;",
          "cp.async.bulk.prefetch.L2.global" # " [$src], $size;"),
      [(int_nvvm_cp_async_bulk_prefetch_L2 addr:$src, i32:$size, i64:$ch, !if(has_ch, -1, 0))]>,
      Requires<[hasPTX<80>, hasSM<90>]>;
}
defm CP_ASYNC_BULK_PREFETCH    : CP_ASYNC_BULK_PREFETCH_INTR<has_ch = 0>;
defm CP_ASYNC_BULK_PREFETCH_CH : CP_ASYNC_BULK_PREFETCH_INTR<has_ch = 1>;

//-------------------------------------
// TMA Async Bulk Tensor Copy Functions
//-------------------------------------

class TMA_DIMS_UTIL<int dim, string mode = ""> {
  // For example, when 'dim' is 3, this generates:
  // an ins_dag:    B32:$d0, B32:$d1, B32:$d2
  // with base_str: $d0, $d1, $d2
  dag ins_dag = !dag(ins, !listsplat(B32, dim), !foreach(i, !range(dim), "d" # i));
  string base_str = !interleave(!foreach(i, !range(dim), "$d" # i), ", ");

  // Tile::Gather4/scatter4 actually operate on a 2D tensor,
  // though they take 5 co-ordinates.
  //
  // The scatter-gather happens over 4 rows with a fixed
  // column-index. The first co-ordinate represents the
  // col-index followed by four row-indices.
  int num_dims = !cond(
                   !eq(mode, "tile_scatter4") : 2,
                   !eq(mode, "tile_gather4")  : 2,
                   true : dim); // for all other modes
}

class TMA_IM2COL_UTIL<int dim, string mode> {
  // For im2col_w/w_128 modes, number of offsets is always 2.
  // For im2col mode, offsets is (dim - 2).
  // For non-im2col modes (i.e. tile) there are no offsets.
  int offsets = !cond(
                  !eq(mode, "im2col") : !sub(dim, 2),
                  !eq(mode, "im2col_w") : 2,
                  !eq(mode, "im2col_w_128") : 2,
                  true : 0); // for all other modes

  dag ins_dag = !if(!gt(offsets, 0),
    !dag(ins, !listsplat(B16, offsets), !foreach(i, !range(offsets), "im2col" # i)),
    (ins));
  string base_str = !interleave(!foreach(i, !range(offsets), "$im2col" # i), ", ");
}

// From Global to Shared memory (G2S)
class G2S_STRINGS<int dim, string mode, bit mc, bit ch, bit is_shared32 = 0> {
  string prefix = "cp.async.bulk.tensor";
  string dir = "shared::cluster.global";
  string completion = "mbarrier::complete_tx::bytes";
  string inst_name = prefix
                     # "." # dim # "d"
                     # "." # dir
                     # "." # mode
                     # "." # completion
                     # !if(mc, ".multicast::cluster", "")
                     # !if(ch, ".L2::cache_hint", "");
  string intr_name = "CP_ASYNC_BULK_TENSOR_G2S_"
                     # dim # "D"
                     # !if(is_shared32, "_SHARED32", "")
                     # !if(!eq(mode, "tile"), "_TILE", "_IM2COL");
}

def CTAGroupFlags : Operand<i32> {
  let PrintMethod = "printCTAGroup";
}

multiclass CP_ASYNC_BULK_TENSOR_G2S_INTR<int dim, bit is_shared32, string mode> {
  defvar dims_dag = TMA_DIMS_UTIL<dim>.ins_dag;
  defvar dims_str = TMA_DIMS_UTIL<dim>.base_str;
  defvar asm_str_default = "$cg [$dst], [$tmap, {{" # dims_str # "}}], [$mbar]";
  defvar rc = !if(is_shared32, B32, B64);

  defvar num_im2col = !if(!ge(dim, 3), !add(dim, -2), 0);
  defvar im2col_dag = !if(!eq(mode, "im2col"),
    !dag(ins, !listsplat(B16, num_im2col), !foreach(i, !range(num_im2col), "im2col" # i)),
    (ins));
  defvar im2col_str = !interleave(!foreach(i, !range(num_im2col), "$im2col" # i), ", ");
  defvar im2col_asm_str = ", {{" # im2col_str # "}}";

  defvar asm_str = !if(!eq(mode, "im2col"),
    !strconcat(asm_str_default, im2col_asm_str), asm_str_default);

  def "" : NVPTXInst<(outs),
            !con((ins rc:$dst, rc:$mbar, B64:$tmap), dims_dag, im2col_dag, (ins CTAGroupFlags:$cg)),
            !strconcat(G2S_STRINGS<dim, mode, 0, 0>.inst_name, asm_str, ";")>,
            Requires<[hasPTX<80>, hasSM<90>]>;
  def _MC : NVPTXInst<(outs),
                  !con((ins rc:$dst, rc:$mbar, B64:$tmap), dims_dag, im2col_dag,
                       (ins B16:$mc, CTAGroupFlags:$cg)),
                  !strconcat(G2S_STRINGS<dim, mode, 1, 0>.inst_name, asm_str, ", $mc;")>,
                  Requires<[hasPTX<80>, hasSM<90>]>;
  def _CH : NVPTXInst<(outs),
                  !con((ins rc:$dst, rc:$mbar, B64:$tmap), dims_dag, im2col_dag,
                       (ins B64:$ch, CTAGroupFlags:$cg)),
                  !strconcat(G2S_STRINGS<dim, mode, 0, 1>.inst_name, asm_str, ", $ch;")>,
                  Requires<[hasPTX<80>, hasSM<90>]>;
  def _MC_CH : NVPTXInst<(outs),
                     !con((ins rc:$dst, rc:$mbar, B64:$tmap), dims_dag, im2col_dag,
                          (ins B16:$mc, B64:$ch, CTAGroupFlags:$cg)),
                     !strconcat(G2S_STRINGS<dim, mode, 1, 1>.inst_name, asm_str, ", $mc, $ch;")>,
                     Requires<[hasPTX<80>, hasSM<90>]>;
}

foreach dim = [1, 2, 3, 4, 5] in {
  foreach shared32 = [true, false] in {
    foreach mode = !if(!ge(dim, 3), ["tile", "im2col"], ["tile"]) in {
      defm G2S_STRINGS<dim, mode, 0, 0, shared32>.intr_name :
        CP_ASYNC_BULK_TENSOR_G2S_INTR<dim, shared32, mode>;
    }
  }
}

multiclass TMA_TENSOR_G2S_INTR<int dim, string mode, list<Predicate> pred = []> {
  defvar dims_dag = TMA_DIMS_UTIL<dim>.ins_dag;
  defvar dims_str = TMA_DIMS_UTIL<dim>.base_str;
  defvar asm_str_base = "$cg [$dst], [$tmap, {{" # dims_str # "}}], [$mbar]";

  defvar im2col_dag = TMA_IM2COL_UTIL<dim, mode>.ins_dag;
  defvar im2col_str = TMA_IM2COL_UTIL<dim, mode>.base_str;
  defvar asm_str = !if(!empty(im2col_str),
                       asm_str_base,
                       asm_str_base # ", {{" # im2col_str # "}}");

  defvar dim_val = TMA_DIMS_UTIL<dim, mode>.num_dims;
  defvar inst_name = "cp.async.bulk.tensor"
                     # "." # dim_val # "d"
                     # "." # "shared::cluster.global"
                     # "." # !subst("_", "::", mode)
                     # "." # "mbarrier::complete_tx::bytes";
  defvar intr = !cast<Intrinsic>(
                  "int_nvvm_cp_async_bulk_tensor_g2s_" # mode # "_" # dim_val # "d");

  defvar ins_dag = !con(
                     (ins ADDR:$dst, ADDR:$mbar, B64:$tmap),
                     dims_dag, im2col_dag,
                     (ins B16:$mc, B64:$ch, CTAGroupFlags:$cg));

  defvar intr_dag_base = !con(
                         (intr addr:$dst, addr:$mbar, B64:$tmap),
                         !setdagop(dims_dag, intr),
                         !setdagop(im2col_dag, intr),
                         (intr B16:$mc, B64:$ch));
  defvar intr_dag_no_hints   = !con(intr_dag_base, (intr 0,  0,  timm:$cg));
  defvar intr_dag_with_mc    = !con(intr_dag_base, (intr -1, 0,  timm:$cg));
  defvar intr_dag_with_ch    = !con(intr_dag_base, (intr 0, -1,  timm:$cg));
  defvar intr_dag_with_mc_ch = !con(intr_dag_base, (intr -1, -1, timm:$cg));

  def "" : NVPTXInst<(outs), ins_dag,
             inst_name # asm_str # ";",
             [intr_dag_no_hints]>,
             Requires<pred>;
  def _MC : NVPTXInst<(outs), ins_dag,
              inst_name # ".multicast::cluster" # asm_str # ", $mc;",
              [intr_dag_with_mc]>,
              Requires<pred>;
  def _CH : NVPTXInst<(outs), ins_dag,
              inst_name # ".L2::cache_hint" # asm_str # ", $ch;",
              [intr_dag_with_ch]>,
              Requires<pred>;
  def _MC_CH : NVPTXInst<(outs), ins_dag,
                 inst_name # ".multicast::cluster.L2::cache_hint" # asm_str # ", $mc, $ch;",
                 [intr_dag_with_mc_ch]>,
                 Requires<pred>;
}
foreach dim = 3...5 in {
  foreach mode = ["im2col_w", "im2col_w_128"] in {
    defm TMA_G2S_ # !toupper(mode) # "_" # dim # "D"
      : TMA_TENSOR_G2S_INTR<dim, mode, [hasTMACTAGroupSupport]>;
  }
}
defm TMA_G2S_TILE_GATHER4_2D : TMA_TENSOR_G2S_INTR<5, "tile_gather4",
                               [hasTMACTAGroupSupport]>;

multiclass TMA_TENSOR_G2S_CTA_INTR<int dim, string mode, list<Predicate> pred = []> {
  defvar dims_dag = TMA_DIMS_UTIL<dim>.ins_dag;
  defvar dims_str = TMA_DIMS_UTIL<dim>.base_str;
  defvar asm_str_base = " [$dst], [$tmap, {{" # dims_str # "}}], [$mbar]";

  defvar im2col_dag = TMA_IM2COL_UTIL<dim, mode>.ins_dag;
  defvar im2col_str = TMA_IM2COL_UTIL<dim, mode>.base_str;
  defvar asm_str = !if(!empty(im2col_str),
                       asm_str_base,
                       asm_str_base # ", {{" # im2col_str # "}}");

  defvar ins_dag = !con(
                     (ins ADDR:$dst, ADDR:$mbar, B64:$tmap),
                     dims_dag, im2col_dag,
                     (ins B64:$ch));

  defvar dim_val = TMA_DIMS_UTIL<dim, mode>.num_dims;
  defvar intr = !cast<Intrinsic>(
                  "int_nvvm_cp_async_bulk_tensor_g2s_cta_" # mode # "_" # dim_val # "d");
  defvar intr_dag = !con(
                      (intr addr:$dst, addr:$mbar, B64:$tmap),
                      !setdagop(dims_dag, intr),
                      !setdagop(im2col_dag, intr),
                      (intr B64:$ch, 0));
  defvar intr_dag_with_ch = !con(
                              (intr addr:$dst, addr:$mbar, B64:$tmap),
                              !setdagop(dims_dag, intr),
                              !setdagop(im2col_dag, intr),
                              (intr B64:$ch, -1));
  defvar inst_name = "cp.async.bulk.tensor"
                     # "." # dim_val # "d"
                     # "." # "shared::cta.global"
                     # "." # !subst("_", "::", mode)
                     # "." # "mbarrier::complete_tx::bytes";

  def "" : NVPTXInst<(outs), ins_dag,
             inst_name # asm_str # ";",
             [intr_dag]>,
             Requires<pred>;
  def _CH : NVPTXInst<(outs), ins_dag,
              inst_name # ".L2::cache_hint" # asm_str # ", $ch;",
              [intr_dag_with_ch]>,
              Requires<pred>;
}
foreach dim = 1...5 in {
  defm TMA_G2S_CTA_TILE_ # dim # "D"
    : TMA_TENSOR_G2S_CTA_INTR<dim, "tile", [hasPTX<86>, hasSM<90>]>;
}
foreach dim = 3...5 in {
  defm TMA_G2S_CTA_IM2COL_ # dim # "D"
    : TMA_TENSOR_G2S_CTA_INTR<dim, "im2col", [hasPTX<86>, hasSM<90>]>;

  defm TMA_G2S_CTA_IM2COL_W_ # dim # "D"
    : TMA_TENSOR_G2S_CTA_INTR<dim, "im2col_w", [hasPTX<86>, hasSM<100>]>;

  defm TMA_G2S_CTA_IM2COL_W_128_ # dim # "D"
    : TMA_TENSOR_G2S_CTA_INTR<dim, "im2col_w_128", [hasTMACTAGroupSupport]>;
}
defm TMA_G2S_CTA_TILE_GATHER4_2D : TMA_TENSOR_G2S_CTA_INTR<5, "tile_gather4",
                                   [hasPTX<86>, hasSM<100>]>;

multiclass TMA_TENSOR_S2G_INTR<int dim, string mode,
                               list<Predicate> pred = [hasPTX<80>, hasSM<90>]> {
  defvar dims_dag = TMA_DIMS_UTIL<dim>.ins_dag;
  defvar dims_str = TMA_DIMS_UTIL<dim>.base_str;
  defvar asm_str = " [$tmap, {{" # dims_str # "}}], [$src]";

  defvar dim_val = TMA_DIMS_UTIL<dim, mode>.num_dims;
  defvar intr = !cast<Intrinsic>(
                  "int_nvvm_cp_async_bulk_tensor_s2g_" # mode # "_" # dim_val # "d");

  defvar intr_dag = !con((intr addr:$src, B64:$tmap),
                         !setdagop(dims_dag, intr),
                         (intr B64:$ch, 0));
  defvar intr_dag_with_ch = !con((intr addr:$src, B64:$tmap),
                                 !setdagop(dims_dag, intr),
                                 (intr B64:$ch, -1));

  // Fix-up the asm_str when it is im2col/scatter4.
  defvar mode_asm_str = !cond(
                          !eq(mode, "im2col") : "im2col_no_offs",
                          !eq(mode, "tile_scatter4") : "tile::scatter4",
                          true : mode);
  defvar prefix = "cp.async.bulk.tensor"
                  # "." # dim_val # "d"
                  # ".global.shared::cta"
                  # "." # mode_asm_str
                  # ".bulk_group";

  def "" : NVPTXInst<(outs),
             !con((ins ADDR:$src, B64:$tmap), dims_dag, (ins B64:$ch)),
             prefix # asm_str # ";",
             [intr_dag]>,
             Requires<pred>;
  def _CH : NVPTXInst<(outs),
              !con((ins ADDR:$src, B64:$tmap), dims_dag, (ins B64:$ch)),
              prefix # ".L2::cache_hint" # asm_str # ", $ch;",
              [intr_dag_with_ch]>,
              Requires<pred>;
}
foreach dim = 1...5 in {
  foreach mode = !if(!ge(dim, 3), ["tile", "im2col"], ["tile"]) in {
    defvar suffix = !toupper(mode) # "_" # dim # "D";
    defm TMA_TENSOR_S2G_ # suffix : TMA_TENSOR_S2G_INTR<dim, mode>;
  }
}
defm TMA_S2G_TILE_SCATTER4_2D : TMA_TENSOR_S2G_INTR<5, "tile_scatter4",
                                [hasTMACTAGroupSupport]>;

def TMAReductionFlags : Operand<i32> {
  let PrintMethod = "printTmaReductionMode";
}

// TMA Copy from Shared to Global memory with Reduction
multiclass CP_ASYNC_BULK_TENSOR_REDUCE_INTR<int dim, bit shared32, string mode> {
  defvar dims_dag = TMA_DIMS_UTIL<dim>.ins_dag;
  defvar dims_str = TMA_DIMS_UTIL<dim>.base_str;
  defvar asm_str = " [$tmap, {{" # dims_str # "}}], [$src]";
  defvar rc = !if(shared32, B32, B64);

  // For im2col mode, the actual asm_str is "im2col_no_offs"
  defvar mode_asm_str = !if(!eq(mode, "im2col"),
                            "im2col_no_offs", mode);
  defvar prefix = "cp.reduce.async.bulk.tensor" # "." # dim # "d" # ".global.shared::cta";
  defvar suffix = "." # mode_asm_str # ".bulk_group";

  def "" : NVPTXInst<(outs),
            !con((ins rc:$src, B64:$tmap), dims_dag, (ins TMAReductionFlags:$red_op)),
            !strconcat(prefix, "${red_op}", suffix, asm_str, ";")>,
            Requires<[hasPTX<80>, hasSM<90>]>;
  def _CH : NVPTXInst<(outs),
                  !con((ins rc:$src, B64:$tmap), dims_dag, (ins B64:$ch, TMAReductionFlags:$red_op)),
                  !strconcat(prefix, "${red_op}", suffix, ".L2::cache_hint", asm_str, ", $ch;")>,
                  Requires<[hasPTX<80>, hasSM<90>]>;
}

foreach dim = [1, 2, 3, 4, 5] in {
  foreach shared32 = [true, false] in {
    foreach mode = !if(!ge(dim, 3), ["tile", "im2col"], ["tile"]) in {
      defvar suffix = dim # "D"
                      # !if(shared32, "_SHARED32", "")
                      # "_" # !toupper(mode);
      defm CP_ASYNC_BULK_TENSOR_RED_ # suffix :
        CP_ASYNC_BULK_TENSOR_REDUCE_INTR<dim, shared32, mode>;
    }
  }
}

// TMA Prefetch from Global memory to L2 cache
multiclass TMA_TENSOR_PREFETCH_INTR<int dim, string mode,
                                    list<Predicate> pred = [hasPTX<80>, hasSM<90>]> {
  defvar dims_dag = TMA_DIMS_UTIL<dim>.ins_dag;
  defvar dims_str = TMA_DIMS_UTIL<dim>.base_str;
  defvar asm_str_base = " [$tmap, {{" # dims_str # "}}]";

  defvar im2col_dag = TMA_IM2COL_UTIL<dim, mode>.ins_dag;
  defvar im2col_str = TMA_IM2COL_UTIL<dim, mode>.base_str;
  defvar asm_str = !if(!empty(im2col_str),
                       asm_str_base,
                       asm_str_base # ", {{" # im2col_str # "}}");

  defvar dim_val = TMA_DIMS_UTIL<dim, mode>.num_dims;
  defvar inst_name = "cp.async.bulk.prefetch.tensor"
                     # "." # dim_val # "d"
                     # "." # "L2.global"
                     # "." # !subst("_", "::", mode);

  defvar intr = !cast<Intrinsic>(
                  "int_nvvm_cp_async_bulk_tensor_prefetch_" # mode # "_" # dim_val # "d");

  defvar ins_dag  = !con((ins  B64:$tmap),
                         dims_dag,
                         im2col_dag,
                         (ins B64:$ch));
  defvar intr_dag = !con((intr B64:$tmap),
                         !setdagop(dims_dag, intr),
                         !setdagop(im2col_dag, intr),
                         (intr B64:$ch, 0));
  defvar intr_dag_with_ch = !con((intr B64:$tmap),
                                 !setdagop(dims_dag, intr),
                                 !setdagop(im2col_dag, intr),
                                 (intr B64:$ch, -1));

  def "" : NVPTXInst<(outs), ins_dag,
             inst_name # asm_str # ";",
             [intr_dag]>,
             Requires<pred>;
  def _CH : NVPTXInst<(outs), ins_dag,
              inst_name # ".L2::cache_hint" # asm_str # ", $ch;",
              [intr_dag_with_ch]>,
              Requires<pred>;
}
foreach dim = 1...5 in {
  foreach mode = !if(!ge(dim, 3), ["tile", "im2col"], ["tile"]) in {
    defvar suffix = !toupper(mode) # "_" # dim # "D";
    defm TMA_TENSOR_PF_ # suffix : TMA_TENSOR_PREFETCH_INTR<dim, mode>;
  }
}
foreach dim = 3...5 in {
  foreach mode = ["im2col_w", "im2col_w_128"] in {
    defvar suffix = !toupper(mode) # "_" # dim # "D";
    defm TMA_TENSOR_PF_ # suffix : TMA_TENSOR_PREFETCH_INTR<dim, mode,
                                   [hasTMACTAGroupSupport]>;
  }
}
defm TMA_TENSOR_PF_TILE_GATHER4_2D : TMA_TENSOR_PREFETCH_INTR<5, "tile_gather4",
                                     [hasTMACTAGroupSupport]>;

//Prefetchu and Prefetch

defvar frag_pat = (int_nvvm_prefetch_tensormap node:$addr);

multiclass PREFETCH_TENSORMAP_PATFRAG<string suffix, code predicate> {
  def !tolower(suffix) : PatFrag<!setdagop(frag_pat, ops), frag_pat, predicate>;
}

defm prefetch_tensormap_ : PREFETCH_TENSORMAP_PATFRAG<"CONST", AS_match.const>;
defm prefetch_tensormap_ : PREFETCH_TENSORMAP_PATFRAG<"GENERIC", AS_match.generic>;
defm prefetch_tensormap_ : PREFETCH_TENSORMAP_PATFRAG<"PARAM", AS_match.param>;

multiclass PREFETCH_TENSORMAP_INST<string addrspace_name, PatFrag pattern_frag> {
  def "" : BasicNVPTXInst<(outs), (ins ADDR:$addr),
           "prefetch" # addrspace_name # ".tensormap",
           [(pattern_frag addr:$addr)]>,
           Requires<[hasPTX<80>, hasSM<90>]>;
}

defm PREFETCH_CONST_TENSORMAP   : PREFETCH_TENSORMAP_INST<".const", prefetch_tensormap_const>;
defm PREFETCH_GENERIC_TENSORMAP : PREFETCH_TENSORMAP_INST<"", prefetch_tensormap_generic>;
defm PREFETCH_PARAM_TENSORMAP   : PREFETCH_TENSORMAP_INST<".param", prefetch_tensormap_param>;
  
class PREFETCH_INTRS<string InstName, Intrinsic Intr> :
          BasicNVPTXInst<(outs), (ins ADDR:$addr),
          InstName,
          [(Intr addr:$addr)]>,
          Requires<[hasPTX<80>, hasSM<90>]>;

def PREFETCHU_L1 : PREFETCH_INTRS<"prefetchu.L1", int_nvvm_prefetchu_L1>;   
def PREFETCH_L1 : PREFETCH_INTRS<"prefetch.L1", int_nvvm_prefetch_L1>;
def PREFETCH_L2 : PREFETCH_INTRS<"prefetch.L2", int_nvvm_prefetch_L2>;
def PREFETCH_GLOBAL_L1 : PREFETCH_INTRS<"prefetch.global.L1", int_nvvm_prefetch_global_L1>;
def PREFETCH_LOCAL_L1 : PREFETCH_INTRS<"prefetch.local.L1", int_nvvm_prefetch_local_L1>;
def PREFETCH_GLOBAL_L2 : PREFETCH_INTRS<"prefetch.global.L2", int_nvvm_prefetch_global_L2>;
def PREFETCH_LOCAL_L2 : PREFETCH_INTRS<"prefetch.local.L2", int_nvvm_prefetch_local_L2>;
def PREFETCH_GLOBAL_L2_EVICT_NORMAL : PREFETCH_INTRS<"prefetch.global.L2::evict_normal", 
                                      int_nvvm_prefetch_global_L2_evict_normal>;
def PREFETCH_GLOBAL_L2_EVICT_LAST : PREFETCH_INTRS<"prefetch.global.L2::evict_last", 
                                    int_nvvm_prefetch_global_L2_evict_last>;

//Applypriority intrinsics
class APPLYPRIORITY_L2_INTRS<string addrspace> :
          BasicNVPTXInst<(outs), (ins ADDR:$addr, B64:$size),
          StrJoin<".", ["applypriority", addrspace , "L2::evict_normal"]>.ret,
          [(!cast<Intrinsic>(StrJoin<"_", ["int_nvvm_applypriority", addrspace , "L2_evict_normal"]>.ret)
          addr:$addr, i64:$size)]>,
          Requires<[hasPTX<74>, hasSM<80>]>;

def APPLYPRIORITY_L2_EVICT_NORMAL        : APPLYPRIORITY_L2_INTRS<"">;
def APPLYPRIORITY_GLOBAL_L2_EVICT_NORMAL : APPLYPRIORITY_L2_INTRS<"global">;

//Discard Intrinsics

def discard_size_imm : TImmLeaf<i64, [{ return Imm == 128; }]>;

class DISCARD_L2_INTRS<string addrspace> :
          BasicNVPTXInst<(outs), (ins ADDR:$addr, i64imm:$size),
          StrJoin<".", ["discard", addrspace , "L2"]>.ret,
          [(!cast<Intrinsic>(StrJoin<"_", ["int_nvvm_discard", addrspace , "L2"]>.ret)
          addr:$addr, discard_size_imm:$size)]>,
          Requires<[hasPTX<74>, hasSM<80>]>;

def DISCARD_L2        : DISCARD_L2_INTRS<"">;
def DISCARD_GLOBAL_L2 : DISCARD_L2_INTRS<"global">;

//-----------------------------------
// MBarrier Functions
//-----------------------------------

let Predicates = [hasPTX<70>, hasSM<80>] in {
  class MBARRIER_INIT<string AddrSpace, Intrinsic Intrin> :
            BasicNVPTXInst<(outs), (ins ADDR:$addr, B32:$count),
            "mbarrier.init" # AddrSpace # ".b64",
            [(Intrin addr:$addr, i32:$count)]>;

  def MBARRIER_INIT : MBARRIER_INIT<"", int_nvvm_mbarrier_init>;
  def MBARRIER_INIT_SHARED : MBARRIER_INIT<".shared",
                                            int_nvvm_mbarrier_init_shared>;

  class MBARRIER_INVAL<string AddrSpace, Intrinsic Intrin> :
            BasicNVPTXInst<(outs), (ins ADDR:$addr),
            "mbarrier.inval" # AddrSpace # ".b64",
            [(Intrin addr:$addr)]>;

  def MBARRIER_INVAL : MBARRIER_INVAL<"", int_nvvm_mbarrier_inval>;
  def MBARRIER_INVAL_SHARED : MBARRIER_INVAL<".shared",
                                              int_nvvm_mbarrier_inval_shared>;

  class MBARRIER_ARRIVE<string AddrSpace, Intrinsic Intrin> :
            BasicNVPTXInst<(outs B64:$state), (ins ADDR:$addr),
            "mbarrier.arrive" # AddrSpace # ".b64",
            [(set i64:$state, (Intrin addr:$addr))]>;

  def MBARRIER_ARRIVE : MBARRIER_ARRIVE<"", int_nvvm_mbarrier_arrive>;
  def MBARRIER_ARRIVE_SHARED :
    MBARRIER_ARRIVE<".shared", int_nvvm_mbarrier_arrive_shared>;

  class MBARRIER_ARRIVE_NOCOMPLETE<string AddrSpace, Intrinsic Intrin> :
            BasicNVPTXInst<(outs B64:$state),
            (ins ADDR:$addr, B32:$count),
            "mbarrier.arrive.noComplete" # AddrSpace # ".b64",
      [(set i64:$state, (Intrin addr:$addr, i32:$count))]>;

  def MBARRIER_ARRIVE_NOCOMPLETE :
    MBARRIER_ARRIVE_NOCOMPLETE<"", int_nvvm_mbarrier_arrive_noComplete>;
  def MBARRIER_ARRIVE_NOCOMPLETE_SHARED :
    MBARRIER_ARRIVE_NOCOMPLETE<".shared", int_nvvm_mbarrier_arrive_noComplete_shared>;

  class MBARRIER_ARRIVE_DROP<string AddrSpace, Intrinsic Intrin> :
            BasicNVPTXInst<(outs B64:$state), (ins ADDR:$addr),
            "mbarrier.arrive_drop" # AddrSpace # ".b64",
            [(set i64:$state, (Intrin addr:$addr))]>;

  def MBARRIER_ARRIVE_DROP :
    MBARRIER_ARRIVE_DROP<"", int_nvvm_mbarrier_arrive_drop>;
  def MBARRIER_ARRIVE_DROP_SHARED :
    MBARRIER_ARRIVE_DROP<".shared", int_nvvm_mbarrier_arrive_drop_shared>;

  class MBARRIER_ARRIVE_DROP_NOCOMPLETE<string AddrSpace, Intrinsic Intrin> :
            BasicNVPTXInst<(outs B64:$state),
            (ins ADDR:$addr, B32:$count),
            "mbarrier.arrive_drop.noComplete" # AddrSpace # ".b64",
            [(set i64:$state, (Intrin addr:$addr, i32:$count))]>;

  def MBARRIER_ARRIVE_DROP_NOCOMPLETE :
    MBARRIER_ARRIVE_DROP_NOCOMPLETE<"", int_nvvm_mbarrier_arrive_drop_noComplete>;
  def MBARRIER_ARRIVE_DROP_NOCOMPLETE_SHARED :
    MBARRIER_ARRIVE_DROP_NOCOMPLETE<".shared",
                        int_nvvm_mbarrier_arrive_drop_noComplete_shared>;

  class MBARRIER_TEST_WAIT<string AddrSpace, Intrinsic Intrin> :
            BasicNVPTXInst<(outs B1:$res), (ins ADDR:$addr, B64:$state),
            "mbarrier.test_wait" # AddrSpace # ".b64",
            [(set i1:$res, (Intrin addr:$addr, i64:$state))]>;

  def MBARRIER_TEST_WAIT :
    MBARRIER_TEST_WAIT<"", int_nvvm_mbarrier_test_wait>;
  def MBARRIER_TEST_WAIT_SHARED :
    MBARRIER_TEST_WAIT<".shared", int_nvvm_mbarrier_test_wait_shared>;

  def MBARRIER_PENDING_COUNT :
            BasicNVPTXInst<(outs B32:$res), (ins B64:$state),
            "mbarrier.pending_count.b64",
            [(set i32:$res, (int_nvvm_mbarrier_pending_count i64:$state))]>;
}
//-----------------------------------
// Math Functions
//-----------------------------------

// Map min(1.0, max(0.0, x)) to sat(x)
// Note that max(0.0, min(x, 1.0)) cannot be mapped to sat(x) because when x is
// NaN
// max(0.0, min(x, 1.0)) is 1.0 while sat(x) is 0.
// Same story for fmax, fmin.

def : Pat<(int_nvvm_fmin_f fpimm_1,
            (int_nvvm_fmax_f fpimm_0, f32:$a)),
          (CVT_f32_f32 $a, CvtSAT)>;
def : Pat<(int_nvvm_fmin_f fpimm_1,
            (int_nvvm_fmax_f f32:$a, fpimm_0)),
          (CVT_f32_f32 $a, CvtSAT)>;
def : Pat<(int_nvvm_fmin_f
            (int_nvvm_fmax_f fpimm_0, f32:$a), fpimm_1),
          (CVT_f32_f32 $a, CvtSAT)>;
def : Pat<(int_nvvm_fmin_f
            (int_nvvm_fmax_f f32:$a, fpimm_0), fpimm_1),
          (CVT_f32_f32 $a, CvtSAT)>;

def : Pat<(int_nvvm_fmin_d fpimm_1,
            (int_nvvm_fmax_d fpimm_0, f64:$a)),
          (CVT_f64_f64 $a, CvtSAT)>;
def : Pat<(int_nvvm_fmin_d fpimm_1,
            (int_nvvm_fmax_d f64:$a, fpimm_0)),
          (CVT_f64_f64 $a, CvtSAT)>;
def : Pat<(int_nvvm_fmin_d
            (int_nvvm_fmax_d fpimm_0, f64:$a), fpimm_1),
          (CVT_f64_f64 $a, CvtSAT)>;
def : Pat<(int_nvvm_fmin_d
            (int_nvvm_fmax_d f64:$a, fpimm_0), fpimm_1),
          (CVT_f64_f64 $a, CvtSAT)>;


// We need a full string for OpcStr here because we need to deal with case like
// INT_PTX_RECIP.
class F_MATH_1<string OpcStr, RegTyInfo dst, RegTyInfo src, Intrinsic IntOP,
               list<Predicate> Preds = []>
  : BasicNVPTXInst<(outs dst.RC:$dst),
              (ins src.RC:$src0),
              OpcStr,
              [(set dst.Ty:$dst, (IntOP src.Ty:$src0))]>,
    Requires<Preds>;

// We need a full string for OpcStr here because we need to deal with the case
// like INT_PTX_NATIVE_POWR_F.
class F_MATH_2<string OpcStr, NVPTXRegClass t_regclass,
  NVPTXRegClass s0_regclass, NVPTXRegClass s1_regclass, Intrinsic IntOP,
  list<Predicate> Preds = []>
            : BasicNVPTXInst<(outs t_regclass:$dst),
              (ins s0_regclass:$src0, s1_regclass:$src1),
            OpcStr,
        [(set t_regclass:$dst, (IntOP s0_regclass:$src0, s1_regclass:$src1))]>,
        Requires<Preds>;

class F_MATH_3<string OpcStr, NVPTXRegClass t_regclass,
  NVPTXRegClass s0_regclass, NVPTXRegClass s1_regclass,
  NVPTXRegClass s2_regclass, Intrinsic IntOP, list<Predicate> Preds = []>
            : BasicNVPTXInst<(outs t_regclass:$dst),
              (ins s0_regclass:$src0, s1_regclass:$src1, s2_regclass:$src2),
            OpcStr,
        [(set t_regclass:$dst,
          (IntOP s0_regclass:$src0, s1_regclass:$src1, s2_regclass:$src2))]>,
          Requires<Preds>;

//
// MISC
//

def INT_NVVM_NANOSLEEP_I : BasicNVPTXInst<(outs), (ins i32imm:$i), "nanosleep.u32",
                             [(int_nvvm_nanosleep imm:$i)]>,
        Requires<[hasPTX<63>, hasSM<70>]>;
def INT_NVVM_NANOSLEEP_R : BasicNVPTXInst<(outs), (ins B32:$i), "nanosleep.u32",
                             [(int_nvvm_nanosleep i32:$i)]>,
        Requires<[hasPTX<63>, hasSM<70>]>;

let hasSideEffects = 1 in {
// Performance Monitor events
def INT_PM_EVENT_MASK : BasicNVPTXInst<(outs),
                        (ins i16imm:$mask),
                        "pmevent.mask",
                        [(int_nvvm_pm_event_mask timm:$mask)]>,
                        Requires<[hasSM<20>, hasPTX<30>]>;
} // hasSideEffects

//
// Min Max
//

def : Pat<(int_nvvm_fmin_f f32:$a, f32:$b), (MIN_f32_rr $a, $b, NoFTZ)>;
def : Pat<(int_nvvm_fmin_ftz_f f32:$a, f32:$b), (MIN_f32_rr $a, $b, FTZ)>;

let Predicates = [hasPTX<70>, hasSM<80>] in {
  def : Pat<(int_nvvm_fmin_nan_f f32:$a, f32:$b), (MIN_NAN_f32_rr $a, $b, NoFTZ)>;
  def : Pat<(int_nvvm_fmin_ftz_nan_f f32:$a, f32:$b), (MIN_NAN_f32_rr $a, $b, FTZ)>;
}

def INT_NVVM_FMIN_XORSIGN_ABS_F :
 F_MATH_2<"min.xorsign.abs.f32", B32, B32, B32, int_nvvm_fmin_xorsign_abs_f,
    [hasPTX<72>, hasSM<86>]>;
def INT_NVVM_FMIN_FTZ_XORSIGN_ABS_F :
  F_MATH_2<"min.ftz.xorsign.abs.f32", B32, B32, B32, int_nvvm_fmin_ftz_xorsign_abs_f,
    [hasPTX<72>, hasSM<86>]>;
def INT_NVVM_FMIN_NAN_XORSIGN_ABS_F :
  F_MATH_2<"min.NaN.xorsign.abs.f32", B32, B32, B32, int_nvvm_fmin_nan_xorsign_abs_f,
    [hasPTX<72>, hasSM<86>]>;
def INT_NVVM_FMIN_FTZ_NAN_XORSIGN_ABS_F :
  F_MATH_2<"min.ftz.NaN.xorsign.abs.f32", B32, B32, B32, int_nvvm_fmin_ftz_nan_xorsign_abs_f,
    [hasPTX<72>, hasSM<86>]>;


def : Pat<(int_nvvm_fmax_f f32:$a, f32:$b), (MAX_f32_rr $a, $b, NoFTZ)>;
def : Pat<(int_nvvm_fmax_ftz_f f32:$a, f32:$b), (MAX_f32_rr $a, $b, FTZ)>;

let Predicates = [hasPTX<70>, hasSM<80>] in {
  def : Pat<(int_nvvm_fmax_nan_f f32:$a, f32:$b), (MAX_NAN_f32_rr $a, $b, NoFTZ)>;
  def : Pat<(int_nvvm_fmax_ftz_nan_f f32:$a, f32:$b), (MAX_NAN_f32_rr $a, $b, FTZ)>;
}

def INT_NVVM_FMAX_XORSIGN_ABS_F :
  F_MATH_2<"max.xorsign.abs.f32", B32, B32, B32, int_nvvm_fmax_xorsign_abs_f,
    [hasPTX<72>, hasSM<86>]>;
def INT_NVVM_FMAX_FTZ_XORSIGN_ABS_F :
  F_MATH_2<"max.ftz.xorsign.abs.f32", B32, B32, B32, int_nvvm_fmax_ftz_xorsign_abs_f,
    [hasPTX<72>, hasSM<86>]>;
def INT_NVVM_FMAX_NAN_XORSIGN_ABS_F :
  F_MATH_2<"max.NaN.xorsign.abs.f32", B32, B32, B32, int_nvvm_fmax_nan_xorsign_abs_f,
    [hasPTX<72>, hasSM<86>]>;
def INT_NVVM_FMAX_FTZ_NAN_XORSIGN_ABS_F :
  F_MATH_2<"max.ftz.NaN.xorsign.abs.f32", B32, B32, B32, int_nvvm_fmax_ftz_nan_xorsign_abs_f,
    [hasPTX<72>, hasSM<86>]>;

def : Pat<(int_nvvm_fmin_d f64:$a, f64:$b), (MIN_f64_rr $a, $b)>;
def : Pat<(int_nvvm_fmax_d f64:$a, f64:$b), (MAX_f64_rr $a, $b)>;

//
// Min Max f16, f16x2, bf16, bf16x2
//

class MIN_MAX_TUPLE<string V, Intrinsic I, NVPTXRegClass RC,
                    list<Predicate> Preds = [hasPTX<70>, hasSM<80>]> {
  string Variant = V;
  Intrinsic Intr = I;
  NVPTXRegClass RegClass = RC;
  list<Predicate> Predicates = Preds;
}

multiclass MIN_MAX<string IntName> {
  foreach P = [
    MIN_MAX_TUPLE<"_f16", !if(!eq(IntName, "min"), int_nvvm_fmin_f16,
      int_nvvm_fmax_f16), B16>,
    MIN_MAX_TUPLE<"_ftz_f16", !if(!eq(IntName, "min"), int_nvvm_fmin_ftz_f16,
      int_nvvm_fmax_ftz_f16), B16>,
    MIN_MAX_TUPLE<"_NaN_f16", !if(!eq(IntName, "min"), int_nvvm_fmin_nan_f16,
      int_nvvm_fmax_nan_f16), B16>,
    MIN_MAX_TUPLE<"_ftz_NaN_f16", !if(!eq(IntName, "min"),
      int_nvvm_fmin_ftz_nan_f16, int_nvvm_fmax_ftz_nan_f16), B16>,
    MIN_MAX_TUPLE<"_xorsign_abs_f16", !if(!eq(IntName, "min"),
      int_nvvm_fmin_xorsign_abs_f16, int_nvvm_fmax_xorsign_abs_f16),
      B16, [hasPTX<72>, hasSM<86>]>,
    MIN_MAX_TUPLE<"_ftz_xorsign_abs_f16", !if(!eq(IntName, "min"),
      int_nvvm_fmin_ftz_xorsign_abs_f16, int_nvvm_fmax_ftz_xorsign_abs_f16),
      B16, [hasPTX<72>, hasSM<86>]>,
    MIN_MAX_TUPLE<"_NaN_xorsign_abs_f16", !if(!eq(IntName, "min"),
      int_nvvm_fmin_nan_xorsign_abs_f16, int_nvvm_fmax_nan_xorsign_abs_f16),
      B16, [hasPTX<72>, hasSM<86>]>,
    MIN_MAX_TUPLE<"_ftz_NaN_xorsign_abs_f16", !if(!eq(IntName, "min"),
      int_nvvm_fmin_ftz_nan_xorsign_abs_f16,
      int_nvvm_fmax_ftz_nan_xorsign_abs_f16), B16, [hasPTX<72>, hasSM<86>]>,
    MIN_MAX_TUPLE<"_f16x2", !if(!eq(IntName, "min"), int_nvvm_fmin_f16x2,
      int_nvvm_fmax_f16x2), B32>,
    MIN_MAX_TUPLE<"_ftz_f16x2", !if(!eq(IntName, "min"),
      int_nvvm_fmin_ftz_f16x2, int_nvvm_fmax_ftz_f16x2), B32>,
    MIN_MAX_TUPLE<"_NaN_f16x2", !if(!eq(IntName, "min"),
      int_nvvm_fmin_nan_f16x2, int_nvvm_fmax_nan_f16x2), B32>,
    MIN_MAX_TUPLE<"_ftz_NaN_f16x2", !if(!eq(IntName, "min"),
      int_nvvm_fmin_ftz_nan_f16x2, int_nvvm_fmax_ftz_nan_f16x2), B32>,
    MIN_MAX_TUPLE<"_xorsign_abs_f16x2", !if(!eq(IntName, "min"),
      int_nvvm_fmin_xorsign_abs_f16x2, int_nvvm_fmax_xorsign_abs_f16x2),
      B32, [hasPTX<72>, hasSM<86>]>,
    MIN_MAX_TUPLE<"_ftz_xorsign_abs_f16x2", !if(!eq(IntName, "min"),
      int_nvvm_fmin_ftz_xorsign_abs_f16x2, int_nvvm_fmax_ftz_xorsign_abs_f16x2),
      B32, [hasPTX<72>, hasSM<86>]>,
    MIN_MAX_TUPLE<"_NaN_xorsign_abs_f16x2", !if(!eq(IntName, "min"),
      int_nvvm_fmin_nan_xorsign_abs_f16x2, int_nvvm_fmax_nan_xorsign_abs_f16x2),
      B32, [hasPTX<72>, hasSM<86>]>,
    MIN_MAX_TUPLE<"_ftz_NaN_xorsign_abs_f16x2", !if(!eq(IntName, "min"),
      int_nvvm_fmin_ftz_nan_xorsign_abs_f16x2,
      int_nvvm_fmax_ftz_nan_xorsign_abs_f16x2),
      B32, [hasPTX<72>, hasSM<86>]>,
    MIN_MAX_TUPLE<"_bf16", !if(!eq(IntName, "min"),
      int_nvvm_fmin_bf16, int_nvvm_fmax_bf16), B16>,
    MIN_MAX_TUPLE<"_NaN_bf16", !if(!eq(IntName, "min"), int_nvvm_fmin_nan_bf16,
      int_nvvm_fmax_nan_bf16), B16>,
    MIN_MAX_TUPLE<"_xorsign_abs_bf16", !if(!eq(IntName, "min"),
      int_nvvm_fmin_xorsign_abs_bf16, int_nvvm_fmax_xorsign_abs_bf16),
      B16, [hasPTX<72>, hasSM<86>]>,
    MIN_MAX_TUPLE<"_NaN_xorsign_abs_bf16", !if(!eq(IntName, "min"),
      int_nvvm_fmin_nan_xorsign_abs_bf16, int_nvvm_fmax_nan_xorsign_abs_bf16),
      B16, [hasPTX<72>, hasSM<86>]>,
    MIN_MAX_TUPLE<"_bf16x2", !if(!eq(IntName, "min"), int_nvvm_fmin_bf16x2,
      int_nvvm_fmax_bf16x2), B32>,
    MIN_MAX_TUPLE<"_NaN_bf16x2", !if(!eq(IntName, "min"),
      int_nvvm_fmin_nan_bf16x2, int_nvvm_fmax_nan_bf16x2), B32>,
    MIN_MAX_TUPLE<"_xorsign_abs_bf16x2", !if(!eq(IntName, "min"),
      int_nvvm_fmin_xorsign_abs_bf16x2, int_nvvm_fmax_xorsign_abs_bf16x2),
      B32, [hasPTX<72>, hasSM<86>]>,
    MIN_MAX_TUPLE<"_NaN_xorsign_abs_bf16x2", !if(!eq(IntName, "min"),
      int_nvvm_fmin_nan_xorsign_abs_bf16x2,
      int_nvvm_fmax_nan_xorsign_abs_bf16x2),
      B32, [hasPTX<72>, hasSM<86>]>] in {
        def P.Variant : F_MATH_2<!strconcat(
          IntName, !subst("_", ".", P.Variant)),
          P.RegClass, P.RegClass, P.RegClass, P.Intr, P.Predicates>;
  }
}

defm INT_NVVM_FMIN : MIN_MAX<"min">;
defm INT_NVVM_FMAN : MIN_MAX<"max">;

//
// Multiplication
//

def : Pat<(int_nvvm_mulhi_s i16:$a, i16:$b), (MUL_HI_S16rr $a, $b)>;
def : Pat<(int_nvvm_mulhi_us i16:$a, i16:$b), (MUL_HI_U16rr $a, $b)>;
def : Pat<(int_nvvm_mulhi_i i32:$a, i32:$b), (MUL_HI_S32rr $a, $b)>;
def : Pat<(int_nvvm_mulhi_ui i32:$a, i32:$b), (MUL_HI_U32rr $a, $b)>;
def : Pat<(int_nvvm_mulhi_ll i64:$a, i64:$b), (MUL_HI_S64rr $a, $b)>;
def : Pat<(int_nvvm_mulhi_ull i64:$a, i64:$b), (MUL_HI_U64rr $a, $b)>;

def INT_NVVM_MUL_RN_FTZ_F : F_MATH_2<"mul.rn.ftz.f32", B32, B32, B32, int_nvvm_mul_rn_ftz_f>;
def INT_NVVM_MUL_RN_F : F_MATH_2<"mul.rn.f32", B32, B32, B32, int_nvvm_mul_rn_f>;
def INT_NVVM_MUL_RZ_FTZ_F : F_MATH_2<"mul.rz.ftz.f32", B32, B32, B32, int_nvvm_mul_rz_ftz_f>;
def INT_NVVM_MUL_RZ_F : F_MATH_2<"mul.rz.f32", B32, B32, B32, int_nvvm_mul_rz_f>;
def INT_NVVM_MUL_RM_FTZ_F : F_MATH_2<"mul.rm.ftz.f32", B32, B32, B32, int_nvvm_mul_rm_ftz_f>;
def INT_NVVM_MUL_RM_F : F_MATH_2<"mul.rm.f32", B32, B32, B32, int_nvvm_mul_rm_f>;
def INT_NVVM_MUL_RP_FTZ_F : F_MATH_2<"mul.rp.ftz.f32", B32, B32, B32, int_nvvm_mul_rp_ftz_f>;
def INT_NVVM_MUL_RP_F : F_MATH_2<"mul.rp.f32", B32, B32, B32, int_nvvm_mul_rp_f>;

def INT_NVVM_MUL_RN_D : F_MATH_2<"mul.rn.f64", B64, B64, B64, int_nvvm_mul_rn_d>;
def INT_NVVM_MUL_RZ_D : F_MATH_2<"mul.rz.f64", B64, B64, B64, int_nvvm_mul_rz_d>;
def INT_NVVM_MUL_RM_D : F_MATH_2<"mul.rm.f64", B64, B64, B64, int_nvvm_mul_rm_d>;
def INT_NVVM_MUL_RP_D : F_MATH_2<"mul.rp.f64", B64, B64, B64, int_nvvm_mul_rp_d>;

def INT_NVVM_MUL24_I : F_MATH_2<"mul24.lo.s32", B32, B32, B32, int_nvvm_mul24_i>;
def INT_NVVM_MUL24_UI : F_MATH_2<"mul24.lo.u32", B32, B32, B32, int_nvvm_mul24_ui>;

//
// Div
//

def : Pat<(int_nvvm_div_approx_ftz_f f32:$a, f32:$b), (DIV_APPROX_F32_rr $a, $b, FTZ)>;
def : Pat<(int_nvvm_div_approx_f f32:$a, f32:$b), (DIV_APPROX_F32_rr $a, $b, NoFTZ)>;

def INT_NVVM_DIV_RN_FTZ_F : F_MATH_2<"div.rn.ftz.f32", B32, B32, B32, int_nvvm_div_rn_ftz_f>;
def INT_NVVM_DIV_RN_F     : F_MATH_2<"div.rn.f32", B32, B32, B32, int_nvvm_div_rn_f>;
def INT_NVVM_DIV_RZ_FTZ_F : F_MATH_2<"div.rz.ftz.f32", B32, B32, B32, int_nvvm_div_rz_ftz_f>;
def INT_NVVM_DIV_RZ_F     : F_MATH_2<"div.rz.f32", B32, B32, B32, int_nvvm_div_rz_f>;
def INT_NVVM_DIV_RM_FTZ_F : F_MATH_2<"div.rm.ftz.f32", B32, B32, B32, int_nvvm_div_rm_ftz_f>;
def INT_NVVM_DIV_RM_F     : F_MATH_2<"div.rm.f32", B32, B32, B32, int_nvvm_div_rm_f>;
def INT_NVVM_DIV_RP_FTZ_F : F_MATH_2<"div.rp.ftz.f32", B32, B32, B32, int_nvvm_div_rp_ftz_f>;
def INT_NVVM_DIV_RP_F     : F_MATH_2<"div.rp.f32", B32, B32, B32, int_nvvm_div_rp_f>;

def INT_NVVM_DIV_RN_D : F_MATH_2<"div.rn.f64", B64, B64, B64, int_nvvm_div_rn_d>;
def INT_NVVM_DIV_RZ_D : F_MATH_2<"div.rz.f64", B64, B64, B64, int_nvvm_div_rz_d>;
def INT_NVVM_DIV_RM_D : F_MATH_2<"div.rm.f64", B64, B64, B64, int_nvvm_div_rm_d>;
def INT_NVVM_DIV_RP_D : F_MATH_2<"div.rp.f64", B64, B64, B64, int_nvvm_div_rp_d>;

def : Pat<(int_nvvm_div_full f32:$a, f32:$b), (FDIV32rr $a, $b, NoFTZ)>;
def : Pat<(int_nvvm_div_full f32:$a, fpimm:$b), (FDIV32ri $a, f32imm:$b, NoFTZ)>;
def : Pat<(int_nvvm_div_full_ftz f32:$a, f32:$b), (FDIV32rr $a, $b, FTZ)>;
def : Pat<(int_nvvm_div_full_ftz f32:$a, fpimm:$b), (FDIV32ri $a, f32imm:$b, FTZ)>;

//
// Sad
//

def INT_NVVM_SAD_S : F_MATH_3<"sad.s16", B16, B16, B16, B16, int_nvvm_sad_s>;
def INT_NVVM_SAD_US : F_MATH_3<"sad.u16", B16, B16, B16, B16, int_nvvm_sad_us>;
def INT_NVVM_SAD_I : F_MATH_3<"sad.s32", B32, B32, B32, B32, int_nvvm_sad_i>;
def INT_NVVM_SAD_UI : F_MATH_3<"sad.u32", B32, B32, B32, B32, int_nvvm_sad_ui>;
def INT_NVVM_SAD_LL : F_MATH_3<"sad.s64", B64, B64, B64, B64, int_nvvm_sad_ll>;
def INT_NVVM_SAD_ULL : F_MATH_3<"sad.u64", B64, B64, B64, B64, int_nvvm_sad_ull>;

//
// Floor  Ceil
//

def : Pat<(int_nvvm_floor_ftz_f f32:$a), (CVT_f32_f32 $a, CvtRMI_FTZ)>;
def : Pat<(int_nvvm_floor_f f32:$a),     (CVT_f32_f32 $a, CvtRMI)>;
def : Pat<(int_nvvm_floor_d f64:$a),     (CVT_f64_f64 $a, CvtRMI)>;

def : Pat<(int_nvvm_ceil_ftz_f f32:$a), (CVT_f32_f32 $a, CvtRPI_FTZ)>;
def : Pat<(int_nvvm_ceil_f f32:$a),     (CVT_f32_f32 $a, CvtRPI)>;
def : Pat<(int_nvvm_ceil_d f64:$a),     (CVT_f64_f64 $a, CvtRPI)>;

//
// Abs
//

multiclass F_ABS<string suffix, RegTyInfo RT, bit support_ftz, list<Predicate> preds = []> {
  def "" : F_MATH_1<"abs." # suffix, RT, RT, int_nvvm_fabs, preds>;
  if support_ftz then
    def _FTZ : F_MATH_1<"abs.ftz." # suffix, RT, RT, int_nvvm_fabs_ftz, preds>;
}

defm ABS_F16 : F_ABS<"f16", F16RT, support_ftz = true, preds = [hasPTX<65>, hasSM<53>]>;
defm ABS_F16X2 : F_ABS<"f16x2", F16X2RT, support_ftz = true, preds = [hasPTX<65>, hasSM<53>]>;

defm ABS_BF16 : F_ABS<"bf16", BF16RT, support_ftz = false, preds = [hasPTX<70>, hasSM<80>]>;
defm ABS_BF16X2 : F_ABS<"bf16x2", BF16X2RT, support_ftz = false, preds = [hasPTX<70>, hasSM<80>]>;

defm ABS_F32 : F_ABS<"f32", F32RT, support_ftz = true>;
defm ABS_F64 : F_ABS<"f64", F64RT, support_ftz = false>;

//
// copysign
//

def fcopysign_nvptx : SDNode<"NVPTXISD::FCOPYSIGN", SDTFPBinOp>;

foreach t = [F32RT, F64RT] in
  def COPYSIGN_ # t :
      BasicNVPTXInst<(outs t.RC:$dst), (ins t.RC:$src0, t.RC:$src1),
                "copysign." # t.PtxType,
              [(set t.Ty:$dst, (fcopysign_nvptx t.Ty:$src1, t.Ty:$src0))]>;

//
// Neg bf16, bf16x2
//

def INT_NVVM_NEG_BF16 : F_MATH_1<"neg.bf16", BF16RT,
  BF16RT, int_nvvm_neg_bf16, [hasPTX<70>, hasSM<80>]>;
def INT_NVVM_NEG_BF16X2 : F_MATH_1<"neg.bf16x2", BF16X2RT,
  BF16X2RT, int_nvvm_neg_bf16x2, [hasPTX<70>, hasSM<80>]>;

//
// Round
//

def : Pat<(int_nvvm_round_ftz_f f32:$a), (CVT_f32_f32 $a, CvtRNI_FTZ)>;
def : Pat<(int_nvvm_round_f f32:$a),     (CVT_f32_f32 $a, CvtRNI)>;
def : Pat<(int_nvvm_round_d f64:$a),     (CVT_f64_f64 $a, CvtRNI)>;

//
// Trunc
//

def : Pat<(int_nvvm_trunc_ftz_f f32:$a), (CVT_f32_f32 $a, CvtRZI_FTZ)>;
def : Pat<(int_nvvm_trunc_f f32:$a),     (CVT_f32_f32 $a, CvtRZI)>;
def : Pat<(int_nvvm_trunc_d f64:$a),     (CVT_f64_f64 $a, CvtRZI)>;

//
// Saturate
//

def : Pat<(int_nvvm_saturate_ftz_f f32:$a), (CVT_f32_f32 $a, CvtSAT_FTZ)>;
def : Pat<(int_nvvm_saturate_f f32:$a),     (CVT_f32_f32 $a, CvtSAT)>;
def : Pat<(int_nvvm_saturate_d f64:$a),     (CVT_f64_f64 $a, CvtSAT)>;

//
// Exp2  Log2
//

def : Pat<(int_nvvm_ex2_approx_ftz_f f32:$a), (EX2_APPROX_f32 $a, FTZ)>;
def : Pat<(int_nvvm_ex2_approx_f f32:$a), (EX2_APPROX_f32 $a, NoFTZ)>;

let Predicates = [hasPTX<70>, hasSM<75>] in {
  def : Pat<(int_nvvm_ex2_approx_f16 f16:$a), (EX2_APPROX_f16 $a)>;
  def : Pat<(int_nvvm_ex2_approx_f16x2 v2f16:$a), (EX2_APPROX_f16x2 $a)>;
}

def LG2_APPROX_f32 :
  BasicFlagsNVPTXInst<(outs B32:$dst), (ins B32:$src), (ins FTZFlag:$ftz),
    "lg2.approx$ftz.f32",
    [(set f32:$dst, (flog2 f32:$src))]>;

def LG2_APPROX_f64 :
  BasicNVPTXInst<(outs B64:$dst), (ins B64:$src),
    "lg2.approx.f64",
    [(set f64:$dst, (flog2 f64:$src))]>;

def : Pat<(int_nvvm_lg2_approx_ftz_f f32:$a), (LG2_APPROX_f32 $a, FTZ)>;
def : Pat<(int_nvvm_lg2_approx_f f32:$a), (LG2_APPROX_f32 $a, NoFTZ)>;
def : Pat<(int_nvvm_lg2_approx_d f64:$a), (LG2_APPROX_f64 $a)>;

//
// Sin  Cos
//

def : Pat<(int_nvvm_sin_approx_ftz_f f32:$a), (SIN_APPROX_f32 $a, FTZ)>;
def : Pat<(int_nvvm_sin_approx_f f32:$a), (SIN_APPROX_f32 $a, NoFTZ)>;
def : Pat<(int_nvvm_cos_approx_ftz_f f32:$a), (COS_APPROX_f32 $a, FTZ)>;
def : Pat<(int_nvvm_cos_approx_f f32:$a), (COS_APPROX_f32 $a, NoFTZ)>;

//
// Fma
//

class FMA_TUPLE<string V, Intrinsic I, NVPTXRegClass RC,
                list<Predicate> Preds = []> {
  string Variant = V;
  Intrinsic Intr = I;
  NVPTXRegClass RegClass = RC;
  list<Predicate> Predicates = Preds;
}

multiclass FMA_INST {
  foreach P = [
    FMA_TUPLE<"_rn_f64", int_nvvm_fma_rn_d, B64>,
    FMA_TUPLE<"_rz_f64", int_nvvm_fma_rz_d, B64>,
    FMA_TUPLE<"_rm_f64", int_nvvm_fma_rm_d, B64>,
    FMA_TUPLE<"_rp_f64", int_nvvm_fma_rp_d, B64>,

    FMA_TUPLE<"_rn_ftz_f32", int_nvvm_fma_rn_ftz_f, B32>,
    FMA_TUPLE<"_rn_f32", int_nvvm_fma_rn_f, B32>,
    FMA_TUPLE<"_rz_ftz_f32", int_nvvm_fma_rz_ftz_f, B32>,
    FMA_TUPLE<"_rz_f32", int_nvvm_fma_rz_f, B32>,
    FMA_TUPLE<"_rm_f32", int_nvvm_fma_rm_f, B32>,
    FMA_TUPLE<"_rm_ftz_f32", int_nvvm_fma_rm_ftz_f, B32>,
    FMA_TUPLE<"_rp_f32", int_nvvm_fma_rp_f, B32>,
    FMA_TUPLE<"_rp_ftz_f32", int_nvvm_fma_rp_ftz_f, B32>,

    FMA_TUPLE<"_rn_f16", int_nvvm_fma_rn_f16, B16, [hasPTX<42>, hasSM<53>]>,
    FMA_TUPLE<"_rn_ftz_f16", int_nvvm_fma_rn_ftz_f16, B16,
      [hasPTX<42>, hasSM<53>]>,
    FMA_TUPLE<"_rn_sat_f16", int_nvvm_fma_rn_sat_f16, B16,
      [hasPTX<42>, hasSM<53>]>,
    FMA_TUPLE<"_rn_ftz_sat_f16", int_nvvm_fma_rn_ftz_sat_f16, B16,
      [hasPTX<42>, hasSM<53>]>,
    FMA_TUPLE<"_rn_relu_f16", int_nvvm_fma_rn_relu_f16, B16,
      [hasPTX<70>, hasSM<80>]>,
    FMA_TUPLE<"_rn_ftz_relu_f16", int_nvvm_fma_rn_ftz_relu_f16, B16,
      [hasPTX<70>, hasSM<80>]>,

    FMA_TUPLE<"_rn_bf16", int_nvvm_fma_rn_bf16, B16, [hasPTX<70>, hasSM<80>]>,
    FMA_TUPLE<"_rn_ftz_bf16", int_nvvm_fma_rn_ftz_bf16, B16,
      [hasPTX<70>, hasSM<80>]>,
    FMA_TUPLE<"_rn_sat_bf16", int_nvvm_fma_rn_sat_bf16, B16,
      [hasPTX<70>, hasSM<80>]>,
    FMA_TUPLE<"_rn_ftz_sat_bf16", int_nvvm_fma_rn_ftz_sat_bf16, B16,
      [hasPTX<70>, hasSM<80>]>,
    FMA_TUPLE<"_rn_relu_bf16", int_nvvm_fma_rn_relu_bf16, B16,
      [hasPTX<70>, hasSM<80>]>,
    FMA_TUPLE<"_rn_ftz_relu_bf16", int_nvvm_fma_rn_ftz_relu_bf16, B16,
      [hasPTX<70>, hasSM<80>]>,

    FMA_TUPLE<"_rn_f16x2", int_nvvm_fma_rn_f16x2, B32,
      [hasPTX<42>, hasSM<53>]>,
    FMA_TUPLE<"_rn_ftz_f16x2", int_nvvm_fma_rn_ftz_f16x2, B32,
      [hasPTX<42>, hasSM<53>]>,
    FMA_TUPLE<"_rn_sat_f16x2", int_nvvm_fma_rn_sat_f16x2, B32,
      [hasPTX<42>, hasSM<53>]>,
    FMA_TUPLE<"_rn_ftz_sat_f16x2", int_nvvm_fma_rn_ftz_sat_f16x2,
      B32, [hasPTX<42>, hasSM<53>]>,
    FMA_TUPLE<"_rn_relu_f16x2", int_nvvm_fma_rn_relu_f16x2, B32,
      [hasPTX<70>, hasSM<80>]>,
    FMA_TUPLE<"_rn_ftz_relu_f16x2", int_nvvm_fma_rn_ftz_relu_f16x2,
      B32, [hasPTX<70>, hasSM<80>]>,
    FMA_TUPLE<"_rn_bf16x2", int_nvvm_fma_rn_bf16x2, B32,
      [hasPTX<70>, hasSM<80>]>,
    FMA_TUPLE<"_rn_relu_bf16x2", int_nvvm_fma_rn_relu_bf16x2, B32,
      [hasPTX<70>, hasSM<80>]>
  ] in {
    def P.Variant :
      F_MATH_3<!strconcat("fma", !subst("_", ".", P.Variant)),
        P.RegClass, P.RegClass, P.RegClass, P.RegClass, P.Intr, P.Predicates>;
  }
}

defm INT_NVVM_FMA : FMA_INST;

//
// Rcp
//

def INT_NVVM_RCP_RN_FTZ_F : F_MATH_1<"rcp.rn.ftz.f32", F32RT, F32RT, int_nvvm_rcp_rn_ftz_f>;
def INT_NVVM_RCP_RN_F : F_MATH_1<"rcp.rn.f32", F32RT, F32RT, int_nvvm_rcp_rn_f>;
def INT_NVVM_RCP_RZ_FTZ_F : F_MATH_1<"rcp.rz.ftz.f32", F32RT, F32RT, int_nvvm_rcp_rz_ftz_f>;
def INT_NVVM_RCP_RZ_F : F_MATH_1<"rcp.rz.f32", F32RT, F32RT, int_nvvm_rcp_rz_f>;
def INT_NVVM_RCP_RM_FTZ_F : F_MATH_1<"rcp.rm.ftz.f32", F32RT, F32RT, int_nvvm_rcp_rm_ftz_f>;
def INT_NVVM_RCP_RM_F : F_MATH_1<"rcp.rm.f32", F32RT, F32RT, int_nvvm_rcp_rm_f>;
def INT_NVVM_RCP_RP_FTZ_F : F_MATH_1<"rcp.rp.ftz.f32", F32RT, F32RT, int_nvvm_rcp_rp_ftz_f>;
def INT_NVVM_RCP_RP_F : F_MATH_1<"rcp.rp.f32", F32RT, F32RT, int_nvvm_rcp_rp_f>;

def INT_NVVM_RCP_RN_D : F_MATH_1<"rcp.rn.f64", F64RT, F64RT, int_nvvm_rcp_rn_d>;
def INT_NVVM_RCP_RZ_D : F_MATH_1<"rcp.rz.f64", F64RT, F64RT, int_nvvm_rcp_rz_d>;
def INT_NVVM_RCP_RM_D : F_MATH_1<"rcp.rm.f64", F64RT, F64RT, int_nvvm_rcp_rm_d>;
def INT_NVVM_RCP_RP_D : F_MATH_1<"rcp.rp.f64", F64RT, F64RT, int_nvvm_rcp_rp_d>;

def INT_NVVM_RCP_APPROX_FTZ_F : F_MATH_1<"rcp.approx.ftz.f32",
  F32RT, F32RT, int_nvvm_rcp_approx_ftz_f>;
def INT_NVVM_RCP_APPROX_FTZ_D : F_MATH_1<"rcp.approx.ftz.f64",
  F64RT, F64RT, int_nvvm_rcp_approx_ftz_d>;

def INT_NVVM_RCP_APPROX_F : F_MATH_1<"rcp.approx.f32",
  F32RT, F32RT, int_nvvm_rcp_approx_f>;

//
// Sqrt
//

def INT_NVVM_SQRT_RN_FTZ_F : F_MATH_1<"sqrt.rn.ftz.f32",
  F32RT, F32RT, int_nvvm_sqrt_rn_ftz_f>;
def INT_NVVM_SQRT_RN_F : F_MATH_1<"sqrt.rn.f32", F32RT,
  F32RT, int_nvvm_sqrt_rn_f>;
def INT_NVVM_SQRT_RZ_FTZ_F : F_MATH_1<"sqrt.rz.ftz.f32",
  F32RT, F32RT, int_nvvm_sqrt_rz_ftz_f>;
def INT_NVVM_SQRT_RZ_F : F_MATH_1<"sqrt.rz.f32", F32RT,
  F32RT, int_nvvm_sqrt_rz_f>;
def INT_NVVM_SQRT_RM_FTZ_F : F_MATH_1<"sqrt.rm.ftz.f32",
  F32RT, F32RT, int_nvvm_sqrt_rm_ftz_f>;
def INT_NVVM_SQRT_RM_F : F_MATH_1<"sqrt.rm.f32", F32RT,
  F32RT, int_nvvm_sqrt_rm_f>;
def INT_NVVM_SQRT_RP_FTZ_F : F_MATH_1<"sqrt.rp.ftz.f32",
  F32RT, F32RT, int_nvvm_sqrt_rp_ftz_f>;
def INT_NVVM_SQRT_RP_F : F_MATH_1<"sqrt.rp.f32", F32RT,
  F32RT, int_nvvm_sqrt_rp_f>;
def INT_NVVM_SQRT_APPROX_FTZ_F : F_MATH_1<"sqrt.approx.ftz.f32",
  F32RT, F32RT, int_nvvm_sqrt_approx_ftz_f>;
def INT_NVVM_SQRT_APPROX_F : F_MATH_1<"sqrt.approx.f32",
  F32RT, F32RT, int_nvvm_sqrt_approx_f>;

def INT_NVVM_SQRT_RN_D : F_MATH_1<"sqrt.rn.f64", F64RT, F64RT, int_nvvm_sqrt_rn_d>;
def INT_NVVM_SQRT_RZ_D : F_MATH_1<"sqrt.rz.f64", F64RT, F64RT, int_nvvm_sqrt_rz_d>;
def INT_NVVM_SQRT_RM_D : F_MATH_1<"sqrt.rm.f64", F64RT, F64RT, int_nvvm_sqrt_rm_d>;
def INT_NVVM_SQRT_RP_D : F_MATH_1<"sqrt.rp.f64", F64RT, F64RT, int_nvvm_sqrt_rp_d>;

def fsqrt_approx : PatFrags<(ops node:$a),
                            [(fsqrt node:$a),
                             (int_nvvm_sqrt_f node:$a)], [{
  return !usePrecSqrtF32(N);
}]>;

// nvvm_sqrt intrinsic
def : Pat<(int_nvvm_sqrt_f f32:$a), (INT_NVVM_SQRT_RN_FTZ_F $a)>, Requires<[doF32FTZ]>;
def : Pat<(int_nvvm_sqrt_f f32:$a), (INT_NVVM_SQRT_RN_F $a)>;

def : Pat<(fsqrt_approx f32:$a), (INT_NVVM_SQRT_APPROX_FTZ_F $a)>, Requires<[doF32FTZ]>;
def : Pat<(fsqrt_approx f32:$a), (INT_NVVM_SQRT_APPROX_F $a)>;

//
// Rsqrt
//

foreach t = [F32RT, F64RT] in {
  def RSQRT_APPROX_ # t.Ty :
    BasicFlagsNVPTXInst<(outs t.RC:$dst),
                        (ins t.RC:$a), (ins FTZFlag:$ftz),
                        "rsqrt.approx$ftz.f" # t.Size>;
}

def : Pat<(int_nvvm_rsqrt_approx_ftz_f f32:$a), (RSQRT_APPROX_f32 $a, FTZ)>;
def : Pat<(int_nvvm_rsqrt_approx_ftz_d f64:$a), (RSQRT_APPROX_f64 $a, FTZ)>;
def : Pat<(int_nvvm_rsqrt_approx_f f32:$a), (RSQRT_APPROX_f32 $a, NoFTZ)>;
def : Pat<(int_nvvm_rsqrt_approx_d f64:$a), (RSQRT_APPROX_f64 $a, NoFTZ)>;


// 1.0f / sqrt_approx -> rsqrt_approx
let Predicates = [doRsqrtOpt] in {
  def : Pat<(fdiv fpimm_1, (int_nvvm_sqrt_approx_f f32:$a)),
          (RSQRT_APPROX_f32 $a, NoFTZ)>;
  def : Pat<(fdiv fpimm_1, (int_nvvm_sqrt_approx_ftz_f f32:$a)),
          (RSQRT_APPROX_f32 $a, FTZ)>;

  // same for int_nvvm_sqrt_f when non-precision sqrt is requested
  def : Pat<(fdiv fpimm_1, (fsqrt_approx f32:$a)),
          (RSQRT_APPROX_f32 $a)>;
}
//
// Add
//

def INT_NVVM_ADD_RN_FTZ_F : F_MATH_2<"add.rn.ftz.f32", B32, B32, B32, int_nvvm_add_rn_ftz_f>;
def INT_NVVM_ADD_RN_F : F_MATH_2<"add.rn.f32", B32, B32, B32, int_nvvm_add_rn_f>;
def INT_NVVM_ADD_RZ_FTZ_F : F_MATH_2<"add.rz.ftz.f32", B32, B32, B32, int_nvvm_add_rz_ftz_f>;
def INT_NVVM_ADD_RZ_F : F_MATH_2<"add.rz.f32", B32, B32, B32, int_nvvm_add_rz_f>;
def INT_NVVM_ADD_RM_FTZ_F : F_MATH_2<"add.rm.ftz.f32", B32, B32, B32, int_nvvm_add_rm_ftz_f>;
def INT_NVVM_ADD_RM_F : F_MATH_2<"add.rm.f32", B32, B32, B32, int_nvvm_add_rm_f>;
def INT_NVVM_ADD_RP_FTZ_F : F_MATH_2<"add.rp.ftz.f32", B32, B32, B32, int_nvvm_add_rp_ftz_f>;
def INT_NVVM_ADD_RP_F : F_MATH_2<"add.rp.f32", B32, B32, B32, int_nvvm_add_rp_f>;

def INT_NVVM_ADD_RN_D : F_MATH_2<"add.rn.f64", B64, B64, B64, int_nvvm_add_rn_d>;
def INT_NVVM_ADD_RZ_D : F_MATH_2<"add.rz.f64", B64, B64, B64, int_nvvm_add_rz_d>;
def INT_NVVM_ADD_RM_D : F_MATH_2<"add.rm.f64", B64, B64, B64, int_nvvm_add_rm_d>;
def INT_NVVM_ADD_RP_D : F_MATH_2<"add.rp.f64", B64, B64, B64, int_nvvm_add_rp_d>;

//
// BFIND
//

foreach t = [I32RT, I64RT] in {
  foreach sign = ["s", "u"] in {
    defvar flo_intrin = !cast<Intrinsic>("int_nvvm_flo_" # sign);
    def BFIND_ # sign # t.Size
      : BasicNVPTXInst<(outs B32:$dst), (ins t.RC:$src),
                  "bfind." # sign # t.Size,
                  [(set i32:$dst, (flo_intrin t.Ty:$src, 0))]>;

    def BFIND_SHIFTAMT_ # sign # t.Size
      : BasicNVPTXInst<(outs B32:$dst), (ins t.RC:$src),
                  "bfind.shiftamt." # sign # t.Size,
                  [(set i32:$dst, (flo_intrin t.Ty:$src, -1))]>;
  }
}

//
// szext
//

foreach sign = ["s", "u"] in {
  foreach mode = ["wrap", "clamp"] in {
    defvar ext = !if(!eq(sign, "s"), "sext", "zext");
    defvar intrin = !cast<Intrinsic>("int_nvvm_" # ext # "_" # mode);
    defm SZEXT_ # sign # _ # mode
      : I3Inst<"szext." # mode # "." # sign # "32",
               intrin, I32RT, commutative = false,
               requires = [hasSM<70>, hasPTX<76>]>;
  }
}

//
// BMSK
//

foreach mode = ["wrap", "clamp"] in {
  defvar intrin = !cast<Intrinsic>("int_nvvm_bmsk_" # mode);
  defm BMSK_ # mode
    : I3Inst<"bmsk." # mode # ".b32",
             intrin, I32RT, commutative = false,
             requires = [hasSM<70>, hasPTX<76>]>;
}

//
// Convert
//

def : Pat<(int_nvvm_d2f_rn_ftz f64:$a), (CVT_f32_f64 $a, CvtRN_FTZ)>;
def : Pat<(int_nvvm_d2f_rn f64:$a),     (CVT_f32_f64 $a, CvtRN)>;
def : Pat<(int_nvvm_d2f_rz_ftz f64:$a), (CVT_f32_f64 $a, CvtRZ_FTZ)>;
def : Pat<(int_nvvm_d2f_rz f64:$a),     (CVT_f32_f64 $a, CvtRZ)>;
def : Pat<(int_nvvm_d2f_rm_ftz f64:$a), (CVT_f32_f64 $a, CvtRM_FTZ)>;
def : Pat<(int_nvvm_d2f_rm f64:$a),     (CVT_f32_f64 $a, CvtRM)>;
def : Pat<(int_nvvm_d2f_rp_ftz f64:$a), (CVT_f32_f64 $a, CvtRP_FTZ)>;
def : Pat<(int_nvvm_d2f_rp f64:$a),     (CVT_f32_f64 $a, CvtRP)>;

def : Pat<(int_nvvm_d2i_rn f64:$a), (CVT_s32_f64 $a, CvtRNI)>;
def : Pat<(int_nvvm_d2i_rz f64:$a), (CVT_s32_f64 $a, CvtRZI)>;
def : Pat<(int_nvvm_d2i_rm f64:$a), (CVT_s32_f64 $a, CvtRMI)>;
def : Pat<(int_nvvm_d2i_rp f64:$a), (CVT_s32_f64 $a, CvtRPI)>;

def : Pat<(int_nvvm_d2ui_rn f64:$a), (CVT_u32_f64 $a, CvtRNI)>;
def : Pat<(int_nvvm_d2ui_rz f64:$a), (CVT_u32_f64 $a, CvtRZI)>;
def : Pat<(int_nvvm_d2ui_rm f64:$a), (CVT_u32_f64 $a, CvtRMI)>;
def : Pat<(int_nvvm_d2ui_rp f64:$a), (CVT_u32_f64 $a, CvtRPI)>;

def : Pat<(int_nvvm_i2d_rn i32:$a), (CVT_f64_s32 $a, CvtRN)>;
def : Pat<(int_nvvm_i2d_rz i32:$a), (CVT_f64_s32 $a, CvtRZ)>;
def : Pat<(int_nvvm_i2d_rm i32:$a), (CVT_f64_s32 $a, CvtRM)>;
def : Pat<(int_nvvm_i2d_rp i32:$a), (CVT_f64_s32 $a, CvtRP)>;

def : Pat<(int_nvvm_ui2d_rn i32:$a), (CVT_f64_u32 $a, CvtRN)>;
def : Pat<(int_nvvm_ui2d_rz i32:$a), (CVT_f64_u32 $a, CvtRZ)>;
def : Pat<(int_nvvm_ui2d_rm i32:$a), (CVT_f64_u32 $a, CvtRM)>;
def : Pat<(int_nvvm_ui2d_rp i32:$a), (CVT_f64_u32 $a, CvtRP)>;

def : Pat<(int_nvvm_f2i_rn_ftz f32:$a), (CVT_s32_f32 $a, CvtRNI_FTZ)>;
def : Pat<(int_nvvm_f2i_rn f32:$a),     (CVT_s32_f32 $a, CvtRNI)>;
def : Pat<(int_nvvm_f2i_rz_ftz f32:$a), (CVT_s32_f32 $a, CvtRZI_FTZ)>;
def : Pat<(int_nvvm_f2i_rz f32:$a),     (CVT_s32_f32 $a, CvtRZI)>;
def : Pat<(int_nvvm_f2i_rm_ftz f32:$a), (CVT_s32_f32 $a, CvtRMI_FTZ)>;
def : Pat<(int_nvvm_f2i_rm f32:$a),     (CVT_s32_f32 $a, CvtRMI)>;
def : Pat<(int_nvvm_f2i_rp_ftz f32:$a), (CVT_s32_f32 $a, CvtRPI_FTZ)>;
def : Pat<(int_nvvm_f2i_rp f32:$a),     (CVT_s32_f32 $a, CvtRPI)>;

def : Pat<(int_nvvm_f2ui_rn_ftz f32:$a), (CVT_u32_f32 $a, CvtRNI_FTZ)>;
def : Pat<(int_nvvm_f2ui_rn f32:$a),     (CVT_u32_f32 $a, CvtRNI)>;
def : Pat<(int_nvvm_f2ui_rz_ftz f32:$a), (CVT_u32_f32 $a, CvtRZI_FTZ)>;
def : Pat<(int_nvvm_f2ui_rz f32:$a),     (CVT_u32_f32 $a, CvtRZI)>;
def : Pat<(int_nvvm_f2ui_rm_ftz f32:$a), (CVT_u32_f32 $a, CvtRMI_FTZ)>;
def : Pat<(int_nvvm_f2ui_rm f32:$a),     (CVT_u32_f32 $a, CvtRMI)>;
def : Pat<(int_nvvm_f2ui_rp_ftz f32:$a), (CVT_u32_f32 $a, CvtRPI_FTZ)>;
def : Pat<(int_nvvm_f2ui_rp f32:$a),     (CVT_u32_f32 $a, CvtRPI)>;

def : Pat<(int_nvvm_i2f_rn i32:$a), (CVT_f32_s32 $a, CvtRN)>;
def : Pat<(int_nvvm_i2f_rz i32:$a), (CVT_f32_s32 $a, CvtRZ)>;
def : Pat<(int_nvvm_i2f_rm i32:$a), (CVT_f32_s32 $a, CvtRM)>;
def : Pat<(int_nvvm_i2f_rp i32:$a), (CVT_f32_s32 $a, CvtRP)>;

def : Pat<(int_nvvm_ui2f_rn i32:$a), (CVT_f32_u32 $a, CvtRN)>;
def : Pat<(int_nvvm_ui2f_rz i32:$a), (CVT_f32_u32 $a, CvtRZ)>;
def : Pat<(int_nvvm_ui2f_rm i32:$a), (CVT_f32_u32 $a, CvtRM)>;
def : Pat<(int_nvvm_ui2f_rp i32:$a), (CVT_f32_u32 $a, CvtRP)>;

def : Pat<(int_nvvm_ff2bf16x2_rn f32:$a, f32:$b),      (CVT_bf16x2_f32 $a, $b, CvtRN)>;
def : Pat<(int_nvvm_ff2bf16x2_rn_relu f32:$a, f32:$b), (CVT_bf16x2_f32 $a, $b, CvtRN_RELU)>;
def : Pat<(int_nvvm_ff2bf16x2_rz f32:$a, f32:$b),      (CVT_bf16x2_f32 $a, $b, CvtRZ)>;
def : Pat<(int_nvvm_ff2bf16x2_rz_relu f32:$a, f32:$b), (CVT_bf16x2_f32 $a, $b, CvtRZ_RELU)>;

def : Pat<(int_nvvm_ff2f16x2_rn f32:$a, f32:$b),      (CVT_f16x2_f32 $a, $b, CvtRN)>;
def : Pat<(int_nvvm_ff2f16x2_rn_relu f32:$a, f32:$b), (CVT_f16x2_f32 $a, $b, CvtRN_RELU)>;
def : Pat<(int_nvvm_ff2f16x2_rz f32:$a, f32:$b),      (CVT_f16x2_f32 $a, $b, CvtRZ)>;
def : Pat<(int_nvvm_ff2f16x2_rz_relu f32:$a, f32:$b), (CVT_f16x2_f32 $a, $b, CvtRZ_RELU)>;

def : Pat<(int_nvvm_f2bf16_rn f32:$a),      (CVT_bf16_f32 $a, CvtRN)>;
def : Pat<(int_nvvm_f2bf16_rn_relu f32:$a), (CVT_bf16_f32 $a, CvtRN_RELU)>;
def : Pat<(int_nvvm_f2bf16_rz f32:$a),      (CVT_bf16_f32 $a, CvtRZ)>;
def : Pat<(int_nvvm_f2bf16_rz_relu f32:$a), (CVT_bf16_f32 $a, CvtRZ_RELU)>;

def : Pat<(int_nvvm_lohi_i2d i32:$a, i32:$b), (V2I32toI64 $a, $b)>;
def : Pat<(int_nvvm_d2i_lo f64:$a), (I64toI32L $a)>;
def : Pat<(int_nvvm_d2i_hi f64:$a), (I64toI32H $a)>;

def : Pat<(int_nvvm_d2i_lo f64:$a), (I64toI32L_Sink $a)>, Requires<[hasPTX<71>]>;
def : Pat<(int_nvvm_d2i_hi f64:$a), (I64toI32H_Sink $a)>, Requires<[hasPTX<71>]>;

def : Pat<(int_nvvm_f2ll_rn_ftz f32:$a), (CVT_s64_f32 $a, CvtRNI_FTZ)>;
def : Pat<(int_nvvm_f2ll_rn f32:$a),     (CVT_s64_f32 $a, CvtRNI)>;
def : Pat<(int_nvvm_f2ll_rz_ftz f32:$a), (CVT_s64_f32 $a, CvtRZI_FTZ)>;
def : Pat<(int_nvvm_f2ll_rz f32:$a),     (CVT_s64_f32 $a, CvtRZI)>;
def : Pat<(int_nvvm_f2ll_rm_ftz f32:$a), (CVT_s64_f32 $a, CvtRMI_FTZ)>;
def : Pat<(int_nvvm_f2ll_rm f32:$a),     (CVT_s64_f32 $a, CvtRMI)>;
def : Pat<(int_nvvm_f2ll_rp_ftz f32:$a), (CVT_s64_f32 $a, CvtRPI_FTZ)>;
def : Pat<(int_nvvm_f2ll_rp f32:$a),     (CVT_s64_f32 $a, CvtRPI)>;

def : Pat<(int_nvvm_f2ull_rn_ftz f32:$a), (CVT_u64_f32 $a, CvtRNI_FTZ)>;
def : Pat<(int_nvvm_f2ull_rn f32:$a),     (CVT_u64_f32 $a, CvtRNI)>;
def : Pat<(int_nvvm_f2ull_rz_ftz f32:$a), (CVT_u64_f32 $a, CvtRZI_FTZ)>;
def : Pat<(int_nvvm_f2ull_rz f32:$a),     (CVT_u64_f32 $a, CvtRZI)>;
def : Pat<(int_nvvm_f2ull_rm_ftz f32:$a), (CVT_u64_f32 $a, CvtRMI_FTZ)>;
def : Pat<(int_nvvm_f2ull_rm f32:$a),     (CVT_u64_f32 $a, CvtRMI)>;
def : Pat<(int_nvvm_f2ull_rp_ftz f32:$a), (CVT_u64_f32 $a, CvtRPI_FTZ)>;
def : Pat<(int_nvvm_f2ull_rp f32:$a),     (CVT_u64_f32 $a, CvtRPI)>;

def : Pat<(int_nvvm_d2ll_rn f64:$a), (CVT_s64_f64 $a, CvtRNI)>;
def : Pat<(int_nvvm_d2ll_rz f64:$a), (CVT_s64_f64 $a, CvtRZI)>;
def : Pat<(int_nvvm_d2ll_rm f64:$a), (CVT_s64_f64 $a, CvtRMI)>;
def : Pat<(int_nvvm_d2ll_rp f64:$a), (CVT_s64_f64 $a, CvtRPI)>;

def : Pat<(int_nvvm_d2ull_rn f64:$a), (CVT_u64_f64 $a, CvtRNI)>;
def : Pat<(int_nvvm_d2ull_rz f64:$a), (CVT_u64_f64 $a, CvtRZI)>;
def : Pat<(int_nvvm_d2ull_rm f64:$a), (CVT_u64_f64 $a, CvtRMI)>;
def : Pat<(int_nvvm_d2ull_rp f64:$a), (CVT_u64_f64 $a, CvtRPI)>;

def : Pat<(int_nvvm_ll2f_rn i64:$a), (CVT_f32_s64 $a, CvtRN)>;
def : Pat<(int_nvvm_ll2f_rz i64:$a), (CVT_f32_s64 $a, CvtRZ)>;
def : Pat<(int_nvvm_ll2f_rm i64:$a), (CVT_f32_s64 $a, CvtRM)>;
def : Pat<(int_nvvm_ll2f_rp i64:$a), (CVT_f32_s64 $a, CvtRP)>;

def : Pat<(int_nvvm_ull2f_rn i64:$a), (CVT_f32_u64 $a, CvtRN)>;
def : Pat<(int_nvvm_ull2f_rz i64:$a), (CVT_f32_u64 $a, CvtRZ)>;
def : Pat<(int_nvvm_ull2f_rm i64:$a), (CVT_f32_u64 $a, CvtRM)>;
def : Pat<(int_nvvm_ull2f_rp i64:$a), (CVT_f32_u64 $a, CvtRP)>;

def : Pat<(int_nvvm_ll2d_rn i64:$a), (CVT_f64_s64 $a, CvtRN)>;
def : Pat<(int_nvvm_ll2d_rz i64:$a), (CVT_f64_s64 $a, CvtRZ)>;
def : Pat<(int_nvvm_ll2d_rm i64:$a), (CVT_f64_s64 $a, CvtRM)>;
def : Pat<(int_nvvm_ll2d_rp i64:$a), (CVT_f64_s64 $a, CvtRP)>;

def : Pat<(int_nvvm_ull2d_rn i64:$a), (CVT_f64_u64 $a, CvtRN)>;
def : Pat<(int_nvvm_ull2d_rz i64:$a), (CVT_f64_u64 $a, CvtRZ)>;
def : Pat<(int_nvvm_ull2d_rm i64:$a), (CVT_f64_u64 $a, CvtRM)>;
def : Pat<(int_nvvm_ull2d_rp i64:$a), (CVT_f64_u64 $a, CvtRP)>;


def : Pat<(int_nvvm_f2h_rn_ftz f32:$a), (CVT_f16_f32 $a, CvtRN_FTZ)>;
def : Pat<(int_nvvm_f2h_rn f32:$a), (CVT_f16_f32 $a, CvtRN)>;

def : Pat<(int_nvvm_ff_to_e4m3x2_rn f32:$a, f32:$b),
          (CVT_e4m3x2_f32 $a, $b, CvtRN)>;
def : Pat<(int_nvvm_ff_to_e4m3x2_rn_relu f32:$a, f32:$b),
          (CVT_e4m3x2_f32 $a, $b, CvtRN_RELU)>;
def : Pat<(int_nvvm_ff_to_e5m2x2_rn f32:$a, f32:$b),
          (CVT_e5m2x2_f32 $a, $b, CvtRN)>;
def : Pat<(int_nvvm_ff_to_e5m2x2_rn_relu f32:$a, f32:$b),
          (CVT_e5m2x2_f32 $a, $b, CvtRN_RELU)>;

def : Pat<(int_nvvm_f16x2_to_e4m3x2_rn v2f16:$a),
          (CVT_e4m3x2_f16x2 $a, CvtRN)>;
def : Pat<(int_nvvm_f16x2_to_e4m3x2_rn_relu v2f16:$a),
          (CVT_e4m3x2_f16x2 $a, CvtRN_RELU)>;
def : Pat<(int_nvvm_f16x2_to_e5m2x2_rn v2f16:$a),
          (CVT_e5m2x2_f16x2 $a, CvtRN)>;
def : Pat<(int_nvvm_f16x2_to_e5m2x2_rn_relu v2f16:$a),
          (CVT_e5m2x2_f16x2 $a, CvtRN_RELU)>;

def : Pat<(int_nvvm_e4m3x2_to_f16x2_rn i16:$a),
          (CVT_f16x2_e4m3x2 $a, CvtRN)>;
def : Pat<(int_nvvm_e4m3x2_to_f16x2_rn_relu i16:$a),
          (CVT_f16x2_e4m3x2 $a, CvtRN_RELU)>;
def : Pat<(int_nvvm_e5m2x2_to_f16x2_rn i16:$a),
          (CVT_f16x2_e5m2x2 $a, CvtRN)>;
def : Pat<(int_nvvm_e5m2x2_to_f16x2_rn_relu i16:$a),
          (CVT_f16x2_e5m2x2 $a, CvtRN_RELU)>;

let Predicates = [hasPTX<86>, hasSM<100>, hasArchAccelFeatures] in {
  def : Pat<(int_nvvm_ff_to_e2m3x2_rn_satfinite f32:$a, f32:$b),
            (CVT_e2m3x2_f32_sf $a, $b, CvtRN)>;
  def : Pat<(int_nvvm_ff_to_e2m3x2_rn_relu_satfinite f32:$a, f32:$b),
            (CVT_e2m3x2_f32_sf $a, $b, CvtRN_RELU)>;
  def : Pat<(int_nvvm_ff_to_e3m2x2_rn_satfinite f32:$a, f32:$b),
            (CVT_e3m2x2_f32_sf $a, $b, CvtRN)>;
  def : Pat<(int_nvvm_ff_to_e3m2x2_rn_relu_satfinite f32:$a, f32:$b),
            (CVT_e3m2x2_f32_sf $a, $b, CvtRN_RELU)>;

  def : Pat<(int_nvvm_e2m3x2_to_f16x2_rn i16:$a),
            (CVT_f16x2_e2m3x2 $a, CvtRN)>;
  def : Pat<(int_nvvm_e2m3x2_to_f16x2_rn_relu i16:$a),
            (CVT_f16x2_e2m3x2 $a, CvtRN_RELU)>;
  def : Pat<(int_nvvm_e3m2x2_to_f16x2_rn i16:$a),
            (CVT_f16x2_e3m2x2 $a, CvtRN)>;
  def : Pat<(int_nvvm_e3m2x2_to_f16x2_rn_relu i16:$a),
            (CVT_f16x2_e3m2x2 $a, CvtRN_RELU)>;

  def : Pat<(int_nvvm_ff_to_e2m1x2_rn_satfinite f32:$a, f32:$b),
            (CVT_e2m1x2_f32_sf $a, $b, CvtRN)>;
  def : Pat<(int_nvvm_ff_to_e2m1x2_rn_relu_satfinite f32:$a, f32:$b),
            (CVT_e2m1x2_f32_sf $a, $b, CvtRN_RELU)>;

  def : Pat<(int_nvvm_e2m1x2_to_f16x2_rn i16:$a),
            (CVT_f16x2_e2m1x2 $a, CvtRN)>;
  def : Pat<(int_nvvm_e2m1x2_to_f16x2_rn_relu i16:$a),
            (CVT_f16x2_e2m1x2 $a, CvtRN_RELU)>;

  def : Pat<(int_nvvm_ff_to_ue8m0x2_rz f32:$a, f32:$b),
            (CVT_ue8m0x2_f32 $a, $b, CvtRZ)>;
  def : Pat<(int_nvvm_ff_to_ue8m0x2_rz_satfinite f32:$a, f32:$b),
            (CVT_ue8m0x2_f32_sf $a, $b, CvtRZ)>;
  def : Pat<(int_nvvm_ff_to_ue8m0x2_rp f32:$a, f32:$b),
            (CVT_ue8m0x2_f32 $a, $b, CvtRP)>;
  def : Pat<(int_nvvm_ff_to_ue8m0x2_rp_satfinite f32:$a, f32:$b),
            (CVT_ue8m0x2_f32_sf $a, $b, CvtRP)>;

  def : Pat<(int_nvvm_bf16x2_to_ue8m0x2_rz v2bf16:$a),
            (CVT_ue8m0x2_bf16x2 $a, CvtRZ)>;
  def : Pat<(int_nvvm_bf16x2_to_ue8m0x2_rz_satfinite v2bf16:$a),
            (CVT_ue8m0x2_bf16x2_sf $a, CvtRZ)>;
  def : Pat<(int_nvvm_bf16x2_to_ue8m0x2_rp v2bf16:$a),
            (CVT_ue8m0x2_bf16x2 $a, CvtRP)>;
  def : Pat<(int_nvvm_bf16x2_to_ue8m0x2_rp_satfinite v2bf16:$a),
            (CVT_ue8m0x2_bf16x2_sf $a, CvtRP)>;

  def : Pat<(int_nvvm_ue8m0x2_to_bf16x2 i16:$a),
            (CVT_bf16x2_ue8m0x2 $a)>;
}

//
// FNS
//

class INT_FNS_MBO<dag ins, dag Operands>
  : BasicNVPTXInst<(outs B32:$dst), ins,
               "fns.b32",
               [(set i32:$dst, Operands)]>,
    Requires<[hasPTX<60>, hasSM<30>]>;

def INT_FNS_rrr : INT_FNS_MBO<(ins B32:$mask, B32:$base, B32:$offset),
                     (int_nvvm_fns i32:$mask, i32:$base, i32:$offset)>;
def INT_FNS_rri : INT_FNS_MBO<(ins B32:$mask, B32:$base,    i32imm:$offset),
                     (int_nvvm_fns i32:$mask, i32:$base,       imm:$offset)>;
def INT_FNS_rir : INT_FNS_MBO<(ins B32:$mask,    i32imm:$base, B32:$offset),
                     (int_nvvm_fns i32:$mask,       imm:$base, i32:$offset)>;
def INT_FNS_rii : INT_FNS_MBO<(ins B32:$mask,    i32imm:$base,    i32imm:$offset),
                     (int_nvvm_fns i32:$mask,       imm:$base,       imm:$offset)>;
def INT_FNS_irr : INT_FNS_MBO<(ins    i32imm:$mask, B32:$base, B32:$offset),
                     (int_nvvm_fns       imm:$mask, i32:$base, i32:$offset)>;
def INT_FNS_iri : INT_FNS_MBO<(ins    i32imm:$mask, B32:$base,    i32imm:$offset),
                     (int_nvvm_fns       imm:$mask, i32:$base,       imm:$offset)>;
def INT_FNS_iir : INT_FNS_MBO<(ins    i32imm:$mask,    i32imm:$base, B32:$offset),
                     (int_nvvm_fns       imm:$mask,       imm:$base, i32:$offset)>;
def INT_FNS_iii : INT_FNS_MBO<(ins    i32imm:$mask,    i32imm:$base,    i32imm:$offset),
                     (int_nvvm_fns       imm:$mask,       imm:$base,       imm:$offset)>;

//-----------------------------------
// Atomic Functions
//-----------------------------------

class ATOMIC_GLOBAL_CHK <dag frag>
 : PatFrag<!setdagop(frag, ops), frag, AS_match.global>;
class ATOMIC_SHARED_CHK <dag frag>
 : PatFrag<!setdagop(frag, ops), frag, AS_match.shared>;
class ATOMIC_SHARED_CLUSTER_CHK <dag frag>
 : PatFrag<!setdagop(frag, ops), frag, AS_match.shared_cluster>;
class ATOMIC_GENERIC_CHK <dag frag>
 : PatFrag<!setdagop(frag, ops), frag, AS_match.generic>;

multiclass F_ATOMIC_2<RegTyInfo t, string sem_str, string as_str, string op_str,
                      SDPatternOperator op, list<Predicate> preds> {
  defvar asm_str = "atom" # sem_str # as_str # "." # op_str;
  let mayLoad = 1, mayStore = 1, hasSideEffects = 1 in {
    def r : BasicNVPTXInst<(outs t.RC:$dst), (ins ADDR:$addr, t.RC:$b),
      asm_str,
      [(set t.Ty:$dst, (op addr:$addr, t.Ty:$b))]>,
    Requires<preds>;
    if t.SupportsImm then
      def i : BasicNVPTXInst<(outs t.RC:$dst), (ins ADDR:$addr, t.Imm:$b),
        asm_str,
        [(set t.Ty:$dst, (op addr:$addr, (t.Ty t.ImmNode:$b)))]>,
      Requires<preds>;
  }
}

multiclass F_ATOMIC_3<RegTyInfo t, string op_str, SDPatternOperator op, SDNode atomic> {
  defvar asm_str = "atom${sem:sem}${scope:scope}${addsp:addsp}" # op_str;

  let mayLoad = 1, mayStore = 1, hasSideEffects = 1 in {
    def _rr : BasicFlagsNVPTXInst<(outs t.RC:$dst),
<<<<<<< HEAD
      (ins ADDR:$addr, t.RC:$b, t.RC:$c), (ins AtomicCode:$sem, AtomicCode:$scope, AtomicCode:$addsp),
      asm_str>;

    def _ir : BasicFlagsNVPTXInst<(outs t.RC:$dst),
      (ins ADDR:$addr, t.Imm:$b, t.RC:$c), (ins AtomicCode:$sem, AtomicCode:$scope, AtomicCode:$addsp),
      asm_str>;

    def _ri : BasicFlagsNVPTXInst<(outs t.RC:$dst),
      (ins ADDR:$addr, t.RC:$b, t.Imm:$c), (ins AtomicCode:$sem, AtomicCode:$scope, AtomicCode:$addsp),
      asm_str>;

    def _ii : BasicFlagsNVPTXInst<(outs t.RC:$dst),
      (ins ADDR:$addr, t.Imm:$b, t.Imm:$c), (ins AtomicCode:$sem, AtomicCode:$scope, AtomicCode:$addsp),
=======
      (ins ADDR:$addr, t.RC:$b, t.RC:$c),
      (ins AtomicCode:$sem, AtomicCode:$scope, AtomicCode:$addsp),
      asm_str>;

    def _ir : BasicFlagsNVPTXInst<(outs t.RC:$dst),
      (ins ADDR:$addr, t.Imm:$b, t.RC:$c),
      (ins AtomicCode:$sem, AtomicCode:$scope, AtomicCode:$addsp),
      asm_str>;

    def _ri : BasicFlagsNVPTXInst<(outs t.RC:$dst),
      (ins ADDR:$addr, t.RC:$b, t.Imm:$c),
      (ins AtomicCode:$sem, AtomicCode:$scope, AtomicCode:$addsp),
      asm_str>;

    def _ii : BasicFlagsNVPTXInst<(outs t.RC:$dst),
      (ins ADDR:$addr, t.Imm:$b, t.Imm:$c),
      (ins AtomicCode:$sem, AtomicCode:$scope, AtomicCode:$addsp),
>>>>>>> 35227056
      asm_str>;
  }

  defvar GetSem = SDNodeXForm<atomic, [{
    return getI32Imm(getMemOrder(cast<MemSDNode>(N)), SDLoc(N));
  }]>;

  defvar GetScope = SDNodeXForm<atomic, [{
    return getI32Imm(getAtomicScope(cast<MemSDNode>(N)), SDLoc(N));
  }]>;

  defvar GetAddSp = SDNodeXForm<atomic, [{
    return getI32Imm(getAddrSpace(cast<MemSDNode>(N)), SDLoc(N));
  }]>;

  def : Pat<(op:$this addr:$addr, t.Ty:$b, t.Ty:$c),
        (!cast<Instruction>(NAME # _rr) ADDR:$addr, t.Ty:$b, t.Ty:$c, (GetSem $this), (GetScope $this), (GetAddSp $this))>;

  def : Pat<(op:$this addr:$addr, (t.Ty t.ImmNode:$b), t.Ty:$c),
        (!cast<Instruction>(NAME # _ir) ADDR:$addr, (t.Ty t.ImmNode:$b), t.Ty:$c, (GetSem $this), (GetScope $this), (GetAddSp $this))>;

  def : Pat<(op:$this addr:$addr, t.Ty:$b, (t.Ty t.ImmNode:$c)),
        (!cast<Instruction>(NAME # _ri) ADDR:$addr, t.Ty:$b, (t.Ty t.ImmNode:$c), (GetSem $this), (GetScope $this), (GetAddSp $this))>;

  def : Pat<(op:$this addr:$addr, (t.Ty t.ImmNode:$b), (t.Ty t.ImmNode:$c)),
        (!cast<Instruction>(NAME # _ii) ADDR:$addr, (t.Ty t.ImmNode:$b), (t.Ty t.ImmNode:$c), (GetSem $this), (GetScope $this), (GetAddSp $this))>;
}

multiclass F_ATOMIC_2_AS<RegTyInfo t, SDPatternOperator frag, string op_str, list<Predicate> preds = []> {
  defvar frag_pat = (frag node:$a, node:$b);
  defm _G : F_ATOMIC_2<t, "", ".global", op_str, ATOMIC_GLOBAL_CHK<frag_pat>, preds>;
  defm _S : F_ATOMIC_2<t, "", ".shared", op_str, ATOMIC_SHARED_CHK<frag_pat>, preds>;
  defm _S_C : F_ATOMIC_2<t, "", ".shared::cluster", op_str, ATOMIC_SHARED_CLUSTER_CHK<frag_pat>, !listconcat([hasClusters], preds)>;
  defm _GEN : F_ATOMIC_2<t, "", "", op_str, ATOMIC_GENERIC_CHK<frag_pat>, preds>;
}

// atom_add
defm INT_PTX_ATOM_ADD_32 : F_ATOMIC_2_AS<I32RT, atomic_load_add_i32, "add.u32">;
defm INT_PTX_ATOM_ADD_64 : F_ATOMIC_2_AS<I64RT, atomic_load_add_i64, "add.u64">;

defm INT_PTX_ATOM_ADD_F16  : F_ATOMIC_2_AS<F16RT, atomic_load_fadd, "add.noftz.f16", [hasSM<70>, hasPTX<63>]>;
defm INT_PTX_ATOM_ADD_BF16 : F_ATOMIC_2_AS<BF16RT, atomic_load_fadd, "add.noftz.bf16", [hasSM<90>, hasPTX<78>]>;
defm INT_PTX_ATOM_ADD_F32  : F_ATOMIC_2_AS<F32RT, atomic_load_fadd, "add.f32">;
defm INT_PTX_ATOM_ADD_F64  : F_ATOMIC_2_AS<F64RT, atomic_load_fadd, "add.f64", [hasAtomAddF64]>;

// atom_swap
defm INT_PTX_ATOM_SWAP_32 : F_ATOMIC_2_AS<I32RT, atomic_swap_i32, "exch.b32">;
defm INT_PTX_ATOM_SWAP_64 : F_ATOMIC_2_AS<I64RT, atomic_swap_i64, "exch.b64">;

// atom_max
defm INT_PTX_ATOMIC_MAX_32 : F_ATOMIC_2_AS<I32RT, atomic_load_max_i32, "max.s32">;
defm INT_PTX_ATOMIC_MAX_64 : F_ATOMIC_2_AS<I64RT, atomic_load_max_i64, "max.s64", [hasSM<32>]>;
defm INT_PTX_ATOMIC_UMAX_32 : F_ATOMIC_2_AS<I32RT, atomic_load_umax_i32, "max.u32">;
defm INT_PTX_ATOMIC_UMAX_64 : F_ATOMIC_2_AS<I64RT, atomic_load_umax_i64, "max.u64", [hasSM<32>]>;

// atom_min
defm INT_PTX_ATOMIC_MIN_32 : F_ATOMIC_2_AS<I32RT, atomic_load_min_i32, "min.s32">;
defm INT_PTX_ATOMIC_MIN_64 : F_ATOMIC_2_AS<I64RT, atomic_load_min_i64, "min.s64", [hasSM<32>]>;
defm INT_PTX_ATOMIC_UMIN_32 : F_ATOMIC_2_AS<I32RT, atomic_load_umin_i32, "min.u32">;
defm INT_PTX_ATOMIC_UMIN_64 : F_ATOMIC_2_AS<I64RT, atomic_load_umin_i64, "min.u64", [hasSM<32>]>;

// atom_inc  atom_dec
defm INT_PTX_ATOM_INC_32 : F_ATOMIC_2_AS<I32RT, atomic_load_uinc_wrap_i32, "inc.u32">;
defm INT_PTX_ATOM_DEC_32 : F_ATOMIC_2_AS<I32RT, atomic_load_udec_wrap_i32, "dec.u32">;

// atom_and
defm INT_PTX_ATOM_AND_32 : F_ATOMIC_2_AS<I32RT, atomic_load_and_i32, "and.b32">;
defm INT_PTX_ATOM_AND_64 : F_ATOMIC_2_AS<I64RT, atomic_load_and_i64, "and.b64", [hasSM<32>]>;

// atom_or
defm INT_PTX_ATOM_OR_32 : F_ATOMIC_2_AS<I32RT, atomic_load_or_i32, "or.b32">;
defm INT_PTX_ATOM_OR_64 : F_ATOMIC_2_AS<I64RT, atomic_load_or_i64, "or.b64", [hasSM<32>]>;

// atom_xor
defm INT_PTX_ATOM_XOR_32 : F_ATOMIC_2_AS<I32RT, atomic_load_xor_i32, "xor.b32">;
defm INT_PTX_ATOM_XOR_64 : F_ATOMIC_2_AS<I64RT, atomic_load_xor_i64, "xor.b64", [hasSM<32>]>;


// Define atom.cas for all combinations of size x addrspace x memory order
// supported in PTX *and* on the hardware.
foreach t = [I16RT, I32RT, I64RT] in {
    defvar atomic_cmp_swap_pat = !cast<PatFrag>("atomic_cmp_swap_i"#t.Size);
    defm INT_PTX_ATOM_CAS_#t.Size
     : F_ATOMIC_3<t, ".cas.b"#t.Size, atomic_cmp_swap_pat, atomic_cmp_swap>;
}

// Support for scoped atomic operations.  Matches
// int_nvvm_atomic_{op}_{space}_{type}_{scope}
// and converts it into the appropriate instruction.
// NOTE: not all possible combinations are implemented
//  'space' is limited to generic as it's the only one needed to support CUDA.
//  'scope' = 'gpu' is default and is handled by regular atomic instructions.

// Define instruction variants for all addressing modes.


// Constructs intrinsic name and instruction asm strings.
multiclass ATOM2N_impl<string OpStr, string IntTypeStr, string TypeStr,
                       string ScopeStr, string SpaceStr, string SemStr,
                       RegTyInfo t, list<Predicate> Preds> {
  defm "" : F_ATOMIC_2<t,
                       as_str = !if(!empty(SemStr), "", "." # SemStr)
                                # !if(!eq(ScopeStr, "gpu"), "", "." # ScopeStr),
                       sem_str = !if(!eq(SpaceStr, "gen"), "", "." # SpaceStr),
                       op_str = OpStr # "." # TypeStr,
                       op = !cast<Intrinsic>(
                              "int_nvvm_atomic_" # OpStr
                              # "_" # SpaceStr # "_" # IntTypeStr
                              # !if(!empty(SemStr), "", "_" # SemStr)
                              # !if(!eq(ScopeStr, "gpu"), "", "_" # ScopeStr)),
                       preds = Preds>;
}

multiclass ATOM2S_impl<string OpStr, string IntTypeStr, string TypeStr,
                       RegTyInfo t, list<Predicate> Preds> {
   // .gpu scope is default and is currently covered by existing
   // atomics w/o explicitly specified scope.
  foreach scope = ["cta", "sys"] in {
    foreach space = ["gen", "global", "shared"] in {
      defm _#scope#space : ATOM2N_impl<OpStr, IntTypeStr, TypeStr, scope, space, "",
                         t, !listconcat(Preds, [hasAtomScope])>;
    }
  }

  // .gpu scope is default as is "gen" space. Add unscoped intrinsics with
  // explicit address spaces.
  foreach scope = ["gpu"] in {
    foreach space = ["gen", "global", "shared"] in {
      defm _#scope#space : ATOM2N_impl<OpStr, IntTypeStr, TypeStr, scope, space,
                         "", t, Preds>;
    }
  }

  // Intrinsics with semantics, in all scopes and address spaces. Note the
  // separate predicates which keep these loops apart.
  foreach sem = ["acquire", "release", "acq_rel"] in {
    foreach scope = ["gpu", "cta", "sys"] in {
      // For now we only need variants for generic space pointers.
      foreach space = ["gen", "global", "shared"] in {
        defm _#sem#scope#space :
            ATOM2N_impl<OpStr, IntTypeStr, TypeStr, scope, space, sem,
                        t, !listconcat(Preds, [hasAtomScope, hasAtomSemantics])>;
      }
    }
  }
}

multiclass F_ATOMIC_3_INTRINSIC_PATTERN<RegTyInfo t, string OpStr, string InstructionName> {
  foreach scope = ["cta", "sys"] in {
    foreach space = ["gen"] in {
      defvar intrinsic = !cast<SDPatternOperator>("int_nvvm_atomic_" # OpStr # "_" # space # "_i_" # scope);
      def : Pat<(t.Ty (intrinsic addr:$addr, t.Ty:$b, t.Ty:$c)),
            (!cast<Instruction>(InstructionName # "_rr") ADDR:$addr, t.Ty:$b, t.Ty:$c, Ordering_not_atomic, !cast<PatLeaf>("Scope_" # scope), !cast<PatLeaf>("AddrSpace_" # space))>;

      def : Pat<(t.Ty (intrinsic addr:$addr, (t.Ty t.ImmNode:$b), t.Ty:$c)),
            (!cast<Instruction>(InstructionName # "_ir") ADDR:$addr, (t.Ty t.ImmNode:$b), t.Ty:$c, Ordering_not_atomic, !cast<PatLeaf>("Scope_" # scope), !cast<PatLeaf>("AddrSpace_" # space))>;

      def : Pat<(t.Ty (intrinsic addr:$addr, t.Ty:$b, (t.Ty t.ImmNode:$c))),
            (!cast<Instruction>(InstructionName # "_ri") ADDR:$addr, t.Ty:$b, (t.Ty t.ImmNode:$c), Ordering_not_atomic, !cast<PatLeaf>("Scope_" # scope), !cast<PatLeaf>("AddrSpace_" # space))>;

      def : Pat<(t.Ty (intrinsic addr:$addr, (t.Ty t.ImmNode:$b), (t.Ty t.ImmNode:$c))),
            (!cast<Instruction>(InstructionName # "_ii") ADDR:$addr, (t.Ty t.ImmNode:$b), (t.Ty t.ImmNode:$c), Ordering_not_atomic, !cast<PatLeaf>("Scope_" # scope), !cast<PatLeaf>("AddrSpace_" # space))>;
    }
  }
}

// atom.add
multiclass ATOM2_add_impl<string OpStr> {
  defm _s32  : ATOM2S_impl<OpStr, "i", "s32", I32RT, []>;
  defm _u32  : ATOM2S_impl<OpStr, "i", "u32", I32RT, []>;
  defm _u64  : ATOM2S_impl<OpStr, "i", "u64", I64RT, []>;
  defm _bf16 : ATOM2S_impl<OpStr, "f", "bf16", BF16RT, [hasSM<90>, hasPTX<78>]>;
  defm _f16  : ATOM2S_impl<OpStr, "f", "f16", F16RT, []>;
  defm _f32  : ATOM2S_impl<OpStr, "f", "f32", F32RT, []>;
  defm _f64  : ATOM2S_impl<OpStr, "f", "f64", F64RT, []>;
}

// atom.{and,or,xor}
multiclass ATOM2_bitwise_impl<string OpStr> {
  defm _b32 : ATOM2S_impl<OpStr, "i", "b32", I32RT, []>;
  defm _b64 : ATOM2S_impl<OpStr, "i", "b64", I64RT, [hasAtomBitwise64]>;
}

// atom.exch
multiclass ATOM2_exch_impl<string OpStr> {
  defm _b32 : ATOM2S_impl<OpStr, "i", "b32", I32RT, []>;
  defm _b64 : ATOM2S_impl<OpStr, "i", "b64", I64RT, []>;
  defm _f32 : ATOM2S_impl<OpStr, "f", "b32", F32RT, []>;
  defm _f64 : ATOM2S_impl<OpStr, "f", "b64", F64RT, []>;
}

// atom.{min,max}
multiclass ATOM2_minmax_impl<string OpStr> {
  defm _s32 : ATOM2S_impl<OpStr, "i", "s32", I32RT, []>;
  defm _u32 : ATOM2S_impl<OpStr, "ui", "u32", I32RT, []>;
  defm _s64 : ATOM2S_impl<OpStr, "i", "s64", I64RT, [hasAtomMinMax64]>;
  defm _u64 : ATOM2S_impl<OpStr, "ui", "u64", I64RT, [hasAtomMinMax64]>;
}

// atom.{inc,dec}
multiclass ATOM2_incdec_impl<string OpStr> {
  defm _u32 : ATOM2S_impl<OpStr, "i", "u32", I32RT, []>;
  defm _u64 : ATOM2S_impl<OpStr, "i", "u64", I64RT, []>;
}

// atom.cas
multiclass ATOM3_cas_impl<string OpStr> {
  defm _b16 : F_ATOMIC_3_INTRINSIC_PATTERN<I16RT, OpStr, "INT_PTX_ATOM_CAS_16">;
  defm _b32 : F_ATOMIC_3_INTRINSIC_PATTERN<I32RT, OpStr, "INT_PTX_ATOM_CAS_32">;
  defm _b64 : F_ATOMIC_3_INTRINSIC_PATTERN<I64RT, OpStr, "INT_PTX_ATOM_CAS_64">;
// TODO: rewrite these two too:
  // defm _f32 : ATOM3S_impl<OpStr, "f", "b32", F32RT, []>;
  // defm _f64 : ATOM3S_impl<OpStr, "f", "b64", F64RT, []>;
}

defm INT_PTX_SATOM_ADD  : ATOM2_add_impl<"add">;
defm INT_PTX_SATOM_AND  : ATOM2_bitwise_impl<"and">;
defm INT_PTX_SATOM_CAS  : ATOM3_cas_impl<"cas">;
defm INT_PTX_SATOM_DEC  : ATOM2_incdec_impl<"dec">;
defm INT_PTX_SATOM_EXCH : ATOM2_exch_impl<"exch">;
defm INT_PTX_SATOM_INC  : ATOM2_incdec_impl<"inc">;
defm INT_PTX_SATOM_MAX  : ATOM2_minmax_impl<"max">;
defm INT_PTX_SATOM_MIN  : ATOM2_minmax_impl<"min">;
defm INT_PTX_SATOM_OR   : ATOM2_bitwise_impl<"or">;
defm INT_PTX_SATOM_XOR  : ATOM2_bitwise_impl<"xor">;

class ATOM23_impl<string AsmStr, ValueType regT, NVPTXRegClass regclass, list<Predicate> Preds,
                 dag ins, dag Operands>
     : NVPTXInst<(outs regclass:$result), ins,
                 AsmStr,
                 [(set regT:$result, Operands)]>,
       Requires<Preds>;

multiclass ATOM_LdP_impl<string AsmStr, Intrinsic Intr,
                       ValueType regT, NVPTXRegClass regclass,
                       list<Predicate> Preds> {
  let AddedComplexity = 1 in {
    def : ATOM23_impl<AsmStr, regT, regclass, Preds,
                      (ins B32:$src),
                      (Intr (i32 B32:$src))>;
    def : ATOM23_impl<AsmStr, regT, regclass, Preds,
                      (ins B64:$src),
                      (Intr (i64 B64:$src))>;
  }
}

multiclass ATOM_LdN_impl<string IntTypeStr, string TypeStr,
                         string ScopeStr, string SpaceStr, string SemStr,
                         ValueType regT, NVPTXRegClass regclass,
                         list<Predicate> Preds> {
  defm : ATOM_LdP_impl<"ld." # SemStr
                            # !if(!eq(SemStr, "volatile"), "", "." # ScopeStr)
                            # !if(!eq(SpaceStr, "gen"), "", "." # SpaceStr)
                            # "." # TypeStr
                            # " \t$result, [$src];",
                     !cast<Intrinsic>(
                            "int_nvvm_ld_" # SpaceStr # "_" # IntTypeStr
                            # !if(!eq(SemStr, "relaxed"), "", "_" # SemStr)
                            # !if(!or(!eq(ScopeStr, "gpu"), !eq(ScopeStr, "")), "", "_" # ScopeStr)),
                     regT, regclass, Preds>;
}

multiclass ATOM_LdN_spaces_impl<string IntTypeStr, string TypeStr,
                                string ScopeStr, string SemStr, ValueType regT,
                                NVPTXRegClass regclass, list<Predicate> Preds> {
   defm _gen : ATOM_LdN_impl<IntTypeStr, TypeStr, ScopeStr, "gen", SemStr,
                             regT, regclass, Preds>;
   defm _global : ATOM_LdN_impl<IntTypeStr, TypeStr, ScopeStr, "global", SemStr,
                                regT, regclass, Preds>;
   defm _shared : ATOM_LdN_impl<IntTypeStr, TypeStr, ScopeStr, "shared", SemStr,
                                regT, regclass, Preds>;
}

// Constructs variants for different semantic orders.
multiclass ATOM_LdA_impl<string IntTypeStr, string TypeStr,
                         string ScopeStr, ValueType regT, NVPTXRegClass regclass,
                         list<Predicate> Preds> {
   defm _relaxed_ : ATOM_LdN_spaces_impl<IntTypeStr, TypeStr, ScopeStr, "relaxed",
                            regT, regclass, !listconcat(Preds,[hasAtomSemantics])>;
   defm _acquire_ : ATOM_LdN_spaces_impl<IntTypeStr, TypeStr, ScopeStr, "acquire",
                            regT, regclass, !listconcat(Preds,[hasAtomSemantics])>;
}

// Constructs variants for different scopes of atomic op.
multiclass ATOM_LdS_impl<string IntTypeStr, string TypeStr,
                         ValueType regT, NVPTXRegClass regclass, list<Predicate> Preds> {
   defm _volatile_ : ATOM_LdN_spaces_impl<IntTypeStr, TypeStr, "", "volatile",
                            regT, regclass, Preds>;
   defm "" : ATOM_LdA_impl<IntTypeStr, TypeStr, "gpu",
                           regT, regclass, Preds>;
   defm _cta : ATOM_LdA_impl<IntTypeStr, TypeStr, "cta",
                           regT, regclass, Preds>;
   defm _sys : ATOM_LdA_impl<IntTypeStr, TypeStr, "sys",
                           regT, regclass, Preds>;
}

// ld
multiclass ATOM_ld_impl {
   defm _s32  : ATOM_LdS_impl<"i", "s32", i32, B32, []>;
   defm _u64  : ATOM_LdS_impl<"i", "s64", i64, B64, []>;
   defm _f32  : ATOM_LdS_impl<"f", "f32", f32, B32, []>;
   defm _f64  : ATOM_LdS_impl<"f", "f64", f64, B64, []>;
}

defm INT_PTX_LD : ATOM_ld_impl;

multiclass ATOM_StP_impl<string AsmStr, Intrinsic Intr,
                       ValueType regT, NVPTXRegClass regclass, Operand ImmType,
                       SDNode Imm, ValueType ImmTy,
                       list<Predicate> Preds> {
  let AddedComplexity = 1 in {
    def : NVPTXInst<(outs), (ins B32:$src, regclass:$b),
                  AsmStr,
                  [(Intr (i32 B32:$src), (regT regclass:$b))]>,
        Requires<Preds>;
    def : NVPTXInst<(outs), (ins B64:$src, regclass:$b),
                  AsmStr,
                  [(Intr (i64 B64:$src), (regT regclass:$b))]>,
        Requires<Preds>;
  }
  def : NVPTXInst<(outs), (ins B32:$src, ImmType:$b),
                AsmStr,
                [(Intr (i32 B32:$src), (ImmTy Imm:$b))]>,
      Requires<Preds>;
  def : NVPTXInst<(outs), (ins B64:$src, ImmType:$b),
                AsmStr,
                [(Intr (i64 B64:$src), (ImmTy Imm:$b))]>,
      Requires<Preds>;
}

multiclass ATOM_StN_impl<string IntTypeStr, string TypeStr,
                       string ScopeStr, string SpaceStr, string SemStr,
                       ValueType regT, NVPTXRegClass regclass, Operand ImmType, SDNode Imm,
                       ValueType ImmTy, list<Predicate> Preds> {
  defm : ATOM_StP_impl<"st." # SemStr
                            # !if(!eq(SemStr, "volatile"), "", "." # ScopeStr)
                            # !if(!eq(SpaceStr, "gen"), "", "." # SpaceStr)
                            # "." # TypeStr
                            # " \t[$src], $b;",
                     !cast<Intrinsic>(
                            "int_nvvm_st_" # SpaceStr # "_" # IntTypeStr
                            # !if(!eq(SemStr, "relaxed"), "", "_" # SemStr)
                            # !if(!or(!eq(ScopeStr, "gpu"), !eq(ScopeStr, "")), "", "_" # ScopeStr)),
                     regT, regclass, ImmType, Imm, ImmTy, Preds>;
}

multiclass ATOM_StN_spaces_impl<string IntTypeStr, string TypeStr,
                       string ScopeStr, string SemStr, ValueType regT,
                       NVPTXRegClass regclass, Operand ImmType, SDNode Imm,
                       ValueType ImmTy, list<Predicate> Preds> {
   defm _gen : ATOM_StN_impl<IntTypeStr, TypeStr, ScopeStr, "gen", SemStr,
                            regT, regclass, ImmType, Imm, ImmTy, Preds>;
   defm _global : ATOM_StN_impl<IntTypeStr, TypeStr, ScopeStr, "global", SemStr,
                            regT, regclass, ImmType, Imm, ImmTy, Preds>;
   defm _shared : ATOM_StN_impl<IntTypeStr, TypeStr, ScopeStr, "shared", SemStr,
                            regT, regclass, ImmType, Imm, ImmTy, Preds>;
}

multiclass ATOM_StA_impl<string IntTypeStr, string TypeStr,
                       string ScopeStr, ValueType regT, NVPTXRegClass regclass,
                       Operand ImmType, SDNode Imm, ValueType ImmTy,
                       list<Predicate> Preds> {
   defm _relaxed_ : ATOM_StN_spaces_impl<IntTypeStr, TypeStr, ScopeStr, "relaxed",
                            regT, regclass, ImmType, Imm, ImmTy, !listconcat(Preds,[hasAtomSemantics])>;
   defm _release_ : ATOM_StN_spaces_impl<IntTypeStr, TypeStr, ScopeStr, "release",
                            regT, regclass, ImmType, Imm, ImmTy, !listconcat(Preds,[hasAtomSemantics])>;
}

multiclass ATOM_StS_impl<string IntTypeStr, string TypeStr,
                       ValueType regT, NVPTXRegClass regclass, Operand ImmType, SDNode Imm,
                       ValueType ImmTy, list<Predicate> Preds> {
   defm _volatile_ : ATOM_StN_spaces_impl<IntTypeStr, TypeStr, "", "volatile",
                            regT, regclass, ImmType, Imm, ImmTy, Preds>;
   defm "" : ATOM_StA_impl<IntTypeStr, TypeStr, "gpu",
                           regT, regclass, ImmType, Imm, ImmTy,
                           Preds>;
   defm _cta : ATOM_StA_impl<IntTypeStr, TypeStr, "cta",
                           regT, regclass, ImmType, Imm, ImmTy,
                           Preds>;
   defm _sys : ATOM_StA_impl<IntTypeStr, TypeStr, "sys",
                           regT, regclass, ImmType, Imm, ImmTy,
                           Preds>;
}

// st
multiclass ATOM_st_impl {
   defm _s32  : ATOM_StS_impl<"i", "s32", i32, B32, i32imm, imm, i32, []>;
   defm _u64  : ATOM_StS_impl<"i", "s64", i64, B64, i64imm, imm, i64, []>;
   defm _f32  : ATOM_StS_impl<"f", "f32", f32, B32, f32imm, fpimm, f32,
                            []>;
   defm _f64  : ATOM_StS_impl<"f", "f64", f64, B64, f64imm, fpimm, f64,
                            []>;
}

defm INT_PTX_ST : ATOM_st_impl;

// atom.*.b128

let mayLoad = true, mayStore = true, hasSideEffects = true,
    Predicates = [hasAtomSwap128] in {
  def ATOM_CAS_B128 :
    NVPTXInst<
        (outs B64:$dst0, B64:$dst1),
        (ins ADDR:$addr, B64:$cmp0, B64:$cmp1, B64:$swap0, B64:$swap1,
             AtomicCode:$sem, AtomicCode:$scope, AtomicCode:$addsp),
        "{{\n\t"
        ".reg .b128 cmp, swap, dst;\n\t"
        "mov.b128 cmp, {$cmp0, $cmp1};\n\t"
        "mov.b128 swap, {$swap0, $swap1};\n\t"
        "atom${sem:sem}${scope:scope}${addsp:addsp}.cas.b128 dst, [$addr], cmp, swap;\n\t"
        "mov.b128 {$dst0, $dst1}, dst;\n\t"
        "}}">;

  def ATOM_EXCH_B128 :
    NVPTXInst<
        (outs B64:$dst0, B64:$dst1),
        (ins ADDR:$addr, B64:$amt0, B64:$amt1,
             AtomicCode:$sem, AtomicCode:$scope, AtomicCode:$addsp),
        "{{\n\t"
        ".reg .b128 amt, dst;\n\t"
        "mov.b128 amt, {$amt0, $amt1};\n\t"
        "atom${sem:sem}${scope:scope}${addsp:addsp}.exch.b128 dst, [$addr], amt;\n\t"
        "mov.b128 {$dst0, $dst1}, dst;\n\t"
        "}}">;
}

//-----------------------------------
// Support for ldu on sm_20 or later
//-----------------------------------

// Don't annotate ldu instructions as mayLoad, as they load from memory that is
// read-only in a kernel.

// Scalar

class LDU_G<NVPTXRegClass regclass>
  :  NVPTXInst<(outs regclass:$result), (ins i32imm:$fromWidth, ADDR:$src),
               "ldu.global.b$fromWidth \t$result, [$src];">;

def LDU_GLOBAL_i16 : LDU_G<B16>;
def LDU_GLOBAL_i32 : LDU_G<B32>;
def LDU_GLOBAL_i64 : LDU_G<B64>;

// vector

// Elementized vector ldu
class VLDU_G_ELE_V2<NVPTXRegClass regclass>
  : NVPTXInst<(outs regclass:$dst1, regclass:$dst2),
              (ins i32imm:$fromWidth, ADDR:$src),
              "ldu.global.v2.b$fromWidth \t{{$dst1, $dst2}}, [$src];">;


class VLDU_G_ELE_V4<NVPTXRegClass regclass>
  : NVPTXInst<(outs regclass:$dst1, regclass:$dst2, regclass:$dst3, regclass:$dst4),
              (ins i32imm:$fromWidth, ADDR:$src),
               "ldu.global.v4.b$fromWidth \t{{$dst1, $dst2, $dst3, $dst4}}, [$src];">;


def LDU_GLOBAL_v2i16 : VLDU_G_ELE_V2<B16>;
def LDU_GLOBAL_v2i32 : VLDU_G_ELE_V2<B32>;
def LDU_GLOBAL_v2i64 : VLDU_G_ELE_V2<B64>;

def LDU_GLOBAL_v4i16 : VLDU_G_ELE_V4<B16>;
def LDU_GLOBAL_v4i32 : VLDU_G_ELE_V4<B32>;


//-----------------------------------
// Support for ldg on sm_35 or later
//-----------------------------------

// Don't annotate ld.global.nc as mayLoad, because these loads go through the
// non-coherent texture cache, and therefore the values read must be read-only
// during the lifetime of the kernel.

class LDG_G<NVPTXRegClass regclass>
  : NVPTXInst<(outs regclass:$result), (ins AtomicCode:$Sign, i32imm:$fromWidth, ADDR:$src),
               "ld.global.nc.${Sign:sign}$fromWidth \t$result, [$src];">;

def LD_GLOBAL_NC_i16 : LDG_G<B16>;
def LD_GLOBAL_NC_i32 : LDG_G<B32>;
def LD_GLOBAL_NC_i64 : LDG_G<B64>;

// vector

// Elementized vector ldg
class VLDG_G_ELE_V2<NVPTXRegClass regclass> :
  NVPTXInst<(outs regclass:$dst1, regclass:$dst2),
            (ins AtomicCode:$Sign, i32imm:$fromWidth, ADDR:$src),
            "ld.global.nc.v2.${Sign:sign}$fromWidth \t{{$dst1, $dst2}}, [$src];">;


class VLDG_G_ELE_V4<NVPTXRegClass regclass> :
  NVPTXInst<(outs regclass:$dst1, regclass:$dst2, regclass:$dst3, regclass:$dst4), 
            (ins AtomicCode:$Sign, i32imm:$fromWidth, ADDR:$src),
            "ld.global.nc.v4.${Sign:sign}$fromWidth \t{{$dst1, $dst2, $dst3, $dst4}}, [$src];">;

class VLDG_G_ELE_V8<NVPTXRegClass regclass> :
  NVPTXInst<(outs regclass:$dst1, regclass:$dst2, regclass:$dst3, regclass:$dst4,
                  regclass:$dst5, regclass:$dst6, regclass:$dst7, regclass:$dst8),
             (ins AtomicCode:$Sign, i32imm:$fromWidth, ADDR:$src),
             "ld.global.nc.v8.${Sign:sign}$fromWidth \t{{$dst1, $dst2, $dst3, $dst4, $dst5, $dst6, $dst7, $dst8}}, [$src];">;

// FIXME: 8-bit LDG should be fixed once LDG/LDU nodes are made into proper loads.
def LD_GLOBAL_NC_v2i16 : VLDG_G_ELE_V2<B16>;
def LD_GLOBAL_NC_v2i32 : VLDG_G_ELE_V2<B32>;
def LD_GLOBAL_NC_v2i64 : VLDG_G_ELE_V2<B64>;

def LD_GLOBAL_NC_v4i16 : VLDG_G_ELE_V4<B16>;
def LD_GLOBAL_NC_v4i32 : VLDG_G_ELE_V4<B32>;

def LD_GLOBAL_NC_v4i64 : VLDG_G_ELE_V4<B64>;
def LD_GLOBAL_NC_v8i32 : VLDG_G_ELE_V8<B32>;

multiclass NG_TO_G<string Str, bit Supports32 = 1, list<Predicate> Preds = []> {
  if Supports32 then
    def "" : BasicNVPTXInst<(outs B32:$result), (ins B32:$src),
             "cvta." # Str # ".u32">, Requires<Preds>;
  
  def _64 : BasicNVPTXInst<(outs B64:$result), (ins B64:$src),
              "cvta." # Str # ".u64">, Requires<Preds>;
}

multiclass G_TO_NG<string Str, bit Supports32 = 1, list<Predicate> Preds = []> {
  if Supports32 then
    def "" : BasicNVPTXInst<(outs B32:$result), (ins B32:$src),
            "cvta.to." # Str # ".u32">, Requires<Preds>;
  
  def _64 : BasicNVPTXInst<(outs B64:$result), (ins B64:$src),
            "cvta.to." # Str # ".u64">, Requires<Preds>;
}

foreach space = ["local", "shared", "global", "const", "param"] in {
  defm cvta_#space : NG_TO_G<space>;
  defm cvta_to_#space : G_TO_NG<space>;
}

defm cvta_shared_cluster : NG_TO_G<"shared::cluster", false, [hasClusters]>;
defm cvta_to_shared_cluster : G_TO_NG<"shared::cluster", false, [hasClusters]>;


// nvvm.move intrinsicc
def nvvm_move_i16 : BasicNVPTXInst<(outs B16:$r), (ins B16:$s),
                             "mov.b16",
                             [(set i16:$r,
                               (int_nvvm_move_i16 i16:$s))]>;
def nvvm_move_i32 : BasicNVPTXInst<(outs B32:$r), (ins B32:$s),
                             "mov.b32",
                             [(set i32:$r,
                               (int_nvvm_move_i32 i32:$s))]>;
def nvvm_move_i64 : BasicNVPTXInst<(outs B64:$r), (ins B64:$s),
                             "mov.b64",
                             [(set i64:$r,
                               (int_nvvm_move_i64 i64:$s))]>;
def nvvm_move_float : BasicNVPTXInst<(outs B32:$r), (ins B32:$s),
                             "mov.f32",
                             [(set f32:$r,
                               (int_nvvm_move_float f32:$s))]>;
def nvvm_move_double : BasicNVPTXInst<(outs B64:$r), (ins B64:$s),
                             "mov.f64",
                             [(set f64:$r,
                               (int_nvvm_move_double f64:$s))]>;
def nvvm_move_ptr32 : BasicNVPTXInst<(outs B32:$r), (ins B32:$s),
                             "mov.u32",
                             [(set i32:$r,
                               (int_nvvm_move_ptr i32:$s))]>;
def nvvm_move_ptr64 : BasicNVPTXInst<(outs B64:$r), (ins B64:$s),
                             "mov.u64",
                             [(set i64:$r,
                               (int_nvvm_move_ptr i64:$s))]>;

// @TODO: Are these actually needed, or will we always just see symbols
// copied to registers first?
/*def nvvm_move_sym32 : NVPTXInst<(outs B32:$r), (ins ADDR_base:$s),
                             "mov.u32 \t$r, $s;",
                             [(set B32:$r,
                             (int_nvvm_move_ptr texternalsym:$s))]>;
def nvvm_move_sym64 : NVPTXInst<(outs B64:$r), (ins ADDR_base:$s),
                             "mov.u64 \t$r, $s;",
                             [(set B64:$r,
                             (int_nvvm_move_ptr texternalsym:$s))]>;*/

def texsurf_handles
  : BasicNVPTXInst<(outs B64:$result), (ins ADDR_base:$src), "mov.u64">;
def : Pat<(int_nvvm_texsurf_handle_internal globaladdr:$src),
          (texsurf_handles (to_tglobaladdr $src))>;

//-----------------------------------
// Compiler Error Warn
// - Just ignore them in codegen
//-----------------------------------

def INT_NVVM_COMPILER_WARN_32 : NVPTXInst<(outs), (ins B32:$a),
                "// llvm.nvvm.compiler.warn()",
                [(int_nvvm_compiler_warn i32:$a)]>;
def INT_NVVM_COMPILER_WARN_64 : NVPTXInst<(outs), (ins B64:$a),
                "// llvm.nvvm.compiler.warn()",
                [(int_nvvm_compiler_warn i64:$a)]>;
def INT_NVVM_COMPILER_ERROR_32 : NVPTXInst<(outs), (ins B32:$a),
                "// llvm.nvvm.compiler.error()",
                [(int_nvvm_compiler_error i32:$a)]>;
def INT_NVVM_COMPILER_ERROR_64 : NVPTXInst<(outs), (ins B64:$a),
                "// llvm.nvvm.compiler.error()",
                [(int_nvvm_compiler_error i64:$a)]>;


// isspacep

multiclass ISSPACEP<string suffix, Intrinsic Intr, list<Predicate> Preds = []> {
  def _32: BasicNVPTXInst<(outs B1:$d), (ins B32:$a),
              "isspacep." # suffix,
              [(set i1:$d, (Intr i32:$a))]>,
    Requires<Preds>;
  def _64: BasicNVPTXInst<(outs B1:$d), (ins B64:$a),
              "isspacep." # suffix,
              [(set i1:$d, (Intr i64:$a))]>,
    Requires<Preds>;
}

defm isspace_const  : ISSPACEP<"const", int_nvvm_isspacep_const, [hasPTX<31>]>;
defm isspace_global : ISSPACEP<"global", int_nvvm_isspacep_global>;
defm isspace_local  : ISSPACEP<"local", int_nvvm_isspacep_local>;
defm isspace_shared : ISSPACEP<"shared", int_nvvm_isspacep_shared>;
defm isspace_shared_cluster : ISSPACEP<"shared::cluster",
                                       int_nvvm_isspacep_shared_cluster,
                                       [hasPTX<78>, hasSM<90>]>;

// Special register reads
def MOV_SPECIAL : BasicNVPTXInst<(outs B32:$d),
                            (ins SpecialRegs:$r),
                            "mov.b32", []>;

def : Pat<(int_nvvm_read_ptx_sreg_envreg0), (MOV_SPECIAL ENVREG0)>;
def : Pat<(int_nvvm_read_ptx_sreg_envreg1), (MOV_SPECIAL ENVREG1)>;
def : Pat<(int_nvvm_read_ptx_sreg_envreg2), (MOV_SPECIAL ENVREG2)>;
def : Pat<(int_nvvm_read_ptx_sreg_envreg3), (MOV_SPECIAL ENVREG3)>;
def : Pat<(int_nvvm_read_ptx_sreg_envreg4), (MOV_SPECIAL ENVREG4)>;
def : Pat<(int_nvvm_read_ptx_sreg_envreg5), (MOV_SPECIAL ENVREG5)>;
def : Pat<(int_nvvm_read_ptx_sreg_envreg6), (MOV_SPECIAL ENVREG6)>;
def : Pat<(int_nvvm_read_ptx_sreg_envreg7), (MOV_SPECIAL ENVREG7)>;
def : Pat<(int_nvvm_read_ptx_sreg_envreg8), (MOV_SPECIAL ENVREG8)>;
def : Pat<(int_nvvm_read_ptx_sreg_envreg9), (MOV_SPECIAL ENVREG9)>;
def : Pat<(int_nvvm_read_ptx_sreg_envreg10), (MOV_SPECIAL ENVREG10)>;
def : Pat<(int_nvvm_read_ptx_sreg_envreg11), (MOV_SPECIAL ENVREG11)>;
def : Pat<(int_nvvm_read_ptx_sreg_envreg12), (MOV_SPECIAL ENVREG12)>;
def : Pat<(int_nvvm_read_ptx_sreg_envreg13), (MOV_SPECIAL ENVREG13)>;
def : Pat<(int_nvvm_read_ptx_sreg_envreg14), (MOV_SPECIAL ENVREG14)>;
def : Pat<(int_nvvm_read_ptx_sreg_envreg15), (MOV_SPECIAL ENVREG15)>;
def : Pat<(int_nvvm_read_ptx_sreg_envreg16), (MOV_SPECIAL ENVREG16)>;
def : Pat<(int_nvvm_read_ptx_sreg_envreg17), (MOV_SPECIAL ENVREG17)>;
def : Pat<(int_nvvm_read_ptx_sreg_envreg18), (MOV_SPECIAL ENVREG18)>;
def : Pat<(int_nvvm_read_ptx_sreg_envreg19), (MOV_SPECIAL ENVREG19)>;
def : Pat<(int_nvvm_read_ptx_sreg_envreg20), (MOV_SPECIAL ENVREG20)>;
def : Pat<(int_nvvm_read_ptx_sreg_envreg21), (MOV_SPECIAL ENVREG21)>;
def : Pat<(int_nvvm_read_ptx_sreg_envreg22), (MOV_SPECIAL ENVREG22)>;
def : Pat<(int_nvvm_read_ptx_sreg_envreg23), (MOV_SPECIAL ENVREG23)>;
def : Pat<(int_nvvm_read_ptx_sreg_envreg24), (MOV_SPECIAL ENVREG24)>;
def : Pat<(int_nvvm_read_ptx_sreg_envreg25), (MOV_SPECIAL ENVREG25)>;
def : Pat<(int_nvvm_read_ptx_sreg_envreg26), (MOV_SPECIAL ENVREG26)>;
def : Pat<(int_nvvm_read_ptx_sreg_envreg27), (MOV_SPECIAL ENVREG27)>;
def : Pat<(int_nvvm_read_ptx_sreg_envreg28), (MOV_SPECIAL ENVREG28)>;
def : Pat<(int_nvvm_read_ptx_sreg_envreg29), (MOV_SPECIAL ENVREG29)>;
def : Pat<(int_nvvm_read_ptx_sreg_envreg30), (MOV_SPECIAL ENVREG30)>;
def : Pat<(int_nvvm_read_ptx_sreg_envreg31), (MOV_SPECIAL ENVREG31)>;

//-----------------------------------
// Texture Intrinsics
//-----------------------------------

// NOTE: For Fermi support, any new texture/surface/sampler intrinsics must be
// also defined in NVPTXReplaceImageHandles.cpp

// texmode_independent
let IsTex = true, IsTexModeUnified = false in {
// Texture fetch instructions using handles

class TEX_1D_base<string inst, dag texsamp, list<dag> pattern = []>
    : NVPTXInst<(outs B32:$r, B32:$g, B32:$b, B32:$a),
                 !con(texsamp, (ins B32:$x)),
                 inst # " \t\\{$r, $g, $b, $a\\}, [$t, $s, \\{$x\\}];",
                 pattern>;

multiclass TEX_1D<string inst, Intrinsic intr> {
  def _RR : TEX_1D_base<inst, (ins B64:$t, B64:$s),
      [(set B32:$r, B32:$g, B32:$b, B32:$a,
            (intr i64:$t, i64:$s, B32:$x))]>;
  def _RI : TEX_1D_base<inst, (ins B64:$t, i64imm:$s)>;
  def _IR : TEX_1D_base<inst, (ins i64imm:$t, B64:$s)>;
  def _II : TEX_1D_base<inst, (ins i64imm:$t, i64imm:$s)>;
}

defm TEX_1D_F32_S32 : TEX_1D<"tex.1d.v4.f32.s32", int_nvvm_tex_1d_v4f32_s32>;
defm TEX_1D_F32_F32 : TEX_1D<"tex.1d.v4.f32.f32", int_nvvm_tex_1d_v4f32_f32>;
defm TEX_1D_S32_S32 : TEX_1D<"tex.1d.v4.s32.s32", int_nvvm_tex_1d_v4s32_s32>;
defm TEX_1D_S32_F32 : TEX_1D<"tex.1d.v4.s32.f32", int_nvvm_tex_1d_v4s32_f32>;
defm TEX_1D_U32_S32 : TEX_1D<"tex.1d.v4.u32.s32", int_nvvm_tex_1d_v4u32_s32>;
defm TEX_1D_U32_F32 : TEX_1D<"tex.1d.v4.u32.f32", int_nvvm_tex_1d_v4u32_f32>;

class TEX_1D_LEVEL_base<string inst, dag texsamp, list<dag> pattern = []>
    : NVPTXInst<(outs B32:$r, B32:$g, B32:$b, B32:$a),
                 !con(texsamp, (ins B32:$x, B32:$lod)),
                 inst # " \t\\{$r, $g, $b, $a\\}, [$t, $s, \\{$x\\}], $lod;",
                 pattern>;

multiclass TEX_1D_LEVEL<string inst, Intrinsic intr> {
  def _RR : TEX_1D_LEVEL_base<inst, (ins B64:$t, B64:$s),
      [(set B32:$r, B32:$g, B32:$b, B32:$a,
            (intr i64:$t, i64:$s, B32:$x, B32:$lod))]>;
  def _RI : TEX_1D_LEVEL_base<inst, (ins B64:$t, i64imm:$s)>;
  def _IR : TEX_1D_LEVEL_base<inst, (ins i64imm:$t, B64:$s)>;
  def _II : TEX_1D_LEVEL_base<inst, (ins i64imm:$t, i64imm:$s)>;
}

defm TEX_1D_F32_F32_LEVEL :
  TEX_1D_LEVEL<"tex.level.1d.v4.f32.f32", int_nvvm_tex_1d_level_v4f32_f32>;
defm TEX_1D_S32_F32_LEVEL :
  TEX_1D_LEVEL<"tex.level.1d.v4.s32.f32", int_nvvm_tex_1d_level_v4s32_f32>;
defm TEX_1D_U32_F32_LEVEL :
  TEX_1D_LEVEL<"tex.level.1d.v4.u32.f32", int_nvvm_tex_1d_level_v4u32_f32>;

class TEX_1D_GRAD_base<string inst, dag texsamp, list<dag> pattern = []>
    : NVPTXInst<(outs B32:$r, B32:$g, B32:$b, B32:$a),
                 !con(texsamp, (ins B32:$x, B32:$gradx, B32:$grady)),
                 inst # " \t\\{$r, $g, $b, $a\\}, [$t, $s, \\{$x\\}],"
                        " \\{$gradx\\}, \\{$grady\\};",
                 pattern>;

multiclass TEX_1D_GRAD<string inst, Intrinsic intr> {
  def _RR : TEX_1D_GRAD_base<inst, (ins B64:$t, B64:$s),
      [(set B32:$r, B32:$g, B32:$b, B32:$a,
            (intr i64:$t, i64:$s, B32:$x, B32:$gradx, B32:$grady))]>;
  def _RI : TEX_1D_GRAD_base<inst, (ins B64:$t, i64imm:$s)>;
  def _IR : TEX_1D_GRAD_base<inst, (ins i64imm:$t, B64:$s)>;
  def _II : TEX_1D_GRAD_base<inst, (ins i64imm:$t, i64imm:$s)>;
}

defm TEX_1D_F32_F32_GRAD
  : TEX_1D_GRAD<"tex.grad.1d.v4.f32.f32", int_nvvm_tex_1d_grad_v4f32_f32>;
defm TEX_1D_S32_F32_GRAD
  : TEX_1D_GRAD<"tex.grad.1d.v4.s32.f32", int_nvvm_tex_1d_grad_v4s32_f32>;
defm TEX_1D_U32_F32_GRAD
  : TEX_1D_GRAD<"tex.grad.1d.v4.u32.f32", int_nvvm_tex_1d_grad_v4u32_f32>;

class TEX_1D_ARRAY_base<string inst, dag texsamp, list<dag> pattern = []>
    : NVPTXInst<(outs B32:$r, B32:$g, B32:$b, B32:$a),
                 !con(texsamp, (ins B32:$l, B32:$x)),
                 inst # " \t\\{$r, $g, $b, $a\\}, [$t, $s, \\{$l, $x\\}];",
                 pattern>;

multiclass TEX_1D_ARRAY<string inst, Intrinsic intr> {
  def _RR : TEX_1D_ARRAY_base<inst, (ins B64:$t, B64:$s),
      [(set B32:$r, B32:$g, B32:$b, B32:$a,
            (intr i64:$t, i64:$s, B32:$l, B32:$x))]>;
  def _RI : TEX_1D_ARRAY_base<inst, (ins B64:$t, i64imm:$s)>;
  def _IR : TEX_1D_ARRAY_base<inst, (ins i64imm:$t, B64:$s)>;
  def _II : TEX_1D_ARRAY_base<inst, (ins i64imm:$t, i64imm:$s)>;
}

defm TEX_1D_ARRAY_F32_F32
  : TEX_1D_ARRAY<"tex.a1d.v4.f32.f32", int_nvvm_tex_1d_array_v4f32_f32>;
defm TEX_1D_ARRAY_F32_S32
  : TEX_1D_ARRAY<"tex.a1d.v4.f32.s32", int_nvvm_tex_1d_array_v4f32_s32>;
defm TEX_1D_ARRAY_S32_S32
  : TEX_1D_ARRAY<"tex.a1d.v4.s32.s32", int_nvvm_tex_1d_array_v4s32_s32>;
defm TEX_1D_ARRAY_S32_F32
  : TEX_1D_ARRAY<"tex.a1d.v4.s32.f32", int_nvvm_tex_1d_array_v4s32_f32>;
defm TEX_1D_ARRAY_U32_S32
  : TEX_1D_ARRAY<"tex.a1d.v4.u32.s32", int_nvvm_tex_1d_array_v4u32_s32>;
defm TEX_1D_ARRAY_U32_F32
  : TEX_1D_ARRAY<"tex.a1d.v4.u32.f32", int_nvvm_tex_1d_array_v4u32_f32>;

class TEX_1D_ARRAY_LEVEL_base<string inst, dag texsamp, list<dag> pattern = []>
    : NVPTXInst<(outs B32:$r, B32:$g, B32:$b, B32:$a),
                 !con(texsamp, (ins B32:$l, B32:$x, B32:$lod)),
                 inst # " \t\\{$r, $g, $b, $a\\},"
                        " [$t, $s, \\{$l, $x\\}], $lod;",
                 pattern>;

multiclass TEX_1D_ARRAY_LEVEL<string inst, Intrinsic intr> {
  def _RR : TEX_1D_ARRAY_LEVEL_base<inst, (ins B64:$t, B64:$s),
      [(set B32:$r, B32:$g, B32:$b, B32:$a,
            (intr i64:$t, i64:$s, B32:$l, B32:$x, B32:$lod))]>;
  def _RI : TEX_1D_ARRAY_LEVEL_base<inst, (ins B64:$t, i64imm:$s)>;
  def _IR : TEX_1D_ARRAY_LEVEL_base<inst, (ins i64imm:$t, B64:$s)>;
  def _II : TEX_1D_ARRAY_LEVEL_base<inst, (ins i64imm:$t, i64imm:$s)>;
}

defm TEX_1D_ARRAY_F32_F32_LEVEL
  : TEX_1D_ARRAY_LEVEL<"tex.level.a1d.v4.f32.f32", int_nvvm_tex_1d_array_level_v4f32_f32>;
defm TEX_1D_ARRAY_S32_F32_LEVEL
  : TEX_1D_ARRAY_LEVEL<"tex.level.a1d.v4.s32.f32", int_nvvm_tex_1d_array_level_v4s32_f32>;
defm TEX_1D_ARRAY_U32_F32_LEVEL
  : TEX_1D_ARRAY_LEVEL<"tex.level.a1d.v4.u32.f32", int_nvvm_tex_1d_array_level_v4u32_f32>;

class TEX_1D_ARRAY_GRAD_base<string inst, dag texsamp, list<dag> pattern = []>
    : NVPTXInst<(outs B32:$r, B32:$g, B32:$b, B32:$a),
                 !con(texsamp, (ins B32:$l, B32:$x, B32:$gradx, B32:$grady)),
                 inst # " \t\\{$r, $g, $b, $a\\}, [$t, $s, \\{$l, $x\\}],"
                        " \\{$gradx\\}, \\{$grady\\};",
                 pattern>;

multiclass TEX_1D_ARRAY_GRAD<string inst, Intrinsic intr> {
  def _RR : TEX_1D_ARRAY_GRAD_base<inst, (ins B64:$t, B64:$s),
      [(set B32:$r, B32:$g, B32:$b, B32:$a,
            (intr i64:$t, i64:$s, B32:$l, B32:$x,
                  B32:$gradx, B32:$grady))]>;
  def _RI : TEX_1D_ARRAY_GRAD_base<inst, (ins B64:$t, i64imm:$s)>;
  def _IR : TEX_1D_ARRAY_GRAD_base<inst, (ins i64imm:$t, B64:$s)>;
  def _II : TEX_1D_ARRAY_GRAD_base<inst, (ins i64imm:$t, i64imm:$s)>;
}

defm TEX_1D_ARRAY_F32_F32_GRAD
  : TEX_1D_ARRAY_GRAD<"tex.grad.a1d.v4.f32.f32", int_nvvm_tex_1d_array_grad_v4f32_f32>;
defm TEX_1D_ARRAY_S32_F32_GRAD
  : TEX_1D_ARRAY_GRAD<"tex.grad.a1d.v4.s32.f32", int_nvvm_tex_1d_array_grad_v4s32_f32>;
defm TEX_1D_ARRAY_U32_F32_GRAD
  : TEX_1D_ARRAY_GRAD<"tex.grad.a1d.v4.u32.f32", int_nvvm_tex_1d_array_grad_v4u32_f32>;

class TEX_2D_base<string inst, dag texsamp, list<dag> pattern = []>
    : NVPTXInst<(outs B32:$r, B32:$g, B32:$b, B32:$a),
                 !con(texsamp, (ins B32:$x, B32:$y)),
                 inst # " \t\\{$r, $g, $b, $a\\}, [$t, $s, \\{$x, $y\\}];",
                 pattern>;

multiclass TEX_2D<string inst, Intrinsic intr> {
  def _RR : TEX_2D_base<inst, (ins B64:$t, B64:$s),
      [(set B32:$r, B32:$g, B32:$b, B32:$a,
            (intr i64:$t, i64:$s, B32:$x, B32:$y))]>;
  def _RI : TEX_2D_base<inst, (ins B64:$t, i64imm:$s)>;
  def _IR : TEX_2D_base<inst, (ins i64imm:$t, B64:$s)>;
  def _II : TEX_2D_base<inst, (ins i64imm:$t, i64imm:$s)>;
}

defm TEX_2D_F32_F32 : TEX_2D<"tex.2d.v4.f32.f32", int_nvvm_tex_2d_v4f32_f32>;
defm TEX_2D_F32_S32 : TEX_2D<"tex.2d.v4.f32.s32", int_nvvm_tex_2d_v4f32_s32>;
defm TEX_2D_S32_S32 : TEX_2D<"tex.2d.v4.s32.s32", int_nvvm_tex_2d_v4s32_s32>;
defm TEX_2D_S32_F32 : TEX_2D<"tex.2d.v4.s32.f32", int_nvvm_tex_2d_v4s32_f32>;
defm TEX_2D_U32_S32 : TEX_2D<"tex.2d.v4.u32.s32", int_nvvm_tex_2d_v4u32_s32>;
defm TEX_2D_U32_F32 : TEX_2D<"tex.2d.v4.u32.f32", int_nvvm_tex_2d_v4u32_f32>;

class TEX_2D_LEVEL_base<string inst, dag texsamp, list<dag> pattern = []>
    : NVPTXInst<(outs B32:$r, B32:$g, B32:$b, B32:$a),
                 !con(texsamp, (ins B32:$x, B32:$y, B32:$lod)),
                 inst # " \t\\{$r, $g, $b, $a\\},"
                        " [$t, $s, \\{$x, $y\\}], $lod;",
                 pattern>;

multiclass TEX_2D_LEVEL<string inst, Intrinsic intr> {
  def _RR : TEX_2D_LEVEL_base<inst, (ins B64:$t, B64:$s),
      [(set B32:$r, B32:$g, B32:$b, B32:$a,
            (intr i64:$t, i64:$s, B32:$x, B32:$y, B32:$lod))]>;
  def _RI : TEX_2D_LEVEL_base<inst, (ins B64:$t, i64imm:$s)>;
  def _IR : TEX_2D_LEVEL_base<inst, (ins i64imm:$t, B64:$s)>;
  def _II : TEX_2D_LEVEL_base<inst, (ins i64imm:$t, i64imm:$s)>;
}

defm TEX_2D_F32_F32_LEVEL :
  TEX_2D_LEVEL<"tex.level.2d.v4.f32.f32", int_nvvm_tex_2d_level_v4f32_f32>;
defm TEX_2D_S32_F32_LEVEL :
  TEX_2D_LEVEL<"tex.level.2d.v4.s32.f32", int_nvvm_tex_2d_level_v4s32_f32>;
defm TEX_2D_U32_F32_LEVEL :
  TEX_2D_LEVEL<"tex.level.2d.v4.u32.f32", int_nvvm_tex_2d_level_v4u32_f32>;

class TEX_2D_GRAD_base<string inst, dag texsamp, list<dag> pattern = []>
    : NVPTXInst<(outs B32:$r, B32:$g, B32:$b, B32:$a),
                 !con(texsamp, (ins B32:$x, B32:$y,
                                    B32:$gradx0, B32:$gradx1,
                                    B32:$grady0, B32:$grady1)),
                 inst # " \t\\{$r, $g, $b, $a\\}, [$t, $s, \\{$x, $y\\}],"
                        " \\{$gradx0, $gradx1\\}, \\{$grady0, $grady1\\};",
                 pattern>;

multiclass TEX_2D_GRAD<string inst, Intrinsic intr> {
  def _RR : TEX_2D_GRAD_base<inst, (ins B64:$t, B64:$s),
      [(set B32:$r, B32:$g, B32:$b, B32:$a,
            (intr i64:$t, i64:$s, B32:$x, B32:$y,
                  B32:$gradx0, B32:$gradx1,
                  B32:$grady0, B32:$grady1))]>;
  def _RI : TEX_2D_GRAD_base<inst, (ins B64:$t, i64imm:$s)>;
  def _IR : TEX_2D_GRAD_base<inst, (ins i64imm:$t, B64:$s)>;
  def _II : TEX_2D_GRAD_base<inst, (ins i64imm:$t, i64imm:$s)>;
}

defm TEX_2D_F32_F32_GRAD :
  TEX_2D_GRAD<"tex.grad.2d.v4.f32.f32", int_nvvm_tex_2d_grad_v4f32_f32>;
defm TEX_2D_S32_F32_GRAD :
  TEX_2D_GRAD<"tex.grad.2d.v4.s32.f32", int_nvvm_tex_2d_grad_v4s32_f32>;
defm TEX_2D_U32_F32_GRAD :
  TEX_2D_GRAD<"tex.grad.2d.v4.u32.f32", int_nvvm_tex_2d_grad_v4u32_f32>;

class TEX_2D_ARRAY_base<string inst, dag texsamp, list<dag> pattern = []>
    : NVPTXInst<(outs B32:$r, B32:$g, B32:$b, B32:$a),
                 !con(texsamp, (ins B32:$l, B32:$x, B32:$y)),
                 inst # " \t\\{$r, $g, $b, $a\\},"
                        " [$t, $s, \\{$l, $x, $y, $y\\}];",
                 pattern>;

multiclass TEX_2D_ARRAY<string inst, Intrinsic intr> {
  def _RR : TEX_2D_ARRAY_base<inst, (ins B64:$t, B64:$s),
      [(set B32:$r, B32:$g, B32:$b, B32:$a,
            (intr i64:$t, i64:$s, B32:$l, B32:$x, B32:$y))]>;
  def _RI : TEX_2D_ARRAY_base<inst, (ins B64:$t, i64imm:$s)>;
  def _IR : TEX_2D_ARRAY_base<inst, (ins i64imm:$t, B64:$s)>;
  def _II : TEX_2D_ARRAY_base<inst, (ins i64imm:$t, i64imm:$s)>;
}

defm TEX_2D_ARRAY_F32_F32
  : TEX_2D_ARRAY<"tex.a2d.v4.f32.f32", int_nvvm_tex_2d_array_v4f32_f32>;
defm TEX_2D_ARRAY_F32_S32
  : TEX_2D_ARRAY<"tex.a2d.v4.f32.s32", int_nvvm_tex_2d_array_v4f32_s32>;
defm TEX_2D_ARRAY_S32_S32
  : TEX_2D_ARRAY<"tex.a2d.v4.s32.s32", int_nvvm_tex_2d_array_v4s32_s32>;
defm TEX_2D_ARRAY_S32_F32
  : TEX_2D_ARRAY<"tex.a2d.v4.s32.f32", int_nvvm_tex_2d_array_v4s32_f32>;
defm TEX_2D_ARRAY_U32_S32
  : TEX_2D_ARRAY<"tex.a2d.v4.u32.s32", int_nvvm_tex_2d_array_v4u32_s32>;
defm TEX_2D_ARRAY_U32_F32
  : TEX_2D_ARRAY<"tex.a2d.v4.u32.f32", int_nvvm_tex_2d_array_v4u32_f32>;

class TEX_2D_ARRAY_LEVEL_base<string inst, dag texsamp, list<dag> pattern = []>
    : NVPTXInst<(outs B32:$r, B32:$g, B32:$b, B32:$a),
                 !con(texsamp, (ins B32:$l, B32:$x, B32:$y, B32:$lod)),
                 inst # " \t\\{$r, $g, $b, $a\\},"
                        " [$t, $s, \\{$l, $x, $y, $y\\}], $lod;",
                 pattern>;

multiclass TEX_2D_ARRAY_LEVEL<string inst, Intrinsic intr> {
  def _RR : TEX_2D_ARRAY_LEVEL_base<inst, (ins B64:$t, B64:$s),
      [(set B32:$r, B32:$g, B32:$b, B32:$a,
            (intr i64:$t, i64:$s, B32:$l, B32:$x, B32:$y, B32:$lod))]>;
  def _RI : TEX_2D_ARRAY_LEVEL_base<inst, (ins B64:$t, i64imm:$s)>;
  def _IR : TEX_2D_ARRAY_LEVEL_base<inst, (ins i64imm:$t, B64:$s)>;
  def _II : TEX_2D_ARRAY_LEVEL_base<inst, (ins i64imm:$t, i64imm:$s)>;
}

defm TEX_2D_ARRAY_F32_F32_LEVEL
  : TEX_2D_ARRAY_LEVEL<"tex.level.a2d.v4.f32.f32", int_nvvm_tex_2d_array_level_v4f32_f32>;
defm TEX_2D_ARRAY_S32_F32_LEVEL
  : TEX_2D_ARRAY_LEVEL<"tex.level.a2d.v4.s32.f32", int_nvvm_tex_2d_array_level_v4s32_f32>;
defm TEX_2D_ARRAY_U32_F32_LEVEL
  : TEX_2D_ARRAY_LEVEL<"tex.level.a2d.v4.u32.f32", int_nvvm_tex_2d_array_level_v4u32_f32>;

class TEX_2D_ARRAY_GRAD_base<string inst, dag texsamp, list<dag> pattern = []>
    : NVPTXInst<(outs B32:$r, B32:$g, B32:$b, B32:$a),
                 !con(texsamp, (ins B32:$l, B32:$x, B32:$y,
                                    B32:$gradx0, B32:$gradx1,
                                    B32:$grady0, B32:$grady1)),
                 inst # " \t\\{$r, $g, $b, $a\\},"
                        " [$t, $s, \\{$l, $x, $y, $y\\}],"
                        " \\{$gradx0, $gradx1\\}, \\{$grady0, $grady1\\};",
                 pattern>;

multiclass TEX_2D_ARRAY_GRAD<string inst, Intrinsic intr> {
  def _RR : TEX_2D_ARRAY_GRAD_base<inst, (ins B64:$t, B64:$s),
      [(set B32:$r, B32:$g, B32:$b, B32:$a,
            (intr i64:$t, i64:$s, B32:$l, B32:$x, B32:$y,
                  B32:$gradx0, B32:$gradx1,
                  B32:$grady0, B32:$grady1))]>;
  def _RI : TEX_2D_ARRAY_GRAD_base<inst, (ins B64:$t, i64imm:$s)>;
  def _IR : TEX_2D_ARRAY_GRAD_base<inst, (ins i64imm:$t, B64:$s)>;
  def _II : TEX_2D_ARRAY_GRAD_base<inst, (ins i64imm:$t, i64imm:$s)>;
}

defm TEX_2D_ARRAY_F32_F32_GRAD
  : TEX_2D_ARRAY_GRAD<"tex.grad.a2d.v4.f32.f32", int_nvvm_tex_2d_array_grad_v4f32_f32>;
defm TEX_2D_ARRAY_S32_F32_GRAD
  : TEX_2D_ARRAY_GRAD<"tex.grad.a2d.v4.s32.f32", int_nvvm_tex_2d_array_grad_v4s32_f32>;
defm TEX_2D_ARRAY_U32_F32_GRAD
  : TEX_2D_ARRAY_GRAD<"tex.grad.a2d.v4.u32.f32", int_nvvm_tex_2d_array_grad_v4u32_f32>;

class TEX_3D_base<string inst, dag texsamp, list<dag> pattern = []>
    : NVPTXInst<(outs B32:$r, B32:$g, B32:$b, B32:$a),
                 !con(texsamp, (ins B32:$x, B32:$y, B32:$z)),
                 inst # " \t\\{$r, $g, $b, $a\\},"
                        " [$t, $s, \\{$x, $y, $z, $z\\}];",
                 pattern>;

multiclass TEX_3D<string inst, Intrinsic intr> {
  def _RR : TEX_3D_base<inst, (ins B64:$t, B64:$s),
      [(set B32:$r, B32:$g, B32:$b, B32:$a,
            (intr i64:$t, i64:$s, B32:$x, B32:$y, B32:$z))]>;
  def _RI : TEX_3D_base<inst, (ins B64:$t, i64imm:$s)>;
  def _IR : TEX_3D_base<inst, (ins i64imm:$t, B64:$s)>;
  def _II : TEX_3D_base<inst, (ins i64imm:$t, i64imm:$s)>;
}

defm TEX_3D_F32_F32 : TEX_3D<"tex.3d.v4.f32.f32", int_nvvm_tex_3d_v4f32_f32>;
defm TEX_3D_F32_S32 : TEX_3D<"tex.3d.v4.f32.s32", int_nvvm_tex_3d_v4f32_s32>;
defm TEX_3D_S32_S32 : TEX_3D<"tex.3d.v4.s32.s32", int_nvvm_tex_3d_v4s32_s32>;
defm TEX_3D_S32_F32 : TEX_3D<"tex.3d.v4.s32.f32", int_nvvm_tex_3d_v4s32_f32>;
defm TEX_3D_U32_S32 : TEX_3D<"tex.3d.v4.u32.s32", int_nvvm_tex_3d_v4u32_s32>;
defm TEX_3D_U32_F32 : TEX_3D<"tex.3d.v4.u32.f32", int_nvvm_tex_3d_v4u32_f32>;

class TEX_3D_LEVEL_base<string inst, dag texsamp, list<dag> pattern = []>
    : NVPTXInst<(outs B32:$r, B32:$g, B32:$b, B32:$a),
                 !con(texsamp, (ins B32:$x, B32:$y, B32:$z, B32:$lod)),
                 inst # " \t\\{$r, $g, $b, $a\\},"
                        " [$t, $s, \\{$x, $y, $z, $z\\}], $lod;",
                 pattern>;

multiclass TEX_3D_LEVEL<string inst, Intrinsic intr> {
  def _RR : TEX_3D_LEVEL_base<inst, (ins B64:$t, B64:$s),
      [(set B32:$r, B32:$g, B32:$b, B32:$a,
            (intr i64:$t, i64:$s, B32:$x, B32:$y, B32:$z, B32:$lod))]>;
  def _RI : TEX_3D_LEVEL_base<inst, (ins B64:$t, i64imm:$s)>;
  def _IR : TEX_3D_LEVEL_base<inst, (ins i64imm:$t, B64:$s)>;
  def _II : TEX_3D_LEVEL_base<inst, (ins i64imm:$t, i64imm:$s)>;
}

defm TEX_3D_F32_F32_LEVEL
  : TEX_3D_LEVEL<"tex.level.3d.v4.f32.f32", int_nvvm_tex_3d_level_v4f32_f32>;
defm TEX_3D_S32_F32_LEVEL
  : TEX_3D_LEVEL<"tex.level.3d.v4.s32.f32", int_nvvm_tex_3d_level_v4s32_f32>;
defm TEX_3D_U32_F32_LEVEL
  : TEX_3D_LEVEL<"tex.level.3d.v4.u32.f32", int_nvvm_tex_3d_level_v4u32_f32>;

class TEX_3D_GRAD_base<string inst, dag texsamp, list<dag> pattern = []>
    : NVPTXInst<(outs B32:$r, B32:$g, B32:$b, B32:$a),
                 !con(texsamp, (ins B32:$x, B32:$y, B32:$z,
                                    B32:$gradx0, B32:$gradx1,
                                    B32:$gradx2, B32:$grady0,
                                    B32:$grady1, B32:$grady2)),
                 inst # " \t\\{$r, $g, $b, $a\\},"
                        " [$t, $s, \\{$x, $y, $z, $z\\}],"
                        " \\{$gradx0, $gradx1, $gradx2, $gradx2\\},"
                        " \\{$grady0, $grady1, $grady2, $grady2\\};",
                 pattern>;

multiclass TEX_3D_GRAD<string inst, Intrinsic intr> {
  def _RR : TEX_3D_GRAD_base<inst, (ins B64:$t, B64:$s),
      [(set B32:$r, B32:$g, B32:$b, B32:$a,
            (intr i64:$t, i64:$s, B32:$x, B32:$y, B32:$z,
                  B32:$gradx0, B32:$gradx1, B32:$gradx2,
                  B32:$grady0, B32:$grady1, B32:$grady2))]>;
  def _RI : TEX_3D_GRAD_base<inst, (ins B64:$t, i64imm:$s)>;
  def _IR : TEX_3D_GRAD_base<inst, (ins i64imm:$t, B64:$s)>;
  def _II : TEX_3D_GRAD_base<inst, (ins i64imm:$t, i64imm:$s)>;
}

defm TEX_3D_F32_F32_GRAD
  : TEX_3D_GRAD<"tex.grad.3d.v4.f32.f32", int_nvvm_tex_3d_grad_v4f32_f32>;
defm TEX_3D_S32_F32_GRAD
  : TEX_3D_GRAD<"tex.grad.3d.v4.s32.f32", int_nvvm_tex_3d_grad_v4s32_f32>;
defm TEX_3D_U32_F32_GRAD
  : TEX_3D_GRAD<"tex.grad.3d.v4.u32.f32", int_nvvm_tex_3d_grad_v4u32_f32>;

class TEX_CUBE_base<string inst, dag texsamp, list<dag> pattern = []>
    : NVPTXInst<(outs B32:$r, B32:$g, B32:$b, B32:$a),
                 !con(texsamp, (ins B32:$x, B32:$y, B32:$z)),
                 inst # " \t\\{$r, $g, $b, $a\\},"
                        " [$t, $s, \\{$x, $y, $z, $z\\}];",
                 pattern>;

multiclass TEX_CUBE<string inst, Intrinsic intr> {
  def _RR : TEX_CUBE_base<inst, (ins B64:$t, B64:$s),
      [(set B32:$r, B32:$g, B32:$b, B32:$a,
            (intr i64:$t, i64:$s, B32:$x, B32:$y, B32:$z))]>;
  def _RI : TEX_CUBE_base<inst, (ins B64:$t, i64imm:$s)>;
  def _IR : TEX_CUBE_base<inst, (ins i64imm:$t, B64:$s)>;
  def _II : TEX_CUBE_base<inst, (ins i64imm:$t, i64imm:$s)>;
}

defm TEX_CUBE_F32_F32
  : TEX_CUBE<"tex.cube.v4.f32.f32", int_nvvm_tex_cube_v4f32_f32>;
defm TEX_CUBE_S32_F32
  : TEX_CUBE<"tex.cube.v4.s32.f32", int_nvvm_tex_cube_v4s32_f32>;
defm TEX_CUBE_U32_F32
  : TEX_CUBE<"tex.cube.v4.u32.f32", int_nvvm_tex_cube_v4u32_f32>;

class TEX_CUBE_LEVEL_base<string inst, dag texsamp, list<dag> pattern = []>
    : NVPTXInst<(outs B32:$r, B32:$g, B32:$b, B32:$a),
                 !con(texsamp, (ins B32:$x, B32:$y, B32:$z, B32:$lod)),
                 inst # " \t\\{$r, $g, $b, $a\\},"
                        " [$t, $s, \\{$x, $y, $z, $z\\}], $lod;",
                 pattern>;

multiclass TEX_CUBE_LEVEL<string inst, Intrinsic intr> {
  def _RR : TEX_CUBE_LEVEL_base<inst, (ins B64:$t, B64:$s),
      [(set B32:$r, B32:$g, B32:$b, B32:$a,
            (intr i64:$t, i64:$s, B32:$x, B32:$y, B32:$z,
                  B32:$lod))]>;
  def _RI : TEX_CUBE_LEVEL_base<inst, (ins B64:$t, i64imm:$s)>;
  def _IR : TEX_CUBE_LEVEL_base<inst, (ins i64imm:$t, B64:$s)>;
  def _II : TEX_CUBE_LEVEL_base<inst, (ins i64imm:$t, i64imm:$s)>;
}

defm TEX_CUBE_F32_F32_LEVEL
  : TEX_CUBE_LEVEL<"tex.level.cube.v4.f32.f32", int_nvvm_tex_cube_level_v4f32_f32>;
defm TEX_CUBE_S32_F32_LEVEL
  : TEX_CUBE_LEVEL<"tex.level.cube.v4.s32.f32", int_nvvm_tex_cube_level_v4s32_f32>;
defm TEX_CUBE_U32_F32_LEVEL
  : TEX_CUBE_LEVEL<"tex.level.cube.v4.u32.f32", int_nvvm_tex_cube_level_v4u32_f32>;

class TEX_CUBE_ARRAY_base<string inst, dag texsamp, list<dag> pattern = []>
    : NVPTXInst<(outs B32:$r, B32:$g, B32:$b, B32:$a),
                 !con(texsamp, (ins B32:$l, B32:$x, B32:$y, B32:$z)),
                 inst # " \t\\{$r, $g, $b, $a\\},"
                        " [$t, $s, \\{$l, $x, $y, $z\\}];",
                 pattern>;

multiclass TEX_CUBE_ARRAY<string inst, Intrinsic intr> {
  def _RR : TEX_CUBE_ARRAY_base<inst, (ins B64:$t, B64:$s),
      [(set B32:$r, B32:$g, B32:$b, B32:$a,
            (intr i64:$t, i64:$s, B32:$l, B32:$x, B32:$y, B32:$z))]>;
  def _RI : TEX_CUBE_ARRAY_base<inst, (ins B64:$t, i64imm:$s)>;
  def _IR : TEX_CUBE_ARRAY_base<inst, (ins i64imm:$t, B64:$s)>;
  def _II : TEX_CUBE_ARRAY_base<inst, (ins i64imm:$t, i64imm:$s)>;
}

defm TEX_CUBE_ARRAY_F32_F32
  : TEX_CUBE_ARRAY<"tex.acube.v4.f32.f32", int_nvvm_tex_cube_array_v4f32_f32>;
defm TEX_CUBE_ARRAY_S32_F32
  : TEX_CUBE_ARRAY<"tex.acube.v4.s32.f32", int_nvvm_tex_cube_array_v4s32_f32>;
defm TEX_CUBE_ARRAY_U32_F32
  : TEX_CUBE_ARRAY<"tex.acube.v4.u32.f32", int_nvvm_tex_cube_array_v4u32_f32>;

class TEX_CUBE_ARRAY_LEVEL_base<string inst, dag texsamp, list<dag> pattern = []>
    : NVPTXInst<(outs B32:$r, B32:$g, B32:$b, B32:$a),
                 !con(texsamp, (ins B32:$l, B32:$x, B32:$y, B32:$z, B32:$lod)),
                 inst # " \t\\{$r, $g, $b, $a\\},"
                        " [$t, $s, \\{$l, $x, $y, $z\\}], $lod;",
                 pattern>;

multiclass TEX_CUBE_ARRAY_LEVEL<string inst, Intrinsic intr> {
  def _RR : TEX_CUBE_ARRAY_LEVEL_base<inst, (ins B64:$t, B64:$s),
      [(set B32:$r, B32:$g, B32:$b, B32:$a,
            (intr i64:$t, i64:$s, B32:$l, B32:$x, B32:$y, B32:$z,
                  B32:$lod))]>;
  def _RI : TEX_CUBE_ARRAY_LEVEL_base<inst, (ins B64:$t, i64imm:$s)>;
  def _IR : TEX_CUBE_ARRAY_LEVEL_base<inst, (ins i64imm:$t, B64:$s)>;
  def _II : TEX_CUBE_ARRAY_LEVEL_base<inst, (ins i64imm:$t, i64imm:$s)>;
}

defm TEX_CUBE_ARRAY_F32_F32_LEVEL
  : TEX_CUBE_ARRAY_LEVEL<"tex.level.acube.v4.f32.f32",
                         int_nvvm_tex_cube_array_level_v4f32_f32>;
defm TEX_CUBE_ARRAY_S32_F32_LEVEL
  : TEX_CUBE_ARRAY_LEVEL<"tex.level.acube.v4.s32.f32",
                         int_nvvm_tex_cube_array_level_v4s32_f32>;
defm TEX_CUBE_ARRAY_U32_F32_LEVEL
  : TEX_CUBE_ARRAY_LEVEL<"tex.level.acube.v4.u32.f32",
                         int_nvvm_tex_cube_array_level_v4u32_f32>;

class TLD4_2D_base<string inst, dag texsamp, list<dag> pattern = []>
    : NVPTXInst<(outs B32:$v0, B32:$v1, B32:$v2, B32:$v3),
                 !con(texsamp, (ins B32:$x, B32:$y)),
                 inst # " \t\\{$v0, $v1, $v2, $v3\\}, [$t, $s, \\{$x, $y\\}];",
                 pattern>;

multiclass TLD4_2D<string inst, Intrinsic intr> {
  def _RR : TLD4_2D_base<inst, (ins B64:$t, B64:$s),
      [(set B32:$v0, B32:$v1, B32:$v2, B32:$v3,
            (intr i64:$t, i64:$s, B32:$x, B32:$y))]>;
  def _RI : TLD4_2D_base<inst, (ins B64:$t, i64imm:$s)>;
  def _IR : TLD4_2D_base<inst, (ins i64imm:$t, B64:$s)>;
  def _II : TLD4_2D_base<inst, (ins i64imm:$t, i64imm:$s)>;
}

defm TLD4_R_2D_F32_F32
  : TLD4_2D<"tld4.r.2d.v4.f32.f32", int_nvvm_tld4_r_2d_v4f32_f32>;
defm TLD4_G_2D_F32_F32
  : TLD4_2D<"tld4.g.2d.v4.f32.f32", int_nvvm_tld4_g_2d_v4f32_f32>;
defm TLD4_B_2D_F32_F32
  : TLD4_2D<"tld4.b.2d.v4.f32.f32", int_nvvm_tld4_b_2d_v4f32_f32>;
defm TLD4_A_2D_F32_F32
  : TLD4_2D<"tld4.a.2d.v4.f32.f32", int_nvvm_tld4_a_2d_v4f32_f32>;

defm TLD4_R_2D_S32_F32
  : TLD4_2D<"tld4.r.2d.v4.s32.f32", int_nvvm_tld4_r_2d_v4s32_f32>;
defm TLD4_G_2D_S32_F32
  : TLD4_2D<"tld4.g.2d.v4.s32.f32", int_nvvm_tld4_g_2d_v4s32_f32>;
defm TLD4_B_2D_S32_F32
  : TLD4_2D<"tld4.b.2d.v4.s32.f32", int_nvvm_tld4_b_2d_v4s32_f32>;
defm TLD4_A_2D_S32_F32
  : TLD4_2D<"tld4.a.2d.v4.s32.f32", int_nvvm_tld4_a_2d_v4s32_f32>;

defm TLD4_R_2D_U32_F32
  : TLD4_2D<"tld4.r.2d.v4.u32.f32", int_nvvm_tld4_r_2d_v4u32_f32>;
defm TLD4_G_2D_U32_F32
  : TLD4_2D<"tld4.g.2d.v4.u32.f32", int_nvvm_tld4_g_2d_v4u32_f32>;
defm TLD4_B_2D_U32_F32
  : TLD4_2D<"tld4.b.2d.v4.u32.f32", int_nvvm_tld4_b_2d_v4u32_f32>;
defm TLD4_A_2D_U32_F32
  : TLD4_2D<"tld4.a.2d.v4.u32.f32", int_nvvm_tld4_a_2d_v4u32_f32>;

}


// texmode_unified
let IsTex = true, IsTexModeUnified = true in {
// Texture fetch instructions using handles

class TEX_UNIFIED_1D_base<string inst, dag tex, list<dag> pattern = []>
    : NVPTXInst<(outs B32:$r, B32:$g, B32:$b, B32:$a),
                 !con(tex, (ins B32:$x)),
                 inst # " \t\\{$r, $g, $b, $a\\}, [$t, \\{$x\\}];",
                 pattern>;

multiclass TEX_UNIFIED_1D<string inst, Intrinsic intr> {
  def _R : TEX_UNIFIED_1D_base<inst, (ins B64:$t),
      [(set B32:$r, B32:$g, B32:$b, B32:$a, (intr i64:$t, B32:$x))]>;
  def _I : TEX_UNIFIED_1D_base<inst, (ins i64imm:$t)>;
}

defm TEX_UNIFIED_1D_F32_S32
  : TEX_UNIFIED_1D<"tex.1d.v4.f32.s32", int_nvvm_tex_unified_1d_v4f32_s32>;
defm TEX_UNIFIED_1D_F32_F32
  : TEX_UNIFIED_1D<"tex.1d.v4.f32.f32", int_nvvm_tex_unified_1d_v4f32_f32>;
defm TEX_UNIFIED_1D_S32_S32
  : TEX_UNIFIED_1D<"tex.1d.v4.s32.s32", int_nvvm_tex_unified_1d_v4s32_s32>;
defm TEX_UNIFIED_1D_S32_F32
  : TEX_UNIFIED_1D<"tex.1d.v4.s32.f32", int_nvvm_tex_unified_1d_v4s32_f32>;
defm TEX_UNIFIED_1D_U32_S32
  : TEX_UNIFIED_1D<"tex.1d.v4.u32.s32", int_nvvm_tex_unified_1d_v4u32_s32>;
defm TEX_UNIFIED_1D_U32_F32
  : TEX_UNIFIED_1D<"tex.1d.v4.u32.f32", int_nvvm_tex_unified_1d_v4u32_f32>;

class TEX_UNIFIED_1D_LEVEL_base<string inst, dag tex, list<dag> pattern = []>
    : NVPTXInst<(outs B32:$r, B32:$g, B32:$b, B32:$a),
                 !con(tex, (ins B32:$x, B32:$lod)),
                 inst # " \t\\{$r, $g, $b, $a\\}, [$t, \\{$x\\}], $lod;",
                 pattern>;

multiclass TEX_UNIFIED_1D_LEVEL<string inst, Intrinsic intr> {
  def _R : TEX_UNIFIED_1D_LEVEL_base<inst, (ins B64:$t),
      [(set B32:$r, B32:$g, B32:$b, B32:$a,
            (intr i64:$t, B32:$x, B32:$lod))]>;
  def _I : TEX_UNIFIED_1D_LEVEL_base<inst, (ins i64imm:$t)>;
}

defm TEX_UNIFIED_1D_F32_F32_LEVEL
  : TEX_UNIFIED_1D_LEVEL<"tex.level.1d.v4.f32.f32", int_nvvm_tex_unified_1d_level_v4f32_f32>;
defm TEX_UNIFIED_1D_S32_F32_LEVEL
  : TEX_UNIFIED_1D_LEVEL<"tex.level.1d.v4.s32.f32", int_nvvm_tex_unified_1d_level_v4s32_f32>;
defm TEX_UNIFIED_1D_U32_F32_LEVEL
  : TEX_UNIFIED_1D_LEVEL<"tex.level.1d.v4.u32.f32", int_nvvm_tex_unified_1d_level_v4u32_f32>;

class TEX_UNIFIED_1D_GRAD_base<string inst, dag tex, list<dag> pattern = []>
    : NVPTXInst<(outs B32:$r, B32:$g, B32:$b, B32:$a),
                 !con(tex, (ins B32:$x, B32:$gradx, B32:$grady)),
                 inst # " \t\\{$r, $g, $b, $a\\},"
                        " [$t, \\{$x\\}], \\{$gradx\\}, \\{$grady\\};",
                 pattern>;

multiclass TEX_UNIFIED_1D_GRAD<string inst, Intrinsic intr> {
  def _R : TEX_UNIFIED_1D_GRAD_base<inst, (ins B64:$t),
      [(set B32:$r, B32:$g, B32:$b, B32:$a,
            (intr i64:$t, B32:$x, B32:$gradx, B32:$grady))]>;
  def _I : TEX_UNIFIED_1D_GRAD_base<inst, (ins i64imm:$t)>;
}

defm TEX_UNIFIED_1D_F32_F32_GRAD
  : TEX_UNIFIED_1D_GRAD<"tex.grad.1d.v4.f32.f32", int_nvvm_tex_unified_1d_grad_v4f32_f32>;
defm TEX_UNIFIED_1D_S32_F32_GRAD
  : TEX_UNIFIED_1D_GRAD<"tex.grad.1d.v4.s32.f32", int_nvvm_tex_unified_1d_grad_v4s32_f32>;
defm TEX_UNIFIED_1D_U32_F32_GRAD
  : TEX_UNIFIED_1D_GRAD<"tex.grad.1d.v4.u32.f32", int_nvvm_tex_unified_1d_grad_v4u32_f32>;

class TEX_UNIFIED_1D_ARRAY_base<string inst, dag tex, list<dag> pattern = []>
    : NVPTXInst<(outs B32:$r, B32:$g, B32:$b, B32:$a),
                 !con(tex, (ins B32:$l, B32:$x)),
                 inst # " \t\\{$r, $g, $b, $a\\}, [$t, \\{$l, $x\\}];",
                 pattern>;

multiclass TEX_UNIFIED_1D_ARRAY<string inst, Intrinsic intr> {
  def _R : TEX_UNIFIED_1D_ARRAY_base<inst, (ins B64:$t),
      [(set B32:$r, B32:$g, B32:$b, B32:$a, (intr i64:$t, B32:$l, B32:$x))]>;
  def _I : TEX_UNIFIED_1D_ARRAY_base<inst, (ins i64imm:$t)>;
}

defm TEX_UNIFIED_1D_ARRAY_F32_S32
  : TEX_UNIFIED_1D_ARRAY<"tex.a1d.v4.f32.s32", int_nvvm_tex_unified_1d_array_v4f32_s32>;
defm TEX_UNIFIED_1D_ARRAY_F32_F32
  : TEX_UNIFIED_1D_ARRAY<"tex.a1d.v4.f32.f32", int_nvvm_tex_unified_1d_array_v4f32_f32>;
defm TEX_UNIFIED_1D_ARRAY_S32_S32
  : TEX_UNIFIED_1D_ARRAY<"tex.a1d.v4.s32.s32", int_nvvm_tex_unified_1d_array_v4s32_s32>;
defm TEX_UNIFIED_1D_ARRAY_S32_F32
  : TEX_UNIFIED_1D_ARRAY<"tex.a1d.v4.s32.f32", int_nvvm_tex_unified_1d_array_v4s32_f32>;
defm TEX_UNIFIED_1D_ARRAY_U32_S32
  : TEX_UNIFIED_1D_ARRAY<"tex.a1d.v4.u32.s32", int_nvvm_tex_unified_1d_array_v4u32_s32>;
defm TEX_UNIFIED_1D_ARRAY_U32_F32
  : TEX_UNIFIED_1D_ARRAY<"tex.a1d.v4.u32.f32", int_nvvm_tex_unified_1d_array_v4u32_f32>;

class TEX_UNIFIED_1D_ARRAY_LEVEL_base<string inst, dag tex, list<dag> pattern = []>
    : NVPTXInst<(outs B32:$r, B32:$g, B32:$b, B32:$a),
                 !con(tex, (ins B32:$l, B32:$x, B32:$lod)),
                 inst # " \t\\{$r, $g, $b, $a\\}, [$t, \\{$l, $x\\}], $lod;",
                 pattern>;

multiclass TEX_UNIFIED_1D_ARRAY_LEVEL<string inst, Intrinsic intr> {
  def _R : TEX_UNIFIED_1D_ARRAY_LEVEL_base<inst, (ins B64:$t),
      [(set B32:$r, B32:$g, B32:$b, B32:$a,
            (intr i64:$t, B32:$l, B32:$x, B32:$lod))]>;
  def _I : TEX_UNIFIED_1D_ARRAY_LEVEL_base<inst, (ins i64imm:$t)>;
}

defm TEX_UNIFIED_1D_ARRAY_F32_F32_LEVEL
  : TEX_UNIFIED_1D_ARRAY_LEVEL<"tex.level.a1d.v4.f32.f32",
                               int_nvvm_tex_unified_1d_array_level_v4f32_f32>;
defm TEX_UNIFIED_1D_ARRAY_S32_F32_LEVEL
  : TEX_UNIFIED_1D_ARRAY_LEVEL<"tex.level.a1d.v4.s32.f32",
                               int_nvvm_tex_unified_1d_array_level_v4s32_f32>;
defm TEX_UNIFIED_1D_ARRAY_U32_F32_LEVEL
  : TEX_UNIFIED_1D_ARRAY_LEVEL<"tex.level.a1d.v4.u32.f32",
                               int_nvvm_tex_unified_1d_array_level_v4u32_f32>;

class TEX_UNIFIED_1D_ARRAY_GRAD_base<string inst, dag tex, list<dag> pattern = []>
    : NVPTXInst<(outs B32:$r, B32:$g, B32:$b, B32:$a),
                 !con(tex, (ins B32:$l, B32:$x, B32:$gradx, B32:$grady)),
                 inst # " \t\\{$r, $g, $b, $a\\},"
                        "  [$t, \\{$l, $x\\}], \\{$gradx\\}, \\{$grady\\};",
                 pattern>;

multiclass TEX_UNIFIED_1D_ARRAY_GRAD<string inst, Intrinsic intr> {
  def _R : TEX_UNIFIED_1D_ARRAY_GRAD_base<inst, (ins B64:$t),
      [(set B32:$r, B32:$g, B32:$b, B32:$a,
            (intr i64:$t, B32:$l, B32:$x, B32:$gradx, B32:$grady))]>;
  def _I : TEX_UNIFIED_1D_ARRAY_GRAD_base<inst, (ins i64imm:$t)>;
}

defm TEX_UNIFIED_1D_ARRAY_F32_F32_GRAD
  : TEX_UNIFIED_1D_ARRAY_GRAD<"tex.grad.a1d.v4.f32.f32",
                              int_nvvm_tex_unified_1d_array_grad_v4f32_f32>;
defm TEX_UNIFIED_1D_ARRAY_S32_F32_GRAD
  : TEX_UNIFIED_1D_ARRAY_GRAD<"tex.grad.a1d.v4.s32.f32",
                              int_nvvm_tex_unified_1d_array_grad_v4s32_f32>;
defm TEX_UNIFIED_1D_ARRAY_U32_F32_GRAD
  : TEX_UNIFIED_1D_ARRAY_GRAD<"tex.grad.a1d.v4.u32.f32",
                              int_nvvm_tex_unified_1d_array_grad_v4u32_f32>;

class TEX_UNIFIED_2D_base<string inst, dag tex, list<dag> pattern = []>
    : NVPTXInst<(outs B32:$r, B32:$g, B32:$b, B32:$a),
                 !con(tex, (ins B32:$x, B32:$y)),
                 inst # " \t\\{$r, $g, $b, $a\\}, [$t, \\{$x, $y\\}];",
                 pattern>;

multiclass TEX_UNIFIED_2D<string inst, Intrinsic intr> {
  def _R : TEX_UNIFIED_2D_base<inst, (ins B64:$t),
      [(set B32:$r, B32:$g, B32:$b, B32:$a,
            (intr i64:$t, B32:$x, B32:$y))]>;
  def _I : TEX_UNIFIED_2D_base<inst, (ins i64imm:$t)>;
}

defm TEX_UNIFIED_2D_F32_S32
  : TEX_UNIFIED_2D<"tex.2d.v4.f32.s32", int_nvvm_tex_unified_2d_v4f32_s32>;
defm TEX_UNIFIED_2D_F32_F32
  : TEX_UNIFIED_2D<"tex.2d.v4.f32.f32", int_nvvm_tex_unified_2d_v4f32_f32>;
defm TEX_UNIFIED_2D_S32_S32
  : TEX_UNIFIED_2D<"tex.2d.v4.s32.s32", int_nvvm_tex_unified_2d_v4s32_s32>;
defm TEX_UNIFIED_2D_S32_F32
  : TEX_UNIFIED_2D<"tex.2d.v4.s32.f32", int_nvvm_tex_unified_2d_v4s32_f32>;
defm TEX_UNIFIED_2D_U32_S32
  : TEX_UNIFIED_2D<"tex.2d.v4.u32.s32", int_nvvm_tex_unified_2d_v4u32_s32>;
defm TEX_UNIFIED_2D_U32_F32
  : TEX_UNIFIED_2D<"tex.2d.v4.u32.f32", int_nvvm_tex_unified_2d_v4u32_f32>;

class TEX_UNIFIED_2D_LEVEL_base<string inst, dag tex, list<dag> pattern = []>
    : NVPTXInst<(outs B32:$r, B32:$g, B32:$b, B32:$a),
                 !con(tex, (ins B32:$x, B32:$y, B32:$lod)),
                 inst # " \t\\{$r, $g, $b, $a\\}, [$t, \\{$x, $y\\}], $lod;",
                 pattern>;

multiclass TEX_UNIFIED_2D_LEVEL<string inst, Intrinsic intr> {
  def _R : TEX_UNIFIED_2D_LEVEL_base<inst, (ins B64:$t),
      [(set B32:$r, B32:$g, B32:$b, B32:$a,
            (intr i64:$t, B32:$x, B32:$y, B32:$lod))]>;
  def _I : TEX_UNIFIED_2D_LEVEL_base<inst, (ins i64imm:$t)>;
}

defm TEX_UNIFIED_2D_F32_F32_LEVEL
  : TEX_UNIFIED_2D_LEVEL<"tex.level.2d.v4.f32.f32", int_nvvm_tex_unified_2d_level_v4f32_f32>;
defm TEX_UNIFIED_2D_S32_F32_LEVEL
  : TEX_UNIFIED_2D_LEVEL<"tex.level.2d.v4.s32.f32", int_nvvm_tex_unified_2d_level_v4s32_f32>;
defm TEX_UNIFIED_2D_U32_F32_LEVEL
  : TEX_UNIFIED_2D_LEVEL<"tex.level.2d.v4.u32.f32", int_nvvm_tex_unified_2d_level_v4u32_f32>;

class TEX_UNIFIED_2D_GRAD_base<string inst, dag tex, list<dag> pattern = []>
    : NVPTXInst<(outs B32:$r, B32:$g, B32:$b, B32:$a),
                 !con(tex, (ins B32:$x, B32:$y,
                                B32:$gradx0, B32:$gradx1,
                                B32:$grady0, B32:$grady1)),
                 inst # " \t\\{$r, $g, $b, $a\\}, [$t, \\{$x, $y\\}],"
                        " \\{$gradx0, $gradx1\\}, \\{$grady0, $grady1\\};",
                 pattern>;
multiclass TEX_UNIFIED_2D_GRAD<string inst, Intrinsic intr> {
  def _R : TEX_UNIFIED_2D_GRAD_base<inst, (ins B64:$t),
      [(set B32:$r, B32:$g, B32:$b, B32:$a,
            (intr i64:$t, B32:$x, B32:$y,
                  B32:$gradx0, B32:$gradx1,
                  B32:$grady0, B32:$grady1))]>;
  def _I : TEX_UNIFIED_2D_GRAD_base<inst, (ins i64imm:$t)>;
}

defm TEX_UNIFIED_2D_F32_F32_GRAD
  : TEX_UNIFIED_2D_GRAD<"tex.grad.2d.v4.f32.f32", int_nvvm_tex_unified_2d_grad_v4f32_f32>;
defm TEX_UNIFIED_2D_S32_F32_GRAD
  : TEX_UNIFIED_2D_GRAD<"tex.grad.2d.v4.s32.f32", int_nvvm_tex_unified_2d_grad_v4s32_f32>;
defm TEX_UNIFIED_2D_U32_F32_GRAD
  : TEX_UNIFIED_2D_GRAD<"tex.grad.2d.v4.u32.f32", int_nvvm_tex_unified_2d_grad_v4u32_f32>;

class TEX_UNIFIED_2D_ARRAY_base<string inst, dag tex, list<dag> pattern = []>
    : NVPTXInst<(outs B32:$r, B32:$g, B32:$b, B32:$a),
                 !con(tex, (ins B32:$l, B32:$x, B32:$y)),
                 inst # " \t\\{$r, $g, $b, $a\\}, [$t, \\{$l, $x, $y, $y\\}];",
                 pattern>;
multiclass TEX_UNIFIED_2D_ARRAY<string inst, Intrinsic intr> {
  def _R : TEX_UNIFIED_2D_ARRAY_base<inst, (ins B64:$t),
      [(set B32:$r, B32:$g, B32:$b, B32:$a,
            (intr i64:$t, B32:$l, B32:$x, B32:$y))]>;
  def _I : TEX_UNIFIED_2D_ARRAY_base<inst, (ins i64imm:$t)>;
}

defm TEX_UNIFIED_2D_ARRAY_F32_S32
  : TEX_UNIFIED_2D_ARRAY<"tex.a2d.v4.f32.s32", int_nvvm_tex_unified_2d_array_v4f32_s32>;
defm TEX_UNIFIED_2D_ARRAY_F32_F32
  : TEX_UNIFIED_2D_ARRAY<"tex.a2d.v4.f32.f32", int_nvvm_tex_unified_2d_array_v4f32_f32>;
defm TEX_UNIFIED_2D_ARRAY_S32_S32
  : TEX_UNIFIED_2D_ARRAY<"tex.a2d.v4.s32.s32", int_nvvm_tex_unified_2d_array_v4s32_s32>;
defm TEX_UNIFIED_2D_ARRAY_S32_F32
  : TEX_UNIFIED_2D_ARRAY<"tex.a2d.v4.s32.f32", int_nvvm_tex_unified_2d_array_v4s32_f32>;
defm TEX_UNIFIED_2D_ARRAY_U32_S32
  : TEX_UNIFIED_2D_ARRAY<"tex.a2d.v4.u32.s32", int_nvvm_tex_unified_2d_array_v4u32_s32>;
defm TEX_UNIFIED_2D_ARRAY_U32_F32
  : TEX_UNIFIED_2D_ARRAY<"tex.a2d.v4.u32.f32", int_nvvm_tex_unified_2d_array_v4u32_f32>;

class TEX_UNIFIED_2D_ARRAY_LEVEL_base<string inst, dag tex, list<dag> pattern = []>
    : NVPTXInst<(outs B32:$r, B32:$g, B32:$b, B32:$a),
                 !con(tex, (ins B32:$l, B32:$x, B32:$y, B32:$lod)),
                 inst # " \t\\{$r, $g, $b, $a\\},"
                        "  [$t, \\{$l, $x, $y, $y\\}], $lod;",
                 pattern>;
multiclass TEX_UNIFIED_2D_ARRAY_LEVEL<string inst, Intrinsic intr> {
  def _R : TEX_UNIFIED_2D_ARRAY_LEVEL_base<inst, (ins B64:$t),
      [(set B32:$r, B32:$g, B32:$b, B32:$a,
            (intr i64:$t, B32:$l, B32:$x, B32:$y, B32:$lod))]>;
  def _I : TEX_UNIFIED_2D_ARRAY_LEVEL_base<inst, (ins i64imm:$t)>;
}

defm TEX_UNIFIED_2D_ARRAY_F32_F32_LEVEL
  : TEX_UNIFIED_2D_ARRAY_LEVEL<"tex.level.a2d.v4.f32.f32",
                               int_nvvm_tex_unified_2d_array_level_v4f32_f32>;
defm TEX_UNIFIED_2D_ARRAY_S32_F32_LEVEL
  : TEX_UNIFIED_2D_ARRAY_LEVEL<"tex.level.a2d.v4.s32.f32",
                               int_nvvm_tex_unified_2d_array_level_v4s32_f32>;
defm TEX_UNIFIED_2D_ARRAY_U32_F32_LEVEL
  : TEX_UNIFIED_2D_ARRAY_LEVEL<"tex.level.a2d.v4.u32.f32",
                               int_nvvm_tex_unified_2d_array_level_v4u32_f32>;

class TEX_UNIFIED_2D_ARRAY_GRAD_base<string inst, dag tex, list<dag> pattern = []>
    : NVPTXInst<(outs B32:$r, B32:$g, B32:$b, B32:$a),
                 !con(tex, (ins B32:$l, B32:$x, B32:$y,
                                B32:$gradx0, B32:$gradx1,
                                B32:$grady0, B32:$grady1)),
                 inst # " \t\\{$r, $g, $b, $a\\}, [$t, \\{$l, $x, $y, $y\\}],"
                        " \\{$gradx0, $gradx1\\}, \\{$grady0, $grady1\\};",
                 pattern>;
multiclass TEX_UNIFIED_2D_ARRAY_GRAD<string inst, Intrinsic intr> {
  def _R : TEX_UNIFIED_2D_ARRAY_GRAD_base<inst, (ins B64:$t),
      [(set B32:$r, B32:$g, B32:$b, B32:$a,
            (intr i64:$t, B32:$l, B32:$x, B32:$y,
                  B32:$gradx0, B32:$gradx1,
                  B32:$grady0, B32:$grady1))]>;
  def _I : TEX_UNIFIED_2D_ARRAY_GRAD_base<inst, (ins i64imm:$t)>;
}

defm TEX_UNIFIED_2D_ARRAY_F32_F32_GRAD
  : TEX_UNIFIED_2D_ARRAY_GRAD<"tex.grad.a2d.v4.f32.f32",
                              int_nvvm_tex_unified_2d_array_grad_v4f32_f32>;
defm TEX_UNIFIED_2D_ARRAY_S32_F32_GRAD
  : TEX_UNIFIED_2D_ARRAY_GRAD<"tex.grad.a2d.v4.s32.f32",
                              int_nvvm_tex_unified_2d_array_grad_v4s32_f32>;
defm TEX_UNIFIED_2D_ARRAY_U32_F32_GRAD
  : TEX_UNIFIED_2D_ARRAY_GRAD<"tex.grad.a2d.v4.u32.f32",
                              int_nvvm_tex_unified_2d_array_grad_v4u32_f32>;

class TEX_UNIFIED_3D_base<string inst, dag tex, list<dag> pattern = []>
    : NVPTXInst<(outs B32:$r, B32:$g, B32:$b, B32:$a),
                 !con(tex, (ins B32:$x, B32:$y, B32:$z)),
                 inst # " \t\\{$r, $g, $b, $a\\}, [$t, \\{$x, $y, $z, $z\\}];",
                 pattern>;
multiclass TEX_UNIFIED_3D<string inst, Intrinsic intr> {
  def _R : TEX_UNIFIED_3D_base<inst, (ins B64:$t),
      [(set B32:$r, B32:$g, B32:$b, B32:$a,
            (intr i64:$t, B32:$x, B32:$y, B32:$z))]>;
  def _I : TEX_UNIFIED_3D_base<inst, (ins i64imm:$t)>;
}

defm TEX_UNIFIED_3D_F32_S32
  : TEX_UNIFIED_3D<"tex.3d.v4.f32.s32", int_nvvm_tex_unified_3d_v4f32_s32>;
defm TEX_UNIFIED_3D_F32_F32
  : TEX_UNIFIED_3D<"tex.3d.v4.f32.f32", int_nvvm_tex_unified_3d_v4f32_f32>;
defm TEX_UNIFIED_3D_S32_S32
  : TEX_UNIFIED_3D<"tex.3d.v4.s32.s32", int_nvvm_tex_unified_3d_v4s32_s32>;
defm TEX_UNIFIED_3D_S32_F32
  : TEX_UNIFIED_3D<"tex.3d.v4.s32.f32", int_nvvm_tex_unified_3d_v4s32_f32>;
defm TEX_UNIFIED_3D_U32_S32
  : TEX_UNIFIED_3D<"tex.3d.v4.u32.s32", int_nvvm_tex_unified_3d_v4u32_s32>;
defm TEX_UNIFIED_3D_U32_F32
  : TEX_UNIFIED_3D<"tex.3d.v4.u32.f32", int_nvvm_tex_unified_3d_v4u32_f32>;

class TEX_UNIFIED_3D_LEVEL_base<string inst, dag tex, list<dag> pattern = []>
    : NVPTXInst<(outs B32:$r, B32:$g, B32:$b, B32:$a),
                 !con(tex, (ins B32:$x, B32:$y, B32:$z, B32:$lod)),
                 inst # " \t\\{$r, $g, $b, $a\\},"
                        " [$t, \\{$x, $y, $z, $z\\}], $lod;",
                 pattern>;
multiclass TEX_UNIFIED_3D_LEVEL<string inst, Intrinsic intr> {
  def _R : TEX_UNIFIED_3D_LEVEL_base<inst, (ins B64:$t),
      [(set B32:$r, B32:$g, B32:$b, B32:$a,
            (intr i64:$t, B32:$x, B32:$y, B32:$z, B32:$lod))]>;
  def _I : TEX_UNIFIED_3D_LEVEL_base<inst, (ins i64imm:$t)>;
}

defm TEX_UNIFIED_3D_F32_F32_LEVEL
  : TEX_UNIFIED_3D_LEVEL<"tex.level.3d.v4.f32.f32", int_nvvm_tex_unified_3d_level_v4f32_f32>;
defm TEX_UNIFIED_3D_S32_F32_LEVEL
  : TEX_UNIFIED_3D_LEVEL<"tex.level.3d.v4.s32.f32", int_nvvm_tex_unified_3d_level_v4s32_f32>;
defm TEX_UNIFIED_3D_U32_F32_LEVEL
  : TEX_UNIFIED_3D_LEVEL<"tex.level.3d.v4.u32.f32", int_nvvm_tex_unified_3d_level_v4u32_f32>;

class TEX_UNIFIED_3D_GRAD_base<string inst, dag tex, list<dag> pattern = []>
    : NVPTXInst<(outs B32:$r, B32:$g, B32:$b, B32:$a),
                 !con(tex, (ins B32:$x, B32:$y, B32:$z,
                                B32:$gradx0, B32:$gradx1,
                                B32:$gradx2, B32:$grady0,
                                B32:$grady1, B32:$grady2)),
                 inst # " \t\\{$r, $g, $b, $a\\}, [$t, \\{$x, $y, $z, $z\\}],"
                        " \\{$gradx0, $gradx1, $gradx2, $gradx2\\},"
                        " \\{$grady0, $grady1, $grady2, $grady2\\};",
                 pattern>;
multiclass TEX_UNIFIED_3D_GRAD<string inst, Intrinsic intr> {
  def _R : TEX_UNIFIED_3D_GRAD_base<inst, (ins B64:$t),
      [(set B32:$r, B32:$g, B32:$b, B32:$a,
            (intr i64:$t, B32:$x, B32:$y, B32:$z,
                  B32:$gradx0, B32:$gradx1, B32:$gradx2,
                  B32:$grady0, B32:$grady1, B32:$grady2))]>;
  def _I : TEX_UNIFIED_3D_GRAD_base<inst, (ins i64imm:$t)>;
}

defm TEX_UNIFIED_3D_F32_F32_GRAD
  : TEX_UNIFIED_3D_GRAD<"tex.grad.3d.v4.f32.f32", int_nvvm_tex_unified_3d_grad_v4f32_f32>;
defm TEX_UNIFIED_3D_S32_F32_GRAD
  : TEX_UNIFIED_3D_GRAD<"tex.grad.3d.v4.s32.f32", int_nvvm_tex_unified_3d_grad_v4s32_f32>;
defm TEX_UNIFIED_3D_U32_F32_GRAD
  : TEX_UNIFIED_3D_GRAD<"tex.grad.3d.v4.u32.f32", int_nvvm_tex_unified_3d_grad_v4u32_f32>;

class TEX_UNIFIED_CUBE_base<string inst, dag tex, list<dag> pattern = []>
    : NVPTXInst<(outs B32:$r, B32:$g, B32:$b, B32:$a),
                 !con(tex, (ins B32:$x, B32:$y, B32:$z)),
                 inst # " \t\\{$r, $g, $b, $a\\}, [$t, \\{$x, $y, $z, $z\\}];",
                 pattern>;
multiclass TEX_UNIFIED_CUBE<string inst, Intrinsic intr> {
  def _R : TEX_UNIFIED_CUBE_base<inst, (ins B64:$t),
      [(set B32:$r, B32:$g, B32:$b, B32:$a,
            (intr i64:$t, B32:$x, B32:$y, B32:$z))]>;
  def _I : TEX_UNIFIED_CUBE_base<inst, (ins i64imm:$t)>;
}

defm TEX_UNIFIED_CUBE_F32_F32
  : TEX_UNIFIED_CUBE<"tex.cube.v4.f32.f32", int_nvvm_tex_unified_cube_v4f32_f32>;
defm TEX_UNIFIED_CUBE_S32_F32
  : TEX_UNIFIED_CUBE<"tex.cube.v4.s32.f32", int_nvvm_tex_unified_cube_v4s32_f32>;
defm TEX_UNIFIED_CUBE_U32_F32
  : TEX_UNIFIED_CUBE<"tex.cube.v4.u32.f32", int_nvvm_tex_unified_cube_v4u32_f32>;

class TEX_UNIFIED_CUBE_LEVEL_base<string inst, dag tex, list<dag> pattern = []>
    : NVPTXInst<(outs B32:$r, B32:$g, B32:$b, B32:$a),
                 !con(tex, (ins B32:$x, B32:$y, B32:$z, B32:$lod)),
                 inst # " \t\\{$r, $g, $b, $a\\},"
                        " [$t, \\{$x, $y, $z, $z\\}], $lod;",
                 pattern>;
multiclass TEX_UNIFIED_CUBE_LEVEL<string inst, Intrinsic intr> {
  def _R : TEX_UNIFIED_CUBE_LEVEL_base<inst, (ins B64:$t),
      [(set B32:$r, B32:$g, B32:$b, B32:$a,
            (intr i64:$t, B32:$x, B32:$y, B32:$z, B32:$lod))]>;
  def _I : TEX_UNIFIED_CUBE_LEVEL_base<inst, (ins i64imm:$t)>;
}

defm TEX_UNIFIED_CUBE_F32_F32_LEVEL
  : TEX_UNIFIED_CUBE_LEVEL<"tex.level.cube.v4.f32.f32",
                           int_nvvm_tex_unified_cube_level_v4f32_f32>;
defm TEX_UNIFIED_CUBE_S32_F32_LEVEL
  : TEX_UNIFIED_CUBE_LEVEL<"tex.level.cube.v4.s32.f32",
                           int_nvvm_tex_unified_cube_level_v4s32_f32>;
defm TEX_UNIFIED_CUBE_U32_F32_LEVEL
  : TEX_UNIFIED_CUBE_LEVEL<"tex.level.cube.v4.u32.f32",
                           int_nvvm_tex_unified_cube_level_v4u32_f32>;

class TEX_UNIFIED_CUBE_ARRAY_base<string inst, dag tex, list<dag> pattern = []>
    : NVPTXInst<(outs B32:$r, B32:$g, B32:$b, B32:$a),
                 !con(tex, (ins B32:$l, B32:$x, B32:$y, B32:$z)),
                 inst # " \t\\{$r, $g, $b, $a\\}, [$t, \\{$l, $x, $y, $z\\}];",
                 pattern>;
multiclass TEX_UNIFIED_CUBE_ARRAY<string inst, Intrinsic intr> {
  def _R : TEX_UNIFIED_CUBE_ARRAY_base<inst, (ins B64:$t),
      [(set B32:$r, B32:$g, B32:$b, B32:$a,
            (intr i64:$t, i32:$l, B32:$x, B32:$y, B32:$z))]>;
  def _I : TEX_UNIFIED_CUBE_ARRAY_base<inst, (ins i64imm:$t)>;
}

defm TEX_UNIFIED_CUBE_ARRAY_F32_F32
  : TEX_UNIFIED_CUBE_ARRAY<"tex.acube.v4.f32.f32", int_nvvm_tex_unified_cube_array_v4f32_f32>;
defm TEX_UNIFIED_CUBE_ARRAY_S32_F32
  : TEX_UNIFIED_CUBE_ARRAY<"tex.acube.v4.s32.f32", int_nvvm_tex_unified_cube_array_v4s32_f32>;
defm TEX_UNIFIED_CUBE_ARRAY_U32_F32
  : TEX_UNIFIED_CUBE_ARRAY<"tex.acube.v4.u32.f32", int_nvvm_tex_unified_cube_array_v4u32_f32>;

class TEX_UNIFIED_CUBE_ARRAY_LEVEL_base<string inst, dag tex, list<dag> pattern = []>
    : NVPTXInst<(outs B32:$r, B32:$g, B32:$b, B32:$a),
                 !con(tex, (ins B32:$l, B32:$x, B32:$y, B32:$z, B32:$lod)),
                 inst # " \t\\{$r, $g, $b, $a\\},"
                        " [$t, \\{$l, $x, $y, $z\\}], $lod;",
                 pattern>;
multiclass TEX_UNIFIED_CUBE_ARRAY_LEVEL<string inst, Intrinsic intr> {
  def _R : TEX_UNIFIED_CUBE_ARRAY_LEVEL_base<inst, (ins B64:$t),
      [(set B32:$r, B32:$g, B32:$b, B32:$a,
            (intr i64:$t, i32:$l, B32:$x, B32:$y, B32:$z, B32:$lod))]>;
  def _I : TEX_UNIFIED_CUBE_ARRAY_LEVEL_base<inst, (ins i64imm:$t)>;
}

defm TEX_UNIFIED_CUBE_ARRAY_F32_F32_LEVEL
  : TEX_UNIFIED_CUBE_ARRAY_LEVEL<"tex.level.acube.v4.f32.f32",
                                 int_nvvm_tex_unified_cube_array_level_v4f32_f32>;
defm TEX_UNIFIED_CUBE_ARRAY_S32_F32_LEVEL
  : TEX_UNIFIED_CUBE_ARRAY_LEVEL<"tex.level.acube.v4.s32.f32",
                                 int_nvvm_tex_unified_cube_array_level_v4s32_f32>;
defm TEX_UNIFIED_CUBE_ARRAY_U32_F32_LEVEL
  : TEX_UNIFIED_CUBE_ARRAY_LEVEL<"tex.level.acube.v4.u32.f32",
                                 int_nvvm_tex_unified_cube_array_level_v4u32_f32>;

class TEX_UNIFIED_CUBE_GRAD_base<string inst, dag tex, list<dag> pattern = []>
    : NVPTXInst<(outs B32:$r, B32:$g, B32:$b, B32:$a),
                 !con(tex, (ins B32:$x, B32:$y, B32:$z,
                                B32:$gradx0, B32:$gradx1,
                                B32:$gradx2, B32:$grady0,
                                B32:$grady1, B32:$grady2)),
                 inst # " \t\\{$r, $g, $b, $a\\}, [$t, \\{$x, $y, $z, $z\\}],"
                        " \\{$gradx0, $gradx1, $gradx2, $gradx2\\},"
                        " \\{$grady0, $grady1, $grady2, $grady2\\};",
                 pattern>;

multiclass TEX_UNIFIED_CUBE_GRAD<string inst, Intrinsic intr> {
  def _R : TEX_UNIFIED_CUBE_GRAD_base<inst, (ins B64:$t),
      [(set B32:$r, B32:$g, B32:$b, B32:$a,
            (intr i64:$t, B32:$x, B32:$y, B32:$z,
                  B32:$gradx0, B32:$gradx1, B32:$gradx2,
                  B32:$grady0, B32:$grady1, B32:$grady2))]>;
  def _I : TEX_UNIFIED_CUBE_GRAD_base<inst, (ins i64imm:$t)>;
}

defm TEX_UNIFIED_CUBE_F32_F32_GRAD
  : TEX_UNIFIED_CUBE_GRAD<"tex.grad.cube.v4.f32.f32", int_nvvm_tex_unified_cube_grad_v4f32_f32>;
defm TEX_UNIFIED_CUBE_S32_F32_GRAD
  : TEX_UNIFIED_CUBE_GRAD<"tex.grad.cube.v4.s32.f32", int_nvvm_tex_unified_cube_grad_v4s32_f32>;
defm TEX_UNIFIED_CUBE_U32_F32_GRAD
  : TEX_UNIFIED_CUBE_GRAD<"tex.grad.cube.v4.u32.f32", int_nvvm_tex_unified_cube_grad_v4u32_f32>;

class TEX_UNIFIED_CUBE_ARRAY_GRAD_base<string inst, dag tex, list<dag> pattern = []>
    : NVPTXInst<(outs B32:$r, B32:$g, B32:$b, B32:$a),
                 !con(tex, (ins B32:$l, B32:$x, B32:$y, B32:$z,
                                B32:$gradx0, B32:$gradx1,
                                B32:$gradx2, B32:$grady0,
                                B32:$grady1, B32:$grady2)),
                 inst # " \t\\{$r, $g, $b, $a\\}, [$t, \\{$l, $x, $y, $z\\}],"
                        " \\{$gradx0, $gradx1, $gradx2, $gradx2\\},"
                        " \\{$grady0, $grady1, $grady2, $grady2\\};",
                 pattern>;
multiclass TEX_UNIFIED_CUBE_ARRAY_GRAD<string inst, Intrinsic intr> {
  def _R : TEX_UNIFIED_CUBE_ARRAY_GRAD_base<inst, (ins B64:$t),
      [(set B32:$r, B32:$g, B32:$b, B32:$a,
            (intr i64:$t, i32:$l, B32:$x, B32:$y, B32:$z,
                  B32:$gradx0, B32:$gradx1, B32:$gradx2,
                  B32:$grady0, B32:$grady1, B32:$grady2))]>;
  def _I : TEX_UNIFIED_CUBE_ARRAY_GRAD_base<inst, (ins i64imm:$t)>;
}

defm TEX_UNIFIED_CUBE_ARRAY_F32_F32_GRAD
  : TEX_UNIFIED_CUBE_ARRAY_GRAD<"tex.grad.acube.v4.f32.f32",
                                int_nvvm_tex_unified_cube_array_grad_v4f32_f32>;
defm TEX_UNIFIED_CUBE_ARRAY_S32_F32_GRAD
  : TEX_UNIFIED_CUBE_ARRAY_GRAD<"tex.grad.acube.v4.s32.f32",
                                int_nvvm_tex_unified_cube_array_grad_v4s32_f32>;
defm TEX_UNIFIED_CUBE_ARRAY_U32_F32_GRAD
  : TEX_UNIFIED_CUBE_ARRAY_GRAD<"tex.grad.acube.v4.u32.f32",
                                int_nvvm_tex_unified_cube_array_grad_v4u32_f32>;

class TLD4_UNIFIED_2D_base<string inst, dag tex, list<dag> pattern = []>
    : NVPTXInst<(outs B32:$v0, B32:$v1, B32:$v2, B32:$v3),
                 !con(tex, (ins B32:$x, B32:$y)),
                 inst # " \t\\{$v0, $v1, $v2, $v3\\}, [$t, \\{$x, $y\\}];",
                 pattern>;
multiclass TLD4_UNIFIED_2D<string inst, Intrinsic intr> {
  def _R : TLD4_UNIFIED_2D_base<inst, (ins B64:$t),
      [(set B32:$v0, B32:$v1, B32:$v2, B32:$v3,
            (intr i64:$t, B32:$x, B32:$y))]>;
  def _I : TLD4_UNIFIED_2D_base<inst, (ins i64imm:$t)>;
}

defm TLD4_UNIFIED_R_2D_F32_F32
  : TLD4_UNIFIED_2D<"tld4.r.2d.v4.f32.f32", int_nvvm_tld4_unified_r_2d_v4f32_f32>;
defm TLD4_UNIFIED_G_2D_F32_F32
  : TLD4_UNIFIED_2D<"tld4.g.2d.v4.f32.f32", int_nvvm_tld4_unified_g_2d_v4f32_f32>;
defm TLD4_UNIFIED_B_2D_F32_F32
  : TLD4_UNIFIED_2D<"tld4.b.2d.v4.f32.f32", int_nvvm_tld4_unified_b_2d_v4f32_f32>;
defm TLD4_UNIFIED_A_2D_F32_F32
  : TLD4_UNIFIED_2D<"tld4.a.2d.v4.f32.f32", int_nvvm_tld4_unified_a_2d_v4f32_f32>;

defm TLD4_UNIFIED_R_2D_S32_F32
  : TLD4_UNIFIED_2D<"tld4.r.2d.v4.s32.f32", int_nvvm_tld4_unified_r_2d_v4s32_f32>;
defm TLD4_UNIFIED_G_2D_S32_F32
  : TLD4_UNIFIED_2D<"tld4.g.2d.v4.s32.f32", int_nvvm_tld4_unified_g_2d_v4s32_f32>;
defm TLD4_UNIFIED_B_2D_S32_F32
  : TLD4_UNIFIED_2D<"tld4.b.2d.v4.s32.f32", int_nvvm_tld4_unified_b_2d_v4s32_f32>;
defm TLD4_UNIFIED_A_2D_S32_F32
  : TLD4_UNIFIED_2D<"tld4.a.2d.v4.s32.f32", int_nvvm_tld4_unified_a_2d_v4s32_f32>;

defm TLD4_UNIFIED_R_2D_U32_F32
  : TLD4_UNIFIED_2D<"tld4.r.2d.v4.u32.f32", int_nvvm_tld4_unified_r_2d_v4u32_f32>;
defm TLD4_UNIFIED_G_2D_U32_F32
  : TLD4_UNIFIED_2D<"tld4.g.2d.v4.u32.f32", int_nvvm_tld4_unified_g_2d_v4u32_f32>;
defm TLD4_UNIFIED_B_2D_U32_F32
  : TLD4_UNIFIED_2D<"tld4.b.2d.v4.u32.f32", int_nvvm_tld4_unified_b_2d_v4u32_f32>;
defm TLD4_UNIFIED_A_2D_U32_F32
  : TLD4_UNIFIED_2D<"tld4.a.2d.v4.u32.f32", int_nvvm_tld4_unified_a_2d_v4u32_f32>;

}


//=== Surface load instructions

let IsSuld = true in {

class SULD_1D_base<string inst, NVPTXRegClass outtype, dag surf,
                   list<dag> pattern = []>
    : NVPTXInst<(outs outtype:$r),
                !con(surf, (ins B32:$x)),
                inst # " \\{$r\\}, [$s, \\{$x\\}];",
                pattern>;
multiclass SULD_1D<string inst, NVPTXRegClass outtype> {
  defvar intr = !cast<Intrinsic>("int_nvvm_" # !tolower(NAME));

  def _R : SULD_1D_base<inst, outtype, (ins B64:$s),
                        [(set outtype:$r, (intr i64:$s, i32:$x))]>;
  def _I : SULD_1D_base<inst, outtype, (ins i64imm:$s)>;
}

foreach op = ["clamp", "trap", "zero"] in {
  defvar op_upper = !toupper(op);
  defm SULD_1D_I8_ # op_upper : SULD_1D<"suld.b.1d.b8." # op, B16>;
  defm SULD_1D_I16_ # op_upper : SULD_1D<"suld.b.1d.b16." # op, B16>;
  defm SULD_1D_I32_ # op_upper : SULD_1D<"suld.b.1d.b32." # op, B32>;
  defm SULD_1D_I64_ # op_upper : SULD_1D<"suld.b.1d.b64." # op, B64>;
}

class SULD_1D_ARRAY_base<string inst, NVPTXRegClass outtype, dag surf,
                         list<dag> pattern = []>
    : NVPTXInst<(outs outtype:$r),
                !con(surf, (ins B32:$l, B32:$x)),
                inst # " \\{$r\\}, [$s, \\{$l, $x\\}];",
                pattern>;
multiclass SULD_1D_ARRAY<string inst, NVPTXRegClass outtype> {
  defvar intr = !cast<Intrinsic>("int_nvvm_" # !tolower(NAME));

  def _R : SULD_1D_ARRAY_base<inst, outtype, (ins B64:$s),
                              [(set outtype:$r,
                                    (intr i64:$s, i32:$l, i32:$x))]>;
  def _I : SULD_1D_ARRAY_base<inst, outtype, (ins i64imm:$s)>;
}

foreach op = ["clamp", "trap", "zero"] in {
  defvar op_upper = !toupper(op);
  defm SULD_1D_ARRAY_I8_ # op_upper : SULD_1D_ARRAY<"suld.b.a1d.b8." # op, B16>;
  defm SULD_1D_ARRAY_I16_ # op_upper : SULD_1D_ARRAY<"suld.b.a1d.b16." # op, B16>;
  defm SULD_1D_ARRAY_I32_ # op_upper : SULD_1D_ARRAY<"suld.b.a1d.b32." # op, B32>;
  defm SULD_1D_ARRAY_I64_ # op_upper : SULD_1D_ARRAY<"suld.b.a1d.b64." # op, B64>;
}

class SULD_2D_base<string inst, NVPTXRegClass outtype, dag surf,
                   list<dag> pattern = []>
    : NVPTXInst<(outs outtype:$r),
                !con(surf, (ins B32:$x, B32:$y)),
                inst # " \\{$r\\}, [$s, \\{$x, $y\\}];",
                pattern>;
multiclass SULD_2D<string inst, NVPTXRegClass outtype> {
  defvar intr = !cast<Intrinsic>("int_nvvm_" # !tolower(NAME));

  def _R : SULD_2D_base<inst, outtype, (ins B64:$s),
                        [(set outtype:$r, (intr i64:$s, i32:$x, i32:$y))]>;
  def _I : SULD_2D_base<inst, outtype, (ins i64imm:$s)>;
}

foreach op = ["clamp", "trap", "zero"] in {
  defvar op_upper = !toupper(op);
  defm SULD_2D_I8_ # op_upper : SULD_2D<"suld.b.2d.b8." # op, B16>;
  defm SULD_2D_I16_ # op_upper : SULD_2D<"suld.b.2d.b16." # op, B16>;
  defm SULD_2D_I32_ # op_upper : SULD_2D<"suld.b.2d.b32." # op, B32>;
  defm SULD_2D_I64_ # op_upper : SULD_2D<"suld.b.2d.b64." # op, B64>;
}

class SULD_2D_ARRAY_base<string inst, NVPTXRegClass outtype, dag surf,
                         list<dag> pattern = []>
    : NVPTXInst<(outs outtype:$r),
                !con(surf, (ins B32:$l, B32:$x, B32:$y)),
                inst # " \\{$r\\}, [$s, \\{$l, $x, $y, $y\\}];",
                pattern>;
multiclass SULD_2D_ARRAY<string inst, NVPTXRegClass outtype> {
  defvar intr = !cast<Intrinsic>("int_nvvm_" # !tolower(NAME));

  def _R : SULD_2D_ARRAY_base<inst, outtype, (ins B64:$s),
                              [(set outtype:$r,
                                    (intr i64:$s, i32:$l, i32:$x, i32:$y))]>;
  def _I : SULD_2D_ARRAY_base<inst, outtype, (ins i64imm:$s)>;
}

foreach op = ["clamp", "trap", "zero"] in {
  defvar op_upper = !toupper(op);
  defm SULD_2D_ARRAY_I8_ # op_upper : SULD_2D_ARRAY<"suld.b.a2d.b8." # op, B16>;
  defm SULD_2D_ARRAY_I16_ # op_upper : SULD_2D_ARRAY<"suld.b.a2d.b16." # op, B16>;
  defm SULD_2D_ARRAY_I32_ # op_upper : SULD_2D_ARRAY<"suld.b.a2d.b32." # op, B32>;
  defm SULD_2D_ARRAY_I64_ # op_upper : SULD_2D_ARRAY<"suld.b.a2d.b64." # op, B64>;
}

class SULD_3D_base<string inst, NVPTXRegClass outtype, dag surf,
                   list<dag> pattern = []>
    : NVPTXInst<(outs outtype:$r),
                !con(surf, (ins B32:$x, B32:$y, B32:$z)),
                inst # " \\{$r\\}, [$s, \\{$x, $y, $z, $z\\}];",
                pattern>;
multiclass SULD_3D<string inst, NVPTXRegClass outtype> {
  defvar intr = !cast<Intrinsic>("int_nvvm_" # !tolower(NAME));

  def _R : SULD_3D_base<inst, outtype, (ins B64:$s),
                        [(set outtype:$r,
                              (intr i64:$s, i32:$x, i32:$y, i32:$z))]>;
  def _I : SULD_3D_base<inst, outtype, (ins i64imm:$s)>;
}

foreach op = ["clamp", "trap", "zero"] in {
  defvar op_upper = !toupper(op);
  defm SULD_3D_I8_ # op_upper : SULD_3D<"suld.b.3d.b8." # op, B16>;
  defm SULD_3D_I16_ # op_upper : SULD_3D<"suld.b.3d.b16." # op, B16>;
  defm SULD_3D_I32_ # op_upper : SULD_3D<"suld.b.3d.b32." # op, B32>;
  defm SULD_3D_I64_ # op_upper : SULD_3D<"suld.b.3d.b64." # op, B64>;
}
}

let IsSuld = 2 in {

class SULD_1D_V2_base<string inst, NVPTXRegClass outtype, dag surf,
                      list<dag> pattern = []>
    : NVPTXInst<(outs outtype:$r, outtype:$g),
                !con(surf, (ins B32:$x)),
                inst # " \\{$r, $g\\}, [$s, \\{$x\\}];",
                pattern>;
multiclass SULD_1D_V2<string inst, NVPTXRegClass outtype> {
  defvar intr = !cast<Intrinsic>("int_nvvm_" # !tolower(NAME));

  def _R : SULD_1D_V2_base<inst, outtype, (ins B64:$s),
                           [(set outtype:$r, outtype:$g,
                                 (intr i64:$s, i32:$x))]>;
  def _I : SULD_1D_V2_base<inst, outtype, (ins i64imm:$s)>;
}

foreach op = ["clamp", "trap", "zero"] in {
  defvar op_upper = !toupper(op);
  defm SULD_1D_V2I8_ # op_upper : SULD_1D_V2<"suld.b.1d.v2.b8." # op, B16>;
  defm SULD_1D_V2I16_ # op_upper : SULD_1D_V2<"suld.b.1d.v2.b16." # op, B16>;
  defm SULD_1D_V2I32_ # op_upper : SULD_1D_V2<"suld.b.1d.v2.b32." # op, B32>;
  defm SULD_1D_V2I64_ # op_upper : SULD_1D_V2<"suld.b.1d.v2.b64." # op, B64>;
}

class SULD_1D_ARRAY_V2_base<string inst, NVPTXRegClass outtype, dag surf,
                            list<dag> pattern = []>
    : NVPTXInst<(outs outtype:$r, outtype:$g),
                !con(surf, (ins B32:$l, B32:$x)),
                inst # " \\{$r, $g\\}, [$s, \\{$l, $x\\}];",
                pattern>;
multiclass SULD_1D_ARRAY_V2<string inst, NVPTXRegClass outtype> {
  defvar intr = !cast<Intrinsic>("int_nvvm_" # !tolower(NAME));

  def _R : SULD_1D_ARRAY_V2_base<inst, outtype, (ins B64:$s),
                                 [(set outtype:$r, outtype:$g,
                                       (intr i64:$s, i32:$l, i32:$x))]>;
  def _I : SULD_1D_ARRAY_V2_base<inst, outtype, (ins i64imm:$s)>;
}

foreach op = ["clamp", "trap", "zero"] in {
  defvar op_upper = !toupper(op);
  defm SULD_1D_ARRAY_V2I8_ # op_upper : SULD_1D_ARRAY_V2<"suld.b.a1d.v2.b8." # op, B16>;
  defm SULD_1D_ARRAY_V2I16_ # op_upper : SULD_1D_ARRAY_V2<"suld.b.a1d.v2.b16." # op, B16>;
  defm SULD_1D_ARRAY_V2I32_ # op_upper : SULD_1D_ARRAY_V2<"suld.b.a1d.v2.b32." # op, B32>;
  defm SULD_1D_ARRAY_V2I64_ # op_upper : SULD_1D_ARRAY_V2<"suld.b.a1d.v2.b64." # op, B64>;
}

class SULD_2D_V2_base<string inst, NVPTXRegClass outtype, dag surf,
                      list<dag> pattern = []>
    : NVPTXInst<(outs outtype:$r, outtype:$g),
                !con(surf, (ins B32:$x, B32:$y)),
                inst # " \\{$r, $g\\}, [$s, \\{$x, $y\\}];",
                pattern>;
multiclass SULD_2D_V2<string inst, NVPTXRegClass outtype> {
  defvar intr = !cast<Intrinsic>("int_nvvm_" # !tolower(NAME));

  def _R : SULD_2D_V2_base<inst, outtype, (ins B64:$s),
                           [(set outtype:$r, outtype:$g,
                                 (intr i64:$s, i32:$x, i32:$y))]>;
  def _I : SULD_2D_V2_base<inst, outtype, (ins i64imm:$s)>;
}

foreach op = ["clamp", "trap", "zero"] in {
  defvar op_upper = !toupper(op);
  defm SULD_2D_V2I8_ # op_upper : SULD_2D_V2<"suld.b.2d.v2.b8." # op, B16>;
  defm SULD_2D_V2I16_ # op_upper : SULD_2D_V2<"suld.b.2d.v2.b16." # op, B16>;
  defm SULD_2D_V2I32_ # op_upper : SULD_2D_V2<"suld.b.2d.v2.b32." # op, B32>;
  defm SULD_2D_V2I64_ # op_upper : SULD_2D_V2<"suld.b.2d.v2.b64." # op, B64>;
}

class SULD_2D_ARRAY_V2_base<string inst, NVPTXRegClass outtype, dag surf,
                            list<dag> pattern = []>
    : NVPTXInst<(outs outtype:$r, outtype:$g),
                !con(surf, (ins B32:$l, B32:$x, B32:$y)),
                inst # " \\{$r, $g\\}, [$s, \\{$l, $x, $y, $y\\}];",
                pattern>;
multiclass SULD_2D_ARRAY_V2<string inst, NVPTXRegClass outtype> {
  defvar intr = !cast<Intrinsic>("int_nvvm_" # !tolower(NAME));

  def _R : SULD_2D_ARRAY_V2_base<inst, outtype, (ins B64:$s),
                                 [(set outtype:$r, outtype:$g,
                                       (intr i64:$s, i32:$l, i32:$x, i32:$y))]>;
  def _I : SULD_2D_ARRAY_V2_base<inst, outtype, (ins i64imm:$s)>;
}

foreach op = ["clamp", "trap", "zero"] in {
  defvar op_upper = !toupper(op);
  defm SULD_2D_ARRAY_V2I8_ # op_upper : SULD_2D_ARRAY_V2<"suld.b.a2d.v2.b8." # op, B16>;
  defm SULD_2D_ARRAY_V2I16_ # op_upper : SULD_2D_ARRAY_V2<"suld.b.a2d.v2.b16." # op, B16>;
  defm SULD_2D_ARRAY_V2I32_ # op_upper : SULD_2D_ARRAY_V2<"suld.b.a2d.v2.b32." # op, B32>;
  defm SULD_2D_ARRAY_V2I64_ # op_upper : SULD_2D_ARRAY_V2<"suld.b.a2d.v2.b64." # op, B64>;
}

class SULD_3D_V2_base<string inst, NVPTXRegClass outtype, dag surf,
                      list<dag> pattern = []>
    : NVPTXInst<(outs outtype:$r, outtype:$g),
                !con(surf, (ins B32:$x, B32:$y, B32:$z)),
                inst # " \\{$r, $g\\}, [$s, \\{$x, $y, $z, $z\\}];",
                pattern>;
multiclass SULD_3D_V2<string inst, NVPTXRegClass outtype> {
  defvar intr = !cast<Intrinsic>("int_nvvm_" # !tolower(NAME));

  def _R : SULD_3D_V2_base<inst, outtype, (ins B64:$s),
                           [(set outtype:$r, outtype:$g,
                                 (intr i64:$s, i32:$x, i32:$y, i32:$z))]>;
  def _I : SULD_3D_V2_base<inst, outtype, (ins i64imm:$s)>;
}

foreach op = ["clamp", "trap", "zero"] in {
  defvar op_upper = !toupper(op);
  defm SULD_3D_V2I8_ # op_upper : SULD_3D_V2<"suld.b.3d.v2.b8." # op, B16>;
  defm SULD_3D_V2I16_ # op_upper : SULD_3D_V2<"suld.b.3d.v2.b16." # op, B16>;
  defm SULD_3D_V2I32_ # op_upper : SULD_3D_V2<"suld.b.3d.v2.b32." # op, B32>;
  defm SULD_3D_V2I64_ # op_upper : SULD_3D_V2<"suld.b.3d.v2.b64." # op, B64>;
}

}

let IsSuld = 3 in {

class SULD_1D_V4_base<string inst, NVPTXRegClass outtype, dag surf,
                      list<dag> pattern = []>
    : NVPTXInst<(outs outtype:$r, outtype:$g, outtype:$b, outtype:$a),
                !con(surf, (ins B32:$x)),
                inst # " \\{$r, $g, $b, $a\\}, [$s, \\{$x\\}];",
                pattern>;
multiclass SULD_1D_V4<string inst, NVPTXRegClass outtype> {
  defvar intr = !cast<Intrinsic>("int_nvvm_" # !tolower(NAME));

  def _R : SULD_1D_V4_base<inst, outtype, (ins B64:$s),
                           [(set outtype:$r, outtype:$g, outtype:$b, outtype:$a,
                                 (intr i64:$s, i32:$x))]>;
  def _I : SULD_1D_V4_base<inst, outtype, (ins i64imm:$s)>;
}

foreach op = ["clamp", "trap", "zero"] in {
  defvar op_upper = !toupper(op);
  defm SULD_1D_V4I8_ # op_upper : SULD_1D_V4<"suld.b.1d.v4.b8." # op, B16>;
  defm SULD_1D_V4I16_ # op_upper : SULD_1D_V4<"suld.b.1d.v4.b16." # op, B16>;
  defm SULD_1D_V4I32_ # op_upper : SULD_1D_V4<"suld.b.1d.v4.b32." # op, B32>;
}

class SULD_1D_ARRAY_V4_base<string inst, NVPTXRegClass outtype, dag surf,
                            list<dag> pattern = []>
    : NVPTXInst<(outs outtype:$r, outtype:$g, outtype:$b, outtype:$a),
                !con(surf, (ins B32:$l, B32:$x)),
                inst # " \\{$r, $g, $b, $a\\}, [$s, \\{$l, $x\\}];",
                pattern>;
multiclass SULD_1D_ARRAY_V4<string inst, NVPTXRegClass outtype> {
  defvar intr = !cast<Intrinsic>("int_nvvm_" # !tolower(NAME));

  def _R : SULD_1D_ARRAY_V4_base<inst, outtype, (ins B64:$s),
                                 [(set outtype:$r, outtype:$g, outtype:$b,
                                       outtype:$a,
                                       (intr i64:$s, i32:$l, i32:$x))]>;
  def _I : SULD_1D_ARRAY_V4_base<inst, outtype, (ins i64imm:$s)>;
}

foreach op = ["clamp", "trap", "zero"] in {
  defvar op_upper = !toupper(op);
  defm SULD_1D_ARRAY_V4I8_ # op_upper : SULD_1D_ARRAY_V4<"suld.b.a1d.v4.b8." # op, B16>;
  defm SULD_1D_ARRAY_V4I16_ # op_upper : SULD_1D_ARRAY_V4<"suld.b.a1d.v4.b16." # op, B16>;
  defm SULD_1D_ARRAY_V4I32_ # op_upper : SULD_1D_ARRAY_V4<"suld.b.a1d.v4.b32." # op, B32>;
}

class SULD_2D_V4_base<string inst, NVPTXRegClass outtype, dag surf,
                      list<dag> pattern = []>
    : NVPTXInst<(outs outtype:$r, outtype:$g, outtype:$b, outtype:$a),
                !con(surf, (ins B32:$x, B32:$y)),
                inst # " \\{$r, $g, $b, $a\\}, [$s, \\{$x, $y\\}];",
                pattern>;
multiclass SULD_2D_V4<string inst, NVPTXRegClass outtype> {
  defvar intr = !cast<Intrinsic>("int_nvvm_" # !tolower(NAME));

  def _R : SULD_2D_V4_base<inst, outtype, (ins B64:$s),
                           [(set outtype:$r, outtype:$g, outtype:$b, outtype:$a,
                                 (intr i64:$s, i32:$x, i32:$y))]>;
  def _I : SULD_2D_V4_base<inst, outtype, (ins i64imm:$s)>;
}

foreach op = ["clamp", "trap", "zero"] in {
  defvar op_upper = !toupper(op);
  defm SULD_2D_V4I8_ # op_upper : SULD_2D_V4<"suld.b.2d.v4.b8." # op, B16>;
  defm SULD_2D_V4I16_ # op_upper : SULD_2D_V4<"suld.b.2d.v4.b16." # op, B16>;
  defm SULD_2D_V4I32_ # op_upper : SULD_2D_V4<"suld.b.2d.v4.b32." # op, B32>;
}

class SULD_2D_ARRAY_V4_base<string inst, NVPTXRegClass outtype, dag surf,
                            list<dag> pattern = []>
    : NVPTXInst<(outs outtype:$r, outtype:$g, outtype:$b, outtype:$a),
                !con(surf, (ins B32:$l, B32:$x, B32:$y)),
                inst # " \\{$r, $g, $b, $a\\}, [$s, \\{$l, $x, $y, $y\\}];",
                pattern>;
multiclass SULD_2D_ARRAY_V4<string inst, NVPTXRegClass outtype> {
  defvar intr = !cast<Intrinsic>("int_nvvm_" # !tolower(NAME));

  def _R : SULD_2D_ARRAY_V4_base<inst, outtype, (ins B64:$s),
                                 [(set outtype:$r, outtype:$g, outtype:$b,
                                       outtype:$a,
                                       (intr i64:$s, i32:$l, i32:$x, i32:$y))]>;
  def _I : SULD_2D_ARRAY_V4_base<inst, outtype, (ins i64imm:$s)>;
}

foreach op = ["clamp", "trap", "zero"] in {
  defvar op_upper = !toupper(op);
  defm SULD_2D_ARRAY_V4I8_ # op_upper : SULD_2D_ARRAY_V4<"suld.b.a2d.v4.b8." # op, B16>;
  defm SULD_2D_ARRAY_V4I16_ # op_upper : SULD_2D_ARRAY_V4<"suld.b.a2d.v4.b16." # op, B16>;
  defm SULD_2D_ARRAY_V4I32_ # op_upper : SULD_2D_ARRAY_V4<"suld.b.a2d.v4.b32." # op, B32>;
}

class SULD_3D_V4_base<string inst, NVPTXRegClass outtype, dag surf,
                      list<dag> pattern = []>
    : NVPTXInst<(outs outtype:$r, outtype:$g, outtype:$b, outtype:$a),
                !con(surf, (ins B32:$x, B32:$y, B32:$z)),
                inst # " \\{$r, $g, $b, $a\\}, [$s, \\{$x, $y, $z, $z\\}];",
                pattern>;
multiclass SULD_3D_V4<string inst, NVPTXRegClass outtype> {
  defvar intr = !cast<Intrinsic>("int_nvvm_" # !tolower(NAME));

  def _R : SULD_3D_V4_base<inst, outtype, (ins B64:$s),
                           [(set outtype:$r, outtype:$g, outtype:$b, outtype:$a,
                                 (intr i64:$s, i32:$x, i32:$y, i32:$z))]>;
  def _I : SULD_3D_V4_base<inst, outtype, (ins i64imm:$s)>;
}

foreach op = ["clamp", "trap", "zero"] in {
  defvar op_upper = !toupper(op);
  defm SULD_3D_V4I8_ # op_upper : SULD_3D_V4<"suld.b.3d.v4.b8." # op, B16>;
  defm SULD_3D_V4I16_ # op_upper : SULD_3D_V4<"suld.b.3d.v4.b16." # op, B16>;
  defm SULD_3D_V4I32_ # op_upper : SULD_3D_V4<"suld.b.3d.v4.b32." # op, B32>;
}

}

//-----------------------------------
// Texture Query Intrinsics
//-----------------------------------

let IsSurfTexQuery = true in {
  foreach query = ["channel_order", "channel_data_type", "width", "height", 
                   "depth", "array_size", "num_samples", "num_mipmap_levels"] in {
    def TXQ_ # !toupper(query) # _R
      : NVPTXInst<(outs B32:$d), (ins B64:$a),
                  "txq." # query # ".b32 \t$d, [$a];",
                  [(set i32:$d, (!cast<Intrinsic>("int_nvvm_txq_" # query) i64:$a))]>;
    def TXQ_ # !toupper(query) # _I
      : NVPTXInst<(outs B32:$d), (ins i64imm:$a),
                  "txq." # query # ".b32 \t$d, [$a];",
                  []>;
  }
}

//-----------------------------------
// Surface Query Intrinsics
//-----------------------------------

let IsSurfTexQuery = true in {
  foreach query = ["channel_order", "channel_data_type", "width", "height", "depth", "array_size"] in {
    def SUQ_ # !toupper(query) # _R
      : NVPTXInst<(outs B32:$d), (ins B64:$a),
                  "suq." # query # ".b32 \t$d, [$a];",
                  [(set i32:$d, (!cast<Intrinsic>("int_nvvm_suq_" # query) i64:$a))]>;
    def SUQ_ # !toupper(query) # _I
      : NVPTXInst<(outs B32:$d), (ins i64imm:$a),
                  "suq." # query # ".b32 \t$d, [$a];",
                  []>;
  }
}

//===- Handle Query -------------------------------------------------------===//

// TODO: These intrinsics are not yet finalized, pending PTX ISA design work
def ISTYPEP_SAMPLER
  : BasicNVPTXInst<(outs B1:$d), (ins B64:$a),
              "istypep.samplerref",
              [(set i1:$d, (int_nvvm_istypep_sampler i64:$a))]>;
def ISTYPEP_SURFACE
  : BasicNVPTXInst<(outs B1:$d), (ins B64:$a),
              "istypep.surfref",
              [(set i1:$d, (int_nvvm_istypep_surface i64:$a))]>;
def ISTYPEP_TEXTURE
  : BasicNVPTXInst<(outs B1:$d), (ins B64:$a),
              "istypep.texref",
              [(set i1:$d, (int_nvvm_istypep_texture i64:$a))]>;

//===- Surface Stores -----------------------------------------------------===//

let IsSust = true in {

class SUST_1D_base<string inst, NVPTXRegClass intype, dag surf, list<dag> pat>
    : NVPTXInst<(outs),
                !con(surf, (ins B32:$x, intype:$r)),
                inst # " \t[$s, \\{$x\\}], \\{$r\\};", pat>;
multiclass SUST_1D<string inst, NVPTXRegClass intype> {
  defvar intr = !cast<Intrinsic>("int_nvvm_" # !tolower(NAME));

  def _R : SUST_1D_base<inst, intype, (ins B64:$s),
              [(intr B64:$s, B32:$x, intype:$r)]>;
  def _I : SUST_1D_base<inst, intype, (ins i64imm:$s), []>;
}

foreach op = ["clamp", "trap", "zero"] in {
  defvar op_upper = !toupper(op);
  defm SUST_B_1D_I8_ # op_upper : SUST_1D<"sust.b.1d.b8." # op, B16>;
  defm SUST_B_1D_I16_ # op_upper : SUST_1D<"sust.b.1d.b16." # op, B16>;
  defm SUST_B_1D_I32_ # op_upper : SUST_1D<"sust.b.1d.b32." # op, B32>;
  defm SUST_B_1D_I64_ # op_upper : SUST_1D<"sust.b.1d.b64." # op, B64>;
}

defm SUST_P_1D_I8_TRAP : SUST_1D<"sust.p.1d.b8.trap", B16>;
defm SUST_P_1D_I16_TRAP : SUST_1D<"sust.p.1d.b16.trap", B16>;
defm SUST_P_1D_I32_TRAP : SUST_1D<"sust.p.1d.b32.trap", B32>;

class SUST_1D_V2_base<string inst, NVPTXRegClass intype, dag surf, list<dag> pat>
    : NVPTXInst<(outs),
                !con(surf, (ins B32:$x, intype:$r, intype:$g)),
                inst # " \t[$s, \\{$x\\}], \\{$r, $g\\};",
                pat>;
multiclass SUST_1D_V2<string inst, NVPTXRegClass intype> {
  defvar intr = !cast<Intrinsic>("int_nvvm_" # !tolower(NAME));
  def _R : SUST_1D_V2_base<inst, intype, (ins B64:$s),
              [(intr B64:$s, B32:$x, intype:$r, intype:$g)]>;
  def _I : SUST_1D_V2_base<inst, intype, (ins i64imm:$s), []>;
}

foreach op = ["clamp", "trap", "zero"] in {
  defvar op_upper = !toupper(op);
  defm SUST_B_1D_V2I8_ # op_upper : SUST_1D_V2<"sust.b.1d.v2.b8." # op, B16>;
  defm SUST_B_1D_V2I16_ # op_upper : SUST_1D_V2<"sust.b.1d.v2.b16." # op, B16>;
  defm SUST_B_1D_V2I32_ # op_upper : SUST_1D_V2<"sust.b.1d.v2.b32." # op, B32>;
  defm SUST_B_1D_V2I64_ # op_upper : SUST_1D_V2<"sust.b.1d.v2.b64." # op, B64>;
}
defm SUST_P_1D_V2I8_TRAP : SUST_1D_V2<"sust.p.1d.v2.b8.trap", B16>;
defm SUST_P_1D_V2I16_TRAP : SUST_1D_V2<"sust.p.1d.v2.b16.trap", B16>;
defm SUST_P_1D_V2I32_TRAP : SUST_1D_V2<"sust.p.1d.v2.b32.trap", B32>;

class SUST_1D_V4_base<string inst, NVPTXRegClass intype, dag surf, list<dag> pat>
    : NVPTXInst<(outs),
                !con(surf, (ins B32:$x, intype:$r, intype:$g,
                                intype:$b, intype:$a)),
                inst # " \t[$s, \\{$x\\}], \\{$r, $g, $b, $a\\};",
                pat>;
multiclass SUST_1D_V4<string inst, NVPTXRegClass intype> {
  defvar intr = !cast<Intrinsic>("int_nvvm_" # !tolower(NAME));
  def _R : SUST_1D_V4_base<inst, intype, (ins B64:$s),
              [(intr B64:$s, B32:$x, intype:$r, intype:$g,
                intype:$b, intype:$a)]>;
  def _I : SUST_1D_V4_base<inst, intype, (ins i64imm:$s), []>;
}

foreach op = ["clamp", "trap", "zero"] in {
  defvar op_upper = !toupper(op);
  defm SUST_B_1D_V4I8_ # op_upper : SUST_1D_V4<"sust.b.1d.v4.b8." # op, B16>;
  defm SUST_B_1D_V4I16_ # op_upper : SUST_1D_V4<"sust.b.1d.v4.b16." # op, B16>;
  defm SUST_B_1D_V4I32_ # op_upper : SUST_1D_V4<"sust.b.1d.v4.b32." # op, B32>;
}

defm SUST_P_1D_V4I8_TRAP : SUST_1D_V4<"sust.p.1d.v4.b8.trap", B16>;
defm SUST_P_1D_V4I16_TRAP : SUST_1D_V4<"sust.p.1d.v4.b16.trap", B16>;
defm SUST_P_1D_V4I32_TRAP : SUST_1D_V4<"sust.p.1d.v4.b32.trap", B32>;

class SUST_1D_ARRAY_base<string inst, NVPTXRegClass intype, dag surf, list<dag> pat>
    : NVPTXInst<(outs),
                !con(surf, (ins B32:$idx, B32:$x, intype:$r)),
                inst # " \t[$s, \\{$idx, $x\\}], \\{$r\\};",
                pat>;
multiclass SUST_1D_ARRAY<string inst, NVPTXRegClass intype> {
    defvar intr = !cast<Intrinsic>("int_nvvm_" # !tolower(NAME));
  def _R : SUST_1D_ARRAY_base<inst, intype, (ins B64:$s),
              [(intr B64:$s, B32:$idx, B32:$x, intype:$r)]>;
  def _I : SUST_1D_ARRAY_base<inst, intype, (ins i64imm:$s), []>;
}

foreach op = ["clamp", "trap", "zero"] in {
  defvar op_upper = !toupper(op);
  defm SUST_B_1D_ARRAY_I8_ # op_upper : SUST_1D_ARRAY<"sust.b.a1d.b8." # op, B16>;
  defm SUST_B_1D_ARRAY_I16_ # op_upper : SUST_1D_ARRAY<"sust.b.a1d.b16." # op, B16>;
  defm SUST_B_1D_ARRAY_I32_ # op_upper : SUST_1D_ARRAY<"sust.b.a1d.b32." # op, B32>;
  defm SUST_B_1D_ARRAY_I64_ # op_upper : SUST_1D_ARRAY<"sust.b.a1d.b64." # op, B64>;
}

defm SUST_P_1D_ARRAY_I8_TRAP : SUST_1D_ARRAY<"sust.p.a1d.b8.trap", B16>;
defm SUST_P_1D_ARRAY_I16_TRAP : SUST_1D_ARRAY<"sust.p.a1d.b16.trap", B16>;
defm SUST_P_1D_ARRAY_I32_TRAP : SUST_1D_ARRAY<"sust.p.a1d.b32.trap", B32>;

class SUST_1D_ARRAY_V2_base<string inst, NVPTXRegClass intype, dag surf, list<dag> pat>
    : NVPTXInst<(outs),
                !con(surf, (ins B32:$idx, B32:$x,
                                intype:$r, intype:$g)),
                inst # " \t[$s, \\{$idx, $x\\}], \\{$r, $g\\};",
                pat>;
multiclass SUST_1D_ARRAY_V2<string inst, NVPTXRegClass intype> {
  defvar intr = !cast<Intrinsic>("int_nvvm_" # !tolower(NAME));
  def _R : SUST_1D_ARRAY_V2_base<inst, intype, (ins B64:$s),
              [(intr B64:$s, B32:$idx, B32:$x,
                intype:$r, intype:$g)]>;
  def _I : SUST_1D_ARRAY_V2_base<inst, intype, (ins i64imm:$s), []>;
}

foreach op = ["clamp", "trap", "zero"] in {
  defvar op_upper = !toupper(op);
  defm SUST_B_1D_ARRAY_V2I8_ # op_upper : SUST_1D_ARRAY_V2<"sust.b.a1d.v2.b8." # op, B16>;
  defm SUST_B_1D_ARRAY_V2I16_ # op_upper : SUST_1D_ARRAY_V2<"sust.b.a1d.v2.b16." # op, B16>;
  defm SUST_B_1D_ARRAY_V2I32_ # op_upper : SUST_1D_ARRAY_V2<"sust.b.a1d.v2.b32." # op, B32>;
  defm SUST_B_1D_ARRAY_V2I64_ # op_upper : SUST_1D_ARRAY_V2<"sust.b.a1d.v2.b64." # op, B64>;
}

defm SUST_P_1D_ARRAY_V2I8_TRAP : SUST_1D_ARRAY_V2<"sust.p.a1d.v2.b8.trap", B16>;
defm SUST_P_1D_ARRAY_V2I16_TRAP : SUST_1D_ARRAY_V2<"sust.p.a1d.v2.b16.trap", B16>;
defm SUST_P_1D_ARRAY_V2I32_TRAP : SUST_1D_ARRAY_V2<"sust.p.a1d.v2.b32.trap", B32>;

class SUST_1D_ARRAY_V4_base<string inst, NVPTXRegClass intype, dag surf, list<dag> pat>
    : NVPTXInst<(outs),
                !con(surf, (ins B32:$idx, B32:$x,
                                intype:$r, intype:$g, intype:$b, intype:$a)),
                inst # " \t[$s, \\{$idx, $x\\}], \\{$r, $g, $b, $a\\};",
                pat>;
multiclass SUST_1D_ARRAY_V4<string inst, NVPTXRegClass intype> {
  defvar intr = !cast<Intrinsic>("int_nvvm_" # !tolower(NAME));
  def _R : SUST_1D_ARRAY_V4_base<inst, intype, (ins B64:$s),
              [(intr B64:$s, B32:$idx, B32:$x,
                intype:$r, intype:$g, intype:$b, intype:$a)]>;
  def _I : SUST_1D_ARRAY_V4_base<inst, intype, (ins i64imm:$s), []>;
}

foreach op = ["clamp", "trap", "zero"] in {
  defvar op_upper = !toupper(op);
  defm SUST_B_1D_ARRAY_V4I8_ # op_upper : SUST_1D_ARRAY_V4<"sust.b.a1d.v4.b8." # op, B16>;
  defm SUST_B_1D_ARRAY_V4I16_ # op_upper : SUST_1D_ARRAY_V4<"sust.b.a1d.v4.b16." # op, B16>;
  defm SUST_B_1D_ARRAY_V4I32_ # op_upper : SUST_1D_ARRAY_V4<"sust.b.a1d.v4.b32." # op, B32>;
}

defm SUST_P_1D_ARRAY_V4I8_TRAP : SUST_1D_ARRAY_V4<"sust.p.a1d.v4.b8.trap", B16>;
defm SUST_P_1D_ARRAY_V4I16_TRAP : SUST_1D_ARRAY_V4<"sust.p.a1d.v4.b16.trap", B16>;
defm SUST_P_1D_ARRAY_V4I32_TRAP : SUST_1D_ARRAY_V4<"sust.p.a1d.v4.b32.trap", B32>;

class SUST_2D_base<string inst, NVPTXRegClass intype, dag surf, list<dag> pat>
    : NVPTXInst<(outs),
                !con(surf, (ins B32:$x, B32:$y, intype:$r)),
                inst # " \t[$s, \\{$x, $y\\}], \\{$r\\};",
                pat>;
multiclass SUST_2D<string inst, NVPTXRegClass intype> {
  defvar intr = !cast<Intrinsic>("int_nvvm_" # !tolower(NAME));
  def _R : SUST_2D_base<inst, intype, (ins B64:$s),
              [(intr B64:$s, B32:$x, B32:$y, intype:$r)]>;
  def _I : SUST_2D_base<inst, intype, (ins i64imm:$s), []>;
}

foreach op = ["clamp", "trap", "zero"] in {
  defvar op_upper = !toupper(op);
  defm SUST_B_2D_I8_ # op_upper : SUST_2D<"sust.b.2d.b8." # op, B16>;
  defm SUST_B_2D_I16_ # op_upper : SUST_2D<"sust.b.2d.b16." # op, B16>;
  defm SUST_B_2D_I32_ # op_upper : SUST_2D<"sust.b.2d.b32." # op, B32>;
  defm SUST_B_2D_I64_ # op_upper : SUST_2D<"sust.b.2d.b64." # op, B64>;
}

defm SUST_P_2D_I8_TRAP : SUST_2D<"sust.p.2d.b8.trap", B16>;
defm SUST_P_2D_I16_TRAP : SUST_2D<"sust.p.2d.b16.trap", B16>;
defm SUST_P_2D_I32_TRAP : SUST_2D<"sust.p.2d.b32.trap", B32>;

class SUST_2D_V2_base<string inst, NVPTXRegClass intype, dag surf, list<dag> pat>
    : NVPTXInst<(outs),
                !con(surf, (ins B32:$x, B32:$y,
                                intype:$r, intype:$g)),
                inst # " \t[$s, \\{$x, $y\\}], \\{$r, $g\\};",
                pat>;
multiclass SUST_2D_V2<string inst, NVPTXRegClass intype> {
  defvar intr = !cast<Intrinsic>("int_nvvm_" # !tolower(NAME));
  def _R : SUST_2D_V2_base<inst, intype, (ins B64:$s),
              [(intr B64:$s, B32:$x, B32:$y,
                intype:$r, intype:$g)]>;
  def _I : SUST_2D_V2_base<inst, intype, (ins i64imm:$s), []>;
}

foreach op = ["clamp", "trap", "zero"] in {
  defvar op_upper = !toupper(op);
  defm SUST_B_2D_V2I8_ # op_upper : SUST_2D_V2<"sust.b.2d.v2.b8." # op, B16>;
  defm SUST_B_2D_V2I16_ # op_upper : SUST_2D_V2<"sust.b.2d.v2.b16." # op, B16>;
  defm SUST_B_2D_V2I32_ # op_upper : SUST_2D_V2<"sust.b.2d.v2.b32." # op, B32>;
  defm SUST_B_2D_V2I64_ # op_upper : SUST_2D_V2<"sust.b.2d.v2.b64." # op, B64>;
}

defm SUST_P_2D_V2I8_TRAP : SUST_2D_V2<"sust.p.2d.v2.b8.trap", B16>;
defm SUST_P_2D_V2I16_TRAP : SUST_2D_V2<"sust.p.2d.v2.b16.trap", B16>;
defm SUST_P_2D_V2I32_TRAP : SUST_2D_V2<"sust.p.2d.v2.b32.trap", B32>;

class SUST_2D_V4_base<string inst, NVPTXRegClass intype, dag surf, list<dag> pat>
    : NVPTXInst<(outs),
                !con(surf, (ins B32:$x, B32:$y,
                                intype:$r, intype:$g, intype:$b, intype:$a)),
                inst # " \t[$s, \\{$x, $y\\}], \\{$r, $g, $b, $a\\};",
                pat>;
multiclass SUST_2D_V4<string inst, NVPTXRegClass intype> {
  defvar intr = !cast<Intrinsic>("int_nvvm_" # !tolower(NAME));
  def _R : SUST_2D_V4_base<inst, intype, (ins B64:$s),
              [(intr B64:$s, B32:$x, B32:$y,
                intype:$r, intype:$g, intype:$b, intype:$a)]>;
  def _I : SUST_2D_V4_base<inst, intype, (ins i64imm:$s), []>;
}

foreach op = ["clamp", "trap", "zero"] in {
  defvar op_upper = !toupper(op);
  defm SUST_B_2D_V4I8_ # op_upper : SUST_2D_V4<"sust.b.2d.v4.b8." # op, B16>;
  defm SUST_B_2D_V4I16_ # op_upper : SUST_2D_V4<"sust.b.2d.v4.b16." # op, B16>;
  defm SUST_B_2D_V4I32_ # op_upper : SUST_2D_V4<"sust.b.2d.v4.b32." # op, B32>;
}

defm SUST_P_2D_V4I8_TRAP : SUST_2D_V4<"sust.p.2d.v4.b8.trap", B16>;
defm SUST_P_2D_V4I16_TRAP : SUST_2D_V4<"sust.p.2d.v4.b16.trap", B16>;
defm SUST_P_2D_V4I32_TRAP : SUST_2D_V4<"sust.p.2d.v4.b32.trap", B32>;

class SUST_2D_ARRAY_base<string inst, NVPTXRegClass intype, dag surf, list<dag> pat>
    : NVPTXInst<(outs),
                !con(surf, (ins B32:$idx, B32:$x, B32:$y,
                                intype:$r)),
                inst # " \t[$s, \\{$idx, $x, $y, $y\\}], \\{$r\\};",
                pat>;
multiclass SUST_2D_ARRAY<string inst, NVPTXRegClass intype> {
  defvar intr = !cast<Intrinsic>("int_nvvm_" # !tolower(NAME));
  def _R : SUST_2D_ARRAY_base<inst, intype, (ins B64:$s),
              [(intr B64:$s, B32:$idx, B32:$x, B32:$y,
                intype:$r)]>;
  def _I : SUST_2D_ARRAY_base<inst, intype, (ins i64imm:$s), []>;
}

foreach op = ["clamp", "trap", "zero"] in {
  defvar op_upper = !toupper(op);
  defm SUST_B_2D_ARRAY_I8_ # op_upper : SUST_2D_ARRAY<"sust.b.a2d.b8." # op, B16>;
  defm SUST_B_2D_ARRAY_I16_ # op_upper : SUST_2D_ARRAY<"sust.b.a2d.b16." # op, B16>;
  defm SUST_B_2D_ARRAY_I32_ # op_upper : SUST_2D_ARRAY<"sust.b.a2d.b32." # op, B32>;
  defm SUST_B_2D_ARRAY_I64_ # op_upper : SUST_2D_ARRAY<"sust.b.a2d.b64." # op, B64>;
}

defm SUST_P_2D_ARRAY_I8_TRAP : SUST_2D_ARRAY<"sust.p.a2d.b8.trap", B16>;
defm SUST_P_2D_ARRAY_I16_TRAP : SUST_2D_ARRAY<"sust.p.a2d.b16.trap", B16>;
defm SUST_P_2D_ARRAY_I32_TRAP : SUST_2D_ARRAY<"sust.p.a2d.b32.trap", B32>;

class SUST_2D_ARRAY_V2_base<string inst, NVPTXRegClass intype, dag surf, list<dag> pat>
    : NVPTXInst<(outs),
                !con(surf, (ins B32:$idx, B32:$x, B32:$y,
                                intype:$r, intype:$g)),
                inst # " \t[$s, \\{$idx, $x, $y, $y\\}], \\{$r, $g\\};",
                pat>;
multiclass SUST_2D_ARRAY_V2<string inst, NVPTXRegClass intype> {
  defvar intr = !cast<Intrinsic>("int_nvvm_" # !tolower(NAME));
  def _R : SUST_2D_ARRAY_V2_base<inst, intype, (ins B64:$s),
              [(intr B64:$s, B32:$idx, B32:$x, B32:$y,
                intype:$r, intype:$g)]>;
  def _I : SUST_2D_ARRAY_V2_base<inst, intype, (ins i64imm:$s), []>;
}

foreach op = ["clamp", "trap", "zero"] in {
  defvar op_upper = !toupper(op);
  defm SUST_B_2D_ARRAY_V2I8_ # op_upper : SUST_2D_ARRAY_V2<"sust.b.a2d.v2.b8." # op, B16>;
  defm SUST_B_2D_ARRAY_V2I16_ # op_upper : SUST_2D_ARRAY_V2<"sust.b.a2d.v2.b16." # op, B16>;
  defm SUST_B_2D_ARRAY_V2I32_ # op_upper : SUST_2D_ARRAY_V2<"sust.b.a2d.v2.b32." # op, B32>;
  defm SUST_B_2D_ARRAY_V2I64_ # op_upper : SUST_2D_ARRAY_V2<"sust.b.a2d.v2.b64." # op, B64>;
}

defm SUST_P_2D_ARRAY_V2I8_TRAP : SUST_2D_ARRAY_V2<"sust.p.a2d.v2.b8.trap", B16>;
defm SUST_P_2D_ARRAY_V2I16_TRAP : SUST_2D_ARRAY_V2<"sust.p.a2d.v2.b16.trap", B16>;
defm SUST_P_2D_ARRAY_V2I32_TRAP : SUST_2D_ARRAY_V2<"sust.p.a2d.v2.b32.trap", B32>;

class SUST_2D_ARRAY_V4_base<string inst, NVPTXRegClass intype, dag surf, list<dag> pat>
    : NVPTXInst<(outs),
                !con(surf, (ins B32:$idx, B32:$x, B32:$y,
                                intype:$r, intype:$g, intype:$b, intype:$a)),
                inst # " \t[$s, \\{$idx, $x, $y, $y\\}], \\{$r, $g, $b, $a\\};",
                pat>;
multiclass SUST_2D_ARRAY_V4<string inst, NVPTXRegClass intype> {
  defvar intr = !cast<Intrinsic>("int_nvvm_" # !tolower(NAME));
  def _R : SUST_2D_ARRAY_V4_base<inst, intype, (ins B64:$s),
              [(intr B64:$s, B32:$idx, B32:$x, B32:$y,
                intype:$r, intype:$g, intype:$b, intype:$a)]>;
  def _I : SUST_2D_ARRAY_V4_base<inst, intype, (ins i64imm:$s), []>;
}

foreach op = ["clamp", "trap", "zero"] in {
  defvar op_upper = !toupper(op);
  defm SUST_B_2D_ARRAY_V4I8_ # op_upper : SUST_2D_ARRAY_V4<"sust.b.a2d.v4.b8." # op, B16>;
  defm SUST_B_2D_ARRAY_V4I16_ # op_upper : SUST_2D_ARRAY_V4<"sust.b.a2d.v4.b16." # op, B16>;
  defm SUST_B_2D_ARRAY_V4I32_ # op_upper : SUST_2D_ARRAY_V4<"sust.b.a2d.v4.b32." # op, B32>;
}

defm SUST_P_2D_ARRAY_V4I8_TRAP : SUST_2D_ARRAY_V4<"sust.p.a2d.v4.b8.trap", B16>;
defm SUST_P_2D_ARRAY_V4I16_TRAP : SUST_2D_ARRAY_V4<"sust.p.a2d.v4.b16.trap", B16>;
defm SUST_P_2D_ARRAY_V4I32_TRAP : SUST_2D_ARRAY_V4<"sust.p.a2d.v4.b32.trap", B32>;

class SUST_3D_base<string inst, NVPTXRegClass intype, dag surf, list<dag> pat>
    : NVPTXInst<(outs),
                !con(surf, (ins B32:$x, B32:$y, B32:$z,
                                intype:$r)),
                inst # " \t[$s, \\{$x, $y, $z, $z\\}], \\{$r\\};",
                pat>;
multiclass SUST_3D<string inst, NVPTXRegClass intype> {
  defvar intr = !cast<Intrinsic>("int_nvvm_" # !tolower(NAME));
  def _R : SUST_3D_base<inst, intype, (ins B64:$s),
              [(intr B64:$s, B32:$x, B32:$y, B32:$z,
                intype:$r)]>;
  def _I : SUST_3D_base<inst, intype, (ins i64imm:$s), []>;
}

foreach op = ["clamp", "trap", "zero"] in {
  defvar op_upper = !toupper(op);
  defm SUST_B_3D_I8_ # op_upper : SUST_3D<"sust.b.3d.b8." # op, B16>;
  defm SUST_B_3D_I16_ # op_upper : SUST_3D<"sust.b.3d.b16." # op, B16>;
  defm SUST_B_3D_I32_ # op_upper : SUST_3D<"sust.b.3d.b32." # op, B32>;
  defm SUST_B_3D_I64_ # op_upper : SUST_3D<"sust.b.3d.b64." # op, B64>;
}
defm SUST_P_3D_I8_TRAP : SUST_3D<"sust.p.3d.b8.trap", B16>;
defm SUST_P_3D_I16_TRAP : SUST_3D<"sust.p.3d.b16.trap", B16>;
defm SUST_P_3D_I32_TRAP : SUST_3D<"sust.p.3d.b32.trap", B32>;

class SUST_3D_V2_base<string inst, NVPTXRegClass intype, dag surf, list<dag> pat>
    : NVPTXInst<(outs),
                !con(surf, (ins B32:$x, B32:$y, B32:$z,
                                intype:$r, intype:$g)),
                inst # " \t[$s, \\{$x, $y, $z, $z\\}], \\{$r, $g\\};",
                pat>;
multiclass SUST_3D_V2<string inst, NVPTXRegClass intype> {
  defvar intr = !cast<Intrinsic>("int_nvvm_" # !tolower(NAME));
  def _R : SUST_3D_V2_base<inst, intype, (ins B64:$s),
              [(intr B64:$s, B32:$x, B32:$y, B32:$z,
                intype:$r, intype:$g)]>;
  def _I : SUST_3D_V2_base<inst, intype, (ins i64imm:$s), []>;
}

foreach op = ["clamp", "trap", "zero"] in {
  defvar op_upper = !toupper(op);
  defm SUST_B_3D_V2I8_ # op_upper : SUST_3D_V2<"sust.b.3d.v2.b8." # op, B16>;
  defm SUST_B_3D_V2I16_ # op_upper : SUST_3D_V2<"sust.b.3d.v2.b16." # op, B16>;
  defm SUST_B_3D_V2I32_ # op_upper : SUST_3D_V2<"sust.b.3d.v2.b32." # op, B32>;
  defm SUST_B_3D_V2I64_ # op_upper : SUST_3D_V2<"sust.b.3d.v2.b64." # op, B64>;
}
defm SUST_P_3D_V2I8_TRAP : SUST_3D_V2<"sust.p.3d.v2.b8.trap", B16>;
defm SUST_P_3D_V2I16_TRAP : SUST_3D_V2<"sust.p.3d.v2.b16.trap", B16>;
defm SUST_P_3D_V2I32_TRAP : SUST_3D_V2<"sust.p.3d.v2.b32.trap", B32>;

class SUST_3D_V4_base<string inst, NVPTXRegClass intype, dag surf, list<dag> pat>
    : NVPTXInst<(outs),
                !con(surf, (ins B32:$x, B32:$y, B32:$z,
                                intype:$r, intype:$g, intype:$b, intype:$a)),
                inst # " \t[$s, \\{$x, $y, $z, $z\\}], \\{$r, $g, $b, $a\\};",
                pat>;
multiclass SUST_3D_V4<string inst, NVPTXRegClass intype> {
  defvar intr = !cast<Intrinsic>("int_nvvm_" # !tolower(NAME));
  def _R : SUST_3D_V4_base<inst, intype, (ins B64:$s),
              [(intr B64:$s, B32:$x, B32:$y, B32:$z,
                intype:$r, intype:$g, intype:$b, intype:$a)]>;
  def _I : SUST_3D_V4_base<inst, intype, (ins i64imm:$s), []>;
}

foreach op = ["clamp", "trap", "zero"] in {
  defvar op_upper = !toupper(op);
  defm SUST_B_3D_V4I8_ # op_upper : SUST_3D_V4<"sust.b.3d.v4.b8." # op, B16>;
  defm SUST_B_3D_V4I16_ # op_upper : SUST_3D_V4<"sust.b.3d.v4.b16." # op, B16>;
  defm SUST_B_3D_V4I32_ # op_upper : SUST_3D_V4<"sust.b.3d.v4.b32." # op, B32>;
}

defm SUST_P_3D_V4I8_TRAP : SUST_3D_V4<"sust.p.3d.v4.b8.trap", B16>;
defm SUST_P_3D_V4I16_TRAP : SUST_3D_V4<"sust.p.3d.v4.b16.trap", B16>;
defm SUST_P_3D_V4I32_TRAP : SUST_3D_V4<"sust.p.3d.v4.b32.trap", B32>;

}


//-----------------------------------
// Read Special Registers
//-----------------------------------

class PTX_READ_SREG_R64<string regname, Intrinsic intop, list<Predicate> Preds=[]>
  : NVPTXInst<(outs B64:$d), (ins),
              "mov.u64 \t$d, %" # regname # ";",
              [(set i64:$d, (intop))]>,
    Requires<Preds>;

class PTX_READ_SREG_R32<string regname, Intrinsic intop, list<Predicate> Preds=[]>
  : NVPTXInst<(outs B32:$d), (ins),
              "mov.u32 \t$d, %" # regname # ";",
              [(set i32:$d, (intop))]>,
    Requires<Preds>;

multiclass PTX_READ_SREG_R32V4<string regname, list<Predicate> Preds=[]> {
   foreach suffix = ["x", "y", "z", "w"] in {
      defvar reg = regname # "." # suffix;
      defvar intr = !cast<Intrinsic>("int_nvvm_read_ptx_sreg_" # regname # "_" # suffix);
      def "_"#suffix :  PTX_READ_SREG_R32<reg, intr, Preds>;
   }
}

// TODO Add read vector-version of special registers

defm INT_PTX_SREG_TID   : PTX_READ_SREG_R32V4<"tid">;
defm INT_PTX_SREG_NTID  : PTX_READ_SREG_R32V4<"ntid">;
defm INT_PTX_SREG_CTAID : PTX_READ_SREG_R32V4<"ctaid">;
defm INT_PTX_SREG_NCTAID: PTX_READ_SREG_R32V4<"nctaid">;

defm INT_PTX_SREG_CLUSTERID :
       PTX_READ_SREG_R32V4<"clusterid", [hasSM<90>, hasPTX<78>]>;
defm INT_PTX_SREG_NCLUSTERID :
       PTX_READ_SREG_R32V4<"nclusterid", [hasSM<90>, hasPTX<78>]>;
defm INT_PTX_SREG_CLUSTER_CTAID :
       PTX_READ_SREG_R32V4<"cluster_ctaid", [hasSM<90>, hasPTX<78>]>;
defm INT_PTX_SREG_CLUSTER_NCTAID:
       PTX_READ_SREG_R32V4<"cluster_nctaid", [hasSM<90>, hasPTX<78>]>;

def  INT_PTX_SREG_CLUSTER_CTARANK :
       PTX_READ_SREG_R32<"cluster_ctarank",
                         int_nvvm_read_ptx_sreg_cluster_ctarank,
                         [hasSM<90>, hasPTX<78>]>;
def  INT_PTX_SREG_CLUSTER_NCTARANK:
       PTX_READ_SREG_R32<"cluster_nctarank",
                         int_nvvm_read_ptx_sreg_cluster_nctarank,
                         [hasSM<90>, hasPTX<78>]>;


def SREG_LANEID : PTX_READ_SREG_R32<"laneid", int_nvvm_read_ptx_sreg_laneid>;
def SREG_WARPID : PTX_READ_SREG_R32<"warpid", int_nvvm_read_ptx_sreg_warpid>;
def SREG_NWARPID : PTX_READ_SREG_R32<"nwarpid", int_nvvm_read_ptx_sreg_nwarpid>;
def SREG_SMID : PTX_READ_SREG_R32<"smid", int_nvvm_read_ptx_sreg_smid>;
def SREG_NSMID : PTX_READ_SREG_R32<"nsmid", int_nvvm_read_ptx_sreg_nsmid>;
def SREG_GRIDID : PTX_READ_SREG_R32<"gridid", int_nvvm_read_ptx_sreg_gridid>;

def INT_PTX_SREG_LANEMASK_EQ :
    PTX_READ_SREG_R32<"lanemask_eq", int_nvvm_read_ptx_sreg_lanemask_eq>;
def INT_PTX_SREG_LANEMASK_LE :
    PTX_READ_SREG_R32<"lanemask_le", int_nvvm_read_ptx_sreg_lanemask_le>;
def INT_PTX_SREG_LANEMASK_LT :
    PTX_READ_SREG_R32<"lanemask_lt", int_nvvm_read_ptx_sreg_lanemask_lt>;
def INT_PTX_SREG_LANEMASK_GE :
    PTX_READ_SREG_R32<"lanemask_ge", int_nvvm_read_ptx_sreg_lanemask_ge>;
def INT_PTX_SREG_LANEMASK_GT :
    PTX_READ_SREG_R32<"lanemask_gt", int_nvvm_read_ptx_sreg_lanemask_gt>;

let hasSideEffects = 1 in {
  def SREG_CLOCK : PTX_READ_SREG_R32<"clock", int_nvvm_read_ptx_sreg_clock>;
  def SREG_CLOCK64 : PTX_READ_SREG_R64<"clock64", int_nvvm_read_ptx_sreg_clock64>;
  def SREG_GLOBALTIMER : PTX_READ_SREG_R64<"globaltimer", int_nvvm_read_ptx_sreg_globaltimer>;
<<<<<<< HEAD
=======
  def SREG_GLOBALTIMER_LO : PTX_READ_SREG_R32<"globaltimer_lo", int_nvvm_read_ptx_sreg_globaltimer_lo>;
>>>>>>> 35227056
}

def: Pat <(i64 (readcyclecounter)), (SREG_CLOCK64)>;
def: Pat <(i64 (readsteadycounter)), (SREG_GLOBALTIMER)>;
def: Pat <(i32 (readsteadycounter)), (SREG_GLOBALTIMER_LO)>;

def INT_PTX_SREG_PM0 : PTX_READ_SREG_R32<"pm0", int_nvvm_read_ptx_sreg_pm0>;
def INT_PTX_SREG_PM1 : PTX_READ_SREG_R32<"pm1", int_nvvm_read_ptx_sreg_pm1>;
def INT_PTX_SREG_PM2 : PTX_READ_SREG_R32<"pm2", int_nvvm_read_ptx_sreg_pm2>;
def INT_PTX_SREG_PM3 : PTX_READ_SREG_R32<"pm3", int_nvvm_read_ptx_sreg_pm3>;

// TODO: It would be nice to use PTX_READ_SREG here, but it doesn't
// handle the constant.
def INT_PTX_SREG_WARPSIZE :
    NVPTXInst<(outs B32:$dst), (ins), "mov.u32 \t$dst, WARP_SZ;",
              [(set i32:$dst, (int_nvvm_read_ptx_sreg_warpsize))]>;

// Helper class that represents a 'fragment' of an NVPTX *MMA instruction.
// In addition to target-independent fields provided by WMMA_REGS, it adds
// the fields commonly used to implement specific PTX instruction -- register
// types and names, constraints, parts of assembly, etc.
class WMMA_REGINFO<WMMA_REGS r, string op, string metadata = "", string kind = "">
      : WMMA_REGS<r.geom, r.frag, r.ptx_elt_type, !eq(op, "mma.sp")> {
  // NVPTX register types used to carry fragment data.
  NVPTXRegClass regclass = !cond(
    !eq(ptx_elt_type, "e4m3") : B32,
    !eq(ptx_elt_type, "e5m2") : B32,
    !eq(ptx_elt_type, "e3m2") : B32,
    !eq(ptx_elt_type, "e2m3") : B32,
    !eq(ptx_elt_type, "e2m1") : B32,
    !eq(ptx_elt_type, "f16") : B32,
    !eq(ptx_elt_type, "f32") : B32,
    !eq(ptx_elt_type, "f64") : B64,
    !eq(ptx_elt_type, "bf16") : B32,
    !eq(ptx_elt_type, "tf32") : B32,
    !eq(ptx_elt_type, "s32") : B32,
    !eq(ptx_elt_type, "b16") : B32,
    !eq(ptx_elt_type, "b8") : B32,
    !eq(ptx_elt_type, "b8x16.b6x16_p32") : B32,
    !eq(ptx_elt_type, "b8x16.b4x16_p64") : B32,
    !eq(ptx_elt_type, "s8") : B32,
    !eq(ptx_elt_type, "u8") : B32,
    !eq(ptx_elt_type, "s4") : B32,
    !eq(ptx_elt_type, "u4") : B32,
    !eq(ptx_elt_type, "b1") : B32);

  // Instruction input/output arguments for the fragment.
  list<NVPTXRegClass> ptx_regs = !listsplat(regclass, !size(regs));

  // List of register names for the fragment -- ["ra0", "ra1",...]
  list<string> reg_names = RegSeq<!size(ptx_regs), "r"#frag>.ret;

  // Generates "{{$r0, $r1,.... $rN-1}}" for use in asm string construction.
  string regstring = "{{$" # !interleave(reg_names, ", $") # "}}";

  // Predicates for particular fragment variant. Technically those are
  // per-instruction predicates, but currently all fragments that can be used in
  // a given instruction are subject to the same constraints, so an instruction
  // can use predicates from any of its fragments. If/when this is no
  // longer the case, we can concat all per-fragment predicates to enforce that
  // all fragments of the instruction are viable.
  list<Predicate> Predicates = !cond(
    !or(!eq(ptx_elt_type, "e3m2"),
        !eq(ptx_elt_type, "e2m3"),
        !eq(ptx_elt_type, "e2m1"),
        !ne(kind, "")) : [hasSM120a, hasPTX<87>],

    !or(!eq(ptx_elt_type, "e4m3"),
        !eq(ptx_elt_type, "e5m2")) : [hasSM<89>, hasPTX<84>],

    !and(!eq(op, "mma.sp"),
         !ne(metadata, "sp")) : [hasSM<80>, hasPTX<85>],
    !eq(op, "mma.sp") : [hasSM<80>, hasPTX<71>],

    // fp16 -> fp16/fp32 @ m16n16k16
    !and(!eq(geom, "m16n16k16"),
         !or(!eq(ptx_elt_type, "f16"),
             !eq(ptx_elt_type, "f32"))) : [hasSM<70>, hasPTX<60>],

    !and(!eq(geom, "m8n8k4"),
         !eq(ptx_elt_type, "f64")) : [hasSM<80>, hasPTX<70>],

    // fp16 -> fp16/fp32 @ m8n32k16/m32n8k16
    !and(!or(!eq(geom, "m8n32k16"),
             !eq(geom, "m32n8k16")),
         !or(!eq(ptx_elt_type, "f16"),
             !eq(ptx_elt_type, "f32"))) : [hasSM<70>, hasPTX<61>],

    // u8/s8 -> s32 @ m16n16k16/m8n32k16/m32n8k16
    !and(!or(!eq(geom, "m16n16k16"),
             !eq(geom, "m8n32k16"),
             !eq(geom, "m32n8k16")),
         !or(!eq(ptx_elt_type, "u8"),
             !eq(ptx_elt_type, "s8"),
             !eq(ptx_elt_type, "s32"))) : [hasSM<72>, hasPTX<63>],

    !and(!or(!eq(geom, "m16n16k16"),
             !eq(geom, "m8n32k16"),
             !eq(geom, "m32n8k16")),
         !eq(ptx_elt_type, "bf16")) : [hasSM<80>, hasPTX<70>],

    !and(!eq(geom, "m16n16k8"),
         !eq(ptx_elt_type, "tf32")) : [hasSM<80>, hasPTX<70>],

    !and(!eq(geom, "m16n16k8"),
         !eq(ptx_elt_type, "f32")) : [hasSM<80>, hasPTX<70>],

    // b1 -> s32 @ m8n8k128(b1)
    !and(!ne(op, "mma"),
         !eq(geom, "m8n8k128")) : [hasSM<75>, hasPTX<63>],

    // u4/s4 -> s32 @ m8n8k32 (u4/s4)
    !and(!ne(op, "mma"),
         !eq(geom, "m8n8k32")) : [hasSM<75>, hasPTX<63>],

    !or(!eq(geom, "m16n8k8"),
        !eq(geom, "m8n8k16")) : [hasSM<75>, hasPTX<65>],

    !and(!ne(ptx_elt_type, "f64"),
         !eq(geom, "m8n8k4")) : [hasSM<70>, hasPTX<64>],

    // mma m8n8k32 requires higher PTX version
    !and(!eq(op, "mma"),
         !eq(geom, "m8n8k32")) : [hasSM<75>, hasPTX<65>],

    !and(!eq(ptx_elt_type, "f64"),
         !eq(geom, "m8n8k4")) : [hasSM<80>, hasPTX<70>],

    !and(!eq(op, "mma"),
         !or(!eq(geom, "m16n8k16"),
             !eq(geom, "m16n8k4"),
             !eq(geom, "m16n8k32"),
             !eq(geom, "m16n8k64"),
             !eq(geom, "m8n8k128"),
             !eq(geom, "m16n8k128"),
             !eq(geom, "m16n8k256"))) : [hasSM<80>, hasPTX<70>],

    !and(!eq(op, "ldmatrix"),
         !eq(ptx_elt_type, "b16"),
         !eq(geom, "m8n8")) : [hasSM<75>, hasPTX<65>],

    !and(!eq(op, "ldmatrix"),
         !eq(ptx_elt_type, "b8"),
         !eq(geom, "m16n16")) : [hasSM<100>, hasArchAccelFeatures, hasPTX<86>],

    !and(!eq(op, "ldmatrix"),
         !eq(ptx_elt_type, "b8x16.b6x16_p32"),
         !eq(geom, "m16n16")) : [hasSM<100>, hasArchAccelFeatures, hasPTX<86>],

    !and(!eq(op, "ldmatrix"),
         !eq(ptx_elt_type, "b8x16.b4x16_p64"),
         !eq(geom, "m16n16")) : [hasSM<100>, hasArchAccelFeatures, hasPTX<86>],

    !and(!eq(op, "ldmatrix"),
         !eq(ptx_elt_type, "b8x16.b6x16_p32"),
         !eq(geom, "m8n16")) : [hasSM<100>, hasArchAccelFeatures, hasPTX<86>],

    !and(!eq(op, "ldmatrix"),
         !eq(ptx_elt_type, "b8x16.b4x16_p64"),
         !eq(geom, "m8n16")) : [hasSM<100>, hasArchAccelFeatures, hasPTX<86>],

    !and(!eq(op, "stmatrix"),!eq(ptx_elt_type, "b16"),
         !eq(geom, "m8n8")) : [hasSM<90>, hasPTX<78>],

    !and(!eq(op, "stmatrix"),
         !eq(ptx_elt_type, "b8"),
         !eq(geom, "m16n8")) : [hasSM<100>, hasArchAccelFeatures, hasPTX<86>]);

  // template DAGs for instruction inputs/output.
  dag Outs = !dag(outs, ptx_regs, reg_names);
  dag Ins = !dag(ins, ptx_regs, reg_names);
}

// Convert dag of arguments into a dag to match given intrinsic.
class BuildPatternI<Intrinsic Intr, dag Ins> {
  // Build a dag pattern that matches the intrinsic call.
  dag ret = !foreach(tmp, Ins,
                          !subst(ADDR, addr,
                          !subst(ins, Intr,
                          !subst(i32imm, timm, tmp))));
}

// Same as above, but uses PatFrag instead of an Intrinsic.
class BuildPatternPF<PatFrag Intr, dag Ins> {
  // Build a dag pattern that matches the intrinsic call.
  dag ret = !foreach(tmp, Ins,
                          !subst(ADDR, addr,
                          !subst(ins, Intr, tmp)));
}

// Common WMMA-related fields used for building patterns for all MMA instructions.
class WMMA_INSTR<string _Intr, list<dag> _Args>
  : NVPTXInst<(outs), (ins), "?", []> {
  Intrinsic Intr = !cast<Intrinsic>(_Intr);
  // Concatenate all arguments into a single dag.
  dag Args = !foldl((ins), _Args, a, b, !con(a, b));
  // Pre-build the pattern to match (intrinsic arg0, arg1, ...).
  dag IntrinsicPattern = BuildPatternI<!cast<Intrinsic>(Intr), Args>.ret;
}

//
// wmma.load.[a|b|c].sync.[row|col].m16n16k16[|.global|.shared].[f16|f32]
//

class WMMA_LOAD<WMMA_REGINFO Frag, string Layout, string Space, bit WithStride>
  : WMMA_INSTR<WMMA_NAME_LDST<"load", Frag, Layout, WithStride>.record,
                              [!con((ins ADDR:$src),
                                    !if(WithStride, (ins B32:$ldm), (ins)))]>,
    Requires<Frag.Predicates> {
  // Load/store intrinsics are overloaded on pointer's address space.
  // To match the right intrinsic, we need to build AS-constrained PatFrag.
  // Operands is a dag equivalent in shape to Args, but using (ops node:$name, .....).
  dag PFOperands = !if(WithStride, (ops node:$src, node:$ldm), (ops node:$src));
  dag PFOperandsIntr = !if(WithStride, (Intr node:$src, node:$ldm), (Intr node:$src));
  // Build PatFrag that only matches particular address space.
  PatFrag IntrFrag = PatFrag<PFOperands,
                             PFOperandsIntr,
                             !cond(!eq(Space, ".shared"): AS_match.shared,
                                   !eq(Space, ".global"): AS_match.global,
                                   true: AS_match.generic)>;
  // Build AS-constrained pattern.
  let IntrinsicPattern = BuildPatternPF<IntrFrag, Args>.ret;

  let OutOperandList = Frag.Outs;
  let InOperandList = !con(Args, (ins MmaCode:$ptx));
  let AsmString = "wmma.load."
                  # Frag.frag
                  # ".sync"
                  # "${ptx:aligned}"
                  # "." # Layout
                  # "." # Frag.geom
                  # Space
                  # "." # Frag.ptx_elt_type # " \t"
                  # Frag.regstring
                  # ", [$src]"
                  # !if(WithStride, ", $ldm", "")
                  # ";";
}

//
// wmma.store.d.sync.[row|col].m16n16k16[|.global|.shared].[f16|f32]
//
class WMMA_STORE_D<WMMA_REGINFO Frag, string Layout, string Space,
                   bit WithStride>
  : WMMA_INSTR<WMMA_NAME_LDST<"store", Frag, Layout, WithStride>.record,
               [!con((ins ADDR:$dst),
                     Frag.Ins,
                     !if(WithStride, (ins B32:$ldm), (ins)))]>,
    Requires<Frag.Predicates> {

  // Load/store intrinsics are overloaded on pointer's address space.
  // To match the right intrinsic, we need to build AS-constrained PatFrag.
  // Operands is a dag equivalent in shape to Args, but using (ops node:$name, .....).
  dag PFOperands = !con((ops node:$dst),
                        !dag(ops, !listsplat(node, !size(Frag.regs)), Frag.reg_names),
                        !if(WithStride, (ops node:$ldm), (ops)));
  // Build PatFrag that only matches particular address space.
  PatFrag IntrFrag = PatFrag<PFOperands,
                             !foreach(tmp, PFOperands, !subst(ops, Intr, tmp)),
                             !cond(!eq(Space, ".shared"): AS_match.shared,
                                   !eq(Space, ".global"): AS_match.global,
                                   true: AS_match.generic)>;
  // Build AS-constrained pattern.
  let IntrinsicPattern = BuildPatternPF<IntrFrag, Args>.ret;

  let InOperandList  = !con(Args, (ins MmaCode:$ptx));
  let OutOperandList = (outs);
  let AsmString = "wmma.store.d.sync"
                  # "${ptx:aligned}"
                  # "." # Layout
                  # "." # Frag.geom
                  # Space
                  # "." # Frag.ptx_elt_type
                  # " \t[$dst],"
                  # Frag.regstring
                  # !if(WithStride, ", $ldm", "")
                  # ";";
}

// Create all load/store variants
defset list<WMMA_INSTR> MMA_LDSTs  = {
  foreach layout = ["row", "col"] in {
    foreach stride = [false, true] in {
      foreach space = [".global", ".shared", ""] in {
        foreach frag = NVVM_MMA_OPS.all_ld_ops in
          if NVVM_WMMA_LDST_SUPPORTED<frag, layout>.ret then
            def : WMMA_LOAD<WMMA_REGINFO<frag, "load">, layout, space, stride>;
        foreach frag = NVVM_MMA_OPS.all_st_ops in
          if NVVM_WMMA_LDST_SUPPORTED<frag, layout>.ret then
            def : WMMA_STORE_D<WMMA_REGINFO<frag, "store">, layout, space, stride>;
      } // space
    } // stride
  } // layout
} // defset

// B1 instruction variants need extra constraints.
class MMA_OP_PREDICATES<WMMA_REGINFO FragA, string b1op> {
  string Op = b1op;
  WMMA_REGINFO Frag = FragA;
  list<Predicate> ret = !listconcat(
    FragA.Predicates,
    !if(!eq(b1op, ".and.popc"), [hasSM<80>, hasPTX<71>], [])
  );
}
// WMMA.MMA
class WMMA_MMA<WMMA_REGINFO FragA, WMMA_REGINFO FragB,
               WMMA_REGINFO FragC, WMMA_REGINFO FragD,
               string ALayout, string BLayout, int Satfinite, string rnd, string b1op>
  : WMMA_INSTR<WMMA_NAME<ALayout, BLayout, Satfinite, rnd, b1op, FragA, FragB, FragC, FragD>.record,
                         [FragA.Ins, FragB.Ins, FragC.Ins]>,
    // Requires does not seem to have effect on Instruction w/o Patterns.
    // We set it here anyways and propagate to the Pat<> we construct below.
    Requires<MMA_OP_PREDICATES<FragA, b1op>.ret> {
  let OutOperandList = FragD.Outs;
  let InOperandList  = !con(Args, (ins MmaCode:$ptx));
  string TypeList = !cond(
    !eq(FragA.ptx_elt_type, "f16") : "." # FragD.ptx_elt_type
                                     # "." # FragC.ptx_elt_type,
    1: "." # FragD.ptx_elt_type
       # "." # FragA.ptx_elt_type
       # "." # FragB.ptx_elt_type
       # "." # FragC.ptx_elt_type,
  );
  let AsmString = "wmma.mma"
                  # b1op
                  # ".sync"
                  # "${ptx:aligned}"
                  # "." # ALayout
                  # "." # BLayout
                  # "." # FragA.geom
                  # !if(!ne(rnd, ""), !strconcat(".", rnd), "")
                  # TypeList
                  # !if(Satfinite, ".satfinite", "") # "\n\t\t"
                  # FragD.regstring # ",\n\t\t"
                  # FragA.regstring # ",\n\t\t"
                  # FragB.regstring # ",\n\t\t"
                  # FragC.regstring # ";";
}

let isConvergent = true in {
defset list<WMMA_INSTR> WMMAs  = {
  foreach layout_a = ["row", "col"] in {
    foreach layout_b = ["row", "col"] in {
      foreach satf = [0, 1] in {
        foreach rnd = ["", "rn", "rz", "rm", "rp"] in {
          foreach op = NVVM_MMA_OPS.all_wmma_ops in {
            foreach b1op = NVVM_MMA_B1OPS<op>.ret in {
              if NVVM_WMMA_SUPPORTED<op, layout_a, layout_b, satf, rnd>.ret then {
                def : WMMA_MMA<WMMA_REGINFO<op[0], "wmma.mma">,
                              WMMA_REGINFO<op[1], "wmma.mma">,
                              WMMA_REGINFO<op[2], "wmma.mma">,
                              WMMA_REGINFO<op[3], "wmma.mma">,
                              layout_a, layout_b, satf, rnd, b1op>;
              }
            } // b1op
          } // op
        } // rnd
      } // satf
    } // layout_b
  } // layout_a
} // defset
}

// MMA
class MMA<WMMA_REGINFO FragA, WMMA_REGINFO FragB,
               WMMA_REGINFO FragC, WMMA_REGINFO FragD,
               string ALayout, string BLayout, int Satfinite, string b1op>
  : WMMA_INSTR<MMA_NAME<ALayout, BLayout, Satfinite, b1op, FragA, FragB, FragC, FragD>.record,
                        [FragA.Ins, FragB.Ins, FragC.Ins]>,
    // Requires does not seem to have effect on Instruction w/o Patterns.
    // We set it here anyways and propagate to the Pat<> we construct below.
  Requires<MMA_OP_PREDICATES<FragA, b1op>.ret> {
  let OutOperandList = FragD.Outs;
  let InOperandList  = !con(Args, (ins MmaCode:$ptx));
  string TypeList = "." # FragD.ptx_elt_type
                    # "." # FragA.ptx_elt_type
                    # "." # FragB.ptx_elt_type
                    # "." # FragC.ptx_elt_type;
  let AsmString = "mma.sync.aligned."
                  # FragA.geom
                  # "." # ALayout
                  # "." # BLayout
                  # !if(Satfinite, ".satfinite", "")
                  # TypeList
                  # b1op # "\n\t\t"
                  # FragD.regstring # ",\n\t\t"
                  # FragA.regstring # ",\n\t\t"
                  # FragB.regstring # ",\n\t\t"
                  # FragC.regstring # ";";
}

let isConvergent = true in {
defset list<WMMA_INSTR> MMAs  = {
  foreach layout_a = ["row", "col"] in {
    foreach layout_b = ["row", "col"] in {
      foreach satf = [0, 1] in {
        foreach op = NVVM_MMA_OPS.all_mma_ops in {
          foreach b1op = NVVM_MMA_B1OPS<op>.ret in {
            if NVVM_MMA_SUPPORTED<op, layout_a, layout_b, satf>.ret then {
              def : MMA<WMMA_REGINFO<op[0], "mma">,
                        WMMA_REGINFO<op[1], "mma">,
                        WMMA_REGINFO<op[2], "mma">,
                        WMMA_REGINFO<op[3], "mma">,
                        layout_a, layout_b, satf, b1op>;
            }
          } // b1op
        } // op
      } // satf
    } // layout_b
  } // layout_a
} // defset
}

// MMA SP
class MMA_SP<WMMA_REGINFO FragA, WMMA_REGINFO FragB,
             WMMA_REGINFO FragC, WMMA_REGINFO FragD,
             string Metadata, string Kind, int Satfinite>
  : WMMA_INSTR<MMA_SP_NAME<Metadata, Kind, Satfinite,
                           FragA, FragB, FragC, FragD>.record,
               [FragA.Ins, FragB.Ins, FragC.Ins,
                (ins B32:$metadata, i32imm:$selector)]>,
    // Requires does not seem to have effect on Instruction w/o Patterns.
    // We set it here anyways and propagate to the Pat<> we construct below.
    Requires<!listconcat(FragA.Predicates,
                         FragB.Predicates,
                         FragC.Predicates,
                         FragD.Predicates)> {
  let OutOperandList = FragD.Outs;
  let InOperandList = !con(Args, (ins MmaCode:$ptx));
  string TypeList = "." # FragD.ptx_elt_type
                    # "." # FragA.ptx_elt_type
                    # "." # FragB.ptx_elt_type
                    # "." # FragC.ptx_elt_type;
  let AsmString = "mma"
                  # "." # Metadata
                  # ".sync.aligned."
                  # FragA.geom
                  # ".row.col"
                  # !if(!ne(Kind, ""), "." # Kind, "")
                  # !if(Satfinite, ".satfinite", "")
                  # TypeList # "\n\t\t"
                  # FragD.regstring # ",\n\t\t"
                  # FragA.regstring # ",\n\t\t"
                  # FragB.regstring # ",\n\t\t"
                  # FragC.regstring # ",\n\t\t"
                  # "$metadata" # ",\n\t\t"
                  # "$selector" # ";";
}

let isConvergent = true in {
defset list<WMMA_INSTR> MMA_SPs = {
  foreach metadata = ["sp", "sp::ordered_metadata"] in {
    foreach kind = ["", "kind::f8f6f4"] in {
      foreach satf = [0, 1] in {
        foreach op = NVVM_MMA_OPS.all_mma_sp_ops in {
          if NVVM_MMA_SP_SUPPORTED<op, metadata, kind, satf>.ret then {
            def : MMA_SP<WMMA_REGINFO<op[0], "mma.sp", metadata, kind>,
                         WMMA_REGINFO<op[1], "mma.sp", metadata, kind>,
                         WMMA_REGINFO<op[2], "mma.sp", metadata, kind>,
                         WMMA_REGINFO<op[3], "mma.sp", metadata, kind>,
                         metadata, kind, satf>;
          }
        } // op
      } // satf
    } // kind
  } // metadata
} // defset
}

//
// ldmatrix.sync.aligned.m8n8[|.trans][|.shared].b16
//
class LDMATRIX<WMMA_REGINFO Frag, bit Transposed, string Space>
  : WMMA_INSTR<LDMATRIX_NAME<Frag, Transposed>.record, [(ins ADDR:$src)]>,
    Requires<Frag.Predicates> {
  // Build PatFrag that only matches particular address space.
  PatFrag IntrFrag = PatFrag<(ops node:$src), (Intr node:$src),
                             !cond(!eq(Space, ".shared"): AS_match.shared,
                                   true: AS_match.generic)>;
  // Build AS-constrained pattern.
  let IntrinsicPattern = BuildPatternPF<IntrFrag, Args>.ret;

  let OutOperandList = Frag.Outs;
  let InOperandList = !con(Args, (ins MmaCode:$ptx));
  let AsmString = "ldmatrix.sync.aligned."
                  # Frag.geom
                  # "." # Frag.frag
                  # !if(Transposed, ".trans", "")
                  # Space
                  # "." # Frag.ptx_elt_type
                  # " " # Frag.regstring # ", [$src];";
}

// Create all ldmatrix variants
defset list<WMMA_INSTR> LDMATRIXs  = {
  foreach transposed = [false, true] in {
    foreach space = [".shared", ""] in {
      foreach frag = NVVM_MMA_OPS.all_ldmatrix_ops in
        if NVVM_LDMATRIX_SUPPORTED<frag, transposed>.ret then
          def : LDMATRIX<WMMA_REGINFO<frag, "ldmatrix">, transposed, space>;
    } // space
  } // transposed
} // defset

//
// stmatrix.sync.aligned.m8n8[|.trans][|.shared].b16
//
class STMATRIX<WMMA_REGINFO Frag, bit Transposed, string Space>
  : WMMA_INSTR<STMATRIX_NAME<Frag, Transposed>.record, [!con((ins ADDR:$dst), Frag.Ins)]>,
    Requires<Frag.Predicates> {
  // Build PatFrag that only matches particular address space.
  dag PFOperands = !con((ops node:$dst),
                        !dag(ops, !listsplat(node, !size(Frag.regs)), Frag.reg_names));
  PatFrag IntrFrag = PatFrag<PFOperands,
                             !foreach(tmp, PFOperands, !subst(ops, Intr, tmp)),
                             !cond(!eq(Space, ".shared"): AS_match.shared,
                                   true: AS_match.generic)>;
  // Build AS-constrained pattern.
  let IntrinsicPattern = BuildPatternPF<IntrFrag, Args>.ret;
  let OutOperandList = (outs);
  let InOperandList = !con(Args, (ins MmaCode:$ptx));
  let AsmString = "stmatrix.sync.aligned."
                  # Frag.geom
                  # "." # Frag.frag
                  # !if(Transposed, ".trans", "")
                  # Space
                  # "." # Frag.ptx_elt_type
                  # " [$dst], " # Frag.regstring # ";";
}

// Create all stmatrix variants
defset list<WMMA_INSTR> STMATRIXs = {
  foreach transposed = [false, true] in {foreach space = [".shared", ""] in {
      foreach frag = NVVM_MMA_OPS.all_stmatrix_ops in
        if NVVM_STMATRIX_SUPPORTED<frag, transposed>.ret then
          def : STMATRIX<WMMA_REGINFO<frag, "stmatrix">, transposed, space>;
    } // space
  } // transposed
} // defset

// Constructing non-flat DAGs is still a pain. I can't !subst a dag node with a
// dag, so the ptx.version must be appended *after* foreach replaces 'ins' with
// the instruction record.
class MMA_PAT<WMMA_INSTR wi>
      : Pat<wi.IntrinsicPattern,
            !con(!foreach(tmp, wi.Args, !subst(ins, wi, tmp)),
                 (wi ptx.version))>,
        Requires<wi.Predicates>;

// Build intrinsic->instruction patterns for all MMA instructions.
<<<<<<< HEAD
foreach mma = !listconcat(MMAs, WMMAs, MMA_LDSTs, LDMATRIXs, STMATRIXs) in
=======
foreach mma = !listconcat(MMAs, WMMAs, MMA_LDSTs, LDMATRIXs, STMATRIXs, MMA_SPs) in
>>>>>>> 35227056
  def : MMA_PAT<mma>;

multiclass MAPA<string suffix, Intrinsic Intr> {
  let Predicates = [hasSM<90>, hasPTX<78>] in {
    def _32: BasicNVPTXInst<(outs B32:$d), (ins B32:$a, B32:$b),
                "mapa" # suffix # ".u32",
                [(set i32:$d, (Intr i32:$a, i32:$b))]>;
    def _32i: BasicNVPTXInst<(outs B32:$d), (ins B32:$a, i32imm:$b),
                "mapa" # suffix # ".u32",
                [(set i32:$d, (Intr i32:$a, imm:$b))]>;
    def _64: BasicNVPTXInst<(outs B64:$d), (ins B64:$a, B32:$b),
                "mapa" # suffix # ".u64",
                [(set i64:$d, (Intr i64:$a, i32:$b))]>;
    def _64i: BasicNVPTXInst<(outs B64:$d), (ins B64:$a, i32imm:$b),
                "mapa" # suffix # ".u64",
                [(set i64:$d, (Intr i64:$a, imm:$b))]>;
  }
}


defm mapa  : MAPA<"", int_nvvm_mapa>;
defm mapa_shared_cluster  : MAPA<".shared::cluster", int_nvvm_mapa_shared_cluster>;


multiclass GETCTARANK<string suffix, Intrinsic Intr> {
  let Predicates = [hasSM<90>, hasPTX<78>] in {
    def _32: BasicNVPTXInst<(outs B32:$d), (ins B32:$a),
                "getctarank" # suffix # ".u32",
                [(set i32:$d, (Intr i32:$a))]>;
    def _64: BasicNVPTXInst<(outs B32:$d), (ins B64:$a),
                "getctarank" # suffix # ".u64",
                [(set i32:$d, (Intr i64:$a))]>;
  }
}

defm getctarank  : GETCTARANK<"", int_nvvm_getctarank>;
defm getctarank_shared_cluster  : GETCTARANK<".shared::cluster", int_nvvm_getctarank_shared_cluster>;

def is_explicit_cluster: NVPTXInst<(outs B1:$d), (ins),
              "mov.pred\t$d, %is_explicit_cluster;",
              [(set i1:$d, (int_nvvm_is_explicit_cluster))]>,
    Requires<[hasSM<90>, hasPTX<78>]>;

// setmaxnreg inc/dec intrinsics
let isConvergent = true in {
multiclass SET_MAXNREG<string Action, Intrinsic Intr> {
  def : BasicNVPTXInst<(outs), (ins i32imm:$reg_count),
          "setmaxnreg." # Action # ".sync.aligned.u32",
          [(Intr timm:$reg_count)]>,
    Requires<[hasArchAccelFeatures, hasSM<90>, hasPTX<80>]>;
}

defm INT_SET_MAXNREG_INC : SET_MAXNREG<"inc", int_nvvm_setmaxnreg_inc_sync_aligned_u32>;
defm INT_SET_MAXNREG_DEC : SET_MAXNREG<"dec", int_nvvm_setmaxnreg_dec_sync_aligned_u32>;

} // isConvergent

//
// WGMMA fence instructions
//
let isConvergent = true, Predicates = [hasSM90a, hasPTX<80>] in {
  def WGMMA_FENCE_SYNC_ALIGNED : NullaryInst<"wgmma.fence.sync.aligned", int_nvvm_wgmma_fence_sync_aligned>;
<<<<<<< HEAD

  def WGMMA_COMMIT_GROUP_SYNC_ALIGNED : NullaryInst<"wgmma.commit_group.sync.aligned", int_nvvm_wgmma_commit_group_sync_aligned>;

=======

  def WGMMA_COMMIT_GROUP_SYNC_ALIGNED : NullaryInst<"wgmma.commit_group.sync.aligned", int_nvvm_wgmma_commit_group_sync_aligned>;

>>>>>>> 35227056
  def WGMMA_WAIT_GROUP_SYNC_ALIGNED : BasicNVPTXInst<(outs), (ins i64imm:$n), "wgmma.wait_group.sync.aligned",
                              [(int_nvvm_wgmma_wait_group_sync_aligned timm:$n)]>;
}

let Predicates = [hasSM<90>, hasPTX<78>] in {
  def GRIDDEPCONTROL_LAUNCH_DEPENDENTS :
        NullaryInst<"griddepcontrol.launch_dependents", int_nvvm_griddepcontrol_launch_dependents>;
  def GRIDDEPCONTROL_WAIT :
        NullaryInst<"griddepcontrol.wait", int_nvvm_griddepcontrol_wait>;
}

def EXIT : NullaryInst<"exit", int_nvvm_exit>;

// Tcgen05 intrinsics
let isConvergent = true, Predicates = [hasTcgen05Instructions] in {

multiclass TCGEN05_ALLOC_INTR<string AS, string num, Intrinsic Intr> {
  def "" : BasicNVPTXInst<(outs),
             (ins ADDR:$dst, B32:$ncols),
             "tcgen05.alloc.cta_group::" # num # ".sync.aligned" # AS # ".b32",
             [(Intr addr:$dst, B32:$ncols)]>;
}

defm TCGEN05_ALLOC_CG1 : TCGEN05_ALLOC_INTR<"", "1", int_nvvm_tcgen05_alloc_cg1>;
defm TCGEN05_ALLOC_CG2 : TCGEN05_ALLOC_INTR<"", "2", int_nvvm_tcgen05_alloc_cg2>;

defm TCGEN05_ALLOC_S64_CG1 : TCGEN05_ALLOC_INTR<".shared::cta", "1", int_nvvm_tcgen05_alloc_shared_cg1>;
defm TCGEN05_ALLOC_S64_CG2 : TCGEN05_ALLOC_INTR<".shared::cta", "2", int_nvvm_tcgen05_alloc_shared_cg2>;

multiclass TCGEN05_DEALLOC_INTR<string num, Intrinsic Intr> {
  def "" : BasicNVPTXInst<(outs),
             (ins B32:$tmem_addr, B32:$ncols),
             "tcgen05.dealloc.cta_group::" # num # ".sync.aligned.b32",
             [(Intr B32:$tmem_addr, B32:$ncols)]>;
}
defm TCGEN05_DEALLOC_CG1: TCGEN05_DEALLOC_INTR<"1", int_nvvm_tcgen05_dealloc_cg1>;
defm TCGEN05_DEALLOC_CG2: TCGEN05_DEALLOC_INTR<"2", int_nvvm_tcgen05_dealloc_cg2>;

multiclass TCGEN05_RELINQ_PERMIT_INTR<string num, Intrinsic Intr> {
  def "" : NullaryInst<"tcgen05.relinquish_alloc_permit.cta_group::" # num # ".sync.aligned", Intr>;
}
defm TCGEN05_RELINQ_CG1: TCGEN05_RELINQ_PERMIT_INTR<"1", int_nvvm_tcgen05_relinq_alloc_permit_cg1>;
defm TCGEN05_RELINQ_CG2: TCGEN05_RELINQ_PERMIT_INTR<"2", int_nvvm_tcgen05_relinq_alloc_permit_cg2>;

def tcgen05_wait_ld: NullaryInst<"tcgen05.wait::ld.sync.aligned", int_nvvm_tcgen05_wait_ld>;
def tcgen05_wait_st: NullaryInst<"tcgen05.wait::st.sync.aligned", int_nvvm_tcgen05_wait_st>;

multiclass TCGEN05_COMMIT_INTR<string AS, string num> {
  defvar prefix = "tcgen05.commit.cta_group::" # num #".mbarrier::arrive::one.shared::cluster";

  defvar intr_suffix = !if(!eq(AS, "shared"), "_shared", "") # "_cg" # num;
  defvar Intr = !cast<Intrinsic>("int_nvvm_tcgen05_commit" # intr_suffix);
  defvar IntrMC = !cast<Intrinsic>("int_nvvm_tcgen05_commit_mc" # intr_suffix);

  def "" : BasicNVPTXInst<(outs), (ins ADDR:$mbar),
             prefix # ".b64",
             [(Intr addr:$mbar)]>;
  def _MC : BasicNVPTXInst<(outs), (ins ADDR:$mbar, B16:$mc),
                   prefix # ".multicast::cluster.b64",
                   [(IntrMC addr:$mbar, B16:$mc)]>;
}

defm TCGEN05_COMMIT_CG1 : TCGEN05_COMMIT_INTR<"", "1">;
defm TCGEN05_COMMIT_CG2 : TCGEN05_COMMIT_INTR<"", "2">;
defm TCGEN05_COMMIT_S64_CG1 : TCGEN05_COMMIT_INTR<"shared", "1">;
defm TCGEN05_COMMIT_S64_CG2 : TCGEN05_COMMIT_INTR<"shared", "2">;

multiclass TCGEN05_SHIFT_INTR<string num, Intrinsic Intr> {
  def "" : BasicNVPTXInst<(outs),
             (ins ADDR:$tmem_addr),
             "tcgen05.shift.cta_group::" # num # ".down",
             [(Intr addr:$tmem_addr)]>;
}
defm TCGEN05_SHIFT_CG1: TCGEN05_SHIFT_INTR<"1", int_nvvm_tcgen05_shift_down_cg1>;
defm TCGEN05_SHIFT_CG2: TCGEN05_SHIFT_INTR<"2", int_nvvm_tcgen05_shift_down_cg2>;

multiclass TCGEN05_CP_INTR<string shape, string src_fmt, string mc = ""> {
  defvar dst_fmt = !if(!eq(src_fmt, ""), "", ".b8x16");
  defvar fmt_asm = StrJoin<".", [dst_fmt, src_fmt]>.ret;
  defvar fmt_intr = StrJoin<"_", [src_fmt]>.ret;

  defvar shape_mc_asm = StrJoin<".", [shape, mc]>.ret;
  defvar shape_mc_intr = !subst("::", "_", !subst(".", "_", shape_mc_asm));

  defvar intr_prefix = StrJoin<"_", ["int_nvvm_tcgen05_cp", shape_mc_intr, fmt_intr]>.ret;
  defvar IntrCG1 = !cast<Intrinsic>(intr_prefix # "_cg1");
  defvar IntrCG2 = !cast<Intrinsic>(intr_prefix # "_cg2");

  def _cg1 : BasicNVPTXInst<(outs),
                    (ins ADDR:$tmem_addr, B64:$sdesc),
                    "tcgen05.cp.cta_group::1." # shape_mc_asm # fmt_asm,
                    [(IntrCG1 addr:$tmem_addr, B64:$sdesc)]>;
  def _cg2 : BasicNVPTXInst<(outs),
                    (ins ADDR:$tmem_addr, B64:$sdesc),
                    "tcgen05.cp.cta_group::2." # shape_mc_asm # fmt_asm,
                    [(IntrCG2 addr:$tmem_addr, B64:$sdesc)]>;
}

foreach src_fmt = ["", "b6x16_p32", "b4x16_p64"] in {
  defm TCGEN05_CP_128x256b # src_fmt : TCGEN05_CP_INTR<"128x256b", src_fmt>;
  defm TCGEN05_CP_4x256b # src_fmt   : TCGEN05_CP_INTR<"4x256b", src_fmt>;
  defm TCGEN05_CP_128x128b # src_fmt : TCGEN05_CP_INTR<"128x128b", src_fmt>;
  defm TCGEN05_CP_64x128_1 # src_fmt : TCGEN05_CP_INTR<"64x128b", src_fmt, "warpx2::02_13">;
  defm TCGEN05_CP_64x128_2 # src_fmt : TCGEN05_CP_INTR<"64x128b", src_fmt, "warpx2::01_23">;
  defm TCGEN05_CP_32x128 # src_fmt   : TCGEN05_CP_INTR<"32x128b", src_fmt, "warpx4">;
}
} // isConvergent

let hasSideEffects = 1, Predicates = [hasTcgen05Instructions] in {

  def tcgen05_fence_before_thread_sync: NullaryInst<
    "tcgen05.fence::before_thread_sync", int_nvvm_tcgen05_fence_before_thread_sync>;

  def tcgen05_fence_after_thread_sync: NullaryInst<
    "tcgen05.fence::after_thread_sync", int_nvvm_tcgen05_fence_after_thread_sync>;

} // hasSideEffects

// name class for tcgen05.{ld, st}
class TCGEN05_LDST_INST_NAME<string Op, string shape, int lg2Count, bit packOrUnpack> {
  string name = "TCGEN05_" # Op
                # "_" # shape
                # "_x" # !shl(1, lg2Count)
                # !if(!eq(packOrUnpack, 1), !if(!eq(Op, "LD"), "_PACK", "_UNPACK"), "");
}

// reginfo class tcgen05.{ld, st}
class TCGEN05_LDST_REGINFO<int Veclen> {
  // create a list of types for load/store operands
  list<NVPTXRegClass> regs = !listsplat(B32, Veclen);
  // generate list of regnames for load/store operands
  list<string> reg_names = !foreach(x, !range(0, Veclen), "r" # x);
  string regstring = "{{" # !interleave(!foreach(n, !range(0, Veclen), "$r" # n), ", ") # "}}";
  dag Ins = !dag(ins, regs, reg_names);
  dag Outs = !dag(outs, regs, reg_names);
}

//
// tcgen05.ld.sync.aligned.shape.x[1, 2, 4, 8, 16, 32, 64, 128][|.pack::16b].[b32]
//

class TCGEN05_LD_INST<string Shape, int Num, bit Pack> :
        NVPTXInst<(outs), (ins), "?", []>,
        Requires<[hasTcgen05Instructions]> {

  TCGEN05_LDST_REGINFO Info = TCGEN05_LDST_REGINFO<
                                NVVM_TCGEN05_LDST_ACCESS_SIZE<Shape, Num>.veclen>;

  let InOperandList = !con((ins B32:$taddr),
                           !if(!eq(Shape, "16x32bx2"), (ins i64imm:$offset), (ins)));
  let OutOperandList = Info.Outs;
  let AsmString = "tcgen05.ld.sync.aligned"
                  # "." # Shape
                  # ".x" # !shl(1, Num)
                  # !if(!eq(Pack, 1), ".pack::16b", "")
                  # ".b32 "
                  # Info.regstring # ", "
                  # "[$taddr]"
                  # !if(!eq(Shape, "16x32bx2"), ", $offset", "")
                  # ";";
}

//
// tcgen05.st.sync.aligned.shape.x[1, 2, 4, 8, 16, 32, 64, 128][|.unpack::16b].[b32]
//

class TCGEN05_ST_INST<string Shape, int Num, bit Unpack> :
        NVPTXInst<(outs), (ins), "?", []>,
        Requires<[hasTcgen05Instructions]> {

  TCGEN05_LDST_REGINFO Info = TCGEN05_LDST_REGINFO<
                                NVVM_TCGEN05_LDST_ACCESS_SIZE<Shape, Num>.veclen>;

  let InOperandList = !con((ins B32:$taddr),
                           !if(!eq(Shape, "16x32bx2"), (ins i64imm:$offset), (ins)),
                           Info.Ins);
  let OutOperandList = (outs);
  let AsmString = "tcgen05.st.sync.aligned"
                  # "." # Shape
                  # ".x" # !shl(1, Num)
                  # !if(!eq(Unpack, 1), ".unpack::16b", "")
                  # ".b32 [$taddr]"
                  # !if(!eq(Shape, "16x32bx2"), ", $offset", "")
                  # ", " # Info.regstring
                  # ";";
}

let isConvergent = true in {

foreach shape = ["16x64b", "16x128b", "16x256b", "32x32b", "16x32bx2"] in {
  foreach num = !range(0, 8) in {
    foreach packOrUnpack = [false, true] in {
      if NVVM_TCGEN05_LDST_ACCESS_SIZE<shape, num>.valid then {
        def TCGEN05_LDST_INST_NAME<"LD", shape, num, packOrUnpack>.name :
              TCGEN05_LD_INST<shape, num, packOrUnpack>;
        def TCGEN05_LDST_INST_NAME<"ST", shape, num, packOrUnpack>.name :
              TCGEN05_ST_INST<shape, num, packOrUnpack>;
      }
    }
  }
}

} // isConvergent

// Bulk store instructions
def st_bulk_imm : TImmLeaf<i64, [{ return Imm == 0; }]>;

let Predicates = [hasSM<100>, hasPTX<86>] in {
  def INT_NVVM_ST_BULK_GENERIC :
    BasicNVPTXInst<(outs), (ins ADDR:$dest_addr, B64:$size, i64imm:$value),
              "st.bulk",
              [(int_nvvm_st_bulk addr:$dest_addr, i64:$size, st_bulk_imm:$value)]>;

  def INT_NVVM_ST_BULK_SHARED_CTA:
    BasicNVPTXInst<(outs), (ins ADDR:$dest_addr, B64:$size, i64imm:$value),
              "st.bulk.shared::cta",
              [(int_nvvm_st_bulk_shared_cta addr:$dest_addr, i64:$size, st_bulk_imm:$value)]>;
}

//
// clusterlaunchcontorl Instructions
//

def CLUSTERLAUNCHCONTRL_TRY_CANCEL:
      BasicNVPTXInst<(outs), (ins ADDR:$addr, ADDR:$mbar),
                "clusterlaunchcontrol.try_cancel.async.shared::cta.mbarrier::complete_tx::bytes.b128",
                [(int_nvvm_clusterlaunchcontrol_try_cancel_async_shared addr:$addr, addr:$mbar)]>,
      Requires<[hasSM<100>, hasPTX<86>]>;

def CLUSTERLAUNCHCONTRL_TRY_CANCEL_MULTICAST:
      BasicNVPTXInst<(outs), (ins ADDR:$addr, ADDR:$mbar),
                "clusterlaunchcontrol.try_cancel.async.shared::cta.mbarrier::complete_tx::bytes" #
                ".multicast::cluster::all.b128",
                [(int_nvvm_clusterlaunchcontrol_try_cancel_async_multicast_shared addr:$addr, addr:$mbar)]>,
      Requires<[hasSM<100>, hasArchAccelFeatures, hasPTX<86>]>;

def SDTClusterLaunchControlQueryCancelIsCanceled: SDTypeProfile<1, 2, []>;
def clusterlaunchcontrol_query_cancel_is_canceled:
      SDNode<"NVPTXISD::CLUSTERLAUNCHCONTROL_QUERY_CANCEL_IS_CANCELED",
             SDTClusterLaunchControlQueryCancelIsCanceled, []>;

def CLUSTERLAUNCHCONTROL_QUERY_CANCEL_IS_CANCELED:
  NVPTXInst<(outs B1:$pred), (ins B64:$try_cancel_response0, B64:$try_cancel_response1),
            "{{\n\t" #
               ".reg .b128 %clc_handle;\n\t" #
               "mov.b128 %clc_handle, {$try_cancel_response0, $try_cancel_response1};\n\t" #
               "clusterlaunchcontrol.query_cancel.is_canceled.pred.b128 $pred, %clc_handle;\n\t" #
            "}}", [(set i1:$pred,
                        (clusterlaunchcontrol_query_cancel_is_canceled i64:$try_cancel_response0, i64:$try_cancel_response1))]>,
            Requires<[hasSM<100>, hasPTX<86>]>;

class CLUSTERLAUNCHCONTROL_QUERY_CANCEL_GET_FIRST_CTAID<string Dim>:
  NVPTXInst<(outs B32:$reg), (ins B64:$try_cancel_response0, B64:$try_cancel_response1),
            "{{\n\t" #
               ".reg .b128 %clc_handle;\n\t" #
               "mov.b128 %clc_handle, {$try_cancel_response0, $try_cancel_response1};\n\t" #
               "clusterlaunchcontrol.query_cancel.get_first_ctaid::" # Dim # ".b32.b128 $reg, %clc_handle;\n\t" #
            "}}", [(set i32:$reg,
                        (!cast<SDNode>("clusterlaunchcontrol_query_cancel_first_cta_id_" # Dim)
                          i64:$try_cancel_response0, i64:$try_cancel_response1))]>,
            Requires<[hasSM<100>, hasPTX<86>]>;

foreach dim = ["x", "y", "z"] in {
  def SDTClusterLaunchControlQueryCancelGetFirstCtaId # dim: SDTypeProfile<1, 2, []>;

  def clusterlaunchcontrol_query_cancel_first_cta_id_ # dim :
        SDNode<"NVPTXISD::CLUSTERLAUNCHCONTROL_QUERY_CANCEL_GET_FIRST_CTAID_" # !toupper(dim),
               !cast<SDTypeProfile>("SDTClusterLaunchControlQueryCancelGetFirstCtaId" # dim), []>;

  def CLUSTERLAUNCHCONTROL_QUERY_CANCEL_GET_FIRST_CTAID_ # dim:
        CLUSTERLAUNCHCONTROL_QUERY_CANCEL_GET_FIRST_CTAID<dim>;
}<|MERGE_RESOLUTION|>--- conflicted
+++ resolved
@@ -1993,21 +1993,6 @@
 
   let mayLoad = 1, mayStore = 1, hasSideEffects = 1 in {
     def _rr : BasicFlagsNVPTXInst<(outs t.RC:$dst),
-<<<<<<< HEAD
-      (ins ADDR:$addr, t.RC:$b, t.RC:$c), (ins AtomicCode:$sem, AtomicCode:$scope, AtomicCode:$addsp),
-      asm_str>;
-
-    def _ir : BasicFlagsNVPTXInst<(outs t.RC:$dst),
-      (ins ADDR:$addr, t.Imm:$b, t.RC:$c), (ins AtomicCode:$sem, AtomicCode:$scope, AtomicCode:$addsp),
-      asm_str>;
-
-    def _ri : BasicFlagsNVPTXInst<(outs t.RC:$dst),
-      (ins ADDR:$addr, t.RC:$b, t.Imm:$c), (ins AtomicCode:$sem, AtomicCode:$scope, AtomicCode:$addsp),
-      asm_str>;
-
-    def _ii : BasicFlagsNVPTXInst<(outs t.RC:$dst),
-      (ins ADDR:$addr, t.Imm:$b, t.Imm:$c), (ins AtomicCode:$sem, AtomicCode:$scope, AtomicCode:$addsp),
-=======
       (ins ADDR:$addr, t.RC:$b, t.RC:$c),
       (ins AtomicCode:$sem, AtomicCode:$scope, AtomicCode:$addsp),
       asm_str>;
@@ -2025,7 +2010,6 @@
     def _ii : BasicFlagsNVPTXInst<(outs t.RC:$dst),
       (ins ADDR:$addr, t.Imm:$b, t.Imm:$c),
       (ins AtomicCode:$sem, AtomicCode:$scope, AtomicCode:$addsp),
->>>>>>> 35227056
       asm_str>;
   }
 
@@ -4610,10 +4594,7 @@
   def SREG_CLOCK : PTX_READ_SREG_R32<"clock", int_nvvm_read_ptx_sreg_clock>;
   def SREG_CLOCK64 : PTX_READ_SREG_R64<"clock64", int_nvvm_read_ptx_sreg_clock64>;
   def SREG_GLOBALTIMER : PTX_READ_SREG_R64<"globaltimer", int_nvvm_read_ptx_sreg_globaltimer>;
-<<<<<<< HEAD
-=======
   def SREG_GLOBALTIMER_LO : PTX_READ_SREG_R32<"globaltimer_lo", int_nvvm_read_ptx_sreg_globaltimer_lo>;
->>>>>>> 35227056
 }
 
 def: Pat <(i64 (readcyclecounter)), (SREG_CLOCK64)>;
@@ -5164,11 +5145,7 @@
         Requires<wi.Predicates>;
 
 // Build intrinsic->instruction patterns for all MMA instructions.
-<<<<<<< HEAD
-foreach mma = !listconcat(MMAs, WMMAs, MMA_LDSTs, LDMATRIXs, STMATRIXs) in
-=======
 foreach mma = !listconcat(MMAs, WMMAs, MMA_LDSTs, LDMATRIXs, STMATRIXs, MMA_SPs) in
->>>>>>> 35227056
   def : MMA_PAT<mma>;
 
 multiclass MAPA<string suffix, Intrinsic Intr> {
@@ -5231,15 +5208,9 @@
 //
 let isConvergent = true, Predicates = [hasSM90a, hasPTX<80>] in {
   def WGMMA_FENCE_SYNC_ALIGNED : NullaryInst<"wgmma.fence.sync.aligned", int_nvvm_wgmma_fence_sync_aligned>;
-<<<<<<< HEAD
 
   def WGMMA_COMMIT_GROUP_SYNC_ALIGNED : NullaryInst<"wgmma.commit_group.sync.aligned", int_nvvm_wgmma_commit_group_sync_aligned>;
 
-=======
-
-  def WGMMA_COMMIT_GROUP_SYNC_ALIGNED : NullaryInst<"wgmma.commit_group.sync.aligned", int_nvvm_wgmma_commit_group_sync_aligned>;
-
->>>>>>> 35227056
   def WGMMA_WAIT_GROUP_SYNC_ALIGNED : BasicNVPTXInst<(outs), (ins i64imm:$n), "wgmma.wait_group.sync.aligned",
                               [(int_nvvm_wgmma_wait_group_sync_aligned timm:$n)]>;
 }
