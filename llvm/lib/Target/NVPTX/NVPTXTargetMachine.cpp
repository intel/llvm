//===-- NVPTXTargetMachine.cpp - Define TargetMachine for NVPTX -----------===//
//
// Part of the LLVM Project, under the Apache License v2.0 with LLVM Exceptions.
// See https://llvm.org/LICENSE.txt for license information.
// SPDX-License-Identifier: Apache-2.0 WITH LLVM-exception
//
//===----------------------------------------------------------------------===//
//
// Top-level implementation for the NVPTX target.
//
//===----------------------------------------------------------------------===//

#include "NVPTXTargetMachine.h"
#include "NVPTX.h"
#include "NVPTXAliasAnalysis.h"
#include "NVPTXAllocaHoisting.h"
#include "NVPTXAtomicLower.h"
#include "NVPTXCtorDtorLowering.h"
#include "NVPTXLowerAggrCopies.h"
#include "NVPTXMachineFunctionInfo.h"
#include "NVPTXTargetObjectFile.h"
#include "NVPTXTargetTransformInfo.h"
#include "TargetInfo/NVPTXTargetInfo.h"
#include "llvm/ADT/STLExtras.h"
#include "llvm/Analysis/TargetTransformInfo.h"
#include "llvm/CodeGen/Passes.h"
#include "llvm/CodeGen/TargetPassConfig.h"
#include "llvm/IR/IntrinsicsNVPTX.h"
#include "llvm/MC/TargetRegistry.h"
#include "llvm/Pass.h"
#include "llvm/Passes/PassBuilder.h"
#include "llvm/SYCLLowerIR/GlobalOffset.h"
#include "llvm/SYCLLowerIR/LocalAccessorToSharedMemory.h"
#include "llvm/Support/CommandLine.h"
#include "llvm/Target/TargetMachine.h"
#include "llvm/Target/TargetOptions.h"
#include "llvm/Transforms/IPO.h"
#include "llvm/TargetParser/Triple.h"
#include "llvm/Transforms/Scalar.h"
#include "llvm/Transforms/Scalar/GVN.h"
#include "llvm/Transforms/Vectorize/LoadStoreVectorizer.h"
#include <cassert>
#include <optional>
#include <string>

using namespace llvm;

// LSV is still relatively new; this switch lets us turn it off in case we
// encounter (or suspect) a bug.
static cl::opt<bool>
    DisableLoadStoreVectorizer("disable-nvptx-load-store-vectorizer",
                               cl::desc("Disable load/store vectorizer"),
                               cl::init(false), cl::Hidden);

// TODO: Remove this flag when we are confident with no regressions.
static cl::opt<bool> DisableRequireStructuredCFG(
    "disable-nvptx-require-structured-cfg",
    cl::desc("Transitional flag to turn off NVPTX's requirement on preserving "
             "structured CFG. The requirement should be disabled only when "
             "unexpected regressions happen."),
    cl::init(false), cl::Hidden);

static cl::opt<bool> UseShortPointersOpt(
    "nvptx-short-ptr",
    cl::desc(
        "Use 32-bit pointers for accessing const/local/shared address spaces."),
    cl::init(false), cl::Hidden);

static cl::opt<bool>
    UseIPSCCPO0("use-ipsccp-nvptx-O0",
                cl::desc("Use IPSCCP pass at O0 as a temp solution for "
                         "nvvm-reflect dead-code errors."),
                cl::init(true), cl::Hidden);

// FIXME: intended as a temporary debugging aid. Should be removed before it
// makes it into the LLVM-17 release.
static cl::opt<bool>
    ExitOnUnreachable("nvptx-exit-on-unreachable",
                      cl::desc("Lower 'unreachable' as 'exit' instruction."),
                      cl::init(true), cl::Hidden);

namespace llvm {

void initializeGenericToNVVMLegacyPassPass(PassRegistry &);
void initializeNVPTXAllocaHoistingPass(PassRegistry &);
void initializeNVPTXAssignValidGlobalNamesPass(PassRegistry &);
void initializeNVPTXAtomicLowerPass(PassRegistry &);
void initializeNVPTXCtorDtorLoweringLegacyPass(PassRegistry &);
void initializeNVPTXLowerAggrCopiesPass(PassRegistry &);
void initializeNVPTXLowerAllocaPass(PassRegistry &);
void initializeNVPTXLowerUnreachablePass(PassRegistry &);
void initializeNVPTXCtorDtorLoweringLegacyPass(PassRegistry &);
void initializeNVPTXLowerArgsPass(PassRegistry &);
void initializeNVPTXProxyRegErasurePass(PassRegistry &);
void initializeNVVMIntrRangePass(PassRegistry &);
void initializeNVVMReflectPass(PassRegistry &);
void initializeNVPTXAAWrapperPassPass(PassRegistry &);
void initializeNVPTXExternalAAWrapperPass(PassRegistry &);

void initializeGlobalOffsetLegacyPass(PassRegistry &);
void initializeLocalAccessorToSharedMemoryLegacyPass(PassRegistry &);

} // end namespace llvm

extern "C" LLVM_EXTERNAL_VISIBILITY void LLVMInitializeNVPTXTarget() {
  // Register the target.
  RegisterTargetMachine<NVPTXTargetMachine32> X(getTheNVPTXTarget32());
  RegisterTargetMachine<NVPTXTargetMachine64> Y(getTheNVPTXTarget64());

  PassRegistry &PR = *PassRegistry::getPassRegistry();
  // FIXME: This pass is really intended to be invoked during IR optimization,
  // but it's very NVPTX-specific.
  initializeNVVMReflectPass(PR);
  initializeNVVMIntrRangePass(PR);
  initializeGenericToNVVMLegacyPassPass(PR);
  initializeNVPTXAllocaHoistingPass(PR);
  initializeNVPTXAssignValidGlobalNamesPass(PR);
  initializeNVPTXAtomicLowerPass(PR);
  initializeNVPTXLowerArgsPass(PR);
  initializeNVPTXLowerAllocaPass(PR);
  initializeNVPTXLowerUnreachablePass(PR);
  initializeNVPTXCtorDtorLoweringLegacyPass(PR);
  initializeNVPTXLowerAggrCopiesPass(PR);
  initializeNVPTXProxyRegErasurePass(PR);
  initializeNVPTXDAGToDAGISelPass(PR);

  // SYCL-specific passes, needed here to be available to `opt`.
  initializeGlobalOffsetLegacyPass(PR);
  initializeLocalAccessorToSharedMemoryLegacyPass(PR);
  initializeNVPTXAAWrapperPassPass(PR);
  initializeNVPTXExternalAAWrapperPass(PR);
}

static std::string computeDataLayout(bool is64Bit, bool UseShortPointers) {
  std::string Ret = "e";

  if (!is64Bit)
    Ret += "-p:32:32";
  else if (UseShortPointers)
    Ret += "-p3:32:32-p4:32:32-p5:32:32";

  Ret += "-i64:64-i128:128-v16:16-v32:32-n16:32:64";

  return Ret;
}

NVPTXTargetMachine::NVPTXTargetMachine(const Target &T, const Triple &TT,
                                       StringRef CPU, StringRef FS,
                                       const TargetOptions &Options,
                                       std::optional<Reloc::Model> RM,
                                       std::optional<CodeModel::Model> CM,
                                       CodeGenOptLevel OL, bool is64bit)
    // The pic relocation model is used regardless of what the client has
    // specified, as it is the only relocation model currently supported.
    : LLVMTargetMachine(T, computeDataLayout(is64bit, UseShortPointersOpt), TT,
                        CPU, FS, Options, Reloc::PIC_,
                        getEffectiveCodeModel(CM, CodeModel::Small), OL),
      is64bit(is64bit), UseShortPointers(UseShortPointersOpt),
      TLOF(std::make_unique<NVPTXTargetObjectFile>()),
      Subtarget(TT, std::string(CPU), std::string(FS), *this),
      StrPool(StrAlloc) {
  if (TT.getOS() == Triple::NVCL)
    drvInterface = NVPTX::NVCL;
  else
    drvInterface = NVPTX::CUDA;
  if (!DisableRequireStructuredCFG)
    setRequiresStructuredCFG(true);
  initAsmInfo();
}

NVPTXTargetMachine::~NVPTXTargetMachine() = default;

void NVPTXTargetMachine32::anchor() {}

NVPTXTargetMachine32::NVPTXTargetMachine32(const Target &T, const Triple &TT,
                                           StringRef CPU, StringRef FS,
                                           const TargetOptions &Options,
                                           std::optional<Reloc::Model> RM,
                                           std::optional<CodeModel::Model> CM,
                                           CodeGenOptLevel OL, bool JIT)
    : NVPTXTargetMachine(T, TT, CPU, FS, Options, RM, CM, OL, false) {}

void NVPTXTargetMachine64::anchor() {}

NVPTXTargetMachine64::NVPTXTargetMachine64(const Target &T, const Triple &TT,
                                           StringRef CPU, StringRef FS,
                                           const TargetOptions &Options,
                                           std::optional<Reloc::Model> RM,
                                           std::optional<CodeModel::Model> CM,
                                           CodeGenOptLevel OL, bool JIT)
    : NVPTXTargetMachine(T, TT, CPU, FS, Options, RM, CM, OL, true) {}

namespace {

class NVPTXPassConfig : public TargetPassConfig {
public:
  NVPTXPassConfig(NVPTXTargetMachine &TM, PassManagerBase &PM)
      : TargetPassConfig(TM, PM) {}

  NVPTXTargetMachine &getNVPTXTargetMachine() const {
    return getTM<NVPTXTargetMachine>();
  }

  void addIRPasses() override;
  bool addInstSelector() override;
  void addPreRegAlloc() override;
  void addPostRegAlloc() override;
  void addMachineSSAOptimization() override;

  FunctionPass *createTargetRegisterAllocator(bool) override;
  void addFastRegAlloc() override;
  void addOptimizedRegAlloc() override;

  bool addRegAssignAndRewriteFast() override {
    llvm_unreachable("should not be used");
  }

  bool addRegAssignAndRewriteOptimized() override {
    llvm_unreachable("should not be used");
  }

private:
  // If the opt level is aggressive, add GVN; otherwise, add EarlyCSE. This
  // function is only called in opt mode.
  void addEarlyCSEOrGVNPass();

  // Add passes that propagate special memory spaces.
  void addAddressSpaceInferencePasses();

  // Add passes that perform straight-line scalar optimizations.
  void addStraightLineScalarOptimizationPasses();
};

} // end anonymous namespace

TargetPassConfig *NVPTXTargetMachine::createPassConfig(PassManagerBase &PM) {
  return new NVPTXPassConfig(*this, PM);
}

MachineFunctionInfo *NVPTXTargetMachine::createMachineFunctionInfo(
    BumpPtrAllocator &Allocator, const Function &F,
    const TargetSubtargetInfo *STI) const {
  return NVPTXMachineFunctionInfo::create<NVPTXMachineFunctionInfo>(Allocator,
                                                                    F, STI);
}

void NVPTXTargetMachine::registerDefaultAliasAnalyses(AAManager &AAM) {
  AAM.registerFunctionAnalysis<NVPTXAA>();
}

void NVPTXTargetMachine::registerPassBuilderCallbacks(PassBuilder &PB) {
  PB.registerPipelineParsingCallback(
      [](StringRef PassName, FunctionPassManager &PM,
         ArrayRef<PassBuilder::PipelineElement>) {
        if (PassName == "nvvm-reflect") {
          PM.addPass(NVVMReflectPass());
          return true;
        }
        if (PassName == "nvvm-intr-range") {
          PM.addPass(NVVMIntrRangePass());
          return true;
        }
        return false;
      });

  PB.registerAnalysisRegistrationCallback([](FunctionAnalysisManager &FAM) {
    FAM.registerPass([&] { return NVPTXAA(); });
  });

  PB.registerParseAACallback([](StringRef AAName, AAManager &AAM) {
    if (AAName == "nvptx-aa") {
      AAM.registerFunctionAnalysis<NVPTXAA>();
      return true;
    }
    return false;
  });

  PB.registerPipelineParsingCallback(
      [](StringRef PassName, ModulePassManager &PM,
         ArrayRef<PassBuilder::PipelineElement>) {
        if (PassName == "nvptx-lower-ctor-dtor") {
          PM.addPass(NVPTXCtorDtorLoweringPass());
          return true;
        }
        if (PassName == "generic-to-nvvm") {
          PM.addPass(GenericToNVVMPass());
          return true;
        }
        return false;
      });

  PB.registerPipelineStartEPCallback(
      [this](ModulePassManager &PM, OptimizationLevel Level) {
        FunctionPassManager FPM;
        FPM.addPass(NVVMReflectPass(Subtarget.getSmVersion()));
        // FIXME: NVVMIntrRangePass is causing numerical discrepancies,
        // investigate and re-enable.
        // FPM.addPass(NVVMIntrRangePass(Subtarget.getSmVersion()));
        PM.addPass(createModuleToFunctionPassAdaptor(std::move(FPM)));
      });
}

TargetTransformInfo
NVPTXTargetMachine::getTargetTransformInfo(const Function &F) const {
  return TargetTransformInfo(NVPTXTTIImpl(this, F));
}

std::pair<const Value *, unsigned>
NVPTXTargetMachine::getPredicatedAddrSpace(const Value *V) const {
  if (auto *II = dyn_cast<IntrinsicInst>(V)) {
    switch (II->getIntrinsicID()) {
    case Intrinsic::nvvm_isspacep_const:
      return std::make_pair(II->getArgOperand(0), llvm::ADDRESS_SPACE_CONST);
    case Intrinsic::nvvm_isspacep_global:
      return std::make_pair(II->getArgOperand(0), llvm::ADDRESS_SPACE_GLOBAL);
    case Intrinsic::nvvm_isspacep_local:
      return std::make_pair(II->getArgOperand(0), llvm::ADDRESS_SPACE_LOCAL);
    case Intrinsic::nvvm_isspacep_shared:
    case Intrinsic::nvvm_isspacep_shared_cluster:
      return std::make_pair(II->getArgOperand(0), llvm::ADDRESS_SPACE_SHARED);
    default:
      break;
    }
  }
  return std::make_pair(nullptr, -1);
}

void NVPTXPassConfig::addEarlyCSEOrGVNPass() {
  if (getOptLevel() == CodeGenOptLevel::Aggressive)
    addPass(createGVNPass());
  else
    addPass(createEarlyCSEPass());
}

void NVPTXPassConfig::addAddressSpaceInferencePasses() {
  // NVPTXLowerArgs emits alloca for byval parameters which can often
  // be eliminated by SROA.
  addPass(createSROAPass());
  addPass(createNVPTXLowerAllocaPass());
  addPass(createInferAddressSpacesPass());
  addPass(createNVPTXAtomicLowerPass());
}

void NVPTXPassConfig::addStraightLineScalarOptimizationPasses() {
  addPass(createSeparateConstOffsetFromGEPPass());
  addPass(createSpeculativeExecutionPass());
  // ReassociateGEPs exposes more opportunites for SLSR. See
  // the example in reassociate-geps-and-slsr.ll.
  addPass(createStraightLineStrengthReducePass());
  // SeparateConstOffsetFromGEP and SLSR creates common expressions which GVN or
  // EarlyCSE can reuse. GVN generates significantly better code than EarlyCSE
  // for some of our benchmarks.
  addEarlyCSEOrGVNPass();
  // Run NaryReassociate after EarlyCSE/GVN to be more effective.
  addPass(createNaryReassociatePass());
  // NaryReassociate on GEPs creates redundant common expressions, so run
  // EarlyCSE after it.
  addPass(createEarlyCSEPass());
}

void NVPTXPassConfig::addIRPasses() {
  // The following passes are known to not play well with virtual regs hanging
  // around after register allocation (which in our case, is *all* registers).
  // We explicitly disable them here.  We do, however, need some functionality
  // of the PrologEpilogCodeInserter pass, so we emulate that behavior in the
  // NVPTXPrologEpilog pass (see NVPTXPrologEpilogPass.cpp).
  disablePass(&PrologEpilogCodeInserterID);
  disablePass(&MachineLateInstrsCleanupID);
  disablePass(&MachineCopyPropagationID);
  disablePass(&TailDuplicateID);
  disablePass(&StackMapLivenessID);
  disablePass(&LiveDebugValuesID);
  disablePass(&PostRAMachineSinkingID);
  disablePass(&PostRASchedulerID);
  disablePass(&FuncletLayoutID);
  disablePass(&PatchableFunctionID);
  disablePass(&ShrinkWrapID);

  addPass(createNVPTXAAWrapperPass());
  addPass(createExternalAAWrapperPass([](Pass &P, Function &, AAResults &AAR) {
    if (auto *WrapperPass = P.getAnalysisIfAvailable<NVPTXAAWrapperPass>())
      AAR.addAAResult(WrapperPass->getResult());
  }));

  // NVVMReflectPass is added in addEarlyAsPossiblePasses, so hopefully running
  // it here does nothing.  But since we need it for correctness when lowering
  // to NVPTX, run it here too, in case whoever built our pass pipeline didn't
  // call addEarlyAsPossiblePasses.
  const NVPTXSubtarget &ST = *getTM<NVPTXTargetMachine>().getSubtargetImpl();
  addPass(createNVVMReflectPass(ST.getSmVersion()));

<<<<<<< HEAD
  // FIXME: should the target triple check be done by the pass itself?
  // See createNVPTXLowerArgsPass as an example
  if (getTM<NVPTXTargetMachine>().getTargetTriple().getOS() == Triple::CUDA) {
    addPass(createGlobalOffsetPassLegacy());
    addPass(createLocalAccessorToSharedMemoryPassLegacy());
  }

  if (getOptLevel() != CodeGenOpt::None)
=======
  if (getOptLevel() != CodeGenOptLevel::None)
>>>>>>> 0a1aa6cd
    addPass(createNVPTXImageOptimizerPass());
  addPass(createNVPTXAssignValidGlobalNamesPass());
  addPass(createGenericToNVVMLegacyPass());

  // NVPTXLowerArgs is required for correctness and should be run right
  // before the address space inference passes.
  addPass(createNVPTXLowerArgsPass());
  if (getOptLevel() != CodeGenOptLevel::None) {
    addAddressSpaceInferencePasses();
    addStraightLineScalarOptimizationPasses();
  }

  addPass(createAtomicExpandPass());
  addPass(createNVPTXCtorDtorLoweringLegacyPass());

  // === LSR and other generic IR passes ===
  TargetPassConfig::addIRPasses();
  // EarlyCSE is not always strong enough to clean up what LSR produces. For
  // example, GVN can combine
  //
  //   %0 = add %a, %b
  //   %1 = add %b, %a
  //
  // and
  //
  //   %0 = shl nsw %a, 2
  //   %1 = shl %a, 2
  //
  // but EarlyCSE can do neither of them.
  if (getOptLevel() != CodeGenOptLevel::None) {
    addEarlyCSEOrGVNPass();
    if (!DisableLoadStoreVectorizer)
      addPass(createLoadStoreVectorizerPass());
    addPass(createSROAPass());
  }

  if (ExitOnUnreachable)
    addPass(createNVPTXLowerUnreachablePass());
}

bool NVPTXPassConfig::addInstSelector() {
  const NVPTXSubtarget &ST = *getTM<NVPTXTargetMachine>().getSubtargetImpl();

  addPass(createLowerAggrCopies());
  addPass(createAllocaHoisting());
  addPass(createNVPTXISelDag(getNVPTXTargetMachine(), getOptLevel()));

  if (!ST.hasImageHandles())
    addPass(createNVPTXReplaceImageHandlesPass());

  return false;
}

void NVPTXPassConfig::addPreRegAlloc() {
  // Remove Proxy Register pseudo instructions used to keep `callseq_end` alive.
  addPass(createNVPTXProxyRegErasurePass());
}

void NVPTXPassConfig::addPostRegAlloc() {
  addPass(createNVPTXPrologEpilogPass());
  if (getOptLevel() != CodeGenOptLevel::None) {
    // NVPTXPrologEpilogPass calculates frame object offset and replace frame
    // index with VRFrame register. NVPTXPeephole need to be run after that and
    // will replace VRFrame with VRFrameLocal when possible.
    addPass(createNVPTXPeephole());
  }
}

FunctionPass *NVPTXPassConfig::createTargetRegisterAllocator(bool) {
  return nullptr; // No reg alloc
}

void NVPTXPassConfig::addFastRegAlloc() {
  addPass(&PHIEliminationID);
  addPass(&TwoAddressInstructionPassID);
}

void NVPTXPassConfig::addOptimizedRegAlloc() {
  addPass(&ProcessImplicitDefsID);
  addPass(&LiveVariablesID);
  addPass(&MachineLoopInfoID);
  addPass(&PHIEliminationID);

  addPass(&TwoAddressInstructionPassID);
  addPass(&RegisterCoalescerID);

  // PreRA instruction scheduling.
  if (addPass(&MachineSchedulerID))
    printAndVerify("After Machine Scheduling");

  addPass(&StackSlotColoringID);

  // FIXME: Needs physical registers
  // addPass(&MachineLICMID);

  printAndVerify("After StackSlotColoring");
}

void NVPTXPassConfig::addMachineSSAOptimization() {
  // Pre-ra tail duplication.
  if (addPass(&EarlyTailDuplicateID))
    printAndVerify("After Pre-RegAlloc TailDuplicate");

  // Optimize PHIs before DCE: removing dead PHI cycles may make more
  // instructions dead.
  addPass(&OptimizePHIsID);

  // This pass merges large allocas. StackSlotColoring is a different pass
  // which merges spill slots.
  addPass(&StackColoringID);

  // If the target requests it, assign local variables to stack slots relative
  // to one another and simplify frame index references where possible.
  addPass(&LocalStackSlotAllocationID);

  // With optimization, dead code should already be eliminated. However
  // there is one known exception: lowered code for arguments that are only
  // used by tail calls, where the tail calls reuse the incoming stack
  // arguments directly (see t11 in test/CodeGen/X86/sibcall.ll).
  addPass(&DeadMachineInstructionElimID);
  printAndVerify("After codegen DCE pass");

  // Allow targets to insert passes that improve instruction level parallelism,
  // like if-conversion. Such passes will typically need dominator trees and
  // loop info, just like LICM and CSE below.
  if (addILPOpts())
    printAndVerify("After ILP optimizations");

  addPass(&EarlyMachineLICMID);
  addPass(&MachineCSEID);

  addPass(&MachineSinkingID);
  printAndVerify("After Machine LICM, CSE and Sinking passes");

  addPass(&PeepholeOptimizerID);
  printAndVerify("After codegen peephole optimization pass");
}<|MERGE_RESOLUTION|>--- conflicted
+++ resolved
@@ -389,7 +389,6 @@
   const NVPTXSubtarget &ST = *getTM<NVPTXTargetMachine>().getSubtargetImpl();
   addPass(createNVVMReflectPass(ST.getSmVersion()));
 
-<<<<<<< HEAD
   // FIXME: should the target triple check be done by the pass itself?
   // See createNVPTXLowerArgsPass as an example
   if (getTM<NVPTXTargetMachine>().getTargetTriple().getOS() == Triple::CUDA) {
@@ -397,10 +396,7 @@
     addPass(createLocalAccessorToSharedMemoryPassLegacy());
   }
 
-  if (getOptLevel() != CodeGenOpt::None)
-=======
   if (getOptLevel() != CodeGenOptLevel::None)
->>>>>>> 0a1aa6cd
     addPass(createNVPTXImageOptimizerPass());
   addPass(createNVPTXAssignValidGlobalNamesPass());
   addPass(createGenericToNVVMLegacyPass());
