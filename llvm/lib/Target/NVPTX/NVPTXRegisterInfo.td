//===-- NVPTXRegisterInfo.td - NVPTX Register defs ---------*- tablegen -*-===//
//
// Part of the LLVM Project, under the Apache License v2.0 with LLVM Exceptions.
// See https://llvm.org/LICENSE.txt for license information.
// SPDX-License-Identifier: Apache-2.0 WITH LLVM-exception
//
//===----------------------------------------------------------------------===//

//===----------------------------------------------------------------------===//
//  Declarations that describe the PTX register file
//===----------------------------------------------------------------------===//

class NVPTXReg<string n> : Register<n> {
  let Namespace = "NVPTX";
}

class NVPTXRegClass<list<ValueType> regTypes, int alignment, dag regList>
     : RegisterClass <"NVPTX", regTypes, alignment, regList>;

//===----------------------------------------------------------------------===//
//  Registers
//===----------------------------------------------------------------------===//

// Special Registers used as stack pointer
def VRFrame32         : NVPTXReg<"%SP">;
def VRFrame64         : NVPTXReg<"%SP">;
def VRFrameLocal32    : NVPTXReg<"%SPL">;
def VRFrameLocal64    : NVPTXReg<"%SPL">;

// Special Registers used as the stack
def VRDepot  : NVPTXReg<"%Depot">;

// We use virtual registers, but define a few physical registers here to keep
// SDAG and the MachineInstr layers happy.
foreach i = 0...4 in {
  def P#i  : NVPTXReg<"%p"#i>;  // Predicate
  def RS#i : NVPTXReg<"%rs"#i>; // 16-bit
  def R#i  : NVPTXReg<"%r"#i>;  // 32-bit
  def RL#i : NVPTXReg<"%rd"#i>; // 64-bit
  def RQ#i : NVPTXReg<"%rq"#i>; // 128-bit
  def H#i  : NVPTXReg<"%h"#i>;  // 16-bit float
  def HH#i : NVPTXReg<"%hh"#i>; // 2x16-bit float

  // Arguments
  def ia#i : NVPTXReg<"%ia"#i>;
  def la#i : NVPTXReg<"%la"#i>;
  def fa#i : NVPTXReg<"%fa"#i>;
  def da#i : NVPTXReg<"%da"#i>;
}

foreach i = 0...31 in {
  def ENVREG#i : NVPTXReg<"%envreg"#i>;
}

//===----------------------------------------------------------------------===//
//  Register classes.
//  NOTE: if you add new vector types for a register, you must update
//        NVPTX::packed_types() in NVPTXUtilities.h accordingly!
//===----------------------------------------------------------------------===//
def B1 : NVPTXRegClass<[i1], 8, (add (sequence "P%u", 0, 4))>;
def B16 : NVPTXRegClass<[i16, f16, bf16], 16, (add (sequence "RS%u", 0, 4))>;
def B32 : NVPTXRegClass<[i32, v2f16, v2bf16, v2i16, v4i8, f32], 32,
                              (add (sequence "R%u", 0, 4),
                              VRFrame32, VRFrameLocal32)>;
<<<<<<< HEAD
def B64 : NVPTXRegClass<[i64, f64], 64, (add (sequence "RL%u", 0, 4), VRFrame64, VRFrameLocal64)>;
=======
def B64 : NVPTXRegClass<[i64, v2f32, f64], 64, (add (sequence "RL%u", 0, 4),
                         VRFrame64, VRFrameLocal64)>;
>>>>>>> 10a576f7
// 128-bit regs are not defined as general regs in NVPTX. They are used for inlineASM only.
def B128 : NVPTXRegClass<[i128], 128, (add (sequence "RQ%u", 0, 4))>;

// Read NVPTXRegisterInfo.cpp to see how VRFrame and VRDepot are used.
def SpecialRegs : NVPTXRegClass<[i32], 32, (add VRFrame32, VRFrameLocal32, VRDepot,
                                            (sequence "ENVREG%u", 0, 31))>;<|MERGE_RESOLUTION|>--- conflicted
+++ resolved
@@ -62,12 +62,8 @@
 def B32 : NVPTXRegClass<[i32, v2f16, v2bf16, v2i16, v4i8, f32], 32,
                               (add (sequence "R%u", 0, 4),
                               VRFrame32, VRFrameLocal32)>;
-<<<<<<< HEAD
-def B64 : NVPTXRegClass<[i64, f64], 64, (add (sequence "RL%u", 0, 4), VRFrame64, VRFrameLocal64)>;
-=======
 def B64 : NVPTXRegClass<[i64, v2f32, f64], 64, (add (sequence "RL%u", 0, 4),
                          VRFrame64, VRFrameLocal64)>;
->>>>>>> 10a576f7
 // 128-bit regs are not defined as general regs in NVPTX. They are used for inlineASM only.
 def B128 : NVPTXRegClass<[i128], 128, (add (sequence "RQ%u", 0, 4))>;
 
