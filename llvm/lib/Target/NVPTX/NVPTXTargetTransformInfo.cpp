--- conflicted
+++ resolved
@@ -415,35 +415,6 @@
   llvm_unreachable("All SpecialCase enumerators should be handled in switch.");
 }
 
-<<<<<<< HEAD
-// Returns an instruction pointer (may be nullptr if we do not know the answer).
-// Returns nullopt if `II` is not one of the `isspacep` intrinsics.
-static std::optional<Instruction *>
-handleSpaceCheckIntrinsics(InstCombiner &IC, IntrinsicInst &II) {
-  // Returns true/false when we know the answer, nullopt otherwise.
-  auto CheckASMatch = [](unsigned IID, unsigned AS) -> std::optional<bool> {
-    if (AS == NVPTXAS::ADDRESS_SPACE_GENERIC ||
-        AS == NVPTXAS::ADDRESS_SPACE_PARAM)
-      return std::nullopt; // Got to check at run-time.
-    switch (IID) {
-    case Intrinsic::nvvm_isspacep_global:
-      return AS == NVPTXAS::ADDRESS_SPACE_GLOBAL;
-    case Intrinsic::nvvm_isspacep_local:
-      return AS == NVPTXAS::ADDRESS_SPACE_LOCAL;
-    case Intrinsic::nvvm_isspacep_shared:
-      return AS == NVPTXAS::ADDRESS_SPACE_SHARED;
-    case Intrinsic::nvvm_isspacep_shared_cluster:
-      // We can't tell shared from shared_cluster at compile time from AS alone,
-      // but it can't be either is AS is not shared.
-      return AS == NVPTXAS::ADDRESS_SPACE_SHARED ? std::nullopt
-                                                 : std::optional{false};
-    case Intrinsic::nvvm_isspacep_const:
-      return AS == NVPTXAS::ADDRESS_SPACE_CONST;
-    default:
-      llvm_unreachable("Unexpected intrinsic");
-    }
-  };
-=======
 // Returns true/false when we know the answer, nullopt otherwise.
 static std::optional<bool> evaluateIsSpace(Intrinsic::ID IID, unsigned AS) {
   if (AS == NVPTXAS::ADDRESS_SPACE_GENERIC ||
@@ -476,7 +447,6 @@
 // rewriteIntrinsicWithAddressSpace
 static std::optional<Instruction *>
 handleSpaceCheckIntrinsics(InstCombiner &IC, IntrinsicInst &II) {
->>>>>>> a8d96e15
 
   switch (auto IID = II.getIntrinsicID()) {
   case Intrinsic::nvvm_isspacep_global:
@@ -492,11 +462,7 @@
       if (auto *ASCO = dyn_cast<AddrSpaceCastOperator>(Op0))
         AS = ASCO->getOperand(0)->getType()->getPointerAddressSpace();
 
-<<<<<<< HEAD
-    if (std::optional<bool> Answer = CheckASMatch(IID, AS))
-=======
     if (std::optional<bool> Answer = evaluateIsSpace(IID, AS))
->>>>>>> a8d96e15
       return IC.replaceInstUsesWith(II,
                                     ConstantInt::get(II.getType(), *Answer));
     return nullptr; // Don't know the answer, got to check at run time.
