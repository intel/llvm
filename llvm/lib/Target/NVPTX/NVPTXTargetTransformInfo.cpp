//===-- NVPTXTargetTransformInfo.cpp - NVPTX specific TTI -----------------===//
//
// Part of the LLVM Project, under the Apache License v2.0 with LLVM Exceptions.
// See https://llvm.org/LICENSE.txt for license information.
// SPDX-License-Identifier: Apache-2.0 WITH LLVM-exception
//
//===----------------------------------------------------------------------===//

#include "NVPTXTargetTransformInfo.h"
#include "NVPTXUtilities.h"
#include "llvm/ADT/STLExtras.h"
#include "llvm/Analysis/LoopInfo.h"
#include "llvm/Analysis/TargetTransformInfo.h"
#include "llvm/Analysis/ValueTracking.h"
#include "llvm/CodeGen/BasicTTIImpl.h"
#include "llvm/CodeGen/TargetLowering.h"
#include "llvm/IR/Constants.h"
#include "llvm/IR/IntrinsicInst.h"
#include "llvm/IR/Intrinsics.h"
#include "llvm/IR/IntrinsicsNVPTX.h"
#include "llvm/IR/Value.h"
#include "llvm/Support/Casting.h"
#include "llvm/Support/ErrorHandling.h"
#include "llvm/Support/NVPTXAddrSpace.h"
#include "llvm/Transforms/InstCombine/InstCombiner.h"
#include <optional>
using namespace llvm;

#define DEBUG_TYPE "NVPTXtti"

// Whether the given intrinsic reads threadIdx.x/y/z.
static bool readsThreadIndex(const IntrinsicInst *II) {
  switch (II->getIntrinsicID()) {
    default: return false;
    case Intrinsic::nvvm_read_ptx_sreg_tid_x:
    case Intrinsic::nvvm_read_ptx_sreg_tid_y:
    case Intrinsic::nvvm_read_ptx_sreg_tid_z:
      return true;
  }
}

static bool readsLaneId(const IntrinsicInst *II) {
  return II->getIntrinsicID() == Intrinsic::nvvm_read_ptx_sreg_laneid;
}

// Whether the given intrinsic is an atomic instruction in PTX.
static bool isNVVMAtomic(const IntrinsicInst *II) {
  switch (II->getIntrinsicID()) {
    default: return false;
    case Intrinsic::nvvm_atomic_load_inc_32:
    case Intrinsic::nvvm_atomic_load_dec_32:

    case Intrinsic::nvvm_atomic_add_gen_f_cta:
    case Intrinsic::nvvm_atomic_add_gen_f_sys:
    case Intrinsic::nvvm_atomic_add_gen_i_cta:
    case Intrinsic::nvvm_atomic_add_gen_i_sys:
    case Intrinsic::nvvm_atomic_and_gen_i_cta:
    case Intrinsic::nvvm_atomic_and_gen_i_sys:
    case Intrinsic::nvvm_atomic_cas_gen_i_cta:
    case Intrinsic::nvvm_atomic_cas_gen_i_sys:
    case Intrinsic::nvvm_atomic_dec_gen_i_cta:
    case Intrinsic::nvvm_atomic_dec_gen_i_sys:
    case Intrinsic::nvvm_atomic_inc_gen_i_cta:
    case Intrinsic::nvvm_atomic_inc_gen_i_sys:
    case Intrinsic::nvvm_atomic_max_gen_i_cta:
    case Intrinsic::nvvm_atomic_max_gen_i_sys:
    case Intrinsic::nvvm_atomic_min_gen_i_cta:
    case Intrinsic::nvvm_atomic_min_gen_i_sys:
    case Intrinsic::nvvm_atomic_or_gen_i_cta:
    case Intrinsic::nvvm_atomic_or_gen_i_sys:
    case Intrinsic::nvvm_atomic_exch_gen_i_cta:
    case Intrinsic::nvvm_atomic_exch_gen_i_sys:
    case Intrinsic::nvvm_atomic_xor_gen_i_cta:
    case Intrinsic::nvvm_atomic_xor_gen_i_sys:
      return true;
  }
}

bool NVPTXTTIImpl::isSourceOfDivergence(const Value *V) {
  // Without inter-procedural analysis, we conservatively assume that arguments
  // to __device__ functions are divergent.
  if (const Argument *Arg = dyn_cast<Argument>(V))
    return !isKernelFunction(*Arg->getParent());

  if (const Instruction *I = dyn_cast<Instruction>(V)) {
    // Without pointer analysis, we conservatively assume values loaded from
    // generic or local address space are divergent.
    if (const LoadInst *LI = dyn_cast<LoadInst>(I)) {
      unsigned AS = LI->getPointerAddressSpace();
      return AS == ADDRESS_SPACE_GENERIC || AS == ADDRESS_SPACE_LOCAL;
    }
    // Atomic instructions may cause divergence. Atomic instructions are
    // executed sequentially across all threads in a warp. Therefore, an earlier
    // executed thread may see different memory inputs than a later executed
    // thread. For example, suppose *a = 0 initially.
    //
    //   atom.global.add.s32 d, [a], 1
    //
    // returns 0 for the first thread that enters the critical region, and 1 for
    // the second thread.
    if (I->isAtomic())
      return true;
    if (const IntrinsicInst *II = dyn_cast<IntrinsicInst>(I)) {
      // Instructions that read threadIdx are obviously divergent.
      if (readsThreadIndex(II) || readsLaneId(II))
        return true;
      // Handle the NVPTX atomic intrinsics that cannot be represented as an
      // atomic IR instruction.
      if (isNVVMAtomic(II))
        return true;
    }
    // Conservatively consider the return value of function calls as divergent.
    // We could analyze callees with bodies more precisely using
    // inter-procedural analysis.
    if (isa<CallInst>(I))
      return true;
  }

  return false;
}

// Convert NVVM intrinsics to target-generic LLVM code where possible.
static Instruction *convertNvvmIntrinsicToLlvm(InstCombiner &IC,
                                               IntrinsicInst *II) {
  // Each NVVM intrinsic we can simplify can be replaced with one of:
  //
  //  * an LLVM intrinsic,
  //  * an LLVM cast operation,
  //  * an LLVM binary operation, or
  //  * ad-hoc LLVM IR for the particular operation.

  // Some transformations are only valid when the module's
  // flush-denormals-to-zero (ftz) setting is true/false, whereas other
  // transformations are valid regardless of the module's ftz setting.
  enum FtzRequirementTy {
    FTZ_Any,       // Any ftz setting is ok.
    FTZ_MustBeOn,  // Transformation is valid only if ftz is on.
    FTZ_MustBeOff, // Transformation is valid only if ftz is off.
  };
  // Classes of NVVM intrinsics that can't be replaced one-to-one with a
  // target-generic intrinsic, cast op, or binary op but that we can nonetheless
  // simplify.
  enum SpecialCase {
    SPC_Reciprocal,
    SCP_FunnelShiftClamp,
  };

  // SimplifyAction is a poor-man's variant (plus an additional flag) that
  // represents how to replace an NVVM intrinsic with target-generic LLVM IR.
  struct SimplifyAction {
    // Invariant: At most one of these Optionals has a value.
    std::optional<Intrinsic::ID> IID;
    std::optional<Instruction::CastOps> CastOp;
    std::optional<Instruction::BinaryOps> BinaryOp;
    std::optional<SpecialCase> Special;

    FtzRequirementTy FtzRequirement = FTZ_Any;
    // Denormal handling is guarded by different attributes depending on the
    // type (denormal-fp-math vs denormal-fp-math-f32), take note of halfs.
    bool IsHalfTy = false;

    SimplifyAction() = default;

    SimplifyAction(Intrinsic::ID IID, FtzRequirementTy FtzReq,
                   bool IsHalfTy = false)
        : IID(IID), FtzRequirement(FtzReq), IsHalfTy(IsHalfTy) {}

    // Cast operations don't have anything to do with FTZ, so we skip that
    // argument.
    SimplifyAction(Instruction::CastOps CastOp) : CastOp(CastOp) {}

    SimplifyAction(Instruction::BinaryOps BinaryOp, FtzRequirementTy FtzReq)
        : BinaryOp(BinaryOp), FtzRequirement(FtzReq) {}

    SimplifyAction(SpecialCase Special, FtzRequirementTy FtzReq)
        : Special(Special), FtzRequirement(FtzReq) {}
  };

  // Try to generate a SimplifyAction describing how to replace our
  // IntrinsicInstr with target-generic LLVM IR.
  const SimplifyAction Action = [II]() -> SimplifyAction {
    switch (II->getIntrinsicID()) {
    // NVVM intrinsics that map directly to LLVM intrinsics.
    case Intrinsic::nvvm_ceil_d:
      return {Intrinsic::ceil, FTZ_Any};
    case Intrinsic::nvvm_ceil_f:
      return {Intrinsic::ceil, FTZ_MustBeOff};
    case Intrinsic::nvvm_ceil_ftz_f:
      return {Intrinsic::ceil, FTZ_MustBeOn};
    case Intrinsic::nvvm_fabs_d:
      return {Intrinsic::fabs, FTZ_Any};
    case Intrinsic::nvvm_floor_d:
      return {Intrinsic::floor, FTZ_Any};
    case Intrinsic::nvvm_floor_f:
      return {Intrinsic::floor, FTZ_MustBeOff};
    case Intrinsic::nvvm_floor_ftz_f:
      return {Intrinsic::floor, FTZ_MustBeOn};
    case Intrinsic::nvvm_fma_rn_d:
      return {Intrinsic::fma, FTZ_Any};
    case Intrinsic::nvvm_fma_rn_f:
      return {Intrinsic::fma, FTZ_MustBeOff};
    case Intrinsic::nvvm_fma_rn_ftz_f:
      return {Intrinsic::fma, FTZ_MustBeOn};
    case Intrinsic::nvvm_fma_rn_f16:
      return {Intrinsic::fma, FTZ_MustBeOff, true};
    case Intrinsic::nvvm_fma_rn_ftz_f16:
      return {Intrinsic::fma, FTZ_MustBeOn, true};
    case Intrinsic::nvvm_fma_rn_f16x2:
      return {Intrinsic::fma, FTZ_MustBeOff, true};
    case Intrinsic::nvvm_fma_rn_ftz_f16x2:
      return {Intrinsic::fma, FTZ_MustBeOn, true};
    case Intrinsic::nvvm_fma_rn_bf16:
      return {Intrinsic::fma, FTZ_MustBeOff, true};
    case Intrinsic::nvvm_fma_rn_ftz_bf16:
      return {Intrinsic::fma, FTZ_MustBeOn, true};
    case Intrinsic::nvvm_fma_rn_bf16x2:
      return {Intrinsic::fma, FTZ_MustBeOff, true};
    case Intrinsic::nvvm_fma_rn_ftz_bf16x2:
      return {Intrinsic::fma, FTZ_MustBeOn, true};
    case Intrinsic::nvvm_fmax_d:
      return {Intrinsic::maxnum, FTZ_Any};
    case Intrinsic::nvvm_fmax_f:
      return {Intrinsic::maxnum, FTZ_MustBeOff};
    case Intrinsic::nvvm_fmax_ftz_f:
      return {Intrinsic::maxnum, FTZ_MustBeOn};
    case Intrinsic::nvvm_fmax_nan_f:
      return {Intrinsic::maximum, FTZ_MustBeOff};
    case Intrinsic::nvvm_fmax_ftz_nan_f:
      return {Intrinsic::maximum, FTZ_MustBeOn};
    case Intrinsic::nvvm_fmax_f16:
      return {Intrinsic::maxnum, FTZ_MustBeOff, true};
    case Intrinsic::nvvm_fmax_ftz_f16:
      return {Intrinsic::maxnum, FTZ_MustBeOn, true};
    case Intrinsic::nvvm_fmax_f16x2:
      return {Intrinsic::maxnum, FTZ_MustBeOff, true};
    case Intrinsic::nvvm_fmax_ftz_f16x2:
      return {Intrinsic::maxnum, FTZ_MustBeOn, true};
    case Intrinsic::nvvm_fmax_nan_f16:
      return {Intrinsic::maximum, FTZ_MustBeOff, true};
    case Intrinsic::nvvm_fmax_ftz_nan_f16:
      return {Intrinsic::maximum, FTZ_MustBeOn, true};
    case Intrinsic::nvvm_fmax_nan_f16x2:
      return {Intrinsic::maximum, FTZ_MustBeOff, true};
    case Intrinsic::nvvm_fmax_ftz_nan_f16x2:
      return {Intrinsic::maximum, FTZ_MustBeOn, true};
    case Intrinsic::nvvm_fmin_d:
      return {Intrinsic::minnum, FTZ_Any};
    case Intrinsic::nvvm_fmin_f:
      return {Intrinsic::minnum, FTZ_MustBeOff};
    case Intrinsic::nvvm_fmin_ftz_f:
      return {Intrinsic::minnum, FTZ_MustBeOn};
    case Intrinsic::nvvm_fmin_nan_f:
      return {Intrinsic::minimum, FTZ_MustBeOff};
    case Intrinsic::nvvm_fmin_ftz_nan_f:
      return {Intrinsic::minimum, FTZ_MustBeOn};
    case Intrinsic::nvvm_fmin_f16:
      return {Intrinsic::minnum, FTZ_MustBeOff, true};
    case Intrinsic::nvvm_fmin_ftz_f16:
      return {Intrinsic::minnum, FTZ_MustBeOn, true};
    case Intrinsic::nvvm_fmin_f16x2:
      return {Intrinsic::minnum, FTZ_MustBeOff, true};
    case Intrinsic::nvvm_fmin_ftz_f16x2:
      return {Intrinsic::minnum, FTZ_MustBeOn, true};
    case Intrinsic::nvvm_fmin_nan_f16:
      return {Intrinsic::minimum, FTZ_MustBeOff, true};
    case Intrinsic::nvvm_fmin_ftz_nan_f16:
      return {Intrinsic::minimum, FTZ_MustBeOn, true};
    case Intrinsic::nvvm_fmin_nan_f16x2:
      return {Intrinsic::minimum, FTZ_MustBeOff, true};
    case Intrinsic::nvvm_fmin_ftz_nan_f16x2:
      return {Intrinsic::minimum, FTZ_MustBeOn, true};
    case Intrinsic::nvvm_sqrt_rn_d:
      return {Intrinsic::sqrt, FTZ_Any};
    case Intrinsic::nvvm_sqrt_f:
      // nvvm_sqrt_f is a special case.  For  most intrinsics, foo_ftz_f is the
      // ftz version, and foo_f is the non-ftz version.  But nvvm_sqrt_f adopts
      // the ftz-ness of the surrounding code.  sqrt_rn_f and sqrt_rn_ftz_f are
      // the versions with explicit ftz-ness.
      return {Intrinsic::sqrt, FTZ_Any};
    case Intrinsic::nvvm_trunc_d:
      return {Intrinsic::trunc, FTZ_Any};
    case Intrinsic::nvvm_trunc_f:
      return {Intrinsic::trunc, FTZ_MustBeOff};
    case Intrinsic::nvvm_trunc_ftz_f:
      return {Intrinsic::trunc, FTZ_MustBeOn};

    // NVVM intrinsics that map to LLVM cast operations.
    //
    // Note that llvm's target-generic conversion operators correspond to the rz
    // (round to zero) versions of the nvvm conversion intrinsics, even though
    // most everything else here uses the rn (round to nearest even) nvvm ops.
    case Intrinsic::nvvm_d2i_rz:
    case Intrinsic::nvvm_f2i_rz:
    case Intrinsic::nvvm_d2ll_rz:
    case Intrinsic::nvvm_f2ll_rz:
      return {Instruction::FPToSI};
    case Intrinsic::nvvm_d2ui_rz:
    case Intrinsic::nvvm_f2ui_rz:
    case Intrinsic::nvvm_d2ull_rz:
    case Intrinsic::nvvm_f2ull_rz:
      return {Instruction::FPToUI};
    // Integer to floating-point uses RN rounding, not RZ
    case Intrinsic::nvvm_i2d_rn:
    case Intrinsic::nvvm_i2f_rn:
    case Intrinsic::nvvm_ll2d_rn:
    case Intrinsic::nvvm_ll2f_rn:
      return {Instruction::SIToFP};
    case Intrinsic::nvvm_ui2d_rn:
    case Intrinsic::nvvm_ui2f_rn:
    case Intrinsic::nvvm_ull2d_rn:
    case Intrinsic::nvvm_ull2f_rn:
      return {Instruction::UIToFP};

    // NVVM intrinsics that map to LLVM binary ops.
    case Intrinsic::nvvm_div_rn_d:
      return {Instruction::FDiv, FTZ_Any};

    // The remainder of cases are NVVM intrinsics that map to LLVM idioms, but
    // need special handling.
    //
    // We seem to be missing intrinsics for rcp.approx.{ftz.}f32, which is just
    // as well.
    case Intrinsic::nvvm_rcp_rn_d:
      return {SPC_Reciprocal, FTZ_Any};

    case Intrinsic::nvvm_fshl_clamp:
    case Intrinsic::nvvm_fshr_clamp:
      return {SCP_FunnelShiftClamp, FTZ_Any};

      // We do not currently simplify intrinsics that give an approximate
      // answer. These include:
      //
      //   - nvvm_cos_approx_{f,ftz_f}
      //   - nvvm_ex2_approx_{d,f,ftz_f}
      //   - nvvm_lg2_approx_{d,f,ftz_f}
      //   - nvvm_sin_approx_{f,ftz_f}
      //   - nvvm_sqrt_approx_{f,ftz_f}
      //   - nvvm_rsqrt_approx_{d,f,ftz_f}
      //   - nvvm_div_approx_{ftz_d,ftz_f,f}
      //   - nvvm_rcp_approx_ftz_d
      //
      // Ideally we'd encode them as e.g. "fast call @llvm.cos", where "fast"
      // means that fastmath is enabled in the intrinsic.  Unfortunately only
      // binary operators (currently) have a fastmath bit in SelectionDAG, so
      // this information gets lost and we can't select on it.
      //
      // TODO: div and rcp are lowered to a binary op, so these we could in
      // theory lower them to "fast fdiv".

    default:
      return {};
    }
  }();

  // If Action.FtzRequirementTy is not satisfied by the module's ftz state, we
  // can bail out now.  (Notice that in the case that IID is not an NVVM
  // intrinsic, we don't have to look up any module metadata, as
  // FtzRequirementTy will be FTZ_Any.)
  if (Action.FtzRequirement != FTZ_Any) {
    // FIXME: Broken for f64
    DenormalMode Mode = II->getFunction()->getDenormalMode(
        Action.IsHalfTy ? APFloat::IEEEhalf() : APFloat::IEEEsingle());
    bool FtzEnabled = Mode.Output == DenormalMode::PreserveSign;

    if (FtzEnabled != (Action.FtzRequirement == FTZ_MustBeOn))
      return nullptr;
  }

  // Simplify to target-generic intrinsic.
  if (Action.IID) {
    SmallVector<Value *, 4> Args(II->args());
    // All the target-generic intrinsics currently of interest to us have one
    // type argument, equal to that of the nvvm intrinsic's argument.
    Type *Tys[] = {II->getArgOperand(0)->getType()};
    return CallInst::Create(
        Intrinsic::getOrInsertDeclaration(II->getModule(), *Action.IID, Tys),
        Args);
  }

  // Simplify to target-generic binary op.
  if (Action.BinaryOp)
    return BinaryOperator::Create(*Action.BinaryOp, II->getArgOperand(0),
                                  II->getArgOperand(1), II->getName());

  // Simplify to target-generic cast op.
  if (Action.CastOp)
    return CastInst::Create(*Action.CastOp, II->getArgOperand(0), II->getType(),
                            II->getName());

  // All that's left are the special cases.
  if (!Action.Special)
    return nullptr;

  switch (*Action.Special) {
  case SPC_Reciprocal:
    // Simplify reciprocal.
    return BinaryOperator::Create(
        Instruction::FDiv, ConstantFP::get(II->getArgOperand(0)->getType(), 1),
        II->getArgOperand(0), II->getName());

  case SCP_FunnelShiftClamp: {
    // Canonicalize a clamping funnel shift to the generic llvm funnel shift
    // when possible, as this is easier for llvm to optimize further.
    if (const auto *ShiftConst = dyn_cast<ConstantInt>(II->getArgOperand(2))) {
      const bool IsLeft = II->getIntrinsicID() == Intrinsic::nvvm_fshl_clamp;
      if (ShiftConst->getZExtValue() >= II->getType()->getIntegerBitWidth())
        return IC.replaceInstUsesWith(*II, II->getArgOperand(IsLeft ? 1 : 0));

      const unsigned FshIID = IsLeft ? Intrinsic::fshl : Intrinsic::fshr;
      return CallInst::Create(Intrinsic::getOrInsertDeclaration(
                                  II->getModule(), FshIID, II->getType()),
                              SmallVector<Value *, 3>(II->args()));
    }
    return nullptr;
  }
  }
  llvm_unreachable("All SpecialCase enumerators should be handled in switch.");
}

// Returns true/false when we know the answer, nullopt otherwise.
static std::optional<bool> evaluateIsSpace(Intrinsic::ID IID, unsigned AS) {
  if (AS == NVPTXAS::ADDRESS_SPACE_GENERIC ||
      AS == NVPTXAS::ADDRESS_SPACE_PARAM)
    return std::nullopt; // Got to check at run-time.
  switch (IID) {
  case Intrinsic::nvvm_isspacep_global:
    return AS == NVPTXAS::ADDRESS_SPACE_GLOBAL;
  case Intrinsic::nvvm_isspacep_local:
    return AS == NVPTXAS::ADDRESS_SPACE_LOCAL;
  case Intrinsic::nvvm_isspacep_shared:
    return AS == NVPTXAS::ADDRESS_SPACE_SHARED;
  case Intrinsic::nvvm_isspacep_shared_cluster:
    // We can't tell shared from shared_cluster at compile time from AS alone,
    // but it can't be either is AS is not shared.
    return AS == NVPTXAS::ADDRESS_SPACE_SHARED ? std::nullopt
                                               : std::optional{false};
  case Intrinsic::nvvm_isspacep_const:
    return AS == NVPTXAS::ADDRESS_SPACE_CONST;
  default:
    llvm_unreachable("Unexpected intrinsic");
  }
}

// Returns an instruction pointer (may be nullptr if we do not know the answer).
// Returns nullopt if `II` is not one of the `isspacep` intrinsics.
//
// TODO: If InferAddressSpaces were run early enough in the pipeline this could
// be removed in favor of the constant folding that occurs there through
// rewriteIntrinsicWithAddressSpace
static std::optional<Instruction *>
handleSpaceCheckIntrinsics(InstCombiner &IC, IntrinsicInst &II) {

  switch (auto IID = II.getIntrinsicID()) {
  case Intrinsic::nvvm_isspacep_global:
  case Intrinsic::nvvm_isspacep_local:
  case Intrinsic::nvvm_isspacep_shared:
  case Intrinsic::nvvm_isspacep_shared_cluster:
  case Intrinsic::nvvm_isspacep_const: {
    Value *Op0 = II.getArgOperand(0);
    unsigned AS = Op0->getType()->getPointerAddressSpace();
    // Peek through ASC to generic AS.
    // TODO: we could dig deeper through both ASCs and GEPs.
    if (AS == NVPTXAS::ADDRESS_SPACE_GENERIC)
      if (auto *ASCO = dyn_cast<AddrSpaceCastOperator>(Op0))
        AS = ASCO->getOperand(0)->getType()->getPointerAddressSpace();

    if (std::optional<bool> Answer = evaluateIsSpace(IID, AS))
      return IC.replaceInstUsesWith(II,
                                    ConstantInt::get(II.getType(), *Answer));
    return nullptr; // Don't know the answer, got to check at run time.
  }
  default:
    return std::nullopt;
  }
}

std::optional<Instruction *>
NVPTXTTIImpl::instCombineIntrinsic(InstCombiner &IC, IntrinsicInst &II) const {
  if (std::optional<Instruction *> I = handleSpaceCheckIntrinsics(IC, II))
    return *I;
  if (Instruction *I = convertNvvmIntrinsicToLlvm(IC, &II))
    return I;

  return std::nullopt;
}

InstructionCost
NVPTXTTIImpl::getInstructionCost(const User *U,
                                 ArrayRef<const Value *> Operands,
                                 TTI::TargetCostKind CostKind) {
  if (const auto *CI = dyn_cast<CallInst>(U))
    if (const auto *IA = dyn_cast<InlineAsm>(CI->getCalledOperand())) {
      // Without this implementation getCallCost() would return the number
      // of arguments+1 as the cost. Because the cost-model assumes it is a call
      // since it is classified as a call in the IR. A better cost model would
      // be to return the number of asm instructions embedded in the asm
      // string.
      auto &AsmStr = IA->getAsmString();
      const unsigned InstCount =
          count_if(split(AsmStr, ';'), [](StringRef AsmInst) {
            // Trim off scopes denoted by '{' and '}' as these can be ignored
            AsmInst = AsmInst.trim().ltrim("{} \t\n\v\f\r");
            // This is pretty coarse but does a reasonably good job of
            // identifying things that look like instructions, possibly with a
            // predicate ("@").
            return !AsmInst.empty() &&
                   (AsmInst[0] == '@' || isAlpha(AsmInst[0]) ||
                    AsmInst.find(".pragma") != StringRef::npos);
          });
      return InstCount * TargetTransformInfo::TCC_Basic;
    }

  return BaseT::getInstructionCost(U, Operands, CostKind);
}

InstructionCost NVPTXTTIImpl::getArithmeticInstrCost(
    unsigned Opcode, Type *Ty, TTI::TargetCostKind CostKind,
    TTI::OperandValueInfo Op1Info, TTI::OperandValueInfo Op2Info,
    ArrayRef<const Value *> Args,
    const Instruction *CxtI) {
  // Legalize the type.
  std::pair<InstructionCost, MVT> LT = getTypeLegalizationCost(Ty);

  int ISD = TLI->InstructionOpcodeToISD(Opcode);

  switch (ISD) {
  default:
    return BaseT::getArithmeticInstrCost(Opcode, Ty, CostKind, Op1Info,
                                         Op2Info);
  case ISD::ADD:
  case ISD::MUL:
  case ISD::XOR:
  case ISD::OR:
  case ISD::AND:
    // The machine code (SASS) simulates an i64 with two i32. Therefore, we
    // estimate that arithmetic operations on i64 are twice as expensive as
    // those on types that can fit into one machine register.
    if (LT.second.SimpleTy == MVT::i64)
      return 2 * LT.first;
    // Delegate other cases to the basic TTI.
    return BaseT::getArithmeticInstrCost(Opcode, Ty, CostKind, Op1Info,
                                         Op2Info);
  }
}

void NVPTXTTIImpl::getUnrollingPreferences(Loop *L, ScalarEvolution &SE,
                                           TTI::UnrollingPreferences &UP,
                                           OptimizationRemarkEmitter *ORE) {
  BaseT::getUnrollingPreferences(L, SE, UP, ORE);

  // Enable partial unrolling and runtime unrolling, but reduce the
  // threshold.  This partially unrolls small loops which are often
  // unrolled by the PTX to SASS compiler and unrolling earlier can be
  // beneficial.
  UP.Partial = UP.Runtime = true;
  UP.PartialThreshold = UP.Threshold / 4;
}

void NVPTXTTIImpl::getPeelingPreferences(Loop *L, ScalarEvolution &SE,
                                         TTI::PeelingPreferences &PP) {
  BaseT::getPeelingPreferences(L, SE, PP);
}

bool NVPTXTTIImpl::collectFlatAddressOperands(SmallVectorImpl<int> &OpIndexes,
                                              Intrinsic::ID IID) const {
  switch (IID) {
  case Intrinsic::nvvm_isspacep_const:
  case Intrinsic::nvvm_isspacep_global:
  case Intrinsic::nvvm_isspacep_local:
  case Intrinsic::nvvm_isspacep_shared:
  case Intrinsic::nvvm_isspacep_shared_cluster: {
    OpIndexes.push_back(0);
    return true;
  }
  }
  return false;
}

Value *NVPTXTTIImpl::rewriteIntrinsicWithAddressSpace(IntrinsicInst *II,
                                                      Value *OldV,
                                                      Value *NewV) const {
  const Intrinsic::ID IID = II->getIntrinsicID();
  switch (IID) {
  case Intrinsic::nvvm_isspacep_const:
  case Intrinsic::nvvm_isspacep_global:
  case Intrinsic::nvvm_isspacep_local:
  case Intrinsic::nvvm_isspacep_shared:
  case Intrinsic::nvvm_isspacep_shared_cluster: {
    const unsigned NewAS = NewV->getType()->getPointerAddressSpace();
    if (const auto R = evaluateIsSpace(IID, NewAS))
      return ConstantInt::get(II->getType(), *R);
    return nullptr;
  }
  }
  return nullptr;
}

unsigned NVPTXTTIImpl::getAssumedAddrSpace(const Value *V) const {
  if (isa<AllocaInst>(V))
    return ADDRESS_SPACE_LOCAL;

<<<<<<< HEAD
=======
  if (const Argument *Arg = dyn_cast<Argument>(V)) {
    if (isKernelFunction(*Arg->getParent())) {
      const NVPTXTargetMachine &TM =
          static_cast<const NVPTXTargetMachine &>(getTLI()->getTargetMachine());
      if (TM.getDrvInterface() == NVPTX::CUDA && !Arg->hasByValAttr())
        return ADDRESS_SPACE_GLOBAL;
    } else {
      // We assume that all device parameters that are passed byval will be
      // placed in the local AS. Very simple cases will be updated after ISel to
      // use the device param space where possible.
      if (Arg->hasByValAttr())
        return ADDRESS_SPACE_LOCAL;
    }
  }

>>>>>>> d465594a
  return -1;
}

void NVPTXTTIImpl::collectKernelLaunchBounds(
    const Function &F,
    SmallVectorImpl<std::pair<StringRef, int64_t>> &LB) const {
  if (const auto Val = getMaxClusterRank(F))
    LB.push_back({"maxclusterrank", *Val});

  const auto MaxNTID = getMaxNTID(F);
  if (MaxNTID.size() > 0)
    LB.push_back({"maxntidx", MaxNTID[0]});
  if (MaxNTID.size() > 1)
    LB.push_back({"maxntidy", MaxNTID[1]});
  if (MaxNTID.size() > 2)
    LB.push_back({"maxntidz", MaxNTID[2]});
}<|MERGE_RESOLUTION|>--- conflicted
+++ resolved
@@ -599,8 +599,6 @@
   if (isa<AllocaInst>(V))
     return ADDRESS_SPACE_LOCAL;
 
-<<<<<<< HEAD
-=======
   if (const Argument *Arg = dyn_cast<Argument>(V)) {
     if (isKernelFunction(*Arg->getParent())) {
       const NVPTXTargetMachine &TM =
@@ -616,7 +614,6 @@
     }
   }
 
->>>>>>> d465594a
   return -1;
 }
 
