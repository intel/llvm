//===-- NVPTXISelLowering.cpp - NVPTX DAG Lowering Implementation ---------===//
//
// Part of the LLVM Project, under the Apache License v2.0 with LLVM Exceptions.
// See https://llvm.org/LICENSE.txt for license information.
// SPDX-License-Identifier: Apache-2.0 WITH LLVM-exception
//
//===----------------------------------------------------------------------===//
//
// This file defines the interfaces that NVPTX uses to lower LLVM code into a
// selection DAG.
//
//===----------------------------------------------------------------------===//

#include "NVPTXISelLowering.h"
#include "MCTargetDesc/NVPTXBaseInfo.h"
#include "NVPTX.h"
#include "NVPTXSubtarget.h"
#include "NVPTXTargetMachine.h"
#include "NVPTXTargetObjectFile.h"
#include "NVPTXUtilities.h"
#include "llvm/ADT/APFloat.h"
#include "llvm/ADT/APInt.h"
#include "llvm/ADT/STLExtras.h"
#include "llvm/ADT/SmallVector.h"
#include "llvm/ADT/StringRef.h"
#include "llvm/CodeGen/Analysis.h"
#include "llvm/CodeGen/ISDOpcodes.h"
#include "llvm/CodeGen/MachineFunction.h"
#include "llvm/CodeGen/MachineJumpTableInfo.h"
#include "llvm/CodeGen/MachineMemOperand.h"
#include "llvm/CodeGen/Register.h"
#include "llvm/CodeGen/SelectionDAG.h"
#include "llvm/CodeGen/SelectionDAGNodes.h"
#include "llvm/CodeGen/TargetCallingConv.h"
#include "llvm/CodeGen/TargetLowering.h"
#include "llvm/CodeGen/ValueTypes.h"
#include "llvm/CodeGenTypes/MachineValueType.h"
#include "llvm/IR/Argument.h"
#include "llvm/IR/Attributes.h"
#include "llvm/IR/Constants.h"
#include "llvm/IR/DataLayout.h"
#include "llvm/IR/DerivedTypes.h"
#include "llvm/IR/DiagnosticInfo.h"
#include "llvm/IR/FPEnv.h"
#include "llvm/IR/Function.h"
#include "llvm/IR/GlobalValue.h"
#include "llvm/IR/IRBuilder.h"
#include "llvm/IR/Instruction.h"
#include "llvm/IR/Instructions.h"
#include "llvm/IR/IntrinsicsNVPTX.h"
#include "llvm/IR/Module.h"
#include "llvm/IR/Type.h"
#include "llvm/IR/Value.h"
#include "llvm/Support/Alignment.h"
#include "llvm/Support/AtomicOrdering.h"
#include "llvm/Support/Casting.h"
#include "llvm/Support/CodeGen.h"
#include "llvm/Support/CommandLine.h"
#include "llvm/Support/ErrorHandling.h"
#include "llvm/Support/KnownBits.h"
#include "llvm/Support/NVPTXAddrSpace.h"
#include "llvm/Support/raw_ostream.h"
#include "llvm/Target/TargetMachine.h"
#include "llvm/Target/TargetOptions.h"
#include <algorithm>
#include <cassert>
#include <cmath>
#include <cstdint>
#include <iterator>
#include <optional>
#include <string>
#include <tuple>
#include <utility>
#include <vector>

#define DEBUG_TYPE "nvptx-lower"

using namespace llvm;

static cl::opt<bool> sched4reg(
    "nvptx-sched4reg",
    cl::desc("NVPTX Specific: schedule for register pressue"), cl::init(false));

static cl::opt<unsigned> FMAContractLevelOpt(
    "nvptx-fma-level", cl::Hidden,
    cl::desc("NVPTX Specific: FMA contraction (0: don't do it"
             " 1: do it  2: do it aggressively"),
    cl::init(2));

static cl::opt<NVPTX::DivPrecisionLevel> UsePrecDivF32(
    "nvptx-prec-divf32", cl::Hidden,
    cl::desc(
        "NVPTX Specific: Override the precision of the lowering for f32 fdiv"),
    cl::values(
        clEnumValN(NVPTX::DivPrecisionLevel::Approx, "0", "Use div.approx"),
        clEnumValN(NVPTX::DivPrecisionLevel::Full, "1", "Use div.full"),
        clEnumValN(NVPTX::DivPrecisionLevel::IEEE754, "2",
                   "Use IEEE Compliant F32 div.rnd if available (default)"),
        clEnumValN(NVPTX::DivPrecisionLevel::IEEE754_NoFTZ, "3",
                   "Use IEEE Compliant F32 div.rnd if available, no FTZ")),
    cl::init(NVPTX::DivPrecisionLevel::IEEE754));

static cl::opt<bool> UsePrecSqrtF32(
    "nvptx-prec-sqrtf32", cl::Hidden,
    cl::desc("NVPTX Specific: 0 use sqrt.approx, 1 use sqrt.rn."),
    cl::init(true));

/// Whereas CUDA's implementation (see libdevice) uses ex2.approx for exp2(), it
/// does NOT use lg2.approx for log2, so this is disabled by default.
static cl::opt<bool> UseApproxLog2F32(
    "nvptx-approx-log2f32",
    cl::desc("NVPTX Specific: whether to use lg2.approx for log2"),
    cl::init(false));

static cl::opt<bool> ForceMinByValParamAlign(
    "nvptx-force-min-byval-param-align", cl::Hidden,
    cl::desc("NVPTX Specific: force 4-byte minimal alignment for byval"
             " params of device functions."),
    cl::init(false));

NVPTX::DivPrecisionLevel
NVPTXTargetLowering::getDivF32Level(const MachineFunction &MF,
                                    const SDNode &N) const {
  // If nvptx-prec-div32=N is used on the command-line, always honor it
  if (UsePrecDivF32.getNumOccurrences() > 0)
    return UsePrecDivF32;

  // Otherwise, use div.approx if fast math is enabled
  if (allowUnsafeFPMath(MF))
    return NVPTX::DivPrecisionLevel::Approx;

  const SDNodeFlags Flags = N.getFlags();
  if (Flags.hasApproximateFuncs())
    return NVPTX::DivPrecisionLevel::Approx;

  return NVPTX::DivPrecisionLevel::IEEE754;
}

bool NVPTXTargetLowering::usePrecSqrtF32(const MachineFunction &MF,
                                         const SDNode *N) const {
  // If nvptx-prec-sqrtf32 is used on the command-line, always honor it
  if (UsePrecSqrtF32.getNumOccurrences() > 0)
    return UsePrecSqrtF32;

  // Otherwise, use sqrt.approx if fast math is enabled
  if (allowUnsafeFPMath(MF))
    return false;

  if (N) {
    const SDNodeFlags Flags = N->getFlags();
    if (Flags.hasApproximateFuncs())
      return false;
  }

  return true;
}

bool NVPTXTargetLowering::useF32FTZ(const MachineFunction &MF) const {
  return MF.getDenormalMode(APFloat::IEEEsingle()).Output ==
         DenormalMode::PreserveSign;
}

static bool IsPTXVectorType(MVT VT) {
  switch (VT.SimpleTy) {
  default:
    return false;
  case MVT::v2i1:
  case MVT::v4i1:
  case MVT::v2i8:
  case MVT::v4i8:
  case MVT::v8i8:  // <2 x i8x4>
  case MVT::v16i8: // <4 x i8x4>
  case MVT::v2i16:
  case MVT::v4i16:
  case MVT::v8i16: // <4 x i16x2>
  case MVT::v2i32:
  case MVT::v4i32:
  case MVT::v2i64:
  case MVT::v2f16:
  case MVT::v4f16:
  case MVT::v8f16: // <4 x f16x2>
  case MVT::v2bf16:
  case MVT::v4bf16:
  case MVT::v8bf16: // <4 x bf16x2>
  case MVT::v2f32:
  case MVT::v4f32:
  case MVT::v2f64:
  case MVT::v4i64:
  case MVT::v4f64:
  case MVT::v8i32:
  case MVT::v8f32:
  case MVT::v16f16:  // <8 x f16x2>
  case MVT::v16bf16: // <8 x bf16x2>
  case MVT::v16i16:  // <8 x i16x2>
  case MVT::v32i8:   // <8 x i8x4>
    return true;
  }
}

// When legalizing vector loads/stores, this function is called, which does two
// things:
// 1. Determines Whether the vector is something we want to custom lower,
// std::nullopt is returned if we do not want to custom lower it.
// 2. If we do want to handle it, returns two parameters:
//    - unsigned int NumElts - The number of elements in the final vector
//    - EVT EltVT - The type of the elements in the final vector
static std::optional<std::pair<unsigned int, MVT>>
getVectorLoweringShape(EVT VectorEVT, bool CanLowerTo256Bit) {
  if (!VectorEVT.isSimple())
    return std::nullopt;
  const MVT VectorVT = VectorEVT.getSimpleVT();

  if (!VectorVT.isVector()) {
    if (VectorVT == MVT::i128 || VectorVT == MVT::f128)
      return {{2, MVT::i64}};
    return std::nullopt;
  }

  const MVT EltVT = VectorVT.getVectorElementType();
  const unsigned NumElts = VectorVT.getVectorNumElements();

  // The size of the PTX virtual register that holds a packed type.
  unsigned PackRegSize;

  // We only handle "native" vector sizes for now, e.g. <4 x double> is not
  // legal.  We can (and should) split that into 2 stores of <2 x double> here
  // but I'm leaving that as a TODO for now.
  switch (VectorVT.SimpleTy) {
  default:
    return std::nullopt;
  case MVT::v4i64:
  case MVT::v4f64:
  case MVT::v8i32:
    // This is a "native" vector type iff the address space is global
    // and the target supports 256-bit loads/stores
    if (!CanLowerTo256Bit)
      return std::nullopt;
    LLVM_FALLTHROUGH;
  case MVT::v2i8:
  case MVT::v2i32:
  case MVT::v2i64:
<<<<<<< HEAD
  case MVT::v2f32:
  case MVT::v2f64:
  case MVT::v4i32:
  case MVT::v4f32:
=======
  case MVT::v2f64:
  case MVT::v4i32:
>>>>>>> 10a576f7
    // This is a "native" vector type
    return std::pair(NumElts, EltVT);
  case MVT::v16f16:  // <8 x f16x2>
  case MVT::v16bf16: // <8 x bf16x2>
  case MVT::v16i16:  // <8 x i16x2>
  case MVT::v32i8:   // <8 x i8x4>
    // This can be upsized into a "native" vector type iff the address space is
    // global and the target supports 256-bit loads/stores.
    if (!CanLowerTo256Bit)
      return std::nullopt;
    LLVM_FALLTHROUGH;
  case MVT::v2i16:  // <1 x i16x2>
  case MVT::v2f16:  // <1 x f16x2>
  case MVT::v2bf16: // <1 x bf16x2>
  case MVT::v4i8:   // <1 x i8x4>
  case MVT::v4i16:  // <2 x i16x2>
  case MVT::v4f16:  // <2 x f16x2>
  case MVT::v4bf16: // <2 x bf16x2>
  case MVT::v8i8:   // <2 x i8x4>
  case MVT::v8f16:  // <4 x f16x2>
  case MVT::v8bf16: // <4 x bf16x2>
  case MVT::v8i16:  // <4 x i16x2>
  case MVT::v16i8:  // <4 x i8x4>
    PackRegSize = 32;
    break;
  case MVT::v8f32: // <4 x f32x2>
    if (!CanLowerTo256Bit)
      return std::nullopt;
    LLVM_FALLTHROUGH;
  case MVT::v2f32: // <1 x f32x2>
  case MVT::v4f32: // <2 x f32x2>
    PackRegSize = 64;
    break;
  }

  // If we reach here, then we can pack 2 or more elements into a single 32-bit
  // or 64-bit PTX register and treat the vector as a new vector containing
  // packed elements.

  // Number of elements to pack in one word.
  const unsigned NPerReg = PackRegSize / EltVT.getSizeInBits();

  return std::pair(NumElts / NPerReg, MVT::getVectorVT(EltVT, NPerReg));
}

/// ComputePTXValueVTs - For the given Type \p Ty, returns the set of primitive
/// EVTs that compose it.  Unlike ComputeValueVTs, this will break apart vectors
/// into their primitive components.
/// NOTE: This is a band-aid for code that expects ComputeValueVTs to return the
/// same number of types as the Ins/Outs arrays in LowerFormalArguments,
/// LowerCall, and LowerReturn.
static void ComputePTXValueVTs(const TargetLowering &TLI, const DataLayout &DL,
                               Type *Ty, SmallVectorImpl<EVT> &ValueVTs,
                               SmallVectorImpl<uint64_t> *Offsets = nullptr,
                               uint64_t StartingOffset = 0) {
  SmallVector<EVT, 16> TempVTs;
  SmallVector<uint64_t, 16> TempOffsets;

  // Special case for i128 - decompose to (i64, i64)
  if (Ty->isIntegerTy(128) || Ty->isFP128Ty()) {
    ValueVTs.append({MVT::i64, MVT::i64});

    if (Offsets)
      Offsets->append({StartingOffset + 0, StartingOffset + 8});

    return;
  }

  // Given a struct type, recursively traverse the elements with custom ComputePTXValueVTs.
  if (StructType *STy = dyn_cast<StructType>(Ty)) {
    auto const *SL = DL.getStructLayout(STy);
    auto ElementNum = 0;
    for(auto *EI : STy->elements()) {
      ComputePTXValueVTs(TLI, DL, EI, ValueVTs, Offsets,
                         StartingOffset + SL->getElementOffset(ElementNum));
      ++ElementNum;
    }
    return;
  }

  // Given an array type, recursively traverse the elements with custom ComputePTXValueVTs.
  if (ArrayType *ATy = dyn_cast<ArrayType>(Ty)) {
    Type *EltTy = ATy->getElementType();
    uint64_t EltSize = DL.getTypeAllocSize(EltTy);
    for (int I : llvm::seq<int>(ATy->getNumElements()))
      ComputePTXValueVTs(TLI, DL, EltTy, ValueVTs, Offsets, StartingOffset + I * EltSize);
    return;
  }

  // Will split structs and arrays into member types, but will not split vector
  // types. We do that manually below.
  ComputeValueVTs(TLI, DL, Ty, TempVTs, &TempOffsets, StartingOffset);

  for (auto [VT, Off] : zip(TempVTs, TempOffsets)) {
    // Split vectors into individual elements that fit into registers.
    if (VT.isVector()) {
      unsigned NumElts = VT.getVectorNumElements();
      EVT EltVT = VT.getVectorElementType();
      // Below we must maintain power-of-2 sized vectors because
      // TargetLoweringBase::getVectorTypeBreakdown() which is invoked in
      // ComputePTXValueVTs() cannot currently break down non-power-of-2 sized
      // vectors.

      // If the element type belongs to one of the supported packed vector types
      // then we can pack multiples of this element into a single register.
      if (VT == MVT::v2i8) {
        // We can pack 2 i8s into a single 16-bit register. We only do this for
        // loads and stores, which is why we have a separate case for it.
        EltVT = MVT::v2i8;
        NumElts = 1;
      } else if (VT == MVT::v3i8) {
        // We can also pack 3 i8s into 32-bit register, leaving the 4th
        // element undefined.
        EltVT = MVT::v4i8;
        NumElts = 1;
<<<<<<< HEAD
        EltVT = MVT::v2i8;
=======
      } else if (NumElts > 1 && isPowerOf2_32(NumElts)) {
        // Handle default packed types.
        for (MVT PackedVT : NVPTX::packed_types()) {
          const auto NumEltsPerReg = PackedVT.getVectorNumElements();
          if (NumElts % NumEltsPerReg == 0 &&
              EltVT == PackedVT.getVectorElementType()) {
            EltVT = PackedVT;
            NumElts /= NumEltsPerReg;
            break;
          }
        }
>>>>>>> 10a576f7
      }

      for (unsigned J : seq(NumElts)) {
        ValueVTs.push_back(EltVT);
        if (Offsets)
          Offsets->push_back(Off + J * EltVT.getStoreSize());
      }
    } else {
      ValueVTs.push_back(VT);
      if (Offsets)
        Offsets->push_back(Off);
    }
  }
}

/// PromoteScalarIntegerPTX
/// Used to make sure the arguments/returns are suitable for passing
/// and promote them to a larger size if they're not.
///
/// The promoted type is placed in \p PromoteVT if the function returns true.
static EVT promoteScalarIntegerPTX(const EVT VT) {
  if (VT.isScalarInteger()) {
    switch (PowerOf2Ceil(VT.getFixedSizeInBits())) {
    default:
      llvm_unreachable(
          "Promotion is not suitable for scalars of size larger than 64-bits");
    case 1:
      return MVT::i1;
    case 2:
    case 4:
    case 8:
      return MVT::i8;
    case 16:
      return MVT::i16;
    case 32:
      return MVT::i32;
    case 64:
      return MVT::i64;
    }
  }
  return VT;
}

// Check whether we can merge loads/stores of some of the pieces of a
// flattened function parameter or return value into a single vector
// load/store.
//
// The flattened parameter is represented as a list of EVTs and
// offsets, and the whole structure is aligned to ParamAlignment. This
// function determines whether we can load/store pieces of the
// parameter starting at index Idx using a single vectorized op of
// size AccessSize. If so, it returns the number of param pieces
// covered by the vector op. Otherwise, it returns 1.
static unsigned CanMergeParamLoadStoresStartingAt(
    unsigned Idx, uint32_t AccessSize, const SmallVectorImpl<EVT> &ValueVTs,
    const SmallVectorImpl<uint64_t> &Offsets, Align ParamAlignment) {

  // Can't vectorize if param alignment is not sufficient.
  if (ParamAlignment < AccessSize)
    return 1;
  // Can't vectorize if offset is not aligned.
  if (Offsets[Idx] & (AccessSize - 1))
    return 1;

  EVT EltVT = ValueVTs[Idx];
  unsigned EltSize = EltVT.getStoreSize();

  // Element is too large to vectorize.
  if (EltSize >= AccessSize)
    return 1;

  unsigned NumElts = AccessSize / EltSize;
  // Can't vectorize if AccessBytes if not a multiple of EltSize.
  if (AccessSize != EltSize * NumElts)
    return 1;

  // We don't have enough elements to vectorize.
  if (Idx + NumElts > ValueVTs.size())
    return 1;

  // PTX ISA can only deal with 2- and 4-element vector ops.
  if (NumElts != 4 && NumElts != 2)
    return 1;

  for (unsigned j = Idx + 1; j < Idx + NumElts; ++j) {
    // Types do not match.
    if (ValueVTs[j] != EltVT)
      return 1;

    // Elements are not contiguous.
    if (Offsets[j] - Offsets[j - 1] != EltSize)
      return 1;
  }
  // OK. We can vectorize ValueVTs[i..i+NumElts)
  return NumElts;
}

// Computes whether and how we can vectorize the loads/stores of a
// flattened function parameter or return value.
//
// The flattened parameter is represented as the list of ValueVTs and
// Offsets, and is aligned to ParamAlignment bytes. We return a vector
// of the same size as ValueVTs indicating how each piece should be
// loaded/stored (i.e. as a scalar, or as part of a vector
// load/store).
static SmallVector<unsigned, 16>
VectorizePTXValueVTs(const SmallVectorImpl<EVT> &ValueVTs,
                     const SmallVectorImpl<uint64_t> &Offsets,
                     Align ParamAlignment, bool IsVAArg = false) {
  // Set vector size to match ValueVTs and mark all elements as
  // scalars by default.

  if (IsVAArg)
    return SmallVector<unsigned>(ValueVTs.size(), 1);

  SmallVector<unsigned, 16> VectorInfo;

  const auto GetNumElts = [&](unsigned I) -> unsigned {
    for (const unsigned AccessSize : {16, 8, 4, 2}) {
      const unsigned NumElts = CanMergeParamLoadStoresStartingAt(
          I, AccessSize, ValueVTs, Offsets, ParamAlignment);
      assert((NumElts == 1 || NumElts == 2 || NumElts == 4) &&
             "Unexpected vectorization size");
      if (NumElts != 1)
        return NumElts;
    }
    return 1;
  };

  // Check what we can vectorize using 128/64/32-bit accesses.
  for (unsigned I = 0, E = ValueVTs.size(); I != E;) {
    const unsigned NumElts = GetNumElts(I);
    VectorInfo.push_back(NumElts);
    I += NumElts;
  }
  assert(std::accumulate(VectorInfo.begin(), VectorInfo.end(), 0u) ==
         ValueVTs.size());
  return VectorInfo;
}

// NVPTXTargetLowering Constructor.
NVPTXTargetLowering::NVPTXTargetLowering(const NVPTXTargetMachine &TM,
                                         const NVPTXSubtarget &STI)
    : TargetLowering(TM), nvTM(&TM), STI(STI), GlobalUniqueCallSite(0) {
  // always lower memset, memcpy, and memmove intrinsics to load/store
  // instructions, rather
  // then generating calls to memset, mempcy or memmove.
  MaxStoresPerMemset = MaxStoresPerMemsetOptSize = (unsigned)0xFFFFFFFF;
  MaxStoresPerMemcpy = MaxStoresPerMemcpyOptSize = (unsigned) 0xFFFFFFFF;
  MaxStoresPerMemmove = MaxStoresPerMemmoveOptSize = (unsigned) 0xFFFFFFFF;

  setBooleanContents(ZeroOrNegativeOneBooleanContent);
  setBooleanVectorContents(ZeroOrNegativeOneBooleanContent);

  // Jump is Expensive. Don't create extra control flow for 'and', 'or'
  // condition branches.
  setJumpIsExpensive(true);

  // Wide divides are _very_ slow. Try to reduce the width of the divide if
  // possible.
  addBypassSlowDiv(64, 32);

  // By default, use the Source scheduling
  if (sched4reg)
    setSchedulingPreference(Sched::RegPressure);
  else
    setSchedulingPreference(Sched::Source);

  auto setFP16OperationAction = [&](unsigned Op, MVT VT, LegalizeAction Action,
                                    LegalizeAction NoF16Action) {
    bool IsOpSupported = STI.allowFP16Math();
    switch (Op) {
    // Several FP16 instructions are available on sm_80 only.
    case ISD::FMINNUM:
    case ISD::FMAXNUM:
    case ISD::FMAXNUM_IEEE:
    case ISD::FMINNUM_IEEE:
    case ISD::FMAXIMUM:
    case ISD::FMINIMUM:
      IsOpSupported &= STI.getSmVersion() >= 80 && STI.getPTXVersion() >= 70;
      break;
    case ISD::FEXP2:
      IsOpSupported &= STI.getSmVersion() >= 75 && STI.getPTXVersion() >= 70;
      break;
    }
    setOperationAction(Op, VT, IsOpSupported ? Action : NoF16Action);
  };

  auto setBF16OperationAction = [&](unsigned Op, MVT VT, LegalizeAction Action,
                                    LegalizeAction NoBF16Action) {
    bool IsOpSupported = STI.hasNativeBF16Support(Op);
    setOperationAction(
        Op, VT, IsOpSupported ? Action : NoBF16Action);
  };

  auto setI16x2OperationAction = [&](unsigned Op, MVT VT, LegalizeAction Action,
                                     LegalizeAction NoI16x2Action) {
    bool IsOpSupported = false;
    // instructions are available on sm_90 only
    switch (Op) {
    case ISD::ADD:
    case ISD::SMAX:
    case ISD::SMIN:
    case ISD::UMIN:
    case ISD::UMAX:
      IsOpSupported = STI.getSmVersion() >= 90 && STI.getPTXVersion() >= 80;
      break;
    }
    setOperationAction(Op, VT, IsOpSupported ? Action : NoI16x2Action);
  };

  addRegisterClass(MVT::i1, &NVPTX::B1RegClass);
  addRegisterClass(MVT::i16, &NVPTX::B16RegClass);
  addRegisterClass(MVT::v2i16, &NVPTX::B32RegClass);
  addRegisterClass(MVT::v4i8, &NVPTX::B32RegClass);
  addRegisterClass(MVT::i32, &NVPTX::B32RegClass);
  addRegisterClass(MVT::i64, &NVPTX::B64RegClass);
  addRegisterClass(MVT::f32, &NVPTX::B32RegClass);
  addRegisterClass(MVT::f64, &NVPTX::B64RegClass);
  addRegisterClass(MVT::f16, &NVPTX::B16RegClass);
  addRegisterClass(MVT::v2f16, &NVPTX::B32RegClass);
  addRegisterClass(MVT::bf16, &NVPTX::B16RegClass);
  addRegisterClass(MVT::v2bf16, &NVPTX::B32RegClass);
<<<<<<< HEAD
=======
  addRegisterClass(MVT::v2f32, &NVPTX::B64RegClass);
>>>>>>> 10a576f7

  // Conversion to/from FP16/FP16x2 is always legal.
  setOperationAction(ISD::BUILD_VECTOR, MVT::v2f16, Custom);
  setOperationAction(ISD::EXTRACT_VECTOR_ELT, MVT::v2f16, Custom);
  setOperationAction(ISD::INSERT_VECTOR_ELT, MVT::v2f16, Expand);
  setOperationAction(ISD::VECTOR_SHUFFLE, MVT::v2f16, Expand);

  setOperationAction(ISD::READCYCLECOUNTER, MVT::i64, Legal);
  if (STI.getSmVersion() >= 30 && STI.getPTXVersion() > 31)
    setOperationAction(ISD::READSTEADYCOUNTER, MVT::i64, Legal);

  setFP16OperationAction(ISD::SETCC, MVT::f16, Legal, Promote);
  setFP16OperationAction(ISD::SETCC, MVT::v2f16, Legal, Expand);

  // Conversion to/from BFP16/BFP16x2 is always legal.
  setOperationAction(ISD::BUILD_VECTOR, MVT::v2bf16, Custom);
  setOperationAction(ISD::EXTRACT_VECTOR_ELT, MVT::v2bf16, Custom);
  setOperationAction(ISD::INSERT_VECTOR_ELT, MVT::v2bf16, Expand);
  setOperationAction(ISD::VECTOR_SHUFFLE, MVT::v2bf16, Expand);

  setBF16OperationAction(ISD::SETCC, MVT::v2bf16, Legal, Expand);
  setBF16OperationAction(ISD::SETCC, MVT::bf16, Legal, Promote);
  if (getOperationAction(ISD::SETCC, MVT::bf16) == Promote)
    AddPromotedToType(ISD::SETCC, MVT::bf16, MVT::f32);

  // Conversion to/from i16/i16x2 is always legal.
  setOperationAction(ISD::BUILD_VECTOR, MVT::v2i16, Custom);
  setOperationAction(ISD::EXTRACT_VECTOR_ELT, MVT::v2i16, Custom);
  setOperationAction(ISD::INSERT_VECTOR_ELT, MVT::v2i16, Expand);
  setOperationAction(ISD::VECTOR_SHUFFLE, MVT::v2i16, Expand);

  setOperationAction(ISD::BUILD_VECTOR, MVT::v4i8, Custom);
  setOperationAction(ISD::EXTRACT_VECTOR_ELT, MVT::v4i8, Custom);
  setOperationAction(ISD::INSERT_VECTOR_ELT, MVT::v4i8, Custom);
  setOperationAction(ISD::VECTOR_SHUFFLE, MVT::v4i8, Custom);

  // No support for these operations with v2f32.
  setOperationAction(ISD::INSERT_VECTOR_ELT, MVT::v2f32, Expand);
  setOperationAction(ISD::VECTOR_SHUFFLE, MVT::v2f32, Expand);

  // Custom conversions to/from v2i8.
  setOperationAction(ISD::BITCAST, MVT::v2i8, Custom);

  // Only logical ops can be done on v4i8 directly, others must be done
  // elementwise.
  setOperationAction(
      {ISD::ABS,         ISD::ADD,        ISD::ADDC,        ISD::ADDE,
       ISD::BITREVERSE,  ISD::CTLZ,       ISD::CTPOP,       ISD::CTTZ,
       ISD::FP_TO_SINT,  ISD::FP_TO_UINT, ISD::FSHL,        ISD::FSHR,
       ISD::MUL,         ISD::MULHS,      ISD::MULHU,       ISD::PARITY,
       ISD::ROTL,        ISD::ROTR,       ISD::SADDO,       ISD::SADDO_CARRY,
       ISD::SADDSAT,     ISD::SDIV,       ISD::SDIVREM,     ISD::SELECT_CC,
       ISD::SETCC,       ISD::SHL,        ISD::SINT_TO_FP,  ISD::SMAX,
       ISD::SMIN,        ISD::SMULO,      ISD::SMUL_LOHI,   ISD::SRA,
       ISD::SREM,        ISD::SRL,        ISD::SSHLSAT,     ISD::SSUBO,
       ISD::SSUBO_CARRY, ISD::SSUBSAT,    ISD::SUB,         ISD::SUBC,
       ISD::SUBE,        ISD::UADDO,      ISD::UADDO_CARRY, ISD::UADDSAT,
       ISD::UDIV,        ISD::UDIVREM,    ISD::UINT_TO_FP,  ISD::UMAX,
       ISD::UMIN,        ISD::UMULO,      ISD::UMUL_LOHI,   ISD::UREM,
       ISD::USHLSAT,     ISD::USUBO,      ISD::USUBO_CARRY, ISD::VSELECT,
       ISD::USUBSAT},
      MVT::v4i8, Expand);

  // Operations not directly supported by NVPTX.
  for (MVT VT : {MVT::bf16, MVT::f16, MVT::v2bf16, MVT::v2f16, MVT::f32,
                 MVT::v2f32, MVT::f64, MVT::i1, MVT::i8, MVT::i16, MVT::v2i16,
                 MVT::v4i8, MVT::i32, MVT::i64}) {
    setOperationAction(ISD::SELECT_CC, VT, Expand);
    setOperationAction(ISD::BR_CC, VT, Expand);
  }

  // Not directly supported. TLI would attempt to expand operations like
  // FMINIMUM(v2f32) using invalid SETCC and VSELECT nodes.
  setOperationAction(ISD::VSELECT, MVT::v2f32, Expand);

  // Some SIGN_EXTEND_INREG can be done using cvt instruction.
  // For others we will expand to a SHL/SRA pair.
  setOperationAction(ISD::SIGN_EXTEND_INREG, MVT::i64, Legal);
  setOperationAction(ISD::SIGN_EXTEND_INREG, MVT::i32, Legal);
  setOperationAction(ISD::SIGN_EXTEND_INREG, MVT::i16, Legal);
  setOperationAction(ISD::SIGN_EXTEND_INREG, MVT::i8 , Legal);
  setOperationAction(ISD::SIGN_EXTEND_INREG, MVT::i1, Expand);
  setOperationAction(ISD::SIGN_EXTEND_INREG, MVT::v2i16, Expand);

  setOperationAction(ISD::SHL_PARTS, MVT::i32  , Custom);
  setOperationAction(ISD::SRA_PARTS, MVT::i32  , Custom);
  setOperationAction(ISD::SRL_PARTS, MVT::i32  , Custom);
  setOperationAction(ISD::SHL_PARTS, MVT::i64  , Custom);
  setOperationAction(ISD::SRA_PARTS, MVT::i64  , Custom);
  setOperationAction(ISD::SRL_PARTS, MVT::i64  , Custom);

  setOperationAction(ISD::BITREVERSE, MVT::i32, Legal);
  setOperationAction(ISD::BITREVERSE, MVT::i64, Legal);

  setOperationAction({ISD::ROTL, ISD::ROTR},
                     {MVT::i8, MVT::i16, MVT::v2i16, MVT::i32, MVT::i64},
                     Expand);

  if (STI.hasHWROT32()) {
    setOperationAction({ISD::FSHL, ISD::FSHR}, MVT::i32, Legal);
    setOperationAction({ISD::ROTL, ISD::ROTR, ISD::FSHL, ISD::FSHR}, MVT::i64,
                       Custom);
  }

  setOperationAction(ISD::BSWAP, MVT::i16, Expand);

  setOperationAction(ISD::BR_JT, MVT::Other, Custom);
  setOperationAction(ISD::BRIND, MVT::Other, Expand);

  // We want to legalize constant related memmove and memcopy
  // intrinsics.
  setOperationAction(ISD::INTRINSIC_W_CHAIN, MVT::Other, Custom);

  // Turn FP extload into load/fpextend
  setLoadExtAction(ISD::EXTLOAD, MVT::f32, MVT::f16, Expand);
  setLoadExtAction(ISD::EXTLOAD, MVT::f64, MVT::f16, Expand);
  setLoadExtAction(ISD::EXTLOAD, MVT::f32, MVT::bf16, Expand);
  setLoadExtAction(ISD::EXTLOAD, MVT::f64, MVT::bf16, Expand);
  setLoadExtAction(ISD::EXTLOAD, MVT::f64, MVT::f32, Expand);
  setLoadExtAction(ISD::EXTLOAD, MVT::v2f32, MVT::v2f16, Expand);
  setLoadExtAction(ISD::EXTLOAD, MVT::v2f64, MVT::v2f16, Expand);
  setLoadExtAction(ISD::EXTLOAD, MVT::v2f32, MVT::v2bf16, Expand);
  setLoadExtAction(ISD::EXTLOAD, MVT::v2f64, MVT::v2bf16, Expand);
  setLoadExtAction(ISD::EXTLOAD, MVT::v2f64, MVT::v2f32, Expand);
  setLoadExtAction(ISD::EXTLOAD, MVT::v4f32, MVT::v4f16, Expand);
  setLoadExtAction(ISD::EXTLOAD, MVT::v4f64, MVT::v4f16, Expand);
  setLoadExtAction(ISD::EXTLOAD, MVT::v4f32, MVT::v4bf16, Expand);
  setLoadExtAction(ISD::EXTLOAD, MVT::v4f64, MVT::v4bf16, Expand);
  setLoadExtAction(ISD::EXTLOAD, MVT::v4f64, MVT::v4f32, Expand);
  setLoadExtAction(ISD::EXTLOAD, MVT::v8f32, MVT::v8f16, Expand);
  setLoadExtAction(ISD::EXTLOAD, MVT::v8f64, MVT::v8f16, Expand);
  setLoadExtAction(ISD::EXTLOAD, MVT::v8f32, MVT::v8bf16, Expand);
  setLoadExtAction(ISD::EXTLOAD, MVT::v8f64, MVT::v8bf16, Expand);
  // Turn FP truncstore into trunc + store.
  // FIXME: vector types should also be expanded
  setTruncStoreAction(MVT::f32, MVT::f16, Expand);
  setTruncStoreAction(MVT::f64, MVT::f16, Expand);
  setTruncStoreAction(MVT::f32, MVT::bf16, Expand);
  setTruncStoreAction(MVT::f64, MVT::bf16, Expand);
  setTruncStoreAction(MVT::f64, MVT::f32, Expand);

  // PTX does not support load / store predicate registers
  setOperationAction(ISD::LOAD, MVT::i1, Custom);
  setOperationAction(ISD::STORE, MVT::i1, Custom);

  for (MVT VT : MVT::integer_valuetypes()) {
    setLoadExtAction(ISD::SEXTLOAD, VT, MVT::i1, Promote);
    setLoadExtAction(ISD::ZEXTLOAD, VT, MVT::i1, Promote);
    setLoadExtAction(ISD::EXTLOAD, VT, MVT::i1, Promote);
    setTruncStoreAction(VT, MVT::i1, Expand);
  }

  setCondCodeAction({ISD::SETNE, ISD::SETEQ, ISD::SETUGE, ISD::SETULE,
                     ISD::SETUGT, ISD::SETULT, ISD::SETGT, ISD::SETLT,
                     ISD::SETGE, ISD::SETLE},
                    MVT::i1, Expand);

  // expand extload of vector of integers.
  setLoadExtAction({ISD::EXTLOAD, ISD::SEXTLOAD, ISD::ZEXTLOAD}, MVT::v2i16,
                   MVT::v2i8, Expand);
  setTruncStoreAction(MVT::v2i16, MVT::v2i8, Expand);

  // This is legal in NVPTX
  setOperationAction(ISD::ConstantFP, MVT::f64, Legal);
  setOperationAction(ISD::ConstantFP, MVT::f32, Legal);
  setOperationAction(ISD::ConstantFP, MVT::f16, Legal);
  setOperationAction(ISD::ConstantFP, MVT::bf16, Legal);

  setOperationAction(ISD::DYNAMIC_STACKALLOC, {MVT::i32, MVT::i64}, Custom);
  setOperationAction({ISD::STACKRESTORE, ISD::STACKSAVE}, MVT::Other, Custom);

  // TRAP can be lowered to PTX trap
  setOperationAction(ISD::TRAP, MVT::Other, Legal);
  // DEBUGTRAP can be lowered to PTX brkpt
  setOperationAction(ISD::DEBUGTRAP, MVT::Other, Legal);

  // Register custom handling for vector loads/stores
  for (MVT VT : MVT::fixedlen_vector_valuetypes())
    if (IsPTXVectorType(VT))
      setOperationAction({ISD::LOAD, ISD::STORE, ISD::INTRINSIC_W_CHAIN}, VT,
                         Custom);

  setOperationAction({ISD::LOAD, ISD::STORE, ISD::INTRINSIC_W_CHAIN},
                     {MVT::i128, MVT::f128}, Custom);

  // Support varargs.
  setOperationAction(ISD::VASTART, MVT::Other, Custom);
  setOperationAction(ISD::VAARG, MVT::Other, Custom);
  setOperationAction(ISD::VACOPY, MVT::Other, Expand);
  setOperationAction(ISD::VAEND, MVT::Other, Expand);

  // Custom handling for i8 intrinsics
  setOperationAction(ISD::INTRINSIC_W_CHAIN, MVT::i8, Custom);

  setOperationAction({ISD::ABS, ISD::SMIN, ISD::SMAX, ISD::UMIN, ISD::UMAX},
                     {MVT::i16, MVT::i32, MVT::i64}, Legal);

  setOperationAction({ISD::CTPOP, ISD::CTLZ, ISD::CTLZ_ZERO_UNDEF}, MVT::i16,
                     Promote);
  setOperationAction({ISD::CTPOP, ISD::CTLZ}, MVT::i32, Legal);
  setOperationAction({ISD::CTPOP, ISD::CTLZ}, MVT::i64, Custom);

  setI16x2OperationAction(ISD::ABS, MVT::v2i16, Legal, Custom);
  setI16x2OperationAction(ISD::SMIN, MVT::v2i16, Legal, Custom);
  setI16x2OperationAction(ISD::SMAX, MVT::v2i16, Legal, Custom);
  setI16x2OperationAction(ISD::UMIN, MVT::v2i16, Legal, Custom);
  setI16x2OperationAction(ISD::UMAX, MVT::v2i16, Legal, Custom);
  setI16x2OperationAction(ISD::CTPOP, MVT::v2i16, Legal, Expand);
  setI16x2OperationAction(ISD::CTLZ, MVT::v2i16, Legal, Expand);

  setI16x2OperationAction(ISD::ADD, MVT::v2i16, Legal, Custom);
  setI16x2OperationAction(ISD::SUB, MVT::v2i16, Legal, Custom);
  setI16x2OperationAction(ISD::MUL, MVT::v2i16, Legal, Custom);
  setI16x2OperationAction(ISD::SHL, MVT::v2i16, Legal, Custom);
  setI16x2OperationAction(ISD::SREM, MVT::v2i16, Legal, Custom);
  setI16x2OperationAction(ISD::UREM, MVT::v2i16, Legal, Custom);

  // Other arithmetic and logic ops are unsupported.
  setOperationAction({ISD::SDIV, ISD::UDIV, ISD::SRA, ISD::SRL, ISD::MULHS,
                      ISD::MULHU, ISD::FP_TO_SINT, ISD::FP_TO_UINT,
                      ISD::SINT_TO_FP, ISD::UINT_TO_FP, ISD::SETCC},
                     MVT::v2i16, Expand);

  setOperationAction(ISD::ADDC, MVT::i32, Legal);
  setOperationAction(ISD::ADDE, MVT::i32, Legal);
  setOperationAction(ISD::SUBC, MVT::i32, Legal);
  setOperationAction(ISD::SUBE, MVT::i32, Legal);
  if (STI.getPTXVersion() >= 43) {
    setOperationAction(ISD::ADDC, MVT::i64, Legal);
    setOperationAction(ISD::ADDE, MVT::i64, Legal);
    setOperationAction(ISD::SUBC, MVT::i64, Legal);
    setOperationAction(ISD::SUBE, MVT::i64, Legal);
  }

  setOperationAction(ISD::CTTZ, MVT::i16, Expand);
  setOperationAction(ISD::CTTZ, MVT::v2i16, Expand);
  setOperationAction(ISD::CTTZ, MVT::i32, Expand);
  setOperationAction(ISD::CTTZ, MVT::i64, Expand);

  // PTX does not directly support SELP of i1, so promote to i32 first
  setOperationAction(ISD::SELECT, MVT::i1, Custom);

  // PTX cannot multiply two i64s in a single instruction.
  setOperationAction(ISD::SMUL_LOHI, MVT::i64, Expand);
  setOperationAction(ISD::UMUL_LOHI, MVT::i64, Expand);

  // We have some custom DAG combine patterns for these nodes
  setTargetDAGCombine({ISD::ADD, ISD::AND, ISD::EXTRACT_VECTOR_ELT, ISD::FADD,
                       ISD::MUL, ISD::SHL, ISD::SREM, ISD::UREM, ISD::VSELECT,
                       ISD::BUILD_VECTOR, ISD::ADDRSPACECAST, ISD::LOAD,
                       ISD::STORE});

  // setcc for f16x2 and bf16x2 needs special handling to prevent
  // legalizer's attempt to scalarize it due to v2i1 not being legal.
  if (STI.allowFP16Math() || STI.hasBF16Math())
    setTargetDAGCombine(ISD::SETCC);

  // Promote fp16 arithmetic if fp16 hardware isn't available or the
  // user passed --nvptx-no-fp16-math. The flag is useful because,
  // although sm_53+ GPUs have some sort of FP16 support in
  // hardware, only sm_53 and sm_60 have full implementation. Others
  // only have token amount of hardware and are likely to run faster
  // by using fp32 units instead.
  for (const auto &Op : {ISD::FADD, ISD::FMUL, ISD::FSUB, ISD::FMA}) {
    setFP16OperationAction(Op, MVT::f16, Legal, Promote);
    setFP16OperationAction(Op, MVT::v2f16, Legal, Expand);
    setBF16OperationAction(Op, MVT::v2bf16, Legal, Expand);
    // bf16 must be promoted to f32.
    setBF16OperationAction(Op, MVT::bf16, Legal, Promote);
    if (getOperationAction(Op, MVT::bf16) == Promote)
      AddPromotedToType(Op, MVT::bf16, MVT::f32);
    setOperationAction(Op, MVT::v2f32,
                       STI.hasF32x2Instructions() ? Legal : Expand);
  }

  // On SM80, we select add/mul/sub as fma to avoid promotion to float
  for (const auto &Op : {ISD::FADD, ISD::FMUL, ISD::FSUB}) {
    for (const auto &VT : {MVT::bf16, MVT::v2bf16}) {
      if (!STI.hasNativeBF16Support(Op) && STI.hasNativeBF16Support(ISD::FMA)) {
        setOperationAction(Op, VT, Custom);
      }
    }
  }

  // f16/f16x2 neg was introduced in PTX 60, SM_53.
  const bool IsFP16FP16x2NegAvailable = STI.getSmVersion() >= 53 &&
                                        STI.getPTXVersion() >= 60 &&
                                        STI.allowFP16Math();
  for (const auto &VT : {MVT::f16, MVT::v2f16})
    setOperationAction(ISD::FNEG, VT,
                       IsFP16FP16x2NegAvailable ? Legal : Expand);

  setBF16OperationAction(ISD::FNEG, MVT::bf16, Legal, Expand);
  setBF16OperationAction(ISD::FNEG, MVT::v2bf16, Legal, Expand);
  setOperationAction(ISD::FNEG, MVT::v2f32, Expand);
  // (would be) Library functions.

  // These map to conversion instructions for scalar FP types.
  for (const auto &Op : {ISD::FCEIL, ISD::FFLOOR, ISD::FNEARBYINT, ISD::FRINT,
                         ISD::FROUNDEVEN, ISD::FTRUNC}) {
    setOperationAction(Op, MVT::f16, Legal);
    setOperationAction(Op, MVT::f32, Legal);
    setOperationAction(Op, MVT::f64, Legal);
    setOperationAction(Op, MVT::v2f16, Expand);
    setOperationAction(Op, MVT::v2bf16, Expand);
    setOperationAction(Op, MVT::v2f32, Expand);
    setBF16OperationAction(Op, MVT::bf16, Legal, Promote);
    if (getOperationAction(Op, MVT::bf16) == Promote)
      AddPromotedToType(Op, MVT::bf16, MVT::f32);
  }

  if (STI.getSmVersion() < 80 || STI.getPTXVersion() < 71) {
    setOperationAction(ISD::BF16_TO_FP, MVT::f32, Expand);
  }
  if (STI.getSmVersion() < 90 || STI.getPTXVersion() < 78) {
    for (MVT VT : {MVT::bf16, MVT::f32, MVT::f64}) {
      setOperationAction(ISD::FP_EXTEND, VT, Custom);
      setOperationAction(ISD::FP_ROUND, VT, Custom);
    }
  }

  // Expand v2f32 = fp_extend
  setOperationAction(ISD::FP_EXTEND, MVT::v2f32, Expand);
  // Expand v2[b]f16 = fp_round v2f32
  setOperationAction(ISD::FP_ROUND, {MVT::v2bf16, MVT::v2f16}, Expand);

  // sm_80 only has conversions between f32 and bf16. Custom lower all other
  // bf16 conversions.
  if (STI.getSmVersion() < 90 || STI.getPTXVersion() < 78) {
    for (MVT VT : {MVT::i1, MVT::i16, MVT::i32, MVT::i64}) {
      setOperationAction(
          {ISD::SINT_TO_FP, ISD::UINT_TO_FP, ISD::FP_TO_SINT, ISD::FP_TO_UINT},
          VT, Custom);
    }
    setOperationAction(
        {ISD::SINT_TO_FP, ISD::UINT_TO_FP, ISD::FP_TO_SINT, ISD::FP_TO_UINT},
        MVT::bf16, Custom);
  }

  setOperationAction(ISD::FROUND, MVT::f16, Promote);
  setOperationAction(ISD::FROUND, MVT::v2f16, Expand);
  setOperationAction(ISD::FROUND, MVT::v2bf16, Expand);
  setOperationAction(ISD::FROUND, MVT::f32, Custom);
  setOperationAction(ISD::FROUND, MVT::f64, Custom);
  setOperationAction(ISD::FROUND, MVT::bf16, Promote);
  AddPromotedToType(ISD::FROUND, MVT::bf16, MVT::f32);

  // 'Expand' implements FCOPYSIGN without calling an external library.
  setOperationAction(ISD::FCOPYSIGN, MVT::f16, Expand);
  setOperationAction(ISD::FCOPYSIGN, MVT::v2f16, Expand);
  setOperationAction(ISD::FCOPYSIGN, MVT::bf16, Expand);
  setOperationAction(ISD::FCOPYSIGN, MVT::v2bf16, Expand);
  setOperationAction(ISD::FCOPYSIGN, MVT::f32, Custom);
  setOperationAction(ISD::FCOPYSIGN, MVT::f64, Custom);

  // These map to corresponding instructions for f32/f64. f16 must be
  // promoted to f32. v2f16 is expanded to f16, which is then promoted
  // to f32.
  for (const auto &Op :
       {ISD::FDIV, ISD::FREM, ISD::FSQRT, ISD::FSIN, ISD::FCOS}) {
    setOperationAction(Op, MVT::f16, Promote);
    setOperationAction(Op, MVT::f32, Legal);
    setOperationAction(Op, MVT::f64, Legal);
    setOperationAction(Op, {MVT::v2f16, MVT::v2bf16, MVT::v2f32}, Expand);
    setOperationAction(Op, MVT::bf16, Promote);
    AddPromotedToType(Op, MVT::bf16, MVT::f32);
  }
  setOperationAction(ISD::FREM, {MVT::f32, MVT::f64}, Custom);

  setOperationAction(ISD::FABS, {MVT::f32, MVT::f64}, Legal);
  setOperationAction(ISD::FABS, MVT::v2f32, Expand);
  if (STI.getPTXVersion() >= 65) {
    setFP16OperationAction(ISD::FABS, MVT::f16, Legal, Promote);
    setFP16OperationAction(ISD::FABS, MVT::v2f16, Legal, Expand);
  } else {
    setOperationAction(ISD::FABS, MVT::f16, Promote);
    setOperationAction(ISD::FABS, MVT::v2f16, Expand);
  }
  setBF16OperationAction(ISD::FABS, MVT::v2bf16, Legal, Expand);
  setBF16OperationAction(ISD::FABS, MVT::bf16, Legal, Promote);
  if (getOperationAction(ISD::FABS, MVT::bf16) == Promote)
    AddPromotedToType(ISD::FABS, MVT::bf16, MVT::f32);

  for (const auto &Op : {ISD::FMINNUM, ISD::FMAXNUM}) {
    setOperationAction(Op, MVT::f32, Legal);
    setOperationAction(Op, MVT::f64, Legal);
    setFP16OperationAction(Op, MVT::f16, Legal, Promote);
    setFP16OperationAction(Op, MVT::v2f16, Legal, Expand);
    setBF16OperationAction(Op, MVT::v2bf16, Legal, Expand);
    setBF16OperationAction(Op, MVT::bf16, Legal, Promote);
    if (getOperationAction(Op, MVT::bf16) == Promote)
      AddPromotedToType(Op, MVT::bf16, MVT::f32);
    setOperationAction(Op, MVT::v2f32, Expand);
  }
  bool SupportsF32MinMaxNaN =
      STI.getSmVersion() >= 80 && STI.getPTXVersion() >= 70;
  for (const auto &Op : {ISD::FMINIMUM, ISD::FMAXIMUM}) {
    setOperationAction(Op, MVT::f32, SupportsF32MinMaxNaN ? Legal : Expand);
    setFP16OperationAction(Op, MVT::f16, Legal, Expand);
    setFP16OperationAction(Op, MVT::v2f16, Legal, Expand);
    setBF16OperationAction(Op, MVT::bf16, Legal, Expand);
    setBF16OperationAction(Op, MVT::v2bf16, Legal, Expand);
    setOperationAction(Op, MVT::v2f32, Expand);
  }

  // Custom lowering for inline asm with 128-bit operands
  setOperationAction(ISD::CopyToReg, MVT::i128, Custom);
  setOperationAction(ISD::CopyFromReg, MVT::i128, Custom);

  // FEXP2 support:
  // - f32
  // - f16/f16x2 (sm_70+, PTX 7.0+)
  // - bf16/bf16x2 (sm_90+, PTX 7.8+)
  // When f16/bf16 types aren't supported, they are promoted/expanded to f32.
  setOperationAction(ISD::FEXP2, MVT::f32, Legal);
  setOperationAction(ISD::FEXP2, MVT::v2f32, Expand);
  setFP16OperationAction(ISD::FEXP2, MVT::f16, Legal, Promote);
  setFP16OperationAction(ISD::FEXP2, MVT::v2f16, Legal, Expand);
  setBF16OperationAction(ISD::FEXP2, MVT::bf16, Legal, Promote);
  setBF16OperationAction(ISD::FEXP2, MVT::v2bf16, Legal, Expand);

  // FLOG2 supports f32 only
  // f16/bf16 types aren't supported, but they are promoted/expanded to f32.
  if (UseApproxLog2F32) {
    setOperationAction(ISD::FLOG2, MVT::f32, Legal);
    setOperationPromotedToType(ISD::FLOG2, MVT::f16, MVT::f32);
    setOperationPromotedToType(ISD::FLOG2, MVT::bf16, MVT::f32);
    setOperationAction(ISD::FLOG2, {MVT::v2f16, MVT::v2bf16, MVT::v2f32},
                       Expand);
  }

  setOperationAction(ISD::ADDRSPACECAST, {MVT::i32, MVT::i64}, Custom);

  setOperationAction(ISD::ATOMIC_LOAD_SUB, {MVT::i32, MVT::i64}, Expand);
  // No FPOW or FREM in PTX.

  // Now deduce the information based on the above mentioned
  // actions
  computeRegisterProperties(STI.getRegisterInfo());

  // PTX support for 16-bit CAS is emulated. Only use 32+
  setMinCmpXchgSizeInBits(STI.getMinCmpXchgSizeInBits());
  setMaxAtomicSizeInBitsSupported(64);
  setMaxDivRemBitWidthSupported(64);

  // Custom lowering for tcgen05.ld vector operands
  setOperationAction(ISD::INTRINSIC_W_CHAIN,
                     {MVT::v2i32, MVT::v4i32, MVT::v8i32, MVT::v16i32,
                      MVT::v32i32, MVT::v64i32, MVT::v128i32},
                     Custom);

  // Custom lowering for tcgen05.st vector operands
  setOperationAction(ISD::INTRINSIC_VOID,
                     {MVT::v2i32, MVT::v4i32, MVT::v8i32, MVT::v16i32,
                      MVT::v32i32, MVT::v64i32, MVT::v128i32},
                     Custom);

  setOperationAction(ISD::INTRINSIC_WO_CHAIN, MVT::Other, Custom);
  // Enable custom lowering for the i128 bit operand with clusterlaunchcontrol
  setOperationAction(ISD::INTRINSIC_WO_CHAIN, MVT::i128, Custom);
}

const char *NVPTXTargetLowering::getTargetNodeName(unsigned Opcode) const {

#define MAKE_CASE(V)                                                           \
  case V:                                                                      \
    return #V;

  switch ((NVPTXISD::NodeType)Opcode) {
  case NVPTXISD::FIRST_NUMBER:
    break;

    MAKE_CASE(NVPTXISD::RET_GLUE)
    MAKE_CASE(NVPTXISD::DeclareArrayParam)
    MAKE_CASE(NVPTXISD::DeclareScalarParam)
    MAKE_CASE(NVPTXISD::CALL)
    MAKE_CASE(NVPTXISD::LoadParam)
    MAKE_CASE(NVPTXISD::LoadParamV2)
    MAKE_CASE(NVPTXISD::LoadParamV4)
    MAKE_CASE(NVPTXISD::StoreParam)
    MAKE_CASE(NVPTXISD::StoreParamV2)
    MAKE_CASE(NVPTXISD::StoreParamV4)
    MAKE_CASE(NVPTXISD::MoveParam)
    MAKE_CASE(NVPTXISD::UNPACK_VECTOR)
    MAKE_CASE(NVPTXISD::BUILD_VECTOR)
    MAKE_CASE(NVPTXISD::CallPrototype)
    MAKE_CASE(NVPTXISD::ProxyReg)
    MAKE_CASE(NVPTXISD::LoadV2)
    MAKE_CASE(NVPTXISD::LoadV4)
    MAKE_CASE(NVPTXISD::LoadV8)
    MAKE_CASE(NVPTXISD::LDUV2)
    MAKE_CASE(NVPTXISD::LDUV4)
    MAKE_CASE(NVPTXISD::StoreV2)
    MAKE_CASE(NVPTXISD::StoreV4)
    MAKE_CASE(NVPTXISD::StoreV8)
    MAKE_CASE(NVPTXISD::FSHL_CLAMP)
    MAKE_CASE(NVPTXISD::FSHR_CLAMP)
    MAKE_CASE(NVPTXISD::BFI)
    MAKE_CASE(NVPTXISD::PRMT)
    MAKE_CASE(NVPTXISD::FCOPYSIGN)
    MAKE_CASE(NVPTXISD::DYNAMIC_STACKALLOC)
    MAKE_CASE(NVPTXISD::STACKRESTORE)
    MAKE_CASE(NVPTXISD::STACKSAVE)
    MAKE_CASE(NVPTXISD::SETP_F16X2)
    MAKE_CASE(NVPTXISD::SETP_BF16X2)
    MAKE_CASE(NVPTXISD::MUL_WIDE_SIGNED)
    MAKE_CASE(NVPTXISD::MUL_WIDE_UNSIGNED)
    MAKE_CASE(NVPTXISD::BrxEnd)
    MAKE_CASE(NVPTXISD::BrxItem)
    MAKE_CASE(NVPTXISD::BrxStart)
    MAKE_CASE(NVPTXISD::CLUSTERLAUNCHCONTROL_QUERY_CANCEL_IS_CANCELED)
    MAKE_CASE(NVPTXISD::CLUSTERLAUNCHCONTROL_QUERY_CANCEL_GET_FIRST_CTAID_X)
    MAKE_CASE(NVPTXISD::CLUSTERLAUNCHCONTROL_QUERY_CANCEL_GET_FIRST_CTAID_Y)
    MAKE_CASE(NVPTXISD::CLUSTERLAUNCHCONTROL_QUERY_CANCEL_GET_FIRST_CTAID_Z)
  }
  return nullptr;

#undef MAKE_CASE
}

TargetLoweringBase::LegalizeTypeAction
NVPTXTargetLowering::getPreferredVectorAction(MVT VT) const {
  if (!VT.isScalableVector() && VT.getVectorNumElements() != 1 &&
      VT.getScalarType() == MVT::i1)
    return TypeSplitVector;
  return TargetLoweringBase::getPreferredVectorAction(VT);
}

SDValue NVPTXTargetLowering::getSqrtEstimate(SDValue Operand, SelectionDAG &DAG,
                                             int Enabled, int &ExtraSteps,
                                             bool &UseOneConst,
                                             bool Reciprocal) const {
  if (!(Enabled == ReciprocalEstimate::Enabled ||
        (Enabled == ReciprocalEstimate::Unspecified &&
         !usePrecSqrtF32(DAG.getMachineFunction()))))
    return SDValue();

  if (ExtraSteps == ReciprocalEstimate::Unspecified)
    ExtraSteps = 0;

  SDLoc DL(Operand);
  EVT VT = Operand.getValueType();
  bool Ftz = useF32FTZ(DAG.getMachineFunction());

  auto MakeIntrinsicCall = [&](Intrinsic::ID IID) {
    return DAG.getNode(ISD::INTRINSIC_WO_CHAIN, DL, VT,
                       DAG.getConstant(IID, DL, MVT::i32), Operand);
  };

  // The sqrt and rsqrt refinement processes assume we always start out with an
  // approximation of the rsqrt.  Therefore, if we're going to do any refinement
  // (i.e. ExtraSteps > 0), we must return an rsqrt.  But if we're *not* doing
  // any refinement, we must return a regular sqrt.
  if (Reciprocal || ExtraSteps > 0) {
    if (VT == MVT::f32)
      return MakeIntrinsicCall(Ftz ? Intrinsic::nvvm_rsqrt_approx_ftz_f
                                   : Intrinsic::nvvm_rsqrt_approx_f);
    else if (VT == MVT::f64)
      return MakeIntrinsicCall(Intrinsic::nvvm_rsqrt_approx_d);
    else
      return SDValue();
  } else {
    if (VT == MVT::f32)
      return MakeIntrinsicCall(Ftz ? Intrinsic::nvvm_sqrt_approx_ftz_f
                                   : Intrinsic::nvvm_sqrt_approx_f);
    else {
      // There's no sqrt.approx.f64 instruction, so we emit
      // reciprocal(rsqrt(x)).  This is faster than
      // select(x == 0, 0, x * rsqrt(x)).  (In fact, it's faster than plain
      // x * rsqrt(x).)
      return DAG.getNode(
          ISD::INTRINSIC_WO_CHAIN, DL, VT,
          DAG.getConstant(Intrinsic::nvvm_rcp_approx_ftz_d, DL, MVT::i32),
          MakeIntrinsicCall(Intrinsic::nvvm_rsqrt_approx_d));
    }
  }
}

std::string NVPTXTargetLowering::getPrototype(
    const DataLayout &DL, Type *RetTy, const ArgListTy &Args,
    const SmallVectorImpl<ISD::OutputArg> &Outs,
    std::optional<unsigned> FirstVAArg, const CallBase &CB,
    unsigned UniqueCallSite) const {
  auto PtrVT = getPointerTy(DL);

  std::string Prototype;
  raw_string_ostream O(Prototype);
  O << "prototype_" << UniqueCallSite << " : .callprototype ";

  if (RetTy->isVoidTy()) {
    O << "()";
  } else {
    O << "(";
    if (shouldPassAsArray(RetTy)) {
      const Align RetAlign = getArgumentAlignment(&CB, RetTy, 0, DL);
      O << ".param .align " << RetAlign.value() << " .b8 _["
        << DL.getTypeAllocSize(RetTy) << "]";
    } else if (RetTy->isFloatingPointTy() || RetTy->isIntegerTy()) {
      unsigned size = 0;
      if (auto *ITy = dyn_cast<IntegerType>(RetTy)) {
        size = ITy->getBitWidth();
      } else {
        assert(RetTy->isFloatingPointTy() &&
               "Floating point type expected here");
        size = RetTy->getPrimitiveSizeInBits();
      }
      // PTX ABI requires all scalar return values to be at least 32
      // bits in size.  fp16 normally uses .b16 as its storage type in
      // PTX, so its size must be adjusted here, too.
      size = promoteScalarArgumentSize(size);

      O << ".param .b" << size << " _";
    } else if (isa<PointerType>(RetTy)) {
      O << ".param .b" << PtrVT.getSizeInBits() << " _";
    } else {
      llvm_unreachable("Unknown return type");
    }
    O << ") ";
  }
  O << "_ (";

  bool first = true;

  const unsigned NumArgs = FirstVAArg.value_or(Args.size());
  auto AllOuts = ArrayRef(Outs);
  for (const unsigned I : llvm::seq(NumArgs)) {
    const auto ArgOuts =
        AllOuts.take_while([I](auto O) { return O.OrigArgIndex == I; });
    AllOuts = AllOuts.drop_front(ArgOuts.size());

    Type *Ty = Args[I].Ty;
    if (!first) {
      O << ", ";
    }
    first = false;

    if (ArgOuts[0].Flags.isByVal()) {
      // Indirect calls need strict ABI alignment so we disable optimizations by
      // not providing a function to optimize.
      Type *ETy = Args[I].IndirectType;
      Align InitialAlign = ArgOuts[0].Flags.getNonZeroByValAlign();
      Align ParamByValAlign =
          getFunctionByValParamAlign(/*F=*/nullptr, ETy, InitialAlign, DL);

      O << ".param .align " << ParamByValAlign.value() << " .b8 _["
        << ArgOuts[0].Flags.getByValSize() << "]";
    } else {
      if (shouldPassAsArray(Ty)) {
        Align ParamAlign =
            getArgumentAlignment(&CB, Ty, I + AttributeList::FirstArgIndex, DL);
        O << ".param .align " << ParamAlign.value() << " .b8 _["
          << DL.getTypeAllocSize(Ty) << "]";
        continue;
      }
      // i8 types in IR will be i16 types in SDAG
      assert((getValueType(DL, Ty) == ArgOuts[0].VT ||
              (getValueType(DL, Ty) == MVT::i8 && ArgOuts[0].VT == MVT::i16)) &&
             "type mismatch between callee prototype and arguments");
      // scalar type
      unsigned sz = 0;
      if (auto *ITy = dyn_cast<IntegerType>(Ty)) {
        sz = promoteScalarArgumentSize(ITy->getBitWidth());
      } else if (isa<PointerType>(Ty)) {
        sz = PtrVT.getSizeInBits();
      } else {
        sz = Ty->getPrimitiveSizeInBits();
      }
      O << ".param .b" << sz << " _";
    }
  }

  if (FirstVAArg)
    O << (first ? "" : ",") << " .param .align "
      << STI.getMaxRequiredAlignment() << " .b8 _[]";
  O << ")";
  if (shouldEmitPTXNoReturn(&CB, *nvTM))
    O << " .noreturn";
  O << ";";

  return Prototype;
}

Align NVPTXTargetLowering::getFunctionArgumentAlignment(
    const Function *F, Type *Ty, unsigned Idx, const DataLayout &DL) const {
  return getAlign(*F, Idx).value_or(getFunctionParamOptimizedAlign(F, Ty, DL));
}

Align NVPTXTargetLowering::getArgumentAlignment(const CallBase *CB, Type *Ty,
                                                unsigned Idx,
                                                const DataLayout &DL) const {
  if (!CB) {
    // CallSite is zero, fallback to ABI type alignment
    return DL.getABITypeAlign(Ty);
  }

  const Function *DirectCallee = CB->getCalledFunction();

  if (!DirectCallee) {
    // We don't have a direct function symbol, but that may be because of
    // constant cast instructions in the call.

    // With bitcast'd call targets, the instruction will be the call
    if (const auto *CI = dyn_cast<CallInst>(CB)) {
      // Check if we have call alignment metadata
      if (MaybeAlign StackAlign = getAlign(*CI, Idx))
        return StackAlign.value();
    }
    DirectCallee = getMaybeBitcastedCallee(CB);
  }

  // Check for function alignment information if we found that the
  // ultimate target is a Function
  if (DirectCallee)
    return getFunctionArgumentAlignment(DirectCallee, Ty, Idx, DL);

  // Call is indirect, fall back to the ABI type alignment
  return DL.getABITypeAlign(Ty);
}

static bool adjustElementType(EVT &ElementType) {
  switch (ElementType.getSimpleVT().SimpleTy) {
  default:
    return false;
  case MVT::f16:
  case MVT::bf16:
    ElementType = MVT::i16;
    return true;
  case MVT::f32:
  case MVT::v2f16:
  case MVT::v2bf16:
    ElementType = MVT::i32;
    return true;
  case MVT::f64:
    ElementType = MVT::i64;
    return true;
  }
}

// Use byte-store when the param address of the argument value is unaligned.
// This may happen when the return value is a field of a packed structure.
//
// This is called in LowerCall() when passing the param values.
static SDValue LowerUnalignedStoreParam(SelectionDAG &DAG, SDValue Chain,
                                        uint64_t Offset, EVT ElementType,
                                        SDValue StVal, SDValue &InGlue,
                                        unsigned ArgID, const SDLoc &dl) {
  // Bit logic only works on integer types
  if (adjustElementType(ElementType))
    StVal = DAG.getNode(ISD::BITCAST, dl, ElementType, StVal);

  // Store each byte
  SDVTList StoreVTs = DAG.getVTList(MVT::Other, MVT::Glue);
  for (unsigned i = 0, n = ElementType.getSizeInBits() / 8; i < n; i++) {
    // Shift the byte to the last byte position
    SDValue ShiftVal = DAG.getNode(ISD::SRL, dl, ElementType, StVal,
                                   DAG.getConstant(i * 8, dl, MVT::i32));
    SDValue StoreOperands[] = {Chain, DAG.getConstant(ArgID, dl, MVT::i32),
                               DAG.getConstant(Offset + i, dl, MVT::i32),
                               ShiftVal, InGlue};
    // Trunc store only the last byte by using
    //     st.param.b8
    // The register type can be larger than b8.
    Chain = DAG.getMemIntrinsicNode(
        NVPTXISD::StoreParam, dl, StoreVTs, StoreOperands, MVT::i8,
        MachinePointerInfo(), Align(1), MachineMemOperand::MOStore);
    InGlue = Chain.getValue(1);
  }
  return Chain;
}

// Use byte-load when the param adress of the returned value is unaligned.
// This may happen when the returned value is a field of a packed structure.
static SDValue
LowerUnalignedLoadRetParam(SelectionDAG &DAG, SDValue &Chain, uint64_t Offset,
                           EVT ElementType, SDValue &InGlue,
                           SmallVectorImpl<SDValue> &TempProxyRegOps,
                           const SDLoc &dl) {
  // Bit logic only works on integer types
  EVT MergedType = ElementType;
  adjustElementType(MergedType);

  // Load each byte and construct the whole value. Initial value to 0
  SDValue RetVal = DAG.getConstant(0, dl, MergedType);
  // LoadParamMemI8 loads into i16 register only
  SDVTList LoadVTs = DAG.getVTList(MVT::i16, MVT::Other, MVT::Glue);
  for (unsigned i = 0, n = ElementType.getSizeInBits() / 8; i < n; i++) {
    SDValue LoadOperands[] = {Chain, DAG.getConstant(1, dl, MVT::i32),
                              DAG.getConstant(Offset + i, dl, MVT::i32),
                              InGlue};
    // This will be selected to LoadParamMemI8
    SDValue LdVal =
        DAG.getMemIntrinsicNode(NVPTXISD::LoadParam, dl, LoadVTs, LoadOperands,
                                MVT::i8, MachinePointerInfo(), Align(1));
    SDValue TmpLdVal = LdVal.getValue(0);
    Chain = LdVal.getValue(1);
    InGlue = LdVal.getValue(2);

    TmpLdVal = DAG.getNode(NVPTXISD::ProxyReg, dl,
                           TmpLdVal.getSimpleValueType(), TmpLdVal);
    TempProxyRegOps.push_back(TmpLdVal);

    SDValue CMask = DAG.getConstant(255, dl, MergedType);
    SDValue CShift = DAG.getConstant(i * 8, dl, MVT::i32);
    // Need to extend the i16 register to the whole width.
    TmpLdVal = DAG.getNode(ISD::ZERO_EXTEND, dl, MergedType, TmpLdVal);
    // Mask off the high bits. Leave only the lower 8bits.
    // Do this because we are using loadparam.b8.
    TmpLdVal = DAG.getNode(ISD::AND, dl, MergedType, TmpLdVal, CMask);
    // Shift and merge
    TmpLdVal = DAG.getNode(ISD::SHL, dl, MergedType, TmpLdVal, CShift);
    RetVal = DAG.getNode(ISD::OR, dl, MergedType, RetVal, TmpLdVal);
  }
  if (ElementType != MergedType)
    RetVal = DAG.getNode(ISD::BITCAST, dl, ElementType, RetVal);

  return RetVal;
}

static bool shouldConvertToIndirectCall(const CallBase *CB,
                                        const GlobalAddressSDNode *Func) {
  if (!Func)
    return false;
  if (auto *CalleeFunc = dyn_cast<Function>(Func->getGlobal()))
    return CB->getFunctionType() != CalleeFunc->getFunctionType();
  return false;
}

static MachinePointerInfo refinePtrAS(SDValue &Ptr, SelectionDAG &DAG,
                                      const DataLayout &DL,
                                      const TargetLowering &TL) {
  if (Ptr->getOpcode() == ISD::FrameIndex) {
    auto Ty = TL.getPointerTy(DL, ADDRESS_SPACE_LOCAL);
    Ptr = DAG.getAddrSpaceCast(SDLoc(), Ty, Ptr, ADDRESS_SPACE_GENERIC,
                               ADDRESS_SPACE_LOCAL);

    return MachinePointerInfo(ADDRESS_SPACE_LOCAL);
  }

  // Peel of an addrspacecast to generic and load directly from the specific
  // address space.
  if (Ptr->getOpcode() == ISD::ADDRSPACECAST) {
    const auto *ASC = cast<AddrSpaceCastSDNode>(Ptr);
    if (ASC->getDestAddressSpace() == ADDRESS_SPACE_GENERIC) {
      Ptr = ASC->getOperand(0);
      return MachinePointerInfo(ASC->getSrcAddressSpace());
    }
  }

  return MachinePointerInfo();
}

static ISD::NodeType getExtOpcode(const ISD::ArgFlagsTy &Flags) {
  if (Flags.isSExt())
    return ISD::SIGN_EXTEND;
  if (Flags.isZExt())
    return ISD::ZERO_EXTEND;
  return ISD::ANY_EXTEND;
}

static SDValue correctParamType(SDValue V, EVT ExpectedVT,
                                ISD::ArgFlagsTy Flags, SelectionDAG &DAG,
                                SDLoc dl) {
  const EVT ActualVT = V.getValueType();
  assert((ActualVT == ExpectedVT ||
          (ExpectedVT.isInteger() && ActualVT.isInteger())) &&
         "Non-integer argument type size mismatch");
  if (ExpectedVT.bitsGT(ActualVT))
    return DAG.getNode(getExtOpcode(Flags), dl, ExpectedVT, V);
  if (ExpectedVT.bitsLT(ActualVT))
    return DAG.getNode(ISD::TRUNCATE, dl, ExpectedVT, V);

  return V;
}

SDValue NVPTXTargetLowering::LowerCall(TargetLowering::CallLoweringInfo &CLI,
                                       SmallVectorImpl<SDValue> &InVals) const {

  if (CLI.IsVarArg && (STI.getPTXVersion() < 60 || STI.getSmVersion() < 30))
    report_fatal_error(
        "Support for variadic functions (unsized array parameter) introduced "
        "in PTX ISA version 6.0 and requires target sm_30.");

  SelectionDAG &DAG = CLI.DAG;
  SDLoc dl = CLI.DL;
  SmallVectorImpl<ISD::InputArg> &Ins = CLI.Ins;
  SDValue Chain = CLI.Chain;
  SDValue Callee = CLI.Callee;
  bool &isTailCall = CLI.IsTailCall;
  ArgListTy &Args = CLI.getArgs();
  Type *RetTy = CLI.RetTy;
  const CallBase *CB = CLI.CB;
  const DataLayout &DL = DAG.getDataLayout();

  const auto GetI32 = [&](const unsigned I) {
    return DAG.getConstant(I, dl, MVT::i32);
  };

  // Variadic arguments.
  //
  // Normally, for each argument, we declare a param scalar or a param
  // byte array in the .param space, and store the argument value to that
  // param scalar or array starting at offset 0.
  //
  // In the case of the first variadic argument, we declare a vararg byte array
  // with size 0. The exact size of this array isn't known at this point, so
  // it'll be patched later. All the variadic arguments will be stored to this
  // array at a certain offset (which gets tracked by 'VAOffset'). The offset is
  // initially set to 0, so it can be used for non-variadic arguments (which use
  // 0 offset) to simplify the code.
  //
  // After all vararg is processed, 'VAOffset' holds the size of the
  // vararg byte array.

  SDValue VADeclareParam;                 // vararg byte array
  const unsigned FirstVAArg = CLI.NumFixedArgs; // position of first variadic
  unsigned VAOffset = 0;                  // current offset in the param array

  const unsigned UniqueCallSite = GlobalUniqueCallSite++;
  SDValue TempChain = Chain;
  Chain = DAG.getCALLSEQ_START(Chain, UniqueCallSite, 0, dl);
  SDValue InGlue = Chain.getValue(1);

  // Args.size() and Outs.size() need not match.
  // Outs.size() will be larger
  //   * if there is an aggregate argument with multiple fields (each field
  //     showing up separately in Outs)
  //   * if there is a vector argument with more than typical vector-length
  //     elements (generally if more than 4) where each vector element is
  //     individually present in Outs.
  // So a different index should be used for indexing into Outs/OutVals.
  // See similar issue in LowerFormalArguments.
  auto AllOuts = ArrayRef(CLI.Outs);
  auto AllOutVals = ArrayRef(CLI.OutVals);
  assert(AllOuts.size() == AllOutVals.size() &&
         "Outs and OutVals must be the same size");
  // Declare the .params or .reg need to pass values
  // to the function
  for (const auto E : llvm::enumerate(Args)) {
    const auto ArgI = E.index();
    const auto Arg = E.value();
    const auto ArgOuts =
        AllOuts.take_while([&](auto O) { return O.OrigArgIndex == ArgI; });
    const auto ArgOutVals = AllOutVals.take_front(ArgOuts.size());
    AllOuts = AllOuts.drop_front(ArgOuts.size());
    AllOutVals = AllOutVals.drop_front(ArgOuts.size());

    const bool IsVAArg = (ArgI >= FirstVAArg);
    const bool IsByVal = Arg.IsByVal;

    const SDValue ParamSymbol =
        getCallParamSymbol(DAG, IsVAArg ? FirstVAArg : ArgI, MVT::i32);

    SmallVector<EVT, 16> VTs;
    SmallVector<uint64_t, 16> Offsets;

    assert((!IsByVal || Arg.IndirectType) &&
           "byval arg must have indirect type");
    Type *ETy = (IsByVal ? Arg.IndirectType : Arg.Ty);
    ComputePTXValueVTs(*this, DL, ETy, VTs, &Offsets, IsByVal ? 0 : VAOffset);
    assert(VTs.size() == Offsets.size() && "Size mismatch");
    assert((IsByVal || VTs.size() == ArgOuts.size()) && "Size mismatch");

    const Align ArgAlign = [&]() {
      if (IsByVal) {
        // The ByValAlign in the Outs[OIdx].Flags is always set at this point,
        // so we don't need to worry whether it's naturally aligned or not.
        // See TargetLowering::LowerCallTo().
        const Align InitialAlign = ArgOuts[0].Flags.getNonZeroByValAlign();
        const Align ByValAlign = getFunctionByValParamAlign(
            CB->getCalledFunction(), ETy, InitialAlign, DL);
        if (IsVAArg)
          VAOffset = alignTo(VAOffset, ByValAlign);
        return ByValAlign;
      }
      return getArgumentAlignment(CB, Arg.Ty, ArgI + 1, DL);
    }();

    const unsigned TypeSize = DL.getTypeAllocSize(ETy);
    assert((!IsByVal || TypeSize == ArgOuts[0].Flags.getByValSize()) &&
           "type size mismatch");

    const std::optional<SDValue> ArgDeclare = [&]() -> std::optional<SDValue> {
      if (IsVAArg) {
        if (ArgI == FirstVAArg) {
          VADeclareParam = DAG.getNode(
              NVPTXISD::DeclareArrayParam, dl, {MVT::Other, MVT::Glue},
              {Chain, ParamSymbol, GetI32(STI.getMaxRequiredAlignment()),
               GetI32(0), InGlue});
          return VADeclareParam;
        }
        return std::nullopt;
      }
      if (IsByVal || shouldPassAsArray(Arg.Ty)) {
        // declare .param .align <align> .b8 .param<n>[<size>];
        return DAG.getNode(NVPTXISD::DeclareArrayParam, dl,
                           {MVT::Other, MVT::Glue},
                           {Chain, ParamSymbol, GetI32(ArgAlign.value()),
                            GetI32(TypeSize), InGlue});
      }
      assert(ArgOuts.size() == 1 && "We must pass only one value as non-array");
      // declare .param .b<size> .param<n>;

      // PTX ABI requires integral types to be at least 32 bits in
      // size. FP16 is loaded/stored using i16, so it's handled
      // here as well.
      const unsigned PromotedSize =
          (ArgOuts[0].VT.isInteger() || ArgOuts[0].VT.isFloatingPoint())
              ? promoteScalarArgumentSize(TypeSize * 8)
              : TypeSize * 8;

      return DAG.getNode(NVPTXISD::DeclareScalarParam, dl,
                         {MVT::Other, MVT::Glue},
                         {Chain, ParamSymbol, GetI32(PromotedSize), InGlue});
    }();
    if (ArgDeclare) {
      Chain = ArgDeclare->getValue(0);
      InGlue = ArgDeclare->getValue(1);
    }

    // PTX Interoperability Guide 3.3(A): [Integer] Values shorter
    // than 32-bits are sign extended or zero extended, depending on
    // whether they are signed or unsigned types. This case applies
    // only to scalar parameters and not to aggregate values.
    const bool ExtendIntegerParam =
        Arg.Ty->isIntegerTy() && DL.getTypeAllocSizeInBits(Arg.Ty) < 32;

    const auto GetStoredValue = [&](const unsigned I, EVT EltVT,
                                    const Align PartAlign) {
      SDValue StVal;
      if (IsByVal) {
        SDValue Ptr = ArgOutVals[0];
        auto MPI = refinePtrAS(Ptr, DAG, DL, *this);
        SDValue SrcAddr =
            DAG.getObjectPtrOffset(dl, Ptr, TypeSize::getFixed(Offsets[I]));

        StVal = DAG.getLoad(EltVT, dl, TempChain, SrcAddr, MPI, PartAlign);
      } else {
        StVal = ArgOutVals[I];

        auto PromotedVT = promoteScalarIntegerPTX(StVal.getValueType());
        if (PromotedVT != StVal.getValueType()) {
          StVal = DAG.getNode(getExtOpcode(ArgOuts[I].Flags), dl, PromotedVT,
                              StVal);
        }
      }

      if (ExtendIntegerParam) {
        assert(VTs.size() == 1 && "Scalar can't have multiple parts.");
        // zext/sext to i32
        StVal =
            DAG.getNode(getExtOpcode(ArgOuts[I].Flags), dl, MVT::i32, StVal);
      } else if (EltVT.getSizeInBits() < 16) {
        // Use 16-bit registers for small stores as it's the
        // smallest general purpose register size supported by NVPTX.
        StVal = DAG.getNode(ISD::ANY_EXTEND, dl, MVT::i16, StVal);
      }
      return StVal;
    };

    const auto VectorInfo =
        VectorizePTXValueVTs(VTs, Offsets, ArgAlign, IsVAArg);

    unsigned J = 0;
    for (const unsigned NumElts : VectorInfo) {
      const int CurOffset = Offsets[J];
      EVT EltVT = promoteScalarIntegerPTX(VTs[J]);
      const Align PartAlign = commonAlignment(ArgAlign, CurOffset);

      // If we have a PVF_SCALAR entry, it may not be sufficiently aligned for a
      // scalar store. In such cases, fall back to byte stores.
      if (NumElts == 1 && !IsVAArg && PartAlign < DAG.getEVTAlign(EltVT)) {

        SDValue StVal = GetStoredValue(J, EltVT, PartAlign);
        Chain = LowerUnalignedStoreParam(DAG, Chain,
                                         CurOffset + (IsByVal ? VAOffset : 0),
                                         EltVT, StVal, InGlue, ArgI, dl);

        // LowerUnalignedStoreParam took care of inserting the necessary nodes
        // into the SDAG, so just move on to the next element.
        J++;
        continue;
      }

      if (IsVAArg && !IsByVal)
        // Align each part of the variadic argument to their type.
        VAOffset = alignTo(VAOffset, DAG.getEVTAlign(EltVT));

      assert((IsVAArg || VAOffset == 0) &&
             "VAOffset must be 0 for non-VA args");
      SmallVector<SDValue, 6> StoreOperands{
          Chain, GetI32(IsVAArg ? FirstVAArg : ArgI),
          GetI32(VAOffset + ((IsVAArg && !IsByVal) ? 0 : CurOffset))};

      // Record the values to store.
      for (const unsigned K : llvm::seq(NumElts))
        StoreOperands.push_back(GetStoredValue(J + K, EltVT, PartAlign));
      StoreOperands.push_back(InGlue);

      NVPTXISD::NodeType Op;
      switch (NumElts) {
      case 1:
        Op = NVPTXISD::StoreParam;
        break;
      case 2:
        Op = NVPTXISD::StoreParamV2;
        break;
      case 4:
        Op = NVPTXISD::StoreParamV4;
        break;
      default:
        llvm_unreachable("Invalid vector info.");
      }
      // Adjust type of the store op if we've extended the scalar
      // return value.
      EVT TheStoreType = ExtendIntegerParam ? MVT::i32 : EltVT;

      Chain = DAG.getMemIntrinsicNode(
          Op, dl, DAG.getVTList(MVT::Other, MVT::Glue), StoreOperands,
          TheStoreType, MachinePointerInfo(), PartAlign,
          MachineMemOperand::MOStore);
      InGlue = Chain.getValue(1);

      // TODO: We may need to support vector types that can be passed
      // as scalars in variadic arguments.
      if (IsVAArg && !IsByVal) {
        assert(NumElts == 1 &&
               "Vectorization is expected to be disabled for variadics.");
        VAOffset +=
            DL.getTypeAllocSize(TheStoreType.getTypeForEVT(*DAG.getContext()));
      }

      J += NumElts;
    }
    if (IsVAArg && IsByVal)
      VAOffset += TypeSize;
  }

  GlobalAddressSDNode *Func = dyn_cast<GlobalAddressSDNode>(Callee.getNode());

  // Handle Result
  if (!Ins.empty()) {
    const SDValue RetDeclare = [&]() {
      const SDValue RetSymbol = DAG.getExternalSymbol("retval0", MVT::i32);
      const unsigned ResultSize = DL.getTypeAllocSizeInBits(RetTy);
      if (shouldPassAsArray(RetTy)) {
        const Align RetAlign = getArgumentAlignment(CB, RetTy, 0, DL);
        return DAG.getNode(NVPTXISD::DeclareArrayParam, dl,
                           {MVT::Other, MVT::Glue},
                           {Chain, RetSymbol, GetI32(RetAlign.value()),
                            GetI32(ResultSize / 8), InGlue});
      }
      const auto PromotedResultSize = promoteScalarArgumentSize(ResultSize);
      return DAG.getNode(
          NVPTXISD::DeclareScalarParam, dl, {MVT::Other, MVT::Glue},
          {Chain, RetSymbol, GetI32(PromotedResultSize), InGlue});
    }();
    Chain = RetDeclare.getValue(0);
    InGlue = RetDeclare.getValue(1);
  }

  const bool HasVAArgs = CLI.IsVarArg && (CLI.Args.size() > CLI.NumFixedArgs);
  // Set the size of the vararg param byte array if the callee is a variadic
  // function and the variadic part is not empty.
  if (HasVAArgs) {
    SDValue DeclareParamOps[] = {VADeclareParam.getOperand(0),
                                 VADeclareParam.getOperand(1),
                                 VADeclareParam.getOperand(2), GetI32(VAOffset),
                                 VADeclareParam.getOperand(4)};
    DAG.MorphNodeTo(VADeclareParam.getNode(), VADeclareParam.getOpcode(),
                    VADeclareParam->getVTList(), DeclareParamOps);
  }

  // If the type of the callsite does not match that of the function, convert
  // the callsite to an indirect call.
  const bool ConvertToIndirectCall = shouldConvertToIndirectCall(CB, Func);

  // Both indirect calls and libcalls have nullptr Func. In order to distinguish
  // between them we must rely on the call site value which is valid for
  // indirect calls but is always null for libcalls.
  const bool IsIndirectCall = (!Func && CB) || ConvertToIndirectCall;

  if (isa<ExternalSymbolSDNode>(Callee)) {
    Function* CalleeFunc = nullptr;

    // Try to find the callee in the current module.
    Callee = DAG.getSymbolFunctionGlobalAddress(Callee, &CalleeFunc);
    assert(CalleeFunc != nullptr && "Libcall callee must be set.");

    // Set the "libcall callee" attribute to indicate that the function
    // must always have a declaration.
    CalleeFunc->addFnAttr("nvptx-libcall-callee", "true");
  }

  if (IsIndirectCall) {
    // This is indirect function call case : PTX requires a prototype of the
    // form
    // proto_0 : .callprototype(.param .b32 _) _ (.param .b32 _);
    // to be emitted, and the label has to used as the last arg of call
    // instruction.
    // The prototype is embedded in a string and put as the operand for a
    // CallPrototype SDNode which will print out to the value of the string.
    std::string Proto =
        getPrototype(DL, RetTy, Args, CLI.Outs,
                     HasVAArgs ? std::optional(FirstVAArg) : std::nullopt, *CB,
                     UniqueCallSite);
    const char *ProtoStr = nvTM->getStrPool().save(Proto).data();
    Chain = DAG.getNode(
        NVPTXISD::CallPrototype, dl, {MVT::Other, MVT::Glue},
        {Chain, DAG.getTargetExternalSymbol(ProtoStr, MVT::i32), InGlue});
    InGlue = Chain.getValue(1);
  }

  if (ConvertToIndirectCall) {
    // Copy the function ptr to a ptx register and use the register to call the
    // function.
    const MVT DestVT = Callee.getValueType().getSimpleVT();
    MachineRegisterInfo &MRI = DAG.getMachineFunction().getRegInfo();
    const TargetLowering &TLI = DAG.getTargetLoweringInfo();
    Register DestReg = MRI.createVirtualRegister(TLI.getRegClassFor(DestVT));
    auto RegCopy = DAG.getCopyToReg(DAG.getEntryNode(), dl, DestReg, Callee);
    Callee = DAG.getCopyFromReg(RegCopy, dl, DestReg, DestVT);
  }

  const unsigned Proto = IsIndirectCall ? UniqueCallSite : 0;
  const unsigned NumArgs =
      std::min<unsigned>(CLI.NumFixedArgs + 1, Args.size());
  /// CALL(Chain, IsConvergent, IsIndirectCall/IsUniform, NumReturns,
  ///      NumParams, Callee, Proto, InGlue)
  Chain = DAG.getNode(NVPTXISD::CALL, dl, {MVT::Other, MVT::Glue},
                      {Chain, GetI32(CLI.IsConvergent), GetI32(IsIndirectCall),
                       GetI32(Ins.empty() ? 0 : 1), GetI32(NumArgs), Callee,
                       GetI32(Proto), InGlue});
  InGlue = Chain.getValue(1);

  SmallVector<SDValue, 16> ProxyRegOps;
  // An item of the vector is filled if the element does not need a ProxyReg
  // operation on it and should be added to InVals as is. ProxyRegOps and
  // ProxyRegTruncates contain empty/none items at the same index.
  SmallVector<SDValue, 16> RetElts;
  // A temporary ProxyReg operations inserted in `LowerUnalignedLoadRetParam()`
  // to use the values of `LoadParam`s and to be replaced later then
  // `CALLSEQ_END` is added.
  SmallVector<SDValue, 16> TempProxyRegOps;

  // Generate loads from param memory/moves from registers for result
  if (!Ins.empty()) {
    SmallVector<EVT, 16> VTs;
    SmallVector<uint64_t, 16> Offsets;
    ComputePTXValueVTs(*this, DL, RetTy, VTs, &Offsets, 0);
    assert(VTs.size() == Ins.size() && "Bad value decomposition");

    const Align RetAlign = getArgumentAlignment(CB, RetTy, 0, DL);

    // PTX Interoperability Guide 3.3(A): [Integer] Values shorter than
    // 32-bits are sign extended or zero extended, depending on whether
    // they are signed or unsigned types.
    const bool ExtendIntegerRetVal =
        RetTy->isIntegerTy() && DL.getTypeAllocSizeInBits(RetTy) < 32;

    const auto VectorInfo = VectorizePTXValueVTs(VTs, Offsets, RetAlign);
    unsigned I = 0;
    for (const unsigned VectorizedSize : VectorInfo) {
      EVT TheLoadType = promoteScalarIntegerPTX(VTs[I]);
      EVT EltType = Ins[I].VT;
      const Align EltAlign = commonAlignment(RetAlign, Offsets[I]);

      if (TheLoadType != VTs[I])
        EltType = TheLoadType;

      if (ExtendIntegerRetVal) {
        TheLoadType = MVT::i32;
        EltType = MVT::i32;
      } else if (TheLoadType.getSizeInBits() < 16) {
        EltType = MVT::i16;
      }

      // If we have a PVF_SCALAR entry, it may not be sufficiently aligned for a
      // scalar load. In such cases, fall back to byte loads.
      if (VectorizedSize == 1 && RetTy->isAggregateType() &&
          EltAlign < DAG.getEVTAlign(TheLoadType)) {
        SDValue Ret = LowerUnalignedLoadRetParam(
            DAG, Chain, Offsets[I], TheLoadType, InGlue, TempProxyRegOps, dl);
        ProxyRegOps.push_back(SDValue());
        RetElts.resize(I);
        RetElts.push_back(Ret);

        I++;
        continue;
      }

      SmallVector<EVT, 6> LoadVTs(VectorizedSize, EltType);
      LoadVTs.append({MVT::Other, MVT::Glue});

      NVPTXISD::NodeType Op;
      switch (VectorizedSize) {
      case 1:
        Op = NVPTXISD::LoadParam;
        break;
      case 2:
        Op = NVPTXISD::LoadParamV2;
        break;
      case 4:
        Op = NVPTXISD::LoadParamV4;
        break;
      default:
        llvm_unreachable("Invalid vector info.");
      }

      SDValue LoadOperands[] = {Chain, GetI32(1), GetI32(Offsets[I]), InGlue};
      SDValue RetVal = DAG.getMemIntrinsicNode(
          Op, dl, DAG.getVTList(LoadVTs), LoadOperands, TheLoadType,
          MachinePointerInfo(), EltAlign, MachineMemOperand::MOLoad);

      for (const unsigned J : llvm::seq(VectorizedSize)) {
        ProxyRegOps.push_back(RetVal.getValue(J));
      }

      Chain = RetVal.getValue(VectorizedSize);
      InGlue = RetVal.getValue(VectorizedSize + 1);

      I += VectorizedSize;
    }
  }

  Chain =
      DAG.getCALLSEQ_END(Chain, UniqueCallSite, UniqueCallSite + 1, InGlue, dl);
  InGlue = Chain.getValue(1);

  // Append ProxyReg instructions to the chain to make sure that `callseq_end`
  // will not get lost. Otherwise, during libcalls expansion, the nodes can become
  // dangling.
  for (const unsigned I : llvm::seq(ProxyRegOps.size())) {
    if (I < RetElts.size() && RetElts[I]) {
      InVals.push_back(RetElts[I]);
      continue;
    }

    SDValue Ret =
        DAG.getNode(NVPTXISD::ProxyReg, dl, ProxyRegOps[I].getSimpleValueType(),
                    {Chain, ProxyRegOps[I]});

    const EVT ExpectedVT = Ins[I].VT;
    if (!Ret.getValueType().bitsEq(ExpectedVT)) {
      Ret = DAG.getNode(ISD::TRUNCATE, dl, ExpectedVT, Ret);
    }
    InVals.push_back(Ret);
  }

  for (SDValue &T : TempProxyRegOps) {
    SDValue Repl = DAG.getNode(NVPTXISD::ProxyReg, dl, T.getSimpleValueType(),
                               {Chain, T.getOperand(0)});
    DAG.ReplaceAllUsesWith(T, Repl);
    DAG.RemoveDeadNode(T.getNode());
  }

  // set isTailCall to false for now, until we figure out how to express
  // tail call optimization in PTX
  isTailCall = false;
  return Chain;
}

SDValue NVPTXTargetLowering::LowerDYNAMIC_STACKALLOC(SDValue Op,
                                                     SelectionDAG &DAG) const {

  if (STI.getPTXVersion() < 73 || STI.getSmVersion() < 52) {
    const Function &Fn = DAG.getMachineFunction().getFunction();

    DAG.getContext()->diagnose(DiagnosticInfoUnsupported(
        Fn,
        "Support for dynamic alloca introduced in PTX ISA version 7.3 and "
        "requires target sm_52.",
        SDLoc(Op).getDebugLoc()));
    auto Ops = {DAG.getConstant(0, SDLoc(), Op.getValueType()),
                Op.getOperand(0)};
    return DAG.getMergeValues(Ops, SDLoc());
  }

  SDLoc DL(Op.getNode());
  SDValue Chain = Op.getOperand(0);
  SDValue Size = Op.getOperand(1);
  uint64_t Align = Op.getConstantOperandVal(2);

  // The alignment on a ISD::DYNAMIC_STACKALLOC node may be 0 to indicate that
  // the default stack alignment should be used.
  if (Align == 0)
    Align = DAG.getSubtarget().getFrameLowering()->getStackAlign().value();

  // The size for ptx alloca instruction is 64-bit for m64 and 32-bit for m32.
  const MVT LocalVT = getPointerTy(DAG.getDataLayout(), ADDRESS_SPACE_LOCAL);

  SDValue Alloc =
      DAG.getNode(NVPTXISD::DYNAMIC_STACKALLOC, DL, {LocalVT, MVT::Other},
                  {Chain, DAG.getZExtOrTrunc(Size, DL, LocalVT),
                   DAG.getTargetConstant(Align, DL, MVT::i32)});

  SDValue ASC = DAG.getAddrSpaceCast(
      DL, Op.getValueType(), Alloc, ADDRESS_SPACE_LOCAL, ADDRESS_SPACE_GENERIC);

  return DAG.getMergeValues({ASC, SDValue(Alloc.getNode(), 1)}, DL);
}

SDValue NVPTXTargetLowering::LowerSTACKRESTORE(SDValue Op,
                                               SelectionDAG &DAG) const {
  SDLoc DL(Op.getNode());
  if (STI.getPTXVersion() < 73 || STI.getSmVersion() < 52) {
    const Function &Fn = DAG.getMachineFunction().getFunction();

    DAG.getContext()->diagnose(DiagnosticInfoUnsupported(
        Fn,
        "Support for stackrestore requires PTX ISA version >= 7.3 and target "
        ">= sm_52.",
        DL.getDebugLoc()));
    return Op.getOperand(0);
  }

  const MVT LocalVT = getPointerTy(DAG.getDataLayout(), ADDRESS_SPACE_LOCAL);
  SDValue Chain = Op.getOperand(0);
  SDValue Ptr = Op.getOperand(1);
  SDValue ASC = DAG.getAddrSpaceCast(DL, LocalVT, Ptr, ADDRESS_SPACE_GENERIC,
                                     ADDRESS_SPACE_LOCAL);
  return DAG.getNode(NVPTXISD::STACKRESTORE, DL, MVT::Other, {Chain, ASC});
}

SDValue NVPTXTargetLowering::LowerSTACKSAVE(SDValue Op,
                                            SelectionDAG &DAG) const {
  SDLoc DL(Op.getNode());
  if (STI.getPTXVersion() < 73 || STI.getSmVersion() < 52) {
    const Function &Fn = DAG.getMachineFunction().getFunction();

    DAG.getContext()->diagnose(DiagnosticInfoUnsupported(
        Fn,
        "Support for stacksave requires PTX ISA version >= 7.3 and target >= "
        "sm_52.",
        DL.getDebugLoc()));
    auto Ops = {DAG.getConstant(0, DL, Op.getValueType()), Op.getOperand(0)};
    return DAG.getMergeValues(Ops, DL);
  }

  const MVT LocalVT = getPointerTy(DAG.getDataLayout(), ADDRESS_SPACE_LOCAL);
  SDValue Chain = Op.getOperand(0);
  SDValue SS =
      DAG.getNode(NVPTXISD::STACKSAVE, DL, {LocalVT, MVT::Other}, Chain);
  SDValue ASC = DAG.getAddrSpaceCast(
      DL, Op.getValueType(), SS, ADDRESS_SPACE_LOCAL, ADDRESS_SPACE_GENERIC);
  return DAG.getMergeValues({ASC, SDValue(SS.getNode(), 1)}, DL);
}

// By default CONCAT_VECTORS is lowered by ExpandVectorBuildThroughStack()
// (see LegalizeDAG.cpp). This is slow and uses local memory.
// We use extract/insert/build vector just as what LegalizeOp() does in llvm 2.5
SDValue
NVPTXTargetLowering::LowerCONCAT_VECTORS(SDValue Op, SelectionDAG &DAG) const {
  SDNode *Node = Op.getNode();
  SDLoc dl(Node);
  SmallVector<SDValue, 8> Ops;
  unsigned NumOperands = Node->getNumOperands();
  for (unsigned i = 0; i < NumOperands; ++i) {
    SDValue SubOp = Node->getOperand(i);
    EVT VVT = SubOp.getNode()->getValueType(0);
    EVT EltVT = VVT.getVectorElementType();
    unsigned NumSubElem = VVT.getVectorNumElements();
    for (unsigned j = 0; j < NumSubElem; ++j) {
      Ops.push_back(DAG.getNode(ISD::EXTRACT_VECTOR_ELT, dl, EltVT, SubOp,
                                DAG.getIntPtrConstant(j, dl)));
    }
  }
  return DAG.getBuildVector(Node->getValueType(0), dl, Ops);
}

SDValue NVPTXTargetLowering::LowerBITCAST(SDValue Op, SelectionDAG &DAG) const {
  // Handle bitcasting from v2i8 without hitting the default promotion
  // strategy which goes through stack memory.
  EVT FromVT = Op->getOperand(0)->getValueType(0);
  if (FromVT != MVT::v2i8) {
    return Op;
  }

  // Pack vector elements into i16 and bitcast to final type
  SDLoc DL(Op);
  SDValue Vec0 = DAG.getNode(ISD::EXTRACT_VECTOR_ELT, DL, MVT::i8,
                             Op->getOperand(0), DAG.getIntPtrConstant(0, DL));
  SDValue Vec1 = DAG.getNode(ISD::EXTRACT_VECTOR_ELT, DL, MVT::i8,
                             Op->getOperand(0), DAG.getIntPtrConstant(1, DL));
  SDValue Extend0 = DAG.getNode(ISD::ZERO_EXTEND, DL, MVT::i16, Vec0);
  SDValue Extend1 = DAG.getNode(ISD::ZERO_EXTEND, DL, MVT::i16, Vec1);
  SDValue Const8 = DAG.getConstant(8, DL, MVT::i16);
  SDValue AsInt = DAG.getNode(
      ISD::OR, DL, MVT::i16,
      {Extend0, DAG.getNode(ISD::SHL, DL, MVT::i16, {Extend1, Const8})});
  EVT ToVT = Op->getValueType(0);
  return DAG.getBitcast(ToVT, AsInt);
}

// We can init constant f16x2/v2i16/v4i8 with a single .b32 move.  Normally it
// would get lowered as two constant loads and vector-packing move.
// Instead we want just a constant move:
//        mov.b32         %r2, 0x40003C00
SDValue NVPTXTargetLowering::LowerBUILD_VECTOR(SDValue Op,
                                               SelectionDAG &DAG) const {
  EVT VT = Op->getValueType(0);
  if (!(NVPTX::isPackedVectorTy(VT) && VT.is32BitVector()))
    return Op;
  SDLoc DL(Op);

  if (!llvm::all_of(Op->ops(), [](SDValue Operand) {
        return Operand->isUndef() || isa<ConstantSDNode>(Operand) ||
               isa<ConstantFPSDNode>(Operand);
      })) {
    if (VT != MVT::v4i8)
      return Op;
    // Lower non-const v4i8 vector as byte-wise constructed i32, which allows us
    // to optimize calculation of constant parts.
    auto GetPRMT = [&](const SDValue Left, const SDValue Right, bool Cast,
                       uint64_t SelectionValue) -> SDValue {
      SDValue L = Left;
      SDValue R = Right;
      if (Cast) {
        L = DAG.getAnyExtOrTrunc(L, DL, MVT::i32);
        R = DAG.getAnyExtOrTrunc(R, DL, MVT::i32);
      }
      return DAG.getNode(
          NVPTXISD::PRMT, DL, MVT::v4i8,
          {L, R, DAG.getConstant(SelectionValue, DL, MVT::i32),
           DAG.getConstant(NVPTX::PTXPrmtMode::NONE, DL, MVT::i32)});
    };
    auto PRMT__10 = GetPRMT(Op->getOperand(0), Op->getOperand(1), true, 0x3340);
    auto PRMT__32 = GetPRMT(Op->getOperand(2), Op->getOperand(3), true, 0x3340);
    auto PRMT3210 = GetPRMT(PRMT__10, PRMT__32, false, 0x5410);
    return DAG.getNode(ISD::BITCAST, DL, VT, PRMT3210);
  }

  // Get value or the Nth operand as an APInt(32). Undef values treated as 0.
  auto GetOperand = [](SDValue Op, int N) -> APInt {
    const SDValue &Operand = Op->getOperand(N);
    EVT VT = Op->getValueType(0);
    if (Operand->isUndef())
      return APInt(32, 0);
    APInt Value;
    if (VT == MVT::v2f16 || VT == MVT::v2bf16)
      Value = cast<ConstantFPSDNode>(Operand)->getValueAPF().bitcastToAPInt();
    else if (VT == MVT::v2i16 || VT == MVT::v4i8)
      Value = Operand->getAsAPIntVal();
    else
      llvm_unreachable("Unsupported type");
    // i8 values are carried around as i16, so we need to zero out upper bits,
    // so they do not get in the way of combining individual byte values
    if (VT == MVT::v4i8)
      Value = Value.trunc(8);
    return Value.zext(32);
  };

  // Construct a 32-bit constant by shifting into place smaller values
  // (elements of the vector type VT).
  // For example, if VT has 2 elements, then N == 2:
  //   ShiftAmount = 32 / N = 16
  //   Value |= Op0 (b16) << 0
  //   Value |= Op1 (b16) << 16
  // If N == 4:
  //   ShiftAmount = 32 / N = 8
  //   Value |= Op0 (b8) << 0
  //   Value |= Op1 (b8) << 8
  //   Value |= Op2 (b8) << 16
  //   Value |= Op3 (b8) << 24
  // ...etc
  APInt Value(32, 0);
  const unsigned NumElements = VT.getVectorNumElements();
  assert(32 % NumElements == 0 && "must evenly divide bit length");
  const unsigned ShiftAmount = 32 / NumElements;
  for (unsigned ElementNo : seq(NumElements))
    Value |= GetOperand(Op, ElementNo).shl(ElementNo * ShiftAmount);
  SDValue Const = DAG.getConstant(Value, DL, MVT::i32);
  return DAG.getNode(ISD::BITCAST, DL, Op->getValueType(0), Const);
}

SDValue NVPTXTargetLowering::LowerEXTRACT_VECTOR_ELT(SDValue Op,
                                                     SelectionDAG &DAG) const {
  SDValue Index = Op->getOperand(1);
  SDValue Vector = Op->getOperand(0);
  SDLoc DL(Op);
  EVT VectorVT = Vector.getValueType();

  if (VectorVT == MVT::v4i8) {
    SDValue Selector = DAG.getNode(ISD::OR, DL, MVT::i32,
                                   DAG.getZExtOrTrunc(Index, DL, MVT::i32),
                                   DAG.getConstant(0x7770, DL, MVT::i32));
    SDValue PRMT = DAG.getNode(
        NVPTXISD::PRMT, DL, MVT::i32,
        {DAG.getBitcast(MVT::i32, Vector), DAG.getConstant(0, DL, MVT::i32),
         Selector, DAG.getConstant(NVPTX::PTXPrmtMode::NONE, DL, MVT::i32)});
    return DAG.getAnyExtOrTrunc(PRMT, DL, Op->getValueType(0));
  }

  // Constant index will be matched by tablegen.
  if (isa<ConstantSDNode>(Index.getNode()))
    return Op;

  // Extract individual elements and select one of them.
  assert(NVPTX::isPackedVectorTy(VectorVT) &&
         VectorVT.getVectorNumElements() == 2 && "Unexpected vector type.");
  EVT EltVT = VectorVT.getVectorElementType();

  SDLoc dl(Op.getNode());
  SDValue E0 = DAG.getNode(ISD::EXTRACT_VECTOR_ELT, dl, EltVT, Vector,
                           DAG.getIntPtrConstant(0, dl));
  SDValue E1 = DAG.getNode(ISD::EXTRACT_VECTOR_ELT, dl, EltVT, Vector,
                           DAG.getIntPtrConstant(1, dl));
  return DAG.getSelectCC(dl, Index, DAG.getIntPtrConstant(0, dl), E0, E1,
                         ISD::CondCode::SETEQ);
}

SDValue NVPTXTargetLowering::LowerINSERT_VECTOR_ELT(SDValue Op,
                                                    SelectionDAG &DAG) const {
  SDValue Vector = Op->getOperand(0);
  EVT VectorVT = Vector.getValueType();

  if (VectorVT != MVT::v4i8)
    return Op;
  SDLoc DL(Op);
  SDValue Value = Op->getOperand(1);
  if (Value->isUndef())
    return Vector;

  SDValue Index = Op->getOperand(2);

  SDValue BFI =
      DAG.getNode(NVPTXISD::BFI, DL, MVT::i32,
                  {DAG.getZExtOrTrunc(Value, DL, MVT::i32), Vector,
                   DAG.getNode(ISD::MUL, DL, MVT::i32,
                               DAG.getZExtOrTrunc(Index, DL, MVT::i32),
                               DAG.getConstant(8, DL, MVT::i32)),
                   DAG.getConstant(8, DL, MVT::i32)});
  return DAG.getNode(ISD::BITCAST, DL, Op->getValueType(0), BFI);
}

SDValue NVPTXTargetLowering::LowerVECTOR_SHUFFLE(SDValue Op,
                                                 SelectionDAG &DAG) const {
  SDValue V1 = Op.getOperand(0);
  EVT VectorVT = V1.getValueType();
  if (VectorVT != MVT::v4i8 || Op.getValueType() != MVT::v4i8)
    return Op;

  // Lower shuffle to PRMT instruction.
  const ShuffleVectorSDNode *SVN = cast<ShuffleVectorSDNode>(Op.getNode());
  SDValue V2 = Op.getOperand(1);
  uint32_t Selector = 0;
  for (auto I : llvm::enumerate(SVN->getMask())) {
    if (I.value() != -1) // -1 is a placeholder for undef.
      Selector |= (I.value() << (I.index() * 4));
  }

  SDLoc DL(Op);
  return DAG.getNode(NVPTXISD::PRMT, DL, MVT::v4i8, V1, V2,
                     DAG.getConstant(Selector, DL, MVT::i32),
                     DAG.getConstant(NVPTX::PTXPrmtMode::NONE, DL, MVT::i32));
}
/// LowerShiftRightParts - Lower SRL_PARTS, SRA_PARTS, which
/// 1) returns two i32 values and take a 2 x i32 value to shift plus a shift
///    amount, or
/// 2) returns two i64 values and take a 2 x i64 value to shift plus a shift
///    amount.
SDValue NVPTXTargetLowering::LowerShiftRightParts(SDValue Op,
                                                  SelectionDAG &DAG) const {
  assert(Op.getNumOperands() == 3 && "Not a double-shift!");
  assert(Op.getOpcode() == ISD::SRA_PARTS || Op.getOpcode() == ISD::SRL_PARTS);

  EVT VT = Op.getValueType();
  unsigned VTBits = VT.getSizeInBits();
  SDLoc dl(Op);
  SDValue ShOpLo = Op.getOperand(0);
  SDValue ShOpHi = Op.getOperand(1);
  SDValue ShAmt  = Op.getOperand(2);
  unsigned Opc = (Op.getOpcode() == ISD::SRA_PARTS) ? ISD::SRA : ISD::SRL;

  if (VTBits == 32 && STI.getSmVersion() >= 35) {
    // For 32bit and sm35, we can use the funnel shift 'shf' instruction.
    // {dHi, dLo} = {aHi, aLo} >> Amt
    //   dHi = aHi >> Amt
    //   dLo = shf.r.clamp aLo, aHi, Amt

    SDValue Hi = DAG.getNode(Opc, dl, VT, ShOpHi, ShAmt);
    SDValue Lo =
        DAG.getNode(NVPTXISD::FSHR_CLAMP, dl, VT, ShOpHi, ShOpLo, ShAmt);

    SDValue Ops[2] = { Lo, Hi };
    return DAG.getMergeValues(Ops, dl);
  }
  else {
    // {dHi, dLo} = {aHi, aLo} >> Amt
    // - if (Amt>=size) then
    //      dLo = aHi >> (Amt-size)
    //      dHi = aHi >> Amt (this is either all 0 or all 1)
    //   else
    //      dLo = (aLo >>logic Amt) | (aHi << (size-Amt))
    //      dHi = aHi >> Amt

    SDValue RevShAmt = DAG.getNode(ISD::SUB, dl, MVT::i32,
                                   DAG.getConstant(VTBits, dl, MVT::i32),
                                   ShAmt);
    SDValue Tmp1 = DAG.getNode(ISD::SRL, dl, VT, ShOpLo, ShAmt);
    SDValue ExtraShAmt = DAG.getNode(ISD::SUB, dl, MVT::i32, ShAmt,
                                     DAG.getConstant(VTBits, dl, MVT::i32));
    SDValue Tmp2 = DAG.getNode(ISD::SHL, dl, VT, ShOpHi, RevShAmt);
    SDValue FalseVal = DAG.getNode(ISD::OR, dl, VT, Tmp1, Tmp2);
    SDValue TrueVal = DAG.getNode(Opc, dl, VT, ShOpHi, ExtraShAmt);

    SDValue Cmp = DAG.getSetCC(dl, MVT::i1, ShAmt,
                               DAG.getConstant(VTBits, dl, MVT::i32),
                               ISD::SETGE);
    SDValue Hi = DAG.getNode(Opc, dl, VT, ShOpHi, ShAmt);
    SDValue Lo = DAG.getNode(ISD::SELECT, dl, VT, Cmp, TrueVal, FalseVal);

    SDValue Ops[2] = { Lo, Hi };
    return DAG.getMergeValues(Ops, dl);
  }
}

/// LowerShiftLeftParts - Lower SHL_PARTS, which
/// 1) returns two i32 values and take a 2 x i32 value to shift plus a shift
///    amount, or
/// 2) returns two i64 values and take a 2 x i64 value to shift plus a shift
///    amount.
SDValue NVPTXTargetLowering::LowerShiftLeftParts(SDValue Op,
                                                 SelectionDAG &DAG) const {
  assert(Op.getNumOperands() == 3 && "Not a double-shift!");
  assert(Op.getOpcode() == ISD::SHL_PARTS);

  EVT VT = Op.getValueType();
  unsigned VTBits = VT.getSizeInBits();
  SDLoc dl(Op);
  SDValue ShOpLo = Op.getOperand(0);
  SDValue ShOpHi = Op.getOperand(1);
  SDValue ShAmt  = Op.getOperand(2);

  if (VTBits == 32 && STI.getSmVersion() >= 35) {
    // For 32bit and sm35, we can use the funnel shift 'shf' instruction.
    // {dHi, dLo} = {aHi, aLo} << Amt
    //   dHi = shf.l.clamp aLo, aHi, Amt
    //   dLo = aLo << Amt

    SDValue Hi =
        DAG.getNode(NVPTXISD::FSHL_CLAMP, dl, VT, ShOpHi, ShOpLo, ShAmt);
    SDValue Lo = DAG.getNode(ISD::SHL, dl, VT, ShOpLo, ShAmt);

    SDValue Ops[2] = { Lo, Hi };
    return DAG.getMergeValues(Ops, dl);
  }
  else {
    // {dHi, dLo} = {aHi, aLo} << Amt
    // - if (Amt>=size) then
    //      dLo = aLo << Amt (all 0)
    //      dLo = aLo << (Amt-size)
    //   else
    //      dLo = aLo << Amt
    //      dHi = (aHi << Amt) | (aLo >> (size-Amt))

    SDValue RevShAmt = DAG.getNode(ISD::SUB, dl, MVT::i32,
                                   DAG.getConstant(VTBits, dl, MVT::i32),
                                   ShAmt);
    SDValue Tmp1 = DAG.getNode(ISD::SHL, dl, VT, ShOpHi, ShAmt);
    SDValue ExtraShAmt = DAG.getNode(ISD::SUB, dl, MVT::i32, ShAmt,
                                     DAG.getConstant(VTBits, dl, MVT::i32));
    SDValue Tmp2 = DAG.getNode(ISD::SRL, dl, VT, ShOpLo, RevShAmt);
    SDValue FalseVal = DAG.getNode(ISD::OR, dl, VT, Tmp1, Tmp2);
    SDValue TrueVal = DAG.getNode(ISD::SHL, dl, VT, ShOpLo, ExtraShAmt);

    SDValue Cmp = DAG.getSetCC(dl, MVT::i1, ShAmt,
                               DAG.getConstant(VTBits, dl, MVT::i32),
                               ISD::SETGE);
    SDValue Lo = DAG.getNode(ISD::SHL, dl, VT, ShOpLo, ShAmt);
    SDValue Hi = DAG.getNode(ISD::SELECT, dl, VT, Cmp, TrueVal, FalseVal);

    SDValue Ops[2] = { Lo, Hi };
    return DAG.getMergeValues(Ops, dl);
  }
}

/// If the types match, convert the generic copysign to the NVPTXISD version,
/// otherwise bail ensuring that mismatched cases are properly expaned.
SDValue NVPTXTargetLowering::LowerFCOPYSIGN(SDValue Op,
                                            SelectionDAG &DAG) const {
  EVT VT = Op.getValueType();
  SDLoc DL(Op);

  SDValue In1 = Op.getOperand(0);
  SDValue In2 = Op.getOperand(1);
  EVT SrcVT = In2.getValueType();

  if (!SrcVT.bitsEq(VT))
    return SDValue();

  return DAG.getNode(NVPTXISD::FCOPYSIGN, DL, VT, In1, In2);
}

SDValue NVPTXTargetLowering::LowerFROUND(SDValue Op, SelectionDAG &DAG) const {
  EVT VT = Op.getValueType();

  if (VT == MVT::f32)
    return LowerFROUND32(Op, DAG);

  if (VT == MVT::f64)
    return LowerFROUND64(Op, DAG);

  llvm_unreachable("unhandled type");
}

// This is the the rounding method used in CUDA libdevice in C like code:
// float roundf(float A)
// {
//   float RoundedA = (float) (int) ( A > 0 ? (A + 0.5f) : (A - 0.5f));
//   RoundedA = abs(A) > 0x1.0p23 ? A : RoundedA;
//   return abs(A) < 0.5 ? (float)(int)A : RoundedA;
// }
SDValue NVPTXTargetLowering::LowerFROUND32(SDValue Op,
                                           SelectionDAG &DAG) const {
  SDLoc SL(Op);
  SDValue A = Op.getOperand(0);
  EVT VT = Op.getValueType();

  SDValue AbsA = DAG.getNode(ISD::FABS, SL, VT, A);

  // RoundedA = (float) (int) ( A > 0 ? (A + 0.5f) : (A - 0.5f))
  SDValue Bitcast  = DAG.getNode(ISD::BITCAST, SL, MVT::i32, A);
  const unsigned SignBitMask = 0x80000000;
  SDValue Sign = DAG.getNode(ISD::AND, SL, MVT::i32, Bitcast,
                             DAG.getConstant(SignBitMask, SL, MVT::i32));
  const unsigned PointFiveInBits = 0x3F000000;
  SDValue PointFiveWithSignRaw =
      DAG.getNode(ISD::OR, SL, MVT::i32, Sign,
                  DAG.getConstant(PointFiveInBits, SL, MVT::i32));
  SDValue PointFiveWithSign =
      DAG.getNode(ISD::BITCAST, SL, VT, PointFiveWithSignRaw);
  SDValue AdjustedA = DAG.getNode(ISD::FADD, SL, VT, A, PointFiveWithSign);
  SDValue RoundedA = DAG.getNode(ISD::FTRUNC, SL, VT, AdjustedA);

  // RoundedA = abs(A) > 0x1.0p23 ? A : RoundedA;
  EVT SetCCVT = getSetCCResultType(DAG.getDataLayout(), *DAG.getContext(), VT);
  SDValue IsLarge =
      DAG.getSetCC(SL, SetCCVT, AbsA, DAG.getConstantFP(pow(2.0, 23.0), SL, VT),
                   ISD::SETOGT);
  RoundedA = DAG.getNode(ISD::SELECT, SL, VT, IsLarge, A, RoundedA);

  // return abs(A) < 0.5 ? (float)(int)A : RoundedA;
  SDValue IsSmall =DAG.getSetCC(SL, SetCCVT, AbsA,
                                DAG.getConstantFP(0.5, SL, VT), ISD::SETOLT);
  SDValue RoundedAForSmallA = DAG.getNode(ISD::FTRUNC, SL, VT, A);
  return DAG.getNode(ISD::SELECT, SL, VT, IsSmall, RoundedAForSmallA, RoundedA);
}

// The implementation of round(double) is similar to that of round(float) in
// that they both separate the value range into three regions and use a method
// specific to the region to round the values. However, round(double) first
// calculates the round of the absolute value and then adds the sign back while
// round(float) directly rounds the value with sign.
SDValue NVPTXTargetLowering::LowerFROUND64(SDValue Op,
                                           SelectionDAG &DAG) const {
  SDLoc SL(Op);
  SDValue A = Op.getOperand(0);
  EVT VT = Op.getValueType();

  SDValue AbsA = DAG.getNode(ISD::FABS, SL, VT, A);

  // double RoundedA = (double) (int) (abs(A) + 0.5f);
  SDValue AdjustedA = DAG.getNode(ISD::FADD, SL, VT, AbsA,
                                  DAG.getConstantFP(0.5, SL, VT));
  SDValue RoundedA = DAG.getNode(ISD::FTRUNC, SL, VT, AdjustedA);

  // RoundedA = abs(A) < 0.5 ? (double)0 : RoundedA;
  EVT SetCCVT = getSetCCResultType(DAG.getDataLayout(), *DAG.getContext(), VT);
  SDValue IsSmall =DAG.getSetCC(SL, SetCCVT, AbsA,
                                DAG.getConstantFP(0.5, SL, VT), ISD::SETOLT);
  RoundedA = DAG.getNode(ISD::SELECT, SL, VT, IsSmall,
                         DAG.getConstantFP(0, SL, VT),
                         RoundedA);

  // Add sign to rounded_A
  RoundedA = DAG.getNode(ISD::FCOPYSIGN, SL, VT, RoundedA, A);
  DAG.getNode(ISD::FTRUNC, SL, VT, A);

  // RoundedA = abs(A) > 0x1.0p52 ? A : RoundedA;
  SDValue IsLarge =
      DAG.getSetCC(SL, SetCCVT, AbsA, DAG.getConstantFP(pow(2.0, 52.0), SL, VT),
                   ISD::SETOGT);
  return DAG.getNode(ISD::SELECT, SL, VT, IsLarge, A, RoundedA);
}

static SDValue PromoteBinOpToF32(SDNode *N, SelectionDAG &DAG) {
  EVT VT = N->getValueType(0);
  EVT NVT = MVT::f32;
  if (VT.isVector()) {
    NVT = EVT::getVectorVT(*DAG.getContext(), NVT, VT.getVectorElementCount());
  }
  SDLoc DL(N);
  SDValue Tmp0 = DAG.getFPExtendOrRound(N->getOperand(0), DL, NVT);
  SDValue Tmp1 = DAG.getFPExtendOrRound(N->getOperand(1), DL, NVT);
  SDValue Res = DAG.getNode(N->getOpcode(), DL, NVT, Tmp0, Tmp1, N->getFlags());
  return DAG.getFPExtendOrRound(Res, DL, VT);
}

SDValue NVPTXTargetLowering::PromoteBinOpIfF32FTZ(SDValue Op,
                                                  SelectionDAG &DAG) const {
  if (useF32FTZ(DAG.getMachineFunction())) {
    return PromoteBinOpToF32(Op.getNode(), DAG);
  }
  return Op;
}

SDValue NVPTXTargetLowering::LowerINT_TO_FP(SDValue Op,
                                            SelectionDAG &DAG) const {
  assert(STI.getSmVersion() < 90 || STI.getPTXVersion() < 78);

  if (Op.getValueType() == MVT::bf16) {
    SDLoc Loc(Op);
    return DAG.getNode(
        ISD::FP_ROUND, Loc, MVT::bf16,
        DAG.getNode(Op.getOpcode(), Loc, MVT::f32, Op.getOperand(0)),
        DAG.getIntPtrConstant(0, Loc, /*isTarget=*/true));
  }

  // Everything else is considered legal.
  return Op;
}

SDValue NVPTXTargetLowering::LowerFP_TO_INT(SDValue Op,
                                            SelectionDAG &DAG) const {
  assert(STI.getSmVersion() < 90 || STI.getPTXVersion() < 78);

  if (Op.getOperand(0).getValueType() == MVT::bf16) {
    SDLoc Loc(Op);
    return DAG.getNode(
        Op.getOpcode(), Loc, Op.getValueType(),
        DAG.getNode(ISD::FP_EXTEND, Loc, MVT::f32, Op.getOperand(0)));
  }

  // Everything else is considered legal.
  return Op;
}

SDValue NVPTXTargetLowering::LowerFP_ROUND(SDValue Op,
                                           SelectionDAG &DAG) const {
  EVT NarrowVT = Op.getValueType();
  SDValue Wide = Op.getOperand(0);
  EVT WideVT = Wide.getValueType();
  if (NarrowVT.getScalarType() == MVT::bf16) {
    const TargetLowering *TLI = STI.getTargetLowering();
    if (STI.getSmVersion() < 80 || STI.getPTXVersion() < 70) {
      return TLI->expandFP_ROUND(Op.getNode(), DAG);
    }
    if (STI.getSmVersion() < 90 || STI.getPTXVersion() < 78) {
      // This combination was the first to support f32 -> bf16.
      if (STI.getSmVersion() >= 80 && STI.getPTXVersion() >= 70) {
        if (WideVT.getScalarType() == MVT::f32) {
          return Op;
        }
        if (WideVT.getScalarType() == MVT::f64) {
          SDLoc Loc(Op);
          // Round-inexact-to-odd f64 to f32, then do the final rounding using
          // the hardware f32 -> bf16 instruction.
          SDValue rod = TLI->expandRoundInexactToOdd(
              WideVT.isVector() ? WideVT.changeVectorElementType(MVT::f32)
                                : MVT::f32,
              Wide, Loc, DAG);
          return DAG.getFPExtendOrRound(rod, Loc, NarrowVT);
        }
      }
      return TLI->expandFP_ROUND(Op.getNode(), DAG);
    }
  }

  // Everything else is considered legal.
  return Op;
}

SDValue NVPTXTargetLowering::LowerFP_EXTEND(SDValue Op,
                                            SelectionDAG &DAG) const {
  SDValue Narrow = Op.getOperand(0);
  EVT NarrowVT = Narrow.getValueType();
  EVT WideVT = Op.getValueType();
  if (NarrowVT.getScalarType() == MVT::bf16) {
    if (WideVT.getScalarType() == MVT::f32 &&
        (STI.getSmVersion() < 80 || STI.getPTXVersion() < 71)) {
      SDLoc Loc(Op);
      return DAG.getNode(ISD::BF16_TO_FP, Loc, WideVT, Narrow);
    }
    if (WideVT.getScalarType() == MVT::f64 &&
        (STI.getSmVersion() < 90 || STI.getPTXVersion() < 78)) {
      EVT F32 = NarrowVT.isVector() ? NarrowVT.changeVectorElementType(MVT::f32)
                                    : MVT::f32;
      SDLoc Loc(Op);
      if (STI.getSmVersion() >= 80 && STI.getPTXVersion() >= 71) {
        Op = DAG.getNode(ISD::FP_EXTEND, Loc, F32, Narrow);
      } else {
        Op = DAG.getNode(ISD::BF16_TO_FP, Loc, F32, Narrow);
      }
      return DAG.getNode(ISD::FP_EXTEND, Loc, WideVT, Op);
    }
  }

  // Everything else is considered legal.
  return Op;
}

static SDValue LowerVectorArith(SDValue Op, SelectionDAG &DAG) {
  SDLoc DL(Op);
  if (Op.getValueType() != MVT::v2i16)
    return Op;
  EVT EltVT = Op.getValueType().getVectorElementType();
  SmallVector<SDValue> VecElements;
  for (int I = 0, E = Op.getValueType().getVectorNumElements(); I < E; I++) {
    SmallVector<SDValue> ScalarArgs;
    llvm::transform(Op->ops(), std::back_inserter(ScalarArgs),
                    [&](const SDUse &O) {
                      return DAG.getNode(ISD::EXTRACT_VECTOR_ELT, DL, EltVT,
                                         O.get(), DAG.getIntPtrConstant(I, DL));
                    });
    VecElements.push_back(DAG.getNode(Op.getOpcode(), DL, EltVT, ScalarArgs));
  }
  SDValue V =
      DAG.getNode(ISD::BUILD_VECTOR, DL, Op.getValueType(), VecElements);
  return V;
}

static SDValue LowerTcgen05St(SDValue Op, SelectionDAG &DAG) {
  SDNode *N = Op.getNode();
  SDLoc DL(N);
  SmallVector<SDValue, 32> Ops;

  // split the vector argument
  for (size_t I = 0; I < N->getNumOperands(); I++) {
    SDValue Val = N->getOperand(I);
    EVT ValVT = Val.getValueType();
    if (ValVT.isVector()) {
      EVT EltVT = ValVT.getVectorElementType();
      for (unsigned J = 0, NElts = ValVT.getVectorNumElements(); J < NElts; J++)
        Ops.push_back(DAG.getNode(ISD::EXTRACT_VECTOR_ELT, DL, EltVT, Val,
                                  DAG.getIntPtrConstant(J, DL)));
    } else
      Ops.push_back(Val);
  }

  MemIntrinsicSDNode *MemSD = cast<MemIntrinsicSDNode>(N);
  SDValue Tcgen05StNode =
      DAG.getMemIntrinsicNode(ISD::INTRINSIC_VOID, DL, N->getVTList(), Ops,
                              MemSD->getMemoryVT(), MemSD->getMemOperand());

  return Tcgen05StNode;
}

static SDValue LowerIntrinsicVoid(SDValue Op, SelectionDAG &DAG) {
  SDNode *N = Op.getNode();
  SDValue Intrin = N->getOperand(1);

  // Get the intrinsic ID
  unsigned IntrinNo = cast<ConstantSDNode>(Intrin.getNode())->getZExtValue();
  switch (IntrinNo) {
  default:
    break;
  case Intrinsic::nvvm_tcgen05_st_16x64b_x1:
  case Intrinsic::nvvm_tcgen05_st_16x64b_x2:
  case Intrinsic::nvvm_tcgen05_st_16x64b_x4:
  case Intrinsic::nvvm_tcgen05_st_16x64b_x8:
  case Intrinsic::nvvm_tcgen05_st_16x64b_x16:
  case Intrinsic::nvvm_tcgen05_st_16x64b_x32:
  case Intrinsic::nvvm_tcgen05_st_16x64b_x128:
  case Intrinsic::nvvm_tcgen05_st_16x128b_x1:
  case Intrinsic::nvvm_tcgen05_st_16x128b_x2:
  case Intrinsic::nvvm_tcgen05_st_16x128b_x4:
  case Intrinsic::nvvm_tcgen05_st_16x128b_x8:
  case Intrinsic::nvvm_tcgen05_st_16x128b_x16:
  case Intrinsic::nvvm_tcgen05_st_16x128b_x32:
  case Intrinsic::nvvm_tcgen05_st_16x128b_x64:
  case Intrinsic::nvvm_tcgen05_st_16x256b_x1:
  case Intrinsic::nvvm_tcgen05_st_16x256b_x2:
  case Intrinsic::nvvm_tcgen05_st_16x256b_x4:
  case Intrinsic::nvvm_tcgen05_st_16x256b_x8:
  case Intrinsic::nvvm_tcgen05_st_16x256b_x16:
  case Intrinsic::nvvm_tcgen05_st_16x256b_x32:
  case Intrinsic::nvvm_tcgen05_st_16x32bx2_x1:
  case Intrinsic::nvvm_tcgen05_st_16x32bx2_x2:
  case Intrinsic::nvvm_tcgen05_st_16x32bx2_x4:
  case Intrinsic::nvvm_tcgen05_st_16x32bx2_x8:
  case Intrinsic::nvvm_tcgen05_st_16x32bx2_x16:
  case Intrinsic::nvvm_tcgen05_st_16x32bx2_x32:
  case Intrinsic::nvvm_tcgen05_st_16x32bx2_x64:
  case Intrinsic::nvvm_tcgen05_st_16x32bx2_x128:
  case Intrinsic::nvvm_tcgen05_st_32x32b_x1:
  case Intrinsic::nvvm_tcgen05_st_32x32b_x2:
  case Intrinsic::nvvm_tcgen05_st_32x32b_x4:
  case Intrinsic::nvvm_tcgen05_st_32x32b_x8:
  case Intrinsic::nvvm_tcgen05_st_32x32b_x16:
  case Intrinsic::nvvm_tcgen05_st_32x32b_x32:
  case Intrinsic::nvvm_tcgen05_st_16x64b_x64:
  case Intrinsic::nvvm_tcgen05_st_32x32b_x64:
  case Intrinsic::nvvm_tcgen05_st_32x32b_x128:
    return LowerTcgen05St(Op, DAG);
  }
  return Op;
}

static SDValue LowerClusterLaunchControlQueryCancel(SDValue Op,
                                                    SelectionDAG &DAG) {

  SDNode *N = Op.getNode();
  if (N->getOperand(1).getValueType() != MVT::i128) {
    // return, if the operand is already lowered
    return SDValue();
  }

  unsigned IID =
      cast<ConstantSDNode>(N->getOperand(0).getNode())->getZExtValue();
  auto Opcode = [&]() {
    switch (IID) {
    case Intrinsic::nvvm_clusterlaunchcontrol_query_cancel_is_canceled:
      return NVPTXISD::CLUSTERLAUNCHCONTROL_QUERY_CANCEL_IS_CANCELED;
    case Intrinsic::nvvm_clusterlaunchcontrol_query_cancel_get_first_ctaid_x:
      return NVPTXISD::CLUSTERLAUNCHCONTROL_QUERY_CANCEL_GET_FIRST_CTAID_X;
    case Intrinsic::nvvm_clusterlaunchcontrol_query_cancel_get_first_ctaid_y:
      return NVPTXISD::CLUSTERLAUNCHCONTROL_QUERY_CANCEL_GET_FIRST_CTAID_Y;
    case Intrinsic::nvvm_clusterlaunchcontrol_query_cancel_get_first_ctaid_z:
      return NVPTXISD::CLUSTERLAUNCHCONTROL_QUERY_CANCEL_GET_FIRST_CTAID_Z;
    default:
      llvm_unreachable("unsupported/unhandled intrinsic");
    }
  }();

  SDLoc DL(N);
  SDValue TryCancelResponse = N->getOperand(1);
  SDValue Cast = DAG.getNode(ISD::BITCAST, DL, MVT::v2i64, TryCancelResponse);
  SDValue TryCancelResponse0 =
      DAG.getNode(ISD::EXTRACT_VECTOR_ELT, DL, MVT::i64, Cast,
                  DAG.getIntPtrConstant(0, DL));
  SDValue TryCancelResponse1 =
      DAG.getNode(ISD::EXTRACT_VECTOR_ELT, DL, MVT::i64, Cast,
                  DAG.getIntPtrConstant(1, DL));

  return DAG.getNode(Opcode, DL, N->getVTList(),
                     {TryCancelResponse0, TryCancelResponse1});
}

static SDValue lowerIntrinsicWOChain(SDValue Op, SelectionDAG &DAG) {
  switch (Op->getConstantOperandVal(0)) {
  default:
    return Op;
  case Intrinsic::nvvm_internal_addrspace_wrap:
    return Op.getOperand(1);
  case Intrinsic::nvvm_clusterlaunchcontrol_query_cancel_is_canceled:
  case Intrinsic::nvvm_clusterlaunchcontrol_query_cancel_get_first_ctaid_x:
  case Intrinsic::nvvm_clusterlaunchcontrol_query_cancel_get_first_ctaid_y:
  case Intrinsic::nvvm_clusterlaunchcontrol_query_cancel_get_first_ctaid_z:
    return LowerClusterLaunchControlQueryCancel(Op, DAG);
  }
}

// In PTX 64-bit CTLZ and CTPOP are supported, but they return a 32-bit value.
// Lower these into a node returning the correct type which is zero-extended
// back to the correct size.
static SDValue lowerCTLZCTPOP(SDValue Op, SelectionDAG &DAG) {
  SDValue V = Op->getOperand(0);
  assert(V.getValueType() == MVT::i64 &&
         "Unexpected CTLZ/CTPOP type to legalize");

  SDLoc DL(Op);
  SDValue CT = DAG.getNode(Op->getOpcode(), DL, MVT::i32, V);
  return DAG.getNode(ISD::ZERO_EXTEND, DL, MVT::i64, CT, SDNodeFlags::NonNeg);
}

static SDValue expandFSH64(SDValue A, SDValue B, SDValue ShiftAmount, SDLoc DL,
                           unsigned Opcode, SelectionDAG &DAG) {
  assert(A.getValueType() == MVT::i64 && B.getValueType() == MVT::i64);

  const auto *AmtConst = dyn_cast<ConstantSDNode>(ShiftAmount);
  if (!AmtConst)
    return SDValue();
  const auto Amt = AmtConst->getZExtValue() & 63;

  SDValue UnpackA =
      DAG.getNode(NVPTXISD::UNPACK_VECTOR, DL, {MVT::i32, MVT::i32}, A);
  SDValue UnpackB =
      DAG.getNode(NVPTXISD::UNPACK_VECTOR, DL, {MVT::i32, MVT::i32}, B);

  // Arch is Little endiain: 0 = low bits, 1 = high bits
  SDValue ALo = UnpackA.getValue(0);
  SDValue AHi = UnpackA.getValue(1);
  SDValue BLo = UnpackB.getValue(0);
  SDValue BHi = UnpackB.getValue(1);

  // The bitfeild consists of { AHi : ALo : BHi : BLo }
  //
  // * FSHL, Amt <  32 - The window will contain { AHi : ALo : BHi }
  // * FSHL, Amt >= 32 - The window will contain { ALo : BHi : BLo }
  // * FSHR, Amt <  32 - The window will contain { ALo : BHi : BLo }
  // * FSHR, Amt >= 32 - The window will contain { AHi : ALo : BHi }
  //
  // Note that Amt = 0 and Amt = 32 are special cases where 32-bit funnel shifts
  // are not needed at all. Amt = 0 is a no-op producing either A or B depending
  // on the direction. Amt = 32 can be implemented by a packing and unpacking
  // move to select and arrange the 32bit values. For simplicity, these cases
  // are not handled here explicitly and instead we rely on DAGCombiner to
  // remove the no-op funnel shifts we insert.
  auto [High, Mid, Low] = ((Opcode == ISD::FSHL) == (Amt < 32))
                              ? std::make_tuple(AHi, ALo, BHi)
                              : std::make_tuple(ALo, BHi, BLo);

  SDValue NewAmt = DAG.getConstant(Amt & 31, DL, MVT::i32);
  SDValue RHi = DAG.getNode(Opcode, DL, MVT::i32, {High, Mid, NewAmt});
  SDValue RLo = DAG.getNode(Opcode, DL, MVT::i32, {Mid, Low, NewAmt});

  return DAG.getNode(NVPTXISD::BUILD_VECTOR, DL, MVT::i64, {RLo, RHi});
}

static SDValue lowerFSH(SDValue Op, SelectionDAG &DAG) {
  return expandFSH64(Op->getOperand(0), Op->getOperand(1), Op->getOperand(2),
                     SDLoc(Op), Op->getOpcode(), DAG);
}

static SDValue lowerROT(SDValue Op, SelectionDAG &DAG) {
  unsigned Opcode = Op->getOpcode() == ISD::ROTL ? ISD::FSHL : ISD::FSHR;
  return expandFSH64(Op->getOperand(0), Op->getOperand(0), Op->getOperand(1),
                     SDLoc(Op), Opcode, DAG);
}

static SDValue lowerFREM(SDValue Op, SelectionDAG &DAG,
                         bool AllowUnsafeFPMath) {
  // Lower (frem x, y) into (sub x, (mul (ftrunc (div x, y)) y)),
  // i.e. "poor man's fmod()". When y is infinite, x is returned. This matches
  // the semantics of LLVM's frem.
  SDLoc DL(Op);
  SDValue X = Op->getOperand(0);
  SDValue Y = Op->getOperand(1);
  EVT Ty = Op.getValueType();
  SDNodeFlags Flags = Op->getFlags();

  SDValue Div = DAG.getNode(ISD::FDIV, DL, Ty, X, Y, Flags);
  SDValue Trunc = DAG.getNode(ISD::FTRUNC, DL, Ty, Div, Flags);
  SDValue Mul = DAG.getNode(ISD::FMUL, DL, Ty, Trunc, Y,
                            Flags | SDNodeFlags::AllowContract);
  SDValue Sub = DAG.getNode(ISD::FSUB, DL, Ty, X, Mul,
                            Flags | SDNodeFlags::AllowContract);

  if (AllowUnsafeFPMath || Flags.hasNoInfs())
    return Sub;

  // If Y is infinite, return X
  SDValue AbsY = DAG.getNode(ISD::FABS, DL, Ty, Y);
  SDValue Inf =
      DAG.getConstantFP(APFloat::getInf(Ty.getFltSemantics()), DL, Ty);
  SDValue IsInf = DAG.getSetCC(DL, MVT::i1, AbsY, Inf, ISD::SETEQ);
  return DAG.getSelect(DL, Ty, IsInf, X, Sub);
}

static SDValue lowerSELECT(SDValue Op, SelectionDAG &DAG) {
  assert(Op.getValueType() == MVT::i1 && "Custom lowering enabled only for i1");

  SDValue Cond = Op->getOperand(0);
  SDValue TrueVal = Op->getOperand(1);
  SDValue FalseVal = Op->getOperand(2);
  SDLoc DL(Op);

  // If both operands are truncated, we push the select through the truncates.
  if (TrueVal.getOpcode() == ISD::TRUNCATE &&
      FalseVal.getOpcode() == ISD::TRUNCATE) {
    TrueVal = TrueVal.getOperand(0);
    FalseVal = FalseVal.getOperand(0);

    EVT VT = TrueVal.getSimpleValueType().bitsLE(FalseVal.getSimpleValueType())
                 ? TrueVal.getValueType()
                 : FalseVal.getValueType();
    TrueVal = DAG.getAnyExtOrTrunc(TrueVal, DL, VT);
    FalseVal = DAG.getAnyExtOrTrunc(FalseVal, DL, VT);
    SDValue Select = DAG.getSelect(DL, VT, Cond, TrueVal, FalseVal);
    return DAG.getNode(ISD::TRUNCATE, DL, MVT::i1, Select);
  }

  // Otherwise, expand the select into a series of logical operations. These
  // often can be folded into other operations either by us or ptxas.
  TrueVal = DAG.getFreeze(TrueVal);
  FalseVal = DAG.getFreeze(FalseVal);
  SDValue And1 = DAG.getNode(ISD::AND, DL, MVT::i1, Cond, TrueVal);
  SDValue NotCond = DAG.getNOT(DL, Cond, MVT::i1);
  SDValue And2 = DAG.getNode(ISD::AND, DL, MVT::i1, NotCond, FalseVal);
  SDValue Or = DAG.getNode(ISD::OR, DL, MVT::i1, And1, And2);
  return Or;
}

SDValue
NVPTXTargetLowering::LowerOperation(SDValue Op, SelectionDAG &DAG) const {
  switch (Op.getOpcode()) {
  case ISD::RETURNADDR:
    return SDValue();
  case ISD::FRAMEADDR:
    return SDValue();
  case ISD::ADDRSPACECAST:
    return LowerADDRSPACECAST(Op, DAG);
  case ISD::INTRINSIC_W_CHAIN:
    return Op;
  case ISD::INTRINSIC_WO_CHAIN:
    return lowerIntrinsicWOChain(Op, DAG);
  case ISD::INTRINSIC_VOID:
    return LowerIntrinsicVoid(Op, DAG);
  case ISD::BUILD_VECTOR:
    return LowerBUILD_VECTOR(Op, DAG);
  case ISD::BITCAST:
    return LowerBITCAST(Op, DAG);
  case ISD::EXTRACT_SUBVECTOR:
    return Op;
  case ISD::EXTRACT_VECTOR_ELT:
    return LowerEXTRACT_VECTOR_ELT(Op, DAG);
  case ISD::INSERT_VECTOR_ELT:
    return LowerINSERT_VECTOR_ELT(Op, DAG);
  case ISD::VECTOR_SHUFFLE:
    return LowerVECTOR_SHUFFLE(Op, DAG);
  case ISD::CONCAT_VECTORS:
    return LowerCONCAT_VECTORS(Op, DAG);
  case ISD::STORE:
    return LowerSTORE(Op, DAG);
  case ISD::LOAD:
    return LowerLOAD(Op, DAG);
  case ISD::SHL_PARTS:
    return LowerShiftLeftParts(Op, DAG);
  case ISD::SRA_PARTS:
  case ISD::SRL_PARTS:
    return LowerShiftRightParts(Op, DAG);
  case ISD::SELECT:
    return lowerSELECT(Op, DAG);
  case ISD::FROUND:
    return LowerFROUND(Op, DAG);
  case ISD::FCOPYSIGN:
    return LowerFCOPYSIGN(Op, DAG);
  case ISD::SINT_TO_FP:
  case ISD::UINT_TO_FP:
    return LowerINT_TO_FP(Op, DAG);
  case ISD::FP_TO_SINT:
  case ISD::FP_TO_UINT:
    return LowerFP_TO_INT(Op, DAG);
  case ISD::FP_ROUND:
    return LowerFP_ROUND(Op, DAG);
  case ISD::FP_EXTEND:
    return LowerFP_EXTEND(Op, DAG);
  case ISD::BR_JT:
    return LowerBR_JT(Op, DAG);
  case ISD::VAARG:
    return LowerVAARG(Op, DAG);
  case ISD::VASTART:
    return LowerVASTART(Op, DAG);
  case ISD::FSHL:
  case ISD::FSHR:
    return lowerFSH(Op, DAG);
  case ISD::ROTL:
  case ISD::ROTR:
    return lowerROT(Op, DAG);
  case ISD::ABS:
  case ISD::SMIN:
  case ISD::SMAX:
  case ISD::UMIN:
  case ISD::UMAX:
  case ISD::ADD:
  case ISD::SUB:
  case ISD::MUL:
  case ISD::SHL:
  case ISD::SREM:
  case ISD::UREM:
    return LowerVectorArith(Op, DAG);
  case ISD::DYNAMIC_STACKALLOC:
    return LowerDYNAMIC_STACKALLOC(Op, DAG);
  case ISD::STACKRESTORE:
    return LowerSTACKRESTORE(Op, DAG);
  case ISD::STACKSAVE:
    return LowerSTACKSAVE(Op, DAG);
  case ISD::CopyToReg:
    return LowerCopyToReg_128(Op, DAG);
  case ISD::FADD:
  case ISD::FSUB:
  case ISD::FMUL:
    // Used only for bf16 on SM80, where we select fma for non-ftz operation
    return PromoteBinOpIfF32FTZ(Op, DAG);
  case ISD::CTPOP:
  case ISD::CTLZ:
    return lowerCTLZCTPOP(Op, DAG);
  case ISD::FREM:
    return lowerFREM(Op, DAG, allowUnsafeFPMath(DAG.getMachineFunction()));

  default:
    llvm_unreachable("Custom lowering not defined for operation");
  }
}

SDValue NVPTXTargetLowering::LowerBR_JT(SDValue Op, SelectionDAG &DAG) const {
  SDLoc DL(Op);
  SDValue Chain = Op.getOperand(0);
  const auto *JT = cast<JumpTableSDNode>(Op.getOperand(1));
  SDValue Index = Op.getOperand(2);

  unsigned JId = JT->getIndex();
  MachineJumpTableInfo *MJTI = DAG.getMachineFunction().getJumpTableInfo();
  ArrayRef<MachineBasicBlock *> MBBs = MJTI->getJumpTables()[JId].MBBs;

  SDValue IdV = DAG.getConstant(JId, DL, MVT::i32);

  // Generate BrxStart node
  SDVTList VTs = DAG.getVTList(MVT::Other, MVT::Glue);
  Chain = DAG.getNode(NVPTXISD::BrxStart, DL, VTs, Chain, IdV);

  // Generate BrxItem nodes
  assert(!MBBs.empty());
  for (MachineBasicBlock *MBB : MBBs.drop_back())
    Chain = DAG.getNode(NVPTXISD::BrxItem, DL, VTs, Chain.getValue(0),
                        DAG.getBasicBlock(MBB), Chain.getValue(1));

  // Generate BrxEnd nodes
  SDValue EndOps[] = {Chain.getValue(0), DAG.getBasicBlock(MBBs.back()), Index,
                      IdV, Chain.getValue(1)};
  SDValue BrxEnd = DAG.getNode(NVPTXISD::BrxEnd, DL, VTs, EndOps);

  return BrxEnd;
}

// This will prevent AsmPrinter from trying to print the jump tables itself.
unsigned NVPTXTargetLowering::getJumpTableEncoding() const {
  return MachineJumpTableInfo::EK_Inline;
}

SDValue NVPTXTargetLowering::LowerADDRSPACECAST(SDValue Op,
                                                SelectionDAG &DAG) const {
  AddrSpaceCastSDNode *N = cast<AddrSpaceCastSDNode>(Op.getNode());
  unsigned SrcAS = N->getSrcAddressSpace();
  unsigned DestAS = N->getDestAddressSpace();
  if (SrcAS != llvm::ADDRESS_SPACE_GENERIC &&
      DestAS != llvm::ADDRESS_SPACE_GENERIC) {
    // Shared and SharedCluster can be converted to each other through generic
    // space
    if ((SrcAS == llvm::ADDRESS_SPACE_SHARED &&
         DestAS == llvm::ADDRESS_SPACE_SHARED_CLUSTER) ||
        (SrcAS == llvm::ADDRESS_SPACE_SHARED_CLUSTER &&
         DestAS == llvm::ADDRESS_SPACE_SHARED)) {
      SDLoc DL(Op.getNode());
      const MVT GenerictVT =
          getPointerTy(DAG.getDataLayout(), ADDRESS_SPACE_GENERIC);
      SDValue GenericConversion = DAG.getAddrSpaceCast(
          DL, GenerictVT, Op.getOperand(0), SrcAS, ADDRESS_SPACE_GENERIC);
      SDValue SharedClusterConversion =
          DAG.getAddrSpaceCast(DL, Op.getValueType(), GenericConversion,
                               ADDRESS_SPACE_GENERIC, DestAS);
      return SharedClusterConversion;
    }

    return DAG.getUNDEF(Op.getValueType());
  }

  return Op;
}

// This function is almost a copy of SelectionDAG::expandVAArg().
// The only diff is that this one produces loads from local address space.
SDValue NVPTXTargetLowering::LowerVAARG(SDValue Op, SelectionDAG &DAG) const {
  const TargetLowering *TLI = STI.getTargetLowering();
  SDLoc DL(Op);

  SDNode *Node = Op.getNode();
  const Value *V = cast<SrcValueSDNode>(Node->getOperand(2))->getValue();
  EVT VT = Node->getValueType(0);
  auto *Ty = VT.getTypeForEVT(*DAG.getContext());
  SDValue Tmp1 = Node->getOperand(0);
  SDValue Tmp2 = Node->getOperand(1);
  const MaybeAlign MA(Node->getConstantOperandVal(3));

  SDValue VAListLoad = DAG.getLoad(TLI->getPointerTy(DAG.getDataLayout()), DL,
                                   Tmp1, Tmp2, MachinePointerInfo(V));
  SDValue VAList = VAListLoad;

  if (MA && *MA > TLI->getMinStackArgumentAlignment()) {
    VAList = DAG.getNode(
        ISD::ADD, DL, VAList.getValueType(), VAList,
        DAG.getConstant(MA->value() - 1, DL, VAList.getValueType()));

    VAList = DAG.getNode(ISD::AND, DL, VAList.getValueType(), VAList,
                         DAG.getSignedConstant(-(int64_t)MA->value(), DL,
                                               VAList.getValueType()));
  }

  // Increment the pointer, VAList, to the next vaarg
  Tmp1 = DAG.getNode(ISD::ADD, DL, VAList.getValueType(), VAList,
                     DAG.getConstant(DAG.getDataLayout().getTypeAllocSize(Ty),
                                     DL, VAList.getValueType()));

  // Store the incremented VAList to the legalized pointer
  Tmp1 = DAG.getStore(VAListLoad.getValue(1), DL, Tmp1, Tmp2,
                      MachinePointerInfo(V));

  const Value *SrcV = Constant::getNullValue(
      PointerType::get(*DAG.getContext(), ADDRESS_SPACE_LOCAL));

  // Load the actual argument out of the pointer VAList
  return DAG.getLoad(VT, DL, Tmp1, VAList, MachinePointerInfo(SrcV));
}

SDValue NVPTXTargetLowering::LowerVASTART(SDValue Op, SelectionDAG &DAG) const {
  const TargetLowering *TLI = STI.getTargetLowering();
  SDLoc DL(Op);
  EVT PtrVT = TLI->getPointerTy(DAG.getDataLayout());

  // Store the address of unsized array <function>_vararg[] in the ap object.
  SDValue VAReg = getParamSymbol(DAG, /* vararg */ -1, PtrVT);

  const Value *SV = cast<SrcValueSDNode>(Op.getOperand(2))->getValue();
  return DAG.getStore(Op.getOperand(0), DL, VAReg, Op.getOperand(1),
                      MachinePointerInfo(SV));
}

static void replaceLoadVector(SDNode *N, SelectionDAG &DAG,
                              SmallVectorImpl<SDValue> &Results,
                              const NVPTXSubtarget &STI);

SDValue NVPTXTargetLowering::LowerLOAD(SDValue Op, SelectionDAG &DAG) const {
  if (Op.getValueType() == MVT::i1)
    return LowerLOADi1(Op, DAG);

  EVT VT = Op.getValueType();

  if (NVPTX::isPackedVectorTy(VT)) {
    // v2f32/v2f16/v2bf16/v2i16/v4i8 are legal, so we can't rely on legalizer to
    // handle unaligned loads and have to handle it here.
    LoadSDNode *Load = cast<LoadSDNode>(Op);
    EVT MemVT = Load->getMemoryVT();
    if (!allowsMemoryAccessForAlignment(*DAG.getContext(), DAG.getDataLayout(),
                                        MemVT, *Load->getMemOperand())) {
      SDValue Ops[2];
      std::tie(Ops[0], Ops[1]) = expandUnalignedLoad(Load, DAG);
      return DAG.getMergeValues(Ops, SDLoc(Op));
    }
  }

  return SDValue();
}

// v = ld i1* addr
//   =>
// v1 = ld i8* addr (-> i16)
// v = trunc i16 to i1
SDValue NVPTXTargetLowering::LowerLOADi1(SDValue Op, SelectionDAG &DAG) const {
  SDNode *Node = Op.getNode();
  LoadSDNode *LD = cast<LoadSDNode>(Node);
  SDLoc dl(Node);
  assert(LD->getExtensionType() == ISD::NON_EXTLOAD);
  assert(Node->getValueType(0) == MVT::i1 &&
         "Custom lowering for i1 load only");
  SDValue newLD = DAG.getExtLoad(ISD::ZEXTLOAD, dl, MVT::i16, LD->getChain(),
                                 LD->getBasePtr(), LD->getPointerInfo(),
                                 MVT::i8, LD->getAlign(),
                                 LD->getMemOperand()->getFlags());
  SDValue result = DAG.getNode(ISD::TRUNCATE, dl, MVT::i1, newLD);
  // The legalizer (the caller) is expecting two values from the legalized
  // load, so we build a MergeValues node for it. See ExpandUnalignedLoad()
  // in LegalizeDAG.cpp which also uses MergeValues.
  SDValue Ops[] = { result, LD->getChain() };
  return DAG.getMergeValues(Ops, dl);
}

SDValue NVPTXTargetLowering::LowerSTORE(SDValue Op, SelectionDAG &DAG) const {
  StoreSDNode *Store = cast<StoreSDNode>(Op);
  EVT VT = Store->getMemoryVT();

  if (VT == MVT::i1)
    return LowerSTOREi1(Op, DAG);

  // v2f32/v2f16/v2bf16/v2i16/v4i8 are legal, so we can't rely on legalizer to
  // handle unaligned stores and have to handle it here.
  if (NVPTX::isPackedVectorTy(VT) &&
      !allowsMemoryAccessForAlignment(*DAG.getContext(), DAG.getDataLayout(),
                                      VT, *Store->getMemOperand()))
    return expandUnalignedStore(Store, DAG);

  // v2f16/v2bf16/v2i16 don't need special handling.
  if (NVPTX::isPackedVectorTy(VT) && VT.is32BitVector())
    return SDValue();

  // Lower store of any other vector type, including v2f32 as we want to break
  // it apart since this is not a widely-supported type.
  return LowerSTOREVector(Op, DAG);
}

SDValue
NVPTXTargetLowering::LowerSTOREVector(SDValue Op, SelectionDAG &DAG) const {
  MemSDNode *N = cast<MemSDNode>(Op.getNode());
  SDValue Val = N->getOperand(1);
  SDLoc DL(N);
  const EVT ValVT = Val.getValueType();
  const EVT MemVT = N->getMemoryVT();

  // If we're truncating as part of the store, avoid lowering to a StoreV node.
  // TODO: consider relaxing this restriction.
  if (ValVT != MemVT)
    return SDValue();

  const auto NumEltsAndEltVT = getVectorLoweringShape(
      ValVT, STI.has256BitVectorLoadStore(N->getAddressSpace()));
  if (!NumEltsAndEltVT)
    return SDValue();
  const auto [NumElts, EltVT] = NumEltsAndEltVT.value();

  const DataLayout &TD = DAG.getDataLayout();

  Align Alignment = N->getAlign();
  Align PrefAlign = TD.getPrefTypeAlign(ValVT.getTypeForEVT(*DAG.getContext()));
  if (Alignment < PrefAlign) {
    // This store is not sufficiently aligned, so bail out and let this vector
    // store be scalarized.  Note that we may still be able to emit smaller
    // vector stores.  For example, if we are storing a <4 x float> with an
    // alignment of 8, this check will fail but the legalizer will try again
    // with 2 x <2 x float>, which will succeed with an alignment of 8.
    return SDValue();
  }

  unsigned Opcode;
  switch (NumElts) {
  default:
    return SDValue();
  case 2:
    Opcode = NVPTXISD::StoreV2;
    break;
  case 4:
    Opcode = NVPTXISD::StoreV4;
    break;
  case 8:
    Opcode = NVPTXISD::StoreV8;
    break;
  }

  SmallVector<SDValue, 8> Ops;

  // First is the chain
  Ops.push_back(N->getOperand(0));

  // Then the split values
  if (EltVT.isVector()) {
    assert(EVT(EltVT.getVectorElementType()) == ValVT.getVectorElementType());
    assert(NumElts * EltVT.getVectorNumElements() ==
           ValVT.getVectorNumElements());
    // Combine individual elements into v2[i,f,bf]16/v4i8 subvectors to be
    // stored as b32s
    const unsigned NumEltsPerSubVector = EltVT.getVectorNumElements();
    for (const unsigned I : llvm::seq(NumElts)) {
      SmallVector<SDValue, 4> SubVectorElts;
      DAG.ExtractVectorElements(Val, SubVectorElts, I * NumEltsPerSubVector,
                                NumEltsPerSubVector);
      Ops.push_back(DAG.getBuildVector(EltVT, DL, SubVectorElts));
    }
  } else {
    SDValue V = DAG.getBitcast(MVT::getVectorVT(EltVT, NumElts), Val);
    for (const unsigned I : llvm::seq(NumElts)) {
      SDValue ExtVal = DAG.getNode(ISD::EXTRACT_VECTOR_ELT, DL, EltVT, V,
                                   DAG.getIntPtrConstant(I, DL));

      // Since StoreV2 is a target node, we cannot rely on DAG type
      // legalization. Therefore, we must ensure the type is legal.  For i1 and
      // i8, we set the stored type to i16 and propagate the "real" type as the
      // memory type.
      if (EltVT.getSizeInBits() < 16)
        ExtVal = DAG.getNode(ISD::ANY_EXTEND, DL, MVT::i16, ExtVal);
      Ops.push_back(ExtVal);
    }
  }

  // Then any remaining arguments
  Ops.append(N->op_begin() + 2, N->op_end());

  SDValue NewSt =
      DAG.getMemIntrinsicNode(Opcode, DL, DAG.getVTList(MVT::Other), Ops,
                              N->getMemoryVT(), N->getMemOperand());

  // return DCI.CombineTo(N, NewSt, true);
  return NewSt;
}

// st i1 v, addr
//    =>
// v1 = zxt v to i16
// st.u8 i16, addr
SDValue NVPTXTargetLowering::LowerSTOREi1(SDValue Op, SelectionDAG &DAG) const {
  SDNode *Node = Op.getNode();
  SDLoc dl(Node);
  StoreSDNode *ST = cast<StoreSDNode>(Node);
  SDValue Tmp1 = ST->getChain();
  SDValue Tmp2 = ST->getBasePtr();
  SDValue Tmp3 = ST->getValue();
  assert(Tmp3.getValueType() == MVT::i1 && "Custom lowering for i1 store only");
  Tmp3 = DAG.getNode(ISD::ZERO_EXTEND, dl, MVT::i16, Tmp3);
  SDValue Result =
      DAG.getTruncStore(Tmp1, dl, Tmp3, Tmp2, ST->getPointerInfo(), MVT::i8,
                        ST->getAlign(), ST->getMemOperand()->getFlags());
  return Result;
}

SDValue NVPTXTargetLowering::LowerCopyToReg_128(SDValue Op,
                                                SelectionDAG &DAG) const {
  // Change the CopyToReg to take in two 64-bit operands instead of a 128-bit
  // operand so that it can pass the legalization.

  assert(Op.getOperand(1).getValueType() == MVT::i128 &&
         "Custom lowering for 128-bit CopyToReg only");

  SDNode *Node = Op.getNode();
  SDLoc DL(Node);

  SDValue Cast = DAG.getBitcast(MVT::v2i64, Op->getOperand(2));
  SDValue Lo = DAG.getNode(ISD::EXTRACT_VECTOR_ELT, DL, MVT::i64, Cast,
                           DAG.getIntPtrConstant(0, DL));
  SDValue Hi = DAG.getNode(ISD::EXTRACT_VECTOR_ELT, DL, MVT::i64, Cast,
                           DAG.getIntPtrConstant(1, DL));

  SmallVector<SDValue, 5> NewOps(Op->getNumOperands() + 1);
  SmallVector<EVT, 3> ResultsType(Node->values());

  NewOps[0] = Op->getOperand(0); // Chain
  NewOps[1] = Op->getOperand(1); // Dst Reg
  NewOps[2] = Lo;                // Lower 64-bit
  NewOps[3] = Hi;                // Higher 64-bit
  if (Op.getNumOperands() == 4)
    NewOps[4] = Op->getOperand(3); // Glue if exists

  return DAG.getNode(ISD::CopyToReg, DL, ResultsType, NewOps);
}

unsigned NVPTXTargetLowering::getNumRegisters(
    LLVMContext &Context, EVT VT,
    std::optional<MVT> RegisterVT = std::nullopt) const {
  if (VT == MVT::i128 && RegisterVT == MVT::i128)
    return 1;
  return TargetLoweringBase::getNumRegisters(Context, VT, RegisterVT);
}

bool NVPTXTargetLowering::splitValueIntoRegisterParts(
    SelectionDAG &DAG, const SDLoc &DL, SDValue Val, SDValue *Parts,
    unsigned NumParts, MVT PartVT, std::optional<CallingConv::ID> CC) const {
  if (Val.getValueType() == MVT::i128 && NumParts == 1) {
    Parts[0] = Val;
    return true;
  }
  return false;
}

// This creates target external symbol for a function parameter.
// Name of the symbol is composed from its index and the function name.
// Negative index corresponds to special parameter (unsized array) used for
// passing variable arguments.
SDValue NVPTXTargetLowering::getParamSymbol(SelectionDAG &DAG, int I,
                                            EVT T) const {
  StringRef SavedStr = nvTM->getStrPool().save(
      getParamName(&DAG.getMachineFunction().getFunction(), I));
  return DAG.getExternalSymbol(SavedStr.data(), T);
}

SDValue NVPTXTargetLowering::getCallParamSymbol(SelectionDAG &DAG, int I,
                                                EVT T) const {
  const StringRef SavedStr = nvTM->getStrPool().save("param" + Twine(I));
  return DAG.getExternalSymbol(SavedStr.data(), T);
}

SDValue NVPTXTargetLowering::LowerFormalArguments(
    SDValue Chain, CallingConv::ID CallConv, bool isVarArg,
    const SmallVectorImpl<ISD::InputArg> &Ins, const SDLoc &dl,
    SelectionDAG &DAG, SmallVectorImpl<SDValue> &InVals) const {
  MachineFunction &MF = DAG.getMachineFunction();
  const DataLayout &DL = DAG.getDataLayout();
  auto PtrVT = getPointerTy(DAG.getDataLayout());

  const Function *F = &MF.getFunction();

  SDValue Root = DAG.getRoot();
  SmallVector<SDValue, 16> OutChains;

  // argTypes.size() (or theArgs.size()) and Ins.size() need not match.
  // Ins.size() will be larger
  //   * if there is an aggregate argument with multiple fields (each field
  //     showing up separately in Ins)
  //   * if there is a vector argument with more than typical vector-length
  //     elements (generally if more than 4) where each vector element is
  //     individually present in Ins.
  // So a different index should be used for indexing into Ins.
  // See similar issue in LowerCall.

  auto AllIns = ArrayRef(Ins);
  for (const auto &Arg : F->args()) {
    const auto ArgIns = AllIns.take_while(
        [&](auto I) { return I.OrigArgIndex == Arg.getArgNo(); });
    AllIns = AllIns.drop_front(ArgIns.size());

    Type *Ty = Arg.getType();

    if (ArgIns.empty())
      report_fatal_error("Empty parameter types are not supported");

    if (Arg.use_empty()) {
      // argument is dead
      for (const auto &In : ArgIns) {
        assert(!In.Used && "Arg.use_empty() is true but Arg is used?");
        InVals.push_back(DAG.getUNDEF(In.VT));
      }
      continue;
    }

    SDValue ArgSymbol = getParamSymbol(DAG, Arg.getArgNo(), PtrVT);

    // In the following cases, assign a node order of "i+1"
    // to newly created nodes. The SDNodes for params have to
    // appear in the same order as their order of appearance
    // in the original function. "i+1" holds that order.
    if (Arg.hasByValAttr()) {
      // Param has ByVal attribute
      // Return MoveParam(param symbol).
      // Ideally, the param symbol can be returned directly,
      // but when SDNode builder decides to use it in a CopyToReg(),
      // machine instruction fails because TargetExternalSymbol
      // (not lowered) is target dependent, and CopyToReg assumes
      // the source is lowered.
      assert(ArgIns.size() == 1 && "ByVal argument must be a pointer");
      const auto &ByvalIn = ArgIns[0];
      assert(getValueType(DL, Ty) == ByvalIn.VT &&
             "Ins type did not match function type");
      assert(ByvalIn.VT == PtrVT && "ByVal argument must be a pointer");

      SDValue P;
      if (isKernelFunction(*F)) {
        P = ArgSymbol;
        P.getNode()->setIROrder(Arg.getArgNo() + 1);
      } else {
        P = DAG.getNode(NVPTXISD::MoveParam, dl, ByvalIn.VT, ArgSymbol);
        P.getNode()->setIROrder(Arg.getArgNo() + 1);
        P = DAG.getAddrSpaceCast(dl, ByvalIn.VT, P, ADDRESS_SPACE_LOCAL,
                                 ADDRESS_SPACE_GENERIC);
      }
      InVals.push_back(P);
    } else {
      SmallVector<EVT, 16> VTs;
      SmallVector<uint64_t, 16> Offsets;
      ComputePTXValueVTs(*this, DL, Ty, VTs, &Offsets, 0);
      assert(VTs.size() == ArgIns.size() && "Size mismatch");
      assert(VTs.size() == Offsets.size() && "Size mismatch");

      const Align ArgAlign = getFunctionArgumentAlignment(
          F, Ty, Arg.getArgNo() + AttributeList::FirstArgIndex, DL);

      const auto VectorInfo = VectorizePTXValueVTs(VTs, Offsets, ArgAlign);
      unsigned I = 0;
      for (const unsigned NumElts : VectorInfo) {
        // i1 is loaded/stored as i8
        const EVT LoadVT = VTs[I] == MVT::i1 ? MVT::i8 : VTs[I];
        // If the element is a packed type (ex. v2f16, v4i8, etc) holding
        // multiple elements.
        const unsigned PackingAmt =
            LoadVT.isVector() ? LoadVT.getVectorNumElements() : 1;

        const EVT VecVT =
            NumElts == 1
                ? LoadVT
                : EVT::getVectorVT(F->getContext(), LoadVT.getScalarType(),
                                   NumElts * PackingAmt);

        SDValue VecAddr = DAG.getObjectPtrOffset(
            dl, ArgSymbol, TypeSize::getFixed(Offsets[I]));

        const MaybeAlign PartAlign = commonAlignment(ArgAlign, Offsets[I]);
        SDValue P =
            DAG.getLoad(VecVT, dl, Root, VecAddr,
                        MachinePointerInfo(ADDRESS_SPACE_PARAM), PartAlign,
                        MachineMemOperand::MODereferenceable |
                            MachineMemOperand::MOInvariant);
        if (P.getNode())
          P.getNode()->setIROrder(Arg.getArgNo() + 1);
        for (const unsigned J : llvm::seq(NumElts)) {
          SDValue Elt =
              NumElts == 1
                  ? P
                  : DAG.getNode(LoadVT.isVector() ? ISD::EXTRACT_SUBVECTOR
                                                  : ISD::EXTRACT_VECTOR_ELT,
                                dl, LoadVT, P,
                                DAG.getVectorIdxConstant(J * PackingAmt, dl));

          Elt = correctParamType(Elt, ArgIns[I + J].VT, ArgIns[I + J].Flags,
                                 DAG, dl);
          InVals.push_back(Elt);
        }
        I += NumElts;
      }
    }
  }

  if (!OutChains.empty())
    DAG.setRoot(DAG.getTokenFactor(dl, OutChains));

  return Chain;
}

SDValue
NVPTXTargetLowering::LowerReturn(SDValue Chain, CallingConv::ID CallConv,
                                 bool isVarArg,
                                 const SmallVectorImpl<ISD::OutputArg> &Outs,
                                 const SmallVectorImpl<SDValue> &OutVals,
                                 const SDLoc &dl, SelectionDAG &DAG) const {
  const MachineFunction &MF = DAG.getMachineFunction();
  const Function &F = MF.getFunction();
  Type *RetTy = MF.getFunction().getReturnType();

  if (RetTy->isVoidTy()) {
    assert(OutVals.empty() && Outs.empty() && "Return value expected for void");
    return DAG.getNode(NVPTXISD::RET_GLUE, dl, MVT::Other, Chain);
  }

  const DataLayout &DL = DAG.getDataLayout();
  SmallVector<EVT, 16> VTs;
  SmallVector<uint64_t, 16> Offsets;
  ComputePTXValueVTs(*this, DL, RetTy, VTs, &Offsets);
  assert(VTs.size() == OutVals.size() && "Bad return value decomposition");

  // PTX Interoperability Guide 3.3(A): [Integer] Values shorter than
  // 32-bits are sign extended or zero extended, depending on whether
  // they are signed or unsigned types.
  const bool ExtendIntegerRetVal =
      RetTy->isIntegerTy() && DL.getTypeAllocSizeInBits(RetTy) < 32;

  const auto GetRetVal = [&](unsigned I) -> SDValue {
    SDValue RetVal = OutVals[I];
    assert(promoteScalarIntegerPTX(RetVal.getValueType()) ==
               RetVal.getValueType() &&
           "OutVal type should always be legal");

    const EVT VTI = promoteScalarIntegerPTX(VTs[I]);
    const EVT StoreVT =
        ExtendIntegerRetVal ? MVT::i32 : (VTI == MVT::i1 ? MVT::i8 : VTI);
    return correctParamType(RetVal, StoreVT, Outs[I].Flags, DAG, dl);
  };

  const auto RetAlign = getFunctionParamOptimizedAlign(&F, RetTy, DL);
  const auto VectorInfo = VectorizePTXValueVTs(VTs, Offsets, RetAlign);
  unsigned I = 0;
  for (const unsigned NumElts : VectorInfo) {
    const MaybeAlign CurrentAlign = ExtendIntegerRetVal
                                        ? MaybeAlign(std::nullopt)
                                        : commonAlignment(RetAlign, Offsets[I]);

    SDValue Val;
    if (NumElts == 1) {
      Val = GetRetVal(I);
    } else {
      SmallVector<SDValue, 4> StoreVals;
      for (const unsigned J : llvm::seq(NumElts)) {
        SDValue ValJ = GetRetVal(I + J);
        if (ValJ.getValueType().isVector())
          DAG.ExtractVectorElements(ValJ, StoreVals);
        else
          StoreVals.push_back(ValJ);
      }

      EVT VT = EVT::getVectorVT(F.getContext(), StoreVals[0].getValueType(),
                                StoreVals.size());
      Val = DAG.getBuildVector(VT, dl, StoreVals);
    }

    const SDValue RetSymbol = DAG.getExternalSymbol("func_retval0", MVT::i32);
    SDValue Ptr =
        DAG.getObjectPtrOffset(dl, RetSymbol, TypeSize::getFixed(Offsets[I]));

    Chain = DAG.getStore(Chain, dl, Val, Ptr,
                         MachinePointerInfo(ADDRESS_SPACE_PARAM), CurrentAlign);

    I += NumElts;
  }

  return DAG.getNode(NVPTXISD::RET_GLUE, dl, MVT::Other, Chain);
}

void NVPTXTargetLowering::LowerAsmOperandForConstraint(
    SDValue Op, StringRef Constraint, std::vector<SDValue> &Ops,
    SelectionDAG &DAG) const {
  if (Constraint.size() > 1)
    return;
  TargetLowering::LowerAsmOperandForConstraint(Op, Constraint, Ops, DAG);
}

// llvm.ptx.memcpy.const and llvm.ptx.memmove.const need to be modeled as
// TgtMemIntrinsic
// because we need the information that is only available in the "Value" type
// of destination
// pointer. In particular, the address space information.
bool NVPTXTargetLowering::getTgtMemIntrinsic(
    IntrinsicInfo &Info, const CallInst &I,
    MachineFunction &MF, unsigned Intrinsic) const {
  switch (Intrinsic) {
  default:
    return false;
  case Intrinsic::nvvm_match_all_sync_i32p:
  case Intrinsic::nvvm_match_all_sync_i64p:
    Info.opc = ISD::INTRINSIC_W_CHAIN;
    // memVT is bogus. These intrinsics have IntrInaccessibleMemOnly attribute
    // in order to model data exchange with other threads, but perform no real
    // memory accesses.
    Info.memVT = MVT::i1;

    // Our result depends on both our and other thread's arguments.
    Info.flags = MachineMemOperand::MOLoad | MachineMemOperand::MOStore;
    return true;
  case Intrinsic::nvvm_wmma_m16n16k16_load_a_f16_col:
  case Intrinsic::nvvm_wmma_m16n16k16_load_a_f16_row:
  case Intrinsic::nvvm_wmma_m16n16k16_load_a_f16_col_stride:
  case Intrinsic::nvvm_wmma_m16n16k16_load_a_f16_row_stride:
  case Intrinsic::nvvm_wmma_m16n16k16_load_b_f16_col:
  case Intrinsic::nvvm_wmma_m16n16k16_load_b_f16_row:
  case Intrinsic::nvvm_wmma_m16n16k16_load_b_f16_col_stride:
  case Intrinsic::nvvm_wmma_m16n16k16_load_b_f16_row_stride:
  case Intrinsic::nvvm_wmma_m32n8k16_load_a_f16_col:
  case Intrinsic::nvvm_wmma_m32n8k16_load_a_f16_row:
  case Intrinsic::nvvm_wmma_m32n8k16_load_a_f16_col_stride:
  case Intrinsic::nvvm_wmma_m32n8k16_load_a_f16_row_stride:
  case Intrinsic::nvvm_wmma_m32n8k16_load_b_f16_col:
  case Intrinsic::nvvm_wmma_m32n8k16_load_b_f16_row:
  case Intrinsic::nvvm_wmma_m32n8k16_load_b_f16_col_stride:
  case Intrinsic::nvvm_wmma_m32n8k16_load_b_f16_row_stride:
  case Intrinsic::nvvm_wmma_m8n32k16_load_a_f16_col:
  case Intrinsic::nvvm_wmma_m8n32k16_load_a_f16_row:
  case Intrinsic::nvvm_wmma_m8n32k16_load_a_f16_col_stride:
  case Intrinsic::nvvm_wmma_m8n32k16_load_a_f16_row_stride:
  case Intrinsic::nvvm_wmma_m8n32k16_load_b_f16_col:
  case Intrinsic::nvvm_wmma_m8n32k16_load_b_f16_row:
  case Intrinsic::nvvm_wmma_m8n32k16_load_b_f16_col_stride:
  case Intrinsic::nvvm_wmma_m8n32k16_load_b_f16_row_stride: {
    Info.opc = ISD::INTRINSIC_W_CHAIN;
    Info.memVT = MVT::v8f16;
    Info.ptrVal = I.getArgOperand(0);
    Info.offset = 0;
    Info.flags = MachineMemOperand::MOLoad;
    Info.align = Align(16);
    return true;
  }
  case Intrinsic::nvvm_wmma_m16n16k16_load_a_s8_col:
  case Intrinsic::nvvm_wmma_m16n16k16_load_a_s8_col_stride:
  case Intrinsic::nvvm_wmma_m16n16k16_load_a_u8_col_stride:
  case Intrinsic::nvvm_wmma_m16n16k16_load_a_u8_col:
  case Intrinsic::nvvm_wmma_m16n16k16_load_a_s8_row:
  case Intrinsic::nvvm_wmma_m16n16k16_load_a_s8_row_stride:
  case Intrinsic::nvvm_wmma_m16n16k16_load_a_u8_row_stride:
  case Intrinsic::nvvm_wmma_m16n16k16_load_a_u8_row:
  case Intrinsic::nvvm_wmma_m8n32k16_load_a_bf16_col:
  case Intrinsic::nvvm_wmma_m8n32k16_load_a_bf16_col_stride:
  case Intrinsic::nvvm_wmma_m8n32k16_load_a_bf16_row:
  case Intrinsic::nvvm_wmma_m8n32k16_load_a_bf16_row_stride:
  case Intrinsic::nvvm_wmma_m16n16k16_load_b_s8_col:
  case Intrinsic::nvvm_wmma_m16n16k16_load_b_s8_col_stride:
  case Intrinsic::nvvm_wmma_m16n16k16_load_b_u8_col_stride:
  case Intrinsic::nvvm_wmma_m16n16k16_load_b_u8_col:
  case Intrinsic::nvvm_wmma_m16n16k16_load_b_s8_row:
  case Intrinsic::nvvm_wmma_m16n16k16_load_b_s8_row_stride:
  case Intrinsic::nvvm_wmma_m16n16k16_load_b_u8_row_stride:
  case Intrinsic::nvvm_wmma_m16n16k16_load_b_u8_row:
  case Intrinsic::nvvm_wmma_m32n8k16_load_b_bf16_col:
  case Intrinsic::nvvm_wmma_m32n8k16_load_b_bf16_col_stride:
  case Intrinsic::nvvm_wmma_m32n8k16_load_b_bf16_row:
  case Intrinsic::nvvm_wmma_m32n8k16_load_b_bf16_row_stride: {
    Info.opc = ISD::INTRINSIC_W_CHAIN;
    Info.memVT = MVT::v2i32;
    Info.ptrVal = I.getArgOperand(0);
    Info.offset = 0;
    Info.flags = MachineMemOperand::MOLoad;
    Info.align = Align(8);
    return true;
  }

  case Intrinsic::nvvm_wmma_m32n8k16_load_a_s8_col:
  case Intrinsic::nvvm_wmma_m32n8k16_load_a_s8_col_stride:
  case Intrinsic::nvvm_wmma_m32n8k16_load_a_u8_col_stride:
  case Intrinsic::nvvm_wmma_m32n8k16_load_a_u8_col:
  case Intrinsic::nvvm_wmma_m32n8k16_load_a_s8_row:
  case Intrinsic::nvvm_wmma_m32n8k16_load_a_s8_row_stride:
  case Intrinsic::nvvm_wmma_m32n8k16_load_a_u8_row_stride:
  case Intrinsic::nvvm_wmma_m32n8k16_load_a_u8_row:
  case Intrinsic::nvvm_wmma_m16n16k16_load_a_bf16_col:
  case Intrinsic::nvvm_wmma_m16n16k16_load_a_bf16_col_stride:
  case Intrinsic::nvvm_wmma_m16n16k16_load_a_bf16_row:
  case Intrinsic::nvvm_wmma_m16n16k16_load_a_bf16_row_stride:
  case Intrinsic::nvvm_wmma_m16n16k8_load_a_tf32_col:
  case Intrinsic::nvvm_wmma_m16n16k8_load_a_tf32_col_stride:
  case Intrinsic::nvvm_wmma_m16n16k8_load_a_tf32_row:
  case Intrinsic::nvvm_wmma_m16n16k8_load_a_tf32_row_stride:

  case Intrinsic::nvvm_wmma_m8n32k16_load_b_s8_col:
  case Intrinsic::nvvm_wmma_m8n32k16_load_b_s8_col_stride:
  case Intrinsic::nvvm_wmma_m8n32k16_load_b_u8_col_stride:
  case Intrinsic::nvvm_wmma_m8n32k16_load_b_u8_col:
  case Intrinsic::nvvm_wmma_m8n32k16_load_b_s8_row:
  case Intrinsic::nvvm_wmma_m8n32k16_load_b_s8_row_stride:
  case Intrinsic::nvvm_wmma_m8n32k16_load_b_u8_row_stride:
  case Intrinsic::nvvm_wmma_m8n32k16_load_b_u8_row:
  case Intrinsic::nvvm_wmma_m16n16k16_load_b_bf16_col:
  case Intrinsic::nvvm_wmma_m16n16k16_load_b_bf16_col_stride:
  case Intrinsic::nvvm_wmma_m16n16k16_load_b_bf16_row:
  case Intrinsic::nvvm_wmma_m16n16k16_load_b_bf16_row_stride:
  case Intrinsic::nvvm_wmma_m16n16k8_load_b_tf32_col:
  case Intrinsic::nvvm_wmma_m16n16k8_load_b_tf32_col_stride:
  case Intrinsic::nvvm_wmma_m16n16k8_load_b_tf32_row:
  case Intrinsic::nvvm_wmma_m16n16k8_load_b_tf32_row_stride:
  case Intrinsic::nvvm_ldmatrix_sync_aligned_m8n8_x4_b16:
  case Intrinsic::nvvm_ldmatrix_sync_aligned_m8n8_x4_trans_b16:
  case Intrinsic::nvvm_ldmatrix_sync_aligned_m16n16_x2_trans_b8:
  case Intrinsic::nvvm_ldmatrix_sync_aligned_m16n16_x2_trans_b8x16_b4x16_p64:
  case Intrinsic::nvvm_ldmatrix_sync_aligned_m16n16_x2_trans_b8x16_b6x16_p32:
  case Intrinsic::nvvm_ldmatrix_sync_aligned_m8n16_x4_b8x16_b4x16_p64:
  case Intrinsic::nvvm_ldmatrix_sync_aligned_m8n16_x4_b8x16_b6x16_p32: {
    Info.opc = ISD::INTRINSIC_W_CHAIN;
    Info.memVT = MVT::v4i32;
    Info.ptrVal = I.getArgOperand(0);
    Info.offset = 0;
    Info.flags = MachineMemOperand::MOLoad;
    Info.align = Align(16);
    return true;
  }

  case Intrinsic::nvvm_wmma_m32n8k16_load_b_s8_col:
  case Intrinsic::nvvm_wmma_m32n8k16_load_b_s8_col_stride:
  case Intrinsic::nvvm_wmma_m32n8k16_load_b_u8_col_stride:
  case Intrinsic::nvvm_wmma_m32n8k16_load_b_u8_col:
  case Intrinsic::nvvm_wmma_m32n8k16_load_b_s8_row:
  case Intrinsic::nvvm_wmma_m32n8k16_load_b_s8_row_stride:
  case Intrinsic::nvvm_wmma_m32n8k16_load_b_u8_row_stride:
  case Intrinsic::nvvm_wmma_m32n8k16_load_b_u8_row:

  case Intrinsic::nvvm_wmma_m8n32k16_load_a_s8_col:
  case Intrinsic::nvvm_wmma_m8n32k16_load_a_s8_col_stride:
  case Intrinsic::nvvm_wmma_m8n32k16_load_a_u8_col_stride:
  case Intrinsic::nvvm_wmma_m8n32k16_load_a_u8_col:
  case Intrinsic::nvvm_wmma_m8n32k16_load_a_s8_row:
  case Intrinsic::nvvm_wmma_m8n32k16_load_a_s8_row_stride:
  case Intrinsic::nvvm_wmma_m8n32k16_load_a_u8_row_stride:
  case Intrinsic::nvvm_wmma_m8n32k16_load_a_u8_row:
  case Intrinsic::nvvm_wmma_m8n8k128_load_a_b1_row:
  case Intrinsic::nvvm_wmma_m8n8k128_load_a_b1_row_stride:
  case Intrinsic::nvvm_wmma_m8n8k128_load_b_b1_col:
  case Intrinsic::nvvm_wmma_m8n8k128_load_b_b1_col_stride:
  case Intrinsic::nvvm_wmma_m8n8k32_load_a_s4_row:
  case Intrinsic::nvvm_wmma_m8n8k32_load_a_s4_row_stride:
  case Intrinsic::nvvm_wmma_m8n8k32_load_a_u4_row_stride:
  case Intrinsic::nvvm_wmma_m8n8k32_load_a_u4_row:
  case Intrinsic::nvvm_wmma_m8n8k32_load_b_s4_col:
  case Intrinsic::nvvm_wmma_m8n8k32_load_b_s4_col_stride:
  case Intrinsic::nvvm_wmma_m8n8k32_load_b_u4_col_stride:
  case Intrinsic::nvvm_wmma_m8n8k32_load_b_u4_col:
  case Intrinsic::nvvm_ldmatrix_sync_aligned_m8n8_x1_b16:
  case Intrinsic::nvvm_ldmatrix_sync_aligned_m8n8_x1_trans_b16:
  case Intrinsic::nvvm_ldmatrix_sync_aligned_m8n16_x1_b8x16_b4x16_p64:
  case Intrinsic::nvvm_ldmatrix_sync_aligned_m8n16_x1_b8x16_b6x16_p32: {
    Info.opc = ISD::INTRINSIC_W_CHAIN;
    Info.memVT = MVT::i32;
    Info.ptrVal = I.getArgOperand(0);
    Info.offset = 0;
    Info.flags = MachineMemOperand::MOLoad;
    Info.align = Align(4);
    return true;
  }

  case Intrinsic::nvvm_wmma_m16n16k16_load_c_f16_col:
  case Intrinsic::nvvm_wmma_m16n16k16_load_c_f16_row:
  case Intrinsic::nvvm_wmma_m16n16k16_load_c_f16_col_stride:
  case Intrinsic::nvvm_wmma_m16n16k16_load_c_f16_row_stride:
  case Intrinsic::nvvm_wmma_m32n8k16_load_c_f16_col:
  case Intrinsic::nvvm_wmma_m32n8k16_load_c_f16_row:
  case Intrinsic::nvvm_wmma_m32n8k16_load_c_f16_col_stride:
  case Intrinsic::nvvm_wmma_m32n8k16_load_c_f16_row_stride:
  case Intrinsic::nvvm_wmma_m8n32k16_load_c_f16_col:
  case Intrinsic::nvvm_wmma_m8n32k16_load_c_f16_row:
  case Intrinsic::nvvm_wmma_m8n32k16_load_c_f16_col_stride:
  case Intrinsic::nvvm_wmma_m8n32k16_load_c_f16_row_stride: {
    Info.opc = ISD::INTRINSIC_W_CHAIN;
    Info.memVT = MVT::v4f16;
    Info.ptrVal = I.getArgOperand(0);
    Info.offset = 0;
    Info.flags = MachineMemOperand::MOLoad;
    Info.align = Align(16);
    return true;
  }

  case Intrinsic::nvvm_wmma_m16n16k16_load_c_f32_col:
  case Intrinsic::nvvm_wmma_m16n16k16_load_c_f32_row:
  case Intrinsic::nvvm_wmma_m16n16k16_load_c_f32_col_stride:
  case Intrinsic::nvvm_wmma_m16n16k16_load_c_f32_row_stride:
  case Intrinsic::nvvm_wmma_m32n8k16_load_c_f32_col:
  case Intrinsic::nvvm_wmma_m32n8k16_load_c_f32_row:
  case Intrinsic::nvvm_wmma_m32n8k16_load_c_f32_col_stride:
  case Intrinsic::nvvm_wmma_m32n8k16_load_c_f32_row_stride:
  case Intrinsic::nvvm_wmma_m8n32k16_load_c_f32_col:
  case Intrinsic::nvvm_wmma_m8n32k16_load_c_f32_row:
  case Intrinsic::nvvm_wmma_m8n32k16_load_c_f32_col_stride:
  case Intrinsic::nvvm_wmma_m8n32k16_load_c_f32_row_stride:
  case Intrinsic::nvvm_wmma_m16n16k8_load_c_f32_col:
  case Intrinsic::nvvm_wmma_m16n16k8_load_c_f32_row:
  case Intrinsic::nvvm_wmma_m16n16k8_load_c_f32_col_stride:
  case Intrinsic::nvvm_wmma_m16n16k8_load_c_f32_row_stride: {
    Info.opc = ISD::INTRINSIC_W_CHAIN;
    Info.memVT = MVT::v8f32;
    Info.ptrVal = I.getArgOperand(0);
    Info.offset = 0;
    Info.flags = MachineMemOperand::MOLoad;
    Info.align = Align(16);
    return true;
  }

  case Intrinsic::nvvm_wmma_m32n8k16_load_a_bf16_col:
  case Intrinsic::nvvm_wmma_m32n8k16_load_a_bf16_col_stride:
  case Intrinsic::nvvm_wmma_m32n8k16_load_a_bf16_row:
  case Intrinsic::nvvm_wmma_m32n8k16_load_a_bf16_row_stride:

  case Intrinsic::nvvm_wmma_m8n32k16_load_b_bf16_col:
  case Intrinsic::nvvm_wmma_m8n32k16_load_b_bf16_col_stride:
  case Intrinsic::nvvm_wmma_m8n32k16_load_b_bf16_row:
  case Intrinsic::nvvm_wmma_m8n32k16_load_b_bf16_row_stride:

  case Intrinsic::nvvm_wmma_m16n16k16_load_c_s32_col:
  case Intrinsic::nvvm_wmma_m16n16k16_load_c_s32_col_stride:
  case Intrinsic::nvvm_wmma_m16n16k16_load_c_s32_row:
  case Intrinsic::nvvm_wmma_m16n16k16_load_c_s32_row_stride:
  case Intrinsic::nvvm_wmma_m32n8k16_load_c_s32_col:
  case Intrinsic::nvvm_wmma_m32n8k16_load_c_s32_col_stride:
  case Intrinsic::nvvm_wmma_m32n8k16_load_c_s32_row:
  case Intrinsic::nvvm_wmma_m32n8k16_load_c_s32_row_stride:
  case Intrinsic::nvvm_wmma_m8n32k16_load_c_s32_col:
  case Intrinsic::nvvm_wmma_m8n32k16_load_c_s32_col_stride:
  case Intrinsic::nvvm_wmma_m8n32k16_load_c_s32_row:
  case Intrinsic::nvvm_wmma_m8n32k16_load_c_s32_row_stride: {
    Info.opc = ISD::INTRINSIC_W_CHAIN;
    Info.memVT = MVT::v8i32;
    Info.ptrVal = I.getArgOperand(0);
    Info.offset = 0;
    Info.flags = MachineMemOperand::MOLoad;
    Info.align = Align(16);
    return true;
  }

  case Intrinsic::nvvm_wmma_m8n8k128_load_c_s32_col:
  case Intrinsic::nvvm_wmma_m8n8k128_load_c_s32_col_stride:
  case Intrinsic::nvvm_wmma_m8n8k128_load_c_s32_row:
  case Intrinsic::nvvm_wmma_m8n8k128_load_c_s32_row_stride:
  case Intrinsic::nvvm_wmma_m8n8k32_load_c_s32_col:
  case Intrinsic::nvvm_wmma_m8n8k32_load_c_s32_col_stride:
  case Intrinsic::nvvm_wmma_m8n8k32_load_c_s32_row:
  case Intrinsic::nvvm_wmma_m8n8k32_load_c_s32_row_stride:
  case Intrinsic::nvvm_ldmatrix_sync_aligned_m8n8_x2_b16:
  case Intrinsic::nvvm_ldmatrix_sync_aligned_m8n8_x2_trans_b16:
  case Intrinsic::nvvm_ldmatrix_sync_aligned_m16n16_x1_trans_b8:
  case Intrinsic::nvvm_ldmatrix_sync_aligned_m16n16_x1_trans_b8x16_b4x16_p64:
  case Intrinsic::nvvm_ldmatrix_sync_aligned_m16n16_x1_trans_b8x16_b6x16_p32:
  case Intrinsic::nvvm_ldmatrix_sync_aligned_m8n16_x2_b8x16_b4x16_p64:
  case Intrinsic::nvvm_ldmatrix_sync_aligned_m8n16_x2_b8x16_b6x16_p32: {
    Info.opc = ISD::INTRINSIC_W_CHAIN;
    Info.memVT = MVT::v2i32;
    Info.ptrVal = I.getArgOperand(0);
    Info.offset = 0;
    Info.flags = MachineMemOperand::MOLoad;
    Info.align = Align(8);
    return true;
  }

  case Intrinsic::nvvm_wmma_m8n8k4_load_a_f64_col:
  case Intrinsic::nvvm_wmma_m8n8k4_load_a_f64_col_stride:
  case Intrinsic::nvvm_wmma_m8n8k4_load_a_f64_row:
  case Intrinsic::nvvm_wmma_m8n8k4_load_a_f64_row_stride:

  case Intrinsic::nvvm_wmma_m8n8k4_load_b_f64_col:
  case Intrinsic::nvvm_wmma_m8n8k4_load_b_f64_col_stride:
  case Intrinsic::nvvm_wmma_m8n8k4_load_b_f64_row:
  case Intrinsic::nvvm_wmma_m8n8k4_load_b_f64_row_stride: {
    Info.opc = ISD::INTRINSIC_W_CHAIN;
    Info.memVT = MVT::f64;
    Info.ptrVal = I.getArgOperand(0);
    Info.offset = 0;
    Info.flags = MachineMemOperand::MOLoad;
    Info.align = Align(8);
    return true;
  }

  case Intrinsic::nvvm_wmma_m8n8k4_load_c_f64_col:
  case Intrinsic::nvvm_wmma_m8n8k4_load_c_f64_col_stride:
  case Intrinsic::nvvm_wmma_m8n8k4_load_c_f64_row:
  case Intrinsic::nvvm_wmma_m8n8k4_load_c_f64_row_stride: {
    Info.opc = ISD::INTRINSIC_W_CHAIN;
    Info.memVT = MVT::v2f64;
    Info.ptrVal = I.getArgOperand(0);
    Info.offset = 0;
    Info.flags = MachineMemOperand::MOLoad;
    Info.align = Align(16);
    return true;
  }

  case Intrinsic::nvvm_wmma_m16n16k16_store_d_f16_col:
  case Intrinsic::nvvm_wmma_m16n16k16_store_d_f16_row:
  case Intrinsic::nvvm_wmma_m16n16k16_store_d_f16_col_stride:
  case Intrinsic::nvvm_wmma_m16n16k16_store_d_f16_row_stride:
  case Intrinsic::nvvm_wmma_m32n8k16_store_d_f16_col:
  case Intrinsic::nvvm_wmma_m32n8k16_store_d_f16_row:
  case Intrinsic::nvvm_wmma_m32n8k16_store_d_f16_col_stride:
  case Intrinsic::nvvm_wmma_m32n8k16_store_d_f16_row_stride:
  case Intrinsic::nvvm_wmma_m8n32k16_store_d_f16_col:
  case Intrinsic::nvvm_wmma_m8n32k16_store_d_f16_row:
  case Intrinsic::nvvm_wmma_m8n32k16_store_d_f16_col_stride:
  case Intrinsic::nvvm_wmma_m8n32k16_store_d_f16_row_stride: {
    Info.opc = ISD::INTRINSIC_VOID;
    Info.memVT = MVT::v4f16;
    Info.ptrVal = I.getArgOperand(0);
    Info.offset = 0;
    Info.flags = MachineMemOperand::MOStore;
    Info.align = Align(16);
    return true;
  }

  case Intrinsic::nvvm_wmma_m16n16k16_store_d_f32_col:
  case Intrinsic::nvvm_wmma_m16n16k16_store_d_f32_row:
  case Intrinsic::nvvm_wmma_m16n16k16_store_d_f32_col_stride:
  case Intrinsic::nvvm_wmma_m16n16k16_store_d_f32_row_stride:
  case Intrinsic::nvvm_wmma_m32n8k16_store_d_f32_col:
  case Intrinsic::nvvm_wmma_m32n8k16_store_d_f32_row:
  case Intrinsic::nvvm_wmma_m32n8k16_store_d_f32_col_stride:
  case Intrinsic::nvvm_wmma_m32n8k16_store_d_f32_row_stride:
  case Intrinsic::nvvm_wmma_m8n32k16_store_d_f32_col:
  case Intrinsic::nvvm_wmma_m8n32k16_store_d_f32_row:
  case Intrinsic::nvvm_wmma_m8n32k16_store_d_f32_col_stride:
  case Intrinsic::nvvm_wmma_m8n32k16_store_d_f32_row_stride:
  case Intrinsic::nvvm_wmma_m16n16k8_store_d_f32_col:
  case Intrinsic::nvvm_wmma_m16n16k8_store_d_f32_row:
  case Intrinsic::nvvm_wmma_m16n16k8_store_d_f32_col_stride:
  case Intrinsic::nvvm_wmma_m16n16k8_store_d_f32_row_stride: {
    Info.opc = ISD::INTRINSIC_VOID;
    Info.memVT = MVT::v8f32;
    Info.ptrVal = I.getArgOperand(0);
    Info.offset = 0;
    Info.flags = MachineMemOperand::MOStore;
    Info.align = Align(16);
    return true;
  }

  case Intrinsic::nvvm_wmma_m16n16k16_store_d_s32_col:
  case Intrinsic::nvvm_wmma_m16n16k16_store_d_s32_col_stride:
  case Intrinsic::nvvm_wmma_m16n16k16_store_d_s32_row:
  case Intrinsic::nvvm_wmma_m16n16k16_store_d_s32_row_stride:
  case Intrinsic::nvvm_wmma_m32n8k16_store_d_s32_col:
  case Intrinsic::nvvm_wmma_m32n8k16_store_d_s32_col_stride:
  case Intrinsic::nvvm_wmma_m32n8k16_store_d_s32_row:
  case Intrinsic::nvvm_wmma_m32n8k16_store_d_s32_row_stride:
  case Intrinsic::nvvm_wmma_m8n32k16_store_d_s32_col:
  case Intrinsic::nvvm_wmma_m8n32k16_store_d_s32_col_stride:
  case Intrinsic::nvvm_wmma_m8n32k16_store_d_s32_row:
  case Intrinsic::nvvm_wmma_m8n32k16_store_d_s32_row_stride: {
    Info.opc = ISD::INTRINSIC_VOID;
    Info.memVT = MVT::v8i32;
    Info.ptrVal = I.getArgOperand(0);
    Info.offset = 0;
    Info.flags = MachineMemOperand::MOStore;
    Info.align = Align(16);
    return true;
  }

  case Intrinsic::nvvm_wmma_m8n8k128_store_d_s32_col:
  case Intrinsic::nvvm_wmma_m8n8k128_store_d_s32_col_stride:
  case Intrinsic::nvvm_wmma_m8n8k128_store_d_s32_row:
  case Intrinsic::nvvm_wmma_m8n8k128_store_d_s32_row_stride:
  case Intrinsic::nvvm_wmma_m8n8k32_store_d_s32_col:
  case Intrinsic::nvvm_wmma_m8n8k32_store_d_s32_col_stride:
  case Intrinsic::nvvm_wmma_m8n8k32_store_d_s32_row:
  case Intrinsic::nvvm_wmma_m8n8k32_store_d_s32_row_stride: {
    Info.opc = ISD::INTRINSIC_VOID;
    Info.memVT = MVT::v2i32;
    Info.ptrVal = I.getArgOperand(0);
    Info.offset = 0;
    Info.flags = MachineMemOperand::MOStore;
    Info.align = Align(8);
    return true;
  }

  case Intrinsic::nvvm_wmma_m8n8k4_store_d_f64_col:
  case Intrinsic::nvvm_wmma_m8n8k4_store_d_f64_col_stride:
  case Intrinsic::nvvm_wmma_m8n8k4_store_d_f64_row:
  case Intrinsic::nvvm_wmma_m8n8k4_store_d_f64_row_stride: {
    Info.opc = ISD::INTRINSIC_VOID;
    Info.memVT = MVT::v2f64;
    Info.ptrVal = I.getArgOperand(0);
    Info.offset = 0;
    Info.flags = MachineMemOperand::MOStore;
    Info.align = Align(16);
    return true;
  }

  case Intrinsic::nvvm_atomic_add_gen_f_cta:
  case Intrinsic::nvvm_atomic_add_gen_f_sys:
  case Intrinsic::nvvm_atomic_add_gen_i_cta:
  case Intrinsic::nvvm_atomic_add_gen_i_sys:
  case Intrinsic::nvvm_atomic_and_gen_i_cta:
  case Intrinsic::nvvm_atomic_and_gen_i_sys:
  case Intrinsic::nvvm_atomic_cas_gen_i_cta:
  case Intrinsic::nvvm_atomic_cas_gen_i_sys:
  case Intrinsic::nvvm_atomic_dec_gen_i_cta:
  case Intrinsic::nvvm_atomic_dec_gen_i_sys:
  case Intrinsic::nvvm_atomic_inc_gen_i_cta:
  case Intrinsic::nvvm_atomic_inc_gen_i_sys:
  case Intrinsic::nvvm_atomic_max_gen_i_cta:
  case Intrinsic::nvvm_atomic_max_gen_i_sys:
  case Intrinsic::nvvm_atomic_min_gen_i_cta:
  case Intrinsic::nvvm_atomic_min_gen_i_sys:
  case Intrinsic::nvvm_atomic_or_gen_i_cta:
  case Intrinsic::nvvm_atomic_or_gen_i_sys:
  case Intrinsic::nvvm_atomic_exch_gen_i_cta:
  case Intrinsic::nvvm_atomic_exch_gen_i_sys:
  case Intrinsic::nvvm_atomic_xor_gen_i_cta:
  case Intrinsic::nvvm_atomic_xor_gen_i_sys: {
    auto &DL = I.getDataLayout();
    Info.opc = ISD::INTRINSIC_W_CHAIN;
    Info.memVT = getValueType(DL, I.getType());
    Info.ptrVal = I.getArgOperand(0);
    Info.offset = 0;
    Info.flags = MachineMemOperand::MOLoad | MachineMemOperand::MOStore;
    Info.align.reset();
    return true;
  }

  case Intrinsic::nvvm_ldu_global_i:
  case Intrinsic::nvvm_ldu_global_f:
  case Intrinsic::nvvm_ldu_global_p: {
    auto &DL = I.getDataLayout();
    Info.opc = ISD::INTRINSIC_W_CHAIN;
    if (Intrinsic == Intrinsic::nvvm_ldu_global_i)
      Info.memVT = getValueType(DL, I.getType());
    else if(Intrinsic == Intrinsic::nvvm_ldu_global_p)
      Info.memVT = getPointerTy(DL);
    else
      Info.memVT = getValueType(DL, I.getType());
    Info.ptrVal = I.getArgOperand(0);
    Info.offset = 0;
    Info.flags = MachineMemOperand::MOLoad;
    Info.align = cast<ConstantInt>(I.getArgOperand(1))->getMaybeAlignValue();

    return true;
  }
  case Intrinsic::nvvm_tex_1d_v4f32_s32:
  case Intrinsic::nvvm_tex_1d_v4f32_f32:
  case Intrinsic::nvvm_tex_1d_level_v4f32_f32:
  case Intrinsic::nvvm_tex_1d_grad_v4f32_f32:
  case Intrinsic::nvvm_tex_1d_array_v4f32_s32:
  case Intrinsic::nvvm_tex_1d_array_v4f32_f32:
  case Intrinsic::nvvm_tex_1d_array_level_v4f32_f32:
  case Intrinsic::nvvm_tex_1d_array_grad_v4f32_f32:
  case Intrinsic::nvvm_tex_2d_v4f32_s32:
  case Intrinsic::nvvm_tex_2d_v4f32_f32:
  case Intrinsic::nvvm_tex_2d_level_v4f32_f32:
  case Intrinsic::nvvm_tex_2d_grad_v4f32_f32:
  case Intrinsic::nvvm_tex_2d_array_v4f32_s32:
  case Intrinsic::nvvm_tex_2d_array_v4f32_f32:
  case Intrinsic::nvvm_tex_2d_array_level_v4f32_f32:
  case Intrinsic::nvvm_tex_2d_array_grad_v4f32_f32:
  case Intrinsic::nvvm_tex_3d_v4f32_s32:
  case Intrinsic::nvvm_tex_3d_v4f32_f32:
  case Intrinsic::nvvm_tex_3d_level_v4f32_f32:
  case Intrinsic::nvvm_tex_3d_grad_v4f32_f32:
  case Intrinsic::nvvm_tex_cube_v4f32_f32:
  case Intrinsic::nvvm_tex_cube_level_v4f32_f32:
  case Intrinsic::nvvm_tex_cube_array_v4f32_f32:
  case Intrinsic::nvvm_tex_cube_array_level_v4f32_f32:
  case Intrinsic::nvvm_tld4_r_2d_v4f32_f32:
  case Intrinsic::nvvm_tld4_g_2d_v4f32_f32:
  case Intrinsic::nvvm_tld4_b_2d_v4f32_f32:
  case Intrinsic::nvvm_tld4_a_2d_v4f32_f32:
  case Intrinsic::nvvm_tex_unified_1d_v4f32_s32:
  case Intrinsic::nvvm_tex_unified_1d_v4f32_f32:
  case Intrinsic::nvvm_tex_unified_1d_level_v4f32_f32:
  case Intrinsic::nvvm_tex_unified_1d_grad_v4f32_f32:
  case Intrinsic::nvvm_tex_unified_1d_array_v4f32_s32:
  case Intrinsic::nvvm_tex_unified_1d_array_v4f32_f32:
  case Intrinsic::nvvm_tex_unified_1d_array_level_v4f32_f32:
  case Intrinsic::nvvm_tex_unified_1d_array_grad_v4f32_f32:
  case Intrinsic::nvvm_tex_unified_2d_v4f32_s32:
  case Intrinsic::nvvm_tex_unified_2d_v4f32_f32:
  case Intrinsic::nvvm_tex_unified_2d_level_v4f32_f32:
  case Intrinsic::nvvm_tex_unified_2d_grad_v4f32_f32:
  case Intrinsic::nvvm_tex_unified_2d_array_v4f32_s32:
  case Intrinsic::nvvm_tex_unified_2d_array_v4f32_f32:
  case Intrinsic::nvvm_tex_unified_2d_array_level_v4f32_f32:
  case Intrinsic::nvvm_tex_unified_2d_array_grad_v4f32_f32:
  case Intrinsic::nvvm_tex_unified_3d_v4f32_s32:
  case Intrinsic::nvvm_tex_unified_3d_v4f32_f32:
  case Intrinsic::nvvm_tex_unified_3d_level_v4f32_f32:
  case Intrinsic::nvvm_tex_unified_3d_grad_v4f32_f32:
  case Intrinsic::nvvm_tex_unified_cube_v4f32_f32:
  case Intrinsic::nvvm_tex_unified_cube_level_v4f32_f32:
  case Intrinsic::nvvm_tex_unified_cube_array_v4f32_f32:
  case Intrinsic::nvvm_tex_unified_cube_array_level_v4f32_f32:
  case Intrinsic::nvvm_tex_unified_cube_grad_v4f32_f32:
  case Intrinsic::nvvm_tex_unified_cube_array_grad_v4f32_f32:
  case Intrinsic::nvvm_tld4_unified_r_2d_v4f32_f32:
  case Intrinsic::nvvm_tld4_unified_g_2d_v4f32_f32:
  case Intrinsic::nvvm_tld4_unified_b_2d_v4f32_f32:
  case Intrinsic::nvvm_tld4_unified_a_2d_v4f32_f32:
    Info.opc = ISD::INTRINSIC_W_CHAIN;
    Info.memVT = MVT::v4f32;
    Info.ptrVal = nullptr;
    Info.offset = 0;
    Info.flags = MachineMemOperand::MOLoad;
    Info.align = Align(16);
    return true;

  case Intrinsic::nvvm_tex_1d_v4s32_s32:
  case Intrinsic::nvvm_tex_1d_v4s32_f32:
  case Intrinsic::nvvm_tex_1d_level_v4s32_f32:
  case Intrinsic::nvvm_tex_1d_grad_v4s32_f32:
  case Intrinsic::nvvm_tex_1d_array_v4s32_s32:
  case Intrinsic::nvvm_tex_1d_array_v4s32_f32:
  case Intrinsic::nvvm_tex_1d_array_level_v4s32_f32:
  case Intrinsic::nvvm_tex_1d_array_grad_v4s32_f32:
  case Intrinsic::nvvm_tex_2d_v4s32_s32:
  case Intrinsic::nvvm_tex_2d_v4s32_f32:
  case Intrinsic::nvvm_tex_2d_level_v4s32_f32:
  case Intrinsic::nvvm_tex_2d_grad_v4s32_f32:
  case Intrinsic::nvvm_tex_2d_array_v4s32_s32:
  case Intrinsic::nvvm_tex_2d_array_v4s32_f32:
  case Intrinsic::nvvm_tex_2d_array_level_v4s32_f32:
  case Intrinsic::nvvm_tex_2d_array_grad_v4s32_f32:
  case Intrinsic::nvvm_tex_3d_v4s32_s32:
  case Intrinsic::nvvm_tex_3d_v4s32_f32:
  case Intrinsic::nvvm_tex_3d_level_v4s32_f32:
  case Intrinsic::nvvm_tex_3d_grad_v4s32_f32:
  case Intrinsic::nvvm_tex_cube_v4s32_f32:
  case Intrinsic::nvvm_tex_cube_level_v4s32_f32:
  case Intrinsic::nvvm_tex_cube_array_v4s32_f32:
  case Intrinsic::nvvm_tex_cube_array_level_v4s32_f32:
  case Intrinsic::nvvm_tex_cube_v4u32_f32:
  case Intrinsic::nvvm_tex_cube_level_v4u32_f32:
  case Intrinsic::nvvm_tex_cube_array_v4u32_f32:
  case Intrinsic::nvvm_tex_cube_array_level_v4u32_f32:
  case Intrinsic::nvvm_tex_1d_v4u32_s32:
  case Intrinsic::nvvm_tex_1d_v4u32_f32:
  case Intrinsic::nvvm_tex_1d_level_v4u32_f32:
  case Intrinsic::nvvm_tex_1d_grad_v4u32_f32:
  case Intrinsic::nvvm_tex_1d_array_v4u32_s32:
  case Intrinsic::nvvm_tex_1d_array_v4u32_f32:
  case Intrinsic::nvvm_tex_1d_array_level_v4u32_f32:
  case Intrinsic::nvvm_tex_1d_array_grad_v4u32_f32:
  case Intrinsic::nvvm_tex_2d_v4u32_s32:
  case Intrinsic::nvvm_tex_2d_v4u32_f32:
  case Intrinsic::nvvm_tex_2d_level_v4u32_f32:
  case Intrinsic::nvvm_tex_2d_grad_v4u32_f32:
  case Intrinsic::nvvm_tex_2d_array_v4u32_s32:
  case Intrinsic::nvvm_tex_2d_array_v4u32_f32:
  case Intrinsic::nvvm_tex_2d_array_level_v4u32_f32:
  case Intrinsic::nvvm_tex_2d_array_grad_v4u32_f32:
  case Intrinsic::nvvm_tex_3d_v4u32_s32:
  case Intrinsic::nvvm_tex_3d_v4u32_f32:
  case Intrinsic::nvvm_tex_3d_level_v4u32_f32:
  case Intrinsic::nvvm_tex_3d_grad_v4u32_f32:
  case Intrinsic::nvvm_tld4_r_2d_v4s32_f32:
  case Intrinsic::nvvm_tld4_g_2d_v4s32_f32:
  case Intrinsic::nvvm_tld4_b_2d_v4s32_f32:
  case Intrinsic::nvvm_tld4_a_2d_v4s32_f32:
  case Intrinsic::nvvm_tld4_r_2d_v4u32_f32:
  case Intrinsic::nvvm_tld4_g_2d_v4u32_f32:
  case Intrinsic::nvvm_tld4_b_2d_v4u32_f32:
  case Intrinsic::nvvm_tld4_a_2d_v4u32_f32:
  case Intrinsic::nvvm_tex_unified_1d_v4s32_s32:
  case Intrinsic::nvvm_tex_unified_1d_v4s32_f32:
  case Intrinsic::nvvm_tex_unified_1d_level_v4s32_f32:
  case Intrinsic::nvvm_tex_unified_1d_grad_v4s32_f32:
  case Intrinsic::nvvm_tex_unified_1d_array_v4s32_s32:
  case Intrinsic::nvvm_tex_unified_1d_array_v4s32_f32:
  case Intrinsic::nvvm_tex_unified_1d_array_level_v4s32_f32:
  case Intrinsic::nvvm_tex_unified_1d_array_grad_v4s32_f32:
  case Intrinsic::nvvm_tex_unified_2d_v4s32_s32:
  case Intrinsic::nvvm_tex_unified_2d_v4s32_f32:
  case Intrinsic::nvvm_tex_unified_2d_level_v4s32_f32:
  case Intrinsic::nvvm_tex_unified_2d_grad_v4s32_f32:
  case Intrinsic::nvvm_tex_unified_2d_array_v4s32_s32:
  case Intrinsic::nvvm_tex_unified_2d_array_v4s32_f32:
  case Intrinsic::nvvm_tex_unified_2d_array_level_v4s32_f32:
  case Intrinsic::nvvm_tex_unified_2d_array_grad_v4s32_f32:
  case Intrinsic::nvvm_tex_unified_3d_v4s32_s32:
  case Intrinsic::nvvm_tex_unified_3d_v4s32_f32:
  case Intrinsic::nvvm_tex_unified_3d_level_v4s32_f32:
  case Intrinsic::nvvm_tex_unified_3d_grad_v4s32_f32:
  case Intrinsic::nvvm_tex_unified_1d_v4u32_s32:
  case Intrinsic::nvvm_tex_unified_1d_v4u32_f32:
  case Intrinsic::nvvm_tex_unified_1d_level_v4u32_f32:
  case Intrinsic::nvvm_tex_unified_1d_grad_v4u32_f32:
  case Intrinsic::nvvm_tex_unified_1d_array_v4u32_s32:
  case Intrinsic::nvvm_tex_unified_1d_array_v4u32_f32:
  case Intrinsic::nvvm_tex_unified_1d_array_level_v4u32_f32:
  case Intrinsic::nvvm_tex_unified_1d_array_grad_v4u32_f32:
  case Intrinsic::nvvm_tex_unified_2d_v4u32_s32:
  case Intrinsic::nvvm_tex_unified_2d_v4u32_f32:
  case Intrinsic::nvvm_tex_unified_2d_level_v4u32_f32:
  case Intrinsic::nvvm_tex_unified_2d_grad_v4u32_f32:
  case Intrinsic::nvvm_tex_unified_2d_array_v4u32_s32:
  case Intrinsic::nvvm_tex_unified_2d_array_v4u32_f32:
  case Intrinsic::nvvm_tex_unified_2d_array_level_v4u32_f32:
  case Intrinsic::nvvm_tex_unified_2d_array_grad_v4u32_f32:
  case Intrinsic::nvvm_tex_unified_3d_v4u32_s32:
  case Intrinsic::nvvm_tex_unified_3d_v4u32_f32:
  case Intrinsic::nvvm_tex_unified_3d_level_v4u32_f32:
  case Intrinsic::nvvm_tex_unified_3d_grad_v4u32_f32:
  case Intrinsic::nvvm_tex_unified_cube_v4s32_f32:
  case Intrinsic::nvvm_tex_unified_cube_level_v4s32_f32:
  case Intrinsic::nvvm_tex_unified_cube_array_v4s32_f32:
  case Intrinsic::nvvm_tex_unified_cube_array_level_v4s32_f32:
  case Intrinsic::nvvm_tex_unified_cube_v4u32_f32:
  case Intrinsic::nvvm_tex_unified_cube_level_v4u32_f32:
  case Intrinsic::nvvm_tex_unified_cube_array_v4u32_f32:
  case Intrinsic::nvvm_tex_unified_cube_array_level_v4u32_f32:
  case Intrinsic::nvvm_tex_unified_cube_grad_v4s32_f32:
  case Intrinsic::nvvm_tex_unified_cube_grad_v4u32_f32:
  case Intrinsic::nvvm_tex_unified_cube_array_grad_v4s32_f32:
  case Intrinsic::nvvm_tex_unified_cube_array_grad_v4u32_f32:
  case Intrinsic::nvvm_tld4_unified_r_2d_v4s32_f32:
  case Intrinsic::nvvm_tld4_unified_g_2d_v4s32_f32:
  case Intrinsic::nvvm_tld4_unified_b_2d_v4s32_f32:
  case Intrinsic::nvvm_tld4_unified_a_2d_v4s32_f32:
  case Intrinsic::nvvm_tld4_unified_r_2d_v4u32_f32:
  case Intrinsic::nvvm_tld4_unified_g_2d_v4u32_f32:
  case Intrinsic::nvvm_tld4_unified_b_2d_v4u32_f32:
  case Intrinsic::nvvm_tld4_unified_a_2d_v4u32_f32:
    Info.opc = ISD::INTRINSIC_W_CHAIN;
    Info.memVT = MVT::v4i32;
    Info.ptrVal = nullptr;
    Info.offset = 0;
    Info.flags = MachineMemOperand::MOLoad;
    Info.align = Align(16);
    return true;

  case Intrinsic::nvvm_suld_1d_i8_clamp:
  case Intrinsic::nvvm_suld_1d_v2i8_clamp:
  case Intrinsic::nvvm_suld_1d_v4i8_clamp:
  case Intrinsic::nvvm_suld_1d_array_i8_clamp:
  case Intrinsic::nvvm_suld_1d_array_v2i8_clamp:
  case Intrinsic::nvvm_suld_1d_array_v4i8_clamp:
  case Intrinsic::nvvm_suld_2d_i8_clamp:
  case Intrinsic::nvvm_suld_2d_v2i8_clamp:
  case Intrinsic::nvvm_suld_2d_v4i8_clamp:
  case Intrinsic::nvvm_suld_2d_array_i8_clamp:
  case Intrinsic::nvvm_suld_2d_array_v2i8_clamp:
  case Intrinsic::nvvm_suld_2d_array_v4i8_clamp:
  case Intrinsic::nvvm_suld_3d_i8_clamp:
  case Intrinsic::nvvm_suld_3d_v2i8_clamp:
  case Intrinsic::nvvm_suld_3d_v4i8_clamp:
  case Intrinsic::nvvm_suld_1d_i8_trap:
  case Intrinsic::nvvm_suld_1d_v2i8_trap:
  case Intrinsic::nvvm_suld_1d_v4i8_trap:
  case Intrinsic::nvvm_suld_1d_array_i8_trap:
  case Intrinsic::nvvm_suld_1d_array_v2i8_trap:
  case Intrinsic::nvvm_suld_1d_array_v4i8_trap:
  case Intrinsic::nvvm_suld_2d_i8_trap:
  case Intrinsic::nvvm_suld_2d_v2i8_trap:
  case Intrinsic::nvvm_suld_2d_v4i8_trap:
  case Intrinsic::nvvm_suld_2d_array_i8_trap:
  case Intrinsic::nvvm_suld_2d_array_v2i8_trap:
  case Intrinsic::nvvm_suld_2d_array_v4i8_trap:
  case Intrinsic::nvvm_suld_3d_i8_trap:
  case Intrinsic::nvvm_suld_3d_v2i8_trap:
  case Intrinsic::nvvm_suld_3d_v4i8_trap:
  case Intrinsic::nvvm_suld_1d_i8_zero:
  case Intrinsic::nvvm_suld_1d_v2i8_zero:
  case Intrinsic::nvvm_suld_1d_v4i8_zero:
  case Intrinsic::nvvm_suld_1d_array_i8_zero:
  case Intrinsic::nvvm_suld_1d_array_v2i8_zero:
  case Intrinsic::nvvm_suld_1d_array_v4i8_zero:
  case Intrinsic::nvvm_suld_2d_i8_zero:
  case Intrinsic::nvvm_suld_2d_v2i8_zero:
  case Intrinsic::nvvm_suld_2d_v4i8_zero:
  case Intrinsic::nvvm_suld_2d_array_i8_zero:
  case Intrinsic::nvvm_suld_2d_array_v2i8_zero:
  case Intrinsic::nvvm_suld_2d_array_v4i8_zero:
  case Intrinsic::nvvm_suld_3d_i8_zero:
  case Intrinsic::nvvm_suld_3d_v2i8_zero:
  case Intrinsic::nvvm_suld_3d_v4i8_zero:
    Info.opc = ISD::INTRINSIC_W_CHAIN;
    Info.memVT = MVT::i8;
    Info.ptrVal = nullptr;
    Info.offset = 0;
    Info.flags = MachineMemOperand::MOLoad;
    Info.align = Align(16);
    return true;

  case Intrinsic::nvvm_suld_1d_i16_clamp:
  case Intrinsic::nvvm_suld_1d_v2i16_clamp:
  case Intrinsic::nvvm_suld_1d_v4i16_clamp:
  case Intrinsic::nvvm_suld_1d_array_i16_clamp:
  case Intrinsic::nvvm_suld_1d_array_v2i16_clamp:
  case Intrinsic::nvvm_suld_1d_array_v4i16_clamp:
  case Intrinsic::nvvm_suld_2d_i16_clamp:
  case Intrinsic::nvvm_suld_2d_v2i16_clamp:
  case Intrinsic::nvvm_suld_2d_v4i16_clamp:
  case Intrinsic::nvvm_suld_2d_array_i16_clamp:
  case Intrinsic::nvvm_suld_2d_array_v2i16_clamp:
  case Intrinsic::nvvm_suld_2d_array_v4i16_clamp:
  case Intrinsic::nvvm_suld_3d_i16_clamp:
  case Intrinsic::nvvm_suld_3d_v2i16_clamp:
  case Intrinsic::nvvm_suld_3d_v4i16_clamp:
  case Intrinsic::nvvm_suld_1d_i16_trap:
  case Intrinsic::nvvm_suld_1d_v2i16_trap:
  case Intrinsic::nvvm_suld_1d_v4i16_trap:
  case Intrinsic::nvvm_suld_1d_array_i16_trap:
  case Intrinsic::nvvm_suld_1d_array_v2i16_trap:
  case Intrinsic::nvvm_suld_1d_array_v4i16_trap:
  case Intrinsic::nvvm_suld_2d_i16_trap:
  case Intrinsic::nvvm_suld_2d_v2i16_trap:
  case Intrinsic::nvvm_suld_2d_v4i16_trap:
  case Intrinsic::nvvm_suld_2d_array_i16_trap:
  case Intrinsic::nvvm_suld_2d_array_v2i16_trap:
  case Intrinsic::nvvm_suld_2d_array_v4i16_trap:
  case Intrinsic::nvvm_suld_3d_i16_trap:
  case Intrinsic::nvvm_suld_3d_v2i16_trap:
  case Intrinsic::nvvm_suld_3d_v4i16_trap:
  case Intrinsic::nvvm_suld_1d_i16_zero:
  case Intrinsic::nvvm_suld_1d_v2i16_zero:
  case Intrinsic::nvvm_suld_1d_v4i16_zero:
  case Intrinsic::nvvm_suld_1d_array_i16_zero:
  case Intrinsic::nvvm_suld_1d_array_v2i16_zero:
  case Intrinsic::nvvm_suld_1d_array_v4i16_zero:
  case Intrinsic::nvvm_suld_2d_i16_zero:
  case Intrinsic::nvvm_suld_2d_v2i16_zero:
  case Intrinsic::nvvm_suld_2d_v4i16_zero:
  case Intrinsic::nvvm_suld_2d_array_i16_zero:
  case Intrinsic::nvvm_suld_2d_array_v2i16_zero:
  case Intrinsic::nvvm_suld_2d_array_v4i16_zero:
  case Intrinsic::nvvm_suld_3d_i16_zero:
  case Intrinsic::nvvm_suld_3d_v2i16_zero:
  case Intrinsic::nvvm_suld_3d_v4i16_zero:
    Info.opc = ISD::INTRINSIC_W_CHAIN;
    Info.memVT = MVT::i16;
    Info.ptrVal = nullptr;
    Info.offset = 0;
    Info.flags = MachineMemOperand::MOLoad;
    Info.align = Align(16);
    return true;

  case Intrinsic::nvvm_suld_1d_i32_clamp:
  case Intrinsic::nvvm_suld_1d_v2i32_clamp:
  case Intrinsic::nvvm_suld_1d_v4i32_clamp:
  case Intrinsic::nvvm_suld_1d_array_i32_clamp:
  case Intrinsic::nvvm_suld_1d_array_v2i32_clamp:
  case Intrinsic::nvvm_suld_1d_array_v4i32_clamp:
  case Intrinsic::nvvm_suld_2d_i32_clamp:
  case Intrinsic::nvvm_suld_2d_v2i32_clamp:
  case Intrinsic::nvvm_suld_2d_v4i32_clamp:
  case Intrinsic::nvvm_suld_2d_array_i32_clamp:
  case Intrinsic::nvvm_suld_2d_array_v2i32_clamp:
  case Intrinsic::nvvm_suld_2d_array_v4i32_clamp:
  case Intrinsic::nvvm_suld_3d_i32_clamp:
  case Intrinsic::nvvm_suld_3d_v2i32_clamp:
  case Intrinsic::nvvm_suld_3d_v4i32_clamp:
  case Intrinsic::nvvm_suld_1d_i32_trap:
  case Intrinsic::nvvm_suld_1d_v2i32_trap:
  case Intrinsic::nvvm_suld_1d_v4i32_trap:
  case Intrinsic::nvvm_suld_1d_array_i32_trap:
  case Intrinsic::nvvm_suld_1d_array_v2i32_trap:
  case Intrinsic::nvvm_suld_1d_array_v4i32_trap:
  case Intrinsic::nvvm_suld_2d_i32_trap:
  case Intrinsic::nvvm_suld_2d_v2i32_trap:
  case Intrinsic::nvvm_suld_2d_v4i32_trap:
  case Intrinsic::nvvm_suld_2d_array_i32_trap:
  case Intrinsic::nvvm_suld_2d_array_v2i32_trap:
  case Intrinsic::nvvm_suld_2d_array_v4i32_trap:
  case Intrinsic::nvvm_suld_3d_i32_trap:
  case Intrinsic::nvvm_suld_3d_v2i32_trap:
  case Intrinsic::nvvm_suld_3d_v4i32_trap:
  case Intrinsic::nvvm_suld_1d_i32_zero:
  case Intrinsic::nvvm_suld_1d_v2i32_zero:
  case Intrinsic::nvvm_suld_1d_v4i32_zero:
  case Intrinsic::nvvm_suld_1d_array_i32_zero:
  case Intrinsic::nvvm_suld_1d_array_v2i32_zero:
  case Intrinsic::nvvm_suld_1d_array_v4i32_zero:
  case Intrinsic::nvvm_suld_2d_i32_zero:
  case Intrinsic::nvvm_suld_2d_v2i32_zero:
  case Intrinsic::nvvm_suld_2d_v4i32_zero:
  case Intrinsic::nvvm_suld_2d_array_i32_zero:
  case Intrinsic::nvvm_suld_2d_array_v2i32_zero:
  case Intrinsic::nvvm_suld_2d_array_v4i32_zero:
  case Intrinsic::nvvm_suld_3d_i32_zero:
  case Intrinsic::nvvm_suld_3d_v2i32_zero:
  case Intrinsic::nvvm_suld_3d_v4i32_zero:
    Info.opc = ISD::INTRINSIC_W_CHAIN;
    Info.memVT = MVT::i32;
    Info.ptrVal = nullptr;
    Info.offset = 0;
    Info.flags = MachineMemOperand::MOLoad;
    Info.align = Align(16);
    return true;

  case Intrinsic::nvvm_suld_1d_i64_clamp:
  case Intrinsic::nvvm_suld_1d_v2i64_clamp:
  case Intrinsic::nvvm_suld_1d_array_i64_clamp:
  case Intrinsic::nvvm_suld_1d_array_v2i64_clamp:
  case Intrinsic::nvvm_suld_2d_i64_clamp:
  case Intrinsic::nvvm_suld_2d_v2i64_clamp:
  case Intrinsic::nvvm_suld_2d_array_i64_clamp:
  case Intrinsic::nvvm_suld_2d_array_v2i64_clamp:
  case Intrinsic::nvvm_suld_3d_i64_clamp:
  case Intrinsic::nvvm_suld_3d_v2i64_clamp:
  case Intrinsic::nvvm_suld_1d_i64_trap:
  case Intrinsic::nvvm_suld_1d_v2i64_trap:
  case Intrinsic::nvvm_suld_1d_array_i64_trap:
  case Intrinsic::nvvm_suld_1d_array_v2i64_trap:
  case Intrinsic::nvvm_suld_2d_i64_trap:
  case Intrinsic::nvvm_suld_2d_v2i64_trap:
  case Intrinsic::nvvm_suld_2d_array_i64_trap:
  case Intrinsic::nvvm_suld_2d_array_v2i64_trap:
  case Intrinsic::nvvm_suld_3d_i64_trap:
  case Intrinsic::nvvm_suld_3d_v2i64_trap:
  case Intrinsic::nvvm_suld_1d_i64_zero:
  case Intrinsic::nvvm_suld_1d_v2i64_zero:
  case Intrinsic::nvvm_suld_1d_array_i64_zero:
  case Intrinsic::nvvm_suld_1d_array_v2i64_zero:
  case Intrinsic::nvvm_suld_2d_i64_zero:
  case Intrinsic::nvvm_suld_2d_v2i64_zero:
  case Intrinsic::nvvm_suld_2d_array_i64_zero:
  case Intrinsic::nvvm_suld_2d_array_v2i64_zero:
  case Intrinsic::nvvm_suld_3d_i64_zero:
  case Intrinsic::nvvm_suld_3d_v2i64_zero:
    Info.opc = ISD::INTRINSIC_W_CHAIN;
    Info.memVT = MVT::i64;
    Info.ptrVal = nullptr;
    Info.offset = 0;
    Info.flags = MachineMemOperand::MOLoad;
    Info.align = Align(16);
    return true;

  case Intrinsic::nvvm_tcgen05_ld_16x64b_x1:
  case Intrinsic::nvvm_tcgen05_ld_32x32b_x1:
  case Intrinsic::nvvm_tcgen05_ld_16x32bx2_x1: {
    Info.opc = ISD::INTRINSIC_W_CHAIN;
    Info.memVT = MVT::v1i32;
    Info.ptrVal = I.getArgOperand(0);
    Info.offset = 0;
    Info.flags = MachineMemOperand::MOLoad;
    Info.align.reset();
    return true;
  }

  case Intrinsic::nvvm_tcgen05_ld_16x64b_x2:
  case Intrinsic::nvvm_tcgen05_ld_16x128b_x1:
  case Intrinsic::nvvm_tcgen05_ld_32x32b_x2:
  case Intrinsic::nvvm_tcgen05_ld_16x32bx2_x2: {
    Info.opc = ISD::INTRINSIC_W_CHAIN;
    Info.memVT = MVT::v2i32;
    Info.ptrVal = I.getArgOperand(0);
    Info.offset = 0;
    Info.flags = MachineMemOperand::MOLoad;
    Info.align.reset();
    return true;
  }

  case Intrinsic::nvvm_tcgen05_ld_16x64b_x4:
  case Intrinsic::nvvm_tcgen05_ld_16x128b_x2:
  case Intrinsic::nvvm_tcgen05_ld_32x32b_x4:
  case Intrinsic::nvvm_tcgen05_ld_16x256b_x1:
  case Intrinsic::nvvm_tcgen05_ld_16x32bx2_x4: {
    Info.opc = ISD::INTRINSIC_W_CHAIN;
    Info.memVT = MVT::v4i32;
    Info.ptrVal = I.getArgOperand(0);
    Info.offset = 0;
    Info.flags = MachineMemOperand::MOLoad;
    Info.align.reset();
    return true;
  }

  case Intrinsic::nvvm_tcgen05_ld_16x64b_x8:
  case Intrinsic::nvvm_tcgen05_ld_16x128b_x4:
  case Intrinsic::nvvm_tcgen05_ld_16x256b_x2:
  case Intrinsic::nvvm_tcgen05_ld_32x32b_x8:
  case Intrinsic::nvvm_tcgen05_ld_16x32bx2_x8: {
    Info.opc = ISD::INTRINSIC_W_CHAIN;
    Info.memVT = MVT::v8i32;
    Info.ptrVal = I.getArgOperand(0);
    Info.offset = 0;
    Info.flags = MachineMemOperand::MOLoad;
    Info.align.reset();
    return true;
  }

  case Intrinsic::nvvm_tcgen05_ld_16x64b_x16:
  case Intrinsic::nvvm_tcgen05_ld_16x128b_x8:
  case Intrinsic::nvvm_tcgen05_ld_16x256b_x4:
  case Intrinsic::nvvm_tcgen05_ld_32x32b_x16:
  case Intrinsic::nvvm_tcgen05_ld_16x32bx2_x16: {
    Info.opc = ISD::INTRINSIC_W_CHAIN;
    Info.memVT = MVT::v16i32;
    Info.ptrVal = I.getArgOperand(0);
    Info.offset = 0;
    Info.flags = MachineMemOperand::MOLoad;
    Info.align.reset();
    return true;
  }

  case Intrinsic::nvvm_tcgen05_ld_16x64b_x32:
  case Intrinsic::nvvm_tcgen05_ld_16x128b_x16:
  case Intrinsic::nvvm_tcgen05_ld_16x256b_x8:
  case Intrinsic::nvvm_tcgen05_ld_32x32b_x32:
  case Intrinsic::nvvm_tcgen05_ld_16x32bx2_x32: {
    Info.opc = ISD::INTRINSIC_W_CHAIN;
    Info.memVT = MVT::v32i32;
    Info.ptrVal = I.getArgOperand(0);
    Info.offset = 0;
    Info.flags = MachineMemOperand::MOLoad;
    Info.align.reset();
    return true;
  }

  case Intrinsic::nvvm_tcgen05_ld_16x64b_x64:
  case Intrinsic::nvvm_tcgen05_ld_16x128b_x32:
  case Intrinsic::nvvm_tcgen05_ld_16x256b_x16:
  case Intrinsic::nvvm_tcgen05_ld_32x32b_x64:
  case Intrinsic::nvvm_tcgen05_ld_16x32bx2_x64: {
    Info.opc = ISD::INTRINSIC_W_CHAIN;
    Info.memVT = MVT::v64i32;
    Info.ptrVal = I.getArgOperand(0);
    Info.offset = 0;
    Info.flags = MachineMemOperand::MOLoad;
    Info.align.reset();
    return true;
  }

  case Intrinsic::nvvm_tcgen05_ld_16x64b_x128:
  case Intrinsic::nvvm_tcgen05_ld_16x128b_x64:
  case Intrinsic::nvvm_tcgen05_ld_16x256b_x32:
  case Intrinsic::nvvm_tcgen05_ld_32x32b_x128:
  case Intrinsic::nvvm_tcgen05_ld_16x32bx2_x128: {
    Info.opc = ISD::INTRINSIC_W_CHAIN;
    Info.memVT = MVT::v128i32;
    Info.ptrVal = I.getArgOperand(0);
    Info.offset = 0;
    Info.flags = MachineMemOperand::MOLoad;
    Info.align.reset();
    return true;
  }

  case Intrinsic::nvvm_tcgen05_st_16x64b_x1:
  case Intrinsic::nvvm_tcgen05_st_32x32b_x1:
  case Intrinsic::nvvm_tcgen05_st_16x32bx2_x1: {
    Info.opc = ISD::INTRINSIC_VOID;
    Info.memVT = MVT::i32;
    Info.ptrVal = I.getArgOperand(0);
    Info.offset = 0;
    Info.flags = MachineMemOperand::MOStore;
    Info.align.reset();
    return true;
  }

  case Intrinsic::nvvm_tcgen05_st_16x64b_x2:
  case Intrinsic::nvvm_tcgen05_st_16x128b_x1:
  case Intrinsic::nvvm_tcgen05_st_32x32b_x2:
  case Intrinsic::nvvm_tcgen05_st_16x32bx2_x2: {
    Info.opc = ISD::INTRINSIC_VOID;
    Info.memVT = MVT::v2i32;
    Info.ptrVal = I.getArgOperand(0);
    Info.offset = 0;
    Info.flags = MachineMemOperand::MOStore;
    Info.align.reset();
    return true;
  }

  case Intrinsic::nvvm_tcgen05_st_16x64b_x4:
  case Intrinsic::nvvm_tcgen05_st_16x128b_x2:
  case Intrinsic::nvvm_tcgen05_st_16x256b_x1:
  case Intrinsic::nvvm_tcgen05_st_32x32b_x4:
  case Intrinsic::nvvm_tcgen05_st_16x32bx2_x4: {
    Info.opc = ISD::INTRINSIC_VOID;
    Info.memVT = MVT::v4i32;
    Info.ptrVal = I.getArgOperand(0);
    Info.offset = 0;
    Info.flags = MachineMemOperand::MOStore;
    Info.align.reset();
    return true;
  }

  case Intrinsic::nvvm_tcgen05_st_16x64b_x8:
  case Intrinsic::nvvm_tcgen05_st_16x128b_x4:
  case Intrinsic::nvvm_tcgen05_st_16x256b_x2:
  case Intrinsic::nvvm_tcgen05_st_32x32b_x8:
  case Intrinsic::nvvm_tcgen05_st_16x32bx2_x8: {
    Info.opc = ISD::INTRINSIC_VOID;
    Info.memVT = MVT::v8i32;
    Info.ptrVal = I.getArgOperand(0);
    Info.offset = 0;
    Info.flags = MachineMemOperand::MOStore;
    Info.align.reset();
    return true;
  }

  case Intrinsic::nvvm_tcgen05_st_16x64b_x16:
  case Intrinsic::nvvm_tcgen05_st_16x128b_x8:
  case Intrinsic::nvvm_tcgen05_st_16x256b_x4:
  case Intrinsic::nvvm_tcgen05_st_32x32b_x16:
  case Intrinsic::nvvm_tcgen05_st_16x32bx2_x16: {
    Info.opc = ISD::INTRINSIC_VOID;
    Info.memVT = MVT::v16i32;
    Info.ptrVal = I.getArgOperand(0);
    Info.offset = 0;
    Info.flags = MachineMemOperand::MOStore;
    Info.align.reset();
    return true;
  }

  case Intrinsic::nvvm_tcgen05_st_16x64b_x32:
  case Intrinsic::nvvm_tcgen05_st_16x128b_x16:
  case Intrinsic::nvvm_tcgen05_st_16x256b_x8:
  case Intrinsic::nvvm_tcgen05_st_32x32b_x32:
  case Intrinsic::nvvm_tcgen05_st_16x32bx2_x32: {
    Info.opc = ISD::INTRINSIC_VOID;
    Info.memVT = MVT::v32i32;
    Info.ptrVal = I.getArgOperand(0);
    Info.offset = 0;
    Info.flags = MachineMemOperand::MOStore;
    Info.align.reset();
    return true;
  }

  case Intrinsic::nvvm_tcgen05_st_16x64b_x64:
  case Intrinsic::nvvm_tcgen05_st_16x128b_x32:
  case Intrinsic::nvvm_tcgen05_st_16x256b_x16:
  case Intrinsic::nvvm_tcgen05_st_32x32b_x64:
  case Intrinsic::nvvm_tcgen05_st_16x32bx2_x64: {
    Info.opc = ISD::INTRINSIC_VOID;
    Info.memVT = MVT::v64i32;
    Info.ptrVal = I.getArgOperand(0);
    Info.offset = 0;
    Info.flags = MachineMemOperand::MOStore;
    Info.align.reset();
    return true;
  }

  case Intrinsic::nvvm_tcgen05_st_16x64b_x128:
  case Intrinsic::nvvm_tcgen05_st_16x128b_x64:
  case Intrinsic::nvvm_tcgen05_st_16x256b_x32:
  case Intrinsic::nvvm_tcgen05_st_32x32b_x128:
  case Intrinsic::nvvm_tcgen05_st_16x32bx2_x128: {
    Info.opc = ISD::INTRINSIC_VOID;
    Info.memVT = MVT::v128i32;
    Info.ptrVal = I.getArgOperand(0);
    Info.offset = 0;
    Info.flags = MachineMemOperand::MOStore;
    Info.align.reset();
    return true;
  }
  }
  return false;
}

/// getFunctionParamOptimizedAlign - since function arguments are passed via
/// .param space, we may want to increase their alignment in a way that
/// ensures that we can effectively vectorize their loads & stores. We can
/// increase alignment only if the function has internal or has private
/// linkage as for other linkage types callers may already rely on default
/// alignment. To allow using 128-bit vectorized loads/stores, this function
/// ensures that alignment is 16 or greater.
Align NVPTXTargetLowering::getFunctionParamOptimizedAlign(
    const Function *F, Type *ArgTy, const DataLayout &DL) const {
  // Capping the alignment to 128 bytes as that is the maximum alignment
  // supported by PTX.
  const Align ABITypeAlign = std::min(Align(128), DL.getABITypeAlign(ArgTy));

  // If a function has linkage different from internal or private, we
  // must use default ABI alignment as external users rely on it. Same
  // for a function that may be called from a function pointer.
  if (!F || !F->hasLocalLinkage() ||
      F->hasAddressTaken(/*Users=*/nullptr,
                         /*IgnoreCallbackUses=*/false,
                         /*IgnoreAssumeLikeCalls=*/true,
                         /*IgnoreLLVMUsed=*/true))
    return ABITypeAlign;

  assert(!isKernelFunction(*F) && "Expect kernels to have non-local linkage");
  return std::max(Align(16), ABITypeAlign);
}

/// Helper for computing alignment of a device function byval parameter.
Align NVPTXTargetLowering::getFunctionByValParamAlign(
    const Function *F, Type *ArgTy, Align InitialAlign,
    const DataLayout &DL) const {
  Align ArgAlign = InitialAlign;
  // Try to increase alignment to enhance vectorization options.
  if (F)
    ArgAlign = std::max(ArgAlign, getFunctionParamOptimizedAlign(F, ArgTy, DL));

  // Old ptx versions have a bug. When PTX code takes address of
  // byval parameter with alignment < 4, ptxas generates code to
  // spill argument into memory. Alas on sm_50+ ptxas generates
  // SASS code that fails with misaligned access. To work around
  // the problem, make sure that we align byval parameters by at
  // least 4. This bug seems to be fixed at least starting from
  // ptxas > 9.0.
  // TODO: remove this after verifying the bug is not reproduced
  // on non-deprecated ptxas versions.
  if (ForceMinByValParamAlign)
    ArgAlign = std::max(ArgAlign, Align(4));

  return ArgAlign;
}

// Helper for getting a function parameter name. Name is composed from
// its index and the function name. Negative index corresponds to special
// parameter (unsized array) used for passing variable arguments.
std::string NVPTXTargetLowering::getParamName(const Function *F,
                                              int Idx) const {
  std::string ParamName;
  raw_string_ostream ParamStr(ParamName);

  ParamStr << getTargetMachine().getSymbol(F)->getName();
  if (Idx < 0)
    ParamStr << "_vararg";
  else
    ParamStr << "_param_" << Idx;

  return ParamName;
}

/// isLegalAddressingMode - Return true if the addressing mode represented
/// by AM is legal for this target, for a load/store of the specified type.
/// Used to guide target specific optimizations, like loop strength reduction
/// (LoopStrengthReduce.cpp) and memory optimization for address mode
/// (CodeGenPrepare.cpp)
bool NVPTXTargetLowering::isLegalAddressingMode(const DataLayout &DL,
                                                const AddrMode &AM, Type *Ty,
                                                unsigned AS, Instruction *I) const {
  // AddrMode - This represents an addressing mode of:
  //    BaseGV + BaseOffs + BaseReg + Scale*ScaleReg
  //
  // The legal address modes are
  // - [avar]
  // - [areg]
  // - [areg+immoff]
  // - [immAddr]

  // immoff must fit in a signed 32-bit int
  if (!APInt(64, AM.BaseOffs).isSignedIntN(32))
    return false;

  if (AM.BaseGV)
    return !AM.BaseOffs && !AM.HasBaseReg && !AM.Scale;

  switch (AM.Scale) {
  case 0: // "r", "r+i" or "i" is allowed
    break;
  case 1:
    if (AM.HasBaseReg) // "r+r+i" or "r+r" is not allowed.
      return false;
    // Otherwise we have r+i.
    break;
  default:
    // No scale > 1 is allowed
    return false;
  }
  return true;
}

//===----------------------------------------------------------------------===//
//                         NVPTX Inline Assembly Support
//===----------------------------------------------------------------------===//

/// getConstraintType - Given a constraint letter, return the type of
/// constraint it is for this target.
NVPTXTargetLowering::ConstraintType
NVPTXTargetLowering::getConstraintType(StringRef Constraint) const {
  if (Constraint.size() == 1) {
    switch (Constraint[0]) {
    default:
      break;
    case 'b':
    case 'r':
    case 'h':
    case 'c':
    case 'l':
    case 'f':
    case 'd':
    case 'q':
    case '0':
    case 'N':
      return C_RegisterClass;
    }
  }
  return TargetLowering::getConstraintType(Constraint);
}

std::pair<unsigned, const TargetRegisterClass *>
NVPTXTargetLowering::getRegForInlineAsmConstraint(const TargetRegisterInfo *TRI,
                                                  StringRef Constraint,
                                                  MVT VT) const {
  if (Constraint.size() == 1) {
    switch (Constraint[0]) {
    case 'b':
      return std::make_pair(0U, &NVPTX::B1RegClass);
    case 'c':
    case 'h':
      return std::make_pair(0U, &NVPTX::B16RegClass);
    case 'r':
    case 'f':
      return std::make_pair(0U, &NVPTX::B32RegClass);
    case 'l':
    case 'N':
    case 'd':
      return std::make_pair(0U, &NVPTX::B64RegClass);
    case 'q': {
      if (STI.getSmVersion() < 70)
        report_fatal_error("Inline asm with 128 bit operands is only "
                           "supported for sm_70 and higher!");
      return std::make_pair(0U, &NVPTX::B128RegClass);
    }
    }
  }
  return TargetLowering::getRegForInlineAsmConstraint(TRI, Constraint, VT);
}

//===----------------------------------------------------------------------===//
//                         NVPTX DAG Combining
//===----------------------------------------------------------------------===//

bool NVPTXTargetLowering::allowFMA(MachineFunction &MF,
                                   CodeGenOptLevel OptLevel) const {
  // Always honor command-line argument
  if (FMAContractLevelOpt.getNumOccurrences() > 0)
    return FMAContractLevelOpt > 0;

  // Do not contract if we're not optimizing the code.
  if (OptLevel == CodeGenOptLevel::None)
    return false;

  // Honor TargetOptions flags that explicitly say fusion is okay.
  if (MF.getTarget().Options.AllowFPOpFusion == FPOpFusion::Fast)
    return true;

  return allowUnsafeFPMath(MF);
}

bool NVPTXTargetLowering::allowUnsafeFPMath(const MachineFunction &MF) const {
  // Honor TargetOptions flags that explicitly say unsafe math is okay.
  if (MF.getTarget().Options.UnsafeFPMath)
    return true;

  // Allow unsafe math if unsafe-fp-math attribute explicitly says so.
  const Function &F = MF.getFunction();
  return F.getFnAttribute("unsafe-fp-math").getValueAsBool();
}

static bool isConstZero(const SDValue &Operand) {
  const auto *Const = dyn_cast<ConstantSDNode>(Operand);
  return Const && Const->getZExtValue() == 0;
}

/// PerformADDCombineWithOperands - Try DAG combinations for an ADD with
/// operands N0 and N1.  This is a helper for PerformADDCombine that is
/// called with the default operands, and if that fails, with commuted
/// operands.
static SDValue
PerformADDCombineWithOperands(SDNode *N, SDValue N0, SDValue N1,
                              TargetLowering::DAGCombinerInfo &DCI) {
  EVT VT = N0.getValueType();

  // Since integer multiply-add costs the same as integer multiply
  // but is more costly than integer add, do the fusion only when
  // the mul is only used in the add.
  // TODO: this may not be true for later architectures, consider relaxing this
  if (!N0.getNode()->hasOneUse())
    return SDValue();

  // fold (add (select cond, 0, (mul a, b)), c)
  //   -> (select cond, c, (add (mul a, b), c))
  //
  if (N0.getOpcode() == ISD::SELECT) {
    unsigned ZeroOpNum;
    if (isConstZero(N0->getOperand(1)))
      ZeroOpNum = 1;
    else if (isConstZero(N0->getOperand(2)))
      ZeroOpNum = 2;
    else
      return SDValue();

    SDValue M = N0->getOperand((ZeroOpNum == 1) ? 2 : 1);
    if (M->getOpcode() != ISD::MUL || !M.getNode()->hasOneUse())
      return SDValue();

    SDLoc DL(N);
    SDValue Mul =
        DCI.DAG.getNode(ISD::MUL, DL, VT, M->getOperand(0), M->getOperand(1));
    SDValue MAD = DCI.DAG.getNode(ISD::ADD, DL, VT, Mul, N1);
    return DCI.DAG.getSelect(SDLoc(N), VT, N0->getOperand(0),
                             ((ZeroOpNum == 1) ? N1 : MAD),
                             ((ZeroOpNum == 1) ? MAD : N1));
  }

  return SDValue();
}

static SDValue
PerformFADDCombineWithOperands(SDNode *N, SDValue N0, SDValue N1,
                               TargetLowering::DAGCombinerInfo &DCI,
                               CodeGenOptLevel OptLevel) {
  EVT VT = N0.getValueType();
  if (N0.getOpcode() == ISD::FMUL) {
    const auto *TLI = static_cast<const NVPTXTargetLowering *>(
        &DCI.DAG.getTargetLoweringInfo());
    if (!(TLI->allowFMA(DCI.DAG.getMachineFunction(), OptLevel) ||
          (N->getFlags().hasAllowContract() &&
           N0->getFlags().hasAllowContract())))
      return SDValue();

    // For floating point:
    // Do the fusion only when the mul has less than 5 uses and all
    // are add.
    // The heuristic is that if a use is not an add, then that use
    // cannot be fused into fma, therefore mul is still needed anyway.
    // If there are more than 4 uses, even if they are all add, fusing
    // them will increase register pressue.
    //
    int numUses = 0;
    int nonAddCount = 0;
    for (const SDNode *User : N0.getNode()->users()) {
      numUses++;
      if (User->getOpcode() != ISD::FADD)
        ++nonAddCount;
      if (numUses >= 5)
        return SDValue();
    }
    if (nonAddCount) {
      int orderNo = N->getIROrder();
      int orderNo2 = N0.getNode()->getIROrder();
      // simple heuristics here for considering potential register
      // pressure, the logics here is that the differnce are used
      // to measure the distance between def and use, the longer distance
      // more likely cause register pressure.
      if (orderNo - orderNo2 < 500)
        return SDValue();

      // Now, check if at least one of the FMUL's operands is live beyond the
      // node N, which guarantees that the FMA will not increase register
      // pressure at node N.
      bool opIsLive = false;
      const SDNode *left = N0.getOperand(0).getNode();
      const SDNode *right = N0.getOperand(1).getNode();

      if (isa<ConstantSDNode>(left) || isa<ConstantSDNode>(right))
        opIsLive = true;

      if (!opIsLive)
        for (const SDNode *User : left->users()) {
          int orderNo3 = User->getIROrder();
          if (orderNo3 > orderNo) {
            opIsLive = true;
            break;
          }
        }

      if (!opIsLive)
        for (const SDNode *User : right->users()) {
          int orderNo3 = User->getIROrder();
          if (orderNo3 > orderNo) {
            opIsLive = true;
            break;
          }
        }

      if (!opIsLive)
        return SDValue();
    }

    return DCI.DAG.getNode(ISD::FMA, SDLoc(N), VT, N0.getOperand(0),
                           N0.getOperand(1), N1);
  }

  return SDValue();
}

<<<<<<< HEAD
/// Fold extractelts into a load by increasing the number of return values.
=======
/// Fold unpacking movs into a load by increasing the number of return values.
>>>>>>> 10a576f7
///
/// ex:
/// L: v2f16,ch = load <p>
/// a: f16 = extractelt L:0, 0
/// b: f16 = extractelt L:0, 1
/// use(a, b)
///
/// ...is turned into...
<<<<<<< HEAD
=======
///
>>>>>>> 10a576f7
/// L: f16,f16,ch = LoadV2 <p>
/// use(L:0, L:1)
static SDValue
combineUnpackingMovIntoLoad(SDNode *N, TargetLowering::DAGCombinerInfo &DCI) {
  // Don't run this optimization before the legalizer
  if (!DCI.isAfterLegalizeDAG())
    return SDValue();

<<<<<<< HEAD
  EVT ElemVT = N->getValueType(0);
  if (!Isv2x16VT(ElemVT))
    return SDValue();

=======
  EVT ElementVT = N->getValueType(0);
  // Avoid non-packed types and v4i8
  if (!NVPTX::isPackedVectorTy(ElementVT) || ElementVT == MVT::v4i8)
    return SDValue();

  SmallVector<SDNode *> DeadCopyToRegs;

>>>>>>> 10a576f7
  // Check whether all outputs are either used by an extractelt or are
  // glue/chain nodes
  if (!all_of(N->uses(), [&](SDUse &U) {
        // Skip glue, chain nodes
        if (U.getValueType() == MVT::Glue || U.getValueType() == MVT::Other)
          return true;
        if (U.getUser()->getOpcode() == ISD::EXTRACT_VECTOR_ELT) {
          if (N->getOpcode() != ISD::LOAD)
            return true;
          // Since this is an ISD::LOAD, check all extractelts are used. If
          // any are not used, we don't want to defeat another optimization that
          // will narrow the load.
          //
          // For example:
          //
          // L: v2f16,ch = load <p>
          // e0: f16 = extractelt L:0, 0
          // e1: f16 = extractelt L:0, 1        <-- unused
          // store e0
          //
          // Can be optimized by DAGCombiner to:
          //
          // L: f16,ch = load <p>
          // store L:0
          return !U.getUser()->use_empty();
        }

<<<<<<< HEAD
=======
        // Handle CopyToReg nodes that will become dead after our replacement
        if (U.getUser()->getOpcode() == ISD::CopyToReg) {
          DeadCopyToRegs.push_back(U.getUser());
          return true;
        }

>>>>>>> 10a576f7
        // Otherwise, this use prevents us from splitting a value.
        return false;
      }))
    return SDValue();

  auto *LD = cast<MemSDNode>(N);
  EVT MemVT = LD->getMemoryVT();
  SDLoc DL(LD);

  // the new opcode after we double the number of operands
  NVPTXISD::NodeType Opcode;
  SmallVector<SDValue> Operands(LD->ops());
  unsigned OldNumOutputs; // non-glue, non-chain outputs
  switch (LD->getOpcode()) {
  case ISD::LOAD:
    OldNumOutputs = 1;
    // Any packed type is legal, so the legalizer will not have lowered
    // ISD::LOAD -> NVPTXISD::Load (unless it's under-aligned). We have to do it
    // here.
    Opcode = NVPTXISD::LoadV2;
    Operands.push_back(DCI.DAG.getIntPtrConstant(
        cast<LoadSDNode>(LD)->getExtensionType(), DL));
    break;
  case NVPTXISD::LoadParamV2:
    OldNumOutputs = 2;
    Opcode = NVPTXISD::LoadParamV4;
    break;
  case NVPTXISD::LoadV2:
    OldNumOutputs = 2;
    Opcode = NVPTXISD::LoadV4;
    break;
  case NVPTXISD::LoadV4:
<<<<<<< HEAD
=======
    // V8 is only supported for f32. Don't forget, we're not changing the load
    // size here. This is already a 256-bit load.
    if (ElementVT != MVT::v2f32)
      return SDValue();
    OldNumOutputs = 4;
    Opcode = NVPTXISD::LoadV8;
    break;
>>>>>>> 10a576f7
  case NVPTXISD::LoadV8:
    // PTX doesn't support the next doubling of outputs
    return SDValue();
  }

  // the non-glue, non-chain outputs in the new load
  const unsigned NewNumOutputs = OldNumOutputs * 2;
<<<<<<< HEAD
  SmallVector<EVT> NewVTs(NewNumOutputs, ElemVT.getVectorElementType());
=======
  SmallVector<EVT> NewVTs(NewNumOutputs, ElementVT.getVectorElementType());
>>>>>>> 10a576f7
  // add remaining chain and glue values
  NewVTs.append(LD->value_begin() + OldNumOutputs, LD->value_end());

  // Create the new load
  SDValue NewLoad =
      DCI.DAG.getMemIntrinsicNode(Opcode, DL, DCI.DAG.getVTList(NewVTs),
                                  Operands, MemVT, LD->getMemOperand());

  // Now we use a combination of BUILD_VECTORs and a MERGE_VALUES node to keep
  // the outputs the same. These nodes will be optimized away in later
  // DAGCombiner iterations.
  SmallVector<SDValue> Results;
  for (unsigned I : seq(OldNumOutputs))
    Results.push_back(DCI.DAG.getBuildVector(
<<<<<<< HEAD
        ElemVT, DL, {NewLoad.getValue(I * 2), NewLoad.getValue(I * 2 + 1)}));
=======
        ElementVT, DL, {NewLoad.getValue(I * 2), NewLoad.getValue(I * 2 + 1)}));
>>>>>>> 10a576f7
  // Add remaining chain and glue nodes
  for (unsigned I : seq(NewLoad->getNumValues() - NewNumOutputs))
    Results.push_back(NewLoad.getValue(NewNumOutputs + I));

<<<<<<< HEAD
  return DCI.DAG.getMergeValues(Results, DL);
}

/// Fold a packing mov into a store.
///
/// ex:
/// v: v2f16 = BUILD_VECTOR a:f16, b:f16
/// StoreRetval v
///
/// ...is turned into...
///
/// StoreRetvalV2 a:f16, b:f16
=======
  // Remove dead CopyToReg nodes by folding them into the chain they reference
  for (SDNode *CTR : DeadCopyToRegs)
    DCI.CombineTo(CTR, CTR->getOperand(0));

  return DCI.DAG.getMergeValues(Results, DL);
}

/// Fold packing movs into a store.
///
/// ex:
/// v1: v2f16 = BUILD_VECTOR a:f16, b:f16
/// v2: v2f16 = BUILD_VECTOR c:f16, d:f16
/// StoreV2 v1, v2
///
/// ...is turned into...
///
/// StoreV4 a, b, c, d
>>>>>>> 10a576f7
static SDValue combinePackingMovIntoStore(SDNode *N,
                                          TargetLowering::DAGCombinerInfo &DCI,
                                          unsigned Front, unsigned Back) {
  // We want to run this as late as possible since other optimizations may
  // eliminate the BUILD_VECTORs.
  if (!DCI.isAfterLegalizeDAG())
    return SDValue();

  // Get the type of the operands being stored.
  EVT ElementVT = N->getOperand(Front).getValueType();

<<<<<<< HEAD
  if (!Isv2x16VT(ElementVT))
=======
  // Avoid non-packed types and v4i8
  if (!NVPTX::isPackedVectorTy(ElementVT) || ElementVT == MVT::v4i8)
>>>>>>> 10a576f7
    return SDValue();

  auto *ST = cast<MemSDNode>(N);
  EVT MemVT = ElementVT.getVectorElementType();

  // The new opcode after we double the number of operands.
  NVPTXISD::NodeType Opcode;
  switch (N->getOpcode()) {
  case ISD::STORE:
    // Any packed type is legal, so the legalizer will not have lowered
    // ISD::STORE -> NVPTXISD::Store (unless it's under-aligned). We have to do
    // it here.
    MemVT = ST->getMemoryVT();
    Opcode = NVPTXISD::StoreV2;
    break;
  case NVPTXISD::StoreParam:
    Opcode = NVPTXISD::StoreParamV2;
    break;
  case NVPTXISD::StoreParamV2:
    Opcode = NVPTXISD::StoreParamV4;
    break;
  case NVPTXISD::StoreV2:
    MemVT = ST->getMemoryVT();
    Opcode = NVPTXISD::StoreV4;
    break;
  case NVPTXISD::StoreV4:
<<<<<<< HEAD
=======
    // V8 is only supported for f32. Don't forget, we're not changing the store
    // size here. This is already a 256-bit store.
    if (ElementVT != MVT::v2f32)
      return SDValue();
    Opcode = NVPTXISD::StoreV8;
    break;
>>>>>>> 10a576f7
  case NVPTXISD::StoreParamV4:
  case NVPTXISD::StoreV8:
    // PTX doesn't support the next doubling of operands
    return SDValue();
  default:
    llvm_unreachable("Unhandled store opcode");
  }

  // Scan the operands and if they're all BUILD_VECTORs, we'll have gathered
  // their elements.
  SmallVector<SDValue, 4> Operands(N->ops().take_front(Front));
  for (SDValue BV : N->ops().drop_front(Front).drop_back(Back)) {
    if (BV.getOpcode() != ISD::BUILD_VECTOR)
      return SDValue();

    // If the operand has multiple uses, this optimization can increase register
    // pressure.
    if (!BV.hasOneUse())
      return SDValue();

    // DAGCombiner visits nodes bottom-up. Check the BUILD_VECTOR operands for
    // any signs they may be folded by some other pattern or rule.
    for (SDValue Op : BV->ops()) {
      // Peek through bitcasts
      if (Op.getOpcode() == ISD::BITCAST)
        Op = Op.getOperand(0);

      // This may be folded into a PRMT.
      if (Op.getValueType() == MVT::i16 && Op.getOpcode() == ISD::TRUNCATE &&
          Op->getOperand(0).getValueType() == MVT::i32)
        return SDValue();

      // This may be folded into cvt.bf16x2
      if (Op.getOpcode() == ISD::FP_ROUND)
        return SDValue();
    }
    Operands.append({BV.getOperand(0), BV.getOperand(1)});
  }
  Operands.append(N->op_end() - Back, N->op_end());

  // Now we replace the store
  return DCI.DAG.getMemIntrinsicNode(Opcode, SDLoc(N), N->getVTList(), Operands,
                                     MemVT, ST->getMemOperand());
}

static SDValue PerformStoreCombineHelper(SDNode *N,
                                         TargetLowering::DAGCombinerInfo &DCI,
                                         unsigned Front, unsigned Back) {
  if (all_of(N->ops().drop_front(Front).drop_back(Back),
             [](const SDUse &U) { return U.get()->isUndef(); }))
    // Operand 0 is the previous value in the chain. Cannot return EntryToken
    // as the previous value will become unused and eliminated later.
    return N->getOperand(0);

  return combinePackingMovIntoStore(N, DCI, Front, Back);
}

static SDValue PerformStoreCombine(SDNode *N,
                                   TargetLowering::DAGCombinerInfo &DCI) {
  return combinePackingMovIntoStore(N, DCI, 1, 2);
}

static SDValue PerformStoreParamCombine(SDNode *N,
                                        TargetLowering::DAGCombinerInfo &DCI) {
  // Operands from the 3rd to the 2nd last one are the values to be stored.
  //   {Chain, ArgID, Offset, Val, Glue}
  return PerformStoreCombineHelper(N, DCI, 3, 1);
}

/// PerformADDCombine - Target-specific dag combine xforms for ISD::ADD.
///
static SDValue PerformADDCombine(SDNode *N,
                                 TargetLowering::DAGCombinerInfo &DCI,
                                 CodeGenOptLevel OptLevel) {
  if (OptLevel == CodeGenOptLevel::None)
    return SDValue();

  SDValue N0 = N->getOperand(0);
  SDValue N1 = N->getOperand(1);

  // Skip non-integer, non-scalar case
  EVT VT = N0.getValueType();
  if (VT.isVector() || VT != MVT::i32)
    return SDValue();

  // First try with the default operand order.
  if (SDValue Result = PerformADDCombineWithOperands(N, N0, N1, DCI))
    return Result;

  // If that didn't work, try again with the operands commuted.
  return PerformADDCombineWithOperands(N, N1, N0, DCI);
}

/// PerformFADDCombine - Target-specific dag combine xforms for ISD::FADD.
///
static SDValue PerformFADDCombine(SDNode *N,
                                 TargetLowering::DAGCombinerInfo &DCI,
                                 CodeGenOptLevel OptLevel) {
  SDValue N0 = N->getOperand(0);
  SDValue N1 = N->getOperand(1);

  EVT VT = N0.getValueType();
  if (VT.isVector() || !(VT == MVT::f32 || VT == MVT::f64))
    return SDValue();

  // First try with the default operand order.
  if (SDValue Result = PerformFADDCombineWithOperands(N, N0, N1, DCI, OptLevel))
    return Result;

  // If that didn't work, try again with the operands commuted.
  return PerformFADDCombineWithOperands(N, N1, N0, DCI, OptLevel);
}

static SDValue PerformANDCombine(SDNode *N,
                                 TargetLowering::DAGCombinerInfo &DCI) {
  // The type legalizer turns a vector load of i8 values into a zextload to i16
  // registers, optionally ANY_EXTENDs it (if target type is integer),
  // and ANDs off the high 8 bits. Since we turn this load into a
  // target-specific DAG node, the DAG combiner fails to eliminate these AND
  // nodes. Do that here.
  SDValue Val = N->getOperand(0);
  SDValue Mask = N->getOperand(1);

  if (isa<ConstantSDNode>(Val)) {
    std::swap(Val, Mask);
  }

  SDValue AExt;

  // Generally, we will see zextload -> IMOV16rr -> ANY_EXTEND -> and
  if (Val.getOpcode() == ISD::ANY_EXTEND) {
    AExt = Val;
    Val = Val->getOperand(0);
  }

  if (Val->getOpcode() == NVPTXISD::LoadV2 ||
      Val->getOpcode() == NVPTXISD::LoadV4) {
    ConstantSDNode *MaskCnst = dyn_cast<ConstantSDNode>(Mask);
    if (!MaskCnst) {
      // Not an AND with a constant
      return SDValue();
    }

    uint64_t MaskVal = MaskCnst->getZExtValue();
    if (MaskVal != 0xff) {
      // Not an AND that chops off top 8 bits
      return SDValue();
    }

    MemSDNode *Mem = dyn_cast<MemSDNode>(Val);
    if (!Mem) {
      // Not a MemSDNode?!?
      return SDValue();
    }

    EVT MemVT = Mem->getMemoryVT();
    if (MemVT != MVT::v2i8 && MemVT != MVT::v4i8) {
      // We only handle the i8 case
      return SDValue();
    }

    unsigned ExtType = Val->getConstantOperandVal(Val->getNumOperands() - 1);
    if (ExtType == ISD::SEXTLOAD) {
      // If for some reason the load is a sextload, the and is needed to zero
      // out the high 8 bits
      return SDValue();
    }

    bool AddTo = false;
    if (AExt.getNode() != nullptr) {
      // Re-insert the ext as a zext.
      Val = DCI.DAG.getNode(ISD::ZERO_EXTEND, SDLoc(N),
                            AExt.getValueType(), Val);
      AddTo = true;
    }

    // If we get here, the AND is unnecessary.  Just replace it with the load
    DCI.CombineTo(N, Val, AddTo);
  }

  return SDValue();
}

static SDValue PerformREMCombine(SDNode *N,
                                 TargetLowering::DAGCombinerInfo &DCI,
                                 CodeGenOptLevel OptLevel) {
  assert(N->getOpcode() == ISD::SREM || N->getOpcode() == ISD::UREM);

  // Don't do anything at less than -O2.
  if (OptLevel < CodeGenOptLevel::Default)
    return SDValue();

  SelectionDAG &DAG = DCI.DAG;
  SDLoc DL(N);
  EVT VT = N->getValueType(0);
  bool IsSigned = N->getOpcode() == ISD::SREM;
  unsigned DivOpc = IsSigned ? ISD::SDIV : ISD::UDIV;

  const SDValue &Num = N->getOperand(0);
  const SDValue &Den = N->getOperand(1);

  for (const SDNode *U : Num->users()) {
    if (U->getOpcode() == DivOpc && U->getOperand(0) == Num &&
        U->getOperand(1) == Den) {
      // Num % Den -> Num - (Num / Den) * Den
      return DAG.getNode(ISD::SUB, DL, VT, Num,
                         DAG.getNode(ISD::MUL, DL, VT,
                                     DAG.getNode(DivOpc, DL, VT, Num, Den),
                                     Den));
    }
  }
  return SDValue();
}

enum OperandSignedness {
  Signed = 0,
  Unsigned,
  Unknown
};

/// IsMulWideOperandDemotable - Checks if the provided DAG node is an operand
/// that can be demoted to \p OptSize bits without loss of information. The
/// signedness of the operand, if determinable, is placed in \p S.
static bool IsMulWideOperandDemotable(SDValue Op,
                                      unsigned OptSize,
                                      OperandSignedness &S) {
  S = Unknown;

  if (Op.getOpcode() == ISD::SIGN_EXTEND ||
      Op.getOpcode() == ISD::SIGN_EXTEND_INREG) {
    EVT OrigVT = Op.getOperand(0).getValueType();
    if (OrigVT.getFixedSizeInBits() <= OptSize) {
      S = Signed;
      return true;
    }
  } else if (Op.getOpcode() == ISD::ZERO_EXTEND) {
    EVT OrigVT = Op.getOperand(0).getValueType();
    if (OrigVT.getFixedSizeInBits() <= OptSize) {
      S = Unsigned;
      return true;
    }
  }

  return false;
}

/// AreMulWideOperandsDemotable - Checks if the given LHS and RHS operands can
/// be demoted to \p OptSize bits without loss of information. If the operands
/// contain a constant, it should appear as the RHS operand. The signedness of
/// the operands is placed in \p IsSigned.
static bool AreMulWideOperandsDemotable(SDValue LHS, SDValue RHS,
                                        unsigned OptSize,
                                        bool &IsSigned) {
  OperandSignedness LHSSign;

  // The LHS operand must be a demotable op
  if (!IsMulWideOperandDemotable(LHS, OptSize, LHSSign))
    return false;

  // We should have been able to determine the signedness from the LHS
  if (LHSSign == Unknown)
    return false;

  IsSigned = (LHSSign == Signed);

  // The RHS can be a demotable op or a constant
  if (ConstantSDNode *CI = dyn_cast<ConstantSDNode>(RHS)) {
    const APInt &Val = CI->getAPIntValue();
    if (LHSSign == Unsigned) {
      return Val.isIntN(OptSize);
    } else {
      return Val.isSignedIntN(OptSize);
    }
  } else {
    OperandSignedness RHSSign;
    if (!IsMulWideOperandDemotable(RHS, OptSize, RHSSign))
      return false;

    return LHSSign == RHSSign;
  }
}

/// TryMULWIDECombine - Attempt to replace a multiply of M bits with a multiply
/// of M/2 bits that produces an M-bit result (i.e. mul.wide). This transform
/// works on both multiply DAG nodes and SHL DAG nodes with a constant shift
/// amount.
static SDValue TryMULWIDECombine(SDNode *N,
                                 TargetLowering::DAGCombinerInfo &DCI) {
  EVT MulType = N->getValueType(0);
  if (MulType != MVT::i32 && MulType != MVT::i64) {
    return SDValue();
  }

  SDLoc DL(N);
  unsigned OptSize = MulType.getSizeInBits() >> 1;
  SDValue LHS = N->getOperand(0);
  SDValue RHS = N->getOperand(1);

  // Canonicalize the multiply so the constant (if any) is on the right
  if (N->getOpcode() == ISD::MUL) {
    if (isa<ConstantSDNode>(LHS)) {
      std::swap(LHS, RHS);
    }
  }

  // If we have a SHL, determine the actual multiply amount
  if (N->getOpcode() == ISD::SHL) {
    ConstantSDNode *ShlRHS = dyn_cast<ConstantSDNode>(RHS);
    if (!ShlRHS) {
      return SDValue();
    }

    APInt ShiftAmt = ShlRHS->getAPIntValue();
    unsigned BitWidth = MulType.getSizeInBits();
    if (ShiftAmt.sge(0) && ShiftAmt.slt(BitWidth)) {
      APInt MulVal = APInt(BitWidth, 1) << ShiftAmt;
      RHS = DCI.DAG.getConstant(MulVal, DL, MulType);
    } else {
      return SDValue();
    }
  }

  bool Signed;
  // Verify that our operands are demotable
  if (!AreMulWideOperandsDemotable(LHS, RHS, OptSize, Signed)) {
    return SDValue();
  }

  EVT DemotedVT;
  if (MulType == MVT::i32) {
    DemotedVT = MVT::i16;
  } else {
    DemotedVT = MVT::i32;
  }

  // Truncate the operands to the correct size. Note that these are just for
  // type consistency and will (likely) be eliminated in later phases.
  SDValue TruncLHS =
    DCI.DAG.getNode(ISD::TRUNCATE, DL, DemotedVT, LHS);
  SDValue TruncRHS =
    DCI.DAG.getNode(ISD::TRUNCATE, DL, DemotedVT, RHS);

  unsigned Opc;
  if (Signed) {
    Opc = NVPTXISD::MUL_WIDE_SIGNED;
  } else {
    Opc = NVPTXISD::MUL_WIDE_UNSIGNED;
  }

  return DCI.DAG.getNode(Opc, DL, MulType, TruncLHS, TruncRHS);
}

static bool isConstOne(const SDValue &Operand) {
  const auto *Const = dyn_cast<ConstantSDNode>(Operand);
  return Const && Const->getZExtValue() == 1;
}

static SDValue matchMADConstOnePattern(SDValue Add) {
  if (Add->getOpcode() != ISD::ADD)
    return SDValue();

  if (isConstOne(Add->getOperand(0)))
    return Add->getOperand(1);

  if (isConstOne(Add->getOperand(1)))
    return Add->getOperand(0);

  return SDValue();
}

static SDValue combineMADConstOne(SDValue X, SDValue Add, EVT VT, SDLoc DL,
                                  TargetLowering::DAGCombinerInfo &DCI) {

  if (SDValue Y = matchMADConstOnePattern(Add)) {
    SDValue Mul = DCI.DAG.getNode(ISD::MUL, DL, VT, X, Y);
    return DCI.DAG.getNode(ISD::ADD, DL, VT, Mul, X);
  }

  return SDValue();
}

static SDValue combineMulSelectConstOne(SDValue X, SDValue Select, EVT VT,
                                        SDLoc DL,
                                        TargetLowering::DAGCombinerInfo &DCI) {
  if (Select->getOpcode() != ISD::SELECT)
    return SDValue();

  SDValue Cond = Select->getOperand(0);

  unsigned ConstOpNo;
  if (isConstOne(Select->getOperand(1)))
    ConstOpNo = 1;
  else if (isConstOne(Select->getOperand(2)))
    ConstOpNo = 2;
  else
    return SDValue();

  SDValue Y = Select->getOperand((ConstOpNo == 1) ? 2 : 1);

  // Do not combine if the resulting sequence is not obviously profitable.
  if (!matchMADConstOnePattern(Y))
    return SDValue();

  SDValue NewMul = DCI.DAG.getNode(ISD::MUL, DL, VT, X, Y);

  return DCI.DAG.getNode(ISD::SELECT, DL, VT, Cond,
                         (ConstOpNo == 1) ? X : NewMul,
                         (ConstOpNo == 1) ? NewMul : X);
}

static SDValue
PerformMULCombineWithOperands(SDNode *N, SDValue N0, SDValue N1,
                              TargetLowering::DAGCombinerInfo &DCI) {

  EVT VT = N0.getValueType();
  if (VT.isVector())
    return SDValue();

  if (VT != MVT::i16 && VT != MVT::i32 && VT != MVT::i64)
    return SDValue();

  SDLoc DL(N);

  // (mul x, (add y, 1)) -> (add (mul x, y), x)
  if (SDValue Res = combineMADConstOne(N0, N1, VT, DL, DCI))
    return Res;
  if (SDValue Res = combineMADConstOne(N1, N0, VT, DL, DCI))
    return Res;

  // (mul x, (select y, 1)) -> (select (mul x, y), x)
  if (SDValue Res = combineMulSelectConstOne(N0, N1, VT, DL, DCI))
    return Res;
  if (SDValue Res = combineMulSelectConstOne(N1, N0, VT, DL, DCI))
    return Res;

  return SDValue();
}

/// PerformMULCombine - Runs PTX-specific DAG combine patterns on MUL nodes.
static SDValue PerformMULCombine(SDNode *N,
                                 TargetLowering::DAGCombinerInfo &DCI,
                                 CodeGenOptLevel OptLevel) {
  if (OptLevel == CodeGenOptLevel::None)
    return SDValue();

  if (SDValue Ret = TryMULWIDECombine(N, DCI))
    return Ret;

  SDValue N0 = N->getOperand(0);
  SDValue N1 = N->getOperand(1);
  return PerformMULCombineWithOperands(N, N0, N1, DCI);
}

/// PerformSHLCombine - Runs PTX-specific DAG combine patterns on SHL nodes.
static SDValue PerformSHLCombine(SDNode *N,
                                 TargetLowering::DAGCombinerInfo &DCI,
                                 CodeGenOptLevel OptLevel) {
  if (OptLevel > CodeGenOptLevel::None) {
    // Try mul.wide combining at OptLevel > 0
    if (SDValue Ret = TryMULWIDECombine(N, DCI))
      return Ret;
  }

  return SDValue();
}

static SDValue PerformSETCCCombine(SDNode *N,
                                   TargetLowering::DAGCombinerInfo &DCI,
                                   unsigned int SmVersion) {
  EVT CCType = N->getValueType(0);
  SDValue A = N->getOperand(0);
  SDValue B = N->getOperand(1);

  EVT AType = A.getValueType();
  if (!(CCType == MVT::v2i1 && (AType == MVT::v2f16 || AType == MVT::v2bf16)))
    return SDValue();

  if (A.getValueType() == MVT::v2bf16 && SmVersion < 90)
    return SDValue();

  SDLoc DL(N);
  // setp.f16x2 returns two scalar predicates, which we need to
  // convert back to v2i1. The returned result will be scalarized by
  // the legalizer, but the comparison will remain a single vector
  // instruction.
  SDValue CCNode = DCI.DAG.getNode(
      A.getValueType() == MVT::v2f16 ? NVPTXISD::SETP_F16X2
                                     : NVPTXISD::SETP_BF16X2,
      DL, DCI.DAG.getVTList(MVT::i1, MVT::i1), {A, B, N->getOperand(2)});
  return DCI.DAG.getNode(ISD::BUILD_VECTOR, DL, CCType, CCNode.getValue(0),
                         CCNode.getValue(1));
}

static SDValue PerformEXTRACTCombine(SDNode *N,
                                     TargetLowering::DAGCombinerInfo &DCI) {
  SDValue Vector = N->getOperand(0);
  if (Vector->getOpcode() == ISD::FREEZE)
    Vector = Vector->getOperand(0);
  SDLoc DL(N);
  EVT VectorVT = Vector.getValueType();
  if (Vector->getOpcode() == ISD::LOAD && VectorVT.isSimple() &&
      IsPTXVectorType(VectorVT.getSimpleVT()))
    return SDValue(); // Native vector loads already combine nicely w/
                      // extract_vector_elt.
  // Don't mess with singletons or packed types (v2f32, v2*16, v4i8 and v8i8),
  // we already handle them OK.
  if (VectorVT.getVectorNumElements() == 1 ||
      NVPTX::isPackedVectorTy(VectorVT) || VectorVT == MVT::v8i8)
    return SDValue();

  // Don't mess with undef values as sra may be simplified to 0, not undef.
  if (Vector->isUndef() || ISD::allOperandsUndef(Vector.getNode()))
    return SDValue();

  uint64_t VectorBits = VectorVT.getSizeInBits();
  // We only handle the types we can extract in-register.
  if (!(VectorBits == 16 || VectorBits == 32 || VectorBits == 64))
    return SDValue();

  ConstantSDNode *Index = dyn_cast<ConstantSDNode>(N->getOperand(1));
  // Index == 0 is handled by generic DAG combiner.
  if (!Index || Index->getZExtValue() == 0)
    return SDValue();

  MVT IVT = MVT::getIntegerVT(VectorBits);
  EVT EltVT = VectorVT.getVectorElementType();
  EVT EltIVT = EltVT.changeTypeToInteger();
  uint64_t EltBits = EltVT.getScalarSizeInBits();

  SDValue Result = DCI.DAG.getNode(
      ISD::TRUNCATE, DL, EltIVT,
      DCI.DAG.getNode(
          ISD::SRA, DL, IVT, DCI.DAG.getNode(ISD::BITCAST, DL, IVT, Vector),
          DCI.DAG.getConstant(Index->getZExtValue() * EltBits, DL, IVT)));

  // If element has non-integer type, bitcast it back to the expected type.
  if (EltVT != EltIVT)
    Result = DCI.DAG.getNode(ISD::BITCAST, DL, EltVT, Result);
  // Past legalizer, we may need to extent i8 -> i16 to match the register type.
  if (EltVT != N->getValueType(0))
    Result = DCI.DAG.getNode(ISD::ANY_EXTEND, DL, N->getValueType(0), Result);

  return Result;
}

static SDValue PerformVSELECTCombine(SDNode *N,
                                     TargetLowering::DAGCombinerInfo &DCI) {
  SDValue VA = N->getOperand(1);
  EVT VectorVT = VA.getValueType();
  if (VectorVT != MVT::v4i8)
    return SDValue();

  // We need to split vselect into individual per-element operations Because we
  // use BFE/BFI instruction for byte extraction/insertion, we do end up with
  // 32-bit values, so we may as well do comparison as i32 to avoid conversions
  // to/from i16 normally used for i8 values.
  SmallVector<SDValue, 4> E;
  SDLoc DL(N);
  SDValue VCond = N->getOperand(0);
  SDValue VB = N->getOperand(2);
  for (int I = 0; I < 4; ++I) {
    SDValue C = DCI.DAG.getNode(ISD::EXTRACT_VECTOR_ELT, DL, MVT::i1, VCond,
                                DCI.DAG.getConstant(I, DL, MVT::i32));
    SDValue EA = DCI.DAG.getAnyExtOrTrunc(
        DCI.DAG.getNode(ISD::EXTRACT_VECTOR_ELT, DL, MVT::i8, VA,
                        DCI.DAG.getConstant(I, DL, MVT::i32)),
        DL, MVT::i32);
    SDValue EB = DCI.DAG.getAnyExtOrTrunc(
        DCI.DAG.getNode(ISD::EXTRACT_VECTOR_ELT, DL, MVT::i8, VB,
                        DCI.DAG.getConstant(I, DL, MVT::i32)),
        DL, MVT::i32);
    E.push_back(DCI.DAG.getAnyExtOrTrunc(
        DCI.DAG.getNode(ISD::SELECT, DL, MVT::i32, C, EA, EB), DL, MVT::i8));
  }
  return DCI.DAG.getNode(ISD::BUILD_VECTOR, DL, MVT::v4i8, E);
}

static SDValue
PerformBUILD_VECTORCombine(SDNode *N, TargetLowering::DAGCombinerInfo &DCI) {
  auto VT = N->getValueType(0);
  if (!DCI.isAfterLegalizeDAG() ||
      // only process v2*16 types
      !(NVPTX::isPackedVectorTy(VT) && VT.is32BitVector() &&
        VT.getVectorNumElements() == 2))
    return SDValue();

  auto Op0 = N->getOperand(0);
  auto Op1 = N->getOperand(1);

  // Start out by assuming we want to take the lower 2 bytes of each i32
  // operand.
  uint64_t Op0Bytes = 0x10;
  uint64_t Op1Bytes = 0x54;

  std::pair<SDValue *, uint64_t *> OpData[2] = {{&Op0, &Op0Bytes},
                                                {&Op1, &Op1Bytes}};

  // Check that each operand is an i16, truncated from an i32 operand. We'll
  // select individual bytes from those original operands. Optionally, fold in a
  // shift right of that original operand.
  for (auto &[Op, OpBytes] : OpData) {
    // Eat up any bitcast
    if (Op->getOpcode() == ISD::BITCAST)
      *Op = Op->getOperand(0);

    if (!(Op->getValueType() == MVT::i16 && Op->getOpcode() == ISD::TRUNCATE &&
          Op->getOperand(0).getValueType() == MVT::i32))
      return SDValue();

    // If the truncate has multiple uses, this optimization can increase
    // register pressure
    if (!Op->hasOneUse())
      return SDValue();

    *Op = Op->getOperand(0);

    // Optionally, fold in a shift-right of the original operand and let permute
    // pick the two higher bytes of the original value directly.
    if (Op->getOpcode() == ISD::SRL && isa<ConstantSDNode>(Op->getOperand(1))) {
      if (cast<ConstantSDNode>(Op->getOperand(1))->getZExtValue() == 16) {
        // Shift the PRMT byte selector to pick upper bytes from each respective
        // value, instead of the lower ones: 0x10 -> 0x32, 0x54 -> 0x76
        assert((*OpBytes == 0x10 || *OpBytes == 0x54) &&
               "PRMT selector values out of range");
        *OpBytes += 0x22;
        *Op = Op->getOperand(0);
      }
    }
  }

  SDLoc DL(N);
  auto &DAG = DCI.DAG;

  auto PRMT = DAG.getNode(
      NVPTXISD::PRMT, DL, MVT::v4i8,
      {Op0, Op1, DAG.getConstant((Op1Bytes << 8) | Op0Bytes, DL, MVT::i32),
       DAG.getConstant(NVPTX::PTXPrmtMode::NONE, DL, MVT::i32)});
  return DAG.getNode(ISD::BITCAST, DL, VT, PRMT);
}

static SDValue combineADDRSPACECAST(SDNode *N,
                                    TargetLowering::DAGCombinerInfo &DCI) {
  auto *ASCN1 = cast<AddrSpaceCastSDNode>(N);

  if (auto *ASCN2 = dyn_cast<AddrSpaceCastSDNode>(ASCN1->getOperand(0))) {
    assert(ASCN2->getDestAddressSpace() == ASCN1->getSrcAddressSpace());

    // Fold asc[B -> A](asc[A -> B](x)) -> x
    if (ASCN1->getDestAddressSpace() == ASCN2->getSrcAddressSpace())
      return ASCN2->getOperand(0);
  }

  return SDValue();
}

SDValue NVPTXTargetLowering::PerformDAGCombine(SDNode *N,
                                               DAGCombinerInfo &DCI) const {
  CodeGenOptLevel OptLevel = getTargetMachine().getOptLevel();
  switch (N->getOpcode()) {
    default: break;
    case ISD::ADD:
      return PerformADDCombine(N, DCI, OptLevel);
    case ISD::FADD:
      return PerformFADDCombine(N, DCI, OptLevel);
    case ISD::MUL:
      return PerformMULCombine(N, DCI, OptLevel);
    case ISD::SHL:
      return PerformSHLCombine(N, DCI, OptLevel);
    case ISD::AND:
      return PerformANDCombine(N, DCI);
    case ISD::UREM:
    case ISD::SREM:
      return PerformREMCombine(N, DCI, OptLevel);
    case ISD::SETCC:
      return PerformSETCCCombine(N, DCI, STI.getSmVersion());
    case ISD::LOAD:
    case NVPTXISD::LoadParamV2:
    case NVPTXISD::LoadV2:
    case NVPTXISD::LoadV4:
      return combineUnpackingMovIntoLoad(N, DCI);
    case NVPTXISD::StoreParam:
    case NVPTXISD::StoreParamV2:
    case NVPTXISD::StoreParamV4:
      return PerformStoreParamCombine(N, DCI);
    case ISD::STORE:
    case NVPTXISD::StoreV2:
    case NVPTXISD::StoreV4:
      return PerformStoreCombine(N, DCI);
    case ISD::EXTRACT_VECTOR_ELT:
      return PerformEXTRACTCombine(N, DCI);
    case ISD::VSELECT:
      return PerformVSELECTCombine(N, DCI);
    case ISD::BUILD_VECTOR:
      return PerformBUILD_VECTORCombine(N, DCI);
    case ISD::ADDRSPACECAST:
      return combineADDRSPACECAST(N, DCI);
  }
  return SDValue();
}

static void ReplaceBITCAST(SDNode *Node, SelectionDAG &DAG,
                           SmallVectorImpl<SDValue> &Results) {
  // Handle bitcasting to v2i8 without hitting the default promotion
  // strategy which goes through stack memory.
  SDValue Op(Node, 0);
  EVT ToVT = Op->getValueType(0);
  if (ToVT != MVT::v2i8) {
    return;
  }

  // Bitcast to i16 and unpack elements into a vector
  SDLoc DL(Node);
  SDValue AsInt = DAG.getBitcast(MVT::i16, Op->getOperand(0));
  SDValue Vec0 = DAG.getNode(ISD::TRUNCATE, DL, MVT::i8, AsInt);
  SDValue Const8 = DAG.getConstant(8, DL, MVT::i16);
  SDValue Vec1 =
      DAG.getNode(ISD::TRUNCATE, DL, MVT::i8,
                  DAG.getNode(ISD::SRL, DL, MVT::i16, {AsInt, Const8}));
  Results.push_back(
      DAG.getNode(ISD::BUILD_VECTOR, DL, MVT::v2i8, {Vec0, Vec1}));
}

/// ReplaceVectorLoad - Convert vector loads into multi-output scalar loads.
static void replaceLoadVector(SDNode *N, SelectionDAG &DAG,
                              SmallVectorImpl<SDValue> &Results,
                              const NVPTXSubtarget &STI) {
  LoadSDNode *LD = cast<LoadSDNode>(N);
  const EVT ResVT = LD->getValueType(0);
  const EVT MemVT = LD->getMemoryVT();

  // If we're doing sign/zero extension as part of the load, avoid lowering to
  // a LoadV node. TODO: consider relaxing this restriction.
  if (ResVT != MemVT)
    return;

  const auto NumEltsAndEltVT = getVectorLoweringShape(
      ResVT, STI.has256BitVectorLoadStore(LD->getAddressSpace()));
  if (!NumEltsAndEltVT)
    return;
  const auto [NumElts, EltVT] = NumEltsAndEltVT.value();

  Align Alignment = LD->getAlign();
  const auto &TD = DAG.getDataLayout();
  Align PrefAlign = TD.getPrefTypeAlign(MemVT.getTypeForEVT(*DAG.getContext()));
  if (Alignment < PrefAlign) {
    // This load is not sufficiently aligned, so bail out and let this vector
    // load be scalarized.  Note that we may still be able to emit smaller
    // vector loads.  For example, if we are loading a <4 x float> with an
    // alignment of 8, this check will fail but the legalizer will try again
    // with 2 x <2 x float>, which will succeed with an alignment of 8.
    return;
  }

  // Since LoadV2 is a target node, we cannot rely on DAG type legalization.
  // Therefore, we must ensure the type is legal.  For i1 and i8, we set the
  // loaded type to i16 and propagate the "real" type as the memory type.
  const MVT LoadEltVT = (EltVT.getSizeInBits() < 16) ? MVT::i16 : EltVT;

  unsigned Opcode;
  switch (NumElts) {
  default:
    return;
  case 2:
    Opcode = NVPTXISD::LoadV2;
    break;
  case 4:
    Opcode = NVPTXISD::LoadV4;
    break;
  case 8:
    Opcode = NVPTXISD::LoadV8;
    break;
  }
  auto ListVTs = SmallVector<EVT, 9>(NumElts, LoadEltVT);
  ListVTs.push_back(MVT::Other);
  SDVTList LdResVTs = DAG.getVTList(ListVTs);

  SDLoc DL(LD);

  // Copy regular operands
  SmallVector<SDValue, 8> OtherOps(LD->ops());

  // The select routine does not have access to the LoadSDNode instance, so
  // pass along the extension information
  OtherOps.push_back(DAG.getIntPtrConstant(LD->getExtensionType(), DL));

  SDValue NewLD = DAG.getMemIntrinsicNode(Opcode, DL, LdResVTs, OtherOps,
                                          LD->getMemoryVT(),
                                          LD->getMemOperand());

  SmallVector<SDValue> ScalarRes;
  if (EltVT.isVector()) {
    assert(EVT(EltVT.getVectorElementType()) == ResVT.getVectorElementType());
    assert(NumElts * EltVT.getVectorNumElements() ==
           ResVT.getVectorNumElements());
    // Generate EXTRACT_VECTOR_ELTs to split v2[i,f,bf]16/v4i8 subvectors back
    // into individual elements.
    for (const unsigned I : llvm::seq(NumElts)) {
      SDValue SubVector = NewLD.getValue(I);
      DAG.ExtractVectorElements(SubVector, ScalarRes);
    }
  } else {
    for (const unsigned I : llvm::seq(NumElts)) {
      SDValue Res = NewLD.getValue(I);
      if (LoadEltVT != EltVT)
        Res = DAG.getNode(ISD::TRUNCATE, DL, EltVT, Res);
      ScalarRes.push_back(Res);
    }
  }

  SDValue LoadChain = NewLD.getValue(NumElts);

  const MVT BuildVecVT =
      MVT::getVectorVT(EltVT.getScalarType(), ScalarRes.size());
  SDValue BuildVec = DAG.getBuildVector(BuildVecVT, DL, ScalarRes);
  SDValue LoadValue = DAG.getBitcast(ResVT, BuildVec);

  Results.append({LoadValue, LoadChain});
}

// Lower vector return type of tcgen05.ld intrinsics
static void ReplaceTcgen05Ld(SDNode *N, SelectionDAG &DAG,
                             SmallVectorImpl<SDValue> &Results,
                             bool hasOffset = false) {
  SDLoc DL(N);
  EVT ResVT = N->getValueType(0);
  if (!ResVT.isVector())
    return; // already legalized.

  const unsigned NumElts = ResVT.getVectorNumElements();

  // Create the return type of the instructions
  SmallVector<EVT, 5> ListVTs;
  for (unsigned i = 0; i < NumElts; ++i)
    ListVTs.push_back(MVT::i32);

  ListVTs.push_back(N->getValueType(1)); // Chain

  SDVTList ResVTs = DAG.getVTList(ListVTs);

  SmallVector<SDValue, 8> Ops{N->getOperand(0), N->getOperand(1),
                              N->getOperand(2)};

  if (hasOffset) {
    Ops.push_back(N->getOperand(3)); // offset
    Ops.push_back(N->getOperand(4)); // Pack flag
  } else
    Ops.push_back(N->getOperand(3)); // Pack flag

  MemIntrinsicSDNode *MemSD = cast<MemIntrinsicSDNode>(N);
  SDValue NewNode =
      DAG.getMemIntrinsicNode(ISD::INTRINSIC_W_CHAIN, DL, ResVTs, Ops,
                              MemSD->getMemoryVT(), MemSD->getMemOperand());

  // split the vector result
  SmallVector<SDValue, 4> ScalarRes;
  for (unsigned i = 0; i < NumElts; ++i) {
    SDValue Res = NewNode.getValue(i);
    ScalarRes.push_back(Res);
  }

  SDValue Chain = NewNode.getValue(NumElts);
  SDValue BuildVector = DAG.getNode(ISD::BUILD_VECTOR, DL, ResVT, ScalarRes);
  Results.push_back(BuildVector); // Build Vector
  Results.push_back(Chain);       // Chain
}

static void ReplaceINTRINSIC_W_CHAIN(SDNode *N, SelectionDAG &DAG,
                                     SmallVectorImpl<SDValue> &Results) {
  SDValue Chain = N->getOperand(0);
  SDValue Intrin = N->getOperand(1);
  SDLoc DL(N);

  // Get the intrinsic ID
  unsigned IntrinNo = Intrin.getNode()->getAsZExtVal();
  switch (IntrinNo) {
  default:
    return;
  case Intrinsic::nvvm_ldu_global_i:
  case Intrinsic::nvvm_ldu_global_f:
  case Intrinsic::nvvm_ldu_global_p: {
    EVT ResVT = N->getValueType(0);

    if (ResVT.isVector()) {
      // Vector LDG/LDU

      unsigned NumElts = ResVT.getVectorNumElements();
      EVT EltVT = ResVT.getVectorElementType();

      // Since LDU/LDG are target nodes, we cannot rely on DAG type
      // legalization.
      // Therefore, we must ensure the type is legal.  For i1 and i8, we set the
      // loaded type to i16 and propagate the "real" type as the memory type.
      bool NeedTrunc = false;
      if (EltVT.getSizeInBits() < 16) {
        EltVT = MVT::i16;
        NeedTrunc = true;
      }

      unsigned Opcode = 0;
      SDVTList LdResVTs;

      switch (NumElts) {
      default:
        return;
      case 2:
        Opcode = NVPTXISD::LDUV2;
        LdResVTs = DAG.getVTList(EltVT, EltVT, MVT::Other);
        break;
      case 4: {
        Opcode = NVPTXISD::LDUV4;
        EVT ListVTs[] = { EltVT, EltVT, EltVT, EltVT, MVT::Other };
        LdResVTs = DAG.getVTList(ListVTs);
        break;
      }
      }

      SmallVector<SDValue, 8> OtherOps;

      // Copy regular operands

      OtherOps.push_back(Chain); // Chain
                                 // Skip operand 1 (intrinsic ID)
      // Others
      OtherOps.append(N->op_begin() + 2, N->op_end());

      MemIntrinsicSDNode *MemSD = cast<MemIntrinsicSDNode>(N);

      SDValue NewLD = DAG.getMemIntrinsicNode(Opcode, DL, LdResVTs, OtherOps,
                                              MemSD->getMemoryVT(),
                                              MemSD->getMemOperand());

      SmallVector<SDValue, 4> ScalarRes;

      for (unsigned i = 0; i < NumElts; ++i) {
        SDValue Res = NewLD.getValue(i);
        if (NeedTrunc)
          Res =
              DAG.getNode(ISD::TRUNCATE, DL, ResVT.getVectorElementType(), Res);
        ScalarRes.push_back(Res);
      }

      SDValue LoadChain = NewLD.getValue(NumElts);

      SDValue BuildVec =
          DAG.getBuildVector(ResVT, DL, ScalarRes);

      Results.push_back(BuildVec);
      Results.push_back(LoadChain);
    } else {
      // i8 LDG/LDU
      assert(ResVT.isSimple() && ResVT.getSimpleVT().SimpleTy == MVT::i8 &&
             "Custom handling of non-i8 ldu/ldg?");

      // Just copy all operands as-is
      SmallVector<SDValue, 4> Ops(N->ops());

      // Force output to i16
      SDVTList LdResVTs = DAG.getVTList(MVT::i16, MVT::Other);

      MemIntrinsicSDNode *MemSD = cast<MemIntrinsicSDNode>(N);

      // We make sure the memory type is i8, which will be used during isel
      // to select the proper instruction.
      SDValue NewLD =
          DAG.getMemIntrinsicNode(ISD::INTRINSIC_W_CHAIN, DL, LdResVTs, Ops,
                                  MVT::i8, MemSD->getMemOperand());

      Results.push_back(DAG.getNode(ISD::TRUNCATE, DL, MVT::i8,
                                    NewLD.getValue(0)));
      Results.push_back(NewLD.getValue(1));
    }
    return;
  }

  case Intrinsic::nvvm_tcgen05_ld_16x64b_x2:
  case Intrinsic::nvvm_tcgen05_ld_16x64b_x4:
  case Intrinsic::nvvm_tcgen05_ld_16x64b_x8:
  case Intrinsic::nvvm_tcgen05_ld_16x64b_x16:
  case Intrinsic::nvvm_tcgen05_ld_16x64b_x32:
  case Intrinsic::nvvm_tcgen05_ld_16x64b_x64:
  case Intrinsic::nvvm_tcgen05_ld_16x64b_x128:
  case Intrinsic::nvvm_tcgen05_ld_32x32b_x2:
  case Intrinsic::nvvm_tcgen05_ld_32x32b_x4:
  case Intrinsic::nvvm_tcgen05_ld_32x32b_x8:
  case Intrinsic::nvvm_tcgen05_ld_32x32b_x16:
  case Intrinsic::nvvm_tcgen05_ld_32x32b_x32:
  case Intrinsic::nvvm_tcgen05_ld_32x32b_x64:
  case Intrinsic::nvvm_tcgen05_ld_32x32b_x128:
  case Intrinsic::nvvm_tcgen05_ld_16x128b_x1:
  case Intrinsic::nvvm_tcgen05_ld_16x128b_x2:
  case Intrinsic::nvvm_tcgen05_ld_16x128b_x4:
  case Intrinsic::nvvm_tcgen05_ld_16x128b_x8:
  case Intrinsic::nvvm_tcgen05_ld_16x128b_x16:
  case Intrinsic::nvvm_tcgen05_ld_16x128b_x32:
  case Intrinsic::nvvm_tcgen05_ld_16x128b_x64:
  case Intrinsic::nvvm_tcgen05_ld_16x256b_x1:
  case Intrinsic::nvvm_tcgen05_ld_16x256b_x2:
  case Intrinsic::nvvm_tcgen05_ld_16x256b_x4:
  case Intrinsic::nvvm_tcgen05_ld_16x256b_x8:
  case Intrinsic::nvvm_tcgen05_ld_16x256b_x16:
  case Intrinsic::nvvm_tcgen05_ld_16x256b_x32:
    return ReplaceTcgen05Ld(N, DAG, Results);

  case Intrinsic::nvvm_tcgen05_ld_16x32bx2_x2:
  case Intrinsic::nvvm_tcgen05_ld_16x32bx2_x4:
  case Intrinsic::nvvm_tcgen05_ld_16x32bx2_x8:
  case Intrinsic::nvvm_tcgen05_ld_16x32bx2_x16:
  case Intrinsic::nvvm_tcgen05_ld_16x32bx2_x32:
  case Intrinsic::nvvm_tcgen05_ld_16x32bx2_x64:
  case Intrinsic::nvvm_tcgen05_ld_16x32bx2_x128:
    return ReplaceTcgen05Ld(N, DAG, Results, /* Offset */ true);
  }
}

static void ReplaceCopyFromReg_128(SDNode *N, SelectionDAG &DAG,
                                   SmallVectorImpl<SDValue> &Results) {
  // Change the CopyFromReg to output 2 64-bit results instead of a 128-bit
  // result so that it can pass the legalization
  SDLoc DL(N);
  SDValue Chain = N->getOperand(0);
  SDValue Reg = N->getOperand(1);
  SDValue Glue = N->getOperand(2);

  assert(Reg.getValueType() == MVT::i128 &&
         "Custom lowering for CopyFromReg with 128-bit reg only");
  SmallVector<EVT, 4> ResultsType = {MVT::i64, MVT::i64, N->getValueType(1),
                                     N->getValueType(2)};
  SmallVector<SDValue, 3> NewOps = {Chain, Reg, Glue};

  SDValue NewValue = DAG.getNode(ISD::CopyFromReg, DL, ResultsType, NewOps);
  SDValue Pair = DAG.getNode(ISD::BUILD_PAIR, DL, MVT::i128,
                             {NewValue.getValue(0), NewValue.getValue(1)});

  Results.push_back(Pair);
  Results.push_back(NewValue.getValue(2));
  Results.push_back(NewValue.getValue(3));
}

void NVPTXTargetLowering::ReplaceNodeResults(
    SDNode *N, SmallVectorImpl<SDValue> &Results, SelectionDAG &DAG) const {
  switch (N->getOpcode()) {
  default:
    report_fatal_error("Unhandled custom legalization");
  case ISD::BITCAST:
    ReplaceBITCAST(N, DAG, Results);
    return;
  case ISD::LOAD:
    replaceLoadVector(N, DAG, Results, STI);
    return;
  case ISD::INTRINSIC_W_CHAIN:
    ReplaceINTRINSIC_W_CHAIN(N, DAG, Results);
    return;
  case ISD::CopyFromReg:
    ReplaceCopyFromReg_128(N, DAG, Results);
    return;
  }
}

NVPTXTargetLowering::AtomicExpansionKind
NVPTXTargetLowering::shouldExpandAtomicRMWInIR(AtomicRMWInst *AI) const {
  Type *Ty = AI->getValOperand()->getType();

  if (AI->isFloatingPointOperation()) {
    if (AI->getOperation() == AtomicRMWInst::BinOp::FAdd) {
      if (Ty->isHalfTy() && STI.getSmVersion() >= 70 &&
          STI.getPTXVersion() >= 63)
        return AtomicExpansionKind::None;
      if (Ty->isBFloatTy() && STI.getSmVersion() >= 90 &&
          STI.getPTXVersion() >= 78)
        return AtomicExpansionKind::None;
      if (Ty->isFloatTy())
        return AtomicExpansionKind::None;
      if (Ty->isDoubleTy() && STI.hasAtomAddF64())
        return AtomicExpansionKind::None;
    }
    return AtomicExpansionKind::CmpXChg;
  }

  assert(Ty->isIntegerTy() && "Ty should be integer at this point");
  auto ITy = cast<llvm::IntegerType>(Ty);

  switch (AI->getOperation()) {
  default:
    return AtomicExpansionKind::CmpXChg;
  case AtomicRMWInst::BinOp::And:
  case AtomicRMWInst::BinOp::Or:
  case AtomicRMWInst::BinOp::Xor:
  case AtomicRMWInst::BinOp::Xchg:
    switch (ITy->getBitWidth()) {
    case 8:
    case 16:
      return AtomicExpansionKind::CmpXChg;
    case 32:
      return AtomicExpansionKind::None;
    case 64:
      if (STI.hasAtomBitwise64())
        return AtomicExpansionKind::None;
      return AtomicExpansionKind::CmpXChg;
    default:
      llvm_unreachable("unsupported width encountered");
    }
  case AtomicRMWInst::BinOp::Add:
  case AtomicRMWInst::BinOp::Sub:
  case AtomicRMWInst::BinOp::Max:
  case AtomicRMWInst::BinOp::Min:
  case AtomicRMWInst::BinOp::UMax:
  case AtomicRMWInst::BinOp::UMin:
    switch (ITy->getBitWidth()) {
    case 8:
    case 16:
      return AtomicExpansionKind::CmpXChg;
    case 32:
      return AtomicExpansionKind::None;
    case 64:
      if (STI.hasAtomMinMax64())
        return AtomicExpansionKind::None;
      return AtomicExpansionKind::CmpXChg;
    default:
      llvm_unreachable("unsupported width encountered");
    }
  case AtomicRMWInst::BinOp::UIncWrap:
  case AtomicRMWInst::BinOp::UDecWrap:
    switch (ITy->getBitWidth()) {
    case 32:
      return AtomicExpansionKind::None;
    case 8:
    case 16:
    case 64:
      return AtomicExpansionKind::CmpXChg;
    default:
      llvm_unreachable("unsupported width encountered");
    }
  }

  return AtomicExpansionKind::CmpXChg;
}

bool NVPTXTargetLowering::shouldInsertFencesForAtomic(
    const Instruction *I) const {
  auto *CI = dyn_cast<AtomicCmpXchgInst>(I);
  // When CAS bitwidth is not supported on the hardware, the CAS is emulated
  // using a retry loop that uses a higher-bitwidth monotonic CAS. We enforce
  // the memory order using explicit fences around the retry loop.
  // The memory order of natively supported CAS operations can be enforced
  // by lowering to an atom.cas with the right memory synchronizing effect.
  // However, atom.cas only supports relaxed, acquire, release and acq_rel.
  // So we also use explicit fences for enforcing memory order for
  // seq_cast CAS with natively-supported bitwidths.
  return CI &&
         (cast<IntegerType>(CI->getCompareOperand()->getType())->getBitWidth() <
              STI.getMinCmpXchgSizeInBits() ||
          CI->getMergedOrdering() == AtomicOrdering::SequentiallyConsistent);
}

AtomicOrdering NVPTXTargetLowering::atomicOperationOrderAfterFenceSplit(
    const Instruction *I) const {
  auto *CI = dyn_cast<AtomicCmpXchgInst>(I);
  bool BitwidthSupportedAndIsSeqCst =
      CI && CI->getMergedOrdering() == AtomicOrdering::SequentiallyConsistent &&
      cast<IntegerType>(CI->getCompareOperand()->getType())->getBitWidth() >=
          STI.getMinCmpXchgSizeInBits();
  return BitwidthSupportedAndIsSeqCst ? AtomicOrdering::Acquire
                                      : AtomicOrdering::Monotonic;
}

Instruction *NVPTXTargetLowering::emitLeadingFence(IRBuilderBase &Builder,
                                                   Instruction *Inst,
                                                   AtomicOrdering Ord) const {
  if (!isa<AtomicCmpXchgInst>(Inst))
    return TargetLoweringBase::emitLeadingFence(Builder, Inst, Ord);

  // Specialize for cmpxchg
  // Emit a fence.sc leading fence for cmpxchg seq_cst which are not emulated
  if (isReleaseOrStronger(Ord))
    return Ord == AtomicOrdering::SequentiallyConsistent
               ? Builder.CreateFence(AtomicOrdering::SequentiallyConsistent)
               : Builder.CreateFence(AtomicOrdering::Release);

  return nullptr;
}

Instruction *NVPTXTargetLowering::emitTrailingFence(IRBuilderBase &Builder,
                                                    Instruction *Inst,
                                                    AtomicOrdering Ord) const {
  // Specialize for cmpxchg
  if (!isa<AtomicCmpXchgInst>(Inst))
    return TargetLoweringBase::emitTrailingFence(Builder, Inst, Ord);

  auto CASWidth =
      cast<IntegerType>(
          dyn_cast<AtomicCmpXchgInst>(Inst)->getCompareOperand()->getType())
          ->getBitWidth();
  // Do not emit a trailing fence for cmpxchg seq_cst which are not emulated
  if (isAcquireOrStronger(Ord) &&
      (Ord != AtomicOrdering::SequentiallyConsistent ||
       CASWidth < STI.getMinCmpXchgSizeInBits()))
    return Builder.CreateFence(AtomicOrdering::Acquire);

  return nullptr;
}

// Rather than default to SINT when both UINT and SINT are custom, we only
// change the opcode when UINT is not legal and SINT is. UINT is preferred when
// both are custom since unsigned CVT instructions can lead to slightly better
// SASS code with fewer instructions.
unsigned NVPTXTargetLowering::getPreferredFPToIntOpcode(unsigned Op, EVT FromVT,
                                                        EVT ToVT) const {
  if (isOperationLegal(Op, ToVT))
    return Op;
  switch (Op) {
  case ISD::FP_TO_UINT:
    if (isOperationLegal(ISD::FP_TO_SINT, ToVT))
      return ISD::FP_TO_SINT;
    break;
  case ISD::STRICT_FP_TO_UINT:
    if (isOperationLegal(ISD::STRICT_FP_TO_SINT, ToVT))
      return ISD::STRICT_FP_TO_SINT;
    break;
  case ISD::VP_FP_TO_UINT:
    if (isOperationLegal(ISD::VP_FP_TO_SINT, ToVT))
      return ISD::VP_FP_TO_SINT;
    break;
  default:
    break;
  }
  return Op;
}

// Pin NVPTXTargetObjectFile's vtables to this file.
NVPTXTargetObjectFile::~NVPTXTargetObjectFile() = default;

MCSection *NVPTXTargetObjectFile::SelectSectionForGlobal(
    const GlobalObject *GO, SectionKind Kind, const TargetMachine &TM) const {
  return getDataSection();
}

static void computeKnownBitsForPRMT(const SDValue Op, KnownBits &Known,
                                    const SelectionDAG &DAG, unsigned Depth) {
  SDValue A = Op.getOperand(0);
  SDValue B = Op.getOperand(1);
  ConstantSDNode *Selector = dyn_cast<ConstantSDNode>(Op.getOperand(2));
  unsigned Mode = Op.getConstantOperandVal(3);

  if (Mode != NVPTX::PTXPrmtMode::NONE || !Selector)
    return;

  KnownBits AKnown = DAG.computeKnownBits(A, Depth);
  KnownBits BKnown = DAG.computeKnownBits(B, Depth);

  // {b, a} = {{b7, b6, b5, b4}, {b3, b2, b1, b0}}
  KnownBits BitField = BKnown.concat(AKnown);

  APInt SelectorVal = Selector->getAPIntValue();
  for (unsigned I : llvm::seq(std::min(4U, Known.getBitWidth() / 8))) {
    APInt Sel = SelectorVal.extractBits(4, I * 4);
    unsigned Idx = Sel.getLoBits(3).getZExtValue();
    unsigned Sign = Sel.getHiBits(1).getZExtValue();
    KnownBits Byte = BitField.extractBits(8, Idx * 8);
    if (Sign)
      Byte = KnownBits::ashr(Byte, 8);
    Known.insertBits(Byte, I * 8);
  }
}

void NVPTXTargetLowering::computeKnownBitsForTargetNode(
    const SDValue Op, KnownBits &Known, const APInt &DemandedElts,
    const SelectionDAG &DAG, unsigned Depth) const {
  Known.resetAll();

  switch (Op.getOpcode()) {
  case NVPTXISD::PRMT:
    computeKnownBitsForPRMT(Op, Known, DAG, Depth);
    break;
  default:
    break;
  }
}<|MERGE_RESOLUTION|>--- conflicted
+++ resolved
@@ -239,15 +239,8 @@
   case MVT::v2i8:
   case MVT::v2i32:
   case MVT::v2i64:
-<<<<<<< HEAD
-  case MVT::v2f32:
   case MVT::v2f64:
   case MVT::v4i32:
-  case MVT::v4f32:
-=======
-  case MVT::v2f64:
-  case MVT::v4i32:
->>>>>>> 10a576f7
     // This is a "native" vector type
     return std::pair(NumElts, EltVT);
   case MVT::v16f16:  // <8 x f16x2>
@@ -363,9 +356,6 @@
         // element undefined.
         EltVT = MVT::v4i8;
         NumElts = 1;
-<<<<<<< HEAD
-        EltVT = MVT::v2i8;
-=======
       } else if (NumElts > 1 && isPowerOf2_32(NumElts)) {
         // Handle default packed types.
         for (MVT PackedVT : NVPTX::packed_types()) {
@@ -377,7 +367,6 @@
             break;
           }
         }
->>>>>>> 10a576f7
       }
 
       for (unsigned J : seq(NumElts)) {
@@ -601,10 +590,7 @@
   addRegisterClass(MVT::v2f16, &NVPTX::B32RegClass);
   addRegisterClass(MVT::bf16, &NVPTX::B16RegClass);
   addRegisterClass(MVT::v2bf16, &NVPTX::B32RegClass);
-<<<<<<< HEAD
-=======
   addRegisterClass(MVT::v2f32, &NVPTX::B64RegClass);
->>>>>>> 10a576f7
 
   // Conversion to/from FP16/FP16x2 is always legal.
   setOperationAction(ISD::BUILD_VECTOR, MVT::v2f16, Custom);
@@ -4970,11 +4956,7 @@
   return SDValue();
 }
 
-<<<<<<< HEAD
-/// Fold extractelts into a load by increasing the number of return values.
-=======
 /// Fold unpacking movs into a load by increasing the number of return values.
->>>>>>> 10a576f7
 ///
 /// ex:
 /// L: v2f16,ch = load <p>
@@ -4983,10 +4965,7 @@
 /// use(a, b)
 ///
 /// ...is turned into...
-<<<<<<< HEAD
-=======
 ///
->>>>>>> 10a576f7
 /// L: f16,f16,ch = LoadV2 <p>
 /// use(L:0, L:1)
 static SDValue
@@ -4995,12 +4974,6 @@
   if (!DCI.isAfterLegalizeDAG())
     return SDValue();
 
-<<<<<<< HEAD
-  EVT ElemVT = N->getValueType(0);
-  if (!Isv2x16VT(ElemVT))
-    return SDValue();
-
-=======
   EVT ElementVT = N->getValueType(0);
   // Avoid non-packed types and v4i8
   if (!NVPTX::isPackedVectorTy(ElementVT) || ElementVT == MVT::v4i8)
@@ -5008,7 +4981,6 @@
 
   SmallVector<SDNode *> DeadCopyToRegs;
 
->>>>>>> 10a576f7
   // Check whether all outputs are either used by an extractelt or are
   // glue/chain nodes
   if (!all_of(N->uses(), [&](SDUse &U) {
@@ -5036,15 +5008,12 @@
           return !U.getUser()->use_empty();
         }
 
-<<<<<<< HEAD
-=======
         // Handle CopyToReg nodes that will become dead after our replacement
         if (U.getUser()->getOpcode() == ISD::CopyToReg) {
           DeadCopyToRegs.push_back(U.getUser());
           return true;
         }
 
->>>>>>> 10a576f7
         // Otherwise, this use prevents us from splitting a value.
         return false;
       }))
@@ -5077,8 +5046,6 @@
     Opcode = NVPTXISD::LoadV4;
     break;
   case NVPTXISD::LoadV4:
-<<<<<<< HEAD
-=======
     // V8 is only supported for f32. Don't forget, we're not changing the load
     // size here. This is already a 256-bit load.
     if (ElementVT != MVT::v2f32)
@@ -5086,7 +5053,6 @@
     OldNumOutputs = 4;
     Opcode = NVPTXISD::LoadV8;
     break;
->>>>>>> 10a576f7
   case NVPTXISD::LoadV8:
     // PTX doesn't support the next doubling of outputs
     return SDValue();
@@ -5094,11 +5060,7 @@
 
   // the non-glue, non-chain outputs in the new load
   const unsigned NewNumOutputs = OldNumOutputs * 2;
-<<<<<<< HEAD
-  SmallVector<EVT> NewVTs(NewNumOutputs, ElemVT.getVectorElementType());
-=======
   SmallVector<EVT> NewVTs(NewNumOutputs, ElementVT.getVectorElementType());
->>>>>>> 10a576f7
   // add remaining chain and glue values
   NewVTs.append(LD->value_begin() + OldNumOutputs, LD->value_end());
 
@@ -5113,29 +5075,11 @@
   SmallVector<SDValue> Results;
   for (unsigned I : seq(OldNumOutputs))
     Results.push_back(DCI.DAG.getBuildVector(
-<<<<<<< HEAD
-        ElemVT, DL, {NewLoad.getValue(I * 2), NewLoad.getValue(I * 2 + 1)}));
-=======
         ElementVT, DL, {NewLoad.getValue(I * 2), NewLoad.getValue(I * 2 + 1)}));
->>>>>>> 10a576f7
   // Add remaining chain and glue nodes
   for (unsigned I : seq(NewLoad->getNumValues() - NewNumOutputs))
     Results.push_back(NewLoad.getValue(NewNumOutputs + I));
 
-<<<<<<< HEAD
-  return DCI.DAG.getMergeValues(Results, DL);
-}
-
-/// Fold a packing mov into a store.
-///
-/// ex:
-/// v: v2f16 = BUILD_VECTOR a:f16, b:f16
-/// StoreRetval v
-///
-/// ...is turned into...
-///
-/// StoreRetvalV2 a:f16, b:f16
-=======
   // Remove dead CopyToReg nodes by folding them into the chain they reference
   for (SDNode *CTR : DeadCopyToRegs)
     DCI.CombineTo(CTR, CTR->getOperand(0));
@@ -5153,7 +5097,6 @@
 /// ...is turned into...
 ///
 /// StoreV4 a, b, c, d
->>>>>>> 10a576f7
 static SDValue combinePackingMovIntoStore(SDNode *N,
                                           TargetLowering::DAGCombinerInfo &DCI,
                                           unsigned Front, unsigned Back) {
@@ -5165,12 +5108,8 @@
   // Get the type of the operands being stored.
   EVT ElementVT = N->getOperand(Front).getValueType();
 
-<<<<<<< HEAD
-  if (!Isv2x16VT(ElementVT))
-=======
   // Avoid non-packed types and v4i8
   if (!NVPTX::isPackedVectorTy(ElementVT) || ElementVT == MVT::v4i8)
->>>>>>> 10a576f7
     return SDValue();
 
   auto *ST = cast<MemSDNode>(N);
@@ -5197,15 +5136,12 @@
     Opcode = NVPTXISD::StoreV4;
     break;
   case NVPTXISD::StoreV4:
-<<<<<<< HEAD
-=======
     // V8 is only supported for f32. Don't forget, we're not changing the store
     // size here. This is already a 256-bit store.
     if (ElementVT != MVT::v2f32)
       return SDValue();
     Opcode = NVPTXISD::StoreV8;
     break;
->>>>>>> 10a576f7
   case NVPTXISD::StoreParamV4:
   case NVPTXISD::StoreV8:
     // PTX doesn't support the next doubling of operands
