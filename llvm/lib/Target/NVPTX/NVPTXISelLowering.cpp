//===-- NVPTXISelLowering.cpp - NVPTX DAG Lowering Implementation ---------===//
//
// Part of the LLVM Project, under the Apache License v2.0 with LLVM Exceptions.
// See https://llvm.org/LICENSE.txt for license information.
// SPDX-License-Identifier: Apache-2.0 WITH LLVM-exception
//
//===----------------------------------------------------------------------===//
//
// This file defines the interfaces that NVPTX uses to lower LLVM code into a
// selection DAG.
//
//===----------------------------------------------------------------------===//

#include "NVPTXISelLowering.h"
#include "MCTargetDesc/NVPTXBaseInfo.h"
#include "NVPTX.h"
#include "NVPTXSubtarget.h"
#include "NVPTXTargetMachine.h"
#include "NVPTXTargetObjectFile.h"
#include "NVPTXUtilities.h"
#include "llvm/ADT/APFloat.h"
#include "llvm/ADT/APInt.h"
#include "llvm/ADT/STLExtras.h"
#include "llvm/ADT/SmallVector.h"
#include "llvm/ADT/StringRef.h"
#include "llvm/CodeGen/Analysis.h"
#include "llvm/CodeGen/ISDOpcodes.h"
#include "llvm/CodeGen/MachineFunction.h"
#include "llvm/CodeGen/MachineJumpTableInfo.h"
#include "llvm/CodeGen/MachineMemOperand.h"
#include "llvm/CodeGen/SelectionDAG.h"
#include "llvm/CodeGen/SelectionDAGNodes.h"
#include "llvm/CodeGen/TargetCallingConv.h"
#include "llvm/CodeGen/TargetLowering.h"
#include "llvm/CodeGen/ValueTypes.h"
#include "llvm/CodeGenTypes/MachineValueType.h"
#include "llvm/IR/Argument.h"
#include "llvm/IR/Attributes.h"
#include "llvm/IR/Constants.h"
#include "llvm/IR/DataLayout.h"
#include "llvm/IR/DerivedTypes.h"
#include "llvm/IR/DiagnosticInfo.h"
#include "llvm/IR/FPEnv.h"
#include "llvm/IR/Function.h"
#include "llvm/IR/GlobalValue.h"
#include "llvm/IR/IRBuilder.h"
#include "llvm/IR/Instruction.h"
#include "llvm/IR/Instructions.h"
#include "llvm/IR/IntrinsicsNVPTX.h"
#include "llvm/IR/Module.h"
#include "llvm/IR/Type.h"
#include "llvm/IR/Value.h"
#include "llvm/Support/Alignment.h"
#include "llvm/Support/AtomicOrdering.h"
#include "llvm/Support/Casting.h"
#include "llvm/Support/CodeGen.h"
#include "llvm/Support/CommandLine.h"
#include "llvm/Support/ErrorHandling.h"
#include "llvm/Support/NVPTXAddrSpace.h"
#include "llvm/Support/raw_ostream.h"
#include "llvm/Target/TargetMachine.h"
#include "llvm/Target/TargetOptions.h"
#include <algorithm>
#include <cassert>
#include <cmath>
#include <cstdint>
#include <iterator>
#include <optional>
#include <string>
#include <tuple>
#include <utility>
#include <vector>

#define DEBUG_TYPE "nvptx-lower"

using namespace llvm;

static cl::opt<bool> sched4reg(
    "nvptx-sched4reg",
    cl::desc("NVPTX Specific: schedule for register pressue"), cl::init(false));

static cl::opt<unsigned> FMAContractLevelOpt(
    "nvptx-fma-level", cl::Hidden,
    cl::desc("NVPTX Specific: FMA contraction (0: don't do it"
             " 1: do it  2: do it aggressively"),
    cl::init(2));

static cl::opt<int> UsePrecDivF32(
    "nvptx-prec-divf32", cl::Hidden,
    cl::desc("NVPTX Specifies: 0 use div.approx, 1 use div.full, 2 use"
             " IEEE Compliant F32 div.rnd if available."),
    cl::init(2));

static cl::opt<bool> UsePrecSqrtF32(
    "nvptx-prec-sqrtf32", cl::Hidden,
    cl::desc("NVPTX Specific: 0 use sqrt.approx, 1 use sqrt.rn."),
    cl::init(true));

/// Whereas CUDA's implementation (see libdevice) uses ex2.approx for exp2(), it
/// does NOT use lg2.approx for log2, so this is disabled by default.
static cl::opt<bool> UseApproxLog2F32(
    "nvptx-approx-log2f32",
    cl::desc("NVPTX Specific: whether to use lg2.approx for log2"),
    cl::init(false));

static cl::opt<bool> ForceMinByValParamAlign(
    "nvptx-force-min-byval-param-align", cl::Hidden,
    cl::desc("NVPTX Specific: force 4-byte minimal alignment for byval"
             " params of device functions."),
    cl::init(false));

int NVPTXTargetLowering::getDivF32Level() const {
  if (UsePrecDivF32.getNumOccurrences() > 0) {
    // If nvptx-prec-div32=N is used on the command-line, always honor it
    return UsePrecDivF32;
  } else {
    // Otherwise, use div.approx if fast math is enabled
    if (getTargetMachine().Options.UnsafeFPMath)
      return 0;
    else
      return 2;
  }
}

bool NVPTXTargetLowering::usePrecSqrtF32() const {
  if (UsePrecSqrtF32.getNumOccurrences() > 0) {
    // If nvptx-prec-sqrtf32 is used on the command-line, always honor it
    return UsePrecSqrtF32;
  } else {
    // Otherwise, use sqrt.approx if fast math is enabled
    return !getTargetMachine().Options.UnsafeFPMath;
  }
}

bool NVPTXTargetLowering::useF32FTZ(const MachineFunction &MF) const {
  return MF.getDenormalMode(APFloat::IEEEsingle()).Output ==
         DenormalMode::PreserveSign;
}

static bool IsPTXVectorType(MVT VT) {
  switch (VT.SimpleTy) {
  default:
    return false;
  case MVT::v2i1:
  case MVT::v4i1:
  case MVT::v2i8:
  case MVT::v4i8:
  case MVT::v8i8:  // <2 x i8x4>
  case MVT::v16i8: // <4 x i8x4>
  case MVT::v2i16:
  case MVT::v4i16:
  case MVT::v8i16: // <4 x i16x2>
  case MVT::v2i32:
  case MVT::v4i32:
  case MVT::v2i64:
  case MVT::v2f16:
  case MVT::v4f16:
  case MVT::v8f16: // <4 x f16x2>
  case MVT::v2bf16:
  case MVT::v4bf16:
  case MVT::v8bf16: // <4 x bf16x2>
  case MVT::v2f32:
  case MVT::v4f32:
  case MVT::v2f64:
    return true;
  }
}

static bool Is16bitsType(MVT VT) {
  return (VT.SimpleTy == MVT::f16 || VT.SimpleTy == MVT::bf16 ||
          VT.SimpleTy == MVT::i16);
}

// When legalizing vector loads/stores, this function is called, which does two
// things:
// 1. Determines Whether the vector is something we want to custom lower,
// std::nullopt is returned if we do not want to custom lower it.
// 2. If we do want to handle it, returns two parameters:
//    - unsigned int NumElts - The number of elements in the final vector
//    - EVT EltVT - The type of the elements in the final vector
static std::optional<std::pair<unsigned int, EVT>>
getVectorLoweringShape(EVT VectorVT) {
  if (!VectorVT.isVector() || !VectorVT.isSimple())
    return std::nullopt;

  EVT EltVT = VectorVT.getVectorElementType();
  unsigned NumElts = VectorVT.getVectorNumElements();

  // We only handle "native" vector sizes for now, e.g. <4 x double> is not
  // legal.  We can (and should) split that into 2 stores of <2 x double> here
  // but I'm leaving that as a TODO for now.
  switch (VectorVT.getSimpleVT().SimpleTy) {
  default:
    return std::nullopt;
  case MVT::v2i8:
  case MVT::v2i16:
  case MVT::v2i32:
  case MVT::v2i64:
  case MVT::v2f16:
  case MVT::v2bf16:
  case MVT::v2f32:
  case MVT::v2f64:
  case MVT::v4i8:
  case MVT::v4i16:
  case MVT::v4i32:
  case MVT::v4f16:
  case MVT::v4bf16:
  case MVT::v4f32:
    // This is a "native" vector type
    return std::pair(NumElts, EltVT);
  case MVT::v8i8:   // <2 x i8x4>
  case MVT::v8f16:  // <4 x f16x2>
  case MVT::v8bf16: // <4 x bf16x2>
  case MVT::v8i16:  // <4 x i16x2>
  case MVT::v16i8:  // <4 x i8x4>
    // This can be upsized into a "native" vector type.
    // Despite vectors like v8i8, v16i8, v8i16 being within the bit-limit for
    // total load/store size, PTX syntax only supports v2/v4. Thus, we can't use
    // vectorized loads/stores with the actual element type for i8/i16 as that
    // would require v8/v16 variants that do not exist.
    // In order to load/store such vectors efficiently, here in Type
    // Legalization, we split the vector into word-sized chunks (v2x16/v4i8).
    // Later, we will lower to PTX as vectors of b32.

    // Number of elements to pack in one word.
    unsigned NPerWord = 32 / EltVT.getSizeInBits();

    return std::pair(NumElts / NPerWord,
                      MVT::getVectorVT(EltVT.getSimpleVT(), NPerWord));
  }

  llvm_unreachable("All cases in switch should return.");
}

/// ComputePTXValueVTs - For the given Type \p Ty, returns the set of primitive
/// EVTs that compose it.  Unlike ComputeValueVTs, this will break apart vectors
/// into their primitive components.
/// NOTE: This is a band-aid for code that expects ComputeValueVTs to return the
/// same number of types as the Ins/Outs arrays in LowerFormalArguments,
/// LowerCall, and LowerReturn.
static void ComputePTXValueVTs(const TargetLowering &TLI, const DataLayout &DL,
                               Type *Ty, SmallVectorImpl<EVT> &ValueVTs,
                               SmallVectorImpl<uint64_t> *Offsets = nullptr,
                               uint64_t StartingOffset = 0) {
  SmallVector<EVT, 16> TempVTs;
  SmallVector<uint64_t, 16> TempOffsets;

  // Special case for i128 - decompose to (i64, i64)
  if (Ty->isIntegerTy(128)) {
    ValueVTs.push_back(EVT(MVT::i64));
    ValueVTs.push_back(EVT(MVT::i64));

    if (Offsets) {
      Offsets->push_back(StartingOffset + 0);
      Offsets->push_back(StartingOffset + 8);
    }

    return;
  }

  // Given a struct type, recursively traverse the elements with custom ComputePTXValueVTs.
  if (StructType *STy = dyn_cast<StructType>(Ty)) {
    auto const *SL = DL.getStructLayout(STy);
    auto ElementNum = 0;
    for(auto *EI : STy->elements()) {
      ComputePTXValueVTs(TLI, DL, EI, ValueVTs, Offsets,
                         StartingOffset + SL->getElementOffset(ElementNum));
      ++ElementNum;
    }
    return;
  }

  // Given an array type, recursively traverse the elements with custom ComputePTXValueVTs.
  if (ArrayType *ATy = dyn_cast<ArrayType>(Ty)) {
    Type *EltTy = ATy->getElementType();
    uint64_t EltSize = DL.getTypeAllocSize(EltTy);
    for (int I : llvm::seq<int>(ATy->getNumElements()))
      ComputePTXValueVTs(TLI, DL, EltTy, ValueVTs, Offsets, StartingOffset + I * EltSize);
    return;
  }

  ComputeValueVTs(TLI, DL, Ty, TempVTs, &TempOffsets, StartingOffset);
  for (unsigned i = 0, e = TempVTs.size(); i != e; ++i) {
    EVT VT = TempVTs[i];
    uint64_t Off = TempOffsets[i];
    // Split vectors into individual elements, except for v2f16, which
    // we will pass as a single scalar.
    if (VT.isVector()) {
      unsigned NumElts = VT.getVectorNumElements();
      EVT EltVT = VT.getVectorElementType();
      // We require power-of-2 sized vectors because
      // TargetLoweringBase::getVectorTypeBreakdown() which is invoked in
      // ComputePTXValueVTs() cannot currently break down non-power-of-2 sized
      // vectors.
      if ((Is16bitsType(EltVT.getSimpleVT())) && NumElts % 2 == 0 &&
          isPowerOf2_32(NumElts)) {
        // Vectors with an even number of f16 elements will be passed to
        // us as an array of v2f16/v2bf16 elements. We must match this so we
        // stay in sync with Ins/Outs.
        switch (EltVT.getSimpleVT().SimpleTy) {
        case MVT::f16:
          EltVT = MVT::v2f16;
          break;
        case MVT::bf16:
          EltVT = MVT::v2bf16;
          break;
        case MVT::i16:
          EltVT = MVT::v2i16;
          break;
        default:
          llvm_unreachable("Unexpected type");
        }
        NumElts /= 2;
      } else if (EltVT.getSimpleVT() == MVT::i8 &&
                 ((NumElts % 4 == 0 && isPowerOf2_32(NumElts)) ||
                  NumElts == 3)) {
        // v*i8 are formally lowered as v4i8
        EltVT = MVT::v4i8;
        NumElts = (NumElts + 3) / 4;
      } else if (EltVT.getSimpleVT() == MVT::i8 && NumElts == 2) {
        // v2i8 is promoted to v2i16
        NumElts = 1;
        EltVT = MVT::v2i16;
      }
      for (unsigned j = 0; j != NumElts; ++j) {
        ValueVTs.push_back(EltVT);
        if (Offsets)
          Offsets->push_back(Off + j * EltVT.getStoreSize());
      }
    } else {
      ValueVTs.push_back(VT);
      if (Offsets)
        Offsets->push_back(Off);
    }
  }
}

/// PromoteScalarIntegerPTX
/// Used to make sure the arguments/returns are suitable for passing
/// and promote them to a larger size if they're not.
///
/// The promoted type is placed in \p PromoteVT if the function returns true.
static bool PromoteScalarIntegerPTX(const EVT &VT, MVT *PromotedVT) {
  if (VT.isScalarInteger()) {
    switch (PowerOf2Ceil(VT.getFixedSizeInBits())) {
    default:
      llvm_unreachable(
          "Promotion is not suitable for scalars of size larger than 64-bits");
    case 1:
      *PromotedVT = MVT::i1;
      break;
    case 2:
    case 4:
    case 8:
      *PromotedVT = MVT::i8;
      break;
    case 16:
      *PromotedVT = MVT::i16;
      break;
    case 32:
      *PromotedVT = MVT::i32;
      break;
    case 64:
      *PromotedVT = MVT::i64;
      break;
    }
    return EVT(*PromotedVT) != VT;
  }
  return false;
}

// Check whether we can merge loads/stores of some of the pieces of a
// flattened function parameter or return value into a single vector
// load/store.
//
// The flattened parameter is represented as a list of EVTs and
// offsets, and the whole structure is aligned to ParamAlignment. This
// function determines whether we can load/store pieces of the
// parameter starting at index Idx using a single vectorized op of
// size AccessSize. If so, it returns the number of param pieces
// covered by the vector op. Otherwise, it returns 1.
static unsigned CanMergeParamLoadStoresStartingAt(
    unsigned Idx, uint32_t AccessSize, const SmallVectorImpl<EVT> &ValueVTs,
    const SmallVectorImpl<uint64_t> &Offsets, Align ParamAlignment) {

  // Can't vectorize if param alignment is not sufficient.
  if (ParamAlignment < AccessSize)
    return 1;
  // Can't vectorize if offset is not aligned.
  if (Offsets[Idx] & (AccessSize - 1))
    return 1;

  EVT EltVT = ValueVTs[Idx];
  unsigned EltSize = EltVT.getStoreSize();

  // Element is too large to vectorize.
  if (EltSize >= AccessSize)
    return 1;

  unsigned NumElts = AccessSize / EltSize;
  // Can't vectorize if AccessBytes if not a multiple of EltSize.
  if (AccessSize != EltSize * NumElts)
    return 1;

  // We don't have enough elements to vectorize.
  if (Idx + NumElts > ValueVTs.size())
    return 1;

  // PTX ISA can only deal with 2- and 4-element vector ops.
  if (NumElts != 4 && NumElts != 2)
    return 1;

  for (unsigned j = Idx + 1; j < Idx + NumElts; ++j) {
    // Types do not match.
    if (ValueVTs[j] != EltVT)
      return 1;

    // Elements are not contiguous.
    if (Offsets[j] - Offsets[j - 1] != EltSize)
      return 1;
  }
  // OK. We can vectorize ValueVTs[i..i+NumElts)
  return NumElts;
}

// Flags for tracking per-element vectorization state of loads/stores
// of a flattened function parameter or return value.
enum ParamVectorizationFlags {
  PVF_INNER = 0x0, // Middle elements of a vector.
  PVF_FIRST = 0x1, // First element of the vector.
  PVF_LAST = 0x2,  // Last element of the vector.
  // Scalar is effectively a 1-element vector.
  PVF_SCALAR = PVF_FIRST | PVF_LAST
};

// Computes whether and how we can vectorize the loads/stores of a
// flattened function parameter or return value.
//
// The flattened parameter is represented as the list of ValueVTs and
// Offsets, and is aligned to ParamAlignment bytes. We return a vector
// of the same size as ValueVTs indicating how each piece should be
// loaded/stored (i.e. as a scalar, or as part of a vector
// load/store).
static SmallVector<ParamVectorizationFlags, 16>
VectorizePTXValueVTs(const SmallVectorImpl<EVT> &ValueVTs,
                     const SmallVectorImpl<uint64_t> &Offsets,
                     Align ParamAlignment, bool IsVAArg = false) {
  // Set vector size to match ValueVTs and mark all elements as
  // scalars by default.
  SmallVector<ParamVectorizationFlags, 16> VectorInfo;
  VectorInfo.assign(ValueVTs.size(), PVF_SCALAR);

  if (IsVAArg)
    return VectorInfo;

  // Check what we can vectorize using 128/64/32-bit accesses.
  for (int I = 0, E = ValueVTs.size(); I != E; ++I) {
    // Skip elements we've already processed.
    assert(VectorInfo[I] == PVF_SCALAR && "Unexpected vector info state.");
    for (unsigned AccessSize : {16, 8, 4, 2}) {
      unsigned NumElts = CanMergeParamLoadStoresStartingAt(
          I, AccessSize, ValueVTs, Offsets, ParamAlignment);
      // Mark vectorized elements.
      switch (NumElts) {
      default:
        llvm_unreachable("Unexpected return value");
      case 1:
        // Can't vectorize using this size, try next smaller size.
        continue;
      case 2:
        assert(I + 1 < E && "Not enough elements.");
        VectorInfo[I] = PVF_FIRST;
        VectorInfo[I + 1] = PVF_LAST;
        I += 1;
        break;
      case 4:
        assert(I + 3 < E && "Not enough elements.");
        VectorInfo[I] = PVF_FIRST;
        VectorInfo[I + 1] = PVF_INNER;
        VectorInfo[I + 2] = PVF_INNER;
        VectorInfo[I + 3] = PVF_LAST;
        I += 3;
        break;
      }
      // Break out of the inner loop because we've already succeeded
      // using largest possible AccessSize.
      break;
    }
  }
  return VectorInfo;
}

static SDValue MaybeBitcast(SelectionDAG &DAG, SDLoc DL, EVT VT,
                            SDValue Value) {
  if (Value->getValueType(0) == VT)
    return Value;
  return DAG.getNode(ISD::BITCAST, DL, VT, Value);
}

// NVPTXTargetLowering Constructor.
NVPTXTargetLowering::NVPTXTargetLowering(const NVPTXTargetMachine &TM,
                                         const NVPTXSubtarget &STI)
    : TargetLowering(TM), nvTM(&TM), STI(STI), GlobalUniqueCallSite(0) {
  // always lower memset, memcpy, and memmove intrinsics to load/store
  // instructions, rather
  // then generating calls to memset, mempcy or memmove.
  MaxStoresPerMemset = MaxStoresPerMemsetOptSize = (unsigned)0xFFFFFFFF;
  MaxStoresPerMemcpy = MaxStoresPerMemcpyOptSize = (unsigned) 0xFFFFFFFF;
  MaxStoresPerMemmove = MaxStoresPerMemmoveOptSize = (unsigned) 0xFFFFFFFF;

  setBooleanContents(ZeroOrNegativeOneBooleanContent);
  setBooleanVectorContents(ZeroOrNegativeOneBooleanContent);

  // Jump is Expensive. Don't create extra control flow for 'and', 'or'
  // condition branches.
  setJumpIsExpensive(true);

  // Wide divides are _very_ slow. Try to reduce the width of the divide if
  // possible.
  addBypassSlowDiv(64, 32);

  // By default, use the Source scheduling
  if (sched4reg)
    setSchedulingPreference(Sched::RegPressure);
  else
    setSchedulingPreference(Sched::Source);

  auto setFP16OperationAction = [&](unsigned Op, MVT VT, LegalizeAction Action,
                                    LegalizeAction NoF16Action) {
    bool IsOpSupported = STI.allowFP16Math();
    switch (Op) {
    // Several FP16 instructions are available on sm_80 only.
    case ISD::FMINNUM:
    case ISD::FMAXNUM:
    case ISD::FMAXNUM_IEEE:
    case ISD::FMINNUM_IEEE:
    case ISD::FMAXIMUM:
    case ISD::FMINIMUM:
      IsOpSupported &= STI.getSmVersion() >= 80 && STI.getPTXVersion() >= 70;
      break;
    case ISD::FEXP2:
      IsOpSupported &= STI.getSmVersion() >= 75 && STI.getPTXVersion() >= 70;
      break;
    }
    setOperationAction(Op, VT, IsOpSupported ? Action : NoF16Action);
  };

  auto setBF16OperationAction = [&](unsigned Op, MVT VT, LegalizeAction Action,
                                    LegalizeAction NoBF16Action) {
    bool IsOpSupported = STI.hasNativeBF16Support(Op);
    setOperationAction(
        Op, VT, IsOpSupported ? Action : NoBF16Action);
  };

  auto setI16x2OperationAction = [&](unsigned Op, MVT VT, LegalizeAction Action,
                                     LegalizeAction NoI16x2Action) {
    bool IsOpSupported = false;
    // instructions are available on sm_90 only
    switch (Op) {
    case ISD::ADD:
    case ISD::SMAX:
    case ISD::SMIN:
    case ISD::UMIN:
    case ISD::UMAX:
      IsOpSupported = STI.getSmVersion() >= 90 && STI.getPTXVersion() >= 80;
      break;
    }
    setOperationAction(Op, VT, IsOpSupported ? Action : NoI16x2Action);
  };

  addRegisterClass(MVT::i1, &NVPTX::Int1RegsRegClass);
  addRegisterClass(MVT::i16, &NVPTX::Int16RegsRegClass);
  addRegisterClass(MVT::v2i16, &NVPTX::Int32RegsRegClass);
  addRegisterClass(MVT::v4i8, &NVPTX::Int32RegsRegClass);
  addRegisterClass(MVT::i32, &NVPTX::Int32RegsRegClass);
  addRegisterClass(MVT::i64, &NVPTX::Int64RegsRegClass);
  addRegisterClass(MVT::f32, &NVPTX::Float32RegsRegClass);
  addRegisterClass(MVT::f64, &NVPTX::Float64RegsRegClass);
  addRegisterClass(MVT::f16, &NVPTX::Int16RegsRegClass);
  addRegisterClass(MVT::v2f16, &NVPTX::Int32RegsRegClass);
  addRegisterClass(MVT::bf16, &NVPTX::Int16RegsRegClass);
  addRegisterClass(MVT::v2bf16, &NVPTX::Int32RegsRegClass);

  // Conversion to/from FP16/FP16x2 is always legal.
  setOperationAction(ISD::BUILD_VECTOR, MVT::v2f16, Custom);
  setOperationAction(ISD::EXTRACT_VECTOR_ELT, MVT::v2f16, Custom);
  setOperationAction(ISD::INSERT_VECTOR_ELT, MVT::v2f16, Expand);
  setOperationAction(ISD::VECTOR_SHUFFLE, MVT::v2f16, Expand);

  setOperationAction(ISD::READCYCLECOUNTER, MVT::i64, Legal);
  if (STI.getSmVersion() >= 30 && STI.getPTXVersion() > 31)
    setOperationAction(ISD::READSTEADYCOUNTER, MVT::i64, Legal);

  setFP16OperationAction(ISD::SETCC, MVT::f16, Legal, Promote);
  setFP16OperationAction(ISD::SETCC, MVT::v2f16, Legal, Expand);

  // Conversion to/from BFP16/BFP16x2 is always legal.
  setOperationAction(ISD::BUILD_VECTOR, MVT::v2bf16, Custom);
  setOperationAction(ISD::EXTRACT_VECTOR_ELT, MVT::v2bf16, Custom);
  setOperationAction(ISD::INSERT_VECTOR_ELT, MVT::v2bf16, Expand);
  setOperationAction(ISD::VECTOR_SHUFFLE, MVT::v2bf16, Expand);

  setBF16OperationAction(ISD::SETCC, MVT::v2bf16, Legal, Expand);
  setBF16OperationAction(ISD::SETCC, MVT::bf16, Legal, Promote);
  if (getOperationAction(ISD::SETCC, MVT::bf16) == Promote)
    AddPromotedToType(ISD::SETCC, MVT::bf16, MVT::f32);

  // Conversion to/from i16/i16x2 is always legal.
  setOperationAction(ISD::BUILD_VECTOR, MVT::v2i16, Custom);
  setOperationAction(ISD::EXTRACT_VECTOR_ELT, MVT::v2i16, Custom);
  setOperationAction(ISD::INSERT_VECTOR_ELT, MVT::v2i16, Expand);
  setOperationAction(ISD::VECTOR_SHUFFLE, MVT::v2i16, Expand);

  setOperationAction(ISD::BUILD_VECTOR, MVT::v4i8, Custom);
  setOperationAction(ISD::EXTRACT_VECTOR_ELT, MVT::v4i8, Custom);
  setOperationAction(ISD::INSERT_VECTOR_ELT, MVT::v4i8, Custom);
  setOperationAction(ISD::VECTOR_SHUFFLE, MVT::v4i8, Custom);

  // Custom conversions to/from v2i8.
  setOperationAction(ISD::BITCAST, MVT::v2i8, Custom);

  // Only logical ops can be done on v4i8 directly, others must be done
  // elementwise.
  setOperationAction(
      {ISD::ABS,         ISD::ADD,        ISD::ADDC,        ISD::ADDE,
       ISD::BITREVERSE,  ISD::CTLZ,       ISD::CTPOP,       ISD::CTTZ,
       ISD::FP_TO_SINT,  ISD::FP_TO_UINT, ISD::FSHL,        ISD::FSHR,
       ISD::MUL,         ISD::MULHS,      ISD::MULHU,       ISD::PARITY,
       ISD::ROTL,        ISD::ROTR,       ISD::SADDO,       ISD::SADDO_CARRY,
       ISD::SADDSAT,     ISD::SDIV,       ISD::SDIVREM,     ISD::SELECT_CC,
       ISD::SETCC,       ISD::SHL,        ISD::SINT_TO_FP,  ISD::SMAX,
       ISD::SMIN,        ISD::SMULO,      ISD::SMUL_LOHI,   ISD::SRA,
       ISD::SREM,        ISD::SRL,        ISD::SSHLSAT,     ISD::SSUBO,
       ISD::SSUBO_CARRY, ISD::SSUBSAT,    ISD::SUB,         ISD::SUBC,
       ISD::SUBE,        ISD::UADDO,      ISD::UADDO_CARRY, ISD::UADDSAT,
       ISD::UDIV,        ISD::UDIVREM,    ISD::UINT_TO_FP,  ISD::UMAX,
       ISD::UMIN,        ISD::UMULO,      ISD::UMUL_LOHI,   ISD::UREM,
       ISD::USHLSAT,     ISD::USUBO,      ISD::USUBO_CARRY, ISD::VSELECT,
       ISD::USUBSAT},
      MVT::v4i8, Expand);

  // Operations not directly supported by NVPTX.
  for (MVT VT : {MVT::bf16, MVT::f16, MVT::v2bf16, MVT::v2f16, MVT::f32,
                 MVT::f64, MVT::i1, MVT::i8, MVT::i16, MVT::v2i16, MVT::v4i8,
                 MVT::i32, MVT::i64}) {
    setOperationAction(ISD::SELECT_CC, VT, Expand);
    setOperationAction(ISD::BR_CC, VT, Expand);
  }

  // Some SIGN_EXTEND_INREG can be done using cvt instruction.
  // For others we will expand to a SHL/SRA pair.
  setOperationAction(ISD::SIGN_EXTEND_INREG, MVT::i64, Legal);
  setOperationAction(ISD::SIGN_EXTEND_INREG, MVT::i32, Legal);
  setOperationAction(ISD::SIGN_EXTEND_INREG, MVT::i16, Legal);
  setOperationAction(ISD::SIGN_EXTEND_INREG, MVT::i8 , Legal);
  setOperationAction(ISD::SIGN_EXTEND_INREG, MVT::i1, Expand);
  setOperationAction(ISD::SIGN_EXTEND_INREG, MVT::v2i16, Expand);

  setOperationAction(ISD::SHL_PARTS, MVT::i32  , Custom);
  setOperationAction(ISD::SRA_PARTS, MVT::i32  , Custom);
  setOperationAction(ISD::SRL_PARTS, MVT::i32  , Custom);
  setOperationAction(ISD::SHL_PARTS, MVT::i64  , Custom);
  setOperationAction(ISD::SRA_PARTS, MVT::i64  , Custom);
  setOperationAction(ISD::SRL_PARTS, MVT::i64  , Custom);

  setOperationAction(ISD::BITREVERSE, MVT::i32, Legal);
  setOperationAction(ISD::BITREVERSE, MVT::i64, Legal);

  setOperationAction({ISD::ROTL, ISD::ROTR},
                     {MVT::i8, MVT::i16, MVT::v2i16, MVT::i32, MVT::i64},
                     Expand);

  if (STI.hasHWROT32()) {
    setOperationAction({ISD::FSHL, ISD::FSHR}, MVT::i32, Legal);
    setOperationAction({ISD::ROTL, ISD::ROTR, ISD::FSHL, ISD::FSHR}, MVT::i64,
                       Custom);
  }

  setOperationAction(ISD::BSWAP, MVT::i16, Expand);

  setOperationAction(ISD::BR_JT, MVT::Other, Custom);
  setOperationAction(ISD::BRIND, MVT::Other, Expand);

  setOperationAction(ISD::GlobalAddress, MVT::i32, Custom);
  setOperationAction(ISD::GlobalAddress, MVT::i64, Custom);

  // We want to legalize constant related memmove and memcopy
  // intrinsics.
  setOperationAction(ISD::INTRINSIC_W_CHAIN, MVT::Other, Custom);

  // Turn FP extload into load/fpextend
  setLoadExtAction(ISD::EXTLOAD, MVT::f32, MVT::f16, Expand);
  setLoadExtAction(ISD::EXTLOAD, MVT::f64, MVT::f16, Expand);
  setLoadExtAction(ISD::EXTLOAD, MVT::f32, MVT::bf16, Expand);
  setLoadExtAction(ISD::EXTLOAD, MVT::f64, MVT::bf16, Expand);
  setLoadExtAction(ISD::EXTLOAD, MVT::f64, MVT::f32, Expand);
  setLoadExtAction(ISD::EXTLOAD, MVT::v2f32, MVT::v2f16, Expand);
  setLoadExtAction(ISD::EXTLOAD, MVT::v2f64, MVT::v2f16, Expand);
  setLoadExtAction(ISD::EXTLOAD, MVT::v2f32, MVT::v2bf16, Expand);
  setLoadExtAction(ISD::EXTLOAD, MVT::v2f64, MVT::v2bf16, Expand);
  setLoadExtAction(ISD::EXTLOAD, MVT::v2f64, MVT::v2f32, Expand);
  setLoadExtAction(ISD::EXTLOAD, MVT::v4f32, MVT::v4f16, Expand);
  setLoadExtAction(ISD::EXTLOAD, MVT::v4f64, MVT::v4f16, Expand);
  setLoadExtAction(ISD::EXTLOAD, MVT::v4f32, MVT::v4bf16, Expand);
  setLoadExtAction(ISD::EXTLOAD, MVT::v4f64, MVT::v4bf16, Expand);
  setLoadExtAction(ISD::EXTLOAD, MVT::v4f64, MVT::v4f32, Expand);
  setLoadExtAction(ISD::EXTLOAD, MVT::v8f32, MVT::v8f16, Expand);
  setLoadExtAction(ISD::EXTLOAD, MVT::v8f64, MVT::v8f16, Expand);
  setLoadExtAction(ISD::EXTLOAD, MVT::v8f32, MVT::v8bf16, Expand);
  setLoadExtAction(ISD::EXTLOAD, MVT::v8f64, MVT::v8bf16, Expand);
  // Turn FP truncstore into trunc + store.
  // FIXME: vector types should also be expanded
  setTruncStoreAction(MVT::f32, MVT::f16, Expand);
  setTruncStoreAction(MVT::f64, MVT::f16, Expand);
  setTruncStoreAction(MVT::f32, MVT::bf16, Expand);
  setTruncStoreAction(MVT::f64, MVT::bf16, Expand);
  setTruncStoreAction(MVT::f64, MVT::f32, Expand);

  // PTX does not support load / store predicate registers
  setOperationAction(ISD::LOAD, MVT::i1, Custom);
  setOperationAction(ISD::STORE, MVT::i1, Custom);

  for (MVT VT : MVT::integer_valuetypes()) {
    setLoadExtAction(ISD::SEXTLOAD, VT, MVT::i1, Promote);
    setLoadExtAction(ISD::ZEXTLOAD, VT, MVT::i1, Promote);
    setLoadExtAction(ISD::EXTLOAD, VT, MVT::i1, Promote);
    setTruncStoreAction(VT, MVT::i1, Expand);
  }

  setCondCodeAction({ISD::SETNE, ISD::SETEQ, ISD::SETUGE, ISD::SETULE,
                     ISD::SETUGT, ISD::SETULT, ISD::SETGT, ISD::SETLT,
                     ISD::SETGE, ISD::SETLE},
                    MVT::i1, Expand);

  // expand extload of vector of integers.
  setLoadExtAction({ISD::EXTLOAD, ISD::SEXTLOAD, ISD::ZEXTLOAD}, MVT::v2i16,
                   MVT::v2i8, Expand);
  setTruncStoreAction(MVT::v2i16, MVT::v2i8, Expand);

  // This is legal in NVPTX
  setOperationAction(ISD::ConstantFP, MVT::f64, Legal);
  setOperationAction(ISD::ConstantFP, MVT::f32, Legal);
  setOperationAction(ISD::ConstantFP, MVT::f16, Legal);
  setOperationAction(ISD::ConstantFP, MVT::bf16, Legal);

  setOperationAction(ISD::DYNAMIC_STACKALLOC, {MVT::i32, MVT::i64}, Custom);
  setOperationAction({ISD::STACKRESTORE, ISD::STACKSAVE}, MVT::Other, Custom);

  // TRAP can be lowered to PTX trap
  setOperationAction(ISD::TRAP, MVT::Other, Legal);
  // DEBUGTRAP can be lowered to PTX brkpt
  setOperationAction(ISD::DEBUGTRAP, MVT::Other, Legal);

  // Register custom handling for vector loads/stores
  for (MVT VT : MVT::fixedlen_vector_valuetypes()) {
    if (IsPTXVectorType(VT)) {
      setOperationAction(ISD::LOAD, VT, Custom);
      setOperationAction(ISD::STORE, VT, Custom);
      setOperationAction(ISD::INTRINSIC_W_CHAIN, VT, Custom);
    }
  }

  // Support varargs.
  setOperationAction(ISD::VASTART, MVT::Other, Custom);
  setOperationAction(ISD::VAARG, MVT::Other, Custom);
  setOperationAction(ISD::VACOPY, MVT::Other, Expand);
  setOperationAction(ISD::VAEND, MVT::Other, Expand);

  // Custom handling for i8 intrinsics
  setOperationAction(ISD::INTRINSIC_W_CHAIN, MVT::i8, Custom);

  setOperationAction({ISD::ABS, ISD::SMIN, ISD::SMAX, ISD::UMIN, ISD::UMAX},
                     {MVT::i16, MVT::i32, MVT::i64}, Legal);

  setOperationAction({ISD::CTPOP, ISD::CTLZ, ISD::CTLZ_ZERO_UNDEF}, MVT::i16,
                     Promote);
  setOperationAction({ISD::CTPOP, ISD::CTLZ}, MVT::i32, Legal);
  setOperationAction({ISD::CTPOP, ISD::CTLZ}, MVT::i64, Custom);

  setI16x2OperationAction(ISD::ABS, MVT::v2i16, Legal, Custom);
  setI16x2OperationAction(ISD::SMIN, MVT::v2i16, Legal, Custom);
  setI16x2OperationAction(ISD::SMAX, MVT::v2i16, Legal, Custom);
  setI16x2OperationAction(ISD::UMIN, MVT::v2i16, Legal, Custom);
  setI16x2OperationAction(ISD::UMAX, MVT::v2i16, Legal, Custom);
  setI16x2OperationAction(ISD::CTPOP, MVT::v2i16, Legal, Expand);
  setI16x2OperationAction(ISD::CTLZ, MVT::v2i16, Legal, Expand);

  setI16x2OperationAction(ISD::ADD, MVT::v2i16, Legal, Custom);
  setI16x2OperationAction(ISD::SUB, MVT::v2i16, Legal, Custom);
  setI16x2OperationAction(ISD::MUL, MVT::v2i16, Legal, Custom);
  setI16x2OperationAction(ISD::SHL, MVT::v2i16, Legal, Custom);
  setI16x2OperationAction(ISD::SREM, MVT::v2i16, Legal, Custom);
  setI16x2OperationAction(ISD::UREM, MVT::v2i16, Legal, Custom);

  // Other arithmetic and logic ops are unsupported.
  setOperationAction({ISD::SDIV, ISD::UDIV, ISD::SRA, ISD::SRL, ISD::MULHS,
                      ISD::MULHU, ISD::FP_TO_SINT, ISD::FP_TO_UINT,
                      ISD::SINT_TO_FP, ISD::UINT_TO_FP, ISD::SETCC},
                     MVT::v2i16, Expand);

  setOperationAction(ISD::ADDC, MVT::i32, Legal);
  setOperationAction(ISD::ADDE, MVT::i32, Legal);
  setOperationAction(ISD::SUBC, MVT::i32, Legal);
  setOperationAction(ISD::SUBE, MVT::i32, Legal);
  if (STI.getPTXVersion() >= 43) {
    setOperationAction(ISD::ADDC, MVT::i64, Legal);
    setOperationAction(ISD::ADDE, MVT::i64, Legal);
    setOperationAction(ISD::SUBC, MVT::i64, Legal);
    setOperationAction(ISD::SUBE, MVT::i64, Legal);
  }

  setOperationAction(ISD::CTTZ, MVT::i16, Expand);
  setOperationAction(ISD::CTTZ, MVT::v2i16, Expand);
  setOperationAction(ISD::CTTZ, MVT::i32, Expand);
  setOperationAction(ISD::CTTZ, MVT::i64, Expand);

  // PTX does not directly support SELP of i1, so promote to i32 first
  setOperationAction(ISD::SELECT, MVT::i1, Custom);

  // PTX cannot multiply two i64s in a single instruction.
  setOperationAction(ISD::SMUL_LOHI, MVT::i64, Expand);
  setOperationAction(ISD::UMUL_LOHI, MVT::i64, Expand);

  // We have some custom DAG combine patterns for these nodes
  setTargetDAGCombine({ISD::ADD, ISD::AND, ISD::EXTRACT_VECTOR_ELT, ISD::FADD,
                       ISD::MUL, ISD::SHL, ISD::SREM, ISD::UREM, ISD::VSELECT,
                       ISD::BUILD_VECTOR, ISD::ADDRSPACECAST});

  // setcc for f16x2 and bf16x2 needs special handling to prevent
  // legalizer's attempt to scalarize it due to v2i1 not being legal.
  if (STI.allowFP16Math() || STI.hasBF16Math())
    setTargetDAGCombine(ISD::SETCC);

  // Promote fp16 arithmetic if fp16 hardware isn't available or the
  // user passed --nvptx-no-fp16-math. The flag is useful because,
  // although sm_53+ GPUs have some sort of FP16 support in
  // hardware, only sm_53 and sm_60 have full implementation. Others
  // only have token amount of hardware and are likely to run faster
  // by using fp32 units instead.
  for (const auto &Op : {ISD::FADD, ISD::FMUL, ISD::FSUB, ISD::FMA}) {
    setFP16OperationAction(Op, MVT::f16, Legal, Promote);
    setFP16OperationAction(Op, MVT::v2f16, Legal, Expand);
    setBF16OperationAction(Op, MVT::v2bf16, Legal, Expand);
    // bf16 must be promoted to f32.
    setBF16OperationAction(Op, MVT::bf16, Legal, Promote);
    if (getOperationAction(Op, MVT::bf16) == Promote)
      AddPromotedToType(Op, MVT::bf16, MVT::f32);
  }

  // On SM80, we select add/mul/sub as fma to avoid promotion to float
  for (const auto &Op : {ISD::FADD, ISD::FMUL, ISD::FSUB}) {
    for (const auto &VT : {MVT::bf16, MVT::v2bf16}) {
      if (!STI.hasNativeBF16Support(Op) && STI.hasNativeBF16Support(ISD::FMA)) {
        setOperationAction(Op, VT, Custom);
      }
    }
  }

  // f16/f16x2 neg was introduced in PTX 60, SM_53.
  const bool IsFP16FP16x2NegAvailable = STI.getSmVersion() >= 53 &&
                                        STI.getPTXVersion() >= 60 &&
                                        STI.allowFP16Math();
  for (const auto &VT : {MVT::f16, MVT::v2f16})
    setOperationAction(ISD::FNEG, VT,
                       IsFP16FP16x2NegAvailable ? Legal : Expand);

  setBF16OperationAction(ISD::FNEG, MVT::bf16, Legal, Expand);
  setBF16OperationAction(ISD::FNEG, MVT::v2bf16, Legal, Expand);
  // (would be) Library functions.

  // These map to conversion instructions for scalar FP types.
  for (const auto &Op : {ISD::FCEIL, ISD::FFLOOR, ISD::FNEARBYINT, ISD::FRINT,
                         ISD::FROUNDEVEN, ISD::FTRUNC}) {
    setOperationAction(Op, MVT::f16, Legal);
    setOperationAction(Op, MVT::f32, Legal);
    setOperationAction(Op, MVT::f64, Legal);
    setOperationAction(Op, MVT::v2f16, Expand);
    setOperationAction(Op, MVT::v2bf16, Expand);
    setBF16OperationAction(Op, MVT::bf16, Legal, Promote);
    if (getOperationAction(Op, MVT::bf16) == Promote)
      AddPromotedToType(Op, MVT::bf16, MVT::f32);
  }

  if (STI.getSmVersion() < 80 || STI.getPTXVersion() < 71) {
    setOperationAction(ISD::BF16_TO_FP, MVT::f32, Expand);
  }
  if (STI.getSmVersion() < 90 || STI.getPTXVersion() < 78) {
    for (MVT VT : {MVT::bf16, MVT::f32, MVT::f64}) {
      setOperationAction(ISD::FP_EXTEND, VT, Custom);
      setOperationAction(ISD::FP_ROUND, VT, Custom);
    }
  }

  // sm_80 only has conversions between f32 and bf16. Custom lower all other
  // bf16 conversions.
  if (STI.getSmVersion() < 90 || STI.getPTXVersion() < 78) {
    for (MVT VT : {MVT::i1, MVT::i16, MVT::i32, MVT::i64}) {
      setOperationAction(
          {ISD::SINT_TO_FP, ISD::UINT_TO_FP, ISD::FP_TO_SINT, ISD::FP_TO_UINT},
          VT, Custom);
    }
    setOperationAction(
        {ISD::SINT_TO_FP, ISD::UINT_TO_FP, ISD::FP_TO_SINT, ISD::FP_TO_UINT},
        MVT::bf16, Custom);
  }

  setOperationAction(ISD::FROUND, MVT::f16, Promote);
  setOperationAction(ISD::FROUND, MVT::v2f16, Expand);
  setOperationAction(ISD::FROUND, MVT::v2bf16, Expand);
  setOperationAction(ISD::FROUND, MVT::f32, Custom);
  setOperationAction(ISD::FROUND, MVT::f64, Custom);
  setOperationAction(ISD::FROUND, MVT::bf16, Promote);
  AddPromotedToType(ISD::FROUND, MVT::bf16, MVT::f32);

  // 'Expand' implements FCOPYSIGN without calling an external library.
  setOperationAction(ISD::FCOPYSIGN, MVT::f16, Expand);
  setOperationAction(ISD::FCOPYSIGN, MVT::v2f16, Expand);
  setOperationAction(ISD::FCOPYSIGN, MVT::bf16, Expand);
  setOperationAction(ISD::FCOPYSIGN, MVT::v2bf16, Expand);
  setOperationAction(ISD::FCOPYSIGN, MVT::f32, Custom);
  setOperationAction(ISD::FCOPYSIGN, MVT::f64, Custom);

  // These map to corresponding instructions for f32/f64. f16 must be
  // promoted to f32. v2f16 is expanded to f16, which is then promoted
  // to f32.
  for (const auto &Op :
       {ISD::FDIV, ISD::FREM, ISD::FSQRT, ISD::FSIN, ISD::FCOS}) {
    setOperationAction(Op, MVT::f16, Promote);
    setOperationAction(Op, MVT::f32, Legal);
    setOperationAction(Op, MVT::f64, Legal);
    setOperationAction(Op, MVT::v2f16, Expand);
    setOperationAction(Op, MVT::v2bf16, Expand);
    setOperationAction(Op, MVT::bf16, Promote);
    AddPromotedToType(Op, MVT::bf16, MVT::f32);
  }
  setOperationAction(ISD::FREM, {MVT::f32, MVT::f64}, Custom);

  setOperationAction(ISD::FABS, {MVT::f32, MVT::f64}, Legal);
  if (STI.getPTXVersion() >= 65) {
    setFP16OperationAction(ISD::FABS, MVT::f16, Legal, Promote);
    setFP16OperationAction(ISD::FABS, MVT::v2f16, Legal, Expand);
  } else {
    setOperationAction(ISD::FABS, MVT::f16, Promote);
    setOperationAction(ISD::FABS, MVT::v2f16, Expand);
  }
  setBF16OperationAction(ISD::FABS, MVT::v2bf16, Legal, Expand);
  setBF16OperationAction(ISD::FABS, MVT::bf16, Legal, Promote);
  if (getOperationAction(ISD::FABS, MVT::bf16) == Promote)
    AddPromotedToType(ISD::FABS, MVT::bf16, MVT::f32);

  for (const auto &Op : {ISD::FMINNUM, ISD::FMAXNUM}) {
    setOperationAction(Op, MVT::f32, Legal);
    setOperationAction(Op, MVT::f64, Legal);
    setFP16OperationAction(Op, MVT::f16, Legal, Promote);
    setFP16OperationAction(Op, MVT::v2f16, Legal, Expand);
    setBF16OperationAction(Op, MVT::v2bf16, Legal, Expand);
    setBF16OperationAction(Op, MVT::bf16, Legal, Promote);
    if (getOperationAction(Op, MVT::bf16) == Promote)
      AddPromotedToType(Op, MVT::bf16, MVT::f32);
  }
  bool SupportsF32MinMaxNaN =
      STI.getSmVersion() >= 80 && STI.getPTXVersion() >= 70;
  for (const auto &Op : {ISD::FMINIMUM, ISD::FMAXIMUM}) {
    setOperationAction(Op, MVT::f32, SupportsF32MinMaxNaN ? Legal : Expand);
    setFP16OperationAction(Op, MVT::f16, Legal, Expand);
    setFP16OperationAction(Op, MVT::v2f16, Legal, Expand);
    setBF16OperationAction(Op, MVT::bf16, Legal, Expand);
    setBF16OperationAction(Op, MVT::v2bf16, Legal, Expand);
  }

  // Custom lowering for inline asm with 128-bit operands
  setOperationAction(ISD::CopyToReg, MVT::i128, Custom);
  setOperationAction(ISD::CopyFromReg, MVT::i128, Custom);

  // FEXP2 support:
  // - f32
  // - f16/f16x2 (sm_70+, PTX 7.0+)
  // - bf16/bf16x2 (sm_90+, PTX 7.8+)
  // When f16/bf16 types aren't supported, they are promoted/expanded to f32.
  setOperationAction(ISD::FEXP2, MVT::f32, Legal);
  setFP16OperationAction(ISD::FEXP2, MVT::f16, Legal, Promote);
  setFP16OperationAction(ISD::FEXP2, MVT::v2f16, Legal, Expand);
  setBF16OperationAction(ISD::FEXP2, MVT::bf16, Legal, Promote);
  setBF16OperationAction(ISD::FEXP2, MVT::v2bf16, Legal, Expand);

  // FLOG2 supports f32 only
  // f16/bf16 types aren't supported, but they are promoted/expanded to f32.
  if (UseApproxLog2F32) {
    setOperationAction(ISD::FLOG2, MVT::f32, Legal);
    setOperationPromotedToType(ISD::FLOG2, MVT::f16, MVT::f32);
    setOperationPromotedToType(ISD::FLOG2, MVT::bf16, MVT::f32);
    setOperationAction(ISD::FLOG2, {MVT::v2f16, MVT::v2bf16}, Expand);
  }

  setOperationAction(ISD::ADDRSPACECAST, {MVT::i32, MVT::i64}, Custom);

  // No FPOW or FREM in PTX.

  // Now deduce the information based on the above mentioned
  // actions
  computeRegisterProperties(STI.getRegisterInfo());

  // PTX support for 16-bit CAS is emulated. Only use 32+
  setMinCmpXchgSizeInBits(STI.getMinCmpXchgSizeInBits());
  setMaxAtomicSizeInBitsSupported(64);
  setMaxDivRemBitWidthSupported(64);

  // Custom lowering for tcgen05.ld vector operands
  setOperationAction(ISD::INTRINSIC_W_CHAIN,
                     {MVT::v2i32, MVT::v4i32, MVT::v8i32, MVT::v16i32,
                      MVT::v32i32, MVT::v64i32, MVT::v128i32},
                     Custom);

  // Custom lowering for tcgen05.st vector operands
  setOperationAction(ISD::INTRINSIC_VOID,
                     {MVT::v2i32, MVT::v4i32, MVT::v8i32, MVT::v16i32,
                      MVT::v32i32, MVT::v64i32, MVT::v128i32},
                     Custom);
}

const char *NVPTXTargetLowering::getTargetNodeName(unsigned Opcode) const {

#define MAKE_CASE(V)                                                           \
  case V:                                                                      \
    return #V;

  switch ((NVPTXISD::NodeType)Opcode) {
  case NVPTXISD::FIRST_NUMBER:
    break;

    MAKE_CASE(NVPTXISD::CALL)
    MAKE_CASE(NVPTXISD::RET_GLUE)
    MAKE_CASE(NVPTXISD::LOAD_PARAM)
    MAKE_CASE(NVPTXISD::Wrapper)
    MAKE_CASE(NVPTXISD::DeclareParam)
    MAKE_CASE(NVPTXISD::DeclareScalarParam)
    MAKE_CASE(NVPTXISD::DeclareRet)
    MAKE_CASE(NVPTXISD::DeclareScalarRet)
    MAKE_CASE(NVPTXISD::DeclareRetParam)
    MAKE_CASE(NVPTXISD::PrintCall)
    MAKE_CASE(NVPTXISD::PrintConvergentCall)
    MAKE_CASE(NVPTXISD::PrintCallUni)
    MAKE_CASE(NVPTXISD::PrintConvergentCallUni)
    MAKE_CASE(NVPTXISD::LoadParam)
    MAKE_CASE(NVPTXISD::LoadParamV2)
    MAKE_CASE(NVPTXISD::LoadParamV4)
    MAKE_CASE(NVPTXISD::StoreParam)
    MAKE_CASE(NVPTXISD::StoreParamV2)
    MAKE_CASE(NVPTXISD::StoreParamV4)
    MAKE_CASE(NVPTXISD::StoreParamS32)
    MAKE_CASE(NVPTXISD::StoreParamU32)
    MAKE_CASE(NVPTXISD::CallArgBegin)
    MAKE_CASE(NVPTXISD::CallArg)
    MAKE_CASE(NVPTXISD::LastCallArg)
    MAKE_CASE(NVPTXISD::CallArgEnd)
    MAKE_CASE(NVPTXISD::CallVoid)
    MAKE_CASE(NVPTXISD::CallVal)
    MAKE_CASE(NVPTXISD::CallSymbol)
    MAKE_CASE(NVPTXISD::Prototype)
    MAKE_CASE(NVPTXISD::MoveParam)
    MAKE_CASE(NVPTXISD::StoreRetval)
    MAKE_CASE(NVPTXISD::StoreRetvalV2)
    MAKE_CASE(NVPTXISD::StoreRetvalV4)
    MAKE_CASE(NVPTXISD::PseudoUseParam)
    MAKE_CASE(NVPTXISD::UNPACK_VECTOR)
    MAKE_CASE(NVPTXISD::BUILD_VECTOR)
    MAKE_CASE(NVPTXISD::RETURN)
    MAKE_CASE(NVPTXISD::CallSeqBegin)
    MAKE_CASE(NVPTXISD::CallSeqEnd)
    MAKE_CASE(NVPTXISD::CallPrototype)
    MAKE_CASE(NVPTXISD::ProxyReg)
    MAKE_CASE(NVPTXISD::LoadV2)
    MAKE_CASE(NVPTXISD::LoadV4)
    MAKE_CASE(NVPTXISD::LDUV2)
    MAKE_CASE(NVPTXISD::LDUV4)
    MAKE_CASE(NVPTXISD::StoreV2)
    MAKE_CASE(NVPTXISD::StoreV4)
    MAKE_CASE(NVPTXISD::FSHL_CLAMP)
    MAKE_CASE(NVPTXISD::FSHR_CLAMP)
    MAKE_CASE(NVPTXISD::BFE)
    MAKE_CASE(NVPTXISD::BFI)
    MAKE_CASE(NVPTXISD::PRMT)
    MAKE_CASE(NVPTXISD::FCOPYSIGN)
    MAKE_CASE(NVPTXISD::DYNAMIC_STACKALLOC)
    MAKE_CASE(NVPTXISD::STACKRESTORE)
    MAKE_CASE(NVPTXISD::STACKSAVE)
    MAKE_CASE(NVPTXISD::SETP_F16X2)
    MAKE_CASE(NVPTXISD::SETP_BF16X2)
    MAKE_CASE(NVPTXISD::Dummy)
    MAKE_CASE(NVPTXISD::MUL_WIDE_SIGNED)
    MAKE_CASE(NVPTXISD::MUL_WIDE_UNSIGNED)
    MAKE_CASE(NVPTXISD::BrxEnd)
    MAKE_CASE(NVPTXISD::BrxItem)
    MAKE_CASE(NVPTXISD::BrxStart)
  }
  return nullptr;

#undef MAKE_CASE
}

TargetLoweringBase::LegalizeTypeAction
NVPTXTargetLowering::getPreferredVectorAction(MVT VT) const {
  if (!VT.isScalableVector() && VT.getVectorNumElements() != 1 &&
      VT.getScalarType() == MVT::i1)
    return TypeSplitVector;
  return TargetLoweringBase::getPreferredVectorAction(VT);
}

SDValue NVPTXTargetLowering::getSqrtEstimate(SDValue Operand, SelectionDAG &DAG,
                                             int Enabled, int &ExtraSteps,
                                             bool &UseOneConst,
                                             bool Reciprocal) const {
  if (!(Enabled == ReciprocalEstimate::Enabled ||
        (Enabled == ReciprocalEstimate::Unspecified && !usePrecSqrtF32())))
    return SDValue();

  if (ExtraSteps == ReciprocalEstimate::Unspecified)
    ExtraSteps = 0;

  SDLoc DL(Operand);
  EVT VT = Operand.getValueType();
  bool Ftz = useF32FTZ(DAG.getMachineFunction());

  auto MakeIntrinsicCall = [&](Intrinsic::ID IID) {
    return DAG.getNode(ISD::INTRINSIC_WO_CHAIN, DL, VT,
                       DAG.getConstant(IID, DL, MVT::i32), Operand);
  };

  // The sqrt and rsqrt refinement processes assume we always start out with an
  // approximation of the rsqrt.  Therefore, if we're going to do any refinement
  // (i.e. ExtraSteps > 0), we must return an rsqrt.  But if we're *not* doing
  // any refinement, we must return a regular sqrt.
  if (Reciprocal || ExtraSteps > 0) {
    if (VT == MVT::f32)
      return MakeIntrinsicCall(Ftz ? Intrinsic::nvvm_rsqrt_approx_ftz_f
                                   : Intrinsic::nvvm_rsqrt_approx_f);
    else if (VT == MVT::f64)
      return MakeIntrinsicCall(Intrinsic::nvvm_rsqrt_approx_d);
    else
      return SDValue();
  } else {
    if (VT == MVT::f32)
      return MakeIntrinsicCall(Ftz ? Intrinsic::nvvm_sqrt_approx_ftz_f
                                   : Intrinsic::nvvm_sqrt_approx_f);
    else {
      // There's no sqrt.approx.f64 instruction, so we emit
      // reciprocal(rsqrt(x)).  This is faster than
      // select(x == 0, 0, x * rsqrt(x)).  (In fact, it's faster than plain
      // x * rsqrt(x).)
      return DAG.getNode(
          ISD::INTRINSIC_WO_CHAIN, DL, VT,
          DAG.getConstant(Intrinsic::nvvm_rcp_approx_ftz_d, DL, MVT::i32),
          MakeIntrinsicCall(Intrinsic::nvvm_rsqrt_approx_d));
    }
  }
}

SDValue
NVPTXTargetLowering::LowerGlobalAddress(SDValue Op, SelectionDAG &DAG) const {
  SDLoc dl(Op);
  const GlobalAddressSDNode *GAN = cast<GlobalAddressSDNode>(Op);
  auto PtrVT = getPointerTy(DAG.getDataLayout(), GAN->getAddressSpace());
  Op = DAG.getTargetGlobalAddress(GAN->getGlobal(), dl, PtrVT);
  return DAG.getNode(NVPTXISD::Wrapper, dl, PtrVT, Op);
}

static bool IsTypePassedAsArray(const Type *Ty) {
  return Ty->isAggregateType() || Ty->isVectorTy() || Ty->isIntegerTy(128) ||
         Ty->isHalfTy() || Ty->isBFloatTy();
}

std::string NVPTXTargetLowering::getPrototype(
    const DataLayout &DL, Type *retTy, const ArgListTy &Args,
    const SmallVectorImpl<ISD::OutputArg> &Outs, MaybeAlign retAlignment,
    std::optional<std::pair<unsigned, const APInt &>> VAInfo,
    const CallBase &CB, unsigned UniqueCallSite) const {
  auto PtrVT = getPointerTy(DL);

  std::string Prototype;
  raw_string_ostream O(Prototype);
  O << "prototype_" << UniqueCallSite << " : .callprototype ";

  if (retTy->getTypeID() == Type::VoidTyID) {
    O << "()";
  } else {
    O << "(";
    if ((retTy->isFloatingPointTy() || retTy->isIntegerTy()) &&
        !IsTypePassedAsArray(retTy)) {
      unsigned size = 0;
      if (auto *ITy = dyn_cast<IntegerType>(retTy)) {
        size = ITy->getBitWidth();
      } else {
        assert(retTy->isFloatingPointTy() &&
               "Floating point type expected here");
        size = retTy->getPrimitiveSizeInBits();
      }
      // PTX ABI requires all scalar return values to be at least 32
      // bits in size.  fp16 normally uses .b16 as its storage type in
      // PTX, so its size must be adjusted here, too.
      size = promoteScalarArgumentSize(size);

      O << ".param .b" << size << " _";
    } else if (isa<PointerType>(retTy)) {
      O << ".param .b" << PtrVT.getSizeInBits() << " _";
    } else if (IsTypePassedAsArray(retTy)) {
      O << ".param .align " << (retAlignment ? retAlignment->value() : 0)
        << " .b8 _[" << DL.getTypeAllocSize(retTy) << "]";
    } else {
      llvm_unreachable("Unknown return type");
    }
    O << ") ";
  }
  O << "_ (";

  bool first = true;

  unsigned NumArgs = VAInfo ? VAInfo->first : Args.size();
  for (unsigned i = 0, OIdx = 0; i != NumArgs; ++i, ++OIdx) {
    Type *Ty = Args[i].Ty;
    if (!first) {
      O << ", ";
    }
    first = false;

    if (!Outs[OIdx].Flags.isByVal()) {
      if (IsTypePassedAsArray(Ty)) {
        Align ParamAlign =
            getArgumentAlignment(&CB, Ty, i + AttributeList::FirstArgIndex, DL);
        O << ".param .align " << ParamAlign.value() << " .b8 ";
        O << "_";
        O << "[" << DL.getTypeAllocSize(Ty) << "]";
        // update the index for Outs
        SmallVector<EVT, 16> vtparts;
        ComputeValueVTs(*this, DL, Ty, vtparts);
        if (unsigned len = vtparts.size())
          OIdx += len - 1;
        continue;
      }
      // i8 types in IR will be i16 types in SDAG
      assert((getValueType(DL, Ty) == Outs[OIdx].VT ||
              (getValueType(DL, Ty) == MVT::i8 && Outs[OIdx].VT == MVT::i16)) &&
             "type mismatch between callee prototype and arguments");
      // scalar type
      unsigned sz = 0;
      if (isa<IntegerType>(Ty)) {
        sz = cast<IntegerType>(Ty)->getBitWidth();
        sz = promoteScalarArgumentSize(sz);
      } else if (isa<PointerType>(Ty)) {
        sz = PtrVT.getSizeInBits();
      } else {
        sz = Ty->getPrimitiveSizeInBits();
      }
      O << ".param .b" << sz << " ";
      O << "_";
      continue;
    }

    // Indirect calls need strict ABI alignment so we disable optimizations by
    // not providing a function to optimize.
    Type *ETy = Args[i].IndirectType;
    Align InitialAlign = Outs[OIdx].Flags.getNonZeroByValAlign();
    Align ParamByValAlign =
        getFunctionByValParamAlign(/*F=*/nullptr, ETy, InitialAlign, DL);

    O << ".param .align " << ParamByValAlign.value() << " .b8 ";
    O << "_";
    O << "[" << Outs[OIdx].Flags.getByValSize() << "]";
  }

  if (VAInfo)
    O << (first ? "" : ",") << " .param .align " << VAInfo->second
      << " .b8 _[]\n";
  O << ")";
  if (shouldEmitPTXNoReturn(&CB, *nvTM))
    O << " .noreturn";
  O << ";";

  return Prototype;
}

Align NVPTXTargetLowering::getFunctionArgumentAlignment(
    const Function *F, Type *Ty, unsigned Idx, const DataLayout &DL) const {
  return getAlign(*F, Idx).value_or(getFunctionParamOptimizedAlign(F, Ty, DL));
}

Align NVPTXTargetLowering::getArgumentAlignment(const CallBase *CB, Type *Ty,
                                                unsigned Idx,
                                                const DataLayout &DL) const {
  if (!CB) {
    // CallSite is zero, fallback to ABI type alignment
    return DL.getABITypeAlign(Ty);
  }

  const Function *DirectCallee = CB->getCalledFunction();

  if (!DirectCallee) {
    // We don't have a direct function symbol, but that may be because of
    // constant cast instructions in the call.

    // With bitcast'd call targets, the instruction will be the call
    if (const auto *CI = dyn_cast<CallInst>(CB)) {
      // Check if we have call alignment metadata
      if (MaybeAlign StackAlign = getAlign(*CI, Idx))
        return StackAlign.value();
    }
    DirectCallee = getMaybeBitcastedCallee(CB);
  }

  // Check for function alignment information if we found that the
  // ultimate target is a Function
  if (DirectCallee)
    return getFunctionArgumentAlignment(DirectCallee, Ty, Idx, DL);

  // Call is indirect, fall back to the ABI type alignment
  return DL.getABITypeAlign(Ty);
}

static bool adjustElementType(EVT &ElementType) {
  switch (ElementType.getSimpleVT().SimpleTy) {
  default:
    return false;
  case MVT::f16:
  case MVT::bf16:
    ElementType = MVT::i16;
    return true;
  case MVT::f32:
  case MVT::v2f16:
  case MVT::v2bf16:
    ElementType = MVT::i32;
    return true;
  case MVT::f64:
    ElementType = MVT::i64;
    return true;
  }
}

// Use byte-store when the param address of the argument value is unaligned.
// This may happen when the return value is a field of a packed structure.
//
// This is called in LowerCall() when passing the param values.
static SDValue LowerUnalignedStoreParam(SelectionDAG &DAG, SDValue Chain,
                                        uint64_t Offset, EVT ElementType,
                                        SDValue StVal, SDValue &InGlue,
                                        unsigned ArgID, const SDLoc &dl) {
  // Bit logic only works on integer types
  if (adjustElementType(ElementType))
    StVal = DAG.getNode(ISD::BITCAST, dl, ElementType, StVal);

  // Store each byte
  SDVTList StoreVTs = DAG.getVTList(MVT::Other, MVT::Glue);
  for (unsigned i = 0, n = ElementType.getSizeInBits() / 8; i < n; i++) {
    // Shift the byte to the last byte position
    SDValue ShiftVal = DAG.getNode(ISD::SRL, dl, ElementType, StVal,
                                   DAG.getConstant(i * 8, dl, MVT::i32));
    SDValue StoreOperands[] = {Chain, DAG.getConstant(ArgID, dl, MVT::i32),
                               DAG.getConstant(Offset + i, dl, MVT::i32),
                               ShiftVal, InGlue};
    // Trunc store only the last byte by using
    //     st.param.b8
    // The register type can be larger than b8.
    Chain = DAG.getMemIntrinsicNode(
        NVPTXISD::StoreParam, dl, StoreVTs, StoreOperands, MVT::i8,
        MachinePointerInfo(), Align(1), MachineMemOperand::MOStore);
    InGlue = Chain.getValue(1);
  }
  return Chain;
}

// Use byte-load when the param adress of the returned value is unaligned.
// This may happen when the returned value is a field of a packed structure.
static SDValue
LowerUnalignedLoadRetParam(SelectionDAG &DAG, SDValue &Chain, uint64_t Offset,
                           EVT ElementType, SDValue &InGlue,
                           SmallVectorImpl<SDValue> &TempProxyRegOps,
                           const SDLoc &dl) {
  // Bit logic only works on integer types
  EVT MergedType = ElementType;
  adjustElementType(MergedType);

  // Load each byte and construct the whole value. Initial value to 0
  SDValue RetVal = DAG.getConstant(0, dl, MergedType);
  // LoadParamMemI8 loads into i16 register only
  SDVTList LoadVTs = DAG.getVTList(MVT::i16, MVT::Other, MVT::Glue);
  for (unsigned i = 0, n = ElementType.getSizeInBits() / 8; i < n; i++) {
    SDValue LoadOperands[] = {Chain, DAG.getConstant(1, dl, MVT::i32),
                              DAG.getConstant(Offset + i, dl, MVT::i32),
                              InGlue};
    // This will be selected to LoadParamMemI8
    SDValue LdVal =
        DAG.getMemIntrinsicNode(NVPTXISD::LoadParam, dl, LoadVTs, LoadOperands,
                                MVT::i8, MachinePointerInfo(), Align(1));
    SDValue TmpLdVal = LdVal.getValue(0);
    Chain = LdVal.getValue(1);
    InGlue = LdVal.getValue(2);

    TmpLdVal = DAG.getNode(NVPTXISD::ProxyReg, dl,
                           TmpLdVal.getSimpleValueType(), TmpLdVal);
    TempProxyRegOps.push_back(TmpLdVal);

    SDValue CMask = DAG.getConstant(255, dl, MergedType);
    SDValue CShift = DAG.getConstant(i * 8, dl, MVT::i32);
    // Need to extend the i16 register to the whole width.
    TmpLdVal = DAG.getNode(ISD::ZERO_EXTEND, dl, MergedType, TmpLdVal);
    // Mask off the high bits. Leave only the lower 8bits.
    // Do this because we are using loadparam.b8.
    TmpLdVal = DAG.getNode(ISD::AND, dl, MergedType, TmpLdVal, CMask);
    // Shift and merge
    TmpLdVal = DAG.getNode(ISD::SHL, dl, MergedType, TmpLdVal, CShift);
    RetVal = DAG.getNode(ISD::OR, dl, MergedType, RetVal, TmpLdVal);
  }
  if (ElementType != MergedType)
    RetVal = DAG.getNode(ISD::BITCAST, dl, ElementType, RetVal);

  return RetVal;
}

static bool shouldConvertToIndirectCall(const CallBase *CB,
                                        const GlobalAddressSDNode *Func) {
  if (!Func)
    return false;
  if (auto *CalleeFunc = dyn_cast<Function>(Func->getGlobal()))
    return CB->getFunctionType() != CalleeFunc->getFunctionType();
  return false;
}

static MachinePointerInfo refinePtrAS(SDValue &Ptr, SelectionDAG &DAG,
                                      const DataLayout &DL,
                                      const TargetLowering &TL) {
  if (Ptr->getOpcode() == ISD::FrameIndex) {
    auto Ty = TL.getPointerTy(DL, ADDRESS_SPACE_LOCAL);
    Ptr = DAG.getAddrSpaceCast(SDLoc(), Ty, Ptr, ADDRESS_SPACE_GENERIC,
                               ADDRESS_SPACE_LOCAL);

    return MachinePointerInfo(ADDRESS_SPACE_LOCAL);
  }
  return MachinePointerInfo();
}

SDValue NVPTXTargetLowering::LowerCall(TargetLowering::CallLoweringInfo &CLI,
                                       SmallVectorImpl<SDValue> &InVals) const {

  if (CLI.IsVarArg && (STI.getPTXVersion() < 60 || STI.getSmVersion() < 30))
    report_fatal_error(
        "Support for variadic functions (unsized array parameter) introduced "
        "in PTX ISA version 6.0 and requires target sm_30.");

  SelectionDAG &DAG = CLI.DAG;
  SDLoc dl = CLI.DL;
  SmallVectorImpl<ISD::OutputArg> &Outs = CLI.Outs;
  SmallVectorImpl<SDValue> &OutVals = CLI.OutVals;
  SmallVectorImpl<ISD::InputArg> &Ins = CLI.Ins;
  SDValue Chain = CLI.Chain;
  SDValue Callee = CLI.Callee;
  bool &isTailCall = CLI.IsTailCall;
  ArgListTy &Args = CLI.getArgs();
  Type *RetTy = CLI.RetTy;
  const CallBase *CB = CLI.CB;
  const DataLayout &DL = DAG.getDataLayout();

  // Variadic arguments.
  //
  // Normally, for each argument, we declare a param scalar or a param
  // byte array in the .param space, and store the argument value to that
  // param scalar or array starting at offset 0.
  //
  // In the case of the first variadic argument, we declare a vararg byte array
  // with size 0. The exact size of this array isn't known at this point, so
  // it'll be patched later. All the variadic arguments will be stored to this
  // array at a certain offset (which gets tracked by 'VAOffset'). The offset is
  // initially set to 0, so it can be used for non-variadic arguments (which use
  // 0 offset) to simplify the code.
  //
  // After all vararg is processed, 'VAOffset' holds the size of the
  // vararg byte array.

  SDValue VADeclareParam;                 // vararg byte array
  unsigned FirstVAArg = CLI.NumFixedArgs; // position of the first variadic
  unsigned VAOffset = 0;                  // current offset in the param array

  const unsigned UniqueCallSite = GlobalUniqueCallSite++;
  SDValue TempChain = Chain;
  Chain = DAG.getCALLSEQ_START(Chain, UniqueCallSite, 0, dl);
  SDValue InGlue = Chain.getValue(1);

  unsigned ParamCount = 0;
  // Args.size() and Outs.size() need not match.
  // Outs.size() will be larger
  //   * if there is an aggregate argument with multiple fields (each field
  //     showing up separately in Outs)
  //   * if there is a vector argument with more than typical vector-length
  //     elements (generally if more than 4) where each vector element is
  //     individually present in Outs.
  // So a different index should be used for indexing into Outs/OutVals.
  // See similar issue in LowerFormalArguments.
  unsigned OIdx = 0;
  // Declare the .params or .reg need to pass values
  // to the function
  for (unsigned i = 0, e = Args.size(); i != e; ++i, ++OIdx) {
    EVT VT = Outs[OIdx].VT;
    Type *Ty = Args[i].Ty;
    bool IsVAArg = (i >= CLI.NumFixedArgs);
    bool IsByVal = Outs[OIdx].Flags.isByVal();

    SmallVector<EVT, 16> VTs;
    SmallVector<uint64_t, 16> Offsets;

    assert((!IsByVal || Args[i].IndirectType) &&
           "byval arg must have indirect type");
    Type *ETy = (IsByVal ? Args[i].IndirectType : Ty);
    ComputePTXValueVTs(*this, DL, ETy, VTs, &Offsets, IsByVal ? 0 : VAOffset);

    Align ArgAlign;
    if (IsByVal) {
      // The ByValAlign in the Outs[OIdx].Flags is always set at this point,
      // so we don't need to worry whether it's naturally aligned or not.
      // See TargetLowering::LowerCallTo().
      Align InitialAlign = Outs[OIdx].Flags.getNonZeroByValAlign();
      ArgAlign = getFunctionByValParamAlign(CB->getCalledFunction(), ETy,
                                            InitialAlign, DL);
      if (IsVAArg)
        VAOffset = alignTo(VAOffset, ArgAlign);
    } else {
      ArgAlign = getArgumentAlignment(CB, Ty, ParamCount + 1, DL);
    }

    unsigned TypeSize =
        (IsByVal ? Outs[OIdx].Flags.getByValSize() : DL.getTypeAllocSize(Ty));
    SDVTList DeclareParamVTs = DAG.getVTList(MVT::Other, MVT::Glue);

    bool NeedAlign; // Does argument declaration specify alignment?
    bool PassAsArray = IsByVal || IsTypePassedAsArray(Ty);
    if (IsVAArg) {
      if (ParamCount == FirstVAArg) {
        SDValue DeclareParamOps[] = {
            Chain, DAG.getConstant(STI.getMaxRequiredAlignment(), dl, MVT::i32),
            DAG.getConstant(ParamCount, dl, MVT::i32),
            DAG.getConstant(1, dl, MVT::i32), InGlue};
        VADeclareParam = Chain = DAG.getNode(NVPTXISD::DeclareParam, dl,
                                             DeclareParamVTs, DeclareParamOps);
      }
      NeedAlign = PassAsArray;
    } else if (PassAsArray) {
      // declare .param .align <align> .b8 .param<n>[<size>];
      SDValue DeclareParamOps[] = {
          Chain, DAG.getConstant(ArgAlign.value(), dl, MVT::i32),
          DAG.getConstant(ParamCount, dl, MVT::i32),
          DAG.getConstant(TypeSize, dl, MVT::i32), InGlue};
      Chain = DAG.getNode(NVPTXISD::DeclareParam, dl, DeclareParamVTs,
                          DeclareParamOps);
      NeedAlign = true;
    } else {
      // declare .param .b<size> .param<n>;
      if (VT.isInteger() || VT.isFloatingPoint()) {
        // PTX ABI requires integral types to be at least 32 bits in
        // size. FP16 is loaded/stored using i16, so it's handled
        // here as well.
        TypeSize = promoteScalarArgumentSize(TypeSize * 8) / 8;
      }
      SDValue DeclareScalarParamOps[] = {
          Chain, DAG.getConstant(ParamCount, dl, MVT::i32),
          DAG.getConstant(TypeSize * 8, dl, MVT::i32),
          DAG.getConstant(0, dl, MVT::i32), InGlue};
      Chain = DAG.getNode(NVPTXISD::DeclareScalarParam, dl, DeclareParamVTs,
                          DeclareScalarParamOps);
      NeedAlign = false;
    }
    InGlue = Chain.getValue(1);

    // PTX Interoperability Guide 3.3(A): [Integer] Values shorter
    // than 32-bits are sign extended or zero extended, depending on
    // whether they are signed or unsigned types. This case applies
    // only to scalar parameters and not to aggregate values.
    bool ExtendIntegerParam =
        Ty->isIntegerTy() && DL.getTypeAllocSizeInBits(Ty) < 32;

    auto VectorInfo = VectorizePTXValueVTs(VTs, Offsets, ArgAlign, IsVAArg);
    SmallVector<SDValue, 6> StoreOperands;
    for (unsigned j = 0, je = VTs.size(); j != je; ++j) {
      EVT EltVT = VTs[j];
      int CurOffset = Offsets[j];
      MaybeAlign PartAlign;
      if (NeedAlign)
        PartAlign = commonAlignment(ArgAlign, CurOffset);

      SDValue StVal = OutVals[OIdx];

      MVT PromotedVT;
      if (PromoteScalarIntegerPTX(EltVT, &PromotedVT)) {
        EltVT = EVT(PromotedVT);
      }
      if (PromoteScalarIntegerPTX(StVal.getValueType(), &PromotedVT)) {
        llvm::ISD::NodeType Ext =
            Outs[OIdx].Flags.isSExt() ? ISD::SIGN_EXTEND : ISD::ZERO_EXTEND;
        StVal = DAG.getNode(Ext, dl, PromotedVT, StVal);
      }

      if (IsByVal) {
        auto MPI = refinePtrAS(StVal, DAG, DL, *this);
        const EVT PtrVT = StVal.getValueType();
        SDValue SrcAddr = DAG.getNode(ISD::ADD, dl, PtrVT, StVal,
                                      DAG.getConstant(CurOffset, dl, PtrVT));

        StVal = DAG.getLoad(EltVT, dl, TempChain, SrcAddr, MPI, PartAlign);
      } else if (ExtendIntegerParam) {
        assert(VTs.size() == 1 && "Scalar can't have multiple parts.");
        // zext/sext to i32
        StVal = DAG.getNode(Outs[OIdx].Flags.isSExt() ? ISD::SIGN_EXTEND
                                                      : ISD::ZERO_EXTEND,
                            dl, MVT::i32, StVal);
      }

      if (!ExtendIntegerParam && EltVT.getSizeInBits() < 16) {
        // Use 16-bit registers for small stores as it's the
        // smallest general purpose register size supported by NVPTX.
        StVal = DAG.getNode(ISD::ANY_EXTEND, dl, MVT::i16, StVal);
      }

      // If we have a PVF_SCALAR entry, it may not be sufficiently aligned for a
      // scalar store. In such cases, fall back to byte stores.
      if (VectorInfo[j] == PVF_SCALAR && !IsVAArg && PartAlign.has_value() &&
          PartAlign.value() <
              DL.getABITypeAlign(EltVT.getTypeForEVT(*DAG.getContext()))) {
        assert(StoreOperands.empty() && "Unfinished preceeding store.");
        Chain = LowerUnalignedStoreParam(
            DAG, Chain, IsByVal ? CurOffset + VAOffset : CurOffset, EltVT,
            StVal, InGlue, ParamCount, dl);

        // LowerUnalignedStoreParam took care of inserting the necessary nodes
        // into the SDAG, so just move on to the next element.
        if (!IsByVal)
          ++OIdx;
        continue;
      }

      // New store.
      if (VectorInfo[j] & PVF_FIRST) {
        assert(StoreOperands.empty() && "Unfinished preceding store.");
        StoreOperands.push_back(Chain);
        StoreOperands.push_back(
            DAG.getConstant(IsVAArg ? FirstVAArg : ParamCount, dl, MVT::i32));

        if (!IsByVal && IsVAArg) {
          // Align each part of the variadic argument to their type.
          VAOffset = alignTo(VAOffset, DL.getABITypeAlign(EltVT.getTypeForEVT(
                                           *DAG.getContext())));
        }

        StoreOperands.push_back(DAG.getConstant(
            IsByVal ? CurOffset + VAOffset : (IsVAArg ? VAOffset : CurOffset),
            dl, MVT::i32));
      }

      // Record the value to store.
      StoreOperands.push_back(StVal);

      if (VectorInfo[j] & PVF_LAST) {
        unsigned NumElts = StoreOperands.size() - 3;
        NVPTXISD::NodeType Op;
        switch (NumElts) {
        case 1:
          Op = NVPTXISD::StoreParam;
          break;
        case 2:
          Op = NVPTXISD::StoreParamV2;
          break;
        case 4:
          Op = NVPTXISD::StoreParamV4;
          break;
        default:
          llvm_unreachable("Invalid vector info.");
        }

        StoreOperands.push_back(InGlue);

        // Adjust type of the store op if we've extended the scalar
        // return value.
        EVT TheStoreType = ExtendIntegerParam ? MVT::i32 : EltVT;

        Chain = DAG.getMemIntrinsicNode(
            Op, dl, DAG.getVTList(MVT::Other, MVT::Glue), StoreOperands,
            TheStoreType, MachinePointerInfo(), PartAlign,
            MachineMemOperand::MOStore);
        InGlue = Chain.getValue(1);

        // Cleanup.
        StoreOperands.clear();

        // TODO: We may need to support vector types that can be passed
        // as scalars in variadic arguments.
        if (!IsByVal && IsVAArg) {
          assert(NumElts == 1 &&
                 "Vectorization is expected to be disabled for variadics.");
          VAOffset += DL.getTypeAllocSize(
              TheStoreType.getTypeForEVT(*DAG.getContext()));
        }
      }
      if (!IsByVal)
        ++OIdx;
    }
    assert(StoreOperands.empty() && "Unfinished parameter store.");
    if (!IsByVal && VTs.size() > 0)
      --OIdx;
    ++ParamCount;
    if (IsByVal && IsVAArg)
      VAOffset += TypeSize;
  }

  GlobalAddressSDNode *Func = dyn_cast<GlobalAddressSDNode>(Callee.getNode());
  MaybeAlign retAlignment = std::nullopt;

  // Handle Result
  if (Ins.size() > 0) {
    SmallVector<EVT, 16> resvtparts;
    ComputeValueVTs(*this, DL, RetTy, resvtparts);

    // Declare
    //  .param .align N .b8 retval0[<size-in-bytes>], or
    //  .param .b<size-in-bits> retval0
    unsigned resultsz = DL.getTypeAllocSizeInBits(RetTy);
    if (!IsTypePassedAsArray(RetTy)) {
      resultsz = promoteScalarArgumentSize(resultsz);
      SDVTList DeclareRetVTs = DAG.getVTList(MVT::Other, MVT::Glue);
      SDValue DeclareRetOps[] = { Chain, DAG.getConstant(1, dl, MVT::i32),
                                  DAG.getConstant(resultsz, dl, MVT::i32),
                                  DAG.getConstant(0, dl, MVT::i32), InGlue };
      Chain = DAG.getNode(NVPTXISD::DeclareRet, dl, DeclareRetVTs,
                          DeclareRetOps);
      InGlue = Chain.getValue(1);
    } else {
      retAlignment = getArgumentAlignment(CB, RetTy, 0, DL);
      assert(retAlignment && "retAlignment is guaranteed to be set");
      SDVTList DeclareRetVTs = DAG.getVTList(MVT::Other, MVT::Glue);
      SDValue DeclareRetOps[] = {
          Chain, DAG.getConstant(retAlignment->value(), dl, MVT::i32),
          DAG.getConstant(resultsz / 8, dl, MVT::i32),
          DAG.getConstant(0, dl, MVT::i32), InGlue};
      Chain = DAG.getNode(NVPTXISD::DeclareRetParam, dl, DeclareRetVTs,
                          DeclareRetOps);
      InGlue = Chain.getValue(1);
    }
  }

  bool HasVAArgs = CLI.IsVarArg && (CLI.Args.size() > CLI.NumFixedArgs);
  // Set the size of the vararg param byte array if the callee is a variadic
  // function and the variadic part is not empty.
  if (HasVAArgs) {
    SDValue DeclareParamOps[] = {
        VADeclareParam.getOperand(0), VADeclareParam.getOperand(1),
        VADeclareParam.getOperand(2), DAG.getConstant(VAOffset, dl, MVT::i32),
        VADeclareParam.getOperand(4)};
    DAG.MorphNodeTo(VADeclareParam.getNode(), VADeclareParam.getOpcode(),
                    VADeclareParam->getVTList(), DeclareParamOps);
  }

  // If the type of the callsite does not match that of the function, convert
  // the callsite to an indirect call.
  bool ConvertToIndirectCall = shouldConvertToIndirectCall(CB, Func);

  // Both indirect calls and libcalls have nullptr Func. In order to distinguish
  // between them we must rely on the call site value which is valid for
  // indirect calls but is always null for libcalls.
  bool isIndirectCall = (!Func && CB) || ConvertToIndirectCall;

  if (isa<ExternalSymbolSDNode>(Callee)) {
    Function* CalleeFunc = nullptr;

    // Try to find the callee in the current module.
    Callee = DAG.getSymbolFunctionGlobalAddress(Callee, &CalleeFunc);
    assert(CalleeFunc != nullptr && "Libcall callee must be set.");

    // Set the "libcall callee" attribute to indicate that the function
    // must always have a declaration.
    CalleeFunc->addFnAttr("nvptx-libcall-callee", "true");
  }

  if (isIndirectCall) {
    // This is indirect function call case : PTX requires a prototype of the
    // form
    // proto_0 : .callprototype(.param .b32 _) _ (.param .b32 _);
    // to be emitted, and the label has to used as the last arg of call
    // instruction.
    // The prototype is embedded in a string and put as the operand for a
    // CallPrototype SDNode which will print out to the value of the string.
    SDVTList ProtoVTs = DAG.getVTList(MVT::Other, MVT::Glue);
    std::string Proto = getPrototype(
        DL, RetTy, Args, Outs, retAlignment,
        HasVAArgs
            ? std::optional<std::pair<unsigned, const APInt &>>(std::make_pair(
                  CLI.NumFixedArgs, VADeclareParam->getConstantOperandAPInt(1)))
            : std::nullopt,
        *CB, UniqueCallSite);
    const char *ProtoStr = nvTM->getStrPool().save(Proto).data();
    SDValue ProtoOps[] = {
        Chain,
        DAG.getTargetExternalSymbol(ProtoStr, MVT::i32),
        InGlue,
    };
    Chain = DAG.getNode(NVPTXISD::CallPrototype, dl, ProtoVTs, ProtoOps);
    InGlue = Chain.getValue(1);
  }
  // Op to just print "call"
  SDVTList PrintCallVTs = DAG.getVTList(MVT::Other, MVT::Glue);
  SDValue PrintCallOps[] = {
    Chain, DAG.getConstant((Ins.size() == 0) ? 0 : 1, dl, MVT::i32), InGlue
  };
  // We model convergent calls as separate opcodes.
  unsigned Opcode = isIndirectCall ? NVPTXISD::PrintCall : NVPTXISD::PrintCallUni;
  if (CLI.IsConvergent)
    Opcode = Opcode == NVPTXISD::PrintCallUni ? NVPTXISD::PrintConvergentCallUni
                                              : NVPTXISD::PrintConvergentCall;
  Chain = DAG.getNode(Opcode, dl, PrintCallVTs, PrintCallOps);
  InGlue = Chain.getValue(1);

  if (ConvertToIndirectCall) {
    // Copy the function ptr to a ptx register and use the register to call the
    // function.
    EVT DestVT = Callee.getValueType();
    MachineRegisterInfo &RegInfo = DAG.getMachineFunction().getRegInfo();
    const TargetLowering &TLI = DAG.getTargetLoweringInfo();
    unsigned DestReg =
        RegInfo.createVirtualRegister(TLI.getRegClassFor(DestVT.getSimpleVT()));
    auto RegCopy = DAG.getCopyToReg(DAG.getEntryNode(), dl, DestReg, Callee);
    Callee = DAG.getCopyFromReg(RegCopy, dl, DestReg, DestVT);
  }

  // Ops to print out the function name
  SDVTList CallVoidVTs = DAG.getVTList(MVT::Other, MVT::Glue);
  SDValue CallVoidOps[] = { Chain, Callee, InGlue };
  Chain = DAG.getNode(NVPTXISD::CallVoid, dl, CallVoidVTs, CallVoidOps);
  InGlue = Chain.getValue(1);

  // Ops to print out the param list
  SDVTList CallArgBeginVTs = DAG.getVTList(MVT::Other, MVT::Glue);
  SDValue CallArgBeginOps[] = { Chain, InGlue };
  Chain = DAG.getNode(NVPTXISD::CallArgBegin, dl, CallArgBeginVTs,
                      CallArgBeginOps);
  InGlue = Chain.getValue(1);

  for (unsigned i = 0, e = std::min(CLI.NumFixedArgs + 1, ParamCount); i != e;
       ++i) {
    unsigned opcode;
    if (i == (e - 1))
      opcode = NVPTXISD::LastCallArg;
    else
      opcode = NVPTXISD::CallArg;
    SDVTList CallArgVTs = DAG.getVTList(MVT::Other, MVT::Glue);
    SDValue CallArgOps[] = { Chain, DAG.getConstant(1, dl, MVT::i32),
                             DAG.getConstant(i, dl, MVT::i32), InGlue };
    Chain = DAG.getNode(opcode, dl, CallArgVTs, CallArgOps);
    InGlue = Chain.getValue(1);
  }
  SDVTList CallArgEndVTs = DAG.getVTList(MVT::Other, MVT::Glue);
  SDValue CallArgEndOps[] = { Chain,
                              DAG.getConstant(isIndirectCall ? 0 : 1, dl, MVT::i32),
                              InGlue };
  Chain = DAG.getNode(NVPTXISD::CallArgEnd, dl, CallArgEndVTs, CallArgEndOps);
  InGlue = Chain.getValue(1);

  if (isIndirectCall) {
    SDVTList PrototypeVTs = DAG.getVTList(MVT::Other, MVT::Glue);
    SDValue PrototypeOps[] = {
        Chain, DAG.getConstant(UniqueCallSite, dl, MVT::i32), InGlue};
    Chain = DAG.getNode(NVPTXISD::Prototype, dl, PrototypeVTs, PrototypeOps);
    InGlue = Chain.getValue(1);
  }

  SmallVector<SDValue, 16> ProxyRegOps;
  SmallVector<std::optional<MVT>, 16> ProxyRegTruncates;
  // An item of the vector is filled if the element does not need a ProxyReg
  // operation on it and should be added to InVals as is. ProxyRegOps and
  // ProxyRegTruncates contain empty/none items at the same index.
  SmallVector<SDValue, 16> RetElts;
  // A temporary ProxyReg operations inserted in `LowerUnalignedLoadRetParam()`
  // to use the values of `LoadParam`s and to be replaced later then
  // `CALLSEQ_END` is added.
  SmallVector<SDValue, 16> TempProxyRegOps;

  // Generate loads from param memory/moves from registers for result
  if (Ins.size() > 0) {
    SmallVector<EVT, 16> VTs;
    SmallVector<uint64_t, 16> Offsets;
    ComputePTXValueVTs(*this, DL, RetTy, VTs, &Offsets, 0);
    assert(VTs.size() == Ins.size() && "Bad value decomposition");

    Align RetAlign = getArgumentAlignment(CB, RetTy, 0, DL);
    auto VectorInfo = VectorizePTXValueVTs(VTs, Offsets, RetAlign);

    SmallVector<EVT, 6> LoadVTs;
    int VecIdx = -1; // Index of the first element of the vector.

    // PTX Interoperability Guide 3.3(A): [Integer] Values shorter than
    // 32-bits are sign extended or zero extended, depending on whether
    // they are signed or unsigned types.
    bool ExtendIntegerRetVal =
        RetTy->isIntegerTy() && DL.getTypeAllocSizeInBits(RetTy) < 32;

    for (unsigned i = 0, e = VTs.size(); i != e; ++i) {
      bool needTruncate = false;
      EVT TheLoadType = VTs[i];
      EVT EltType = Ins[i].VT;
      Align EltAlign = commonAlignment(RetAlign, Offsets[i]);
      MVT PromotedVT;

      if (PromoteScalarIntegerPTX(TheLoadType, &PromotedVT)) {
        TheLoadType = EVT(PromotedVT);
        EltType = EVT(PromotedVT);
        needTruncate = true;
      }

      if (ExtendIntegerRetVal) {
        TheLoadType = MVT::i32;
        EltType = MVT::i32;
        needTruncate = true;
      } else if (TheLoadType.getSizeInBits() < 16) {
        if (VTs[i].isInteger())
          needTruncate = true;
        EltType = MVT::i16;
      }

      // If we have a PVF_SCALAR entry, it may not be sufficiently aligned for a
      // scalar load. In such cases, fall back to byte loads.
      if (VectorInfo[i] == PVF_SCALAR && RetTy->isAggregateType() &&
          EltAlign < DL.getABITypeAlign(
                         TheLoadType.getTypeForEVT(*DAG.getContext()))) {
        assert(VecIdx == -1 && LoadVTs.empty() && "Orphaned operand list.");
        SDValue Ret = LowerUnalignedLoadRetParam(
            DAG, Chain, Offsets[i], TheLoadType, InGlue, TempProxyRegOps, dl);
        ProxyRegOps.push_back(SDValue());
        ProxyRegTruncates.push_back(std::optional<MVT>());
        RetElts.resize(i);
        RetElts.push_back(Ret);

        continue;
      }

      // Record index of the very first element of the vector.
      if (VectorInfo[i] & PVF_FIRST) {
        assert(VecIdx == -1 && LoadVTs.empty() && "Orphaned operand list.");
        VecIdx = i;
      }

      LoadVTs.push_back(EltType);

      if (VectorInfo[i] & PVF_LAST) {
        unsigned NumElts = LoadVTs.size();
        LoadVTs.push_back(MVT::Other);
        LoadVTs.push_back(MVT::Glue);
        NVPTXISD::NodeType Op;
        switch (NumElts) {
        case 1:
          Op = NVPTXISD::LoadParam;
          break;
        case 2:
          Op = NVPTXISD::LoadParamV2;
          break;
        case 4:
          Op = NVPTXISD::LoadParamV4;
          break;
        default:
          llvm_unreachable("Invalid vector info.");
        }

        SDValue LoadOperands[] = {
            Chain, DAG.getConstant(1, dl, MVT::i32),
            DAG.getConstant(Offsets[VecIdx], dl, MVT::i32), InGlue};
        SDValue RetVal = DAG.getMemIntrinsicNode(
            Op, dl, DAG.getVTList(LoadVTs), LoadOperands, TheLoadType,
            MachinePointerInfo(), EltAlign,
            MachineMemOperand::MOLoad);

        for (unsigned j = 0; j < NumElts; ++j) {
          ProxyRegOps.push_back(RetVal.getValue(j));

          if (needTruncate)
            ProxyRegTruncates.push_back(std::optional<MVT>(Ins[VecIdx + j].VT));
          else
            ProxyRegTruncates.push_back(std::optional<MVT>());
        }

        Chain = RetVal.getValue(NumElts);
        InGlue = RetVal.getValue(NumElts + 1);

        // Cleanup
        VecIdx = -1;
        LoadVTs.clear();
      }
    }
  }

  Chain =
      DAG.getCALLSEQ_END(Chain, UniqueCallSite, UniqueCallSite + 1, InGlue, dl);
  InGlue = Chain.getValue(1);

  // Append ProxyReg instructions to the chain to make sure that `callseq_end`
  // will not get lost. Otherwise, during libcalls expansion, the nodes can become
  // dangling.
  for (unsigned i = 0; i < ProxyRegOps.size(); ++i) {
    if (i < RetElts.size() && RetElts[i]) {
      InVals.push_back(RetElts[i]);
      continue;
    }

    SDValue Ret = DAG.getNode(
      NVPTXISD::ProxyReg, dl,
      DAG.getVTList(ProxyRegOps[i].getSimpleValueType(), MVT::Other, MVT::Glue),
      { Chain, ProxyRegOps[i], InGlue }
    );

    Chain = Ret.getValue(1);
    InGlue = Ret.getValue(2);

    if (ProxyRegTruncates[i]) {
      Ret = DAG.getNode(ISD::TRUNCATE, dl, *ProxyRegTruncates[i], Ret);
    }

    InVals.push_back(Ret);
  }

  for (SDValue &T : TempProxyRegOps) {
    SDValue Repl = DAG.getNode(
        NVPTXISD::ProxyReg, dl,
        DAG.getVTList(T.getSimpleValueType(), MVT::Other, MVT::Glue),
        {Chain, T.getOperand(0), InGlue});
    DAG.ReplaceAllUsesWith(T, Repl);
    DAG.RemoveDeadNode(T.getNode());

    Chain = Repl.getValue(1);
    InGlue = Repl.getValue(2);
  }

  // set isTailCall to false for now, until we figure out how to express
  // tail call optimization in PTX
  isTailCall = false;
  return Chain;
}

SDValue NVPTXTargetLowering::LowerDYNAMIC_STACKALLOC(SDValue Op,
                                                     SelectionDAG &DAG) const {

  if (STI.getPTXVersion() < 73 || STI.getSmVersion() < 52) {
    const Function &Fn = DAG.getMachineFunction().getFunction();

    DiagnosticInfoUnsupported NoDynamicAlloca(
        Fn,
        "Support for dynamic alloca introduced in PTX ISA version 7.3 and "
        "requires target sm_52.",
        SDLoc(Op).getDebugLoc());
    DAG.getContext()->diagnose(NoDynamicAlloca);
    auto Ops = {DAG.getConstant(0, SDLoc(), Op.getValueType()),
                Op.getOperand(0)};
    return DAG.getMergeValues(Ops, SDLoc());
  }

  SDValue Chain = Op.getOperand(0);
  SDValue Size = Op.getOperand(1);
  uint64_t Align = cast<ConstantSDNode>(Op.getOperand(2))->getZExtValue();
  SDLoc DL(Op.getNode());

  // The size for ptx alloca instruction is 64-bit for m64 and 32-bit for m32.
  MVT ValueSizeTy = nvTM->is64Bit() ? MVT::i64 : MVT::i32;

  SDValue AllocOps[] = {Chain, DAG.getZExtOrTrunc(Size, DL, ValueSizeTy),
                        DAG.getTargetConstant(Align, DL, MVT::i32)};
  EVT RetTypes[] = {ValueSizeTy, MVT::Other};
  return DAG.getNode(NVPTXISD::DYNAMIC_STACKALLOC, DL, RetTypes, AllocOps);
}

SDValue NVPTXTargetLowering::LowerSTACKRESTORE(SDValue Op,
                                               SelectionDAG &DAG) const {
  SDLoc DL(Op.getNode());
  if (STI.getPTXVersion() < 73 || STI.getSmVersion() < 52) {
    const Function &Fn = DAG.getMachineFunction().getFunction();

    DiagnosticInfoUnsupported NoStackRestore(
        Fn,
        "Support for stackrestore requires PTX ISA version >= 7.3 and target "
        ">= sm_52.",
        DL.getDebugLoc());
    DAG.getContext()->diagnose(NoStackRestore);
    return Op.getOperand(0);
  }

  const MVT LocalVT = getPointerTy(DAG.getDataLayout(), ADDRESS_SPACE_LOCAL);
  SDValue Chain = Op.getOperand(0);
  SDValue Ptr = Op.getOperand(1);
  SDValue ASC = DAG.getAddrSpaceCast(DL, LocalVT, Ptr, ADDRESS_SPACE_GENERIC,
                                     ADDRESS_SPACE_LOCAL);
  return DAG.getNode(NVPTXISD::STACKRESTORE, DL, MVT::Other, {Chain, ASC});
}

SDValue NVPTXTargetLowering::LowerSTACKSAVE(SDValue Op,
                                            SelectionDAG &DAG) const {
  SDLoc DL(Op.getNode());
  if (STI.getPTXVersion() < 73 || STI.getSmVersion() < 52) {
    const Function &Fn = DAG.getMachineFunction().getFunction();

    DiagnosticInfoUnsupported NoStackSave(
        Fn,
        "Support for stacksave requires PTX ISA version >= 7.3 and target >= "
        "sm_52.",
        DL.getDebugLoc());
    DAG.getContext()->diagnose(NoStackSave);
    auto Ops = {DAG.getConstant(0, DL, Op.getValueType()), Op.getOperand(0)};
    return DAG.getMergeValues(Ops, DL);
  }

  const MVT LocalVT = getPointerTy(DAG.getDataLayout(), ADDRESS_SPACE_LOCAL);
  SDValue Chain = Op.getOperand(0);
  SDValue SS =
      DAG.getNode(NVPTXISD::STACKSAVE, DL, {LocalVT, MVT::Other}, Chain);
  SDValue ASC = DAG.getAddrSpaceCast(
      DL, Op.getValueType(), SS, ADDRESS_SPACE_LOCAL, ADDRESS_SPACE_GENERIC);
  return DAG.getMergeValues({ASC, SDValue(SS.getNode(), 1)}, DL);
}

// By default CONCAT_VECTORS is lowered by ExpandVectorBuildThroughStack()
// (see LegalizeDAG.cpp). This is slow and uses local memory.
// We use extract/insert/build vector just as what LegalizeOp() does in llvm 2.5
SDValue
NVPTXTargetLowering::LowerCONCAT_VECTORS(SDValue Op, SelectionDAG &DAG) const {
  SDNode *Node = Op.getNode();
  SDLoc dl(Node);
  SmallVector<SDValue, 8> Ops;
  unsigned NumOperands = Node->getNumOperands();
  for (unsigned i = 0; i < NumOperands; ++i) {
    SDValue SubOp = Node->getOperand(i);
    EVT VVT = SubOp.getNode()->getValueType(0);
    EVT EltVT = VVT.getVectorElementType();
    unsigned NumSubElem = VVT.getVectorNumElements();
    for (unsigned j = 0; j < NumSubElem; ++j) {
      Ops.push_back(DAG.getNode(ISD::EXTRACT_VECTOR_ELT, dl, EltVT, SubOp,
                                DAG.getIntPtrConstant(j, dl)));
    }
  }
  return DAG.getBuildVector(Node->getValueType(0), dl, Ops);
}

SDValue NVPTXTargetLowering::LowerBITCAST(SDValue Op, SelectionDAG &DAG) const {
  // Handle bitcasting from v2i8 without hitting the default promotion
  // strategy which goes through stack memory.
  EVT FromVT = Op->getOperand(0)->getValueType(0);
  if (FromVT != MVT::v2i8) {
    return Op;
  }

  // Pack vector elements into i16 and bitcast to final type
  SDLoc DL(Op);
  SDValue Vec0 = DAG.getNode(ISD::EXTRACT_VECTOR_ELT, DL, MVT::i8,
                             Op->getOperand(0), DAG.getIntPtrConstant(0, DL));
  SDValue Vec1 = DAG.getNode(ISD::EXTRACT_VECTOR_ELT, DL, MVT::i8,
                             Op->getOperand(0), DAG.getIntPtrConstant(1, DL));
  SDValue Extend0 = DAG.getNode(ISD::ZERO_EXTEND, DL, MVT::i16, Vec0);
  SDValue Extend1 = DAG.getNode(ISD::ZERO_EXTEND, DL, MVT::i16, Vec1);
  SDValue Const8 = DAG.getConstant(8, DL, MVT::i16);
  SDValue AsInt = DAG.getNode(
      ISD::OR, DL, MVT::i16,
      {Extend0, DAG.getNode(ISD::SHL, DL, MVT::i16, {Extend1, Const8})});
  EVT ToVT = Op->getValueType(0);
  return MaybeBitcast(DAG, DL, ToVT, AsInt);
}

// We can init constant f16x2/v2i16/v4i8 with a single .b32 move.  Normally it
// would get lowered as two constant loads and vector-packing move.
// Instead we want just a constant move:
//        mov.b32         %r2, 0x40003C00
SDValue NVPTXTargetLowering::LowerBUILD_VECTOR(SDValue Op,
                                               SelectionDAG &DAG) const {
  EVT VT = Op->getValueType(0);
  if (!(Isv2x16VT(VT) || VT == MVT::v4i8))
    return Op;
  SDLoc DL(Op);

  if (!llvm::all_of(Op->ops(), [](SDValue Operand) {
        return Operand->isUndef() || isa<ConstantSDNode>(Operand) ||
               isa<ConstantFPSDNode>(Operand);
      })) {
    if (VT != MVT::v4i8)
      return Op;
    // Lower non-const v4i8 vector as byte-wise constructed i32, which allows us
    // to optimize calculation of constant parts.
    auto GetPRMT = [&](const SDValue Left, const SDValue Right, bool Cast,
                       uint64_t SelectionValue) -> SDValue {
      SDValue L = Left;
      SDValue R = Right;
      if (Cast) {
        L = DAG.getAnyExtOrTrunc(L, DL, MVT::i32);
        R = DAG.getAnyExtOrTrunc(R, DL, MVT::i32);
      }
      return DAG.getNode(
          NVPTXISD::PRMT, DL, MVT::v4i8,
          {L, R, DAG.getConstant(SelectionValue, DL, MVT::i32),
           DAG.getConstant(NVPTX::PTXPrmtMode::NONE, DL, MVT::i32)});
    };
    auto PRMT__10 = GetPRMT(Op->getOperand(0), Op->getOperand(1), true, 0x3340);
    auto PRMT__32 = GetPRMT(Op->getOperand(2), Op->getOperand(3), true, 0x3340);
    auto PRMT3210 = GetPRMT(PRMT__10, PRMT__32, false, 0x5410);
    return DAG.getNode(ISD::BITCAST, DL, VT, PRMT3210);
  }

  // Get value or the Nth operand as an APInt(32). Undef values treated as 0.
  auto GetOperand = [](SDValue Op, int N) -> APInt {
    const SDValue &Operand = Op->getOperand(N);
    EVT VT = Op->getValueType(0);
    if (Operand->isUndef())
      return APInt(32, 0);
    APInt Value;
    if (VT == MVT::v2f16 || VT == MVT::v2bf16)
      Value = cast<ConstantFPSDNode>(Operand)->getValueAPF().bitcastToAPInt();
    else if (VT == MVT::v2i16 || VT == MVT::v4i8)
      Value = Operand->getAsAPIntVal();
    else
      llvm_unreachable("Unsupported type");
    // i8 values are carried around as i16, so we need to zero out upper bits,
    // so they do not get in the way of combining individual byte values
    if (VT == MVT::v4i8)
      Value = Value.trunc(8);
    return Value.zext(32);
  };
  APInt Value;
  if (Isv2x16VT(VT)) {
    Value = GetOperand(Op, 0) | GetOperand(Op, 1).shl(16);
  } else if (VT == MVT::v4i8) {
    Value = GetOperand(Op, 0) | GetOperand(Op, 1).shl(8) |
            GetOperand(Op, 2).shl(16) | GetOperand(Op, 3).shl(24);
  } else {
    llvm_unreachable("Unsupported type");
  }
  SDValue Const = DAG.getConstant(Value, DL, MVT::i32);
  return DAG.getNode(ISD::BITCAST, DL, Op->getValueType(0), Const);
}

SDValue NVPTXTargetLowering::LowerEXTRACT_VECTOR_ELT(SDValue Op,
                                                     SelectionDAG &DAG) const {
  SDValue Index = Op->getOperand(1);
  SDValue Vector = Op->getOperand(0);
  SDLoc DL(Op);
  EVT VectorVT = Vector.getValueType();

  if (VectorVT == MVT::v4i8) {
    SDValue BFE =
        DAG.getNode(NVPTXISD::BFE, DL, MVT::i32,
                    {Vector,
                     DAG.getNode(ISD::MUL, DL, MVT::i32,
                                 DAG.getZExtOrTrunc(Index, DL, MVT::i32),
                                 DAG.getConstant(8, DL, MVT::i32)),
                     DAG.getConstant(8, DL, MVT::i32)});
    return DAG.getAnyExtOrTrunc(BFE, DL, Op->getValueType(0));
  }

  // Constant index will be matched by tablegen.
  if (isa<ConstantSDNode>(Index.getNode()))
    return Op;

  // Extract individual elements and select one of them.
  assert(Isv2x16VT(VectorVT) && "Unexpected vector type.");
  EVT EltVT = VectorVT.getVectorElementType();

  SDLoc dl(Op.getNode());
  SDValue E0 = DAG.getNode(ISD::EXTRACT_VECTOR_ELT, dl, EltVT, Vector,
                           DAG.getIntPtrConstant(0, dl));
  SDValue E1 = DAG.getNode(ISD::EXTRACT_VECTOR_ELT, dl, EltVT, Vector,
                           DAG.getIntPtrConstant(1, dl));
  return DAG.getSelectCC(dl, Index, DAG.getIntPtrConstant(0, dl), E0, E1,
                         ISD::CondCode::SETEQ);
}

SDValue NVPTXTargetLowering::LowerINSERT_VECTOR_ELT(SDValue Op,
                                                    SelectionDAG &DAG) const {
  SDValue Vector = Op->getOperand(0);
  EVT VectorVT = Vector.getValueType();

  if (VectorVT != MVT::v4i8)
    return Op;
  SDLoc DL(Op);
  SDValue Value = Op->getOperand(1);
  if (Value->isUndef())
    return Vector;

  SDValue Index = Op->getOperand(2);

  SDValue BFI =
      DAG.getNode(NVPTXISD::BFI, DL, MVT::i32,
                  {DAG.getZExtOrTrunc(Value, DL, MVT::i32), Vector,
                   DAG.getNode(ISD::MUL, DL, MVT::i32,
                               DAG.getZExtOrTrunc(Index, DL, MVT::i32),
                               DAG.getConstant(8, DL, MVT::i32)),
                   DAG.getConstant(8, DL, MVT::i32)});
  return DAG.getNode(ISD::BITCAST, DL, Op->getValueType(0), BFI);
}

SDValue NVPTXTargetLowering::LowerVECTOR_SHUFFLE(SDValue Op,
                                                 SelectionDAG &DAG) const {
  SDValue V1 = Op.getOperand(0);
  EVT VectorVT = V1.getValueType();
  if (VectorVT != MVT::v4i8 || Op.getValueType() != MVT::v4i8)
    return Op;

  // Lower shuffle to PRMT instruction.
  const ShuffleVectorSDNode *SVN = cast<ShuffleVectorSDNode>(Op.getNode());
  SDValue V2 = Op.getOperand(1);
  uint32_t Selector = 0;
  for (auto I : llvm::enumerate(SVN->getMask())) {
    if (I.value() != -1) // -1 is a placeholder for undef.
      Selector |= (I.value() << (I.index() * 4));
  }

  SDLoc DL(Op);
  return DAG.getNode(NVPTXISD::PRMT, DL, MVT::v4i8, V1, V2,
                     DAG.getConstant(Selector, DL, MVT::i32),
                     DAG.getConstant(NVPTX::PTXPrmtMode::NONE, DL, MVT::i32));
}
/// LowerShiftRightParts - Lower SRL_PARTS, SRA_PARTS, which
/// 1) returns two i32 values and take a 2 x i32 value to shift plus a shift
///    amount, or
/// 2) returns two i64 values and take a 2 x i64 value to shift plus a shift
///    amount.
SDValue NVPTXTargetLowering::LowerShiftRightParts(SDValue Op,
                                                  SelectionDAG &DAG) const {
  assert(Op.getNumOperands() == 3 && "Not a double-shift!");
  assert(Op.getOpcode() == ISD::SRA_PARTS || Op.getOpcode() == ISD::SRL_PARTS);

  EVT VT = Op.getValueType();
  unsigned VTBits = VT.getSizeInBits();
  SDLoc dl(Op);
  SDValue ShOpLo = Op.getOperand(0);
  SDValue ShOpHi = Op.getOperand(1);
  SDValue ShAmt  = Op.getOperand(2);
  unsigned Opc = (Op.getOpcode() == ISD::SRA_PARTS) ? ISD::SRA : ISD::SRL;

  if (VTBits == 32 && STI.getSmVersion() >= 35) {
    // For 32bit and sm35, we can use the funnel shift 'shf' instruction.
    // {dHi, dLo} = {aHi, aLo} >> Amt
    //   dHi = aHi >> Amt
    //   dLo = shf.r.clamp aLo, aHi, Amt

    SDValue Hi = DAG.getNode(Opc, dl, VT, ShOpHi, ShAmt);
    SDValue Lo =
        DAG.getNode(NVPTXISD::FSHR_CLAMP, dl, VT, ShOpHi, ShOpLo, ShAmt);

    SDValue Ops[2] = { Lo, Hi };
    return DAG.getMergeValues(Ops, dl);
  }
  else {
    // {dHi, dLo} = {aHi, aLo} >> Amt
    // - if (Amt>=size) then
    //      dLo = aHi >> (Amt-size)
    //      dHi = aHi >> Amt (this is either all 0 or all 1)
    //   else
    //      dLo = (aLo >>logic Amt) | (aHi << (size-Amt))
    //      dHi = aHi >> Amt

    SDValue RevShAmt = DAG.getNode(ISD::SUB, dl, MVT::i32,
                                   DAG.getConstant(VTBits, dl, MVT::i32),
                                   ShAmt);
    SDValue Tmp1 = DAG.getNode(ISD::SRL, dl, VT, ShOpLo, ShAmt);
    SDValue ExtraShAmt = DAG.getNode(ISD::SUB, dl, MVT::i32, ShAmt,
                                     DAG.getConstant(VTBits, dl, MVT::i32));
    SDValue Tmp2 = DAG.getNode(ISD::SHL, dl, VT, ShOpHi, RevShAmt);
    SDValue FalseVal = DAG.getNode(ISD::OR, dl, VT, Tmp1, Tmp2);
    SDValue TrueVal = DAG.getNode(Opc, dl, VT, ShOpHi, ExtraShAmt);

    SDValue Cmp = DAG.getSetCC(dl, MVT::i1, ShAmt,
                               DAG.getConstant(VTBits, dl, MVT::i32),
                               ISD::SETGE);
    SDValue Hi = DAG.getNode(Opc, dl, VT, ShOpHi, ShAmt);
    SDValue Lo = DAG.getNode(ISD::SELECT, dl, VT, Cmp, TrueVal, FalseVal);

    SDValue Ops[2] = { Lo, Hi };
    return DAG.getMergeValues(Ops, dl);
  }
}

/// LowerShiftLeftParts - Lower SHL_PARTS, which
/// 1) returns two i32 values and take a 2 x i32 value to shift plus a shift
///    amount, or
/// 2) returns two i64 values and take a 2 x i64 value to shift plus a shift
///    amount.
SDValue NVPTXTargetLowering::LowerShiftLeftParts(SDValue Op,
                                                 SelectionDAG &DAG) const {
  assert(Op.getNumOperands() == 3 && "Not a double-shift!");
  assert(Op.getOpcode() == ISD::SHL_PARTS);

  EVT VT = Op.getValueType();
  unsigned VTBits = VT.getSizeInBits();
  SDLoc dl(Op);
  SDValue ShOpLo = Op.getOperand(0);
  SDValue ShOpHi = Op.getOperand(1);
  SDValue ShAmt  = Op.getOperand(2);

  if (VTBits == 32 && STI.getSmVersion() >= 35) {
    // For 32bit and sm35, we can use the funnel shift 'shf' instruction.
    // {dHi, dLo} = {aHi, aLo} << Amt
    //   dHi = shf.l.clamp aLo, aHi, Amt
    //   dLo = aLo << Amt

    SDValue Hi =
        DAG.getNode(NVPTXISD::FSHL_CLAMP, dl, VT, ShOpHi, ShOpLo, ShAmt);
    SDValue Lo = DAG.getNode(ISD::SHL, dl, VT, ShOpLo, ShAmt);

    SDValue Ops[2] = { Lo, Hi };
    return DAG.getMergeValues(Ops, dl);
  }
  else {
    // {dHi, dLo} = {aHi, aLo} << Amt
    // - if (Amt>=size) then
    //      dLo = aLo << Amt (all 0)
    //      dLo = aLo << (Amt-size)
    //   else
    //      dLo = aLo << Amt
    //      dHi = (aHi << Amt) | (aLo >> (size-Amt))

    SDValue RevShAmt = DAG.getNode(ISD::SUB, dl, MVT::i32,
                                   DAG.getConstant(VTBits, dl, MVT::i32),
                                   ShAmt);
    SDValue Tmp1 = DAG.getNode(ISD::SHL, dl, VT, ShOpHi, ShAmt);
    SDValue ExtraShAmt = DAG.getNode(ISD::SUB, dl, MVT::i32, ShAmt,
                                     DAG.getConstant(VTBits, dl, MVT::i32));
    SDValue Tmp2 = DAG.getNode(ISD::SRL, dl, VT, ShOpLo, RevShAmt);
    SDValue FalseVal = DAG.getNode(ISD::OR, dl, VT, Tmp1, Tmp2);
    SDValue TrueVal = DAG.getNode(ISD::SHL, dl, VT, ShOpLo, ExtraShAmt);

    SDValue Cmp = DAG.getSetCC(dl, MVT::i1, ShAmt,
                               DAG.getConstant(VTBits, dl, MVT::i32),
                               ISD::SETGE);
    SDValue Lo = DAG.getNode(ISD::SHL, dl, VT, ShOpLo, ShAmt);
    SDValue Hi = DAG.getNode(ISD::SELECT, dl, VT, Cmp, TrueVal, FalseVal);

    SDValue Ops[2] = { Lo, Hi };
    return DAG.getMergeValues(Ops, dl);
  }
}

/// If the types match, convert the generic copysign to the NVPTXISD version,
/// otherwise bail ensuring that mismatched cases are properly expaned.
SDValue NVPTXTargetLowering::LowerFCOPYSIGN(SDValue Op,
                                            SelectionDAG &DAG) const {
  EVT VT = Op.getValueType();
  SDLoc DL(Op);

  SDValue In1 = Op.getOperand(0);
  SDValue In2 = Op.getOperand(1);
  EVT SrcVT = In2.getValueType();

  if (!SrcVT.bitsEq(VT))
    return SDValue();

  return DAG.getNode(NVPTXISD::FCOPYSIGN, DL, VT, In1, In2);
}

SDValue NVPTXTargetLowering::LowerFROUND(SDValue Op, SelectionDAG &DAG) const {
  EVT VT = Op.getValueType();

  if (VT == MVT::f32)
    return LowerFROUND32(Op, DAG);

  if (VT == MVT::f64)
    return LowerFROUND64(Op, DAG);

  llvm_unreachable("unhandled type");
}

// This is the the rounding method used in CUDA libdevice in C like code:
// float roundf(float A)
// {
//   float RoundedA = (float) (int) ( A > 0 ? (A + 0.5f) : (A - 0.5f));
//   RoundedA = abs(A) > 0x1.0p23 ? A : RoundedA;
//   return abs(A) < 0.5 ? (float)(int)A : RoundedA;
// }
SDValue NVPTXTargetLowering::LowerFROUND32(SDValue Op,
                                           SelectionDAG &DAG) const {
  SDLoc SL(Op);
  SDValue A = Op.getOperand(0);
  EVT VT = Op.getValueType();

  SDValue AbsA = DAG.getNode(ISD::FABS, SL, VT, A);

  // RoundedA = (float) (int) ( A > 0 ? (A + 0.5f) : (A - 0.5f))
  SDValue Bitcast  = DAG.getNode(ISD::BITCAST, SL, MVT::i32, A);
  const unsigned SignBitMask = 0x80000000;
  SDValue Sign = DAG.getNode(ISD::AND, SL, MVT::i32, Bitcast,
                             DAG.getConstant(SignBitMask, SL, MVT::i32));
  const unsigned PointFiveInBits = 0x3F000000;
  SDValue PointFiveWithSignRaw =
      DAG.getNode(ISD::OR, SL, MVT::i32, Sign,
                  DAG.getConstant(PointFiveInBits, SL, MVT::i32));
  SDValue PointFiveWithSign =
      DAG.getNode(ISD::BITCAST, SL, VT, PointFiveWithSignRaw);
  SDValue AdjustedA = DAG.getNode(ISD::FADD, SL, VT, A, PointFiveWithSign);
  SDValue RoundedA = DAG.getNode(ISD::FTRUNC, SL, VT, AdjustedA);

  // RoundedA = abs(A) > 0x1.0p23 ? A : RoundedA;
  EVT SetCCVT = getSetCCResultType(DAG.getDataLayout(), *DAG.getContext(), VT);
  SDValue IsLarge =
      DAG.getSetCC(SL, SetCCVT, AbsA, DAG.getConstantFP(pow(2.0, 23.0), SL, VT),
                   ISD::SETOGT);
  RoundedA = DAG.getNode(ISD::SELECT, SL, VT, IsLarge, A, RoundedA);

  // return abs(A) < 0.5 ? (float)(int)A : RoundedA;
  SDValue IsSmall =DAG.getSetCC(SL, SetCCVT, AbsA,
                                DAG.getConstantFP(0.5, SL, VT), ISD::SETOLT);
  SDValue RoundedAForSmallA = DAG.getNode(ISD::FTRUNC, SL, VT, A);
  return DAG.getNode(ISD::SELECT, SL, VT, IsSmall, RoundedAForSmallA, RoundedA);
}

// The implementation of round(double) is similar to that of round(float) in
// that they both separate the value range into three regions and use a method
// specific to the region to round the values. However, round(double) first
// calculates the round of the absolute value and then adds the sign back while
// round(float) directly rounds the value with sign.
SDValue NVPTXTargetLowering::LowerFROUND64(SDValue Op,
                                           SelectionDAG &DAG) const {
  SDLoc SL(Op);
  SDValue A = Op.getOperand(0);
  EVT VT = Op.getValueType();

  SDValue AbsA = DAG.getNode(ISD::FABS, SL, VT, A);

  // double RoundedA = (double) (int) (abs(A) + 0.5f);
  SDValue AdjustedA = DAG.getNode(ISD::FADD, SL, VT, AbsA,
                                  DAG.getConstantFP(0.5, SL, VT));
  SDValue RoundedA = DAG.getNode(ISD::FTRUNC, SL, VT, AdjustedA);

  // RoundedA = abs(A) < 0.5 ? (double)0 : RoundedA;
  EVT SetCCVT = getSetCCResultType(DAG.getDataLayout(), *DAG.getContext(), VT);
  SDValue IsSmall =DAG.getSetCC(SL, SetCCVT, AbsA,
                                DAG.getConstantFP(0.5, SL, VT), ISD::SETOLT);
  RoundedA = DAG.getNode(ISD::SELECT, SL, VT, IsSmall,
                         DAG.getConstantFP(0, SL, VT),
                         RoundedA);

  // Add sign to rounded_A
  RoundedA = DAG.getNode(ISD::FCOPYSIGN, SL, VT, RoundedA, A);
  DAG.getNode(ISD::FTRUNC, SL, VT, A);

  // RoundedA = abs(A) > 0x1.0p52 ? A : RoundedA;
  SDValue IsLarge =
      DAG.getSetCC(SL, SetCCVT, AbsA, DAG.getConstantFP(pow(2.0, 52.0), SL, VT),
                   ISD::SETOGT);
  return DAG.getNode(ISD::SELECT, SL, VT, IsLarge, A, RoundedA);
}

static SDValue PromoteBinOpToF32(SDNode *N, SelectionDAG &DAG) {
  EVT VT = N->getValueType(0);
  EVT NVT = MVT::f32;
  if (VT.isVector()) {
    NVT = EVT::getVectorVT(*DAG.getContext(), NVT, VT.getVectorElementCount());
  }
  SDLoc DL(N);
  SDValue Tmp0 = DAG.getFPExtendOrRound(N->getOperand(0), DL, NVT);
  SDValue Tmp1 = DAG.getFPExtendOrRound(N->getOperand(1), DL, NVT);
  SDValue Res = DAG.getNode(N->getOpcode(), DL, NVT, Tmp0, Tmp1, N->getFlags());
  return DAG.getFPExtendOrRound(Res, DL, VT);
}

SDValue NVPTXTargetLowering::PromoteBinOpIfF32FTZ(SDValue Op,
                                                  SelectionDAG &DAG) const {
  if (useF32FTZ(DAG.getMachineFunction())) {
    return PromoteBinOpToF32(Op.getNode(), DAG);
  }
  return Op;
}

SDValue NVPTXTargetLowering::LowerINT_TO_FP(SDValue Op,
                                            SelectionDAG &DAG) const {
  assert(STI.getSmVersion() < 90 || STI.getPTXVersion() < 78);

  if (Op.getValueType() == MVT::bf16) {
    SDLoc Loc(Op);
    return DAG.getNode(
        ISD::FP_ROUND, Loc, MVT::bf16,
        DAG.getNode(Op.getOpcode(), Loc, MVT::f32, Op.getOperand(0)),
        DAG.getIntPtrConstant(0, Loc, /*isTarget=*/true));
  }

  // Everything else is considered legal.
  return Op;
}

SDValue NVPTXTargetLowering::LowerFP_TO_INT(SDValue Op,
                                            SelectionDAG &DAG) const {
  assert(STI.getSmVersion() < 90 || STI.getPTXVersion() < 78);

  if (Op.getOperand(0).getValueType() == MVT::bf16) {
    SDLoc Loc(Op);
    return DAG.getNode(
        Op.getOpcode(), Loc, Op.getValueType(),
        DAG.getNode(ISD::FP_EXTEND, Loc, MVT::f32, Op.getOperand(0)));
  }

  // Everything else is considered legal.
  return Op;
}

SDValue NVPTXTargetLowering::LowerFP_ROUND(SDValue Op,
                                           SelectionDAG &DAG) const {
  EVT NarrowVT = Op.getValueType();
  SDValue Wide = Op.getOperand(0);
  EVT WideVT = Wide.getValueType();
  if (NarrowVT.getScalarType() == MVT::bf16) {
    const TargetLowering *TLI = STI.getTargetLowering();
    if (STI.getSmVersion() < 80 || STI.getPTXVersion() < 70) {
      return TLI->expandFP_ROUND(Op.getNode(), DAG);
    }
    if (STI.getSmVersion() < 90 || STI.getPTXVersion() < 78) {
      // This combination was the first to support f32 -> bf16.
      if (STI.getSmVersion() >= 80 && STI.getPTXVersion() >= 70) {
        if (WideVT.getScalarType() == MVT::f32) {
          return Op;
        }
        if (WideVT.getScalarType() == MVT::f64) {
          SDLoc Loc(Op);
          // Round-inexact-to-odd f64 to f32, then do the final rounding using
          // the hardware f32 -> bf16 instruction.
          SDValue rod = TLI->expandRoundInexactToOdd(
              WideVT.isVector() ? WideVT.changeVectorElementType(MVT::f32)
                                : MVT::f32,
              Wide, Loc, DAG);
          return DAG.getFPExtendOrRound(rod, Loc, NarrowVT);
        }
      }
      return TLI->expandFP_ROUND(Op.getNode(), DAG);
    }
  }

  // Everything else is considered legal.
  return Op;
}

SDValue NVPTXTargetLowering::LowerFP_EXTEND(SDValue Op,
                                            SelectionDAG &DAG) const {
  SDValue Narrow = Op.getOperand(0);
  EVT NarrowVT = Narrow.getValueType();
  EVT WideVT = Op.getValueType();
  if (NarrowVT.getScalarType() == MVT::bf16) {
    if (WideVT.getScalarType() == MVT::f32 &&
        (STI.getSmVersion() < 80 || STI.getPTXVersion() < 71)) {
      SDLoc Loc(Op);
      return DAG.getNode(ISD::BF16_TO_FP, Loc, WideVT, Narrow);
    }
    if (WideVT.getScalarType() == MVT::f64 &&
        (STI.getSmVersion() < 90 || STI.getPTXVersion() < 78)) {
      EVT F32 = NarrowVT.isVector() ? NarrowVT.changeVectorElementType(MVT::f32)
                                    : MVT::f32;
      SDLoc Loc(Op);
      if (STI.getSmVersion() >= 80 && STI.getPTXVersion() >= 71) {
        Op = DAG.getNode(ISD::FP_EXTEND, Loc, F32, Narrow);
      } else {
        Op = DAG.getNode(ISD::BF16_TO_FP, Loc, F32, Narrow);
      }
      return DAG.getNode(ISD::FP_EXTEND, Loc, WideVT, Op);
    }
  }

  // Everything else is considered legal.
  return Op;
}

static SDValue LowerVectorArith(SDValue Op, SelectionDAG &DAG) {
  SDLoc DL(Op);
  if (Op.getValueType() != MVT::v2i16)
    return Op;
  EVT EltVT = Op.getValueType().getVectorElementType();
  SmallVector<SDValue> VecElements;
  for (int I = 0, E = Op.getValueType().getVectorNumElements(); I < E; I++) {
    SmallVector<SDValue> ScalarArgs;
    llvm::transform(Op->ops(), std::back_inserter(ScalarArgs),
                    [&](const SDUse &O) {
                      return DAG.getNode(ISD::EXTRACT_VECTOR_ELT, DL, EltVT,
                                         O.get(), DAG.getIntPtrConstant(I, DL));
                    });
    VecElements.push_back(DAG.getNode(Op.getOpcode(), DL, EltVT, ScalarArgs));
  }
  SDValue V =
      DAG.getNode(ISD::BUILD_VECTOR, DL, Op.getValueType(), VecElements);
  return V;
}

static SDValue LowerTcgen05St(SDValue Op, SelectionDAG &DAG) {
  SDNode *N = Op.getNode();
  SDLoc DL(N);
  SmallVector<SDValue, 32> Ops;

  // split the vector argument
  for (size_t I = 0; I < N->getNumOperands(); I++) {
    SDValue Val = N->getOperand(I);
    EVT ValVT = Val.getValueType();
    if (ValVT.isVector()) {
      EVT EltVT = ValVT.getVectorElementType();
      for (unsigned J = 0, NElts = ValVT.getVectorNumElements(); J < NElts; J++)
        Ops.push_back(DAG.getNode(ISD::EXTRACT_VECTOR_ELT, DL, EltVT, Val,
                                  DAG.getIntPtrConstant(J, DL)));
    } else
      Ops.push_back(Val);
  }

  MemIntrinsicSDNode *MemSD = cast<MemIntrinsicSDNode>(N);
  SDValue Tcgen05StNode =
      DAG.getMemIntrinsicNode(ISD::INTRINSIC_VOID, DL, N->getVTList(), Ops,
                              MemSD->getMemoryVT(), MemSD->getMemOperand());

  return Tcgen05StNode;
}

static SDValue LowerIntrinsicVoid(SDValue Op, SelectionDAG &DAG) {
  SDNode *N = Op.getNode();
  SDValue Intrin = N->getOperand(1);
  SDLoc DL(N);

  // Get the intrinsic ID
  unsigned IntrinNo = cast<ConstantSDNode>(Intrin.getNode())->getZExtValue();
  switch (IntrinNo) {
  default:
    break;
  case Intrinsic::nvvm_tcgen05_st_16x64b_x1:
  case Intrinsic::nvvm_tcgen05_st_16x64b_x2:
  case Intrinsic::nvvm_tcgen05_st_16x64b_x4:
  case Intrinsic::nvvm_tcgen05_st_16x64b_x8:
  case Intrinsic::nvvm_tcgen05_st_16x64b_x16:
  case Intrinsic::nvvm_tcgen05_st_16x64b_x32:
  case Intrinsic::nvvm_tcgen05_st_16x64b_x128:
  case Intrinsic::nvvm_tcgen05_st_16x128b_x1:
  case Intrinsic::nvvm_tcgen05_st_16x128b_x2:
  case Intrinsic::nvvm_tcgen05_st_16x128b_x4:
  case Intrinsic::nvvm_tcgen05_st_16x128b_x8:
  case Intrinsic::nvvm_tcgen05_st_16x128b_x16:
  case Intrinsic::nvvm_tcgen05_st_16x128b_x32:
  case Intrinsic::nvvm_tcgen05_st_16x128b_x64:
  case Intrinsic::nvvm_tcgen05_st_16x256b_x1:
  case Intrinsic::nvvm_tcgen05_st_16x256b_x2:
  case Intrinsic::nvvm_tcgen05_st_16x256b_x4:
  case Intrinsic::nvvm_tcgen05_st_16x256b_x8:
  case Intrinsic::nvvm_tcgen05_st_16x256b_x16:
  case Intrinsic::nvvm_tcgen05_st_16x256b_x32:
  case Intrinsic::nvvm_tcgen05_st_16x32bx2_x1:
  case Intrinsic::nvvm_tcgen05_st_16x32bx2_x2:
  case Intrinsic::nvvm_tcgen05_st_16x32bx2_x4:
  case Intrinsic::nvvm_tcgen05_st_16x32bx2_x8:
  case Intrinsic::nvvm_tcgen05_st_16x32bx2_x16:
  case Intrinsic::nvvm_tcgen05_st_16x32bx2_x32:
  case Intrinsic::nvvm_tcgen05_st_16x32bx2_x64:
  case Intrinsic::nvvm_tcgen05_st_16x32bx2_x128:
  case Intrinsic::nvvm_tcgen05_st_32x32b_x1:
  case Intrinsic::nvvm_tcgen05_st_32x32b_x2:
  case Intrinsic::nvvm_tcgen05_st_32x32b_x4:
  case Intrinsic::nvvm_tcgen05_st_32x32b_x8:
  case Intrinsic::nvvm_tcgen05_st_32x32b_x16:
  case Intrinsic::nvvm_tcgen05_st_32x32b_x32:
  case Intrinsic::nvvm_tcgen05_st_16x64b_x64:
  case Intrinsic::nvvm_tcgen05_st_32x32b_x64:
  case Intrinsic::nvvm_tcgen05_st_32x32b_x128:
    return LowerTcgen05St(Op, DAG);
  }
  return Op;
}

// In PTX 64-bit CTLZ and CTPOP are supported, but they return a 32-bit value.
// Lower these into a node returning the correct type which is zero-extended
// back to the correct size.
static SDValue lowerCTLZCTPOP(SDValue Op, SelectionDAG &DAG) {
  SDValue V = Op->getOperand(0);
  assert(V.getValueType() == MVT::i64 &&
         "Unexpected CTLZ/CTPOP type to legalize");

  SDLoc DL(Op);
  SDValue CT = DAG.getNode(Op->getOpcode(), DL, MVT::i32, V);
  return DAG.getNode(ISD::ZERO_EXTEND, DL, MVT::i64, CT, SDNodeFlags::NonNeg);
}

<<<<<<< HEAD
=======
static SDValue expandFSH64(SDValue A, SDValue B, SDValue ShiftAmount, SDLoc DL,
                           unsigned Opcode, SelectionDAG &DAG) {
  assert(A.getValueType() == MVT::i64 && B.getValueType() == MVT::i64);

  const auto *AmtConst = dyn_cast<ConstantSDNode>(ShiftAmount);
  if (!AmtConst)
    return SDValue();
  const auto Amt = AmtConst->getZExtValue() & 63;

  SDValue UnpackA =
      DAG.getNode(NVPTXISD::UNPACK_VECTOR, DL, {MVT::i32, MVT::i32}, A);
  SDValue UnpackB =
      DAG.getNode(NVPTXISD::UNPACK_VECTOR, DL, {MVT::i32, MVT::i32}, B);

  // Arch is Little endiain: 0 = low bits, 1 = high bits
  SDValue ALo = UnpackA.getValue(0);
  SDValue AHi = UnpackA.getValue(1);
  SDValue BLo = UnpackB.getValue(0);
  SDValue BHi = UnpackB.getValue(1);

  // The bitfeild consists of { AHi : ALo : BHi : BLo }
  //
  // * FSHL, Amt <  32 - The window will contain { AHi : ALo : BHi }
  // * FSHL, Amt >= 32 - The window will contain { ALo : BHi : BLo }
  // * FSHR, Amt <  32 - The window will contain { ALo : BHi : BLo }
  // * FSHR, Amt >= 32 - The window will contain { AHi : ALo : BHi }
  //
  // Note that Amt = 0 and Amt = 32 are special cases where 32-bit funnel shifts
  // are not needed at all. Amt = 0 is a no-op producing either A or B depending
  // on the direction. Amt = 32 can be implemented by a packing and unpacking
  // move to select and arrange the 32bit values. For simplicity, these cases
  // are not handled here explicitly and instead we rely on DAGCombiner to
  // remove the no-op funnel shifts we insert.
  auto [High, Mid, Low] = ((Opcode == ISD::FSHL) == (Amt < 32))
                              ? std::make_tuple(AHi, ALo, BHi)
                              : std::make_tuple(ALo, BHi, BLo);

  SDValue NewAmt = DAG.getConstant(Amt & 31, DL, MVT::i32);
  SDValue RHi = DAG.getNode(Opcode, DL, MVT::i32, {High, Mid, NewAmt});
  SDValue RLo = DAG.getNode(Opcode, DL, MVT::i32, {Mid, Low, NewAmt});

  return DAG.getNode(NVPTXISD::BUILD_VECTOR, DL, MVT::i64, {RLo, RHi});
}

static SDValue lowerFSH(SDValue Op, SelectionDAG &DAG) {
  return expandFSH64(Op->getOperand(0), Op->getOperand(1), Op->getOperand(2),
                     SDLoc(Op), Op->getOpcode(), DAG);
}

static SDValue lowerROT(SDValue Op, SelectionDAG &DAG) {
  unsigned Opcode = Op->getOpcode() == ISD::ROTL ? ISD::FSHL : ISD::FSHR;
  return expandFSH64(Op->getOperand(0), Op->getOperand(0), Op->getOperand(1),
                     SDLoc(Op), Opcode, DAG);
}

static SDValue lowerFREM(SDValue Op, SelectionDAG &DAG,
                         bool AllowUnsafeFPMath) {
  // Lower (frem x, y) into (sub x, (mul (ftrunc (div x, y)) y)),
  // i.e. "poor man's fmod()". When y is infinite, x is returned. This matches
  // the semantics of LLVM's frem.
  SDLoc DL(Op);
  SDValue X = Op->getOperand(0);
  SDValue Y = Op->getOperand(1);
  EVT Ty = Op.getValueType();

  SDValue Div = DAG.getNode(ISD::FDIV, DL, Ty, X, Y);
  SDValue Trunc = DAG.getNode(ISD::FTRUNC, DL, Ty, Div);
  SDValue Mul =
      DAG.getNode(ISD::FMUL, DL, Ty, Trunc, Y, SDNodeFlags::AllowContract);
  SDValue Sub =
      DAG.getNode(ISD::FSUB, DL, Ty, X, Mul, SDNodeFlags::AllowContract);

  if (AllowUnsafeFPMath || Op->getFlags().hasNoInfs())
    return Sub;

  // If Y is infinite, return X
  SDValue AbsY = DAG.getNode(ISD::FABS, DL, Ty, Y);
  SDValue Inf =
      DAG.getConstantFP(APFloat::getInf(Ty.getFltSemantics()), DL, Ty);
  SDValue IsInf = DAG.getSetCC(DL, MVT::i1, AbsY, Inf, ISD::SETEQ);
  return DAG.getSelect(DL, Ty, IsInf, X, Sub);
}

>>>>>>> 5eee2751
SDValue
NVPTXTargetLowering::LowerOperation(SDValue Op, SelectionDAG &DAG) const {
  switch (Op.getOpcode()) {
  case ISD::RETURNADDR:
    return SDValue();
  case ISD::FRAMEADDR:
    return SDValue();
  case ISD::ADDRSPACECAST:
    return LowerADDRSPACECAST(Op, DAG);
  case ISD::GlobalAddress:
    return LowerGlobalAddress(Op, DAG);
  case ISD::INTRINSIC_W_CHAIN:
    return Op;
  case ISD::INTRINSIC_VOID:
    return LowerIntrinsicVoid(Op, DAG);
  case ISD::BUILD_VECTOR:
    return LowerBUILD_VECTOR(Op, DAG);
  case ISD::BITCAST:
    return LowerBITCAST(Op, DAG);
  case ISD::EXTRACT_SUBVECTOR:
    return Op;
  case ISD::EXTRACT_VECTOR_ELT:
    return LowerEXTRACT_VECTOR_ELT(Op, DAG);
  case ISD::INSERT_VECTOR_ELT:
    return LowerINSERT_VECTOR_ELT(Op, DAG);
  case ISD::VECTOR_SHUFFLE:
    return LowerVECTOR_SHUFFLE(Op, DAG);
  case ISD::CONCAT_VECTORS:
    return LowerCONCAT_VECTORS(Op, DAG);
  case ISD::STORE:
    return LowerSTORE(Op, DAG);
  case ISD::LOAD:
    return LowerLOAD(Op, DAG);
  case ISD::SHL_PARTS:
    return LowerShiftLeftParts(Op, DAG);
  case ISD::SRA_PARTS:
  case ISD::SRL_PARTS:
    return LowerShiftRightParts(Op, DAG);
  case ISD::SELECT:
    return LowerSelect(Op, DAG);
  case ISD::FROUND:
    return LowerFROUND(Op, DAG);
  case ISD::FCOPYSIGN:
    return LowerFCOPYSIGN(Op, DAG);
  case ISD::SINT_TO_FP:
  case ISD::UINT_TO_FP:
    return LowerINT_TO_FP(Op, DAG);
  case ISD::FP_TO_SINT:
  case ISD::FP_TO_UINT:
    return LowerFP_TO_INT(Op, DAG);
  case ISD::FP_ROUND:
    return LowerFP_ROUND(Op, DAG);
  case ISD::FP_EXTEND:
    return LowerFP_EXTEND(Op, DAG);
  case ISD::BR_JT:
    return LowerBR_JT(Op, DAG);
  case ISD::VAARG:
    return LowerVAARG(Op, DAG);
  case ISD::VASTART:
    return LowerVASTART(Op, DAG);
  case ISD::FSHL:
  case ISD::FSHR:
    return lowerFSH(Op, DAG);
  case ISD::ROTL:
  case ISD::ROTR:
    return lowerROT(Op, DAG);
  case ISD::ABS:
  case ISD::SMIN:
  case ISD::SMAX:
  case ISD::UMIN:
  case ISD::UMAX:
  case ISD::ADD:
  case ISD::SUB:
  case ISD::MUL:
  case ISD::SHL:
  case ISD::SREM:
  case ISD::UREM:
    return LowerVectorArith(Op, DAG);
  case ISD::DYNAMIC_STACKALLOC:
    return LowerDYNAMIC_STACKALLOC(Op, DAG);
  case ISD::STACKRESTORE:
    return LowerSTACKRESTORE(Op, DAG);
  case ISD::STACKSAVE:
    return LowerSTACKSAVE(Op, DAG);
  case ISD::CopyToReg:
    return LowerCopyToReg_128(Op, DAG);
  case ISD::FADD:
  case ISD::FSUB:
  case ISD::FMUL:
    // Used only for bf16 on SM80, where we select fma for non-ftz operation
    return PromoteBinOpIfF32FTZ(Op, DAG);
  case ISD::CTPOP:
  case ISD::CTLZ:
    return lowerCTLZCTPOP(Op, DAG);
<<<<<<< HEAD
=======
  case ISD::FREM:
    return lowerFREM(Op, DAG, allowUnsafeFPMath(DAG.getMachineFunction()));
>>>>>>> 5eee2751

  default:
    llvm_unreachable("Custom lowering not defined for operation");
  }
}

SDValue NVPTXTargetLowering::LowerBR_JT(SDValue Op, SelectionDAG &DAG) const {
  SDLoc DL(Op);
  SDValue Chain = Op.getOperand(0);
  const auto *JT = cast<JumpTableSDNode>(Op.getOperand(1));
  SDValue Index = Op.getOperand(2);

  unsigned JId = JT->getIndex();
  MachineJumpTableInfo *MJTI = DAG.getMachineFunction().getJumpTableInfo();
  ArrayRef<MachineBasicBlock *> MBBs = MJTI->getJumpTables()[JId].MBBs;

  SDValue IdV = DAG.getConstant(JId, DL, MVT::i32);

  // Generate BrxStart node
  SDVTList VTs = DAG.getVTList(MVT::Other, MVT::Glue);
  Chain = DAG.getNode(NVPTXISD::BrxStart, DL, VTs, Chain, IdV);

  // Generate BrxItem nodes
  assert(!MBBs.empty());
  for (MachineBasicBlock *MBB : MBBs.drop_back())
    Chain = DAG.getNode(NVPTXISD::BrxItem, DL, VTs, Chain.getValue(0),
                        DAG.getBasicBlock(MBB), Chain.getValue(1));

  // Generate BrxEnd nodes
  SDValue EndOps[] = {Chain.getValue(0), DAG.getBasicBlock(MBBs.back()), Index,
                      IdV, Chain.getValue(1)};
  SDValue BrxEnd = DAG.getNode(NVPTXISD::BrxEnd, DL, VTs, EndOps);

  return BrxEnd;
}

// This will prevent AsmPrinter from trying to print the jump tables itself.
unsigned NVPTXTargetLowering::getJumpTableEncoding() const {
  return MachineJumpTableInfo::EK_Inline;
}

SDValue NVPTXTargetLowering::LowerADDRSPACECAST(SDValue Op,
                                                SelectionDAG &DAG) const {
  AddrSpaceCastSDNode *N = cast<AddrSpaceCastSDNode>(Op.getNode());
  unsigned SrcAS = N->getSrcAddressSpace();
  unsigned DestAS = N->getDestAddressSpace();
  if (SrcAS != llvm::ADDRESS_SPACE_GENERIC &&
      DestAS != llvm::ADDRESS_SPACE_GENERIC)
    return DAG.getUNDEF(Op.getValueType());
  return Op;
}

// This function is almost a copy of SelectionDAG::expandVAArg().
// The only diff is that this one produces loads from local address space.
SDValue NVPTXTargetLowering::LowerVAARG(SDValue Op, SelectionDAG &DAG) const {
  const TargetLowering *TLI = STI.getTargetLowering();
  SDLoc DL(Op);

  SDNode *Node = Op.getNode();
  const Value *V = cast<SrcValueSDNode>(Node->getOperand(2))->getValue();
  EVT VT = Node->getValueType(0);
  auto *Ty = VT.getTypeForEVT(*DAG.getContext());
  SDValue Tmp1 = Node->getOperand(0);
  SDValue Tmp2 = Node->getOperand(1);
  const MaybeAlign MA(Node->getConstantOperandVal(3));

  SDValue VAListLoad = DAG.getLoad(TLI->getPointerTy(DAG.getDataLayout()), DL,
                                   Tmp1, Tmp2, MachinePointerInfo(V));
  SDValue VAList = VAListLoad;

  if (MA && *MA > TLI->getMinStackArgumentAlignment()) {
    VAList = DAG.getNode(
        ISD::ADD, DL, VAList.getValueType(), VAList,
        DAG.getConstant(MA->value() - 1, DL, VAList.getValueType()));

    VAList = DAG.getNode(ISD::AND, DL, VAList.getValueType(), VAList,
                         DAG.getSignedConstant(-(int64_t)MA->value(), DL,
                                               VAList.getValueType()));
  }

  // Increment the pointer, VAList, to the next vaarg
  Tmp1 = DAG.getNode(ISD::ADD, DL, VAList.getValueType(), VAList,
                     DAG.getConstant(DAG.getDataLayout().getTypeAllocSize(Ty),
                                     DL, VAList.getValueType()));

  // Store the incremented VAList to the legalized pointer
  Tmp1 = DAG.getStore(VAListLoad.getValue(1), DL, Tmp1, Tmp2,
                      MachinePointerInfo(V));

  const Value *SrcV = Constant::getNullValue(
      PointerType::get(*DAG.getContext(), ADDRESS_SPACE_LOCAL));

  // Load the actual argument out of the pointer VAList
  return DAG.getLoad(VT, DL, Tmp1, VAList, MachinePointerInfo(SrcV));
}

SDValue NVPTXTargetLowering::LowerVASTART(SDValue Op, SelectionDAG &DAG) const {
  const TargetLowering *TLI = STI.getTargetLowering();
  SDLoc DL(Op);
  EVT PtrVT = TLI->getPointerTy(DAG.getDataLayout());

  // Store the address of unsized array <function>_vararg[] in the ap object.
  SDValue Arg = getParamSymbol(DAG, /* vararg */ -1, PtrVT);
  SDValue VAReg = DAG.getNode(NVPTXISD::Wrapper, DL, PtrVT, Arg);

  const Value *SV = cast<SrcValueSDNode>(Op.getOperand(2))->getValue();
  return DAG.getStore(Op.getOperand(0), DL, VAReg, Op.getOperand(1),
                      MachinePointerInfo(SV));
}

SDValue NVPTXTargetLowering::LowerSelect(SDValue Op, SelectionDAG &DAG) const {
  SDValue Op0 = Op->getOperand(0);
  SDValue Op1 = Op->getOperand(1);
  SDValue Op2 = Op->getOperand(2);
  SDLoc DL(Op.getNode());

  assert(Op.getValueType() == MVT::i1 && "Custom lowering enabled only for i1");

  Op1 = DAG.getNode(ISD::ANY_EXTEND, DL, MVT::i32, Op1);
  Op2 = DAG.getNode(ISD::ANY_EXTEND, DL, MVT::i32, Op2);
  SDValue Select = DAG.getNode(ISD::SELECT, DL, MVT::i32, Op0, Op1, Op2);
  SDValue Trunc = DAG.getNode(ISD::TRUNCATE, DL, MVT::i1, Select);

  return Trunc;
}

SDValue NVPTXTargetLowering::LowerLOAD(SDValue Op, SelectionDAG &DAG) const {
  if (Op.getValueType() == MVT::i1)
    return LowerLOADi1(Op, DAG);

  // v2f16/v2bf16/v2i16/v4i8 are legal, so we can't rely on legalizer to handle
  // unaligned loads and have to handle it here.
  EVT VT = Op.getValueType();
  if (Isv2x16VT(VT) || VT == MVT::v4i8) {
    LoadSDNode *Load = cast<LoadSDNode>(Op);
    EVT MemVT = Load->getMemoryVT();
    if (!allowsMemoryAccessForAlignment(*DAG.getContext(), DAG.getDataLayout(),
                                        MemVT, *Load->getMemOperand())) {
      SDValue Ops[2];
      std::tie(Ops[0], Ops[1]) = expandUnalignedLoad(Load, DAG);
      return DAG.getMergeValues(Ops, SDLoc(Op));
    }
  }

  return SDValue();
}

// v = ld i1* addr
//   =>
// v1 = ld i8* addr (-> i16)
// v = trunc i16 to i1
SDValue NVPTXTargetLowering::LowerLOADi1(SDValue Op, SelectionDAG &DAG) const {
  SDNode *Node = Op.getNode();
  LoadSDNode *LD = cast<LoadSDNode>(Node);
  SDLoc dl(Node);
  assert(LD->getExtensionType() == ISD::NON_EXTLOAD);
  assert(Node->getValueType(0) == MVT::i1 &&
         "Custom lowering for i1 load only");
  SDValue newLD = DAG.getExtLoad(ISD::ZEXTLOAD, dl, MVT::i16, LD->getChain(),
                                 LD->getBasePtr(), LD->getPointerInfo(),
                                 MVT::i8, LD->getAlign(),
                                 LD->getMemOperand()->getFlags());
  SDValue result = DAG.getNode(ISD::TRUNCATE, dl, MVT::i1, newLD);
  // The legalizer (the caller) is expecting two values from the legalized
  // load, so we build a MergeValues node for it. See ExpandUnalignedLoad()
  // in LegalizeDAG.cpp which also uses MergeValues.
  SDValue Ops[] = { result, LD->getChain() };
  return DAG.getMergeValues(Ops, dl);
}

SDValue NVPTXTargetLowering::LowerSTORE(SDValue Op, SelectionDAG &DAG) const {
  StoreSDNode *Store = cast<StoreSDNode>(Op);
  EVT VT = Store->getMemoryVT();

  if (VT == MVT::i1)
    return LowerSTOREi1(Op, DAG);

  // v2f16 is legal, so we can't rely on legalizer to handle unaligned
  // stores and have to handle it here.
  if ((Isv2x16VT(VT) || VT == MVT::v4i8) &&
      !allowsMemoryAccessForAlignment(*DAG.getContext(), DAG.getDataLayout(),
                                      VT, *Store->getMemOperand()))
    return expandUnalignedStore(Store, DAG);

  // v2f16, v2bf16 and v2i16 don't need special handling.
  if (Isv2x16VT(VT) || VT == MVT::v4i8)
    return SDValue();

  if (VT.isVector())
    return LowerSTOREVector(Op, DAG);

  return SDValue();
}

SDValue
NVPTXTargetLowering::LowerSTOREVector(SDValue Op, SelectionDAG &DAG) const {
  SDNode *N = Op.getNode();
  SDValue Val = N->getOperand(1);
  SDLoc DL(N);
  EVT ValVT = Val.getValueType();

  auto NumEltsAndEltVT = getVectorLoweringShape(ValVT);
  if (!NumEltsAndEltVT)
    return SDValue();
  auto [NumElts, EltVT] = NumEltsAndEltVT.value();

  MemSDNode *MemSD = cast<MemSDNode>(N);
  const DataLayout &TD = DAG.getDataLayout();

  Align Alignment = MemSD->getAlign();
  Align PrefAlign = TD.getPrefTypeAlign(ValVT.getTypeForEVT(*DAG.getContext()));
  if (Alignment < PrefAlign) {
    // This store is not sufficiently aligned, so bail out and let this vector
    // store be scalarized.  Note that we may still be able to emit smaller
    // vector stores.  For example, if we are storing a <4 x float> with an
    // alignment of 8, this check will fail but the legalizer will try again
    // with 2 x <2 x float>, which will succeed with an alignment of 8.
    return SDValue();
  }

  // Since StoreV2 is a target node, we cannot rely on DAG type legalization.
  // Therefore, we must ensure the type is legal.  For i1 and i8, we set the
  // stored type to i16 and propagate the "real" type as the memory type.
  bool NeedExt = false;
  if (EltVT.getSizeInBits() < 16)
    NeedExt = true;

  unsigned Opcode = 0;
  switch (NumElts) {
  default:
    return SDValue();
  case 2:
    Opcode = NVPTXISD::StoreV2;
    break;
  case 4:
    Opcode = NVPTXISD::StoreV4;
    break;
  }

  SmallVector<SDValue, 8> Ops;

  // First is the chain
  Ops.push_back(N->getOperand(0));

  // Then the split values
  assert(NumElts <= ValVT.getVectorNumElements() &&
         "NumElts should not increase, only decrease or stay the same.");
  if (NumElts < ValVT.getVectorNumElements()) {
    // If the number of elements has decreased, getVectorLoweringShape has
    // upsized the element types
    assert(EltVT.isVector() && EltVT.getSizeInBits() == 32 &&
           EltVT.getVectorNumElements() <= 4 && "Unexpected upsized type.");
    // Combine individual elements into v2[i,f,bf]16/v4i8 subvectors to be
    // stored as b32s
    unsigned NumEltsPerSubVector = EltVT.getVectorNumElements();
    for (unsigned i = 0; i < NumElts; ++i) {
      SmallVector<SDValue, 4> SubVectorElts;
      DAG.ExtractVectorElements(Val, SubVectorElts, i * NumEltsPerSubVector,
                                NumEltsPerSubVector);
      SDValue SubVector = DAG.getBuildVector(EltVT, DL, SubVectorElts);
      Ops.push_back(SubVector);
    }
  } else {
    for (unsigned i = 0; i < NumElts; ++i) {
      SDValue ExtVal = DAG.getNode(ISD::EXTRACT_VECTOR_ELT, DL, EltVT, Val,
                                   DAG.getIntPtrConstant(i, DL));
      if (NeedExt)
        ExtVal = DAG.getNode(ISD::ANY_EXTEND, DL, MVT::i16, ExtVal);
      Ops.push_back(ExtVal);
    }
  }

  // Then any remaining arguments
  Ops.append(N->op_begin() + 2, N->op_end());

  SDValue NewSt =
      DAG.getMemIntrinsicNode(Opcode, DL, DAG.getVTList(MVT::Other), Ops,
                              MemSD->getMemoryVT(), MemSD->getMemOperand());

  // return DCI.CombineTo(N, NewSt, true);
  return NewSt;
}

// st i1 v, addr
//    =>
// v1 = zxt v to i16
// st.u8 i16, addr
SDValue NVPTXTargetLowering::LowerSTOREi1(SDValue Op, SelectionDAG &DAG) const {
  SDNode *Node = Op.getNode();
  SDLoc dl(Node);
  StoreSDNode *ST = cast<StoreSDNode>(Node);
  SDValue Tmp1 = ST->getChain();
  SDValue Tmp2 = ST->getBasePtr();
  SDValue Tmp3 = ST->getValue();
  assert(Tmp3.getValueType() == MVT::i1 && "Custom lowering for i1 store only");
  Tmp3 = DAG.getNode(ISD::ZERO_EXTEND, dl, MVT::i16, Tmp3);
  SDValue Result =
      DAG.getTruncStore(Tmp1, dl, Tmp3, Tmp2, ST->getPointerInfo(), MVT::i8,
                        ST->getAlign(), ST->getMemOperand()->getFlags());
  return Result;
}

SDValue NVPTXTargetLowering::LowerCopyToReg_128(SDValue Op,
                                                SelectionDAG &DAG) const {
  // Change the CopyToReg to take in two 64-bit operands instead of a 128-bit
  // operand so that it can pass the legalization.

  assert(Op.getOperand(1).getValueType() == MVT::i128 &&
         "Custom lowering for 128-bit CopyToReg only");

  SDNode *Node = Op.getNode();
  SDLoc DL(Node);

  SDValue Cast = DAG.getBitcast(MVT::v2i64, Op->getOperand(2));
  SDValue Lo = DAG.getNode(ISD::EXTRACT_VECTOR_ELT, DL, MVT::i64, Cast,
                           DAG.getIntPtrConstant(0, DL));
  SDValue Hi = DAG.getNode(ISD::EXTRACT_VECTOR_ELT, DL, MVT::i64, Cast,
                           DAG.getIntPtrConstant(1, DL));

  SmallVector<SDValue, 5> NewOps(Op->getNumOperands() + 1);
  SmallVector<EVT, 3> ResultsType(Node->values());

  NewOps[0] = Op->getOperand(0); // Chain
  NewOps[1] = Op->getOperand(1); // Dst Reg
  NewOps[2] = Lo;                // Lower 64-bit
  NewOps[3] = Hi;                // Higher 64-bit
  if (Op.getNumOperands() == 4)
    NewOps[4] = Op->getOperand(3); // Glue if exists

  return DAG.getNode(ISD::CopyToReg, DL, ResultsType, NewOps);
}

unsigned NVPTXTargetLowering::getNumRegisters(
    LLVMContext &Context, EVT VT,
    std::optional<MVT> RegisterVT = std::nullopt) const {
  if (VT == MVT::i128 && RegisterVT == MVT::i128)
    return 1;
  return TargetLoweringBase::getNumRegisters(Context, VT, RegisterVT);
}

bool NVPTXTargetLowering::splitValueIntoRegisterParts(
    SelectionDAG &DAG, const SDLoc &DL, SDValue Val, SDValue *Parts,
    unsigned NumParts, MVT PartVT, std::optional<CallingConv::ID> CC) const {
  if (Val.getValueType() == MVT::i128 && NumParts == 1) {
    Parts[0] = Val;
    return true;
  }
  return false;
}

// This creates target external symbol for a function parameter.
// Name of the symbol is composed from its index and the function name.
// Negative index corresponds to special parameter (unsized array) used for
// passing variable arguments.
SDValue NVPTXTargetLowering::getParamSymbol(SelectionDAG &DAG, int idx,
                                            EVT v) const {
  StringRef SavedStr = nvTM->getStrPool().save(
      getParamName(&DAG.getMachineFunction().getFunction(), idx));
  return DAG.getTargetExternalSymbol(SavedStr.data(), v);
}

SDValue NVPTXTargetLowering::LowerFormalArguments(
    SDValue Chain, CallingConv::ID CallConv, bool isVarArg,
    const SmallVectorImpl<ISD::InputArg> &Ins, const SDLoc &dl,
    SelectionDAG &DAG, SmallVectorImpl<SDValue> &InVals) const {
  MachineFunction &MF = DAG.getMachineFunction();
  const DataLayout &DL = DAG.getDataLayout();
  auto PtrVT = getPointerTy(DAG.getDataLayout());

  const Function *F = &MF.getFunction();
  const AttributeList &PAL = F->getAttributes();
  const TargetLowering *TLI = STI.getTargetLowering();

  SDValue Root = DAG.getRoot();
  std::vector<SDValue> OutChains;

  std::vector<Type *> argTypes;
  std::vector<const Argument *> theArgs;
  for (const Argument &I : F->args()) {
    theArgs.push_back(&I);
    argTypes.push_back(I.getType());
  }
  // argTypes.size() (or theArgs.size()) and Ins.size() need not match.
  // Ins.size() will be larger
  //   * if there is an aggregate argument with multiple fields (each field
  //     showing up separately in Ins)
  //   * if there is a vector argument with more than typical vector-length
  //     elements (generally if more than 4) where each vector element is
  //     individually present in Ins.
  // So a different index should be used for indexing into Ins.
  // See similar issue in LowerCall.
  unsigned InsIdx = 0;

  for (unsigned i = 0, e = theArgs.size(); i != e; ++i, ++InsIdx) {
    Type *Ty = argTypes[i];

    if (theArgs[i]->use_empty()) {
      // argument is dead
      if (IsTypePassedAsArray(Ty) && !Ty->isVectorTy()) {
        SmallVector<EVT, 16> vtparts;

        ComputePTXValueVTs(*this, DAG.getDataLayout(), Ty, vtparts);
        if (vtparts.empty())
          report_fatal_error("Empty parameter types are not supported");

        for (unsigned parti = 0, parte = vtparts.size(); parti != parte;
             ++parti) {
          InVals.push_back(DAG.getNode(ISD::UNDEF, dl, Ins[InsIdx].VT));
          ++InsIdx;
        }
        if (vtparts.size() > 0)
          --InsIdx;
        continue;
      }
      if (Ty->isVectorTy()) {
        EVT ObjectVT = getValueType(DL, Ty);
        unsigned NumRegs = TLI->getNumRegisters(F->getContext(), ObjectVT);
        for (unsigned parti = 0; parti < NumRegs; ++parti) {
          InVals.push_back(DAG.getNode(ISD::UNDEF, dl, Ins[InsIdx].VT));
          ++InsIdx;
        }
        if (NumRegs > 0)
          --InsIdx;
        continue;
      }
      InVals.push_back(DAG.getNode(ISD::UNDEF, dl, Ins[InsIdx].VT));
      continue;
    }

    // In the following cases, assign a node order of "i+1"
    // to newly created nodes. The SDNodes for params have to
    // appear in the same order as their order of appearance
    // in the original function. "i+1" holds that order.
    if (!PAL.hasParamAttr(i, Attribute::ByVal)) {
      bool aggregateIsPacked = false;
      if (StructType *STy = dyn_cast<StructType>(Ty))
        aggregateIsPacked = STy->isPacked();

      SmallVector<EVT, 16> VTs;
      SmallVector<uint64_t, 16> Offsets;
      ComputePTXValueVTs(*this, DL, Ty, VTs, &Offsets, 0);
      if (VTs.empty())
        report_fatal_error("Empty parameter types are not supported");

      Align ArgAlign = getFunctionArgumentAlignment(
          F, Ty, i + AttributeList::FirstArgIndex, DL);
      auto VectorInfo = VectorizePTXValueVTs(VTs, Offsets, ArgAlign);

      SDValue Arg = getParamSymbol(DAG, i, PtrVT);
      int VecIdx = -1; // Index of the first element of the current vector.
      for (unsigned parti = 0, parte = VTs.size(); parti != parte; ++parti) {
        if (VectorInfo[parti] & PVF_FIRST) {
          assert(VecIdx == -1 && "Orphaned vector.");
          VecIdx = parti;
        }

        // That's the last element of this store op.
        if (VectorInfo[parti] & PVF_LAST) {
          unsigned NumElts = parti - VecIdx + 1;
          EVT EltVT = VTs[parti];
          // i1 is loaded/stored as i8.
          EVT LoadVT = EltVT;
          if (EltVT == MVT::i1)
            LoadVT = MVT::i8;
          else if (Isv2x16VT(EltVT) || EltVT == MVT::v4i8)
            // getLoad needs a vector type, but it can't handle
            // vectors which contain v2f16 or v2bf16 elements. So we must load
            // using i32 here and then bitcast back.
            LoadVT = MVT::i32;

          EVT VecVT = EVT::getVectorVT(F->getContext(), LoadVT, NumElts);
          SDValue VecAddr =
              DAG.getNode(ISD::ADD, dl, PtrVT, Arg,
                          DAG.getConstant(Offsets[VecIdx], dl, PtrVT));
          Value *srcValue = Constant::getNullValue(
              PointerType::get(F->getContext(), ADDRESS_SPACE_PARAM));

          const MaybeAlign PartAlign = [&]() -> MaybeAlign {
            if (aggregateIsPacked)
              return Align(1);
            if (NumElts != 1)
              return std::nullopt;
            Align PartAlign =
                DL.getABITypeAlign(EltVT.getTypeForEVT(F->getContext()));
            return commonAlignment(PartAlign, Offsets[parti]);
          }();
          SDValue P = DAG.getLoad(VecVT, dl, Root, VecAddr,
                                  MachinePointerInfo(srcValue), PartAlign,
                                  MachineMemOperand::MODereferenceable |
                                      MachineMemOperand::MOInvariant);
          if (P.getNode())
            P.getNode()->setIROrder(i + 1);
          for (unsigned j = 0; j < NumElts; ++j) {
            SDValue Elt = DAG.getNode(ISD::EXTRACT_VECTOR_ELT, dl, LoadVT, P,
                                      DAG.getIntPtrConstant(j, dl));
            // We've loaded i1 as an i8 and now must truncate it back to i1
            if (EltVT == MVT::i1)
              Elt = DAG.getNode(ISD::TRUNCATE, dl, MVT::i1, Elt);
            // v2f16 was loaded as an i32. Now we must bitcast it back.
            else if (EltVT != LoadVT)
              Elt = DAG.getNode(ISD::BITCAST, dl, EltVT, Elt);

            // If a promoted integer type is used, truncate down to the original
            MVT PromotedVT;
            if (PromoteScalarIntegerPTX(EltVT, &PromotedVT)) {
              Elt = DAG.getNode(ISD::TRUNCATE, dl, EltVT, Elt);
            }

            // Extend the element if necessary (e.g. an i8 is loaded
            // into an i16 register)
            if (Ins[InsIdx].VT.isInteger() &&
                Ins[InsIdx].VT.getFixedSizeInBits() >
                    LoadVT.getFixedSizeInBits()) {
              unsigned Extend = Ins[InsIdx].Flags.isSExt() ? ISD::SIGN_EXTEND
                                                           : ISD::ZERO_EXTEND;
              Elt = DAG.getNode(Extend, dl, Ins[InsIdx].VT, Elt);
            }
            InVals.push_back(Elt);
          }

          // Reset vector tracking state.
          VecIdx = -1;
        }
        ++InsIdx;
      }
      if (VTs.size() > 0)
        --InsIdx;
      continue;
    }

    // Param has ByVal attribute
    // Return MoveParam(param symbol).
    // Ideally, the param symbol can be returned directly,
    // but when SDNode builder decides to use it in a CopyToReg(),
    // machine instruction fails because TargetExternalSymbol
    // (not lowered) is target dependent, and CopyToReg assumes
    // the source is lowered.
    EVT ObjectVT = getValueType(DL, Ty);
    assert(ObjectVT == Ins[InsIdx].VT &&
           "Ins type did not match function type");
    SDValue Arg = getParamSymbol(DAG, i, PtrVT);

    SDValue P;
    if (isKernelFunction(*F)) {
      P = DAG.getNode(NVPTXISD::Wrapper, dl, ObjectVT, Arg);
      P.getNode()->setIROrder(i + 1);
    } else {
      P = DAG.getNode(NVPTXISD::MoveParam, dl, ObjectVT, Arg);
      P.getNode()->setIROrder(i + 1);
      P = DAG.getAddrSpaceCast(dl, ObjectVT, P, ADDRESS_SPACE_LOCAL,
                               ADDRESS_SPACE_GENERIC);
    }
    InVals.push_back(P);
  }

  if (!OutChains.empty())
    DAG.setRoot(DAG.getNode(ISD::TokenFactor, dl, MVT::Other, OutChains));

  return Chain;
}

// Use byte-store when the param adress of the return value is unaligned.
// This may happen when the return value is a field of a packed structure.
static SDValue LowerUnalignedStoreRet(SelectionDAG &DAG, SDValue Chain,
                                      uint64_t Offset, EVT ElementType,
                                      SDValue RetVal, const SDLoc &dl) {
  // Bit logic only works on integer types
  if (adjustElementType(ElementType))
    RetVal = DAG.getNode(ISD::BITCAST, dl, ElementType, RetVal);

  // Store each byte
  for (unsigned i = 0, n = ElementType.getSizeInBits() / 8; i < n; i++) {
    // Shift the byte to the last byte position
    SDValue ShiftVal = DAG.getNode(ISD::SRL, dl, ElementType, RetVal,
                                   DAG.getConstant(i * 8, dl, MVT::i32));
    SDValue StoreOperands[] = {Chain, DAG.getConstant(Offset + i, dl, MVT::i32),
                               ShiftVal};
    // Trunc store only the last byte by using
    //     st.param.b8
    // The register type can be larger than b8.
    Chain = DAG.getMemIntrinsicNode(NVPTXISD::StoreRetval, dl,
                                    DAG.getVTList(MVT::Other), StoreOperands,
                                    MVT::i8, MachinePointerInfo(), std::nullopt,
                                    MachineMemOperand::MOStore);
  }
  return Chain;
}

SDValue
NVPTXTargetLowering::LowerReturn(SDValue Chain, CallingConv::ID CallConv,
                                 bool isVarArg,
                                 const SmallVectorImpl<ISD::OutputArg> &Outs,
                                 const SmallVectorImpl<SDValue> &OutVals,
                                 const SDLoc &dl, SelectionDAG &DAG) const {
  const MachineFunction &MF = DAG.getMachineFunction();
  const Function &F = MF.getFunction();
  Type *RetTy = MF.getFunction().getReturnType();

  const DataLayout &DL = DAG.getDataLayout();
  SmallVector<SDValue, 16> PromotedOutVals;
  SmallVector<EVT, 16> VTs;
  SmallVector<uint64_t, 16> Offsets;
  ComputePTXValueVTs(*this, DL, RetTy, VTs, &Offsets);
  assert(VTs.size() == OutVals.size() && "Bad return value decomposition");

  for (unsigned i = 0, e = VTs.size(); i != e; ++i) {
    SDValue PromotedOutVal = OutVals[i];
    MVT PromotedVT;
    if (PromoteScalarIntegerPTX(VTs[i], &PromotedVT)) {
      VTs[i] = EVT(PromotedVT);
    }
    if (PromoteScalarIntegerPTX(PromotedOutVal.getValueType(), &PromotedVT)) {
      llvm::ISD::NodeType Ext =
          Outs[i].Flags.isSExt() ? ISD::SIGN_EXTEND : ISD::ZERO_EXTEND;
      PromotedOutVal = DAG.getNode(Ext, dl, PromotedVT, PromotedOutVal);
    }
    PromotedOutVals.push_back(PromotedOutVal);
  }

  auto VectorInfo = VectorizePTXValueVTs(
      VTs, Offsets,
      RetTy->isSized() ? getFunctionParamOptimizedAlign(&F, RetTy, DL)
                       : Align(1));

  // PTX Interoperability Guide 3.3(A): [Integer] Values shorter than
  // 32-bits are sign extended or zero extended, depending on whether
  // they are signed or unsigned types.
  bool ExtendIntegerRetVal =
      RetTy->isIntegerTy() && DL.getTypeAllocSizeInBits(RetTy) < 32;

  SmallVector<SDValue, 6> StoreOperands;
  for (unsigned i = 0, e = VTs.size(); i != e; ++i) {
    SDValue OutVal = OutVals[i];
    SDValue RetVal = PromotedOutVals[i];

    if (ExtendIntegerRetVal) {
      RetVal = DAG.getNode(Outs[i].Flags.isSExt() ? ISD::SIGN_EXTEND
                                                  : ISD::ZERO_EXTEND,
                           dl, MVT::i32, RetVal);
    } else if (OutVal.getValueSizeInBits() < 16) {
      // Use 16-bit registers for small load-stores as it's the
      // smallest general purpose register size supported by NVPTX.
      RetVal = DAG.getNode(ISD::ANY_EXTEND, dl, MVT::i16, RetVal);
    }

    // If we have a PVF_SCALAR entry, it may not even be sufficiently aligned
    // for a scalar store. In such cases, fall back to byte stores.
    if (VectorInfo[i] == PVF_SCALAR && RetTy->isAggregateType()) {
      EVT ElementType = ExtendIntegerRetVal ? MVT::i32 : VTs[i];
      Align ElementTypeAlign =
          DL.getABITypeAlign(ElementType.getTypeForEVT(RetTy->getContext()));
      Align ElementAlign =
          commonAlignment(DL.getABITypeAlign(RetTy), Offsets[i]);
      if (ElementAlign < ElementTypeAlign) {
        assert(StoreOperands.empty() && "Orphaned operand list.");
        Chain = LowerUnalignedStoreRet(DAG, Chain, Offsets[i], ElementType,
                                       RetVal, dl);

        // The call to LowerUnalignedStoreRet inserted the necessary SDAG nodes
        // into the graph, so just move on to the next element.
        continue;
      }
    }

    // New load/store. Record chain and offset operands.
    if (VectorInfo[i] & PVF_FIRST) {
      assert(StoreOperands.empty() && "Orphaned operand list.");
      StoreOperands.push_back(Chain);
      StoreOperands.push_back(DAG.getConstant(Offsets[i], dl, MVT::i32));
    }

    // Record the value to return.
    StoreOperands.push_back(RetVal);

    // That's the last element of this store op.
    if (VectorInfo[i] & PVF_LAST) {
      NVPTXISD::NodeType Op;
      unsigned NumElts = StoreOperands.size() - 2;
      switch (NumElts) {
      case 1:
        Op = NVPTXISD::StoreRetval;
        break;
      case 2:
        Op = NVPTXISD::StoreRetvalV2;
        break;
      case 4:
        Op = NVPTXISD::StoreRetvalV4;
        break;
      default:
        llvm_unreachable("Invalid vector info.");
      }

      // Adjust type of load/store op if we've extended the scalar
      // return value.
      EVT TheStoreType = ExtendIntegerRetVal ? MVT::i32 : VTs[i];
      Chain = DAG.getMemIntrinsicNode(
          Op, dl, DAG.getVTList(MVT::Other), StoreOperands, TheStoreType,
          MachinePointerInfo(), Align(1), MachineMemOperand::MOStore);
      // Cleanup vector state.
      StoreOperands.clear();
    }
  }

  return DAG.getNode(NVPTXISD::RET_GLUE, dl, MVT::Other, Chain);
}

void NVPTXTargetLowering::LowerAsmOperandForConstraint(
    SDValue Op, StringRef Constraint, std::vector<SDValue> &Ops,
    SelectionDAG &DAG) const {
  if (Constraint.size() > 1)
    return;
  TargetLowering::LowerAsmOperandForConstraint(Op, Constraint, Ops, DAG);
}

// llvm.ptx.memcpy.const and llvm.ptx.memmove.const need to be modeled as
// TgtMemIntrinsic
// because we need the information that is only available in the "Value" type
// of destination
// pointer. In particular, the address space information.
bool NVPTXTargetLowering::getTgtMemIntrinsic(
    IntrinsicInfo &Info, const CallInst &I,
    MachineFunction &MF, unsigned Intrinsic) const {
  switch (Intrinsic) {
  default:
    return false;
  case Intrinsic::nvvm_match_all_sync_i32p:
  case Intrinsic::nvvm_match_all_sync_i64p:
    Info.opc = ISD::INTRINSIC_W_CHAIN;
    // memVT is bogus. These intrinsics have IntrInaccessibleMemOnly attribute
    // in order to model data exchange with other threads, but perform no real
    // memory accesses.
    Info.memVT = MVT::i1;

    // Our result depends on both our and other thread's arguments.
    Info.flags = MachineMemOperand::MOLoad | MachineMemOperand::MOStore;
    return true;
  case Intrinsic::nvvm_wmma_m16n16k16_load_a_f16_col:
  case Intrinsic::nvvm_wmma_m16n16k16_load_a_f16_row:
  case Intrinsic::nvvm_wmma_m16n16k16_load_a_f16_col_stride:
  case Intrinsic::nvvm_wmma_m16n16k16_load_a_f16_row_stride:
  case Intrinsic::nvvm_wmma_m16n16k16_load_b_f16_col:
  case Intrinsic::nvvm_wmma_m16n16k16_load_b_f16_row:
  case Intrinsic::nvvm_wmma_m16n16k16_load_b_f16_col_stride:
  case Intrinsic::nvvm_wmma_m16n16k16_load_b_f16_row_stride:
  case Intrinsic::nvvm_wmma_m32n8k16_load_a_f16_col:
  case Intrinsic::nvvm_wmma_m32n8k16_load_a_f16_row:
  case Intrinsic::nvvm_wmma_m32n8k16_load_a_f16_col_stride:
  case Intrinsic::nvvm_wmma_m32n8k16_load_a_f16_row_stride:
  case Intrinsic::nvvm_wmma_m32n8k16_load_b_f16_col:
  case Intrinsic::nvvm_wmma_m32n8k16_load_b_f16_row:
  case Intrinsic::nvvm_wmma_m32n8k16_load_b_f16_col_stride:
  case Intrinsic::nvvm_wmma_m32n8k16_load_b_f16_row_stride:
  case Intrinsic::nvvm_wmma_m8n32k16_load_a_f16_col:
  case Intrinsic::nvvm_wmma_m8n32k16_load_a_f16_row:
  case Intrinsic::nvvm_wmma_m8n32k16_load_a_f16_col_stride:
  case Intrinsic::nvvm_wmma_m8n32k16_load_a_f16_row_stride:
  case Intrinsic::nvvm_wmma_m8n32k16_load_b_f16_col:
  case Intrinsic::nvvm_wmma_m8n32k16_load_b_f16_row:
  case Intrinsic::nvvm_wmma_m8n32k16_load_b_f16_col_stride:
  case Intrinsic::nvvm_wmma_m8n32k16_load_b_f16_row_stride: {
    Info.opc = ISD::INTRINSIC_W_CHAIN;
    Info.memVT = MVT::v8f16;
    Info.ptrVal = I.getArgOperand(0);
    Info.offset = 0;
    Info.flags = MachineMemOperand::MOLoad;
    Info.align = Align(16);
    return true;
  }
  case Intrinsic::nvvm_wmma_m16n16k16_load_a_s8_col:
  case Intrinsic::nvvm_wmma_m16n16k16_load_a_s8_col_stride:
  case Intrinsic::nvvm_wmma_m16n16k16_load_a_u8_col_stride:
  case Intrinsic::nvvm_wmma_m16n16k16_load_a_u8_col:
  case Intrinsic::nvvm_wmma_m16n16k16_load_a_s8_row:
  case Intrinsic::nvvm_wmma_m16n16k16_load_a_s8_row_stride:
  case Intrinsic::nvvm_wmma_m16n16k16_load_a_u8_row_stride:
  case Intrinsic::nvvm_wmma_m16n16k16_load_a_u8_row:
  case Intrinsic::nvvm_wmma_m8n32k16_load_a_bf16_col:
  case Intrinsic::nvvm_wmma_m8n32k16_load_a_bf16_col_stride:
  case Intrinsic::nvvm_wmma_m8n32k16_load_a_bf16_row:
  case Intrinsic::nvvm_wmma_m8n32k16_load_a_bf16_row_stride:
  case Intrinsic::nvvm_wmma_m16n16k16_load_b_s8_col:
  case Intrinsic::nvvm_wmma_m16n16k16_load_b_s8_col_stride:
  case Intrinsic::nvvm_wmma_m16n16k16_load_b_u8_col_stride:
  case Intrinsic::nvvm_wmma_m16n16k16_load_b_u8_col:
  case Intrinsic::nvvm_wmma_m16n16k16_load_b_s8_row:
  case Intrinsic::nvvm_wmma_m16n16k16_load_b_s8_row_stride:
  case Intrinsic::nvvm_wmma_m16n16k16_load_b_u8_row_stride:
  case Intrinsic::nvvm_wmma_m16n16k16_load_b_u8_row:
  case Intrinsic::nvvm_wmma_m32n8k16_load_b_bf16_col:
  case Intrinsic::nvvm_wmma_m32n8k16_load_b_bf16_col_stride:
  case Intrinsic::nvvm_wmma_m32n8k16_load_b_bf16_row:
  case Intrinsic::nvvm_wmma_m32n8k16_load_b_bf16_row_stride: {
    Info.opc = ISD::INTRINSIC_W_CHAIN;
    Info.memVT = MVT::v2i32;
    Info.ptrVal = I.getArgOperand(0);
    Info.offset = 0;
    Info.flags = MachineMemOperand::MOLoad;
    Info.align = Align(8);
    return true;
  }

  case Intrinsic::nvvm_wmma_m32n8k16_load_a_s8_col:
  case Intrinsic::nvvm_wmma_m32n8k16_load_a_s8_col_stride:
  case Intrinsic::nvvm_wmma_m32n8k16_load_a_u8_col_stride:
  case Intrinsic::nvvm_wmma_m32n8k16_load_a_u8_col:
  case Intrinsic::nvvm_wmma_m32n8k16_load_a_s8_row:
  case Intrinsic::nvvm_wmma_m32n8k16_load_a_s8_row_stride:
  case Intrinsic::nvvm_wmma_m32n8k16_load_a_u8_row_stride:
  case Intrinsic::nvvm_wmma_m32n8k16_load_a_u8_row:
  case Intrinsic::nvvm_wmma_m16n16k16_load_a_bf16_col:
  case Intrinsic::nvvm_wmma_m16n16k16_load_a_bf16_col_stride:
  case Intrinsic::nvvm_wmma_m16n16k16_load_a_bf16_row:
  case Intrinsic::nvvm_wmma_m16n16k16_load_a_bf16_row_stride:
  case Intrinsic::nvvm_wmma_m16n16k8_load_a_tf32_col:
  case Intrinsic::nvvm_wmma_m16n16k8_load_a_tf32_col_stride:
  case Intrinsic::nvvm_wmma_m16n16k8_load_a_tf32_row:
  case Intrinsic::nvvm_wmma_m16n16k8_load_a_tf32_row_stride:

  case Intrinsic::nvvm_wmma_m8n32k16_load_b_s8_col:
  case Intrinsic::nvvm_wmma_m8n32k16_load_b_s8_col_stride:
  case Intrinsic::nvvm_wmma_m8n32k16_load_b_u8_col_stride:
  case Intrinsic::nvvm_wmma_m8n32k16_load_b_u8_col:
  case Intrinsic::nvvm_wmma_m8n32k16_load_b_s8_row:
  case Intrinsic::nvvm_wmma_m8n32k16_load_b_s8_row_stride:
  case Intrinsic::nvvm_wmma_m8n32k16_load_b_u8_row_stride:
  case Intrinsic::nvvm_wmma_m8n32k16_load_b_u8_row:
  case Intrinsic::nvvm_wmma_m16n16k16_load_b_bf16_col:
  case Intrinsic::nvvm_wmma_m16n16k16_load_b_bf16_col_stride:
  case Intrinsic::nvvm_wmma_m16n16k16_load_b_bf16_row:
  case Intrinsic::nvvm_wmma_m16n16k16_load_b_bf16_row_stride:
  case Intrinsic::nvvm_wmma_m16n16k8_load_b_tf32_col:
  case Intrinsic::nvvm_wmma_m16n16k8_load_b_tf32_col_stride:
  case Intrinsic::nvvm_wmma_m16n16k8_load_b_tf32_row:
  case Intrinsic::nvvm_wmma_m16n16k8_load_b_tf32_row_stride:
  case Intrinsic::nvvm_ldmatrix_sync_aligned_m8n8_x4_b16:
  case Intrinsic::nvvm_ldmatrix_sync_aligned_m8n8_x4_trans_b16:
  case Intrinsic::nvvm_ldmatrix_sync_aligned_m16n16_x2_trans_b8:
  case Intrinsic::nvvm_ldmatrix_sync_aligned_m16n16_x2_trans_b8x16_b4x16_p64:
  case Intrinsic::nvvm_ldmatrix_sync_aligned_m16n16_x2_trans_b8x16_b6x16_p32:
  case Intrinsic::nvvm_ldmatrix_sync_aligned_m8n16_x4_b8x16_b4x16_p64:
  case Intrinsic::nvvm_ldmatrix_sync_aligned_m8n16_x4_b8x16_b6x16_p32: {
    Info.opc = ISD::INTRINSIC_W_CHAIN;
    Info.memVT = MVT::v4i32;
    Info.ptrVal = I.getArgOperand(0);
    Info.offset = 0;
    Info.flags = MachineMemOperand::MOLoad;
    Info.align = Align(16);
    return true;
  }

  case Intrinsic::nvvm_wmma_m32n8k16_load_b_s8_col:
  case Intrinsic::nvvm_wmma_m32n8k16_load_b_s8_col_stride:
  case Intrinsic::nvvm_wmma_m32n8k16_load_b_u8_col_stride:
  case Intrinsic::nvvm_wmma_m32n8k16_load_b_u8_col:
  case Intrinsic::nvvm_wmma_m32n8k16_load_b_s8_row:
  case Intrinsic::nvvm_wmma_m32n8k16_load_b_s8_row_stride:
  case Intrinsic::nvvm_wmma_m32n8k16_load_b_u8_row_stride:
  case Intrinsic::nvvm_wmma_m32n8k16_load_b_u8_row:

  case Intrinsic::nvvm_wmma_m8n32k16_load_a_s8_col:
  case Intrinsic::nvvm_wmma_m8n32k16_load_a_s8_col_stride:
  case Intrinsic::nvvm_wmma_m8n32k16_load_a_u8_col_stride:
  case Intrinsic::nvvm_wmma_m8n32k16_load_a_u8_col:
  case Intrinsic::nvvm_wmma_m8n32k16_load_a_s8_row:
  case Intrinsic::nvvm_wmma_m8n32k16_load_a_s8_row_stride:
  case Intrinsic::nvvm_wmma_m8n32k16_load_a_u8_row_stride:
  case Intrinsic::nvvm_wmma_m8n32k16_load_a_u8_row:
  case Intrinsic::nvvm_wmma_m8n8k128_load_a_b1_row:
  case Intrinsic::nvvm_wmma_m8n8k128_load_a_b1_row_stride:
  case Intrinsic::nvvm_wmma_m8n8k128_load_b_b1_col:
  case Intrinsic::nvvm_wmma_m8n8k128_load_b_b1_col_stride:
  case Intrinsic::nvvm_wmma_m8n8k32_load_a_s4_row:
  case Intrinsic::nvvm_wmma_m8n8k32_load_a_s4_row_stride:
  case Intrinsic::nvvm_wmma_m8n8k32_load_a_u4_row_stride:
  case Intrinsic::nvvm_wmma_m8n8k32_load_a_u4_row:
  case Intrinsic::nvvm_wmma_m8n8k32_load_b_s4_col:
  case Intrinsic::nvvm_wmma_m8n8k32_load_b_s4_col_stride:
  case Intrinsic::nvvm_wmma_m8n8k32_load_b_u4_col_stride:
  case Intrinsic::nvvm_wmma_m8n8k32_load_b_u4_col:
  case Intrinsic::nvvm_ldmatrix_sync_aligned_m8n8_x1_b16:
  case Intrinsic::nvvm_ldmatrix_sync_aligned_m8n8_x1_trans_b16:
  case Intrinsic::nvvm_ldmatrix_sync_aligned_m8n16_x1_b8x16_b4x16_p64:
  case Intrinsic::nvvm_ldmatrix_sync_aligned_m8n16_x1_b8x16_b6x16_p32: {
    Info.opc = ISD::INTRINSIC_W_CHAIN;
    Info.memVT = MVT::i32;
    Info.ptrVal = I.getArgOperand(0);
    Info.offset = 0;
    Info.flags = MachineMemOperand::MOLoad;
    Info.align = Align(4);
    return true;
  }

  case Intrinsic::nvvm_wmma_m16n16k16_load_c_f16_col:
  case Intrinsic::nvvm_wmma_m16n16k16_load_c_f16_row:
  case Intrinsic::nvvm_wmma_m16n16k16_load_c_f16_col_stride:
  case Intrinsic::nvvm_wmma_m16n16k16_load_c_f16_row_stride:
  case Intrinsic::nvvm_wmma_m32n8k16_load_c_f16_col:
  case Intrinsic::nvvm_wmma_m32n8k16_load_c_f16_row:
  case Intrinsic::nvvm_wmma_m32n8k16_load_c_f16_col_stride:
  case Intrinsic::nvvm_wmma_m32n8k16_load_c_f16_row_stride:
  case Intrinsic::nvvm_wmma_m8n32k16_load_c_f16_col:
  case Intrinsic::nvvm_wmma_m8n32k16_load_c_f16_row:
  case Intrinsic::nvvm_wmma_m8n32k16_load_c_f16_col_stride:
  case Intrinsic::nvvm_wmma_m8n32k16_load_c_f16_row_stride: {
    Info.opc = ISD::INTRINSIC_W_CHAIN;
    Info.memVT = MVT::v4f16;
    Info.ptrVal = I.getArgOperand(0);
    Info.offset = 0;
    Info.flags = MachineMemOperand::MOLoad;
    Info.align = Align(16);
    return true;
  }

  case Intrinsic::nvvm_wmma_m16n16k16_load_c_f32_col:
  case Intrinsic::nvvm_wmma_m16n16k16_load_c_f32_row:
  case Intrinsic::nvvm_wmma_m16n16k16_load_c_f32_col_stride:
  case Intrinsic::nvvm_wmma_m16n16k16_load_c_f32_row_stride:
  case Intrinsic::nvvm_wmma_m32n8k16_load_c_f32_col:
  case Intrinsic::nvvm_wmma_m32n8k16_load_c_f32_row:
  case Intrinsic::nvvm_wmma_m32n8k16_load_c_f32_col_stride:
  case Intrinsic::nvvm_wmma_m32n8k16_load_c_f32_row_stride:
  case Intrinsic::nvvm_wmma_m8n32k16_load_c_f32_col:
  case Intrinsic::nvvm_wmma_m8n32k16_load_c_f32_row:
  case Intrinsic::nvvm_wmma_m8n32k16_load_c_f32_col_stride:
  case Intrinsic::nvvm_wmma_m8n32k16_load_c_f32_row_stride:
  case Intrinsic::nvvm_wmma_m16n16k8_load_c_f32_col:
  case Intrinsic::nvvm_wmma_m16n16k8_load_c_f32_row:
  case Intrinsic::nvvm_wmma_m16n16k8_load_c_f32_col_stride:
  case Intrinsic::nvvm_wmma_m16n16k8_load_c_f32_row_stride: {
    Info.opc = ISD::INTRINSIC_W_CHAIN;
    Info.memVT = MVT::v8f32;
    Info.ptrVal = I.getArgOperand(0);
    Info.offset = 0;
    Info.flags = MachineMemOperand::MOLoad;
    Info.align = Align(16);
    return true;
  }

  case Intrinsic::nvvm_wmma_m32n8k16_load_a_bf16_col:
  case Intrinsic::nvvm_wmma_m32n8k16_load_a_bf16_col_stride:
  case Intrinsic::nvvm_wmma_m32n8k16_load_a_bf16_row:
  case Intrinsic::nvvm_wmma_m32n8k16_load_a_bf16_row_stride:

  case Intrinsic::nvvm_wmma_m8n32k16_load_b_bf16_col:
  case Intrinsic::nvvm_wmma_m8n32k16_load_b_bf16_col_stride:
  case Intrinsic::nvvm_wmma_m8n32k16_load_b_bf16_row:
  case Intrinsic::nvvm_wmma_m8n32k16_load_b_bf16_row_stride:

  case Intrinsic::nvvm_wmma_m16n16k16_load_c_s32_col:
  case Intrinsic::nvvm_wmma_m16n16k16_load_c_s32_col_stride:
  case Intrinsic::nvvm_wmma_m16n16k16_load_c_s32_row:
  case Intrinsic::nvvm_wmma_m16n16k16_load_c_s32_row_stride:
  case Intrinsic::nvvm_wmma_m32n8k16_load_c_s32_col:
  case Intrinsic::nvvm_wmma_m32n8k16_load_c_s32_col_stride:
  case Intrinsic::nvvm_wmma_m32n8k16_load_c_s32_row:
  case Intrinsic::nvvm_wmma_m32n8k16_load_c_s32_row_stride:
  case Intrinsic::nvvm_wmma_m8n32k16_load_c_s32_col:
  case Intrinsic::nvvm_wmma_m8n32k16_load_c_s32_col_stride:
  case Intrinsic::nvvm_wmma_m8n32k16_load_c_s32_row:
  case Intrinsic::nvvm_wmma_m8n32k16_load_c_s32_row_stride: {
    Info.opc = ISD::INTRINSIC_W_CHAIN;
    Info.memVT = MVT::v8i32;
    Info.ptrVal = I.getArgOperand(0);
    Info.offset = 0;
    Info.flags = MachineMemOperand::MOLoad;
    Info.align = Align(16);
    return true;
  }

  case Intrinsic::nvvm_wmma_m8n8k128_load_c_s32_col:
  case Intrinsic::nvvm_wmma_m8n8k128_load_c_s32_col_stride:
  case Intrinsic::nvvm_wmma_m8n8k128_load_c_s32_row:
  case Intrinsic::nvvm_wmma_m8n8k128_load_c_s32_row_stride:
  case Intrinsic::nvvm_wmma_m8n8k32_load_c_s32_col:
  case Intrinsic::nvvm_wmma_m8n8k32_load_c_s32_col_stride:
  case Intrinsic::nvvm_wmma_m8n8k32_load_c_s32_row:
  case Intrinsic::nvvm_wmma_m8n8k32_load_c_s32_row_stride:
  case Intrinsic::nvvm_ldmatrix_sync_aligned_m8n8_x2_b16:
  case Intrinsic::nvvm_ldmatrix_sync_aligned_m8n8_x2_trans_b16:
  case Intrinsic::nvvm_ldmatrix_sync_aligned_m16n16_x1_trans_b8:
  case Intrinsic::nvvm_ldmatrix_sync_aligned_m16n16_x1_trans_b8x16_b4x16_p64:
  case Intrinsic::nvvm_ldmatrix_sync_aligned_m16n16_x1_trans_b8x16_b6x16_p32:
  case Intrinsic::nvvm_ldmatrix_sync_aligned_m8n16_x2_b8x16_b4x16_p64:
  case Intrinsic::nvvm_ldmatrix_sync_aligned_m8n16_x2_b8x16_b6x16_p32: {
    Info.opc = ISD::INTRINSIC_W_CHAIN;
    Info.memVT = MVT::v2i32;
    Info.ptrVal = I.getArgOperand(0);
    Info.offset = 0;
    Info.flags = MachineMemOperand::MOLoad;
    Info.align = Align(8);
    return true;
  }

  case Intrinsic::nvvm_wmma_m8n8k4_load_a_f64_col:
  case Intrinsic::nvvm_wmma_m8n8k4_load_a_f64_col_stride:
  case Intrinsic::nvvm_wmma_m8n8k4_load_a_f64_row:
  case Intrinsic::nvvm_wmma_m8n8k4_load_a_f64_row_stride:

  case Intrinsic::nvvm_wmma_m8n8k4_load_b_f64_col:
  case Intrinsic::nvvm_wmma_m8n8k4_load_b_f64_col_stride:
  case Intrinsic::nvvm_wmma_m8n8k4_load_b_f64_row:
  case Intrinsic::nvvm_wmma_m8n8k4_load_b_f64_row_stride: {
    Info.opc = ISD::INTRINSIC_W_CHAIN;
    Info.memVT = MVT::f64;
    Info.ptrVal = I.getArgOperand(0);
    Info.offset = 0;
    Info.flags = MachineMemOperand::MOLoad;
    Info.align = Align(8);
    return true;
  }

  case Intrinsic::nvvm_wmma_m8n8k4_load_c_f64_col:
  case Intrinsic::nvvm_wmma_m8n8k4_load_c_f64_col_stride:
  case Intrinsic::nvvm_wmma_m8n8k4_load_c_f64_row:
  case Intrinsic::nvvm_wmma_m8n8k4_load_c_f64_row_stride: {
    Info.opc = ISD::INTRINSIC_W_CHAIN;
    Info.memVT = MVT::v2f64;
    Info.ptrVal = I.getArgOperand(0);
    Info.offset = 0;
    Info.flags = MachineMemOperand::MOLoad;
    Info.align = Align(16);
    return true;
  }

  case Intrinsic::nvvm_wmma_m16n16k16_store_d_f16_col:
  case Intrinsic::nvvm_wmma_m16n16k16_store_d_f16_row:
  case Intrinsic::nvvm_wmma_m16n16k16_store_d_f16_col_stride:
  case Intrinsic::nvvm_wmma_m16n16k16_store_d_f16_row_stride:
  case Intrinsic::nvvm_wmma_m32n8k16_store_d_f16_col:
  case Intrinsic::nvvm_wmma_m32n8k16_store_d_f16_row:
  case Intrinsic::nvvm_wmma_m32n8k16_store_d_f16_col_stride:
  case Intrinsic::nvvm_wmma_m32n8k16_store_d_f16_row_stride:
  case Intrinsic::nvvm_wmma_m8n32k16_store_d_f16_col:
  case Intrinsic::nvvm_wmma_m8n32k16_store_d_f16_row:
  case Intrinsic::nvvm_wmma_m8n32k16_store_d_f16_col_stride:
  case Intrinsic::nvvm_wmma_m8n32k16_store_d_f16_row_stride: {
    Info.opc = ISD::INTRINSIC_VOID;
    Info.memVT = MVT::v4f16;
    Info.ptrVal = I.getArgOperand(0);
    Info.offset = 0;
    Info.flags = MachineMemOperand::MOStore;
    Info.align = Align(16);
    return true;
  }

  case Intrinsic::nvvm_wmma_m16n16k16_store_d_f32_col:
  case Intrinsic::nvvm_wmma_m16n16k16_store_d_f32_row:
  case Intrinsic::nvvm_wmma_m16n16k16_store_d_f32_col_stride:
  case Intrinsic::nvvm_wmma_m16n16k16_store_d_f32_row_stride:
  case Intrinsic::nvvm_wmma_m32n8k16_store_d_f32_col:
  case Intrinsic::nvvm_wmma_m32n8k16_store_d_f32_row:
  case Intrinsic::nvvm_wmma_m32n8k16_store_d_f32_col_stride:
  case Intrinsic::nvvm_wmma_m32n8k16_store_d_f32_row_stride:
  case Intrinsic::nvvm_wmma_m8n32k16_store_d_f32_col:
  case Intrinsic::nvvm_wmma_m8n32k16_store_d_f32_row:
  case Intrinsic::nvvm_wmma_m8n32k16_store_d_f32_col_stride:
  case Intrinsic::nvvm_wmma_m8n32k16_store_d_f32_row_stride:
  case Intrinsic::nvvm_wmma_m16n16k8_store_d_f32_col:
  case Intrinsic::nvvm_wmma_m16n16k8_store_d_f32_row:
  case Intrinsic::nvvm_wmma_m16n16k8_store_d_f32_col_stride:
  case Intrinsic::nvvm_wmma_m16n16k8_store_d_f32_row_stride: {
    Info.opc = ISD::INTRINSIC_VOID;
    Info.memVT = MVT::v8f32;
    Info.ptrVal = I.getArgOperand(0);
    Info.offset = 0;
    Info.flags = MachineMemOperand::MOStore;
    Info.align = Align(16);
    return true;
  }

  case Intrinsic::nvvm_wmma_m16n16k16_store_d_s32_col:
  case Intrinsic::nvvm_wmma_m16n16k16_store_d_s32_col_stride:
  case Intrinsic::nvvm_wmma_m16n16k16_store_d_s32_row:
  case Intrinsic::nvvm_wmma_m16n16k16_store_d_s32_row_stride:
  case Intrinsic::nvvm_wmma_m32n8k16_store_d_s32_col:
  case Intrinsic::nvvm_wmma_m32n8k16_store_d_s32_col_stride:
  case Intrinsic::nvvm_wmma_m32n8k16_store_d_s32_row:
  case Intrinsic::nvvm_wmma_m32n8k16_store_d_s32_row_stride:
  case Intrinsic::nvvm_wmma_m8n32k16_store_d_s32_col:
  case Intrinsic::nvvm_wmma_m8n32k16_store_d_s32_col_stride:
  case Intrinsic::nvvm_wmma_m8n32k16_store_d_s32_row:
  case Intrinsic::nvvm_wmma_m8n32k16_store_d_s32_row_stride: {
    Info.opc = ISD::INTRINSIC_VOID;
    Info.memVT = MVT::v8i32;
    Info.ptrVal = I.getArgOperand(0);
    Info.offset = 0;
    Info.flags = MachineMemOperand::MOStore;
    Info.align = Align(16);
    return true;
  }

  case Intrinsic::nvvm_wmma_m8n8k128_store_d_s32_col:
  case Intrinsic::nvvm_wmma_m8n8k128_store_d_s32_col_stride:
  case Intrinsic::nvvm_wmma_m8n8k128_store_d_s32_row:
  case Intrinsic::nvvm_wmma_m8n8k128_store_d_s32_row_stride:
  case Intrinsic::nvvm_wmma_m8n8k32_store_d_s32_col:
  case Intrinsic::nvvm_wmma_m8n8k32_store_d_s32_col_stride:
  case Intrinsic::nvvm_wmma_m8n8k32_store_d_s32_row:
  case Intrinsic::nvvm_wmma_m8n8k32_store_d_s32_row_stride: {
    Info.opc = ISD::INTRINSIC_VOID;
    Info.memVT = MVT::v2i32;
    Info.ptrVal = I.getArgOperand(0);
    Info.offset = 0;
    Info.flags = MachineMemOperand::MOStore;
    Info.align = Align(8);
    return true;
  }

  case Intrinsic::nvvm_wmma_m8n8k4_store_d_f64_col:
  case Intrinsic::nvvm_wmma_m8n8k4_store_d_f64_col_stride:
  case Intrinsic::nvvm_wmma_m8n8k4_store_d_f64_row:
  case Intrinsic::nvvm_wmma_m8n8k4_store_d_f64_row_stride: {
    Info.opc = ISD::INTRINSIC_VOID;
    Info.memVT = MVT::v2f64;
    Info.ptrVal = I.getArgOperand(0);
    Info.offset = 0;
    Info.flags = MachineMemOperand::MOStore;
    Info.align = Align(16);
    return true;
  }

  case Intrinsic::nvvm_atomic_load_inc_32:
  case Intrinsic::nvvm_atomic_load_dec_32:

  case Intrinsic::nvvm_atomic_add_gen_f_cta:
  case Intrinsic::nvvm_atomic_add_gen_f_sys:
  case Intrinsic::nvvm_atomic_add_gen_i_cta:
  case Intrinsic::nvvm_atomic_add_gen_i_sys:
  case Intrinsic::nvvm_atomic_and_gen_i_cta:
  case Intrinsic::nvvm_atomic_and_gen_i_sys:
  case Intrinsic::nvvm_atomic_cas_gen_i_cta:
  case Intrinsic::nvvm_atomic_cas_gen_i_sys:
  case Intrinsic::nvvm_atomic_dec_gen_i_cta:
  case Intrinsic::nvvm_atomic_dec_gen_i_sys:
  case Intrinsic::nvvm_atomic_inc_gen_i_cta:
  case Intrinsic::nvvm_atomic_inc_gen_i_sys:
  case Intrinsic::nvvm_atomic_max_gen_i_cta:
  case Intrinsic::nvvm_atomic_max_gen_i_sys:
  case Intrinsic::nvvm_atomic_min_gen_i_cta:
  case Intrinsic::nvvm_atomic_min_gen_i_sys:
  case Intrinsic::nvvm_atomic_or_gen_i_cta:
  case Intrinsic::nvvm_atomic_or_gen_i_sys:
  case Intrinsic::nvvm_atomic_exch_gen_i_cta:
  case Intrinsic::nvvm_atomic_exch_gen_i_sys:
  case Intrinsic::nvvm_atomic_xor_gen_i_cta:
  case Intrinsic::nvvm_atomic_xor_gen_i_sys: {
    auto &DL = I.getDataLayout();
    Info.opc = ISD::INTRINSIC_W_CHAIN;
    Info.memVT = getValueType(DL, I.getType());
    Info.ptrVal = I.getArgOperand(0);
    Info.offset = 0;
    Info.flags = MachineMemOperand::MOLoad | MachineMemOperand::MOStore;
    Info.align.reset();
    return true;
  }

  case Intrinsic::nvvm_ldu_global_i:
  case Intrinsic::nvvm_ldu_global_f:
  case Intrinsic::nvvm_ldu_global_p: {
    auto &DL = I.getDataLayout();
    Info.opc = ISD::INTRINSIC_W_CHAIN;
    if (Intrinsic == Intrinsic::nvvm_ldu_global_i)
      Info.memVT = getValueType(DL, I.getType());
    else if(Intrinsic == Intrinsic::nvvm_ldu_global_p)
      Info.memVT = getPointerTy(DL);
    else
      Info.memVT = getValueType(DL, I.getType());
    Info.ptrVal = I.getArgOperand(0);
    Info.offset = 0;
    Info.flags = MachineMemOperand::MOLoad;
    Info.align = cast<ConstantInt>(I.getArgOperand(1))->getMaybeAlignValue();

    return true;
  }
  case Intrinsic::nvvm_tex_1d_v4f32_s32:
  case Intrinsic::nvvm_tex_1d_v4f32_f32:
  case Intrinsic::nvvm_tex_1d_level_v4f32_f32:
  case Intrinsic::nvvm_tex_1d_grad_v4f32_f32:
  case Intrinsic::nvvm_tex_1d_array_v4f32_s32:
  case Intrinsic::nvvm_tex_1d_array_v4f32_f32:
  case Intrinsic::nvvm_tex_1d_array_level_v4f32_f32:
  case Intrinsic::nvvm_tex_1d_array_grad_v4f32_f32:
  case Intrinsic::nvvm_tex_2d_v4f32_s32:
  case Intrinsic::nvvm_tex_2d_v4f32_f32:
  case Intrinsic::nvvm_tex_2d_level_v4f32_f32:
  case Intrinsic::nvvm_tex_2d_grad_v4f32_f32:
  case Intrinsic::nvvm_tex_2d_array_v4f32_s32:
  case Intrinsic::nvvm_tex_2d_array_v4f32_f32:
  case Intrinsic::nvvm_tex_2d_array_level_v4f32_f32:
  case Intrinsic::nvvm_tex_2d_array_grad_v4f32_f32:
  case Intrinsic::nvvm_tex_3d_v4f32_s32:
  case Intrinsic::nvvm_tex_3d_v4f32_f32:
  case Intrinsic::nvvm_tex_3d_level_v4f32_f32:
  case Intrinsic::nvvm_tex_3d_grad_v4f32_f32:
  case Intrinsic::nvvm_tex_cube_v4f32_f32:
  case Intrinsic::nvvm_tex_cube_level_v4f32_f32:
  case Intrinsic::nvvm_tex_cube_array_v4f32_f32:
  case Intrinsic::nvvm_tex_cube_array_level_v4f32_f32:
  case Intrinsic::nvvm_tld4_r_2d_v4f32_f32:
  case Intrinsic::nvvm_tld4_g_2d_v4f32_f32:
  case Intrinsic::nvvm_tld4_b_2d_v4f32_f32:
  case Intrinsic::nvvm_tld4_a_2d_v4f32_f32:
  case Intrinsic::nvvm_tex_unified_1d_v4f32_s32:
  case Intrinsic::nvvm_tex_unified_1d_v4f32_f32:
  case Intrinsic::nvvm_tex_unified_1d_level_v4f32_f32:
  case Intrinsic::nvvm_tex_unified_1d_grad_v4f32_f32:
  case Intrinsic::nvvm_tex_unified_1d_array_v4f32_s32:
  case Intrinsic::nvvm_tex_unified_1d_array_v4f32_f32:
  case Intrinsic::nvvm_tex_unified_1d_array_level_v4f32_f32:
  case Intrinsic::nvvm_tex_unified_1d_array_grad_v4f32_f32:
  case Intrinsic::nvvm_tex_unified_2d_v4f32_s32:
  case Intrinsic::nvvm_tex_unified_2d_v4f32_f32:
  case Intrinsic::nvvm_tex_unified_2d_level_v4f32_f32:
  case Intrinsic::nvvm_tex_unified_2d_grad_v4f32_f32:
  case Intrinsic::nvvm_tex_unified_2d_array_v4f32_s32:
  case Intrinsic::nvvm_tex_unified_2d_array_v4f32_f32:
  case Intrinsic::nvvm_tex_unified_2d_array_level_v4f32_f32:
  case Intrinsic::nvvm_tex_unified_2d_array_grad_v4f32_f32:
  case Intrinsic::nvvm_tex_unified_3d_v4f32_s32:
  case Intrinsic::nvvm_tex_unified_3d_v4f32_f32:
  case Intrinsic::nvvm_tex_unified_3d_level_v4f32_f32:
  case Intrinsic::nvvm_tex_unified_3d_grad_v4f32_f32:
  case Intrinsic::nvvm_tex_unified_cube_v4f32_f32:
  case Intrinsic::nvvm_tex_unified_cube_level_v4f32_f32:
  case Intrinsic::nvvm_tex_unified_cube_array_v4f32_f32:
  case Intrinsic::nvvm_tex_unified_cube_array_level_v4f32_f32:
  case Intrinsic::nvvm_tex_unified_cube_grad_v4f32_f32:
  case Intrinsic::nvvm_tex_unified_cube_array_grad_v4f32_f32:
  case Intrinsic::nvvm_tld4_unified_r_2d_v4f32_f32:
  case Intrinsic::nvvm_tld4_unified_g_2d_v4f32_f32:
  case Intrinsic::nvvm_tld4_unified_b_2d_v4f32_f32:
  case Intrinsic::nvvm_tld4_unified_a_2d_v4f32_f32:
    Info.opc = ISD::INTRINSIC_W_CHAIN;
    Info.memVT = MVT::v4f32;
    Info.ptrVal = nullptr;
    Info.offset = 0;
    Info.flags = MachineMemOperand::MOLoad;
    Info.align = Align(16);
    return true;

  case Intrinsic::nvvm_tex_1d_v4s32_s32:
  case Intrinsic::nvvm_tex_1d_v4s32_f32:
  case Intrinsic::nvvm_tex_1d_level_v4s32_f32:
  case Intrinsic::nvvm_tex_1d_grad_v4s32_f32:
  case Intrinsic::nvvm_tex_1d_array_v4s32_s32:
  case Intrinsic::nvvm_tex_1d_array_v4s32_f32:
  case Intrinsic::nvvm_tex_1d_array_level_v4s32_f32:
  case Intrinsic::nvvm_tex_1d_array_grad_v4s32_f32:
  case Intrinsic::nvvm_tex_2d_v4s32_s32:
  case Intrinsic::nvvm_tex_2d_v4s32_f32:
  case Intrinsic::nvvm_tex_2d_level_v4s32_f32:
  case Intrinsic::nvvm_tex_2d_grad_v4s32_f32:
  case Intrinsic::nvvm_tex_2d_array_v4s32_s32:
  case Intrinsic::nvvm_tex_2d_array_v4s32_f32:
  case Intrinsic::nvvm_tex_2d_array_level_v4s32_f32:
  case Intrinsic::nvvm_tex_2d_array_grad_v4s32_f32:
  case Intrinsic::nvvm_tex_3d_v4s32_s32:
  case Intrinsic::nvvm_tex_3d_v4s32_f32:
  case Intrinsic::nvvm_tex_3d_level_v4s32_f32:
  case Intrinsic::nvvm_tex_3d_grad_v4s32_f32:
  case Intrinsic::nvvm_tex_cube_v4s32_f32:
  case Intrinsic::nvvm_tex_cube_level_v4s32_f32:
  case Intrinsic::nvvm_tex_cube_array_v4s32_f32:
  case Intrinsic::nvvm_tex_cube_array_level_v4s32_f32:
  case Intrinsic::nvvm_tex_cube_v4u32_f32:
  case Intrinsic::nvvm_tex_cube_level_v4u32_f32:
  case Intrinsic::nvvm_tex_cube_array_v4u32_f32:
  case Intrinsic::nvvm_tex_cube_array_level_v4u32_f32:
  case Intrinsic::nvvm_tex_1d_v4u32_s32:
  case Intrinsic::nvvm_tex_1d_v4u32_f32:
  case Intrinsic::nvvm_tex_1d_level_v4u32_f32:
  case Intrinsic::nvvm_tex_1d_grad_v4u32_f32:
  case Intrinsic::nvvm_tex_1d_array_v4u32_s32:
  case Intrinsic::nvvm_tex_1d_array_v4u32_f32:
  case Intrinsic::nvvm_tex_1d_array_level_v4u32_f32:
  case Intrinsic::nvvm_tex_1d_array_grad_v4u32_f32:
  case Intrinsic::nvvm_tex_2d_v4u32_s32:
  case Intrinsic::nvvm_tex_2d_v4u32_f32:
  case Intrinsic::nvvm_tex_2d_level_v4u32_f32:
  case Intrinsic::nvvm_tex_2d_grad_v4u32_f32:
  case Intrinsic::nvvm_tex_2d_array_v4u32_s32:
  case Intrinsic::nvvm_tex_2d_array_v4u32_f32:
  case Intrinsic::nvvm_tex_2d_array_level_v4u32_f32:
  case Intrinsic::nvvm_tex_2d_array_grad_v4u32_f32:
  case Intrinsic::nvvm_tex_3d_v4u32_s32:
  case Intrinsic::nvvm_tex_3d_v4u32_f32:
  case Intrinsic::nvvm_tex_3d_level_v4u32_f32:
  case Intrinsic::nvvm_tex_3d_grad_v4u32_f32:
  case Intrinsic::nvvm_tld4_r_2d_v4s32_f32:
  case Intrinsic::nvvm_tld4_g_2d_v4s32_f32:
  case Intrinsic::nvvm_tld4_b_2d_v4s32_f32:
  case Intrinsic::nvvm_tld4_a_2d_v4s32_f32:
  case Intrinsic::nvvm_tld4_r_2d_v4u32_f32:
  case Intrinsic::nvvm_tld4_g_2d_v4u32_f32:
  case Intrinsic::nvvm_tld4_b_2d_v4u32_f32:
  case Intrinsic::nvvm_tld4_a_2d_v4u32_f32:
  case Intrinsic::nvvm_tex_unified_1d_v4s32_s32:
  case Intrinsic::nvvm_tex_unified_1d_v4s32_f32:
  case Intrinsic::nvvm_tex_unified_1d_level_v4s32_f32:
  case Intrinsic::nvvm_tex_unified_1d_grad_v4s32_f32:
  case Intrinsic::nvvm_tex_unified_1d_array_v4s32_s32:
  case Intrinsic::nvvm_tex_unified_1d_array_v4s32_f32:
  case Intrinsic::nvvm_tex_unified_1d_array_level_v4s32_f32:
  case Intrinsic::nvvm_tex_unified_1d_array_grad_v4s32_f32:
  case Intrinsic::nvvm_tex_unified_2d_v4s32_s32:
  case Intrinsic::nvvm_tex_unified_2d_v4s32_f32:
  case Intrinsic::nvvm_tex_unified_2d_level_v4s32_f32:
  case Intrinsic::nvvm_tex_unified_2d_grad_v4s32_f32:
  case Intrinsic::nvvm_tex_unified_2d_array_v4s32_s32:
  case Intrinsic::nvvm_tex_unified_2d_array_v4s32_f32:
  case Intrinsic::nvvm_tex_unified_2d_array_level_v4s32_f32:
  case Intrinsic::nvvm_tex_unified_2d_array_grad_v4s32_f32:
  case Intrinsic::nvvm_tex_unified_3d_v4s32_s32:
  case Intrinsic::nvvm_tex_unified_3d_v4s32_f32:
  case Intrinsic::nvvm_tex_unified_3d_level_v4s32_f32:
  case Intrinsic::nvvm_tex_unified_3d_grad_v4s32_f32:
  case Intrinsic::nvvm_tex_unified_1d_v4u32_s32:
  case Intrinsic::nvvm_tex_unified_1d_v4u32_f32:
  case Intrinsic::nvvm_tex_unified_1d_level_v4u32_f32:
  case Intrinsic::nvvm_tex_unified_1d_grad_v4u32_f32:
  case Intrinsic::nvvm_tex_unified_1d_array_v4u32_s32:
  case Intrinsic::nvvm_tex_unified_1d_array_v4u32_f32:
  case Intrinsic::nvvm_tex_unified_1d_array_level_v4u32_f32:
  case Intrinsic::nvvm_tex_unified_1d_array_grad_v4u32_f32:
  case Intrinsic::nvvm_tex_unified_2d_v4u32_s32:
  case Intrinsic::nvvm_tex_unified_2d_v4u32_f32:
  case Intrinsic::nvvm_tex_unified_2d_level_v4u32_f32:
  case Intrinsic::nvvm_tex_unified_2d_grad_v4u32_f32:
  case Intrinsic::nvvm_tex_unified_2d_array_v4u32_s32:
  case Intrinsic::nvvm_tex_unified_2d_array_v4u32_f32:
  case Intrinsic::nvvm_tex_unified_2d_array_level_v4u32_f32:
  case Intrinsic::nvvm_tex_unified_2d_array_grad_v4u32_f32:
  case Intrinsic::nvvm_tex_unified_3d_v4u32_s32:
  case Intrinsic::nvvm_tex_unified_3d_v4u32_f32:
  case Intrinsic::nvvm_tex_unified_3d_level_v4u32_f32:
  case Intrinsic::nvvm_tex_unified_3d_grad_v4u32_f32:
  case Intrinsic::nvvm_tex_unified_cube_v4s32_f32:
  case Intrinsic::nvvm_tex_unified_cube_level_v4s32_f32:
  case Intrinsic::nvvm_tex_unified_cube_array_v4s32_f32:
  case Intrinsic::nvvm_tex_unified_cube_array_level_v4s32_f32:
  case Intrinsic::nvvm_tex_unified_cube_v4u32_f32:
  case Intrinsic::nvvm_tex_unified_cube_level_v4u32_f32:
  case Intrinsic::nvvm_tex_unified_cube_array_v4u32_f32:
  case Intrinsic::nvvm_tex_unified_cube_array_level_v4u32_f32:
  case Intrinsic::nvvm_tex_unified_cube_grad_v4s32_f32:
  case Intrinsic::nvvm_tex_unified_cube_grad_v4u32_f32:
  case Intrinsic::nvvm_tex_unified_cube_array_grad_v4s32_f32:
  case Intrinsic::nvvm_tex_unified_cube_array_grad_v4u32_f32:
  case Intrinsic::nvvm_tld4_unified_r_2d_v4s32_f32:
  case Intrinsic::nvvm_tld4_unified_g_2d_v4s32_f32:
  case Intrinsic::nvvm_tld4_unified_b_2d_v4s32_f32:
  case Intrinsic::nvvm_tld4_unified_a_2d_v4s32_f32:
  case Intrinsic::nvvm_tld4_unified_r_2d_v4u32_f32:
  case Intrinsic::nvvm_tld4_unified_g_2d_v4u32_f32:
  case Intrinsic::nvvm_tld4_unified_b_2d_v4u32_f32:
  case Intrinsic::nvvm_tld4_unified_a_2d_v4u32_f32:
    Info.opc = ISD::INTRINSIC_W_CHAIN;
    Info.memVT = MVT::v4i32;
    Info.ptrVal = nullptr;
    Info.offset = 0;
    Info.flags = MachineMemOperand::MOLoad;
    Info.align = Align(16);
    return true;

  case Intrinsic::nvvm_suld_1d_i8_clamp:
  case Intrinsic::nvvm_suld_1d_v2i8_clamp:
  case Intrinsic::nvvm_suld_1d_v4i8_clamp:
  case Intrinsic::nvvm_suld_1d_array_i8_clamp:
  case Intrinsic::nvvm_suld_1d_array_v2i8_clamp:
  case Intrinsic::nvvm_suld_1d_array_v4i8_clamp:
  case Intrinsic::nvvm_suld_2d_i8_clamp:
  case Intrinsic::nvvm_suld_2d_v2i8_clamp:
  case Intrinsic::nvvm_suld_2d_v4i8_clamp:
  case Intrinsic::nvvm_suld_2d_array_i8_clamp:
  case Intrinsic::nvvm_suld_2d_array_v2i8_clamp:
  case Intrinsic::nvvm_suld_2d_array_v4i8_clamp:
  case Intrinsic::nvvm_suld_3d_i8_clamp:
  case Intrinsic::nvvm_suld_3d_v2i8_clamp:
  case Intrinsic::nvvm_suld_3d_v4i8_clamp:
  case Intrinsic::nvvm_suld_1d_i8_trap:
  case Intrinsic::nvvm_suld_1d_v2i8_trap:
  case Intrinsic::nvvm_suld_1d_v4i8_trap:
  case Intrinsic::nvvm_suld_1d_array_i8_trap:
  case Intrinsic::nvvm_suld_1d_array_v2i8_trap:
  case Intrinsic::nvvm_suld_1d_array_v4i8_trap:
  case Intrinsic::nvvm_suld_2d_i8_trap:
  case Intrinsic::nvvm_suld_2d_v2i8_trap:
  case Intrinsic::nvvm_suld_2d_v4i8_trap:
  case Intrinsic::nvvm_suld_2d_array_i8_trap:
  case Intrinsic::nvvm_suld_2d_array_v2i8_trap:
  case Intrinsic::nvvm_suld_2d_array_v4i8_trap:
  case Intrinsic::nvvm_suld_3d_i8_trap:
  case Intrinsic::nvvm_suld_3d_v2i8_trap:
  case Intrinsic::nvvm_suld_3d_v4i8_trap:
  case Intrinsic::nvvm_suld_1d_i8_zero:
  case Intrinsic::nvvm_suld_1d_v2i8_zero:
  case Intrinsic::nvvm_suld_1d_v4i8_zero:
  case Intrinsic::nvvm_suld_1d_array_i8_zero:
  case Intrinsic::nvvm_suld_1d_array_v2i8_zero:
  case Intrinsic::nvvm_suld_1d_array_v4i8_zero:
  case Intrinsic::nvvm_suld_2d_i8_zero:
  case Intrinsic::nvvm_suld_2d_v2i8_zero:
  case Intrinsic::nvvm_suld_2d_v4i8_zero:
  case Intrinsic::nvvm_suld_2d_array_i8_zero:
  case Intrinsic::nvvm_suld_2d_array_v2i8_zero:
  case Intrinsic::nvvm_suld_2d_array_v4i8_zero:
  case Intrinsic::nvvm_suld_3d_i8_zero:
  case Intrinsic::nvvm_suld_3d_v2i8_zero:
  case Intrinsic::nvvm_suld_3d_v4i8_zero:
    Info.opc = ISD::INTRINSIC_W_CHAIN;
    Info.memVT = MVT::i8;
    Info.ptrVal = nullptr;
    Info.offset = 0;
    Info.flags = MachineMemOperand::MOLoad;
    Info.align = Align(16);
    return true;

  case Intrinsic::nvvm_suld_1d_i16_clamp:
  case Intrinsic::nvvm_suld_1d_v2i16_clamp:
  case Intrinsic::nvvm_suld_1d_v4i16_clamp:
  case Intrinsic::nvvm_suld_1d_array_i16_clamp:
  case Intrinsic::nvvm_suld_1d_array_v2i16_clamp:
  case Intrinsic::nvvm_suld_1d_array_v4i16_clamp:
  case Intrinsic::nvvm_suld_2d_i16_clamp:
  case Intrinsic::nvvm_suld_2d_v2i16_clamp:
  case Intrinsic::nvvm_suld_2d_v4i16_clamp:
  case Intrinsic::nvvm_suld_2d_array_i16_clamp:
  case Intrinsic::nvvm_suld_2d_array_v2i16_clamp:
  case Intrinsic::nvvm_suld_2d_array_v4i16_clamp:
  case Intrinsic::nvvm_suld_3d_i16_clamp:
  case Intrinsic::nvvm_suld_3d_v2i16_clamp:
  case Intrinsic::nvvm_suld_3d_v4i16_clamp:
  case Intrinsic::nvvm_suld_1d_i16_trap:
  case Intrinsic::nvvm_suld_1d_v2i16_trap:
  case Intrinsic::nvvm_suld_1d_v4i16_trap:
  case Intrinsic::nvvm_suld_1d_array_i16_trap:
  case Intrinsic::nvvm_suld_1d_array_v2i16_trap:
  case Intrinsic::nvvm_suld_1d_array_v4i16_trap:
  case Intrinsic::nvvm_suld_2d_i16_trap:
  case Intrinsic::nvvm_suld_2d_v2i16_trap:
  case Intrinsic::nvvm_suld_2d_v4i16_trap:
  case Intrinsic::nvvm_suld_2d_array_i16_trap:
  case Intrinsic::nvvm_suld_2d_array_v2i16_trap:
  case Intrinsic::nvvm_suld_2d_array_v4i16_trap:
  case Intrinsic::nvvm_suld_3d_i16_trap:
  case Intrinsic::nvvm_suld_3d_v2i16_trap:
  case Intrinsic::nvvm_suld_3d_v4i16_trap:
  case Intrinsic::nvvm_suld_1d_i16_zero:
  case Intrinsic::nvvm_suld_1d_v2i16_zero:
  case Intrinsic::nvvm_suld_1d_v4i16_zero:
  case Intrinsic::nvvm_suld_1d_array_i16_zero:
  case Intrinsic::nvvm_suld_1d_array_v2i16_zero:
  case Intrinsic::nvvm_suld_1d_array_v4i16_zero:
  case Intrinsic::nvvm_suld_2d_i16_zero:
  case Intrinsic::nvvm_suld_2d_v2i16_zero:
  case Intrinsic::nvvm_suld_2d_v4i16_zero:
  case Intrinsic::nvvm_suld_2d_array_i16_zero:
  case Intrinsic::nvvm_suld_2d_array_v2i16_zero:
  case Intrinsic::nvvm_suld_2d_array_v4i16_zero:
  case Intrinsic::nvvm_suld_3d_i16_zero:
  case Intrinsic::nvvm_suld_3d_v2i16_zero:
  case Intrinsic::nvvm_suld_3d_v4i16_zero:
    Info.opc = ISD::INTRINSIC_W_CHAIN;
    Info.memVT = MVT::i16;
    Info.ptrVal = nullptr;
    Info.offset = 0;
    Info.flags = MachineMemOperand::MOLoad;
    Info.align = Align(16);
    return true;

  case Intrinsic::nvvm_suld_1d_i32_clamp:
  case Intrinsic::nvvm_suld_1d_v2i32_clamp:
  case Intrinsic::nvvm_suld_1d_v4i32_clamp:
  case Intrinsic::nvvm_suld_1d_array_i32_clamp:
  case Intrinsic::nvvm_suld_1d_array_v2i32_clamp:
  case Intrinsic::nvvm_suld_1d_array_v4i32_clamp:
  case Intrinsic::nvvm_suld_2d_i32_clamp:
  case Intrinsic::nvvm_suld_2d_v2i32_clamp:
  case Intrinsic::nvvm_suld_2d_v4i32_clamp:
  case Intrinsic::nvvm_suld_2d_array_i32_clamp:
  case Intrinsic::nvvm_suld_2d_array_v2i32_clamp:
  case Intrinsic::nvvm_suld_2d_array_v4i32_clamp:
  case Intrinsic::nvvm_suld_3d_i32_clamp:
  case Intrinsic::nvvm_suld_3d_v2i32_clamp:
  case Intrinsic::nvvm_suld_3d_v4i32_clamp:
  case Intrinsic::nvvm_suld_1d_i32_trap:
  case Intrinsic::nvvm_suld_1d_v2i32_trap:
  case Intrinsic::nvvm_suld_1d_v4i32_trap:
  case Intrinsic::nvvm_suld_1d_array_i32_trap:
  case Intrinsic::nvvm_suld_1d_array_v2i32_trap:
  case Intrinsic::nvvm_suld_1d_array_v4i32_trap:
  case Intrinsic::nvvm_suld_2d_i32_trap:
  case Intrinsic::nvvm_suld_2d_v2i32_trap:
  case Intrinsic::nvvm_suld_2d_v4i32_trap:
  case Intrinsic::nvvm_suld_2d_array_i32_trap:
  case Intrinsic::nvvm_suld_2d_array_v2i32_trap:
  case Intrinsic::nvvm_suld_2d_array_v4i32_trap:
  case Intrinsic::nvvm_suld_3d_i32_trap:
  case Intrinsic::nvvm_suld_3d_v2i32_trap:
  case Intrinsic::nvvm_suld_3d_v4i32_trap:
  case Intrinsic::nvvm_suld_1d_i32_zero:
  case Intrinsic::nvvm_suld_1d_v2i32_zero:
  case Intrinsic::nvvm_suld_1d_v4i32_zero:
  case Intrinsic::nvvm_suld_1d_array_i32_zero:
  case Intrinsic::nvvm_suld_1d_array_v2i32_zero:
  case Intrinsic::nvvm_suld_1d_array_v4i32_zero:
  case Intrinsic::nvvm_suld_2d_i32_zero:
  case Intrinsic::nvvm_suld_2d_v2i32_zero:
  case Intrinsic::nvvm_suld_2d_v4i32_zero:
  case Intrinsic::nvvm_suld_2d_array_i32_zero:
  case Intrinsic::nvvm_suld_2d_array_v2i32_zero:
  case Intrinsic::nvvm_suld_2d_array_v4i32_zero:
  case Intrinsic::nvvm_suld_3d_i32_zero:
  case Intrinsic::nvvm_suld_3d_v2i32_zero:
  case Intrinsic::nvvm_suld_3d_v4i32_zero:
    Info.opc = ISD::INTRINSIC_W_CHAIN;
    Info.memVT = MVT::i32;
    Info.ptrVal = nullptr;
    Info.offset = 0;
    Info.flags = MachineMemOperand::MOLoad;
    Info.align = Align(16);
    return true;

  case Intrinsic::nvvm_suld_1d_i64_clamp:
  case Intrinsic::nvvm_suld_1d_v2i64_clamp:
  case Intrinsic::nvvm_suld_1d_array_i64_clamp:
  case Intrinsic::nvvm_suld_1d_array_v2i64_clamp:
  case Intrinsic::nvvm_suld_2d_i64_clamp:
  case Intrinsic::nvvm_suld_2d_v2i64_clamp:
  case Intrinsic::nvvm_suld_2d_array_i64_clamp:
  case Intrinsic::nvvm_suld_2d_array_v2i64_clamp:
  case Intrinsic::nvvm_suld_3d_i64_clamp:
  case Intrinsic::nvvm_suld_3d_v2i64_clamp:
  case Intrinsic::nvvm_suld_1d_i64_trap:
  case Intrinsic::nvvm_suld_1d_v2i64_trap:
  case Intrinsic::nvvm_suld_1d_array_i64_trap:
  case Intrinsic::nvvm_suld_1d_array_v2i64_trap:
  case Intrinsic::nvvm_suld_2d_i64_trap:
  case Intrinsic::nvvm_suld_2d_v2i64_trap:
  case Intrinsic::nvvm_suld_2d_array_i64_trap:
  case Intrinsic::nvvm_suld_2d_array_v2i64_trap:
  case Intrinsic::nvvm_suld_3d_i64_trap:
  case Intrinsic::nvvm_suld_3d_v2i64_trap:
  case Intrinsic::nvvm_suld_1d_i64_zero:
  case Intrinsic::nvvm_suld_1d_v2i64_zero:
  case Intrinsic::nvvm_suld_1d_array_i64_zero:
  case Intrinsic::nvvm_suld_1d_array_v2i64_zero:
  case Intrinsic::nvvm_suld_2d_i64_zero:
  case Intrinsic::nvvm_suld_2d_v2i64_zero:
  case Intrinsic::nvvm_suld_2d_array_i64_zero:
  case Intrinsic::nvvm_suld_2d_array_v2i64_zero:
  case Intrinsic::nvvm_suld_3d_i64_zero:
  case Intrinsic::nvvm_suld_3d_v2i64_zero:
    Info.opc = ISD::INTRINSIC_W_CHAIN;
    Info.memVT = MVT::i64;
    Info.ptrVal = nullptr;
    Info.offset = 0;
    Info.flags = MachineMemOperand::MOLoad;
    Info.align = Align(16);
    return true;

  case Intrinsic::nvvm_tcgen05_ld_16x64b_x1:
  case Intrinsic::nvvm_tcgen05_ld_32x32b_x1:
  case Intrinsic::nvvm_tcgen05_ld_16x32bx2_x1: {
    Info.opc = ISD::INTRINSIC_W_CHAIN;
    Info.memVT = MVT::v1i32;
    Info.ptrVal = I.getArgOperand(0);
    Info.offset = 0;
    Info.flags = MachineMemOperand::MOLoad;
    Info.align.reset();
    return true;
  }

  case Intrinsic::nvvm_tcgen05_ld_16x64b_x2:
  case Intrinsic::nvvm_tcgen05_ld_16x128b_x1:
  case Intrinsic::nvvm_tcgen05_ld_32x32b_x2:
  case Intrinsic::nvvm_tcgen05_ld_16x32bx2_x2: {
    Info.opc = ISD::INTRINSIC_W_CHAIN;
    Info.memVT = MVT::v2i32;
    Info.ptrVal = I.getArgOperand(0);
    Info.offset = 0;
    Info.flags = MachineMemOperand::MOLoad;
    Info.align.reset();
    return true;
  }

  case Intrinsic::nvvm_tcgen05_ld_16x64b_x4:
  case Intrinsic::nvvm_tcgen05_ld_16x128b_x2:
  case Intrinsic::nvvm_tcgen05_ld_32x32b_x4:
  case Intrinsic::nvvm_tcgen05_ld_16x256b_x1:
  case Intrinsic::nvvm_tcgen05_ld_16x32bx2_x4: {
    Info.opc = ISD::INTRINSIC_W_CHAIN;
    Info.memVT = MVT::v4i32;
    Info.ptrVal = I.getArgOperand(0);
    Info.offset = 0;
    Info.flags = MachineMemOperand::MOLoad;
    Info.align.reset();
    return true;
  }

  case Intrinsic::nvvm_tcgen05_ld_16x64b_x8:
  case Intrinsic::nvvm_tcgen05_ld_16x128b_x4:
  case Intrinsic::nvvm_tcgen05_ld_16x256b_x2:
  case Intrinsic::nvvm_tcgen05_ld_32x32b_x8:
  case Intrinsic::nvvm_tcgen05_ld_16x32bx2_x8: {
    Info.opc = ISD::INTRINSIC_W_CHAIN;
    Info.memVT = MVT::v8i32;
    Info.ptrVal = I.getArgOperand(0);
    Info.offset = 0;
    Info.flags = MachineMemOperand::MOLoad;
    Info.align.reset();
    return true;
  }

  case Intrinsic::nvvm_tcgen05_ld_16x64b_x16:
  case Intrinsic::nvvm_tcgen05_ld_16x128b_x8:
  case Intrinsic::nvvm_tcgen05_ld_16x256b_x4:
  case Intrinsic::nvvm_tcgen05_ld_32x32b_x16:
  case Intrinsic::nvvm_tcgen05_ld_16x32bx2_x16: {
    Info.opc = ISD::INTRINSIC_W_CHAIN;
    Info.memVT = MVT::v16i32;
    Info.ptrVal = I.getArgOperand(0);
    Info.offset = 0;
    Info.flags = MachineMemOperand::MOLoad;
    Info.align.reset();
    return true;
  }

  case Intrinsic::nvvm_tcgen05_ld_16x64b_x32:
  case Intrinsic::nvvm_tcgen05_ld_16x128b_x16:
  case Intrinsic::nvvm_tcgen05_ld_16x256b_x8:
  case Intrinsic::nvvm_tcgen05_ld_32x32b_x32:
  case Intrinsic::nvvm_tcgen05_ld_16x32bx2_x32: {
    Info.opc = ISD::INTRINSIC_W_CHAIN;
    Info.memVT = MVT::v32i32;
    Info.ptrVal = I.getArgOperand(0);
    Info.offset = 0;
    Info.flags = MachineMemOperand::MOLoad;
    Info.align.reset();
    return true;
  }

  case Intrinsic::nvvm_tcgen05_ld_16x64b_x64:
  case Intrinsic::nvvm_tcgen05_ld_16x128b_x32:
  case Intrinsic::nvvm_tcgen05_ld_16x256b_x16:
  case Intrinsic::nvvm_tcgen05_ld_32x32b_x64:
  case Intrinsic::nvvm_tcgen05_ld_16x32bx2_x64: {
    Info.opc = ISD::INTRINSIC_W_CHAIN;
    Info.memVT = MVT::v64i32;
    Info.ptrVal = I.getArgOperand(0);
    Info.offset = 0;
    Info.flags = MachineMemOperand::MOLoad;
    Info.align.reset();
    return true;
  }

  case Intrinsic::nvvm_tcgen05_ld_16x64b_x128:
  case Intrinsic::nvvm_tcgen05_ld_16x128b_x64:
  case Intrinsic::nvvm_tcgen05_ld_16x256b_x32:
  case Intrinsic::nvvm_tcgen05_ld_32x32b_x128:
  case Intrinsic::nvvm_tcgen05_ld_16x32bx2_x128: {
    Info.opc = ISD::INTRINSIC_W_CHAIN;
    Info.memVT = MVT::v128i32;
    Info.ptrVal = I.getArgOperand(0);
    Info.offset = 0;
    Info.flags = MachineMemOperand::MOLoad;
    Info.align.reset();
    return true;
  }

  case Intrinsic::nvvm_tcgen05_st_16x64b_x1:
  case Intrinsic::nvvm_tcgen05_st_32x32b_x1:
  case Intrinsic::nvvm_tcgen05_st_16x32bx2_x1: {
    Info.opc = ISD::INTRINSIC_VOID;
    Info.memVT = MVT::i32;
    Info.ptrVal = I.getArgOperand(0);
    Info.offset = 0;
    Info.flags = MachineMemOperand::MOStore;
    Info.align.reset();
    return true;
  }

  case Intrinsic::nvvm_tcgen05_st_16x64b_x2:
  case Intrinsic::nvvm_tcgen05_st_16x128b_x1:
  case Intrinsic::nvvm_tcgen05_st_32x32b_x2:
  case Intrinsic::nvvm_tcgen05_st_16x32bx2_x2: {
    Info.opc = ISD::INTRINSIC_VOID;
    Info.memVT = MVT::v2i32;
    Info.ptrVal = I.getArgOperand(0);
    Info.offset = 0;
    Info.flags = MachineMemOperand::MOStore;
    Info.align.reset();
    return true;
  }

  case Intrinsic::nvvm_tcgen05_st_16x64b_x4:
  case Intrinsic::nvvm_tcgen05_st_16x128b_x2:
  case Intrinsic::nvvm_tcgen05_st_16x256b_x1:
  case Intrinsic::nvvm_tcgen05_st_32x32b_x4:
  case Intrinsic::nvvm_tcgen05_st_16x32bx2_x4: {
    Info.opc = ISD::INTRINSIC_VOID;
    Info.memVT = MVT::v4i32;
    Info.ptrVal = I.getArgOperand(0);
    Info.offset = 0;
    Info.flags = MachineMemOperand::MOStore;
    Info.align.reset();
    return true;
  }

  case Intrinsic::nvvm_tcgen05_st_16x64b_x8:
  case Intrinsic::nvvm_tcgen05_st_16x128b_x4:
  case Intrinsic::nvvm_tcgen05_st_16x256b_x2:
  case Intrinsic::nvvm_tcgen05_st_32x32b_x8:
  case Intrinsic::nvvm_tcgen05_st_16x32bx2_x8: {
    Info.opc = ISD::INTRINSIC_VOID;
    Info.memVT = MVT::v8i32;
    Info.ptrVal = I.getArgOperand(0);
    Info.offset = 0;
    Info.flags = MachineMemOperand::MOStore;
    Info.align.reset();
    return true;
  }

  case Intrinsic::nvvm_tcgen05_st_16x64b_x16:
  case Intrinsic::nvvm_tcgen05_st_16x128b_x8:
  case Intrinsic::nvvm_tcgen05_st_16x256b_x4:
  case Intrinsic::nvvm_tcgen05_st_32x32b_x16:
  case Intrinsic::nvvm_tcgen05_st_16x32bx2_x16: {
    Info.opc = ISD::INTRINSIC_VOID;
    Info.memVT = MVT::v16i32;
    Info.ptrVal = I.getArgOperand(0);
    Info.offset = 0;
    Info.flags = MachineMemOperand::MOStore;
    Info.align.reset();
    return true;
  }

  case Intrinsic::nvvm_tcgen05_st_16x64b_x32:
  case Intrinsic::nvvm_tcgen05_st_16x128b_x16:
  case Intrinsic::nvvm_tcgen05_st_16x256b_x8:
  case Intrinsic::nvvm_tcgen05_st_32x32b_x32:
  case Intrinsic::nvvm_tcgen05_st_16x32bx2_x32: {
    Info.opc = ISD::INTRINSIC_VOID;
    Info.memVT = MVT::v32i32;
    Info.ptrVal = I.getArgOperand(0);
    Info.offset = 0;
    Info.flags = MachineMemOperand::MOStore;
    Info.align.reset();
    return true;
  }

  case Intrinsic::nvvm_tcgen05_st_16x64b_x64:
  case Intrinsic::nvvm_tcgen05_st_16x128b_x32:
  case Intrinsic::nvvm_tcgen05_st_16x256b_x16:
  case Intrinsic::nvvm_tcgen05_st_32x32b_x64:
  case Intrinsic::nvvm_tcgen05_st_16x32bx2_x64: {
    Info.opc = ISD::INTRINSIC_VOID;
    Info.memVT = MVT::v64i32;
    Info.ptrVal = I.getArgOperand(0);
    Info.offset = 0;
    Info.flags = MachineMemOperand::MOStore;
    Info.align.reset();
    return true;
  }

  case Intrinsic::nvvm_tcgen05_st_16x64b_x128:
  case Intrinsic::nvvm_tcgen05_st_16x128b_x64:
  case Intrinsic::nvvm_tcgen05_st_16x256b_x32:
  case Intrinsic::nvvm_tcgen05_st_32x32b_x128:
  case Intrinsic::nvvm_tcgen05_st_16x32bx2_x128: {
    Info.opc = ISD::INTRINSIC_VOID;
    Info.memVT = MVT::v128i32;
    Info.ptrVal = I.getArgOperand(0);
    Info.offset = 0;
    Info.flags = MachineMemOperand::MOStore;
    Info.align.reset();
    return true;
  }
  }
  return false;
}

/// getFunctionParamOptimizedAlign - since function arguments are passed via
/// .param space, we may want to increase their alignment in a way that
/// ensures that we can effectively vectorize their loads & stores. We can
/// increase alignment only if the function has internal or has private
/// linkage as for other linkage types callers may already rely on default
/// alignment. To allow using 128-bit vectorized loads/stores, this function
/// ensures that alignment is 16 or greater.
Align NVPTXTargetLowering::getFunctionParamOptimizedAlign(
    const Function *F, Type *ArgTy, const DataLayout &DL) const {
  // Capping the alignment to 128 bytes as that is the maximum alignment
  // supported by PTX.
  const Align ABITypeAlign = std::min(Align(128), DL.getABITypeAlign(ArgTy));

  // If a function has linkage different from internal or private, we
  // must use default ABI alignment as external users rely on it. Same
  // for a function that may be called from a function pointer.
  if (!F || !F->hasLocalLinkage() ||
      F->hasAddressTaken(/*Users=*/nullptr,
                         /*IgnoreCallbackUses=*/false,
                         /*IgnoreAssumeLikeCalls=*/true,
                         /*IgnoreLLVMUsed=*/true))
    return ABITypeAlign;

  assert(!isKernelFunction(*F) && "Expect kernels to have non-local linkage");
  return std::max(Align(16), ABITypeAlign);
}

/// Helper for computing alignment of a device function byval parameter.
Align NVPTXTargetLowering::getFunctionByValParamAlign(
    const Function *F, Type *ArgTy, Align InitialAlign,
    const DataLayout &DL) const {
  Align ArgAlign = InitialAlign;
  // Try to increase alignment to enhance vectorization options.
  if (F)
    ArgAlign = std::max(ArgAlign, getFunctionParamOptimizedAlign(F, ArgTy, DL));

  // Old ptx versions have a bug. When PTX code takes address of
  // byval parameter with alignment < 4, ptxas generates code to
  // spill argument into memory. Alas on sm_50+ ptxas generates
  // SASS code that fails with misaligned access. To work around
  // the problem, make sure that we align byval parameters by at
  // least 4. This bug seems to be fixed at least starting from
  // ptxas > 9.0.
  // TODO: remove this after verifying the bug is not reproduced
  // on non-deprecated ptxas versions.
  if (ForceMinByValParamAlign)
    ArgAlign = std::max(ArgAlign, Align(4));

  return ArgAlign;
}

// Helper for getting a function parameter name. Name is composed from
// its index and the function name. Negative index corresponds to special
// parameter (unsized array) used for passing variable arguments.
std::string NVPTXTargetLowering::getParamName(const Function *F,
                                              int Idx) const {
  std::string ParamName;
  raw_string_ostream ParamStr(ParamName);

  ParamStr << getTargetMachine().getSymbol(F)->getName();
  if (Idx < 0)
    ParamStr << "_vararg";
  else
    ParamStr << "_param_" << Idx;

  return ParamName;
}

/// isLegalAddressingMode - Return true if the addressing mode represented
/// by AM is legal for this target, for a load/store of the specified type.
/// Used to guide target specific optimizations, like loop strength reduction
/// (LoopStrengthReduce.cpp) and memory optimization for address mode
/// (CodeGenPrepare.cpp)
bool NVPTXTargetLowering::isLegalAddressingMode(const DataLayout &DL,
                                                const AddrMode &AM, Type *Ty,
                                                unsigned AS, Instruction *I) const {
  // AddrMode - This represents an addressing mode of:
  //    BaseGV + BaseOffs + BaseReg + Scale*ScaleReg
  //
  // The legal address modes are
  // - [avar]
  // - [areg]
  // - [areg+immoff]
  // - [immAddr]

  // immoff must fit in a signed 32-bit int
  if (!APInt(64, AM.BaseOffs).isSignedIntN(32))
    return false;

  if (AM.BaseGV)
    return !AM.BaseOffs && !AM.HasBaseReg && !AM.Scale;

  switch (AM.Scale) {
  case 0: // "r", "r+i" or "i" is allowed
    break;
  case 1:
    if (AM.HasBaseReg) // "r+r+i" or "r+r" is not allowed.
      return false;
    // Otherwise we have r+i.
    break;
  default:
    // No scale > 1 is allowed
    return false;
  }
  return true;
}

//===----------------------------------------------------------------------===//
//                         NVPTX Inline Assembly Support
//===----------------------------------------------------------------------===//

/// getConstraintType - Given a constraint letter, return the type of
/// constraint it is for this target.
NVPTXTargetLowering::ConstraintType
NVPTXTargetLowering::getConstraintType(StringRef Constraint) const {
  if (Constraint.size() == 1) {
    switch (Constraint[0]) {
    default:
      break;
    case 'b':
    case 'r':
    case 'h':
    case 'c':
    case 'l':
    case 'f':
    case 'd':
    case 'q':
    case '0':
    case 'N':
      return C_RegisterClass;
    }
  }
  return TargetLowering::getConstraintType(Constraint);
}

std::pair<unsigned, const TargetRegisterClass *>
NVPTXTargetLowering::getRegForInlineAsmConstraint(const TargetRegisterInfo *TRI,
                                                  StringRef Constraint,
                                                  MVT VT) const {
  if (Constraint.size() == 1) {
    switch (Constraint[0]) {
    case 'b':
      return std::make_pair(0U, &NVPTX::Int1RegsRegClass);
    case 'c':
      return std::make_pair(0U, &NVPTX::Int16RegsRegClass);
    case 'h':
      return std::make_pair(0U, &NVPTX::Int16RegsRegClass);
    case 'r':
      return std::make_pair(0U, &NVPTX::Int32RegsRegClass);
    case 'l':
    case 'N':
      return std::make_pair(0U, &NVPTX::Int64RegsRegClass);
    case 'q': {
      if (STI.getSmVersion() < 70)
        report_fatal_error("Inline asm with 128 bit operands is only "
                           "supported for sm_70 and higher!");
      return std::make_pair(0U, &NVPTX::Int128RegsRegClass);
    }
    case 'f':
      return std::make_pair(0U, &NVPTX::Float32RegsRegClass);
    case 'd':
      return std::make_pair(0U, &NVPTX::Float64RegsRegClass);
    }
  }
  return TargetLowering::getRegForInlineAsmConstraint(TRI, Constraint, VT);
}

//===----------------------------------------------------------------------===//
//                         NVPTX DAG Combining
//===----------------------------------------------------------------------===//

bool NVPTXTargetLowering::allowFMA(MachineFunction &MF,
                                   CodeGenOptLevel OptLevel) const {
  // Always honor command-line argument
  if (FMAContractLevelOpt.getNumOccurrences() > 0)
    return FMAContractLevelOpt > 0;

  // Do not contract if we're not optimizing the code.
  if (OptLevel == CodeGenOptLevel::None)
    return false;

  // Honor TargetOptions flags that explicitly say fusion is okay.
  if (MF.getTarget().Options.AllowFPOpFusion == FPOpFusion::Fast)
    return true;

  return allowUnsafeFPMath(MF);
}

bool NVPTXTargetLowering::allowUnsafeFPMath(MachineFunction &MF) const {
  // Honor TargetOptions flags that explicitly say unsafe math is okay.
  if (MF.getTarget().Options.UnsafeFPMath)
    return true;

  // Allow unsafe math if unsafe-fp-math attribute explicitly says so.
  const Function &F = MF.getFunction();
  return F.getFnAttribute("unsafe-fp-math").getValueAsBool();
}

static bool isConstZero(const SDValue &Operand) {
  const auto *Const = dyn_cast<ConstantSDNode>(Operand);
  return Const && Const->getZExtValue() == 0;
}

/// PerformADDCombineWithOperands - Try DAG combinations for an ADD with
/// operands N0 and N1.  This is a helper for PerformADDCombine that is
/// called with the default operands, and if that fails, with commuted
/// operands.
static SDValue
PerformADDCombineWithOperands(SDNode *N, SDValue N0, SDValue N1,
                              TargetLowering::DAGCombinerInfo &DCI) {
  EVT VT = N0.getValueType();

  // Since integer multiply-add costs the same as integer multiply
  // but is more costly than integer add, do the fusion only when
  // the mul is only used in the add.
  // TODO: this may not be true for later architectures, consider relaxing this
  if (!N0.getNode()->hasOneUse())
    return SDValue();

  // fold (add (select cond, 0, (mul a, b)), c)
  //   -> (select cond, c, (add (mul a, b), c))
  //
  if (N0.getOpcode() == ISD::SELECT) {
    unsigned ZeroOpNum;
    if (isConstZero(N0->getOperand(1)))
      ZeroOpNum = 1;
    else if (isConstZero(N0->getOperand(2)))
      ZeroOpNum = 2;
    else
      return SDValue();

    SDValue M = N0->getOperand((ZeroOpNum == 1) ? 2 : 1);
    if (M->getOpcode() != ISD::MUL || !M.getNode()->hasOneUse())
      return SDValue();

    SDLoc DL(N);
    SDValue Mul =
        DCI.DAG.getNode(ISD::MUL, DL, VT, M->getOperand(0), M->getOperand(1));
    SDValue MAD = DCI.DAG.getNode(ISD::ADD, DL, VT, Mul, N1);
    return DCI.DAG.getSelect(SDLoc(N), VT, N0->getOperand(0),
                             ((ZeroOpNum == 1) ? N1 : MAD),
                             ((ZeroOpNum == 1) ? MAD : N1));
  }

  return SDValue();
}

static SDValue
PerformFADDCombineWithOperands(SDNode *N, SDValue N0, SDValue N1,
                               TargetLowering::DAGCombinerInfo &DCI,
                               CodeGenOptLevel OptLevel) {
  EVT VT = N0.getValueType();
  if (N0.getOpcode() == ISD::FMUL) {
    const auto *TLI = static_cast<const NVPTXTargetLowering *>(
        &DCI.DAG.getTargetLoweringInfo());
    if (!(TLI->allowFMA(DCI.DAG.getMachineFunction(), OptLevel) ||
          (N->getFlags().hasAllowContract() &&
           N0->getFlags().hasAllowContract())))
      return SDValue();

    // For floating point:
    // Do the fusion only when the mul has less than 5 uses and all
    // are add.
    // The heuristic is that if a use is not an add, then that use
    // cannot be fused into fma, therefore mul is still needed anyway.
    // If there are more than 4 uses, even if they are all add, fusing
    // them will increase register pressue.
    //
    int numUses = 0;
    int nonAddCount = 0;
    for (const SDNode *User : N0.getNode()->users()) {
      numUses++;
      if (User->getOpcode() != ISD::FADD)
        ++nonAddCount;
      if (numUses >= 5)
        return SDValue();
    }
    if (nonAddCount) {
      int orderNo = N->getIROrder();
      int orderNo2 = N0.getNode()->getIROrder();
      // simple heuristics here for considering potential register
      // pressure, the logics here is that the differnce are used
      // to measure the distance between def and use, the longer distance
      // more likely cause register pressure.
      if (orderNo - orderNo2 < 500)
        return SDValue();

      // Now, check if at least one of the FMUL's operands is live beyond the
      // node N, which guarantees that the FMA will not increase register
      // pressure at node N.
      bool opIsLive = false;
      const SDNode *left = N0.getOperand(0).getNode();
      const SDNode *right = N0.getOperand(1).getNode();

      if (isa<ConstantSDNode>(left) || isa<ConstantSDNode>(right))
        opIsLive = true;

      if (!opIsLive)
        for (const SDNode *User : left->users()) {
          int orderNo3 = User->getIROrder();
          if (orderNo3 > orderNo) {
            opIsLive = true;
            break;
          }
        }

      if (!opIsLive)
        for (const SDNode *User : right->users()) {
          int orderNo3 = User->getIROrder();
          if (orderNo3 > orderNo) {
            opIsLive = true;
            break;
          }
        }

      if (!opIsLive)
        return SDValue();
    }

    return DCI.DAG.getNode(ISD::FMA, SDLoc(N), VT, N0.getOperand(0),
                           N0.getOperand(1), N1);
  }

  return SDValue();
}

static SDValue PerformStoreCombineHelper(SDNode *N, std::size_t Front,
                                         std::size_t Back) {
  if (all_of(N->ops().drop_front(Front).drop_back(Back),
             [](const SDUse &U) { return U.get()->isUndef(); }))
    // Operand 0 is the previous value in the chain. Cannot return EntryToken
    // as the previous value will become unused and eliminated later.
    return N->getOperand(0);

  return SDValue();
}

static SDValue PerformStoreParamCombine(SDNode *N) {
  // Operands from the 3rd to the 2nd last one are the values to be stored.
  //   {Chain, ArgID, Offset, Val, Glue}
  return PerformStoreCombineHelper(N, 3, 1);
}

static SDValue PerformStoreRetvalCombine(SDNode *N) {
  // Operands from the 2nd to the last one are the values to be stored
  return PerformStoreCombineHelper(N, 2, 0);
}

/// PerformADDCombine - Target-specific dag combine xforms for ISD::ADD.
///
static SDValue PerformADDCombine(SDNode *N,
                                 TargetLowering::DAGCombinerInfo &DCI,
                                 CodeGenOptLevel OptLevel) {
  if (OptLevel == CodeGenOptLevel::None)
    return SDValue();

  SDValue N0 = N->getOperand(0);
  SDValue N1 = N->getOperand(1);

  // Skip non-integer, non-scalar case
  EVT VT = N0.getValueType();
  if (VT.isVector() || VT != MVT::i32)
    return SDValue();

  // First try with the default operand order.
  if (SDValue Result = PerformADDCombineWithOperands(N, N0, N1, DCI))
    return Result;

  // If that didn't work, try again with the operands commuted.
  return PerformADDCombineWithOperands(N, N1, N0, DCI);
}

/// PerformFADDCombine - Target-specific dag combine xforms for ISD::FADD.
///
static SDValue PerformFADDCombine(SDNode *N,
                                 TargetLowering::DAGCombinerInfo &DCI,
                                 CodeGenOptLevel OptLevel) {
  SDValue N0 = N->getOperand(0);
  SDValue N1 = N->getOperand(1);

  EVT VT = N0.getValueType();
  if (VT.isVector() || !(VT == MVT::f32 || VT == MVT::f64))
    return SDValue();

  // First try with the default operand order.
  if (SDValue Result = PerformFADDCombineWithOperands(N, N0, N1, DCI, OptLevel))
    return Result;

  // If that didn't work, try again with the operands commuted.
  return PerformFADDCombineWithOperands(N, N1, N0, DCI, OptLevel);
}

static SDValue PerformANDCombine(SDNode *N,
                                 TargetLowering::DAGCombinerInfo &DCI) {
  // The type legalizer turns a vector load of i8 values into a zextload to i16
  // registers, optionally ANY_EXTENDs it (if target type is integer),
  // and ANDs off the high 8 bits. Since we turn this load into a
  // target-specific DAG node, the DAG combiner fails to eliminate these AND
  // nodes. Do that here.
  SDValue Val = N->getOperand(0);
  SDValue Mask = N->getOperand(1);

  if (isa<ConstantSDNode>(Val)) {
    std::swap(Val, Mask);
  }

  SDValue AExt;

  // Convert BFE-> truncate i16 -> and 255
  // To just BFE-> truncate i16, as the value already has all the bits in the
  // right places.
  if (Val.getOpcode() == ISD::TRUNCATE) {
    SDValue BFE = Val.getOperand(0);
    if (BFE.getOpcode() != NVPTXISD::BFE)
      return SDValue();

    ConstantSDNode *BFEBits = dyn_cast<ConstantSDNode>(BFE.getOperand(0));
    if (!BFEBits)
      return SDValue();
    uint64_t BFEBitsVal = BFEBits->getZExtValue();

    ConstantSDNode *MaskCnst = dyn_cast<ConstantSDNode>(Mask);
    if (!MaskCnst) {
      // Not an AND with a constant
      return SDValue();
    }
    uint64_t MaskVal = MaskCnst->getZExtValue();

    if (MaskVal != (uint64_t(1) << BFEBitsVal) - 1)
      return SDValue();
    // If we get here, the AND is unnecessary.  Just replace it with the trunc
    DCI.CombineTo(N, Val, false);
  }
  // Generally, we will see zextload -> IMOV16rr -> ANY_EXTEND -> and
  if (Val.getOpcode() == ISD::ANY_EXTEND) {
    AExt = Val;
    Val = Val->getOperand(0);
  }

  if (Val->getOpcode() == NVPTXISD::LoadV2 ||
      Val->getOpcode() == NVPTXISD::LoadV4) {
    ConstantSDNode *MaskCnst = dyn_cast<ConstantSDNode>(Mask);
    if (!MaskCnst) {
      // Not an AND with a constant
      return SDValue();
    }

    uint64_t MaskVal = MaskCnst->getZExtValue();
    if (MaskVal != 0xff) {
      // Not an AND that chops off top 8 bits
      return SDValue();
    }

    MemSDNode *Mem = dyn_cast<MemSDNode>(Val);
    if (!Mem) {
      // Not a MemSDNode?!?
      return SDValue();
    }

    EVT MemVT = Mem->getMemoryVT();
    if (MemVT != MVT::v2i8 && MemVT != MVT::v4i8) {
      // We only handle the i8 case
      return SDValue();
    }

    unsigned ExtType = Val->getConstantOperandVal(Val->getNumOperands() - 1);
    if (ExtType == ISD::SEXTLOAD) {
      // If for some reason the load is a sextload, the and is needed to zero
      // out the high 8 bits
      return SDValue();
    }

    bool AddTo = false;
    if (AExt.getNode() != nullptr) {
      // Re-insert the ext as a zext.
      Val = DCI.DAG.getNode(ISD::ZERO_EXTEND, SDLoc(N),
                            AExt.getValueType(), Val);
      AddTo = true;
    }

    // If we get here, the AND is unnecessary.  Just replace it with the load
    DCI.CombineTo(N, Val, AddTo);
  }

  return SDValue();
}

static SDValue PerformREMCombine(SDNode *N,
                                 TargetLowering::DAGCombinerInfo &DCI,
                                 CodeGenOptLevel OptLevel) {
  assert(N->getOpcode() == ISD::SREM || N->getOpcode() == ISD::UREM);

  // Don't do anything at less than -O2.
  if (OptLevel < CodeGenOptLevel::Default)
    return SDValue();

  SelectionDAG &DAG = DCI.DAG;
  SDLoc DL(N);
  EVT VT = N->getValueType(0);
  bool IsSigned = N->getOpcode() == ISD::SREM;
  unsigned DivOpc = IsSigned ? ISD::SDIV : ISD::UDIV;

  const SDValue &Num = N->getOperand(0);
  const SDValue &Den = N->getOperand(1);

  for (const SDNode *U : Num->users()) {
    if (U->getOpcode() == DivOpc && U->getOperand(0) == Num &&
        U->getOperand(1) == Den) {
      // Num % Den -> Num - (Num / Den) * Den
      return DAG.getNode(ISD::SUB, DL, VT, Num,
                         DAG.getNode(ISD::MUL, DL, VT,
                                     DAG.getNode(DivOpc, DL, VT, Num, Den),
                                     Den));
    }
  }
  return SDValue();
}

enum OperandSignedness {
  Signed = 0,
  Unsigned,
  Unknown
};

/// IsMulWideOperandDemotable - Checks if the provided DAG node is an operand
/// that can be demoted to \p OptSize bits without loss of information. The
/// signedness of the operand, if determinable, is placed in \p S.
static bool IsMulWideOperandDemotable(SDValue Op,
                                      unsigned OptSize,
                                      OperandSignedness &S) {
  S = Unknown;

  if (Op.getOpcode() == ISD::SIGN_EXTEND ||
      Op.getOpcode() == ISD::SIGN_EXTEND_INREG) {
    EVT OrigVT = Op.getOperand(0).getValueType();
    if (OrigVT.getFixedSizeInBits() <= OptSize) {
      S = Signed;
      return true;
    }
  } else if (Op.getOpcode() == ISD::ZERO_EXTEND) {
    EVT OrigVT = Op.getOperand(0).getValueType();
    if (OrigVT.getFixedSizeInBits() <= OptSize) {
      S = Unsigned;
      return true;
    }
  }

  return false;
}

/// AreMulWideOperandsDemotable - Checks if the given LHS and RHS operands can
/// be demoted to \p OptSize bits without loss of information. If the operands
/// contain a constant, it should appear as the RHS operand. The signedness of
/// the operands is placed in \p IsSigned.
static bool AreMulWideOperandsDemotable(SDValue LHS, SDValue RHS,
                                        unsigned OptSize,
                                        bool &IsSigned) {
  OperandSignedness LHSSign;

  // The LHS operand must be a demotable op
  if (!IsMulWideOperandDemotable(LHS, OptSize, LHSSign))
    return false;

  // We should have been able to determine the signedness from the LHS
  if (LHSSign == Unknown)
    return false;

  IsSigned = (LHSSign == Signed);

  // The RHS can be a demotable op or a constant
  if (ConstantSDNode *CI = dyn_cast<ConstantSDNode>(RHS)) {
    const APInt &Val = CI->getAPIntValue();
    if (LHSSign == Unsigned) {
      return Val.isIntN(OptSize);
    } else {
      return Val.isSignedIntN(OptSize);
    }
  } else {
    OperandSignedness RHSSign;
    if (!IsMulWideOperandDemotable(RHS, OptSize, RHSSign))
      return false;

    return LHSSign == RHSSign;
  }
}

/// TryMULWIDECombine - Attempt to replace a multiply of M bits with a multiply
/// of M/2 bits that produces an M-bit result (i.e. mul.wide). This transform
/// works on both multiply DAG nodes and SHL DAG nodes with a constant shift
/// amount.
static SDValue TryMULWIDECombine(SDNode *N,
                                 TargetLowering::DAGCombinerInfo &DCI) {
  EVT MulType = N->getValueType(0);
  if (MulType != MVT::i32 && MulType != MVT::i64) {
    return SDValue();
  }

  SDLoc DL(N);
  unsigned OptSize = MulType.getSizeInBits() >> 1;
  SDValue LHS = N->getOperand(0);
  SDValue RHS = N->getOperand(1);

  // Canonicalize the multiply so the constant (if any) is on the right
  if (N->getOpcode() == ISD::MUL) {
    if (isa<ConstantSDNode>(LHS)) {
      std::swap(LHS, RHS);
    }
  }

  // If we have a SHL, determine the actual multiply amount
  if (N->getOpcode() == ISD::SHL) {
    ConstantSDNode *ShlRHS = dyn_cast<ConstantSDNode>(RHS);
    if (!ShlRHS) {
      return SDValue();
    }

    APInt ShiftAmt = ShlRHS->getAPIntValue();
    unsigned BitWidth = MulType.getSizeInBits();
    if (ShiftAmt.sge(0) && ShiftAmt.slt(BitWidth)) {
      APInt MulVal = APInt(BitWidth, 1) << ShiftAmt;
      RHS = DCI.DAG.getConstant(MulVal, DL, MulType);
    } else {
      return SDValue();
    }
  }

  bool Signed;
  // Verify that our operands are demotable
  if (!AreMulWideOperandsDemotable(LHS, RHS, OptSize, Signed)) {
    return SDValue();
  }

  EVT DemotedVT;
  if (MulType == MVT::i32) {
    DemotedVT = MVT::i16;
  } else {
    DemotedVT = MVT::i32;
  }

  // Truncate the operands to the correct size. Note that these are just for
  // type consistency and will (likely) be eliminated in later phases.
  SDValue TruncLHS =
    DCI.DAG.getNode(ISD::TRUNCATE, DL, DemotedVT, LHS);
  SDValue TruncRHS =
    DCI.DAG.getNode(ISD::TRUNCATE, DL, DemotedVT, RHS);

  unsigned Opc;
  if (Signed) {
    Opc = NVPTXISD::MUL_WIDE_SIGNED;
  } else {
    Opc = NVPTXISD::MUL_WIDE_UNSIGNED;
  }

  return DCI.DAG.getNode(Opc, DL, MulType, TruncLHS, TruncRHS);
}

static bool isConstOne(const SDValue &Operand) {
  const auto *Const = dyn_cast<ConstantSDNode>(Operand);
  return Const && Const->getZExtValue() == 1;
}

static SDValue matchMADConstOnePattern(SDValue Add) {
  if (Add->getOpcode() != ISD::ADD)
    return SDValue();

  if (isConstOne(Add->getOperand(0)))
    return Add->getOperand(1);

  if (isConstOne(Add->getOperand(1)))
    return Add->getOperand(0);

  return SDValue();
}

static SDValue combineMADConstOne(SDValue X, SDValue Add, EVT VT, SDLoc DL,
                                  TargetLowering::DAGCombinerInfo &DCI) {

  if (SDValue Y = matchMADConstOnePattern(Add)) {
    SDValue Mul = DCI.DAG.getNode(ISD::MUL, DL, VT, X, Y);
    return DCI.DAG.getNode(ISD::ADD, DL, VT, Mul, X);
  }

  return SDValue();
}

static SDValue combineMulSelectConstOne(SDValue X, SDValue Select, EVT VT,
                                        SDLoc DL,
                                        TargetLowering::DAGCombinerInfo &DCI) {
  if (Select->getOpcode() != ISD::SELECT)
    return SDValue();

  SDValue Cond = Select->getOperand(0);

  unsigned ConstOpNo;
  if (isConstOne(Select->getOperand(1)))
    ConstOpNo = 1;
  else if (isConstOne(Select->getOperand(2)))
    ConstOpNo = 2;
  else
    return SDValue();

  SDValue Y = Select->getOperand((ConstOpNo == 1) ? 2 : 1);

  // Do not combine if the resulting sequence is not obviously profitable.
  if (!matchMADConstOnePattern(Y))
    return SDValue();

  SDValue NewMul = DCI.DAG.getNode(ISD::MUL, DL, VT, X, Y);

  return DCI.DAG.getNode(ISD::SELECT, DL, VT, Cond,
                         (ConstOpNo == 1) ? X : NewMul,
                         (ConstOpNo == 1) ? NewMul : X);
}

static SDValue
PerformMULCombineWithOperands(SDNode *N, SDValue N0, SDValue N1,
                              TargetLowering::DAGCombinerInfo &DCI) {

  EVT VT = N0.getValueType();
  if (VT.isVector())
    return SDValue();

  if (VT != MVT::i16 && VT != MVT::i32 && VT != MVT::i64)
    return SDValue();

  SDLoc DL(N);

  // (mul x, (add y, 1)) -> (add (mul x, y), x)
  if (SDValue Res = combineMADConstOne(N0, N1, VT, DL, DCI))
    return Res;
  if (SDValue Res = combineMADConstOne(N1, N0, VT, DL, DCI))
    return Res;

  // (mul x, (select y, 1)) -> (select (mul x, y), x)
  if (SDValue Res = combineMulSelectConstOne(N0, N1, VT, DL, DCI))
    return Res;
  if (SDValue Res = combineMulSelectConstOne(N1, N0, VT, DL, DCI))
    return Res;

  return SDValue();
}

/// PerformMULCombine - Runs PTX-specific DAG combine patterns on MUL nodes.
static SDValue PerformMULCombine(SDNode *N,
                                 TargetLowering::DAGCombinerInfo &DCI,
                                 CodeGenOptLevel OptLevel) {
  if (OptLevel == CodeGenOptLevel::None)
    return SDValue();

  if (SDValue Ret = TryMULWIDECombine(N, DCI))
    return Ret;

  SDValue N0 = N->getOperand(0);
  SDValue N1 = N->getOperand(1);
  return PerformMULCombineWithOperands(N, N0, N1, DCI);
}

/// PerformSHLCombine - Runs PTX-specific DAG combine patterns on SHL nodes.
static SDValue PerformSHLCombine(SDNode *N,
                                 TargetLowering::DAGCombinerInfo &DCI,
                                 CodeGenOptLevel OptLevel) {
  if (OptLevel > CodeGenOptLevel::None) {
    // Try mul.wide combining at OptLevel > 0
    if (SDValue Ret = TryMULWIDECombine(N, DCI))
      return Ret;
  }

  return SDValue();
}

static SDValue PerformSETCCCombine(SDNode *N,
                                   TargetLowering::DAGCombinerInfo &DCI,
                                   unsigned int SmVersion) {
  EVT CCType = N->getValueType(0);
  SDValue A = N->getOperand(0);
  SDValue B = N->getOperand(1);

  EVT AType = A.getValueType();
  if (!(CCType == MVT::v2i1 && (AType == MVT::v2f16 || AType == MVT::v2bf16)))
    return SDValue();

  if (A.getValueType() == MVT::v2bf16 && SmVersion < 90)
    return SDValue();

  SDLoc DL(N);
  // setp.f16x2 returns two scalar predicates, which we need to
  // convert back to v2i1. The returned result will be scalarized by
  // the legalizer, but the comparison will remain a single vector
  // instruction.
  SDValue CCNode = DCI.DAG.getNode(
      A.getValueType() == MVT::v2f16 ? NVPTXISD::SETP_F16X2
                                     : NVPTXISD::SETP_BF16X2,
      DL, DCI.DAG.getVTList(MVT::i1, MVT::i1), {A, B, N->getOperand(2)});
  return DCI.DAG.getNode(ISD::BUILD_VECTOR, DL, CCType, CCNode.getValue(0),
                         CCNode.getValue(1));
}

static SDValue PerformEXTRACTCombine(SDNode *N,
                                     TargetLowering::DAGCombinerInfo &DCI) {
  SDValue Vector = N->getOperand(0);
  if (Vector->getOpcode() == ISD::FREEZE)
    Vector = Vector->getOperand(0);
  SDLoc DL(N);
  EVT VectorVT = Vector.getValueType();
  if (Vector->getOpcode() == ISD::LOAD && VectorVT.isSimple() &&
      IsPTXVectorType(VectorVT.getSimpleVT()))
    return SDValue(); // Native vector loads already combine nicely w/
                      // extract_vector_elt.
  // Don't mess with singletons or v2*16, v4i8 and v8i8 types, we already
  // handle them OK.
  if (VectorVT.getVectorNumElements() == 1 || Isv2x16VT(VectorVT) ||
      VectorVT == MVT::v4i8 || VectorVT == MVT::v8i8)
    return SDValue();

  // Don't mess with undef values as sra may be simplified to 0, not undef.
  if (Vector->isUndef() || ISD::allOperandsUndef(Vector.getNode()))
    return SDValue();

  uint64_t VectorBits = VectorVT.getSizeInBits();
  // We only handle the types we can extract in-register.
  if (!(VectorBits == 16 || VectorBits == 32 || VectorBits == 64))
    return SDValue();

  ConstantSDNode *Index = dyn_cast<ConstantSDNode>(N->getOperand(1));
  // Index == 0 is handled by generic DAG combiner.
  if (!Index || Index->getZExtValue() == 0)
    return SDValue();

  MVT IVT = MVT::getIntegerVT(VectorBits);
  EVT EltVT = VectorVT.getVectorElementType();
  EVT EltIVT = EltVT.changeTypeToInteger();
  uint64_t EltBits = EltVT.getScalarSizeInBits();

  SDValue Result = DCI.DAG.getNode(
      ISD::TRUNCATE, DL, EltIVT,
      DCI.DAG.getNode(
          ISD::SRA, DL, IVT, DCI.DAG.getNode(ISD::BITCAST, DL, IVT, Vector),
          DCI.DAG.getConstant(Index->getZExtValue() * EltBits, DL, IVT)));

  // If element has non-integer type, bitcast it back to the expected type.
  if (EltVT != EltIVT)
    Result = DCI.DAG.getNode(ISD::BITCAST, DL, EltVT, Result);
  // Past legalizer, we may need to extent i8 -> i16 to match the register type.
  if (EltVT != N->getValueType(0))
    Result = DCI.DAG.getNode(ISD::ANY_EXTEND, DL, N->getValueType(0), Result);

  return Result;
}

static SDValue PerformVSELECTCombine(SDNode *N,
                                     TargetLowering::DAGCombinerInfo &DCI) {
  SDValue VA = N->getOperand(1);
  EVT VectorVT = VA.getValueType();
  if (VectorVT != MVT::v4i8)
    return SDValue();

  // We need to split vselect into individual per-element operations Because we
  // use BFE/BFI instruction for byte extraction/insertion, we do end up with
  // 32-bit values, so we may as well do comparison as i32 to avoid conversions
  // to/from i16 normally used for i8 values.
  SmallVector<SDValue, 4> E;
  SDLoc DL(N);
  SDValue VCond = N->getOperand(0);
  SDValue VB = N->getOperand(2);
  for (int I = 0; I < 4; ++I) {
    SDValue C = DCI.DAG.getNode(ISD::EXTRACT_VECTOR_ELT, DL, MVT::i1, VCond,
                                DCI.DAG.getConstant(I, DL, MVT::i32));
    SDValue EA = DCI.DAG.getAnyExtOrTrunc(
        DCI.DAG.getNode(ISD::EXTRACT_VECTOR_ELT, DL, MVT::i8, VA,
                        DCI.DAG.getConstant(I, DL, MVT::i32)),
        DL, MVT::i32);
    SDValue EB = DCI.DAG.getAnyExtOrTrunc(
        DCI.DAG.getNode(ISD::EXTRACT_VECTOR_ELT, DL, MVT::i8, VB,
                        DCI.DAG.getConstant(I, DL, MVT::i32)),
        DL, MVT::i32);
    E.push_back(DCI.DAG.getAnyExtOrTrunc(
        DCI.DAG.getNode(ISD::SELECT, DL, MVT::i32, C, EA, EB), DL, MVT::i8));
  }
  return DCI.DAG.getNode(ISD::BUILD_VECTOR, DL, MVT::v4i8, E);
}

static SDValue
PerformBUILD_VECTORCombine(SDNode *N, TargetLowering::DAGCombinerInfo &DCI) {
  auto VT = N->getValueType(0);
  if (!DCI.isAfterLegalizeDAG() || !Isv2x16VT(VT))
    return SDValue();

  auto Op0 = N->getOperand(0);
  auto Op1 = N->getOperand(1);

  // Start out by assuming we want to take the lower 2 bytes of each i32
  // operand.
  uint64_t Op0Bytes = 0x10;
  uint64_t Op1Bytes = 0x54;

  std::pair<SDValue *, uint64_t *> OpData[2] = {{&Op0, &Op0Bytes},
                                                {&Op1, &Op1Bytes}};

  // Check that each operand is an i16, truncated from an i32 operand. We'll
  // select individual bytes from those original operands. Optionally, fold in a
  // shift right of that original operand.
  for (auto &[Op, OpBytes] : OpData) {
    // Eat up any bitcast
    if (Op->getOpcode() == ISD::BITCAST)
      *Op = Op->getOperand(0);

    if (!(Op->getValueType() == MVT::i16 && Op->getOpcode() == ISD::TRUNCATE &&
          Op->getOperand(0).getValueType() == MVT::i32))
      return SDValue();

    // If the truncate has multiple uses, this optimization can increase
    // register pressure
    if (!Op->hasOneUse())
      return SDValue();

    *Op = Op->getOperand(0);

    // Optionally, fold in a shift-right of the original operand and let permute
    // pick the two higher bytes of the original value directly.
    if (Op->getOpcode() == ISD::SRL && isa<ConstantSDNode>(Op->getOperand(1))) {
      if (cast<ConstantSDNode>(Op->getOperand(1))->getZExtValue() == 16) {
        // Shift the PRMT byte selector to pick upper bytes from each respective
        // value, instead of the lower ones: 0x10 -> 0x32, 0x54 -> 0x76
        assert((*OpBytes == 0x10 || *OpBytes == 0x54) &&
               "PRMT selector values out of range");
        *OpBytes += 0x22;
        *Op = Op->getOperand(0);
      }
    }
  }

  SDLoc DL(N);
  auto &DAG = DCI.DAG;

  auto PRMT = DAG.getNode(
      NVPTXISD::PRMT, DL, MVT::v4i8,
      {Op0, Op1, DAG.getConstant((Op1Bytes << 8) | Op0Bytes, DL, MVT::i32),
       DAG.getConstant(NVPTX::PTXPrmtMode::NONE, DL, MVT::i32)});
  return DAG.getNode(ISD::BITCAST, DL, VT, PRMT);
}

static SDValue combineADDRSPACECAST(SDNode *N,
                                    TargetLowering::DAGCombinerInfo &DCI) {
  auto *ASCN1 = cast<AddrSpaceCastSDNode>(N);

  if (auto *ASCN2 = dyn_cast<AddrSpaceCastSDNode>(ASCN1->getOperand(0))) {
    assert(ASCN2->getDestAddressSpace() == ASCN1->getSrcAddressSpace());

    // Fold asc[B -> A](asc[A -> B](x)) -> x
    if (ASCN1->getDestAddressSpace() == ASCN2->getSrcAddressSpace())
      return ASCN2->getOperand(0);
  }

  return SDValue();
}

SDValue NVPTXTargetLowering::PerformDAGCombine(SDNode *N,
                                               DAGCombinerInfo &DCI) const {
  CodeGenOptLevel OptLevel = getTargetMachine().getOptLevel();
  switch (N->getOpcode()) {
    default: break;
    case ISD::ADD:
      return PerformADDCombine(N, DCI, OptLevel);
    case ISD::FADD:
      return PerformFADDCombine(N, DCI, OptLevel);
    case ISD::MUL:
      return PerformMULCombine(N, DCI, OptLevel);
    case ISD::SHL:
      return PerformSHLCombine(N, DCI, OptLevel);
    case ISD::AND:
      return PerformANDCombine(N, DCI);
    case ISD::UREM:
    case ISD::SREM:
      return PerformREMCombine(N, DCI, OptLevel);
    case ISD::SETCC:
      return PerformSETCCCombine(N, DCI, STI.getSmVersion());
    case NVPTXISD::StoreRetval:
    case NVPTXISD::StoreRetvalV2:
    case NVPTXISD::StoreRetvalV4:
      return PerformStoreRetvalCombine(N);
    case NVPTXISD::StoreParam:
    case NVPTXISD::StoreParamV2:
    case NVPTXISD::StoreParamV4:
      return PerformStoreParamCombine(N);
    case ISD::EXTRACT_VECTOR_ELT:
      return PerformEXTRACTCombine(N, DCI);
    case ISD::VSELECT:
      return PerformVSELECTCombine(N, DCI);
    case ISD::BUILD_VECTOR:
      return PerformBUILD_VECTORCombine(N, DCI);
    case ISD::ADDRSPACECAST:
      return combineADDRSPACECAST(N, DCI);
  }
  return SDValue();
}

static void ReplaceBITCAST(SDNode *Node, SelectionDAG &DAG,
                           SmallVectorImpl<SDValue> &Results) {
  // Handle bitcasting to v2i8 without hitting the default promotion
  // strategy which goes through stack memory.
  SDValue Op(Node, 0);
  EVT ToVT = Op->getValueType(0);
  if (ToVT != MVT::v2i8) {
    return;
  }

  // Bitcast to i16 and unpack elements into a vector
  SDLoc DL(Node);
  SDValue AsInt = MaybeBitcast(DAG, DL, MVT::i16, Op->getOperand(0));
  SDValue Vec0 = DAG.getNode(ISD::TRUNCATE, DL, MVT::i8, AsInt);
  SDValue Const8 = DAG.getConstant(8, DL, MVT::i16);
  SDValue Vec1 =
      DAG.getNode(ISD::TRUNCATE, DL, MVT::i8,
                  DAG.getNode(ISD::SRL, DL, MVT::i16, {AsInt, Const8}));
  Results.push_back(
      DAG.getNode(ISD::BUILD_VECTOR, DL, MVT::v2i8, {Vec0, Vec1}));
}

/// ReplaceVectorLoad - Convert vector loads into multi-output scalar loads.
static void ReplaceLoadVector(SDNode *N, SelectionDAG &DAG,
                              SmallVectorImpl<SDValue> &Results) {
  EVT ResVT = N->getValueType(0);
  SDLoc DL(N);

  assert(ResVT.isVector() && "Vector load must have vector type");

  auto NumEltsAndEltVT = getVectorLoweringShape(ResVT);
  if (!NumEltsAndEltVT)
    return;
  auto [NumElts, EltVT] = NumEltsAndEltVT.value();

  LoadSDNode *LD = cast<LoadSDNode>(N);

  Align Alignment = LD->getAlign();
  auto &TD = DAG.getDataLayout();
  Align PrefAlign =
      TD.getPrefTypeAlign(LD->getMemoryVT().getTypeForEVT(*DAG.getContext()));
  if (Alignment < PrefAlign) {
    // This load is not sufficiently aligned, so bail out and let this vector
    // load be scalarized.  Note that we may still be able to emit smaller
    // vector loads.  For example, if we are loading a <4 x float> with an
    // alignment of 8, this check will fail but the legalizer will try again
    // with 2 x <2 x float>, which will succeed with an alignment of 8.
    return;
  }

  // Since LoadV2 is a target node, we cannot rely on DAG type legalization.
  // Therefore, we must ensure the type is legal.  For i1 and i8, we set the
  // loaded type to i16 and propagate the "real" type as the memory type.
  bool NeedTrunc = false;
  if (EltVT.getSizeInBits() < 16) {
    EltVT = MVT::i16;
    NeedTrunc = true;
  }

  unsigned Opcode = 0;
  SDVTList LdResVTs;

  switch (NumElts) {
  default:
    return;
  case 2:
    Opcode = NVPTXISD::LoadV2;
    LdResVTs = DAG.getVTList(EltVT, EltVT, MVT::Other);
    break;
  case 4: {
    Opcode = NVPTXISD::LoadV4;
    EVT ListVTs[] = { EltVT, EltVT, EltVT, EltVT, MVT::Other };
    LdResVTs = DAG.getVTList(ListVTs);
    break;
  }
  }

  // Copy regular operands
  SmallVector<SDValue, 8> OtherOps(N->ops());

  // The select routine does not have access to the LoadSDNode instance, so
  // pass along the extension information
  OtherOps.push_back(DAG.getIntPtrConstant(LD->getExtensionType(), DL));

  SDValue NewLD = DAG.getMemIntrinsicNode(Opcode, DL, LdResVTs, OtherOps,
                                          LD->getMemoryVT(),
                                          LD->getMemOperand());

  SmallVector<SDValue> ScalarRes;
  assert(NumElts <= ResVT.getVectorNumElements() &&
         "NumElts should not increase, only decrease or stay the same.");
  if (NumElts < ResVT.getVectorNumElements()) {
    // If the number of elements has decreased, getVectorLoweringShape has
    // upsized the element types
    assert(EltVT.isVector() && EltVT.getSizeInBits() == 32 &&
           EltVT.getVectorNumElements() <= 4 && "Unexpected upsized type.");
    // Generate EXTRACT_VECTOR_ELTs to split v2[i,f,bf]16/v4i8 subvectors back
    // into individual elements.
    for (unsigned i = 0; i < NumElts; ++i) {
      SDValue SubVector = NewLD.getValue(i);
      DAG.ExtractVectorElements(SubVector, ScalarRes);
    }
  } else {
    for (unsigned i = 0; i < NumElts; ++i) {
      SDValue Res = NewLD.getValue(i);
      if (NeedTrunc)
        Res = DAG.getNode(ISD::TRUNCATE, DL, ResVT.getVectorElementType(), Res);
      ScalarRes.push_back(Res);
    }
  }

  SDValue LoadChain = NewLD.getValue(NumElts);

  SDValue BuildVec = DAG.getBuildVector(ResVT, DL, ScalarRes);

  Results.push_back(BuildVec);
  Results.push_back(LoadChain);
}

// Lower vector return type of tcgen05.ld intrinsics
static void ReplaceTcgen05Ld(SDNode *N, SelectionDAG &DAG,
                             SmallVectorImpl<SDValue> &Results,
                             bool hasOffset = false) {
  SDLoc DL(N);
  EVT ResVT = N->getValueType(0);
  if (!ResVT.isVector())
    return; // already legalized.

  const unsigned NumElts = ResVT.getVectorNumElements();

  // Create the return type of the instructions
  SmallVector<EVT, 5> ListVTs;
  for (unsigned i = 0; i < NumElts; ++i)
    ListVTs.push_back(MVT::i32);

  ListVTs.push_back(N->getValueType(1)); // Chain

  SDVTList ResVTs = DAG.getVTList(ListVTs);

  SmallVector<SDValue, 8> Ops{N->getOperand(0), N->getOperand(1),
                              N->getOperand(2)};

  if (hasOffset) {
    Ops.push_back(N->getOperand(3)); // offset
    Ops.push_back(N->getOperand(4)); // Pack flag
  } else
    Ops.push_back(N->getOperand(3)); // Pack flag

  MemIntrinsicSDNode *MemSD = cast<MemIntrinsicSDNode>(N);
  SDValue NewNode =
      DAG.getMemIntrinsicNode(ISD::INTRINSIC_W_CHAIN, DL, ResVTs, Ops,
                              MemSD->getMemoryVT(), MemSD->getMemOperand());

  // split the vector result
  SmallVector<SDValue, 4> ScalarRes;
  for (unsigned i = 0; i < NumElts; ++i) {
    SDValue Res = NewNode.getValue(i);
    ScalarRes.push_back(Res);
  }

  SDValue Chain = NewNode.getValue(NumElts);
  SDValue BuildVector = DAG.getNode(ISD::BUILD_VECTOR, DL, ResVT, ScalarRes);
  Results.push_back(BuildVector); // Build Vector
  Results.push_back(Chain);       // Chain
  return;
}

static void ReplaceINTRINSIC_W_CHAIN(SDNode *N, SelectionDAG &DAG,
                                     SmallVectorImpl<SDValue> &Results) {
  SDValue Chain = N->getOperand(0);
  SDValue Intrin = N->getOperand(1);
  SDLoc DL(N);

  // Get the intrinsic ID
  unsigned IntrinNo = Intrin.getNode()->getAsZExtVal();
  switch (IntrinNo) {
  default:
    return;
  case Intrinsic::nvvm_ldu_global_i:
  case Intrinsic::nvvm_ldu_global_f:
  case Intrinsic::nvvm_ldu_global_p: {
    EVT ResVT = N->getValueType(0);

    if (ResVT.isVector()) {
      // Vector LDG/LDU

      unsigned NumElts = ResVT.getVectorNumElements();
      EVT EltVT = ResVT.getVectorElementType();

      // Since LDU/LDG are target nodes, we cannot rely on DAG type
      // legalization.
      // Therefore, we must ensure the type is legal.  For i1 and i8, we set the
      // loaded type to i16 and propagate the "real" type as the memory type.
      bool NeedTrunc = false;
      if (EltVT.getSizeInBits() < 16) {
        EltVT = MVT::i16;
        NeedTrunc = true;
      }

      unsigned Opcode = 0;
      SDVTList LdResVTs;

      switch (NumElts) {
      default:
        return;
      case 2:
        Opcode = NVPTXISD::LDUV2;
        LdResVTs = DAG.getVTList(EltVT, EltVT, MVT::Other);
        break;
      case 4: {
        Opcode = NVPTXISD::LDUV4;
        EVT ListVTs[] = { EltVT, EltVT, EltVT, EltVT, MVT::Other };
        LdResVTs = DAG.getVTList(ListVTs);
        break;
      }
      }

      SmallVector<SDValue, 8> OtherOps;

      // Copy regular operands

      OtherOps.push_back(Chain); // Chain
                                 // Skip operand 1 (intrinsic ID)
      // Others
      OtherOps.append(N->op_begin() + 2, N->op_end());

      MemIntrinsicSDNode *MemSD = cast<MemIntrinsicSDNode>(N);

      SDValue NewLD = DAG.getMemIntrinsicNode(Opcode, DL, LdResVTs, OtherOps,
                                              MemSD->getMemoryVT(),
                                              MemSD->getMemOperand());

      SmallVector<SDValue, 4> ScalarRes;

      for (unsigned i = 0; i < NumElts; ++i) {
        SDValue Res = NewLD.getValue(i);
        if (NeedTrunc)
          Res =
              DAG.getNode(ISD::TRUNCATE, DL, ResVT.getVectorElementType(), Res);
        ScalarRes.push_back(Res);
      }

      SDValue LoadChain = NewLD.getValue(NumElts);

      SDValue BuildVec =
          DAG.getBuildVector(ResVT, DL, ScalarRes);

      Results.push_back(BuildVec);
      Results.push_back(LoadChain);
    } else {
      // i8 LDG/LDU
      assert(ResVT.isSimple() && ResVT.getSimpleVT().SimpleTy == MVT::i8 &&
             "Custom handling of non-i8 ldu/ldg?");

      // Just copy all operands as-is
      SmallVector<SDValue, 4> Ops(N->ops());

      // Force output to i16
      SDVTList LdResVTs = DAG.getVTList(MVT::i16, MVT::Other);

      MemIntrinsicSDNode *MemSD = cast<MemIntrinsicSDNode>(N);

      // We make sure the memory type is i8, which will be used during isel
      // to select the proper instruction.
      SDValue NewLD =
          DAG.getMemIntrinsicNode(ISD::INTRINSIC_W_CHAIN, DL, LdResVTs, Ops,
                                  MVT::i8, MemSD->getMemOperand());

      Results.push_back(DAG.getNode(ISD::TRUNCATE, DL, MVT::i8,
                                    NewLD.getValue(0)));
      Results.push_back(NewLD.getValue(1));
    }
    return;
  }

  case Intrinsic::nvvm_tcgen05_ld_16x64b_x2:
  case Intrinsic::nvvm_tcgen05_ld_16x64b_x4:
  case Intrinsic::nvvm_tcgen05_ld_16x64b_x8:
  case Intrinsic::nvvm_tcgen05_ld_16x64b_x16:
  case Intrinsic::nvvm_tcgen05_ld_16x64b_x32:
  case Intrinsic::nvvm_tcgen05_ld_16x64b_x64:
  case Intrinsic::nvvm_tcgen05_ld_16x64b_x128:
  case Intrinsic::nvvm_tcgen05_ld_32x32b_x2:
  case Intrinsic::nvvm_tcgen05_ld_32x32b_x4:
  case Intrinsic::nvvm_tcgen05_ld_32x32b_x8:
  case Intrinsic::nvvm_tcgen05_ld_32x32b_x16:
  case Intrinsic::nvvm_tcgen05_ld_32x32b_x32:
  case Intrinsic::nvvm_tcgen05_ld_32x32b_x64:
  case Intrinsic::nvvm_tcgen05_ld_32x32b_x128:
  case Intrinsic::nvvm_tcgen05_ld_16x128b_x1:
  case Intrinsic::nvvm_tcgen05_ld_16x128b_x2:
  case Intrinsic::nvvm_tcgen05_ld_16x128b_x4:
  case Intrinsic::nvvm_tcgen05_ld_16x128b_x8:
  case Intrinsic::nvvm_tcgen05_ld_16x128b_x16:
  case Intrinsic::nvvm_tcgen05_ld_16x128b_x32:
  case Intrinsic::nvvm_tcgen05_ld_16x128b_x64:
  case Intrinsic::nvvm_tcgen05_ld_16x256b_x1:
  case Intrinsic::nvvm_tcgen05_ld_16x256b_x2:
  case Intrinsic::nvvm_tcgen05_ld_16x256b_x4:
  case Intrinsic::nvvm_tcgen05_ld_16x256b_x8:
  case Intrinsic::nvvm_tcgen05_ld_16x256b_x16:
  case Intrinsic::nvvm_tcgen05_ld_16x256b_x32:
    return ReplaceTcgen05Ld(N, DAG, Results);

  case Intrinsic::nvvm_tcgen05_ld_16x32bx2_x2:
  case Intrinsic::nvvm_tcgen05_ld_16x32bx2_x4:
  case Intrinsic::nvvm_tcgen05_ld_16x32bx2_x8:
  case Intrinsic::nvvm_tcgen05_ld_16x32bx2_x16:
  case Intrinsic::nvvm_tcgen05_ld_16x32bx2_x32:
  case Intrinsic::nvvm_tcgen05_ld_16x32bx2_x64:
  case Intrinsic::nvvm_tcgen05_ld_16x32bx2_x128:
    return ReplaceTcgen05Ld(N, DAG, Results, /* Offset */ true);
  }
}

static void ReplaceCopyFromReg_128(SDNode *N, SelectionDAG &DAG,
                                   SmallVectorImpl<SDValue> &Results) {
  // Change the CopyFromReg to output 2 64-bit results instead of a 128-bit
  // result so that it can pass the legalization
  SDLoc DL(N);
  SDValue Chain = N->getOperand(0);
  SDValue Reg = N->getOperand(1);
  SDValue Glue = N->getOperand(2);

  assert(Reg.getValueType() == MVT::i128 &&
         "Custom lowering for CopyFromReg with 128-bit reg only");
  SmallVector<EVT, 4> ResultsType = {MVT::i64, MVT::i64, N->getValueType(1),
                                     N->getValueType(2)};
  SmallVector<SDValue, 3> NewOps = {Chain, Reg, Glue};

  SDValue NewValue = DAG.getNode(ISD::CopyFromReg, DL, ResultsType, NewOps);
  SDValue Pair = DAG.getNode(ISD::BUILD_PAIR, DL, MVT::i128,
                             {NewValue.getValue(0), NewValue.getValue(1)});

  Results.push_back(Pair);
  Results.push_back(NewValue.getValue(2));
  Results.push_back(NewValue.getValue(3));
}

void NVPTXTargetLowering::ReplaceNodeResults(
    SDNode *N, SmallVectorImpl<SDValue> &Results, SelectionDAG &DAG) const {
  switch (N->getOpcode()) {
  default:
    report_fatal_error("Unhandled custom legalization");
  case ISD::BITCAST:
    ReplaceBITCAST(N, DAG, Results);
    return;
  case ISD::LOAD:
    ReplaceLoadVector(N, DAG, Results);
    return;
  case ISD::INTRINSIC_W_CHAIN:
    ReplaceINTRINSIC_W_CHAIN(N, DAG, Results);
    return;
  case ISD::CopyFromReg:
    ReplaceCopyFromReg_128(N, DAG, Results);
    return;
  }
}

NVPTXTargetLowering::AtomicExpansionKind
NVPTXTargetLowering::shouldExpandAtomicRMWInIR(AtomicRMWInst *AI) const {
  Type *Ty = AI->getValOperand()->getType();

  if (AI->isFloatingPointOperation()) {
    if (AI->getOperation() == AtomicRMWInst::BinOp::FAdd) {
      if (Ty->isHalfTy() && STI.getSmVersion() >= 70 &&
          STI.getPTXVersion() >= 63)
        return AtomicExpansionKind::None;
      if (Ty->isBFloatTy() && STI.getSmVersion() >= 90 &&
          STI.getPTXVersion() >= 78)
        return AtomicExpansionKind::None;
      if (Ty->isFloatTy())
        return AtomicExpansionKind::None;
      if (Ty->isDoubleTy() && STI.hasAtomAddF64())
        return AtomicExpansionKind::None;
    }
    return AtomicExpansionKind::CmpXChg;
  }

  assert(Ty->isIntegerTy() && "Ty should be integer at this point");
  auto ITy = cast<llvm::IntegerType>(Ty);

  switch (AI->getOperation()) {
  default:
    return AtomicExpansionKind::CmpXChg;
  case AtomicRMWInst::BinOp::And:
  case AtomicRMWInst::BinOp::Or:
  case AtomicRMWInst::BinOp::Xor:
  case AtomicRMWInst::BinOp::Xchg:
    switch (ITy->getBitWidth()) {
    case 8:
    case 16:
      return AtomicExpansionKind::CmpXChg;
    case 32:
      return AtomicExpansionKind::None;
    case 64:
      if (STI.hasAtomBitwise64())
        return AtomicExpansionKind::None;
      return AtomicExpansionKind::CmpXChg;
    default:
      llvm_unreachable("unsupported width encountered");
    }
  case AtomicRMWInst::BinOp::Add:
  case AtomicRMWInst::BinOp::Sub:
  case AtomicRMWInst::BinOp::Max:
  case AtomicRMWInst::BinOp::Min:
  case AtomicRMWInst::BinOp::UMax:
  case AtomicRMWInst::BinOp::UMin:
    switch (ITy->getBitWidth()) {
    case 8:
    case 16:
      return AtomicExpansionKind::CmpXChg;
    case 32:
      return AtomicExpansionKind::None;
    case 64:
      if (STI.hasAtomMinMax64())
        return AtomicExpansionKind::None;
      return AtomicExpansionKind::CmpXChg;
    default:
      llvm_unreachable("unsupported width encountered");
    }
  }

  return AtomicExpansionKind::CmpXChg;
}

bool NVPTXTargetLowering::shouldInsertFencesForAtomic(
    const Instruction *I) const {
  auto *CI = dyn_cast<AtomicCmpXchgInst>(I);
  // When CAS bitwidth is not supported on the hardware, the CAS is emulated
  // using a retry loop that uses a higher-bitwidth monotonic CAS. We enforce
  // the memory order using explicit fences around the retry loop.
  // The memory order of natively supported CAS operations can be enforced
  // by lowering to an atom.cas with the right memory synchronizing effect.
  // However, atom.cas only supports relaxed, acquire, release and acq_rel.
  // So we also use explicit fences for enforcing memory order for
  // seq_cast CAS with natively-supported bitwidths.
  return CI &&
         (cast<IntegerType>(CI->getCompareOperand()->getType())->getBitWidth() <
              STI.getMinCmpXchgSizeInBits() ||
          CI->getMergedOrdering() == AtomicOrdering::SequentiallyConsistent);
}

AtomicOrdering NVPTXTargetLowering::atomicOperationOrderAfterFenceSplit(
    const Instruction *I) const {
  auto *CI = dyn_cast<AtomicCmpXchgInst>(I);
  bool BitwidthSupportedAndIsSeqCst =
      CI && CI->getMergedOrdering() == AtomicOrdering::SequentiallyConsistent &&
      cast<IntegerType>(CI->getCompareOperand()->getType())->getBitWidth() >=
          STI.getMinCmpXchgSizeInBits();
  return BitwidthSupportedAndIsSeqCst ? AtomicOrdering::Acquire
                                      : AtomicOrdering::Monotonic;
}

Instruction *NVPTXTargetLowering::emitLeadingFence(IRBuilderBase &Builder,
                                                   Instruction *Inst,
                                                   AtomicOrdering Ord) const {
  if (!isa<AtomicCmpXchgInst>(Inst))
    return TargetLoweringBase::emitLeadingFence(Builder, Inst, Ord);

  // Specialize for cmpxchg
  // Emit a fence.sc leading fence for cmpxchg seq_cst which are not emulated
  if (isReleaseOrStronger(Ord))
    return Ord == AtomicOrdering::SequentiallyConsistent
               ? Builder.CreateFence(AtomicOrdering::SequentiallyConsistent)
               : Builder.CreateFence(AtomicOrdering::Release);

  return nullptr;
}

Instruction *NVPTXTargetLowering::emitTrailingFence(IRBuilderBase &Builder,
                                                    Instruction *Inst,
                                                    AtomicOrdering Ord) const {
  // Specialize for cmpxchg
  if (!isa<AtomicCmpXchgInst>(Inst))
    return TargetLoweringBase::emitTrailingFence(Builder, Inst, Ord);

  auto CASWidth =
      cast<IntegerType>(
          dyn_cast<AtomicCmpXchgInst>(Inst)->getCompareOperand()->getType())
          ->getBitWidth();
  // Do not emit a trailing fence for cmpxchg seq_cst which are not emulated
  if (isAcquireOrStronger(Ord) &&
      (Ord != AtomicOrdering::SequentiallyConsistent ||
       CASWidth < STI.getMinCmpXchgSizeInBits()))
    return Builder.CreateFence(AtomicOrdering::Acquire);

  return nullptr;
}

// Pin NVPTXTargetObjectFile's vtables to this file.
NVPTXTargetObjectFile::~NVPTXTargetObjectFile() = default;

MCSection *NVPTXTargetObjectFile::SelectSectionForGlobal(
    const GlobalObject *GO, SectionKind Kind, const TargetMachine &TM) const {
  return getDataSection();
}<|MERGE_RESOLUTION|>--- conflicted
+++ resolved
@@ -2766,8 +2766,6 @@
   return DAG.getNode(ISD::ZERO_EXTEND, DL, MVT::i64, CT, SDNodeFlags::NonNeg);
 }
 
-<<<<<<< HEAD
-=======
 static SDValue expandFSH64(SDValue A, SDValue B, SDValue ShiftAmount, SDLoc DL,
                            unsigned Opcode, SelectionDAG &DAG) {
   assert(A.getValueType() == MVT::i64 && B.getValueType() == MVT::i64);
@@ -2851,7 +2849,6 @@
   return DAG.getSelect(DL, Ty, IsInf, X, Sub);
 }
 
->>>>>>> 5eee2751
 SDValue
 NVPTXTargetLowering::LowerOperation(SDValue Op, SelectionDAG &DAG) const {
   switch (Op.getOpcode()) {
@@ -2946,11 +2943,8 @@
   case ISD::CTPOP:
   case ISD::CTLZ:
     return lowerCTLZCTPOP(Op, DAG);
-<<<<<<< HEAD
-=======
   case ISD::FREM:
     return lowerFREM(Op, DAG, allowUnsafeFPMath(DAG.getMachineFunction()));
->>>>>>> 5eee2751
 
   default:
     llvm_unreachable("Custom lowering not defined for operation");
