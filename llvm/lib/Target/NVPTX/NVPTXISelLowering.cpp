//===-- NVPTXISelLowering.cpp - NVPTX DAG Lowering Implementation ---------===//
//
// Part of the LLVM Project, under the Apache License v2.0 with LLVM Exceptions.
// See https://llvm.org/LICENSE.txt for license information.
// SPDX-License-Identifier: Apache-2.0 WITH LLVM-exception
//
//===----------------------------------------------------------------------===//
//
// This file defines the interfaces that NVPTX uses to lower LLVM code into a
// selection DAG.
//
//===----------------------------------------------------------------------===//

#include "NVPTXISelLowering.h"
#include "MCTargetDesc/NVPTXBaseInfo.h"
#include "NVPTX.h"
#include "NVPTXISelDAGToDAG.h"
#include "NVPTXSubtarget.h"
#include "NVPTXTargetMachine.h"
#include "NVPTXTargetObjectFile.h"
#include "NVPTXUtilities.h"
#include "llvm/ADT/APFloat.h"
#include "llvm/ADT/APInt.h"
#include "llvm/ADT/STLExtras.h"
#include "llvm/ADT/SmallVector.h"
#include "llvm/ADT/StringRef.h"
#include "llvm/CodeGen/Analysis.h"
#include "llvm/CodeGen/ISDOpcodes.h"
#include "llvm/CodeGen/MachineFunction.h"
#include "llvm/CodeGen/MachineJumpTableInfo.h"
#include "llvm/CodeGen/MachineMemOperand.h"
#include "llvm/CodeGen/SelectionDAG.h"
#include "llvm/CodeGen/SelectionDAGNodes.h"
#include "llvm/CodeGen/TargetCallingConv.h"
#include "llvm/CodeGen/TargetLowering.h"
#include "llvm/CodeGen/ValueTypes.h"
#include "llvm/CodeGenTypes/MachineValueType.h"
#include "llvm/IR/Argument.h"
#include "llvm/IR/Attributes.h"
#include "llvm/IR/Constants.h"
#include "llvm/IR/DataLayout.h"
#include "llvm/IR/DerivedTypes.h"
#include "llvm/IR/DiagnosticInfo.h"
#include "llvm/IR/FPEnv.h"
#include "llvm/IR/Function.h"
#include "llvm/IR/GlobalValue.h"
#include "llvm/IR/IRBuilder.h"
#include "llvm/IR/Instruction.h"
#include "llvm/IR/Instructions.h"
#include "llvm/IR/IntrinsicsNVPTX.h"
#include "llvm/IR/Module.h"
#include "llvm/IR/Type.h"
#include "llvm/IR/Value.h"
#include "llvm/Support/Alignment.h"
#include "llvm/Support/AtomicOrdering.h"
#include "llvm/Support/Casting.h"
#include "llvm/Support/CodeGen.h"
#include "llvm/Support/CommandLine.h"
#include "llvm/Support/ErrorHandling.h"
#include "llvm/Support/KnownBits.h"
#include "llvm/Support/NVPTXAddrSpace.h"
#include "llvm/Support/raw_ostream.h"
#include "llvm/Target/TargetMachine.h"
#include "llvm/Target/TargetOptions.h"
#include <algorithm>
#include <cassert>
#include <cmath>
#include <cstdint>
#include <iterator>
#include <optional>
#include <string>
#include <tuple>
#include <utility>
#include <vector>

#define DEBUG_TYPE "nvptx-lower"

using namespace llvm;

static cl::opt<bool> sched4reg(
    "nvptx-sched4reg",
    cl::desc("NVPTX Specific: schedule for register pressue"), cl::init(false));

static cl::opt<unsigned> FMAContractLevelOpt(
    "nvptx-fma-level", cl::Hidden,
    cl::desc("NVPTX Specific: FMA contraction (0: don't do it"
             " 1: do it  2: do it aggressively"),
    cl::init(2));

static cl::opt<NVPTX::DivPrecisionLevel> UsePrecDivF32(
    "nvptx-prec-divf32", cl::Hidden,
    cl::desc(
        "NVPTX Specific: Override the precision of the lowering for f32 fdiv"),
    cl::values(
        clEnumValN(NVPTX::DivPrecisionLevel::Approx, "0", "Use div.approx"),
        clEnumValN(NVPTX::DivPrecisionLevel::Full, "1", "Use div.full"),
        clEnumValN(NVPTX::DivPrecisionLevel::IEEE754, "2",
                   "Use IEEE Compliant F32 div.rnd if available (default)"),
        clEnumValN(NVPTX::DivPrecisionLevel::IEEE754_NoFTZ, "3",
                   "Use IEEE Compliant F32 div.rnd if available, no FTZ")),
    cl::init(NVPTX::DivPrecisionLevel::IEEE754));

static cl::opt<bool> UsePrecSqrtF32(
    "nvptx-prec-sqrtf32", cl::Hidden,
    cl::desc("NVPTX Specific: 0 use sqrt.approx, 1 use sqrt.rn."),
    cl::init(true));

/// Whereas CUDA's implementation (see libdevice) uses ex2.approx for exp2(), it
/// does NOT use lg2.approx for log2, so this is disabled by default.
static cl::opt<bool> UseApproxLog2F32(
    "nvptx-approx-log2f32",
    cl::desc("NVPTX Specific: whether to use lg2.approx for log2"),
    cl::init(false));

static cl::opt<bool> ForceMinByValParamAlign(
    "nvptx-force-min-byval-param-align", cl::Hidden,
    cl::desc("NVPTX Specific: force 4-byte minimal alignment for byval"
             " params of device functions."),
    cl::init(false));

NVPTX::DivPrecisionLevel
NVPTXTargetLowering::getDivF32Level(const MachineFunction &MF,
                                    const SDNode &N) const {
  // If nvptx-prec-div32=N is used on the command-line, always honor it
  if (UsePrecDivF32.getNumOccurrences() > 0)
    return UsePrecDivF32;

  const SDNodeFlags Flags = N.getFlags();
  if (Flags.hasApproximateFuncs())
    return NVPTX::DivPrecisionLevel::Approx;

  return NVPTX::DivPrecisionLevel::IEEE754;
}

bool NVPTXTargetLowering::usePrecSqrtF32(const SDNode *N) const {
  // If nvptx-prec-sqrtf32 is used on the command-line, always honor it
  if (UsePrecSqrtF32.getNumOccurrences() > 0)
    return UsePrecSqrtF32;

  if (N) {
    const SDNodeFlags Flags = N->getFlags();
    if (Flags.hasApproximateFuncs())
      return false;
  }

  return true;
}

bool NVPTXTargetLowering::useF32FTZ(const MachineFunction &MF) const {
  return MF.getDenormalMode(APFloat::IEEEsingle()).Output ==
         DenormalMode::PreserveSign;
}

static bool IsPTXVectorType(MVT VT) {
  switch (VT.SimpleTy) {
  default:
    return false;
  case MVT::v2i1:
  case MVT::v4i1:
  case MVT::v2i8:
  case MVT::v4i8:
  case MVT::v8i8:  // <2 x i8x4>
  case MVT::v16i8: // <4 x i8x4>
  case MVT::v2i16:
  case MVT::v4i16:
  case MVT::v8i16: // <4 x i16x2>
  case MVT::v2i32:
  case MVT::v4i32:
  case MVT::v2i64:
  case MVT::v2f16:
  case MVT::v4f16:
  case MVT::v8f16: // <4 x f16x2>
  case MVT::v2bf16:
  case MVT::v4bf16:
  case MVT::v8bf16: // <4 x bf16x2>
  case MVT::v2f32:
  case MVT::v4f32:
  case MVT::v2f64:
  case MVT::v4i64:
  case MVT::v4f64:
  case MVT::v8i32:
  case MVT::v8f32:
  case MVT::v16f16:  // <8 x f16x2>
  case MVT::v16bf16: // <8 x bf16x2>
  case MVT::v16i16:  // <8 x i16x2>
  case MVT::v32i8:   // <8 x i8x4>
    return true;
  }
}

// When legalizing vector loads/stores, this function is called, which does two
// things:
// 1. Determines Whether the vector is something we want to custom lower,
// std::nullopt is returned if we do not want to custom lower it.
// 2. If we do want to handle it, returns two parameters:
//    - unsigned int NumElts - The number of elements in the final vector
//    - EVT EltVT - The type of the elements in the final vector
static std::optional<std::pair<unsigned int, MVT>>
getVectorLoweringShape(EVT VectorEVT, const NVPTXSubtarget &STI,
                       unsigned AddressSpace) {
  const bool CanLowerTo256Bit = STI.has256BitVectorLoadStore(AddressSpace);

  if (CanLowerTo256Bit && VectorEVT.isScalarInteger() &&
      VectorEVT.getSizeInBits() == 256)
    return {{4, MVT::i64}};

  if (!VectorEVT.isSimple())
    return std::nullopt;
  const MVT VectorVT = VectorEVT.getSimpleVT();

  if (!VectorVT.isVector()) {
    if (VectorVT == MVT::i128 || VectorVT == MVT::f128)
      return {{2, MVT::i64}};
    return std::nullopt;
  }

  const MVT EltVT = VectorVT.getVectorElementType();
  const unsigned NumElts = VectorVT.getVectorNumElements();

  // The size of the PTX virtual register that holds a packed type.
  unsigned PackRegSize;

  // We only handle "native" vector sizes for now, e.g. <4 x double> is not
  // legal.  We can (and should) split that into 2 stores of <2 x double> here
  // but I'm leaving that as a TODO for now.
  switch (VectorVT.SimpleTy) {
  default:
    return std::nullopt;
  case MVT::v4i64:
  case MVT::v4f64:
  case MVT::v8i32:
    // This is a "native" vector type iff the address space is global
    // and the target supports 256-bit loads/stores
    if (!CanLowerTo256Bit)
      return std::nullopt;
    LLVM_FALLTHROUGH;
  case MVT::v2i8:
  case MVT::v2i32:
  case MVT::v2i64:
  case MVT::v2f64:
  case MVT::v4i32:
    // This is a "native" vector type
    return std::pair(NumElts, EltVT);
  case MVT::v16f16:  // <8 x f16x2>
  case MVT::v16bf16: // <8 x bf16x2>
  case MVT::v16i16:  // <8 x i16x2>
  case MVT::v32i8:   // <8 x i8x4>
    // This can be upsized into a "native" vector type iff the address space is
    // global and the target supports 256-bit loads/stores.
    if (!CanLowerTo256Bit)
      return std::nullopt;
    LLVM_FALLTHROUGH;
  case MVT::v2i16:  // <1 x i16x2>
  case MVT::v2f16:  // <1 x f16x2>
  case MVT::v2bf16: // <1 x bf16x2>
  case MVT::v4i8:   // <1 x i8x4>
  case MVT::v4i16:  // <2 x i16x2>
  case MVT::v4f16:  // <2 x f16x2>
  case MVT::v4bf16: // <2 x bf16x2>
  case MVT::v8i8:   // <2 x i8x4>
  case MVT::v8f16:  // <4 x f16x2>
  case MVT::v8bf16: // <4 x bf16x2>
  case MVT::v8i16:  // <4 x i16x2>
  case MVT::v16i8:  // <4 x i8x4>
    PackRegSize = 32;
    break;
  case MVT::v8f32: // <4 x f32x2>
    if (!CanLowerTo256Bit)
      return std::nullopt;
    LLVM_FALLTHROUGH;
  case MVT::v2f32: // <1 x f32x2>
  case MVT::v4f32: // <2 x f32x2>
    if (!STI.hasF32x2Instructions())
      return std::pair(NumElts, EltVT);
    PackRegSize = 64;
    break;
  }

  // If we reach here, then we can pack 2 or more elements into a single 32-bit
  // or 64-bit PTX register and treat the vector as a new vector containing
  // packed elements.

  // Number of elements to pack in one word.
  const unsigned NPerReg = PackRegSize / EltVT.getSizeInBits();

  return std::pair(NumElts / NPerReg, MVT::getVectorVT(EltVT, NPerReg));
}

/// ComputePTXValueVTs - For the given Type \p Ty, returns the set of primitive
/// legal-ish MVTs that compose it. Unlike ComputeValueVTs, this will legalize
/// the types as required by the calling convention (with special handling for
/// i8s).
/// NOTE: This is a band-aid for code that expects ComputeValueVTs to return the
/// same number of types as the Ins/Outs arrays in LowerFormalArguments,
/// LowerCall, and LowerReturn.
static void ComputePTXValueVTs(const TargetLowering &TLI, const DataLayout &DL,
                               LLVMContext &Ctx, CallingConv::ID CallConv,
                               Type *Ty, SmallVectorImpl<EVT> &ValueVTs,
                               SmallVectorImpl<uint64_t> &Offsets,
                               uint64_t StartingOffset = 0) {
  SmallVector<EVT, 16> TempVTs;
  SmallVector<uint64_t, 16> TempOffsets;
  ComputeValueVTs(TLI, DL, Ty, TempVTs, &TempOffsets, StartingOffset);

  for (const auto [VT, Off] : zip(TempVTs, TempOffsets)) {
    MVT RegisterVT = TLI.getRegisterTypeForCallingConv(Ctx, CallConv, VT);
    unsigned NumRegs = TLI.getNumRegistersForCallingConv(Ctx, CallConv, VT);

    // Since we actually can load/store b8, we need to ensure that we'll use
    // the original sized type for any i8s or i8 vectors.
    if (VT.getScalarType() == MVT::i8) {
      if (RegisterVT == MVT::i16)
        RegisterVT = MVT::i8;
      else if (RegisterVT == MVT::v2i16)
        RegisterVT = MVT::v2i8;
      else
        assert(RegisterVT == MVT::v4i8 &&
               "Expected v4i8, v2i16, or i16 for i8 RegisterVT");
    }

    // TODO: This is horribly incorrect for cases where the vector elements are
    // not a multiple of bytes (ex i1) and legal or i8. However, this problem
    // has existed for as long as NVPTX has and no one has complained, so we'll
    // leave it for now.
    for (unsigned I : seq(NumRegs)) {
      ValueVTs.push_back(RegisterVT);
      Offsets.push_back(Off + I * RegisterVT.getStoreSize());
    }
  }
}

// We return an EVT that can hold N VTs
// If the VT is a vector, the resulting EVT is a flat vector with the same
// element type as VT's element type.
static EVT getVectorizedVT(EVT VT, unsigned N, LLVMContext &C) {
  if (N == 1)
    return VT;

  return VT.isVector() ? EVT::getVectorVT(C, VT.getScalarType(),
                                          VT.getVectorNumElements() * N)
                       : EVT::getVectorVT(C, VT, N);
}

static SDValue getExtractVectorizedValue(SDValue V, unsigned I, EVT VT,
                                         const SDLoc &dl, SelectionDAG &DAG) {
  if (V.getValueType() == VT) {
    assert(I == 0 && "Index must be 0 for scalar value");
    return V;
  }

  if (!VT.isVector())
    return DAG.getNode(ISD::EXTRACT_VECTOR_ELT, dl, VT, V,
                       DAG.getVectorIdxConstant(I, dl));

  return DAG.getNode(
      ISD::EXTRACT_SUBVECTOR, dl, VT, V,
      DAG.getVectorIdxConstant(I * VT.getVectorNumElements(), dl));
}

template <typename T>
static inline SDValue getBuildVectorizedValue(unsigned N, const SDLoc &dl,
                                              SelectionDAG &DAG, T GetElement) {
  if (N == 1)
    return GetElement(0);

  SmallVector<SDValue, 8> Values;
  for (const unsigned I : llvm::seq(N)) {
    SDValue Val = GetElement(I);
    if (Val.getValueType().isVector())
      DAG.ExtractVectorElements(Val, Values);
    else
      Values.push_back(Val);
  }

  EVT VT = EVT::getVectorVT(*DAG.getContext(), Values[0].getValueType(),
                            Values.size());
  return DAG.getBuildVector(VT, dl, Values);
}

// We return an EVT that can hold N VTs
// If the VT is a vector, the resulting EVT is a flat vector with the same
// element type as VT's element type.
static EVT getVectorizedVT(EVT VT, unsigned N, LLVMContext &C) {
  if (N == 1)
    return VT;

  return VT.isVector() ? EVT::getVectorVT(C, VT.getScalarType(),
                                          VT.getVectorNumElements() * N)
                       : EVT::getVectorVT(C, VT, N);
}

static SDValue getExtractVectorizedValue(SDValue V, unsigned I, EVT VT,
                                         const SDLoc &dl, SelectionDAG &DAG) {
  if (V.getValueType() == VT) {
    assert(I == 0 && "Index must be 0 for scalar value");
    return V;
  }

  if (!VT.isVector())
    return DAG.getNode(ISD::EXTRACT_VECTOR_ELT, dl, VT, V,
                       DAG.getVectorIdxConstant(I, dl));

  return DAG.getNode(
      ISD::EXTRACT_SUBVECTOR, dl, VT, V,
      DAG.getVectorIdxConstant(I * VT.getVectorNumElements(), dl));
}

template <typename T>
static inline SDValue getBuildVectorizedValue(unsigned N, const SDLoc &dl,
                                              SelectionDAG &DAG, T GetElement) {
  if (N == 1)
    return GetElement(0);

  SmallVector<SDValue, 8> Values;
  for (const unsigned I : llvm::seq(N)) {
    SDValue Val = GetElement(I);
    if (Val.getValueType().isVector())
      DAG.ExtractVectorElements(Val, Values);
    else
      Values.push_back(Val);
  }

  EVT VT = EVT::getVectorVT(*DAG.getContext(), Values[0].getValueType(),
                            Values.size());
  return DAG.getBuildVector(VT, dl, Values);
}

/// PromoteScalarIntegerPTX
/// Used to make sure the arguments/returns are suitable for passing
/// and promote them to a larger size if they're not.
///
/// The promoted type is placed in \p PromoteVT if the function returns true.
static EVT promoteScalarIntegerPTX(const EVT VT) {
  if (VT.isScalarInteger()) {
    switch (PowerOf2Ceil(VT.getFixedSizeInBits())) {
    default:
      llvm_unreachable(
          "Promotion is not suitable for scalars of size larger than 64-bits");
    case 1:
      return MVT::i1;
    case 2:
    case 4:
    case 8:
      return MVT::i8;
    case 16:
      return MVT::i16;
    case 32:
      return MVT::i32;
    case 64:
      return MVT::i64;
    }
  }
  return VT;
}

// Check whether we can merge loads/stores of some of the pieces of a
// flattened function parameter or return value into a single vector
// load/store.
//
// The flattened parameter is represented as a list of EVTs and
// offsets, and the whole structure is aligned to ParamAlignment. This
// function determines whether we can load/store pieces of the
// parameter starting at index Idx using a single vectorized op of
// size AccessSize. If so, it returns the number of param pieces
// covered by the vector op. Otherwise, it returns 1.
template <typename T>
static unsigned canMergeParamLoadStoresStartingAt(
    unsigned Idx, uint32_t AccessSize, const SmallVectorImpl<EVT> &ValueVTs,
    const SmallVectorImpl<T> &Offsets, Align ParamAlignment) {

  // Can't vectorize if param alignment is not sufficient.
  if (ParamAlignment < AccessSize)
    return 1;
  // Can't vectorize if offset is not aligned.
  if (Offsets[Idx] & (AccessSize - 1))
    return 1;

  EVT EltVT = ValueVTs[Idx];
  unsigned EltSize = EltVT.getStoreSize();

  // Element is too large to vectorize.
  if (EltSize >= AccessSize)
    return 1;

  unsigned NumElts = AccessSize / EltSize;
  // Can't vectorize if AccessBytes if not a multiple of EltSize.
  if (AccessSize != EltSize * NumElts)
    return 1;

  // We don't have enough elements to vectorize.
  if (Idx + NumElts > ValueVTs.size())
    return 1;

  // PTX ISA can only deal with 2- and 4-element vector ops.
  if (NumElts != 4 && NumElts != 2)
    return 1;

  for (unsigned j = Idx + 1; j < Idx + NumElts; ++j) {
    // Types do not match.
    if (ValueVTs[j] != EltVT)
      return 1;

    // Elements are not contiguous.
    if (Offsets[j] - Offsets[j - 1] != EltSize)
      return 1;
  }
  // OK. We can vectorize ValueVTs[i..i+NumElts)
  return NumElts;
}

// Computes whether and how we can vectorize the loads/stores of a
// flattened function parameter or return value.
//
// The flattened parameter is represented as the list of ValueVTs and
// Offsets, and is aligned to ParamAlignment bytes. We return a vector
// of the same size as ValueVTs indicating how each piece should be
// loaded/stored (i.e. as a scalar, or as part of a vector
// load/store).
template <typename T>
static SmallVector<unsigned, 16>
VectorizePTXValueVTs(const SmallVectorImpl<EVT> &ValueVTs,
                     const SmallVectorImpl<T> &Offsets, Align ParamAlignment,
                     bool IsVAArg = false) {
  // Set vector size to match ValueVTs and mark all elements as
  // scalars by default.

  if (IsVAArg)
    return SmallVector<unsigned>(ValueVTs.size(), 1);

  SmallVector<unsigned, 16> VectorInfo;

  const auto GetNumElts = [&](unsigned I) -> unsigned {
    for (const unsigned AccessSize : {16, 8, 4, 2}) {
      const unsigned NumElts = canMergeParamLoadStoresStartingAt(
          I, AccessSize, ValueVTs, Offsets, ParamAlignment);
      assert((NumElts == 1 || NumElts == 2 || NumElts == 4) &&
             "Unexpected vectorization size");
      if (NumElts != 1)
        return NumElts;
    }
    return 1;
  };

  // Check what we can vectorize using 128/64/32-bit accesses.
  for (unsigned I = 0, E = ValueVTs.size(); I != E;) {
    const unsigned NumElts = GetNumElts(I);
    VectorInfo.push_back(NumElts);
    I += NumElts;
  }
  assert(std::accumulate(VectorInfo.begin(), VectorInfo.end(), 0u) ==
         ValueVTs.size());
  return VectorInfo;
}

// NVPTXTargetLowering Constructor.
NVPTXTargetLowering::NVPTXTargetLowering(const NVPTXTargetMachine &TM,
                                         const NVPTXSubtarget &STI)
    : TargetLowering(TM), nvTM(&TM), STI(STI), GlobalUniqueCallSite(0) {
  // always lower memset, memcpy, and memmove intrinsics to load/store
  // instructions, rather
  // then generating calls to memset, mempcy or memmove.
  MaxStoresPerMemset = MaxStoresPerMemsetOptSize = (unsigned)0xFFFFFFFF;
  MaxStoresPerMemcpy = MaxStoresPerMemcpyOptSize = (unsigned) 0xFFFFFFFF;
  MaxStoresPerMemmove = MaxStoresPerMemmoveOptSize = (unsigned) 0xFFFFFFFF;

  setBooleanContents(ZeroOrNegativeOneBooleanContent);
  setBooleanVectorContents(ZeroOrNegativeOneBooleanContent);

  // Jump is Expensive. Don't create extra control flow for 'and', 'or'
  // condition branches.
  setJumpIsExpensive(true);

  // Wide divides are _very_ slow. Try to reduce the width of the divide if
  // possible.
  addBypassSlowDiv(64, 32);

  // By default, use the Source scheduling
  if (sched4reg)
    setSchedulingPreference(Sched::RegPressure);
  else
    setSchedulingPreference(Sched::Source);

  auto setFP16OperationAction = [&](unsigned Op, MVT VT, LegalizeAction Action,
                                    LegalizeAction NoF16Action) {
    bool IsOpSupported = STI.allowFP16Math();
    switch (Op) {
    // Several FP16 instructions are available on sm_80 only.
    case ISD::FMINNUM:
    case ISD::FMAXNUM:
    case ISD::FMAXNUM_IEEE:
    case ISD::FMINNUM_IEEE:
    case ISD::FMAXIMUM:
    case ISD::FMINIMUM:
    case ISD::FMAXIMUMNUM:
    case ISD::FMINIMUMNUM:
      IsOpSupported &= STI.getSmVersion() >= 80 && STI.getPTXVersion() >= 70;
      break;
    case ISD::FEXP2:
      IsOpSupported &= STI.getSmVersion() >= 75 && STI.getPTXVersion() >= 70;
      break;
    }
    setOperationAction(Op, VT, IsOpSupported ? Action : NoF16Action);
  };

  auto setBF16OperationAction = [&](unsigned Op, MVT VT, LegalizeAction Action,
                                    LegalizeAction NoBF16Action) {
    bool IsOpSupported = STI.hasNativeBF16Support(Op);
    setOperationAction(
        Op, VT, IsOpSupported ? Action : NoBF16Action);
  };

  auto setI16x2OperationAction = [&](unsigned Op, MVT VT, LegalizeAction Action,
                                     LegalizeAction NoI16x2Action) {
    bool IsOpSupported = false;
    // instructions are available on sm_90 only
    switch (Op) {
    case ISD::ADD:
    case ISD::SMAX:
    case ISD::SMIN:
    case ISD::UMIN:
    case ISD::UMAX:
      IsOpSupported = STI.getSmVersion() >= 90 && STI.getPTXVersion() >= 80;
      break;
    }
    setOperationAction(Op, VT, IsOpSupported ? Action : NoI16x2Action);
  };

  addRegisterClass(MVT::i1, &NVPTX::B1RegClass);
  addRegisterClass(MVT::i16, &NVPTX::B16RegClass);
  addRegisterClass(MVT::v2i16, &NVPTX::B32RegClass);
  addRegisterClass(MVT::v4i8, &NVPTX::B32RegClass);
  addRegisterClass(MVT::i32, &NVPTX::B32RegClass);
  addRegisterClass(MVT::i64, &NVPTX::B64RegClass);
  addRegisterClass(MVT::f32, &NVPTX::B32RegClass);
  addRegisterClass(MVT::f64, &NVPTX::B64RegClass);
  addRegisterClass(MVT::f16, &NVPTX::B16RegClass);
  addRegisterClass(MVT::v2f16, &NVPTX::B32RegClass);
  addRegisterClass(MVT::bf16, &NVPTX::B16RegClass);
  addRegisterClass(MVT::v2bf16, &NVPTX::B32RegClass);

  if (STI.hasF32x2Instructions())
    addRegisterClass(MVT::v2f32, &NVPTX::B64RegClass);

  // Conversion to/from FP16/FP16x2 is always legal.
  setOperationAction(ISD::BUILD_VECTOR, MVT::v2f16, Custom);
  setOperationAction(ISD::EXTRACT_VECTOR_ELT, MVT::v2f16, Custom);
  setOperationAction(ISD::INSERT_VECTOR_ELT, MVT::v2f16, Expand);
  setOperationAction(ISD::VECTOR_SHUFFLE, MVT::v2f16, Expand);

  setOperationAction(ISD::READCYCLECOUNTER, MVT::i64, Legal);
  if (STI.getSmVersion() >= 30 && STI.getPTXVersion() > 31)
    setOperationAction(ISD::READSTEADYCOUNTER, MVT::i64, Legal);

  setFP16OperationAction(ISD::SETCC, MVT::f16, Legal, Promote);
  setFP16OperationAction(ISD::SETCC, MVT::v2f16, Legal, Expand);

  // Conversion to/from BFP16/BFP16x2 is always legal.
  setOperationAction(ISD::BUILD_VECTOR, MVT::v2bf16, Custom);
  setOperationAction(ISD::EXTRACT_VECTOR_ELT, MVT::v2bf16, Custom);
  setOperationAction(ISD::INSERT_VECTOR_ELT, MVT::v2bf16, Expand);
  setOperationAction(ISD::VECTOR_SHUFFLE, MVT::v2bf16, Expand);

  setBF16OperationAction(ISD::SETCC, MVT::v2bf16, Legal, Expand);
  setBF16OperationAction(ISD::SETCC, MVT::bf16, Legal, Promote);
  if (getOperationAction(ISD::SETCC, MVT::bf16) == Promote)
    AddPromotedToType(ISD::SETCC, MVT::bf16, MVT::f32);

  // Conversion to/from i16/i16x2 is always legal.
  setOperationAction(ISD::BUILD_VECTOR, MVT::v2i16, Custom);
  setOperationAction(ISD::EXTRACT_VECTOR_ELT, MVT::v2i16, Custom);
  setOperationAction(ISD::INSERT_VECTOR_ELT, MVT::v2i16, Expand);
  setOperationAction(ISD::VECTOR_SHUFFLE, MVT::v2i16, Expand);

  setOperationAction(ISD::BUILD_VECTOR, MVT::v4i8, Custom);
  setOperationAction(ISD::EXTRACT_VECTOR_ELT, MVT::v4i8, Custom);
  setOperationAction(ISD::INSERT_VECTOR_ELT, MVT::v4i8, Custom);
  setOperationAction(ISD::VECTOR_SHUFFLE, MVT::v4i8, Custom);

  // No support for these operations with v2f32.
  setOperationAction(ISD::INSERT_VECTOR_ELT, MVT::v2f32, Expand);
  setOperationAction(ISD::VECTOR_SHUFFLE, MVT::v2f32, Expand);
  // Need custom lowering in case the index is dynamic.
<<<<<<< HEAD
  setOperationAction(ISD::EXTRACT_VECTOR_ELT, MVT::v2f32, Custom);
=======
  if (STI.hasF32x2Instructions())
    setOperationAction(ISD::EXTRACT_VECTOR_ELT, MVT::v2f32, Custom);
>>>>>>> 35227056

  // Custom conversions to/from v2i8.
  setOperationAction(ISD::BITCAST, MVT::v2i8, Custom);

  // Only logical ops can be done on v4i8 directly, others must be done
  // elementwise.
  setOperationAction(
      {ISD::ABS,         ISD::ADD,        ISD::ADDC,        ISD::ADDE,
       ISD::BITREVERSE,  ISD::CTLZ,       ISD::CTPOP,       ISD::CTTZ,
       ISD::FP_TO_SINT,  ISD::FP_TO_UINT, ISD::FSHL,        ISD::FSHR,
       ISD::MUL,         ISD::MULHS,      ISD::MULHU,       ISD::PARITY,
       ISD::ROTL,        ISD::ROTR,       ISD::SADDO,       ISD::SADDO_CARRY,
       ISD::SADDSAT,     ISD::SDIV,       ISD::SDIVREM,     ISD::SELECT_CC,
       ISD::SETCC,       ISD::SHL,        ISD::SINT_TO_FP,  ISD::SMAX,
       ISD::SMIN,        ISD::SMULO,      ISD::SMUL_LOHI,   ISD::SRA,
       ISD::SREM,        ISD::SRL,        ISD::SSHLSAT,     ISD::SSUBO,
       ISD::SSUBO_CARRY, ISD::SSUBSAT,    ISD::SUB,         ISD::SUBC,
       ISD::SUBE,        ISD::UADDO,      ISD::UADDO_CARRY, ISD::UADDSAT,
       ISD::UDIV,        ISD::UDIVREM,    ISD::UINT_TO_FP,  ISD::UMAX,
       ISD::UMIN,        ISD::UMULO,      ISD::UMUL_LOHI,   ISD::UREM,
       ISD::USHLSAT,     ISD::USUBO,      ISD::USUBO_CARRY, ISD::VSELECT,
       ISD::USUBSAT},
      MVT::v4i8, Expand);

  // Operations not directly supported by NVPTX.
  for (MVT VT : {MVT::bf16, MVT::f16, MVT::v2bf16, MVT::v2f16, MVT::f32,
                 MVT::v2f32, MVT::f64, MVT::i1, MVT::i8, MVT::i16, MVT::v2i16,
                 MVT::v4i8, MVT::i32, MVT::i64}) {
    setOperationAction(ISD::SELECT_CC, VT, Expand);
    setOperationAction(ISD::BR_CC, VT, Expand);
  }

  // Not directly supported. TLI would attempt to expand operations like
  // FMINIMUM(v2f32) using invalid SETCC and VSELECT nodes.
  setOperationAction(ISD::VSELECT, MVT::v2f32, Expand);

  // Some SIGN_EXTEND_INREG can be done using cvt instruction.
  // For others we will expand to a SHL/SRA pair.
  setOperationAction(ISD::SIGN_EXTEND_INREG, MVT::i64, Legal);
  setOperationAction(ISD::SIGN_EXTEND_INREG, MVT::i32, Legal);
  setOperationAction(ISD::SIGN_EXTEND_INREG, MVT::i16, Legal);
  setOperationAction(ISD::SIGN_EXTEND_INREG, MVT::i8 , Legal);
  setOperationAction(ISD::SIGN_EXTEND_INREG, MVT::i1, Expand);
  setOperationAction(ISD::SIGN_EXTEND_INREG, MVT::v2i16, Expand);

  setOperationAction(ISD::SHL_PARTS, MVT::i32  , Custom);
  setOperationAction(ISD::SRA_PARTS, MVT::i32  , Custom);
  setOperationAction(ISD::SRL_PARTS, MVT::i32  , Custom);
  setOperationAction(ISD::SHL_PARTS, MVT::i64  , Custom);
  setOperationAction(ISD::SRA_PARTS, MVT::i64  , Custom);
  setOperationAction(ISD::SRL_PARTS, MVT::i64  , Custom);

  setOperationAction(ISD::BITREVERSE, MVT::i32, Legal);
  setOperationAction(ISD::BITREVERSE, MVT::i64, Legal);

  setOperationAction({ISD::ROTL, ISD::ROTR},
                     {MVT::i8, MVT::i16, MVT::v2i16, MVT::i32, MVT::i64},
                     Expand);

  if (STI.hasHWROT32()) {
    setOperationAction({ISD::FSHL, ISD::FSHR}, MVT::i32, Legal);
    setOperationAction({ISD::ROTL, ISD::ROTR, ISD::FSHL, ISD::FSHR}, MVT::i64,
                       Custom);
  }

  setOperationAction(ISD::BSWAP, MVT::i16, Expand);

  setOperationAction(ISD::BR_JT, MVT::Other, Custom);
  setOperationAction(ISD::BRIND, MVT::Other, Expand);

  // We want to legalize constant related memmove and memcopy
  // intrinsics.
  setOperationAction(ISD::INTRINSIC_W_CHAIN, MVT::Other, Custom);

<<<<<<< HEAD
  // Turn FP extload into load/fpextend
  setLoadExtAction(ISD::EXTLOAD, MVT::f32, MVT::f16, Expand);
  setLoadExtAction(ISD::EXTLOAD, MVT::f64, MVT::f16, Expand);
  setLoadExtAction(ISD::EXTLOAD, MVT::f32, MVT::bf16, Expand);
  setLoadExtAction(ISD::EXTLOAD, MVT::f64, MVT::bf16, Expand);
  setLoadExtAction(ISD::EXTLOAD, MVT::f64, MVT::f32, Expand);
  setLoadExtAction(ISD::EXTLOAD, MVT::v2f32, MVT::v2f16, Expand);
  setLoadExtAction(ISD::EXTLOAD, MVT::v2f64, MVT::v2f16, Expand);
  setLoadExtAction(ISD::EXTLOAD, MVT::v2f32, MVT::v2bf16, Expand);
  setLoadExtAction(ISD::EXTLOAD, MVT::v2f64, MVT::v2bf16, Expand);
  setLoadExtAction(ISD::EXTLOAD, MVT::v2f64, MVT::v2f32, Expand);
  setLoadExtAction(ISD::EXTLOAD, MVT::v4f32, MVT::v4f16, Expand);
  setLoadExtAction(ISD::EXTLOAD, MVT::v4f64, MVT::v4f16, Expand);
  setLoadExtAction(ISD::EXTLOAD, MVT::v4f32, MVT::v4bf16, Expand);
  setLoadExtAction(ISD::EXTLOAD, MVT::v4f64, MVT::v4bf16, Expand);
  setLoadExtAction(ISD::EXTLOAD, MVT::v4f64, MVT::v4f32, Expand);
  setLoadExtAction(ISD::EXTLOAD, MVT::v8f32, MVT::v8f16, Expand);
  setLoadExtAction(ISD::EXTLOAD, MVT::v8f64, MVT::v8f16, Expand);
  setLoadExtAction(ISD::EXTLOAD, MVT::v8f32, MVT::v8bf16, Expand);
  setLoadExtAction(ISD::EXTLOAD, MVT::v8f64, MVT::v8bf16, Expand);
  // Turn FP truncstore into trunc + store.
  // FIXME: vector types should also be expanded
  setTruncStoreAction(MVT::f32, MVT::f16, Expand);
  setTruncStoreAction(MVT::f64, MVT::f16, Expand);
  setTruncStoreAction(MVT::f32, MVT::bf16, Expand);
  setTruncStoreAction(MVT::f64, MVT::bf16, Expand);
  setTruncStoreAction(MVT::f64, MVT::f32, Expand);
  setTruncStoreAction(MVT::v2f32, MVT::v2f16, Expand);
  setTruncStoreAction(MVT::v2f32, MVT::v2bf16, Expand);
=======
  // FP extload/truncstore is not legal in PTX. We need to expand all these.
  for (auto FloatVTs :
       {MVT::fp_valuetypes(), MVT::fp_fixedlen_vector_valuetypes()}) {
    for (MVT ValVT : FloatVTs) {
      for (MVT MemVT : FloatVTs) {
        setLoadExtAction(ISD::EXTLOAD, ValVT, MemVT, Expand);
        setTruncStoreAction(ValVT, MemVT, Expand);
      }
    }
  }

  // To improve CodeGen we'll legalize any-extend loads to zext loads. This is
  // how they'll be lowered in ISel anyway, and by doing this a little earlier
  // we allow for more DAG combine opportunities.
  for (auto IntVTs :
       {MVT::integer_valuetypes(), MVT::integer_fixedlen_vector_valuetypes()})
    for (MVT ValVT : IntVTs)
      for (MVT MemVT : IntVTs)
        if (isTypeLegal(ValVT))
          setLoadExtAction(ISD::EXTLOAD, ValVT, MemVT, Custom);
>>>>>>> 35227056

  // PTX does not support load / store predicate registers
  setOperationAction({ISD::LOAD, ISD::STORE}, MVT::i1, Custom);
  for (MVT VT : MVT::integer_valuetypes()) {
    setLoadExtAction({ISD::SEXTLOAD, ISD::ZEXTLOAD, ISD::EXTLOAD}, VT, MVT::i1,
                     Promote);
    setTruncStoreAction(VT, MVT::i1, Expand);
  }

  // Disable generations of extload/truncstore for v2i16/v2i8. The generic
  // expansion for these nodes when they are unaligned is incorrect if the
  // type is a vector.
  //
  // TODO: Fix the generic expansion for these nodes found in
  //       TargetLowering::expandUnalignedLoad/Store.
  setLoadExtAction({ISD::EXTLOAD, ISD::SEXTLOAD, ISD::ZEXTLOAD}, MVT::v2i16,
                   MVT::v2i8, Expand);
  setTruncStoreAction(MVT::v2i16, MVT::v2i8, Expand);

  // Register custom handling for illegal type loads/stores. We'll try to custom
  // lower almost all illegal types and logic in the lowering will discard cases
  // we can't handle.
  setOperationAction({ISD::LOAD, ISD::STORE}, {MVT::i128, MVT::f128}, Custom);
  for (MVT VT : MVT::fixedlen_vector_valuetypes())
    if (!isTypeLegal(VT) && VT.getStoreSizeInBits() <= 256)
      setOperationAction({ISD::STORE, ISD::LOAD}, VT, Custom);

  // Custom legalization for LDU intrinsics.
  // TODO: The logic to lower these is not very robust and we should rewrite it.
  //       Perhaps LDU should not be represented as an intrinsic at all.
  setOperationAction(ISD::INTRINSIC_W_CHAIN, MVT::i8, Custom);
  for (MVT VT : MVT::fixedlen_vector_valuetypes())
    if (IsPTXVectorType(VT))
      setOperationAction(ISD::INTRINSIC_W_CHAIN, VT, Custom);

  setCondCodeAction({ISD::SETNE, ISD::SETEQ, ISD::SETUGE, ISD::SETULE,
                     ISD::SETUGT, ISD::SETULT, ISD::SETGT, ISD::SETLT,
                     ISD::SETGE, ISD::SETLE},
                    MVT::i1, Expand);

  // This is legal in NVPTX
  setOperationAction(ISD::ConstantFP, MVT::f64, Legal);
  setOperationAction(ISD::ConstantFP, MVT::f32, Legal);
  setOperationAction(ISD::ConstantFP, MVT::f16, Legal);
  setOperationAction(ISD::ConstantFP, MVT::bf16, Legal);

  setOperationAction(ISD::DYNAMIC_STACKALLOC, {MVT::i32, MVT::i64}, Custom);
  setOperationAction({ISD::STACKRESTORE, ISD::STACKSAVE}, MVT::Other, Custom);

  // TRAP can be lowered to PTX trap
  setOperationAction(ISD::TRAP, MVT::Other, Legal);
  // DEBUGTRAP can be lowered to PTX brkpt
  setOperationAction(ISD::DEBUGTRAP, MVT::Other, Legal);

  // Support varargs.
  setOperationAction(ISD::VASTART, MVT::Other, Custom);
  setOperationAction(ISD::VAARG, MVT::Other, Custom);
  setOperationAction(ISD::VACOPY, MVT::Other, Expand);
  setOperationAction(ISD::VAEND, MVT::Other, Expand);

  setOperationAction({ISD::ABS, ISD::SMIN, ISD::SMAX, ISD::UMIN, ISD::UMAX},
                     {MVT::i16, MVT::i32, MVT::i64}, Legal);

  setOperationAction({ISD::CTPOP, ISD::CTLZ, ISD::CTLZ_ZERO_UNDEF}, MVT::i16,
                     Promote);
  setOperationAction({ISD::CTPOP, ISD::CTLZ}, MVT::i32, Legal);
  setOperationAction({ISD::CTPOP, ISD::CTLZ}, MVT::i64, Custom);

  setI16x2OperationAction(ISD::ABS, MVT::v2i16, Legal, Custom);
  setI16x2OperationAction(ISD::SMIN, MVT::v2i16, Legal, Custom);
  setI16x2OperationAction(ISD::SMAX, MVT::v2i16, Legal, Custom);
  setI16x2OperationAction(ISD::UMIN, MVT::v2i16, Legal, Custom);
  setI16x2OperationAction(ISD::UMAX, MVT::v2i16, Legal, Custom);
  setI16x2OperationAction(ISD::CTPOP, MVT::v2i16, Legal, Expand);
  setI16x2OperationAction(ISD::CTLZ, MVT::v2i16, Legal, Expand);

  setI16x2OperationAction(ISD::ADD, MVT::v2i16, Legal, Custom);
  setI16x2OperationAction(ISD::SUB, MVT::v2i16, Legal, Custom);
  setI16x2OperationAction(ISD::MUL, MVT::v2i16, Legal, Custom);
  setI16x2OperationAction(ISD::SHL, MVT::v2i16, Legal, Custom);
  setI16x2OperationAction(ISD::SREM, MVT::v2i16, Legal, Custom);
  setI16x2OperationAction(ISD::UREM, MVT::v2i16, Legal, Custom);

  // Other arithmetic and logic ops are unsupported.
  setOperationAction({ISD::SDIV, ISD::UDIV, ISD::SRA, ISD::SRL, ISD::MULHS,
                      ISD::MULHU, ISD::FP_TO_SINT, ISD::FP_TO_UINT,
                      ISD::SINT_TO_FP, ISD::UINT_TO_FP, ISD::SETCC},
                     MVT::v2i16, Expand);

  setOperationAction(ISD::ADDC, MVT::i32, Legal);
  setOperationAction(ISD::ADDE, MVT::i32, Legal);
  setOperationAction(ISD::SUBC, MVT::i32, Legal);
  setOperationAction(ISD::SUBE, MVT::i32, Legal);
  if (STI.getPTXVersion() >= 43) {
    setOperationAction(ISD::ADDC, MVT::i64, Legal);
    setOperationAction(ISD::ADDE, MVT::i64, Legal);
    setOperationAction(ISD::SUBC, MVT::i64, Legal);
    setOperationAction(ISD::SUBE, MVT::i64, Legal);
  }

  setOperationAction(ISD::CTTZ, MVT::i16, Expand);
  setOperationAction(ISD::CTTZ, MVT::v2i16, Expand);
  setOperationAction(ISD::CTTZ, MVT::i32, Expand);
  setOperationAction(ISD::CTTZ, MVT::i64, Expand);

  // PTX does not directly support SELP of i1, so promote to i32 first
  setOperationAction(ISD::SELECT, MVT::i1, Custom);

  // PTX cannot multiply two i64s in a single instruction.
  setOperationAction(ISD::SMUL_LOHI, MVT::i64, Expand);
  setOperationAction(ISD::UMUL_LOHI, MVT::i64, Expand);

  // We have some custom DAG combine patterns for these nodes
  setTargetDAGCombine({ISD::ADD, ISD::AND, ISD::EXTRACT_VECTOR_ELT, ISD::FADD,
                       ISD::MUL, ISD::SHL, ISD::SREM, ISD::UREM, ISD::VSELECT,
                       ISD::BUILD_VECTOR, ISD::ADDRSPACECAST, ISD::LOAD,
                       ISD::STORE, ISD::ZERO_EXTEND, ISD::SIGN_EXTEND});

  // setcc for f16x2 and bf16x2 needs special handling to prevent
  // legalizer's attempt to scalarize it due to v2i1 not being legal.
  if (STI.allowFP16Math() || STI.hasBF16Math())
    setTargetDAGCombine(ISD::SETCC);

  // Vector reduction operations. These may be turned into shuffle or tree
  // reductions depending on what instructions are available for each type.
  for (MVT VT : MVT::fixedlen_vector_valuetypes()) {
    MVT EltVT = VT.getVectorElementType();
    if (EltVT == MVT::f32 || EltVT == MVT::f64) {
      setOperationAction({ISD::VECREDUCE_FMAX, ISD::VECREDUCE_FMIN,
                          ISD::VECREDUCE_FMAXIMUM, ISD::VECREDUCE_FMINIMUM},
                         VT, Custom);
    }
  }

  // Promote fp16 arithmetic if fp16 hardware isn't available or the
  // user passed --nvptx-no-fp16-math. The flag is useful because,
  // although sm_53+ GPUs have some sort of FP16 support in
  // hardware, only sm_53 and sm_60 have full implementation. Others
  // only have token amount of hardware and are likely to run faster
  // by using fp32 units instead.
  for (const auto &Op : {ISD::FADD, ISD::FMUL, ISD::FSUB, ISD::FMA}) {
    setFP16OperationAction(Op, MVT::f16, Legal, Promote);
    setFP16OperationAction(Op, MVT::v2f16, Legal, Expand);
    setBF16OperationAction(Op, MVT::v2bf16, Legal, Expand);
    // bf16 must be promoted to f32.
    setBF16OperationAction(Op, MVT::bf16, Legal, Promote);
    if (getOperationAction(Op, MVT::bf16) == Promote)
      AddPromotedToType(Op, MVT::bf16, MVT::f32);
    setOperationAction(Op, MVT::v2f32,
                       STI.hasF32x2Instructions() ? Legal : Expand);
  }

  // On SM80, we select add/mul/sub as fma to avoid promotion to float
  for (const auto &Op : {ISD::FADD, ISD::FMUL, ISD::FSUB}) {
    for (const auto &VT : {MVT::bf16, MVT::v2bf16}) {
      if (!STI.hasNativeBF16Support(Op) && STI.hasNativeBF16Support(ISD::FMA)) {
        setOperationAction(Op, VT, Custom);
      }
    }
  }

  // f16/f16x2 neg was introduced in PTX 60, SM_53.
  const bool IsFP16FP16x2NegAvailable = STI.getSmVersion() >= 53 &&
                                        STI.getPTXVersion() >= 60 &&
                                        STI.allowFP16Math();
  for (const auto &VT : {MVT::f16, MVT::v2f16})
    setOperationAction(ISD::FNEG, VT,
                       IsFP16FP16x2NegAvailable ? Legal : Expand);

  setBF16OperationAction(ISD::FNEG, MVT::bf16, Legal, Expand);
  setBF16OperationAction(ISD::FNEG, MVT::v2bf16, Legal, Expand);
  setOperationAction(ISD::FNEG, MVT::v2f32, Expand);
  // (would be) Library functions.

  // These map to conversion instructions for scalar FP types.
  for (const auto &Op : {ISD::FCEIL, ISD::FFLOOR, ISD::FNEARBYINT, ISD::FRINT,
                         ISD::FROUNDEVEN, ISD::FTRUNC}) {
    setOperationAction(Op, MVT::f16, Legal);
    setOperationAction(Op, MVT::f32, Legal);
    setOperationAction(Op, MVT::f64, Legal);
    setOperationAction(Op, MVT::v2f16, Expand);
    setOperationAction(Op, MVT::v2bf16, Expand);
    setOperationAction(Op, MVT::v2f32, Expand);
    setBF16OperationAction(Op, MVT::bf16, Legal, Promote);
    if (getOperationAction(Op, MVT::bf16) == Promote)
      AddPromotedToType(Op, MVT::bf16, MVT::f32);
  }

  if (STI.getSmVersion() < 80 || STI.getPTXVersion() < 71) {
    setOperationAction(ISD::BF16_TO_FP, MVT::f32, Expand);
  }
  if (STI.getSmVersion() < 90 || STI.getPTXVersion() < 78) {
    for (MVT VT : {MVT::bf16, MVT::f32, MVT::f64}) {
      setOperationAction(ISD::FP_EXTEND, VT, Custom);
      setOperationAction(ISD::FP_ROUND, VT, Custom);
    }
  }

  // Expand v2f32 = fp_extend
  setOperationAction(ISD::FP_EXTEND, MVT::v2f32, Expand);
  // Expand v2[b]f16 = fp_round v2f32
  setOperationAction(ISD::FP_ROUND, {MVT::v2bf16, MVT::v2f16}, Expand);

  // sm_80 only has conversions between f32 and bf16. Custom lower all other
  // bf16 conversions.
  if (STI.getSmVersion() < 90 || STI.getPTXVersion() < 78) {
    for (MVT VT : {MVT::i1, MVT::i16, MVT::i32, MVT::i64}) {
      setOperationAction(
          {ISD::SINT_TO_FP, ISD::UINT_TO_FP, ISD::FP_TO_SINT, ISD::FP_TO_UINT},
          VT, Custom);
    }
    setOperationAction(
        {ISD::SINT_TO_FP, ISD::UINT_TO_FP, ISD::FP_TO_SINT, ISD::FP_TO_UINT},
        MVT::bf16, Custom);
  }

  setOperationAction(ISD::FROUND, MVT::f16, Promote);
  setOperationAction(ISD::FROUND, MVT::v2f16, Expand);
  setOperationAction(ISD::FROUND, MVT::v2bf16, Expand);
  setOperationAction(ISD::FROUND, MVT::f32, Custom);
  setOperationAction(ISD::FROUND, MVT::f64, Custom);
  setOperationAction(ISD::FROUND, MVT::bf16, Promote);
  AddPromotedToType(ISD::FROUND, MVT::bf16, MVT::f32);

  // 'Expand' implements FCOPYSIGN without calling an external library.
  setOperationAction(ISD::FCOPYSIGN, MVT::f16, Expand);
  setOperationAction(ISD::FCOPYSIGN, MVT::v2f16, Expand);
  setOperationAction(ISD::FCOPYSIGN, MVT::bf16, Expand);
  setOperationAction(ISD::FCOPYSIGN, MVT::v2bf16, Expand);
  setOperationAction(ISD::FCOPYSIGN, MVT::f32, Custom);
  setOperationAction(ISD::FCOPYSIGN, MVT::f64, Custom);

  // These map to corresponding instructions for f32/f64. f16 must be
  // promoted to f32. v2f16 is expanded to f16, which is then promoted
  // to f32.
  for (const auto &Op :
       {ISD::FDIV, ISD::FREM, ISD::FSQRT, ISD::FSIN, ISD::FCOS, ISD::FTANH}) {
    setOperationAction(Op, MVT::f16, Promote);
    setOperationAction(Op, MVT::f32, Legal);
    // only div/rem/sqrt are legal for f64
    if (Op == ISD::FDIV || Op == ISD::FREM || Op == ISD::FSQRT) {
      setOperationAction(Op, MVT::f64, Legal);
    }
    setOperationAction(Op, {MVT::v2f16, MVT::v2bf16, MVT::v2f32}, Expand);
    setOperationAction(Op, MVT::bf16, Promote);
    AddPromotedToType(Op, MVT::bf16, MVT::f32);
  }
  setOperationAction(ISD::FREM, {MVT::f32, MVT::f64}, Custom);

  setOperationAction(ISD::FABS, {MVT::f32, MVT::f64}, Legal);
  setOperationAction(ISD::FABS, MVT::v2f32, Expand);
  if (STI.getPTXVersion() >= 65) {
    setFP16OperationAction(ISD::FABS, MVT::f16, Legal, Promote);
    setFP16OperationAction(ISD::FABS, MVT::v2f16, Legal, Expand);
  } else {
    setOperationAction(ISD::FABS, MVT::f16, Promote);
    setOperationAction(ISD::FABS, MVT::v2f16, Expand);
  }
  setBF16OperationAction(ISD::FABS, MVT::v2bf16, Legal, Expand);
  setBF16OperationAction(ISD::FABS, MVT::bf16, Legal, Promote);
  if (getOperationAction(ISD::FABS, MVT::bf16) == Promote)
    AddPromotedToType(ISD::FABS, MVT::bf16, MVT::f32);

  for (const auto &Op :
       {ISD::FMINNUM, ISD::FMAXNUM, ISD::FMINIMUMNUM, ISD::FMAXIMUMNUM}) {
    setOperationAction(Op, MVT::f32, Legal);
    setOperationAction(Op, MVT::f64, Legal);
    setFP16OperationAction(Op, MVT::f16, Legal, Promote);
    setFP16OperationAction(Op, MVT::v2f16, Legal, Expand);
    setBF16OperationAction(Op, MVT::v2bf16, Legal, Expand);
    setBF16OperationAction(Op, MVT::bf16, Legal, Promote);
    if (getOperationAction(Op, MVT::bf16) == Promote)
      AddPromotedToType(Op, MVT::bf16, MVT::f32);
    setOperationAction(Op, MVT::v2f32, Expand);
  }
  bool SupportsF32MinMaxNaN =
      STI.getSmVersion() >= 80 && STI.getPTXVersion() >= 70;
  for (const auto &Op : {ISD::FMINIMUM, ISD::FMAXIMUM}) {
    setOperationAction(Op, MVT::f32, SupportsF32MinMaxNaN ? Legal : Expand);
    setFP16OperationAction(Op, MVT::f16, Legal, Expand);
    setFP16OperationAction(Op, MVT::v2f16, Legal, Expand);
    setBF16OperationAction(Op, MVT::bf16, Legal, Expand);
    setBF16OperationAction(Op, MVT::v2bf16, Legal, Expand);
    setOperationAction(Op, MVT::v2f32, Expand);
  }

  // Custom lowering for inline asm with 128-bit operands
  setOperationAction(ISD::CopyToReg, MVT::i128, Custom);
  setOperationAction(ISD::CopyFromReg, MVT::i128, Custom);

  // FEXP2 support:
  // - f32
  // - f16/f16x2 (sm_70+, PTX 7.0+)
  // - bf16/bf16x2 (sm_90+, PTX 7.8+)
  // When f16/bf16 types aren't supported, they are promoted/expanded to f32.
  setOperationAction(ISD::FEXP2, MVT::f32, Legal);
  setOperationAction(ISD::FEXP2, MVT::v2f32, Expand);
  setFP16OperationAction(ISD::FEXP2, MVT::f16, Legal, Promote);
  setFP16OperationAction(ISD::FEXP2, MVT::v2f16, Legal, Expand);
  setBF16OperationAction(ISD::FEXP2, MVT::bf16, Legal, Promote);
  setBF16OperationAction(ISD::FEXP2, MVT::v2bf16, Legal, Expand);

  // FLOG2 supports f32 only
  // f16/bf16 types aren't supported, but they are promoted/expanded to f32.
  if (UseApproxLog2F32) {
    setOperationAction(ISD::FLOG2, MVT::f32, Legal);
    setOperationPromotedToType(ISD::FLOG2, MVT::f16, MVT::f32);
    setOperationPromotedToType(ISD::FLOG2, MVT::bf16, MVT::f32);
    setOperationAction(ISD::FLOG2, {MVT::v2f16, MVT::v2bf16, MVT::v2f32},
                       Expand);
  }

  setOperationAction(ISD::ADDRSPACECAST, {MVT::i32, MVT::i64}, Custom);

  setOperationAction(ISD::ATOMIC_LOAD_SUB, {MVT::i32, MVT::i64}, Expand);

  // atom.b128 is legal in PTX but since we don't represent i128 as a legal
  // type, we need to custom lower it.
  setOperationAction({ISD::ATOMIC_CMP_SWAP, ISD::ATOMIC_SWAP}, MVT::i128,
                     Custom);

  // Now deduce the information based on the above mentioned
  // actions
  computeRegisterProperties(STI.getRegisterInfo());

  // PTX support for 16-bit CAS is emulated. Only use 32+
  setMinCmpXchgSizeInBits(STI.getMinCmpXchgSizeInBits());
  setMaxAtomicSizeInBitsSupported(STI.hasAtomSwap128() ? 128 : 64);
  setMaxDivRemBitWidthSupported(64);

  // Custom lowering for tcgen05.ld vector operands
  setOperationAction(ISD::INTRINSIC_W_CHAIN,
                     {MVT::v2i32, MVT::v4i32, MVT::v8i32, MVT::v16i32,
                      MVT::v32i32, MVT::v64i32, MVT::v128i32},
                     Custom);

  // Custom lowering for tcgen05.st vector operands
  setOperationAction(ISD::INTRINSIC_VOID,
                     {MVT::v2i32, MVT::v4i32, MVT::v8i32, MVT::v16i32,
                      MVT::v32i32, MVT::v64i32, MVT::v128i32},
                     Custom);

  // Enable custom lowering for the following:
  //   * MVT::i128 - clusterlaunchcontrol
  //   * MVT::i32 - prmt
  //   * MVT::Other - internal.addrspace.wrap
  setOperationAction(ISD::INTRINSIC_WO_CHAIN, {MVT::i32, MVT::i128, MVT::Other},
                     Custom);
}

const char *NVPTXTargetLowering::getTargetNodeName(unsigned Opcode) const {

#define MAKE_CASE(V)                                                           \
  case V:                                                                      \
    return #V;

  switch ((NVPTXISD::NodeType)Opcode) {
  case NVPTXISD::FIRST_NUMBER:
    break;

    MAKE_CASE(NVPTXISD::ATOMIC_CMP_SWAP_B128)
    MAKE_CASE(NVPTXISD::ATOMIC_SWAP_B128)
    MAKE_CASE(NVPTXISD::RET_GLUE)
    MAKE_CASE(NVPTXISD::DeclareArrayParam)
    MAKE_CASE(NVPTXISD::DeclareScalarParam)
    MAKE_CASE(NVPTXISD::CALL)
    MAKE_CASE(NVPTXISD::MoveParam)
    MAKE_CASE(NVPTXISD::UNPACK_VECTOR)
    MAKE_CASE(NVPTXISD::BUILD_VECTOR)
    MAKE_CASE(NVPTXISD::CallPrototype)
    MAKE_CASE(NVPTXISD::ProxyReg)
    MAKE_CASE(NVPTXISD::LoadV2)
    MAKE_CASE(NVPTXISD::LoadV4)
    MAKE_CASE(NVPTXISD::LoadV8)
    MAKE_CASE(NVPTXISD::LDUV2)
    MAKE_CASE(NVPTXISD::LDUV4)
    MAKE_CASE(NVPTXISD::StoreV2)
    MAKE_CASE(NVPTXISD::StoreV4)
    MAKE_CASE(NVPTXISD::StoreV8)
    MAKE_CASE(NVPTXISD::FSHL_CLAMP)
    MAKE_CASE(NVPTXISD::FSHR_CLAMP)
    MAKE_CASE(NVPTXISD::BFI)
    MAKE_CASE(NVPTXISD::PRMT)
    MAKE_CASE(NVPTXISD::FCOPYSIGN)
    MAKE_CASE(NVPTXISD::FMAXNUM3)
    MAKE_CASE(NVPTXISD::FMINNUM3)
    MAKE_CASE(NVPTXISD::FMAXIMUM3)
    MAKE_CASE(NVPTXISD::FMINIMUM3)
    MAKE_CASE(NVPTXISD::DYNAMIC_STACKALLOC)
    MAKE_CASE(NVPTXISD::STACKRESTORE)
    MAKE_CASE(NVPTXISD::STACKSAVE)
    MAKE_CASE(NVPTXISD::SETP_F16X2)
    MAKE_CASE(NVPTXISD::SETP_BF16X2)
    MAKE_CASE(NVPTXISD::MUL_WIDE_SIGNED)
    MAKE_CASE(NVPTXISD::MUL_WIDE_UNSIGNED)
    MAKE_CASE(NVPTXISD::BrxEnd)
    MAKE_CASE(NVPTXISD::BrxItem)
    MAKE_CASE(NVPTXISD::BrxStart)
    MAKE_CASE(NVPTXISD::CLUSTERLAUNCHCONTROL_QUERY_CANCEL_IS_CANCELED)
    MAKE_CASE(NVPTXISD::CLUSTERLAUNCHCONTROL_QUERY_CANCEL_GET_FIRST_CTAID_X)
    MAKE_CASE(NVPTXISD::CLUSTERLAUNCHCONTROL_QUERY_CANCEL_GET_FIRST_CTAID_Y)
    MAKE_CASE(NVPTXISD::CLUSTERLAUNCHCONTROL_QUERY_CANCEL_GET_FIRST_CTAID_Z)
  }
  return nullptr;

#undef MAKE_CASE
}

TargetLoweringBase::LegalizeTypeAction
NVPTXTargetLowering::getPreferredVectorAction(MVT VT) const {
  if (!VT.isScalableVector() && VT.getVectorNumElements() != 1 &&
      VT.getScalarType() == MVT::i1)
    return TypeSplitVector;
  return TargetLoweringBase::getPreferredVectorAction(VT);
}

SDValue NVPTXTargetLowering::getSqrtEstimate(SDValue Operand, SelectionDAG &DAG,
                                             int Enabled, int &ExtraSteps,
                                             bool &UseOneConst,
                                             bool Reciprocal) const {
  if (!(Enabled == ReciprocalEstimate::Enabled ||
        (Enabled == ReciprocalEstimate::Unspecified && !usePrecSqrtF32())))
    return SDValue();

  if (ExtraSteps == ReciprocalEstimate::Unspecified)
    ExtraSteps = 0;

  SDLoc DL(Operand);
  EVT VT = Operand.getValueType();
  bool Ftz = useF32FTZ(DAG.getMachineFunction());

  auto MakeIntrinsicCall = [&](Intrinsic::ID IID) {
    return DAG.getNode(ISD::INTRINSIC_WO_CHAIN, DL, VT,
                       DAG.getConstant(IID, DL, MVT::i32), Operand);
  };

  // The sqrt and rsqrt refinement processes assume we always start out with an
  // approximation of the rsqrt.  Therefore, if we're going to do any refinement
  // (i.e. ExtraSteps > 0), we must return an rsqrt.  But if we're *not* doing
  // any refinement, we must return a regular sqrt.
  if (Reciprocal || ExtraSteps > 0) {
    if (VT == MVT::f32)
      return MakeIntrinsicCall(Ftz ? Intrinsic::nvvm_rsqrt_approx_ftz_f
                                   : Intrinsic::nvvm_rsqrt_approx_f);
    else if (VT == MVT::f64)
      return MakeIntrinsicCall(Intrinsic::nvvm_rsqrt_approx_d);
    else
      return SDValue();
  } else {
    if (VT == MVT::f32)
      return MakeIntrinsicCall(Ftz ? Intrinsic::nvvm_sqrt_approx_ftz_f
                                   : Intrinsic::nvvm_sqrt_approx_f);
    else {
      // There's no sqrt.approx.f64 instruction, so we emit
      // reciprocal(rsqrt(x)).  This is faster than
      // select(x == 0, 0, x * rsqrt(x)).  (In fact, it's faster than plain
      // x * rsqrt(x).)
      return DAG.getNode(
          ISD::INTRINSIC_WO_CHAIN, DL, VT,
          DAG.getConstant(Intrinsic::nvvm_rcp_approx_ftz_d, DL, MVT::i32),
          MakeIntrinsicCall(Intrinsic::nvvm_rsqrt_approx_d));
    }
  }
}

std::string NVPTXTargetLowering::getPrototype(
    const DataLayout &DL, Type *RetTy, const ArgListTy &Args,
    const SmallVectorImpl<ISD::OutputArg> &Outs,
    std::optional<unsigned> FirstVAArg, const CallBase &CB,
    unsigned UniqueCallSite) const {
  auto PtrVT = getPointerTy(DL);

  std::string Prototype;
  raw_string_ostream O(Prototype);
  O << "prototype_" << UniqueCallSite << " : .callprototype ";

  if (RetTy->isVoidTy()) {
    O << "()";
  } else {
    O << "(";
    if (shouldPassAsArray(RetTy)) {
      const Align RetAlign = getArgumentAlignment(&CB, RetTy, 0, DL);
      O << ".param .align " << RetAlign.value() << " .b8 _["
        << DL.getTypeAllocSize(RetTy) << "]";
    } else if (RetTy->isFloatingPointTy() || RetTy->isIntegerTy()) {
      unsigned size = 0;
      if (auto *ITy = dyn_cast<IntegerType>(RetTy)) {
        size = ITy->getBitWidth();
      } else {
        assert(RetTy->isFloatingPointTy() &&
               "Floating point type expected here");
        size = RetTy->getPrimitiveSizeInBits();
      }
      // PTX ABI requires all scalar return values to be at least 32
      // bits in size.  fp16 normally uses .b16 as its storage type in
      // PTX, so its size must be adjusted here, too.
      size = promoteScalarArgumentSize(size);

      O << ".param .b" << size << " _";
    } else if (isa<PointerType>(RetTy)) {
      O << ".param .b" << PtrVT.getSizeInBits() << " _";
    } else {
      llvm_unreachable("Unknown return type");
    }
    O << ") ";
  }
  O << "_ (";

  bool first = true;

  const unsigned NumArgs = FirstVAArg.value_or(Args.size());
  auto AllOuts = ArrayRef(Outs);
  for (const unsigned I : llvm::seq(NumArgs)) {
    const auto ArgOuts =
        AllOuts.take_while([I](auto O) { return O.OrigArgIndex == I; });
    AllOuts = AllOuts.drop_front(ArgOuts.size());

    Type *Ty = Args[I].Ty;
    if (!first) {
      O << ", ";
    }
    first = false;

    if (ArgOuts[0].Flags.isByVal()) {
      // Indirect calls need strict ABI alignment so we disable optimizations by
      // not providing a function to optimize.
      Type *ETy = Args[I].IndirectType;
      Align InitialAlign = ArgOuts[0].Flags.getNonZeroByValAlign();
      Align ParamByValAlign =
          getFunctionByValParamAlign(/*F=*/nullptr, ETy, InitialAlign, DL);

      O << ".param .align " << ParamByValAlign.value() << " .b8 _["
        << ArgOuts[0].Flags.getByValSize() << "]";
    } else {
      if (shouldPassAsArray(Ty)) {
        Align ParamAlign =
            getArgumentAlignment(&CB, Ty, I + AttributeList::FirstArgIndex, DL);
        O << ".param .align " << ParamAlign.value() << " .b8 _["
          << DL.getTypeAllocSize(Ty) << "]";
        continue;
      }
      // i8 types in IR will be i16 types in SDAG
      assert((getValueType(DL, Ty) == ArgOuts[0].VT ||
              (getValueType(DL, Ty) == MVT::i8 && ArgOuts[0].VT == MVT::i16)) &&
             "type mismatch between callee prototype and arguments");
      // scalar type
      unsigned sz = 0;
      if (auto *ITy = dyn_cast<IntegerType>(Ty)) {
        sz = promoteScalarArgumentSize(ITy->getBitWidth());
      } else if (isa<PointerType>(Ty)) {
        sz = PtrVT.getSizeInBits();
      } else {
        sz = Ty->getPrimitiveSizeInBits();
      }
      O << ".param .b" << sz << " _";
    }
  }

  if (FirstVAArg)
    O << (first ? "" : ",") << " .param .align "
      << STI.getMaxRequiredAlignment() << " .b8 _[]";
  O << ")";
  if (shouldEmitPTXNoReturn(&CB, *nvTM))
    O << " .noreturn";
  O << ";";

  return Prototype;
}

Align NVPTXTargetLowering::getFunctionArgumentAlignment(
    const Function *F, Type *Ty, unsigned Idx, const DataLayout &DL) const {
  return getAlign(*F, Idx).value_or(getFunctionParamOptimizedAlign(F, Ty, DL));
}

Align NVPTXTargetLowering::getArgumentAlignment(const CallBase *CB, Type *Ty,
                                                unsigned Idx,
                                                const DataLayout &DL) const {
  if (!CB) {
    // CallSite is zero, fallback to ABI type alignment
    return DL.getABITypeAlign(Ty);
  }

  const Function *DirectCallee = CB->getCalledFunction();

  if (!DirectCallee) {
    // We don't have a direct function symbol, but that may be because of
    // constant cast instructions in the call.

    // With bitcast'd call targets, the instruction will be the call
    if (const auto *CI = dyn_cast<CallInst>(CB)) {
      // Check if we have call alignment metadata
      if (MaybeAlign StackAlign = getAlign(*CI, Idx))
        return StackAlign.value();
    }
    DirectCallee = getMaybeBitcastedCallee(CB);
  }

  // Check for function alignment information if we found that the
  // ultimate target is a Function
  if (DirectCallee)
    return getFunctionArgumentAlignment(DirectCallee, Ty, Idx, DL);

  // Call is indirect, fall back to the ABI type alignment
  return DL.getABITypeAlign(Ty);
}

static bool shouldConvertToIndirectCall(const CallBase *CB,
                                        const GlobalAddressSDNode *Func) {
  if (!Func)
    return false;
  if (auto *CalleeFunc = dyn_cast<Function>(Func->getGlobal()))
    return CB->getFunctionType() != CalleeFunc->getFunctionType();
  return false;
}

static MachinePointerInfo refinePtrAS(SDValue &Ptr, SelectionDAG &DAG,
                                      const DataLayout &DL,
                                      const TargetLowering &TL) {
  if (Ptr->getOpcode() == ISD::FrameIndex) {
    auto Ty = TL.getPointerTy(DL, ADDRESS_SPACE_LOCAL);
    Ptr = DAG.getAddrSpaceCast(SDLoc(), Ty, Ptr, ADDRESS_SPACE_GENERIC,
                               ADDRESS_SPACE_LOCAL);

    return MachinePointerInfo(ADDRESS_SPACE_LOCAL);
  }

  // Peel of an addrspacecast to generic and load directly from the specific
  // address space.
  if (Ptr->getOpcode() == ISD::ADDRSPACECAST) {
    const auto *ASC = cast<AddrSpaceCastSDNode>(Ptr);
    if (ASC->getDestAddressSpace() == ADDRESS_SPACE_GENERIC) {
      Ptr = ASC->getOperand(0);
      return MachinePointerInfo(ASC->getSrcAddressSpace());
    }
  }

  return MachinePointerInfo();
}

static ISD::NodeType getExtOpcode(const ISD::ArgFlagsTy &Flags) {
  if (Flags.isSExt())
    return ISD::SIGN_EXTEND;
  if (Flags.isZExt())
    return ISD::ZERO_EXTEND;
  return ISD::ANY_EXTEND;
}

static SDValue correctParamType(SDValue V, EVT ExpectedVT,
                                ISD::ArgFlagsTy Flags, SelectionDAG &DAG,
                                SDLoc dl) {
  const EVT ActualVT = V.getValueType();
  assert((ActualVT == ExpectedVT ||
          (ExpectedVT.isInteger() && ActualVT.isInteger())) &&
         "Non-integer argument type size mismatch");
  if (ExpectedVT.bitsGT(ActualVT))
    return DAG.getNode(getExtOpcode(Flags), dl, ExpectedVT, V);
  if (ExpectedVT.bitsLT(ActualVT))
    return DAG.getNode(ISD::TRUNCATE, dl, ExpectedVT, V);

  return V;
}

SDValue NVPTXTargetLowering::LowerCall(TargetLowering::CallLoweringInfo &CLI,
                                       SmallVectorImpl<SDValue> &InVals) const {

  if (CLI.IsVarArg && (STI.getPTXVersion() < 60 || STI.getSmVersion() < 30))
    report_fatal_error(
        "Support for variadic functions (unsized array parameter) introduced "
        "in PTX ISA version 6.0 and requires target sm_30.");

  SelectionDAG &DAG = CLI.DAG;
  SDLoc dl = CLI.DL;
  const SmallVectorImpl<ISD::InputArg> &Ins = CLI.Ins;
  SDValue Callee = CLI.Callee;
  ArgListTy &Args = CLI.getArgs();
  Type *RetTy = CLI.RetTy;
  const CallBase *CB = CLI.CB;
  const DataLayout &DL = DAG.getDataLayout();
  LLVMContext &Ctx = *DAG.getContext();

  const auto GetI32 = [&](const unsigned I) {
    return DAG.getConstant(I, dl, MVT::i32);
  };

  const unsigned UniqueCallSite = GlobalUniqueCallSite++;
  const SDValue CallChain = CLI.Chain;
  const SDValue StartChain =
      DAG.getCALLSEQ_START(CallChain, UniqueCallSite, 0, dl);
  SDValue DeclareGlue = StartChain.getValue(1);

  SmallVector<SDValue, 16> CallPrereqs{StartChain};

  const auto MakeDeclareScalarParam = [&](SDValue Symbol, unsigned Size) {
    // PTX ABI requires integral types to be at least 32 bits in size. FP16 is
    // loaded/stored using i16, so it's handled here as well.
    const unsigned SizeBits = promoteScalarArgumentSize(Size * 8);
    SDValue Declare =
        DAG.getNode(NVPTXISD::DeclareScalarParam, dl, {MVT::Other, MVT::Glue},
                    {StartChain, Symbol, GetI32(SizeBits), DeclareGlue});
    CallPrereqs.push_back(Declare);
    DeclareGlue = Declare.getValue(1);
    return Declare;
  };

  const auto MakeDeclareArrayParam = [&](SDValue Symbol, Align Align,
                                         unsigned Size) {
    SDValue Declare = DAG.getNode(
        NVPTXISD::DeclareArrayParam, dl, {MVT::Other, MVT::Glue},
        {StartChain, Symbol, GetI32(Align.value()), GetI32(Size), DeclareGlue});
    CallPrereqs.push_back(Declare);
    DeclareGlue = Declare.getValue(1);
    return Declare;
  };

  // Variadic arguments.
  //
  // Normally, for each argument, we declare a param scalar or a param
  // byte array in the .param space, and store the argument value to that
  // param scalar or array starting at offset 0.
  //
  // In the case of the first variadic argument, we declare a vararg byte array
  // with size 0. The exact size of this array isn't known at this point, so
  // it'll be patched later. All the variadic arguments will be stored to this
  // array at a certain offset (which gets tracked by 'VAOffset'). The offset is
  // initially set to 0, so it can be used for non-variadic arguments (which use
  // 0 offset) to simplify the code.
  //
  // After all vararg is processed, 'VAOffset' holds the size of the
  // vararg byte array.
  assert((CLI.IsVarArg || CLI.Args.size() == CLI.NumFixedArgs) &&
         "Non-VarArg function with extra arguments");

  const unsigned FirstVAArg = CLI.NumFixedArgs; // position of first variadic
  unsigned VAOffset = 0; // current offset in the param array

  const SDValue VADeclareParam =
      CLI.Args.size() > FirstVAArg
          ? MakeDeclareArrayParam(getCallParamSymbol(DAG, FirstVAArg, MVT::i32),
                                  Align(STI.getMaxRequiredAlignment()), 0)
          : SDValue();

  // Args.size() and Outs.size() need not match.
  // Outs.size() will be larger
  //   * if there is an aggregate argument with multiple fields (each field
  //     showing up separately in Outs)
  //   * if there is a vector argument with more than typical vector-length
  //     elements (generally if more than 4) where each vector element is
  //     individually present in Outs.
  // So a different index should be used for indexing into Outs/OutVals.
  // See similar issue in LowerFormalArguments.
  auto AllOuts = ArrayRef(CLI.Outs);
  auto AllOutVals = ArrayRef(CLI.OutVals);
  assert(AllOuts.size() == AllOutVals.size() &&
         "Outs and OutVals must be the same size");
  // Declare the .params or .reg need to pass values
  // to the function
  for (const auto E : llvm::enumerate(Args)) {
    const auto ArgI = E.index();
    const auto Arg = E.value();
    const auto ArgOuts =
        AllOuts.take_while([&](auto O) { return O.OrigArgIndex == ArgI; });
    const auto ArgOutVals = AllOutVals.take_front(ArgOuts.size());
    AllOuts = AllOuts.drop_front(ArgOuts.size());
    AllOutVals = AllOutVals.drop_front(ArgOuts.size());

    const bool IsVAArg = (ArgI >= FirstVAArg);
    const bool IsByVal = Arg.IsByVal;

    const SDValue ParamSymbol =
        getCallParamSymbol(DAG, IsVAArg ? FirstVAArg : ArgI, MVT::i32);

    assert((!IsByVal || Arg.IndirectType) &&
           "byval arg must have indirect type");
    Type *ETy = (IsByVal ? Arg.IndirectType : Arg.Ty);

    const Align ArgAlign = [&]() {
      if (IsByVal) {
        // The ByValAlign in the Outs[OIdx].Flags is always set at this point,
        // so we don't need to worry whether it's naturally aligned or not.
        // See TargetLowering::LowerCallTo().
        const Align InitialAlign = ArgOuts[0].Flags.getNonZeroByValAlign();
        return getFunctionByValParamAlign(CB->getCalledFunction(), ETy,
                                          InitialAlign, DL);
      }
      return getArgumentAlignment(CB, Arg.Ty, ArgI + 1, DL);
    }();

    const unsigned TySize = DL.getTypeAllocSize(ETy);
    assert((!IsByVal || TySize == ArgOuts[0].Flags.getByValSize()) &&
           "type size mismatch");

    const SDValue ArgDeclare = [&]() {
      if (IsVAArg)
        return VADeclareParam;
<<<<<<< HEAD

      if (IsByVal || shouldPassAsArray(Arg.Ty))
        return MakeDeclareArrayParam(ParamSymbol, ArgAlign, TySize);

=======

      if (IsByVal || shouldPassAsArray(Arg.Ty))
        return MakeDeclareArrayParam(ParamSymbol, ArgAlign, TySize);

>>>>>>> 35227056
      assert(ArgOuts.size() == 1 && "We must pass only one value as non-array");
      assert((ArgOuts[0].VT.isInteger() || ArgOuts[0].VT.isFloatingPoint()) &&
             "Only int and float types are supported as non-array arguments");

      return MakeDeclareScalarParam(ParamSymbol, TySize);
    }();

    if (IsByVal) {
      assert(ArgOutVals.size() == 1 && "We must pass only one value as byval");
      SDValue SrcPtr = ArgOutVals[0];
      const auto PointerInfo = refinePtrAS(SrcPtr, DAG, DL, *this);
      const Align BaseSrcAlign = ArgOuts[0].Flags.getNonZeroByValAlign();

      if (IsVAArg)
        VAOffset = alignTo(VAOffset, ArgAlign);

      SmallVector<EVT, 4> ValueVTs, MemVTs;
      SmallVector<TypeSize, 4> Offsets;
      ComputeValueVTs(*this, DL, ETy, ValueVTs, &MemVTs, &Offsets);

      unsigned J = 0;
      const auto VI = VectorizePTXValueVTs(MemVTs, Offsets, ArgAlign, IsVAArg);
      for (const unsigned NumElts : VI) {
        EVT LoadVT = getVectorizedVT(MemVTs[J], NumElts, Ctx);
        Align SrcAlign = commonAlignment(BaseSrcAlign, Offsets[J]);
        SDValue SrcAddr = DAG.getObjectPtrOffset(dl, SrcPtr, Offsets[J]);
        SDValue SrcLoad =
            DAG.getLoad(LoadVT, dl, CallChain, SrcAddr, PointerInfo, SrcAlign);

        TypeSize ParamOffset = Offsets[J].getWithIncrement(VAOffset);
        Align ParamAlign = commonAlignment(ArgAlign, ParamOffset);
        SDValue ParamAddr =
            DAG.getObjectPtrOffset(dl, ParamSymbol, ParamOffset);
        SDValue StoreParam =
            DAG.getStore(ArgDeclare, dl, SrcLoad, ParamAddr,
                         MachinePointerInfo(ADDRESS_SPACE_PARAM), ParamAlign);
        CallPrereqs.push_back(StoreParam);

        J += NumElts;
      }
      if (IsVAArg)
        VAOffset += TySize;
    } else {
      SmallVector<EVT, 16> VTs;
      SmallVector<uint64_t, 16> Offsets;
<<<<<<< HEAD
      ComputePTXValueVTs(*this, DL, Arg.Ty, VTs, &Offsets, VAOffset);
=======
      ComputePTXValueVTs(*this, DL, Ctx, CLI.CallConv, Arg.Ty, VTs, Offsets,
                         VAOffset);
>>>>>>> 35227056
      assert(VTs.size() == Offsets.size() && "Size mismatch");
      assert(VTs.size() == ArgOuts.size() && "Size mismatch");

      // PTX Interoperability Guide 3.3(A): [Integer] Values shorter
      // than 32-bits are sign extended or zero extended, depending on
      // whether they are signed or unsigned types. This case applies
      // only to scalar parameters and not to aggregate values.
      const bool ExtendIntegerParam =
          Arg.Ty->isIntegerTy() && DL.getTypeAllocSizeInBits(Arg.Ty) < 32;

      const auto GetStoredValue = [&](const unsigned I) {
        SDValue StVal = ArgOutVals[I];
        assert(promoteScalarIntegerPTX(StVal.getValueType()) ==
                   StVal.getValueType() &&
               "OutVal type should always be legal");

        const EVT VTI = promoteScalarIntegerPTX(VTs[I]);
        const EVT StoreVT =
            ExtendIntegerParam ? MVT::i32 : (VTI == MVT::i1 ? MVT::i8 : VTI);

        return correctParamType(StVal, StoreVT, ArgOuts[I].Flags, DAG, dl);
      };

      unsigned J = 0;
      const auto VI = VectorizePTXValueVTs(VTs, Offsets, ArgAlign, IsVAArg);
      for (const unsigned NumElts : VI) {
        const EVT EltVT = promoteScalarIntegerPTX(VTs[J]);

        unsigned Offset;
        if (IsVAArg) {
          // TODO: We may need to support vector types that can be passed
          // as scalars in variadic arguments.
          assert(NumElts == 1 &&
                 "Vectorization should be disabled for vaargs.");

          // Align each part of the variadic argument to their type.
          VAOffset = alignTo(VAOffset, DAG.getEVTAlign(EltVT));
          Offset = VAOffset;

          const EVT TheStoreType = ExtendIntegerParam ? MVT::i32 : EltVT;
          VAOffset += DL.getTypeAllocSize(TheStoreType.getTypeForEVT(Ctx));
        } else {
          assert(VAOffset == 0 && "VAOffset must be 0 for non-VA args");
          Offset = Offsets[J];
        }

        SDValue Ptr =
            DAG.getObjectPtrOffset(dl, ParamSymbol, TypeSize::getFixed(Offset));

        const MaybeAlign CurrentAlign = ExtendIntegerParam
                                            ? MaybeAlign(std::nullopt)
                                            : commonAlignment(ArgAlign, Offset);

        SDValue Val =
            getBuildVectorizedValue(NumElts, dl, DAG, [&](unsigned K) {
              return GetStoredValue(J + K);
            });

        SDValue StoreParam =
            DAG.getStore(ArgDeclare, dl, Val, Ptr,
                         MachinePointerInfo(ADDRESS_SPACE_PARAM), CurrentAlign);
        CallPrereqs.push_back(StoreParam);

        J += NumElts;
      }
    }
  }

  // Handle Result
  if (!Ins.empty()) {
    const SDValue RetSymbol = DAG.getExternalSymbol("retval0", MVT::i32);
    const unsigned ResultSize = DL.getTypeAllocSize(RetTy);
    if (shouldPassAsArray(RetTy)) {
      const Align RetAlign = getArgumentAlignment(CB, RetTy, 0, DL);
      MakeDeclareArrayParam(RetSymbol, RetAlign, ResultSize);
    } else {
      MakeDeclareScalarParam(RetSymbol, ResultSize);
    }
  }

  // Set the size of the vararg param byte array if the callee is a variadic
  // function and the variadic part is not empty.
  if (VADeclareParam) {
    SDValue DeclareParamOps[] = {VADeclareParam.getOperand(0),
                                 VADeclareParam.getOperand(1),
                                 VADeclareParam.getOperand(2), GetI32(VAOffset),
                                 VADeclareParam.getOperand(4)};
    DAG.MorphNodeTo(VADeclareParam.getNode(), VADeclareParam.getOpcode(),
                    VADeclareParam->getVTList(), DeclareParamOps);
  }

  const auto *Func = dyn_cast<GlobalAddressSDNode>(Callee.getNode());
  // If the type of the callsite does not match that of the function, convert
  // the callsite to an indirect call.
  const bool ConvertToIndirectCall = shouldConvertToIndirectCall(CB, Func);

  // Both indirect calls and libcalls have nullptr Func. In order to distinguish
  // between them we must rely on the call site value which is valid for
  // indirect calls but is always null for libcalls.
  const bool IsIndirectCall = (!Func && CB) || ConvertToIndirectCall;

  if (isa<ExternalSymbolSDNode>(Callee)) {
    Function* CalleeFunc = nullptr;

    // Try to find the callee in the current module.
    Callee = DAG.getSymbolFunctionGlobalAddress(Callee, &CalleeFunc);
    assert(CalleeFunc != nullptr && "Libcall callee must be set.");

    // Set the "libcall callee" attribute to indicate that the function
    // must always have a declaration.
    CalleeFunc->addFnAttr("nvptx-libcall-callee", "true");
  }

  if (IsIndirectCall) {
    // This is indirect function call case : PTX requires a prototype of the
    // form
    // proto_0 : .callprototype(.param .b32 _) _ (.param .b32 _);
    // to be emitted, and the label has to used as the last arg of call
    // instruction.
    // The prototype is embedded in a string and put as the operand for a
    // CallPrototype SDNode which will print out to the value of the string.
    const bool HasVAArgs = CLI.IsVarArg && (CLI.Args.size() > CLI.NumFixedArgs);
    std::string Proto =
        getPrototype(DL, RetTy, Args, CLI.Outs,
                     HasVAArgs ? std::optional(FirstVAArg) : std::nullopt, *CB,
                     UniqueCallSite);
    const char *ProtoStr = nvTM->getStrPool().save(Proto).data();
    const SDValue PrototypeDeclare = DAG.getNode(
        NVPTXISD::CallPrototype, dl, MVT::Other,
        {StartChain, DAG.getTargetExternalSymbol(ProtoStr, MVT::i32)});
    CallPrereqs.push_back(PrototypeDeclare);
  }

  const unsigned Proto = IsIndirectCall ? UniqueCallSite : 0;
  const unsigned NumArgs =
      std::min<unsigned>(CLI.NumFixedArgs + 1, Args.size());
  /// CALL(Chain, IsConvergent, IsIndirectCall/IsUniform, NumReturns,
  ///      NumParams, Callee, Proto)
  const SDValue CallToken = DAG.getTokenFactor(dl, CallPrereqs);
  const SDValue Call = DAG.getNode(
      NVPTXISD::CALL, dl, MVT::Other,
      {CallToken, GetI32(CLI.IsConvergent), GetI32(IsIndirectCall),
       GetI32(Ins.empty() ? 0 : 1), GetI32(NumArgs), Callee, GetI32(Proto)});

  SmallVector<SDValue, 16> LoadChains{Call};
  SmallVector<SDValue, 16> ProxyRegOps;
  if (!Ins.empty()) {
    SmallVector<EVT, 16> VTs;
    SmallVector<uint64_t, 16> Offsets;
<<<<<<< HEAD
    ComputePTXValueVTs(*this, DL, RetTy, VTs, &Offsets);
=======
    ComputePTXValueVTs(*this, DL, Ctx, CLI.CallConv, RetTy, VTs, Offsets);
>>>>>>> 35227056
    assert(VTs.size() == Ins.size() && "Bad value decomposition");

    const Align RetAlign = getArgumentAlignment(CB, RetTy, 0, DL);
    const SDValue RetSymbol = DAG.getExternalSymbol("retval0", MVT::i32);

    // PTX Interoperability Guide 3.3(A): [Integer] Values shorter than
    // 32-bits are sign extended or zero extended, depending on whether
    // they are signed or unsigned types.
    const bool ExtendIntegerRetVal =
        RetTy->isIntegerTy() && DL.getTypeAllocSizeInBits(RetTy) < 32;

    unsigned I = 0;
    const auto VI = VectorizePTXValueVTs(VTs, Offsets, RetAlign);
    for (const unsigned NumElts : VI) {
      const MaybeAlign CurrentAlign =
          ExtendIntegerRetVal ? MaybeAlign(std::nullopt)
                              : commonAlignment(RetAlign, Offsets[I]);

      const EVT VTI = promoteScalarIntegerPTX(VTs[I]);
      const EVT LoadVT =
          ExtendIntegerRetVal ? MVT::i32 : (VTI == MVT::i1 ? MVT::i8 : VTI);
      const EVT VecVT = getVectorizedVT(LoadVT, NumElts, Ctx);
      SDValue Ptr =
          DAG.getObjectPtrOffset(dl, RetSymbol, TypeSize::getFixed(Offsets[I]));

      SDValue R =
          DAG.getLoad(VecVT, dl, Call, Ptr,
                      MachinePointerInfo(ADDRESS_SPACE_PARAM), CurrentAlign);

      LoadChains.push_back(R.getValue(1));
      for (const unsigned J : llvm::seq(NumElts))
        ProxyRegOps.push_back(getExtractVectorizedValue(R, J, LoadVT, dl, DAG));
      I += NumElts;
    }
  }

  const SDValue EndToken = DAG.getTokenFactor(dl, LoadChains);
  const SDValue CallEnd = DAG.getCALLSEQ_END(EndToken, UniqueCallSite,
                                             UniqueCallSite + 1, SDValue(), dl);

  // Append ProxyReg instructions to the chain to make sure that `callseq_end`
  // will not get lost. Otherwise, during libcalls expansion, the nodes can become
  // dangling.
  for (const auto [I, Reg] : llvm::enumerate(ProxyRegOps)) {
    SDValue Proxy =
        DAG.getNode(NVPTXISD::ProxyReg, dl, Reg.getValueType(), {CallEnd, Reg});
    SDValue Ret = correctParamType(Proxy, Ins[I].VT, Ins[I].Flags, DAG, dl);
    InVals.push_back(Ret);
  }

  // set IsTailCall to false for now, until we figure out how to express
  // tail call optimization in PTX
  CLI.IsTailCall = false;
  return CallEnd;
}

SDValue NVPTXTargetLowering::LowerDYNAMIC_STACKALLOC(SDValue Op,
                                                     SelectionDAG &DAG) const {

  if (STI.getPTXVersion() < 73 || STI.getSmVersion() < 52) {
    const Function &Fn = DAG.getMachineFunction().getFunction();

    DAG.getContext()->diagnose(DiagnosticInfoUnsupported(
        Fn,
        "Support for dynamic alloca introduced in PTX ISA version 7.3 and "
        "requires target sm_52.",
        SDLoc(Op).getDebugLoc()));
    auto Ops = {DAG.getConstant(0, SDLoc(), Op.getValueType()),
                Op.getOperand(0)};
    return DAG.getMergeValues(Ops, SDLoc());
  }

  SDLoc DL(Op.getNode());
  SDValue Chain = Op.getOperand(0);
  SDValue Size = Op.getOperand(1);
  uint64_t Align = Op.getConstantOperandVal(2);

  // The alignment on a ISD::DYNAMIC_STACKALLOC node may be 0 to indicate that
  // the default stack alignment should be used.
  if (Align == 0)
    Align = DAG.getSubtarget().getFrameLowering()->getStackAlign().value();

  // The size for ptx alloca instruction is 64-bit for m64 and 32-bit for m32.
  const MVT LocalVT = getPointerTy(DAG.getDataLayout(), ADDRESS_SPACE_LOCAL);

  SDValue Alloc =
      DAG.getNode(NVPTXISD::DYNAMIC_STACKALLOC, DL, {LocalVT, MVT::Other},
                  {Chain, DAG.getZExtOrTrunc(Size, DL, LocalVT),
                   DAG.getTargetConstant(Align, DL, MVT::i32)});

  SDValue ASC = DAG.getAddrSpaceCast(
      DL, Op.getValueType(), Alloc, ADDRESS_SPACE_LOCAL, ADDRESS_SPACE_GENERIC);

  return DAG.getMergeValues({ASC, SDValue(Alloc.getNode(), 1)}, DL);
}

SDValue NVPTXTargetLowering::LowerSTACKRESTORE(SDValue Op,
                                               SelectionDAG &DAG) const {
  SDLoc DL(Op.getNode());
  if (STI.getPTXVersion() < 73 || STI.getSmVersion() < 52) {
    const Function &Fn = DAG.getMachineFunction().getFunction();

    DAG.getContext()->diagnose(DiagnosticInfoUnsupported(
        Fn,
        "Support for stackrestore requires PTX ISA version >= 7.3 and target "
        ">= sm_52.",
        DL.getDebugLoc()));
    return Op.getOperand(0);
  }

  const MVT LocalVT = getPointerTy(DAG.getDataLayout(), ADDRESS_SPACE_LOCAL);
  SDValue Chain = Op.getOperand(0);
  SDValue Ptr = Op.getOperand(1);
  SDValue ASC = DAG.getAddrSpaceCast(DL, LocalVT, Ptr, ADDRESS_SPACE_GENERIC,
                                     ADDRESS_SPACE_LOCAL);
  return DAG.getNode(NVPTXISD::STACKRESTORE, DL, MVT::Other, {Chain, ASC});
}

SDValue NVPTXTargetLowering::LowerSTACKSAVE(SDValue Op,
                                            SelectionDAG &DAG) const {
  SDLoc DL(Op.getNode());
  if (STI.getPTXVersion() < 73 || STI.getSmVersion() < 52) {
    const Function &Fn = DAG.getMachineFunction().getFunction();

    DAG.getContext()->diagnose(DiagnosticInfoUnsupported(
        Fn,
        "Support for stacksave requires PTX ISA version >= 7.3 and target >= "
        "sm_52.",
        DL.getDebugLoc()));
    auto Ops = {DAG.getConstant(0, DL, Op.getValueType()), Op.getOperand(0)};
    return DAG.getMergeValues(Ops, DL);
  }

  const MVT LocalVT = getPointerTy(DAG.getDataLayout(), ADDRESS_SPACE_LOCAL);
  SDValue Chain = Op.getOperand(0);
  SDValue SS =
      DAG.getNode(NVPTXISD::STACKSAVE, DL, {LocalVT, MVT::Other}, Chain);
  SDValue ASC = DAG.getAddrSpaceCast(
      DL, Op.getValueType(), SS, ADDRESS_SPACE_LOCAL, ADDRESS_SPACE_GENERIC);
  return DAG.getMergeValues({ASC, SDValue(SS.getNode(), 1)}, DL);
}

// By default CONCAT_VECTORS is lowered by ExpandVectorBuildThroughStack()
// (see LegalizeDAG.cpp). This is slow and uses local memory.
// We use extract/insert/build vector just as what LegalizeOp() does in llvm 2.5
SDValue
NVPTXTargetLowering::LowerCONCAT_VECTORS(SDValue Op, SelectionDAG &DAG) const {
  SDNode *Node = Op.getNode();
  SDLoc dl(Node);
  SmallVector<SDValue, 8> Ops;
  unsigned NumOperands = Node->getNumOperands();
  for (unsigned i = 0; i < NumOperands; ++i) {
    SDValue SubOp = Node->getOperand(i);
    EVT VVT = SubOp.getNode()->getValueType(0);
    EVT EltVT = VVT.getVectorElementType();
    unsigned NumSubElem = VVT.getVectorNumElements();
    for (unsigned j = 0; j < NumSubElem; ++j) {
      Ops.push_back(DAG.getNode(ISD::EXTRACT_VECTOR_ELT, dl, EltVT, SubOp,
                                DAG.getIntPtrConstant(j, dl)));
    }
  }
  return DAG.getBuildVector(Node->getValueType(0), dl, Ops);
}

static SDValue getPRMT(SDValue A, SDValue B, SDValue Selector, SDLoc DL,
                       SelectionDAG &DAG,
                       unsigned Mode = NVPTX::PTXPrmtMode::NONE) {
  assert(A.getValueType() == MVT::i32 && B.getValueType() == MVT::i32 &&
         Selector.getValueType() == MVT::i32 && "PRMT must have i32 operands");
  return DAG.getNode(NVPTXISD::PRMT, DL, MVT::i32,
                     {A, B, Selector, DAG.getConstant(Mode, DL, MVT::i32)});
}

static SDValue getPRMT(SDValue A, SDValue B, uint64_t Selector, SDLoc DL,
                       SelectionDAG &DAG,
                       unsigned Mode = NVPTX::PTXPrmtMode::NONE) {
  return getPRMT(A, B, DAG.getConstant(Selector, DL, MVT::i32), DL, DAG, Mode);
}

/// Reduces the elements using the scalar operations provided. The operations
/// are sorted descending in number of inputs they take. The flags on the
/// original reduction operation will be propagated to each scalar operation.
/// Nearby elements are grouped in tree reduction, unlike the shuffle reduction
/// used in ExpandReductions and SelectionDAG.
static SDValue buildTreeReduction(
    const SmallVector<SDValue> &Elements, EVT EltTy,
    ArrayRef<std::pair<unsigned /*NodeType*/, unsigned /*NumInputs*/>> Ops,
    const SDLoc &DL, const SDNodeFlags Flags, SelectionDAG &DAG) {
  // Build the reduction tree at each level, starting with all the elements.
  SmallVector<SDValue> Level = Elements;

  unsigned OpIdx = 0;
  while (Level.size() > 1) {
    // Try to reduce this level using the current operator.
    const auto [Op, NumInputs] = Ops[OpIdx];

    // Build the next level by partially reducing all elements.
    SmallVector<SDValue> ReducedLevel;
    unsigned I = 0, E = Level.size();
    for (; I + NumInputs <= E; I += NumInputs) {
      // Reduce elements in groups of [NumInputs], as much as possible.
      ReducedLevel.push_back(DAG.getNode(
          Op, DL, EltTy, ArrayRef<SDValue>(Level).slice(I, NumInputs), Flags));
    }

    if (I < E) {
      // Handle leftover elements.

      if (ReducedLevel.empty()) {
        // We didn't reduce anything at this level. We need to pick a smaller
        // operator.
        ++OpIdx;
        assert(OpIdx < Ops.size() && "no smaller operators for reduction");
        continue;
      }

      // We reduced some things but there's still more left, meaning the
      // operator's number of inputs doesn't evenly divide this level size. Move
      // these elements to the next level.
      for (; I < E; ++I)
        ReducedLevel.push_back(Level[I]);
    }

    // Process the next level.
    Level = ReducedLevel;
  }

  return *Level.begin();
}

// Get scalar reduction opcode
static ISD::NodeType getScalarOpcodeForReduction(unsigned ReductionOpcode) {
  switch (ReductionOpcode) {
  case ISD::VECREDUCE_FMAX:
    return ISD::FMAXNUM;
  case ISD::VECREDUCE_FMIN:
    return ISD::FMINNUM;
  case ISD::VECREDUCE_FMAXIMUM:
    return ISD::FMAXIMUM;
  case ISD::VECREDUCE_FMINIMUM:
    return ISD::FMINIMUM;
  default:
    llvm_unreachable("unhandled reduction opcode");
  }
}

/// Get 3-input scalar reduction opcode
static std::optional<NVPTXISD::NodeType>
getScalar3OpcodeForReduction(unsigned ReductionOpcode) {
  switch (ReductionOpcode) {
  case ISD::VECREDUCE_FMAX:
    return NVPTXISD::FMAXNUM3;
  case ISD::VECREDUCE_FMIN:
    return NVPTXISD::FMINNUM3;
  case ISD::VECREDUCE_FMAXIMUM:
    return NVPTXISD::FMAXIMUM3;
  case ISD::VECREDUCE_FMINIMUM:
    return NVPTXISD::FMINIMUM3;
  default:
    return std::nullopt;
  }
}

/// Lower reductions to either a sequence of operations or a tree if
/// reassociations are allowed. This method will use larger operations like
/// max3/min3 when the target supports them.
SDValue NVPTXTargetLowering::LowerVECREDUCE(SDValue Op,
                                            SelectionDAG &DAG) const {
  SDLoc DL(Op);
  const SDNodeFlags Flags = Op->getFlags();
  SDValue Vector = Op.getOperand(0);

  const unsigned Opcode = Op->getOpcode();
  const EVT EltTy = Vector.getValueType().getVectorElementType();

  // Whether we can use 3-input min/max when expanding the reduction.
  const bool CanUseMinMax3 =
      EltTy == MVT::f32 && STI.getSmVersion() >= 100 &&
      STI.getPTXVersion() >= 88 &&
      (Opcode == ISD::VECREDUCE_FMAX || Opcode == ISD::VECREDUCE_FMIN ||
       Opcode == ISD::VECREDUCE_FMAXIMUM || Opcode == ISD::VECREDUCE_FMINIMUM);

  // A list of SDNode opcodes with equivalent semantics, sorted descending by
  // number of inputs they take.
  SmallVector<std::pair<unsigned /*Op*/, unsigned /*NumIn*/>, 2> ScalarOps;

  if (auto Opcode3Elem = getScalar3OpcodeForReduction(Opcode);
      CanUseMinMax3 && Opcode3Elem)
    ScalarOps.push_back({*Opcode3Elem, 3});
  ScalarOps.push_back({getScalarOpcodeForReduction(Opcode), 2});

  SmallVector<SDValue> Elements;
  DAG.ExtractVectorElements(Vector, Elements);

  return buildTreeReduction(Elements, EltTy, ScalarOps, DL, Flags, DAG);
}

SDValue NVPTXTargetLowering::LowerBITCAST(SDValue Op, SelectionDAG &DAG) const {
  // Handle bitcasting from v2i8 without hitting the default promotion
  // strategy which goes through stack memory.
  EVT FromVT = Op->getOperand(0)->getValueType(0);
  if (FromVT != MVT::v2i8) {
    return Op;
  }

  // Pack vector elements into i16 and bitcast to final type
  SDLoc DL(Op);
  SDValue Vec0 = DAG.getNode(ISD::EXTRACT_VECTOR_ELT, DL, MVT::i8,
                             Op->getOperand(0), DAG.getIntPtrConstant(0, DL));
  SDValue Vec1 = DAG.getNode(ISD::EXTRACT_VECTOR_ELT, DL, MVT::i8,
                             Op->getOperand(0), DAG.getIntPtrConstant(1, DL));
  SDValue Extend0 = DAG.getNode(ISD::ZERO_EXTEND, DL, MVT::i16, Vec0);
  SDValue Extend1 = DAG.getNode(ISD::ZERO_EXTEND, DL, MVT::i16, Vec1);
  SDValue Const8 = DAG.getConstant(8, DL, MVT::i16);
  SDValue AsInt = DAG.getNode(
      ISD::OR, DL, MVT::i16,
      {Extend0, DAG.getNode(ISD::SHL, DL, MVT::i16, {Extend1, Const8})});
  EVT ToVT = Op->getValueType(0);
  return DAG.getBitcast(ToVT, AsInt);
}

// We can init constant f16x2/v2i16/v4i8 with a single .b32 move.  Normally it
// would get lowered as two constant loads and vector-packing move.
// Instead we want just a constant move:
//        mov.b32         %r2, 0x40003C00
SDValue NVPTXTargetLowering::LowerBUILD_VECTOR(SDValue Op,
                                               SelectionDAG &DAG) const {
  EVT VT = Op->getValueType(0);
  if (!(NVPTX::isPackedVectorTy(VT) && VT.is32BitVector()))
    return Op;
  SDLoc DL(Op);

  if (!llvm::all_of(Op->ops(), [](SDValue Operand) {
        return Operand->isUndef() || isa<ConstantSDNode>(Operand) ||
               isa<ConstantFPSDNode>(Operand);
      })) {
    if (VT != MVT::v4i8)
      return Op;
    // Lower non-const v4i8 vector as byte-wise constructed i32, which allows us
    // to optimize calculation of constant parts.
    auto GetPRMT = [&](const SDValue Left, const SDValue Right, bool Cast,
                       uint64_t SelectionValue) -> SDValue {
      SDValue L = Left;
      SDValue R = Right;
      if (Cast) {
        L = DAG.getAnyExtOrTrunc(L, DL, MVT::i32);
        R = DAG.getAnyExtOrTrunc(R, DL, MVT::i32);
      }
      return getPRMT(L, R, SelectionValue, DL, DAG);
    };
    auto PRMT__10 = GetPRMT(Op->getOperand(0), Op->getOperand(1), true, 0x3340);
    auto PRMT__32 = GetPRMT(Op->getOperand(2), Op->getOperand(3), true, 0x3340);
    auto PRMT3210 = GetPRMT(PRMT__10, PRMT__32, false, 0x5410);
    return DAG.getBitcast(VT, PRMT3210);
  }

  // Get value or the Nth operand as an APInt(32). Undef values treated as 0.
  auto GetOperand = [](SDValue Op, int N) -> APInt {
    const SDValue &Operand = Op->getOperand(N);
    EVT VT = Op->getValueType(0);
    if (Operand->isUndef())
      return APInt(32, 0);
    APInt Value;
    if (VT == MVT::v2f16 || VT == MVT::v2bf16)
      Value = cast<ConstantFPSDNode>(Operand)->getValueAPF().bitcastToAPInt();
    else if (VT == MVT::v2i16 || VT == MVT::v4i8)
      Value = Operand->getAsAPIntVal();
    else
      llvm_unreachable("Unsupported type");
    // i8 values are carried around as i16, so we need to zero out upper bits,
    // so they do not get in the way of combining individual byte values
    if (VT == MVT::v4i8)
      Value = Value.trunc(8);
    return Value.zext(32);
  };

  // Construct a 32-bit constant by shifting into place smaller values
  // (elements of the vector type VT).
  // For example, if VT has 2 elements, then N == 2:
  //   ShiftAmount = 32 / N = 16
  //   Value |= Op0 (b16) << 0
  //   Value |= Op1 (b16) << 16
  // If N == 4:
  //   ShiftAmount = 32 / N = 8
  //   Value |= Op0 (b8) << 0
  //   Value |= Op1 (b8) << 8
  //   Value |= Op2 (b8) << 16
  //   Value |= Op3 (b8) << 24
  // ...etc
  APInt Value(32, 0);
  const unsigned NumElements = VT.getVectorNumElements();
  assert(32 % NumElements == 0 && "must evenly divide bit length");
  const unsigned ShiftAmount = 32 / NumElements;
  for (unsigned ElementNo : seq(NumElements))
    Value |= GetOperand(Op, ElementNo).shl(ElementNo * ShiftAmount);
  SDValue Const = DAG.getConstant(Value, DL, MVT::i32);
  return DAG.getNode(ISD::BITCAST, DL, Op->getValueType(0), Const);
}

SDValue NVPTXTargetLowering::LowerEXTRACT_VECTOR_ELT(SDValue Op,
                                                     SelectionDAG &DAG) const {
  SDValue Index = Op->getOperand(1);
  SDValue Vector = Op->getOperand(0);
  SDLoc DL(Op);
  EVT VectorVT = Vector.getValueType();

  if (VectorVT == MVT::v4i8) {
    SDValue Selector = DAG.getNode(ISD::OR, DL, MVT::i32,
                                   DAG.getZExtOrTrunc(Index, DL, MVT::i32),
                                   DAG.getConstant(0x7770, DL, MVT::i32));
    SDValue PRMT = getPRMT(DAG.getBitcast(MVT::i32, Vector),
                           DAG.getConstant(0, DL, MVT::i32), Selector, DL, DAG);
    SDValue Ext = DAG.getAnyExtOrTrunc(PRMT, DL, Op->getValueType(0));
    SDNodeFlags Flags;
    Flags.setNoSignedWrap(Ext.getScalarValueSizeInBits() > 8);
    Flags.setNoUnsignedWrap(Ext.getScalarValueSizeInBits() >= 8);
    Ext->setFlags(Flags);
    return Ext;
  }

  // Constant index will be matched by tablegen.
  if (isa<ConstantSDNode>(Index.getNode()))
    return Op;

  // Extract individual elements and select one of them.
  assert(NVPTX::isPackedVectorTy(VectorVT) &&
         VectorVT.getVectorNumElements() == 2 && "Unexpected vector type.");
  EVT EltVT = VectorVT.getVectorElementType();

  SDLoc dl(Op.getNode());
  SDValue E0 = DAG.getNode(ISD::EXTRACT_VECTOR_ELT, dl, EltVT, Vector,
                           DAG.getIntPtrConstant(0, dl));
  SDValue E1 = DAG.getNode(ISD::EXTRACT_VECTOR_ELT, dl, EltVT, Vector,
                           DAG.getIntPtrConstant(1, dl));
  return DAG.getSelectCC(dl, Index, DAG.getIntPtrConstant(0, dl), E0, E1,
                         ISD::CondCode::SETEQ);
}

SDValue NVPTXTargetLowering::LowerINSERT_VECTOR_ELT(SDValue Op,
                                                    SelectionDAG &DAG) const {
  SDValue Vector = Op->getOperand(0);
  EVT VectorVT = Vector.getValueType();

  if (VectorVT != MVT::v4i8)
    return Op;
  SDLoc DL(Op);
  SDValue Value = Op->getOperand(1);
  if (Value->isUndef())
    return Vector;

  SDValue Index = Op->getOperand(2);

  SDValue BFI =
      DAG.getNode(NVPTXISD::BFI, DL, MVT::i32,
                  {DAG.getZExtOrTrunc(Value, DL, MVT::i32), Vector,
                   DAG.getNode(ISD::MUL, DL, MVT::i32,
                               DAG.getZExtOrTrunc(Index, DL, MVT::i32),
                               DAG.getConstant(8, DL, MVT::i32)),
                   DAG.getConstant(8, DL, MVT::i32)});
  return DAG.getNode(ISD::BITCAST, DL, Op->getValueType(0), BFI);
}

SDValue NVPTXTargetLowering::LowerVECTOR_SHUFFLE(SDValue Op,
                                                 SelectionDAG &DAG) const {
  SDValue V1 = Op.getOperand(0);
  EVT VectorVT = V1.getValueType();
  if (VectorVT != MVT::v4i8 || Op.getValueType() != MVT::v4i8)
    return Op;

  // Lower shuffle to PRMT instruction.
  const ShuffleVectorSDNode *SVN = cast<ShuffleVectorSDNode>(Op.getNode());
  SDValue V2 = Op.getOperand(1);
  uint32_t Selector = 0;
  for (auto I : llvm::enumerate(SVN->getMask())) {
    if (I.value() != -1) // -1 is a placeholder for undef.
      Selector |= (I.value() << (I.index() * 4));
  }

  SDLoc DL(Op);
  SDValue PRMT = getPRMT(DAG.getBitcast(MVT::i32, V1),
                         DAG.getBitcast(MVT::i32, V2), Selector, DL, DAG);
  return DAG.getBitcast(Op.getValueType(), PRMT);
}
/// LowerShiftRightParts - Lower SRL_PARTS, SRA_PARTS, which
/// 1) returns two i32 values and take a 2 x i32 value to shift plus a shift
///    amount, or
/// 2) returns two i64 values and take a 2 x i64 value to shift plus a shift
///    amount.
SDValue NVPTXTargetLowering::LowerShiftRightParts(SDValue Op,
                                                  SelectionDAG &DAG) const {
  assert(Op.getNumOperands() == 3 && "Not a double-shift!");
  assert(Op.getOpcode() == ISD::SRA_PARTS || Op.getOpcode() == ISD::SRL_PARTS);

  EVT VT = Op.getValueType();
  unsigned VTBits = VT.getSizeInBits();
  SDLoc dl(Op);
  SDValue ShOpLo = Op.getOperand(0);
  SDValue ShOpHi = Op.getOperand(1);
  SDValue ShAmt  = Op.getOperand(2);
  unsigned Opc = (Op.getOpcode() == ISD::SRA_PARTS) ? ISD::SRA : ISD::SRL;

  if (VTBits == 32 && STI.getSmVersion() >= 35) {
    // For 32bit and sm35, we can use the funnel shift 'shf' instruction.
    // {dHi, dLo} = {aHi, aLo} >> Amt
    //   dHi = aHi >> Amt
    //   dLo = shf.r.clamp aLo, aHi, Amt

    SDValue Hi = DAG.getNode(Opc, dl, VT, ShOpHi, ShAmt);
    SDValue Lo =
        DAG.getNode(NVPTXISD::FSHR_CLAMP, dl, VT, ShOpHi, ShOpLo, ShAmt);

    SDValue Ops[2] = { Lo, Hi };
    return DAG.getMergeValues(Ops, dl);
  }
  else {
    // {dHi, dLo} = {aHi, aLo} >> Amt
    // - if (Amt>=size) then
    //      dLo = aHi >> (Amt-size)
    //      dHi = aHi >> Amt (this is either all 0 or all 1)
    //   else
    //      dLo = (aLo >>logic Amt) | (aHi << (size-Amt))
    //      dHi = aHi >> Amt

    SDValue RevShAmt = DAG.getNode(ISD::SUB, dl, MVT::i32,
                                   DAG.getConstant(VTBits, dl, MVT::i32),
                                   ShAmt);
    SDValue Tmp1 = DAG.getNode(ISD::SRL, dl, VT, ShOpLo, ShAmt);
    SDValue ExtraShAmt = DAG.getNode(ISD::SUB, dl, MVT::i32, ShAmt,
                                     DAG.getConstant(VTBits, dl, MVT::i32));
    SDValue Tmp2 = DAG.getNode(ISD::SHL, dl, VT, ShOpHi, RevShAmt);
    SDValue FalseVal = DAG.getNode(ISD::OR, dl, VT, Tmp1, Tmp2);
    SDValue TrueVal = DAG.getNode(Opc, dl, VT, ShOpHi, ExtraShAmt);

    SDValue Cmp = DAG.getSetCC(dl, MVT::i1, ShAmt,
                               DAG.getConstant(VTBits, dl, MVT::i32),
                               ISD::SETGE);
    SDValue Hi = DAG.getNode(Opc, dl, VT, ShOpHi, ShAmt);
    SDValue Lo = DAG.getNode(ISD::SELECT, dl, VT, Cmp, TrueVal, FalseVal);

    SDValue Ops[2] = { Lo, Hi };
    return DAG.getMergeValues(Ops, dl);
  }
}

/// LowerShiftLeftParts - Lower SHL_PARTS, which
/// 1) returns two i32 values and take a 2 x i32 value to shift plus a shift
///    amount, or
/// 2) returns two i64 values and take a 2 x i64 value to shift plus a shift
///    amount.
SDValue NVPTXTargetLowering::LowerShiftLeftParts(SDValue Op,
                                                 SelectionDAG &DAG) const {
  assert(Op.getNumOperands() == 3 && "Not a double-shift!");
  assert(Op.getOpcode() == ISD::SHL_PARTS);

  EVT VT = Op.getValueType();
  unsigned VTBits = VT.getSizeInBits();
  SDLoc dl(Op);
  SDValue ShOpLo = Op.getOperand(0);
  SDValue ShOpHi = Op.getOperand(1);
  SDValue ShAmt  = Op.getOperand(2);

  if (VTBits == 32 && STI.getSmVersion() >= 35) {
    // For 32bit and sm35, we can use the funnel shift 'shf' instruction.
    // {dHi, dLo} = {aHi, aLo} << Amt
    //   dHi = shf.l.clamp aLo, aHi, Amt
    //   dLo = aLo << Amt

    SDValue Hi =
        DAG.getNode(NVPTXISD::FSHL_CLAMP, dl, VT, ShOpHi, ShOpLo, ShAmt);
    SDValue Lo = DAG.getNode(ISD::SHL, dl, VT, ShOpLo, ShAmt);

    SDValue Ops[2] = { Lo, Hi };
    return DAG.getMergeValues(Ops, dl);
  }
  else {
    // {dHi, dLo} = {aHi, aLo} << Amt
    // - if (Amt>=size) then
    //      dLo = aLo << Amt (all 0)
    //      dLo = aLo << (Amt-size)
    //   else
    //      dLo = aLo << Amt
    //      dHi = (aHi << Amt) | (aLo >> (size-Amt))

    SDValue RevShAmt = DAG.getNode(ISD::SUB, dl, MVT::i32,
                                   DAG.getConstant(VTBits, dl, MVT::i32),
                                   ShAmt);
    SDValue Tmp1 = DAG.getNode(ISD::SHL, dl, VT, ShOpHi, ShAmt);
    SDValue ExtraShAmt = DAG.getNode(ISD::SUB, dl, MVT::i32, ShAmt,
                                     DAG.getConstant(VTBits, dl, MVT::i32));
    SDValue Tmp2 = DAG.getNode(ISD::SRL, dl, VT, ShOpLo, RevShAmt);
    SDValue FalseVal = DAG.getNode(ISD::OR, dl, VT, Tmp1, Tmp2);
    SDValue TrueVal = DAG.getNode(ISD::SHL, dl, VT, ShOpLo, ExtraShAmt);

    SDValue Cmp = DAG.getSetCC(dl, MVT::i1, ShAmt,
                               DAG.getConstant(VTBits, dl, MVT::i32),
                               ISD::SETGE);
    SDValue Lo = DAG.getNode(ISD::SHL, dl, VT, ShOpLo, ShAmt);
    SDValue Hi = DAG.getNode(ISD::SELECT, dl, VT, Cmp, TrueVal, FalseVal);

    SDValue Ops[2] = { Lo, Hi };
    return DAG.getMergeValues(Ops, dl);
  }
}

/// If the types match, convert the generic copysign to the NVPTXISD version,
/// otherwise bail ensuring that mismatched cases are properly expaned.
SDValue NVPTXTargetLowering::LowerFCOPYSIGN(SDValue Op,
                                            SelectionDAG &DAG) const {
  EVT VT = Op.getValueType();
  SDLoc DL(Op);

  SDValue In1 = Op.getOperand(0);
  SDValue In2 = Op.getOperand(1);
  EVT SrcVT = In2.getValueType();

  if (!SrcVT.bitsEq(VT))
    return SDValue();

  return DAG.getNode(NVPTXISD::FCOPYSIGN, DL, VT, In1, In2);
}

SDValue NVPTXTargetLowering::LowerFROUND(SDValue Op, SelectionDAG &DAG) const {
  EVT VT = Op.getValueType();

  if (VT == MVT::f32)
    return LowerFROUND32(Op, DAG);

  if (VT == MVT::f64)
    return LowerFROUND64(Op, DAG);

  llvm_unreachable("unhandled type");
}

// This is the the rounding method used in CUDA libdevice in C like code:
// float roundf(float A)
// {
//   float RoundedA = (float) (int) ( A > 0 ? (A + 0.5f) : (A - 0.5f));
//   RoundedA = abs(A) > 0x1.0p23 ? A : RoundedA;
//   return abs(A) < 0.5 ? (float)(int)A : RoundedA;
// }
SDValue NVPTXTargetLowering::LowerFROUND32(SDValue Op,
                                           SelectionDAG &DAG) const {
  SDLoc SL(Op);
  SDValue A = Op.getOperand(0);
  EVT VT = Op.getValueType();

  SDValue AbsA = DAG.getNode(ISD::FABS, SL, VT, A);

  // RoundedA = (float) (int) ( A > 0 ? (A + 0.5f) : (A - 0.5f))
  SDValue Bitcast  = DAG.getNode(ISD::BITCAST, SL, MVT::i32, A);
  const unsigned SignBitMask = 0x80000000;
  SDValue Sign = DAG.getNode(ISD::AND, SL, MVT::i32, Bitcast,
                             DAG.getConstant(SignBitMask, SL, MVT::i32));
  const unsigned PointFiveInBits = 0x3F000000;
  SDValue PointFiveWithSignRaw =
      DAG.getNode(ISD::OR, SL, MVT::i32, Sign,
                  DAG.getConstant(PointFiveInBits, SL, MVT::i32));
  SDValue PointFiveWithSign =
      DAG.getNode(ISD::BITCAST, SL, VT, PointFiveWithSignRaw);
  SDValue AdjustedA = DAG.getNode(ISD::FADD, SL, VT, A, PointFiveWithSign);
  SDValue RoundedA = DAG.getNode(ISD::FTRUNC, SL, VT, AdjustedA);

  // RoundedA = abs(A) > 0x1.0p23 ? A : RoundedA;
  EVT SetCCVT = getSetCCResultType(DAG.getDataLayout(), *DAG.getContext(), VT);
  SDValue IsLarge =
      DAG.getSetCC(SL, SetCCVT, AbsA, DAG.getConstantFP(pow(2.0, 23.0), SL, VT),
                   ISD::SETOGT);
  RoundedA = DAG.getNode(ISD::SELECT, SL, VT, IsLarge, A, RoundedA);

  // return abs(A) < 0.5 ? (float)(int)A : RoundedA;
  SDValue IsSmall =DAG.getSetCC(SL, SetCCVT, AbsA,
                                DAG.getConstantFP(0.5, SL, VT), ISD::SETOLT);
  SDValue RoundedAForSmallA = DAG.getNode(ISD::FTRUNC, SL, VT, A);
  return DAG.getNode(ISD::SELECT, SL, VT, IsSmall, RoundedAForSmallA, RoundedA);
}

// The implementation of round(double) is similar to that of round(float) in
// that they both separate the value range into three regions and use a method
// specific to the region to round the values. However, round(double) first
// calculates the round of the absolute value and then adds the sign back while
// round(float) directly rounds the value with sign.
SDValue NVPTXTargetLowering::LowerFROUND64(SDValue Op,
                                           SelectionDAG &DAG) const {
  SDLoc SL(Op);
  SDValue A = Op.getOperand(0);
  EVT VT = Op.getValueType();

  SDValue AbsA = DAG.getNode(ISD::FABS, SL, VT, A);

  // double RoundedA = (double) (int) (abs(A) + 0.5f);
  SDValue AdjustedA = DAG.getNode(ISD::FADD, SL, VT, AbsA,
                                  DAG.getConstantFP(0.5, SL, VT));
  SDValue RoundedA = DAG.getNode(ISD::FTRUNC, SL, VT, AdjustedA);

  // RoundedA = abs(A) < 0.5 ? (double)0 : RoundedA;
  EVT SetCCVT = getSetCCResultType(DAG.getDataLayout(), *DAG.getContext(), VT);
  SDValue IsSmall =DAG.getSetCC(SL, SetCCVT, AbsA,
                                DAG.getConstantFP(0.5, SL, VT), ISD::SETOLT);
  RoundedA = DAG.getNode(ISD::SELECT, SL, VT, IsSmall,
                         DAG.getConstantFP(0, SL, VT),
                         RoundedA);

  // Add sign to rounded_A
  RoundedA = DAG.getNode(ISD::FCOPYSIGN, SL, VT, RoundedA, A);
  DAG.getNode(ISD::FTRUNC, SL, VT, A);

  // RoundedA = abs(A) > 0x1.0p52 ? A : RoundedA;
  SDValue IsLarge =
      DAG.getSetCC(SL, SetCCVT, AbsA, DAG.getConstantFP(pow(2.0, 52.0), SL, VT),
                   ISD::SETOGT);
  return DAG.getNode(ISD::SELECT, SL, VT, IsLarge, A, RoundedA);
}

static SDValue PromoteBinOpToF32(SDNode *N, SelectionDAG &DAG) {
  EVT VT = N->getValueType(0);
  EVT NVT = MVT::f32;
  if (VT.isVector()) {
    NVT = EVT::getVectorVT(*DAG.getContext(), NVT, VT.getVectorElementCount());
  }
  SDLoc DL(N);
  SDValue Tmp0 = DAG.getFPExtendOrRound(N->getOperand(0), DL, NVT);
  SDValue Tmp1 = DAG.getFPExtendOrRound(N->getOperand(1), DL, NVT);
  SDValue Res = DAG.getNode(N->getOpcode(), DL, NVT, Tmp0, Tmp1, N->getFlags());
  return DAG.getFPExtendOrRound(Res, DL, VT);
}

SDValue NVPTXTargetLowering::PromoteBinOpIfF32FTZ(SDValue Op,
                                                  SelectionDAG &DAG) const {
  if (useF32FTZ(DAG.getMachineFunction())) {
    return PromoteBinOpToF32(Op.getNode(), DAG);
  }
  return Op;
}

SDValue NVPTXTargetLowering::LowerINT_TO_FP(SDValue Op,
                                            SelectionDAG &DAG) const {
  assert(STI.getSmVersion() < 90 || STI.getPTXVersion() < 78);

  if (Op.getValueType() == MVT::bf16) {
    SDLoc Loc(Op);
    return DAG.getNode(
        ISD::FP_ROUND, Loc, MVT::bf16,
        DAG.getNode(Op.getOpcode(), Loc, MVT::f32, Op.getOperand(0)),
        DAG.getIntPtrConstant(0, Loc, /*isTarget=*/true));
  }

  // Everything else is considered legal.
  return Op;
}

SDValue NVPTXTargetLowering::LowerFP_TO_INT(SDValue Op,
                                            SelectionDAG &DAG) const {
  assert(STI.getSmVersion() < 90 || STI.getPTXVersion() < 78);

  if (Op.getOperand(0).getValueType() == MVT::bf16) {
    SDLoc Loc(Op);
    return DAG.getNode(
        Op.getOpcode(), Loc, Op.getValueType(),
        DAG.getNode(ISD::FP_EXTEND, Loc, MVT::f32, Op.getOperand(0)));
  }

  // Everything else is considered legal.
  return Op;
}

SDValue NVPTXTargetLowering::LowerFP_ROUND(SDValue Op,
                                           SelectionDAG &DAG) const {
  EVT NarrowVT = Op.getValueType();
  SDValue Wide = Op.getOperand(0);
  EVT WideVT = Wide.getValueType();
  if (NarrowVT.getScalarType() == MVT::bf16) {
    const TargetLowering *TLI = STI.getTargetLowering();
    if (STI.getSmVersion() < 80 || STI.getPTXVersion() < 70) {
      return TLI->expandFP_ROUND(Op.getNode(), DAG);
    }
    if (STI.getSmVersion() < 90 || STI.getPTXVersion() < 78) {
      // This combination was the first to support f32 -> bf16.
      if (STI.getSmVersion() >= 80 && STI.getPTXVersion() >= 70) {
        if (WideVT.getScalarType() == MVT::f32) {
          return Op;
        }
        if (WideVT.getScalarType() == MVT::f64) {
          SDLoc Loc(Op);
          // Round-inexact-to-odd f64 to f32, then do the final rounding using
          // the hardware f32 -> bf16 instruction.
          SDValue rod = TLI->expandRoundInexactToOdd(
              WideVT.isVector() ? WideVT.changeVectorElementType(MVT::f32)
                                : MVT::f32,
              Wide, Loc, DAG);
          return DAG.getFPExtendOrRound(rod, Loc, NarrowVT);
        }
      }
      return TLI->expandFP_ROUND(Op.getNode(), DAG);
    }
  }

  // Everything else is considered legal.
  return Op;
}

SDValue NVPTXTargetLowering::LowerFP_EXTEND(SDValue Op,
                                            SelectionDAG &DAG) const {
  SDValue Narrow = Op.getOperand(0);
  EVT NarrowVT = Narrow.getValueType();
  EVT WideVT = Op.getValueType();
  if (NarrowVT.getScalarType() == MVT::bf16) {
    if (WideVT.getScalarType() == MVT::f32 &&
        (STI.getSmVersion() < 80 || STI.getPTXVersion() < 71)) {
      SDLoc Loc(Op);
      return DAG.getNode(ISD::BF16_TO_FP, Loc, WideVT, Narrow);
    }
    if (WideVT.getScalarType() == MVT::f64 &&
        (STI.getSmVersion() < 90 || STI.getPTXVersion() < 78)) {
      EVT F32 = NarrowVT.isVector() ? NarrowVT.changeVectorElementType(MVT::f32)
                                    : MVT::f32;
      SDLoc Loc(Op);
      if (STI.getSmVersion() >= 80 && STI.getPTXVersion() >= 71) {
        Op = DAG.getNode(ISD::FP_EXTEND, Loc, F32, Narrow);
      } else {
        Op = DAG.getNode(ISD::BF16_TO_FP, Loc, F32, Narrow);
      }
      return DAG.getNode(ISD::FP_EXTEND, Loc, WideVT, Op);
    }
  }

  // Everything else is considered legal.
  return Op;
}

static SDValue LowerVectorArith(SDValue Op, SelectionDAG &DAG) {
  SDLoc DL(Op);
  if (Op.getValueType() != MVT::v2i16)
    return Op;
  EVT EltVT = Op.getValueType().getVectorElementType();
  SmallVector<SDValue> VecElements;
  for (int I = 0, E = Op.getValueType().getVectorNumElements(); I < E; I++) {
    SmallVector<SDValue> ScalarArgs;
    llvm::transform(Op->ops(), std::back_inserter(ScalarArgs),
                    [&](const SDUse &O) {
                      return DAG.getNode(ISD::EXTRACT_VECTOR_ELT, DL, EltVT,
                                         O.get(), DAG.getIntPtrConstant(I, DL));
                    });
    VecElements.push_back(DAG.getNode(Op.getOpcode(), DL, EltVT, ScalarArgs));
  }
  SDValue V =
      DAG.getNode(ISD::BUILD_VECTOR, DL, Op.getValueType(), VecElements);
  return V;
}

static SDValue LowerTcgen05St(SDValue Op, SelectionDAG &DAG) {
  SDNode *N = Op.getNode();
  SDLoc DL(N);
  SmallVector<SDValue, 32> Ops;

  // split the vector argument
  for (size_t I = 0; I < N->getNumOperands(); I++) {
    SDValue Val = N->getOperand(I);
    EVT ValVT = Val.getValueType();
    if (ValVT.isVector()) {
      EVT EltVT = ValVT.getVectorElementType();
      for (unsigned J = 0, NElts = ValVT.getVectorNumElements(); J < NElts; J++)
        Ops.push_back(DAG.getNode(ISD::EXTRACT_VECTOR_ELT, DL, EltVT, Val,
                                  DAG.getIntPtrConstant(J, DL)));
    } else
      Ops.push_back(Val);
  }

  MemIntrinsicSDNode *MemSD = cast<MemIntrinsicSDNode>(N);
  SDValue Tcgen05StNode =
      DAG.getMemIntrinsicNode(ISD::INTRINSIC_VOID, DL, N->getVTList(), Ops,
                              MemSD->getMemoryVT(), MemSD->getMemOperand());

  return Tcgen05StNode;
}

static SDValue LowerIntrinsicVoid(SDValue Op, SelectionDAG &DAG) {
  SDNode *N = Op.getNode();
  SDValue Intrin = N->getOperand(1);

  // Get the intrinsic ID
  unsigned IntrinNo = cast<ConstantSDNode>(Intrin.getNode())->getZExtValue();
  switch (IntrinNo) {
  default:
    break;
  case Intrinsic::nvvm_tcgen05_st_16x64b_x1:
  case Intrinsic::nvvm_tcgen05_st_16x64b_x2:
  case Intrinsic::nvvm_tcgen05_st_16x64b_x4:
  case Intrinsic::nvvm_tcgen05_st_16x64b_x8:
  case Intrinsic::nvvm_tcgen05_st_16x64b_x16:
  case Intrinsic::nvvm_tcgen05_st_16x64b_x32:
  case Intrinsic::nvvm_tcgen05_st_16x64b_x128:
  case Intrinsic::nvvm_tcgen05_st_16x128b_x1:
  case Intrinsic::nvvm_tcgen05_st_16x128b_x2:
  case Intrinsic::nvvm_tcgen05_st_16x128b_x4:
  case Intrinsic::nvvm_tcgen05_st_16x128b_x8:
  case Intrinsic::nvvm_tcgen05_st_16x128b_x16:
  case Intrinsic::nvvm_tcgen05_st_16x128b_x32:
  case Intrinsic::nvvm_tcgen05_st_16x128b_x64:
  case Intrinsic::nvvm_tcgen05_st_16x256b_x1:
  case Intrinsic::nvvm_tcgen05_st_16x256b_x2:
  case Intrinsic::nvvm_tcgen05_st_16x256b_x4:
  case Intrinsic::nvvm_tcgen05_st_16x256b_x8:
  case Intrinsic::nvvm_tcgen05_st_16x256b_x16:
  case Intrinsic::nvvm_tcgen05_st_16x256b_x32:
  case Intrinsic::nvvm_tcgen05_st_16x32bx2_x1:
  case Intrinsic::nvvm_tcgen05_st_16x32bx2_x2:
  case Intrinsic::nvvm_tcgen05_st_16x32bx2_x4:
  case Intrinsic::nvvm_tcgen05_st_16x32bx2_x8:
  case Intrinsic::nvvm_tcgen05_st_16x32bx2_x16:
  case Intrinsic::nvvm_tcgen05_st_16x32bx2_x32:
  case Intrinsic::nvvm_tcgen05_st_16x32bx2_x64:
  case Intrinsic::nvvm_tcgen05_st_16x32bx2_x128:
  case Intrinsic::nvvm_tcgen05_st_32x32b_x1:
  case Intrinsic::nvvm_tcgen05_st_32x32b_x2:
  case Intrinsic::nvvm_tcgen05_st_32x32b_x4:
  case Intrinsic::nvvm_tcgen05_st_32x32b_x8:
  case Intrinsic::nvvm_tcgen05_st_32x32b_x16:
  case Intrinsic::nvvm_tcgen05_st_32x32b_x32:
  case Intrinsic::nvvm_tcgen05_st_16x64b_x64:
  case Intrinsic::nvvm_tcgen05_st_32x32b_x64:
  case Intrinsic::nvvm_tcgen05_st_32x32b_x128:
    return LowerTcgen05St(Op, DAG);
  }
  return Op;
}

static SDValue LowerClusterLaunchControlQueryCancel(SDValue Op,
                                                    SelectionDAG &DAG) {

  SDNode *N = Op.getNode();
  if (N->getOperand(1).getValueType() != MVT::i128) {
    // return, if the operand is already lowered
    return SDValue();
  }

  unsigned IID =
      cast<ConstantSDNode>(N->getOperand(0).getNode())->getZExtValue();
  auto Opcode = [&]() {
    switch (IID) {
    case Intrinsic::nvvm_clusterlaunchcontrol_query_cancel_is_canceled:
      return NVPTXISD::CLUSTERLAUNCHCONTROL_QUERY_CANCEL_IS_CANCELED;
    case Intrinsic::nvvm_clusterlaunchcontrol_query_cancel_get_first_ctaid_x:
      return NVPTXISD::CLUSTERLAUNCHCONTROL_QUERY_CANCEL_GET_FIRST_CTAID_X;
    case Intrinsic::nvvm_clusterlaunchcontrol_query_cancel_get_first_ctaid_y:
      return NVPTXISD::CLUSTERLAUNCHCONTROL_QUERY_CANCEL_GET_FIRST_CTAID_Y;
    case Intrinsic::nvvm_clusterlaunchcontrol_query_cancel_get_first_ctaid_z:
      return NVPTXISD::CLUSTERLAUNCHCONTROL_QUERY_CANCEL_GET_FIRST_CTAID_Z;
    default:
      llvm_unreachable("unsupported/unhandled intrinsic");
    }
  }();

  SDLoc DL(N);
  SDValue TryCancelResponse = N->getOperand(1);
  SDValue Cast = DAG.getNode(ISD::BITCAST, DL, MVT::v2i64, TryCancelResponse);
  SDValue TryCancelResponse0 =
      DAG.getNode(ISD::EXTRACT_VECTOR_ELT, DL, MVT::i64, Cast,
                  DAG.getIntPtrConstant(0, DL));
  SDValue TryCancelResponse1 =
      DAG.getNode(ISD::EXTRACT_VECTOR_ELT, DL, MVT::i64, Cast,
                  DAG.getIntPtrConstant(1, DL));

  return DAG.getNode(Opcode, DL, N->getVTList(),
                     {TryCancelResponse0, TryCancelResponse1});
}

static SDValue lowerPrmtIntrinsic(SDValue Op, SelectionDAG &DAG) {
  const unsigned Mode = [&]() {
    switch (Op->getConstantOperandVal(0)) {
    case Intrinsic::nvvm_prmt:
      return NVPTX::PTXPrmtMode::NONE;
    case Intrinsic::nvvm_prmt_b4e:
      return NVPTX::PTXPrmtMode::B4E;
    case Intrinsic::nvvm_prmt_ecl:
      return NVPTX::PTXPrmtMode::ECL;
    case Intrinsic::nvvm_prmt_ecr:
      return NVPTX::PTXPrmtMode::ECR;
    case Intrinsic::nvvm_prmt_f4e:
      return NVPTX::PTXPrmtMode::F4E;
    case Intrinsic::nvvm_prmt_rc16:
      return NVPTX::PTXPrmtMode::RC16;
    case Intrinsic::nvvm_prmt_rc8:
      return NVPTX::PTXPrmtMode::RC8;
    default:
      llvm_unreachable("unsupported/unhandled intrinsic");
    }
  }();
  SDLoc DL(Op);
  SDValue A = Op->getOperand(1);
  SDValue B = Op.getNumOperands() == 4 ? Op.getOperand(2)
                                       : DAG.getConstant(0, DL, MVT::i32);
  SDValue Selector = (Op->op_end() - 1)->get();
  return getPRMT(A, B, Selector, DL, DAG, Mode);
}
static SDValue lowerIntrinsicWOChain(SDValue Op, SelectionDAG &DAG) {
  switch (Op->getConstantOperandVal(0)) {
  default:
    return Op;
  case Intrinsic::nvvm_prmt:
  case Intrinsic::nvvm_prmt_b4e:
  case Intrinsic::nvvm_prmt_ecl:
  case Intrinsic::nvvm_prmt_ecr:
  case Intrinsic::nvvm_prmt_f4e:
  case Intrinsic::nvvm_prmt_rc16:
  case Intrinsic::nvvm_prmt_rc8:
    return lowerPrmtIntrinsic(Op, DAG);
  case Intrinsic::nvvm_internal_addrspace_wrap:
    return Op.getOperand(1);
  case Intrinsic::nvvm_clusterlaunchcontrol_query_cancel_is_canceled:
  case Intrinsic::nvvm_clusterlaunchcontrol_query_cancel_get_first_ctaid_x:
  case Intrinsic::nvvm_clusterlaunchcontrol_query_cancel_get_first_ctaid_y:
  case Intrinsic::nvvm_clusterlaunchcontrol_query_cancel_get_first_ctaid_z:
    return LowerClusterLaunchControlQueryCancel(Op, DAG);
  }
}

// In PTX 64-bit CTLZ and CTPOP are supported, but they return a 32-bit value.
// Lower these into a node returning the correct type which is zero-extended
// back to the correct size.
static SDValue lowerCTLZCTPOP(SDValue Op, SelectionDAG &DAG) {
  SDValue V = Op->getOperand(0);
  assert(V.getValueType() == MVT::i64 &&
         "Unexpected CTLZ/CTPOP type to legalize");

  SDLoc DL(Op);
  SDValue CT = DAG.getNode(Op->getOpcode(), DL, MVT::i32, V);
  return DAG.getNode(ISD::ZERO_EXTEND, DL, MVT::i64, CT, SDNodeFlags::NonNeg);
}

static SDValue expandFSH64(SDValue A, SDValue B, SDValue ShiftAmount, SDLoc DL,
                           unsigned Opcode, SelectionDAG &DAG) {
  assert(A.getValueType() == MVT::i64 && B.getValueType() == MVT::i64);

  const auto *AmtConst = dyn_cast<ConstantSDNode>(ShiftAmount);
  if (!AmtConst)
    return SDValue();
  const auto Amt = AmtConst->getZExtValue() & 63;

  SDValue UnpackA =
      DAG.getNode(NVPTXISD::UNPACK_VECTOR, DL, {MVT::i32, MVT::i32}, A);
  SDValue UnpackB =
      DAG.getNode(NVPTXISD::UNPACK_VECTOR, DL, {MVT::i32, MVT::i32}, B);

  // Arch is Little endiain: 0 = low bits, 1 = high bits
  SDValue ALo = UnpackA.getValue(0);
  SDValue AHi = UnpackA.getValue(1);
  SDValue BLo = UnpackB.getValue(0);
  SDValue BHi = UnpackB.getValue(1);

  // The bitfeild consists of { AHi : ALo : BHi : BLo }
  //
  // * FSHL, Amt <  32 - The window will contain { AHi : ALo : BHi }
  // * FSHL, Amt >= 32 - The window will contain { ALo : BHi : BLo }
  // * FSHR, Amt <  32 - The window will contain { ALo : BHi : BLo }
  // * FSHR, Amt >= 32 - The window will contain { AHi : ALo : BHi }
  //
  // Note that Amt = 0 and Amt = 32 are special cases where 32-bit funnel shifts
  // are not needed at all. Amt = 0 is a no-op producing either A or B depending
  // on the direction. Amt = 32 can be implemented by a packing and unpacking
  // move to select and arrange the 32bit values. For simplicity, these cases
  // are not handled here explicitly and instead we rely on DAGCombiner to
  // remove the no-op funnel shifts we insert.
  auto [High, Mid, Low] = ((Opcode == ISD::FSHL) == (Amt < 32))
                              ? std::make_tuple(AHi, ALo, BHi)
                              : std::make_tuple(ALo, BHi, BLo);

  SDValue NewAmt = DAG.getConstant(Amt & 31, DL, MVT::i32);
  SDValue RHi = DAG.getNode(Opcode, DL, MVT::i32, {High, Mid, NewAmt});
  SDValue RLo = DAG.getNode(Opcode, DL, MVT::i32, {Mid, Low, NewAmt});

  return DAG.getNode(NVPTXISD::BUILD_VECTOR, DL, MVT::i64, {RLo, RHi});
}

static SDValue lowerFSH(SDValue Op, SelectionDAG &DAG) {
  return expandFSH64(Op->getOperand(0), Op->getOperand(1), Op->getOperand(2),
                     SDLoc(Op), Op->getOpcode(), DAG);
}

static SDValue lowerROT(SDValue Op, SelectionDAG &DAG) {
  unsigned Opcode = Op->getOpcode() == ISD::ROTL ? ISD::FSHL : ISD::FSHR;
  return expandFSH64(Op->getOperand(0), Op->getOperand(0), Op->getOperand(1),
                     SDLoc(Op), Opcode, DAG);
}

static SDValue lowerFREM(SDValue Op, SelectionDAG &DAG) {
  // Lower (frem x, y) into (sub x, (mul (ftrunc (div x, y)) y)),
  // i.e. "poor man's fmod()". When y is infinite, x is returned. This matches
  // the semantics of LLVM's frem.
  SDLoc DL(Op);
  SDValue X = Op->getOperand(0);
  SDValue Y = Op->getOperand(1);
  EVT Ty = Op.getValueType();
  SDNodeFlags Flags = Op->getFlags();

  SDValue Div = DAG.getNode(ISD::FDIV, DL, Ty, X, Y, Flags);
  SDValue Trunc = DAG.getNode(ISD::FTRUNC, DL, Ty, Div, Flags);
  SDValue Mul = DAG.getNode(ISD::FMUL, DL, Ty, Trunc, Y,
                            Flags | SDNodeFlags::AllowContract);
  SDValue Sub = DAG.getNode(ISD::FSUB, DL, Ty, X, Mul,
                            Flags | SDNodeFlags::AllowContract);

  if (Flags.hasNoInfs())
    return Sub;

  // If Y is infinite, return X
  SDValue AbsY = DAG.getNode(ISD::FABS, DL, Ty, Y);
  SDValue Inf =
      DAG.getConstantFP(APFloat::getInf(Ty.getFltSemantics()), DL, Ty);
  SDValue IsInf = DAG.getSetCC(DL, MVT::i1, AbsY, Inf, ISD::SETEQ);
  return DAG.getSelect(DL, Ty, IsInf, X, Sub);
}

static SDValue lowerSELECT(SDValue Op, SelectionDAG &DAG) {
  assert(Op.getValueType() == MVT::i1 && "Custom lowering enabled only for i1");

  SDValue Cond = Op->getOperand(0);
  SDValue TrueVal = Op->getOperand(1);
  SDValue FalseVal = Op->getOperand(2);
  SDLoc DL(Op);

  // If both operands are truncated, we push the select through the truncates.
  if (TrueVal.getOpcode() == ISD::TRUNCATE &&
      FalseVal.getOpcode() == ISD::TRUNCATE) {
    TrueVal = TrueVal.getOperand(0);
    FalseVal = FalseVal.getOperand(0);

    EVT VT = TrueVal.getSimpleValueType().bitsLE(FalseVal.getSimpleValueType())
                 ? TrueVal.getValueType()
                 : FalseVal.getValueType();
    TrueVal = DAG.getAnyExtOrTrunc(TrueVal, DL, VT);
    FalseVal = DAG.getAnyExtOrTrunc(FalseVal, DL, VT);
    SDValue Select = DAG.getSelect(DL, VT, Cond, TrueVal, FalseVal);
    return DAG.getNode(ISD::TRUNCATE, DL, MVT::i1, Select);
  }

  // Otherwise, expand the select into a series of logical operations. These
  // often can be folded into other operations either by us or ptxas.
  TrueVal = DAG.getFreeze(TrueVal);
  FalseVal = DAG.getFreeze(FalseVal);
  SDValue And1 = DAG.getNode(ISD::AND, DL, MVT::i1, Cond, TrueVal);
  SDValue NotCond = DAG.getNOT(DL, Cond, MVT::i1);
  SDValue And2 = DAG.getNode(ISD::AND, DL, MVT::i1, NotCond, FalseVal);
  SDValue Or = DAG.getNode(ISD::OR, DL, MVT::i1, And1, And2);
  return Or;
}

SDValue
NVPTXTargetLowering::LowerOperation(SDValue Op, SelectionDAG &DAG) const {
  switch (Op.getOpcode()) {
  case ISD::RETURNADDR:
    return SDValue();
  case ISD::FRAMEADDR:
    return SDValue();
  case ISD::ADDRSPACECAST:
    return LowerADDRSPACECAST(Op, DAG);
  case ISD::INTRINSIC_W_CHAIN:
    return Op;
  case ISD::INTRINSIC_WO_CHAIN:
    return lowerIntrinsicWOChain(Op, DAG);
  case ISD::INTRINSIC_VOID:
    return LowerIntrinsicVoid(Op, DAG);
  case ISD::BUILD_VECTOR:
    return LowerBUILD_VECTOR(Op, DAG);
  case ISD::BITCAST:
    return LowerBITCAST(Op, DAG);
  case ISD::EXTRACT_SUBVECTOR:
    return Op;
  case ISD::EXTRACT_VECTOR_ELT:
    return LowerEXTRACT_VECTOR_ELT(Op, DAG);
  case ISD::INSERT_VECTOR_ELT:
    return LowerINSERT_VECTOR_ELT(Op, DAG);
  case ISD::VECTOR_SHUFFLE:
    return LowerVECTOR_SHUFFLE(Op, DAG);
  case ISD::CONCAT_VECTORS:
    return LowerCONCAT_VECTORS(Op, DAG);
  case ISD::VECREDUCE_FMAX:
  case ISD::VECREDUCE_FMIN:
  case ISD::VECREDUCE_FMAXIMUM:
  case ISD::VECREDUCE_FMINIMUM:
    return LowerVECREDUCE(Op, DAG);
  case ISD::STORE:
    return LowerSTORE(Op, DAG);
  case ISD::LOAD:
    return LowerLOAD(Op, DAG);
  case ISD::SHL_PARTS:
    return LowerShiftLeftParts(Op, DAG);
  case ISD::SRA_PARTS:
  case ISD::SRL_PARTS:
    return LowerShiftRightParts(Op, DAG);
  case ISD::SELECT:
    return lowerSELECT(Op, DAG);
  case ISD::FROUND:
    return LowerFROUND(Op, DAG);
  case ISD::FCOPYSIGN:
    return LowerFCOPYSIGN(Op, DAG);
  case ISD::SINT_TO_FP:
  case ISD::UINT_TO_FP:
    return LowerINT_TO_FP(Op, DAG);
  case ISD::FP_TO_SINT:
  case ISD::FP_TO_UINT:
    return LowerFP_TO_INT(Op, DAG);
  case ISD::FP_ROUND:
    return LowerFP_ROUND(Op, DAG);
  case ISD::FP_EXTEND:
    return LowerFP_EXTEND(Op, DAG);
  case ISD::BR_JT:
    return LowerBR_JT(Op, DAG);
  case ISD::VAARG:
    return LowerVAARG(Op, DAG);
  case ISD::VASTART:
    return LowerVASTART(Op, DAG);
  case ISD::FSHL:
  case ISD::FSHR:
    return lowerFSH(Op, DAG);
  case ISD::ROTL:
  case ISD::ROTR:
    return lowerROT(Op, DAG);
  case ISD::ABS:
  case ISD::SMIN:
  case ISD::SMAX:
  case ISD::UMIN:
  case ISD::UMAX:
  case ISD::ADD:
  case ISD::SUB:
  case ISD::MUL:
  case ISD::SHL:
  case ISD::SREM:
  case ISD::UREM:
    return LowerVectorArith(Op, DAG);
  case ISD::DYNAMIC_STACKALLOC:
    return LowerDYNAMIC_STACKALLOC(Op, DAG);
  case ISD::STACKRESTORE:
    return LowerSTACKRESTORE(Op, DAG);
  case ISD::STACKSAVE:
    return LowerSTACKSAVE(Op, DAG);
  case ISD::CopyToReg:
    return LowerCopyToReg_128(Op, DAG);
  case ISD::FADD:
  case ISD::FSUB:
  case ISD::FMUL:
    // Used only for bf16 on SM80, where we select fma for non-ftz operation
    return PromoteBinOpIfF32FTZ(Op, DAG);
  case ISD::CTPOP:
  case ISD::CTLZ:
    return lowerCTLZCTPOP(Op, DAG);
  case ISD::FREM:
    return lowerFREM(Op, DAG);

  default:
    llvm_unreachable("Custom lowering not defined for operation");
  }
}

SDValue NVPTXTargetLowering::LowerBR_JT(SDValue Op, SelectionDAG &DAG) const {
  SDLoc DL(Op);
  SDValue Chain = Op.getOperand(0);
  const auto *JT = cast<JumpTableSDNode>(Op.getOperand(1));
  SDValue Index = Op.getOperand(2);

  unsigned JId = JT->getIndex();
  MachineJumpTableInfo *MJTI = DAG.getMachineFunction().getJumpTableInfo();
  ArrayRef<MachineBasicBlock *> MBBs = MJTI->getJumpTables()[JId].MBBs;

  SDValue IdV = DAG.getConstant(JId, DL, MVT::i32);

  // Generate BrxStart node
  SDVTList VTs = DAG.getVTList(MVT::Other, MVT::Glue);
  Chain = DAG.getNode(NVPTXISD::BrxStart, DL, VTs, Chain, IdV);

  // Generate BrxItem nodes
  assert(!MBBs.empty());
  for (MachineBasicBlock *MBB : MBBs.drop_back())
    Chain = DAG.getNode(NVPTXISD::BrxItem, DL, VTs, Chain.getValue(0),
                        DAG.getBasicBlock(MBB), Chain.getValue(1));

  // Generate BrxEnd nodes
  SDValue EndOps[] = {Chain.getValue(0), DAG.getBasicBlock(MBBs.back()), Index,
                      IdV, Chain.getValue(1)};
  SDValue BrxEnd = DAG.getNode(NVPTXISD::BrxEnd, DL, VTs, EndOps);

  return BrxEnd;
}

// This will prevent AsmPrinter from trying to print the jump tables itself.
unsigned NVPTXTargetLowering::getJumpTableEncoding() const {
  return MachineJumpTableInfo::EK_Inline;
}

SDValue NVPTXTargetLowering::LowerADDRSPACECAST(SDValue Op,
                                                SelectionDAG &DAG) const {
  AddrSpaceCastSDNode *N = cast<AddrSpaceCastSDNode>(Op.getNode());
  unsigned SrcAS = N->getSrcAddressSpace();
  unsigned DestAS = N->getDestAddressSpace();
  if (SrcAS != llvm::ADDRESS_SPACE_GENERIC &&
      DestAS != llvm::ADDRESS_SPACE_GENERIC) {
    // Shared and SharedCluster can be converted to each other through generic
    // space
    if ((SrcAS == llvm::ADDRESS_SPACE_SHARED &&
         DestAS == llvm::ADDRESS_SPACE_SHARED_CLUSTER) ||
        (SrcAS == llvm::ADDRESS_SPACE_SHARED_CLUSTER &&
         DestAS == llvm::ADDRESS_SPACE_SHARED)) {
      SDLoc DL(Op.getNode());
      const MVT GenerictVT =
          getPointerTy(DAG.getDataLayout(), ADDRESS_SPACE_GENERIC);
      SDValue GenericConversion = DAG.getAddrSpaceCast(
          DL, GenerictVT, Op.getOperand(0), SrcAS, ADDRESS_SPACE_GENERIC);
      SDValue SharedClusterConversion =
          DAG.getAddrSpaceCast(DL, Op.getValueType(), GenericConversion,
                               ADDRESS_SPACE_GENERIC, DestAS);
      return SharedClusterConversion;
    }

    return DAG.getUNDEF(Op.getValueType());
  }

  return Op;
}

// This function is almost a copy of SelectionDAG::expandVAArg().
// The only diff is that this one produces loads from local address space.
SDValue NVPTXTargetLowering::LowerVAARG(SDValue Op, SelectionDAG &DAG) const {
  const TargetLowering *TLI = STI.getTargetLowering();
  SDLoc DL(Op);

  SDNode *Node = Op.getNode();
  const Value *V = cast<SrcValueSDNode>(Node->getOperand(2))->getValue();
  EVT VT = Node->getValueType(0);
  auto *Ty = VT.getTypeForEVT(*DAG.getContext());
  SDValue Tmp1 = Node->getOperand(0);
  SDValue Tmp2 = Node->getOperand(1);
  const MaybeAlign MA(Node->getConstantOperandVal(3));

  SDValue VAListLoad = DAG.getLoad(TLI->getPointerTy(DAG.getDataLayout()), DL,
                                   Tmp1, Tmp2, MachinePointerInfo(V));
  SDValue VAList = VAListLoad;

  if (MA && *MA > TLI->getMinStackArgumentAlignment()) {
    VAList = DAG.getNode(
        ISD::ADD, DL, VAList.getValueType(), VAList,
        DAG.getConstant(MA->value() - 1, DL, VAList.getValueType()));

    VAList = DAG.getNode(ISD::AND, DL, VAList.getValueType(), VAList,
                         DAG.getSignedConstant(-(int64_t)MA->value(), DL,
                                               VAList.getValueType()));
  }

  // Increment the pointer, VAList, to the next vaarg
  Tmp1 = DAG.getNode(ISD::ADD, DL, VAList.getValueType(), VAList,
                     DAG.getConstant(DAG.getDataLayout().getTypeAllocSize(Ty),
                                     DL, VAList.getValueType()));

  // Store the incremented VAList to the legalized pointer
  Tmp1 = DAG.getStore(VAListLoad.getValue(1), DL, Tmp1, Tmp2,
                      MachinePointerInfo(V));

  const Value *SrcV = Constant::getNullValue(
      PointerType::get(*DAG.getContext(), ADDRESS_SPACE_LOCAL));

  // Load the actual argument out of the pointer VAList
  return DAG.getLoad(VT, DL, Tmp1, VAList, MachinePointerInfo(SrcV));
}

SDValue NVPTXTargetLowering::LowerVASTART(SDValue Op, SelectionDAG &DAG) const {
  const TargetLowering *TLI = STI.getTargetLowering();
  SDLoc DL(Op);
  EVT PtrVT = TLI->getPointerTy(DAG.getDataLayout());

  // Store the address of unsized array <function>_vararg[] in the ap object.
  SDValue VAReg = getParamSymbol(DAG, /* vararg */ -1, PtrVT);

  const Value *SV = cast<SrcValueSDNode>(Op.getOperand(2))->getValue();
  return DAG.getStore(Op.getOperand(0), DL, VAReg, Op.getOperand(1),
                      MachinePointerInfo(SV));
}

/// replaceLoadVector - Convert vector loads into multi-output scalar loads.
static std::optional<std::pair<SDValue, SDValue>>
replaceLoadVector(SDNode *N, SelectionDAG &DAG, const NVPTXSubtarget &STI) {
  LoadSDNode *LD = cast<LoadSDNode>(N);
  const EVT ResVT = LD->getValueType(0);
  const EVT MemVT = LD->getMemoryVT();

  // If we're doing sign/zero extension as part of the load, avoid lowering to
  // a LoadV node. TODO: consider relaxing this restriction.
  if (ResVT != MemVT)
    return std::nullopt;

  const auto NumEltsAndEltVT =
      getVectorLoweringShape(ResVT, STI, LD->getAddressSpace());
  if (!NumEltsAndEltVT)
    return std::nullopt;
  const auto [NumElts, EltVT] = NumEltsAndEltVT.value();

  Align Alignment = LD->getAlign();
  const auto &TD = DAG.getDataLayout();
  Align PrefAlign = TD.getPrefTypeAlign(MemVT.getTypeForEVT(*DAG.getContext()));
  if (Alignment < PrefAlign) {
    // This load is not sufficiently aligned, so bail out and let this vector
    // load be scalarized.  Note that we may still be able to emit smaller
    // vector loads.  For example, if we are loading a <4 x float> with an
    // alignment of 8, this check will fail but the legalizer will try again
    // with 2 x <2 x float>, which will succeed with an alignment of 8.
    return std::nullopt;
  }

  // Since LoadV2 is a target node, we cannot rely on DAG type legalization.
  // Therefore, we must ensure the type is legal.  For i1 and i8, we set the
  // loaded type to i16 and propagate the "real" type as the memory type.
  const MVT LoadEltVT = (EltVT.getSizeInBits() < 16) ? MVT::i16 : EltVT;

  unsigned Opcode;
  switch (NumElts) {
  default:
    return std::nullopt;
  case 2:
    Opcode = NVPTXISD::LoadV2;
    break;
  case 4:
    Opcode = NVPTXISD::LoadV4;
    break;
  case 8:
    Opcode = NVPTXISD::LoadV8;
    break;
  }
  auto ListVTs = SmallVector<EVT, 9>(NumElts, LoadEltVT);
  ListVTs.push_back(MVT::Other);
  SDVTList LdResVTs = DAG.getVTList(ListVTs);

  SDLoc DL(LD);

  // Copy regular operands
  SmallVector<SDValue, 8> OtherOps(LD->ops());

  // The select routine does not have access to the LoadSDNode instance, so
  // pass along the extension information
  OtherOps.push_back(DAG.getIntPtrConstant(LD->getExtensionType(), DL));

  SDValue NewLD = DAG.getMemIntrinsicNode(Opcode, DL, LdResVTs, OtherOps, MemVT,
                                          LD->getMemOperand());

  SmallVector<SDValue> ScalarRes;
  if (EltVT.isVector()) {
    assert(EVT(EltVT.getVectorElementType()) == ResVT.getVectorElementType());
    assert(NumElts * EltVT.getVectorNumElements() ==
           ResVT.getVectorNumElements());
    // Generate EXTRACT_VECTOR_ELTs to split v2[i,f,bf]16/v4i8 subvectors back
    // into individual elements.
    for (const unsigned I : llvm::seq(NumElts)) {
      SDValue SubVector = NewLD.getValue(I);
      DAG.ExtractVectorElements(SubVector, ScalarRes);
    }
  } else {
    for (const unsigned I : llvm::seq(NumElts)) {
      SDValue Res = NewLD.getValue(I);
      if (LoadEltVT != EltVT)
        Res = DAG.getNode(ISD::TRUNCATE, DL, EltVT, Res);
      ScalarRes.push_back(Res);
    }
  }

  SDValue LoadChain = NewLD.getValue(NumElts);

  const MVT BuildVecVT =
      MVT::getVectorVT(EltVT.getScalarType(), ScalarRes.size());
  SDValue BuildVec = DAG.getBuildVector(BuildVecVT, DL, ScalarRes);
  SDValue LoadValue = DAG.getBitcast(ResVT, BuildVec);

  return {{LoadValue, LoadChain}};
}

static void replaceLoadVector(SDNode *N, SelectionDAG &DAG,
                              SmallVectorImpl<SDValue> &Results,
                              const NVPTXSubtarget &STI) {
  if (auto Res = replaceLoadVector(N, DAG, STI))
    Results.append({Res->first, Res->second});
}

static SDValue lowerLoadVector(SDNode *N, SelectionDAG &DAG,
                               const NVPTXSubtarget &STI) {
  if (auto Res = replaceLoadVector(N, DAG, STI))
    return DAG.getMergeValues({Res->first, Res->second}, SDLoc(N));
  return SDValue();
}

// v = ld i1* addr
//   =>
// v1 = ld i8* addr (-> i16)
// v = trunc i16 to i1
static SDValue lowerLOADi1(LoadSDNode *LD, SelectionDAG &DAG) {
  SDLoc dl(LD);
  assert(LD->getExtensionType() == ISD::NON_EXTLOAD);
  assert(LD->getValueType(0) == MVT::i1 && "Custom lowering for i1 load only");
  SDValue newLD = DAG.getExtLoad(ISD::ZEXTLOAD, dl, MVT::i16, LD->getChain(),
                                 LD->getBasePtr(), LD->getPointerInfo(),
                                 MVT::i8, LD->getAlign(),
                                 LD->getMemOperand()->getFlags());
  SDValue result = DAG.getNode(ISD::TRUNCATE, dl, MVT::i1, newLD);
  // The legalizer (the caller) is expecting two values from the legalized
  // load, so we build a MergeValues node for it. See ExpandUnalignedLoad()
  // in LegalizeDAG.cpp which also uses MergeValues.
  return DAG.getMergeValues({result, LD->getChain()}, dl);
}

SDValue NVPTXTargetLowering::LowerLOAD(SDValue Op, SelectionDAG &DAG) const {
  LoadSDNode *LD = cast<LoadSDNode>(Op);

  if (Op.getValueType() == MVT::i1)
    return lowerLOADi1(LD, DAG);

  // To improve CodeGen we'll legalize any-extend loads to zext loads. This is
  // how they'll be lowered in ISel anyway, and by doing this a little earlier
  // we allow for more DAG combine opportunities.
  if (LD->getExtensionType() == ISD::EXTLOAD) {
    assert(LD->getValueType(0).isInteger() && LD->getMemoryVT().isInteger() &&
           "Unexpected fpext-load");
    return DAG.getExtLoad(ISD::ZEXTLOAD, SDLoc(Op), Op.getValueType(),
                          LD->getChain(), LD->getBasePtr(), LD->getMemoryVT(),
                          LD->getMemOperand());
  }

  llvm_unreachable("Unexpected custom lowering for load");
}

static SDValue lowerSTOREVector(SDValue Op, SelectionDAG &DAG,
                                const NVPTXSubtarget &STI) {
  MemSDNode *N = cast<MemSDNode>(Op.getNode());
  SDValue Val = N->getOperand(1);
  SDLoc DL(N);
  const EVT ValVT = Val.getValueType();
  const EVT MemVT = N->getMemoryVT();

  // If we're truncating as part of the store, avoid lowering to a StoreV node.
  // TODO: consider relaxing this restriction.
  if (ValVT != MemVT)
    return SDValue();

  const auto NumEltsAndEltVT =
      getVectorLoweringShape(ValVT, STI, N->getAddressSpace());
  if (!NumEltsAndEltVT)
    return SDValue();
  const auto [NumElts, EltVT] = NumEltsAndEltVT.value();

  const DataLayout &TD = DAG.getDataLayout();

  Align Alignment = N->getAlign();
  Align PrefAlign = TD.getPrefTypeAlign(ValVT.getTypeForEVT(*DAG.getContext()));
  if (Alignment < PrefAlign) {
    // This store is not sufficiently aligned, so bail out and let this vector
    // store be scalarized.  Note that we may still be able to emit smaller
    // vector stores.  For example, if we are storing a <4 x float> with an
    // alignment of 8, this check will fail but the legalizer will try again
    // with 2 x <2 x float>, which will succeed with an alignment of 8.
    return SDValue();
  }

  unsigned Opcode;
  switch (NumElts) {
  default:
    return SDValue();
  case 2:
    Opcode = NVPTXISD::StoreV2;
    break;
  case 4:
    Opcode = NVPTXISD::StoreV4;
    break;
  case 8:
    Opcode = NVPTXISD::StoreV8;
    break;
  }

  SmallVector<SDValue, 8> Ops;

  // First is the chain
  Ops.push_back(N->getOperand(0));

  // Then the split values
  if (EltVT.isVector()) {
    assert(EVT(EltVT.getVectorElementType()) == ValVT.getVectorElementType());
    assert(NumElts * EltVT.getVectorNumElements() ==
           ValVT.getVectorNumElements());
    // Combine individual elements into v2[i,f,bf]16/v4i8 subvectors to be
    // stored as b32s
    const unsigned NumEltsPerSubVector = EltVT.getVectorNumElements();
    for (const unsigned I : llvm::seq(NumElts)) {
      SmallVector<SDValue, 4> SubVectorElts;
      DAG.ExtractVectorElements(Val, SubVectorElts, I * NumEltsPerSubVector,
                                NumEltsPerSubVector);
      Ops.push_back(DAG.getBuildVector(EltVT, DL, SubVectorElts));
    }
  } else {
    SDValue V = DAG.getBitcast(MVT::getVectorVT(EltVT, NumElts), Val);
    for (const unsigned I : llvm::seq(NumElts)) {
      SDValue ExtVal = DAG.getNode(ISD::EXTRACT_VECTOR_ELT, DL, EltVT, V,
                                   DAG.getIntPtrConstant(I, DL));

      // Since StoreV2 is a target node, we cannot rely on DAG type
      // legalization. Therefore, we must ensure the type is legal.  For i1 and
      // i8, we set the stored type to i16 and propagate the "real" type as the
      // memory type.
      if (EltVT.getSizeInBits() < 16)
        ExtVal = DAG.getNode(ISD::ANY_EXTEND, DL, MVT::i16, ExtVal);
      Ops.push_back(ExtVal);
    }
  }

  // Then any remaining arguments
  Ops.append(N->op_begin() + 2, N->op_end());

  SDValue NewSt =
      DAG.getMemIntrinsicNode(Opcode, DL, DAG.getVTList(MVT::Other), Ops,
                              N->getMemoryVT(), N->getMemOperand());

  // return DCI.CombineTo(N, NewSt, true);
  return NewSt;
}

SDValue NVPTXTargetLowering::LowerSTORE(SDValue Op, SelectionDAG &DAG) const {
  StoreSDNode *Store = cast<StoreSDNode>(Op);
  EVT VT = Store->getMemoryVT();

  if (VT == MVT::i1)
    return LowerSTOREi1(Op, DAG);

  // Lower store of any other vector type, including v2f32 as we want to break
  // it apart since this is not a widely-supported type.
  return lowerSTOREVector(Op, DAG, STI);
}

// st i1 v, addr
//    =>
// v1 = zxt v to i16
// st.u8 i16, addr
SDValue NVPTXTargetLowering::LowerSTOREi1(SDValue Op, SelectionDAG &DAG) const {
  SDNode *Node = Op.getNode();
  SDLoc dl(Node);
  StoreSDNode *ST = cast<StoreSDNode>(Node);
  SDValue Tmp1 = ST->getChain();
  SDValue Tmp2 = ST->getBasePtr();
  SDValue Tmp3 = ST->getValue();
  assert(Tmp3.getValueType() == MVT::i1 && "Custom lowering for i1 store only");
  Tmp3 = DAG.getNode(ISD::ZERO_EXTEND, dl, MVT::i16, Tmp3);
  SDValue Result =
      DAG.getTruncStore(Tmp1, dl, Tmp3, Tmp2, ST->getPointerInfo(), MVT::i8,
                        ST->getAlign(), ST->getMemOperand()->getFlags());
  return Result;
}

SDValue NVPTXTargetLowering::LowerCopyToReg_128(SDValue Op,
                                                SelectionDAG &DAG) const {
  // Change the CopyToReg to take in two 64-bit operands instead of a 128-bit
  // operand so that it can pass the legalization.

  assert(Op.getOperand(1).getValueType() == MVT::i128 &&
         "Custom lowering for 128-bit CopyToReg only");

  SDNode *Node = Op.getNode();
  SDLoc DL(Node);

  SDValue Cast = DAG.getBitcast(MVT::v2i64, Op->getOperand(2));
  SDValue Lo = DAG.getNode(ISD::EXTRACT_VECTOR_ELT, DL, MVT::i64, Cast,
                           DAG.getIntPtrConstant(0, DL));
  SDValue Hi = DAG.getNode(ISD::EXTRACT_VECTOR_ELT, DL, MVT::i64, Cast,
                           DAG.getIntPtrConstant(1, DL));

  SmallVector<SDValue, 5> NewOps(Op->getNumOperands() + 1);
  SmallVector<EVT, 3> ResultsType(Node->values());

  NewOps[0] = Op->getOperand(0); // Chain
  NewOps[1] = Op->getOperand(1); // Dst Reg
  NewOps[2] = Lo;                // Lower 64-bit
  NewOps[3] = Hi;                // Higher 64-bit
  if (Op.getNumOperands() == 4)
    NewOps[4] = Op->getOperand(3); // Glue if exists

  return DAG.getNode(ISD::CopyToReg, DL, ResultsType, NewOps);
}

unsigned NVPTXTargetLowering::getNumRegisters(
    LLVMContext &Context, EVT VT,
    std::optional<MVT> RegisterVT = std::nullopt) const {
  if (VT == MVT::i128 && RegisterVT == MVT::i128)
    return 1;
  return TargetLoweringBase::getNumRegisters(Context, VT, RegisterVT);
}

bool NVPTXTargetLowering::splitValueIntoRegisterParts(
    SelectionDAG &DAG, const SDLoc &DL, SDValue Val, SDValue *Parts,
    unsigned NumParts, MVT PartVT, std::optional<CallingConv::ID> CC) const {
  if (Val.getValueType() == MVT::i128 && NumParts == 1) {
    Parts[0] = Val;
    return true;
  }
  return false;
}

// This creates target external symbol for a function parameter.
// Name of the symbol is composed from its index and the function name.
// Negative index corresponds to special parameter (unsized array) used for
// passing variable arguments.
SDValue NVPTXTargetLowering::getParamSymbol(SelectionDAG &DAG, int I,
                                            EVT T) const {
  StringRef SavedStr = nvTM->getStrPool().save(
      getParamName(&DAG.getMachineFunction().getFunction(), I));
  return DAG.getExternalSymbol(SavedStr.data(), T);
}

SDValue NVPTXTargetLowering::getCallParamSymbol(SelectionDAG &DAG, int I,
                                                EVT T) const {
  const StringRef SavedStr = nvTM->getStrPool().save("param" + Twine(I));
  return DAG.getExternalSymbol(SavedStr.data(), T);
}

SDValue NVPTXTargetLowering::LowerFormalArguments(
    SDValue Chain, CallingConv::ID CallConv, bool isVarArg,
    const SmallVectorImpl<ISD::InputArg> &Ins, const SDLoc &dl,
    SelectionDAG &DAG, SmallVectorImpl<SDValue> &InVals) const {
  const DataLayout &DL = DAG.getDataLayout();
  LLVMContext &Ctx = *DAG.getContext();
  auto PtrVT = getPointerTy(DAG.getDataLayout());

  const Function &F = DAG.getMachineFunction().getFunction();

  SDValue Root = DAG.getRoot();
  SmallVector<SDValue, 16> OutChains;

  // argTypes.size() (or theArgs.size()) and Ins.size() need not match.
  // Ins.size() will be larger
  //   * if there is an aggregate argument with multiple fields (each field
  //     showing up separately in Ins)
  //   * if there is a vector argument with more than typical vector-length
  //     elements (generally if more than 4) where each vector element is
  //     individually present in Ins.
  // So a different index should be used for indexing into Ins.
  // See similar issue in LowerCall.

  auto AllIns = ArrayRef(Ins);
  for (const auto &Arg : F.args()) {
    const auto ArgIns = AllIns.take_while(
        [&](auto I) { return I.OrigArgIndex == Arg.getArgNo(); });
    AllIns = AllIns.drop_front(ArgIns.size());

    Type *Ty = Arg.getType();

    if (ArgIns.empty())
      report_fatal_error("Empty parameter types are not supported");

    if (Arg.use_empty()) {
      // argument is dead
      for (const auto &In : ArgIns) {
        assert(!In.Used && "Arg.use_empty() is true but Arg is used?");
        InVals.push_back(DAG.getUNDEF(In.VT));
      }
      continue;
    }

    SDValue ArgSymbol = getParamSymbol(DAG, Arg.getArgNo(), PtrVT);

    // In the following cases, assign a node order of "i+1"
    // to newly created nodes. The SDNodes for params have to
    // appear in the same order as their order of appearance
    // in the original function. "i+1" holds that order.
    if (Arg.hasByValAttr()) {
      // Param has ByVal attribute
      // Return MoveParam(param symbol).
      // Ideally, the param symbol can be returned directly,
      // but when SDNode builder decides to use it in a CopyToReg(),
      // machine instruction fails because TargetExternalSymbol
      // (not lowered) is target dependent, and CopyToReg assumes
      // the source is lowered.
      assert(ArgIns.size() == 1 && "ByVal argument must be a pointer");
      const auto &ByvalIn = ArgIns[0];
      assert(getValueType(DL, Ty) == ByvalIn.VT &&
             "Ins type did not match function type");
      assert(ByvalIn.VT == PtrVT && "ByVal argument must be a pointer");

      SDValue P;
      if (isKernelFunction(F)) {
        P = ArgSymbol;
        P.getNode()->setIROrder(Arg.getArgNo() + 1);
      } else {
        P = DAG.getNode(NVPTXISD::MoveParam, dl, ByvalIn.VT, ArgSymbol);
        P.getNode()->setIROrder(Arg.getArgNo() + 1);
        P = DAG.getAddrSpaceCast(dl, ByvalIn.VT, P, ADDRESS_SPACE_LOCAL,
                                 ADDRESS_SPACE_GENERIC);
      }
      InVals.push_back(P);
    } else {
      SmallVector<EVT, 16> VTs;
      SmallVector<uint64_t, 16> Offsets;
      ComputePTXValueVTs(*this, DL, Ctx, CallConv, Ty, VTs, Offsets);
      assert(VTs.size() == ArgIns.size() && "Size mismatch");
      assert(VTs.size() == Offsets.size() && "Size mismatch");

      const Align ArgAlign = getFunctionArgumentAlignment(
          &F, Ty, Arg.getArgNo() + AttributeList::FirstArgIndex, DL);

      unsigned I = 0;
      const auto VI = VectorizePTXValueVTs(VTs, Offsets, ArgAlign);
      for (const unsigned NumElts : VI) {
        // i1 is loaded/stored as i8
        const EVT LoadVT = VTs[I] == MVT::i1 ? MVT::i8 : VTs[I];
<<<<<<< HEAD
        const EVT VecVT = getVectorizedVT(LoadVT, NumElts, *DAG.getContext());
=======
        const EVT VecVT = getVectorizedVT(LoadVT, NumElts, Ctx);
>>>>>>> 35227056

        SDValue VecAddr = DAG.getObjectPtrOffset(
            dl, ArgSymbol, TypeSize::getFixed(Offsets[I]));

        const Align PartAlign = commonAlignment(ArgAlign, Offsets[I]);
        SDValue P =
            DAG.getLoad(VecVT, dl, Root, VecAddr,
                        MachinePointerInfo(ADDRESS_SPACE_PARAM), PartAlign,
                        MachineMemOperand::MODereferenceable |
                            MachineMemOperand::MOInvariant);
        P.getNode()->setIROrder(Arg.getArgNo() + 1);
        for (const unsigned J : llvm::seq(NumElts)) {
          SDValue Elt = getExtractVectorizedValue(P, J, LoadVT, dl, DAG);

          Elt = correctParamType(Elt, ArgIns[I + J].VT, ArgIns[I + J].Flags,
                                 DAG, dl);
          InVals.push_back(Elt);
        }
        I += NumElts;
      }
    }
  }

  if (!OutChains.empty())
    DAG.setRoot(DAG.getTokenFactor(dl, OutChains));

  return Chain;
}

SDValue
NVPTXTargetLowering::LowerReturn(SDValue Chain, CallingConv::ID CallConv,
                                 bool isVarArg,
                                 const SmallVectorImpl<ISD::OutputArg> &Outs,
                                 const SmallVectorImpl<SDValue> &OutVals,
                                 const SDLoc &dl, SelectionDAG &DAG) const {
  const Function &F = DAG.getMachineFunction().getFunction();
  Type *RetTy = F.getReturnType();

  if (RetTy->isVoidTy()) {
    assert(OutVals.empty() && Outs.empty() && "Return value expected for void");
    return DAG.getNode(NVPTXISD::RET_GLUE, dl, MVT::Other, Chain);
  }

  const DataLayout &DL = DAG.getDataLayout();
<<<<<<< HEAD
=======
  LLVMContext &Ctx = *DAG.getContext();
>>>>>>> 35227056

  const SDValue RetSymbol = DAG.getExternalSymbol("func_retval0", MVT::i32);
  const auto RetAlign = getFunctionParamOptimizedAlign(&F, RetTy, DL);

  // PTX Interoperability Guide 3.3(A): [Integer] Values shorter than
  // 32-bits are sign extended or zero extended, depending on whether
  // they are signed or unsigned types.
  const bool ExtendIntegerRetVal =
      RetTy->isIntegerTy() && DL.getTypeAllocSizeInBits(RetTy) < 32;

  SmallVector<EVT, 16> VTs;
  SmallVector<uint64_t, 16> Offsets;
<<<<<<< HEAD
  ComputePTXValueVTs(*this, DL, RetTy, VTs, &Offsets);
=======
  ComputePTXValueVTs(*this, DL, Ctx, CallConv, RetTy, VTs, Offsets);
>>>>>>> 35227056
  assert(VTs.size() == OutVals.size() && "Bad return value decomposition");

  const auto GetRetVal = [&](unsigned I) -> SDValue {
    SDValue RetVal = OutVals[I];
    assert(promoteScalarIntegerPTX(RetVal.getValueType()) ==
               RetVal.getValueType() &&
           "OutVal type should always be legal");

    const EVT VTI = promoteScalarIntegerPTX(VTs[I]);
    const EVT StoreVT =
        ExtendIntegerRetVal ? MVT::i32 : (VTI == MVT::i1 ? MVT::i8 : VTI);
    return correctParamType(RetVal, StoreVT, Outs[I].Flags, DAG, dl);
  };

  unsigned I = 0;
  const auto VI = VectorizePTXValueVTs(VTs, Offsets, RetAlign);
  for (const unsigned NumElts : VI) {
    const MaybeAlign CurrentAlign = ExtendIntegerRetVal
                                        ? MaybeAlign(std::nullopt)
                                        : commonAlignment(RetAlign, Offsets[I]);

    SDValue Val = getBuildVectorizedValue(
        NumElts, dl, DAG, [&](unsigned K) { return GetRetVal(I + K); });

    SDValue Ptr =
        DAG.getObjectPtrOffset(dl, RetSymbol, TypeSize::getFixed(Offsets[I]));

    Chain = DAG.getStore(Chain, dl, Val, Ptr,
                         MachinePointerInfo(ADDRESS_SPACE_PARAM), CurrentAlign);

    I += NumElts;
  }

  return DAG.getNode(NVPTXISD::RET_GLUE, dl, MVT::Other, Chain);
}

void NVPTXTargetLowering::LowerAsmOperandForConstraint(
    SDValue Op, StringRef Constraint, std::vector<SDValue> &Ops,
    SelectionDAG &DAG) const {
  if (Constraint.size() > 1)
    return;
  TargetLowering::LowerAsmOperandForConstraint(Op, Constraint, Ops, DAG);
}

// llvm.ptx.memcpy.const and llvm.ptx.memmove.const need to be modeled as
// TgtMemIntrinsic
// because we need the information that is only available in the "Value" type
// of destination
// pointer. In particular, the address space information.
bool NVPTXTargetLowering::getTgtMemIntrinsic(
    IntrinsicInfo &Info, const CallInst &I,
    MachineFunction &MF, unsigned Intrinsic) const {
  switch (Intrinsic) {
  default:
    return false;
  case Intrinsic::nvvm_match_all_sync_i32p:
  case Intrinsic::nvvm_match_all_sync_i64p:
    Info.opc = ISD::INTRINSIC_W_CHAIN;
    // memVT is bogus. These intrinsics have IntrInaccessibleMemOnly attribute
    // in order to model data exchange with other threads, but perform no real
    // memory accesses.
    Info.memVT = MVT::i1;

    // Our result depends on both our and other thread's arguments.
    Info.flags = MachineMemOperand::MOLoad | MachineMemOperand::MOStore;
    return true;
  case Intrinsic::nvvm_wmma_m16n16k16_load_a_f16_col:
  case Intrinsic::nvvm_wmma_m16n16k16_load_a_f16_row:
  case Intrinsic::nvvm_wmma_m16n16k16_load_a_f16_col_stride:
  case Intrinsic::nvvm_wmma_m16n16k16_load_a_f16_row_stride:
  case Intrinsic::nvvm_wmma_m16n16k16_load_b_f16_col:
  case Intrinsic::nvvm_wmma_m16n16k16_load_b_f16_row:
  case Intrinsic::nvvm_wmma_m16n16k16_load_b_f16_col_stride:
  case Intrinsic::nvvm_wmma_m16n16k16_load_b_f16_row_stride:
  case Intrinsic::nvvm_wmma_m32n8k16_load_a_f16_col:
  case Intrinsic::nvvm_wmma_m32n8k16_load_a_f16_row:
  case Intrinsic::nvvm_wmma_m32n8k16_load_a_f16_col_stride:
  case Intrinsic::nvvm_wmma_m32n8k16_load_a_f16_row_stride:
  case Intrinsic::nvvm_wmma_m32n8k16_load_b_f16_col:
  case Intrinsic::nvvm_wmma_m32n8k16_load_b_f16_row:
  case Intrinsic::nvvm_wmma_m32n8k16_load_b_f16_col_stride:
  case Intrinsic::nvvm_wmma_m32n8k16_load_b_f16_row_stride:
  case Intrinsic::nvvm_wmma_m8n32k16_load_a_f16_col:
  case Intrinsic::nvvm_wmma_m8n32k16_load_a_f16_row:
  case Intrinsic::nvvm_wmma_m8n32k16_load_a_f16_col_stride:
  case Intrinsic::nvvm_wmma_m8n32k16_load_a_f16_row_stride:
  case Intrinsic::nvvm_wmma_m8n32k16_load_b_f16_col:
  case Intrinsic::nvvm_wmma_m8n32k16_load_b_f16_row:
  case Intrinsic::nvvm_wmma_m8n32k16_load_b_f16_col_stride:
  case Intrinsic::nvvm_wmma_m8n32k16_load_b_f16_row_stride: {
    Info.opc = ISD::INTRINSIC_W_CHAIN;
    Info.memVT = MVT::v8f16;
    Info.ptrVal = I.getArgOperand(0);
    Info.offset = 0;
    Info.flags = MachineMemOperand::MOLoad;
    Info.align = Align(16);
    return true;
  }
  case Intrinsic::nvvm_wmma_m16n16k16_load_a_s8_col:
  case Intrinsic::nvvm_wmma_m16n16k16_load_a_s8_col_stride:
  case Intrinsic::nvvm_wmma_m16n16k16_load_a_u8_col_stride:
  case Intrinsic::nvvm_wmma_m16n16k16_load_a_u8_col:
  case Intrinsic::nvvm_wmma_m16n16k16_load_a_s8_row:
  case Intrinsic::nvvm_wmma_m16n16k16_load_a_s8_row_stride:
  case Intrinsic::nvvm_wmma_m16n16k16_load_a_u8_row_stride:
  case Intrinsic::nvvm_wmma_m16n16k16_load_a_u8_row:
  case Intrinsic::nvvm_wmma_m8n32k16_load_a_bf16_col:
  case Intrinsic::nvvm_wmma_m8n32k16_load_a_bf16_col_stride:
  case Intrinsic::nvvm_wmma_m8n32k16_load_a_bf16_row:
  case Intrinsic::nvvm_wmma_m8n32k16_load_a_bf16_row_stride:
  case Intrinsic::nvvm_wmma_m16n16k16_load_b_s8_col:
  case Intrinsic::nvvm_wmma_m16n16k16_load_b_s8_col_stride:
  case Intrinsic::nvvm_wmma_m16n16k16_load_b_u8_col_stride:
  case Intrinsic::nvvm_wmma_m16n16k16_load_b_u8_col:
  case Intrinsic::nvvm_wmma_m16n16k16_load_b_s8_row:
  case Intrinsic::nvvm_wmma_m16n16k16_load_b_s8_row_stride:
  case Intrinsic::nvvm_wmma_m16n16k16_load_b_u8_row_stride:
  case Intrinsic::nvvm_wmma_m16n16k16_load_b_u8_row:
  case Intrinsic::nvvm_wmma_m32n8k16_load_b_bf16_col:
  case Intrinsic::nvvm_wmma_m32n8k16_load_b_bf16_col_stride:
  case Intrinsic::nvvm_wmma_m32n8k16_load_b_bf16_row:
  case Intrinsic::nvvm_wmma_m32n8k16_load_b_bf16_row_stride: {
    Info.opc = ISD::INTRINSIC_W_CHAIN;
    Info.memVT = MVT::v2i32;
    Info.ptrVal = I.getArgOperand(0);
    Info.offset = 0;
    Info.flags = MachineMemOperand::MOLoad;
    Info.align = Align(8);
    return true;
  }

  case Intrinsic::nvvm_wmma_m32n8k16_load_a_s8_col:
  case Intrinsic::nvvm_wmma_m32n8k16_load_a_s8_col_stride:
  case Intrinsic::nvvm_wmma_m32n8k16_load_a_u8_col_stride:
  case Intrinsic::nvvm_wmma_m32n8k16_load_a_u8_col:
  case Intrinsic::nvvm_wmma_m32n8k16_load_a_s8_row:
  case Intrinsic::nvvm_wmma_m32n8k16_load_a_s8_row_stride:
  case Intrinsic::nvvm_wmma_m32n8k16_load_a_u8_row_stride:
  case Intrinsic::nvvm_wmma_m32n8k16_load_a_u8_row:
  case Intrinsic::nvvm_wmma_m16n16k16_load_a_bf16_col:
  case Intrinsic::nvvm_wmma_m16n16k16_load_a_bf16_col_stride:
  case Intrinsic::nvvm_wmma_m16n16k16_load_a_bf16_row:
  case Intrinsic::nvvm_wmma_m16n16k16_load_a_bf16_row_stride:
  case Intrinsic::nvvm_wmma_m16n16k8_load_a_tf32_col:
  case Intrinsic::nvvm_wmma_m16n16k8_load_a_tf32_col_stride:
  case Intrinsic::nvvm_wmma_m16n16k8_load_a_tf32_row:
  case Intrinsic::nvvm_wmma_m16n16k8_load_a_tf32_row_stride:

  case Intrinsic::nvvm_wmma_m8n32k16_load_b_s8_col:
  case Intrinsic::nvvm_wmma_m8n32k16_load_b_s8_col_stride:
  case Intrinsic::nvvm_wmma_m8n32k16_load_b_u8_col_stride:
  case Intrinsic::nvvm_wmma_m8n32k16_load_b_u8_col:
  case Intrinsic::nvvm_wmma_m8n32k16_load_b_s8_row:
  case Intrinsic::nvvm_wmma_m8n32k16_load_b_s8_row_stride:
  case Intrinsic::nvvm_wmma_m8n32k16_load_b_u8_row_stride:
  case Intrinsic::nvvm_wmma_m8n32k16_load_b_u8_row:
  case Intrinsic::nvvm_wmma_m16n16k16_load_b_bf16_col:
  case Intrinsic::nvvm_wmma_m16n16k16_load_b_bf16_col_stride:
  case Intrinsic::nvvm_wmma_m16n16k16_load_b_bf16_row:
  case Intrinsic::nvvm_wmma_m16n16k16_load_b_bf16_row_stride:
  case Intrinsic::nvvm_wmma_m16n16k8_load_b_tf32_col:
  case Intrinsic::nvvm_wmma_m16n16k8_load_b_tf32_col_stride:
  case Intrinsic::nvvm_wmma_m16n16k8_load_b_tf32_row:
  case Intrinsic::nvvm_wmma_m16n16k8_load_b_tf32_row_stride:
  case Intrinsic::nvvm_ldmatrix_sync_aligned_m8n8_x4_b16:
  case Intrinsic::nvvm_ldmatrix_sync_aligned_m8n8_x4_trans_b16:
  case Intrinsic::nvvm_ldmatrix_sync_aligned_m16n16_x2_trans_b8:
  case Intrinsic::nvvm_ldmatrix_sync_aligned_m16n16_x2_trans_b8x16_b4x16_p64:
  case Intrinsic::nvvm_ldmatrix_sync_aligned_m16n16_x2_trans_b8x16_b6x16_p32:
  case Intrinsic::nvvm_ldmatrix_sync_aligned_m8n16_x4_b8x16_b4x16_p64:
  case Intrinsic::nvvm_ldmatrix_sync_aligned_m8n16_x4_b8x16_b6x16_p32: {
    Info.opc = ISD::INTRINSIC_W_CHAIN;
    Info.memVT = MVT::v4i32;
    Info.ptrVal = I.getArgOperand(0);
    Info.offset = 0;
    Info.flags = MachineMemOperand::MOLoad;
    Info.align = Align(16);
    return true;
  }

  case Intrinsic::nvvm_wmma_m32n8k16_load_b_s8_col:
  case Intrinsic::nvvm_wmma_m32n8k16_load_b_s8_col_stride:
  case Intrinsic::nvvm_wmma_m32n8k16_load_b_u8_col_stride:
  case Intrinsic::nvvm_wmma_m32n8k16_load_b_u8_col:
  case Intrinsic::nvvm_wmma_m32n8k16_load_b_s8_row:
  case Intrinsic::nvvm_wmma_m32n8k16_load_b_s8_row_stride:
  case Intrinsic::nvvm_wmma_m32n8k16_load_b_u8_row_stride:
  case Intrinsic::nvvm_wmma_m32n8k16_load_b_u8_row:

  case Intrinsic::nvvm_wmma_m8n32k16_load_a_s8_col:
  case Intrinsic::nvvm_wmma_m8n32k16_load_a_s8_col_stride:
  case Intrinsic::nvvm_wmma_m8n32k16_load_a_u8_col_stride:
  case Intrinsic::nvvm_wmma_m8n32k16_load_a_u8_col:
  case Intrinsic::nvvm_wmma_m8n32k16_load_a_s8_row:
  case Intrinsic::nvvm_wmma_m8n32k16_load_a_s8_row_stride:
  case Intrinsic::nvvm_wmma_m8n32k16_load_a_u8_row_stride:
  case Intrinsic::nvvm_wmma_m8n32k16_load_a_u8_row:
  case Intrinsic::nvvm_wmma_m8n8k128_load_a_b1_row:
  case Intrinsic::nvvm_wmma_m8n8k128_load_a_b1_row_stride:
  case Intrinsic::nvvm_wmma_m8n8k128_load_b_b1_col:
  case Intrinsic::nvvm_wmma_m8n8k128_load_b_b1_col_stride:
  case Intrinsic::nvvm_wmma_m8n8k32_load_a_s4_row:
  case Intrinsic::nvvm_wmma_m8n8k32_load_a_s4_row_stride:
  case Intrinsic::nvvm_wmma_m8n8k32_load_a_u4_row_stride:
  case Intrinsic::nvvm_wmma_m8n8k32_load_a_u4_row:
  case Intrinsic::nvvm_wmma_m8n8k32_load_b_s4_col:
  case Intrinsic::nvvm_wmma_m8n8k32_load_b_s4_col_stride:
  case Intrinsic::nvvm_wmma_m8n8k32_load_b_u4_col_stride:
  case Intrinsic::nvvm_wmma_m8n8k32_load_b_u4_col:
  case Intrinsic::nvvm_ldmatrix_sync_aligned_m8n8_x1_b16:
  case Intrinsic::nvvm_ldmatrix_sync_aligned_m8n8_x1_trans_b16:
  case Intrinsic::nvvm_ldmatrix_sync_aligned_m8n16_x1_b8x16_b4x16_p64:
  case Intrinsic::nvvm_ldmatrix_sync_aligned_m8n16_x1_b8x16_b6x16_p32: {
    Info.opc = ISD::INTRINSIC_W_CHAIN;
    Info.memVT = MVT::i32;
    Info.ptrVal = I.getArgOperand(0);
    Info.offset = 0;
    Info.flags = MachineMemOperand::MOLoad;
    Info.align = Align(4);
    return true;
  }

  case Intrinsic::nvvm_wmma_m16n16k16_load_c_f16_col:
  case Intrinsic::nvvm_wmma_m16n16k16_load_c_f16_row:
  case Intrinsic::nvvm_wmma_m16n16k16_load_c_f16_col_stride:
  case Intrinsic::nvvm_wmma_m16n16k16_load_c_f16_row_stride:
  case Intrinsic::nvvm_wmma_m32n8k16_load_c_f16_col:
  case Intrinsic::nvvm_wmma_m32n8k16_load_c_f16_row:
  case Intrinsic::nvvm_wmma_m32n8k16_load_c_f16_col_stride:
  case Intrinsic::nvvm_wmma_m32n8k16_load_c_f16_row_stride:
  case Intrinsic::nvvm_wmma_m8n32k16_load_c_f16_col:
  case Intrinsic::nvvm_wmma_m8n32k16_load_c_f16_row:
  case Intrinsic::nvvm_wmma_m8n32k16_load_c_f16_col_stride:
  case Intrinsic::nvvm_wmma_m8n32k16_load_c_f16_row_stride: {
    Info.opc = ISD::INTRINSIC_W_CHAIN;
    Info.memVT = MVT::v4f16;
    Info.ptrVal = I.getArgOperand(0);
    Info.offset = 0;
    Info.flags = MachineMemOperand::MOLoad;
    Info.align = Align(16);
    return true;
  }

  case Intrinsic::nvvm_wmma_m16n16k16_load_c_f32_col:
  case Intrinsic::nvvm_wmma_m16n16k16_load_c_f32_row:
  case Intrinsic::nvvm_wmma_m16n16k16_load_c_f32_col_stride:
  case Intrinsic::nvvm_wmma_m16n16k16_load_c_f32_row_stride:
  case Intrinsic::nvvm_wmma_m32n8k16_load_c_f32_col:
  case Intrinsic::nvvm_wmma_m32n8k16_load_c_f32_row:
  case Intrinsic::nvvm_wmma_m32n8k16_load_c_f32_col_stride:
  case Intrinsic::nvvm_wmma_m32n8k16_load_c_f32_row_stride:
  case Intrinsic::nvvm_wmma_m8n32k16_load_c_f32_col:
  case Intrinsic::nvvm_wmma_m8n32k16_load_c_f32_row:
  case Intrinsic::nvvm_wmma_m8n32k16_load_c_f32_col_stride:
  case Intrinsic::nvvm_wmma_m8n32k16_load_c_f32_row_stride:
  case Intrinsic::nvvm_wmma_m16n16k8_load_c_f32_col:
  case Intrinsic::nvvm_wmma_m16n16k8_load_c_f32_row:
  case Intrinsic::nvvm_wmma_m16n16k8_load_c_f32_col_stride:
  case Intrinsic::nvvm_wmma_m16n16k8_load_c_f32_row_stride: {
    Info.opc = ISD::INTRINSIC_W_CHAIN;
    Info.memVT = MVT::v8f32;
    Info.ptrVal = I.getArgOperand(0);
    Info.offset = 0;
    Info.flags = MachineMemOperand::MOLoad;
    Info.align = Align(16);
    return true;
  }

  case Intrinsic::nvvm_wmma_m32n8k16_load_a_bf16_col:
  case Intrinsic::nvvm_wmma_m32n8k16_load_a_bf16_col_stride:
  case Intrinsic::nvvm_wmma_m32n8k16_load_a_bf16_row:
  case Intrinsic::nvvm_wmma_m32n8k16_load_a_bf16_row_stride:

  case Intrinsic::nvvm_wmma_m8n32k16_load_b_bf16_col:
  case Intrinsic::nvvm_wmma_m8n32k16_load_b_bf16_col_stride:
  case Intrinsic::nvvm_wmma_m8n32k16_load_b_bf16_row:
  case Intrinsic::nvvm_wmma_m8n32k16_load_b_bf16_row_stride:

  case Intrinsic::nvvm_wmma_m16n16k16_load_c_s32_col:
  case Intrinsic::nvvm_wmma_m16n16k16_load_c_s32_col_stride:
  case Intrinsic::nvvm_wmma_m16n16k16_load_c_s32_row:
  case Intrinsic::nvvm_wmma_m16n16k16_load_c_s32_row_stride:
  case Intrinsic::nvvm_wmma_m32n8k16_load_c_s32_col:
  case Intrinsic::nvvm_wmma_m32n8k16_load_c_s32_col_stride:
  case Intrinsic::nvvm_wmma_m32n8k16_load_c_s32_row:
  case Intrinsic::nvvm_wmma_m32n8k16_load_c_s32_row_stride:
  case Intrinsic::nvvm_wmma_m8n32k16_load_c_s32_col:
  case Intrinsic::nvvm_wmma_m8n32k16_load_c_s32_col_stride:
  case Intrinsic::nvvm_wmma_m8n32k16_load_c_s32_row:
  case Intrinsic::nvvm_wmma_m8n32k16_load_c_s32_row_stride: {
    Info.opc = ISD::INTRINSIC_W_CHAIN;
    Info.memVT = MVT::v8i32;
    Info.ptrVal = I.getArgOperand(0);
    Info.offset = 0;
    Info.flags = MachineMemOperand::MOLoad;
    Info.align = Align(16);
    return true;
  }

  case Intrinsic::nvvm_wmma_m8n8k128_load_c_s32_col:
  case Intrinsic::nvvm_wmma_m8n8k128_load_c_s32_col_stride:
  case Intrinsic::nvvm_wmma_m8n8k128_load_c_s32_row:
  case Intrinsic::nvvm_wmma_m8n8k128_load_c_s32_row_stride:
  case Intrinsic::nvvm_wmma_m8n8k32_load_c_s32_col:
  case Intrinsic::nvvm_wmma_m8n8k32_load_c_s32_col_stride:
  case Intrinsic::nvvm_wmma_m8n8k32_load_c_s32_row:
  case Intrinsic::nvvm_wmma_m8n8k32_load_c_s32_row_stride:
  case Intrinsic::nvvm_ldmatrix_sync_aligned_m8n8_x2_b16:
  case Intrinsic::nvvm_ldmatrix_sync_aligned_m8n8_x2_trans_b16:
  case Intrinsic::nvvm_ldmatrix_sync_aligned_m16n16_x1_trans_b8:
  case Intrinsic::nvvm_ldmatrix_sync_aligned_m16n16_x1_trans_b8x16_b4x16_p64:
  case Intrinsic::nvvm_ldmatrix_sync_aligned_m16n16_x1_trans_b8x16_b6x16_p32:
  case Intrinsic::nvvm_ldmatrix_sync_aligned_m8n16_x2_b8x16_b4x16_p64:
  case Intrinsic::nvvm_ldmatrix_sync_aligned_m8n16_x2_b8x16_b6x16_p32: {
    Info.opc = ISD::INTRINSIC_W_CHAIN;
    Info.memVT = MVT::v2i32;
    Info.ptrVal = I.getArgOperand(0);
    Info.offset = 0;
    Info.flags = MachineMemOperand::MOLoad;
    Info.align = Align(8);
    return true;
  }

  case Intrinsic::nvvm_wmma_m8n8k4_load_a_f64_col:
  case Intrinsic::nvvm_wmma_m8n8k4_load_a_f64_col_stride:
  case Intrinsic::nvvm_wmma_m8n8k4_load_a_f64_row:
  case Intrinsic::nvvm_wmma_m8n8k4_load_a_f64_row_stride:

  case Intrinsic::nvvm_wmma_m8n8k4_load_b_f64_col:
  case Intrinsic::nvvm_wmma_m8n8k4_load_b_f64_col_stride:
  case Intrinsic::nvvm_wmma_m8n8k4_load_b_f64_row:
  case Intrinsic::nvvm_wmma_m8n8k4_load_b_f64_row_stride: {
    Info.opc = ISD::INTRINSIC_W_CHAIN;
    Info.memVT = MVT::f64;
    Info.ptrVal = I.getArgOperand(0);
    Info.offset = 0;
    Info.flags = MachineMemOperand::MOLoad;
    Info.align = Align(8);
    return true;
  }

  case Intrinsic::nvvm_wmma_m8n8k4_load_c_f64_col:
  case Intrinsic::nvvm_wmma_m8n8k4_load_c_f64_col_stride:
  case Intrinsic::nvvm_wmma_m8n8k4_load_c_f64_row:
  case Intrinsic::nvvm_wmma_m8n8k4_load_c_f64_row_stride: {
    Info.opc = ISD::INTRINSIC_W_CHAIN;
    Info.memVT = MVT::v2f64;
    Info.ptrVal = I.getArgOperand(0);
    Info.offset = 0;
    Info.flags = MachineMemOperand::MOLoad;
    Info.align = Align(16);
    return true;
  }

  case Intrinsic::nvvm_wmma_m16n16k16_store_d_f16_col:
  case Intrinsic::nvvm_wmma_m16n16k16_store_d_f16_row:
  case Intrinsic::nvvm_wmma_m16n16k16_store_d_f16_col_stride:
  case Intrinsic::nvvm_wmma_m16n16k16_store_d_f16_row_stride:
  case Intrinsic::nvvm_wmma_m32n8k16_store_d_f16_col:
  case Intrinsic::nvvm_wmma_m32n8k16_store_d_f16_row:
  case Intrinsic::nvvm_wmma_m32n8k16_store_d_f16_col_stride:
  case Intrinsic::nvvm_wmma_m32n8k16_store_d_f16_row_stride:
  case Intrinsic::nvvm_wmma_m8n32k16_store_d_f16_col:
  case Intrinsic::nvvm_wmma_m8n32k16_store_d_f16_row:
  case Intrinsic::nvvm_wmma_m8n32k16_store_d_f16_col_stride:
  case Intrinsic::nvvm_wmma_m8n32k16_store_d_f16_row_stride: {
    Info.opc = ISD::INTRINSIC_VOID;
    Info.memVT = MVT::v4f16;
    Info.ptrVal = I.getArgOperand(0);
    Info.offset = 0;
    Info.flags = MachineMemOperand::MOStore;
    Info.align = Align(16);
    return true;
  }

  case Intrinsic::nvvm_wmma_m16n16k16_store_d_f32_col:
  case Intrinsic::nvvm_wmma_m16n16k16_store_d_f32_row:
  case Intrinsic::nvvm_wmma_m16n16k16_store_d_f32_col_stride:
  case Intrinsic::nvvm_wmma_m16n16k16_store_d_f32_row_stride:
  case Intrinsic::nvvm_wmma_m32n8k16_store_d_f32_col:
  case Intrinsic::nvvm_wmma_m32n8k16_store_d_f32_row:
  case Intrinsic::nvvm_wmma_m32n8k16_store_d_f32_col_stride:
  case Intrinsic::nvvm_wmma_m32n8k16_store_d_f32_row_stride:
  case Intrinsic::nvvm_wmma_m8n32k16_store_d_f32_col:
  case Intrinsic::nvvm_wmma_m8n32k16_store_d_f32_row:
  case Intrinsic::nvvm_wmma_m8n32k16_store_d_f32_col_stride:
  case Intrinsic::nvvm_wmma_m8n32k16_store_d_f32_row_stride:
  case Intrinsic::nvvm_wmma_m16n16k8_store_d_f32_col:
  case Intrinsic::nvvm_wmma_m16n16k8_store_d_f32_row:
  case Intrinsic::nvvm_wmma_m16n16k8_store_d_f32_col_stride:
  case Intrinsic::nvvm_wmma_m16n16k8_store_d_f32_row_stride: {
    Info.opc = ISD::INTRINSIC_VOID;
    Info.memVT = MVT::v8f32;
    Info.ptrVal = I.getArgOperand(0);
    Info.offset = 0;
    Info.flags = MachineMemOperand::MOStore;
    Info.align = Align(16);
    return true;
  }

  case Intrinsic::nvvm_wmma_m16n16k16_store_d_s32_col:
  case Intrinsic::nvvm_wmma_m16n16k16_store_d_s32_col_stride:
  case Intrinsic::nvvm_wmma_m16n16k16_store_d_s32_row:
  case Intrinsic::nvvm_wmma_m16n16k16_store_d_s32_row_stride:
  case Intrinsic::nvvm_wmma_m32n8k16_store_d_s32_col:
  case Intrinsic::nvvm_wmma_m32n8k16_store_d_s32_col_stride:
  case Intrinsic::nvvm_wmma_m32n8k16_store_d_s32_row:
  case Intrinsic::nvvm_wmma_m32n8k16_store_d_s32_row_stride:
  case Intrinsic::nvvm_wmma_m8n32k16_store_d_s32_col:
  case Intrinsic::nvvm_wmma_m8n32k16_store_d_s32_col_stride:
  case Intrinsic::nvvm_wmma_m8n32k16_store_d_s32_row:
  case Intrinsic::nvvm_wmma_m8n32k16_store_d_s32_row_stride: {
    Info.opc = ISD::INTRINSIC_VOID;
    Info.memVT = MVT::v8i32;
    Info.ptrVal = I.getArgOperand(0);
    Info.offset = 0;
    Info.flags = MachineMemOperand::MOStore;
    Info.align = Align(16);
    return true;
  }

  case Intrinsic::nvvm_wmma_m8n8k128_store_d_s32_col:
  case Intrinsic::nvvm_wmma_m8n8k128_store_d_s32_col_stride:
  case Intrinsic::nvvm_wmma_m8n8k128_store_d_s32_row:
  case Intrinsic::nvvm_wmma_m8n8k128_store_d_s32_row_stride:
  case Intrinsic::nvvm_wmma_m8n8k32_store_d_s32_col:
  case Intrinsic::nvvm_wmma_m8n8k32_store_d_s32_col_stride:
  case Intrinsic::nvvm_wmma_m8n8k32_store_d_s32_row:
  case Intrinsic::nvvm_wmma_m8n8k32_store_d_s32_row_stride:
  case Intrinsic::nvvm_stmatrix_sync_aligned_m8n8_x2_b16:
  case Intrinsic::nvvm_stmatrix_sync_aligned_m8n8_x2_trans_b16:
  case Intrinsic::nvvm_stmatrix_sync_aligned_m16n8_x2_trans_b8: {
    Info.opc = ISD::INTRINSIC_VOID;
    Info.memVT = MVT::v2i32;
    Info.ptrVal = I.getArgOperand(0);
    Info.offset = 0;
    Info.flags = MachineMemOperand::MOStore;
    Info.align = Align(8);
    return true;
  }

  case Intrinsic::nvvm_wmma_m8n8k4_store_d_f64_col:
  case Intrinsic::nvvm_wmma_m8n8k4_store_d_f64_col_stride:
  case Intrinsic::nvvm_wmma_m8n8k4_store_d_f64_row:
  case Intrinsic::nvvm_wmma_m8n8k4_store_d_f64_row_stride: {
    Info.opc = ISD::INTRINSIC_VOID;
    Info.memVT = MVT::v2f64;
    Info.ptrVal = I.getArgOperand(0);
    Info.offset = 0;
    Info.flags = MachineMemOperand::MOStore;
    Info.align = Align(16);
    return true;
  }

  case Intrinsic::nvvm_stmatrix_sync_aligned_m8n8_x1_b16:
  case Intrinsic::nvvm_stmatrix_sync_aligned_m8n8_x1_trans_b16:
  case Intrinsic::nvvm_stmatrix_sync_aligned_m16n8_x1_trans_b8: {
    Info.opc = ISD::INTRINSIC_VOID;
    Info.memVT = MVT::i32;
    Info.ptrVal = I.getArgOperand(0);
    Info.offset = 0;
    Info.flags = MachineMemOperand::MOStore;
    Info.align = Align(4);
    return true;
  }

  case Intrinsic::nvvm_stmatrix_sync_aligned_m8n8_x4_b16:
  case Intrinsic::nvvm_stmatrix_sync_aligned_m8n8_x4_trans_b16:
  case Intrinsic::nvvm_stmatrix_sync_aligned_m16n8_x4_trans_b8: {
    Info.opc = ISD::INTRINSIC_VOID;
    Info.memVT = MVT::v4i32;
    Info.ptrVal = I.getArgOperand(0);
    Info.offset = 0;
    Info.flags = MachineMemOperand::MOStore;
    Info.align = Align(16);
    return true;
  }

  case Intrinsic::nvvm_atomic_add_gen_f_cta:
  case Intrinsic::nvvm_atomic_add_gen_f_sys:
  case Intrinsic::nvvm_atomic_add_gen_i_cta:
  case Intrinsic::nvvm_atomic_add_gen_i_sys:
  case Intrinsic::nvvm_atomic_and_gen_i_cta:
  case Intrinsic::nvvm_atomic_and_gen_i_sys:
  case Intrinsic::nvvm_atomic_cas_gen_i_cta:
  case Intrinsic::nvvm_atomic_cas_gen_i_sys:
  case Intrinsic::nvvm_atomic_dec_gen_i_cta:
  case Intrinsic::nvvm_atomic_dec_gen_i_sys:
  case Intrinsic::nvvm_atomic_inc_gen_i_cta:
  case Intrinsic::nvvm_atomic_inc_gen_i_sys:
  case Intrinsic::nvvm_atomic_max_gen_i_cta:
  case Intrinsic::nvvm_atomic_max_gen_i_sys:
  case Intrinsic::nvvm_atomic_min_gen_i_cta:
  case Intrinsic::nvvm_atomic_min_gen_i_sys:
  case Intrinsic::nvvm_atomic_or_gen_i_cta:
  case Intrinsic::nvvm_atomic_or_gen_i_sys:
  case Intrinsic::nvvm_atomic_exch_gen_i_cta:
  case Intrinsic::nvvm_atomic_exch_gen_i_sys:
  case Intrinsic::nvvm_atomic_xor_gen_i_cta:
  case Intrinsic::nvvm_atomic_xor_gen_i_sys: {
    auto &DL = I.getDataLayout();
    Info.opc = ISD::INTRINSIC_W_CHAIN;
    Info.memVT = getValueType(DL, I.getType());
    Info.ptrVal = I.getArgOperand(0);
    Info.offset = 0;
    Info.flags = MachineMemOperand::MOLoad | MachineMemOperand::MOStore;
    Info.align.reset();
    return true;
  }

  case Intrinsic::nvvm_prefetch_tensormap: {
    auto &DL = I.getDataLayout();
    Info.opc = ISD::INTRINSIC_VOID;
    Info.memVT = getPointerTy(DL);
    Info.ptrVal = I.getArgOperand(0);
    Info.offset = 0;
    Info.flags =
        MachineMemOperand::MOLoad | MachineMemOperand::MODereferenceable;
    Info.align.reset();
    return true;
  }

  case Intrinsic::nvvm_ldu_global_i:
  case Intrinsic::nvvm_ldu_global_f:
  case Intrinsic::nvvm_ldu_global_p: {
    Info.opc = ISD::INTRINSIC_W_CHAIN;
    Info.memVT = getValueType(I.getDataLayout(), I.getType());
    Info.ptrVal = I.getArgOperand(0);
    Info.offset = 0;
    Info.flags = MachineMemOperand::MOLoad;
    Info.align = cast<ConstantInt>(I.getArgOperand(1))->getMaybeAlignValue();

    return true;
  }
  case Intrinsic::nvvm_tex_1d_v4f32_s32:
  case Intrinsic::nvvm_tex_1d_v4f32_f32:
  case Intrinsic::nvvm_tex_1d_level_v4f32_f32:
  case Intrinsic::nvvm_tex_1d_grad_v4f32_f32:
  case Intrinsic::nvvm_tex_1d_array_v4f32_s32:
  case Intrinsic::nvvm_tex_1d_array_v4f32_f32:
  case Intrinsic::nvvm_tex_1d_array_level_v4f32_f32:
  case Intrinsic::nvvm_tex_1d_array_grad_v4f32_f32:
  case Intrinsic::nvvm_tex_2d_v4f32_s32:
  case Intrinsic::nvvm_tex_2d_v4f32_f32:
  case Intrinsic::nvvm_tex_2d_level_v4f32_f32:
  case Intrinsic::nvvm_tex_2d_grad_v4f32_f32:
  case Intrinsic::nvvm_tex_2d_array_v4f32_s32:
  case Intrinsic::nvvm_tex_2d_array_v4f32_f32:
  case Intrinsic::nvvm_tex_2d_array_level_v4f32_f32:
  case Intrinsic::nvvm_tex_2d_array_grad_v4f32_f32:
  case Intrinsic::nvvm_tex_3d_v4f32_s32:
  case Intrinsic::nvvm_tex_3d_v4f32_f32:
  case Intrinsic::nvvm_tex_3d_level_v4f32_f32:
  case Intrinsic::nvvm_tex_3d_grad_v4f32_f32:
  case Intrinsic::nvvm_tex_cube_v4f32_f32:
  case Intrinsic::nvvm_tex_cube_level_v4f32_f32:
  case Intrinsic::nvvm_tex_cube_array_v4f32_f32:
  case Intrinsic::nvvm_tex_cube_array_level_v4f32_f32:
  case Intrinsic::nvvm_tld4_r_2d_v4f32_f32:
  case Intrinsic::nvvm_tld4_g_2d_v4f32_f32:
  case Intrinsic::nvvm_tld4_b_2d_v4f32_f32:
  case Intrinsic::nvvm_tld4_a_2d_v4f32_f32:
  case Intrinsic::nvvm_tex_unified_1d_v4f32_s32:
  case Intrinsic::nvvm_tex_unified_1d_v4f32_f32:
  case Intrinsic::nvvm_tex_unified_1d_level_v4f32_f32:
  case Intrinsic::nvvm_tex_unified_1d_grad_v4f32_f32:
  case Intrinsic::nvvm_tex_unified_1d_array_v4f32_s32:
  case Intrinsic::nvvm_tex_unified_1d_array_v4f32_f32:
  case Intrinsic::nvvm_tex_unified_1d_array_level_v4f32_f32:
  case Intrinsic::nvvm_tex_unified_1d_array_grad_v4f32_f32:
  case Intrinsic::nvvm_tex_unified_2d_v4f32_s32:
  case Intrinsic::nvvm_tex_unified_2d_v4f32_f32:
  case Intrinsic::nvvm_tex_unified_2d_level_v4f32_f32:
  case Intrinsic::nvvm_tex_unified_2d_grad_v4f32_f32:
  case Intrinsic::nvvm_tex_unified_2d_array_v4f32_s32:
  case Intrinsic::nvvm_tex_unified_2d_array_v4f32_f32:
  case Intrinsic::nvvm_tex_unified_2d_array_level_v4f32_f32:
  case Intrinsic::nvvm_tex_unified_2d_array_grad_v4f32_f32:
  case Intrinsic::nvvm_tex_unified_3d_v4f32_s32:
  case Intrinsic::nvvm_tex_unified_3d_v4f32_f32:
  case Intrinsic::nvvm_tex_unified_3d_level_v4f32_f32:
  case Intrinsic::nvvm_tex_unified_3d_grad_v4f32_f32:
  case Intrinsic::nvvm_tex_unified_cube_v4f32_f32:
  case Intrinsic::nvvm_tex_unified_cube_level_v4f32_f32:
  case Intrinsic::nvvm_tex_unified_cube_array_v4f32_f32:
  case Intrinsic::nvvm_tex_unified_cube_array_level_v4f32_f32:
  case Intrinsic::nvvm_tex_unified_cube_grad_v4f32_f32:
  case Intrinsic::nvvm_tex_unified_cube_array_grad_v4f32_f32:
  case Intrinsic::nvvm_tld4_unified_r_2d_v4f32_f32:
  case Intrinsic::nvvm_tld4_unified_g_2d_v4f32_f32:
  case Intrinsic::nvvm_tld4_unified_b_2d_v4f32_f32:
  case Intrinsic::nvvm_tld4_unified_a_2d_v4f32_f32:
    Info.opc = ISD::INTRINSIC_W_CHAIN;
    Info.memVT = MVT::v4f32;
    Info.ptrVal = nullptr;
    Info.offset = 0;
    Info.flags = MachineMemOperand::MOLoad;
    Info.align = Align(16);
    return true;

  case Intrinsic::nvvm_tex_1d_v4s32_s32:
  case Intrinsic::nvvm_tex_1d_v4s32_f32:
  case Intrinsic::nvvm_tex_1d_level_v4s32_f32:
  case Intrinsic::nvvm_tex_1d_grad_v4s32_f32:
  case Intrinsic::nvvm_tex_1d_array_v4s32_s32:
  case Intrinsic::nvvm_tex_1d_array_v4s32_f32:
  case Intrinsic::nvvm_tex_1d_array_level_v4s32_f32:
  case Intrinsic::nvvm_tex_1d_array_grad_v4s32_f32:
  case Intrinsic::nvvm_tex_2d_v4s32_s32:
  case Intrinsic::nvvm_tex_2d_v4s32_f32:
  case Intrinsic::nvvm_tex_2d_level_v4s32_f32:
  case Intrinsic::nvvm_tex_2d_grad_v4s32_f32:
  case Intrinsic::nvvm_tex_2d_array_v4s32_s32:
  case Intrinsic::nvvm_tex_2d_array_v4s32_f32:
  case Intrinsic::nvvm_tex_2d_array_level_v4s32_f32:
  case Intrinsic::nvvm_tex_2d_array_grad_v4s32_f32:
  case Intrinsic::nvvm_tex_3d_v4s32_s32:
  case Intrinsic::nvvm_tex_3d_v4s32_f32:
  case Intrinsic::nvvm_tex_3d_level_v4s32_f32:
  case Intrinsic::nvvm_tex_3d_grad_v4s32_f32:
  case Intrinsic::nvvm_tex_cube_v4s32_f32:
  case Intrinsic::nvvm_tex_cube_level_v4s32_f32:
  case Intrinsic::nvvm_tex_cube_array_v4s32_f32:
  case Intrinsic::nvvm_tex_cube_array_level_v4s32_f32:
  case Intrinsic::nvvm_tex_cube_v4u32_f32:
  case Intrinsic::nvvm_tex_cube_level_v4u32_f32:
  case Intrinsic::nvvm_tex_cube_array_v4u32_f32:
  case Intrinsic::nvvm_tex_cube_array_level_v4u32_f32:
  case Intrinsic::nvvm_tex_1d_v4u32_s32:
  case Intrinsic::nvvm_tex_1d_v4u32_f32:
  case Intrinsic::nvvm_tex_1d_level_v4u32_f32:
  case Intrinsic::nvvm_tex_1d_grad_v4u32_f32:
  case Intrinsic::nvvm_tex_1d_array_v4u32_s32:
  case Intrinsic::nvvm_tex_1d_array_v4u32_f32:
  case Intrinsic::nvvm_tex_1d_array_level_v4u32_f32:
  case Intrinsic::nvvm_tex_1d_array_grad_v4u32_f32:
  case Intrinsic::nvvm_tex_2d_v4u32_s32:
  case Intrinsic::nvvm_tex_2d_v4u32_f32:
  case Intrinsic::nvvm_tex_2d_level_v4u32_f32:
  case Intrinsic::nvvm_tex_2d_grad_v4u32_f32:
  case Intrinsic::nvvm_tex_2d_array_v4u32_s32:
  case Intrinsic::nvvm_tex_2d_array_v4u32_f32:
  case Intrinsic::nvvm_tex_2d_array_level_v4u32_f32:
  case Intrinsic::nvvm_tex_2d_array_grad_v4u32_f32:
  case Intrinsic::nvvm_tex_3d_v4u32_s32:
  case Intrinsic::nvvm_tex_3d_v4u32_f32:
  case Intrinsic::nvvm_tex_3d_level_v4u32_f32:
  case Intrinsic::nvvm_tex_3d_grad_v4u32_f32:
  case Intrinsic::nvvm_tld4_r_2d_v4s32_f32:
  case Intrinsic::nvvm_tld4_g_2d_v4s32_f32:
  case Intrinsic::nvvm_tld4_b_2d_v4s32_f32:
  case Intrinsic::nvvm_tld4_a_2d_v4s32_f32:
  case Intrinsic::nvvm_tld4_r_2d_v4u32_f32:
  case Intrinsic::nvvm_tld4_g_2d_v4u32_f32:
  case Intrinsic::nvvm_tld4_b_2d_v4u32_f32:
  case Intrinsic::nvvm_tld4_a_2d_v4u32_f32:
  case Intrinsic::nvvm_tex_unified_1d_v4s32_s32:
  case Intrinsic::nvvm_tex_unified_1d_v4s32_f32:
  case Intrinsic::nvvm_tex_unified_1d_level_v4s32_f32:
  case Intrinsic::nvvm_tex_unified_1d_grad_v4s32_f32:
  case Intrinsic::nvvm_tex_unified_1d_array_v4s32_s32:
  case Intrinsic::nvvm_tex_unified_1d_array_v4s32_f32:
  case Intrinsic::nvvm_tex_unified_1d_array_level_v4s32_f32:
  case Intrinsic::nvvm_tex_unified_1d_array_grad_v4s32_f32:
  case Intrinsic::nvvm_tex_unified_2d_v4s32_s32:
  case Intrinsic::nvvm_tex_unified_2d_v4s32_f32:
  case Intrinsic::nvvm_tex_unified_2d_level_v4s32_f32:
  case Intrinsic::nvvm_tex_unified_2d_grad_v4s32_f32:
  case Intrinsic::nvvm_tex_unified_2d_array_v4s32_s32:
  case Intrinsic::nvvm_tex_unified_2d_array_v4s32_f32:
  case Intrinsic::nvvm_tex_unified_2d_array_level_v4s32_f32:
  case Intrinsic::nvvm_tex_unified_2d_array_grad_v4s32_f32:
  case Intrinsic::nvvm_tex_unified_3d_v4s32_s32:
  case Intrinsic::nvvm_tex_unified_3d_v4s32_f32:
  case Intrinsic::nvvm_tex_unified_3d_level_v4s32_f32:
  case Intrinsic::nvvm_tex_unified_3d_grad_v4s32_f32:
  case Intrinsic::nvvm_tex_unified_1d_v4u32_s32:
  case Intrinsic::nvvm_tex_unified_1d_v4u32_f32:
  case Intrinsic::nvvm_tex_unified_1d_level_v4u32_f32:
  case Intrinsic::nvvm_tex_unified_1d_grad_v4u32_f32:
  case Intrinsic::nvvm_tex_unified_1d_array_v4u32_s32:
  case Intrinsic::nvvm_tex_unified_1d_array_v4u32_f32:
  case Intrinsic::nvvm_tex_unified_1d_array_level_v4u32_f32:
  case Intrinsic::nvvm_tex_unified_1d_array_grad_v4u32_f32:
  case Intrinsic::nvvm_tex_unified_2d_v4u32_s32:
  case Intrinsic::nvvm_tex_unified_2d_v4u32_f32:
  case Intrinsic::nvvm_tex_unified_2d_level_v4u32_f32:
  case Intrinsic::nvvm_tex_unified_2d_grad_v4u32_f32:
  case Intrinsic::nvvm_tex_unified_2d_array_v4u32_s32:
  case Intrinsic::nvvm_tex_unified_2d_array_v4u32_f32:
  case Intrinsic::nvvm_tex_unified_2d_array_level_v4u32_f32:
  case Intrinsic::nvvm_tex_unified_2d_array_grad_v4u32_f32:
  case Intrinsic::nvvm_tex_unified_3d_v4u32_s32:
  case Intrinsic::nvvm_tex_unified_3d_v4u32_f32:
  case Intrinsic::nvvm_tex_unified_3d_level_v4u32_f32:
  case Intrinsic::nvvm_tex_unified_3d_grad_v4u32_f32:
  case Intrinsic::nvvm_tex_unified_cube_v4s32_f32:
  case Intrinsic::nvvm_tex_unified_cube_level_v4s32_f32:
  case Intrinsic::nvvm_tex_unified_cube_array_v4s32_f32:
  case Intrinsic::nvvm_tex_unified_cube_array_level_v4s32_f32:
  case Intrinsic::nvvm_tex_unified_cube_v4u32_f32:
  case Intrinsic::nvvm_tex_unified_cube_level_v4u32_f32:
  case Intrinsic::nvvm_tex_unified_cube_array_v4u32_f32:
  case Intrinsic::nvvm_tex_unified_cube_array_level_v4u32_f32:
  case Intrinsic::nvvm_tex_unified_cube_grad_v4s32_f32:
  case Intrinsic::nvvm_tex_unified_cube_grad_v4u32_f32:
  case Intrinsic::nvvm_tex_unified_cube_array_grad_v4s32_f32:
  case Intrinsic::nvvm_tex_unified_cube_array_grad_v4u32_f32:
  case Intrinsic::nvvm_tld4_unified_r_2d_v4s32_f32:
  case Intrinsic::nvvm_tld4_unified_g_2d_v4s32_f32:
  case Intrinsic::nvvm_tld4_unified_b_2d_v4s32_f32:
  case Intrinsic::nvvm_tld4_unified_a_2d_v4s32_f32:
  case Intrinsic::nvvm_tld4_unified_r_2d_v4u32_f32:
  case Intrinsic::nvvm_tld4_unified_g_2d_v4u32_f32:
  case Intrinsic::nvvm_tld4_unified_b_2d_v4u32_f32:
  case Intrinsic::nvvm_tld4_unified_a_2d_v4u32_f32:
    Info.opc = ISD::INTRINSIC_W_CHAIN;
    Info.memVT = MVT::v4i32;
    Info.ptrVal = nullptr;
    Info.offset = 0;
    Info.flags = MachineMemOperand::MOLoad;
    Info.align = Align(16);
    return true;

  case Intrinsic::nvvm_suld_1d_i8_clamp:
  case Intrinsic::nvvm_suld_1d_v2i8_clamp:
  case Intrinsic::nvvm_suld_1d_v4i8_clamp:
  case Intrinsic::nvvm_suld_1d_array_i8_clamp:
  case Intrinsic::nvvm_suld_1d_array_v2i8_clamp:
  case Intrinsic::nvvm_suld_1d_array_v4i8_clamp:
  case Intrinsic::nvvm_suld_2d_i8_clamp:
  case Intrinsic::nvvm_suld_2d_v2i8_clamp:
  case Intrinsic::nvvm_suld_2d_v4i8_clamp:
  case Intrinsic::nvvm_suld_2d_array_i8_clamp:
  case Intrinsic::nvvm_suld_2d_array_v2i8_clamp:
  case Intrinsic::nvvm_suld_2d_array_v4i8_clamp:
  case Intrinsic::nvvm_suld_3d_i8_clamp:
  case Intrinsic::nvvm_suld_3d_v2i8_clamp:
  case Intrinsic::nvvm_suld_3d_v4i8_clamp:
  case Intrinsic::nvvm_suld_1d_i8_trap:
  case Intrinsic::nvvm_suld_1d_v2i8_trap:
  case Intrinsic::nvvm_suld_1d_v4i8_trap:
  case Intrinsic::nvvm_suld_1d_array_i8_trap:
  case Intrinsic::nvvm_suld_1d_array_v2i8_trap:
  case Intrinsic::nvvm_suld_1d_array_v4i8_trap:
  case Intrinsic::nvvm_suld_2d_i8_trap:
  case Intrinsic::nvvm_suld_2d_v2i8_trap:
  case Intrinsic::nvvm_suld_2d_v4i8_trap:
  case Intrinsic::nvvm_suld_2d_array_i8_trap:
  case Intrinsic::nvvm_suld_2d_array_v2i8_trap:
  case Intrinsic::nvvm_suld_2d_array_v4i8_trap:
  case Intrinsic::nvvm_suld_3d_i8_trap:
  case Intrinsic::nvvm_suld_3d_v2i8_trap:
  case Intrinsic::nvvm_suld_3d_v4i8_trap:
  case Intrinsic::nvvm_suld_1d_i8_zero:
  case Intrinsic::nvvm_suld_1d_v2i8_zero:
  case Intrinsic::nvvm_suld_1d_v4i8_zero:
  case Intrinsic::nvvm_suld_1d_array_i8_zero:
  case Intrinsic::nvvm_suld_1d_array_v2i8_zero:
  case Intrinsic::nvvm_suld_1d_array_v4i8_zero:
  case Intrinsic::nvvm_suld_2d_i8_zero:
  case Intrinsic::nvvm_suld_2d_v2i8_zero:
  case Intrinsic::nvvm_suld_2d_v4i8_zero:
  case Intrinsic::nvvm_suld_2d_array_i8_zero:
  case Intrinsic::nvvm_suld_2d_array_v2i8_zero:
  case Intrinsic::nvvm_suld_2d_array_v4i8_zero:
  case Intrinsic::nvvm_suld_3d_i8_zero:
  case Intrinsic::nvvm_suld_3d_v2i8_zero:
  case Intrinsic::nvvm_suld_3d_v4i8_zero:
    Info.opc = ISD::INTRINSIC_W_CHAIN;
    Info.memVT = MVT::i8;
    Info.ptrVal = nullptr;
    Info.offset = 0;
    Info.flags = MachineMemOperand::MOLoad;
    Info.align = Align(16);
    return true;

  case Intrinsic::nvvm_suld_1d_i16_clamp:
  case Intrinsic::nvvm_suld_1d_v2i16_clamp:
  case Intrinsic::nvvm_suld_1d_v4i16_clamp:
  case Intrinsic::nvvm_suld_1d_array_i16_clamp:
  case Intrinsic::nvvm_suld_1d_array_v2i16_clamp:
  case Intrinsic::nvvm_suld_1d_array_v4i16_clamp:
  case Intrinsic::nvvm_suld_2d_i16_clamp:
  case Intrinsic::nvvm_suld_2d_v2i16_clamp:
  case Intrinsic::nvvm_suld_2d_v4i16_clamp:
  case Intrinsic::nvvm_suld_2d_array_i16_clamp:
  case Intrinsic::nvvm_suld_2d_array_v2i16_clamp:
  case Intrinsic::nvvm_suld_2d_array_v4i16_clamp:
  case Intrinsic::nvvm_suld_3d_i16_clamp:
  case Intrinsic::nvvm_suld_3d_v2i16_clamp:
  case Intrinsic::nvvm_suld_3d_v4i16_clamp:
  case Intrinsic::nvvm_suld_1d_i16_trap:
  case Intrinsic::nvvm_suld_1d_v2i16_trap:
  case Intrinsic::nvvm_suld_1d_v4i16_trap:
  case Intrinsic::nvvm_suld_1d_array_i16_trap:
  case Intrinsic::nvvm_suld_1d_array_v2i16_trap:
  case Intrinsic::nvvm_suld_1d_array_v4i16_trap:
  case Intrinsic::nvvm_suld_2d_i16_trap:
  case Intrinsic::nvvm_suld_2d_v2i16_trap:
  case Intrinsic::nvvm_suld_2d_v4i16_trap:
  case Intrinsic::nvvm_suld_2d_array_i16_trap:
  case Intrinsic::nvvm_suld_2d_array_v2i16_trap:
  case Intrinsic::nvvm_suld_2d_array_v4i16_trap:
  case Intrinsic::nvvm_suld_3d_i16_trap:
  case Intrinsic::nvvm_suld_3d_v2i16_trap:
  case Intrinsic::nvvm_suld_3d_v4i16_trap:
  case Intrinsic::nvvm_suld_1d_i16_zero:
  case Intrinsic::nvvm_suld_1d_v2i16_zero:
  case Intrinsic::nvvm_suld_1d_v4i16_zero:
  case Intrinsic::nvvm_suld_1d_array_i16_zero:
  case Intrinsic::nvvm_suld_1d_array_v2i16_zero:
  case Intrinsic::nvvm_suld_1d_array_v4i16_zero:
  case Intrinsic::nvvm_suld_2d_i16_zero:
  case Intrinsic::nvvm_suld_2d_v2i16_zero:
  case Intrinsic::nvvm_suld_2d_v4i16_zero:
  case Intrinsic::nvvm_suld_2d_array_i16_zero:
  case Intrinsic::nvvm_suld_2d_array_v2i16_zero:
  case Intrinsic::nvvm_suld_2d_array_v4i16_zero:
  case Intrinsic::nvvm_suld_3d_i16_zero:
  case Intrinsic::nvvm_suld_3d_v2i16_zero:
  case Intrinsic::nvvm_suld_3d_v4i16_zero:
    Info.opc = ISD::INTRINSIC_W_CHAIN;
    Info.memVT = MVT::i16;
    Info.ptrVal = nullptr;
    Info.offset = 0;
    Info.flags = MachineMemOperand::MOLoad;
    Info.align = Align(16);
    return true;

  case Intrinsic::nvvm_suld_1d_i32_clamp:
  case Intrinsic::nvvm_suld_1d_v2i32_clamp:
  case Intrinsic::nvvm_suld_1d_v4i32_clamp:
  case Intrinsic::nvvm_suld_1d_array_i32_clamp:
  case Intrinsic::nvvm_suld_1d_array_v2i32_clamp:
  case Intrinsic::nvvm_suld_1d_array_v4i32_clamp:
  case Intrinsic::nvvm_suld_2d_i32_clamp:
  case Intrinsic::nvvm_suld_2d_v2i32_clamp:
  case Intrinsic::nvvm_suld_2d_v4i32_clamp:
  case Intrinsic::nvvm_suld_2d_array_i32_clamp:
  case Intrinsic::nvvm_suld_2d_array_v2i32_clamp:
  case Intrinsic::nvvm_suld_2d_array_v4i32_clamp:
  case Intrinsic::nvvm_suld_3d_i32_clamp:
  case Intrinsic::nvvm_suld_3d_v2i32_clamp:
  case Intrinsic::nvvm_suld_3d_v4i32_clamp:
  case Intrinsic::nvvm_suld_1d_i32_trap:
  case Intrinsic::nvvm_suld_1d_v2i32_trap:
  case Intrinsic::nvvm_suld_1d_v4i32_trap:
  case Intrinsic::nvvm_suld_1d_array_i32_trap:
  case Intrinsic::nvvm_suld_1d_array_v2i32_trap:
  case Intrinsic::nvvm_suld_1d_array_v4i32_trap:
  case Intrinsic::nvvm_suld_2d_i32_trap:
  case Intrinsic::nvvm_suld_2d_v2i32_trap:
  case Intrinsic::nvvm_suld_2d_v4i32_trap:
  case Intrinsic::nvvm_suld_2d_array_i32_trap:
  case Intrinsic::nvvm_suld_2d_array_v2i32_trap:
  case Intrinsic::nvvm_suld_2d_array_v4i32_trap:
  case Intrinsic::nvvm_suld_3d_i32_trap:
  case Intrinsic::nvvm_suld_3d_v2i32_trap:
  case Intrinsic::nvvm_suld_3d_v4i32_trap:
  case Intrinsic::nvvm_suld_1d_i32_zero:
  case Intrinsic::nvvm_suld_1d_v2i32_zero:
  case Intrinsic::nvvm_suld_1d_v4i32_zero:
  case Intrinsic::nvvm_suld_1d_array_i32_zero:
  case Intrinsic::nvvm_suld_1d_array_v2i32_zero:
  case Intrinsic::nvvm_suld_1d_array_v4i32_zero:
  case Intrinsic::nvvm_suld_2d_i32_zero:
  case Intrinsic::nvvm_suld_2d_v2i32_zero:
  case Intrinsic::nvvm_suld_2d_v4i32_zero:
  case Intrinsic::nvvm_suld_2d_array_i32_zero:
  case Intrinsic::nvvm_suld_2d_array_v2i32_zero:
  case Intrinsic::nvvm_suld_2d_array_v4i32_zero:
  case Intrinsic::nvvm_suld_3d_i32_zero:
  case Intrinsic::nvvm_suld_3d_v2i32_zero:
  case Intrinsic::nvvm_suld_3d_v4i32_zero:
    Info.opc = ISD::INTRINSIC_W_CHAIN;
    Info.memVT = MVT::i32;
    Info.ptrVal = nullptr;
    Info.offset = 0;
    Info.flags = MachineMemOperand::MOLoad;
    Info.align = Align(16);
    return true;

  case Intrinsic::nvvm_suld_1d_i64_clamp:
  case Intrinsic::nvvm_suld_1d_v2i64_clamp:
  case Intrinsic::nvvm_suld_1d_array_i64_clamp:
  case Intrinsic::nvvm_suld_1d_array_v2i64_clamp:
  case Intrinsic::nvvm_suld_2d_i64_clamp:
  case Intrinsic::nvvm_suld_2d_v2i64_clamp:
  case Intrinsic::nvvm_suld_2d_array_i64_clamp:
  case Intrinsic::nvvm_suld_2d_array_v2i64_clamp:
  case Intrinsic::nvvm_suld_3d_i64_clamp:
  case Intrinsic::nvvm_suld_3d_v2i64_clamp:
  case Intrinsic::nvvm_suld_1d_i64_trap:
  case Intrinsic::nvvm_suld_1d_v2i64_trap:
  case Intrinsic::nvvm_suld_1d_array_i64_trap:
  case Intrinsic::nvvm_suld_1d_array_v2i64_trap:
  case Intrinsic::nvvm_suld_2d_i64_trap:
  case Intrinsic::nvvm_suld_2d_v2i64_trap:
  case Intrinsic::nvvm_suld_2d_array_i64_trap:
  case Intrinsic::nvvm_suld_2d_array_v2i64_trap:
  case Intrinsic::nvvm_suld_3d_i64_trap:
  case Intrinsic::nvvm_suld_3d_v2i64_trap:
  case Intrinsic::nvvm_suld_1d_i64_zero:
  case Intrinsic::nvvm_suld_1d_v2i64_zero:
  case Intrinsic::nvvm_suld_1d_array_i64_zero:
  case Intrinsic::nvvm_suld_1d_array_v2i64_zero:
  case Intrinsic::nvvm_suld_2d_i64_zero:
  case Intrinsic::nvvm_suld_2d_v2i64_zero:
  case Intrinsic::nvvm_suld_2d_array_i64_zero:
  case Intrinsic::nvvm_suld_2d_array_v2i64_zero:
  case Intrinsic::nvvm_suld_3d_i64_zero:
  case Intrinsic::nvvm_suld_3d_v2i64_zero:
    Info.opc = ISD::INTRINSIC_W_CHAIN;
    Info.memVT = MVT::i64;
    Info.ptrVal = nullptr;
    Info.offset = 0;
    Info.flags = MachineMemOperand::MOLoad;
    Info.align = Align(16);
    return true;

  case Intrinsic::nvvm_tcgen05_ld_16x64b_x1:
  case Intrinsic::nvvm_tcgen05_ld_32x32b_x1:
  case Intrinsic::nvvm_tcgen05_ld_16x32bx2_x1: {
    Info.opc = ISD::INTRINSIC_W_CHAIN;
    Info.memVT = MVT::v1i32;
    Info.ptrVal = I.getArgOperand(0);
    Info.offset = 0;
    Info.flags = MachineMemOperand::MOLoad;
    Info.align.reset();
    return true;
  }

  case Intrinsic::nvvm_tcgen05_ld_16x64b_x2:
  case Intrinsic::nvvm_tcgen05_ld_16x128b_x1:
  case Intrinsic::nvvm_tcgen05_ld_32x32b_x2:
  case Intrinsic::nvvm_tcgen05_ld_16x32bx2_x2: {
    Info.opc = ISD::INTRINSIC_W_CHAIN;
    Info.memVT = MVT::v2i32;
    Info.ptrVal = I.getArgOperand(0);
    Info.offset = 0;
    Info.flags = MachineMemOperand::MOLoad;
    Info.align.reset();
    return true;
  }

  case Intrinsic::nvvm_tcgen05_ld_16x64b_x4:
  case Intrinsic::nvvm_tcgen05_ld_16x128b_x2:
  case Intrinsic::nvvm_tcgen05_ld_32x32b_x4:
  case Intrinsic::nvvm_tcgen05_ld_16x256b_x1:
  case Intrinsic::nvvm_tcgen05_ld_16x32bx2_x4: {
    Info.opc = ISD::INTRINSIC_W_CHAIN;
    Info.memVT = MVT::v4i32;
    Info.ptrVal = I.getArgOperand(0);
    Info.offset = 0;
    Info.flags = MachineMemOperand::MOLoad;
    Info.align.reset();
    return true;
  }

  case Intrinsic::nvvm_tcgen05_ld_16x64b_x8:
  case Intrinsic::nvvm_tcgen05_ld_16x128b_x4:
  case Intrinsic::nvvm_tcgen05_ld_16x256b_x2:
  case Intrinsic::nvvm_tcgen05_ld_32x32b_x8:
  case Intrinsic::nvvm_tcgen05_ld_16x32bx2_x8: {
    Info.opc = ISD::INTRINSIC_W_CHAIN;
    Info.memVT = MVT::v8i32;
    Info.ptrVal = I.getArgOperand(0);
    Info.offset = 0;
    Info.flags = MachineMemOperand::MOLoad;
    Info.align.reset();
    return true;
  }

  case Intrinsic::nvvm_tcgen05_ld_16x64b_x16:
  case Intrinsic::nvvm_tcgen05_ld_16x128b_x8:
  case Intrinsic::nvvm_tcgen05_ld_16x256b_x4:
  case Intrinsic::nvvm_tcgen05_ld_32x32b_x16:
  case Intrinsic::nvvm_tcgen05_ld_16x32bx2_x16: {
    Info.opc = ISD::INTRINSIC_W_CHAIN;
    Info.memVT = MVT::v16i32;
    Info.ptrVal = I.getArgOperand(0);
    Info.offset = 0;
    Info.flags = MachineMemOperand::MOLoad;
    Info.align.reset();
    return true;
  }

  case Intrinsic::nvvm_tcgen05_ld_16x64b_x32:
  case Intrinsic::nvvm_tcgen05_ld_16x128b_x16:
  case Intrinsic::nvvm_tcgen05_ld_16x256b_x8:
  case Intrinsic::nvvm_tcgen05_ld_32x32b_x32:
  case Intrinsic::nvvm_tcgen05_ld_16x32bx2_x32: {
    Info.opc = ISD::INTRINSIC_W_CHAIN;
    Info.memVT = MVT::v32i32;
    Info.ptrVal = I.getArgOperand(0);
    Info.offset = 0;
    Info.flags = MachineMemOperand::MOLoad;
    Info.align.reset();
    return true;
  }

  case Intrinsic::nvvm_tcgen05_ld_16x64b_x64:
  case Intrinsic::nvvm_tcgen05_ld_16x128b_x32:
  case Intrinsic::nvvm_tcgen05_ld_16x256b_x16:
  case Intrinsic::nvvm_tcgen05_ld_32x32b_x64:
  case Intrinsic::nvvm_tcgen05_ld_16x32bx2_x64: {
    Info.opc = ISD::INTRINSIC_W_CHAIN;
    Info.memVT = MVT::v64i32;
    Info.ptrVal = I.getArgOperand(0);
    Info.offset = 0;
    Info.flags = MachineMemOperand::MOLoad;
    Info.align.reset();
    return true;
  }

  case Intrinsic::nvvm_tcgen05_ld_16x64b_x128:
  case Intrinsic::nvvm_tcgen05_ld_16x128b_x64:
  case Intrinsic::nvvm_tcgen05_ld_16x256b_x32:
  case Intrinsic::nvvm_tcgen05_ld_32x32b_x128:
  case Intrinsic::nvvm_tcgen05_ld_16x32bx2_x128: {
    Info.opc = ISD::INTRINSIC_W_CHAIN;
    Info.memVT = MVT::v128i32;
    Info.ptrVal = I.getArgOperand(0);
    Info.offset = 0;
    Info.flags = MachineMemOperand::MOLoad;
    Info.align.reset();
    return true;
  }

  case Intrinsic::nvvm_tcgen05_st_16x64b_x1:
  case Intrinsic::nvvm_tcgen05_st_32x32b_x1:
  case Intrinsic::nvvm_tcgen05_st_16x32bx2_x1: {
    Info.opc = ISD::INTRINSIC_VOID;
    Info.memVT = MVT::i32;
    Info.ptrVal = I.getArgOperand(0);
    Info.offset = 0;
    Info.flags = MachineMemOperand::MOStore;
    Info.align.reset();
    return true;
  }

  case Intrinsic::nvvm_tcgen05_st_16x64b_x2:
  case Intrinsic::nvvm_tcgen05_st_16x128b_x1:
  case Intrinsic::nvvm_tcgen05_st_32x32b_x2:
  case Intrinsic::nvvm_tcgen05_st_16x32bx2_x2: {
    Info.opc = ISD::INTRINSIC_VOID;
    Info.memVT = MVT::v2i32;
    Info.ptrVal = I.getArgOperand(0);
    Info.offset = 0;
    Info.flags = MachineMemOperand::MOStore;
    Info.align.reset();
    return true;
  }

  case Intrinsic::nvvm_tcgen05_st_16x64b_x4:
  case Intrinsic::nvvm_tcgen05_st_16x128b_x2:
  case Intrinsic::nvvm_tcgen05_st_16x256b_x1:
  case Intrinsic::nvvm_tcgen05_st_32x32b_x4:
  case Intrinsic::nvvm_tcgen05_st_16x32bx2_x4: {
    Info.opc = ISD::INTRINSIC_VOID;
    Info.memVT = MVT::v4i32;
    Info.ptrVal = I.getArgOperand(0);
    Info.offset = 0;
    Info.flags = MachineMemOperand::MOStore;
    Info.align.reset();
    return true;
  }

  case Intrinsic::nvvm_tcgen05_st_16x64b_x8:
  case Intrinsic::nvvm_tcgen05_st_16x128b_x4:
  case Intrinsic::nvvm_tcgen05_st_16x256b_x2:
  case Intrinsic::nvvm_tcgen05_st_32x32b_x8:
  case Intrinsic::nvvm_tcgen05_st_16x32bx2_x8: {
    Info.opc = ISD::INTRINSIC_VOID;
    Info.memVT = MVT::v8i32;
    Info.ptrVal = I.getArgOperand(0);
    Info.offset = 0;
    Info.flags = MachineMemOperand::MOStore;
    Info.align.reset();
    return true;
  }

  case Intrinsic::nvvm_tcgen05_st_16x64b_x16:
  case Intrinsic::nvvm_tcgen05_st_16x128b_x8:
  case Intrinsic::nvvm_tcgen05_st_16x256b_x4:
  case Intrinsic::nvvm_tcgen05_st_32x32b_x16:
  case Intrinsic::nvvm_tcgen05_st_16x32bx2_x16: {
    Info.opc = ISD::INTRINSIC_VOID;
    Info.memVT = MVT::v16i32;
    Info.ptrVal = I.getArgOperand(0);
    Info.offset = 0;
    Info.flags = MachineMemOperand::MOStore;
    Info.align.reset();
    return true;
  }

  case Intrinsic::nvvm_tcgen05_st_16x64b_x32:
  case Intrinsic::nvvm_tcgen05_st_16x128b_x16:
  case Intrinsic::nvvm_tcgen05_st_16x256b_x8:
  case Intrinsic::nvvm_tcgen05_st_32x32b_x32:
  case Intrinsic::nvvm_tcgen05_st_16x32bx2_x32: {
    Info.opc = ISD::INTRINSIC_VOID;
    Info.memVT = MVT::v32i32;
    Info.ptrVal = I.getArgOperand(0);
    Info.offset = 0;
    Info.flags = MachineMemOperand::MOStore;
    Info.align.reset();
    return true;
  }

  case Intrinsic::nvvm_tcgen05_st_16x64b_x64:
  case Intrinsic::nvvm_tcgen05_st_16x128b_x32:
  case Intrinsic::nvvm_tcgen05_st_16x256b_x16:
  case Intrinsic::nvvm_tcgen05_st_32x32b_x64:
  case Intrinsic::nvvm_tcgen05_st_16x32bx2_x64: {
    Info.opc = ISD::INTRINSIC_VOID;
    Info.memVT = MVT::v64i32;
    Info.ptrVal = I.getArgOperand(0);
    Info.offset = 0;
    Info.flags = MachineMemOperand::MOStore;
    Info.align.reset();
    return true;
  }

  case Intrinsic::nvvm_tcgen05_st_16x64b_x128:
  case Intrinsic::nvvm_tcgen05_st_16x128b_x64:
  case Intrinsic::nvvm_tcgen05_st_16x256b_x32:
  case Intrinsic::nvvm_tcgen05_st_32x32b_x128:
  case Intrinsic::nvvm_tcgen05_st_16x32bx2_x128: {
    Info.opc = ISD::INTRINSIC_VOID;
    Info.memVT = MVT::v128i32;
    Info.ptrVal = I.getArgOperand(0);
    Info.offset = 0;
    Info.flags = MachineMemOperand::MOStore;
    Info.align.reset();
    return true;
  }
  }
  return false;
}

/// getFunctionParamOptimizedAlign - since function arguments are passed via
/// .param space, we may want to increase their alignment in a way that
/// ensures that we can effectively vectorize their loads & stores. We can
/// increase alignment only if the function has internal or has private
/// linkage as for other linkage types callers may already rely on default
/// alignment. To allow using 128-bit vectorized loads/stores, this function
/// ensures that alignment is 16 or greater.
Align NVPTXTargetLowering::getFunctionParamOptimizedAlign(
    const Function *F, Type *ArgTy, const DataLayout &DL) const {
  // Capping the alignment to 128 bytes as that is the maximum alignment
  // supported by PTX.
  const Align ABITypeAlign = std::min(Align(128), DL.getABITypeAlign(ArgTy));

  // If a function has linkage different from internal or private, we
  // must use default ABI alignment as external users rely on it. Same
  // for a function that may be called from a function pointer.
  if (!F || !F->hasLocalLinkage() ||
      F->hasAddressTaken(/*Users=*/nullptr,
                         /*IgnoreCallbackUses=*/false,
                         /*IgnoreAssumeLikeCalls=*/true,
                         /*IgnoreLLVMUsed=*/true))
    return ABITypeAlign;

  assert(!isKernelFunction(*F) && "Expect kernels to have non-local linkage");
  return std::max(Align(16), ABITypeAlign);
}

/// Helper for computing alignment of a device function byval parameter.
Align NVPTXTargetLowering::getFunctionByValParamAlign(
    const Function *F, Type *ArgTy, Align InitialAlign,
    const DataLayout &DL) const {
  Align ArgAlign = InitialAlign;
  // Try to increase alignment to enhance vectorization options.
  if (F)
    ArgAlign = std::max(ArgAlign, getFunctionParamOptimizedAlign(F, ArgTy, DL));

  // Old ptx versions have a bug. When PTX code takes address of
  // byval parameter with alignment < 4, ptxas generates code to
  // spill argument into memory. Alas on sm_50+ ptxas generates
  // SASS code that fails with misaligned access. To work around
  // the problem, make sure that we align byval parameters by at
  // least 4. This bug seems to be fixed at least starting from
  // ptxas > 9.0.
  // TODO: remove this after verifying the bug is not reproduced
  // on non-deprecated ptxas versions.
  if (ForceMinByValParamAlign)
    ArgAlign = std::max(ArgAlign, Align(4));

  return ArgAlign;
}

// Helper for getting a function parameter name. Name is composed from
// its index and the function name. Negative index corresponds to special
// parameter (unsized array) used for passing variable arguments.
std::string NVPTXTargetLowering::getParamName(const Function *F,
                                              int Idx) const {
  std::string ParamName;
  raw_string_ostream ParamStr(ParamName);

  ParamStr << getTargetMachine().getSymbol(F)->getName();
  if (Idx < 0)
    ParamStr << "_vararg";
  else
    ParamStr << "_param_" << Idx;

  return ParamName;
}

/// isLegalAddressingMode - Return true if the addressing mode represented
/// by AM is legal for this target, for a load/store of the specified type.
/// Used to guide target specific optimizations, like loop strength reduction
/// (LoopStrengthReduce.cpp) and memory optimization for address mode
/// (CodeGenPrepare.cpp)
bool NVPTXTargetLowering::isLegalAddressingMode(const DataLayout &DL,
                                                const AddrMode &AM, Type *Ty,
                                                unsigned AS, Instruction *I) const {
  // AddrMode - This represents an addressing mode of:
  //    BaseGV + BaseOffs + BaseReg + Scale*ScaleReg
  //
  // The legal address modes are
  // - [avar]
  // - [areg]
  // - [areg+immoff]
  // - [immAddr]

  // immoff must fit in a signed 32-bit int
  if (!APInt(64, AM.BaseOffs).isSignedIntN(32))
    return false;

  if (AM.BaseGV)
    return !AM.BaseOffs && !AM.HasBaseReg && !AM.Scale;

  switch (AM.Scale) {
  case 0: // "r", "r+i" or "i" is allowed
    break;
  case 1:
    if (AM.HasBaseReg) // "r+r+i" or "r+r" is not allowed.
      return false;
    // Otherwise we have r+i.
    break;
  default:
    // No scale > 1 is allowed
    return false;
  }
  return true;
}

//===----------------------------------------------------------------------===//
//                         NVPTX Inline Assembly Support
//===----------------------------------------------------------------------===//

/// getConstraintType - Given a constraint letter, return the type of
/// constraint it is for this target.
NVPTXTargetLowering::ConstraintType
NVPTXTargetLowering::getConstraintType(StringRef Constraint) const {
  if (Constraint.size() == 1) {
    switch (Constraint[0]) {
    default:
      break;
    case 'b':
    case 'r':
    case 'h':
    case 'c':
    case 'l':
    case 'f':
    case 'd':
    case 'q':
    case '0':
    case 'N':
      return C_RegisterClass;
    }
  }
  return TargetLowering::getConstraintType(Constraint);
}

std::pair<unsigned, const TargetRegisterClass *>
NVPTXTargetLowering::getRegForInlineAsmConstraint(const TargetRegisterInfo *TRI,
                                                  StringRef Constraint,
                                                  MVT VT) const {
  if (Constraint.size() == 1) {
    switch (Constraint[0]) {
    case 'b':
      return std::make_pair(0U, &NVPTX::B1RegClass);
    case 'c':
    case 'h':
      return std::make_pair(0U, &NVPTX::B16RegClass);
    case 'r':
    case 'f':
      return std::make_pair(0U, &NVPTX::B32RegClass);
    case 'l':
    case 'N':
    case 'd':
      return std::make_pair(0U, &NVPTX::B64RegClass);
    case 'q': {
      if (STI.getSmVersion() < 70)
        report_fatal_error("Inline asm with 128 bit operands is only "
                           "supported for sm_70 and higher!");
      return std::make_pair(0U, &NVPTX::B128RegClass);
    }
    }
  }
  return TargetLowering::getRegForInlineAsmConstraint(TRI, Constraint, VT);
}

//===----------------------------------------------------------------------===//
//                         NVPTX DAG Combining
//===----------------------------------------------------------------------===//

bool NVPTXTargetLowering::allowFMA(MachineFunction &MF,
                                   CodeGenOptLevel OptLevel) const {
  // Always honor command-line argument
  if (FMAContractLevelOpt.getNumOccurrences() > 0)
    return FMAContractLevelOpt > 0;

  // Do not contract if we're not optimizing the code.
  if (OptLevel == CodeGenOptLevel::None)
    return false;

  // Honor TargetOptions flags that explicitly say fusion is okay.
  if (MF.getTarget().Options.AllowFPOpFusion == FPOpFusion::Fast)
    return true;

  return false;
}

static bool isConstZero(const SDValue &Operand) {
  const auto *Const = dyn_cast<ConstantSDNode>(Operand);
  return Const && Const->getZExtValue() == 0;
}

/// PerformADDCombineWithOperands - Try DAG combinations for an ADD with
/// operands N0 and N1.  This is a helper for PerformADDCombine that is
/// called with the default operands, and if that fails, with commuted
/// operands.
static SDValue
PerformADDCombineWithOperands(SDNode *N, SDValue N0, SDValue N1,
                              TargetLowering::DAGCombinerInfo &DCI) {
  EVT VT = N0.getValueType();

  // Since integer multiply-add costs the same as integer multiply
  // but is more costly than integer add, do the fusion only when
  // the mul is only used in the add.
  // TODO: this may not be true for later architectures, consider relaxing this
  if (!N0.getNode()->hasOneUse())
    return SDValue();

  // fold (add (select cond, 0, (mul a, b)), c)
  //   -> (select cond, c, (add (mul a, b), c))
  //
  if (N0.getOpcode() == ISD::SELECT) {
    unsigned ZeroOpNum;
    if (isConstZero(N0->getOperand(1)))
      ZeroOpNum = 1;
    else if (isConstZero(N0->getOperand(2)))
      ZeroOpNum = 2;
    else
      return SDValue();

    SDValue M = N0->getOperand((ZeroOpNum == 1) ? 2 : 1);
    if (M->getOpcode() != ISD::MUL || !M.getNode()->hasOneUse())
      return SDValue();

    SDLoc DL(N);
    SDValue Mul =
        DCI.DAG.getNode(ISD::MUL, DL, VT, M->getOperand(0), M->getOperand(1));
    SDValue MAD = DCI.DAG.getNode(ISD::ADD, DL, VT, Mul, N1);
    return DCI.DAG.getSelect(SDLoc(N), VT, N0->getOperand(0),
                             ((ZeroOpNum == 1) ? N1 : MAD),
                             ((ZeroOpNum == 1) ? MAD : N1));
  }

  return SDValue();
}

static SDValue
PerformFADDCombineWithOperands(SDNode *N, SDValue N0, SDValue N1,
                               TargetLowering::DAGCombinerInfo &DCI,
                               CodeGenOptLevel OptLevel) {
  EVT VT = N0.getValueType();
  if (N0.getOpcode() == ISD::FMUL) {
    const auto *TLI = static_cast<const NVPTXTargetLowering *>(
        &DCI.DAG.getTargetLoweringInfo());
    if (!(TLI->allowFMA(DCI.DAG.getMachineFunction(), OptLevel) ||
          (N->getFlags().hasAllowContract() &&
           N0->getFlags().hasAllowContract())))
      return SDValue();

    // For floating point:
    // Do the fusion only when the mul has less than 5 uses and all
    // are add.
    // The heuristic is that if a use is not an add, then that use
    // cannot be fused into fma, therefore mul is still needed anyway.
    // If there are more than 4 uses, even if they are all add, fusing
    // them will increase register pressue.
    //
    int numUses = 0;
    int nonAddCount = 0;
    for (const SDNode *User : N0.getNode()->users()) {
      numUses++;
      if (User->getOpcode() != ISD::FADD)
        ++nonAddCount;
      if (numUses >= 5)
        return SDValue();
    }
    if (nonAddCount) {
      int orderNo = N->getIROrder();
      int orderNo2 = N0.getNode()->getIROrder();
      // simple heuristics here for considering potential register
      // pressure, the logics here is that the differnce are used
      // to measure the distance between def and use, the longer distance
      // more likely cause register pressure.
      if (orderNo - orderNo2 < 500)
        return SDValue();

      // Now, check if at least one of the FMUL's operands is live beyond the
      // node N, which guarantees that the FMA will not increase register
      // pressure at node N.
      bool opIsLive = false;
      const SDNode *left = N0.getOperand(0).getNode();
      const SDNode *right = N0.getOperand(1).getNode();

      if (isa<ConstantSDNode>(left) || isa<ConstantSDNode>(right))
        opIsLive = true;

      if (!opIsLive)
        for (const SDNode *User : left->users()) {
          int orderNo3 = User->getIROrder();
          if (orderNo3 > orderNo) {
            opIsLive = true;
            break;
          }
        }

      if (!opIsLive)
        for (const SDNode *User : right->users()) {
          int orderNo3 = User->getIROrder();
          if (orderNo3 > orderNo) {
            opIsLive = true;
            break;
          }
        }

      if (!opIsLive)
        return SDValue();
    }

    return DCI.DAG.getNode(ISD::FMA, SDLoc(N), VT, N0.getOperand(0),
                           N0.getOperand(1), N1);
  }

  return SDValue();
}

/// Fold unpacking movs into a load by increasing the number of return values.
///
/// ex:
/// L: v2f16,ch = load <p>
/// a: f16 = extractelt L:0, 0
/// b: f16 = extractelt L:0, 1
/// use(a, b)
///
/// ...is turned into...
///
/// L: f16,f16,ch = LoadV2 <p>
/// use(L:0, L:1)
static SDValue
combineUnpackingMovIntoLoad(SDNode *N, TargetLowering::DAGCombinerInfo &DCI) {
  // Don't run this optimization before the legalizer
  if (!DCI.isAfterLegalizeDAG())
    return SDValue();

  EVT ElementVT = N->getValueType(0);
  // Avoid non-packed types and v4i8
  if (!NVPTX::isPackedVectorTy(ElementVT) || ElementVT == MVT::v4i8)
    return SDValue();

  SmallVector<SDNode *> DeadCopyToRegs;

  // Check whether all outputs are either used by an extractelt or are
  // glue/chain nodes
  if (!all_of(N->uses(), [&](SDUse &U) {
        // Skip glue, chain nodes
        if (U.getValueType() == MVT::Glue || U.getValueType() == MVT::Other)
          return true;
        if (U.getUser()->getOpcode() == ISD::EXTRACT_VECTOR_ELT) {
          if (N->getOpcode() != ISD::LOAD)
            return true;
          // Since this is an ISD::LOAD, check all extractelts are used. If
          // any are not used, we don't want to defeat another optimization that
          // will narrow the load.
          //
          // For example:
          //
          // L: v2f16,ch = load <p>
          // e0: f16 = extractelt L:0, 0
          // e1: f16 = extractelt L:0, 1        <-- unused
          // store e0
          //
          // Can be optimized by DAGCombiner to:
          //
          // L: f16,ch = load <p>
          // store L:0
          return !U.getUser()->use_empty();
        }

        // Otherwise, this use prevents us from splitting a value.
        return false;
      }))
    return SDValue();

  auto *LD = cast<MemSDNode>(N);
  SDLoc DL(LD);

  // the new opcode after we double the number of operands
  NVPTXISD::NodeType Opcode;
  SmallVector<SDValue> Operands(LD->ops());
  unsigned OldNumOutputs; // non-glue, non-chain outputs
  switch (LD->getOpcode()) {
  case ISD::LOAD:
    OldNumOutputs = 1;
    // Any packed type is legal, so the legalizer will not have lowered
    // ISD::LOAD -> NVPTXISD::Load (unless it's under-aligned). We have to do it
    // here.
    Opcode = NVPTXISD::LoadV2;
    Operands.push_back(DCI.DAG.getIntPtrConstant(
        cast<LoadSDNode>(LD)->getExtensionType(), DL));
    break;
  case NVPTXISD::LoadV2:
    OldNumOutputs = 2;
    Opcode = NVPTXISD::LoadV4;
    break;
  case NVPTXISD::LoadV4:
    // V8 is only supported for f32. Don't forget, we're not changing the load
    // size here. This is already a 256-bit load.
    if (ElementVT != MVT::v2f32)
      return SDValue();
    OldNumOutputs = 4;
    Opcode = NVPTXISD::LoadV8;
    break;
  case NVPTXISD::LoadV8:
    // PTX doesn't support the next doubling of outputs
    return SDValue();
  }

  // the non-glue, non-chain outputs in the new load
  const unsigned NewNumOutputs = OldNumOutputs * 2;
  SmallVector<EVT> NewVTs(NewNumOutputs, ElementVT.getVectorElementType());
  // add remaining chain and glue values
  NewVTs.append(LD->value_begin() + OldNumOutputs, LD->value_end());

  // Create the new load
  SDValue NewLoad = DCI.DAG.getMemIntrinsicNode(
      Opcode, DL, DCI.DAG.getVTList(NewVTs), Operands, LD->getMemoryVT(),
      LD->getMemOperand());

  // Now we use a combination of BUILD_VECTORs and a MERGE_VALUES node to keep
  // the outputs the same. These nodes will be optimized away in later
  // DAGCombiner iterations.
  SmallVector<SDValue> Results;
  for (unsigned I : seq(OldNumOutputs))
    Results.push_back(DCI.DAG.getBuildVector(
        ElementVT, DL, {NewLoad.getValue(I * 2), NewLoad.getValue(I * 2 + 1)}));
  // Add remaining chain and glue nodes
  for (unsigned I : seq(NewLoad->getNumValues() - NewNumOutputs))
    Results.push_back(NewLoad.getValue(NewNumOutputs + I));

  return DCI.DAG.getMergeValues(Results, DL);
}

/// Fold packing movs into a store.
///
/// ex:
/// v1: v2f16 = BUILD_VECTOR a:f16, b:f16
/// v2: v2f16 = BUILD_VECTOR c:f16, d:f16
/// StoreV2 v1, v2
///
/// ...is turned into...
///
/// StoreV4 a, b, c, d
static SDValue combinePackingMovIntoStore(SDNode *N,
                                          TargetLowering::DAGCombinerInfo &DCI,
                                          unsigned Front, unsigned Back) {
  // We want to run this as late as possible since other optimizations may
  // eliminate the BUILD_VECTORs.
  if (!DCI.isAfterLegalizeDAG())
    return SDValue();

  // Get the type of the operands being stored.
  EVT ElementVT = N->getOperand(Front).getValueType();

  // Avoid non-packed types and v4i8
  if (!NVPTX::isPackedVectorTy(ElementVT) || ElementVT == MVT::v4i8)
    return SDValue();

  auto *ST = cast<MemSDNode>(N);

  // The new opcode after we double the number of operands.
  NVPTXISD::NodeType Opcode;
  switch (N->getOpcode()) {
  case ISD::STORE:
    // Any packed type is legal, so the legalizer will not have lowered
    // ISD::STORE -> NVPTXISD::Store (unless it's under-aligned). We have to do
    // it here.
    Opcode = NVPTXISD::StoreV2;
    break;
  case NVPTXISD::StoreV2:
    Opcode = NVPTXISD::StoreV4;
    break;
  case NVPTXISD::StoreV4:
    // V8 is only supported for f32. Don't forget, we're not changing the store
    // size here. This is already a 256-bit store.
    if (ElementVT != MVT::v2f32)
      return SDValue();
    Opcode = NVPTXISD::StoreV8;
    break;
  case NVPTXISD::StoreV8:
    // PTX doesn't support the next doubling of operands
    return SDValue();
  default:
    llvm_unreachable("Unhandled store opcode");
  }

  // Scan the operands and if they're all BUILD_VECTORs, we'll have gathered
  // their elements.
  SmallVector<SDValue, 4> Operands(N->ops().take_front(Front));
  for (SDValue BV : N->ops().drop_front(Front).drop_back(Back)) {
    if (BV.getOpcode() != ISD::BUILD_VECTOR)
      return SDValue();

    // If the operand has multiple uses, this optimization can increase register
    // pressure.
    if (!BV.hasOneUse())
      return SDValue();

    // DAGCombiner visits nodes bottom-up. Check the BUILD_VECTOR operands for
    // any signs they may be folded by some other pattern or rule.
    for (SDValue Op : BV->ops()) {
      // Peek through bitcasts
      if (Op.getOpcode() == ISD::BITCAST)
        Op = Op.getOperand(0);

      // This may be folded into a PRMT.
      if (Op.getValueType() == MVT::i16 && Op.getOpcode() == ISD::TRUNCATE &&
          Op->getOperand(0).getValueType() == MVT::i32)
        return SDValue();

      // This may be folded into cvt.bf16x2
      if (Op.getOpcode() == ISD::FP_ROUND)
        return SDValue();
    }
    Operands.append({BV.getOperand(0), BV.getOperand(1)});
  }
  Operands.append(N->op_end() - Back, N->op_end());

  // Now we replace the store
  return DCI.DAG.getMemIntrinsicNode(Opcode, SDLoc(N), N->getVTList(), Operands,
                                     ST->getMemoryVT(), ST->getMemOperand());
}
<<<<<<< HEAD
=======

static SDValue combineSTORE(SDNode *N, TargetLowering::DAGCombinerInfo &DCI,
                            const NVPTXSubtarget &STI) {

  if (DCI.isBeforeLegalize() && N->getOpcode() == ISD::STORE) {
    // Here is our chance to custom lower a store with a non-simple type.
    // Unfortunately, we can't do this in the legalizer because there is no
    // way to setOperationAction for an non-simple type.
    StoreSDNode *ST = cast<StoreSDNode>(N);
    if (!ST->getValue().getValueType().isSimple())
      return lowerSTOREVector(SDValue(ST, 0), DCI.DAG, STI);
  }
>>>>>>> 35227056

  return combinePackingMovIntoStore(N, DCI, 1, 2);
}

<<<<<<< HEAD
=======
static SDValue combineLOAD(SDNode *N, TargetLowering::DAGCombinerInfo &DCI,
                           const NVPTXSubtarget &STI) {
  if (DCI.isBeforeLegalize() && N->getOpcode() == ISD::LOAD) {
    // Here is our chance to custom lower a load with a non-simple type.
    // Unfortunately, we can't do this in the legalizer because there is no
    // way to setOperationAction for an non-simple type.
    if (!N->getValueType(0).isSimple())
      return lowerLoadVector(N, DCI.DAG, STI);
  }

  return combineUnpackingMovIntoLoad(N, DCI);
}

>>>>>>> 35227056
/// PerformADDCombine - Target-specific dag combine xforms for ISD::ADD.
///
static SDValue PerformADDCombine(SDNode *N,
                                 TargetLowering::DAGCombinerInfo &DCI,
                                 CodeGenOptLevel OptLevel) {
  if (OptLevel == CodeGenOptLevel::None)
    return SDValue();

  SDValue N0 = N->getOperand(0);
  SDValue N1 = N->getOperand(1);

  // Skip non-integer, non-scalar case
  EVT VT = N0.getValueType();
  if (VT.isVector() || VT != MVT::i32)
    return SDValue();

  // First try with the default operand order.
  if (SDValue Result = PerformADDCombineWithOperands(N, N0, N1, DCI))
    return Result;

  // If that didn't work, try again with the operands commuted.
  return PerformADDCombineWithOperands(N, N1, N0, DCI);
}

/// PerformFADDCombine - Target-specific dag combine xforms for ISD::FADD.
///
static SDValue PerformFADDCombine(SDNode *N,
                                 TargetLowering::DAGCombinerInfo &DCI,
                                 CodeGenOptLevel OptLevel) {
  SDValue N0 = N->getOperand(0);
  SDValue N1 = N->getOperand(1);

  EVT VT = N0.getValueType();
  if (VT.isVector() || !(VT == MVT::f32 || VT == MVT::f64))
    return SDValue();

  // First try with the default operand order.
  if (SDValue Result = PerformFADDCombineWithOperands(N, N0, N1, DCI, OptLevel))
    return Result;

  // If that didn't work, try again with the operands commuted.
  return PerformFADDCombineWithOperands(N, N1, N0, DCI, OptLevel);
}

static SDValue PerformREMCombine(SDNode *N,
                                 TargetLowering::DAGCombinerInfo &DCI,
                                 CodeGenOptLevel OptLevel) {
  assert(N->getOpcode() == ISD::SREM || N->getOpcode() == ISD::UREM);

  // Don't do anything at less than -O2.
  if (OptLevel < CodeGenOptLevel::Default)
    return SDValue();

  SelectionDAG &DAG = DCI.DAG;
  SDLoc DL(N);
  EVT VT = N->getValueType(0);
  bool IsSigned = N->getOpcode() == ISD::SREM;
  unsigned DivOpc = IsSigned ? ISD::SDIV : ISD::UDIV;

  const SDValue &Num = N->getOperand(0);
  const SDValue &Den = N->getOperand(1);

  for (const SDNode *U : Num->users()) {
    if (U->getOpcode() == DivOpc && U->getOperand(0) == Num &&
        U->getOperand(1) == Den) {
      // Num % Den -> Num - (Num / Den) * Den
      return DAG.getNode(ISD::SUB, DL, VT, Num,
                         DAG.getNode(ISD::MUL, DL, VT,
                                     DAG.getNode(DivOpc, DL, VT, Num, Den),
                                     Den));
    }
  }
  return SDValue();
}

// (sign_extend|zero_extend (mul|shl) x, y) -> (mul.wide x, y)
static SDValue combineMulWide(SDNode *N, TargetLowering::DAGCombinerInfo &DCI,
                              CodeGenOptLevel OptLevel) {
  if (OptLevel == CodeGenOptLevel::None)
    return SDValue();

  SDValue Op = N->getOperand(0);
  if (!Op.hasOneUse())
    return SDValue();
  EVT ToVT = N->getValueType(0);
  EVT FromVT = Op.getValueType();
  if (!((ToVT == MVT::i32 && FromVT == MVT::i16) ||
        (ToVT == MVT::i64 && FromVT == MVT::i32)))
    return SDValue();
  if (!(Op.getOpcode() == ISD::MUL ||
        (Op.getOpcode() == ISD::SHL && isa<ConstantSDNode>(Op.getOperand(1)))))
    return SDValue();

  SDLoc DL(N);
  unsigned ExtOpcode = N->getOpcode();
  unsigned Opcode = 0;
  if (ExtOpcode == ISD::SIGN_EXTEND && Op->getFlags().hasNoSignedWrap())
    Opcode = NVPTXISD::MUL_WIDE_SIGNED;
  else if (ExtOpcode == ISD::ZERO_EXTEND && Op->getFlags().hasNoUnsignedWrap())
    Opcode = NVPTXISD::MUL_WIDE_UNSIGNED;
  else
    return SDValue();
  SDValue RHS = Op.getOperand(1);
  if (Op.getOpcode() == ISD::SHL) {
    const auto ShiftAmt = Op.getConstantOperandVal(1);
    const auto MulVal = APInt(ToVT.getSizeInBits(), 1) << ShiftAmt;
    RHS = DCI.DAG.getConstant(MulVal, DL, ToVT);
  }
  return DCI.DAG.getNode(Opcode, DL, ToVT, Op.getOperand(0), RHS);
}

enum OperandSignedness {
  Signed = 0,
  Unsigned,
  Unknown
};

/// IsMulWideOperandDemotable - Checks if the provided DAG node is an operand
/// that can be demoted to \p OptSize bits without loss of information. The
/// signedness of the operand, if determinable, is placed in \p S.
static bool IsMulWideOperandDemotable(SDValue Op,
                                      unsigned OptSize,
                                      OperandSignedness &S) {
  S = Unknown;

  if (Op.getOpcode() == ISD::SIGN_EXTEND ||
      Op.getOpcode() == ISD::SIGN_EXTEND_INREG) {
    EVT OrigVT = Op.getOperand(0).getValueType();
    if (OrigVT.getFixedSizeInBits() <= OptSize) {
      S = Signed;
      return true;
    }
  } else if (Op.getOpcode() == ISD::ZERO_EXTEND) {
    EVT OrigVT = Op.getOperand(0).getValueType();
    if (OrigVT.getFixedSizeInBits() <= OptSize) {
      S = Unsigned;
      return true;
    }
  }

  return false;
}

/// AreMulWideOperandsDemotable - Checks if the given LHS and RHS operands can
/// be demoted to \p OptSize bits without loss of information. If the operands
/// contain a constant, it should appear as the RHS operand. The signedness of
/// the operands is placed in \p IsSigned.
static bool AreMulWideOperandsDemotable(SDValue LHS, SDValue RHS,
                                        unsigned OptSize,
                                        bool &IsSigned) {
  OperandSignedness LHSSign;

  // The LHS operand must be a demotable op
  if (!IsMulWideOperandDemotable(LHS, OptSize, LHSSign))
    return false;

  // We should have been able to determine the signedness from the LHS
  if (LHSSign == Unknown)
    return false;

  IsSigned = (LHSSign == Signed);

  // The RHS can be a demotable op or a constant
  if (ConstantSDNode *CI = dyn_cast<ConstantSDNode>(RHS)) {
    const APInt &Val = CI->getAPIntValue();
    if (LHSSign == Unsigned) {
      return Val.isIntN(OptSize);
    } else {
      return Val.isSignedIntN(OptSize);
    }
  } else {
    OperandSignedness RHSSign;
    if (!IsMulWideOperandDemotable(RHS, OptSize, RHSSign))
      return false;

    return LHSSign == RHSSign;
  }
}

/// TryMULWIDECombine - Attempt to replace a multiply of M bits with a multiply
/// of M/2 bits that produces an M-bit result (i.e. mul.wide). This transform
/// works on both multiply DAG nodes and SHL DAG nodes with a constant shift
/// amount.
static SDValue TryMULWIDECombine(SDNode *N,
                                 TargetLowering::DAGCombinerInfo &DCI) {
  EVT MulType = N->getValueType(0);
  if (MulType != MVT::i32 && MulType != MVT::i64) {
    return SDValue();
  }

  SDLoc DL(N);
  unsigned OptSize = MulType.getSizeInBits() >> 1;
  SDValue LHS = N->getOperand(0);
  SDValue RHS = N->getOperand(1);

  // Canonicalize the multiply so the constant (if any) is on the right
  if (N->getOpcode() == ISD::MUL) {
    if (isa<ConstantSDNode>(LHS)) {
      std::swap(LHS, RHS);
    }
  }

  // If we have a SHL, determine the actual multiply amount
  if (N->getOpcode() == ISD::SHL) {
    ConstantSDNode *ShlRHS = dyn_cast<ConstantSDNode>(RHS);
    if (!ShlRHS) {
      return SDValue();
    }

    APInt ShiftAmt = ShlRHS->getAPIntValue();
    unsigned BitWidth = MulType.getSizeInBits();
    if (ShiftAmt.sge(0) && ShiftAmt.slt(BitWidth)) {
      APInt MulVal = APInt(BitWidth, 1) << ShiftAmt;
      RHS = DCI.DAG.getConstant(MulVal, DL, MulType);
    } else {
      return SDValue();
    }
  }

  bool Signed;
  // Verify that our operands are demotable
  if (!AreMulWideOperandsDemotable(LHS, RHS, OptSize, Signed)) {
    return SDValue();
  }

  EVT DemotedVT;
  if (MulType == MVT::i32) {
    DemotedVT = MVT::i16;
  } else {
    DemotedVT = MVT::i32;
  }

  // Truncate the operands to the correct size. Note that these are just for
  // type consistency and will (likely) be eliminated in later phases.
  SDValue TruncLHS =
    DCI.DAG.getNode(ISD::TRUNCATE, DL, DemotedVT, LHS);
  SDValue TruncRHS =
    DCI.DAG.getNode(ISD::TRUNCATE, DL, DemotedVT, RHS);

  unsigned Opc;
  if (Signed) {
    Opc = NVPTXISD::MUL_WIDE_SIGNED;
  } else {
    Opc = NVPTXISD::MUL_WIDE_UNSIGNED;
  }

  return DCI.DAG.getNode(Opc, DL, MulType, TruncLHS, TruncRHS);
}

static bool isConstOne(const SDValue &Operand) {
  const auto *Const = dyn_cast<ConstantSDNode>(Operand);
  return Const && Const->getZExtValue() == 1;
}

static SDValue matchMADConstOnePattern(SDValue Add) {
  if (Add->getOpcode() != ISD::ADD)
    return SDValue();

  if (isConstOne(Add->getOperand(0)))
    return Add->getOperand(1);

  if (isConstOne(Add->getOperand(1)))
    return Add->getOperand(0);

  return SDValue();
}

static SDValue combineMADConstOne(SDValue X, SDValue Add, EVT VT, SDLoc DL,
                                  TargetLowering::DAGCombinerInfo &DCI) {

  if (SDValue Y = matchMADConstOnePattern(Add)) {
    SDValue Mul = DCI.DAG.getNode(ISD::MUL, DL, VT, X, Y);
    return DCI.DAG.getNode(ISD::ADD, DL, VT, Mul, X);
  }

  return SDValue();
}

static SDValue combineMulSelectConstOne(SDValue X, SDValue Select, EVT VT,
                                        SDLoc DL,
                                        TargetLowering::DAGCombinerInfo &DCI) {
  if (Select->getOpcode() != ISD::SELECT)
    return SDValue();

  SDValue Cond = Select->getOperand(0);

  unsigned ConstOpNo;
  if (isConstOne(Select->getOperand(1)))
    ConstOpNo = 1;
  else if (isConstOne(Select->getOperand(2)))
    ConstOpNo = 2;
  else
    return SDValue();

  SDValue Y = Select->getOperand((ConstOpNo == 1) ? 2 : 1);

  // Do not combine if the resulting sequence is not obviously profitable.
  if (!matchMADConstOnePattern(Y))
    return SDValue();

  SDValue NewMul = DCI.DAG.getNode(ISD::MUL, DL, VT, X, Y);

  return DCI.DAG.getNode(ISD::SELECT, DL, VT, Cond,
                         (ConstOpNo == 1) ? X : NewMul,
                         (ConstOpNo == 1) ? NewMul : X);
}

static SDValue
PerformMULCombineWithOperands(SDNode *N, SDValue N0, SDValue N1,
                              TargetLowering::DAGCombinerInfo &DCI) {

  EVT VT = N0.getValueType();
  if (VT.isVector())
    return SDValue();

  if (VT != MVT::i16 && VT != MVT::i32 && VT != MVT::i64)
    return SDValue();

  SDLoc DL(N);

  // (mul x, (add y, 1)) -> (add (mul x, y), x)
  if (SDValue Res = combineMADConstOne(N0, N1, VT, DL, DCI))
    return Res;
  if (SDValue Res = combineMADConstOne(N1, N0, VT, DL, DCI))
    return Res;

  // (mul x, (select y, 1)) -> (select (mul x, y), x)
  if (SDValue Res = combineMulSelectConstOne(N0, N1, VT, DL, DCI))
    return Res;
  if (SDValue Res = combineMulSelectConstOne(N1, N0, VT, DL, DCI))
    return Res;

  return SDValue();
}

/// PerformMULCombine - Runs PTX-specific DAG combine patterns on MUL nodes.
static SDValue PerformMULCombine(SDNode *N,
                                 TargetLowering::DAGCombinerInfo &DCI,
                                 CodeGenOptLevel OptLevel) {
  if (OptLevel == CodeGenOptLevel::None)
    return SDValue();

  if (SDValue Ret = TryMULWIDECombine(N, DCI))
    return Ret;

  SDValue N0 = N->getOperand(0);
  SDValue N1 = N->getOperand(1);
  return PerformMULCombineWithOperands(N, N0, N1, DCI);
}

/// PerformSHLCombine - Runs PTX-specific DAG combine patterns on SHL nodes.
static SDValue PerformSHLCombine(SDNode *N,
                                 TargetLowering::DAGCombinerInfo &DCI,
                                 CodeGenOptLevel OptLevel) {
  if (OptLevel > CodeGenOptLevel::None) {
    // Try mul.wide combining at OptLevel > 0
    if (SDValue Ret = TryMULWIDECombine(N, DCI))
      return Ret;
  }

  return SDValue();
}

static SDValue PerformSETCCCombine(SDNode *N,
                                   TargetLowering::DAGCombinerInfo &DCI,
                                   unsigned int SmVersion) {
  EVT CCType = N->getValueType(0);
  SDValue A = N->getOperand(0);
  SDValue B = N->getOperand(1);

  EVT AType = A.getValueType();
  if (!(CCType == MVT::v2i1 && (AType == MVT::v2f16 || AType == MVT::v2bf16)))
    return SDValue();

  if (A.getValueType() == MVT::v2bf16 && SmVersion < 90)
    return SDValue();

  SDLoc DL(N);
  // setp.f16x2 returns two scalar predicates, which we need to
  // convert back to v2i1. The returned result will be scalarized by
  // the legalizer, but the comparison will remain a single vector
  // instruction.
  SDValue CCNode = DCI.DAG.getNode(
      A.getValueType() == MVT::v2f16 ? NVPTXISD::SETP_F16X2
                                     : NVPTXISD::SETP_BF16X2,
      DL, DCI.DAG.getVTList(MVT::i1, MVT::i1), {A, B, N->getOperand(2)});
  return DCI.DAG.getNode(ISD::BUILD_VECTOR, DL, CCType, CCNode.getValue(0),
                         CCNode.getValue(1));
}

static SDValue PerformEXTRACTCombine(SDNode *N,
                                     TargetLowering::DAGCombinerInfo &DCI) {
  SDValue Vector = N->getOperand(0);
  if (Vector->getOpcode() == ISD::FREEZE)
    Vector = Vector->getOperand(0);
  SDLoc DL(N);
  EVT VectorVT = Vector.getValueType();
  if (Vector->getOpcode() == ISD::LOAD && VectorVT.isSimple() &&
      IsPTXVectorType(VectorVT.getSimpleVT()))
    return SDValue(); // Native vector loads already combine nicely w/
                      // extract_vector_elt.
  // Don't mess with singletons or packed types (v2f32, v2*16, v4i8 and v8i8),
  // we already handle them OK.
  if (VectorVT.getVectorNumElements() == 1 ||
      NVPTX::isPackedVectorTy(VectorVT) || VectorVT == MVT::v8i8)
    return SDValue();

  // Don't mess with undef values as sra may be simplified to 0, not undef.
  if (Vector->isUndef() || ISD::allOperandsUndef(Vector.getNode()))
    return SDValue();

  uint64_t VectorBits = VectorVT.getSizeInBits();
  // We only handle the types we can extract in-register.
  if (!(VectorBits == 16 || VectorBits == 32 || VectorBits == 64))
    return SDValue();

  ConstantSDNode *Index = dyn_cast<ConstantSDNode>(N->getOperand(1));
  // Index == 0 is handled by generic DAG combiner.
  if (!Index || Index->getZExtValue() == 0)
    return SDValue();

  MVT IVT = MVT::getIntegerVT(VectorBits);
  EVT EltVT = VectorVT.getVectorElementType();
  EVT EltIVT = EltVT.changeTypeToInteger();
  uint64_t EltBits = EltVT.getScalarSizeInBits();

  SDValue Result = DCI.DAG.getNode(
      ISD::TRUNCATE, DL, EltIVT,
      DCI.DAG.getNode(
          ISD::SRA, DL, IVT, DCI.DAG.getNode(ISD::BITCAST, DL, IVT, Vector),
          DCI.DAG.getConstant(Index->getZExtValue() * EltBits, DL, IVT)));

  // If element has non-integer type, bitcast it back to the expected type.
  if (EltVT != EltIVT)
    Result = DCI.DAG.getNode(ISD::BITCAST, DL, EltVT, Result);
  // Past legalizer, we may need to extent i8 -> i16 to match the register type.
  if (EltVT != N->getValueType(0))
    Result = DCI.DAG.getNode(ISD::ANY_EXTEND, DL, N->getValueType(0), Result);

  return Result;
}

static SDValue PerformVSELECTCombine(SDNode *N,
                                     TargetLowering::DAGCombinerInfo &DCI) {
  SDValue VA = N->getOperand(1);
  EVT VectorVT = VA.getValueType();
  if (VectorVT != MVT::v4i8)
    return SDValue();

  // We need to split vselect into individual per-element operations Because we
  // use BFE/BFI instruction for byte extraction/insertion, we do end up with
  // 32-bit values, so we may as well do comparison as i32 to avoid conversions
  // to/from i16 normally used for i8 values.
  SmallVector<SDValue, 4> E;
  SDLoc DL(N);
  SDValue VCond = N->getOperand(0);
  SDValue VB = N->getOperand(2);
  for (int I = 0; I < 4; ++I) {
    SDValue C = DCI.DAG.getNode(ISD::EXTRACT_VECTOR_ELT, DL, MVT::i1, VCond,
                                DCI.DAG.getConstant(I, DL, MVT::i32));
    SDValue EA = DCI.DAG.getAnyExtOrTrunc(
        DCI.DAG.getNode(ISD::EXTRACT_VECTOR_ELT, DL, MVT::i8, VA,
                        DCI.DAG.getConstant(I, DL, MVT::i32)),
        DL, MVT::i32);
    SDValue EB = DCI.DAG.getAnyExtOrTrunc(
        DCI.DAG.getNode(ISD::EXTRACT_VECTOR_ELT, DL, MVT::i8, VB,
                        DCI.DAG.getConstant(I, DL, MVT::i32)),
        DL, MVT::i32);
    E.push_back(DCI.DAG.getAnyExtOrTrunc(
        DCI.DAG.getNode(ISD::SELECT, DL, MVT::i32, C, EA, EB), DL, MVT::i8));
  }
  return DCI.DAG.getNode(ISD::BUILD_VECTOR, DL, MVT::v4i8, E);
}

static SDValue
PerformBUILD_VECTORCombine(SDNode *N, TargetLowering::DAGCombinerInfo &DCI) {
  auto VT = N->getValueType(0);
  if (!DCI.isAfterLegalizeDAG() ||
      // only process v2*16 types
      !(NVPTX::isPackedVectorTy(VT) && VT.is32BitVector() &&
        VT.getVectorNumElements() == 2))
    return SDValue();

  auto Op0 = N->getOperand(0);
  auto Op1 = N->getOperand(1);

  // Start out by assuming we want to take the lower 2 bytes of each i32
  // operand.
  uint64_t Op0Bytes = 0x10;
  uint64_t Op1Bytes = 0x54;

  std::pair<SDValue *, uint64_t *> OpData[2] = {{&Op0, &Op0Bytes},
                                                {&Op1, &Op1Bytes}};

  // Check that each operand is an i16, truncated from an i32 operand. We'll
  // select individual bytes from those original operands. Optionally, fold in a
  // shift right of that original operand.
  for (auto &[Op, OpBytes] : OpData) {
    // Eat up any bitcast
    if (Op->getOpcode() == ISD::BITCAST)
      *Op = Op->getOperand(0);

    if (!(Op->getValueType() == MVT::i16 && Op->getOpcode() == ISD::TRUNCATE &&
          Op->getOperand(0).getValueType() == MVT::i32))
      return SDValue();

    // If the truncate has multiple uses, this optimization can increase
    // register pressure
    if (!Op->hasOneUse())
      return SDValue();

    *Op = Op->getOperand(0);

    // Optionally, fold in a shift-right of the original operand and let permute
    // pick the two higher bytes of the original value directly.
    if (Op->getOpcode() == ISD::SRL && isa<ConstantSDNode>(Op->getOperand(1))) {
      if (cast<ConstantSDNode>(Op->getOperand(1))->getZExtValue() == 16) {
        // Shift the PRMT byte selector to pick upper bytes from each respective
        // value, instead of the lower ones: 0x10 -> 0x32, 0x54 -> 0x76
        assert((*OpBytes == 0x10 || *OpBytes == 0x54) &&
               "PRMT selector values out of range");
        *OpBytes += 0x22;
        *Op = Op->getOperand(0);
      }
    }
  }

  SDLoc DL(N);
  auto &DAG = DCI.DAG;

  auto PRMT =
      getPRMT(DAG.getBitcast(MVT::i32, Op0), DAG.getBitcast(MVT::i32, Op1),
              (Op1Bytes << 8) | Op0Bytes, DL, DAG);
  return DAG.getBitcast(VT, PRMT);
}

static SDValue combineADDRSPACECAST(SDNode *N,
                                    TargetLowering::DAGCombinerInfo &DCI) {
  auto *ASCN1 = cast<AddrSpaceCastSDNode>(N);

  if (auto *ASCN2 = dyn_cast<AddrSpaceCastSDNode>(ASCN1->getOperand(0))) {
    assert(ASCN2->getDestAddressSpace() == ASCN1->getSrcAddressSpace());

    // Fold asc[B -> A](asc[A -> B](x)) -> x
    if (ASCN1->getDestAddressSpace() == ASCN2->getSrcAddressSpace())
      return ASCN2->getOperand(0);
  }

  return SDValue();
}

// Given a constant selector value and a prmt mode, return the selector value
// normalized to the generic prmt mode. See the PTX ISA documentation for more
// details:
// https://docs.nvidia.com/cuda/parallel-thread-execution/index.html#data-movement-and-conversion-instructions-prmt
static APInt getPRMTSelector(const APInt &Selector, unsigned Mode) {
  assert(Selector.getBitWidth() == 32 && "PRMT must have i32 operands");

  if (Mode == NVPTX::PTXPrmtMode::NONE)
    return Selector;

  const unsigned V = Selector.trunc(2).getZExtValue();

  const auto GetSelector = [](unsigned S0, unsigned S1, unsigned S2,
                              unsigned S3) {
    return APInt(32, S0 | (S1 << 4) | (S2 << 8) | (S3 << 12));
  };

  switch (Mode) {
  case NVPTX::PTXPrmtMode::F4E:
    return GetSelector(V, V + 1, V + 2, V + 3);
  case NVPTX::PTXPrmtMode::B4E:
    return GetSelector(V, (V - 1) & 7, (V - 2) & 7, (V - 3) & 7);
  case NVPTX::PTXPrmtMode::RC8:
    return GetSelector(V, V, V, V);
  case NVPTX::PTXPrmtMode::ECL:
    return GetSelector(V, std::max(V, 1U), std::max(V, 2U), 3U);
  case NVPTX::PTXPrmtMode::ECR:
    return GetSelector(0, std::min(V, 1U), std::min(V, 2U), V);
  case NVPTX::PTXPrmtMode::RC16: {
    unsigned V1 = (V & 1) << 1;
    return GetSelector(V1, V1 + 1, V1, V1 + 1);
  }
  default:
    llvm_unreachable("Invalid PRMT mode");
  }
}

static APInt computePRMT(APInt A, APInt B, APInt Selector, unsigned Mode) {
  assert(A.getBitWidth() == 32 && B.getBitWidth() == 32 &&
         Selector.getBitWidth() == 32 && "PRMT must have i32 operands");
  // {b, a} = {{b7, b6, b5, b4}, {b3, b2, b1, b0}}
  APInt BitField = B.concat(A);
  APInt SelectorVal = getPRMTSelector(Selector, Mode);
  APInt Result(32, 0);
  for (unsigned I : llvm::seq(4U)) {
    APInt Sel = SelectorVal.extractBits(4, I * 4);
    unsigned Idx = Sel.getLoBits(3).getZExtValue();
    unsigned Sign = Sel.getHiBits(1).getZExtValue();
    APInt Byte = BitField.extractBits(8, Idx * 8);
    if (Sign)
      Byte = Byte.ashr(8);
    Result.insertBits(Byte, I * 8);
  }
  return Result;
}

static SDValue combinePRMT(SDNode *N, TargetLowering::DAGCombinerInfo &DCI,
                           CodeGenOptLevel OptLevel) {
  if (OptLevel == CodeGenOptLevel::None)
    return SDValue();

  // Constant fold PRMT
  if (isa<ConstantSDNode>(N->getOperand(0)) &&
      isa<ConstantSDNode>(N->getOperand(1)) &&
      isa<ConstantSDNode>(N->getOperand(2)))
    return DCI.DAG.getConstant(computePRMT(N->getConstantOperandAPInt(0),
                                           N->getConstantOperandAPInt(1),
                                           N->getConstantOperandAPInt(2),
                                           N->getConstantOperandVal(3)),
                               SDLoc(N), N->getValueType(0));
  return SDValue();
}

// During call lowering we wrap the return values in a ProxyReg node which
// depend on the chain value produced by the completed call. This ensures that
// the full call is emitted in cases where libcalls are used to legalize
// operations. To improve the functioning of other DAG combines we pull all
// operations we can through one of these nodes, ensuring that the ProxyReg
// directly wraps a load. That is:
//
//  (ProxyReg (zext (load retval0)))  =>  (zext (ProxyReg (load retval0)))
//
static SDValue sinkProxyReg(SDValue R, SDValue Chain,
                            TargetLowering::DAGCombinerInfo &DCI) {
  switch (R.getOpcode()) {
  case ISD::TRUNCATE:
  case ISD::ANY_EXTEND:
  case ISD::SIGN_EXTEND:
  case ISD::ZERO_EXTEND:
  case ISD::BITCAST: {
    if (SDValue V = sinkProxyReg(R.getOperand(0), Chain, DCI))
      return DCI.DAG.getNode(R.getOpcode(), SDLoc(R), R.getValueType(), V);
    return SDValue();
  }
  case ISD::SHL:
  case ISD::SRL:
  case ISD::SRA:
  case ISD::OR: {
    if (SDValue A = sinkProxyReg(R.getOperand(0), Chain, DCI))
      if (SDValue B = sinkProxyReg(R.getOperand(1), Chain, DCI))
        return DCI.DAG.getNode(R.getOpcode(), SDLoc(R), R.getValueType(), A, B);
    return SDValue();
  }
  case ISD::Constant:
    return R;
  case ISD::LOAD:
  case NVPTXISD::LoadV2:
  case NVPTXISD::LoadV4: {
    return DCI.DAG.getNode(NVPTXISD::ProxyReg, SDLoc(R), R.getValueType(),
                           {Chain, R});
  }
  case ISD::BUILD_VECTOR: {
    if (DCI.isBeforeLegalize())
      return SDValue();

    SmallVector<SDValue, 16> Ops;
    for (auto &Op : R->ops()) {
      SDValue V = sinkProxyReg(Op, Chain, DCI);
      if (!V)
        return SDValue();
      Ops.push_back(V);
    }
    return DCI.DAG.getNode(ISD::BUILD_VECTOR, SDLoc(R), R.getValueType(), Ops);
  }
  case ISD::EXTRACT_VECTOR_ELT: {
    if (DCI.isBeforeLegalize())
      return SDValue();

    if (SDValue V = sinkProxyReg(R.getOperand(0), Chain, DCI))
      return DCI.DAG.getNode(ISD::EXTRACT_VECTOR_ELT, SDLoc(R),
                             R.getValueType(), V, R.getOperand(1));
    return SDValue();
  }
  default:
    return SDValue();
  }
}

static SDValue combineProxyReg(SDNode *N,
                               TargetLowering::DAGCombinerInfo &DCI) {

  SDValue Chain = N->getOperand(0);
  SDValue Reg = N->getOperand(1);

  // If the ProxyReg is not wrapping a load, try to pull the operations through
  // the ProxyReg.
  if (Reg.getOpcode() != ISD::LOAD) {
    if (SDValue V = sinkProxyReg(Reg, Chain, DCI))
      return V;
  }

  return SDValue();
}

SDValue NVPTXTargetLowering::PerformDAGCombine(SDNode *N,
                                               DAGCombinerInfo &DCI) const {
  CodeGenOptLevel OptLevel = getTargetMachine().getOptLevel();
  switch (N->getOpcode()) {
  default:
    break;
  case ISD::ADD:
    return PerformADDCombine(N, DCI, OptLevel);
  case ISD::ADDRSPACECAST:
    return combineADDRSPACECAST(N, DCI);
<<<<<<< HEAD
  case ISD::AND:
    return PerformANDCombine(N, DCI);
=======
>>>>>>> 35227056
  case ISD::SIGN_EXTEND:
  case ISD::ZERO_EXTEND:
    return combineMulWide(N, DCI, OptLevel);
  case ISD::BUILD_VECTOR:
    return PerformBUILD_VECTORCombine(N, DCI);
  case ISD::EXTRACT_VECTOR_ELT:
    return PerformEXTRACTCombine(N, DCI);
  case ISD::FADD:
    return PerformFADDCombine(N, DCI, OptLevel);
  case ISD::LOAD:
  case NVPTXISD::LoadV2:
  case NVPTXISD::LoadV4:
<<<<<<< HEAD
    return combineUnpackingMovIntoLoad(N, DCI);
=======
    return combineLOAD(N, DCI, STI);
>>>>>>> 35227056
  case ISD::MUL:
    return PerformMULCombine(N, DCI, OptLevel);
  case NVPTXISD::PRMT:
    return combinePRMT(N, DCI, OptLevel);
  case NVPTXISD::ProxyReg:
    return combineProxyReg(N, DCI);
  case ISD::SETCC:
    return PerformSETCCCombine(N, DCI, STI.getSmVersion());
  case ISD::SHL:
    return PerformSHLCombine(N, DCI, OptLevel);
  case ISD::SREM:
  case ISD::UREM:
    return PerformREMCombine(N, DCI, OptLevel);
  case ISD::STORE:
  case NVPTXISD::StoreV2:
  case NVPTXISD::StoreV4:
<<<<<<< HEAD
    return PerformStoreCombine(N, DCI);
=======
    return combineSTORE(N, DCI, STI);
>>>>>>> 35227056
  case ISD::VSELECT:
    return PerformVSELECTCombine(N, DCI);
  }
  return SDValue();
}

static void ReplaceBITCAST(SDNode *Node, SelectionDAG &DAG,
                           SmallVectorImpl<SDValue> &Results) {
  // Handle bitcasting to v2i8 without hitting the default promotion
  // strategy which goes through stack memory.
  SDValue Op(Node, 0);
  EVT ToVT = Op->getValueType(0);
  if (ToVT != MVT::v2i8) {
    return;
  }

  // Bitcast to i16 and unpack elements into a vector
  SDLoc DL(Node);
  SDValue AsInt = DAG.getBitcast(MVT::i16, Op->getOperand(0));
  SDValue Vec0 = DAG.getNode(ISD::TRUNCATE, DL, MVT::i8, AsInt);
  SDValue Const8 = DAG.getConstant(8, DL, MVT::i16);
  SDValue Vec1 =
      DAG.getNode(ISD::TRUNCATE, DL, MVT::i8,
                  DAG.getNode(ISD::SRL, DL, MVT::i16, {AsInt, Const8}));
  Results.push_back(
      DAG.getNode(ISD::BUILD_VECTOR, DL, MVT::v2i8, {Vec0, Vec1}));
}

// Lower vector return type of tcgen05.ld intrinsics
static void ReplaceTcgen05Ld(SDNode *N, SelectionDAG &DAG,
                             SmallVectorImpl<SDValue> &Results,
                             bool hasOffset = false) {
  SDLoc DL(N);
  EVT ResVT = N->getValueType(0);
  if (!ResVT.isVector())
    return; // already legalized.

  const unsigned NumElts = ResVT.getVectorNumElements();

  // Create the return type of the instructions
  SmallVector<EVT, 5> ListVTs;
  for (unsigned i = 0; i < NumElts; ++i)
    ListVTs.push_back(MVT::i32);

  ListVTs.push_back(N->getValueType(1)); // Chain

  SDVTList ResVTs = DAG.getVTList(ListVTs);

  SmallVector<SDValue, 8> Ops{N->getOperand(0), N->getOperand(1),
                              N->getOperand(2)};

  if (hasOffset) {
    Ops.push_back(N->getOperand(3)); // offset
    Ops.push_back(N->getOperand(4)); // Pack flag
  } else
    Ops.push_back(N->getOperand(3)); // Pack flag

  MemIntrinsicSDNode *MemSD = cast<MemIntrinsicSDNode>(N);
  SDValue NewNode =
      DAG.getMemIntrinsicNode(ISD::INTRINSIC_W_CHAIN, DL, ResVTs, Ops,
                              MemSD->getMemoryVT(), MemSD->getMemOperand());

  // split the vector result
  SmallVector<SDValue, 4> ScalarRes;
  for (unsigned i = 0; i < NumElts; ++i) {
    SDValue Res = NewNode.getValue(i);
    ScalarRes.push_back(Res);
  }

  SDValue Chain = NewNode.getValue(NumElts);
  SDValue BuildVector = DAG.getNode(ISD::BUILD_VECTOR, DL, ResVT, ScalarRes);
  Results.push_back(BuildVector); // Build Vector
  Results.push_back(Chain);       // Chain
}

static void ReplaceINTRINSIC_W_CHAIN(SDNode *N, SelectionDAG &DAG,
                                     SmallVectorImpl<SDValue> &Results) {
  SDValue Chain = N->getOperand(0);
  SDValue Intrin = N->getOperand(1);
  SDLoc DL(N);

  // Get the intrinsic ID
  unsigned IntrinNo = Intrin.getNode()->getAsZExtVal();
  switch (IntrinNo) {
  default:
    return;
  case Intrinsic::nvvm_ldu_global_i:
  case Intrinsic::nvvm_ldu_global_f:
  case Intrinsic::nvvm_ldu_global_p: {
    EVT ResVT = N->getValueType(0);

    if (ResVT.isVector()) {
      // Vector LDG/LDU

      unsigned NumElts = ResVT.getVectorNumElements();
      EVT EltVT = ResVT.getVectorElementType();

      // Since LDU/LDG are target nodes, we cannot rely on DAG type
      // legalization.
      // Therefore, we must ensure the type is legal.  For i1 and i8, we set the
      // loaded type to i16 and propagate the "real" type as the memory type.
      bool NeedTrunc = false;
      if (EltVT.getSizeInBits() < 16) {
        EltVT = MVT::i16;
        NeedTrunc = true;
      }

      unsigned Opcode = 0;
      SDVTList LdResVTs;

      switch (NumElts) {
      default:
        return;
      case 2:
        Opcode = NVPTXISD::LDUV2;
        LdResVTs = DAG.getVTList(EltVT, EltVT, MVT::Other);
        break;
      case 4: {
        Opcode = NVPTXISD::LDUV4;
        EVT ListVTs[] = { EltVT, EltVT, EltVT, EltVT, MVT::Other };
        LdResVTs = DAG.getVTList(ListVTs);
        break;
      }
      }

      SmallVector<SDValue, 8> OtherOps;

      // Copy regular operands

      OtherOps.push_back(Chain); // Chain
                                 // Skip operand 1 (intrinsic ID)
      // Others
      OtherOps.append(N->op_begin() + 2, N->op_end());

      MemIntrinsicSDNode *MemSD = cast<MemIntrinsicSDNode>(N);

      SDValue NewLD = DAG.getMemIntrinsicNode(Opcode, DL, LdResVTs, OtherOps,
                                              MemSD->getMemoryVT(),
                                              MemSD->getMemOperand());

      SmallVector<SDValue, 4> ScalarRes;

      for (unsigned i = 0; i < NumElts; ++i) {
        SDValue Res = NewLD.getValue(i);
        if (NeedTrunc)
          Res =
              DAG.getNode(ISD::TRUNCATE, DL, ResVT.getVectorElementType(), Res);
        ScalarRes.push_back(Res);
      }

      SDValue LoadChain = NewLD.getValue(NumElts);

      SDValue BuildVec =
          DAG.getBuildVector(ResVT, DL, ScalarRes);

      Results.push_back(BuildVec);
      Results.push_back(LoadChain);
    } else {
      // i8 LDG/LDU
      assert(ResVT.isSimple() && ResVT.getSimpleVT().SimpleTy == MVT::i8 &&
             "Custom handling of non-i8 ldu/ldg?");

      // Just copy all operands as-is
      SmallVector<SDValue, 4> Ops(N->ops());

      // Force output to i16
      SDVTList LdResVTs = DAG.getVTList(MVT::i16, MVT::Other);

      MemIntrinsicSDNode *MemSD = cast<MemIntrinsicSDNode>(N);

      // We make sure the memory type is i8, which will be used during isel
      // to select the proper instruction.
      SDValue NewLD =
          DAG.getMemIntrinsicNode(ISD::INTRINSIC_W_CHAIN, DL, LdResVTs, Ops,
                                  MVT::i8, MemSD->getMemOperand());

      Results.push_back(DAG.getNode(ISD::TRUNCATE, DL, MVT::i8,
                                    NewLD.getValue(0)));
      Results.push_back(NewLD.getValue(1));
    }
    return;
  }

  case Intrinsic::nvvm_tcgen05_ld_16x64b_x2:
  case Intrinsic::nvvm_tcgen05_ld_16x64b_x4:
  case Intrinsic::nvvm_tcgen05_ld_16x64b_x8:
  case Intrinsic::nvvm_tcgen05_ld_16x64b_x16:
  case Intrinsic::nvvm_tcgen05_ld_16x64b_x32:
  case Intrinsic::nvvm_tcgen05_ld_16x64b_x64:
  case Intrinsic::nvvm_tcgen05_ld_16x64b_x128:
  case Intrinsic::nvvm_tcgen05_ld_32x32b_x2:
  case Intrinsic::nvvm_tcgen05_ld_32x32b_x4:
  case Intrinsic::nvvm_tcgen05_ld_32x32b_x8:
  case Intrinsic::nvvm_tcgen05_ld_32x32b_x16:
  case Intrinsic::nvvm_tcgen05_ld_32x32b_x32:
  case Intrinsic::nvvm_tcgen05_ld_32x32b_x64:
  case Intrinsic::nvvm_tcgen05_ld_32x32b_x128:
  case Intrinsic::nvvm_tcgen05_ld_16x128b_x1:
  case Intrinsic::nvvm_tcgen05_ld_16x128b_x2:
  case Intrinsic::nvvm_tcgen05_ld_16x128b_x4:
  case Intrinsic::nvvm_tcgen05_ld_16x128b_x8:
  case Intrinsic::nvvm_tcgen05_ld_16x128b_x16:
  case Intrinsic::nvvm_tcgen05_ld_16x128b_x32:
  case Intrinsic::nvvm_tcgen05_ld_16x128b_x64:
  case Intrinsic::nvvm_tcgen05_ld_16x256b_x1:
  case Intrinsic::nvvm_tcgen05_ld_16x256b_x2:
  case Intrinsic::nvvm_tcgen05_ld_16x256b_x4:
  case Intrinsic::nvvm_tcgen05_ld_16x256b_x8:
  case Intrinsic::nvvm_tcgen05_ld_16x256b_x16:
  case Intrinsic::nvvm_tcgen05_ld_16x256b_x32:
    return ReplaceTcgen05Ld(N, DAG, Results);

  case Intrinsic::nvvm_tcgen05_ld_16x32bx2_x2:
  case Intrinsic::nvvm_tcgen05_ld_16x32bx2_x4:
  case Intrinsic::nvvm_tcgen05_ld_16x32bx2_x8:
  case Intrinsic::nvvm_tcgen05_ld_16x32bx2_x16:
  case Intrinsic::nvvm_tcgen05_ld_16x32bx2_x32:
  case Intrinsic::nvvm_tcgen05_ld_16x32bx2_x64:
  case Intrinsic::nvvm_tcgen05_ld_16x32bx2_x128:
    return ReplaceTcgen05Ld(N, DAG, Results, /* Offset */ true);
  }
}

static void ReplaceCopyFromReg_128(SDNode *N, SelectionDAG &DAG,
                                   SmallVectorImpl<SDValue> &Results) {
  // Change the CopyFromReg to output 2 64-bit results instead of a 128-bit
  // result so that it can pass the legalization
  SDLoc DL(N);
  SDValue Chain = N->getOperand(0);
  SDValue Reg = N->getOperand(1);
  SDValue Glue = N->getOperand(2);

  assert(Reg.getValueType() == MVT::i128 &&
         "Custom lowering for CopyFromReg with 128-bit reg only");
  SmallVector<EVT, 4> ResultsType = {MVT::i64, MVT::i64, N->getValueType(1),
                                     N->getValueType(2)};
  SmallVector<SDValue, 3> NewOps = {Chain, Reg, Glue};

  SDValue NewValue = DAG.getNode(ISD::CopyFromReg, DL, ResultsType, NewOps);
  SDValue Pair = DAG.getNode(ISD::BUILD_PAIR, DL, MVT::i128,
                             {NewValue.getValue(0), NewValue.getValue(1)});

  Results.push_back(Pair);
  Results.push_back(NewValue.getValue(2));
  Results.push_back(NewValue.getValue(3));
}

static void replaceProxyReg(SDNode *N, SelectionDAG &DAG,
                            const TargetLowering &TLI,
                            SmallVectorImpl<SDValue> &Results) {
  SDValue Chain = N->getOperand(0);
  SDValue Reg = N->getOperand(1);

  MVT VT = TLI.getRegisterType(*DAG.getContext(), Reg.getValueType());

  SDValue NewReg = DAG.getAnyExtOrTrunc(Reg, SDLoc(N), VT);
  SDValue NewProxy =
      DAG.getNode(NVPTXISD::ProxyReg, SDLoc(N), VT, {Chain, NewReg});
  SDValue Res = DAG.getAnyExtOrTrunc(NewProxy, SDLoc(N), N->getValueType(0));

  Results.push_back(Res);
}

<<<<<<< HEAD
=======
static void replaceAtomicSwap128(SDNode *N, SelectionDAG &DAG,
                                 const NVPTXSubtarget &STI,
                                 SmallVectorImpl<SDValue> &Results) {
  assert(N->getValueType(0) == MVT::i128 &&
         "Custom lowering for atomic128 only supports i128");

  AtomicSDNode *AN = cast<AtomicSDNode>(N);
  SDLoc dl(N);

  if (!STI.hasAtomSwap128()) {
    DAG.getContext()->diagnose(DiagnosticInfoUnsupported(
        DAG.getMachineFunction().getFunction(),
        "Support for b128 atomics introduced in PTX ISA version 8.3 and "
        "requires target sm_90.",
        dl.getDebugLoc()));

    Results.push_back(DAG.getUNDEF(MVT::i128));
    Results.push_back(AN->getOperand(0)); // Chain
    return;
  }

  SmallVector<SDValue, 6> Ops;
  Ops.push_back(AN->getOperand(0)); // Chain
  Ops.push_back(AN->getOperand(1)); // Ptr
  for (const auto &Op : AN->ops().drop_front(2)) {
    // Low part
    Ops.push_back(DAG.getNode(ISD::EXTRACT_ELEMENT, dl, MVT::i64, Op,
                              DAG.getIntPtrConstant(0, dl)));
    // High part
    Ops.push_back(DAG.getNode(ISD::EXTRACT_ELEMENT, dl, MVT::i64, Op,
                              DAG.getIntPtrConstant(1, dl)));
  }
  unsigned Opcode = N->getOpcode() == ISD::ATOMIC_SWAP
                        ? NVPTXISD::ATOMIC_SWAP_B128
                        : NVPTXISD::ATOMIC_CMP_SWAP_B128;
  SDVTList Tys = DAG.getVTList(MVT::i64, MVT::i64, MVT::Other);
  SDValue Result = DAG.getMemIntrinsicNode(Opcode, dl, Tys, Ops, MVT::i128,
                                           AN->getMemOperand());
  Results.push_back(DAG.getNode(ISD::BUILD_PAIR, dl, MVT::i128,
                                {Result.getValue(0), Result.getValue(1)}));
  Results.push_back(Result.getValue(2));
}

>>>>>>> 35227056
void NVPTXTargetLowering::ReplaceNodeResults(
    SDNode *N, SmallVectorImpl<SDValue> &Results, SelectionDAG &DAG) const {
  switch (N->getOpcode()) {
  default:
    report_fatal_error("Unhandled custom legalization");
  case ISD::BITCAST:
    ReplaceBITCAST(N, DAG, Results);
    return;
  case ISD::LOAD:
    replaceLoadVector(N, DAG, Results, STI);
    return;
  case ISD::INTRINSIC_W_CHAIN:
    ReplaceINTRINSIC_W_CHAIN(N, DAG, Results);
    return;
  case ISD::CopyFromReg:
    ReplaceCopyFromReg_128(N, DAG, Results);
    return;
  case NVPTXISD::ProxyReg:
    replaceProxyReg(N, DAG, *this, Results);
    return;
<<<<<<< HEAD
=======
  case ISD::ATOMIC_CMP_SWAP:
  case ISD::ATOMIC_SWAP:
    replaceAtomicSwap128(N, DAG, STI, Results);
    return;
>>>>>>> 35227056
  }
}

NVPTXTargetLowering::AtomicExpansionKind
NVPTXTargetLowering::shouldExpandAtomicRMWInIR(AtomicRMWInst *AI) const {
  Type *Ty = AI->getValOperand()->getType();

  if (AI->isFloatingPointOperation()) {
    if (AI->getOperation() == AtomicRMWInst::BinOp::FAdd) {
      if (Ty->isHalfTy() && STI.getSmVersion() >= 70 &&
          STI.getPTXVersion() >= 63)
        return AtomicExpansionKind::None;
      if (Ty->isBFloatTy() && STI.getSmVersion() >= 90 &&
          STI.getPTXVersion() >= 78)
        return AtomicExpansionKind::None;
      if (Ty->isFloatTy())
        return AtomicExpansionKind::None;
      if (Ty->isDoubleTy() && STI.hasAtomAddF64())
        return AtomicExpansionKind::None;
    }
    return AtomicExpansionKind::CmpXChg;
  }

  assert(Ty->isIntegerTy() && "Ty should be integer at this point");
  const unsigned BitWidth = cast<IntegerType>(Ty)->getBitWidth();

  switch (AI->getOperation()) {
  default:
    return AtomicExpansionKind::CmpXChg;
  case AtomicRMWInst::BinOp::Xchg:
    if (BitWidth == 128)
      return AtomicExpansionKind::None;
    LLVM_FALLTHROUGH;
  case AtomicRMWInst::BinOp::And:
  case AtomicRMWInst::BinOp::Or:
  case AtomicRMWInst::BinOp::Xor:
    switch (BitWidth) {
    case 8:
    case 16:
      return AtomicExpansionKind::CmpXChg;
    case 32:
      return AtomicExpansionKind::None;
    case 64:
      if (STI.hasAtomBitwise64())
        return AtomicExpansionKind::None;
      return AtomicExpansionKind::CmpXChg;
    case 128:
      return AtomicExpansionKind::CmpXChg;
    default:
      llvm_unreachable("unsupported width encountered");
    }
  case AtomicRMWInst::BinOp::Add:
  case AtomicRMWInst::BinOp::Sub:
  case AtomicRMWInst::BinOp::Max:
  case AtomicRMWInst::BinOp::Min:
  case AtomicRMWInst::BinOp::UMax:
  case AtomicRMWInst::BinOp::UMin:
    switch (BitWidth) {
    case 8:
    case 16:
      return AtomicExpansionKind::CmpXChg;
    case 32:
      return AtomicExpansionKind::None;
    case 64:
      if (STI.hasAtomMinMax64())
        return AtomicExpansionKind::None;
      return AtomicExpansionKind::CmpXChg;
    case 128:
      return AtomicExpansionKind::CmpXChg;
    default:
      llvm_unreachable("unsupported width encountered");
    }
  case AtomicRMWInst::BinOp::UIncWrap:
  case AtomicRMWInst::BinOp::UDecWrap:
    switch (BitWidth) {
    case 32:
      return AtomicExpansionKind::None;
    case 8:
    case 16:
    case 64:
    case 128:
      return AtomicExpansionKind::CmpXChg;
    default:
      llvm_unreachable("unsupported width encountered");
    }
  }

  return AtomicExpansionKind::CmpXChg;
}

bool NVPTXTargetLowering::shouldInsertFencesForAtomic(
    const Instruction *I) const {
  auto *CI = dyn_cast<AtomicCmpXchgInst>(I);
  // When CAS bitwidth is not supported on the hardware, the CAS is emulated
  // using a retry loop that uses a higher-bitwidth monotonic CAS. We enforce
  // the memory order using explicit fences around the retry loop.
  // The memory order of natively supported CAS operations can be enforced
  // by lowering to an atom.cas with the right memory synchronizing effect.
  // However, atom.cas only supports relaxed, acquire, release and acq_rel.
  // So we also use explicit fences for enforcing memory order for
  // seq_cast CAS with natively-supported bitwidths.
  return CI &&
         (cast<IntegerType>(CI->getCompareOperand()->getType())->getBitWidth() <
              STI.getMinCmpXchgSizeInBits() ||
          CI->getMergedOrdering() == AtomicOrdering::SequentiallyConsistent);
}

AtomicOrdering NVPTXTargetLowering::atomicOperationOrderAfterFenceSplit(
    const Instruction *I) const {
  auto *CI = dyn_cast<AtomicCmpXchgInst>(I);
  bool BitwidthSupportedAndIsSeqCst =
      CI && CI->getMergedOrdering() == AtomicOrdering::SequentiallyConsistent &&
      cast<IntegerType>(CI->getCompareOperand()->getType())->getBitWidth() >=
          STI.getMinCmpXchgSizeInBits();
  return BitwidthSupportedAndIsSeqCst ? AtomicOrdering::Acquire
                                      : AtomicOrdering::Monotonic;
}

Instruction *NVPTXTargetLowering::emitLeadingFence(IRBuilderBase &Builder,
                                                   Instruction *Inst,
                                                   AtomicOrdering Ord) const {
  if (!isa<AtomicCmpXchgInst>(Inst))
    return TargetLoweringBase::emitLeadingFence(Builder, Inst, Ord);

  // Specialize for cmpxchg
  // Emit a fence.sc leading fence for cmpxchg seq_cst which are not emulated
  SyncScope::ID SSID = cast<AtomicCmpXchgInst>(Inst)->getSyncScopeID();
  if (isReleaseOrStronger(Ord))
    return Builder.CreateFence(Ord == AtomicOrdering::SequentiallyConsistent
                                   ? Ord
                                   : AtomicOrdering::Release,
                               SSID);

  return nullptr;
}

Instruction *NVPTXTargetLowering::emitTrailingFence(IRBuilderBase &Builder,
                                                    Instruction *Inst,
                                                    AtomicOrdering Ord) const {
  // Specialize for cmpxchg
  if (!isa<AtomicCmpXchgInst>(Inst))
    return TargetLoweringBase::emitTrailingFence(Builder, Inst, Ord);

  auto *CI = cast<AtomicCmpXchgInst>(Inst);
  auto CASWidth =
      cast<IntegerType>(CI->getCompareOperand()->getType())->getBitWidth();
  SyncScope::ID SSID = CI->getSyncScopeID();
  // Do not emit a trailing fence for cmpxchg seq_cst which are not emulated
  if (isAcquireOrStronger(Ord) &&
      (Ord != AtomicOrdering::SequentiallyConsistent ||
       CASWidth < STI.getMinCmpXchgSizeInBits()))
    return Builder.CreateFence(AtomicOrdering::Acquire, SSID);

  return nullptr;
}

// Rather than default to SINT when both UINT and SINT are custom, we only
// change the opcode when UINT is not legal and SINT is. UINT is preferred when
// both are custom since unsigned CVT instructions can lead to slightly better
// SASS code with fewer instructions.
unsigned NVPTXTargetLowering::getPreferredFPToIntOpcode(unsigned Op, EVT FromVT,
                                                        EVT ToVT) const {
  if (isOperationLegal(Op, ToVT))
    return Op;
  switch (Op) {
  case ISD::FP_TO_UINT:
    if (isOperationLegal(ISD::FP_TO_SINT, ToVT))
      return ISD::FP_TO_SINT;
    break;
  case ISD::STRICT_FP_TO_UINT:
    if (isOperationLegal(ISD::STRICT_FP_TO_SINT, ToVT))
      return ISD::STRICT_FP_TO_SINT;
    break;
  case ISD::VP_FP_TO_UINT:
    if (isOperationLegal(ISD::VP_FP_TO_SINT, ToVT))
      return ISD::VP_FP_TO_SINT;
    break;
  default:
    break;
  }
  return Op;
}

// Pin NVPTXTargetObjectFile's vtables to this file.
NVPTXTargetObjectFile::~NVPTXTargetObjectFile() = default;

MCSection *NVPTXTargetObjectFile::SelectSectionForGlobal(
    const GlobalObject *GO, SectionKind Kind, const TargetMachine &TM) const {
  return getDataSection();
}

static void computeKnownBitsForPRMT(const SDValue Op, KnownBits &Known,
                                    const SelectionDAG &DAG, unsigned Depth) {
  SDValue A = Op.getOperand(0);
  SDValue B = Op.getOperand(1);
  ConstantSDNode *Selector = dyn_cast<ConstantSDNode>(Op.getOperand(2));
  unsigned Mode = Op.getConstantOperandVal(3);

  if (!Selector)
    return;

  KnownBits AKnown = DAG.computeKnownBits(A, Depth);
  KnownBits BKnown = DAG.computeKnownBits(B, Depth);

  // {b, a} = {{b7, b6, b5, b4}, {b3, b2, b1, b0}}
  assert(AKnown.getBitWidth() == 32 && BKnown.getBitWidth() == 32 &&
         "PRMT must have i32 operands");
  assert(Known.getBitWidth() == 32 && "PRMT must have i32 result");
  KnownBits BitField = BKnown.concat(AKnown);

  APInt SelectorVal = getPRMTSelector(Selector->getAPIntValue(), Mode);
  for (unsigned I : llvm::seq(4)) {
    APInt Sel = SelectorVal.extractBits(4, I * 4);
    unsigned Idx = Sel.getLoBits(3).getZExtValue();
    unsigned Sign = Sel.getHiBits(1).getZExtValue();
    KnownBits Byte = BitField.extractBits(8, Idx * 8);
    if (Sign)
      Byte = KnownBits::ashr(Byte, 8);
    Known.insertBits(Byte, I * 8);
  }
}

static void computeKnownBitsForLoadV(const SDValue Op, KnownBits &Known) {
  MemSDNode *LD = cast<MemSDNode>(Op);

  // We can't do anything without knowing the sign bit.
  auto ExtType = LD->getConstantOperandVal(LD->getNumOperands() - 1);
  if (ExtType == ISD::SEXTLOAD)
    return;

  // ExtLoading to vector types is weird and may not work well with known bits.
  auto DestVT = LD->getValueType(0);
  if (DestVT.isVector())
    return;

  assert(Known.getBitWidth() == DestVT.getSizeInBits());
  auto ElementBitWidth = NVPTXDAGToDAGISel::getFromTypeWidthForLoad(LD);
  Known.Zero.setHighBits(Known.getBitWidth() - ElementBitWidth);
}

void NVPTXTargetLowering::computeKnownBitsForTargetNode(
    const SDValue Op, KnownBits &Known, const APInt &DemandedElts,
    const SelectionDAG &DAG, unsigned Depth) const {
  Known.resetAll();

  switch (Op.getOpcode()) {
  case NVPTXISD::PRMT:
    computeKnownBitsForPRMT(Op, Known, DAG, Depth);
    break;
  case NVPTXISD::LoadV2:
  case NVPTXISD::LoadV4:
  case NVPTXISD::LoadV8:
    computeKnownBitsForLoadV(Op, Known);
    break;
  default:
    break;
  }
}

static std::pair<APInt, APInt> getPRMTDemandedBits(const APInt &SelectorVal,
                                                   const APInt &DemandedBits) {
  APInt DemandedLHS = APInt(32, 0);
  APInt DemandedRHS = APInt(32, 0);

  for (unsigned I : llvm::seq(4)) {
    if (DemandedBits.extractBits(8, I * 8).isZero())
      continue;

    APInt Sel = SelectorVal.extractBits(4, I * 4);
    unsigned Idx = Sel.getLoBits(3).getZExtValue();
    unsigned Sign = Sel.getHiBits(1).getZExtValue();

    APInt &Src = Idx < 4 ? DemandedLHS : DemandedRHS;
    unsigned ByteStart = (Idx % 4) * 8;
    if (Sign)
      Src.setBit(ByteStart + 7);
    else
      Src.setBits(ByteStart, ByteStart + 8);
  }

  return {DemandedLHS, DemandedRHS};
}

// Replace undef with 0 as this is easier for other optimizations such as
// known bits.
static SDValue canonicalizePRMTInput(SDValue Op, SelectionDAG &DAG) {
  if (!Op)
    return SDValue();
  if (Op.isUndef())
    return DAG.getConstant(0, SDLoc(), MVT::i32);
  return Op;
}

static SDValue simplifyDemandedBitsForPRMT(SDValue PRMT,
                                           const APInt &DemandedBits,
                                           SelectionDAG &DAG,
                                           const TargetLowering &TLI,
                                           unsigned Depth) {
  assert(PRMT.getOpcode() == NVPTXISD::PRMT);
  SDValue Op0 = PRMT.getOperand(0);
  SDValue Op1 = PRMT.getOperand(1);
  auto *SelectorConst = dyn_cast<ConstantSDNode>(PRMT.getOperand(2));
  if (!SelectorConst)
    return SDValue();

  unsigned Mode = PRMT.getConstantOperandVal(3);
  const APInt Selector = getPRMTSelector(SelectorConst->getAPIntValue(), Mode);

  // Try to simplify the PRMT to one of the inputs if the used bytes are all
  // from the same input in the correct order.
  const unsigned LeadingBytes = DemandedBits.countLeadingZeros() / 8;
  const unsigned SelBits = (4 - LeadingBytes) * 4;
  if (Selector.getLoBits(SelBits) == APInt(32, 0x3210).getLoBits(SelBits))
    return Op0;
  if (Selector.getLoBits(SelBits) == APInt(32, 0x7654).getLoBits(SelBits))
    return Op1;

  auto [DemandedLHS, DemandedRHS] = getPRMTDemandedBits(Selector, DemandedBits);

  // Attempt to avoid multi-use ops if we don't need anything from them.
  SDValue DemandedOp0 =
      TLI.SimplifyMultipleUseDemandedBits(Op0, DemandedLHS, DAG, Depth + 1);
  SDValue DemandedOp1 =
      TLI.SimplifyMultipleUseDemandedBits(Op1, DemandedRHS, DAG, Depth + 1);

  DemandedOp0 = canonicalizePRMTInput(DemandedOp0, DAG);
  DemandedOp1 = canonicalizePRMTInput(DemandedOp1, DAG);
  if ((DemandedOp0 && DemandedOp0 != Op0) ||
      (DemandedOp1 && DemandedOp1 != Op1)) {
    Op0 = DemandedOp0 ? DemandedOp0 : Op0;
    Op1 = DemandedOp1 ? DemandedOp1 : Op1;
    return getPRMT(Op0, Op1, Selector.getZExtValue(), SDLoc(PRMT), DAG);
  }

  return SDValue();
}

bool NVPTXTargetLowering::SimplifyDemandedBitsForTargetNode(
    SDValue Op, const APInt &DemandedBits, const APInt &DemandedElts,
    KnownBits &Known, TargetLoweringOpt &TLO, unsigned Depth) const {
  Known.resetAll();

  switch (Op.getOpcode()) {
  case NVPTXISD::PRMT:
    if (SDValue Result = simplifyDemandedBitsForPRMT(Op, DemandedBits, TLO.DAG,
                                                     *this, Depth)) {
      TLO.CombineTo(Op, Result);
      return true;
    }
    break;
  default:
    break;
  }

  computeKnownBitsForTargetNode(Op, Known, DemandedElts, TLO.DAG, Depth);
  return false;
}<|MERGE_RESOLUTION|>--- conflicted
+++ resolved
@@ -377,54 +377,6 @@
   return DAG.getBuildVector(VT, dl, Values);
 }
 
-// We return an EVT that can hold N VTs
-// If the VT is a vector, the resulting EVT is a flat vector with the same
-// element type as VT's element type.
-static EVT getVectorizedVT(EVT VT, unsigned N, LLVMContext &C) {
-  if (N == 1)
-    return VT;
-
-  return VT.isVector() ? EVT::getVectorVT(C, VT.getScalarType(),
-                                          VT.getVectorNumElements() * N)
-                       : EVT::getVectorVT(C, VT, N);
-}
-
-static SDValue getExtractVectorizedValue(SDValue V, unsigned I, EVT VT,
-                                         const SDLoc &dl, SelectionDAG &DAG) {
-  if (V.getValueType() == VT) {
-    assert(I == 0 && "Index must be 0 for scalar value");
-    return V;
-  }
-
-  if (!VT.isVector())
-    return DAG.getNode(ISD::EXTRACT_VECTOR_ELT, dl, VT, V,
-                       DAG.getVectorIdxConstant(I, dl));
-
-  return DAG.getNode(
-      ISD::EXTRACT_SUBVECTOR, dl, VT, V,
-      DAG.getVectorIdxConstant(I * VT.getVectorNumElements(), dl));
-}
-
-template <typename T>
-static inline SDValue getBuildVectorizedValue(unsigned N, const SDLoc &dl,
-                                              SelectionDAG &DAG, T GetElement) {
-  if (N == 1)
-    return GetElement(0);
-
-  SmallVector<SDValue, 8> Values;
-  for (const unsigned I : llvm::seq(N)) {
-    SDValue Val = GetElement(I);
-    if (Val.getValueType().isVector())
-      DAG.ExtractVectorElements(Val, Values);
-    else
-      Values.push_back(Val);
-  }
-
-  EVT VT = EVT::getVectorVT(*DAG.getContext(), Values[0].getValueType(),
-                            Values.size());
-  return DAG.getBuildVector(VT, dl, Values);
-}
-
 /// PromoteScalarIntegerPTX
 /// Used to make sure the arguments/returns are suitable for passing
 /// and promote them to a larger size if they're not.
@@ -680,12 +632,8 @@
   setOperationAction(ISD::INSERT_VECTOR_ELT, MVT::v2f32, Expand);
   setOperationAction(ISD::VECTOR_SHUFFLE, MVT::v2f32, Expand);
   // Need custom lowering in case the index is dynamic.
-<<<<<<< HEAD
-  setOperationAction(ISD::EXTRACT_VECTOR_ELT, MVT::v2f32, Custom);
-=======
   if (STI.hasF32x2Instructions())
     setOperationAction(ISD::EXTRACT_VECTOR_ELT, MVT::v2f32, Custom);
->>>>>>> 35227056
 
   // Custom conversions to/from v2i8.
   setOperationAction(ISD::BITCAST, MVT::v2i8, Custom);
@@ -760,37 +708,6 @@
   // intrinsics.
   setOperationAction(ISD::INTRINSIC_W_CHAIN, MVT::Other, Custom);
 
-<<<<<<< HEAD
-  // Turn FP extload into load/fpextend
-  setLoadExtAction(ISD::EXTLOAD, MVT::f32, MVT::f16, Expand);
-  setLoadExtAction(ISD::EXTLOAD, MVT::f64, MVT::f16, Expand);
-  setLoadExtAction(ISD::EXTLOAD, MVT::f32, MVT::bf16, Expand);
-  setLoadExtAction(ISD::EXTLOAD, MVT::f64, MVT::bf16, Expand);
-  setLoadExtAction(ISD::EXTLOAD, MVT::f64, MVT::f32, Expand);
-  setLoadExtAction(ISD::EXTLOAD, MVT::v2f32, MVT::v2f16, Expand);
-  setLoadExtAction(ISD::EXTLOAD, MVT::v2f64, MVT::v2f16, Expand);
-  setLoadExtAction(ISD::EXTLOAD, MVT::v2f32, MVT::v2bf16, Expand);
-  setLoadExtAction(ISD::EXTLOAD, MVT::v2f64, MVT::v2bf16, Expand);
-  setLoadExtAction(ISD::EXTLOAD, MVT::v2f64, MVT::v2f32, Expand);
-  setLoadExtAction(ISD::EXTLOAD, MVT::v4f32, MVT::v4f16, Expand);
-  setLoadExtAction(ISD::EXTLOAD, MVT::v4f64, MVT::v4f16, Expand);
-  setLoadExtAction(ISD::EXTLOAD, MVT::v4f32, MVT::v4bf16, Expand);
-  setLoadExtAction(ISD::EXTLOAD, MVT::v4f64, MVT::v4bf16, Expand);
-  setLoadExtAction(ISD::EXTLOAD, MVT::v4f64, MVT::v4f32, Expand);
-  setLoadExtAction(ISD::EXTLOAD, MVT::v8f32, MVT::v8f16, Expand);
-  setLoadExtAction(ISD::EXTLOAD, MVT::v8f64, MVT::v8f16, Expand);
-  setLoadExtAction(ISD::EXTLOAD, MVT::v8f32, MVT::v8bf16, Expand);
-  setLoadExtAction(ISD::EXTLOAD, MVT::v8f64, MVT::v8bf16, Expand);
-  // Turn FP truncstore into trunc + store.
-  // FIXME: vector types should also be expanded
-  setTruncStoreAction(MVT::f32, MVT::f16, Expand);
-  setTruncStoreAction(MVT::f64, MVT::f16, Expand);
-  setTruncStoreAction(MVT::f32, MVT::bf16, Expand);
-  setTruncStoreAction(MVT::f64, MVT::bf16, Expand);
-  setTruncStoreAction(MVT::f64, MVT::f32, Expand);
-  setTruncStoreAction(MVT::v2f32, MVT::v2f16, Expand);
-  setTruncStoreAction(MVT::v2f32, MVT::v2bf16, Expand);
-=======
   // FP extload/truncstore is not legal in PTX. We need to expand all these.
   for (auto FloatVTs :
        {MVT::fp_valuetypes(), MVT::fp_fixedlen_vector_valuetypes()}) {
@@ -811,7 +728,6 @@
       for (MVT MemVT : IntVTs)
         if (isTypeLegal(ValVT))
           setLoadExtAction(ISD::EXTLOAD, ValVT, MemVT, Custom);
->>>>>>> 35227056
 
   // PTX does not support load / store predicate registers
   setOperationAction({ISD::LOAD, ISD::STORE}, MVT::i1, Custom);
@@ -1606,17 +1522,10 @@
     const SDValue ArgDeclare = [&]() {
       if (IsVAArg)
         return VADeclareParam;
-<<<<<<< HEAD
 
       if (IsByVal || shouldPassAsArray(Arg.Ty))
         return MakeDeclareArrayParam(ParamSymbol, ArgAlign, TySize);
 
-=======
-
-      if (IsByVal || shouldPassAsArray(Arg.Ty))
-        return MakeDeclareArrayParam(ParamSymbol, ArgAlign, TySize);
-
->>>>>>> 35227056
       assert(ArgOuts.size() == 1 && "We must pass only one value as non-array");
       assert((ArgOuts[0].VT.isInteger() || ArgOuts[0].VT.isFloatingPoint()) &&
              "Only int and float types are supported as non-array arguments");
@@ -1662,12 +1571,8 @@
     } else {
       SmallVector<EVT, 16> VTs;
       SmallVector<uint64_t, 16> Offsets;
-<<<<<<< HEAD
-      ComputePTXValueVTs(*this, DL, Arg.Ty, VTs, &Offsets, VAOffset);
-=======
       ComputePTXValueVTs(*this, DL, Ctx, CLI.CallConv, Arg.Ty, VTs, Offsets,
                          VAOffset);
->>>>>>> 35227056
       assert(VTs.size() == Offsets.size() && "Size mismatch");
       assert(VTs.size() == ArgOuts.size() && "Size mismatch");
 
@@ -1817,11 +1722,7 @@
   if (!Ins.empty()) {
     SmallVector<EVT, 16> VTs;
     SmallVector<uint64_t, 16> Offsets;
-<<<<<<< HEAD
-    ComputePTXValueVTs(*this, DL, RetTy, VTs, &Offsets);
-=======
     ComputePTXValueVTs(*this, DL, Ctx, CLI.CallConv, RetTy, VTs, Offsets);
->>>>>>> 35227056
     assert(VTs.size() == Ins.size() && "Bad value decomposition");
 
     const Align RetAlign = getArgumentAlignment(CB, RetTy, 0, DL);
@@ -3623,11 +3524,7 @@
       for (const unsigned NumElts : VI) {
         // i1 is loaded/stored as i8
         const EVT LoadVT = VTs[I] == MVT::i1 ? MVT::i8 : VTs[I];
-<<<<<<< HEAD
-        const EVT VecVT = getVectorizedVT(LoadVT, NumElts, *DAG.getContext());
-=======
         const EVT VecVT = getVectorizedVT(LoadVT, NumElts, Ctx);
->>>>>>> 35227056
 
         SDValue VecAddr = DAG.getObjectPtrOffset(
             dl, ArgSymbol, TypeSize::getFixed(Offsets[I]));
@@ -3672,10 +3569,7 @@
   }
 
   const DataLayout &DL = DAG.getDataLayout();
-<<<<<<< HEAD
-=======
   LLVMContext &Ctx = *DAG.getContext();
->>>>>>> 35227056
 
   const SDValue RetSymbol = DAG.getExternalSymbol("func_retval0", MVT::i32);
   const auto RetAlign = getFunctionParamOptimizedAlign(&F, RetTy, DL);
@@ -3688,11 +3582,7 @@
 
   SmallVector<EVT, 16> VTs;
   SmallVector<uint64_t, 16> Offsets;
-<<<<<<< HEAD
-  ComputePTXValueVTs(*this, DL, RetTy, VTs, &Offsets);
-=======
   ComputePTXValueVTs(*this, DL, Ctx, CallConv, RetTy, VTs, Offsets);
->>>>>>> 35227056
   assert(VTs.size() == OutVals.size() && "Bad return value decomposition");
 
   const auto GetRetVal = [&](unsigned I) -> SDValue {
@@ -5353,8 +5243,6 @@
   return DCI.DAG.getMemIntrinsicNode(Opcode, SDLoc(N), N->getVTList(), Operands,
                                      ST->getMemoryVT(), ST->getMemOperand());
 }
-<<<<<<< HEAD
-=======
 
 static SDValue combineSTORE(SDNode *N, TargetLowering::DAGCombinerInfo &DCI,
                             const NVPTXSubtarget &STI) {
@@ -5367,13 +5255,10 @@
     if (!ST->getValue().getValueType().isSimple())
       return lowerSTOREVector(SDValue(ST, 0), DCI.DAG, STI);
   }
->>>>>>> 35227056
 
   return combinePackingMovIntoStore(N, DCI, 1, 2);
 }
 
-<<<<<<< HEAD
-=======
 static SDValue combineLOAD(SDNode *N, TargetLowering::DAGCombinerInfo &DCI,
                            const NVPTXSubtarget &STI) {
   if (DCI.isBeforeLegalize() && N->getOpcode() == ISD::LOAD) {
@@ -5387,7 +5272,6 @@
   return combineUnpackingMovIntoLoad(N, DCI);
 }
 
->>>>>>> 35227056
 /// PerformADDCombine - Target-specific dag combine xforms for ISD::ADD.
 ///
 static SDValue PerformADDCombine(SDNode *N,
@@ -6103,11 +5987,6 @@
     return PerformADDCombine(N, DCI, OptLevel);
   case ISD::ADDRSPACECAST:
     return combineADDRSPACECAST(N, DCI);
-<<<<<<< HEAD
-  case ISD::AND:
-    return PerformANDCombine(N, DCI);
-=======
->>>>>>> 35227056
   case ISD::SIGN_EXTEND:
   case ISD::ZERO_EXTEND:
     return combineMulWide(N, DCI, OptLevel);
@@ -6120,11 +5999,7 @@
   case ISD::LOAD:
   case NVPTXISD::LoadV2:
   case NVPTXISD::LoadV4:
-<<<<<<< HEAD
-    return combineUnpackingMovIntoLoad(N, DCI);
-=======
     return combineLOAD(N, DCI, STI);
->>>>>>> 35227056
   case ISD::MUL:
     return PerformMULCombine(N, DCI, OptLevel);
   case NVPTXISD::PRMT:
@@ -6141,11 +6016,7 @@
   case ISD::STORE:
   case NVPTXISD::StoreV2:
   case NVPTXISD::StoreV4:
-<<<<<<< HEAD
-    return PerformStoreCombine(N, DCI);
-=======
     return combineSTORE(N, DCI, STI);
->>>>>>> 35227056
   case ISD::VSELECT:
     return PerformVSELECTCombine(N, DCI);
   }
@@ -6409,8 +6280,6 @@
   Results.push_back(Res);
 }
 
-<<<<<<< HEAD
-=======
 static void replaceAtomicSwap128(SDNode *N, SelectionDAG &DAG,
                                  const NVPTXSubtarget &STI,
                                  SmallVectorImpl<SDValue> &Results) {
@@ -6454,7 +6323,6 @@
   Results.push_back(Result.getValue(2));
 }
 
->>>>>>> 35227056
 void NVPTXTargetLowering::ReplaceNodeResults(
     SDNode *N, SmallVectorImpl<SDValue> &Results, SelectionDAG &DAG) const {
   switch (N->getOpcode()) {
@@ -6475,13 +6343,10 @@
   case NVPTXISD::ProxyReg:
     replaceProxyReg(N, DAG, *this, Results);
     return;
-<<<<<<< HEAD
-=======
   case ISD::ATOMIC_CMP_SWAP:
   case ISD::ATOMIC_SWAP:
     replaceAtomicSwap128(N, DAG, STI, Results);
     return;
->>>>>>> 35227056
   }
 }
 
