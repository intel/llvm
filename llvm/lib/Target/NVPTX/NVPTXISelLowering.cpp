//===-- NVPTXISelLowering.cpp - NVPTX DAG Lowering Implementation ---------===//
//
// Part of the LLVM Project, under the Apache License v2.0 with LLVM Exceptions.
// See https://llvm.org/LICENSE.txt for license information.
// SPDX-License-Identifier: Apache-2.0 WITH LLVM-exception
//
//===----------------------------------------------------------------------===//
//
// This file defines the interfaces that NVPTX uses to lower LLVM code into a
// selection DAG.
//
//===----------------------------------------------------------------------===//

#include "NVPTXISelLowering.h"
#include "MCTargetDesc/NVPTXBaseInfo.h"
#include "NVPTX.h"
#include "NVPTXISelDAGToDAG.h"
#include "NVPTXSubtarget.h"
#include "NVPTXTargetMachine.h"
#include "NVPTXTargetObjectFile.h"
#include "NVPTXUtilities.h"
#include "llvm/ADT/APFloat.h"
#include "llvm/ADT/APInt.h"
#include "llvm/ADT/STLExtras.h"
#include "llvm/ADT/SmallVector.h"
#include "llvm/ADT/StringRef.h"
#include "llvm/CodeGen/Analysis.h"
#include "llvm/CodeGen/ISDOpcodes.h"
#include "llvm/CodeGen/MachineFunction.h"
#include "llvm/CodeGen/MachineJumpTableInfo.h"
#include "llvm/CodeGen/MachineMemOperand.h"
#include "llvm/CodeGen/SelectionDAG.h"
#include "llvm/CodeGen/SelectionDAGNodes.h"
#include "llvm/CodeGen/TargetCallingConv.h"
#include "llvm/CodeGen/TargetLowering.h"
#include "llvm/CodeGen/ValueTypes.h"
#include "llvm/CodeGenTypes/MachineValueType.h"
#include "llvm/IR/Argument.h"
#include "llvm/IR/Attributes.h"
#include "llvm/IR/Constants.h"
#include "llvm/IR/DataLayout.h"
#include "llvm/IR/DerivedTypes.h"
#include "llvm/IR/DiagnosticInfo.h"
#include "llvm/IR/FPEnv.h"
#include "llvm/IR/Function.h"
#include "llvm/IR/GlobalValue.h"
#include "llvm/IR/IRBuilder.h"
#include "llvm/IR/Instruction.h"
#include "llvm/IR/Instructions.h"
#include "llvm/IR/IntrinsicsNVPTX.h"
#include "llvm/IR/Module.h"
#include "llvm/IR/Type.h"
#include "llvm/IR/Value.h"
#include "llvm/Support/Alignment.h"
#include "llvm/Support/AtomicOrdering.h"
#include "llvm/Support/Casting.h"
#include "llvm/Support/CodeGen.h"
#include "llvm/Support/CommandLine.h"
#include "llvm/Support/ErrorHandling.h"
#include "llvm/Support/KnownBits.h"
#include "llvm/Support/NVPTXAddrSpace.h"
#include "llvm/Support/raw_ostream.h"
#include "llvm/Target/TargetMachine.h"
#include "llvm/Target/TargetOptions.h"
#include <algorithm>
#include <cassert>
#include <cmath>
#include <cstdint>
#include <iterator>
#include <optional>
#include <string>
#include <tuple>
#include <utility>
#include <vector>

#define DEBUG_TYPE "nvptx-lower"

using namespace llvm;

static cl::opt<bool> sched4reg(
    "nvptx-sched4reg",
    cl::desc("NVPTX Specific: schedule for register pressue"), cl::init(false));

static cl::opt<unsigned> FMAContractLevelOpt(
    "nvptx-fma-level", cl::Hidden,
    cl::desc("NVPTX Specific: FMA contraction (0: don't do it"
             " 1: do it  2: do it aggressively"),
    cl::init(2));

static cl::opt<NVPTX::DivPrecisionLevel> UsePrecDivF32(
    "nvptx-prec-divf32", cl::Hidden,
    cl::desc(
        "NVPTX Specific: Override the precision of the lowering for f32 fdiv"),
    cl::values(
        clEnumValN(NVPTX::DivPrecisionLevel::Approx, "0", "Use div.approx"),
        clEnumValN(NVPTX::DivPrecisionLevel::Full, "1", "Use div.full"),
        clEnumValN(NVPTX::DivPrecisionLevel::IEEE754, "2",
                   "Use IEEE Compliant F32 div.rnd if available (default)"),
        clEnumValN(NVPTX::DivPrecisionLevel::IEEE754_NoFTZ, "3",
                   "Use IEEE Compliant F32 div.rnd if available, no FTZ")),
    cl::init(NVPTX::DivPrecisionLevel::IEEE754));

static cl::opt<bool> UsePrecSqrtF32(
    "nvptx-prec-sqrtf32", cl::Hidden,
    cl::desc("NVPTX Specific: 0 use sqrt.approx, 1 use sqrt.rn."),
    cl::init(true));

/// Whereas CUDA's implementation (see libdevice) uses ex2.approx for exp2(), it
/// does NOT use lg2.approx for log2, so this is disabled by default.
static cl::opt<bool> UseApproxLog2F32(
    "nvptx-approx-log2f32",
    cl::desc("NVPTX Specific: whether to use lg2.approx for log2"),
    cl::init(false));

static cl::opt<bool> ForceMinByValParamAlign(
    "nvptx-force-min-byval-param-align", cl::Hidden,
    cl::desc("NVPTX Specific: force 4-byte minimal alignment for byval"
             " params of device functions."),
    cl::init(false));

NVPTX::DivPrecisionLevel
NVPTXTargetLowering::getDivF32Level(const MachineFunction &MF,
                                    const SDNode &N) const {
  // If nvptx-prec-div32=N is used on the command-line, always honor it
  if (UsePrecDivF32.getNumOccurrences() > 0)
    return UsePrecDivF32;

  const SDNodeFlags Flags = N.getFlags();
  if (Flags.hasApproximateFuncs())
    return NVPTX::DivPrecisionLevel::Approx;

  return NVPTX::DivPrecisionLevel::IEEE754;
}

bool NVPTXTargetLowering::usePrecSqrtF32(const SDNode *N) const {
  // If nvptx-prec-sqrtf32 is used on the command-line, always honor it
  if (UsePrecSqrtF32.getNumOccurrences() > 0)
    return UsePrecSqrtF32;

  if (N) {
    const SDNodeFlags Flags = N->getFlags();
    if (Flags.hasApproximateFuncs())
      return false;
  }

  return true;
}

bool NVPTXTargetLowering::useF32FTZ(const MachineFunction &MF) const {
  return MF.getDenormalMode(APFloat::IEEEsingle()).Output ==
         DenormalMode::PreserveSign;
}

static bool IsPTXVectorType(MVT VT) {
  switch (VT.SimpleTy) {
  default:
    return false;
  case MVT::v2i1:
  case MVT::v4i1:
  case MVT::v2i8:
  case MVT::v4i8:
  case MVT::v8i8:  // <2 x i8x4>
  case MVT::v16i8: // <4 x i8x4>
  case MVT::v2i16:
  case MVT::v4i16:
  case MVT::v8i16: // <4 x i16x2>
  case MVT::v2i32:
  case MVT::v4i32:
  case MVT::v2i64:
  case MVT::v2f16:
  case MVT::v4f16:
  case MVT::v8f16: // <4 x f16x2>
  case MVT::v2bf16:
  case MVT::v4bf16:
  case MVT::v8bf16: // <4 x bf16x2>
  case MVT::v2f32:
  case MVT::v4f32:
  case MVT::v2f64:
  case MVT::v4i64:
  case MVT::v4f64:
  case MVT::v8i32:
  case MVT::v8f32:
  case MVT::v16f16:  // <8 x f16x2>
  case MVT::v16bf16: // <8 x bf16x2>
  case MVT::v16i16:  // <8 x i16x2>
  case MVT::v32i8:   // <8 x i8x4>
    return true;
  }
}

// When legalizing vector loads/stores, this function is called, which does two
// things:
// 1. Determines Whether the vector is something we want to custom lower,
// std::nullopt is returned if we do not want to custom lower it.
// 2. If we do want to handle it, returns two parameters:
//    - unsigned int NumElts - The number of elements in the final vector
//    - EVT EltVT - The type of the elements in the final vector
static std::optional<std::pair<unsigned int, MVT>>
getVectorLoweringShape(EVT VectorEVT, const NVPTXSubtarget &STI,
                       unsigned AddressSpace) {
  const bool CanLowerTo256Bit = STI.has256BitVectorLoadStore(AddressSpace);

  if (CanLowerTo256Bit && VectorEVT.isScalarInteger() &&
      VectorEVT.getSizeInBits() == 256)
    return {{4, MVT::i64}};

  if (!VectorEVT.isSimple())
    return std::nullopt;
  const MVT VectorVT = VectorEVT.getSimpleVT();

  if (!VectorVT.isVector()) {
    if (VectorVT == MVT::i128 || VectorVT == MVT::f128)
      return {{2, MVT::i64}};
    return std::nullopt;
  }

  const MVT EltVT = VectorVT.getVectorElementType();
  const unsigned NumElts = VectorVT.getVectorNumElements();

  // The size of the PTX virtual register that holds a packed type.
  unsigned PackRegSize;

  // We only handle "native" vector sizes for now, e.g. <4 x double> is not
  // legal.  We can (and should) split that into 2 stores of <2 x double> here
  // but I'm leaving that as a TODO for now.
  switch (VectorVT.SimpleTy) {
  default:
    return std::nullopt;

  case MVT::v4i64:
  case MVT::v4f64:
    // This is a "native" vector type iff the address space is global and the
    // target supports 256-bit loads/stores
    if (!CanLowerTo256Bit)
      return std::nullopt;
    [[fallthrough]];
  case MVT::v2i8:
  case MVT::v2i64:
  case MVT::v2f64:
    // This is a "native" vector type
    return std::pair(NumElts, EltVT);

  case MVT::v16f16:  // <8 x f16x2>
  case MVT::v16bf16: // <8 x bf16x2>
  case MVT::v16i16:  // <8 x i16x2>
  case MVT::v32i8:   // <8 x i8x4>
    // This can be upsized into a "native" vector type iff the address space is
    // global and the target supports 256-bit loads/stores.
    if (!CanLowerTo256Bit)
      return std::nullopt;
    [[fallthrough]];
  case MVT::v2i16:  // <1 x i16x2>
  case MVT::v2f16:  // <1 x f16x2>
  case MVT::v2bf16: // <1 x bf16x2>
  case MVT::v4i8:   // <1 x i8x4>
  case MVT::v4i16:  // <2 x i16x2>
  case MVT::v4f16:  // <2 x f16x2>
  case MVT::v4bf16: // <2 x bf16x2>
  case MVT::v8i8:   // <2 x i8x4>
  case MVT::v8f16:  // <4 x f16x2>
  case MVT::v8bf16: // <4 x bf16x2>
  case MVT::v8i16:  // <4 x i16x2>
  case MVT::v16i8:  // <4 x i8x4>
    PackRegSize = 32;
    break;

  case MVT::v8f32: // <4 x f32x2>
  case MVT::v8i32: // <4 x i32x2>
    // This is a "native" vector type iff the address space is global and the
    // target supports 256-bit loads/stores
    if (!CanLowerTo256Bit)
      return std::nullopt;
    [[fallthrough]];
  case MVT::v2f32: // <1 x f32x2>
  case MVT::v4f32: // <2 x f32x2>
  case MVT::v2i32: // <1 x i32x2>
  case MVT::v4i32: // <2 x i32x2>
    if (!STI.hasF32x2Instructions())
      return std::pair(NumElts, EltVT);
    PackRegSize = 64;
    break;
  }

  // If we reach here, then we can pack 2 or more elements into a single 32-bit
  // or 64-bit PTX register and treat the vector as a new vector containing
  // packed elements.

  // Number of elements to pack in one word.
  const unsigned NPerReg = PackRegSize / EltVT.getSizeInBits();

  return std::pair(NumElts / NPerReg, MVT::getVectorVT(EltVT, NPerReg));
}

/// ComputePTXValueVTs - For the given Type \p Ty, returns the set of primitive
/// legal-ish MVTs that compose it. Unlike ComputeValueVTs, this will legalize
/// the types as required by the calling convention (with special handling for
/// i8s).
/// NOTE: This is a band-aid for code that expects ComputeValueVTs to return the
/// same number of types as the Ins/Outs arrays in LowerFormalArguments,
/// LowerCall, and LowerReturn.
static void ComputePTXValueVTs(const TargetLowering &TLI, const DataLayout &DL,
                               LLVMContext &Ctx, CallingConv::ID CallConv,
                               Type *Ty, SmallVectorImpl<EVT> &ValueVTs,
                               SmallVectorImpl<uint64_t> &Offsets,
                               uint64_t StartingOffset = 0) {
  SmallVector<EVT, 16> TempVTs;
  SmallVector<uint64_t, 16> TempOffsets;
  ComputeValueVTs(TLI, DL, Ty, TempVTs, &TempOffsets, StartingOffset);

  for (const auto [VT, Off] : zip(TempVTs, TempOffsets)) {
    MVT RegisterVT = TLI.getRegisterTypeForCallingConv(Ctx, CallConv, VT);
    unsigned NumRegs = TLI.getNumRegistersForCallingConv(Ctx, CallConv, VT);

    // Since we actually can load/store b8, we need to ensure that we'll use
    // the original sized type for any i8s or i8 vectors.
    if (VT.getScalarType() == MVT::i8) {
      if (RegisterVT == MVT::i16)
        RegisterVT = MVT::i8;
      else if (RegisterVT == MVT::v2i16)
        RegisterVT = MVT::v2i8;
      else
        assert(RegisterVT == MVT::v4i8 &&
               "Expected v4i8, v2i16, or i16 for i8 RegisterVT");
    }

    // TODO: This is horribly incorrect for cases where the vector elements are
    // not a multiple of bytes (ex i1) and legal or i8. However, this problem
    // has existed for as long as NVPTX has and no one has complained, so we'll
    // leave it for now.
    for (unsigned I : seq(NumRegs)) {
      ValueVTs.push_back(RegisterVT);
      Offsets.push_back(Off + I * RegisterVT.getStoreSize());
    }
  }
}

// We return an EVT that can hold N VTs
// If the VT is a vector, the resulting EVT is a flat vector with the same
// element type as VT's element type.
static EVT getVectorizedVT(EVT VT, unsigned N, LLVMContext &C) {
  if (N == 1)
    return VT;

  return VT.isVector() ? EVT::getVectorVT(C, VT.getScalarType(),
                                          VT.getVectorNumElements() * N)
                       : EVT::getVectorVT(C, VT, N);
}

static SDValue getExtractVectorizedValue(SDValue V, unsigned I, EVT VT,
                                         const SDLoc &dl, SelectionDAG &DAG) {
  if (V.getValueType() == VT) {
    assert(I == 0 && "Index must be 0 for scalar value");
    return V;
  }

  if (!VT.isVector())
    return DAG.getNode(ISD::EXTRACT_VECTOR_ELT, dl, VT, V,
                       DAG.getVectorIdxConstant(I, dl));

  return DAG.getNode(
      ISD::EXTRACT_SUBVECTOR, dl, VT, V,
      DAG.getVectorIdxConstant(I * VT.getVectorNumElements(), dl));
}

template <typename T>
static inline SDValue getBuildVectorizedValue(unsigned N, const SDLoc &dl,
                                              SelectionDAG &DAG, T GetElement) {
  if (N == 1)
    return GetElement(0);

  SmallVector<SDValue, 8> Values;
  for (const unsigned I : llvm::seq(N)) {
    SDValue Val = GetElement(I);
    if (Val.getValueType().isVector())
      DAG.ExtractVectorElements(Val, Values);
    else
      Values.push_back(Val);
  }

  EVT VT = EVT::getVectorVT(*DAG.getContext(), Values[0].getValueType(),
                            Values.size());
  return DAG.getBuildVector(VT, dl, Values);
}

/// PromoteScalarIntegerPTX
/// Used to make sure the arguments/returns are suitable for passing
/// and promote them to a larger size if they're not.
///
/// The promoted type is placed in \p PromoteVT if the function returns true.
static EVT promoteScalarIntegerPTX(const EVT VT) {
  if (VT.isScalarInteger()) {
    switch (PowerOf2Ceil(VT.getFixedSizeInBits())) {
    default:
      llvm_unreachable(
          "Promotion is not suitable for scalars of size larger than 64-bits");
    case 1:
      return MVT::i1;
    case 2:
    case 4:
    case 8:
      return MVT::i8;
    case 16:
      return MVT::i16;
    case 32:
      return MVT::i32;
    case 64:
      return MVT::i64;
    }
  }
  return VT;
}

// Check whether we can merge loads/stores of some of the pieces of a
// flattened function parameter or return value into a single vector
// load/store.
//
// The flattened parameter is represented as a list of EVTs and
// offsets, and the whole structure is aligned to ParamAlignment. This
// function determines whether we can load/store pieces of the
// parameter starting at index Idx using a single vectorized op of
// size AccessSize. If so, it returns the number of param pieces
// covered by the vector op. Otherwise, it returns 1.
template <typename T>
static unsigned canMergeParamLoadStoresStartingAt(
    unsigned Idx, uint32_t AccessSize, const SmallVectorImpl<EVT> &ValueVTs,
    const SmallVectorImpl<T> &Offsets, Align ParamAlignment) {

  // Can't vectorize if param alignment is not sufficient.
  if (ParamAlignment < AccessSize)
    return 1;
  // Can't vectorize if offset is not aligned.
  if (Offsets[Idx] & (AccessSize - 1))
    return 1;

  EVT EltVT = ValueVTs[Idx];
  unsigned EltSize = EltVT.getStoreSize();

  // Element is too large to vectorize.
  if (EltSize >= AccessSize)
    return 1;

  unsigned NumElts = AccessSize / EltSize;
  // Can't vectorize if AccessBytes if not a multiple of EltSize.
  if (AccessSize != EltSize * NumElts)
    return 1;

  // We don't have enough elements to vectorize.
  if (Idx + NumElts > ValueVTs.size())
    return 1;

  // PTX ISA can only deal with 2- and 4-element vector ops.
  if (NumElts != 4 && NumElts != 2)
    return 1;

  for (unsigned j = Idx + 1; j < Idx + NumElts; ++j) {
    // Types do not match.
    if (ValueVTs[j] != EltVT)
      return 1;

    // Elements are not contiguous.
    if (Offsets[j] - Offsets[j - 1] != EltSize)
      return 1;
  }
  // OK. We can vectorize ValueVTs[i..i+NumElts)
  return NumElts;
}

// Computes whether and how we can vectorize the loads/stores of a
// flattened function parameter or return value.
//
// The flattened parameter is represented as the list of ValueVTs and
// Offsets, and is aligned to ParamAlignment bytes. We return a vector
// of the same size as ValueVTs indicating how each piece should be
// loaded/stored (i.e. as a scalar, or as part of a vector
// load/store).
template <typename T>
static SmallVector<unsigned, 16>
VectorizePTXValueVTs(const SmallVectorImpl<EVT> &ValueVTs,
                     const SmallVectorImpl<T> &Offsets, Align ParamAlignment,
                     bool IsVAArg = false) {
  // Set vector size to match ValueVTs and mark all elements as
  // scalars by default.

  if (IsVAArg)
    return SmallVector<unsigned>(ValueVTs.size(), 1);

  SmallVector<unsigned, 16> VectorInfo;

  const auto GetNumElts = [&](unsigned I) -> unsigned {
    for (const unsigned AccessSize : {16, 8, 4, 2}) {
      const unsigned NumElts = canMergeParamLoadStoresStartingAt(
          I, AccessSize, ValueVTs, Offsets, ParamAlignment);
      assert((NumElts == 1 || NumElts == 2 || NumElts == 4) &&
             "Unexpected vectorization size");
      if (NumElts != 1)
        return NumElts;
    }
    return 1;
  };

  // Check what we can vectorize using 128/64/32-bit accesses.
  for (unsigned I = 0, E = ValueVTs.size(); I != E;) {
    const unsigned NumElts = GetNumElts(I);
    VectorInfo.push_back(NumElts);
    I += NumElts;
  }
  assert(std::accumulate(VectorInfo.begin(), VectorInfo.end(), 0u) ==
         ValueVTs.size());
  return VectorInfo;
}

// NVPTXTargetLowering Constructor.
NVPTXTargetLowering::NVPTXTargetLowering(const NVPTXTargetMachine &TM,
                                         const NVPTXSubtarget &STI)
    : TargetLowering(TM), nvTM(&TM), STI(STI), GlobalUniqueCallSite(0) {
  // always lower memset, memcpy, and memmove intrinsics to load/store
  // instructions, rather
  // then generating calls to memset, mempcy or memmove.
  MaxStoresPerMemset = MaxStoresPerMemsetOptSize = (unsigned)0xFFFFFFFF;
  MaxStoresPerMemcpy = MaxStoresPerMemcpyOptSize = (unsigned) 0xFFFFFFFF;
  MaxStoresPerMemmove = MaxStoresPerMemmoveOptSize = (unsigned) 0xFFFFFFFF;

  setBooleanContents(ZeroOrNegativeOneBooleanContent);
  setBooleanVectorContents(ZeroOrNegativeOneBooleanContent);

  // Jump is Expensive. Don't create extra control flow for 'and', 'or'
  // condition branches.
  setJumpIsExpensive(true);

  // Wide divides are _very_ slow. Try to reduce the width of the divide if
  // possible.
  addBypassSlowDiv(64, 32);

  // By default, use the Source scheduling
  if (sched4reg)
    setSchedulingPreference(Sched::RegPressure);
  else
    setSchedulingPreference(Sched::Source);

  auto setFP16OperationAction = [&](unsigned Op, MVT VT, LegalizeAction Action,
                                    LegalizeAction NoF16Action) {
    bool IsOpSupported = STI.allowFP16Math();
    switch (Op) {
    // Several FP16 instructions are available on sm_80 only.
    case ISD::FMINNUM:
    case ISD::FMAXNUM:
    case ISD::FMAXNUM_IEEE:
    case ISD::FMINNUM_IEEE:
    case ISD::FMAXIMUM:
    case ISD::FMINIMUM:
    case ISD::FMAXIMUMNUM:
    case ISD::FMINIMUMNUM:
      IsOpSupported &= STI.getSmVersion() >= 80 && STI.getPTXVersion() >= 70;
      break;
    case ISD::FEXP2:
      IsOpSupported &= STI.getSmVersion() >= 75 && STI.getPTXVersion() >= 70;
      break;
    }
    setOperationAction(Op, VT, IsOpSupported ? Action : NoF16Action);
  };

  auto setBF16OperationAction = [&](unsigned Op, MVT VT, LegalizeAction Action,
                                    LegalizeAction NoBF16Action) {
    bool IsOpSupported = STI.hasNativeBF16Support(Op);
    setOperationAction(
        Op, VT, IsOpSupported ? Action : NoBF16Action);
  };

  auto setI16x2OperationAction = [&](unsigned Op, MVT VT, LegalizeAction Action,
                                     LegalizeAction NoI16x2Action) {
    bool IsOpSupported = false;
    // instructions are available on sm_90 only
    switch (Op) {
    case ISD::ADD:
    case ISD::SMAX:
    case ISD::SMIN:
    case ISD::UMIN:
    case ISD::UMAX:
      IsOpSupported = STI.getSmVersion() >= 90 && STI.getPTXVersion() >= 80;
      break;
    }
    setOperationAction(Op, VT, IsOpSupported ? Action : NoI16x2Action);
  };

  addRegisterClass(MVT::i1, &NVPTX::B1RegClass);
  addRegisterClass(MVT::i16, &NVPTX::B16RegClass);
  addRegisterClass(MVT::v2i16, &NVPTX::B32RegClass);
  addRegisterClass(MVT::v4i8, &NVPTX::B32RegClass);
  addRegisterClass(MVT::i32, &NVPTX::B32RegClass);
  addRegisterClass(MVT::i64, &NVPTX::B64RegClass);
  addRegisterClass(MVT::f32, &NVPTX::B32RegClass);
  addRegisterClass(MVT::f64, &NVPTX::B64RegClass);
  addRegisterClass(MVT::f16, &NVPTX::B16RegClass);
  addRegisterClass(MVT::v2f16, &NVPTX::B32RegClass);
  addRegisterClass(MVT::bf16, &NVPTX::B16RegClass);
  addRegisterClass(MVT::v2bf16, &NVPTX::B32RegClass);

  if (STI.hasF32x2Instructions()) {
    addRegisterClass(MVT::v2f32, &NVPTX::B64RegClass);
    addRegisterClass(MVT::v2i32, &NVPTX::B64RegClass);
  }

  // Conversion to/from FP16/FP16x2 is always legal.
  setOperationAction(ISD::BUILD_VECTOR, MVT::v2f16, Custom);
  setOperationAction(ISD::EXTRACT_VECTOR_ELT, MVT::v2f16, Custom);
  setOperationAction(ISD::INSERT_VECTOR_ELT, MVT::v2f16, Expand);
  setOperationAction(ISD::VECTOR_SHUFFLE, MVT::v2f16, Expand);

  setOperationAction(ISD::READCYCLECOUNTER, MVT::i64, Legal);
  if (STI.getSmVersion() >= 30 && STI.getPTXVersion() > 31)
    setOperationAction(ISD::READSTEADYCOUNTER, MVT::i64, Legal);

  setFP16OperationAction(ISD::SETCC, MVT::f16, Legal, Promote);
  setFP16OperationAction(ISD::SETCC, MVT::v2f16, Legal, Expand);

  // Conversion to/from BFP16/BFP16x2 is always legal.
  setOperationAction(ISD::BUILD_VECTOR, MVT::v2bf16, Custom);
  setOperationAction(ISD::EXTRACT_VECTOR_ELT, MVT::v2bf16, Custom);
  setOperationAction(ISD::INSERT_VECTOR_ELT, MVT::v2bf16, Expand);
  setOperationAction(ISD::VECTOR_SHUFFLE, MVT::v2bf16, Expand);

  setBF16OperationAction(ISD::SETCC, MVT::v2bf16, Legal, Expand);
  setBF16OperationAction(ISD::SETCC, MVT::bf16, Legal, Promote);
  if (getOperationAction(ISD::SETCC, MVT::bf16) == Promote)
    AddPromotedToType(ISD::SETCC, MVT::bf16, MVT::f32);

  // Conversion to/from i16/i16x2 is always legal.
  setOperationAction(ISD::BUILD_VECTOR, MVT::v2i16, Custom);
  setOperationAction(ISD::EXTRACT_VECTOR_ELT, MVT::v2i16, Custom);
  setOperationAction(ISD::INSERT_VECTOR_ELT, MVT::v2i16, Expand);
  setOperationAction(ISD::VECTOR_SHUFFLE, MVT::v2i16, Expand);

  setOperationAction(ISD::BUILD_VECTOR, MVT::v4i8, Custom);
  setOperationAction(ISD::EXTRACT_VECTOR_ELT, MVT::v4i8, Custom);
  setOperationAction(ISD::INSERT_VECTOR_ELT, MVT::v4i8, Custom);
  setOperationAction(ISD::VECTOR_SHUFFLE, MVT::v4i8, Custom);

  // No support for these operations with v2f32/v2i32
  setOperationAction(ISD::INSERT_VECTOR_ELT, {MVT::v2f32, MVT::v2i32}, Expand);
  setOperationAction(ISD::VECTOR_SHUFFLE, {MVT::v2f32, MVT::v2i32}, Expand);

  setOperationAction(ISD::TRUNCATE, MVT::v2i16, Expand);
  setOperationAction({ISD::ANY_EXTEND, ISD::ZERO_EXTEND, ISD::SIGN_EXTEND},
                     MVT::v2i32, Expand);

  // Need custom lowering in case the index is dynamic.
  if (STI.hasF32x2Instructions())
    setOperationAction(ISD::EXTRACT_VECTOR_ELT, {MVT::v2f32, MVT::v2i32},
                       Custom);

  // Custom conversions to/from v2i8.
  setOperationAction(ISD::BITCAST, MVT::v2i8, Custom);

  // Only logical ops can be done on v4i8/v2i32 directly, others must be done
  // elementwise.
  setOperationAction(
      {ISD::ABS,         ISD::ADD,        ISD::ADDC,        ISD::ADDE,
       ISD::BITREVERSE,  ISD::CTLZ,       ISD::CTPOP,       ISD::CTTZ,
       ISD::FP_TO_SINT,  ISD::FP_TO_UINT, ISD::FSHL,        ISD::FSHR,
       ISD::MUL,         ISD::MULHS,      ISD::MULHU,       ISD::PARITY,
       ISD::ROTL,        ISD::ROTR,       ISD::SADDO,       ISD::SADDO_CARRY,
       ISD::SADDSAT,     ISD::SDIV,       ISD::SDIVREM,     ISD::SELECT_CC,
       ISD::SETCC,       ISD::SHL,        ISD::SINT_TO_FP,  ISD::SMAX,
       ISD::SMIN,        ISD::SMULO,      ISD::SMUL_LOHI,   ISD::SRA,
       ISD::SREM,        ISD::SRL,        ISD::SSHLSAT,     ISD::SSUBO,
       ISD::SSUBO_CARRY, ISD::SSUBSAT,    ISD::SUB,         ISD::SUBC,
       ISD::SUBE,        ISD::UADDO,      ISD::UADDO_CARRY, ISD::UADDSAT,
       ISD::UDIV,        ISD::UDIVREM,    ISD::UINT_TO_FP,  ISD::UMAX,
       ISD::UMIN,        ISD::UMULO,      ISD::UMUL_LOHI,   ISD::UREM,
       ISD::USHLSAT,     ISD::USUBO,      ISD::USUBO_CARRY, ISD::VSELECT,
       ISD::USUBSAT},
      {MVT::v4i8, MVT::v2i32}, Expand);

  // Operations not directly supported by NVPTX.
  for (MVT VT : {MVT::bf16, MVT::f16, MVT::v2bf16, MVT::v2f16, MVT::f32,
                 MVT::v2f32, MVT::f64, MVT::i1, MVT::i8, MVT::i16, MVT::v2i16,
                 MVT::v4i8, MVT::i32, MVT::v2i32, MVT::i64}) {
    setOperationAction(ISD::SELECT_CC, VT, Expand);
    setOperationAction(ISD::BR_CC, VT, Expand);
  }

  // We don't want ops like FMINIMUM or UMAX to be lowered to SETCC+VSELECT.
  setOperationAction(ISD::VSELECT, {MVT::v2f32, MVT::v2i32}, Expand);

  // Some SIGN_EXTEND_INREG can be done using cvt instruction.
  // For others we will expand to a SHL/SRA pair.
  setOperationAction(ISD::SIGN_EXTEND_INREG, MVT::i64, Legal);
  setOperationAction(ISD::SIGN_EXTEND_INREG, MVT::i32, Legal);
  setOperationAction(ISD::SIGN_EXTEND_INREG, MVT::i16, Legal);
  setOperationAction(ISD::SIGN_EXTEND_INREG, MVT::i8 , Legal);
  setOperationAction(ISD::SIGN_EXTEND_INREG, MVT::i1, Expand);
  setOperationAction(ISD::SIGN_EXTEND_INREG, {MVT::v2i16, MVT::v2i32}, Expand);

  setOperationAction(ISD::SHL_PARTS, MVT::i32  , Custom);
  setOperationAction(ISD::SRA_PARTS, MVT::i32  , Custom);
  setOperationAction(ISD::SRL_PARTS, MVT::i32  , Custom);
  setOperationAction(ISD::SHL_PARTS, MVT::i64  , Custom);
  setOperationAction(ISD::SRA_PARTS, MVT::i64  , Custom);
  setOperationAction(ISD::SRL_PARTS, MVT::i64  , Custom);

  setOperationAction(ISD::BITREVERSE, MVT::i32, Legal);
  setOperationAction(ISD::BITREVERSE, MVT::i64, Legal);

  setOperationAction({ISD::ROTL, ISD::ROTR},
                     {MVT::i8, MVT::i16, MVT::v2i16, MVT::i32, MVT::i64},
                     Expand);

  if (STI.hasHWROT32()) {
    setOperationAction({ISD::FSHL, ISD::FSHR}, MVT::i32, Legal);
    setOperationAction({ISD::ROTL, ISD::ROTR, ISD::FSHL, ISD::FSHR}, MVT::i64,
                       Custom);
  }

  setOperationAction(ISD::BSWAP, MVT::i16, Expand);

  setOperationAction(ISD::BR_JT, MVT::Other, Custom);
  setOperationAction(ISD::BRIND, MVT::Other, Expand);

  // We want to legalize constant related memmove and memcopy
  // intrinsics.
  setOperationAction(ISD::INTRINSIC_W_CHAIN, MVT::Other, Custom);

  // FP extload/truncstore is not legal in PTX. We need to expand all these.
  for (auto FloatVTs :
       {MVT::fp_valuetypes(), MVT::fp_fixedlen_vector_valuetypes()}) {
    for (MVT ValVT : FloatVTs) {
      for (MVT MemVT : FloatVTs) {
        setLoadExtAction(ISD::EXTLOAD, ValVT, MemVT, Expand);
        setTruncStoreAction(ValVT, MemVT, Expand);
      }
    }
  }

  // To improve CodeGen we'll legalize any-extend loads to zext loads. This is
  // how they'll be lowered in ISel anyway, and by doing this a little earlier
  // we allow for more DAG combine opportunities.
  for (auto IntVTs :
       {MVT::integer_valuetypes(), MVT::integer_fixedlen_vector_valuetypes()})
    for (MVT ValVT : IntVTs)
      for (MVT MemVT : IntVTs)
        if (isTypeLegal(ValVT))
          setLoadExtAction(ISD::EXTLOAD, ValVT, MemVT, Custom);

  // PTX does not support load / store predicate registers
  setOperationAction({ISD::LOAD, ISD::STORE}, MVT::i1, Custom);
  for (MVT VT : MVT::integer_valuetypes()) {
    setLoadExtAction({ISD::SEXTLOAD, ISD::ZEXTLOAD, ISD::EXTLOAD}, VT, MVT::i1,
                     Promote);
    setTruncStoreAction(VT, MVT::i1, Expand);
  }

  // Disable generations of extload/truncstore for v2i32/v2i16/v2i8. The generic
  // expansion for these nodes when they are unaligned is incorrect if the
  // type is a vector.
  //
  // TODO: Fix the generic expansion for these nodes found in
  //       TargetLowering::expandUnalignedLoad/Store.
  setLoadExtAction({ISD::EXTLOAD, ISD::SEXTLOAD, ISD::ZEXTLOAD}, MVT::v2i16,
                   MVT::v2i8, Expand);
  setLoadExtAction({ISD::EXTLOAD, ISD::SEXTLOAD, ISD::ZEXTLOAD}, MVT::v2i32,
                   {MVT::v2i8, MVT::v2i16}, Expand);
  setTruncStoreAction(MVT::v2i16, MVT::v2i8, Expand);
  setTruncStoreAction(MVT::v2i32, MVT::v2i16, Expand);
  setTruncStoreAction(MVT::v2i32, MVT::v2i8, Expand);

  // Register custom handling for illegal type loads/stores. We'll try to custom
  // lower almost all illegal types and logic in the lowering will discard cases
  // we can't handle.
  setOperationAction({ISD::LOAD, ISD::STORE}, {MVT::i128, MVT::f128}, Custom);
  for (MVT VT : MVT::fixedlen_vector_valuetypes())
    if (!isTypeLegal(VT) && VT.getStoreSizeInBits() <= 256)
      setOperationAction({ISD::STORE, ISD::LOAD}, VT, Custom);

  // Custom legalization for LDU intrinsics.
  // TODO: The logic to lower these is not very robust and we should rewrite it.
  //       Perhaps LDU should not be represented as an intrinsic at all.
  setOperationAction(ISD::INTRINSIC_W_CHAIN, MVT::i8, Custom);
  for (MVT VT : MVT::fixedlen_vector_valuetypes())
    if (IsPTXVectorType(VT))
      setOperationAction(ISD::INTRINSIC_W_CHAIN, VT, Custom);

  setCondCodeAction({ISD::SETNE, ISD::SETEQ, ISD::SETUGE, ISD::SETULE,
                     ISD::SETUGT, ISD::SETULT, ISD::SETGT, ISD::SETLT,
                     ISD::SETGE, ISD::SETLE},
                    MVT::i1, Expand);

  // This is legal in NVPTX
  setOperationAction(ISD::ConstantFP, MVT::f64, Legal);
  setOperationAction(ISD::ConstantFP, MVT::f32, Legal);
  setOperationAction(ISD::ConstantFP, MVT::f16, Legal);
  setOperationAction(ISD::ConstantFP, MVT::bf16, Legal);

  setOperationAction(ISD::DYNAMIC_STACKALLOC, {MVT::i32, MVT::i64}, Custom);
  setOperationAction({ISD::STACKRESTORE, ISD::STACKSAVE}, MVT::Other, Custom);

  // TRAP can be lowered to PTX trap
  setOperationAction(ISD::TRAP, MVT::Other, Legal);
  // DEBUGTRAP can be lowered to PTX brkpt
  setOperationAction(ISD::DEBUGTRAP, MVT::Other, Legal);

  // Support varargs.
  setOperationAction(ISD::VASTART, MVT::Other, Custom);
  setOperationAction(ISD::VAARG, MVT::Other, Custom);
  setOperationAction(ISD::VACOPY, MVT::Other, Expand);
  setOperationAction(ISD::VAEND, MVT::Other, Expand);

  setOperationAction({ISD::ABS, ISD::SMIN, ISD::SMAX, ISD::UMIN, ISD::UMAX},
                     {MVT::i16, MVT::i32, MVT::i64}, Legal);

  setOperationAction({ISD::CTPOP, ISD::CTLZ, ISD::CTLZ_ZERO_UNDEF}, MVT::i16,
                     Promote);
  setOperationAction({ISD::CTPOP, ISD::CTLZ}, MVT::i32, Legal);
  setOperationAction({ISD::CTPOP, ISD::CTLZ}, MVT::i64, Custom);

  setI16x2OperationAction(ISD::ABS, MVT::v2i16, Legal, Custom);
  setI16x2OperationAction(ISD::SMIN, MVT::v2i16, Legal, Custom);
  setI16x2OperationAction(ISD::SMAX, MVT::v2i16, Legal, Custom);
  setI16x2OperationAction(ISD::UMIN, MVT::v2i16, Legal, Custom);
  setI16x2OperationAction(ISD::UMAX, MVT::v2i16, Legal, Custom);
  setI16x2OperationAction(ISD::CTPOP, MVT::v2i16, Legal, Expand);
  setI16x2OperationAction(ISD::CTLZ, MVT::v2i16, Legal, Expand);

  setI16x2OperationAction(ISD::ADD, MVT::v2i16, Legal, Custom);
  setI16x2OperationAction(ISD::SUB, MVT::v2i16, Legal, Custom);
  setI16x2OperationAction(ISD::MUL, MVT::v2i16, Legal, Custom);
  setI16x2OperationAction(ISD::SHL, MVT::v2i16, Legal, Custom);
  setI16x2OperationAction(ISD::SREM, MVT::v2i16, Legal, Custom);
  setI16x2OperationAction(ISD::UREM, MVT::v2i16, Legal, Custom);

  // Other arithmetic and logic ops are unsupported.
  setOperationAction({ISD::SDIV, ISD::UDIV, ISD::SRA, ISD::SRL, ISD::MULHS,
                      ISD::MULHU, ISD::FP_TO_SINT, ISD::FP_TO_UINT,
                      ISD::SINT_TO_FP, ISD::UINT_TO_FP, ISD::SETCC},
                     {MVT::v2i16, MVT::v2i32}, Expand);

  // v2i32 is not supported for any arithmetic operations
  setOperationAction({ISD::ABS, ISD::SMIN, ISD::SMAX, ISD::UMIN, ISD::UMAX,
                      ISD::CTPOP, ISD::CTLZ, ISD::ADD, ISD::SUB, ISD::MUL,
                      ISD::SHL, ISD::SRA, ISD::SRL, ISD::OR, ISD::AND, ISD::XOR,
                      ISD::SREM, ISD::UREM},
                     MVT::v2i32, Expand);

  setOperationAction(ISD::ADDC, MVT::i32, Legal);
  setOperationAction(ISD::ADDE, MVT::i32, Legal);
  setOperationAction(ISD::SUBC, MVT::i32, Legal);
  setOperationAction(ISD::SUBE, MVT::i32, Legal);
  if (STI.getPTXVersion() >= 43) {
    setOperationAction(ISD::ADDC, MVT::i64, Legal);
    setOperationAction(ISD::ADDE, MVT::i64, Legal);
    setOperationAction(ISD::SUBC, MVT::i64, Legal);
    setOperationAction(ISD::SUBE, MVT::i64, Legal);
  }

  setOperationAction(ISD::CTTZ, MVT::i16, Expand);
  setOperationAction(ISD::CTTZ, {MVT::v2i16, MVT::v2i32}, Expand);
  setOperationAction(ISD::CTTZ, MVT::i32, Expand);
  setOperationAction(ISD::CTTZ, MVT::i64, Expand);

  // PTX does not directly support SELP of i1, so promote to i32 first
  setOperationAction(ISD::SELECT, MVT::i1, Custom);

  // PTX cannot multiply two i64s in a single instruction.
  setOperationAction(ISD::SMUL_LOHI, MVT::i64, Expand);
  setOperationAction(ISD::UMUL_LOHI, MVT::i64, Expand);

  // We have some custom DAG combine patterns for these nodes
  setTargetDAGCombine(
      {ISD::ADD,          ISD::AND,           ISD::EXTRACT_VECTOR_ELT,
       ISD::FADD,         ISD::FMAXNUM,       ISD::FMINNUM,
       ISD::FMAXIMUM,     ISD::FMINIMUM,      ISD::FMAXIMUMNUM,
       ISD::FMINIMUMNUM,  ISD::MUL,           ISD::SHL,
       ISD::SREM,         ISD::UREM,          ISD::VSELECT,
       ISD::BUILD_VECTOR, ISD::ADDRSPACECAST, ISD::LOAD,
       ISD::STORE,        ISD::ZERO_EXTEND,   ISD::SIGN_EXTEND});

  // setcc for f16x2 and bf16x2 needs special handling to prevent
  // legalizer's attempt to scalarize it due to v2i1 not being legal.
  if (STI.allowFP16Math() || STI.hasBF16Math())
    setTargetDAGCombine(ISD::SETCC);

  // Vector reduction operations. These may be turned into shuffle or tree
  // reductions depending on what instructions are available for each type.
  for (MVT VT : MVT::fixedlen_vector_valuetypes()) {
    MVT EltVT = VT.getVectorElementType();
    if (EltVT == MVT::f32 || EltVT == MVT::f64) {
      setOperationAction({ISD::VECREDUCE_FMAX, ISD::VECREDUCE_FMIN,
                          ISD::VECREDUCE_FMAXIMUM, ISD::VECREDUCE_FMINIMUM},
                         VT, Custom);
    }
  }

  // Promote fp16 arithmetic if fp16 hardware isn't available or the
  // user passed --nvptx-no-fp16-math. The flag is useful because,
  // although sm_53+ GPUs have some sort of FP16 support in
  // hardware, only sm_53 and sm_60 have full implementation. Others
  // only have token amount of hardware and are likely to run faster
  // by using fp32 units instead.
  for (const auto &Op : {ISD::FADD, ISD::FMUL, ISD::FSUB, ISD::FMA}) {
    setFP16OperationAction(Op, MVT::f16, Legal, Promote);
    setFP16OperationAction(Op, MVT::v2f16, Legal, Expand);
    setBF16OperationAction(Op, MVT::v2bf16, Legal, Expand);
    // bf16 must be promoted to f32.
    setBF16OperationAction(Op, MVT::bf16, Legal, Promote);
    if (getOperationAction(Op, MVT::bf16) == Promote)
      AddPromotedToType(Op, MVT::bf16, MVT::f32);
    setOperationAction(Op, MVT::v2f32,
                       STI.hasF32x2Instructions() ? Legal : Expand);
  }

  // On SM80, we select add/mul/sub as fma to avoid promotion to float
  for (const auto &Op : {ISD::FADD, ISD::FMUL, ISD::FSUB}) {
    for (const auto &VT : {MVT::bf16, MVT::v2bf16}) {
      if (!STI.hasNativeBF16Support(Op) && STI.hasNativeBF16Support(ISD::FMA)) {
        setOperationAction(Op, VT, Custom);
      }
    }
  }

  // f16/f16x2 neg was introduced in PTX 60, SM_53.
  const bool IsFP16FP16x2NegAvailable = STI.getSmVersion() >= 53 &&
                                        STI.getPTXVersion() >= 60 &&
                                        STI.allowFP16Math();
  for (const auto &VT : {MVT::f16, MVT::v2f16})
    setOperationAction(ISD::FNEG, VT,
                       IsFP16FP16x2NegAvailable ? Legal : Expand);

  setBF16OperationAction(ISD::FNEG, MVT::bf16, Legal, Expand);
  setBF16OperationAction(ISD::FNEG, MVT::v2bf16, Legal, Expand);
  setOperationAction(ISD::FNEG, MVT::v2f32, Expand);
  // (would be) Library functions.

  // These map to conversion instructions for scalar FP types.
  for (const auto &Op : {ISD::FCEIL, ISD::FFLOOR, ISD::FNEARBYINT, ISD::FRINT,
                         ISD::FROUNDEVEN, ISD::FTRUNC}) {
    setOperationAction(Op, MVT::f16, Legal);
    setOperationAction(Op, MVT::f32, Legal);
    setOperationAction(Op, MVT::f64, Legal);
    setOperationAction(Op, MVT::v2f16, Expand);
    setOperationAction(Op, MVT::v2bf16, Expand);
    setOperationAction(Op, MVT::v2f32, Expand);
    setBF16OperationAction(Op, MVT::bf16, Legal, Promote);
    if (getOperationAction(Op, MVT::bf16) == Promote)
      AddPromotedToType(Op, MVT::bf16, MVT::f32);
  }

  if (STI.getSmVersion() < 80 || STI.getPTXVersion() < 71) {
    setOperationAction(ISD::BF16_TO_FP, MVT::f32, Expand);
  }
  if (STI.getSmVersion() < 90 || STI.getPTXVersion() < 78) {
    for (MVT VT : {MVT::bf16, MVT::f32, MVT::f64}) {
      setOperationAction(ISD::FP_EXTEND, VT, Custom);
      setOperationAction(ISD::FP_ROUND, VT, Custom);
    }
  }

  // Expand v2f32 = fp_extend
  setOperationAction(ISD::FP_EXTEND, MVT::v2f32, Expand);
  // Expand v2[b]f16 = fp_round v2f32
  setOperationAction(ISD::FP_ROUND, {MVT::v2bf16, MVT::v2f16}, Expand);

  // sm_80 only has conversions between f32 and bf16. Custom lower all other
  // bf16 conversions.
  if (STI.getSmVersion() < 90 || STI.getPTXVersion() < 78) {
    for (MVT VT : {MVT::i1, MVT::i16, MVT::i32, MVT::i64}) {
      setOperationAction(
          {ISD::SINT_TO_FP, ISD::UINT_TO_FP, ISD::FP_TO_SINT, ISD::FP_TO_UINT},
          VT, Custom);
    }
    setOperationAction(
        {ISD::SINT_TO_FP, ISD::UINT_TO_FP, ISD::FP_TO_SINT, ISD::FP_TO_UINT},
        MVT::bf16, Custom);
  }

  setOperationAction(ISD::FROUND, MVT::f16, Promote);
  setOperationAction(ISD::FROUND, MVT::v2f16, Expand);
  setOperationAction(ISD::FROUND, MVT::v2bf16, Expand);
  setOperationAction(ISD::FROUND, MVT::f32, Custom);
  setOperationAction(ISD::FROUND, MVT::f64, Custom);
  setOperationAction(ISD::FROUND, MVT::bf16, Promote);
  AddPromotedToType(ISD::FROUND, MVT::bf16, MVT::f32);

  // 'Expand' implements FCOPYSIGN without calling an external library.
  setOperationAction(ISD::FCOPYSIGN, MVT::f16, Expand);
  setOperationAction(ISD::FCOPYSIGN, MVT::v2f16, Expand);
  setOperationAction(ISD::FCOPYSIGN, MVT::bf16, Expand);
  setOperationAction(ISD::FCOPYSIGN, MVT::v2bf16, Expand);
  setOperationAction(ISD::FCOPYSIGN, MVT::f32, Custom);
  setOperationAction(ISD::FCOPYSIGN, MVT::f64, Custom);

  // These map to corresponding instructions for f32/f64. f16 must be
  // promoted to f32. v2f16 is expanded to f16, which is then promoted
  // to f32.
  for (const auto &Op :
       {ISD::FDIV, ISD::FREM, ISD::FSQRT, ISD::FSIN, ISD::FCOS, ISD::FTANH}) {
    setOperationAction(Op, MVT::f16, Promote);
    setOperationAction(Op, MVT::f32, Legal);
    // only div/rem/sqrt are legal for f64
    if (Op == ISD::FDIV || Op == ISD::FREM || Op == ISD::FSQRT) {
      setOperationAction(Op, MVT::f64, Legal);
    }
    setOperationAction(Op, {MVT::v2f16, MVT::v2bf16, MVT::v2f32}, Expand);
    setOperationAction(Op, MVT::bf16, Promote);
    AddPromotedToType(Op, MVT::bf16, MVT::f32);
  }
  setOperationAction(ISD::FREM, {MVT::f32, MVT::f64}, Custom);

  setOperationAction(ISD::FABS, {MVT::f32, MVT::f64}, Legal);
  setOperationAction(ISD::FABS, MVT::v2f32, Expand);
  if (STI.getPTXVersion() >= 65) {
    setFP16OperationAction(ISD::FABS, MVT::f16, Legal, Promote);
    setFP16OperationAction(ISD::FABS, MVT::v2f16, Legal, Expand);
  } else {
    setOperationAction(ISD::FABS, MVT::f16, Promote);
    setOperationAction(ISD::FABS, MVT::v2f16, Expand);
  }
  setBF16OperationAction(ISD::FABS, MVT::v2bf16, Legal, Expand);
  setBF16OperationAction(ISD::FABS, MVT::bf16, Legal, Promote);
  if (getOperationAction(ISD::FABS, MVT::bf16) == Promote)
    AddPromotedToType(ISD::FABS, MVT::bf16, MVT::f32);

  for (const auto &Op :
       {ISD::FMINNUM, ISD::FMAXNUM, ISD::FMINIMUMNUM, ISD::FMAXIMUMNUM}) {
    setOperationAction(Op, MVT::f32, Legal);
    setOperationAction(Op, MVT::f64, Legal);
    setFP16OperationAction(Op, MVT::f16, Legal, Promote);
    setFP16OperationAction(Op, MVT::v2f16, Legal, Expand);
    setBF16OperationAction(Op, MVT::v2bf16, Legal, Expand);
    setBF16OperationAction(Op, MVT::bf16, Legal, Promote);
    if (getOperationAction(Op, MVT::bf16) == Promote)
      AddPromotedToType(Op, MVT::bf16, MVT::f32);
    setOperationAction(Op, MVT::v2f32, Expand);
  }
  bool SupportsF32MinMaxNaN =
      STI.getSmVersion() >= 80 && STI.getPTXVersion() >= 70;
  for (const auto &Op : {ISD::FMINIMUM, ISD::FMAXIMUM}) {
    setOperationAction(Op, MVT::f32, SupportsF32MinMaxNaN ? Legal : Expand);
    setFP16OperationAction(Op, MVT::f16, Legal, Expand);
    setFP16OperationAction(Op, MVT::v2f16, Legal, Expand);
    setBF16OperationAction(Op, MVT::bf16, Legal, Expand);
    setBF16OperationAction(Op, MVT::v2bf16, Legal, Expand);
    setOperationAction(Op, MVT::v2f32, Expand);
  }

  // Custom lowering for inline asm with 128-bit operands
  setOperationAction(ISD::CopyToReg, MVT::i128, Custom);
  setOperationAction(ISD::CopyFromReg, MVT::i128, Custom);

  // FEXP2 support:
  // - f32
  // - f16/f16x2 (sm_70+, PTX 7.0+)
  // - bf16/bf16x2 (sm_90+, PTX 7.8+)
  // When f16/bf16 types aren't supported, they are promoted/expanded to f32.
  setOperationAction(ISD::FEXP2, MVT::f32, Legal);
  setOperationAction(ISD::FEXP2, MVT::v2f32, Expand);
  setFP16OperationAction(ISD::FEXP2, MVT::f16, Legal, Promote);
  setFP16OperationAction(ISD::FEXP2, MVT::v2f16, Legal, Expand);
  setBF16OperationAction(ISD::FEXP2, MVT::bf16, Legal, Promote);
  setBF16OperationAction(ISD::FEXP2, MVT::v2bf16, Legal, Expand);

  // FLOG2 supports f32 only
  // f16/bf16 types aren't supported, but they are promoted/expanded to f32.
  if (UseApproxLog2F32) {
    setOperationAction(ISD::FLOG2, MVT::f32, Legal);
    setOperationPromotedToType(ISD::FLOG2, MVT::f16, MVT::f32);
    setOperationPromotedToType(ISD::FLOG2, MVT::bf16, MVT::f32);
    setOperationAction(ISD::FLOG2, {MVT::v2f16, MVT::v2bf16, MVT::v2f32},
                       Expand);
  }

  setOperationAction(ISD::ADDRSPACECAST, {MVT::i32, MVT::i64}, Custom);

  setOperationAction(ISD::ATOMIC_LOAD_SUB, {MVT::i32, MVT::i64}, Expand);

  // atom.b128 is legal in PTX but since we don't represent i128 as a legal
  // type, we need to custom lower it.
  setOperationAction({ISD::ATOMIC_CMP_SWAP, ISD::ATOMIC_SWAP}, MVT::i128,
                     Custom);

  // Now deduce the information based on the above mentioned
  // actions
  computeRegisterProperties(STI.getRegisterInfo());

  // PTX support for 16-bit CAS is emulated. Only use 32+
  setMinCmpXchgSizeInBits(STI.getMinCmpXchgSizeInBits());
  setMaxAtomicSizeInBitsSupported(STI.hasAtomSwap128() ? 128 : 64);
  setMaxDivRemBitWidthSupported(64);

  // Custom lowering for tcgen05.ld vector operands
  setOperationAction(ISD::INTRINSIC_W_CHAIN,
                     {MVT::v2i32, MVT::v4i32, MVT::v8i32, MVT::v16i32,
                      MVT::v32i32, MVT::v64i32, MVT::v128i32},
                     Custom);

  // Custom lowering for tcgen05.st vector operands
  setOperationAction(ISD::INTRINSIC_VOID,
                     {MVT::v2i32, MVT::v4i32, MVT::v8i32, MVT::v16i32,
                      MVT::v32i32, MVT::v64i32, MVT::v128i32, MVT::Other},
                     Custom);

  // Enable custom lowering for the following:
  //   * MVT::i128 - clusterlaunchcontrol
  //   * MVT::i32 - prmt
  //   * MVT::v4f32 - cvt_rs fp{4/6/8}x4 intrinsics
  //   * MVT::Other - internal.addrspace.wrap
  setOperationAction(ISD::INTRINSIC_WO_CHAIN,
                     {MVT::i32, MVT::i128, MVT::v4f32, MVT::Other}, Custom);
}

const char *NVPTXTargetLowering::getTargetNodeName(unsigned Opcode) const {

#define MAKE_CASE(V)                                                           \
  case V:                                                                      \
    return #V;

  switch ((NVPTXISD::NodeType)Opcode) {
  case NVPTXISD::FIRST_NUMBER:
    break;

    MAKE_CASE(NVPTXISD::ATOMIC_CMP_SWAP_B128)
    MAKE_CASE(NVPTXISD::ATOMIC_SWAP_B128)
    MAKE_CASE(NVPTXISD::RET_GLUE)
    MAKE_CASE(NVPTXISD::DeclareArrayParam)
    MAKE_CASE(NVPTXISD::DeclareScalarParam)
    MAKE_CASE(NVPTXISD::CALL)
    MAKE_CASE(NVPTXISD::MoveParam)
    MAKE_CASE(NVPTXISD::UNPACK_VECTOR)
    MAKE_CASE(NVPTXISD::BUILD_VECTOR)
    MAKE_CASE(NVPTXISD::CallPrototype)
    MAKE_CASE(NVPTXISD::ProxyReg)
    MAKE_CASE(NVPTXISD::LoadV2)
    MAKE_CASE(NVPTXISD::LoadV4)
    MAKE_CASE(NVPTXISD::LoadV8)
    MAKE_CASE(NVPTXISD::LDUV2)
    MAKE_CASE(NVPTXISD::LDUV4)
    MAKE_CASE(NVPTXISD::StoreV2)
    MAKE_CASE(NVPTXISD::StoreV4)
    MAKE_CASE(NVPTXISD::StoreV8)
    MAKE_CASE(NVPTXISD::FSHL_CLAMP)
    MAKE_CASE(NVPTXISD::FSHR_CLAMP)
    MAKE_CASE(NVPTXISD::BFI)
    MAKE_CASE(NVPTXISD::PRMT)
    MAKE_CASE(NVPTXISD::FCOPYSIGN)
    MAKE_CASE(NVPTXISD::FMAXNUM3)
    MAKE_CASE(NVPTXISD::FMINNUM3)
    MAKE_CASE(NVPTXISD::FMAXIMUM3)
    MAKE_CASE(NVPTXISD::FMINIMUM3)
    MAKE_CASE(NVPTXISD::DYNAMIC_STACKALLOC)
    MAKE_CASE(NVPTXISD::STACKRESTORE)
    MAKE_CASE(NVPTXISD::STACKSAVE)
    MAKE_CASE(NVPTXISD::SETP_F16X2)
    MAKE_CASE(NVPTXISD::SETP_BF16X2)
    MAKE_CASE(NVPTXISD::MUL_WIDE_SIGNED)
    MAKE_CASE(NVPTXISD::MUL_WIDE_UNSIGNED)
    MAKE_CASE(NVPTXISD::BrxEnd)
    MAKE_CASE(NVPTXISD::BrxItem)
    MAKE_CASE(NVPTXISD::BrxStart)
    MAKE_CASE(NVPTXISD::CLUSTERLAUNCHCONTROL_QUERY_CANCEL_IS_CANCELED)
    MAKE_CASE(NVPTXISD::CLUSTERLAUNCHCONTROL_QUERY_CANCEL_GET_FIRST_CTAID_X)
    MAKE_CASE(NVPTXISD::CLUSTERLAUNCHCONTROL_QUERY_CANCEL_GET_FIRST_CTAID_Y)
    MAKE_CASE(NVPTXISD::CLUSTERLAUNCHCONTROL_QUERY_CANCEL_GET_FIRST_CTAID_Z)
    MAKE_CASE(NVPTXISD::TCGEN05_MMA_SHARED_DISABLE_OUTPUT_LANE_CG1)
    MAKE_CASE(NVPTXISD::TCGEN05_MMA_SHARED_DISABLE_OUTPUT_LANE_CG2)
    MAKE_CASE(NVPTXISD::TCGEN05_MMA_SHARED_SCALE_D_DISABLE_OUTPUT_LANE_CG1)
    MAKE_CASE(NVPTXISD::TCGEN05_MMA_SHARED_SCALE_D_DISABLE_OUTPUT_LANE_CG2)
    MAKE_CASE(NVPTXISD::TCGEN05_MMA_TENSOR_DISABLE_OUTPUT_LANE_CG1)
    MAKE_CASE(NVPTXISD::TCGEN05_MMA_TENSOR_DISABLE_OUTPUT_LANE_CG2)
    MAKE_CASE(NVPTXISD::TCGEN05_MMA_TENSOR_SCALE_D_DISABLE_OUTPUT_LANE_CG1)
    MAKE_CASE(NVPTXISD::TCGEN05_MMA_TENSOR_SCALE_D_DISABLE_OUTPUT_LANE_CG2)
    MAKE_CASE(NVPTXISD::TCGEN05_MMA_TENSOR_DISABLE_OUTPUT_LANE_CG1_ASHIFT)
    MAKE_CASE(NVPTXISD::TCGEN05_MMA_TENSOR_DISABLE_OUTPUT_LANE_CG2_ASHIFT)
    MAKE_CASE(
        NVPTXISD::TCGEN05_MMA_TENSOR_SCALE_D_DISABLE_OUTPUT_LANE_CG1_ASHIFT)
    MAKE_CASE(
        NVPTXISD::TCGEN05_MMA_TENSOR_SCALE_D_DISABLE_OUTPUT_LANE_CG2_ASHIFT)
    MAKE_CASE(NVPTXISD::TCGEN05_MMA_SP_SHARED_DISABLE_OUTPUT_LANE_CG1)
    MAKE_CASE(NVPTXISD::TCGEN05_MMA_SP_SHARED_DISABLE_OUTPUT_LANE_CG2)
    MAKE_CASE(NVPTXISD::TCGEN05_MMA_SP_SHARED_SCALE_D_DISABLE_OUTPUT_LANE_CG1)
    MAKE_CASE(NVPTXISD::TCGEN05_MMA_SP_SHARED_SCALE_D_DISABLE_OUTPUT_LANE_CG2)
    MAKE_CASE(NVPTXISD::TCGEN05_MMA_SP_TENSOR_DISABLE_OUTPUT_LANE_CG1)
    MAKE_CASE(NVPTXISD::TCGEN05_MMA_SP_TENSOR_DISABLE_OUTPUT_LANE_CG2)
    MAKE_CASE(NVPTXISD::TCGEN05_MMA_SP_TENSOR_DISABLE_OUTPUT_LANE_CG1_ASHIFT)
    MAKE_CASE(NVPTXISD::TCGEN05_MMA_SP_TENSOR_DISABLE_OUTPUT_LANE_CG2_ASHIFT)
    MAKE_CASE(NVPTXISD::TCGEN05_MMA_SP_TENSOR_SCALE_D_DISABLE_OUTPUT_LANE_CG1)
    MAKE_CASE(NVPTXISD::TCGEN05_MMA_SP_TENSOR_SCALE_D_DISABLE_OUTPUT_LANE_CG2)
    MAKE_CASE(
        NVPTXISD::TCGEN05_MMA_SP_TENSOR_SCALE_D_DISABLE_OUTPUT_LANE_CG1_ASHIFT)
    MAKE_CASE(
        NVPTXISD::TCGEN05_MMA_SP_TENSOR_SCALE_D_DISABLE_OUTPUT_LANE_CG2_ASHIFT)
<<<<<<< HEAD
=======
    MAKE_CASE(NVPTXISD::CVT_E4M3X4_F32X4_RS_SF)
    MAKE_CASE(NVPTXISD::CVT_E5M2X4_F32X4_RS_SF)
    MAKE_CASE(NVPTXISD::CVT_E2M3X4_F32X4_RS_SF)
    MAKE_CASE(NVPTXISD::CVT_E3M2X4_F32X4_RS_SF)
    MAKE_CASE(NVPTXISD::CVT_E2M1X4_F32X4_RS_SF)
>>>>>>> 54c4ef26
  }
  return nullptr;

#undef MAKE_CASE
}

TargetLoweringBase::LegalizeTypeAction
NVPTXTargetLowering::getPreferredVectorAction(MVT VT) const {
  if (!VT.isScalableVector() && VT.getVectorNumElements() != 1 &&
      VT.getScalarType() == MVT::i1)
    return TypeSplitVector;
  return TargetLoweringBase::getPreferredVectorAction(VT);
}

SDValue NVPTXTargetLowering::getSqrtEstimate(SDValue Operand, SelectionDAG &DAG,
                                             int Enabled, int &ExtraSteps,
                                             bool &UseOneConst,
                                             bool Reciprocal) const {
  if (!(Enabled == ReciprocalEstimate::Enabled ||
        (Enabled == ReciprocalEstimate::Unspecified && !usePrecSqrtF32())))
    return SDValue();

  if (ExtraSteps == ReciprocalEstimate::Unspecified)
    ExtraSteps = 0;

  SDLoc DL(Operand);
  EVT VT = Operand.getValueType();
  bool Ftz = useF32FTZ(DAG.getMachineFunction());

  auto MakeIntrinsicCall = [&](Intrinsic::ID IID) {
    return DAG.getNode(ISD::INTRINSIC_WO_CHAIN, DL, VT,
                       DAG.getConstant(IID, DL, MVT::i32), Operand);
  };

  // The sqrt and rsqrt refinement processes assume we always start out with an
  // approximation of the rsqrt.  Therefore, if we're going to do any refinement
  // (i.e. ExtraSteps > 0), we must return an rsqrt.  But if we're *not* doing
  // any refinement, we must return a regular sqrt.
  if (Reciprocal || ExtraSteps > 0) {
    if (VT == MVT::f32)
      return MakeIntrinsicCall(Ftz ? Intrinsic::nvvm_rsqrt_approx_ftz_f
                                   : Intrinsic::nvvm_rsqrt_approx_f);
    else if (VT == MVT::f64)
      return MakeIntrinsicCall(Intrinsic::nvvm_rsqrt_approx_d);
    else
      return SDValue();
  } else {
    if (VT == MVT::f32)
      return MakeIntrinsicCall(Ftz ? Intrinsic::nvvm_sqrt_approx_ftz_f
                                   : Intrinsic::nvvm_sqrt_approx_f);
    else {
      // There's no sqrt.approx.f64 instruction, so we emit
      // reciprocal(rsqrt(x)).  This is faster than
      // select(x == 0, 0, x * rsqrt(x)).  (In fact, it's faster than plain
      // x * rsqrt(x).)
      return DAG.getNode(
          ISD::INTRINSIC_WO_CHAIN, DL, VT,
          DAG.getConstant(Intrinsic::nvvm_rcp_approx_ftz_d, DL, MVT::i32),
          MakeIntrinsicCall(Intrinsic::nvvm_rsqrt_approx_d));
    }
  }
}

std::string NVPTXTargetLowering::getPrototype(
    const DataLayout &DL, Type *RetTy, const ArgListTy &Args,
    const SmallVectorImpl<ISD::OutputArg> &Outs,
    std::optional<unsigned> FirstVAArg, const CallBase &CB,
    unsigned UniqueCallSite) const {
  auto PtrVT = getPointerTy(DL);

  std::string Prototype;
  raw_string_ostream O(Prototype);
  O << "prototype_" << UniqueCallSite << " : .callprototype ";

  if (RetTy->isVoidTy()) {
    O << "()";
  } else {
    O << "(";
    if (shouldPassAsArray(RetTy)) {
      const Align RetAlign = getArgumentAlignment(&CB, RetTy, 0, DL);
      O << ".param .align " << RetAlign.value() << " .b8 _["
        << DL.getTypeAllocSize(RetTy) << "]";
    } else if (RetTy->isFloatingPointTy() || RetTy->isIntegerTy()) {
      unsigned size = 0;
      if (auto *ITy = dyn_cast<IntegerType>(RetTy)) {
        size = ITy->getBitWidth();
      } else {
        assert(RetTy->isFloatingPointTy() &&
               "Floating point type expected here");
        size = RetTy->getPrimitiveSizeInBits();
      }
      // PTX ABI requires all scalar return values to be at least 32
      // bits in size.  fp16 normally uses .b16 as its storage type in
      // PTX, so its size must be adjusted here, too.
      size = promoteScalarArgumentSize(size);

      O << ".param .b" << size << " _";
    } else if (isa<PointerType>(RetTy)) {
      O << ".param .b" << PtrVT.getSizeInBits() << " _";
    } else {
      llvm_unreachable("Unknown return type");
    }
    O << ") ";
  }
  O << "_ (";

  bool first = true;

  const unsigned NumArgs = FirstVAArg.value_or(Args.size());
  auto AllOuts = ArrayRef(Outs);
  for (const unsigned I : llvm::seq(NumArgs)) {
    const auto ArgOuts =
        AllOuts.take_while([I](auto O) { return O.OrigArgIndex == I; });
    AllOuts = AllOuts.drop_front(ArgOuts.size());

    Type *Ty = Args[I].Ty;
    if (!first) {
      O << ", ";
    }
    first = false;

    if (ArgOuts[0].Flags.isByVal()) {
      // Indirect calls need strict ABI alignment so we disable optimizations by
      // not providing a function to optimize.
      Type *ETy = Args[I].IndirectType;
      Align InitialAlign = ArgOuts[0].Flags.getNonZeroByValAlign();
      Align ParamByValAlign =
          getFunctionByValParamAlign(/*F=*/nullptr, ETy, InitialAlign, DL);

      O << ".param .align " << ParamByValAlign.value() << " .b8 _["
        << ArgOuts[0].Flags.getByValSize() << "]";
    } else {
      if (shouldPassAsArray(Ty)) {
        Align ParamAlign =
            getArgumentAlignment(&CB, Ty, I + AttributeList::FirstArgIndex, DL);
        O << ".param .align " << ParamAlign.value() << " .b8 _["
          << DL.getTypeAllocSize(Ty) << "]";
        continue;
      }
      // i8 types in IR will be i16 types in SDAG
      assert((getValueType(DL, Ty) == ArgOuts[0].VT ||
              (getValueType(DL, Ty) == MVT::i8 && ArgOuts[0].VT == MVT::i16)) &&
             "type mismatch between callee prototype and arguments");
      // scalar type
      unsigned sz = 0;
      if (auto *ITy = dyn_cast<IntegerType>(Ty)) {
        sz = promoteScalarArgumentSize(ITy->getBitWidth());
      } else if (isa<PointerType>(Ty)) {
        sz = PtrVT.getSizeInBits();
      } else {
        sz = Ty->getPrimitiveSizeInBits();
      }
      O << ".param .b" << sz << " _";
    }
  }

  if (FirstVAArg)
    O << (first ? "" : ",") << " .param .align "
      << STI.getMaxRequiredAlignment() << " .b8 _[]";
  O << ")";
  if (shouldEmitPTXNoReturn(&CB, *nvTM))
    O << " .noreturn";
  O << ";";

  return Prototype;
}

Align NVPTXTargetLowering::getFunctionArgumentAlignment(
    const Function *F, Type *Ty, unsigned Idx, const DataLayout &DL) const {
  return getAlign(*F, Idx).value_or(getFunctionParamOptimizedAlign(F, Ty, DL));
}

Align NVPTXTargetLowering::getArgumentAlignment(const CallBase *CB, Type *Ty,
                                                unsigned Idx,
                                                const DataLayout &DL) const {
  if (!CB) {
    // CallSite is zero, fallback to ABI type alignment
    return DL.getABITypeAlign(Ty);
  }

  const Function *DirectCallee = CB->getCalledFunction();

  if (!DirectCallee) {
    // We don't have a direct function symbol, but that may be because of
    // constant cast instructions in the call.

    // With bitcast'd call targets, the instruction will be the call
    if (const auto *CI = dyn_cast<CallInst>(CB)) {
      // Check if we have call alignment metadata
      if (MaybeAlign StackAlign = getAlign(*CI, Idx))
        return StackAlign.value();
    }
    DirectCallee = getMaybeBitcastedCallee(CB);
  }

  // Check for function alignment information if we found that the
  // ultimate target is a Function
  if (DirectCallee)
    return getFunctionArgumentAlignment(DirectCallee, Ty, Idx, DL);

  // Call is indirect, fall back to the ABI type alignment
  return DL.getABITypeAlign(Ty);
}

static bool shouldConvertToIndirectCall(const CallBase *CB,
                                        const GlobalAddressSDNode *Func) {
  if (!Func)
    return false;
  if (auto *CalleeFunc = dyn_cast<Function>(Func->getGlobal()))
    return CB->getFunctionType() != CalleeFunc->getFunctionType();
  return false;
}

static MachinePointerInfo refinePtrAS(SDValue &Ptr, SelectionDAG &DAG,
                                      const DataLayout &DL,
                                      const TargetLowering &TL) {
  if (Ptr->getOpcode() == ISD::FrameIndex) {
    auto Ty = TL.getPointerTy(DL, ADDRESS_SPACE_LOCAL);
    Ptr = DAG.getAddrSpaceCast(SDLoc(), Ty, Ptr, ADDRESS_SPACE_GENERIC,
                               ADDRESS_SPACE_LOCAL);

    return MachinePointerInfo(ADDRESS_SPACE_LOCAL);
  }

  // Peel of an addrspacecast to generic and load directly from the specific
  // address space.
  if (Ptr->getOpcode() == ISD::ADDRSPACECAST) {
    const auto *ASC = cast<AddrSpaceCastSDNode>(Ptr);
    if (ASC->getDestAddressSpace() == ADDRESS_SPACE_GENERIC) {
      Ptr = ASC->getOperand(0);
      return MachinePointerInfo(ASC->getSrcAddressSpace());
    }
  }

  return MachinePointerInfo();
}

static ISD::NodeType getExtOpcode(const ISD::ArgFlagsTy &Flags) {
  if (Flags.isSExt())
    return ISD::SIGN_EXTEND;
  if (Flags.isZExt())
    return ISD::ZERO_EXTEND;
  return ISD::ANY_EXTEND;
}

static SDValue correctParamType(SDValue V, EVT ExpectedVT,
                                ISD::ArgFlagsTy Flags, SelectionDAG &DAG,
                                SDLoc dl) {
  const EVT ActualVT = V.getValueType();
  assert((ActualVT == ExpectedVT ||
          (ExpectedVT.isInteger() && ActualVT.isInteger())) &&
         "Non-integer argument type size mismatch");
  if (ExpectedVT.bitsGT(ActualVT))
    return DAG.getNode(getExtOpcode(Flags), dl, ExpectedVT, V);
  if (ExpectedVT.bitsLT(ActualVT))
    return DAG.getNode(ISD::TRUNCATE, dl, ExpectedVT, V);

  return V;
}

SDValue NVPTXTargetLowering::LowerCall(TargetLowering::CallLoweringInfo &CLI,
                                       SmallVectorImpl<SDValue> &InVals) const {

  if (CLI.IsVarArg && (STI.getPTXVersion() < 60 || STI.getSmVersion() < 30))
    report_fatal_error(
        "Support for variadic functions (unsized array parameter) introduced "
        "in PTX ISA version 6.0 and requires target sm_30.");

  SelectionDAG &DAG = CLI.DAG;
  SDLoc dl = CLI.DL;
  const SmallVectorImpl<ISD::InputArg> &Ins = CLI.Ins;
  SDValue Callee = CLI.Callee;
  ArgListTy &Args = CLI.getArgs();
  Type *RetTy = CLI.RetTy;
  const CallBase *CB = CLI.CB;
  const DataLayout &DL = DAG.getDataLayout();
  LLVMContext &Ctx = *DAG.getContext();

  const auto GetI32 = [&](const unsigned I) {
    return DAG.getConstant(I, dl, MVT::i32);
  };

  const unsigned UniqueCallSite = GlobalUniqueCallSite++;
  const SDValue CallChain = CLI.Chain;
  const SDValue StartChain =
      DAG.getCALLSEQ_START(CallChain, UniqueCallSite, 0, dl);
  SDValue DeclareGlue = StartChain.getValue(1);

  SmallVector<SDValue, 16> CallPrereqs{StartChain};

  const auto MakeDeclareScalarParam = [&](SDValue Symbol, unsigned Size) {
    // PTX ABI requires integral types to be at least 32 bits in size. FP16 is
    // loaded/stored using i16, so it's handled here as well.
    const unsigned SizeBits = promoteScalarArgumentSize(Size * 8);
    SDValue Declare =
        DAG.getNode(NVPTXISD::DeclareScalarParam, dl, {MVT::Other, MVT::Glue},
                    {StartChain, Symbol, GetI32(SizeBits), DeclareGlue});
    CallPrereqs.push_back(Declare);
    DeclareGlue = Declare.getValue(1);
    return Declare;
  };

  const auto MakeDeclareArrayParam = [&](SDValue Symbol, Align Align,
                                         unsigned Size) {
    SDValue Declare = DAG.getNode(
        NVPTXISD::DeclareArrayParam, dl, {MVT::Other, MVT::Glue},
        {StartChain, Symbol, GetI32(Align.value()), GetI32(Size), DeclareGlue});
    CallPrereqs.push_back(Declare);
    DeclareGlue = Declare.getValue(1);
    return Declare;
  };

  // Variadic arguments.
  //
  // Normally, for each argument, we declare a param scalar or a param
  // byte array in the .param space, and store the argument value to that
  // param scalar or array starting at offset 0.
  //
  // In the case of the first variadic argument, we declare a vararg byte array
  // with size 0. The exact size of this array isn't known at this point, so
  // it'll be patched later. All the variadic arguments will be stored to this
  // array at a certain offset (which gets tracked by 'VAOffset'). The offset is
  // initially set to 0, so it can be used for non-variadic arguments (which use
  // 0 offset) to simplify the code.
  //
  // After all vararg is processed, 'VAOffset' holds the size of the
  // vararg byte array.
  assert((CLI.IsVarArg || CLI.Args.size() == CLI.NumFixedArgs) &&
         "Non-VarArg function with extra arguments");

  const unsigned FirstVAArg = CLI.NumFixedArgs; // position of first variadic
  unsigned VAOffset = 0; // current offset in the param array

  const SDValue VADeclareParam =
      CLI.Args.size() > FirstVAArg
          ? MakeDeclareArrayParam(getCallParamSymbol(DAG, FirstVAArg, MVT::i32),
                                  Align(STI.getMaxRequiredAlignment()), 0)
          : SDValue();

  // Args.size() and Outs.size() need not match.
  // Outs.size() will be larger
  //   * if there is an aggregate argument with multiple fields (each field
  //     showing up separately in Outs)
  //   * if there is a vector argument with more than typical vector-length
  //     elements (generally if more than 4) where each vector element is
  //     individually present in Outs.
  // So a different index should be used for indexing into Outs/OutVals.
  // See similar issue in LowerFormalArguments.
  auto AllOuts = ArrayRef(CLI.Outs);
  auto AllOutVals = ArrayRef(CLI.OutVals);
  assert(AllOuts.size() == AllOutVals.size() &&
         "Outs and OutVals must be the same size");
  // Declare the .params or .reg need to pass values
  // to the function
  for (const auto E : llvm::enumerate(Args)) {
    const auto ArgI = E.index();
    const auto Arg = E.value();
    const auto ArgOuts =
        AllOuts.take_while([&](auto O) { return O.OrigArgIndex == ArgI; });
    const auto ArgOutVals = AllOutVals.take_front(ArgOuts.size());
    AllOuts = AllOuts.drop_front(ArgOuts.size());
    AllOutVals = AllOutVals.drop_front(ArgOuts.size());

    const bool IsVAArg = (ArgI >= FirstVAArg);
    const bool IsByVal = Arg.IsByVal;

    const SDValue ParamSymbol =
        getCallParamSymbol(DAG, IsVAArg ? FirstVAArg : ArgI, MVT::i32);

    assert((!IsByVal || Arg.IndirectType) &&
           "byval arg must have indirect type");
    Type *ETy = (IsByVal ? Arg.IndirectType : Arg.Ty);

    const Align ArgAlign = [&]() {
      if (IsByVal) {
        // The ByValAlign in the Outs[OIdx].Flags is always set at this point,
        // so we don't need to worry whether it's naturally aligned or not.
        // See TargetLowering::LowerCallTo().
        const Align InitialAlign = ArgOuts[0].Flags.getNonZeroByValAlign();
        return getFunctionByValParamAlign(CB->getCalledFunction(), ETy,
                                          InitialAlign, DL);
      }
      return getArgumentAlignment(CB, Arg.Ty, ArgI + 1, DL);
    }();

    const unsigned TySize = DL.getTypeAllocSize(ETy);
    assert((!IsByVal || TySize == ArgOuts[0].Flags.getByValSize()) &&
           "type size mismatch");

    const SDValue ArgDeclare = [&]() {
      if (IsVAArg)
        return VADeclareParam;

      if (IsByVal || shouldPassAsArray(Arg.Ty))
        return MakeDeclareArrayParam(ParamSymbol, ArgAlign, TySize);

      assert(ArgOuts.size() == 1 && "We must pass only one value as non-array");
      assert((ArgOuts[0].VT.isInteger() || ArgOuts[0].VT.isFloatingPoint()) &&
             "Only int and float types are supported as non-array arguments");

      return MakeDeclareScalarParam(ParamSymbol, TySize);
    }();

    if (IsByVal) {
      assert(ArgOutVals.size() == 1 && "We must pass only one value as byval");
      SDValue SrcPtr = ArgOutVals[0];
      const auto PointerInfo = refinePtrAS(SrcPtr, DAG, DL, *this);
      const Align BaseSrcAlign = ArgOuts[0].Flags.getNonZeroByValAlign();

      if (IsVAArg)
        VAOffset = alignTo(VAOffset, ArgAlign);

      SmallVector<EVT, 4> ValueVTs, MemVTs;
      SmallVector<TypeSize, 4> Offsets;
      ComputeValueVTs(*this, DL, ETy, ValueVTs, &MemVTs, &Offsets);

      unsigned J = 0;
      const auto VI = VectorizePTXValueVTs(MemVTs, Offsets, ArgAlign, IsVAArg);
      for (const unsigned NumElts : VI) {
        EVT LoadVT = getVectorizedVT(MemVTs[J], NumElts, Ctx);
        Align SrcAlign = commonAlignment(BaseSrcAlign, Offsets[J]);
        SDValue SrcAddr = DAG.getObjectPtrOffset(dl, SrcPtr, Offsets[J]);
        SDValue SrcLoad =
            DAG.getLoad(LoadVT, dl, CallChain, SrcAddr, PointerInfo, SrcAlign);

        TypeSize ParamOffset = Offsets[J].getWithIncrement(VAOffset);
        Align ParamAlign = commonAlignment(ArgAlign, ParamOffset);
        SDValue ParamAddr =
            DAG.getObjectPtrOffset(dl, ParamSymbol, ParamOffset);
        SDValue StoreParam =
            DAG.getStore(ArgDeclare, dl, SrcLoad, ParamAddr,
                         MachinePointerInfo(ADDRESS_SPACE_PARAM), ParamAlign);
        CallPrereqs.push_back(StoreParam);

        J += NumElts;
      }
      if (IsVAArg)
        VAOffset += TySize;
    } else {
      SmallVector<EVT, 16> VTs;
      SmallVector<uint64_t, 16> Offsets;
      ComputePTXValueVTs(*this, DL, Ctx, CLI.CallConv, Arg.Ty, VTs, Offsets,
                         VAOffset);
      assert(VTs.size() == Offsets.size() && "Size mismatch");
      assert(VTs.size() == ArgOuts.size() && "Size mismatch");

      // PTX Interoperability Guide 3.3(A): [Integer] Values shorter
      // than 32-bits are sign extended or zero extended, depending on
      // whether they are signed or unsigned types. This case applies
      // only to scalar parameters and not to aggregate values.
      const bool ExtendIntegerParam =
          Arg.Ty->isIntegerTy() && DL.getTypeAllocSizeInBits(Arg.Ty) < 32;

      const auto GetStoredValue = [&](const unsigned I) {
        SDValue StVal = ArgOutVals[I];
        assert(promoteScalarIntegerPTX(StVal.getValueType()) ==
                   StVal.getValueType() &&
               "OutVal type should always be legal");

        const EVT VTI = promoteScalarIntegerPTX(VTs[I]);
        const EVT StoreVT =
            ExtendIntegerParam ? MVT::i32 : (VTI == MVT::i1 ? MVT::i8 : VTI);

        return correctParamType(StVal, StoreVT, ArgOuts[I].Flags, DAG, dl);
      };

      unsigned J = 0;
      const auto VI = VectorizePTXValueVTs(VTs, Offsets, ArgAlign, IsVAArg);
      for (const unsigned NumElts : VI) {
        const EVT EltVT = promoteScalarIntegerPTX(VTs[J]);

        unsigned Offset;
        if (IsVAArg) {
          // TODO: We may need to support vector types that can be passed
          // as scalars in variadic arguments.
          assert(NumElts == 1 &&
                 "Vectorization should be disabled for vaargs.");

          // Align each part of the variadic argument to their type.
          VAOffset = alignTo(VAOffset, DAG.getEVTAlign(EltVT));
          Offset = VAOffset;

          const EVT TheStoreType = ExtendIntegerParam ? MVT::i32 : EltVT;
          VAOffset += DL.getTypeAllocSize(TheStoreType.getTypeForEVT(Ctx));
        } else {
          assert(VAOffset == 0 && "VAOffset must be 0 for non-VA args");
          Offset = Offsets[J];
        }

        SDValue Ptr =
            DAG.getObjectPtrOffset(dl, ParamSymbol, TypeSize::getFixed(Offset));

        const MaybeAlign CurrentAlign = ExtendIntegerParam
                                            ? MaybeAlign(std::nullopt)
                                            : commonAlignment(ArgAlign, Offset);

        SDValue Val =
            getBuildVectorizedValue(NumElts, dl, DAG, [&](unsigned K) {
              return GetStoredValue(J + K);
            });

        SDValue StoreParam =
            DAG.getStore(ArgDeclare, dl, Val, Ptr,
                         MachinePointerInfo(ADDRESS_SPACE_PARAM), CurrentAlign);
        CallPrereqs.push_back(StoreParam);

        J += NumElts;
      }
    }
  }

  // Handle Result
  if (!Ins.empty()) {
    const SDValue RetSymbol = DAG.getExternalSymbol("retval0", MVT::i32);
    const unsigned ResultSize = DL.getTypeAllocSize(RetTy);
    if (shouldPassAsArray(RetTy)) {
      const Align RetAlign = getArgumentAlignment(CB, RetTy, 0, DL);
      MakeDeclareArrayParam(RetSymbol, RetAlign, ResultSize);
    } else {
      MakeDeclareScalarParam(RetSymbol, ResultSize);
    }
  }

  // Set the size of the vararg param byte array if the callee is a variadic
  // function and the variadic part is not empty.
  if (VADeclareParam) {
    SDValue DeclareParamOps[] = {VADeclareParam.getOperand(0),
                                 VADeclareParam.getOperand(1),
                                 VADeclareParam.getOperand(2), GetI32(VAOffset),
                                 VADeclareParam.getOperand(4)};
    DAG.MorphNodeTo(VADeclareParam.getNode(), VADeclareParam.getOpcode(),
                    VADeclareParam->getVTList(), DeclareParamOps);
  }

  const auto *Func = dyn_cast<GlobalAddressSDNode>(Callee.getNode());
  // If the type of the callsite does not match that of the function, convert
  // the callsite to an indirect call.
  const bool ConvertToIndirectCall = shouldConvertToIndirectCall(CB, Func);

  // Both indirect calls and libcalls have nullptr Func. In order to distinguish
  // between them we must rely on the call site value which is valid for
  // indirect calls but is always null for libcalls.
  const bool IsIndirectCall = (!Func && CB) || ConvertToIndirectCall;

  if (isa<ExternalSymbolSDNode>(Callee)) {
    Function* CalleeFunc = nullptr;

    // Try to find the callee in the current module.
    Callee = DAG.getSymbolFunctionGlobalAddress(Callee, &CalleeFunc);
    assert(CalleeFunc != nullptr && "Libcall callee must be set.");

    // Set the "libcall callee" attribute to indicate that the function
    // must always have a declaration.
    CalleeFunc->addFnAttr("nvptx-libcall-callee", "true");
  }

  if (IsIndirectCall) {
    // This is indirect function call case : PTX requires a prototype of the
    // form
    // proto_0 : .callprototype(.param .b32 _) _ (.param .b32 _);
    // to be emitted, and the label has to used as the last arg of call
    // instruction.
    // The prototype is embedded in a string and put as the operand for a
    // CallPrototype SDNode which will print out to the value of the string.
    const bool HasVAArgs = CLI.IsVarArg && (CLI.Args.size() > CLI.NumFixedArgs);
    std::string Proto =
        getPrototype(DL, RetTy, Args, CLI.Outs,
                     HasVAArgs ? std::optional(FirstVAArg) : std::nullopt, *CB,
                     UniqueCallSite);
    const char *ProtoStr = nvTM->getStrPool().save(Proto).data();
    const SDValue PrototypeDeclare = DAG.getNode(
        NVPTXISD::CallPrototype, dl, MVT::Other,
        {StartChain, DAG.getTargetExternalSymbol(ProtoStr, MVT::i32)});
    CallPrereqs.push_back(PrototypeDeclare);
  }

  const unsigned Proto = IsIndirectCall ? UniqueCallSite : 0;
  const unsigned NumArgs =
      std::min<unsigned>(CLI.NumFixedArgs + 1, Args.size());
  /// CALL(Chain, IsConvergent, IsIndirectCall/IsUniform, NumReturns,
  ///      NumParams, Callee, Proto)
  const SDValue CallToken = DAG.getTokenFactor(dl, CallPrereqs);
  const SDValue Call = DAG.getNode(
      NVPTXISD::CALL, dl, MVT::Other,
      {CallToken, GetI32(CLI.IsConvergent), GetI32(IsIndirectCall),
       GetI32(Ins.empty() ? 0 : 1), GetI32(NumArgs), Callee, GetI32(Proto)});

  SmallVector<SDValue, 16> LoadChains{Call};
  SmallVector<SDValue, 16> ProxyRegOps;
  if (!Ins.empty()) {
    SmallVector<EVT, 16> VTs;
    SmallVector<uint64_t, 16> Offsets;
    ComputePTXValueVTs(*this, DL, Ctx, CLI.CallConv, RetTy, VTs, Offsets);
    assert(VTs.size() == Ins.size() && "Bad value decomposition");

    const Align RetAlign = getArgumentAlignment(CB, RetTy, 0, DL);
    const SDValue RetSymbol = DAG.getExternalSymbol("retval0", MVT::i32);

    // PTX Interoperability Guide 3.3(A): [Integer] Values shorter than
    // 32-bits are sign extended or zero extended, depending on whether
    // they are signed or unsigned types.
    const bool ExtendIntegerRetVal =
        RetTy->isIntegerTy() && DL.getTypeAllocSizeInBits(RetTy) < 32;

    unsigned I = 0;
    const auto VI = VectorizePTXValueVTs(VTs, Offsets, RetAlign);
    for (const unsigned NumElts : VI) {
      const MaybeAlign CurrentAlign =
          ExtendIntegerRetVal ? MaybeAlign(std::nullopt)
                              : commonAlignment(RetAlign, Offsets[I]);

      const EVT VTI = promoteScalarIntegerPTX(VTs[I]);
      const EVT LoadVT =
          ExtendIntegerRetVal ? MVT::i32 : (VTI == MVT::i1 ? MVT::i8 : VTI);
      const EVT VecVT = getVectorizedVT(LoadVT, NumElts, Ctx);
      SDValue Ptr =
          DAG.getObjectPtrOffset(dl, RetSymbol, TypeSize::getFixed(Offsets[I]));

      SDValue R =
          DAG.getLoad(VecVT, dl, Call, Ptr,
                      MachinePointerInfo(ADDRESS_SPACE_PARAM), CurrentAlign);

      LoadChains.push_back(R.getValue(1));
      for (const unsigned J : llvm::seq(NumElts))
        ProxyRegOps.push_back(getExtractVectorizedValue(R, J, LoadVT, dl, DAG));
      I += NumElts;
    }
  }

  const SDValue EndToken = DAG.getTokenFactor(dl, LoadChains);
  const SDValue CallEnd = DAG.getCALLSEQ_END(EndToken, UniqueCallSite,
                                             UniqueCallSite + 1, SDValue(), dl);

  // Append ProxyReg instructions to the chain to make sure that `callseq_end`
  // will not get lost. Otherwise, during libcalls expansion, the nodes can become
  // dangling.
  for (const auto [I, Reg] : llvm::enumerate(ProxyRegOps)) {
    SDValue Proxy =
        DAG.getNode(NVPTXISD::ProxyReg, dl, Reg.getValueType(), {CallEnd, Reg});
    SDValue Ret = correctParamType(Proxy, Ins[I].VT, Ins[I].Flags, DAG, dl);
    InVals.push_back(Ret);
  }

  // set IsTailCall to false for now, until we figure out how to express
  // tail call optimization in PTX
  CLI.IsTailCall = false;
  return CallEnd;
}

SDValue NVPTXTargetLowering::LowerDYNAMIC_STACKALLOC(SDValue Op,
                                                     SelectionDAG &DAG) const {

  if (STI.getPTXVersion() < 73 || STI.getSmVersion() < 52) {
    const Function &Fn = DAG.getMachineFunction().getFunction();

    DAG.getContext()->diagnose(DiagnosticInfoUnsupported(
        Fn,
        "Support for dynamic alloca introduced in PTX ISA version 7.3 and "
        "requires target sm_52.",
        SDLoc(Op).getDebugLoc()));
    auto Ops = {DAG.getConstant(0, SDLoc(), Op.getValueType()),
                Op.getOperand(0)};
    return DAG.getMergeValues(Ops, SDLoc());
  }

  SDLoc DL(Op.getNode());
  SDValue Chain = Op.getOperand(0);
  SDValue Size = Op.getOperand(1);
  uint64_t Align = Op.getConstantOperandVal(2);

  // The alignment on a ISD::DYNAMIC_STACKALLOC node may be 0 to indicate that
  // the default stack alignment should be used.
  if (Align == 0)
    Align = DAG.getSubtarget().getFrameLowering()->getStackAlign().value();

  // The size for ptx alloca instruction is 64-bit for m64 and 32-bit for m32.
  const MVT LocalVT = getPointerTy(DAG.getDataLayout(), ADDRESS_SPACE_LOCAL);

  SDValue Alloc =
      DAG.getNode(NVPTXISD::DYNAMIC_STACKALLOC, DL, {LocalVT, MVT::Other},
                  {Chain, DAG.getZExtOrTrunc(Size, DL, LocalVT),
                   DAG.getTargetConstant(Align, DL, MVT::i32)});

  SDValue ASC = DAG.getAddrSpaceCast(
      DL, Op.getValueType(), Alloc, ADDRESS_SPACE_LOCAL, ADDRESS_SPACE_GENERIC);

  return DAG.getMergeValues({ASC, SDValue(Alloc.getNode(), 1)}, DL);
}

SDValue NVPTXTargetLowering::LowerSTACKRESTORE(SDValue Op,
                                               SelectionDAG &DAG) const {
  SDLoc DL(Op.getNode());
  if (STI.getPTXVersion() < 73 || STI.getSmVersion() < 52) {
    const Function &Fn = DAG.getMachineFunction().getFunction();

    DAG.getContext()->diagnose(DiagnosticInfoUnsupported(
        Fn,
        "Support for stackrestore requires PTX ISA version >= 7.3 and target "
        ">= sm_52.",
        DL.getDebugLoc()));
    return Op.getOperand(0);
  }

  const MVT LocalVT = getPointerTy(DAG.getDataLayout(), ADDRESS_SPACE_LOCAL);
  SDValue Chain = Op.getOperand(0);
  SDValue Ptr = Op.getOperand(1);
  SDValue ASC = DAG.getAddrSpaceCast(DL, LocalVT, Ptr, ADDRESS_SPACE_GENERIC,
                                     ADDRESS_SPACE_LOCAL);
  return DAG.getNode(NVPTXISD::STACKRESTORE, DL, MVT::Other, {Chain, ASC});
}

SDValue NVPTXTargetLowering::LowerSTACKSAVE(SDValue Op,
                                            SelectionDAG &DAG) const {
  SDLoc DL(Op.getNode());
  if (STI.getPTXVersion() < 73 || STI.getSmVersion() < 52) {
    const Function &Fn = DAG.getMachineFunction().getFunction();

    DAG.getContext()->diagnose(DiagnosticInfoUnsupported(
        Fn,
        "Support for stacksave requires PTX ISA version >= 7.3 and target >= "
        "sm_52.",
        DL.getDebugLoc()));
    auto Ops = {DAG.getConstant(0, DL, Op.getValueType()), Op.getOperand(0)};
    return DAG.getMergeValues(Ops, DL);
  }

  const MVT LocalVT = getPointerTy(DAG.getDataLayout(), ADDRESS_SPACE_LOCAL);
  SDValue Chain = Op.getOperand(0);
  SDValue SS =
      DAG.getNode(NVPTXISD::STACKSAVE, DL, {LocalVT, MVT::Other}, Chain);
  SDValue ASC = DAG.getAddrSpaceCast(
      DL, Op.getValueType(), SS, ADDRESS_SPACE_LOCAL, ADDRESS_SPACE_GENERIC);
  return DAG.getMergeValues({ASC, SDValue(SS.getNode(), 1)}, DL);
}

// By default CONCAT_VECTORS is lowered by ExpandVectorBuildThroughStack()
// (see LegalizeDAG.cpp). This is slow and uses local memory.
// We use extract/insert/build vector just as what LegalizeOp() does in llvm 2.5
SDValue
NVPTXTargetLowering::LowerCONCAT_VECTORS(SDValue Op, SelectionDAG &DAG) const {
  SDNode *Node = Op.getNode();
  SDLoc dl(Node);
  SmallVector<SDValue, 8> Ops;
  unsigned NumOperands = Node->getNumOperands();
  for (unsigned i = 0; i < NumOperands; ++i) {
    SDValue SubOp = Node->getOperand(i);
    EVT VVT = SubOp.getNode()->getValueType(0);
    EVT EltVT = VVT.getVectorElementType();
    unsigned NumSubElem = VVT.getVectorNumElements();
    for (unsigned j = 0; j < NumSubElem; ++j) {
      Ops.push_back(DAG.getNode(ISD::EXTRACT_VECTOR_ELT, dl, EltVT, SubOp,
                                DAG.getIntPtrConstant(j, dl)));
    }
  }
  return DAG.getBuildVector(Node->getValueType(0), dl, Ops);
}

static SDValue getPRMT(SDValue A, SDValue B, SDValue Selector, SDLoc DL,
                       SelectionDAG &DAG,
                       unsigned Mode = NVPTX::PTXPrmtMode::NONE) {
  assert(A.getValueType() == MVT::i32 && B.getValueType() == MVT::i32 &&
         Selector.getValueType() == MVT::i32 && "PRMT must have i32 operands");
  return DAG.getNode(NVPTXISD::PRMT, DL, MVT::i32,
                     {A, B, Selector, DAG.getConstant(Mode, DL, MVT::i32)});
}

static SDValue getPRMT(SDValue A, SDValue B, uint64_t Selector, SDLoc DL,
                       SelectionDAG &DAG,
                       unsigned Mode = NVPTX::PTXPrmtMode::NONE) {
  return getPRMT(A, B, DAG.getConstant(Selector, DL, MVT::i32), DL, DAG, Mode);
}

/// Reduces the elements using the scalar operations provided. The operations
/// are sorted descending in number of inputs they take. The flags on the
/// original reduction operation will be propagated to each scalar operation.
/// Nearby elements are grouped in tree reduction, unlike the shuffle reduction
/// used in ExpandReductions and SelectionDAG.
static SDValue buildTreeReduction(
    const SmallVector<SDValue> &Elements, EVT EltTy,
    ArrayRef<std::pair<unsigned /*NodeType*/, unsigned /*NumInputs*/>> Ops,
    const SDLoc &DL, const SDNodeFlags Flags, SelectionDAG &DAG) {
  // Build the reduction tree at each level, starting with all the elements.
  SmallVector<SDValue> Level = Elements;

  unsigned OpIdx = 0;
  while (Level.size() > 1) {
    // Try to reduce this level using the current operator.
    const auto [Op, NumInputs] = Ops[OpIdx];

    // Build the next level by partially reducing all elements.
    SmallVector<SDValue> ReducedLevel;
    unsigned I = 0, E = Level.size();
    for (; I + NumInputs <= E; I += NumInputs) {
      // Reduce elements in groups of [NumInputs], as much as possible.
      ReducedLevel.push_back(DAG.getNode(
          Op, DL, EltTy, ArrayRef<SDValue>(Level).slice(I, NumInputs), Flags));
    }

    if (I < E) {
      // Handle leftover elements.

      if (ReducedLevel.empty()) {
        // We didn't reduce anything at this level. We need to pick a smaller
        // operator.
        ++OpIdx;
        assert(OpIdx < Ops.size() && "no smaller operators for reduction");
        continue;
      }

      // We reduced some things but there's still more left, meaning the
      // operator's number of inputs doesn't evenly divide this level size. Move
      // these elements to the next level.
      for (; I < E; ++I)
        ReducedLevel.push_back(Level[I]);
    }

    // Process the next level.
    Level = ReducedLevel;
  }

  return *Level.begin();
}

// Get scalar reduction opcode
static ISD::NodeType getScalarOpcodeForReduction(unsigned ReductionOpcode) {
  switch (ReductionOpcode) {
  case ISD::VECREDUCE_FMAX:
    return ISD::FMAXNUM;
  case ISD::VECREDUCE_FMIN:
    return ISD::FMINNUM;
  case ISD::VECREDUCE_FMAXIMUM:
    return ISD::FMAXIMUM;
  case ISD::VECREDUCE_FMINIMUM:
    return ISD::FMINIMUM;
  default:
    llvm_unreachable("unhandled reduction opcode");
  }
}

/// Get 3-input scalar reduction opcode
static std::optional<NVPTXISD::NodeType>
getScalar3OpcodeForReduction(unsigned ReductionOpcode) {
  switch (ReductionOpcode) {
  case ISD::VECREDUCE_FMAX:
    return NVPTXISD::FMAXNUM3;
  case ISD::VECREDUCE_FMIN:
    return NVPTXISD::FMINNUM3;
  case ISD::VECREDUCE_FMAXIMUM:
    return NVPTXISD::FMAXIMUM3;
  case ISD::VECREDUCE_FMINIMUM:
    return NVPTXISD::FMINIMUM3;
  default:
    return std::nullopt;
  }
}

/// Lower reductions to either a sequence of operations or a tree if
/// reassociations are allowed. This method will use larger operations like
/// max3/min3 when the target supports them.
SDValue NVPTXTargetLowering::LowerVECREDUCE(SDValue Op,
                                            SelectionDAG &DAG) const {
  SDLoc DL(Op);
  const SDNodeFlags Flags = Op->getFlags();
  SDValue Vector = Op.getOperand(0);

  const unsigned Opcode = Op->getOpcode();
  const EVT EltTy = Vector.getValueType().getVectorElementType();

  // Whether we can use 3-input min/max when expanding the reduction.
  const bool CanUseMinMax3 =
      EltTy == MVT::f32 && STI.getSmVersion() >= 100 &&
      STI.getPTXVersion() >= 88 &&
      (Opcode == ISD::VECREDUCE_FMAX || Opcode == ISD::VECREDUCE_FMIN ||
       Opcode == ISD::VECREDUCE_FMAXIMUM || Opcode == ISD::VECREDUCE_FMINIMUM);

  // A list of SDNode opcodes with equivalent semantics, sorted descending by
  // number of inputs they take.
  SmallVector<std::pair<unsigned /*Op*/, unsigned /*NumIn*/>, 2> ScalarOps;

  if (auto Opcode3Elem = getScalar3OpcodeForReduction(Opcode);
      CanUseMinMax3 && Opcode3Elem)
    ScalarOps.push_back({*Opcode3Elem, 3});
  ScalarOps.push_back({getScalarOpcodeForReduction(Opcode), 2});

  SmallVector<SDValue> Elements;
  DAG.ExtractVectorElements(Vector, Elements);

  return buildTreeReduction(Elements, EltTy, ScalarOps, DL, Flags, DAG);
}

SDValue NVPTXTargetLowering::LowerBITCAST(SDValue Op, SelectionDAG &DAG) const {
  // Handle bitcasting from v2i8 without hitting the default promotion
  // strategy which goes through stack memory.
  EVT FromVT = Op->getOperand(0)->getValueType(0);
  if (FromVT != MVT::v2i8) {
    return Op;
  }

  // Pack vector elements into i16 and bitcast to final type
  SDLoc DL(Op);
  SDValue Vec0 = DAG.getNode(ISD::EXTRACT_VECTOR_ELT, DL, MVT::i8,
                             Op->getOperand(0), DAG.getIntPtrConstant(0, DL));
  SDValue Vec1 = DAG.getNode(ISD::EXTRACT_VECTOR_ELT, DL, MVT::i8,
                             Op->getOperand(0), DAG.getIntPtrConstant(1, DL));
  SDValue Extend0 = DAG.getNode(ISD::ZERO_EXTEND, DL, MVT::i16, Vec0);
  SDValue Extend1 = DAG.getNode(ISD::ZERO_EXTEND, DL, MVT::i16, Vec1);
  SDValue Const8 = DAG.getConstant(8, DL, MVT::i16);
  SDValue AsInt = DAG.getNode(
      ISD::OR, DL, MVT::i16,
      {Extend0, DAG.getNode(ISD::SHL, DL, MVT::i16, {Extend1, Const8})});
  EVT ToVT = Op->getValueType(0);
  return DAG.getBitcast(ToVT, AsInt);
}

// We can init constant f16x2/v2i16/v4i8 with a single .b32 move.  Normally it
// would get lowered as two constant loads and vector-packing move.
// Instead we want just a constant move:
//        mov.b32         %r2, 0x40003C00
SDValue NVPTXTargetLowering::LowerBUILD_VECTOR(SDValue Op,
                                               SelectionDAG &DAG) const {
  EVT VT = Op->getValueType(0);
  if (!(NVPTX::isPackedVectorTy(VT) && VT.is32BitVector()))
    return Op;
  SDLoc DL(Op);

  if (!llvm::all_of(Op->ops(), [](SDValue Operand) {
        return Operand->isUndef() || isa<ConstantSDNode>(Operand) ||
               isa<ConstantFPSDNode>(Operand);
      })) {
    if (VT != MVT::v4i8)
      return Op;
    // Lower non-const v4i8 vector as byte-wise constructed i32, which allows us
    // to optimize calculation of constant parts.
    auto GetPRMT = [&](const SDValue Left, const SDValue Right, bool Cast,
                       uint64_t SelectionValue) -> SDValue {
      SDValue L = Left;
      SDValue R = Right;
      if (Cast) {
        L = DAG.getAnyExtOrTrunc(L, DL, MVT::i32);
        R = DAG.getAnyExtOrTrunc(R, DL, MVT::i32);
      }
      return getPRMT(L, R, SelectionValue, DL, DAG);
    };
    auto PRMT__10 = GetPRMT(Op->getOperand(0), Op->getOperand(1), true, 0x3340);
    auto PRMT__32 = GetPRMT(Op->getOperand(2), Op->getOperand(3), true, 0x3340);
    auto PRMT3210 = GetPRMT(PRMT__10, PRMT__32, false, 0x5410);
    return DAG.getBitcast(VT, PRMT3210);
  }

  // Get value or the Nth operand as an APInt(32). Undef values treated as 0.
  auto GetOperand = [](SDValue Op, int N) -> APInt {
    const SDValue &Operand = Op->getOperand(N);
    EVT VT = Op->getValueType(0);
    if (Operand->isUndef())
      return APInt(32, 0);
    APInt Value;
    if (VT == MVT::v2f16 || VT == MVT::v2bf16)
      Value = cast<ConstantFPSDNode>(Operand)->getValueAPF().bitcastToAPInt();
    else if (VT == MVT::v2i16 || VT == MVT::v4i8)
      Value = Operand->getAsAPIntVal();
    else
      llvm_unreachable("Unsupported type");
    // i8 values are carried around as i16, so we need to zero out upper bits,
    // so they do not get in the way of combining individual byte values
    if (VT == MVT::v4i8)
      Value = Value.trunc(8);
    return Value.zext(32);
  };

  // Construct a 32-bit constant by shifting into place smaller values
  // (elements of the vector type VT).
  // For example, if VT has 2 elements, then N == 2:
  //   ShiftAmount = 32 / N = 16
  //   Value |= Op0 (b16) << 0
  //   Value |= Op1 (b16) << 16
  // If N == 4:
  //   ShiftAmount = 32 / N = 8
  //   Value |= Op0 (b8) << 0
  //   Value |= Op1 (b8) << 8
  //   Value |= Op2 (b8) << 16
  //   Value |= Op3 (b8) << 24
  // ...etc
  APInt Value(32, 0);
  const unsigned NumElements = VT.getVectorNumElements();
  assert(32 % NumElements == 0 && "must evenly divide bit length");
  const unsigned ShiftAmount = 32 / NumElements;
  for (unsigned ElementNo : seq(NumElements))
    Value |= GetOperand(Op, ElementNo).shl(ElementNo * ShiftAmount);
  SDValue Const = DAG.getConstant(Value, DL, MVT::i32);
  return DAG.getNode(ISD::BITCAST, DL, Op->getValueType(0), Const);
}

SDValue NVPTXTargetLowering::LowerEXTRACT_VECTOR_ELT(SDValue Op,
                                                     SelectionDAG &DAG) const {
  SDValue Index = Op->getOperand(1);
  SDValue Vector = Op->getOperand(0);
  SDLoc DL(Op);
  EVT VectorVT = Vector.getValueType();

  if (VectorVT == MVT::v4i8) {
    SDValue Selector = DAG.getNode(ISD::OR, DL, MVT::i32,
                                   DAG.getZExtOrTrunc(Index, DL, MVT::i32),
                                   DAG.getConstant(0x7770, DL, MVT::i32));
    SDValue PRMT = getPRMT(DAG.getBitcast(MVT::i32, Vector),
                           DAG.getConstant(0, DL, MVT::i32), Selector, DL, DAG);
    SDValue Ext = DAG.getAnyExtOrTrunc(PRMT, DL, Op->getValueType(0));
    SDNodeFlags Flags;
    Flags.setNoSignedWrap(Ext.getScalarValueSizeInBits() > 8);
    Flags.setNoUnsignedWrap(Ext.getScalarValueSizeInBits() >= 8);
    Ext->setFlags(Flags);
    return Ext;
  }

  // Constant index will be matched by tablegen.
  if (isa<ConstantSDNode>(Index.getNode()))
    return Op;

  // Extract individual elements and select one of them.
  assert(NVPTX::isPackedVectorTy(VectorVT) &&
         VectorVT.getVectorNumElements() == 2 && "Unexpected vector type.");
  EVT EltVT = VectorVT.getVectorElementType();

  SDLoc dl(Op.getNode());
  SDValue E0 = DAG.getNode(ISD::EXTRACT_VECTOR_ELT, dl, EltVT, Vector,
                           DAG.getIntPtrConstant(0, dl));
  SDValue E1 = DAG.getNode(ISD::EXTRACT_VECTOR_ELT, dl, EltVT, Vector,
                           DAG.getIntPtrConstant(1, dl));
  return DAG.getSelectCC(dl, Index, DAG.getIntPtrConstant(0, dl), E0, E1,
                         ISD::CondCode::SETEQ);
}

SDValue NVPTXTargetLowering::LowerINSERT_VECTOR_ELT(SDValue Op,
                                                    SelectionDAG &DAG) const {
  SDValue Vector = Op->getOperand(0);
  EVT VectorVT = Vector.getValueType();

  if (VectorVT != MVT::v4i8)
    return Op;
  SDLoc DL(Op);
  SDValue Value = Op->getOperand(1);
  if (Value->isUndef())
    return Vector;

  SDValue Index = Op->getOperand(2);

  SDValue BFI =
      DAG.getNode(NVPTXISD::BFI, DL, MVT::i32,
                  {DAG.getZExtOrTrunc(Value, DL, MVT::i32), Vector,
                   DAG.getNode(ISD::MUL, DL, MVT::i32,
                               DAG.getZExtOrTrunc(Index, DL, MVT::i32),
                               DAG.getConstant(8, DL, MVT::i32)),
                   DAG.getConstant(8, DL, MVT::i32)});
  return DAG.getNode(ISD::BITCAST, DL, Op->getValueType(0), BFI);
}

SDValue NVPTXTargetLowering::LowerVECTOR_SHUFFLE(SDValue Op,
                                                 SelectionDAG &DAG) const {
  SDValue V1 = Op.getOperand(0);
  EVT VectorVT = V1.getValueType();
  if (VectorVT != MVT::v4i8 || Op.getValueType() != MVT::v4i8)
    return Op;

  // Lower shuffle to PRMT instruction.
  const ShuffleVectorSDNode *SVN = cast<ShuffleVectorSDNode>(Op.getNode());
  SDValue V2 = Op.getOperand(1);
  uint32_t Selector = 0;
  for (auto I : llvm::enumerate(SVN->getMask())) {
    if (I.value() != -1) // -1 is a placeholder for undef.
      Selector |= (I.value() << (I.index() * 4));
  }

  SDLoc DL(Op);
  SDValue PRMT = getPRMT(DAG.getBitcast(MVT::i32, V1),
                         DAG.getBitcast(MVT::i32, V2), Selector, DL, DAG);
  return DAG.getBitcast(Op.getValueType(), PRMT);
}
/// LowerShiftRightParts - Lower SRL_PARTS, SRA_PARTS, which
/// 1) returns two i32 values and take a 2 x i32 value to shift plus a shift
///    amount, or
/// 2) returns two i64 values and take a 2 x i64 value to shift plus a shift
///    amount.
SDValue NVPTXTargetLowering::LowerShiftRightParts(SDValue Op,
                                                  SelectionDAG &DAG) const {
  assert(Op.getNumOperands() == 3 && "Not a double-shift!");
  assert(Op.getOpcode() == ISD::SRA_PARTS || Op.getOpcode() == ISD::SRL_PARTS);

  EVT VT = Op.getValueType();
  unsigned VTBits = VT.getSizeInBits();
  SDLoc dl(Op);
  SDValue ShOpLo = Op.getOperand(0);
  SDValue ShOpHi = Op.getOperand(1);
  SDValue ShAmt  = Op.getOperand(2);
  unsigned Opc = (Op.getOpcode() == ISD::SRA_PARTS) ? ISD::SRA : ISD::SRL;

  if (VTBits == 32 && STI.getSmVersion() >= 35) {
    // For 32bit and sm35, we can use the funnel shift 'shf' instruction.
    // {dHi, dLo} = {aHi, aLo} >> Amt
    //   dHi = aHi >> Amt
    //   dLo = shf.r.clamp aLo, aHi, Amt

    SDValue Hi = DAG.getNode(Opc, dl, VT, ShOpHi, ShAmt);
    SDValue Lo =
        DAG.getNode(NVPTXISD::FSHR_CLAMP, dl, VT, ShOpHi, ShOpLo, ShAmt);

    SDValue Ops[2] = { Lo, Hi };
    return DAG.getMergeValues(Ops, dl);
  }
  else {
    // {dHi, dLo} = {aHi, aLo} >> Amt
    // - if (Amt>=size) then
    //      dLo = aHi >> (Amt-size)
    //      dHi = aHi >> Amt (this is either all 0 or all 1)
    //   else
    //      dLo = (aLo >>logic Amt) | (aHi << (size-Amt))
    //      dHi = aHi >> Amt

    SDValue RevShAmt = DAG.getNode(ISD::SUB, dl, MVT::i32,
                                   DAG.getConstant(VTBits, dl, MVT::i32),
                                   ShAmt);
    SDValue Tmp1 = DAG.getNode(ISD::SRL, dl, VT, ShOpLo, ShAmt);
    SDValue ExtraShAmt = DAG.getNode(ISD::SUB, dl, MVT::i32, ShAmt,
                                     DAG.getConstant(VTBits, dl, MVT::i32));
    SDValue Tmp2 = DAG.getNode(ISD::SHL, dl, VT, ShOpHi, RevShAmt);
    SDValue FalseVal = DAG.getNode(ISD::OR, dl, VT, Tmp1, Tmp2);
    SDValue TrueVal = DAG.getNode(Opc, dl, VT, ShOpHi, ExtraShAmt);

    SDValue Cmp = DAG.getSetCC(dl, MVT::i1, ShAmt,
                               DAG.getConstant(VTBits, dl, MVT::i32),
                               ISD::SETGE);
    SDValue Hi = DAG.getNode(Opc, dl, VT, ShOpHi, ShAmt);
    SDValue Lo = DAG.getNode(ISD::SELECT, dl, VT, Cmp, TrueVal, FalseVal);

    SDValue Ops[2] = { Lo, Hi };
    return DAG.getMergeValues(Ops, dl);
  }
}

/// LowerShiftLeftParts - Lower SHL_PARTS, which
/// 1) returns two i32 values and take a 2 x i32 value to shift plus a shift
///    amount, or
/// 2) returns two i64 values and take a 2 x i64 value to shift plus a shift
///    amount.
SDValue NVPTXTargetLowering::LowerShiftLeftParts(SDValue Op,
                                                 SelectionDAG &DAG) const {
  assert(Op.getNumOperands() == 3 && "Not a double-shift!");
  assert(Op.getOpcode() == ISD::SHL_PARTS);

  EVT VT = Op.getValueType();
  unsigned VTBits = VT.getSizeInBits();
  SDLoc dl(Op);
  SDValue ShOpLo = Op.getOperand(0);
  SDValue ShOpHi = Op.getOperand(1);
  SDValue ShAmt  = Op.getOperand(2);

  if (VTBits == 32 && STI.getSmVersion() >= 35) {
    // For 32bit and sm35, we can use the funnel shift 'shf' instruction.
    // {dHi, dLo} = {aHi, aLo} << Amt
    //   dHi = shf.l.clamp aLo, aHi, Amt
    //   dLo = aLo << Amt

    SDValue Hi =
        DAG.getNode(NVPTXISD::FSHL_CLAMP, dl, VT, ShOpHi, ShOpLo, ShAmt);
    SDValue Lo = DAG.getNode(ISD::SHL, dl, VT, ShOpLo, ShAmt);

    SDValue Ops[2] = { Lo, Hi };
    return DAG.getMergeValues(Ops, dl);
  }
  else {
    // {dHi, dLo} = {aHi, aLo} << Amt
    // - if (Amt>=size) then
    //      dLo = aLo << Amt (all 0)
    //      dLo = aLo << (Amt-size)
    //   else
    //      dLo = aLo << Amt
    //      dHi = (aHi << Amt) | (aLo >> (size-Amt))

    SDValue RevShAmt = DAG.getNode(ISD::SUB, dl, MVT::i32,
                                   DAG.getConstant(VTBits, dl, MVT::i32),
                                   ShAmt);
    SDValue Tmp1 = DAG.getNode(ISD::SHL, dl, VT, ShOpHi, ShAmt);
    SDValue ExtraShAmt = DAG.getNode(ISD::SUB, dl, MVT::i32, ShAmt,
                                     DAG.getConstant(VTBits, dl, MVT::i32));
    SDValue Tmp2 = DAG.getNode(ISD::SRL, dl, VT, ShOpLo, RevShAmt);
    SDValue FalseVal = DAG.getNode(ISD::OR, dl, VT, Tmp1, Tmp2);
    SDValue TrueVal = DAG.getNode(ISD::SHL, dl, VT, ShOpLo, ExtraShAmt);

    SDValue Cmp = DAG.getSetCC(dl, MVT::i1, ShAmt,
                               DAG.getConstant(VTBits, dl, MVT::i32),
                               ISD::SETGE);
    SDValue Lo = DAG.getNode(ISD::SHL, dl, VT, ShOpLo, ShAmt);
    SDValue Hi = DAG.getNode(ISD::SELECT, dl, VT, Cmp, TrueVal, FalseVal);

    SDValue Ops[2] = { Lo, Hi };
    return DAG.getMergeValues(Ops, dl);
  }
}

/// If the types match, convert the generic copysign to the NVPTXISD version,
/// otherwise bail ensuring that mismatched cases are properly expaned.
SDValue NVPTXTargetLowering::LowerFCOPYSIGN(SDValue Op,
                                            SelectionDAG &DAG) const {
  EVT VT = Op.getValueType();
  SDLoc DL(Op);

  SDValue In1 = Op.getOperand(0);
  SDValue In2 = Op.getOperand(1);
  EVT SrcVT = In2.getValueType();

  if (!SrcVT.bitsEq(VT))
    return SDValue();

  return DAG.getNode(NVPTXISD::FCOPYSIGN, DL, VT, In1, In2);
}

SDValue NVPTXTargetLowering::LowerFROUND(SDValue Op, SelectionDAG &DAG) const {
  EVT VT = Op.getValueType();

  if (VT == MVT::f32)
    return LowerFROUND32(Op, DAG);

  if (VT == MVT::f64)
    return LowerFROUND64(Op, DAG);

  llvm_unreachable("unhandled type");
}

// This is the the rounding method used in CUDA libdevice in C like code:
// float roundf(float A)
// {
//   float RoundedA = (float) (int) ( A > 0 ? (A + 0.5f) : (A - 0.5f));
//   RoundedA = abs(A) > 0x1.0p23 ? A : RoundedA;
//   return abs(A) < 0.5 ? (float)(int)A : RoundedA;
// }
SDValue NVPTXTargetLowering::LowerFROUND32(SDValue Op,
                                           SelectionDAG &DAG) const {
  SDLoc SL(Op);
  SDValue A = Op.getOperand(0);
  EVT VT = Op.getValueType();

  SDValue AbsA = DAG.getNode(ISD::FABS, SL, VT, A);

  // RoundedA = (float) (int) ( A > 0 ? (A + 0.5f) : (A - 0.5f))
  SDValue Bitcast  = DAG.getNode(ISD::BITCAST, SL, MVT::i32, A);
  const unsigned SignBitMask = 0x80000000;
  SDValue Sign = DAG.getNode(ISD::AND, SL, MVT::i32, Bitcast,
                             DAG.getConstant(SignBitMask, SL, MVT::i32));
  const unsigned PointFiveInBits = 0x3F000000;
  SDValue PointFiveWithSignRaw =
      DAG.getNode(ISD::OR, SL, MVT::i32, Sign,
                  DAG.getConstant(PointFiveInBits, SL, MVT::i32));
  SDValue PointFiveWithSign =
      DAG.getNode(ISD::BITCAST, SL, VT, PointFiveWithSignRaw);
  SDValue AdjustedA = DAG.getNode(ISD::FADD, SL, VT, A, PointFiveWithSign);
  SDValue RoundedA = DAG.getNode(ISD::FTRUNC, SL, VT, AdjustedA);

  // RoundedA = abs(A) > 0x1.0p23 ? A : RoundedA;
  EVT SetCCVT = getSetCCResultType(DAG.getDataLayout(), *DAG.getContext(), VT);
  SDValue IsLarge =
      DAG.getSetCC(SL, SetCCVT, AbsA, DAG.getConstantFP(pow(2.0, 23.0), SL, VT),
                   ISD::SETOGT);
  RoundedA = DAG.getNode(ISD::SELECT, SL, VT, IsLarge, A, RoundedA);

  // return abs(A) < 0.5 ? (float)(int)A : RoundedA;
  SDValue IsSmall =DAG.getSetCC(SL, SetCCVT, AbsA,
                                DAG.getConstantFP(0.5, SL, VT), ISD::SETOLT);
  SDValue RoundedAForSmallA = DAG.getNode(ISD::FTRUNC, SL, VT, A);
  return DAG.getNode(ISD::SELECT, SL, VT, IsSmall, RoundedAForSmallA, RoundedA);
}

// The implementation of round(double) is similar to that of round(float) in
// that they both separate the value range into three regions and use a method
// specific to the region to round the values. However, round(double) first
// calculates the round of the absolute value and then adds the sign back while
// round(float) directly rounds the value with sign.
SDValue NVPTXTargetLowering::LowerFROUND64(SDValue Op,
                                           SelectionDAG &DAG) const {
  SDLoc SL(Op);
  SDValue A = Op.getOperand(0);
  EVT VT = Op.getValueType();

  SDValue AbsA = DAG.getNode(ISD::FABS, SL, VT, A);

  // double RoundedA = (double) (int) (abs(A) + 0.5f);
  SDValue AdjustedA = DAG.getNode(ISD::FADD, SL, VT, AbsA,
                                  DAG.getConstantFP(0.5, SL, VT));
  SDValue RoundedA = DAG.getNode(ISD::FTRUNC, SL, VT, AdjustedA);

  // RoundedA = abs(A) < 0.5 ? (double)0 : RoundedA;
  EVT SetCCVT = getSetCCResultType(DAG.getDataLayout(), *DAG.getContext(), VT);
  SDValue IsSmall =DAG.getSetCC(SL, SetCCVT, AbsA,
                                DAG.getConstantFP(0.5, SL, VT), ISD::SETOLT);
  RoundedA = DAG.getNode(ISD::SELECT, SL, VT, IsSmall,
                         DAG.getConstantFP(0, SL, VT),
                         RoundedA);

  // Add sign to rounded_A
  RoundedA = DAG.getNode(ISD::FCOPYSIGN, SL, VT, RoundedA, A);
  DAG.getNode(ISD::FTRUNC, SL, VT, A);

  // RoundedA = abs(A) > 0x1.0p52 ? A : RoundedA;
  SDValue IsLarge =
      DAG.getSetCC(SL, SetCCVT, AbsA, DAG.getConstantFP(pow(2.0, 52.0), SL, VT),
                   ISD::SETOGT);
  return DAG.getNode(ISD::SELECT, SL, VT, IsLarge, A, RoundedA);
}

static SDValue PromoteBinOpToF32(SDNode *N, SelectionDAG &DAG) {
  EVT VT = N->getValueType(0);
  EVT NVT = MVT::f32;
  if (VT.isVector()) {
    NVT = EVT::getVectorVT(*DAG.getContext(), NVT, VT.getVectorElementCount());
  }
  SDLoc DL(N);
  SDValue Tmp0 = DAG.getFPExtendOrRound(N->getOperand(0), DL, NVT);
  SDValue Tmp1 = DAG.getFPExtendOrRound(N->getOperand(1), DL, NVT);
  SDValue Res = DAG.getNode(N->getOpcode(), DL, NVT, Tmp0, Tmp1, N->getFlags());
  return DAG.getFPExtendOrRound(Res, DL, VT);
}

SDValue NVPTXTargetLowering::PromoteBinOpIfF32FTZ(SDValue Op,
                                                  SelectionDAG &DAG) const {
  if (useF32FTZ(DAG.getMachineFunction())) {
    return PromoteBinOpToF32(Op.getNode(), DAG);
  }
  return Op;
}

SDValue NVPTXTargetLowering::LowerINT_TO_FP(SDValue Op,
                                            SelectionDAG &DAG) const {
  assert(STI.getSmVersion() < 90 || STI.getPTXVersion() < 78);

  if (Op.getValueType() == MVT::bf16) {
    SDLoc Loc(Op);
    return DAG.getNode(
        ISD::FP_ROUND, Loc, MVT::bf16,
        DAG.getNode(Op.getOpcode(), Loc, MVT::f32, Op.getOperand(0)),
        DAG.getIntPtrConstant(0, Loc, /*isTarget=*/true));
  }

  // Everything else is considered legal.
  return Op;
}

SDValue NVPTXTargetLowering::LowerFP_TO_INT(SDValue Op,
                                            SelectionDAG &DAG) const {
  assert(STI.getSmVersion() < 90 || STI.getPTXVersion() < 78);

  if (Op.getOperand(0).getValueType() == MVT::bf16) {
    SDLoc Loc(Op);
    return DAG.getNode(
        Op.getOpcode(), Loc, Op.getValueType(),
        DAG.getNode(ISD::FP_EXTEND, Loc, MVT::f32, Op.getOperand(0)));
  }

  // Everything else is considered legal.
  return Op;
}

SDValue NVPTXTargetLowering::LowerFP_ROUND(SDValue Op,
                                           SelectionDAG &DAG) const {
  EVT NarrowVT = Op.getValueType();
  SDValue Wide = Op.getOperand(0);
  EVT WideVT = Wide.getValueType();
  if (NarrowVT.getScalarType() == MVT::bf16) {
    const TargetLowering *TLI = STI.getTargetLowering();
    if (STI.getSmVersion() < 80 || STI.getPTXVersion() < 70) {
      return TLI->expandFP_ROUND(Op.getNode(), DAG);
    }
    if (STI.getSmVersion() < 90 || STI.getPTXVersion() < 78) {
      // This combination was the first to support f32 -> bf16.
      if (STI.getSmVersion() >= 80 && STI.getPTXVersion() >= 70) {
        if (WideVT.getScalarType() == MVT::f32) {
          return Op;
        }
        if (WideVT.getScalarType() == MVT::f64) {
          SDLoc Loc(Op);
          // Round-inexact-to-odd f64 to f32, then do the final rounding using
          // the hardware f32 -> bf16 instruction.
          SDValue rod = TLI->expandRoundInexactToOdd(
              WideVT.isVector() ? WideVT.changeVectorElementType(MVT::f32)
                                : MVT::f32,
              Wide, Loc, DAG);
          return DAG.getFPExtendOrRound(rod, Loc, NarrowVT);
        }
      }
      return TLI->expandFP_ROUND(Op.getNode(), DAG);
    }
  }

  // Everything else is considered legal.
  return Op;
}

SDValue NVPTXTargetLowering::LowerFP_EXTEND(SDValue Op,
                                            SelectionDAG &DAG) const {
  SDValue Narrow = Op.getOperand(0);
  EVT NarrowVT = Narrow.getValueType();
  EVT WideVT = Op.getValueType();
  if (NarrowVT.getScalarType() == MVT::bf16) {
    if (WideVT.getScalarType() == MVT::f32 &&
        (STI.getSmVersion() < 80 || STI.getPTXVersion() < 71)) {
      SDLoc Loc(Op);
      return DAG.getNode(ISD::BF16_TO_FP, Loc, WideVT, Narrow);
    }
    if (WideVT.getScalarType() == MVT::f64 &&
        (STI.getSmVersion() < 90 || STI.getPTXVersion() < 78)) {
      EVT F32 = NarrowVT.isVector() ? NarrowVT.changeVectorElementType(MVT::f32)
                                    : MVT::f32;
      SDLoc Loc(Op);
      if (STI.getSmVersion() >= 80 && STI.getPTXVersion() >= 71) {
        Op = DAG.getNode(ISD::FP_EXTEND, Loc, F32, Narrow);
      } else {
        Op = DAG.getNode(ISD::BF16_TO_FP, Loc, F32, Narrow);
      }
      return DAG.getNode(ISD::FP_EXTEND, Loc, WideVT, Op);
    }
  }

  // Everything else is considered legal.
  return Op;
}

static SDValue LowerVectorArith(SDValue Op, SelectionDAG &DAG) {
  SDLoc DL(Op);
  if (Op.getValueType() != MVT::v2i16)
    return Op;
  EVT EltVT = Op.getValueType().getVectorElementType();
  SmallVector<SDValue> VecElements;
  for (int I = 0, E = Op.getValueType().getVectorNumElements(); I < E; I++) {
    SmallVector<SDValue> ScalarArgs;
    llvm::transform(Op->ops(), std::back_inserter(ScalarArgs),
                    [&](const SDUse &O) {
                      return DAG.getNode(ISD::EXTRACT_VECTOR_ELT, DL, EltVT,
                                         O.get(), DAG.getIntPtrConstant(I, DL));
                    });
    VecElements.push_back(DAG.getNode(Op.getOpcode(), DL, EltVT, ScalarArgs));
  }
  SDValue V =
      DAG.getNode(ISD::BUILD_VECTOR, DL, Op.getValueType(), VecElements);
  return V;
}

static SDValue lowerTcgen05St(SDValue Op, SelectionDAG &DAG) {
  SDNode *N = Op.getNode();
  SDLoc DL(N);
  SmallVector<SDValue, 32> Ops;

  // split the vector argument
  for (size_t I = 0; I < N->getNumOperands(); I++) {
    SDValue Val = N->getOperand(I);
    EVT ValVT = Val.getValueType();
    if (ValVT.isVector()) {
      EVT EltVT = ValVT.getVectorElementType();
      for (unsigned J = 0, NElts = ValVT.getVectorNumElements(); J < NElts; J++)
        Ops.push_back(DAG.getNode(ISD::EXTRACT_VECTOR_ELT, DL, EltVT, Val,
                                  DAG.getIntPtrConstant(J, DL)));
    } else
      Ops.push_back(Val);
  }

  MemIntrinsicSDNode *MemSD = cast<MemIntrinsicSDNode>(N);
  SDValue Tcgen05StNode =
      DAG.getMemIntrinsicNode(ISD::INTRINSIC_VOID, DL, N->getVTList(), Ops,
                              MemSD->getMemoryVT(), MemSD->getMemOperand());

  return Tcgen05StNode;
}

static unsigned getTcgen05MMADisableOutputLane(unsigned IID) {
  switch (IID) {
  case Intrinsic::nvvm_tcgen05_mma_shared_disable_output_lane_cg1:
    return NVPTXISD::TCGEN05_MMA_SHARED_DISABLE_OUTPUT_LANE_CG1;
  case Intrinsic::nvvm_tcgen05_mma_shared_disable_output_lane_cg2:
    return NVPTXISD::TCGEN05_MMA_SHARED_DISABLE_OUTPUT_LANE_CG2;
  case Intrinsic::nvvm_tcgen05_mma_shared_scale_d_disable_output_lane_cg1:
    return NVPTXISD::TCGEN05_MMA_SHARED_SCALE_D_DISABLE_OUTPUT_LANE_CG1;
  case Intrinsic::nvvm_tcgen05_mma_shared_scale_d_disable_output_lane_cg2:
    return NVPTXISD::TCGEN05_MMA_SHARED_SCALE_D_DISABLE_OUTPUT_LANE_CG2;
  case Intrinsic::nvvm_tcgen05_mma_tensor_disable_output_lane_cg1:
    return NVPTXISD::TCGEN05_MMA_TENSOR_DISABLE_OUTPUT_LANE_CG1;
  case Intrinsic::nvvm_tcgen05_mma_tensor_disable_output_lane_cg2:
    return NVPTXISD::TCGEN05_MMA_TENSOR_DISABLE_OUTPUT_LANE_CG2;
  case Intrinsic::nvvm_tcgen05_mma_tensor_scale_d_disable_output_lane_cg1:
    return NVPTXISD::TCGEN05_MMA_TENSOR_SCALE_D_DISABLE_OUTPUT_LANE_CG1;
  case Intrinsic::nvvm_tcgen05_mma_tensor_scale_d_disable_output_lane_cg2:
    return NVPTXISD::TCGEN05_MMA_TENSOR_SCALE_D_DISABLE_OUTPUT_LANE_CG2;
  case Intrinsic::nvvm_tcgen05_mma_tensor_disable_output_lane_cg1_ashift:
    return NVPTXISD::TCGEN05_MMA_TENSOR_DISABLE_OUTPUT_LANE_CG1_ASHIFT;
  case Intrinsic::nvvm_tcgen05_mma_tensor_disable_output_lane_cg2_ashift:
    return NVPTXISD::TCGEN05_MMA_TENSOR_DISABLE_OUTPUT_LANE_CG2_ASHIFT;
  case Intrinsic::
      nvvm_tcgen05_mma_tensor_scale_d_disable_output_lane_cg1_ashift:
    return NVPTXISD::TCGEN05_MMA_TENSOR_SCALE_D_DISABLE_OUTPUT_LANE_CG1_ASHIFT;
  case Intrinsic::
      nvvm_tcgen05_mma_tensor_scale_d_disable_output_lane_cg2_ashift:
    return NVPTXISD::TCGEN05_MMA_TENSOR_SCALE_D_DISABLE_OUTPUT_LANE_CG2_ASHIFT;
  case Intrinsic::nvvm_tcgen05_mma_sp_shared_disable_output_lane_cg1:
    return NVPTXISD::TCGEN05_MMA_SP_SHARED_DISABLE_OUTPUT_LANE_CG1;
  case Intrinsic::nvvm_tcgen05_mma_sp_shared_disable_output_lane_cg2:
    return NVPTXISD::TCGEN05_MMA_SP_SHARED_DISABLE_OUTPUT_LANE_CG2;
  case Intrinsic::nvvm_tcgen05_mma_sp_shared_scale_d_disable_output_lane_cg1:
    return NVPTXISD::TCGEN05_MMA_SP_SHARED_SCALE_D_DISABLE_OUTPUT_LANE_CG1;
  case Intrinsic::nvvm_tcgen05_mma_sp_shared_scale_d_disable_output_lane_cg2:
    return NVPTXISD::TCGEN05_MMA_SP_SHARED_SCALE_D_DISABLE_OUTPUT_LANE_CG2;
  case Intrinsic::nvvm_tcgen05_mma_sp_tensor_disable_output_lane_cg1:
    return NVPTXISD::TCGEN05_MMA_SP_TENSOR_DISABLE_OUTPUT_LANE_CG1;
  case Intrinsic::nvvm_tcgen05_mma_sp_tensor_disable_output_lane_cg2:
    return NVPTXISD::TCGEN05_MMA_SP_TENSOR_DISABLE_OUTPUT_LANE_CG2;
  case Intrinsic::nvvm_tcgen05_mma_sp_tensor_disable_output_lane_cg1_ashift:
    return NVPTXISD::TCGEN05_MMA_SP_TENSOR_DISABLE_OUTPUT_LANE_CG1_ASHIFT;
  case Intrinsic::nvvm_tcgen05_mma_sp_tensor_disable_output_lane_cg2_ashift:
    return NVPTXISD::TCGEN05_MMA_SP_TENSOR_DISABLE_OUTPUT_LANE_CG2_ASHIFT;
  case Intrinsic::nvvm_tcgen05_mma_sp_tensor_scale_d_disable_output_lane_cg1:
    return NVPTXISD::TCGEN05_MMA_SP_TENSOR_SCALE_D_DISABLE_OUTPUT_LANE_CG1;
  case Intrinsic::nvvm_tcgen05_mma_sp_tensor_scale_d_disable_output_lane_cg2:
    return NVPTXISD::TCGEN05_MMA_SP_TENSOR_SCALE_D_DISABLE_OUTPUT_LANE_CG2;
  case Intrinsic::
      nvvm_tcgen05_mma_sp_tensor_scale_d_disable_output_lane_cg1_ashift:
    return NVPTXISD::
        TCGEN05_MMA_SP_TENSOR_SCALE_D_DISABLE_OUTPUT_LANE_CG1_ASHIFT;
  case Intrinsic::
      nvvm_tcgen05_mma_sp_tensor_scale_d_disable_output_lane_cg2_ashift:
    return NVPTXISD::
        TCGEN05_MMA_SP_TENSOR_SCALE_D_DISABLE_OUTPUT_LANE_CG2_ASHIFT;
  };
  llvm_unreachable("unhandled tcgen05.mma.disable_output_lane intrinsic");
}

static SDValue LowerTcgen05MMADisableOutputLane(SDValue Op, SelectionDAG &DAG) {
  SDNode *N = Op.getNode();
  SDLoc DL(N);
  unsigned IID = cast<ConstantSDNode>(N->getOperand(1))->getZExtValue();

  SmallVector<SDValue, 16> Ops;
  // split the vector argument
  for (size_t I = 0; I < N->getNumOperands(); I++) {
    if (I == 1)
      continue; // skip IID
    SDValue Val = N->getOperand(I);
    EVT ValVT = Val.getValueType();
    if (ValVT.isVector()) {
      EVT EltVT = ValVT.getVectorElementType();
      for (unsigned J = 0, NElts = ValVT.getVectorNumElements(); J < NElts; J++)
        Ops.push_back(DAG.getNode(ISD::EXTRACT_VECTOR_ELT, DL, EltVT, Val,
                                  DAG.getIntPtrConstant(J, DL)));
    } else
      Ops.push_back(Val);
  }

  MemIntrinsicSDNode *MemSD = cast<MemIntrinsicSDNode>(N);
  SDValue Tcgen05MMANode = DAG.getMemIntrinsicNode(
      getTcgen05MMADisableOutputLane(IID), DL, N->getVTList(), Ops,
      MemSD->getMemoryVT(), MemSD->getMemOperand());

  return Tcgen05MMANode;
}

// Lower vector return type of tcgen05.ld intrinsics
static std::optional<std::pair<SDValue, SDValue>>
lowerTcgen05Ld(SDNode *N, SelectionDAG &DAG, bool HasOffset = false) {
  SDLoc DL(N);
  EVT ResVT = N->getValueType(0);
  if (!ResVT.isVector())
    return {}; // already legalized.

  const unsigned NumElts = ResVT.getVectorNumElements();

  // Create the return type of the instructions
  SmallVector<EVT, 5> ListVTs;
  for (unsigned i = 0; i < NumElts; ++i)
    ListVTs.push_back(MVT::i32);

  ListVTs.push_back(N->getValueType(1)); // Chain

  SDVTList ResVTs = DAG.getVTList(ListVTs);

  SmallVector<SDValue, 8> Ops{N->getOperand(0), N->getOperand(1),
                              N->getOperand(2)};

  if (HasOffset) {
    Ops.push_back(N->getOperand(3)); // offset
    Ops.push_back(N->getOperand(4)); // Pack flag
  } else
    Ops.push_back(N->getOperand(3)); // Pack flag

  MemIntrinsicSDNode *MemSD = cast<MemIntrinsicSDNode>(N);
  SDValue NewNode =
      DAG.getMemIntrinsicNode(ISD::INTRINSIC_W_CHAIN, DL, ResVTs, Ops,
                              MemSD->getMemoryVT(), MemSD->getMemOperand());

  // split the vector result
  SmallVector<SDValue, 4> ScalarRes;
  for (unsigned i = 0; i < NumElts; ++i) {
    SDValue Res = NewNode.getValue(i);
    ScalarRes.push_back(Res);
  }

  SDValue Chain = NewNode.getValue(NumElts);
  SDValue BuildVector = DAG.getNode(ISD::BUILD_VECTOR, DL, ResVT, ScalarRes);
  return {{BuildVector, Chain}};
}

static SDValue lowerIntrinsicVoid(SDValue Op, SelectionDAG &DAG) {
  SDNode *N = Op.getNode();
  SDValue Intrin = N->getOperand(1);

  // Get the intrinsic ID
  unsigned IntrinNo = cast<ConstantSDNode>(Intrin.getNode())->getZExtValue();
  switch (IntrinNo) {
  default:
    break;
  case Intrinsic::nvvm_tcgen05_st_16x64b_x1:
  case Intrinsic::nvvm_tcgen05_st_16x64b_x2:
  case Intrinsic::nvvm_tcgen05_st_16x64b_x4:
  case Intrinsic::nvvm_tcgen05_st_16x64b_x8:
  case Intrinsic::nvvm_tcgen05_st_16x64b_x16:
  case Intrinsic::nvvm_tcgen05_st_16x64b_x32:
  case Intrinsic::nvvm_tcgen05_st_16x64b_x128:
  case Intrinsic::nvvm_tcgen05_st_16x128b_x1:
  case Intrinsic::nvvm_tcgen05_st_16x128b_x2:
  case Intrinsic::nvvm_tcgen05_st_16x128b_x4:
  case Intrinsic::nvvm_tcgen05_st_16x128b_x8:
  case Intrinsic::nvvm_tcgen05_st_16x128b_x16:
  case Intrinsic::nvvm_tcgen05_st_16x128b_x32:
  case Intrinsic::nvvm_tcgen05_st_16x128b_x64:
  case Intrinsic::nvvm_tcgen05_st_16x256b_x1:
  case Intrinsic::nvvm_tcgen05_st_16x256b_x2:
  case Intrinsic::nvvm_tcgen05_st_16x256b_x4:
  case Intrinsic::nvvm_tcgen05_st_16x256b_x8:
  case Intrinsic::nvvm_tcgen05_st_16x256b_x16:
  case Intrinsic::nvvm_tcgen05_st_16x256b_x32:
  case Intrinsic::nvvm_tcgen05_st_16x32bx2_x1:
  case Intrinsic::nvvm_tcgen05_st_16x32bx2_x2:
  case Intrinsic::nvvm_tcgen05_st_16x32bx2_x4:
  case Intrinsic::nvvm_tcgen05_st_16x32bx2_x8:
  case Intrinsic::nvvm_tcgen05_st_16x32bx2_x16:
  case Intrinsic::nvvm_tcgen05_st_16x32bx2_x32:
  case Intrinsic::nvvm_tcgen05_st_16x32bx2_x64:
  case Intrinsic::nvvm_tcgen05_st_16x32bx2_x128:
  case Intrinsic::nvvm_tcgen05_st_32x32b_x1:
  case Intrinsic::nvvm_tcgen05_st_32x32b_x2:
  case Intrinsic::nvvm_tcgen05_st_32x32b_x4:
  case Intrinsic::nvvm_tcgen05_st_32x32b_x8:
  case Intrinsic::nvvm_tcgen05_st_32x32b_x16:
  case Intrinsic::nvvm_tcgen05_st_32x32b_x32:
  case Intrinsic::nvvm_tcgen05_st_16x64b_x64:
  case Intrinsic::nvvm_tcgen05_st_32x32b_x64:
  case Intrinsic::nvvm_tcgen05_st_32x32b_x128:
    return lowerTcgen05St(Op, DAG);
  case Intrinsic::nvvm_tcgen05_mma_shared_disable_output_lane_cg1:
  case Intrinsic::nvvm_tcgen05_mma_shared_disable_output_lane_cg2:
  case Intrinsic::nvvm_tcgen05_mma_shared_scale_d_disable_output_lane_cg1:
  case Intrinsic::nvvm_tcgen05_mma_shared_scale_d_disable_output_lane_cg2:
  case Intrinsic::nvvm_tcgen05_mma_sp_shared_disable_output_lane_cg1:
  case Intrinsic::nvvm_tcgen05_mma_sp_shared_disable_output_lane_cg2:
  case Intrinsic::nvvm_tcgen05_mma_sp_shared_scale_d_disable_output_lane_cg1:
  case Intrinsic::nvvm_tcgen05_mma_sp_shared_scale_d_disable_output_lane_cg2:
  case Intrinsic::nvvm_tcgen05_mma_tensor_disable_output_lane_cg1:
  case Intrinsic::nvvm_tcgen05_mma_tensor_disable_output_lane_cg2:
  case Intrinsic::nvvm_tcgen05_mma_tensor_scale_d_disable_output_lane_cg1:
  case Intrinsic::nvvm_tcgen05_mma_tensor_scale_d_disable_output_lane_cg2:
  case Intrinsic::nvvm_tcgen05_mma_sp_tensor_disable_output_lane_cg1:
  case Intrinsic::nvvm_tcgen05_mma_sp_tensor_disable_output_lane_cg2:
  case Intrinsic::nvvm_tcgen05_mma_sp_tensor_scale_d_disable_output_lane_cg1:
  case Intrinsic::nvvm_tcgen05_mma_sp_tensor_scale_d_disable_output_lane_cg2:
  case Intrinsic::nvvm_tcgen05_mma_tensor_disable_output_lane_cg1_ashift:
  case Intrinsic::nvvm_tcgen05_mma_tensor_disable_output_lane_cg2_ashift:
  case Intrinsic::
      nvvm_tcgen05_mma_tensor_scale_d_disable_output_lane_cg1_ashift:
  case Intrinsic::
      nvvm_tcgen05_mma_tensor_scale_d_disable_output_lane_cg2_ashift:
  case Intrinsic::nvvm_tcgen05_mma_sp_tensor_disable_output_lane_cg1_ashift:
  case Intrinsic::nvvm_tcgen05_mma_sp_tensor_disable_output_lane_cg2_ashift:
  case Intrinsic::
      nvvm_tcgen05_mma_sp_tensor_scale_d_disable_output_lane_cg1_ashift:
  case Intrinsic::
      nvvm_tcgen05_mma_sp_tensor_scale_d_disable_output_lane_cg2_ashift:
    return LowerTcgen05MMADisableOutputLane(Op, DAG);
  }
  return Op;
}

static SDValue LowerClusterLaunchControlQueryCancel(SDValue Op,
                                                    SelectionDAG &DAG) {

  SDNode *N = Op.getNode();
  if (N->getOperand(1).getValueType() != MVT::i128) {
    // return, if the operand is already lowered
    return SDValue();
  }

  unsigned IID =
      cast<ConstantSDNode>(N->getOperand(0).getNode())->getZExtValue();
  auto Opcode = [&]() {
    switch (IID) {
    case Intrinsic::nvvm_clusterlaunchcontrol_query_cancel_is_canceled:
      return NVPTXISD::CLUSTERLAUNCHCONTROL_QUERY_CANCEL_IS_CANCELED;
    case Intrinsic::nvvm_clusterlaunchcontrol_query_cancel_get_first_ctaid_x:
      return NVPTXISD::CLUSTERLAUNCHCONTROL_QUERY_CANCEL_GET_FIRST_CTAID_X;
    case Intrinsic::nvvm_clusterlaunchcontrol_query_cancel_get_first_ctaid_y:
      return NVPTXISD::CLUSTERLAUNCHCONTROL_QUERY_CANCEL_GET_FIRST_CTAID_Y;
    case Intrinsic::nvvm_clusterlaunchcontrol_query_cancel_get_first_ctaid_z:
      return NVPTXISD::CLUSTERLAUNCHCONTROL_QUERY_CANCEL_GET_FIRST_CTAID_Z;
    default:
      llvm_unreachable("unsupported/unhandled intrinsic");
    }
  }();

  SDLoc DL(N);
  SDValue TryCancelResponse = N->getOperand(1);
  SDValue Cast = DAG.getNode(ISD::BITCAST, DL, MVT::v2i64, TryCancelResponse);
  SDValue TryCancelResponse0 =
      DAG.getNode(ISD::EXTRACT_VECTOR_ELT, DL, MVT::i64, Cast,
                  DAG.getIntPtrConstant(0, DL));
  SDValue TryCancelResponse1 =
      DAG.getNode(ISD::EXTRACT_VECTOR_ELT, DL, MVT::i64, Cast,
                  DAG.getIntPtrConstant(1, DL));

  return DAG.getNode(Opcode, DL, N->getVTList(),
                     {TryCancelResponse0, TryCancelResponse1});
}

static SDValue lowerCvtRSIntrinsics(SDValue Op, SelectionDAG &DAG) {
  SDNode *N = Op.getNode();
  SDLoc DL(N);
  SDValue F32Vec = N->getOperand(1);
  SDValue RBits = N->getOperand(2);

  unsigned IntrinsicID = N->getConstantOperandVal(0);

  // Extract the 4 float elements from the vector
  SmallVector<SDValue, 6> Ops;
  for (unsigned i = 0; i < 4; ++i)
    Ops.push_back(DAG.getNode(ISD::EXTRACT_VECTOR_ELT, DL, MVT::f32, F32Vec,
                              DAG.getIntPtrConstant(i, DL)));

  using NVPTX::PTXCvtMode::CvtMode;

  auto [OpCode, RetTy, CvtModeFlag] =
      [&]() -> std::tuple<NVPTXISD::NodeType, MVT::SimpleValueType, uint32_t> {
    switch (IntrinsicID) {
    case Intrinsic::nvvm_f32x4_to_e4m3x4_rs_relu_satfinite:
      return {NVPTXISD::CVT_E4M3X4_F32X4_RS_SF, MVT::v4i8,
              CvtMode::RS | CvtMode::RELU_FLAG};
    case Intrinsic::nvvm_f32x4_to_e4m3x4_rs_satfinite:
      return {NVPTXISD::CVT_E4M3X4_F32X4_RS_SF, MVT::v4i8, CvtMode::RS};
    case Intrinsic::nvvm_f32x4_to_e5m2x4_rs_relu_satfinite:
      return {NVPTXISD::CVT_E5M2X4_F32X4_RS_SF, MVT::v4i8,
              CvtMode::RS | CvtMode::RELU_FLAG};
    case Intrinsic::nvvm_f32x4_to_e5m2x4_rs_satfinite:
      return {NVPTXISD::CVT_E5M2X4_F32X4_RS_SF, MVT::v4i8, CvtMode::RS};
    case Intrinsic::nvvm_f32x4_to_e2m3x4_rs_relu_satfinite:
      return {NVPTXISD::CVT_E2M3X4_F32X4_RS_SF, MVT::v4i8,
              CvtMode::RS | CvtMode::RELU_FLAG};
    case Intrinsic::nvvm_f32x4_to_e2m3x4_rs_satfinite:
      return {NVPTXISD::CVT_E2M3X4_F32X4_RS_SF, MVT::v4i8, CvtMode::RS};
    case Intrinsic::nvvm_f32x4_to_e3m2x4_rs_relu_satfinite:
      return {NVPTXISD::CVT_E3M2X4_F32X4_RS_SF, MVT::v4i8,
              CvtMode::RS | CvtMode::RELU_FLAG};
    case Intrinsic::nvvm_f32x4_to_e3m2x4_rs_satfinite:
      return {NVPTXISD::CVT_E3M2X4_F32X4_RS_SF, MVT::v4i8, CvtMode::RS};
    case Intrinsic::nvvm_f32x4_to_e2m1x4_rs_relu_satfinite:
      return {NVPTXISD::CVT_E2M1X4_F32X4_RS_SF, MVT::i16,
              CvtMode::RS | CvtMode::RELU_FLAG};
    case Intrinsic::nvvm_f32x4_to_e2m1x4_rs_satfinite:
      return {NVPTXISD::CVT_E2M1X4_F32X4_RS_SF, MVT::i16, CvtMode::RS};
    default:
      llvm_unreachable("unsupported/unhandled intrinsic");
    }
  }();

  Ops.push_back(RBits);
  Ops.push_back(DAG.getConstant(CvtModeFlag, DL, MVT::i32));

  return DAG.getNode(OpCode, DL, RetTy, Ops);
}

static SDValue lowerPrmtIntrinsic(SDValue Op, SelectionDAG &DAG) {
  const unsigned Mode = [&]() {
    switch (Op->getConstantOperandVal(0)) {
    case Intrinsic::nvvm_prmt:
      return NVPTX::PTXPrmtMode::NONE;
    case Intrinsic::nvvm_prmt_b4e:
      return NVPTX::PTXPrmtMode::B4E;
    case Intrinsic::nvvm_prmt_ecl:
      return NVPTX::PTXPrmtMode::ECL;
    case Intrinsic::nvvm_prmt_ecr:
      return NVPTX::PTXPrmtMode::ECR;
    case Intrinsic::nvvm_prmt_f4e:
      return NVPTX::PTXPrmtMode::F4E;
    case Intrinsic::nvvm_prmt_rc16:
      return NVPTX::PTXPrmtMode::RC16;
    case Intrinsic::nvvm_prmt_rc8:
      return NVPTX::PTXPrmtMode::RC8;
    default:
      llvm_unreachable("unsupported/unhandled intrinsic");
    }
  }();
  SDLoc DL(Op);
  SDValue A = Op->getOperand(1);
  SDValue B = Op.getNumOperands() == 4 ? Op.getOperand(2)
                                       : DAG.getConstant(0, DL, MVT::i32);
  SDValue Selector = (Op->op_end() - 1)->get();
  return getPRMT(A, B, Selector, DL, DAG, Mode);
}

static SDValue lowerIntrinsicWChain(SDValue Op, SelectionDAG &DAG) {
  switch (Op->getConstantOperandVal(1)) {
  default:
    return Op;

  // These tcgen05 intrinsics return a v2i32, which is legal, so we have to
  // lower them through LowerOperation() instead of ReplaceNodeResults().
  case Intrinsic::nvvm_tcgen05_ld_16x64b_x2:
  case Intrinsic::nvvm_tcgen05_ld_16x128b_x1:
  case Intrinsic::nvvm_tcgen05_ld_32x32b_x2:
    if (auto Res = lowerTcgen05Ld(Op.getNode(), DAG))
      return DAG.getMergeValues({Res->first, Res->second}, SDLoc(Op));
    return SDValue();

  case Intrinsic::nvvm_tcgen05_ld_16x32bx2_x2:
    if (auto Res = lowerTcgen05Ld(Op.getNode(), DAG, /*HasOffset=*/true))
      return DAG.getMergeValues({Res->first, Res->second}, SDLoc(Op));
    return SDValue();
  }
}

static SDValue lowerIntrinsicWOChain(SDValue Op, SelectionDAG &DAG) {
  switch (Op->getConstantOperandVal(0)) {
  default:
    return Op;
  case Intrinsic::nvvm_prmt:
  case Intrinsic::nvvm_prmt_b4e:
  case Intrinsic::nvvm_prmt_ecl:
  case Intrinsic::nvvm_prmt_ecr:
  case Intrinsic::nvvm_prmt_f4e:
  case Intrinsic::nvvm_prmt_rc16:
  case Intrinsic::nvvm_prmt_rc8:
    return lowerPrmtIntrinsic(Op, DAG);
  case Intrinsic::nvvm_internal_addrspace_wrap:
    return Op.getOperand(1);
  case Intrinsic::nvvm_clusterlaunchcontrol_query_cancel_is_canceled:
  case Intrinsic::nvvm_clusterlaunchcontrol_query_cancel_get_first_ctaid_x:
  case Intrinsic::nvvm_clusterlaunchcontrol_query_cancel_get_first_ctaid_y:
  case Intrinsic::nvvm_clusterlaunchcontrol_query_cancel_get_first_ctaid_z:
    return LowerClusterLaunchControlQueryCancel(Op, DAG);
  case Intrinsic::nvvm_f32x4_to_e4m3x4_rs_satfinite:
  case Intrinsic::nvvm_f32x4_to_e4m3x4_rs_relu_satfinite:
  case Intrinsic::nvvm_f32x4_to_e5m2x4_rs_satfinite:
  case Intrinsic::nvvm_f32x4_to_e5m2x4_rs_relu_satfinite:
  case Intrinsic::nvvm_f32x4_to_e2m3x4_rs_satfinite:
  case Intrinsic::nvvm_f32x4_to_e2m3x4_rs_relu_satfinite:
  case Intrinsic::nvvm_f32x4_to_e3m2x4_rs_satfinite:
  case Intrinsic::nvvm_f32x4_to_e3m2x4_rs_relu_satfinite:
  case Intrinsic::nvvm_f32x4_to_e2m1x4_rs_satfinite:
  case Intrinsic::nvvm_f32x4_to_e2m1x4_rs_relu_satfinite:
    return lowerCvtRSIntrinsics(Op, DAG);
  }
}

// In PTX 64-bit CTLZ and CTPOP are supported, but they return a 32-bit value.
// Lower these into a node returning the correct type which is zero-extended
// back to the correct size.
static SDValue lowerCTLZCTPOP(SDValue Op, SelectionDAG &DAG) {
  SDValue V = Op->getOperand(0);
  assert(V.getValueType() == MVT::i64 &&
         "Unexpected CTLZ/CTPOP type to legalize");

  SDLoc DL(Op);
  SDValue CT = DAG.getNode(Op->getOpcode(), DL, MVT::i32, V);
  return DAG.getNode(ISD::ZERO_EXTEND, DL, MVT::i64, CT, SDNodeFlags::NonNeg);
}

static SDValue expandFSH64(SDValue A, SDValue B, SDValue ShiftAmount, SDLoc DL,
                           unsigned Opcode, SelectionDAG &DAG) {
  assert(A.getValueType() == MVT::i64 && B.getValueType() == MVT::i64);

  const auto *AmtConst = dyn_cast<ConstantSDNode>(ShiftAmount);
  if (!AmtConst)
    return SDValue();
  const auto Amt = AmtConst->getZExtValue() & 63;

  SDValue UnpackA =
      DAG.getNode(NVPTXISD::UNPACK_VECTOR, DL, {MVT::i32, MVT::i32}, A);
  SDValue UnpackB =
      DAG.getNode(NVPTXISD::UNPACK_VECTOR, DL, {MVT::i32, MVT::i32}, B);

  // Arch is Little endiain: 0 = low bits, 1 = high bits
  SDValue ALo = UnpackA.getValue(0);
  SDValue AHi = UnpackA.getValue(1);
  SDValue BLo = UnpackB.getValue(0);
  SDValue BHi = UnpackB.getValue(1);

  // The bitfeild consists of { AHi : ALo : BHi : BLo }
  //
  // * FSHL, Amt <  32 - The window will contain { AHi : ALo : BHi }
  // * FSHL, Amt >= 32 - The window will contain { ALo : BHi : BLo }
  // * FSHR, Amt <  32 - The window will contain { ALo : BHi : BLo }
  // * FSHR, Amt >= 32 - The window will contain { AHi : ALo : BHi }
  //
  // Note that Amt = 0 and Amt = 32 are special cases where 32-bit funnel shifts
  // are not needed at all. Amt = 0 is a no-op producing either A or B depending
  // on the direction. Amt = 32 can be implemented by a packing and unpacking
  // move to select and arrange the 32bit values. For simplicity, these cases
  // are not handled here explicitly and instead we rely on DAGCombiner to
  // remove the no-op funnel shifts we insert.
  auto [High, Mid, Low] = ((Opcode == ISD::FSHL) == (Amt < 32))
                              ? std::make_tuple(AHi, ALo, BHi)
                              : std::make_tuple(ALo, BHi, BLo);

  SDValue NewAmt = DAG.getConstant(Amt & 31, DL, MVT::i32);
  SDValue RHi = DAG.getNode(Opcode, DL, MVT::i32, {High, Mid, NewAmt});
  SDValue RLo = DAG.getNode(Opcode, DL, MVT::i32, {Mid, Low, NewAmt});

  return DAG.getNode(NVPTXISD::BUILD_VECTOR, DL, MVT::i64, {RLo, RHi});
}

static SDValue lowerFSH(SDValue Op, SelectionDAG &DAG) {
  return expandFSH64(Op->getOperand(0), Op->getOperand(1), Op->getOperand(2),
                     SDLoc(Op), Op->getOpcode(), DAG);
}

static SDValue lowerROT(SDValue Op, SelectionDAG &DAG) {
  unsigned Opcode = Op->getOpcode() == ISD::ROTL ? ISD::FSHL : ISD::FSHR;
  return expandFSH64(Op->getOperand(0), Op->getOperand(0), Op->getOperand(1),
                     SDLoc(Op), Opcode, DAG);
}

static SDValue lowerFREM(SDValue Op, SelectionDAG &DAG) {
  // Lower (frem x, y) into (sub x, (mul (ftrunc (div x, y)) y)),
  // i.e. "poor man's fmod()". When y is infinite, x is returned. This matches
  // the semantics of LLVM's frem.
  SDLoc DL(Op);
  SDValue X = Op->getOperand(0);
  SDValue Y = Op->getOperand(1);
  EVT Ty = Op.getValueType();
  SDNodeFlags Flags = Op->getFlags();

  SDValue Div = DAG.getNode(ISD::FDIV, DL, Ty, X, Y, Flags);
  SDValue Trunc = DAG.getNode(ISD::FTRUNC, DL, Ty, Div, Flags);
  SDValue Mul = DAG.getNode(ISD::FMUL, DL, Ty, Trunc, Y,
                            Flags | SDNodeFlags::AllowContract);
  SDValue Sub = DAG.getNode(ISD::FSUB, DL, Ty, X, Mul,
                            Flags | SDNodeFlags::AllowContract);

  if (Flags.hasNoInfs())
    return Sub;

  // If Y is infinite, return X
  SDValue AbsY = DAG.getNode(ISD::FABS, DL, Ty, Y);
  SDValue Inf =
      DAG.getConstantFP(APFloat::getInf(Ty.getFltSemantics()), DL, Ty);
  SDValue IsInf = DAG.getSetCC(DL, MVT::i1, AbsY, Inf, ISD::SETEQ);
  return DAG.getSelect(DL, Ty, IsInf, X, Sub);
}

static SDValue lowerSELECT(SDValue Op, SelectionDAG &DAG) {
  assert(Op.getValueType() == MVT::i1 && "Custom lowering enabled only for i1");

  SDValue Cond = Op->getOperand(0);
  SDValue TrueVal = Op->getOperand(1);
  SDValue FalseVal = Op->getOperand(2);
  SDLoc DL(Op);

  // If both operands are truncated, we push the select through the truncates.
  if (TrueVal.getOpcode() == ISD::TRUNCATE &&
      FalseVal.getOpcode() == ISD::TRUNCATE) {
    TrueVal = TrueVal.getOperand(0);
    FalseVal = FalseVal.getOperand(0);

    EVT VT = TrueVal.getSimpleValueType().bitsLE(FalseVal.getSimpleValueType())
                 ? TrueVal.getValueType()
                 : FalseVal.getValueType();
    TrueVal = DAG.getAnyExtOrTrunc(TrueVal, DL, VT);
    FalseVal = DAG.getAnyExtOrTrunc(FalseVal, DL, VT);
    SDValue Select = DAG.getSelect(DL, VT, Cond, TrueVal, FalseVal);
    return DAG.getNode(ISD::TRUNCATE, DL, MVT::i1, Select);
  }

  // Otherwise, expand the select into a series of logical operations. These
  // often can be folded into other operations either by us or ptxas.
  TrueVal = DAG.getFreeze(TrueVal);
  FalseVal = DAG.getFreeze(FalseVal);
  SDValue And1 = DAG.getNode(ISD::AND, DL, MVT::i1, Cond, TrueVal);
  SDValue NotCond = DAG.getNOT(DL, Cond, MVT::i1);
  SDValue And2 = DAG.getNode(ISD::AND, DL, MVT::i1, NotCond, FalseVal);
  SDValue Or = DAG.getNode(ISD::OR, DL, MVT::i1, And1, And2);
  return Or;
}

SDValue
NVPTXTargetLowering::LowerOperation(SDValue Op, SelectionDAG &DAG) const {
  switch (Op.getOpcode()) {
  case ISD::RETURNADDR:
    return SDValue();
  case ISD::FRAMEADDR:
    return SDValue();
  case ISD::ADDRSPACECAST:
    return LowerADDRSPACECAST(Op, DAG);
  case ISD::INTRINSIC_W_CHAIN:
    return lowerIntrinsicWChain(Op, DAG);
  case ISD::INTRINSIC_WO_CHAIN:
    return lowerIntrinsicWOChain(Op, DAG);
  case ISD::INTRINSIC_VOID:
    return lowerIntrinsicVoid(Op, DAG);
  case ISD::BUILD_VECTOR:
    return LowerBUILD_VECTOR(Op, DAG);
  case ISD::BITCAST:
    return LowerBITCAST(Op, DAG);
  case ISD::EXTRACT_SUBVECTOR:
    return Op;
  case ISD::EXTRACT_VECTOR_ELT:
    return LowerEXTRACT_VECTOR_ELT(Op, DAG);
  case ISD::INSERT_VECTOR_ELT:
    return LowerINSERT_VECTOR_ELT(Op, DAG);
  case ISD::VECTOR_SHUFFLE:
    return LowerVECTOR_SHUFFLE(Op, DAG);
  case ISD::CONCAT_VECTORS:
    return LowerCONCAT_VECTORS(Op, DAG);
  case ISD::VECREDUCE_FMAX:
  case ISD::VECREDUCE_FMIN:
  case ISD::VECREDUCE_FMAXIMUM:
  case ISD::VECREDUCE_FMINIMUM:
    return LowerVECREDUCE(Op, DAG);
  case ISD::STORE:
    return LowerSTORE(Op, DAG);
  case ISD::LOAD:
    return LowerLOAD(Op, DAG);
  case ISD::SHL_PARTS:
    return LowerShiftLeftParts(Op, DAG);
  case ISD::SRA_PARTS:
  case ISD::SRL_PARTS:
    return LowerShiftRightParts(Op, DAG);
  case ISD::SELECT:
    return lowerSELECT(Op, DAG);
  case ISD::FROUND:
    return LowerFROUND(Op, DAG);
  case ISD::FCOPYSIGN:
    return LowerFCOPYSIGN(Op, DAG);
  case ISD::SINT_TO_FP:
  case ISD::UINT_TO_FP:
    return LowerINT_TO_FP(Op, DAG);
  case ISD::FP_TO_SINT:
  case ISD::FP_TO_UINT:
    return LowerFP_TO_INT(Op, DAG);
  case ISD::FP_ROUND:
    return LowerFP_ROUND(Op, DAG);
  case ISD::FP_EXTEND:
    return LowerFP_EXTEND(Op, DAG);
  case ISD::BR_JT:
    return LowerBR_JT(Op, DAG);
  case ISD::VAARG:
    return LowerVAARG(Op, DAG);
  case ISD::VASTART:
    return LowerVASTART(Op, DAG);
  case ISD::FSHL:
  case ISD::FSHR:
    return lowerFSH(Op, DAG);
  case ISD::ROTL:
  case ISD::ROTR:
    return lowerROT(Op, DAG);
  case ISD::ABS:
  case ISD::SMIN:
  case ISD::SMAX:
  case ISD::UMIN:
  case ISD::UMAX:
  case ISD::ADD:
  case ISD::SUB:
  case ISD::MUL:
  case ISD::SHL:
  case ISD::SREM:
  case ISD::UREM:
    return LowerVectorArith(Op, DAG);
  case ISD::DYNAMIC_STACKALLOC:
    return LowerDYNAMIC_STACKALLOC(Op, DAG);
  case ISD::STACKRESTORE:
    return LowerSTACKRESTORE(Op, DAG);
  case ISD::STACKSAVE:
    return LowerSTACKSAVE(Op, DAG);
  case ISD::CopyToReg:
    return LowerCopyToReg_128(Op, DAG);
  case ISD::FADD:
  case ISD::FSUB:
  case ISD::FMUL:
    // Used only for bf16 on SM80, where we select fma for non-ftz operation
    return PromoteBinOpIfF32FTZ(Op, DAG);
  case ISD::CTPOP:
  case ISD::CTLZ:
    return lowerCTLZCTPOP(Op, DAG);
  case ISD::FREM:
    return lowerFREM(Op, DAG);

  default:
    llvm_unreachable("Custom lowering not defined for operation");
  }
}

SDValue NVPTXTargetLowering::LowerBR_JT(SDValue Op, SelectionDAG &DAG) const {
  SDLoc DL(Op);
  SDValue Chain = Op.getOperand(0);
  const auto *JT = cast<JumpTableSDNode>(Op.getOperand(1));
  SDValue Index = Op.getOperand(2);

  unsigned JId = JT->getIndex();
  MachineJumpTableInfo *MJTI = DAG.getMachineFunction().getJumpTableInfo();
  ArrayRef<MachineBasicBlock *> MBBs = MJTI->getJumpTables()[JId].MBBs;

  SDValue IdV = DAG.getConstant(JId, DL, MVT::i32);

  // Generate BrxStart node
  SDVTList VTs = DAG.getVTList(MVT::Other, MVT::Glue);
  Chain = DAG.getNode(NVPTXISD::BrxStart, DL, VTs, Chain, IdV);

  // Generate BrxItem nodes
  assert(!MBBs.empty());
  for (MachineBasicBlock *MBB : MBBs.drop_back())
    Chain = DAG.getNode(NVPTXISD::BrxItem, DL, VTs, Chain.getValue(0),
                        DAG.getBasicBlock(MBB), Chain.getValue(1));

  // Generate BrxEnd nodes
  SDValue EndOps[] = {Chain.getValue(0), DAG.getBasicBlock(MBBs.back()), Index,
                      IdV, Chain.getValue(1)};
  SDValue BrxEnd = DAG.getNode(NVPTXISD::BrxEnd, DL, VTs, EndOps);

  return BrxEnd;
}

// This will prevent AsmPrinter from trying to print the jump tables itself.
unsigned NVPTXTargetLowering::getJumpTableEncoding() const {
  return MachineJumpTableInfo::EK_Inline;
}

SDValue NVPTXTargetLowering::LowerADDRSPACECAST(SDValue Op,
                                                SelectionDAG &DAG) const {
  AddrSpaceCastSDNode *N = cast<AddrSpaceCastSDNode>(Op.getNode());
  unsigned SrcAS = N->getSrcAddressSpace();
  unsigned DestAS = N->getDestAddressSpace();
  if (SrcAS != llvm::ADDRESS_SPACE_GENERIC &&
      DestAS != llvm::ADDRESS_SPACE_GENERIC) {
    // Shared and SharedCluster can be converted to each other through generic
    // space
    if ((SrcAS == llvm::ADDRESS_SPACE_SHARED &&
         DestAS == llvm::ADDRESS_SPACE_SHARED_CLUSTER) ||
        (SrcAS == llvm::ADDRESS_SPACE_SHARED_CLUSTER &&
         DestAS == llvm::ADDRESS_SPACE_SHARED)) {
      SDLoc DL(Op.getNode());
      const MVT GenerictVT =
          getPointerTy(DAG.getDataLayout(), ADDRESS_SPACE_GENERIC);
      SDValue GenericConversion = DAG.getAddrSpaceCast(
          DL, GenerictVT, Op.getOperand(0), SrcAS, ADDRESS_SPACE_GENERIC);
      SDValue SharedClusterConversion =
          DAG.getAddrSpaceCast(DL, Op.getValueType(), GenericConversion,
                               ADDRESS_SPACE_GENERIC, DestAS);
      return SharedClusterConversion;
    }

    return DAG.getUNDEF(Op.getValueType());
  }

  return Op;
}

// This function is almost a copy of SelectionDAG::expandVAArg().
// The only diff is that this one produces loads from local address space.
SDValue NVPTXTargetLowering::LowerVAARG(SDValue Op, SelectionDAG &DAG) const {
  const TargetLowering *TLI = STI.getTargetLowering();
  SDLoc DL(Op);

  SDNode *Node = Op.getNode();
  const Value *V = cast<SrcValueSDNode>(Node->getOperand(2))->getValue();
  EVT VT = Node->getValueType(0);
  auto *Ty = VT.getTypeForEVT(*DAG.getContext());
  SDValue Tmp1 = Node->getOperand(0);
  SDValue Tmp2 = Node->getOperand(1);
  const MaybeAlign MA(Node->getConstantOperandVal(3));

  SDValue VAListLoad = DAG.getLoad(TLI->getPointerTy(DAG.getDataLayout()), DL,
                                   Tmp1, Tmp2, MachinePointerInfo(V));
  SDValue VAList = VAListLoad;

  if (MA && *MA > TLI->getMinStackArgumentAlignment()) {
    VAList = DAG.getNode(
        ISD::ADD, DL, VAList.getValueType(), VAList,
        DAG.getConstant(MA->value() - 1, DL, VAList.getValueType()));

    VAList = DAG.getNode(ISD::AND, DL, VAList.getValueType(), VAList,
                         DAG.getSignedConstant(-(int64_t)MA->value(), DL,
                                               VAList.getValueType()));
  }

  // Increment the pointer, VAList, to the next vaarg
  Tmp1 = DAG.getNode(ISD::ADD, DL, VAList.getValueType(), VAList,
                     DAG.getConstant(DAG.getDataLayout().getTypeAllocSize(Ty),
                                     DL, VAList.getValueType()));

  // Store the incremented VAList to the legalized pointer
  Tmp1 = DAG.getStore(VAListLoad.getValue(1), DL, Tmp1, Tmp2,
                      MachinePointerInfo(V));

  const Value *SrcV = Constant::getNullValue(
      PointerType::get(*DAG.getContext(), ADDRESS_SPACE_LOCAL));

  // Load the actual argument out of the pointer VAList
  return DAG.getLoad(VT, DL, Tmp1, VAList, MachinePointerInfo(SrcV));
}

SDValue NVPTXTargetLowering::LowerVASTART(SDValue Op, SelectionDAG &DAG) const {
  const TargetLowering *TLI = STI.getTargetLowering();
  SDLoc DL(Op);
  EVT PtrVT = TLI->getPointerTy(DAG.getDataLayout());

  // Store the address of unsized array <function>_vararg[] in the ap object.
  SDValue VAReg = getParamSymbol(DAG, /* vararg */ -1, PtrVT);

  const Value *SV = cast<SrcValueSDNode>(Op.getOperand(2))->getValue();
  return DAG.getStore(Op.getOperand(0), DL, VAReg, Op.getOperand(1),
                      MachinePointerInfo(SV));
}

/// replaceLoadVector - Convert vector loads into multi-output scalar loads.
static std::optional<std::pair<SDValue, SDValue>>
replaceLoadVector(SDNode *N, SelectionDAG &DAG, const NVPTXSubtarget &STI) {
  LoadSDNode *LD = cast<LoadSDNode>(N);
  const EVT ResVT = LD->getValueType(0);
  const EVT MemVT = LD->getMemoryVT();

  // If we're doing sign/zero extension as part of the load, avoid lowering to
  // a LoadV node. TODO: consider relaxing this restriction.
  if (ResVT != MemVT)
    return std::nullopt;

  const auto NumEltsAndEltVT =
      getVectorLoweringShape(ResVT, STI, LD->getAddressSpace());
  if (!NumEltsAndEltVT)
    return std::nullopt;
  const auto [NumElts, EltVT] = NumEltsAndEltVT.value();

  Align Alignment = LD->getAlign();
  const auto &TD = DAG.getDataLayout();
  Align PrefAlign = TD.getPrefTypeAlign(MemVT.getTypeForEVT(*DAG.getContext()));
  if (Alignment < PrefAlign) {
    // This load is not sufficiently aligned, so bail out and let this vector
    // load be scalarized.  Note that we may still be able to emit smaller
    // vector loads.  For example, if we are loading a <4 x float> with an
    // alignment of 8, this check will fail but the legalizer will try again
    // with 2 x <2 x float>, which will succeed with an alignment of 8.
    return std::nullopt;
  }

  // Since LoadV2 is a target node, we cannot rely on DAG type legalization.
  // Therefore, we must ensure the type is legal.  For i1 and i8, we set the
  // loaded type to i16 and propagate the "real" type as the memory type.
  const MVT LoadEltVT = (EltVT.getSizeInBits() < 16) ? MVT::i16 : EltVT;

  unsigned Opcode;
  switch (NumElts) {
  default:
    return std::nullopt;
  case 2:
    Opcode = NVPTXISD::LoadV2;
    break;
  case 4:
    Opcode = NVPTXISD::LoadV4;
    break;
  case 8:
    Opcode = NVPTXISD::LoadV8;
    break;
  }
  auto ListVTs = SmallVector<EVT, 9>(NumElts, LoadEltVT);
  ListVTs.push_back(MVT::Other);
  SDVTList LdResVTs = DAG.getVTList(ListVTs);

  SDLoc DL(LD);

  // Copy regular operands
  SmallVector<SDValue, 8> OtherOps(LD->ops());

  // The select routine does not have access to the LoadSDNode instance, so
  // pass along the extension information
  OtherOps.push_back(DAG.getIntPtrConstant(LD->getExtensionType(), DL));

  SDValue NewLD = DAG.getMemIntrinsicNode(Opcode, DL, LdResVTs, OtherOps, MemVT,
                                          LD->getMemOperand());

  SmallVector<SDValue> ScalarRes;
  if (EltVT.isVector()) {
    assert(EVT(EltVT.getVectorElementType()) == ResVT.getVectorElementType());
    assert(NumElts * EltVT.getVectorNumElements() ==
           ResVT.getVectorNumElements());
    // Generate EXTRACT_VECTOR_ELTs to split v2[i,f,bf]16/v4i8 subvectors back
    // into individual elements.
    for (const unsigned I : llvm::seq(NumElts)) {
      SDValue SubVector = NewLD.getValue(I);
      DAG.ExtractVectorElements(SubVector, ScalarRes);
    }
  } else {
    for (const unsigned I : llvm::seq(NumElts)) {
      SDValue Res = NewLD.getValue(I);
      if (LoadEltVT != EltVT)
        Res = DAG.getNode(ISD::TRUNCATE, DL, EltVT, Res);
      ScalarRes.push_back(Res);
    }
  }

  SDValue LoadChain = NewLD.getValue(NumElts);

  const MVT BuildVecVT =
      MVT::getVectorVT(EltVT.getScalarType(), ScalarRes.size());
  SDValue BuildVec = DAG.getBuildVector(BuildVecVT, DL, ScalarRes);
  SDValue LoadValue = DAG.getBitcast(ResVT, BuildVec);

  return {{LoadValue, LoadChain}};
}

static void replaceLoadVector(SDNode *N, SelectionDAG &DAG,
                              SmallVectorImpl<SDValue> &Results,
                              const NVPTXSubtarget &STI) {
  if (auto Res = replaceLoadVector(N, DAG, STI))
    Results.append({Res->first, Res->second});
}

static SDValue lowerLoadVector(SDNode *N, SelectionDAG &DAG,
                               const NVPTXSubtarget &STI) {
  if (auto Res = replaceLoadVector(N, DAG, STI))
    return DAG.getMergeValues({Res->first, Res->second}, SDLoc(N));
  return SDValue();
}

// v = ld i1* addr
//   =>
// v1 = ld i8* addr (-> i16)
// v = trunc i16 to i1
static SDValue lowerLOADi1(LoadSDNode *LD, SelectionDAG &DAG) {
  SDLoc dl(LD);
  assert(LD->getExtensionType() == ISD::NON_EXTLOAD);
  assert(LD->getValueType(0) == MVT::i1 && "Custom lowering for i1 load only");
  SDValue newLD = DAG.getExtLoad(ISD::ZEXTLOAD, dl, MVT::i16, LD->getChain(),
                                 LD->getBasePtr(), LD->getPointerInfo(),
                                 MVT::i8, LD->getAlign(),
                                 LD->getMemOperand()->getFlags());
  SDValue result = DAG.getNode(ISD::TRUNCATE, dl, MVT::i1, newLD);
  // The legalizer (the caller) is expecting two values from the legalized
  // load, so we build a MergeValues node for it. See ExpandUnalignedLoad()
  // in LegalizeDAG.cpp which also uses MergeValues.
  return DAG.getMergeValues({result, LD->getChain()}, dl);
}

SDValue NVPTXTargetLowering::LowerLOAD(SDValue Op, SelectionDAG &DAG) const {
  LoadSDNode *LD = cast<LoadSDNode>(Op);

  if (Op.getValueType() == MVT::i1)
    return lowerLOADi1(LD, DAG);

  // To improve CodeGen we'll legalize any-extend loads to zext loads. This is
  // how they'll be lowered in ISel anyway, and by doing this a little earlier
  // we allow for more DAG combine opportunities.
  if (LD->getExtensionType() == ISD::EXTLOAD) {
    assert(LD->getValueType(0).isInteger() && LD->getMemoryVT().isInteger() &&
           "Unexpected fpext-load");
    return DAG.getExtLoad(ISD::ZEXTLOAD, SDLoc(Op), Op.getValueType(),
                          LD->getChain(), LD->getBasePtr(), LD->getMemoryVT(),
                          LD->getMemOperand());
  }

  llvm_unreachable("Unexpected custom lowering for load");
}

static SDValue lowerSTOREVector(SDValue Op, SelectionDAG &DAG,
                                const NVPTXSubtarget &STI) {
  MemSDNode *N = cast<MemSDNode>(Op.getNode());
  SDValue Val = N->getOperand(1);
  SDLoc DL(N);
  const EVT ValVT = Val.getValueType();
  const EVT MemVT = N->getMemoryVT();

  // If we're truncating as part of the store, avoid lowering to a StoreV node.
  // TODO: consider relaxing this restriction.
  if (ValVT != MemVT)
    return SDValue();

  const auto NumEltsAndEltVT =
      getVectorLoweringShape(ValVT, STI, N->getAddressSpace());
  if (!NumEltsAndEltVT)
    return SDValue();
  const auto [NumElts, EltVT] = NumEltsAndEltVT.value();

  const DataLayout &TD = DAG.getDataLayout();

  Align Alignment = N->getAlign();
  Align PrefAlign = TD.getPrefTypeAlign(ValVT.getTypeForEVT(*DAG.getContext()));
  if (Alignment < PrefAlign) {
    // This store is not sufficiently aligned, so bail out and let this vector
    // store be scalarized.  Note that we may still be able to emit smaller
    // vector stores.  For example, if we are storing a <4 x float> with an
    // alignment of 8, this check will fail but the legalizer will try again
    // with 2 x <2 x float>, which will succeed with an alignment of 8.
    return SDValue();
  }

  unsigned Opcode;
  switch (NumElts) {
  default:
    return SDValue();
  case 2:
    Opcode = NVPTXISD::StoreV2;
    break;
  case 4:
    Opcode = NVPTXISD::StoreV4;
    break;
  case 8:
    Opcode = NVPTXISD::StoreV8;
    break;
  }

  SmallVector<SDValue, 8> Ops;

  // First is the chain
  Ops.push_back(N->getOperand(0));

  // Then the split values
  if (EltVT.isVector()) {
    assert(EVT(EltVT.getVectorElementType()) == ValVT.getVectorElementType());
    assert(NumElts * EltVT.getVectorNumElements() ==
           ValVT.getVectorNumElements());
    // Combine individual elements into v2[i,f,bf]16/v4i8 subvectors to be
    // stored as b32s
    const unsigned NumEltsPerSubVector = EltVT.getVectorNumElements();
    for (const unsigned I : llvm::seq(NumElts)) {
      SmallVector<SDValue, 4> SubVectorElts;
      DAG.ExtractVectorElements(Val, SubVectorElts, I * NumEltsPerSubVector,
                                NumEltsPerSubVector);
      Ops.push_back(DAG.getBuildVector(EltVT, DL, SubVectorElts));
    }
  } else {
    SDValue V = DAG.getBitcast(MVT::getVectorVT(EltVT, NumElts), Val);
    for (const unsigned I : llvm::seq(NumElts)) {
      SDValue ExtVal = DAG.getNode(ISD::EXTRACT_VECTOR_ELT, DL, EltVT, V,
                                   DAG.getIntPtrConstant(I, DL));

      // Since StoreV2 is a target node, we cannot rely on DAG type
      // legalization. Therefore, we must ensure the type is legal.  For i1 and
      // i8, we set the stored type to i16 and propagate the "real" type as the
      // memory type.
      if (EltVT.getSizeInBits() < 16)
        ExtVal = DAG.getNode(ISD::ANY_EXTEND, DL, MVT::i16, ExtVal);
      Ops.push_back(ExtVal);
    }
  }

  // Then any remaining arguments
  Ops.append(N->op_begin() + 2, N->op_end());

  SDValue NewSt =
      DAG.getMemIntrinsicNode(Opcode, DL, DAG.getVTList(MVT::Other), Ops,
                              N->getMemoryVT(), N->getMemOperand());

  // return DCI.CombineTo(N, NewSt, true);
  return NewSt;
}

SDValue NVPTXTargetLowering::LowerSTORE(SDValue Op, SelectionDAG &DAG) const {
  StoreSDNode *Store = cast<StoreSDNode>(Op);
  EVT VT = Store->getMemoryVT();

  if (VT == MVT::i1)
    return LowerSTOREi1(Op, DAG);

  // Lower store of any other vector type, including v2f32 as we want to break
  // it apart since this is not a widely-supported type.
  return lowerSTOREVector(Op, DAG, STI);
}

// st i1 v, addr
//    =>
// v1 = zxt v to i16
// st.u8 i16, addr
SDValue NVPTXTargetLowering::LowerSTOREi1(SDValue Op, SelectionDAG &DAG) const {
  SDNode *Node = Op.getNode();
  SDLoc dl(Node);
  StoreSDNode *ST = cast<StoreSDNode>(Node);
  SDValue Tmp1 = ST->getChain();
  SDValue Tmp2 = ST->getBasePtr();
  SDValue Tmp3 = ST->getValue();
  assert(Tmp3.getValueType() == MVT::i1 && "Custom lowering for i1 store only");
  Tmp3 = DAG.getNode(ISD::ZERO_EXTEND, dl, MVT::i16, Tmp3);
  SDValue Result =
      DAG.getTruncStore(Tmp1, dl, Tmp3, Tmp2, ST->getPointerInfo(), MVT::i8,
                        ST->getAlign(), ST->getMemOperand()->getFlags());
  return Result;
}

SDValue NVPTXTargetLowering::LowerCopyToReg_128(SDValue Op,
                                                SelectionDAG &DAG) const {
  // Change the CopyToReg to take in two 64-bit operands instead of a 128-bit
  // operand so that it can pass the legalization.

  assert(Op.getOperand(1).getValueType() == MVT::i128 &&
         "Custom lowering for 128-bit CopyToReg only");

  SDNode *Node = Op.getNode();
  SDLoc DL(Node);

  SDValue Cast = DAG.getBitcast(MVT::v2i64, Op->getOperand(2));
  SDValue Lo = DAG.getNode(ISD::EXTRACT_VECTOR_ELT, DL, MVT::i64, Cast,
                           DAG.getIntPtrConstant(0, DL));
  SDValue Hi = DAG.getNode(ISD::EXTRACT_VECTOR_ELT, DL, MVT::i64, Cast,
                           DAG.getIntPtrConstant(1, DL));

  SmallVector<SDValue, 5> NewOps(Op->getNumOperands() + 1);
  SmallVector<EVT, 3> ResultsType(Node->values());

  NewOps[0] = Op->getOperand(0); // Chain
  NewOps[1] = Op->getOperand(1); // Dst Reg
  NewOps[2] = Lo;                // Lower 64-bit
  NewOps[3] = Hi;                // Higher 64-bit
  if (Op.getNumOperands() == 4)
    NewOps[4] = Op->getOperand(3); // Glue if exists

  return DAG.getNode(ISD::CopyToReg, DL, ResultsType, NewOps);
}

unsigned NVPTXTargetLowering::getNumRegisters(
    LLVMContext &Context, EVT VT,
    std::optional<MVT> RegisterVT = std::nullopt) const {
  if (VT == MVT::i128 && RegisterVT == MVT::i128)
    return 1;
  return TargetLoweringBase::getNumRegisters(Context, VT, RegisterVT);
}

bool NVPTXTargetLowering::splitValueIntoRegisterParts(
    SelectionDAG &DAG, const SDLoc &DL, SDValue Val, SDValue *Parts,
    unsigned NumParts, MVT PartVT, std::optional<CallingConv::ID> CC) const {
  if (Val.getValueType() == MVT::i128 && NumParts == 1) {
    Parts[0] = Val;
    return true;
  }
  return false;
}

// This creates target external symbol for a function parameter.
// Name of the symbol is composed from its index and the function name.
// Negative index corresponds to special parameter (unsized array) used for
// passing variable arguments.
SDValue NVPTXTargetLowering::getParamSymbol(SelectionDAG &DAG, int I,
                                            EVT T) const {
  StringRef SavedStr = nvTM->getStrPool().save(
      getParamName(&DAG.getMachineFunction().getFunction(), I));
  return DAG.getExternalSymbol(SavedStr.data(), T);
}

SDValue NVPTXTargetLowering::getCallParamSymbol(SelectionDAG &DAG, int I,
                                                EVT T) const {
  const StringRef SavedStr = nvTM->getStrPool().save("param" + Twine(I));
  return DAG.getExternalSymbol(SavedStr.data(), T);
}

SDValue NVPTXTargetLowering::LowerFormalArguments(
    SDValue Chain, CallingConv::ID CallConv, bool isVarArg,
    const SmallVectorImpl<ISD::InputArg> &Ins, const SDLoc &dl,
    SelectionDAG &DAG, SmallVectorImpl<SDValue> &InVals) const {
  const DataLayout &DL = DAG.getDataLayout();
  LLVMContext &Ctx = *DAG.getContext();
  auto PtrVT = getPointerTy(DAG.getDataLayout());

  const Function &F = DAG.getMachineFunction().getFunction();

  SDValue Root = DAG.getRoot();
  SmallVector<SDValue, 16> OutChains;

  // argTypes.size() (or theArgs.size()) and Ins.size() need not match.
  // Ins.size() will be larger
  //   * if there is an aggregate argument with multiple fields (each field
  //     showing up separately in Ins)
  //   * if there is a vector argument with more than typical vector-length
  //     elements (generally if more than 4) where each vector element is
  //     individually present in Ins.
  // So a different index should be used for indexing into Ins.
  // See similar issue in LowerCall.

  auto AllIns = ArrayRef(Ins);
  for (const auto &Arg : F.args()) {
    const auto ArgIns = AllIns.take_while(
        [&](auto I) { return I.OrigArgIndex == Arg.getArgNo(); });
    AllIns = AllIns.drop_front(ArgIns.size());

    Type *Ty = Arg.getType();

    if (ArgIns.empty())
      report_fatal_error("Empty parameter types are not supported");

    if (Arg.use_empty()) {
      // argument is dead
      for (const auto &In : ArgIns) {
        assert(!In.Used && "Arg.use_empty() is true but Arg is used?");
        InVals.push_back(DAG.getUNDEF(In.VT));
      }
      continue;
    }

    SDValue ArgSymbol = getParamSymbol(DAG, Arg.getArgNo(), PtrVT);

    // In the following cases, assign a node order of "i+1"
    // to newly created nodes. The SDNodes for params have to
    // appear in the same order as their order of appearance
    // in the original function. "i+1" holds that order.
    if (Arg.hasByValAttr()) {
      // Param has ByVal attribute
      // Return MoveParam(param symbol).
      // Ideally, the param symbol can be returned directly,
      // but when SDNode builder decides to use it in a CopyToReg(),
      // machine instruction fails because TargetExternalSymbol
      // (not lowered) is target dependent, and CopyToReg assumes
      // the source is lowered.
      assert(ArgIns.size() == 1 && "ByVal argument must be a pointer");
      const auto &ByvalIn = ArgIns[0];
      assert(getValueType(DL, Ty) == ByvalIn.VT &&
             "Ins type did not match function type");
      assert(ByvalIn.VT == PtrVT && "ByVal argument must be a pointer");

      SDValue P;
      if (isKernelFunction(F)) {
        P = ArgSymbol;
        P.getNode()->setIROrder(Arg.getArgNo() + 1);
      } else {
        P = DAG.getNode(NVPTXISD::MoveParam, dl, ByvalIn.VT, ArgSymbol);
        P.getNode()->setIROrder(Arg.getArgNo() + 1);
        P = DAG.getAddrSpaceCast(dl, ByvalIn.VT, P, ADDRESS_SPACE_LOCAL,
                                 ADDRESS_SPACE_GENERIC);
      }
      InVals.push_back(P);
    } else {
      SmallVector<EVT, 16> VTs;
      SmallVector<uint64_t, 16> Offsets;
      ComputePTXValueVTs(*this, DL, Ctx, CallConv, Ty, VTs, Offsets);
      assert(VTs.size() == ArgIns.size() && "Size mismatch");
      assert(VTs.size() == Offsets.size() && "Size mismatch");

      const Align ArgAlign = getFunctionArgumentAlignment(
          &F, Ty, Arg.getArgNo() + AttributeList::FirstArgIndex, DL);

      unsigned I = 0;
      const auto VI = VectorizePTXValueVTs(VTs, Offsets, ArgAlign);
      for (const unsigned NumElts : VI) {
        // i1 is loaded/stored as i8
        const EVT LoadVT = VTs[I] == MVT::i1 ? MVT::i8 : VTs[I];
        const EVT VecVT = getVectorizedVT(LoadVT, NumElts, Ctx);

        SDValue VecAddr = DAG.getObjectPtrOffset(
            dl, ArgSymbol, TypeSize::getFixed(Offsets[I]));

        const Align PartAlign = commonAlignment(ArgAlign, Offsets[I]);
        SDValue P =
            DAG.getLoad(VecVT, dl, Root, VecAddr,
                        MachinePointerInfo(ADDRESS_SPACE_PARAM), PartAlign,
                        MachineMemOperand::MODereferenceable |
                            MachineMemOperand::MOInvariant);
        P.getNode()->setIROrder(Arg.getArgNo() + 1);
        for (const unsigned J : llvm::seq(NumElts)) {
          SDValue Elt = getExtractVectorizedValue(P, J, LoadVT, dl, DAG);

          Elt = correctParamType(Elt, ArgIns[I + J].VT, ArgIns[I + J].Flags,
                                 DAG, dl);
          InVals.push_back(Elt);
        }
        I += NumElts;
      }
    }
  }

  if (!OutChains.empty())
    DAG.setRoot(DAG.getTokenFactor(dl, OutChains));

  return Chain;
}

SDValue
NVPTXTargetLowering::LowerReturn(SDValue Chain, CallingConv::ID CallConv,
                                 bool isVarArg,
                                 const SmallVectorImpl<ISD::OutputArg> &Outs,
                                 const SmallVectorImpl<SDValue> &OutVals,
                                 const SDLoc &dl, SelectionDAG &DAG) const {
  const Function &F = DAG.getMachineFunction().getFunction();
  Type *RetTy = F.getReturnType();

  if (RetTy->isVoidTy()) {
    assert(OutVals.empty() && Outs.empty() && "Return value expected for void");
    return DAG.getNode(NVPTXISD::RET_GLUE, dl, MVT::Other, Chain);
  }

  const DataLayout &DL = DAG.getDataLayout();
  LLVMContext &Ctx = *DAG.getContext();

  const SDValue RetSymbol = DAG.getExternalSymbol("func_retval0", MVT::i32);
  const auto RetAlign = getFunctionParamOptimizedAlign(&F, RetTy, DL);

  // PTX Interoperability Guide 3.3(A): [Integer] Values shorter than
  // 32-bits are sign extended or zero extended, depending on whether
  // they are signed or unsigned types.
  const bool ExtendIntegerRetVal =
      RetTy->isIntegerTy() && DL.getTypeAllocSizeInBits(RetTy) < 32;

  SmallVector<EVT, 16> VTs;
  SmallVector<uint64_t, 16> Offsets;
  ComputePTXValueVTs(*this, DL, Ctx, CallConv, RetTy, VTs, Offsets);
  assert(VTs.size() == OutVals.size() && "Bad return value decomposition");

  const auto GetRetVal = [&](unsigned I) -> SDValue {
    SDValue RetVal = OutVals[I];
    assert(promoteScalarIntegerPTX(RetVal.getValueType()) ==
               RetVal.getValueType() &&
           "OutVal type should always be legal");

    const EVT VTI = promoteScalarIntegerPTX(VTs[I]);
    const EVT StoreVT =
        ExtendIntegerRetVal ? MVT::i32 : (VTI == MVT::i1 ? MVT::i8 : VTI);
    return correctParamType(RetVal, StoreVT, Outs[I].Flags, DAG, dl);
  };

  unsigned I = 0;
  const auto VI = VectorizePTXValueVTs(VTs, Offsets, RetAlign);
  for (const unsigned NumElts : VI) {
    const MaybeAlign CurrentAlign = ExtendIntegerRetVal
                                        ? MaybeAlign(std::nullopt)
                                        : commonAlignment(RetAlign, Offsets[I]);

    SDValue Val = getBuildVectorizedValue(
        NumElts, dl, DAG, [&](unsigned K) { return GetRetVal(I + K); });

    SDValue Ptr =
        DAG.getObjectPtrOffset(dl, RetSymbol, TypeSize::getFixed(Offsets[I]));

    Chain = DAG.getStore(Chain, dl, Val, Ptr,
                         MachinePointerInfo(ADDRESS_SPACE_PARAM), CurrentAlign);

    I += NumElts;
  }

  return DAG.getNode(NVPTXISD::RET_GLUE, dl, MVT::Other, Chain);
}

void NVPTXTargetLowering::LowerAsmOperandForConstraint(
    SDValue Op, StringRef Constraint, std::vector<SDValue> &Ops,
    SelectionDAG &DAG) const {
  if (Constraint.size() > 1)
    return;
  TargetLowering::LowerAsmOperandForConstraint(Op, Constraint, Ops, DAG);
}

// llvm.ptx.memcpy.const and llvm.ptx.memmove.const need to be modeled as
// TgtMemIntrinsic
// because we need the information that is only available in the "Value" type
// of destination
// pointer. In particular, the address space information.
bool NVPTXTargetLowering::getTgtMemIntrinsic(
    IntrinsicInfo &Info, const CallInst &I,
    MachineFunction &MF, unsigned Intrinsic) const {
  switch (Intrinsic) {
  default:
    return false;
  case Intrinsic::nvvm_match_all_sync_i32p:
  case Intrinsic::nvvm_match_all_sync_i64p:
    Info.opc = ISD::INTRINSIC_W_CHAIN;
    // memVT is bogus. These intrinsics have IntrInaccessibleMemOnly attribute
    // in order to model data exchange with other threads, but perform no real
    // memory accesses.
    Info.memVT = MVT::i1;

    // Our result depends on both our and other thread's arguments.
    Info.flags = MachineMemOperand::MOLoad | MachineMemOperand::MOStore;
    return true;
  case Intrinsic::nvvm_wmma_m16n16k16_load_a_f16_col:
  case Intrinsic::nvvm_wmma_m16n16k16_load_a_f16_row:
  case Intrinsic::nvvm_wmma_m16n16k16_load_a_f16_col_stride:
  case Intrinsic::nvvm_wmma_m16n16k16_load_a_f16_row_stride:
  case Intrinsic::nvvm_wmma_m16n16k16_load_b_f16_col:
  case Intrinsic::nvvm_wmma_m16n16k16_load_b_f16_row:
  case Intrinsic::nvvm_wmma_m16n16k16_load_b_f16_col_stride:
  case Intrinsic::nvvm_wmma_m16n16k16_load_b_f16_row_stride:
  case Intrinsic::nvvm_wmma_m32n8k16_load_a_f16_col:
  case Intrinsic::nvvm_wmma_m32n8k16_load_a_f16_row:
  case Intrinsic::nvvm_wmma_m32n8k16_load_a_f16_col_stride:
  case Intrinsic::nvvm_wmma_m32n8k16_load_a_f16_row_stride:
  case Intrinsic::nvvm_wmma_m32n8k16_load_b_f16_col:
  case Intrinsic::nvvm_wmma_m32n8k16_load_b_f16_row:
  case Intrinsic::nvvm_wmma_m32n8k16_load_b_f16_col_stride:
  case Intrinsic::nvvm_wmma_m32n8k16_load_b_f16_row_stride:
  case Intrinsic::nvvm_wmma_m8n32k16_load_a_f16_col:
  case Intrinsic::nvvm_wmma_m8n32k16_load_a_f16_row:
  case Intrinsic::nvvm_wmma_m8n32k16_load_a_f16_col_stride:
  case Intrinsic::nvvm_wmma_m8n32k16_load_a_f16_row_stride:
  case Intrinsic::nvvm_wmma_m8n32k16_load_b_f16_col:
  case Intrinsic::nvvm_wmma_m8n32k16_load_b_f16_row:
  case Intrinsic::nvvm_wmma_m8n32k16_load_b_f16_col_stride:
  case Intrinsic::nvvm_wmma_m8n32k16_load_b_f16_row_stride: {
    Info.opc = ISD::INTRINSIC_W_CHAIN;
    Info.memVT = MVT::v8f16;
    Info.ptrVal = I.getArgOperand(0);
    Info.offset = 0;
    Info.flags = MachineMemOperand::MOLoad;
    Info.align = Align(16);
    return true;
  }
  case Intrinsic::nvvm_wmma_m16n16k16_load_a_s8_col:
  case Intrinsic::nvvm_wmma_m16n16k16_load_a_s8_col_stride:
  case Intrinsic::nvvm_wmma_m16n16k16_load_a_u8_col_stride:
  case Intrinsic::nvvm_wmma_m16n16k16_load_a_u8_col:
  case Intrinsic::nvvm_wmma_m16n16k16_load_a_s8_row:
  case Intrinsic::nvvm_wmma_m16n16k16_load_a_s8_row_stride:
  case Intrinsic::nvvm_wmma_m16n16k16_load_a_u8_row_stride:
  case Intrinsic::nvvm_wmma_m16n16k16_load_a_u8_row:
  case Intrinsic::nvvm_wmma_m8n32k16_load_a_bf16_col:
  case Intrinsic::nvvm_wmma_m8n32k16_load_a_bf16_col_stride:
  case Intrinsic::nvvm_wmma_m8n32k16_load_a_bf16_row:
  case Intrinsic::nvvm_wmma_m8n32k16_load_a_bf16_row_stride:
  case Intrinsic::nvvm_wmma_m16n16k16_load_b_s8_col:
  case Intrinsic::nvvm_wmma_m16n16k16_load_b_s8_col_stride:
  case Intrinsic::nvvm_wmma_m16n16k16_load_b_u8_col_stride:
  case Intrinsic::nvvm_wmma_m16n16k16_load_b_u8_col:
  case Intrinsic::nvvm_wmma_m16n16k16_load_b_s8_row:
  case Intrinsic::nvvm_wmma_m16n16k16_load_b_s8_row_stride:
  case Intrinsic::nvvm_wmma_m16n16k16_load_b_u8_row_stride:
  case Intrinsic::nvvm_wmma_m16n16k16_load_b_u8_row:
  case Intrinsic::nvvm_wmma_m32n8k16_load_b_bf16_col:
  case Intrinsic::nvvm_wmma_m32n8k16_load_b_bf16_col_stride:
  case Intrinsic::nvvm_wmma_m32n8k16_load_b_bf16_row:
  case Intrinsic::nvvm_wmma_m32n8k16_load_b_bf16_row_stride: {
    Info.opc = ISD::INTRINSIC_W_CHAIN;
    Info.memVT = MVT::v2i32;
    Info.ptrVal = I.getArgOperand(0);
    Info.offset = 0;
    Info.flags = MachineMemOperand::MOLoad;
    Info.align = Align(8);
    return true;
  }

  case Intrinsic::nvvm_wmma_m32n8k16_load_a_s8_col:
  case Intrinsic::nvvm_wmma_m32n8k16_load_a_s8_col_stride:
  case Intrinsic::nvvm_wmma_m32n8k16_load_a_u8_col_stride:
  case Intrinsic::nvvm_wmma_m32n8k16_load_a_u8_col:
  case Intrinsic::nvvm_wmma_m32n8k16_load_a_s8_row:
  case Intrinsic::nvvm_wmma_m32n8k16_load_a_s8_row_stride:
  case Intrinsic::nvvm_wmma_m32n8k16_load_a_u8_row_stride:
  case Intrinsic::nvvm_wmma_m32n8k16_load_a_u8_row:
  case Intrinsic::nvvm_wmma_m16n16k16_load_a_bf16_col:
  case Intrinsic::nvvm_wmma_m16n16k16_load_a_bf16_col_stride:
  case Intrinsic::nvvm_wmma_m16n16k16_load_a_bf16_row:
  case Intrinsic::nvvm_wmma_m16n16k16_load_a_bf16_row_stride:
  case Intrinsic::nvvm_wmma_m16n16k8_load_a_tf32_col:
  case Intrinsic::nvvm_wmma_m16n16k8_load_a_tf32_col_stride:
  case Intrinsic::nvvm_wmma_m16n16k8_load_a_tf32_row:
  case Intrinsic::nvvm_wmma_m16n16k8_load_a_tf32_row_stride:

  case Intrinsic::nvvm_wmma_m8n32k16_load_b_s8_col:
  case Intrinsic::nvvm_wmma_m8n32k16_load_b_s8_col_stride:
  case Intrinsic::nvvm_wmma_m8n32k16_load_b_u8_col_stride:
  case Intrinsic::nvvm_wmma_m8n32k16_load_b_u8_col:
  case Intrinsic::nvvm_wmma_m8n32k16_load_b_s8_row:
  case Intrinsic::nvvm_wmma_m8n32k16_load_b_s8_row_stride:
  case Intrinsic::nvvm_wmma_m8n32k16_load_b_u8_row_stride:
  case Intrinsic::nvvm_wmma_m8n32k16_load_b_u8_row:
  case Intrinsic::nvvm_wmma_m16n16k16_load_b_bf16_col:
  case Intrinsic::nvvm_wmma_m16n16k16_load_b_bf16_col_stride:
  case Intrinsic::nvvm_wmma_m16n16k16_load_b_bf16_row:
  case Intrinsic::nvvm_wmma_m16n16k16_load_b_bf16_row_stride:
  case Intrinsic::nvvm_wmma_m16n16k8_load_b_tf32_col:
  case Intrinsic::nvvm_wmma_m16n16k8_load_b_tf32_col_stride:
  case Intrinsic::nvvm_wmma_m16n16k8_load_b_tf32_row:
  case Intrinsic::nvvm_wmma_m16n16k8_load_b_tf32_row_stride:
  case Intrinsic::nvvm_ldmatrix_sync_aligned_m8n8_x4_b16:
  case Intrinsic::nvvm_ldmatrix_sync_aligned_m8n8_x4_trans_b16:
  case Intrinsic::nvvm_ldmatrix_sync_aligned_m16n16_x2_trans_b8:
  case Intrinsic::nvvm_ldmatrix_sync_aligned_m16n16_x2_trans_b8x16_b4x16_p64:
  case Intrinsic::nvvm_ldmatrix_sync_aligned_m16n16_x2_trans_b8x16_b6x16_p32:
  case Intrinsic::nvvm_ldmatrix_sync_aligned_m8n16_x4_b8x16_b4x16_p64:
  case Intrinsic::nvvm_ldmatrix_sync_aligned_m8n16_x4_b8x16_b6x16_p32: {
    Info.opc = ISD::INTRINSIC_W_CHAIN;
    Info.memVT = MVT::v4i32;
    Info.ptrVal = I.getArgOperand(0);
    Info.offset = 0;
    Info.flags = MachineMemOperand::MOLoad;
    Info.align = Align(16);
    return true;
  }

  case Intrinsic::nvvm_wmma_m32n8k16_load_b_s8_col:
  case Intrinsic::nvvm_wmma_m32n8k16_load_b_s8_col_stride:
  case Intrinsic::nvvm_wmma_m32n8k16_load_b_u8_col_stride:
  case Intrinsic::nvvm_wmma_m32n8k16_load_b_u8_col:
  case Intrinsic::nvvm_wmma_m32n8k16_load_b_s8_row:
  case Intrinsic::nvvm_wmma_m32n8k16_load_b_s8_row_stride:
  case Intrinsic::nvvm_wmma_m32n8k16_load_b_u8_row_stride:
  case Intrinsic::nvvm_wmma_m32n8k16_load_b_u8_row:

  case Intrinsic::nvvm_wmma_m8n32k16_load_a_s8_col:
  case Intrinsic::nvvm_wmma_m8n32k16_load_a_s8_col_stride:
  case Intrinsic::nvvm_wmma_m8n32k16_load_a_u8_col_stride:
  case Intrinsic::nvvm_wmma_m8n32k16_load_a_u8_col:
  case Intrinsic::nvvm_wmma_m8n32k16_load_a_s8_row:
  case Intrinsic::nvvm_wmma_m8n32k16_load_a_s8_row_stride:
  case Intrinsic::nvvm_wmma_m8n32k16_load_a_u8_row_stride:
  case Intrinsic::nvvm_wmma_m8n32k16_load_a_u8_row:
  case Intrinsic::nvvm_wmma_m8n8k128_load_a_b1_row:
  case Intrinsic::nvvm_wmma_m8n8k128_load_a_b1_row_stride:
  case Intrinsic::nvvm_wmma_m8n8k128_load_b_b1_col:
  case Intrinsic::nvvm_wmma_m8n8k128_load_b_b1_col_stride:
  case Intrinsic::nvvm_wmma_m8n8k32_load_a_s4_row:
  case Intrinsic::nvvm_wmma_m8n8k32_load_a_s4_row_stride:
  case Intrinsic::nvvm_wmma_m8n8k32_load_a_u4_row_stride:
  case Intrinsic::nvvm_wmma_m8n8k32_load_a_u4_row:
  case Intrinsic::nvvm_wmma_m8n8k32_load_b_s4_col:
  case Intrinsic::nvvm_wmma_m8n8k32_load_b_s4_col_stride:
  case Intrinsic::nvvm_wmma_m8n8k32_load_b_u4_col_stride:
  case Intrinsic::nvvm_wmma_m8n8k32_load_b_u4_col:
  case Intrinsic::nvvm_ldmatrix_sync_aligned_m8n8_x1_b16:
  case Intrinsic::nvvm_ldmatrix_sync_aligned_m8n8_x1_trans_b16:
  case Intrinsic::nvvm_ldmatrix_sync_aligned_m8n16_x1_b8x16_b4x16_p64:
  case Intrinsic::nvvm_ldmatrix_sync_aligned_m8n16_x1_b8x16_b6x16_p32: {
    Info.opc = ISD::INTRINSIC_W_CHAIN;
    Info.memVT = MVT::i32;
    Info.ptrVal = I.getArgOperand(0);
    Info.offset = 0;
    Info.flags = MachineMemOperand::MOLoad;
    Info.align = Align(4);
    return true;
  }

  case Intrinsic::nvvm_wmma_m16n16k16_load_c_f16_col:
  case Intrinsic::nvvm_wmma_m16n16k16_load_c_f16_row:
  case Intrinsic::nvvm_wmma_m16n16k16_load_c_f16_col_stride:
  case Intrinsic::nvvm_wmma_m16n16k16_load_c_f16_row_stride:
  case Intrinsic::nvvm_wmma_m32n8k16_load_c_f16_col:
  case Intrinsic::nvvm_wmma_m32n8k16_load_c_f16_row:
  case Intrinsic::nvvm_wmma_m32n8k16_load_c_f16_col_stride:
  case Intrinsic::nvvm_wmma_m32n8k16_load_c_f16_row_stride:
  case Intrinsic::nvvm_wmma_m8n32k16_load_c_f16_col:
  case Intrinsic::nvvm_wmma_m8n32k16_load_c_f16_row:
  case Intrinsic::nvvm_wmma_m8n32k16_load_c_f16_col_stride:
  case Intrinsic::nvvm_wmma_m8n32k16_load_c_f16_row_stride: {
    Info.opc = ISD::INTRINSIC_W_CHAIN;
    Info.memVT = MVT::v4f16;
    Info.ptrVal = I.getArgOperand(0);
    Info.offset = 0;
    Info.flags = MachineMemOperand::MOLoad;
    Info.align = Align(16);
    return true;
  }

  case Intrinsic::nvvm_wmma_m16n16k16_load_c_f32_col:
  case Intrinsic::nvvm_wmma_m16n16k16_load_c_f32_row:
  case Intrinsic::nvvm_wmma_m16n16k16_load_c_f32_col_stride:
  case Intrinsic::nvvm_wmma_m16n16k16_load_c_f32_row_stride:
  case Intrinsic::nvvm_wmma_m32n8k16_load_c_f32_col:
  case Intrinsic::nvvm_wmma_m32n8k16_load_c_f32_row:
  case Intrinsic::nvvm_wmma_m32n8k16_load_c_f32_col_stride:
  case Intrinsic::nvvm_wmma_m32n8k16_load_c_f32_row_stride:
  case Intrinsic::nvvm_wmma_m8n32k16_load_c_f32_col:
  case Intrinsic::nvvm_wmma_m8n32k16_load_c_f32_row:
  case Intrinsic::nvvm_wmma_m8n32k16_load_c_f32_col_stride:
  case Intrinsic::nvvm_wmma_m8n32k16_load_c_f32_row_stride:
  case Intrinsic::nvvm_wmma_m16n16k8_load_c_f32_col:
  case Intrinsic::nvvm_wmma_m16n16k8_load_c_f32_row:
  case Intrinsic::nvvm_wmma_m16n16k8_load_c_f32_col_stride:
  case Intrinsic::nvvm_wmma_m16n16k8_load_c_f32_row_stride: {
    Info.opc = ISD::INTRINSIC_W_CHAIN;
    Info.memVT = MVT::v8f32;
    Info.ptrVal = I.getArgOperand(0);
    Info.offset = 0;
    Info.flags = MachineMemOperand::MOLoad;
    Info.align = Align(16);
    return true;
  }

  case Intrinsic::nvvm_wmma_m32n8k16_load_a_bf16_col:
  case Intrinsic::nvvm_wmma_m32n8k16_load_a_bf16_col_stride:
  case Intrinsic::nvvm_wmma_m32n8k16_load_a_bf16_row:
  case Intrinsic::nvvm_wmma_m32n8k16_load_a_bf16_row_stride:

  case Intrinsic::nvvm_wmma_m8n32k16_load_b_bf16_col:
  case Intrinsic::nvvm_wmma_m8n32k16_load_b_bf16_col_stride:
  case Intrinsic::nvvm_wmma_m8n32k16_load_b_bf16_row:
  case Intrinsic::nvvm_wmma_m8n32k16_load_b_bf16_row_stride:

  case Intrinsic::nvvm_wmma_m16n16k16_load_c_s32_col:
  case Intrinsic::nvvm_wmma_m16n16k16_load_c_s32_col_stride:
  case Intrinsic::nvvm_wmma_m16n16k16_load_c_s32_row:
  case Intrinsic::nvvm_wmma_m16n16k16_load_c_s32_row_stride:
  case Intrinsic::nvvm_wmma_m32n8k16_load_c_s32_col:
  case Intrinsic::nvvm_wmma_m32n8k16_load_c_s32_col_stride:
  case Intrinsic::nvvm_wmma_m32n8k16_load_c_s32_row:
  case Intrinsic::nvvm_wmma_m32n8k16_load_c_s32_row_stride:
  case Intrinsic::nvvm_wmma_m8n32k16_load_c_s32_col:
  case Intrinsic::nvvm_wmma_m8n32k16_load_c_s32_col_stride:
  case Intrinsic::nvvm_wmma_m8n32k16_load_c_s32_row:
  case Intrinsic::nvvm_wmma_m8n32k16_load_c_s32_row_stride: {
    Info.opc = ISD::INTRINSIC_W_CHAIN;
    Info.memVT = MVT::v8i32;
    Info.ptrVal = I.getArgOperand(0);
    Info.offset = 0;
    Info.flags = MachineMemOperand::MOLoad;
    Info.align = Align(16);
    return true;
  }

  case Intrinsic::nvvm_wmma_m8n8k128_load_c_s32_col:
  case Intrinsic::nvvm_wmma_m8n8k128_load_c_s32_col_stride:
  case Intrinsic::nvvm_wmma_m8n8k128_load_c_s32_row:
  case Intrinsic::nvvm_wmma_m8n8k128_load_c_s32_row_stride:
  case Intrinsic::nvvm_wmma_m8n8k32_load_c_s32_col:
  case Intrinsic::nvvm_wmma_m8n8k32_load_c_s32_col_stride:
  case Intrinsic::nvvm_wmma_m8n8k32_load_c_s32_row:
  case Intrinsic::nvvm_wmma_m8n8k32_load_c_s32_row_stride:
  case Intrinsic::nvvm_ldmatrix_sync_aligned_m8n8_x2_b16:
  case Intrinsic::nvvm_ldmatrix_sync_aligned_m8n8_x2_trans_b16:
  case Intrinsic::nvvm_ldmatrix_sync_aligned_m16n16_x1_trans_b8:
  case Intrinsic::nvvm_ldmatrix_sync_aligned_m16n16_x1_trans_b8x16_b4x16_p64:
  case Intrinsic::nvvm_ldmatrix_sync_aligned_m16n16_x1_trans_b8x16_b6x16_p32:
  case Intrinsic::nvvm_ldmatrix_sync_aligned_m8n16_x2_b8x16_b4x16_p64:
  case Intrinsic::nvvm_ldmatrix_sync_aligned_m8n16_x2_b8x16_b6x16_p32: {
    Info.opc = ISD::INTRINSIC_W_CHAIN;
    Info.memVT = MVT::v2i32;
    Info.ptrVal = I.getArgOperand(0);
    Info.offset = 0;
    Info.flags = MachineMemOperand::MOLoad;
    Info.align = Align(8);
    return true;
  }

  case Intrinsic::nvvm_wmma_m8n8k4_load_a_f64_col:
  case Intrinsic::nvvm_wmma_m8n8k4_load_a_f64_col_stride:
  case Intrinsic::nvvm_wmma_m8n8k4_load_a_f64_row:
  case Intrinsic::nvvm_wmma_m8n8k4_load_a_f64_row_stride:

  case Intrinsic::nvvm_wmma_m8n8k4_load_b_f64_col:
  case Intrinsic::nvvm_wmma_m8n8k4_load_b_f64_col_stride:
  case Intrinsic::nvvm_wmma_m8n8k4_load_b_f64_row:
  case Intrinsic::nvvm_wmma_m8n8k4_load_b_f64_row_stride: {
    Info.opc = ISD::INTRINSIC_W_CHAIN;
    Info.memVT = MVT::f64;
    Info.ptrVal = I.getArgOperand(0);
    Info.offset = 0;
    Info.flags = MachineMemOperand::MOLoad;
    Info.align = Align(8);
    return true;
  }

  case Intrinsic::nvvm_wmma_m8n8k4_load_c_f64_col:
  case Intrinsic::nvvm_wmma_m8n8k4_load_c_f64_col_stride:
  case Intrinsic::nvvm_wmma_m8n8k4_load_c_f64_row:
  case Intrinsic::nvvm_wmma_m8n8k4_load_c_f64_row_stride: {
    Info.opc = ISD::INTRINSIC_W_CHAIN;
    Info.memVT = MVT::v2f64;
    Info.ptrVal = I.getArgOperand(0);
    Info.offset = 0;
    Info.flags = MachineMemOperand::MOLoad;
    Info.align = Align(16);
    return true;
  }

  case Intrinsic::nvvm_wmma_m16n16k16_store_d_f16_col:
  case Intrinsic::nvvm_wmma_m16n16k16_store_d_f16_row:
  case Intrinsic::nvvm_wmma_m16n16k16_store_d_f16_col_stride:
  case Intrinsic::nvvm_wmma_m16n16k16_store_d_f16_row_stride:
  case Intrinsic::nvvm_wmma_m32n8k16_store_d_f16_col:
  case Intrinsic::nvvm_wmma_m32n8k16_store_d_f16_row:
  case Intrinsic::nvvm_wmma_m32n8k16_store_d_f16_col_stride:
  case Intrinsic::nvvm_wmma_m32n8k16_store_d_f16_row_stride:
  case Intrinsic::nvvm_wmma_m8n32k16_store_d_f16_col:
  case Intrinsic::nvvm_wmma_m8n32k16_store_d_f16_row:
  case Intrinsic::nvvm_wmma_m8n32k16_store_d_f16_col_stride:
  case Intrinsic::nvvm_wmma_m8n32k16_store_d_f16_row_stride: {
    Info.opc = ISD::INTRINSIC_VOID;
    Info.memVT = MVT::v4f16;
    Info.ptrVal = I.getArgOperand(0);
    Info.offset = 0;
    Info.flags = MachineMemOperand::MOStore;
    Info.align = Align(16);
    return true;
  }

  case Intrinsic::nvvm_wmma_m16n16k16_store_d_f32_col:
  case Intrinsic::nvvm_wmma_m16n16k16_store_d_f32_row:
  case Intrinsic::nvvm_wmma_m16n16k16_store_d_f32_col_stride:
  case Intrinsic::nvvm_wmma_m16n16k16_store_d_f32_row_stride:
  case Intrinsic::nvvm_wmma_m32n8k16_store_d_f32_col:
  case Intrinsic::nvvm_wmma_m32n8k16_store_d_f32_row:
  case Intrinsic::nvvm_wmma_m32n8k16_store_d_f32_col_stride:
  case Intrinsic::nvvm_wmma_m32n8k16_store_d_f32_row_stride:
  case Intrinsic::nvvm_wmma_m8n32k16_store_d_f32_col:
  case Intrinsic::nvvm_wmma_m8n32k16_store_d_f32_row:
  case Intrinsic::nvvm_wmma_m8n32k16_store_d_f32_col_stride:
  case Intrinsic::nvvm_wmma_m8n32k16_store_d_f32_row_stride:
  case Intrinsic::nvvm_wmma_m16n16k8_store_d_f32_col:
  case Intrinsic::nvvm_wmma_m16n16k8_store_d_f32_row:
  case Intrinsic::nvvm_wmma_m16n16k8_store_d_f32_col_stride:
  case Intrinsic::nvvm_wmma_m16n16k8_store_d_f32_row_stride: {
    Info.opc = ISD::INTRINSIC_VOID;
    Info.memVT = MVT::v8f32;
    Info.ptrVal = I.getArgOperand(0);
    Info.offset = 0;
    Info.flags = MachineMemOperand::MOStore;
    Info.align = Align(16);
    return true;
  }

  case Intrinsic::nvvm_wmma_m16n16k16_store_d_s32_col:
  case Intrinsic::nvvm_wmma_m16n16k16_store_d_s32_col_stride:
  case Intrinsic::nvvm_wmma_m16n16k16_store_d_s32_row:
  case Intrinsic::nvvm_wmma_m16n16k16_store_d_s32_row_stride:
  case Intrinsic::nvvm_wmma_m32n8k16_store_d_s32_col:
  case Intrinsic::nvvm_wmma_m32n8k16_store_d_s32_col_stride:
  case Intrinsic::nvvm_wmma_m32n8k16_store_d_s32_row:
  case Intrinsic::nvvm_wmma_m32n8k16_store_d_s32_row_stride:
  case Intrinsic::nvvm_wmma_m8n32k16_store_d_s32_col:
  case Intrinsic::nvvm_wmma_m8n32k16_store_d_s32_col_stride:
  case Intrinsic::nvvm_wmma_m8n32k16_store_d_s32_row:
  case Intrinsic::nvvm_wmma_m8n32k16_store_d_s32_row_stride: {
    Info.opc = ISD::INTRINSIC_VOID;
    Info.memVT = MVT::v8i32;
    Info.ptrVal = I.getArgOperand(0);
    Info.offset = 0;
    Info.flags = MachineMemOperand::MOStore;
    Info.align = Align(16);
    return true;
  }

  case Intrinsic::nvvm_wmma_m8n8k128_store_d_s32_col:
  case Intrinsic::nvvm_wmma_m8n8k128_store_d_s32_col_stride:
  case Intrinsic::nvvm_wmma_m8n8k128_store_d_s32_row:
  case Intrinsic::nvvm_wmma_m8n8k128_store_d_s32_row_stride:
  case Intrinsic::nvvm_wmma_m8n8k32_store_d_s32_col:
  case Intrinsic::nvvm_wmma_m8n8k32_store_d_s32_col_stride:
  case Intrinsic::nvvm_wmma_m8n8k32_store_d_s32_row:
  case Intrinsic::nvvm_wmma_m8n8k32_store_d_s32_row_stride:
  case Intrinsic::nvvm_stmatrix_sync_aligned_m8n8_x2_b16:
  case Intrinsic::nvvm_stmatrix_sync_aligned_m8n8_x2_trans_b16:
  case Intrinsic::nvvm_stmatrix_sync_aligned_m16n8_x2_trans_b8: {
    Info.opc = ISD::INTRINSIC_VOID;
    Info.memVT = MVT::v2i32;
    Info.ptrVal = I.getArgOperand(0);
    Info.offset = 0;
    Info.flags = MachineMemOperand::MOStore;
    Info.align = Align(8);
    return true;
  }

  case Intrinsic::nvvm_wmma_m8n8k4_store_d_f64_col:
  case Intrinsic::nvvm_wmma_m8n8k4_store_d_f64_col_stride:
  case Intrinsic::nvvm_wmma_m8n8k4_store_d_f64_row:
  case Intrinsic::nvvm_wmma_m8n8k4_store_d_f64_row_stride: {
    Info.opc = ISD::INTRINSIC_VOID;
    Info.memVT = MVT::v2f64;
    Info.ptrVal = I.getArgOperand(0);
    Info.offset = 0;
    Info.flags = MachineMemOperand::MOStore;
    Info.align = Align(16);
    return true;
  }

  case Intrinsic::nvvm_stmatrix_sync_aligned_m8n8_x1_b16:
  case Intrinsic::nvvm_stmatrix_sync_aligned_m8n8_x1_trans_b16:
  case Intrinsic::nvvm_stmatrix_sync_aligned_m16n8_x1_trans_b8: {
    Info.opc = ISD::INTRINSIC_VOID;
    Info.memVT = MVT::i32;
    Info.ptrVal = I.getArgOperand(0);
    Info.offset = 0;
    Info.flags = MachineMemOperand::MOStore;
    Info.align = Align(4);
    return true;
  }

  case Intrinsic::nvvm_stmatrix_sync_aligned_m8n8_x4_b16:
  case Intrinsic::nvvm_stmatrix_sync_aligned_m8n8_x4_trans_b16:
  case Intrinsic::nvvm_stmatrix_sync_aligned_m16n8_x4_trans_b8: {
    Info.opc = ISD::INTRINSIC_VOID;
    Info.memVT = MVT::v4i32;
    Info.ptrVal = I.getArgOperand(0);
    Info.offset = 0;
    Info.flags = MachineMemOperand::MOStore;
    Info.align = Align(16);
    return true;
  }

  case Intrinsic::nvvm_atomic_add_gen_f_cta:
  case Intrinsic::nvvm_atomic_add_gen_f_sys:
  case Intrinsic::nvvm_atomic_add_gen_i_cta:
  case Intrinsic::nvvm_atomic_add_gen_i_sys:
  case Intrinsic::nvvm_atomic_and_gen_i_cta:
  case Intrinsic::nvvm_atomic_and_gen_i_sys:
  case Intrinsic::nvvm_atomic_cas_gen_i_cta:
  case Intrinsic::nvvm_atomic_cas_gen_i_sys:
  case Intrinsic::nvvm_atomic_dec_gen_i_cta:
  case Intrinsic::nvvm_atomic_dec_gen_i_sys:
  case Intrinsic::nvvm_atomic_inc_gen_i_cta:
  case Intrinsic::nvvm_atomic_inc_gen_i_sys:
  case Intrinsic::nvvm_atomic_max_gen_i_cta:
  case Intrinsic::nvvm_atomic_max_gen_i_sys:
  case Intrinsic::nvvm_atomic_min_gen_i_cta:
  case Intrinsic::nvvm_atomic_min_gen_i_sys:
  case Intrinsic::nvvm_atomic_or_gen_i_cta:
  case Intrinsic::nvvm_atomic_or_gen_i_sys:
  case Intrinsic::nvvm_atomic_exch_gen_i_cta:
  case Intrinsic::nvvm_atomic_exch_gen_i_sys:
  case Intrinsic::nvvm_atomic_xor_gen_i_cta:
  case Intrinsic::nvvm_atomic_xor_gen_i_sys: {
    auto &DL = I.getDataLayout();
    Info.opc = ISD::INTRINSIC_W_CHAIN;
    Info.memVT = getValueType(DL, I.getType());
    Info.ptrVal = I.getArgOperand(0);
    Info.offset = 0;
    Info.flags = MachineMemOperand::MOLoad | MachineMemOperand::MOStore;
    Info.align.reset();
    return true;
  }

  case Intrinsic::nvvm_prefetch_tensormap: {
    auto &DL = I.getDataLayout();
    Info.opc = ISD::INTRINSIC_VOID;
    Info.memVT = getPointerTy(DL);
    Info.ptrVal = I.getArgOperand(0);
    Info.offset = 0;
    Info.flags =
        MachineMemOperand::MOLoad | MachineMemOperand::MODereferenceable;
    Info.align.reset();
    return true;
  }

  case Intrinsic::nvvm_ldu_global_i:
  case Intrinsic::nvvm_ldu_global_f:
  case Intrinsic::nvvm_ldu_global_p: {
    Info.opc = ISD::INTRINSIC_W_CHAIN;
    Info.memVT = getValueType(I.getDataLayout(), I.getType());
    Info.ptrVal = I.getArgOperand(0);
    Info.offset = 0;
    Info.flags = MachineMemOperand::MOLoad;
    Info.align = cast<ConstantInt>(I.getArgOperand(1))->getMaybeAlignValue();

    return true;
  }
  case Intrinsic::nvvm_tex_1d_v4f32_s32:
  case Intrinsic::nvvm_tex_1d_v4f32_f32:
  case Intrinsic::nvvm_tex_1d_level_v4f32_f32:
  case Intrinsic::nvvm_tex_1d_grad_v4f32_f32:
  case Intrinsic::nvvm_tex_1d_array_v4f32_s32:
  case Intrinsic::nvvm_tex_1d_array_v4f32_f32:
  case Intrinsic::nvvm_tex_1d_array_level_v4f32_f32:
  case Intrinsic::nvvm_tex_1d_array_grad_v4f32_f32:
  case Intrinsic::nvvm_tex_2d_v4f32_s32:
  case Intrinsic::nvvm_tex_2d_v4f32_f32:
  case Intrinsic::nvvm_tex_2d_level_v4f32_f32:
  case Intrinsic::nvvm_tex_2d_grad_v4f32_f32:
  case Intrinsic::nvvm_tex_2d_array_v4f32_s32:
  case Intrinsic::nvvm_tex_2d_array_v4f32_f32:
  case Intrinsic::nvvm_tex_2d_array_level_v4f32_f32:
  case Intrinsic::nvvm_tex_2d_array_grad_v4f32_f32:
  case Intrinsic::nvvm_tex_3d_v4f32_s32:
  case Intrinsic::nvvm_tex_3d_v4f32_f32:
  case Intrinsic::nvvm_tex_3d_level_v4f32_f32:
  case Intrinsic::nvvm_tex_3d_grad_v4f32_f32:
  case Intrinsic::nvvm_tex_cube_v4f32_f32:
  case Intrinsic::nvvm_tex_cube_level_v4f32_f32:
  case Intrinsic::nvvm_tex_cube_array_v4f32_f32:
  case Intrinsic::nvvm_tex_cube_array_level_v4f32_f32:
  case Intrinsic::nvvm_tld4_r_2d_v4f32_f32:
  case Intrinsic::nvvm_tld4_g_2d_v4f32_f32:
  case Intrinsic::nvvm_tld4_b_2d_v4f32_f32:
  case Intrinsic::nvvm_tld4_a_2d_v4f32_f32:
  case Intrinsic::nvvm_tex_unified_1d_v4f32_s32:
  case Intrinsic::nvvm_tex_unified_1d_v4f32_f32:
  case Intrinsic::nvvm_tex_unified_1d_level_v4f32_f32:
  case Intrinsic::nvvm_tex_unified_1d_grad_v4f32_f32:
  case Intrinsic::nvvm_tex_unified_1d_array_v4f32_s32:
  case Intrinsic::nvvm_tex_unified_1d_array_v4f32_f32:
  case Intrinsic::nvvm_tex_unified_1d_array_level_v4f32_f32:
  case Intrinsic::nvvm_tex_unified_1d_array_grad_v4f32_f32:
  case Intrinsic::nvvm_tex_unified_2d_v4f32_s32:
  case Intrinsic::nvvm_tex_unified_2d_v4f32_f32:
  case Intrinsic::nvvm_tex_unified_2d_level_v4f32_f32:
  case Intrinsic::nvvm_tex_unified_2d_grad_v4f32_f32:
  case Intrinsic::nvvm_tex_unified_2d_array_v4f32_s32:
  case Intrinsic::nvvm_tex_unified_2d_array_v4f32_f32:
  case Intrinsic::nvvm_tex_unified_2d_array_level_v4f32_f32:
  case Intrinsic::nvvm_tex_unified_2d_array_grad_v4f32_f32:
  case Intrinsic::nvvm_tex_unified_3d_v4f32_s32:
  case Intrinsic::nvvm_tex_unified_3d_v4f32_f32:
  case Intrinsic::nvvm_tex_unified_3d_level_v4f32_f32:
  case Intrinsic::nvvm_tex_unified_3d_grad_v4f32_f32:
  case Intrinsic::nvvm_tex_unified_cube_v4f32_f32:
  case Intrinsic::nvvm_tex_unified_cube_level_v4f32_f32:
  case Intrinsic::nvvm_tex_unified_cube_array_v4f32_f32:
  case Intrinsic::nvvm_tex_unified_cube_array_level_v4f32_f32:
  case Intrinsic::nvvm_tex_unified_cube_grad_v4f32_f32:
  case Intrinsic::nvvm_tex_unified_cube_array_grad_v4f32_f32:
  case Intrinsic::nvvm_tld4_unified_r_2d_v4f32_f32:
  case Intrinsic::nvvm_tld4_unified_g_2d_v4f32_f32:
  case Intrinsic::nvvm_tld4_unified_b_2d_v4f32_f32:
  case Intrinsic::nvvm_tld4_unified_a_2d_v4f32_f32:
    Info.opc = ISD::INTRINSIC_W_CHAIN;
    Info.memVT = MVT::v4f32;
    Info.ptrVal = nullptr;
    Info.offset = 0;
    Info.flags = MachineMemOperand::MOLoad;
    Info.align = Align(16);
    return true;

  case Intrinsic::nvvm_tex_1d_v4s32_s32:
  case Intrinsic::nvvm_tex_1d_v4s32_f32:
  case Intrinsic::nvvm_tex_1d_level_v4s32_f32:
  case Intrinsic::nvvm_tex_1d_grad_v4s32_f32:
  case Intrinsic::nvvm_tex_1d_array_v4s32_s32:
  case Intrinsic::nvvm_tex_1d_array_v4s32_f32:
  case Intrinsic::nvvm_tex_1d_array_level_v4s32_f32:
  case Intrinsic::nvvm_tex_1d_array_grad_v4s32_f32:
  case Intrinsic::nvvm_tex_2d_v4s32_s32:
  case Intrinsic::nvvm_tex_2d_v4s32_f32:
  case Intrinsic::nvvm_tex_2d_level_v4s32_f32:
  case Intrinsic::nvvm_tex_2d_grad_v4s32_f32:
  case Intrinsic::nvvm_tex_2d_array_v4s32_s32:
  case Intrinsic::nvvm_tex_2d_array_v4s32_f32:
  case Intrinsic::nvvm_tex_2d_array_level_v4s32_f32:
  case Intrinsic::nvvm_tex_2d_array_grad_v4s32_f32:
  case Intrinsic::nvvm_tex_3d_v4s32_s32:
  case Intrinsic::nvvm_tex_3d_v4s32_f32:
  case Intrinsic::nvvm_tex_3d_level_v4s32_f32:
  case Intrinsic::nvvm_tex_3d_grad_v4s32_f32:
  case Intrinsic::nvvm_tex_cube_v4s32_f32:
  case Intrinsic::nvvm_tex_cube_level_v4s32_f32:
  case Intrinsic::nvvm_tex_cube_array_v4s32_f32:
  case Intrinsic::nvvm_tex_cube_array_level_v4s32_f32:
  case Intrinsic::nvvm_tex_cube_v4u32_f32:
  case Intrinsic::nvvm_tex_cube_level_v4u32_f32:
  case Intrinsic::nvvm_tex_cube_array_v4u32_f32:
  case Intrinsic::nvvm_tex_cube_array_level_v4u32_f32:
  case Intrinsic::nvvm_tex_1d_v4u32_s32:
  case Intrinsic::nvvm_tex_1d_v4u32_f32:
  case Intrinsic::nvvm_tex_1d_level_v4u32_f32:
  case Intrinsic::nvvm_tex_1d_grad_v4u32_f32:
  case Intrinsic::nvvm_tex_1d_array_v4u32_s32:
  case Intrinsic::nvvm_tex_1d_array_v4u32_f32:
  case Intrinsic::nvvm_tex_1d_array_level_v4u32_f32:
  case Intrinsic::nvvm_tex_1d_array_grad_v4u32_f32:
  case Intrinsic::nvvm_tex_2d_v4u32_s32:
  case Intrinsic::nvvm_tex_2d_v4u32_f32:
  case Intrinsic::nvvm_tex_2d_level_v4u32_f32:
  case Intrinsic::nvvm_tex_2d_grad_v4u32_f32:
  case Intrinsic::nvvm_tex_2d_array_v4u32_s32:
  case Intrinsic::nvvm_tex_2d_array_v4u32_f32:
  case Intrinsic::nvvm_tex_2d_array_level_v4u32_f32:
  case Intrinsic::nvvm_tex_2d_array_grad_v4u32_f32:
  case Intrinsic::nvvm_tex_3d_v4u32_s32:
  case Intrinsic::nvvm_tex_3d_v4u32_f32:
  case Intrinsic::nvvm_tex_3d_level_v4u32_f32:
  case Intrinsic::nvvm_tex_3d_grad_v4u32_f32:
  case Intrinsic::nvvm_tld4_r_2d_v4s32_f32:
  case Intrinsic::nvvm_tld4_g_2d_v4s32_f32:
  case Intrinsic::nvvm_tld4_b_2d_v4s32_f32:
  case Intrinsic::nvvm_tld4_a_2d_v4s32_f32:
  case Intrinsic::nvvm_tld4_r_2d_v4u32_f32:
  case Intrinsic::nvvm_tld4_g_2d_v4u32_f32:
  case Intrinsic::nvvm_tld4_b_2d_v4u32_f32:
  case Intrinsic::nvvm_tld4_a_2d_v4u32_f32:
  case Intrinsic::nvvm_tex_unified_1d_v4s32_s32:
  case Intrinsic::nvvm_tex_unified_1d_v4s32_f32:
  case Intrinsic::nvvm_tex_unified_1d_level_v4s32_f32:
  case Intrinsic::nvvm_tex_unified_1d_grad_v4s32_f32:
  case Intrinsic::nvvm_tex_unified_1d_array_v4s32_s32:
  case Intrinsic::nvvm_tex_unified_1d_array_v4s32_f32:
  case Intrinsic::nvvm_tex_unified_1d_array_level_v4s32_f32:
  case Intrinsic::nvvm_tex_unified_1d_array_grad_v4s32_f32:
  case Intrinsic::nvvm_tex_unified_2d_v4s32_s32:
  case Intrinsic::nvvm_tex_unified_2d_v4s32_f32:
  case Intrinsic::nvvm_tex_unified_2d_level_v4s32_f32:
  case Intrinsic::nvvm_tex_unified_2d_grad_v4s32_f32:
  case Intrinsic::nvvm_tex_unified_2d_array_v4s32_s32:
  case Intrinsic::nvvm_tex_unified_2d_array_v4s32_f32:
  case Intrinsic::nvvm_tex_unified_2d_array_level_v4s32_f32:
  case Intrinsic::nvvm_tex_unified_2d_array_grad_v4s32_f32:
  case Intrinsic::nvvm_tex_unified_3d_v4s32_s32:
  case Intrinsic::nvvm_tex_unified_3d_v4s32_f32:
  case Intrinsic::nvvm_tex_unified_3d_level_v4s32_f32:
  case Intrinsic::nvvm_tex_unified_3d_grad_v4s32_f32:
  case Intrinsic::nvvm_tex_unified_1d_v4u32_s32:
  case Intrinsic::nvvm_tex_unified_1d_v4u32_f32:
  case Intrinsic::nvvm_tex_unified_1d_level_v4u32_f32:
  case Intrinsic::nvvm_tex_unified_1d_grad_v4u32_f32:
  case Intrinsic::nvvm_tex_unified_1d_array_v4u32_s32:
  case Intrinsic::nvvm_tex_unified_1d_array_v4u32_f32:
  case Intrinsic::nvvm_tex_unified_1d_array_level_v4u32_f32:
  case Intrinsic::nvvm_tex_unified_1d_array_grad_v4u32_f32:
  case Intrinsic::nvvm_tex_unified_2d_v4u32_s32:
  case Intrinsic::nvvm_tex_unified_2d_v4u32_f32:
  case Intrinsic::nvvm_tex_unified_2d_level_v4u32_f32:
  case Intrinsic::nvvm_tex_unified_2d_grad_v4u32_f32:
  case Intrinsic::nvvm_tex_unified_2d_array_v4u32_s32:
  case Intrinsic::nvvm_tex_unified_2d_array_v4u32_f32:
  case Intrinsic::nvvm_tex_unified_2d_array_level_v4u32_f32:
  case Intrinsic::nvvm_tex_unified_2d_array_grad_v4u32_f32:
  case Intrinsic::nvvm_tex_unified_3d_v4u32_s32:
  case Intrinsic::nvvm_tex_unified_3d_v4u32_f32:
  case Intrinsic::nvvm_tex_unified_3d_level_v4u32_f32:
  case Intrinsic::nvvm_tex_unified_3d_grad_v4u32_f32:
  case Intrinsic::nvvm_tex_unified_cube_v4s32_f32:
  case Intrinsic::nvvm_tex_unified_cube_level_v4s32_f32:
  case Intrinsic::nvvm_tex_unified_cube_array_v4s32_f32:
  case Intrinsic::nvvm_tex_unified_cube_array_level_v4s32_f32:
  case Intrinsic::nvvm_tex_unified_cube_v4u32_f32:
  case Intrinsic::nvvm_tex_unified_cube_level_v4u32_f32:
  case Intrinsic::nvvm_tex_unified_cube_array_v4u32_f32:
  case Intrinsic::nvvm_tex_unified_cube_array_level_v4u32_f32:
  case Intrinsic::nvvm_tex_unified_cube_grad_v4s32_f32:
  case Intrinsic::nvvm_tex_unified_cube_grad_v4u32_f32:
  case Intrinsic::nvvm_tex_unified_cube_array_grad_v4s32_f32:
  case Intrinsic::nvvm_tex_unified_cube_array_grad_v4u32_f32:
  case Intrinsic::nvvm_tld4_unified_r_2d_v4s32_f32:
  case Intrinsic::nvvm_tld4_unified_g_2d_v4s32_f32:
  case Intrinsic::nvvm_tld4_unified_b_2d_v4s32_f32:
  case Intrinsic::nvvm_tld4_unified_a_2d_v4s32_f32:
  case Intrinsic::nvvm_tld4_unified_r_2d_v4u32_f32:
  case Intrinsic::nvvm_tld4_unified_g_2d_v4u32_f32:
  case Intrinsic::nvvm_tld4_unified_b_2d_v4u32_f32:
  case Intrinsic::nvvm_tld4_unified_a_2d_v4u32_f32:
    Info.opc = ISD::INTRINSIC_W_CHAIN;
    Info.memVT = MVT::v4i32;
    Info.ptrVal = nullptr;
    Info.offset = 0;
    Info.flags = MachineMemOperand::MOLoad;
    Info.align = Align(16);
    return true;

  case Intrinsic::nvvm_suld_1d_i8_clamp:
  case Intrinsic::nvvm_suld_1d_v2i8_clamp:
  case Intrinsic::nvvm_suld_1d_v4i8_clamp:
  case Intrinsic::nvvm_suld_1d_array_i8_clamp:
  case Intrinsic::nvvm_suld_1d_array_v2i8_clamp:
  case Intrinsic::nvvm_suld_1d_array_v4i8_clamp:
  case Intrinsic::nvvm_suld_2d_i8_clamp:
  case Intrinsic::nvvm_suld_2d_v2i8_clamp:
  case Intrinsic::nvvm_suld_2d_v4i8_clamp:
  case Intrinsic::nvvm_suld_2d_array_i8_clamp:
  case Intrinsic::nvvm_suld_2d_array_v2i8_clamp:
  case Intrinsic::nvvm_suld_2d_array_v4i8_clamp:
  case Intrinsic::nvvm_suld_3d_i8_clamp:
  case Intrinsic::nvvm_suld_3d_v2i8_clamp:
  case Intrinsic::nvvm_suld_3d_v4i8_clamp:
  case Intrinsic::nvvm_suld_1d_i8_trap:
  case Intrinsic::nvvm_suld_1d_v2i8_trap:
  case Intrinsic::nvvm_suld_1d_v4i8_trap:
  case Intrinsic::nvvm_suld_1d_array_i8_trap:
  case Intrinsic::nvvm_suld_1d_array_v2i8_trap:
  case Intrinsic::nvvm_suld_1d_array_v4i8_trap:
  case Intrinsic::nvvm_suld_2d_i8_trap:
  case Intrinsic::nvvm_suld_2d_v2i8_trap:
  case Intrinsic::nvvm_suld_2d_v4i8_trap:
  case Intrinsic::nvvm_suld_2d_array_i8_trap:
  case Intrinsic::nvvm_suld_2d_array_v2i8_trap:
  case Intrinsic::nvvm_suld_2d_array_v4i8_trap:
  case Intrinsic::nvvm_suld_3d_i8_trap:
  case Intrinsic::nvvm_suld_3d_v2i8_trap:
  case Intrinsic::nvvm_suld_3d_v4i8_trap:
  case Intrinsic::nvvm_suld_1d_i8_zero:
  case Intrinsic::nvvm_suld_1d_v2i8_zero:
  case Intrinsic::nvvm_suld_1d_v4i8_zero:
  case Intrinsic::nvvm_suld_1d_array_i8_zero:
  case Intrinsic::nvvm_suld_1d_array_v2i8_zero:
  case Intrinsic::nvvm_suld_1d_array_v4i8_zero:
  case Intrinsic::nvvm_suld_2d_i8_zero:
  case Intrinsic::nvvm_suld_2d_v2i8_zero:
  case Intrinsic::nvvm_suld_2d_v4i8_zero:
  case Intrinsic::nvvm_suld_2d_array_i8_zero:
  case Intrinsic::nvvm_suld_2d_array_v2i8_zero:
  case Intrinsic::nvvm_suld_2d_array_v4i8_zero:
  case Intrinsic::nvvm_suld_3d_i8_zero:
  case Intrinsic::nvvm_suld_3d_v2i8_zero:
  case Intrinsic::nvvm_suld_3d_v4i8_zero:
    Info.opc = ISD::INTRINSIC_W_CHAIN;
    Info.memVT = MVT::i8;
    Info.ptrVal = nullptr;
    Info.offset = 0;
    Info.flags = MachineMemOperand::MOLoad;
    Info.align = Align(16);
    return true;

  case Intrinsic::nvvm_suld_1d_i16_clamp:
  case Intrinsic::nvvm_suld_1d_v2i16_clamp:
  case Intrinsic::nvvm_suld_1d_v4i16_clamp:
  case Intrinsic::nvvm_suld_1d_array_i16_clamp:
  case Intrinsic::nvvm_suld_1d_array_v2i16_clamp:
  case Intrinsic::nvvm_suld_1d_array_v4i16_clamp:
  case Intrinsic::nvvm_suld_2d_i16_clamp:
  case Intrinsic::nvvm_suld_2d_v2i16_clamp:
  case Intrinsic::nvvm_suld_2d_v4i16_clamp:
  case Intrinsic::nvvm_suld_2d_array_i16_clamp:
  case Intrinsic::nvvm_suld_2d_array_v2i16_clamp:
  case Intrinsic::nvvm_suld_2d_array_v4i16_clamp:
  case Intrinsic::nvvm_suld_3d_i16_clamp:
  case Intrinsic::nvvm_suld_3d_v2i16_clamp:
  case Intrinsic::nvvm_suld_3d_v4i16_clamp:
  case Intrinsic::nvvm_suld_1d_i16_trap:
  case Intrinsic::nvvm_suld_1d_v2i16_trap:
  case Intrinsic::nvvm_suld_1d_v4i16_trap:
  case Intrinsic::nvvm_suld_1d_array_i16_trap:
  case Intrinsic::nvvm_suld_1d_array_v2i16_trap:
  case Intrinsic::nvvm_suld_1d_array_v4i16_trap:
  case Intrinsic::nvvm_suld_2d_i16_trap:
  case Intrinsic::nvvm_suld_2d_v2i16_trap:
  case Intrinsic::nvvm_suld_2d_v4i16_trap:
  case Intrinsic::nvvm_suld_2d_array_i16_trap:
  case Intrinsic::nvvm_suld_2d_array_v2i16_trap:
  case Intrinsic::nvvm_suld_2d_array_v4i16_trap:
  case Intrinsic::nvvm_suld_3d_i16_trap:
  case Intrinsic::nvvm_suld_3d_v2i16_trap:
  case Intrinsic::nvvm_suld_3d_v4i16_trap:
  case Intrinsic::nvvm_suld_1d_i16_zero:
  case Intrinsic::nvvm_suld_1d_v2i16_zero:
  case Intrinsic::nvvm_suld_1d_v4i16_zero:
  case Intrinsic::nvvm_suld_1d_array_i16_zero:
  case Intrinsic::nvvm_suld_1d_array_v2i16_zero:
  case Intrinsic::nvvm_suld_1d_array_v4i16_zero:
  case Intrinsic::nvvm_suld_2d_i16_zero:
  case Intrinsic::nvvm_suld_2d_v2i16_zero:
  case Intrinsic::nvvm_suld_2d_v4i16_zero:
  case Intrinsic::nvvm_suld_2d_array_i16_zero:
  case Intrinsic::nvvm_suld_2d_array_v2i16_zero:
  case Intrinsic::nvvm_suld_2d_array_v4i16_zero:
  case Intrinsic::nvvm_suld_3d_i16_zero:
  case Intrinsic::nvvm_suld_3d_v2i16_zero:
  case Intrinsic::nvvm_suld_3d_v4i16_zero:
    Info.opc = ISD::INTRINSIC_W_CHAIN;
    Info.memVT = MVT::i16;
    Info.ptrVal = nullptr;
    Info.offset = 0;
    Info.flags = MachineMemOperand::MOLoad;
    Info.align = Align(16);
    return true;

  case Intrinsic::nvvm_suld_1d_i32_clamp:
  case Intrinsic::nvvm_suld_1d_v2i32_clamp:
  case Intrinsic::nvvm_suld_1d_v4i32_clamp:
  case Intrinsic::nvvm_suld_1d_array_i32_clamp:
  case Intrinsic::nvvm_suld_1d_array_v2i32_clamp:
  case Intrinsic::nvvm_suld_1d_array_v4i32_clamp:
  case Intrinsic::nvvm_suld_2d_i32_clamp:
  case Intrinsic::nvvm_suld_2d_v2i32_clamp:
  case Intrinsic::nvvm_suld_2d_v4i32_clamp:
  case Intrinsic::nvvm_suld_2d_array_i32_clamp:
  case Intrinsic::nvvm_suld_2d_array_v2i32_clamp:
  case Intrinsic::nvvm_suld_2d_array_v4i32_clamp:
  case Intrinsic::nvvm_suld_3d_i32_clamp:
  case Intrinsic::nvvm_suld_3d_v2i32_clamp:
  case Intrinsic::nvvm_suld_3d_v4i32_clamp:
  case Intrinsic::nvvm_suld_1d_i32_trap:
  case Intrinsic::nvvm_suld_1d_v2i32_trap:
  case Intrinsic::nvvm_suld_1d_v4i32_trap:
  case Intrinsic::nvvm_suld_1d_array_i32_trap:
  case Intrinsic::nvvm_suld_1d_array_v2i32_trap:
  case Intrinsic::nvvm_suld_1d_array_v4i32_trap:
  case Intrinsic::nvvm_suld_2d_i32_trap:
  case Intrinsic::nvvm_suld_2d_v2i32_trap:
  case Intrinsic::nvvm_suld_2d_v4i32_trap:
  case Intrinsic::nvvm_suld_2d_array_i32_trap:
  case Intrinsic::nvvm_suld_2d_array_v2i32_trap:
  case Intrinsic::nvvm_suld_2d_array_v4i32_trap:
  case Intrinsic::nvvm_suld_3d_i32_trap:
  case Intrinsic::nvvm_suld_3d_v2i32_trap:
  case Intrinsic::nvvm_suld_3d_v4i32_trap:
  case Intrinsic::nvvm_suld_1d_i32_zero:
  case Intrinsic::nvvm_suld_1d_v2i32_zero:
  case Intrinsic::nvvm_suld_1d_v4i32_zero:
  case Intrinsic::nvvm_suld_1d_array_i32_zero:
  case Intrinsic::nvvm_suld_1d_array_v2i32_zero:
  case Intrinsic::nvvm_suld_1d_array_v4i32_zero:
  case Intrinsic::nvvm_suld_2d_i32_zero:
  case Intrinsic::nvvm_suld_2d_v2i32_zero:
  case Intrinsic::nvvm_suld_2d_v4i32_zero:
  case Intrinsic::nvvm_suld_2d_array_i32_zero:
  case Intrinsic::nvvm_suld_2d_array_v2i32_zero:
  case Intrinsic::nvvm_suld_2d_array_v4i32_zero:
  case Intrinsic::nvvm_suld_3d_i32_zero:
  case Intrinsic::nvvm_suld_3d_v2i32_zero:
  case Intrinsic::nvvm_suld_3d_v4i32_zero:
    Info.opc = ISD::INTRINSIC_W_CHAIN;
    Info.memVT = MVT::i32;
    Info.ptrVal = nullptr;
    Info.offset = 0;
    Info.flags = MachineMemOperand::MOLoad;
    Info.align = Align(16);
    return true;

  case Intrinsic::nvvm_suld_1d_i64_clamp:
  case Intrinsic::nvvm_suld_1d_v2i64_clamp:
  case Intrinsic::nvvm_suld_1d_array_i64_clamp:
  case Intrinsic::nvvm_suld_1d_array_v2i64_clamp:
  case Intrinsic::nvvm_suld_2d_i64_clamp:
  case Intrinsic::nvvm_suld_2d_v2i64_clamp:
  case Intrinsic::nvvm_suld_2d_array_i64_clamp:
  case Intrinsic::nvvm_suld_2d_array_v2i64_clamp:
  case Intrinsic::nvvm_suld_3d_i64_clamp:
  case Intrinsic::nvvm_suld_3d_v2i64_clamp:
  case Intrinsic::nvvm_suld_1d_i64_trap:
  case Intrinsic::nvvm_suld_1d_v2i64_trap:
  case Intrinsic::nvvm_suld_1d_array_i64_trap:
  case Intrinsic::nvvm_suld_1d_array_v2i64_trap:
  case Intrinsic::nvvm_suld_2d_i64_trap:
  case Intrinsic::nvvm_suld_2d_v2i64_trap:
  case Intrinsic::nvvm_suld_2d_array_i64_trap:
  case Intrinsic::nvvm_suld_2d_array_v2i64_trap:
  case Intrinsic::nvvm_suld_3d_i64_trap:
  case Intrinsic::nvvm_suld_3d_v2i64_trap:
  case Intrinsic::nvvm_suld_1d_i64_zero:
  case Intrinsic::nvvm_suld_1d_v2i64_zero:
  case Intrinsic::nvvm_suld_1d_array_i64_zero:
  case Intrinsic::nvvm_suld_1d_array_v2i64_zero:
  case Intrinsic::nvvm_suld_2d_i64_zero:
  case Intrinsic::nvvm_suld_2d_v2i64_zero:
  case Intrinsic::nvvm_suld_2d_array_i64_zero:
  case Intrinsic::nvvm_suld_2d_array_v2i64_zero:
  case Intrinsic::nvvm_suld_3d_i64_zero:
  case Intrinsic::nvvm_suld_3d_v2i64_zero:
    Info.opc = ISD::INTRINSIC_W_CHAIN;
    Info.memVT = MVT::i64;
    Info.ptrVal = nullptr;
    Info.offset = 0;
    Info.flags = MachineMemOperand::MOLoad;
    Info.align = Align(16);
    return true;

  case Intrinsic::nvvm_tcgen05_ld_16x64b_x1:
  case Intrinsic::nvvm_tcgen05_ld_32x32b_x1:
  case Intrinsic::nvvm_tcgen05_ld_16x32bx2_x1: {
    Info.opc = ISD::INTRINSIC_W_CHAIN;
    Info.memVT = MVT::v1i32;
    Info.ptrVal = I.getArgOperand(0);
    Info.offset = 0;
    Info.flags = MachineMemOperand::MOLoad;
    Info.align.reset();
    return true;
  }

  case Intrinsic::nvvm_tcgen05_ld_16x64b_x2:
  case Intrinsic::nvvm_tcgen05_ld_16x128b_x1:
  case Intrinsic::nvvm_tcgen05_ld_32x32b_x2:
  case Intrinsic::nvvm_tcgen05_ld_16x32bx2_x2: {
    Info.opc = ISD::INTRINSIC_W_CHAIN;
    Info.memVT = MVT::v2i32;
    Info.ptrVal = I.getArgOperand(0);
    Info.offset = 0;
    Info.flags = MachineMemOperand::MOLoad;
    Info.align.reset();
    return true;
  }

  case Intrinsic::nvvm_tcgen05_ld_16x64b_x4:
  case Intrinsic::nvvm_tcgen05_ld_16x128b_x2:
  case Intrinsic::nvvm_tcgen05_ld_32x32b_x4:
  case Intrinsic::nvvm_tcgen05_ld_16x256b_x1:
  case Intrinsic::nvvm_tcgen05_ld_16x32bx2_x4: {
    Info.opc = ISD::INTRINSIC_W_CHAIN;
    Info.memVT = MVT::v4i32;
    Info.ptrVal = I.getArgOperand(0);
    Info.offset = 0;
    Info.flags = MachineMemOperand::MOLoad;
    Info.align.reset();
    return true;
  }

  case Intrinsic::nvvm_tcgen05_ld_16x64b_x8:
  case Intrinsic::nvvm_tcgen05_ld_16x128b_x4:
  case Intrinsic::nvvm_tcgen05_ld_16x256b_x2:
  case Intrinsic::nvvm_tcgen05_ld_32x32b_x8:
  case Intrinsic::nvvm_tcgen05_ld_16x32bx2_x8: {
    Info.opc = ISD::INTRINSIC_W_CHAIN;
    Info.memVT = MVT::v8i32;
    Info.ptrVal = I.getArgOperand(0);
    Info.offset = 0;
    Info.flags = MachineMemOperand::MOLoad;
    Info.align.reset();
    return true;
  }

  case Intrinsic::nvvm_tcgen05_ld_16x64b_x16:
  case Intrinsic::nvvm_tcgen05_ld_16x128b_x8:
  case Intrinsic::nvvm_tcgen05_ld_16x256b_x4:
  case Intrinsic::nvvm_tcgen05_ld_32x32b_x16:
  case Intrinsic::nvvm_tcgen05_ld_16x32bx2_x16: {
    Info.opc = ISD::INTRINSIC_W_CHAIN;
    Info.memVT = MVT::v16i32;
    Info.ptrVal = I.getArgOperand(0);
    Info.offset = 0;
    Info.flags = MachineMemOperand::MOLoad;
    Info.align.reset();
    return true;
  }

  case Intrinsic::nvvm_tcgen05_ld_16x64b_x32:
  case Intrinsic::nvvm_tcgen05_ld_16x128b_x16:
  case Intrinsic::nvvm_tcgen05_ld_16x256b_x8:
  case Intrinsic::nvvm_tcgen05_ld_32x32b_x32:
  case Intrinsic::nvvm_tcgen05_ld_16x32bx2_x32: {
    Info.opc = ISD::INTRINSIC_W_CHAIN;
    Info.memVT = MVT::v32i32;
    Info.ptrVal = I.getArgOperand(0);
    Info.offset = 0;
    Info.flags = MachineMemOperand::MOLoad;
    Info.align.reset();
    return true;
  }

  case Intrinsic::nvvm_tcgen05_ld_16x64b_x64:
  case Intrinsic::nvvm_tcgen05_ld_16x128b_x32:
  case Intrinsic::nvvm_tcgen05_ld_16x256b_x16:
  case Intrinsic::nvvm_tcgen05_ld_32x32b_x64:
  case Intrinsic::nvvm_tcgen05_ld_16x32bx2_x64: {
    Info.opc = ISD::INTRINSIC_W_CHAIN;
    Info.memVT = MVT::v64i32;
    Info.ptrVal = I.getArgOperand(0);
    Info.offset = 0;
    Info.flags = MachineMemOperand::MOLoad;
    Info.align.reset();
    return true;
  }

  case Intrinsic::nvvm_tcgen05_ld_16x64b_x128:
  case Intrinsic::nvvm_tcgen05_ld_16x128b_x64:
  case Intrinsic::nvvm_tcgen05_ld_16x256b_x32:
  case Intrinsic::nvvm_tcgen05_ld_32x32b_x128:
  case Intrinsic::nvvm_tcgen05_ld_16x32bx2_x128: {
    Info.opc = ISD::INTRINSIC_W_CHAIN;
    Info.memVT = MVT::v128i32;
    Info.ptrVal = I.getArgOperand(0);
    Info.offset = 0;
    Info.flags = MachineMemOperand::MOLoad;
    Info.align.reset();
    return true;
  }

  case Intrinsic::nvvm_tcgen05_st_16x64b_x1:
  case Intrinsic::nvvm_tcgen05_st_32x32b_x1:
  case Intrinsic::nvvm_tcgen05_st_16x32bx2_x1: {
    Info.opc = ISD::INTRINSIC_VOID;
    Info.memVT = MVT::i32;
    Info.ptrVal = I.getArgOperand(0);
    Info.offset = 0;
    Info.flags = MachineMemOperand::MOStore;
    Info.align.reset();
    return true;
  }

  case Intrinsic::nvvm_tcgen05_st_16x64b_x2:
  case Intrinsic::nvvm_tcgen05_st_16x128b_x1:
  case Intrinsic::nvvm_tcgen05_st_32x32b_x2:
  case Intrinsic::nvvm_tcgen05_st_16x32bx2_x2: {
    Info.opc = ISD::INTRINSIC_VOID;
    Info.memVT = MVT::v2i32;
    Info.ptrVal = I.getArgOperand(0);
    Info.offset = 0;
    Info.flags = MachineMemOperand::MOStore;
    Info.align.reset();
    return true;
  }

  case Intrinsic::nvvm_tcgen05_st_16x64b_x4:
  case Intrinsic::nvvm_tcgen05_st_16x128b_x2:
  case Intrinsic::nvvm_tcgen05_st_16x256b_x1:
  case Intrinsic::nvvm_tcgen05_st_32x32b_x4:
  case Intrinsic::nvvm_tcgen05_st_16x32bx2_x4: {
    Info.opc = ISD::INTRINSIC_VOID;
    Info.memVT = MVT::v4i32;
    Info.ptrVal = I.getArgOperand(0);
    Info.offset = 0;
    Info.flags = MachineMemOperand::MOStore;
    Info.align.reset();
    return true;
  }

  case Intrinsic::nvvm_tcgen05_st_16x64b_x8:
  case Intrinsic::nvvm_tcgen05_st_16x128b_x4:
  case Intrinsic::nvvm_tcgen05_st_16x256b_x2:
  case Intrinsic::nvvm_tcgen05_st_32x32b_x8:
  case Intrinsic::nvvm_tcgen05_st_16x32bx2_x8: {
    Info.opc = ISD::INTRINSIC_VOID;
    Info.memVT = MVT::v8i32;
    Info.ptrVal = I.getArgOperand(0);
    Info.offset = 0;
    Info.flags = MachineMemOperand::MOStore;
    Info.align.reset();
    return true;
  }

  case Intrinsic::nvvm_tcgen05_st_16x64b_x16:
  case Intrinsic::nvvm_tcgen05_st_16x128b_x8:
  case Intrinsic::nvvm_tcgen05_st_16x256b_x4:
  case Intrinsic::nvvm_tcgen05_st_32x32b_x16:
  case Intrinsic::nvvm_tcgen05_st_16x32bx2_x16: {
    Info.opc = ISD::INTRINSIC_VOID;
    Info.memVT = MVT::v16i32;
    Info.ptrVal = I.getArgOperand(0);
    Info.offset = 0;
    Info.flags = MachineMemOperand::MOStore;
    Info.align.reset();
    return true;
  }

  case Intrinsic::nvvm_tcgen05_st_16x64b_x32:
  case Intrinsic::nvvm_tcgen05_st_16x128b_x16:
  case Intrinsic::nvvm_tcgen05_st_16x256b_x8:
  case Intrinsic::nvvm_tcgen05_st_32x32b_x32:
  case Intrinsic::nvvm_tcgen05_st_16x32bx2_x32: {
    Info.opc = ISD::INTRINSIC_VOID;
    Info.memVT = MVT::v32i32;
    Info.ptrVal = I.getArgOperand(0);
    Info.offset = 0;
    Info.flags = MachineMemOperand::MOStore;
    Info.align.reset();
    return true;
  }

  case Intrinsic::nvvm_tcgen05_st_16x64b_x64:
  case Intrinsic::nvvm_tcgen05_st_16x128b_x32:
  case Intrinsic::nvvm_tcgen05_st_16x256b_x16:
  case Intrinsic::nvvm_tcgen05_st_32x32b_x64:
  case Intrinsic::nvvm_tcgen05_st_16x32bx2_x64: {
    Info.opc = ISD::INTRINSIC_VOID;
    Info.memVT = MVT::v64i32;
    Info.ptrVal = I.getArgOperand(0);
    Info.offset = 0;
    Info.flags = MachineMemOperand::MOStore;
    Info.align.reset();
    return true;
  }

  case Intrinsic::nvvm_tcgen05_st_16x64b_x128:
  case Intrinsic::nvvm_tcgen05_st_16x128b_x64:
  case Intrinsic::nvvm_tcgen05_st_16x256b_x32:
  case Intrinsic::nvvm_tcgen05_st_32x32b_x128:
  case Intrinsic::nvvm_tcgen05_st_16x32bx2_x128: {
    Info.opc = ISD::INTRINSIC_VOID;
    Info.memVT = MVT::v128i32;
    Info.ptrVal = I.getArgOperand(0);
    Info.offset = 0;
    Info.flags = MachineMemOperand::MOStore;
    Info.align.reset();
    return true;
  }
  case Intrinsic::nvvm_tcgen05_mma_shared_disable_output_lane_cg1:
  case Intrinsic::nvvm_tcgen05_mma_shared_scale_d_disable_output_lane_cg1:
  case Intrinsic::nvvm_tcgen05_mma_sp_shared_disable_output_lane_cg1:
  case Intrinsic::nvvm_tcgen05_mma_sp_shared_scale_d_disable_output_lane_cg1:
  case Intrinsic::nvvm_tcgen05_mma_tensor_disable_output_lane_cg1:
  case Intrinsic::nvvm_tcgen05_mma_tensor_scale_d_disable_output_lane_cg1:
  case Intrinsic::nvvm_tcgen05_mma_tensor_disable_output_lane_cg1_ashift:
  case Intrinsic::
      nvvm_tcgen05_mma_tensor_scale_d_disable_output_lane_cg1_ashift:
  case Intrinsic::nvvm_tcgen05_mma_sp_tensor_disable_output_lane_cg1:
  case Intrinsic::nvvm_tcgen05_mma_sp_tensor_scale_d_disable_output_lane_cg1:
  case Intrinsic::nvvm_tcgen05_mma_sp_tensor_disable_output_lane_cg1_ashift:
  case Intrinsic::
      nvvm_tcgen05_mma_sp_tensor_scale_d_disable_output_lane_cg1_ashift: {
    // We are reading and writing back to TMem
    Info.opc = ISD::INTRINSIC_VOID;
    Info.memVT = MVT::v4i32;
    Info.ptrVal = I.getArgOperand(0);
    Info.offset = 0;
    Info.flags = MachineMemOperand::MOLoad | MachineMemOperand::MOStore;
    Info.align = Align(16);
    return true;
  }

  case Intrinsic::nvvm_tcgen05_mma_shared_disable_output_lane_cg2:
  case Intrinsic::nvvm_tcgen05_mma_shared_scale_d_disable_output_lane_cg2:
  case Intrinsic::nvvm_tcgen05_mma_sp_shared_disable_output_lane_cg2:
  case Intrinsic::nvvm_tcgen05_mma_sp_shared_scale_d_disable_output_lane_cg2:
  case Intrinsic::nvvm_tcgen05_mma_tensor_disable_output_lane_cg2:
  case Intrinsic::nvvm_tcgen05_mma_tensor_scale_d_disable_output_lane_cg2:
  case Intrinsic::nvvm_tcgen05_mma_sp_tensor_disable_output_lane_cg2:
  case Intrinsic::nvvm_tcgen05_mma_sp_tensor_scale_d_disable_output_lane_cg2:
  case Intrinsic::nvvm_tcgen05_mma_tensor_disable_output_lane_cg2_ashift:
  case Intrinsic::
      nvvm_tcgen05_mma_tensor_scale_d_disable_output_lane_cg2_ashift:
  case Intrinsic::nvvm_tcgen05_mma_sp_tensor_disable_output_lane_cg2_ashift:
  case Intrinsic::
      nvvm_tcgen05_mma_sp_tensor_scale_d_disable_output_lane_cg2_ashift: {
    // We are reading and writing back to TMem
    Info.opc = ISD::INTRINSIC_VOID;
    Info.memVT = MVT::v8i32;
    Info.ptrVal = I.getArgOperand(0);
    Info.offset = 0;
    Info.flags = MachineMemOperand::MOLoad | MachineMemOperand::MOStore;
    Info.align = Align(16);
    return true;
  }
  }
  return false;
}

/// getFunctionParamOptimizedAlign - since function arguments are passed via
/// .param space, we may want to increase their alignment in a way that
/// ensures that we can effectively vectorize their loads & stores. We can
/// increase alignment only if the function has internal or has private
/// linkage as for other linkage types callers may already rely on default
/// alignment. To allow using 128-bit vectorized loads/stores, this function
/// ensures that alignment is 16 or greater.
Align NVPTXTargetLowering::getFunctionParamOptimizedAlign(
    const Function *F, Type *ArgTy, const DataLayout &DL) const {
  // Capping the alignment to 128 bytes as that is the maximum alignment
  // supported by PTX.
  const Align ABITypeAlign = std::min(Align(128), DL.getABITypeAlign(ArgTy));

  // If a function has linkage different from internal or private, we
  // must use default ABI alignment as external users rely on it. Same
  // for a function that may be called from a function pointer.
  if (!F || !F->hasLocalLinkage() ||
      F->hasAddressTaken(/*Users=*/nullptr,
                         /*IgnoreCallbackUses=*/false,
                         /*IgnoreAssumeLikeCalls=*/true,
                         /*IgnoreLLVMUsed=*/true))
    return ABITypeAlign;

  assert(!isKernelFunction(*F) && "Expect kernels to have non-local linkage");
  return std::max(Align(16), ABITypeAlign);
}

/// Helper for computing alignment of a device function byval parameter.
Align NVPTXTargetLowering::getFunctionByValParamAlign(
    const Function *F, Type *ArgTy, Align InitialAlign,
    const DataLayout &DL) const {
  Align ArgAlign = InitialAlign;
  // Try to increase alignment to enhance vectorization options.
  if (F)
    ArgAlign = std::max(ArgAlign, getFunctionParamOptimizedAlign(F, ArgTy, DL));

  // Old ptx versions have a bug. When PTX code takes address of
  // byval parameter with alignment < 4, ptxas generates code to
  // spill argument into memory. Alas on sm_50+ ptxas generates
  // SASS code that fails with misaligned access. To work around
  // the problem, make sure that we align byval parameters by at
  // least 4. This bug seems to be fixed at least starting from
  // ptxas > 9.0.
  // TODO: remove this after verifying the bug is not reproduced
  // on non-deprecated ptxas versions.
  if (ForceMinByValParamAlign)
    ArgAlign = std::max(ArgAlign, Align(4));

  return ArgAlign;
}

// Helper for getting a function parameter name. Name is composed from
// its index and the function name. Negative index corresponds to special
// parameter (unsized array) used for passing variable arguments.
std::string NVPTXTargetLowering::getParamName(const Function *F,
                                              int Idx) const {
  std::string ParamName;
  raw_string_ostream ParamStr(ParamName);

  ParamStr << getTargetMachine().getSymbol(F)->getName();
  if (Idx < 0)
    ParamStr << "_vararg";
  else
    ParamStr << "_param_" << Idx;

  return ParamName;
}

/// isLegalAddressingMode - Return true if the addressing mode represented
/// by AM is legal for this target, for a load/store of the specified type.
/// Used to guide target specific optimizations, like loop strength reduction
/// (LoopStrengthReduce.cpp) and memory optimization for address mode
/// (CodeGenPrepare.cpp)
bool NVPTXTargetLowering::isLegalAddressingMode(const DataLayout &DL,
                                                const AddrMode &AM, Type *Ty,
                                                unsigned AS, Instruction *I) const {
  // AddrMode - This represents an addressing mode of:
  //    BaseGV + BaseOffs + BaseReg + Scale*ScaleReg
  //
  // The legal address modes are
  // - [avar]
  // - [areg]
  // - [areg+immoff]
  // - [immAddr]

  // immoff must fit in a signed 32-bit int
  if (!APInt(64, AM.BaseOffs).isSignedIntN(32))
    return false;

  if (AM.BaseGV)
    return !AM.BaseOffs && !AM.HasBaseReg && !AM.Scale;

  switch (AM.Scale) {
  case 0: // "r", "r+i" or "i" is allowed
    break;
  case 1:
    if (AM.HasBaseReg) // "r+r+i" or "r+r" is not allowed.
      return false;
    // Otherwise we have r+i.
    break;
  default:
    // No scale > 1 is allowed
    return false;
  }
  return true;
}

//===----------------------------------------------------------------------===//
//                         NVPTX Inline Assembly Support
//===----------------------------------------------------------------------===//

/// getConstraintType - Given a constraint letter, return the type of
/// constraint it is for this target.
NVPTXTargetLowering::ConstraintType
NVPTXTargetLowering::getConstraintType(StringRef Constraint) const {
  if (Constraint.size() == 1) {
    switch (Constraint[0]) {
    default:
      break;
    case 'b':
    case 'r':
    case 'h':
    case 'c':
    case 'l':
    case 'f':
    case 'd':
    case 'q':
    case '0':
    case 'N':
      return C_RegisterClass;
    }
  }
  return TargetLowering::getConstraintType(Constraint);
}

std::pair<unsigned, const TargetRegisterClass *>
NVPTXTargetLowering::getRegForInlineAsmConstraint(const TargetRegisterInfo *TRI,
                                                  StringRef Constraint,
                                                  MVT VT) const {
  if (Constraint.size() == 1) {
    switch (Constraint[0]) {
    case 'b':
      return std::make_pair(0U, &NVPTX::B1RegClass);
    case 'c':
    case 'h':
      return std::make_pair(0U, &NVPTX::B16RegClass);
    case 'r':
    case 'f':
      return std::make_pair(0U, &NVPTX::B32RegClass);
    case 'l':
    case 'N':
    case 'd':
      return std::make_pair(0U, &NVPTX::B64RegClass);
    case 'q': {
      if (STI.getSmVersion() < 70)
        report_fatal_error("Inline asm with 128 bit operands is only "
                           "supported for sm_70 and higher!");
      return std::make_pair(0U, &NVPTX::B128RegClass);
    }
    }
  }
  return TargetLowering::getRegForInlineAsmConstraint(TRI, Constraint, VT);
}

//===----------------------------------------------------------------------===//
//                         NVPTX DAG Combining
//===----------------------------------------------------------------------===//

bool NVPTXTargetLowering::allowFMA(MachineFunction &MF,
                                   CodeGenOptLevel OptLevel) const {
  // Always honor command-line argument
  if (FMAContractLevelOpt.getNumOccurrences() > 0)
    return FMAContractLevelOpt > 0;

  // Do not contract if we're not optimizing the code.
  if (OptLevel == CodeGenOptLevel::None)
    return false;

  // Honor TargetOptions flags that explicitly say fusion is okay.
  if (MF.getTarget().Options.AllowFPOpFusion == FPOpFusion::Fast)
    return true;

  return false;
}

static bool isConstZero(const SDValue &Operand) {
  const auto *Const = dyn_cast<ConstantSDNode>(Operand);
  return Const && Const->getZExtValue() == 0;
}

/// PerformADDCombineWithOperands - Try DAG combinations for an ADD with
/// operands N0 and N1.  This is a helper for PerformADDCombine that is
/// called with the default operands, and if that fails, with commuted
/// operands.
static SDValue
PerformADDCombineWithOperands(SDNode *N, SDValue N0, SDValue N1,
                              TargetLowering::DAGCombinerInfo &DCI) {
  EVT VT = N0.getValueType();

  // Since integer multiply-add costs the same as integer multiply
  // but is more costly than integer add, do the fusion only when
  // the mul is only used in the add.
  // TODO: this may not be true for later architectures, consider relaxing this
  if (!N0.getNode()->hasOneUse())
    return SDValue();

  // fold (add (select cond, 0, (mul a, b)), c)
  //   -> (select cond, c, (add (mul a, b), c))
  //
  if (N0.getOpcode() == ISD::SELECT) {
    unsigned ZeroOpNum;
    if (isConstZero(N0->getOperand(1)))
      ZeroOpNum = 1;
    else if (isConstZero(N0->getOperand(2)))
      ZeroOpNum = 2;
    else
      return SDValue();

    SDValue M = N0->getOperand((ZeroOpNum == 1) ? 2 : 1);
    if (M->getOpcode() != ISD::MUL || !M.getNode()->hasOneUse())
      return SDValue();

    SDLoc DL(N);
    SDValue Mul =
        DCI.DAG.getNode(ISD::MUL, DL, VT, M->getOperand(0), M->getOperand(1));
    SDValue MAD = DCI.DAG.getNode(ISD::ADD, DL, VT, Mul, N1);
    return DCI.DAG.getSelect(SDLoc(N), VT, N0->getOperand(0),
                             ((ZeroOpNum == 1) ? N1 : MAD),
                             ((ZeroOpNum == 1) ? MAD : N1));
  }

  return SDValue();
}

static SDValue
PerformFADDCombineWithOperands(SDNode *N, SDValue N0, SDValue N1,
                               TargetLowering::DAGCombinerInfo &DCI,
                               CodeGenOptLevel OptLevel) {
  EVT VT = N0.getValueType();
  if (N0.getOpcode() == ISD::FMUL) {
    const auto *TLI = static_cast<const NVPTXTargetLowering *>(
        &DCI.DAG.getTargetLoweringInfo());
    if (!(TLI->allowFMA(DCI.DAG.getMachineFunction(), OptLevel) ||
          (N->getFlags().hasAllowContract() &&
           N0->getFlags().hasAllowContract())))
      return SDValue();

    // For floating point:
    // Do the fusion only when the mul has less than 5 uses and all
    // are add.
    // The heuristic is that if a use is not an add, then that use
    // cannot be fused into fma, therefore mul is still needed anyway.
    // If there are more than 4 uses, even if they are all add, fusing
    // them will increase register pressue.
    //
    int numUses = 0;
    int nonAddCount = 0;
    for (const SDNode *User : N0.getNode()->users()) {
      numUses++;
      if (User->getOpcode() != ISD::FADD)
        ++nonAddCount;
      if (numUses >= 5)
        return SDValue();
    }
    if (nonAddCount) {
      int orderNo = N->getIROrder();
      int orderNo2 = N0.getNode()->getIROrder();
      // simple heuristics here for considering potential register
      // pressure, the logics here is that the differnce are used
      // to measure the distance between def and use, the longer distance
      // more likely cause register pressure.
      if (orderNo - orderNo2 < 500)
        return SDValue();

      // Now, check if at least one of the FMUL's operands is live beyond the
      // node N, which guarantees that the FMA will not increase register
      // pressure at node N.
      bool opIsLive = false;
      const SDNode *left = N0.getOperand(0).getNode();
      const SDNode *right = N0.getOperand(1).getNode();

      if (isa<ConstantSDNode>(left) || isa<ConstantSDNode>(right))
        opIsLive = true;

      if (!opIsLive)
        for (const SDNode *User : left->users()) {
          int orderNo3 = User->getIROrder();
          if (orderNo3 > orderNo) {
            opIsLive = true;
            break;
          }
        }

      if (!opIsLive)
        for (const SDNode *User : right->users()) {
          int orderNo3 = User->getIROrder();
          if (orderNo3 > orderNo) {
            opIsLive = true;
            break;
          }
        }

      if (!opIsLive)
        return SDValue();
    }

    return DCI.DAG.getNode(ISD::FMA, SDLoc(N), VT, N0.getOperand(0),
                           N0.getOperand(1), N1);
  }

  return SDValue();
}

/// Fold unpacking movs into a load by increasing the number of return values.
///
/// ex:
/// L: v2f16,ch = load <p>
/// a: f16 = extractelt L:0, 0
/// b: f16 = extractelt L:0, 1
/// use(a, b)
///
/// ...is turned into...
///
/// L: f16,f16,ch = LoadV2 <p>
/// use(L:0, L:1)
static SDValue
combineUnpackingMovIntoLoad(SDNode *N, TargetLowering::DAGCombinerInfo &DCI) {
  // Don't run this optimization before the legalizer
  if (!DCI.isAfterLegalizeDAG())
    return SDValue();

  EVT ElementVT = N->getValueType(0);
  // Avoid non-packed types and v4i8
  if (!NVPTX::isPackedVectorTy(ElementVT) || ElementVT == MVT::v4i8)
    return SDValue();

  SmallVector<SDNode *> DeadCopyToRegs;

  // Check whether all outputs are either used by an extractelt or are
  // glue/chain nodes
  if (!all_of(N->uses(), [&](SDUse &U) {
        // Skip glue, chain nodes
        if (U.getValueType() == MVT::Glue || U.getValueType() == MVT::Other)
          return true;
        if (U.getUser()->getOpcode() == ISD::EXTRACT_VECTOR_ELT) {
          if (N->getOpcode() != ISD::LOAD)
            return true;
          // Since this is an ISD::LOAD, check all extractelts are used. If
          // any are not used, we don't want to defeat another optimization that
          // will narrow the load.
          //
          // For example:
          //
          // L: v2f16,ch = load <p>
          // e0: f16 = extractelt L:0, 0
          // e1: f16 = extractelt L:0, 1        <-- unused
          // store e0
          //
          // Can be optimized by DAGCombiner to:
          //
          // L: f16,ch = load <p>
          // store L:0
          return !U.getUser()->use_empty();
        }

        // Otherwise, this use prevents us from splitting a value.
        return false;
      }))
    return SDValue();

  auto *LD = cast<MemSDNode>(N);
  SDLoc DL(LD);

  // the new opcode after we double the number of operands
  NVPTXISD::NodeType Opcode;
  SmallVector<SDValue> Operands(LD->ops());
  unsigned OldNumOutputs; // non-glue, non-chain outputs
  switch (LD->getOpcode()) {
  case ISD::LOAD:
    OldNumOutputs = 1;
    // Any packed type is legal, so the legalizer will not have lowered
    // ISD::LOAD -> NVPTXISD::Load (unless it's under-aligned). We have to do it
    // here.
    Opcode = NVPTXISD::LoadV2;
    Operands.push_back(DCI.DAG.getIntPtrConstant(
        cast<LoadSDNode>(LD)->getExtensionType(), DL));
    break;
  case NVPTXISD::LoadV2:
    OldNumOutputs = 2;
    Opcode = NVPTXISD::LoadV4;
    break;
  case NVPTXISD::LoadV4:
    // V8 is only supported for f32. Don't forget, we're not changing the load
    // size here. This is already a 256-bit load.
    if (ElementVT != MVT::v2f32)
      return SDValue();
    OldNumOutputs = 4;
    Opcode = NVPTXISD::LoadV8;
    break;
  case NVPTXISD::LoadV8:
    // PTX doesn't support the next doubling of outputs
    return SDValue();
  }

  // the non-glue, non-chain outputs in the new load
  const unsigned NewNumOutputs = OldNumOutputs * 2;
  SmallVector<EVT> NewVTs(NewNumOutputs, ElementVT.getVectorElementType());
  // add remaining chain and glue values
  NewVTs.append(LD->value_begin() + OldNumOutputs, LD->value_end());

  // Create the new load
  SDValue NewLoad = DCI.DAG.getMemIntrinsicNode(
      Opcode, DL, DCI.DAG.getVTList(NewVTs), Operands, LD->getMemoryVT(),
      LD->getMemOperand());

  // Now we use a combination of BUILD_VECTORs and a MERGE_VALUES node to keep
  // the outputs the same. These nodes will be optimized away in later
  // DAGCombiner iterations.
  SmallVector<SDValue> Results;
  for (unsigned I : seq(OldNumOutputs))
    Results.push_back(DCI.DAG.getBuildVector(
        ElementVT, DL, {NewLoad.getValue(I * 2), NewLoad.getValue(I * 2 + 1)}));
  // Add remaining chain and glue nodes
  for (unsigned I : seq(NewLoad->getNumValues() - NewNumOutputs))
    Results.push_back(NewLoad.getValue(NewNumOutputs + I));

  return DCI.DAG.getMergeValues(Results, DL);
}

/// Fold packing movs into a store.
///
/// ex:
/// v1: v2f16 = BUILD_VECTOR a:f16, b:f16
/// v2: v2f16 = BUILD_VECTOR c:f16, d:f16
/// StoreV2 v1, v2
///
/// ...is turned into...
///
/// StoreV4 a, b, c, d
static SDValue combinePackingMovIntoStore(SDNode *N,
                                          TargetLowering::DAGCombinerInfo &DCI,
                                          unsigned Front, unsigned Back) {
  // We want to run this as late as possible since other optimizations may
  // eliminate the BUILD_VECTORs.
  if (!DCI.isAfterLegalizeDAG())
    return SDValue();

  // Get the type of the operands being stored.
  EVT ElementVT = N->getOperand(Front).getValueType();

  // Avoid non-packed types and v4i8
  if (!NVPTX::isPackedVectorTy(ElementVT) || ElementVT == MVT::v4i8)
    return SDValue();

  auto *ST = cast<MemSDNode>(N);

  // The new opcode after we double the number of operands.
  NVPTXISD::NodeType Opcode;
  switch (N->getOpcode()) {
  case ISD::STORE:
    // Any packed type is legal, so the legalizer will not have lowered
    // ISD::STORE -> NVPTXISD::Store (unless it's under-aligned). We have to do
    // it here.
    Opcode = NVPTXISD::StoreV2;
    break;
  case NVPTXISD::StoreV2:
    Opcode = NVPTXISD::StoreV4;
    break;
  case NVPTXISD::StoreV4:
    // V8 is only supported for f32. Don't forget, we're not changing the store
    // size here. This is already a 256-bit store.
    if (ElementVT != MVT::v2f32)
      return SDValue();
    Opcode = NVPTXISD::StoreV8;
    break;
  case NVPTXISD::StoreV8:
    // PTX doesn't support the next doubling of operands
    return SDValue();
  default:
    llvm_unreachable("Unhandled store opcode");
  }

  // Scan the operands and if they're all BUILD_VECTORs, we'll have gathered
  // their elements.
  SmallVector<SDValue, 4> Operands(N->ops().take_front(Front));
  for (SDValue BV : N->ops().drop_front(Front).drop_back(Back)) {
    if (BV.getOpcode() != ISD::BUILD_VECTOR)
      return SDValue();

    // If the operand has multiple uses, this optimization can increase register
    // pressure.
    if (!BV.hasOneUse())
      return SDValue();

    // DAGCombiner visits nodes bottom-up. Check the BUILD_VECTOR operands for
    // any signs they may be folded by some other pattern or rule.
    for (SDValue Op : BV->ops()) {
      // Peek through bitcasts
      if (Op.getOpcode() == ISD::BITCAST)
        Op = Op.getOperand(0);

      // This may be folded into a PRMT.
      if (Op.getValueType() == MVT::i16 && Op.getOpcode() == ISD::TRUNCATE &&
          Op->getOperand(0).getValueType() == MVT::i32)
        return SDValue();

      // This may be folded into cvt.bf16x2
      if (Op.getOpcode() == ISD::FP_ROUND)
        return SDValue();
    }
    Operands.append({BV.getOperand(0), BV.getOperand(1)});
  }
  Operands.append(N->op_end() - Back, N->op_end());

  // Now we replace the store
  return DCI.DAG.getMemIntrinsicNode(Opcode, SDLoc(N), N->getVTList(), Operands,
                                     ST->getMemoryVT(), ST->getMemOperand());
}

static SDValue combineSTORE(SDNode *N, TargetLowering::DAGCombinerInfo &DCI,
                            const NVPTXSubtarget &STI) {

  if (DCI.isBeforeLegalize() && N->getOpcode() == ISD::STORE) {
    // Here is our chance to custom lower a store with a non-simple type.
    // Unfortunately, we can't do this in the legalizer because there is no
    // way to setOperationAction for an non-simple type.
    StoreSDNode *ST = cast<StoreSDNode>(N);
    if (!ST->getValue().getValueType().isSimple())
      return lowerSTOREVector(SDValue(ST, 0), DCI.DAG, STI);
  }

  return combinePackingMovIntoStore(N, DCI, 1, 2);
}

static SDValue combineLOAD(SDNode *N, TargetLowering::DAGCombinerInfo &DCI,
                           const NVPTXSubtarget &STI) {
  if (DCI.isBeforeLegalize() && N->getOpcode() == ISD::LOAD) {
    // Here is our chance to custom lower a load with a non-simple type.
    // Unfortunately, we can't do this in the legalizer because there is no
    // way to setOperationAction for an non-simple type.
    if (!N->getValueType(0).isSimple())
      return lowerLoadVector(N, DCI.DAG, STI);
  }

  return combineUnpackingMovIntoLoad(N, DCI);
}

/// PerformADDCombine - Target-specific dag combine xforms for ISD::ADD.
///
static SDValue PerformADDCombine(SDNode *N,
                                 TargetLowering::DAGCombinerInfo &DCI,
                                 CodeGenOptLevel OptLevel) {
  if (OptLevel == CodeGenOptLevel::None)
    return SDValue();

  SDValue N0 = N->getOperand(0);
  SDValue N1 = N->getOperand(1);

  // Skip non-integer, non-scalar case
  EVT VT = N0.getValueType();
  if (VT.isVector() || VT != MVT::i32)
    return SDValue();

  // First try with the default operand order.
  if (SDValue Result = PerformADDCombineWithOperands(N, N0, N1, DCI))
    return Result;

  // If that didn't work, try again with the operands commuted.
  return PerformADDCombineWithOperands(N, N1, N0, DCI);
}

/// PerformFADDCombine - Target-specific dag combine xforms for ISD::FADD.
///
static SDValue PerformFADDCombine(SDNode *N,
                                 TargetLowering::DAGCombinerInfo &DCI,
                                 CodeGenOptLevel OptLevel) {
  SDValue N0 = N->getOperand(0);
  SDValue N1 = N->getOperand(1);

  EVT VT = N0.getValueType();
  if (VT.isVector() || !(VT == MVT::f32 || VT == MVT::f64))
    return SDValue();

  // First try with the default operand order.
  if (SDValue Result = PerformFADDCombineWithOperands(N, N0, N1, DCI, OptLevel))
    return Result;

  // If that didn't work, try again with the operands commuted.
  return PerformFADDCombineWithOperands(N, N1, N0, DCI, OptLevel);
}

/// Get 3-input version of a 2-input min/max opcode
static NVPTXISD::NodeType getMinMax3Opcode(unsigned MinMax2Opcode) {
  switch (MinMax2Opcode) {
  case ISD::FMAXNUM:
  case ISD::FMAXIMUMNUM:
    return NVPTXISD::FMAXNUM3;
  case ISD::FMINNUM:
  case ISD::FMINIMUMNUM:
    return NVPTXISD::FMINNUM3;
  case ISD::FMAXIMUM:
    return NVPTXISD::FMAXIMUM3;
  case ISD::FMINIMUM:
    return NVPTXISD::FMINIMUM3;
  default:
    llvm_unreachable("Invalid 2-input min/max opcode");
  }
}

/// PerformFMinMaxCombine - Combine (fmaxnum (fmaxnum a, b), c) into
/// (fmaxnum3 a, b, c). Also covers other llvm min/max intrinsics.
static SDValue PerformFMinMaxCombine(SDNode *N,
                                     TargetLowering::DAGCombinerInfo &DCI,
                                     unsigned PTXVersion, unsigned SmVersion) {

  // 3-input min/max requires PTX 8.8+ and SM_100+, and only supports f32s
  EVT VT = N->getValueType(0);
  if (VT != MVT::f32 || PTXVersion < 88 || SmVersion < 100)
    return SDValue();

  SDValue Op0 = N->getOperand(0);
  SDValue Op1 = N->getOperand(1);
  unsigned MinMaxOp2 = N->getOpcode();
  NVPTXISD::NodeType MinMaxOp3 = getMinMax3Opcode(MinMaxOp2);

  if (Op0.getOpcode() == MinMaxOp2 && Op0.hasOneUse()) {
    // (maxnum (maxnum a, b), c) -> (maxnum3 a, b, c)
    SDValue A = Op0.getOperand(0);
    SDValue B = Op0.getOperand(1);
    SDValue C = Op1;
    return DCI.DAG.getNode(MinMaxOp3, SDLoc(N), VT, A, B, C, N->getFlags());
  } else if (Op1.getOpcode() == MinMaxOp2 && Op1.hasOneUse()) {
    // (maxnum a, (maxnum b, c)) -> (maxnum3 a, b, c)
    SDValue A = Op0;
    SDValue B = Op1.getOperand(0);
    SDValue C = Op1.getOperand(1);
    return DCI.DAG.getNode(MinMaxOp3, SDLoc(N), VT, A, B, C, N->getFlags());
  }
  return SDValue();
}

static SDValue PerformREMCombine(SDNode *N,
                                 TargetLowering::DAGCombinerInfo &DCI,
                                 CodeGenOptLevel OptLevel) {
  assert(N->getOpcode() == ISD::SREM || N->getOpcode() == ISD::UREM);

  // Don't do anything at less than -O2.
  if (OptLevel < CodeGenOptLevel::Default)
    return SDValue();

  SelectionDAG &DAG = DCI.DAG;
  SDLoc DL(N);
  EVT VT = N->getValueType(0);
  bool IsSigned = N->getOpcode() == ISD::SREM;
  unsigned DivOpc = IsSigned ? ISD::SDIV : ISD::UDIV;

  const SDValue &Num = N->getOperand(0);
  const SDValue &Den = N->getOperand(1);

  for (const SDNode *U : Num->users()) {
    if (U->getOpcode() == DivOpc && U->getOperand(0) == Num &&
        U->getOperand(1) == Den) {
      // Num % Den -> Num - (Num / Den) * Den
      return DAG.getNode(ISD::SUB, DL, VT, Num,
                         DAG.getNode(ISD::MUL, DL, VT,
                                     DAG.getNode(DivOpc, DL, VT, Num, Den),
                                     Den));
    }
  }
  return SDValue();
}

// (sign_extend|zero_extend (mul|shl) x, y) -> (mul.wide x, y)
static SDValue combineMulWide(SDNode *N, TargetLowering::DAGCombinerInfo &DCI,
                              CodeGenOptLevel OptLevel) {
  if (OptLevel == CodeGenOptLevel::None)
    return SDValue();

  SDValue Op = N->getOperand(0);
  if (!Op.hasOneUse())
    return SDValue();
  EVT ToVT = N->getValueType(0);
  EVT FromVT = Op.getValueType();
  if (!((ToVT == MVT::i32 && FromVT == MVT::i16) ||
        (ToVT == MVT::i64 && FromVT == MVT::i32)))
    return SDValue();
  if (!(Op.getOpcode() == ISD::MUL ||
        (Op.getOpcode() == ISD::SHL && isa<ConstantSDNode>(Op.getOperand(1)))))
    return SDValue();

  SDLoc DL(N);
  unsigned ExtOpcode = N->getOpcode();
  unsigned Opcode = 0;
  if (ExtOpcode == ISD::SIGN_EXTEND && Op->getFlags().hasNoSignedWrap())
    Opcode = NVPTXISD::MUL_WIDE_SIGNED;
  else if (ExtOpcode == ISD::ZERO_EXTEND && Op->getFlags().hasNoUnsignedWrap())
    Opcode = NVPTXISD::MUL_WIDE_UNSIGNED;
  else
    return SDValue();
  SDValue RHS = Op.getOperand(1);
  if (Op.getOpcode() == ISD::SHL) {
    const auto ShiftAmt = Op.getConstantOperandVal(1);
    const auto MulVal = APInt(ToVT.getSizeInBits(), 1) << ShiftAmt;
    RHS = DCI.DAG.getConstant(MulVal, DL, ToVT);
  }
  return DCI.DAG.getNode(Opcode, DL, ToVT, Op.getOperand(0), RHS);
}

enum OperandSignedness {
  Signed = 0,
  Unsigned,
  Unknown
};

/// IsMulWideOperandDemotable - Checks if the provided DAG node is an operand
/// that can be demoted to \p OptSize bits without loss of information. The
/// signedness of the operand, if determinable, is placed in \p S.
static bool IsMulWideOperandDemotable(SDValue Op,
                                      unsigned OptSize,
                                      OperandSignedness &S) {
  S = Unknown;

  if (Op.getOpcode() == ISD::SIGN_EXTEND ||
      Op.getOpcode() == ISD::SIGN_EXTEND_INREG) {
    EVT OrigVT = Op.getOperand(0).getValueType();
    if (OrigVT.getFixedSizeInBits() <= OptSize) {
      S = Signed;
      return true;
    }
  } else if (Op.getOpcode() == ISD::ZERO_EXTEND) {
    EVT OrigVT = Op.getOperand(0).getValueType();
    if (OrigVT.getFixedSizeInBits() <= OptSize) {
      S = Unsigned;
      return true;
    }
  }

  return false;
}

/// AreMulWideOperandsDemotable - Checks if the given LHS and RHS operands can
/// be demoted to \p OptSize bits without loss of information. If the operands
/// contain a constant, it should appear as the RHS operand. The signedness of
/// the operands is placed in \p IsSigned.
static bool AreMulWideOperandsDemotable(SDValue LHS, SDValue RHS,
                                        unsigned OptSize,
                                        bool &IsSigned) {
  OperandSignedness LHSSign;

  // The LHS operand must be a demotable op
  if (!IsMulWideOperandDemotable(LHS, OptSize, LHSSign))
    return false;

  // We should have been able to determine the signedness from the LHS
  if (LHSSign == Unknown)
    return false;

  IsSigned = (LHSSign == Signed);

  // The RHS can be a demotable op or a constant
  if (ConstantSDNode *CI = dyn_cast<ConstantSDNode>(RHS)) {
    const APInt &Val = CI->getAPIntValue();
    if (LHSSign == Unsigned) {
      return Val.isIntN(OptSize);
    } else {
      return Val.isSignedIntN(OptSize);
    }
  } else {
    OperandSignedness RHSSign;
    if (!IsMulWideOperandDemotable(RHS, OptSize, RHSSign))
      return false;

    return LHSSign == RHSSign;
  }
}

/// TryMULWIDECombine - Attempt to replace a multiply of M bits with a multiply
/// of M/2 bits that produces an M-bit result (i.e. mul.wide). This transform
/// works on both multiply DAG nodes and SHL DAG nodes with a constant shift
/// amount.
static SDValue TryMULWIDECombine(SDNode *N,
                                 TargetLowering::DAGCombinerInfo &DCI) {
  EVT MulType = N->getValueType(0);
  if (MulType != MVT::i32 && MulType != MVT::i64) {
    return SDValue();
  }

  SDLoc DL(N);
  unsigned OptSize = MulType.getSizeInBits() >> 1;
  SDValue LHS = N->getOperand(0);
  SDValue RHS = N->getOperand(1);

  // Canonicalize the multiply so the constant (if any) is on the right
  if (N->getOpcode() == ISD::MUL) {
    if (isa<ConstantSDNode>(LHS)) {
      std::swap(LHS, RHS);
    }
  }

  // If we have a SHL, determine the actual multiply amount
  if (N->getOpcode() == ISD::SHL) {
    ConstantSDNode *ShlRHS = dyn_cast<ConstantSDNode>(RHS);
    if (!ShlRHS) {
      return SDValue();
    }

    APInt ShiftAmt = ShlRHS->getAPIntValue();
    unsigned BitWidth = MulType.getSizeInBits();
    if (ShiftAmt.sge(0) && ShiftAmt.slt(BitWidth)) {
      APInt MulVal = APInt(BitWidth, 1) << ShiftAmt;
      RHS = DCI.DAG.getConstant(MulVal, DL, MulType);
    } else {
      return SDValue();
    }
  }

  bool Signed;
  // Verify that our operands are demotable
  if (!AreMulWideOperandsDemotable(LHS, RHS, OptSize, Signed)) {
    return SDValue();
  }

  EVT DemotedVT;
  if (MulType == MVT::i32) {
    DemotedVT = MVT::i16;
  } else {
    DemotedVT = MVT::i32;
  }

  // Truncate the operands to the correct size. Note that these are just for
  // type consistency and will (likely) be eliminated in later phases.
  SDValue TruncLHS =
    DCI.DAG.getNode(ISD::TRUNCATE, DL, DemotedVT, LHS);
  SDValue TruncRHS =
    DCI.DAG.getNode(ISD::TRUNCATE, DL, DemotedVT, RHS);

  unsigned Opc;
  if (Signed) {
    Opc = NVPTXISD::MUL_WIDE_SIGNED;
  } else {
    Opc = NVPTXISD::MUL_WIDE_UNSIGNED;
  }

  return DCI.DAG.getNode(Opc, DL, MulType, TruncLHS, TruncRHS);
}

static bool isConstOne(const SDValue &Operand) {
  const auto *Const = dyn_cast<ConstantSDNode>(Operand);
  return Const && Const->getZExtValue() == 1;
}

static SDValue matchMADConstOnePattern(SDValue Add) {
  if (Add->getOpcode() != ISD::ADD)
    return SDValue();

  if (isConstOne(Add->getOperand(0)))
    return Add->getOperand(1);

  if (isConstOne(Add->getOperand(1)))
    return Add->getOperand(0);

  return SDValue();
}

static SDValue combineMADConstOne(SDValue X, SDValue Add, EVT VT, SDLoc DL,
                                  TargetLowering::DAGCombinerInfo &DCI) {

  if (SDValue Y = matchMADConstOnePattern(Add)) {
    SDValue Mul = DCI.DAG.getNode(ISD::MUL, DL, VT, X, Y);
    return DCI.DAG.getNode(ISD::ADD, DL, VT, Mul, X);
  }

  return SDValue();
}

static SDValue combineMulSelectConstOne(SDValue X, SDValue Select, EVT VT,
                                        SDLoc DL,
                                        TargetLowering::DAGCombinerInfo &DCI) {
  if (Select->getOpcode() != ISD::SELECT)
    return SDValue();

  SDValue Cond = Select->getOperand(0);

  unsigned ConstOpNo;
  if (isConstOne(Select->getOperand(1)))
    ConstOpNo = 1;
  else if (isConstOne(Select->getOperand(2)))
    ConstOpNo = 2;
  else
    return SDValue();

  SDValue Y = Select->getOperand((ConstOpNo == 1) ? 2 : 1);

  // Do not combine if the resulting sequence is not obviously profitable.
  if (!matchMADConstOnePattern(Y))
    return SDValue();

  SDValue NewMul = DCI.DAG.getNode(ISD::MUL, DL, VT, X, Y);

  return DCI.DAG.getNode(ISD::SELECT, DL, VT, Cond,
                         (ConstOpNo == 1) ? X : NewMul,
                         (ConstOpNo == 1) ? NewMul : X);
}

static SDValue
PerformMULCombineWithOperands(SDNode *N, SDValue N0, SDValue N1,
                              TargetLowering::DAGCombinerInfo &DCI) {

  EVT VT = N0.getValueType();
  if (VT.isVector())
    return SDValue();

  if (VT != MVT::i16 && VT != MVT::i32 && VT != MVT::i64)
    return SDValue();

  SDLoc DL(N);

  // (mul x, (add y, 1)) -> (add (mul x, y), x)
  if (SDValue Res = combineMADConstOne(N0, N1, VT, DL, DCI))
    return Res;
  if (SDValue Res = combineMADConstOne(N1, N0, VT, DL, DCI))
    return Res;

  // (mul x, (select y, 1)) -> (select (mul x, y), x)
  if (SDValue Res = combineMulSelectConstOne(N0, N1, VT, DL, DCI))
    return Res;
  if (SDValue Res = combineMulSelectConstOne(N1, N0, VT, DL, DCI))
    return Res;

  return SDValue();
}

/// PerformMULCombine - Runs PTX-specific DAG combine patterns on MUL nodes.
static SDValue PerformMULCombine(SDNode *N,
                                 TargetLowering::DAGCombinerInfo &DCI,
                                 CodeGenOptLevel OptLevel) {
  if (OptLevel == CodeGenOptLevel::None)
    return SDValue();

  if (SDValue Ret = TryMULWIDECombine(N, DCI))
    return Ret;

  SDValue N0 = N->getOperand(0);
  SDValue N1 = N->getOperand(1);
  return PerformMULCombineWithOperands(N, N0, N1, DCI);
}

/// PerformSHLCombine - Runs PTX-specific DAG combine patterns on SHL nodes.
static SDValue PerformSHLCombine(SDNode *N,
                                 TargetLowering::DAGCombinerInfo &DCI,
                                 CodeGenOptLevel OptLevel) {
  if (OptLevel > CodeGenOptLevel::None) {
    // Try mul.wide combining at OptLevel > 0
    if (SDValue Ret = TryMULWIDECombine(N, DCI))
      return Ret;
  }

  return SDValue();
}

static SDValue PerformSETCCCombine(SDNode *N,
                                   TargetLowering::DAGCombinerInfo &DCI,
                                   unsigned int SmVersion) {
  EVT CCType = N->getValueType(0);
  SDValue A = N->getOperand(0);
  SDValue B = N->getOperand(1);

  EVT AType = A.getValueType();
  if (!(CCType == MVT::v2i1 && (AType == MVT::v2f16 || AType == MVT::v2bf16)))
    return SDValue();

  if (A.getValueType() == MVT::v2bf16 && SmVersion < 90)
    return SDValue();

  SDLoc DL(N);
  // setp.f16x2 returns two scalar predicates, which we need to
  // convert back to v2i1. The returned result will be scalarized by
  // the legalizer, but the comparison will remain a single vector
  // instruction.
  SDValue CCNode = DCI.DAG.getNode(
      A.getValueType() == MVT::v2f16 ? NVPTXISD::SETP_F16X2
                                     : NVPTXISD::SETP_BF16X2,
      DL, DCI.DAG.getVTList(MVT::i1, MVT::i1), {A, B, N->getOperand(2)});
  return DCI.DAG.getNode(ISD::BUILD_VECTOR, DL, CCType, CCNode.getValue(0),
                         CCNode.getValue(1));
}

static SDValue PerformEXTRACTCombine(SDNode *N,
                                     TargetLowering::DAGCombinerInfo &DCI) {
  SDValue Vector = N->getOperand(0);
  if (Vector->getOpcode() == ISD::FREEZE)
    Vector = Vector->getOperand(0);
  SDLoc DL(N);
  EVT VectorVT = Vector.getValueType();
  if (Vector->getOpcode() == ISD::LOAD && VectorVT.isSimple() &&
      IsPTXVectorType(VectorVT.getSimpleVT()))
    return SDValue(); // Native vector loads already combine nicely w/
                      // extract_vector_elt.
  // Don't mess with singletons or packed types (v2*32, v2*16, v4i8 and v8i8),
  // we already handle them OK.
  if (VectorVT.getVectorNumElements() == 1 ||
      NVPTX::isPackedVectorTy(VectorVT) || VectorVT == MVT::v8i8)
    return SDValue();

  // Don't mess with undef values as sra may be simplified to 0, not undef.
  if (Vector->isUndef() || ISD::allOperandsUndef(Vector.getNode()))
    return SDValue();

  uint64_t VectorBits = VectorVT.getSizeInBits();
  // We only handle the types we can extract in-register.
  if (!(VectorBits == 16 || VectorBits == 32 || VectorBits == 64))
    return SDValue();

  ConstantSDNode *Index = dyn_cast<ConstantSDNode>(N->getOperand(1));
  // Index == 0 is handled by generic DAG combiner.
  if (!Index || Index->getZExtValue() == 0)
    return SDValue();

  MVT IVT = MVT::getIntegerVT(VectorBits);
  EVT EltVT = VectorVT.getVectorElementType();
  EVT EltIVT = EltVT.changeTypeToInteger();
  uint64_t EltBits = EltVT.getScalarSizeInBits();

  SDValue Result = DCI.DAG.getNode(
      ISD::TRUNCATE, DL, EltIVT,
      DCI.DAG.getNode(
          ISD::SRA, DL, IVT, DCI.DAG.getNode(ISD::BITCAST, DL, IVT, Vector),
          DCI.DAG.getConstant(Index->getZExtValue() * EltBits, DL, IVT)));

  // If element has non-integer type, bitcast it back to the expected type.
  if (EltVT != EltIVT)
    Result = DCI.DAG.getNode(ISD::BITCAST, DL, EltVT, Result);
  // Past legalizer, we may need to extent i8 -> i16 to match the register type.
  if (EltVT != N->getValueType(0))
    Result = DCI.DAG.getNode(ISD::ANY_EXTEND, DL, N->getValueType(0), Result);

  return Result;
}

static SDValue PerformVSELECTCombine(SDNode *N,
                                     TargetLowering::DAGCombinerInfo &DCI) {
  SDValue VA = N->getOperand(1);
  EVT VectorVT = VA.getValueType();
  if (VectorVT != MVT::v4i8)
    return SDValue();

  // We need to split vselect into individual per-element operations Because we
  // use BFE/BFI instruction for byte extraction/insertion, we do end up with
  // 32-bit values, so we may as well do comparison as i32 to avoid conversions
  // to/from i16 normally used for i8 values.
  SmallVector<SDValue, 4> E;
  SDLoc DL(N);
  SDValue VCond = N->getOperand(0);
  SDValue VB = N->getOperand(2);
  for (int I = 0; I < 4; ++I) {
    SDValue C = DCI.DAG.getNode(ISD::EXTRACT_VECTOR_ELT, DL, MVT::i1, VCond,
                                DCI.DAG.getConstant(I, DL, MVT::i32));
    SDValue EA = DCI.DAG.getAnyExtOrTrunc(
        DCI.DAG.getNode(ISD::EXTRACT_VECTOR_ELT, DL, MVT::i8, VA,
                        DCI.DAG.getConstant(I, DL, MVT::i32)),
        DL, MVT::i32);
    SDValue EB = DCI.DAG.getAnyExtOrTrunc(
        DCI.DAG.getNode(ISD::EXTRACT_VECTOR_ELT, DL, MVT::i8, VB,
                        DCI.DAG.getConstant(I, DL, MVT::i32)),
        DL, MVT::i32);
    E.push_back(DCI.DAG.getAnyExtOrTrunc(
        DCI.DAG.getNode(ISD::SELECT, DL, MVT::i32, C, EA, EB), DL, MVT::i8));
  }
  return DCI.DAG.getNode(ISD::BUILD_VECTOR, DL, MVT::v4i8, E);
}

static SDValue
PerformBUILD_VECTORCombine(SDNode *N, TargetLowering::DAGCombinerInfo &DCI) {
  auto VT = N->getValueType(0);
  if (!DCI.isAfterLegalizeDAG() ||
      // only process v2*16 types
      !(NVPTX::isPackedVectorTy(VT) && VT.is32BitVector() &&
        VT.getVectorNumElements() == 2))
    return SDValue();

  auto Op0 = N->getOperand(0);
  auto Op1 = N->getOperand(1);

  // Start out by assuming we want to take the lower 2 bytes of each i32
  // operand.
  uint64_t Op0Bytes = 0x10;
  uint64_t Op1Bytes = 0x54;

  std::pair<SDValue *, uint64_t *> OpData[2] = {{&Op0, &Op0Bytes},
                                                {&Op1, &Op1Bytes}};

  // Check that each operand is an i16, truncated from an i32 operand. We'll
  // select individual bytes from those original operands. Optionally, fold in a
  // shift right of that original operand.
  for (auto &[Op, OpBytes] : OpData) {
    // Eat up any bitcast
    if (Op->getOpcode() == ISD::BITCAST)
      *Op = Op->getOperand(0);

    if (!(Op->getValueType() == MVT::i16 && Op->getOpcode() == ISD::TRUNCATE &&
          Op->getOperand(0).getValueType() == MVT::i32))
      return SDValue();

    // If the truncate has multiple uses, this optimization can increase
    // register pressure
    if (!Op->hasOneUse())
      return SDValue();

    *Op = Op->getOperand(0);

    // Optionally, fold in a shift-right of the original operand and let permute
    // pick the two higher bytes of the original value directly.
    if (Op->getOpcode() == ISD::SRL && isa<ConstantSDNode>(Op->getOperand(1))) {
      if (cast<ConstantSDNode>(Op->getOperand(1))->getZExtValue() == 16) {
        // Shift the PRMT byte selector to pick upper bytes from each respective
        // value, instead of the lower ones: 0x10 -> 0x32, 0x54 -> 0x76
        assert((*OpBytes == 0x10 || *OpBytes == 0x54) &&
               "PRMT selector values out of range");
        *OpBytes += 0x22;
        *Op = Op->getOperand(0);
      }
    }
  }

  SDLoc DL(N);
  auto &DAG = DCI.DAG;

  auto PRMT =
      getPRMT(DAG.getBitcast(MVT::i32, Op0), DAG.getBitcast(MVT::i32, Op1),
              (Op1Bytes << 8) | Op0Bytes, DL, DAG);
  return DAG.getBitcast(VT, PRMT);
}

static SDValue combineADDRSPACECAST(SDNode *N,
                                    TargetLowering::DAGCombinerInfo &DCI) {
  auto *ASCN1 = cast<AddrSpaceCastSDNode>(N);

  if (auto *ASCN2 = dyn_cast<AddrSpaceCastSDNode>(ASCN1->getOperand(0))) {
    assert(ASCN2->getDestAddressSpace() == ASCN1->getSrcAddressSpace());

    // Fold asc[B -> A](asc[A -> B](x)) -> x
    if (ASCN1->getDestAddressSpace() == ASCN2->getSrcAddressSpace())
      return ASCN2->getOperand(0);
  }

  return SDValue();
}

// Given a constant selector value and a prmt mode, return the selector value
// normalized to the generic prmt mode. See the PTX ISA documentation for more
// details:
// https://docs.nvidia.com/cuda/parallel-thread-execution/index.html#data-movement-and-conversion-instructions-prmt
static APInt getPRMTSelector(const APInt &Selector, unsigned Mode) {
  assert(Selector.getBitWidth() == 32 && "PRMT must have i32 operands");

  if (Mode == NVPTX::PTXPrmtMode::NONE)
    return Selector;

  const unsigned V = Selector.trunc(2).getZExtValue();

  const auto GetSelector = [](unsigned S0, unsigned S1, unsigned S2,
                              unsigned S3) {
    return APInt(32, S0 | (S1 << 4) | (S2 << 8) | (S3 << 12));
  };

  switch (Mode) {
  case NVPTX::PTXPrmtMode::F4E:
    return GetSelector(V, V + 1, V + 2, V + 3);
  case NVPTX::PTXPrmtMode::B4E:
    return GetSelector(V, (V - 1) & 7, (V - 2) & 7, (V - 3) & 7);
  case NVPTX::PTXPrmtMode::RC8:
    return GetSelector(V, V, V, V);
  case NVPTX::PTXPrmtMode::ECL:
    return GetSelector(V, std::max(V, 1U), std::max(V, 2U), 3U);
  case NVPTX::PTXPrmtMode::ECR:
    return GetSelector(0, std::min(V, 1U), std::min(V, 2U), V);
  case NVPTX::PTXPrmtMode::RC16: {
    unsigned V1 = (V & 1) << 1;
    return GetSelector(V1, V1 + 1, V1, V1 + 1);
  }
  default:
    llvm_unreachable("Invalid PRMT mode");
  }
}

static APInt computePRMT(APInt A, APInt B, APInt Selector, unsigned Mode) {
  assert(A.getBitWidth() == 32 && B.getBitWidth() == 32 &&
         Selector.getBitWidth() == 32 && "PRMT must have i32 operands");
  // {b, a} = {{b7, b6, b5, b4}, {b3, b2, b1, b0}}
  APInt BitField = B.concat(A);
  APInt SelectorVal = getPRMTSelector(Selector, Mode);
  APInt Result(32, 0);
  for (unsigned I : llvm::seq(4U)) {
    APInt Sel = SelectorVal.extractBits(4, I * 4);
    unsigned Idx = Sel.getLoBits(3).getZExtValue();
    unsigned Sign = Sel.getHiBits(1).getZExtValue();
    APInt Byte = BitField.extractBits(8, Idx * 8);
    if (Sign)
      Byte = Byte.ashr(8);
    Result.insertBits(Byte, I * 8);
  }
  return Result;
}

static SDValue combinePRMT(SDNode *N, TargetLowering::DAGCombinerInfo &DCI,
                           CodeGenOptLevel OptLevel) {
  if (OptLevel == CodeGenOptLevel::None)
    return SDValue();

  // Constant fold PRMT
  if (isa<ConstantSDNode>(N->getOperand(0)) &&
      isa<ConstantSDNode>(N->getOperand(1)) &&
      isa<ConstantSDNode>(N->getOperand(2)))
    return DCI.DAG.getConstant(computePRMT(N->getConstantOperandAPInt(0),
                                           N->getConstantOperandAPInt(1),
                                           N->getConstantOperandAPInt(2),
                                           N->getConstantOperandVal(3)),
                               SDLoc(N), N->getValueType(0));
  return SDValue();
}

// During call lowering we wrap the return values in a ProxyReg node which
// depend on the chain value produced by the completed call. This ensures that
// the full call is emitted in cases where libcalls are used to legalize
// operations. To improve the functioning of other DAG combines we pull all
// operations we can through one of these nodes, ensuring that the ProxyReg
// directly wraps a load. That is:
//
//  (ProxyReg (zext (load retval0)))  =>  (zext (ProxyReg (load retval0)))
//
static SDValue sinkProxyReg(SDValue R, SDValue Chain,
                            TargetLowering::DAGCombinerInfo &DCI) {
  switch (R.getOpcode()) {
  case ISD::TRUNCATE:
  case ISD::ANY_EXTEND:
  case ISD::SIGN_EXTEND:
  case ISD::ZERO_EXTEND:
  case ISD::BITCAST: {
    if (SDValue V = sinkProxyReg(R.getOperand(0), Chain, DCI))
      return DCI.DAG.getNode(R.getOpcode(), SDLoc(R), R.getValueType(), V);
    return SDValue();
  }
  case ISD::SHL:
  case ISD::SRL:
  case ISD::SRA:
  case ISD::OR: {
    if (SDValue A = sinkProxyReg(R.getOperand(0), Chain, DCI))
      if (SDValue B = sinkProxyReg(R.getOperand(1), Chain, DCI))
        return DCI.DAG.getNode(R.getOpcode(), SDLoc(R), R.getValueType(), A, B);
    return SDValue();
  }
  case ISD::Constant:
    return R;
  case ISD::LOAD:
  case NVPTXISD::LoadV2:
  case NVPTXISD::LoadV4: {
    return DCI.DAG.getNode(NVPTXISD::ProxyReg, SDLoc(R), R.getValueType(),
                           {Chain, R});
  }
  case ISD::BUILD_VECTOR: {
    if (DCI.isBeforeLegalize())
      return SDValue();

    SmallVector<SDValue, 16> Ops;
    for (auto &Op : R->ops()) {
      SDValue V = sinkProxyReg(Op, Chain, DCI);
      if (!V)
        return SDValue();
      Ops.push_back(V);
    }
    return DCI.DAG.getNode(ISD::BUILD_VECTOR, SDLoc(R), R.getValueType(), Ops);
  }
  case ISD::EXTRACT_VECTOR_ELT: {
    if (DCI.isBeforeLegalize())
      return SDValue();

    if (SDValue V = sinkProxyReg(R.getOperand(0), Chain, DCI))
      return DCI.DAG.getNode(ISD::EXTRACT_VECTOR_ELT, SDLoc(R),
                             R.getValueType(), V, R.getOperand(1));
    return SDValue();
  }
  default:
    return SDValue();
  }
}

static SDValue combineProxyReg(SDNode *N,
                               TargetLowering::DAGCombinerInfo &DCI) {

  SDValue Chain = N->getOperand(0);
  SDValue Reg = N->getOperand(1);

  // If the ProxyReg is not wrapping a load, try to pull the operations through
  // the ProxyReg.
  if (Reg.getOpcode() != ISD::LOAD) {
    if (SDValue V = sinkProxyReg(Reg, Chain, DCI))
      return V;
  }

  return SDValue();
}

SDValue NVPTXTargetLowering::PerformDAGCombine(SDNode *N,
                                               DAGCombinerInfo &DCI) const {
  CodeGenOptLevel OptLevel = getTargetMachine().getOptLevel();
  switch (N->getOpcode()) {
  default:
    break;
  case ISD::ADD:
    return PerformADDCombine(N, DCI, OptLevel);
  case ISD::ADDRSPACECAST:
    return combineADDRSPACECAST(N, DCI);
  case ISD::SIGN_EXTEND:
  case ISD::ZERO_EXTEND:
    return combineMulWide(N, DCI, OptLevel);
  case ISD::BUILD_VECTOR:
    return PerformBUILD_VECTORCombine(N, DCI);
  case ISD::EXTRACT_VECTOR_ELT:
    return PerformEXTRACTCombine(N, DCI);
  case ISD::FADD:
    return PerformFADDCombine(N, DCI, OptLevel);
  case ISD::FMAXNUM:
  case ISD::FMINNUM:
  case ISD::FMAXIMUM:
  case ISD::FMINIMUM:
  case ISD::FMAXIMUMNUM:
  case ISD::FMINIMUMNUM:
    return PerformFMinMaxCombine(N, DCI, STI.getPTXVersion(),
                                 STI.getSmVersion());
  case ISD::LOAD:
  case NVPTXISD::LoadV2:
  case NVPTXISD::LoadV4:
    return combineLOAD(N, DCI, STI);
  case ISD::MUL:
    return PerformMULCombine(N, DCI, OptLevel);
  case NVPTXISD::PRMT:
    return combinePRMT(N, DCI, OptLevel);
  case NVPTXISD::ProxyReg:
    return combineProxyReg(N, DCI);
  case ISD::SETCC:
    return PerformSETCCCombine(N, DCI, STI.getSmVersion());
  case ISD::SHL:
    return PerformSHLCombine(N, DCI, OptLevel);
  case ISD::SREM:
  case ISD::UREM:
    return PerformREMCombine(N, DCI, OptLevel);
  case ISD::STORE:
  case NVPTXISD::StoreV2:
  case NVPTXISD::StoreV4:
    return combineSTORE(N, DCI, STI);
  case ISD::VSELECT:
    return PerformVSELECTCombine(N, DCI);
  }
  return SDValue();
}

static void ReplaceBITCAST(SDNode *Node, SelectionDAG &DAG,
                           SmallVectorImpl<SDValue> &Results) {
  // Handle bitcasting to v2i8 without hitting the default promotion
  // strategy which goes through stack memory.
  SDValue Op(Node, 0);
  EVT ToVT = Op->getValueType(0);
  if (ToVT != MVT::v2i8) {
    return;
  }

  // Bitcast to i16 and unpack elements into a vector
  SDLoc DL(Node);
  SDValue AsInt = DAG.getBitcast(MVT::i16, Op->getOperand(0));
  SDValue Vec0 = DAG.getNode(ISD::TRUNCATE, DL, MVT::i8, AsInt);
  SDValue Const8 = DAG.getConstant(8, DL, MVT::i16);
  SDValue Vec1 =
      DAG.getNode(ISD::TRUNCATE, DL, MVT::i8,
                  DAG.getNode(ISD::SRL, DL, MVT::i16, {AsInt, Const8}));
  Results.push_back(
      DAG.getNode(ISD::BUILD_VECTOR, DL, MVT::v2i8, {Vec0, Vec1}));
}

static void ReplaceINTRINSIC_W_CHAIN(SDNode *N, SelectionDAG &DAG,
                                     SmallVectorImpl<SDValue> &Results) {
  SDValue Chain = N->getOperand(0);
  SDValue Intrin = N->getOperand(1);
  SDLoc DL(N);

  // Get the intrinsic ID
  unsigned IntrinNo = Intrin.getNode()->getAsZExtVal();
  switch (IntrinNo) {
  default:
    return;
  case Intrinsic::nvvm_ldu_global_i:
  case Intrinsic::nvvm_ldu_global_f:
  case Intrinsic::nvvm_ldu_global_p: {
    EVT ResVT = N->getValueType(0);

    if (ResVT.isVector()) {
      // Vector LDG/LDU

      unsigned NumElts = ResVT.getVectorNumElements();
      EVT EltVT = ResVT.getVectorElementType();

      // Since LDU/LDG are target nodes, we cannot rely on DAG type
      // legalization.
      // Therefore, we must ensure the type is legal.  For i1 and i8, we set the
      // loaded type to i16 and propagate the "real" type as the memory type.
      bool NeedTrunc = false;
      if (EltVT.getSizeInBits() < 16) {
        EltVT = MVT::i16;
        NeedTrunc = true;
      }

      unsigned Opcode = 0;
      SDVTList LdResVTs;

      switch (NumElts) {
      default:
        return;
      case 2:
        Opcode = NVPTXISD::LDUV2;
        LdResVTs = DAG.getVTList(EltVT, EltVT, MVT::Other);
        break;
      case 4: {
        Opcode = NVPTXISD::LDUV4;
        EVT ListVTs[] = { EltVT, EltVT, EltVT, EltVT, MVT::Other };
        LdResVTs = DAG.getVTList(ListVTs);
        break;
      }
      }

      SmallVector<SDValue, 8> OtherOps;

      // Copy regular operands

      OtherOps.push_back(Chain); // Chain
                                 // Skip operand 1 (intrinsic ID)
      // Others
      OtherOps.append(N->op_begin() + 2, N->op_end());

      MemIntrinsicSDNode *MemSD = cast<MemIntrinsicSDNode>(N);

      SDValue NewLD = DAG.getMemIntrinsicNode(Opcode, DL, LdResVTs, OtherOps,
                                              MemSD->getMemoryVT(),
                                              MemSD->getMemOperand());

      SmallVector<SDValue, 4> ScalarRes;

      for (unsigned i = 0; i < NumElts; ++i) {
        SDValue Res = NewLD.getValue(i);
        if (NeedTrunc)
          Res =
              DAG.getNode(ISD::TRUNCATE, DL, ResVT.getVectorElementType(), Res);
        ScalarRes.push_back(Res);
      }

      SDValue LoadChain = NewLD.getValue(NumElts);

      SDValue BuildVec =
          DAG.getBuildVector(ResVT, DL, ScalarRes);

      Results.push_back(BuildVec);
      Results.push_back(LoadChain);
    } else {
      // i8 LDG/LDU
      assert(ResVT.isSimple() && ResVT.getSimpleVT().SimpleTy == MVT::i8 &&
             "Custom handling of non-i8 ldu/ldg?");

      // Just copy all operands as-is
      SmallVector<SDValue, 4> Ops(N->ops());

      // Force output to i16
      SDVTList LdResVTs = DAG.getVTList(MVT::i16, MVT::Other);

      MemIntrinsicSDNode *MemSD = cast<MemIntrinsicSDNode>(N);

      // We make sure the memory type is i8, which will be used during isel
      // to select the proper instruction.
      SDValue NewLD =
          DAG.getMemIntrinsicNode(ISD::INTRINSIC_W_CHAIN, DL, LdResVTs, Ops,
                                  MVT::i8, MemSD->getMemOperand());

      Results.push_back(DAG.getNode(ISD::TRUNCATE, DL, MVT::i8,
                                    NewLD.getValue(0)));
      Results.push_back(NewLD.getValue(1));
    }
    return;
  }

  case Intrinsic::nvvm_tcgen05_ld_16x64b_x4:
  case Intrinsic::nvvm_tcgen05_ld_16x64b_x8:
  case Intrinsic::nvvm_tcgen05_ld_16x64b_x16:
  case Intrinsic::nvvm_tcgen05_ld_16x64b_x32:
  case Intrinsic::nvvm_tcgen05_ld_16x64b_x64:
  case Intrinsic::nvvm_tcgen05_ld_16x64b_x128:
  case Intrinsic::nvvm_tcgen05_ld_32x32b_x4:
  case Intrinsic::nvvm_tcgen05_ld_32x32b_x8:
  case Intrinsic::nvvm_tcgen05_ld_32x32b_x16:
  case Intrinsic::nvvm_tcgen05_ld_32x32b_x32:
  case Intrinsic::nvvm_tcgen05_ld_32x32b_x64:
  case Intrinsic::nvvm_tcgen05_ld_32x32b_x128:
  case Intrinsic::nvvm_tcgen05_ld_16x128b_x2:
  case Intrinsic::nvvm_tcgen05_ld_16x128b_x4:
  case Intrinsic::nvvm_tcgen05_ld_16x128b_x8:
  case Intrinsic::nvvm_tcgen05_ld_16x128b_x16:
  case Intrinsic::nvvm_tcgen05_ld_16x128b_x32:
  case Intrinsic::nvvm_tcgen05_ld_16x128b_x64:
  case Intrinsic::nvvm_tcgen05_ld_16x256b_x1:
  case Intrinsic::nvvm_tcgen05_ld_16x256b_x2:
  case Intrinsic::nvvm_tcgen05_ld_16x256b_x4:
  case Intrinsic::nvvm_tcgen05_ld_16x256b_x8:
  case Intrinsic::nvvm_tcgen05_ld_16x256b_x16:
  case Intrinsic::nvvm_tcgen05_ld_16x256b_x32:
    if (auto Res = lowerTcgen05Ld(N, DAG)) {
      Results.push_back(Res->first);
      Results.push_back(Res->second);
    }
    return;

  case Intrinsic::nvvm_tcgen05_ld_16x32bx2_x4:
  case Intrinsic::nvvm_tcgen05_ld_16x32bx2_x8:
  case Intrinsic::nvvm_tcgen05_ld_16x32bx2_x16:
  case Intrinsic::nvvm_tcgen05_ld_16x32bx2_x32:
  case Intrinsic::nvvm_tcgen05_ld_16x32bx2_x64:
  case Intrinsic::nvvm_tcgen05_ld_16x32bx2_x128:
    if (auto Res = lowerTcgen05Ld(N, DAG, /*HasOffset=*/true)) {
      Results.push_back(Res->first);
      Results.push_back(Res->second);
    }
    return;
  }
}

static void ReplaceCopyFromReg_128(SDNode *N, SelectionDAG &DAG,
                                   SmallVectorImpl<SDValue> &Results) {
  // Change the CopyFromReg to output 2 64-bit results instead of a 128-bit
  // result so that it can pass the legalization
  SDLoc DL(N);
  SDValue Chain = N->getOperand(0);
  SDValue Reg = N->getOperand(1);
  SDValue Glue = N->getOperand(2);

  assert(Reg.getValueType() == MVT::i128 &&
         "Custom lowering for CopyFromReg with 128-bit reg only");
  SmallVector<EVT, 4> ResultsType = {MVT::i64, MVT::i64, N->getValueType(1),
                                     N->getValueType(2)};
  SmallVector<SDValue, 3> NewOps = {Chain, Reg, Glue};

  SDValue NewValue = DAG.getNode(ISD::CopyFromReg, DL, ResultsType, NewOps);
  SDValue Pair = DAG.getNode(ISD::BUILD_PAIR, DL, MVT::i128,
                             {NewValue.getValue(0), NewValue.getValue(1)});

  Results.push_back(Pair);
  Results.push_back(NewValue.getValue(2));
  Results.push_back(NewValue.getValue(3));
}

static void replaceProxyReg(SDNode *N, SelectionDAG &DAG,
                            const TargetLowering &TLI,
                            SmallVectorImpl<SDValue> &Results) {
  SDValue Chain = N->getOperand(0);
  SDValue Reg = N->getOperand(1);

  MVT VT = TLI.getRegisterType(*DAG.getContext(), Reg.getValueType());

  SDValue NewReg = DAG.getAnyExtOrTrunc(Reg, SDLoc(N), VT);
  SDValue NewProxy =
      DAG.getNode(NVPTXISD::ProxyReg, SDLoc(N), VT, {Chain, NewReg});
  SDValue Res = DAG.getAnyExtOrTrunc(NewProxy, SDLoc(N), N->getValueType(0));

  Results.push_back(Res);
}

static void replaceAtomicSwap128(SDNode *N, SelectionDAG &DAG,
                                 const NVPTXSubtarget &STI,
                                 SmallVectorImpl<SDValue> &Results) {
  assert(N->getValueType(0) == MVT::i128 &&
         "Custom lowering for atomic128 only supports i128");

  AtomicSDNode *AN = cast<AtomicSDNode>(N);
  SDLoc dl(N);

  if (!STI.hasAtomSwap128()) {
    DAG.getContext()->diagnose(DiagnosticInfoUnsupported(
        DAG.getMachineFunction().getFunction(),
        "Support for b128 atomics introduced in PTX ISA version 8.3 and "
        "requires target sm_90.",
        dl.getDebugLoc()));

    Results.push_back(DAG.getUNDEF(MVT::i128));
    Results.push_back(AN->getOperand(0)); // Chain
    return;
  }

  SmallVector<SDValue, 6> Ops;
  Ops.push_back(AN->getOperand(0)); // Chain
  Ops.push_back(AN->getOperand(1)); // Ptr
  for (const auto &Op : AN->ops().drop_front(2)) {
    // Low part
    Ops.push_back(DAG.getNode(ISD::EXTRACT_ELEMENT, dl, MVT::i64, Op,
                              DAG.getIntPtrConstant(0, dl)));
    // High part
    Ops.push_back(DAG.getNode(ISD::EXTRACT_ELEMENT, dl, MVT::i64, Op,
                              DAG.getIntPtrConstant(1, dl)));
  }
  unsigned Opcode = N->getOpcode() == ISD::ATOMIC_SWAP
                        ? NVPTXISD::ATOMIC_SWAP_B128
                        : NVPTXISD::ATOMIC_CMP_SWAP_B128;
  SDVTList Tys = DAG.getVTList(MVT::i64, MVT::i64, MVT::Other);
  SDValue Result = DAG.getMemIntrinsicNode(Opcode, dl, Tys, Ops, MVT::i128,
                                           AN->getMemOperand());
  Results.push_back(DAG.getNode(ISD::BUILD_PAIR, dl, MVT::i128,
                                {Result.getValue(0), Result.getValue(1)}));
  Results.push_back(Result.getValue(2));
}

void NVPTXTargetLowering::ReplaceNodeResults(
    SDNode *N, SmallVectorImpl<SDValue> &Results, SelectionDAG &DAG) const {
  switch (N->getOpcode()) {
  default:
    report_fatal_error("Unhandled custom legalization");
  case ISD::BITCAST:
    ReplaceBITCAST(N, DAG, Results);
    return;
  case ISD::LOAD:
    replaceLoadVector(N, DAG, Results, STI);
    return;
  case ISD::INTRINSIC_W_CHAIN:
    ReplaceINTRINSIC_W_CHAIN(N, DAG, Results);
    return;
  case ISD::CopyFromReg:
    ReplaceCopyFromReg_128(N, DAG, Results);
    return;
  case NVPTXISD::ProxyReg:
    replaceProxyReg(N, DAG, *this, Results);
    return;
  case ISD::ATOMIC_CMP_SWAP:
  case ISD::ATOMIC_SWAP:
    replaceAtomicSwap128(N, DAG, STI, Results);
    return;
  }
}

NVPTXTargetLowering::AtomicExpansionKind
NVPTXTargetLowering::shouldExpandAtomicRMWInIR(AtomicRMWInst *AI) const {
  Type *Ty = AI->getValOperand()->getType();

  if (AI->isFloatingPointOperation()) {
    if (AI->getOperation() == AtomicRMWInst::BinOp::FAdd) {
      if (Ty->isHalfTy() && STI.getSmVersion() >= 70 &&
          STI.getPTXVersion() >= 63)
        return AtomicExpansionKind::None;
      if (Ty->isBFloatTy() && STI.getSmVersion() >= 90 &&
          STI.getPTXVersion() >= 78)
        return AtomicExpansionKind::None;
      if (Ty->isFloatTy())
        return AtomicExpansionKind::None;
      if (Ty->isDoubleTy() && STI.hasAtomAddF64())
        return AtomicExpansionKind::None;
    }
    return AtomicExpansionKind::CmpXChg;
  }

  assert(Ty->isIntegerTy() && "Ty should be integer at this point");
  const unsigned BitWidth = cast<IntegerType>(Ty)->getBitWidth();

  switch (AI->getOperation()) {
  default:
    return AtomicExpansionKind::CmpXChg;
  case AtomicRMWInst::BinOp::Xchg:
    if (BitWidth == 128)
      return AtomicExpansionKind::None;
    [[fallthrough]];
  case AtomicRMWInst::BinOp::And:
  case AtomicRMWInst::BinOp::Or:
  case AtomicRMWInst::BinOp::Xor:
    switch (BitWidth) {
    case 8:
    case 16:
      return AtomicExpansionKind::CmpXChg;
    case 32:
      return AtomicExpansionKind::None;
    case 64:
      if (STI.hasAtomBitwise64())
        return AtomicExpansionKind::None;
      return AtomicExpansionKind::CmpXChg;
    case 128:
      return AtomicExpansionKind::CmpXChg;
    default:
      llvm_unreachable("unsupported width encountered");
    }
  case AtomicRMWInst::BinOp::Add:
  case AtomicRMWInst::BinOp::Sub:
  case AtomicRMWInst::BinOp::Max:
  case AtomicRMWInst::BinOp::Min:
  case AtomicRMWInst::BinOp::UMax:
  case AtomicRMWInst::BinOp::UMin:
    switch (BitWidth) {
    case 8:
    case 16:
      return AtomicExpansionKind::CmpXChg;
    case 32:
      return AtomicExpansionKind::None;
    case 64:
      if (STI.hasAtomMinMax64())
        return AtomicExpansionKind::None;
      return AtomicExpansionKind::CmpXChg;
    case 128:
      return AtomicExpansionKind::CmpXChg;
    default:
      llvm_unreachable("unsupported width encountered");
    }
  case AtomicRMWInst::BinOp::UIncWrap:
  case AtomicRMWInst::BinOp::UDecWrap:
    switch (BitWidth) {
    case 32:
      return AtomicExpansionKind::None;
    case 8:
    case 16:
    case 64:
    case 128:
      return AtomicExpansionKind::CmpXChg;
    default:
      llvm_unreachable("unsupported width encountered");
    }
  }

  return AtomicExpansionKind::CmpXChg;
}

bool NVPTXTargetLowering::shouldInsertFencesForAtomic(
    const Instruction *I) const {
  auto *CI = dyn_cast<AtomicCmpXchgInst>(I);
  // When CAS bitwidth is not supported on the hardware, the CAS is emulated
  // using a retry loop that uses a higher-bitwidth monotonic CAS. We enforce
  // the memory order using explicit fences around the retry loop.
  // The memory order of natively supported CAS operations can be enforced
  // by lowering to an atom.cas with the right memory synchronizing effect.
  // However, atom.cas only supports relaxed, acquire, release and acq_rel.
  // So we also use explicit fences for enforcing memory order for
  // seq_cast CAS with natively-supported bitwidths.
  return CI &&
         (cast<IntegerType>(CI->getCompareOperand()->getType())->getBitWidth() <
              STI.getMinCmpXchgSizeInBits() ||
          CI->getMergedOrdering() == AtomicOrdering::SequentiallyConsistent);
}

AtomicOrdering NVPTXTargetLowering::atomicOperationOrderAfterFenceSplit(
    const Instruction *I) const {
  auto *CI = dyn_cast<AtomicCmpXchgInst>(I);
  bool BitwidthSupportedAndIsSeqCst =
      CI && CI->getMergedOrdering() == AtomicOrdering::SequentiallyConsistent &&
      cast<IntegerType>(CI->getCompareOperand()->getType())->getBitWidth() >=
          STI.getMinCmpXchgSizeInBits();
  return BitwidthSupportedAndIsSeqCst ? AtomicOrdering::Acquire
                                      : AtomicOrdering::Monotonic;
}

Instruction *NVPTXTargetLowering::emitLeadingFence(IRBuilderBase &Builder,
                                                   Instruction *Inst,
                                                   AtomicOrdering Ord) const {
  if (!isa<AtomicCmpXchgInst>(Inst))
    return TargetLoweringBase::emitLeadingFence(Builder, Inst, Ord);

  // Specialize for cmpxchg
  // Emit a fence.sc leading fence for cmpxchg seq_cst which are not emulated
  SyncScope::ID SSID = cast<AtomicCmpXchgInst>(Inst)->getSyncScopeID();
  if (isReleaseOrStronger(Ord))
    return Builder.CreateFence(Ord == AtomicOrdering::SequentiallyConsistent
                                   ? Ord
                                   : AtomicOrdering::Release,
                               SSID);

  return nullptr;
}

Instruction *NVPTXTargetLowering::emitTrailingFence(IRBuilderBase &Builder,
                                                    Instruction *Inst,
                                                    AtomicOrdering Ord) const {
  // Specialize for cmpxchg
  if (!isa<AtomicCmpXchgInst>(Inst))
    return TargetLoweringBase::emitTrailingFence(Builder, Inst, Ord);

  auto *CI = cast<AtomicCmpXchgInst>(Inst);
  auto CASWidth =
      cast<IntegerType>(CI->getCompareOperand()->getType())->getBitWidth();
  SyncScope::ID SSID = CI->getSyncScopeID();
  // Do not emit a trailing fence for cmpxchg seq_cst which are not emulated
  if (isAcquireOrStronger(Ord) &&
      (Ord != AtomicOrdering::SequentiallyConsistent ||
       CASWidth < STI.getMinCmpXchgSizeInBits()))
    return Builder.CreateFence(AtomicOrdering::Acquire, SSID);

  return nullptr;
}

// Rather than default to SINT when both UINT and SINT are custom, we only
// change the opcode when UINT is not legal and SINT is. UINT is preferred when
// both are custom since unsigned CVT instructions can lead to slightly better
// SASS code with fewer instructions.
unsigned NVPTXTargetLowering::getPreferredFPToIntOpcode(unsigned Op, EVT FromVT,
                                                        EVT ToVT) const {
  if (isOperationLegal(Op, ToVT))
    return Op;
  switch (Op) {
  case ISD::FP_TO_UINT:
    if (isOperationLegal(ISD::FP_TO_SINT, ToVT))
      return ISD::FP_TO_SINT;
    break;
  case ISD::STRICT_FP_TO_UINT:
    if (isOperationLegal(ISD::STRICT_FP_TO_SINT, ToVT))
      return ISD::STRICT_FP_TO_SINT;
    break;
  case ISD::VP_FP_TO_UINT:
    if (isOperationLegal(ISD::VP_FP_TO_SINT, ToVT))
      return ISD::VP_FP_TO_SINT;
    break;
  default:
    break;
  }
  return Op;
}

// Pin NVPTXTargetObjectFile's vtables to this file.
NVPTXTargetObjectFile::~NVPTXTargetObjectFile() = default;

MCSection *NVPTXTargetObjectFile::SelectSectionForGlobal(
    const GlobalObject *GO, SectionKind Kind, const TargetMachine &TM) const {
  return getDataSection();
}

static void computeKnownBitsForPRMT(const SDValue Op, KnownBits &Known,
                                    const SelectionDAG &DAG, unsigned Depth) {
  SDValue A = Op.getOperand(0);
  SDValue B = Op.getOperand(1);
  ConstantSDNode *Selector = dyn_cast<ConstantSDNode>(Op.getOperand(2));
  unsigned Mode = Op.getConstantOperandVal(3);

  if (!Selector)
    return;

  KnownBits AKnown = DAG.computeKnownBits(A, Depth);
  KnownBits BKnown = DAG.computeKnownBits(B, Depth);

  // {b, a} = {{b7, b6, b5, b4}, {b3, b2, b1, b0}}
  assert(AKnown.getBitWidth() == 32 && BKnown.getBitWidth() == 32 &&
         "PRMT must have i32 operands");
  assert(Known.getBitWidth() == 32 && "PRMT must have i32 result");
  KnownBits BitField = BKnown.concat(AKnown);

  APInt SelectorVal = getPRMTSelector(Selector->getAPIntValue(), Mode);
  for (unsigned I : llvm::seq(4)) {
    APInt Sel = SelectorVal.extractBits(4, I * 4);
    unsigned Idx = Sel.getLoBits(3).getZExtValue();
    unsigned Sign = Sel.getHiBits(1).getZExtValue();
    KnownBits Byte = BitField.extractBits(8, Idx * 8);
    if (Sign)
      Byte = KnownBits::ashr(Byte, 8);
    Known.insertBits(Byte, I * 8);
  }
}

static void computeKnownBitsForLoadV(const SDValue Op, KnownBits &Known) {
  MemSDNode *LD = cast<MemSDNode>(Op);

  // We can't do anything without knowing the sign bit.
  auto ExtType = LD->getConstantOperandVal(LD->getNumOperands() - 1);
  if (ExtType == ISD::SEXTLOAD)
    return;

  // ExtLoading to vector types is weird and may not work well with known bits.
  auto DestVT = LD->getValueType(0);
  if (DestVT.isVector())
    return;

  assert(Known.getBitWidth() == DestVT.getSizeInBits());
  auto ElementBitWidth = NVPTXDAGToDAGISel::getFromTypeWidthForLoad(LD);
  Known.Zero.setHighBits(Known.getBitWidth() - ElementBitWidth);
}

void NVPTXTargetLowering::computeKnownBitsForTargetNode(
    const SDValue Op, KnownBits &Known, const APInt &DemandedElts,
    const SelectionDAG &DAG, unsigned Depth) const {
  Known.resetAll();

  switch (Op.getOpcode()) {
  case NVPTXISD::PRMT:
    computeKnownBitsForPRMT(Op, Known, DAG, Depth);
    break;
  case NVPTXISD::LoadV2:
  case NVPTXISD::LoadV4:
  case NVPTXISD::LoadV8:
    computeKnownBitsForLoadV(Op, Known);
    break;
  default:
    break;
  }
}

static std::pair<APInt, APInt> getPRMTDemandedBits(const APInt &SelectorVal,
                                                   const APInt &DemandedBits) {
  APInt DemandedLHS = APInt(32, 0);
  APInt DemandedRHS = APInt(32, 0);

  for (unsigned I : llvm::seq(4)) {
    if (DemandedBits.extractBits(8, I * 8).isZero())
      continue;

    APInt Sel = SelectorVal.extractBits(4, I * 4);
    unsigned Idx = Sel.getLoBits(3).getZExtValue();
    unsigned Sign = Sel.getHiBits(1).getZExtValue();

    APInt &Src = Idx < 4 ? DemandedLHS : DemandedRHS;
    unsigned ByteStart = (Idx % 4) * 8;
    if (Sign)
      Src.setBit(ByteStart + 7);
    else
      Src.setBits(ByteStart, ByteStart + 8);
  }

  return {DemandedLHS, DemandedRHS};
}

// Replace undef with 0 as this is easier for other optimizations such as
// known bits.
static SDValue canonicalizePRMTInput(SDValue Op, SelectionDAG &DAG) {
  if (!Op)
    return SDValue();
  if (Op.isUndef())
    return DAG.getConstant(0, SDLoc(), MVT::i32);
  return Op;
}

static SDValue simplifyDemandedBitsForPRMT(SDValue PRMT,
                                           const APInt &DemandedBits,
                                           SelectionDAG &DAG,
                                           const TargetLowering &TLI,
                                           unsigned Depth) {
  assert(PRMT.getOpcode() == NVPTXISD::PRMT);
  SDValue Op0 = PRMT.getOperand(0);
  SDValue Op1 = PRMT.getOperand(1);
  auto *SelectorConst = dyn_cast<ConstantSDNode>(PRMT.getOperand(2));
  if (!SelectorConst)
    return SDValue();

  unsigned Mode = PRMT.getConstantOperandVal(3);
  const APInt Selector = getPRMTSelector(SelectorConst->getAPIntValue(), Mode);

  // Try to simplify the PRMT to one of the inputs if the used bytes are all
  // from the same input in the correct order.
  const unsigned LeadingBytes = DemandedBits.countLeadingZeros() / 8;
  const unsigned SelBits = (4 - LeadingBytes) * 4;
  if (Selector.getLoBits(SelBits) == APInt(32, 0x3210).getLoBits(SelBits))
    return Op0;
  if (Selector.getLoBits(SelBits) == APInt(32, 0x7654).getLoBits(SelBits))
    return Op1;

  auto [DemandedLHS, DemandedRHS] = getPRMTDemandedBits(Selector, DemandedBits);

  // Attempt to avoid multi-use ops if we don't need anything from them.
  SDValue DemandedOp0 =
      TLI.SimplifyMultipleUseDemandedBits(Op0, DemandedLHS, DAG, Depth + 1);
  SDValue DemandedOp1 =
      TLI.SimplifyMultipleUseDemandedBits(Op1, DemandedRHS, DAG, Depth + 1);

  DemandedOp0 = canonicalizePRMTInput(DemandedOp0, DAG);
  DemandedOp1 = canonicalizePRMTInput(DemandedOp1, DAG);
  if ((DemandedOp0 && DemandedOp0 != Op0) ||
      (DemandedOp1 && DemandedOp1 != Op1)) {
    Op0 = DemandedOp0 ? DemandedOp0 : Op0;
    Op1 = DemandedOp1 ? DemandedOp1 : Op1;
    return getPRMT(Op0, Op1, Selector.getZExtValue(), SDLoc(PRMT), DAG);
  }

  return SDValue();
}

bool NVPTXTargetLowering::SimplifyDemandedBitsForTargetNode(
    SDValue Op, const APInt &DemandedBits, const APInt &DemandedElts,
    KnownBits &Known, TargetLoweringOpt &TLO, unsigned Depth) const {
  Known.resetAll();

  switch (Op.getOpcode()) {
  case NVPTXISD::PRMT:
    if (SDValue Result = simplifyDemandedBitsForPRMT(Op, DemandedBits, TLO.DAG,
                                                     *this, Depth)) {
      TLO.CombineTo(Op, Result);
      return true;
    }
    break;
  default:
    break;
  }

  computeKnownBitsForTargetNode(Op, Known, DemandedElts, TLO.DAG, Depth);
  return false;
}<|MERGE_RESOLUTION|>--- conflicted
+++ resolved
@@ -1186,14 +1186,11 @@
         NVPTXISD::TCGEN05_MMA_SP_TENSOR_SCALE_D_DISABLE_OUTPUT_LANE_CG1_ASHIFT)
     MAKE_CASE(
         NVPTXISD::TCGEN05_MMA_SP_TENSOR_SCALE_D_DISABLE_OUTPUT_LANE_CG2_ASHIFT)
-<<<<<<< HEAD
-=======
     MAKE_CASE(NVPTXISD::CVT_E4M3X4_F32X4_RS_SF)
     MAKE_CASE(NVPTXISD::CVT_E5M2X4_F32X4_RS_SF)
     MAKE_CASE(NVPTXISD::CVT_E2M3X4_F32X4_RS_SF)
     MAKE_CASE(NVPTXISD::CVT_E3M2X4_F32X4_RS_SF)
     MAKE_CASE(NVPTXISD::CVT_E2M1X4_F32X4_RS_SF)
->>>>>>> 54c4ef26
   }
   return nullptr;
 
