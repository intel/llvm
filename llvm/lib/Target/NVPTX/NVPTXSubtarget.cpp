--- conflicted
+++ resolved
@@ -56,12 +56,6 @@
                                const std::string &FS,
                                const NVPTXTargetMachine &TM)
     : NVPTXGenSubtargetInfo(TT, CPU, /*TuneCPU*/ CPU, FS), PTXVersion(0),
-<<<<<<< HEAD
-      FullSmVersion(200), SmVersion(getSmVersion()),
-      TLInfo(TM, initializeSubtargetDependencies(CPU, FS)) {
-  TSInfo = std::make_unique<NVPTXSelectionDAGInfo>();
-}
-=======
       FullSmVersion(200), SmVersion(getSmVersion()), TM(TM),
       TLInfo(TM, initializeSubtargetDependencies(CPU, FS)) {
   TSInfo = std::make_unique<NVPTXSelectionDAGInfo>();
@@ -72,12 +66,15 @@
 const SelectionDAGTargetInfo *NVPTXSubtarget::getSelectionDAGInfo() const {
   return TSInfo.get();
 }
->>>>>>> e412dd03
 
-NVPTXSubtarget::~NVPTXSubtarget() = default;
+bool NVPTXSubtarget::hasImageHandles() const {
+  // Enable handles for Kepler+, where CUDA supports indirect surfaces and
+  // textures
+  if (TM.getDrvInterface() == NVPTX::CUDA)
+    return (SmVersion >= 30);
 
-const SelectionDAGTargetInfo *NVPTXSubtarget::getSelectionDAGInfo() const {
-  return TSInfo.get();
+  // Disabled, otherwise
+  return false;
 }
 
 bool NVPTXSubtarget::allowFP16Math() const {
