//===-- NVPTXISelDAGToDAG.cpp - A dag to dag inst selector for NVPTX ------===//
//
// Part of the LLVM Project, under the Apache License v2.0 with LLVM Exceptions.
// See https://llvm.org/LICENSE.txt for license information.
// SPDX-License-Identifier: Apache-2.0 WITH LLVM-exception
//
//===----------------------------------------------------------------------===//
//
// This file defines an instruction selector for the NVPTX target.
//
//===----------------------------------------------------------------------===//

#include "NVPTXISelDAGToDAG.h"
#include "NVPTX.h"
#include "NVPTXUtilities.h"
#include "llvm/ADT/APInt.h"
#include "llvm/Analysis/ValueTracking.h"
#include "llvm/CodeGen/ISDOpcodes.h"
#include "llvm/CodeGen/SelectionDAG.h"
#include "llvm/CodeGen/SelectionDAGNodes.h"
#include "llvm/IR/GlobalValue.h"
#include "llvm/IR/Instructions.h"
#include "llvm/IR/IntrinsicsNVPTX.h"
#include "llvm/IR/NVVMIntrinsicUtils.h"
#include "llvm/Support/AtomicOrdering.h"
#include "llvm/Support/CommandLine.h"
#include "llvm/Support/ErrorHandling.h"
#include "llvm/Support/FormatVariadic.h"
#include "llvm/Support/MathExtras.h"
#include <optional>

using namespace llvm;

#define DEBUG_TYPE "nvptx-isel"
#define PASS_NAME "NVPTX DAG->DAG Pattern Instruction Selection"

static cl::opt<bool>
    EnableRsqrtOpt("nvptx-rsqrt-approx-opt", cl::init(true), cl::Hidden,
                   cl::desc("Enable reciprocal sqrt optimization"));

/// createNVPTXISelDag - This pass converts a legalized DAG into a
/// NVPTX-specific DAG, ready for instruction scheduling.
FunctionPass *llvm::createNVPTXISelDag(NVPTXTargetMachine &TM,
                                       llvm::CodeGenOptLevel OptLevel) {
  return new NVPTXDAGToDAGISelLegacy(TM, OptLevel);
}

NVPTXDAGToDAGISelLegacy::NVPTXDAGToDAGISelLegacy(NVPTXTargetMachine &tm,
                                                 CodeGenOptLevel OptLevel)
    : SelectionDAGISelLegacy(
          ID, std::make_unique<NVPTXDAGToDAGISel>(tm, OptLevel)) {}

char NVPTXDAGToDAGISelLegacy::ID = 0;

INITIALIZE_PASS(NVPTXDAGToDAGISelLegacy, DEBUG_TYPE, PASS_NAME, false, false)

NVPTXDAGToDAGISel::NVPTXDAGToDAGISel(NVPTXTargetMachine &tm,
                                     CodeGenOptLevel OptLevel)
    : SelectionDAGISel(tm, OptLevel), TM(tm) {}

bool NVPTXDAGToDAGISel::runOnMachineFunction(MachineFunction &MF) {
  Subtarget = &MF.getSubtarget<NVPTXSubtarget>();
  Scopes = NVPTXScopes(MF.getFunction().getContext());
  return SelectionDAGISel::runOnMachineFunction(MF);
}

NVPTX::DivPrecisionLevel
NVPTXDAGToDAGISel::getDivF32Level(const SDNode *N) const {
  return Subtarget->getTargetLowering()->getDivF32Level(*MF, *N);
}

bool NVPTXDAGToDAGISel::usePrecSqrtF32(const SDNode *N) const {
  return Subtarget->getTargetLowering()->usePrecSqrtF32(N);
}

bool NVPTXDAGToDAGISel::useF32FTZ() const {
  return Subtarget->getTargetLowering()->useF32FTZ(*MF);
}

bool NVPTXDAGToDAGISel::allowFMA() const {
  const NVPTXTargetLowering *TL = Subtarget->getTargetLowering();
  return TL->allowFMA(*MF, OptLevel);
}

bool NVPTXDAGToDAGISel::doRsqrtOpt() const { return EnableRsqrtOpt; }

/// Select - Select instructions not customized! Used for
/// expanded, promoted and normal instructions.
void NVPTXDAGToDAGISel::Select(SDNode *N) {

  if (N->isMachineOpcode()) {
    N->setNodeId(-1);
    return; // Already selected.
  }

  switch (N->getOpcode()) {
  case ISD::LOAD:
  case ISD::ATOMIC_LOAD:
    if (tryLoad(N))
      return;
    break;
  case ISD::STORE:
  case ISD::ATOMIC_STORE:
    if (tryStore(N))
      return;
    break;
  case ISD::ATOMIC_FENCE:
    if (tryFence(N))
      return;
    break;
  case NVPTXISD::UNPACK_VECTOR:
    tryUNPACK_VECTOR(N);
    return;
  case ISD::EXTRACT_VECTOR_ELT:
    if (tryEXTRACT_VECTOR_ELEMENT(N))
      return;
    break;
  case NVPTXISD::SETP_F16X2:
    SelectSETP_F16X2(N);
    return;
  case NVPTXISD::SETP_BF16X2:
    SelectSETP_BF16X2(N);
    return;
  case NVPTXISD::LoadV2:
  case NVPTXISD::LoadV4:
  case NVPTXISD::LoadV8:
    if (tryLoadVector(N))
      return;
    break;
  case NVPTXISD::LDUV2:
  case NVPTXISD::LDUV4:
    if (tryLDU(N))
      return;
    break;
  case NVPTXISD::StoreV2:
  case NVPTXISD::StoreV4:
  case NVPTXISD::StoreV8:
    if (tryStoreVector(N))
      return;
    break;
  case ISD::INTRINSIC_W_CHAIN:
    if (tryIntrinsicChain(N))
      return;
    break;
  case ISD::INTRINSIC_VOID:
    if (tryIntrinsicVoid(N))
      return;
    break;
  case ISD::AND:
  case ISD::SRA:
  case ISD::SRL:
    // Try to select BFE
    if (tryBFE(N))
      return;
    break;
  case ISD::ADDRSPACECAST:
    SelectAddrSpaceCast(N);
    return;
  case ISD::CopyToReg: {
    if (N->getOperand(1).getValueType() == MVT::i128) {
      SelectV2I64toI128(N);
      return;
    }
    break;
  }
  case ISD::CopyFromReg: {
    if (N->getOperand(1).getValueType() == MVT::i128) {
      SelectI128toV2I64(N);
      return;
    }
    break;
  }
  case NVPTXISD::ATOMIC_CMP_SWAP_B128:
  case NVPTXISD::ATOMIC_SWAP_B128:
    selectAtomicSwap128(N);
    return;
  case ISD::FADD:
  case ISD::FMUL:
  case ISD::FSUB:
    if (tryBF16ArithToFMA(N))
      return;
    break;
  default:
    break;
  }
  SelectCode(N);
}

#define TCGEN05_LD_OPCODE(SHAPE, NUM)                                          \
  (enablePack ? NVPTX::TCGEN05_LD_##SHAPE##_##NUM##_PACK                       \
              : NVPTX::TCGEN05_LD_##SHAPE##_##NUM)

static unsigned getTcgen05LdOpcode(unsigned IID, bool enablePack) {
  switch (IID) {
  case Intrinsic::nvvm_tcgen05_ld_16x64b_x1:
    return TCGEN05_LD_OPCODE(16x64b, x1);
  case Intrinsic::nvvm_tcgen05_ld_16x64b_x2:
    return TCGEN05_LD_OPCODE(16x64b, x2);
  case Intrinsic::nvvm_tcgen05_ld_16x64b_x4:
    return TCGEN05_LD_OPCODE(16x64b, x4);
  case Intrinsic::nvvm_tcgen05_ld_16x64b_x8:
    return TCGEN05_LD_OPCODE(16x64b, x8);
  case Intrinsic::nvvm_tcgen05_ld_16x64b_x16:
    return TCGEN05_LD_OPCODE(16x64b, x16);
  case Intrinsic::nvvm_tcgen05_ld_16x64b_x32:
    return TCGEN05_LD_OPCODE(16x64b, x32);
  case Intrinsic::nvvm_tcgen05_ld_16x64b_x64:
    return TCGEN05_LD_OPCODE(16x64b, x64);
  case Intrinsic::nvvm_tcgen05_ld_16x64b_x128:
    return TCGEN05_LD_OPCODE(16x64b, x128);
  case Intrinsic::nvvm_tcgen05_ld_16x128b_x1:
    return TCGEN05_LD_OPCODE(16x128b, x1);
  case Intrinsic::nvvm_tcgen05_ld_16x128b_x2:
    return TCGEN05_LD_OPCODE(16x128b, x2);
  case Intrinsic::nvvm_tcgen05_ld_16x128b_x4:
    return TCGEN05_LD_OPCODE(16x128b, x4);
  case Intrinsic::nvvm_tcgen05_ld_16x128b_x8:
    return TCGEN05_LD_OPCODE(16x128b, x8);
  case Intrinsic::nvvm_tcgen05_ld_16x128b_x16:
    return TCGEN05_LD_OPCODE(16x128b, x16);
  case Intrinsic::nvvm_tcgen05_ld_16x128b_x32:
    return TCGEN05_LD_OPCODE(16x128b, x32);
  case Intrinsic::nvvm_tcgen05_ld_16x128b_x64:
    return TCGEN05_LD_OPCODE(16x128b, x64);
  case Intrinsic::nvvm_tcgen05_ld_16x256b_x1:
    return TCGEN05_LD_OPCODE(16x256b, x1);
  case Intrinsic::nvvm_tcgen05_ld_16x256b_x2:
    return TCGEN05_LD_OPCODE(16x256b, x2);
  case Intrinsic::nvvm_tcgen05_ld_16x256b_x4:
    return TCGEN05_LD_OPCODE(16x256b, x4);
  case Intrinsic::nvvm_tcgen05_ld_16x256b_x8:
    return TCGEN05_LD_OPCODE(16x256b, x8);
  case Intrinsic::nvvm_tcgen05_ld_16x256b_x16:
    return TCGEN05_LD_OPCODE(16x256b, x16);
  case Intrinsic::nvvm_tcgen05_ld_16x256b_x32:
    return TCGEN05_LD_OPCODE(16x256b, x32);
  case Intrinsic::nvvm_tcgen05_ld_16x32bx2_x1:
    return TCGEN05_LD_OPCODE(16x32bx2, x1);
  case Intrinsic::nvvm_tcgen05_ld_16x32bx2_x2:
    return TCGEN05_LD_OPCODE(16x32bx2, x2);
  case Intrinsic::nvvm_tcgen05_ld_16x32bx2_x4:
    return TCGEN05_LD_OPCODE(16x32bx2, x4);
  case Intrinsic::nvvm_tcgen05_ld_16x32bx2_x8:
    return TCGEN05_LD_OPCODE(16x32bx2, x8);
  case Intrinsic::nvvm_tcgen05_ld_16x32bx2_x16:
    return TCGEN05_LD_OPCODE(16x32bx2, x16);
  case Intrinsic::nvvm_tcgen05_ld_16x32bx2_x32:
    return TCGEN05_LD_OPCODE(16x32bx2, x32);
  case Intrinsic::nvvm_tcgen05_ld_16x32bx2_x64:
    return TCGEN05_LD_OPCODE(16x32bx2, x64);
  case Intrinsic::nvvm_tcgen05_ld_16x32bx2_x128:
    return TCGEN05_LD_OPCODE(16x32bx2, x128);
  case Intrinsic::nvvm_tcgen05_ld_32x32b_x1:
    return TCGEN05_LD_OPCODE(32x32b, x1);
  case Intrinsic::nvvm_tcgen05_ld_32x32b_x2:
    return TCGEN05_LD_OPCODE(32x32b, x2);
  case Intrinsic::nvvm_tcgen05_ld_32x32b_x4:
    return TCGEN05_LD_OPCODE(32x32b, x4);
  case Intrinsic::nvvm_tcgen05_ld_32x32b_x8:
    return TCGEN05_LD_OPCODE(32x32b, x8);
  case Intrinsic::nvvm_tcgen05_ld_32x32b_x16:
    return TCGEN05_LD_OPCODE(32x32b, x16);
  case Intrinsic::nvvm_tcgen05_ld_32x32b_x32:
    return TCGEN05_LD_OPCODE(32x32b, x32);
  case Intrinsic::nvvm_tcgen05_ld_32x32b_x64:
    return TCGEN05_LD_OPCODE(32x32b, x64);
  case Intrinsic::nvvm_tcgen05_ld_32x32b_x128:
    return TCGEN05_LD_OPCODE(32x32b, x128);
  }
  llvm_unreachable("unhandled tcgen05.ld lowering");
}

void NVPTXDAGToDAGISel::SelectTcgen05Ld(SDNode *N, bool hasOffset) {
  SDLoc DL(N);
  unsigned IID = cast<ConstantSDNode>(N->getOperand(1))->getZExtValue();

  if (hasOffset) {
    bool enablePack = cast<ConstantSDNode>(N->getOperand(4))->getZExtValue();
    auto OffsetNode = CurDAG->getTargetConstant(
        cast<ConstantSDNode>(N->getOperand(3))->getZExtValue(), DL, MVT::i32);
    ReplaceNode(N, CurDAG->getMachineNode(
                       getTcgen05LdOpcode(IID, enablePack), DL, N->getVTList(),
                       {N->getOperand(2), OffsetNode, N->getOperand(0)}));
  } else {
    bool enablePack = cast<ConstantSDNode>(N->getOperand(3))->getZExtValue();
    ReplaceNode(N, CurDAG->getMachineNode(
                       getTcgen05LdOpcode(IID, enablePack), DL, N->getVTList(),
                       {N->getOperand(2), N->getOperand(0)}));
  }
}

bool NVPTXDAGToDAGISel::tryIntrinsicChain(SDNode *N) {
  unsigned IID = N->getConstantOperandVal(1);
  switch (IID) {
  default:
    return false;
  case Intrinsic::nvvm_ldu_global_f:
  case Intrinsic::nvvm_ldu_global_i:
  case Intrinsic::nvvm_ldu_global_p:
    return tryLDU(N);

  case Intrinsic::nvvm_tcgen05_ld_16x64b_x1:
  case Intrinsic::nvvm_tcgen05_ld_16x64b_x2:
  case Intrinsic::nvvm_tcgen05_ld_16x64b_x4:
  case Intrinsic::nvvm_tcgen05_ld_16x64b_x8:
  case Intrinsic::nvvm_tcgen05_ld_16x64b_x16:
  case Intrinsic::nvvm_tcgen05_ld_16x64b_x32:
  case Intrinsic::nvvm_tcgen05_ld_16x64b_x64:
  case Intrinsic::nvvm_tcgen05_ld_16x64b_x128:
  case Intrinsic::nvvm_tcgen05_ld_16x128b_x1:
  case Intrinsic::nvvm_tcgen05_ld_16x128b_x2:
  case Intrinsic::nvvm_tcgen05_ld_16x128b_x4:
  case Intrinsic::nvvm_tcgen05_ld_16x128b_x16:
  case Intrinsic::nvvm_tcgen05_ld_16x128b_x32:
  case Intrinsic::nvvm_tcgen05_ld_16x128b_x64:
  case Intrinsic::nvvm_tcgen05_ld_16x256b_x1:
  case Intrinsic::nvvm_tcgen05_ld_16x128b_x8:
  case Intrinsic::nvvm_tcgen05_ld_16x256b_x2:
  case Intrinsic::nvvm_tcgen05_ld_16x256b_x4:
  case Intrinsic::nvvm_tcgen05_ld_16x256b_x8:
  case Intrinsic::nvvm_tcgen05_ld_16x256b_x16:
  case Intrinsic::nvvm_tcgen05_ld_16x256b_x32:
  case Intrinsic::nvvm_tcgen05_ld_32x32b_x1:
  case Intrinsic::nvvm_tcgen05_ld_32x32b_x2:
  case Intrinsic::nvvm_tcgen05_ld_32x32b_x4:
  case Intrinsic::nvvm_tcgen05_ld_32x32b_x8:
  case Intrinsic::nvvm_tcgen05_ld_32x32b_x16:
  case Intrinsic::nvvm_tcgen05_ld_32x32b_x32:
  case Intrinsic::nvvm_tcgen05_ld_32x32b_x64:
  case Intrinsic::nvvm_tcgen05_ld_32x32b_x128: {
    SelectTcgen05Ld(N);
    return true;
  }

  case Intrinsic::nvvm_tcgen05_ld_16x32bx2_x1:
  case Intrinsic::nvvm_tcgen05_ld_16x32bx2_x2:
  case Intrinsic::nvvm_tcgen05_ld_16x32bx2_x4:
  case Intrinsic::nvvm_tcgen05_ld_16x32bx2_x8:
  case Intrinsic::nvvm_tcgen05_ld_16x32bx2_x16:
  case Intrinsic::nvvm_tcgen05_ld_16x32bx2_x32:
  case Intrinsic::nvvm_tcgen05_ld_16x32bx2_x64:
  case Intrinsic::nvvm_tcgen05_ld_16x32bx2_x128: {
    SelectTcgen05Ld(N, /* hasOffset */ true);
    return true;
  }
  }
}

// Map ISD:CONDCODE value to appropriate CmpMode expected by
// NVPTXInstPrinter::printCmpMode()
SDValue NVPTXDAGToDAGISel::getPTXCmpMode(const CondCodeSDNode &CondCode) {
  using NVPTX::PTXCmpMode::CmpMode;
  const unsigned PTXCmpMode = [](ISD::CondCode CC) {
    switch (CC) {
    default:
      llvm_unreachable("Unexpected condition code.");
    case ISD::SETOEQ:
    case ISD::SETEQ:
      return CmpMode::EQ;
    case ISD::SETOGT:
    case ISD::SETGT:
      return CmpMode::GT;
    case ISD::SETOGE:
    case ISD::SETGE:
      return CmpMode::GE;
    case ISD::SETOLT:
    case ISD::SETLT:
      return CmpMode::LT;
    case ISD::SETOLE:
    case ISD::SETLE:
      return CmpMode::LE;
    case ISD::SETONE:
    case ISD::SETNE:
      return CmpMode::NE;
    case ISD::SETO:
      return CmpMode::NUM;
    case ISD::SETUO:
      return CmpMode::NotANumber;
    case ISD::SETUEQ:
      return CmpMode::EQU;
    case ISD::SETUGT:
      return CmpMode::GTU;
    case ISD::SETUGE:
      return CmpMode::GEU;
    case ISD::SETULT:
      return CmpMode::LTU;
    case ISD::SETULE:
      return CmpMode::LEU;
    case ISD::SETUNE:
      return CmpMode::NEU;
    }
  }(CondCode.get());
  return CurDAG->getTargetConstant(PTXCmpMode, SDLoc(), MVT::i32);
}

bool NVPTXDAGToDAGISel::SelectSETP_F16X2(SDNode *N) {
  SDValue PTXCmpMode = getPTXCmpMode(*cast<CondCodeSDNode>(N->getOperand(2)));
  SDLoc DL(N);
  SDNode *SetP = CurDAG->getMachineNode(
      NVPTX::SETP_f16x2rr, DL, MVT::i1, MVT::i1,
      {N->getOperand(0), N->getOperand(1), PTXCmpMode,
       CurDAG->getTargetConstant(useF32FTZ() ? 1 : 0, DL, MVT::i1)});
  ReplaceNode(N, SetP);
  return true;
}

bool NVPTXDAGToDAGISel::SelectSETP_BF16X2(SDNode *N) {
  SDValue PTXCmpMode = getPTXCmpMode(*cast<CondCodeSDNode>(N->getOperand(2)));
  SDLoc DL(N);
  SDNode *SetP = CurDAG->getMachineNode(
      NVPTX::SETP_bf16x2rr, DL, MVT::i1, MVT::i1,
      {N->getOperand(0), N->getOperand(1), PTXCmpMode,
       CurDAG->getTargetConstant(useF32FTZ() ? 1 : 0, DL, MVT::i1)});
  ReplaceNode(N, SetP);
  return true;
}

bool NVPTXDAGToDAGISel::tryUNPACK_VECTOR(SDNode *N) {
  SDValue Vector = N->getOperand(0);
  MVT EltVT = N->getSimpleValueType(0);

  MachineSDNode *N2 =
      CurDAG->getMachineNode(NVPTX::I64toV2I32, SDLoc(N), EltVT, EltVT, Vector);

  ReplaceNode(N, N2);
  return true;
}

// Find all instances of extract_vector_elt that use this v2f16 vector
// and coalesce them into a scattering move instruction.
bool NVPTXDAGToDAGISel::tryEXTRACT_VECTOR_ELEMENT(SDNode *N) {
  SDValue Vector = N->getOperand(0);

  MVT VT = Vector.getSimpleValueType();
  if (!(NVPTX::isPackedVectorTy(VT) && VT.getVectorNumElements() == 2))
    return false;

  unsigned Opcode;
  if (VT.is32BitVector())
    Opcode = NVPTX::I32toV2I16;
  else if (VT.is64BitVector())
    Opcode = NVPTX::I64toV2I32;
  else
    llvm_unreachable("Unhandled packed type");

  // Find and record all uses of this vector that extract element 0 or 1.
  SmallVector<SDNode *, 4> E0, E1;
  for (auto *U : Vector.getNode()->users()) {
    if (U->getOpcode() != ISD::EXTRACT_VECTOR_ELT)
      continue;
    if (U->getOperand(0) != Vector)
      continue;
    if (const ConstantSDNode *IdxConst =
            dyn_cast<ConstantSDNode>(U->getOperand(1))) {
      if (IdxConst->getZExtValue() == 0)
        E0.push_back(U);
      else if (IdxConst->getZExtValue() == 1)
        E1.push_back(U);
      else
        llvm_unreachable("Invalid vector index.");
    }
  }

  // There's no point scattering f16x2 if we only ever access one
  // element of it.
  if (E0.empty() || E1.empty())
    return false;

  // Merge (EltTy extractelt(V, 0), EltTy extractelt(V,1))
  // into EltTy,EltTy Split[EltTy]x2(V)
  MVT EltVT = VT.getVectorElementType();
  SDNode *ScatterOp =
      CurDAG->getMachineNode(Opcode, SDLoc(N), EltVT, EltVT, Vector);
  for (auto *Node : E0)
    ReplaceUses(SDValue(Node, 0), SDValue(ScatterOp, 0));
  for (auto *Node : E1)
    ReplaceUses(SDValue(Node, 0), SDValue(ScatterOp, 1));

  return true;
}

static std::optional<NVPTX::AddressSpace> convertAS(unsigned AS) {
  switch (AS) {
  case llvm::ADDRESS_SPACE_LOCAL:
    return NVPTX::AddressSpace::Local;
  case llvm::ADDRESS_SPACE_GLOBAL:
    return NVPTX::AddressSpace::Global;
  case llvm::ADDRESS_SPACE_SHARED:
    return NVPTX::AddressSpace::Shared;
  case llvm::ADDRESS_SPACE_SHARED_CLUSTER:
    return NVPTX::AddressSpace::SharedCluster;
  case llvm::ADDRESS_SPACE_GENERIC:
    return NVPTX::AddressSpace::Generic;
  case llvm::ADDRESS_SPACE_PARAM:
    return NVPTX::AddressSpace::Param;
  case llvm::ADDRESS_SPACE_CONST:
    return NVPTX::AddressSpace::Const;
  default:
    return std::nullopt;
  }
}

NVPTX::AddressSpace NVPTXDAGToDAGISel::getAddrSpace(const MemSDNode *N) {
  return convertAS(N->getMemOperand()->getAddrSpace())
      .value_or(NVPTX::AddressSpace::Generic);
}

NVPTX::Ordering NVPTXDAGToDAGISel::getMemOrder(const MemSDNode *N) const {
  // No "sem" orderings for SM/PTX versions which do not support memory ordering
  if (!Subtarget->hasMemoryOrdering())
    return NVPTX::Ordering::NotAtomic;
  auto Ordering = N->getMergedOrdering();
  switch (Ordering) {
  case AtomicOrdering::NotAtomic:
    return NVPTX::Ordering::NotAtomic;
  case AtomicOrdering::Unordered:
  case AtomicOrdering::Monotonic:
    return NVPTX::Ordering::Relaxed;
  case AtomicOrdering::Acquire:
    return NVPTX::Ordering::Acquire;
  case AtomicOrdering::Release:
    return NVPTX::Ordering::Release;
  case AtomicOrdering::AcquireRelease:
    return NVPTX::Ordering::AcquireRelease;
  case AtomicOrdering::SequentiallyConsistent:
    return NVPTX::Ordering::SequentiallyConsistent;
  }
  llvm_unreachable("Invalid atomic ordering");
}

NVPTX::Scope NVPTXDAGToDAGISel::getAtomicScope(const MemSDNode *N) const {
  // No "scope" modifier for SM/PTX versions which do not support scoped atomics
  // Functionally, these atomics are at device scope
  if (!Subtarget->hasAtomScope())
    return NVPTX::Scope::DefaultDevice;
  return Scopes[N->getSyncScopeID()];
}

namespace {

struct OperationOrderings {
  NVPTX::Ordering InstructionOrdering, FenceOrdering;
  OperationOrderings(NVPTX::Ordering IO = NVPTX::Ordering::NotAtomic,
                     NVPTX::Ordering FO = NVPTX::Ordering::NotAtomic)
      : InstructionOrdering(IO), FenceOrdering(FO) {}
};

static OperationOrderings
getOperationOrderings(MemSDNode *N, const NVPTXSubtarget *Subtarget) {
  AtomicOrdering Ordering = N->getSuccessOrdering();
  auto CodeAddrSpace = NVPTXDAGToDAGISel::getAddrSpace(N);

  bool HasMemoryOrdering = Subtarget->hasMemoryOrdering();
  bool HasRelaxedMMIO = Subtarget->hasRelaxedMMIO();

  // clang-format off

  // Lowering for Load/Store Operations (note: AcquireRelease Loads or Stores error).
  // Note: uses of Relaxed in the Atomic column of this table refer
  // to LLVM AtomicOrdering::Monotonic.
  //
  // | Atomic  | Volatile | Statespace         | PTX sm_60- | PTX sm_70+                   |
  // |---------|----------|--------------------|------------|------------------------------|
  // | No      | No       | All                | plain      | .weak                        |
  // | No      | Yes      | Generic,Shared,    | .volatile  | .volatile                    |
  // |         |          | Global [0]         |            |                              |
  // | No      | Yes      | Local,Const,Param  | plain [1]  | .weak [1]                    |
  // | Unorder | Yes/No   | All                | == Relaxed | == Relaxed                   |
  // | Relaxed | No       | Generic,Shared,    | .volatile  | <atomic sem>                 |
  // |         |          | Global [0]         |            |                              |
  // | Other   | No       | Generic,Shared,    | Error [2]  | <atomic sem>                 |
  // |         |          | Global [0]         |            |                              |
  // | Yes     | No       | Local,Const,Param  | plain [1]  | .weak [1]                    |
  // | Relaxed | Yes      | Generic,Shared [0] | .volatile  | .volatile                    |
  // | Relaxed | Yes      | Global [0]         | .volatile  | .mmio.relaxed.sys (PTX 8.2+) |
  // |         |          |                    |            |  or .volatile (PTX 8.1-)     |
  // | Relaxed | Yes      | Local,Const,Param  | plain [1]  | .weak [1]                    |
  // | Other   | Yes      | Generic, Shared,   | Error [2]  | <atomic sem> [3]             |
  // |         |          | / Global [0]       |            |                              |

  // Lowering of CUDA C++ SequentiallyConsistent Operations and Fences to PTX
  // by following the ABI proven sound in:
  //   Lustig et al, A Formal Analysis of the NVIDIA PTX Memory Consistency Model, ASPLOS’19.
  //   https://dl.acm.org/doi/pdf/10.1145/3297858.3304043
  //
  // | CUDA C++ Atomic Operation or Atomic Fence            | PTX Atomic Operation or Fence |
  // |------------------------------------------------------|-------------------------------|
  // | cuda::atomic_thread_fence                            | fence.sc.<scope>;             |
  // |   (memory_order_seq_cst, cuda::thread_scope_<scope>) |                               |
  // |------------------------------------------------------|-------------------------------|
  // | cuda::atomic_load                                    | fence.sc.<scope>;             |
  // |   (memory_order_seq_cst, cuda::thread_scope_<scope>) | ld.acquire.<scope>;           |
  // |------------------------------------------------------|-------------------------------|  
  // | cuda::atomic_store                                   | fence.sc.<scope>;             |
  // |   (memory_order_seq_cst, cuda::thread_scope_<scope>) | st.release.<scope>;           |
  // |------------------------------------------------------|-------------------------------|
  // | cuda::atomic_fetch_<op>                              | fence.sc.<scope>;             |
  // |   (memory_order_seq_cst, cuda::thread_scope_<scope>) | atom.acq_rel.<scope>;         |

  // clang-format on

  // [0]: volatile and atomics are only supported on global or shared
  //      memory locations, accessed via generic/shared/global pointers.
  //      MMIO is only supported on global memory locations,
  //      accessed via generic/global pointers.
  // TODO: Implement MMIO access via generic pointer to global.
  //       Currently implemented for global pointers only.

  // [1]: Lowering volatile/atomic operations to non-volatile/non-atomic
  //      PTX instructions fails to preserve their C++ side-effects.
  //
  //      Example (https://github.com/llvm/llvm-project/issues/62057):
  //
  //          void example() {
  //              std::atomic<bool> True = true;
  //              while (True.load(std::memory_order_relaxed));
  //          }
  //
  //      A C++ program that calls "example" is well-defined: the infinite loop
  //      performs an atomic operation. By lowering volatile/atomics to
  //      "weak" memory operations, we are transforming the above into:
  //
  //          void undefined_behavior() {
  //              bool True = true;
  //              while (True);
  //          }
  //
  //      which exhibits undefined behavior in both C++ and PTX.
  //
  //      Calling "example" in CUDA C++ compiled for sm_60- exhibits undefined
  //      behavior due to lack of Independent Forward Progress. Lowering these
  //      to weak memory operations in sm_60- is therefore fine.
  //
  //      TODO: lower atomic and volatile operations to memory locations
  //      in local, const, and param to two PTX instructions in sm_70+:
  //        - the "weak" memory instruction we are currently lowering to, and
  //        - some other instruction that preserves the side-effect, e.g.,
  //          a dead dummy volatile load.
  if (CodeAddrSpace == NVPTX::AddressSpace::Local ||
      CodeAddrSpace == NVPTX::AddressSpace::Const ||
      CodeAddrSpace == NVPTX::AddressSpace::Param) {
    return NVPTX::Ordering::NotAtomic;
  }

  // [2]: Atomics with Ordering different than Unordered or Relaxed are not
  //      supported on sm_60 and older; this includes volatile atomics.
  if (!(Ordering == AtomicOrdering::NotAtomic ||
        Ordering == AtomicOrdering::Unordered ||
        Ordering == AtomicOrdering::Monotonic) &&
      !HasMemoryOrdering) {
    report_fatal_error(
        formatv("PTX does not support \"atomic\" for orderings different than"
                "\"NotAtomic\" or \"Monotonic\" for sm_60 or older, but order "
                "is: \"{}\".",
                toIRString(Ordering)));
  }

  // [3]: TODO: these should eventually use .mmio<.atomic sem>; for now we drop
  // the volatile semantics and preserve the atomic ones.

  // PTX volatile and PTX atomics are not available for statespace that differ
  // from .generic, .global, or .shared. The behavior of PTX volatile and PTX
  // atomics is undefined if the generic address does not refer to a .global or
  // .shared memory location.
  bool AddrGenericOrGlobalOrShared =
      (CodeAddrSpace == NVPTX::AddressSpace::Generic ||
       CodeAddrSpace == NVPTX::AddressSpace::Global ||
       CodeAddrSpace == NVPTX::AddressSpace::Shared ||
       CodeAddrSpace == NVPTX::AddressSpace::SharedCluster);
  if (!AddrGenericOrGlobalOrShared)
    return NVPTX::Ordering::NotAtomic;

  bool UseRelaxedMMIO =
      HasRelaxedMMIO && CodeAddrSpace == NVPTX::AddressSpace::Global;

  switch (Ordering) {
  case AtomicOrdering::NotAtomic:
    return N->isVolatile() ? NVPTX::Ordering::Volatile
                           : NVPTX::Ordering::NotAtomic;
  case AtomicOrdering::Unordered:
    // We lower unordered in the exact same way as 'monotonic' to respect
    // LLVM IR atomicity requirements.
  case AtomicOrdering::Monotonic:
    if (N->isVolatile())
      return UseRelaxedMMIO ? NVPTX::Ordering::RelaxedMMIO
                            : NVPTX::Ordering::Volatile;
    else
      return HasMemoryOrdering ? NVPTX::Ordering::Relaxed
                               : NVPTX::Ordering::Volatile;
  // case AtomicOrdering::Consume: // If LLVM ever provides this, lower it to
  // Acquire.
  case AtomicOrdering::Acquire:
    if (!N->readMem())
      report_fatal_error(
          formatv("PTX only supports Acquire Ordering on reads: {}",
                  N->getOperationName()));
    return NVPTX::Ordering::Acquire;
  case AtomicOrdering::Release:
    if (!N->writeMem())
      report_fatal_error(
          formatv("PTX only supports Release Ordering on writes: {}",
                  N->getOperationName()));
    return NVPTX::Ordering::Release;
  case AtomicOrdering::AcquireRelease: {
    report_fatal_error(
        formatv("NVPTX does not support AcquireRelease Ordering on "
                "read-modify-write "
                "yet and PTX does not support it on loads or stores: {}",
                N->getOperationName()));
  }
  case AtomicOrdering::SequentiallyConsistent: {
    // LLVM-IR SequentiallyConsistent atomics map to a two-instruction PTX
    // sequence including a "fence.sc.sco" and the memory instruction with an
    // Ordering that differs from "sc": acq, rel, or acq_rel, depending on
    // whether the memory operation is a read, write, or read-modify-write.
    //
    // This sets the ordering of the fence to SequentiallyConsistent, and
    // sets the corresponding ordering for the instruction.
    NVPTX::Ordering InstrOrder;
    if (N->readMem())
      InstrOrder = NVPTX::Ordering::Acquire;
    else if (N->writeMem())
      InstrOrder = NVPTX::Ordering::Release;
    else
      report_fatal_error(
          formatv("NVPTX does not support SequentiallyConsistent Ordering on "
                  "read-modify-writes yet: {}",
                  N->getOperationName()));
    return OperationOrderings(InstrOrder,
                              NVPTX::Ordering::SequentiallyConsistent);
  }
  }
  report_fatal_error(
      formatv("NVPTX backend does not support AtomicOrdering \"{}\" yet.",
              toIRString(Ordering)));
}

} // namespace

NVPTX::Scope NVPTXDAGToDAGISel::getOperationScope(MemSDNode *N,
                                                  NVPTX::Ordering O) const {
  switch (O) {
  case NVPTX::Ordering::NotAtomic:
  case NVPTX::Ordering::Volatile: // Non-atomic volatile operations
    // NVPTX uses Thread scope as the scope of non-atomic operations.
    return NVPTX::Scope::Thread;
  case NVPTX::Ordering::RelaxedMMIO:
    // RelaxedMMIO operations are always system scope.
    // If a RelaxedMMIO order was generated from an atomic volatile operation
    // with a smaller thread scope, we bump it here to system scope.
    return NVPTX::Scope::System;
  case NVPTX::Ordering::Relaxed:
  case NVPTX::Ordering::Acquire:
  case NVPTX::Ordering::Release:
  case NVPTX::Ordering::AcquireRelease:
  case NVPTX::Ordering::SequentiallyConsistent:
    auto S = Scopes[N->getSyncScopeID()];

    // Atomic operations must have a scope greater than thread.
    if (S == NVPTX::Scope::Thread)
      report_fatal_error(
          formatv("Atomics need scope > \"{}\".", ScopeToString(S)));

    // If scope is cluster, clusters must be supported.
    if (S == NVPTX::Scope::Cluster)
      Subtarget->failIfClustersUnsupported("cluster scope");

    // If operation is volatile, then its scope is system.
    return N->isVolatile() ? NVPTX::Scope::System : S;
  }
  llvm_unreachable("unhandled ordering");
}

static bool canLowerToLDG(const MemSDNode &N, const NVPTXSubtarget &Subtarget,
                          NVPTX::AddressSpace CodeAddrSpace) {
  // We use ldg (i.e. ld.global.nc) for invariant loads from the global address
  // space.
  return Subtarget.hasLDG() && CodeAddrSpace == NVPTX::AddressSpace::Global &&
         N.isInvariant();
}

static unsigned int getFenceOp(NVPTX::Ordering O, NVPTX::Scope S,
                               NVPTXSubtarget const *T) {
  if (S == NVPTX::Scope::Cluster)
    T->failIfClustersUnsupported(".cluster scope fence");

  // Fall back to .acq_rel if .acquire, .release is not supported.
  if (!T->hasSplitAcquireAndReleaseFences() &&
      (O == NVPTX::Ordering::Acquire || O == NVPTX::Ordering::Release))
    O = NVPTX::Ordering::AcquireRelease;

  switch (O) {
  case NVPTX::Ordering::Acquire:
    switch (S) {
    case NVPTX::Scope::System:
      return T->hasMemoryOrdering() ? NVPTX::atomic_thread_fence_acquire_sys
                                    : NVPTX::INT_MEMBAR_SYS;
    case NVPTX::Scope::Block:
      return T->hasMemoryOrdering() ? NVPTX::atomic_thread_fence_acquire_cta
                                    : NVPTX::INT_MEMBAR_CTA;
    case NVPTX::Scope::Cluster:
      return NVPTX::atomic_thread_fence_acquire_cluster;
    case NVPTX::Scope::Device:
      return T->hasMemoryOrdering() ? NVPTX::atomic_thread_fence_acquire_gpu
                                    : NVPTX::INT_MEMBAR_GL;
    case NVPTX::Scope::Thread:
    case NVPTX::Scope::DefaultDevice:
      report_fatal_error(
          formatv("Unsupported scope \"{}\" for acquire/release/acq_rel fence.",
                  ScopeToString(S)));
    }
    break;
  case NVPTX::Ordering::Release:
    switch (S) {
    case NVPTX::Scope::System:
      return T->hasMemoryOrdering() ? NVPTX::atomic_thread_fence_release_sys
                                    : NVPTX::INT_MEMBAR_SYS;
    case NVPTX::Scope::Block:
      return T->hasMemoryOrdering() ? NVPTX::atomic_thread_fence_release_cta
                                    : NVPTX::INT_MEMBAR_CTA;
    case NVPTX::Scope::Cluster:
      return NVPTX::atomic_thread_fence_release_cluster;
    case NVPTX::Scope::Device:
      return T->hasMemoryOrdering() ? NVPTX::atomic_thread_fence_release_gpu
                                    : NVPTX::INT_MEMBAR_GL;
    case NVPTX::Scope::Thread:
    case NVPTX::Scope::DefaultDevice:
      report_fatal_error(
          formatv("Unsupported scope \"{}\" for acquire/release/acq_rel fence.",
                  ScopeToString(S)));
    }
    break;
  case NVPTX::Ordering::AcquireRelease: {
    switch (S) {
    case NVPTX::Scope::System:
      return T->hasMemoryOrdering() ? NVPTX::atomic_thread_fence_acq_rel_sys
                                    : NVPTX::INT_MEMBAR_SYS;
    case NVPTX::Scope::Block:
      return T->hasMemoryOrdering() ? NVPTX::atomic_thread_fence_acq_rel_cta
                                    : NVPTX::INT_MEMBAR_CTA;
    case NVPTX::Scope::Cluster:
      return NVPTX::atomic_thread_fence_acq_rel_cluster;
    case NVPTX::Scope::Device:
      return T->hasMemoryOrdering() ? NVPTX::atomic_thread_fence_acq_rel_gpu
                                    : NVPTX::INT_MEMBAR_GL;
    case NVPTX::Scope::Thread:
    case NVPTX::Scope::DefaultDevice:
      report_fatal_error(
          formatv("Unsupported scope \"{}\" for acquire/release/acq_rel fence.",
                  ScopeToString(S)));
    }
    break;
  }
  case NVPTX::Ordering::SequentiallyConsistent: {
    switch (S) {
    case NVPTX::Scope::System:
      return T->hasMemoryOrdering() ? NVPTX::atomic_thread_fence_seq_cst_sys
                                    : NVPTX::INT_MEMBAR_SYS;
    case NVPTX::Scope::Block:
      return T->hasMemoryOrdering() ? NVPTX::atomic_thread_fence_seq_cst_cta
                                    : NVPTX::INT_MEMBAR_CTA;
    case NVPTX::Scope::Cluster:
      return NVPTX::atomic_thread_fence_seq_cst_cluster;
    case NVPTX::Scope::Device:
      return T->hasMemoryOrdering() ? NVPTX::atomic_thread_fence_seq_cst_gpu
                                    : NVPTX::INT_MEMBAR_GL;
    case NVPTX::Scope::Thread:
    case NVPTX::Scope::DefaultDevice:
      report_fatal_error(formatv("Unsupported scope \"{}\" for seq_cst fence.",
                                 ScopeToString(S)));
    }
    break;
  }
  case NVPTX::Ordering::NotAtomic:
  case NVPTX::Ordering::Relaxed:
  case NVPTX::Ordering::Volatile:
  case NVPTX::Ordering::RelaxedMMIO:
    report_fatal_error(
        formatv("Unsupported \"{}\" ordering and \"{}\" scope for fence.",
                OrderingToString(O), ScopeToString(S)));
  }
  llvm_unreachable("unhandled ordering");
}

// Returns Memory Order and Scope of a memory instruction, and
// inserts any fence before the instruction that's required to
// implement its memory ordering.
std::pair<NVPTX::Ordering, NVPTX::Scope>
NVPTXDAGToDAGISel::insertMemoryInstructionFence(SDLoc DL, SDValue &Chain,
                                                MemSDNode *N) {
  auto [InstructionOrdering, FenceOrdering] =
      getOperationOrderings(N, Subtarget);
  auto Scope = getOperationScope(N, InstructionOrdering);

  // If a fence is required before the operation, insert it:
  switch (NVPTX::Ordering(FenceOrdering)) {
  case NVPTX::Ordering::NotAtomic:
    break;
  case NVPTX::Ordering::SequentiallyConsistent: {
    auto Op = getFenceOp(FenceOrdering, Scope, Subtarget);
    Chain = SDValue(CurDAG->getMachineNode(Op, DL, MVT::Other, Chain), 0);
    break;
  }
  default:
    report_fatal_error(
        formatv("Unexpected fence ordering: \"{}\".",
                OrderingToString(NVPTX::Ordering(FenceOrdering))));
  }
  return {InstructionOrdering, Scope};
}

void NVPTXDAGToDAGISel::SelectAddrSpaceCast(SDNode *N) {
  SDValue Src = N->getOperand(0);
  AddrSpaceCastSDNode *CastN = cast<AddrSpaceCastSDNode>(N);
  unsigned SrcAddrSpace = CastN->getSrcAddressSpace();
  unsigned DstAddrSpace = CastN->getDestAddressSpace();
  SDLoc DL(N);
  assert(SrcAddrSpace != DstAddrSpace &&
         "addrspacecast must be between different address spaces");

  if (DstAddrSpace == ADDRESS_SPACE_GENERIC) {
    // Specific to generic

    if (TM.is64Bit() && TM.getPointerSizeInBits(SrcAddrSpace) == 32) {
      SDValue CvtNone =
          CurDAG->getTargetConstant(NVPTX::PTXCvtMode::NONE, DL, MVT::i32);
      SDNode *Cvt = CurDAG->getMachineNode(NVPTX::CVT_u64_u32, DL, MVT::i64,
                                           Src, CvtNone);
      Src = SDValue(Cvt, 0);
    }

    unsigned Opc;
    switch (SrcAddrSpace) {
    default: report_fatal_error("Bad address space in addrspacecast");
    case ADDRESS_SPACE_GLOBAL:
      Opc = TM.is64Bit() ? NVPTX::cvta_global_64 : NVPTX::cvta_global;
      break;
    case ADDRESS_SPACE_SHARED:
      Opc = TM.is64Bit() ? NVPTX::cvta_shared_64 : NVPTX::cvta_shared;
      break;
    case ADDRESS_SPACE_SHARED_CLUSTER:
      if (!TM.is64Bit())
        report_fatal_error(
            "Shared cluster address space is only supported in 64-bit mode");
      Opc = NVPTX::cvta_shared_cluster_64;
      break;
    case ADDRESS_SPACE_CONST:
      Opc = TM.is64Bit() ? NVPTX::cvta_const_64 : NVPTX::cvta_const;
      break;
    case ADDRESS_SPACE_LOCAL:
      Opc = TM.is64Bit() ? NVPTX::cvta_local_64 : NVPTX::cvta_local;
      break;
    case ADDRESS_SPACE_PARAM:
      Opc = TM.is64Bit() ? NVPTX::cvta_param_64 : NVPTX::cvta_param;
      break;
    }
    ReplaceNode(N, CurDAG->getMachineNode(Opc, DL, N->getValueType(0), Src));
    return;
  } else {
    // Generic to specific
    if (SrcAddrSpace != 0)
      report_fatal_error("Cannot cast between two non-generic address spaces");
    unsigned Opc;
    switch (DstAddrSpace) {
    default: report_fatal_error("Bad address space in addrspacecast");
    case ADDRESS_SPACE_GLOBAL:
      Opc = TM.is64Bit() ? NVPTX::cvta_to_global_64 : NVPTX::cvta_to_global;
      break;
    case ADDRESS_SPACE_SHARED:
      Opc = TM.is64Bit() ? NVPTX::cvta_to_shared_64 : NVPTX::cvta_to_shared;
      break;
    case ADDRESS_SPACE_SHARED_CLUSTER:
      if (!TM.is64Bit())
        report_fatal_error(
            "Shared cluster address space is only supported in 64-bit mode");
      Opc = NVPTX::cvta_to_shared_cluster_64;
      break;
    case ADDRESS_SPACE_CONST:
      Opc = TM.is64Bit() ? NVPTX::cvta_to_const_64 : NVPTX::cvta_to_const;
      break;
    case ADDRESS_SPACE_LOCAL:
      Opc = TM.is64Bit() ? NVPTX::cvta_to_local_64 : NVPTX::cvta_to_local;
      break;
    case ADDRESS_SPACE_PARAM:
      Opc = TM.is64Bit() ? NVPTX::cvta_to_param_64 : NVPTX::cvta_to_param;
      break;
    }

    SDNode *CVTA = CurDAG->getMachineNode(Opc, DL, N->getValueType(0), Src);
    if (TM.is64Bit() && TM.getPointerSizeInBits(DstAddrSpace) == 32) {
      SDValue CvtNone =
          CurDAG->getTargetConstant(NVPTX::PTXCvtMode::NONE, DL, MVT::i32);
      CVTA = CurDAG->getMachineNode(NVPTX::CVT_u32_u64, DL, MVT::i32,
                                    SDValue(CVTA, 0), CvtNone);
    }

    ReplaceNode(N, CVTA);
    return;
  }
}

// Helper function template to reduce amount of boilerplate code for
// opcode selection.
static std::optional<unsigned>
pickOpcodeForVT(MVT::SimpleValueType VT, std::optional<unsigned> Opcode_i16,
                std::optional<unsigned> Opcode_i32,
                std::optional<unsigned> Opcode_i64) {
  switch (VT) {
  case MVT::f16:
  case MVT::i16:
  case MVT::bf16:
    return Opcode_i16;
  case MVT::v2f16:
  case MVT::v2bf16:
  case MVT::v2i16:
  case MVT::v4i8:
  case MVT::i32:
  case MVT::f32:
    return Opcode_i32;
  case MVT::v2f32:
  case MVT::i64:
  case MVT::f64:
    return Opcode_i64;
  default:
    return std::nullopt;
  }
}

static inline bool isAddLike(const SDValue V) {
  return V.getOpcode() == ISD::ADD ||
         (V->getOpcode() == ISD::OR && V->getFlags().hasDisjoint());
}

<<<<<<< HEAD
// selectBaseADDR - Match a dag node which will serve as the base address for an
// ADDR operand pair.
static SDValue selectBaseADDR(SDValue N, SelectionDAG *DAG) {
=======
static SDValue stripAssertAlign(SDValue N) {
  if (N.getOpcode() == ISD::AssertAlign)
    N = N.getOperand(0);
  return N;
}

// selectBaseADDR - Match a dag node which will serve as the base address for an
// ADDR operand pair.
static SDValue selectBaseADDR(SDValue N, SelectionDAG *DAG) {
  N = stripAssertAlign(N);
>>>>>>> 35227056
  if (const auto *GA = dyn_cast<GlobalAddressSDNode>(N))
    return DAG->getTargetGlobalAddress(GA->getGlobal(), SDLoc(N),
                                       GA->getValueType(0), GA->getOffset(),
                                       GA->getTargetFlags());
  if (const auto *ES = dyn_cast<ExternalSymbolSDNode>(N))
    return DAG->getTargetExternalSymbol(ES->getSymbol(), ES->getValueType(0),
                                        ES->getTargetFlags());
  if (const auto *FIN = dyn_cast<FrameIndexSDNode>(N))
    return DAG->getTargetFrameIndex(FIN->getIndex(), FIN->getValueType(0));

  return N;
}

static SDValue accumulateOffset(SDValue &Addr, SDLoc DL, SelectionDAG *DAG) {
<<<<<<< HEAD
=======
  Addr = stripAssertAlign(Addr);
>>>>>>> 35227056
  APInt AccumulatedOffset(64u, 0);
  while (isAddLike(Addr)) {
    const auto *CN = dyn_cast<ConstantSDNode>(Addr.getOperand(1));
    if (!CN)
      break;

    const APInt CI = CN->getAPIntValue().sext(64);
    if (!(CI + AccumulatedOffset).isSignedIntN(32))
      break;

    AccumulatedOffset += CI;
<<<<<<< HEAD
    Addr = Addr->getOperand(0);
=======
    Addr = stripAssertAlign(Addr->getOperand(0));
>>>>>>> 35227056
  }
  return DAG->getSignedTargetConstant(AccumulatedOffset.getSExtValue(), DL,
                                      MVT::i32);
}

static std::pair<SDValue, SDValue> selectADDR(SDValue Addr, SelectionDAG *DAG) {
  SDValue Offset = accumulateOffset(Addr, SDLoc(Addr), DAG);
  SDValue Base = selectBaseADDR(Addr, DAG);
  return {Base, Offset};
}

// Select a pair of operands which represent a valid PTX address, this could be
// one of the following things:
//  - [var] - Offset is simply set to 0
//  - [reg] - Offset is simply set to 0
//  - [reg+immOff]
//  - [var+immOff]
// Note that immOff must fit into a 32-bit signed integer.
bool NVPTXDAGToDAGISel::SelectADDR(SDValue Addr, SDValue &Base,
                                   SDValue &Offset) {
  std::tie(Base, Offset) = selectADDR(Addr, CurDAG);
  return true;
}

bool NVPTXDAGToDAGISel::tryLoad(SDNode *N) {
  MemSDNode *LD = cast<MemSDNode>(N);
  assert(LD->readMem() && "Expected load");

  // do not support pre/post inc/dec
  const LoadSDNode *PlainLoad = dyn_cast<LoadSDNode>(LD);
  if (PlainLoad && PlainLoad->isIndexed())
    return false;

  // Address Space Setting
  const auto CodeAddrSpace = getAddrSpace(LD);
  if (canLowerToLDG(*LD, *Subtarget, CodeAddrSpace))
    return tryLDG(LD);

  SDLoc DL(LD);
  SDValue Chain = N->getOperand(0);
  const auto [Ordering, Scope] = insertMemoryInstructionFence(DL, Chain, LD);

  const unsigned FromTypeWidth = LD->getMemoryVT().getSizeInBits();

  // Vector Setting
  const unsigned FromType =
      (PlainLoad && (PlainLoad->getExtensionType() == ISD::SEXTLOAD))
          ? NVPTX::PTXLdStInstCode::Signed
          : NVPTX::PTXLdStInstCode::Untyped;

  assert(isPowerOf2_32(FromTypeWidth) && FromTypeWidth >= 8 &&
         FromTypeWidth <= 128 && "Invalid width for load");

  // Create the machine instruction DAG
  const auto [Base, Offset] = selectADDR(N->getOperand(1), CurDAG);
  SDValue Ops[] = {getI32Imm(Ordering, DL),
                   getI32Imm(Scope, DL),
                   getI32Imm(CodeAddrSpace, DL),
                   getI32Imm(FromType, DL),
                   getI32Imm(FromTypeWidth, DL),
                   Base,
                   Offset,
                   Chain};

  const MVT::SimpleValueType TargetVT = LD->getSimpleValueType(0).SimpleTy;
  const std::optional<unsigned> Opcode =
      pickOpcodeForVT(TargetVT, NVPTX::LD_i16, NVPTX::LD_i32, NVPTX::LD_i64);
  if (!Opcode)
    return false;

  SDNode *NVPTXLD = CurDAG->getMachineNode(*Opcode, DL, LD->getVTList(), Ops);
  if (!NVPTXLD)
    return false;

  MachineMemOperand *MemRef = LD->getMemOperand();
  CurDAG->setNodeMemRefs(cast<MachineSDNode>(NVPTXLD), {MemRef});

  ReplaceNode(LD, NVPTXLD);
  return true;
}

static unsigned getStoreVectorNumElts(SDNode *N) {
  switch (N->getOpcode()) {
  case NVPTXISD::StoreV2:
    return 2;
  case NVPTXISD::StoreV4:
    return 4;
  case NVPTXISD::StoreV8:
    return 8;
  default:
    llvm_unreachable("Unexpected opcode");
  }
}

bool NVPTXDAGToDAGISel::tryLoadVector(SDNode *N) {
  MemSDNode *LD = cast<MemSDNode>(N);

  // Address Space Setting
  const auto CodeAddrSpace = getAddrSpace(LD);
  if (canLowerToLDG(*LD, *Subtarget, CodeAddrSpace))
    return tryLDG(LD);

  const MVT EltVT = LD->getSimpleValueType(0);
  SDLoc DL(LD);
  SDValue Chain = LD->getChain();
  const auto [Ordering, Scope] = insertMemoryInstructionFence(DL, Chain, LD);

  // Type Setting: fromType + fromTypeWidth
  //
  // Sign   : ISD::SEXTLOAD
  // Unsign : ISD::ZEXTLOAD, ISD::NON_EXTLOAD or ISD::EXTLOAD and the
  //          type is integer
  // Float  : ISD::NON_EXTLOAD or ISD::EXTLOAD and the type is float
  // Read at least 8 bits (predicates are stored as 8-bit values)
  // The last operand holds the original LoadSDNode::getExtensionType() value
  const unsigned ExtensionType =
      N->getConstantOperandVal(N->getNumOperands() - 1);
  const unsigned FromType = (ExtensionType == ISD::SEXTLOAD)
                                ? NVPTX::PTXLdStInstCode::Signed
                                : NVPTX::PTXLdStInstCode::Untyped;

  const unsigned FromTypeWidth = getFromTypeWidthForLoad(LD);

  assert(!(EltVT.isVector() && ExtensionType != ISD::NON_EXTLOAD));

  const auto [Base, Offset] = selectADDR(N->getOperand(1), CurDAG);
  SDValue Ops[] = {getI32Imm(Ordering, DL),
                   getI32Imm(Scope, DL),
                   getI32Imm(CodeAddrSpace, DL),
                   getI32Imm(FromType, DL),
                   getI32Imm(FromTypeWidth, DL),
                   Base,
                   Offset,
                   Chain};

  std::optional<unsigned> Opcode;
  switch (N->getOpcode()) {
  default:
    llvm_unreachable("Unexpected opcode");
  case NVPTXISD::LoadV2:
    Opcode = pickOpcodeForVT(EltVT.SimpleTy, NVPTX::LDV_i16_v2,
                             NVPTX::LDV_i32_v2, NVPTX::LDV_i64_v2);
    break;
  case NVPTXISD::LoadV4:
    Opcode = pickOpcodeForVT(EltVT.SimpleTy, NVPTX::LDV_i16_v4,
                             NVPTX::LDV_i32_v4, NVPTX::LDV_i64_v4);
    break;
  case NVPTXISD::LoadV8:
    Opcode = pickOpcodeForVT(EltVT.SimpleTy, {/* no v8i16 */},
                             NVPTX::LDV_i32_v8, {/* no v8i64 */});
    break;
  }
  if (!Opcode)
    return false;

  SDNode *NVPTXLD = CurDAG->getMachineNode(*Opcode, DL, LD->getVTList(), Ops);

  MachineMemOperand *MemRef = LD->getMemOperand();
  CurDAG->setNodeMemRefs(cast<MachineSDNode>(NVPTXLD), {MemRef});

  ReplaceNode(LD, NVPTXLD);
  return true;
}

bool NVPTXDAGToDAGISel::tryLDG(MemSDNode *LD) {
  SDLoc DL(LD);

  unsigned ExtensionType;
  if (const auto *Load = dyn_cast<LoadSDNode>(LD)) {
    ExtensionType = Load->getExtensionType();
  } else {
    ExtensionType = LD->getConstantOperandVal(LD->getNumOperands() - 1);
  }
  const unsigned FromType = (ExtensionType == ISD::SEXTLOAD)
                                ? NVPTX::PTXLdStInstCode::Signed
                                : NVPTX::PTXLdStInstCode::Untyped;

  const unsigned FromTypeWidth = getFromTypeWidthForLoad(LD);

  assert(!(LD->getSimpleValueType(0).isVector() &&
           ExtensionType != ISD::NON_EXTLOAD));

  const auto [Base, Offset] = selectADDR(LD->getOperand(1), CurDAG);
  SDValue Ops[] = {getI32Imm(FromType, DL), getI32Imm(FromTypeWidth, DL), Base,
                   Offset, LD->getChain()};

  const MVT::SimpleValueType TargetVT = LD->getSimpleValueType(0).SimpleTy;
  std::optional<unsigned> Opcode;
  switch (LD->getOpcode()) {
  default:
    llvm_unreachable("Unexpected opcode");
  case ISD::LOAD:
    Opcode = pickOpcodeForVT(TargetVT, NVPTX::LD_GLOBAL_NC_i16,
                             NVPTX::LD_GLOBAL_NC_i32, NVPTX::LD_GLOBAL_NC_i64);
    break;
  case NVPTXISD::LoadV2:
    Opcode =
        pickOpcodeForVT(TargetVT, NVPTX::LD_GLOBAL_NC_v2i16,
                        NVPTX::LD_GLOBAL_NC_v2i32, NVPTX::LD_GLOBAL_NC_v2i64);
    break;
  case NVPTXISD::LoadV4:
    Opcode =
        pickOpcodeForVT(TargetVT, NVPTX::LD_GLOBAL_NC_v4i16,
                        NVPTX::LD_GLOBAL_NC_v4i32, NVPTX::LD_GLOBAL_NC_v4i64);
    break;
  case NVPTXISD::LoadV8:
    Opcode = pickOpcodeForVT(TargetVT, {/* no v8i16 */},
                             NVPTX::LD_GLOBAL_NC_v8i32, {/* no v8i64 */});
    break;
  }
  if (!Opcode)
    return false;

  SDNode *NVPTXLDG = CurDAG->getMachineNode(*Opcode, DL, LD->getVTList(), Ops);

  ReplaceNode(LD, NVPTXLDG);
  return true;
}

unsigned NVPTXDAGToDAGISel::getFromTypeWidthForLoad(const MemSDNode *Mem) {
  auto TotalWidth = Mem->getMemoryVT().getSizeInBits();
  auto NumElts = Mem->getNumValues() - 1;
  auto ElementBitWidth = TotalWidth / NumElts;
  assert(isPowerOf2_32(ElementBitWidth) && ElementBitWidth >= 8 &&
         ElementBitWidth <= 128 && TotalWidth <= 256 &&
         "Invalid width for load");
  return ElementBitWidth;
}

bool NVPTXDAGToDAGISel::tryLDU(SDNode *N) {
  auto *LD = cast<MemSDNode>(N);

<<<<<<< HEAD
  unsigned NumElts;
  switch (N->getOpcode()) {
  default:
    llvm_unreachable("Unexpected opcode");
  case ISD::INTRINSIC_W_CHAIN:
    NumElts = 1;
    break;
  case NVPTXISD::LDUV2:
    NumElts = 2;
    break;
  case NVPTXISD::LDUV4:
    NumElts = 4;
    break;
  }

  SDLoc DL(N);
  const unsigned FromTypeWidth = LD->getMemoryVT().getSizeInBits() / NumElts;
=======
  SDLoc DL(N);
  const unsigned FromTypeWidth = getFromTypeWidthForLoad(LD);
>>>>>>> 35227056
  const MVT::SimpleValueType TargetVT = LD->getSimpleValueType(0).SimpleTy;

  // If this is an LDU intrinsic, the address is the third operand. If its an
  // LDU SD node (from custom vector handling), then its the second operand
  SDValue Addr =
      LD->getOperand(LD->getOpcode() == ISD::INTRINSIC_W_CHAIN ? 2 : 1);

  const auto [Base, Offset] = selectADDR(Addr, CurDAG);
  SDValue Ops[] = {getI32Imm(FromTypeWidth, DL), Base, Offset, LD->getChain()};

  std::optional<unsigned> Opcode;
  switch (N->getOpcode()) {
  default:
    llvm_unreachable("Unexpected opcode");
  case ISD::INTRINSIC_W_CHAIN:
    Opcode = pickOpcodeForVT(TargetVT, NVPTX::LDU_GLOBAL_i16,
                             NVPTX::LDU_GLOBAL_i32, NVPTX::LDU_GLOBAL_i64);
    break;
  case NVPTXISD::LDUV2:
    Opcode = pickOpcodeForVT(TargetVT, NVPTX::LDU_GLOBAL_v2i16,
                             NVPTX::LDU_GLOBAL_v2i32, NVPTX::LDU_GLOBAL_v2i64);
    break;
  case NVPTXISD::LDUV4:
    Opcode = pickOpcodeForVT(TargetVT, NVPTX::LDU_GLOBAL_v4i16,
                             NVPTX::LDU_GLOBAL_v4i32, {/* no v4i64 */});
    break;
  }
  if (!Opcode)
    return false;

  SDNode *NVPTXLDU = CurDAG->getMachineNode(*Opcode, DL, LD->getVTList(), Ops);

  ReplaceNode(LD, NVPTXLDU);
  return true;
}

bool NVPTXDAGToDAGISel::tryStore(SDNode *N) {
  MemSDNode *ST = cast<MemSDNode>(N);
  assert(ST->writeMem() && "Expected store");
  StoreSDNode *PlainStore = dyn_cast<StoreSDNode>(ST);
  AtomicSDNode *AtomicStore = dyn_cast<AtomicSDNode>(ST);
  assert((PlainStore || AtomicStore) && "Expected store");

  // do not support pre/post inc/dec
  if (PlainStore && PlainStore->isIndexed())
    return false;

  // Address Space Setting
  const auto CodeAddrSpace = getAddrSpace(ST);

  SDLoc DL(ST);
  SDValue Chain = ST->getChain();
  const auto [Ordering, Scope] = insertMemoryInstructionFence(DL, Chain, ST);

  // Vector Setting
  const unsigned ToTypeWidth = ST->getMemoryVT().getSizeInBits();

  // Create the machine instruction DAG
  SDValue Value = PlainStore ? PlainStore->getValue() : AtomicStore->getVal();

  assert(isPowerOf2_32(ToTypeWidth) && ToTypeWidth >= 8 && ToTypeWidth <= 128 &&
         "Invalid width for store");

  const auto [Base, Offset] = selectADDR(ST->getBasePtr(), CurDAG);
  SDValue Ops[] = {selectPossiblyImm(Value),
                   getI32Imm(Ordering, DL),
                   getI32Imm(Scope, DL),
                   getI32Imm(CodeAddrSpace, DL),
                   getI32Imm(ToTypeWidth, DL),
                   Base,
                   Offset,
                   Chain};

  const std::optional<unsigned> Opcode =
      pickOpcodeForVT(Value.getSimpleValueType().SimpleTy, NVPTX::ST_i16,
                      NVPTX::ST_i32, NVPTX::ST_i64);
  if (!Opcode)
    return false;

  SDNode *NVPTXST = CurDAG->getMachineNode(*Opcode, DL, MVT::Other, Ops);

  if (!NVPTXST)
    return false;

  MachineMemOperand *MemRef = ST->getMemOperand();
  CurDAG->setNodeMemRefs(cast<MachineSDNode>(NVPTXST), {MemRef});
  ReplaceNode(ST, NVPTXST);
  return true;
}

bool NVPTXDAGToDAGISel::tryStoreVector(SDNode *N) {
  MemSDNode *ST = cast<MemSDNode>(N);
  const unsigned TotalWidth = ST->getMemoryVT().getSizeInBits();

  // Address Space Setting
  const auto CodeAddrSpace = getAddrSpace(ST);
  if (CodeAddrSpace == NVPTX::AddressSpace::Const) {
    report_fatal_error("Cannot store to pointer that points to constant "
                       "memory space");
  }

  SDLoc DL(ST);
  SDValue Chain = ST->getChain();
  const auto [Ordering, Scope] = insertMemoryInstructionFence(DL, Chain, ST);

  const unsigned NumElts = getStoreVectorNumElts(ST);

  SmallVector<SDValue, 16> Ops;
  for (auto &V : ST->ops().slice(1, NumElts))
    Ops.push_back(selectPossiblyImm(V));
  SDValue Addr = N->getOperand(NumElts + 1);
  const unsigned ToTypeWidth = TotalWidth / NumElts;

  assert(isPowerOf2_32(ToTypeWidth) && ToTypeWidth >= 8 && ToTypeWidth <= 128 &&
         TotalWidth <= 256 && "Invalid width for store");

  const auto [Base, Offset] = selectADDR(Addr, CurDAG);
  Ops.append({getI32Imm(Ordering, DL), getI32Imm(Scope, DL),
              getI32Imm(CodeAddrSpace, DL), getI32Imm(ToTypeWidth, DL), Base,
              Offset, Chain});

  const MVT::SimpleValueType EltVT =
      ST->getOperand(1).getSimpleValueType().SimpleTy;
  std::optional<unsigned> Opcode;
  switch (ST->getOpcode()) {
  default:
    return false;
  case NVPTXISD::StoreV2:
    Opcode = pickOpcodeForVT(EltVT, NVPTX::STV_i16_v2, NVPTX::STV_i32_v2,
                             NVPTX::STV_i64_v2);
    break;
  case NVPTXISD::StoreV4:
    Opcode = pickOpcodeForVT(EltVT, NVPTX::STV_i16_v4, NVPTX::STV_i32_v4,
                             NVPTX::STV_i64_v4);
    break;
  case NVPTXISD::StoreV8:
    Opcode = pickOpcodeForVT(EltVT, {/* no v8i16 */}, NVPTX::STV_i32_v8,
                             {/* no v8i64 */});
    break;
  }

  if (!Opcode)
    return false;

  SDNode *NVPTXST = CurDAG->getMachineNode(*Opcode, DL, MVT::Other, Ops);

  MachineMemOperand *MemRef = ST->getMemOperand();
  CurDAG->setNodeMemRefs(cast<MachineSDNode>(NVPTXST), {MemRef});

  ReplaceNode(ST, NVPTXST);
  return true;
}

/// SelectBFE - Look for instruction sequences that can be made more efficient
/// by using the 'bfe' (bit-field extract) PTX instruction
bool NVPTXDAGToDAGISel::tryBFE(SDNode *N) {
  SDLoc DL(N);
  SDValue LHS = N->getOperand(0);
  SDValue RHS = N->getOperand(1);
  SDValue Len;
  SDValue Start;
  SDValue Val;
  bool IsSigned = false;

  if (N->getOpcode() == ISD::AND) {
    // Canonicalize the operands
    // We want 'and %val, %mask'
    if (isa<ConstantSDNode>(LHS) && !isa<ConstantSDNode>(RHS)) {
      std::swap(LHS, RHS);
    }

    ConstantSDNode *Mask = dyn_cast<ConstantSDNode>(RHS);
    if (!Mask) {
      // We need a constant mask on the RHS of the AND
      return false;
    }

    // Extract the mask bits
    uint64_t MaskVal = Mask->getZExtValue();
    if (!isMask_64(MaskVal)) {
      // We *could* handle shifted masks here, but doing so would require an
      // 'and' operation to fix up the low-order bits so we would trade
      // shr+and for bfe+and, which has the same throughput
      return false;
    }

    // How many bits are in our mask?
    int64_t NumBits = countr_one(MaskVal);
    Len = CurDAG->getTargetConstant(NumBits, DL, MVT::i32);

    if (LHS.getOpcode() == ISD::SRL || LHS.getOpcode() == ISD::SRA) {
      // We have a 'srl/and' pair, extract the effective start bit and length
      Val = LHS.getNode()->getOperand(0);
      Start = LHS.getNode()->getOperand(1);
      ConstantSDNode *StartConst = dyn_cast<ConstantSDNode>(Start);
      if (StartConst) {
        uint64_t StartVal = StartConst->getZExtValue();
        // How many "good" bits do we have left?  "good" is defined here as bits
        // that exist in the original value, not shifted in.
        int64_t GoodBits = Start.getValueSizeInBits() - StartVal;
        if (NumBits > GoodBits) {
          // Do not handle the case where bits have been shifted in. In theory
          // we could handle this, but the cost is likely higher than just
          // emitting the srl/and pair.
          return false;
        }
        Start = CurDAG->getTargetConstant(StartVal, DL, MVT::i32);
      } else {
        // Do not handle the case where the shift amount (can be zero if no srl
        // was found) is not constant. We could handle this case, but it would
        // require run-time logic that would be more expensive than just
        // emitting the srl/and pair.
        return false;
      }
    } else {
      // Do not handle the case where the LHS of the and is not a shift. While
      // it would be trivial to handle this case, it would just transform
      // 'and' -> 'bfe', but 'and' has higher-throughput.
      return false;
    }
  } else if (N->getOpcode() == ISD::SRL || N->getOpcode() == ISD::SRA) {
    if (LHS->getOpcode() == ISD::AND) {
      ConstantSDNode *ShiftCnst = dyn_cast<ConstantSDNode>(RHS);
      if (!ShiftCnst) {
        // Shift amount must be constant
        return false;
      }

      uint64_t ShiftAmt = ShiftCnst->getZExtValue();

      SDValue AndLHS = LHS->getOperand(0);
      SDValue AndRHS = LHS->getOperand(1);

      // Canonicalize the AND to have the mask on the RHS
      if (isa<ConstantSDNode>(AndLHS)) {
        std::swap(AndLHS, AndRHS);
      }

      ConstantSDNode *MaskCnst = dyn_cast<ConstantSDNode>(AndRHS);
      if (!MaskCnst) {
        // Mask must be constant
        return false;
      }

      uint64_t MaskVal = MaskCnst->getZExtValue();
      uint64_t NumZeros;
      uint64_t NumBits;
      if (isMask_64(MaskVal)) {
        NumZeros = 0;
        // The number of bits in the result bitfield will be the number of
        // trailing ones (the AND) minus the number of bits we shift off
        NumBits = llvm::countr_one(MaskVal) - ShiftAmt;
      } else if (isShiftedMask_64(MaskVal)) {
        NumZeros = llvm::countr_zero(MaskVal);
        unsigned NumOnes = llvm::countr_one(MaskVal >> NumZeros);
        // The number of bits in the result bitfield will be the number of
        // trailing zeros plus the number of set bits in the mask minus the
        // number of bits we shift off
        NumBits = NumZeros + NumOnes - ShiftAmt;
      } else {
        // This is not a mask we can handle
        return false;
      }

      if (ShiftAmt < NumZeros) {
        // Handling this case would require extra logic that would make this
        // transformation non-profitable
        return false;
      }

      Val = AndLHS;
      Start = CurDAG->getTargetConstant(ShiftAmt, DL, MVT::i32);
      Len = CurDAG->getTargetConstant(NumBits, DL, MVT::i32);

      // If pre-shift AND includes the sign bit in the bitfield, we must use
      // signed BFE to replicate that bit during bitfield extraction. If the
      // sign bit is not part of the mask, unsigned BFE will zero out upper bits
      // of the result
      if (N->getOpcode() == ISD::SRA)
        IsSigned = (ShiftAmt + NumBits) == Val.getValueSizeInBits();
    } else if (LHS->getOpcode() == ISD::SHL) {
      // Here, we have a pattern like:
      //
      // (sra (shl val, NN), MM)
      // or
      // (srl (shl val, NN), MM)
      //
      // If MM >= NN, we can efficiently optimize this with bfe
      Val = LHS->getOperand(0);

      SDValue ShlRHS = LHS->getOperand(1);
      ConstantSDNode *ShlCnst = dyn_cast<ConstantSDNode>(ShlRHS);
      if (!ShlCnst) {
        // Shift amount must be constant
        return false;
      }
      uint64_t InnerShiftAmt = ShlCnst->getZExtValue();

      SDValue ShrRHS = RHS;
      ConstantSDNode *ShrCnst = dyn_cast<ConstantSDNode>(ShrRHS);
      if (!ShrCnst) {
        // Shift amount must be constant
        return false;
      }
      uint64_t OuterShiftAmt = ShrCnst->getZExtValue();

      // To avoid extra codegen and be profitable, we need Outer >= Inner
      if (OuterShiftAmt < InnerShiftAmt) {
        return false;
      }

      // If the outer shift is more than the type size, we have no bitfield to
      // extract (since we also check that the inner shift is <= the outer shift
      // then this also implies that the inner shift is < the type size)
      if (OuterShiftAmt >= Val.getValueSizeInBits()) {
        return false;
      }

      Start = CurDAG->getTargetConstant(OuterShiftAmt - InnerShiftAmt, DL,
                                        MVT::i32);
      Len = CurDAG->getTargetConstant(Val.getValueSizeInBits() - OuterShiftAmt,
                                      DL, MVT::i32);

      if (N->getOpcode() == ISD::SRA) {
        // If we have a arithmetic right shift, we need to use the signed bfe
        // variant
        IsSigned = true;
      }
    } else {
      // No can do...
      return false;
    }
  } else {
    // No can do...
    return false;
  }


  unsigned Opc;
  // For the BFE operations we form here from "and" and "srl", always use the
  // unsigned variants.
  if (Val.getValueType() == MVT::i32) {
    if (IsSigned) {
      Opc = NVPTX::BFE_S32rii;
    } else {
      Opc = NVPTX::BFE_U32rii;
    }
  } else if (Val.getValueType() == MVT::i64) {
    if (IsSigned) {
      Opc = NVPTX::BFE_S64rii;
    } else {
      Opc = NVPTX::BFE_U64rii;
    }
  } else {
    // We cannot handle this type
    return false;
  }

  SDValue Ops[] = {
    Val, Start, Len
  };

  ReplaceNode(N, CurDAG->getMachineNode(Opc, DL, N->getVTList(), Ops));
  return true;
}

// Select bf16/bf16v2 FADD, FSUB, FMUL as fma on targets with only fma
bool NVPTXDAGToDAGISel::tryBF16ArithToFMA(SDNode *N) {
  EVT VT = SDValue(N, 0).getValueType();
  if (VT.getScalarType() != MVT::bf16)
    return false;

  const NVPTXSubtarget *STI = TM.getSubtargetImpl();
  if (STI->hasNativeBF16Support(N->getOpcode()))
    return false;

  const bool IsVec = VT.isVector();
  assert(!IsVec || VT.getVectorNumElements() == 2);
  SDLoc DL(N);
  SDValue N0 = N->getOperand(0);
  SDValue N1 = N->getOperand(1);
  SmallVector<SDValue, 3> Operands;
  auto GetConstant = [&](float Value) -> SDValue {
    // BF16 immediates must be legalized to integer register values
    APFloat APF(Value);
    bool LosesInfo;
    APF.convert(APFloat::BFloat(), APFloat::rmNearestTiesToEven, &LosesInfo);
    assert(!LosesInfo);
    if (IsVec) {
      auto API = APF.bitcastToAPInt();
      API = API.concat(API);
      auto Const = CurDAG->getTargetConstant(API, DL, MVT::i32);
      return SDValue(CurDAG->getMachineNode(NVPTX::MOV_B32_i, DL, VT, Const),
                     0);
    }
    auto Const = CurDAG->getTargetConstantFP(APF, DL, VT);
    return SDValue(CurDAG->getMachineNode(NVPTX::MOV_BF16_i, DL, VT, Const), 0);
  };

  switch (N->getOpcode()) {
  case ISD::FADD:
    // add(a, b) -> fma(a, 1.0, b)
    Operands = {N0, GetConstant(1.0), N1};
    break;
  case ISD::FSUB:
    // sub(a, b) -> fma(b, -1.0, a)
    Operands = {N1, GetConstant(-1.0), N0};
    break;
  case ISD::FMUL:
    // mul(a, b) -> fma(a, b, -0.0)
    // NOTE: The identity is -0, not 0, because -0 + 0 == 0 for floats
    Operands = {N0, N1, GetConstant(-0.0)};
    break;
  default:
    llvm_unreachable("Unexpected opcode");
  };

  int Opcode = IsVec ? NVPTX::FMA_BF16x2rrr : NVPTX::FMA_BF16rrr;
  MachineSDNode *FMA = CurDAG->getMachineNode(Opcode, DL, VT, Operands);
  ReplaceNode(N, FMA);
  return true;
}

SDValue NVPTXDAGToDAGISel::selectPossiblyImm(SDValue V) {
  if (V.getOpcode() == ISD::BITCAST)
    V = V.getOperand(0);

  if (auto *CN = dyn_cast<ConstantSDNode>(V))
    return CurDAG->getTargetConstant(CN->getAPIntValue(), SDLoc(V),
                                     V.getValueType());
  if (auto *CN = dyn_cast<ConstantFPSDNode>(V))
    return CurDAG->getTargetConstantFP(CN->getValueAPF(), SDLoc(V),
                                       V.getValueType());
  return V;
}

/// SelectInlineAsmMemoryOperand - Implement addressing mode selection for
/// inline asm expressions.
bool NVPTXDAGToDAGISel::SelectInlineAsmMemoryOperand(
    const SDValue &Op, InlineAsm::ConstraintCode ConstraintID,
    std::vector<SDValue> &OutOps) {
  switch (ConstraintID) {
  default:
    return true;
  case InlineAsm::ConstraintCode::m: { // memory
    const auto [Base, Offset] = selectADDR(Op, CurDAG);
    OutOps.push_back(Base);
    OutOps.push_back(Offset);
    return false;
  }
  }
  return true;
}

void NVPTXDAGToDAGISel::SelectV2I64toI128(SDNode *N) {
  // Lower a CopyToReg with two 64-bit inputs
  // Dst:i128, lo:i64, hi:i64
  //
  // CopyToReg Dst, lo, hi;
  //
  // ==>
  //
  // tmp = V2I64toI128 {lo, hi};
  // CopyToReg Dst, tmp;
  SDValue Dst = N->getOperand(1);
  SDValue Lo = N->getOperand(2);
  SDValue Hi = N->getOperand(3);

  SDLoc DL(N);
  SDNode *Mov =
      CurDAG->getMachineNode(NVPTX::V2I64toI128, DL, MVT::i128, {Lo, Hi});

  SmallVector<SDValue, 4> NewOps(N->getNumOperands() - 1);
  NewOps[0] = N->getOperand(0);
  NewOps[1] = Dst;
  NewOps[2] = SDValue(Mov, 0);
  if (N->getNumOperands() == 5)
    NewOps[3] = N->getOperand(4);
  SDValue NewValue = CurDAG->getNode(ISD::CopyToReg, DL, SmallVector<EVT>(N->values()), NewOps);

  ReplaceNode(N, NewValue.getNode());
}

void NVPTXDAGToDAGISel::SelectI128toV2I64(SDNode *N) {
  // Lower CopyFromReg from a 128-bit regs to two 64-bit regs
  // Dst:i128, Src:i128
  //
  // {lo, hi} = CopyFromReg Src
  //
  // ==>
  //
  // {lo, hi} = I128toV2I64 Src
  //
  SDValue Ch = N->getOperand(0);
  SDValue Src = N->getOperand(1);
  SDValue Glue = N->getOperand(2);
  SDLoc DL(N);

  // Add Glue and Ch to the operands and results to avoid break the execution
  // order
  SDNode *Mov = CurDAG->getMachineNode(
      NVPTX::I128toV2I64, DL,
      {MVT::i64, MVT::i64, Ch.getValueType(), Glue.getValueType()},
      {Src, Ch, Glue});

  ReplaceNode(N, Mov);
}

bool NVPTXDAGToDAGISel::tryFence(SDNode *N) {
  SDLoc DL(N);
  assert(N->getOpcode() == ISD::ATOMIC_FENCE);
  unsigned int FenceOp =
      getFenceOp(NVPTX::Ordering(N->getConstantOperandVal(1)),
                 Scopes[N->getConstantOperandVal(2)], Subtarget);
  SDValue Chain = N->getOperand(0);
  SDNode *FenceNode = CurDAG->getMachineNode(FenceOp, DL, MVT::Other, Chain);
  ReplaceNode(N, FenceNode);
  return true;
}

NVPTXScopes::NVPTXScopes(LLVMContext &C) {
  Scopes[C.getOrInsertSyncScopeID("singlethread")] = NVPTX::Scope::Thread;
  Scopes[C.getOrInsertSyncScopeID("")] = NVPTX::Scope::System;
  Scopes[C.getOrInsertSyncScopeID("block")] = NVPTX::Scope::Block;
  Scopes[C.getOrInsertSyncScopeID("cluster")] = NVPTX::Scope::Cluster;
  Scopes[C.getOrInsertSyncScopeID("device")] = NVPTX::Scope::Device;
}

NVPTX::Scope NVPTXScopes::operator[](SyncScope::ID ID) const {
  if (Scopes.empty())
    llvm_unreachable("NVPTX Scopes must be initialized before calling "
                     "NVPTXScopes::operator[]");

  auto S = Scopes.find(ID);
  if (S == Scopes.end()) {
    // TODO:
    // - Add API to LLVMContext to get the name of a single scope.
    // - Use that API here to print an error containing the name
    //   of this Unknown ID.
    report_fatal_error(formatv("Could not find scope ID={}.", int(ID)));
  }
  return S->second;
}

bool NVPTXScopes::empty() const { return Scopes.size() == 0; }

#define CP_ASYNC_BULK_TENSOR_OPCODE(dir, dim, mode, is_s32, suffix)            \
  (is_s32                                                                      \
       ? NVPTX::CP_ASYNC_BULK_TENSOR_##dir##_##dim##_SHARED32_##mode##suffix   \
       : NVPTX::CP_ASYNC_BULK_TENSOR_##dir##_##dim##_##mode##suffix)

#define GET_CP_ASYNC_BULK_TENSOR_OPCODE_S2G_RED(dim, mode, is_ch, is_s32)      \
  (is_ch ? (CP_ASYNC_BULK_TENSOR_OPCODE(RED, dim, mode, is_s32, _CH))          \
         : (CP_ASYNC_BULK_TENSOR_OPCODE(RED, dim, mode, is_s32, )))

#define GET_CP_ASYNC_BULK_TENSOR_OPCODE_G2S(dim, mode, is_mc, is_ch, is_s32)   \
  [&]() -> auto {                                                              \
    if (is_mc && is_ch)                                                        \
      return CP_ASYNC_BULK_TENSOR_OPCODE(G2S, dim, mode, is_s32, _MC_CH);      \
    if (is_ch)                                                                 \
      return CP_ASYNC_BULK_TENSOR_OPCODE(G2S, dim, mode, is_s32, _CH);         \
    if (is_mc)                                                                 \
      return CP_ASYNC_BULK_TENSOR_OPCODE(G2S, dim, mode, is_s32, _MC);         \
    return CP_ASYNC_BULK_TENSOR_OPCODE(G2S, dim, mode, is_s32, );              \
  }()

static unsigned GetCpAsyncBulkTensorS2GReductionOpcode(size_t Dim,
                                                       bool IsShared32,
                                                       bool IsCacheHint,
                                                       bool IsIm2Col) {
  if (IsIm2Col) {
    switch (Dim) {
    case 3:
      return GET_CP_ASYNC_BULK_TENSOR_OPCODE_S2G_RED(3D, IM2COL, IsCacheHint,
                                                     IsShared32);
    case 4:
      return GET_CP_ASYNC_BULK_TENSOR_OPCODE_S2G_RED(4D, IM2COL, IsCacheHint,
                                                     IsShared32);
    case 5:
      return GET_CP_ASYNC_BULK_TENSOR_OPCODE_S2G_RED(5D, IM2COL, IsCacheHint,
                                                     IsShared32);
    default:
      llvm_unreachable("Invalid Dimension in im2col mode for "
                       "GetCpAsyncBulkTensorS2GReductionOpcode.");
    }
  } else {
    switch (Dim) {
    case 1:
      return GET_CP_ASYNC_BULK_TENSOR_OPCODE_S2G_RED(1D, TILE, IsCacheHint,
                                                     IsShared32);
    case 2:
      return GET_CP_ASYNC_BULK_TENSOR_OPCODE_S2G_RED(2D, TILE, IsCacheHint,
                                                     IsShared32);
    case 3:
      return GET_CP_ASYNC_BULK_TENSOR_OPCODE_S2G_RED(3D, TILE, IsCacheHint,
                                                     IsShared32);
    case 4:
      return GET_CP_ASYNC_BULK_TENSOR_OPCODE_S2G_RED(4D, TILE, IsCacheHint,
                                                     IsShared32);
    case 5:
      return GET_CP_ASYNC_BULK_TENSOR_OPCODE_S2G_RED(5D, TILE, IsCacheHint,
                                                     IsShared32);
    default:
      llvm_unreachable("Invalid Dimension in tile mode for "
                       "GetCpAsyncBulkTensorS2GReductionOpcode.");
    }
  }
}

static unsigned GetCpAsyncBulkTensorG2SOpcode(size_t Dim, bool IsShared32,
                                              bool IsMultiCast,
                                              bool IsCacheHint, bool IsIm2Col) {
  if (IsIm2Col) {
    switch (Dim) {
    case 3:
      return GET_CP_ASYNC_BULK_TENSOR_OPCODE_G2S(3D, IM2COL, IsMultiCast,
                                                 IsCacheHint, IsShared32);
    case 4:
      return GET_CP_ASYNC_BULK_TENSOR_OPCODE_G2S(4D, IM2COL, IsMultiCast,
                                                 IsCacheHint, IsShared32);
    case 5:
      return GET_CP_ASYNC_BULK_TENSOR_OPCODE_G2S(5D, IM2COL, IsMultiCast,
                                                 IsCacheHint, IsShared32);
    default:
      llvm_unreachable("Invalid Dimension in im2col mode for "
                       "GetCpAsyncBulkTensorG2SOpcode.");
    }
  } else {
    switch (Dim) {
    case 1:
      return GET_CP_ASYNC_BULK_TENSOR_OPCODE_G2S(1D, TILE, IsMultiCast,
                                                 IsCacheHint, IsShared32);
    case 2:
      return GET_CP_ASYNC_BULK_TENSOR_OPCODE_G2S(2D, TILE, IsMultiCast,
                                                 IsCacheHint, IsShared32);
    case 3:
      return GET_CP_ASYNC_BULK_TENSOR_OPCODE_G2S(3D, TILE, IsMultiCast,
                                                 IsCacheHint, IsShared32);
    case 4:
      return GET_CP_ASYNC_BULK_TENSOR_OPCODE_G2S(4D, TILE, IsMultiCast,
                                                 IsCacheHint, IsShared32);
    case 5:
      return GET_CP_ASYNC_BULK_TENSOR_OPCODE_G2S(5D, TILE, IsMultiCast,
                                                 IsCacheHint, IsShared32);
    default:
      llvm_unreachable(
          "Invalid Dimension in tile mode for GetCpAsyncBulkTensorG2SOpcode.");
    }
  }
}

static size_t GetDimsFromIntrinsic(unsigned IID) {
  switch (IID) {
  case Intrinsic::nvvm_cp_async_bulk_tensor_g2s_im2col_3d:
  case Intrinsic::nvvm_cp_async_bulk_tensor_prefetch_im2col_3d:
    return 3;
  case Intrinsic::nvvm_cp_async_bulk_tensor_g2s_im2col_4d:
  case Intrinsic::nvvm_cp_async_bulk_tensor_prefetch_im2col_4d:
    return 4;
  case Intrinsic::nvvm_cp_async_bulk_tensor_g2s_im2col_5d:
  case Intrinsic::nvvm_cp_async_bulk_tensor_prefetch_im2col_5d:
    return 5;
  default:
    llvm_unreachable("Invalid im2col intrinsic in GetDimsFromIntrinsic.");
  }
}

void NVPTXDAGToDAGISel::SelectCpAsyncBulkTensorG2SCommon(SDNode *N,
                                                         bool IsIm2Col) {
  // We have {Chain, Intrinsic-ID} followed by the actual intrisic args:
  // {dst, mbar, src, dims{d0...dN}, im2col_offsets{dims-2}
  // multicast, cache_hint,
  // multicast_flag, cache_hint_flag, cta_group_flag}
  // NumOperands = {Chain, IID} + {Actual intrinsic args}
  //             = {2}          + {8 + dims + im2col_offsets}
  size_t NumOps = N->getNumOperands();
  size_t NumDims = IsIm2Col ? GetDimsFromIntrinsic(N->getConstantOperandVal(1))
                            : (NumOps - 10);
  // Offsets is always 'NumDims - 2' and only for im2col mode
  size_t NumOffsets = IsIm2Col ? (NumDims - 2) : 0;
  bool IsCacheHint = N->getConstantOperandVal(NumOps - 2) == 1;
  bool IsMultiCast = N->getConstantOperandVal(NumOps - 3) == 1;
  size_t NumBaseArgs = NumDims + NumOffsets + 3; // for {dst, mbar, src}
  size_t MultiCastIdx = NumBaseArgs + 2;         // for Chain and IID

  unsigned CTAGroupVal = N->getConstantOperandVal(NumOps - 1);
  if ((CTAGroupVal > 0) && !Subtarget->hasCpAsyncBulkTensorCTAGroupSupport())
    report_fatal_error(
        formatv("CpAsyncBulkTensorG2S cta_group::1/2 is not supported on sm_{}",
                Subtarget->getSmVersion()));

  SDLoc DL(N);
  SmallVector<SDValue, 8> Ops(N->ops().slice(2, NumBaseArgs));

  // Push MultiCast operand, if available
  if (IsMultiCast)
    Ops.push_back(N->getOperand(MultiCastIdx));

  // Push CacheHint operand, if available
  if (IsCacheHint)
    Ops.push_back(N->getOperand(MultiCastIdx + 1));

  // Flag for CTA Group
  Ops.push_back(getI32Imm(CTAGroupVal, DL));

  // Finally, the chain operand
  Ops.push_back(N->getOperand(0));

  bool IsShared32 =
      CurDAG->getDataLayout().getPointerSizeInBits(ADDRESS_SPACE_SHARED) == 32;
  unsigned Opcode = GetCpAsyncBulkTensorG2SOpcode(
      NumDims, IsShared32, IsMultiCast, IsCacheHint, IsIm2Col);
  ReplaceNode(N, CurDAG->getMachineNode(Opcode, DL, N->getVTList(), Ops));
}

void NVPTXDAGToDAGISel::SelectCpAsyncBulkTensorReduceCommon(SDNode *N,
                                                            unsigned RedOp,
                                                            bool IsIm2Col) {
  // We have {Chain, Intrinsic-ID} followed by the actual intrisic args:
  // src, dst, dims{d0...dN}, cache_hint, cache_hint_flag
  // NumOperands = {Chain, IID} + {Actual intrinsic args}
  //             = {2}          + {4 + dims}
  size_t NumOps = N->getNumOperands();
  size_t NumDims = NumOps - 6;
  bool IsCacheHint = N->getConstantOperandVal(NumOps - 1) == 1;
  size_t NumArgs = NumDims + (IsCacheHint ? 3 : 2); // src, dst, cache_hint

  SDLoc DL(N);
  SmallVector<SDValue, 12> Ops(N->ops().slice(2, NumArgs));
  Ops.push_back(getI32Imm(RedOp, DL)); // Reduction Op
  Ops.push_back(N->getOperand(0));     // Chain operand

  bool IsShared32 =
      CurDAG->getDataLayout().getPointerSizeInBits(ADDRESS_SPACE_SHARED) == 32;
  unsigned Opcode = GetCpAsyncBulkTensorS2GReductionOpcode(
      NumDims, IsShared32, IsCacheHint, IsIm2Col);
  ReplaceNode(N, CurDAG->getMachineNode(Opcode, DL, N->getVTList(), Ops));
}

#define TCGEN05_ST_OPCODE(SHAPE, NUM)                                          \
  (enableUnpack ? NVPTX::TCGEN05_ST_##SHAPE##_##NUM##_UNPACK                   \
                : NVPTX::TCGEN05_ST_##SHAPE##_##NUM)

static unsigned getTcgen05StOpcode(unsigned IID, bool enableUnpack) {
  switch (IID) {
  case Intrinsic::nvvm_tcgen05_st_16x64b_x1:
    return TCGEN05_ST_OPCODE(16x64b, x1);
  case Intrinsic::nvvm_tcgen05_st_16x64b_x2:
    return TCGEN05_ST_OPCODE(16x64b, x2);
  case Intrinsic::nvvm_tcgen05_st_16x64b_x4:
    return TCGEN05_ST_OPCODE(16x64b, x4);
  case Intrinsic::nvvm_tcgen05_st_16x64b_x8:
    return TCGEN05_ST_OPCODE(16x64b, x8);
  case Intrinsic::nvvm_tcgen05_st_16x64b_x16:
    return TCGEN05_ST_OPCODE(16x64b, x16);
  case Intrinsic::nvvm_tcgen05_st_16x64b_x32:
    return TCGEN05_ST_OPCODE(16x64b, x32);
  case Intrinsic::nvvm_tcgen05_st_16x64b_x64:
    return TCGEN05_ST_OPCODE(16x64b, x64);
  case Intrinsic::nvvm_tcgen05_st_16x64b_x128:
    return TCGEN05_ST_OPCODE(16x64b, x128);
  case Intrinsic::nvvm_tcgen05_st_16x128b_x1:
    return TCGEN05_ST_OPCODE(16x128b, x1);
  case Intrinsic::nvvm_tcgen05_st_16x128b_x2:
    return TCGEN05_ST_OPCODE(16x128b, x2);
  case Intrinsic::nvvm_tcgen05_st_16x128b_x4:
    return TCGEN05_ST_OPCODE(16x128b, x4);
  case Intrinsic::nvvm_tcgen05_st_16x128b_x8:
    return TCGEN05_ST_OPCODE(16x128b, x8);
  case Intrinsic::nvvm_tcgen05_st_16x128b_x16:
    return TCGEN05_ST_OPCODE(16x128b, x16);
  case Intrinsic::nvvm_tcgen05_st_16x128b_x32:
    return TCGEN05_ST_OPCODE(16x128b, x32);
  case Intrinsic::nvvm_tcgen05_st_16x128b_x64:
    return TCGEN05_ST_OPCODE(16x128b, x64);
  case Intrinsic::nvvm_tcgen05_st_16x256b_x1:
    return TCGEN05_ST_OPCODE(16x256b, x1);
  case Intrinsic::nvvm_tcgen05_st_16x256b_x2:
    return TCGEN05_ST_OPCODE(16x256b, x2);
  case Intrinsic::nvvm_tcgen05_st_16x256b_x4:
    return TCGEN05_ST_OPCODE(16x256b, x4);
  case Intrinsic::nvvm_tcgen05_st_16x256b_x8:
    return TCGEN05_ST_OPCODE(16x256b, x8);
  case Intrinsic::nvvm_tcgen05_st_16x256b_x16:
    return TCGEN05_ST_OPCODE(16x256b, x16);
  case Intrinsic::nvvm_tcgen05_st_16x256b_x32:
    return TCGEN05_ST_OPCODE(16x256b, x32);
  case Intrinsic::nvvm_tcgen05_st_16x32bx2_x1:
    return TCGEN05_ST_OPCODE(16x32bx2, x1);
  case Intrinsic::nvvm_tcgen05_st_16x32bx2_x2:
    return TCGEN05_ST_OPCODE(16x32bx2, x2);
  case Intrinsic::nvvm_tcgen05_st_16x32bx2_x4:
    return TCGEN05_ST_OPCODE(16x32bx2, x4);
  case Intrinsic::nvvm_tcgen05_st_16x32bx2_x8:
    return TCGEN05_ST_OPCODE(16x32bx2, x8);
  case Intrinsic::nvvm_tcgen05_st_16x32bx2_x16:
    return TCGEN05_ST_OPCODE(16x32bx2, x16);
  case Intrinsic::nvvm_tcgen05_st_16x32bx2_x32:
    return TCGEN05_ST_OPCODE(16x32bx2, x32);
  case Intrinsic::nvvm_tcgen05_st_16x32bx2_x64:
    return TCGEN05_ST_OPCODE(16x32bx2, x64);
  case Intrinsic::nvvm_tcgen05_st_16x32bx2_x128:
    return TCGEN05_ST_OPCODE(16x32bx2, x128);
  case Intrinsic::nvvm_tcgen05_st_32x32b_x1:
    return TCGEN05_ST_OPCODE(32x32b, x1);
  case Intrinsic::nvvm_tcgen05_st_32x32b_x2:
    return TCGEN05_ST_OPCODE(32x32b, x2);
  case Intrinsic::nvvm_tcgen05_st_32x32b_x4:
    return TCGEN05_ST_OPCODE(32x32b, x4);
  case Intrinsic::nvvm_tcgen05_st_32x32b_x8:
    return TCGEN05_ST_OPCODE(32x32b, x8);
  case Intrinsic::nvvm_tcgen05_st_32x32b_x16:
    return TCGEN05_ST_OPCODE(32x32b, x16);
  case Intrinsic::nvvm_tcgen05_st_32x32b_x32:
    return TCGEN05_ST_OPCODE(32x32b, x32);
  case Intrinsic::nvvm_tcgen05_st_32x32b_x64:
    return TCGEN05_ST_OPCODE(32x32b, x64);
  case Intrinsic::nvvm_tcgen05_st_32x32b_x128:
    return TCGEN05_ST_OPCODE(32x32b, x128);
  }
  llvm_unreachable("unhandled tcgen05.st lowering");
}

void NVPTXDAGToDAGISel::SelectTcgen05St(SDNode *N, bool hasOffset) {
  SDLoc DL(N);
  unsigned IID = cast<ConstantSDNode>(N->getOperand(1))->getZExtValue();

  SmallVector<SDValue, 128> Operands = {
      N->getOperand(2) // taddr
  };

  if (hasOffset)
    Operands.push_back(CurDAG->getTargetConstant(
        cast<ConstantSDNode>(N->getOperand(3))->getZExtValue(), DL,
        MVT::i32)); // Offset

  for (unsigned I = hasOffset ? 4 : 3; I < (N->getNumOperands() - 1); I++)
    Operands.push_back(N->getOperand(I));

  bool enableUnpack =
      cast<ConstantSDNode>(N->getOperand(N->getNumOperands() - 1))
          ->getZExtValue();

  Operands.push_back(N->getOperand(0)); // Chain
  ReplaceNode(N, CurDAG->getMachineNode(getTcgen05StOpcode(IID, enableUnpack),
                                        DL, N->getVTList(), Operands));
}

bool NVPTXDAGToDAGISel::tryIntrinsicVoid(SDNode *N) {
  unsigned IID = N->getConstantOperandVal(1);
  using TMARedTy = llvm::nvvm::TMAReductionOp;
  auto CastTy = [](TMARedTy Op) { return static_cast<unsigned>(Op); };
  switch (IID) {
  default:
    return false;
  case Intrinsic::nvvm_cp_async_bulk_tensor_g2s_tile_1d:
  case Intrinsic::nvvm_cp_async_bulk_tensor_g2s_tile_2d:
  case Intrinsic::nvvm_cp_async_bulk_tensor_g2s_tile_3d:
  case Intrinsic::nvvm_cp_async_bulk_tensor_g2s_tile_4d:
  case Intrinsic::nvvm_cp_async_bulk_tensor_g2s_tile_5d:
    SelectCpAsyncBulkTensorG2SCommon(N);
    return true;
  case Intrinsic::nvvm_cp_async_bulk_tensor_g2s_im2col_3d:
  case Intrinsic::nvvm_cp_async_bulk_tensor_g2s_im2col_4d:
  case Intrinsic::nvvm_cp_async_bulk_tensor_g2s_im2col_5d:
    SelectCpAsyncBulkTensorG2SCommon(N, /*IsIm2Col=*/true);
    return true;
  case Intrinsic::nvvm_cp_async_bulk_tensor_reduce_add_tile_1d:
  case Intrinsic::nvvm_cp_async_bulk_tensor_reduce_add_tile_2d:
  case Intrinsic::nvvm_cp_async_bulk_tensor_reduce_add_tile_3d:
  case Intrinsic::nvvm_cp_async_bulk_tensor_reduce_add_tile_4d:
  case Intrinsic::nvvm_cp_async_bulk_tensor_reduce_add_tile_5d:
    SelectCpAsyncBulkTensorReduceCommon(N, CastTy(TMARedTy::ADD));
    return true;
  case Intrinsic::nvvm_cp_async_bulk_tensor_reduce_add_im2col_3d:
  case Intrinsic::nvvm_cp_async_bulk_tensor_reduce_add_im2col_4d:
  case Intrinsic::nvvm_cp_async_bulk_tensor_reduce_add_im2col_5d:
    SelectCpAsyncBulkTensorReduceCommon(N, CastTy(TMARedTy::ADD),
                                        /*IsIm2Col=*/true);
    return true;
  case Intrinsic::nvvm_cp_async_bulk_tensor_reduce_min_tile_1d:
  case Intrinsic::nvvm_cp_async_bulk_tensor_reduce_min_tile_2d:
  case Intrinsic::nvvm_cp_async_bulk_tensor_reduce_min_tile_3d:
  case Intrinsic::nvvm_cp_async_bulk_tensor_reduce_min_tile_4d:
  case Intrinsic::nvvm_cp_async_bulk_tensor_reduce_min_tile_5d:
    SelectCpAsyncBulkTensorReduceCommon(N, CastTy(TMARedTy::MIN));
    return true;
  case Intrinsic::nvvm_cp_async_bulk_tensor_reduce_min_im2col_3d:
  case Intrinsic::nvvm_cp_async_bulk_tensor_reduce_min_im2col_4d:
  case Intrinsic::nvvm_cp_async_bulk_tensor_reduce_min_im2col_5d:
    SelectCpAsyncBulkTensorReduceCommon(N, CastTy(TMARedTy::MIN),
                                        /*IsIm2Col=*/true);
    return true;
  case Intrinsic::nvvm_cp_async_bulk_tensor_reduce_max_tile_1d:
  case Intrinsic::nvvm_cp_async_bulk_tensor_reduce_max_tile_2d:
  case Intrinsic::nvvm_cp_async_bulk_tensor_reduce_max_tile_3d:
  case Intrinsic::nvvm_cp_async_bulk_tensor_reduce_max_tile_4d:
  case Intrinsic::nvvm_cp_async_bulk_tensor_reduce_max_tile_5d:
    SelectCpAsyncBulkTensorReduceCommon(N, CastTy(TMARedTy::MAX));
    return true;
  case Intrinsic::nvvm_cp_async_bulk_tensor_reduce_max_im2col_3d:
  case Intrinsic::nvvm_cp_async_bulk_tensor_reduce_max_im2col_4d:
  case Intrinsic::nvvm_cp_async_bulk_tensor_reduce_max_im2col_5d:
    SelectCpAsyncBulkTensorReduceCommon(N, CastTy(TMARedTy::MAX),
                                        /*IsIm2Col=*/true);
    return true;
  case Intrinsic::nvvm_cp_async_bulk_tensor_reduce_inc_tile_1d:
  case Intrinsic::nvvm_cp_async_bulk_tensor_reduce_inc_tile_2d:
  case Intrinsic::nvvm_cp_async_bulk_tensor_reduce_inc_tile_3d:
  case Intrinsic::nvvm_cp_async_bulk_tensor_reduce_inc_tile_4d:
  case Intrinsic::nvvm_cp_async_bulk_tensor_reduce_inc_tile_5d:
    SelectCpAsyncBulkTensorReduceCommon(N, CastTy(TMARedTy::INC));
    return true;
  case Intrinsic::nvvm_cp_async_bulk_tensor_reduce_inc_im2col_3d:
  case Intrinsic::nvvm_cp_async_bulk_tensor_reduce_inc_im2col_4d:
  case Intrinsic::nvvm_cp_async_bulk_tensor_reduce_inc_im2col_5d:
    SelectCpAsyncBulkTensorReduceCommon(N, CastTy(TMARedTy::INC),
                                        /*IsIm2Col=*/true);
    return true;
  case Intrinsic::nvvm_cp_async_bulk_tensor_reduce_dec_tile_1d:
  case Intrinsic::nvvm_cp_async_bulk_tensor_reduce_dec_tile_2d:
  case Intrinsic::nvvm_cp_async_bulk_tensor_reduce_dec_tile_3d:
  case Intrinsic::nvvm_cp_async_bulk_tensor_reduce_dec_tile_4d:
  case Intrinsic::nvvm_cp_async_bulk_tensor_reduce_dec_tile_5d:
    SelectCpAsyncBulkTensorReduceCommon(N, CastTy(TMARedTy::DEC));
    return true;
  case Intrinsic::nvvm_cp_async_bulk_tensor_reduce_dec_im2col_3d:
  case Intrinsic::nvvm_cp_async_bulk_tensor_reduce_dec_im2col_4d:
  case Intrinsic::nvvm_cp_async_bulk_tensor_reduce_dec_im2col_5d:
    SelectCpAsyncBulkTensorReduceCommon(N, CastTy(TMARedTy::DEC),
                                        /*IsIm2Col=*/true);
    return true;
  case Intrinsic::nvvm_cp_async_bulk_tensor_reduce_and_tile_1d:
  case Intrinsic::nvvm_cp_async_bulk_tensor_reduce_and_tile_2d:
  case Intrinsic::nvvm_cp_async_bulk_tensor_reduce_and_tile_3d:
  case Intrinsic::nvvm_cp_async_bulk_tensor_reduce_and_tile_4d:
  case Intrinsic::nvvm_cp_async_bulk_tensor_reduce_and_tile_5d:
    SelectCpAsyncBulkTensorReduceCommon(N, CastTy(TMARedTy::AND));
    return true;
  case Intrinsic::nvvm_cp_async_bulk_tensor_reduce_and_im2col_3d:
  case Intrinsic::nvvm_cp_async_bulk_tensor_reduce_and_im2col_4d:
  case Intrinsic::nvvm_cp_async_bulk_tensor_reduce_and_im2col_5d:
    SelectCpAsyncBulkTensorReduceCommon(N, CastTy(TMARedTy::AND),
                                        /*IsIm2Col=*/true);
    return true;
  case Intrinsic::nvvm_cp_async_bulk_tensor_reduce_or_tile_1d:
  case Intrinsic::nvvm_cp_async_bulk_tensor_reduce_or_tile_2d:
  case Intrinsic::nvvm_cp_async_bulk_tensor_reduce_or_tile_3d:
  case Intrinsic::nvvm_cp_async_bulk_tensor_reduce_or_tile_4d:
  case Intrinsic::nvvm_cp_async_bulk_tensor_reduce_or_tile_5d:
    SelectCpAsyncBulkTensorReduceCommon(N, CastTy(TMARedTy::OR));
    return true;
  case Intrinsic::nvvm_cp_async_bulk_tensor_reduce_or_im2col_3d:
  case Intrinsic::nvvm_cp_async_bulk_tensor_reduce_or_im2col_4d:
  case Intrinsic::nvvm_cp_async_bulk_tensor_reduce_or_im2col_5d:
    SelectCpAsyncBulkTensorReduceCommon(N, CastTy(TMARedTy::OR),
                                        /*IsIm2Col=*/true);
    return true;
  case Intrinsic::nvvm_cp_async_bulk_tensor_reduce_xor_tile_1d:
  case Intrinsic::nvvm_cp_async_bulk_tensor_reduce_xor_tile_2d:
  case Intrinsic::nvvm_cp_async_bulk_tensor_reduce_xor_tile_3d:
  case Intrinsic::nvvm_cp_async_bulk_tensor_reduce_xor_tile_4d:
  case Intrinsic::nvvm_cp_async_bulk_tensor_reduce_xor_tile_5d:
    SelectCpAsyncBulkTensorReduceCommon(N, CastTy(TMARedTy::XOR));
    return true;
  case Intrinsic::nvvm_cp_async_bulk_tensor_reduce_xor_im2col_3d:
  case Intrinsic::nvvm_cp_async_bulk_tensor_reduce_xor_im2col_4d:
  case Intrinsic::nvvm_cp_async_bulk_tensor_reduce_xor_im2col_5d:
    SelectCpAsyncBulkTensorReduceCommon(N, CastTy(TMARedTy::XOR),
                                        /*IsIm2Col=*/true);
    return true;

  case Intrinsic::nvvm_tcgen05_st_16x64b_x1:
  case Intrinsic::nvvm_tcgen05_st_16x64b_x2:
  case Intrinsic::nvvm_tcgen05_st_16x64b_x4:
  case Intrinsic::nvvm_tcgen05_st_16x64b_x8:
  case Intrinsic::nvvm_tcgen05_st_16x64b_x16:
  case Intrinsic::nvvm_tcgen05_st_16x64b_x32:
  case Intrinsic::nvvm_tcgen05_st_16x64b_x64:
  case Intrinsic::nvvm_tcgen05_st_16x64b_x128:
  case Intrinsic::nvvm_tcgen05_st_32x32b_x1:
  case Intrinsic::nvvm_tcgen05_st_32x32b_x2:
  case Intrinsic::nvvm_tcgen05_st_32x32b_x4:
  case Intrinsic::nvvm_tcgen05_st_32x32b_x8:
  case Intrinsic::nvvm_tcgen05_st_32x32b_x16:
  case Intrinsic::nvvm_tcgen05_st_32x32b_x32:
  case Intrinsic::nvvm_tcgen05_st_32x32b_x64:
  case Intrinsic::nvvm_tcgen05_st_32x32b_x128:
  case Intrinsic::nvvm_tcgen05_st_16x128b_x1:
  case Intrinsic::nvvm_tcgen05_st_16x128b_x2:
  case Intrinsic::nvvm_tcgen05_st_16x128b_x4:
  case Intrinsic::nvvm_tcgen05_st_16x128b_x8:
  case Intrinsic::nvvm_tcgen05_st_16x128b_x16:
  case Intrinsic::nvvm_tcgen05_st_16x128b_x32:
  case Intrinsic::nvvm_tcgen05_st_16x128b_x64:
  case Intrinsic::nvvm_tcgen05_st_16x256b_x1:
  case Intrinsic::nvvm_tcgen05_st_16x256b_x2:
  case Intrinsic::nvvm_tcgen05_st_16x256b_x4:
  case Intrinsic::nvvm_tcgen05_st_16x256b_x8:
  case Intrinsic::nvvm_tcgen05_st_16x256b_x16:
  case Intrinsic::nvvm_tcgen05_st_16x256b_x32: {
    SelectTcgen05St(N);
    return true;
  }

  case Intrinsic::nvvm_tcgen05_st_16x32bx2_x1:
  case Intrinsic::nvvm_tcgen05_st_16x32bx2_x2:
  case Intrinsic::nvvm_tcgen05_st_16x32bx2_x4:
  case Intrinsic::nvvm_tcgen05_st_16x32bx2_x8:
  case Intrinsic::nvvm_tcgen05_st_16x32bx2_x16:
  case Intrinsic::nvvm_tcgen05_st_16x32bx2_x32:
  case Intrinsic::nvvm_tcgen05_st_16x32bx2_x64:
  case Intrinsic::nvvm_tcgen05_st_16x32bx2_x128: {
    SelectTcgen05St(N, /*  hasOffset */ true);
    return true;
  }
  }
}

void NVPTXDAGToDAGISel::selectAtomicSwap128(SDNode *N) {
  MemSDNode *AN = cast<MemSDNode>(N);
  SDLoc dl(N);

  const SDValue Chain = N->getOperand(0);
  const auto [Base, Offset] = selectADDR(N->getOperand(1), CurDAG);
  SmallVector<SDValue, 5> Ops{Base, Offset};
  Ops.append(N->op_begin() + 2, N->op_end());
  Ops.append({
      getI32Imm(getMemOrder(AN), dl),
      getI32Imm(getAtomicScope(AN), dl),
      getI32Imm(getAddrSpace(AN), dl),
      Chain,
  });

  assert(N->getOpcode() == NVPTXISD::ATOMIC_CMP_SWAP_B128 ||
         N->getOpcode() == NVPTXISD::ATOMIC_SWAP_B128);
  unsigned Opcode = N->getOpcode() == NVPTXISD::ATOMIC_SWAP_B128
                        ? NVPTX::ATOM_EXCH_B128
                        : NVPTX::ATOM_CAS_B128;

  auto *ATOM = CurDAG->getMachineNode(Opcode, dl, N->getVTList(), Ops);
  CurDAG->setNodeMemRefs(ATOM, AN->getMemOperand());

  ReplaceNode(N, ATOM);
}<|MERGE_RESOLUTION|>--- conflicted
+++ resolved
@@ -1031,11 +1031,6 @@
          (V->getOpcode() == ISD::OR && V->getFlags().hasDisjoint());
 }
 
-<<<<<<< HEAD
-// selectBaseADDR - Match a dag node which will serve as the base address for an
-// ADDR operand pair.
-static SDValue selectBaseADDR(SDValue N, SelectionDAG *DAG) {
-=======
 static SDValue stripAssertAlign(SDValue N) {
   if (N.getOpcode() == ISD::AssertAlign)
     N = N.getOperand(0);
@@ -1046,7 +1041,6 @@
 // ADDR operand pair.
 static SDValue selectBaseADDR(SDValue N, SelectionDAG *DAG) {
   N = stripAssertAlign(N);
->>>>>>> 35227056
   if (const auto *GA = dyn_cast<GlobalAddressSDNode>(N))
     return DAG->getTargetGlobalAddress(GA->getGlobal(), SDLoc(N),
                                        GA->getValueType(0), GA->getOffset(),
@@ -1061,10 +1055,7 @@
 }
 
 static SDValue accumulateOffset(SDValue &Addr, SDLoc DL, SelectionDAG *DAG) {
-<<<<<<< HEAD
-=======
   Addr = stripAssertAlign(Addr);
->>>>>>> 35227056
   APInt AccumulatedOffset(64u, 0);
   while (isAddLike(Addr)) {
     const auto *CN = dyn_cast<ConstantSDNode>(Addr.getOperand(1));
@@ -1076,11 +1067,7 @@
       break;
 
     AccumulatedOffset += CI;
-<<<<<<< HEAD
-    Addr = Addr->getOperand(0);
-=======
     Addr = stripAssertAlign(Addr->getOperand(0));
->>>>>>> 35227056
   }
   return DAG->getSignedTargetConstant(AccumulatedOffset.getSExtValue(), DL,
                                       MVT::i32);
@@ -1313,28 +1300,8 @@
 bool NVPTXDAGToDAGISel::tryLDU(SDNode *N) {
   auto *LD = cast<MemSDNode>(N);
 
-<<<<<<< HEAD
-  unsigned NumElts;
-  switch (N->getOpcode()) {
-  default:
-    llvm_unreachable("Unexpected opcode");
-  case ISD::INTRINSIC_W_CHAIN:
-    NumElts = 1;
-    break;
-  case NVPTXISD::LDUV2:
-    NumElts = 2;
-    break;
-  case NVPTXISD::LDUV4:
-    NumElts = 4;
-    break;
-  }
-
-  SDLoc DL(N);
-  const unsigned FromTypeWidth = LD->getMemoryVT().getSizeInBits() / NumElts;
-=======
   SDLoc DL(N);
   const unsigned FromTypeWidth = getFromTypeWidthForLoad(LD);
->>>>>>> 35227056
   const MVT::SimpleValueType TargetVT = LD->getSimpleValueType(0).SimpleTy;
 
   // If this is an LDU intrinsic, the address is the third operand. If its an
