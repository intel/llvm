--- conflicted
+++ resolved
@@ -2224,7 +2224,6 @@
         CastN->getDestAddressSpace() == ADDRESS_SPACE_PARAM &&
         CastN->getOperand(0).getOpcode() == NVPTXISD::Wrapper)
       return selectBaseADDR(CastN->getOperand(0).getOperand(0), DAG);
-<<<<<<< HEAD
 
   if (auto *FIN = dyn_cast<FrameIndexSDNode>(N))
     return DAG->getTargetFrameIndex(FIN->getIndex(), FIN->getValueType(0));
@@ -2232,15 +2231,6 @@
   return N;
 }
 
-=======
-
-  if (auto *FIN = dyn_cast<FrameIndexSDNode>(N))
-    return DAG->getTargetFrameIndex(FIN->getIndex(), FIN->getValueType(0));
-
-  return N;
-}
-
->>>>>>> d465594a
 static SDValue accumulateOffset(SDValue &Addr, SDLoc DL, SelectionDAG *DAG) {
   APInt AccumulatedOffset(64u, 0);
   while (isAddLike(Addr)) {
