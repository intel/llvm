--- conflicted
+++ resolved
@@ -304,8 +304,6 @@
                               [(int_x86_tdphf8ps timm:$src1, timm:$src2,
                                 timm:$src3)]>;
     }
-<<<<<<< HEAD
-=======
 
     let Constraints = "$src4 = $dst" in {
       def PTDPBF8PSV : PseudoI<(outs TILE:$dst),
@@ -337,7 +335,6 @@
                                  GR16:$src2, GR16:$src3, TILE:$src4,
                                  TILE:$src5, TILE:$src6))]>;
     }
->>>>>>> a8d96e15
   }
 }
 
@@ -402,9 +399,6 @@
                                  [(int_x86_ttransposed timm:$dst, timm:$src)]>;
     }
   }
-<<<<<<< HEAD
-} // HasAMXTILE, HasAMXTRANSPOSE
-=======
 } // HasAMXTILE, HasAMXTRANSPOSE
 
 let Predicates = [HasAMXBF16, HasAMXTRANSPOSE, In64BitMode], SchedRW = [WriteSystem] in {
@@ -757,5 +751,4 @@
                                     timm:$src3)]>;
     }
   } // SchedRW = [WriteSystem]
-} // HasAMXTF32, HasAMXTRANSPOSE
->>>>>>> a8d96e15
+} // HasAMXTF32, HasAMXTRANSPOSE