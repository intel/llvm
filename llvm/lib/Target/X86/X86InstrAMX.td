//===---- X86InstrAMX.td - AMX Instruction Set Extension --*- tablegen -*--===//
//
// Part of the LLVM Project, under the Apache License v2.0 with LLVM Exceptions.
// See https://llvm.org/LICENSE.txt for license information.
// SPDX-License-Identifier: Apache-2.0 WITH LLVM-exception
//
//===----------------------------------------------------------------------===//
//
// This file describes the instructions that make up the Intel AMX instruction
// set.
//
//===----------------------------------------------------------------------===//

//===----------------------------------------------------------------------===//
// AMX instructions

let Predicates = [HasAMXTILE, In64BitMode] in {
  let SchedRW = [WriteSystem] in {
    let hasSideEffects = 1,
        Defs = [TMM0,TMM1,TMM2,TMM3,TMM4,TMM5,TMM6,TMM7] in
    def LDTILECFG : I <0x49, MRM0m, (outs), (ins opaquemem:$src),
                       "ldtilecfg\t$src",
                       [(int_x86_ldtilecfg addr:$src)]>, VEX, T8PS;
    let hasSideEffects = 1 in
    def STTILECFG : I <0x49, MRM0m, (outs), (ins opaquemem:$src),
                       "sttilecfg\t$src",
                       [(int_x86_sttilecfg addr:$src)]>, VEX, T8PD;
    let mayLoad = 1 in
    def TILELOADD : I<0x4b, MRMSrcMemFSIB, (outs TILE:$dst),
                      (ins sibmem:$src),
                      "tileloadd\t{$src, $dst|$dst, $src}", []>,
                      VEX, T8XD;
    let mayLoad = 1 in
    def TILELOADDT1 : I<0x4b, MRMSrcMemFSIB, (outs TILE:$dst),
                        (ins sibmem:$src),
                        "tileloaddt1\t{$src, $dst|$dst, $src}", []>,
                        VEX, T8PD;
    let Defs = [TMM0,TMM1,TMM2,TMM3,TMM4,TMM5,TMM6,TMM7] in
    def TILERELEASE : I<0x49, MRM_C0, (outs), (ins),
                        "tilerelease", [(int_x86_tilerelease)]>, VEX, T8PS;
    let mayStore = 1 in
    def TILESTORED : I<0x4b, MRMDestMemFSIB, (outs),
                       (ins sibmem:$dst, TILE:$src),
                       "tilestored\t{$src, $dst|$dst, $src}", []>,
                       VEX, T8XS;
    def TILEZERO : I<0x49, MRMr0, (outs TILE:$dst), (ins),
                     "tilezero\t$dst", []>,
                     VEX, T8XD;

    // Pseduo instruction for RA.
    def PTILELOADDV : PseudoI<(outs TILE: $dst), (ins GR16:$src1,
                                                      GR16:$src2,
                                                      opaquemem:$src3), []>;
    def PTILESTOREDV : PseudoI<(outs), (ins GR16:$src1,
                                            GR16:$src2, opaquemem:$src3,
                                            TILE:$src4), []>;
<<<<<<< HEAD
    def PTILEZEROV : PseudoI<(outs TILE: $dst), (ins GR16:$src1,
=======
    let isReMaterializable = 1, isAsCheapAsAMove = 1, canFoldAsLoad = 1 in
      def PTILEZEROV : PseudoI<(outs TILE: $dst), (ins GR16:$src1,
>>>>>>> 2e412c55
                                                     GR16:$src2), []>;

    let usesCustomInserter = 1 in {
      // Pseudo instructions, using immediates instead of tile registers.
      // To be translated to the actual instructions in X86ISelLowering.cpp
      def PTILELOADD : PseudoI<(outs), (ins u8imm:$src1, sibmem:$src2), []>;
      def PTILELOADDT1 : PseudoI<(outs), (ins u8imm:$src1,
                                          sibmem:$src2), []>;
      def PTILESTORED : PseudoI<(outs), (ins i8mem:$dst, u8imm:$src), []>;
      def PTILEZERO : PseudoI<(outs), (ins u8imm:$src),
                              [(int_x86_tilezero timm:$src)]>;
    }
  } // SchedRW
} // HasAMXTILE

let Predicates = [HasAMXINT8, In64BitMode] in {
  let SchedRW = [WriteSystem] in {
    let Constraints = "$src1 = $dst" in {
      def TDPBSSD : I<0x5e, MRMSrcReg4VOp3, (outs TILE:$dst),
                      (ins TILE:$src1, TILE:$src2, TILE:$src3),
                      "tdpbssd\t{$src3, $src2, $dst|$dst, $src2, $src3}", []>,
                      VEX_4V, T8XD;
      def TDPBSUD : I<0x5e, MRMSrcReg4VOp3, (outs TILE:$dst),
                      (ins TILE:$src1, TILE:$src2, TILE:$src3),
                      "tdpbsud\t{$src3, $src2, $dst|$dst, $src2, $src3}", []>,
                      VEX_4V, T8XS;
      def TDPBUSD : I<0x5e, MRMSrcReg4VOp3, (outs TILE:$dst),
                      (ins TILE:$src1, TILE:$src2, TILE:$src3),
                      "tdpbusd\t{$src3, $src2, $dst|$dst, $src2, $src3}", []>,
                      VEX_4V, T8PD;
      def TDPBUUD : I<0x5e, MRMSrcReg4VOp3, (outs TILE:$dst),
                      (ins TILE:$src1, TILE:$src2, TILE:$src3),
                      "tdpbuud\t{$src3, $src2, $dst|$dst, $src2, $src3}", []>,
                      VEX_4V, T8PS;
    }

    // Pseduo instruction for RA.
<<<<<<< HEAD
    let Constraints = "$src4 = $dst" in
    def PTDPBSSDV : PseudoI<(outs TILE: $dst), (ins GR16:$src1,
                            GR16:$src2, GR16:$src3, TILE:$src4,
                            TILE:$src5, TILE:$src6), []>;
=======
    let Constraints = "$src4 = $dst" in {
      def PTDPBSSDV : PseudoI<(outs TILE: $dst), (ins GR16:$src1,
                              GR16:$src2, GR16:$src3, TILE:$src4,
                              TILE:$src5, TILE:$src6), []>;
      def PTDPBSUDV : PseudoI<(outs TILE: $dst), (ins GR16:$src1,
                              GR16:$src2, GR16:$src3, TILE:$src4,
                              TILE:$src5, TILE:$src6), []>;
      def PTDPBUSDV : PseudoI<(outs TILE: $dst), (ins GR16:$src1,
                              GR16:$src2, GR16:$src3, TILE:$src4,
                              TILE:$src5, TILE:$src6), []>;
      def PTDPBUUDV : PseudoI<(outs TILE: $dst), (ins GR16:$src1,
                              GR16:$src2, GR16:$src3, TILE:$src4,
                              TILE:$src5, TILE:$src6), []>;
    }
>>>>>>> 2e412c55

    let usesCustomInserter = 1 in {
      // Pseudo instructions, using immediates instead of tile registers.
      // To be translated to the actual instructions in X86ISelLowering.cpp
      def PTDPBSSD : PseudoI<(outs), (ins u8imm:$src1,
                             u8imm:$src2, u8imm:$src3),
                             [(int_x86_tdpbssd timm:$src1,
                               timm:$src2, timm:$src3)]>;
      def PTDPBSUD : PseudoI<(outs), (ins u8imm:$src1,
                             u8imm:$src2, u8imm:$src3),
                             [(int_x86_tdpbsud timm:$src1,
                               timm:$src2, timm:$src3)]>;
      def PTDPBUSD : PseudoI<(outs), (ins u8imm:$src1,
                             u8imm:$src2, u8imm:$src3),
                             [(int_x86_tdpbusd timm:$src1,
                               timm:$src2, timm:$src3)]>;
      def PTDPBUUD : PseudoI<(outs), (ins u8imm:$src1,
                             u8imm:$src2, u8imm:$src3),
                             [(int_x86_tdpbuud timm:$src1,
                               timm:$src2, timm:$src3)]>;
    }
  }
} // HasAMXTILE

let Predicates = [HasAMXBF16, In64BitMode] in {
  let SchedRW = [WriteSystem] in {
    let Constraints = "$src1 = $dst" in
    def TDPBF16PS : I<0x5c, MRMSrcReg4VOp3, (outs TILE:$dst),
                      (ins TILE:$src1, TILE:$src2, TILE:$src3),
                      "tdpbf16ps\t{$src3, $src2, $dst|$dst, $src2, $src3}",
                      []>, VEX_4V, T8XS;

    // Pseduo instruction for RA.
    let Constraints = "$src4 = $dst" in
      def PTDPBF16PSV : PseudoI<(outs TILE: $dst), (ins GR16:$src1,
                                 GR16:$src2, GR16:$src3, TILE:$src4,
                                 TILE:$src5, TILE:$src6),
                                 [(set TILE: $dst,
                                  (int_x86_tdpbf16ps_internal GR16:$src1,
                                   GR16:$src2, GR16:$src3, TILE:$src4,
                                   TILE:$src5, TILE:$src6))]>;

    let usesCustomInserter = 1 in {
      // Pseudo instructions, using immediates instead of tile registers.
      // To be translated to the actual instructions in X86ISelLowering.cpp
      def PTDPBF16PS : PseudoI<(outs), (ins u8imm:$src1,
                               u8imm:$src2, u8imm:$src3),
                               [(int_x86_tdpbf16ps timm:$src1,
                                 timm:$src2, timm:$src3)]>;
    }
  }
} // HasAMXTILE, HasAMXBF16<|MERGE_RESOLUTION|>--- conflicted
+++ resolved
@@ -54,12 +54,8 @@
     def PTILESTOREDV : PseudoI<(outs), (ins GR16:$src1,
                                             GR16:$src2, opaquemem:$src3,
                                             TILE:$src4), []>;
-<<<<<<< HEAD
-    def PTILEZEROV : PseudoI<(outs TILE: $dst), (ins GR16:$src1,
-=======
     let isReMaterializable = 1, isAsCheapAsAMove = 1, canFoldAsLoad = 1 in
       def PTILEZEROV : PseudoI<(outs TILE: $dst), (ins GR16:$src1,
->>>>>>> 2e412c55
                                                      GR16:$src2), []>;
 
     let usesCustomInserter = 1 in {
@@ -97,12 +93,6 @@
     }
 
     // Pseduo instruction for RA.
-<<<<<<< HEAD
-    let Constraints = "$src4 = $dst" in
-    def PTDPBSSDV : PseudoI<(outs TILE: $dst), (ins GR16:$src1,
-                            GR16:$src2, GR16:$src3, TILE:$src4,
-                            TILE:$src5, TILE:$src6), []>;
-=======
     let Constraints = "$src4 = $dst" in {
       def PTDPBSSDV : PseudoI<(outs TILE: $dst), (ins GR16:$src1,
                               GR16:$src2, GR16:$src3, TILE:$src4,
@@ -117,7 +107,6 @@
                               GR16:$src2, GR16:$src3, TILE:$src4,
                               TILE:$src5, TILE:$src6), []>;
     }
->>>>>>> 2e412c55
 
     let usesCustomInserter = 1 in {
       // Pseudo instructions, using immediates instead of tile registers.
