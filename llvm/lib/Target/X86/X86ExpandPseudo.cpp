//===------- X86ExpandPseudo.cpp - Expand pseudo instructions -------------===//
//
// Part of the LLVM Project, under the Apache License v2.0 with LLVM Exceptions.
// See https://llvm.org/LICENSE.txt for license information.
// SPDX-License-Identifier: Apache-2.0 WITH LLVM-exception
//
//===----------------------------------------------------------------------===//
//
// This file contains a pass that expands pseudo instructions into target
// instructions to allow proper scheduling, if-conversion, other late
// optimizations, or simply the encoding of the instructions.
//
//===----------------------------------------------------------------------===//

#include "X86.h"
#include "X86FrameLowering.h"
#include "X86InstrInfo.h"
#include "X86MachineFunctionInfo.h"
#include "X86Subtarget.h"
#include "llvm/CodeGen/LivePhysRegs.h"
#include "llvm/CodeGen/MachineFunctionPass.h"
#include "llvm/CodeGen/MachineInstrBuilder.h"
#include "llvm/CodeGen/Passes.h" // For IDs of passes that are preserved.
#include "llvm/IR/EHPersonalities.h"
#include "llvm/IR/GlobalValue.h"
#include "llvm/Target/TargetMachine.h"
using namespace llvm;

#define DEBUG_TYPE "x86-pseudo"
#define X86_EXPAND_PSEUDO_NAME "X86 pseudo instruction expansion pass"

namespace {
class X86ExpandPseudo : public MachineFunctionPass {
public:
  static char ID;
  X86ExpandPseudo() : MachineFunctionPass(ID) {}

  void getAnalysisUsage(AnalysisUsage &AU) const override {
    AU.setPreservesCFG();
    AU.addPreservedID(MachineLoopInfoID);
    AU.addPreservedID(MachineDominatorsID);
    MachineFunctionPass::getAnalysisUsage(AU);
  }

  const X86Subtarget *STI = nullptr;
  const X86InstrInfo *TII = nullptr;
  const X86RegisterInfo *TRI = nullptr;
  const X86MachineFunctionInfo *X86FI = nullptr;
  const X86FrameLowering *X86FL = nullptr;

  bool runOnMachineFunction(MachineFunction &MF) override;

  MachineFunctionProperties getRequiredProperties() const override {
    return MachineFunctionProperties().set(
        MachineFunctionProperties::Property::NoVRegs);
  }

  StringRef getPassName() const override {
    return "X86 pseudo instruction expansion pass";
  }

private:
  void expandICallBranchFunnel(MachineBasicBlock *MBB,
                               MachineBasicBlock::iterator MBBI);
  void expandCALL_RVMARKER(MachineBasicBlock &MBB,
                           MachineBasicBlock::iterator MBBI);
  bool expandMI(MachineBasicBlock &MBB, MachineBasicBlock::iterator MBBI);
  bool expandMBB(MachineBasicBlock &MBB);

  /// This function expands pseudos which affects control flow.
  /// It is done in separate pass to simplify blocks navigation in main
  /// pass(calling expandMBB).
  bool expandPseudosWhichAffectControlFlow(MachineFunction &MF);

  /// Expand X86::VASTART_SAVE_XMM_REGS into set of xmm copying instructions,
  /// placed into separate block guarded by check for al register(for SystemV
  /// abi).
  void expandVastartSaveXmmRegs(
      MachineBasicBlock *EntryBlk,
      MachineBasicBlock::iterator VAStartPseudoInstr) const;
};
char X86ExpandPseudo::ID = 0;

} // End anonymous namespace.

INITIALIZE_PASS(X86ExpandPseudo, DEBUG_TYPE, X86_EXPAND_PSEUDO_NAME, false,
                false)

void X86ExpandPseudo::expandICallBranchFunnel(
    MachineBasicBlock *MBB, MachineBasicBlock::iterator MBBI) {
  MachineBasicBlock *JTMBB = MBB;
  MachineInstr *JTInst = &*MBBI;
  MachineFunction *MF = MBB->getParent();
  const BasicBlock *BB = MBB->getBasicBlock();
  auto InsPt = MachineFunction::iterator(MBB);
  ++InsPt;

  std::vector<std::pair<MachineBasicBlock *, unsigned>> TargetMBBs;
  const DebugLoc &DL = JTInst->getDebugLoc();
  MachineOperand Selector = JTInst->getOperand(0);
  const GlobalValue *CombinedGlobal = JTInst->getOperand(1).getGlobal();

  auto CmpTarget = [&](unsigned Target) {
    if (Selector.isReg())
      MBB->addLiveIn(Selector.getReg());
    BuildMI(*MBB, MBBI, DL, TII->get(X86::LEA64r), X86::R11)
        .addReg(X86::RIP)
        .addImm(1)
        .addReg(0)
        .addGlobalAddress(CombinedGlobal,
                          JTInst->getOperand(2 + 2 * Target).getImm())
        .addReg(0);
    BuildMI(*MBB, MBBI, DL, TII->get(X86::CMP64rr))
        .add(Selector)
        .addReg(X86::R11);
  };

  auto CreateMBB = [&]() {
    auto *NewMBB = MF->CreateMachineBasicBlock(BB);
    MBB->addSuccessor(NewMBB);
    if (!MBB->isLiveIn(X86::EFLAGS))
      MBB->addLiveIn(X86::EFLAGS);
    return NewMBB;
  };

  auto EmitCondJump = [&](unsigned CC, MachineBasicBlock *ThenMBB) {
    BuildMI(*MBB, MBBI, DL, TII->get(X86::JCC_1)).addMBB(ThenMBB).addImm(CC);

    auto *ElseMBB = CreateMBB();
    MF->insert(InsPt, ElseMBB);
    MBB = ElseMBB;
    MBBI = MBB->end();
  };

  auto EmitCondJumpTarget = [&](unsigned CC, unsigned Target) {
    auto *ThenMBB = CreateMBB();
    TargetMBBs.push_back({ThenMBB, Target});
    EmitCondJump(CC, ThenMBB);
  };

  auto EmitTailCall = [&](unsigned Target) {
    BuildMI(*MBB, MBBI, DL, TII->get(X86::TAILJMPd64))
        .add(JTInst->getOperand(3 + 2 * Target));
  };

  std::function<void(unsigned, unsigned)> EmitBranchFunnel =
      [&](unsigned FirstTarget, unsigned NumTargets) {
    if (NumTargets == 1) {
      EmitTailCall(FirstTarget);
      return;
    }

    if (NumTargets == 2) {
      CmpTarget(FirstTarget + 1);
      EmitCondJumpTarget(X86::COND_B, FirstTarget);
      EmitTailCall(FirstTarget + 1);
      return;
    }

    if (NumTargets < 6) {
      CmpTarget(FirstTarget + 1);
      EmitCondJumpTarget(X86::COND_B, FirstTarget);
      EmitCondJumpTarget(X86::COND_E, FirstTarget + 1);
      EmitBranchFunnel(FirstTarget + 2, NumTargets - 2);
      return;
    }

    auto *ThenMBB = CreateMBB();
    CmpTarget(FirstTarget + (NumTargets / 2));
    EmitCondJump(X86::COND_B, ThenMBB);
    EmitCondJumpTarget(X86::COND_E, FirstTarget + (NumTargets / 2));
    EmitBranchFunnel(FirstTarget + (NumTargets / 2) + 1,
                  NumTargets - (NumTargets / 2) - 1);

    MF->insert(InsPt, ThenMBB);
    MBB = ThenMBB;
    MBBI = MBB->end();
    EmitBranchFunnel(FirstTarget, NumTargets / 2);
  };

  EmitBranchFunnel(0, (JTInst->getNumOperands() - 2) / 2);
  for (auto P : TargetMBBs) {
    MF->insert(InsPt, P.first);
    BuildMI(P.first, DL, TII->get(X86::TAILJMPd64))
        .add(JTInst->getOperand(3 + 2 * P.second));
  }
  JTMBB->erase(JTInst);
}

void X86ExpandPseudo::expandCALL_RVMARKER(MachineBasicBlock &MBB,
                                          MachineBasicBlock::iterator MBBI) {
  // Expand CALL_RVMARKER pseudo to call instruction, followed by the special
  //"movq %rax, %rdi" marker.
  MachineInstr &MI = *MBBI;

  MachineInstr *OriginalCall;
  assert((MI.getOperand(1).isGlobal() || MI.getOperand(1).isReg()) &&
         "invalid operand for regular call");
  unsigned Opc = -1;
  if (MI.getOpcode() == X86::CALL64m_RVMARKER)
    Opc = X86::CALL64m;
  else if (MI.getOpcode() == X86::CALL64r_RVMARKER)
    Opc = X86::CALL64r;
  else if (MI.getOpcode() == X86::CALL64pcrel32_RVMARKER)
    Opc = X86::CALL64pcrel32;
  else
    llvm_unreachable("unexpected opcode");

  OriginalCall = BuildMI(MBB, MBBI, MI.getDebugLoc(), TII->get(Opc)).getInstr();
  bool RAXImplicitDead = false;
  for (MachineOperand &Op : llvm::drop_begin(MI.operands())) {
    // RAX may be 'implicit dead', if there are no other users of the return
    // value. We introduce a new use, so change it to 'implicit def'.
    if (Op.isReg() && Op.isImplicit() && Op.isDead() &&
        TRI->regsOverlap(Op.getReg(), X86::RAX)) {
      Op.setIsDead(false);
      Op.setIsDef(true);
      RAXImplicitDead = true;
    }
    OriginalCall->addOperand(Op);
  }

  // Emit marker "movq %rax, %rdi".  %rdi is not callee-saved, so it cannot be
  // live across the earlier call. The call to the ObjC runtime function returns
  // the first argument, so the value of %rax is unchanged after the ObjC
  // runtime call. On Windows targets, the runtime call follows the regular
  // x64 calling convention and expects the first argument in %rcx.
  auto TargetReg = STI->getTargetTriple().isOSWindows() ? X86::RCX : X86::RDI;
  auto *Marker = BuildMI(MBB, MBBI, MI.getDebugLoc(), TII->get(X86::MOV64rr))
                     .addReg(TargetReg, RegState::Define)
                     .addReg(X86::RAX)
                     .getInstr();
  if (MI.shouldUpdateCallSiteInfo())
    MBB.getParent()->moveCallSiteInfo(&MI, Marker);

  // Emit call to ObjC runtime.
  const uint32_t *RegMask =
      TRI->getCallPreservedMask(*MBB.getParent(), CallingConv::C);
  MachineInstr *RtCall =
      BuildMI(MBB, MBBI, MI.getDebugLoc(), TII->get(X86::CALL64pcrel32))
          .addGlobalAddress(MI.getOperand(0).getGlobal(), 0, 0)
          .addRegMask(RegMask)
          .addReg(X86::RAX,
                  RegState::Implicit |
                      (RAXImplicitDead ? (RegState::Dead | RegState::Define)
                                       : RegState::Define))
          .getInstr();
  MI.eraseFromParent();

  auto &TM = MBB.getParent()->getTarget();
  // On Darwin platforms, wrap the expanded sequence in a bundle to prevent
  // later optimizations from breaking up the sequence.
  if (TM.getTargetTriple().isOSDarwin())
    finalizeBundle(MBB, OriginalCall->getIterator(),
                   std::next(RtCall->getIterator()));
}

/// If \p MBBI is a pseudo instruction, this method expands
/// it to the corresponding (sequence of) actual instruction(s).
/// \returns true if \p MBBI has been expanded.
bool X86ExpandPseudo::expandMI(MachineBasicBlock &MBB,
                               MachineBasicBlock::iterator MBBI) {
  MachineInstr &MI = *MBBI;
  unsigned Opcode = MI.getOpcode();
  const DebugLoc &DL = MBBI->getDebugLoc();
#define GET_EGPR_IF_ENABLED(OPC) (STI->hasEGPR() ? OPC##_EVEX : OPC)
  switch (Opcode) {
  default:
    return false;
  case X86::TCRETURNdi:
  case X86::TCRETURNdicc:
  case X86::TCRETURNri:
  case X86::TCRETURNmi:
  case X86::TCRETURNdi64:
  case X86::TCRETURNdi64cc:
  case X86::TCRETURNri64:
  case X86::TCRETURNmi64: {
    bool isMem = Opcode == X86::TCRETURNmi || Opcode == X86::TCRETURNmi64;
    MachineOperand &JumpTarget = MBBI->getOperand(0);
    MachineOperand &StackAdjust = MBBI->getOperand(isMem ? X86::AddrNumOperands
                                                         : 1);
    assert(StackAdjust.isImm() && "Expecting immediate value.");

    // Adjust stack pointer.
    int StackAdj = StackAdjust.getImm();
    int MaxTCDelta = X86FI->getTCReturnAddrDelta();
    int Offset = 0;
    assert(MaxTCDelta <= 0 && "MaxTCDelta should never be positive");

    // Incoporate the retaddr area.
    Offset = StackAdj - MaxTCDelta;
    assert(Offset >= 0 && "Offset should never be negative");

    if (Opcode == X86::TCRETURNdicc || Opcode == X86::TCRETURNdi64cc) {
      assert(Offset == 0 && "Conditional tail call cannot adjust the stack.");
    }

    if (Offset) {
      // Check for possible merge with preceding ADD instruction.
      Offset += X86FL->mergeSPUpdates(MBB, MBBI, true);
      X86FL->emitSPUpdate(MBB, MBBI, DL, Offset, /*InEpilogue=*/true);
    }

    // Jump to label or value in register.
    bool IsWin64 = STI->isTargetWin64();
    if (Opcode == X86::TCRETURNdi || Opcode == X86::TCRETURNdicc ||
        Opcode == X86::TCRETURNdi64 || Opcode == X86::TCRETURNdi64cc) {
      unsigned Op;
      switch (Opcode) {
      case X86::TCRETURNdi:
        Op = X86::TAILJMPd;
        break;
      case X86::TCRETURNdicc:
        Op = X86::TAILJMPd_CC;
        break;
      case X86::TCRETURNdi64cc:
        assert(!MBB.getParent()->hasWinCFI() &&
               "Conditional tail calls confuse "
               "the Win64 unwinder.");
        Op = X86::TAILJMPd64_CC;
        break;
      default:
        // Note: Win64 uses REX prefixes indirect jumps out of functions, but
        // not direct ones.
        Op = X86::TAILJMPd64;
        break;
      }
      MachineInstrBuilder MIB = BuildMI(MBB, MBBI, DL, TII->get(Op));
      if (JumpTarget.isGlobal()) {
        MIB.addGlobalAddress(JumpTarget.getGlobal(), JumpTarget.getOffset(),
                             JumpTarget.getTargetFlags());
      } else {
        assert(JumpTarget.isSymbol());
        MIB.addExternalSymbol(JumpTarget.getSymbolName(),
                              JumpTarget.getTargetFlags());
      }
      if (Op == X86::TAILJMPd_CC || Op == X86::TAILJMPd64_CC) {
        MIB.addImm(MBBI->getOperand(2).getImm());
      }

    } else if (Opcode == X86::TCRETURNmi || Opcode == X86::TCRETURNmi64) {
      unsigned Op = (Opcode == X86::TCRETURNmi)
                        ? X86::TAILJMPm
                        : (IsWin64 ? X86::TAILJMPm64_REX : X86::TAILJMPm64);
      MachineInstrBuilder MIB = BuildMI(MBB, MBBI, DL, TII->get(Op));
      for (unsigned i = 0; i != X86::AddrNumOperands; ++i)
        MIB.add(MBBI->getOperand(i));
    } else if (Opcode == X86::TCRETURNri64) {
      JumpTarget.setIsKill();
      BuildMI(MBB, MBBI, DL,
              TII->get(IsWin64 ? X86::TAILJMPr64_REX : X86::TAILJMPr64))
          .add(JumpTarget);
    } else {
      JumpTarget.setIsKill();
      BuildMI(MBB, MBBI, DL, TII->get(X86::TAILJMPr))
          .add(JumpTarget);
    }

    MachineInstr &NewMI = *std::prev(MBBI);
    NewMI.copyImplicitOps(*MBBI->getParent()->getParent(), *MBBI);
    NewMI.setCFIType(*MBB.getParent(), MI.getCFIType());

    // Update the call site info.
    if (MBBI->isCandidateForCallSiteEntry())
      MBB.getParent()->moveCallSiteInfo(&*MBBI, &NewMI);

    // Delete the pseudo instruction TCRETURN.
    MBB.erase(MBBI);

    return true;
  }
  case X86::EH_RETURN:
  case X86::EH_RETURN64: {
    MachineOperand &DestAddr = MBBI->getOperand(0);
    assert(DestAddr.isReg() && "Offset should be in register!");
    const bool Uses64BitFramePtr =
        STI->isTarget64BitLP64() || STI->isTargetNaCl64();
    Register StackPtr = TRI->getStackRegister();
    BuildMI(MBB, MBBI, DL,
            TII->get(Uses64BitFramePtr ? X86::MOV64rr : X86::MOV32rr), StackPtr)
        .addReg(DestAddr.getReg());
    // The EH_RETURN pseudo is really removed during the MC Lowering.
    return true;
  }
  case X86::IRET: {
    // Adjust stack to erase error code
    int64_t StackAdj = MBBI->getOperand(0).getImm();
    X86FL->emitSPUpdate(MBB, MBBI, DL, StackAdj, true);
    // Replace pseudo with machine iret
    unsigned RetOp = STI->is64Bit() ? X86::IRET64 : X86::IRET32;
    // Use UIRET if UINTR is present (except for building kernel)
    if (STI->is64Bit() && STI->hasUINTR() &&
        MBB.getParent()->getTarget().getCodeModel() != CodeModel::Kernel)
      RetOp = X86::UIRET;
    BuildMI(MBB, MBBI, DL, TII->get(RetOp));
    MBB.erase(MBBI);
    return true;
  }
  case X86::RET: {
    // Adjust stack to erase error code
    int64_t StackAdj = MBBI->getOperand(0).getImm();
    MachineInstrBuilder MIB;
    if (StackAdj == 0) {
      MIB = BuildMI(MBB, MBBI, DL,
                    TII->get(STI->is64Bit() ? X86::RET64 : X86::RET32));
    } else if (isUInt<16>(StackAdj)) {
      MIB = BuildMI(MBB, MBBI, DL,
                    TII->get(STI->is64Bit() ? X86::RETI64 : X86::RETI32))
                .addImm(StackAdj);
    } else {
      assert(!STI->is64Bit() &&
             "shouldn't need to do this for x86_64 targets!");
      // A ret can only handle immediates as big as 2**16-1.  If we need to pop
      // off bytes before the return address, we must do it manually.
      BuildMI(MBB, MBBI, DL, TII->get(X86::POP32r)).addReg(X86::ECX, RegState::Define);
      X86FL->emitSPUpdate(MBB, MBBI, DL, StackAdj, /*InEpilogue=*/true);
      BuildMI(MBB, MBBI, DL, TII->get(X86::PUSH32r)).addReg(X86::ECX);
      MIB = BuildMI(MBB, MBBI, DL, TII->get(X86::RET32));
    }
    for (unsigned I = 1, E = MBBI->getNumOperands(); I != E; ++I)
      MIB.add(MBBI->getOperand(I));
    MBB.erase(MBBI);
    return true;
  }
  case X86::LCMPXCHG16B_SAVE_RBX: {
    // Perform the following transformation.
    // SaveRbx = pseudocmpxchg Addr, <4 opds for the address>, InArg, SaveRbx
    // =>
    // RBX = InArg
    // actualcmpxchg Addr
    // RBX = SaveRbx
    const MachineOperand &InArg = MBBI->getOperand(6);
    Register SaveRbx = MBBI->getOperand(7).getReg();

    // Copy the input argument of the pseudo into the argument of the
    // actual instruction.
    // NOTE: We don't copy the kill flag since the input might be the same reg
    // as one of the other operands of LCMPXCHG16B.
    TII->copyPhysReg(MBB, MBBI, DL, X86::RBX, InArg.getReg(), false);
    // Create the actual instruction.
    MachineInstr *NewInstr = BuildMI(MBB, MBBI, DL, TII->get(X86::LCMPXCHG16B));
    // Copy the operands related to the address.
    for (unsigned Idx = 1; Idx < 6; ++Idx)
      NewInstr->addOperand(MBBI->getOperand(Idx));
    // Finally, restore the value of RBX.
    TII->copyPhysReg(MBB, MBBI, DL, X86::RBX, SaveRbx,
                     /*SrcIsKill*/ true);

    // Delete the pseudo.
    MBBI->eraseFromParent();
    return true;
  }
  // Loading/storing mask pairs requires two kmov operations. The second one of
  // these needs a 2 byte displacement relative to the specified address (with
  // 32 bit spill size). The pairs of 1bit masks up to 16 bit masks all use the
  // same spill size, they all are stored using MASKPAIR16STORE, loaded using
  // MASKPAIR16LOAD.
  //
  // The displacement value might wrap around in theory, thus the asserts in
  // both cases.
  case X86::MASKPAIR16LOAD: {
    int64_t Disp = MBBI->getOperand(1 + X86::AddrDisp).getImm();
    assert(Disp >= 0 && Disp <= INT32_MAX - 2 && "Unexpected displacement");
    Register Reg = MBBI->getOperand(0).getReg();
    bool DstIsDead = MBBI->getOperand(0).isDead();
    Register Reg0 = TRI->getSubReg(Reg, X86::sub_mask_0);
    Register Reg1 = TRI->getSubReg(Reg, X86::sub_mask_1);

    auto MIBLo =
        BuildMI(MBB, MBBI, DL, TII->get(GET_EGPR_IF_ENABLED(X86::KMOVWkm)))
            .addReg(Reg0, RegState::Define | getDeadRegState(DstIsDead));
    auto MIBHi =
        BuildMI(MBB, MBBI, DL, TII->get(GET_EGPR_IF_ENABLED(X86::KMOVWkm)))
            .addReg(Reg1, RegState::Define | getDeadRegState(DstIsDead));

    for (int i = 0; i < X86::AddrNumOperands; ++i) {
      MIBLo.add(MBBI->getOperand(1 + i));
      if (i == X86::AddrDisp)
        MIBHi.addImm(Disp + 2);
      else
        MIBHi.add(MBBI->getOperand(1 + i));
    }

    // Split the memory operand, adjusting the offset and size for the halves.
    MachineMemOperand *OldMMO = MBBI->memoperands().front();
    MachineFunction *MF = MBB.getParent();
    MachineMemOperand *MMOLo = MF->getMachineMemOperand(OldMMO, 0, 2);
    MachineMemOperand *MMOHi = MF->getMachineMemOperand(OldMMO, 2, 2);

    MIBLo.setMemRefs(MMOLo);
    MIBHi.setMemRefs(MMOHi);

    // Delete the pseudo.
    MBB.erase(MBBI);
    return true;
  }
  case X86::MASKPAIR16STORE: {
    int64_t Disp = MBBI->getOperand(X86::AddrDisp).getImm();
    assert(Disp >= 0 && Disp <= INT32_MAX - 2 && "Unexpected displacement");
    Register Reg = MBBI->getOperand(X86::AddrNumOperands).getReg();
    bool SrcIsKill = MBBI->getOperand(X86::AddrNumOperands).isKill();
    Register Reg0 = TRI->getSubReg(Reg, X86::sub_mask_0);
    Register Reg1 = TRI->getSubReg(Reg, X86::sub_mask_1);

    auto MIBLo =
        BuildMI(MBB, MBBI, DL, TII->get(GET_EGPR_IF_ENABLED(X86::KMOVWmk)));
    auto MIBHi =
        BuildMI(MBB, MBBI, DL, TII->get(GET_EGPR_IF_ENABLED(X86::KMOVWmk)));

    for (int i = 0; i < X86::AddrNumOperands; ++i) {
      MIBLo.add(MBBI->getOperand(i));
      if (i == X86::AddrDisp)
        MIBHi.addImm(Disp + 2);
      else
        MIBHi.add(MBBI->getOperand(i));
    }
    MIBLo.addReg(Reg0, getKillRegState(SrcIsKill));
    MIBHi.addReg(Reg1, getKillRegState(SrcIsKill));

    // Split the memory operand, adjusting the offset and size for the halves.
    MachineMemOperand *OldMMO = MBBI->memoperands().front();
    MachineFunction *MF = MBB.getParent();
    MachineMemOperand *MMOLo = MF->getMachineMemOperand(OldMMO, 0, 2);
    MachineMemOperand *MMOHi = MF->getMachineMemOperand(OldMMO, 2, 2);

    MIBLo.setMemRefs(MMOLo);
    MIBHi.setMemRefs(MMOHi);

    // Delete the pseudo.
    MBB.erase(MBBI);
    return true;
  }
  case X86::MWAITX_SAVE_RBX: {
    // Perform the following transformation.
    // SaveRbx = pseudomwaitx InArg, SaveRbx
    // =>
    // [E|R]BX = InArg
    // actualmwaitx
    // [E|R]BX = SaveRbx
    const MachineOperand &InArg = MBBI->getOperand(1);
    // Copy the input argument of the pseudo into the argument of the
    // actual instruction.
    TII->copyPhysReg(MBB, MBBI, DL, X86::EBX, InArg.getReg(), InArg.isKill());
    // Create the actual instruction.
    BuildMI(MBB, MBBI, DL, TII->get(X86::MWAITXrrr));
    // Finally, restore the value of RBX.
    Register SaveRbx = MBBI->getOperand(2).getReg();
    TII->copyPhysReg(MBB, MBBI, DL, X86::RBX, SaveRbx, /*SrcIsKill*/ true);
    // Delete the pseudo.
    MBBI->eraseFromParent();
    return true;
  }
  case TargetOpcode::ICALL_BRANCH_FUNNEL:
    expandICallBranchFunnel(&MBB, MBBI);
    return true;
  case X86::PLDTILECFGV: {
    MI.setDesc(TII->get(GET_EGPR_IF_ENABLED(X86::LDTILECFG)));
    return true;
  }
  case X86::PTILELOADDV:
  case X86::PTILELOADDT1V:
  case X86::PTILELOADDRSV:
  case X86::PTILELOADDRST1V:
  case X86::PTCVTROWD2PSrreV:
  case X86::PTCVTROWD2PSrriV:
  case X86::PTCVTROWPS2PBF16HrreV:
  case X86::PTCVTROWPS2PBF16HrriV:
  case X86::PTCVTROWPS2PBF16LrreV:
  case X86::PTCVTROWPS2PBF16LrriV:
  case X86::PTCVTROWPS2PHHrreV:
  case X86::PTCVTROWPS2PHHrriV:
  case X86::PTCVTROWPS2PHLrreV:
  case X86::PTCVTROWPS2PHLrriV:
  case X86::PTILEMOVROWrreV:
  case X86::PTILEMOVROWrriV: {
    for (unsigned i = 2; i > 0; --i)
      MI.removeOperand(i);
    unsigned Opc;
    switch (Opcode) {
    case X86::PTILELOADDRSV:
      Opc = X86::TILELOADDRS;
      break;
    case X86::PTILELOADDRST1V:
      Opc = X86::TILELOADDRST1;
      break;
    case X86::PTILELOADDV:
      Opc = GET_EGPR_IF_ENABLED(X86::TILELOADD);
      break;
    case X86::PTILELOADDT1V:
      Opc = GET_EGPR_IF_ENABLED(X86::TILELOADDT1);
      break;
    case X86::PTCVTROWD2PSrreV:
      Opc = X86::TCVTROWD2PSrre;
      break;
    case X86::PTCVTROWD2PSrriV:
      Opc = X86::TCVTROWD2PSrri;
      break;
    case X86::PTCVTROWPS2PBF16HrreV:
      Opc = X86::TCVTROWPS2PBF16Hrre;
      break;
    case X86::PTCVTROWPS2PBF16HrriV:
      Opc = X86::TCVTROWPS2PBF16Hrri;
      break;
    case X86::PTCVTROWPS2PBF16LrreV:
      Opc = X86::TCVTROWPS2PBF16Lrre;
      break;
    case X86::PTCVTROWPS2PBF16LrriV:
      Opc = X86::TCVTROWPS2PBF16Lrri;
      break;
    case X86::PTCVTROWPS2PHHrreV:
      Opc = X86::TCVTROWPS2PHHrre;
      break;
    case X86::PTCVTROWPS2PHHrriV:
      Opc = X86::TCVTROWPS2PHHrri;
      break;
    case X86::PTCVTROWPS2PHLrreV:
      Opc = X86::TCVTROWPS2PHLrre;
      break;
    case X86::PTCVTROWPS2PHLrriV:
      Opc = X86::TCVTROWPS2PHLrri;
      break;
    case X86::PTILEMOVROWrreV:
      Opc = X86::TILEMOVROWrre;
      break;
    case X86::PTILEMOVROWrriV:
      Opc = X86::TILEMOVROWrri;
      break;
    default:
      llvm_unreachable("Unexpected Opcode");
    }
    MI.setDesc(TII->get(Opc));
    return true;
  }
  // TILEPAIRLOAD is just for TILEPair spill, we don't have corresponding
  // AMX instruction to support it. So, split it to 2 load instructions:
  // "TILEPAIRLOAD TMM0:TMM1, Base, Scale, Index, Offset, Segment" -->
  // "TILELOAD TMM0, Base, Scale, Index, Offset, Segment" +
  // "TILELOAD TMM1, Base, Scale, Index, Offset + TMM_SIZE, Segment"
  case X86::PTILEPAIRLOAD: {
    int64_t Disp = MBBI->getOperand(1 + X86::AddrDisp).getImm();
    Register TReg = MBBI->getOperand(0).getReg();
    bool DstIsDead = MBBI->getOperand(0).isDead();
    Register TReg0 = TRI->getSubReg(TReg, X86::sub_t0);
    Register TReg1 = TRI->getSubReg(TReg, X86::sub_t1);
    unsigned TmmSize = TRI->getRegSizeInBits(X86::TILERegClass) / 8;

    MachineInstrBuilder MIBLo =
        BuildMI(MBB, MBBI, DL, TII->get(X86::TILELOADD))
            .addReg(TReg0, RegState::Define | getDeadRegState(DstIsDead));
    MachineInstrBuilder MIBHi =
        BuildMI(MBB, MBBI, DL, TII->get(X86::TILELOADD))
            .addReg(TReg1, RegState::Define | getDeadRegState(DstIsDead));

    for (int i = 0; i < X86::AddrNumOperands; ++i) {
      MIBLo.add(MBBI->getOperand(1 + i));
      if (i == X86::AddrDisp)
        MIBHi.addImm(Disp + TmmSize);
      else
        MIBHi.add(MBBI->getOperand(1 + i));
    }

    // Make sure the first stride reg used in first tileload is alive.
    MachineOperand &Stride =
        MIBLo.getInstr()->getOperand(1 + X86::AddrIndexReg);
    Stride.setIsKill(false);

    // Split the memory operand, adjusting the offset and size for the halves.
    MachineMemOperand *OldMMO = MBBI->memoperands().front();
    MachineFunction *MF = MBB.getParent();
    MachineMemOperand *MMOLo = MF->getMachineMemOperand(OldMMO, 0, TmmSize);
    MachineMemOperand *MMOHi =
        MF->getMachineMemOperand(OldMMO, TmmSize, TmmSize);

    MIBLo.setMemRefs(MMOLo);
    MIBHi.setMemRefs(MMOHi);

    // Delete the pseudo.
    MBB.erase(MBBI);
    return true;
  }
  // Similar with TILEPAIRLOAD, TILEPAIRSTORE is just for TILEPair spill, no
  // corresponding AMX instruction to support it. So, split it too:
  // "TILEPAIRSTORE Base, Scale, Index, Offset, Segment, TMM0:TMM1" -->
  // "TILESTORE Base, Scale, Index, Offset, Segment, TMM0" +
  // "TILESTORE Base, Scale, Index, Offset + TMM_SIZE, Segment, TMM1"
  case X86::PTILEPAIRSTORE: {
    int64_t Disp = MBBI->getOperand(X86::AddrDisp).getImm();
    Register TReg = MBBI->getOperand(X86::AddrNumOperands).getReg();
    bool SrcIsKill = MBBI->getOperand(X86::AddrNumOperands).isKill();
    Register TReg0 = TRI->getSubReg(TReg, X86::sub_t0);
    Register TReg1 = TRI->getSubReg(TReg, X86::sub_t1);
    unsigned TmmSize = TRI->getRegSizeInBits(X86::TILERegClass) / 8;

    MachineInstrBuilder MIBLo =
        BuildMI(MBB, MBBI, DL, TII->get(X86::TILESTORED));
    MachineInstrBuilder MIBHi =
        BuildMI(MBB, MBBI, DL, TII->get(X86::TILESTORED));

    for (int i = 0; i < X86::AddrNumOperands; ++i) {
      MIBLo.add(MBBI->getOperand(i));
      if (i == X86::AddrDisp)
        MIBHi.addImm(Disp + TmmSize);
      else
        MIBHi.add(MBBI->getOperand(i));
    }
    MIBLo.addReg(TReg0, getKillRegState(SrcIsKill));
    MIBHi.addReg(TReg1, getKillRegState(SrcIsKill));

    // Make sure the first stride reg used in first tilestore is alive.
    MachineOperand &Stride = MIBLo.getInstr()->getOperand(X86::AddrIndexReg);
    Stride.setIsKill(false);

    // Split the memory operand, adjusting the offset and size for the halves.
    MachineMemOperand *OldMMO = MBBI->memoperands().front();
    MachineFunction *MF = MBB.getParent();
    MachineMemOperand *MMOLo = MF->getMachineMemOperand(OldMMO, 0, TmmSize);
    MachineMemOperand *MMOHi =
        MF->getMachineMemOperand(OldMMO, TmmSize, TmmSize);

    MIBLo.setMemRefs(MMOLo);
    MIBHi.setMemRefs(MMOHi);

    // Delete the pseudo.
    MBB.erase(MBBI);
    return true;
  }
  case X86::PT2RPNTLVWZ0V:
  case X86::PT2RPNTLVWZ0T1V:
  case X86::PT2RPNTLVWZ1V:
<<<<<<< HEAD
  case X86::PT2RPNTLVWZ1T1V: {
=======
  case X86::PT2RPNTLVWZ1T1V:
  case X86::PT2RPNTLVWZ0RSV:
  case X86::PT2RPNTLVWZ0RST1V:
  case X86::PT2RPNTLVWZ1RSV:
  case X86::PT2RPNTLVWZ1RST1V: {
>>>>>>> a8d96e15
    for (unsigned i = 3; i > 0; --i)
      MI.removeOperand(i);
    unsigned Opc;
    switch (Opcode) {
    case X86::PT2RPNTLVWZ0V:
      Opc = X86::T2RPNTLVWZ0;
      break;
    case X86::PT2RPNTLVWZ0T1V:
      Opc = X86::T2RPNTLVWZ0T1;
      break;
    case X86::PT2RPNTLVWZ1V:
      Opc = X86::T2RPNTLVWZ1;
      break;
    case X86::PT2RPNTLVWZ1T1V:
      Opc = X86::T2RPNTLVWZ1T1;
      break;
<<<<<<< HEAD
=======
    case X86::PT2RPNTLVWZ0RSV:
      Opc = X86::T2RPNTLVWZ0RS;
      break;
    case X86::PT2RPNTLVWZ0RST1V:
      Opc = X86::T2RPNTLVWZ0RST1;
      break;
    case X86::PT2RPNTLVWZ1RSV:
      Opc = X86::T2RPNTLVWZ1RS;
      break;
    case X86::PT2RPNTLVWZ1RST1V:
      Opc = X86::T2RPNTLVWZ1RST1;
      break;
>>>>>>> a8d96e15
    default:
      llvm_unreachable("Impossible Opcode!");
    }
    MI.setDesc(TII->get(Opc));
    return true;
  }
<<<<<<< HEAD
  case X86::PTTRANSPOSEDV: {
    for (int i = 2; i > 0; --i)
      MI.removeOperand(i);
    MI.setDesc(TII->get(X86::TTRANSPOSED));
=======
  case X86::PTTRANSPOSEDV:
  case X86::PTCONJTFP16V: {
    for (int i = 2; i > 0; --i)
      MI.removeOperand(i);
    MI.setDesc(TII->get(Opcode == X86::PTTRANSPOSEDV ? X86::TTRANSPOSED
                                                     : X86::TCONJTFP16));
>>>>>>> a8d96e15
    return true;
  }
  case X86::PTCMMIMFP16PSV:
  case X86::PTCMMRLFP16PSV:
  case X86::PTDPBSSDV:
  case X86::PTDPBSUDV:
  case X86::PTDPBUSDV:
  case X86::PTDPBUUDV:
  case X86::PTDPBF16PSV:
  case X86::PTDPFP16PSV:
  case X86::PTTDPBF16PSV:
  case X86::PTTDPFP16PSV:
  case X86::PTTCMMIMFP16PSV:
  case X86::PTTCMMRLFP16PSV:
  case X86::PTCONJTCMMIMFP16PSV:
  case X86::PTMMULTF32PSV:
  case X86::PTTMMULTF32PSV:
  case X86::PTDPBF8PSV:
  case X86::PTDPBHF8PSV:
  case X86::PTDPHBF8PSV:
  case X86::PTDPHF8PSV: {
    MI.untieRegOperand(4);
    for (unsigned i = 3; i > 0; --i)
      MI.removeOperand(i);
    unsigned Opc;
    switch (Opcode) {
    case X86::PTCMMIMFP16PSV:  Opc = X86::TCMMIMFP16PS; break;
    case X86::PTCMMRLFP16PSV:  Opc = X86::TCMMRLFP16PS; break;
    case X86::PTDPBSSDV:   Opc = X86::TDPBSSD; break;
    case X86::PTDPBSUDV:   Opc = X86::TDPBSUD; break;
    case X86::PTDPBUSDV:   Opc = X86::TDPBUSD; break;
    case X86::PTDPBUUDV:   Opc = X86::TDPBUUD; break;
    case X86::PTDPBF16PSV: Opc = X86::TDPBF16PS; break;
    case X86::PTDPFP16PSV: Opc = X86::TDPFP16PS; break;
    case X86::PTTDPBF16PSV:
      Opc = X86::TTDPBF16PS;
      break;
    case X86::PTTDPFP16PSV:
      Opc = X86::TTDPFP16PS;
      break;
    case X86::PTTCMMIMFP16PSV:
      Opc = X86::TTCMMIMFP16PS;
      break;
    case X86::PTTCMMRLFP16PSV:
      Opc = X86::TTCMMRLFP16PS;
      break;
    case X86::PTCONJTCMMIMFP16PSV:
      Opc = X86::TCONJTCMMIMFP16PS;
      break;
    case X86::PTMMULTF32PSV:
      Opc = X86::TMMULTF32PS;
      break;
    case X86::PTTMMULTF32PSV:
      Opc = X86::TTMMULTF32PS;
      break;
    case X86::PTDPBF8PSV:
      Opc = X86::TDPBF8PS;
      break;
    case X86::PTDPBHF8PSV:
      Opc = X86::TDPBHF8PS;
      break;
    case X86::PTDPHBF8PSV:
      Opc = X86::TDPHBF8PS;
      break;
    case X86::PTDPHF8PSV:
      Opc = X86::TDPHF8PS;
      break;

    default:
      llvm_unreachable("Unexpected Opcode");
    }
    MI.setDesc(TII->get(Opc));
    MI.tieOperands(0, 1);
    return true;
  }
  case X86::PTILESTOREDV: {
    for (int i = 1; i >= 0; --i)
      MI.removeOperand(i);
    MI.setDesc(TII->get(GET_EGPR_IF_ENABLED(X86::TILESTORED)));
    return true;
  }
#undef GET_EGPR_IF_ENABLED
  case X86::PTILEZEROV: {
    for (int i = 2; i > 0; --i) // Remove row, col
      MI.removeOperand(i);
    MI.setDesc(TII->get(X86::TILEZERO));
    return true;
  }
  case X86::CALL64pcrel32_RVMARKER:
  case X86::CALL64r_RVMARKER:
  case X86::CALL64m_RVMARKER:
    expandCALL_RVMARKER(MBB, MBBI);
    return true;
  case X86::ADD32mi_ND:
  case X86::ADD64mi32_ND:
  case X86::SUB32mi_ND:
  case X86::SUB64mi32_ND:
  case X86::AND32mi_ND:
  case X86::AND64mi32_ND:
  case X86::OR32mi_ND:
  case X86::OR64mi32_ND:
  case X86::XOR32mi_ND:
  case X86::XOR64mi32_ND:
  case X86::ADC32mi_ND:
  case X86::ADC64mi32_ND:
  case X86::SBB32mi_ND:
  case X86::SBB64mi32_ND: {
    // It's possible for an EVEX-encoded legacy instruction to reach the 15-byte
    // instruction length limit: 4 bytes of EVEX prefix + 1 byte of opcode + 1
    // byte of ModRM + 1 byte of SIB + 4 bytes of displacement + 4 bytes of
    // immediate = 15 bytes in total, e.g.
    //
    //  subq    $184, %fs:257(%rbx, %rcx), %rax
    //
    // In such a case, no additional (ADSIZE or segment override) prefix can be
    // used. To resolve the issue, we split the “long” instruction into 2
    // instructions:
    //
    //  movq %fs:257(%rbx, %rcx)，%rax
    //  subq $184, %rax
    //
    //  Therefore we consider the OPmi_ND to be a pseudo instruction to some
    //  extent.
    const MachineOperand &ImmOp =
        MI.getOperand(MI.getNumExplicitOperands() - 1);
    // If the immediate is a expr, conservatively estimate 4 bytes.
    if (ImmOp.isImm() && isInt<8>(ImmOp.getImm()))
      return false;
    int MemOpNo = X86::getFirstAddrOperandIdx(MI);
    const MachineOperand &DispOp = MI.getOperand(MemOpNo + X86::AddrDisp);
    Register Base = MI.getOperand(MemOpNo + X86::AddrBaseReg).getReg();
    // If the displacement is a expr, conservatively estimate 4 bytes.
    if (Base && DispOp.isImm() && isInt<8>(DispOp.getImm()))
      return false;
    // There can only be one of three: SIB, segment override register, ADSIZE
    Register Index = MI.getOperand(MemOpNo + X86::AddrIndexReg).getReg();
    unsigned Count = !!MI.getOperand(MemOpNo + X86::AddrSegmentReg).getReg();
    if (X86II::needSIB(Base, Index, /*In64BitMode=*/true))
      ++Count;
    if (X86MCRegisterClasses[X86::GR32RegClassID].contains(Base) ||
        X86MCRegisterClasses[X86::GR32RegClassID].contains(Index))
      ++Count;
    if (Count < 2)
      return false;
    unsigned Opc, LoadOpc;
    switch (Opcode) {
#define MI_TO_RI(OP)                                                           \
  case X86::OP##32mi_ND:                                                       \
    Opc = X86::OP##32ri;                                                       \
    LoadOpc = X86::MOV32rm;                                                    \
    break;                                                                     \
  case X86::OP##64mi32_ND:                                                     \
    Opc = X86::OP##64ri32;                                                     \
    LoadOpc = X86::MOV64rm;                                                    \
    break;

    default:
      llvm_unreachable("Unexpected Opcode");
      MI_TO_RI(ADD);
      MI_TO_RI(SUB);
      MI_TO_RI(AND);
      MI_TO_RI(OR);
      MI_TO_RI(XOR);
      MI_TO_RI(ADC);
      MI_TO_RI(SBB);
#undef MI_TO_RI
    }
    // Insert OPri.
    Register DestReg = MI.getOperand(0).getReg();
    BuildMI(MBB, std::next(MBBI), DL, TII->get(Opc), DestReg)
        .addReg(DestReg)
        .add(ImmOp);
    // Change OPmi_ND to MOVrm.
    for (unsigned I = MI.getNumImplicitOperands() + 1; I != 0; --I)
      MI.removeOperand(MI.getNumOperands() - 1);
    MI.setDesc(TII->get(LoadOpc));
    return true;
  }
  }
  llvm_unreachable("Previous switch has a fallthrough?");
}

// This function creates additional block for storing varargs guarded
// registers. It adds check for %al into entry block, to skip
// GuardedRegsBlk if xmm registers should not be stored.
//
//     EntryBlk[VAStartPseudoInstr]     EntryBlk
//        |                              |     .
//        |                              |        .
//        |                              |   GuardedRegsBlk
//        |                      =>      |        .
//        |                              |     .
//        |                             TailBlk
//        |                              |
//        |                              |
//
void X86ExpandPseudo::expandVastartSaveXmmRegs(
    MachineBasicBlock *EntryBlk,
    MachineBasicBlock::iterator VAStartPseudoInstr) const {
  assert(VAStartPseudoInstr->getOpcode() == X86::VASTART_SAVE_XMM_REGS);

  MachineFunction *Func = EntryBlk->getParent();
  const TargetInstrInfo *TII = STI->getInstrInfo();
  const DebugLoc &DL = VAStartPseudoInstr->getDebugLoc();
  Register CountReg = VAStartPseudoInstr->getOperand(0).getReg();

  // Calculate liveins for newly created blocks.
  LivePhysRegs LiveRegs(*STI->getRegisterInfo());
  SmallVector<std::pair<MCPhysReg, const MachineOperand *>, 8> Clobbers;

  LiveRegs.addLiveIns(*EntryBlk);
  for (MachineInstr &MI : EntryBlk->instrs()) {
    if (MI.getOpcode() == VAStartPseudoInstr->getOpcode())
      break;

    LiveRegs.stepForward(MI, Clobbers);
  }

  // Create the new basic blocks. One block contains all the XMM stores,
  // and another block is the final destination regardless of whether any
  // stores were performed.
  const BasicBlock *LLVMBlk = EntryBlk->getBasicBlock();
  MachineFunction::iterator EntryBlkIter = ++EntryBlk->getIterator();
  MachineBasicBlock *GuardedRegsBlk = Func->CreateMachineBasicBlock(LLVMBlk);
  MachineBasicBlock *TailBlk = Func->CreateMachineBasicBlock(LLVMBlk);
  Func->insert(EntryBlkIter, GuardedRegsBlk);
  Func->insert(EntryBlkIter, TailBlk);

  // Transfer the remainder of EntryBlk and its successor edges to TailBlk.
  TailBlk->splice(TailBlk->begin(), EntryBlk,
                  std::next(MachineBasicBlock::iterator(VAStartPseudoInstr)),
                  EntryBlk->end());
  TailBlk->transferSuccessorsAndUpdatePHIs(EntryBlk);

  uint64_t FrameOffset = VAStartPseudoInstr->getOperand(4).getImm();
  uint64_t VarArgsRegsOffset = VAStartPseudoInstr->getOperand(6).getImm();

  // TODO: add support for YMM and ZMM here.
  unsigned MOVOpc = STI->hasAVX() ? X86::VMOVAPSmr : X86::MOVAPSmr;

  // In the XMM save block, save all the XMM argument registers.
  for (int64_t OpndIdx = 7, RegIdx = 0;
       OpndIdx < VAStartPseudoInstr->getNumOperands() - 1;
       OpndIdx++, RegIdx++) {
    auto NewMI = BuildMI(GuardedRegsBlk, DL, TII->get(MOVOpc));
    for (int i = 0; i < X86::AddrNumOperands; ++i) {
      if (i == X86::AddrDisp)
        NewMI.addImm(FrameOffset + VarArgsRegsOffset + RegIdx * 16);
      else
        NewMI.add(VAStartPseudoInstr->getOperand(i + 1));
    }
    NewMI.addReg(VAStartPseudoInstr->getOperand(OpndIdx).getReg());
    assert(VAStartPseudoInstr->getOperand(OpndIdx).getReg().isPhysical());
  }

  // The original block will now fall through to the GuardedRegsBlk.
  EntryBlk->addSuccessor(GuardedRegsBlk);
  // The GuardedRegsBlk will fall through to the TailBlk.
  GuardedRegsBlk->addSuccessor(TailBlk);

  if (!STI->isCallingConvWin64(Func->getFunction().getCallingConv())) {
    // If %al is 0, branch around the XMM save block.
    BuildMI(EntryBlk, DL, TII->get(X86::TEST8rr))
        .addReg(CountReg)
        .addReg(CountReg);
    BuildMI(EntryBlk, DL, TII->get(X86::JCC_1))
        .addMBB(TailBlk)
        .addImm(X86::COND_E);
    EntryBlk->addSuccessor(TailBlk);
  }

  // Add liveins to the created block.
  addLiveIns(*GuardedRegsBlk, LiveRegs);
  addLiveIns(*TailBlk, LiveRegs);

  // Delete the pseudo.
  VAStartPseudoInstr->eraseFromParent();
}

/// Expand all pseudo instructions contained in \p MBB.
/// \returns true if any expansion occurred for \p MBB.
bool X86ExpandPseudo::expandMBB(MachineBasicBlock &MBB) {
  bool Modified = false;

  // MBBI may be invalidated by the expansion.
  MachineBasicBlock::iterator MBBI = MBB.begin(), E = MBB.end();
  while (MBBI != E) {
    MachineBasicBlock::iterator NMBBI = std::next(MBBI);
    Modified |= expandMI(MBB, MBBI);
    MBBI = NMBBI;
  }

  return Modified;
}

bool X86ExpandPseudo::expandPseudosWhichAffectControlFlow(MachineFunction &MF) {
  // Currently pseudo which affects control flow is only
  // X86::VASTART_SAVE_XMM_REGS which is located in Entry block.
  // So we do not need to evaluate other blocks.
  for (MachineInstr &Instr : MF.front().instrs()) {
    if (Instr.getOpcode() == X86::VASTART_SAVE_XMM_REGS) {
      expandVastartSaveXmmRegs(&(MF.front()), Instr);
      return true;
    }
  }

  return false;
}

bool X86ExpandPseudo::runOnMachineFunction(MachineFunction &MF) {
  STI = &MF.getSubtarget<X86Subtarget>();
  TII = STI->getInstrInfo();
  TRI = STI->getRegisterInfo();
  X86FI = MF.getInfo<X86MachineFunctionInfo>();
  X86FL = STI->getFrameLowering();

  bool Modified = expandPseudosWhichAffectControlFlow(MF);

  for (MachineBasicBlock &MBB : MF)
    Modified |= expandMBB(MBB);
  return Modified;
}

/// Returns an instance of the pseudo instruction expansion pass.
FunctionPass *llvm::createX86ExpandPseudoPass() {
  return new X86ExpandPseudo();
}<|MERGE_RESOLUTION|>--- conflicted
+++ resolved
@@ -727,15 +727,11 @@
   case X86::PT2RPNTLVWZ0V:
   case X86::PT2RPNTLVWZ0T1V:
   case X86::PT2RPNTLVWZ1V:
-<<<<<<< HEAD
-  case X86::PT2RPNTLVWZ1T1V: {
-=======
   case X86::PT2RPNTLVWZ1T1V:
   case X86::PT2RPNTLVWZ0RSV:
   case X86::PT2RPNTLVWZ0RST1V:
   case X86::PT2RPNTLVWZ1RSV:
   case X86::PT2RPNTLVWZ1RST1V: {
->>>>>>> a8d96e15
     for (unsigned i = 3; i > 0; --i)
       MI.removeOperand(i);
     unsigned Opc;
@@ -752,8 +748,6 @@
     case X86::PT2RPNTLVWZ1T1V:
       Opc = X86::T2RPNTLVWZ1T1;
       break;
-<<<<<<< HEAD
-=======
     case X86::PT2RPNTLVWZ0RSV:
       Opc = X86::T2RPNTLVWZ0RS;
       break;
@@ -766,26 +760,18 @@
     case X86::PT2RPNTLVWZ1RST1V:
       Opc = X86::T2RPNTLVWZ1RST1;
       break;
->>>>>>> a8d96e15
     default:
       llvm_unreachable("Impossible Opcode!");
     }
     MI.setDesc(TII->get(Opc));
     return true;
   }
-<<<<<<< HEAD
-  case X86::PTTRANSPOSEDV: {
-    for (int i = 2; i > 0; --i)
-      MI.removeOperand(i);
-    MI.setDesc(TII->get(X86::TTRANSPOSED));
-=======
   case X86::PTTRANSPOSEDV:
   case X86::PTCONJTFP16V: {
     for (int i = 2; i > 0; --i)
       MI.removeOperand(i);
     MI.setDesc(TII->get(Opcode == X86::PTTRANSPOSEDV ? X86::TTRANSPOSED
                                                      : X86::TCONJTFP16));
->>>>>>> a8d96e15
     return true;
   }
   case X86::PTCMMIMFP16PSV:
