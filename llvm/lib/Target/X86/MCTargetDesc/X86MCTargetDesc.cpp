//===-- X86MCTargetDesc.cpp - X86 Target Descriptions ---------------------===//
//
// Part of the LLVM Project, under the Apache License v2.0 with LLVM Exceptions.
// See https://llvm.org/LICENSE.txt for license information.
// SPDX-License-Identifier: Apache-2.0 WITH LLVM-exception
//
//===----------------------------------------------------------------------===//
//
// This file provides X86 specific target descriptions.
//
//===----------------------------------------------------------------------===//

#include "X86MCTargetDesc.h"
#include "TargetInfo/X86TargetInfo.h"
#include "X86ATTInstPrinter.h"
#include "X86BaseInfo.h"
#include "X86IntelInstPrinter.h"
#include "X86MCAsmInfo.h"
#include "X86TargetStreamer.h"
#include "llvm/ADT/APInt.h"
#include "llvm/DebugInfo/CodeView/CodeView.h"
#include "llvm/MC/MCDwarf.h"
#include "llvm/MC/MCInstrAnalysis.h"
#include "llvm/MC/MCInstrInfo.h"
#include "llvm/MC/MCRegisterInfo.h"
#include "llvm/MC/MCStreamer.h"
#include "llvm/MC/MCSubtargetInfo.h"
#include "llvm/MC/TargetRegistry.h"
#include "llvm/Support/ErrorHandling.h"
#include "llvm/TargetParser/Host.h"
#include "llvm/TargetParser/Triple.h"

using namespace llvm;

#define GET_REGINFO_MC_DESC
#include "X86GenRegisterInfo.inc"

#define GET_INSTRINFO_MC_DESC
#define GET_INSTRINFO_MC_HELPERS
#define ENABLE_INSTR_PREDICATE_VERIFIER
#include "X86GenInstrInfo.inc"

#define GET_SUBTARGETINFO_MC_DESC
#include "X86GenSubtargetInfo.inc"

std::string X86_MC::ParseX86Triple(const Triple &TT) {
  std::string FS;
  // SSE2 should default to enabled in 64-bit mode, but can be turned off
  // explicitly.
  if (TT.isArch64Bit())
    FS = "+64bit-mode,-32bit-mode,-16bit-mode,+sse2";
  else if (TT.getEnvironment() != Triple::CODE16)
    FS = "-64bit-mode,+32bit-mode,-16bit-mode";
  else
    FS = "-64bit-mode,-32bit-mode,+16bit-mode";

  return FS;
}

unsigned X86_MC::getDwarfRegFlavour(const Triple &TT, bool isEH) {
  if (TT.getArch() == Triple::x86_64)
    return DWARFFlavour::X86_64;

  if (TT.isOSDarwin())
    return isEH ? DWARFFlavour::X86_32_DarwinEH : DWARFFlavour::X86_32_Generic;
  if (TT.isOSCygMing())
    // Unsupported by now, just quick fallback
    return DWARFFlavour::X86_32_Generic;
  return DWARFFlavour::X86_32_Generic;
}

bool X86_MC::hasLockPrefix(const MCInst &MI) {
  return MI.getFlags() & X86::IP_HAS_LOCK;
}

static bool isMemOperand(const MCInst &MI, unsigned Op, unsigned RegClassID) {
  const MCOperand &Base = MI.getOperand(Op + X86::AddrBaseReg);
  const MCOperand &Index = MI.getOperand(Op + X86::AddrIndexReg);
  const MCRegisterClass &RC = X86MCRegisterClasses[RegClassID];

  return (Base.isReg() && Base.getReg() && RC.contains(Base.getReg())) ||
         (Index.isReg() && Index.getReg() && RC.contains(Index.getReg()));
}

bool X86_MC::is16BitMemOperand(const MCInst &MI, unsigned Op,
                               const MCSubtargetInfo &STI) {
  const MCOperand &Base = MI.getOperand(Op + X86::AddrBaseReg);
  const MCOperand &Index = MI.getOperand(Op + X86::AddrIndexReg);

  if (STI.hasFeature(X86::Is16Bit) && Base.isReg() && !Base.getReg() &&
      Index.isReg() && !Index.getReg())
    return true;
  return isMemOperand(MI, Op, X86::GR16RegClassID);
}

bool X86_MC::is32BitMemOperand(const MCInst &MI, unsigned Op) {
  const MCOperand &Base = MI.getOperand(Op + X86::AddrBaseReg);
  const MCOperand &Index = MI.getOperand(Op + X86::AddrIndexReg);
  if (Base.isReg() && Base.getReg() == X86::EIP) {
    assert(Index.isReg() && !Index.getReg() && "Invalid eip-based address");
    return true;
  }
  if (Index.isReg() && Index.getReg() == X86::EIZ)
    return true;
  return isMemOperand(MI, Op, X86::GR32RegClassID);
}

#ifndef NDEBUG
bool X86_MC::is64BitMemOperand(const MCInst &MI, unsigned Op) {
  return isMemOperand(MI, Op, X86::GR64RegClassID);
}
#endif

bool X86_MC::needsAddressSizeOverride(const MCInst &MI,
                                      const MCSubtargetInfo &STI,
                                      int MemoryOperand, uint64_t TSFlags) {
  uint64_t AdSize = TSFlags & X86II::AdSizeMask;
  bool Is16BitMode = STI.hasFeature(X86::Is16Bit);
  bool Is32BitMode = STI.hasFeature(X86::Is32Bit);
  bool Is64BitMode = STI.hasFeature(X86::Is64Bit);
  if ((Is16BitMode && AdSize == X86II::AdSize32) ||
      (Is32BitMode && AdSize == X86II::AdSize16) ||
      (Is64BitMode && AdSize == X86II::AdSize32))
    return true;
  uint64_t Form = TSFlags & X86II::FormMask;
  switch (Form) {
  default:
    break;
  case X86II::RawFrmDstSrc: {
    MCRegister siReg = MI.getOperand(1).getReg();
    assert(((siReg == X86::SI && MI.getOperand(0).getReg() == X86::DI) ||
            (siReg == X86::ESI && MI.getOperand(0).getReg() == X86::EDI) ||
            (siReg == X86::RSI && MI.getOperand(0).getReg() == X86::RDI)) &&
           "SI and DI register sizes do not match");
    return (!Is32BitMode && siReg == X86::ESI) ||
           (Is32BitMode && siReg == X86::SI);
  }
  case X86II::RawFrmSrc: {
    MCRegister siReg = MI.getOperand(0).getReg();
    return (!Is32BitMode && siReg == X86::ESI) ||
           (Is32BitMode && siReg == X86::SI);
  }
  case X86II::RawFrmDst: {
    MCRegister siReg = MI.getOperand(0).getReg();
    return (!Is32BitMode && siReg == X86::EDI) ||
           (Is32BitMode && siReg == X86::DI);
  }
  }

  // Determine where the memory operand starts, if present.
  if (MemoryOperand < 0)
    return false;

  if (STI.hasFeature(X86::Is64Bit)) {
    assert(!is16BitMemOperand(MI, MemoryOperand, STI));
    return is32BitMemOperand(MI, MemoryOperand);
  }
  if (STI.hasFeature(X86::Is32Bit)) {
    assert(!is64BitMemOperand(MI, MemoryOperand));
    return is16BitMemOperand(MI, MemoryOperand, STI);
  }
  assert(STI.hasFeature(X86::Is16Bit));
  assert(!is64BitMemOperand(MI, MemoryOperand));
  return !is16BitMemOperand(MI, MemoryOperand, STI);
}

void X86_MC::initLLVMToSEHAndCVRegMapping(MCRegisterInfo *MRI) {
  // FIXME: TableGen these.
  for (unsigned Reg = X86::NoRegister + 1; Reg < X86::NUM_TARGET_REGS; ++Reg) {
    unsigned SEH = MRI->getEncodingValue(Reg);
    MRI->mapLLVMRegToSEHReg(Reg, SEH);
  }

  // Mapping from CodeView to MC register id.
  static const struct {
    codeview::RegisterId CVReg;
    MCPhysReg Reg;
  } RegMap[] = {
      {codeview::RegisterId::AL, X86::AL},
      {codeview::RegisterId::CL, X86::CL},
      {codeview::RegisterId::DL, X86::DL},
      {codeview::RegisterId::BL, X86::BL},
      {codeview::RegisterId::AH, X86::AH},
      {codeview::RegisterId::CH, X86::CH},
      {codeview::RegisterId::DH, X86::DH},
      {codeview::RegisterId::BH, X86::BH},
      {codeview::RegisterId::AX, X86::AX},
      {codeview::RegisterId::CX, X86::CX},
      {codeview::RegisterId::DX, X86::DX},
      {codeview::RegisterId::BX, X86::BX},
      {codeview::RegisterId::SP, X86::SP},
      {codeview::RegisterId::BP, X86::BP},
      {codeview::RegisterId::SI, X86::SI},
      {codeview::RegisterId::DI, X86::DI},
      {codeview::RegisterId::EAX, X86::EAX},
      {codeview::RegisterId::ECX, X86::ECX},
      {codeview::RegisterId::EDX, X86::EDX},
      {codeview::RegisterId::EBX, X86::EBX},
      {codeview::RegisterId::ESP, X86::ESP},
      {codeview::RegisterId::EBP, X86::EBP},
      {codeview::RegisterId::ESI, X86::ESI},
      {codeview::RegisterId::EDI, X86::EDI},

      {codeview::RegisterId::EFLAGS, X86::EFLAGS},

      {codeview::RegisterId::ST0, X86::ST0},
      {codeview::RegisterId::ST1, X86::ST1},
      {codeview::RegisterId::ST2, X86::ST2},
      {codeview::RegisterId::ST3, X86::ST3},
      {codeview::RegisterId::ST4, X86::ST4},
      {codeview::RegisterId::ST5, X86::ST5},
      {codeview::RegisterId::ST6, X86::ST6},
      {codeview::RegisterId::ST7, X86::ST7},

      {codeview::RegisterId::ST0, X86::FP0},
      {codeview::RegisterId::ST1, X86::FP1},
      {codeview::RegisterId::ST2, X86::FP2},
      {codeview::RegisterId::ST3, X86::FP3},
      {codeview::RegisterId::ST4, X86::FP4},
      {codeview::RegisterId::ST5, X86::FP5},
      {codeview::RegisterId::ST6, X86::FP6},
      {codeview::RegisterId::ST7, X86::FP7},

      {codeview::RegisterId::MM0, X86::MM0},
      {codeview::RegisterId::MM1, X86::MM1},
      {codeview::RegisterId::MM2, X86::MM2},
      {codeview::RegisterId::MM3, X86::MM3},
      {codeview::RegisterId::MM4, X86::MM4},
      {codeview::RegisterId::MM5, X86::MM5},
      {codeview::RegisterId::MM6, X86::MM6},
      {codeview::RegisterId::MM7, X86::MM7},

      {codeview::RegisterId::XMM0, X86::XMM0},
      {codeview::RegisterId::XMM1, X86::XMM1},
      {codeview::RegisterId::XMM2, X86::XMM2},
      {codeview::RegisterId::XMM3, X86::XMM3},
      {codeview::RegisterId::XMM4, X86::XMM4},
      {codeview::RegisterId::XMM5, X86::XMM5},
      {codeview::RegisterId::XMM6, X86::XMM6},
      {codeview::RegisterId::XMM7, X86::XMM7},

      {codeview::RegisterId::XMM8, X86::XMM8},
      {codeview::RegisterId::XMM9, X86::XMM9},
      {codeview::RegisterId::XMM10, X86::XMM10},
      {codeview::RegisterId::XMM11, X86::XMM11},
      {codeview::RegisterId::XMM12, X86::XMM12},
      {codeview::RegisterId::XMM13, X86::XMM13},
      {codeview::RegisterId::XMM14, X86::XMM14},
      {codeview::RegisterId::XMM15, X86::XMM15},

      {codeview::RegisterId::SIL, X86::SIL},
      {codeview::RegisterId::DIL, X86::DIL},
      {codeview::RegisterId::BPL, X86::BPL},
      {codeview::RegisterId::SPL, X86::SPL},
      {codeview::RegisterId::RAX, X86::RAX},
      {codeview::RegisterId::RBX, X86::RBX},
      {codeview::RegisterId::RCX, X86::RCX},
      {codeview::RegisterId::RDX, X86::RDX},
      {codeview::RegisterId::RSI, X86::RSI},
      {codeview::RegisterId::RDI, X86::RDI},
      {codeview::RegisterId::RBP, X86::RBP},
      {codeview::RegisterId::RSP, X86::RSP},
      {codeview::RegisterId::R8, X86::R8},
      {codeview::RegisterId::R9, X86::R9},
      {codeview::RegisterId::R10, X86::R10},
      {codeview::RegisterId::R11, X86::R11},
      {codeview::RegisterId::R12, X86::R12},
      {codeview::RegisterId::R13, X86::R13},
      {codeview::RegisterId::R14, X86::R14},
      {codeview::RegisterId::R15, X86::R15},
      {codeview::RegisterId::R8B, X86::R8B},
      {codeview::RegisterId::R9B, X86::R9B},
      {codeview::RegisterId::R10B, X86::R10B},
      {codeview::RegisterId::R11B, X86::R11B},
      {codeview::RegisterId::R12B, X86::R12B},
      {codeview::RegisterId::R13B, X86::R13B},
      {codeview::RegisterId::R14B, X86::R14B},
      {codeview::RegisterId::R15B, X86::R15B},
      {codeview::RegisterId::R8W, X86::R8W},
      {codeview::RegisterId::R9W, X86::R9W},
      {codeview::RegisterId::R10W, X86::R10W},
      {codeview::RegisterId::R11W, X86::R11W},
      {codeview::RegisterId::R12W, X86::R12W},
      {codeview::RegisterId::R13W, X86::R13W},
      {codeview::RegisterId::R14W, X86::R14W},
      {codeview::RegisterId::R15W, X86::R15W},
      {codeview::RegisterId::R8D, X86::R8D},
      {codeview::RegisterId::R9D, X86::R9D},
      {codeview::RegisterId::R10D, X86::R10D},
      {codeview::RegisterId::R11D, X86::R11D},
      {codeview::RegisterId::R12D, X86::R12D},
      {codeview::RegisterId::R13D, X86::R13D},
      {codeview::RegisterId::R14D, X86::R14D},
      {codeview::RegisterId::R15D, X86::R15D},
      {codeview::RegisterId::AMD64_YMM0, X86::YMM0},
      {codeview::RegisterId::AMD64_YMM1, X86::YMM1},
      {codeview::RegisterId::AMD64_YMM2, X86::YMM2},
      {codeview::RegisterId::AMD64_YMM3, X86::YMM3},
      {codeview::RegisterId::AMD64_YMM4, X86::YMM4},
      {codeview::RegisterId::AMD64_YMM5, X86::YMM5},
      {codeview::RegisterId::AMD64_YMM6, X86::YMM6},
      {codeview::RegisterId::AMD64_YMM7, X86::YMM7},
      {codeview::RegisterId::AMD64_YMM8, X86::YMM8},
      {codeview::RegisterId::AMD64_YMM9, X86::YMM9},
      {codeview::RegisterId::AMD64_YMM10, X86::YMM10},
      {codeview::RegisterId::AMD64_YMM11, X86::YMM11},
      {codeview::RegisterId::AMD64_YMM12, X86::YMM12},
      {codeview::RegisterId::AMD64_YMM13, X86::YMM13},
      {codeview::RegisterId::AMD64_YMM14, X86::YMM14},
      {codeview::RegisterId::AMD64_YMM15, X86::YMM15},
      {codeview::RegisterId::AMD64_YMM16, X86::YMM16},
      {codeview::RegisterId::AMD64_YMM17, X86::YMM17},
      {codeview::RegisterId::AMD64_YMM18, X86::YMM18},
      {codeview::RegisterId::AMD64_YMM19, X86::YMM19},
      {codeview::RegisterId::AMD64_YMM20, X86::YMM20},
      {codeview::RegisterId::AMD64_YMM21, X86::YMM21},
      {codeview::RegisterId::AMD64_YMM22, X86::YMM22},
      {codeview::RegisterId::AMD64_YMM23, X86::YMM23},
      {codeview::RegisterId::AMD64_YMM24, X86::YMM24},
      {codeview::RegisterId::AMD64_YMM25, X86::YMM25},
      {codeview::RegisterId::AMD64_YMM26, X86::YMM26},
      {codeview::RegisterId::AMD64_YMM27, X86::YMM27},
      {codeview::RegisterId::AMD64_YMM28, X86::YMM28},
      {codeview::RegisterId::AMD64_YMM29, X86::YMM29},
      {codeview::RegisterId::AMD64_YMM30, X86::YMM30},
      {codeview::RegisterId::AMD64_YMM31, X86::YMM31},
      {codeview::RegisterId::AMD64_ZMM0, X86::ZMM0},
      {codeview::RegisterId::AMD64_ZMM1, X86::ZMM1},
      {codeview::RegisterId::AMD64_ZMM2, X86::ZMM2},
      {codeview::RegisterId::AMD64_ZMM3, X86::ZMM3},
      {codeview::RegisterId::AMD64_ZMM4, X86::ZMM4},
      {codeview::RegisterId::AMD64_ZMM5, X86::ZMM5},
      {codeview::RegisterId::AMD64_ZMM6, X86::ZMM6},
      {codeview::RegisterId::AMD64_ZMM7, X86::ZMM7},
      {codeview::RegisterId::AMD64_ZMM8, X86::ZMM8},
      {codeview::RegisterId::AMD64_ZMM9, X86::ZMM9},
      {codeview::RegisterId::AMD64_ZMM10, X86::ZMM10},
      {codeview::RegisterId::AMD64_ZMM11, X86::ZMM11},
      {codeview::RegisterId::AMD64_ZMM12, X86::ZMM12},
      {codeview::RegisterId::AMD64_ZMM13, X86::ZMM13},
      {codeview::RegisterId::AMD64_ZMM14, X86::ZMM14},
      {codeview::RegisterId::AMD64_ZMM15, X86::ZMM15},
      {codeview::RegisterId::AMD64_ZMM16, X86::ZMM16},
      {codeview::RegisterId::AMD64_ZMM17, X86::ZMM17},
      {codeview::RegisterId::AMD64_ZMM18, X86::ZMM18},
      {codeview::RegisterId::AMD64_ZMM19, X86::ZMM19},
      {codeview::RegisterId::AMD64_ZMM20, X86::ZMM20},
      {codeview::RegisterId::AMD64_ZMM21, X86::ZMM21},
      {codeview::RegisterId::AMD64_ZMM22, X86::ZMM22},
      {codeview::RegisterId::AMD64_ZMM23, X86::ZMM23},
      {codeview::RegisterId::AMD64_ZMM24, X86::ZMM24},
      {codeview::RegisterId::AMD64_ZMM25, X86::ZMM25},
      {codeview::RegisterId::AMD64_ZMM26, X86::ZMM26},
      {codeview::RegisterId::AMD64_ZMM27, X86::ZMM27},
      {codeview::RegisterId::AMD64_ZMM28, X86::ZMM28},
      {codeview::RegisterId::AMD64_ZMM29, X86::ZMM29},
      {codeview::RegisterId::AMD64_ZMM30, X86::ZMM30},
      {codeview::RegisterId::AMD64_ZMM31, X86::ZMM31},
      {codeview::RegisterId::AMD64_K0, X86::K0},
      {codeview::RegisterId::AMD64_K1, X86::K1},
      {codeview::RegisterId::AMD64_K2, X86::K2},
      {codeview::RegisterId::AMD64_K3, X86::K3},
      {codeview::RegisterId::AMD64_K4, X86::K4},
      {codeview::RegisterId::AMD64_K5, X86::K5},
      {codeview::RegisterId::AMD64_K6, X86::K6},
      {codeview::RegisterId::AMD64_K7, X86::K7},
      {codeview::RegisterId::AMD64_XMM16, X86::XMM16},
      {codeview::RegisterId::AMD64_XMM17, X86::XMM17},
      {codeview::RegisterId::AMD64_XMM18, X86::XMM18},
      {codeview::RegisterId::AMD64_XMM19, X86::XMM19},
      {codeview::RegisterId::AMD64_XMM20, X86::XMM20},
      {codeview::RegisterId::AMD64_XMM21, X86::XMM21},
      {codeview::RegisterId::AMD64_XMM22, X86::XMM22},
      {codeview::RegisterId::AMD64_XMM23, X86::XMM23},
      {codeview::RegisterId::AMD64_XMM24, X86::XMM24},
      {codeview::RegisterId::AMD64_XMM25, X86::XMM25},
      {codeview::RegisterId::AMD64_XMM26, X86::XMM26},
      {codeview::RegisterId::AMD64_XMM27, X86::XMM27},
      {codeview::RegisterId::AMD64_XMM28, X86::XMM28},
      {codeview::RegisterId::AMD64_XMM29, X86::XMM29},
      {codeview::RegisterId::AMD64_XMM30, X86::XMM30},
      {codeview::RegisterId::AMD64_XMM31, X86::XMM31},

  };
  for (const auto &I : RegMap)
    MRI->mapLLVMRegToCVReg(I.Reg, static_cast<int>(I.CVReg));
}

MCSubtargetInfo *X86_MC::createX86MCSubtargetInfo(const Triple &TT,
                                                  StringRef CPU, StringRef FS) {
  std::string ArchFS = X86_MC::ParseX86Triple(TT);
  assert(!ArchFS.empty() && "Failed to parse X86 triple");
  if (!FS.empty())
    ArchFS = (Twine(ArchFS) + "," + FS).str();

  if (CPU.empty())
    CPU = "generic";

  size_t posNoEVEX512 = FS.rfind("-evex512");
  // Make sure we won't be cheated by "-avx512fp16".
  size_t posNoAVX512F =
      FS.ends_with("-avx512f") ? FS.size() - 8 : FS.rfind("-avx512f,");
  size_t posEVEX512 = FS.rfind("+evex512");
  size_t posAVX512F = FS.rfind("+avx512"); // Any AVX512XXX will enable AVX512F.

  if (posAVX512F != StringRef::npos &&
      (posNoAVX512F == StringRef::npos || posNoAVX512F < posAVX512F))
    if (posEVEX512 == StringRef::npos && posNoEVEX512 == StringRef::npos)
      ArchFS += ",+evex512";

  return createX86MCSubtargetInfoImpl(TT, CPU, /*TuneCPU*/ CPU, ArchFS);
}

static MCInstrInfo *createX86MCInstrInfo() {
  MCInstrInfo *X = new MCInstrInfo();
  InitX86MCInstrInfo(X);
  return X;
}

static MCRegisterInfo *createX86MCRegisterInfo(const Triple &TT) {
  unsigned RA = (TT.getArch() == Triple::x86_64)
                    ? X86::RIP  // Should have dwarf #16.
                    : X86::EIP; // Should have dwarf #8.

  MCRegisterInfo *X = new MCRegisterInfo();
  InitX86MCRegisterInfo(X, RA, X86_MC::getDwarfRegFlavour(TT, false),
                        X86_MC::getDwarfRegFlavour(TT, true), RA);
  X86_MC::initLLVMToSEHAndCVRegMapping(X);
  return X;
}

static MCAsmInfo *createX86MCAsmInfo(const MCRegisterInfo &MRI,
                                     const Triple &TheTriple,
                                     const MCTargetOptions &Options) {
  bool is64Bit = TheTriple.getArch() == Triple::x86_64;

  MCAsmInfo *MAI;
  if (TheTriple.isOSBinFormatMachO()) {
    if (is64Bit)
      MAI = new X86_64MCAsmInfoDarwin(TheTriple);
    else
      MAI = new X86MCAsmInfoDarwin(TheTriple);
  } else if (TheTriple.isOSBinFormatELF()) {
    // Force the use of an ELF container.
    MAI = new X86ELFMCAsmInfo(TheTriple);
  } else if (TheTriple.isWindowsMSVCEnvironment() ||
             TheTriple.isWindowsCoreCLREnvironment()) {
    if (Options.getAssemblyLanguage().equals_insensitive("masm"))
      MAI = new X86MCAsmInfoMicrosoftMASM(TheTriple);
    else
      MAI = new X86MCAsmInfoMicrosoft(TheTriple);
  } else if (TheTriple.isOSCygMing() ||
             TheTriple.isWindowsItaniumEnvironment()) {
    MAI = new X86MCAsmInfoGNUCOFF(TheTriple);
  } else if (TheTriple.isUEFI()) {
    MAI = new X86MCAsmInfoGNUCOFF(TheTriple);
  } else {
    // The default is ELF.
    MAI = new X86ELFMCAsmInfo(TheTriple);
  }

  // Initialize initial frame state.
  // Calculate amount of bytes used for return address storing
  int stackGrowth = is64Bit ? -8 : -4;

  // Initial state of the frame pointer is esp+stackGrowth.
  unsigned StackPtr = is64Bit ? X86::RSP : X86::ESP;
  MCCFIInstruction Inst = MCCFIInstruction::cfiDefCfa(
      nullptr, MRI.getDwarfRegNum(StackPtr, true), -stackGrowth);
  MAI->addInitialFrameState(Inst);

  // Add return address to move list
  unsigned InstPtr = is64Bit ? X86::RIP : X86::EIP;
  MCCFIInstruction Inst2 = MCCFIInstruction::createOffset(
      nullptr, MRI.getDwarfRegNum(InstPtr, true), stackGrowth);
  MAI->addInitialFrameState(Inst2);

  return MAI;
}

static MCInstPrinter *createX86MCInstPrinter(const Triple &T,
                                             unsigned SyntaxVariant,
                                             const MCAsmInfo &MAI,
                                             const MCInstrInfo &MII,
                                             const MCRegisterInfo &MRI) {
  if (SyntaxVariant == 0)
    return new X86ATTInstPrinter(MAI, MII, MRI);
  if (SyntaxVariant == 1)
    return new X86IntelInstPrinter(MAI, MII, MRI);
  return nullptr;
}

static MCRelocationInfo *createX86MCRelocationInfo(const Triple &TheTriple,
                                                   MCContext &Ctx) {
  // Default to the stock relocation info.
  return llvm::createMCRelocationInfo(TheTriple, Ctx);
}

namespace llvm {
namespace X86_MC {

class X86MCInstrAnalysis : public MCInstrAnalysis {
  X86MCInstrAnalysis(const X86MCInstrAnalysis &) = delete;
  X86MCInstrAnalysis &operator=(const X86MCInstrAnalysis &) = delete;
  virtual ~X86MCInstrAnalysis() = default;

public:
  X86MCInstrAnalysis(const MCInstrInfo *MCII) : MCInstrAnalysis(MCII) {}

#define GET_STIPREDICATE_DECLS_FOR_MC_ANALYSIS
#include "X86GenSubtargetInfo.inc"

  bool clearsSuperRegisters(const MCRegisterInfo &MRI, const MCInst &Inst,
                            APInt &Mask) const override;
  std::vector<std::pair<uint64_t, uint64_t>>
  findPltEntries(uint64_t PltSectionVA, ArrayRef<uint8_t> PltContents,
                 const MCSubtargetInfo &STI) const override;

  bool evaluateBranch(const MCInst &Inst, uint64_t Addr, uint64_t Size,
                      uint64_t &Target) const override;
  std::optional<uint64_t>
  evaluateMemoryOperandAddress(const MCInst &Inst, const MCSubtargetInfo *STI,
                               uint64_t Addr, uint64_t Size) const override;
  std::optional<uint64_t>
  getMemoryOperandRelocationOffset(const MCInst &Inst,
                                   uint64_t Size) const override;
};

#define GET_STIPREDICATE_DEFS_FOR_MC_ANALYSIS
#include "X86GenSubtargetInfo.inc"

bool X86MCInstrAnalysis::clearsSuperRegisters(const MCRegisterInfo &MRI,
                                              const MCInst &Inst,
                                              APInt &Mask) const {
  const MCInstrDesc &Desc = Info->get(Inst.getOpcode());
  unsigned NumDefs = Desc.getNumDefs();
  unsigned NumImplicitDefs = Desc.implicit_defs().size();
  assert(Mask.getBitWidth() == NumDefs + NumImplicitDefs &&
         "Unexpected number of bits in the mask!");

  bool HasVEX = (Desc.TSFlags & X86II::EncodingMask) == X86II::VEX;
  bool HasEVEX = (Desc.TSFlags & X86II::EncodingMask) == X86II::EVEX;
  bool HasXOP = (Desc.TSFlags & X86II::EncodingMask) == X86II::XOP;

  const MCRegisterClass &GR32RC = MRI.getRegClass(X86::GR32RegClassID);
  const MCRegisterClass &VR128XRC = MRI.getRegClass(X86::VR128XRegClassID);
  const MCRegisterClass &VR256XRC = MRI.getRegClass(X86::VR256XRegClassID);

  auto ClearsSuperReg = [=](unsigned RegID) {
    // On X86-64, a general purpose integer register is viewed as a 64-bit
    // register internal to the processor.
    // An update to the lower 32 bits of a 64 bit integer register is
    // architecturally defined to zero extend the upper 32 bits.
    if (GR32RC.contains(RegID))
      return true;

    // Early exit if this instruction has no vex/evex/xop prefix.
    if (!HasEVEX && !HasVEX && !HasXOP)
      return false;

    // All VEX and EVEX encoded instructions are defined to zero the high bits
    // of the destination register up to VLMAX (i.e. the maximum vector register
    // width pertaining to the instruction).
    // We assume the same behavior for XOP instructions too.
    return VR128XRC.contains(RegID) || VR256XRC.contains(RegID);
  };

  Mask.clearAllBits();
  for (unsigned I = 0, E = NumDefs; I < E; ++I) {
    const MCOperand &Op = Inst.getOperand(I);
    if (ClearsSuperReg(Op.getReg()))
      Mask.setBit(I);
  }

  for (unsigned I = 0, E = NumImplicitDefs; I < E; ++I) {
    const MCPhysReg Reg = Desc.implicit_defs()[I];
    if (ClearsSuperReg(Reg))
      Mask.setBit(NumDefs + I);
  }

  return Mask.getBoolValue();
}

static std::vector<std::pair<uint64_t, uint64_t>>
findX86PltEntries(uint64_t PltSectionVA, ArrayRef<uint8_t> PltContents) {
  // Do a lightweight parsing of PLT entries.
  std::vector<std::pair<uint64_t, uint64_t>> Result;
  for (uint64_t Byte = 0, End = PltContents.size(); Byte + 6 < End; ) {
    // Recognize a jmp.
    if (PltContents[Byte] == 0xff && PltContents[Byte + 1] == 0xa3) {
      // The jmp instruction at the beginning of each PLT entry jumps to the
      // address of the base of the .got.plt section plus the immediate.
      // Set the 1 << 32 bit to let ELFObjectFileBase::getPltEntries convert the
      // offset to an address. Imm may be a negative int32_t if the GOT entry is
      // in .got.
      uint32_t Imm = support::endian::read32le(PltContents.data() + Byte + 2);
      Result.emplace_back(PltSectionVA + Byte, Imm | (uint64_t(1) << 32));
      Byte += 6;
    } else if (PltContents[Byte] == 0xff && PltContents[Byte + 1] == 0x25) {
      // The jmp instruction at the beginning of each PLT entry jumps to the
      // immediate.
      uint32_t Imm = support::endian::read32le(PltContents.data() + Byte + 2);
      Result.push_back(std::make_pair(PltSectionVA + Byte, Imm));
      Byte += 6;
    } else
      Byte++;
  }
  return Result;
}

static std::vector<std::pair<uint64_t, uint64_t>>
findX86_64PltEntries(uint64_t PltSectionVA, ArrayRef<uint8_t> PltContents) {
  // Do a lightweight parsing of PLT entries.
  std::vector<std::pair<uint64_t, uint64_t>> Result;
  for (uint64_t Byte = 0, End = PltContents.size(); Byte + 6 < End; ) {
    // Recognize a jmp.
    if (PltContents[Byte] == 0xff && PltContents[Byte + 1] == 0x25) {
      // The jmp instruction at the beginning of each PLT entry jumps to the
      // address of the next instruction plus the immediate.
      uint32_t Imm = support::endian::read32le(PltContents.data() + Byte + 2);
      Result.push_back(
          std::make_pair(PltSectionVA + Byte, PltSectionVA + Byte + 6 + Imm));
      Byte += 6;
    } else
      Byte++;
  }
  return Result;
}

std::vector<std::pair<uint64_t, uint64_t>>
X86MCInstrAnalysis::findPltEntries(uint64_t PltSectionVA,
                                   ArrayRef<uint8_t> PltContents,
                                   const MCSubtargetInfo &STI) const {
<<<<<<< HEAD
  const auto TargetTriple = STI.getTargetTriple();
=======
  const Triple &TargetTriple = STI.getTargetTriple();
>>>>>>> d465594a
  switch (TargetTriple.getArch()) {
  case Triple::x86:
    return findX86PltEntries(PltSectionVA, PltContents);
  case Triple::x86_64:
    return findX86_64PltEntries(PltSectionVA, PltContents);
  default:
    return {};
  }
}

bool X86MCInstrAnalysis::evaluateBranch(const MCInst &Inst, uint64_t Addr,
                                        uint64_t Size, uint64_t &Target) const {
  if (Inst.getNumOperands() == 0 ||
      Info->get(Inst.getOpcode()).operands()[0].OperandType !=
          MCOI::OPERAND_PCREL)
    return false;
  Target = Addr + Size + Inst.getOperand(0).getImm();
  return true;
}

std::optional<uint64_t> X86MCInstrAnalysis::evaluateMemoryOperandAddress(
    const MCInst &Inst, const MCSubtargetInfo *STI, uint64_t Addr,
    uint64_t Size) const {
  const MCInstrDesc &MCID = Info->get(Inst.getOpcode());
  int MemOpStart = X86II::getMemoryOperandNo(MCID.TSFlags);
  if (MemOpStart == -1)
    return std::nullopt;
  MemOpStart += X86II::getOperandBias(MCID);

  const MCOperand &SegReg = Inst.getOperand(MemOpStart + X86::AddrSegmentReg);
  const MCOperand &BaseReg = Inst.getOperand(MemOpStart + X86::AddrBaseReg);
  const MCOperand &IndexReg = Inst.getOperand(MemOpStart + X86::AddrIndexReg);
  const MCOperand &ScaleAmt = Inst.getOperand(MemOpStart + X86::AddrScaleAmt);
  const MCOperand &Disp = Inst.getOperand(MemOpStart + X86::AddrDisp);
  if (SegReg.getReg() || IndexReg.getReg() || ScaleAmt.getImm() != 1 ||
      !Disp.isImm())
    return std::nullopt;

  // RIP-relative addressing.
  if (BaseReg.getReg() == X86::RIP)
    return Addr + Size + Disp.getImm();

  return std::nullopt;
}

std::optional<uint64_t>
X86MCInstrAnalysis::getMemoryOperandRelocationOffset(const MCInst &Inst,
                                                     uint64_t Size) const {
  if (Inst.getOpcode() != X86::LEA64r)
    return std::nullopt;
  const MCInstrDesc &MCID = Info->get(Inst.getOpcode());
  int MemOpStart = X86II::getMemoryOperandNo(MCID.TSFlags);
  if (MemOpStart == -1)
    return std::nullopt;
  MemOpStart += X86II::getOperandBias(MCID);
  const MCOperand &SegReg = Inst.getOperand(MemOpStart + X86::AddrSegmentReg);
  const MCOperand &BaseReg = Inst.getOperand(MemOpStart + X86::AddrBaseReg);
  const MCOperand &IndexReg = Inst.getOperand(MemOpStart + X86::AddrIndexReg);
  const MCOperand &ScaleAmt = Inst.getOperand(MemOpStart + X86::AddrScaleAmt);
  const MCOperand &Disp = Inst.getOperand(MemOpStart + X86::AddrDisp);
  // Must be a simple rip-relative address.
  if (BaseReg.getReg() != X86::RIP || SegReg.getReg() || IndexReg.getReg() ||
      ScaleAmt.getImm() != 1 || !Disp.isImm())
    return std::nullopt;
  // rip-relative ModR/M immediate is 32 bits.
  assert(Size > 4 && "invalid instruction size for rip-relative lea");
  return Size - 4;
}

} // end of namespace X86_MC

} // end of namespace llvm

static MCInstrAnalysis *createX86MCInstrAnalysis(const MCInstrInfo *Info) {
  return new X86_MC::X86MCInstrAnalysis(Info);
}

// Force static initialization.
extern "C" LLVM_C_ABI void LLVMInitializeX86TargetMC() {
  for (Target *T : {&getTheX86_32Target(), &getTheX86_64Target()}) {
    // Register the MC asm info.
    RegisterMCAsmInfoFn X(*T, createX86MCAsmInfo);

    // Register the MC instruction info.
    TargetRegistry::RegisterMCInstrInfo(*T, createX86MCInstrInfo);

    // Register the MC register info.
    TargetRegistry::RegisterMCRegInfo(*T, createX86MCRegisterInfo);

    // Register the MC subtarget info.
    TargetRegistry::RegisterMCSubtargetInfo(*T,
                                            X86_MC::createX86MCSubtargetInfo);

    // Register the MC instruction analyzer.
    TargetRegistry::RegisterMCInstrAnalysis(*T, createX86MCInstrAnalysis);

    // Register the code emitter.
    TargetRegistry::RegisterMCCodeEmitter(*T, createX86MCCodeEmitter);

    // Register the obj target streamer.
    TargetRegistry::RegisterObjectTargetStreamer(*T,
                                                 createX86ObjectTargetStreamer);

    // Register the asm target streamer.
    TargetRegistry::RegisterAsmTargetStreamer(*T, createX86AsmTargetStreamer);

    // Register the null streamer.
    TargetRegistry::RegisterNullTargetStreamer(*T, createX86NullTargetStreamer);

    TargetRegistry::RegisterCOFFStreamer(*T, createX86WinCOFFStreamer);
    TargetRegistry::RegisterELFStreamer(*T, createX86ELFStreamer);

    // Register the MCInstPrinter.
    TargetRegistry::RegisterMCInstPrinter(*T, createX86MCInstPrinter);

    // Register the MC relocation info.
    TargetRegistry::RegisterMCRelocationInfo(*T, createX86MCRelocationInfo);
  }

  // Register the asm backend.
  TargetRegistry::RegisterMCAsmBackend(getTheX86_32Target(),
                                       createX86_32AsmBackend);
  TargetRegistry::RegisterMCAsmBackend(getTheX86_64Target(),
                                       createX86_64AsmBackend);
}

MCRegister llvm::getX86SubSuperRegister(MCRegister Reg, unsigned Size,
                                        bool High) {
#define DEFAULT_NOREG                                                          \
  default:                                                                     \
    return X86::NoRegister;
#define SUB_SUPER(R1, R2, R3, R4, R)                                           \
  case X86::R1:                                                                \
  case X86::R2:                                                                \
  case X86::R3:                                                                \
  case X86::R4:                                                                \
    return X86::R;
#define A_SUB_SUPER(R)                                                         \
  case X86::AH:                                                                \
    SUB_SUPER(AL, AX, EAX, RAX, R)
#define D_SUB_SUPER(R)                                                         \
  case X86::DH:                                                                \
    SUB_SUPER(DL, DX, EDX, RDX, R)
#define C_SUB_SUPER(R)                                                         \
  case X86::CH:                                                                \
    SUB_SUPER(CL, CX, ECX, RCX, R)
#define B_SUB_SUPER(R)                                                         \
  case X86::BH:                                                                \
    SUB_SUPER(BL, BX, EBX, RBX, R)
#define SI_SUB_SUPER(R) SUB_SUPER(SIL, SI, ESI, RSI, R)
#define DI_SUB_SUPER(R) SUB_SUPER(DIL, DI, EDI, RDI, R)
#define BP_SUB_SUPER(R) SUB_SUPER(BPL, BP, EBP, RBP, R)
#define SP_SUB_SUPER(R) SUB_SUPER(SPL, SP, ESP, RSP, R)
#define NO_SUB_SUPER(NO, REG)                                                  \
  SUB_SUPER(R##NO##B, R##NO##W, R##NO##D, R##NO, REG)
#define NO_SUB_SUPER_B(NO) NO_SUB_SUPER(NO, R##NO##B)
#define NO_SUB_SUPER_W(NO) NO_SUB_SUPER(NO, R##NO##W)
#define NO_SUB_SUPER_D(NO) NO_SUB_SUPER(NO, R##NO##D)
#define NO_SUB_SUPER_Q(NO) NO_SUB_SUPER(NO, R##NO)
  switch (Size) {
  default:
    llvm_unreachable("illegal register size");
  case 8:
    if (High) {
      switch (Reg.id()) {
        DEFAULT_NOREG
        A_SUB_SUPER(AH)
        D_SUB_SUPER(DH)
        C_SUB_SUPER(CH)
        B_SUB_SUPER(BH)
      }
    } else {
      switch (Reg.id()) {
        DEFAULT_NOREG
        A_SUB_SUPER(AL)
        D_SUB_SUPER(DL)
        C_SUB_SUPER(CL)
        B_SUB_SUPER(BL)
        SI_SUB_SUPER(SIL)
        DI_SUB_SUPER(DIL)
        BP_SUB_SUPER(BPL)
        SP_SUB_SUPER(SPL)
        NO_SUB_SUPER_B(8)
        NO_SUB_SUPER_B(9)
        NO_SUB_SUPER_B(10)
        NO_SUB_SUPER_B(11)
        NO_SUB_SUPER_B(12)
        NO_SUB_SUPER_B(13)
        NO_SUB_SUPER_B(14)
        NO_SUB_SUPER_B(15)
        NO_SUB_SUPER_B(16)
        NO_SUB_SUPER_B(17)
        NO_SUB_SUPER_B(18)
        NO_SUB_SUPER_B(19)
        NO_SUB_SUPER_B(20)
        NO_SUB_SUPER_B(21)
        NO_SUB_SUPER_B(22)
        NO_SUB_SUPER_B(23)
        NO_SUB_SUPER_B(24)
        NO_SUB_SUPER_B(25)
        NO_SUB_SUPER_B(26)
        NO_SUB_SUPER_B(27)
        NO_SUB_SUPER_B(28)
        NO_SUB_SUPER_B(29)
        NO_SUB_SUPER_B(30)
        NO_SUB_SUPER_B(31)
      }
    }
  case 16:
    switch (Reg.id()) {
      DEFAULT_NOREG
      A_SUB_SUPER(AX)
      D_SUB_SUPER(DX)
      C_SUB_SUPER(CX)
      B_SUB_SUPER(BX)
      SI_SUB_SUPER(SI)
      DI_SUB_SUPER(DI)
      BP_SUB_SUPER(BP)
      SP_SUB_SUPER(SP)
      NO_SUB_SUPER_W(8)
      NO_SUB_SUPER_W(9)
      NO_SUB_SUPER_W(10)
      NO_SUB_SUPER_W(11)
      NO_SUB_SUPER_W(12)
      NO_SUB_SUPER_W(13)
      NO_SUB_SUPER_W(14)
      NO_SUB_SUPER_W(15)
      NO_SUB_SUPER_W(16)
      NO_SUB_SUPER_W(17)
      NO_SUB_SUPER_W(18)
      NO_SUB_SUPER_W(19)
      NO_SUB_SUPER_W(20)
      NO_SUB_SUPER_W(21)
      NO_SUB_SUPER_W(22)
      NO_SUB_SUPER_W(23)
      NO_SUB_SUPER_W(24)
      NO_SUB_SUPER_W(25)
      NO_SUB_SUPER_W(26)
      NO_SUB_SUPER_W(27)
      NO_SUB_SUPER_W(28)
      NO_SUB_SUPER_W(29)
      NO_SUB_SUPER_W(30)
      NO_SUB_SUPER_W(31)
    }
  case 32:
    switch (Reg.id()) {
      DEFAULT_NOREG
      A_SUB_SUPER(EAX)
      D_SUB_SUPER(EDX)
      C_SUB_SUPER(ECX)
      B_SUB_SUPER(EBX)
      SI_SUB_SUPER(ESI)
      DI_SUB_SUPER(EDI)
      BP_SUB_SUPER(EBP)
      SP_SUB_SUPER(ESP)
      NO_SUB_SUPER_D(8)
      NO_SUB_SUPER_D(9)
      NO_SUB_SUPER_D(10)
      NO_SUB_SUPER_D(11)
      NO_SUB_SUPER_D(12)
      NO_SUB_SUPER_D(13)
      NO_SUB_SUPER_D(14)
      NO_SUB_SUPER_D(15)
      NO_SUB_SUPER_D(16)
      NO_SUB_SUPER_D(17)
      NO_SUB_SUPER_D(18)
      NO_SUB_SUPER_D(19)
      NO_SUB_SUPER_D(20)
      NO_SUB_SUPER_D(21)
      NO_SUB_SUPER_D(22)
      NO_SUB_SUPER_D(23)
      NO_SUB_SUPER_D(24)
      NO_SUB_SUPER_D(25)
      NO_SUB_SUPER_D(26)
      NO_SUB_SUPER_D(27)
      NO_SUB_SUPER_D(28)
      NO_SUB_SUPER_D(29)
      NO_SUB_SUPER_D(30)
      NO_SUB_SUPER_D(31)
    }
  case 64:
    switch (Reg.id()) {
      DEFAULT_NOREG
      A_SUB_SUPER(RAX)
      D_SUB_SUPER(RDX)
      C_SUB_SUPER(RCX)
      B_SUB_SUPER(RBX)
      SI_SUB_SUPER(RSI)
      DI_SUB_SUPER(RDI)
      BP_SUB_SUPER(RBP)
      SP_SUB_SUPER(RSP)
      NO_SUB_SUPER_Q(8)
      NO_SUB_SUPER_Q(9)
      NO_SUB_SUPER_Q(10)
      NO_SUB_SUPER_Q(11)
      NO_SUB_SUPER_Q(12)
      NO_SUB_SUPER_Q(13)
      NO_SUB_SUPER_Q(14)
      NO_SUB_SUPER_Q(15)
      NO_SUB_SUPER_Q(16)
      NO_SUB_SUPER_Q(17)
      NO_SUB_SUPER_Q(18)
      NO_SUB_SUPER_Q(19)
      NO_SUB_SUPER_Q(20)
      NO_SUB_SUPER_Q(21)
      NO_SUB_SUPER_Q(22)
      NO_SUB_SUPER_Q(23)
      NO_SUB_SUPER_Q(24)
      NO_SUB_SUPER_Q(25)
      NO_SUB_SUPER_Q(26)
      NO_SUB_SUPER_Q(27)
      NO_SUB_SUPER_Q(28)
      NO_SUB_SUPER_Q(29)
      NO_SUB_SUPER_Q(30)
      NO_SUB_SUPER_Q(31)
    }
  }
}<|MERGE_RESOLUTION|>--- conflicted
+++ resolved
@@ -631,11 +631,7 @@
 X86MCInstrAnalysis::findPltEntries(uint64_t PltSectionVA,
                                    ArrayRef<uint8_t> PltContents,
                                    const MCSubtargetInfo &STI) const {
-<<<<<<< HEAD
-  const auto TargetTriple = STI.getTargetTriple();
-=======
   const Triple &TargetTriple = STI.getTargetTriple();
->>>>>>> d465594a
   switch (TargetTriple.getArch()) {
   case Triple::x86:
     return findX86PltEntries(PltSectionVA, PltContents);
