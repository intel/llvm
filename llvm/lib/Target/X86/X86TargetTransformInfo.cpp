//===-- X86TargetTransformInfo.cpp - X86 specific TTI pass ----------------===//
//
// Part of the LLVM Project, under the Apache License v2.0 with LLVM Exceptions.
// See https://llvm.org/LICENSE.txt for license information.
// SPDX-License-Identifier: Apache-2.0 WITH LLVM-exception
//
//===----------------------------------------------------------------------===//
/// \file
/// This file implements a TargetTransformInfo analysis pass specific to the
/// X86 target machine. It uses the target's detailed information to provide
/// more precise answers to certain TTI queries, while letting the target
/// independent and default TTI implementations handle the rest.
///
//===----------------------------------------------------------------------===//
/// About Cost Model numbers used below it's necessary to say the following:
/// the numbers correspond to some "generic" X86 CPU instead of usage of a
/// specific CPU model. Usually the numbers correspond to the CPU where the
/// feature first appeared. For example, if we do Subtarget.hasSSE42() in
/// the lookups below the cost is based on Nehalem as that was the first CPU
/// to support that feature level and thus has most likely the worst case cost,
/// although we may discard an outlying worst cost from one CPU (e.g. Atom).
///
/// Some examples of other technologies/CPUs:
///   SSE 3   - Pentium4 / Athlon64
///   SSE 4.1 - Penryn
///   SSE 4.2 - Nehalem / Silvermont
///   AVX     - Sandy Bridge / Jaguar / Bulldozer
///   AVX2    - Haswell / Ryzen
///   AVX-512 - Xeon Phi / Skylake
///
/// And some examples of instruction target dependent costs (latency)
///                   divss     sqrtss          rsqrtss
///   AMD K7          11-16     19              3
///   Piledriver      9-24      13-15           5
///   Jaguar          14        16              2
///   Pentium II,III  18        30              2
///   Nehalem         7-14      7-18            3
///   Haswell         10-13     11              5
///
/// Interpreting the 4 TargetCostKind types:
/// TCK_RecipThroughput and TCK_Latency should try to match the worst case
/// values reported by the CPU scheduler models (and llvm-mca).
/// TCK_CodeSize should match the instruction count (e.g. divss = 1), NOT the
/// actual encoding size of the instruction.
/// TCK_SizeAndLatency should match the worst case micro-op counts reported by
/// by the CPU scheduler models (and llvm-mca), to ensure that they are
/// compatible with the MicroOpBufferSize and LoopMicroOpBufferSize values which are
/// often used as the cost thresholds where TCK_SizeAndLatency is requested.
//===----------------------------------------------------------------------===//

#include "X86TargetTransformInfo.h"
#include "llvm/Analysis/TargetTransformInfo.h"
#include "llvm/CodeGen/BasicTTIImpl.h"
#include "llvm/CodeGen/CostTable.h"
#include "llvm/CodeGen/TargetLowering.h"
#include "llvm/IR/InstIterator.h"
#include "llvm/IR/IntrinsicInst.h"
#include "llvm/Support/Debug.h"
#include <optional>

using namespace llvm;

#define DEBUG_TYPE "x86tti"

//===----------------------------------------------------------------------===//
//
// X86 cost model.
//
//===----------------------------------------------------------------------===//

// Helper struct to store/access costs for each cost kind.
// TODO: Move this to allow other targets to use it?
struct CostKindCosts {
  unsigned RecipThroughputCost = ~0U;
  unsigned LatencyCost = ~0U;
  unsigned CodeSizeCost = ~0U;
  unsigned SizeAndLatencyCost = ~0U;

  std::optional<unsigned>
  operator[](TargetTransformInfo::TargetCostKind Kind) const {
    unsigned Cost = ~0U;
    switch (Kind) {
    case TargetTransformInfo::TCK_RecipThroughput:
      Cost = RecipThroughputCost;
      break;
    case TargetTransformInfo::TCK_Latency:
      Cost = LatencyCost;
      break;
    case TargetTransformInfo::TCK_CodeSize:
      Cost = CodeSizeCost;
      break;
    case TargetTransformInfo::TCK_SizeAndLatency:
      Cost = SizeAndLatencyCost;
      break;
    }
    if (Cost == ~0U)
      return std::nullopt;
    return Cost;
  }
};
using CostKindTblEntry = CostTblEntryT<CostKindCosts>;
using TypeConversionCostKindTblEntry = TypeConversionCostTblEntryT<CostKindCosts>;

TargetTransformInfo::PopcntSupportKind
X86TTIImpl::getPopcntSupport(unsigned TyWidth) {
  assert(isPowerOf2_32(TyWidth) && "Ty width must be power of 2");
  // TODO: Currently the __builtin_popcount() implementation using SSE3
  //   instructions is inefficient. Once the problem is fixed, we should
  //   call ST->hasSSE3() instead of ST->hasPOPCNT().
  return ST->hasPOPCNT() ? TTI::PSK_FastHardware : TTI::PSK_Software;
}

std::optional<unsigned> X86TTIImpl::getCacheSize(
  TargetTransformInfo::CacheLevel Level) const {
  switch (Level) {
  case TargetTransformInfo::CacheLevel::L1D:
    //   - Penryn
    //   - Nehalem
    //   - Westmere
    //   - Sandy Bridge
    //   - Ivy Bridge
    //   - Haswell
    //   - Broadwell
    //   - Skylake
    //   - Kabylake
    return 32 * 1024;  //  32 KByte
  case TargetTransformInfo::CacheLevel::L2D:
    //   - Penryn
    //   - Nehalem
    //   - Westmere
    //   - Sandy Bridge
    //   - Ivy Bridge
    //   - Haswell
    //   - Broadwell
    //   - Skylake
    //   - Kabylake
    return 256 * 1024; // 256 KByte
  }

  llvm_unreachable("Unknown TargetTransformInfo::CacheLevel");
}

std::optional<unsigned> X86TTIImpl::getCacheAssociativity(
  TargetTransformInfo::CacheLevel Level) const {
  //   - Penryn
  //   - Nehalem
  //   - Westmere
  //   - Sandy Bridge
  //   - Ivy Bridge
  //   - Haswell
  //   - Broadwell
  //   - Skylake
  //   - Kabylake
  switch (Level) {
  case TargetTransformInfo::CacheLevel::L1D:
    [[fallthrough]];
  case TargetTransformInfo::CacheLevel::L2D:
    return 8;
  }

  llvm_unreachable("Unknown TargetTransformInfo::CacheLevel");
}

unsigned X86TTIImpl::getNumberOfRegisters(unsigned ClassID) const {
  bool Vector = (ClassID == 1);
  if (Vector && !ST->hasSSE1())
    return 0;

  if (ST->is64Bit()) {
    if (Vector && ST->hasAVX512())
      return 32;
    return 16;
  }
  return 8;
}

TypeSize
X86TTIImpl::getRegisterBitWidth(TargetTransformInfo::RegisterKind K) const {
  unsigned PreferVectorWidth = ST->getPreferVectorWidth();
  switch (K) {
  case TargetTransformInfo::RGK_Scalar:
    return TypeSize::getFixed(ST->is64Bit() ? 64 : 32);
  case TargetTransformInfo::RGK_FixedWidthVector:
    if (ST->hasAVX512() && ST->hasEVEX512() && PreferVectorWidth >= 512)
      return TypeSize::getFixed(512);
    if (ST->hasAVX() && PreferVectorWidth >= 256)
      return TypeSize::getFixed(256);
    if (ST->hasSSE1() && PreferVectorWidth >= 128)
      return TypeSize::getFixed(128);
    return TypeSize::getFixed(0);
  case TargetTransformInfo::RGK_ScalableVector:
    return TypeSize::getScalable(0);
  }

  llvm_unreachable("Unsupported register kind");
}

unsigned X86TTIImpl::getLoadStoreVecRegBitWidth(unsigned) const {
  return getRegisterBitWidth(TargetTransformInfo::RGK_FixedWidthVector)
      .getFixedValue();
}

unsigned X86TTIImpl::getMaxInterleaveFactor(ElementCount VF) {
  // If the loop will not be vectorized, don't interleave the loop.
  // Let regular unroll to unroll the loop, which saves the overflow
  // check and memory check cost.
  if (VF.isScalar())
    return 1;

  if (ST->isAtom())
    return 1;

  // Sandybridge and Haswell have multiple execution ports and pipelined
  // vector units.
  if (ST->hasAVX())
    return 4;

  return 2;
}

InstructionCost X86TTIImpl::getArithmeticInstrCost(
    unsigned Opcode, Type *Ty, TTI::TargetCostKind CostKind,
    TTI::OperandValueInfo Op1Info, TTI::OperandValueInfo Op2Info,
    ArrayRef<const Value *> Args,
    const Instruction *CxtI) {

  // vXi8 multiplications are always promoted to vXi16.
  // Sub-128-bit types can be extended/packed more efficiently.
  if (Opcode == Instruction::Mul && Ty->isVectorTy() &&
      Ty->getPrimitiveSizeInBits() <= 64 && Ty->getScalarSizeInBits() == 8) {
    Type *WideVecTy =
        VectorType::getExtendedElementVectorType(cast<VectorType>(Ty));
    return getCastInstrCost(Instruction::ZExt, WideVecTy, Ty,
                            TargetTransformInfo::CastContextHint::None,
                            CostKind) +
           getCastInstrCost(Instruction::Trunc, Ty, WideVecTy,
                            TargetTransformInfo::CastContextHint::None,
                            CostKind) +
           getArithmeticInstrCost(Opcode, WideVecTy, CostKind, Op1Info, Op2Info);
  }

  // Legalize the type.
  std::pair<InstructionCost, MVT> LT = getTypeLegalizationCost(Ty);

  int ISD = TLI->InstructionOpcodeToISD(Opcode);
  assert(ISD && "Invalid opcode");

  if (ISD == ISD::MUL && Args.size() == 2 && LT.second.isVector() &&
      (LT.second.getScalarType() == MVT::i32 ||
       LT.second.getScalarType() == MVT::i64)) {
    // Check if the operands can be represented as a smaller datatype.
    bool Op1Signed = false, Op2Signed = false;
    unsigned Op1MinSize = BaseT::minRequiredElementSize(Args[0], Op1Signed);
    unsigned Op2MinSize = BaseT::minRequiredElementSize(Args[1], Op2Signed);
    unsigned OpMinSize = std::max(Op1MinSize, Op2MinSize);
    bool SignedMode = Op1Signed || Op2Signed;

    // If both vXi32 are representable as i15 and at least one is constant,
    // zero-extended, or sign-extended from vXi16 (or less pre-SSE41) then we
    // can treat this as PMADDWD which has the same costs as a vXi16 multiply.
    if (OpMinSize <= 15 && !ST->isPMADDWDSlow() &&
        LT.second.getScalarType() == MVT::i32) {
      bool Op1Constant =
          isa<ConstantDataVector>(Args[0]) || isa<ConstantVector>(Args[0]);
      bool Op2Constant =
          isa<ConstantDataVector>(Args[1]) || isa<ConstantVector>(Args[1]);
      bool Op1Sext = isa<SExtInst>(Args[0]) &&
                     (Op1MinSize == 15 || (Op1MinSize < 15 && !ST->hasSSE41()));
      bool Op2Sext = isa<SExtInst>(Args[1]) &&
                     (Op2MinSize == 15 || (Op2MinSize < 15 && !ST->hasSSE41()));

      bool IsZeroExtended = !Op1Signed || !Op2Signed;
      bool IsConstant = Op1Constant || Op2Constant;
      bool IsSext = Op1Sext || Op2Sext;
      if (IsConstant || IsZeroExtended || IsSext)
        LT.second =
            MVT::getVectorVT(MVT::i16, 2 * LT.second.getVectorNumElements());
    }

    // Check if the vXi32 operands can be shrunk into a smaller datatype.
    // This should match the codegen from reduceVMULWidth.
    // TODO: Make this generic (!ST->SSE41 || ST->isPMULLDSlow()).
    if (ST->useSLMArithCosts() && LT.second == MVT::v4i32) {
      if (OpMinSize <= 7)
        return LT.first * 3; // pmullw/sext
      if (!SignedMode && OpMinSize <= 8)
        return LT.first * 3; // pmullw/zext
      if (OpMinSize <= 15)
        return LT.first * 5; // pmullw/pmulhw/pshuf
      if (!SignedMode && OpMinSize <= 16)
        return LT.first * 5; // pmullw/pmulhw/pshuf
    }

    // If both vXi64 are representable as (unsigned) i32, then we can perform
    // the multiple with a single PMULUDQ instruction.
    // TODO: Add (SSE41+) PMULDQ handling for signed extensions.
    if (!SignedMode && OpMinSize <= 32 && LT.second.getScalarType() == MVT::i64)
      ISD = X86ISD::PMULUDQ;
  }

  // Vector multiply by pow2 will be simplified to shifts.
  // Vector multiply by -pow2 will be simplified to shifts/negates.
  if (ISD == ISD::MUL && Op2Info.isConstant() &&
      (Op2Info.isPowerOf2() || Op2Info.isNegatedPowerOf2())) {
    InstructionCost Cost =
        getArithmeticInstrCost(Instruction::Shl, Ty, CostKind,
                               Op1Info.getNoProps(), Op2Info.getNoProps());
    if (Op2Info.isNegatedPowerOf2())
      Cost += getArithmeticInstrCost(Instruction::Sub, Ty, CostKind);
    return Cost;
  }

  // On X86, vector signed division by constants power-of-two are
  // normally expanded to the sequence SRA + SRL + ADD + SRA.
  // The OperandValue properties may not be the same as that of the previous
  // operation; conservatively assume OP_None.
  if ((ISD == ISD::SDIV || ISD == ISD::SREM) &&
      Op2Info.isConstant() && Op2Info.isPowerOf2()) {
    InstructionCost Cost =
        2 * getArithmeticInstrCost(Instruction::AShr, Ty, CostKind,
                                   Op1Info.getNoProps(), Op2Info.getNoProps());
    Cost += getArithmeticInstrCost(Instruction::LShr, Ty, CostKind,
                                   Op1Info.getNoProps(), Op2Info.getNoProps());
    Cost += getArithmeticInstrCost(Instruction::Add, Ty, CostKind,
                                   Op1Info.getNoProps(), Op2Info.getNoProps());

    if (ISD == ISD::SREM) {
      // For SREM: (X % C) is the equivalent of (X - (X/C)*C)
      Cost += getArithmeticInstrCost(Instruction::Mul, Ty, CostKind, Op1Info.getNoProps(),
                                     Op2Info.getNoProps());
      Cost += getArithmeticInstrCost(Instruction::Sub, Ty, CostKind, Op1Info.getNoProps(),
                                     Op2Info.getNoProps());
    }

    return Cost;
  }

  // Vector unsigned division/remainder will be simplified to shifts/masks.
  if ((ISD == ISD::UDIV || ISD == ISD::UREM) &&
      Op2Info.isConstant() && Op2Info.isPowerOf2()) {
    if (ISD == ISD::UDIV)
      return getArithmeticInstrCost(Instruction::LShr, Ty, CostKind,
                                    Op1Info.getNoProps(), Op2Info.getNoProps());
    // UREM
    return getArithmeticInstrCost(Instruction::And, Ty, CostKind,
                                  Op1Info.getNoProps(), Op2Info.getNoProps());
  }

  static const CostKindTblEntry GFNIUniformConstCostTable[] = {
    { ISD::SHL,  MVT::v16i8,  { 1, 6, 1, 2 } }, // gf2p8affineqb
    { ISD::SRL,  MVT::v16i8,  { 1, 6, 1, 2 } }, // gf2p8affineqb
    { ISD::SRA,  MVT::v16i8,  { 1, 6, 1, 2 } }, // gf2p8affineqb
    { ISD::SHL,  MVT::v32i8,  { 1, 6, 1, 2 } }, // gf2p8affineqb
    { ISD::SRL,  MVT::v32i8,  { 1, 6, 1, 2 } }, // gf2p8affineqb
    { ISD::SRA,  MVT::v32i8,  { 1, 6, 1, 2 } }, // gf2p8affineqb
    { ISD::SHL,  MVT::v64i8,  { 1, 6, 1, 2 } }, // gf2p8affineqb
    { ISD::SRL,  MVT::v64i8,  { 1, 6, 1, 2 } }, // gf2p8affineqb
    { ISD::SRA,  MVT::v64i8,  { 1, 6, 1, 2 } }, // gf2p8affineqb
  };

  if (Op2Info.isUniform() && Op2Info.isConstant() && ST->hasGFNI())
    if (const auto *Entry =
            CostTableLookup(GFNIUniformConstCostTable, ISD, LT.second))
      if (auto KindCost = Entry->Cost[CostKind])
        return LT.first * *KindCost;

  static const CostKindTblEntry AVX512BWUniformConstCostTable[] = {
    { ISD::SHL,  MVT::v16i8,  { 1, 7, 2, 3 } }, // psllw + pand.
    { ISD::SRL,  MVT::v16i8,  { 1, 7, 2, 3 } }, // psrlw + pand.
    { ISD::SRA,  MVT::v16i8,  { 1, 8, 4, 5 } }, // psrlw, pand, pxor, psubb.
    { ISD::SHL,  MVT::v32i8,  { 1, 8, 2, 3 } }, // psllw + pand.
    { ISD::SRL,  MVT::v32i8,  { 1, 8, 2, 3 } }, // psrlw + pand.
    { ISD::SRA,  MVT::v32i8,  { 1, 9, 4, 5 } }, // psrlw, pand, pxor, psubb.
    { ISD::SHL,  MVT::v64i8,  { 1, 8, 2, 3 } }, // psllw + pand.
    { ISD::SRL,  MVT::v64i8,  { 1, 8, 2, 3 } }, // psrlw + pand.
    { ISD::SRA,  MVT::v64i8,  { 1, 9, 4, 6 } }, // psrlw, pand, pxor, psubb.

    { ISD::SHL,  MVT::v16i16, { 1, 1, 1, 1 } }, // psllw
    { ISD::SRL,  MVT::v16i16, { 1, 1, 1, 1 } }, // psrlw
    { ISD::SRA,  MVT::v16i16, { 1, 1, 1, 1 } }, // psrlw
    { ISD::SHL,  MVT::v32i16, { 1, 1, 1, 1 } }, // psllw
    { ISD::SRL,  MVT::v32i16, { 1, 1, 1, 1 } }, // psrlw
    { ISD::SRA,  MVT::v32i16, { 1, 1, 1, 1 } }, // psrlw
  };

  if (Op2Info.isUniform() && Op2Info.isConstant() && ST->hasBWI())
    if (const auto *Entry =
            CostTableLookup(AVX512BWUniformConstCostTable, ISD, LT.second))
      if (auto KindCost = Entry->Cost[CostKind])
        return LT.first * *KindCost;

  static const CostKindTblEntry AVX512UniformConstCostTable[] = {
    { ISD::SHL,  MVT::v64i8,  {  2, 12,  5,  6 } }, // psllw + pand.
    { ISD::SRL,  MVT::v64i8,  {  2, 12,  5,  6 } }, // psrlw + pand.
    { ISD::SRA,  MVT::v64i8,  {  3, 10, 12, 12 } }, // psrlw, pand, pxor, psubb.

    { ISD::SHL,  MVT::v16i16, {  2,  7,  4,  4 } }, // psllw + split.
    { ISD::SRL,  MVT::v16i16, {  2,  7,  4,  4 } }, // psrlw + split.
    { ISD::SRA,  MVT::v16i16, {  2,  7,  4,  4 } }, // psraw + split.

    { ISD::SHL,  MVT::v8i32,  {  1,  1,  1,  1 } }, // pslld
    { ISD::SRL,  MVT::v8i32,  {  1,  1,  1,  1 } }, // psrld
    { ISD::SRA,  MVT::v8i32,  {  1,  1,  1,  1 } }, // psrad
    { ISD::SHL,  MVT::v16i32, {  1,  1,  1,  1 } }, // pslld
    { ISD::SRL,  MVT::v16i32, {  1,  1,  1,  1 } }, // psrld
    { ISD::SRA,  MVT::v16i32, {  1,  1,  1,  1 } }, // psrad

    { ISD::SRA,  MVT::v2i64,  {  1,  1,  1,  1 } }, // psraq
    { ISD::SHL,  MVT::v4i64,  {  1,  1,  1,  1 } }, // psllq
    { ISD::SRL,  MVT::v4i64,  {  1,  1,  1,  1 } }, // psrlq
    { ISD::SRA,  MVT::v4i64,  {  1,  1,  1,  1 } }, // psraq
    { ISD::SHL,  MVT::v8i64,  {  1,  1,  1,  1 } }, // psllq
    { ISD::SRL,  MVT::v8i64,  {  1,  1,  1,  1 } }, // psrlq
    { ISD::SRA,  MVT::v8i64,  {  1,  1,  1,  1 } }, // psraq

    { ISD::SDIV, MVT::v16i32, {  6 } }, // pmuludq sequence
    { ISD::SREM, MVT::v16i32, {  8 } }, // pmuludq+mul+sub sequence
    { ISD::UDIV, MVT::v16i32, {  5 } }, // pmuludq sequence
    { ISD::UREM, MVT::v16i32, {  7 } }, // pmuludq+mul+sub sequence
  };

  if (Op2Info.isUniform() && Op2Info.isConstant() && ST->hasAVX512())
    if (const auto *Entry =
            CostTableLookup(AVX512UniformConstCostTable, ISD, LT.second))
      if (auto KindCost = Entry->Cost[CostKind])
        return LT.first * *KindCost;

  static const CostKindTblEntry AVX2UniformConstCostTable[] = {
    { ISD::SHL,  MVT::v16i8, {  1,  8,  2,  3 } }, // psllw + pand.
    { ISD::SRL,  MVT::v16i8, {  1,  8,  2,  3 } }, // psrlw + pand.
    { ISD::SRA,  MVT::v16i8, {  2, 10,  5,  6 } }, // psrlw, pand, pxor, psubb.
    { ISD::SHL,  MVT::v32i8, {  2,  8,  2,  4 } }, // psllw + pand.
    { ISD::SRL,  MVT::v32i8, {  2,  8,  2,  4 } }, // psrlw + pand.
    { ISD::SRA,  MVT::v32i8, {  3, 10,  5,  9 } }, // psrlw, pand, pxor, psubb.

    { ISD::SHL,  MVT::v8i16, {  1,  1,  1,  1 } }, // psllw
    { ISD::SRL,  MVT::v8i16, {  1,  1,  1,  1 } }, // psrlw
    { ISD::SRA,  MVT::v8i16, {  1,  1,  1,  1 } }, // psraw
    { ISD::SHL,  MVT::v16i16,{  2,  2,  1,  2 } }, // psllw
    { ISD::SRL,  MVT::v16i16,{  2,  2,  1,  2 } }, // psrlw
    { ISD::SRA,  MVT::v16i16,{  2,  2,  1,  2 } }, // psraw

    { ISD::SHL,  MVT::v4i32, {  1,  1,  1,  1 } }, // pslld
    { ISD::SRL,  MVT::v4i32, {  1,  1,  1,  1 } }, // psrld
    { ISD::SRA,  MVT::v4i32, {  1,  1,  1,  1 } }, // psrad
    { ISD::SHL,  MVT::v8i32, {  2,  2,  1,  2 } }, // pslld
    { ISD::SRL,  MVT::v8i32, {  2,  2,  1,  2 } }, // psrld
    { ISD::SRA,  MVT::v8i32, {  2,  2,  1,  2 } }, // psrad

    { ISD::SHL,  MVT::v2i64, {  1,  1,  1,  1 } }, // psllq
    { ISD::SRL,  MVT::v2i64, {  1,  1,  1,  1 } }, // psrlq
    { ISD::SRA,  MVT::v2i64, {  2,  3,  3,  3 } }, // psrad + shuffle.
    { ISD::SHL,  MVT::v4i64, {  2,  2,  1,  2 } }, // psllq
    { ISD::SRL,  MVT::v4i64, {  2,  2,  1,  2 } }, // psrlq
    { ISD::SRA,  MVT::v4i64, {  4,  4,  3,  6 } }, // psrad + shuffle + split.

    { ISD::SDIV, MVT::v8i32, {  6 } }, // pmuludq sequence
    { ISD::SREM, MVT::v8i32, {  8 } }, // pmuludq+mul+sub sequence
    { ISD::UDIV, MVT::v8i32, {  5 } }, // pmuludq sequence
    { ISD::UREM, MVT::v8i32, {  7 } }, // pmuludq+mul+sub sequence
  };

  if (Op2Info.isUniform() && Op2Info.isConstant() && ST->hasAVX2())
    if (const auto *Entry =
            CostTableLookup(AVX2UniformConstCostTable, ISD, LT.second))
      if (auto KindCost = Entry->Cost[CostKind])
        return LT.first * *KindCost;

  static const CostKindTblEntry AVXUniformConstCostTable[] = {
    { ISD::SHL,  MVT::v16i8, {  2,  7,  2,  3 } }, // psllw + pand.
    { ISD::SRL,  MVT::v16i8, {  2,  7,  2,  3 } }, // psrlw + pand.
    { ISD::SRA,  MVT::v16i8, {  3,  9,  5,  6 } }, // psrlw, pand, pxor, psubb.
    { ISD::SHL,  MVT::v32i8, {  4,  7,  7,  8 } }, // 2*(psllw + pand) + split.
    { ISD::SRL,  MVT::v32i8, {  4,  7,  7,  8 } }, // 2*(psrlw + pand) + split.
    { ISD::SRA,  MVT::v32i8, {  7,  7, 12, 13 } }, // 2*(psrlw, pand, pxor, psubb) + split.

    { ISD::SHL,  MVT::v8i16, {  1,  2,  1,  1 } }, // psllw.
    { ISD::SRL,  MVT::v8i16, {  1,  2,  1,  1 } }, // psrlw.
    { ISD::SRA,  MVT::v8i16, {  1,  2,  1,  1 } }, // psraw.
    { ISD::SHL,  MVT::v16i16,{  3,  6,  4,  5 } }, // psllw + split.
    { ISD::SRL,  MVT::v16i16,{  3,  6,  4,  5 } }, // psrlw + split.
    { ISD::SRA,  MVT::v16i16,{  3,  6,  4,  5 } }, // psraw + split.

    { ISD::SHL,  MVT::v4i32, {  1,  2,  1,  1 } }, // pslld.
    { ISD::SRL,  MVT::v4i32, {  1,  2,  1,  1 } }, // psrld.
    { ISD::SRA,  MVT::v4i32, {  1,  2,  1,  1 } }, // psrad.
    { ISD::SHL,  MVT::v8i32, {  3,  6,  4,  5 } }, // pslld + split.
    { ISD::SRL,  MVT::v8i32, {  3,  6,  4,  5 } }, // psrld + split.
    { ISD::SRA,  MVT::v8i32, {  3,  6,  4,  5 } }, // psrad + split.

    { ISD::SHL,  MVT::v2i64, {  1,  2,  1,  1 } }, // psllq.
    { ISD::SRL,  MVT::v2i64, {  1,  2,  1,  1 } }, // psrlq.
    { ISD::SRA,  MVT::v2i64, {  2,  3,  3,  3 } }, // psrad + shuffle.
    { ISD::SHL,  MVT::v4i64, {  3,  6,  4,  5 } }, // 2 x psllq + split.
    { ISD::SRL,  MVT::v4i64, {  3,  6,  4,  5 } }, // 2 x psllq + split.
    { ISD::SRA,  MVT::v4i64, {  5,  7,  8,  9 } }, // 2 x psrad + shuffle + split.

    { ISD::SDIV, MVT::v8i32, { 14 } }, // 2*pmuludq sequence + split.
    { ISD::SREM, MVT::v8i32, { 18 } }, // 2*pmuludq+mul+sub sequence + split.
    { ISD::UDIV, MVT::v8i32, { 12 } }, // 2*pmuludq sequence + split.
    { ISD::UREM, MVT::v8i32, { 16 } }, // 2*pmuludq+mul+sub sequence + split.
  };

  // XOP has faster vXi8 shifts.
  if (Op2Info.isUniform() && Op2Info.isConstant() && ST->hasAVX() &&
      (!ST->hasXOP() || LT.second.getScalarSizeInBits() != 8))
    if (const auto *Entry =
            CostTableLookup(AVXUniformConstCostTable, ISD, LT.second))
      if (auto KindCost = Entry->Cost[CostKind])
        return LT.first * *KindCost;

  static const CostKindTblEntry SSE2UniformConstCostTable[] = {
    { ISD::SHL,  MVT::v16i8, {  1,  7,  2,  3 } }, // psllw + pand.
    { ISD::SRL,  MVT::v16i8, {  1,  7,  2,  3 } }, // psrlw + pand.
    { ISD::SRA,  MVT::v16i8, {  3,  9,  5,  6 } }, // psrlw, pand, pxor, psubb.

    { ISD::SHL,  MVT::v8i16, {  1,  1,  1,  1 } }, // psllw.
    { ISD::SRL,  MVT::v8i16, {  1,  1,  1,  1 } }, // psrlw.
    { ISD::SRA,  MVT::v8i16, {  1,  1,  1,  1 } }, // psraw.

    { ISD::SHL,  MVT::v4i32, {  1,  1,  1,  1 } }, // pslld
    { ISD::SRL,  MVT::v4i32, {  1,  1,  1,  1 } }, // psrld.
    { ISD::SRA,  MVT::v4i32, {  1,  1,  1,  1 } }, // psrad.

    { ISD::SHL,  MVT::v2i64, {  1,  1,  1,  1 } }, // psllq.
    { ISD::SRL,  MVT::v2i64, {  1,  1,  1,  1 } }, // psrlq.
    { ISD::SRA,  MVT::v2i64, {  3,  5,  6,  6 } }, // 2 x psrad + shuffle.

    { ISD::SDIV, MVT::v4i32, {  6 } }, // pmuludq sequence
    { ISD::SREM, MVT::v4i32, {  8 } }, // pmuludq+mul+sub sequence
    { ISD::UDIV, MVT::v4i32, {  5 } }, // pmuludq sequence
    { ISD::UREM, MVT::v4i32, {  7 } }, // pmuludq+mul+sub sequence
  };

  // XOP has faster vXi8 shifts.
  if (Op2Info.isUniform() && Op2Info.isConstant() && ST->hasSSE2() &&
      (!ST->hasXOP() || LT.second.getScalarSizeInBits() != 8))
    if (const auto *Entry =
            CostTableLookup(SSE2UniformConstCostTable, ISD, LT.second))
      if (auto KindCost = Entry->Cost[CostKind])
        return LT.first * *KindCost;

  static const CostKindTblEntry AVX512BWConstCostTable[] = {
    { ISD::SDIV, MVT::v64i8,  { 14 } }, // 2*ext+2*pmulhw sequence
    { ISD::SREM, MVT::v64i8,  { 16 } }, // 2*ext+2*pmulhw+mul+sub sequence
    { ISD::UDIV, MVT::v64i8,  { 14 } }, // 2*ext+2*pmulhw sequence
    { ISD::UREM, MVT::v64i8,  { 16 } }, // 2*ext+2*pmulhw+mul+sub sequence

    { ISD::SDIV, MVT::v32i16, {  6 } }, // vpmulhw sequence
    { ISD::SREM, MVT::v32i16, {  8 } }, // vpmulhw+mul+sub sequence
    { ISD::UDIV, MVT::v32i16, {  6 } }, // vpmulhuw sequence
    { ISD::UREM, MVT::v32i16, {  8 } }, // vpmulhuw+mul+sub sequence
  };

  if (Op2Info.isConstant() && ST->hasBWI())
    if (const auto *Entry =
            CostTableLookup(AVX512BWConstCostTable, ISD, LT.second))
      if (auto KindCost = Entry->Cost[CostKind])
        return LT.first * *KindCost;

  static const CostKindTblEntry AVX512ConstCostTable[] = {
    { ISD::SDIV, MVT::v64i8,  { 28 } }, // 4*ext+4*pmulhw sequence
    { ISD::SREM, MVT::v64i8,  { 32 } }, // 4*ext+4*pmulhw+mul+sub sequence
    { ISD::UDIV, MVT::v64i8,  { 28 } }, // 4*ext+4*pmulhw sequence
    { ISD::UREM, MVT::v64i8,  { 32 } }, // 4*ext+4*pmulhw+mul+sub sequence

    { ISD::SDIV, MVT::v32i16, { 12 } }, // 2*vpmulhw sequence
    { ISD::SREM, MVT::v32i16, { 16 } }, // 2*vpmulhw+mul+sub sequence
    { ISD::UDIV, MVT::v32i16, { 12 } }, // 2*vpmulhuw sequence
    { ISD::UREM, MVT::v32i16, { 16 } }, // 2*vpmulhuw+mul+sub sequence

    { ISD::SDIV, MVT::v16i32, { 15 } }, // vpmuldq sequence
    { ISD::SREM, MVT::v16i32, { 17 } }, // vpmuldq+mul+sub sequence
    { ISD::UDIV, MVT::v16i32, { 15 } }, // vpmuludq sequence
    { ISD::UREM, MVT::v16i32, { 17 } }, // vpmuludq+mul+sub sequence
  };

  if (Op2Info.isConstant() && ST->hasAVX512())
    if (const auto *Entry =
            CostTableLookup(AVX512ConstCostTable, ISD, LT.second))
      if (auto KindCost = Entry->Cost[CostKind])
        return LT.first * *KindCost;

  static const CostKindTblEntry AVX2ConstCostTable[] = {
    { ISD::SDIV, MVT::v32i8,  { 14 } }, // 2*ext+2*pmulhw sequence
    { ISD::SREM, MVT::v32i8,  { 16 } }, // 2*ext+2*pmulhw+mul+sub sequence
    { ISD::UDIV, MVT::v32i8,  { 14 } }, // 2*ext+2*pmulhw sequence
    { ISD::UREM, MVT::v32i8,  { 16 } }, // 2*ext+2*pmulhw+mul+sub sequence

    { ISD::SDIV, MVT::v16i16, {  6 } }, // vpmulhw sequence
    { ISD::SREM, MVT::v16i16, {  8 } }, // vpmulhw+mul+sub sequence
    { ISD::UDIV, MVT::v16i16, {  6 } }, // vpmulhuw sequence
    { ISD::UREM, MVT::v16i16, {  8 } }, // vpmulhuw+mul+sub sequence

    { ISD::SDIV, MVT::v8i32,  { 15 } }, // vpmuldq sequence
    { ISD::SREM, MVT::v8i32,  { 19 } }, // vpmuldq+mul+sub sequence
    { ISD::UDIV, MVT::v8i32,  { 15 } }, // vpmuludq sequence
    { ISD::UREM, MVT::v8i32,  { 19 } }, // vpmuludq+mul+sub sequence
  };

  if (Op2Info.isConstant() && ST->hasAVX2())
    if (const auto *Entry = CostTableLookup(AVX2ConstCostTable, ISD, LT.second))
      if (auto KindCost = Entry->Cost[CostKind])
        return LT.first * *KindCost;

  static const CostKindTblEntry AVXConstCostTable[] = {
    { ISD::SDIV, MVT::v32i8,  { 30 } }, // 4*ext+4*pmulhw sequence + split.
    { ISD::SREM, MVT::v32i8,  { 34 } }, // 4*ext+4*pmulhw+mul+sub sequence + split.
    { ISD::UDIV, MVT::v32i8,  { 30 } }, // 4*ext+4*pmulhw sequence + split.
    { ISD::UREM, MVT::v32i8,  { 34 } }, // 4*ext+4*pmulhw+mul+sub sequence + split.

    { ISD::SDIV, MVT::v16i16, { 14 } }, // 2*pmulhw sequence + split.
    { ISD::SREM, MVT::v16i16, { 18 } }, // 2*pmulhw+mul+sub sequence + split.
    { ISD::UDIV, MVT::v16i16, { 14 } }, // 2*pmulhuw sequence + split.
    { ISD::UREM, MVT::v16i16, { 18 } }, // 2*pmulhuw+mul+sub sequence + split.

    { ISD::SDIV, MVT::v8i32,  { 32 } }, // vpmuludq sequence
    { ISD::SREM, MVT::v8i32,  { 38 } }, // vpmuludq+mul+sub sequence
    { ISD::UDIV, MVT::v8i32,  { 32 } }, // 2*pmuludq sequence + split.
    { ISD::UREM, MVT::v8i32,  { 42 } }, // 2*pmuludq+mul+sub sequence + split.
  };

  if (Op2Info.isConstant() && ST->hasAVX())
    if (const auto *Entry = CostTableLookup(AVXConstCostTable, ISD, LT.second))
      if (auto KindCost = Entry->Cost[CostKind])
        return LT.first * *KindCost;

  static const CostKindTblEntry SSE41ConstCostTable[] = {
    { ISD::SDIV, MVT::v4i32,  { 15 } }, // vpmuludq sequence
    { ISD::SREM, MVT::v4i32,  { 20 } }, // vpmuludq+mul+sub sequence
  };

  if (Op2Info.isConstant() && ST->hasSSE41())
    if (const auto *Entry =
            CostTableLookup(SSE41ConstCostTable, ISD, LT.second))
      if (auto KindCost = Entry->Cost[CostKind])
        return LT.first * *KindCost;

  static const CostKindTblEntry SSE2ConstCostTable[] = {
    { ISD::SDIV, MVT::v16i8,  { 14 } }, // 2*ext+2*pmulhw sequence
    { ISD::SREM, MVT::v16i8,  { 16 } }, // 2*ext+2*pmulhw+mul+sub sequence
    { ISD::UDIV, MVT::v16i8,  { 14 } }, // 2*ext+2*pmulhw sequence
    { ISD::UREM, MVT::v16i8,  { 16 } }, // 2*ext+2*pmulhw+mul+sub sequence

    { ISD::SDIV, MVT::v8i16,  {  6 } }, // pmulhw sequence
    { ISD::SREM, MVT::v8i16,  {  8 } }, // pmulhw+mul+sub sequence
    { ISD::UDIV, MVT::v8i16,  {  6 } }, // pmulhuw sequence
    { ISD::UREM, MVT::v8i16,  {  8 } }, // pmulhuw+mul+sub sequence

    { ISD::SDIV, MVT::v4i32,  { 19 } }, // pmuludq sequence
    { ISD::SREM, MVT::v4i32,  { 24 } }, // pmuludq+mul+sub sequence
    { ISD::UDIV, MVT::v4i32,  { 15 } }, // pmuludq sequence
    { ISD::UREM, MVT::v4i32,  { 20 } }, // pmuludq+mul+sub sequence
  };

  if (Op2Info.isConstant() && ST->hasSSE2())
    if (const auto *Entry = CostTableLookup(SSE2ConstCostTable, ISD, LT.second))
      if (auto KindCost = Entry->Cost[CostKind])
        return LT.first * *KindCost;

  static const CostKindTblEntry AVX512BWUniformCostTable[] = {
    { ISD::SHL,  MVT::v16i8,  { 3, 5, 5, 7 } }, // psllw + pand.
    { ISD::SRL,  MVT::v16i8,  { 3,10, 5, 8 } }, // psrlw + pand.
    { ISD::SRA,  MVT::v16i8,  { 4,12, 8,12 } }, // psrlw, pand, pxor, psubb.
    { ISD::SHL,  MVT::v32i8,  { 4, 7, 6, 8 } }, // psllw + pand.
    { ISD::SRL,  MVT::v32i8,  { 4, 8, 7, 9 } }, // psrlw + pand.
    { ISD::SRA,  MVT::v32i8,  { 5,10,10,13 } }, // psrlw, pand, pxor, psubb.
    { ISD::SHL,  MVT::v64i8,  { 4, 7, 6, 8 } }, // psllw + pand.
    { ISD::SRL,  MVT::v64i8,  { 4, 8, 7,10 } }, // psrlw + pand.
    { ISD::SRA,  MVT::v64i8,  { 5,10,10,15 } }, // psrlw, pand, pxor, psubb.

    { ISD::SHL,  MVT::v32i16, { 2, 4, 2, 3 } }, // psllw
    { ISD::SRL,  MVT::v32i16, { 2, 4, 2, 3 } }, // psrlw
    { ISD::SRA,  MVT::v32i16, { 2, 4, 2, 3 } }, // psrqw
  };

  if (ST->hasBWI() && Op2Info.isUniform())
    if (const auto *Entry =
            CostTableLookup(AVX512BWUniformCostTable, ISD, LT.second))
      if (auto KindCost = Entry->Cost[CostKind])
        return LT.first * *KindCost;

  static const CostKindTblEntry AVX512UniformCostTable[] = {
    { ISD::SHL,  MVT::v32i16, { 5,10, 5, 7 } }, // psllw + split.
    { ISD::SRL,  MVT::v32i16, { 5,10, 5, 7 } }, // psrlw + split.
    { ISD::SRA,  MVT::v32i16, { 5,10, 5, 7 } }, // psraw + split.

    { ISD::SHL,  MVT::v16i32, { 2, 4, 2, 3 } }, // pslld
    { ISD::SRL,  MVT::v16i32, { 2, 4, 2, 3 } }, // psrld
    { ISD::SRA,  MVT::v16i32, { 2, 4, 2, 3 } }, // psrad

    { ISD::SRA,  MVT::v2i64,  { 1, 2, 1, 2 } }, // psraq
    { ISD::SHL,  MVT::v4i64,  { 1, 4, 1, 2 } }, // psllq
    { ISD::SRL,  MVT::v4i64,  { 1, 4, 1, 2 } }, // psrlq
    { ISD::SRA,  MVT::v4i64,  { 1, 4, 1, 2 } }, // psraq
    { ISD::SHL,  MVT::v8i64,  { 1, 4, 1, 2 } }, // psllq
    { ISD::SRL,  MVT::v8i64,  { 1, 4, 1, 2 } }, // psrlq
    { ISD::SRA,  MVT::v8i64,  { 1, 4, 1, 2 } }, // psraq
  };

  if (ST->hasAVX512() && Op2Info.isUniform())
    if (const auto *Entry =
            CostTableLookup(AVX512UniformCostTable, ISD, LT.second))
      if (auto KindCost = Entry->Cost[CostKind])
        return LT.first * *KindCost;

  static const CostKindTblEntry AVX2UniformCostTable[] = {
    // Uniform splats are cheaper for the following instructions.
    { ISD::SHL,  MVT::v16i8,  { 3, 5, 5, 7 } }, // psllw + pand.
    { ISD::SRL,  MVT::v16i8,  { 3, 9, 5, 8 } }, // psrlw + pand.
    { ISD::SRA,  MVT::v16i8,  { 4, 5, 9,13 } }, // psrlw, pand, pxor, psubb.
    { ISD::SHL,  MVT::v32i8,  { 4, 7, 6, 8 } }, // psllw + pand.
    { ISD::SRL,  MVT::v32i8,  { 4, 8, 7, 9 } }, // psrlw + pand.
    { ISD::SRA,  MVT::v32i8,  { 6, 9,11,16 } }, // psrlw, pand, pxor, psubb.

    { ISD::SHL,  MVT::v8i16,  { 1, 2, 1, 2 } }, // psllw.
    { ISD::SRL,  MVT::v8i16,  { 1, 2, 1, 2 } }, // psrlw.
    { ISD::SRA,  MVT::v8i16,  { 1, 2, 1, 2 } }, // psraw.
    { ISD::SHL,  MVT::v16i16, { 2, 4, 2, 3 } }, // psllw.
    { ISD::SRL,  MVT::v16i16, { 2, 4, 2, 3 } }, // psrlw.
    { ISD::SRA,  MVT::v16i16, { 2, 4, 2, 3 } }, // psraw.

    { ISD::SHL,  MVT::v4i32,  { 1, 2, 1, 2 } }, // pslld
    { ISD::SRL,  MVT::v4i32,  { 1, 2, 1, 2 } }, // psrld
    { ISD::SRA,  MVT::v4i32,  { 1, 2, 1, 2 } }, // psrad
    { ISD::SHL,  MVT::v8i32,  { 2, 4, 2, 3 } }, // pslld
    { ISD::SRL,  MVT::v8i32,  { 2, 4, 2, 3 } }, // psrld
    { ISD::SRA,  MVT::v8i32,  { 2, 4, 2, 3 } }, // psrad

    { ISD::SHL,  MVT::v2i64,  { 1, 2, 1, 2 } }, // psllq
    { ISD::SRL,  MVT::v2i64,  { 1, 2, 1, 2 } }, // psrlq
    { ISD::SRA,  MVT::v2i64,  { 2, 4, 5, 7 } }, // 2 x psrad + shuffle.
    { ISD::SHL,  MVT::v4i64,  { 2, 4, 1, 2 } }, // psllq
    { ISD::SRL,  MVT::v4i64,  { 2, 4, 1, 2 } }, // psrlq
    { ISD::SRA,  MVT::v4i64,  { 4, 6, 5, 9 } }, // 2 x psrad + shuffle.
  };

  if (ST->hasAVX2() && Op2Info.isUniform())
    if (const auto *Entry =
            CostTableLookup(AVX2UniformCostTable, ISD, LT.second))
      if (auto KindCost = Entry->Cost[CostKind])
        return LT.first * *KindCost;

  static const CostKindTblEntry AVXUniformCostTable[] = {
    { ISD::SHL,  MVT::v16i8,  {  4, 4, 6, 8 } }, // psllw + pand.
    { ISD::SRL,  MVT::v16i8,  {  4, 8, 5, 8 } }, // psrlw + pand.
    { ISD::SRA,  MVT::v16i8,  {  6, 6, 9,13 } }, // psrlw, pand, pxor, psubb.
    { ISD::SHL,  MVT::v32i8,  {  7, 8,11,14 } }, // psllw + pand + split.
    { ISD::SRL,  MVT::v32i8,  {  7, 9,10,14 } }, // psrlw + pand + split.
    { ISD::SRA,  MVT::v32i8,  { 10,11,16,21 } }, // psrlw, pand, pxor, psubb + split.

    { ISD::SHL,  MVT::v8i16,  {  1, 3, 1, 2 } }, // psllw.
    { ISD::SRL,  MVT::v8i16,  {  1, 3, 1, 2 } }, // psrlw.
    { ISD::SRA,  MVT::v8i16,  {  1, 3, 1, 2 } }, // psraw.
    { ISD::SHL,  MVT::v16i16, {  3, 7, 5, 7 } }, // psllw + split.
    { ISD::SRL,  MVT::v16i16, {  3, 7, 5, 7 } }, // psrlw + split.
    { ISD::SRA,  MVT::v16i16, {  3, 7, 5, 7 } }, // psraw + split.

    { ISD::SHL,  MVT::v4i32,  {  1, 3, 1, 2 } }, // pslld.
    { ISD::SRL,  MVT::v4i32,  {  1, 3, 1, 2 } }, // psrld.
    { ISD::SRA,  MVT::v4i32,  {  1, 3, 1, 2 } }, // psrad.
    { ISD::SHL,  MVT::v8i32,  {  3, 7, 5, 7 } }, // pslld + split.
    { ISD::SRL,  MVT::v8i32,  {  3, 7, 5, 7 } }, // psrld + split.
    { ISD::SRA,  MVT::v8i32,  {  3, 7, 5, 7 } }, // psrad + split.

    { ISD::SHL,  MVT::v2i64,  {  1, 3, 1, 2 } }, // psllq.
    { ISD::SRL,  MVT::v2i64,  {  1, 3, 1, 2 } }, // psrlq.
    { ISD::SRA,  MVT::v2i64,  {  3, 4, 5, 7 } }, // 2 x psrad + shuffle.
    { ISD::SHL,  MVT::v4i64,  {  3, 7, 4, 6 } }, // psllq + split.
    { ISD::SRL,  MVT::v4i64,  {  3, 7, 4, 6 } }, // psrlq + split.
    { ISD::SRA,  MVT::v4i64,  {  6, 7,10,13 } }, // 2 x (2 x psrad + shuffle) + split.
  };

  // XOP has faster vXi8 shifts.
  if (ST->hasAVX() && Op2Info.isUniform() &&
      (!ST->hasXOP() || LT.second.getScalarSizeInBits() != 8))
    if (const auto *Entry =
            CostTableLookup(AVXUniformCostTable, ISD, LT.second))
      if (auto KindCost = Entry->Cost[CostKind])
        return LT.first * *KindCost;

  static const CostKindTblEntry SSE2UniformCostTable[] = {
    // Uniform splats are cheaper for the following instructions.
    { ISD::SHL,  MVT::v16i8, {  9, 10, 6, 9 } }, // psllw + pand.
    { ISD::SRL,  MVT::v16i8, {  9, 13, 5, 9 } }, // psrlw + pand.
    { ISD::SRA,  MVT::v16i8, { 11, 15, 9,13 } }, // pcmpgtb sequence.

    { ISD::SHL,  MVT::v8i16, {  2, 2, 1, 2 } }, // psllw.
    { ISD::SRL,  MVT::v8i16, {  2, 2, 1, 2 } }, // psrlw.
    { ISD::SRA,  MVT::v8i16, {  2, 2, 1, 2 } }, // psraw.

    { ISD::SHL,  MVT::v4i32, {  2, 2, 1, 2 } }, // pslld
    { ISD::SRL,  MVT::v4i32, {  2, 2, 1, 2 } }, // psrld.
    { ISD::SRA,  MVT::v4i32, {  2, 2, 1, 2 } }, // psrad.

    { ISD::SHL,  MVT::v2i64, {  2, 2, 1, 2 } }, // psllq.
    { ISD::SRL,  MVT::v2i64, {  2, 2, 1, 2 } }, // psrlq.
    { ISD::SRA,  MVT::v2i64, {  5, 9, 5, 7 } }, // 2*psrlq + xor + sub.
  };

  if (ST->hasSSE2() && Op2Info.isUniform() &&
      (!ST->hasXOP() || LT.second.getScalarSizeInBits() != 8))
    if (const auto *Entry =
            CostTableLookup(SSE2UniformCostTable, ISD, LT.second))
      if (auto KindCost = Entry->Cost[CostKind])
        return LT.first * *KindCost;

  static const CostKindTblEntry AVX512DQCostTable[] = {
    { ISD::MUL,  MVT::v2i64, { 2, 15, 1, 3 } }, // pmullq
    { ISD::MUL,  MVT::v4i64, { 2, 15, 1, 3 } }, // pmullq
    { ISD::MUL,  MVT::v8i64, { 3, 15, 1, 3 } }  // pmullq
  };

  // Look for AVX512DQ lowering tricks for custom cases.
  if (ST->hasDQI())
    if (const auto *Entry = CostTableLookup(AVX512DQCostTable, ISD, LT.second))
      if (auto KindCost = Entry->Cost[CostKind])
        return LT.first * *KindCost;

  static const CostKindTblEntry AVX512BWCostTable[] = {
    { ISD::SHL,   MVT::v16i8,   {  4,  8, 4, 5 } }, // extend/vpsllvw/pack sequence.
    { ISD::SRL,   MVT::v16i8,   {  4,  8, 4, 5 } }, // extend/vpsrlvw/pack sequence.
    { ISD::SRA,   MVT::v16i8,   {  4,  8, 4, 5 } }, // extend/vpsravw/pack sequence.
    { ISD::SHL,   MVT::v32i8,   {  4, 23,11,16 } }, // extend/vpsllvw/pack sequence.
    { ISD::SRL,   MVT::v32i8,   {  4, 30,12,18 } }, // extend/vpsrlvw/pack sequence.
    { ISD::SRA,   MVT::v32i8,   {  6, 13,24,30 } }, // extend/vpsravw/pack sequence.
    { ISD::SHL,   MVT::v64i8,   {  6, 19,13,15 } }, // extend/vpsllvw/pack sequence.
    { ISD::SRL,   MVT::v64i8,   {  7, 27,15,18 } }, // extend/vpsrlvw/pack sequence.
    { ISD::SRA,   MVT::v64i8,   { 15, 15,30,30 } }, // extend/vpsravw/pack sequence.

    { ISD::SHL,   MVT::v8i16,   {  1,  1, 1, 1 } }, // vpsllvw
    { ISD::SRL,   MVT::v8i16,   {  1,  1, 1, 1 } }, // vpsrlvw
    { ISD::SRA,   MVT::v8i16,   {  1,  1, 1, 1 } }, // vpsravw
    { ISD::SHL,   MVT::v16i16,  {  1,  1, 1, 1 } }, // vpsllvw
    { ISD::SRL,   MVT::v16i16,  {  1,  1, 1, 1 } }, // vpsrlvw
    { ISD::SRA,   MVT::v16i16,  {  1,  1, 1, 1 } }, // vpsravw
    { ISD::SHL,   MVT::v32i16,  {  1,  1, 1, 1 } }, // vpsllvw
    { ISD::SRL,   MVT::v32i16,  {  1,  1, 1, 1 } }, // vpsrlvw
    { ISD::SRA,   MVT::v32i16,  {  1,  1, 1, 1 } }, // vpsravw

    { ISD::ADD,   MVT::v64i8,   {  1,  1, 1, 1 } }, // paddb
    { ISD::ADD,   MVT::v32i16,  {  1,  1, 1, 1 } }, // paddw

    { ISD::ADD,   MVT::v32i8,   {  1,  1, 1, 1 } }, // paddb
    { ISD::ADD,   MVT::v16i16,  {  1,  1, 1, 1 } }, // paddw
    { ISD::ADD,   MVT::v8i32,   {  1,  1, 1, 1 } }, // paddd
    { ISD::ADD,   MVT::v4i64,   {  1,  1, 1, 1 } }, // paddq

    { ISD::SUB,   MVT::v64i8,   {  1,  1, 1, 1 } }, // psubb
    { ISD::SUB,   MVT::v32i16,  {  1,  1, 1, 1 } }, // psubw

    { ISD::MUL,   MVT::v64i8,   {  5, 10,10,11 } },
    { ISD::MUL,   MVT::v32i16,  {  1,  5, 1, 1 } }, // pmullw

    { ISD::SUB,   MVT::v32i8,   {  1,  1, 1, 1 } }, // psubb
    { ISD::SUB,   MVT::v16i16,  {  1,  1, 1, 1 } }, // psubw
    { ISD::SUB,   MVT::v8i32,   {  1,  1, 1, 1 } }, // psubd
    { ISD::SUB,   MVT::v4i64,   {  1,  1, 1, 1 } }, // psubq
  };

  // Look for AVX512BW lowering tricks for custom cases.
  if (ST->hasBWI())
    if (const auto *Entry = CostTableLookup(AVX512BWCostTable, ISD, LT.second))
      if (auto KindCost = Entry->Cost[CostKind])
        return LT.first * *KindCost;

  static const CostKindTblEntry AVX512CostTable[] = {
    { ISD::SHL,     MVT::v64i8,   { 15, 19,27,33 } }, // vpblendv+split sequence.
    { ISD::SRL,     MVT::v64i8,   { 15, 19,30,36 } }, // vpblendv+split sequence.
    { ISD::SRA,     MVT::v64i8,   { 37, 37,51,63 } }, // vpblendv+split sequence.

    { ISD::SHL,     MVT::v32i16,  { 11, 16,11,15 } }, // 2*extend/vpsrlvd/pack sequence.
    { ISD::SRL,     MVT::v32i16,  { 11, 16,11,15 } }, // 2*extend/vpsrlvd/pack sequence.
    { ISD::SRA,     MVT::v32i16,  { 11, 16,11,15 } }, // 2*extend/vpsravd/pack sequence.

    { ISD::SHL,     MVT::v4i32,   {  1,  1, 1, 1 } },
    { ISD::SRL,     MVT::v4i32,   {  1,  1, 1, 1 } },
    { ISD::SRA,     MVT::v4i32,   {  1,  1, 1, 1 } },
    { ISD::SHL,     MVT::v8i32,   {  1,  1, 1, 1 } },
    { ISD::SRL,     MVT::v8i32,   {  1,  1, 1, 1 } },
    { ISD::SRA,     MVT::v8i32,   {  1,  1, 1, 1 } },
    { ISD::SHL,     MVT::v16i32,  {  1,  1, 1, 1 } },
    { ISD::SRL,     MVT::v16i32,  {  1,  1, 1, 1 } },
    { ISD::SRA,     MVT::v16i32,  {  1,  1, 1, 1 } },

    { ISD::SHL,     MVT::v2i64,   {  1,  1, 1, 1 } },
    { ISD::SRL,     MVT::v2i64,   {  1,  1, 1, 1 } },
    { ISD::SRA,     MVT::v2i64,   {  1,  1, 1, 1 } },
    { ISD::SHL,     MVT::v4i64,   {  1,  1, 1, 1 } },
    { ISD::SRL,     MVT::v4i64,   {  1,  1, 1, 1 } },
    { ISD::SRA,     MVT::v4i64,   {  1,  1, 1, 1 } },
    { ISD::SHL,     MVT::v8i64,   {  1,  1, 1, 1 } },
    { ISD::SRL,     MVT::v8i64,   {  1,  1, 1, 1 } },
    { ISD::SRA,     MVT::v8i64,   {  1,  1, 1, 1 } },

    { ISD::ADD,     MVT::v64i8,   {  3,  7, 5, 5 } }, // 2*paddb + split
    { ISD::ADD,     MVT::v32i16,  {  3,  7, 5, 5 } }, // 2*paddw + split

    { ISD::SUB,     MVT::v64i8,   {  3,  7, 5, 5 } }, // 2*psubb + split
    { ISD::SUB,     MVT::v32i16,  {  3,  7, 5, 5 } }, // 2*psubw + split

    { ISD::AND,     MVT::v32i8,   {  1,  1, 1, 1 } },
    { ISD::AND,     MVT::v16i16,  {  1,  1, 1, 1 } },
    { ISD::AND,     MVT::v8i32,   {  1,  1, 1, 1 } },
    { ISD::AND,     MVT::v4i64,   {  1,  1, 1, 1 } },

    { ISD::OR,      MVT::v32i8,   {  1,  1, 1, 1 } },
    { ISD::OR,      MVT::v16i16,  {  1,  1, 1, 1 } },
    { ISD::OR,      MVT::v8i32,   {  1,  1, 1, 1 } },
    { ISD::OR,      MVT::v4i64,   {  1,  1, 1, 1 } },

    { ISD::XOR,     MVT::v32i8,   {  1,  1, 1, 1 } },
    { ISD::XOR,     MVT::v16i16,  {  1,  1, 1, 1 } },
    { ISD::XOR,     MVT::v8i32,   {  1,  1, 1, 1 } },
    { ISD::XOR,     MVT::v4i64,   {  1,  1, 1, 1 } },

    { ISD::MUL,     MVT::v16i32,  {  1, 10, 1, 2 } }, // pmulld (Skylake from agner.org)
    { ISD::MUL,     MVT::v8i32,   {  1, 10, 1, 2 } }, // pmulld (Skylake from agner.org)
    { ISD::MUL,     MVT::v4i32,   {  1, 10, 1, 2 } }, // pmulld (Skylake from agner.org)
    { ISD::MUL,     MVT::v8i64,   {  6,  9, 8, 8 } }, // 3*pmuludq/3*shift/2*add
    { ISD::MUL,     MVT::i64,     {  1 } }, // Skylake from http://www.agner.org/

    { X86ISD::PMULUDQ, MVT::v8i64, { 1,  5, 1, 1 } },

    { ISD::FNEG,    MVT::v8f64,   {  1,  1, 1, 2 } }, // Skylake from http://www.agner.org/
    { ISD::FADD,    MVT::v8f64,   {  1,  4, 1, 1 } }, // Skylake from http://www.agner.org/
    { ISD::FADD,    MVT::v4f64,   {  1,  4, 1, 1 } }, // Skylake from http://www.agner.org/
    { ISD::FSUB,    MVT::v8f64,   {  1,  4, 1, 1 } }, // Skylake from http://www.agner.org/
    { ISD::FSUB,    MVT::v4f64,   {  1,  4, 1, 1 } }, // Skylake from http://www.agner.org/
    { ISD::FMUL,    MVT::v8f64,   {  1,  4, 1, 1 } }, // Skylake from http://www.agner.org/
    { ISD::FMUL,    MVT::v4f64,   {  1,  4, 1, 1 } }, // Skylake from http://www.agner.org/
    { ISD::FMUL,    MVT::v2f64,   {  1,  4, 1, 1 } }, // Skylake from http://www.agner.org/
    { ISD::FMUL,    MVT::f64,     {  1,  4, 1, 1 } }, // Skylake from http://www.agner.org/

    { ISD::FDIV,    MVT::f64,     {  4, 14, 1, 1 } }, // Skylake from http://www.agner.org/
    { ISD::FDIV,    MVT::v2f64,   {  4, 14, 1, 1 } }, // Skylake from http://www.agner.org/
    { ISD::FDIV,    MVT::v4f64,   {  8, 14, 1, 1 } }, // Skylake from http://www.agner.org/
    { ISD::FDIV,    MVT::v8f64,   { 16, 23, 1, 3 } }, // Skylake from http://www.agner.org/

    { ISD::FNEG,    MVT::v16f32,  {  1,  1, 1, 2 } }, // Skylake from http://www.agner.org/
    { ISD::FADD,    MVT::v16f32,  {  1,  4, 1, 1 } }, // Skylake from http://www.agner.org/
    { ISD::FADD,    MVT::v8f32,   {  1,  4, 1, 1 } }, // Skylake from http://www.agner.org/
    { ISD::FSUB,    MVT::v16f32,  {  1,  4, 1, 1 } }, // Skylake from http://www.agner.org/
    { ISD::FSUB,    MVT::v8f32,   {  1,  4, 1, 1 } }, // Skylake from http://www.agner.org/
    { ISD::FMUL,    MVT::v16f32,  {  1,  4, 1, 1 } }, // Skylake from http://www.agner.org/
    { ISD::FMUL,    MVT::v8f32,   {  1,  4, 1, 1 } }, // Skylake from http://www.agner.org/
    { ISD::FMUL,    MVT::v4f32,   {  1,  4, 1, 1 } }, // Skylake from http://www.agner.org/
    { ISD::FMUL,    MVT::f32,     {  1,  4, 1, 1 } }, // Skylake from http://www.agner.org/

    { ISD::FDIV,    MVT::f32,     {  3, 11, 1, 1 } }, // Skylake from http://www.agner.org/
    { ISD::FDIV,    MVT::v4f32,   {  3, 11, 1, 1 } }, // Skylake from http://www.agner.org/
    { ISD::FDIV,    MVT::v8f32,   {  5, 11, 1, 1 } }, // Skylake from http://www.agner.org/
    { ISD::FDIV,    MVT::v16f32,  { 10, 18, 1, 3 } }, // Skylake from http://www.agner.org/
  };

  if (ST->hasAVX512())
    if (const auto *Entry = CostTableLookup(AVX512CostTable, ISD, LT.second))
      if (auto KindCost = Entry->Cost[CostKind])
        return LT.first * *KindCost;

  static const CostKindTblEntry AVX2ShiftCostTable[] = {
    // Shifts on vXi64/vXi32 on AVX2 is legal even though we declare to
    // customize them to detect the cases where shift amount is a scalar one.
    { ISD::SHL,     MVT::v4i32,  { 2, 3, 1, 3 } }, // vpsllvd (Haswell from agner.org)
    { ISD::SRL,     MVT::v4i32,  { 2, 3, 1, 3 } }, // vpsrlvd (Haswell from agner.org)
    { ISD::SRA,     MVT::v4i32,  { 2, 3, 1, 3 } }, // vpsravd (Haswell from agner.org)
    { ISD::SHL,     MVT::v8i32,  { 4, 4, 1, 3 } }, // vpsllvd (Haswell from agner.org)
    { ISD::SRL,     MVT::v8i32,  { 4, 4, 1, 3 } }, // vpsrlvd (Haswell from agner.org)
    { ISD::SRA,     MVT::v8i32,  { 4, 4, 1, 3 } }, // vpsravd (Haswell from agner.org)
    { ISD::SHL,     MVT::v2i64,  { 2, 3, 1, 1 } }, // vpsllvq (Haswell from agner.org)
    { ISD::SRL,     MVT::v2i64,  { 2, 3, 1, 1 } }, // vpsrlvq (Haswell from agner.org)
    { ISD::SHL,     MVT::v4i64,  { 4, 4, 1, 2 } }, // vpsllvq (Haswell from agner.org)
    { ISD::SRL,     MVT::v4i64,  { 4, 4, 1, 2 } }, // vpsrlvq (Haswell from agner.org)
  };

  if (ST->hasAVX512()) {
    if (ISD == ISD::SHL && LT.second == MVT::v32i16 && Op2Info.isConstant())
      // On AVX512, a packed v32i16 shift left by a constant build_vector
      // is lowered into a vector multiply (vpmullw).
      return getArithmeticInstrCost(Instruction::Mul, Ty, CostKind,
                                    Op1Info.getNoProps(), Op2Info.getNoProps());
  }

  // Look for AVX2 lowering tricks (XOP is always better at v4i32 shifts).
  if (ST->hasAVX2() && !(ST->hasXOP() && LT.second == MVT::v4i32)) {
    if (ISD == ISD::SHL && LT.second == MVT::v16i16 &&
        Op2Info.isConstant())
      // On AVX2, a packed v16i16 shift left by a constant build_vector
      // is lowered into a vector multiply (vpmullw).
      return getArithmeticInstrCost(Instruction::Mul, Ty, CostKind,
                                    Op1Info.getNoProps(), Op2Info.getNoProps());

    if (const auto *Entry = CostTableLookup(AVX2ShiftCostTable, ISD, LT.second))
      if (auto KindCost = Entry->Cost[CostKind])
        return LT.first * *KindCost;
  }

  static const CostKindTblEntry XOPShiftCostTable[] = {
    // 128bit shifts take 1cy, but right shifts require negation beforehand.
    { ISD::SHL,     MVT::v16i8,  { 1, 3, 1, 1 } },
    { ISD::SRL,     MVT::v16i8,  { 2, 3, 1, 1 } },
    { ISD::SRA,     MVT::v16i8,  { 2, 3, 1, 1 } },
    { ISD::SHL,     MVT::v8i16,  { 1, 3, 1, 1 } },
    { ISD::SRL,     MVT::v8i16,  { 2, 3, 1, 1 } },
    { ISD::SRA,     MVT::v8i16,  { 2, 3, 1, 1 } },
    { ISD::SHL,     MVT::v4i32,  { 1, 3, 1, 1 } },
    { ISD::SRL,     MVT::v4i32,  { 2, 3, 1, 1 } },
    { ISD::SRA,     MVT::v4i32,  { 2, 3, 1, 1 } },
    { ISD::SHL,     MVT::v2i64,  { 1, 3, 1, 1 } },
    { ISD::SRL,     MVT::v2i64,  { 2, 3, 1, 1 } },
    { ISD::SRA,     MVT::v2i64,  { 2, 3, 1, 1 } },
    // 256bit shifts require splitting if AVX2 didn't catch them above.
    { ISD::SHL,     MVT::v32i8,  { 4, 7, 5, 6 } },
    { ISD::SRL,     MVT::v32i8,  { 6, 7, 5, 6 } },
    { ISD::SRA,     MVT::v32i8,  { 6, 7, 5, 6 } },
    { ISD::SHL,     MVT::v16i16, { 4, 7, 5, 6 } },
    { ISD::SRL,     MVT::v16i16, { 6, 7, 5, 6 } },
    { ISD::SRA,     MVT::v16i16, { 6, 7, 5, 6 } },
    { ISD::SHL,     MVT::v8i32,  { 4, 7, 5, 6 } },
    { ISD::SRL,     MVT::v8i32,  { 6, 7, 5, 6 } },
    { ISD::SRA,     MVT::v8i32,  { 6, 7, 5, 6 } },
    { ISD::SHL,     MVT::v4i64,  { 4, 7, 5, 6 } },
    { ISD::SRL,     MVT::v4i64,  { 6, 7, 5, 6 } },
    { ISD::SRA,     MVT::v4i64,  { 6, 7, 5, 6 } },
  };

  // Look for XOP lowering tricks.
  if (ST->hasXOP()) {
    // If the right shift is constant then we'll fold the negation so
    // it's as cheap as a left shift.
    int ShiftISD = ISD;
    if ((ShiftISD == ISD::SRL || ShiftISD == ISD::SRA) && Op2Info.isConstant())
      ShiftISD = ISD::SHL;
    if (const auto *Entry =
            CostTableLookup(XOPShiftCostTable, ShiftISD, LT.second))
      if (auto KindCost = Entry->Cost[CostKind])
        return LT.first * *KindCost;
  }

  if (ISD == ISD::SHL && !Op2Info.isUniform() && Op2Info.isConstant()) {
    MVT VT = LT.second;
    // Vector shift left by non uniform constant can be lowered
    // into vector multiply.
    if (((VT == MVT::v8i16 || VT == MVT::v4i32) && ST->hasSSE2()) ||
        ((VT == MVT::v16i16 || VT == MVT::v8i32) && ST->hasAVX()))
      ISD = ISD::MUL;
  }

  static const CostKindTblEntry GLMCostTable[] = {
    { ISD::FDIV,  MVT::f32,   { 18, 19, 1, 1 } }, // divss
    { ISD::FDIV,  MVT::v4f32, { 35, 36, 1, 1 } }, // divps
    { ISD::FDIV,  MVT::f64,   { 33, 34, 1, 1 } }, // divsd
    { ISD::FDIV,  MVT::v2f64, { 65, 66, 1, 1 } }, // divpd
  };

  if (ST->useGLMDivSqrtCosts())
    if (const auto *Entry = CostTableLookup(GLMCostTable, ISD, LT.second))
      if (auto KindCost = Entry->Cost[CostKind])
        return LT.first * *KindCost;

  static const CostKindTblEntry SLMCostTable[] = {
    { ISD::MUL,   MVT::v4i32, { 11, 11, 1, 7 } }, // pmulld
    { ISD::MUL,   MVT::v8i16, {  2,  5, 1, 1 } }, // pmullw
    { ISD::FMUL,  MVT::f64,   {  2,  5, 1, 1 } }, // mulsd
    { ISD::FMUL,  MVT::f32,   {  1,  4, 1, 1 } }, // mulss
    { ISD::FMUL,  MVT::v2f64, {  4,  7, 1, 1 } }, // mulpd
    { ISD::FMUL,  MVT::v4f32, {  2,  5, 1, 1 } }, // mulps
    { ISD::FDIV,  MVT::f32,   { 17, 19, 1, 1 } }, // divss
    { ISD::FDIV,  MVT::v4f32, { 39, 39, 1, 6 } }, // divps
    { ISD::FDIV,  MVT::f64,   { 32, 34, 1, 1 } }, // divsd
    { ISD::FDIV,  MVT::v2f64, { 69, 69, 1, 6 } }, // divpd
    { ISD::FADD,  MVT::v2f64, {  2,  4, 1, 1 } }, // addpd
    { ISD::FSUB,  MVT::v2f64, {  2,  4, 1, 1 } }, // subpd
    // v2i64/v4i64 mul is custom lowered as a series of long:
    // multiplies(3), shifts(3) and adds(2)
    // slm muldq version throughput is 2 and addq throughput 4
    // thus: 3X2 (muldq throughput) + 3X1 (shift throughput) +
    //       3X4 (addq throughput) = 17
    { ISD::MUL,   MVT::v2i64, { 17, 22, 9, 9 } },
    // slm addq\subq throughput is 4
    { ISD::ADD,   MVT::v2i64, {  4,  2, 1, 2 } },
    { ISD::SUB,   MVT::v2i64, {  4,  2, 1, 2 } },
  };

  if (ST->useSLMArithCosts())
    if (const auto *Entry = CostTableLookup(SLMCostTable, ISD, LT.second))
      if (auto KindCost = Entry->Cost[CostKind])
        return LT.first * *KindCost;

  static const CostKindTblEntry AVX2CostTable[] = {
    { ISD::SHL,  MVT::v16i8,   {  6, 21,11,16 } }, // vpblendvb sequence.
    { ISD::SHL,  MVT::v32i8,   {  6, 23,11,22 } }, // vpblendvb sequence.
    { ISD::SHL,  MVT::v8i16,   {  5, 18, 5,10 } }, // extend/vpsrlvd/pack sequence.
    { ISD::SHL,  MVT::v16i16,  {  8, 10,10,14 } }, // extend/vpsrlvd/pack sequence.

    { ISD::SRL,  MVT::v16i8,   {  6, 27,12,18 } }, // vpblendvb sequence.
    { ISD::SRL,  MVT::v32i8,   {  8, 30,12,24 } }, // vpblendvb sequence.
    { ISD::SRL,  MVT::v8i16,   {  5, 11, 5,10 } }, // extend/vpsrlvd/pack sequence.
    { ISD::SRL,  MVT::v16i16,  {  8, 10,10,14 } }, // extend/vpsrlvd/pack sequence.

    { ISD::SRA,  MVT::v16i8,   { 17, 17,24,30 } }, // vpblendvb sequence.
    { ISD::SRA,  MVT::v32i8,   { 18, 20,24,43 } }, // vpblendvb sequence.
    { ISD::SRA,  MVT::v8i16,   {  5, 11, 5,10 } }, // extend/vpsravd/pack sequence.
    { ISD::SRA,  MVT::v16i16,  {  8, 10,10,14 } }, // extend/vpsravd/pack sequence.
    { ISD::SRA,  MVT::v2i64,   {  4,  5, 5, 5 } }, // srl/xor/sub sequence.
    { ISD::SRA,  MVT::v4i64,   {  8,  8, 5, 9 } }, // srl/xor/sub sequence.

    { ISD::SUB,  MVT::v32i8,   {  1,  1, 1, 2 } }, // psubb
    { ISD::ADD,  MVT::v32i8,   {  1,  1, 1, 2 } }, // paddb
    { ISD::SUB,  MVT::v16i16,  {  1,  1, 1, 2 } }, // psubw
    { ISD::ADD,  MVT::v16i16,  {  1,  1, 1, 2 } }, // paddw
    { ISD::SUB,  MVT::v8i32,   {  1,  1, 1, 2 } }, // psubd
    { ISD::ADD,  MVT::v8i32,   {  1,  1, 1, 2 } }, // paddd
    { ISD::SUB,  MVT::v4i64,   {  1,  1, 1, 2 } }, // psubq
    { ISD::ADD,  MVT::v4i64,   {  1,  1, 1, 2 } }, // paddq

    { ISD::MUL,  MVT::v16i8,   {  5, 18, 6,12 } }, // extend/pmullw/pack
    { ISD::MUL,  MVT::v32i8,   {  6, 11,10,19 } }, // unpack/pmullw
    { ISD::MUL,  MVT::v16i16,  {  2,  5, 1, 2 } }, // pmullw
    { ISD::MUL,  MVT::v8i32,   {  4, 10, 1, 2 } }, // pmulld
    { ISD::MUL,  MVT::v4i32,   {  2, 10, 1, 2 } }, // pmulld
    { ISD::MUL,  MVT::v4i64,   {  6, 10, 8,13 } }, // 3*pmuludq/3*shift/2*add
    { ISD::MUL,  MVT::v2i64,   {  6, 10, 8, 8 } }, // 3*pmuludq/3*shift/2*add

    { X86ISD::PMULUDQ, MVT::v4i64, { 1,  5, 1, 1 } },

    { ISD::FNEG, MVT::v4f64,   {  1,  1, 1, 2 } }, // vxorpd
    { ISD::FNEG, MVT::v8f32,   {  1,  1, 1, 2 } }, // vxorps

    { ISD::FADD, MVT::f64,     {  1,  4, 1, 1 } }, // vaddsd
    { ISD::FADD, MVT::f32,     {  1,  4, 1, 1 } }, // vaddss
    { ISD::FADD, MVT::v2f64,   {  1,  4, 1, 1 } }, // vaddpd
    { ISD::FADD, MVT::v4f32,   {  1,  4, 1, 1 } }, // vaddps
    { ISD::FADD, MVT::v4f64,   {  1,  4, 1, 2 } }, // vaddpd
    { ISD::FADD, MVT::v8f32,   {  1,  4, 1, 2 } }, // vaddps

    { ISD::FSUB, MVT::f64,     {  1,  4, 1, 1 } }, // vsubsd
    { ISD::FSUB, MVT::f32,     {  1,  4, 1, 1 } }, // vsubss
    { ISD::FSUB, MVT::v2f64,   {  1,  4, 1, 1 } }, // vsubpd
    { ISD::FSUB, MVT::v4f32,   {  1,  4, 1, 1 } }, // vsubps
    { ISD::FSUB, MVT::v4f64,   {  1,  4, 1, 2 } }, // vsubpd
    { ISD::FSUB, MVT::v8f32,   {  1,  4, 1, 2 } }, // vsubps

    { ISD::FMUL, MVT::f64,     {  1,  5, 1, 1 } }, // vmulsd
    { ISD::FMUL, MVT::f32,     {  1,  5, 1, 1 } }, // vmulss
    { ISD::FMUL, MVT::v2f64,   {  1,  5, 1, 1 } }, // vmulpd
    { ISD::FMUL, MVT::v4f32,   {  1,  5, 1, 1 } }, // vmulps
    { ISD::FMUL, MVT::v4f64,   {  1,  5, 1, 2 } }, // vmulpd
    { ISD::FMUL, MVT::v8f32,   {  1,  5, 1, 2 } }, // vmulps

    { ISD::FDIV, MVT::f32,     {  7, 13, 1, 1 } }, // vdivss
    { ISD::FDIV, MVT::v4f32,   {  7, 13, 1, 1 } }, // vdivps
    { ISD::FDIV, MVT::v8f32,   { 14, 21, 1, 3 } }, // vdivps
    { ISD::FDIV, MVT::f64,     { 14, 20, 1, 1 } }, // vdivsd
    { ISD::FDIV, MVT::v2f64,   { 14, 20, 1, 1 } }, // vdivpd
    { ISD::FDIV, MVT::v4f64,   { 28, 35, 1, 3 } }, // vdivpd
  };

  // Look for AVX2 lowering tricks for custom cases.
  if (ST->hasAVX2())
    if (const auto *Entry = CostTableLookup(AVX2CostTable, ISD, LT.second))
      if (auto KindCost = Entry->Cost[CostKind])
        return LT.first * *KindCost;

  static const CostKindTblEntry AVX1CostTable[] = {
    // We don't have to scalarize unsupported ops. We can issue two half-sized
    // operations and we only need to extract the upper YMM half.
    // Two ops + 1 extract + 1 insert = 4.
    { ISD::MUL,     MVT::v32i8,   { 12, 13, 22, 23 } }, // unpack/pmullw + split
    { ISD::MUL,     MVT::v16i16,  {  4,  8,  5,  6 } }, // pmullw + split
    { ISD::MUL,     MVT::v8i32,   {  5,  8,  5, 10 } }, // pmulld + split
    { ISD::MUL,     MVT::v4i32,   {  2,  5,  1,  3 } }, // pmulld
    { ISD::MUL,     MVT::v4i64,   { 12, 15, 19, 20 } },

    { ISD::AND,     MVT::v32i8,   {  1,  1, 1, 2 } }, // vandps
    { ISD::AND,     MVT::v16i16,  {  1,  1, 1, 2 } }, // vandps
    { ISD::AND,     MVT::v8i32,   {  1,  1, 1, 2 } }, // vandps
    { ISD::AND,     MVT::v4i64,   {  1,  1, 1, 2 } }, // vandps

    { ISD::OR,      MVT::v32i8,   {  1,  1, 1, 2 } }, // vorps
    { ISD::OR,      MVT::v16i16,  {  1,  1, 1, 2 } }, // vorps
    { ISD::OR,      MVT::v8i32,   {  1,  1, 1, 2 } }, // vorps
    { ISD::OR,      MVT::v4i64,   {  1,  1, 1, 2 } }, // vorps

    { ISD::XOR,     MVT::v32i8,   {  1,  1, 1, 2 } }, // vxorps
    { ISD::XOR,     MVT::v16i16,  {  1,  1, 1, 2 } }, // vxorps
    { ISD::XOR,     MVT::v8i32,   {  1,  1, 1, 2 } }, // vxorps
    { ISD::XOR,     MVT::v4i64,   {  1,  1, 1, 2 } }, // vxorps

    { ISD::SUB,     MVT::v32i8,   {  4,  2, 5, 6 } }, // psubb + split
    { ISD::ADD,     MVT::v32i8,   {  4,  2, 5, 6 } }, // paddb + split
    { ISD::SUB,     MVT::v16i16,  {  4,  2, 5, 6 } }, // psubw + split
    { ISD::ADD,     MVT::v16i16,  {  4,  2, 5, 6 } }, // paddw + split
    { ISD::SUB,     MVT::v8i32,   {  4,  2, 5, 6 } }, // psubd + split
    { ISD::ADD,     MVT::v8i32,   {  4,  2, 5, 6 } }, // paddd + split
    { ISD::SUB,     MVT::v4i64,   {  4,  2, 5, 6 } }, // psubq + split
    { ISD::ADD,     MVT::v4i64,   {  4,  2, 5, 6 } }, // paddq + split
    { ISD::SUB,     MVT::v2i64,   {  1,  1, 1, 1 } }, // psubq
    { ISD::ADD,     MVT::v2i64,   {  1,  1, 1, 1 } }, // paddq

    { ISD::SHL,     MVT::v16i8,   { 10, 21,11,17 } }, // pblendvb sequence.
    { ISD::SHL,     MVT::v32i8,   { 22, 22,27,40 } }, // pblendvb sequence + split.
    { ISD::SHL,     MVT::v8i16,   {  6,  9,11,11 } }, // pblendvb sequence.
    { ISD::SHL,     MVT::v16i16,  { 13, 16,24,25 } }, // pblendvb sequence + split.
    { ISD::SHL,     MVT::v4i32,   {  3, 11, 4, 6 } }, // pslld/paddd/cvttps2dq/pmulld
    { ISD::SHL,     MVT::v8i32,   {  9, 11,12,17 } }, // pslld/paddd/cvttps2dq/pmulld + split
    { ISD::SHL,     MVT::v2i64,   {  2,  4, 4, 6 } }, // Shift each lane + blend.
    { ISD::SHL,     MVT::v4i64,   {  6,  7,11,15 } }, // Shift each lane + blend + split.

    { ISD::SRL,     MVT::v16i8,   { 11, 27,12,18 } }, // pblendvb sequence.
    { ISD::SRL,     MVT::v32i8,   { 23, 23,30,43 } }, // pblendvb sequence + split.
    { ISD::SRL,     MVT::v8i16,   { 13, 16,14,22 } }, // pblendvb sequence.
    { ISD::SRL,     MVT::v16i16,  { 28, 30,31,48 } }, // pblendvb sequence + split.
    { ISD::SRL,     MVT::v4i32,   {  6,  7,12,16 } }, // Shift each lane + blend.
    { ISD::SRL,     MVT::v8i32,   { 14, 14,26,34 } }, // Shift each lane + blend + split.
    { ISD::SRL,     MVT::v2i64,   {  2,  4, 4, 6 } }, // Shift each lane + blend.
    { ISD::SRL,     MVT::v4i64,   {  6,  7,11,15 } }, // Shift each lane + blend + split.

    { ISD::SRA,     MVT::v16i8,   { 21, 22,24,36 } }, // pblendvb sequence.
    { ISD::SRA,     MVT::v32i8,   { 44, 45,51,76 } }, // pblendvb sequence + split.
    { ISD::SRA,     MVT::v8i16,   { 13, 16,14,22 } }, // pblendvb sequence.
    { ISD::SRA,     MVT::v16i16,  { 28, 30,31,48 } }, // pblendvb sequence + split.
    { ISD::SRA,     MVT::v4i32,   {  6,  7,12,16 } }, // Shift each lane + blend.
    { ISD::SRA,     MVT::v8i32,   { 14, 14,26,34 } }, // Shift each lane + blend + split.
    { ISD::SRA,     MVT::v2i64,   {  5,  6,10,14 } }, // Shift each lane + blend.
    { ISD::SRA,     MVT::v4i64,   { 12, 12,22,30 } }, // Shift each lane + blend + split.

    { ISD::FNEG,    MVT::v4f64,   {  2,  2, 1, 2 } }, // BTVER2 from http://www.agner.org/
    { ISD::FNEG,    MVT::v8f32,   {  2,  2, 1, 2 } }, // BTVER2 from http://www.agner.org/

    { ISD::FADD,    MVT::f64,     {  1,  5, 1, 1 } }, // BDVER2 from http://www.agner.org/
    { ISD::FADD,    MVT::f32,     {  1,  5, 1, 1 } }, // BDVER2 from http://www.agner.org/
    { ISD::FADD,    MVT::v2f64,   {  1,  5, 1, 1 } }, // BDVER2 from http://www.agner.org/
    { ISD::FADD,    MVT::v4f32,   {  1,  5, 1, 1 } }, // BDVER2 from http://www.agner.org/
    { ISD::FADD,    MVT::v4f64,   {  2,  5, 1, 2 } }, // BDVER2 from http://www.agner.org/
    { ISD::FADD,    MVT::v8f32,   {  2,  5, 1, 2 } }, // BDVER2 from http://www.agner.org/

    { ISD::FSUB,    MVT::f64,     {  1,  5, 1, 1 } }, // BDVER2 from http://www.agner.org/
    { ISD::FSUB,    MVT::f32,     {  1,  5, 1, 1 } }, // BDVER2 from http://www.agner.org/
    { ISD::FSUB,    MVT::v2f64,   {  1,  5, 1, 1 } }, // BDVER2 from http://www.agner.org/
    { ISD::FSUB,    MVT::v4f32,   {  1,  5, 1, 1 } }, // BDVER2 from http://www.agner.org/
    { ISD::FSUB,    MVT::v4f64,   {  2,  5, 1, 2 } }, // BDVER2 from http://www.agner.org/
    { ISD::FSUB,    MVT::v8f32,   {  2,  5, 1, 2 } }, // BDVER2 from http://www.agner.org/

    { ISD::FMUL,    MVT::f64,     {  2,  5, 1, 1 } }, // BTVER2 from http://www.agner.org/
    { ISD::FMUL,    MVT::f32,     {  1,  5, 1, 1 } }, // BTVER2 from http://www.agner.org/
    { ISD::FMUL,    MVT::v2f64,   {  2,  5, 1, 1 } }, // BTVER2 from http://www.agner.org/
    { ISD::FMUL,    MVT::v4f32,   {  1,  5, 1, 1 } }, // BTVER2 from http://www.agner.org/
    { ISD::FMUL,    MVT::v4f64,   {  4,  5, 1, 2 } }, // BTVER2 from http://www.agner.org/
    { ISD::FMUL,    MVT::v8f32,   {  2,  5, 1, 2 } }, // BTVER2 from http://www.agner.org/

    { ISD::FDIV,    MVT::f32,     { 14, 14, 1, 1 } }, // SNB from http://www.agner.org/
    { ISD::FDIV,    MVT::v4f32,   { 14, 14, 1, 1 } }, // SNB from http://www.agner.org/
    { ISD::FDIV,    MVT::v8f32,   { 28, 29, 1, 3 } }, // SNB from http://www.agner.org/
    { ISD::FDIV,    MVT::f64,     { 22, 22, 1, 1 } }, // SNB from http://www.agner.org/
    { ISD::FDIV,    MVT::v2f64,   { 22, 22, 1, 1 } }, // SNB from http://www.agner.org/
    { ISD::FDIV,    MVT::v4f64,   { 44, 45, 1, 3 } }, // SNB from http://www.agner.org/
  };

  if (ST->hasAVX())
    if (const auto *Entry = CostTableLookup(AVX1CostTable, ISD, LT.second))
      if (auto KindCost = Entry->Cost[CostKind])
        return LT.first * *KindCost;

  static const CostKindTblEntry SSE42CostTable[] = {
    { ISD::FADD, MVT::f64,    {  1,  3, 1, 1 } }, // Nehalem from http://www.agner.org/
    { ISD::FADD, MVT::f32,    {  1,  3, 1, 1 } }, // Nehalem from http://www.agner.org/
    { ISD::FADD, MVT::v2f64,  {  1,  3, 1, 1 } }, // Nehalem from http://www.agner.org/
    { ISD::FADD, MVT::v4f32,  {  1,  3, 1, 1 } }, // Nehalem from http://www.agner.org/

    { ISD::FSUB, MVT::f64,    {  1,  3, 1, 1 } }, // Nehalem from http://www.agner.org/
    { ISD::FSUB, MVT::f32 ,   {  1,  3, 1, 1 } }, // Nehalem from http://www.agner.org/
    { ISD::FSUB, MVT::v2f64,  {  1,  3, 1, 1 } }, // Nehalem from http://www.agner.org/
    { ISD::FSUB, MVT::v4f32,  {  1,  3, 1, 1 } }, // Nehalem from http://www.agner.org/

    { ISD::FMUL, MVT::f64,    {  1,  5, 1, 1 } }, // Nehalem from http://www.agner.org/
    { ISD::FMUL, MVT::f32,    {  1,  5, 1, 1 } }, // Nehalem from http://www.agner.org/
    { ISD::FMUL, MVT::v2f64,  {  1,  5, 1, 1 } }, // Nehalem from http://www.agner.org/
    { ISD::FMUL, MVT::v4f32,  {  1,  5, 1, 1 } }, // Nehalem from http://www.agner.org/

    { ISD::FDIV,  MVT::f32,   { 14, 14, 1, 1 } }, // Nehalem from http://www.agner.org/
    { ISD::FDIV,  MVT::v4f32, { 14, 14, 1, 1 } }, // Nehalem from http://www.agner.org/
    { ISD::FDIV,  MVT::f64,   { 22, 22, 1, 1 } }, // Nehalem from http://www.agner.org/
    { ISD::FDIV,  MVT::v2f64, { 22, 22, 1, 1 } }, // Nehalem from http://www.agner.org/

    { ISD::MUL,   MVT::v2i64, {  6, 10,10,10 } }  // 3*pmuludq/3*shift/2*add
  };

  if (ST->hasSSE42())
    if (const auto *Entry = CostTableLookup(SSE42CostTable, ISD, LT.second))
      if (auto KindCost = Entry->Cost[CostKind])
        return LT.first * *KindCost;

  static const CostKindTblEntry SSE41CostTable[] = {
    { ISD::SHL,  MVT::v16i8,  { 15, 24,17,22 } }, // pblendvb sequence.
    { ISD::SHL,  MVT::v8i16,  { 11, 14,11,11 } }, // pblendvb sequence.
    { ISD::SHL,  MVT::v4i32,  { 14, 20, 4,10 } }, // pslld/paddd/cvttps2dq/pmulld

    { ISD::SRL,  MVT::v16i8,  { 16, 27,18,24 } }, // pblendvb sequence.
    { ISD::SRL,  MVT::v8i16,  { 22, 26,23,27 } }, // pblendvb sequence.
    { ISD::SRL,  MVT::v4i32,  { 16, 17,15,19 } }, // Shift each lane + blend.
    { ISD::SRL,  MVT::v2i64,  {  4,  6, 5, 7 } }, // splat+shuffle sequence.

    { ISD::SRA,  MVT::v16i8,  { 38, 41,30,36 } }, // pblendvb sequence.
    { ISD::SRA,  MVT::v8i16,  { 22, 26,23,27 } }, // pblendvb sequence.
    { ISD::SRA,  MVT::v4i32,  { 16, 17,15,19 } }, // Shift each lane + blend.
    { ISD::SRA,  MVT::v2i64,  {  8, 17, 5, 7 } }, // splat+shuffle sequence.

    { ISD::MUL,  MVT::v16i8,  {  5, 18,10,12 } }, // 2*unpack/2*pmullw/2*and/pack
    { ISD::MUL,  MVT::v4i32,  {  2, 11, 1, 1 } }  // pmulld (Nehalem from agner.org)
  };

  if (ST->hasSSE41())
    if (const auto *Entry = CostTableLookup(SSE41CostTable, ISD, LT.second))
      if (auto KindCost = Entry->Cost[CostKind])
        return LT.first * *KindCost;

  static const CostKindTblEntry SSE2CostTable[] = {
    // We don't correctly identify costs of casts because they are marked as
    // custom.
    { ISD::SHL,  MVT::v16i8,  { 13, 21,26,28 } }, // cmpgtb sequence.
    { ISD::SHL,  MVT::v8i16,  { 24, 27,16,20 } }, // cmpgtw sequence.
    { ISD::SHL,  MVT::v4i32,  { 17, 19,10,12 } }, // pslld/paddd/cvttps2dq/pmuludq.
    { ISD::SHL,  MVT::v2i64,  {  4,  6, 5, 7 } }, // splat+shuffle sequence.

    { ISD::SRL,  MVT::v16i8,  { 14, 28,27,30 } }, // cmpgtb sequence.
    { ISD::SRL,  MVT::v8i16,  { 16, 19,31,31 } }, // cmpgtw sequence.
    { ISD::SRL,  MVT::v4i32,  { 12, 12,15,19 } }, // Shift each lane + blend.
    { ISD::SRL,  MVT::v2i64,  {  4,  6, 5, 7 } }, // splat+shuffle sequence.

    { ISD::SRA,  MVT::v16i8,  { 27, 30,54,54 } }, // unpacked cmpgtb sequence.
    { ISD::SRA,  MVT::v8i16,  { 16, 19,31,31 } }, // cmpgtw sequence.
    { ISD::SRA,  MVT::v4i32,  { 12, 12,15,19 } }, // Shift each lane + blend.
    { ISD::SRA,  MVT::v2i64,  {  8, 11,12,16 } }, // srl/xor/sub splat+shuffle sequence.

    { ISD::AND,  MVT::v16i8,  {  1,  1, 1, 1 } }, // pand
    { ISD::AND,  MVT::v8i16,  {  1,  1, 1, 1 } }, // pand
    { ISD::AND,  MVT::v4i32,  {  1,  1, 1, 1 } }, // pand
    { ISD::AND,  MVT::v2i64,  {  1,  1, 1, 1 } }, // pand

    { ISD::OR,   MVT::v16i8,  {  1,  1, 1, 1 } }, // por
    { ISD::OR,   MVT::v8i16,  {  1,  1, 1, 1 } }, // por
    { ISD::OR,   MVT::v4i32,  {  1,  1, 1, 1 } }, // por
    { ISD::OR,   MVT::v2i64,  {  1,  1, 1, 1 } }, // por

    { ISD::XOR,  MVT::v16i8,  {  1,  1, 1, 1 } }, // pxor
    { ISD::XOR,  MVT::v8i16,  {  1,  1, 1, 1 } }, // pxor
    { ISD::XOR,  MVT::v4i32,  {  1,  1, 1, 1 } }, // pxor
    { ISD::XOR,  MVT::v2i64,  {  1,  1, 1, 1 } }, // pxor

    { ISD::ADD,  MVT::v2i64,  {  1,  2, 1, 2 } }, // paddq
    { ISD::SUB,  MVT::v2i64,  {  1,  2, 1, 2 } }, // psubq

    { ISD::MUL,  MVT::v16i8,  {  5, 18,12,12 } }, // 2*unpack/2*pmullw/2*and/pack
    { ISD::MUL,  MVT::v8i16,  {  1,  5, 1, 1 } }, // pmullw
    { ISD::MUL,  MVT::v4i32,  {  6,  8, 7, 7 } }, // 3*pmuludq/4*shuffle
    { ISD::MUL,  MVT::v2i64,  {  7, 10,10,10 } }, // 3*pmuludq/3*shift/2*add

    { X86ISD::PMULUDQ, MVT::v2i64, { 1,  5, 1, 1 } },

    { ISD::FDIV, MVT::f32,    { 23, 23, 1, 1 } }, // Pentium IV from http://www.agner.org/
    { ISD::FDIV, MVT::v4f32,  { 39, 39, 1, 1 } }, // Pentium IV from http://www.agner.org/
    { ISD::FDIV, MVT::f64,    { 38, 38, 1, 1 } }, // Pentium IV from http://www.agner.org/
    { ISD::FDIV, MVT::v2f64,  { 69, 69, 1, 1 } }, // Pentium IV from http://www.agner.org/

    { ISD::FNEG, MVT::f32,    {  1,  1, 1, 1 } }, // Pentium IV from http://www.agner.org/
    { ISD::FNEG, MVT::f64,    {  1,  1, 1, 1 } }, // Pentium IV from http://www.agner.org/
    { ISD::FNEG, MVT::v4f32,  {  1,  1, 1, 1 } }, // Pentium IV from http://www.agner.org/
    { ISD::FNEG, MVT::v2f64,  {  1,  1, 1, 1 } }, // Pentium IV from http://www.agner.org/

    { ISD::FADD, MVT::f32,    {  2,  3, 1, 1 } }, // Pentium IV from http://www.agner.org/
    { ISD::FADD, MVT::f64,    {  2,  3, 1, 1 } }, // Pentium IV from http://www.agner.org/
    { ISD::FADD, MVT::v2f64,  {  2,  3, 1, 1 } }, // Pentium IV from http://www.agner.org/

    { ISD::FSUB, MVT::f32,    {  2,  3, 1, 1 } }, // Pentium IV from http://www.agner.org/
    { ISD::FSUB, MVT::f64,    {  2,  3, 1, 1 } }, // Pentium IV from http://www.agner.org/
    { ISD::FSUB, MVT::v2f64,  {  2,  3, 1, 1 } }, // Pentium IV from http://www.agner.org/

    { ISD::FMUL, MVT::f64,    {  2,  5, 1, 1 } }, // Pentium IV from http://www.agner.org/
    { ISD::FMUL, MVT::v2f64,  {  2,  5, 1, 1 } }, // Pentium IV from http://www.agner.org/
  };

  if (ST->hasSSE2())
    if (const auto *Entry = CostTableLookup(SSE2CostTable, ISD, LT.second))
      if (auto KindCost = Entry->Cost[CostKind])
        return LT.first * *KindCost;

  static const CostKindTblEntry SSE1CostTable[] = {
    { ISD::FDIV, MVT::f32,   { 17, 18, 1, 1 } }, // Pentium III from http://www.agner.org/
    { ISD::FDIV, MVT::v4f32, { 34, 48, 1, 1 } }, // Pentium III from http://www.agner.org/

    { ISD::FNEG, MVT::f32,   {  2,  2, 1, 2 } }, // Pentium III from http://www.agner.org/
    { ISD::FNEG, MVT::v4f32, {  2,  2, 1, 2 } }, // Pentium III from http://www.agner.org/

    { ISD::FADD, MVT::f32,   {  1,  3, 1, 1 } }, // Pentium III from http://www.agner.org/
    { ISD::FADD, MVT::v4f32, {  2,  3, 1, 1 } }, // Pentium III from http://www.agner.org/

    { ISD::FSUB, MVT::f32,   {  1,  3, 1, 1 } }, // Pentium III from http://www.agner.org/
    { ISD::FSUB, MVT::v4f32, {  2,  3, 1, 1 } }, // Pentium III from http://www.agner.org/

    { ISD::FMUL, MVT::f32,   {  2,  5, 1, 1 } }, // Pentium III from http://www.agner.org/
    { ISD::FMUL, MVT::v4f32, {  2,  5, 1, 1 } }, // Pentium III from http://www.agner.org/
  };

  if (ST->hasSSE1())
    if (const auto *Entry = CostTableLookup(SSE1CostTable, ISD, LT.second))
      if (auto KindCost = Entry->Cost[CostKind])
        return LT.first * *KindCost;

  static const CostKindTblEntry X64CostTbl[] = { // 64-bit targets
    { ISD::ADD,  MVT::i64,  {  1 } }, // Core (Merom) from http://www.agner.org/
    { ISD::SUB,  MVT::i64,  {  1 } }, // Core (Merom) from http://www.agner.org/
    { ISD::MUL,  MVT::i64,  {  2,  6,  1,  2 } },
  };

  if (ST->is64Bit())
    if (const auto *Entry = CostTableLookup(X64CostTbl, ISD, LT.second))
      if (auto KindCost = Entry->Cost[CostKind])
        return LT.first * *KindCost;

  static const CostKindTblEntry X86CostTbl[] = { // 32 or 64-bit targets
    { ISD::ADD,  MVT::i8,  {  1 } }, // Pentium III from http://www.agner.org/
    { ISD::ADD,  MVT::i16, {  1 } }, // Pentium III from http://www.agner.org/
    { ISD::ADD,  MVT::i32, {  1 } }, // Pentium III from http://www.agner.org/

    { ISD::SUB,  MVT::i8,  {  1 } }, // Pentium III from http://www.agner.org/
    { ISD::SUB,  MVT::i16, {  1 } }, // Pentium III from http://www.agner.org/
    { ISD::SUB,  MVT::i32, {  1 } }, // Pentium III from http://www.agner.org/

    { ISD::MUL,  MVT::i8,  {  3,  4, 1, 1 } },
    { ISD::MUL,  MVT::i16, {  2,  4, 1, 1 } },
    { ISD::MUL,  MVT::i32, {  1,  4, 1, 1 } },

    { ISD::FNEG, MVT::f64, {  2,  2, 1, 3 } }, // (x87)
    { ISD::FADD, MVT::f64, {  2,  3, 1, 1 } }, // (x87)
    { ISD::FSUB, MVT::f64, {  2,  3, 1, 1 } }, // (x87)
    { ISD::FMUL, MVT::f64, {  2,  5, 1, 1 } }, // (x87)
    { ISD::FDIV, MVT::f64, { 38, 38, 1, 1 } }, // (x87)
  };

  if (const auto *Entry = CostTableLookup(X86CostTbl, ISD, LT.second))
    if (auto KindCost = Entry->Cost[CostKind])
      return LT.first * *KindCost;

  // It is not a good idea to vectorize division. We have to scalarize it and
  // in the process we will often end up having to spilling regular
  // registers. The overhead of division is going to dominate most kernels
  // anyways so try hard to prevent vectorization of division - it is
  // generally a bad idea. Assume somewhat arbitrarily that we have to be able
  // to hide "20 cycles" for each lane.
  if (CostKind == TTI::TCK_RecipThroughput && LT.second.isVector() &&
      (ISD == ISD::SDIV || ISD == ISD::SREM || ISD == ISD::UDIV ||
       ISD == ISD::UREM)) {
    InstructionCost ScalarCost =
        getArithmeticInstrCost(Opcode, Ty->getScalarType(), CostKind,
                               Op1Info.getNoProps(), Op2Info.getNoProps());
    return 20 * LT.first * LT.second.getVectorNumElements() * ScalarCost;
  }

  // Handle some basic single instruction code size cases.
  if (CostKind == TTI::TCK_CodeSize) {
    switch (ISD) {
    case ISD::FADD:
    case ISD::FSUB:
    case ISD::FMUL:
    case ISD::FDIV:
    case ISD::FNEG:
    case ISD::AND:
    case ISD::OR:
    case ISD::XOR:
      return LT.first;
      break;
    }
  }

  // Fallback to the default implementation.
  return BaseT::getArithmeticInstrCost(Opcode, Ty, CostKind, Op1Info, Op2Info,
                                       Args, CxtI);
}

InstructionCost
X86TTIImpl::getAltInstrCost(VectorType *VecTy, unsigned Opcode0,
                            unsigned Opcode1, const SmallBitVector &OpcodeMask,
                            TTI::TargetCostKind CostKind) const {
  if (isLegalAltInstr(VecTy, Opcode0, Opcode1, OpcodeMask))
    return TTI::TCC_Basic;
  return InstructionCost::getInvalid();
}

InstructionCost X86TTIImpl::getShuffleCost(
    TTI::ShuffleKind Kind, VectorType *BaseTp, ArrayRef<int> Mask,
    TTI::TargetCostKind CostKind, int Index, VectorType *SubTp,
    ArrayRef<const Value *> Args, const Instruction *CxtI) {
  // 64-bit packed float vectors (v2f32) are widened to type v4f32.
  // 64-bit packed integer vectors (v2i32) are widened to type v4i32.
  std::pair<InstructionCost, MVT> LT = getTypeLegalizationCost(BaseTp);

  Kind = improveShuffleKindFromMask(Kind, Mask, BaseTp, Index, SubTp);

  // Recognize a basic concat_vector shuffle.
  if (Kind == TTI::SK_PermuteTwoSrc &&
      Mask.size() == (2 * BaseTp->getElementCount().getKnownMinValue()) &&
      ShuffleVectorInst::isIdentityMask(Mask, Mask.size()))
    return getShuffleCost(TTI::SK_InsertSubvector,
                          VectorType::getDoubleElementsVectorType(BaseTp), Mask,
                          CostKind, Mask.size() / 2, BaseTp);

  // Treat Transpose as 2-op shuffles - there's no difference in lowering.
  if (Kind == TTI::SK_Transpose)
    Kind = TTI::SK_PermuteTwoSrc;

  if (Kind == TTI::SK_Broadcast) {
    // For Broadcasts we are splatting the first element from the first input
    // register, so only need to reference that input and all the output
    // registers are the same.
    LT.first = 1;

    // If we're broadcasting a load then AVX/AVX2 can do this for free.
    using namespace PatternMatch;
    if (!Args.empty() && match(Args[0], m_OneUse(m_Load(m_Value()))) &&
        (ST->hasAVX2() ||
         (ST->hasAVX() && LT.second.getScalarSizeInBits() >= 32)))
      return TTI::TCC_Free;
  }

  // Treat <X x bfloat> shuffles as <X x half>.
  if (LT.second.isVector() && LT.second.getScalarType() == MVT::bf16)
    LT.second = LT.second.changeVectorElementType(MVT::f16);

  // Subvector extractions are free if they start at the beginning of a
  // vector and cheap if the subvectors are aligned.
  if (Kind == TTI::SK_ExtractSubvector && LT.second.isVector()) {
    int NumElts = LT.second.getVectorNumElements();
    if ((Index % NumElts) == 0)
      return 0;
    std::pair<InstructionCost, MVT> SubLT = getTypeLegalizationCost(SubTp);
    if (SubLT.second.isVector()) {
      int NumSubElts = SubLT.second.getVectorNumElements();
      if ((Index % NumSubElts) == 0 && (NumElts % NumSubElts) == 0)
        return SubLT.first;
      // Handle some cases for widening legalization. For now we only handle
      // cases where the original subvector was naturally aligned and evenly
      // fit in its legalized subvector type.
      // FIXME: Remove some of the alignment restrictions.
      // FIXME: We can use permq for 64-bit or larger extracts from 256-bit
      // vectors.
      int OrigSubElts = cast<FixedVectorType>(SubTp)->getNumElements();
      if (NumSubElts > OrigSubElts && (Index % OrigSubElts) == 0 &&
          (NumSubElts % OrigSubElts) == 0 &&
          LT.second.getVectorElementType() ==
              SubLT.second.getVectorElementType() &&
          LT.second.getVectorElementType().getSizeInBits() ==
              BaseTp->getElementType()->getPrimitiveSizeInBits()) {
        assert(NumElts >= NumSubElts && NumElts > OrigSubElts &&
               "Unexpected number of elements!");
        auto *VecTy = FixedVectorType::get(BaseTp->getElementType(),
                                           LT.second.getVectorNumElements());
        auto *SubTy = FixedVectorType::get(BaseTp->getElementType(),
                                           SubLT.second.getVectorNumElements());
        int ExtractIndex = alignDown((Index % NumElts), NumSubElts);
        InstructionCost ExtractCost =
            getShuffleCost(TTI::SK_ExtractSubvector, VecTy, std::nullopt,
                           CostKind, ExtractIndex, SubTy);

        // If the original size is 32-bits or more, we can use pshufd. Otherwise
        // if we have SSSE3 we can use pshufb.
        if (SubTp->getPrimitiveSizeInBits() >= 32 || ST->hasSSSE3())
          return ExtractCost + 1; // pshufd or pshufb

        assert(SubTp->getPrimitiveSizeInBits() == 16 &&
               "Unexpected vector size");

        return ExtractCost + 2; // worst case pshufhw + pshufd
      }
    }
    // If the extract subvector is not optimal, treat it as single op shuffle.
    Kind = TTI::SK_PermuteSingleSrc;
  }

  // Subvector insertions are cheap if the subvectors are aligned.
  // Note that in general, the insertion starting at the beginning of a vector
  // isn't free, because we need to preserve the rest of the wide vector.
  if (Kind == TTI::SK_InsertSubvector && LT.second.isVector()) {
    int NumElts = LT.second.getVectorNumElements();
    std::pair<InstructionCost, MVT> SubLT = getTypeLegalizationCost(SubTp);
    if (SubLT.second.isVector()) {
      int NumSubElts = SubLT.second.getVectorNumElements();
      if ((Index % NumSubElts) == 0 && (NumElts % NumSubElts) == 0)
        return SubLT.first;
    }

    // If the insertion isn't aligned, treat it like a 2-op shuffle.
    Kind = TTI::SK_PermuteTwoSrc;
  }

  // Handle some common (illegal) sub-vector types as they are often very cheap
  // to shuffle even on targets without PSHUFB.
  EVT VT = TLI->getValueType(DL, BaseTp);
  if (VT.isSimple() && VT.isVector() && VT.getSizeInBits() < 128 &&
      !ST->hasSSSE3()) {
     static const CostTblEntry SSE2SubVectorShuffleTbl[] = {
      {TTI::SK_Broadcast,        MVT::v4i16, 1}, // pshuflw
      {TTI::SK_Broadcast,        MVT::v2i16, 1}, // pshuflw
      {TTI::SK_Broadcast,        MVT::v8i8,  2}, // punpck/pshuflw
      {TTI::SK_Broadcast,        MVT::v4i8,  2}, // punpck/pshuflw
      {TTI::SK_Broadcast,        MVT::v2i8,  1}, // punpck

      {TTI::SK_Reverse,          MVT::v4i16, 1}, // pshuflw
      {TTI::SK_Reverse,          MVT::v2i16, 1}, // pshuflw
      {TTI::SK_Reverse,          MVT::v4i8,  3}, // punpck/pshuflw/packus
      {TTI::SK_Reverse,          MVT::v2i8,  1}, // punpck

      {TTI::SK_Splice,           MVT::v4i16, 2}, // punpck+psrldq
      {TTI::SK_Splice,           MVT::v2i16, 2}, // punpck+psrldq
      {TTI::SK_Splice,           MVT::v4i8,  2}, // punpck+psrldq
      {TTI::SK_Splice,           MVT::v2i8,  2}, // punpck+psrldq

      {TTI::SK_PermuteTwoSrc,    MVT::v4i16, 2}, // punpck/pshuflw
      {TTI::SK_PermuteTwoSrc,    MVT::v2i16, 2}, // punpck/pshuflw
      {TTI::SK_PermuteTwoSrc,    MVT::v8i8,  7}, // punpck/pshuflw
      {TTI::SK_PermuteTwoSrc,    MVT::v4i8,  4}, // punpck/pshuflw
      {TTI::SK_PermuteTwoSrc,    MVT::v2i8,  2}, // punpck

      {TTI::SK_PermuteSingleSrc, MVT::v4i16, 1}, // pshuflw
      {TTI::SK_PermuteSingleSrc, MVT::v2i16, 1}, // pshuflw
      {TTI::SK_PermuteSingleSrc, MVT::v8i8,  5}, // punpck/pshuflw
      {TTI::SK_PermuteSingleSrc, MVT::v4i8,  3}, // punpck/pshuflw
      {TTI::SK_PermuteSingleSrc, MVT::v2i8,  1}, // punpck
    };

    if (ST->hasSSE2())
      if (const auto *Entry =
              CostTableLookup(SSE2SubVectorShuffleTbl, Kind, VT.getSimpleVT()))
        return Entry->Cost;
  }

  // We are going to permute multiple sources and the result will be in multiple
  // destinations. Providing an accurate cost only for splits where the element
  // type remains the same.
  if (Kind == TTI::SK_PermuteSingleSrc && LT.first != 1) {
    MVT LegalVT = LT.second;
    if (LegalVT.isVector() &&
        LegalVT.getVectorElementType().getSizeInBits() ==
            BaseTp->getElementType()->getPrimitiveSizeInBits() &&
        LegalVT.getVectorNumElements() <
            cast<FixedVectorType>(BaseTp)->getNumElements()) {
      unsigned VecTySize = DL.getTypeStoreSize(BaseTp);
      unsigned LegalVTSize = LegalVT.getStoreSize();
      // Number of source vectors after legalization:
      unsigned NumOfSrcs = (VecTySize + LegalVTSize - 1) / LegalVTSize;
      // Number of destination vectors after legalization:
      InstructionCost NumOfDests = LT.first;

      auto *SingleOpTy = FixedVectorType::get(BaseTp->getElementType(),
                                              LegalVT.getVectorNumElements());

      if (!Mask.empty() && NumOfDests.isValid()) {
        // Try to perform better estimation of the permutation.
        // 1. Split the source/destination vectors into real registers.
        // 2. Do the mask analysis to identify which real registers are
        // permuted. If more than 1 source registers are used for the
        // destination register building, the cost for this destination register
        // is (Number_of_source_register - 1) * Cost_PermuteTwoSrc. If only one
        // source register is used, build mask and calculate the cost as a cost
        // of PermuteSingleSrc.
        // Also, for the single register permute we try to identify if the
        // destination register is just a copy of the source register or the
        // copy of the previous destination register (the cost is
        // TTI::TCC_Basic). If the source register is just reused, the cost for
        // this operation is 0.
        NumOfDests =
            getTypeLegalizationCost(
                FixedVectorType::get(BaseTp->getElementType(), Mask.size()))
                .first;
        unsigned E = *NumOfDests.getValue();
        unsigned NormalizedVF =
            LegalVT.getVectorNumElements() * std::max(NumOfSrcs, E);
        unsigned NumOfSrcRegs = NormalizedVF / LegalVT.getVectorNumElements();
        unsigned NumOfDestRegs = NormalizedVF / LegalVT.getVectorNumElements();
        SmallVector<int> NormalizedMask(NormalizedVF, PoisonMaskElem);
        copy(Mask, NormalizedMask.begin());
        unsigned PrevSrcReg = 0;
        ArrayRef<int> PrevRegMask;
        InstructionCost Cost = 0;
        processShuffleMasks(
            NormalizedMask, NumOfSrcRegs, NumOfDestRegs, NumOfDestRegs, []() {},
            [this, SingleOpTy, CostKind, &PrevSrcReg, &PrevRegMask,
             &Cost](ArrayRef<int> RegMask, unsigned SrcReg, unsigned DestReg) {
              if (!ShuffleVectorInst::isIdentityMask(RegMask, RegMask.size())) {
                // Check if the previous register can be just copied to the next
                // one.
                if (PrevRegMask.empty() || PrevSrcReg != SrcReg ||
                    PrevRegMask != RegMask)
                  Cost += getShuffleCost(TTI::SK_PermuteSingleSrc, SingleOpTy,
                                         RegMask, CostKind, 0, nullptr);
                else
                  // Just a copy of previous destination register.
                  Cost += TTI::TCC_Basic;
                return;
              }
              if (SrcReg != DestReg &&
                  any_of(RegMask, [](int I) { return I != PoisonMaskElem; })) {
                // Just a copy of the source register.
                Cost += TTI::TCC_Basic;
              }
              PrevSrcReg = SrcReg;
              PrevRegMask = RegMask;
            },
            [this, SingleOpTy, CostKind, &Cost](ArrayRef<int> RegMask,
                                                unsigned /*Unused*/,
                                                unsigned /*Unused*/) {
              Cost += getShuffleCost(TTI::SK_PermuteTwoSrc, SingleOpTy, RegMask,
                                     CostKind, 0, nullptr);
            });
        return Cost;
      }

      InstructionCost NumOfShuffles = (NumOfSrcs - 1) * NumOfDests;
      return NumOfShuffles * getShuffleCost(TTI::SK_PermuteTwoSrc, SingleOpTy,
                                            std::nullopt, CostKind, 0, nullptr);
    }

    return BaseT::getShuffleCost(Kind, BaseTp, Mask, CostKind, Index, SubTp);
  }

  // For 2-input shuffles, we must account for splitting the 2 inputs into many.
  if (Kind == TTI::SK_PermuteTwoSrc && LT.first != 1) {
    // We assume that source and destination have the same vector type.
    InstructionCost NumOfDests = LT.first;
    InstructionCost NumOfShufflesPerDest = LT.first * 2 - 1;
    LT.first = NumOfDests * NumOfShufflesPerDest;
  }

  static const CostTblEntry AVX512VBMIShuffleTbl[] = {
      {TTI::SK_Reverse, MVT::v64i8, 1}, // vpermb
      {TTI::SK_Reverse, MVT::v32i8, 1}, // vpermb

      {TTI::SK_PermuteSingleSrc, MVT::v64i8, 1}, // vpermb
      {TTI::SK_PermuteSingleSrc, MVT::v32i8, 1}, // vpermb

      {TTI::SK_PermuteTwoSrc, MVT::v64i8, 2}, // vpermt2b
      {TTI::SK_PermuteTwoSrc, MVT::v32i8, 2}, // vpermt2b
      {TTI::SK_PermuteTwoSrc, MVT::v16i8, 2}  // vpermt2b
  };

  if (ST->hasVBMI())
    if (const auto *Entry =
            CostTableLookup(AVX512VBMIShuffleTbl, Kind, LT.second))
      return LT.first * Entry->Cost;

  static const CostTblEntry AVX512BWShuffleTbl[] = {
      {TTI::SK_Broadcast, MVT::v32i16, 1}, // vpbroadcastw
      {TTI::SK_Broadcast, MVT::v32f16, 1}, // vpbroadcastw
      {TTI::SK_Broadcast, MVT::v64i8, 1},  // vpbroadcastb

      {TTI::SK_Reverse, MVT::v32i16, 2}, // vpermw
      {TTI::SK_Reverse, MVT::v32f16, 2}, // vpermw
      {TTI::SK_Reverse, MVT::v16i16, 2}, // vpermw
      {TTI::SK_Reverse, MVT::v64i8, 2},  // pshufb + vshufi64x2

      {TTI::SK_PermuteSingleSrc, MVT::v32i16, 2}, // vpermw
      {TTI::SK_PermuteSingleSrc, MVT::v32f16, 2}, // vpermw
      {TTI::SK_PermuteSingleSrc, MVT::v16i16, 2}, // vpermw
      {TTI::SK_PermuteSingleSrc, MVT::v16f16, 2}, // vpermw
      {TTI::SK_PermuteSingleSrc, MVT::v64i8, 8},  // extend to v32i16

      {TTI::SK_PermuteTwoSrc, MVT::v32i16, 2}, // vpermt2w
      {TTI::SK_PermuteTwoSrc, MVT::v32f16, 2}, // vpermt2w
      {TTI::SK_PermuteTwoSrc, MVT::v16i16, 2}, // vpermt2w
      {TTI::SK_PermuteTwoSrc, MVT::v8i16, 2},  // vpermt2w
      {TTI::SK_PermuteTwoSrc, MVT::v64i8, 19}, // 6 * v32i8 + 1

      {TTI::SK_Select, MVT::v32i16, 1}, // vblendmw
      {TTI::SK_Select, MVT::v64i8,  1}, // vblendmb

      {TTI::SK_Splice, MVT::v32i16, 2}, // vshufi64x2 + palignr
      {TTI::SK_Splice, MVT::v32f16, 2}, // vshufi64x2 + palignr
      {TTI::SK_Splice, MVT::v64i8,  2}, // vshufi64x2 + palignr
  };

  if (ST->hasBWI())
    if (const auto *Entry =
            CostTableLookup(AVX512BWShuffleTbl, Kind, LT.second))
      return LT.first * Entry->Cost;

  static const CostKindTblEntry AVX512ShuffleTbl[] = {
      {TTI::SK_Broadcast, MVT::v8f64,  { 1, 1, 1, 1 } }, // vbroadcastsd
      {TTI::SK_Broadcast, MVT::v16f32, { 1, 1, 1, 1 } }, // vbroadcastss
      {TTI::SK_Broadcast, MVT::v8i64,  { 1, 1, 1, 1 } }, // vpbroadcastq
      {TTI::SK_Broadcast, MVT::v16i32, { 1, 1, 1, 1 } }, // vpbroadcastd
      {TTI::SK_Broadcast, MVT::v32i16, { 1, 1, 1, 1 } }, // vpbroadcastw
      {TTI::SK_Broadcast, MVT::v32f16, { 1, 1, 1, 1 } }, // vpbroadcastw
      {TTI::SK_Broadcast, MVT::v64i8,  { 1, 1, 1, 1 } }, // vpbroadcastb

      {TTI::SK_Reverse, MVT::v8f64,  { 1, 3, 1, 1 } }, // vpermpd
      {TTI::SK_Reverse, MVT::v16f32, { 1, 3, 1, 1 } }, // vpermps
      {TTI::SK_Reverse, MVT::v8i64,  { 1, 3, 1, 1 } }, // vpermq
      {TTI::SK_Reverse, MVT::v16i32, { 1, 3, 1, 1 } }, // vpermd
      {TTI::SK_Reverse, MVT::v32i16, { 7, 7, 7, 7 } }, // per mca
      {TTI::SK_Reverse, MVT::v32f16, { 7, 7, 7, 7 } }, // per mca
      {TTI::SK_Reverse, MVT::v64i8,  { 7, 7, 7, 7 } }, // per mca

      {TTI::SK_Splice, MVT::v8f64,  { 1, 1, 1, 1 } }, // vpalignd
      {TTI::SK_Splice, MVT::v4f64,  { 1, 1, 1, 1 } }, // vpalignd
      {TTI::SK_Splice, MVT::v16f32, { 1, 1, 1, 1 } }, // vpalignd
      {TTI::SK_Splice, MVT::v8f32,  { 1, 1, 1, 1 } }, // vpalignd
      {TTI::SK_Splice, MVT::v8i64,  { 1, 1, 1, 1 } }, // vpalignd
      {TTI::SK_Splice, MVT::v4i64,  { 1, 1, 1, 1 } }, // vpalignd
      {TTI::SK_Splice, MVT::v16i32, { 1, 1, 1, 1 } }, // vpalignd
      {TTI::SK_Splice, MVT::v8i32,  { 1, 1, 1, 1 } }, // vpalignd
      {TTI::SK_Splice, MVT::v32i16, { 4, 4, 4, 4 } }, // split + palignr
      {TTI::SK_Splice, MVT::v32f16, { 4, 4, 4, 4 } }, // split + palignr
      {TTI::SK_Splice, MVT::v64i8,  { 4, 4, 4, 4 } }, // split + palignr

      {TTI::SK_PermuteSingleSrc, MVT::v8f64,  { 1, 3, 1, 1 } }, // vpermpd
      {TTI::SK_PermuteSingleSrc, MVT::v4f64,  { 1, 3, 1, 1 } }, // vpermpd
      {TTI::SK_PermuteSingleSrc, MVT::v2f64,  { 1, 3, 1, 1 } }, // vpermpd
      {TTI::SK_PermuteSingleSrc, MVT::v16f32, { 1, 3, 1, 1 } }, // vpermps
      {TTI::SK_PermuteSingleSrc, MVT::v8f32,  { 1, 3, 1, 1 } }, // vpermps
      {TTI::SK_PermuteSingleSrc, MVT::v4f32,  { 1, 3, 1, 1 } }, // vpermps
      {TTI::SK_PermuteSingleSrc, MVT::v8i64,  { 1, 3, 1, 1 } }, // vpermq
      {TTI::SK_PermuteSingleSrc, MVT::v4i64,  { 1, 3, 1, 1 } }, // vpermq
      {TTI::SK_PermuteSingleSrc, MVT::v2i64,  { 1, 3, 1, 1 } }, // vpermq
      {TTI::SK_PermuteSingleSrc, MVT::v16i32, { 1, 3, 1, 1 } }, // vpermd
      {TTI::SK_PermuteSingleSrc, MVT::v8i32,  { 1, 3, 1, 1 } }, // vpermd
      {TTI::SK_PermuteSingleSrc, MVT::v4i32,  { 1, 3, 1, 1 } }, // vpermd
      {TTI::SK_PermuteSingleSrc, MVT::v16i8,  { 1, 3, 1, 1 } }, // pshufb

      {TTI::SK_PermuteTwoSrc, MVT::v8f64,  { 1, 3, 1, 1 } }, // vpermt2pd
      {TTI::SK_PermuteTwoSrc, MVT::v16f32, { 1, 3, 1, 1 } }, // vpermt2ps
      {TTI::SK_PermuteTwoSrc, MVT::v8i64,  { 1, 3, 1, 1 } }, // vpermt2q
      {TTI::SK_PermuteTwoSrc, MVT::v16i32, { 1, 3, 1, 1 } }, // vpermt2d
      {TTI::SK_PermuteTwoSrc, MVT::v4f64,  { 1, 3, 1, 1 } }, // vpermt2pd
      {TTI::SK_PermuteTwoSrc, MVT::v8f32,  { 1, 3, 1, 1 } }, // vpermt2ps
      {TTI::SK_PermuteTwoSrc, MVT::v4i64,  { 1, 3, 1, 1 } }, // vpermt2q
      {TTI::SK_PermuteTwoSrc, MVT::v8i32,  { 1, 3, 1, 1 } }, // vpermt2d
      {TTI::SK_PermuteTwoSrc, MVT::v2f64,  { 1, 3, 1, 1 } }, // vpermt2pd
      {TTI::SK_PermuteTwoSrc, MVT::v4f32,  { 1, 3, 1, 1 } }, // vpermt2ps
      {TTI::SK_PermuteTwoSrc, MVT::v2i64,  { 1, 3, 1, 1 } }, // vpermt2q
      {TTI::SK_PermuteTwoSrc, MVT::v4i32,  { 1, 3, 1, 1 } }, // vpermt2d

      // FIXME: This just applies the type legalization cost rules above
      // assuming these completely split.
      {TTI::SK_PermuteSingleSrc, MVT::v32i16, { 14, 14, 14, 14 } },
      {TTI::SK_PermuteSingleSrc, MVT::v32f16, { 14, 14, 14, 14 } },
      {TTI::SK_PermuteSingleSrc, MVT::v64i8,  { 14, 14, 14, 14 } },
      {TTI::SK_PermuteTwoSrc,    MVT::v32i16, { 42, 42, 42, 42 } },
      {TTI::SK_PermuteTwoSrc,    MVT::v32f16, { 42, 42, 42, 42 } },
      {TTI::SK_PermuteTwoSrc,    MVT::v64i8,  { 42, 42, 42, 42 } },

      {TTI::SK_Select, MVT::v32i16, { 1, 1, 1, 1 } }, // vpternlogq
      {TTI::SK_Select, MVT::v32f16, { 1, 1, 1, 1 } }, // vpternlogq
      {TTI::SK_Select, MVT::v64i8,  { 1, 1, 1, 1 } }, // vpternlogq
      {TTI::SK_Select, MVT::v8f64,  { 1, 1, 1, 1 } }, // vblendmpd
      {TTI::SK_Select, MVT::v16f32, { 1, 1, 1, 1 } }, // vblendmps
      {TTI::SK_Select, MVT::v8i64,  { 1, 1, 1, 1 } }, // vblendmq
      {TTI::SK_Select, MVT::v16i32, { 1, 1, 1, 1 } }, // vblendmd
  };

  if (ST->hasAVX512())
    if (const auto *Entry = CostTableLookup(AVX512ShuffleTbl, Kind, LT.second))
      if (auto KindCost = Entry->Cost[CostKind])
        return LT.first * *KindCost;

  static const CostTblEntry AVX2ShuffleTbl[] = {
      {TTI::SK_Broadcast, MVT::v4f64, 1},  // vbroadcastpd
      {TTI::SK_Broadcast, MVT::v8f32, 1},  // vbroadcastps
      {TTI::SK_Broadcast, MVT::v4i64, 1},  // vpbroadcastq
      {TTI::SK_Broadcast, MVT::v8i32, 1},  // vpbroadcastd
      {TTI::SK_Broadcast, MVT::v16i16, 1}, // vpbroadcastw
      {TTI::SK_Broadcast, MVT::v16f16, 1}, // vpbroadcastw
      {TTI::SK_Broadcast, MVT::v32i8, 1},  // vpbroadcastb

      {TTI::SK_Reverse, MVT::v4f64, 1},  // vpermpd
      {TTI::SK_Reverse, MVT::v8f32, 1},  // vpermps
      {TTI::SK_Reverse, MVT::v4i64, 1},  // vpermq
      {TTI::SK_Reverse, MVT::v8i32, 1},  // vpermd
      {TTI::SK_Reverse, MVT::v16i16, 2}, // vperm2i128 + pshufb
      {TTI::SK_Reverse, MVT::v16f16, 2}, // vperm2i128 + pshufb
      {TTI::SK_Reverse, MVT::v32i8, 2},  // vperm2i128 + pshufb

      {TTI::SK_Select, MVT::v16i16, 1}, // vpblendvb
      {TTI::SK_Select, MVT::v16f16, 1}, // vpblendvb
      {TTI::SK_Select, MVT::v32i8,  1}, // vpblendvb

      {TTI::SK_Splice, MVT::v8i32,  2}, // vperm2i128 + vpalignr
      {TTI::SK_Splice, MVT::v8f32,  2}, // vperm2i128 + vpalignr
      {TTI::SK_Splice, MVT::v16i16, 2}, // vperm2i128 + vpalignr
      {TTI::SK_Splice, MVT::v16f16, 2}, // vperm2i128 + vpalignr
      {TTI::SK_Splice, MVT::v32i8,  2}, // vperm2i128 + vpalignr

      {TTI::SK_PermuteSingleSrc, MVT::v4f64, 1},  // vpermpd
      {TTI::SK_PermuteSingleSrc, MVT::v8f32, 1},  // vpermps
      {TTI::SK_PermuteSingleSrc, MVT::v4i64, 1},  // vpermq
      {TTI::SK_PermuteSingleSrc, MVT::v8i32, 1},  // vpermd
      {TTI::SK_PermuteSingleSrc, MVT::v16i16, 4}, // vperm2i128 + 2*vpshufb
                                                  // + vpblendvb
      {TTI::SK_PermuteSingleSrc, MVT::v16f16, 4}, // vperm2i128 + 2*vpshufb
                                                  // + vpblendvb
      {TTI::SK_PermuteSingleSrc, MVT::v32i8, 4},  // vperm2i128 + 2*vpshufb
                                                  // + vpblendvb

      {TTI::SK_PermuteTwoSrc, MVT::v4f64, 3},  // 2*vpermpd + vblendpd
      {TTI::SK_PermuteTwoSrc, MVT::v8f32, 3},  // 2*vpermps + vblendps
      {TTI::SK_PermuteTwoSrc, MVT::v4i64, 3},  // 2*vpermq + vpblendd
      {TTI::SK_PermuteTwoSrc, MVT::v8i32, 3},  // 2*vpermd + vpblendd
      {TTI::SK_PermuteTwoSrc, MVT::v16i16, 7}, // 2*vperm2i128 + 4*vpshufb
                                               // + vpblendvb
      {TTI::SK_PermuteTwoSrc, MVT::v16f16, 7}, // 2*vperm2i128 + 4*vpshufb
                                               // + vpblendvb
      {TTI::SK_PermuteTwoSrc, MVT::v32i8, 7},  // 2*vperm2i128 + 4*vpshufb
                                               // + vpblendvb
  };

  if (ST->hasAVX2())
    if (const auto *Entry = CostTableLookup(AVX2ShuffleTbl, Kind, LT.second))
      return LT.first * Entry->Cost;

  static const CostTblEntry XOPShuffleTbl[] = {
      {TTI::SK_PermuteSingleSrc, MVT::v4f64, 2},  // vperm2f128 + vpermil2pd
      {TTI::SK_PermuteSingleSrc, MVT::v8f32, 2},  // vperm2f128 + vpermil2ps
      {TTI::SK_PermuteSingleSrc, MVT::v4i64, 2},  // vperm2f128 + vpermil2pd
      {TTI::SK_PermuteSingleSrc, MVT::v8i32, 2},  // vperm2f128 + vpermil2ps
      {TTI::SK_PermuteSingleSrc, MVT::v16i16, 4}, // vextractf128 + 2*vpperm
                                                  // + vinsertf128
      {TTI::SK_PermuteSingleSrc, MVT::v32i8, 4},  // vextractf128 + 2*vpperm
                                                  // + vinsertf128

      {TTI::SK_PermuteTwoSrc, MVT::v16i16, 9}, // 2*vextractf128 + 6*vpperm
                                               // + vinsertf128
      {TTI::SK_PermuteTwoSrc, MVT::v8i16, 1},  // vpperm
      {TTI::SK_PermuteTwoSrc, MVT::v32i8, 9},  // 2*vextractf128 + 6*vpperm
                                               // + vinsertf128
      {TTI::SK_PermuteTwoSrc, MVT::v16i8, 1},  // vpperm
  };

  if (ST->hasXOP())
    if (const auto *Entry = CostTableLookup(XOPShuffleTbl, Kind, LT.second))
      return LT.first * Entry->Cost;

  static const CostTblEntry AVX1ShuffleTbl[] = {
      {TTI::SK_Broadcast, MVT::v4f64, 2},  // vperm2f128 + vpermilpd
      {TTI::SK_Broadcast, MVT::v8f32, 2},  // vperm2f128 + vpermilps
      {TTI::SK_Broadcast, MVT::v4i64, 2},  // vperm2f128 + vpermilpd
      {TTI::SK_Broadcast, MVT::v8i32, 2},  // vperm2f128 + vpermilps
      {TTI::SK_Broadcast, MVT::v16i16, 3}, // vpshuflw + vpshufd + vinsertf128
      {TTI::SK_Broadcast, MVT::v16f16, 3}, // vpshuflw + vpshufd + vinsertf128
      {TTI::SK_Broadcast, MVT::v32i8, 2},  // vpshufb + vinsertf128

      {TTI::SK_Reverse, MVT::v4f64, 2},  // vperm2f128 + vpermilpd
      {TTI::SK_Reverse, MVT::v8f32, 2},  // vperm2f128 + vpermilps
      {TTI::SK_Reverse, MVT::v4i64, 2},  // vperm2f128 + vpermilpd
      {TTI::SK_Reverse, MVT::v8i32, 2},  // vperm2f128 + vpermilps
      {TTI::SK_Reverse, MVT::v16i16, 4}, // vextractf128 + 2*pshufb
                                         // + vinsertf128
      {TTI::SK_Reverse, MVT::v16f16, 4}, // vextractf128 + 2*pshufb
                                         // + vinsertf128
      {TTI::SK_Reverse, MVT::v32i8, 4},  // vextractf128 + 2*pshufb
                                         // + vinsertf128

      {TTI::SK_Select, MVT::v4i64, 1},  // vblendpd
      {TTI::SK_Select, MVT::v4f64, 1},  // vblendpd
      {TTI::SK_Select, MVT::v8i32, 1},  // vblendps
      {TTI::SK_Select, MVT::v8f32, 1},  // vblendps
      {TTI::SK_Select, MVT::v16i16, 3}, // vpand + vpandn + vpor
      {TTI::SK_Select, MVT::v16f16, 3}, // vpand + vpandn + vpor
      {TTI::SK_Select, MVT::v32i8, 3},  // vpand + vpandn + vpor

      {TTI::SK_Splice, MVT::v4i64,  2}, // vperm2f128 + shufpd
      {TTI::SK_Splice, MVT::v4f64,  2}, // vperm2f128 + shufpd
      {TTI::SK_Splice, MVT::v8i32,  4}, // 2*vperm2f128 + 2*vshufps
      {TTI::SK_Splice, MVT::v8f32,  4}, // 2*vperm2f128 + 2*vshufps
      {TTI::SK_Splice, MVT::v16i16, 5}, // 2*vperm2f128 + 2*vpalignr + vinsertf128
      {TTI::SK_Splice, MVT::v16f16, 5}, // 2*vperm2f128 + 2*vpalignr + vinsertf128
      {TTI::SK_Splice, MVT::v32i8,  5}, // 2*vperm2f128 + 2*vpalignr + vinsertf128

      {TTI::SK_PermuteSingleSrc, MVT::v4f64, 2},  // vperm2f128 + vshufpd
      {TTI::SK_PermuteSingleSrc, MVT::v4i64, 2},  // vperm2f128 + vshufpd
      {TTI::SK_PermuteSingleSrc, MVT::v8f32, 4},  // 2*vperm2f128 + 2*vshufps
      {TTI::SK_PermuteSingleSrc, MVT::v8i32, 4},  // 2*vperm2f128 + 2*vshufps
      {TTI::SK_PermuteSingleSrc, MVT::v16i16, 8}, // vextractf128 + 4*pshufb
                                                  // + 2*por + vinsertf128
      {TTI::SK_PermuteSingleSrc, MVT::v16f16, 8}, // vextractf128 + 4*pshufb
                                                  // + 2*por + vinsertf128
      {TTI::SK_PermuteSingleSrc, MVT::v32i8, 8},  // vextractf128 + 4*pshufb
                                                  // + 2*por + vinsertf128

      {TTI::SK_PermuteTwoSrc, MVT::v4f64, 3},   // 2*vperm2f128 + vshufpd
      {TTI::SK_PermuteTwoSrc, MVT::v4i64, 3},   // 2*vperm2f128 + vshufpd
      {TTI::SK_PermuteTwoSrc, MVT::v8f32, 4},   // 2*vperm2f128 + 2*vshufps
      {TTI::SK_PermuteTwoSrc, MVT::v8i32, 4},   // 2*vperm2f128 + 2*vshufps
      {TTI::SK_PermuteTwoSrc, MVT::v16i16, 15}, // 2*vextractf128 + 8*pshufb
                                                // + 4*por + vinsertf128
      {TTI::SK_PermuteTwoSrc, MVT::v16f16, 15}, // 2*vextractf128 + 8*pshufb
                                                // + 4*por + vinsertf128
      {TTI::SK_PermuteTwoSrc, MVT::v32i8, 15},  // 2*vextractf128 + 8*pshufb
                                                // + 4*por + vinsertf128
  };

  if (ST->hasAVX())
    if (const auto *Entry = CostTableLookup(AVX1ShuffleTbl, Kind, LT.second))
      return LT.first * Entry->Cost;

  static const CostTblEntry SSE41ShuffleTbl[] = {
      {TTI::SK_Select, MVT::v2i64, 1}, // pblendw
      {TTI::SK_Select, MVT::v2f64, 1}, // movsd
      {TTI::SK_Select, MVT::v4i32, 1}, // pblendw
      {TTI::SK_Select, MVT::v4f32, 1}, // blendps
      {TTI::SK_Select, MVT::v8i16, 1}, // pblendw
      {TTI::SK_Select, MVT::v8f16, 1}, // pblendw
      {TTI::SK_Select, MVT::v16i8, 1}  // pblendvb
  };

  if (ST->hasSSE41())
    if (const auto *Entry = CostTableLookup(SSE41ShuffleTbl, Kind, LT.second))
      return LT.first * Entry->Cost;

  static const CostTblEntry SSSE3ShuffleTbl[] = {
      {TTI::SK_Broadcast, MVT::v8i16, 1}, // pshufb
      {TTI::SK_Broadcast, MVT::v8f16, 1}, // pshufb
      {TTI::SK_Broadcast, MVT::v16i8, 1}, // pshufb

      {TTI::SK_Reverse, MVT::v8i16, 1}, // pshufb
      {TTI::SK_Reverse, MVT::v8f16, 1}, // pshufb
      {TTI::SK_Reverse, MVT::v16i8, 1}, // pshufb

      {TTI::SK_Select, MVT::v8i16, 3}, // 2*pshufb + por
      {TTI::SK_Select, MVT::v8f16, 3}, // 2*pshufb + por
      {TTI::SK_Select, MVT::v16i8, 3}, // 2*pshufb + por

      {TTI::SK_Splice, MVT::v4i32, 1}, // palignr
      {TTI::SK_Splice, MVT::v4f32, 1}, // palignr
      {TTI::SK_Splice, MVT::v8i16, 1}, // palignr
      {TTI::SK_Splice, MVT::v8f16, 1}, // palignr
      {TTI::SK_Splice, MVT::v16i8, 1}, // palignr

      {TTI::SK_PermuteSingleSrc, MVT::v8i16, 1}, // pshufb
      {TTI::SK_PermuteSingleSrc, MVT::v8f16, 1}, // pshufb
      {TTI::SK_PermuteSingleSrc, MVT::v16i8, 1}, // pshufb

      {TTI::SK_PermuteTwoSrc, MVT::v8i16, 3}, // 2*pshufb + por
      {TTI::SK_PermuteTwoSrc, MVT::v8f16, 3}, // 2*pshufb + por
      {TTI::SK_PermuteTwoSrc, MVT::v16i8, 3}, // 2*pshufb + por
  };

  if (ST->hasSSSE3())
    if (const auto *Entry = CostTableLookup(SSSE3ShuffleTbl, Kind, LT.second))
      return LT.first * Entry->Cost;

  static const CostTblEntry SSE2ShuffleTbl[] = {
      {TTI::SK_Broadcast, MVT::v2f64, 1}, // shufpd
      {TTI::SK_Broadcast, MVT::v2i64, 1}, // pshufd
      {TTI::SK_Broadcast, MVT::v4i32, 1}, // pshufd
      {TTI::SK_Broadcast, MVT::v8i16, 2}, // pshuflw + pshufd
      {TTI::SK_Broadcast, MVT::v8f16, 2}, // pshuflw + pshufd
      {TTI::SK_Broadcast, MVT::v16i8, 3}, // unpck + pshuflw + pshufd

      {TTI::SK_Reverse, MVT::v2f64, 1}, // shufpd
      {TTI::SK_Reverse, MVT::v2i64, 1}, // pshufd
      {TTI::SK_Reverse, MVT::v4i32, 1}, // pshufd
      {TTI::SK_Reverse, MVT::v8i16, 3}, // pshuflw + pshufhw + pshufd
      {TTI::SK_Reverse, MVT::v8f16, 3}, // pshuflw + pshufhw + pshufd
      {TTI::SK_Reverse, MVT::v16i8, 9}, // 2*pshuflw + 2*pshufhw
                                        // + 2*pshufd + 2*unpck + packus

      {TTI::SK_Select, MVT::v2i64, 1}, // movsd
      {TTI::SK_Select, MVT::v2f64, 1}, // movsd
      {TTI::SK_Select, MVT::v4i32, 2}, // 2*shufps
      {TTI::SK_Select, MVT::v8i16, 3}, // pand + pandn + por
      {TTI::SK_Select, MVT::v8f16, 3}, // pand + pandn + por
      {TTI::SK_Select, MVT::v16i8, 3}, // pand + pandn + por

      {TTI::SK_Splice, MVT::v2i64, 1}, // shufpd
      {TTI::SK_Splice, MVT::v2f64, 1}, // shufpd
      {TTI::SK_Splice, MVT::v4i32, 2}, // 2*{unpck,movsd,pshufd}
      {TTI::SK_Splice, MVT::v8i16, 3}, // psrldq + psrlldq + por
      {TTI::SK_Splice, MVT::v8f16, 3}, // psrldq + psrlldq + por
      {TTI::SK_Splice, MVT::v16i8, 3}, // psrldq + psrlldq + por

      {TTI::SK_PermuteSingleSrc, MVT::v2f64, 1}, // shufpd
      {TTI::SK_PermuteSingleSrc, MVT::v2i64, 1}, // pshufd
      {TTI::SK_PermuteSingleSrc, MVT::v4i32, 1}, // pshufd
      {TTI::SK_PermuteSingleSrc, MVT::v8i16, 5}, // 2*pshuflw + 2*pshufhw
                                                  // + pshufd/unpck
      {TTI::SK_PermuteSingleSrc, MVT::v8f16, 5}, // 2*pshuflw + 2*pshufhw
                                                  // + pshufd/unpck
    { TTI::SK_PermuteSingleSrc, MVT::v16i8, 10 }, // 2*pshuflw + 2*pshufhw
                                                  // + 2*pshufd + 2*unpck + 2*packus

    { TTI::SK_PermuteTwoSrc,    MVT::v2f64,  1 }, // shufpd
    { TTI::SK_PermuteTwoSrc,    MVT::v2i64,  1 }, // shufpd
    { TTI::SK_PermuteTwoSrc,    MVT::v4i32,  2 }, // 2*{unpck,movsd,pshufd}
    { TTI::SK_PermuteTwoSrc,    MVT::v8i16,  8 }, // blend+permute
    { TTI::SK_PermuteTwoSrc,    MVT::v8f16,  8 }, // blend+permute
    { TTI::SK_PermuteTwoSrc,    MVT::v16i8, 13 }, // blend+permute
  };

  static const CostTblEntry SSE3BroadcastLoadTbl[] = {
      {TTI::SK_Broadcast, MVT::v2f64, 0}, // broadcast handled by movddup
  };

  if (ST->hasSSE2()) {
    bool IsLoad =
        llvm::any_of(Args, [](const auto &V) { return isa<LoadInst>(V); });
    if (ST->hasSSE3() && IsLoad)
      if (const auto *Entry =
              CostTableLookup(SSE3BroadcastLoadTbl, Kind, LT.second)) {
        assert(isLegalBroadcastLoad(BaseTp->getElementType(),
                                    LT.second.getVectorElementCount()) &&
               "Table entry missing from isLegalBroadcastLoad()");
        return LT.first * Entry->Cost;
      }

    if (const auto *Entry = CostTableLookup(SSE2ShuffleTbl, Kind, LT.second))
      return LT.first * Entry->Cost;
  }

  static const CostTblEntry SSE1ShuffleTbl[] = {
    { TTI::SK_Broadcast,        MVT::v4f32, 1 }, // shufps
    { TTI::SK_Reverse,          MVT::v4f32, 1 }, // shufps
    { TTI::SK_Select,           MVT::v4f32, 2 }, // 2*shufps
    { TTI::SK_Splice,           MVT::v4f32, 2 }, // 2*shufps
    { TTI::SK_PermuteSingleSrc, MVT::v4f32, 1 }, // shufps
    { TTI::SK_PermuteTwoSrc,    MVT::v4f32, 2 }, // 2*shufps
  };

  if (ST->hasSSE1())
    if (const auto *Entry = CostTableLookup(SSE1ShuffleTbl, Kind, LT.second))
      return LT.first * Entry->Cost;

  return BaseT::getShuffleCost(Kind, BaseTp, Mask, CostKind, Index, SubTp);
}

InstructionCost X86TTIImpl::getCastInstrCost(unsigned Opcode, Type *Dst,
                                             Type *Src,
                                             TTI::CastContextHint CCH,
                                             TTI::TargetCostKind CostKind,
                                             const Instruction *I) {
  int ISD = TLI->InstructionOpcodeToISD(Opcode);
  assert(ISD && "Invalid opcode");

<<<<<<< HEAD
  // TODO: Allow non-throughput costs that aren't binary.
  auto AdjustCost = [&CostKind](InstructionCost Cost,
                                InstructionCost N = 1) -> InstructionCost {
    if (CostKind != TTI::TCK_RecipThroughput)
      return Cost == 0 ? 0 : N;
    return Cost * N;
  };

=======
>>>>>>> 6e4c5224
  // The cost tables include both specific, custom (non-legal) src/dst type
  // conversions and generic, legalized types. We test for customs first, before
  // falling back to legalization.
  // FIXME: Need a better design of the cost table to handle non-simple types of
  // potential massive combinations (elem_num x src_type x dst_type).
  static const TypeConversionCostKindTblEntry AVX512BWConversionTbl[]{
    { ISD::SIGN_EXTEND, MVT::v32i16, MVT::v32i8,  { 1, 1, 1, 1 } },
    { ISD::ZERO_EXTEND, MVT::v32i16, MVT::v32i8,  { 1, 1, 1, 1 } },

    // Mask sign extend has an instruction.
    { ISD::SIGN_EXTEND, MVT::v2i8,   MVT::v2i1,   { 1, 1, 1, 1 } },
    { ISD::SIGN_EXTEND, MVT::v16i8,  MVT::v2i1,   { 1, 1, 1, 1 } },
    { ISD::SIGN_EXTEND, MVT::v2i16,  MVT::v2i1,   { 1, 1, 1, 1 } },
    { ISD::SIGN_EXTEND, MVT::v8i16,  MVT::v2i1,   { 1, 1, 1, 1 } },
    { ISD::SIGN_EXTEND, MVT::v4i8,   MVT::v4i1,   { 1, 1, 1, 1 } },
    { ISD::SIGN_EXTEND, MVT::v16i8,  MVT::v4i1,   { 1, 1, 1, 1 } },
    { ISD::SIGN_EXTEND, MVT::v4i16,  MVT::v4i1,   { 1, 1, 1, 1 } },
    { ISD::SIGN_EXTEND, MVT::v8i16,  MVT::v4i1,   { 1, 1, 1, 1 } },
    { ISD::SIGN_EXTEND, MVT::v8i8,   MVT::v8i1,   { 1, 1, 1, 1 } },
    { ISD::SIGN_EXTEND, MVT::v16i8,  MVT::v8i1,   { 1, 1, 1, 1 } },
    { ISD::SIGN_EXTEND, MVT::v8i16,  MVT::v8i1,   { 1, 1, 1, 1 } },
    { ISD::SIGN_EXTEND, MVT::v16i8,  MVT::v16i1,  { 1, 1, 1, 1 } },
    { ISD::SIGN_EXTEND, MVT::v16i16, MVT::v16i1,  { 1, 1, 1, 1 } },
    { ISD::SIGN_EXTEND, MVT::v32i8,  MVT::v32i1,  { 1, 1, 1, 1 } },
    { ISD::SIGN_EXTEND, MVT::v32i16, MVT::v32i1,  { 1, 1, 1, 1 } },
    { ISD::SIGN_EXTEND, MVT::v64i8,  MVT::v64i1,  { 1, 1, 1, 1 } },
    { ISD::SIGN_EXTEND, MVT::v32i16, MVT::v64i1,  { 1, 1, 1, 1 } },

    // Mask zero extend is a sext + shift.
    { ISD::ZERO_EXTEND, MVT::v2i8,   MVT::v2i1,   { 2, 1, 1, 1 } },
    { ISD::ZERO_EXTEND, MVT::v16i8,  MVT::v2i1,   { 2, 1, 1, 1 } },
    { ISD::ZERO_EXTEND, MVT::v2i16,  MVT::v2i1,   { 2, 1, 1, 1 } },
    { ISD::ZERO_EXTEND, MVT::v8i16,  MVT::v2i1,   { 2, 1, 1, 1 } },
    { ISD::ZERO_EXTEND, MVT::v4i8,   MVT::v4i1,   { 2, 1, 1, 1 } },
    { ISD::ZERO_EXTEND, MVT::v16i8,  MVT::v4i1,   { 2, 1, 1, 1 } },
    { ISD::ZERO_EXTEND, MVT::v4i16,  MVT::v4i1,   { 2, 1, 1, 1 } },
    { ISD::ZERO_EXTEND, MVT::v8i16,  MVT::v4i1,   { 2, 1, 1, 1 } },
    { ISD::ZERO_EXTEND, MVT::v8i8,   MVT::v8i1,   { 2, 1, 1, 1 } },
    { ISD::ZERO_EXTEND, MVT::v16i8,  MVT::v8i1,   { 2, 1, 1, 1 } },
    { ISD::ZERO_EXTEND, MVT::v8i16,  MVT::v8i1,   { 2, 1, 1, 1 } },
    { ISD::ZERO_EXTEND, MVT::v16i8,  MVT::v16i1,  { 2, 1, 1, 1 } },
    { ISD::ZERO_EXTEND, MVT::v16i16, MVT::v16i1,  { 2, 1, 1, 1 } },
    { ISD::ZERO_EXTEND, MVT::v32i8,  MVT::v32i1,  { 2, 1, 1, 1 } },
    { ISD::ZERO_EXTEND, MVT::v32i16, MVT::v32i1,  { 2, 1, 1, 1 } },
    { ISD::ZERO_EXTEND, MVT::v64i8,  MVT::v64i1,  { 2, 1, 1, 1 } },
    { ISD::ZERO_EXTEND, MVT::v32i16, MVT::v64i1,  { 2, 1, 1, 1 } },

    { ISD::TRUNCATE,    MVT::v2i1,   MVT::v2i8,   { 2, 1, 1, 1 } },
    { ISD::TRUNCATE,    MVT::v2i1,   MVT::v16i8,  { 2, 1, 1, 1 } },
    { ISD::TRUNCATE,    MVT::v2i1,   MVT::v2i16,  { 2, 1, 1, 1 } },
    { ISD::TRUNCATE,    MVT::v2i1,   MVT::v8i16,  { 2, 1, 1, 1 } },
    { ISD::TRUNCATE,    MVT::v4i1,   MVT::v4i8,   { 2, 1, 1, 1 } },
    { ISD::TRUNCATE,    MVT::v4i1,   MVT::v16i8,  { 2, 1, 1, 1 } },
    { ISD::TRUNCATE,    MVT::v4i1,   MVT::v4i16,  { 2, 1, 1, 1 } },
    { ISD::TRUNCATE,    MVT::v4i1,   MVT::v8i16,  { 2, 1, 1, 1 } },
    { ISD::TRUNCATE,    MVT::v8i1,   MVT::v8i8,   { 2, 1, 1, 1 } },
    { ISD::TRUNCATE,    MVT::v8i1,   MVT::v16i8,  { 2, 1, 1, 1 } },
    { ISD::TRUNCATE,    MVT::v8i1,   MVT::v8i16,  { 2, 1, 1, 1 } },
    { ISD::TRUNCATE,    MVT::v16i1,  MVT::v16i8,  { 2, 1, 1, 1 } },
    { ISD::TRUNCATE,    MVT::v16i1,  MVT::v16i16, { 2, 1, 1, 1 } },
    { ISD::TRUNCATE,    MVT::v32i1,  MVT::v32i8,  { 2, 1, 1, 1 } },
    { ISD::TRUNCATE,    MVT::v32i1,  MVT::v32i16, { 2, 1, 1, 1 } },
    { ISD::TRUNCATE,    MVT::v64i1,  MVT::v64i8,  { 2, 1, 1, 1 } },
    { ISD::TRUNCATE,    MVT::v64i1,  MVT::v32i16, { 2, 1, 1, 1 } },

    { ISD::TRUNCATE,    MVT::v32i8,  MVT::v32i16, { 2, 1, 1, 1 } },
    { ISD::TRUNCATE,    MVT::v16i8,  MVT::v16i16, { 2, 1, 1, 1 } }, // widen to zmm
    { ISD::TRUNCATE,    MVT::v2i8,   MVT::v2i16,  { 2, 1, 1, 1 } }, // vpmovwb
    { ISD::TRUNCATE,    MVT::v4i8,   MVT::v4i16,  { 2, 1, 1, 1 } }, // vpmovwb
    { ISD::TRUNCATE,    MVT::v8i8,   MVT::v8i16,  { 2, 1, 1, 1 } }, // vpmovwb
  };

  static const TypeConversionCostKindTblEntry AVX512DQConversionTbl[] = {
    // Mask sign extend has an instruction.
    { ISD::SIGN_EXTEND, MVT::v2i64,  MVT::v2i1,   { 1, 1, 1, 1 } },
    { ISD::SIGN_EXTEND, MVT::v4i32,  MVT::v2i1,   { 1, 1, 1, 1 } },
    { ISD::SIGN_EXTEND, MVT::v4i32,  MVT::v4i1,   { 1, 1, 1, 1 } },
    { ISD::SIGN_EXTEND, MVT::v4i64,  MVT::v4i1,   { 1, 1, 1, 1 } },
    { ISD::SIGN_EXTEND, MVT::v8i32,  MVT::v8i1,   { 1, 1, 1, 1 } },
    { ISD::SIGN_EXTEND, MVT::v8i64,  MVT::v16i1,  { 1, 1, 1, 1 } },
    { ISD::SIGN_EXTEND, MVT::v8i64,  MVT::v8i1,   { 1, 1, 1, 1 } },
    { ISD::SIGN_EXTEND, MVT::v16i32, MVT::v16i1,  { 1, 1, 1, 1 } },

    // Mask zero extend is a sext + shift.
    { ISD::ZERO_EXTEND, MVT::v2i64,  MVT::v2i1,   { 2, 1, 1, 1, } },
    { ISD::ZERO_EXTEND, MVT::v4i32,  MVT::v2i1,   { 2, 1, 1, 1, } },
    { ISD::ZERO_EXTEND, MVT::v4i32,  MVT::v4i1,   { 2, 1, 1, 1, } },
    { ISD::ZERO_EXTEND, MVT::v4i64,  MVT::v4i1,   { 2, 1, 1, 1, } },
    { ISD::ZERO_EXTEND, MVT::v8i32,  MVT::v8i1,   { 2, 1, 1, 1, } },
    { ISD::ZERO_EXTEND, MVT::v8i64,  MVT::v16i1,  { 2, 1, 1, 1, } },
    { ISD::ZERO_EXTEND, MVT::v8i64,  MVT::v8i1,   { 2, 1, 1, 1, } },
    { ISD::ZERO_EXTEND, MVT::v16i32, MVT::v16i1,  { 2, 1, 1, 1, } },

    { ISD::TRUNCATE,    MVT::v2i1,   MVT::v2i64,  { 2, 1, 1, 1 } },
    { ISD::TRUNCATE,    MVT::v2i1,   MVT::v4i32,  { 2, 1, 1, 1 } },
    { ISD::TRUNCATE,    MVT::v4i1,   MVT::v4i32,  { 2, 1, 1, 1 } },
    { ISD::TRUNCATE,    MVT::v4i1,   MVT::v4i64,  { 2, 1, 1, 1 } },
    { ISD::TRUNCATE,    MVT::v8i1,   MVT::v8i32,  { 2, 1, 1, 1 } },
    { ISD::TRUNCATE,    MVT::v8i1,   MVT::v8i64,  { 2, 1, 1, 1 } },
    { ISD::TRUNCATE,    MVT::v16i1,  MVT::v16i32, { 2, 1, 1, 1 } },
    { ISD::TRUNCATE,    MVT::v16i1,  MVT::v8i64,  { 2, 1, 1, 1 } },

    { ISD::SINT_TO_FP,  MVT::v8f32,  MVT::v8i64,  { 1, 1, 1, 1 } },
    { ISD::SINT_TO_FP,  MVT::v8f64,  MVT::v8i64,  { 1, 1, 1, 1 } },

    { ISD::UINT_TO_FP,  MVT::v8f32,  MVT::v8i64,  { 1, 1, 1, 1 } },
    { ISD::UINT_TO_FP,  MVT::v8f64,  MVT::v8i64,  { 1, 1, 1, 1 } },

    { ISD::FP_TO_SINT,  MVT::v8i64,  MVT::v8f32,  { 1, 1, 1, 1 } },
    { ISD::FP_TO_SINT,  MVT::v8i64,  MVT::v8f64,  { 1, 1, 1, 1 } },

    { ISD::FP_TO_UINT,  MVT::v8i64,  MVT::v8f32,  { 1, 1, 1, 1 } },
    { ISD::FP_TO_UINT,  MVT::v8i64,  MVT::v8f64,  { 1, 1, 1, 1 } },
  };

  // TODO: For AVX512DQ + AVX512VL, we also have cheap casts for 128-bit and
  // 256-bit wide vectors.

  static const TypeConversionCostKindTblEntry AVX512FConversionTbl[] = {
    { ISD::FP_EXTEND, MVT::v8f64,   MVT::v8f32,   { 1, 1, 1, 1 } },
    { ISD::FP_EXTEND, MVT::v8f64,   MVT::v16f32,  { 3, 1, 1, 1 } },
    { ISD::FP_EXTEND, MVT::v16f64,  MVT::v16f32,  { 4, 1, 1, 1 } }, // 2*vcvtps2pd+vextractf64x4
    { ISD::FP_ROUND,  MVT::v8f32,   MVT::v8f64,   { 1, 1, 1, 1 } },

    { ISD::TRUNCATE,  MVT::v2i1,    MVT::v2i8,    { 3, 1, 1, 1 } }, // sext+vpslld+vptestmd
    { ISD::TRUNCATE,  MVT::v4i1,    MVT::v4i8,    { 3, 1, 1, 1 } }, // sext+vpslld+vptestmd
    { ISD::TRUNCATE,  MVT::v8i1,    MVT::v8i8,    { 3, 1, 1, 1 } }, // sext+vpslld+vptestmd
    { ISD::TRUNCATE,  MVT::v16i1,   MVT::v16i8,   { 3, 1, 1, 1 } }, // sext+vpslld+vptestmd
    { ISD::TRUNCATE,  MVT::v2i1,    MVT::v2i16,   { 3, 1, 1, 1 } }, // sext+vpsllq+vptestmq
    { ISD::TRUNCATE,  MVT::v4i1,    MVT::v4i16,   { 3, 1, 1, 1 } }, // sext+vpsllq+vptestmq
    { ISD::TRUNCATE,  MVT::v8i1,    MVT::v8i16,   { 3, 1, 1, 1 } }, // sext+vpsllq+vptestmq
    { ISD::TRUNCATE,  MVT::v16i1,   MVT::v16i16,  { 3, 1, 1, 1 } }, // sext+vpslld+vptestmd
    { ISD::TRUNCATE,  MVT::v2i1,    MVT::v2i32,   { 2, 1, 1, 1 } }, // zmm vpslld+vptestmd
    { ISD::TRUNCATE,  MVT::v4i1,    MVT::v4i32,   { 2, 1, 1, 1 } }, // zmm vpslld+vptestmd
    { ISD::TRUNCATE,  MVT::v8i1,    MVT::v8i32,   { 2, 1, 1, 1 } }, // zmm vpslld+vptestmd
    { ISD::TRUNCATE,  MVT::v16i1,   MVT::v16i32,  { 2, 1, 1, 1 } }, // vpslld+vptestmd
    { ISD::TRUNCATE,  MVT::v2i1,    MVT::v2i64,   { 2, 1, 1, 1 } }, // zmm vpsllq+vptestmq
    { ISD::TRUNCATE,  MVT::v4i1,    MVT::v4i64,   { 2, 1, 1, 1 } }, // zmm vpsllq+vptestmq
    { ISD::TRUNCATE,  MVT::v8i1,    MVT::v8i64,   { 2, 1, 1, 1 } }, // vpsllq+vptestmq
    { ISD::TRUNCATE,  MVT::v2i8,    MVT::v2i32,   { 2, 1, 1, 1 } }, // vpmovdb
    { ISD::TRUNCATE,  MVT::v4i8,    MVT::v4i32,   { 2, 1, 1, 1 } }, // vpmovdb
    { ISD::TRUNCATE,  MVT::v16i8,   MVT::v16i32,  { 2, 1, 1, 1 } }, // vpmovdb
    { ISD::TRUNCATE,  MVT::v32i8,   MVT::v16i32,  { 2, 1, 1, 1 } }, // vpmovdb
    { ISD::TRUNCATE,  MVT::v64i8,   MVT::v16i32,  { 2, 1, 1, 1 } }, // vpmovdb
    { ISD::TRUNCATE,  MVT::v16i16,  MVT::v16i32,  { 2, 1, 1, 1 } }, // vpmovdw
    { ISD::TRUNCATE,  MVT::v32i16,  MVT::v16i32,  { 2, 1, 1, 1 } }, // vpmovdw
    { ISD::TRUNCATE,  MVT::v2i8,    MVT::v2i64,   { 2, 1, 1, 1 } }, // vpmovqb
    { ISD::TRUNCATE,  MVT::v2i16,   MVT::v2i64,   { 1, 1, 1, 1 } }, // vpshufb
    { ISD::TRUNCATE,  MVT::v8i8,    MVT::v8i64,   { 2, 1, 1, 1 } }, // vpmovqb
    { ISD::TRUNCATE,  MVT::v16i8,   MVT::v8i64,   { 2, 1, 1, 1 } }, // vpmovqb
    { ISD::TRUNCATE,  MVT::v32i8,   MVT::v8i64,   { 2, 1, 1, 1 } }, // vpmovqb
    { ISD::TRUNCATE,  MVT::v64i8,   MVT::v8i64,   { 2, 1, 1, 1 } }, // vpmovqb
    { ISD::TRUNCATE,  MVT::v8i16,   MVT::v8i64,   { 2, 1, 1, 1 } }, // vpmovqw
    { ISD::TRUNCATE,  MVT::v16i16,  MVT::v8i64,   { 2, 1, 1, 1 } }, // vpmovqw
    { ISD::TRUNCATE,  MVT::v32i16,  MVT::v8i64,   { 2, 1, 1, 1 } }, // vpmovqw
    { ISD::TRUNCATE,  MVT::v8i32,   MVT::v8i64,   { 1, 1, 1, 1 } }, // vpmovqd
    { ISD::TRUNCATE,  MVT::v4i32,   MVT::v4i64,   { 1, 1, 1, 1 } }, // zmm vpmovqd
    { ISD::TRUNCATE,  MVT::v16i8,   MVT::v16i64,  { 5, 1, 1, 1 } },// 2*vpmovqd+concat+vpmovdb

    { ISD::TRUNCATE,  MVT::v16i8,  MVT::v16i16,   { 3, 1, 1, 1 } }, // extend to v16i32
    { ISD::TRUNCATE,  MVT::v32i8,  MVT::v32i16,   { 8, 1, 1, 1 } },
    { ISD::TRUNCATE,  MVT::v64i8,  MVT::v32i16,   { 8, 1, 1, 1 } },

    // Sign extend is zmm vpternlogd+vptruncdb.
    // Zero extend is zmm broadcast load+vptruncdw.
    { ISD::SIGN_EXTEND, MVT::v2i8,   MVT::v2i1,   { 3, 1, 1, 1 } },
    { ISD::ZERO_EXTEND, MVT::v2i8,   MVT::v2i1,   { 4, 1, 1, 1 } },
    { ISD::SIGN_EXTEND, MVT::v4i8,   MVT::v4i1,   { 3, 1, 1, 1 } },
    { ISD::ZERO_EXTEND, MVT::v4i8,   MVT::v4i1,   { 4, 1, 1, 1 } },
    { ISD::SIGN_EXTEND, MVT::v8i8,   MVT::v8i1,   { 3, 1, 1, 1 } },
    { ISD::ZERO_EXTEND, MVT::v8i8,   MVT::v8i1,   { 4, 1, 1, 1 } },
    { ISD::SIGN_EXTEND, MVT::v16i8,  MVT::v16i1,  { 3, 1, 1, 1 } },
    { ISD::ZERO_EXTEND, MVT::v16i8,  MVT::v16i1,  { 4, 1, 1, 1 } },

    // Sign extend is zmm vpternlogd+vptruncdw.
    // Zero extend is zmm vpternlogd+vptruncdw+vpsrlw.
    { ISD::SIGN_EXTEND, MVT::v2i16,  MVT::v2i1,   { 3, 1, 1, 1 } },
    { ISD::ZERO_EXTEND, MVT::v2i16,  MVT::v2i1,   { 4, 1, 1, 1 } },
    { ISD::SIGN_EXTEND, MVT::v4i16,  MVT::v4i1,   { 3, 1, 1, 1 } },
    { ISD::ZERO_EXTEND, MVT::v4i16,  MVT::v4i1,   { 4, 1, 1, 1 } },
    { ISD::SIGN_EXTEND, MVT::v8i16,  MVT::v8i1,   { 3, 1, 1, 1 } },
    { ISD::ZERO_EXTEND, MVT::v8i16,  MVT::v8i1,   { 4, 1, 1, 1 } },
    { ISD::SIGN_EXTEND, MVT::v16i16, MVT::v16i1,  { 3, 1, 1, 1 } },
    { ISD::ZERO_EXTEND, MVT::v16i16, MVT::v16i1,  { 4, 1, 1, 1 } },

    { ISD::SIGN_EXTEND, MVT::v2i32,  MVT::v2i1,   { 1, 1, 1, 1 } }, // zmm vpternlogd
    { ISD::ZERO_EXTEND, MVT::v2i32,  MVT::v2i1,   { 2, 1, 1, 1 } }, // zmm vpternlogd+psrld
    { ISD::SIGN_EXTEND, MVT::v4i32,  MVT::v4i1,   { 1, 1, 1, 1 } }, // zmm vpternlogd
    { ISD::ZERO_EXTEND, MVT::v4i32,  MVT::v4i1,   { 2, 1, 1, 1 } }, // zmm vpternlogd+psrld
    { ISD::SIGN_EXTEND, MVT::v8i32,  MVT::v8i1,   { 1, 1, 1, 1 } }, // zmm vpternlogd
    { ISD::ZERO_EXTEND, MVT::v8i32,  MVT::v8i1,   { 2, 1, 1, 1 } }, // zmm vpternlogd+psrld
    { ISD::SIGN_EXTEND, MVT::v2i64,  MVT::v2i1,   { 1, 1, 1, 1 } }, // zmm vpternlogq
    { ISD::ZERO_EXTEND, MVT::v2i64,  MVT::v2i1,   { 2, 1, 1, 1 } }, // zmm vpternlogq+psrlq
    { ISD::SIGN_EXTEND, MVT::v4i64,  MVT::v4i1,   { 1, 1, 1, 1 } }, // zmm vpternlogq
    { ISD::ZERO_EXTEND, MVT::v4i64,  MVT::v4i1,   { 2, 1, 1, 1 } }, // zmm vpternlogq+psrlq

    { ISD::SIGN_EXTEND, MVT::v16i32, MVT::v16i1,  { 1, 1, 1, 1 } }, // vpternlogd
    { ISD::ZERO_EXTEND, MVT::v16i32, MVT::v16i1,  { 2, 1, 1, 1 } }, // vpternlogd+psrld
    { ISD::SIGN_EXTEND, MVT::v8i64,  MVT::v8i1,   { 1, 1, 1, 1 } }, // vpternlogq
    { ISD::ZERO_EXTEND, MVT::v8i64,  MVT::v8i1,   { 2, 1, 1, 1 } }, // vpternlogq+psrlq

    { ISD::SIGN_EXTEND, MVT::v16i32, MVT::v16i8,  { 1, 1, 1, 1 } },
    { ISD::ZERO_EXTEND, MVT::v16i32, MVT::v16i8,  { 1, 1, 1, 1 } },
    { ISD::SIGN_EXTEND, MVT::v16i32, MVT::v16i16, { 1, 1, 1, 1 } },
    { ISD::ZERO_EXTEND, MVT::v16i32, MVT::v16i16, { 1, 1, 1, 1 } },
    { ISD::SIGN_EXTEND, MVT::v8i64,  MVT::v8i8,   { 1, 1, 1, 1 } },
    { ISD::ZERO_EXTEND, MVT::v8i64,  MVT::v8i8,   { 1, 1, 1, 1 } },
    { ISD::SIGN_EXTEND, MVT::v8i64,  MVT::v8i16,  { 1, 1, 1, 1 } },
    { ISD::ZERO_EXTEND, MVT::v8i64,  MVT::v8i16,  { 1, 1, 1, 1 } },
    { ISD::SIGN_EXTEND, MVT::v8i64,  MVT::v8i32,  { 1, 1, 1, 1 } },
    { ISD::ZERO_EXTEND, MVT::v8i64,  MVT::v8i32,  { 1, 1, 1, 1 } },

    { ISD::SIGN_EXTEND, MVT::v32i16, MVT::v32i8,  { 3, 1, 1, 1 } }, // FIXME: May not be right
    { ISD::ZERO_EXTEND, MVT::v32i16, MVT::v32i8,  { 3, 1, 1, 1 } }, // FIXME: May not be right

    { ISD::SINT_TO_FP,  MVT::v8f64,  MVT::v8i1,   { 4, 1, 1, 1 } },
    { ISD::SINT_TO_FP,  MVT::v16f32, MVT::v16i1,  { 3, 1, 1, 1 } },
    { ISD::SINT_TO_FP,  MVT::v8f64,  MVT::v16i8,  { 2, 1, 1, 1 } },
    { ISD::SINT_TO_FP,  MVT::v16f32, MVT::v16i8,  { 1, 1, 1, 1 } },
    { ISD::SINT_TO_FP,  MVT::v8f64,  MVT::v8i16,  { 2, 1, 1, 1 } },
    { ISD::SINT_TO_FP,  MVT::v16f32, MVT::v16i16, { 1, 1, 1, 1 } },
    { ISD::SINT_TO_FP,  MVT::v8f64,  MVT::v8i32,  { 1, 1, 1, 1 } },
    { ISD::SINT_TO_FP,  MVT::v16f32, MVT::v16i32, { 1, 1, 1, 1 } },

    { ISD::UINT_TO_FP,  MVT::v8f64,  MVT::v8i1,   { 4, 1, 1, 1 } },
    { ISD::UINT_TO_FP,  MVT::v16f32, MVT::v16i1,  { 3, 1, 1, 1 } },
    { ISD::UINT_TO_FP,  MVT::v8f64,  MVT::v16i8,  { 2, 1, 1, 1 } },
    { ISD::UINT_TO_FP,  MVT::v16f32, MVT::v16i8,  { 1, 1, 1, 1 } },
    { ISD::UINT_TO_FP,  MVT::v8f64,  MVT::v8i16,  { 2, 1, 1, 1 } },
    { ISD::UINT_TO_FP,  MVT::v16f32, MVT::v16i16, { 1, 1, 1, 1 } },
    { ISD::UINT_TO_FP,  MVT::v8f64,  MVT::v8i32,  { 1, 1, 1, 1 } },
    { ISD::UINT_TO_FP,  MVT::v16f32, MVT::v16i32, { 1, 1, 1, 1 } },
    { ISD::UINT_TO_FP,  MVT::v8f32,  MVT::v8i64,  {26, 1, 1, 1 } },
    { ISD::UINT_TO_FP,  MVT::v8f64,  MVT::v8i64,  { 5, 1, 1, 1 } },

    { ISD::FP_TO_SINT,  MVT::v16i8,  MVT::v16f32, { 2, 1, 1, 1 } },
    { ISD::FP_TO_SINT,  MVT::v16i8,  MVT::v16f64, { 7, 1, 1, 1 } },
    { ISD::FP_TO_SINT,  MVT::v32i8,  MVT::v32f64, {15, 1, 1, 1 } },
    { ISD::FP_TO_SINT,  MVT::v64i8,  MVT::v64f32, {11, 1, 1, 1 } },
    { ISD::FP_TO_SINT,  MVT::v64i8,  MVT::v64f64, {31, 1, 1, 1 } },
    { ISD::FP_TO_SINT,  MVT::v8i16,  MVT::v8f64,  { 3, 1, 1, 1 } },
    { ISD::FP_TO_SINT,  MVT::v16i16, MVT::v16f64, { 7, 1, 1, 1 } },
    { ISD::FP_TO_SINT,  MVT::v32i16, MVT::v32f32, { 5, 1, 1, 1 } },
    { ISD::FP_TO_SINT,  MVT::v32i16, MVT::v32f64, {15, 1, 1, 1 } },
    { ISD::FP_TO_SINT,  MVT::v8i32,  MVT::v8f64,  { 1, 1, 1, 1 } },
    { ISD::FP_TO_SINT,  MVT::v16i32, MVT::v16f64, { 3, 1, 1, 1 } },

    { ISD::FP_TO_UINT,  MVT::v8i32,  MVT::v8f64,  { 1, 1, 1, 1 } },
    { ISD::FP_TO_UINT,  MVT::v8i16,  MVT::v8f64,  { 3, 1, 1, 1 } },
    { ISD::FP_TO_UINT,  MVT::v8i8,   MVT::v8f64,  { 3, 1, 1, 1 } },
    { ISD::FP_TO_UINT,  MVT::v16i32, MVT::v16f32, { 1, 1, 1, 1 } },
    { ISD::FP_TO_UINT,  MVT::v16i16, MVT::v16f32, { 3, 1, 1, 1 } },
    { ISD::FP_TO_UINT,  MVT::v16i8,  MVT::v16f32, { 3, 1, 1, 1 } },
  };

  static const TypeConversionCostKindTblEntry AVX512BWVLConversionTbl[] {
    // Mask sign extend has an instruction.
    { ISD::SIGN_EXTEND, MVT::v2i8,   MVT::v2i1,   { 1, 1, 1, 1 } },
    { ISD::SIGN_EXTEND, MVT::v16i8,  MVT::v2i1,   { 1, 1, 1, 1 } },
    { ISD::SIGN_EXTEND, MVT::v2i16,  MVT::v2i1,   { 1, 1, 1, 1 } },
    { ISD::SIGN_EXTEND, MVT::v8i16,  MVT::v2i1,   { 1, 1, 1, 1 } },
    { ISD::SIGN_EXTEND, MVT::v4i16,  MVT::v4i1,   { 1, 1, 1, 1 } },
    { ISD::SIGN_EXTEND, MVT::v16i8,  MVT::v4i1,   { 1, 1, 1, 1 } },
    { ISD::SIGN_EXTEND, MVT::v4i8,   MVT::v4i1,   { 1, 1, 1, 1 } },
    { ISD::SIGN_EXTEND, MVT::v8i16,  MVT::v4i1,   { 1, 1, 1, 1 } },
    { ISD::SIGN_EXTEND, MVT::v8i8,   MVT::v8i1,   { 1, 1, 1, 1 } },
    { ISD::SIGN_EXTEND, MVT::v16i8,  MVT::v8i1,   { 1, 1, 1, 1 } },
    { ISD::SIGN_EXTEND, MVT::v8i16,  MVT::v8i1,   { 1, 1, 1, 1 } },
    { ISD::SIGN_EXTEND, MVT::v16i8,  MVT::v16i1,  { 1, 1, 1, 1 } },
    { ISD::SIGN_EXTEND, MVT::v16i16, MVT::v16i1,  { 1, 1, 1, 1 } },
    { ISD::SIGN_EXTEND, MVT::v32i8,  MVT::v32i1,  { 1, 1, 1, 1 } },
    { ISD::SIGN_EXTEND, MVT::v16i16, MVT::v32i1,  { 1, 1, 1, 1 } },
    { ISD::SIGN_EXTEND, MVT::v32i8,  MVT::v64i1,  { 1, 1, 1, 1 } },
    { ISD::SIGN_EXTEND, MVT::v16i16, MVT::v64i1,  { 1, 1, 1, 1 } },

    // Mask zero extend is a sext + shift.
    { ISD::ZERO_EXTEND, MVT::v2i8,   MVT::v2i1,   { 2, 1, 1, 1 } },
    { ISD::ZERO_EXTEND, MVT::v16i8,  MVT::v2i1,   { 2, 1, 1, 1 } },
    { ISD::ZERO_EXTEND, MVT::v2i16,  MVT::v2i1,   { 2, 1, 1, 1 } },
    { ISD::ZERO_EXTEND, MVT::v8i16,  MVT::v2i1,   { 2, 1, 1, 1 } },
    { ISD::ZERO_EXTEND, MVT::v4i8,   MVT::v4i1,   { 2, 1, 1, 1 } },
    { ISD::ZERO_EXTEND, MVT::v16i8,  MVT::v4i1,   { 2, 1, 1, 1 } },
    { ISD::ZERO_EXTEND, MVT::v4i16,  MVT::v4i1,   { 2, 1, 1, 1 } },
    { ISD::ZERO_EXTEND, MVT::v8i16,  MVT::v4i1,   { 2, 1, 1, 1 } },
    { ISD::ZERO_EXTEND, MVT::v8i8,   MVT::v8i1,   { 2, 1, 1, 1 } },
    { ISD::ZERO_EXTEND, MVT::v16i8,  MVT::v8i1,   { 2, 1, 1, 1 } },
    { ISD::ZERO_EXTEND, MVT::v8i16,  MVT::v8i1,   { 2, 1, 1, 1 } },
    { ISD::ZERO_EXTEND, MVT::v16i8,  MVT::v16i1,  { 2, 1, 1, 1 } },
    { ISD::ZERO_EXTEND, MVT::v16i16, MVT::v16i1,  { 2, 1, 1, 1 } },
    { ISD::ZERO_EXTEND, MVT::v32i8,  MVT::v32i1,  { 2, 1, 1, 1 } },
    { ISD::ZERO_EXTEND, MVT::v16i16, MVT::v32i1,  { 2, 1, 1, 1 } },
    { ISD::ZERO_EXTEND, MVT::v32i8,  MVT::v64i1,  { 2, 1, 1, 1 } },
    { ISD::ZERO_EXTEND, MVT::v16i16, MVT::v64i1,  { 2, 1, 1, 1 } },

    { ISD::TRUNCATE,    MVT::v2i1,   MVT::v2i8,   { 2, 1, 1, 1 } },
    { ISD::TRUNCATE,    MVT::v2i1,   MVT::v16i8,  { 2, 1, 1, 1 } },
    { ISD::TRUNCATE,    MVT::v2i1,   MVT::v2i16,  { 2, 1, 1, 1 } },
    { ISD::TRUNCATE,    MVT::v2i1,   MVT::v8i16,  { 2, 1, 1, 1 } },
    { ISD::TRUNCATE,    MVT::v4i1,   MVT::v4i8,   { 2, 1, 1, 1 } },
    { ISD::TRUNCATE,    MVT::v4i1,   MVT::v16i8,  { 2, 1, 1, 1 } },
    { ISD::TRUNCATE,    MVT::v4i1,   MVT::v4i16,  { 2, 1, 1, 1 } },
    { ISD::TRUNCATE,    MVT::v4i1,   MVT::v8i16,  { 2, 1, 1, 1 } },
    { ISD::TRUNCATE,    MVT::v8i1,   MVT::v8i8,   { 2, 1, 1, 1 } },
    { ISD::TRUNCATE,    MVT::v8i1,   MVT::v16i8,  { 2, 1, 1, 1 } },
    { ISD::TRUNCATE,    MVT::v8i1,   MVT::v8i16,  { 2, 1, 1, 1 } },
    { ISD::TRUNCATE,    MVT::v16i1,  MVT::v16i8,  { 2, 1, 1, 1 } },
    { ISD::TRUNCATE,    MVT::v16i1,  MVT::v16i16, { 2, 1, 1, 1 } },
    { ISD::TRUNCATE,    MVT::v32i1,  MVT::v32i8,  { 2, 1, 1, 1 } },
    { ISD::TRUNCATE,    MVT::v32i1,  MVT::v16i16, { 2, 1, 1, 1 } },
    { ISD::TRUNCATE,    MVT::v64i1,  MVT::v32i8,  { 2, 1, 1, 1 } },
    { ISD::TRUNCATE,    MVT::v64i1,  MVT::v16i16, { 2, 1, 1, 1 } },

    { ISD::TRUNCATE,    MVT::v16i8,  MVT::v16i16, { 2, 1, 1, 1 } },
  };

  static const TypeConversionCostKindTblEntry AVX512DQVLConversionTbl[] = {
    // Mask sign extend has an instruction.
    { ISD::SIGN_EXTEND, MVT::v2i64,  MVT::v2i1,   { 1, 1, 1, 1 } },
    { ISD::SIGN_EXTEND, MVT::v4i32,  MVT::v2i1,   { 1, 1, 1, 1 } },
    { ISD::SIGN_EXTEND, MVT::v4i32,  MVT::v4i1,   { 1, 1, 1, 1 } },
    { ISD::SIGN_EXTEND, MVT::v4i64,  MVT::v16i1,  { 1, 1, 1, 1 } },
    { ISD::SIGN_EXTEND, MVT::v4i64,  MVT::v4i1,   { 1, 1, 1, 1 } },
    { ISD::SIGN_EXTEND, MVT::v4i64,  MVT::v8i1,   { 1, 1, 1, 1 } },
    { ISD::SIGN_EXTEND, MVT::v8i32,  MVT::v16i1,  { 1, 1, 1, 1 } },
    { ISD::SIGN_EXTEND, MVT::v8i32,  MVT::v8i1,   { 1, 1, 1, 1 } },

    // Mask zero extend is a sext + shift.
    { ISD::ZERO_EXTEND, MVT::v2i64,  MVT::v2i1,   { 2, 1, 1, 1 } },
    { ISD::ZERO_EXTEND, MVT::v4i32,  MVT::v2i1,   { 2, 1, 1, 1 } },
    { ISD::ZERO_EXTEND, MVT::v4i32,  MVT::v4i1,   { 2, 1, 1, 1 } },
    { ISD::ZERO_EXTEND, MVT::v4i64,  MVT::v16i1,  { 2, 1, 1, 1 } },
    { ISD::ZERO_EXTEND, MVT::v4i64,  MVT::v4i1,   { 2, 1, 1, 1 } },
    { ISD::ZERO_EXTEND, MVT::v4i64,  MVT::v8i1,   { 2, 1, 1, 1 } },
    { ISD::ZERO_EXTEND, MVT::v8i32,  MVT::v16i1,  { 2, 1, 1, 1 } },
    { ISD::ZERO_EXTEND, MVT::v8i32,  MVT::v8i1,   { 2, 1, 1, 1 } },

    { ISD::TRUNCATE,    MVT::v16i1,  MVT::v4i64,  { 2, 1, 1, 1 } },
    { ISD::TRUNCATE,    MVT::v16i1,  MVT::v8i32,  { 2, 1, 1, 1 } },
    { ISD::TRUNCATE,    MVT::v2i1,   MVT::v2i64,  { 2, 1, 1, 1 } },
    { ISD::TRUNCATE,    MVT::v2i1,   MVT::v4i32,  { 2, 1, 1, 1 } },
    { ISD::TRUNCATE,    MVT::v4i1,   MVT::v4i32,  { 2, 1, 1, 1 } },
    { ISD::TRUNCATE,    MVT::v4i1,   MVT::v4i64,  { 2, 1, 1, 1 } },
    { ISD::TRUNCATE,    MVT::v8i1,   MVT::v4i64,  { 2, 1, 1, 1 } },
    { ISD::TRUNCATE,    MVT::v8i1,   MVT::v8i32,  { 2, 1, 1, 1 } },

    { ISD::SINT_TO_FP,  MVT::v2f32,  MVT::v2i64,  { 1, 1, 1, 1 } },
    { ISD::SINT_TO_FP,  MVT::v2f64,  MVT::v2i64,  { 1, 1, 1, 1 } },
    { ISD::SINT_TO_FP,  MVT::v4f32,  MVT::v4i64,  { 1, 1, 1, 1 } },
    { ISD::SINT_TO_FP,  MVT::v4f64,  MVT::v4i64,  { 1, 1, 1, 1 } },

    { ISD::UINT_TO_FP,  MVT::v2f32,  MVT::v2i64,  { 1, 1, 1, 1 } },
    { ISD::UINT_TO_FP,  MVT::v2f64,  MVT::v2i64,  { 1, 1, 1, 1 } },
    { ISD::UINT_TO_FP,  MVT::v4f32,  MVT::v4i64,  { 1, 1, 1, 1 } },
    { ISD::UINT_TO_FP,  MVT::v4f64,  MVT::v4i64,  { 1, 1, 1, 1 } },

    { ISD::FP_TO_SINT,  MVT::v2i64,  MVT::v4f32,  { 1, 1, 1, 1 } },
    { ISD::FP_TO_SINT,  MVT::v4i64,  MVT::v4f32,  { 1, 1, 1, 1 } },
    { ISD::FP_TO_SINT,  MVT::v2i64,  MVT::v2f64,  { 1, 1, 1, 1 } },
    { ISD::FP_TO_SINT,  MVT::v4i64,  MVT::v4f64,  { 1, 1, 1, 1 } },

    { ISD::FP_TO_UINT,  MVT::v2i64,  MVT::v4f32,  { 1, 1, 1, 1 } },
    { ISD::FP_TO_UINT,  MVT::v4i64,  MVT::v4f32,  { 1, 1, 1, 1 } },
    { ISD::FP_TO_UINT,  MVT::v2i64,  MVT::v2f64,  { 1, 1, 1, 1 } },
    { ISD::FP_TO_UINT,  MVT::v4i64,  MVT::v4f64,  { 1, 1, 1, 1 } },
  };

  static const TypeConversionCostKindTblEntry AVX512VLConversionTbl[] = {
    { ISD::TRUNCATE,  MVT::v2i1,    MVT::v2i8,    { 3, 1, 1, 1 } }, // sext+vpslld+vptestmd
    { ISD::TRUNCATE,  MVT::v4i1,    MVT::v4i8,    { 3, 1, 1, 1 } }, // sext+vpslld+vptestmd
    { ISD::TRUNCATE,  MVT::v8i1,    MVT::v8i8,    { 3, 1, 1, 1 } }, // sext+vpslld+vptestmd
    { ISD::TRUNCATE,  MVT::v16i1,   MVT::v16i8,   { 8, 1, 1, 1 } }, // split+2*v8i8
    { ISD::TRUNCATE,  MVT::v2i1,    MVT::v2i16,   { 3, 1, 1, 1 } }, // sext+vpsllq+vptestmq
    { ISD::TRUNCATE,  MVT::v4i1,    MVT::v4i16,   { 3, 1, 1, 1 } }, // sext+vpsllq+vptestmq
    { ISD::TRUNCATE,  MVT::v8i1,    MVT::v8i16,   { 3, 1, 1, 1 } }, // sext+vpsllq+vptestmq
    { ISD::TRUNCATE,  MVT::v16i1,   MVT::v16i16,  { 8, 1, 1, 1 } }, // split+2*v8i16
    { ISD::TRUNCATE,  MVT::v2i1,    MVT::v2i32,   { 2, 1, 1, 1 } }, // vpslld+vptestmd
    { ISD::TRUNCATE,  MVT::v4i1,    MVT::v4i32,   { 2, 1, 1, 1 } }, // vpslld+vptestmd
    { ISD::TRUNCATE,  MVT::v8i1,    MVT::v8i32,   { 2, 1, 1, 1 } }, // vpslld+vptestmd
    { ISD::TRUNCATE,  MVT::v16i1,   MVT::v8i32,   { 2, 1, 1, 1 } }, // vpslld+vptestmd
    { ISD::TRUNCATE,  MVT::v2i1,    MVT::v2i64,   { 2, 1, 1, 1 } }, // vpsllq+vptestmq
    { ISD::TRUNCATE,  MVT::v4i1,    MVT::v4i64,   { 2, 1, 1, 1 } }, // vpsllq+vptestmq
    { ISD::TRUNCATE,  MVT::v4i32,   MVT::v4i64,   { 1, 1, 1, 1 } }, // vpmovqd
    { ISD::TRUNCATE,  MVT::v4i8,    MVT::v4i64,   { 2, 1, 1, 1 } }, // vpmovqb
    { ISD::TRUNCATE,  MVT::v4i16,   MVT::v4i64,   { 2, 1, 1, 1 } }, // vpmovqw
    { ISD::TRUNCATE,  MVT::v8i8,    MVT::v8i32,   { 2, 1, 1, 1 } }, // vpmovwb

    // sign extend is vpcmpeq+maskedmove+vpmovdw+vpacksswb
    // zero extend is vpcmpeq+maskedmove+vpmovdw+vpsrlw+vpackuswb
    { ISD::SIGN_EXTEND, MVT::v2i8,   MVT::v2i1,   { 5, 1, 1, 1 } },
    { ISD::ZERO_EXTEND, MVT::v2i8,   MVT::v2i1,   { 6, 1, 1, 1 } },
    { ISD::SIGN_EXTEND, MVT::v4i8,   MVT::v4i1,   { 5, 1, 1, 1 } },
    { ISD::ZERO_EXTEND, MVT::v4i8,   MVT::v4i1,   { 6, 1, 1, 1 } },
    { ISD::SIGN_EXTEND, MVT::v8i8,   MVT::v8i1,   { 5, 1, 1, 1 } },
    { ISD::ZERO_EXTEND, MVT::v8i8,   MVT::v8i1,   { 6, 1, 1, 1 } },
    { ISD::SIGN_EXTEND, MVT::v16i8,  MVT::v16i1,  {10, 1, 1, 1 } },
    { ISD::ZERO_EXTEND, MVT::v16i8,  MVT::v16i1,  {12, 1, 1, 1 } },

    // sign extend is vpcmpeq+maskedmove+vpmovdw
    // zero extend is vpcmpeq+maskedmove+vpmovdw+vpsrlw
    { ISD::SIGN_EXTEND, MVT::v2i16,  MVT::v2i1,   { 4, 1, 1, 1 } },
    { ISD::ZERO_EXTEND, MVT::v2i16,  MVT::v2i1,   { 5, 1, 1, 1 } },
    { ISD::SIGN_EXTEND, MVT::v4i16,  MVT::v4i1,   { 4, 1, 1, 1 } },
    { ISD::ZERO_EXTEND, MVT::v4i16,  MVT::v4i1,   { 5, 1, 1, 1 } },
    { ISD::SIGN_EXTEND, MVT::v8i16,  MVT::v8i1,   { 4, 1, 1, 1 } },
    { ISD::ZERO_EXTEND, MVT::v8i16,  MVT::v8i1,   { 5, 1, 1, 1 } },
    { ISD::SIGN_EXTEND, MVT::v16i16, MVT::v16i1,  {10, 1, 1, 1 } },
    { ISD::ZERO_EXTEND, MVT::v16i16, MVT::v16i1,  {12, 1, 1, 1 } },

    { ISD::SIGN_EXTEND, MVT::v2i32,  MVT::v2i1,   { 1, 1, 1, 1 } }, // vpternlogd
    { ISD::ZERO_EXTEND, MVT::v2i32,  MVT::v2i1,   { 2, 1, 1, 1 } }, // vpternlogd+psrld
    { ISD::SIGN_EXTEND, MVT::v4i32,  MVT::v4i1,   { 1, 1, 1, 1 } }, // vpternlogd
    { ISD::ZERO_EXTEND, MVT::v4i32,  MVT::v4i1,   { 2, 1, 1, 1 } }, // vpternlogd+psrld
    { ISD::SIGN_EXTEND, MVT::v8i32,  MVT::v8i1,   { 1, 1, 1, 1 } }, // vpternlogd
    { ISD::ZERO_EXTEND, MVT::v8i32,  MVT::v8i1,   { 2, 1, 1, 1 } }, // vpternlogd+psrld
    { ISD::SIGN_EXTEND, MVT::v8i32,  MVT::v16i1,  { 1, 1, 1, 1 } }, // vpternlogd
    { ISD::ZERO_EXTEND, MVT::v8i32,  MVT::v16i1,  { 2, 1, 1, 1 } }, // vpternlogd+psrld

    { ISD::SIGN_EXTEND, MVT::v2i64,  MVT::v2i1,   { 1, 1, 1, 1 } }, // vpternlogq
    { ISD::ZERO_EXTEND, MVT::v2i64,  MVT::v2i1,   { 2, 1, 1, 1 } }, // vpternlogq+psrlq
    { ISD::SIGN_EXTEND, MVT::v4i64,  MVT::v4i1,   { 1, 1, 1, 1 } }, // vpternlogq
    { ISD::ZERO_EXTEND, MVT::v4i64,  MVT::v4i1,   { 2, 1, 1, 1 } }, // vpternlogq+psrlq

    { ISD::SIGN_EXTEND, MVT::v4i64,  MVT::v16i8,  { 1, 1, 1, 1 } },
    { ISD::ZERO_EXTEND, MVT::v4i64,  MVT::v16i8,  { 1, 1, 1, 1 } },
    { ISD::SIGN_EXTEND, MVT::v8i32,  MVT::v16i8,  { 1, 1, 1, 1 } },
    { ISD::ZERO_EXTEND, MVT::v8i32,  MVT::v16i8,  { 1, 1, 1, 1 } },
    { ISD::SIGN_EXTEND, MVT::v16i16, MVT::v16i8,  { 1, 1, 1, 1 } },
    { ISD::ZERO_EXTEND, MVT::v16i16, MVT::v16i8,  { 1, 1, 1, 1 } },
    { ISD::SIGN_EXTEND, MVT::v4i64,  MVT::v8i16,  { 1, 1, 1, 1 } },
    { ISD::ZERO_EXTEND, MVT::v4i64,  MVT::v8i16,  { 1, 1, 1, 1 } },
    { ISD::SIGN_EXTEND, MVT::v8i32,  MVT::v8i16,  { 1, 1, 1, 1 } },
    { ISD::ZERO_EXTEND, MVT::v8i32,  MVT::v8i16,  { 1, 1, 1, 1 } },
    { ISD::SIGN_EXTEND, MVT::v4i64,  MVT::v4i32,  { 1, 1, 1, 1 } },
    { ISD::ZERO_EXTEND, MVT::v4i64,  MVT::v4i32,  { 1, 1, 1, 1 } },

    { ISD::SINT_TO_FP,  MVT::v2f64,  MVT::v16i8,  { 1, 1, 1, 1 } },
    { ISD::SINT_TO_FP,  MVT::v8f32,  MVT::v16i8,  { 1, 1, 1, 1 } },
    { ISD::SINT_TO_FP,  MVT::v2f64,  MVT::v8i16,  { 1, 1, 1, 1 } },
    { ISD::SINT_TO_FP,  MVT::v8f32,  MVT::v8i16,  { 1, 1, 1, 1 } },

    { ISD::UINT_TO_FP,  MVT::f32,    MVT::i64,    { 1, 1, 1, 1 } },
    { ISD::UINT_TO_FP,  MVT::f64,    MVT::i64,    { 1, 1, 1, 1 } },
    { ISD::UINT_TO_FP,  MVT::v2f64,  MVT::v16i8,  { 1, 1, 1, 1 } },
    { ISD::UINT_TO_FP,  MVT::v8f32,  MVT::v16i8,  { 1, 1, 1, 1 } },
    { ISD::UINT_TO_FP,  MVT::v2f64,  MVT::v8i16,  { 1, 1, 1, 1 } },
    { ISD::UINT_TO_FP,  MVT::v8f32,  MVT::v8i16,  { 1, 1, 1, 1 } },
    { ISD::UINT_TO_FP,  MVT::v2f32,  MVT::v2i32,  { 1, 1, 1, 1 } },
    { ISD::UINT_TO_FP,  MVT::v4f32,  MVT::v4i32,  { 1, 1, 1, 1 } },
    { ISD::UINT_TO_FP,  MVT::v4f64,  MVT::v4i32,  { 1, 1, 1, 1 } },
    { ISD::UINT_TO_FP,  MVT::v8f32,  MVT::v8i32,  { 1, 1, 1, 1 } },
    { ISD::UINT_TO_FP,  MVT::v2f32,  MVT::v2i64,  { 5, 1, 1, 1 } },
    { ISD::UINT_TO_FP,  MVT::v2f64,  MVT::v2i64,  { 5, 1, 1, 1 } },
    { ISD::UINT_TO_FP,  MVT::v4f64,  MVT::v4i64,  { 5, 1, 1, 1 } },

    { ISD::FP_TO_SINT,  MVT::v16i8,  MVT::v8f32,  { 2, 1, 1, 1 } },
    { ISD::FP_TO_SINT,  MVT::v16i8,  MVT::v16f32, { 2, 1, 1, 1 } },
    { ISD::FP_TO_SINT,  MVT::v32i8,  MVT::v32f32, { 5, 1, 1, 1 } },

    { ISD::FP_TO_UINT,  MVT::i64,    MVT::f32,    { 1, 1, 1, 1 } },
    { ISD::FP_TO_UINT,  MVT::i64,    MVT::f64,    { 1, 1, 1, 1 } },
    { ISD::FP_TO_UINT,  MVT::v4i32,  MVT::v4f32,  { 1, 1, 1, 1 } },
    { ISD::FP_TO_UINT,  MVT::v4i32,  MVT::v2f64,  { 1, 1, 1, 1 } },
    { ISD::FP_TO_UINT,  MVT::v4i32,  MVT::v4f64,  { 1, 1, 1, 1 } },
    { ISD::FP_TO_UINT,  MVT::v8i32,  MVT::v8f32,  { 1, 1, 1, 1 } },
    { ISD::FP_TO_UINT,  MVT::v8i32,  MVT::v8f64,  { 1, 1, 1, 1 } },
  };

  static const TypeConversionCostKindTblEntry AVX2ConversionTbl[] = {
    { ISD::SIGN_EXTEND, MVT::v4i64,  MVT::v4i1,   { 3, 1, 1, 1 } },
    { ISD::ZERO_EXTEND, MVT::v4i64,  MVT::v4i1,   { 3, 1, 1, 1 } },
    { ISD::SIGN_EXTEND, MVT::v8i32,  MVT::v8i1,   { 3, 1, 1, 1 } },
    { ISD::ZERO_EXTEND, MVT::v8i32,  MVT::v8i1,   { 3, 1, 1, 1 } },
    { ISD::SIGN_EXTEND, MVT::v16i16, MVT::v16i1,  { 1, 1, 1, 1 } },
    { ISD::ZERO_EXTEND, MVT::v16i16, MVT::v16i1,  { 1, 1, 1, 1 } },

    { ISD::SIGN_EXTEND, MVT::v4i64,  MVT::v16i8,  { 2, 1, 1, 1 } },
    { ISD::ZERO_EXTEND, MVT::v4i64,  MVT::v16i8,  { 2, 1, 1, 1 } },
    { ISD::SIGN_EXTEND, MVT::v8i32,  MVT::v16i8,  { 2, 1, 1, 1 } },
    { ISD::ZERO_EXTEND, MVT::v8i32,  MVT::v16i8,  { 2, 1, 1, 1 } },
    { ISD::SIGN_EXTEND, MVT::v16i16, MVT::v16i8,  { 2, 1, 1, 1 } },
    { ISD::ZERO_EXTEND, MVT::v16i16, MVT::v16i8,  { 2, 1, 1, 1 } },
    { ISD::SIGN_EXTEND, MVT::v4i64,  MVT::v8i16,  { 2, 1, 1, 1 } },
    { ISD::ZERO_EXTEND, MVT::v4i64,  MVT::v8i16,  { 2, 1, 1, 1 } },
    { ISD::SIGN_EXTEND, MVT::v8i32,  MVT::v8i16,  { 2, 1, 1, 1 } },
    { ISD::ZERO_EXTEND, MVT::v8i32,  MVT::v8i16,  { 2, 1, 1, 1 } },
    { ISD::ZERO_EXTEND, MVT::v16i32, MVT::v16i16, { 3, 1, 1, 1 } },
    { ISD::SIGN_EXTEND, MVT::v16i32, MVT::v16i16, { 3, 1, 1, 1 } },
    { ISD::SIGN_EXTEND, MVT::v4i64,  MVT::v4i32,  { 2, 1, 1, 1 } },
    { ISD::ZERO_EXTEND, MVT::v4i64,  MVT::v4i32,  { 2, 1, 1, 1 } },

    { ISD::TRUNCATE,    MVT::v8i1,   MVT::v8i32,  { 2, 1, 1, 1 } },

    { ISD::TRUNCATE,    MVT::v16i16, MVT::v16i32, { 4, 1, 1, 1 } },
    { ISD::TRUNCATE,    MVT::v16i8,  MVT::v16i32, { 4, 1, 1, 1 } },
    { ISD::TRUNCATE,    MVT::v16i8,  MVT::v8i16,  { 1, 1, 1, 1 } },
    { ISD::TRUNCATE,    MVT::v16i8,  MVT::v4i32,  { 1, 1, 1, 1 } },
    { ISD::TRUNCATE,    MVT::v16i8,  MVT::v2i64,  { 1, 1, 1, 1 } },
    { ISD::TRUNCATE,    MVT::v16i8,  MVT::v8i32,  { 4, 1, 1, 1 } },
    { ISD::TRUNCATE,    MVT::v16i8,  MVT::v4i64,  { 4, 1, 1, 1 } },
    { ISD::TRUNCATE,    MVT::v8i16,  MVT::v4i32,  { 1, 1, 1, 1 } },
    { ISD::TRUNCATE,    MVT::v8i16,  MVT::v2i64,  { 1, 1, 1, 1 } },
    { ISD::TRUNCATE,    MVT::v8i16,  MVT::v4i64,  { 5, 1, 1, 1 } },
    { ISD::TRUNCATE,    MVT::v4i32,  MVT::v4i64,  { 1, 1, 1, 1 } },
    { ISD::TRUNCATE,    MVT::v8i16,  MVT::v8i32,  { 2, 1, 1, 1 } },

    { ISD::FP_EXTEND,   MVT::v8f64,  MVT::v8f32,  { 3, 1, 1, 1 } },
    { ISD::FP_ROUND,    MVT::v8f32,  MVT::v8f64,  { 3, 1, 1, 1 } },

    { ISD::FP_TO_SINT,  MVT::v16i16, MVT::v8f32,  { 1, 1, 1, 1 } },
    { ISD::FP_TO_SINT,  MVT::v4i32,  MVT::v4f64,  { 1, 1, 1, 1 } },
    { ISD::FP_TO_SINT,  MVT::v8i32,  MVT::v8f32,  { 1, 1, 1, 1 } },
    { ISD::FP_TO_SINT,  MVT::v8i32,  MVT::v8f64,  { 3, 1, 1, 1 } },

    { ISD::FP_TO_UINT,  MVT::i64,    MVT::f32,    { 3, 1, 1, 1 } },
    { ISD::FP_TO_UINT,  MVT::i64,    MVT::f64,    { 3, 1, 1, 1 } },
    { ISD::FP_TO_UINT,  MVT::v16i16, MVT::v8f32,  { 1, 1, 1, 1 } },
    { ISD::FP_TO_UINT,  MVT::v4i32,  MVT::v4f32,  { 3, 1, 1, 1 } },
    { ISD::FP_TO_UINT,  MVT::v4i32,  MVT::v2f64,  { 4, 1, 1, 1 } },
    { ISD::FP_TO_UINT,  MVT::v4i32,  MVT::v4f64,  { 4, 1, 1, 1 } },
    { ISD::FP_TO_UINT,  MVT::v8i32,  MVT::v8f32,  { 3, 1, 1, 1 } },
    { ISD::FP_TO_UINT,  MVT::v8i32,  MVT::v4f64,  { 4, 1, 1, 1 } },

    { ISD::SINT_TO_FP,  MVT::v2f64,  MVT::v16i8,  { 2, 1, 1, 1 } },
    { ISD::SINT_TO_FP,  MVT::v8f32,  MVT::v16i8,  { 2, 1, 1, 1 } },
    { ISD::SINT_TO_FP,  MVT::v2f64,  MVT::v8i16,  { 2, 1, 1, 1 } },
    { ISD::SINT_TO_FP,  MVT::v8f32,  MVT::v8i16,  { 2, 1, 1, 1 } },
    { ISD::SINT_TO_FP,  MVT::v4f64,  MVT::v4i32,  { 1, 1, 1, 1 } },
    { ISD::SINT_TO_FP,  MVT::v8f32,  MVT::v8i32,  { 1, 1, 1, 1 } },
    { ISD::SINT_TO_FP,  MVT::v8f64,  MVT::v8i32,  { 3, 1, 1, 1 } },

    { ISD::UINT_TO_FP,  MVT::v2f64,  MVT::v16i8,  { 2, 1, 1, 1 } },
    { ISD::UINT_TO_FP,  MVT::v8f32,  MVT::v16i8,  { 2, 1, 1, 1 } },
    { ISD::UINT_TO_FP,  MVT::v2f64,  MVT::v8i16,  { 2, 1, 1, 1 } },
    { ISD::UINT_TO_FP,  MVT::v8f32,  MVT::v8i16,  { 2, 1, 1, 1 } },
    { ISD::UINT_TO_FP,  MVT::v2f32,  MVT::v2i32,  { 2, 1, 1, 1 } },
    { ISD::UINT_TO_FP,  MVT::v2f64,  MVT::v2i32,  { 1, 1, 1, 1 } },
    { ISD::UINT_TO_FP,  MVT::v4f32,  MVT::v4i32,  { 2, 1, 1, 1 } },
    { ISD::UINT_TO_FP,  MVT::v4f64,  MVT::v4i32,  { 2, 1, 1, 1 } },
    { ISD::UINT_TO_FP,  MVT::v8f32,  MVT::v8i32,  { 2, 1, 1, 1 } },
    { ISD::UINT_TO_FP,  MVT::v8f64,  MVT::v8i32,  { 4, 1, 1, 1 } },
  };

  static const TypeConversionCostKindTblEntry AVXConversionTbl[] = {
    { ISD::SIGN_EXTEND, MVT::v4i64,  MVT::v4i1,   { 4, 1, 1, 1 } },
    { ISD::ZERO_EXTEND, MVT::v4i64,  MVT::v4i1,   { 4, 1, 1, 1 } },
    { ISD::SIGN_EXTEND, MVT::v8i32,  MVT::v8i1,   { 4, 1, 1, 1 } },
    { ISD::ZERO_EXTEND, MVT::v8i32,  MVT::v8i1,   { 4, 1, 1, 1 } },
    { ISD::SIGN_EXTEND, MVT::v16i16, MVT::v16i1,  { 4, 1, 1, 1 } },
    { ISD::ZERO_EXTEND, MVT::v16i16, MVT::v16i1,  { 4, 1, 1, 1 } },

    { ISD::SIGN_EXTEND, MVT::v4i64,  MVT::v16i8,  { 3, 1, 1, 1 } },
    { ISD::ZERO_EXTEND, MVT::v4i64,  MVT::v16i8,  { 3, 1, 1, 1 } },
    { ISD::SIGN_EXTEND, MVT::v8i32,  MVT::v16i8,  { 3, 1, 1, 1 } },
    { ISD::ZERO_EXTEND, MVT::v8i32,  MVT::v16i8,  { 3, 1, 1, 1 } },
    { ISD::SIGN_EXTEND, MVT::v16i16, MVT::v16i8,  { 3, 1, 1, 1 } },
    { ISD::ZERO_EXTEND, MVT::v16i16, MVT::v16i8,  { 3, 1, 1, 1 } },
    { ISD::SIGN_EXTEND, MVT::v4i64,  MVT::v8i16,  { 3, 1, 1, 1 } },
    { ISD::ZERO_EXTEND, MVT::v4i64,  MVT::v8i16,  { 3, 1, 1, 1 } },
    { ISD::SIGN_EXTEND, MVT::v8i32,  MVT::v8i16,  { 3, 1, 1, 1 } },
    { ISD::ZERO_EXTEND, MVT::v8i32,  MVT::v8i16,  { 3, 1, 1, 1 } },
    { ISD::SIGN_EXTEND, MVT::v4i64,  MVT::v4i32,  { 3, 1, 1, 1 } },
    { ISD::ZERO_EXTEND, MVT::v4i64,  MVT::v4i32,  { 3, 1, 1, 1 } },

    { ISD::TRUNCATE,    MVT::v4i1,   MVT::v4i64,  { 4, 1, 1, 1 } },
    { ISD::TRUNCATE,    MVT::v8i1,   MVT::v8i32,  { 5, 1, 1, 1 } },
    { ISD::TRUNCATE,    MVT::v16i1,  MVT::v16i16, { 4, 1, 1, 1 } },
    { ISD::TRUNCATE,    MVT::v8i1,   MVT::v8i64,  { 9, 1, 1, 1 } },
    { ISD::TRUNCATE,    MVT::v16i1,  MVT::v16i64, {11, 1, 1, 1 } },

    { ISD::TRUNCATE,    MVT::v16i16, MVT::v16i32, { 6, 1, 1, 1 } },
    { ISD::TRUNCATE,    MVT::v16i8,  MVT::v16i32, { 6, 1, 1, 1 } },
    { ISD::TRUNCATE,    MVT::v16i8,  MVT::v16i16, { 2, 1, 1, 1 } }, // and+extract+packuswb
    { ISD::TRUNCATE,    MVT::v16i8,  MVT::v8i32,  { 5, 1, 1, 1 } },
    { ISD::TRUNCATE,    MVT::v8i16,  MVT::v8i32,  { 5, 1, 1, 1 } },
    { ISD::TRUNCATE,    MVT::v16i8,  MVT::v4i64,  { 5, 1, 1, 1 } },
    { ISD::TRUNCATE,    MVT::v8i16,  MVT::v4i64,  { 3, 1, 1, 1 } }, // and+extract+2*packusdw
    { ISD::TRUNCATE,    MVT::v4i32,  MVT::v4i64,  { 2, 1, 1, 1 } },

    { ISD::SINT_TO_FP,  MVT::v4f32,  MVT::v4i1,   { 3, 1, 1, 1 } },
    { ISD::SINT_TO_FP,  MVT::v4f64,  MVT::v4i1,   { 3, 1, 1, 1 } },
    { ISD::SINT_TO_FP,  MVT::v8f32,  MVT::v8i1,   { 8, 1, 1, 1 } },
    { ISD::SINT_TO_FP,  MVT::v8f32,  MVT::v16i8,  { 4, 1, 1, 1 } },
    { ISD::SINT_TO_FP,  MVT::v4f64,  MVT::v16i8,  { 2, 1, 1, 1 } },
    { ISD::SINT_TO_FP,  MVT::v8f32,  MVT::v8i16,  { 4, 1, 1, 1 } },
    { ISD::SINT_TO_FP,  MVT::v4f64,  MVT::v8i16,  { 2, 1, 1, 1 } },
    { ISD::SINT_TO_FP,  MVT::v4f64,  MVT::v4i32,  { 2, 1, 1, 1 } },
    { ISD::SINT_TO_FP,  MVT::v8f32,  MVT::v8i32,  { 2, 1, 1, 1 } },
    { ISD::SINT_TO_FP,  MVT::v8f64,  MVT::v8i32,  { 4, 1, 1, 1 } },
    { ISD::SINT_TO_FP,  MVT::v4f32,  MVT::v2i64,  { 5, 1, 1, 1 } },
    { ISD::SINT_TO_FP,  MVT::v4f32,  MVT::v4i64,  { 8, 1, 1, 1 } },

    { ISD::UINT_TO_FP,  MVT::v4f32,  MVT::v4i1,   { 7, 1, 1, 1 } },
    { ISD::UINT_TO_FP,  MVT::v4f64,  MVT::v4i1,   { 7, 1, 1, 1 } },
    { ISD::UINT_TO_FP,  MVT::v8f32,  MVT::v8i1,   { 6, 1, 1, 1 } },
    { ISD::UINT_TO_FP,  MVT::v8f32,  MVT::v16i8,  { 4, 1, 1, 1 } },
    { ISD::UINT_TO_FP,  MVT::v4f64,  MVT::v16i8,  { 2, 1, 1, 1 } },
    { ISD::UINT_TO_FP,  MVT::v8f32,  MVT::v8i16,  { 4, 1, 1, 1 } },
    { ISD::UINT_TO_FP,  MVT::v4f64,  MVT::v8i16,  { 2, 1, 1, 1 } },
    { ISD::UINT_TO_FP,  MVT::v2f32,  MVT::v2i32,  { 4, 1, 1, 1 } },
    { ISD::UINT_TO_FP,  MVT::v2f64,  MVT::v2i32,  { 4, 1, 1, 1 } },
    { ISD::UINT_TO_FP,  MVT::v4f32,  MVT::v4i32,  { 5, 1, 1, 1 } },
    { ISD::UINT_TO_FP,  MVT::v4f64,  MVT::v4i32,  { 6, 1, 1, 1 } },
    { ISD::UINT_TO_FP,  MVT::v8f32,  MVT::v8i32,  { 8, 1, 1, 1 } },
    { ISD::UINT_TO_FP,  MVT::v8f64,  MVT::v8i32,  {10, 1, 1, 1 } },
    { ISD::UINT_TO_FP,  MVT::v2f32,  MVT::v2i64,  {10, 1, 1, 1 } },
    { ISD::UINT_TO_FP,  MVT::v4f32,  MVT::v4i64,  {18, 1, 1, 1 } },
    { ISD::UINT_TO_FP,  MVT::v2f64,  MVT::v2i64,  { 5, 1, 1, 1 } },
    { ISD::UINT_TO_FP,  MVT::v4f64,  MVT::v4i64,  {10, 1, 1, 1 } },

    { ISD::FP_TO_SINT,  MVT::v16i8,  MVT::v8f32,  { 2, 1, 1, 1 } },
    { ISD::FP_TO_SINT,  MVT::v16i8,  MVT::v4f64,  { 2, 1, 1, 1 } },
    { ISD::FP_TO_SINT,  MVT::v32i8,  MVT::v8f32,  { 2, 1, 1, 1 } },
    { ISD::FP_TO_SINT,  MVT::v32i8,  MVT::v4f64,  { 2, 1, 1, 1 } },
    { ISD::FP_TO_SINT,  MVT::v8i16,  MVT::v8f32,  { 2, 1, 1, 1 } },
    { ISD::FP_TO_SINT,  MVT::v8i16,  MVT::v4f64,  { 2, 1, 1, 1 } },
    { ISD::FP_TO_SINT,  MVT::v16i16, MVT::v8f32,  { 2, 1, 1, 1 } },
    { ISD::FP_TO_SINT,  MVT::v16i16, MVT::v4f64,  { 2, 1, 1, 1 } },
    { ISD::FP_TO_SINT,  MVT::v4i32,  MVT::v4f64,  { 2, 1, 1, 1 } },
    { ISD::FP_TO_SINT,  MVT::v8i32,  MVT::v8f32,  { 2, 1, 1, 1 } },
    { ISD::FP_TO_SINT,  MVT::v8i32,  MVT::v8f64,  { 5, 1, 1, 1 } },

    { ISD::FP_TO_UINT,  MVT::v16i8,  MVT::v8f32,  { 2, 1, 1, 1 } },
    { ISD::FP_TO_UINT,  MVT::v16i8,  MVT::v4f64,  { 2, 1, 1, 1 } },
    { ISD::FP_TO_UINT,  MVT::v32i8,  MVT::v8f32,  { 2, 1, 1, 1 } },
    { ISD::FP_TO_UINT,  MVT::v32i8,  MVT::v4f64,  { 2, 1, 1, 1 } },
    { ISD::FP_TO_UINT,  MVT::v8i16,  MVT::v8f32,  { 2, 1, 1, 1 } },
    { ISD::FP_TO_UINT,  MVT::v8i16,  MVT::v4f64,  { 2, 1, 1, 1 } },
    { ISD::FP_TO_UINT,  MVT::v16i16, MVT::v8f32,  { 2, 1, 1, 1 } },
    { ISD::FP_TO_UINT,  MVT::v16i16, MVT::v4f64,  { 2, 1, 1, 1 } },
    { ISD::FP_TO_UINT,  MVT::v4i32,  MVT::v4f32,  { 3, 1, 1, 1 } },
    { ISD::FP_TO_UINT,  MVT::v4i32,  MVT::v2f64,  { 4, 1, 1, 1 } },
    { ISD::FP_TO_UINT,  MVT::v4i32,  MVT::v4f64,  { 6, 1, 1, 1 } },
    { ISD::FP_TO_UINT,  MVT::v8i32,  MVT::v8f32,  { 7, 1, 1, 1 } },
    { ISD::FP_TO_UINT,  MVT::v8i32,  MVT::v4f64,  { 7, 1, 1, 1 } },

    { ISD::FP_EXTEND,   MVT::v4f64,  MVT::v4f32,  { 1, 1, 1, 1 } },
    { ISD::FP_ROUND,    MVT::v4f32,  MVT::v4f64,  { 1, 1, 1, 1 } },
  };

  static const TypeConversionCostKindTblEntry SSE41ConversionTbl[] = {
    { ISD::ZERO_EXTEND, MVT::v2i64, MVT::v16i8,   { 1, 1, 1, 1 } },
    { ISD::SIGN_EXTEND, MVT::v2i64, MVT::v16i8,   { 1, 1, 1, 1 } },
    { ISD::ZERO_EXTEND, MVT::v4i32, MVT::v16i8,   { 1, 1, 1, 1 } },
    { ISD::SIGN_EXTEND, MVT::v4i32, MVT::v16i8,   { 1, 1, 1, 1 } },
    { ISD::ZERO_EXTEND, MVT::v8i16, MVT::v16i8,   { 1, 1, 1, 1 } },
    { ISD::SIGN_EXTEND, MVT::v8i16, MVT::v16i8,   { 1, 1, 1, 1 } },
    { ISD::ZERO_EXTEND, MVT::v2i64, MVT::v8i16,   { 1, 1, 1, 1 } },
    { ISD::SIGN_EXTEND, MVT::v2i64, MVT::v8i16,   { 1, 1, 1, 1 } },
    { ISD::ZERO_EXTEND, MVT::v4i32, MVT::v8i16,   { 1, 1, 1, 1 } },
    { ISD::SIGN_EXTEND, MVT::v4i32, MVT::v8i16,   { 1, 1, 1, 1 } },
    { ISD::ZERO_EXTEND, MVT::v2i64, MVT::v4i32,   { 1, 1, 1, 1 } },
    { ISD::SIGN_EXTEND, MVT::v2i64, MVT::v4i32,   { 1, 1, 1, 1 } },

    // These truncates end up widening elements.
    { ISD::TRUNCATE,    MVT::v2i1,   MVT::v2i8,   { 1, 1, 1, 1 } }, // PMOVXZBQ
    { ISD::TRUNCATE,    MVT::v2i1,   MVT::v2i16,  { 1, 1, 1, 1 } }, // PMOVXZWQ
    { ISD::TRUNCATE,    MVT::v4i1,   MVT::v4i8,   { 1, 1, 1, 1 } }, // PMOVXZBD

    { ISD::TRUNCATE,    MVT::v16i8,  MVT::v4i32,  { 2, 1, 1, 1 } },
    { ISD::TRUNCATE,    MVT::v8i16,  MVT::v4i32,  { 2, 1, 1, 1 } },
    { ISD::TRUNCATE,    MVT::v16i8,  MVT::v2i64,  { 2, 1, 1, 1 } },

    { ISD::SINT_TO_FP,  MVT::f32,    MVT::i32,    { 1, 1, 1, 1 } },
    { ISD::SINT_TO_FP,  MVT::f64,    MVT::i32,    { 1, 1, 1, 1 } },
    { ISD::SINT_TO_FP,  MVT::f32,    MVT::i64,    { 1, 1, 1, 1 } },
    { ISD::SINT_TO_FP,  MVT::f64,    MVT::i64,    { 1, 1, 1, 1 } },
    { ISD::SINT_TO_FP,  MVT::v4f32,  MVT::v16i8,  { 1, 1, 1, 1 } },
    { ISD::SINT_TO_FP,  MVT::v2f64,  MVT::v16i8,  { 1, 1, 1, 1 } },
    { ISD::SINT_TO_FP,  MVT::v4f32,  MVT::v8i16,  { 1, 1, 1, 1 } },
    { ISD::SINT_TO_FP,  MVT::v2f64,  MVT::v8i16,  { 1, 1, 1, 1 } },
    { ISD::SINT_TO_FP,  MVT::v4f32,  MVT::v4i32,  { 1, 1, 1, 1 } },
    { ISD::SINT_TO_FP,  MVT::v2f64,  MVT::v4i32,  { 1, 1, 1, 1 } },
    { ISD::SINT_TO_FP,  MVT::v4f64,  MVT::v4i32,  { 2, 1, 1, 1 } },

    { ISD::UINT_TO_FP,  MVT::f32,    MVT::i32,    { 1, 1, 1, 1 } },
    { ISD::UINT_TO_FP,  MVT::f64,    MVT::i32,    { 1, 1, 1, 1 } },
    { ISD::UINT_TO_FP,  MVT::f32,    MVT::i64,    { 4, 1, 1, 1 } },
    { ISD::UINT_TO_FP,  MVT::f64,    MVT::i64,    { 4, 1, 1, 1 } },
    { ISD::UINT_TO_FP,  MVT::v4f32,  MVT::v16i8,  { 1, 1, 1, 1 } },
    { ISD::UINT_TO_FP,  MVT::v2f64,  MVT::v16i8,  { 1, 1, 1, 1 } },
    { ISD::UINT_TO_FP,  MVT::v4f32,  MVT::v8i16,  { 1, 1, 1, 1 } },
    { ISD::UINT_TO_FP,  MVT::v2f64,  MVT::v8i16,  { 1, 1, 1, 1 } },
    { ISD::UINT_TO_FP,  MVT::v2f32,  MVT::v2i32,  { 3, 1, 1, 1 } },
    { ISD::UINT_TO_FP,  MVT::v4f32,  MVT::v4i32,  { 3, 1, 1, 1 } },
    { ISD::UINT_TO_FP,  MVT::v2f64,  MVT::v4i32,  { 2, 1, 1, 1 } },
    { ISD::UINT_TO_FP,  MVT::v4f32,  MVT::v2i64,  {12, 1, 1, 1 } },
    { ISD::UINT_TO_FP,  MVT::v4f32,  MVT::v4i64,  {22, 1, 1, 1 } },
    { ISD::UINT_TO_FP,  MVT::v2f64,  MVT::v2i64,  { 4, 1, 1, 1 } },

    { ISD::FP_TO_SINT,  MVT::i32,    MVT::f32,    { 1, 1, 1, 1 } },
    { ISD::FP_TO_SINT,  MVT::i64,    MVT::f32,    { 1, 1, 1, 1 } },
    { ISD::FP_TO_SINT,  MVT::i32,    MVT::f64,    { 1, 1, 1, 1 } },
    { ISD::FP_TO_SINT,  MVT::i64,    MVT::f64,    { 1, 1, 1, 1 } },
    { ISD::FP_TO_SINT,  MVT::v16i8,  MVT::v4f32,  { 2, 1, 1, 1 } },
    { ISD::FP_TO_SINT,  MVT::v16i8,  MVT::v2f64,  { 2, 1, 1, 1 } },
    { ISD::FP_TO_SINT,  MVT::v8i16,  MVT::v4f32,  { 1, 1, 1, 1 } },
    { ISD::FP_TO_SINT,  MVT::v8i16,  MVT::v2f64,  { 1, 1, 1, 1 } },
    { ISD::FP_TO_SINT,  MVT::v4i32,  MVT::v4f32,  { 1, 1, 1, 1 } },
    { ISD::FP_TO_SINT,  MVT::v4i32,  MVT::v2f64,  { 1, 1, 1, 1 } },

    { ISD::FP_TO_UINT,  MVT::i32,    MVT::f32,    { 1, 1, 1, 1 } },
    { ISD::FP_TO_UINT,  MVT::i64,    MVT::f32,    { 4, 1, 1, 1 } },
    { ISD::FP_TO_UINT,  MVT::i32,    MVT::f64,    { 1, 1, 1, 1 } },
    { ISD::FP_TO_UINT,  MVT::i64,    MVT::f64,    { 4, 1, 1, 1 } },
    { ISD::FP_TO_UINT,  MVT::v16i8,  MVT::v4f32,  { 2, 1, 1, 1 } },
    { ISD::FP_TO_UINT,  MVT::v16i8,  MVT::v2f64,  { 2, 1, 1, 1 } },
    { ISD::FP_TO_UINT,  MVT::v8i16,  MVT::v4f32,  { 1, 1, 1, 1 } },
    { ISD::FP_TO_UINT,  MVT::v8i16,  MVT::v2f64,  { 1, 1, 1, 1 } },
    { ISD::FP_TO_UINT,  MVT::v4i32,  MVT::v4f32,  { 4, 1, 1, 1 } },
    { ISD::FP_TO_UINT,  MVT::v4i32,  MVT::v2f64,  { 4, 1, 1, 1 } },
  };

  static const TypeConversionCostKindTblEntry SSE2ConversionTbl[] = {
    // These are somewhat magic numbers justified by comparing the
    // output of llvm-mca for our various supported scheduler models
    // and basing it off the worst case scenario.
    { ISD::SINT_TO_FP,  MVT::f32,    MVT::i32,    { 3, 1, 1, 1 } },
    { ISD::SINT_TO_FP,  MVT::f64,    MVT::i32,    { 3, 1, 1, 1 } },
    { ISD::SINT_TO_FP,  MVT::f32,    MVT::i64,    { 3, 1, 1, 1 } },
    { ISD::SINT_TO_FP,  MVT::f64,    MVT::i64,    { 3, 1, 1, 1 } },
    { ISD::SINT_TO_FP,  MVT::v4f32,  MVT::v16i8,  { 3, 1, 1, 1 } },
    { ISD::SINT_TO_FP,  MVT::v2f64,  MVT::v16i8,  { 4, 1, 1, 1 } },
    { ISD::SINT_TO_FP,  MVT::v4f32,  MVT::v8i16,  { 3, 1, 1, 1 } },
    { ISD::SINT_TO_FP,  MVT::v2f64,  MVT::v8i16,  { 4, 1, 1, 1 } },
    { ISD::SINT_TO_FP,  MVT::v4f32,  MVT::v4i32,  { 3, 1, 1, 1 } },
    { ISD::SINT_TO_FP,  MVT::v2f64,  MVT::v4i32,  { 4, 1, 1, 1 } },
    { ISD::SINT_TO_FP,  MVT::v4f32,  MVT::v2i64,  { 8, 1, 1, 1 } },
    { ISD::SINT_TO_FP,  MVT::v2f64,  MVT::v2i64,  { 8, 1, 1, 1 } },

    { ISD::UINT_TO_FP,  MVT::f32,    MVT::i32,    { 3, 1, 1, 1 } },
    { ISD::UINT_TO_FP,  MVT::f64,    MVT::i32,    { 3, 1, 1, 1 } },
    { ISD::UINT_TO_FP,  MVT::f32,    MVT::i64,    { 8, 1, 1, 1 } },
    { ISD::UINT_TO_FP,  MVT::f64,    MVT::i64,    { 9, 1, 1, 1 } },
    { ISD::UINT_TO_FP,  MVT::v2f64,  MVT::v16i8,  { 4, 1, 1, 1 } },
    { ISD::UINT_TO_FP,  MVT::v4f32,  MVT::v16i8,  { 4, 1, 1, 1 } },
    { ISD::UINT_TO_FP,  MVT::v4f32,  MVT::v8i16,  { 4, 1, 1, 1 } },
    { ISD::UINT_TO_FP,  MVT::v2f64,  MVT::v8i16,  { 4, 1, 1, 1 } },
    { ISD::UINT_TO_FP,  MVT::v2f32,  MVT::v2i32,  { 7, 1, 1, 1 } },
    { ISD::UINT_TO_FP,  MVT::v2f64,  MVT::v4i32,  { 7, 1, 1, 1 } },
    { ISD::UINT_TO_FP,  MVT::v4f32,  MVT::v4i32,  { 5, 1, 1, 1 } },
    { ISD::UINT_TO_FP,  MVT::v2f64,  MVT::v2i64,  {15, 1, 1, 1 } },
    { ISD::UINT_TO_FP,  MVT::v4f32,  MVT::v2i64,  {18, 1, 1, 1 } },

    { ISD::FP_TO_SINT,  MVT::i32,    MVT::f32,    { 4, 1, 1, 1 } },
    { ISD::FP_TO_SINT,  MVT::i64,    MVT::f32,    { 4, 1, 1, 1 } },
    { ISD::FP_TO_SINT,  MVT::i32,    MVT::f64,    { 4, 1, 1, 1 } },
    { ISD::FP_TO_SINT,  MVT::i64,    MVT::f64,    { 4, 1, 1, 1 } },
    { ISD::FP_TO_SINT,  MVT::v16i8,  MVT::v4f32,  { 6, 1, 1, 1 } },
    { ISD::FP_TO_SINT,  MVT::v16i8,  MVT::v2f64,  { 6, 1, 1, 1 } },
    { ISD::FP_TO_SINT,  MVT::v8i16,  MVT::v4f32,  { 5, 1, 1, 1 } },
    { ISD::FP_TO_SINT,  MVT::v8i16,  MVT::v2f64,  { 5, 1, 1, 1 } },
    { ISD::FP_TO_SINT,  MVT::v4i32,  MVT::v4f32,  { 4, 1, 1, 1 } },
    { ISD::FP_TO_SINT,  MVT::v4i32,  MVT::v2f64,  { 4, 1, 1, 1 } },

    { ISD::FP_TO_UINT,  MVT::i32,    MVT::f32,    { 4, 1, 1, 1 } },
    { ISD::FP_TO_UINT,  MVT::i64,    MVT::f32,    { 4, 1, 1, 1 } },
    { ISD::FP_TO_UINT,  MVT::i32,    MVT::f64,    { 4, 1, 1, 1 } },
    { ISD::FP_TO_UINT,  MVT::i64,    MVT::f64,    {15, 1, 1, 1 } },
    { ISD::FP_TO_UINT,  MVT::v16i8,  MVT::v4f32,  { 6, 1, 1, 1 } },
    { ISD::FP_TO_UINT,  MVT::v16i8,  MVT::v2f64,  { 6, 1, 1, 1 } },
    { ISD::FP_TO_UINT,  MVT::v8i16,  MVT::v4f32,  { 5, 1, 1, 1 } },
    { ISD::FP_TO_UINT,  MVT::v8i16,  MVT::v2f64,  { 5, 1, 1, 1 } },
    { ISD::FP_TO_UINT,  MVT::v4i32,  MVT::v4f32,  { 8, 1, 1, 1 } },
    { ISD::FP_TO_UINT,  MVT::v4i32,  MVT::v2f64,  { 8, 1, 1, 1 } },

    { ISD::ZERO_EXTEND, MVT::v2i64,  MVT::v16i8,  { 4, 1, 1, 1 } },
    { ISD::SIGN_EXTEND, MVT::v2i64,  MVT::v16i8,  { 4, 1, 1, 1 } },
    { ISD::ZERO_EXTEND, MVT::v4i32,  MVT::v16i8,  { 2, 1, 1, 1 } },
    { ISD::SIGN_EXTEND, MVT::v4i32,  MVT::v16i8,  { 3, 1, 1, 1 } },
    { ISD::ZERO_EXTEND, MVT::v8i16,  MVT::v16i8,  { 1, 1, 1, 1 } },
    { ISD::SIGN_EXTEND, MVT::v8i16,  MVT::v16i8,  { 2, 1, 1, 1 } },
    { ISD::ZERO_EXTEND, MVT::v2i64,  MVT::v8i16,  { 2, 1, 1, 1 } },
    { ISD::SIGN_EXTEND, MVT::v2i64,  MVT::v8i16,  { 3, 1, 1, 1 } },
    { ISD::ZERO_EXTEND, MVT::v4i32,  MVT::v8i16,  { 1, 1, 1, 1 } },
    { ISD::SIGN_EXTEND, MVT::v4i32,  MVT::v8i16,  { 2, 1, 1, 1 } },
    { ISD::ZERO_EXTEND, MVT::v2i64,  MVT::v4i32,  { 1, 1, 1, 1 } },
    { ISD::SIGN_EXTEND, MVT::v2i64,  MVT::v4i32,  { 2, 1, 1, 1 } },

    // These truncates are really widening elements.
    { ISD::TRUNCATE,    MVT::v2i1,   MVT::v2i32,  { 1, 1, 1, 1 } }, // PSHUFD
    { ISD::TRUNCATE,    MVT::v2i1,   MVT::v2i16,  { 2, 1, 1, 1 } }, // PUNPCKLWD+DQ
    { ISD::TRUNCATE,    MVT::v2i1,   MVT::v2i8,   { 3, 1, 1, 1 } }, // PUNPCKLBW+WD+PSHUFD
    { ISD::TRUNCATE,    MVT::v4i1,   MVT::v4i16,  { 1, 1, 1, 1 } }, // PUNPCKLWD
    { ISD::TRUNCATE,    MVT::v4i1,   MVT::v4i8,   { 2, 1, 1, 1 } }, // PUNPCKLBW+WD
    { ISD::TRUNCATE,    MVT::v8i1,   MVT::v8i8,   { 1, 1, 1, 1 } }, // PUNPCKLBW

    { ISD::TRUNCATE,    MVT::v16i8,  MVT::v8i16,  { 2, 1, 1, 1 } }, // PAND+PACKUSWB
    { ISD::TRUNCATE,    MVT::v16i8,  MVT::v16i16, { 3, 1, 1, 1 } },
    { ISD::TRUNCATE,    MVT::v16i8,  MVT::v4i32,  { 3, 1, 1, 1 } }, // PAND+2*PACKUSWB
    { ISD::TRUNCATE,    MVT::v16i8,  MVT::v16i32, { 7, 1, 1, 1 } },
    { ISD::TRUNCATE,    MVT::v2i16,  MVT::v2i32,  { 1, 1, 1, 1 } },
    { ISD::TRUNCATE,    MVT::v8i16,  MVT::v4i32,  { 3, 1, 1, 1 } },
    { ISD::TRUNCATE,    MVT::v8i16,  MVT::v8i32,  { 5, 1, 1, 1 } },
    { ISD::TRUNCATE,    MVT::v16i16, MVT::v16i32, {10, 1, 1, 1 } },
    { ISD::TRUNCATE,    MVT::v16i8,  MVT::v2i64,  { 4, 1, 1, 1 } }, // PAND+3*PACKUSWB
    { ISD::TRUNCATE,    MVT::v8i16,  MVT::v2i64,  { 2, 1, 1, 1 } }, // PSHUFD+PSHUFLW
    { ISD::TRUNCATE,    MVT::v4i32,  MVT::v2i64,  { 1, 1, 1, 1 } }, // PSHUFD
  };

  // Attempt to map directly to (simple) MVT types to let us match custom entries.
  EVT SrcTy = TLI->getValueType(DL, Src);
  EVT DstTy = TLI->getValueType(DL, Dst);

  // The function getSimpleVT only handles simple value types.
  if (SrcTy.isSimple() && DstTy.isSimple()) {
    MVT SimpleSrcTy = SrcTy.getSimpleVT();
    MVT SimpleDstTy = DstTy.getSimpleVT();

    if (ST->useAVX512Regs()) {
      if (ST->hasBWI())
        if (const auto *Entry = ConvertCostTableLookup(
                AVX512BWConversionTbl, ISD, SimpleDstTy, SimpleSrcTy))
          if (auto KindCost = Entry->Cost[CostKind])
            return *KindCost;

      if (ST->hasDQI())
        if (const auto *Entry = ConvertCostTableLookup(
                AVX512DQConversionTbl, ISD, SimpleDstTy, SimpleSrcTy))
          if (auto KindCost = Entry->Cost[CostKind])
            return *KindCost;

      if (ST->hasAVX512())
        if (const auto *Entry = ConvertCostTableLookup(
                AVX512FConversionTbl, ISD, SimpleDstTy, SimpleSrcTy))
          if (auto KindCost = Entry->Cost[CostKind])
            return *KindCost;
    }

    if (ST->hasBWI())
      if (const auto *Entry = ConvertCostTableLookup(
              AVX512BWVLConversionTbl, ISD, SimpleDstTy, SimpleSrcTy))
        if (auto KindCost = Entry->Cost[CostKind])
          return *KindCost;

    if (ST->hasDQI())
      if (const auto *Entry = ConvertCostTableLookup(
              AVX512DQVLConversionTbl, ISD, SimpleDstTy, SimpleSrcTy))
        if (auto KindCost = Entry->Cost[CostKind])
          return *KindCost;

    if (ST->hasAVX512())
      if (const auto *Entry = ConvertCostTableLookup(AVX512VLConversionTbl, ISD,
                                                     SimpleDstTy, SimpleSrcTy))
        if (auto KindCost = Entry->Cost[CostKind])
          return *KindCost;

    if (ST->hasAVX2()) {
      if (const auto *Entry = ConvertCostTableLookup(AVX2ConversionTbl, ISD,
                                                     SimpleDstTy, SimpleSrcTy))
        if (auto KindCost = Entry->Cost[CostKind])
          return *KindCost;
    }

    if (ST->hasAVX()) {
      if (const auto *Entry = ConvertCostTableLookup(AVXConversionTbl, ISD,
                                                     SimpleDstTy, SimpleSrcTy))
        if (auto KindCost = Entry->Cost[CostKind])
          return *KindCost;
    }

    if (ST->hasSSE41()) {
      if (const auto *Entry = ConvertCostTableLookup(SSE41ConversionTbl, ISD,
                                                     SimpleDstTy, SimpleSrcTy))
        if (auto KindCost = Entry->Cost[CostKind])
          return *KindCost;
    }

    if (ST->hasSSE2()) {
      if (const auto *Entry = ConvertCostTableLookup(SSE2ConversionTbl, ISD,
                                                     SimpleDstTy, SimpleSrcTy))
        if (auto KindCost = Entry->Cost[CostKind])
          return *KindCost;
    }
  }

  // Fall back to legalized types.
  std::pair<InstructionCost, MVT> LTSrc = getTypeLegalizationCost(Src);
  std::pair<InstructionCost, MVT> LTDest = getTypeLegalizationCost(Dst);

  // If we're truncating to the same legalized type - just assume its free.
  if (ISD == ISD::TRUNCATE && LTSrc.second == LTDest.second)
    return TTI::TCC_Free;

  if (ST->useAVX512Regs()) {
    if (ST->hasBWI())
      if (const auto *Entry = ConvertCostTableLookup(
              AVX512BWConversionTbl, ISD, LTDest.second, LTSrc.second))
<<<<<<< HEAD
        return AdjustCost(Entry->Cost, std::max(LTSrc.first, LTDest.first));
=======
        if (auto KindCost = Entry->Cost[CostKind])
          return std::max(LTSrc.first, LTDest.first) * *KindCost;
>>>>>>> 6e4c5224

    if (ST->hasDQI())
      if (const auto *Entry = ConvertCostTableLookup(
              AVX512DQConversionTbl, ISD, LTDest.second, LTSrc.second))
<<<<<<< HEAD
        return AdjustCost(Entry->Cost, std::max(LTSrc.first, LTDest.first));
=======
        if (auto KindCost = Entry->Cost[CostKind])
          return std::max(LTSrc.first, LTDest.first) * *KindCost;
>>>>>>> 6e4c5224

    if (ST->hasAVX512())
      if (const auto *Entry = ConvertCostTableLookup(
              AVX512FConversionTbl, ISD, LTDest.second, LTSrc.second))
<<<<<<< HEAD
        return AdjustCost(Entry->Cost, std::max(LTSrc.first, LTDest.first));
=======
        if (auto KindCost = Entry->Cost[CostKind])
          return std::max(LTSrc.first, LTDest.first) * *KindCost;
>>>>>>> 6e4c5224
  }

  if (ST->hasBWI())
    if (const auto *Entry = ConvertCostTableLookup(AVX512BWVLConversionTbl, ISD,
                                                   LTDest.second, LTSrc.second))
<<<<<<< HEAD
      return AdjustCost(Entry->Cost, std::max(LTSrc.first, LTDest.first));
=======
      if (auto KindCost = Entry->Cost[CostKind])
        return std::max(LTSrc.first, LTDest.first) * *KindCost;
>>>>>>> 6e4c5224

  if (ST->hasDQI())
    if (const auto *Entry = ConvertCostTableLookup(AVX512DQVLConversionTbl, ISD,
                                                   LTDest.second, LTSrc.second))
<<<<<<< HEAD
      return AdjustCost(Entry->Cost, std::max(LTSrc.first, LTDest.first));
=======
      if (auto KindCost = Entry->Cost[CostKind])
        return std::max(LTSrc.first, LTDest.first) * *KindCost;
>>>>>>> 6e4c5224

  if (ST->hasAVX512())
    if (const auto *Entry = ConvertCostTableLookup(AVX512VLConversionTbl, ISD,
                                                   LTDest.second, LTSrc.second))
<<<<<<< HEAD
      return AdjustCost(Entry->Cost, std::max(LTSrc.first, LTDest.first));
=======
      if (auto KindCost = Entry->Cost[CostKind])
        return std::max(LTSrc.first, LTDest.first) * *KindCost;
>>>>>>> 6e4c5224

  if (ST->hasAVX2())
    if (const auto *Entry = ConvertCostTableLookup(AVX2ConversionTbl, ISD,
                                                   LTDest.second, LTSrc.second))
<<<<<<< HEAD
      return AdjustCost(Entry->Cost, std::max(LTSrc.first, LTDest.first));
=======
      if (auto KindCost = Entry->Cost[CostKind])
        return std::max(LTSrc.first, LTDest.first) * *KindCost;
>>>>>>> 6e4c5224

  if (ST->hasAVX())
    if (const auto *Entry = ConvertCostTableLookup(AVXConversionTbl, ISD,
                                                   LTDest.second, LTSrc.second))
<<<<<<< HEAD
      return AdjustCost(Entry->Cost, std::max(LTSrc.first, LTDest.first));
=======
      if (auto KindCost = Entry->Cost[CostKind])
        return std::max(LTSrc.first, LTDest.first) * *KindCost;
>>>>>>> 6e4c5224

  if (ST->hasSSE41())
    if (const auto *Entry = ConvertCostTableLookup(SSE41ConversionTbl, ISD,
                                                   LTDest.second, LTSrc.second))
<<<<<<< HEAD
      return AdjustCost(Entry->Cost, std::max(LTSrc.first, LTDest.first));
=======
      if (auto KindCost = Entry->Cost[CostKind])
        return std::max(LTSrc.first, LTDest.first) * *KindCost;
>>>>>>> 6e4c5224

  if (ST->hasSSE2())
    if (const auto *Entry = ConvertCostTableLookup(SSE2ConversionTbl, ISD,
                                                   LTDest.second, LTSrc.second))
<<<<<<< HEAD
      return AdjustCost(Entry->Cost, std::max(LTSrc.first, LTDest.first));
=======
      if (auto KindCost = Entry->Cost[CostKind])
        return std::max(LTSrc.first, LTDest.first) * *KindCost;
>>>>>>> 6e4c5224

  // Fallback, for i8/i16 sitofp/uitofp cases we need to extend to i32 for
  // sitofp.
  if ((ISD == ISD::SINT_TO_FP || ISD == ISD::UINT_TO_FP) &&
      1 < Src->getScalarSizeInBits() && Src->getScalarSizeInBits() < 32) {
    Type *ExtSrc = Src->getWithNewBitWidth(32);
    unsigned ExtOpc =
        (ISD == ISD::SINT_TO_FP) ? Instruction::SExt : Instruction::ZExt;

    // For scalar loads the extend would be free.
    InstructionCost ExtCost = 0;
    if (!(Src->isIntegerTy() && I && isa<LoadInst>(I->getOperand(0))))
      ExtCost = getCastInstrCost(ExtOpc, ExtSrc, Src, CCH, CostKind);

    return ExtCost + getCastInstrCost(Instruction::SIToFP, Dst, ExtSrc,
                                      TTI::CastContextHint::None, CostKind);
  }

  // Fallback for fptosi/fptoui i8/i16 cases we need to truncate from fptosi
  // i32.
  if ((ISD == ISD::FP_TO_SINT || ISD == ISD::FP_TO_UINT) &&
      1 < Dst->getScalarSizeInBits() && Dst->getScalarSizeInBits() < 32) {
    Type *TruncDst = Dst->getWithNewBitWidth(32);
    return getCastInstrCost(Instruction::FPToSI, TruncDst, Src, CCH, CostKind) +
           getCastInstrCost(Instruction::Trunc, Dst, TruncDst,
                            TTI::CastContextHint::None, CostKind);
  }

  // TODO: Allow non-throughput costs that aren't binary.
  auto AdjustCost = [&CostKind](InstructionCost Cost,
                                InstructionCost N = 1) -> InstructionCost {
    if (CostKind != TTI::TCK_RecipThroughput)
      return Cost == 0 ? 0 : N;
    return Cost * N;
  };
  return AdjustCost(
      BaseT::getCastInstrCost(Opcode, Dst, Src, CCH, CostKind, I));
}

InstructionCost X86TTIImpl::getCmpSelInstrCost(unsigned Opcode, Type *ValTy,
                                               Type *CondTy,
                                               CmpInst::Predicate VecPred,
                                               TTI::TargetCostKind CostKind,
                                               const Instruction *I) {
  // Early out if this type isn't scalar/vector integer/float.
  if (!(ValTy->isIntOrIntVectorTy() || ValTy->isFPOrFPVectorTy()))
    return BaseT::getCmpSelInstrCost(Opcode, ValTy, CondTy, VecPred, CostKind,
                                     I);

  // Legalize the type.
  std::pair<InstructionCost, MVT> LT = getTypeLegalizationCost(ValTy);

  MVT MTy = LT.second;

  int ISD = TLI->InstructionOpcodeToISD(Opcode);
  assert(ISD && "Invalid opcode");

  InstructionCost ExtraCost = 0;
  if (Opcode == Instruction::ICmp || Opcode == Instruction::FCmp) {
    // Some vector comparison predicates cost extra instructions.
    // TODO: Adjust ExtraCost based on CostKind?
    // TODO: Should we invert this and assume worst case cmp costs
    // and reduce for particular predicates?
    if (MTy.isVector() &&
        !((ST->hasXOP() && (!ST->hasAVX2() || MTy.is128BitVector())) ||
          (ST->hasAVX512() && 32 <= MTy.getScalarSizeInBits()) ||
          ST->hasBWI())) {
      // Fallback to I if a specific predicate wasn't specified.
      CmpInst::Predicate Pred = VecPred;
      if (I && (Pred == CmpInst::BAD_ICMP_PREDICATE ||
                Pred == CmpInst::BAD_FCMP_PREDICATE))
        Pred = cast<CmpInst>(I)->getPredicate();

      bool CmpWithConstant = false;
      if (auto *CmpInstr = dyn_cast_or_null<CmpInst>(I))
        CmpWithConstant = isa<Constant>(CmpInstr->getOperand(1));

      switch (Pred) {
      case CmpInst::Predicate::ICMP_NE:
        // xor(cmpeq(x,y),-1)
        ExtraCost = CmpWithConstant ? 0 : 1;
        break;
      case CmpInst::Predicate::ICMP_SGE:
      case CmpInst::Predicate::ICMP_SLE:
        // xor(cmpgt(x,y),-1)
        ExtraCost = CmpWithConstant ? 0 : 1;
        break;
      case CmpInst::Predicate::ICMP_ULT:
      case CmpInst::Predicate::ICMP_UGT:
        // cmpgt(xor(x,signbit),xor(y,signbit))
        // xor(cmpeq(pmaxu(x,y),x),-1)
        ExtraCost = CmpWithConstant ? 1 : 2;
        break;
      case CmpInst::Predicate::ICMP_ULE:
      case CmpInst::Predicate::ICMP_UGE:
        if ((ST->hasSSE41() && MTy.getScalarSizeInBits() == 32) ||
            (ST->hasSSE2() && MTy.getScalarSizeInBits() < 32)) {
          // cmpeq(psubus(x,y),0)
          // cmpeq(pminu(x,y),x)
          ExtraCost = 1;
        } else {
          // xor(cmpgt(xor(x,signbit),xor(y,signbit)),-1)
          ExtraCost = CmpWithConstant ? 2 : 3;
        }
        break;
      case CmpInst::Predicate::FCMP_ONE:
      case CmpInst::Predicate::FCMP_UEQ:
        // Without AVX we need to expand FCMP_ONE/FCMP_UEQ cases.
        // Use FCMP_UEQ expansion - FCMP_ONE should be the same.
        if (CondTy && !ST->hasAVX())
          return getCmpSelInstrCost(Opcode, ValTy, CondTy,
                                    CmpInst::Predicate::FCMP_UNO, CostKind) +
                 getCmpSelInstrCost(Opcode, ValTy, CondTy,
                                    CmpInst::Predicate::FCMP_OEQ, CostKind) +
                 getArithmeticInstrCost(Instruction::Or, CondTy, CostKind);

        break;
      case CmpInst::Predicate::BAD_ICMP_PREDICATE:
      case CmpInst::Predicate::BAD_FCMP_PREDICATE:
        // Assume worst case scenario and add the maximum extra cost.
        ExtraCost = 3;
        break;
      default:
        break;
      }
    }
  }

  static const CostKindTblEntry SLMCostTbl[] = {
    // slm pcmpeq/pcmpgt throughput is 2
    { ISD::SETCC,   MVT::v2i64,   { 2, 5, 1, 2 } },
    // slm pblendvb/blendvpd/blendvps throughput is 4
    { ISD::SELECT,  MVT::v2f64,   { 4, 4, 1, 3 } }, // vblendvpd
    { ISD::SELECT,  MVT::v4f32,   { 4, 4, 1, 3 } }, // vblendvps
    { ISD::SELECT,  MVT::v2i64,   { 4, 4, 1, 3 } }, // pblendvb
    { ISD::SELECT,  MVT::v8i32,   { 4, 4, 1, 3 } }, // pblendvb
    { ISD::SELECT,  MVT::v8i16,   { 4, 4, 1, 3 } }, // pblendvb
    { ISD::SELECT,  MVT::v16i8,   { 4, 4, 1, 3 } }, // pblendvb
  };

  static const CostKindTblEntry AVX512BWCostTbl[] = {
    { ISD::SETCC,   MVT::v32i16,  { 1, 1, 1, 1 } },
    { ISD::SETCC,   MVT::v16i16,  { 1, 1, 1, 1 } },
    { ISD::SETCC,   MVT::v64i8,   { 1, 1, 1, 1 } },
    { ISD::SETCC,   MVT::v32i8,   { 1, 1, 1, 1 } },

    { ISD::SELECT,  MVT::v32i16,  { 1, 1, 1, 1 } },
    { ISD::SELECT,  MVT::v64i8,   { 1, 1, 1, 1 } },
  };

  static const CostKindTblEntry AVX512CostTbl[] = {
    { ISD::SETCC,   MVT::v8f64,   { 1, 4, 1, 1 } },
    { ISD::SETCC,   MVT::v4f64,   { 1, 4, 1, 1 } },
    { ISD::SETCC,   MVT::v16f32,  { 1, 4, 1, 1 } },
    { ISD::SETCC,   MVT::v8f32,   { 1, 4, 1, 1 } },

    { ISD::SETCC,   MVT::v8i64,   { 1, 1, 1, 1 } },
    { ISD::SETCC,   MVT::v4i64,   { 1, 1, 1, 1 } },
    { ISD::SETCC,   MVT::v2i64,   { 1, 1, 1, 1 } },
    { ISD::SETCC,   MVT::v16i32,  { 1, 1, 1, 1 } },
    { ISD::SETCC,   MVT::v8i32,   { 1, 1, 1, 1 } },
    { ISD::SETCC,   MVT::v32i16,  { 3, 7, 5, 5 } },
    { ISD::SETCC,   MVT::v64i8,   { 3, 7, 5, 5 } },

    { ISD::SELECT,  MVT::v8i64,   { 1, 1, 1, 1 } },
    { ISD::SELECT,  MVT::v4i64,   { 1, 1, 1, 1 } },
    { ISD::SELECT,  MVT::v2i64,   { 1, 1, 1, 1 } },
    { ISD::SELECT,  MVT::v16i32,  { 1, 1, 1, 1 } },
    { ISD::SELECT,  MVT::v8i32,   { 1, 1, 1, 1 } },
    { ISD::SELECT,  MVT::v4i32,   { 1, 1, 1, 1 } },
    { ISD::SELECT,  MVT::v8f64,   { 1, 1, 1, 1 } },
    { ISD::SELECT,  MVT::v4f64,   { 1, 1, 1, 1 } },
    { ISD::SELECT,  MVT::v2f64,   { 1, 1, 1, 1 } },
    { ISD::SELECT,  MVT::f64,     { 1, 1, 1, 1 } },
    { ISD::SELECT,  MVT::v16f32,  { 1, 1, 1, 1 } },
    { ISD::SELECT,  MVT::v8f32 ,  { 1, 1, 1, 1 } },
    { ISD::SELECT,  MVT::v4f32,   { 1, 1, 1, 1 } },
    { ISD::SELECT,  MVT::f32  ,   { 1, 1, 1, 1 } },

    { ISD::SELECT,  MVT::v32i16,  { 2, 2, 4, 4 } },
    { ISD::SELECT,  MVT::v16i16,  { 1, 1, 1, 1 } },
    { ISD::SELECT,  MVT::v8i16,   { 1, 1, 1, 1 } },
    { ISD::SELECT,  MVT::v64i8,   { 2, 2, 4, 4 } },
    { ISD::SELECT,  MVT::v32i8,   { 1, 1, 1, 1 } },
    { ISD::SELECT,  MVT::v16i8,   { 1, 1, 1, 1 } },
  };

  static const CostKindTblEntry AVX2CostTbl[] = {
    { ISD::SETCC,   MVT::v4f64,   { 1, 4, 1, 2 } },
    { ISD::SETCC,   MVT::v2f64,   { 1, 4, 1, 1 } },
    { ISD::SETCC,   MVT::f64,     { 1, 4, 1, 1 } },
    { ISD::SETCC,   MVT::v8f32,   { 1, 4, 1, 2 } },
    { ISD::SETCC,   MVT::v4f32,   { 1, 4, 1, 1 } },
    { ISD::SETCC,   MVT::f32,     { 1, 4, 1, 1 } },

    { ISD::SETCC,   MVT::v4i64,   { 1, 1, 1, 2 } },
    { ISD::SETCC,   MVT::v8i32,   { 1, 1, 1, 2 } },
    { ISD::SETCC,   MVT::v16i16,  { 1, 1, 1, 2 } },
    { ISD::SETCC,   MVT::v32i8,   { 1, 1, 1, 2 } },

    { ISD::SELECT,  MVT::v4f64,   { 2, 2, 1, 2 } }, // vblendvpd
    { ISD::SELECT,  MVT::v8f32,   { 2, 2, 1, 2 } }, // vblendvps
    { ISD::SELECT,  MVT::v4i64,   { 2, 2, 1, 2 } }, // pblendvb
    { ISD::SELECT,  MVT::v8i32,   { 2, 2, 1, 2 } }, // pblendvb
    { ISD::SELECT,  MVT::v16i16,  { 2, 2, 1, 2 } }, // pblendvb
    { ISD::SELECT,  MVT::v32i8,   { 2, 2, 1, 2 } }, // pblendvb
  };

  static const CostKindTblEntry XOPCostTbl[] = {
    { ISD::SETCC,   MVT::v4i64,   { 4, 2, 5, 6 } },
    { ISD::SETCC,   MVT::v2i64,   { 1, 1, 1, 1 } },
  };

  static const CostKindTblEntry AVX1CostTbl[] = {
    { ISD::SETCC,   MVT::v4f64,   { 2, 3, 1, 2 } },
    { ISD::SETCC,   MVT::v2f64,   { 1, 3, 1, 1 } },
    { ISD::SETCC,   MVT::f64,     { 1, 3, 1, 1 } },
    { ISD::SETCC,   MVT::v8f32,   { 2, 3, 1, 2 } },
    { ISD::SETCC,   MVT::v4f32,   { 1, 3, 1, 1 } },
    { ISD::SETCC,   MVT::f32,     { 1, 3, 1, 1 } },

    // AVX1 does not support 8-wide integer compare.
    { ISD::SETCC,   MVT::v4i64,   { 4, 2, 5, 6 } },
    { ISD::SETCC,   MVT::v8i32,   { 4, 2, 5, 6 } },
    { ISD::SETCC,   MVT::v16i16,  { 4, 2, 5, 6 } },
    { ISD::SETCC,   MVT::v32i8,   { 4, 2, 5, 6 } },

    { ISD::SELECT,  MVT::v4f64,   { 3, 3, 1, 2 } }, // vblendvpd
    { ISD::SELECT,  MVT::v8f32,   { 3, 3, 1, 2 } }, // vblendvps
    { ISD::SELECT,  MVT::v4i64,   { 3, 3, 1, 2 } }, // vblendvpd
    { ISD::SELECT,  MVT::v8i32,   { 3, 3, 1, 2 } }, // vblendvps
    { ISD::SELECT,  MVT::v16i16,  { 3, 3, 3, 3 } }, // vandps + vandnps + vorps
    { ISD::SELECT,  MVT::v32i8,   { 3, 3, 3, 3 } }, // vandps + vandnps + vorps
  };

  static const CostKindTblEntry SSE42CostTbl[] = {
    { ISD::SETCC,   MVT::v2i64,   { 1, 2, 1, 2 } },
  };

  static const CostKindTblEntry SSE41CostTbl[] = {
    { ISD::SETCC,   MVT::v2f64,   { 1, 5, 1, 1 } },
    { ISD::SETCC,   MVT::v4f32,   { 1, 5, 1, 1 } },

    { ISD::SELECT,  MVT::v2f64,   { 2, 2, 1, 2 } }, // blendvpd
    { ISD::SELECT,  MVT::f64,     { 2, 2, 1, 2 } }, // blendvpd
    { ISD::SELECT,  MVT::v4f32,   { 2, 2, 1, 2 } }, // blendvps
    { ISD::SELECT,  MVT::f32  ,   { 2, 2, 1, 2 } }, // blendvps
    { ISD::SELECT,  MVT::v2i64,   { 2, 2, 1, 2 } }, // pblendvb
    { ISD::SELECT,  MVT::v4i32,   { 2, 2, 1, 2 } }, // pblendvb
    { ISD::SELECT,  MVT::v8i16,   { 2, 2, 1, 2 } }, // pblendvb
    { ISD::SELECT,  MVT::v16i8,   { 2, 2, 1, 2 } }, // pblendvb
  };

  static const CostKindTblEntry SSE2CostTbl[] = {
    { ISD::SETCC,   MVT::v2f64,   { 2, 5, 1, 1 } },
    { ISD::SETCC,   MVT::f64,     { 1, 5, 1, 1 } },

    { ISD::SETCC,   MVT::v2i64,   { 5, 4, 5, 5 } }, // pcmpeqd/pcmpgtd expansion
    { ISD::SETCC,   MVT::v4i32,   { 1, 1, 1, 1 } },
    { ISD::SETCC,   MVT::v8i16,   { 1, 1, 1, 1 } },
    { ISD::SETCC,   MVT::v16i8,   { 1, 1, 1, 1 } },

    { ISD::SELECT,  MVT::v2f64,   { 2, 2, 3, 3 } }, // andpd + andnpd + orpd
    { ISD::SELECT,  MVT::f64,     { 2, 2, 3, 3 } }, // andpd + andnpd + orpd
    { ISD::SELECT,  MVT::v2i64,   { 2, 2, 3, 3 } }, // pand + pandn + por
    { ISD::SELECT,  MVT::v4i32,   { 2, 2, 3, 3 } }, // pand + pandn + por
    { ISD::SELECT,  MVT::v8i16,   { 2, 2, 3, 3 } }, // pand + pandn + por
    { ISD::SELECT,  MVT::v16i8,   { 2, 2, 3, 3 } }, // pand + pandn + por
  };

  static const CostKindTblEntry SSE1CostTbl[] = {
    { ISD::SETCC,   MVT::v4f32,   { 2, 5, 1, 1 } },
    { ISD::SETCC,   MVT::f32,     { 1, 5, 1, 1 } },

    { ISD::SELECT,  MVT::v4f32,   { 2, 2, 3, 3 } }, // andps + andnps + orps
    { ISD::SELECT,  MVT::f32,     { 2, 2, 3, 3 } }, // andps + andnps + orps
  };

  if (ST->useSLMArithCosts())
    if (const auto *Entry = CostTableLookup(SLMCostTbl, ISD, MTy))
      if (auto KindCost = Entry->Cost[CostKind])
        return LT.first * (ExtraCost + *KindCost);

  if (ST->hasBWI())
    if (const auto *Entry = CostTableLookup(AVX512BWCostTbl, ISD, MTy))
      if (auto KindCost = Entry->Cost[CostKind])
        return LT.first * (ExtraCost + *KindCost);

  if (ST->hasAVX512())
    if (const auto *Entry = CostTableLookup(AVX512CostTbl, ISD, MTy))
      if (auto KindCost = Entry->Cost[CostKind])
        return LT.first * (ExtraCost + *KindCost);

  if (ST->hasAVX2())
    if (const auto *Entry = CostTableLookup(AVX2CostTbl, ISD, MTy))
      if (auto KindCost = Entry->Cost[CostKind])
        return LT.first * (ExtraCost + *KindCost);

  if (ST->hasXOP())
    if (const auto *Entry = CostTableLookup(XOPCostTbl, ISD, MTy))
      if (auto KindCost = Entry->Cost[CostKind])
        return LT.first * (ExtraCost + *KindCost);

  if (ST->hasAVX())
    if (const auto *Entry = CostTableLookup(AVX1CostTbl, ISD, MTy))
      if (auto KindCost = Entry->Cost[CostKind])
        return LT.first * (ExtraCost + *KindCost);

  if (ST->hasSSE42())
    if (const auto *Entry = CostTableLookup(SSE42CostTbl, ISD, MTy))
      if (auto KindCost = Entry->Cost[CostKind])
        return LT.first * (ExtraCost + *KindCost);

  if (ST->hasSSE41())
    if (const auto *Entry = CostTableLookup(SSE41CostTbl, ISD, MTy))
      if (auto KindCost = Entry->Cost[CostKind])
        return LT.first * (ExtraCost + *KindCost);

  if (ST->hasSSE2())
    if (const auto *Entry = CostTableLookup(SSE2CostTbl, ISD, MTy))
      if (auto KindCost = Entry->Cost[CostKind])
        return LT.first * (ExtraCost + *KindCost);

  if (ST->hasSSE1())
    if (const auto *Entry = CostTableLookup(SSE1CostTbl, ISD, MTy))
      if (auto KindCost = Entry->Cost[CostKind])
        return LT.first * (ExtraCost + *KindCost);

  // Assume a 3cy latency for fp select ops.
  if (CostKind == TTI::TCK_Latency && Opcode == Instruction::Select)
    if (ValTy->getScalarType()->isFloatingPointTy())
      return 3;

  return BaseT::getCmpSelInstrCost(Opcode, ValTy, CondTy, VecPred, CostKind, I);
}

unsigned X86TTIImpl::getAtomicMemIntrinsicMaxElementSize() const { return 16; }

InstructionCost
X86TTIImpl::getIntrinsicInstrCost(const IntrinsicCostAttributes &ICA,
                                  TTI::TargetCostKind CostKind) {
  // Costs should match the codegen from:
  // BITREVERSE: llvm\test\CodeGen\X86\vector-bitreverse.ll
  // BSWAP: llvm\test\CodeGen\X86\bswap-vector.ll
  // CTLZ: llvm\test\CodeGen\X86\vector-lzcnt-*.ll
  // CTPOP: llvm\test\CodeGen\X86\vector-popcnt-*.ll
  // CTTZ: llvm\test\CodeGen\X86\vector-tzcnt-*.ll

  // TODO: Overflow intrinsics (*ADDO, *SUBO, *MULO) with vector types are not
  //       specialized in these tables yet.
  static const CostKindTblEntry AVX512VBMI2CostTbl[] = {
    { ISD::FSHL,       MVT::v8i64,   {  1,  1,  1,  1 } },
    { ISD::FSHL,       MVT::v4i64,   {  1,  1,  1,  1 } },
    { ISD::FSHL,       MVT::v2i64,   {  1,  1,  1,  1 } },
    { ISD::FSHL,       MVT::v16i32,  {  1,  1,  1,  1 } },
    { ISD::FSHL,       MVT::v8i32,   {  1,  1,  1,  1 } },
    { ISD::FSHL,       MVT::v4i32,   {  1,  1,  1,  1 } },
    { ISD::FSHL,       MVT::v32i16,  {  1,  1,  1,  1 } },
    { ISD::FSHL,       MVT::v16i16,  {  1,  1,  1,  1 } },
    { ISD::FSHL,       MVT::v8i16,   {  1,  1,  1,  1 } },
    { ISD::ROTL,       MVT::v32i16,  {  1,  1,  1,  1 } },
    { ISD::ROTL,       MVT::v16i16,  {  1,  1,  1,  1 } },
    { ISD::ROTL,       MVT::v8i16,   {  1,  1,  1,  1 } },
    { ISD::ROTR,       MVT::v32i16,  {  1,  1,  1,  1 } },
    { ISD::ROTR,       MVT::v16i16,  {  1,  1,  1,  1 } },
    { ISD::ROTR,       MVT::v8i16,   {  1,  1,  1,  1 } },
    { X86ISD::VROTLI,  MVT::v32i16,  {  1,  1,  1,  1 } },
    { X86ISD::VROTLI,  MVT::v16i16,  {  1,  1,  1,  1 } },
    { X86ISD::VROTLI,  MVT::v8i16,   {  1,  1,  1,  1 } },
  };
  static const CostKindTblEntry AVX512BITALGCostTbl[] = {
    { ISD::CTPOP,      MVT::v32i16,  {  1,  1,  1,  1 } },
    { ISD::CTPOP,      MVT::v64i8,   {  1,  1,  1,  1 } },
    { ISD::CTPOP,      MVT::v16i16,  {  1,  1,  1,  1 } },
    { ISD::CTPOP,      MVT::v32i8,   {  1,  1,  1,  1 } },
    { ISD::CTPOP,      MVT::v8i16,   {  1,  1,  1,  1 } },
    { ISD::CTPOP,      MVT::v16i8,   {  1,  1,  1,  1 } },
  };
  static const CostKindTblEntry AVX512VPOPCNTDQCostTbl[] = {
    { ISD::CTPOP,      MVT::v8i64,   {  1,  1,  1,  1 } },
    { ISD::CTPOP,      MVT::v16i32,  {  1,  1,  1,  1 } },
    { ISD::CTPOP,      MVT::v4i64,   {  1,  1,  1,  1 } },
    { ISD::CTPOP,      MVT::v8i32,   {  1,  1,  1,  1 } },
    { ISD::CTPOP,      MVT::v2i64,   {  1,  1,  1,  1 } },
    { ISD::CTPOP,      MVT::v4i32,   {  1,  1,  1,  1 } },
  };
  static const CostKindTblEntry AVX512CDCostTbl[] = {
    { ISD::CTLZ,       MVT::v8i64,   {  1,  5,  1,  1 } },
    { ISD::CTLZ,       MVT::v16i32,  {  1,  5,  1,  1 } },
    { ISD::CTLZ,       MVT::v32i16,  { 18, 27, 23, 27 } },
    { ISD::CTLZ,       MVT::v64i8,   {  3, 16,  9, 11 } },
    { ISD::CTLZ,       MVT::v4i64,   {  1,  5,  1,  1 } },
    { ISD::CTLZ,       MVT::v8i32,   {  1,  5,  1,  1 } },
    { ISD::CTLZ,       MVT::v16i16,  {  8, 19, 11, 13 } },
    { ISD::CTLZ,       MVT::v32i8,   {  2, 11,  9, 10 } },
    { ISD::CTLZ,       MVT::v2i64,   {  1,  5,  1,  1 } },
    { ISD::CTLZ,       MVT::v4i32,   {  1,  5,  1,  1 } },
    { ISD::CTLZ,       MVT::v8i16,   {  3, 15,  4,  6 } },
    { ISD::CTLZ,       MVT::v16i8,   {  2, 10,  9, 10 } },

    { ISD::CTTZ,       MVT::v8i64,   {  2,  8,  6,  7 } },
    { ISD::CTTZ,       MVT::v16i32,  {  2,  8,  6,  7 } },
    { ISD::CTTZ,       MVT::v4i64,   {  1,  8,  6,  6 } },
    { ISD::CTTZ,       MVT::v8i32,   {  1,  8,  6,  6 } },
    { ISD::CTTZ,       MVT::v2i64,   {  1,  8,  6,  6 } },
    { ISD::CTTZ,       MVT::v4i32,   {  1,  8,  6,  6 } },
  };
  static const CostKindTblEntry AVX512BWCostTbl[] = {
    { ISD::ABS,        MVT::v32i16,  {  1,  1,  1,  1 } },
    { ISD::ABS,        MVT::v64i8,   {  1,  1,  1,  1 } },
    { ISD::BITREVERSE, MVT::v2i64,   {  3, 10, 10, 11 } },
    { ISD::BITREVERSE, MVT::v4i64,   {  3, 11, 10, 11 } },
    { ISD::BITREVERSE, MVT::v8i64,   {  3, 12, 10, 14 } },
    { ISD::BITREVERSE, MVT::v4i32,   {  3, 10, 10, 11 } },
    { ISD::BITREVERSE, MVT::v8i32,   {  3, 11, 10, 11 } },
    { ISD::BITREVERSE, MVT::v16i32,  {  3, 12, 10, 14 } },
    { ISD::BITREVERSE, MVT::v8i16,   {  3, 10, 10, 11 } },
    { ISD::BITREVERSE, MVT::v16i16,  {  3, 11, 10, 11 } },
    { ISD::BITREVERSE, MVT::v32i16,  {  3, 12, 10, 14 } },
    { ISD::BITREVERSE, MVT::v16i8,   {  2,  5,  9,  9 } },
    { ISD::BITREVERSE, MVT::v32i8,   {  2,  5,  9,  9 } },
    { ISD::BITREVERSE, MVT::v64i8,   {  2,  5,  9, 12 } },
    { ISD::BSWAP,      MVT::v2i64,   {  1,  1,  1,  2 } },
    { ISD::BSWAP,      MVT::v4i64,   {  1,  1,  1,  2 } },
    { ISD::BSWAP,      MVT::v8i64,   {  1,  1,  1,  2 } },
    { ISD::BSWAP,      MVT::v4i32,   {  1,  1,  1,  2 } },
    { ISD::BSWAP,      MVT::v8i32,   {  1,  1,  1,  2 } },
    { ISD::BSWAP,      MVT::v16i32,  {  1,  1,  1,  2 } },
    { ISD::BSWAP,      MVT::v8i16,   {  1,  1,  1,  2 } },
    { ISD::BSWAP,      MVT::v16i16,  {  1,  1,  1,  2 } },
    { ISD::BSWAP,      MVT::v32i16,  {  1,  1,  1,  2 } },
    { ISD::CTLZ,       MVT::v8i64,   {  8, 22, 23, 23 } },
    { ISD::CTLZ,       MVT::v16i32,  {  8, 23, 25, 25 } },
    { ISD::CTLZ,       MVT::v32i16,  {  4, 15, 15, 16 } },
    { ISD::CTLZ,       MVT::v64i8,   {  3, 12, 10,  9 } },
    { ISD::CTPOP,      MVT::v2i64,   {  3,  7, 10, 10 } },
    { ISD::CTPOP,      MVT::v4i64,   {  3,  7, 10, 10 } },
    { ISD::CTPOP,      MVT::v8i64,   {  3,  8, 10, 12 } },
    { ISD::CTPOP,      MVT::v4i32,   {  7, 11, 14, 14 } },
    { ISD::CTPOP,      MVT::v8i32,   {  7, 11, 14, 14 } },
    { ISD::CTPOP,      MVT::v16i32,  {  7, 12, 14, 16 } },
    { ISD::CTPOP,      MVT::v8i16,   {  2,  7, 11, 11 } },
    { ISD::CTPOP,      MVT::v16i16,  {  2,  7, 11, 11 } },
    { ISD::CTPOP,      MVT::v32i16,  {  3,  7, 11, 13 } },
    { ISD::CTPOP,      MVT::v16i8,   {  2,  4,  8,  8 } },
    { ISD::CTPOP,      MVT::v32i8,   {  2,  4,  8,  8 } },
    { ISD::CTPOP,      MVT::v64i8,   {  2,  5,  8, 10 } },
    { ISD::CTTZ,       MVT::v8i16,   {  3,  9, 14, 14 } },
    { ISD::CTTZ,       MVT::v16i16,  {  3,  9, 14, 14 } },
    { ISD::CTTZ,       MVT::v32i16,  {  3, 10, 14, 16 } },
    { ISD::CTTZ,       MVT::v16i8,   {  2,  6, 11, 11 } },
    { ISD::CTTZ,       MVT::v32i8,   {  2,  6, 11, 11 } },
    { ISD::CTTZ,       MVT::v64i8,   {  3,  7, 11, 13 } },
    { ISD::ROTL,       MVT::v32i16,  {  2,  8,  6,  8 } },
    { ISD::ROTL,       MVT::v16i16,  {  2,  8,  6,  7 } },
    { ISD::ROTL,       MVT::v8i16,   {  2,  7,  6,  7 } },
    { ISD::ROTL,       MVT::v64i8,   {  5,  6, 11, 12 } },
    { ISD::ROTL,       MVT::v32i8,   {  5, 15,  7, 10 } },
    { ISD::ROTL,       MVT::v16i8,   {  5, 15,  7, 10 } },
    { ISD::ROTR,       MVT::v32i16,  {  2,  8,  6,  8 } },
    { ISD::ROTR,       MVT::v16i16,  {  2,  8,  6,  7 } },
    { ISD::ROTR,       MVT::v8i16,   {  2,  7,  6,  7 } },
    { ISD::ROTR,       MVT::v64i8,   {  5,  6, 12, 14 } },
    { ISD::ROTR,       MVT::v32i8,   {  5, 14,  6,  9 } },
    { ISD::ROTR,       MVT::v16i8,   {  5, 14,  6,  9 } },
    { X86ISD::VROTLI,  MVT::v32i16,  {  2,  5,  3,  3 } },
    { X86ISD::VROTLI,  MVT::v16i16,  {  1,  5,  3,  3 } },
    { X86ISD::VROTLI,  MVT::v8i16,   {  1,  5,  3,  3 } },
    { X86ISD::VROTLI,  MVT::v64i8,   {  2,  9,  3,  4 } },
    { X86ISD::VROTLI,  MVT::v32i8,   {  1,  9,  3,  4 } },
    { X86ISD::VROTLI,  MVT::v16i8,   {  1,  8,  3,  4 } },
    { ISD::SADDSAT,    MVT::v32i16,  {  1 } },
    { ISD::SADDSAT,    MVT::v64i8,   {  1 } },
    { ISD::SMAX,       MVT::v32i16,  {  1,  1,  1,  1 } },
    { ISD::SMAX,       MVT::v64i8,   {  1,  1,  1,  1 } },
    { ISD::SMIN,       MVT::v32i16,  {  1,  1,  1,  1 } },
    { ISD::SMIN,       MVT::v64i8,   {  1,  1,  1,  1 } },
    { ISD::SSUBSAT,    MVT::v32i16,  {  1 } },
    { ISD::SSUBSAT,    MVT::v64i8,   {  1 } },
    { ISD::UADDSAT,    MVT::v32i16,  {  1 } },
    { ISD::UADDSAT,    MVT::v64i8,   {  1 } },
    { ISD::UMAX,       MVT::v32i16,  {  1,  1,  1,  1 } },
    { ISD::UMAX,       MVT::v64i8,   {  1,  1,  1,  1 } },
    { ISD::UMIN,       MVT::v32i16,  {  1,  1,  1,  1 } },
    { ISD::UMIN,       MVT::v64i8,   {  1,  1,  1,  1 } },
    { ISD::USUBSAT,    MVT::v32i16,  {  1 } },
    { ISD::USUBSAT,    MVT::v64i8,   {  1 } },
  };
  static const CostKindTblEntry AVX512CostTbl[] = {
    { ISD::ABS,        MVT::v8i64,   {  1,  1,  1,  1 } },
    { ISD::ABS,        MVT::v4i64,   {  1,  1,  1,  1 } },
    { ISD::ABS,        MVT::v2i64,   {  1,  1,  1,  1 } },
    { ISD::ABS,        MVT::v16i32,  {  1,  1,  1,  1 } },
    { ISD::ABS,        MVT::v8i32,   {  1,  1,  1,  1 } },
    { ISD::ABS,        MVT::v32i16,  {  2,  7,  4,  4 } },
    { ISD::ABS,        MVT::v16i16,  {  1,  1,  1,  1 } },
    { ISD::ABS,        MVT::v64i8,   {  2,  7,  4,  4 } },
    { ISD::ABS,        MVT::v32i8,   {  1,  1,  1,  1 } },
    { ISD::BITREVERSE, MVT::v8i64,   {  9, 13, 20, 20 } },
    { ISD::BITREVERSE, MVT::v16i32,  {  9, 13, 20, 20 } },
    { ISD::BITREVERSE, MVT::v32i16,  {  9, 13, 20, 20 } },
    { ISD::BITREVERSE, MVT::v64i8,   {  6, 11, 17, 17 } },
    { ISD::BSWAP,      MVT::v8i64,   {  4,  7,  5,  5 } },
    { ISD::BSWAP,      MVT::v16i32,  {  4,  7,  5,  5 } },
    { ISD::BSWAP,      MVT::v32i16,  {  4,  7,  5,  5 } },
    { ISD::CTLZ,       MVT::v8i64,   { 10, 28, 32, 32 } },
    { ISD::CTLZ,       MVT::v16i32,  { 12, 30, 38, 38 } },
    { ISD::CTLZ,       MVT::v32i16,  {  8, 15, 29, 29 } },
    { ISD::CTLZ,       MVT::v64i8,   {  6, 11, 19, 19 } },
    { ISD::CTPOP,      MVT::v8i64,   { 16, 16, 19, 19 } },
    { ISD::CTPOP,      MVT::v16i32,  { 24, 19, 27, 27 } },
    { ISD::CTPOP,      MVT::v32i16,  { 18, 15, 22, 22 } },
    { ISD::CTPOP,      MVT::v64i8,   { 12, 11, 16, 16 } },
    { ISD::CTTZ,       MVT::v8i64,   {  2,  8,  6,  7 } },
    { ISD::CTTZ,       MVT::v16i32,  {  2,  8,  6,  7 } },
    { ISD::CTTZ,       MVT::v32i16,  {  7, 17, 27, 27 } },
    { ISD::CTTZ,       MVT::v64i8,   {  6, 13, 21, 21 } },
    { ISD::ROTL,       MVT::v8i64,   {  1,  1,  1,  1 } },
    { ISD::ROTL,       MVT::v4i64,   {  1,  1,  1,  1 } },
    { ISD::ROTL,       MVT::v2i64,   {  1,  1,  1,  1 } },
    { ISD::ROTL,       MVT::v16i32,  {  1,  1,  1,  1 } },
    { ISD::ROTL,       MVT::v8i32,   {  1,  1,  1,  1 } },
    { ISD::ROTL,       MVT::v4i32,   {  1,  1,  1,  1 } },
    { ISD::ROTR,       MVT::v8i64,   {  1,  1,  1,  1 } },
    { ISD::ROTR,       MVT::v4i64,   {  1,  1,  1,  1 } },
    { ISD::ROTR,       MVT::v2i64,   {  1,  1,  1,  1 } },
    { ISD::ROTR,       MVT::v16i32,  {  1,  1,  1,  1 } },
    { ISD::ROTR,       MVT::v8i32,   {  1,  1,  1,  1 } },
    { ISD::ROTR,       MVT::v4i32,   {  1,  1,  1,  1 } },
    { X86ISD::VROTLI,  MVT::v8i64,   {  1,  1,  1,  1 } },
    { X86ISD::VROTLI,  MVT::v4i64,   {  1,  1,  1,  1 } },
    { X86ISD::VROTLI,  MVT::v2i64,   {  1,  1,  1,  1 } },
    { X86ISD::VROTLI,  MVT::v16i32,  {  1,  1,  1,  1 } },
    { X86ISD::VROTLI,  MVT::v8i32,   {  1,  1,  1,  1 } },
    { X86ISD::VROTLI,  MVT::v4i32,   {  1,  1,  1,  1 } },
    { ISD::SMAX,       MVT::v8i64,   {  1,  3,  1,  1 } },
    { ISD::SMAX,       MVT::v16i32,  {  1,  1,  1,  1 } },
    { ISD::SMAX,       MVT::v32i16,  {  3,  7,  5,  5 } },
    { ISD::SMAX,       MVT::v64i8,   {  3,  7,  5,  5 } },
    { ISD::SMAX,       MVT::v4i64,   {  1,  3,  1,  1 } },
    { ISD::SMAX,       MVT::v2i64,   {  1,  3,  1,  1 } },
    { ISD::SMIN,       MVT::v8i64,   {  1,  3,  1,  1 } },
    { ISD::SMIN,       MVT::v16i32,  {  1,  1,  1,  1 } },
    { ISD::SMIN,       MVT::v32i16,  {  3,  7,  5,  5 } },
    { ISD::SMIN,       MVT::v64i8,   {  3,  7,  5,  5 } },
    { ISD::SMIN,       MVT::v4i64,   {  1,  3,  1,  1 } },
    { ISD::SMIN,       MVT::v2i64,   {  1,  3,  1,  1 } },
    { ISD::UMAX,       MVT::v8i64,   {  1,  3,  1,  1 } },
    { ISD::UMAX,       MVT::v16i32,  {  1,  1,  1,  1 } },
    { ISD::UMAX,       MVT::v32i16,  {  3,  7,  5,  5 } },
    { ISD::UMAX,       MVT::v64i8,   {  3,  7,  5,  5 } },
    { ISD::UMAX,       MVT::v4i64,   {  1,  3,  1,  1 } },
    { ISD::UMAX,       MVT::v2i64,   {  1,  3,  1,  1 } },
    { ISD::UMIN,       MVT::v8i64,   {  1,  3,  1,  1 } },
    { ISD::UMIN,       MVT::v16i32,  {  1,  1,  1,  1 } },
    { ISD::UMIN,       MVT::v32i16,  {  3,  7,  5,  5 } },
    { ISD::UMIN,       MVT::v64i8,   {  3,  7,  5,  5 } },
    { ISD::UMIN,       MVT::v4i64,   {  1,  3,  1,  1 } },
    { ISD::UMIN,       MVT::v2i64,   {  1,  3,  1,  1 } },
    { ISD::USUBSAT,    MVT::v16i32,  {  2 } }, // pmaxud + psubd
    { ISD::USUBSAT,    MVT::v2i64,   {  2 } }, // pmaxuq + psubq
    { ISD::USUBSAT,    MVT::v4i64,   {  2 } }, // pmaxuq + psubq
    { ISD::USUBSAT,    MVT::v8i64,   {  2 } }, // pmaxuq + psubq
    { ISD::UADDSAT,    MVT::v16i32,  {  3 } }, // not + pminud + paddd
    { ISD::UADDSAT,    MVT::v2i64,   {  3 } }, // not + pminuq + paddq
    { ISD::UADDSAT,    MVT::v4i64,   {  3 } }, // not + pminuq + paddq
    { ISD::UADDSAT,    MVT::v8i64,   {  3 } }, // not + pminuq + paddq
    { ISD::SADDSAT,    MVT::v32i16,  {  2 } },
    { ISD::SADDSAT,    MVT::v64i8,   {  2 } },
    { ISD::SSUBSAT,    MVT::v32i16,  {  2 } },
    { ISD::SSUBSAT,    MVT::v64i8,   {  2 } },
    { ISD::UADDSAT,    MVT::v32i16,  {  2 } },
    { ISD::UADDSAT,    MVT::v64i8,   {  2 } },
    { ISD::USUBSAT,    MVT::v32i16,  {  2 } },
    { ISD::USUBSAT,    MVT::v64i8,   {  2 } },
    { ISD::FMAXNUM,    MVT::f32,     {  2,  2,  3,  3 } },
    { ISD::FMAXNUM,    MVT::v4f32,   {  1,  1,  3,  3 } },
    { ISD::FMAXNUM,    MVT::v8f32,   {  2,  2,  3,  3 } },
    { ISD::FMAXNUM,    MVT::v16f32,  {  4,  4,  3,  3 } },
    { ISD::FMAXNUM,    MVT::f64,     {  2,  2,  3,  3 } },
    { ISD::FMAXNUM,    MVT::v2f64,   {  1,  1,  3,  3 } },
    { ISD::FMAXNUM,    MVT::v4f64,   {  2,  2,  3,  3 } },
    { ISD::FMAXNUM,    MVT::v8f64,   {  3,  3,  3,  3 } },
    { ISD::FSQRT,      MVT::f32,     {  3, 12,  1,  1 } }, // Skylake from http://www.agner.org/
    { ISD::FSQRT,      MVT::v4f32,   {  3, 12,  1,  1 } }, // Skylake from http://www.agner.org/
    { ISD::FSQRT,      MVT::v8f32,   {  6, 12,  1,  1 } }, // Skylake from http://www.agner.org/
    { ISD::FSQRT,      MVT::v16f32,  { 12, 20,  1,  3 } }, // Skylake from http://www.agner.org/
    { ISD::FSQRT,      MVT::f64,     {  6, 18,  1,  1 } }, // Skylake from http://www.agner.org/
    { ISD::FSQRT,      MVT::v2f64,   {  6, 18,  1,  1 } }, // Skylake from http://www.agner.org/
    { ISD::FSQRT,      MVT::v4f64,   { 12, 18,  1,  1 } }, // Skylake from http://www.agner.org/
    { ISD::FSQRT,      MVT::v8f64,   { 24, 32,  1,  3 } }, // Skylake from http://www.agner.org/
  };
  static const CostKindTblEntry XOPCostTbl[] = {
    { ISD::BITREVERSE, MVT::v4i64,   {  3,  6,  5,  6 } },
    { ISD::BITREVERSE, MVT::v8i32,   {  3,  6,  5,  6 } },
    { ISD::BITREVERSE, MVT::v16i16,  {  3,  6,  5,  6 } },
    { ISD::BITREVERSE, MVT::v32i8,   {  3,  6,  5,  6 } },
    { ISD::BITREVERSE, MVT::v2i64,   {  2,  7,  1,  1 } },
    { ISD::BITREVERSE, MVT::v4i32,   {  2,  7,  1,  1 } },
    { ISD::BITREVERSE, MVT::v8i16,   {  2,  7,  1,  1 } },
    { ISD::BITREVERSE, MVT::v16i8,   {  2,  7,  1,  1 } },
    { ISD::BITREVERSE, MVT::i64,     {  2,  2,  3,  4 } },
    { ISD::BITREVERSE, MVT::i32,     {  2,  2,  3,  4 } },
    { ISD::BITREVERSE, MVT::i16,     {  2,  2,  3,  4 } },
    { ISD::BITREVERSE, MVT::i8,      {  2,  2,  3,  4 } },
    // XOP: ROTL = VPROT(X,Y), ROTR = VPROT(X,SUB(0,Y))
    { ISD::ROTL,       MVT::v4i64,   {  4,  7,  5,  6 } },
    { ISD::ROTL,       MVT::v8i32,   {  4,  7,  5,  6 } },
    { ISD::ROTL,       MVT::v16i16,  {  4,  7,  5,  6 } },
    { ISD::ROTL,       MVT::v32i8,   {  4,  7,  5,  6 } },
    { ISD::ROTL,       MVT::v2i64,   {  1,  3,  1,  1 } },
    { ISD::ROTL,       MVT::v4i32,   {  1,  3,  1,  1 } },
    { ISD::ROTL,       MVT::v8i16,   {  1,  3,  1,  1 } },
    { ISD::ROTL,       MVT::v16i8,   {  1,  3,  1,  1 } },
    { ISD::ROTR,       MVT::v4i64,   {  4,  7,  8,  9 } },
    { ISD::ROTR,       MVT::v8i32,   {  4,  7,  8,  9 } },
    { ISD::ROTR,       MVT::v16i16,  {  4,  7,  8,  9 } },
    { ISD::ROTR,       MVT::v32i8,   {  4,  7,  8,  9 } },
    { ISD::ROTR,       MVT::v2i64,   {  1,  3,  3,  3 } },
    { ISD::ROTR,       MVT::v4i32,   {  1,  3,  3,  3 } },
    { ISD::ROTR,       MVT::v8i16,   {  1,  3,  3,  3 } },
    { ISD::ROTR,       MVT::v16i8,   {  1,  3,  3,  3 } },
    { X86ISD::VROTLI,  MVT::v4i64,   {  4,  7,  5,  6 } },
    { X86ISD::VROTLI,  MVT::v8i32,   {  4,  7,  5,  6 } },
    { X86ISD::VROTLI,  MVT::v16i16,  {  4,  7,  5,  6 } },
    { X86ISD::VROTLI,  MVT::v32i8,   {  4,  7,  5,  6 } },
    { X86ISD::VROTLI,  MVT::v2i64,   {  1,  3,  1,  1 } },
    { X86ISD::VROTLI,  MVT::v4i32,   {  1,  3,  1,  1 } },
    { X86ISD::VROTLI,  MVT::v8i16,   {  1,  3,  1,  1 } },
    { X86ISD::VROTLI,  MVT::v16i8,   {  1,  3,  1,  1 } },
  };
  static const CostKindTblEntry AVX2CostTbl[] = {
    { ISD::ABS,        MVT::v2i64,   {  2,  4,  3,  5 } }, // VBLENDVPD(X,VPSUBQ(0,X),X)
    { ISD::ABS,        MVT::v4i64,   {  2,  4,  3,  5 } }, // VBLENDVPD(X,VPSUBQ(0,X),X)
    { ISD::ABS,        MVT::v4i32,   {  1,  1,  1,  1 } },
    { ISD::ABS,        MVT::v8i32,   {  1,  1,  1,  2 } },
    { ISD::ABS,        MVT::v8i16,   {  1,  1,  1,  1 } },
    { ISD::ABS,        MVT::v16i16,  {  1,  1,  1,  2 } },
    { ISD::ABS,        MVT::v16i8,   {  1,  1,  1,  1 } },
    { ISD::ABS,        MVT::v32i8,   {  1,  1,  1,  2 } },
    { ISD::BITREVERSE, MVT::v2i64,   {  3, 11, 10, 11 } },
    { ISD::BITREVERSE, MVT::v4i64,   {  5, 11, 10, 17 } },
    { ISD::BITREVERSE, MVT::v4i32,   {  3, 11, 10, 11 } },
    { ISD::BITREVERSE, MVT::v8i32,   {  5, 11, 10, 17 } },
    { ISD::BITREVERSE, MVT::v8i16,   {  3, 11, 10, 11 } },
    { ISD::BITREVERSE, MVT::v16i16,  {  5, 11, 10, 17 } },
    { ISD::BITREVERSE, MVT::v16i8,   {  3,  6,  9,  9 } },
    { ISD::BITREVERSE, MVT::v32i8,   {  4,  5,  9, 15 } },
    { ISD::BSWAP,      MVT::v2i64,   {  1,  2,  1,  2 } },
    { ISD::BSWAP,      MVT::v4i64,   {  1,  3,  1,  2 } },
    { ISD::BSWAP,      MVT::v4i32,   {  1,  2,  1,  2 } },
    { ISD::BSWAP,      MVT::v8i32,   {  1,  3,  1,  2 } },
    { ISD::BSWAP,      MVT::v8i16,   {  1,  2,  1,  2 } },
    { ISD::BSWAP,      MVT::v16i16,  {  1,  3,  1,  2 } },
    { ISD::CTLZ,       MVT::v2i64,   {  7, 18, 24, 25 } },
    { ISD::CTLZ,       MVT::v4i64,   { 14, 18, 24, 44 } },
    { ISD::CTLZ,       MVT::v4i32,   {  5, 16, 19, 20 } },
    { ISD::CTLZ,       MVT::v8i32,   { 10, 16, 19, 34 } },
    { ISD::CTLZ,       MVT::v8i16,   {  4, 13, 14, 15 } },
    { ISD::CTLZ,       MVT::v16i16,  {  6, 14, 14, 24 } },
    { ISD::CTLZ,       MVT::v16i8,   {  3, 12,  9, 10 } },
    { ISD::CTLZ,       MVT::v32i8,   {  4, 12,  9, 14 } },
    { ISD::CTPOP,      MVT::v2i64,   {  3,  9, 10, 10 } },
    { ISD::CTPOP,      MVT::v4i64,   {  4,  9, 10, 14 } },
    { ISD::CTPOP,      MVT::v4i32,   {  7, 12, 14, 14 } },
    { ISD::CTPOP,      MVT::v8i32,   {  7, 12, 14, 18 } },
    { ISD::CTPOP,      MVT::v8i16,   {  3,  7, 11, 11 } },
    { ISD::CTPOP,      MVT::v16i16,  {  6,  8, 11, 18 } },
    { ISD::CTPOP,      MVT::v16i8,   {  2,  5,  8,  8 } },
    { ISD::CTPOP,      MVT::v32i8,   {  3,  5,  8, 12 } },
    { ISD::CTTZ,       MVT::v2i64,   {  4, 11, 13, 13 } },
    { ISD::CTTZ,       MVT::v4i64,   {  5, 11, 13, 20 } },
    { ISD::CTTZ,       MVT::v4i32,   {  7, 14, 17, 17 } },
    { ISD::CTTZ,       MVT::v8i32,   {  7, 15, 17, 24 } },
    { ISD::CTTZ,       MVT::v8i16,   {  4,  9, 14, 14 } },
    { ISD::CTTZ,       MVT::v16i16,  {  6,  9, 14, 24 } },
    { ISD::CTTZ,       MVT::v16i8,   {  3,  7, 11, 11 } },
    { ISD::CTTZ,       MVT::v32i8,   {  5,  7, 11, 18 } },
    { ISD::SADDSAT,    MVT::v16i16,  {  1 } },
    { ISD::SADDSAT,    MVT::v32i8,   {  1 } },
    { ISD::SMAX,       MVT::v2i64,   {  2,  7,  2,  3 } },
    { ISD::SMAX,       MVT::v4i64,   {  2,  7,  2,  3 } },
    { ISD::SMAX,       MVT::v8i32,   {  1,  1,  1,  2 } },
    { ISD::SMAX,       MVT::v16i16,  {  1,  1,  1,  2 } },
    { ISD::SMAX,       MVT::v32i8,   {  1,  1,  1,  2 } },
    { ISD::SMIN,       MVT::v2i64,   {  2,  7,  2,  3 } },
    { ISD::SMIN,       MVT::v4i64,   {  2,  7,  2,  3 } },
    { ISD::SMIN,       MVT::v8i32,   {  1,  1,  1,  2 } },
    { ISD::SMIN,       MVT::v16i16,  {  1,  1,  1,  2 } },
    { ISD::SMIN,       MVT::v32i8,   {  1,  1,  1,  2 } },
    { ISD::SSUBSAT,    MVT::v16i16,  {  1 } },
    { ISD::SSUBSAT,    MVT::v32i8,   {  1 } },
    { ISD::UADDSAT,    MVT::v16i16,  {  1 } },
    { ISD::UADDSAT,    MVT::v32i8,   {  1 } },
    { ISD::UADDSAT,    MVT::v8i32,   {  3 } }, // not + pminud + paddd
    { ISD::UMAX,       MVT::v2i64,   {  2,  8,  5,  6 } },
    { ISD::UMAX,       MVT::v4i64,   {  2,  8,  5,  8 } },
    { ISD::UMAX,       MVT::v8i32,   {  1,  1,  1,  2 } },
    { ISD::UMAX,       MVT::v16i16,  {  1,  1,  1,  2 } },
    { ISD::UMAX,       MVT::v32i8,   {  1,  1,  1,  2 } },
    { ISD::UMIN,       MVT::v2i64,   {  2,  8,  5,  6 } },
    { ISD::UMIN,       MVT::v4i64,   {  2,  8,  5,  8 } },
    { ISD::UMIN,       MVT::v8i32,   {  1,  1,  1,  2 } },
    { ISD::UMIN,       MVT::v16i16,  {  1,  1,  1,  2 } },
    { ISD::UMIN,       MVT::v32i8,   {  1,  1,  1,  2 } },
    { ISD::USUBSAT,    MVT::v16i16,  {  1 } },
    { ISD::USUBSAT,    MVT::v32i8,   {  1 } },
    { ISD::USUBSAT,    MVT::v8i32,   {  2 } }, // pmaxud + psubd
    { ISD::FMAXNUM,    MVT::f32,     {  2,  7,  3,  5 } }, // MAXSS + CMPUNORDSS + BLENDVPS
    { ISD::FMAXNUM,    MVT::v4f32,   {  2,  7,  3,  5 } }, // MAXPS + CMPUNORDPS + BLENDVPS
    { ISD::FMAXNUM,    MVT::v8f32,   {  3,  7,  3,  6 } }, // MAXPS + CMPUNORDPS + BLENDVPS
    { ISD::FMAXNUM,    MVT::f64,     {  2,  7,  3,  5 } }, // MAXSD + CMPUNORDSD + BLENDVPD
    { ISD::FMAXNUM,    MVT::v2f64,   {  2,  7,  3,  5 } }, // MAXPD + CMPUNORDPD + BLENDVPD
    { ISD::FMAXNUM,    MVT::v4f64,   {  3,  7,  3,  6 } }, // MAXPD + CMPUNORDPD + BLENDVPD
    { ISD::FSQRT,      MVT::f32,     {  7, 15,  1,  1 } }, // vsqrtss
    { ISD::FSQRT,      MVT::v4f32,   {  7, 15,  1,  1 } }, // vsqrtps
    { ISD::FSQRT,      MVT::v8f32,   { 14, 21,  1,  3 } }, // vsqrtps
    { ISD::FSQRT,      MVT::f64,     { 14, 21,  1,  1 } }, // vsqrtsd
    { ISD::FSQRT,      MVT::v2f64,   { 14, 21,  1,  1 } }, // vsqrtpd
    { ISD::FSQRT,      MVT::v4f64,   { 28, 35,  1,  3 } }, // vsqrtpd
  };
  static const CostKindTblEntry AVX1CostTbl[] = {
    { ISD::ABS,        MVT::v4i64,   {  6,  8,  6, 12 } }, // VBLENDVPD(X,VPSUBQ(0,X),X)
    { ISD::ABS,        MVT::v8i32,   {  3,  6,  4,  5 } },
    { ISD::ABS,        MVT::v16i16,  {  3,  6,  4,  5 } },
    { ISD::ABS,        MVT::v32i8,   {  3,  6,  4,  5 } },
    { ISD::BITREVERSE, MVT::v4i64,   { 17, 20, 20, 33 } }, // 2 x 128-bit Op + extract/insert
    { ISD::BITREVERSE, MVT::v2i64,   {  8, 13, 10, 16 } },
    { ISD::BITREVERSE, MVT::v8i32,   { 17, 20, 20, 33 } }, // 2 x 128-bit Op + extract/insert
    { ISD::BITREVERSE, MVT::v4i32,   {  8, 13, 10, 16 } },
    { ISD::BITREVERSE, MVT::v16i16,  { 17, 20, 20, 33 } }, // 2 x 128-bit Op + extract/insert
    { ISD::BITREVERSE, MVT::v8i16,   {  8, 13, 10, 16 } },
    { ISD::BITREVERSE, MVT::v32i8,   { 13, 15, 17, 26 } }, // 2 x 128-bit Op + extract/insert
    { ISD::BITREVERSE, MVT::v16i8,   {  7,  7,  9, 13 } },
    { ISD::BSWAP,      MVT::v4i64,   {  5,  6,  5, 10 } },
    { ISD::BSWAP,      MVT::v2i64,   {  2,  2,  1,  3 } },
    { ISD::BSWAP,      MVT::v8i32,   {  5,  6,  5, 10 } },
    { ISD::BSWAP,      MVT::v4i32,   {  2,  2,  1,  3 } },
    { ISD::BSWAP,      MVT::v16i16,  {  5,  6,  5, 10 } },
    { ISD::BSWAP,      MVT::v8i16,   {  2,  2,  1,  3 } },
    { ISD::CTLZ,       MVT::v4i64,   { 29, 33, 49, 58 } }, // 2 x 128-bit Op + extract/insert
    { ISD::CTLZ,       MVT::v2i64,   { 14, 24, 24, 28 } },
    { ISD::CTLZ,       MVT::v8i32,   { 24, 28, 39, 48 } }, // 2 x 128-bit Op + extract/insert
    { ISD::CTLZ,       MVT::v4i32,   { 12, 20, 19, 23 } },
    { ISD::CTLZ,       MVT::v16i16,  { 19, 22, 29, 38 } }, // 2 x 128-bit Op + extract/insert
    { ISD::CTLZ,       MVT::v8i16,   {  9, 16, 14, 18 } },
    { ISD::CTLZ,       MVT::v32i8,   { 14, 15, 19, 28 } }, // 2 x 128-bit Op + extract/insert
    { ISD::CTLZ,       MVT::v16i8,   {  7, 12,  9, 13 } },
    { ISD::CTPOP,      MVT::v4i64,   { 14, 18, 19, 28 } }, // 2 x 128-bit Op + extract/insert
    { ISD::CTPOP,      MVT::v2i64,   {  7, 14, 10, 14 } },
    { ISD::CTPOP,      MVT::v8i32,   { 18, 24, 27, 36 } }, // 2 x 128-bit Op + extract/insert
    { ISD::CTPOP,      MVT::v4i32,   {  9, 20, 14, 18 } },
    { ISD::CTPOP,      MVT::v16i16,  { 16, 21, 22, 31 } }, // 2 x 128-bit Op + extract/insert
    { ISD::CTPOP,      MVT::v8i16,   {  8, 18, 11, 15 } },
    { ISD::CTPOP,      MVT::v32i8,   { 13, 15, 16, 25 } }, // 2 x 128-bit Op + extract/insert
    { ISD::CTPOP,      MVT::v16i8,   {  6, 12,  8, 12 } },
    { ISD::CTTZ,       MVT::v4i64,   { 17, 22, 24, 33 } }, // 2 x 128-bit Op + extract/insert
    { ISD::CTTZ,       MVT::v2i64,   {  9, 19, 13, 17 } },
    { ISD::CTTZ,       MVT::v8i32,   { 21, 27, 32, 41 } }, // 2 x 128-bit Op + extract/insert
    { ISD::CTTZ,       MVT::v4i32,   { 11, 24, 17, 21 } },
    { ISD::CTTZ,       MVT::v16i16,  { 18, 24, 27, 36 } }, // 2 x 128-bit Op + extract/insert
    { ISD::CTTZ,       MVT::v8i16,   {  9, 21, 14, 18 } },
    { ISD::CTTZ,       MVT::v32i8,   { 15, 18, 21, 30 } }, // 2 x 128-bit Op + extract/insert
    { ISD::CTTZ,       MVT::v16i8,   {  8, 16, 11, 15 } },
    { ISD::SADDSAT,    MVT::v16i16,  {  4 } }, // 2 x 128-bit Op + extract/insert
    { ISD::SADDSAT,    MVT::v32i8,   {  4 } }, // 2 x 128-bit Op + extract/insert
    { ISD::SMAX,       MVT::v4i64,   {  6,  9,  6, 12 } }, // 2 x 128-bit Op + extract/insert
    { ISD::SMAX,       MVT::v2i64,   {  3,  7,  2,  4 } },
    { ISD::SMAX,       MVT::v8i32,   {  4,  6,  5,  6 } }, // 2 x 128-bit Op + extract/insert
    { ISD::SMAX,       MVT::v16i16,  {  4,  6,  5,  6 } }, // 2 x 128-bit Op + extract/insert
    { ISD::SMAX,       MVT::v32i8,   {  4,  6,  5,  6 } }, // 2 x 128-bit Op + extract/insert
    { ISD::SMIN,       MVT::v4i64,   {  6,  9,  6, 12 } }, // 2 x 128-bit Op + extract/insert
    { ISD::SMIN,       MVT::v2i64,   {  3,  7,  2,  3 } },
    { ISD::SMIN,       MVT::v8i32,   {  4,  6,  5,  6 } }, // 2 x 128-bit Op + extract/insert
    { ISD::SMIN,       MVT::v16i16,  {  4,  6,  5,  6 } }, // 2 x 128-bit Op + extract/insert
    { ISD::SMIN,       MVT::v32i8,   {  4,  6,  5,  6 } }, // 2 x 128-bit Op + extract/insert
    { ISD::SSUBSAT,    MVT::v16i16,  {  4 } }, // 2 x 128-bit Op + extract/insert
    { ISD::SSUBSAT,    MVT::v32i8,   {  4 } }, // 2 x 128-bit Op + extract/insert
    { ISD::UADDSAT,    MVT::v16i16,  {  4 } }, // 2 x 128-bit Op + extract/insert
    { ISD::UADDSAT,    MVT::v32i8,   {  4 } }, // 2 x 128-bit Op + extract/insert
    { ISD::UADDSAT,    MVT::v8i32,   {  8 } }, // 2 x 128-bit Op + extract/insert
    { ISD::UMAX,       MVT::v4i64,   {  9, 10, 11, 17 } }, // 2 x 128-bit Op + extract/insert
    { ISD::UMAX,       MVT::v2i64,   {  4,  8,  5,  7 } },
    { ISD::UMAX,       MVT::v8i32,   {  4,  6,  5,  6 } }, // 2 x 128-bit Op + extract/insert
    { ISD::UMAX,       MVT::v16i16,  {  4,  6,  5,  6 } }, // 2 x 128-bit Op + extract/insert
    { ISD::UMAX,       MVT::v32i8,   {  4,  6,  5,  6 } }, // 2 x 128-bit Op + extract/insert
    { ISD::UMIN,       MVT::v4i64,   {  9, 10, 11, 17 } }, // 2 x 128-bit Op + extract/insert
    { ISD::UMIN,       MVT::v2i64,   {  4,  8,  5,  7 } },
    { ISD::UMIN,       MVT::v8i32,   {  4,  6,  5,  6 } }, // 2 x 128-bit Op + extract/insert
    { ISD::UMIN,       MVT::v16i16,  {  4,  6,  5,  6 } }, // 2 x 128-bit Op + extract/insert
    { ISD::UMIN,       MVT::v32i8,   {  4,  6,  5,  6 } }, // 2 x 128-bit Op + extract/insert
    { ISD::USUBSAT,    MVT::v16i16,  {  4 } }, // 2 x 128-bit Op + extract/insert
    { ISD::USUBSAT,    MVT::v32i8,   {  4 } }, // 2 x 128-bit Op + extract/insert
    { ISD::USUBSAT,    MVT::v8i32,   {  6 } }, // 2 x 128-bit Op + extract/insert
    { ISD::FMAXNUM,    MVT::f32,     {  3,  6,  3,  5 } }, // MAXSS + CMPUNORDSS + BLENDVPS
    { ISD::FMAXNUM,    MVT::v4f32,   {  3,  6,  3,  5 } }, // MAXPS + CMPUNORDPS + BLENDVPS
    { ISD::FMAXNUM,    MVT::v8f32,   {  5,  7,  3, 10 } }, // MAXPS + CMPUNORDPS + BLENDVPS
    { ISD::FMAXNUM,    MVT::f64,     {  3,  6,  3,  5 } }, // MAXSD + CMPUNORDSD + BLENDVPD
    { ISD::FMAXNUM,    MVT::v2f64,   {  3,  6,  3,  5 } }, // MAXPD + CMPUNORDPD + BLENDVPD
    { ISD::FMAXNUM,    MVT::v4f64,   {  5,  7,  3, 10 } }, // MAXPD + CMPUNORDPD + BLENDVPD
    { ISD::FSQRT,      MVT::f32,     { 21, 21,  1,  1 } }, // vsqrtss
    { ISD::FSQRT,      MVT::v4f32,   { 21, 21,  1,  1 } }, // vsqrtps
    { ISD::FSQRT,      MVT::v8f32,   { 42, 42,  1,  3 } }, // vsqrtps
    { ISD::FSQRT,      MVT::f64,     { 27, 27,  1,  1 } }, // vsqrtsd
    { ISD::FSQRT,      MVT::v2f64,   { 27, 27,  1,  1 } }, // vsqrtpd
    { ISD::FSQRT,      MVT::v4f64,   { 54, 54,  1,  3 } }, // vsqrtpd
  };
  static const CostKindTblEntry GFNICostTbl[] = {
    { ISD::BITREVERSE, MVT::i8,      {  3,  3,  3,  4 } }, // gf2p8affineqb
    { ISD::BITREVERSE, MVT::i16,     {  3,  3,  4,  6 } }, // gf2p8affineqb
    { ISD::BITREVERSE, MVT::i32,     {  3,  3,  4,  5 } }, // gf2p8affineqb
    { ISD::BITREVERSE, MVT::i64,     {  3,  3,  4,  6 } }, // gf2p8affineqb
    { ISD::BITREVERSE, MVT::v16i8,   {  1,  6,  1,  2 } }, // gf2p8affineqb
    { ISD::BITREVERSE, MVT::v32i8,   {  1,  6,  1,  2 } }, // gf2p8affineqb
    { ISD::BITREVERSE, MVT::v64i8,   {  1,  6,  1,  2 } }, // gf2p8affineqb
    { ISD::BITREVERSE, MVT::v8i16,   {  1,  8,  2,  4 } }, // gf2p8affineqb
    { ISD::BITREVERSE, MVT::v16i16,  {  1,  9,  2,  4 } }, // gf2p8affineqb
    { ISD::BITREVERSE, MVT::v32i16,  {  1,  9,  2,  4 } }, // gf2p8affineqb
    { ISD::BITREVERSE, MVT::v4i32,   {  1,  8,  2,  4 } }, // gf2p8affineqb
    { ISD::BITREVERSE, MVT::v8i32,   {  1,  9,  2,  4 } }, // gf2p8affineqb
    { ISD::BITREVERSE, MVT::v16i32,  {  1,  9,  2,  4 } }, // gf2p8affineqb
    { ISD::BITREVERSE, MVT::v2i64,   {  1,  8,  2,  4 } }, // gf2p8affineqb
    { ISD::BITREVERSE, MVT::v4i64,   {  1,  9,  2,  4 } }, // gf2p8affineqb
    { ISD::BITREVERSE, MVT::v8i64,   {  1,  9,  2,  4 } }, // gf2p8affineqb
    { X86ISD::VROTLI,  MVT::v16i8,   {  1,  6,  1,  2 } }, // gf2p8affineqb
    { X86ISD::VROTLI,  MVT::v32i8,   {  1,  6,  1,  2 } }, // gf2p8affineqb
    { X86ISD::VROTLI,  MVT::v64i8,   {  1,  6,  1,  2 } }, // gf2p8affineqb
  };
  static const CostKindTblEntry GLMCostTbl[] = {
    { ISD::FSQRT,      MVT::f32,     { 19, 20, 1, 1 } }, // sqrtss
    { ISD::FSQRT,      MVT::v4f32,   { 37, 41, 1, 5 } }, // sqrtps
    { ISD::FSQRT,      MVT::f64,     { 34, 35, 1, 1 } }, // sqrtsd
    { ISD::FSQRT,      MVT::v2f64,   { 67, 71, 1, 5 } }, // sqrtpd
  };
  static const CostKindTblEntry SLMCostTbl[] = {
    { ISD::BSWAP,      MVT::v2i64,   {  5,  5, 1, 5 } },
    { ISD::BSWAP,      MVT::v4i32,   {  5,  5, 1, 5 } },
    { ISD::BSWAP,      MVT::v8i16,   {  5,  5, 1, 5 } },
    { ISD::FSQRT,      MVT::f32,     { 20, 20, 1, 1 } }, // sqrtss
    { ISD::FSQRT,      MVT::v4f32,   { 40, 41, 1, 5 } }, // sqrtps
    { ISD::FSQRT,      MVT::f64,     { 35, 35, 1, 1 } }, // sqrtsd
    { ISD::FSQRT,      MVT::v2f64,   { 70, 71, 1, 5 } }, // sqrtpd
  };
  static const CostKindTblEntry SSE42CostTbl[] = {
    { ISD::USUBSAT,    MVT::v4i32,   {  2 } }, // pmaxud + psubd
    { ISD::UADDSAT,    MVT::v4i32,   {  3 } }, // not + pminud + paddd
    { ISD::FMAXNUM,    MVT::f32,     {  5,  5,  7,  7 } }, // MAXSS + CMPUNORDSS + BLENDVPS
    { ISD::FMAXNUM,    MVT::v4f32,   {  4,  4,  4,  5 } }, // MAXPS + CMPUNORDPS + BLENDVPS
    { ISD::FMAXNUM,    MVT::f64,     {  5,  5,  7,  7 } }, // MAXSD + CMPUNORDSD + BLENDVPD
    { ISD::FMAXNUM,    MVT::v2f64,   {  4,  4,  4,  5 } }, // MAXPD + CMPUNORDPD + BLENDVPD
    { ISD::FSQRT,      MVT::f32,     { 18, 18,  1,  1 } }, // Nehalem from http://www.agner.org/
    { ISD::FSQRT,      MVT::v4f32,   { 18, 18,  1,  1 } }, // Nehalem from http://www.agner.org/
  };
  static const CostKindTblEntry SSE41CostTbl[] = {
    { ISD::ABS,        MVT::v2i64,   {  3,  4,  3,  5 } }, // BLENDVPD(X,PSUBQ(0,X),X)
    { ISD::SMAX,       MVT::v2i64,   {  3,  7,  2,  3 } },
    { ISD::SMAX,       MVT::v4i32,   {  1,  1,  1,  1 } },
    { ISD::SMAX,       MVT::v16i8,   {  1,  1,  1,  1 } },
    { ISD::SMIN,       MVT::v2i64,   {  3,  7,  2,  3 } },
    { ISD::SMIN,       MVT::v4i32,   {  1,  1,  1,  1 } },
    { ISD::SMIN,       MVT::v16i8,   {  1,  1,  1,  1 } },
    { ISD::UMAX,       MVT::v2i64,   {  2, 11,  6,  7 } },
    { ISD::UMAX,       MVT::v4i32,   {  1,  1,  1,  1 } },
    { ISD::UMAX,       MVT::v8i16,   {  1,  1,  1,  1 } },
    { ISD::UMIN,       MVT::v2i64,   {  2, 11,  6,  7 } },
    { ISD::UMIN,       MVT::v4i32,   {  1,  1,  1,  1 } },
    { ISD::UMIN,       MVT::v8i16,   {  1,  1,  1,  1 } },
  };
  static const CostKindTblEntry SSSE3CostTbl[] = {
    { ISD::ABS,        MVT::v4i32,   {  1,  2,  1,  1 } },
    { ISD::ABS,        MVT::v8i16,   {  1,  2,  1,  1 } },
    { ISD::ABS,        MVT::v16i8,   {  1,  2,  1,  1 } },
    { ISD::BITREVERSE, MVT::v2i64,   { 16, 20, 11, 21 } },
    { ISD::BITREVERSE, MVT::v4i32,   { 16, 20, 11, 21 } },
    { ISD::BITREVERSE, MVT::v8i16,   { 16, 20, 11, 21 } },
    { ISD::BITREVERSE, MVT::v16i8,   { 11, 12, 10, 16 } },
    { ISD::BSWAP,      MVT::v2i64,   {  2,  3,  1,  5 } },
    { ISD::BSWAP,      MVT::v4i32,   {  2,  3,  1,  5 } },
    { ISD::BSWAP,      MVT::v8i16,   {  2,  3,  1,  5 } },
    { ISD::CTLZ,       MVT::v2i64,   { 18, 28, 28, 35 } },
    { ISD::CTLZ,       MVT::v4i32,   { 15, 20, 22, 28 } },
    { ISD::CTLZ,       MVT::v8i16,   { 13, 17, 16, 22 } },
    { ISD::CTLZ,       MVT::v16i8,   { 11, 15, 10, 16 } },
    { ISD::CTPOP,      MVT::v2i64,   { 13, 19, 12, 18 } },
    { ISD::CTPOP,      MVT::v4i32,   { 18, 24, 16, 22 } },
    { ISD::CTPOP,      MVT::v8i16,   { 13, 18, 14, 20 } },
    { ISD::CTPOP,      MVT::v16i8,   { 11, 12, 10, 16 } },
    { ISD::CTTZ,       MVT::v2i64,   { 13, 25, 15, 22 } },
    { ISD::CTTZ,       MVT::v4i32,   { 18, 26, 19, 25 } },
    { ISD::CTTZ,       MVT::v8i16,   { 13, 20, 17, 23 } },
    { ISD::CTTZ,       MVT::v16i8,   { 11, 16, 13, 19 } }
  };
  static const CostKindTblEntry SSE2CostTbl[] = {
    { ISD::ABS,        MVT::v2i64,   {  3,  6,  5,  5 } },
    { ISD::ABS,        MVT::v4i32,   {  1,  4,  4,  4 } },
    { ISD::ABS,        MVT::v8i16,   {  1,  2,  3,  3 } },
    { ISD::ABS,        MVT::v16i8,   {  1,  2,  3,  3 } },
    { ISD::BITREVERSE, MVT::v2i64,   { 16, 20, 32, 32 } },
    { ISD::BITREVERSE, MVT::v4i32,   { 16, 20, 30, 30 } },
    { ISD::BITREVERSE, MVT::v8i16,   { 16, 20, 25, 25 } },
    { ISD::BITREVERSE, MVT::v16i8,   { 11, 12, 21, 21 } },
    { ISD::BSWAP,      MVT::v2i64,   {  5,  6, 11, 11 } },
    { ISD::BSWAP,      MVT::v4i32,   {  5,  5,  9,  9 } },
    { ISD::BSWAP,      MVT::v8i16,   {  5,  5,  4,  5 } },
    { ISD::CTLZ,       MVT::v2i64,   { 10, 45, 36, 38 } },
    { ISD::CTLZ,       MVT::v4i32,   { 10, 45, 38, 40 } },
    { ISD::CTLZ,       MVT::v8i16,   {  9, 38, 32, 34 } },
    { ISD::CTLZ,       MVT::v16i8,   {  8, 39, 29, 32 } },
    { ISD::CTPOP,      MVT::v2i64,   { 12, 26, 16, 18 } },
    { ISD::CTPOP,      MVT::v4i32,   { 15, 29, 21, 23 } },
    { ISD::CTPOP,      MVT::v8i16,   { 13, 25, 18, 20 } },
    { ISD::CTPOP,      MVT::v16i8,   { 10, 21, 14, 16 } },
    { ISD::CTTZ,       MVT::v2i64,   { 14, 28, 19, 21 } },
    { ISD::CTTZ,       MVT::v4i32,   { 18, 31, 24, 26 } },
    { ISD::CTTZ,       MVT::v8i16,   { 16, 27, 21, 23 } },
    { ISD::CTTZ,       MVT::v16i8,   { 13, 23, 17, 19 } },
    { ISD::SADDSAT,    MVT::v8i16,   {  1 } },
    { ISD::SADDSAT,    MVT::v16i8,   {  1 } },
    { ISD::SMAX,       MVT::v2i64,   {  4,  8, 15, 15 } },
    { ISD::SMAX,       MVT::v4i32,   {  2,  4,  5,  5 } },
    { ISD::SMAX,       MVT::v8i16,   {  1,  1,  1,  1 } },
    { ISD::SMAX,       MVT::v16i8,   {  2,  4,  5,  5 } },
    { ISD::SMIN,       MVT::v2i64,   {  4,  8, 15, 15 } },
    { ISD::SMIN,       MVT::v4i32,   {  2,  4,  5,  5 } },
    { ISD::SMIN,       MVT::v8i16,   {  1,  1,  1,  1 } },
    { ISD::SMIN,       MVT::v16i8,   {  2,  4,  5,  5 } },
    { ISD::SSUBSAT,    MVT::v8i16,   {  1 } },
    { ISD::SSUBSAT,    MVT::v16i8,   {  1 } },
    { ISD::UADDSAT,    MVT::v8i16,   {  1 } },
    { ISD::UADDSAT,    MVT::v16i8,   {  1 } },
    { ISD::UMAX,       MVT::v2i64,   {  4,  8, 15, 15 } },
    { ISD::UMAX,       MVT::v4i32,   {  2,  5,  8,  8 } },
    { ISD::UMAX,       MVT::v8i16,   {  1,  3,  3,  3 } },
    { ISD::UMAX,       MVT::v16i8,   {  1,  1,  1,  1 } },
    { ISD::UMIN,       MVT::v2i64,   {  4,  8, 15, 15 } },
    { ISD::UMIN,       MVT::v4i32,   {  2,  5,  8,  8 } },
    { ISD::UMIN,       MVT::v8i16,   {  1,  3,  3,  3 } },
    { ISD::UMIN,       MVT::v16i8,   {  1,  1,  1,  1 } },
    { ISD::USUBSAT,    MVT::v8i16,   {  1 } },
    { ISD::USUBSAT,    MVT::v16i8,   {  1 } },
    { ISD::FMAXNUM,    MVT::f64,     {  5,  5,  7,  7 } },
    { ISD::FMAXNUM,    MVT::v2f64,   {  4,  6,  6,  6 } },
    { ISD::FSQRT,      MVT::f64,     { 32, 32,  1,  1 } }, // Nehalem from http://www.agner.org/
    { ISD::FSQRT,      MVT::v2f64,   { 32, 32,  1,  1 } }, // Nehalem from http://www.agner.org/
  };
  static const CostKindTblEntry SSE1CostTbl[] = {
    { ISD::FMAXNUM,    MVT::f32,     {  5,  5,  7,  7 } },
    { ISD::FMAXNUM,    MVT::v4f32,   {  4,  6,  6,  6 } },
    { ISD::FSQRT,      MVT::f32,     { 28, 30,  1,  2 } }, // Pentium III from http://www.agner.org/
    { ISD::FSQRT,      MVT::v4f32,   { 56, 56,  1,  2 } }, // Pentium III from http://www.agner.org/
  };
  static const CostKindTblEntry BMI64CostTbl[] = { // 64-bit targets
    { ISD::CTTZ,       MVT::i64,     {  1 } },
  };
  static const CostKindTblEntry BMI32CostTbl[] = { // 32 or 64-bit targets
    { ISD::CTTZ,       MVT::i32,     {  1 } },
    { ISD::CTTZ,       MVT::i16,     {  1 } },
    { ISD::CTTZ,       MVT::i8,      {  1 } },
  };
  static const CostKindTblEntry LZCNT64CostTbl[] = { // 64-bit targets
    { ISD::CTLZ,       MVT::i64,     {  1 } },
  };
  static const CostKindTblEntry LZCNT32CostTbl[] = { // 32 or 64-bit targets
    { ISD::CTLZ,       MVT::i32,     {  1 } },
    { ISD::CTLZ,       MVT::i16,     {  2 } },
    { ISD::CTLZ,       MVT::i8,      {  2 } },
  };
  static const CostKindTblEntry POPCNT64CostTbl[] = { // 64-bit targets
    { ISD::CTPOP,      MVT::i64,     {  1, 1, 1, 1 } }, // popcnt
  };
  static const CostKindTblEntry POPCNT32CostTbl[] = { // 32 or 64-bit targets
    { ISD::CTPOP,      MVT::i32,     {  1, 1, 1, 1 } }, // popcnt
    { ISD::CTPOP,      MVT::i16,     {  1, 1, 2, 2 } }, // popcnt(zext())
    { ISD::CTPOP,      MVT::i8,      {  1, 1, 2, 2 } }, // popcnt(zext())
  };
  static const CostKindTblEntry X64CostTbl[] = { // 64-bit targets
    { ISD::ABS,        MVT::i64,     {  1,  2,  3,  4 } }, // SUB+CMOV
    { ISD::BITREVERSE, MVT::i64,     { 10, 12, 20, 22 } },
    { ISD::BSWAP,      MVT::i64,     {  1,  2,  1,  2 } },
    { ISD::CTLZ,       MVT::i64,     {  4 } }, // BSR+XOR or BSR+XOR+CMOV
    { ISD::CTLZ_ZERO_UNDEF, MVT::i64,{  1,  1,  1,  1 } }, // BSR+XOR
    { ISD::CTTZ,       MVT::i64,     {  3 } }, // TEST+BSF+CMOV/BRANCH
    { ISD::CTTZ_ZERO_UNDEF, MVT::i64,{  1,  1,  1,  1 } }, // BSR
    { ISD::CTPOP,      MVT::i64,     { 10,  6, 19, 19 } },
    { ISD::ROTL,       MVT::i64,     {  2, 3, 1, 3 } },
    { ISD::ROTR,       MVT::i64,     {  2, 3, 1, 3 } },
    { X86ISD::VROTLI,  MVT::i64,     {  1, 1, 1, 1 } },
    { ISD::FSHL,       MVT::i64,     {  4, 4, 1, 4 } },
    { ISD::SMAX,       MVT::i64,     {  1,  3,  2,  3 } },
    { ISD::SMIN,       MVT::i64,     {  1,  3,  2,  3 } },
    { ISD::UMAX,       MVT::i64,     {  1,  3,  2,  3 } },
    { ISD::UMIN,       MVT::i64,     {  1,  3,  2,  3 } },
    { ISD::SADDO,      MVT::i64,     {  1 } },
    { ISD::UADDO,      MVT::i64,     {  1 } },
    { ISD::UMULO,      MVT::i64,     {  2 } }, // mulq + seto
  };
  static const CostKindTblEntry X86CostTbl[] = { // 32 or 64-bit targets
    { ISD::ABS,        MVT::i32,     {  1,  2,  3,  4 } }, // SUB+XOR+SRA or SUB+CMOV
    { ISD::ABS,        MVT::i16,     {  2,  2,  3,  4 } }, // SUB+XOR+SRA or SUB+CMOV
    { ISD::ABS,        MVT::i8,      {  2,  4,  4,  4 } }, // SUB+XOR+SRA
    { ISD::BITREVERSE, MVT::i32,     {  9, 12, 17, 19 } },
    { ISD::BITREVERSE, MVT::i16,     {  9, 12, 17, 19 } },
    { ISD::BITREVERSE, MVT::i8,      {  7,  9, 13, 14 } },
    { ISD::BSWAP,      MVT::i32,     {  1,  1,  1,  1 } },
    { ISD::BSWAP,      MVT::i16,     {  1,  2,  1,  2 } }, // ROL
    { ISD::CTLZ,       MVT::i32,     {  4 } }, // BSR+XOR or BSR+XOR+CMOV
    { ISD::CTLZ,       MVT::i16,     {  4 } }, // BSR+XOR or BSR+XOR+CMOV
    { ISD::CTLZ,       MVT::i8,      {  4 } }, // BSR+XOR or BSR+XOR+CMOV
    { ISD::CTLZ_ZERO_UNDEF, MVT::i32,{  1,  1,  1,  1 } }, // BSR+XOR
    { ISD::CTLZ_ZERO_UNDEF, MVT::i16,{  2,  2,  3,  3 } }, // BSR+XOR
    { ISD::CTLZ_ZERO_UNDEF, MVT::i8, {  2,  2,  3,  3 } }, // BSR+XOR
    { ISD::CTTZ,       MVT::i32,     {  3 } }, // TEST+BSF+CMOV/BRANCH
    { ISD::CTTZ,       MVT::i16,     {  3 } }, // TEST+BSF+CMOV/BRANCH
    { ISD::CTTZ,       MVT::i8,      {  3 } }, // TEST+BSF+CMOV/BRANCH
    { ISD::CTTZ_ZERO_UNDEF, MVT::i32,{  1,  1,  1,  1 } }, // BSF
    { ISD::CTTZ_ZERO_UNDEF, MVT::i16,{  2,  2,  1,  1 } }, // BSF
    { ISD::CTTZ_ZERO_UNDEF, MVT::i8, {  2,  2,  1,  1 } }, // BSF
    { ISD::CTPOP,      MVT::i32,     {  8,  7, 15, 15 } },
    { ISD::CTPOP,      MVT::i16,     {  9,  8, 17, 17 } },
    { ISD::CTPOP,      MVT::i8,      {  7,  6,  6,  6 } },
    { ISD::ROTL,       MVT::i32,     {  2,  3,  1,  3 } },
    { ISD::ROTL,       MVT::i16,     {  2,  3,  1,  3 } },
    { ISD::ROTL,       MVT::i8,      {  2,  3,  1,  3 } },
    { ISD::ROTR,       MVT::i32,     {  2,  3,  1,  3 } },
    { ISD::ROTR,       MVT::i16,     {  2,  3,  1,  3 } },
    { ISD::ROTR,       MVT::i8,      {  2,  3,  1,  3 } },
    { X86ISD::VROTLI,  MVT::i32,     {  1,  1,  1,  1 } },
    { X86ISD::VROTLI,  MVT::i16,     {  1,  1,  1,  1 } },
    { X86ISD::VROTLI,  MVT::i8,      {  1,  1,  1,  1 } },
    { ISD::FSHL,       MVT::i32,     {  4,  4,  1,  4 } },
    { ISD::FSHL,       MVT::i16,     {  4,  4,  2,  5 } },
    { ISD::FSHL,       MVT::i8,      {  4,  4,  2,  5 } },
    { ISD::SMAX,       MVT::i32,     {  1,  2,  2,  3 } },
    { ISD::SMAX,       MVT::i16,     {  1,  4,  2,  4 } },
    { ISD::SMAX,       MVT::i8,      {  1,  4,  2,  4 } },
    { ISD::SMIN,       MVT::i32,     {  1,  2,  2,  3 } },
    { ISD::SMIN,       MVT::i16,     {  1,  4,  2,  4 } },
    { ISD::SMIN,       MVT::i8,      {  1,  4,  2,  4 } },
    { ISD::UMAX,       MVT::i32,     {  1,  2,  2,  3 } },
    { ISD::UMAX,       MVT::i16,     {  1,  4,  2,  4 } },
    { ISD::UMAX,       MVT::i8,      {  1,  4,  2,  4 } },
    { ISD::UMIN,       MVT::i32,     {  1,  2,  2,  3 } },
    { ISD::UMIN,       MVT::i16,     {  1,  4,  2,  4 } },
    { ISD::UMIN,       MVT::i8,      {  1,  4,  2,  4 } },
    { ISD::SADDO,      MVT::i32,     {  1 } },
    { ISD::SADDO,      MVT::i16,     {  1 } },
    { ISD::SADDO,      MVT::i8,      {  1 } },
    { ISD::UADDO,      MVT::i32,     {  1 } },
    { ISD::UADDO,      MVT::i16,     {  1 } },
    { ISD::UADDO,      MVT::i8,      {  1 } },
    { ISD::UMULO,      MVT::i32,     {  2 } }, // mul + seto
    { ISD::UMULO,      MVT::i16,     {  2 } },
    { ISD::UMULO,      MVT::i8,      {  2 } },
  };

  Type *RetTy = ICA.getReturnType();
  Type *OpTy = RetTy;
  Intrinsic::ID IID = ICA.getID();
  unsigned ISD = ISD::DELETED_NODE;
  switch (IID) {
  default:
    break;
  case Intrinsic::abs:
    ISD = ISD::ABS;
    break;
  case Intrinsic::bitreverse:
    ISD = ISD::BITREVERSE;
    break;
  case Intrinsic::bswap:
    ISD = ISD::BSWAP;
    break;
  case Intrinsic::ctlz:
    ISD = ISD::CTLZ;
    break;
  case Intrinsic::ctpop:
    ISD = ISD::CTPOP;
    break;
  case Intrinsic::cttz:
    ISD = ISD::CTTZ;
    break;
  case Intrinsic::fshl:
    ISD = ISD::FSHL;
    if (!ICA.isTypeBasedOnly()) {
      const SmallVectorImpl<const Value *> &Args = ICA.getArgs();
      if (Args[0] == Args[1]) {
        ISD = ISD::ROTL;
        // Handle uniform constant rotation amounts.
        // TODO: Handle funnel-shift cases.
        const APInt *Amt;
        if (Args[2] &&
            PatternMatch::match(Args[2], PatternMatch::m_APIntAllowPoison(Amt)))
          ISD = X86ISD::VROTLI;
      }
    }
    break;
  case Intrinsic::fshr:
    // FSHR has same costs so don't duplicate.
    ISD = ISD::FSHL;
    if (!ICA.isTypeBasedOnly()) {
      const SmallVectorImpl<const Value *> &Args = ICA.getArgs();
      if (Args[0] == Args[1]) {
        ISD = ISD::ROTR;
        // Handle uniform constant rotation amount.
        // TODO: Handle funnel-shift cases.
        const APInt *Amt;
        if (Args[2] &&
            PatternMatch::match(Args[2], PatternMatch::m_APIntAllowPoison(Amt)))
          ISD = X86ISD::VROTLI;
      }
    }
    break;
  case Intrinsic::lrint:
  case Intrinsic::llrint:
    // X86 can use the CVTP2SI instructions to lower lrint/llrint calls, which
    // have the same costs as the CVTTP2SI (fptosi) instructions
    if (!ICA.isTypeBasedOnly()) {
      const SmallVectorImpl<Type *> &ArgTys = ICA.getArgTypes();
      return getCastInstrCost(Instruction::FPToSI, RetTy, ArgTys[0],
                              TTI::CastContextHint::None, CostKind);
    }
    break;
  case Intrinsic::maxnum:
  case Intrinsic::minnum:
    // FMINNUM has same costs so don't duplicate.
    ISD = ISD::FMAXNUM;
    break;
  case Intrinsic::sadd_sat:
    ISD = ISD::SADDSAT;
    break;
  case Intrinsic::smax:
    ISD = ISD::SMAX;
    break;
  case Intrinsic::smin:
    ISD = ISD::SMIN;
    break;
  case Intrinsic::ssub_sat:
    ISD = ISD::SSUBSAT;
    break;
  case Intrinsic::uadd_sat:
    ISD = ISD::UADDSAT;
    break;
  case Intrinsic::umax:
    ISD = ISD::UMAX;
    break;
  case Intrinsic::umin:
    ISD = ISD::UMIN;
    break;
  case Intrinsic::usub_sat:
    ISD = ISD::USUBSAT;
    break;
  case Intrinsic::sqrt:
    ISD = ISD::FSQRT;
    break;
  case Intrinsic::sadd_with_overflow:
  case Intrinsic::ssub_with_overflow:
    // SSUBO has same costs so don't duplicate.
    ISD = ISD::SADDO;
    OpTy = RetTy->getContainedType(0);
    break;
  case Intrinsic::uadd_with_overflow:
  case Intrinsic::usub_with_overflow:
    // USUBO has same costs so don't duplicate.
    ISD = ISD::UADDO;
    OpTy = RetTy->getContainedType(0);
    break;
  case Intrinsic::umul_with_overflow:
  case Intrinsic::smul_with_overflow:
    // SMULO has same costs so don't duplicate.
    ISD = ISD::UMULO;
    OpTy = RetTy->getContainedType(0);
    break;
  }

  if (ISD != ISD::DELETED_NODE) {
    // Legalize the type.
    std::pair<InstructionCost, MVT> LT = getTypeLegalizationCost(OpTy);
    MVT MTy = LT.second;

    // Without BMI/LZCNT see if we're only looking for a *_ZERO_UNDEF cost.
    if (((ISD == ISD::CTTZ && !ST->hasBMI()) ||
         (ISD == ISD::CTLZ && !ST->hasLZCNT())) &&
        !MTy.isVector() && !ICA.isTypeBasedOnly()) {
      const SmallVectorImpl<const Value *> &Args = ICA.getArgs();
      if (auto *Cst = dyn_cast<ConstantInt>(Args[1]))
        if (Cst->isAllOnesValue())
          ISD = ISD == ISD::CTTZ ? ISD::CTTZ_ZERO_UNDEF : ISD::CTLZ_ZERO_UNDEF;
    }

    // FSQRT is a single instruction.
    if (ISD == ISD::FSQRT && CostKind == TTI::TCK_CodeSize)
      return LT.first;

    auto adjustTableCost = [](int ISD, unsigned Cost,
                              InstructionCost LegalizationCost,
                              FastMathFlags FMF) {
      // If there are no NANs to deal with, then these are reduced to a
      // single MIN** or MAX** instruction instead of the MIN/CMP/SELECT that we
      // assume is used in the non-fast case.
      if (ISD == ISD::FMAXNUM || ISD == ISD::FMINNUM) {
        if (FMF.noNaNs())
          return LegalizationCost * 1;
      }
      return LegalizationCost * (int)Cost;
    };

    if (ST->useGLMDivSqrtCosts())
      if (const auto *Entry = CostTableLookup(GLMCostTbl, ISD, MTy))
        if (auto KindCost = Entry->Cost[CostKind])
          return adjustTableCost(Entry->ISD, *KindCost, LT.first,
                                 ICA.getFlags());

    if (ST->useSLMArithCosts())
      if (const auto *Entry = CostTableLookup(SLMCostTbl, ISD, MTy))
        if (auto KindCost = Entry->Cost[CostKind])
          return adjustTableCost(Entry->ISD, *KindCost, LT.first,
                                 ICA.getFlags());

    if (ST->hasVBMI2())
      if (const auto *Entry = CostTableLookup(AVX512VBMI2CostTbl, ISD, MTy))
        if (auto KindCost = Entry->Cost[CostKind])
          return adjustTableCost(Entry->ISD, *KindCost, LT.first,
                                 ICA.getFlags());

    if (ST->hasBITALG())
      if (const auto *Entry = CostTableLookup(AVX512BITALGCostTbl, ISD, MTy))
        if (auto KindCost = Entry->Cost[CostKind])
          return adjustTableCost(Entry->ISD, *KindCost, LT.first,
                                 ICA.getFlags());

    if (ST->hasVPOPCNTDQ())
      if (const auto *Entry = CostTableLookup(AVX512VPOPCNTDQCostTbl, ISD, MTy))
        if (auto KindCost = Entry->Cost[CostKind])
          return adjustTableCost(Entry->ISD, *KindCost, LT.first,
                                 ICA.getFlags());

    if (ST->hasGFNI())
      if (const auto *Entry = CostTableLookup(GFNICostTbl, ISD, MTy))
        if (auto KindCost = Entry->Cost[CostKind])
          return adjustTableCost(Entry->ISD, *KindCost, LT.first,
                                 ICA.getFlags());

    if (ST->hasCDI())
      if (const auto *Entry = CostTableLookup(AVX512CDCostTbl, ISD, MTy))
        if (auto KindCost = Entry->Cost[CostKind])
          return adjustTableCost(Entry->ISD, *KindCost, LT.first,
                                 ICA.getFlags());

    if (ST->hasBWI())
      if (const auto *Entry = CostTableLookup(AVX512BWCostTbl, ISD, MTy))
        if (auto KindCost = Entry->Cost[CostKind])
          return adjustTableCost(Entry->ISD, *KindCost, LT.first,
                                 ICA.getFlags());

    if (ST->hasAVX512())
      if (const auto *Entry = CostTableLookup(AVX512CostTbl, ISD, MTy))
        if (auto KindCost = Entry->Cost[CostKind])
          return adjustTableCost(Entry->ISD, *KindCost, LT.first,
                                 ICA.getFlags());

    if (ST->hasXOP())
      if (const auto *Entry = CostTableLookup(XOPCostTbl, ISD, MTy))
        if (auto KindCost = Entry->Cost[CostKind])
          return adjustTableCost(Entry->ISD, *KindCost, LT.first,
                                 ICA.getFlags());

    if (ST->hasAVX2())
      if (const auto *Entry = CostTableLookup(AVX2CostTbl, ISD, MTy))
        if (auto KindCost = Entry->Cost[CostKind])
          return adjustTableCost(Entry->ISD, *KindCost, LT.first,
                                 ICA.getFlags());

    if (ST->hasAVX())
      if (const auto *Entry = CostTableLookup(AVX1CostTbl, ISD, MTy))
        if (auto KindCost = Entry->Cost[CostKind])
          return adjustTableCost(Entry->ISD, *KindCost, LT.first,
                                 ICA.getFlags());

    if (ST->hasSSE42())
      if (const auto *Entry = CostTableLookup(SSE42CostTbl, ISD, MTy))
        if (auto KindCost = Entry->Cost[CostKind])
          return adjustTableCost(Entry->ISD, *KindCost, LT.first,
                                 ICA.getFlags());

    if (ST->hasSSE41())
      if (const auto *Entry = CostTableLookup(SSE41CostTbl, ISD, MTy))
        if (auto KindCost = Entry->Cost[CostKind])
          return adjustTableCost(Entry->ISD, *KindCost, LT.first,
                                 ICA.getFlags());

    if (ST->hasSSSE3())
      if (const auto *Entry = CostTableLookup(SSSE3CostTbl, ISD, MTy))
        if (auto KindCost = Entry->Cost[CostKind])
          return adjustTableCost(Entry->ISD, *KindCost, LT.first,
                                 ICA.getFlags());

    if (ST->hasSSE2())
      if (const auto *Entry = CostTableLookup(SSE2CostTbl, ISD, MTy))
        if (auto KindCost = Entry->Cost[CostKind])
          return adjustTableCost(Entry->ISD, *KindCost, LT.first,
                                 ICA.getFlags());

    if (ST->hasSSE1())
      if (const auto *Entry = CostTableLookup(SSE1CostTbl, ISD, MTy))
        if (auto KindCost = Entry->Cost[CostKind])
          return adjustTableCost(Entry->ISD, *KindCost, LT.first,
                                 ICA.getFlags());

    if (ST->hasBMI()) {
      if (ST->is64Bit())
        if (const auto *Entry = CostTableLookup(BMI64CostTbl, ISD, MTy))
          if (auto KindCost = Entry->Cost[CostKind])
            return adjustTableCost(Entry->ISD, *KindCost, LT.first,
                                   ICA.getFlags());

      if (const auto *Entry = CostTableLookup(BMI32CostTbl, ISD, MTy))
        if (auto KindCost = Entry->Cost[CostKind])
          return adjustTableCost(Entry->ISD, *KindCost, LT.first,
                                 ICA.getFlags());
    }

    if (ST->hasLZCNT()) {
      if (ST->is64Bit())
        if (const auto *Entry = CostTableLookup(LZCNT64CostTbl, ISD, MTy))
          if (auto KindCost = Entry->Cost[CostKind])
            return adjustTableCost(Entry->ISD, *KindCost, LT.first,
                                   ICA.getFlags());

      if (const auto *Entry = CostTableLookup(LZCNT32CostTbl, ISD, MTy))
        if (auto KindCost = Entry->Cost[CostKind])
          return adjustTableCost(Entry->ISD, *KindCost, LT.first,
                                 ICA.getFlags());
    }

    if (ST->hasPOPCNT()) {
      if (ST->is64Bit())
        if (const auto *Entry = CostTableLookup(POPCNT64CostTbl, ISD, MTy))
          if (auto KindCost = Entry->Cost[CostKind])
            return adjustTableCost(Entry->ISD, *KindCost, LT.first,
                                   ICA.getFlags());

      if (const auto *Entry = CostTableLookup(POPCNT32CostTbl, ISD, MTy))
        if (auto KindCost = Entry->Cost[CostKind])
          return adjustTableCost(Entry->ISD, *KindCost, LT.first,
                                 ICA.getFlags());
    }

    if (ISD == ISD::BSWAP && ST->hasMOVBE() && ST->hasFastMOVBE()) {
      if (const Instruction *II = ICA.getInst()) {
        if (II->hasOneUse() && isa<StoreInst>(II->user_back()))
          return TTI::TCC_Free;
        if (auto *LI = dyn_cast<LoadInst>(II->getOperand(0))) {
          if (LI->hasOneUse())
            return TTI::TCC_Free;
        }
      }
    }

    if (ST->is64Bit())
      if (const auto *Entry = CostTableLookup(X64CostTbl, ISD, MTy))
        if (auto KindCost = Entry->Cost[CostKind])
          return adjustTableCost(Entry->ISD, *KindCost, LT.first,
                                 ICA.getFlags());

    if (const auto *Entry = CostTableLookup(X86CostTbl, ISD, MTy))
      if (auto KindCost = Entry->Cost[CostKind])
        return adjustTableCost(Entry->ISD, *KindCost, LT.first, ICA.getFlags());
  }

  return BaseT::getIntrinsicInstrCost(ICA, CostKind);
}

InstructionCost X86TTIImpl::getVectorInstrCost(unsigned Opcode, Type *Val,
                                               TTI::TargetCostKind CostKind,
                                               unsigned Index, Value *Op0,
                                               Value *Op1) {
  static const CostTblEntry SLMCostTbl[] = {
     { ISD::EXTRACT_VECTOR_ELT,       MVT::i8,      4 },
     { ISD::EXTRACT_VECTOR_ELT,       MVT::i16,     4 },
     { ISD::EXTRACT_VECTOR_ELT,       MVT::i32,     4 },
     { ISD::EXTRACT_VECTOR_ELT,       MVT::i64,     7 }
   };

  assert(Val->isVectorTy() && "This must be a vector type");
  Type *ScalarType = Val->getScalarType();
  InstructionCost RegisterFileMoveCost = 0;

  // Non-immediate extraction/insertion can be handled as a sequence of
  // aliased loads+stores via the stack.
  if (Index == -1U && (Opcode == Instruction::ExtractElement ||
                       Opcode == Instruction::InsertElement)) {
    // TODO: On some SSE41+ targets, we expand to cmp+splat+select patterns:
    // inselt N0, N1, N2 --> select (SplatN2 == {0,1,2...}) ? SplatN1 : N0.

    // TODO: Move this to BasicTTIImpl.h? We'd need better gep + index handling.
    assert(isa<FixedVectorType>(Val) && "Fixed vector type expected");
    Align VecAlign = DL.getPrefTypeAlign(Val);
    Align SclAlign = DL.getPrefTypeAlign(ScalarType);

    // Extract - store vector to stack, load scalar.
    if (Opcode == Instruction::ExtractElement) {
      return getMemoryOpCost(Instruction::Store, Val, VecAlign, 0, CostKind) +
             getMemoryOpCost(Instruction::Load, ScalarType, SclAlign, 0,
                             CostKind);
    }
    // Insert - store vector to stack, store scalar, load vector.
    if (Opcode == Instruction::InsertElement) {
      return getMemoryOpCost(Instruction::Store, Val, VecAlign, 0, CostKind) +
             getMemoryOpCost(Instruction::Store, ScalarType, SclAlign, 0,
                             CostKind) +
             getMemoryOpCost(Instruction::Load, Val, VecAlign, 0, CostKind);
    }
  }

  if (Index != -1U && (Opcode == Instruction::ExtractElement ||
                       Opcode == Instruction::InsertElement)) {
    // Extraction of vXi1 elements are now efficiently handled by MOVMSK.
    if (Opcode == Instruction::ExtractElement &&
        ScalarType->getScalarSizeInBits() == 1 &&
        cast<FixedVectorType>(Val)->getNumElements() > 1)
      return 1;

    // Legalize the type.
    std::pair<InstructionCost, MVT> LT = getTypeLegalizationCost(Val);

    // This type is legalized to a scalar type.
    if (!LT.second.isVector())
      return 0;

    // The type may be split. Normalize the index to the new type.
    unsigned SizeInBits = LT.second.getSizeInBits();
    unsigned NumElts = LT.second.getVectorNumElements();
    unsigned SubNumElts = NumElts;
    Index = Index % NumElts;

    // For >128-bit vectors, we need to extract higher 128-bit subvectors.
    // For inserts, we also need to insert the subvector back.
    if (SizeInBits > 128) {
      assert((SizeInBits % 128) == 0 && "Illegal vector");
      unsigned NumSubVecs = SizeInBits / 128;
      SubNumElts = NumElts / NumSubVecs;
      if (SubNumElts <= Index) {
        RegisterFileMoveCost += (Opcode == Instruction::InsertElement ? 2 : 1);
        Index %= SubNumElts;
      }
    }

    MVT MScalarTy = LT.second.getScalarType();
    auto IsCheapPInsrPExtrInsertPS = [&]() {
      // Assume pinsr/pextr XMM <-> GPR is relatively cheap on all targets.
      // Also, assume insertps is relatively cheap on all >= SSE41 targets.
      return (MScalarTy == MVT::i16 && ST->hasSSE2()) ||
             (MScalarTy.isInteger() && ST->hasSSE41()) ||
             (MScalarTy == MVT::f32 && ST->hasSSE41() &&
              Opcode == Instruction::InsertElement);
    };

    if (Index == 0) {
      // Floating point scalars are already located in index #0.
      // Many insertions to #0 can fold away for scalar fp-ops, so let's assume
      // true for all.
      if (ScalarType->isFloatingPointTy() &&
          (Opcode != Instruction::InsertElement || !Op0 ||
           isa<UndefValue>(Op0)))
        return RegisterFileMoveCost;

      if (Opcode == Instruction::InsertElement &&
          isa_and_nonnull<UndefValue>(Op0)) {
        // Consider the gather cost to be cheap.
        if (isa_and_nonnull<LoadInst>(Op1))
          return RegisterFileMoveCost;
        if (!IsCheapPInsrPExtrInsertPS()) {
          // mov constant-to-GPR + movd/movq GPR -> XMM.
          if (isa_and_nonnull<Constant>(Op1) && Op1->getType()->isIntegerTy())
            return 2 + RegisterFileMoveCost;
          // Assume movd/movq GPR -> XMM is relatively cheap on all targets.
          return 1 + RegisterFileMoveCost;
        }
      }

      // Assume movd/movq XMM -> GPR is relatively cheap on all targets.
      if (ScalarType->isIntegerTy() && Opcode == Instruction::ExtractElement)
        return 1 + RegisterFileMoveCost;
    }

    int ISD = TLI->InstructionOpcodeToISD(Opcode);
    assert(ISD && "Unexpected vector opcode");
    if (ST->useSLMArithCosts())
      if (auto *Entry = CostTableLookup(SLMCostTbl, ISD, MScalarTy))
        return Entry->Cost + RegisterFileMoveCost;

    // Consider cheap cases.
    if (IsCheapPInsrPExtrInsertPS())
      return 1 + RegisterFileMoveCost;

    // For extractions we just need to shuffle the element to index 0, which
    // should be very cheap (assume cost = 1). For insertions we need to shuffle
    // the elements to its destination. In both cases we must handle the
    // subvector move(s).
    // If the vector type is already less than 128-bits then don't reduce it.
    // TODO: Under what circumstances should we shuffle using the full width?
    InstructionCost ShuffleCost = 1;
    if (Opcode == Instruction::InsertElement) {
      auto *SubTy = cast<VectorType>(Val);
      EVT VT = TLI->getValueType(DL, Val);
      if (VT.getScalarType() != MScalarTy || VT.getSizeInBits() >= 128)
        SubTy = FixedVectorType::get(ScalarType, SubNumElts);
      ShuffleCost = getShuffleCost(TTI::SK_PermuteTwoSrc, SubTy, std::nullopt,
                                   CostKind, 0, SubTy);
    }
    int IntOrFpCost = ScalarType->isFloatingPointTy() ? 0 : 1;
    return ShuffleCost + IntOrFpCost + RegisterFileMoveCost;
  }

  return BaseT::getVectorInstrCost(Opcode, Val, CostKind, Index, Op0, Op1) +
         RegisterFileMoveCost;
}

InstructionCost
X86TTIImpl::getScalarizationOverhead(VectorType *Ty, const APInt &DemandedElts,
                                     bool Insert, bool Extract,
                                     TTI::TargetCostKind CostKind) {
  assert(DemandedElts.getBitWidth() ==
             cast<FixedVectorType>(Ty)->getNumElements() &&
         "Vector size mismatch");

  std::pair<InstructionCost, MVT> LT = getTypeLegalizationCost(Ty);
  MVT MScalarTy = LT.second.getScalarType();
  unsigned LegalVectorBitWidth = LT.second.getSizeInBits();
  InstructionCost Cost = 0;

  constexpr unsigned LaneBitWidth = 128;
  assert((LegalVectorBitWidth < LaneBitWidth ||
          (LegalVectorBitWidth % LaneBitWidth) == 0) &&
         "Illegal vector");

  const int NumLegalVectors = *LT.first.getValue();
  assert(NumLegalVectors >= 0 && "Negative cost!");

  // For insertions, a ISD::BUILD_VECTOR style vector initialization can be much
  // cheaper than an accumulation of ISD::INSERT_VECTOR_ELT.
  if (Insert) {
    if ((MScalarTy == MVT::i16 && ST->hasSSE2()) ||
        (MScalarTy.isInteger() && ST->hasSSE41()) ||
        (MScalarTy == MVT::f32 && ST->hasSSE41())) {
      // For types we can insert directly, insertion into 128-bit sub vectors is
      // cheap, followed by a cheap chain of concatenations.
      if (LegalVectorBitWidth <= LaneBitWidth) {
        Cost += BaseT::getScalarizationOverhead(Ty, DemandedElts, Insert,
                                                /*Extract*/ false, CostKind);
      } else {
        // In each 128-lane, if at least one index is demanded but not all
        // indices are demanded and this 128-lane is not the first 128-lane of
        // the legalized-vector, then this 128-lane needs a extracti128; If in
        // each 128-lane, there is at least one demanded index, this 128-lane
        // needs a inserti128.

        // The following cases will help you build a better understanding:
        // Assume we insert several elements into a v8i32 vector in avx2,
        // Case#1: inserting into 1th index needs vpinsrd + inserti128.
        // Case#2: inserting into 5th index needs extracti128 + vpinsrd +
        // inserti128.
        // Case#3: inserting into 4,5,6,7 index needs 4*vpinsrd + inserti128.
        assert((LegalVectorBitWidth % LaneBitWidth) == 0 && "Illegal vector");
        unsigned NumLegalLanes = LegalVectorBitWidth / LaneBitWidth;
        unsigned NumLanesTotal = NumLegalLanes * NumLegalVectors;
        unsigned NumLegalElts =
            LT.second.getVectorNumElements() * NumLegalVectors;
        assert(NumLegalElts >= DemandedElts.getBitWidth() &&
               "Vector has been legalized to smaller element count");
        assert((NumLegalElts % NumLanesTotal) == 0 &&
               "Unexpected elts per lane");
        unsigned NumEltsPerLane = NumLegalElts / NumLanesTotal;

        APInt WidenedDemandedElts = DemandedElts.zext(NumLegalElts);
        auto *LaneTy =
            FixedVectorType::get(Ty->getElementType(), NumEltsPerLane);

        for (unsigned I = 0; I != NumLanesTotal; ++I) {
          APInt LaneEltMask = WidenedDemandedElts.extractBits(
              NumEltsPerLane, NumEltsPerLane * I);
          if (LaneEltMask.isZero())
            continue;
          // FIXME: we don't need to extract if all non-demanded elements
          //        are legalization-inserted padding.
          if (!LaneEltMask.isAllOnes())
            Cost += getShuffleCost(TTI::SK_ExtractSubvector, Ty, std::nullopt,
                                   CostKind, I * NumEltsPerLane, LaneTy);
          Cost += BaseT::getScalarizationOverhead(LaneTy, LaneEltMask, Insert,
                                                  /*Extract*/ false, CostKind);
        }

        APInt AffectedLanes =
            APIntOps::ScaleBitMask(WidenedDemandedElts, NumLanesTotal);
        APInt FullyAffectedLegalVectors = APIntOps::ScaleBitMask(
            AffectedLanes, NumLegalVectors, /*MatchAllBits=*/true);
        for (int LegalVec = 0; LegalVec != NumLegalVectors; ++LegalVec) {
          for (unsigned Lane = 0; Lane != NumLegalLanes; ++Lane) {
            unsigned I = NumLegalLanes * LegalVec + Lane;
            // No need to insert unaffected lane; or lane 0 of each legal vector
            // iff ALL lanes of that vector were affected and will be inserted.
            if (!AffectedLanes[I] ||
                (Lane == 0 && FullyAffectedLegalVectors[LegalVec]))
              continue;
            Cost += getShuffleCost(TTI::SK_InsertSubvector, Ty, std::nullopt,
                                   CostKind, I * NumEltsPerLane, LaneTy);
          }
        }
      }
    } else if (LT.second.isVector()) {
      // Without fast insertion, we need to use MOVD/MOVQ to pass each demanded
      // integer element as a SCALAR_TO_VECTOR, then we build the vector as a
      // series of UNPCK followed by CONCAT_VECTORS - all of these can be
      // considered cheap.
      if (Ty->isIntOrIntVectorTy())
        Cost += DemandedElts.popcount();

      // Get the smaller of the legalized or original pow2-extended number of
      // vector elements, which represents the number of unpacks we'll end up
      // performing.
      unsigned NumElts = LT.second.getVectorNumElements();
      unsigned Pow2Elts =
          PowerOf2Ceil(cast<FixedVectorType>(Ty)->getNumElements());
      Cost += (std::min<unsigned>(NumElts, Pow2Elts) - 1) * LT.first;
    }
  }

  if (Extract) {
    // vXi1 can be efficiently extracted with MOVMSK.
    // TODO: AVX512 predicate mask handling.
    // NOTE: This doesn't work well for roundtrip scalarization.
    if (!Insert && Ty->getScalarSizeInBits() == 1 && !ST->hasAVX512()) {
      unsigned NumElts = cast<FixedVectorType>(Ty)->getNumElements();
      unsigned MaxElts = ST->hasAVX2() ? 32 : 16;
      unsigned MOVMSKCost = (NumElts + MaxElts - 1) / MaxElts;
      return MOVMSKCost;
    }

    if (LT.second.isVector()) {
      unsigned NumLegalElts =
          LT.second.getVectorNumElements() * NumLegalVectors;
      assert(NumLegalElts >= DemandedElts.getBitWidth() &&
             "Vector has been legalized to smaller element count");

      // If we're extracting elements from a 128-bit subvector lane,
      // we only need to extract each lane once, not for every element.
      if (LegalVectorBitWidth > LaneBitWidth) {
        unsigned NumLegalLanes = LegalVectorBitWidth / LaneBitWidth;
        unsigned NumLanesTotal = NumLegalLanes * NumLegalVectors;
        assert((NumLegalElts % NumLanesTotal) == 0 &&
               "Unexpected elts per lane");
        unsigned NumEltsPerLane = NumLegalElts / NumLanesTotal;

        // Add cost for each demanded 128-bit subvector extraction.
        // Luckily this is a lot easier than for insertion.
        APInt WidenedDemandedElts = DemandedElts.zext(NumLegalElts);
        auto *LaneTy =
            FixedVectorType::get(Ty->getElementType(), NumEltsPerLane);

        for (unsigned I = 0; I != NumLanesTotal; ++I) {
          APInt LaneEltMask = WidenedDemandedElts.extractBits(
              NumEltsPerLane, I * NumEltsPerLane);
          if (LaneEltMask.isZero())
            continue;
          Cost += getShuffleCost(TTI::SK_ExtractSubvector, Ty, std::nullopt,
                                 CostKind, I * NumEltsPerLane, LaneTy);
          Cost += BaseT::getScalarizationOverhead(
              LaneTy, LaneEltMask, /*Insert*/ false, Extract, CostKind);
        }

        return Cost;
      }
    }

    // Fallback to default extraction.
    Cost += BaseT::getScalarizationOverhead(Ty, DemandedElts, /*Insert*/ false,
                                            Extract, CostKind);
  }

  return Cost;
}

InstructionCost
X86TTIImpl::getReplicationShuffleCost(Type *EltTy, int ReplicationFactor,
                                      int VF, const APInt &DemandedDstElts,
                                      TTI::TargetCostKind CostKind) {
  const unsigned EltTyBits = DL.getTypeSizeInBits(EltTy);
  // We don't differentiate element types here, only element bit width.
  EltTy = IntegerType::getIntNTy(EltTy->getContext(), EltTyBits);

  auto bailout = [&]() {
    return BaseT::getReplicationShuffleCost(EltTy, ReplicationFactor, VF,
                                            DemandedDstElts, CostKind);
  };

  // For now, only deal with AVX512 cases.
  if (!ST->hasAVX512())
    return bailout();

  // Do we have a native shuffle for this element type, or should we promote?
  unsigned PromEltTyBits = EltTyBits;
  switch (EltTyBits) {
  case 32:
  case 64:
    break; // AVX512F.
  case 16:
    if (!ST->hasBWI())
      PromEltTyBits = 32; // promote to i32, AVX512F.
    break;                // AVX512BW
  case 8:
    if (!ST->hasVBMI())
      PromEltTyBits = 32; // promote to i32, AVX512F.
    break;                // AVX512VBMI
  case 1:
    // There is no support for shuffling i1 elements. We *must* promote.
    if (ST->hasBWI()) {
      if (ST->hasVBMI())
        PromEltTyBits = 8; // promote to i8, AVX512VBMI.
      else
        PromEltTyBits = 16; // promote to i16, AVX512BW.
      break;
    }
    PromEltTyBits = 32; // promote to i32, AVX512F.
    break;
  default:
    return bailout();
  }
  auto *PromEltTy = IntegerType::getIntNTy(EltTy->getContext(), PromEltTyBits);

  auto *SrcVecTy = FixedVectorType::get(EltTy, VF);
  auto *PromSrcVecTy = FixedVectorType::get(PromEltTy, VF);

  int NumDstElements = VF * ReplicationFactor;
  auto *PromDstVecTy = FixedVectorType::get(PromEltTy, NumDstElements);
  auto *DstVecTy = FixedVectorType::get(EltTy, NumDstElements);

  // Legalize the types.
  MVT LegalSrcVecTy = getTypeLegalizationCost(SrcVecTy).second;
  MVT LegalPromSrcVecTy = getTypeLegalizationCost(PromSrcVecTy).second;
  MVT LegalPromDstVecTy = getTypeLegalizationCost(PromDstVecTy).second;
  MVT LegalDstVecTy = getTypeLegalizationCost(DstVecTy).second;
  // They should have legalized into vector types.
  if (!LegalSrcVecTy.isVector() || !LegalPromSrcVecTy.isVector() ||
      !LegalPromDstVecTy.isVector() || !LegalDstVecTy.isVector())
    return bailout();

  if (PromEltTyBits != EltTyBits) {
    // If we have to perform the shuffle with wider elt type than our data type,
    // then we will first need to anyext (we don't care about the new bits)
    // the source elements, and then truncate Dst elements.
    InstructionCost PromotionCost;
    PromotionCost += getCastInstrCost(
        Instruction::SExt, /*Dst=*/PromSrcVecTy, /*Src=*/SrcVecTy,
        TargetTransformInfo::CastContextHint::None, CostKind);
    PromotionCost +=
        getCastInstrCost(Instruction::Trunc, /*Dst=*/DstVecTy,
                         /*Src=*/PromDstVecTy,
                         TargetTransformInfo::CastContextHint::None, CostKind);
    return PromotionCost + getReplicationShuffleCost(PromEltTy,
                                                     ReplicationFactor, VF,
                                                     DemandedDstElts, CostKind);
  }

  assert(LegalSrcVecTy.getScalarSizeInBits() == EltTyBits &&
         LegalSrcVecTy.getScalarType() == LegalDstVecTy.getScalarType() &&
         "We expect that the legalization doesn't affect the element width, "
         "doesn't coalesce/split elements.");

  unsigned NumEltsPerDstVec = LegalDstVecTy.getVectorNumElements();
  unsigned NumDstVectors =
      divideCeil(DstVecTy->getNumElements(), NumEltsPerDstVec);

  auto *SingleDstVecTy = FixedVectorType::get(EltTy, NumEltsPerDstVec);

  // Not all the produced Dst elements may be demanded. In our case,
  // given that a single Dst vector is formed by a single shuffle,
  // if all elements that will form a single Dst vector aren't demanded,
  // then we won't need to do that shuffle, so adjust the cost accordingly.
  APInt DemandedDstVectors = APIntOps::ScaleBitMask(
      DemandedDstElts.zext(NumDstVectors * NumEltsPerDstVec), NumDstVectors);
  unsigned NumDstVectorsDemanded = DemandedDstVectors.popcount();

  InstructionCost SingleShuffleCost = getShuffleCost(
      TTI::SK_PermuteSingleSrc, SingleDstVecTy, /*Mask=*/std::nullopt, CostKind,
      /*Index=*/0, /*SubTp=*/nullptr);
  return NumDstVectorsDemanded * SingleShuffleCost;
}

InstructionCost X86TTIImpl::getMemoryOpCost(unsigned Opcode, Type *Src,
                                            MaybeAlign Alignment,
                                            unsigned AddressSpace,
                                            TTI::TargetCostKind CostKind,
                                            TTI::OperandValueInfo OpInfo,
                                            const Instruction *I) {
  // TODO: Handle other cost kinds.
  if (CostKind != TTI::TCK_RecipThroughput) {
    if (auto *SI = dyn_cast_or_null<StoreInst>(I)) {
      // Store instruction with index and scale costs 2 Uops.
      // Check the preceding GEP to identify non-const indices.
      if (auto *GEP = dyn_cast<GetElementPtrInst>(SI->getPointerOperand())) {
        if (!all_of(GEP->indices(), [](Value *V) { return isa<Constant>(V); }))
          return TTI::TCC_Basic * 2;
      }
    }
    return TTI::TCC_Basic;
  }

  assert((Opcode == Instruction::Load || Opcode == Instruction::Store) &&
         "Invalid Opcode");
  // Type legalization can't handle structs
  if (TLI->getValueType(DL, Src, true) == MVT::Other)
    return BaseT::getMemoryOpCost(Opcode, Src, Alignment, AddressSpace,
                                  CostKind);

  // Legalize the type.
  std::pair<InstructionCost, MVT> LT = getTypeLegalizationCost(Src);

  auto *VTy = dyn_cast<FixedVectorType>(Src);

  InstructionCost Cost = 0;

  // Add a cost for constant load to vector.
  if (Opcode == Instruction::Store && OpInfo.isConstant())
    Cost += getMemoryOpCost(Instruction::Load, Src, DL.getABITypeAlign(Src),
                            /*AddressSpace=*/0, CostKind);

  // Handle the simple case of non-vectors.
  // NOTE: this assumes that legalization never creates vector from scalars!
  if (!VTy || !LT.second.isVector()) {
    // Each load/store unit costs 1.
    return (LT.second.isFloatingPoint() ? Cost : 0) + LT.first * 1;
  }

  bool IsLoad = Opcode == Instruction::Load;

  Type *EltTy = VTy->getElementType();

  const int EltTyBits = DL.getTypeSizeInBits(EltTy);

  // Source of truth: how many elements were there in the original IR vector?
  const unsigned SrcNumElt = VTy->getNumElements();

  // How far have we gotten?
  int NumEltRemaining = SrcNumElt;
  // Note that we intentionally capture by-reference, NumEltRemaining changes.
  auto NumEltDone = [&]() { return SrcNumElt - NumEltRemaining; };

  const int MaxLegalOpSizeBytes = divideCeil(LT.second.getSizeInBits(), 8);

  // Note that even if we can store 64 bits of an XMM, we still operate on XMM.
  const unsigned XMMBits = 128;
  if (XMMBits % EltTyBits != 0)
    // Vector size must be a multiple of the element size. I.e. no padding.
    return BaseT::getMemoryOpCost(Opcode, Src, Alignment, AddressSpace,
                                  CostKind);
  const int NumEltPerXMM = XMMBits / EltTyBits;

  auto *XMMVecTy = FixedVectorType::get(EltTy, NumEltPerXMM);

  for (int CurrOpSizeBytes = MaxLegalOpSizeBytes, SubVecEltsLeft = 0;
       NumEltRemaining > 0; CurrOpSizeBytes /= 2) {
    // How many elements would a single op deal with at once?
    if ((8 * CurrOpSizeBytes) % EltTyBits != 0)
      // Vector size must be a multiple of the element size. I.e. no padding.
      return BaseT::getMemoryOpCost(Opcode, Src, Alignment, AddressSpace,
                                    CostKind);
    int CurrNumEltPerOp = (8 * CurrOpSizeBytes) / EltTyBits;

    assert(CurrOpSizeBytes > 0 && CurrNumEltPerOp > 0 && "How'd we get here?");
    assert((((NumEltRemaining * EltTyBits) < (2 * 8 * CurrOpSizeBytes)) ||
            (CurrOpSizeBytes == MaxLegalOpSizeBytes)) &&
           "Unless we haven't halved the op size yet, "
           "we have less than two op's sized units of work left.");

    auto *CurrVecTy = CurrNumEltPerOp > NumEltPerXMM
                          ? FixedVectorType::get(EltTy, CurrNumEltPerOp)
                          : XMMVecTy;

    assert(CurrVecTy->getNumElements() % CurrNumEltPerOp == 0 &&
           "After halving sizes, the vector elt count is no longer a multiple "
           "of number of elements per operation?");
    auto *CoalescedVecTy =
        CurrNumEltPerOp == 1
            ? CurrVecTy
            : FixedVectorType::get(
                  IntegerType::get(Src->getContext(),
                                   EltTyBits * CurrNumEltPerOp),
                  CurrVecTy->getNumElements() / CurrNumEltPerOp);
    assert(DL.getTypeSizeInBits(CoalescedVecTy) ==
               DL.getTypeSizeInBits(CurrVecTy) &&
           "coalesciing elements doesn't change vector width.");

    while (NumEltRemaining > 0) {
      assert(SubVecEltsLeft >= 0 && "Subreg element count overconsumtion?");

      // Can we use this vector size, as per the remaining element count?
      // Iff the vector is naturally aligned, we can do a wide load regardless.
      if (NumEltRemaining < CurrNumEltPerOp &&
          (!IsLoad || Alignment.valueOrOne() < CurrOpSizeBytes) &&
          CurrOpSizeBytes != 1)
        break; // Try smalled vector size.

      bool Is0thSubVec = (NumEltDone() % LT.second.getVectorNumElements()) == 0;

      // If we have fully processed the previous reg, we need to replenish it.
      if (SubVecEltsLeft == 0) {
        SubVecEltsLeft += CurrVecTy->getNumElements();
        // And that's free only for the 0'th subvector of a legalized vector.
        if (!Is0thSubVec)
          Cost += getShuffleCost(IsLoad ? TTI::ShuffleKind::SK_InsertSubvector
                                        : TTI::ShuffleKind::SK_ExtractSubvector,
                                 VTy, std::nullopt, CostKind, NumEltDone(),
                                 CurrVecTy);
      }

      // While we can directly load/store ZMM, YMM, and 64-bit halves of XMM,
      // for smaller widths (32/16/8) we have to insert/extract them separately.
      // Again, it's free for the 0'th subreg (if op is 32/64 bit wide,
      // but let's pretend that it is also true for 16/8 bit wide ops...)
      if (CurrOpSizeBytes <= 32 / 8 && !Is0thSubVec) {
        int NumEltDoneInCurrXMM = NumEltDone() % NumEltPerXMM;
        assert(NumEltDoneInCurrXMM % CurrNumEltPerOp == 0 && "");
        int CoalescedVecEltIdx = NumEltDoneInCurrXMM / CurrNumEltPerOp;
        APInt DemandedElts =
            APInt::getBitsSet(CoalescedVecTy->getNumElements(),
                              CoalescedVecEltIdx, CoalescedVecEltIdx + 1);
        assert(DemandedElts.popcount() == 1 && "Inserting single value");
        Cost += getScalarizationOverhead(CoalescedVecTy, DemandedElts, IsLoad,
                                         !IsLoad, CostKind);
      }

      // This isn't exactly right. We're using slow unaligned 32-byte accesses
      // as a proxy for a double-pumped AVX memory interface such as on
      // Sandybridge.
      // Sub-32-bit loads/stores will be slower either with PINSR*/PEXTR* or
      // will be scalarized.
      if (CurrOpSizeBytes == 32 && ST->isUnalignedMem32Slow())
        Cost += 2;
      else if (CurrOpSizeBytes < 4)
        Cost += 2;
      else
        Cost += 1;

      SubVecEltsLeft -= CurrNumEltPerOp;
      NumEltRemaining -= CurrNumEltPerOp;
      Alignment = commonAlignment(Alignment.valueOrOne(), CurrOpSizeBytes);
    }
  }

  assert(NumEltRemaining <= 0 && "Should have processed all the elements.");

  return Cost;
}

InstructionCost
X86TTIImpl::getMaskedMemoryOpCost(unsigned Opcode, Type *SrcTy, Align Alignment,
                                  unsigned AddressSpace,
                                  TTI::TargetCostKind CostKind) {
  bool IsLoad = (Instruction::Load == Opcode);
  bool IsStore = (Instruction::Store == Opcode);

  auto *SrcVTy = dyn_cast<FixedVectorType>(SrcTy);
  if (!SrcVTy)
    // To calculate scalar take the regular cost, without mask
    return getMemoryOpCost(Opcode, SrcTy, Alignment, AddressSpace, CostKind);

  unsigned NumElem = SrcVTy->getNumElements();
  auto *MaskTy =
      FixedVectorType::get(Type::getInt8Ty(SrcVTy->getContext()), NumElem);
  if ((IsLoad && !isLegalMaskedLoad(SrcVTy, Alignment)) ||
      (IsStore && !isLegalMaskedStore(SrcVTy, Alignment))) {
    // Scalarization
    APInt DemandedElts = APInt::getAllOnes(NumElem);
    InstructionCost MaskSplitCost = getScalarizationOverhead(
        MaskTy, DemandedElts, /*Insert*/ false, /*Extract*/ true, CostKind);
    InstructionCost ScalarCompareCost = getCmpSelInstrCost(
        Instruction::ICmp, Type::getInt8Ty(SrcVTy->getContext()), nullptr,
        CmpInst::BAD_ICMP_PREDICATE, CostKind);
    InstructionCost BranchCost = getCFInstrCost(Instruction::Br, CostKind);
    InstructionCost MaskCmpCost = NumElem * (BranchCost + ScalarCompareCost);
    InstructionCost ValueSplitCost = getScalarizationOverhead(
        SrcVTy, DemandedElts, IsLoad, IsStore, CostKind);
    InstructionCost MemopCost =
        NumElem * BaseT::getMemoryOpCost(Opcode, SrcVTy->getScalarType(),
                                         Alignment, AddressSpace, CostKind);
    return MemopCost + ValueSplitCost + MaskSplitCost + MaskCmpCost;
  }

  // Legalize the type.
  std::pair<InstructionCost, MVT> LT = getTypeLegalizationCost(SrcVTy);
  auto VT = TLI->getValueType(DL, SrcVTy);
  InstructionCost Cost = 0;
  if (VT.isSimple() && LT.second != VT.getSimpleVT() &&
      LT.second.getVectorNumElements() == NumElem)
    // Promotion requires extend/truncate for data and a shuffle for mask.
    Cost += getShuffleCost(TTI::SK_PermuteTwoSrc, SrcVTy, std::nullopt,
                           CostKind, 0, nullptr) +
            getShuffleCost(TTI::SK_PermuteTwoSrc, MaskTy, std::nullopt,
                           CostKind, 0, nullptr);

  else if (LT.first * LT.second.getVectorNumElements() > NumElem) {
    auto *NewMaskTy = FixedVectorType::get(MaskTy->getElementType(),
                                           LT.second.getVectorNumElements());
    // Expanding requires fill mask with zeroes
    Cost += getShuffleCost(TTI::SK_InsertSubvector, NewMaskTy, std::nullopt,
                           CostKind, 0, MaskTy);
  }

  // Pre-AVX512 - each maskmov load costs 2 + store costs ~8.
  if (!ST->hasAVX512())
    return Cost + LT.first * (IsLoad ? 2 : 8);

  // AVX-512 masked load/store is cheaper
  return Cost + LT.first;
}

InstructionCost
X86TTIImpl::getPointersChainCost(ArrayRef<const Value *> Ptrs,
                                 const Value *Base,
                                 const TTI::PointersChainInfo &Info,
                                 Type *AccessTy, TTI::TargetCostKind CostKind) {
  if (Info.isSameBase() && Info.isKnownStride()) {
    // If all the pointers have known stride all the differences are translated
    // into constants. X86 memory addressing allows encoding it into
    // displacement. So we just need to take the base GEP cost.
    if (const auto *BaseGEP = dyn_cast<GetElementPtrInst>(Base)) {
      SmallVector<const Value *> Indices(BaseGEP->indices());
      return getGEPCost(BaseGEP->getSourceElementType(),
                        BaseGEP->getPointerOperand(), Indices, nullptr,
                        CostKind);
    }
    return TTI::TCC_Free;
  }
  return BaseT::getPointersChainCost(Ptrs, Base, Info, AccessTy, CostKind);
}

InstructionCost X86TTIImpl::getAddressComputationCost(Type *Ty,
                                                      ScalarEvolution *SE,
                                                      const SCEV *Ptr) {
  // Address computations in vectorized code with non-consecutive addresses will
  // likely result in more instructions compared to scalar code where the
  // computation can more often be merged into the index mode. The resulting
  // extra micro-ops can significantly decrease throughput.
  const unsigned NumVectorInstToHideOverhead = 10;

  // Cost modeling of Strided Access Computation is hidden by the indexing
  // modes of X86 regardless of the stride value. We dont believe that there
  // is a difference between constant strided access in gerenal and constant
  // strided value which is less than or equal to 64.
  // Even in the case of (loop invariant) stride whose value is not known at
  // compile time, the address computation will not incur more than one extra
  // ADD instruction.
  if (Ty->isVectorTy() && SE && !ST->hasAVX2()) {
    // TODO: AVX2 is the current cut-off because we don't have correct
    //       interleaving costs for prior ISA's.
    if (!BaseT::isStridedAccess(Ptr))
      return NumVectorInstToHideOverhead;
    if (!BaseT::getConstantStrideStep(SE, Ptr))
      return 1;
  }

  return BaseT::getAddressComputationCost(Ty, SE, Ptr);
}

InstructionCost
X86TTIImpl::getArithmeticReductionCost(unsigned Opcode, VectorType *ValTy,
                                       std::optional<FastMathFlags> FMF,
                                       TTI::TargetCostKind CostKind) {
  if (TTI::requiresOrderedReduction(FMF))
    return BaseT::getArithmeticReductionCost(Opcode, ValTy, FMF, CostKind);

  // We use the Intel Architecture Code Analyzer(IACA) to measure the throughput
  // and make it as the cost.

  static const CostTblEntry SLMCostTbl[] = {
    { ISD::FADD,  MVT::v2f64,   3 },
    { ISD::ADD,   MVT::v2i64,   5 },
  };

  static const CostTblEntry SSE2CostTbl[] = {
    { ISD::FADD,  MVT::v2f64,   2 },
    { ISD::FADD,  MVT::v2f32,   2 },
    { ISD::FADD,  MVT::v4f32,   4 },
    { ISD::ADD,   MVT::v2i64,   2 },      // The data reported by the IACA tool is "1.6".
    { ISD::ADD,   MVT::v2i32,   2 }, // FIXME: chosen to be less than v4i32
    { ISD::ADD,   MVT::v4i32,   3 },      // The data reported by the IACA tool is "3.3".
    { ISD::ADD,   MVT::v2i16,   2 },      // The data reported by the IACA tool is "4.3".
    { ISD::ADD,   MVT::v4i16,   3 },      // The data reported by the IACA tool is "4.3".
    { ISD::ADD,   MVT::v8i16,   4 },      // The data reported by the IACA tool is "4.3".
    { ISD::ADD,   MVT::v2i8,    2 },
    { ISD::ADD,   MVT::v4i8,    2 },
    { ISD::ADD,   MVT::v8i8,    2 },
    { ISD::ADD,   MVT::v16i8,   3 },
  };

  static const CostTblEntry AVX1CostTbl[] = {
    { ISD::FADD,  MVT::v4f64,   3 },
    { ISD::FADD,  MVT::v4f32,   3 },
    { ISD::FADD,  MVT::v8f32,   4 },
    { ISD::ADD,   MVT::v2i64,   1 },      // The data reported by the IACA tool is "1.5".
    { ISD::ADD,   MVT::v4i64,   3 },
    { ISD::ADD,   MVT::v8i32,   5 },
    { ISD::ADD,   MVT::v16i16,  5 },
    { ISD::ADD,   MVT::v32i8,   4 },
  };

  int ISD = TLI->InstructionOpcodeToISD(Opcode);
  assert(ISD && "Invalid opcode");

  // Before legalizing the type, give a chance to look up illegal narrow types
  // in the table.
  // FIXME: Is there a better way to do this?
  EVT VT = TLI->getValueType(DL, ValTy);
  if (VT.isSimple()) {
    MVT MTy = VT.getSimpleVT();
    if (ST->useSLMArithCosts())
      if (const auto *Entry = CostTableLookup(SLMCostTbl, ISD, MTy))
        return Entry->Cost;

    if (ST->hasAVX())
      if (const auto *Entry = CostTableLookup(AVX1CostTbl, ISD, MTy))
        return Entry->Cost;

    if (ST->hasSSE2())
      if (const auto *Entry = CostTableLookup(SSE2CostTbl, ISD, MTy))
        return Entry->Cost;
  }

  std::pair<InstructionCost, MVT> LT = getTypeLegalizationCost(ValTy);

  MVT MTy = LT.second;

  auto *ValVTy = cast<FixedVectorType>(ValTy);

  // Special case: vXi8 mul reductions are performed as vXi16.
  if (ISD == ISD::MUL && MTy.getScalarType() == MVT::i8) {
    auto *WideSclTy = IntegerType::get(ValVTy->getContext(), 16);
    auto *WideVecTy = FixedVectorType::get(WideSclTy, ValVTy->getNumElements());
    return getCastInstrCost(Instruction::ZExt, WideVecTy, ValTy,
                            TargetTransformInfo::CastContextHint::None,
                            CostKind) +
           getArithmeticReductionCost(Opcode, WideVecTy, FMF, CostKind);
  }

  InstructionCost ArithmeticCost = 0;
  if (LT.first != 1 && MTy.isVector() &&
      MTy.getVectorNumElements() < ValVTy->getNumElements()) {
    // Type needs to be split. We need LT.first - 1 arithmetic ops.
    auto *SingleOpTy = FixedVectorType::get(ValVTy->getElementType(),
                                            MTy.getVectorNumElements());
    ArithmeticCost = getArithmeticInstrCost(Opcode, SingleOpTy, CostKind);
    ArithmeticCost *= LT.first - 1;
  }

  if (ST->useSLMArithCosts())
    if (const auto *Entry = CostTableLookup(SLMCostTbl, ISD, MTy))
      return ArithmeticCost + Entry->Cost;

  if (ST->hasAVX())
    if (const auto *Entry = CostTableLookup(AVX1CostTbl, ISD, MTy))
      return ArithmeticCost + Entry->Cost;

  if (ST->hasSSE2())
    if (const auto *Entry = CostTableLookup(SSE2CostTbl, ISD, MTy))
      return ArithmeticCost + Entry->Cost;

  // FIXME: These assume a naive kshift+binop lowering, which is probably
  // conservative in most cases.
  static const CostTblEntry AVX512BoolReduction[] = {
    { ISD::AND,  MVT::v2i1,   3 },
    { ISD::AND,  MVT::v4i1,   5 },
    { ISD::AND,  MVT::v8i1,   7 },
    { ISD::AND,  MVT::v16i1,  9 },
    { ISD::AND,  MVT::v32i1, 11 },
    { ISD::AND,  MVT::v64i1, 13 },
    { ISD::OR,   MVT::v2i1,   3 },
    { ISD::OR,   MVT::v4i1,   5 },
    { ISD::OR,   MVT::v8i1,   7 },
    { ISD::OR,   MVT::v16i1,  9 },
    { ISD::OR,   MVT::v32i1, 11 },
    { ISD::OR,   MVT::v64i1, 13 },
  };

  static const CostTblEntry AVX2BoolReduction[] = {
    { ISD::AND,  MVT::v16i16,  2 }, // vpmovmskb + cmp
    { ISD::AND,  MVT::v32i8,   2 }, // vpmovmskb + cmp
    { ISD::OR,   MVT::v16i16,  2 }, // vpmovmskb + cmp
    { ISD::OR,   MVT::v32i8,   2 }, // vpmovmskb + cmp
  };

  static const CostTblEntry AVX1BoolReduction[] = {
    { ISD::AND,  MVT::v4i64,   2 }, // vmovmskpd + cmp
    { ISD::AND,  MVT::v8i32,   2 }, // vmovmskps + cmp
    { ISD::AND,  MVT::v16i16,  4 }, // vextractf128 + vpand + vpmovmskb + cmp
    { ISD::AND,  MVT::v32i8,   4 }, // vextractf128 + vpand + vpmovmskb + cmp
    { ISD::OR,   MVT::v4i64,   2 }, // vmovmskpd + cmp
    { ISD::OR,   MVT::v8i32,   2 }, // vmovmskps + cmp
    { ISD::OR,   MVT::v16i16,  4 }, // vextractf128 + vpor + vpmovmskb + cmp
    { ISD::OR,   MVT::v32i8,   4 }, // vextractf128 + vpor + vpmovmskb + cmp
  };

  static const CostTblEntry SSE2BoolReduction[] = {
    { ISD::AND,  MVT::v2i64,   2 }, // movmskpd + cmp
    { ISD::AND,  MVT::v4i32,   2 }, // movmskps + cmp
    { ISD::AND,  MVT::v8i16,   2 }, // pmovmskb + cmp
    { ISD::AND,  MVT::v16i8,   2 }, // pmovmskb + cmp
    { ISD::OR,   MVT::v2i64,   2 }, // movmskpd + cmp
    { ISD::OR,   MVT::v4i32,   2 }, // movmskps + cmp
    { ISD::OR,   MVT::v8i16,   2 }, // pmovmskb + cmp
    { ISD::OR,   MVT::v16i8,   2 }, // pmovmskb + cmp
  };

  // Handle bool allof/anyof patterns.
  if (ValVTy->getElementType()->isIntegerTy(1)) {
    InstructionCost ArithmeticCost = 0;
    if (LT.first != 1 && MTy.isVector() &&
        MTy.getVectorNumElements() < ValVTy->getNumElements()) {
      // Type needs to be split. We need LT.first - 1 arithmetic ops.
      auto *SingleOpTy = FixedVectorType::get(ValVTy->getElementType(),
                                              MTy.getVectorNumElements());
      ArithmeticCost = getArithmeticInstrCost(Opcode, SingleOpTy, CostKind);
      ArithmeticCost *= LT.first - 1;
    }

    if (ST->hasAVX512())
      if (const auto *Entry = CostTableLookup(AVX512BoolReduction, ISD, MTy))
        return ArithmeticCost + Entry->Cost;
    if (ST->hasAVX2())
      if (const auto *Entry = CostTableLookup(AVX2BoolReduction, ISD, MTy))
        return ArithmeticCost + Entry->Cost;
    if (ST->hasAVX())
      if (const auto *Entry = CostTableLookup(AVX1BoolReduction, ISD, MTy))
        return ArithmeticCost + Entry->Cost;
    if (ST->hasSSE2())
      if (const auto *Entry = CostTableLookup(SSE2BoolReduction, ISD, MTy))
        return ArithmeticCost + Entry->Cost;

    return BaseT::getArithmeticReductionCost(Opcode, ValVTy, FMF, CostKind);
  }

  unsigned NumVecElts = ValVTy->getNumElements();
  unsigned ScalarSize = ValVTy->getScalarSizeInBits();

  // Special case power of 2 reductions where the scalar type isn't changed
  // by type legalization.
  if (!isPowerOf2_32(NumVecElts) || ScalarSize != MTy.getScalarSizeInBits())
    return BaseT::getArithmeticReductionCost(Opcode, ValVTy, FMF, CostKind);

  InstructionCost ReductionCost = 0;

  auto *Ty = ValVTy;
  if (LT.first != 1 && MTy.isVector() &&
      MTy.getVectorNumElements() < ValVTy->getNumElements()) {
    // Type needs to be split. We need LT.first - 1 arithmetic ops.
    Ty = FixedVectorType::get(ValVTy->getElementType(),
                              MTy.getVectorNumElements());
    ReductionCost = getArithmeticInstrCost(Opcode, Ty, CostKind);
    ReductionCost *= LT.first - 1;
    NumVecElts = MTy.getVectorNumElements();
  }

  // Now handle reduction with the legal type, taking into account size changes
  // at each level.
  while (NumVecElts > 1) {
    // Determine the size of the remaining vector we need to reduce.
    unsigned Size = NumVecElts * ScalarSize;
    NumVecElts /= 2;
    // If we're reducing from 256/512 bits, use an extract_subvector.
    if (Size > 128) {
      auto *SubTy = FixedVectorType::get(ValVTy->getElementType(), NumVecElts);
      ReductionCost +=
          getShuffleCost(TTI::SK_ExtractSubvector, Ty, std::nullopt, CostKind,
                         NumVecElts, SubTy);
      Ty = SubTy;
    } else if (Size == 128) {
      // Reducing from 128 bits is a permute of v2f64/v2i64.
      FixedVectorType *ShufTy;
      if (ValVTy->isFloatingPointTy())
        ShufTy =
            FixedVectorType::get(Type::getDoubleTy(ValVTy->getContext()), 2);
      else
        ShufTy =
            FixedVectorType::get(Type::getInt64Ty(ValVTy->getContext()), 2);
      ReductionCost += getShuffleCost(TTI::SK_PermuteSingleSrc, ShufTy,
                                      std::nullopt, CostKind, 0, nullptr);
    } else if (Size == 64) {
      // Reducing from 64 bits is a shuffle of v4f32/v4i32.
      FixedVectorType *ShufTy;
      if (ValVTy->isFloatingPointTy())
        ShufTy =
            FixedVectorType::get(Type::getFloatTy(ValVTy->getContext()), 4);
      else
        ShufTy =
            FixedVectorType::get(Type::getInt32Ty(ValVTy->getContext()), 4);
      ReductionCost += getShuffleCost(TTI::SK_PermuteSingleSrc, ShufTy,
                                      std::nullopt, CostKind, 0, nullptr);
    } else {
      // Reducing from smaller size is a shift by immediate.
      auto *ShiftTy = FixedVectorType::get(
          Type::getIntNTy(ValVTy->getContext(), Size), 128 / Size);
      ReductionCost += getArithmeticInstrCost(
          Instruction::LShr, ShiftTy, CostKind,
          {TargetTransformInfo::OK_AnyValue, TargetTransformInfo::OP_None},
          {TargetTransformInfo::OK_UniformConstantValue, TargetTransformInfo::OP_None});
    }

    // Add the arithmetic op for this level.
    ReductionCost += getArithmeticInstrCost(Opcode, Ty, CostKind);
  }

  // Add the final extract element to the cost.
  return ReductionCost + getVectorInstrCost(Instruction::ExtractElement, Ty,
                                            CostKind, 0, nullptr, nullptr);
}

InstructionCost X86TTIImpl::getMinMaxCost(Intrinsic::ID IID, Type *Ty,
                                          TTI::TargetCostKind CostKind,
                                          FastMathFlags FMF) {
  IntrinsicCostAttributes ICA(IID, Ty, {Ty, Ty}, FMF);
  return getIntrinsicInstrCost(ICA, CostKind);
}

InstructionCost
X86TTIImpl::getMinMaxReductionCost(Intrinsic::ID IID, VectorType *ValTy,
                                   FastMathFlags FMF,
                                   TTI::TargetCostKind CostKind) {
  std::pair<InstructionCost, MVT> LT = getTypeLegalizationCost(ValTy);

  MVT MTy = LT.second;

  int ISD;
  if (ValTy->isIntOrIntVectorTy()) {
    ISD = (IID == Intrinsic::umin || IID == Intrinsic::umax) ? ISD::UMIN
                                                             : ISD::SMIN;
  } else {
    assert(ValTy->isFPOrFPVectorTy() &&
           "Expected float point or integer vector type.");
    ISD = (IID == Intrinsic::minnum || IID == Intrinsic::maxnum)
              ? ISD::FMINNUM
              : ISD::FMINIMUM;
  }

  // We use the Intel Architecture Code Analyzer(IACA) to measure the throughput
  // and make it as the cost.

  static const CostTblEntry SSE2CostTbl[] = {
      {ISD::UMIN, MVT::v2i16, 5}, // need pxors to use pminsw/pmaxsw
      {ISD::UMIN, MVT::v4i16, 7}, // need pxors to use pminsw/pmaxsw
      {ISD::UMIN, MVT::v8i16, 9}, // need pxors to use pminsw/pmaxsw
  };

  static const CostTblEntry SSE41CostTbl[] = {
      {ISD::SMIN, MVT::v2i16, 3}, // same as sse2
      {ISD::SMIN, MVT::v4i16, 5}, // same as sse2
      {ISD::UMIN, MVT::v2i16, 5}, // same as sse2
      {ISD::UMIN, MVT::v4i16, 7}, // same as sse2
      {ISD::SMIN, MVT::v8i16, 4}, // phminposuw+xor
      {ISD::UMIN, MVT::v8i16, 4}, // FIXME: umin is cheaper than umax
      {ISD::SMIN, MVT::v2i8,  3}, // pminsb
      {ISD::SMIN, MVT::v4i8,  5}, // pminsb
      {ISD::SMIN, MVT::v8i8,  7}, // pminsb
      {ISD::SMIN, MVT::v16i8, 6},
      {ISD::UMIN, MVT::v2i8,  3}, // same as sse2
      {ISD::UMIN, MVT::v4i8,  5}, // same as sse2
      {ISD::UMIN, MVT::v8i8,  7}, // same as sse2
      {ISD::UMIN, MVT::v16i8, 6}, // FIXME: umin is cheaper than umax
  };

  static const CostTblEntry AVX1CostTbl[] = {
      {ISD::SMIN, MVT::v16i16, 6},
      {ISD::UMIN, MVT::v16i16, 6}, // FIXME: umin is cheaper than umax
      {ISD::SMIN, MVT::v32i8, 8},
      {ISD::UMIN, MVT::v32i8, 8},
  };

  static const CostTblEntry AVX512BWCostTbl[] = {
      {ISD::SMIN, MVT::v32i16, 8},
      {ISD::UMIN, MVT::v32i16, 8}, // FIXME: umin is cheaper than umax
      {ISD::SMIN, MVT::v64i8, 10},
      {ISD::UMIN, MVT::v64i8, 10},
  };

  // Before legalizing the type, give a chance to look up illegal narrow types
  // in the table.
  // FIXME: Is there a better way to do this?
  EVT VT = TLI->getValueType(DL, ValTy);
  if (VT.isSimple()) {
    MVT MTy = VT.getSimpleVT();
    if (ST->hasBWI())
      if (const auto *Entry = CostTableLookup(AVX512BWCostTbl, ISD, MTy))
        return Entry->Cost;

    if (ST->hasAVX())
      if (const auto *Entry = CostTableLookup(AVX1CostTbl, ISD, MTy))
        return Entry->Cost;

    if (ST->hasSSE41())
      if (const auto *Entry = CostTableLookup(SSE41CostTbl, ISD, MTy))
        return Entry->Cost;

    if (ST->hasSSE2())
      if (const auto *Entry = CostTableLookup(SSE2CostTbl, ISD, MTy))
        return Entry->Cost;
  }

  auto *ValVTy = cast<FixedVectorType>(ValTy);
  unsigned NumVecElts = ValVTy->getNumElements();

  auto *Ty = ValVTy;
  InstructionCost MinMaxCost = 0;
  if (LT.first != 1 && MTy.isVector() &&
      MTy.getVectorNumElements() < ValVTy->getNumElements()) {
    // Type needs to be split. We need LT.first - 1 operations ops.
    Ty = FixedVectorType::get(ValVTy->getElementType(),
                              MTy.getVectorNumElements());
    MinMaxCost = getMinMaxCost(IID, Ty, CostKind, FMF);
    MinMaxCost *= LT.first - 1;
    NumVecElts = MTy.getVectorNumElements();
  }

  if (ST->hasBWI())
    if (const auto *Entry = CostTableLookup(AVX512BWCostTbl, ISD, MTy))
      return MinMaxCost + Entry->Cost;

  if (ST->hasAVX())
    if (const auto *Entry = CostTableLookup(AVX1CostTbl, ISD, MTy))
      return MinMaxCost + Entry->Cost;

  if (ST->hasSSE41())
    if (const auto *Entry = CostTableLookup(SSE41CostTbl, ISD, MTy))
      return MinMaxCost + Entry->Cost;

  if (ST->hasSSE2())
    if (const auto *Entry = CostTableLookup(SSE2CostTbl, ISD, MTy))
      return MinMaxCost + Entry->Cost;

  unsigned ScalarSize = ValTy->getScalarSizeInBits();

  // Special case power of 2 reductions where the scalar type isn't changed
  // by type legalization.
  if (!isPowerOf2_32(ValVTy->getNumElements()) ||
      ScalarSize != MTy.getScalarSizeInBits())
    return BaseT::getMinMaxReductionCost(IID, ValTy, FMF, CostKind);

  // Now handle reduction with the legal type, taking into account size changes
  // at each level.
  while (NumVecElts > 1) {
    // Determine the size of the remaining vector we need to reduce.
    unsigned Size = NumVecElts * ScalarSize;
    NumVecElts /= 2;
    // If we're reducing from 256/512 bits, use an extract_subvector.
    if (Size > 128) {
      auto *SubTy = FixedVectorType::get(ValVTy->getElementType(), NumVecElts);
      MinMaxCost += getShuffleCost(TTI::SK_ExtractSubvector, Ty, std::nullopt,
                                   CostKind, NumVecElts, SubTy);
      Ty = SubTy;
    } else if (Size == 128) {
      // Reducing from 128 bits is a permute of v2f64/v2i64.
      VectorType *ShufTy;
      if (ValTy->isFloatingPointTy())
        ShufTy =
            FixedVectorType::get(Type::getDoubleTy(ValTy->getContext()), 2);
      else
        ShufTy = FixedVectorType::get(Type::getInt64Ty(ValTy->getContext()), 2);
      MinMaxCost += getShuffleCost(TTI::SK_PermuteSingleSrc, ShufTy,
                                   std::nullopt, CostKind, 0, nullptr);
    } else if (Size == 64) {
      // Reducing from 64 bits is a shuffle of v4f32/v4i32.
      FixedVectorType *ShufTy;
      if (ValTy->isFloatingPointTy())
        ShufTy = FixedVectorType::get(Type::getFloatTy(ValTy->getContext()), 4);
      else
        ShufTy = FixedVectorType::get(Type::getInt32Ty(ValTy->getContext()), 4);
      MinMaxCost += getShuffleCost(TTI::SK_PermuteSingleSrc, ShufTy,
                                   std::nullopt, CostKind, 0, nullptr);
    } else {
      // Reducing from smaller size is a shift by immediate.
      auto *ShiftTy = FixedVectorType::get(
          Type::getIntNTy(ValTy->getContext(), Size), 128 / Size);
      MinMaxCost += getArithmeticInstrCost(
          Instruction::LShr, ShiftTy, TTI::TCK_RecipThroughput,
          {TargetTransformInfo::OK_AnyValue, TargetTransformInfo::OP_None},
          {TargetTransformInfo::OK_UniformConstantValue, TargetTransformInfo::OP_None});
    }

    // Add the arithmetic op for this level.
    MinMaxCost += getMinMaxCost(IID, Ty, CostKind, FMF);
  }

  // Add the final extract element to the cost.
  return MinMaxCost + getVectorInstrCost(Instruction::ExtractElement, Ty,
                                         CostKind, 0, nullptr, nullptr);
}

/// Calculate the cost of materializing a 64-bit value. This helper
/// method might only calculate a fraction of a larger immediate. Therefore it
/// is valid to return a cost of ZERO.
InstructionCost X86TTIImpl::getIntImmCost(int64_t Val) {
  if (Val == 0)
    return TTI::TCC_Free;

  if (isInt<32>(Val))
    return TTI::TCC_Basic;

  return 2 * TTI::TCC_Basic;
}

InstructionCost X86TTIImpl::getIntImmCost(const APInt &Imm, Type *Ty,
                                          TTI::TargetCostKind CostKind) {
  assert(Ty->isIntegerTy());

  unsigned BitSize = Ty->getPrimitiveSizeInBits();
  if (BitSize == 0)
    return ~0U;

  // Never hoist constants larger than 128bit, because this might lead to
  // incorrect code generation or assertions in codegen.
  // Fixme: Create a cost model for types larger than i128 once the codegen
  // issues have been fixed.
  if (BitSize > 128)
    return TTI::TCC_Free;

  if (Imm == 0)
    return TTI::TCC_Free;

  // Sign-extend all constants to a multiple of 64-bit.
  APInt ImmVal = Imm;
  if (BitSize % 64 != 0)
    ImmVal = Imm.sext(alignTo(BitSize, 64));

  // Split the constant into 64-bit chunks and calculate the cost for each
  // chunk.
  InstructionCost Cost = 0;
  for (unsigned ShiftVal = 0; ShiftVal < BitSize; ShiftVal += 64) {
    APInt Tmp = ImmVal.ashr(ShiftVal).sextOrTrunc(64);
    int64_t Val = Tmp.getSExtValue();
    Cost += getIntImmCost(Val);
  }
  // We need at least one instruction to materialize the constant.
  return std::max<InstructionCost>(1, Cost);
}

InstructionCost X86TTIImpl::getIntImmCostInst(unsigned Opcode, unsigned Idx,
                                              const APInt &Imm, Type *Ty,
                                              TTI::TargetCostKind CostKind,
                                              Instruction *Inst) {
  assert(Ty->isIntegerTy());

  unsigned BitSize = Ty->getPrimitiveSizeInBits();
  // There is no cost model for constants with a bit size of 0. Return TCC_Free
  // here, so that constant hoisting will ignore this constant.
  if (BitSize == 0)
    return TTI::TCC_Free;

  unsigned ImmIdx = ~0U;
  switch (Opcode) {
  default:
    return TTI::TCC_Free;
  case Instruction::GetElementPtr:
    // Always hoist the base address of a GetElementPtr. This prevents the
    // creation of new constants for every base constant that gets constant
    // folded with the offset.
    if (Idx == 0)
      return 2 * TTI::TCC_Basic;
    return TTI::TCC_Free;
  case Instruction::Store:
    ImmIdx = 0;
    break;
  case Instruction::ICmp:
    // This is an imperfect hack to prevent constant hoisting of
    // compares that might be trying to check if a 64-bit value fits in
    // 32-bits. The backend can optimize these cases using a right shift by 32.
    // Ideally we would check the compare predicate here. There also other
    // similar immediates the backend can use shifts for.
    if (Idx == 1 && Imm.getBitWidth() == 64) {
      uint64_t ImmVal = Imm.getZExtValue();
      if (ImmVal == 0x100000000ULL || ImmVal == 0xffffffff)
        return TTI::TCC_Free;
    }
    ImmIdx = 1;
    break;
  case Instruction::And:
    // We support 64-bit ANDs with immediates with 32-bits of leading zeroes
    // by using a 32-bit operation with implicit zero extension. Detect such
    // immediates here as the normal path expects bit 31 to be sign extended.
    if (Idx == 1 && Imm.getBitWidth() == 64 && Imm.isIntN(32))
      return TTI::TCC_Free;
    ImmIdx = 1;
    break;
  case Instruction::Add:
  case Instruction::Sub:
    // For add/sub, we can use the opposite instruction for INT32_MIN.
    if (Idx == 1 && Imm.getBitWidth() == 64 && Imm.getZExtValue() == 0x80000000)
      return TTI::TCC_Free;
    ImmIdx = 1;
    break;
  case Instruction::UDiv:
  case Instruction::SDiv:
  case Instruction::URem:
  case Instruction::SRem:
    // Division by constant is typically expanded later into a different
    // instruction sequence. This completely changes the constants.
    // Report them as "free" to stop ConstantHoist from marking them as opaque.
    return TTI::TCC_Free;
  case Instruction::Mul:
  case Instruction::Or:
  case Instruction::Xor:
    ImmIdx = 1;
    break;
  // Always return TCC_Free for the shift value of a shift instruction.
  case Instruction::Shl:
  case Instruction::LShr:
  case Instruction::AShr:
    if (Idx == 1)
      return TTI::TCC_Free;
    break;
  case Instruction::Trunc:
  case Instruction::ZExt:
  case Instruction::SExt:
  case Instruction::IntToPtr:
  case Instruction::PtrToInt:
  case Instruction::BitCast:
  case Instruction::PHI:
  case Instruction::Call:
  case Instruction::Select:
  case Instruction::Ret:
  case Instruction::Load:
    break;
  }

  if (Idx == ImmIdx) {
    uint64_t NumConstants = divideCeil(BitSize, 64);
    InstructionCost Cost = X86TTIImpl::getIntImmCost(Imm, Ty, CostKind);
    return (Cost <= NumConstants * TTI::TCC_Basic)
               ? static_cast<int>(TTI::TCC_Free)
               : Cost;
  }

  return X86TTIImpl::getIntImmCost(Imm, Ty, CostKind);
}

InstructionCost X86TTIImpl::getIntImmCostIntrin(Intrinsic::ID IID, unsigned Idx,
                                                const APInt &Imm, Type *Ty,
                                                TTI::TargetCostKind CostKind) {
  assert(Ty->isIntegerTy());

  unsigned BitSize = Ty->getPrimitiveSizeInBits();
  // There is no cost model for constants with a bit size of 0. Return TCC_Free
  // here, so that constant hoisting will ignore this constant.
  if (BitSize == 0)
    return TTI::TCC_Free;

  switch (IID) {
  default:
    return TTI::TCC_Free;
  case Intrinsic::sadd_with_overflow:
  case Intrinsic::uadd_with_overflow:
  case Intrinsic::ssub_with_overflow:
  case Intrinsic::usub_with_overflow:
  case Intrinsic::smul_with_overflow:
  case Intrinsic::umul_with_overflow:
    if ((Idx == 1) && Imm.getBitWidth() <= 64 && Imm.isSignedIntN(32))
      return TTI::TCC_Free;
    break;
  case Intrinsic::experimental_stackmap:
    if ((Idx < 2) || (Imm.getBitWidth() <= 64 && Imm.isSignedIntN(64)))
      return TTI::TCC_Free;
    break;
  case Intrinsic::experimental_patchpoint_void:
  case Intrinsic::experimental_patchpoint:
    if ((Idx < 4) || (Imm.getBitWidth() <= 64 && Imm.isSignedIntN(64)))
      return TTI::TCC_Free;
    break;
  }
  return X86TTIImpl::getIntImmCost(Imm, Ty, CostKind);
}

InstructionCost X86TTIImpl::getCFInstrCost(unsigned Opcode,
                                           TTI::TargetCostKind CostKind,
                                           const Instruction *I) {
  if (CostKind != TTI::TCK_RecipThroughput)
    return Opcode == Instruction::PHI ? 0 : 1;
  // Branches are assumed to be predicted.
  return 0;
}

int X86TTIImpl::getGatherOverhead() const {
  // Some CPUs have more overhead for gather. The specified overhead is relative
  // to the Load operation. "2" is the number provided by Intel architects. This
  // parameter is used for cost estimation of Gather Op and comparison with
  // other alternatives.
  // TODO: Remove the explicit hasAVX512()?, That would mean we would only
  // enable gather with a -march.
  if (ST->hasAVX512() || (ST->hasAVX2() && ST->hasFastGather()))
    return 2;

  return 1024;
}

int X86TTIImpl::getScatterOverhead() const {
  if (ST->hasAVX512())
    return 2;

  return 1024;
}

// Return an average cost of Gather / Scatter instruction, maybe improved later.
InstructionCost X86TTIImpl::getGSVectorCost(unsigned Opcode,
                                            TTI::TargetCostKind CostKind,
                                            Type *SrcVTy, const Value *Ptr,
                                            Align Alignment,
                                            unsigned AddressSpace) {

  assert(isa<VectorType>(SrcVTy) && "Unexpected type in getGSVectorCost");
  unsigned VF = cast<FixedVectorType>(SrcVTy)->getNumElements();

  // Try to reduce index size from 64 bit (default for GEP)
  // to 32. It is essential for VF 16. If the index can't be reduced to 32, the
  // operation will use 16 x 64 indices which do not fit in a zmm and needs
  // to split. Also check that the base pointer is the same for all lanes,
  // and that there's at most one variable index.
  auto getIndexSizeInBits = [](const Value *Ptr, const DataLayout &DL) {
    unsigned IndexSize = DL.getPointerSizeInBits();
    const GetElementPtrInst *GEP = dyn_cast<GetElementPtrInst>(Ptr);
    if (IndexSize < 64 || !GEP)
      return IndexSize;

    unsigned NumOfVarIndices = 0;
    const Value *Ptrs = GEP->getPointerOperand();
    if (Ptrs->getType()->isVectorTy() && !getSplatValue(Ptrs))
      return IndexSize;
    for (unsigned I = 1, E = GEP->getNumOperands(); I != E; ++I) {
      if (isa<Constant>(GEP->getOperand(I)))
        continue;
      Type *IndxTy = GEP->getOperand(I)->getType();
      if (auto *IndexVTy = dyn_cast<VectorType>(IndxTy))
        IndxTy = IndexVTy->getElementType();
      if ((IndxTy->getPrimitiveSizeInBits() == 64 &&
           !isa<SExtInst>(GEP->getOperand(I))) ||
          ++NumOfVarIndices > 1)
        return IndexSize; // 64
    }
    return (unsigned)32;
  };

  // Trying to reduce IndexSize to 32 bits for vector 16.
  // By default the IndexSize is equal to pointer size.
  unsigned IndexSize = (ST->hasAVX512() && VF >= 16)
                           ? getIndexSizeInBits(Ptr, DL)
                           : DL.getPointerSizeInBits();

  auto *IndexVTy = FixedVectorType::get(
      IntegerType::get(SrcVTy->getContext(), IndexSize), VF);
  std::pair<InstructionCost, MVT> IdxsLT = getTypeLegalizationCost(IndexVTy);
  std::pair<InstructionCost, MVT> SrcLT = getTypeLegalizationCost(SrcVTy);
  InstructionCost::CostType SplitFactor =
      *std::max(IdxsLT.first, SrcLT.first).getValue();
  if (SplitFactor > 1) {
    // Handle splitting of vector of pointers
    auto *SplitSrcTy =
        FixedVectorType::get(SrcVTy->getScalarType(), VF / SplitFactor);
    return SplitFactor * getGSVectorCost(Opcode, CostKind, SplitSrcTy, Ptr,
                                         Alignment, AddressSpace);
  }

  // If we didn't split, this will be a single gather/scatter instruction.
  if (CostKind == TTI::TCK_CodeSize)
    return 1;

  // The gather / scatter cost is given by Intel architects. It is a rough
  // number since we are looking at one instruction in a time.
  const int GSOverhead = (Opcode == Instruction::Load) ? getGatherOverhead()
                                                       : getScatterOverhead();
  return GSOverhead + VF * getMemoryOpCost(Opcode, SrcVTy->getScalarType(),
                                           MaybeAlign(Alignment), AddressSpace,
                                           CostKind);
<<<<<<< HEAD
}

/// Return the cost of full scalarization of gather / scatter operation.
///
/// Opcode - Load or Store instruction.
/// SrcVTy - The type of the data vector that should be gathered or scattered.
/// VariableMask - The mask is non-constant at compile time.
/// Alignment - Alignment for one element.
/// AddressSpace - pointer[s] address space.
/// TODO: Remove this and use getCommonMaskedMemoryOpCost directly.
InstructionCost X86TTIImpl::getGSScalarCost(unsigned Opcode,
                                            TTI::TargetCostKind CostKind,
                                            Type *SrcVTy, bool VariableMask,
                                            Align Alignment,
                                            unsigned AddressSpace) {
  Type *ScalarTy = SrcVTy->getScalarType();
  unsigned VF = cast<FixedVectorType>(SrcVTy)->getNumElements();
  APInt DemandedElts = APInt::getAllOnes(VF);

  InstructionCost MaskUnpackCost = 0;
  if (VariableMask) {
    auto *MaskTy =
        FixedVectorType::get(Type::getInt1Ty(SrcVTy->getContext()), VF);
    MaskUnpackCost = getScalarizationOverhead(
        MaskTy, DemandedElts, /*Insert=*/false, /*Extract=*/true, CostKind);
    InstructionCost ScalarCompareCost = getCmpSelInstrCost(
        Instruction::ICmp, Type::getInt1Ty(SrcVTy->getContext()), nullptr,
        CmpInst::BAD_ICMP_PREDICATE, CostKind);
    InstructionCost BranchCost = getCFInstrCost(Instruction::Br, CostKind);
    MaskUnpackCost += VF * (BranchCost + ScalarCompareCost);
  }

  InstructionCost AddressUnpackCost = getScalarizationOverhead(
      FixedVectorType::get(PointerType::getUnqual(ScalarTy->getContext()), VF),
      DemandedElts, /*Insert=*/false, /*Extract=*/true, CostKind);

  // The cost of the scalar loads/stores.
  InstructionCost MemoryOpCost =
      VF * getMemoryOpCost(Opcode, ScalarTy, MaybeAlign(Alignment),
                           AddressSpace, CostKind);

  // The cost of forming the vector from loaded scalars/
  // scalarizing the vector to perform scalar stores.
  InstructionCost InsertExtractCost = getScalarizationOverhead(
      cast<FixedVectorType>(SrcVTy), DemandedElts,
      /*Insert=*/Opcode == Instruction::Load,
      /*Extract=*/Opcode == Instruction::Store, CostKind);

  return AddressUnpackCost + MemoryOpCost + MaskUnpackCost + InsertExtractCost;
=======
>>>>>>> 6e4c5224
}

/// Calculate the cost of Gather / Scatter operation
InstructionCost X86TTIImpl::getGatherScatterOpCost(
    unsigned Opcode, Type *SrcVTy, const Value *Ptr, bool VariableMask,
    Align Alignment, TTI::TargetCostKind CostKind,
    const Instruction *I = nullptr) {
<<<<<<< HEAD
  if (CostKind != TTI::TCK_RecipThroughput &&
      ((Opcode == Instruction::Load &&
=======
  if (((Opcode == Instruction::Load &&
>>>>>>> 6e4c5224
        (!isLegalMaskedGather(SrcVTy, Align(Alignment)) ||
         forceScalarizeMaskedGather(cast<VectorType>(SrcVTy),
                                    Align(Alignment)))) ||
       (Opcode == Instruction::Store &&
        (!isLegalMaskedScatter(SrcVTy, Align(Alignment)) ||
         forceScalarizeMaskedScatter(cast<VectorType>(SrcVTy),
                                     Align(Alignment))))))
    return BaseT::getGatherScatterOpCost(Opcode, SrcVTy, Ptr, VariableMask,
                                         Alignment, CostKind, I);

  assert(SrcVTy->isVectorTy() && "Unexpected data type for Gather/Scatter");
  PointerType *PtrTy = dyn_cast<PointerType>(Ptr->getType());
  if (!PtrTy && Ptr->getType()->isVectorTy())
    PtrTy = dyn_cast<PointerType>(
        cast<VectorType>(Ptr->getType())->getElementType());
  assert(PtrTy && "Unexpected type for Ptr argument");
  unsigned AddressSpace = PtrTy->getAddressSpace();
  return getGSVectorCost(Opcode, CostKind, SrcVTy, Ptr, Alignment,
                         AddressSpace);
}

bool X86TTIImpl::isLSRCostLess(const TargetTransformInfo::LSRCost &C1,
                               const TargetTransformInfo::LSRCost &C2) {
    // X86 specific here are "instruction number 1st priority".
    return std::tie(C1.Insns, C1.NumRegs, C1.AddRecCost,
                    C1.NumIVMuls, C1.NumBaseAdds,
                    C1.ScaleCost, C1.ImmCost, C1.SetupCost) <
           std::tie(C2.Insns, C2.NumRegs, C2.AddRecCost,
                    C2.NumIVMuls, C2.NumBaseAdds,
                    C2.ScaleCost, C2.ImmCost, C2.SetupCost);
}

bool X86TTIImpl::canMacroFuseCmp() {
  return ST->hasMacroFusion() || ST->hasBranchFusion();
}

bool X86TTIImpl::isLegalMaskedLoad(Type *DataTy, Align Alignment) {
  if (!ST->hasAVX())
    return false;

  // The backend can't handle a single element vector.
  if (isa<VectorType>(DataTy) &&
      cast<FixedVectorType>(DataTy)->getNumElements() == 1)
    return false;
  Type *ScalarTy = DataTy->getScalarType();

  if (ScalarTy->isPointerTy())
    return true;

  if (ScalarTy->isFloatTy() || ScalarTy->isDoubleTy())
    return true;

  if (ScalarTy->isHalfTy() && ST->hasBWI())
    return true;

  if (ScalarTy->isBFloatTy() && ST->hasBF16())
    return true;

  if (!ScalarTy->isIntegerTy())
    return false;

  unsigned IntWidth = ScalarTy->getIntegerBitWidth();
  return IntWidth == 32 || IntWidth == 64 ||
         ((IntWidth == 8 || IntWidth == 16) && ST->hasBWI());
}

bool X86TTIImpl::isLegalMaskedStore(Type *DataType, Align Alignment) {
  return isLegalMaskedLoad(DataType, Alignment);
}

bool X86TTIImpl::isLegalNTLoad(Type *DataType, Align Alignment) {
  unsigned DataSize = DL.getTypeStoreSize(DataType);
  // The only supported nontemporal loads are for aligned vectors of 16 or 32
  // bytes.  Note that 32-byte nontemporal vector loads are supported by AVX2
  // (the equivalent stores only require AVX).
  if (Alignment >= DataSize && (DataSize == 16 || DataSize == 32))
    return DataSize == 16 ?  ST->hasSSE1() : ST->hasAVX2();

  return false;
}

bool X86TTIImpl::isLegalNTStore(Type *DataType, Align Alignment) {
  unsigned DataSize = DL.getTypeStoreSize(DataType);

  // SSE4A supports nontemporal stores of float and double at arbitrary
  // alignment.
  if (ST->hasSSE4A() && (DataType->isFloatTy() || DataType->isDoubleTy()))
    return true;

  // Besides the SSE4A subtarget exception above, only aligned stores are
  // available nontemporaly on any other subtarget.  And only stores with a size
  // of 4..32 bytes (powers of 2, only) are permitted.
  if (Alignment < DataSize || DataSize < 4 || DataSize > 32 ||
      !isPowerOf2_32(DataSize))
    return false;

  // 32-byte vector nontemporal stores are supported by AVX (the equivalent
  // loads require AVX2).
  if (DataSize == 32)
    return ST->hasAVX();
  if (DataSize == 16)
    return ST->hasSSE1();
  return true;
}

bool X86TTIImpl::isLegalBroadcastLoad(Type *ElementTy,
                                      ElementCount NumElements) const {
  // movddup
  return ST->hasSSE3() && !NumElements.isScalable() &&
         NumElements.getFixedValue() == 2 &&
         ElementTy == Type::getDoubleTy(ElementTy->getContext());
}

bool X86TTIImpl::isLegalMaskedExpandLoad(Type *DataTy, Align Alignment) {
  if (!isa<VectorType>(DataTy))
    return false;

  if (!ST->hasAVX512())
    return false;

  // The backend can't handle a single element vector.
  if (cast<FixedVectorType>(DataTy)->getNumElements() == 1)
    return false;

  Type *ScalarTy = cast<VectorType>(DataTy)->getElementType();

  if (ScalarTy->isFloatTy() || ScalarTy->isDoubleTy())
    return true;

  if (!ScalarTy->isIntegerTy())
    return false;

  unsigned IntWidth = ScalarTy->getIntegerBitWidth();
  return IntWidth == 32 || IntWidth == 64 ||
         ((IntWidth == 8 || IntWidth == 16) && ST->hasVBMI2());
}

bool X86TTIImpl::isLegalMaskedCompressStore(Type *DataTy, Align Alignment) {
  return isLegalMaskedExpandLoad(DataTy, Alignment);
}

bool X86TTIImpl::supportsGather() const {
  // Some CPUs have better gather performance than others.
  // TODO: Remove the explicit ST->hasAVX512()?, That would mean we would only
  // enable gather with a -march.
  return ST->hasAVX512() || (ST->hasFastGather() && ST->hasAVX2());
}

bool X86TTIImpl::forceScalarizeMaskedGather(VectorType *VTy, Align Alignment) {
  // Gather / Scatter for vector 2 is not profitable on KNL / SKX
  // Vector-4 of gather/scatter instruction does not exist on KNL. We can extend
  // it to 8 elements, but zeroing upper bits of the mask vector will add more
  // instructions. Right now we give the scalar cost of vector-4 for KNL. TODO:
  // Check, maybe the gather/scatter instruction is better in the VariableMask
  // case.
  unsigned NumElts = cast<FixedVectorType>(VTy)->getNumElements();
  return NumElts == 1 ||
         (ST->hasAVX512() && (NumElts == 2 || (NumElts == 4 && !ST->hasVLX())));
}

bool X86TTIImpl::isLegalMaskedGatherScatter(Type *DataTy, Align Alignment) {
  Type *ScalarTy = DataTy->getScalarType();
  if (ScalarTy->isPointerTy())
    return true;

  if (ScalarTy->isFloatTy() || ScalarTy->isDoubleTy())
    return true;

  if (!ScalarTy->isIntegerTy())
    return false;

  unsigned IntWidth = ScalarTy->getIntegerBitWidth();
  return IntWidth == 32 || IntWidth == 64;
}

bool X86TTIImpl::isLegalMaskedGather(Type *DataTy, Align Alignment) {
  if (!supportsGather() || !ST->preferGather())
    return false;
  return isLegalMaskedGatherScatter(DataTy, Alignment);
}

bool X86TTIImpl::isLegalAltInstr(VectorType *VecTy, unsigned Opcode0,
                                 unsigned Opcode1,
                                 const SmallBitVector &OpcodeMask) const {
  // ADDSUBPS  4xf32 SSE3
  // VADDSUBPS 4xf32 AVX
  // VADDSUBPS 8xf32 AVX2
  // ADDSUBPD  2xf64 SSE3
  // VADDSUBPD 2xf64 AVX
  // VADDSUBPD 4xf64 AVX2

  unsigned NumElements = cast<FixedVectorType>(VecTy)->getNumElements();
  assert(OpcodeMask.size() == NumElements && "Mask and VecTy are incompatible");
  if (!isPowerOf2_32(NumElements))
    return false;
  // Check the opcode pattern. We apply the mask on the opcode arguments and
  // then check if it is what we expect.
  for (int Lane : seq<int>(0, NumElements)) {
    unsigned Opc = OpcodeMask.test(Lane) ? Opcode1 : Opcode0;
    // We expect FSub for even lanes and FAdd for odd lanes.
    if (Lane % 2 == 0 && Opc != Instruction::FSub)
      return false;
    if (Lane % 2 == 1 && Opc != Instruction::FAdd)
      return false;
  }
  // Now check that the pattern is supported by the target ISA.
  Type *ElemTy = cast<VectorType>(VecTy)->getElementType();
  if (ElemTy->isFloatTy())
    return ST->hasSSE3() && NumElements % 4 == 0;
  if (ElemTy->isDoubleTy())
    return ST->hasSSE3() && NumElements % 2 == 0;
  return false;
}

bool X86TTIImpl::isLegalMaskedScatter(Type *DataType, Align Alignment) {
  // AVX2 doesn't support scatter
  if (!ST->hasAVX512() || !ST->preferScatter())
    return false;
  return isLegalMaskedGatherScatter(DataType, Alignment);
}

bool X86TTIImpl::hasDivRemOp(Type *DataType, bool IsSigned) {
  EVT VT = TLI->getValueType(DL, DataType);
  return TLI->isOperationLegal(IsSigned ? ISD::SDIVREM : ISD::UDIVREM, VT);
}

bool X86TTIImpl::isExpensiveToSpeculativelyExecute(const Instruction* I) {
  // FDIV is always expensive, even if it has a very low uop count.
  // TODO: Still necessary for recent CPUs with low latency/throughput fdiv?
  if (I->getOpcode() == Instruction::FDiv)
    return true;

  return BaseT::isExpensiveToSpeculativelyExecute(I);
}

bool X86TTIImpl::isFCmpOrdCheaperThanFCmpZero(Type *Ty) {
  return false;
}

bool X86TTIImpl::areInlineCompatible(const Function *Caller,
                                     const Function *Callee) const {
  const TargetMachine &TM = getTLI()->getTargetMachine();

  // Work this as a subsetting of subtarget features.
  const FeatureBitset &CallerBits =
      TM.getSubtargetImpl(*Caller)->getFeatureBits();
  const FeatureBitset &CalleeBits =
      TM.getSubtargetImpl(*Callee)->getFeatureBits();

  // Check whether features are the same (apart from the ignore list).
  FeatureBitset RealCallerBits = CallerBits & ~InlineFeatureIgnoreList;
  FeatureBitset RealCalleeBits = CalleeBits & ~InlineFeatureIgnoreList;
  if (RealCallerBits == RealCalleeBits)
    return true;

  // If the features are a subset, we need to additionally check for calls
  // that may become ABI-incompatible as a result of inlining.
  if ((RealCallerBits & RealCalleeBits) != RealCalleeBits)
    return false;

  for (const Instruction &I : instructions(Callee)) {
    if (const auto *CB = dyn_cast<CallBase>(&I)) {
      // Having more target features is fine for inline ASM.
      if (CB->isInlineAsm())
        continue;

      SmallVector<Type *, 8> Types;
      for (Value *Arg : CB->args())
        Types.push_back(Arg->getType());
      if (!CB->getType()->isVoidTy())
        Types.push_back(CB->getType());

      // Simple types are always ABI compatible.
      auto IsSimpleTy = [](Type *Ty) {
        return !Ty->isVectorTy() && !Ty->isAggregateType();
      };
      if (all_of(Types, IsSimpleTy))
        continue;

      if (Function *NestedCallee = CB->getCalledFunction()) {
        // Assume that intrinsics are always ABI compatible.
        if (NestedCallee->isIntrinsic())
          continue;

        // Do a precise compatibility check.
        if (!areTypesABICompatible(Caller, NestedCallee, Types))
          return false;
      } else {
        // We don't know the target features of the callee,
        // assume it is incompatible.
        return false;
      }
    }
  }
  return true;
}

bool X86TTIImpl::areTypesABICompatible(const Function *Caller,
                                       const Function *Callee,
                                       const ArrayRef<Type *> &Types) const {
  if (!BaseT::areTypesABICompatible(Caller, Callee, Types))
    return false;

  // If we get here, we know the target features match. If one function
  // considers 512-bit vectors legal and the other does not, consider them
  // incompatible.
  const TargetMachine &TM = getTLI()->getTargetMachine();

  if (TM.getSubtarget<X86Subtarget>(*Caller).useAVX512Regs() ==
      TM.getSubtarget<X86Subtarget>(*Callee).useAVX512Regs())
    return true;

  // Consider the arguments compatible if they aren't vectors or aggregates.
  // FIXME: Look at the size of vectors.
  // FIXME: Look at the element types of aggregates to see if there are vectors.
  return llvm::none_of(Types,
      [](Type *T) { return T->isVectorTy() || T->isAggregateType(); });
}

X86TTIImpl::TTI::MemCmpExpansionOptions
X86TTIImpl::enableMemCmpExpansion(bool OptSize, bool IsZeroCmp) const {
  TTI::MemCmpExpansionOptions Options;
  Options.MaxNumLoads = TLI->getMaxExpandSizeMemcmp(OptSize);
  Options.NumLoadsPerBlock = 2;
  // All GPR and vector loads can be unaligned.
  Options.AllowOverlappingLoads = true;
  if (IsZeroCmp) {
    // Only enable vector loads for equality comparison. Right now the vector
    // version is not as fast for three way compare (see #33329).
    const unsigned PreferredWidth = ST->getPreferVectorWidth();
    if (PreferredWidth >= 512 && ST->hasAVX512() && ST->hasEVEX512())
      Options.LoadSizes.push_back(64);
    if (PreferredWidth >= 256 && ST->hasAVX()) Options.LoadSizes.push_back(32);
    if (PreferredWidth >= 128 && ST->hasSSE2()) Options.LoadSizes.push_back(16);
  }
  if (ST->is64Bit()) {
    Options.LoadSizes.push_back(8);
  }
  Options.LoadSizes.push_back(4);
  Options.LoadSizes.push_back(2);
  Options.LoadSizes.push_back(1);
  return Options;
}

bool X86TTIImpl::prefersVectorizedAddressing() const {
  return supportsGather();
}

bool X86TTIImpl::supportsEfficientVectorElementLoadStore() const {
  return false;
}

bool X86TTIImpl::enableInterleavedAccessVectorization() {
  // TODO: We expect this to be beneficial regardless of arch,
  // but there are currently some unexplained performance artifacts on Atom.
  // As a temporary solution, disable on Atom.
  return !(ST->isAtom());
}

// Get estimation for interleaved load/store operations and strided load.
// \p Indices contains indices for strided load.
// \p Factor - the factor of interleaving.
// AVX-512 provides 3-src shuffles that significantly reduces the cost.
InstructionCost X86TTIImpl::getInterleavedMemoryOpCostAVX512(
    unsigned Opcode, FixedVectorType *VecTy, unsigned Factor,
    ArrayRef<unsigned> Indices, Align Alignment, unsigned AddressSpace,
    TTI::TargetCostKind CostKind, bool UseMaskForCond, bool UseMaskForGaps) {
  // VecTy for interleave memop is <VF*Factor x Elt>.
  // So, for VF=4, Interleave Factor = 3, Element type = i32 we have
  // VecTy = <12 x i32>.

  // Calculate the number of memory operations (NumOfMemOps), required
  // for load/store the VecTy.
  MVT LegalVT = getTypeLegalizationCost(VecTy).second;
  unsigned VecTySize = DL.getTypeStoreSize(VecTy);
  unsigned LegalVTSize = LegalVT.getStoreSize();
  unsigned NumOfMemOps = (VecTySize + LegalVTSize - 1) / LegalVTSize;

  // Get the cost of one memory operation.
  auto *SingleMemOpTy = FixedVectorType::get(VecTy->getElementType(),
                                             LegalVT.getVectorNumElements());
  InstructionCost MemOpCost;
  bool UseMaskedMemOp = UseMaskForCond || UseMaskForGaps;
  if (UseMaskedMemOp)
    MemOpCost = getMaskedMemoryOpCost(Opcode, SingleMemOpTy, Alignment,
                                      AddressSpace, CostKind);
  else
    MemOpCost = getMemoryOpCost(Opcode, SingleMemOpTy, MaybeAlign(Alignment),
                                AddressSpace, CostKind);

  unsigned VF = VecTy->getNumElements() / Factor;
  MVT VT = MVT::getVectorVT(MVT::getVT(VecTy->getScalarType()), VF);

  InstructionCost MaskCost;
  if (UseMaskedMemOp) {
    APInt DemandedLoadStoreElts = APInt::getZero(VecTy->getNumElements());
    for (unsigned Index : Indices) {
      assert(Index < Factor && "Invalid index for interleaved memory op");
      for (unsigned Elm = 0; Elm < VF; Elm++)
        DemandedLoadStoreElts.setBit(Index + Elm * Factor);
    }

    Type *I1Type = Type::getInt1Ty(VecTy->getContext());

    MaskCost = getReplicationShuffleCost(
        I1Type, Factor, VF,
        UseMaskForGaps ? DemandedLoadStoreElts
                       : APInt::getAllOnes(VecTy->getNumElements()),
        CostKind);

    // The Gaps mask is invariant and created outside the loop, therefore the
    // cost of creating it is not accounted for here. However if we have both
    // a MaskForGaps and some other mask that guards the execution of the
    // memory access, we need to account for the cost of And-ing the two masks
    // inside the loop.
    if (UseMaskForGaps) {
      auto *MaskVT = FixedVectorType::get(I1Type, VecTy->getNumElements());
      MaskCost += getArithmeticInstrCost(BinaryOperator::And, MaskVT, CostKind);
    }
  }

  if (Opcode == Instruction::Load) {
    // The tables (AVX512InterleavedLoadTbl and AVX512InterleavedStoreTbl)
    // contain the cost of the optimized shuffle sequence that the
    // X86InterleavedAccess pass will generate.
    // The cost of loads and stores are computed separately from the table.

    // X86InterleavedAccess support only the following interleaved-access group.
    static const CostTblEntry AVX512InterleavedLoadTbl[] = {
        {3, MVT::v16i8, 12}, //(load 48i8 and) deinterleave into 3 x 16i8
        {3, MVT::v32i8, 14}, //(load 96i8 and) deinterleave into 3 x 32i8
        {3, MVT::v64i8, 22}, //(load 96i8 and) deinterleave into 3 x 32i8
    };

    if (const auto *Entry =
            CostTableLookup(AVX512InterleavedLoadTbl, Factor, VT))
      return MaskCost + NumOfMemOps * MemOpCost + Entry->Cost;
    //If an entry does not exist, fallback to the default implementation.

    // Kind of shuffle depends on number of loaded values.
    // If we load the entire data in one register, we can use a 1-src shuffle.
    // Otherwise, we'll merge 2 sources in each operation.
    TTI::ShuffleKind ShuffleKind =
        (NumOfMemOps > 1) ? TTI::SK_PermuteTwoSrc : TTI::SK_PermuteSingleSrc;

    InstructionCost ShuffleCost = getShuffleCost(
        ShuffleKind, SingleMemOpTy, std::nullopt, CostKind, 0, nullptr);

    unsigned NumOfLoadsInInterleaveGrp =
        Indices.size() ? Indices.size() : Factor;
    auto *ResultTy = FixedVectorType::get(VecTy->getElementType(),
                                          VecTy->getNumElements() / Factor);
    InstructionCost NumOfResults =
        getTypeLegalizationCost(ResultTy).first * NumOfLoadsInInterleaveGrp;

    // About a half of the loads may be folded in shuffles when we have only
    // one result. If we have more than one result, or the loads are masked,
    // we do not fold loads at all.
    unsigned NumOfUnfoldedLoads =
        UseMaskedMemOp || NumOfResults > 1 ? NumOfMemOps : NumOfMemOps / 2;

    // Get a number of shuffle operations per result.
    unsigned NumOfShufflesPerResult =
        std::max((unsigned)1, (unsigned)(NumOfMemOps - 1));

    // The SK_MergeTwoSrc shuffle clobbers one of src operands.
    // When we have more than one destination, we need additional instructions
    // to keep sources.
    InstructionCost NumOfMoves = 0;
    if (NumOfResults > 1 && ShuffleKind == TTI::SK_PermuteTwoSrc)
      NumOfMoves = NumOfResults * NumOfShufflesPerResult / 2;

    InstructionCost Cost = NumOfResults * NumOfShufflesPerResult * ShuffleCost +
                           MaskCost + NumOfUnfoldedLoads * MemOpCost +
                           NumOfMoves;

    return Cost;
  }

  // Store.
  assert(Opcode == Instruction::Store &&
         "Expected Store Instruction at this  point");
  // X86InterleavedAccess support only the following interleaved-access group.
  static const CostTblEntry AVX512InterleavedStoreTbl[] = {
      {3, MVT::v16i8, 12}, // interleave 3 x 16i8 into 48i8 (and store)
      {3, MVT::v32i8, 14}, // interleave 3 x 32i8 into 96i8 (and store)
      {3, MVT::v64i8, 26}, // interleave 3 x 64i8 into 96i8 (and store)

      {4, MVT::v8i8, 10},  // interleave 4 x 8i8  into 32i8  (and store)
      {4, MVT::v16i8, 11}, // interleave 4 x 16i8 into 64i8  (and store)
      {4, MVT::v32i8, 14}, // interleave 4 x 32i8 into 128i8 (and store)
      {4, MVT::v64i8, 24}  // interleave 4 x 32i8 into 256i8 (and store)
  };

  if (const auto *Entry =
          CostTableLookup(AVX512InterleavedStoreTbl, Factor, VT))
    return MaskCost + NumOfMemOps * MemOpCost + Entry->Cost;
  //If an entry does not exist, fallback to the default implementation.

  // There is no strided stores meanwhile. And store can't be folded in
  // shuffle.
  unsigned NumOfSources = Factor; // The number of values to be merged.
  InstructionCost ShuffleCost = getShuffleCost(
      TTI::SK_PermuteTwoSrc, SingleMemOpTy, std::nullopt, CostKind, 0, nullptr);
  unsigned NumOfShufflesPerStore = NumOfSources - 1;

  // The SK_MergeTwoSrc shuffle clobbers one of src operands.
  // We need additional instructions to keep sources.
  unsigned NumOfMoves = NumOfMemOps * NumOfShufflesPerStore / 2;
  InstructionCost Cost =
      MaskCost +
      NumOfMemOps * (MemOpCost + NumOfShufflesPerStore * ShuffleCost) +
      NumOfMoves;
  return Cost;
}

InstructionCost X86TTIImpl::getInterleavedMemoryOpCost(
    unsigned Opcode, Type *BaseTy, unsigned Factor, ArrayRef<unsigned> Indices,
    Align Alignment, unsigned AddressSpace, TTI::TargetCostKind CostKind,
    bool UseMaskForCond, bool UseMaskForGaps) {
  auto *VecTy = cast<FixedVectorType>(BaseTy);

  auto isSupportedOnAVX512 = [&](Type *VecTy) {
    Type *EltTy = cast<VectorType>(VecTy)->getElementType();
    if (EltTy->isFloatTy() || EltTy->isDoubleTy() || EltTy->isIntegerTy(64) ||
        EltTy->isIntegerTy(32) || EltTy->isPointerTy())
      return true;
    if (EltTy->isIntegerTy(16) || EltTy->isIntegerTy(8) || EltTy->isHalfTy())
      return ST->hasBWI();
    if (EltTy->isBFloatTy())
      return ST->hasBF16();
    return false;
  };
  if (ST->hasAVX512() && isSupportedOnAVX512(VecTy))
    return getInterleavedMemoryOpCostAVX512(
        Opcode, VecTy, Factor, Indices, Alignment,
        AddressSpace, CostKind, UseMaskForCond, UseMaskForGaps);

  if (UseMaskForCond || UseMaskForGaps)
    return BaseT::getInterleavedMemoryOpCost(Opcode, VecTy, Factor, Indices,
                                             Alignment, AddressSpace, CostKind,
                                             UseMaskForCond, UseMaskForGaps);

  // Get estimation for interleaved load/store operations for SSE-AVX2.
  // As opposed to AVX-512, SSE-AVX2 do not have generic shuffles that allow
  // computing the cost using a generic formula as a function of generic
  // shuffles. We therefore use a lookup table instead, filled according to
  // the instruction sequences that codegen currently generates.

  // VecTy for interleave memop is <VF*Factor x Elt>.
  // So, for VF=4, Interleave Factor = 3, Element type = i32 we have
  // VecTy = <12 x i32>.
  MVT LegalVT = getTypeLegalizationCost(VecTy).second;

  // This function can be called with VecTy=<6xi128>, Factor=3, in which case
  // the VF=2, while v2i128 is an unsupported MVT vector type
  // (see MachineValueType.h::getVectorVT()).
  if (!LegalVT.isVector())
    return BaseT::getInterleavedMemoryOpCost(Opcode, VecTy, Factor, Indices,
                                             Alignment, AddressSpace, CostKind);

  unsigned VF = VecTy->getNumElements() / Factor;
  Type *ScalarTy = VecTy->getElementType();
  // Deduplicate entries, model floats/pointers as appropriately-sized integers.
  if (!ScalarTy->isIntegerTy())
    ScalarTy =
        Type::getIntNTy(ScalarTy->getContext(), DL.getTypeSizeInBits(ScalarTy));

  // Get the cost of all the memory operations.
  // FIXME: discount dead loads.
  InstructionCost MemOpCosts = getMemoryOpCost(
      Opcode, VecTy, MaybeAlign(Alignment), AddressSpace, CostKind);

  auto *VT = FixedVectorType::get(ScalarTy, VF);
  EVT ETy = TLI->getValueType(DL, VT);
  if (!ETy.isSimple())
    return BaseT::getInterleavedMemoryOpCost(Opcode, VecTy, Factor, Indices,
                                             Alignment, AddressSpace, CostKind);

  // TODO: Complete for other data-types and strides.
  // Each combination of Stride, element bit width and VF results in a different
  // sequence; The cost tables are therefore accessed with:
  // Factor (stride) and VectorType=VFxiN.
  // The Cost accounts only for the shuffle sequence;
  // The cost of the loads/stores is accounted for separately.
  //
  static const CostTblEntry AVX2InterleavedLoadTbl[] = {
      {2, MVT::v2i8, 2},  // (load 4i8 and) deinterleave into 2 x 2i8
      {2, MVT::v4i8, 2},  // (load 8i8 and) deinterleave into 2 x 4i8
      {2, MVT::v8i8, 2},  // (load 16i8 and) deinterleave into 2 x 8i8
      {2, MVT::v16i8, 4}, // (load 32i8 and) deinterleave into 2 x 16i8
      {2, MVT::v32i8, 6}, // (load 64i8 and) deinterleave into 2 x 32i8

      {2, MVT::v8i16, 6},   // (load 16i16 and) deinterleave into 2 x 8i16
      {2, MVT::v16i16, 9},  // (load 32i16 and) deinterleave into 2 x 16i16
      {2, MVT::v32i16, 18}, // (load 64i16 and) deinterleave into 2 x 32i16

      {2, MVT::v8i32, 4},   // (load 16i32 and) deinterleave into 2 x 8i32
      {2, MVT::v16i32, 8},  // (load 32i32 and) deinterleave into 2 x 16i32
      {2, MVT::v32i32, 16}, // (load 64i32 and) deinterleave into 2 x 32i32

      {2, MVT::v4i64, 4},   // (load 8i64 and) deinterleave into 2 x 4i64
      {2, MVT::v8i64, 8},   // (load 16i64 and) deinterleave into 2 x 8i64
      {2, MVT::v16i64, 16}, // (load 32i64 and) deinterleave into 2 x 16i64
      {2, MVT::v32i64, 32}, // (load 64i64 and) deinterleave into 2 x 32i64

      {3, MVT::v2i8, 3},   // (load 6i8 and) deinterleave into 3 x 2i8
      {3, MVT::v4i8, 3},   // (load 12i8 and) deinterleave into 3 x 4i8
      {3, MVT::v8i8, 6},   // (load 24i8 and) deinterleave into 3 x 8i8
      {3, MVT::v16i8, 11}, // (load 48i8 and) deinterleave into 3 x 16i8
      {3, MVT::v32i8, 14}, // (load 96i8 and) deinterleave into 3 x 32i8

      {3, MVT::v2i16, 5},   // (load 6i16 and) deinterleave into 3 x 2i16
      {3, MVT::v4i16, 7},   // (load 12i16 and) deinterleave into 3 x 4i16
      {3, MVT::v8i16, 9},   // (load 24i16 and) deinterleave into 3 x 8i16
      {3, MVT::v16i16, 28}, // (load 48i16 and) deinterleave into 3 x 16i16
      {3, MVT::v32i16, 56}, // (load 96i16 and) deinterleave into 3 x 32i16

      {3, MVT::v2i32, 3},   // (load 6i32 and) deinterleave into 3 x 2i32
      {3, MVT::v4i32, 3},   // (load 12i32 and) deinterleave into 3 x 4i32
      {3, MVT::v8i32, 7},   // (load 24i32 and) deinterleave into 3 x 8i32
      {3, MVT::v16i32, 14}, // (load 48i32 and) deinterleave into 3 x 16i32
      {3, MVT::v32i32, 32}, // (load 96i32 and) deinterleave into 3 x 32i32

      {3, MVT::v2i64, 1},   // (load 6i64 and) deinterleave into 3 x 2i64
      {3, MVT::v4i64, 5},   // (load 12i64 and) deinterleave into 3 x 4i64
      {3, MVT::v8i64, 10},  // (load 24i64 and) deinterleave into 3 x 8i64
      {3, MVT::v16i64, 20}, // (load 48i64 and) deinterleave into 3 x 16i64

      {4, MVT::v2i8, 4},   // (load 8i8 and) deinterleave into 4 x 2i8
      {4, MVT::v4i8, 4},   // (load 16i8 and) deinterleave into 4 x 4i8
      {4, MVT::v8i8, 12},  // (load 32i8 and) deinterleave into 4 x 8i8
      {4, MVT::v16i8, 24}, // (load 64i8 and) deinterleave into 4 x 16i8
      {4, MVT::v32i8, 56}, // (load 128i8 and) deinterleave into 4 x 32i8

      {4, MVT::v2i16, 6},    // (load 8i16 and) deinterleave into 4 x 2i16
      {4, MVT::v4i16, 17},   // (load 16i16 and) deinterleave into 4 x 4i16
      {4, MVT::v8i16, 33},   // (load 32i16 and) deinterleave into 4 x 8i16
      {4, MVT::v16i16, 75},  // (load 64i16 and) deinterleave into 4 x 16i16
      {4, MVT::v32i16, 150}, // (load 128i16 and) deinterleave into 4 x 32i16

      {4, MVT::v2i32, 4},   // (load 8i32 and) deinterleave into 4 x 2i32
      {4, MVT::v4i32, 8},   // (load 16i32 and) deinterleave into 4 x 4i32
      {4, MVT::v8i32, 16},  // (load 32i32 and) deinterleave into 4 x 8i32
      {4, MVT::v16i32, 32}, // (load 64i32 and) deinterleave into 4 x 16i32
      {4, MVT::v32i32, 68}, // (load 128i32 and) deinterleave into 4 x 32i32

      {4, MVT::v2i64, 6},  // (load 8i64 and) deinterleave into 4 x 2i64
      {4, MVT::v4i64, 8},  // (load 16i64 and) deinterleave into 4 x 4i64
      {4, MVT::v8i64, 20}, // (load 32i64 and) deinterleave into 4 x 8i64
      {4, MVT::v16i64, 40}, // (load 64i64 and) deinterleave into 4 x 16i64

      {6, MVT::v2i8, 6},   // (load 12i8 and) deinterleave into 6 x 2i8
      {6, MVT::v4i8, 14},  // (load 24i8 and) deinterleave into 6 x 4i8
      {6, MVT::v8i8, 18},  // (load 48i8 and) deinterleave into 6 x 8i8
      {6, MVT::v16i8, 43}, // (load 96i8 and) deinterleave into 6 x 16i8
      {6, MVT::v32i8, 82}, // (load 192i8 and) deinterleave into 6 x 32i8

      {6, MVT::v2i16, 13},   // (load 12i16 and) deinterleave into 6 x 2i16
      {6, MVT::v4i16, 9},    // (load 24i16 and) deinterleave into 6 x 4i16
      {6, MVT::v8i16, 39},   // (load 48i16 and) deinterleave into 6 x 8i16
      {6, MVT::v16i16, 106}, // (load 96i16 and) deinterleave into 6 x 16i16
      {6, MVT::v32i16, 212}, // (load 192i16 and) deinterleave into 6 x 32i16

      {6, MVT::v2i32, 6},   // (load 12i32 and) deinterleave into 6 x 2i32
      {6, MVT::v4i32, 15},  // (load 24i32 and) deinterleave into 6 x 4i32
      {6, MVT::v8i32, 31},  // (load 48i32 and) deinterleave into 6 x 8i32
      {6, MVT::v16i32, 64}, // (load 96i32 and) deinterleave into 6 x 16i32

      {6, MVT::v2i64, 6},  // (load 12i64 and) deinterleave into 6 x 2i64
      {6, MVT::v4i64, 18}, // (load 24i64 and) deinterleave into 6 x 4i64
      {6, MVT::v8i64, 36}, // (load 48i64 and) deinterleave into 6 x 8i64

      {8, MVT::v8i32, 40} // (load 64i32 and) deinterleave into 8 x 8i32
  };

  static const CostTblEntry SSSE3InterleavedLoadTbl[] = {
      {2, MVT::v4i16, 2},   // (load 8i16 and) deinterleave into 2 x 4i16
  };

  static const CostTblEntry SSE2InterleavedLoadTbl[] = {
      {2, MVT::v2i16, 2},   // (load 4i16 and) deinterleave into 2 x 2i16
      {2, MVT::v4i16, 7},   // (load 8i16 and) deinterleave into 2 x 4i16

      {2, MVT::v2i32, 2},   // (load 4i32 and) deinterleave into 2 x 2i32
      {2, MVT::v4i32, 2},   // (load 8i32 and) deinterleave into 2 x 4i32

      {2, MVT::v2i64, 2},   // (load 4i64 and) deinterleave into 2 x 2i64
  };

  static const CostTblEntry AVX2InterleavedStoreTbl[] = {
      {2, MVT::v16i8, 3}, // interleave 2 x 16i8 into 32i8 (and store)
      {2, MVT::v32i8, 4}, // interleave 2 x 32i8 into 64i8 (and store)

      {2, MVT::v8i16, 3},  // interleave 2 x 8i16 into 16i16 (and store)
      {2, MVT::v16i16, 4}, // interleave 2 x 16i16 into 32i16 (and store)
      {2, MVT::v32i16, 8}, // interleave 2 x 32i16 into 64i16 (and store)

      {2, MVT::v4i32, 2},   // interleave 2 x 4i32 into 8i32 (and store)
      {2, MVT::v8i32, 4},   // interleave 2 x 8i32 into 16i32 (and store)
      {2, MVT::v16i32, 8},  // interleave 2 x 16i32 into 32i32 (and store)
      {2, MVT::v32i32, 16}, // interleave 2 x 32i32 into 64i32 (and store)

      {2, MVT::v2i64, 2},   // interleave 2 x 2i64 into 4i64 (and store)
      {2, MVT::v4i64, 4},   // interleave 2 x 4i64 into 8i64 (and store)
      {2, MVT::v8i64, 8},   // interleave 2 x 8i64 into 16i64 (and store)
      {2, MVT::v16i64, 16}, // interleave 2 x 16i64 into 32i64 (and store)
      {2, MVT::v32i64, 32}, // interleave 2 x 32i64 into 64i64 (and store)

      {3, MVT::v2i8, 4},   // interleave 3 x 2i8 into 6i8 (and store)
      {3, MVT::v4i8, 4},   // interleave 3 x 4i8 into 12i8 (and store)
      {3, MVT::v8i8, 6},   // interleave 3 x 8i8 into 24i8 (and store)
      {3, MVT::v16i8, 11}, // interleave 3 x 16i8 into 48i8 (and store)
      {3, MVT::v32i8, 13}, // interleave 3 x 32i8 into 96i8 (and store)

      {3, MVT::v2i16, 4},   // interleave 3 x 2i16 into 6i16 (and store)
      {3, MVT::v4i16, 6},   // interleave 3 x 4i16 into 12i16 (and store)
      {3, MVT::v8i16, 12},  // interleave 3 x 8i16 into 24i16 (and store)
      {3, MVT::v16i16, 27}, // interleave 3 x 16i16 into 48i16 (and store)
      {3, MVT::v32i16, 54}, // interleave 3 x 32i16 into 96i16 (and store)

      {3, MVT::v2i32, 4},   // interleave 3 x 2i32 into 6i32 (and store)
      {3, MVT::v4i32, 5},   // interleave 3 x 4i32 into 12i32 (and store)
      {3, MVT::v8i32, 11},  // interleave 3 x 8i32 into 24i32 (and store)
      {3, MVT::v16i32, 22}, // interleave 3 x 16i32 into 48i32 (and store)
      {3, MVT::v32i32, 48}, // interleave 3 x 32i32 into 96i32 (and store)

      {3, MVT::v2i64, 4},   // interleave 3 x 2i64 into 6i64 (and store)
      {3, MVT::v4i64, 6},   // interleave 3 x 4i64 into 12i64 (and store)
      {3, MVT::v8i64, 12},  // interleave 3 x 8i64 into 24i64 (and store)
      {3, MVT::v16i64, 24}, // interleave 3 x 16i64 into 48i64 (and store)

      {4, MVT::v2i8, 4},   // interleave 4 x 2i8 into 8i8 (and store)
      {4, MVT::v4i8, 4},   // interleave 4 x 4i8 into 16i8 (and store)
      {4, MVT::v8i8, 4},   // interleave 4 x 8i8 into 32i8 (and store)
      {4, MVT::v16i8, 8},  // interleave 4 x 16i8 into 64i8 (and store)
      {4, MVT::v32i8, 12}, // interleave 4 x 32i8 into 128i8 (and store)

      {4, MVT::v2i16, 2},   // interleave 4 x 2i16 into 8i16 (and store)
      {4, MVT::v4i16, 6},   // interleave 4 x 4i16 into 16i16 (and store)
      {4, MVT::v8i16, 10},  // interleave 4 x 8i16 into 32i16 (and store)
      {4, MVT::v16i16, 32}, // interleave 4 x 16i16 into 64i16 (and store)
      {4, MVT::v32i16, 64}, // interleave 4 x 32i16 into 128i16 (and store)

      {4, MVT::v2i32, 5},   // interleave 4 x 2i32 into 8i32 (and store)
      {4, MVT::v4i32, 6},   // interleave 4 x 4i32 into 16i32 (and store)
      {4, MVT::v8i32, 16},  // interleave 4 x 8i32 into 32i32 (and store)
      {4, MVT::v16i32, 32}, // interleave 4 x 16i32 into 64i32 (and store)
      {4, MVT::v32i32, 64}, // interleave 4 x 32i32 into 128i32 (and store)

      {4, MVT::v2i64, 6},  // interleave 4 x 2i64 into 8i64 (and store)
      {4, MVT::v4i64, 8},  // interleave 4 x 4i64 into 16i64 (and store)
      {4, MVT::v8i64, 20}, // interleave 4 x 8i64 into 32i64 (and store)
      {4, MVT::v16i64, 40}, // interleave 4 x 16i64 into 64i64 (and store)

      {6, MVT::v2i8, 7},   // interleave 6 x 2i8 into 12i8 (and store)
      {6, MVT::v4i8, 9},   // interleave 6 x 4i8 into 24i8 (and store)
      {6, MVT::v8i8, 16},  // interleave 6 x 8i8 into 48i8 (and store)
      {6, MVT::v16i8, 27}, // interleave 6 x 16i8 into 96i8 (and store)
      {6, MVT::v32i8, 90}, // interleave 6 x 32i8 into 192i8 (and store)

      {6, MVT::v2i16, 10},  // interleave 6 x 2i16 into 12i16 (and store)
      {6, MVT::v4i16, 15},  // interleave 6 x 4i16 into 24i16 (and store)
      {6, MVT::v8i16, 21},  // interleave 6 x 8i16 into 48i16 (and store)
      {6, MVT::v16i16, 58}, // interleave 6 x 16i16 into 96i16 (and store)
      {6, MVT::v32i16, 90}, // interleave 6 x 32i16 into 192i16 (and store)

      {6, MVT::v2i32, 9},   // interleave 6 x 2i32 into 12i32 (and store)
      {6, MVT::v4i32, 12},  // interleave 6 x 4i32 into 24i32 (and store)
      {6, MVT::v8i32, 33},  // interleave 6 x 8i32 into 48i32 (and store)
      {6, MVT::v16i32, 66}, // interleave 6 x 16i32 into 96i32 (and store)

      {6, MVT::v2i64, 8},  // interleave 6 x 2i64 into 12i64 (and store)
      {6, MVT::v4i64, 15}, // interleave 6 x 4i64 into 24i64 (and store)
      {6, MVT::v8i64, 30}, // interleave 6 x 8i64 into 48i64 (and store)
  };

  static const CostTblEntry SSE2InterleavedStoreTbl[] = {
      {2, MVT::v2i8, 1},   // interleave 2 x 2i8 into 4i8 (and store)
      {2, MVT::v4i8, 1},   // interleave 2 x 4i8 into 8i8 (and store)
      {2, MVT::v8i8, 1},   // interleave 2 x 8i8 into 16i8 (and store)

      {2, MVT::v2i16, 1},  // interleave 2 x 2i16 into 4i16 (and store)
      {2, MVT::v4i16, 1},  // interleave 2 x 4i16 into 8i16 (and store)

      {2, MVT::v2i32, 1},  // interleave 2 x 2i32 into 4i32 (and store)
  };

  if (Opcode == Instruction::Load) {
    auto GetDiscountedCost = [Factor, NumMembers = Indices.size(),
                              MemOpCosts](const CostTblEntry *Entry) {
      // NOTE: this is just an approximation!
      //       It can over/under -estimate the cost!
      return MemOpCosts + divideCeil(NumMembers * Entry->Cost, Factor);
    };

    if (ST->hasAVX2())
      if (const auto *Entry = CostTableLookup(AVX2InterleavedLoadTbl, Factor,
                                              ETy.getSimpleVT()))
        return GetDiscountedCost(Entry);

    if (ST->hasSSSE3())
      if (const auto *Entry = CostTableLookup(SSSE3InterleavedLoadTbl, Factor,
                                              ETy.getSimpleVT()))
        return GetDiscountedCost(Entry);

    if (ST->hasSSE2())
      if (const auto *Entry = CostTableLookup(SSE2InterleavedLoadTbl, Factor,
                                              ETy.getSimpleVT()))
        return GetDiscountedCost(Entry);
  } else {
    assert(Opcode == Instruction::Store &&
           "Expected Store Instruction at this point");
    assert((!Indices.size() || Indices.size() == Factor) &&
           "Interleaved store only supports fully-interleaved groups.");
    if (ST->hasAVX2())
      if (const auto *Entry = CostTableLookup(AVX2InterleavedStoreTbl, Factor,
                                              ETy.getSimpleVT()))
        return MemOpCosts + Entry->Cost;

    if (ST->hasSSE2())
      if (const auto *Entry = CostTableLookup(SSE2InterleavedStoreTbl, Factor,
                                              ETy.getSimpleVT()))
        return MemOpCosts + Entry->Cost;
  }

  return BaseT::getInterleavedMemoryOpCost(Opcode, VecTy, Factor, Indices,
                                           Alignment, AddressSpace, CostKind,
                                           UseMaskForCond, UseMaskForGaps);
}

InstructionCost X86TTIImpl::getScalingFactorCost(Type *Ty, GlobalValue *BaseGV,
                                                 StackOffset BaseOffset,
                                                 bool HasBaseReg, int64_t Scale,
                                                 unsigned AddrSpace) const {
  // Scaling factors are not free at all.
  // An indexed folded instruction, i.e., inst (reg1, reg2, scale),
  // will take 2 allocations in the out of order engine instead of 1
  // for plain addressing mode, i.e. inst (reg1).
  // E.g.,
  // vaddps (%rsi,%rdx), %ymm0, %ymm1
  // Requires two allocations (one for the load, one for the computation)
  // whereas:
  // vaddps (%rsi), %ymm0, %ymm1
  // Requires just 1 allocation, i.e., freeing allocations for other operations
  // and having less micro operations to execute.
  //
  // For some X86 architectures, this is even worse because for instance for
  // stores, the complex addressing mode forces the instruction to use the
  // "load" ports instead of the dedicated "store" port.
  // E.g., on Haswell:
  // vmovaps %ymm1, (%r8, %rdi) can use port 2 or 3.
  // vmovaps %ymm1, (%r8) can use port 2, 3, or 7.
  TargetLoweringBase::AddrMode AM;
  AM.BaseGV = BaseGV;
  AM.BaseOffs = BaseOffset.getFixed();
  AM.HasBaseReg = HasBaseReg;
  AM.Scale = Scale;
  AM.ScalableOffset = BaseOffset.getScalable();
  if (getTLI()->isLegalAddressingMode(DL, AM, Ty, AddrSpace))
    // Scale represents reg2 * scale, thus account for 1
    // as soon as we use a second register.
    return AM.Scale != 0;
  return -1;
}<|MERGE_RESOLUTION|>--- conflicted
+++ resolved
@@ -2139,17 +2139,6 @@
   int ISD = TLI->InstructionOpcodeToISD(Opcode);
   assert(ISD && "Invalid opcode");
 
-<<<<<<< HEAD
-  // TODO: Allow non-throughput costs that aren't binary.
-  auto AdjustCost = [&CostKind](InstructionCost Cost,
-                                InstructionCost N = 1) -> InstructionCost {
-    if (CostKind != TTI::TCK_RecipThroughput)
-      return Cost == 0 ? 0 : N;
-    return Cost * N;
-  };
-
-=======
->>>>>>> 6e4c5224
   // The cost tables include both specific, custom (non-legal) src/dst type
   // conversions and generic, legalized types. We test for customs first, before
   // falling back to legalization.
@@ -3037,103 +3026,63 @@
     if (ST->hasBWI())
       if (const auto *Entry = ConvertCostTableLookup(
               AVX512BWConversionTbl, ISD, LTDest.second, LTSrc.second))
-<<<<<<< HEAD
-        return AdjustCost(Entry->Cost, std::max(LTSrc.first, LTDest.first));
-=======
         if (auto KindCost = Entry->Cost[CostKind])
           return std::max(LTSrc.first, LTDest.first) * *KindCost;
->>>>>>> 6e4c5224
 
     if (ST->hasDQI())
       if (const auto *Entry = ConvertCostTableLookup(
               AVX512DQConversionTbl, ISD, LTDest.second, LTSrc.second))
-<<<<<<< HEAD
-        return AdjustCost(Entry->Cost, std::max(LTSrc.first, LTDest.first));
-=======
         if (auto KindCost = Entry->Cost[CostKind])
           return std::max(LTSrc.first, LTDest.first) * *KindCost;
->>>>>>> 6e4c5224
 
     if (ST->hasAVX512())
       if (const auto *Entry = ConvertCostTableLookup(
               AVX512FConversionTbl, ISD, LTDest.second, LTSrc.second))
-<<<<<<< HEAD
-        return AdjustCost(Entry->Cost, std::max(LTSrc.first, LTDest.first));
-=======
         if (auto KindCost = Entry->Cost[CostKind])
           return std::max(LTSrc.first, LTDest.first) * *KindCost;
->>>>>>> 6e4c5224
   }
 
   if (ST->hasBWI())
     if (const auto *Entry = ConvertCostTableLookup(AVX512BWVLConversionTbl, ISD,
                                                    LTDest.second, LTSrc.second))
-<<<<<<< HEAD
-      return AdjustCost(Entry->Cost, std::max(LTSrc.first, LTDest.first));
-=======
       if (auto KindCost = Entry->Cost[CostKind])
         return std::max(LTSrc.first, LTDest.first) * *KindCost;
->>>>>>> 6e4c5224
 
   if (ST->hasDQI())
     if (const auto *Entry = ConvertCostTableLookup(AVX512DQVLConversionTbl, ISD,
                                                    LTDest.second, LTSrc.second))
-<<<<<<< HEAD
-      return AdjustCost(Entry->Cost, std::max(LTSrc.first, LTDest.first));
-=======
       if (auto KindCost = Entry->Cost[CostKind])
         return std::max(LTSrc.first, LTDest.first) * *KindCost;
->>>>>>> 6e4c5224
 
   if (ST->hasAVX512())
     if (const auto *Entry = ConvertCostTableLookup(AVX512VLConversionTbl, ISD,
                                                    LTDest.second, LTSrc.second))
-<<<<<<< HEAD
-      return AdjustCost(Entry->Cost, std::max(LTSrc.first, LTDest.first));
-=======
       if (auto KindCost = Entry->Cost[CostKind])
         return std::max(LTSrc.first, LTDest.first) * *KindCost;
->>>>>>> 6e4c5224
 
   if (ST->hasAVX2())
     if (const auto *Entry = ConvertCostTableLookup(AVX2ConversionTbl, ISD,
                                                    LTDest.second, LTSrc.second))
-<<<<<<< HEAD
-      return AdjustCost(Entry->Cost, std::max(LTSrc.first, LTDest.first));
-=======
       if (auto KindCost = Entry->Cost[CostKind])
         return std::max(LTSrc.first, LTDest.first) * *KindCost;
->>>>>>> 6e4c5224
 
   if (ST->hasAVX())
     if (const auto *Entry = ConvertCostTableLookup(AVXConversionTbl, ISD,
                                                    LTDest.second, LTSrc.second))
-<<<<<<< HEAD
-      return AdjustCost(Entry->Cost, std::max(LTSrc.first, LTDest.first));
-=======
       if (auto KindCost = Entry->Cost[CostKind])
         return std::max(LTSrc.first, LTDest.first) * *KindCost;
->>>>>>> 6e4c5224
 
   if (ST->hasSSE41())
     if (const auto *Entry = ConvertCostTableLookup(SSE41ConversionTbl, ISD,
                                                    LTDest.second, LTSrc.second))
-<<<<<<< HEAD
-      return AdjustCost(Entry->Cost, std::max(LTSrc.first, LTDest.first));
-=======
       if (auto KindCost = Entry->Cost[CostKind])
         return std::max(LTSrc.first, LTDest.first) * *KindCost;
->>>>>>> 6e4c5224
 
   if (ST->hasSSE2())
     if (const auto *Entry = ConvertCostTableLookup(SSE2ConversionTbl, ISD,
                                                    LTDest.second, LTSrc.second))
-<<<<<<< HEAD
-      return AdjustCost(Entry->Cost, std::max(LTSrc.first, LTDest.first));
-=======
       if (auto KindCost = Entry->Cost[CostKind])
         return std::max(LTSrc.first, LTDest.first) * *KindCost;
->>>>>>> 6e4c5224
 
   // Fallback, for i8/i16 sitofp/uitofp cases we need to extend to i32 for
   // sitofp.
@@ -5909,58 +5858,6 @@
   return GSOverhead + VF * getMemoryOpCost(Opcode, SrcVTy->getScalarType(),
                                            MaybeAlign(Alignment), AddressSpace,
                                            CostKind);
-<<<<<<< HEAD
-}
-
-/// Return the cost of full scalarization of gather / scatter operation.
-///
-/// Opcode - Load or Store instruction.
-/// SrcVTy - The type of the data vector that should be gathered or scattered.
-/// VariableMask - The mask is non-constant at compile time.
-/// Alignment - Alignment for one element.
-/// AddressSpace - pointer[s] address space.
-/// TODO: Remove this and use getCommonMaskedMemoryOpCost directly.
-InstructionCost X86TTIImpl::getGSScalarCost(unsigned Opcode,
-                                            TTI::TargetCostKind CostKind,
-                                            Type *SrcVTy, bool VariableMask,
-                                            Align Alignment,
-                                            unsigned AddressSpace) {
-  Type *ScalarTy = SrcVTy->getScalarType();
-  unsigned VF = cast<FixedVectorType>(SrcVTy)->getNumElements();
-  APInt DemandedElts = APInt::getAllOnes(VF);
-
-  InstructionCost MaskUnpackCost = 0;
-  if (VariableMask) {
-    auto *MaskTy =
-        FixedVectorType::get(Type::getInt1Ty(SrcVTy->getContext()), VF);
-    MaskUnpackCost = getScalarizationOverhead(
-        MaskTy, DemandedElts, /*Insert=*/false, /*Extract=*/true, CostKind);
-    InstructionCost ScalarCompareCost = getCmpSelInstrCost(
-        Instruction::ICmp, Type::getInt1Ty(SrcVTy->getContext()), nullptr,
-        CmpInst::BAD_ICMP_PREDICATE, CostKind);
-    InstructionCost BranchCost = getCFInstrCost(Instruction::Br, CostKind);
-    MaskUnpackCost += VF * (BranchCost + ScalarCompareCost);
-  }
-
-  InstructionCost AddressUnpackCost = getScalarizationOverhead(
-      FixedVectorType::get(PointerType::getUnqual(ScalarTy->getContext()), VF),
-      DemandedElts, /*Insert=*/false, /*Extract=*/true, CostKind);
-
-  // The cost of the scalar loads/stores.
-  InstructionCost MemoryOpCost =
-      VF * getMemoryOpCost(Opcode, ScalarTy, MaybeAlign(Alignment),
-                           AddressSpace, CostKind);
-
-  // The cost of forming the vector from loaded scalars/
-  // scalarizing the vector to perform scalar stores.
-  InstructionCost InsertExtractCost = getScalarizationOverhead(
-      cast<FixedVectorType>(SrcVTy), DemandedElts,
-      /*Insert=*/Opcode == Instruction::Load,
-      /*Extract=*/Opcode == Instruction::Store, CostKind);
-
-  return AddressUnpackCost + MemoryOpCost + MaskUnpackCost + InsertExtractCost;
-=======
->>>>>>> 6e4c5224
 }
 
 /// Calculate the cost of Gather / Scatter operation
@@ -5968,12 +5865,7 @@
     unsigned Opcode, Type *SrcVTy, const Value *Ptr, bool VariableMask,
     Align Alignment, TTI::TargetCostKind CostKind,
     const Instruction *I = nullptr) {
-<<<<<<< HEAD
-  if (CostKind != TTI::TCK_RecipThroughput &&
-      ((Opcode == Instruction::Load &&
-=======
   if (((Opcode == Instruction::Load &&
->>>>>>> 6e4c5224
         (!isLegalMaskedGather(SrcVTy, Align(Alignment)) ||
          forceScalarizeMaskedGather(cast<VectorType>(SrcVTy),
                                     Align(Alignment)))) ||
