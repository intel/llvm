//===-- X86ISelLowering.h - X86 DAG Lowering Interface ----------*- C++ -*-===//
//
// Part of the LLVM Project, under the Apache License v2.0 with LLVM Exceptions.
// See https://llvm.org/LICENSE.txt for license information.
// SPDX-License-Identifier: Apache-2.0 WITH LLVM-exception
//
//===----------------------------------------------------------------------===//
//
// This file defines the interfaces that X86 uses to lower LLVM code into a
// selection DAG.
//
//===----------------------------------------------------------------------===//

#ifndef LLVM_LIB_TARGET_X86_X86ISELLOWERING_H
#define LLVM_LIB_TARGET_X86_X86ISELLOWERING_H

#include "llvm/CodeGen/MachineFunction.h"
#include "llvm/CodeGen/TargetLowering.h"

namespace llvm {
  class X86Subtarget;
  class X86TargetMachine;

  namespace X86ISD {
    // X86 Specific DAG Nodes
  enum NodeType : unsigned {
    // Start the numbering where the builtin ops leave off.
    FIRST_NUMBER = ISD::BUILTIN_OP_END,

    /// Bit scan forward.
    BSF,
    /// Bit scan reverse.
    BSR,

    /// X86 funnel/double shift i16 instructions. These correspond to
    /// X86::SHLDW and X86::SHRDW instructions which have different amt
    /// modulo rules to generic funnel shifts.
    /// NOTE: The operand order matches ISD::FSHL/FSHR not SHLD/SHRD.
    FSHL,
    FSHR,

    /// Bitwise logical AND of floating point values. This corresponds
    /// to X86::ANDPS or X86::ANDPD.
    FAND,

    /// Bitwise logical OR of floating point values. This corresponds
    /// to X86::ORPS or X86::ORPD.
    FOR,

    /// Bitwise logical XOR of floating point values. This corresponds
    /// to X86::XORPS or X86::XORPD.
    FXOR,

    ///  Bitwise logical ANDNOT of floating point values. This
    /// corresponds to X86::ANDNPS or X86::ANDNPD.
    FANDN,

    /// These operations represent an abstract X86 call
    /// instruction, which includes a bunch of information.  In particular the
    /// operands of these node are:
    ///
    ///     #0 - The incoming token chain
    ///     #1 - The callee
    ///     #2 - The number of arg bytes the caller pushes on the stack.
    ///     #3 - The number of arg bytes the callee pops off the stack.
    ///     #4 - The value to pass in AL/AX/EAX (optional)
    ///     #5 - The value to pass in DL/DX/EDX (optional)
    ///
    /// The result values of these nodes are:
    ///
    ///     #0 - The outgoing token chain
    ///     #1 - The first register result value (optional)
    ///     #2 - The second register result value (optional)
    ///
    CALL,

    /// Same as call except it adds the NoTrack prefix.
    NT_CALL,

    // Pseudo for a OBJC call that gets emitted together with a special
    // marker instruction.
    CALL_RVMARKER,

    /// X86 compare and logical compare instructions.
    CMP,
    FCMP,
    COMI,
    UCOMI,

    /// X86 bit-test instructions.
    BT,

    /// X86 SetCC. Operand 0 is condition code, and operand 1 is the EFLAGS
    /// operand, usually produced by a CMP instruction.
    SETCC,

    /// X86 Select
    SELECTS,

    // Same as SETCC except it's materialized with a sbb and the value is all
    // one's or all zero's.
    SETCC_CARRY, // R = carry_bit ? ~0 : 0

    /// X86 FP SETCC, implemented with CMP{cc}SS/CMP{cc}SD.
    /// Operands are two FP values to compare; result is a mask of
    /// 0s or 1s.  Generally DTRT for C/C++ with NaNs.
    FSETCC,

    /// X86 FP SETCC, similar to above, but with output as an i1 mask and
    /// and a version with SAE.
    FSETCCM,
    FSETCCM_SAE,

    /// X86 conditional moves. Operand 0 and operand 1 are the two values
    /// to select from. Operand 2 is the condition code, and operand 3 is the
    /// flag operand produced by a CMP or TEST instruction.
    CMOV,

    /// X86 conditional branches. Operand 0 is the chain operand, operand 1
    /// is the block to branch if condition is true, operand 2 is the
    /// condition code, and operand 3 is the flag operand produced by a CMP
    /// or TEST instruction.
    BRCOND,

    /// BRIND node with NoTrack prefix. Operand 0 is the chain operand and
    /// operand 1 is the target address.
    NT_BRIND,

    /// Return with a flag operand. Operand 0 is the chain operand, operand
    /// 1 is the number of bytes of stack to pop.
    RET_FLAG,

    /// Return from interrupt. Operand 0 is the number of bytes to pop.
    IRET,

    /// Repeat fill, corresponds to X86::REP_STOSx.
    REP_STOS,

    /// Repeat move, corresponds to X86::REP_MOVSx.
    REP_MOVS,

    /// On Darwin, this node represents the result of the popl
    /// at function entry, used for PIC code.
    GlobalBaseReg,

    /// A wrapper node for TargetConstantPool, TargetJumpTable,
    /// TargetExternalSymbol, TargetGlobalAddress, TargetGlobalTLSAddress,
    /// MCSymbol and TargetBlockAddress.
    Wrapper,

    /// Special wrapper used under X86-64 PIC mode for RIP
    /// relative displacements.
    WrapperRIP,

    /// Copies a 64-bit value from an MMX vector to the low word
    /// of an XMM vector, with the high word zero filled.
    MOVQ2DQ,

    /// Copies a 64-bit value from the low word of an XMM vector
    /// to an MMX vector.
    MOVDQ2Q,

    /// Copies a 32-bit value from the low word of a MMX
    /// vector to a GPR.
    MMX_MOVD2W,

    /// Copies a GPR into the low 32-bit word of a MMX vector
    /// and zero out the high word.
    MMX_MOVW2D,

    /// Extract an 8-bit value from a vector and zero extend it to
    /// i32, corresponds to X86::PEXTRB.
    PEXTRB,

    /// Extract a 16-bit value from a vector and zero extend it to
    /// i32, corresponds to X86::PEXTRW.
    PEXTRW,

    /// Insert any element of a 4 x float vector into any element
    /// of a destination 4 x floatvector.
    INSERTPS,

    /// Insert the lower 8-bits of a 32-bit value to a vector,
    /// corresponds to X86::PINSRB.
    PINSRB,

    /// Insert the lower 16-bits of a 32-bit value to a vector,
    /// corresponds to X86::PINSRW.
    PINSRW,

    /// Shuffle 16 8-bit values within a vector.
    PSHUFB,

    /// Compute Sum of Absolute Differences.
    PSADBW,
    /// Compute Double Block Packed Sum-Absolute-Differences
    DBPSADBW,

    /// Bitwise Logical AND NOT of Packed FP values.
    ANDNP,

    /// Blend where the selector is an immediate.
    BLENDI,

    /// Dynamic (non-constant condition) vector blend where only the sign bits
    /// of the condition elements are used. This is used to enforce that the
    /// condition mask is not valid for generic VSELECT optimizations. This
    /// is also used to implement the intrinsics.
    /// Operands are in VSELECT order: MASK, TRUE, FALSE
    BLENDV,

    /// Combined add and sub on an FP vector.
    ADDSUB,

    //  FP vector ops with rounding mode.
    FADD_RND,
    FADDS,
    FADDS_RND,
    FSUB_RND,
    FSUBS,
    FSUBS_RND,
    FMUL_RND,
    FMULS,
    FMULS_RND,
    FDIV_RND,
    FDIVS,
    FDIVS_RND,
    FMAX_SAE,
    FMAXS_SAE,
    FMIN_SAE,
    FMINS_SAE,
    FSQRT_RND,
    FSQRTS,
    FSQRTS_RND,

    // FP vector get exponent.
    FGETEXP,
    FGETEXP_SAE,
    FGETEXPS,
    FGETEXPS_SAE,
    // Extract Normalized Mantissas.
    VGETMANT,
    VGETMANT_SAE,
    VGETMANTS,
    VGETMANTS_SAE,
    // FP Scale.
    SCALEF,
    SCALEF_RND,
    SCALEFS,
    SCALEFS_RND,

    /// Integer horizontal add/sub.
    HADD,
    HSUB,

    /// Floating point horizontal add/sub.
    FHADD,
    FHSUB,

    // Detect Conflicts Within a Vector
    CONFLICT,

    /// Floating point max and min.
    FMAX,
    FMIN,

    /// Commutative FMIN and FMAX.
    FMAXC,
    FMINC,

    /// Scalar intrinsic floating point max and min.
    FMAXS,
    FMINS,

    /// Floating point reciprocal-sqrt and reciprocal approximation.
    /// Note that these typically require refinement
    /// in order to obtain suitable precision.
    FRSQRT,
    FRCP,

    // AVX-512 reciprocal approximations with a little more precision.
    RSQRT14,
    RSQRT14S,
    RCP14,
    RCP14S,

    // Thread Local Storage.
    TLSADDR,

    // Thread Local Storage. A call to get the start address
    // of the TLS block for the current module.
    TLSBASEADDR,

    // Thread Local Storage.  When calling to an OS provided
    // thunk at the address from an earlier relocation.
    TLSCALL,

    // Exception Handling helpers.
    EH_RETURN,

    // SjLj exception handling setjmp.
    EH_SJLJ_SETJMP,

    // SjLj exception handling longjmp.
    EH_SJLJ_LONGJMP,

    // SjLj exception handling dispatch.
    EH_SJLJ_SETUP_DISPATCH,

    /// Tail call return. See X86TargetLowering::LowerCall for
    /// the list of operands.
    TC_RETURN,

    // Vector move to low scalar and zero higher vector elements.
    VZEXT_MOVL,

    // Vector integer truncate.
    VTRUNC,
    // Vector integer truncate with unsigned/signed saturation.
    VTRUNCUS,
    VTRUNCS,

    // Masked version of the above. Used when less than a 128-bit result is
    // produced since the mask only applies to the lower elements and can't
    // be represented by a select.
    // SRC, PASSTHRU, MASK
    VMTRUNC,
    VMTRUNCUS,
    VMTRUNCS,

    // Vector FP extend.
    VFPEXT,
    VFPEXT_SAE,
    VFPEXTS,
    VFPEXTS_SAE,

    // Vector FP round.
    VFPROUND,
    VFPROUND_RND,
    VFPROUNDS,
    VFPROUNDS_RND,

    // Masked version of above. Used for v2f64->v4f32.
    // SRC, PASSTHRU, MASK
    VMFPROUND,

    // 128-bit vector logical left / right shift
    VSHLDQ,
    VSRLDQ,

    // Vector shift elements
    VSHL,
    VSRL,
    VSRA,

    // Vector variable shift
    VSHLV,
    VSRLV,
    VSRAV,

    // Vector shift elements by immediate
    VSHLI,
    VSRLI,
    VSRAI,

    // Shifts of mask registers.
    KSHIFTL,
    KSHIFTR,

    // Bit rotate by immediate
    VROTLI,
    VROTRI,

    // Vector packed double/float comparison.
    CMPP,

    // Vector integer comparisons.
    PCMPEQ,
    PCMPGT,

    // v8i16 Horizontal minimum and position.
    PHMINPOS,

    MULTISHIFT,

    /// Vector comparison generating mask bits for fp and
    /// integer signed and unsigned data types.
    CMPM,
    // Vector mask comparison generating mask bits for FP values.
    CMPMM,
    // Vector mask comparison with SAE for FP values.
    CMPMM_SAE,

    // Arithmetic operations with FLAGS results.
    ADD,
    SUB,
    ADC,
    SBB,
    SMUL,
    UMUL,
    OR,
    XOR,
    AND,

    // Bit field extract.
    BEXTR,
    BEXTRI,

    // Zero High Bits Starting with Specified Bit Position.
    BZHI,

    // Parallel extract and deposit.
    PDEP,
    PEXT,

    // X86-specific multiply by immediate.
    MUL_IMM,

    // Vector sign bit extraction.
    MOVMSK,

    // Vector bitwise comparisons.
    PTEST,

    // Vector packed fp sign bitwise comparisons.
    TESTP,

    // OR/AND test for masks.
    KORTEST,
    KTEST,

    // ADD for masks.
    KADD,

    // Several flavors of instructions with vector shuffle behaviors.
    // Saturated signed/unnsigned packing.
    PACKSS,
    PACKUS,
    // Intra-lane alignr.
    PALIGNR,
    // AVX512 inter-lane alignr.
    VALIGN,
    PSHUFD,
    PSHUFHW,
    PSHUFLW,
    SHUFP,
    // VBMI2 Concat & Shift.
    VSHLD,
    VSHRD,
    VSHLDV,
    VSHRDV,
    // Shuffle Packed Values at 128-bit granularity.
    SHUF128,
    MOVDDUP,
    MOVSHDUP,
    MOVSLDUP,
    MOVLHPS,
    MOVHLPS,
    MOVSD,
    MOVSS,
    MOVSH,
    UNPCKL,
    UNPCKH,
    VPERMILPV,
    VPERMILPI,
    VPERMI,
    VPERM2X128,

    // Variable Permute (VPERM).
    // Res = VPERMV MaskV, V0
    VPERMV,

    // 3-op Variable Permute (VPERMT2).
    // Res = VPERMV3 V0, MaskV, V1
    VPERMV3,

    // Bitwise ternary logic.
    VPTERNLOG,
    // Fix Up Special Packed Float32/64 values.
    VFIXUPIMM,
    VFIXUPIMM_SAE,
    VFIXUPIMMS,
    VFIXUPIMMS_SAE,
    // Range Restriction Calculation For Packed Pairs of Float32/64 values.
    VRANGE,
    VRANGE_SAE,
    VRANGES,
    VRANGES_SAE,
    // Reduce - Perform Reduction Transformation on scalar\packed FP.
    VREDUCE,
    VREDUCE_SAE,
    VREDUCES,
    VREDUCES_SAE,
    // RndScale - Round FP Values To Include A Given Number Of Fraction Bits.
    // Also used by the legacy (V)ROUND intrinsics where we mask out the
    // scaling part of the immediate.
    VRNDSCALE,
    VRNDSCALE_SAE,
    VRNDSCALES,
    VRNDSCALES_SAE,
    // Tests Types Of a FP Values for packed types.
    VFPCLASS,
    // Tests Types Of a FP Values for scalar types.
    VFPCLASSS,

    // Broadcast (splat) scalar or element 0 of a vector. If the operand is
    // a vector, this node may change the vector length as part of the splat.
    VBROADCAST,
    // Broadcast mask to vector.
    VBROADCASTM,

    /// SSE4A Extraction and Insertion.
    EXTRQI,
    INSERTQI,

    // XOP arithmetic/logical shifts.
    VPSHA,
    VPSHL,
    // XOP signed/unsigned integer comparisons.
    VPCOM,
    VPCOMU,
    // XOP packed permute bytes.
    VPPERM,
    // XOP two source permutation.
    VPERMIL2,

    // Vector multiply packed unsigned doubleword integers.
    PMULUDQ,
    // Vector multiply packed signed doubleword integers.
    PMULDQ,
    // Vector Multiply Packed UnsignedIntegers with Round and Scale.
    MULHRS,

    // Multiply and Add Packed Integers.
    VPMADDUBSW,
    VPMADDWD,

    // AVX512IFMA multiply and add.
    // NOTE: These are different than the instruction and perform
    // op0 x op1 + op2.
    VPMADD52L,
    VPMADD52H,

    // VNNI
    VPDPBUSD,
    VPDPBUSDS,
    VPDPWSSD,
    VPDPWSSDS,

    // FMA nodes.
    // We use the target independent ISD::FMA for the non-inverted case.
    FNMADD,
    FMSUB,
    FNMSUB,
    FMADDSUB,
    FMSUBADD,

    // FMA with rounding mode.
    FMADD_RND,
    FNMADD_RND,
    FMSUB_RND,
    FNMSUB_RND,
    FMADDSUB_RND,
    FMSUBADD_RND,

    // AVX512-FP16 complex addition and multiplication.
    VFMADDC,
    VFMADDC_RND,
    VFCMADDC,
    VFCMADDC_RND,

    VFMULC,
    VFMULC_RND,
    VFCMULC,
    VFCMULC_RND,

    VFMADDCSH,
    VFMADDCSH_RND,
    VFCMADDCSH,
    VFCMADDCSH_RND,

    VFMULCSH,
    VFMULCSH_RND,
    VFCMULCSH,
    VFCMULCSH_RND,

    VPDPBSUD,
    VPDPBSUDS,
    VPDPBUUD,
    VPDPBUUDS,
    VPDPBSSD,
    VPDPBSSDS,

    // Compress and expand.
    COMPRESS,
    EXPAND,

    // Bits shuffle
    VPSHUFBITQMB,

    // Convert Unsigned/Integer to Floating-Point Value with rounding mode.
    SINT_TO_FP_RND,
    UINT_TO_FP_RND,
    SCALAR_SINT_TO_FP,
    SCALAR_UINT_TO_FP,
    SCALAR_SINT_TO_FP_RND,
    SCALAR_UINT_TO_FP_RND,

    // Vector float/double to signed/unsigned integer.
    CVTP2SI,
    CVTP2UI,
    CVTP2SI_RND,
    CVTP2UI_RND,
    // Scalar float/double to signed/unsigned integer.
    CVTS2SI,
    CVTS2UI,
    CVTS2SI_RND,
    CVTS2UI_RND,

    // Vector float/double to signed/unsigned integer with truncation.
    CVTTP2SI,
    CVTTP2UI,
    CVTTP2SI_SAE,
    CVTTP2UI_SAE,
    // Scalar float/double to signed/unsigned integer with truncation.
    CVTTS2SI,
    CVTTS2UI,
    CVTTS2SI_SAE,
    CVTTS2UI_SAE,

    // Vector signed/unsigned integer to float/double.
    CVTSI2P,
    CVTUI2P,

    // Masked versions of above. Used for v2f64->v4f32.
    // SRC, PASSTHRU, MASK
    MCVTP2SI,
    MCVTP2UI,
    MCVTTP2SI,
    MCVTTP2UI,
    MCVTSI2P,
    MCVTUI2P,

    // Vector float to bfloat16.
    // Convert TWO packed single data to one packed BF16 data
    CVTNE2PS2BF16,
    // Convert packed single data to packed BF16 data
    CVTNEPS2BF16,
    // Masked version of above.
    // SRC, PASSTHRU, MASK
    MCVTNEPS2BF16,

    // Dot product of BF16 pairs to accumulated into
    // packed single precision.
    DPBF16PS,

    // A stack checking function call. On Windows it's _chkstk call.
    DYN_ALLOCA,

    // For allocating variable amounts of stack space when using
    // segmented stacks. Check if the current stacklet has enough space, and
    // falls back to heap allocation if not.
    SEG_ALLOCA,

    // For allocating stack space when using stack clash protector.
    // Allocation is performed by block, and each block is probed.
    PROBED_ALLOCA,

    // Memory barriers.
    MFENCE,

    // Get a random integer and indicate whether it is valid in CF.
    RDRAND,

    // Get a NIST SP800-90B & C compliant random integer and
    // indicate whether it is valid in CF.
    RDSEED,

    // Protection keys
    // RDPKRU - Operand 0 is chain. Operand 1 is value for ECX.
    // WRPKRU - Operand 0 is chain. Operand 1 is value for EDX. Operand 2 is
    // value for ECX.
    RDPKRU,
    WRPKRU,

    // SSE42 string comparisons.
    // These nodes produce 3 results, index, mask, and flags. X86ISelDAGToDAG
    // will emit one or two instructions based on which results are used. If
    // flags and index/mask this allows us to use a single instruction since
    // we won't have to pick and opcode for flags. Instead we can rely on the
    // DAG to CSE everything and decide at isel.
    PCMPISTR,
    PCMPESTR,

    // Test if in transactional execution.
    XTEST,

    // ERI instructions.
    RSQRT28,
    RSQRT28_SAE,
    RSQRT28S,
    RSQRT28S_SAE,
    RCP28,
    RCP28_SAE,
    RCP28S,
    RCP28S_SAE,
    EXP2,
    EXP2_SAE,

    // Conversions between float and half-float.
    CVTPS2PH,
    CVTPS2PH_SAE,
    CVTPH2PS,
    CVTPH2PS_SAE,

    // Masked version of above.
    // SRC, RND, PASSTHRU, MASK
    MCVTPS2PH,
    MCVTPS2PH_SAE,

    // Galois Field Arithmetic Instructions
    GF2P8AFFINEINVQB,
    GF2P8AFFINEQB,
    GF2P8MULB,

    // LWP insert record.
    LWPINS,

    // User level wait
    UMWAIT,
    TPAUSE,

    // Enqueue Stores Instructions
    ENQCMD,
    ENQCMDS,

    // For avx512-vp2intersect
    VP2INTERSECT,

    // User level interrupts - testui
    TESTUI,

    // Perform an FP80 add after changing precision control in FPCW.
    FP80_ADD,

    /// X86 strict FP compare instructions.
    STRICT_FCMP = ISD::FIRST_TARGET_STRICTFP_OPCODE,
    STRICT_FCMPS,

    // Vector packed double/float comparison.
    STRICT_CMPP,

    /// Vector comparison generating mask bits for fp and
    /// integer signed and unsigned data types.
    STRICT_CMPM,

    // Vector float/double to signed/unsigned integer with truncation.
    STRICT_CVTTP2SI,
    STRICT_CVTTP2UI,

    // Vector FP extend.
    STRICT_VFPEXT,

    // Vector FP round.
    STRICT_VFPROUND,

    // RndScale - Round FP Values To Include A Given Number Of Fraction Bits.
    // Also used by the legacy (V)ROUND intrinsics where we mask out the
    // scaling part of the immediate.
    STRICT_VRNDSCALE,

    // Vector signed/unsigned integer to float/double.
    STRICT_CVTSI2P,
    STRICT_CVTUI2P,

    // Strict FMA nodes.
    STRICT_FNMADD,
    STRICT_FMSUB,
    STRICT_FNMSUB,

    // Conversions between float and half-float.
    STRICT_CVTPS2PH,
    STRICT_CVTPH2PS,

    // Perform an FP80 add after changing precision control in FPCW.
    STRICT_FP80_ADD,

    // WARNING: Only add nodes here if they are strict FP nodes. Non-memory and
    // non-strict FP nodes should be above FIRST_TARGET_STRICTFP_OPCODE.

    // Compare and swap.
    LCMPXCHG_DAG = ISD::FIRST_TARGET_MEMORY_OPCODE,
    LCMPXCHG8_DAG,
    LCMPXCHG16_DAG,
    LCMPXCHG16_SAVE_RBX_DAG,

    /// LOCK-prefixed arithmetic read-modify-write instructions.
    /// EFLAGS, OUTCHAIN = LADD(INCHAIN, PTR, RHS)
    LADD,
    LSUB,
    LOR,
    LXOR,
    LAND,
    LBTS,
    LBTC,
    LBTR,
    LBTS_RM,
    LBTC_RM,
    LBTR_RM,

    /// RAO arithmetic instructions.
    /// OUTCHAIN = AADD(INCHAIN, PTR, RHS)
    AADD,
    AOR,
    AXOR,
    AAND,

    // Load, scalar_to_vector, and zero extend.
    VZEXT_LOAD,

    // extract_vector_elt, store.
    VEXTRACT_STORE,

    // scalar broadcast from memory.
    VBROADCAST_LOAD,

    // subvector broadcast from memory.
    SUBV_BROADCAST_LOAD,

    // Store FP control word into i16 memory.
    FNSTCW16m,

    // Load FP control word from i16 memory.
    FLDCW16m,

    /// This instruction implements FP_TO_SINT with the
    /// integer destination in memory and a FP reg source.  This corresponds
    /// to the X86::FIST*m instructions and the rounding mode change stuff. It
    /// has two inputs (token chain and address) and two outputs (int value
    /// and token chain). Memory VT specifies the type to store to.
    FP_TO_INT_IN_MEM,

    /// This instruction implements SINT_TO_FP with the
    /// integer source in memory and FP reg result.  This corresponds to the
    /// X86::FILD*m instructions. It has two inputs (token chain and address)
    /// and two outputs (FP value and token chain). The integer source type is
    /// specified by the memory VT.
    FILD,

    /// This instruction implements a fp->int store from FP stack
    /// slots. This corresponds to the fist instruction. It takes a
    /// chain operand, value to store, address, and glue. The memory VT
    /// specifies the type to store as.
    FIST,

    /// This instruction implements an extending load to FP stack slots.
    /// This corresponds to the X86::FLD32m / X86::FLD64m. It takes a chain
    /// operand, and ptr to load from. The memory VT specifies the type to
    /// load from.
    FLD,

    /// This instruction implements a truncating store from FP stack
    /// slots. This corresponds to the X86::FST32m / X86::FST64m. It takes a
    /// chain operand, value to store, address, and glue. The memory VT
    /// specifies the type to store as.
    FST,

    /// These instructions grab the address of the next argument
    /// from a va_list. (reads and modifies the va_list in memory)
    VAARG_64,
    VAARG_X32,

    // Vector truncating store with unsigned/signed saturation
    VTRUNCSTOREUS,
    VTRUNCSTORES,
    // Vector truncating masked store with unsigned/signed saturation
    VMTRUNCSTOREUS,
    VMTRUNCSTORES,

    // X86 specific gather and scatter
    MGATHER,
    MSCATTER,

    // Key locker nodes that produce flags.
    AESENC128KL,
    AESDEC128KL,
    AESENC256KL,
    AESDEC256KL,
    AESENCWIDE128KL,
    AESDECWIDE128KL,
    AESENCWIDE256KL,
    AESDECWIDE256KL,

    /// Compare and Add if Condition is Met. Compare value in operand 2 with
    /// value in memory of operand 1. If condition of operand 4 is met, add
    /// value operand 3 to m32 and write new value in operand 1. Operand 2 is
    /// always updated with the original value from operand 1.
    CMPCCXADD,

    // Save xmm argument registers to the stack, according to %al. An operator
    // is needed so that this can be expanded with control flow.
    VASTART_SAVE_XMM_REGS,

    // WARNING: Do not add anything in the end unless you want the node to
    // have memop! In fact, starting from FIRST_TARGET_MEMORY_OPCODE all
    // opcodes will be thought as target memory ops!
  };
  } // end namespace X86ISD

  namespace X86 {
    /// Current rounding mode is represented in bits 11:10 of FPSR. These
    /// values are same as corresponding constants for rounding mode used
    /// in glibc.
    enum RoundingMode {
      rmToNearest   = 0,        // FE_TONEAREST
      rmDownward    = 1 << 10,  // FE_DOWNWARD
      rmUpward      = 2 << 10,  // FE_UPWARD
      rmTowardZero  = 3 << 10,  // FE_TOWARDZERO
      rmMask        = 3 << 10   // Bit mask selecting rounding mode
    };
  }

  /// Define some predicates that are used for node matching.
  namespace X86 {
    /// Returns true if Elt is a constant zero or floating point constant +0.0.
    bool isZeroNode(SDValue Elt);

    /// Returns true of the given offset can be
    /// fit into displacement field of the instruction.
    bool isOffsetSuitableForCodeModel(int64_t Offset, CodeModel::Model M,
                                      bool hasSymbolicDisplacement);

    /// Determines whether the callee is required to pop its
    /// own arguments. Callee pop is necessary to support tail calls.
    bool isCalleePop(CallingConv::ID CallingConv,
                     bool is64Bit, bool IsVarArg, bool GuaranteeTCO);

    /// If Op is a constant whose elements are all the same constant or
    /// undefined, return true and return the constant value in \p SplatVal.
    /// If we have undef bits that don't cover an entire element, we treat these
    /// as zero if AllowPartialUndefs is set, else we fail and return false.
    bool isConstantSplat(SDValue Op, APInt &SplatVal,
                         bool AllowPartialUndefs = true);

    /// Check if Op is a load operation that could be folded into some other x86
    /// instruction as a memory operand. Example: vpaddd (%rdi), %xmm0, %xmm0.
    bool mayFoldLoad(SDValue Op, const X86Subtarget &Subtarget,
                     bool AssumeSingleUse = false);

    /// Check if Op is a load operation that could be folded into a vector splat
    /// instruction as a memory operand. Example: vbroadcastss 16(%rdi), %xmm2.
    bool mayFoldLoadIntoBroadcastFromMem(SDValue Op, MVT EltVT,
                                         const X86Subtarget &Subtarget,
                                         bool AssumeSingleUse = false);

    /// Check if Op is a value that could be used to fold a store into some
    /// other x86 instruction as a memory operand. Ex: pextrb $0, %xmm0, (%rdi).
    bool mayFoldIntoStore(SDValue Op);

    /// Check if Op is an operation that could be folded into a zero extend x86
    /// instruction.
    bool mayFoldIntoZeroExtend(SDValue Op);
  } // end namespace X86

  //===--------------------------------------------------------------------===//
  //  X86 Implementation of the TargetLowering interface
  class X86TargetLowering final : public TargetLowering {
  public:
    explicit X86TargetLowering(const X86TargetMachine &TM,
                               const X86Subtarget &STI);

    unsigned getJumpTableEncoding() const override;
    bool useSoftFloat() const override;

    void markLibCallAttributes(MachineFunction *MF, unsigned CC,
                               ArgListTy &Args) const override;

    MVT getScalarShiftAmountTy(const DataLayout &, EVT VT) const override {
      return MVT::i8;
    }

    const MCExpr *
    LowerCustomJumpTableEntry(const MachineJumpTableInfo *MJTI,
                              const MachineBasicBlock *MBB, unsigned uid,
                              MCContext &Ctx) const override;

    /// Returns relocation base for the given PIC jumptable.
    SDValue getPICJumpTableRelocBase(SDValue Table,
                                     SelectionDAG &DAG) const override;
    const MCExpr *
    getPICJumpTableRelocBaseExpr(const MachineFunction *MF,
                                 unsigned JTI, MCContext &Ctx) const override;

    /// Return the desired alignment for ByVal aggregate
    /// function arguments in the caller parameter area. For X86, aggregates
    /// that contains are placed at 16-byte boundaries while the rest are at
    /// 4-byte boundaries.
    uint64_t getByValTypeAlignment(Type *Ty,
                                   const DataLayout &DL) const override;

    EVT getOptimalMemOpType(const MemOp &Op,
                            const AttributeList &FuncAttributes) const override;

    /// Returns true if it's safe to use load / store of the
    /// specified type to expand memcpy / memset inline. This is mostly true
    /// for all types except for some special cases. For example, on X86
    /// targets without SSE2 f64 load / store are done with fldl / fstpl which
    /// also does type conversion. Note the specified type doesn't have to be
    /// legal as the hook is used before type legalization.
    bool isSafeMemOpType(MVT VT) const override;

    bool isMemoryAccessFast(EVT VT, Align Alignment) const;

    /// Returns true if the target allows unaligned memory accesses of the
    /// specified type. Returns whether it is "fast" in the last argument.
    bool allowsMisalignedMemoryAccesses(EVT VT, unsigned AS, Align Alignment,
                                        MachineMemOperand::Flags Flags,
                                        unsigned *Fast) const override;

    /// This function returns true if the memory access is aligned or if the
    /// target allows this specific unaligned memory access. If the access is
    /// allowed, the optional final parameter returns a relative speed of the
    /// access (as defined by the target).
    bool allowsMemoryAccess(
        LLVMContext &Context, const DataLayout &DL, EVT VT, unsigned AddrSpace,
        Align Alignment,
        MachineMemOperand::Flags Flags = MachineMemOperand::MONone,
        unsigned *Fast = nullptr) const override;

    bool allowsMemoryAccess(LLVMContext &Context, const DataLayout &DL, EVT VT,
                            const MachineMemOperand &MMO,
                            unsigned *Fast) const {
      return allowsMemoryAccess(Context, DL, VT, MMO.getAddrSpace(),
                                MMO.getAlign(), MMO.getFlags(), Fast);
    }

    /// Provide custom lowering hooks for some operations.
    ///
    SDValue LowerOperation(SDValue Op, SelectionDAG &DAG) const override;

    /// Replace the results of node with an illegal result
    /// type with new values built out of custom code.
    ///
    void ReplaceNodeResults(SDNode *N, SmallVectorImpl<SDValue>&Results,
                            SelectionDAG &DAG) const override;

    SDValue PerformDAGCombine(SDNode *N, DAGCombinerInfo &DCI) const override;

    /// Return true if the target has native support for
    /// the specified value type and it is 'desirable' to use the type for the
    /// given node type. e.g. On x86 i16 is legal, but undesirable since i16
    /// instruction encodings are longer and some i16 instructions are slow.
    bool isTypeDesirableForOp(unsigned Opc, EVT VT) const override;

    /// Return true if the target has native support for the
    /// specified value type and it is 'desirable' to use the type. e.g. On x86
    /// i16 is legal, but undesirable since i16 instruction encodings are longer
    /// and some i16 instructions are slow.
    bool IsDesirableToPromoteOp(SDValue Op, EVT &PVT) const override;

    /// Return prefered fold type, Abs if this is a vector, AddAnd if its an
    /// integer, None otherwise.
    TargetLowering::AndOrSETCCFoldKind
    isDesirableToCombineLogicOpOfSETCC(const SDNode *LogicOp,
                                       const SDNode *SETCC0,
                                       const SDNode *SETCC1) const override;

    /// Return the newly negated expression if the cost is not expensive and
    /// set the cost in \p Cost to indicate that if it is cheaper or neutral to
    /// do the negation.
    SDValue getNegatedExpression(SDValue Op, SelectionDAG &DAG,
                                 bool LegalOperations, bool ForCodeSize,
                                 NegatibleCost &Cost,
                                 unsigned Depth) const override;

    MachineBasicBlock *
    EmitInstrWithCustomInserter(MachineInstr &MI,
                                MachineBasicBlock *MBB) const override;

    /// This method returns the name of a target specific DAG node.
    const char *getTargetNodeName(unsigned Opcode) const override;

    /// Do not merge vector stores after legalization because that may conflict
    /// with x86-specific store splitting optimizations.
    bool mergeStoresAfterLegalization(EVT MemVT) const override {
      return !MemVT.isVector();
    }

    bool canMergeStoresTo(unsigned AddressSpace, EVT MemVT,
                          const MachineFunction &MF) const override;

    bool isCheapToSpeculateCttz(Type *Ty) const override;

    bool isCheapToSpeculateCtlz(Type *Ty) const override;

    bool isCtlzFast() const override;

    bool isMultiStoresCheaperThanBitsMerge(EVT LTy, EVT HTy) const override {
      // If the pair to store is a mixture of float and int values, we will
      // save two bitwise instructions and one float-to-int instruction and
      // increase one store instruction. There is potentially a more
      // significant benefit because it avoids the float->int domain switch
      // for input value. So It is more likely a win.
      if ((LTy.isFloatingPoint() && HTy.isInteger()) ||
          (LTy.isInteger() && HTy.isFloatingPoint()))
        return true;
      // If the pair only contains int values, we will save two bitwise
      // instructions and increase one store instruction (costing one more
      // store buffer). Since the benefit is more blurred so we leave
      // such pair out until we get testcase to prove it is a win.
      return false;
    }

    bool isMaskAndCmp0FoldingBeneficial(const Instruction &AndI) const override;

    bool hasAndNotCompare(SDValue Y) const override;

    bool hasAndNot(SDValue Y) const override;

    bool hasBitTest(SDValue X, SDValue Y) const override;

    bool shouldProduceAndByConstByHoistingConstFromShiftsLHSOfAnd(
        SDValue X, ConstantSDNode *XC, ConstantSDNode *CC, SDValue Y,
        unsigned OldShiftOpcode, unsigned NewShiftOpcode,
        SelectionDAG &DAG) const override;

    bool preferScalarizeSplat(unsigned Opc) const override;

    bool shouldFoldConstantShiftPairToMask(const SDNode *N,
                                           CombineLevel Level) const override;

    bool shouldFoldMaskToVariableShiftPair(SDValue Y) const override;

    bool
    shouldTransformSignedTruncationCheck(EVT XVT,
                                         unsigned KeptBits) const override {
      // For vectors, we don't have a preference..
      if (XVT.isVector())
        return false;

      auto VTIsOk = [](EVT VT) -> bool {
        return VT == MVT::i8 || VT == MVT::i16 || VT == MVT::i32 ||
               VT == MVT::i64;
      };

      // We are ok with KeptBitsVT being byte/word/dword, what MOVS supports.
      // XVT will be larger than KeptBitsVT.
      MVT KeptBitsVT = MVT::getIntegerVT(KeptBits);
      return VTIsOk(XVT) && VTIsOk(KeptBitsVT);
    }

    ShiftLegalizationStrategy
    preferredShiftLegalizationStrategy(SelectionDAG &DAG, SDNode *N,
                                       unsigned ExpansionFactor) const override;

    bool shouldSplatInsEltVarIndex(EVT VT) const override;

    bool shouldConvertFpToSat(unsigned Op, EVT FPVT, EVT VT) const override {
      // Converting to sat variants holds little benefit on X86 as we will just
      // need to saturate the value back using fp arithmatic.
      return Op != ISD::FP_TO_UINT_SAT && isOperationLegalOrCustom(Op, VT);
    }

    bool convertSetCCLogicToBitwiseLogic(EVT VT) const override {
      return VT.isScalarInteger();
    }

    /// Vector-sized comparisons are fast using PCMPEQ + PMOVMSK or PTEST.
    MVT hasFastEqualityCompare(unsigned NumBits) const override;

    /// Return the value type to use for ISD::SETCC.
    EVT getSetCCResultType(const DataLayout &DL, LLVMContext &Context,
                           EVT VT) const override;

    bool targetShrinkDemandedConstant(SDValue Op, const APInt &DemandedBits,
                                      const APInt &DemandedElts,
                                      TargetLoweringOpt &TLO) const override;

    /// Determine which of the bits specified in Mask are known to be either
    /// zero or one and return them in the KnownZero/KnownOne bitsets.
    void computeKnownBitsForTargetNode(const SDValue Op,
                                       KnownBits &Known,
                                       const APInt &DemandedElts,
                                       const SelectionDAG &DAG,
                                       unsigned Depth = 0) const override;

    /// Determine the number of bits in the operation that are sign bits.
    unsigned ComputeNumSignBitsForTargetNode(SDValue Op,
                                             const APInt &DemandedElts,
                                             const SelectionDAG &DAG,
                                             unsigned Depth) const override;

    bool SimplifyDemandedVectorEltsForTargetNode(SDValue Op,
                                                 const APInt &DemandedElts,
                                                 APInt &KnownUndef,
                                                 APInt &KnownZero,
                                                 TargetLoweringOpt &TLO,
                                                 unsigned Depth) const override;

    bool SimplifyDemandedVectorEltsForTargetShuffle(SDValue Op,
                                                    const APInt &DemandedElts,
                                                    unsigned MaskIndex,
                                                    TargetLoweringOpt &TLO,
                                                    unsigned Depth) const;

    bool SimplifyDemandedBitsForTargetNode(SDValue Op,
                                           const APInt &DemandedBits,
                                           const APInt &DemandedElts,
                                           KnownBits &Known,
                                           TargetLoweringOpt &TLO,
                                           unsigned Depth) const override;

    SDValue SimplifyMultipleUseDemandedBitsForTargetNode(
        SDValue Op, const APInt &DemandedBits, const APInt &DemandedElts,
        SelectionDAG &DAG, unsigned Depth) const override;

    bool isGuaranteedNotToBeUndefOrPoisonForTargetNode(
        SDValue Op, const APInt &DemandedElts, const SelectionDAG &DAG,
        bool PoisonOnly, unsigned Depth) const override;

    bool canCreateUndefOrPoisonForTargetNode(
        SDValue Op, const APInt &DemandedElts, const SelectionDAG &DAG,
        bool PoisonOnly, bool ConsiderFlags, unsigned Depth) const override;

    bool isSplatValueForTargetNode(SDValue Op, const APInt &DemandedElts,
                                   APInt &UndefElts, const SelectionDAG &DAG,
                                   unsigned Depth) const override;

    bool isTargetCanonicalConstantNode(SDValue Op) const override {
      // Peek through bitcasts/extracts/inserts to see if we have a broadcast
      // vector from memory.
      while (Op.getOpcode() == ISD::BITCAST ||
             Op.getOpcode() == ISD::EXTRACT_SUBVECTOR ||
             (Op.getOpcode() == ISD::INSERT_SUBVECTOR &&
              Op.getOperand(0).isUndef()))
        Op = Op.getOperand(Op.getOpcode() == ISD::INSERT_SUBVECTOR ? 1 : 0);

      return Op.getOpcode() == X86ISD::VBROADCAST_LOAD ||
             TargetLowering::isTargetCanonicalConstantNode(Op);
    }

    const Constant *getTargetConstantFromLoad(LoadSDNode *LD) const override;

    SDValue unwrapAddress(SDValue N) const override;

    SDValue getReturnAddressFrameIndex(SelectionDAG &DAG) const;

    bool ExpandInlineAsm(CallInst *CI) const override;

    ConstraintType getConstraintType(StringRef Constraint) const override;

    /// Examine constraint string and operand type and determine a weight value.
    /// The operand object must already have been set up with the operand type.
    ConstraintWeight
      getSingleConstraintMatchWeight(AsmOperandInfo &info,
                                     const char *constraint) const override;

    const char *LowerXConstraint(EVT ConstraintVT) const override;

    /// Lower the specified operand into the Ops vector. If it is invalid, don't
    /// add anything to Ops. If hasMemory is true it means one of the asm
    /// constraint of the inline asm instruction being processed is 'm'.
    void LowerAsmOperandForConstraint(SDValue Op,
                                      std::string &Constraint,
                                      std::vector<SDValue> &Ops,
                                      SelectionDAG &DAG) const override;

    unsigned
    getInlineAsmMemConstraint(StringRef ConstraintCode) const override {
      if (ConstraintCode == "v")
        return InlineAsm::Constraint_v;
      return TargetLowering::getInlineAsmMemConstraint(ConstraintCode);
    }

    /// Handle Lowering flag assembly outputs.
    SDValue LowerAsmOutputForConstraint(SDValue &Chain, SDValue &Flag,
                                        const SDLoc &DL,
                                        const AsmOperandInfo &Constraint,
                                        SelectionDAG &DAG) const override;

    /// Given a physical register constraint
    /// (e.g. {edx}), return the register number and the register class for the
    /// register.  This should only be used for C_Register constraints.  On
    /// error, this returns a register number of 0.
    std::pair<unsigned, const TargetRegisterClass *>
    getRegForInlineAsmConstraint(const TargetRegisterInfo *TRI,
                                 StringRef Constraint, MVT VT) const override;

    /// Return true if the addressing mode represented
    /// by AM is legal for this target, for a load/store of the specified type.
    bool isLegalAddressingMode(const DataLayout &DL, const AddrMode &AM,
                               Type *Ty, unsigned AS,
                               Instruction *I = nullptr) const override;

    /// Return true if the specified immediate is legal
    /// icmp immediate, that is the target has icmp instructions which can
    /// compare a register against the immediate without having to materialize
    /// the immediate into a register.
    bool isLegalICmpImmediate(int64_t Imm) const override;

    /// Return true if the specified immediate is legal
    /// add immediate, that is the target has add instructions which can
    /// add a register and the immediate without having to materialize
    /// the immediate into a register.
    bool isLegalAddImmediate(int64_t Imm) const override;

    bool isLegalStoreImmediate(int64_t Imm) const override;

    /// This is used to enable splatted operand transforms for vector shifts
    /// and vector funnel shifts.
    bool isVectorShiftByScalarCheap(Type *Ty) const override;

    /// Add x86-specific opcodes to the default list.
    bool isBinOp(unsigned Opcode) const override;

    /// Returns true if the opcode is a commutative binary operation.
    bool isCommutativeBinOp(unsigned Opcode) const override;

    /// Return true if it's free to truncate a value of
    /// type Ty1 to type Ty2. e.g. On x86 it's free to truncate a i32 value in
    /// register EAX to i16 by referencing its sub-register AX.
    bool isTruncateFree(Type *Ty1, Type *Ty2) const override;
    bool isTruncateFree(EVT VT1, EVT VT2) const override;

    bool allowTruncateForTailCall(Type *Ty1, Type *Ty2) const override;

    /// Return true if any actual instruction that defines a
    /// value of type Ty1 implicit zero-extends the value to Ty2 in the result
    /// register. This does not necessarily include registers defined in
    /// unknown ways, such as incoming arguments, or copies from unknown
    /// virtual registers. Also, if isTruncateFree(Ty2, Ty1) is true, this
    /// does not necessarily apply to truncate instructions. e.g. on x86-64,
    /// all instructions that define 32-bit values implicit zero-extend the
    /// result out to 64 bits.
    bool isZExtFree(Type *Ty1, Type *Ty2) const override;
    bool isZExtFree(EVT VT1, EVT VT2) const override;
    bool isZExtFree(SDValue Val, EVT VT2) const override;

    bool shouldSinkOperands(Instruction *I,
                            SmallVectorImpl<Use *> &Ops) const override;
    bool shouldConvertPhiType(Type *From, Type *To) const override;

    /// Return true if folding a vector load into ExtVal (a sign, zero, or any
    /// extend node) is profitable.
    bool isVectorLoadExtDesirable(SDValue) const override;

    /// Return true if an FMA operation is faster than a pair of fmul and fadd
    /// instructions. fmuladd intrinsics will be expanded to FMAs when this
    /// method returns true, otherwise fmuladd is expanded to fmul + fadd.
    bool isFMAFasterThanFMulAndFAdd(const MachineFunction &MF,
                                    EVT VT) const override;

    /// Return true if it's profitable to narrow
    /// operations of type VT1 to VT2. e.g. on x86, it's profitable to narrow
    /// from i32 to i8 but not from i32 to i16.
    bool isNarrowingProfitable(EVT VT1, EVT VT2) const override;

    bool shouldFoldSelectWithIdentityConstant(unsigned BinOpcode,
                                              EVT VT) const override;

    /// Given an intrinsic, checks if on the target the intrinsic will need to map
    /// to a MemIntrinsicNode (touches memory). If this is the case, it returns
    /// true and stores the intrinsic information into the IntrinsicInfo that was
    /// passed to the function.
    bool getTgtMemIntrinsic(IntrinsicInfo &Info, const CallInst &I,
                            MachineFunction &MF,
                            unsigned Intrinsic) const override;

    /// Returns true if the target can instruction select the
    /// specified FP immediate natively. If false, the legalizer will
    /// materialize the FP immediate as a load from a constant pool.
    bool isFPImmLegal(const APFloat &Imm, EVT VT,
                      bool ForCodeSize) const override;

    /// Targets can use this to indicate that they only support *some*
    /// VECTOR_SHUFFLE operations, those with specific masks. By default, if a
    /// target supports the VECTOR_SHUFFLE node, all mask values are assumed to
    /// be legal.
    bool isShuffleMaskLegal(ArrayRef<int> Mask, EVT VT) const override;

    /// Similar to isShuffleMaskLegal. Targets can use this to indicate if there
    /// is a suitable VECTOR_SHUFFLE that can be used to replace a VAND with a
    /// constant pool entry.
    bool isVectorClearMaskLegal(ArrayRef<int> Mask, EVT VT) const override;

    /// Returns true if lowering to a jump table is allowed.
    bool areJTsAllowed(const Function *Fn) const override;

    MVT getPreferredSwitchConditionType(LLVMContext &Context,
                                        EVT ConditionVT) const override;

    /// If true, then instruction selection should
    /// seek to shrink the FP constant of the specified type to a smaller type
    /// in order to save space and / or reduce runtime.
    bool ShouldShrinkFPConstant(EVT VT) const override;

    /// Return true if we believe it is correct and profitable to reduce the
    /// load node to a smaller type.
    bool shouldReduceLoadWidth(SDNode *Load, ISD::LoadExtType ExtTy,
                               EVT NewVT) const override;

    /// Return true if the specified scalar FP type is computed in an SSE
    /// register, not on the X87 floating point stack.
    bool isScalarFPTypeInSSEReg(EVT VT) const;

    /// Returns true if it is beneficial to convert a load of a constant
    /// to just the constant itself.
    bool shouldConvertConstantLoadToIntImm(const APInt &Imm,
                                           Type *Ty) const override;

    bool reduceSelectOfFPConstantLoads(EVT CmpOpVT) const override;

    bool convertSelectOfConstantsToMath(EVT VT) const override;

    bool decomposeMulByConstant(LLVMContext &Context, EVT VT,
                                SDValue C) const override;

    /// Return true if EXTRACT_SUBVECTOR is cheap for this result type
    /// with this index.
    bool isExtractSubvectorCheap(EVT ResVT, EVT SrcVT,
                                 unsigned Index) const override;

    /// Scalar ops always have equal or better analysis/performance/power than
    /// the vector equivalent, so this always makes sense if the scalar op is
    /// supported.
    bool shouldScalarizeBinop(SDValue) const override;

    /// Extract of a scalar FP value from index 0 of a vector is free.
    bool isExtractVecEltCheap(EVT VT, unsigned Index) const override {
      EVT EltVT = VT.getScalarType();
      return (EltVT == MVT::f32 || EltVT == MVT::f64) && Index == 0;
    }

    /// Overflow nodes should get combined/lowered to optimal instructions
    /// (they should allow eliminating explicit compares by getting flags from
    /// math ops).
    bool shouldFormOverflowOp(unsigned Opcode, EVT VT,
                              bool MathUsed) const override;

    bool storeOfVectorConstantIsCheap(EVT MemVT, unsigned NumElem,
                                      unsigned AddrSpace) const override {
      // If we can replace more than 2 scalar stores, there will be a reduction
      // in instructions even after we add a vector constant load.
      return NumElem > 2;
    }

    bool isLoadBitCastBeneficial(EVT LoadVT, EVT BitcastVT,
                                 const SelectionDAG &DAG,
                                 const MachineMemOperand &MMO) const override;

    /// Intel processors have a unified instruction and data cache
    const char * getClearCacheBuiltinName() const override {
      return nullptr; // nothing to do, move along.
    }

    Register getRegisterByName(const char* RegName, LLT VT,
                               const MachineFunction &MF) const override;

    /// If a physical register, this returns the register that receives the
    /// exception address on entry to an EH pad.
    Register
    getExceptionPointerRegister(const Constant *PersonalityFn) const override;

    /// If a physical register, this returns the register that receives the
    /// exception typeid on entry to a landing pad.
    Register
    getExceptionSelectorRegister(const Constant *PersonalityFn) const override;

    bool needsFixedCatchObjects() const override;

    /// This method returns a target specific FastISel object,
    /// or null if the target does not support "fast" ISel.
    FastISel *createFastISel(FunctionLoweringInfo &funcInfo,
                             const TargetLibraryInfo *libInfo) const override;

    /// If the target has a standard location for the stack protector cookie,
    /// returns the address of that location. Otherwise, returns nullptr.
    Value *getIRStackGuard(IRBuilderBase &IRB) const override;

    bool useLoadStackGuardNode() const override;
    bool useStackGuardXorFP() const override;
    void insertSSPDeclarations(Module &M) const override;
    Value *getSDagStackGuard(const Module &M) const override;
    Function *getSSPStackGuardCheck(const Module &M) const override;
    SDValue emitStackGuardXorFP(SelectionDAG &DAG, SDValue Val,
                                const SDLoc &DL) const override;


    /// Return true if the target stores SafeStack pointer at a fixed offset in
    /// some non-standard address space, and populates the address space and
    /// offset as appropriate.
    Value *getSafeStackPointerLocation(IRBuilderBase &IRB) const override;

    std::pair<SDValue, SDValue> BuildFILD(EVT DstVT, EVT SrcVT, const SDLoc &DL,
                                          SDValue Chain, SDValue Pointer,
                                          MachinePointerInfo PtrInfo,
                                          Align Alignment,
                                          SelectionDAG &DAG) const;

    /// Customize the preferred legalization strategy for certain types.
    LegalizeTypeAction getPreferredVectorAction(MVT VT) const override;

    bool softPromoteHalfType() const override { return true; }

    MVT getRegisterTypeForCallingConv(LLVMContext &Context, CallingConv::ID CC,
                                      EVT VT) const override;

    unsigned getNumRegistersForCallingConv(LLVMContext &Context,
                                           CallingConv::ID CC,
                                           EVT VT) const override;

    unsigned getVectorTypeBreakdownForCallingConv(
        LLVMContext &Context, CallingConv::ID CC, EVT VT, EVT &IntermediateVT,
        unsigned &NumIntermediates, MVT &RegisterVT) const override;

    bool isIntDivCheap(EVT VT, AttributeList Attr) const override;

    bool supportSwiftError() const override;

    bool supportKCFIBundles() const override { return true; }

    bool hasStackProbeSymbol(const MachineFunction &MF) const override;
    bool hasInlineStackProbe(const MachineFunction &MF) const override;
    StringRef getStackProbeSymbolName(const MachineFunction &MF) const override;

    unsigned getStackProbeSize(const MachineFunction &MF) const;

    bool hasVectorBlend() const override { return true; }

    unsigned getMaxSupportedInterleaveFactor() const override { return 4; }

    bool isInlineAsmTargetBranch(const SmallVectorImpl<StringRef> &AsmStrs,
                                 unsigned OpNo) const override;

    /// Lower interleaved load(s) into target specific
    /// instructions/intrinsics.
    bool lowerInterleavedLoad(LoadInst *LI,
                              ArrayRef<ShuffleVectorInst *> Shuffles,
                              ArrayRef<unsigned> Indices,
                              unsigned Factor) const override;

    /// Lower interleaved store(s) into target specific
    /// instructions/intrinsics.
    bool lowerInterleavedStore(StoreInst *SI, ShuffleVectorInst *SVI,
                               unsigned Factor) const override;

    SDValue expandIndirectJTBranch(const SDLoc& dl, SDValue Value,
                                   SDValue Addr, SelectionDAG &DAG)
                                   const override;

    Align getPrefLoopAlignment(MachineLoop *ML) const override;

    EVT getTypeToTransformTo(LLVMContext &Context, EVT VT) const override {
      if (VT == MVT::f80)
        return EVT::getIntegerVT(Context, 96);
      return TargetLoweringBase::getTypeToTransformTo(Context, VT);
    }

  protected:
    std::pair<const TargetRegisterClass *, uint8_t>
    findRepresentativeClass(const TargetRegisterInfo *TRI,
                            MVT VT) const override;

  private:
    /// Keep a reference to the X86Subtarget around so that we can
    /// make the right decision when generating code for different targets.
    const X86Subtarget &Subtarget;

    /// A list of legal FP immediates.
    std::vector<APFloat> LegalFPImmediates;

    /// Indicate that this x86 target can instruction
    /// select the specified FP immediate natively.
    void addLegalFPImmediate(const APFloat& Imm) {
      LegalFPImmediates.push_back(Imm);
    }

    SDValue LowerCallResult(SDValue Chain, SDValue InFlag,
                            CallingConv::ID CallConv, bool isVarArg,
                            const SmallVectorImpl<ISD::InputArg> &Ins,
                            const SDLoc &dl, SelectionDAG &DAG,
                            SmallVectorImpl<SDValue> &InVals,
                            uint32_t *RegMask) const;
    SDValue LowerMemArgument(SDValue Chain, CallingConv::ID CallConv,
                             const SmallVectorImpl<ISD::InputArg> &ArgInfo,
                             const SDLoc &dl, SelectionDAG &DAG,
                             const CCValAssign &VA, MachineFrameInfo &MFI,
                             unsigned i) const;
    SDValue LowerMemOpCallTo(SDValue Chain, SDValue StackPtr, SDValue Arg,
                             const SDLoc &dl, SelectionDAG &DAG,
                             const CCValAssign &VA,
                             ISD::ArgFlagsTy Flags, bool isByval) const;

    // Call lowering helpers.

    /// Check whether the call is eligible for tail call optimization. Targets
    /// that want to do tail call optimization should implement this function.
    bool IsEligibleForTailCallOptimization(
        SDValue Callee, CallingConv::ID CalleeCC, bool IsCalleeStackStructRet,
        bool isVarArg, Type *RetTy, const SmallVectorImpl<ISD::OutputArg> &Outs,
        const SmallVectorImpl<SDValue> &OutVals,
        const SmallVectorImpl<ISD::InputArg> &Ins, SelectionDAG &DAG) const;
    SDValue EmitTailCallLoadRetAddr(SelectionDAG &DAG, SDValue &OutRetAddr,
                                    SDValue Chain, bool IsTailCall,
                                    bool Is64Bit, int FPDiff,
                                    const SDLoc &dl) const;

    unsigned GetAlignedArgumentStackSize(unsigned StackSize,
                                         SelectionDAG &DAG) const;

    unsigned getAddressSpace() const;

    SDValue FP_TO_INTHelper(SDValue Op, SelectionDAG &DAG, bool IsSigned,
                            SDValue &Chain) const;
    SDValue LRINT_LLRINTHelper(SDNode *N, SelectionDAG &DAG) const;

    SDValue LowerBUILD_VECTOR(SDValue Op, SelectionDAG &DAG) const;
    SDValue LowerVSELECT(SDValue Op, SelectionDAG &DAG) const;
    SDValue LowerEXTRACT_VECTOR_ELT(SDValue Op, SelectionDAG &DAG) const;
    SDValue LowerINSERT_VECTOR_ELT(SDValue Op, SelectionDAG &DAG) const;

    unsigned getGlobalWrapperKind(const GlobalValue *GV = nullptr,
                                  const unsigned char OpFlags = 0) const;
    SDValue LowerConstantPool(SDValue Op, SelectionDAG &DAG) const;
    SDValue LowerBlockAddress(SDValue Op, SelectionDAG &DAG) const;
    SDValue LowerGlobalAddress(SDValue Op, SelectionDAG &DAG) const;
    SDValue LowerGlobalTLSAddress(SDValue Op, SelectionDAG &DAG) const;
    SDValue LowerExternalSymbol(SDValue Op, SelectionDAG &DAG) const;

    /// Creates target global address or external symbol nodes for calls or
    /// other uses.
    SDValue LowerGlobalOrExternal(SDValue Op, SelectionDAG &DAG,
                                  bool ForCall) const;

    SDValue LowerSINT_TO_FP(SDValue Op, SelectionDAG &DAG) const;
    SDValue LowerUINT_TO_FP(SDValue Op, SelectionDAG &DAG) const;
    SDValue LowerTRUNCATE(SDValue Op, SelectionDAG &DAG) const;
    SDValue LowerFP_TO_INT(SDValue Op, SelectionDAG &DAG) const;
    SDValue LowerFP_TO_INT_SAT(SDValue Op, SelectionDAG &DAG) const;
    SDValue LowerLRINT_LLRINT(SDValue Op, SelectionDAG &DAG) const;
    SDValue LowerSETCC(SDValue Op, SelectionDAG &DAG) const;
    SDValue LowerSETCCCARRY(SDValue Op, SelectionDAG &DAG) const;
    SDValue LowerSELECT(SDValue Op, SelectionDAG &DAG) const;
    SDValue LowerBRCOND(SDValue Op, SelectionDAG &DAG) const;
    SDValue LowerJumpTable(SDValue Op, SelectionDAG &DAG) const;
    SDValue LowerDYNAMIC_STACKALLOC(SDValue Op, SelectionDAG &DAG) const;
    SDValue LowerVASTART(SDValue Op, SelectionDAG &DAG) const;
    SDValue LowerVAARG(SDValue Op, SelectionDAG &DAG) const;
    SDValue LowerRETURNADDR(SDValue Op, SelectionDAG &DAG) const;
    SDValue LowerADDROFRETURNADDR(SDValue Op, SelectionDAG &DAG) const;
    SDValue LowerFRAMEADDR(SDValue Op, SelectionDAG &DAG) const;
    SDValue LowerFRAME_TO_ARGS_OFFSET(SDValue Op, SelectionDAG &DAG) const;
    SDValue LowerEH_RETURN(SDValue Op, SelectionDAG &DAG) const;
    SDValue lowerEH_SJLJ_SETJMP(SDValue Op, SelectionDAG &DAG) const;
    SDValue lowerEH_SJLJ_LONGJMP(SDValue Op, SelectionDAG &DAG) const;
    SDValue lowerEH_SJLJ_SETUP_DISPATCH(SDValue Op, SelectionDAG &DAG) const;
    SDValue LowerINIT_TRAMPOLINE(SDValue Op, SelectionDAG &DAG) const;
    SDValue LowerGET_ROUNDING(SDValue Op, SelectionDAG &DAG) const;
    SDValue LowerSET_ROUNDING(SDValue Op, SelectionDAG &DAG) const;
    SDValue LowerWin64_i128OP(SDValue Op, SelectionDAG &DAG) const;
    SDValue LowerWin64_FP_TO_INT128(SDValue Op, SelectionDAG &DAG,
                                    SDValue &Chain) const;
    SDValue LowerWin64_INT128_TO_FP(SDValue Op, SelectionDAG &DAG) const;
    SDValue LowerGC_TRANSITION(SDValue Op, SelectionDAG &DAG) const;
    SDValue LowerINTRINSIC_WO_CHAIN(SDValue Op, SelectionDAG &DAG) const;
    SDValue lowerFaddFsub(SDValue Op, SelectionDAG &DAG) const;
    SDValue LowerFP_EXTEND(SDValue Op, SelectionDAG &DAG) const;
    SDValue LowerFP_ROUND(SDValue Op, SelectionDAG &DAG) const;
    SDValue LowerFP_TO_BF16(SDValue Op, SelectionDAG &DAG) const;

    SDValue
    LowerFormalArguments(SDValue Chain, CallingConv::ID CallConv, bool isVarArg,
                         const SmallVectorImpl<ISD::InputArg> &Ins,
                         const SDLoc &dl, SelectionDAG &DAG,
                         SmallVectorImpl<SDValue> &InVals) const override;
    SDValue LowerCall(CallLoweringInfo &CLI,
                      SmallVectorImpl<SDValue> &InVals) const override;

    SDValue LowerReturn(SDValue Chain, CallingConv::ID CallConv, bool isVarArg,
                        const SmallVectorImpl<ISD::OutputArg> &Outs,
                        const SmallVectorImpl<SDValue> &OutVals,
                        const SDLoc &dl, SelectionDAG &DAG) const override;

    bool supportSplitCSR(MachineFunction *MF) const override {
      return MF->getFunction().getCallingConv() == CallingConv::CXX_FAST_TLS &&
          MF->getFunction().hasFnAttribute(Attribute::NoUnwind);
    }
    void initializeSplitCSR(MachineBasicBlock *Entry) const override;
    void insertCopiesSplitCSR(
      MachineBasicBlock *Entry,
      const SmallVectorImpl<MachineBasicBlock *> &Exits) const override;

    bool splitValueIntoRegisterParts(
        SelectionDAG & DAG, const SDLoc &DL, SDValue Val, SDValue *Parts,
        unsigned NumParts, MVT PartVT, std::optional<CallingConv::ID> CC)
        const override;

    SDValue joinRegisterPartsIntoValue(
        SelectionDAG & DAG, const SDLoc &DL, const SDValue *Parts,
        unsigned NumParts, MVT PartVT, EVT ValueVT,
        std::optional<CallingConv::ID> CC) const override;

    bool isUsedByReturnOnly(SDNode *N, SDValue &Chain) const override;

    bool mayBeEmittedAsTailCall(const CallInst *CI) const override;

    EVT getTypeForExtReturn(LLVMContext &Context, EVT VT,
                            ISD::NodeType ExtendKind) const override;

    bool CanLowerReturn(CallingConv::ID CallConv, MachineFunction &MF,
                        bool isVarArg,
                        const SmallVectorImpl<ISD::OutputArg> &Outs,
                        LLVMContext &Context) const override;

    const MCPhysReg *getScratchRegisters(CallingConv::ID CC) const override;
<<<<<<< HEAD
    const MCPhysReg *getRoundingControlRegisters() const override;
=======
    ArrayRef<MCPhysReg> getRoundingControlRegisters() const override;
>>>>>>> cd74f4a4

    TargetLoweringBase::AtomicExpansionKind
    shouldExpandAtomicLoadInIR(LoadInst *LI) const override;
    TargetLoweringBase::AtomicExpansionKind
    shouldExpandAtomicStoreInIR(StoreInst *SI) const override;
    TargetLoweringBase::AtomicExpansionKind
    shouldExpandAtomicRMWInIR(AtomicRMWInst *AI) const override;
    TargetLoweringBase::AtomicExpansionKind
    shouldExpandLogicAtomicRMWInIR(AtomicRMWInst *AI) const;
    void emitBitTestAtomicRMWIntrinsic(AtomicRMWInst *AI) const override;
    void emitCmpArithAtomicRMWIntrinsic(AtomicRMWInst *AI) const override;

    LoadInst *
    lowerIdempotentRMWIntoFencedLoad(AtomicRMWInst *AI) const override;

    bool lowerAtomicStoreAsStoreSDNode(const StoreInst &SI) const override;
    bool lowerAtomicLoadAsLoadSDNode(const LoadInst &LI) const override;

    bool needsCmpXchgNb(Type *MemType) const;

    template<typename T> bool isSoftFP16(T VT) const;

    void SetupEntryBlockForSjLj(MachineInstr &MI, MachineBasicBlock *MBB,
                                MachineBasicBlock *DispatchBB, int FI) const;

    // Utility function to emit the low-level va_arg code for X86-64.
    MachineBasicBlock *
    EmitVAARGWithCustomInserter(MachineInstr &MI, MachineBasicBlock *MBB) const;

    /// Utility function to emit the xmm reg save portion of va_start.
    MachineBasicBlock *EmitLoweredCascadedSelect(MachineInstr &MI1,
                                                 MachineInstr &MI2,
                                                 MachineBasicBlock *BB) const;

    MachineBasicBlock *EmitLoweredSelect(MachineInstr &I,
                                         MachineBasicBlock *BB) const;

    MachineBasicBlock *EmitLoweredCatchRet(MachineInstr &MI,
                                           MachineBasicBlock *BB) const;

    MachineBasicBlock *EmitLoweredSegAlloca(MachineInstr &MI,
                                            MachineBasicBlock *BB) const;

    MachineBasicBlock *EmitLoweredProbedAlloca(MachineInstr &MI,
                                               MachineBasicBlock *BB) const;

    MachineBasicBlock *EmitLoweredTLSAddr(MachineInstr &MI,
                                          MachineBasicBlock *BB) const;

    MachineBasicBlock *EmitLoweredTLSCall(MachineInstr &MI,
                                          MachineBasicBlock *BB) const;

    MachineBasicBlock *EmitLoweredIndirectThunk(MachineInstr &MI,
                                                MachineBasicBlock *BB) const;

    MachineBasicBlock *emitEHSjLjSetJmp(MachineInstr &MI,
                                        MachineBasicBlock *MBB) const;

    void emitSetJmpShadowStackFix(MachineInstr &MI,
                                  MachineBasicBlock *MBB) const;

    MachineBasicBlock *emitEHSjLjLongJmp(MachineInstr &MI,
                                         MachineBasicBlock *MBB) const;

    MachineBasicBlock *emitLongJmpShadowStackFix(MachineInstr &MI,
                                                 MachineBasicBlock *MBB) const;

    MachineBasicBlock *EmitSjLjDispatchBlock(MachineInstr &MI,
                                             MachineBasicBlock *MBB) const;

    /// Emit flags for the given setcc condition and operands. Also returns the
    /// corresponding X86 condition code constant in X86CC.
    SDValue emitFlagsForSetcc(SDValue Op0, SDValue Op1, ISD::CondCode CC,
                              const SDLoc &dl, SelectionDAG &DAG,
                              SDValue &X86CC) const;

    /// Check if replacement of SQRT with RSQRT should be disabled.
    bool isFsqrtCheap(SDValue Op, SelectionDAG &DAG) const override;

    /// Use rsqrt* to speed up sqrt calculations.
    SDValue getSqrtEstimate(SDValue Op, SelectionDAG &DAG, int Enabled,
                            int &RefinementSteps, bool &UseOneConstNR,
                            bool Reciprocal) const override;

    /// Use rcp* to speed up fdiv calculations.
    SDValue getRecipEstimate(SDValue Op, SelectionDAG &DAG, int Enabled,
                             int &RefinementSteps) const override;

    /// Reassociate floating point divisions into multiply by reciprocal.
    unsigned combineRepeatedFPDivisors() const override;

    SDValue BuildSDIVPow2(SDNode *N, const APInt &Divisor, SelectionDAG &DAG,
                          SmallVectorImpl<SDNode *> &Created) const override;
  };

  namespace X86 {
    FastISel *createFastISel(FunctionLoweringInfo &funcInfo,
                             const TargetLibraryInfo *libInfo);
  } // end namespace X86

  // X86 specific Gather/Scatter nodes.
  // The class has the same order of operands as MaskedGatherScatterSDNode for
  // convenience.
  class X86MaskedGatherScatterSDNode : public MemIntrinsicSDNode {
  public:
    // This is a intended as a utility and should never be directly created.
    X86MaskedGatherScatterSDNode() = delete;
    ~X86MaskedGatherScatterSDNode() = delete;

    const SDValue &getBasePtr() const { return getOperand(3); }
    const SDValue &getIndex()   const { return getOperand(4); }
    const SDValue &getMask()    const { return getOperand(2); }
    const SDValue &getScale()   const { return getOperand(5); }

    static bool classof(const SDNode *N) {
      return N->getOpcode() == X86ISD::MGATHER ||
             N->getOpcode() == X86ISD::MSCATTER;
    }
  };

  class X86MaskedGatherSDNode : public X86MaskedGatherScatterSDNode {
  public:
    const SDValue &getPassThru() const { return getOperand(1); }

    static bool classof(const SDNode *N) {
      return N->getOpcode() == X86ISD::MGATHER;
    }
  };

  class X86MaskedScatterSDNode : public X86MaskedGatherScatterSDNode {
  public:
    const SDValue &getValue() const { return getOperand(1); }

    static bool classof(const SDNode *N) {
      return N->getOpcode() == X86ISD::MSCATTER;
    }
  };

  /// Generate unpacklo/unpackhi shuffle mask.
  void createUnpackShuffleMask(EVT VT, SmallVectorImpl<int> &Mask, bool Lo,
                               bool Unary);

  /// Similar to unpacklo/unpackhi, but without the 128-bit lane limitation
  /// imposed by AVX and specific to the unary pattern. Example:
  /// v8iX Lo --> <0, 0, 1, 1, 2, 2, 3, 3>
  /// v8iX Hi --> <4, 4, 5, 5, 6, 6, 7, 7>
  void createSplat2ShuffleMask(MVT VT, SmallVectorImpl<int> &Mask, bool Lo);

} // end namespace llvm

#endif // LLVM_LIB_TARGET_X86_X86ISELLOWERING_H<|MERGE_RESOLUTION|>--- conflicted
+++ resolved
@@ -1713,11 +1713,7 @@
                         LLVMContext &Context) const override;
 
     const MCPhysReg *getScratchRegisters(CallingConv::ID CC) const override;
-<<<<<<< HEAD
-    const MCPhysReg *getRoundingControlRegisters() const override;
-=======
     ArrayRef<MCPhysReg> getRoundingControlRegisters() const override;
->>>>>>> cd74f4a4
 
     TargetLoweringBase::AtomicExpansionKind
     shouldExpandAtomicLoadInIR(LoadInst *LI) const override;
