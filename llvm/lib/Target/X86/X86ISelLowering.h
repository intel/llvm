//===-- X86ISelLowering.h - X86 DAG Lowering Interface ----------*- C++ -*-===//
//
// Part of the LLVM Project, under the Apache License v2.0 with LLVM Exceptions.
// See https://llvm.org/LICENSE.txt for license information.
// SPDX-License-Identifier: Apache-2.0 WITH LLVM-exception
//
//===----------------------------------------------------------------------===//
//
// This file defines the interfaces that X86 uses to lower LLVM code into a
// selection DAG.
//
//===----------------------------------------------------------------------===//

#ifndef LLVM_LIB_TARGET_X86_X86ISELLOWERING_H
#define LLVM_LIB_TARGET_X86_X86ISELLOWERING_H

#include "llvm/CodeGen/MachineFunction.h"
#include "llvm/CodeGen/TargetLowering.h"

namespace llvm {
  class X86Subtarget;
  class X86TargetMachine;

  namespace X86ISD {
    // X86 Specific DAG Nodes
  enum NodeType : unsigned {
    // Start the numbering where the builtin ops leave off.
    FIRST_NUMBER = ISD::BUILTIN_OP_END,

    /// Bit scan forward.
    BSF,
    /// Bit scan reverse.
    BSR,

    /// X86 funnel/double shift i16 instructions. These correspond to
    /// X86::SHLDW and X86::SHRDW instructions which have different amt
    /// modulo rules to generic funnel shifts.
    /// NOTE: The operand order matches ISD::FSHL/FSHR not SHLD/SHRD.
    FSHL,
    FSHR,

    /// Bitwise logical AND of floating point values. This corresponds
    /// to X86::ANDPS or X86::ANDPD.
    FAND,

    /// Bitwise logical OR of floating point values. This corresponds
    /// to X86::ORPS or X86::ORPD.
    FOR,

    /// Bitwise logical XOR of floating point values. This corresponds
    /// to X86::XORPS or X86::XORPD.
    FXOR,

    ///  Bitwise logical ANDNOT of floating point values. This
    /// corresponds to X86::ANDNPS or X86::ANDNPD.
    FANDN,

    /// These operations represent an abstract X86 call
    /// instruction, which includes a bunch of information.  In particular the
    /// operands of these node are:
    ///
    ///     #0 - The incoming token chain
    ///     #1 - The callee
    ///     #2 - The number of arg bytes the caller pushes on the stack.
    ///     #3 - The number of arg bytes the callee pops off the stack.
    ///     #4 - The value to pass in AL/AX/EAX (optional)
    ///     #5 - The value to pass in DL/DX/EDX (optional)
    ///
    /// The result values of these nodes are:
    ///
    ///     #0 - The outgoing token chain
    ///     #1 - The first register result value (optional)
    ///     #2 - The second register result value (optional)
    ///
    CALL,

    /// Same as call except it adds the NoTrack prefix.
    NT_CALL,

    // Pseudo for a OBJC call that gets emitted together with a special
    // marker instruction.
    CALL_RVMARKER,

    /// The same as ISD::CopyFromReg except that this node makes it explicit
    /// that it may lower to an x87 FPU stack pop. Optimizations should be more
    /// cautious when handling this node than a normal CopyFromReg to avoid
    /// removing a required FPU stack pop. A key requirement is optimizations
    /// should not optimize any users of a chain that contains a
    /// POP_FROM_X87_REG to use a chain from a point earlier than the
    /// POP_FROM_X87_REG (which may remove a required FPU stack pop).
    POP_FROM_X87_REG,

    // Pseudo for a call to an imported function to ensure the correct machine
    // instruction is emitted for Import Call Optimization.
    IMP_CALL,

    /// X86 compare and logical compare instructions.
    CMP,
    FCMP,
    COMI,
    UCOMI,

    // X86 compare with Intrinsics similar to COMI.
    COMX,
    UCOMX,

    /// X86 bit-test instructions.
    BT,

    /// X86 SetCC. Operand 0 is condition code, and operand 1 is the EFLAGS
    /// operand, usually produced by a CMP instruction.
    SETCC,

    /// X86 Select
    SELECTS,

    // Same as SETCC except it's materialized with a sbb and the value is all
    // one's or all zero's.
    SETCC_CARRY, // R = carry_bit ? ~0 : 0

    /// X86 FP SETCC, implemented with CMP{cc}SS/CMP{cc}SD.
    /// Operands are two FP values to compare; result is a mask of
    /// 0s or 1s.  Generally DTRT for C/C++ with NaNs.
    FSETCC,

    /// X86 FP SETCC, similar to above, but with output as an i1 mask and
    /// and a version with SAE.
    FSETCCM,
    FSETCCM_SAE,

    /// X86 conditional moves. Operand 0 and operand 1 are the two values
    /// to select from. Operand 2 is the condition code, and operand 3 is the
    /// flag operand produced by a CMP or TEST instruction.
    CMOV,

    /// X86 conditional branches. Operand 0 is the chain operand, operand 1
    /// is the block to branch if condition is true, operand 2 is the
    /// condition code, and operand 3 is the flag operand produced by a CMP
    /// or TEST instruction.
    BRCOND,

    /// BRIND node with NoTrack prefix. Operand 0 is the chain operand and
    /// operand 1 is the target address.
    NT_BRIND,

    /// Return with a glue operand. Operand 0 is the chain operand, operand
    /// 1 is the number of bytes of stack to pop.
    RET_GLUE,

    /// Return from interrupt. Operand 0 is the number of bytes to pop.
    IRET,

    /// Repeat fill, corresponds to X86::REP_STOSx.
    REP_STOS,

    /// Repeat move, corresponds to X86::REP_MOVSx.
    REP_MOVS,

    /// On Darwin, this node represents the result of the popl
    /// at function entry, used for PIC code.
    GlobalBaseReg,

    /// A wrapper node for TargetConstantPool, TargetJumpTable,
    /// TargetExternalSymbol, TargetGlobalAddress, TargetGlobalTLSAddress,
    /// MCSymbol and TargetBlockAddress.
    Wrapper,

    /// Special wrapper used under X86-64 PIC mode for RIP
    /// relative displacements.
    WrapperRIP,

    /// Copies a 64-bit value from an MMX vector to the low word
    /// of an XMM vector, with the high word zero filled.
    MOVQ2DQ,

    /// Copies a 64-bit value from the low word of an XMM vector
    /// to an MMX vector.
    MOVDQ2Q,

    /// Copies a 32-bit value from the low word of a MMX
    /// vector to a GPR.
    MMX_MOVD2W,

    /// Copies a GPR into the low 32-bit word of a MMX vector
    /// and zero out the high word.
    MMX_MOVW2D,

    /// Extract an 8-bit value from a vector and zero extend it to
    /// i32, corresponds to X86::PEXTRB.
    PEXTRB,

    /// Extract a 16-bit value from a vector and zero extend it to
    /// i32, corresponds to X86::PEXTRW.
    PEXTRW,

    /// Insert any element of a 4 x float vector into any element
    /// of a destination 4 x floatvector.
    INSERTPS,

    /// Insert the lower 8-bits of a 32-bit value to a vector,
    /// corresponds to X86::PINSRB.
    PINSRB,

    /// Insert the lower 16-bits of a 32-bit value to a vector,
    /// corresponds to X86::PINSRW.
    PINSRW,

    /// Shuffle 16 8-bit values within a vector.
    PSHUFB,

    /// Compute Sum of Absolute Differences.
    PSADBW,
    /// Compute Double Block Packed Sum-Absolute-Differences
    DBPSADBW,

    /// Bitwise Logical AND NOT of Packed FP values.
    ANDNP,

    /// Blend where the selector is an immediate.
    BLENDI,

    /// Dynamic (non-constant condition) vector blend where only the sign bits
    /// of the condition elements are used. This is used to enforce that the
    /// condition mask is not valid for generic VSELECT optimizations. This
    /// is also used to implement the intrinsics.
    /// Operands are in VSELECT order: MASK, TRUE, FALSE
    BLENDV,

    /// Combined add and sub on an FP vector.
    ADDSUB,

    //  FP vector ops with rounding mode.
    FADD_RND,
    FADDS,
    FADDS_RND,
    FSUB_RND,
    FSUBS,
    FSUBS_RND,
    FMUL_RND,
    FMULS,
    FMULS_RND,
    FDIV_RND,
    FDIVS,
    FDIVS_RND,
    FMAX_SAE,
    FMAXS_SAE,
    FMIN_SAE,
    FMINS_SAE,
    FSQRT_RND,
    FSQRTS,
    FSQRTS_RND,

    // FP vector get exponent.
    FGETEXP,
    FGETEXP_SAE,
    FGETEXPS,
    FGETEXPS_SAE,
    // Extract Normalized Mantissas.
    VGETMANT,
    VGETMANT_SAE,
    VGETMANTS,
    VGETMANTS_SAE,
    // FP Scale.
    SCALEF,
    SCALEF_RND,
    SCALEFS,
    SCALEFS_RND,

    /// Integer horizontal add/sub.
    HADD,
    HSUB,

    /// Floating point horizontal add/sub.
    FHADD,
    FHSUB,

    // Detect Conflicts Within a Vector
    CONFLICT,

    /// Floating point max and min.
    FMAX,
    FMIN,

    /// Commutative FMIN and FMAX.
    FMAXC,
    FMINC,

    /// Scalar intrinsic floating point max and min.
    FMAXS,
    FMINS,

    /// Floating point reciprocal-sqrt and reciprocal approximation.
    /// Note that these typically require refinement
    /// in order to obtain suitable precision.
    FRSQRT,
    FRCP,

    // AVX-512 reciprocal approximations with a little more precision.
    RSQRT14,
    RSQRT14S,
    RCP14,
    RCP14S,

    // Thread Local Storage.
    TLSADDR,

    // Thread Local Storage. A call to get the start address
    // of the TLS block for the current module.
    TLSBASEADDR,

    // Thread Local Storage.  When calling to an OS provided
    // thunk at the address from an earlier relocation.
    TLSCALL,

    // Thread Local Storage. A descriptor containing pointer to
    // code and to argument to get the TLS offset for the symbol.
    TLSDESC,

    // Exception Handling helpers.
    EH_RETURN,

    // SjLj exception handling setjmp.
    EH_SJLJ_SETJMP,

    // SjLj exception handling longjmp.
    EH_SJLJ_LONGJMP,

    // SjLj exception handling dispatch.
    EH_SJLJ_SETUP_DISPATCH,

    /// Tail call return. See X86TargetLowering::LowerCall for
    /// the list of operands.
    TC_RETURN,

    // Vector move to low scalar and zero higher vector elements.
    VZEXT_MOVL,

    // Vector integer truncate.
    VTRUNC,
    // Vector integer truncate with unsigned/signed saturation.
    VTRUNCUS,
    VTRUNCS,

    // Masked version of the above. Used when less than a 128-bit result is
    // produced since the mask only applies to the lower elements and can't
    // be represented by a select.
    // SRC, PASSTHRU, MASK
    VMTRUNC,
    VMTRUNCUS,
    VMTRUNCS,

    // Vector FP extend.
    VFPEXT,
    VFPEXT_SAE,
    VFPEXTS,
    VFPEXTS_SAE,

    // Vector FP round.
    VFPROUND,
    // Convert TWO packed single data to one packed data
    VFPROUND2,
    VFPROUND2_RND,
    VFPROUND_RND,
    VFPROUNDS,
    VFPROUNDS_RND,

    // Masked version of above. Used for v2f64->v4f32.
    // SRC, PASSTHRU, MASK
    VMFPROUND,

    // 128-bit vector logical left / right shift
    VSHLDQ,
    VSRLDQ,

    // Vector shift elements
    VSHL,
    VSRL,
    VSRA,

    // Vector variable shift
    VSHLV,
    VSRLV,
    VSRAV,

    // Vector shift elements by immediate
    VSHLI,
    VSRLI,
    VSRAI,

    // Shifts of mask registers.
    KSHIFTL,
    KSHIFTR,

    // Bit rotate by immediate
    VROTLI,
    VROTRI,

    // Vector packed double/float comparison.
    CMPP,

    // Vector integer comparisons.
    PCMPEQ,
    PCMPGT,

    // v8i16 Horizontal minimum and position.
    PHMINPOS,

    MULTISHIFT,

    /// Vector comparison generating mask bits for fp and
    /// integer signed and unsigned data types.
    CMPM,
    // Vector mask comparison generating mask bits for FP values.
    CMPMM,
    // Vector mask comparison with SAE for FP values.
    CMPMM_SAE,

    // Arithmetic operations with FLAGS results.
    ADD,
    SUB,
    ADC,
    SBB,
    SMUL,
    UMUL,
    OR,
    XOR,
    AND,

    // Bit field extract.
    BEXTR,
    BEXTRI,

    // Zero High Bits Starting with Specified Bit Position.
    BZHI,

    // Parallel extract and deposit.
    PDEP,
    PEXT,

    // X86-specific multiply by immediate.
    MUL_IMM,

    // Vector sign bit extraction.
    MOVMSK,

    // Vector bitwise comparisons.
    PTEST,

    // Vector packed fp sign bitwise comparisons.
    TESTP,

    // OR/AND test for masks.
    KORTEST,
    KTEST,

    // ADD for masks.
    KADD,

    // Several flavors of instructions with vector shuffle behaviors.
    // Saturated signed/unnsigned packing.
    PACKSS,
    PACKUS,
    // Intra-lane alignr.
    PALIGNR,
    // AVX512 inter-lane alignr.
    VALIGN,
    PSHUFD,
    PSHUFHW,
    PSHUFLW,
    SHUFP,
    // VBMI2 Concat & Shift.
    VSHLD,
    VSHRD,
    VSHLDV,
    VSHRDV,
    // Shuffle Packed Values at 128-bit granularity.
    SHUF128,
    MOVDDUP,
    MOVSHDUP,
    MOVSLDUP,
    MOVLHPS,
    MOVHLPS,
    MOVSD,
    MOVSS,
    MOVSH,
    UNPCKL,
    UNPCKH,
    VPERMILPV,
    VPERMILPI,
    VPERMI,
    VPERM2X128,

    // Variable Permute (VPERM).
    // Res = VPERMV MaskV, V0
    VPERMV,

    // 3-op Variable Permute (VPERMT2).
    // Res = VPERMV3 V0, MaskV, V1
    VPERMV3,

    // Bitwise ternary logic.
    VPTERNLOG,
    // Fix Up Special Packed Float32/64 values.
    VFIXUPIMM,
    VFIXUPIMM_SAE,
    VFIXUPIMMS,
    VFIXUPIMMS_SAE,
    // Range Restriction Calculation For Packed Pairs of Float32/64 values.
    VRANGE,
    VRANGE_SAE,
    VRANGES,
    VRANGES_SAE,
    // Reduce - Perform Reduction Transformation on scalar\packed FP.
    VREDUCE,
    VREDUCE_SAE,
    VREDUCES,
    VREDUCES_SAE,
    // RndScale - Round FP Values To Include A Given Number Of Fraction Bits.
    // Also used by the legacy (V)ROUND intrinsics where we mask out the
    // scaling part of the immediate.
    VRNDSCALE,
    VRNDSCALE_SAE,
    VRNDSCALES,
    VRNDSCALES_SAE,
    // Tests Types Of a FP Values for packed types.
    VFPCLASS,
    // Tests Types Of a FP Values for scalar types.
    VFPCLASSS,

    // Broadcast (splat) scalar or element 0 of a vector. If the operand is
    // a vector, this node may change the vector length as part of the splat.
    VBROADCAST,
    // Broadcast mask to vector.
    VBROADCASTM,

    /// SSE4A Extraction and Insertion.
    EXTRQI,
    INSERTQI,

    // XOP arithmetic/logical shifts.
    VPSHA,
    VPSHL,
    // XOP signed/unsigned integer comparisons.
    VPCOM,
    VPCOMU,
    // XOP packed permute bytes.
    VPPERM,
    // XOP two source permutation.
    VPERMIL2,

    // Vector multiply packed unsigned doubleword integers.
    PMULUDQ,
    // Vector multiply packed signed doubleword integers.
    PMULDQ,
    // Vector Multiply Packed UnsignedIntegers with Round and Scale.
    MULHRS,

    // Multiply and Add Packed Integers.
    VPMADDUBSW,
    VPMADDWD,

    // AVX512IFMA multiply and add.
    // NOTE: These are different than the instruction and perform
    // op0 x op1 + op2.
    VPMADD52L,
    VPMADD52H,

    // VNNI
    VPDPBUSD,
    VPDPBUSDS,
    VPDPWSSD,
    VPDPWSSDS,

    // FMA nodes.
    // We use the target independent ISD::FMA for the non-inverted case.
    FNMADD,
    FMSUB,
    FNMSUB,
    FMADDSUB,
    FMSUBADD,

    // FMA with rounding mode.
    FMADD_RND,
    FNMADD_RND,
    FMSUB_RND,
    FNMSUB_RND,
    FMADDSUB_RND,
    FMSUBADD_RND,

    // AVX512-FP16 complex addition and multiplication.
    VFMADDC,
    VFMADDC_RND,
    VFCMADDC,
    VFCMADDC_RND,

    VFMULC,
    VFMULC_RND,
    VFCMULC,
    VFCMULC_RND,

    VFMADDCSH,
    VFMADDCSH_RND,
    VFCMADDCSH,
    VFCMADDCSH_RND,

    VFMULCSH,
    VFMULCSH_RND,
    VFCMULCSH,
    VFCMULCSH_RND,

    VPDPBSUD,
    VPDPBSUDS,
    VPDPBUUD,
    VPDPBUUDS,
    VPDPBSSD,
    VPDPBSSDS,

    VPDPWSUD,
    VPDPWSUDS,
    VPDPWUSD,
    VPDPWUSDS,
    VPDPWUUD,
    VPDPWUUDS,

    VMINMAX,
    VMINMAX_SAE,
    VMINMAXS,
    VMINMAXS_SAE,

    CVTP2IBS,
    CVTP2IUBS,
    CVTP2IBS_RND,
    CVTP2IUBS_RND,
    CVTTP2IBS,
    CVTTP2IUBS,
    CVTTP2IBS_SAE,
    CVTTP2IUBS_SAE,

    MPSADBW,

    VCVT2PH2BF8,
    VCVT2PH2BF8S,
    VCVT2PH2HF8,
    VCVT2PH2HF8S,
    VCVTBIASPH2BF8,
    VCVTBIASPH2BF8S,
    VCVTBIASPH2HF8,
    VCVTBIASPH2HF8S,
    VCVTPH2BF8,
    VCVTPH2BF8S,
    VCVTPH2HF8,
    VCVTPH2HF8S,
    VMCVTBIASPH2BF8,
    VMCVTBIASPH2BF8S,
    VMCVTBIASPH2HF8,
    VMCVTBIASPH2HF8S,
    VMCVTPH2BF8,
    VMCVTPH2BF8S,
    VMCVTPH2HF8,
    VMCVTPH2HF8S,
    VCVTHF82PH,

    // Compress and expand.
    COMPRESS,
    EXPAND,

    // Bits shuffle
    VPSHUFBITQMB,

    // Convert Unsigned/Integer to Floating-Point Value with rounding mode.
    SINT_TO_FP_RND,
    UINT_TO_FP_RND,
    SCALAR_SINT_TO_FP,
    SCALAR_UINT_TO_FP,
    SCALAR_SINT_TO_FP_RND,
    SCALAR_UINT_TO_FP_RND,

    // Vector float/double to signed/unsigned integer.
    CVTP2SI,
    CVTP2UI,
    CVTP2SI_RND,
    CVTP2UI_RND,
    // Scalar float/double to signed/unsigned integer.
    CVTS2SI,
    CVTS2UI,
    CVTS2SI_RND,
    CVTS2UI_RND,

    // Vector float/double to signed/unsigned integer with truncation.
    CVTTP2SI,
    CVTTP2UI,
    CVTTP2SI_SAE,
    CVTTP2UI_SAE,

    // Saturation enabled Vector float/double to signed/unsigned
    // integer with truncation.
    CVTTP2SIS,
    CVTTP2UIS,
    CVTTP2SIS_SAE,
    CVTTP2UIS_SAE,
    // Masked versions of above. Used for v2f64 to v4i32.
    // SRC, PASSTHRU, MASK
    MCVTTP2SIS,
    MCVTTP2UIS,

    // Scalar float/double to signed/unsigned integer with truncation.
    CVTTS2SI,
    CVTTS2UI,
    CVTTS2SI_SAE,
    CVTTS2UI_SAE,

    // Vector signed/unsigned integer to float/double.
    CVTSI2P,
    CVTUI2P,

    // Scalar float/double to signed/unsigned integer with saturation.
    CVTTS2SIS,
    CVTTS2UIS,
    CVTTS2SIS_SAE,
    CVTTS2UIS_SAE,

    // Masked versions of above. Used for v2f64->v4f32.
    // SRC, PASSTHRU, MASK
    MCVTP2SI,
    MCVTP2UI,
    MCVTTP2SI,
    MCVTTP2UI,
    MCVTSI2P,
    MCVTUI2P,

    // Custom handling for FP_TO_xINT_SAT
    FP_TO_SINT_SAT,
    FP_TO_UINT_SAT,

    // Vector float to bfloat16.
    // Convert packed single data to packed BF16 data
    CVTNEPS2BF16,
    // Masked version of above.
    // SRC, PASSTHRU, MASK
    MCVTNEPS2BF16,

    // Dot product of BF16/FP16 pairs to accumulated into
    // packed single precision.
    DPBF16PS,
    DPFP16PS,

    // A stack checking function call. On Windows it's _chkstk call.
    DYN_ALLOCA,

    // For allocating variable amounts of stack space when using
    // segmented stacks. Check if the current stacklet has enough space, and
    // falls back to heap allocation if not.
    SEG_ALLOCA,

    // For allocating stack space when using stack clash protector.
    // Allocation is performed by block, and each block is probed.
    PROBED_ALLOCA,

    // Memory barriers.
    MFENCE,

    // Get a random integer and indicate whether it is valid in CF.
    RDRAND,

    // Get a NIST SP800-90B & C compliant random integer and
    // indicate whether it is valid in CF.
    RDSEED,

    // Protection keys
    // RDPKRU - Operand 0 is chain. Operand 1 is value for ECX.
    // WRPKRU - Operand 0 is chain. Operand 1 is value for EDX. Operand 2 is
    // value for ECX.
    RDPKRU,
    WRPKRU,

    // SSE42 string comparisons.
    // These nodes produce 3 results, index, mask, and flags. X86ISelDAGToDAG
    // will emit one or two instructions based on which results are used. If
    // flags and index/mask this allows us to use a single instruction since
    // we won't have to pick and opcode for flags. Instead we can rely on the
    // DAG to CSE everything and decide at isel.
    PCMPISTR,
    PCMPESTR,

    // Test if in transactional execution.
    XTEST,

    // Conversions between float and half-float.
    CVTPS2PH,
    CVTPS2PH_SAE,
    CVTPH2PS,
    CVTPH2PS_SAE,

    // Masked version of above.
    // SRC, RND, PASSTHRU, MASK
    MCVTPS2PH,
    MCVTPS2PH_SAE,

    // Galois Field Arithmetic Instructions
    GF2P8AFFINEINVQB,
    GF2P8AFFINEQB,
    GF2P8MULB,

    // LWP insert record.
    LWPINS,

    // User level wait
    UMWAIT,
    TPAUSE,

    // Enqueue Stores Instructions
    ENQCMD,
    ENQCMDS,

    // For avx512-vp2intersect
    VP2INTERSECT,

    // User level interrupts - testui
    TESTUI,

    // Perform an FP80 add after changing precision control in FPCW.
    FP80_ADD,

    // Conditional compare instructions
    CCMP,
    CTEST,

    /// X86 strict FP compare instructions.
    FIRST_STRICTFP_OPCODE,
    STRICT_FCMP = FIRST_STRICTFP_OPCODE,
    STRICT_FCMPS,

    // Vector packed double/float comparison.
    STRICT_CMPP,

    /// Vector comparison generating mask bits for fp and
    /// integer signed and unsigned data types.
    STRICT_CMPM,

    // Vector float/double to signed/unsigned integer with truncation.
    STRICT_CVTTP2SI,
    STRICT_CVTTP2UI,

    // Vector FP extend.
    STRICT_VFPEXT,

    // Vector FP round.
    STRICT_VFPROUND,

    // RndScale - Round FP Values To Include A Given Number Of Fraction Bits.
    // Also used by the legacy (V)ROUND intrinsics where we mask out the
    // scaling part of the immediate.
    STRICT_VRNDSCALE,

    // Vector signed/unsigned integer to float/double.
    STRICT_CVTSI2P,
    STRICT_CVTUI2P,

    // Strict FMA nodes.
    STRICT_FNMADD,
    STRICT_FMSUB,
    STRICT_FNMSUB,

    // Conversions between float and half-float.
    STRICT_CVTPS2PH,
    STRICT_CVTPH2PS,

    // Perform an FP80 add after changing precision control in FPCW.
    STRICT_FP80_ADD,

    /// Floating point max and min.
    STRICT_FMAX,
    STRICT_FMIN,
    LAST_STRICTFP_OPCODE = STRICT_FMIN,

    // Compare and swap.
    FIRST_MEMORY_OPCODE,
    LCMPXCHG_DAG = FIRST_MEMORY_OPCODE,
    LCMPXCHG8_DAG,
    LCMPXCHG16_DAG,
    LCMPXCHG16_SAVE_RBX_DAG,

    /// LOCK-prefixed arithmetic read-modify-write instructions.
    /// EFLAGS, OUTCHAIN = LADD(INCHAIN, PTR, RHS)
    LADD,
    LSUB,
    LOR,
    LXOR,
    LAND,
    LBTS,
    LBTC,
    LBTR,
    LBTS_RM,
    LBTC_RM,
    LBTR_RM,

    /// RAO arithmetic instructions.
    /// OUTCHAIN = AADD(INCHAIN, PTR, RHS)
    AADD,
    AOR,
    AXOR,
    AAND,

    // Load, scalar_to_vector, and zero extend.
    VZEXT_LOAD,

    // extract_vector_elt, store.
    VEXTRACT_STORE,

    // scalar broadcast from memory.
    VBROADCAST_LOAD,

    // subvector broadcast from memory.
    SUBV_BROADCAST_LOAD,

    // Store FP control word into i16 memory.
    FNSTCW16m,

    // Load FP control word from i16 memory.
    FLDCW16m,

    // Store x87 FPU environment into memory.
    FNSTENVm,

    // Load x87 FPU environment from memory.
    FLDENVm,

    /// This instruction implements FP_TO_SINT with the
    /// integer destination in memory and a FP reg source.  This corresponds
    /// to the X86::FIST*m instructions and the rounding mode change stuff. It
    /// has two inputs (token chain and address) and two outputs (int value
    /// and token chain). Memory VT specifies the type to store to.
    FP_TO_INT_IN_MEM,

    /// This instruction implements SINT_TO_FP with the
    /// integer source in memory and FP reg result.  This corresponds to the
    /// X86::FILD*m instructions. It has two inputs (token chain and address)
    /// and two outputs (FP value and token chain). The integer source type is
    /// specified by the memory VT.
    FILD,

    /// This instruction implements a fp->int store from FP stack
    /// slots. This corresponds to the fist instruction. It takes a
    /// chain operand, value to store, address, and glue. The memory VT
    /// specifies the type to store as.
    FIST,

    /// This instruction implements an extending load to FP stack slots.
    /// This corresponds to the X86::FLD32m / X86::FLD64m. It takes a chain
    /// operand, and ptr to load from. The memory VT specifies the type to
    /// load from.
    FLD,

    /// This instruction implements a truncating store from FP stack
    /// slots. This corresponds to the X86::FST32m / X86::FST64m. It takes a
    /// chain operand, value to store, address, and glue. The memory VT
    /// specifies the type to store as.
    FST,

    /// These instructions grab the address of the next argument
    /// from a va_list. (reads and modifies the va_list in memory)
    VAARG_64,
    VAARG_X32,

    // Vector truncating store with unsigned/signed saturation
    VTRUNCSTOREUS,
    VTRUNCSTORES,
    // Vector truncating masked store with unsigned/signed saturation
    VMTRUNCSTOREUS,
    VMTRUNCSTORES,

    // X86 specific gather and scatter
    MGATHER,
    MSCATTER,

    // Key locker nodes that produce flags.
    AESENC128KL,
    AESDEC128KL,
    AESENC256KL,
    AESDEC256KL,
    AESENCWIDE128KL,
    AESDECWIDE128KL,
    AESENCWIDE256KL,
    AESDECWIDE256KL,

    /// Compare and Add if Condition is Met. Compare value in operand 2 with
    /// value in memory of operand 1. If condition of operand 4 is met, add
    /// value operand 3 to m32 and write new value in operand 1. Operand 2 is
    /// always updated with the original value from operand 1.
    CMPCCXADD,

    // Save xmm argument registers to the stack, according to %al. An operator
    // is needed so that this can be expanded with control flow.
    VASTART_SAVE_XMM_REGS,

    // Conditional load/store instructions
    CLOAD,
    CSTORE,
    LAST_MEMORY_OPCODE = CSTORE,
  };
  } // end namespace X86ISD

  namespace X86 {
    /// Current rounding mode is represented in bits 11:10 of FPSR. These
    /// values are same as corresponding constants for rounding mode used
    /// in glibc.
    enum RoundingMode {
      rmToNearest   = 0,        // FE_TONEAREST
      rmDownward    = 1 << 10,  // FE_DOWNWARD
      rmUpward      = 2 << 10,  // FE_UPWARD
      rmTowardZero  = 3 << 10,  // FE_TOWARDZERO
      rmMask        = 3 << 10   // Bit mask selecting rounding mode
    };
  }

  /// Define some predicates that are used for node matching.
  namespace X86 {
    /// Returns true if Elt is a constant zero or floating point constant +0.0.
    bool isZeroNode(SDValue Elt);

    /// Returns true of the given offset can be
    /// fit into displacement field of the instruction.
    bool isOffsetSuitableForCodeModel(int64_t Offset, CodeModel::Model M,
                                      bool hasSymbolicDisplacement);

    /// Determines whether the callee is required to pop its
    /// own arguments. Callee pop is necessary to support tail calls.
    bool isCalleePop(CallingConv::ID CallingConv,
                     bool is64Bit, bool IsVarArg, bool GuaranteeTCO);

    /// If Op is a constant whose elements are all the same constant or
    /// undefined, return true and return the constant value in \p SplatVal.
    /// If we have undef bits that don't cover an entire element, we treat these
    /// as zero if AllowPartialUndefs is set, else we fail and return false.
    bool isConstantSplat(SDValue Op, APInt &SplatVal,
                         bool AllowPartialUndefs = true);

    /// Check if Op is a load operation that could be folded into some other x86
    /// instruction as a memory operand. Example: vpaddd (%rdi), %xmm0, %xmm0.
    bool mayFoldLoad(SDValue Op, const X86Subtarget &Subtarget,
                     bool AssumeSingleUse = false);

    /// Check if Op is a load operation that could be folded into a vector splat
    /// instruction as a memory operand. Example: vbroadcastss 16(%rdi), %xmm2.
    bool mayFoldLoadIntoBroadcastFromMem(SDValue Op, MVT EltVT,
                                         const X86Subtarget &Subtarget,
                                         bool AssumeSingleUse = false);

    /// Check if Op is a value that could be used to fold a store into some
    /// other x86 instruction as a memory operand. Ex: pextrb $0, %xmm0, (%rdi).
    bool mayFoldIntoStore(SDValue Op);

    /// Check if Op is an operation that could be folded into a zero extend x86
    /// instruction.
    bool mayFoldIntoZeroExtend(SDValue Op);

    /// True if the target supports the extended frame for async Swift
    /// functions.
    bool isExtendedSwiftAsyncFrameSupported(const X86Subtarget &Subtarget,
                                            const MachineFunction &MF);
  } // end namespace X86

  //===--------------------------------------------------------------------===//
  //  X86 Implementation of the TargetLowering interface
  class X86TargetLowering final : public TargetLowering {
  public:
    explicit X86TargetLowering(const X86TargetMachine &TM,
                               const X86Subtarget &STI);

    unsigned getJumpTableEncoding() const override;
    bool useSoftFloat() const override;

    void markLibCallAttributes(MachineFunction *MF, unsigned CC,
                               ArgListTy &Args) const override;

    MVT getScalarShiftAmountTy(const DataLayout &, EVT VT) const override {
      return MVT::i8;
    }

    const MCExpr *
    LowerCustomJumpTableEntry(const MachineJumpTableInfo *MJTI,
                              const MachineBasicBlock *MBB, unsigned uid,
                              MCContext &Ctx) const override;

    /// Returns relocation base for the given PIC jumptable.
    SDValue getPICJumpTableRelocBase(SDValue Table,
                                     SelectionDAG &DAG) const override;
    const MCExpr *
    getPICJumpTableRelocBaseExpr(const MachineFunction *MF,
                                 unsigned JTI, MCContext &Ctx) const override;

    /// Return the desired alignment for ByVal aggregate
    /// function arguments in the caller parameter area. For X86, aggregates
    /// that contains are placed at 16-byte boundaries while the rest are at
    /// 4-byte boundaries.
    Align getByValTypeAlignment(Type *Ty, const DataLayout &DL) const override;

    EVT getOptimalMemOpType(LLVMContext &Context, const MemOp &Op,
                            const AttributeList &FuncAttributes) const override;

    /// Returns true if it's safe to use load / store of the
    /// specified type to expand memcpy / memset inline. This is mostly true
    /// for all types except for some special cases. For example, on X86
    /// targets without SSE2 f64 load / store are done with fldl / fstpl which
    /// also does type conversion. Note the specified type doesn't have to be
    /// legal as the hook is used before type legalization.
    bool isSafeMemOpType(MVT VT) const override;

    bool isMemoryAccessFast(EVT VT, Align Alignment) const;

    /// Returns true if the target allows unaligned memory accesses of the
    /// specified type. Returns whether it is "fast" in the last argument.
    bool allowsMisalignedMemoryAccesses(EVT VT, unsigned AS, Align Alignment,
                                        MachineMemOperand::Flags Flags,
                                        unsigned *Fast) const override;

    /// This function returns true if the memory access is aligned or if the
    /// target allows this specific unaligned memory access. If the access is
    /// allowed, the optional final parameter returns a relative speed of the
    /// access (as defined by the target).
    bool allowsMemoryAccess(
        LLVMContext &Context, const DataLayout &DL, EVT VT, unsigned AddrSpace,
        Align Alignment,
        MachineMemOperand::Flags Flags = MachineMemOperand::MONone,
        unsigned *Fast = nullptr) const override;

    bool allowsMemoryAccess(LLVMContext &Context, const DataLayout &DL, EVT VT,
                            const MachineMemOperand &MMO,
                            unsigned *Fast) const {
      return allowsMemoryAccess(Context, DL, VT, MMO.getAddrSpace(),
                                MMO.getAlign(), MMO.getFlags(), Fast);
    }

    /// Provide custom lowering hooks for some operations.
    ///
    SDValue LowerOperation(SDValue Op, SelectionDAG &DAG) const override;

    /// Replace the results of node with an illegal result
    /// type with new values built out of custom code.
    ///
    void ReplaceNodeResults(SDNode *N, SmallVectorImpl<SDValue>&Results,
                            SelectionDAG &DAG) const override;

    SDValue PerformDAGCombine(SDNode *N, DAGCombinerInfo &DCI) const override;

    bool preferABDSToABSWithNSW(EVT VT) const override;

    bool preferSextInRegOfTruncate(EVT TruncVT, EVT VT,
                                   EVT ExtVT) const override;

    bool isXAndYEqZeroPreferableToXAndYEqY(ISD::CondCode Cond,
                                           EVT VT) const override;

    /// Return true if the target has native support for
    /// the specified value type and it is 'desirable' to use the type for the
    /// given node type. e.g. On x86 i16 is legal, but undesirable since i16
    /// instruction encodings are longer and some i16 instructions are slow.
    bool isTypeDesirableForOp(unsigned Opc, EVT VT) const override;

    /// Return true if the target has native support for the
    /// specified value type and it is 'desirable' to use the type. e.g. On x86
    /// i16 is legal, but undesirable since i16 instruction encodings are longer
    /// and some i16 instructions are slow.
    bool IsDesirableToPromoteOp(SDValue Op, EVT &PVT) const override;

    /// Return prefered fold type, Abs if this is a vector, AddAnd if its an
    /// integer, None otherwise.
    TargetLowering::AndOrSETCCFoldKind
    isDesirableToCombineLogicOpOfSETCC(const SDNode *LogicOp,
                                       const SDNode *SETCC0,
                                       const SDNode *SETCC1) const override;

    /// Return the newly negated expression if the cost is not expensive and
    /// set the cost in \p Cost to indicate that if it is cheaper or neutral to
    /// do the negation.
    SDValue getNegatedExpression(SDValue Op, SelectionDAG &DAG,
                                 bool LegalOperations, bool ForCodeSize,
                                 NegatibleCost &Cost,
                                 unsigned Depth) const override;

    MachineBasicBlock *
    EmitInstrWithCustomInserter(MachineInstr &MI,
                                MachineBasicBlock *MBB) const override;

    /// This method returns the name of a target specific DAG node.
    const char *getTargetNodeName(unsigned Opcode) const override;

    /// Do not merge vector stores after legalization because that may conflict
    /// with x86-specific store splitting optimizations.
    bool mergeStoresAfterLegalization(EVT MemVT) const override {
      return !MemVT.isVector();
    }

    bool canMergeStoresTo(unsigned AddressSpace, EVT MemVT,
                          const MachineFunction &MF) const override;

    bool isCheapToSpeculateCttz(Type *Ty) const override;

    bool isCheapToSpeculateCtlz(Type *Ty) const override;

    bool isCtlzFast() const override;

    bool isMultiStoresCheaperThanBitsMerge(EVT LTy, EVT HTy) const override {
      // If the pair to store is a mixture of float and int values, we will
      // save two bitwise instructions and one float-to-int instruction and
      // increase one store instruction. There is potentially a more
      // significant benefit because it avoids the float->int domain switch
      // for input value. So It is more likely a win.
      if ((LTy.isFloatingPoint() && HTy.isInteger()) ||
          (LTy.isInteger() && HTy.isFloatingPoint()))
        return true;
      // If the pair only contains int values, we will save two bitwise
      // instructions and increase one store instruction (costing one more
      // store buffer). Since the benefit is more blurred so we leave
      // such pair out until we get testcase to prove it is a win.
      return false;
    }

    bool isMaskAndCmp0FoldingBeneficial(const Instruction &AndI) const override;

    bool hasAndNotCompare(SDValue Y) const override;

    bool hasAndNot(SDValue Y) const override;

    bool hasBitTest(SDValue X, SDValue Y) const override;

    bool shouldProduceAndByConstByHoistingConstFromShiftsLHSOfAnd(
        SDValue X, ConstantSDNode *XC, ConstantSDNode *CC, SDValue Y,
        unsigned OldShiftOpcode, unsigned NewShiftOpcode,
        SelectionDAG &DAG) const override;

    unsigned preferedOpcodeForCmpEqPiecesOfOperand(
        EVT VT, unsigned ShiftOpc, bool MayTransformRotate,
        const APInt &ShiftOrRotateAmt,
        const std::optional<APInt> &AndMask) const override;

    bool preferScalarizeSplat(SDNode *N) const override;

    CondMergingParams
    getJumpConditionMergingParams(Instruction::BinaryOps Opc, const Value *Lhs,
                                  const Value *Rhs) const override;

    bool shouldFoldConstantShiftPairToMask(const SDNode *N,
                                           CombineLevel Level) const override;

    bool shouldFoldMaskToVariableShiftPair(SDValue Y) const override;

    bool
    shouldTransformSignedTruncationCheck(EVT XVT,
                                         unsigned KeptBits) const override {
      // For vectors, we don't have a preference..
      if (XVT.isVector())
        return false;

      auto VTIsOk = [](EVT VT) -> bool {
        return VT == MVT::i8 || VT == MVT::i16 || VT == MVT::i32 ||
               VT == MVT::i64;
      };

      // We are ok with KeptBitsVT being byte/word/dword, what MOVS supports.
      // XVT will be larger than KeptBitsVT.
      MVT KeptBitsVT = MVT::getIntegerVT(KeptBits);
      return VTIsOk(XVT) && VTIsOk(KeptBitsVT);
    }

    ShiftLegalizationStrategy
    preferredShiftLegalizationStrategy(SelectionDAG &DAG, SDNode *N,
                                       unsigned ExpansionFactor) const override;

    bool shouldSplatInsEltVarIndex(EVT VT) const override;

    bool shouldConvertFpToSat(unsigned Op, EVT FPVT, EVT VT) const override {
      // Converting to sat variants holds little benefit on X86 as we will just
      // need to saturate the value back using fp arithmatic.
      return Op != ISD::FP_TO_UINT_SAT && isOperationLegalOrCustom(Op, VT);
    }

    bool convertSetCCLogicToBitwiseLogic(EVT VT) const override {
      return VT.isScalarInteger();
    }

    /// Vector-sized comparisons are fast using PCMPEQ + PMOVMSK or PTEST.
    MVT hasFastEqualityCompare(unsigned NumBits) const override;

    /// Return the value type to use for ISD::SETCC.
    EVT getSetCCResultType(const DataLayout &DL, LLVMContext &Context,
                           EVT VT) const override;

    bool targetShrinkDemandedConstant(SDValue Op, const APInt &DemandedBits,
                                      const APInt &DemandedElts,
                                      TargetLoweringOpt &TLO) const override;

    /// Determine which of the bits specified in Mask are known to be either
    /// zero or one and return them in the KnownZero/KnownOne bitsets.
    void computeKnownBitsForTargetNode(const SDValue Op,
                                       KnownBits &Known,
                                       const APInt &DemandedElts,
                                       const SelectionDAG &DAG,
                                       unsigned Depth = 0) const override;

    /// Determine the number of bits in the operation that are sign bits.
    unsigned ComputeNumSignBitsForTargetNode(SDValue Op,
                                             const APInt &DemandedElts,
                                             const SelectionDAG &DAG,
                                             unsigned Depth) const override;

    bool SimplifyDemandedVectorEltsForTargetNode(SDValue Op,
                                                 const APInt &DemandedElts,
                                                 APInt &KnownUndef,
                                                 APInt &KnownZero,
                                                 TargetLoweringOpt &TLO,
                                                 unsigned Depth) const override;

    bool SimplifyDemandedVectorEltsForTargetShuffle(SDValue Op,
                                                    const APInt &DemandedElts,
                                                    unsigned MaskIndex,
                                                    TargetLoweringOpt &TLO,
                                                    unsigned Depth) const;

    bool SimplifyDemandedBitsForTargetNode(SDValue Op,
                                           const APInt &DemandedBits,
                                           const APInt &DemandedElts,
                                           KnownBits &Known,
                                           TargetLoweringOpt &TLO,
                                           unsigned Depth) const override;

    SDValue SimplifyMultipleUseDemandedBitsForTargetNode(
        SDValue Op, const APInt &DemandedBits, const APInt &DemandedElts,
        SelectionDAG &DAG, unsigned Depth) const override;

    bool isGuaranteedNotToBeUndefOrPoisonForTargetNode(
        SDValue Op, const APInt &DemandedElts, const SelectionDAG &DAG,
        bool PoisonOnly, unsigned Depth) const override;

    bool canCreateUndefOrPoisonForTargetNode(
        SDValue Op, const APInt &DemandedElts, const SelectionDAG &DAG,
        bool PoisonOnly, bool ConsiderFlags, unsigned Depth) const override;

    bool isSplatValueForTargetNode(SDValue Op, const APInt &DemandedElts,
                                   APInt &UndefElts, const SelectionDAG &DAG,
                                   unsigned Depth) const override;

    bool isTargetCanonicalConstantNode(SDValue Op) const override {
      // Peek through bitcasts/extracts/inserts to see if we have a vector
      // load/broadcast from memory.
      while (Op.getOpcode() == ISD::BITCAST ||
             Op.getOpcode() == ISD::EXTRACT_SUBVECTOR ||
             (Op.getOpcode() == ISD::INSERT_SUBVECTOR &&
              Op.getOperand(0).isUndef()))
        Op = Op.getOperand(Op.getOpcode() == ISD::INSERT_SUBVECTOR ? 1 : 0);

      return Op.getOpcode() == X86ISD::VBROADCAST_LOAD ||
             Op.getOpcode() == X86ISD::SUBV_BROADCAST_LOAD ||
             (Op.getOpcode() == ISD::LOAD &&
              getTargetConstantFromLoad(cast<LoadSDNode>(Op))) ||
             TargetLowering::isTargetCanonicalConstantNode(Op);
    }

    bool isTargetCanonicalSelect(SDNode *N) const override;

    const Constant *getTargetConstantFromLoad(LoadSDNode *LD) const override;

    SDValue unwrapAddress(SDValue N) const override;

    SDValue getReturnAddressFrameIndex(SelectionDAG &DAG) const;

    ConstraintType getConstraintType(StringRef Constraint) const override;

    /// Examine constraint string and operand type and determine a weight value.
    /// The operand object must already have been set up with the operand type.
    ConstraintWeight
      getSingleConstraintMatchWeight(AsmOperandInfo &Info,
                                     const char *Constraint) const override;

    const char *LowerXConstraint(EVT ConstraintVT) const override;

    /// Lower the specified operand into the Ops vector. If it is invalid, don't
    /// add anything to Ops. If hasMemory is true it means one of the asm
    /// constraint of the inline asm instruction being processed is 'm'.
    void LowerAsmOperandForConstraint(SDValue Op, StringRef Constraint,
                                      std::vector<SDValue> &Ops,
                                      SelectionDAG &DAG) const override;

    InlineAsm::ConstraintCode
    getInlineAsmMemConstraint(StringRef ConstraintCode) const override {
      if (ConstraintCode == "v")
        return InlineAsm::ConstraintCode::v;
      return TargetLowering::getInlineAsmMemConstraint(ConstraintCode);
    }

    /// Handle Lowering flag assembly outputs.
    SDValue LowerAsmOutputForConstraint(SDValue &Chain, SDValue &Flag,
                                        const SDLoc &DL,
                                        const AsmOperandInfo &Constraint,
                                        SelectionDAG &DAG) const override;

    /// Given a physical register constraint
    /// (e.g. {edx}), return the register number and the register class for the
    /// register.  This should only be used for C_Register constraints.  On
    /// error, this returns a register number of 0.
    std::pair<unsigned, const TargetRegisterClass *>
    getRegForInlineAsmConstraint(const TargetRegisterInfo *TRI,
                                 StringRef Constraint, MVT VT) const override;

    /// Return true if the addressing mode represented
    /// by AM is legal for this target, for a load/store of the specified type.
    bool isLegalAddressingMode(const DataLayout &DL, const AddrMode &AM,
                               Type *Ty, unsigned AS,
                               Instruction *I = nullptr) const override;

    bool addressingModeSupportsTLS(const GlobalValue &GV) const override;

    /// Return true if the specified immediate is legal
    /// icmp immediate, that is the target has icmp instructions which can
    /// compare a register against the immediate without having to materialize
    /// the immediate into a register.
    bool isLegalICmpImmediate(int64_t Imm) const override;

    /// Return true if the specified immediate is legal
    /// add immediate, that is the target has add instructions which can
    /// add a register and the immediate without having to materialize
    /// the immediate into a register.
    bool isLegalAddImmediate(int64_t Imm) const override;

    bool isLegalStoreImmediate(int64_t Imm) const override;

    /// Add x86-specific opcodes to the default list.
    bool isBinOp(unsigned Opcode) const override;

    /// Returns true if the opcode is a commutative binary operation.
    bool isCommutativeBinOp(unsigned Opcode) const override;

    /// Return true if it's free to truncate a value of
    /// type Ty1 to type Ty2. e.g. On x86 it's free to truncate a i32 value in
    /// register EAX to i16 by referencing its sub-register AX.
    bool isTruncateFree(Type *Ty1, Type *Ty2) const override;
    bool isTruncateFree(EVT VT1, EVT VT2) const override;

    bool allowTruncateForTailCall(Type *Ty1, Type *Ty2) const override;

    /// Return true if any actual instruction that defines a
    /// value of type Ty1 implicit zero-extends the value to Ty2 in the result
    /// register. This does not necessarily include registers defined in
    /// unknown ways, such as incoming arguments, or copies from unknown
    /// virtual registers. Also, if isTruncateFree(Ty2, Ty1) is true, this
    /// does not necessarily apply to truncate instructions. e.g. on x86-64,
    /// all instructions that define 32-bit values implicit zero-extend the
    /// result out to 64 bits.
    bool isZExtFree(Type *Ty1, Type *Ty2) const override;
    bool isZExtFree(EVT VT1, EVT VT2) const override;
    bool isZExtFree(SDValue Val, EVT VT2) const override;

    bool shouldConvertPhiType(Type *From, Type *To) const override;

    /// Return true if folding a vector load into ExtVal (a sign, zero, or any
    /// extend node) is profitable.
    bool isVectorLoadExtDesirable(SDValue) const override;

    /// Return true if an FMA operation is faster than a pair of fmul and fadd
    /// instructions. fmuladd intrinsics will be expanded to FMAs when this
    /// method returns true, otherwise fmuladd is expanded to fmul + fadd.
    bool isFMAFasterThanFMulAndFAdd(const MachineFunction &MF,
                                    EVT VT) const override;

    /// Return true if it's profitable to narrow operations of type SrcVT to
    /// DestVT. e.g. on x86, it's profitable to narrow from i32 to i8 but not
    /// from i32 to i16.
    bool isNarrowingProfitable(SDNode *N, EVT SrcVT, EVT DestVT) const override;

    bool shouldFoldSelectWithIdentityConstant(unsigned BinOpcode, EVT VT,
                                              unsigned SelectOpcode, SDValue X,
                                              SDValue Y) const override;

    /// Given an intrinsic, checks if on the target the intrinsic will need to map
    /// to a MemIntrinsicNode (touches memory). If this is the case, it returns
    /// true and stores the intrinsic information into the IntrinsicInfo that was
    /// passed to the function.
    bool getTgtMemIntrinsic(IntrinsicInfo &Info, const CallInst &I,
                            MachineFunction &MF,
                            unsigned Intrinsic) const override;

    /// Returns true if the target can instruction select the
    /// specified FP immediate natively. If false, the legalizer will
    /// materialize the FP immediate as a load from a constant pool.
    bool isFPImmLegal(const APFloat &Imm, EVT VT,
                      bool ForCodeSize) const override;

    /// Targets can use this to indicate that they only support *some*
    /// VECTOR_SHUFFLE operations, those with specific masks. By default, if a
    /// target supports the VECTOR_SHUFFLE node, all mask values are assumed to
    /// be legal.
    bool isShuffleMaskLegal(ArrayRef<int> Mask, EVT VT) const override;

    /// Similar to isShuffleMaskLegal. Targets can use this to indicate if there
    /// is a suitable VECTOR_SHUFFLE that can be used to replace a VAND with a
    /// constant pool entry.
    bool isVectorClearMaskLegal(ArrayRef<int> Mask, EVT VT) const override;

    /// Returns true if lowering to a jump table is allowed.
    bool areJTsAllowed(const Function *Fn) const override;

    MVT getPreferredSwitchConditionType(LLVMContext &Context,
                                        EVT ConditionVT) const override;

    /// If true, then instruction selection should
    /// seek to shrink the FP constant of the specified type to a smaller type
    /// in order to save space and / or reduce runtime.
    bool ShouldShrinkFPConstant(EVT VT) const override;

    /// Return true if we believe it is correct and profitable to reduce the
    /// load node to a smaller type.
    bool
    shouldReduceLoadWidth(SDNode *Load, ISD::LoadExtType ExtTy, EVT NewVT,
                          std::optional<unsigned> ByteOffset) const override;

    /// Return true if the specified scalar FP type is computed in an SSE
    /// register, not on the X87 floating point stack.
    bool isScalarFPTypeInSSEReg(EVT VT) const;

    /// Returns true if it is beneficial to convert a load of a constant
    /// to just the constant itself.
    bool shouldConvertConstantLoadToIntImm(const APInt &Imm,
                                           Type *Ty) const override;

    bool reduceSelectOfFPConstantLoads(EVT CmpOpVT) const override;

    bool convertSelectOfConstantsToMath(EVT VT) const override;

    bool decomposeMulByConstant(LLVMContext &Context, EVT VT,
                                SDValue C) const override;

    /// Return true if EXTRACT_SUBVECTOR is cheap for this result type
    /// with this index.
    bool isExtractSubvectorCheap(EVT ResVT, EVT SrcVT,
                                 unsigned Index) const override;

    /// Scalar ops always have equal or better analysis/performance/power than
    /// the vector equivalent, so this always makes sense if the scalar op is
    /// supported.
    bool shouldScalarizeBinop(SDValue) const override;

    /// Extract of a scalar FP value from index 0 of a vector is free.
    bool isExtractVecEltCheap(EVT VT, unsigned Index) const override {
      EVT EltVT = VT.getScalarType();
      return (EltVT == MVT::f32 || EltVT == MVT::f64) && Index == 0;
    }

    /// Overflow nodes should get combined/lowered to optimal instructions
    /// (they should allow eliminating explicit compares by getting flags from
    /// math ops).
    bool shouldFormOverflowOp(unsigned Opcode, EVT VT,
                              bool MathUsed) const override;

    bool storeOfVectorConstantIsCheap(bool IsZero, EVT MemVT, unsigned NumElem,
                                      unsigned AddrSpace) const override {
      // If we can replace more than 2 scalar stores, there will be a reduction
      // in instructions even after we add a vector constant load.
      return IsZero || NumElem > 2;
    }

    bool isLoadBitCastBeneficial(EVT LoadVT, EVT BitcastVT,
                                 const SelectionDAG &DAG,
                                 const MachineMemOperand &MMO) const override;

    Register getRegisterByName(const char* RegName, LLT VT,
                               const MachineFunction &MF) const override;

    /// If a physical register, this returns the register that receives the
    /// exception address on entry to an EH pad.
    Register
    getExceptionPointerRegister(const Constant *PersonalityFn) const override;

    /// If a physical register, this returns the register that receives the
    /// exception typeid on entry to a landing pad.
    Register
    getExceptionSelectorRegister(const Constant *PersonalityFn) const override;

    bool needsFixedCatchObjects() const override;

    /// This method returns a target specific FastISel object,
    /// or null if the target does not support "fast" ISel.
    FastISel *createFastISel(FunctionLoweringInfo &funcInfo,
                             const TargetLibraryInfo *libInfo) const override;

    /// If the target has a standard location for the stack protector cookie,
    /// returns the address of that location. Otherwise, returns nullptr.
    Value *getIRStackGuard(IRBuilderBase &IRB) const override;

    bool useLoadStackGuardNode(const Module &M) const override;
    bool useStackGuardXorFP() const override;
    void insertSSPDeclarations(Module &M) const override;
    Function *getSSPStackGuardCheck(const Module &M) const override;
    SDValue emitStackGuardXorFP(SelectionDAG &DAG, SDValue Val,
                                const SDLoc &DL) const override;


    /// Return true if the target stores SafeStack pointer at a fixed offset in
    /// some non-standard address space, and populates the address space and
    /// offset as appropriate.
    Value *getSafeStackPointerLocation(IRBuilderBase &IRB) const override;

    std::pair<SDValue, SDValue> BuildFILD(EVT DstVT, EVT SrcVT, const SDLoc &DL,
                                          SDValue Chain, SDValue Pointer,
                                          MachinePointerInfo PtrInfo,
                                          Align Alignment,
                                          SelectionDAG &DAG) const;

    /// Customize the preferred legalization strategy for certain types.
    LegalizeTypeAction getPreferredVectorAction(MVT VT) const override;

    bool softPromoteHalfType() const override { return true; }

    MVT getRegisterTypeForCallingConv(LLVMContext &Context, CallingConv::ID CC,
                                      EVT VT) const override;

    unsigned getNumRegistersForCallingConv(LLVMContext &Context,
                                           CallingConv::ID CC,
                                           EVT VT) const override;

    unsigned getVectorTypeBreakdownForCallingConv(
        LLVMContext &Context, CallingConv::ID CC, EVT VT, EVT &IntermediateVT,
        unsigned &NumIntermediates, MVT &RegisterVT) const override;

    bool functionArgumentNeedsConsecutiveRegisters(
        Type *Ty, CallingConv::ID CallConv, bool isVarArg,
        const DataLayout &DL) const override;

    bool isIntDivCheap(EVT VT, AttributeList Attr) const override;

    bool supportSwiftError() const override;

    bool supportKCFIBundles() const override { return true; }

    MachineInstr *EmitKCFICheck(MachineBasicBlock &MBB,
                                MachineBasicBlock::instr_iterator &MBBI,
                                const TargetInstrInfo *TII) const override;

    bool hasStackProbeSymbol(const MachineFunction &MF) const override;
    bool hasInlineStackProbe(const MachineFunction &MF) const override;
    StringRef getStackProbeSymbolName(const MachineFunction &MF) const override;

    unsigned getStackProbeSize(const MachineFunction &MF) const;

    bool hasVectorBlend() const override { return true; }

    unsigned getMaxSupportedInterleaveFactor() const override { return 4; }

    bool isInlineAsmTargetBranch(const SmallVectorImpl<StringRef> &AsmStrs,
                                 unsigned OpNo) const override;

    SDValue visitMaskedLoad(SelectionDAG &DAG, const SDLoc &DL, SDValue Chain,
                            MachineMemOperand *MMO, SDValue &NewLoad,
                            SDValue Ptr, SDValue PassThru,
                            SDValue Mask) const override;
    SDValue visitMaskedStore(SelectionDAG &DAG, const SDLoc &DL, SDValue Chain,
                             MachineMemOperand *MMO, SDValue Ptr, SDValue Val,
                             SDValue Mask) const override;

    /// Lower interleaved load(s) into target specific
    /// instructions/intrinsics.
    bool lowerInterleavedLoad(Instruction *Load, Value *Mask,
                              ArrayRef<ShuffleVectorInst *> Shuffles,
                              ArrayRef<unsigned> Indices, unsigned Factor,
                              const APInt &GapMask) const override;

    /// Lower interleaved store(s) into target specific
    /// instructions/intrinsics.
    bool lowerInterleavedStore(Instruction *Store, Value *Mask,
<<<<<<< HEAD
                               ShuffleVectorInst *SVI,
                               unsigned Factor) const override;
=======
                               ShuffleVectorInst *SVI, unsigned Factor,
                               const APInt &GapMask) const override;
>>>>>>> 35227056

    SDValue expandIndirectJTBranch(const SDLoc &dl, SDValue Value, SDValue Addr,
                                   int JTI, SelectionDAG &DAG) const override;

    Align getPrefLoopAlignment(MachineLoop *ML) const override;

    EVT getTypeToTransformTo(LLVMContext &Context, EVT VT) const override {
      if (VT == MVT::f80)
        return EVT::getIntegerVT(Context, 96);
      return TargetLoweringBase::getTypeToTransformTo(Context, VT);
    }

  protected:
    std::pair<const TargetRegisterClass *, uint8_t>
    findRepresentativeClass(const TargetRegisterInfo *TRI,
                            MVT VT) const override;

  private:
    /// Keep a reference to the X86Subtarget around so that we can
    /// make the right decision when generating code for different targets.
    const X86Subtarget &Subtarget;

    /// A list of legal FP immediates.
    std::vector<APFloat> LegalFPImmediates;

    /// Indicate that this x86 target can instruction
    /// select the specified FP immediate natively.
    void addLegalFPImmediate(const APFloat& Imm) {
      LegalFPImmediates.push_back(Imm);
    }

    SDValue LowerCallResult(SDValue Chain, SDValue InGlue,
                            CallingConv::ID CallConv, bool isVarArg,
                            const SmallVectorImpl<ISD::InputArg> &Ins,
                            const SDLoc &dl, SelectionDAG &DAG,
                            SmallVectorImpl<SDValue> &InVals,
                            uint32_t *RegMask) const;
    SDValue LowerMemArgument(SDValue Chain, CallingConv::ID CallConv,
                             const SmallVectorImpl<ISD::InputArg> &ArgInfo,
                             const SDLoc &dl, SelectionDAG &DAG,
                             const CCValAssign &VA, MachineFrameInfo &MFI,
                             unsigned i) const;
    SDValue LowerMemOpCallTo(SDValue Chain, SDValue StackPtr, SDValue Arg,
                             const SDLoc &dl, SelectionDAG &DAG,
                             const CCValAssign &VA,
                             ISD::ArgFlagsTy Flags, bool isByval) const;

    // Call lowering helpers.

    /// Check whether the call is eligible for tail call optimization. Targets
    /// that want to do tail call optimization should implement this function.
    bool IsEligibleForTailCallOptimization(
        TargetLowering::CallLoweringInfo &CLI, CCState &CCInfo,
        SmallVectorImpl<CCValAssign> &ArgLocs, bool IsCalleePopSRet) const;
    SDValue EmitTailCallLoadRetAddr(SelectionDAG &DAG, SDValue &OutRetAddr,
                                    SDValue Chain, bool IsTailCall,
                                    bool Is64Bit, int FPDiff,
                                    const SDLoc &dl) const;

    unsigned GetAlignedArgumentStackSize(unsigned StackSize,
                                         SelectionDAG &DAG) const;

    unsigned getAddressSpace() const;

    SDValue FP_TO_INTHelper(SDValue Op, SelectionDAG &DAG, bool IsSigned,
                            SDValue &Chain) const;
    SDValue LRINT_LLRINTHelper(SDNode *N, SelectionDAG &DAG) const;

    SDValue LowerBUILD_VECTOR(SDValue Op, SelectionDAG &DAG) const;
    SDValue LowerVSELECT(SDValue Op, SelectionDAG &DAG) const;
    SDValue LowerEXTRACT_VECTOR_ELT(SDValue Op, SelectionDAG &DAG) const;
    SDValue LowerINSERT_VECTOR_ELT(SDValue Op, SelectionDAG &DAG) const;

    unsigned getGlobalWrapperKind(const GlobalValue *GV,
                                  const unsigned char OpFlags) const;
    SDValue LowerConstantPool(SDValue Op, SelectionDAG &DAG) const;
    SDValue LowerBlockAddress(SDValue Op, SelectionDAG &DAG) const;
    SDValue LowerGlobalAddress(SDValue Op, SelectionDAG &DAG) const;
    SDValue LowerGlobalTLSAddress(SDValue Op, SelectionDAG &DAG) const;
    SDValue LowerExternalSymbol(SDValue Op, SelectionDAG &DAG) const;

    /// Creates target global address or external symbol nodes for calls or
    /// other uses.
    SDValue LowerGlobalOrExternal(SDValue Op, SelectionDAG &DAG, bool ForCall,
                                  bool *IsImpCall) const;

    SDValue LowerSINT_TO_FP(SDValue Op, SelectionDAG &DAG) const;
    SDValue LowerUINT_TO_FP(SDValue Op, SelectionDAG &DAG) const;
    SDValue LowerTRUNCATE(SDValue Op, SelectionDAG &DAG) const;
    SDValue LowerFP_TO_INT(SDValue Op, SelectionDAG &DAG) const;
    SDValue LowerFP_TO_INT_SAT(SDValue Op, SelectionDAG &DAG) const;
    SDValue LowerLRINT_LLRINT(SDValue Op, SelectionDAG &DAG) const;
    SDValue LowerSETCC(SDValue Op, SelectionDAG &DAG) const;
    SDValue LowerSETCCCARRY(SDValue Op, SelectionDAG &DAG) const;
    SDValue LowerSELECT(SDValue Op, SelectionDAG &DAG) const;
    SDValue LowerBRCOND(SDValue Op, SelectionDAG &DAG) const;
    SDValue LowerJumpTable(SDValue Op, SelectionDAG &DAG) const;
    SDValue LowerDYNAMIC_STACKALLOC(SDValue Op, SelectionDAG &DAG) const;
    SDValue LowerVASTART(SDValue Op, SelectionDAG &DAG) const;
    SDValue LowerVAARG(SDValue Op, SelectionDAG &DAG) const;
    SDValue LowerRETURNADDR(SDValue Op, SelectionDAG &DAG) const;
    SDValue LowerADDROFRETURNADDR(SDValue Op, SelectionDAG &DAG) const;
    SDValue LowerFRAMEADDR(SDValue Op, SelectionDAG &DAG) const;
    SDValue LowerFRAME_TO_ARGS_OFFSET(SDValue Op, SelectionDAG &DAG) const;
    SDValue LowerEH_RETURN(SDValue Op, SelectionDAG &DAG) const;
    SDValue lowerEH_SJLJ_SETJMP(SDValue Op, SelectionDAG &DAG) const;
    SDValue lowerEH_SJLJ_LONGJMP(SDValue Op, SelectionDAG &DAG) const;
    SDValue lowerEH_SJLJ_SETUP_DISPATCH(SDValue Op, SelectionDAG &DAG) const;
    SDValue LowerINIT_TRAMPOLINE(SDValue Op, SelectionDAG &DAG) const;
    SDValue LowerGET_ROUNDING(SDValue Op, SelectionDAG &DAG) const;
    SDValue LowerSET_ROUNDING(SDValue Op, SelectionDAG &DAG) const;
    SDValue LowerGET_FPENV_MEM(SDValue Op, SelectionDAG &DAG) const;
    SDValue LowerSET_FPENV_MEM(SDValue Op, SelectionDAG &DAG) const;
    SDValue LowerRESET_FPENV(SDValue Op, SelectionDAG &DAG) const;
    SDValue LowerWin64_i128OP(SDValue Op, SelectionDAG &DAG) const;
    SDValue LowerWin64_FP_TO_INT128(SDValue Op, SelectionDAG &DAG,
                                    SDValue &Chain) const;
    SDValue LowerWin64_INT128_TO_FP(SDValue Op, SelectionDAG &DAG) const;
    SDValue LowerGC_TRANSITION(SDValue Op, SelectionDAG &DAG) const;
    SDValue LowerINTRINSIC_WO_CHAIN(SDValue Op, SelectionDAG &DAG) const;
    SDValue lowerFaddFsub(SDValue Op, SelectionDAG &DAG) const;
    SDValue LowerFP_EXTEND(SDValue Op, SelectionDAG &DAG) const;
    SDValue LowerFP_ROUND(SDValue Op, SelectionDAG &DAG) const;
    SDValue LowerFP_TO_BF16(SDValue Op, SelectionDAG &DAG) const;

    SDValue
    LowerFormalArguments(SDValue Chain, CallingConv::ID CallConv, bool isVarArg,
                         const SmallVectorImpl<ISD::InputArg> &Ins,
                         const SDLoc &dl, SelectionDAG &DAG,
                         SmallVectorImpl<SDValue> &InVals) const override;
    SDValue LowerCall(CallLoweringInfo &CLI,
                      SmallVectorImpl<SDValue> &InVals) const override;

    SDValue LowerReturn(SDValue Chain, CallingConv::ID CallConv, bool isVarArg,
                        const SmallVectorImpl<ISD::OutputArg> &Outs,
                        const SmallVectorImpl<SDValue> &OutVals,
                        const SDLoc &dl, SelectionDAG &DAG) const override;

    bool supportSplitCSR(MachineFunction *MF) const override {
      return MF->getFunction().getCallingConv() == CallingConv::CXX_FAST_TLS &&
          MF->getFunction().hasFnAttribute(Attribute::NoUnwind);
    }
    void initializeSplitCSR(MachineBasicBlock *Entry) const override;
    void insertCopiesSplitCSR(
      MachineBasicBlock *Entry,
      const SmallVectorImpl<MachineBasicBlock *> &Exits) const override;

    bool isUsedByReturnOnly(SDNode *N, SDValue &Chain) const override;

    bool mayBeEmittedAsTailCall(const CallInst *CI) const override;

    EVT getTypeForExtReturn(LLVMContext &Context, EVT VT,
                            ISD::NodeType ExtendKind) const override;

    bool CanLowerReturn(CallingConv::ID CallConv, MachineFunction &MF,
                        bool isVarArg,
                        const SmallVectorImpl<ISD::OutputArg> &Outs,
                        LLVMContext &Context,
                        const Type *RetTy) const override;

    const MCPhysReg *getScratchRegisters(CallingConv::ID CC) const override;
    ArrayRef<MCPhysReg> getRoundingControlRegisters() const override;

    TargetLoweringBase::AtomicExpansionKind
    shouldExpandAtomicLoadInIR(LoadInst *LI) const override;
    TargetLoweringBase::AtomicExpansionKind
    shouldExpandAtomicStoreInIR(StoreInst *SI) const override;
    TargetLoweringBase::AtomicExpansionKind
    shouldExpandAtomicRMWInIR(AtomicRMWInst *AI) const override;
    TargetLoweringBase::AtomicExpansionKind
    shouldExpandLogicAtomicRMWInIR(AtomicRMWInst *AI) const;
    void emitBitTestAtomicRMWIntrinsic(AtomicRMWInst *AI) const override;
    void emitCmpArithAtomicRMWIntrinsic(AtomicRMWInst *AI) const override;

    LoadInst *
    lowerIdempotentRMWIntoFencedLoad(AtomicRMWInst *AI) const override;

    bool needsCmpXchgNb(Type *MemType) const;

    void SetupEntryBlockForSjLj(MachineInstr &MI, MachineBasicBlock *MBB,
                                MachineBasicBlock *DispatchBB, int FI) const;

    // Utility function to emit the low-level va_arg code for X86-64.
    MachineBasicBlock *
    EmitVAARGWithCustomInserter(MachineInstr &MI, MachineBasicBlock *MBB) const;

    /// Utility function to emit the xmm reg save portion of va_start.
    MachineBasicBlock *EmitLoweredCascadedSelect(MachineInstr &MI1,
                                                 MachineInstr &MI2,
                                                 MachineBasicBlock *BB) const;

    MachineBasicBlock *EmitLoweredSelect(MachineInstr &I,
                                         MachineBasicBlock *BB) const;

    MachineBasicBlock *EmitLoweredCatchRet(MachineInstr &MI,
                                           MachineBasicBlock *BB) const;

    MachineBasicBlock *EmitLoweredSegAlloca(MachineInstr &MI,
                                            MachineBasicBlock *BB) const;

    MachineBasicBlock *EmitLoweredProbedAlloca(MachineInstr &MI,
                                               MachineBasicBlock *BB) const;

    MachineBasicBlock *EmitLoweredTLSCall(MachineInstr &MI,
                                          MachineBasicBlock *BB) const;

    MachineBasicBlock *EmitLoweredIndirectThunk(MachineInstr &MI,
                                                MachineBasicBlock *BB) const;

    MachineBasicBlock *emitEHSjLjSetJmp(MachineInstr &MI,
                                        MachineBasicBlock *MBB) const;

    void emitSetJmpShadowStackFix(MachineInstr &MI,
                                  MachineBasicBlock *MBB) const;

    MachineBasicBlock *emitEHSjLjLongJmp(MachineInstr &MI,
                                         MachineBasicBlock *MBB) const;

    MachineBasicBlock *emitLongJmpShadowStackFix(MachineInstr &MI,
                                                 MachineBasicBlock *MBB) const;

    MachineBasicBlock *EmitSjLjDispatchBlock(MachineInstr &MI,
                                             MachineBasicBlock *MBB) const;

    MachineBasicBlock *emitPatchableEventCall(MachineInstr &MI,
                                              MachineBasicBlock *MBB) const;

    /// Emit flags for the given setcc condition and operands. Also returns the
    /// corresponding X86 condition code constant in X86CC.
    SDValue emitFlagsForSetcc(SDValue Op0, SDValue Op1, ISD::CondCode CC,
                              const SDLoc &dl, SelectionDAG &DAG,
                              SDValue &X86CC) const;

    bool optimizeFMulOrFDivAsShiftAddBitcast(SDNode *N, SDValue FPConst,
                                             SDValue IntPow2) const override;

    /// Check if replacement of SQRT with RSQRT should be disabled.
    bool isFsqrtCheap(SDValue Op, SelectionDAG &DAG) const override;

    /// Use rsqrt* to speed up sqrt calculations.
    SDValue getSqrtEstimate(SDValue Op, SelectionDAG &DAG, int Enabled,
                            int &RefinementSteps, bool &UseOneConstNR,
                            bool Reciprocal) const override;

    /// Use rcp* to speed up fdiv calculations.
    SDValue getRecipEstimate(SDValue Op, SelectionDAG &DAG, int Enabled,
                             int &RefinementSteps) const override;

    /// Reassociate floating point divisions into multiply by reciprocal.
    unsigned combineRepeatedFPDivisors() const override;

    SDValue BuildSDIVPow2(SDNode *N, const APInt &Divisor, SelectionDAG &DAG,
                          SmallVectorImpl<SDNode *> &Created) const override;

    SDValue getMOVL(SelectionDAG &DAG, const SDLoc &dl, MVT VT, SDValue V1,
                    SDValue V2) const;
  };

  namespace X86 {
    FastISel *createFastISel(FunctionLoweringInfo &funcInfo,
                             const TargetLibraryInfo *libInfo);
  } // end namespace X86

  // X86 specific Gather/Scatter nodes.
  // The class has the same order of operands as MaskedGatherScatterSDNode for
  // convenience.
  class X86MaskedGatherScatterSDNode : public MemIntrinsicSDNode {
  public:
    // This is a intended as a utility and should never be directly created.
    X86MaskedGatherScatterSDNode() = delete;
    ~X86MaskedGatherScatterSDNode() = delete;

    const SDValue &getBasePtr() const { return getOperand(3); }
    const SDValue &getIndex()   const { return getOperand(4); }
    const SDValue &getMask()    const { return getOperand(2); }
    const SDValue &getScale()   const { return getOperand(5); }

    static bool classof(const SDNode *N) {
      return N->getOpcode() == X86ISD::MGATHER ||
             N->getOpcode() == X86ISD::MSCATTER;
    }
  };

  class X86MaskedGatherSDNode : public X86MaskedGatherScatterSDNode {
  public:
    const SDValue &getPassThru() const { return getOperand(1); }

    static bool classof(const SDNode *N) {
      return N->getOpcode() == X86ISD::MGATHER;
    }
  };

  class X86MaskedScatterSDNode : public X86MaskedGatherScatterSDNode {
  public:
    const SDValue &getValue() const { return getOperand(1); }

    static bool classof(const SDNode *N) {
      return N->getOpcode() == X86ISD::MSCATTER;
    }
  };

  /// Generate unpacklo/unpackhi shuffle mask.
  void createUnpackShuffleMask(EVT VT, SmallVectorImpl<int> &Mask, bool Lo,
                               bool Unary);

  /// Similar to unpacklo/unpackhi, but without the 128-bit lane limitation
  /// imposed by AVX and specific to the unary pattern. Example:
  /// v8iX Lo --> <0, 0, 1, 1, 2, 2, 3, 3>
  /// v8iX Hi --> <4, 4, 5, 5, 6, 6, 7, 7>
  void createSplat2ShuffleMask(MVT VT, SmallVectorImpl<int> &Mask, bool Lo);

} // end namespace llvm

#endif // LLVM_LIB_TARGET_X86_X86ISELLOWERING_H<|MERGE_RESOLUTION|>--- conflicted
+++ resolved
@@ -1666,13 +1666,8 @@
     /// Lower interleaved store(s) into target specific
     /// instructions/intrinsics.
     bool lowerInterleavedStore(Instruction *Store, Value *Mask,
-<<<<<<< HEAD
-                               ShuffleVectorInst *SVI,
-                               unsigned Factor) const override;
-=======
                                ShuffleVectorInst *SVI, unsigned Factor,
                                const APInt &GapMask) const override;
->>>>>>> 35227056
 
     SDValue expandIndirectJTBranch(const SDLoc &dl, SDValue Value, SDValue Addr,
                                    int JTI, SelectionDAG &DAG) const override;
