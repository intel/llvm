--- conflicted
+++ resolved
@@ -122,19 +122,11 @@
 defm : X86WriteRes<WriteIMul16ImmLd,   [SKLPort1,SKLPort0156,SKLPort23], 8, [1,1,1], 3>;
 defm : SKLWriteResPair<WriteIMul16Reg, [SKLPort1],   3>;
 defm : SKLWriteResPair<WriteIMul32,    [SKLPort1,SKLPort06,SKLPort0156], 4, [1,1,1], 3>;
-<<<<<<< HEAD
-defm : SKLWriteResPair<WriteMULX32,    [SKLPort1,SKLPort06,SKLPort0156], 4, [1,1,1], 3>;
-defm : SKLWriteResPair<WriteIMul32Imm, [SKLPort1],   3>;
-defm : SKLWriteResPair<WriteIMul32Reg, [SKLPort1],   3>;
-defm : SKLWriteResPair<WriteIMul64,    [SKLPort1,SKLPort5], 4, [1,1], 2>;
-defm : SKLWriteResPair<WriteMULX64,    [SKLPort1,SKLPort5], 4, [1,1], 2>;
-=======
 defm : SKLWriteResPair<WriteMULX32,    [SKLPort1,SKLPort06,SKLPort0156], 3, [1,1,1], 3>;
 defm : SKLWriteResPair<WriteIMul32Imm, [SKLPort1],   3>;
 defm : SKLWriteResPair<WriteIMul32Reg, [SKLPort1],   3>;
 defm : SKLWriteResPair<WriteIMul64,    [SKLPort1,SKLPort5], 4, [1,1], 2>;
 defm : SKLWriteResPair<WriteMULX64,    [SKLPort1,SKLPort5], 3, [1,1], 2>;
->>>>>>> ac168fe6
 defm : SKLWriteResPair<WriteIMul64Imm, [SKLPort1],   3>;
 defm : SKLWriteResPair<WriteIMul64Reg, [SKLPort1],   3>;
 def SKLWriteIMulH : WriteRes<WriteIMulH, []> { let Latency = 4; }
