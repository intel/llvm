--- conflicted
+++ resolved
@@ -1576,11 +1576,7 @@
     bool IsInteger = EltTy->isIntegerTy();
     bool IsFP = EltTy->isHalfTy() || EltTy->isFloatTy() || EltTy->isDoubleTy();
     unsigned EltBits = EltTy->getPrimitiveSizeInBits();
-<<<<<<< HEAD
-    unsigned E = std::min(BitWidth / EltBits, CDS->getNumElements());
-=======
     unsigned E = std::min(BitWidth / EltBits, (unsigned)CDS->getNumElements());
->>>>>>> d465594a
     if ((BitWidth % EltBits) == 0) {
       for (unsigned I = 0; I != E; ++I) {
         if (I != 0)
