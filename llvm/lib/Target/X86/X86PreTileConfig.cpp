//===-- X86PreTileConfig.cpp - Tile Register Configure---------------------===//
//
// Part of the LLVM Project, under the Apache License v2.0 with LLVM Exceptions.
// See https://llvm.org/LICENSE.txt for license information.
// SPDX-License-Identifier: Apache-2.0 WITH LLVM-exception
//
//===----------------------------------------------------------------------===//
//
/// \file Pass to pre-config the shape of AMX register
/// AMX register need to be configured before use. The shape of AMX register
/// is encoded in the 1st and 2nd machine operand of AMX pseudo instructions.
/// The pldtilecfg is to config tile registers. It should dominator all AMX
/// instructions. The pldtilecfg produce a virtual cfg register and the cfg
/// register is used by all AMX instructions.
/// This pass is to find the common dominator of all AMX instructions and
/// insert the pldtilecfg instruction. Besides the cfg register that pldtilecfg
/// produces is inserted as the last operand of each AMX instruction. We use
/// this scheme to model the def-use relationship between AMX config instruction
/// and other AMX instructions. Below is an example.
///
///                        ----B1----
///                       /           \
///                      /             \
///                    B2               B3
///    %1:tile = PTILELOADDV        %2:tile = PTILELOADDV
///
///  is transformed to
///
///                            B1
///                 %25:tilecfg = PLDTILECFG
///                       /           \
///                      /             \
///  %1:tile = PTILELOADDV %25    %2:tile = PTILELOADDV %25
//
//===----------------------------------------------------------------------===//

#include "X86.h"
#include "X86InstrBuilder.h"
#include "X86RegisterInfo.h"
#include "X86Subtarget.h"
#include "llvm/CodeGen/MachineDominators.h"
#include "llvm/CodeGen/MachineFunctionPass.h"
#include "llvm/CodeGen/MachineInstr.h"
#include "llvm/CodeGen/MachineRegisterInfo.h"
#include "llvm/CodeGen/Passes.h"
#include "llvm/CodeGen/TargetInstrInfo.h"
#include "llvm/CodeGen/TargetRegisterInfo.h"
#include "llvm/CodeGen/TileShapeInfo.h"
#include "llvm/InitializePasses.h"

using namespace llvm;

#define DEBUG_TYPE "tile-pre-config"

namespace {

class X86PreTileConfig : public MachineFunctionPass {
  // context
  MachineFunction *MF = nullptr;
  const X86Subtarget *ST = nullptr;
  const TargetRegisterInfo *TRI;
  const TargetInstrInfo *TII;
  MachineDominatorTree *DomTree = nullptr;
  MachineRegisterInfo *MRI = nullptr;

  MachineInstr *getTileConfigPoint();

public:
  X86PreTileConfig() : MachineFunctionPass(ID) {}

  /// Return the pass name.
  StringRef getPassName() const override {
    return "Tile Register Pre-configure";
  }

  /// X86PreTileConfig analysis usage.
  void getAnalysisUsage(AnalysisUsage &AU) const override;

  /// Perform register allocation.
  bool runOnMachineFunction(MachineFunction &mf) override;

  static char ID;
};

} // end anonymous namespace

char X86PreTileConfig::ID = 0;

INITIALIZE_PASS_BEGIN(X86PreTileConfig, "tilepreconfig",
                      "Tile Register Configure", false, false)
INITIALIZE_PASS_DEPENDENCY(MachineDominatorTree)
INITIALIZE_PASS_END(X86PreTileConfig, "tilepreconfig",
                    "Tile Register Configure", false, false)

void X86PreTileConfig::getAnalysisUsage(AnalysisUsage &AU) const {
  AU.setPreservesAll();
  AU.addRequired<MachineDominatorTree>();
  MachineFunctionPass::getAnalysisUsage(AU);
}

static void buildConfigMI(MachineBasicBlock::iterator MI, int FrameIdx,
                          const TargetInstrInfo *TII, MachineRegisterInfo *MRI,
                          const X86Subtarget *ST) {
  auto *MBB = MI->getParent();

  // Zero stack slot.
  if (ST->hasAVX512()) {
    Register Zmm = MRI->createVirtualRegister(&X86::VR512RegClass);
    BuildMI(*MBB, MI, DebugLoc(), TII->get(X86::VPXORDZrr), Zmm)
        .addReg(Zmm, RegState::Undef)
        .addReg(Zmm, RegState::Undef);
    addFrameReference(BuildMI(*MBB, MI, DebugLoc(), TII->get(X86::VMOVUPSZmr)),
                      FrameIdx)
        .addReg(Zmm);
  } else if (ST->hasAVX2()) {
    Register Ymm = MRI->createVirtualRegister(&X86::VR256RegClass);
    BuildMI(*MBB, MI, DebugLoc(), TII->get(X86::VPXORYrr), Ymm)
        .addReg(Ymm, RegState::Undef)
        .addReg(Ymm, RegState::Undef);
    addFrameReference(BuildMI(*MBB, MI, DebugLoc(), TII->get(X86::VMOVUPSYmr)),
                      FrameIdx)
        .addReg(Ymm);
    addFrameReference(BuildMI(*MBB, MI, DebugLoc(), TII->get(X86::VMOVUPSYmr)),
                      FrameIdx, 32)
        .addReg(Ymm);
  } else {
    assert(ST->hasSSE2() && "AMX should assume SSE2 enabled");
    Register Xmm = MRI->createVirtualRegister(&X86::VR128RegClass);
    BuildMI(*MBB, MI, DebugLoc(), TII->get(X86::PXORrr), Xmm)
        .addReg(Xmm, RegState::Undef)
        .addReg(Xmm, RegState::Undef);
    addFrameReference(BuildMI(*MBB, MI, DebugLoc(), TII->get(X86::MOVUPSmr)),
                      FrameIdx)
        .addReg(Xmm);
    addFrameReference(BuildMI(*MBB, MI, DebugLoc(), TII->get(X86::MOVUPSmr)),
                      FrameIdx, 16)
        .addReg(Xmm);
    addFrameReference(BuildMI(*MBB, MI, DebugLoc(), TII->get(X86::MOVUPSmr)),
                      FrameIdx, 32)
        .addReg(Xmm);
    addFrameReference(BuildMI(*MBB, MI, DebugLoc(), TII->get(X86::MOVUPSmr)),
                      FrameIdx, 48)
        .addReg(Xmm);
  }

  // build psuedo ldtilecfg
  addFrameReference(BuildMI(*MBB, MI, DebugLoc(), TII->get(X86::LDTILECFG)),
                    FrameIdx);
}

static ShapeT getShape(const MachineInstr &MI, MachineRegisterInfo *MRI) {
  unsigned Opcode = MI.getOpcode();
  switch (Opcode) {
  default:
    llvm_unreachable("Unexpected machine instruction on tile");
  case X86::PTILELOADDV:
  case X86::PTDPBSSDV:
  case X86::PTDPBSUDV:
  case X86::PTDPBUSDV:
  case X86::PTDPBUUDV:
  case X86::PTILEZEROV:
  case X86::PTDPBF16PSV:
    MachineOperand &MO1 = const_cast<MachineOperand &>(MI.getOperand(1));
    MachineOperand &MO2 = const_cast<MachineOperand &>(MI.getOperand(2));
    ShapeT Shape(&MO1, &MO2, MRI);
    return Shape;
  }
}

MachineInstr *X86PreTileConfig::getTileConfigPoint() {
  DenseMap<Register, ShapeT> PhysShapeInfo;
  MachineBasicBlock *MBB = nullptr;
  DenseSet<const MachineInstr *> MIs;
  for (unsigned i = 0, e = MRI->getNumVirtRegs(); i != e; ++i) {
    Register VirtReg = Register::index2VirtReg(i);
    if (MRI->reg_nodbg_empty(VirtReg))
      continue;
    const TargetRegisterClass &RC = *MRI->getRegClass(VirtReg);
    if (RC.getID() != X86::TILERegClassID)
      continue;

    // Find the common dominator for all MI that define tile register.
    for (const MachineOperand &MO : MRI->def_operands(VirtReg)) {
      if (MO.isUndef())
        continue;
      const auto *MI = MO.getParent();
      // PHI or IMPLICIT_DEF instructiion.
      // There must be a input tile before PHI instruction.
      if (MI->isTransient())
        continue;
      if (!MBB)
        MBB = const_cast<MachineBasicBlock *>(MI->getParent());
      MBB = DomTree->findNearestCommonDominator(
          MBB, const_cast<MachineBasicBlock *>(MI->getParent()));

      // Collect the instructions that define shape.
      ShapeT Shape = getShape(*MI, MRI);
      std::array<MachineOperand *, 2> ShapeMOs = {Shape.getRow(),
                                                  Shape.getCol()};
      for (auto *ShapeMO : ShapeMOs) {
        Register ShapeReg = ShapeMO->getReg();
        for (const MachineOperand &MO : MRI->def_operands(ShapeReg)) {
          const auto *ShapeMI = MO.getParent();
          MIs.insert(ShapeMI);
        }
      }
    }
  }
  if (!MBB)
    return nullptr;
  // This pass is before the pass of eliminating PHI node, so it
  // is in SSA form.
  assert(MRI->isSSA() && "Not SSA form in pre-tile config");
  // Shape def should dominate tile config MBB.
  //    def s           s1    s2
  //     / \             \   /
  //    /   \             \ /
  //  conf               s3=phi(s1,s2)
  //                       |
  //                       c
  //
  for (const auto *MI : MIs) {
    const MachineBasicBlock *ShapeMBB = MI->getParent();
    if (DomTree->dominates(ShapeMBB, MBB))
      continue;
    if (MI->isMoveImmediate())
      continue;
    report_fatal_error(MF->getName() + ": Failed to config tile register, "
                                       "please define the shape earlier");
  }

  // ldtilecfg should be inserted after the MI that define the shape.
  MachineBasicBlock::reverse_instr_iterator I, E;
  for (I = MBB->instr_rbegin(), E = MBB->instr_rend(); I != E; ++I) {
    auto *MI = &*I;
    if (MIs.count(MI) && (!MI->isMoveImmediate()))
      break;
  }
  MachineBasicBlock::iterator MII;
  if (I == E)
    MII = MBB->getFirstNonPHI();
  else {
    MII = MachineBasicBlock::iterator(&*I);
    MII++;
  }
  return &*MII;
}

static bool isAMXInstruction(MachineBasicBlock::iterator MII) {
  switch (MII->getOpcode()) {
  default:
    return false;
  case X86::PTILELOADDV:
  case X86::PTILESTOREDV:
  case X86::PTDPBSSDV:
<<<<<<< HEAD
  case X86::PTILEZEROV:
=======
  case X86::PTDPBSUDV:
  case X86::PTDPBUSDV:
  case X86::PTDPBUUDV:
  case X86::PTILEZEROV:
  case X86::PTDPBF16PSV:
>>>>>>> 2e412c55
    return true;
  }
}

struct BBInfo {
  bool HasAMX = false;
  bool HasCallBeforeAMX = false;
  bool HasAMXBeforeCallInSuccs = false;
  MachineInstr *LastCall = nullptr;

  BBInfo() = default;
  BBInfo(SmallSet<MachineInstr *, 8> &CfgNeedInsert, MachineBasicBlock *MBB,
         MachineInstr *MI = nullptr) {
    MachineBasicBlock::iterator MII = MI ? MI->getIterator() : MBB->begin();
    for (auto E = MBB->end(); MII != E; ++MII) {
      if (isAMXInstruction(MII)) {
        HasAMX = true;
        if (LastCall)
          CfgNeedInsert.insert(LastCall);
      } else if (MII->isCall()) {
        LastCall = &*MII;
        if (!HasAMX)
          HasCallBeforeAMX = true;
      }
    }
  }
};

static void reloadTileConfig(MachineInstr *MI, int FI,
                             const TargetInstrInfo *TII,
                             const TargetRegisterInfo *TRI) {
  SmallSet<MachineInstr *, 8> CfgNeedInsert;
  SmallVector<MachineBasicBlock *, 8> WorkList;
  DenseMap<MachineBasicBlock *, BBInfo> BBVisitedInfo;

  MachineBasicBlock *MBB = MI->getParent();
  BBVisitedInfo[MBB] = BBInfo(CfgNeedInsert, MBB, MI);

  WorkList.push_back(MBB);
  while (!WorkList.empty()) {
    MBB = WorkList.pop_back_val();
    for (auto I = MBB->succ_begin(), E = MBB->succ_end(); I != E; ++I) {
      if (!BBVisitedInfo.count(*I)) {
        BBVisitedInfo[*I] = BBInfo(CfgNeedInsert, *I);
        WorkList.push_back(*I);
<<<<<<< HEAD
      }
    }
  }

  WorkList.clear();
  for (auto I : BBVisitedInfo) {
    WorkList.push_back(I.first);
    while (!WorkList.empty()) {
      MBB = WorkList.pop_back_val();
      if (BBVisitedInfo[MBB].HasCallBeforeAMX ||
          (!BBVisitedInfo[MBB].HasAMX &&
           !BBVisitedInfo[MBB].HasAMXBeforeCallInSuccs))
        continue;
      for (auto I = MBB->pred_begin(), E = MBB->pred_end(); I != E; ++I) {
        if (!BBVisitedInfo.count(*I) ||
            BBVisitedInfo[*I].HasAMXBeforeCallInSuccs)
          continue;
        if (BBVisitedInfo[*I].LastCall)
          CfgNeedInsert.insert(BBVisitedInfo[*I].LastCall);
        BBVisitedInfo[*I].HasAMXBeforeCallInSuccs = true;
        WorkList.push_back(*I);
      }
    }
  }

=======
      }
    }
  }

  WorkList.clear();
  for (auto I : BBVisitedInfo) {
    WorkList.push_back(I.first);
    while (!WorkList.empty()) {
      MBB = WorkList.pop_back_val();
      if (BBVisitedInfo[MBB].HasCallBeforeAMX ||
          (!BBVisitedInfo[MBB].HasAMX &&
           !BBVisitedInfo[MBB].HasAMXBeforeCallInSuccs))
        continue;
      for (auto I = MBB->pred_begin(), E = MBB->pred_end(); I != E; ++I) {
        if (!BBVisitedInfo.count(*I) ||
            BBVisitedInfo[*I].HasAMXBeforeCallInSuccs)
          continue;
        if (BBVisitedInfo[*I].LastCall)
          CfgNeedInsert.insert(BBVisitedInfo[*I].LastCall);
        BBVisitedInfo[*I].HasAMXBeforeCallInSuccs = true;
        WorkList.push_back(*I);
      }
    }
  }

>>>>>>> 2e412c55
  for (auto *I : CfgNeedInsert) {
    BitVector UsableRegs(TRI->getNumRegs());
    const TargetRegisterClass *RC = TRI->getRegClass(X86::TILERegClassID);
    for (unsigned J = 0; J < RC->getNumRegs(); J++)
      UsableRegs.set(X86::TMM0 + J);
    for (MachineOperand &CallMO : I->operands()) {
      if (CallMO.isRegMask())
        UsableRegs.clearBitsInMask(CallMO.getRegMask());
    }
    if (!UsableRegs.none())
      addFrameReference(BuildMI(*I->getParent(), ++I->getIterator(), DebugLoc(),
                                TII->get(X86::LDTILECFG)),
                        FI);
  }
}

bool X86PreTileConfig::runOnMachineFunction(MachineFunction &mf) {
  MF = &mf;
  MRI = &mf.getRegInfo();
  ST = &mf.getSubtarget<X86Subtarget>();
  TRI = ST->getRegisterInfo();
  TII = mf.getSubtarget().getInstrInfo();
  DomTree = &getAnalysis<MachineDominatorTree>();

  MachineInstr *MI = getTileConfigPoint();
  if (!MI)
    return false;
  unsigned Size = ST->getTileConfigSize();
  Align Alignment = ST->getTileConfigAlignment();
  int SS = mf.getFrameInfo().CreateStackObject(Size, Alignment, false);
  buildConfigMI(MI, SS, TII, MRI, ST);
  reloadTileConfig(MI, SS, TII, TRI);
  return true;
}

FunctionPass *llvm::createX86PreTileConfigPass() {
  return new X86PreTileConfig();
}<|MERGE_RESOLUTION|>--- conflicted
+++ resolved
@@ -253,15 +253,11 @@
   case X86::PTILELOADDV:
   case X86::PTILESTOREDV:
   case X86::PTDPBSSDV:
-<<<<<<< HEAD
-  case X86::PTILEZEROV:
-=======
   case X86::PTDPBSUDV:
   case X86::PTDPBUSDV:
   case X86::PTDPBUUDV:
   case X86::PTILEZEROV:
   case X86::PTDPBF16PSV:
->>>>>>> 2e412c55
     return true;
   }
 }
@@ -307,7 +303,6 @@
       if (!BBVisitedInfo.count(*I)) {
         BBVisitedInfo[*I] = BBInfo(CfgNeedInsert, *I);
         WorkList.push_back(*I);
-<<<<<<< HEAD
       }
     }
   }
@@ -333,33 +328,6 @@
     }
   }
 
-=======
-      }
-    }
-  }
-
-  WorkList.clear();
-  for (auto I : BBVisitedInfo) {
-    WorkList.push_back(I.first);
-    while (!WorkList.empty()) {
-      MBB = WorkList.pop_back_val();
-      if (BBVisitedInfo[MBB].HasCallBeforeAMX ||
-          (!BBVisitedInfo[MBB].HasAMX &&
-           !BBVisitedInfo[MBB].HasAMXBeforeCallInSuccs))
-        continue;
-      for (auto I = MBB->pred_begin(), E = MBB->pred_end(); I != E; ++I) {
-        if (!BBVisitedInfo.count(*I) ||
-            BBVisitedInfo[*I].HasAMXBeforeCallInSuccs)
-          continue;
-        if (BBVisitedInfo[*I].LastCall)
-          CfgNeedInsert.insert(BBVisitedInfo[*I].LastCall);
-        BBVisitedInfo[*I].HasAMXBeforeCallInSuccs = true;
-        WorkList.push_back(*I);
-      }
-    }
-  }
-
->>>>>>> 2e412c55
   for (auto *I : CfgNeedInsert) {
     BitVector UsableRegs(TRI->getNumRegs());
     const TargetRegisterClass *RC = TRI->getRegClass(X86::TILERegClassID);
