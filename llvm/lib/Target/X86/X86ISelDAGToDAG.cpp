--- conflicted
+++ resolved
@@ -4629,9 +4629,6 @@
       if (!Subtarget->hasAMXINT8())
         break;
       SDValue Chain = Node->getOperand(0);
-<<<<<<< HEAD
-      unsigned Opc = X86::PTDPBSSDV;
-=======
       unsigned Opc;
       switch (IntNo) {
       case Intrinsic::x86_tdpbssd_internal: Opc = X86::PTDPBSSDV; break;
@@ -4640,7 +4637,6 @@
       case Intrinsic::x86_tdpbuud_internal: Opc = X86::PTDPBUUDV; break;
       default: llvm_unreachable("Impossible intrinsic");
       }
->>>>>>> 2e412c55
       SDValue Ops[] = {Node->getOperand(2),
                        Node->getOperand(3),
                        Node->getOperand(4),
