--- conflicted
+++ resolved
@@ -336,13 +336,10 @@
       case X86::PT2RPNTLVWZ0T1V:
       case X86::PT2RPNTLVWZ1V:
       case X86::PT2RPNTLVWZ1T1V:
-<<<<<<< HEAD
-=======
       case X86::PT2RPNTLVWZ0RSV:
       case X86::PT2RPNTLVWZ0RST1V:
       case X86::PT2RPNTLVWZ1RSV:
       case X86::PT2RPNTLVWZ1RST1V:
->>>>>>> a8d96e15
         return true;
       }
       for (unsigned Idx = 0, E = N->getNumValues(); Idx != E; ++Idx) {
@@ -5340,8 +5337,6 @@
       ReplaceNode(Node, CNode);
       return;
     }
-<<<<<<< HEAD
-=======
     case Intrinsic::x86_t2rpntlvwz0rs:
     case Intrinsic::x86_t2rpntlvwz0rst1:
     case Intrinsic::x86_t2rpntlvwz1rs:
@@ -5349,7 +5344,6 @@
       if (!Subtarget->hasAMXMOVRS())
         break;
       [[fallthrough]];
->>>>>>> a8d96e15
     case Intrinsic::x86_t2rpntlvwz0:
     case Intrinsic::x86_t2rpntlvwz0t1:
     case Intrinsic::x86_t2rpntlvwz1:
@@ -5375,8 +5369,6 @@
       case Intrinsic::x86_t2rpntlvwz1t1:
         Opc = X86::PT2RPNTLVWZ1T1;
         break;
-<<<<<<< HEAD
-=======
       case Intrinsic::x86_t2rpntlvwz0rs:
         Opc = X86::PT2RPNTLVWZ0RS;
         break;
@@ -5389,7 +5381,6 @@
       case Intrinsic::x86_t2rpntlvwz1rst1:
         Opc = X86::PT2RPNTLVWZ1RST1;
         break;
->>>>>>> a8d96e15
       }
       // FIXME: Match displacement and scale.
       unsigned TIndex = Node->getConstantOperandVal(2);
@@ -5400,14 +5391,8 @@
       SDValue Disp = CurDAG->getTargetConstant(0, dl, MVT::i32);
       SDValue Segment = CurDAG->getRegister(0, MVT::i16);
       SDValue Chain = Node->getOperand(0);
-<<<<<<< HEAD
-      MachineSDNode *CNode;
-      SDValue Ops[] = {TReg, Base, Scale, Index, Disp, Segment, Chain};
-      CNode = CurDAG->getMachineNode(Opc, dl, MVT::Other, Ops);
-=======
       SDValue Ops[] = {TReg, Base, Scale, Index, Disp, Segment, Chain};
       MachineSDNode *CNode = CurDAG->getMachineNode(Opc, dl, MVT::Other, Ops);
->>>>>>> a8d96e15
       ReplaceNode(Node, CNode);
       return;
     }
