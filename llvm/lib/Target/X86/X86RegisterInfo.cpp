//===-- X86RegisterInfo.cpp - X86 Register Information --------------------===//
//
// Part of the LLVM Project, under the Apache License v2.0 with LLVM Exceptions.
// See https://llvm.org/LICENSE.txt for license information.
// SPDX-License-Identifier: Apache-2.0 WITH LLVM-exception
//
//===----------------------------------------------------------------------===//
//
// This file contains the X86 implementation of the TargetRegisterInfo class.
// This file is responsible for the frame pointer elimination optimization
// on X86.
//
//===----------------------------------------------------------------------===//

#include "X86RegisterInfo.h"
#include "X86FrameLowering.h"
#include "X86MachineFunctionInfo.h"
#include "X86Subtarget.h"
#include "llvm/ADT/BitVector.h"
#include "llvm/ADT/STLExtras.h"
#include "llvm/ADT/SmallSet.h"
#include "llvm/CodeGen/LiveRegMatrix.h"
#include "llvm/CodeGen/MachineFrameInfo.h"
#include "llvm/CodeGen/MachineFunction.h"
#include "llvm/CodeGen/MachineRegisterInfo.h"
#include "llvm/CodeGen/TargetFrameLowering.h"
#include "llvm/CodeGen/TargetInstrInfo.h"
#include "llvm/CodeGen/TileShapeInfo.h"
#include "llvm/CodeGen/VirtRegMap.h"
#include "llvm/IR/Function.h"
#include "llvm/IR/Type.h"
#include "llvm/MC/MCContext.h"
#include "llvm/Support/CommandLine.h"
#include "llvm/Support/ErrorHandling.h"
#include "llvm/Target/TargetMachine.h"
#include "llvm/Target/TargetOptions.h"

using namespace llvm;

#define GET_REGINFO_TARGET_DESC
#include "X86GenRegisterInfo.inc"

static cl::opt<bool>
EnableBasePointer("x86-use-base-pointer", cl::Hidden, cl::init(true),
          cl::desc("Enable use of a base pointer for complex stack frames"));

static cl::opt<bool>
    DisableRegAllocNDDHints("x86-disable-regalloc-hints-for-ndd", cl::Hidden,
                            cl::init(false),
                            cl::desc("Disable two address hints for register "
                                     "allocation"));

X86RegisterInfo::X86RegisterInfo(const Triple &TT)
    : X86GenRegisterInfo((TT.isArch64Bit() ? X86::RIP : X86::EIP),
                         X86_MC::getDwarfRegFlavour(TT, false),
                         X86_MC::getDwarfRegFlavour(TT, true),
                         (TT.isArch64Bit() ? X86::RIP : X86::EIP)) {
  X86_MC::initLLVMToSEHAndCVRegMapping(this);

  // Cache some information.
  Is64Bit = TT.isArch64Bit();
  IsWin64 = Is64Bit && TT.isOSWindows();

  // Use a callee-saved register as the base pointer.  These registers must
  // not conflict with any ABI requirements.  For example, in 32-bit mode PIC
  // requires GOT in the EBX register before function calls via PLT GOT pointer.
  if (Is64Bit) {
    SlotSize = 8;
    // This matches the simplified 32-bit pointer code in the data layout
    // computation.
    // FIXME: Should use the data layout?
    bool Use64BitReg = !TT.isX32();
    StackPtr = Use64BitReg ? X86::RSP : X86::ESP;
    FramePtr = Use64BitReg ? X86::RBP : X86::EBP;
    BasePtr = Use64BitReg ? X86::RBX : X86::EBX;
  } else {
    SlotSize = 4;
    StackPtr = X86::ESP;
    FramePtr = X86::EBP;
    BasePtr = X86::ESI;
  }
}

const TargetRegisterClass *
X86RegisterInfo::getSubClassWithSubReg(const TargetRegisterClass *RC,
                                       unsigned Idx) const {
  // The sub_8bit sub-register index is more constrained in 32-bit mode.
  // It behaves just like the sub_8bit_hi index.
  if (!Is64Bit && Idx == X86::sub_8bit)
    Idx = X86::sub_8bit_hi;

  // Forward to TableGen's default version.
  return X86GenRegisterInfo::getSubClassWithSubReg(RC, Idx);
}

const TargetRegisterClass *
X86RegisterInfo::getMatchingSuperRegClass(const TargetRegisterClass *A,
                                          const TargetRegisterClass *B,
                                          unsigned SubIdx) const {
  // The sub_8bit sub-register index is more constrained in 32-bit mode.
  if (!Is64Bit && SubIdx == X86::sub_8bit) {
    A = X86GenRegisterInfo::getSubClassWithSubReg(A, X86::sub_8bit_hi);
    if (!A)
      return nullptr;
  }
  return X86GenRegisterInfo::getMatchingSuperRegClass(A, B, SubIdx);
}

const TargetRegisterClass *
X86RegisterInfo::getLargestLegalSuperClass(const TargetRegisterClass *RC,
                                           const MachineFunction &MF) const {
  // Don't allow super-classes of GR8_NOREX.  This class is only used after
  // extracting sub_8bit_hi sub-registers.  The H sub-registers cannot be copied
  // to the full GR8 register class in 64-bit mode, so we cannot allow the
  // reigster class inflation.
  //
  // The GR8_NOREX class is always used in a way that won't be constrained to a
  // sub-class, so sub-classes like GR8_ABCD_L are allowed to expand to the
  // full GR8 class.
  if (RC == &X86::GR8_NOREXRegClass)
    return RC;

  const X86Subtarget &Subtarget = MF.getSubtarget<X86Subtarget>();

  const TargetRegisterClass *Super = RC;
  TargetRegisterClass::sc_iterator I = RC->getSuperClasses();
  do {
    switch (Super->getID()) {
    case X86::FR32RegClassID:
    case X86::FR64RegClassID:
      // If AVX-512 isn't supported we should only inflate to these classes.
      if (!Subtarget.hasAVX512() &&
          getRegSizeInBits(*Super) == getRegSizeInBits(*RC))
        return Super;
      break;
    case X86::VR128RegClassID:
    case X86::VR256RegClassID:
      // If VLX isn't supported we should only inflate to these classes.
      if (!Subtarget.hasVLX() &&
          getRegSizeInBits(*Super) == getRegSizeInBits(*RC))
        return Super;
      break;
    case X86::VR128XRegClassID:
    case X86::VR256XRegClassID:
      // If VLX isn't support we shouldn't inflate to these classes.
      if (Subtarget.hasVLX() &&
          getRegSizeInBits(*Super) == getRegSizeInBits(*RC))
        return Super;
      break;
    case X86::FR32XRegClassID:
    case X86::FR64XRegClassID:
      // If AVX-512 isn't support we shouldn't inflate to these classes.
      if (Subtarget.hasAVX512() &&
          getRegSizeInBits(*Super) == getRegSizeInBits(*RC))
        return Super;
      break;
    case X86::GR8RegClassID:
    case X86::GR16RegClassID:
    case X86::GR32RegClassID:
    case X86::GR64RegClassID:
    case X86::GR8_NOREX2RegClassID:
    case X86::GR16_NOREX2RegClassID:
    case X86::GR32_NOREX2RegClassID:
    case X86::GR64_NOREX2RegClassID:
    case X86::RFP32RegClassID:
    case X86::RFP64RegClassID:
    case X86::RFP80RegClassID:
    case X86::VR512_0_15RegClassID:
    case X86::VR512RegClassID:
      // Don't return a super-class that would shrink the spill size.
      // That can happen with the vector and float classes.
      if (getRegSizeInBits(*Super) == getRegSizeInBits(*RC))
        return Super;
    }
    Super = *I++;
  } while (Super);
  return RC;
}

const TargetRegisterClass *
X86RegisterInfo::getPointerRegClass(const MachineFunction &MF,
                                    unsigned Kind) const {
  const X86Subtarget &Subtarget = MF.getSubtarget<X86Subtarget>();
  switch (Kind) {
  default: llvm_unreachable("Unexpected Kind in getPointerRegClass!");
  case 0: // Normal GPRs.
    if (Subtarget.isTarget64BitLP64())
      return &X86::GR64RegClass;
    // If the target is 64bit but we have been told to use 32bit addresses,
    // we can still use 64-bit register as long as we know the high bits
    // are zeros.
    // Reflect that in the returned register class.
    if (Is64Bit) {
      // When the target also allows 64-bit frame pointer and we do have a
      // frame, this is fine to use it for the address accesses as well.
      const X86FrameLowering *TFI = getFrameLowering(MF);
      return TFI->hasFP(MF) && TFI->Uses64BitFramePtr
                 ? &X86::LOW32_ADDR_ACCESS_RBPRegClass
                 : &X86::LOW32_ADDR_ACCESSRegClass;
    }
    return &X86::GR32RegClass;
  case 1: // Normal GPRs except the stack pointer (for encoding reasons).
    if (Subtarget.isTarget64BitLP64())
      return &X86::GR64_NOSPRegClass;
    // NOSP does not contain RIP, so no special case here.
    return &X86::GR32_NOSPRegClass;
  case 2: // NOREX GPRs.
    if (Subtarget.isTarget64BitLP64())
      return &X86::GR64_NOREXRegClass;
    return &X86::GR32_NOREXRegClass;
  case 3: // NOREX GPRs except the stack pointer (for encoding reasons).
    if (Subtarget.isTarget64BitLP64())
      return &X86::GR64_NOREX_NOSPRegClass;
    // NOSP does not contain RIP, so no special case here.
    return &X86::GR32_NOREX_NOSPRegClass;
  case 4: // Available for tailcall (not callee-saved GPRs).
    return getGPRsForTailCall(MF);
  }
}

bool X86RegisterInfo::shouldRewriteCopySrc(const TargetRegisterClass *DefRC,
                                           unsigned DefSubReg,
                                           const TargetRegisterClass *SrcRC,
                                           unsigned SrcSubReg) const {
  // Prevent rewriting a copy where the destination size is larger than the
  // input size. See PR41619.
  // FIXME: Should this be factored into the base implementation somehow.
  if (DefRC->hasSuperClassEq(&X86::GR64RegClass) && DefSubReg == 0 &&
      SrcRC->hasSuperClassEq(&X86::GR64RegClass) && SrcSubReg == X86::sub_32bit)
    return false;

  return TargetRegisterInfo::shouldRewriteCopySrc(DefRC, DefSubReg,
                                                  SrcRC, SrcSubReg);
}

const TargetRegisterClass *
X86RegisterInfo::getGPRsForTailCall(const MachineFunction &MF) const {
  const Function &F = MF.getFunction();
  if (IsWin64 || (F.getCallingConv() == CallingConv::Win64))
    return &X86::GR64_TCW64RegClass;
  else if (Is64Bit)
    return &X86::GR64_TCRegClass;

  bool hasHipeCC = (F.getCallingConv() == CallingConv::HiPE);
  if (hasHipeCC)
    return &X86::GR32RegClass;
  return &X86::GR32_TCRegClass;
}

const TargetRegisterClass *
X86RegisterInfo::getCrossCopyRegClass(const TargetRegisterClass *RC) const {
  if (RC == &X86::CCRRegClass) {
    if (Is64Bit)
      return &X86::GR64RegClass;
    else
      return &X86::GR32RegClass;
  }
  return RC;
}

unsigned
X86RegisterInfo::getRegPressureLimit(const TargetRegisterClass *RC,
                                     MachineFunction &MF) const {
  const X86FrameLowering *TFI = getFrameLowering(MF);

  unsigned FPDiff = TFI->hasFP(MF) ? 1 : 0;
  switch (RC->getID()) {
  default:
    return 0;
  case X86::GR32RegClassID:
    return 4 - FPDiff;
  case X86::GR64RegClassID:
    return 12 - FPDiff;
  case X86::VR128RegClassID:
    return Is64Bit ? 10 : 4;
  case X86::VR64RegClassID:
    return 4;
  }
}

const MCPhysReg *
X86RegisterInfo::getCalleeSavedRegs(const MachineFunction *MF) const {
  assert(MF && "MachineFunction required");

  const X86Subtarget &Subtarget = MF->getSubtarget<X86Subtarget>();
  const Function &F = MF->getFunction();
  bool HasSSE = Subtarget.hasSSE1();
  bool HasAVX = Subtarget.hasAVX();
  bool HasAVX512 = Subtarget.hasAVX512();
  bool CallsEHReturn = MF->callsEHReturn();

  CallingConv::ID CC = F.getCallingConv();

  // If attribute NoCallerSavedRegisters exists then we set X86_INTR calling
  // convention because it has the CSR list.
  if (MF->getFunction().hasFnAttribute("no_caller_saved_registers"))
    CC = CallingConv::X86_INTR;

  // If atribute specified, override the CSRs normally specified by the
  // calling convention and use the empty set instead.
  if (MF->getFunction().hasFnAttribute("no_callee_saved_registers"))
    return CSR_NoRegs_SaveList;

  switch (CC) {
  case CallingConv::GHC:
  case CallingConv::HiPE:
    return CSR_NoRegs_SaveList;
  case CallingConv::AnyReg:
    if (HasAVX)
      return CSR_64_AllRegs_AVX_SaveList;
    return CSR_64_AllRegs_SaveList;
  case CallingConv::PreserveMost:
    return IsWin64 ? CSR_Win64_RT_MostRegs_SaveList
                   : CSR_64_RT_MostRegs_SaveList;
  case CallingConv::PreserveAll:
    if (HasAVX)
      return CSR_64_RT_AllRegs_AVX_SaveList;
    return CSR_64_RT_AllRegs_SaveList;
  case CallingConv::PreserveNone:
    return CSR_64_NoneRegs_SaveList;
  case CallingConv::CXX_FAST_TLS:
    if (Is64Bit)
      return MF->getInfo<X86MachineFunctionInfo>()->isSplitCSR() ?
             CSR_64_CXX_TLS_Darwin_PE_SaveList : CSR_64_TLS_Darwin_SaveList;
    break;
  case CallingConv::Intel_OCL_BI: {
    if (HasAVX512 && IsWin64)
      return CSR_Win64_Intel_OCL_BI_AVX512_SaveList;
    if (HasAVX512 && Is64Bit)
      return CSR_64_Intel_OCL_BI_AVX512_SaveList;
    if (HasAVX && IsWin64)
      return CSR_Win64_Intel_OCL_BI_AVX_SaveList;
    if (HasAVX && Is64Bit)
      return CSR_64_Intel_OCL_BI_AVX_SaveList;
    if (!HasAVX && !IsWin64 && Is64Bit)
      return CSR_64_Intel_OCL_BI_SaveList;
    break;
  }
  case CallingConv::X86_RegCall:
    if (Is64Bit) {
      if (IsWin64) {
        return (HasSSE ? CSR_Win64_RegCall_SaveList :
                         CSR_Win64_RegCall_NoSSE_SaveList);
      } else {
        return (HasSSE ? CSR_SysV64_RegCall_SaveList :
                         CSR_SysV64_RegCall_NoSSE_SaveList);
      }
    } else {
      return (HasSSE ? CSR_32_RegCall_SaveList :
                       CSR_32_RegCall_NoSSE_SaveList);
    }
  case CallingConv::CFGuard_Check:
    assert(!Is64Bit && "CFGuard check mechanism only used on 32-bit X86");
    return (HasSSE ? CSR_Win32_CFGuard_Check_SaveList
                   : CSR_Win32_CFGuard_Check_NoSSE_SaveList);
  case CallingConv::Cold:
    if (Is64Bit)
      return CSR_64_MostRegs_SaveList;
    break;
  case CallingConv::Win64:
    if (!HasSSE)
      return CSR_Win64_NoSSE_SaveList;
    return CSR_Win64_SaveList;
  case CallingConv::SwiftTail:
    if (!Is64Bit)
      return CSR_32_SaveList;
    return IsWin64 ? CSR_Win64_SwiftTail_SaveList : CSR_64_SwiftTail_SaveList;
  case CallingConv::X86_64_SysV:
    if (CallsEHReturn)
      return CSR_64EHRet_SaveList;
    return CSR_64_SaveList;
  case CallingConv::X86_INTR:
    if (Is64Bit) {
      if (HasAVX512)
        return CSR_64_AllRegs_AVX512_SaveList;
      if (HasAVX)
        return CSR_64_AllRegs_AVX_SaveList;
      if (HasSSE)
        return CSR_64_AllRegs_SaveList;
      return CSR_64_AllRegs_NoSSE_SaveList;
    } else {
      if (HasAVX512)
        return CSR_32_AllRegs_AVX512_SaveList;
      if (HasAVX)
        return CSR_32_AllRegs_AVX_SaveList;
      if (HasSSE)
        return CSR_32_AllRegs_SSE_SaveList;
      return CSR_32_AllRegs_SaveList;
    }
  default:
    break;
  }

  if (Is64Bit) {
    bool IsSwiftCC = Subtarget.getTargetLowering()->supportSwiftError() &&
                     F.getAttributes().hasAttrSomewhere(Attribute::SwiftError);
    if (IsSwiftCC)
      return IsWin64 ? CSR_Win64_SwiftError_SaveList
                     : CSR_64_SwiftError_SaveList;

    if (IsWin64)
      return HasSSE ? CSR_Win64_SaveList : CSR_Win64_NoSSE_SaveList;
    if (CallsEHReturn)
      return CSR_64EHRet_SaveList;
    return CSR_64_SaveList;
  }

  return CallsEHReturn ? CSR_32EHRet_SaveList : CSR_32_SaveList;
}

const MCPhysReg *
X86RegisterInfo::getIPRACSRegs(const MachineFunction *MF) const {
  return Is64Bit ? CSR_IPRA_64_SaveList : CSR_IPRA_32_SaveList;
}

const MCPhysReg *X86RegisterInfo::getCalleeSavedRegsViaCopy(
    const MachineFunction *MF) const {
  assert(MF && "Invalid MachineFunction pointer.");
  if (MF->getFunction().getCallingConv() == CallingConv::CXX_FAST_TLS &&
      MF->getInfo<X86MachineFunctionInfo>()->isSplitCSR())
    return CSR_64_CXX_TLS_Darwin_ViaCopy_SaveList;
  return nullptr;
}

const uint32_t *
X86RegisterInfo::getCallPreservedMask(const MachineFunction &MF,
                                      CallingConv::ID CC) const {
  const X86Subtarget &Subtarget = MF.getSubtarget<X86Subtarget>();
  bool HasSSE = Subtarget.hasSSE1();
  bool HasAVX = Subtarget.hasAVX();
  bool HasAVX512 = Subtarget.hasAVX512();

  switch (CC) {
  case CallingConv::GHC:
  case CallingConv::HiPE:
    return CSR_NoRegs_RegMask;
  case CallingConv::AnyReg:
    if (HasAVX)
      return CSR_64_AllRegs_AVX_RegMask;
    return CSR_64_AllRegs_RegMask;
  case CallingConv::PreserveMost:
    return IsWin64 ? CSR_Win64_RT_MostRegs_RegMask : CSR_64_RT_MostRegs_RegMask;
  case CallingConv::PreserveAll:
    if (HasAVX)
      return CSR_64_RT_AllRegs_AVX_RegMask;
    return CSR_64_RT_AllRegs_RegMask;
  case CallingConv::PreserveNone:
    return CSR_64_NoneRegs_RegMask;
  case CallingConv::CXX_FAST_TLS:
    if (Is64Bit)
      return CSR_64_TLS_Darwin_RegMask;
    break;
  case CallingConv::Intel_OCL_BI: {
    if (HasAVX512 && IsWin64)
      return CSR_Win64_Intel_OCL_BI_AVX512_RegMask;
    if (HasAVX512 && Is64Bit)
      return CSR_64_Intel_OCL_BI_AVX512_RegMask;
    if (HasAVX && IsWin64)
      return CSR_Win64_Intel_OCL_BI_AVX_RegMask;
    if (HasAVX && Is64Bit)
      return CSR_64_Intel_OCL_BI_AVX_RegMask;
    if (!HasAVX && !IsWin64 && Is64Bit)
      return CSR_64_Intel_OCL_BI_RegMask;
    break;
  }
  case CallingConv::X86_RegCall:
    if (Is64Bit) {
      if (IsWin64) {
        return (HasSSE ? CSR_Win64_RegCall_RegMask :
                         CSR_Win64_RegCall_NoSSE_RegMask);
      } else {
        return (HasSSE ? CSR_SysV64_RegCall_RegMask :
                         CSR_SysV64_RegCall_NoSSE_RegMask);
      }
    } else {
      return (HasSSE ? CSR_32_RegCall_RegMask :
                       CSR_32_RegCall_NoSSE_RegMask);
    }
  case CallingConv::CFGuard_Check:
    assert(!Is64Bit && "CFGuard check mechanism only used on 32-bit X86");
    return (HasSSE ? CSR_Win32_CFGuard_Check_RegMask
                   : CSR_Win32_CFGuard_Check_NoSSE_RegMask);
  case CallingConv::Cold:
    if (Is64Bit)
      return CSR_64_MostRegs_RegMask;
    break;
  case CallingConv::Win64:
    return CSR_Win64_RegMask;
  case CallingConv::SwiftTail:
    if (!Is64Bit)
      return CSR_32_RegMask;
    return IsWin64 ? CSR_Win64_SwiftTail_RegMask : CSR_64_SwiftTail_RegMask;
  case CallingConv::X86_64_SysV:
    return CSR_64_RegMask;
  case CallingConv::X86_INTR:
    if (Is64Bit) {
      if (HasAVX512)
        return CSR_64_AllRegs_AVX512_RegMask;
      if (HasAVX)
        return CSR_64_AllRegs_AVX_RegMask;
      if (HasSSE)
        return CSR_64_AllRegs_RegMask;
      return CSR_64_AllRegs_NoSSE_RegMask;
    } else {
      if (HasAVX512)
        return CSR_32_AllRegs_AVX512_RegMask;
      if (HasAVX)
        return CSR_32_AllRegs_AVX_RegMask;
      if (HasSSE)
        return CSR_32_AllRegs_SSE_RegMask;
      return CSR_32_AllRegs_RegMask;
    }
  default:
    break;
  }

  // Unlike getCalleeSavedRegs(), we don't have MMI so we can't check
  // callsEHReturn().
  if (Is64Bit) {
    const Function &F = MF.getFunction();
    bool IsSwiftCC = Subtarget.getTargetLowering()->supportSwiftError() &&
                     F.getAttributes().hasAttrSomewhere(Attribute::SwiftError);
    if (IsSwiftCC)
      return IsWin64 ? CSR_Win64_SwiftError_RegMask : CSR_64_SwiftError_RegMask;

    return IsWin64 ? CSR_Win64_RegMask : CSR_64_RegMask;
  }

  return CSR_32_RegMask;
}

const uint32_t*
X86RegisterInfo::getNoPreservedMask() const {
  return CSR_NoRegs_RegMask;
}

const uint32_t *X86RegisterInfo::getDarwinTLSCallPreservedMask() const {
  return CSR_64_TLS_Darwin_RegMask;
}

BitVector X86RegisterInfo::getReservedRegs(const MachineFunction &MF) const {
  BitVector Reserved(getNumRegs());
  const X86FrameLowering *TFI = getFrameLowering(MF);

  // Set the floating point control register as reserved.
  Reserved.set(X86::FPCW);

  // Set the floating point status register as reserved.
  Reserved.set(X86::FPSW);

  // Set the SIMD floating point control register as reserved.
  Reserved.set(X86::MXCSR);

  // Set the stack-pointer register and its aliases as reserved.
  for (const MCPhysReg &SubReg : subregs_inclusive(X86::RSP))
    Reserved.set(SubReg);

  // Set the Shadow Stack Pointer as reserved.
  Reserved.set(X86::SSP);

  // Set the instruction pointer register and its aliases as reserved.
  for (const MCPhysReg &SubReg : subregs_inclusive(X86::RIP))
    Reserved.set(SubReg);

  // Set the frame-pointer register and its aliases as reserved if needed.
  if (TFI->hasFP(MF)) {
    if (MF.getInfo<X86MachineFunctionInfo>()->getFPClobberedByInvoke())
      MF.getContext().reportError(
          SMLoc(),
          "Frame pointer clobbered by function invoke is not supported.");

    for (const MCPhysReg &SubReg : subregs_inclusive(X86::RBP))
      Reserved.set(SubReg);
  }

  // Set the base-pointer register and its aliases as reserved if needed.
  if (hasBasePointer(MF)) {
    if (MF.getInfo<X86MachineFunctionInfo>()->getBPClobberedByInvoke())
      MF.getContext().reportError(SMLoc(),
                                  "Stack realignment in presence of dynamic "
                                  "allocas is not supported with "
                                  "this calling convention.");

    Register BasePtr = getX86SubSuperRegister(getBaseRegister(), 64);
    for (const MCPhysReg &SubReg : subregs_inclusive(BasePtr))
      Reserved.set(SubReg);
  }

  // Mark the segment registers as reserved.
  Reserved.set(X86::CS);
  Reserved.set(X86::SS);
  Reserved.set(X86::DS);
  Reserved.set(X86::ES);
  Reserved.set(X86::FS);
  Reserved.set(X86::GS);

  // Mark the floating point stack registers as reserved.
  for (unsigned n = 0; n != 8; ++n)
    Reserved.set(X86::ST0 + n);

  // Reserve the registers that only exist in 64-bit mode.
  if (!Is64Bit) {
    // These 8-bit registers are part of the x86-64 extension even though their
    // super-registers are old 32-bits.
    Reserved.set(X86::SIL);
    Reserved.set(X86::DIL);
    Reserved.set(X86::BPL);
    Reserved.set(X86::SPL);
    Reserved.set(X86::SIH);
    Reserved.set(X86::DIH);
    Reserved.set(X86::BPH);
    Reserved.set(X86::SPH);

    for (unsigned n = 0; n != 8; ++n) {
      // R8, R9, ...
      for (MCRegAliasIterator AI(X86::R8 + n, this, true); AI.isValid(); ++AI)
        Reserved.set(*AI);

      // XMM8, XMM9, ...
      for (MCRegAliasIterator AI(X86::XMM8 + n, this, true); AI.isValid(); ++AI)
        Reserved.set(*AI);
    }
  }
  if (!Is64Bit || !MF.getSubtarget<X86Subtarget>().hasAVX512()) {
    for (unsigned n = 0; n != 16; ++n) {
      for (MCRegAliasIterator AI(X86::XMM16 + n, this, true); AI.isValid();
           ++AI)
        Reserved.set(*AI);
    }
  }

  // Reserve the extended general purpose registers.
  if (!Is64Bit || !MF.getSubtarget<X86Subtarget>().hasEGPR())
    Reserved.set(X86::R16, X86::R31WH + 1);

  if (MF.getFunction().getCallingConv() == CallingConv::GRAAL) {
    for (MCRegAliasIterator AI(X86::R14, this, true); AI.isValid(); ++AI)
      Reserved.set(*AI);
    for (MCRegAliasIterator AI(X86::R15, this, true); AI.isValid(); ++AI)
      Reserved.set(*AI);
  }

  // Reserve low half pair registers in case they are used by RA aggressively.
  Reserved.set(X86::TMM0_TMM1);
  Reserved.set(X86::TMM2_TMM3);

  assert(checkAllSuperRegsMarked(Reserved,
                                 {X86::SIL, X86::DIL, X86::BPL, X86::SPL,
                                  X86::SIH, X86::DIH, X86::BPH, X86::SPH}));
  return Reserved;
}

unsigned X86RegisterInfo::getNumSupportedRegs(const MachineFunction &MF) const {
  // All existing Intel CPUs that support AMX support AVX512 and all existing
  // Intel CPUs that support APX support AMX. AVX512 implies AVX.
  //
  // We enumerate the registers in X86GenRegisterInfo.inc in this order:
  //
  // Registers before AVX512,
  // AVX512 registers (X/YMM16-31, ZMM0-31, K registers)
  // AMX registers (TMM)
  // APX registers (R16-R31)
  //
  // and try to return the minimum number of registers supported by the target.
  static_assert((X86::R15WH + 1 == X86::YMM0) && (X86::YMM15 + 1 == X86::K0) &&
                    (X86::K6_K7 + 1 == X86::TMMCFG) &&
                    (X86::TMM6_TMM7 + 1 == X86::R16) &&
                    (X86::R31WH + 1 == X86::NUM_TARGET_REGS),
                "Register number may be incorrect");

  const X86Subtarget &ST = MF.getSubtarget<X86Subtarget>();
  if (ST.hasEGPR())
    return X86::NUM_TARGET_REGS;
  if (ST.hasAMXTILE())
    return X86::TMM7 + 1;
  if (ST.hasAVX512())
    return X86::K6_K7 + 1;
  if (ST.hasAVX())
    return X86::YMM15 + 1;
  return X86::R15WH + 1;
}

bool X86RegisterInfo::isArgumentRegister(const MachineFunction &MF,
                                         MCRegister Reg) const {
  const X86Subtarget &ST = MF.getSubtarget<X86Subtarget>();
  const TargetRegisterInfo &TRI = *ST.getRegisterInfo();
  auto IsSubReg = [&](MCRegister RegA, MCRegister RegB) {
    return TRI.isSuperOrSubRegisterEq(RegA, RegB);
  };

  if (!ST.is64Bit())
    return llvm::any_of(
               SmallVector<MCRegister>{X86::EAX, X86::ECX, X86::EDX},
               [&](MCRegister &RegA) { return IsSubReg(RegA, Reg); }) ||
           (ST.hasMMX() && X86::VR64RegClass.contains(Reg));

  CallingConv::ID CC = MF.getFunction().getCallingConv();

  if (CC == CallingConv::X86_64_SysV && IsSubReg(X86::RAX, Reg))
    return true;

  if (llvm::any_of(
          SmallVector<MCRegister>{X86::RDX, X86::RCX, X86::R8, X86::R9},
          [&](MCRegister &RegA) { return IsSubReg(RegA, Reg); }))
    return true;

  if (CC != CallingConv::Win64 &&
      llvm::any_of(SmallVector<MCRegister>{X86::RDI, X86::RSI},
                   [&](MCRegister &RegA) { return IsSubReg(RegA, Reg); }))
    return true;

  if (ST.hasSSE1() &&
      llvm::any_of(SmallVector<MCRegister>{X86::XMM0, X86::XMM1, X86::XMM2,
                                           X86::XMM3, X86::XMM4, X86::XMM5,
                                           X86::XMM6, X86::XMM7},
                   [&](MCRegister &RegA) { return IsSubReg(RegA, Reg); }))
    return true;

  return X86GenRegisterInfo::isArgumentRegister(MF, Reg);
}

bool X86RegisterInfo::isFixedRegister(const MachineFunction &MF,
                                      MCRegister PhysReg) const {
  const X86Subtarget &ST = MF.getSubtarget<X86Subtarget>();
  const TargetRegisterInfo &TRI = *ST.getRegisterInfo();

  // Stack pointer.
  if (TRI.isSuperOrSubRegisterEq(X86::RSP, PhysReg))
    return true;

  // Don't use the frame pointer if it's being used.
  const X86FrameLowering &TFI = *getFrameLowering(MF);
  if (TFI.hasFP(MF) && TRI.isSuperOrSubRegisterEq(X86::RBP, PhysReg))
    return true;

  return X86GenRegisterInfo::isFixedRegister(MF, PhysReg);
}

bool X86RegisterInfo::isTileRegisterClass(const TargetRegisterClass *RC) const {
  return RC->getID() == X86::TILERegClassID ||
         RC->getID() == X86::TILEPAIRRegClassID;
}

void X86RegisterInfo::adjustStackMapLiveOutMask(uint32_t *Mask) const {
  // Check if the EFLAGS register is marked as live-out. This shouldn't happen,
  // because the calling convention defines the EFLAGS register as NOT
  // preserved.
  //
  // Unfortunatelly the EFLAGS show up as live-out after branch folding. Adding
  // an assert to track this and clear the register afterwards to avoid
  // unnecessary crashes during release builds.
  assert(!(Mask[X86::EFLAGS / 32] & (1U << (X86::EFLAGS % 32))) &&
         "EFLAGS are not live-out from a patchpoint.");

  // Also clean other registers that don't need preserving (IP).
  for (auto Reg : {X86::EFLAGS, X86::RIP, X86::EIP, X86::IP})
    Mask[Reg / 32] &= ~(1U << (Reg % 32));
}

//===----------------------------------------------------------------------===//
// Stack Frame Processing methods
//===----------------------------------------------------------------------===//

static bool CantUseSP(const MachineFrameInfo &MFI) {
  return MFI.hasVarSizedObjects() || MFI.hasOpaqueSPAdjustment();
}

bool X86RegisterInfo::hasBasePointer(const MachineFunction &MF) const {
  const X86MachineFunctionInfo *X86FI = MF.getInfo<X86MachineFunctionInfo>();
  // We have a virtual register to reference argument, and don't need base
  // pointer.
  if (X86FI->getStackPtrSaveMI() != nullptr)
    return false;

  if (X86FI->hasPreallocatedCall())
    return true;

  const MachineFrameInfo &MFI = MF.getFrameInfo();

  if (!EnableBasePointer)
    return false;

  // When we need stack realignment, we can't address the stack from the frame
  // pointer.  When we have dynamic allocas or stack-adjusting inline asm, we
  // can't address variables from the stack pointer.  MS inline asm can
  // reference locals while also adjusting the stack pointer.  When we can't
  // use both the SP and the FP, we need a separate base pointer register.
  bool CantUseFP = hasStackRealignment(MF);
  return CantUseFP && CantUseSP(MFI);
}

bool X86RegisterInfo::canRealignStack(const MachineFunction &MF) const {
  if (!TargetRegisterInfo::canRealignStack(MF))
    return false;

  const MachineFrameInfo &MFI = MF.getFrameInfo();
  const MachineRegisterInfo *MRI = &MF.getRegInfo();

  // Stack realignment requires a frame pointer.  If we already started
  // register allocation with frame pointer elimination, it is too late now.
  if (!MRI->canReserveReg(FramePtr))
    return false;

  // If a base pointer is necessary.  Check that it isn't too late to reserve
  // it.
  if (CantUseSP(MFI))
    return MRI->canReserveReg(BasePtr);
  return true;
}

bool X86RegisterInfo::shouldRealignStack(const MachineFunction &MF) const {
  if (TargetRegisterInfo::shouldRealignStack(MF))
    return true;

  return !Is64Bit && MF.getFunction().getCallingConv() == CallingConv::X86_INTR;
}

// tryOptimizeLEAtoMOV - helper function that tries to replace a LEA instruction
// of the form 'lea (%esp), %ebx' --> 'mov %esp, %ebx'.
// TODO: In this case we should be really trying first to entirely eliminate
// this instruction which is a plain copy.
static bool tryOptimizeLEAtoMOV(MachineBasicBlock::iterator II) {
  MachineInstr &MI = *II;
  unsigned Opc = II->getOpcode();
  // Check if this is a LEA of the form 'lea (%esp), %ebx'
  if ((Opc != X86::LEA32r && Opc != X86::LEA64r && Opc != X86::LEA64_32r) ||
      MI.getOperand(2).getImm() != 1 ||
      MI.getOperand(3).getReg() != X86::NoRegister ||
      MI.getOperand(4).getImm() != 0 ||
      MI.getOperand(5).getReg() != X86::NoRegister)
    return false;
  Register BasePtr = MI.getOperand(1).getReg();
  // In X32 mode, ensure the base-pointer is a 32-bit operand, so the LEA will
  // be replaced with a 32-bit operand MOV which will zero extend the upper
  // 32-bits of the super register.
  if (Opc == X86::LEA64_32r)
    BasePtr = getX86SubSuperRegister(BasePtr, 32);
  Register NewDestReg = MI.getOperand(0).getReg();
  const X86InstrInfo *TII =
      MI.getParent()->getParent()->getSubtarget<X86Subtarget>().getInstrInfo();
  TII->copyPhysReg(*MI.getParent(), II, MI.getDebugLoc(), NewDestReg, BasePtr,
                   MI.getOperand(1).isKill());
  MI.eraseFromParent();
  return true;
}

static bool isFuncletReturnInstr(MachineInstr &MI) {
  switch (MI.getOpcode()) {
  case X86::CATCHRET:
  case X86::CLEANUPRET:
    return true;
  default:
    return false;
  }
  llvm_unreachable("impossible");
}

void X86RegisterInfo::eliminateFrameIndex(MachineBasicBlock::iterator II,
                                          unsigned FIOperandNum,
                                          Register BaseReg,
                                          int FIOffset) const {
  MachineInstr &MI = *II;
  unsigned Opc = MI.getOpcode();
  if (Opc == TargetOpcode::LOCAL_ESCAPE) {
    MachineOperand &FI = MI.getOperand(FIOperandNum);
    FI.ChangeToImmediate(FIOffset);
    return;
  }

  MI.getOperand(FIOperandNum).ChangeToRegister(BaseReg, false);

  // The frame index format for stackmaps and patchpoints is different from the
  // X86 format. It only has a FI and an offset.
  if (Opc == TargetOpcode::STACKMAP || Opc == TargetOpcode::PATCHPOINT) {
    assert(BasePtr == FramePtr && "Expected the FP as base register");
    int64_t Offset = MI.getOperand(FIOperandNum + 1).getImm() + FIOffset;
    MI.getOperand(FIOperandNum + 1).ChangeToImmediate(Offset);
    return;
  }

  if (MI.getOperand(FIOperandNum + 3).isImm()) {
    // Offset is a 32-bit integer.
    int Imm = (int)(MI.getOperand(FIOperandNum + 3).getImm());
    int Offset = FIOffset + Imm;
    assert((!Is64Bit || isInt<32>((long long)FIOffset + Imm)) &&
           "Requesting 64-bit offset in 32-bit immediate!");
    if (Offset != 0)
      MI.getOperand(FIOperandNum + 3).ChangeToImmediate(Offset);
  } else {
    // Offset is symbolic. This is extremely rare.
    uint64_t Offset =
        FIOffset + (uint64_t)MI.getOperand(FIOperandNum + 3).getOffset();
    MI.getOperand(FIOperandNum + 3).setOffset(Offset);
  }
}

bool
X86RegisterInfo::eliminateFrameIndex(MachineBasicBlock::iterator II,
                                     int SPAdj, unsigned FIOperandNum,
                                     RegScavenger *RS) const {
  MachineInstr &MI = *II;
  MachineBasicBlock &MBB = *MI.getParent();
  MachineFunction &MF = *MBB.getParent();
  MachineBasicBlock::iterator MBBI = MBB.getFirstTerminator();
  bool IsEHFuncletEpilogue = MBBI == MBB.end() ? false
                                               : isFuncletReturnInstr(*MBBI);
  const X86FrameLowering *TFI = getFrameLowering(MF);
  int FrameIndex = MI.getOperand(FIOperandNum).getIndex();

  // Determine base register and offset.
  int FIOffset;
  Register BasePtr;
  if (MI.isReturn()) {
    assert((!hasStackRealignment(MF) ||
            MF.getFrameInfo().isFixedObjectIndex(FrameIndex)) &&
           "Return instruction can only reference SP relative frame objects");
    FIOffset =
        TFI->getFrameIndexReferenceSP(MF, FrameIndex, BasePtr, 0).getFixed();
  } else if (TFI->Is64Bit && (MBB.isEHFuncletEntry() || IsEHFuncletEpilogue)) {
    FIOffset = TFI->getWin64EHFrameIndexRef(MF, FrameIndex, BasePtr);
  } else {
    FIOffset = TFI->getFrameIndexReference(MF, FrameIndex, BasePtr).getFixed();
  }

  // LOCAL_ESCAPE uses a single offset, with no register. It only works in the
  // simple FP case, and doesn't work with stack realignment. On 32-bit, the
  // offset is from the traditional base pointer location.  On 64-bit, the
  // offset is from the SP at the end of the prologue, not the FP location. This
  // matches the behavior of llvm.frameaddress.
  unsigned Opc = MI.getOpcode();
  if (Opc == TargetOpcode::LOCAL_ESCAPE) {
    MachineOperand &FI = MI.getOperand(FIOperandNum);
    FI.ChangeToImmediate(FIOffset);
    return false;
  }

  // For LEA64_32r when BasePtr is 32-bits (X32) we can use full-size 64-bit
  // register as source operand, semantic is the same and destination is
  // 32-bits. It saves one byte per lea in code since 0x67 prefix is avoided.
  // Don't change BasePtr since it is used later for stack adjustment.
  Register MachineBasePtr = BasePtr;
  if (Opc == X86::LEA64_32r && X86::GR32RegClass.contains(BasePtr))
    MachineBasePtr = getX86SubSuperRegister(BasePtr, 64);

  // This must be part of a four operand memory reference.  Replace the
  // FrameIndex with base register.  Add an offset to the offset.
  MI.getOperand(FIOperandNum).ChangeToRegister(MachineBasePtr, false);

  if (BasePtr == StackPtr)
    FIOffset += SPAdj;

  // The frame index format for stackmaps and patchpoints is different from the
  // X86 format. It only has a FI and an offset.
  if (Opc == TargetOpcode::STACKMAP || Opc == TargetOpcode::PATCHPOINT) {
    assert(BasePtr == FramePtr && "Expected the FP as base register");
    int64_t Offset = MI.getOperand(FIOperandNum + 1).getImm() + FIOffset;
    MI.getOperand(FIOperandNum + 1).ChangeToImmediate(Offset);
    return false;
  }

  if (MI.getOperand(FIOperandNum+3).isImm()) {
    // Offset is a 32-bit integer.
    int Imm = (int)(MI.getOperand(FIOperandNum + 3).getImm());
    int Offset = FIOffset + Imm;
    assert((!Is64Bit || isInt<32>((long long)FIOffset + Imm)) &&
           "Requesting 64-bit offset in 32-bit immediate!");
    if (Offset != 0 || !tryOptimizeLEAtoMOV(II))
      MI.getOperand(FIOperandNum + 3).ChangeToImmediate(Offset);
  } else {
    // Offset is symbolic. This is extremely rare.
    uint64_t Offset = FIOffset +
      (uint64_t)MI.getOperand(FIOperandNum+3).getOffset();
    MI.getOperand(FIOperandNum + 3).setOffset(Offset);
  }
  return false;
}

unsigned X86RegisterInfo::findDeadCallerSavedReg(
    MachineBasicBlock &MBB, MachineBasicBlock::iterator &MBBI) const {
  const MachineFunction *MF = MBB.getParent();
  if (MF->callsEHReturn())
    return 0;

  const TargetRegisterClass &AvailableRegs = *getGPRsForTailCall(*MF);

  if (MBBI == MBB.end())
    return 0;

  switch (MBBI->getOpcode()) {
  default:
    return 0;
  case TargetOpcode::PATCHABLE_RET:
  case X86::RET:
  case X86::RET32:
  case X86::RET64:
  case X86::RETI32:
  case X86::RETI64:
  case X86::TCRETURNdi:
  case X86::TCRETURNri:
  case X86::TCRETURNmi:
  case X86::TCRETURNdi64:
  case X86::TCRETURNri64:
  case X86::TCRETURNmi64:
  case X86::EH_RETURN:
  case X86::EH_RETURN64: {
    SmallSet<uint16_t, 8> Uses;
    for (MachineOperand &MO : MBBI->operands()) {
      if (!MO.isReg() || MO.isDef())
        continue;
      Register Reg = MO.getReg();
      if (!Reg)
        continue;
      for (MCRegAliasIterator AI(Reg, this, true); AI.isValid(); ++AI)
        Uses.insert(*AI);
    }

    for (auto CS : AvailableRegs)
      if (!Uses.count(CS) && CS != X86::RIP && CS != X86::RSP && CS != X86::ESP)
        return CS;
  }
  }

  return 0;
}

Register X86RegisterInfo::getFrameRegister(const MachineFunction &MF) const {
  const X86FrameLowering *TFI = getFrameLowering(MF);
  return TFI->hasFP(MF) ? FramePtr : StackPtr;
}

unsigned
X86RegisterInfo::getPtrSizedFrameRegister(const MachineFunction &MF) const {
  const X86Subtarget &Subtarget = MF.getSubtarget<X86Subtarget>();
  Register FrameReg = getFrameRegister(MF);
  if (Subtarget.isTarget64BitILP32())
    FrameReg = getX86SubSuperRegister(FrameReg, 32);
  return FrameReg;
}

unsigned
X86RegisterInfo::getPtrSizedStackRegister(const MachineFunction &MF) const {
  const X86Subtarget &Subtarget = MF.getSubtarget<X86Subtarget>();
  Register StackReg = getStackRegister();
  if (Subtarget.isTarget64BitILP32())
    StackReg = getX86SubSuperRegister(StackReg, 32);
  return StackReg;
}

static ShapeT getTileShape(Register VirtReg, VirtRegMap *VRM,
                           const MachineRegisterInfo *MRI) {
  if (VRM->hasShape(VirtReg))
    return VRM->getShape(VirtReg);

  const MachineOperand &Def = *MRI->def_begin(VirtReg);
  MachineInstr *MI = const_cast<MachineInstr *>(Def.getParent());
  unsigned OpCode = MI->getOpcode();
  switch (OpCode) {
  default:
    llvm_unreachable("Unexpected machine instruction on tile register!");
    break;
  case X86::COPY: {
    Register SrcReg = MI->getOperand(1).getReg();
    ShapeT Shape = getTileShape(SrcReg, VRM, MRI);
    VRM->assignVirt2Shape(VirtReg, Shape);
    return Shape;
  }
  // We only collect the tile shape that is defined.
  case X86::PTILELOADDV:
  case X86::PTILELOADDT1V:
  case X86::PTDPBSSDV:
  case X86::PTDPBSUDV:
  case X86::PTDPBUSDV:
  case X86::PTDPBUUDV:
  case X86::PTILEZEROV:
  case X86::PTDPBF16PSV:
  case X86::PTDPFP16PSV:
  case X86::PTCMMIMFP16PSV:
  case X86::PTCMMRLFP16PSV:
<<<<<<< HEAD
  case X86::PTTRANSPOSEDV: {
=======
  case X86::PTTRANSPOSEDV:
  case X86::PTTDPBF16PSV:
  case X86::PTTDPFP16PSV:
  case X86::PTTCMMIMFP16PSV:
  case X86::PTTCMMRLFP16PSV:
  case X86::PTCONJTCMMIMFP16PSV:
  case X86::PTCONJTFP16V:
  case X86::PTILELOADDRSV:
  case X86::PTILELOADDRST1V:
  case X86::PTMMULTF32PSV:
  case X86::PTTMMULTF32PSV:
  case X86::PTDPBF8PSV:
  case X86::PTDPBHF8PSV:
  case X86::PTDPHBF8PSV:
  case X86::PTDPHF8PSV: {
>>>>>>> a8d96e15
    MachineOperand &MO1 = MI->getOperand(1);
    MachineOperand &MO2 = MI->getOperand(2);
    ShapeT Shape(&MO1, &MO2, MRI);
    VRM->assignVirt2Shape(VirtReg, Shape);
    return Shape;
  }
  case X86::PT2RPNTLVWZ0V:
  case X86::PT2RPNTLVWZ0T1V:
  case X86::PT2RPNTLVWZ1V:
<<<<<<< HEAD
  case X86::PT2RPNTLVWZ1T1V: {
=======
  case X86::PT2RPNTLVWZ1T1V:
  case X86::PT2RPNTLVWZ0RSV:
  case X86::PT2RPNTLVWZ0RST1V:
  case X86::PT2RPNTLVWZ1RSV:
  case X86::PT2RPNTLVWZ1RST1V: {
>>>>>>> a8d96e15
    MachineOperand &MO1 = MI->getOperand(1);
    MachineOperand &MO2 = MI->getOperand(2);
    MachineOperand &MO3 = MI->getOperand(3);
    ShapeT Shape({&MO1, &MO2, &MO1, &MO3}, MRI);
    VRM->assignVirt2Shape(VirtReg, Shape);
    return Shape;
  }
  }
}

static bool canHintShape(ShapeT &PhysShape, ShapeT &VirtShape) {
  unsigned PhysShapeNum = PhysShape.getShapeNum();
  unsigned VirtShapeNum = VirtShape.getShapeNum();

  if (PhysShapeNum < VirtShapeNum)
    return false;

  if (PhysShapeNum == VirtShapeNum) {
    if (PhysShapeNum == 1)
      return PhysShape == VirtShape;

    for (unsigned I = 0; I < PhysShapeNum; I++) {
      ShapeT PShape(PhysShape.getRow(I), PhysShape.getCol(I));
      ShapeT VShape(VirtShape.getRow(I), VirtShape.getCol(I));
      if (VShape != PShape)
        return false;
    }
    return true;
  }

  // Hint subreg of mult-tile reg to single tile reg.
  if (VirtShapeNum == 1) {
    for (unsigned I = 0; I < PhysShapeNum; I++) {
      ShapeT PShape(PhysShape.getRow(I), PhysShape.getCol(I));
      if (VirtShape == PShape)
        return true;
    }
  }

  // Note: Currently we have no requirement for case of
  // (VirtShapeNum > 1 and PhysShapeNum > VirtShapeNum)
  return false;
}

bool X86RegisterInfo::getRegAllocationHints(Register VirtReg,
                                            ArrayRef<MCPhysReg> Order,
                                            SmallVectorImpl<MCPhysReg> &Hints,
                                            const MachineFunction &MF,
                                            const VirtRegMap *VRM,
                                            const LiveRegMatrix *Matrix) const {
  const MachineRegisterInfo *MRI = &MF.getRegInfo();
  const TargetRegisterClass &RC = *MRI->getRegClass(VirtReg);
  bool BaseImplRetVal = TargetRegisterInfo::getRegAllocationHints(
      VirtReg, Order, Hints, MF, VRM, Matrix);
  const X86Subtarget &ST = MF.getSubtarget<X86Subtarget>();
  const TargetRegisterInfo &TRI = *ST.getRegisterInfo();

  unsigned ID = RC.getID();

  if (!VRM)
    return BaseImplRetVal;

  if (ID != X86::TILERegClassID && ID != X86::TILEPAIRRegClassID) {
    if (DisableRegAllocNDDHints || !ST.hasNDD() ||
        !TRI.isGeneralPurposeRegisterClass(&RC))
      return BaseImplRetVal;

    // Add any two address hints after any copy hints.
    SmallSet<unsigned, 4> TwoAddrHints;

    auto TryAddNDDHint = [&](const MachineOperand &MO) {
      Register Reg = MO.getReg();
      Register PhysReg =
          Register::isPhysicalRegister(Reg) ? Reg : Register(VRM->getPhys(Reg));
      if (PhysReg && !MRI->isReserved(PhysReg) && !is_contained(Hints, PhysReg))
        TwoAddrHints.insert(PhysReg);
    };

    // NDD instructions is compressible when Op0 is allocated to the same
    // physic register as Op1 (or Op2 if it's commutable).
    for (auto &MO : MRI->reg_nodbg_operands(VirtReg)) {
      const MachineInstr &MI = *MO.getParent();
      if (!X86::getNonNDVariant(MI.getOpcode()))
        continue;
      unsigned OpIdx = MI.getOperandNo(&MO);
      if (OpIdx == 0) {
        assert(MI.getOperand(1).isReg());
        TryAddNDDHint(MI.getOperand(1));
        if (MI.isCommutable()) {
          assert(MI.getOperand(2).isReg());
          TryAddNDDHint(MI.getOperand(2));
        }
      } else if (OpIdx == 1) {
        TryAddNDDHint(MI.getOperand(0));
      } else if (MI.isCommutable() && OpIdx == 2) {
        TryAddNDDHint(MI.getOperand(0));
      }
    }

    for (MCPhysReg OrderReg : Order)
      if (TwoAddrHints.count(OrderReg))
        Hints.push_back(OrderReg);

    return BaseImplRetVal;
  }

  ShapeT VirtShape = getTileShape(VirtReg, const_cast<VirtRegMap *>(VRM), MRI);
  auto AddHint = [&](MCPhysReg PhysReg) {
    Register VReg = Matrix->getOneVReg(PhysReg);
    if (VReg == MCRegister::NoRegister) { // Not allocated yet
      Hints.push_back(PhysReg);
      return;
    }
    ShapeT PhysShape = getTileShape(VReg, const_cast<VirtRegMap *>(VRM), MRI);
    if (canHintShape(PhysShape, VirtShape))
      Hints.push_back(PhysReg);
  };

  SmallSet<MCPhysReg, 4> CopyHints;
  CopyHints.insert(Hints.begin(), Hints.end());
  Hints.clear();
  for (auto Hint : CopyHints) {
    if (RC.contains(Hint) && !MRI->isReserved(Hint))
      AddHint(Hint);
  }
  for (MCPhysReg PhysReg : Order) {
    if (!CopyHints.count(PhysReg) && RC.contains(PhysReg) &&
        !MRI->isReserved(PhysReg))
      AddHint(PhysReg);
  }

#define DEBUG_TYPE "tile-hint"
  LLVM_DEBUG({
    dbgs() << "Hints for virtual register " << format_hex(VirtReg, 8) << "\n";
    for (auto Hint : Hints) {
      dbgs() << "tmm" << Hint << ",";
    }
    dbgs() << "\n";
  });
#undef DEBUG_TYPE

  return true;
}<|MERGE_RESOLUTION|>--- conflicted
+++ resolved
@@ -1076,9 +1076,6 @@
   case X86::PTDPFP16PSV:
   case X86::PTCMMIMFP16PSV:
   case X86::PTCMMRLFP16PSV:
-<<<<<<< HEAD
-  case X86::PTTRANSPOSEDV: {
-=======
   case X86::PTTRANSPOSEDV:
   case X86::PTTDPBF16PSV:
   case X86::PTTDPFP16PSV:
@@ -1094,7 +1091,6 @@
   case X86::PTDPBHF8PSV:
   case X86::PTDPHBF8PSV:
   case X86::PTDPHF8PSV: {
->>>>>>> a8d96e15
     MachineOperand &MO1 = MI->getOperand(1);
     MachineOperand &MO2 = MI->getOperand(2);
     ShapeT Shape(&MO1, &MO2, MRI);
@@ -1104,15 +1100,11 @@
   case X86::PT2RPNTLVWZ0V:
   case X86::PT2RPNTLVWZ0T1V:
   case X86::PT2RPNTLVWZ1V:
-<<<<<<< HEAD
-  case X86::PT2RPNTLVWZ1T1V: {
-=======
   case X86::PT2RPNTLVWZ1T1V:
   case X86::PT2RPNTLVWZ0RSV:
   case X86::PT2RPNTLVWZ0RST1V:
   case X86::PT2RPNTLVWZ1RSV:
   case X86::PT2RPNTLVWZ1RST1V: {
->>>>>>> a8d96e15
     MachineOperand &MO1 = MI->getOperand(1);
     MachineOperand &MO2 = MI->getOperand(2);
     MachineOperand &MO3 = MI->getOperand(3);
