--- conflicted
+++ resolved
@@ -4737,10 +4737,7 @@
   case X86::TILELOADD_EVEX:
   case X86::TILESTORED_EVEX:
   case X86::PTILEPAIRLOAD:
-<<<<<<< HEAD
-=======
   case X86::PTILEPAIRSTORE:
->>>>>>> a8d96e15
     return true;
   }
 }
