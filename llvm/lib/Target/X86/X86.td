//===-- X86.td - Target definition file for the Intel X86 --*- tablegen -*-===//
//
// Part of the LLVM Project, under the Apache License v2.0 with LLVM Exceptions.
// See https://llvm.org/LICENSE.txt for license information.
// SPDX-License-Identifier: Apache-2.0 WITH LLVM-exception
//
//===----------------------------------------------------------------------===//
//
// This is a target description file for the Intel i386 architecture, referred
// to here as the "X86" architecture.
//
//===----------------------------------------------------------------------===//

// Get the target-independent interfaces which we are implementing...
//
include "llvm/Target/Target.td"

//===----------------------------------------------------------------------===//
// X86 Subtarget state
//
// disregarding specific ABI / programming model
def Is64Bit : SubtargetFeature<"64bit-mode", "Is64Bit", "true",
                               "64-bit mode (x86_64)">;
def Is32Bit : SubtargetFeature<"32bit-mode", "Is32Bit", "true",
                               "32-bit mode (80386)">;
def Is16Bit : SubtargetFeature<"16bit-mode", "Is16Bit", "true",
                               "16-bit mode (i8086)">;

//===----------------------------------------------------------------------===//
// X86 Subtarget ISA features
//===----------------------------------------------------------------------===//

def FeatureX87     : SubtargetFeature<"x87","HasX87", "true",
                                      "Enable X87 float instructions">;

def FeatureNOPL    : SubtargetFeature<"nopl", "HasNOPL", "true",
                                      "Enable NOPL instruction (generally pentium pro+)">;

def FeatureCMOV    : SubtargetFeature<"cmov","HasCMOV", "true",
                                      "Enable conditional move instructions">;

def FeatureCX8     : SubtargetFeature<"cx8", "HasCX8", "true",
                                      "Support CMPXCHG8B instructions">;

def FeatureCRC32   : SubtargetFeature<"crc32", "HasCRC32", "true",
                                      "Enable SSE 4.2 CRC32 instruction (used when SSE4.2 is supported but function is GPR only)">;

def FeaturePOPCNT   : SubtargetFeature<"popcnt", "HasPOPCNT", "true",
                                       "Support POPCNT instruction">;

def FeatureFXSR    : SubtargetFeature<"fxsr", "HasFXSR", "true",
                                      "Support fxsave/fxrestore instructions">;

def FeatureXSAVE   : SubtargetFeature<"xsave", "HasXSAVE", "true",
                                       "Support xsave instructions">;

def FeatureXSAVEOPT: SubtargetFeature<"xsaveopt", "HasXSAVEOPT", "true",
                                       "Support xsaveopt instructions",
                                       [FeatureXSAVE]>;

def FeatureXSAVEC  : SubtargetFeature<"xsavec", "HasXSAVEC", "true",
                                       "Support xsavec instructions",
                                       [FeatureXSAVE]>;

def FeatureXSAVES  : SubtargetFeature<"xsaves", "HasXSAVES", "true",
                                       "Support xsaves instructions",
                                       [FeatureXSAVE]>;

def FeatureSSE1    : SubtargetFeature<"sse", "X86SSELevel", "SSE1",
                                      "Enable SSE instructions">;
def FeatureSSE2    : SubtargetFeature<"sse2", "X86SSELevel", "SSE2",
                                      "Enable SSE2 instructions",
                                      [FeatureSSE1]>;
def FeatureSSE3    : SubtargetFeature<"sse3", "X86SSELevel", "SSE3",
                                      "Enable SSE3 instructions",
                                      [FeatureSSE2]>;
def FeatureSSSE3   : SubtargetFeature<"ssse3", "X86SSELevel", "SSSE3",
                                      "Enable SSSE3 instructions",
                                      [FeatureSSE3]>;
def FeatureSSE41   : SubtargetFeature<"sse4.1", "X86SSELevel", "SSE41",
                                      "Enable SSE 4.1 instructions",
                                      [FeatureSSSE3]>;
def FeatureSSE42   : SubtargetFeature<"sse4.2", "X86SSELevel", "SSE42",
                                      "Enable SSE 4.2 instructions",
                                      [FeatureSSE41]>;
// The MMX subtarget feature is separate from the rest of the SSE features
// because it's important (for odd compatibility reasons) to be able to
// turn it off explicitly while allowing SSE+ to be on.
def FeatureMMX     : SubtargetFeature<"mmx","HasMMX", "true",
                                      "Enable MMX instructions">;
// All x86-64 hardware has SSE2, but we don't mark SSE2 as an implied
// feature, because SSE2 can be disabled (e.g. for compiling OS kernels)
// without disabling 64-bit mode. Nothing should imply this feature bit. It
// is used to enforce that only 64-bit capable CPUs are used in 64-bit mode.
def FeatureX86_64   : SubtargetFeature<"64bit", "HasX86_64", "true",
                                      "Support 64-bit instructions">;
def FeatureCX16     : SubtargetFeature<"cx16", "HasCX16", "true",
                                       "64-bit with cmpxchg16b (this is true for most x86-64 chips, but not the first AMD chips)",
                                       [FeatureCX8]>;
def FeatureSSE4A   : SubtargetFeature<"sse4a", "HasSSE4A", "true",
                                      "Support SSE 4a instructions",
                                      [FeatureSSE3]>;

def FeatureAVX     : SubtargetFeature<"avx", "X86SSELevel", "AVX",
                                      "Enable AVX instructions",
                                      [FeatureSSE42]>;
def FeatureAVX2    : SubtargetFeature<"avx2", "X86SSELevel", "AVX2",
                                      "Enable AVX2 instructions",
                                      [FeatureAVX]>;
def FeatureFMA     : SubtargetFeature<"fma", "HasFMA", "true",
                                      "Enable three-operand fused multiple-add",
                                      [FeatureAVX]>;
def FeatureF16C    : SubtargetFeature<"f16c", "HasF16C", "true",
                       "Support 16-bit floating point conversion instructions",
                       [FeatureAVX]>;
def FeatureEVEX512  : SubtargetFeature<"evex512", "HasEVEX512", "true",
                        "Support ZMM and 64-bit mask instructions">;
def FeatureAVX512   : SubtargetFeature<"avx512f", "X86SSELevel", "AVX512",
                                      "Enable AVX-512 instructions",
                                      [FeatureAVX2, FeatureFMA, FeatureF16C]>;
def FeatureCDI      : SubtargetFeature<"avx512cd", "HasCDI", "true",
                      "Enable AVX-512 Conflict Detection Instructions",
                                      [FeatureAVX512]>;
def FeatureVPOPCNTDQ : SubtargetFeature<"avx512vpopcntdq", "HasVPOPCNTDQ",
                       "true", "Enable AVX-512 Population Count Instructions",
                                      [FeatureAVX512]>;
def FeaturePREFETCHI  : SubtargetFeature<"prefetchi", "HasPREFETCHI",
                                   "true",
                                   "Prefetch instruction with T0 or T1 Hint">;
def FeatureDQI     : SubtargetFeature<"avx512dq", "HasDQI", "true",
                      "Enable AVX-512 Doubleword and Quadword Instructions",
                                      [FeatureAVX512]>;
def FeatureBWI     : SubtargetFeature<"avx512bw", "HasBWI", "true",
                      "Enable AVX-512 Byte and Word Instructions",
                                      [FeatureAVX512]>;
def FeatureVLX     : SubtargetFeature<"avx512vl", "HasVLX", "true",
                      "Enable AVX-512 Vector Length eXtensions",
                                      [FeatureAVX512]>;
def FeatureVBMI     : SubtargetFeature<"avx512vbmi", "HasVBMI", "true",
                      "Enable AVX-512 Vector Byte Manipulation Instructions",
                                      [FeatureBWI]>;
def FeatureVBMI2    : SubtargetFeature<"avx512vbmi2", "HasVBMI2", "true",
                      "Enable AVX-512 further Vector Byte Manipulation Instructions",
                                      [FeatureBWI]>;
def FeatureAVXIFMA    : SubtargetFeature<"avxifma", "HasAVXIFMA", "true",
                           "Enable AVX-IFMA",
                           [FeatureAVX2]>;
def FeatureIFMA     : SubtargetFeature<"avx512ifma", "HasIFMA", "true",
                      "Enable AVX-512 Integer Fused Multiple-Add",
                                      [FeatureAVX512]>;
def FeaturePKU   : SubtargetFeature<"pku", "HasPKU", "true",
                      "Enable protection keys">;
def FeatureVNNI    : SubtargetFeature<"avx512vnni", "HasVNNI", "true",
                          "Enable AVX-512 Vector Neural Network Instructions",
                                      [FeatureAVX512]>;
def FeatureAVXVNNI    : SubtargetFeature<"avxvnni", "HasAVXVNNI", "true",
                           "Support AVX_VNNI encoding",
                                      [FeatureAVX2]>;
def FeatureBF16    : SubtargetFeature<"avx512bf16", "HasBF16", "true",
                           "Support bfloat16 floating point",
                                      [FeatureBWI]>;
def FeatureBITALG  : SubtargetFeature<"avx512bitalg", "HasBITALG", "true",
                       "Enable AVX-512 Bit Algorithms",
                        [FeatureBWI]>;
def FeatureVP2INTERSECT  : SubtargetFeature<"avx512vp2intersect",
                                            "HasVP2INTERSECT", "true",
                                            "Enable AVX-512 vp2intersect",
                                            [FeatureAVX512]>;
def FeatureFP16    : SubtargetFeature<"avx512fp16", "HasFP16", "true",
                           "Support 16-bit floating point",
                           [FeatureBWI]>;
def FeatureAVXVNNIINT8  : SubtargetFeature<"avxvnniint8",
                             "HasAVXVNNIINT8", "true",
                             "Enable AVX-VNNI-INT8",
                             [FeatureAVX2]>;
def FeatureAVXVNNIINT16 : SubtargetFeature<"avxvnniint16",
                             "HasAVXVNNIINT16", "true",
                             "Enable AVX-VNNI-INT16",
                             [FeatureAVX2]>;
def FeaturePCLMUL  : SubtargetFeature<"pclmul", "HasPCLMUL", "true",
                         "Enable packed carry-less multiplication instructions",
                               [FeatureSSE2]>;
def FeatureGFNI    : SubtargetFeature<"gfni", "HasGFNI", "true",
                         "Enable Galois Field Arithmetic Instructions",
                               [FeatureSSE2]>;
def FeatureVPCLMULQDQ : SubtargetFeature<"vpclmulqdq", "HasVPCLMULQDQ", "true",
                                         "Enable vpclmulqdq instructions",
                                         [FeatureAVX, FeaturePCLMUL]>;
def FeatureFMA4    : SubtargetFeature<"fma4", "HasFMA4", "true",
                                      "Enable four-operand fused multiple-add",
                                      [FeatureAVX, FeatureSSE4A]>;
def FeatureXOP     : SubtargetFeature<"xop", "HasXOP", "true",
                                      "Enable XOP instructions",
                                      [FeatureFMA4]>;
def FeatureSSEUnalignedMem : SubtargetFeature<"sse-unaligned-mem",
                                          "HasSSEUnalignedMem", "true",
                      "Allow unaligned memory operands with SSE instructions (this may require setting a configuration bit in the processor)">;
def FeatureAES     : SubtargetFeature<"aes", "HasAES", "true",
                                      "Enable AES instructions",
                                      [FeatureSSE2]>;
def FeatureVAES    : SubtargetFeature<"vaes", "HasVAES", "true",
                       "Promote selected AES instructions to AVX512/AVX registers",
                        [FeatureAVX2, FeatureAES]>;
def FeatureTBM     : SubtargetFeature<"tbm", "HasTBM", "true",
                                      "Enable TBM instructions">;
def FeatureLWP     : SubtargetFeature<"lwp", "HasLWP", "true",
                                      "Enable LWP instructions">;
def FeatureMOVBE   : SubtargetFeature<"movbe", "HasMOVBE", "true",
                                      "Support MOVBE instruction">;
def FeatureRDRAND  : SubtargetFeature<"rdrnd", "HasRDRAND", "true",
                                      "Support RDRAND instruction">;
def FeatureFSGSBase : SubtargetFeature<"fsgsbase", "HasFSGSBase", "true",
                                       "Support FS/GS Base instructions">;
def FeatureLZCNT   : SubtargetFeature<"lzcnt", "HasLZCNT", "true",
                                      "Support LZCNT instruction">;
def FeatureBMI     : SubtargetFeature<"bmi", "HasBMI", "true",
                                      "Support BMI instructions">;
def FeatureBMI2    : SubtargetFeature<"bmi2", "HasBMI2", "true",
                                      "Support BMI2 instructions">;
def FeatureRTM     : SubtargetFeature<"rtm", "HasRTM", "true",
                                      "Support RTM instructions">;
def FeatureADX     : SubtargetFeature<"adx", "HasADX", "true",
                                      "Support ADX instructions">;
def FeatureSHA     : SubtargetFeature<"sha", "HasSHA", "true",
                                      "Enable SHA instructions",
                                      [FeatureSSE2]>;
def FeatureSHA512  : SubtargetFeature<"sha512", "HasSHA512", "true",
                                      "Support SHA512 instructions",
                                      [FeatureAVX2]>;
// Processor supports CET SHSTK - Control-Flow Enforcement Technology
// using Shadow Stack
def FeatureSHSTK   : SubtargetFeature<"shstk", "HasSHSTK", "true",
                       "Support CET Shadow-Stack instructions">;
def FeatureSM3     : SubtargetFeature<"sm3", "HasSM3", "true",
                                      "Support SM3 instructions",
                                      [FeatureAVX]>;
def FeatureSM4     : SubtargetFeature<"sm4", "HasSM4", "true",
                                      "Support SM4 instructions",
                                      [FeatureAVX2]>;
def FeaturePRFCHW  : SubtargetFeature<"prfchw", "HasPRFCHW", "true",
                                      "Support PRFCHW instructions">;
def FeatureRDSEED  : SubtargetFeature<"rdseed", "HasRDSEED", "true",
                                      "Support RDSEED instruction">;
def FeatureLAHFSAHF64 : SubtargetFeature<"sahf", "HasLAHFSAHF64", "true",
                           "Support LAHF and SAHF instructions in 64-bit mode">;
def FeatureMWAITX  : SubtargetFeature<"mwaitx", "HasMWAITX", "true",
                                      "Enable MONITORX/MWAITX timer functionality">;
def FeatureCLZERO  : SubtargetFeature<"clzero", "HasCLZERO", "true",
                                      "Enable Cache Line Zero">;
def FeatureCLDEMOTE  : SubtargetFeature<"cldemote", "HasCLDEMOTE", "true",
                                      "Enable Cache Line Demote">;
def FeaturePTWRITE  : SubtargetFeature<"ptwrite", "HasPTWRITE", "true",
                                      "Support ptwrite instruction">;
def FeatureAMXTILE     : SubtargetFeature<"amx-tile", "HasAMXTILE", "true",
                                      "Support AMX-TILE instructions">;
def FeatureAMXINT8     : SubtargetFeature<"amx-int8", "HasAMXINT8", "true",
                                      "Support AMX-INT8 instructions",
                                      [FeatureAMXTILE]>;
def FeatureAMXBF16     : SubtargetFeature<"amx-bf16", "HasAMXBF16", "true",
                                      "Support AMX-BF16 instructions",
                                      [FeatureAMXTILE]>;
def FeatureAMXFP16     : SubtargetFeature<"amx-fp16", "HasAMXFP16", "true",
                                      "Support AMX amx-fp16 instructions",
                                      [FeatureAMXTILE]>;
def FeatureAMXCOMPLEX : SubtargetFeature<"amx-complex", "HasAMXCOMPLEX", "true",
                                         "Support AMX-COMPLEX instructions",
                                         [FeatureAMXTILE]>;
def FeatureAMXFP8 : SubtargetFeature<"amx-fp8", "HasAMXFP8", "true",
                                     "Support AMX-FP8 instructions",
                                     [FeatureAMXTILE]>;
def FeatureAMXMOVRS : SubtargetFeature<"amx-movrs", "HasAMXMOVRS", "true",
                                       "Support AMX-MOVRS instructions",
                                       [FeatureAMXTILE]>;
def FeatureAMXTRANSPOSE : SubtargetFeature<"amx-transpose", "HasAMXTRANSPOSE", "true",
                                           "Support AMX amx-transpose instructions",
                                           [FeatureAMXTILE]>;
def FeatureAMXAVX512 : SubtargetFeature<"amx-avx512",
                                        "HasAMXAVX512", "true",
                                        "Support AMX-AVX512 instructions",
                                        [FeatureAMXTILE]>;
def FeatureAMXTF32 : SubtargetFeature<"amx-tf32", "HasAMXTF32", "true",
                                      "Support AMX-TF32 instructions",
                                      [FeatureAMXTILE]>;
def FeatureCMPCCXADD : SubtargetFeature<"cmpccxadd", "HasCMPCCXADD", "true",
                                        "Support CMPCCXADD instructions">;
def FeatureRAOINT : SubtargetFeature<"raoint", "HasRAOINT", "true",
                                     "Support RAO-INT instructions",
                                     []>;
def FeatureAVXNECONVERT : SubtargetFeature<"avxneconvert", "HasAVXNECONVERT", "true",
                                           "Support AVX-NE-CONVERT instructions",
                                           [FeatureAVX2]>;
def FeatureINVPCID : SubtargetFeature<"invpcid", "HasINVPCID", "true",
                                      "Invalidate Process-Context Identifier">;
def FeatureSGX     : SubtargetFeature<"sgx", "HasSGX", "true",
                                      "Enable Software Guard Extensions">;
def FeatureCLFLUSHOPT : SubtargetFeature<"clflushopt", "HasCLFLUSHOPT", "true",
                                      "Flush A Cache Line Optimized">;
def FeatureCLWB    : SubtargetFeature<"clwb", "HasCLWB", "true",
                                      "Cache Line Write Back">;
def FeatureWBNOINVD    : SubtargetFeature<"wbnoinvd", "HasWBNOINVD", "true",
                                      "Write Back No Invalidate">;
def FeatureRDPID : SubtargetFeature<"rdpid", "HasRDPID", "true",
                                    "Support RDPID instructions">;
def FeatureRDPRU : SubtargetFeature<"rdpru", "HasRDPRU", "true",
                                    "Support RDPRU instructions">;
def FeatureWAITPKG  : SubtargetFeature<"waitpkg", "HasWAITPKG", "true",
                                      "Wait and pause enhancements">;
def FeatureENQCMD : SubtargetFeature<"enqcmd", "HasENQCMD", "true",
                                     "Has ENQCMD instructions">;
def FeatureKL  : SubtargetFeature<"kl", "HasKL", "true",
                                  "Support Key Locker kl Instructions",
                                  [FeatureSSE2]>;
def FeatureWIDEKL  : SubtargetFeature<"widekl", "HasWIDEKL", "true",
                                      "Support Key Locker wide Instructions",
                                      [FeatureKL]>;
def FeatureHRESET : SubtargetFeature<"hreset", "HasHRESET", "true",
                                      "Has hreset instruction">;
def FeatureSERIALIZE : SubtargetFeature<"serialize", "HasSERIALIZE", "true",
                                        "Has serialize instruction">;
def FeatureTSXLDTRK : SubtargetFeature<"tsxldtrk", "HasTSXLDTRK", "true",
                                       "Support TSXLDTRK instructions">;
def FeatureUINTR : SubtargetFeature<"uintr", "HasUINTR", "true",
                                    "Has UINTR Instructions">;
def FeatureUSERMSR : SubtargetFeature<"usermsr", "HasUSERMSR", "true",
                                      "Support USERMSR instructions">;
def FeaturePCONFIG : SubtargetFeature<"pconfig", "HasPCONFIG", "true",
                                      "platform configuration instruction">;
def FeatureMOVDIRI  : SubtargetFeature<"movdiri", "HasMOVDIRI", "true",
                                       "Support movdiri instruction (direct store integer)">;
def FeatureMOVDIR64B : SubtargetFeature<"movdir64b", "HasMOVDIR64B", "true",
                                        "Support movdir64b instruction (direct store 64 bytes)">;
def FeatureAVX10_1 : SubtargetFeature<"avx10.1-256", "HasAVX10_1", "true",
                                      "Support AVX10.1 up to 256-bit instruction",
                                      [FeatureCDI, FeatureVBMI, FeatureIFMA, FeatureVNNI,
                                       FeatureBF16, FeatureVPOPCNTDQ, FeatureVBMI2, FeatureBITALG,
                                       FeatureFP16, FeatureVLX, FeatureDQI]>;
def FeatureAVX10_1_512 : SubtargetFeature<"avx10.1-512", "HasAVX10_1_512", "true",
                                          "Support AVX10.1 up to 512-bit instruction",
                                          [FeatureAVX10_1, FeatureEVEX512]>;
def FeatureAVX10_2 : SubtargetFeature<"avx10.2-256", "HasAVX10_2", "true",
                                      "Support AVX10.2 up to 256-bit instruction",
                                      [FeatureAVX10_1]>;
def FeatureAVX10_2_512 : SubtargetFeature<"avx10.2-512", "HasAVX10_2_512", "true",
                                          "Support AVX10.2 up to 512-bit instruction",
                                          [FeatureAVX10_2, FeatureAVX10_1_512]>;
def FeatureEGPR : SubtargetFeature<"egpr", "HasEGPR", "true",
                                   "Support extended general purpose register">;
def FeaturePush2Pop2 : SubtargetFeature<"push2pop2", "HasPush2Pop2", "true",
                                        "Support PUSH2/POP2 instructions">;
def FeaturePPX : SubtargetFeature<"ppx", "HasPPX", "true",
                                  "Support Push-Pop Acceleration">;
def FeatureNDD : SubtargetFeature<"ndd", "HasNDD", "true",
                                  "Support non-destructive destination">;
def FeatureCCMP : SubtargetFeature<"ccmp", "HasCCMP", "true",
                                   "Support conditional cmp & test instructions">;
def FeatureNF : SubtargetFeature<"nf", "HasNF", "true",
                                 "Support status flags update suppression">;
def FeatureCF : SubtargetFeature<"cf", "HasCF", "true",
                                 "Support conditional faulting">;
def FeatureZU : SubtargetFeature<"zu", "HasZU", "true",
                                 "Support zero-upper SETcc/IMUL">;
def FeatureUseGPR32InInlineAsm
    : SubtargetFeature<"inline-asm-use-gpr32", "UseInlineAsmGPR32", "true",
                       "Enable use of GPR32 in inline assembly for APX">;
def FeatureMOVRS   : SubtargetFeature<"movrs", "HasMOVRS", "true",
                           "Enable MOVRS", []>;

// Ivy Bridge and newer processors have enhanced REP MOVSB and STOSB (aka
// "string operations"). See "REP String Enhancement" in the Intel Software
// Development Manual. This feature essentially means that REP MOVSB will copy
// using the largest available size instead of copying bytes one by one, making
// it at least as fast as REPMOVS{W,D,Q}.
def FeatureERMSB
    : SubtargetFeature<
          "ermsb", "HasERMSB", "true",
          "REP MOVS/STOS are fast">;

// Icelake and newer processors have Fast Short REP MOV.
def FeatureFSRM
    : SubtargetFeature<
          "fsrm", "HasFSRM", "true",
          "REP MOVSB of short lengths is faster">;

def FeatureSoftFloat
    : SubtargetFeature<"soft-float", "UseSoftFloat", "true",
                       "Use software floating point features">;

//===----------------------------------------------------------------------===//
// X86 Subtarget Security Mitigation features
//===----------------------------------------------------------------------===//

// Lower indirect calls using a special construct called a `retpoline` to
// mitigate potential Spectre v2 attacks against them.
def FeatureRetpolineIndirectCalls
    : SubtargetFeature<
          "retpoline-indirect-calls", "UseRetpolineIndirectCalls", "true",
          "Remove speculation of indirect calls from the generated code">;

// Lower indirect branches and switches either using conditional branch trees
// or using a special construct called a `retpoline` to mitigate potential
// Spectre v2 attacks against them.
def FeatureRetpolineIndirectBranches
    : SubtargetFeature<
          "retpoline-indirect-branches", "UseRetpolineIndirectBranches", "true",
          "Remove speculation of indirect branches from the generated code">;

// Deprecated umbrella feature for enabling both `retpoline-indirect-calls` and
// `retpoline-indirect-branches` above.
def FeatureRetpoline
    : SubtargetFeature<"retpoline", "DeprecatedUseRetpoline", "true",
                       "Remove speculation of indirect branches from the "
                       "generated code, either by avoiding them entirely or "
                       "lowering them with a speculation blocking construct",
                       [FeatureRetpolineIndirectCalls,
                        FeatureRetpolineIndirectBranches]>;

// Rely on external thunks for the emitted retpoline calls. This allows users
// to provide their own custom thunk definitions in highly specialized
// environments such as a kernel that does boot-time hot patching.
def FeatureRetpolineExternalThunk
    : SubtargetFeature<
          "retpoline-external-thunk", "UseRetpolineExternalThunk", "true",
          "When lowering an indirect call or branch using a `retpoline`, rely "
          "on the specified user provided thunk rather than emitting one "
          "ourselves. Only has effect when combined with some other retpoline "
          "feature", [FeatureRetpolineIndirectCalls]>;

// Mitigate LVI attacks against indirect calls/branches and call returns
def FeatureLVIControlFlowIntegrity
    : SubtargetFeature<
          "lvi-cfi", "UseLVIControlFlowIntegrity", "true",
          "Prevent indirect calls/branches from using a memory operand, and "
          "precede all indirect calls/branches from a register with an "
          "LFENCE instruction to serialize control flow. Also decompose RET "
          "instructions into a POP+LFENCE+JMP sequence.">;

// Enable SESES to mitigate speculative execution attacks
def FeatureSpeculativeExecutionSideEffectSuppression
    : SubtargetFeature<
          "seses", "UseSpeculativeExecutionSideEffectSuppression", "true",
          "Prevent speculative execution side channel timing attacks by "
          "inserting a speculation barrier before memory reads, memory writes, "
          "and conditional branches. Implies LVI Control Flow integrity.",
          [FeatureLVIControlFlowIntegrity]>;

// Mitigate LVI attacks against data loads
def FeatureLVILoadHardening
    : SubtargetFeature<
          "lvi-load-hardening", "UseLVILoadHardening", "true",
          "Insert LFENCE instructions to prevent data speculatively injected "
          "into loads from being used maliciously.">;

def FeatureTaggedGlobals
    : SubtargetFeature<
          "tagged-globals", "AllowTaggedGlobals", "true",
          "Use an instruction sequence for taking the address of a global "
          "that allows a memory tag in the upper address bits.">;

// Control codegen mitigation against Straight Line Speculation vulnerability.
def FeatureHardenSlsRet
    : SubtargetFeature<
          "harden-sls-ret", "HardenSlsRet", "true",
          "Harden against straight line speculation across RET instructions.">;

def FeatureHardenSlsIJmp
    : SubtargetFeature<
          "harden-sls-ijmp", "HardenSlsIJmp", "true",
          "Harden against straight line speculation across indirect JMP instructions.">;

//===----------------------------------------------------------------------===//
// X86 Subtarget Tuning features
//===----------------------------------------------------------------------===//
def TuningPreferMovmskOverVTest : SubtargetFeature<"prefer-movmsk-over-vtest",
                                       "PreferMovmskOverVTest", "true",
                                       "Prefer movmsk over vtest instruction">;

def TuningSlowSHLD : SubtargetFeature<"slow-shld", "IsSHLDSlow", "true",
                                       "SHLD instruction is slow">;

def TuningSlowPMULLD : SubtargetFeature<"slow-pmulld", "IsPMULLDSlow", "true",
                                        "PMULLD instruction is slow (compared to PMULLW/PMULHW and PMULUDQ)">;

def TuningSlowPMADDWD : SubtargetFeature<"slow-pmaddwd", "IsPMADDWDSlow",
                                          "true",
                                          "PMADDWD is slower than PMULLD">;

// FIXME: This should not apply to CPUs that do not have SSE.
def TuningSlowUAMem16 : SubtargetFeature<"slow-unaligned-mem-16",
                                "IsUnalignedMem16Slow", "true",
                                "Slow unaligned 16-byte memory access">;

def TuningSlowUAMem32 : SubtargetFeature<"slow-unaligned-mem-32",
                                "IsUnalignedMem32Slow", "true",
                                "Slow unaligned 32-byte memory access">;

def TuningLEAForSP : SubtargetFeature<"lea-sp", "UseLeaForSP", "true",
                                     "Use LEA for adjusting the stack pointer (this is an optimization for Intel Atom processors)">;

// True if 8-bit divisions are significantly faster than
// 32-bit divisions and should be used when possible.
def TuningSlowDivide32 : SubtargetFeature<"idivl-to-divb",
                                     "HasSlowDivide32", "true",
                                     "Use 8-bit divide for positive values less than 256">;

// True if 32-bit divides are significantly faster than
// 64-bit divisions and should be used when possible.
def TuningSlowDivide64 : SubtargetFeature<"idivq-to-divl",
                                     "HasSlowDivide64", "true",
                                     "Use 32-bit divide for positive values less than 2^32">;

def TuningPadShortFunctions : SubtargetFeature<"pad-short-functions",
                                     "PadShortFunctions", "true",
                                     "Pad short functions (to prevent a stall when returning too early)">;

// On some processors, instructions that implicitly take two memory operands are
// slow. In practice, this means that CALL, PUSH, and POP with memory operands
// should be avoided in favor of a MOV + register CALL/PUSH/POP.
def TuningSlowTwoMemOps : SubtargetFeature<"slow-two-mem-ops",
                                     "SlowTwoMemOps", "true",
                                     "Two memory operand instructions are slow">;

// True if the LEA instruction inputs have to be ready at address generation
// (AG) time.
def TuningLEAUsesAG : SubtargetFeature<"lea-uses-ag", "LeaUsesAG", "true",
                                   "LEA instruction needs inputs at AG stage">;

def TuningSlowLEA : SubtargetFeature<"slow-lea", "SlowLEA", "true",
                                   "LEA instruction with certain arguments is slow">;

// True if the LEA instruction has all three source operands: base, index,
// and offset or if the LEA instruction uses base and index registers where
// the base is EBP, RBP,or R13
def TuningSlow3OpsLEA : SubtargetFeature<"slow-3ops-lea", "Slow3OpsLEA", "true",
                                   "LEA instruction with 3 ops or certain registers is slow">;

// True if INC and DEC instructions are slow when writing to flags
def TuningSlowIncDec : SubtargetFeature<"slow-incdec", "SlowIncDec", "true",
                                   "INC and DEC instructions are slower than ADD and SUB">;

def TuningPOPCNTFalseDeps : SubtargetFeature<"false-deps-popcnt",
                                     "HasPOPCNTFalseDeps", "true",
                                     "POPCNT has a false dependency on dest register">;

def TuningLZCNTFalseDeps : SubtargetFeature<"false-deps-lzcnt-tzcnt",
                                     "HasLZCNTFalseDeps", "true",
                                     "LZCNT/TZCNT have a false dependency on dest register">;

def TuningMULCFalseDeps : SubtargetFeature<"false-deps-mulc",
                               "HasMULCFalseDeps", "true",
                               "VF[C]MULCPH/SH has a false dependency on dest register">;

def TuningPERMFalseDeps : SubtargetFeature<"false-deps-perm",
                               "HasPERMFalseDeps", "true",
                               "VPERMD/Q/PS/PD has a false dependency on dest register">;

def TuningRANGEFalseDeps : SubtargetFeature<"false-deps-range",
                               "HasRANGEFalseDeps", "true",
                               "VRANGEPD/PS/SD/SS has a false dependency on dest register">;

def TuningGETMANTFalseDeps : SubtargetFeature<"false-deps-getmant",
                               "HasGETMANTFalseDeps", "true",
                               "VGETMANTSS/SD/SH and VGETMANDPS/PD(memory version) has a"
                               " false dependency on dest register">;

def TuningMULLQFalseDeps : SubtargetFeature<"false-deps-mullq",
                               "HasMULLQFalseDeps", "true",
                               "VPMULLQ has a false dependency on dest register">;

def TuningSBBDepBreaking : SubtargetFeature<"sbb-dep-breaking",
                                     "HasSBBDepBreaking", "true",
                                     "SBB with same register has no source dependency">;

// On recent X86 (port bound) processors, its preferable to combine to a single shuffle
// using a variable mask over multiple fixed shuffles.
def TuningFastVariableCrossLaneShuffle
    : SubtargetFeature<"fast-variable-crosslane-shuffle",
                       "HasFastVariableCrossLaneShuffle",
                       "true", "Cross-lane shuffles with variable masks are fast">;
def TuningFastVariablePerLaneShuffle
    : SubtargetFeature<"fast-variable-perlane-shuffle",
                       "HasFastVariablePerLaneShuffle",
                       "true", "Per-lane shuffles with variable masks are fast">;

// Goldmont / Tremont (atom in general) has no bypass delay
def TuningNoDomainDelay : SubtargetFeature<"no-bypass-delay",
                                   "NoDomainDelay","true",
                                   "Has no bypass delay when using the 'wrong' domain">;

// Many processors (Nehalem+ on Intel) have no bypass delay when
// using the wrong mov type.
def TuningNoDomainDelayMov : SubtargetFeature<"no-bypass-delay-mov",
                                   "NoDomainDelayMov","true",
                                   "Has no bypass delay when using the 'wrong' mov type">;

// Newer processors (Skylake+ on Intel) have no bypass delay when
// using the wrong blend type.
def TuningNoDomainDelayBlend : SubtargetFeature<"no-bypass-delay-blend",
                                   "NoDomainDelayBlend","true",
                                   "Has no bypass delay when using the 'wrong' blend type">;

// Newer processors (Haswell+ on Intel) have no bypass delay when
// using the wrong shuffle type.
def TuningNoDomainDelayShuffle : SubtargetFeature<"no-bypass-delay-shuffle",
                                   "NoDomainDelayShuffle","true",
                                   "Has no bypass delay when using the 'wrong' shuffle type">;

// Prefer lowering shuffles on AVX512 targets (e.g. Skylake Server) to
// imm shifts/rotate if they can use more ports than regular shuffles.
def TuningPreferShiftShuffle : SubtargetFeature<"faster-shift-than-shuffle",
                                   "PreferLowerShuffleAsShift", "true",
                                   "Shifts are faster (or as fast) as shuffle">;

def TuningFastImmVectorShift : SubtargetFeature<"tuning-fast-imm-vector-shift",
                                   "FastImmVectorShift", "true",
                                   "Vector shifts are fast (2/cycle) as opposed to slow (1/cycle)">;

// On some X86 processors, a vzeroupper instruction should be inserted after
// using ymm/zmm registers before executing code that may use SSE instructions.
def TuningInsertVZEROUPPER
    : SubtargetFeature<"vzeroupper",
                       "InsertVZEROUPPER",
                       "true", "Should insert vzeroupper instructions">;

// TuningFastScalarFSQRT should be enabled if scalar FSQRT has shorter latency
// than the corresponding NR code. TuningFastVectorFSQRT should be enabled if
// vector FSQRT has higher throughput than the corresponding NR code.
// The idea is that throughput bound code is likely to be vectorized, so for
// vectorized code we should care about the throughput of SQRT operations.
// But if the code is scalar that probably means that the code has some kind of
// dependency and we should care more about reducing the latency.

// True if hardware SQRTSS instruction is at least as fast (latency) as
// RSQRTSS followed by a Newton-Raphson iteration.
def TuningFastScalarFSQRT
    : SubtargetFeature<"fast-scalar-fsqrt", "HasFastScalarFSQRT",
                       "true", "Scalar SQRT is fast (disable Newton-Raphson)">;
// True if hardware SQRTPS/VSQRTPS instructions are at least as fast
// (throughput) as RSQRTPS/VRSQRTPS followed by a Newton-Raphson iteration.
def TuningFastVectorFSQRT
    : SubtargetFeature<"fast-vector-fsqrt", "HasFastVectorFSQRT",
                       "true", "Vector SQRT is fast (disable Newton-Raphson)">;

// If lzcnt has equivalent latency/throughput to most simple integer ops, it can
// be used to replace test/set sequences.
def TuningFastLZCNT
    : SubtargetFeature<
          "fast-lzcnt", "HasFastLZCNT", "true",
          "LZCNT instructions are as fast as most simple integer ops">;

// If the target can efficiently decode NOPs upto 7-bytes in length.
def TuningFast7ByteNOP
    : SubtargetFeature<
          "fast-7bytenop", "HasFast7ByteNOP", "true",
          "Target can quickly decode up to 7 byte NOPs">;

// If the target can efficiently decode NOPs upto 11-bytes in length.
def TuningFast11ByteNOP
    : SubtargetFeature<
          "fast-11bytenop", "HasFast11ByteNOP", "true",
          "Target can quickly decode up to 11 byte NOPs">;

// If the target can efficiently decode NOPs upto 15-bytes in length.
def TuningFast15ByteNOP
    : SubtargetFeature<
          "fast-15bytenop", "HasFast15ByteNOP", "true",
          "Target can quickly decode up to 15 byte NOPs">;

// Sandy Bridge and newer processors can use SHLD with the same source on both
// inputs to implement rotate to avoid the partial flag update of the normal
// rotate instructions.
def TuningFastSHLDRotate
    : SubtargetFeature<
          "fast-shld-rotate", "HasFastSHLDRotate", "true",
          "SHLD can be used as a faster rotate">;

// Bulldozer and newer processors can merge CMP/TEST (but not other
// instructions) with conditional branches.
def TuningBranchFusion
    : SubtargetFeature<"branchfusion", "HasBranchFusion", "true",
                 "CMP/TEST can be fused with conditional branches">;

// Sandy Bridge and newer processors have many instructions that can be
// fused with conditional branches and pass through the CPU as a single
// operation.
def TuningMacroFusion
    : SubtargetFeature<"macrofusion", "HasMacroFusion", "true",
                 "Various instructions can be fused with conditional branches">;

// Gather is available since Haswell (AVX2 set). So technically, we can
// generate Gathers on all AVX2 processors. But the overhead on HSW is high.
// Skylake Client processor has faster Gathers than HSW and performance is
// similar to Skylake Server (AVX-512).
def TuningFastGather
    : SubtargetFeature<"fast-gather", "HasFastGather", "true",
                       "Indicates if gather is reasonably fast (this is true for Skylake client and all AVX-512 CPUs)">;

// Generate vpdpwssd instead of vpmaddwd+vpaddd sequence.
def TuningFastDPWSSD
    : SubtargetFeature<
          "fast-dpwssd", "HasFastDPWSSD", "true",
          "Prefer vpdpwssd instruction over vpmaddwd+vpaddd instruction sequence">;

def TuningPreferNoGather
    : SubtargetFeature<"prefer-no-gather", "PreferGather", "false",
                       "Prefer no gather instructions">;
def TuningPreferNoScatter
    : SubtargetFeature<"prefer-no-scatter", "PreferScatter", "false",
                       "Prefer no scatter instructions">;

def TuningPrefer128Bit
    : SubtargetFeature<"prefer-128-bit", "Prefer128Bit", "true",
                       "Prefer 128-bit AVX instructions">;

def TuningPrefer256Bit
    : SubtargetFeature<"prefer-256-bit", "Prefer256Bit", "true",
                       "Prefer 256-bit AVX instructions">;

def TuningAllowLight256Bit
    : SubtargetFeature<"allow-light-256-bit", "AllowLight256Bit", "true",
                       "Enable generation of 256-bit load/stores even if we prefer 128-bit">;

def TuningPreferMaskRegisters
    : SubtargetFeature<"prefer-mask-registers", "PreferMaskRegisters", "true",
                       "Prefer AVX512 mask registers over PTEST/MOVMSK">;

def TuningFastBEXTR : SubtargetFeature<"fast-bextr", "HasFastBEXTR", "true",
          "Indicates that the BEXTR instruction is implemented as a single uop "
          "with good throughput">;

// Combine vector math operations with shuffles into horizontal math
// instructions if a CPU implements horizontal operations (introduced with
// SSE3) with better latency/throughput than the alternative sequence.
def TuningFastHorizontalOps
    : SubtargetFeature<
        "fast-hops", "HasFastHorizontalOps", "true",
        "Prefer horizontal vector math instructions (haddp, phsub, etc.) over "
        "normal vector instructions with shuffles">;

def TuningFastScalarShiftMasks
    : SubtargetFeature<
        "fast-scalar-shift-masks", "HasFastScalarShiftMasks", "true",
        "Prefer a left/right scalar logical shift pair over a shift+and pair">;

def TuningFastVectorShiftMasks
    : SubtargetFeature<
        "fast-vector-shift-masks", "HasFastVectorShiftMasks", "true",
        "Prefer a left/right vector logical shift pair over a shift+and pair">;

def TuningFastMOVBE
    : SubtargetFeature<"fast-movbe", "HasFastMOVBE", "true",
    "Prefer a movbe over a single-use load + bswap / single-use bswap + store">;

def TuningFastImm16
    : SubtargetFeature<"fast-imm16", "HasFastImm16", "true",
    "Prefer a i16 instruction with i16 immediate over extension to i32">;

def TuningUseSLMArithCosts
    : SubtargetFeature<"use-slm-arith-costs", "UseSLMArithCosts", "true",
        "Use Silvermont specific arithmetic costs">;

def TuningUseGLMDivSqrtCosts
    : SubtargetFeature<"use-glm-div-sqrt-costs", "UseGLMDivSqrtCosts", "true",
        "Use Goldmont specific floating point div/sqrt costs">;

// Starting with Redwood Cove architecture, the branch has branch taken hint
// (i.e., instruction prefix 3EH).
def TuningBranchHint: SubtargetFeature<"branch-hint", "HasBranchHint", "true",
                                        "Target has branch hint feature">;

//===----------------------------------------------------------------------===//
// X86 CPU Families
// TODO: Remove these - use general tuning features to determine codegen.
//===----------------------------------------------------------------------===//

// Bonnell
def ProcIntelAtom : SubtargetFeature<"", "IsAtom", "true", "Is Intel Atom processor">;

//===----------------------------------------------------------------------===//
// Register File Description
//===----------------------------------------------------------------------===//

include "X86RegisterInfo.td"
include "X86RegisterBanks.td"

//===----------------------------------------------------------------------===//
// Instruction Descriptions
//===----------------------------------------------------------------------===//

include "X86Schedule.td"
include "X86InstrInfo.td"
include "X86SchedPredicates.td"

def X86InstrInfo : InstrInfo;

//===----------------------------------------------------------------------===//
// X86 Scheduler Models
//===----------------------------------------------------------------------===//

include "X86ScheduleAtom.td"
include "X86SchedSandyBridge.td"
include "X86SchedHaswell.td"
include "X86SchedBroadwell.td"
include "X86ScheduleSLM.td"
include "X86ScheduleZnver1.td"
include "X86ScheduleZnver2.td"
include "X86ScheduleZnver3.td"
include "X86ScheduleZnver4.td"
include "X86ScheduleBdVer2.td"
include "X86ScheduleBtVer2.td"
include "X86SchedSkylakeClient.td"
include "X86SchedSkylakeServer.td"
include "X86SchedIceLake.td"
include "X86SchedAlderlakeP.td"
include "X86SchedLunarlakeP.td"
include "X86SchedSapphireRapids.td"

//===----------------------------------------------------------------------===//
// X86 Processor Feature Lists
//===----------------------------------------------------------------------===//

def ProcessorFeatures {
  // x86-64 micro-architecture levels: x86-64 and x86-64-v[234]
  list<SubtargetFeature> X86_64V1Features = [
    FeatureX87, FeatureCX8, FeatureCMOV, FeatureMMX, FeatureSSE2,
    FeatureFXSR, FeatureNOPL, FeatureX86_64,
  ];
  list<SubtargetFeature> X86_64V1Tuning = [
    TuningMacroFusion,
    TuningSlow3OpsLEA,
    TuningSlowDivide64,
    TuningSlowIncDec,
    TuningInsertVZEROUPPER
  ];

  list<SubtargetFeature> X86_64V2Features = !listconcat(X86_64V1Features, [
    FeatureCX16, FeatureLAHFSAHF64, FeatureCRC32, FeaturePOPCNT,
    FeatureSSE42
  ]);
  list<SubtargetFeature> X86_64V2Tuning = [
    TuningMacroFusion,
    TuningSlow3OpsLEA,
    TuningSlowDivide64,
    TuningSlowUAMem32,
    TuningFastScalarFSQRT,
    TuningFastSHLDRotate,
    TuningFast15ByteNOP,
    TuningPOPCNTFalseDeps,
    TuningInsertVZEROUPPER
  ];

  list<SubtargetFeature> X86_64V3Features = !listconcat(X86_64V2Features, [
    FeatureAVX2, FeatureBMI, FeatureBMI2, FeatureF16C, FeatureFMA, FeatureLZCNT,
    FeatureMOVBE, FeatureXSAVE
  ]);
  list<SubtargetFeature> X86_64V3Tuning = [
    TuningMacroFusion,
    TuningSlow3OpsLEA,
    TuningSlowDivide64,
    TuningFastScalarFSQRT,
    TuningFastSHLDRotate,
    TuningFast15ByteNOP,
    TuningFastVariableCrossLaneShuffle,
    TuningFastVariablePerLaneShuffle,
    TuningPOPCNTFalseDeps,
    TuningLZCNTFalseDeps,
    TuningInsertVZEROUPPER,
    TuningAllowLight256Bit
  ];

  list<SubtargetFeature> X86_64V4Features = !listconcat(X86_64V3Features, [
    FeatureEVEX512,
    FeatureBWI,
    FeatureCDI,
    FeatureDQI,
    FeatureVLX,
  ]);
  list<SubtargetFeature> X86_64V4Tuning = [
    TuningMacroFusion,
    TuningSlow3OpsLEA,
    TuningSlowDivide64,
    TuningFastScalarFSQRT,
    TuningFastVectorFSQRT,
    TuningFastSHLDRotate,
    TuningFast15ByteNOP,
    TuningFastVariableCrossLaneShuffle,
    TuningFastVariablePerLaneShuffle,
    TuningPrefer256Bit,
    TuningFastGather,
    TuningPOPCNTFalseDeps,
    TuningInsertVZEROUPPER,
    TuningAllowLight256Bit
  ];

  // Nehalem
  list<SubtargetFeature> NHMFeatures = X86_64V2Features;
  list<SubtargetFeature> NHMTuning = [TuningMacroFusion,
                                      TuningSlowDivide64,
                                      TuningInsertVZEROUPPER,
                                      TuningNoDomainDelayMov];

  // Westmere
  list<SubtargetFeature> WSMAdditionalFeatures = [FeaturePCLMUL];
  list<SubtargetFeature> WSMTuning = NHMTuning;
  list<SubtargetFeature> WSMFeatures =
    !listconcat(NHMFeatures, WSMAdditionalFeatures);

  // Sandybridge
  list<SubtargetFeature> SNBAdditionalFeatures = [FeatureAVX,
                                                  FeatureXSAVE,
                                                  FeatureXSAVEOPT];
  list<SubtargetFeature> SNBTuning = [TuningMacroFusion,
                                      TuningSlow3OpsLEA,
                                      TuningSlowDivide64,
                                      TuningSlowUAMem32,
                                      TuningFastScalarFSQRT,
                                      TuningFastSHLDRotate,
                                      TuningFast15ByteNOP,
                                      TuningPOPCNTFalseDeps,
                                      TuningInsertVZEROUPPER,
                                      TuningNoDomainDelayMov];
  list<SubtargetFeature> SNBFeatures =
    !listconcat(WSMFeatures, SNBAdditionalFeatures);

  // Ivybridge
  list<SubtargetFeature> IVBAdditionalFeatures = [FeatureRDRAND,
                                                  FeatureF16C,
                                                  FeatureFSGSBase];
  list<SubtargetFeature> IVBTuning = SNBTuning;
  list<SubtargetFeature> IVBFeatures =
    !listconcat(SNBFeatures, IVBAdditionalFeatures);

  // Haswell
  list<SubtargetFeature> HSWAdditionalFeatures = [FeatureAVX2,
                                                  FeatureBMI,
                                                  FeatureBMI2,
                                                  FeatureERMSB,
                                                  FeatureFMA,
                                                  FeatureINVPCID,
                                                  FeatureLZCNT,
                                                  FeatureMOVBE];
  list<SubtargetFeature> HSWTuning = [TuningMacroFusion,
                                      TuningSlow3OpsLEA,
                                      TuningSlowDivide64,
                                      TuningFastScalarFSQRT,
                                      TuningFastSHLDRotate,
                                      TuningFast15ByteNOP,
                                      TuningFastVariableCrossLaneShuffle,
                                      TuningFastVariablePerLaneShuffle,
                                      TuningPOPCNTFalseDeps,
                                      TuningLZCNTFalseDeps,
                                      TuningInsertVZEROUPPER,
                                      TuningAllowLight256Bit,
                                      TuningNoDomainDelayMov,
                                      TuningNoDomainDelayShuffle];
  list<SubtargetFeature> HSWFeatures =
    !listconcat(IVBFeatures, HSWAdditionalFeatures);

  // Broadwell
  list<SubtargetFeature> BDWAdditionalFeatures = [FeatureADX,
                                                  FeatureRDSEED,
                                                  FeaturePRFCHW];
  list<SubtargetFeature> BDWTuning = HSWTuning;
  list<SubtargetFeature> BDWFeatures =
    !listconcat(HSWFeatures, BDWAdditionalFeatures);

  // Skylake
  list<SubtargetFeature> SKLAdditionalFeatures = [FeatureAES,
                                                  FeatureXSAVEC,
                                                  FeatureXSAVES,
                                                  FeatureCLFLUSHOPT];
  list<SubtargetFeature> SKLTuning = [TuningFastGather,
                                      TuningMacroFusion,
                                      TuningSlow3OpsLEA,
                                      TuningSlowDivide64,
                                      TuningFastScalarFSQRT,
                                      TuningFastVectorFSQRT,
                                      TuningFastSHLDRotate,
                                      TuningFast15ByteNOP,
                                      TuningFastVariableCrossLaneShuffle,
                                      TuningFastVariablePerLaneShuffle,
                                      TuningPOPCNTFalseDeps,
                                      TuningInsertVZEROUPPER,
                                      TuningAllowLight256Bit,
                                      TuningNoDomainDelayMov,
                                      TuningNoDomainDelayShuffle,
                                      TuningNoDomainDelayBlend];
  list<SubtargetFeature> SKLFeatures =
    !listconcat(BDWFeatures, SKLAdditionalFeatures);

  // Skylake-AVX512
  list<SubtargetFeature> SKXAdditionalFeatures = [FeatureAES,
                                                  FeatureXSAVEC,
                                                  FeatureXSAVES,
                                                  FeatureCLFLUSHOPT,
                                                  FeatureAVX512,
                                                  FeatureEVEX512,
                                                  FeatureCDI,
                                                  FeatureDQI,
                                                  FeatureBWI,
                                                  FeatureVLX,
                                                  FeaturePKU,
                                                  FeatureCLWB];
  list<SubtargetFeature> SKXTuning = [TuningFastGather,
                                      TuningMacroFusion,
                                      TuningSlow3OpsLEA,
                                      TuningSlowDivide64,
                                      TuningFastScalarFSQRT,
                                      TuningFastVectorFSQRT,
                                      TuningFastSHLDRotate,
                                      TuningFast15ByteNOP,
                                      TuningFastVariableCrossLaneShuffle,
                                      TuningFastVariablePerLaneShuffle,
                                      TuningPrefer256Bit,
                                      TuningPOPCNTFalseDeps,
                                      TuningInsertVZEROUPPER,
                                      TuningAllowLight256Bit,
                                      TuningPreferShiftShuffle,
                                      TuningNoDomainDelayMov,
                                      TuningNoDomainDelayShuffle,
                                      TuningNoDomainDelayBlend,
                                      TuningFastImmVectorShift];
  list<SubtargetFeature> SKXFeatures =
    !listconcat(BDWFeatures, SKXAdditionalFeatures);

  // Cascadelake
  list<SubtargetFeature> CLXAdditionalFeatures = [FeatureVNNI];
  list<SubtargetFeature> CLXTuning = SKXTuning;
  list<SubtargetFeature> CLXFeatures =
    !listconcat(SKXFeatures, CLXAdditionalFeatures);

  // Cooperlake
  list<SubtargetFeature> CPXAdditionalFeatures = [FeatureBF16];
  list<SubtargetFeature> CPXTuning = SKXTuning;
  list<SubtargetFeature> CPXFeatures =
    !listconcat(CLXFeatures, CPXAdditionalFeatures);

  // Cannonlake
  list<SubtargetFeature> CNLAdditionalFeatures = [FeatureAVX512,
                                                  FeatureEVEX512,
                                                  FeatureCDI,
                                                  FeatureDQI,
                                                  FeatureBWI,
                                                  FeatureVLX,
                                                  FeaturePKU,
                                                  FeatureVBMI,
                                                  FeatureIFMA,
                                                  FeatureSHA];
  list<SubtargetFeature> CNLTuning = [TuningFastGather,
                                      TuningMacroFusion,
                                      TuningSlow3OpsLEA,
                                      TuningSlowDivide64,
                                      TuningFastScalarFSQRT,
                                      TuningFastVectorFSQRT,
                                      TuningFastSHLDRotate,
                                      TuningFast15ByteNOP,
                                      TuningFastVariableCrossLaneShuffle,
                                      TuningFastVariablePerLaneShuffle,
                                      TuningPrefer256Bit,
                                      TuningInsertVZEROUPPER,
                                      TuningAllowLight256Bit,
                                      TuningNoDomainDelayMov,
                                      TuningNoDomainDelayShuffle,
                                      TuningNoDomainDelayBlend,
                                      TuningFastImmVectorShift];
  list<SubtargetFeature> CNLFeatures =
    !listconcat(SKLFeatures, CNLAdditionalFeatures);

  // Icelake
  list<SubtargetFeature> ICLAdditionalFeatures = [FeatureBITALG,
                                                  FeatureVAES,
                                                  FeatureVBMI2,
                                                  FeatureVNNI,
                                                  FeatureVPCLMULQDQ,
                                                  FeatureVPOPCNTDQ,
                                                  FeatureGFNI,
                                                  FeatureRDPID,
                                                  FeatureFSRM];
  list<SubtargetFeature> ICLTuning = [TuningFastGather,
                                      TuningMacroFusion,
                                      TuningSlowDivide64,
                                      TuningFastScalarFSQRT,
                                      TuningFastVectorFSQRT,
                                      TuningFastSHLDRotate,
                                      TuningFast15ByteNOP,
                                      TuningFastVariableCrossLaneShuffle,
                                      TuningFastVariablePerLaneShuffle,
                                      TuningPrefer256Bit,
                                      TuningInsertVZEROUPPER,
                                      TuningAllowLight256Bit,
                                      TuningNoDomainDelayMov,
                                      TuningNoDomainDelayShuffle,
                                      TuningNoDomainDelayBlend,
                                      TuningFastImmVectorShift];
  list<SubtargetFeature> ICLFeatures =
    !listconcat(CNLFeatures, ICLAdditionalFeatures);

  // Icelake Server
  list<SubtargetFeature> ICXAdditionalFeatures = [FeaturePCONFIG,
                                                  FeatureCLWB,
                                                  FeatureWBNOINVD];
  list<SubtargetFeature> ICXTuning = ICLTuning;
  list<SubtargetFeature> ICXFeatures =
    !listconcat(ICLFeatures, ICXAdditionalFeatures);

  // Tigerlake
  list<SubtargetFeature> TGLAdditionalFeatures = [FeatureVP2INTERSECT,
                                                  FeatureCLWB,
                                                  FeatureMOVDIRI,
                                                  FeatureMOVDIR64B,
                                                  FeatureSHSTK];
  list<SubtargetFeature> TGLTuning = ICLTuning;
  list<SubtargetFeature> TGLFeatures =
    !listconcat(ICLFeatures, TGLAdditionalFeatures );

  // Sapphirerapids
  list<SubtargetFeature> SPRAdditionalFeatures = [FeatureAMXTILE,
                                                  FeatureAMXINT8,
                                                  FeatureAMXBF16,
                                                  FeatureBF16,
                                                  FeatureSERIALIZE,
                                                  FeatureCLDEMOTE,
                                                  FeatureWAITPKG,
                                                  FeaturePTWRITE,
                                                  FeatureFP16,
                                                  FeatureAVXVNNI,
                                                  FeatureTSXLDTRK,
                                                  FeatureENQCMD,
                                                  FeatureSHSTK,
                                                  FeatureMOVDIRI,
                                                  FeatureMOVDIR64B,
                                                  FeatureUINTR];
  list<SubtargetFeature> SPRAdditionalTuning = [TuningMULCFalseDeps,
                                                TuningPERMFalseDeps,
                                                TuningRANGEFalseDeps,
                                                TuningGETMANTFalseDeps,
                                                TuningMULLQFalseDeps];
  list<SubtargetFeature> SPRTuning = !listconcat(ICXTuning, SPRAdditionalTuning);
  list<SubtargetFeature> SPRFeatures =
    !listconcat(ICXFeatures, SPRAdditionalFeatures);

  // Graniterapids
  list<SubtargetFeature> GNRAdditionalFeatures = [FeatureAMXFP16,
                                                  FeaturePREFETCHI];
  list<SubtargetFeature> GNRFeatures =
    !listconcat(SPRFeatures, GNRAdditionalFeatures);
  list<SubtargetFeature> GNRAdditionalTuning = [TuningBranchHint];
  list<SubtargetFeature> GNRTuning = !listconcat(SPRTuning, GNRAdditionalTuning);

  // Graniterapids D
  list<SubtargetFeature> GNRDAdditionalFeatures = [FeatureAMXCOMPLEX];
  list<SubtargetFeature> GNRDFeatures =
    !listconcat(GNRFeatures, GNRDAdditionalFeatures);

  // Diamond Rapids
  list<SubtargetFeature> DMRAdditionalFeatures = [FeatureAVX10_2_512,
                                                  FeatureSM4,
                                                  FeatureCMPCCXADD,
                                                  FeatureAVXIFMA,
                                                  FeatureAVXNECONVERT,
                                                  FeatureAVXVNNIINT8,
                                                  FeatureAVXVNNIINT16,
                                                  FeatureUSERMSR,
                                                  FeatureSHA512,
                                                  FeatureSM3,
                                                  FeatureEGPR,
                                                  FeatureZU,
                                                  FeatureCCMP,
                                                  FeaturePush2Pop2,
                                                  FeaturePPX,
                                                  FeatureNDD,
                                                  FeatureNF,
                                                  FeatureCF,
                                                  FeatureMOVRS,
                                                  FeatureAMXMOVRS,
                                                  FeatureAMXAVX512,
                                                  FeatureAMXFP8,
                                                  FeatureAMXTF32,
                                                  FeatureAMXTRANSPOSE];
  list<SubtargetFeature> DMRFeatures =
    !listconcat(GNRDFeatures, DMRAdditionalFeatures);

  // Atom
  list<SubtargetFeature> AtomFeatures = [FeatureX87,
                                         FeatureCX8,
                                         FeatureCMOV,
                                         FeatureMMX,
                                         FeatureSSSE3,
                                         FeatureFXSR,
                                         FeatureNOPL,
                                         FeatureX86_64,
                                         FeatureCX16,
                                         FeatureMOVBE,
                                         FeatureLAHFSAHF64];
  list<SubtargetFeature> AtomTuning = [ProcIntelAtom,
                                       TuningSlowUAMem16,
                                       TuningLEAForSP,
                                       TuningSlowDivide32,
                                       TuningSlowDivide64,
                                       TuningSlowTwoMemOps,
                                       TuningFastImm16,
                                       TuningLEAUsesAG,
                                       TuningPadShortFunctions,
                                       TuningInsertVZEROUPPER,
                                       TuningNoDomainDelay];

  // Silvermont
  list<SubtargetFeature> SLMAdditionalFeatures = [FeatureSSE42,
                                                  FeatureCRC32,
                                                  FeaturePOPCNT,
                                                  FeaturePCLMUL,
                                                  FeaturePRFCHW,
                                                  FeatureRDRAND];
  list<SubtargetFeature> SLMTuning = [TuningUseSLMArithCosts,
                                      TuningSlowTwoMemOps,
                                      TuningSlowLEA,
                                      TuningSlowIncDec,
                                      TuningSlowDivide64,
                                      TuningSlowPMULLD,
                                      TuningFast7ByteNOP,
                                      TuningFastMOVBE,
                                      TuningFastImm16,
                                      TuningPOPCNTFalseDeps,
                                      TuningInsertVZEROUPPER,
                                      TuningNoDomainDelay];
  list<SubtargetFeature> SLMFeatures =
    !listconcat(AtomFeatures, SLMAdditionalFeatures);

  // Goldmont
  list<SubtargetFeature> GLMAdditionalFeatures = [FeatureAES,
                                                  FeatureSHA,
                                                  FeatureRDSEED,
                                                  FeatureXSAVE,
                                                  FeatureXSAVEOPT,
                                                  FeatureXSAVEC,
                                                  FeatureXSAVES,
                                                  FeatureCLFLUSHOPT,
                                                  FeatureFSGSBase];
  list<SubtargetFeature> GLMTuning = [TuningUseGLMDivSqrtCosts,
                                      TuningSlowTwoMemOps,
                                      TuningSlowLEA,
                                      TuningSlowIncDec,
                                      TuningFastMOVBE,
                                      TuningFastImm16,
                                      TuningPOPCNTFalseDeps,
                                      TuningInsertVZEROUPPER,
                                      TuningNoDomainDelay];
  list<SubtargetFeature> GLMFeatures =
    !listconcat(SLMFeatures, GLMAdditionalFeatures);

  // Goldmont Plus
  list<SubtargetFeature> GLPAdditionalFeatures = [FeaturePTWRITE,
                                                  FeatureRDPID];
  list<SubtargetFeature> GLPTuning = [TuningUseGLMDivSqrtCosts,
                                      TuningSlowTwoMemOps,
                                      TuningSlowLEA,
                                      TuningSlowIncDec,
                                      TuningFastMOVBE,
                                      TuningFastImm16,
                                      TuningInsertVZEROUPPER,
                                      TuningNoDomainDelay];
  list<SubtargetFeature> GLPFeatures =
    !listconcat(GLMFeatures, GLPAdditionalFeatures);

  // Tremont
  list<SubtargetFeature> TRMAdditionalFeatures = [FeatureCLWB,
                                                  FeatureGFNI];
  list<SubtargetFeature> TRMTuning = GLPTuning;
  list<SubtargetFeature> TRMFeatures =
    !listconcat(GLPFeatures, TRMAdditionalFeatures);

  // Alderlake
  list<SubtargetFeature> ADLAdditionalFeatures = [FeatureSERIALIZE,
                                                  FeaturePCONFIG,
                                                  FeatureSHSTK,
                                                  FeatureWIDEKL,
                                                  FeatureINVPCID,
                                                  FeatureADX,
                                                  FeatureFMA,
                                                  FeatureVAES,
                                                  FeatureVPCLMULQDQ,
                                                  FeatureF16C,
                                                  FeatureBMI,
                                                  FeatureBMI2,
                                                  FeatureLZCNT,
                                                  FeatureAVXVNNI,
                                                  FeaturePKU,
                                                  FeatureHRESET,
                                                  FeatureMOVDIRI,
                                                  FeatureMOVDIR64B,
                                                  FeatureWAITPKG];
  list<SubtargetFeature> ADLAdditionalTuning = [TuningPERMFalseDeps,
                                                TuningPreferMovmskOverVTest,
                                                TuningFastImmVectorShift];
  list<SubtargetFeature> ADLTuning = !listconcat(SKLTuning, ADLAdditionalTuning);
  list<SubtargetFeature> ADLFeatures =
    !listconcat(TRMFeatures, ADLAdditionalFeatures);

  // Gracemont
  list<SubtargetFeature> GRTTuning = [TuningMacroFusion,
                                      TuningSlow3OpsLEA,
                                      TuningFastScalarFSQRT,
                                      TuningFastVectorFSQRT,
                                      TuningFast15ByteNOP,
                                      TuningFastVariablePerLaneShuffle,
                                      TuningPOPCNTFalseDeps,
                                      TuningInsertVZEROUPPER];

  // Arrowlake
  list<SubtargetFeature> ARLAdditionalFeatures = [FeatureCMPCCXADD,
                                                  FeatureAVXIFMA,
                                                  FeatureAVXNECONVERT,
                                                  FeatureENQCMD,
                                                  FeatureUINTR,
                                                  FeatureAVXVNNIINT8];
  list<SubtargetFeature> ARLFeatures =
    !listconcat(ADLFeatures, ARLAdditionalFeatures);

  // Sierraforest
  list<SubtargetFeature> SRFAdditionalFeatures = [FeatureCLDEMOTE];
  list<SubtargetFeature> SRFFeatures =
    !listconcat(ARLFeatures, SRFAdditionalFeatures);

  // Arrowlake S
  list<SubtargetFeature> ARLSAdditionalFeatures = [FeatureAVXVNNIINT16,
                                                   FeatureSHA512,
                                                   FeatureSM3,
                                                   FeatureSM4];
  list<SubtargetFeature> ARLSFeatures =
    !listconcat(ARLFeatures, ARLSAdditionalFeatures);

  // Pantherlake
  list<SubtargetFeature> PTLAdditionalFeatures = [FeaturePREFETCHI];
  list<SubtargetFeature> PTLFeatures =
    !listconcat(ARLSFeatures, PTLAdditionalFeatures);


  // Clearwaterforest
  list<SubtargetFeature> CWFAdditionalFeatures = [FeaturePREFETCHI,
                                                  FeatureAVXVNNIINT16,
                                                  FeatureSHA512,
                                                  FeatureSM3,
                                                  FeatureSM4,
                                                  FeatureUSERMSR];
  list<SubtargetFeature> CWFFeatures =
    !listconcat(SRFFeatures, CWFAdditionalFeatures);

  // Knights Landing
  list<SubtargetFeature> KNLFeatures = [FeatureX87,
                                        FeatureCX8,
                                        FeatureCMOV,
                                        FeatureMMX,
                                        FeatureFXSR,
                                        FeatureNOPL,
                                        FeatureX86_64,
                                        FeatureCX16,
                                        FeatureCRC32,
                                        FeaturePOPCNT,
                                        FeaturePCLMUL,
                                        FeatureXSAVE,
                                        FeatureXSAVEOPT,
                                        FeatureLAHFSAHF64,
                                        FeatureAES,
                                        FeatureRDRAND,
                                        FeatureF16C,
                                        FeatureFSGSBase,
                                        FeatureAVX512,
                                        FeatureEVEX512,
                                        FeatureCDI,
                                        FeatureADX,
                                        FeatureRDSEED,
                                        FeatureMOVBE,
                                        FeatureLZCNT,
                                        FeatureBMI,
                                        FeatureBMI2,
                                        FeatureFMA,
                                        FeaturePRFCHW];
  list<SubtargetFeature> KNLTuning = [TuningSlowDivide64,
                                      TuningSlow3OpsLEA,
                                      TuningSlowIncDec,
                                      TuningSlowTwoMemOps,
                                      TuningPreferMaskRegisters,
                                      TuningFastGather,
                                      TuningFastMOVBE,
                                      TuningFastImm16,
                                      TuningSlowPMADDWD];
  // TODO Add AVX5124FMAPS/AVX5124VNNIW features
  list<SubtargetFeature> KNMFeatures =
    !listconcat(KNLFeatures, [FeatureVPOPCNTDQ]);

  // Barcelona
  list<SubtargetFeature> BarcelonaFeatures = [FeatureX87,
                                              FeatureCX8,
                                              FeatureSSE4A,
                                              FeatureFXSR,
                                              FeatureNOPL,
                                              FeatureCX16,
                                              FeaturePRFCHW,
                                              FeatureLZCNT,
                                              FeaturePOPCNT,
                                              FeatureLAHFSAHF64,
                                              FeatureCMOV,
                                              FeatureX86_64];
  list<SubtargetFeature> BarcelonaTuning = [TuningFastScalarShiftMasks,
                                            TuningSlowDivide64,
                                            TuningSlowSHLD,
                                            TuningSBBDepBreaking,
                                            TuningInsertVZEROUPPER];

  // Bobcat
  list<SubtargetFeature> BtVer1Features = [FeatureX87,
                                           FeatureCX8,
                                           FeatureCMOV,
                                           FeatureMMX,
                                           FeatureSSSE3,
                                           FeatureSSE4A,
                                           FeatureFXSR,
                                           FeatureNOPL,
                                           FeatureX86_64,
                                           FeatureCX16,
                                           FeaturePRFCHW,
                                           FeatureLZCNT,
                                           FeaturePOPCNT,
                                           FeatureLAHFSAHF64];
  list<SubtargetFeature> BtVer1Tuning = [TuningFast15ByteNOP,
                                         TuningFastScalarShiftMasks,
                                         TuningFastVectorShiftMasks,
                                         TuningSlowDivide64,
                                         TuningSlowSHLD,
                                         TuningFastImm16,
                                         TuningSBBDepBreaking,
                                         TuningInsertVZEROUPPER];

  // Jaguar
  list<SubtargetFeature> BtVer2AdditionalFeatures = [FeatureAVX,
                                                     FeatureAES,
                                                     FeatureCRC32,
                                                     FeaturePCLMUL,
                                                     FeatureBMI,
                                                     FeatureF16C,
                                                     FeatureMOVBE,
                                                     FeatureXSAVE,
                                                     FeatureXSAVEOPT];
  list<SubtargetFeature> BtVer2Tuning = [TuningFastLZCNT,
                                         TuningFastBEXTR,
                                         TuningFastHorizontalOps,
                                         TuningFast15ByteNOP,
                                         TuningFastScalarShiftMasks,
                                         TuningFastVectorShiftMasks,
                                         TuningFastMOVBE,
                                         TuningFastImm16,
                                         TuningSBBDepBreaking,
                                         TuningSlowDivide64,
                                         TuningSlowSHLD];
  list<SubtargetFeature> BtVer2Features =
    !listconcat(BtVer1Features, BtVer2AdditionalFeatures);

  // Bulldozer
  list<SubtargetFeature> BdVer1Features = [FeatureX87,
                                           FeatureCX8,
                                           FeatureCMOV,
                                           FeatureXOP,
                                           FeatureX86_64,
                                           FeatureCX16,
                                           FeatureAES,
                                           FeatureCRC32,
                                           FeaturePRFCHW,
                                           FeaturePCLMUL,
                                           FeatureMMX,
                                           FeatureFXSR,
                                           FeatureNOPL,
                                           FeatureLZCNT,
                                           FeaturePOPCNT,
                                           FeatureXSAVE,
                                           FeatureLWP,
                                           FeatureLAHFSAHF64];
  list<SubtargetFeature> BdVer1Tuning = [TuningSlowSHLD,
                                         TuningSlowDivide64,
                                         TuningFast11ByteNOP,
                                         TuningFastScalarShiftMasks,
                                         TuningBranchFusion,
                                         TuningSBBDepBreaking,
                                         TuningInsertVZEROUPPER];

  // PileDriver
  list<SubtargetFeature> BdVer2AdditionalFeatures = [FeatureF16C,
                                                     FeatureBMI,
                                                     FeatureTBM,
                                                     FeatureFMA];
  list<SubtargetFeature> BdVer2AdditionalTuning = [TuningFastBEXTR,
                                                   TuningFastMOVBE];
  list<SubtargetFeature> BdVer2Tuning =
    !listconcat(BdVer1Tuning, BdVer2AdditionalTuning);
  list<SubtargetFeature> BdVer2Features =
    !listconcat(BdVer1Features, BdVer2AdditionalFeatures);

  // Steamroller
  list<SubtargetFeature> BdVer3AdditionalFeatures = [FeatureXSAVEOPT,
                                                     FeatureFSGSBase];
  list<SubtargetFeature> BdVer3Tuning = BdVer2Tuning;
  list<SubtargetFeature> BdVer3Features =
    !listconcat(BdVer2Features, BdVer3AdditionalFeatures);

  // Excavator
  list<SubtargetFeature> BdVer4AdditionalFeatures = [FeatureAVX2,
                                                     FeatureBMI2,
                                                     FeatureMOVBE,
                                                     FeatureRDRAND,
                                                     FeatureMWAITX];
  list<SubtargetFeature> BdVer4Tuning = BdVer3Tuning;
  list<SubtargetFeature> BdVer4Features =
    !listconcat(BdVer3Features, BdVer4AdditionalFeatures);


  // AMD Zen Processors common ISAs
  list<SubtargetFeature> ZNFeatures = [FeatureADX,
                                       FeatureAES,
                                       FeatureAVX2,
                                       FeatureBMI,
                                       FeatureBMI2,
                                       FeatureCLFLUSHOPT,
                                       FeatureCLZERO,
                                       FeatureCMOV,
                                       FeatureX86_64,
                                       FeatureCX16,
                                       FeatureCRC32,
                                       FeatureF16C,
                                       FeatureFMA,
                                       FeatureFSGSBase,
                                       FeatureFXSR,
                                       FeatureNOPL,
                                       FeatureLAHFSAHF64,
                                       FeatureLZCNT,
                                       FeatureMMX,
                                       FeatureMOVBE,
                                       FeatureMWAITX,
                                       FeaturePCLMUL,
                                       FeaturePOPCNT,
                                       FeaturePRFCHW,
                                       FeatureRDRAND,
                                       FeatureRDSEED,
                                       FeatureSHA,
                                       FeatureSSE4A,
                                       FeatureX87,
                                       FeatureXSAVE,
                                       FeatureXSAVEC,
                                       FeatureXSAVEOPT,
                                       FeatureXSAVES];
  list<SubtargetFeature> ZNTuning = [TuningFastLZCNT,
                                     TuningFastBEXTR,
                                     TuningFast15ByteNOP,
                                     TuningBranchFusion,
                                     TuningFastScalarFSQRT,
                                     TuningFastVectorFSQRT,
                                     TuningFastScalarShiftMasks,
                                     TuningFastVariablePerLaneShuffle,
                                     TuningFastMOVBE,
                                     TuningFastImm16,
                                     TuningSlowDivide64,
                                     TuningSlowSHLD,
                                     TuningSBBDepBreaking,
                                     TuningInsertVZEROUPPER,
                                     TuningAllowLight256Bit];
  list<SubtargetFeature> ZN2AdditionalFeatures = [FeatureCLWB,
                                                  FeatureRDPID,
                                                  FeatureRDPRU,
                                                  FeatureWBNOINVD];
  list<SubtargetFeature> ZN2Tuning = ZNTuning;
  list<SubtargetFeature> ZN2Features =
    !listconcat(ZNFeatures, ZN2AdditionalFeatures);
  list<SubtargetFeature> ZN3AdditionalFeatures = [FeatureFSRM,
                                                  FeatureINVPCID,
                                                  FeaturePKU,
                                                  FeatureVAES,
                                                  FeatureVPCLMULQDQ];
  list<SubtargetFeature> ZN3AdditionalTuning = [TuningMacroFusion];
  list<SubtargetFeature> ZN3Tuning =
    !listremove(!listconcat(ZN2Tuning, ZN3AdditionalTuning), [TuningSlowSHLD]);
  list<SubtargetFeature> ZN3Features =
    !listconcat(ZN2Features, ZN3AdditionalFeatures);

  list<SubtargetFeature> ZN4AdditionalTuning = [TuningFastDPWSSD];
  list<SubtargetFeature> ZN4Tuning =
    !listconcat(ZN3Tuning, ZN4AdditionalTuning);
  list<SubtargetFeature> ZN4AdditionalFeatures = [FeatureAVX512,
                                                  FeatureEVEX512,
                                                  FeatureCDI,
                                                  FeatureDQI,
                                                  FeatureBWI,
                                                  FeatureVLX,
                                                  FeatureVBMI,
                                                  FeatureVBMI2,
                                                  FeatureIFMA,
                                                  FeatureVNNI,
                                                  FeatureBITALG,
                                                  FeatureGFNI,
                                                  FeatureBF16,
                                                  FeatureSHSTK,
                                                  FeatureVPOPCNTDQ];
  list<SubtargetFeature> ZN4Features =
    !listconcat(ZN3Features, ZN4AdditionalFeatures);

  list<SubtargetFeature> ZN5Tuning = ZN4Tuning;
  list<SubtargetFeature> ZN5AdditionalFeatures = [FeatureMOVDIRI,
                                                  FeatureMOVDIR64B,
                                                  FeatureVP2INTERSECT,
                                                  FeaturePREFETCHI,
                                                  FeatureAVXVNNI
                                                  ];
  list<SubtargetFeature> ZN5Features =
    !listconcat(ZN4Features, ZN5AdditionalFeatures);
}

//===----------------------------------------------------------------------===//
// X86 processors supported.
//===----------------------------------------------------------------------===//

class Proc<string Name, list<SubtargetFeature> Features,
           list<SubtargetFeature> TuneFeatures>
 : ProcessorModel<Name, GenericModel, Features, TuneFeatures>;

class ProcModel<string Name, SchedMachineModel Model,
                list<SubtargetFeature> Features,
                list<SubtargetFeature> TuneFeatures>
 : ProcessorModel<Name, Model, Features, TuneFeatures>;

// NOTE: CMPXCHG8B is here for legacy compatibility so that it is only disabled
// if i386/i486 is specifically requested.
// NOTE: 64Bit is here as "generic" is the default llc CPU. The X86Subtarget
// constructor checks that any CPU used in 64-bit mode has FeatureX86_64
// enabled. It has no effect on code generation.
// NOTE: As a default tuning, "generic" aims to produce code optimized for the
// most common X86 processors. The tunings might be changed over time. It is
// recommended to use "tune-cpu"="x86-64" in function attribute for consistency.
def : ProcModel<"generic", SandyBridgeModel,
                [FeatureX87, FeatureCX8, FeatureX86_64],
                [TuningSlow3OpsLEA,
                 TuningSlowDivide64,
                 TuningMacroFusion,
                 TuningFastScalarFSQRT,
                 TuningFast15ByteNOP,
                 TuningInsertVZEROUPPER]>;

def : Proc<"i386",            [FeatureX87],
                              [TuningSlowUAMem16, TuningInsertVZEROUPPER]>;
def : Proc<"i486",            [FeatureX87],
                              [TuningSlowUAMem16, TuningInsertVZEROUPPER]>;
def : Proc<"i586",            [FeatureX87, FeatureCX8],
                              [TuningSlowUAMem16, TuningInsertVZEROUPPER]>;
def : Proc<"pentium",         [FeatureX87, FeatureCX8],
                              [TuningSlowUAMem16, TuningInsertVZEROUPPER]>;
foreach P = ["pentium-mmx", "pentium_mmx"] in {
  def : Proc<P, [FeatureX87, FeatureCX8, FeatureMMX],
                [TuningSlowUAMem16, TuningInsertVZEROUPPER]>;
}
def : Proc<"i686", [FeatureX87, FeatureCX8, FeatureCMOV],
                   [TuningSlowUAMem16, TuningInsertVZEROUPPER]>;
foreach P = ["pentiumpro", "pentium_pro"] in {
  def : Proc<P, [FeatureX87, FeatureCX8, FeatureCMOV, FeatureNOPL],
                [TuningSlowUAMem16, TuningInsertVZEROUPPER]>;
}
foreach P = ["pentium2", "pentium_ii"] in {
  def : Proc<P, [FeatureX87, FeatureCX8, FeatureMMX, FeatureCMOV,
                          FeatureFXSR, FeatureNOPL],
                        [TuningSlowUAMem16, TuningInsertVZEROUPPER]>;
}
foreach P = ["pentium3", "pentium3m", "pentium_iii_no_xmm_regs", "pentium_iii"] in {
  def : Proc<P, [FeatureX87, FeatureCX8, FeatureMMX,
                 FeatureSSE1, FeatureFXSR, FeatureNOPL, FeatureCMOV],
                [TuningSlowUAMem16, TuningInsertVZEROUPPER]>;
}

// Enable the PostRAScheduler for SSE2 and SSE3 class cpus.
// The intent is to enable it for pentium4 which is the current default
// processor in a vanilla 32-bit clang compilation when no specific
// architecture is specified.  This generally gives a nice performance
// increase on silvermont, with largely neutral behavior on other
// contemporary large core processors.
// pentium-m, pentium4m, prescott and nocona are included as a preventative
// measure to avoid performance surprises, in case clang's default cpu
// changes slightly.

foreach P = ["pentium_m", "pentium-m"] in {
def : ProcModel<P, GenericPostRAModel,
                [FeatureX87, FeatureCX8, FeatureMMX, FeatureSSE2,
                FeatureFXSR, FeatureNOPL, FeatureCMOV],
                [TuningSlowUAMem16, TuningInsertVZEROUPPER]>;
}

foreach P = ["pentium4", "pentium4m", "pentium_4"] in {
  def : ProcModel<P, GenericPostRAModel,
                  [FeatureX87, FeatureCX8, FeatureMMX, FeatureSSE2,
                   FeatureFXSR, FeatureNOPL, FeatureCMOV],
                  [TuningSlowUAMem16, TuningInsertVZEROUPPER]>;
}

// Intel Quark.
def : Proc<"lakemont", [FeatureCX8],
                       [TuningSlowUAMem16, TuningInsertVZEROUPPER]>;

// Intel Core Duo.
def : ProcModel<"yonah", SandyBridgeModel,
                [FeatureX87, FeatureCX8, FeatureMMX, FeatureSSE3,
                 FeatureFXSR, FeatureNOPL, FeatureCMOV],
                [TuningSlowUAMem16, TuningInsertVZEROUPPER]>;

// NetBurst.
foreach P = ["prescott", "pentium_4_sse3"] in {
  def : ProcModel<P, GenericPostRAModel,
                  [FeatureX87, FeatureCX8, FeatureMMX, FeatureSSE3,
                  FeatureFXSR, FeatureNOPL, FeatureCMOV],
                  [TuningSlowUAMem16, TuningInsertVZEROUPPER]>;
}
def : ProcModel<"nocona", GenericPostRAModel, [
  FeatureX87,
  FeatureCX8,
  FeatureCMOV,
  FeatureMMX,
  FeatureSSE3,
  FeatureFXSR,
  FeatureNOPL,
  FeatureX86_64,
  FeatureCX16,
],
[
  TuningSlowUAMem16,
  TuningInsertVZEROUPPER
]>;

// Intel Core 2 Solo/Duo.
foreach P = ["core2", "core_2_duo_ssse3"] in {
def : ProcModel<P, SandyBridgeModel, [
  FeatureX87,
  FeatureCX8,
  FeatureCMOV,
  FeatureMMX,
  FeatureSSSE3,
  FeatureFXSR,
  FeatureNOPL,
  FeatureX86_64,
  FeatureCX16,
  FeatureLAHFSAHF64
],
[
  TuningMacroFusion,
  TuningSlowUAMem16,
  TuningInsertVZEROUPPER
]>;
}
foreach P = ["penryn", "core_2_duo_sse4_1"] in {
def : ProcModel<P, SandyBridgeModel, [
  FeatureX87,
  FeatureCX8,
  FeatureCMOV,
  FeatureMMX,
  FeatureSSE41,
  FeatureFXSR,
  FeatureNOPL,
  FeatureX86_64,
  FeatureCX16,
  FeatureLAHFSAHF64
],
[
  TuningMacroFusion,
  TuningSlowUAMem16,
  TuningInsertVZEROUPPER
]>;
}

// Atom CPUs.
foreach P = ["bonnell", "atom"] in {
  def : ProcModel<P, AtomModel, ProcessorFeatures.AtomFeatures,
                  ProcessorFeatures.AtomTuning>;
}

foreach P = ["silvermont", "slm", "atom_sse4_2"] in {
  def : ProcModel<P, SLMModel, ProcessorFeatures.SLMFeatures,
                  ProcessorFeatures.SLMTuning>;
}

def : ProcModel<"atom_sse4_2_movbe", SLMModel, ProcessorFeatures.GLMFeatures,
                ProcessorFeatures.SLMTuning>;
def : ProcModel<"goldmont", SLMModel, ProcessorFeatures.GLMFeatures,
                ProcessorFeatures.GLMTuning>;
foreach P = ["goldmont_plus", "goldmont-plus"] in {
  def : ProcModel<P, SLMModel, ProcessorFeatures.GLPFeatures,
                  ProcessorFeatures.GLPTuning>;
}
def : ProcModel<"tremont", SLMModel, ProcessorFeatures.TRMFeatures,
                ProcessorFeatures.TRMTuning>;

// "Arrandale" along with corei3 and corei5
foreach P = ["nehalem", "corei7", "core_i7_sse4_2"] in {
  def : ProcModel<P, SandyBridgeModel, ProcessorFeatures.NHMFeatures,
                  ProcessorFeatures.NHMTuning>;
}

// Westmere is the corei3/i5/i7 path from nehalem to sandybridge
foreach P = ["westmere", "core_aes_pclmulqdq"] in {
  def : ProcModel<P, SandyBridgeModel, ProcessorFeatures.WSMFeatures,
                  ProcessorFeatures.WSMTuning>;
}

foreach P = ["sandybridge", "corei7-avx", "core_2nd_gen_avx"] in {
  def : ProcModel<P, SandyBridgeModel, ProcessorFeatures.SNBFeatures,
                  ProcessorFeatures.SNBTuning>;
}

foreach P = ["ivybridge", "core-avx-i", "core_3rd_gen_avx"] in {
  def : ProcModel<P, SandyBridgeModel, ProcessorFeatures.IVBFeatures,
                  ProcessorFeatures.IVBTuning>;
}

foreach P = ["haswell", "core-avx2", "core_4th_gen_avx", "core_4th_gen_avx_tsx"] in {
  def : ProcModel<P, HaswellModel, ProcessorFeatures.HSWFeatures,
                  ProcessorFeatures.HSWTuning>;
}

foreach P = ["broadwell", "core_5th_gen_avx", "core_5th_gen_avx_tsx"] in {
  def : ProcModel<P, BroadwellModel, ProcessorFeatures.BDWFeatures,
                  ProcessorFeatures.BDWTuning>;
}

def : ProcModel<"skylake", SkylakeClientModel, ProcessorFeatures.SKLFeatures,
                ProcessorFeatures.SKLTuning>;

// FIXME: define KNL scheduler model
foreach P = ["knl", "mic_avx512"] in {
  def : ProcModel<P, HaswellModel, ProcessorFeatures.KNLFeatures,
                  ProcessorFeatures.KNLTuning>;
}
def : ProcModel<"knm", HaswellModel, ProcessorFeatures.KNMFeatures,
                ProcessorFeatures.KNLTuning>;

foreach P = ["skylake-avx512", "skx", "skylake_avx512"] in {
  def : ProcModel<P, SkylakeServerModel, ProcessorFeatures.SKXFeatures,
                  ProcessorFeatures.SKXTuning>;
}

def : ProcModel<"cascadelake", SkylakeServerModel,
                ProcessorFeatures.CLXFeatures, ProcessorFeatures.CLXTuning>;
def : ProcModel<"cooperlake", SkylakeServerModel,
                ProcessorFeatures.CPXFeatures, ProcessorFeatures.CPXTuning>;
def : ProcModel<"cannonlake", SkylakeServerModel,
                ProcessorFeatures.CNLFeatures, ProcessorFeatures.CNLTuning>;
foreach P = ["icelake-client", "icelake_client"] in {
def : ProcModel<P, IceLakeModel,
                ProcessorFeatures.ICLFeatures, ProcessorFeatures.ICLTuning>;
}
def : ProcModel<"rocketlake", IceLakeModel,
                ProcessorFeatures.ICLFeatures, ProcessorFeatures.ICLTuning>;
foreach P = ["icelake-server", "icelake_server"] in {
def : ProcModel<P, IceLakeModel,
                ProcessorFeatures.ICXFeatures, ProcessorFeatures.ICXTuning>;
}
def : ProcModel<"tigerlake", IceLakeModel,
                ProcessorFeatures.TGLFeatures, ProcessorFeatures.TGLTuning>;
def : ProcModel<"sapphirerapids", SapphireRapidsModel,
                ProcessorFeatures.SPRFeatures, ProcessorFeatures.SPRTuning>;
def : ProcModel<"alderlake", AlderlakePModel,
                ProcessorFeatures.ADLFeatures, ProcessorFeatures.ADLTuning>;
// FIXME: Use Gracemont Schedule Model when it is ready.
def : ProcModel<"gracemont", AlderlakePModel,
                ProcessorFeatures.ADLFeatures, ProcessorFeatures.GRTTuning>;
foreach P = ["sierraforest", "grandridge"] in {
  def : ProcModel<P, AlderlakePModel, ProcessorFeatures.SRFFeatures,
                ProcessorFeatures.GRTTuning>;
}
def : ProcModel<"raptorlake", AlderlakePModel,
                ProcessorFeatures.ADLFeatures, ProcessorFeatures.ADLTuning>;
def : ProcModel<"meteorlake", AlderlakePModel,
                ProcessorFeatures.ADLFeatures, ProcessorFeatures.ADLTuning>;
def : ProcModel<"arrowlake", AlderlakePModel,
                ProcessorFeatures.ARLFeatures, ProcessorFeatures.ADLTuning>;
<<<<<<< HEAD
foreach P = ["arrowlake-s", "arrowlake_s", "lunarlake"] in {
=======
foreach P = ["arrowlake-s", "arrowlake_s"] in {
>>>>>>> 5ee67ebe
def : ProcModel<P, AlderlakePModel,
                ProcessorFeatures.ARLSFeatures, ProcessorFeatures.ADLTuning>;
}
def : ProcModel<"lunarlake", LunarlakePModel, ProcessorFeatures.ARLSFeatures,
                ProcessorFeatures.ADLTuning>;
def : ProcModel<"pantherlake", AlderlakePModel,
                ProcessorFeatures.PTLFeatures, ProcessorFeatures.ADLTuning>;
def : ProcModel<"clearwaterforest", AlderlakePModel,
                ProcessorFeatures.CWFFeatures, ProcessorFeatures.ADLTuning>;
def : ProcModel<"emeraldrapids", SapphireRapidsModel,
                ProcessorFeatures.SPRFeatures, ProcessorFeatures.SPRTuning>;
def : ProcModel<"graniterapids", SapphireRapidsModel,
                ProcessorFeatures.GNRFeatures, ProcessorFeatures.GNRTuning>;
foreach P = ["graniterapids-d", "graniterapids_d"] in {
def : ProcModel<P, SapphireRapidsModel,
                ProcessorFeatures.GNRDFeatures, ProcessorFeatures.GNRTuning>;
}
def : ProcModel<"diamondrapids", SapphireRapidsModel,
                ProcessorFeatures.DMRFeatures, ProcessorFeatures.GNRTuning>;

// AMD CPUs.

def : Proc<"k6",   [FeatureX87, FeatureCX8, FeatureMMX],
                   [TuningSlowUAMem16, TuningInsertVZEROUPPER]>;
def : Proc<"k6-2", [FeatureX87, FeatureCX8, FeatureMMX, FeaturePRFCHW],
                   [TuningSlowUAMem16, TuningInsertVZEROUPPER]>;
def : Proc<"k6-3", [FeatureX87, FeatureCX8, FeatureMMX, FeaturePRFCHW],
                   [TuningSlowUAMem16, TuningInsertVZEROUPPER]>;

foreach P = ["athlon", "athlon-tbird"] in {
  def : Proc<P, [FeatureX87, FeatureCX8, FeatureCMOV, FeatureMMX, FeaturePRFCHW,
                 FeatureNOPL],
                [TuningSlowSHLD, TuningSlowUAMem16, TuningInsertVZEROUPPER]>;
}

foreach P = ["athlon-4", "athlon-xp", "athlon-mp"] in {
  def : Proc<P, [FeatureX87, FeatureCX8, FeatureCMOV,
                 FeatureSSE1, FeatureMMX, FeaturePRFCHW, FeatureFXSR, FeatureNOPL],
                [TuningSlowSHLD, TuningSlowUAMem16, TuningInsertVZEROUPPER]>;
}

foreach P = ["k8", "opteron", "athlon64", "athlon-fx"] in {
  def : Proc<P, [FeatureX87, FeatureCX8, FeatureSSE2, FeatureMMX, FeaturePRFCHW,
                 FeatureFXSR, FeatureNOPL, FeatureX86_64, FeatureCMOV],
                [TuningFastScalarShiftMasks, TuningSlowSHLD, TuningSlowUAMem16,
                 TuningSBBDepBreaking, TuningInsertVZEROUPPER]>;
}

foreach P = ["k8-sse3", "opteron-sse3", "athlon64-sse3"] in {
  def : Proc<P, [FeatureX87, FeatureCX8, FeatureSSE3, FeatureMMX, FeaturePRFCHW,
                 FeatureFXSR, FeatureNOPL, FeatureCX16, FeatureCMOV,
                 FeatureX86_64],
                [TuningFastScalarShiftMasks, TuningSlowSHLD, TuningSlowUAMem16,
                 TuningSBBDepBreaking, TuningInsertVZEROUPPER]>;
}

foreach P = ["amdfam10", "barcelona"] in {
  def : Proc<P, ProcessorFeatures.BarcelonaFeatures,
             ProcessorFeatures.BarcelonaTuning>;
}

// Bobcat
def : Proc<"btver1", ProcessorFeatures.BtVer1Features,
           ProcessorFeatures.BtVer1Tuning>;
// Jaguar
def : ProcModel<"btver2", BtVer2Model, ProcessorFeatures.BtVer2Features,
                ProcessorFeatures.BtVer2Tuning>;

// Bulldozer
def : ProcModel<"bdver1", BdVer2Model, ProcessorFeatures.BdVer1Features,
                ProcessorFeatures.BdVer1Tuning>;
// Piledriver
def : ProcModel<"bdver2", BdVer2Model, ProcessorFeatures.BdVer2Features,
                ProcessorFeatures.BdVer2Tuning>;
// Steamroller
// NOTE: BdVer2Model is only an approx model for Steamroller.
def : ProcModel<"bdver3", BdVer2Model, ProcessorFeatures.BdVer3Features,
                ProcessorFeatures.BdVer3Tuning>;
// Excavator
// NOTE: Znver1Model is only an approx model for Excavator (with AVX2).
def : ProcModel<"bdver4", Znver1Model, ProcessorFeatures.BdVer4Features,
                ProcessorFeatures.BdVer4Tuning>;

def : ProcModel<"znver1", Znver1Model, ProcessorFeatures.ZNFeatures,
                ProcessorFeatures.ZNTuning>;
def : ProcModel<"znver2", Znver2Model, ProcessorFeatures.ZN2Features,
                ProcessorFeatures.ZN2Tuning>;
def : ProcModel<"znver3", Znver3Model, ProcessorFeatures.ZN3Features,
                ProcessorFeatures.ZN3Tuning>;
def : ProcModel<"znver4", Znver4Model, ProcessorFeatures.ZN4Features,
                ProcessorFeatures.ZN4Tuning>;
def : ProcModel<"znver5", Znver4Model, ProcessorFeatures.ZN5Features,
                ProcessorFeatures.ZN5Tuning>;

def : Proc<"geode",           [FeatureX87, FeatureCX8, FeatureMMX, FeaturePRFCHW],
                              [TuningSlowUAMem16, TuningInsertVZEROUPPER]>;

def : Proc<"winchip-c6",      [FeatureX87, FeatureMMX],
                              [TuningSlowUAMem16, TuningInsertVZEROUPPER]>;
def : Proc<"winchip2",        [FeatureX87, FeatureMMX, FeaturePRFCHW],
                              [TuningSlowUAMem16, TuningInsertVZEROUPPER]>;
def : Proc<"c3",              [FeatureX87, FeatureMMX, FeaturePRFCHW],
                              [TuningSlowUAMem16, TuningInsertVZEROUPPER]>;
def : Proc<"c3-2",            [FeatureX87, FeatureCX8, FeatureMMX,
                               FeatureSSE1, FeatureFXSR, FeatureCMOV],
                              [TuningSlowUAMem16, TuningInsertVZEROUPPER]>;

// We also provide a generic 64-bit specific x86 processor model which tries to
// be good for modern chips without enabling instruction set encodings past the
// basic SSE2 and 64-bit ones. It disables slow things from any mainstream and
// modern 64-bit x86 chip, and enables features that are generally beneficial.
//
// We currently use the Sandy Bridge model as the default scheduling model as
// we use it across Nehalem, Westmere, Sandy Bridge, and Ivy Bridge which
// covers a huge swath of x86 processors. If there are specific scheduling
// knobs which need to be tuned differently for AMD chips, we might consider
// forming a common base for them.
def : ProcModel<"x86-64", SandyBridgeModel, ProcessorFeatures.X86_64V1Features,
                ProcessorFeatures.X86_64V1Tuning>;
// Close to Sandybridge.
def : ProcModel<"x86-64-v2", SandyBridgeModel, ProcessorFeatures.X86_64V2Features,
                ProcessorFeatures.X86_64V2Tuning>;
// Close to Haswell.
def : ProcModel<"x86-64-v3", HaswellModel, ProcessorFeatures.X86_64V3Features,
                ProcessorFeatures.X86_64V3Tuning>;
// Close to the AVX-512 level implemented by Xeon Scalable Processors.
def : ProcModel<"x86-64-v4", SkylakeServerModel, ProcessorFeatures.X86_64V4Features,
                ProcessorFeatures.X86_64V4Tuning>;

//===----------------------------------------------------------------------===//
// Calling Conventions
//===----------------------------------------------------------------------===//

include "X86CallingConv.td"


//===----------------------------------------------------------------------===//
// Assembly Parser
//===----------------------------------------------------------------------===//

def ATTAsmParserVariant : AsmParserVariant {
  int Variant = 0;

  // Variant name.
  string Name = "att";

  // Discard comments in assembly strings.
  string CommentDelimiter = "#";

  // Recognize hard coded registers.
  string RegisterPrefix = "%";
}

def IntelAsmParserVariant : AsmParserVariant {
  int Variant = 1;

  // Variant name.
  string Name = "intel";

  // Discard comments in assembly strings.
  string CommentDelimiter = ";";

  // Recognize hard coded registers.
  string RegisterPrefix = "";
}

//===----------------------------------------------------------------------===//
// Assembly Printers
//===----------------------------------------------------------------------===//

// The X86 target supports two different syntaxes for emitting machine code.
// This is controlled by the -x86-asm-syntax={att|intel}
def ATTAsmWriter : AsmWriter {
  string AsmWriterClassName  = "ATTInstPrinter";
  int Variant = 0;
}
def IntelAsmWriter : AsmWriter {
  string AsmWriterClassName  = "IntelInstPrinter";
  int Variant = 1;
}

def X86 : Target {
  // Information about the instructions...
  let InstructionSet = X86InstrInfo;
  let AssemblyParserVariants = [ATTAsmParserVariant, IntelAsmParserVariant];
  let AssemblyWriters = [ATTAsmWriter, IntelAsmWriter];
  let AllowRegisterRenaming = 1;
}

//===----------------------------------------------------------------------===//
// Pfm Counters
//===----------------------------------------------------------------------===//

include "X86PfmCounters.td"<|MERGE_RESOLUTION|>--- conflicted
+++ resolved
@@ -1871,11 +1871,7 @@
                 ProcessorFeatures.ADLFeatures, ProcessorFeatures.ADLTuning>;
 def : ProcModel<"arrowlake", AlderlakePModel,
                 ProcessorFeatures.ARLFeatures, ProcessorFeatures.ADLTuning>;
-<<<<<<< HEAD
-foreach P = ["arrowlake-s", "arrowlake_s", "lunarlake"] in {
-=======
 foreach P = ["arrowlake-s", "arrowlake_s"] in {
->>>>>>> 5ee67ebe
 def : ProcModel<P, AlderlakePModel,
                 ProcessorFeatures.ARLSFeatures, ProcessorFeatures.ADLTuning>;
 }
