--- conflicted
+++ resolved
@@ -1506,10 +1506,7 @@
                                      TuningFastVariablePerLaneShuffle,
                                      TuningFastMOVBE,
                                      TuningFastImm16,
-<<<<<<< HEAD
-=======
                                      TuningSlowDivide64,
->>>>>>> 6e4c5224
                                      TuningSlowSHLD,
                                      TuningSBBDepBreaking,
                                      TuningInsertVZEROUPPER,
