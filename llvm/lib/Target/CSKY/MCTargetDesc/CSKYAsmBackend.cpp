//===-- CSKYAsmBackend.cpp - CSKY Assembler Backend -----------------------===//
//
// Part of the LLVM Project, under the Apache License v2.0 with LLVM Exceptions.
// See https://llvm.org/LICENSE.txt for license information.
// SPDX-License-Identifier: Apache-2.0 WITH LLVM-exception
//
//===----------------------------------------------------------------------===//

#include "CSKYAsmBackend.h"
#include "MCTargetDesc/CSKYMCTargetDesc.h"
#include "llvm/ADT/DenseMap.h"
#include "llvm/MC/MCAssembler.h"
#include "llvm/MC/MCContext.h"
#include "llvm/MC/MCObjectWriter.h"
#include "llvm/MC/MCValue.h"
#include "llvm/Support/Debug.h"

#define DEBUG_TYPE "csky-asmbackend"

using namespace llvm;

std::unique_ptr<MCObjectTargetWriter>
CSKYAsmBackend::createObjectTargetWriter() const {
  return createCSKYELFObjectWriter();
}

MCFixupKindInfo CSKYAsmBackend::getFixupKindInfo(MCFixupKind Kind) const {

  static llvm::DenseMap<unsigned, MCFixupKindInfo> Infos = {
      {CSKY::Fixups::fixup_csky_addr32, {"fixup_csky_addr32", 0, 32, 0}},
      {CSKY::Fixups::fixup_csky_addr_hi16, {"fixup_csky_addr_hi16", 0, 32, 0}},
      {CSKY::Fixups::fixup_csky_addr_lo16, {"fixup_csky_addr_lo16", 0, 32, 0}},
      {CSKY::Fixups::fixup_csky_pcrel_imm16_scale2,
       {"fixup_csky_pcrel_imm16_scale2", 0, 32, 0}},
      {CSKY::Fixups::fixup_csky_pcrel_uimm16_scale4,
       {"fixup_csky_pcrel_uimm16_scale4", 0, 32, 0}},
      {CSKY::Fixups::fixup_csky_pcrel_uimm8_scale4,
       {"fixup_csky_pcrel_uimm8_scale4", 0, 32, 0}},
      {CSKY::Fixups::fixup_csky_pcrel_imm26_scale2,
       {"fixup_csky_pcrel_imm26_scale2", 0, 32, 0}},
      {CSKY::Fixups::fixup_csky_pcrel_imm18_scale2,
       {"fixup_csky_pcrel_imm18_scale2", 0, 32, 0}},
      {CSKY::Fixups::fixup_csky_got32, {"fixup_csky_got32", 0, 32, 0}},
      {CSKY::Fixups::fixup_csky_got_imm18_scale4,
       {"fixup_csky_got_imm18_scale4", 0, 32, 0}},
      {CSKY::Fixups::fixup_csky_gotoff, {"fixup_csky_gotoff", 0, 32, 0}},
      {CSKY::Fixups::fixup_csky_gotpc, {"fixup_csky_gotpc", 0, 32, 0}},
      {CSKY::Fixups::fixup_csky_plt32, {"fixup_csky_plt32", 0, 32, 0}},
      {CSKY::Fixups::fixup_csky_plt_imm18_scale4,
       {"fixup_csky_plt_imm18_scale4", 0, 32, 0}},
      {CSKY::Fixups::fixup_csky_pcrel_imm10_scale2,
       {"fixup_csky_pcrel_imm10_scale2", 0, 16, 0}},
      {CSKY::Fixups::fixup_csky_pcrel_uimm7_scale4,
       {"fixup_csky_pcrel_uimm7_scale4", 0, 16, 0}},
      {CSKY::Fixups::fixup_csky_doffset_imm18,
       {"fixup_csky_doffset_imm18", 0, 18, 0}},
      {CSKY::Fixups::fixup_csky_doffset_imm18_scale2,
       {"fixup_csky_doffset_imm18_scale2", 0, 18, 0}},
      {CSKY::Fixups::fixup_csky_doffset_imm18_scale4,
       {"fixup_csky_doffset_imm18_scale4", 0, 18, 0}}};

  assert(Infos.size() == CSKY::NumTargetFixupKinds &&
         "Not all fixup kinds added to Infos array");

  if (mc::isRelocation(Kind))
    return {};
  if (Kind < FirstTargetFixupKind)
    return MCAsmBackend::getFixupKindInfo(Kind);
  return Infos[Kind];
}

static uint64_t adjustFixupValue(const MCFixup &Fixup, uint64_t Value,
                                 MCContext &Ctx) {
  switch (Fixup.getKind()) {
  default:
    llvm_unreachable("Unknown fixup kind!");
  case CSKY::fixup_csky_got32:
  case CSKY::fixup_csky_got_imm18_scale4:
  case CSKY::fixup_csky_gotoff:
  case CSKY::fixup_csky_gotpc:
  case CSKY::fixup_csky_plt32:
  case CSKY::fixup_csky_plt_imm18_scale4:
    llvm_unreachable("Relocation should be unconditionally forced\n");
  case FK_Data_1:
  case FK_Data_2:
  case FK_Data_4:
  case FK_Data_8:
    return Value;
  case CSKY::fixup_csky_addr32:
    return Value & 0xffffffff;
  case CSKY::fixup_csky_pcrel_imm16_scale2:
    if (!isIntN(17, Value))
      Ctx.reportError(Fixup.getLoc(), "out of range pc-relative fixup value.");
    if (Value & 0x1)
      Ctx.reportError(Fixup.getLoc(), "fixup value must be 2-byte aligned.");

    return (Value >> 1) & 0xffff;
  case CSKY::fixup_csky_pcrel_uimm16_scale4:
    if (!isUIntN(18, Value))
      Ctx.reportError(Fixup.getLoc(), "out of range pc-relative fixup value.");
    if (Value & 0x3)
      Ctx.reportError(Fixup.getLoc(), "fixup value must be 4-byte aligned.");

    return (Value >> 2) & 0xffff;
  case CSKY::fixup_csky_pcrel_imm26_scale2:
    if (!isIntN(27, Value))
      Ctx.reportError(Fixup.getLoc(), "out of range pc-relative fixup value.");
    if (Value & 0x1)
      Ctx.reportError(Fixup.getLoc(), "fixup value must be 2-byte aligned.");

    return (Value >> 1) & 0x3ffffff;
  case CSKY::fixup_csky_pcrel_imm18_scale2:
    if (!isIntN(19, Value))
      Ctx.reportError(Fixup.getLoc(), "out of range pc-relative fixup value.");
    if (Value & 0x1)
      Ctx.reportError(Fixup.getLoc(), "fixup value must be 2-byte aligned.");

    return (Value >> 1) & 0x3ffff;
  case CSKY::fixup_csky_pcrel_uimm8_scale4: {
    if (!isUIntN(10, Value))
      Ctx.reportError(Fixup.getLoc(), "out of range pc-relative fixup value.");
    if (Value & 0x3)
      Ctx.reportError(Fixup.getLoc(), "fixup value must be 4-byte aligned.");

    unsigned IMM4L = (Value >> 2) & 0xf;
    unsigned IMM4H = (Value >> 6) & 0xf;

    Value = (IMM4H << 21) | (IMM4L << 4);
    return Value;
  }
  case CSKY::fixup_csky_pcrel_imm10_scale2:
    if (!isIntN(11, Value))
      Ctx.reportError(Fixup.getLoc(), "out of range pc-relative fixup value.");
    if (Value & 0x1)
      Ctx.reportError(Fixup.getLoc(), "fixup value must be 2-byte aligned.");

    return (Value >> 1) & 0x3ff;
  case CSKY::fixup_csky_pcrel_uimm7_scale4:
    if ((Value >> 2) > 0xfe)
      Ctx.reportError(Fixup.getLoc(), "out of range pc-relative fixup value.");
    if (Value & 0x3)
      Ctx.reportError(Fixup.getLoc(), "fixup value must be 4-byte aligned.");

    if ((Value >> 2) <= 0x7f) {
      unsigned IMM5L = (Value >> 2) & 0x1f;
      unsigned IMM2H = (Value >> 7) & 0x3;

      Value = (1 << 12) | (IMM2H << 8) | IMM5L;
    } else {
      unsigned IMM5L = (~Value >> 2) & 0x1f;
      unsigned IMM2H = (~Value >> 7) & 0x3;

      Value = (IMM2H << 8) | IMM5L;
    }

    return Value;
  }
}

bool CSKYAsmBackend::fixupNeedsRelaxationAdvanced(const MCFixup &Fixup,
                                                  const MCValue &,
                                                  uint64_t Value,
                                                  bool Resolved) const {
  // Return true if the symbol is unresolved.
  if (!Resolved)
    return true;

  int64_t Offset = int64_t(Value);
  switch (Fixup.getKind()) {
  default:
    return false;
  case CSKY::fixup_csky_pcrel_imm10_scale2:
    return !isShiftedInt<10, 1>(Offset);
  case CSKY::fixup_csky_pcrel_imm16_scale2:
    return !isShiftedInt<16, 1>(Offset);
  case CSKY::fixup_csky_pcrel_imm26_scale2:
    return !isShiftedInt<26, 1>(Offset);
  case CSKY::fixup_csky_pcrel_uimm7_scale4:
    return ((Value >> 2) > 0xfe) || (Value & 0x3);
  }
}

std::optional<bool> CSKYAsmBackend::evaluateFixup(const MCFragment &F,
                                                  MCFixup &Fixup, MCValue &,
                                                  uint64_t &Value) {
  // For a few PC-relative fixups, offsets need to be aligned down. We
  // compensate here because the default handler's `Value` decrement doesn't
  // account for this alignment.
<<<<<<< HEAD
  switch (Fixup.getTargetKind()) {
=======
  switch (Fixup.getKind()) {
>>>>>>> 10a576f7
  case CSKY::fixup_csky_pcrel_uimm16_scale4:
  case CSKY::fixup_csky_pcrel_uimm8_scale4:
  case CSKY::fixup_csky_pcrel_uimm7_scale4:
    Value = (Asm->getFragmentOffset(F) + Fixup.getOffset()) % 4;
  }
  return {};
}

void CSKYAsmBackend::applyFixup(const MCFragment &F, const MCFixup &Fixup,
                                const MCValue &Target,
                                MutableArrayRef<char> Data, uint64_t Value,
                                bool IsResolved) {
  if (IsResolved && shouldForceRelocation(Fixup, Target))
    IsResolved = false;
  maybeAddReloc(F, Fixup, Target, Value, IsResolved);

  MCFixupKind Kind = Fixup.getKind();
  if (mc::isRelocation(Kind))
    return;
  MCContext &Ctx = getContext();
  MCFixupKindInfo Info = getFixupKindInfo(Kind);
  if (!Value)
    return; // Doesn't change encoding.
  // Apply any target-specific value adjustments.
  Value = adjustFixupValue(Fixup, Value, Ctx);

  // Shift the value into position.
  Value <<= Info.TargetOffset;

  unsigned Offset = Fixup.getOffset();
  unsigned NumBytes = alignTo(Info.TargetSize + Info.TargetOffset, 8) / 8;

  assert(Offset + NumBytes <= Data.size() && "Invalid fixup offset!");

  // For each byte of the fragment that the fixup touches, mask in the
  // bits from the fixup value.
  bool IsLittleEndian = (Endian == llvm::endianness::little);
  bool IsInstFixup = (Kind >= FirstTargetFixupKind);

  if (IsLittleEndian && IsInstFixup && (NumBytes == 4)) {
    Data[Offset + 0] |= uint8_t((Value >> 16) & 0xff);
    Data[Offset + 1] |= uint8_t((Value >> 24) & 0xff);
    Data[Offset + 2] |= uint8_t(Value & 0xff);
    Data[Offset + 3] |= uint8_t((Value >> 8) & 0xff);
  } else {
    for (unsigned I = 0; I != NumBytes; I++) {
      unsigned Idx = IsLittleEndian ? I : (NumBytes - 1 - I);
      Data[Offset + Idx] |= uint8_t((Value >> (I * 8)) & 0xff);
    }
  }
}

bool CSKYAsmBackend::mayNeedRelaxation(unsigned Opcode, ArrayRef<MCOperand>,
                                       const MCSubtargetInfo &STI) const {
  switch (Opcode) {
  default:
    return false;
  case CSKY::JBR32:
  case CSKY::JBT32:
  case CSKY::JBF32:
  case CSKY::JBSR32:
    if (!STI.hasFeature(CSKY::Has2E3))
      return false;
    return true;
  case CSKY::JBR16:
  case CSKY::JBT16:
  case CSKY::JBF16:
  case CSKY::LRW16:
  case CSKY::BR16:
    return true;
  }
}

bool CSKYAsmBackend::shouldForceRelocation(const MCFixup &Fixup,
                                           const MCValue &Target /*STI*/) {
  if (Target.getSpecifier())
    return true;
  switch (Fixup.getKind()) {
  default:
    break;
  case CSKY::fixup_csky_doffset_imm18:
  case CSKY::fixup_csky_doffset_imm18_scale2:
  case CSKY::fixup_csky_doffset_imm18_scale4:
    return true;
  }

  return false;
}

bool CSKYAsmBackend::fixupNeedsRelaxation(const MCFixup &Fixup,
                                          uint64_t Value) const {
  return false;
}

void CSKYAsmBackend::relaxInstruction(MCInst &Inst,
                                      const MCSubtargetInfo &STI) const {
  MCInst Res;

  switch (Inst.getOpcode()) {
  default:
    LLVM_DEBUG(Inst.dump());
    llvm_unreachable("Opcode not expected!");
  case CSKY::LRW16:
    Res.setOpcode(CSKY::LRW32);
    Res.addOperand(Inst.getOperand(0));
    Res.addOperand(Inst.getOperand(1));
    break;
  case CSKY::BR16:
    Res.setOpcode(CSKY::BR32);
    Res.addOperand(Inst.getOperand(0));
    break;
  case CSKY::JBSR32:
    Res.setOpcode(CSKY::JSRI32);
    Res.addOperand(Inst.getOperand(1));
    break;
  case CSKY::JBR32:
    Res.setOpcode(CSKY::JMPI32);
    Res.addOperand(Inst.getOperand(1));
    break;
  case CSKY::JBT32:
  case CSKY::JBF32:
    Res.setOpcode(Inst.getOpcode() == CSKY::JBT32 ? CSKY::JBT_E : CSKY::JBF_E);
    Res.addOperand(Inst.getOperand(0));
    Res.addOperand(Inst.getOperand(1));
    Res.addOperand(Inst.getOperand(2));
    break;
  case CSKY::JBR16:
    Res.setOpcode(CSKY::JBR32);
    Res.addOperand(Inst.getOperand(0));
    Res.addOperand(Inst.getOperand(1));
    break;
  case CSKY::JBT16:
  case CSKY::JBF16:
    // ck801
    unsigned opcode;
    if (STI.hasFeature(CSKY::HasE2))
      opcode = Inst.getOpcode() == CSKY::JBT16 ? CSKY::JBT32 : CSKY::JBF32;
    else
      opcode = Inst.getOpcode() == CSKY::JBT16 ? CSKY::JBT_E : CSKY::JBF_E;

    Res.setOpcode(opcode);
    Res.addOperand(Inst.getOperand(0));
    Res.addOperand(Inst.getOperand(1));
    Res.addOperand(Inst.getOperand(2));
    break;
  }
  Inst = std::move(Res);
}

bool CSKYAsmBackend::writeNopData(raw_ostream &OS, uint64_t Count,
                                  const MCSubtargetInfo *STI) const {
  OS.write_zeros(Count);
  return true;
}

MCAsmBackend *llvm::createCSKYAsmBackend(const Target &T,
                                         const MCSubtargetInfo &STI,
                                         const MCRegisterInfo &MRI,
                                         const MCTargetOptions &Options) {
  return new CSKYAsmBackend(STI, Options);
}<|MERGE_RESOLUTION|>--- conflicted
+++ resolved
@@ -186,11 +186,7 @@
   // For a few PC-relative fixups, offsets need to be aligned down. We
   // compensate here because the default handler's `Value` decrement doesn't
   // account for this alignment.
-<<<<<<< HEAD
-  switch (Fixup.getTargetKind()) {
-=======
   switch (Fixup.getKind()) {
->>>>>>> 10a576f7
   case CSKY::fixup_csky_pcrel_uimm16_scale4:
   case CSKY::fixup_csky_pcrel_uimm8_scale4:
   case CSKY::fixup_csky_pcrel_uimm7_scale4:
