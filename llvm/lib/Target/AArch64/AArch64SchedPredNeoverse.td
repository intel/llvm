--- conflicted
+++ resolved
@@ -18,22 +18,6 @@
                       CheckAll<[CheckShiftLSL,
                                 CheckShiftBy0]>>;
 
-<<<<<<< HEAD
-// Check if the fourth operand of an instruction is WZR or XZR
-def NeoverseReg3IsZero : MCSchedPredicate<
-                           CheckAll<
-                             [CheckIsRegOperand<3>,
-                              CheckAny<
-                                [CheckRegOperand<3, WZR>,
-                                 CheckRegOperand<3, XZR>]>]>>;
-
-// Identify EXTR with one register (alias for ROR immediate)
-def NeoverseOneRegEXTR : MCSchedPredicate<
-                           CheckAll<[CheckOpcode<[EXTRWrri, EXTRXrri]>,
-                                     CheckSameRegOperand<1, 2>]>>;
-
-=======
->>>>>>> bac3a63c
 // Identify LDR/STR H/Q-form scaled (and potentially extended) FP instructions
 def NeoverseHQForm : MCSchedPredicate<
                        CheckAll<[
