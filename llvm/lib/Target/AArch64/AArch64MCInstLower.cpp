//==-- AArch64MCInstLower.cpp - Convert AArch64 MachineInstr to an MCInst --==//
//
// Part of the LLVM Project, under the Apache License v2.0 with LLVM Exceptions.
// See https://llvm.org/LICENSE.txt for license information.
// SPDX-License-Identifier: Apache-2.0 WITH LLVM-exception
//
//===----------------------------------------------------------------------===//
//
// This file contains code to lower AArch64 MachineInstrs to their corresponding
// MCInst records.
//
//===----------------------------------------------------------------------===//

#include "AArch64MCInstLower.h"
#include "AArch64MachineFunctionInfo.h"
#include "MCTargetDesc/AArch64MCAsmInfo.h"
#include "Utils/AArch64BaseInfo.h"
#include "llvm/CodeGen/AsmPrinter.h"
#include "llvm/CodeGen/MachineBasicBlock.h"
#include "llvm/CodeGen/MachineInstr.h"
#include "llvm/CodeGen/MachineModuleInfoImpls.h"
#include "llvm/IR/Function.h"
#include "llvm/IR/Mangler.h"
#include "llvm/MC/MCContext.h"
#include "llvm/MC/MCExpr.h"
#include "llvm/MC/MCInst.h"
#include "llvm/MC/MCStreamer.h"
#include "llvm/Object/COFF.h"
#include "llvm/Support/CodeGen.h"
#include "llvm/Support/CommandLine.h"
#include "llvm/Target/TargetLoweringObjectFile.h"
#include "llvm/Target/TargetMachine.h"
using namespace llvm;
using namespace llvm::object;

extern cl::opt<bool> EnableAArch64ELFLocalDynamicTLSGeneration;

AArch64MCInstLower::AArch64MCInstLower(MCContext &ctx, AsmPrinter &printer)
    : Ctx(ctx), Printer(printer) {}

MCSymbol *
AArch64MCInstLower::GetGlobalAddressSymbol(const MachineOperand &MO) const {
  return GetGlobalValueSymbol(MO.getGlobal(), MO.getTargetFlags());
}

MCSymbol *AArch64MCInstLower::GetGlobalValueSymbol(const GlobalValue *GV,
                                                   unsigned TargetFlags) const {
  const Triple &TheTriple = Printer.TM.getTargetTriple();
  if (!TheTriple.isOSBinFormatCOFF())
    return Printer.getSymbolPreferLocal(*GV);

  assert(TheTriple.isOSWindows() &&
         "Windows is the only supported COFF target");

  bool IsIndirect =
      (TargetFlags & (AArch64II::MO_DLLIMPORT | AArch64II::MO_COFFSTUB));
  if (!IsIndirect) {
    // For ARM64EC, symbol lookup in the MSVC linker has limited awareness
    // of ARM64EC mangling ("#"/"$$h"). So object files need to refer to both
    // the mangled and unmangled names of ARM64EC symbols, even if they aren't
    // actually used by any relocations. Emit the necessary references here.
    if (!TheTriple.isWindowsArm64EC() || !isa<Function>(GV) ||
        !GV->hasExternalLinkage())
      return Printer.getSymbol(GV);

    StringRef Name = Printer.getSymbol(GV)->getName();
    // Don't mangle ARM64EC runtime functions.
    static constexpr StringLiteral ExcludedFns[] = {
        "__os_arm64x_check_icall_cfg", "__os_arm64x_dispatch_call_no_redirect",
        "__os_arm64x_check_icall"};
    if (is_contained(ExcludedFns, Name))
      return Printer.getSymbol(GV);

    if (std::optional<std::string> MangledName =
            getArm64ECMangledFunctionName(Name.str())) {
      MCSymbol *MangledSym = Ctx.getOrCreateSymbol(MangledName.value());
      if (!cast<Function>(GV)->hasMetadata("arm64ec_hasguestexit")) {
        Printer.OutStreamer->emitSymbolAttribute(Printer.getSymbol(GV),
                                                 MCSA_WeakAntiDep);
        Printer.OutStreamer->emitAssignment(
            Printer.getSymbol(GV), MCSymbolRefExpr::create(MangledSym, Ctx));
        Printer.OutStreamer->emitSymbolAttribute(MangledSym, MCSA_WeakAntiDep);
        Printer.OutStreamer->emitAssignment(
            MangledSym, MCSymbolRefExpr::create(Printer.getSymbol(GV), Ctx));
      }

      if (TargetFlags & AArch64II::MO_ARM64EC_CALLMANGLE)
        return MangledSym;
    }

    return Printer.getSymbol(GV);
  }

  SmallString<128> Name;

  if ((TargetFlags & AArch64II::MO_DLLIMPORT) &&
      TheTriple.isWindowsArm64EC() &&
      !(TargetFlags & AArch64II::MO_ARM64EC_CALLMANGLE) &&
      isa<Function>(GV)) {
    // __imp_aux is specific to arm64EC; it represents the actual address of
    // an imported function without any thunks.
    //
    // If we see a reference to an "aux" symbol, also emit a reference to the
    // corresponding non-aux symbol.  Otherwise, the Microsoft linker behaves
    // strangely when linking against x64 import libararies.
    //
    // emitSymbolAttribute() doesn't have any real effect here; it just
    // ensures the symbol name appears in the assembly without any
    // side-effects. It might make sense to design a cleaner way to express
    // this.
    Name = "__imp_";
    Printer.TM.getNameWithPrefix(Name, GV,
                                 Printer.getObjFileLowering().getMangler());
    MCSymbol *ExtraSym = Ctx.getOrCreateSymbol(Name);
    Printer.OutStreamer->emitSymbolAttribute(ExtraSym, MCSA_Global);

    Name = "__imp_aux_";
  } else if (TargetFlags & AArch64II::MO_DLLIMPORT) {
    Name = "__imp_";
  } else if (TargetFlags & AArch64II::MO_COFFSTUB) {
    Name = ".refptr.";
  }
  Printer.TM.getNameWithPrefix(Name, GV,
                               Printer.getObjFileLowering().getMangler());

  MCSymbol *MCSym = Ctx.getOrCreateSymbol(Name);

  if (TargetFlags & AArch64II::MO_COFFSTUB) {
    MachineModuleInfoCOFF &MMICOFF =
        Printer.MMI->getObjFileInfo<MachineModuleInfoCOFF>();
    MachineModuleInfoImpl::StubValueTy &StubSym =
        MMICOFF.getGVStubEntry(MCSym);

    if (!StubSym.getPointer())
      StubSym = MachineModuleInfoImpl::StubValueTy(Printer.getSymbol(GV), true);
  }

  return MCSym;
}

MCSymbol *
AArch64MCInstLower::GetExternalSymbolSymbol(const MachineOperand &MO) const {
  return Printer.GetExternalSymbolSymbol(MO.getSymbolName());
}

MCOperand AArch64MCInstLower::lowerSymbolOperandMachO(const MachineOperand &MO,
                                                      MCSymbol *Sym) const {
  // FIXME: We would like an efficient form for this, so we don't have to do a
  // lot of extra uniquing.
  auto Spec = AArch64::S_None;
  if ((MO.getTargetFlags() & AArch64II::MO_GOT) != 0) {
    if ((MO.getTargetFlags() & AArch64II::MO_FRAGMENT) == AArch64II::MO_PAGE)
      Spec = AArch64::S_MACHO_GOTPAGE;
    else if ((MO.getTargetFlags() & AArch64II::MO_FRAGMENT) ==
             AArch64II::MO_PAGEOFF)
      Spec = AArch64::S_MACHO_GOTPAGEOFF;
    else
      llvm_unreachable("Unexpected target flags with MO_GOT on GV operand");
  } else if ((MO.getTargetFlags() & AArch64II::MO_TLS) != 0) {
    if ((MO.getTargetFlags() & AArch64II::MO_FRAGMENT) == AArch64II::MO_PAGE)
      Spec = AArch64::S_MACHO_TLVPPAGE;
    else if ((MO.getTargetFlags() & AArch64II::MO_FRAGMENT) ==
             AArch64II::MO_PAGEOFF)
      Spec = AArch64::S_MACHO_TLVPPAGEOFF;
    else
      llvm_unreachable("Unexpected target flags with MO_TLS on GV operand");
  } else {
    if ((MO.getTargetFlags() & AArch64II::MO_FRAGMENT) == AArch64II::MO_PAGE)
      Spec = AArch64::S_MACHO_PAGE;
    else if ((MO.getTargetFlags() & AArch64II::MO_FRAGMENT) ==
             AArch64II::MO_PAGEOFF)
      Spec = AArch64::S_MACHO_PAGEOFF;
  }
  // TODO: Migrate to MCSpecifierExpr::create like ELF.
  const MCExpr *Expr = MCSymbolRefExpr::create(Sym, Spec, Ctx);
  if (!MO.isJTI() && MO.getOffset())
    Expr = MCBinaryExpr::createAdd(
        Expr, MCConstantExpr::create(MO.getOffset(), Ctx), Ctx);
  return MCOperand::createExpr(Expr);
}

MCOperand AArch64MCInstLower::lowerSymbolOperandELF(const MachineOperand &MO,
                                                    MCSymbol *Sym) const {
  uint32_t RefFlags = 0;

  if (MO.getTargetFlags() & AArch64II::MO_GOT) {
    const MachineFunction *MF = MO.getParent()->getParent()->getParent();
    RefFlags |= (MF->getInfo<AArch64FunctionInfo>()->hasELFSignedGOT()
                     ? AArch64::S_GOT_AUTH
                     : AArch64::S_GOT);
  } else if (MO.getTargetFlags() & AArch64II::MO_TLS) {
    TLSModel::Model Model;
    if (MO.isGlobal()) {
      const MachineFunction *MF = MO.getParent()->getParent()->getParent();
      if (MF->getInfo<AArch64FunctionInfo>()->hasELFSignedGOT()) {
        Model = TLSModel::GeneralDynamic;
      } else {
        const GlobalValue *GV = MO.getGlobal();
        Model = Printer.TM.getTLSModel(GV);
        if (!EnableAArch64ELFLocalDynamicTLSGeneration &&
            Model == TLSModel::LocalDynamic)
          Model = TLSModel::GeneralDynamic;
      }
    } else {
      assert(MO.isSymbol() &&
             StringRef(MO.getSymbolName()) == "_TLS_MODULE_BASE_" &&
             "unexpected external TLS symbol");
      // The general dynamic access sequence is used to get the
      // address of _TLS_MODULE_BASE_.
      Model = TLSModel::GeneralDynamic;
    }
    switch (Model) {
    case TLSModel::InitialExec:
      RefFlags |= AArch64::S_GOTTPREL;
      break;
    case TLSModel::LocalExec:
      RefFlags |= AArch64::S_TPREL;
      break;
    case TLSModel::LocalDynamic:
      RefFlags |= AArch64::S_DTPREL;
      break;
    case TLSModel::GeneralDynamic: {
      // TODO: it's probably better to introduce MO_TLS_AUTH or smth and avoid
      // running hasELFSignedGOT() every time, but existing flags already
      // cover all 12 bits of SubReg_TargetFlags field in MachineOperand, and
      // making the field wider breaks static assertions.
      const MachineFunction *MF = MO.getParent()->getParent()->getParent();
      RefFlags |= MF->getInfo<AArch64FunctionInfo>()->hasELFSignedGOT()
                      ? AArch64::S_TLSDESC_AUTH
                      : AArch64::S_TLSDESC;
      break;
    }
    }
  } else if (MO.getTargetFlags() & AArch64II::MO_PREL) {
    RefFlags |= AArch64::S_PREL;
  } else {
    // No modifier means this is a generic reference, classified as absolute for
    // the cases where it matters (:abs_g0: etc).
    RefFlags |= AArch64::S_ABS;
  }

  if ((MO.getTargetFlags() & AArch64II::MO_FRAGMENT) == AArch64II::MO_PAGE)
    RefFlags |= AArch64::S_PAGE;
  else if ((MO.getTargetFlags() & AArch64II::MO_FRAGMENT) ==
           AArch64II::MO_PAGEOFF)
    RefFlags |= AArch64::S_PAGEOFF;
  else if ((MO.getTargetFlags() & AArch64II::MO_FRAGMENT) == AArch64II::MO_G3)
    RefFlags |= AArch64::S_G3;
  else if ((MO.getTargetFlags() & AArch64II::MO_FRAGMENT) == AArch64II::MO_G2)
    RefFlags |= AArch64::S_G2;
  else if ((MO.getTargetFlags() & AArch64II::MO_FRAGMENT) == AArch64II::MO_G1)
    RefFlags |= AArch64::S_G1;
  else if ((MO.getTargetFlags() & AArch64II::MO_FRAGMENT) == AArch64II::MO_G0)
    RefFlags |= AArch64::S_G0;
  else if ((MO.getTargetFlags() & AArch64II::MO_FRAGMENT) == AArch64II::MO_HI12)
    RefFlags |= AArch64::S_HI12;

  if (MO.getTargetFlags() & AArch64II::MO_NC)
    RefFlags |= AArch64::S_NC;

  const MCExpr *Expr = MCSymbolRefExpr::create(Sym, Ctx);
  if (!MO.isJTI() && MO.getOffset())
    Expr = MCBinaryExpr::createAdd(
        Expr, MCConstantExpr::create(MO.getOffset(), Ctx), Ctx);

<<<<<<< HEAD
  AArch64MCExpr::Specifier RefKind;
  RefKind = static_cast<AArch64MCExpr::Specifier>(RefFlags);
  Expr = MCSpecifierExpr::create(Expr, RefKind, Ctx);

=======
  Expr = MCSpecifierExpr::create(Expr, RefFlags, Ctx);
>>>>>>> 5ee67ebe
  return MCOperand::createExpr(Expr);
}

MCOperand AArch64MCInstLower::lowerSymbolOperandCOFF(const MachineOperand &MO,
                                                     MCSymbol *Sym) const {
  uint32_t RefFlags = 0;

  if (MO.getTargetFlags() & AArch64II::MO_TLS) {
    if ((MO.getTargetFlags() & AArch64II::MO_FRAGMENT) == AArch64II::MO_PAGEOFF)
      RefFlags |= AArch64::S_SECREL_LO12;
    else if ((MO.getTargetFlags() & AArch64II::MO_FRAGMENT) ==
             AArch64II::MO_HI12)
      RefFlags |= AArch64::S_SECREL_HI12;

  } else if (MO.getTargetFlags() & AArch64II::MO_S) {
    RefFlags |= AArch64::S_SABS;
  } else {
    RefFlags |= AArch64::S_ABS;

    if ((MO.getTargetFlags() & AArch64II::MO_FRAGMENT) == AArch64II::MO_PAGE)
      RefFlags |= AArch64::S_PAGE;
    else if ((MO.getTargetFlags() & AArch64II::MO_FRAGMENT) ==
             AArch64II::MO_PAGEOFF)
      RefFlags |= AArch64::S_PAGEOFF | AArch64::S_NC;
  }

  if ((MO.getTargetFlags() & AArch64II::MO_FRAGMENT) == AArch64II::MO_G3)
    RefFlags |= AArch64::S_G3;
  else if ((MO.getTargetFlags() & AArch64II::MO_FRAGMENT) == AArch64II::MO_G2)
    RefFlags |= AArch64::S_G2;
  else if ((MO.getTargetFlags() & AArch64II::MO_FRAGMENT) == AArch64II::MO_G1)
    RefFlags |= AArch64::S_G1;
  else if ((MO.getTargetFlags() & AArch64II::MO_FRAGMENT) == AArch64II::MO_G0)
    RefFlags |= AArch64::S_G0;

  // FIXME: Currently we only set VK_NC for MO_G3/MO_G2/MO_G1/MO_G0. This is
  // because setting VK_NC for others would mean setting their respective
  // RefFlags correctly.  We should do this in a separate patch.
  if (MO.getTargetFlags() & AArch64II::MO_NC) {
    auto MOFrag = (MO.getTargetFlags() & AArch64II::MO_FRAGMENT);
    if (MOFrag == AArch64II::MO_G3 || MOFrag == AArch64II::MO_G2 ||
        MOFrag == AArch64II::MO_G1 || MOFrag == AArch64II::MO_G0)
      RefFlags |= AArch64::S_NC;
  }

  const MCExpr *Expr = MCSymbolRefExpr::create(Sym, Ctx);
  if (!MO.isJTI() && MO.getOffset())
    Expr = MCBinaryExpr::createAdd(
        Expr, MCConstantExpr::create(MO.getOffset(), Ctx), Ctx);

<<<<<<< HEAD
  auto RefKind = static_cast<AArch64MCExpr::Specifier>(RefFlags);
  assert(RefKind != AArch64MCExpr::VK_INVALID &&
         "Invalid relocation requested");
  Expr = MCSpecifierExpr::create(Expr, RefKind, Ctx);

=======
  Expr = MCSpecifierExpr::create(Expr, RefFlags, Ctx);
>>>>>>> 5ee67ebe
  return MCOperand::createExpr(Expr);
}

MCOperand AArch64MCInstLower::LowerSymbolOperand(const MachineOperand &MO,
                                                 MCSymbol *Sym) const {
  if (Printer.TM.getTargetTriple().isOSBinFormatMachO())
    return lowerSymbolOperandMachO(MO, Sym);
  if (Printer.TM.getTargetTriple().isOSBinFormatCOFF())
    return lowerSymbolOperandCOFF(MO, Sym);

  assert(Printer.TM.getTargetTriple().isOSBinFormatELF() && "Invalid target");
  return lowerSymbolOperandELF(MO, Sym);
}

bool AArch64MCInstLower::lowerOperand(const MachineOperand &MO,
                                      MCOperand &MCOp) const {
  switch (MO.getType()) {
  default:
    llvm_unreachable("unknown operand type");
  case MachineOperand::MO_Register:
    // Ignore all implicit register operands.
    if (MO.isImplicit())
      return false;
    MCOp = MCOperand::createReg(MO.getReg());
    break;
  case MachineOperand::MO_RegisterMask:
    // Regmasks are like implicit defs.
    return false;
  case MachineOperand::MO_Immediate:
    MCOp = MCOperand::createImm(MO.getImm());
    break;
  case MachineOperand::MO_MachineBasicBlock:
    MCOp = MCOperand::createExpr(
        MCSymbolRefExpr::create(MO.getMBB()->getSymbol(), Ctx));
    break;
  case MachineOperand::MO_GlobalAddress:
    MCOp = LowerSymbolOperand(MO, GetGlobalAddressSymbol(MO));
    break;
  case MachineOperand::MO_ExternalSymbol:
    MCOp = LowerSymbolOperand(MO, GetExternalSymbolSymbol(MO));
    break;
  case MachineOperand::MO_MCSymbol:
    MCOp = LowerSymbolOperand(MO, MO.getMCSymbol());
    break;
  case MachineOperand::MO_JumpTableIndex:
    MCOp = LowerSymbolOperand(MO, Printer.GetJTISymbol(MO.getIndex()));
    break;
  case MachineOperand::MO_ConstantPoolIndex:
    MCOp = LowerSymbolOperand(MO, Printer.GetCPISymbol(MO.getIndex()));
    break;
  case MachineOperand::MO_BlockAddress:
    MCOp = LowerSymbolOperand(
        MO, Printer.GetBlockAddressSymbol(MO.getBlockAddress()));
    break;
  }
  return true;
}

void AArch64MCInstLower::Lower(const MachineInstr *MI, MCInst &OutMI) const {
  OutMI.setOpcode(MI->getOpcode());

  for (const MachineOperand &MO : MI->operands()) {
    MCOperand MCOp;
    if (lowerOperand(MO, MCOp))
      OutMI.addOperand(MCOp);
  }

  switch (OutMI.getOpcode()) {
  case AArch64::CATCHRET:
    OutMI = MCInst();
    OutMI.setOpcode(AArch64::RET);
    OutMI.addOperand(MCOperand::createReg(AArch64::LR));
    break;
  case AArch64::CLEANUPRET:
    OutMI = MCInst();
    OutMI.setOpcode(AArch64::RET);
    OutMI.addOperand(MCOperand::createReg(AArch64::LR));
    break;
  }
}<|MERGE_RESOLUTION|>--- conflicted
+++ resolved
@@ -263,14 +263,7 @@
     Expr = MCBinaryExpr::createAdd(
         Expr, MCConstantExpr::create(MO.getOffset(), Ctx), Ctx);
 
-<<<<<<< HEAD
-  AArch64MCExpr::Specifier RefKind;
-  RefKind = static_cast<AArch64MCExpr::Specifier>(RefFlags);
-  Expr = MCSpecifierExpr::create(Expr, RefKind, Ctx);
-
-=======
   Expr = MCSpecifierExpr::create(Expr, RefFlags, Ctx);
->>>>>>> 5ee67ebe
   return MCOperand::createExpr(Expr);
 }
 
@@ -321,15 +314,7 @@
     Expr = MCBinaryExpr::createAdd(
         Expr, MCConstantExpr::create(MO.getOffset(), Ctx), Ctx);
 
-<<<<<<< HEAD
-  auto RefKind = static_cast<AArch64MCExpr::Specifier>(RefFlags);
-  assert(RefKind != AArch64MCExpr::VK_INVALID &&
-         "Invalid relocation requested");
-  Expr = MCSpecifierExpr::create(Expr, RefKind, Ctx);
-
-=======
   Expr = MCSpecifierExpr::create(Expr, RefFlags, Ctx);
->>>>>>> 5ee67ebe
   return MCOperand::createExpr(Expr);
 }
 
