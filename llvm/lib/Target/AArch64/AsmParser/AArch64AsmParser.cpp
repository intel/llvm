//==- AArch64AsmParser.cpp - Parse AArch64 assembly to MCInst instructions -==//
//
// Part of the LLVM Project, under the Apache License v2.0 with LLVM Exceptions.
// See https://llvm.org/LICENSE.txt for license information.
// SPDX-License-Identifier: Apache-2.0 WITH LLVM-exception
//
//===----------------------------------------------------------------------===//

#include "AArch64InstrInfo.h"
#include "MCTargetDesc/AArch64AddressingModes.h"
#include "MCTargetDesc/AArch64InstPrinter.h"
#include "MCTargetDesc/AArch64MCAsmInfo.h"
#include "MCTargetDesc/AArch64MCTargetDesc.h"
#include "MCTargetDesc/AArch64TargetStreamer.h"
#include "TargetInfo/AArch64TargetInfo.h"
#include "Utils/AArch64BaseInfo.h"
#include "llvm/ADT/APFloat.h"
#include "llvm/ADT/APInt.h"
#include "llvm/ADT/ArrayRef.h"
#include "llvm/ADT/STLExtras.h"
#include "llvm/ADT/SmallSet.h"
#include "llvm/ADT/SmallVector.h"
#include "llvm/ADT/StringExtras.h"
#include "llvm/ADT/StringMap.h"
#include "llvm/ADT/StringRef.h"
#include "llvm/ADT/StringSwitch.h"
#include "llvm/ADT/Twine.h"
#include "llvm/MC/MCAsmInfo.h"
#include "llvm/MC/MCContext.h"
#include "llvm/MC/MCExpr.h"
#include "llvm/MC/MCInst.h"
#include "llvm/MC/MCLinkerOptimizationHint.h"
#include "llvm/MC/MCObjectFileInfo.h"
#include "llvm/MC/MCParser/AsmLexer.h"
#include "llvm/MC/MCParser/MCAsmParser.h"
#include "llvm/MC/MCParser/MCAsmParserExtension.h"
#include "llvm/MC/MCParser/MCParsedAsmOperand.h"
#include "llvm/MC/MCParser/MCTargetAsmParser.h"
#include "llvm/MC/MCRegisterInfo.h"
#include "llvm/MC/MCStreamer.h"
#include "llvm/MC/MCSubtargetInfo.h"
#include "llvm/MC/MCSymbol.h"
#include "llvm/MC/MCTargetOptions.h"
#include "llvm/MC/MCValue.h"
#include "llvm/MC/TargetRegistry.h"
#include "llvm/Support/AArch64BuildAttributes.h"
#include "llvm/Support/Compiler.h"
#include "llvm/Support/ErrorHandling.h"
#include "llvm/Support/MathExtras.h"
#include "llvm/Support/SMLoc.h"
#include "llvm/Support/raw_ostream.h"
#include "llvm/TargetParser/AArch64TargetParser.h"
#include "llvm/TargetParser/SubtargetFeature.h"
#include <cassert>
#include <cctype>
#include <cstdint>
#include <cstdio>
#include <optional>
#include <string>
#include <tuple>
#include <utility>
#include <vector>

using namespace llvm;

namespace {

enum class RegKind {
  Scalar,
  NeonVector,
  SVEDataVector,
  SVEPredicateAsCounter,
  SVEPredicateVector,
  Matrix,
  LookupTable
};

enum class MatrixKind { Array, Tile, Row, Col };

enum RegConstraintEqualityTy {
  EqualsReg,
  EqualsSuperReg,
  EqualsSubReg
};

class AArch64AsmParser : public MCTargetAsmParser {
private:
  StringRef Mnemonic; ///< Instruction mnemonic.

  // Map of register aliases registers via the .req directive.
  StringMap<std::pair<RegKind, unsigned>> RegisterReqs;

  class PrefixInfo {
  public:
    static PrefixInfo CreateFromInst(const MCInst &Inst, uint64_t TSFlags) {
      PrefixInfo Prefix;
      switch (Inst.getOpcode()) {
      case AArch64::MOVPRFX_ZZ:
        Prefix.Active = true;
        Prefix.Dst = Inst.getOperand(0).getReg();
        break;
      case AArch64::MOVPRFX_ZPmZ_B:
      case AArch64::MOVPRFX_ZPmZ_H:
      case AArch64::MOVPRFX_ZPmZ_S:
      case AArch64::MOVPRFX_ZPmZ_D:
        Prefix.Active = true;
        Prefix.Predicated = true;
        Prefix.ElementSize = TSFlags & AArch64::ElementSizeMask;
        assert(Prefix.ElementSize != AArch64::ElementSizeNone &&
               "No destructive element size set for movprfx");
        Prefix.Dst = Inst.getOperand(0).getReg();
        Prefix.Pg = Inst.getOperand(2).getReg();
        break;
      case AArch64::MOVPRFX_ZPzZ_B:
      case AArch64::MOVPRFX_ZPzZ_H:
      case AArch64::MOVPRFX_ZPzZ_S:
      case AArch64::MOVPRFX_ZPzZ_D:
        Prefix.Active = true;
        Prefix.Predicated = true;
        Prefix.ElementSize = TSFlags & AArch64::ElementSizeMask;
        assert(Prefix.ElementSize != AArch64::ElementSizeNone &&
               "No destructive element size set for movprfx");
        Prefix.Dst = Inst.getOperand(0).getReg();
        Prefix.Pg = Inst.getOperand(1).getReg();
        break;
      default:
        break;
      }

      return Prefix;
    }

    PrefixInfo() = default;
    bool isActive() const { return Active; }
    bool isPredicated() const { return Predicated; }
    unsigned getElementSize() const {
      assert(Predicated);
      return ElementSize;
    }
    MCRegister getDstReg() const { return Dst; }
    MCRegister getPgReg() const {
      assert(Predicated);
      return Pg;
    }

  private:
    bool Active = false;
    bool Predicated = false;
    unsigned ElementSize;
    MCRegister Dst;
    MCRegister Pg;
  } NextPrefix;

  AArch64TargetStreamer &getTargetStreamer() {
    MCTargetStreamer &TS = *getParser().getStreamer().getTargetStreamer();
    return static_cast<AArch64TargetStreamer &>(TS);
  }

  SMLoc getLoc() const { return getParser().getTok().getLoc(); }

  bool parseSysAlias(StringRef Name, SMLoc NameLoc, OperandVector &Operands);
  bool parseSyspAlias(StringRef Name, SMLoc NameLoc, OperandVector &Operands);
  void createSysAlias(uint16_t Encoding, OperandVector &Operands, SMLoc S);
  AArch64CC::CondCode parseCondCodeString(StringRef Cond,
                                          std::string &Suggestion);
  bool parseCondCode(OperandVector &Operands, bool invertCondCode);
  unsigned matchRegisterNameAlias(StringRef Name, RegKind Kind);
  bool parseRegister(OperandVector &Operands);
  bool parseSymbolicImmVal(const MCExpr *&ImmVal);
  bool parseNeonVectorList(OperandVector &Operands);
  bool parseOptionalMulOperand(OperandVector &Operands);
  bool parseOptionalVGOperand(OperandVector &Operands, StringRef &VecGroup);
  bool parseKeywordOperand(OperandVector &Operands);
  bool parseOperand(OperandVector &Operands, bool isCondCode,
                    bool invertCondCode);
  bool parseImmExpr(int64_t &Out);
  bool parseComma();
  bool parseRegisterInRange(unsigned &Out, unsigned Base, unsigned First,
                            unsigned Last);

  bool showMatchError(SMLoc Loc, unsigned ErrCode, uint64_t ErrorInfo,
                      OperandVector &Operands);

  bool parseDataExpr(const MCExpr *&Res) override;
  bool parseAuthExpr(const MCExpr *&Res, SMLoc &EndLoc);

  bool parseDirectiveArch(SMLoc L);
  bool parseDirectiveArchExtension(SMLoc L);
  bool parseDirectiveCPU(SMLoc L);
  bool parseDirectiveInst(SMLoc L);

  bool parseDirectiveTLSDescCall(SMLoc L);

  bool parseDirectiveLOH(StringRef LOH, SMLoc L);
  bool parseDirectiveLtorg(SMLoc L);

  bool parseDirectiveReq(StringRef Name, SMLoc L);
  bool parseDirectiveUnreq(SMLoc L);
  bool parseDirectiveCFINegateRAState();
  bool parseDirectiveCFINegateRAStateWithPC();
  bool parseDirectiveCFIBKeyFrame();
  bool parseDirectiveCFIMTETaggedFrame();

  bool parseDirectiveVariantPCS(SMLoc L);

  bool parseDirectiveSEHAllocStack(SMLoc L);
  bool parseDirectiveSEHPrologEnd(SMLoc L);
  bool parseDirectiveSEHSaveR19R20X(SMLoc L);
  bool parseDirectiveSEHSaveFPLR(SMLoc L);
  bool parseDirectiveSEHSaveFPLRX(SMLoc L);
  bool parseDirectiveSEHSaveReg(SMLoc L);
  bool parseDirectiveSEHSaveRegX(SMLoc L);
  bool parseDirectiveSEHSaveRegP(SMLoc L);
  bool parseDirectiveSEHSaveRegPX(SMLoc L);
  bool parseDirectiveSEHSaveLRPair(SMLoc L);
  bool parseDirectiveSEHSaveFReg(SMLoc L);
  bool parseDirectiveSEHSaveFRegX(SMLoc L);
  bool parseDirectiveSEHSaveFRegP(SMLoc L);
  bool parseDirectiveSEHSaveFRegPX(SMLoc L);
  bool parseDirectiveSEHSetFP(SMLoc L);
  bool parseDirectiveSEHAddFP(SMLoc L);
  bool parseDirectiveSEHNop(SMLoc L);
  bool parseDirectiveSEHSaveNext(SMLoc L);
  bool parseDirectiveSEHEpilogStart(SMLoc L);
  bool parseDirectiveSEHEpilogEnd(SMLoc L);
  bool parseDirectiveSEHTrapFrame(SMLoc L);
  bool parseDirectiveSEHMachineFrame(SMLoc L);
  bool parseDirectiveSEHContext(SMLoc L);
  bool parseDirectiveSEHECContext(SMLoc L);
  bool parseDirectiveSEHClearUnwoundToCall(SMLoc L);
  bool parseDirectiveSEHPACSignLR(SMLoc L);
  bool parseDirectiveSEHSaveAnyReg(SMLoc L, bool Paired, bool Writeback);
  bool parseDirectiveSEHAllocZ(SMLoc L);
  bool parseDirectiveSEHSaveZReg(SMLoc L);
  bool parseDirectiveSEHSavePReg(SMLoc L);
  bool parseDirectiveAeabiSubSectionHeader(SMLoc L);
  bool parseDirectiveAeabiAArch64Attr(SMLoc L);

  bool validateInstruction(MCInst &Inst, SMLoc &IDLoc,
                           SmallVectorImpl<SMLoc> &Loc);
  unsigned getNumRegsForRegKind(RegKind K);
  bool matchAndEmitInstruction(SMLoc IDLoc, unsigned &Opcode,
                               OperandVector &Operands, MCStreamer &Out,
                               uint64_t &ErrorInfo,
                               bool MatchingInlineAsm) override;
  /// @name Auto-generated Match Functions
  /// {

#define GET_ASSEMBLER_HEADER
#include "AArch64GenAsmMatcher.inc"

  /// }

  ParseStatus tryParseScalarRegister(MCRegister &Reg);
  ParseStatus tryParseVectorRegister(MCRegister &Reg, StringRef &Kind,
                                     RegKind MatchKind);
  ParseStatus tryParseMatrixRegister(OperandVector &Operands);
  ParseStatus tryParseSVCR(OperandVector &Operands);
  ParseStatus tryParseOptionalShiftExtend(OperandVector &Operands);
  ParseStatus tryParseBarrierOperand(OperandVector &Operands);
  ParseStatus tryParseBarriernXSOperand(OperandVector &Operands);
  ParseStatus tryParseSysReg(OperandVector &Operands);
  ParseStatus tryParseSysCROperand(OperandVector &Operands);
  template <bool IsSVEPrefetch = false>
  ParseStatus tryParsePrefetch(OperandVector &Operands);
  ParseStatus tryParseRPRFMOperand(OperandVector &Operands);
  ParseStatus tryParsePSBHint(OperandVector &Operands);
  ParseStatus tryParseBTIHint(OperandVector &Operands);
  ParseStatus tryParseAdrpLabel(OperandVector &Operands);
  ParseStatus tryParseAdrLabel(OperandVector &Operands);
  template <bool AddFPZeroAsLiteral>
  ParseStatus tryParseFPImm(OperandVector &Operands);
  ParseStatus tryParseImmWithOptionalShift(OperandVector &Operands);
  ParseStatus tryParseGPR64sp0Operand(OperandVector &Operands);
  bool tryParseNeonVectorRegister(OperandVector &Operands);
  ParseStatus tryParseVectorIndex(OperandVector &Operands);
  ParseStatus tryParseGPRSeqPair(OperandVector &Operands);
  ParseStatus tryParseSyspXzrPair(OperandVector &Operands);
  template <bool ParseShiftExtend,
            RegConstraintEqualityTy EqTy = RegConstraintEqualityTy::EqualsReg>
  ParseStatus tryParseGPROperand(OperandVector &Operands);
  ParseStatus tryParseZTOperand(OperandVector &Operands);
  template <bool ParseShiftExtend, bool ParseSuffix>
  ParseStatus tryParseSVEDataVector(OperandVector &Operands);
  template <RegKind RK>
  ParseStatus tryParseSVEPredicateVector(OperandVector &Operands);
  ParseStatus
  tryParseSVEPredicateOrPredicateAsCounterVector(OperandVector &Operands);
  template <RegKind VectorKind>
  ParseStatus tryParseVectorList(OperandVector &Operands,
                                 bool ExpectMatch = false);
  ParseStatus tryParseMatrixTileList(OperandVector &Operands);
  ParseStatus tryParseSVEPattern(OperandVector &Operands);
  ParseStatus tryParseSVEVecLenSpecifier(OperandVector &Operands);
  ParseStatus tryParseGPR64x8(OperandVector &Operands);
  ParseStatus tryParseImmRange(OperandVector &Operands);
  template <int> ParseStatus tryParseAdjImm0_63(OperandVector &Operands);
  ParseStatus tryParsePHintInstOperand(OperandVector &Operands);

public:
  enum AArch64MatchResultTy {
    Match_InvalidSuffix = FIRST_TARGET_MATCH_RESULT_TY,
#define GET_OPERAND_DIAGNOSTIC_TYPES
#include "AArch64GenAsmMatcher.inc"
  };
  bool IsILP32;
  bool IsWindowsArm64EC;

  AArch64AsmParser(const MCSubtargetInfo &STI, MCAsmParser &Parser,
                   const MCInstrInfo &MII, const MCTargetOptions &Options)
    : MCTargetAsmParser(Options, STI, MII) {
    IsILP32 = STI.getTargetTriple().getEnvironment() == Triple::GNUILP32;
    IsWindowsArm64EC = STI.getTargetTriple().isWindowsArm64EC();
    MCAsmParserExtension::Initialize(Parser);
    MCStreamer &S = getParser().getStreamer();
    if (S.getTargetStreamer() == nullptr)
      new AArch64TargetStreamer(S);

    // Alias .hword/.word/.[dx]word to the target-independent
    // .2byte/.4byte/.8byte directives as they have the same form and
    // semantics:
    ///  ::= (.hword | .word | .dword | .xword ) [ expression (, expression)* ]
    Parser.addAliasForDirective(".hword", ".2byte");
    Parser.addAliasForDirective(".word", ".4byte");
    Parser.addAliasForDirective(".dword", ".8byte");
    Parser.addAliasForDirective(".xword", ".8byte");

    // Initialize the set of available features.
    setAvailableFeatures(ComputeAvailableFeatures(getSTI().getFeatureBits()));
  }

  bool areEqualRegs(const MCParsedAsmOperand &Op1,
                    const MCParsedAsmOperand &Op2) const override;
  bool parseInstruction(ParseInstructionInfo &Info, StringRef Name,
                        SMLoc NameLoc, OperandVector &Operands) override;
  bool parseRegister(MCRegister &Reg, SMLoc &StartLoc, SMLoc &EndLoc) override;
  ParseStatus tryParseRegister(MCRegister &Reg, SMLoc &StartLoc,
                               SMLoc &EndLoc) override;
  bool ParseDirective(AsmToken DirectiveID) override;
  unsigned validateTargetOperandClass(MCParsedAsmOperand &Op,
                                      unsigned Kind) override;

  static bool classifySymbolRef(const MCExpr *Expr, AArch64::Specifier &ELFSpec,
                                AArch64::Specifier &DarwinSpec,
                                int64_t &Addend);
};

/// AArch64Operand - Instances of this class represent a parsed AArch64 machine
/// instruction.
class AArch64Operand : public MCParsedAsmOperand {
private:
  enum KindTy {
    k_Immediate,
    k_ShiftedImm,
    k_ImmRange,
    k_CondCode,
    k_Register,
    k_MatrixRegister,
    k_MatrixTileList,
    k_SVCR,
    k_VectorList,
    k_VectorIndex,
    k_Token,
    k_SysReg,
    k_SysCR,
    k_Prefetch,
    k_ShiftExtend,
    k_FPImm,
    k_Barrier,
    k_PSBHint,
    k_PHint,
    k_BTIHint,
  } Kind;

  SMLoc StartLoc, EndLoc;

  struct TokOp {
    const char *Data;
    unsigned Length;
    bool IsSuffix; // Is the operand actually a suffix on the mnemonic.
  };

  // Separate shift/extend operand.
  struct ShiftExtendOp {
    AArch64_AM::ShiftExtendType Type;
    unsigned Amount;
    bool HasExplicitAmount;
  };

  struct RegOp {
    unsigned RegNum;
    RegKind Kind;
    int ElementWidth;

    // The register may be allowed as a different register class,
    // e.g. for GPR64as32 or GPR32as64.
    RegConstraintEqualityTy EqualityTy;

    // In some cases the shift/extend needs to be explicitly parsed together
    // with the register, rather than as a separate operand. This is needed
    // for addressing modes where the instruction as a whole dictates the
    // scaling/extend, rather than specific bits in the instruction.
    // By parsing them as a single operand, we avoid the need to pass an
    // extra operand in all CodeGen patterns (because all operands need to
    // have an associated value), and we avoid the need to update TableGen to
    // accept operands that have no associated bits in the instruction.
    //
    // An added benefit of parsing them together is that the assembler
    // can give a sensible diagnostic if the scaling is not correct.
    //
    // The default is 'lsl #0' (HasExplicitAmount = false) if no
    // ShiftExtend is specified.
    ShiftExtendOp ShiftExtend;
  };

  struct MatrixRegOp {
    unsigned RegNum;
    unsigned ElementWidth;
    MatrixKind Kind;
  };

  struct MatrixTileListOp {
    unsigned RegMask = 0;
  };

  struct VectorListOp {
    unsigned RegNum;
    unsigned Count;
    unsigned Stride;
    unsigned NumElements;
    unsigned ElementWidth;
    RegKind  RegisterKind;
  };

  struct VectorIndexOp {
    int Val;
  };

  struct ImmOp {
    const MCExpr *Val;
  };

  struct ShiftedImmOp {
    const MCExpr *Val;
    unsigned ShiftAmount;
  };

  struct ImmRangeOp {
    unsigned First;
    unsigned Last;
  };

  struct CondCodeOp {
    AArch64CC::CondCode Code;
  };

  struct FPImmOp {
    uint64_t Val; // APFloat value bitcasted to uint64_t.
    bool IsExact; // describes whether parsed value was exact.
  };

  struct BarrierOp {
    const char *Data;
    unsigned Length;
    unsigned Val; // Not the enum since not all values have names.
    bool HasnXSModifier;
  };

  struct SysRegOp {
    const char *Data;
    unsigned Length;
    uint32_t MRSReg;
    uint32_t MSRReg;
    uint32_t PStateField;
  };

  struct SysCRImmOp {
    unsigned Val;
  };

  struct PrefetchOp {
    const char *Data;
    unsigned Length;
    unsigned Val;
  };

  struct PSBHintOp {
    const char *Data;
    unsigned Length;
    unsigned Val;
  };
  struct PHintOp {
    const char *Data;
    unsigned Length;
    unsigned Val;
  };
  struct BTIHintOp {
    const char *Data;
    unsigned Length;
    unsigned Val;
  };

  struct SVCROp {
    const char *Data;
    unsigned Length;
    unsigned PStateField;
  };

  union {
    struct TokOp Tok;
    struct RegOp Reg;
    struct MatrixRegOp MatrixReg;
    struct MatrixTileListOp MatrixTileList;
    struct VectorListOp VectorList;
    struct VectorIndexOp VectorIndex;
    struct ImmOp Imm;
    struct ShiftedImmOp ShiftedImm;
    struct ImmRangeOp ImmRange;
    struct CondCodeOp CondCode;
    struct FPImmOp FPImm;
    struct BarrierOp Barrier;
    struct SysRegOp SysReg;
    struct SysCRImmOp SysCRImm;
    struct PrefetchOp Prefetch;
    struct PSBHintOp PSBHint;
    struct PHintOp PHint;
    struct BTIHintOp BTIHint;
    struct ShiftExtendOp ShiftExtend;
    struct SVCROp SVCR;
  };

  // Keep the MCContext around as the MCExprs may need manipulated during
  // the add<>Operands() calls.
  MCContext &Ctx;

public:
  AArch64Operand(KindTy K, MCContext &Ctx) : Kind(K), Ctx(Ctx) {}

  AArch64Operand(const AArch64Operand &o) : MCParsedAsmOperand(), Ctx(o.Ctx) {
    Kind = o.Kind;
    StartLoc = o.StartLoc;
    EndLoc = o.EndLoc;
    switch (Kind) {
    case k_Token:
      Tok = o.Tok;
      break;
    case k_Immediate:
      Imm = o.Imm;
      break;
    case k_ShiftedImm:
      ShiftedImm = o.ShiftedImm;
      break;
    case k_ImmRange:
      ImmRange = o.ImmRange;
      break;
    case k_CondCode:
      CondCode = o.CondCode;
      break;
    case k_FPImm:
      FPImm = o.FPImm;
      break;
    case k_Barrier:
      Barrier = o.Barrier;
      break;
    case k_Register:
      Reg = o.Reg;
      break;
    case k_MatrixRegister:
      MatrixReg = o.MatrixReg;
      break;
    case k_MatrixTileList:
      MatrixTileList = o.MatrixTileList;
      break;
    case k_VectorList:
      VectorList = o.VectorList;
      break;
    case k_VectorIndex:
      VectorIndex = o.VectorIndex;
      break;
    case k_SysReg:
      SysReg = o.SysReg;
      break;
    case k_SysCR:
      SysCRImm = o.SysCRImm;
      break;
    case k_Prefetch:
      Prefetch = o.Prefetch;
      break;
    case k_PSBHint:
      PSBHint = o.PSBHint;
      break;
    case k_PHint:
      PHint = o.PHint;
      break;
    case k_BTIHint:
      BTIHint = o.BTIHint;
      break;
    case k_ShiftExtend:
      ShiftExtend = o.ShiftExtend;
      break;
    case k_SVCR:
      SVCR = o.SVCR;
      break;
    }
  }

  /// getStartLoc - Get the location of the first token of this operand.
  SMLoc getStartLoc() const override { return StartLoc; }
  /// getEndLoc - Get the location of the last token of this operand.
  SMLoc getEndLoc() const override { return EndLoc; }

  StringRef getToken() const {
    assert(Kind == k_Token && "Invalid access!");
    return StringRef(Tok.Data, Tok.Length);
  }

  bool isTokenSuffix() const {
    assert(Kind == k_Token && "Invalid access!");
    return Tok.IsSuffix;
  }

  const MCExpr *getImm() const {
    assert(Kind == k_Immediate && "Invalid access!");
    return Imm.Val;
  }

  const MCExpr *getShiftedImmVal() const {
    assert(Kind == k_ShiftedImm && "Invalid access!");
    return ShiftedImm.Val;
  }

  unsigned getShiftedImmShift() const {
    assert(Kind == k_ShiftedImm && "Invalid access!");
    return ShiftedImm.ShiftAmount;
  }

  unsigned getFirstImmVal() const {
    assert(Kind == k_ImmRange && "Invalid access!");
    return ImmRange.First;
  }

  unsigned getLastImmVal() const {
    assert(Kind == k_ImmRange && "Invalid access!");
    return ImmRange.Last;
  }

  AArch64CC::CondCode getCondCode() const {
    assert(Kind == k_CondCode && "Invalid access!");
    return CondCode.Code;
  }

  APFloat getFPImm() const {
    assert (Kind == k_FPImm && "Invalid access!");
    return APFloat(APFloat::IEEEdouble(), APInt(64, FPImm.Val, true));
  }

  bool getFPImmIsExact() const {
    assert (Kind == k_FPImm && "Invalid access!");
    return FPImm.IsExact;
  }

  unsigned getBarrier() const {
    assert(Kind == k_Barrier && "Invalid access!");
    return Barrier.Val;
  }

  StringRef getBarrierName() const {
    assert(Kind == k_Barrier && "Invalid access!");
    return StringRef(Barrier.Data, Barrier.Length);
  }

  bool getBarriernXSModifier() const {
    assert(Kind == k_Barrier && "Invalid access!");
    return Barrier.HasnXSModifier;
  }

  MCRegister getReg() const override {
    assert(Kind == k_Register && "Invalid access!");
    return Reg.RegNum;
  }

  unsigned getMatrixReg() const {
    assert(Kind == k_MatrixRegister && "Invalid access!");
    return MatrixReg.RegNum;
  }

  unsigned getMatrixElementWidth() const {
    assert(Kind == k_MatrixRegister && "Invalid access!");
    return MatrixReg.ElementWidth;
  }

  MatrixKind getMatrixKind() const {
    assert(Kind == k_MatrixRegister && "Invalid access!");
    return MatrixReg.Kind;
  }

  unsigned getMatrixTileListRegMask() const {
    assert(isMatrixTileList() && "Invalid access!");
    return MatrixTileList.RegMask;
  }

  RegConstraintEqualityTy getRegEqualityTy() const {
    assert(Kind == k_Register && "Invalid access!");
    return Reg.EqualityTy;
  }

  unsigned getVectorListStart() const {
    assert(Kind == k_VectorList && "Invalid access!");
    return VectorList.RegNum;
  }

  unsigned getVectorListCount() const {
    assert(Kind == k_VectorList && "Invalid access!");
    return VectorList.Count;
  }

  unsigned getVectorListStride() const {
    assert(Kind == k_VectorList && "Invalid access!");
    return VectorList.Stride;
  }

  int getVectorIndex() const {
    assert(Kind == k_VectorIndex && "Invalid access!");
    return VectorIndex.Val;
  }

  StringRef getSysReg() const {
    assert(Kind == k_SysReg && "Invalid access!");
    return StringRef(SysReg.Data, SysReg.Length);
  }

  unsigned getSysCR() const {
    assert(Kind == k_SysCR && "Invalid access!");
    return SysCRImm.Val;
  }

  unsigned getPrefetch() const {
    assert(Kind == k_Prefetch && "Invalid access!");
    return Prefetch.Val;
  }

  unsigned getPSBHint() const {
    assert(Kind == k_PSBHint && "Invalid access!");
    return PSBHint.Val;
  }

  unsigned getPHint() const {
    assert(Kind == k_PHint && "Invalid access!");
    return PHint.Val;
  }

  StringRef getPSBHintName() const {
    assert(Kind == k_PSBHint && "Invalid access!");
    return StringRef(PSBHint.Data, PSBHint.Length);
  }

  StringRef getPHintName() const {
    assert(Kind == k_PHint && "Invalid access!");
    return StringRef(PHint.Data, PHint.Length);
  }

  unsigned getBTIHint() const {
    assert(Kind == k_BTIHint && "Invalid access!");
    return BTIHint.Val;
  }

  StringRef getBTIHintName() const {
    assert(Kind == k_BTIHint && "Invalid access!");
    return StringRef(BTIHint.Data, BTIHint.Length);
  }

  StringRef getSVCR() const {
    assert(Kind == k_SVCR && "Invalid access!");
    return StringRef(SVCR.Data, SVCR.Length);
  }

  StringRef getPrefetchName() const {
    assert(Kind == k_Prefetch && "Invalid access!");
    return StringRef(Prefetch.Data, Prefetch.Length);
  }

  AArch64_AM::ShiftExtendType getShiftExtendType() const {
    if (Kind == k_ShiftExtend)
      return ShiftExtend.Type;
    if (Kind == k_Register)
      return Reg.ShiftExtend.Type;
    llvm_unreachable("Invalid access!");
  }

  unsigned getShiftExtendAmount() const {
    if (Kind == k_ShiftExtend)
      return ShiftExtend.Amount;
    if (Kind == k_Register)
      return Reg.ShiftExtend.Amount;
    llvm_unreachable("Invalid access!");
  }

  bool hasShiftExtendAmount() const {
    if (Kind == k_ShiftExtend)
      return ShiftExtend.HasExplicitAmount;
    if (Kind == k_Register)
      return Reg.ShiftExtend.HasExplicitAmount;
    llvm_unreachable("Invalid access!");
  }

  bool isImm() const override { return Kind == k_Immediate; }
  bool isMem() const override { return false; }

  bool isUImm6() const {
    if (!isImm())
      return false;
    const MCConstantExpr *MCE = dyn_cast<MCConstantExpr>(getImm());
    if (!MCE)
      return false;
    int64_t Val = MCE->getValue();
    return (Val >= 0 && Val < 64);
  }

  template <int Width> bool isSImm() const {
    return bool(isSImmScaled<Width, 1>());
  }

  template <int Bits, int Scale> DiagnosticPredicate isSImmScaled() const {
    return isImmScaled<Bits, Scale>(true);
  }

  template <int Bits, int Scale, int Offset = 0, bool IsRange = false>
  DiagnosticPredicate isUImmScaled() const {
    if (IsRange && isImmRange() &&
        (getLastImmVal() != getFirstImmVal() + Offset))
      return DiagnosticPredicate::NoMatch;

    return isImmScaled<Bits, Scale, IsRange>(false);
  }

  template <int Bits, int Scale, bool IsRange = false>
  DiagnosticPredicate isImmScaled(bool Signed) const {
    if ((!isImm() && !isImmRange()) || (isImm() && IsRange) ||
        (isImmRange() && !IsRange))
      return DiagnosticPredicate::NoMatch;

    int64_t Val;
    if (isImmRange())
      Val = getFirstImmVal();
    else {
      const MCConstantExpr *MCE = dyn_cast<MCConstantExpr>(getImm());
      if (!MCE)
        return DiagnosticPredicate::NoMatch;
      Val = MCE->getValue();
    }

    int64_t MinVal, MaxVal;
    if (Signed) {
      int64_t Shift = Bits - 1;
      MinVal = (int64_t(1) << Shift) * -Scale;
      MaxVal = ((int64_t(1) << Shift) - 1) * Scale;
    } else {
      MinVal = 0;
      MaxVal = ((int64_t(1) << Bits) - 1) * Scale;
    }

    if (Val >= MinVal && Val <= MaxVal && (Val % Scale) == 0)
      return DiagnosticPredicate::Match;

    return DiagnosticPredicate::NearMatch;
  }

  DiagnosticPredicate isSVEPattern() const {
    if (!isImm())
      return DiagnosticPredicate::NoMatch;
    auto *MCE = dyn_cast<MCConstantExpr>(getImm());
    if (!MCE)
      return DiagnosticPredicate::NoMatch;
    int64_t Val = MCE->getValue();
    if (Val >= 0 && Val < 32)
      return DiagnosticPredicate::Match;
    return DiagnosticPredicate::NearMatch;
  }

  DiagnosticPredicate isSVEVecLenSpecifier() const {
    if (!isImm())
      return DiagnosticPredicate::NoMatch;
    auto *MCE = dyn_cast<MCConstantExpr>(getImm());
    if (!MCE)
      return DiagnosticPredicate::NoMatch;
    int64_t Val = MCE->getValue();
    if (Val >= 0 && Val <= 1)
      return DiagnosticPredicate::Match;
    return DiagnosticPredicate::NearMatch;
  }

  bool isSymbolicUImm12Offset(const MCExpr *Expr) const {
    AArch64::Specifier ELFSpec;
    AArch64::Specifier DarwinSpec;
    int64_t Addend;
    if (!AArch64AsmParser::classifySymbolRef(Expr, ELFSpec, DarwinSpec,
                                             Addend)) {
      // If we don't understand the expression, assume the best and
      // let the fixup and relocation code deal with it.
      return true;
    }

    if (DarwinSpec == AArch64::S_MACHO_PAGEOFF ||
        llvm::is_contained(
            {AArch64::S_LO12, AArch64::S_GOT_LO12, AArch64::S_GOT_AUTH_LO12,
             AArch64::S_DTPREL_LO12, AArch64::S_DTPREL_LO12_NC,
             AArch64::S_TPREL_LO12, AArch64::S_TPREL_LO12_NC,
             AArch64::S_GOTTPREL_LO12_NC, AArch64::S_TLSDESC_LO12,
             AArch64::S_TLSDESC_AUTH_LO12, AArch64::S_SECREL_LO12,
             AArch64::S_SECREL_HI12, AArch64::S_GOT_PAGE_LO15},
            ELFSpec)) {
      // Note that we don't range-check the addend. It's adjusted modulo page
      // size when converted, so there is no "out of range" condition when using
      // @pageoff.
      return true;
    } else if (DarwinSpec == AArch64::S_MACHO_GOTPAGEOFF ||
               DarwinSpec == AArch64::S_MACHO_TLVPPAGEOFF) {
      // @gotpageoff/@tlvppageoff can only be used directly, not with an addend.
      return Addend == 0;
    }

    return false;
  }

  template <int Scale> bool isUImm12Offset() const {
    if (!isImm())
      return false;

    const MCConstantExpr *MCE = dyn_cast<MCConstantExpr>(getImm());
    if (!MCE)
      return isSymbolicUImm12Offset(getImm());

    int64_t Val = MCE->getValue();
    return (Val % Scale) == 0 && Val >= 0 && (Val / Scale) < 0x1000;
  }

  template <int N, int M>
  bool isImmInRange() const {
    if (!isImm())
      return false;
    const MCConstantExpr *MCE = dyn_cast<MCConstantExpr>(getImm());
    if (!MCE)
      return false;
    int64_t Val = MCE->getValue();
    return (Val >= N && Val <= M);
  }

  // NOTE: Also used for isLogicalImmNot as anything that can be represented as
  // a logical immediate can always be represented when inverted.
  template <typename T>
  bool isLogicalImm() const {
    if (!isImm())
      return false;
    const MCConstantExpr *MCE = dyn_cast<MCConstantExpr>(getImm());
    if (!MCE)
      return false;

    int64_t Val = MCE->getValue();
    // Avoid left shift by 64 directly.
    uint64_t Upper = UINT64_C(-1) << (sizeof(T) * 4) << (sizeof(T) * 4);
    // Allow all-0 or all-1 in top bits to permit bitwise NOT.
    if ((Val & Upper) && (Val & Upper) != Upper)
      return false;

    return AArch64_AM::isLogicalImmediate(Val & ~Upper, sizeof(T) * 8);
  }

  bool isShiftedImm() const { return Kind == k_ShiftedImm; }

  bool isImmRange() const { return Kind == k_ImmRange; }

  /// Returns the immediate value as a pair of (imm, shift) if the immediate is
  /// a shifted immediate by value 'Shift' or '0', or if it is an unshifted
  /// immediate that can be shifted by 'Shift'.
  template <unsigned Width>
  std::optional<std::pair<int64_t, unsigned>> getShiftedVal() const {
    if (isShiftedImm() && Width == getShiftedImmShift())
      if (auto *CE = dyn_cast<MCConstantExpr>(getShiftedImmVal()))
        return std::make_pair(CE->getValue(), Width);

    if (isImm())
      if (auto *CE = dyn_cast<MCConstantExpr>(getImm())) {
        int64_t Val = CE->getValue();
        if ((Val != 0) && (uint64_t(Val >> Width) << Width) == uint64_t(Val))
          return std::make_pair(Val >> Width, Width);
        else
          return std::make_pair(Val, 0u);
      }

    return {};
  }

  bool isAddSubImm() const {
    if (!isShiftedImm() && !isImm())
      return false;

    const MCExpr *Expr;

    // An ADD/SUB shifter is either 'lsl #0' or 'lsl #12'.
    if (isShiftedImm()) {
      unsigned Shift = ShiftedImm.ShiftAmount;
      Expr = ShiftedImm.Val;
      if (Shift != 0 && Shift != 12)
        return false;
    } else {
      Expr = getImm();
    }

    AArch64::Specifier ELFSpec;
    AArch64::Specifier DarwinSpec;
    int64_t Addend;
    if (AArch64AsmParser::classifySymbolRef(Expr, ELFSpec, DarwinSpec,
                                            Addend)) {
      return DarwinSpec == AArch64::S_MACHO_PAGEOFF ||
             DarwinSpec == AArch64::S_MACHO_TLVPPAGEOFF ||
             (DarwinSpec == AArch64::S_MACHO_GOTPAGEOFF && Addend == 0) ||
             llvm::is_contained(
                 {AArch64::S_LO12, AArch64::S_GOT_AUTH_LO12,
                  AArch64::S_DTPREL_HI12, AArch64::S_DTPREL_LO12,
                  AArch64::S_DTPREL_LO12_NC, AArch64::S_TPREL_HI12,
                  AArch64::S_TPREL_LO12, AArch64::S_TPREL_LO12_NC,
                  AArch64::S_TLSDESC_LO12, AArch64::S_TLSDESC_AUTH_LO12,
                  AArch64::S_SECREL_HI12, AArch64::S_SECREL_LO12},
                 ELFSpec);
    }

    // If it's a constant, it should be a real immediate in range.
    if (auto ShiftedVal = getShiftedVal<12>())
      return ShiftedVal->first >= 0 && ShiftedVal->first <= 0xfff;

    // If it's an expression, we hope for the best and let the fixup/relocation
    // code deal with it.
    return true;
  }

  bool isAddSubImmNeg() const {
    if (!isShiftedImm() && !isImm())
      return false;

    // Otherwise it should be a real negative immediate in range.
    if (auto ShiftedVal = getShiftedVal<12>())
      return ShiftedVal->first < 0 && -ShiftedVal->first <= 0xfff;

    return false;
  }

  // Signed value in the range -128 to +127. For element widths of
  // 16 bits or higher it may also be a signed multiple of 256 in the
  // range -32768 to +32512.
  // For element-width of 8 bits a range of -128 to 255 is accepted,
  // since a copy of a byte can be either signed/unsigned.
  template <typename T>
  DiagnosticPredicate isSVECpyImm() const {
    if (!isShiftedImm() && (!isImm() || !isa<MCConstantExpr>(getImm())))
      return DiagnosticPredicate::NoMatch;

    bool IsByte = std::is_same<int8_t, std::make_signed_t<T>>::value ||
                  std::is_same<int8_t, T>::value;
    if (auto ShiftedImm = getShiftedVal<8>())
      if (!(IsByte && ShiftedImm->second) &&
          AArch64_AM::isSVECpyImm<T>(uint64_t(ShiftedImm->first)
                                     << ShiftedImm->second))
        return DiagnosticPredicate::Match;

    return DiagnosticPredicate::NearMatch;
  }

  // Unsigned value in the range 0 to 255. For element widths of
  // 16 bits or higher it may also be a signed multiple of 256 in the
  // range 0 to 65280.
  template <typename T> DiagnosticPredicate isSVEAddSubImm() const {
    if (!isShiftedImm() && (!isImm() || !isa<MCConstantExpr>(getImm())))
      return DiagnosticPredicate::NoMatch;

    bool IsByte = std::is_same<int8_t, std::make_signed_t<T>>::value ||
                  std::is_same<int8_t, T>::value;
    if (auto ShiftedImm = getShiftedVal<8>())
      if (!(IsByte && ShiftedImm->second) &&
          AArch64_AM::isSVEAddSubImm<T>(ShiftedImm->first
                                        << ShiftedImm->second))
        return DiagnosticPredicate::Match;

    return DiagnosticPredicate::NearMatch;
  }

  template <typename T> DiagnosticPredicate isSVEPreferredLogicalImm() const {
    if (isLogicalImm<T>() && !isSVECpyImm<T>())
      return DiagnosticPredicate::Match;
    return DiagnosticPredicate::NoMatch;
  }

  bool isCondCode() const { return Kind == k_CondCode; }

  bool isSIMDImmType10() const {
    if (!isImm())
      return false;
    const MCConstantExpr *MCE = dyn_cast<MCConstantExpr>(getImm());
    if (!MCE)
      return false;
    return AArch64_AM::isAdvSIMDModImmType10(MCE->getValue());
  }

  template<int N>
  bool isBranchTarget() const {
    if (!isImm())
      return false;
    const MCConstantExpr *MCE = dyn_cast<MCConstantExpr>(getImm());
    if (!MCE)
      return true;
    int64_t Val = MCE->getValue();
    if (Val & 0x3)
      return false;
    assert(N > 0 && "Branch target immediate cannot be 0 bits!");
    return (Val >= -((1<<(N-1)) << 2) && Val <= (((1<<(N-1))-1) << 2));
  }

  bool isMovWSymbol(ArrayRef<AArch64::Specifier> AllowedModifiers) const {
    if (!isImm())
      return false;

    AArch64::Specifier ELFSpec;
    AArch64::Specifier DarwinSpec;
    int64_t Addend;
    if (!AArch64AsmParser::classifySymbolRef(getImm(), ELFSpec, DarwinSpec,
                                             Addend)) {
      return false;
    }
    if (DarwinSpec != AArch64::S_None)
      return false;

    return llvm::is_contained(AllowedModifiers, ELFSpec);
  }

  bool isMovWSymbolG3() const {
    return isMovWSymbol({AArch64::S_ABS_G3, AArch64::S_PREL_G3});
  }

  bool isMovWSymbolG2() const {
    return isMovWSymbol({AArch64::S_ABS_G2, AArch64::S_ABS_G2_S,
                         AArch64::S_ABS_G2_NC, AArch64::S_PREL_G2,
                         AArch64::S_PREL_G2_NC, AArch64::S_TPREL_G2,
                         AArch64::S_DTPREL_G2});
  }

  bool isMovWSymbolG1() const {
    return isMovWSymbol({AArch64::S_ABS_G1, AArch64::S_ABS_G1_S,
                         AArch64::S_ABS_G1_NC, AArch64::S_PREL_G1,
                         AArch64::S_PREL_G1_NC, AArch64::S_GOTTPREL_G1,
                         AArch64::S_TPREL_G1, AArch64::S_TPREL_G1_NC,
                         AArch64::S_DTPREL_G1, AArch64::S_DTPREL_G1_NC});
  }

  bool isMovWSymbolG0() const {
    return isMovWSymbol({AArch64::S_ABS_G0, AArch64::S_ABS_G0_S,
                         AArch64::S_ABS_G0_NC, AArch64::S_PREL_G0,
                         AArch64::S_PREL_G0_NC, AArch64::S_GOTTPREL_G0_NC,
                         AArch64::S_TPREL_G0, AArch64::S_TPREL_G0_NC,
                         AArch64::S_DTPREL_G0, AArch64::S_DTPREL_G0_NC});
  }

  template<int RegWidth, int Shift>
  bool isMOVZMovAlias() const {
    if (!isImm()) return false;

    const MCExpr *E = getImm();
    if (const MCConstantExpr *CE = dyn_cast<MCConstantExpr>(E)) {
      uint64_t Value = CE->getValue();

      return AArch64_AM::isMOVZMovAlias(Value, Shift, RegWidth);
    }
    // Only supports the case of Shift being 0 if an expression is used as an
    // operand
    return !Shift && E;
  }

  template<int RegWidth, int Shift>
  bool isMOVNMovAlias() const {
    if (!isImm()) return false;

    const MCConstantExpr *CE = dyn_cast<MCConstantExpr>(getImm());
    if (!CE) return false;
    uint64_t Value = CE->getValue();

    return AArch64_AM::isMOVNMovAlias(Value, Shift, RegWidth);
  }

  bool isFPImm() const {
    return Kind == k_FPImm &&
           AArch64_AM::getFP64Imm(getFPImm().bitcastToAPInt()) != -1;
  }

  bool isBarrier() const {
    return Kind == k_Barrier && !getBarriernXSModifier();
  }
  bool isBarriernXS() const {
    return Kind == k_Barrier && getBarriernXSModifier();
  }
  bool isSysReg() const { return Kind == k_SysReg; }

  bool isMRSSystemRegister() const {
    if (!isSysReg()) return false;

    return SysReg.MRSReg != -1U;
  }

  bool isMSRSystemRegister() const {
    if (!isSysReg()) return false;
    return SysReg.MSRReg != -1U;
  }

  bool isSystemPStateFieldWithImm0_1() const {
    if (!isSysReg()) return false;
    return AArch64PState::lookupPStateImm0_1ByEncoding(SysReg.PStateField);
  }

  bool isSystemPStateFieldWithImm0_15() const {
    if (!isSysReg())
      return false;
    return AArch64PState::lookupPStateImm0_15ByEncoding(SysReg.PStateField);
  }

  bool isSVCR() const {
    if (Kind != k_SVCR)
      return false;
    return SVCR.PStateField != -1U;
  }

  bool isReg() const override {
    return Kind == k_Register;
  }

  bool isVectorList() const { return Kind == k_VectorList; }

  bool isScalarReg() const {
    return Kind == k_Register && Reg.Kind == RegKind::Scalar;
  }

  bool isNeonVectorReg() const {
    return Kind == k_Register && Reg.Kind == RegKind::NeonVector;
  }

  bool isNeonVectorRegLo() const {
    return Kind == k_Register && Reg.Kind == RegKind::NeonVector &&
           (AArch64MCRegisterClasses[AArch64::FPR128_loRegClassID].contains(
                Reg.RegNum) ||
            AArch64MCRegisterClasses[AArch64::FPR64_loRegClassID].contains(
                Reg.RegNum));
  }

  bool isNeonVectorReg0to7() const {
    return Kind == k_Register && Reg.Kind == RegKind::NeonVector &&
           (AArch64MCRegisterClasses[AArch64::FPR128_0to7RegClassID].contains(
               Reg.RegNum));
  }

  bool isMatrix() const { return Kind == k_MatrixRegister; }
  bool isMatrixTileList() const { return Kind == k_MatrixTileList; }

  template <unsigned Class> bool isSVEPredicateAsCounterReg() const {
    RegKind RK;
    switch (Class) {
    case AArch64::PPRRegClassID:
    case AArch64::PPR_3bRegClassID:
    case AArch64::PPR_p8to15RegClassID:
    case AArch64::PNRRegClassID:
    case AArch64::PNR_p8to15RegClassID:
    case AArch64::PPRorPNRRegClassID:
      RK = RegKind::SVEPredicateAsCounter;
      break;
    default:
      llvm_unreachable("Unsupported register class");
    }

    return (Kind == k_Register && Reg.Kind == RK) &&
           AArch64MCRegisterClasses[Class].contains(getReg());
  }

  template <unsigned Class> bool isSVEVectorReg() const {
    RegKind RK;
    switch (Class) {
    case AArch64::ZPRRegClassID:
    case AArch64::ZPR_3bRegClassID:
    case AArch64::ZPR_4bRegClassID:
    case AArch64::ZPRMul2_LoRegClassID:
    case AArch64::ZPRMul2_HiRegClassID:
    case AArch64::ZPR_KRegClassID:
      RK = RegKind::SVEDataVector;
      break;
    case AArch64::PPRRegClassID:
    case AArch64::PPR_3bRegClassID:
    case AArch64::PPR_p8to15RegClassID:
    case AArch64::PNRRegClassID:
    case AArch64::PNR_p8to15RegClassID:
    case AArch64::PPRorPNRRegClassID:
      RK = RegKind::SVEPredicateVector;
      break;
    default:
      llvm_unreachable("Unsupported register class");
    }

    return (Kind == k_Register && Reg.Kind == RK) &&
           AArch64MCRegisterClasses[Class].contains(getReg());
  }

  template <unsigned Class> bool isFPRasZPR() const {
    return Kind == k_Register && Reg.Kind == RegKind::Scalar &&
           AArch64MCRegisterClasses[Class].contains(getReg());
  }

  template <int ElementWidth, unsigned Class>
  DiagnosticPredicate isSVEPredicateVectorRegOfWidth() const {
    if (Kind != k_Register || Reg.Kind != RegKind::SVEPredicateVector)
      return DiagnosticPredicate::NoMatch;

    if (isSVEVectorReg<Class>() && (Reg.ElementWidth == ElementWidth))
      return DiagnosticPredicate::Match;

    return DiagnosticPredicate::NearMatch;
  }

  template <int ElementWidth, unsigned Class>
  DiagnosticPredicate isSVEPredicateOrPredicateAsCounterRegOfWidth() const {
    if (Kind != k_Register || (Reg.Kind != RegKind::SVEPredicateAsCounter &&
                               Reg.Kind != RegKind::SVEPredicateVector))
      return DiagnosticPredicate::NoMatch;

    if ((isSVEPredicateAsCounterReg<Class>() ||
         isSVEPredicateVectorRegOfWidth<ElementWidth, Class>()) &&
        Reg.ElementWidth == ElementWidth)
      return DiagnosticPredicate::Match;

    return DiagnosticPredicate::NearMatch;
  }

  template <int ElementWidth, unsigned Class>
  DiagnosticPredicate isSVEPredicateAsCounterRegOfWidth() const {
    if (Kind != k_Register || Reg.Kind != RegKind::SVEPredicateAsCounter)
      return DiagnosticPredicate::NoMatch;

    if (isSVEPredicateAsCounterReg<Class>() && (Reg.ElementWidth == ElementWidth))
      return DiagnosticPredicate::Match;

    return DiagnosticPredicate::NearMatch;
  }

  template <int ElementWidth, unsigned Class>
  DiagnosticPredicate isSVEDataVectorRegOfWidth() const {
    if (Kind != k_Register || Reg.Kind != RegKind::SVEDataVector)
      return DiagnosticPredicate::NoMatch;

    if (isSVEVectorReg<Class>() && Reg.ElementWidth == ElementWidth)
      return DiagnosticPredicate::Match;

    return DiagnosticPredicate::NearMatch;
  }

  template <int ElementWidth, unsigned Class,
            AArch64_AM::ShiftExtendType ShiftExtendTy, int ShiftWidth,
            bool ShiftWidthAlwaysSame>
  DiagnosticPredicate isSVEDataVectorRegWithShiftExtend() const {
    auto VectorMatch = isSVEDataVectorRegOfWidth<ElementWidth, Class>();
    if (!VectorMatch.isMatch())
      return DiagnosticPredicate::NoMatch;

    // Give a more specific diagnostic when the user has explicitly typed in
    // a shift-amount that does not match what is expected, but for which
    // there is also an unscaled addressing mode (e.g. sxtw/uxtw).
    bool MatchShift = getShiftExtendAmount() == Log2_32(ShiftWidth / 8);
    if (!MatchShift && (ShiftExtendTy == AArch64_AM::UXTW ||
                        ShiftExtendTy == AArch64_AM::SXTW) &&
        !ShiftWidthAlwaysSame && hasShiftExtendAmount() && ShiftWidth == 8)
      return DiagnosticPredicate::NoMatch;

    if (MatchShift && ShiftExtendTy == getShiftExtendType())
      return DiagnosticPredicate::Match;

    return DiagnosticPredicate::NearMatch;
  }

  bool isGPR32as64() const {
    return Kind == k_Register && Reg.Kind == RegKind::Scalar &&
      AArch64MCRegisterClasses[AArch64::GPR64RegClassID].contains(Reg.RegNum);
  }

  bool isGPR64as32() const {
    return Kind == k_Register && Reg.Kind == RegKind::Scalar &&
      AArch64MCRegisterClasses[AArch64::GPR32RegClassID].contains(Reg.RegNum);
  }

  bool isGPR64x8() const {
    return Kind == k_Register && Reg.Kind == RegKind::Scalar &&
           AArch64MCRegisterClasses[AArch64::GPR64x8ClassRegClassID].contains(
               Reg.RegNum);
  }

  bool isWSeqPair() const {
    return Kind == k_Register && Reg.Kind == RegKind::Scalar &&
           AArch64MCRegisterClasses[AArch64::WSeqPairsClassRegClassID].contains(
               Reg.RegNum);
  }

  bool isXSeqPair() const {
    return Kind == k_Register && Reg.Kind == RegKind::Scalar &&
           AArch64MCRegisterClasses[AArch64::XSeqPairsClassRegClassID].contains(
               Reg.RegNum);
  }

  bool isSyspXzrPair() const {
    return isGPR64<AArch64::GPR64RegClassID>() && Reg.RegNum == AArch64::XZR;
  }

  template<int64_t Angle, int64_t Remainder>
  DiagnosticPredicate isComplexRotation() const {
    if (!isImm())
      return DiagnosticPredicate::NoMatch;

    const MCConstantExpr *CE = dyn_cast<MCConstantExpr>(getImm());
    if (!CE)
      return DiagnosticPredicate::NoMatch;
    uint64_t Value = CE->getValue();

    if (Value % Angle == Remainder && Value <= 270)
      return DiagnosticPredicate::Match;
    return DiagnosticPredicate::NearMatch;
  }

  template <unsigned RegClassID> bool isGPR64() const {
    return Kind == k_Register && Reg.Kind == RegKind::Scalar &&
           AArch64MCRegisterClasses[RegClassID].contains(getReg());
  }

  template <unsigned RegClassID, int ExtWidth>
  DiagnosticPredicate isGPR64WithShiftExtend() const {
    if (Kind != k_Register || Reg.Kind != RegKind::Scalar)
      return DiagnosticPredicate::NoMatch;

    if (isGPR64<RegClassID>() && getShiftExtendType() == AArch64_AM::LSL &&
        getShiftExtendAmount() == Log2_32(ExtWidth / 8))
      return DiagnosticPredicate::Match;
    return DiagnosticPredicate::NearMatch;
  }

  /// Is this a vector list with the type implicit (presumably attached to the
  /// instruction itself)?
  template <RegKind VectorKind, unsigned NumRegs, bool IsConsecutive = false>
  bool isImplicitlyTypedVectorList() const {
    return Kind == k_VectorList && VectorList.Count == NumRegs &&
           VectorList.NumElements == 0 &&
           VectorList.RegisterKind == VectorKind &&
           (!IsConsecutive || (VectorList.Stride == 1));
  }

  template <RegKind VectorKind, unsigned NumRegs, unsigned NumElements,
            unsigned ElementWidth, unsigned Stride = 1>
  bool isTypedVectorList() const {
    if (Kind != k_VectorList)
      return false;
    if (VectorList.Count != NumRegs)
      return false;
    if (VectorList.RegisterKind != VectorKind)
      return false;
    if (VectorList.ElementWidth != ElementWidth)
      return false;
    if (VectorList.Stride != Stride)
      return false;
    return VectorList.NumElements == NumElements;
  }

  template <RegKind VectorKind, unsigned NumRegs, unsigned NumElements,
            unsigned ElementWidth, unsigned RegClass>
  DiagnosticPredicate isTypedVectorListMultiple() const {
    bool Res =
        isTypedVectorList<VectorKind, NumRegs, NumElements, ElementWidth>();
    if (!Res)
      return DiagnosticPredicate::NoMatch;
    if (!AArch64MCRegisterClasses[RegClass].contains(VectorList.RegNum))
      return DiagnosticPredicate::NearMatch;
    return DiagnosticPredicate::Match;
  }

  template <RegKind VectorKind, unsigned NumRegs, unsigned Stride,
            unsigned ElementWidth>
  DiagnosticPredicate isTypedVectorListStrided() const {
    bool Res = isTypedVectorList<VectorKind, NumRegs, /*NumElements*/ 0,
                                 ElementWidth, Stride>();
    if (!Res)
      return DiagnosticPredicate::NoMatch;
    if ((VectorList.RegNum < (AArch64::Z0 + Stride)) ||
        ((VectorList.RegNum >= AArch64::Z16) &&
         (VectorList.RegNum < (AArch64::Z16 + Stride))))
      return DiagnosticPredicate::Match;
    return DiagnosticPredicate::NoMatch;
  }

  template <int Min, int Max>
  DiagnosticPredicate isVectorIndex() const {
    if (Kind != k_VectorIndex)
      return DiagnosticPredicate::NoMatch;
    if (VectorIndex.Val >= Min && VectorIndex.Val <= Max)
      return DiagnosticPredicate::Match;
    return DiagnosticPredicate::NearMatch;
  }

  bool isToken() const override { return Kind == k_Token; }

  bool isTokenEqual(StringRef Str) const {
    return Kind == k_Token && getToken() == Str;
  }
  bool isSysCR() const { return Kind == k_SysCR; }
  bool isPrefetch() const { return Kind == k_Prefetch; }
  bool isPSBHint() const { return Kind == k_PSBHint; }
  bool isPHint() const { return Kind == k_PHint; }
  bool isBTIHint() const { return Kind == k_BTIHint; }
  bool isShiftExtend() const { return Kind == k_ShiftExtend; }
  bool isShifter() const {
    if (!isShiftExtend())
      return false;

    AArch64_AM::ShiftExtendType ST = getShiftExtendType();
    return (ST == AArch64_AM::LSL || ST == AArch64_AM::LSR ||
            ST == AArch64_AM::ASR || ST == AArch64_AM::ROR ||
            ST == AArch64_AM::MSL);
  }

  template <unsigned ImmEnum> DiagnosticPredicate isExactFPImm() const {
    if (Kind != k_FPImm)
      return DiagnosticPredicate::NoMatch;

    if (getFPImmIsExact()) {
      // Lookup the immediate from table of supported immediates.
      auto *Desc = AArch64ExactFPImm::lookupExactFPImmByEnum(ImmEnum);
      assert(Desc && "Unknown enum value");

      // Calculate its FP value.
      APFloat RealVal(APFloat::IEEEdouble());
      auto StatusOrErr =
          RealVal.convertFromString(Desc->Repr, APFloat::rmTowardZero);
      if (errorToBool(StatusOrErr.takeError()) || *StatusOrErr != APFloat::opOK)
        llvm_unreachable("FP immediate is not exact");

      if (getFPImm().bitwiseIsEqual(RealVal))
        return DiagnosticPredicate::Match;
    }

    return DiagnosticPredicate::NearMatch;
  }

  template <unsigned ImmA, unsigned ImmB>
  DiagnosticPredicate isExactFPImm() const {
    DiagnosticPredicate Res = DiagnosticPredicate::NoMatch;
    if ((Res = isExactFPImm<ImmA>()))
      return DiagnosticPredicate::Match;
    if ((Res = isExactFPImm<ImmB>()))
      return DiagnosticPredicate::Match;
    return Res;
  }

  bool isExtend() const {
    if (!isShiftExtend())
      return false;

    AArch64_AM::ShiftExtendType ET = getShiftExtendType();
    return (ET == AArch64_AM::UXTB || ET == AArch64_AM::SXTB ||
            ET == AArch64_AM::UXTH || ET == AArch64_AM::SXTH ||
            ET == AArch64_AM::UXTW || ET == AArch64_AM::SXTW ||
            ET == AArch64_AM::UXTX || ET == AArch64_AM::SXTX ||
            ET == AArch64_AM::LSL) &&
           getShiftExtendAmount() <= 4;
  }

  bool isExtend64() const {
    if (!isExtend())
      return false;
    // Make sure the extend expects a 32-bit source register.
    AArch64_AM::ShiftExtendType ET = getShiftExtendType();
    return ET == AArch64_AM::UXTB || ET == AArch64_AM::SXTB ||
           ET == AArch64_AM::UXTH || ET == AArch64_AM::SXTH ||
           ET == AArch64_AM::UXTW || ET == AArch64_AM::SXTW;
  }

  bool isExtendLSL64() const {
    if (!isExtend())
      return false;
    AArch64_AM::ShiftExtendType ET = getShiftExtendType();
    return (ET == AArch64_AM::UXTX || ET == AArch64_AM::SXTX ||
            ET == AArch64_AM::LSL) &&
           getShiftExtendAmount() <= 4;
  }

  bool isLSLImm3Shift() const {
    if (!isShiftExtend())
      return false;
    AArch64_AM::ShiftExtendType ET = getShiftExtendType();
    return ET == AArch64_AM::LSL && getShiftExtendAmount() <= 7;
  }

  template<int Width> bool isMemXExtend() const {
    if (!isExtend())
      return false;
    AArch64_AM::ShiftExtendType ET = getShiftExtendType();
    return (ET == AArch64_AM::LSL || ET == AArch64_AM::SXTX) &&
           (getShiftExtendAmount() == Log2_32(Width / 8) ||
            getShiftExtendAmount() == 0);
  }

  template<int Width> bool isMemWExtend() const {
    if (!isExtend())
      return false;
    AArch64_AM::ShiftExtendType ET = getShiftExtendType();
    return (ET == AArch64_AM::UXTW || ET == AArch64_AM::SXTW) &&
           (getShiftExtendAmount() == Log2_32(Width / 8) ||
            getShiftExtendAmount() == 0);
  }

  template <unsigned width>
  bool isArithmeticShifter() const {
    if (!isShifter())
      return false;

    // An arithmetic shifter is LSL, LSR, or ASR.
    AArch64_AM::ShiftExtendType ST = getShiftExtendType();
    return (ST == AArch64_AM::LSL || ST == AArch64_AM::LSR ||
            ST == AArch64_AM::ASR) && getShiftExtendAmount() < width;
  }

  template <unsigned width>
  bool isLogicalShifter() const {
    if (!isShifter())
      return false;

    // A logical shifter is LSL, LSR, ASR or ROR.
    AArch64_AM::ShiftExtendType ST = getShiftExtendType();
    return (ST == AArch64_AM::LSL || ST == AArch64_AM::LSR ||
            ST == AArch64_AM::ASR || ST == AArch64_AM::ROR) &&
           getShiftExtendAmount() < width;
  }

  bool isMovImm32Shifter() const {
    if (!isShifter())
      return false;

    // A MOVi shifter is LSL of 0, 16, 32, or 48.
    AArch64_AM::ShiftExtendType ST = getShiftExtendType();
    if (ST != AArch64_AM::LSL)
      return false;
    uint64_t Val = getShiftExtendAmount();
    return (Val == 0 || Val == 16);
  }

  bool isMovImm64Shifter() const {
    if (!isShifter())
      return false;

    // A MOVi shifter is LSL of 0 or 16.
    AArch64_AM::ShiftExtendType ST = getShiftExtendType();
    if (ST != AArch64_AM::LSL)
      return false;
    uint64_t Val = getShiftExtendAmount();
    return (Val == 0 || Val == 16 || Val == 32 || Val == 48);
  }

  bool isLogicalVecShifter() const {
    if (!isShifter())
      return false;

    // A logical vector shifter is a left shift by 0, 8, 16, or 24.
    unsigned Shift = getShiftExtendAmount();
    return getShiftExtendType() == AArch64_AM::LSL &&
           (Shift == 0 || Shift == 8 || Shift == 16 || Shift == 24);
  }

  bool isLogicalVecHalfWordShifter() const {
    if (!isLogicalVecShifter())
      return false;

    // A logical vector shifter is a left shift by 0 or 8.
    unsigned Shift = getShiftExtendAmount();
    return getShiftExtendType() == AArch64_AM::LSL &&
           (Shift == 0 || Shift == 8);
  }

  bool isMoveVecShifter() const {
    if (!isShiftExtend())
      return false;

    // A logical vector shifter is a left shift by 8 or 16.
    unsigned Shift = getShiftExtendAmount();
    return getShiftExtendType() == AArch64_AM::MSL &&
           (Shift == 8 || Shift == 16);
  }

  // Fallback unscaled operands are for aliases of LDR/STR that fall back
  // to LDUR/STUR when the offset is not legal for the former but is for
  // the latter. As such, in addition to checking for being a legal unscaled
  // address, also check that it is not a legal scaled address. This avoids
  // ambiguity in the matcher.
  template<int Width>
  bool isSImm9OffsetFB() const {
    return isSImm<9>() && !isUImm12Offset<Width / 8>();
  }

  bool isAdrpLabel() const {
    // Validation was handled during parsing, so we just verify that
    // something didn't go haywire.
    if (!isImm())
        return false;

    if (const MCConstantExpr *CE = dyn_cast<MCConstantExpr>(Imm.Val)) {
      int64_t Val = CE->getValue();
      int64_t Min = - (4096 * (1LL << (21 - 1)));
      int64_t Max = 4096 * ((1LL << (21 - 1)) - 1);
      return (Val % 4096) == 0 && Val >= Min && Val <= Max;
    }

    return true;
  }

  bool isAdrLabel() const {
    // Validation was handled during parsing, so we just verify that
    // something didn't go haywire.
    if (!isImm())
        return false;

    if (const MCConstantExpr *CE = dyn_cast<MCConstantExpr>(Imm.Val)) {
      int64_t Val = CE->getValue();
      int64_t Min = - (1LL << (21 - 1));
      int64_t Max = ((1LL << (21 - 1)) - 1);
      return Val >= Min && Val <= Max;
    }

    return true;
  }

  template <MatrixKind Kind, unsigned EltSize, unsigned RegClass>
  DiagnosticPredicate isMatrixRegOperand() const {
    if (!isMatrix())
      return DiagnosticPredicate::NoMatch;
    if (getMatrixKind() != Kind ||
        !AArch64MCRegisterClasses[RegClass].contains(getMatrixReg()) ||
        EltSize != getMatrixElementWidth())
      return DiagnosticPredicate::NearMatch;
    return DiagnosticPredicate::Match;
  }

  bool isPAuthPCRelLabel16Operand() const {
    // PAuth PCRel16 operands are similar to regular branch targets, but only
    // negative values are allowed for concrete immediates as signing instr
    // should be in a lower address.
    if (!isImm())
      return false;
    const MCConstantExpr *MCE = dyn_cast<MCConstantExpr>(getImm());
    if (!MCE)
      return true;
    int64_t Val = MCE->getValue();
    if (Val & 0b11)
      return false;
    return (Val <= 0) && (Val > -(1 << 18));
  }

  void addExpr(MCInst &Inst, const MCExpr *Expr) const {
    // Add as immediates when possible.  Null MCExpr = 0.
    if (!Expr)
      Inst.addOperand(MCOperand::createImm(0));
    else if (const MCConstantExpr *CE = dyn_cast<MCConstantExpr>(Expr))
      Inst.addOperand(MCOperand::createImm(CE->getValue()));
    else
      Inst.addOperand(MCOperand::createExpr(Expr));
  }

  void addRegOperands(MCInst &Inst, unsigned N) const {
    assert(N == 1 && "Invalid number of operands!");
    Inst.addOperand(MCOperand::createReg(getReg()));
  }

  void addMatrixOperands(MCInst &Inst, unsigned N) const {
    assert(N == 1 && "Invalid number of operands!");
    Inst.addOperand(MCOperand::createReg(getMatrixReg()));
  }

  void addGPR32as64Operands(MCInst &Inst, unsigned N) const {
    assert(N == 1 && "Invalid number of operands!");
    assert(
        AArch64MCRegisterClasses[AArch64::GPR64RegClassID].contains(getReg()));

    const MCRegisterInfo *RI = Ctx.getRegisterInfo();
    MCRegister Reg = RI->getRegClass(AArch64::GPR32RegClassID)
                         .getRegister(RI->getEncodingValue(getReg()));

    Inst.addOperand(MCOperand::createReg(Reg));
  }

  void addGPR64as32Operands(MCInst &Inst, unsigned N) const {
    assert(N == 1 && "Invalid number of operands!");
    assert(
        AArch64MCRegisterClasses[AArch64::GPR32RegClassID].contains(getReg()));

    const MCRegisterInfo *RI = Ctx.getRegisterInfo();
    MCRegister Reg = RI->getRegClass(AArch64::GPR64RegClassID)
                         .getRegister(RI->getEncodingValue(getReg()));

    Inst.addOperand(MCOperand::createReg(Reg));
  }

  template <int Width>
  void addFPRasZPRRegOperands(MCInst &Inst, unsigned N) const {
    unsigned Base;
    switch (Width) {
    case 8:   Base = AArch64::B0; break;
    case 16:  Base = AArch64::H0; break;
    case 32:  Base = AArch64::S0; break;
    case 64:  Base = AArch64::D0; break;
    case 128: Base = AArch64::Q0; break;
    default:
      llvm_unreachable("Unsupported width");
    }
    Inst.addOperand(MCOperand::createReg(AArch64::Z0 + getReg() - Base));
  }

  void addPPRorPNRRegOperands(MCInst &Inst, unsigned N) const {
    assert(N == 1 && "Invalid number of operands!");
    unsigned Reg = getReg();
    // Normalise to PPR
    if (Reg >= AArch64::PN0 && Reg <= AArch64::PN15)
      Reg = Reg - AArch64::PN0 + AArch64::P0;
    Inst.addOperand(MCOperand::createReg(Reg));
  }

  void addPNRasPPRRegOperands(MCInst &Inst, unsigned N) const {
    assert(N == 1 && "Invalid number of operands!");
    Inst.addOperand(
        MCOperand::createReg((getReg() - AArch64::PN0) + AArch64::P0));
  }

  void addVectorReg64Operands(MCInst &Inst, unsigned N) const {
    assert(N == 1 && "Invalid number of operands!");
    assert(
        AArch64MCRegisterClasses[AArch64::FPR128RegClassID].contains(getReg()));
    Inst.addOperand(MCOperand::createReg(AArch64::D0 + getReg() - AArch64::Q0));
  }

  void addVectorReg128Operands(MCInst &Inst, unsigned N) const {
    assert(N == 1 && "Invalid number of operands!");
    assert(
        AArch64MCRegisterClasses[AArch64::FPR128RegClassID].contains(getReg()));
    Inst.addOperand(MCOperand::createReg(getReg()));
  }

  void addVectorRegLoOperands(MCInst &Inst, unsigned N) const {
    assert(N == 1 && "Invalid number of operands!");
    Inst.addOperand(MCOperand::createReg(getReg()));
  }

  void addVectorReg0to7Operands(MCInst &Inst, unsigned N) const {
    assert(N == 1 && "Invalid number of operands!");
    Inst.addOperand(MCOperand::createReg(getReg()));
  }

  enum VecListIndexType {
    VecListIdx_DReg = 0,
    VecListIdx_QReg = 1,
    VecListIdx_ZReg = 2,
    VecListIdx_PReg = 3,
  };

  template <VecListIndexType RegTy, unsigned NumRegs,
            bool IsConsecutive = false>
  void addVectorListOperands(MCInst &Inst, unsigned N) const {
    assert(N == 1 && "Invalid number of operands!");
    assert((!IsConsecutive || (getVectorListStride() == 1)) &&
           "Expected consecutive registers");
    static const unsigned FirstRegs[][5] = {
      /* DReg */ { AArch64::Q0,
                   AArch64::D0,       AArch64::D0_D1,
                   AArch64::D0_D1_D2, AArch64::D0_D1_D2_D3 },
      /* QReg */ { AArch64::Q0,
                   AArch64::Q0,       AArch64::Q0_Q1,
                   AArch64::Q0_Q1_Q2, AArch64::Q0_Q1_Q2_Q3 },
      /* ZReg */ { AArch64::Z0,
                   AArch64::Z0,       AArch64::Z0_Z1,
                   AArch64::Z0_Z1_Z2, AArch64::Z0_Z1_Z2_Z3 },
      /* PReg */ { AArch64::P0,
                   AArch64::P0,       AArch64::P0_P1 }
    };

    assert((RegTy != VecListIdx_ZReg || NumRegs <= 4) &&
           " NumRegs must be <= 4 for ZRegs");

    assert((RegTy != VecListIdx_PReg || NumRegs <= 2) &&
           " NumRegs must be <= 2 for PRegs");

    unsigned FirstReg = FirstRegs[(unsigned)RegTy][NumRegs];
    Inst.addOperand(MCOperand::createReg(FirstReg + getVectorListStart() -
                                         FirstRegs[(unsigned)RegTy][0]));
  }

  template <unsigned NumRegs>
  void addStridedVectorListOperands(MCInst &Inst, unsigned N) const {
    assert(N == 1 && "Invalid number of operands!");
    assert((NumRegs == 2 || NumRegs == 4) && " NumRegs must be 2 or 4");

    switch (NumRegs) {
    case 2:
      if (getVectorListStart() < AArch64::Z16) {
        assert((getVectorListStart() < AArch64::Z8) &&
               (getVectorListStart() >= AArch64::Z0) && "Invalid Register");
        Inst.addOperand(MCOperand::createReg(
            AArch64::Z0_Z8 + getVectorListStart() - AArch64::Z0));
      } else {
        assert((getVectorListStart() < AArch64::Z24) &&
               (getVectorListStart() >= AArch64::Z16) && "Invalid Register");
        Inst.addOperand(MCOperand::createReg(
            AArch64::Z16_Z24 + getVectorListStart() - AArch64::Z16));
      }
      break;
    case 4:
      if (getVectorListStart() < AArch64::Z16) {
        assert((getVectorListStart() < AArch64::Z4) &&
               (getVectorListStart() >= AArch64::Z0) && "Invalid Register");
        Inst.addOperand(MCOperand::createReg(
            AArch64::Z0_Z4_Z8_Z12 + getVectorListStart() - AArch64::Z0));
      } else {
        assert((getVectorListStart() < AArch64::Z20) &&
               (getVectorListStart() >= AArch64::Z16) && "Invalid Register");
        Inst.addOperand(MCOperand::createReg(
            AArch64::Z16_Z20_Z24_Z28 + getVectorListStart() - AArch64::Z16));
      }
      break;
    default:
      llvm_unreachable("Unsupported number of registers for strided vec list");
    }
  }

  void addMatrixTileListOperands(MCInst &Inst, unsigned N) const {
    assert(N == 1 && "Invalid number of operands!");
    unsigned RegMask = getMatrixTileListRegMask();
    assert(RegMask <= 0xFF && "Invalid mask!");
    Inst.addOperand(MCOperand::createImm(RegMask));
  }

  void addVectorIndexOperands(MCInst &Inst, unsigned N) const {
    assert(N == 1 && "Invalid number of operands!");
    Inst.addOperand(MCOperand::createImm(getVectorIndex()));
  }

  template <unsigned ImmIs0, unsigned ImmIs1>
  void addExactFPImmOperands(MCInst &Inst, unsigned N) const {
    assert(N == 1 && "Invalid number of operands!");
    assert(bool(isExactFPImm<ImmIs0, ImmIs1>()) && "Invalid operand");
    Inst.addOperand(MCOperand::createImm(bool(isExactFPImm<ImmIs1>())));
  }

  void addImmOperands(MCInst &Inst, unsigned N) const {
    assert(N == 1 && "Invalid number of operands!");
    // If this is a pageoff symrefexpr with an addend, adjust the addend
    // to be only the page-offset portion. Otherwise, just add the expr
    // as-is.
    addExpr(Inst, getImm());
  }

  template <int Shift>
  void addImmWithOptionalShiftOperands(MCInst &Inst, unsigned N) const {
    assert(N == 2 && "Invalid number of operands!");
    if (auto ShiftedVal = getShiftedVal<Shift>()) {
      Inst.addOperand(MCOperand::createImm(ShiftedVal->first));
      Inst.addOperand(MCOperand::createImm(ShiftedVal->second));
    } else if (isShiftedImm()) {
      addExpr(Inst, getShiftedImmVal());
      Inst.addOperand(MCOperand::createImm(getShiftedImmShift()));
    } else {
      addExpr(Inst, getImm());
      Inst.addOperand(MCOperand::createImm(0));
    }
  }

  template <int Shift>
  void addImmNegWithOptionalShiftOperands(MCInst &Inst, unsigned N) const {
    assert(N == 2 && "Invalid number of operands!");
    if (auto ShiftedVal = getShiftedVal<Shift>()) {
      Inst.addOperand(MCOperand::createImm(-ShiftedVal->first));
      Inst.addOperand(MCOperand::createImm(ShiftedVal->second));
    } else
      llvm_unreachable("Not a shifted negative immediate");
  }

  void addCondCodeOperands(MCInst &Inst, unsigned N) const {
    assert(N == 1 && "Invalid number of operands!");
    Inst.addOperand(MCOperand::createImm(getCondCode()));
  }

  void addAdrpLabelOperands(MCInst &Inst, unsigned N) const {
    assert(N == 1 && "Invalid number of operands!");
    const MCConstantExpr *MCE = dyn_cast<MCConstantExpr>(getImm());
    if (!MCE)
      addExpr(Inst, getImm());
    else
      Inst.addOperand(MCOperand::createImm(MCE->getValue() >> 12));
  }

  void addAdrLabelOperands(MCInst &Inst, unsigned N) const {
    addImmOperands(Inst, N);
  }

  template<int Scale>
  void addUImm12OffsetOperands(MCInst &Inst, unsigned N) const {
    assert(N == 1 && "Invalid number of operands!");
    const MCConstantExpr *MCE = dyn_cast<MCConstantExpr>(getImm());

    if (!MCE) {
      Inst.addOperand(MCOperand::createExpr(getImm()));
      return;
    }
    Inst.addOperand(MCOperand::createImm(MCE->getValue() / Scale));
  }

  void addUImm6Operands(MCInst &Inst, unsigned N) const {
    assert(N == 1 && "Invalid number of operands!");
    const MCConstantExpr *MCE = cast<MCConstantExpr>(getImm());
    Inst.addOperand(MCOperand::createImm(MCE->getValue()));
  }

  template <int Scale>
  void addImmScaledOperands(MCInst &Inst, unsigned N) const {
    assert(N == 1 && "Invalid number of operands!");
    const MCConstantExpr *MCE = cast<MCConstantExpr>(getImm());
    Inst.addOperand(MCOperand::createImm(MCE->getValue() / Scale));
  }

  template <int Scale>
  void addImmScaledRangeOperands(MCInst &Inst, unsigned N) const {
    assert(N == 1 && "Invalid number of operands!");
    Inst.addOperand(MCOperand::createImm(getFirstImmVal() / Scale));
  }

  template <typename T>
  void addLogicalImmOperands(MCInst &Inst, unsigned N) const {
    assert(N == 1 && "Invalid number of operands!");
    const MCConstantExpr *MCE = cast<MCConstantExpr>(getImm());
    std::make_unsigned_t<T> Val = MCE->getValue();
    uint64_t encoding = AArch64_AM::encodeLogicalImmediate(Val, sizeof(T) * 8);
    Inst.addOperand(MCOperand::createImm(encoding));
  }

  template <typename T>
  void addLogicalImmNotOperands(MCInst &Inst, unsigned N) const {
    assert(N == 1 && "Invalid number of operands!");
    const MCConstantExpr *MCE = cast<MCConstantExpr>(getImm());
    std::make_unsigned_t<T> Val = ~MCE->getValue();
    uint64_t encoding = AArch64_AM::encodeLogicalImmediate(Val, sizeof(T) * 8);
    Inst.addOperand(MCOperand::createImm(encoding));
  }

  void addSIMDImmType10Operands(MCInst &Inst, unsigned N) const {
    assert(N == 1 && "Invalid number of operands!");
    const MCConstantExpr *MCE = cast<MCConstantExpr>(getImm());
    uint64_t encoding = AArch64_AM::encodeAdvSIMDModImmType10(MCE->getValue());
    Inst.addOperand(MCOperand::createImm(encoding));
  }

  void addBranchTarget26Operands(MCInst &Inst, unsigned N) const {
    // Branch operands don't encode the low bits, so shift them off
    // here. If it's a label, however, just put it on directly as there's
    // not enough information now to do anything.
    assert(N == 1 && "Invalid number of operands!");
    const MCConstantExpr *MCE = dyn_cast<MCConstantExpr>(getImm());
    if (!MCE) {
      addExpr(Inst, getImm());
      return;
    }
    assert(MCE && "Invalid constant immediate operand!");
    Inst.addOperand(MCOperand::createImm(MCE->getValue() >> 2));
  }

  void addPAuthPCRelLabel16Operands(MCInst &Inst, unsigned N) const {
    // PC-relative operands don't encode the low bits, so shift them off
    // here. If it's a label, however, just put it on directly as there's
    // not enough information now to do anything.
    assert(N == 1 && "Invalid number of operands!");
    const MCConstantExpr *MCE = dyn_cast<MCConstantExpr>(getImm());
    if (!MCE) {
      addExpr(Inst, getImm());
      return;
    }
    Inst.addOperand(MCOperand::createImm(MCE->getValue() >> 2));
  }

  void addPCRelLabel19Operands(MCInst &Inst, unsigned N) const {
    // Branch operands don't encode the low bits, so shift them off
    // here. If it's a label, however, just put it on directly as there's
    // not enough information now to do anything.
    assert(N == 1 && "Invalid number of operands!");
    const MCConstantExpr *MCE = dyn_cast<MCConstantExpr>(getImm());
    if (!MCE) {
      addExpr(Inst, getImm());
      return;
    }
    assert(MCE && "Invalid constant immediate operand!");
    Inst.addOperand(MCOperand::createImm(MCE->getValue() >> 2));
  }

  void addPCRelLabel9Operands(MCInst &Inst, unsigned N) const {
    // Branch operands don't encode the low bits, so shift them off
    // here. If it's a label, however, just put it on directly as there's
    // not enough information now to do anything.
    assert(N == 1 && "Invalid number of operands!");
    const MCConstantExpr *MCE = dyn_cast<MCConstantExpr>(getImm());
    if (!MCE) {
      addExpr(Inst, getImm());
      return;
    }
    assert(MCE && "Invalid constant immediate operand!");
    Inst.addOperand(MCOperand::createImm(MCE->getValue() >> 2));
  }

  void addBranchTarget14Operands(MCInst &Inst, unsigned N) const {
    // Branch operands don't encode the low bits, so shift them off
    // here. If it's a label, however, just put it on directly as there's
    // not enough information now to do anything.
    assert(N == 1 && "Invalid number of operands!");
    const MCConstantExpr *MCE = dyn_cast<MCConstantExpr>(getImm());
    if (!MCE) {
      addExpr(Inst, getImm());
      return;
    }
    assert(MCE && "Invalid constant immediate operand!");
    Inst.addOperand(MCOperand::createImm(MCE->getValue() >> 2));
  }

  void addFPImmOperands(MCInst &Inst, unsigned N) const {
    assert(N == 1 && "Invalid number of operands!");
    Inst.addOperand(MCOperand::createImm(
        AArch64_AM::getFP64Imm(getFPImm().bitcastToAPInt())));
  }

  void addBarrierOperands(MCInst &Inst, unsigned N) const {
    assert(N == 1 && "Invalid number of operands!");
    Inst.addOperand(MCOperand::createImm(getBarrier()));
  }

  void addBarriernXSOperands(MCInst &Inst, unsigned N) const {
    assert(N == 1 && "Invalid number of operands!");
    Inst.addOperand(MCOperand::createImm(getBarrier()));
  }

  void addMRSSystemRegisterOperands(MCInst &Inst, unsigned N) const {
    assert(N == 1 && "Invalid number of operands!");

    Inst.addOperand(MCOperand::createImm(SysReg.MRSReg));
  }

  void addMSRSystemRegisterOperands(MCInst &Inst, unsigned N) const {
    assert(N == 1 && "Invalid number of operands!");

    Inst.addOperand(MCOperand::createImm(SysReg.MSRReg));
  }

  void addSystemPStateFieldWithImm0_1Operands(MCInst &Inst, unsigned N) const {
    assert(N == 1 && "Invalid number of operands!");

    Inst.addOperand(MCOperand::createImm(SysReg.PStateField));
  }

  void addSVCROperands(MCInst &Inst, unsigned N) const {
    assert(N == 1 && "Invalid number of operands!");

    Inst.addOperand(MCOperand::createImm(SVCR.PStateField));
  }

  void addSystemPStateFieldWithImm0_15Operands(MCInst &Inst, unsigned N) const {
    assert(N == 1 && "Invalid number of operands!");

    Inst.addOperand(MCOperand::createImm(SysReg.PStateField));
  }

  void addSysCROperands(MCInst &Inst, unsigned N) const {
    assert(N == 1 && "Invalid number of operands!");
    Inst.addOperand(MCOperand::createImm(getSysCR()));
  }

  void addPrefetchOperands(MCInst &Inst, unsigned N) const {
    assert(N == 1 && "Invalid number of operands!");
    Inst.addOperand(MCOperand::createImm(getPrefetch()));
  }

  void addPSBHintOperands(MCInst &Inst, unsigned N) const {
    assert(N == 1 && "Invalid number of operands!");
    Inst.addOperand(MCOperand::createImm(getPSBHint()));
  }

  void addPHintOperands(MCInst &Inst, unsigned N) const {
    assert(N == 1 && "Invalid number of operands!");
    Inst.addOperand(MCOperand::createImm(getPHint()));
  }

  void addBTIHintOperands(MCInst &Inst, unsigned N) const {
    assert(N == 1 && "Invalid number of operands!");
    Inst.addOperand(MCOperand::createImm(getBTIHint()));
  }

  void addShifterOperands(MCInst &Inst, unsigned N) const {
    assert(N == 1 && "Invalid number of operands!");
    unsigned Imm =
        AArch64_AM::getShifterImm(getShiftExtendType(), getShiftExtendAmount());
    Inst.addOperand(MCOperand::createImm(Imm));
  }

  void addLSLImm3ShifterOperands(MCInst &Inst, unsigned N) const {
    assert(N == 1 && "Invalid number of operands!");
    unsigned Imm = getShiftExtendAmount();
    Inst.addOperand(MCOperand::createImm(Imm));
  }

  void addSyspXzrPairOperand(MCInst &Inst, unsigned N) const {
    assert(N == 1 && "Invalid number of operands!");

    if (!isScalarReg())
      return;

    const MCRegisterInfo *RI = Ctx.getRegisterInfo();
    MCRegister Reg = RI->getRegClass(AArch64::GPR64RegClassID)
                         .getRegister(RI->getEncodingValue(getReg()));
    if (Reg != AArch64::XZR)
      llvm_unreachable("wrong register");

    Inst.addOperand(MCOperand::createReg(AArch64::XZR));
  }

  void addExtendOperands(MCInst &Inst, unsigned N) const {
    assert(N == 1 && "Invalid number of operands!");
    AArch64_AM::ShiftExtendType ET = getShiftExtendType();
    if (ET == AArch64_AM::LSL) ET = AArch64_AM::UXTW;
    unsigned Imm = AArch64_AM::getArithExtendImm(ET, getShiftExtendAmount());
    Inst.addOperand(MCOperand::createImm(Imm));
  }

  void addExtend64Operands(MCInst &Inst, unsigned N) const {
    assert(N == 1 && "Invalid number of operands!");
    AArch64_AM::ShiftExtendType ET = getShiftExtendType();
    if (ET == AArch64_AM::LSL) ET = AArch64_AM::UXTX;
    unsigned Imm = AArch64_AM::getArithExtendImm(ET, getShiftExtendAmount());
    Inst.addOperand(MCOperand::createImm(Imm));
  }

  void addMemExtendOperands(MCInst &Inst, unsigned N) const {
    assert(N == 2 && "Invalid number of operands!");
    AArch64_AM::ShiftExtendType ET = getShiftExtendType();
    bool IsSigned = ET == AArch64_AM::SXTW || ET == AArch64_AM::SXTX;
    Inst.addOperand(MCOperand::createImm(IsSigned));
    Inst.addOperand(MCOperand::createImm(getShiftExtendAmount() != 0));
  }

  // For 8-bit load/store instructions with a register offset, both the
  // "DoShift" and "NoShift" variants have a shift of 0. Because of this,
  // they're disambiguated by whether the shift was explicit or implicit rather
  // than its size.
  void addMemExtend8Operands(MCInst &Inst, unsigned N) const {
    assert(N == 2 && "Invalid number of operands!");
    AArch64_AM::ShiftExtendType ET = getShiftExtendType();
    bool IsSigned = ET == AArch64_AM::SXTW || ET == AArch64_AM::SXTX;
    Inst.addOperand(MCOperand::createImm(IsSigned));
    Inst.addOperand(MCOperand::createImm(hasShiftExtendAmount()));
  }

  template<int Shift>
  void addMOVZMovAliasOperands(MCInst &Inst, unsigned N) const {
    assert(N == 1 && "Invalid number of operands!");

    const MCConstantExpr *CE = dyn_cast<MCConstantExpr>(getImm());
    if (CE) {
      uint64_t Value = CE->getValue();
      Inst.addOperand(MCOperand::createImm((Value >> Shift) & 0xffff));
    } else {
      addExpr(Inst, getImm());
    }
  }

  template<int Shift>
  void addMOVNMovAliasOperands(MCInst &Inst, unsigned N) const {
    assert(N == 1 && "Invalid number of operands!");

    const MCConstantExpr *CE = cast<MCConstantExpr>(getImm());
    uint64_t Value = CE->getValue();
    Inst.addOperand(MCOperand::createImm((~Value >> Shift) & 0xffff));
  }

  void addComplexRotationEvenOperands(MCInst &Inst, unsigned N) const {
    assert(N == 1 && "Invalid number of operands!");
    const MCConstantExpr *MCE = cast<MCConstantExpr>(getImm());
    Inst.addOperand(MCOperand::createImm(MCE->getValue() / 90));
  }

  void addComplexRotationOddOperands(MCInst &Inst, unsigned N) const {
    assert(N == 1 && "Invalid number of operands!");
    const MCConstantExpr *MCE = cast<MCConstantExpr>(getImm());
    Inst.addOperand(MCOperand::createImm((MCE->getValue() - 90) / 180));
  }

  void print(raw_ostream &OS, const MCAsmInfo &MAI) const override;

  static std::unique_ptr<AArch64Operand>
  CreateToken(StringRef Str, SMLoc S, MCContext &Ctx, bool IsSuffix = false) {
    auto Op = std::make_unique<AArch64Operand>(k_Token, Ctx);
    Op->Tok.Data = Str.data();
    Op->Tok.Length = Str.size();
    Op->Tok.IsSuffix = IsSuffix;
    Op->StartLoc = S;
    Op->EndLoc = S;
    return Op;
  }

  static std::unique_ptr<AArch64Operand>
  CreateReg(unsigned RegNum, RegKind Kind, SMLoc S, SMLoc E, MCContext &Ctx,
            RegConstraintEqualityTy EqTy = RegConstraintEqualityTy::EqualsReg,
            AArch64_AM::ShiftExtendType ExtTy = AArch64_AM::LSL,
            unsigned ShiftAmount = 0,
            unsigned HasExplicitAmount = false) {
    auto Op = std::make_unique<AArch64Operand>(k_Register, Ctx);
    Op->Reg.RegNum = RegNum;
    Op->Reg.Kind = Kind;
    Op->Reg.ElementWidth = 0;
    Op->Reg.EqualityTy = EqTy;
    Op->Reg.ShiftExtend.Type = ExtTy;
    Op->Reg.ShiftExtend.Amount = ShiftAmount;
    Op->Reg.ShiftExtend.HasExplicitAmount = HasExplicitAmount;
    Op->StartLoc = S;
    Op->EndLoc = E;
    return Op;
  }

  static std::unique_ptr<AArch64Operand>
  CreateVectorReg(unsigned RegNum, RegKind Kind, unsigned ElementWidth,
                  SMLoc S, SMLoc E, MCContext &Ctx,
                  AArch64_AM::ShiftExtendType ExtTy = AArch64_AM::LSL,
                  unsigned ShiftAmount = 0,
                  unsigned HasExplicitAmount = false) {
    assert((Kind == RegKind::NeonVector || Kind == RegKind::SVEDataVector ||
            Kind == RegKind::SVEPredicateVector ||
            Kind == RegKind::SVEPredicateAsCounter) &&
           "Invalid vector kind");
    auto Op = CreateReg(RegNum, Kind, S, E, Ctx, EqualsReg, ExtTy, ShiftAmount,
                        HasExplicitAmount);
    Op->Reg.ElementWidth = ElementWidth;
    return Op;
  }

  static std::unique_ptr<AArch64Operand>
  CreateVectorList(unsigned RegNum, unsigned Count, unsigned Stride,
                   unsigned NumElements, unsigned ElementWidth,
                   RegKind RegisterKind, SMLoc S, SMLoc E, MCContext &Ctx) {
    auto Op = std::make_unique<AArch64Operand>(k_VectorList, Ctx);
    Op->VectorList.RegNum = RegNum;
    Op->VectorList.Count = Count;
    Op->VectorList.Stride = Stride;
    Op->VectorList.NumElements = NumElements;
    Op->VectorList.ElementWidth = ElementWidth;
    Op->VectorList.RegisterKind = RegisterKind;
    Op->StartLoc = S;
    Op->EndLoc = E;
    return Op;
  }

  static std::unique_ptr<AArch64Operand>
  CreateVectorIndex(int Idx, SMLoc S, SMLoc E, MCContext &Ctx) {
    auto Op = std::make_unique<AArch64Operand>(k_VectorIndex, Ctx);
    Op->VectorIndex.Val = Idx;
    Op->StartLoc = S;
    Op->EndLoc = E;
    return Op;
  }

  static std::unique_ptr<AArch64Operand>
  CreateMatrixTileList(unsigned RegMask, SMLoc S, SMLoc E, MCContext &Ctx) {
    auto Op = std::make_unique<AArch64Operand>(k_MatrixTileList, Ctx);
    Op->MatrixTileList.RegMask = RegMask;
    Op->StartLoc = S;
    Op->EndLoc = E;
    return Op;
  }

  static void ComputeRegsForAlias(unsigned Reg, SmallSet<unsigned, 8> &OutRegs,
                                  const unsigned ElementWidth) {
    static std::map<std::pair<unsigned, unsigned>, std::vector<unsigned>>
        RegMap = {
            {{0, AArch64::ZAB0},
             {AArch64::ZAD0, AArch64::ZAD1, AArch64::ZAD2, AArch64::ZAD3,
              AArch64::ZAD4, AArch64::ZAD5, AArch64::ZAD6, AArch64::ZAD7}},
            {{8, AArch64::ZAB0},
             {AArch64::ZAD0, AArch64::ZAD1, AArch64::ZAD2, AArch64::ZAD3,
              AArch64::ZAD4, AArch64::ZAD5, AArch64::ZAD6, AArch64::ZAD7}},
            {{16, AArch64::ZAH0},
             {AArch64::ZAD0, AArch64::ZAD2, AArch64::ZAD4, AArch64::ZAD6}},
            {{16, AArch64::ZAH1},
             {AArch64::ZAD1, AArch64::ZAD3, AArch64::ZAD5, AArch64::ZAD7}},
            {{32, AArch64::ZAS0}, {AArch64::ZAD0, AArch64::ZAD4}},
            {{32, AArch64::ZAS1}, {AArch64::ZAD1, AArch64::ZAD5}},
            {{32, AArch64::ZAS2}, {AArch64::ZAD2, AArch64::ZAD6}},
            {{32, AArch64::ZAS3}, {AArch64::ZAD3, AArch64::ZAD7}},
        };

    if (ElementWidth == 64)
      OutRegs.insert(Reg);
    else {
      std::vector<unsigned> Regs = RegMap[std::make_pair(ElementWidth, Reg)];
      assert(!Regs.empty() && "Invalid tile or element width!");
      OutRegs.insert_range(Regs);
    }
  }

  static std::unique_ptr<AArch64Operand> CreateImm(const MCExpr *Val, SMLoc S,
                                                   SMLoc E, MCContext &Ctx) {
    auto Op = std::make_unique<AArch64Operand>(k_Immediate, Ctx);
    Op->Imm.Val = Val;
    Op->StartLoc = S;
    Op->EndLoc = E;
    return Op;
  }

  static std::unique_ptr<AArch64Operand> CreateShiftedImm(const MCExpr *Val,
                                                          unsigned ShiftAmount,
                                                          SMLoc S, SMLoc E,
                                                          MCContext &Ctx) {
    auto Op = std::make_unique<AArch64Operand>(k_ShiftedImm, Ctx);
    Op->ShiftedImm .Val = Val;
    Op->ShiftedImm.ShiftAmount = ShiftAmount;
    Op->StartLoc = S;
    Op->EndLoc = E;
    return Op;
  }

  static std::unique_ptr<AArch64Operand> CreateImmRange(unsigned First,
                                                        unsigned Last, SMLoc S,
                                                        SMLoc E,
                                                        MCContext &Ctx) {
    auto Op = std::make_unique<AArch64Operand>(k_ImmRange, Ctx);
    Op->ImmRange.First = First;
    Op->ImmRange.Last = Last;
    Op->EndLoc = E;
    return Op;
  }

  static std::unique_ptr<AArch64Operand>
  CreateCondCode(AArch64CC::CondCode Code, SMLoc S, SMLoc E, MCContext &Ctx) {
    auto Op = std::make_unique<AArch64Operand>(k_CondCode, Ctx);
    Op->CondCode.Code = Code;
    Op->StartLoc = S;
    Op->EndLoc = E;
    return Op;
  }

  static std::unique_ptr<AArch64Operand>
  CreateFPImm(APFloat Val, bool IsExact, SMLoc S, MCContext &Ctx) {
    auto Op = std::make_unique<AArch64Operand>(k_FPImm, Ctx);
    Op->FPImm.Val = Val.bitcastToAPInt().getSExtValue();
    Op->FPImm.IsExact = IsExact;
    Op->StartLoc = S;
    Op->EndLoc = S;
    return Op;
  }

  static std::unique_ptr<AArch64Operand> CreateBarrier(unsigned Val,
                                                       StringRef Str,
                                                       SMLoc S,
                                                       MCContext &Ctx,
                                                       bool HasnXSModifier) {
    auto Op = std::make_unique<AArch64Operand>(k_Barrier, Ctx);
    Op->Barrier.Val = Val;
    Op->Barrier.Data = Str.data();
    Op->Barrier.Length = Str.size();
    Op->Barrier.HasnXSModifier = HasnXSModifier;
    Op->StartLoc = S;
    Op->EndLoc = S;
    return Op;
  }

  static std::unique_ptr<AArch64Operand> CreateSysReg(StringRef Str, SMLoc S,
                                                      uint32_t MRSReg,
                                                      uint32_t MSRReg,
                                                      uint32_t PStateField,
                                                      MCContext &Ctx) {
    auto Op = std::make_unique<AArch64Operand>(k_SysReg, Ctx);
    Op->SysReg.Data = Str.data();
    Op->SysReg.Length = Str.size();
    Op->SysReg.MRSReg = MRSReg;
    Op->SysReg.MSRReg = MSRReg;
    Op->SysReg.PStateField = PStateField;
    Op->StartLoc = S;
    Op->EndLoc = S;
    return Op;
  }

  static std::unique_ptr<AArch64Operand>
  CreatePHintInst(unsigned Val, StringRef Str, SMLoc S, MCContext &Ctx) {
    auto Op = std::make_unique<AArch64Operand>(k_PHint, Ctx);
    Op->PHint.Val = Val;
    Op->PHint.Data = Str.data();
    Op->PHint.Length = Str.size();
    Op->StartLoc = S;
    Op->EndLoc = S;
    return Op;
  }

  static std::unique_ptr<AArch64Operand> CreateSysCR(unsigned Val, SMLoc S,
                                                     SMLoc E, MCContext &Ctx) {
    auto Op = std::make_unique<AArch64Operand>(k_SysCR, Ctx);
    Op->SysCRImm.Val = Val;
    Op->StartLoc = S;
    Op->EndLoc = E;
    return Op;
  }

  static std::unique_ptr<AArch64Operand> CreatePrefetch(unsigned Val,
                                                        StringRef Str,
                                                        SMLoc S,
                                                        MCContext &Ctx) {
    auto Op = std::make_unique<AArch64Operand>(k_Prefetch, Ctx);
    Op->Prefetch.Val = Val;
    Op->Barrier.Data = Str.data();
    Op->Barrier.Length = Str.size();
    Op->StartLoc = S;
    Op->EndLoc = S;
    return Op;
  }

  static std::unique_ptr<AArch64Operand> CreatePSBHint(unsigned Val,
                                                       StringRef Str,
                                                       SMLoc S,
                                                       MCContext &Ctx) {
    auto Op = std::make_unique<AArch64Operand>(k_PSBHint, Ctx);
    Op->PSBHint.Val = Val;
    Op->PSBHint.Data = Str.data();
    Op->PSBHint.Length = Str.size();
    Op->StartLoc = S;
    Op->EndLoc = S;
    return Op;
  }

  static std::unique_ptr<AArch64Operand> CreateBTIHint(unsigned Val,
                                                       StringRef Str,
                                                       SMLoc S,
                                                       MCContext &Ctx) {
    auto Op = std::make_unique<AArch64Operand>(k_BTIHint, Ctx);
    Op->BTIHint.Val = Val | 32;
    Op->BTIHint.Data = Str.data();
    Op->BTIHint.Length = Str.size();
    Op->StartLoc = S;
    Op->EndLoc = S;
    return Op;
  }

  static std::unique_ptr<AArch64Operand>
  CreateMatrixRegister(unsigned RegNum, unsigned ElementWidth, MatrixKind Kind,
                       SMLoc S, SMLoc E, MCContext &Ctx) {
    auto Op = std::make_unique<AArch64Operand>(k_MatrixRegister, Ctx);
    Op->MatrixReg.RegNum = RegNum;
    Op->MatrixReg.ElementWidth = ElementWidth;
    Op->MatrixReg.Kind = Kind;
    Op->StartLoc = S;
    Op->EndLoc = E;
    return Op;
  }

  static std::unique_ptr<AArch64Operand>
  CreateSVCR(uint32_t PStateField, StringRef Str, SMLoc S, MCContext &Ctx) {
    auto Op = std::make_unique<AArch64Operand>(k_SVCR, Ctx);
    Op->SVCR.PStateField = PStateField;
    Op->SVCR.Data = Str.data();
    Op->SVCR.Length = Str.size();
    Op->StartLoc = S;
    Op->EndLoc = S;
    return Op;
  }

  static std::unique_ptr<AArch64Operand>
  CreateShiftExtend(AArch64_AM::ShiftExtendType ShOp, unsigned Val,
                    bool HasExplicitAmount, SMLoc S, SMLoc E, MCContext &Ctx) {
    auto Op = std::make_unique<AArch64Operand>(k_ShiftExtend, Ctx);
    Op->ShiftExtend.Type = ShOp;
    Op->ShiftExtend.Amount = Val;
    Op->ShiftExtend.HasExplicitAmount = HasExplicitAmount;
    Op->StartLoc = S;
    Op->EndLoc = E;
    return Op;
  }
};

} // end anonymous namespace.

void AArch64Operand::print(raw_ostream &OS, const MCAsmInfo &MAI) const {
  switch (Kind) {
  case k_FPImm:
    OS << "<fpimm " << getFPImm().bitcastToAPInt().getZExtValue();
    if (!getFPImmIsExact())
      OS << " (inexact)";
    OS << ">";
    break;
  case k_Barrier: {
    StringRef Name = getBarrierName();
    if (!Name.empty())
      OS << "<barrier " << Name << ">";
    else
      OS << "<barrier invalid #" << getBarrier() << ">";
    break;
  }
  case k_Immediate:
    MAI.printExpr(OS, *getImm());
    break;
  case k_ShiftedImm: {
    unsigned Shift = getShiftedImmShift();
    OS << "<shiftedimm ";
    MAI.printExpr(OS, *getShiftedImmVal());
    OS << ", lsl #" << AArch64_AM::getShiftValue(Shift) << ">";
    break;
  }
  case k_ImmRange: {
    OS << "<immrange ";
    OS << getFirstImmVal();
    OS << ":" << getLastImmVal() << ">";
    break;
  }
  case k_CondCode:
    OS << "<condcode " << getCondCode() << ">";
    break;
  case k_VectorList: {
    OS << "<vectorlist ";
    unsigned Reg = getVectorListStart();
    for (unsigned i = 0, e = getVectorListCount(); i != e; ++i)
      OS << Reg + i * getVectorListStride() << " ";
    OS << ">";
    break;
  }
  case k_VectorIndex:
    OS << "<vectorindex " << getVectorIndex() << ">";
    break;
  case k_SysReg:
    OS << "<sysreg: " << getSysReg() << '>';
    break;
  case k_Token:
    OS << "'" << getToken() << "'";
    break;
  case k_SysCR:
    OS << "c" << getSysCR();
    break;
  case k_Prefetch: {
    StringRef Name = getPrefetchName();
    if (!Name.empty())
      OS << "<prfop " << Name << ">";
    else
      OS << "<prfop invalid #" << getPrefetch() << ">";
    break;
  }
  case k_PSBHint:
    OS << getPSBHintName();
    break;
  case k_PHint:
    OS << getPHintName();
    break;
  case k_BTIHint:
    OS << getBTIHintName();
    break;
  case k_MatrixRegister:
    OS << "<matrix " << getMatrixReg() << ">";
    break;
  case k_MatrixTileList: {
    OS << "<matrixlist ";
    unsigned RegMask = getMatrixTileListRegMask();
    unsigned MaxBits = 8;
    for (unsigned I = MaxBits; I > 0; --I)
      OS << ((RegMask & (1 << (I - 1))) >> (I - 1));
    OS << '>';
    break;
  }
  case k_SVCR: {
    OS << getSVCR();
    break;
  }
  case k_Register:
    OS << "<register " << getReg() << ">";
    if (!getShiftExtendAmount() && !hasShiftExtendAmount())
      break;
    [[fallthrough]];
  case k_ShiftExtend:
    OS << "<" << AArch64_AM::getShiftExtendName(getShiftExtendType()) << " #"
       << getShiftExtendAmount();
    if (!hasShiftExtendAmount())
      OS << "<imp>";
    OS << '>';
    break;
  }
}

/// @name Auto-generated Match Functions
/// {

static MCRegister MatchRegisterName(StringRef Name);

/// }

static unsigned MatchNeonVectorRegName(StringRef Name) {
  return StringSwitch<unsigned>(Name.lower())
      .Case("v0", AArch64::Q0)
      .Case("v1", AArch64::Q1)
      .Case("v2", AArch64::Q2)
      .Case("v3", AArch64::Q3)
      .Case("v4", AArch64::Q4)
      .Case("v5", AArch64::Q5)
      .Case("v6", AArch64::Q6)
      .Case("v7", AArch64::Q7)
      .Case("v8", AArch64::Q8)
      .Case("v9", AArch64::Q9)
      .Case("v10", AArch64::Q10)
      .Case("v11", AArch64::Q11)
      .Case("v12", AArch64::Q12)
      .Case("v13", AArch64::Q13)
      .Case("v14", AArch64::Q14)
      .Case("v15", AArch64::Q15)
      .Case("v16", AArch64::Q16)
      .Case("v17", AArch64::Q17)
      .Case("v18", AArch64::Q18)
      .Case("v19", AArch64::Q19)
      .Case("v20", AArch64::Q20)
      .Case("v21", AArch64::Q21)
      .Case("v22", AArch64::Q22)
      .Case("v23", AArch64::Q23)
      .Case("v24", AArch64::Q24)
      .Case("v25", AArch64::Q25)
      .Case("v26", AArch64::Q26)
      .Case("v27", AArch64::Q27)
      .Case("v28", AArch64::Q28)
      .Case("v29", AArch64::Q29)
      .Case("v30", AArch64::Q30)
      .Case("v31", AArch64::Q31)
      .Default(0);
}

/// Returns an optional pair of (#elements, element-width) if Suffix
/// is a valid vector kind. Where the number of elements in a vector
/// or the vector width is implicit or explicitly unknown (but still a
/// valid suffix kind), 0 is used.
static std::optional<std::pair<int, int>> parseVectorKind(StringRef Suffix,
                                                          RegKind VectorKind) {
  std::pair<int, int> Res = {-1, -1};

  switch (VectorKind) {
  case RegKind::NeonVector:
    Res = StringSwitch<std::pair<int, int>>(Suffix.lower())
              .Case("", {0, 0})
              .Case(".1d", {1, 64})
              .Case(".1q", {1, 128})
              // '.2h' needed for fp16 scalar pairwise reductions
              .Case(".2h", {2, 16})
              .Case(".2b", {2, 8})
              .Case(".2s", {2, 32})
              .Case(".2d", {2, 64})
              // '.4b' is another special case for the ARMv8.2a dot product
              // operand
              .Case(".4b", {4, 8})
              .Case(".4h", {4, 16})
              .Case(".4s", {4, 32})
              .Case(".8b", {8, 8})
              .Case(".8h", {8, 16})
              .Case(".16b", {16, 8})
              // Accept the width neutral ones, too, for verbose syntax. If
              // those aren't used in the right places, the token operand won't
              // match so all will work out.
              .Case(".b", {0, 8})
              .Case(".h", {0, 16})
              .Case(".s", {0, 32})
              .Case(".d", {0, 64})
              .Default({-1, -1});
    break;
  case RegKind::SVEPredicateAsCounter:
  case RegKind::SVEPredicateVector:
  case RegKind::SVEDataVector:
  case RegKind::Matrix:
    Res = StringSwitch<std::pair<int, int>>(Suffix.lower())
              .Case("", {0, 0})
              .Case(".b", {0, 8})
              .Case(".h", {0, 16})
              .Case(".s", {0, 32})
              .Case(".d", {0, 64})
              .Case(".q", {0, 128})
              .Default({-1, -1});
    break;
  default:
    llvm_unreachable("Unsupported RegKind");
  }

  if (Res == std::make_pair(-1, -1))
    return std::nullopt;

  return std::optional<std::pair<int, int>>(Res);
}

static bool isValidVectorKind(StringRef Suffix, RegKind VectorKind) {
  return parseVectorKind(Suffix, VectorKind).has_value();
}

static unsigned matchSVEDataVectorRegName(StringRef Name) {
  return StringSwitch<unsigned>(Name.lower())
      .Case("z0", AArch64::Z0)
      .Case("z1", AArch64::Z1)
      .Case("z2", AArch64::Z2)
      .Case("z3", AArch64::Z3)
      .Case("z4", AArch64::Z4)
      .Case("z5", AArch64::Z5)
      .Case("z6", AArch64::Z6)
      .Case("z7", AArch64::Z7)
      .Case("z8", AArch64::Z8)
      .Case("z9", AArch64::Z9)
      .Case("z10", AArch64::Z10)
      .Case("z11", AArch64::Z11)
      .Case("z12", AArch64::Z12)
      .Case("z13", AArch64::Z13)
      .Case("z14", AArch64::Z14)
      .Case("z15", AArch64::Z15)
      .Case("z16", AArch64::Z16)
      .Case("z17", AArch64::Z17)
      .Case("z18", AArch64::Z18)
      .Case("z19", AArch64::Z19)
      .Case("z20", AArch64::Z20)
      .Case("z21", AArch64::Z21)
      .Case("z22", AArch64::Z22)
      .Case("z23", AArch64::Z23)
      .Case("z24", AArch64::Z24)
      .Case("z25", AArch64::Z25)
      .Case("z26", AArch64::Z26)
      .Case("z27", AArch64::Z27)
      .Case("z28", AArch64::Z28)
      .Case("z29", AArch64::Z29)
      .Case("z30", AArch64::Z30)
      .Case("z31", AArch64::Z31)
      .Default(0);
}

static unsigned matchSVEPredicateVectorRegName(StringRef Name) {
  return StringSwitch<unsigned>(Name.lower())
      .Case("p0", AArch64::P0)
      .Case("p1", AArch64::P1)
      .Case("p2", AArch64::P2)
      .Case("p3", AArch64::P3)
      .Case("p4", AArch64::P4)
      .Case("p5", AArch64::P5)
      .Case("p6", AArch64::P6)
      .Case("p7", AArch64::P7)
      .Case("p8", AArch64::P8)
      .Case("p9", AArch64::P9)
      .Case("p10", AArch64::P10)
      .Case("p11", AArch64::P11)
      .Case("p12", AArch64::P12)
      .Case("p13", AArch64::P13)
      .Case("p14", AArch64::P14)
      .Case("p15", AArch64::P15)
      .Default(0);
}

static unsigned matchSVEPredicateAsCounterRegName(StringRef Name) {
  return StringSwitch<unsigned>(Name.lower())
      .Case("pn0", AArch64::PN0)
      .Case("pn1", AArch64::PN1)
      .Case("pn2", AArch64::PN2)
      .Case("pn3", AArch64::PN3)
      .Case("pn4", AArch64::PN4)
      .Case("pn5", AArch64::PN5)
      .Case("pn6", AArch64::PN6)
      .Case("pn7", AArch64::PN7)
      .Case("pn8", AArch64::PN8)
      .Case("pn9", AArch64::PN9)
      .Case("pn10", AArch64::PN10)
      .Case("pn11", AArch64::PN11)
      .Case("pn12", AArch64::PN12)
      .Case("pn13", AArch64::PN13)
      .Case("pn14", AArch64::PN14)
      .Case("pn15", AArch64::PN15)
      .Default(0);
}

static unsigned matchMatrixTileListRegName(StringRef Name) {
  return StringSwitch<unsigned>(Name.lower())
      .Case("za0.d", AArch64::ZAD0)
      .Case("za1.d", AArch64::ZAD1)
      .Case("za2.d", AArch64::ZAD2)
      .Case("za3.d", AArch64::ZAD3)
      .Case("za4.d", AArch64::ZAD4)
      .Case("za5.d", AArch64::ZAD5)
      .Case("za6.d", AArch64::ZAD6)
      .Case("za7.d", AArch64::ZAD7)
      .Case("za0.s", AArch64::ZAS0)
      .Case("za1.s", AArch64::ZAS1)
      .Case("za2.s", AArch64::ZAS2)
      .Case("za3.s", AArch64::ZAS3)
      .Case("za0.h", AArch64::ZAH0)
      .Case("za1.h", AArch64::ZAH1)
      .Case("za0.b", AArch64::ZAB0)
      .Default(0);
}

static unsigned matchMatrixRegName(StringRef Name) {
  return StringSwitch<unsigned>(Name.lower())
      .Case("za", AArch64::ZA)
      .Case("za0.q", AArch64::ZAQ0)
      .Case("za1.q", AArch64::ZAQ1)
      .Case("za2.q", AArch64::ZAQ2)
      .Case("za3.q", AArch64::ZAQ3)
      .Case("za4.q", AArch64::ZAQ4)
      .Case("za5.q", AArch64::ZAQ5)
      .Case("za6.q", AArch64::ZAQ6)
      .Case("za7.q", AArch64::ZAQ7)
      .Case("za8.q", AArch64::ZAQ8)
      .Case("za9.q", AArch64::ZAQ9)
      .Case("za10.q", AArch64::ZAQ10)
      .Case("za11.q", AArch64::ZAQ11)
      .Case("za12.q", AArch64::ZAQ12)
      .Case("za13.q", AArch64::ZAQ13)
      .Case("za14.q", AArch64::ZAQ14)
      .Case("za15.q", AArch64::ZAQ15)
      .Case("za0.d", AArch64::ZAD0)
      .Case("za1.d", AArch64::ZAD1)
      .Case("za2.d", AArch64::ZAD2)
      .Case("za3.d", AArch64::ZAD3)
      .Case("za4.d", AArch64::ZAD4)
      .Case("za5.d", AArch64::ZAD5)
      .Case("za6.d", AArch64::ZAD6)
      .Case("za7.d", AArch64::ZAD7)
      .Case("za0.s", AArch64::ZAS0)
      .Case("za1.s", AArch64::ZAS1)
      .Case("za2.s", AArch64::ZAS2)
      .Case("za3.s", AArch64::ZAS3)
      .Case("za0.h", AArch64::ZAH0)
      .Case("za1.h", AArch64::ZAH1)
      .Case("za0.b", AArch64::ZAB0)
      .Case("za0h.q", AArch64::ZAQ0)
      .Case("za1h.q", AArch64::ZAQ1)
      .Case("za2h.q", AArch64::ZAQ2)
      .Case("za3h.q", AArch64::ZAQ3)
      .Case("za4h.q", AArch64::ZAQ4)
      .Case("za5h.q", AArch64::ZAQ5)
      .Case("za6h.q", AArch64::ZAQ6)
      .Case("za7h.q", AArch64::ZAQ7)
      .Case("za8h.q", AArch64::ZAQ8)
      .Case("za9h.q", AArch64::ZAQ9)
      .Case("za10h.q", AArch64::ZAQ10)
      .Case("za11h.q", AArch64::ZAQ11)
      .Case("za12h.q", AArch64::ZAQ12)
      .Case("za13h.q", AArch64::ZAQ13)
      .Case("za14h.q", AArch64::ZAQ14)
      .Case("za15h.q", AArch64::ZAQ15)
      .Case("za0h.d", AArch64::ZAD0)
      .Case("za1h.d", AArch64::ZAD1)
      .Case("za2h.d", AArch64::ZAD2)
      .Case("za3h.d", AArch64::ZAD3)
      .Case("za4h.d", AArch64::ZAD4)
      .Case("za5h.d", AArch64::ZAD5)
      .Case("za6h.d", AArch64::ZAD6)
      .Case("za7h.d", AArch64::ZAD7)
      .Case("za0h.s", AArch64::ZAS0)
      .Case("za1h.s", AArch64::ZAS1)
      .Case("za2h.s", AArch64::ZAS2)
      .Case("za3h.s", AArch64::ZAS3)
      .Case("za0h.h", AArch64::ZAH0)
      .Case("za1h.h", AArch64::ZAH1)
      .Case("za0h.b", AArch64::ZAB0)
      .Case("za0v.q", AArch64::ZAQ0)
      .Case("za1v.q", AArch64::ZAQ1)
      .Case("za2v.q", AArch64::ZAQ2)
      .Case("za3v.q", AArch64::ZAQ3)
      .Case("za4v.q", AArch64::ZAQ4)
      .Case("za5v.q", AArch64::ZAQ5)
      .Case("za6v.q", AArch64::ZAQ6)
      .Case("za7v.q", AArch64::ZAQ7)
      .Case("za8v.q", AArch64::ZAQ8)
      .Case("za9v.q", AArch64::ZAQ9)
      .Case("za10v.q", AArch64::ZAQ10)
      .Case("za11v.q", AArch64::ZAQ11)
      .Case("za12v.q", AArch64::ZAQ12)
      .Case("za13v.q", AArch64::ZAQ13)
      .Case("za14v.q", AArch64::ZAQ14)
      .Case("za15v.q", AArch64::ZAQ15)
      .Case("za0v.d", AArch64::ZAD0)
      .Case("za1v.d", AArch64::ZAD1)
      .Case("za2v.d", AArch64::ZAD2)
      .Case("za3v.d", AArch64::ZAD3)
      .Case("za4v.d", AArch64::ZAD4)
      .Case("za5v.d", AArch64::ZAD5)
      .Case("za6v.d", AArch64::ZAD6)
      .Case("za7v.d", AArch64::ZAD7)
      .Case("za0v.s", AArch64::ZAS0)
      .Case("za1v.s", AArch64::ZAS1)
      .Case("za2v.s", AArch64::ZAS2)
      .Case("za3v.s", AArch64::ZAS3)
      .Case("za0v.h", AArch64::ZAH0)
      .Case("za1v.h", AArch64::ZAH1)
      .Case("za0v.b", AArch64::ZAB0)
      .Default(0);
}

bool AArch64AsmParser::parseRegister(MCRegister &Reg, SMLoc &StartLoc,
                                     SMLoc &EndLoc) {
  return !tryParseRegister(Reg, StartLoc, EndLoc).isSuccess();
}

ParseStatus AArch64AsmParser::tryParseRegister(MCRegister &Reg, SMLoc &StartLoc,
                                               SMLoc &EndLoc) {
  StartLoc = getLoc();
  ParseStatus Res = tryParseScalarRegister(Reg);
  EndLoc = SMLoc::getFromPointer(getLoc().getPointer() - 1);
  return Res;
}

// Matches a register name or register alias previously defined by '.req'
unsigned AArch64AsmParser::matchRegisterNameAlias(StringRef Name,
                                                  RegKind Kind) {
  unsigned RegNum = 0;
  if ((RegNum = matchSVEDataVectorRegName(Name)))
    return Kind == RegKind::SVEDataVector ? RegNum : 0;

  if ((RegNum = matchSVEPredicateVectorRegName(Name)))
    return Kind == RegKind::SVEPredicateVector ? RegNum : 0;

  if ((RegNum = matchSVEPredicateAsCounterRegName(Name)))
    return Kind == RegKind::SVEPredicateAsCounter ? RegNum : 0;

  if ((RegNum = MatchNeonVectorRegName(Name)))
    return Kind == RegKind::NeonVector ? RegNum : 0;

  if ((RegNum = matchMatrixRegName(Name)))
    return Kind == RegKind::Matrix ? RegNum : 0;

 if (Name.equals_insensitive("zt0"))
    return Kind == RegKind::LookupTable ? unsigned(AArch64::ZT0) : 0;

  // The parsed register must be of RegKind Scalar
  if ((RegNum = MatchRegisterName(Name)))
    return (Kind == RegKind::Scalar) ? RegNum : 0;

  if (!RegNum) {
    // Handle a few common aliases of registers.
    if (auto RegNum = StringSwitch<unsigned>(Name.lower())
                    .Case("fp", AArch64::FP)
                    .Case("lr",  AArch64::LR)
                    .Case("x31", AArch64::XZR)
                    .Case("w31", AArch64::WZR)
                    .Default(0))
      return Kind == RegKind::Scalar ? RegNum : 0;

    // Check for aliases registered via .req. Canonicalize to lower case.
    // That's more consistent since register names are case insensitive, and
    // it's how the original entry was passed in from MC/MCParser/AsmParser.
    auto Entry = RegisterReqs.find(Name.lower());
    if (Entry == RegisterReqs.end())
      return 0;

    // set RegNum if the match is the right kind of register
    if (Kind == Entry->getValue().first)
      RegNum = Entry->getValue().second;
  }
  return RegNum;
}

unsigned AArch64AsmParser::getNumRegsForRegKind(RegKind K) {
  switch (K) {
  case RegKind::Scalar:
  case RegKind::NeonVector:
  case RegKind::SVEDataVector:
    return 32;
  case RegKind::Matrix:
  case RegKind::SVEPredicateVector:
  case RegKind::SVEPredicateAsCounter:
    return 16;
  case RegKind::LookupTable:
    return 1;
  }
  llvm_unreachable("Unsupported RegKind");
}

/// tryParseScalarRegister - Try to parse a register name. The token must be an
/// Identifier when called, and if it is a register name the token is eaten and
/// the register is added to the operand list.
ParseStatus AArch64AsmParser::tryParseScalarRegister(MCRegister &RegNum) {
  const AsmToken &Tok = getTok();
  if (Tok.isNot(AsmToken::Identifier))
    return ParseStatus::NoMatch;

  std::string lowerCase = Tok.getString().lower();
  unsigned Reg = matchRegisterNameAlias(lowerCase, RegKind::Scalar);
  if (Reg == 0)
    return ParseStatus::NoMatch;

  RegNum = Reg;
  Lex(); // Eat identifier token.
  return ParseStatus::Success;
}

/// tryParseSysCROperand - Try to parse a system instruction CR operand name.
ParseStatus AArch64AsmParser::tryParseSysCROperand(OperandVector &Operands) {
  SMLoc S = getLoc();

  if (getTok().isNot(AsmToken::Identifier))
    return Error(S, "Expected cN operand where 0 <= N <= 15");

  StringRef Tok = getTok().getIdentifier();
  if (Tok[0] != 'c' && Tok[0] != 'C')
    return Error(S, "Expected cN operand where 0 <= N <= 15");

  uint32_t CRNum;
  bool BadNum = Tok.drop_front().getAsInteger(10, CRNum);
  if (BadNum || CRNum > 15)
    return Error(S, "Expected cN operand where 0 <= N <= 15");

  Lex(); // Eat identifier token.
  Operands.push_back(
      AArch64Operand::CreateSysCR(CRNum, S, getLoc(), getContext()));
  return ParseStatus::Success;
}

// Either an identifier for named values or a 6-bit immediate.
ParseStatus AArch64AsmParser::tryParseRPRFMOperand(OperandVector &Operands) {
  SMLoc S = getLoc();
  const AsmToken &Tok = getTok();

  unsigned MaxVal = 63;

  // Immediate case, with optional leading hash:
  if (parseOptionalToken(AsmToken::Hash) ||
      Tok.is(AsmToken::Integer)) {
    const MCExpr *ImmVal;
    if (getParser().parseExpression(ImmVal))
      return ParseStatus::Failure;

    const MCConstantExpr *MCE = dyn_cast<MCConstantExpr>(ImmVal);
    if (!MCE)
      return TokError("immediate value expected for prefetch operand");
    unsigned prfop = MCE->getValue();
    if (prfop > MaxVal)
      return TokError("prefetch operand out of range, [0," + utostr(MaxVal) +
                      "] expected");

    auto RPRFM = AArch64RPRFM::lookupRPRFMByEncoding(MCE->getValue());
    Operands.push_back(AArch64Operand::CreatePrefetch(
        prfop, RPRFM ? RPRFM->Name : "", S, getContext()));
    return ParseStatus::Success;
  }

  if (Tok.isNot(AsmToken::Identifier))
    return TokError("prefetch hint expected");

  auto RPRFM = AArch64RPRFM::lookupRPRFMByName(Tok.getString());
  if (!RPRFM)
    return TokError("prefetch hint expected");

  Operands.push_back(AArch64Operand::CreatePrefetch(
      RPRFM->Encoding, Tok.getString(), S, getContext()));
  Lex(); // Eat identifier token.
  return ParseStatus::Success;
}

/// tryParsePrefetch - Try to parse a prefetch operand.
template <bool IsSVEPrefetch>
ParseStatus AArch64AsmParser::tryParsePrefetch(OperandVector &Operands) {
  SMLoc S = getLoc();
  const AsmToken &Tok = getTok();

  auto LookupByName = [](StringRef N) {
    if (IsSVEPrefetch) {
      if (auto Res = AArch64SVEPRFM::lookupSVEPRFMByName(N))
        return std::optional<unsigned>(Res->Encoding);
    } else if (auto Res = AArch64PRFM::lookupPRFMByName(N))
      return std::optional<unsigned>(Res->Encoding);
    return std::optional<unsigned>();
  };

  auto LookupByEncoding = [](unsigned E) {
    if (IsSVEPrefetch) {
      if (auto Res = AArch64SVEPRFM::lookupSVEPRFMByEncoding(E))
        return std::optional<StringRef>(Res->Name);
    } else if (auto Res = AArch64PRFM::lookupPRFMByEncoding(E))
      return std::optional<StringRef>(Res->Name);
    return std::optional<StringRef>();
  };
  unsigned MaxVal = IsSVEPrefetch ? 15 : 31;

  // Either an identifier for named values or a 5-bit immediate.
  // Eat optional hash.
  if (parseOptionalToken(AsmToken::Hash) ||
      Tok.is(AsmToken::Integer)) {
    const MCExpr *ImmVal;
    if (getParser().parseExpression(ImmVal))
      return ParseStatus::Failure;

    const MCConstantExpr *MCE = dyn_cast<MCConstantExpr>(ImmVal);
    if (!MCE)
      return TokError("immediate value expected for prefetch operand");
    unsigned prfop = MCE->getValue();
    if (prfop > MaxVal)
      return TokError("prefetch operand out of range, [0," + utostr(MaxVal) +
                      "] expected");

    auto PRFM = LookupByEncoding(MCE->getValue());
    Operands.push_back(AArch64Operand::CreatePrefetch(prfop, PRFM.value_or(""),
                                                      S, getContext()));
    return ParseStatus::Success;
  }

  if (Tok.isNot(AsmToken::Identifier))
    return TokError("prefetch hint expected");

  auto PRFM = LookupByName(Tok.getString());
  if (!PRFM)
    return TokError("prefetch hint expected");

  Operands.push_back(AArch64Operand::CreatePrefetch(
      *PRFM, Tok.getString(), S, getContext()));
  Lex(); // Eat identifier token.
  return ParseStatus::Success;
}

/// tryParsePSBHint - Try to parse a PSB operand, mapped to Hint command
ParseStatus AArch64AsmParser::tryParsePSBHint(OperandVector &Operands) {
  SMLoc S = getLoc();
  const AsmToken &Tok = getTok();
  if (Tok.isNot(AsmToken::Identifier))
    return TokError("invalid operand for instruction");

  auto PSB = AArch64PSBHint::lookupPSBByName(Tok.getString());
  if (!PSB)
    return TokError("invalid operand for instruction");

  Operands.push_back(AArch64Operand::CreatePSBHint(
      PSB->Encoding, Tok.getString(), S, getContext()));
  Lex(); // Eat identifier token.
  return ParseStatus::Success;
}

ParseStatus AArch64AsmParser::tryParseSyspXzrPair(OperandVector &Operands) {
  SMLoc StartLoc = getLoc();

  MCRegister RegNum;

  // The case where xzr, xzr is not present is handled by an InstAlias.

  auto RegTok = getTok(); // in case we need to backtrack
  if (!tryParseScalarRegister(RegNum).isSuccess())
    return ParseStatus::NoMatch;

  if (RegNum != AArch64::XZR) {
    getLexer().UnLex(RegTok);
    return ParseStatus::NoMatch;
  }

  if (parseComma())
    return ParseStatus::Failure;

  if (!tryParseScalarRegister(RegNum).isSuccess())
    return TokError("expected register operand");

  if (RegNum != AArch64::XZR)
    return TokError("xzr must be followed by xzr");

  // We need to push something, since we claim this is an operand in .td.
  // See also AArch64AsmParser::parseKeywordOperand.
  Operands.push_back(AArch64Operand::CreateReg(
      RegNum, RegKind::Scalar, StartLoc, getLoc(), getContext()));

  return ParseStatus::Success;
}

/// tryParseBTIHint - Try to parse a BTI operand, mapped to Hint command
ParseStatus AArch64AsmParser::tryParseBTIHint(OperandVector &Operands) {
  SMLoc S = getLoc();
  const AsmToken &Tok = getTok();
  if (Tok.isNot(AsmToken::Identifier))
    return TokError("invalid operand for instruction");

  auto BTI = AArch64BTIHint::lookupBTIByName(Tok.getString());
  if (!BTI)
    return TokError("invalid operand for instruction");

  Operands.push_back(AArch64Operand::CreateBTIHint(
      BTI->Encoding, Tok.getString(), S, getContext()));
  Lex(); // Eat identifier token.
  return ParseStatus::Success;
}

/// tryParseAdrpLabel - Parse and validate a source label for the ADRP
/// instruction.
ParseStatus AArch64AsmParser::tryParseAdrpLabel(OperandVector &Operands) {
  SMLoc S = getLoc();
  const MCExpr *Expr = nullptr;

  if (getTok().is(AsmToken::Hash)) {
    Lex(); // Eat hash token.
  }

  if (parseSymbolicImmVal(Expr))
    return ParseStatus::Failure;

  AArch64::Specifier ELFSpec;
  AArch64::Specifier DarwinSpec;
  int64_t Addend;
  if (classifySymbolRef(Expr, ELFSpec, DarwinSpec, Addend)) {
    if (DarwinSpec == AArch64::S_None && ELFSpec == AArch64::S_INVALID) {
      // No modifier was specified at all; this is the syntax for an ELF basic
      // ADRP relocation (unfortunately).
<<<<<<< HEAD
      Expr = MCSpecifierExpr::create(Expr, AArch64MCExpr::VK_ABS_PAGE,
                                     getContext());
    } else if ((DarwinSpec == AArch64MCExpr::M_GOTPAGE ||
                DarwinSpec == AArch64MCExpr::M_TLVPPAGE) &&
=======
      Expr =
          MCSpecifierExpr::create(Expr, AArch64::S_ABS_PAGE, getContext(), S);
    } else if ((DarwinSpec == AArch64::S_MACHO_GOTPAGE ||
                DarwinSpec == AArch64::S_MACHO_TLVPPAGE) &&
>>>>>>> 5ee67ebe
               Addend != 0) {
      return Error(S, "gotpage label reference not allowed an addend");
    } else if (DarwinSpec != AArch64::S_MACHO_PAGE &&
               DarwinSpec != AArch64::S_MACHO_GOTPAGE &&
               DarwinSpec != AArch64::S_MACHO_TLVPPAGE &&
               ELFSpec != AArch64::S_ABS_PAGE_NC &&
               ELFSpec != AArch64::S_GOT_PAGE &&
               ELFSpec != AArch64::S_GOT_AUTH_PAGE &&
               ELFSpec != AArch64::S_GOT_PAGE_LO15 &&
               ELFSpec != AArch64::S_GOTTPREL_PAGE &&
               ELFSpec != AArch64::S_TLSDESC_PAGE &&
               ELFSpec != AArch64::S_TLSDESC_AUTH_PAGE) {
      // The operand must be an @page or @gotpage qualified symbolref.
      return Error(S, "page or gotpage label reference expected");
    }
  }

  // We have either a label reference possibly with addend or an immediate. The
  // addend is a raw value here. The linker will adjust it to only reference the
  // page.
  SMLoc E = SMLoc::getFromPointer(getLoc().getPointer() - 1);
  Operands.push_back(AArch64Operand::CreateImm(Expr, S, E, getContext()));

  return ParseStatus::Success;
}

/// tryParseAdrLabel - Parse and validate a source label for the ADR
/// instruction.
ParseStatus AArch64AsmParser::tryParseAdrLabel(OperandVector &Operands) {
  SMLoc S = getLoc();
  const MCExpr *Expr = nullptr;

  // Leave anything with a bracket to the default for SVE
  if (getTok().is(AsmToken::LBrac))
    return ParseStatus::NoMatch;

  if (getTok().is(AsmToken::Hash))
    Lex(); // Eat hash token.

  if (parseSymbolicImmVal(Expr))
    return ParseStatus::Failure;

  AArch64::Specifier ELFSpec;
  AArch64::Specifier DarwinSpec;
  int64_t Addend;
  if (classifySymbolRef(Expr, ELFSpec, DarwinSpec, Addend)) {
    if (DarwinSpec == AArch64::S_None && ELFSpec == AArch64::S_INVALID) {
      // No modifier was specified at all; this is the syntax for an ELF basic
      // ADR relocation (unfortunately).
<<<<<<< HEAD
      Expr = MCSpecifierExpr::create(Expr, AArch64MCExpr::VK_ABS, getContext());
    } else if (ELFSpec != AArch64MCExpr::VK_GOT_AUTH_PAGE) {
=======
      Expr = MCSpecifierExpr::create(Expr, AArch64::S_ABS, getContext(), S);
    } else if (ELFSpec != AArch64::S_GOT_AUTH_PAGE) {
>>>>>>> 5ee67ebe
      // For tiny code model, we use :got_auth: operator to fill 21-bit imm of
      // adr. It's not actually GOT entry page address but the GOT address
      // itself - we just share the same variant kind with :got_auth: operator
      // applied for adrp.
      // TODO: can we somehow get current TargetMachine object to call
      // getCodeModel() on it to ensure we are using tiny code model?
      return Error(S, "unexpected adr label");
    }
  }

  SMLoc E = SMLoc::getFromPointer(getLoc().getPointer() - 1);
  Operands.push_back(AArch64Operand::CreateImm(Expr, S, E, getContext()));
  return ParseStatus::Success;
}

/// tryParseFPImm - A floating point immediate expression operand.
template <bool AddFPZeroAsLiteral>
ParseStatus AArch64AsmParser::tryParseFPImm(OperandVector &Operands) {
  SMLoc S = getLoc();

  bool Hash = parseOptionalToken(AsmToken::Hash);

  // Handle negation, as that still comes through as a separate token.
  bool isNegative = parseOptionalToken(AsmToken::Minus);

  const AsmToken &Tok = getTok();
  if (!Tok.is(AsmToken::Real) && !Tok.is(AsmToken::Integer)) {
    if (!Hash)
      return ParseStatus::NoMatch;
    return TokError("invalid floating point immediate");
  }

  // Parse hexadecimal representation.
  if (Tok.is(AsmToken::Integer) && Tok.getString().starts_with("0x")) {
    if (Tok.getIntVal() > 255 || isNegative)
      return TokError("encoded floating point value out of range");

    APFloat F((double)AArch64_AM::getFPImmFloat(Tok.getIntVal()));
    Operands.push_back(
        AArch64Operand::CreateFPImm(F, true, S, getContext()));
  } else {
    // Parse FP representation.
    APFloat RealVal(APFloat::IEEEdouble());
    auto StatusOrErr =
        RealVal.convertFromString(Tok.getString(), APFloat::rmTowardZero);
    if (errorToBool(StatusOrErr.takeError()))
      return TokError("invalid floating point representation");

    if (isNegative)
      RealVal.changeSign();

    if (AddFPZeroAsLiteral && RealVal.isPosZero()) {
      Operands.push_back(AArch64Operand::CreateToken("#0", S, getContext()));
      Operands.push_back(AArch64Operand::CreateToken(".0", S, getContext()));
    } else
      Operands.push_back(AArch64Operand::CreateFPImm(
          RealVal, *StatusOrErr == APFloat::opOK, S, getContext()));
  }

  Lex(); // Eat the token.

  return ParseStatus::Success;
}

/// tryParseImmWithOptionalShift - Parse immediate operand, optionally with
/// a shift suffix, for example '#1, lsl #12'.
ParseStatus
AArch64AsmParser::tryParseImmWithOptionalShift(OperandVector &Operands) {
  SMLoc S = getLoc();

  if (getTok().is(AsmToken::Hash))
    Lex(); // Eat '#'
  else if (getTok().isNot(AsmToken::Integer))
    // Operand should start from # or should be integer, emit error otherwise.
    return ParseStatus::NoMatch;

  if (getTok().is(AsmToken::Integer) &&
      getLexer().peekTok().is(AsmToken::Colon))
    return tryParseImmRange(Operands);

  const MCExpr *Imm = nullptr;
  if (parseSymbolicImmVal(Imm))
    return ParseStatus::Failure;
  else if (getTok().isNot(AsmToken::Comma)) {
    Operands.push_back(
        AArch64Operand::CreateImm(Imm, S, getLoc(), getContext()));
    return ParseStatus::Success;
  }

  // Eat ','
  Lex();
  StringRef VecGroup;
  if (!parseOptionalVGOperand(Operands, VecGroup)) {
    Operands.push_back(
        AArch64Operand::CreateImm(Imm, S, getLoc(), getContext()));
    Operands.push_back(
        AArch64Operand::CreateToken(VecGroup, getLoc(), getContext()));
    return ParseStatus::Success;
  }

  // The optional operand must be "lsl #N" where N is non-negative.
  if (!getTok().is(AsmToken::Identifier) ||
      !getTok().getIdentifier().equals_insensitive("lsl"))
    return Error(getLoc(), "only 'lsl #+N' valid after immediate");

  // Eat 'lsl'
  Lex();

  parseOptionalToken(AsmToken::Hash);

  if (getTok().isNot(AsmToken::Integer))
    return Error(getLoc(), "only 'lsl #+N' valid after immediate");

  int64_t ShiftAmount = getTok().getIntVal();

  if (ShiftAmount < 0)
    return Error(getLoc(), "positive shift amount required");
  Lex(); // Eat the number

  // Just in case the optional lsl #0 is used for immediates other than zero.
  if (ShiftAmount == 0 && Imm != nullptr) {
    Operands.push_back(
        AArch64Operand::CreateImm(Imm, S, getLoc(), getContext()));
    return ParseStatus::Success;
  }

  Operands.push_back(AArch64Operand::CreateShiftedImm(Imm, ShiftAmount, S,
                                                      getLoc(), getContext()));
  return ParseStatus::Success;
}

/// parseCondCodeString - Parse a Condition Code string, optionally returning a
/// suggestion to help common typos.
AArch64CC::CondCode
AArch64AsmParser::parseCondCodeString(StringRef Cond, std::string &Suggestion) {
  AArch64CC::CondCode CC = StringSwitch<AArch64CC::CondCode>(Cond.lower())
                               .Case("eq", AArch64CC::EQ)
                               .Case("ne", AArch64CC::NE)
                               .Case("cs", AArch64CC::HS)
                               .Case("hs", AArch64CC::HS)
                               .Case("cc", AArch64CC::LO)
                               .Case("lo", AArch64CC::LO)
                               .Case("mi", AArch64CC::MI)
                               .Case("pl", AArch64CC::PL)
                               .Case("vs", AArch64CC::VS)
                               .Case("vc", AArch64CC::VC)
                               .Case("hi", AArch64CC::HI)
                               .Case("ls", AArch64CC::LS)
                               .Case("ge", AArch64CC::GE)
                               .Case("lt", AArch64CC::LT)
                               .Case("gt", AArch64CC::GT)
                               .Case("le", AArch64CC::LE)
                               .Case("al", AArch64CC::AL)
                               .Case("nv", AArch64CC::NV)
                               // SVE condition code aliases:
                               .Case("none", AArch64CC::EQ)
                               .Case("any", AArch64CC::NE)
                               .Case("nlast", AArch64CC::HS)
                               .Case("last", AArch64CC::LO)
                               .Case("first", AArch64CC::MI)
                               .Case("nfrst", AArch64CC::PL)
                               .Case("pmore", AArch64CC::HI)
                               .Case("plast", AArch64CC::LS)
                               .Case("tcont", AArch64CC::GE)
                               .Case("tstop", AArch64CC::LT)
                               .Default(AArch64CC::Invalid);

  if (CC == AArch64CC::Invalid && Cond.lower() == "nfirst")
    Suggestion = "nfrst";

  return CC;
}

/// parseCondCode - Parse a Condition Code operand.
bool AArch64AsmParser::parseCondCode(OperandVector &Operands,
                                     bool invertCondCode) {
  SMLoc S = getLoc();
  const AsmToken &Tok = getTok();
  assert(Tok.is(AsmToken::Identifier) && "Token is not an Identifier");

  StringRef Cond = Tok.getString();
  std::string Suggestion;
  AArch64CC::CondCode CC = parseCondCodeString(Cond, Suggestion);
  if (CC == AArch64CC::Invalid) {
    std::string Msg = "invalid condition code";
    if (!Suggestion.empty())
      Msg += ", did you mean " + Suggestion + "?";
    return TokError(Msg);
  }
  Lex(); // Eat identifier token.

  if (invertCondCode) {
    if (CC == AArch64CC::AL || CC == AArch64CC::NV)
      return TokError("condition codes AL and NV are invalid for this instruction");
    CC = AArch64CC::getInvertedCondCode(AArch64CC::CondCode(CC));
  }

  Operands.push_back(
      AArch64Operand::CreateCondCode(CC, S, getLoc(), getContext()));
  return false;
}

ParseStatus AArch64AsmParser::tryParseSVCR(OperandVector &Operands) {
  const AsmToken &Tok = getTok();
  SMLoc S = getLoc();

  if (Tok.isNot(AsmToken::Identifier))
    return TokError("invalid operand for instruction");

  unsigned PStateImm = -1;
  const auto *SVCR = AArch64SVCR::lookupSVCRByName(Tok.getString());
  if (!SVCR)
    return ParseStatus::NoMatch;
  if (SVCR->haveFeatures(getSTI().getFeatureBits()))
    PStateImm = SVCR->Encoding;

  Operands.push_back(
      AArch64Operand::CreateSVCR(PStateImm, Tok.getString(), S, getContext()));
  Lex(); // Eat identifier token.
  return ParseStatus::Success;
}

ParseStatus AArch64AsmParser::tryParseMatrixRegister(OperandVector &Operands) {
  const AsmToken &Tok = getTok();
  SMLoc S = getLoc();

  StringRef Name = Tok.getString();

  if (Name.equals_insensitive("za") || Name.starts_with_insensitive("za.")) {
    Lex(); // eat "za[.(b|h|s|d)]"
    unsigned ElementWidth = 0;
    auto DotPosition = Name.find('.');
    if (DotPosition != StringRef::npos) {
      const auto &KindRes =
          parseVectorKind(Name.drop_front(DotPosition), RegKind::Matrix);
      if (!KindRes)
        return TokError(
            "Expected the register to be followed by element width suffix");
      ElementWidth = KindRes->second;
    }
    Operands.push_back(AArch64Operand::CreateMatrixRegister(
        AArch64::ZA, ElementWidth, MatrixKind::Array, S, getLoc(),
        getContext()));
    if (getLexer().is(AsmToken::LBrac)) {
      // There's no comma after matrix operand, so we can parse the next operand
      // immediately.
      if (parseOperand(Operands, false, false))
        return ParseStatus::NoMatch;
    }
    return ParseStatus::Success;
  }

  // Try to parse matrix register.
  unsigned Reg = matchRegisterNameAlias(Name, RegKind::Matrix);
  if (!Reg)
    return ParseStatus::NoMatch;

  size_t DotPosition = Name.find('.');
  assert(DotPosition != StringRef::npos && "Unexpected register");

  StringRef Head = Name.take_front(DotPosition);
  StringRef Tail = Name.drop_front(DotPosition);
  StringRef RowOrColumn = Head.take_back();

  MatrixKind Kind = StringSwitch<MatrixKind>(RowOrColumn.lower())
                        .Case("h", MatrixKind::Row)
                        .Case("v", MatrixKind::Col)
                        .Default(MatrixKind::Tile);

  // Next up, parsing the suffix
  const auto &KindRes = parseVectorKind(Tail, RegKind::Matrix);
  if (!KindRes)
    return TokError(
        "Expected the register to be followed by element width suffix");
  unsigned ElementWidth = KindRes->second;

  Lex();

  Operands.push_back(AArch64Operand::CreateMatrixRegister(
      Reg, ElementWidth, Kind, S, getLoc(), getContext()));

  if (getLexer().is(AsmToken::LBrac)) {
    // There's no comma after matrix operand, so we can parse the next operand
    // immediately.
    if (parseOperand(Operands, false, false))
      return ParseStatus::NoMatch;
  }
  return ParseStatus::Success;
}

/// tryParseOptionalShift - Some operands take an optional shift argument. Parse
/// them if present.
ParseStatus
AArch64AsmParser::tryParseOptionalShiftExtend(OperandVector &Operands) {
  const AsmToken &Tok = getTok();
  std::string LowerID = Tok.getString().lower();
  AArch64_AM::ShiftExtendType ShOp =
      StringSwitch<AArch64_AM::ShiftExtendType>(LowerID)
          .Case("lsl", AArch64_AM::LSL)
          .Case("lsr", AArch64_AM::LSR)
          .Case("asr", AArch64_AM::ASR)
          .Case("ror", AArch64_AM::ROR)
          .Case("msl", AArch64_AM::MSL)
          .Case("uxtb", AArch64_AM::UXTB)
          .Case("uxth", AArch64_AM::UXTH)
          .Case("uxtw", AArch64_AM::UXTW)
          .Case("uxtx", AArch64_AM::UXTX)
          .Case("sxtb", AArch64_AM::SXTB)
          .Case("sxth", AArch64_AM::SXTH)
          .Case("sxtw", AArch64_AM::SXTW)
          .Case("sxtx", AArch64_AM::SXTX)
          .Default(AArch64_AM::InvalidShiftExtend);

  if (ShOp == AArch64_AM::InvalidShiftExtend)
    return ParseStatus::NoMatch;

  SMLoc S = Tok.getLoc();
  Lex();

  bool Hash = parseOptionalToken(AsmToken::Hash);

  if (!Hash && getLexer().isNot(AsmToken::Integer)) {
    if (ShOp == AArch64_AM::LSL || ShOp == AArch64_AM::LSR ||
        ShOp == AArch64_AM::ASR || ShOp == AArch64_AM::ROR ||
        ShOp == AArch64_AM::MSL) {
      // We expect a number here.
      return TokError("expected #imm after shift specifier");
    }

    // "extend" type operations don't need an immediate, #0 is implicit.
    SMLoc E = SMLoc::getFromPointer(getLoc().getPointer() - 1);
    Operands.push_back(
        AArch64Operand::CreateShiftExtend(ShOp, 0, false, S, E, getContext()));
    return ParseStatus::Success;
  }

  // Make sure we do actually have a number, identifier or a parenthesized
  // expression.
  SMLoc E = getLoc();
  if (!getTok().is(AsmToken::Integer) && !getTok().is(AsmToken::LParen) &&
      !getTok().is(AsmToken::Identifier))
    return Error(E, "expected integer shift amount");

  const MCExpr *ImmVal;
  if (getParser().parseExpression(ImmVal))
    return ParseStatus::Failure;

  const MCConstantExpr *MCE = dyn_cast<MCConstantExpr>(ImmVal);
  if (!MCE)
    return Error(E, "expected constant '#imm' after shift specifier");

  E = SMLoc::getFromPointer(getLoc().getPointer() - 1);
  Operands.push_back(AArch64Operand::CreateShiftExtend(
      ShOp, MCE->getValue(), true, S, E, getContext()));
  return ParseStatus::Success;
}

static const struct Extension {
  const char *Name;
  const FeatureBitset Features;
} ExtensionMap[] = {
    {"crc", {AArch64::FeatureCRC}},
    {"sm4", {AArch64::FeatureSM4}},
    {"sha3", {AArch64::FeatureSHA3}},
    {"sha2", {AArch64::FeatureSHA2}},
    {"aes", {AArch64::FeatureAES}},
    {"crypto", {AArch64::FeatureCrypto}},
    {"fp", {AArch64::FeatureFPARMv8}},
    {"simd", {AArch64::FeatureNEON}},
    {"ras", {AArch64::FeatureRAS}},
    {"rasv2", {AArch64::FeatureRASv2}},
    {"lse", {AArch64::FeatureLSE}},
    {"predres", {AArch64::FeaturePredRes}},
    {"predres2", {AArch64::FeatureSPECRES2}},
    {"ccdp", {AArch64::FeatureCacheDeepPersist}},
    {"mte", {AArch64::FeatureMTE}},
    {"memtag", {AArch64::FeatureMTE}},
    {"tlb-rmi", {AArch64::FeatureTLB_RMI}},
    {"pan", {AArch64::FeaturePAN}},
    {"pan-rwv", {AArch64::FeaturePAN_RWV}},
    {"ccpp", {AArch64::FeatureCCPP}},
    {"rcpc", {AArch64::FeatureRCPC}},
    {"rng", {AArch64::FeatureRandGen}},
    {"sve", {AArch64::FeatureSVE}},
    {"sve-b16b16", {AArch64::FeatureSVEB16B16}},
    {"sve2", {AArch64::FeatureSVE2}},
    {"sve-aes", {AArch64::FeatureSVEAES}},
    {"sve2-aes", {AArch64::FeatureAliasSVE2AES, AArch64::FeatureSVEAES}},
    {"sve2-sm4", {AArch64::FeatureSVE2SM4}},
    {"sve-sha3", {AArch64::FeatureSVESHA3}},
    {"sve2-sha3", {AArch64::FeatureAliasSVE2SHA3, AArch64::FeatureSVESHA3}},
    {"sve-bitperm", {AArch64::FeatureSVEBitPerm}},
    {"sve2-bitperm",
     {AArch64::FeatureAliasSVE2BitPerm, AArch64::FeatureSVEBitPerm,
      AArch64::FeatureSVE2}},
    {"sve2p1", {AArch64::FeatureSVE2p1}},
    {"ls64", {AArch64::FeatureLS64}},
    {"xs", {AArch64::FeatureXS}},
    {"pauth", {AArch64::FeaturePAuth}},
    {"flagm", {AArch64::FeatureFlagM}},
    {"rme", {AArch64::FeatureRME}},
    {"sme", {AArch64::FeatureSME}},
    {"sme-f64f64", {AArch64::FeatureSMEF64F64}},
    {"sme-f16f16", {AArch64::FeatureSMEF16F16}},
    {"sme-i16i64", {AArch64::FeatureSMEI16I64}},
    {"sme2", {AArch64::FeatureSME2}},
    {"sme2p1", {AArch64::FeatureSME2p1}},
    {"sme-b16b16", {AArch64::FeatureSMEB16B16}},
    {"hbc", {AArch64::FeatureHBC}},
    {"mops", {AArch64::FeatureMOPS}},
    {"mec", {AArch64::FeatureMEC}},
    {"the", {AArch64::FeatureTHE}},
    {"d128", {AArch64::FeatureD128}},
    {"lse128", {AArch64::FeatureLSE128}},
    {"ite", {AArch64::FeatureITE}},
    {"cssc", {AArch64::FeatureCSSC}},
    {"rcpc3", {AArch64::FeatureRCPC3}},
    {"gcs", {AArch64::FeatureGCS}},
    {"bf16", {AArch64::FeatureBF16}},
    {"compnum", {AArch64::FeatureComplxNum}},
    {"dotprod", {AArch64::FeatureDotProd}},
    {"f32mm", {AArch64::FeatureMatMulFP32}},
    {"f64mm", {AArch64::FeatureMatMulFP64}},
    {"fp16", {AArch64::FeatureFullFP16}},
    {"fp16fml", {AArch64::FeatureFP16FML}},
    {"i8mm", {AArch64::FeatureMatMulInt8}},
    {"lor", {AArch64::FeatureLOR}},
    {"profile", {AArch64::FeatureSPE}},
    // "rdma" is the name documented by binutils for the feature, but
    // binutils also accepts incomplete prefixes of features, so "rdm"
    // works too. Support both spellings here.
    {"rdm", {AArch64::FeatureRDM}},
    {"rdma", {AArch64::FeatureRDM}},
    {"sb", {AArch64::FeatureSB}},
    {"ssbs", {AArch64::FeatureSSBS}},
    {"tme", {AArch64::FeatureTME}},
    {"fp8", {AArch64::FeatureFP8}},
    {"faminmax", {AArch64::FeatureFAMINMAX}},
    {"fp8fma", {AArch64::FeatureFP8FMA}},
    {"ssve-fp8fma", {AArch64::FeatureSSVE_FP8FMA}},
    {"fp8dot2", {AArch64::FeatureFP8DOT2}},
    {"ssve-fp8dot2", {AArch64::FeatureSSVE_FP8DOT2}},
    {"fp8dot4", {AArch64::FeatureFP8DOT4}},
    {"ssve-fp8dot4", {AArch64::FeatureSSVE_FP8DOT4}},
    {"lut", {AArch64::FeatureLUT}},
    {"sme-lutv2", {AArch64::FeatureSME_LUTv2}},
    {"sme-f8f16", {AArch64::FeatureSMEF8F16}},
    {"sme-f8f32", {AArch64::FeatureSMEF8F32}},
    {"sme-fa64", {AArch64::FeatureSMEFA64}},
    {"cpa", {AArch64::FeatureCPA}},
    {"tlbiw", {AArch64::FeatureTLBIW}},
    {"pops", {AArch64::FeaturePoPS}},
    {"cmpbr", {AArch64::FeatureCMPBR}},
    {"f8f32mm", {AArch64::FeatureF8F32MM}},
    {"f8f16mm", {AArch64::FeatureF8F16MM}},
    {"fprcvt", {AArch64::FeatureFPRCVT}},
    {"lsfe", {AArch64::FeatureLSFE}},
    {"sme2p2", {AArch64::FeatureSME2p2}},
    {"ssve-aes", {AArch64::FeatureSSVE_AES}},
    {"sve2p2", {AArch64::FeatureSVE2p2}},
    {"sve-aes2", {AArch64::FeatureSVEAES2}},
    {"sve-bfscale", {AArch64::FeatureSVEBFSCALE}},
    {"sve-f16f32mm", {AArch64::FeatureSVE_F16F32MM}},
    {"lsui", {AArch64::FeatureLSUI}},
    {"occmo", {AArch64::FeatureOCCMO}},
    {"pcdphint", {AArch64::FeaturePCDPHINT}},
    {"ssve-bitperm", {AArch64::FeatureSSVE_BitPerm}},
    {"sme-mop4", {AArch64::FeatureSME_MOP4}},
    {"sme-tmop", {AArch64::FeatureSME_TMOP}},
};

static void setRequiredFeatureString(FeatureBitset FBS, std::string &Str) {
  if (FBS[AArch64::HasV8_0aOps])
    Str += "ARMv8a";
  if (FBS[AArch64::HasV8_1aOps])
    Str += "ARMv8.1a";
  else if (FBS[AArch64::HasV8_2aOps])
    Str += "ARMv8.2a";
  else if (FBS[AArch64::HasV8_3aOps])
    Str += "ARMv8.3a";
  else if (FBS[AArch64::HasV8_4aOps])
    Str += "ARMv8.4a";
  else if (FBS[AArch64::HasV8_5aOps])
    Str += "ARMv8.5a";
  else if (FBS[AArch64::HasV8_6aOps])
    Str += "ARMv8.6a";
  else if (FBS[AArch64::HasV8_7aOps])
    Str += "ARMv8.7a";
  else if (FBS[AArch64::HasV8_8aOps])
    Str += "ARMv8.8a";
  else if (FBS[AArch64::HasV8_9aOps])
    Str += "ARMv8.9a";
  else if (FBS[AArch64::HasV9_0aOps])
    Str += "ARMv9-a";
  else if (FBS[AArch64::HasV9_1aOps])
    Str += "ARMv9.1a";
  else if (FBS[AArch64::HasV9_2aOps])
    Str += "ARMv9.2a";
  else if (FBS[AArch64::HasV9_3aOps])
    Str += "ARMv9.3a";
  else if (FBS[AArch64::HasV9_4aOps])
    Str += "ARMv9.4a";
  else if (FBS[AArch64::HasV9_5aOps])
    Str += "ARMv9.5a";
  else if (FBS[AArch64::HasV9_6aOps])
    Str += "ARMv9.6a";
  else if (FBS[AArch64::HasV8_0rOps])
    Str += "ARMv8r";
  else {
    SmallVector<std::string, 2> ExtMatches;
    for (const auto& Ext : ExtensionMap) {
      // Use & in case multiple features are enabled
      if ((FBS & Ext.Features) != FeatureBitset())
        ExtMatches.push_back(Ext.Name);
    }
    Str += !ExtMatches.empty() ? llvm::join(ExtMatches, ", ") : "(unknown)";
  }
}

void AArch64AsmParser::createSysAlias(uint16_t Encoding, OperandVector &Operands,
                                      SMLoc S) {
  const uint16_t Op2 = Encoding & 7;
  const uint16_t Cm = (Encoding & 0x78) >> 3;
  const uint16_t Cn = (Encoding & 0x780) >> 7;
  const uint16_t Op1 = (Encoding & 0x3800) >> 11;

  const MCExpr *Expr = MCConstantExpr::create(Op1, getContext());

  Operands.push_back(
      AArch64Operand::CreateImm(Expr, S, getLoc(), getContext()));
  Operands.push_back(
      AArch64Operand::CreateSysCR(Cn, S, getLoc(), getContext()));
  Operands.push_back(
      AArch64Operand::CreateSysCR(Cm, S, getLoc(), getContext()));
  Expr = MCConstantExpr::create(Op2, getContext());
  Operands.push_back(
      AArch64Operand::CreateImm(Expr, S, getLoc(), getContext()));
}

/// parseSysAlias - The IC, DC, AT, and TLBI instructions are simple aliases for
/// the SYS instruction. Parse them specially so that we create a SYS MCInst.
bool AArch64AsmParser::parseSysAlias(StringRef Name, SMLoc NameLoc,
                                   OperandVector &Operands) {
  if (Name.contains('.'))
    return TokError("invalid operand");

  Mnemonic = Name;
  Operands.push_back(AArch64Operand::CreateToken("sys", NameLoc, getContext()));

  const AsmToken &Tok = getTok();
  StringRef Op = Tok.getString();
  SMLoc S = Tok.getLoc();
  bool ExpectRegister = true;

  if (Mnemonic == "ic") {
    const AArch64IC::IC *IC = AArch64IC::lookupICByName(Op);
    if (!IC)
      return TokError("invalid operand for IC instruction");
    else if (!IC->haveFeatures(getSTI().getFeatureBits())) {
      std::string Str("IC " + std::string(IC->Name) + " requires: ");
      setRequiredFeatureString(IC->getRequiredFeatures(), Str);
      return TokError(Str);
    }
    ExpectRegister = IC->NeedsReg;
    createSysAlias(IC->Encoding, Operands, S);
  } else if (Mnemonic == "dc") {
    const AArch64DC::DC *DC = AArch64DC::lookupDCByName(Op);
    if (!DC)
      return TokError("invalid operand for DC instruction");
    else if (!DC->haveFeatures(getSTI().getFeatureBits())) {
      std::string Str("DC " + std::string(DC->Name) + " requires: ");
      setRequiredFeatureString(DC->getRequiredFeatures(), Str);
      return TokError(Str);
    }
    createSysAlias(DC->Encoding, Operands, S);
  } else if (Mnemonic == "at") {
    const AArch64AT::AT *AT = AArch64AT::lookupATByName(Op);
    if (!AT)
      return TokError("invalid operand for AT instruction");
    else if (!AT->haveFeatures(getSTI().getFeatureBits())) {
      std::string Str("AT " + std::string(AT->Name) + " requires: ");
      setRequiredFeatureString(AT->getRequiredFeatures(), Str);
      return TokError(Str);
    }
    createSysAlias(AT->Encoding, Operands, S);
  } else if (Mnemonic == "tlbi") {
    const AArch64TLBI::TLBI *TLBI = AArch64TLBI::lookupTLBIByName(Op);
    if (!TLBI)
      return TokError("invalid operand for TLBI instruction");
    else if (!TLBI->haveFeatures(getSTI().getFeatureBits())) {
      std::string Str("TLBI " + std::string(TLBI->Name) + " requires: ");
      setRequiredFeatureString(TLBI->getRequiredFeatures(), Str);
      return TokError(Str);
    }
    ExpectRegister = TLBI->NeedsReg;
    createSysAlias(TLBI->Encoding, Operands, S);
  } else if (Mnemonic == "cfp" || Mnemonic == "dvp" || Mnemonic == "cpp" || Mnemonic == "cosp") {

    if (Op.lower() != "rctx")
      return TokError("invalid operand for prediction restriction instruction");

    bool hasAll = getSTI().hasFeature(AArch64::FeatureAll);
    bool hasPredres = hasAll || getSTI().hasFeature(AArch64::FeaturePredRes);
    bool hasSpecres2 = hasAll || getSTI().hasFeature(AArch64::FeatureSPECRES2);

    if (Mnemonic == "cosp" && !hasSpecres2)
      return TokError("COSP requires: predres2");
    if (!hasPredres)
      return TokError(Mnemonic.upper() + "RCTX requires: predres");

    uint16_t PRCTX_Op2 = Mnemonic == "cfp"    ? 0b100
                         : Mnemonic == "dvp"  ? 0b101
                         : Mnemonic == "cosp" ? 0b110
                         : Mnemonic == "cpp"  ? 0b111
                                              : 0;
    assert(PRCTX_Op2 &&
           "Invalid mnemonic for prediction restriction instruction");
    const auto SYS_3_7_3 = 0b01101110011; // op=3, CRn=7, CRm=3
    const auto Encoding = SYS_3_7_3 << 3 | PRCTX_Op2;

    createSysAlias(Encoding, Operands, S);
  }

  Lex(); // Eat operand.

  bool HasRegister = false;

  // Check for the optional register operand.
  if (parseOptionalToken(AsmToken::Comma)) {
    if (Tok.isNot(AsmToken::Identifier) || parseRegister(Operands))
      return TokError("expected register operand");
    HasRegister = true;
  }

  if (ExpectRegister && !HasRegister)
    return TokError("specified " + Mnemonic + " op requires a register");
  else if (!ExpectRegister && HasRegister)
    return TokError("specified " + Mnemonic + " op does not use a register");

  if (parseToken(AsmToken::EndOfStatement, "unexpected token in argument list"))
    return true;

  return false;
}

/// parseSyspAlias - The TLBIP instructions are simple aliases for
/// the SYSP instruction. Parse them specially so that we create a SYSP MCInst.
bool AArch64AsmParser::parseSyspAlias(StringRef Name, SMLoc NameLoc,
                                      OperandVector &Operands) {
  if (Name.contains('.'))
    return TokError("invalid operand");

  Mnemonic = Name;
  Operands.push_back(
      AArch64Operand::CreateToken("sysp", NameLoc, getContext()));

  const AsmToken &Tok = getTok();
  StringRef Op = Tok.getString();
  SMLoc S = Tok.getLoc();

  if (Mnemonic == "tlbip") {
    bool HasnXSQualifier = Op.ends_with_insensitive("nXS");
    if (HasnXSQualifier) {
      Op = Op.drop_back(3);
    }
    const AArch64TLBI::TLBI *TLBIorig = AArch64TLBI::lookupTLBIByName(Op);
    if (!TLBIorig)
      return TokError("invalid operand for TLBIP instruction");
    const AArch64TLBI::TLBI TLBI(
        TLBIorig->Name, TLBIorig->Encoding | (HasnXSQualifier ? (1 << 7) : 0),
        TLBIorig->NeedsReg,
        HasnXSQualifier
            ? TLBIorig->FeaturesRequired | FeatureBitset({AArch64::FeatureXS})
            : TLBIorig->FeaturesRequired);
    if (!TLBI.haveFeatures(getSTI().getFeatureBits())) {
      std::string Name =
          std::string(TLBI.Name) + (HasnXSQualifier ? "nXS" : "");
      std::string Str("TLBIP " + Name + " requires: ");
      setRequiredFeatureString(TLBI.getRequiredFeatures(), Str);
      return TokError(Str);
    }
    createSysAlias(TLBI.Encoding, Operands, S);
  }

  Lex(); // Eat operand.

  if (parseComma())
    return true;

  if (Tok.isNot(AsmToken::Identifier))
    return TokError("expected register identifier");
  auto Result = tryParseSyspXzrPair(Operands);
  if (Result.isNoMatch())
    Result = tryParseGPRSeqPair(Operands);
  if (!Result.isSuccess())
    return TokError("specified " + Mnemonic +
                    " op requires a pair of registers");

  if (parseToken(AsmToken::EndOfStatement, "unexpected token in argument list"))
    return true;

  return false;
}

ParseStatus AArch64AsmParser::tryParseBarrierOperand(OperandVector &Operands) {
  MCAsmParser &Parser = getParser();
  const AsmToken &Tok = getTok();

  if (Mnemonic == "tsb" && Tok.isNot(AsmToken::Identifier))
    return TokError("'csync' operand expected");
  if (parseOptionalToken(AsmToken::Hash) || Tok.is(AsmToken::Integer)) {
    // Immediate operand.
    const MCExpr *ImmVal;
    SMLoc ExprLoc = getLoc();
    AsmToken IntTok = Tok;
    if (getParser().parseExpression(ImmVal))
      return ParseStatus::Failure;
    const MCConstantExpr *MCE = dyn_cast<MCConstantExpr>(ImmVal);
    if (!MCE)
      return Error(ExprLoc, "immediate value expected for barrier operand");
    int64_t Value = MCE->getValue();
    if (Mnemonic == "dsb" && Value > 15) {
      // This case is a no match here, but it might be matched by the nXS
      // variant. Deliberately not unlex the optional '#' as it is not necessary
      // to characterize an integer immediate.
      Parser.getLexer().UnLex(IntTok);
      return ParseStatus::NoMatch;
    }
    if (Value < 0 || Value > 15)
      return Error(ExprLoc, "barrier operand out of range");
    auto DB = AArch64DB::lookupDBByEncoding(Value);
    Operands.push_back(AArch64Operand::CreateBarrier(Value, DB ? DB->Name : "",
                                                     ExprLoc, getContext(),
                                                     false /*hasnXSModifier*/));
    return ParseStatus::Success;
  }

  if (Tok.isNot(AsmToken::Identifier))
    return TokError("invalid operand for instruction");

  StringRef Operand = Tok.getString();
  auto TSB = AArch64TSB::lookupTSBByName(Operand);
  auto DB = AArch64DB::lookupDBByName(Operand);
  // The only valid named option for ISB is 'sy'
  if (Mnemonic == "isb" && (!DB || DB->Encoding != AArch64DB::sy))
    return TokError("'sy' or #imm operand expected");
  // The only valid named option for TSB is 'csync'
  if (Mnemonic == "tsb" && (!TSB || TSB->Encoding != AArch64TSB::csync))
    return TokError("'csync' operand expected");
  if (!DB && !TSB) {
    if (Mnemonic == "dsb") {
      // This case is a no match here, but it might be matched by the nXS
      // variant.
      return ParseStatus::NoMatch;
    }
    return TokError("invalid barrier option name");
  }

  Operands.push_back(AArch64Operand::CreateBarrier(
      DB ? DB->Encoding : TSB->Encoding, Tok.getString(), getLoc(),
      getContext(), false /*hasnXSModifier*/));
  Lex(); // Consume the option

  return ParseStatus::Success;
}

ParseStatus
AArch64AsmParser::tryParseBarriernXSOperand(OperandVector &Operands) {
  const AsmToken &Tok = getTok();

  assert(Mnemonic == "dsb" && "Instruction does not accept nXS operands");
  if (Mnemonic != "dsb")
    return ParseStatus::Failure;

  if (parseOptionalToken(AsmToken::Hash) || Tok.is(AsmToken::Integer)) {
    // Immediate operand.
    const MCExpr *ImmVal;
    SMLoc ExprLoc = getLoc();
    if (getParser().parseExpression(ImmVal))
      return ParseStatus::Failure;
    const MCConstantExpr *MCE = dyn_cast<MCConstantExpr>(ImmVal);
    if (!MCE)
      return Error(ExprLoc, "immediate value expected for barrier operand");
    int64_t Value = MCE->getValue();
    // v8.7-A DSB in the nXS variant accepts only the following immediate
    // values: 16, 20, 24, 28.
    if (Value != 16 && Value != 20 && Value != 24 && Value != 28)
      return Error(ExprLoc, "barrier operand out of range");
    auto DB = AArch64DBnXS::lookupDBnXSByImmValue(Value);
    Operands.push_back(AArch64Operand::CreateBarrier(DB->Encoding, DB->Name,
                                                     ExprLoc, getContext(),
                                                     true /*hasnXSModifier*/));
    return ParseStatus::Success;
  }

  if (Tok.isNot(AsmToken::Identifier))
    return TokError("invalid operand for instruction");

  StringRef Operand = Tok.getString();
  auto DB = AArch64DBnXS::lookupDBnXSByName(Operand);

  if (!DB)
    return TokError("invalid barrier option name");

  Operands.push_back(
      AArch64Operand::CreateBarrier(DB->Encoding, Tok.getString(), getLoc(),
                                    getContext(), true /*hasnXSModifier*/));
  Lex(); // Consume the option

  return ParseStatus::Success;
}

ParseStatus AArch64AsmParser::tryParseSysReg(OperandVector &Operands) {
  const AsmToken &Tok = getTok();

  if (Tok.isNot(AsmToken::Identifier))
    return ParseStatus::NoMatch;

  if (AArch64SVCR::lookupSVCRByName(Tok.getString()))
    return ParseStatus::NoMatch;

  int MRSReg, MSRReg;
  auto SysReg = AArch64SysReg::lookupSysRegByName(Tok.getString());
  if (SysReg && SysReg->haveFeatures(getSTI().getFeatureBits())) {
    MRSReg = SysReg->Readable ? SysReg->Encoding : -1;
    MSRReg = SysReg->Writeable ? SysReg->Encoding : -1;
  } else
    MRSReg = MSRReg = AArch64SysReg::parseGenericRegister(Tok.getString());

  unsigned PStateImm = -1;
  auto PState15 = AArch64PState::lookupPStateImm0_15ByName(Tok.getString());
  if (PState15 && PState15->haveFeatures(getSTI().getFeatureBits()))
    PStateImm = PState15->Encoding;
  if (!PState15) {
    auto PState1 = AArch64PState::lookupPStateImm0_1ByName(Tok.getString());
    if (PState1 && PState1->haveFeatures(getSTI().getFeatureBits()))
      PStateImm = PState1->Encoding;
  }

  Operands.push_back(
      AArch64Operand::CreateSysReg(Tok.getString(), getLoc(), MRSReg, MSRReg,
                                   PStateImm, getContext()));
  Lex(); // Eat identifier

  return ParseStatus::Success;
}

ParseStatus
AArch64AsmParser::tryParsePHintInstOperand(OperandVector &Operands) {
  SMLoc S = getLoc();
  const AsmToken &Tok = getTok();
  if (Tok.isNot(AsmToken::Identifier))
    return TokError("invalid operand for instruction");

  auto PH = AArch64PHint::lookupPHintByName(Tok.getString());
  if (!PH)
    return TokError("invalid operand for instruction");

  Operands.push_back(AArch64Operand::CreatePHintInst(
      PH->Encoding, Tok.getString(), S, getContext()));
  Lex(); // Eat identifier token.
  return ParseStatus::Success;
}

/// tryParseNeonVectorRegister - Parse a vector register operand.
bool AArch64AsmParser::tryParseNeonVectorRegister(OperandVector &Operands) {
  if (getTok().isNot(AsmToken::Identifier))
    return true;

  SMLoc S = getLoc();
  // Check for a vector register specifier first.
  StringRef Kind;
  MCRegister Reg;
  ParseStatus Res = tryParseVectorRegister(Reg, Kind, RegKind::NeonVector);
  if (!Res.isSuccess())
    return true;

  const auto &KindRes = parseVectorKind(Kind, RegKind::NeonVector);
  if (!KindRes)
    return true;

  unsigned ElementWidth = KindRes->second;
  Operands.push_back(
      AArch64Operand::CreateVectorReg(Reg, RegKind::NeonVector, ElementWidth,
                                      S, getLoc(), getContext()));

  // If there was an explicit qualifier, that goes on as a literal text
  // operand.
  if (!Kind.empty())
    Operands.push_back(AArch64Operand::CreateToken(Kind, S, getContext()));

  return tryParseVectorIndex(Operands).isFailure();
}

ParseStatus AArch64AsmParser::tryParseVectorIndex(OperandVector &Operands) {
  SMLoc SIdx = getLoc();
  if (parseOptionalToken(AsmToken::LBrac)) {
    const MCExpr *ImmVal;
    if (getParser().parseExpression(ImmVal))
      return ParseStatus::NoMatch;
    const MCConstantExpr *MCE = dyn_cast<MCConstantExpr>(ImmVal);
    if (!MCE)
      return TokError("immediate value expected for vector index");

    SMLoc E = getLoc();

    if (parseToken(AsmToken::RBrac, "']' expected"))
      return ParseStatus::Failure;

    Operands.push_back(AArch64Operand::CreateVectorIndex(MCE->getValue(), SIdx,
                                                         E, getContext()));
    return ParseStatus::Success;
  }

  return ParseStatus::NoMatch;
}

// tryParseVectorRegister - Try to parse a vector register name with
// optional kind specifier. If it is a register specifier, eat the token
// and return it.
ParseStatus AArch64AsmParser::tryParseVectorRegister(MCRegister &Reg,
                                                     StringRef &Kind,
                                                     RegKind MatchKind) {
  const AsmToken &Tok = getTok();

  if (Tok.isNot(AsmToken::Identifier))
    return ParseStatus::NoMatch;

  StringRef Name = Tok.getString();
  // If there is a kind specifier, it's separated from the register name by
  // a '.'.
  size_t Start = 0, Next = Name.find('.');
  StringRef Head = Name.slice(Start, Next);
  unsigned RegNum = matchRegisterNameAlias(Head, MatchKind);

  if (RegNum) {
    if (Next != StringRef::npos) {
      Kind = Name.substr(Next);
      if (!isValidVectorKind(Kind, MatchKind))
        return TokError("invalid vector kind qualifier");
    }
    Lex(); // Eat the register token.

    Reg = RegNum;
    return ParseStatus::Success;
  }

  return ParseStatus::NoMatch;
}

ParseStatus AArch64AsmParser::tryParseSVEPredicateOrPredicateAsCounterVector(
    OperandVector &Operands) {
  ParseStatus Status =
      tryParseSVEPredicateVector<RegKind::SVEPredicateAsCounter>(Operands);
  if (!Status.isSuccess())
    Status = tryParseSVEPredicateVector<RegKind::SVEPredicateVector>(Operands);
  return Status;
}

/// tryParseSVEPredicateVector - Parse a SVE predicate register operand.
template <RegKind RK>
ParseStatus
AArch64AsmParser::tryParseSVEPredicateVector(OperandVector &Operands) {
  // Check for a SVE predicate register specifier first.
  const SMLoc S = getLoc();
  StringRef Kind;
  MCRegister RegNum;
  auto Res = tryParseVectorRegister(RegNum, Kind, RK);
  if (!Res.isSuccess())
    return Res;

  const auto &KindRes = parseVectorKind(Kind, RK);
  if (!KindRes)
    return ParseStatus::NoMatch;

  unsigned ElementWidth = KindRes->second;
  Operands.push_back(AArch64Operand::CreateVectorReg(
      RegNum, RK, ElementWidth, S,
      getLoc(), getContext()));

  if (getLexer().is(AsmToken::LBrac)) {
    if (RK == RegKind::SVEPredicateAsCounter) {
      ParseStatus ResIndex = tryParseVectorIndex(Operands);
      if (ResIndex.isSuccess())
        return ParseStatus::Success;
    } else {
      // Indexed predicate, there's no comma so try parse the next operand
      // immediately.
      if (parseOperand(Operands, false, false))
        return ParseStatus::NoMatch;
    }
  }

  // Not all predicates are followed by a '/m' or '/z'.
  if (getTok().isNot(AsmToken::Slash))
    return ParseStatus::Success;

  // But when they do they shouldn't have an element type suffix.
  if (!Kind.empty())
    return Error(S, "not expecting size suffix");

  // Add a literal slash as operand
  Operands.push_back(AArch64Operand::CreateToken("/", getLoc(), getContext()));

  Lex(); // Eat the slash.

  // Zeroing or merging?
  auto Pred = getTok().getString().lower();
  if (RK == RegKind::SVEPredicateAsCounter && Pred != "z")
    return Error(getLoc(), "expecting 'z' predication");

  if (RK == RegKind::SVEPredicateVector && Pred != "z" && Pred != "m")
    return Error(getLoc(), "expecting 'm' or 'z' predication");

  // Add zero/merge token.
  const char *ZM = Pred == "z" ? "z" : "m";
  Operands.push_back(AArch64Operand::CreateToken(ZM, getLoc(), getContext()));

  Lex(); // Eat zero/merge token.
  return ParseStatus::Success;
}

/// parseRegister - Parse a register operand.
bool AArch64AsmParser::parseRegister(OperandVector &Operands) {
  // Try for a Neon vector register.
  if (!tryParseNeonVectorRegister(Operands))
    return false;

  if (tryParseZTOperand(Operands).isSuccess())
    return false;

  // Otherwise try for a scalar register.
  if (tryParseGPROperand<false>(Operands).isSuccess())
    return false;

  return true;
}

bool AArch64AsmParser::parseSymbolicImmVal(const MCExpr *&ImmVal) {
  bool HasELFModifier = false;
  AArch64::Specifier RefKind;
  SMLoc Loc = getLexer().getLoc();
  if (parseOptionalToken(AsmToken::Colon)) {
    HasELFModifier = true;

    if (getTok().isNot(AsmToken::Identifier))
      return TokError("expect relocation specifier in operand after ':'");

    std::string LowerCase = getTok().getIdentifier().lower();
    RefKind = StringSwitch<AArch64::Specifier>(LowerCase)
                  .Case("lo12", AArch64::S_LO12)
                  .Case("abs_g3", AArch64::S_ABS_G3)
                  .Case("abs_g2", AArch64::S_ABS_G2)
                  .Case("abs_g2_s", AArch64::S_ABS_G2_S)
                  .Case("abs_g2_nc", AArch64::S_ABS_G2_NC)
                  .Case("abs_g1", AArch64::S_ABS_G1)
                  .Case("abs_g1_s", AArch64::S_ABS_G1_S)
                  .Case("abs_g1_nc", AArch64::S_ABS_G1_NC)
                  .Case("abs_g0", AArch64::S_ABS_G0)
                  .Case("abs_g0_s", AArch64::S_ABS_G0_S)
                  .Case("abs_g0_nc", AArch64::S_ABS_G0_NC)
                  .Case("prel_g3", AArch64::S_PREL_G3)
                  .Case("prel_g2", AArch64::S_PREL_G2)
                  .Case("prel_g2_nc", AArch64::S_PREL_G2_NC)
                  .Case("prel_g1", AArch64::S_PREL_G1)
                  .Case("prel_g1_nc", AArch64::S_PREL_G1_NC)
                  .Case("prel_g0", AArch64::S_PREL_G0)
                  .Case("prel_g0_nc", AArch64::S_PREL_G0_NC)
                  .Case("dtprel_g2", AArch64::S_DTPREL_G2)
                  .Case("dtprel_g1", AArch64::S_DTPREL_G1)
                  .Case("dtprel_g1_nc", AArch64::S_DTPREL_G1_NC)
                  .Case("dtprel_g0", AArch64::S_DTPREL_G0)
                  .Case("dtprel_g0_nc", AArch64::S_DTPREL_G0_NC)
                  .Case("dtprel_hi12", AArch64::S_DTPREL_HI12)
                  .Case("dtprel_lo12", AArch64::S_DTPREL_LO12)
                  .Case("dtprel_lo12_nc", AArch64::S_DTPREL_LO12_NC)
                  .Case("pg_hi21_nc", AArch64::S_ABS_PAGE_NC)
                  .Case("tprel_g2", AArch64::S_TPREL_G2)
                  .Case("tprel_g1", AArch64::S_TPREL_G1)
                  .Case("tprel_g1_nc", AArch64::S_TPREL_G1_NC)
                  .Case("tprel_g0", AArch64::S_TPREL_G0)
                  .Case("tprel_g0_nc", AArch64::S_TPREL_G0_NC)
                  .Case("tprel_hi12", AArch64::S_TPREL_HI12)
                  .Case("tprel_lo12", AArch64::S_TPREL_LO12)
                  .Case("tprel_lo12_nc", AArch64::S_TPREL_LO12_NC)
                  .Case("tlsdesc_lo12", AArch64::S_TLSDESC_LO12)
                  .Case("tlsdesc_auth_lo12", AArch64::S_TLSDESC_AUTH_LO12)
                  .Case("got", AArch64::S_GOT_PAGE)
                  .Case("gotpage_lo15", AArch64::S_GOT_PAGE_LO15)
                  .Case("got_lo12", AArch64::S_GOT_LO12)
                  .Case("got_auth", AArch64::S_GOT_AUTH_PAGE)
                  .Case("got_auth_lo12", AArch64::S_GOT_AUTH_LO12)
                  .Case("gottprel", AArch64::S_GOTTPREL_PAGE)
                  .Case("gottprel_lo12", AArch64::S_GOTTPREL_LO12_NC)
                  .Case("gottprel_g1", AArch64::S_GOTTPREL_G1)
                  .Case("gottprel_g0_nc", AArch64::S_GOTTPREL_G0_NC)
                  .Case("tlsdesc", AArch64::S_TLSDESC_PAGE)
                  .Case("tlsdesc_auth", AArch64::S_TLSDESC_AUTH_PAGE)
                  .Case("secrel_lo12", AArch64::S_SECREL_LO12)
                  .Case("secrel_hi12", AArch64::S_SECREL_HI12)
                  .Default(AArch64::S_INVALID);

    if (RefKind == AArch64::S_INVALID)
      return TokError("expect relocation specifier in operand after ':'");

    Lex(); // Eat identifier

    if (parseToken(AsmToken::Colon, "expect ':' after relocation specifier"))
      return true;
  }

  if (getParser().parseExpression(ImmVal))
    return true;

  if (HasELFModifier)
<<<<<<< HEAD
    ImmVal = MCSpecifierExpr::create(ImmVal, RefKind, getContext());
=======
    ImmVal = MCSpecifierExpr::create(ImmVal, RefKind, getContext(), Loc);
>>>>>>> 5ee67ebe

  SMLoc EndLoc;
  if (getContext().getAsmInfo()->hasSubsectionsViaSymbols()) {
    if (getParser().parseAtSpecifier(ImmVal, EndLoc))
      return true;
    const MCExpr *Term;
    MCBinaryExpr::Opcode Opcode;
    if (parseOptionalToken(AsmToken::Plus))
      Opcode = MCBinaryExpr::Add;
    else if (parseOptionalToken(AsmToken::Minus))
      Opcode = MCBinaryExpr::Sub;
    else
      return false;
    if (getParser().parsePrimaryExpr(Term, EndLoc))
      return true;
    ImmVal = MCBinaryExpr::create(Opcode, ImmVal, Term, getContext());
  }

  return false;
}

ParseStatus AArch64AsmParser::tryParseMatrixTileList(OperandVector &Operands) {
  if (getTok().isNot(AsmToken::LCurly))
    return ParseStatus::NoMatch;

  auto ParseMatrixTile = [this](unsigned &Reg,
                                unsigned &ElementWidth) -> ParseStatus {
    StringRef Name = getTok().getString();
    size_t DotPosition = Name.find('.');
    if (DotPosition == StringRef::npos)
      return ParseStatus::NoMatch;

    unsigned RegNum = matchMatrixTileListRegName(Name);
    if (!RegNum)
      return ParseStatus::NoMatch;

    StringRef Tail = Name.drop_front(DotPosition);
    const std::optional<std::pair<int, int>> &KindRes =
        parseVectorKind(Tail, RegKind::Matrix);
    if (!KindRes)
      return TokError(
          "Expected the register to be followed by element width suffix");
    ElementWidth = KindRes->second;
    Reg = RegNum;
    Lex(); // Eat the register.
    return ParseStatus::Success;
  };

  SMLoc S = getLoc();
  auto LCurly = getTok();
  Lex(); // Eat left bracket token.

  // Empty matrix list
  if (parseOptionalToken(AsmToken::RCurly)) {
    Operands.push_back(AArch64Operand::CreateMatrixTileList(
        /*RegMask=*/0, S, getLoc(), getContext()));
    return ParseStatus::Success;
  }

  // Try parse {za} alias early
  if (getTok().getString().equals_insensitive("za")) {
    Lex(); // Eat 'za'

    if (parseToken(AsmToken::RCurly, "'}' expected"))
      return ParseStatus::Failure;

    Operands.push_back(AArch64Operand::CreateMatrixTileList(
        /*RegMask=*/0xFF, S, getLoc(), getContext()));
    return ParseStatus::Success;
  }

  SMLoc TileLoc = getLoc();

  unsigned FirstReg, ElementWidth;
  auto ParseRes = ParseMatrixTile(FirstReg, ElementWidth);
  if (!ParseRes.isSuccess()) {
    getLexer().UnLex(LCurly);
    return ParseRes;
  }

  const MCRegisterInfo *RI = getContext().getRegisterInfo();

  unsigned PrevReg = FirstReg;

  SmallSet<unsigned, 8> DRegs;
  AArch64Operand::ComputeRegsForAlias(FirstReg, DRegs, ElementWidth);

  SmallSet<unsigned, 8> SeenRegs;
  SeenRegs.insert(FirstReg);

  while (parseOptionalToken(AsmToken::Comma)) {
    TileLoc = getLoc();
    unsigned Reg, NextElementWidth;
    ParseRes = ParseMatrixTile(Reg, NextElementWidth);
    if (!ParseRes.isSuccess())
      return ParseRes;

    // Element size must match on all regs in the list.
    if (ElementWidth != NextElementWidth)
      return Error(TileLoc, "mismatched register size suffix");

    if (RI->getEncodingValue(Reg) <= (RI->getEncodingValue(PrevReg)))
      Warning(TileLoc, "tile list not in ascending order");

    if (SeenRegs.contains(Reg))
      Warning(TileLoc, "duplicate tile in list");
    else {
      SeenRegs.insert(Reg);
      AArch64Operand::ComputeRegsForAlias(Reg, DRegs, ElementWidth);
    }

    PrevReg = Reg;
  }

  if (parseToken(AsmToken::RCurly, "'}' expected"))
    return ParseStatus::Failure;

  unsigned RegMask = 0;
  for (auto Reg : DRegs)
    RegMask |= 0x1 << (RI->getEncodingValue(Reg) -
                       RI->getEncodingValue(AArch64::ZAD0));
  Operands.push_back(
      AArch64Operand::CreateMatrixTileList(RegMask, S, getLoc(), getContext()));

  return ParseStatus::Success;
}

template <RegKind VectorKind>
ParseStatus AArch64AsmParser::tryParseVectorList(OperandVector &Operands,
                                                 bool ExpectMatch) {
  MCAsmParser &Parser = getParser();
  if (!getTok().is(AsmToken::LCurly))
    return ParseStatus::NoMatch;

  // Wrapper around parse function
  auto ParseVector = [this](MCRegister &Reg, StringRef &Kind, SMLoc Loc,
                            bool NoMatchIsError) -> ParseStatus {
    auto RegTok = getTok();
    auto ParseRes = tryParseVectorRegister(Reg, Kind, VectorKind);
    if (ParseRes.isSuccess()) {
      if (parseVectorKind(Kind, VectorKind))
        return ParseRes;
      llvm_unreachable("Expected a valid vector kind");
    }

    if (RegTok.is(AsmToken::Identifier) && ParseRes.isNoMatch() &&
        RegTok.getString().equals_insensitive("zt0"))
      return ParseStatus::NoMatch;

    if (RegTok.isNot(AsmToken::Identifier) || ParseRes.isFailure() ||
        (ParseRes.isNoMatch() && NoMatchIsError &&
         !RegTok.getString().starts_with_insensitive("za")))
      return Error(Loc, "vector register expected");

    return ParseStatus::NoMatch;
  };

  unsigned NumRegs = getNumRegsForRegKind(VectorKind);
  SMLoc S = getLoc();
  auto LCurly = getTok();
  Lex(); // Eat left bracket token.

  StringRef Kind;
  MCRegister FirstReg;
  auto ParseRes = ParseVector(FirstReg, Kind, getLoc(), ExpectMatch);

  // Put back the original left bracket if there was no match, so that
  // different types of list-operands can be matched (e.g. SVE, Neon).
  if (ParseRes.isNoMatch())
    Parser.getLexer().UnLex(LCurly);

  if (!ParseRes.isSuccess())
    return ParseRes;

  MCRegister PrevReg = FirstReg;
  unsigned Count = 1;

  unsigned Stride = 1;
  if (parseOptionalToken(AsmToken::Minus)) {
    SMLoc Loc = getLoc();
    StringRef NextKind;

    MCRegister Reg;
    ParseRes = ParseVector(Reg, NextKind, getLoc(), true);
    if (!ParseRes.isSuccess())
      return ParseRes;

    // Any Kind suffices must match on all regs in the list.
    if (Kind != NextKind)
      return Error(Loc, "mismatched register size suffix");

    unsigned Space =
        (PrevReg < Reg) ? (Reg - PrevReg) : (NumRegs - (PrevReg - Reg));

    if (Space == 0 || Space > 3)
      return Error(Loc, "invalid number of vectors");

    Count += Space;
  }
  else {
    bool HasCalculatedStride = false;
    while (parseOptionalToken(AsmToken::Comma)) {
      SMLoc Loc = getLoc();
      StringRef NextKind;
      MCRegister Reg;
      ParseRes = ParseVector(Reg, NextKind, getLoc(), true);
      if (!ParseRes.isSuccess())
        return ParseRes;

      // Any Kind suffices must match on all regs in the list.
      if (Kind != NextKind)
        return Error(Loc, "mismatched register size suffix");

      unsigned RegVal = getContext().getRegisterInfo()->getEncodingValue(Reg);
      unsigned PrevRegVal =
          getContext().getRegisterInfo()->getEncodingValue(PrevReg);
      if (!HasCalculatedStride) {
        Stride = (PrevRegVal < RegVal) ? (RegVal - PrevRegVal)
                                       : (NumRegs - (PrevRegVal - RegVal));
        HasCalculatedStride = true;
      }

      // Register must be incremental (with a wraparound at last register).
      if (Stride == 0 || RegVal != ((PrevRegVal + Stride) % NumRegs))
        return Error(Loc, "registers must have the same sequential stride");

      PrevReg = Reg;
      ++Count;
    }
  }

  if (parseToken(AsmToken::RCurly, "'}' expected"))
    return ParseStatus::Failure;

  if (Count > 4)
    return Error(S, "invalid number of vectors");

  unsigned NumElements = 0;
  unsigned ElementWidth = 0;
  if (!Kind.empty()) {
    if (const auto &VK = parseVectorKind(Kind, VectorKind))
      std::tie(NumElements, ElementWidth) = *VK;
  }

  Operands.push_back(AArch64Operand::CreateVectorList(
      FirstReg, Count, Stride, NumElements, ElementWidth, VectorKind, S,
      getLoc(), getContext()));

  return ParseStatus::Success;
}

/// parseNeonVectorList - Parse a vector list operand for AdvSIMD instructions.
bool AArch64AsmParser::parseNeonVectorList(OperandVector &Operands) {
  auto ParseRes = tryParseVectorList<RegKind::NeonVector>(Operands, true);
  if (!ParseRes.isSuccess())
    return true;

  return tryParseVectorIndex(Operands).isFailure();
}

ParseStatus AArch64AsmParser::tryParseGPR64sp0Operand(OperandVector &Operands) {
  SMLoc StartLoc = getLoc();

  MCRegister RegNum;
  ParseStatus Res = tryParseScalarRegister(RegNum);
  if (!Res.isSuccess())
    return Res;

  if (!parseOptionalToken(AsmToken::Comma)) {
    Operands.push_back(AArch64Operand::CreateReg(
        RegNum, RegKind::Scalar, StartLoc, getLoc(), getContext()));
    return ParseStatus::Success;
  }

  parseOptionalToken(AsmToken::Hash);

  if (getTok().isNot(AsmToken::Integer))
    return Error(getLoc(), "index must be absent or #0");

  const MCExpr *ImmVal;
  if (getParser().parseExpression(ImmVal) || !isa<MCConstantExpr>(ImmVal) ||
      cast<MCConstantExpr>(ImmVal)->getValue() != 0)
    return Error(getLoc(), "index must be absent or #0");

  Operands.push_back(AArch64Operand::CreateReg(
      RegNum, RegKind::Scalar, StartLoc, getLoc(), getContext()));
  return ParseStatus::Success;
}

ParseStatus AArch64AsmParser::tryParseZTOperand(OperandVector &Operands) {
  SMLoc StartLoc = getLoc();
  const AsmToken &Tok = getTok();
  std::string Name = Tok.getString().lower();

  unsigned RegNum = matchRegisterNameAlias(Name, RegKind::LookupTable);

  if (RegNum == 0)
    return ParseStatus::NoMatch;

  Operands.push_back(AArch64Operand::CreateReg(
      RegNum, RegKind::LookupTable, StartLoc, getLoc(), getContext()));
  Lex(); // Eat register.

  // Check if register is followed by an index
  if (parseOptionalToken(AsmToken::LBrac)) {
    Operands.push_back(
        AArch64Operand::CreateToken("[", getLoc(), getContext()));
    const MCExpr *ImmVal;
    if (getParser().parseExpression(ImmVal))
      return ParseStatus::NoMatch;
    const MCConstantExpr *MCE = dyn_cast<MCConstantExpr>(ImmVal);
    if (!MCE)
      return TokError("immediate value expected for vector index");
    Operands.push_back(AArch64Operand::CreateImm(
        MCConstantExpr::create(MCE->getValue(), getContext()), StartLoc,
        getLoc(), getContext()));
    if (parseOptionalToken(AsmToken::Comma))
      if (parseOptionalMulOperand(Operands))
        return ParseStatus::Failure;
    if (parseToken(AsmToken::RBrac, "']' expected"))
      return ParseStatus::Failure;
    Operands.push_back(
        AArch64Operand::CreateToken("]", getLoc(), getContext()));
  }
  return ParseStatus::Success;
}

template <bool ParseShiftExtend, RegConstraintEqualityTy EqTy>
ParseStatus AArch64AsmParser::tryParseGPROperand(OperandVector &Operands) {
  SMLoc StartLoc = getLoc();

  MCRegister RegNum;
  ParseStatus Res = tryParseScalarRegister(RegNum);
  if (!Res.isSuccess())
    return Res;

  // No shift/extend is the default.
  if (!ParseShiftExtend || getTok().isNot(AsmToken::Comma)) {
    Operands.push_back(AArch64Operand::CreateReg(
        RegNum, RegKind::Scalar, StartLoc, getLoc(), getContext(), EqTy));
    return ParseStatus::Success;
  }

  // Eat the comma
  Lex();

  // Match the shift
  SmallVector<std::unique_ptr<MCParsedAsmOperand>, 1> ExtOpnd;
  Res = tryParseOptionalShiftExtend(ExtOpnd);
  if (!Res.isSuccess())
    return Res;

  auto Ext = static_cast<AArch64Operand*>(ExtOpnd.back().get());
  Operands.push_back(AArch64Operand::CreateReg(
      RegNum, RegKind::Scalar, StartLoc, Ext->getEndLoc(), getContext(), EqTy,
      Ext->getShiftExtendType(), Ext->getShiftExtendAmount(),
      Ext->hasShiftExtendAmount()));

  return ParseStatus::Success;
}

bool AArch64AsmParser::parseOptionalMulOperand(OperandVector &Operands) {
  MCAsmParser &Parser = getParser();

  // Some SVE instructions have a decoration after the immediate, i.e.
  // "mul vl". We parse them here and add tokens, which must be present in the
  // asm string in the tablegen instruction.
  bool NextIsVL =
      Parser.getLexer().peekTok().getString().equals_insensitive("vl");
  bool NextIsHash = Parser.getLexer().peekTok().is(AsmToken::Hash);
  if (!getTok().getString().equals_insensitive("mul") ||
      !(NextIsVL || NextIsHash))
    return true;

  Operands.push_back(
      AArch64Operand::CreateToken("mul", getLoc(), getContext()));
  Lex(); // Eat the "mul"

  if (NextIsVL) {
    Operands.push_back(
        AArch64Operand::CreateToken("vl", getLoc(), getContext()));
    Lex(); // Eat the "vl"
    return false;
  }

  if (NextIsHash) {
    Lex(); // Eat the #
    SMLoc S = getLoc();

    // Parse immediate operand.
    const MCExpr *ImmVal;
    if (!Parser.parseExpression(ImmVal))
      if (const MCConstantExpr *MCE = dyn_cast<MCConstantExpr>(ImmVal)) {
        Operands.push_back(AArch64Operand::CreateImm(
            MCConstantExpr::create(MCE->getValue(), getContext()), S, getLoc(),
            getContext()));
        return false;
      }
  }

  return Error(getLoc(), "expected 'vl' or '#<imm>'");
}

bool AArch64AsmParser::parseOptionalVGOperand(OperandVector &Operands,
                                              StringRef &VecGroup) {
  MCAsmParser &Parser = getParser();
  auto Tok = Parser.getTok();
  if (Tok.isNot(AsmToken::Identifier))
    return true;

  StringRef VG = StringSwitch<StringRef>(Tok.getString().lower())
                     .Case("vgx2", "vgx2")
                     .Case("vgx4", "vgx4")
                     .Default("");

  if (VG.empty())
    return true;

  VecGroup = VG;
  Parser.Lex(); // Eat vgx[2|4]
  return false;
}

bool AArch64AsmParser::parseKeywordOperand(OperandVector &Operands) {
  auto Tok = getTok();
  if (Tok.isNot(AsmToken::Identifier))
    return true;

  auto Keyword = Tok.getString();
  Keyword = StringSwitch<StringRef>(Keyword.lower())
                .Case("sm", "sm")
                .Case("za", "za")
                .Default(Keyword);
  Operands.push_back(
      AArch64Operand::CreateToken(Keyword, Tok.getLoc(), getContext()));

  Lex();
  return false;
}

/// parseOperand - Parse a arm instruction operand.  For now this parses the
/// operand regardless of the mnemonic.
bool AArch64AsmParser::parseOperand(OperandVector &Operands, bool isCondCode,
                                  bool invertCondCode) {
  MCAsmParser &Parser = getParser();

  ParseStatus ResTy =
      MatchOperandParserImpl(Operands, Mnemonic, /*ParseForAllFeatures=*/true);

  // Check if the current operand has a custom associated parser, if so, try to
  // custom parse the operand, or fallback to the general approach.
  if (ResTy.isSuccess())
    return false;
  // If there wasn't a custom match, try the generic matcher below. Otherwise,
  // there was a match, but an error occurred, in which case, just return that
  // the operand parsing failed.
  if (ResTy.isFailure())
    return true;

  // Nothing custom, so do general case parsing.
  SMLoc S, E;
  auto parseOptionalShiftExtend = [&](AsmToken SavedTok) {
    if (parseOptionalToken(AsmToken::Comma)) {
      ParseStatus Res = tryParseOptionalShiftExtend(Operands);
      if (!Res.isNoMatch())
        return Res.isFailure();
      getLexer().UnLex(SavedTok);
    }
    return false;
  };
  switch (getLexer().getKind()) {
  default: {
    SMLoc S = getLoc();
    const MCExpr *Expr;
    if (parseSymbolicImmVal(Expr))
      return Error(S, "invalid operand");

    SMLoc E = SMLoc::getFromPointer(getLoc().getPointer() - 1);
    Operands.push_back(AArch64Operand::CreateImm(Expr, S, E, getContext()));
    return parseOptionalShiftExtend(getTok());
  }
  case AsmToken::LBrac: {
    Operands.push_back(
        AArch64Operand::CreateToken("[", getLoc(), getContext()));
    Lex(); // Eat '['

    // There's no comma after a '[', so we can parse the next operand
    // immediately.
    return parseOperand(Operands, false, false);
  }
  case AsmToken::LCurly: {
    if (!parseNeonVectorList(Operands))
      return false;

    Operands.push_back(
        AArch64Operand::CreateToken("{", getLoc(), getContext()));
    Lex(); // Eat '{'

    // There's no comma after a '{', so we can parse the next operand
    // immediately.
    return parseOperand(Operands, false, false);
  }
  case AsmToken::Identifier: {
    // See if this is a "VG" decoration used by SME instructions.
    StringRef VecGroup;
    if (!parseOptionalVGOperand(Operands, VecGroup)) {
      Operands.push_back(
          AArch64Operand::CreateToken(VecGroup, getLoc(), getContext()));
      return false;
    }
    // If we're expecting a Condition Code operand, then just parse that.
    if (isCondCode)
      return parseCondCode(Operands, invertCondCode);

    // If it's a register name, parse it.
    if (!parseRegister(Operands)) {
      // Parse an optional shift/extend modifier.
      AsmToken SavedTok = getTok();
      if (parseOptionalToken(AsmToken::Comma)) {
        // The operand after the register may be a label (e.g. ADR/ADRP).  Check
        // such cases and don't report an error when <label> happens to match a
        // shift/extend modifier.
        ParseStatus Res = MatchOperandParserImpl(Operands, Mnemonic,
                                                 /*ParseForAllFeatures=*/true);
        if (!Res.isNoMatch())
          return Res.isFailure();
        Res = tryParseOptionalShiftExtend(Operands);
        if (!Res.isNoMatch())
          return Res.isFailure();
        getLexer().UnLex(SavedTok);
      }
      return false;
    }

    // See if this is a "mul vl" decoration or "mul #<int>" operand used
    // by SVE instructions.
    if (!parseOptionalMulOperand(Operands))
      return false;

    // If this is a two-word mnemonic, parse its special keyword
    // operand as an identifier.
    if (Mnemonic == "brb" || Mnemonic == "smstart" || Mnemonic == "smstop" ||
        Mnemonic == "gcsb")
      return parseKeywordOperand(Operands);

    // This was not a register so parse other operands that start with an
    // identifier (like labels) as expressions and create them as immediates.
    const MCExpr *IdVal, *Term;
    S = getLoc();
    if (getParser().parseExpression(IdVal))
      return true;
    if (getParser().parseAtSpecifier(IdVal, E))
      return true;
    std::optional<MCBinaryExpr::Opcode> Opcode;
    if (parseOptionalToken(AsmToken::Plus))
      Opcode = MCBinaryExpr::Add;
    else if (parseOptionalToken(AsmToken::Minus))
      Opcode = MCBinaryExpr::Sub;
    if (Opcode) {
      if (getParser().parsePrimaryExpr(Term, E))
        return true;
      IdVal = MCBinaryExpr::create(*Opcode, IdVal, Term, getContext());
    }
    Operands.push_back(AArch64Operand::CreateImm(IdVal, S, E, getContext()));

    // Parse an optional shift/extend modifier.
    return parseOptionalShiftExtend(getTok());
  }
  case AsmToken::Integer:
  case AsmToken::Real:
  case AsmToken::Hash: {
    // #42 -> immediate.
    S = getLoc();

    parseOptionalToken(AsmToken::Hash);

    // Parse a negative sign
    bool isNegative = false;
    if (getTok().is(AsmToken::Minus)) {
      isNegative = true;
      // We need to consume this token only when we have a Real, otherwise
      // we let parseSymbolicImmVal take care of it
      if (Parser.getLexer().peekTok().is(AsmToken::Real))
        Lex();
    }

    // The only Real that should come through here is a literal #0.0 for
    // the fcmp[e] r, #0.0 instructions. They expect raw token operands,
    // so convert the value.
    const AsmToken &Tok = getTok();
    if (Tok.is(AsmToken::Real)) {
      APFloat RealVal(APFloat::IEEEdouble(), Tok.getString());
      uint64_t IntVal = RealVal.bitcastToAPInt().getZExtValue();
      if (Mnemonic != "fcmp" && Mnemonic != "fcmpe" && Mnemonic != "fcmeq" &&
          Mnemonic != "fcmge" && Mnemonic != "fcmgt" && Mnemonic != "fcmle" &&
          Mnemonic != "fcmlt" && Mnemonic != "fcmne")
        return TokError("unexpected floating point literal");
      else if (IntVal != 0 || isNegative)
        return TokError("expected floating-point constant #0.0");
      Lex(); // Eat the token.

      Operands.push_back(AArch64Operand::CreateToken("#0", S, getContext()));
      Operands.push_back(AArch64Operand::CreateToken(".0", S, getContext()));
      return false;
    }

    const MCExpr *ImmVal;
    if (parseSymbolicImmVal(ImmVal))
      return true;

    E = SMLoc::getFromPointer(getLoc().getPointer() - 1);
    Operands.push_back(AArch64Operand::CreateImm(ImmVal, S, E, getContext()));

    // Parse an optional shift/extend modifier.
    return parseOptionalShiftExtend(Tok);
  }
  case AsmToken::Equal: {
    SMLoc Loc = getLoc();
    if (Mnemonic != "ldr") // only parse for ldr pseudo (e.g. ldr r0, =val)
      return TokError("unexpected token in operand");
    Lex(); // Eat '='
    const MCExpr *SubExprVal;
    if (getParser().parseExpression(SubExprVal))
      return true;

    if (Operands.size() < 2 ||
        !static_cast<AArch64Operand &>(*Operands[1]).isScalarReg())
      return Error(Loc, "Only valid when first operand is register");

    bool IsXReg =
        AArch64MCRegisterClasses[AArch64::GPR64allRegClassID].contains(
            Operands[1]->getReg());

    MCContext& Ctx = getContext();
    E = SMLoc::getFromPointer(Loc.getPointer() - 1);
    // If the op is an imm and can be fit into a mov, then replace ldr with mov.
    if (isa<MCConstantExpr>(SubExprVal)) {
      uint64_t Imm = (cast<MCConstantExpr>(SubExprVal))->getValue();
      uint32_t ShiftAmt = 0, MaxShiftAmt = IsXReg ? 48 : 16;
      while (Imm > 0xFFFF && llvm::countr_zero(Imm) >= 16) {
        ShiftAmt += 16;
        Imm >>= 16;
      }
      if (ShiftAmt <= MaxShiftAmt && Imm <= 0xFFFF) {
        Operands[0] = AArch64Operand::CreateToken("movz", Loc, Ctx);
        Operands.push_back(AArch64Operand::CreateImm(
            MCConstantExpr::create(Imm, Ctx), S, E, Ctx));
        if (ShiftAmt)
          Operands.push_back(AArch64Operand::CreateShiftExtend(AArch64_AM::LSL,
                     ShiftAmt, true, S, E, Ctx));
        return false;
      }
      APInt Simm = APInt(64, Imm << ShiftAmt);
      // check if the immediate is an unsigned or signed 32-bit int for W regs
      if (!IsXReg && !(Simm.isIntN(32) || Simm.isSignedIntN(32)))
        return Error(Loc, "Immediate too large for register");
    }
    // If it is a label or an imm that cannot fit in a movz, put it into CP.
    const MCExpr *CPLoc =
        getTargetStreamer().addConstantPoolEntry(SubExprVal, IsXReg ? 8 : 4, Loc);
    Operands.push_back(AArch64Operand::CreateImm(CPLoc, S, E, Ctx));
    return false;
  }
  }
}

bool AArch64AsmParser::parseImmExpr(int64_t &Out) {
  const MCExpr *Expr = nullptr;
  SMLoc L = getLoc();
  if (check(getParser().parseExpression(Expr), L, "expected expression"))
    return true;
  const MCConstantExpr *Value = dyn_cast_or_null<MCConstantExpr>(Expr);
  if (check(!Value, L, "expected constant expression"))
    return true;
  Out = Value->getValue();
  return false;
}

bool AArch64AsmParser::parseComma() {
  if (check(getTok().isNot(AsmToken::Comma), getLoc(), "expected comma"))
    return true;
  // Eat the comma
  Lex();
  return false;
}

bool AArch64AsmParser::parseRegisterInRange(unsigned &Out, unsigned Base,
                                            unsigned First, unsigned Last) {
  MCRegister Reg;
  SMLoc Start, End;
  if (check(parseRegister(Reg, Start, End), getLoc(), "expected register"))
    return true;

  // Special handling for FP and LR; they aren't linearly after x28 in
  // the registers enum.
  unsigned RangeEnd = Last;
  if (Base == AArch64::X0) {
    if (Last == AArch64::FP) {
      RangeEnd = AArch64::X28;
      if (Reg == AArch64::FP) {
        Out = 29;
        return false;
      }
    }
    if (Last == AArch64::LR) {
      RangeEnd = AArch64::X28;
      if (Reg == AArch64::FP) {
        Out = 29;
        return false;
      } else if (Reg == AArch64::LR) {
        Out = 30;
        return false;
      }
    }
  }

  if (check(Reg < First || Reg > RangeEnd, Start,
            Twine("expected register in range ") +
                AArch64InstPrinter::getRegisterName(First) + " to " +
                AArch64InstPrinter::getRegisterName(Last)))
    return true;
  Out = Reg - Base;
  return false;
}

bool AArch64AsmParser::areEqualRegs(const MCParsedAsmOperand &Op1,
                                    const MCParsedAsmOperand &Op2) const {
  auto &AOp1 = static_cast<const AArch64Operand&>(Op1);
  auto &AOp2 = static_cast<const AArch64Operand&>(Op2);

  if (AOp1.isVectorList() && AOp2.isVectorList())
    return AOp1.getVectorListCount() == AOp2.getVectorListCount() &&
           AOp1.getVectorListStart() == AOp2.getVectorListStart() &&
           AOp1.getVectorListStride() == AOp2.getVectorListStride();

  if (!AOp1.isReg() || !AOp2.isReg())
    return false;

  if (AOp1.getRegEqualityTy() == RegConstraintEqualityTy::EqualsReg &&
      AOp2.getRegEqualityTy() == RegConstraintEqualityTy::EqualsReg)
    return MCTargetAsmParser::areEqualRegs(Op1, Op2);

  assert(AOp1.isScalarReg() && AOp2.isScalarReg() &&
         "Testing equality of non-scalar registers not supported");

  // Check if a registers match their sub/super register classes.
  if (AOp1.getRegEqualityTy() == EqualsSuperReg)
    return getXRegFromWReg(Op1.getReg()) == Op2.getReg();
  if (AOp1.getRegEqualityTy() == EqualsSubReg)
    return getWRegFromXReg(Op1.getReg()) == Op2.getReg();
  if (AOp2.getRegEqualityTy() == EqualsSuperReg)
    return getXRegFromWReg(Op2.getReg()) == Op1.getReg();
  if (AOp2.getRegEqualityTy() == EqualsSubReg)
    return getWRegFromXReg(Op2.getReg()) == Op1.getReg();

  return false;
}

/// Parse an AArch64 instruction mnemonic followed by its operands.
bool AArch64AsmParser::parseInstruction(ParseInstructionInfo &Info,
                                        StringRef Name, SMLoc NameLoc,
                                        OperandVector &Operands) {
  Name = StringSwitch<StringRef>(Name.lower())
             .Case("beq", "b.eq")
             .Case("bne", "b.ne")
             .Case("bhs", "b.hs")
             .Case("bcs", "b.cs")
             .Case("blo", "b.lo")
             .Case("bcc", "b.cc")
             .Case("bmi", "b.mi")
             .Case("bpl", "b.pl")
             .Case("bvs", "b.vs")
             .Case("bvc", "b.vc")
             .Case("bhi", "b.hi")
             .Case("bls", "b.ls")
             .Case("bge", "b.ge")
             .Case("blt", "b.lt")
             .Case("bgt", "b.gt")
             .Case("ble", "b.le")
             .Case("bal", "b.al")
             .Case("bnv", "b.nv")
             .Default(Name);

  // First check for the AArch64-specific .req directive.
  if (getTok().is(AsmToken::Identifier) &&
      getTok().getIdentifier().lower() == ".req") {
    parseDirectiveReq(Name, NameLoc);
    // We always return 'error' for this, as we're done with this
    // statement and don't need to match the 'instruction."
    return true;
  }

  // Create the leading tokens for the mnemonic, split by '.' characters.
  size_t Start = 0, Next = Name.find('.');
  StringRef Head = Name.slice(Start, Next);

  // IC, DC, AT, TLBI and Prediction invalidation instructions are aliases for
  // the SYS instruction.
  if (Head == "ic" || Head == "dc" || Head == "at" || Head == "tlbi" ||
      Head == "cfp" || Head == "dvp" || Head == "cpp" || Head == "cosp")
    return parseSysAlias(Head, NameLoc, Operands);

  // TLBIP instructions are aliases for the SYSP instruction.
  if (Head == "tlbip")
    return parseSyspAlias(Head, NameLoc, Operands);

  Operands.push_back(AArch64Operand::CreateToken(Head, NameLoc, getContext()));
  Mnemonic = Head;

  // Handle condition codes for a branch mnemonic
  if ((Head == "b" || Head == "bc") && Next != StringRef::npos) {
    Start = Next;
    Next = Name.find('.', Start + 1);
    Head = Name.slice(Start + 1, Next);

    SMLoc SuffixLoc = SMLoc::getFromPointer(NameLoc.getPointer() +
                                            (Head.data() - Name.data()));
    std::string Suggestion;
    AArch64CC::CondCode CC = parseCondCodeString(Head, Suggestion);
    if (CC == AArch64CC::Invalid) {
      std::string Msg = "invalid condition code";
      if (!Suggestion.empty())
        Msg += ", did you mean " + Suggestion + "?";
      return Error(SuffixLoc, Msg);
    }
    Operands.push_back(AArch64Operand::CreateToken(".", SuffixLoc, getContext(),
                                                   /*IsSuffix=*/true));
    Operands.push_back(
        AArch64Operand::CreateCondCode(CC, NameLoc, NameLoc, getContext()));
  }

  // Add the remaining tokens in the mnemonic.
  while (Next != StringRef::npos) {
    Start = Next;
    Next = Name.find('.', Start + 1);
    Head = Name.slice(Start, Next);
    SMLoc SuffixLoc = SMLoc::getFromPointer(NameLoc.getPointer() +
                                            (Head.data() - Name.data()) + 1);
    Operands.push_back(AArch64Operand::CreateToken(
        Head, SuffixLoc, getContext(), /*IsSuffix=*/true));
  }

  // Conditional compare instructions have a Condition Code operand, which needs
  // to be parsed and an immediate operand created.
  bool condCodeFourthOperand =
      (Head == "ccmp" || Head == "ccmn" || Head == "fccmp" ||
       Head == "fccmpe" || Head == "fcsel" || Head == "csel" ||
       Head == "csinc" || Head == "csinv" || Head == "csneg");

  // These instructions are aliases to some of the conditional select
  // instructions. However, the condition code is inverted in the aliased
  // instruction.
  //
  // FIXME: Is this the correct way to handle these? Or should the parser
  //        generate the aliased instructions directly?
  bool condCodeSecondOperand = (Head == "cset" || Head == "csetm");
  bool condCodeThirdOperand =
      (Head == "cinc" || Head == "cinv" || Head == "cneg");

  // Read the remaining operands.
  if (getLexer().isNot(AsmToken::EndOfStatement)) {

    unsigned N = 1;
    do {
      // Parse and remember the operand.
      if (parseOperand(Operands, (N == 4 && condCodeFourthOperand) ||
                                     (N == 3 && condCodeThirdOperand) ||
                                     (N == 2 && condCodeSecondOperand),
                       condCodeSecondOperand || condCodeThirdOperand)) {
        return true;
      }

      // After successfully parsing some operands there are three special cases
      // to consider (i.e. notional operands not separated by commas). Two are
      // due to memory specifiers:
      //  + An RBrac will end an address for load/store/prefetch
      //  + An '!' will indicate a pre-indexed operation.
      //
      // And a further case is '}', which ends a group of tokens specifying the
      // SME accumulator array 'ZA' or tile vector, i.e.
      //
      //   '{ ZA }' or '{ <ZAt><HV>.<BHSDQ>[<Wv>, #<imm>] }'
      //
      // It's someone else's responsibility to make sure these tokens are sane
      // in the given context!

      if (parseOptionalToken(AsmToken::RBrac))
        Operands.push_back(
            AArch64Operand::CreateToken("]", getLoc(), getContext()));
      if (parseOptionalToken(AsmToken::Exclaim))
        Operands.push_back(
            AArch64Operand::CreateToken("!", getLoc(), getContext()));
      if (parseOptionalToken(AsmToken::RCurly))
        Operands.push_back(
            AArch64Operand::CreateToken("}", getLoc(), getContext()));

      ++N;
    } while (parseOptionalToken(AsmToken::Comma));
  }

  if (parseToken(AsmToken::EndOfStatement, "unexpected token in argument list"))
    return true;

  return false;
}

static inline bool isMatchingOrAlias(MCRegister ZReg, MCRegister Reg) {
  assert((ZReg >= AArch64::Z0) && (ZReg <= AArch64::Z31));
  return (ZReg == ((Reg - AArch64::B0) + AArch64::Z0)) ||
         (ZReg == ((Reg - AArch64::H0) + AArch64::Z0)) ||
         (ZReg == ((Reg - AArch64::S0) + AArch64::Z0)) ||
         (ZReg == ((Reg - AArch64::D0) + AArch64::Z0)) ||
         (ZReg == ((Reg - AArch64::Q0) + AArch64::Z0)) ||
         (ZReg == ((Reg - AArch64::Z0) + AArch64::Z0));
}

// FIXME: This entire function is a giant hack to provide us with decent
// operand range validation/diagnostics until TableGen/MC can be extended
// to support autogeneration of this kind of validation.
bool AArch64AsmParser::validateInstruction(MCInst &Inst, SMLoc &IDLoc,
                                           SmallVectorImpl<SMLoc> &Loc) {
  const MCRegisterInfo *RI = getContext().getRegisterInfo();
  const MCInstrDesc &MCID = MII.get(Inst.getOpcode());

  // A prefix only applies to the instruction following it.  Here we extract
  // prefix information for the next instruction before validating the current
  // one so that in the case of failure we don't erroneously continue using the
  // current prefix.
  PrefixInfo Prefix = NextPrefix;
  NextPrefix = PrefixInfo::CreateFromInst(Inst, MCID.TSFlags);

  // Before validating the instruction in isolation we run through the rules
  // applicable when it follows a prefix instruction.
  // NOTE: brk & hlt can be prefixed but require no additional validation.
  if (Prefix.isActive() &&
      (Inst.getOpcode() != AArch64::BRK) &&
      (Inst.getOpcode() != AArch64::HLT)) {

    // Prefixed instructions must have a destructive operand.
    if ((MCID.TSFlags & AArch64::DestructiveInstTypeMask) ==
        AArch64::NotDestructive)
      return Error(IDLoc, "instruction is unpredictable when following a"
                   " movprfx, suggest replacing movprfx with mov");

    // Destination operands must match.
    if (Inst.getOperand(0).getReg() != Prefix.getDstReg())
      return Error(Loc[0], "instruction is unpredictable when following a"
                   " movprfx writing to a different destination");

    // Destination operand must not be used in any other location.
    for (unsigned i = 1; i < Inst.getNumOperands(); ++i) {
      if (Inst.getOperand(i).isReg() &&
          (MCID.getOperandConstraint(i, MCOI::TIED_TO) == -1) &&
          isMatchingOrAlias(Prefix.getDstReg(), Inst.getOperand(i).getReg()))
        return Error(Loc[0], "instruction is unpredictable when following a"
                     " movprfx and destination also used as non-destructive"
                     " source");
    }

    auto PPRRegClass = AArch64MCRegisterClasses[AArch64::PPRRegClassID];
    if (Prefix.isPredicated()) {
      int PgIdx = -1;

      // Find the instructions general predicate.
      for (unsigned i = 1; i < Inst.getNumOperands(); ++i)
        if (Inst.getOperand(i).isReg() &&
            PPRRegClass.contains(Inst.getOperand(i).getReg())) {
          PgIdx = i;
          break;
        }

      // Instruction must be predicated if the movprfx is predicated.
      if (PgIdx == -1 ||
          (MCID.TSFlags & AArch64::ElementSizeMask) == AArch64::ElementSizeNone)
        return Error(IDLoc, "instruction is unpredictable when following a"
                     " predicated movprfx, suggest using unpredicated movprfx");

      // Instruction must use same general predicate as the movprfx.
      if (Inst.getOperand(PgIdx).getReg() != Prefix.getPgReg())
        return Error(IDLoc, "instruction is unpredictable when following a"
                     " predicated movprfx using a different general predicate");

      // Instruction element type must match the movprfx.
      if ((MCID.TSFlags & AArch64::ElementSizeMask) != Prefix.getElementSize())
        return Error(IDLoc, "instruction is unpredictable when following a"
                     " predicated movprfx with a different element size");
    }
  }

  // On ARM64EC, only valid registers may be used. Warn against using
  // explicitly disallowed registers.
  if (IsWindowsArm64EC) {
    for (unsigned i = 0; i < Inst.getNumOperands(); ++i) {
      if (Inst.getOperand(i).isReg()) {
        MCRegister Reg = Inst.getOperand(i).getReg();
        // At this point, vector registers are matched to their
        // appropriately sized alias.
        if ((Reg == AArch64::W13 || Reg == AArch64::X13) ||
            (Reg == AArch64::W14 || Reg == AArch64::X14) ||
            (Reg == AArch64::W23 || Reg == AArch64::X23) ||
            (Reg == AArch64::W24 || Reg == AArch64::X24) ||
            (Reg == AArch64::W28 || Reg == AArch64::X28) ||
            (Reg >= AArch64::Q16 && Reg <= AArch64::Q31) ||
            (Reg >= AArch64::D16 && Reg <= AArch64::D31) ||
            (Reg >= AArch64::S16 && Reg <= AArch64::S31) ||
            (Reg >= AArch64::H16 && Reg <= AArch64::H31) ||
            (Reg >= AArch64::B16 && Reg <= AArch64::B31)) {
          Warning(IDLoc, "register " + Twine(RI->getName(Reg)) +
                             " is disallowed on ARM64EC.");
        }
      }
    }
  }

  // Check for indexed addressing modes w/ the base register being the
  // same as a destination/source register or pair load where
  // the Rt == Rt2. All of those are undefined behaviour.
  switch (Inst.getOpcode()) {
  case AArch64::LDPSWpre:
  case AArch64::LDPWpost:
  case AArch64::LDPWpre:
  case AArch64::LDPXpost:
  case AArch64::LDPXpre: {
    MCRegister Rt = Inst.getOperand(1).getReg();
    MCRegister Rt2 = Inst.getOperand(2).getReg();
    MCRegister Rn = Inst.getOperand(3).getReg();
    if (RI->isSubRegisterEq(Rn, Rt))
      return Error(Loc[0], "unpredictable LDP instruction, writeback base "
                           "is also a destination");
    if (RI->isSubRegisterEq(Rn, Rt2))
      return Error(Loc[1], "unpredictable LDP instruction, writeback base "
                           "is also a destination");
    [[fallthrough]];
  }
  case AArch64::LDR_ZA:
  case AArch64::STR_ZA: {
    if (Inst.getOperand(2).isImm() && Inst.getOperand(4).isImm() &&
        Inst.getOperand(2).getImm() != Inst.getOperand(4).getImm())
      return Error(Loc[1],
                   "unpredictable instruction, immediate and offset mismatch.");
    break;
  }
  case AArch64::LDPDi:
  case AArch64::LDPQi:
  case AArch64::LDPSi:
  case AArch64::LDPSWi:
  case AArch64::LDPWi:
  case AArch64::LDPXi: {
    MCRegister Rt = Inst.getOperand(0).getReg();
    MCRegister Rt2 = Inst.getOperand(1).getReg();
    if (Rt == Rt2)
      return Error(Loc[1], "unpredictable LDP instruction, Rt2==Rt");
    break;
  }
  case AArch64::LDPDpost:
  case AArch64::LDPDpre:
  case AArch64::LDPQpost:
  case AArch64::LDPQpre:
  case AArch64::LDPSpost:
  case AArch64::LDPSpre:
  case AArch64::LDPSWpost: {
    MCRegister Rt = Inst.getOperand(1).getReg();
    MCRegister Rt2 = Inst.getOperand(2).getReg();
    if (Rt == Rt2)
      return Error(Loc[1], "unpredictable LDP instruction, Rt2==Rt");
    break;
  }
  case AArch64::STPDpost:
  case AArch64::STPDpre:
  case AArch64::STPQpost:
  case AArch64::STPQpre:
  case AArch64::STPSpost:
  case AArch64::STPSpre:
  case AArch64::STPWpost:
  case AArch64::STPWpre:
  case AArch64::STPXpost:
  case AArch64::STPXpre: {
    MCRegister Rt = Inst.getOperand(1).getReg();
    MCRegister Rt2 = Inst.getOperand(2).getReg();
    MCRegister Rn = Inst.getOperand(3).getReg();
    if (RI->isSubRegisterEq(Rn, Rt))
      return Error(Loc[0], "unpredictable STP instruction, writeback base "
                           "is also a source");
    if (RI->isSubRegisterEq(Rn, Rt2))
      return Error(Loc[1], "unpredictable STP instruction, writeback base "
                           "is also a source");
    break;
  }
  case AArch64::LDRBBpre:
  case AArch64::LDRBpre:
  case AArch64::LDRHHpre:
  case AArch64::LDRHpre:
  case AArch64::LDRSBWpre:
  case AArch64::LDRSBXpre:
  case AArch64::LDRSHWpre:
  case AArch64::LDRSHXpre:
  case AArch64::LDRSWpre:
  case AArch64::LDRWpre:
  case AArch64::LDRXpre:
  case AArch64::LDRBBpost:
  case AArch64::LDRBpost:
  case AArch64::LDRHHpost:
  case AArch64::LDRHpost:
  case AArch64::LDRSBWpost:
  case AArch64::LDRSBXpost:
  case AArch64::LDRSHWpost:
  case AArch64::LDRSHXpost:
  case AArch64::LDRSWpost:
  case AArch64::LDRWpost:
  case AArch64::LDRXpost: {
    MCRegister Rt = Inst.getOperand(1).getReg();
    MCRegister Rn = Inst.getOperand(2).getReg();
    if (RI->isSubRegisterEq(Rn, Rt))
      return Error(Loc[0], "unpredictable LDR instruction, writeback base "
                           "is also a source");
    break;
  }
  case AArch64::STRBBpost:
  case AArch64::STRBpost:
  case AArch64::STRHHpost:
  case AArch64::STRHpost:
  case AArch64::STRWpost:
  case AArch64::STRXpost:
  case AArch64::STRBBpre:
  case AArch64::STRBpre:
  case AArch64::STRHHpre:
  case AArch64::STRHpre:
  case AArch64::STRWpre:
  case AArch64::STRXpre: {
    MCRegister Rt = Inst.getOperand(1).getReg();
    MCRegister Rn = Inst.getOperand(2).getReg();
    if (RI->isSubRegisterEq(Rn, Rt))
      return Error(Loc[0], "unpredictable STR instruction, writeback base "
                           "is also a source");
    break;
  }
  case AArch64::STXRB:
  case AArch64::STXRH:
  case AArch64::STXRW:
  case AArch64::STXRX:
  case AArch64::STLXRB:
  case AArch64::STLXRH:
  case AArch64::STLXRW:
  case AArch64::STLXRX: {
    MCRegister Rs = Inst.getOperand(0).getReg();
    MCRegister Rt = Inst.getOperand(1).getReg();
    MCRegister Rn = Inst.getOperand(2).getReg();
    if (RI->isSubRegisterEq(Rt, Rs) ||
        (RI->isSubRegisterEq(Rn, Rs) && Rn != AArch64::SP))
      return Error(Loc[0],
                   "unpredictable STXR instruction, status is also a source");
    break;
  }
  case AArch64::STXPW:
  case AArch64::STXPX:
  case AArch64::STLXPW:
  case AArch64::STLXPX: {
    MCRegister Rs = Inst.getOperand(0).getReg();
    MCRegister Rt1 = Inst.getOperand(1).getReg();
    MCRegister Rt2 = Inst.getOperand(2).getReg();
    MCRegister Rn = Inst.getOperand(3).getReg();
    if (RI->isSubRegisterEq(Rt1, Rs) || RI->isSubRegisterEq(Rt2, Rs) ||
        (RI->isSubRegisterEq(Rn, Rs) && Rn != AArch64::SP))
      return Error(Loc[0],
                   "unpredictable STXP instruction, status is also a source");
    break;
  }
  case AArch64::LDRABwriteback:
  case AArch64::LDRAAwriteback: {
    MCRegister Xt = Inst.getOperand(0).getReg();
    MCRegister Xn = Inst.getOperand(1).getReg();
    if (Xt == Xn)
      return Error(Loc[0],
          "unpredictable LDRA instruction, writeback base"
          " is also a destination");
    break;
  }
  }

  // Check v8.8-A memops instructions.
  switch (Inst.getOpcode()) {
  case AArch64::CPYFP:
  case AArch64::CPYFPWN:
  case AArch64::CPYFPRN:
  case AArch64::CPYFPN:
  case AArch64::CPYFPWT:
  case AArch64::CPYFPWTWN:
  case AArch64::CPYFPWTRN:
  case AArch64::CPYFPWTN:
  case AArch64::CPYFPRT:
  case AArch64::CPYFPRTWN:
  case AArch64::CPYFPRTRN:
  case AArch64::CPYFPRTN:
  case AArch64::CPYFPT:
  case AArch64::CPYFPTWN:
  case AArch64::CPYFPTRN:
  case AArch64::CPYFPTN:
  case AArch64::CPYFM:
  case AArch64::CPYFMWN:
  case AArch64::CPYFMRN:
  case AArch64::CPYFMN:
  case AArch64::CPYFMWT:
  case AArch64::CPYFMWTWN:
  case AArch64::CPYFMWTRN:
  case AArch64::CPYFMWTN:
  case AArch64::CPYFMRT:
  case AArch64::CPYFMRTWN:
  case AArch64::CPYFMRTRN:
  case AArch64::CPYFMRTN:
  case AArch64::CPYFMT:
  case AArch64::CPYFMTWN:
  case AArch64::CPYFMTRN:
  case AArch64::CPYFMTN:
  case AArch64::CPYFE:
  case AArch64::CPYFEWN:
  case AArch64::CPYFERN:
  case AArch64::CPYFEN:
  case AArch64::CPYFEWT:
  case AArch64::CPYFEWTWN:
  case AArch64::CPYFEWTRN:
  case AArch64::CPYFEWTN:
  case AArch64::CPYFERT:
  case AArch64::CPYFERTWN:
  case AArch64::CPYFERTRN:
  case AArch64::CPYFERTN:
  case AArch64::CPYFET:
  case AArch64::CPYFETWN:
  case AArch64::CPYFETRN:
  case AArch64::CPYFETN:
  case AArch64::CPYP:
  case AArch64::CPYPWN:
  case AArch64::CPYPRN:
  case AArch64::CPYPN:
  case AArch64::CPYPWT:
  case AArch64::CPYPWTWN:
  case AArch64::CPYPWTRN:
  case AArch64::CPYPWTN:
  case AArch64::CPYPRT:
  case AArch64::CPYPRTWN:
  case AArch64::CPYPRTRN:
  case AArch64::CPYPRTN:
  case AArch64::CPYPT:
  case AArch64::CPYPTWN:
  case AArch64::CPYPTRN:
  case AArch64::CPYPTN:
  case AArch64::CPYM:
  case AArch64::CPYMWN:
  case AArch64::CPYMRN:
  case AArch64::CPYMN:
  case AArch64::CPYMWT:
  case AArch64::CPYMWTWN:
  case AArch64::CPYMWTRN:
  case AArch64::CPYMWTN:
  case AArch64::CPYMRT:
  case AArch64::CPYMRTWN:
  case AArch64::CPYMRTRN:
  case AArch64::CPYMRTN:
  case AArch64::CPYMT:
  case AArch64::CPYMTWN:
  case AArch64::CPYMTRN:
  case AArch64::CPYMTN:
  case AArch64::CPYE:
  case AArch64::CPYEWN:
  case AArch64::CPYERN:
  case AArch64::CPYEN:
  case AArch64::CPYEWT:
  case AArch64::CPYEWTWN:
  case AArch64::CPYEWTRN:
  case AArch64::CPYEWTN:
  case AArch64::CPYERT:
  case AArch64::CPYERTWN:
  case AArch64::CPYERTRN:
  case AArch64::CPYERTN:
  case AArch64::CPYET:
  case AArch64::CPYETWN:
  case AArch64::CPYETRN:
  case AArch64::CPYETN: {
    MCRegister Xd_wb = Inst.getOperand(0).getReg();
    MCRegister Xs_wb = Inst.getOperand(1).getReg();
    MCRegister Xn_wb = Inst.getOperand(2).getReg();
    MCRegister Xd = Inst.getOperand(3).getReg();
    MCRegister Xs = Inst.getOperand(4).getReg();
    MCRegister Xn = Inst.getOperand(5).getReg();
    if (Xd_wb != Xd)
      return Error(Loc[0],
                   "invalid CPY instruction, Xd_wb and Xd do not match");
    if (Xs_wb != Xs)
      return Error(Loc[0],
                   "invalid CPY instruction, Xs_wb and Xs do not match");
    if (Xn_wb != Xn)
      return Error(Loc[0],
                   "invalid CPY instruction, Xn_wb and Xn do not match");
    if (Xd == Xs)
      return Error(Loc[0], "invalid CPY instruction, destination and source"
                           " registers are the same");
    if (Xd == Xn)
      return Error(Loc[0], "invalid CPY instruction, destination and size"
                           " registers are the same");
    if (Xs == Xn)
      return Error(Loc[0], "invalid CPY instruction, source and size"
                           " registers are the same");
    break;
  }
  case AArch64::SETP:
  case AArch64::SETPT:
  case AArch64::SETPN:
  case AArch64::SETPTN:
  case AArch64::SETM:
  case AArch64::SETMT:
  case AArch64::SETMN:
  case AArch64::SETMTN:
  case AArch64::SETE:
  case AArch64::SETET:
  case AArch64::SETEN:
  case AArch64::SETETN:
  case AArch64::SETGP:
  case AArch64::SETGPT:
  case AArch64::SETGPN:
  case AArch64::SETGPTN:
  case AArch64::SETGM:
  case AArch64::SETGMT:
  case AArch64::SETGMN:
  case AArch64::SETGMTN:
  case AArch64::MOPSSETGE:
  case AArch64::MOPSSETGET:
  case AArch64::MOPSSETGEN:
  case AArch64::MOPSSETGETN: {
    MCRegister Xd_wb = Inst.getOperand(0).getReg();
    MCRegister Xn_wb = Inst.getOperand(1).getReg();
    MCRegister Xd = Inst.getOperand(2).getReg();
    MCRegister Xn = Inst.getOperand(3).getReg();
    MCRegister Xm = Inst.getOperand(4).getReg();
    if (Xd_wb != Xd)
      return Error(Loc[0],
                   "invalid SET instruction, Xd_wb and Xd do not match");
    if (Xn_wb != Xn)
      return Error(Loc[0],
                   "invalid SET instruction, Xn_wb and Xn do not match");
    if (Xd == Xn)
      return Error(Loc[0], "invalid SET instruction, destination and size"
                           " registers are the same");
    if (Xd == Xm)
      return Error(Loc[0], "invalid SET instruction, destination and source"
                           " registers are the same");
    if (Xn == Xm)
      return Error(Loc[0], "invalid SET instruction, source and size"
                           " registers are the same");
    break;
  }
  }

  // Now check immediate ranges. Separate from the above as there is overlap
  // in the instructions being checked and this keeps the nested conditionals
  // to a minimum.
  switch (Inst.getOpcode()) {
  case AArch64::ADDSWri:
  case AArch64::ADDSXri:
  case AArch64::ADDWri:
  case AArch64::ADDXri:
  case AArch64::SUBSWri:
  case AArch64::SUBSXri:
  case AArch64::SUBWri:
  case AArch64::SUBXri: {
    // Annoyingly we can't do this in the isAddSubImm predicate, so there is
    // some slight duplication here.
    if (Inst.getOperand(2).isExpr()) {
      const MCExpr *Expr = Inst.getOperand(2).getExpr();
      AArch64::Specifier ELFSpec;
      AArch64::Specifier DarwinSpec;
      int64_t Addend;
      if (classifySymbolRef(Expr, ELFSpec, DarwinSpec, Addend)) {

        // Only allow these with ADDXri.
        if ((DarwinSpec == AArch64::S_MACHO_PAGEOFF ||
             DarwinSpec == AArch64::S_MACHO_TLVPPAGEOFF) &&
            Inst.getOpcode() == AArch64::ADDXri)
          return false;

        // Only allow these with ADDXri/ADDWri
        if (llvm::is_contained(
                {AArch64::S_LO12, AArch64::S_GOT_AUTH_LO12,
                 AArch64::S_DTPREL_HI12, AArch64::S_DTPREL_LO12,
                 AArch64::S_DTPREL_LO12_NC, AArch64::S_TPREL_HI12,
                 AArch64::S_TPREL_LO12, AArch64::S_TPREL_LO12_NC,
                 AArch64::S_TLSDESC_LO12, AArch64::S_TLSDESC_AUTH_LO12,
                 AArch64::S_SECREL_LO12, AArch64::S_SECREL_HI12},
                ELFSpec) &&
            (Inst.getOpcode() == AArch64::ADDXri ||
             Inst.getOpcode() == AArch64::ADDWri))
          return false;

        // Don't allow symbol refs in the immediate field otherwise
        // Note: Loc.back() may be Loc[1] or Loc[2] depending on the number of
        // operands of the original instruction (i.e. 'add w0, w1, borked' vs
        // 'cmp w0, 'borked')
        return Error(Loc.back(), "invalid immediate expression");
      }
      // We don't validate more complex expressions here
    }
    return false;
  }
  default:
    return false;
  }
}

static std::string AArch64MnemonicSpellCheck(StringRef S,
                                             const FeatureBitset &FBS,
                                             unsigned VariantID = 0);

bool AArch64AsmParser::showMatchError(SMLoc Loc, unsigned ErrCode,
                                      uint64_t ErrorInfo,
                                      OperandVector &Operands) {
  switch (ErrCode) {
  case Match_InvalidTiedOperand: {
    auto &Op = static_cast<const AArch64Operand &>(*Operands[ErrorInfo]);
    if (Op.isVectorList())
      return Error(Loc, "operand must match destination register list");

    assert(Op.isReg() && "Unexpected operand type");
    switch (Op.getRegEqualityTy()) {
    case RegConstraintEqualityTy::EqualsSubReg:
      return Error(Loc, "operand must be 64-bit form of destination register");
    case RegConstraintEqualityTy::EqualsSuperReg:
      return Error(Loc, "operand must be 32-bit form of destination register");
    case RegConstraintEqualityTy::EqualsReg:
      return Error(Loc, "operand must match destination register");
    }
    llvm_unreachable("Unknown RegConstraintEqualityTy");
  }
  case Match_MissingFeature:
    return Error(Loc,
                 "instruction requires a CPU feature not currently enabled");
  case Match_InvalidOperand:
    return Error(Loc, "invalid operand for instruction");
  case Match_InvalidSuffix:
    return Error(Loc, "invalid type suffix for instruction");
  case Match_InvalidCondCode:
    return Error(Loc, "expected AArch64 condition code");
  case Match_AddSubRegExtendSmall:
    return Error(Loc,
      "expected '[su]xt[bhw]' with optional integer in range [0, 4]");
  case Match_AddSubRegExtendLarge:
    return Error(Loc,
      "expected 'sxtx' 'uxtx' or 'lsl' with optional integer in range [0, 4]");
  case Match_AddSubSecondSource:
    return Error(Loc,
      "expected compatible register, symbol or integer in range [0, 4095]");
  case Match_LogicalSecondSource:
    return Error(Loc, "expected compatible register or logical immediate");
  case Match_InvalidMovImm32Shift:
    return Error(Loc, "expected 'lsl' with optional integer 0 or 16");
  case Match_InvalidMovImm64Shift:
    return Error(Loc, "expected 'lsl' with optional integer 0, 16, 32 or 48");
  case Match_AddSubRegShift32:
    return Error(Loc,
       "expected 'lsl', 'lsr' or 'asr' with optional integer in range [0, 31]");
  case Match_AddSubRegShift64:
    return Error(Loc,
       "expected 'lsl', 'lsr' or 'asr' with optional integer in range [0, 63]");
  case Match_InvalidFPImm:
    return Error(Loc,
                 "expected compatible register or floating-point constant");
  case Match_InvalidMemoryIndexedSImm6:
    return Error(Loc, "index must be an integer in range [-32, 31].");
  case Match_InvalidMemoryIndexedSImm5:
    return Error(Loc, "index must be an integer in range [-16, 15].");
  case Match_InvalidMemoryIndexed1SImm4:
    return Error(Loc, "index must be an integer in range [-8, 7].");
  case Match_InvalidMemoryIndexed2SImm4:
    return Error(Loc, "index must be a multiple of 2 in range [-16, 14].");
  case Match_InvalidMemoryIndexed3SImm4:
    return Error(Loc, "index must be a multiple of 3 in range [-24, 21].");
  case Match_InvalidMemoryIndexed4SImm4:
    return Error(Loc, "index must be a multiple of 4 in range [-32, 28].");
  case Match_InvalidMemoryIndexed16SImm4:
    return Error(Loc, "index must be a multiple of 16 in range [-128, 112].");
  case Match_InvalidMemoryIndexed32SImm4:
    return Error(Loc, "index must be a multiple of 32 in range [-256, 224].");
  case Match_InvalidMemoryIndexed1SImm6:
    return Error(Loc, "index must be an integer in range [-32, 31].");
  case Match_InvalidMemoryIndexedSImm8:
    return Error(Loc, "index must be an integer in range [-128, 127].");
  case Match_InvalidMemoryIndexedSImm9:
    return Error(Loc, "index must be an integer in range [-256, 255].");
  case Match_InvalidMemoryIndexed16SImm9:
    return Error(Loc, "index must be a multiple of 16 in range [-4096, 4080].");
  case Match_InvalidMemoryIndexed8SImm10:
    return Error(Loc, "index must be a multiple of 8 in range [-4096, 4088].");
  case Match_InvalidMemoryIndexed4SImm7:
    return Error(Loc, "index must be a multiple of 4 in range [-256, 252].");
  case Match_InvalidMemoryIndexed8SImm7:
    return Error(Loc, "index must be a multiple of 8 in range [-512, 504].");
  case Match_InvalidMemoryIndexed16SImm7:
    return Error(Loc, "index must be a multiple of 16 in range [-1024, 1008].");
  case Match_InvalidMemoryIndexed8UImm5:
    return Error(Loc, "index must be a multiple of 8 in range [0, 248].");
  case Match_InvalidMemoryIndexed8UImm3:
    return Error(Loc, "index must be a multiple of 8 in range [0, 56].");
  case Match_InvalidMemoryIndexed4UImm5:
    return Error(Loc, "index must be a multiple of 4 in range [0, 124].");
  case Match_InvalidMemoryIndexed2UImm5:
    return Error(Loc, "index must be a multiple of 2 in range [0, 62].");
  case Match_InvalidMemoryIndexed8UImm6:
    return Error(Loc, "index must be a multiple of 8 in range [0, 504].");
  case Match_InvalidMemoryIndexed16UImm6:
    return Error(Loc, "index must be a multiple of 16 in range [0, 1008].");
  case Match_InvalidMemoryIndexed4UImm6:
    return Error(Loc, "index must be a multiple of 4 in range [0, 252].");
  case Match_InvalidMemoryIndexed2UImm6:
    return Error(Loc, "index must be a multiple of 2 in range [0, 126].");
  case Match_InvalidMemoryIndexed1UImm6:
    return Error(Loc, "index must be in range [0, 63].");
  case Match_InvalidMemoryWExtend8:
    return Error(Loc,
                 "expected 'uxtw' or 'sxtw' with optional shift of #0");
  case Match_InvalidMemoryWExtend16:
    return Error(Loc,
                 "expected 'uxtw' or 'sxtw' with optional shift of #0 or #1");
  case Match_InvalidMemoryWExtend32:
    return Error(Loc,
                 "expected 'uxtw' or 'sxtw' with optional shift of #0 or #2");
  case Match_InvalidMemoryWExtend64:
    return Error(Loc,
                 "expected 'uxtw' or 'sxtw' with optional shift of #0 or #3");
  case Match_InvalidMemoryWExtend128:
    return Error(Loc,
                 "expected 'uxtw' or 'sxtw' with optional shift of #0 or #4");
  case Match_InvalidMemoryXExtend8:
    return Error(Loc,
                 "expected 'lsl' or 'sxtx' with optional shift of #0");
  case Match_InvalidMemoryXExtend16:
    return Error(Loc,
                 "expected 'lsl' or 'sxtx' with optional shift of #0 or #1");
  case Match_InvalidMemoryXExtend32:
    return Error(Loc,
                 "expected 'lsl' or 'sxtx' with optional shift of #0 or #2");
  case Match_InvalidMemoryXExtend64:
    return Error(Loc,
                 "expected 'lsl' or 'sxtx' with optional shift of #0 or #3");
  case Match_InvalidMemoryXExtend128:
    return Error(Loc,
                 "expected 'lsl' or 'sxtx' with optional shift of #0 or #4");
  case Match_InvalidMemoryIndexed1:
    return Error(Loc, "index must be an integer in range [0, 4095].");
  case Match_InvalidMemoryIndexed2:
    return Error(Loc, "index must be a multiple of 2 in range [0, 8190].");
  case Match_InvalidMemoryIndexed4:
    return Error(Loc, "index must be a multiple of 4 in range [0, 16380].");
  case Match_InvalidMemoryIndexed8:
    return Error(Loc, "index must be a multiple of 8 in range [0, 32760].");
  case Match_InvalidMemoryIndexed16:
    return Error(Loc, "index must be a multiple of 16 in range [0, 65520].");
  case Match_InvalidImm0_0:
    return Error(Loc, "immediate must be 0.");
  case Match_InvalidImm0_1:
    return Error(Loc, "immediate must be an integer in range [0, 1].");
  case Match_InvalidImm0_3:
    return Error(Loc, "immediate must be an integer in range [0, 3].");
  case Match_InvalidImm0_7:
    return Error(Loc, "immediate must be an integer in range [0, 7].");
  case Match_InvalidImm0_15:
    return Error(Loc, "immediate must be an integer in range [0, 15].");
  case Match_InvalidImm0_31:
    return Error(Loc, "immediate must be an integer in range [0, 31].");
  case Match_InvalidImm0_63:
    return Error(Loc, "immediate must be an integer in range [0, 63].");
  case Match_InvalidImm0_127:
    return Error(Loc, "immediate must be an integer in range [0, 127].");
  case Match_InvalidImm0_255:
    return Error(Loc, "immediate must be an integer in range [0, 255].");
  case Match_InvalidImm0_65535:
    return Error(Loc, "immediate must be an integer in range [0, 65535].");
  case Match_InvalidImm1_8:
    return Error(Loc, "immediate must be an integer in range [1, 8].");
  case Match_InvalidImm1_16:
    return Error(Loc, "immediate must be an integer in range [1, 16].");
  case Match_InvalidImm1_32:
    return Error(Loc, "immediate must be an integer in range [1, 32].");
  case Match_InvalidImm1_64:
    return Error(Loc, "immediate must be an integer in range [1, 64].");
  case Match_InvalidImmM1_62:
    return Error(Loc, "immediate must be an integer in range [-1, 62].");
  case Match_InvalidMemoryIndexedRange2UImm0:
    return Error(Loc, "vector select offset must be the immediate range 0:1.");
  case Match_InvalidMemoryIndexedRange2UImm1:
    return Error(Loc, "vector select offset must be an immediate range of the "
                      "form <immf>:<imml>, where the first "
                      "immediate is a multiple of 2 in the range [0, 2], and "
                      "the second immediate is immf + 1.");
  case Match_InvalidMemoryIndexedRange2UImm2:
  case Match_InvalidMemoryIndexedRange2UImm3:
    return Error(
        Loc,
        "vector select offset must be an immediate range of the form "
        "<immf>:<imml>, "
        "where the first immediate is a multiple of 2 in the range [0, 6] or "
        "[0, 14] "
        "depending on the instruction, and the second immediate is immf + 1.");
  case Match_InvalidMemoryIndexedRange4UImm0:
    return Error(Loc, "vector select offset must be the immediate range 0:3.");
  case Match_InvalidMemoryIndexedRange4UImm1:
  case Match_InvalidMemoryIndexedRange4UImm2:
    return Error(
        Loc,
        "vector select offset must be an immediate range of the form "
        "<immf>:<imml>, "
        "where the first immediate is a multiple of 4 in the range [0, 4] or "
        "[0, 12] "
        "depending on the instruction, and the second immediate is immf + 3.");
  case Match_InvalidSVEAddSubImm8:
    return Error(Loc, "immediate must be an integer in range [0, 255]"
                      " with a shift amount of 0");
  case Match_InvalidSVEAddSubImm16:
  case Match_InvalidSVEAddSubImm32:
  case Match_InvalidSVEAddSubImm64:
    return Error(Loc, "immediate must be an integer in range [0, 255] or a "
                      "multiple of 256 in range [256, 65280]");
  case Match_InvalidSVECpyImm8:
    return Error(Loc, "immediate must be an integer in range [-128, 255]"
                      " with a shift amount of 0");
  case Match_InvalidSVECpyImm16:
    return Error(Loc, "immediate must be an integer in range [-128, 127] or a "
                      "multiple of 256 in range [-32768, 65280]");
  case Match_InvalidSVECpyImm32:
  case Match_InvalidSVECpyImm64:
    return Error(Loc, "immediate must be an integer in range [-128, 127] or a "
                      "multiple of 256 in range [-32768, 32512]");
  case Match_InvalidIndexRange0_0:
    return Error(Loc, "expected lane specifier '[0]'");
  case Match_InvalidIndexRange1_1:
    return Error(Loc, "expected lane specifier '[1]'");
  case Match_InvalidIndexRange0_15:
    return Error(Loc, "vector lane must be an integer in range [0, 15].");
  case Match_InvalidIndexRange0_7:
    return Error(Loc, "vector lane must be an integer in range [0, 7].");
  case Match_InvalidIndexRange0_3:
    return Error(Loc, "vector lane must be an integer in range [0, 3].");
  case Match_InvalidIndexRange0_1:
    return Error(Loc, "vector lane must be an integer in range [0, 1].");
  case Match_InvalidSVEIndexRange0_63:
    return Error(Loc, "vector lane must be an integer in range [0, 63].");
  case Match_InvalidSVEIndexRange0_31:
    return Error(Loc, "vector lane must be an integer in range [0, 31].");
  case Match_InvalidSVEIndexRange0_15:
    return Error(Loc, "vector lane must be an integer in range [0, 15].");
  case Match_InvalidSVEIndexRange0_7:
    return Error(Loc, "vector lane must be an integer in range [0, 7].");
  case Match_InvalidSVEIndexRange0_3:
    return Error(Loc, "vector lane must be an integer in range [0, 3].");
  case Match_InvalidLabel:
    return Error(Loc, "expected label or encodable integer pc offset");
  case Match_MRS:
    return Error(Loc, "expected readable system register");
  case Match_MSR:
  case Match_InvalidSVCR:
    return Error(Loc, "expected writable system register or pstate");
  case Match_InvalidComplexRotationEven:
    return Error(Loc, "complex rotation must be 0, 90, 180 or 270.");
  case Match_InvalidComplexRotationOdd:
    return Error(Loc, "complex rotation must be 90 or 270.");
  case Match_MnemonicFail: {
    std::string Suggestion = AArch64MnemonicSpellCheck(
        ((AArch64Operand &)*Operands[0]).getToken(),
        ComputeAvailableFeatures(STI->getFeatureBits()));
    return Error(Loc, "unrecognized instruction mnemonic" + Suggestion);
  }
  case Match_InvalidGPR64shifted8:
    return Error(Loc, "register must be x0..x30 or xzr, without shift");
  case Match_InvalidGPR64shifted16:
    return Error(Loc, "register must be x0..x30 or xzr, with required shift 'lsl #1'");
  case Match_InvalidGPR64shifted32:
    return Error(Loc, "register must be x0..x30 or xzr, with required shift 'lsl #2'");
  case Match_InvalidGPR64shifted64:
    return Error(Loc, "register must be x0..x30 or xzr, with required shift 'lsl #3'");
  case Match_InvalidGPR64shifted128:
    return Error(
        Loc, "register must be x0..x30 or xzr, with required shift 'lsl #4'");
  case Match_InvalidGPR64NoXZRshifted8:
    return Error(Loc, "register must be x0..x30 without shift");
  case Match_InvalidGPR64NoXZRshifted16:
    return Error(Loc, "register must be x0..x30 with required shift 'lsl #1'");
  case Match_InvalidGPR64NoXZRshifted32:
    return Error(Loc, "register must be x0..x30 with required shift 'lsl #2'");
  case Match_InvalidGPR64NoXZRshifted64:
    return Error(Loc, "register must be x0..x30 with required shift 'lsl #3'");
  case Match_InvalidGPR64NoXZRshifted128:
    return Error(Loc, "register must be x0..x30 with required shift 'lsl #4'");
  case Match_InvalidZPR32UXTW8:
  case Match_InvalidZPR32SXTW8:
    return Error(Loc, "invalid shift/extend specified, expected 'z[0..31].s, (uxtw|sxtw)'");
  case Match_InvalidZPR32UXTW16:
  case Match_InvalidZPR32SXTW16:
    return Error(Loc, "invalid shift/extend specified, expected 'z[0..31].s, (uxtw|sxtw) #1'");
  case Match_InvalidZPR32UXTW32:
  case Match_InvalidZPR32SXTW32:
    return Error(Loc, "invalid shift/extend specified, expected 'z[0..31].s, (uxtw|sxtw) #2'");
  case Match_InvalidZPR32UXTW64:
  case Match_InvalidZPR32SXTW64:
    return Error(Loc, "invalid shift/extend specified, expected 'z[0..31].s, (uxtw|sxtw) #3'");
  case Match_InvalidZPR64UXTW8:
  case Match_InvalidZPR64SXTW8:
    return Error(Loc, "invalid shift/extend specified, expected 'z[0..31].d, (uxtw|sxtw)'");
  case Match_InvalidZPR64UXTW16:
  case Match_InvalidZPR64SXTW16:
    return Error(Loc, "invalid shift/extend specified, expected 'z[0..31].d, (lsl|uxtw|sxtw) #1'");
  case Match_InvalidZPR64UXTW32:
  case Match_InvalidZPR64SXTW32:
    return Error(Loc, "invalid shift/extend specified, expected 'z[0..31].d, (lsl|uxtw|sxtw) #2'");
  case Match_InvalidZPR64UXTW64:
  case Match_InvalidZPR64SXTW64:
    return Error(Loc, "invalid shift/extend specified, expected 'z[0..31].d, (lsl|uxtw|sxtw) #3'");
  case Match_InvalidZPR32LSL8:
    return Error(Loc, "invalid shift/extend specified, expected 'z[0..31].s'");
  case Match_InvalidZPR32LSL16:
    return Error(Loc, "invalid shift/extend specified, expected 'z[0..31].s, lsl #1'");
  case Match_InvalidZPR32LSL32:
    return Error(Loc, "invalid shift/extend specified, expected 'z[0..31].s, lsl #2'");
  case Match_InvalidZPR32LSL64:
    return Error(Loc, "invalid shift/extend specified, expected 'z[0..31].s, lsl #3'");
  case Match_InvalidZPR64LSL8:
    return Error(Loc, "invalid shift/extend specified, expected 'z[0..31].d'");
  case Match_InvalidZPR64LSL16:
    return Error(Loc, "invalid shift/extend specified, expected 'z[0..31].d, lsl #1'");
  case Match_InvalidZPR64LSL32:
    return Error(Loc, "invalid shift/extend specified, expected 'z[0..31].d, lsl #2'");
  case Match_InvalidZPR64LSL64:
    return Error(Loc, "invalid shift/extend specified, expected 'z[0..31].d, lsl #3'");
  case Match_InvalidZPR0:
    return Error(Loc, "expected register without element width suffix");
  case Match_InvalidZPR8:
  case Match_InvalidZPR16:
  case Match_InvalidZPR32:
  case Match_InvalidZPR64:
  case Match_InvalidZPR128:
    return Error(Loc, "invalid element width");
  case Match_InvalidZPR_3b8:
    return Error(Loc, "Invalid restricted vector register, expected z0.b..z7.b");
  case Match_InvalidZPR_3b16:
    return Error(Loc, "Invalid restricted vector register, expected z0.h..z7.h");
  case Match_InvalidZPR_3b32:
    return Error(Loc, "Invalid restricted vector register, expected z0.s..z7.s");
  case Match_InvalidZPR_4b8:
    return Error(Loc,
                 "Invalid restricted vector register, expected z0.b..z15.b");
  case Match_InvalidZPR_4b16:
    return Error(Loc, "Invalid restricted vector register, expected z0.h..z15.h");
  case Match_InvalidZPR_4b32:
    return Error(Loc, "Invalid restricted vector register, expected z0.s..z15.s");
  case Match_InvalidZPR_4b64:
    return Error(Loc, "Invalid restricted vector register, expected z0.d..z15.d");
  case Match_InvalidZPRMul2_Lo8:
    return Error(Loc, "Invalid restricted vector register, expected even "
                      "register in z0.b..z14.b");
  case Match_InvalidZPRMul2_Hi8:
    return Error(Loc, "Invalid restricted vector register, expected even "
                      "register in z16.b..z30.b");
  case Match_InvalidZPRMul2_Lo16:
    return Error(Loc, "Invalid restricted vector register, expected even "
                      "register in z0.h..z14.h");
  case Match_InvalidZPRMul2_Hi16:
    return Error(Loc, "Invalid restricted vector register, expected even "
                      "register in z16.h..z30.h");
  case Match_InvalidZPRMul2_Lo32:
    return Error(Loc, "Invalid restricted vector register, expected even "
                      "register in z0.s..z14.s");
  case Match_InvalidZPRMul2_Hi32:
    return Error(Loc, "Invalid restricted vector register, expected even "
                      "register in z16.s..z30.s");
  case Match_InvalidZPRMul2_Lo64:
    return Error(Loc, "Invalid restricted vector register, expected even "
                      "register in z0.d..z14.d");
  case Match_InvalidZPRMul2_Hi64:
    return Error(Loc, "Invalid restricted vector register, expected even "
                      "register in z16.d..z30.d");
  case Match_InvalidZPR_K0:
    return Error(Loc, "invalid restricted vector register, expected register "
                      "in z20..z23 or z28..z31");
  case Match_InvalidSVEPattern:
    return Error(Loc, "invalid predicate pattern");
  case Match_InvalidSVEPPRorPNRAnyReg:
  case Match_InvalidSVEPPRorPNRBReg:
  case Match_InvalidSVEPredicateAnyReg:
  case Match_InvalidSVEPredicateBReg:
  case Match_InvalidSVEPredicateHReg:
  case Match_InvalidSVEPredicateSReg:
  case Match_InvalidSVEPredicateDReg:
    return Error(Loc, "invalid predicate register.");
  case Match_InvalidSVEPredicate3bAnyReg:
    return Error(Loc, "invalid restricted predicate register, expected p0..p7 (without element suffix)");
  case Match_InvalidSVEPNPredicateB_p8to15Reg:
  case Match_InvalidSVEPNPredicateH_p8to15Reg:
  case Match_InvalidSVEPNPredicateS_p8to15Reg:
  case Match_InvalidSVEPNPredicateD_p8to15Reg:
    return Error(Loc, "Invalid predicate register, expected PN in range "
                      "pn8..pn15 with element suffix.");
  case Match_InvalidSVEPNPredicateAny_p8to15Reg:
    return Error(Loc, "invalid restricted predicate-as-counter register "
                      "expected pn8..pn15");
  case Match_InvalidSVEPNPredicateBReg:
  case Match_InvalidSVEPNPredicateHReg:
  case Match_InvalidSVEPNPredicateSReg:
  case Match_InvalidSVEPNPredicateDReg:
    return Error(Loc, "Invalid predicate register, expected PN in range "
                      "pn0..pn15 with element suffix.");
  case Match_InvalidSVEVecLenSpecifier:
    return Error(Loc, "Invalid vector length specifier, expected VLx2 or VLx4");
  case Match_InvalidSVEPredicateListMul2x8:
  case Match_InvalidSVEPredicateListMul2x16:
  case Match_InvalidSVEPredicateListMul2x32:
  case Match_InvalidSVEPredicateListMul2x64:
    return Error(Loc, "Invalid vector list, expected list with 2 consecutive "
                      "predicate registers, where the first vector is a multiple of 2 "
                      "and with correct element type");
  case Match_InvalidSVEExactFPImmOperandHalfOne:
    return Error(Loc, "Invalid floating point constant, expected 0.5 or 1.0.");
  case Match_InvalidSVEExactFPImmOperandHalfTwo:
    return Error(Loc, "Invalid floating point constant, expected 0.5 or 2.0.");
  case Match_InvalidSVEExactFPImmOperandZeroOne:
    return Error(Loc, "Invalid floating point constant, expected 0.0 or 1.0.");
  case Match_InvalidMatrixTileVectorH8:
  case Match_InvalidMatrixTileVectorV8:
    return Error(Loc, "invalid matrix operand, expected za0h.b or za0v.b");
  case Match_InvalidMatrixTileVectorH16:
  case Match_InvalidMatrixTileVectorV16:
    return Error(Loc,
                 "invalid matrix operand, expected za[0-1]h.h or za[0-1]v.h");
  case Match_InvalidMatrixTileVectorH32:
  case Match_InvalidMatrixTileVectorV32:
    return Error(Loc,
                 "invalid matrix operand, expected za[0-3]h.s or za[0-3]v.s");
  case Match_InvalidMatrixTileVectorH64:
  case Match_InvalidMatrixTileVectorV64:
    return Error(Loc,
                 "invalid matrix operand, expected za[0-7]h.d or za[0-7]v.d");
  case Match_InvalidMatrixTileVectorH128:
  case Match_InvalidMatrixTileVectorV128:
    return Error(Loc,
                 "invalid matrix operand, expected za[0-15]h.q or za[0-15]v.q");
  case Match_InvalidMatrixTile16:
    return Error(Loc, "invalid matrix operand, expected za[0-1].h");
  case Match_InvalidMatrixTile32:
    return Error(Loc, "invalid matrix operand, expected za[0-3].s");
  case Match_InvalidMatrixTile64:
    return Error(Loc, "invalid matrix operand, expected za[0-7].d");
  case Match_InvalidMatrix:
    return Error(Loc, "invalid matrix operand, expected za");
  case Match_InvalidMatrix8:
    return Error(Loc, "invalid matrix operand, expected suffix .b");
  case Match_InvalidMatrix16:
    return Error(Loc, "invalid matrix operand, expected suffix .h");
  case Match_InvalidMatrix32:
    return Error(Loc, "invalid matrix operand, expected suffix .s");
  case Match_InvalidMatrix64:
    return Error(Loc, "invalid matrix operand, expected suffix .d");
  case Match_InvalidMatrixIndexGPR32_12_15:
    return Error(Loc, "operand must be a register in range [w12, w15]");
  case Match_InvalidMatrixIndexGPR32_8_11:
    return Error(Loc, "operand must be a register in range [w8, w11]");
  case Match_InvalidSVEVectorList2x8Mul2:
  case Match_InvalidSVEVectorList2x16Mul2:
  case Match_InvalidSVEVectorList2x32Mul2:
  case Match_InvalidSVEVectorList2x64Mul2:
  case Match_InvalidSVEVectorList2x128Mul2:
    return Error(Loc, "Invalid vector list, expected list with 2 consecutive "
                      "SVE vectors, where the first vector is a multiple of 2 "
                      "and with matching element types");
  case Match_InvalidSVEVectorList2x8Mul2_Lo:
  case Match_InvalidSVEVectorList2x16Mul2_Lo:
  case Match_InvalidSVEVectorList2x32Mul2_Lo:
  case Match_InvalidSVEVectorList2x64Mul2_Lo:
    return Error(Loc, "Invalid vector list, expected list with 2 consecutive "
                      "SVE vectors in the range z0-z14, where the first vector "
                      "is a multiple of 2 "
                      "and with matching element types");
  case Match_InvalidSVEVectorList2x8Mul2_Hi:
  case Match_InvalidSVEVectorList2x16Mul2_Hi:
  case Match_InvalidSVEVectorList2x32Mul2_Hi:
  case Match_InvalidSVEVectorList2x64Mul2_Hi:
    return Error(Loc,
                 "Invalid vector list, expected list with 2 consecutive "
                 "SVE vectors in the range z16-z30, where the first vector "
                 "is a multiple of 2 "
                 "and with matching element types");
  case Match_InvalidSVEVectorList4x8Mul4:
  case Match_InvalidSVEVectorList4x16Mul4:
  case Match_InvalidSVEVectorList4x32Mul4:
  case Match_InvalidSVEVectorList4x64Mul4:
  case Match_InvalidSVEVectorList4x128Mul4:
    return Error(Loc, "Invalid vector list, expected list with 4 consecutive "
                      "SVE vectors, where the first vector is a multiple of 4 "
                      "and with matching element types");
  case Match_InvalidLookupTable:
    return Error(Loc, "Invalid lookup table, expected zt0");
  case Match_InvalidSVEVectorListStrided2x8:
  case Match_InvalidSVEVectorListStrided2x16:
  case Match_InvalidSVEVectorListStrided2x32:
  case Match_InvalidSVEVectorListStrided2x64:
    return Error(
        Loc,
        "Invalid vector list, expected list with each SVE vector in the list "
        "8 registers apart, and the first register in the range [z0, z7] or "
        "[z16, z23] and with correct element type");
  case Match_InvalidSVEVectorListStrided4x8:
  case Match_InvalidSVEVectorListStrided4x16:
  case Match_InvalidSVEVectorListStrided4x32:
  case Match_InvalidSVEVectorListStrided4x64:
    return Error(
        Loc,
        "Invalid vector list, expected list with each SVE vector in the list "
        "4 registers apart, and the first register in the range [z0, z3] or "
        "[z16, z19] and with correct element type");
  case Match_AddSubLSLImm3ShiftLarge:
    return Error(Loc,
      "expected 'lsl' with optional integer in range [0, 7]");
  default:
    llvm_unreachable("unexpected error code!");
  }
}

static const char *getSubtargetFeatureName(uint64_t Val);

bool AArch64AsmParser::matchAndEmitInstruction(SMLoc IDLoc, unsigned &Opcode,
                                               OperandVector &Operands,
                                               MCStreamer &Out,
                                               uint64_t &ErrorInfo,
                                               bool MatchingInlineAsm) {
  assert(!Operands.empty() && "Unexpected empty operand list!");
  AArch64Operand &Op = static_cast<AArch64Operand &>(*Operands[0]);
  assert(Op.isToken() && "Leading operand should always be a mnemonic!");

  StringRef Tok = Op.getToken();
  unsigned NumOperands = Operands.size();

  if (NumOperands == 4 && Tok == "lsl") {
    AArch64Operand &Op2 = static_cast<AArch64Operand &>(*Operands[2]);
    AArch64Operand &Op3 = static_cast<AArch64Operand &>(*Operands[3]);
    if (Op2.isScalarReg() && Op3.isImm()) {
      const MCConstantExpr *Op3CE = dyn_cast<MCConstantExpr>(Op3.getImm());
      if (Op3CE) {
        uint64_t Op3Val = Op3CE->getValue();
        uint64_t NewOp3Val = 0;
        uint64_t NewOp4Val = 0;
        if (AArch64MCRegisterClasses[AArch64::GPR32allRegClassID].contains(
                Op2.getReg())) {
          NewOp3Val = (32 - Op3Val) & 0x1f;
          NewOp4Val = 31 - Op3Val;
        } else {
          NewOp3Val = (64 - Op3Val) & 0x3f;
          NewOp4Val = 63 - Op3Val;
        }

        const MCExpr *NewOp3 = MCConstantExpr::create(NewOp3Val, getContext());
        const MCExpr *NewOp4 = MCConstantExpr::create(NewOp4Val, getContext());

        Operands[0] =
            AArch64Operand::CreateToken("ubfm", Op.getStartLoc(), getContext());
        Operands.push_back(AArch64Operand::CreateImm(
            NewOp4, Op3.getStartLoc(), Op3.getEndLoc(), getContext()));
        Operands[3] = AArch64Operand::CreateImm(NewOp3, Op3.getStartLoc(),
                                                Op3.getEndLoc(), getContext());
      }
    }
  } else if (NumOperands == 4 && Tok == "bfc") {
    // FIXME: Horrible hack to handle BFC->BFM alias.
    AArch64Operand &Op1 = static_cast<AArch64Operand &>(*Operands[1]);
    AArch64Operand LSBOp = static_cast<AArch64Operand &>(*Operands[2]);
    AArch64Operand WidthOp = static_cast<AArch64Operand &>(*Operands[3]);

    if (Op1.isScalarReg() && LSBOp.isImm() && WidthOp.isImm()) {
      const MCConstantExpr *LSBCE = dyn_cast<MCConstantExpr>(LSBOp.getImm());
      const MCConstantExpr *WidthCE = dyn_cast<MCConstantExpr>(WidthOp.getImm());

      if (LSBCE && WidthCE) {
        uint64_t LSB = LSBCE->getValue();
        uint64_t Width = WidthCE->getValue();

        uint64_t RegWidth = 0;
        if (AArch64MCRegisterClasses[AArch64::GPR64allRegClassID].contains(
                Op1.getReg()))
          RegWidth = 64;
        else
          RegWidth = 32;

        if (LSB >= RegWidth)
          return Error(LSBOp.getStartLoc(),
                       "expected integer in range [0, 31]");
        if (Width < 1 || Width > RegWidth)
          return Error(WidthOp.getStartLoc(),
                       "expected integer in range [1, 32]");

        uint64_t ImmR = 0;
        if (RegWidth == 32)
          ImmR = (32 - LSB) & 0x1f;
        else
          ImmR = (64 - LSB) & 0x3f;

        uint64_t ImmS = Width - 1;

        if (ImmR != 0 && ImmS >= ImmR)
          return Error(WidthOp.getStartLoc(),
                       "requested insert overflows register");

        const MCExpr *ImmRExpr = MCConstantExpr::create(ImmR, getContext());
        const MCExpr *ImmSExpr = MCConstantExpr::create(ImmS, getContext());
        Operands[0] =
            AArch64Operand::CreateToken("bfm", Op.getStartLoc(), getContext());
        Operands[2] = AArch64Operand::CreateReg(
            RegWidth == 32 ? AArch64::WZR : AArch64::XZR, RegKind::Scalar,
            SMLoc(), SMLoc(), getContext());
        Operands[3] = AArch64Operand::CreateImm(
            ImmRExpr, LSBOp.getStartLoc(), LSBOp.getEndLoc(), getContext());
        Operands.emplace_back(
            AArch64Operand::CreateImm(ImmSExpr, WidthOp.getStartLoc(),
                                      WidthOp.getEndLoc(), getContext()));
      }
    }
  } else if (NumOperands == 5) {
    // FIXME: Horrible hack to handle the BFI -> BFM, SBFIZ->SBFM, and
    // UBFIZ -> UBFM aliases.
    if (Tok == "bfi" || Tok == "sbfiz" || Tok == "ubfiz") {
      AArch64Operand &Op1 = static_cast<AArch64Operand &>(*Operands[1]);
      AArch64Operand &Op3 = static_cast<AArch64Operand &>(*Operands[3]);
      AArch64Operand &Op4 = static_cast<AArch64Operand &>(*Operands[4]);

      if (Op1.isScalarReg() && Op3.isImm() && Op4.isImm()) {
        const MCConstantExpr *Op3CE = dyn_cast<MCConstantExpr>(Op3.getImm());
        const MCConstantExpr *Op4CE = dyn_cast<MCConstantExpr>(Op4.getImm());

        if (Op3CE && Op4CE) {
          uint64_t Op3Val = Op3CE->getValue();
          uint64_t Op4Val = Op4CE->getValue();

          uint64_t RegWidth = 0;
          if (AArch64MCRegisterClasses[AArch64::GPR64allRegClassID].contains(
                  Op1.getReg()))
            RegWidth = 64;
          else
            RegWidth = 32;

          if (Op3Val >= RegWidth)
            return Error(Op3.getStartLoc(),
                         "expected integer in range [0, 31]");
          if (Op4Val < 1 || Op4Val > RegWidth)
            return Error(Op4.getStartLoc(),
                         "expected integer in range [1, 32]");

          uint64_t NewOp3Val = 0;
          if (RegWidth == 32)
            NewOp3Val = (32 - Op3Val) & 0x1f;
          else
            NewOp3Val = (64 - Op3Val) & 0x3f;

          uint64_t NewOp4Val = Op4Val - 1;

          if (NewOp3Val != 0 && NewOp4Val >= NewOp3Val)
            return Error(Op4.getStartLoc(),
                         "requested insert overflows register");

          const MCExpr *NewOp3 =
              MCConstantExpr::create(NewOp3Val, getContext());
          const MCExpr *NewOp4 =
              MCConstantExpr::create(NewOp4Val, getContext());
          Operands[3] = AArch64Operand::CreateImm(
              NewOp3, Op3.getStartLoc(), Op3.getEndLoc(), getContext());
          Operands[4] = AArch64Operand::CreateImm(
              NewOp4, Op4.getStartLoc(), Op4.getEndLoc(), getContext());
          if (Tok == "bfi")
            Operands[0] = AArch64Operand::CreateToken("bfm", Op.getStartLoc(),
                                                      getContext());
          else if (Tok == "sbfiz")
            Operands[0] = AArch64Operand::CreateToken("sbfm", Op.getStartLoc(),
                                                      getContext());
          else if (Tok == "ubfiz")
            Operands[0] = AArch64Operand::CreateToken("ubfm", Op.getStartLoc(),
                                                      getContext());
          else
            llvm_unreachable("No valid mnemonic for alias?");
        }
      }

      // FIXME: Horrible hack to handle the BFXIL->BFM, SBFX->SBFM, and
      // UBFX -> UBFM aliases.
    } else if (NumOperands == 5 &&
               (Tok == "bfxil" || Tok == "sbfx" || Tok == "ubfx")) {
      AArch64Operand &Op1 = static_cast<AArch64Operand &>(*Operands[1]);
      AArch64Operand &Op3 = static_cast<AArch64Operand &>(*Operands[3]);
      AArch64Operand &Op4 = static_cast<AArch64Operand &>(*Operands[4]);

      if (Op1.isScalarReg() && Op3.isImm() && Op4.isImm()) {
        const MCConstantExpr *Op3CE = dyn_cast<MCConstantExpr>(Op3.getImm());
        const MCConstantExpr *Op4CE = dyn_cast<MCConstantExpr>(Op4.getImm());

        if (Op3CE && Op4CE) {
          uint64_t Op3Val = Op3CE->getValue();
          uint64_t Op4Val = Op4CE->getValue();

          uint64_t RegWidth = 0;
          if (AArch64MCRegisterClasses[AArch64::GPR64allRegClassID].contains(
                  Op1.getReg()))
            RegWidth = 64;
          else
            RegWidth = 32;

          if (Op3Val >= RegWidth)
            return Error(Op3.getStartLoc(),
                         "expected integer in range [0, 31]");
          if (Op4Val < 1 || Op4Val > RegWidth)
            return Error(Op4.getStartLoc(),
                         "expected integer in range [1, 32]");

          uint64_t NewOp4Val = Op3Val + Op4Val - 1;

          if (NewOp4Val >= RegWidth || NewOp4Val < Op3Val)
            return Error(Op4.getStartLoc(),
                         "requested extract overflows register");

          const MCExpr *NewOp4 =
              MCConstantExpr::create(NewOp4Val, getContext());
          Operands[4] = AArch64Operand::CreateImm(
              NewOp4, Op4.getStartLoc(), Op4.getEndLoc(), getContext());
          if (Tok == "bfxil")
            Operands[0] = AArch64Operand::CreateToken("bfm", Op.getStartLoc(),
                                                      getContext());
          else if (Tok == "sbfx")
            Operands[0] = AArch64Operand::CreateToken("sbfm", Op.getStartLoc(),
                                                      getContext());
          else if (Tok == "ubfx")
            Operands[0] = AArch64Operand::CreateToken("ubfm", Op.getStartLoc(),
                                                      getContext());
          else
            llvm_unreachable("No valid mnemonic for alias?");
        }
      }
    }
  }

  // The Cyclone CPU and early successors didn't execute the zero-cycle zeroing
  // instruction for FP registers correctly in some rare circumstances. Convert
  // it to a safe instruction and warn (because silently changing someone's
  // assembly is rude).
  if (getSTI().hasFeature(AArch64::FeatureZCZeroingFPWorkaround) &&
      NumOperands == 4 && Tok == "movi") {
    AArch64Operand &Op1 = static_cast<AArch64Operand &>(*Operands[1]);
    AArch64Operand &Op2 = static_cast<AArch64Operand &>(*Operands[2]);
    AArch64Operand &Op3 = static_cast<AArch64Operand &>(*Operands[3]);
    if ((Op1.isToken() && Op2.isNeonVectorReg() && Op3.isImm()) ||
        (Op1.isNeonVectorReg() && Op2.isToken() && Op3.isImm())) {
      StringRef Suffix = Op1.isToken() ? Op1.getToken() : Op2.getToken();
      if (Suffix.lower() == ".2d" &&
          cast<MCConstantExpr>(Op3.getImm())->getValue() == 0) {
        Warning(IDLoc, "instruction movi.2d with immediate #0 may not function"
                " correctly on this CPU, converting to equivalent movi.16b");
        // Switch the suffix to .16b.
        unsigned Idx = Op1.isToken() ? 1 : 2;
        Operands[Idx] =
            AArch64Operand::CreateToken(".16b", IDLoc, getContext());
      }
    }
  }

  // FIXME: Horrible hack for sxtw and uxtw with Wn src and Xd dst operands.
  //        InstAlias can't quite handle this since the reg classes aren't
  //        subclasses.
  if (NumOperands == 3 && (Tok == "sxtw" || Tok == "uxtw")) {
    // The source register can be Wn here, but the matcher expects a
    // GPR64. Twiddle it here if necessary.
    AArch64Operand &Op = static_cast<AArch64Operand &>(*Operands[2]);
    if (Op.isScalarReg()) {
      MCRegister Reg = getXRegFromWReg(Op.getReg());
      Operands[2] = AArch64Operand::CreateReg(Reg, RegKind::Scalar,
                                              Op.getStartLoc(), Op.getEndLoc(),
                                              getContext());
    }
  }
  // FIXME: Likewise for sxt[bh] with a Xd dst operand
  else if (NumOperands == 3 && (Tok == "sxtb" || Tok == "sxth")) {
    AArch64Operand &Op = static_cast<AArch64Operand &>(*Operands[1]);
    if (Op.isScalarReg() &&
        AArch64MCRegisterClasses[AArch64::GPR64allRegClassID].contains(
            Op.getReg())) {
      // The source register can be Wn here, but the matcher expects a
      // GPR64. Twiddle it here if necessary.
      AArch64Operand &Op = static_cast<AArch64Operand &>(*Operands[2]);
      if (Op.isScalarReg()) {
        MCRegister Reg = getXRegFromWReg(Op.getReg());
        Operands[2] = AArch64Operand::CreateReg(Reg, RegKind::Scalar,
                                                Op.getStartLoc(),
                                                Op.getEndLoc(), getContext());
      }
    }
  }
  // FIXME: Likewise for uxt[bh] with a Xd dst operand
  else if (NumOperands == 3 && (Tok == "uxtb" || Tok == "uxth")) {
    AArch64Operand &Op = static_cast<AArch64Operand &>(*Operands[1]);
    if (Op.isScalarReg() &&
        AArch64MCRegisterClasses[AArch64::GPR64allRegClassID].contains(
            Op.getReg())) {
      // The source register can be Wn here, but the matcher expects a
      // GPR32. Twiddle it here if necessary.
      AArch64Operand &Op = static_cast<AArch64Operand &>(*Operands[1]);
      if (Op.isScalarReg()) {
        MCRegister Reg = getWRegFromXReg(Op.getReg());
        Operands[1] = AArch64Operand::CreateReg(Reg, RegKind::Scalar,
                                                Op.getStartLoc(),
                                                Op.getEndLoc(), getContext());
      }
    }
  }

  MCInst Inst;
  FeatureBitset MissingFeatures;
  // First try to match against the secondary set of tables containing the
  // short-form NEON instructions (e.g. "fadd.2s v0, v1, v2").
  unsigned MatchResult =
      MatchInstructionImpl(Operands, Inst, ErrorInfo, MissingFeatures,
                           MatchingInlineAsm, 1);

  // If that fails, try against the alternate table containing long-form NEON:
  // "fadd v0.2s, v1.2s, v2.2s"
  if (MatchResult != Match_Success) {
    // But first, save the short-form match result: we can use it in case the
    // long-form match also fails.
    auto ShortFormNEONErrorInfo = ErrorInfo;
    auto ShortFormNEONMatchResult = MatchResult;
    auto ShortFormNEONMissingFeatures = MissingFeatures;

    MatchResult =
        MatchInstructionImpl(Operands, Inst, ErrorInfo, MissingFeatures,
                             MatchingInlineAsm, 0);

    // Now, both matches failed, and the long-form match failed on the mnemonic
    // suffix token operand.  The short-form match failure is probably more
    // relevant: use it instead.
    if (MatchResult == Match_InvalidOperand && ErrorInfo == 1 &&
        Operands.size() > 1 && ((AArch64Operand &)*Operands[1]).isToken() &&
        ((AArch64Operand &)*Operands[1]).isTokenSuffix()) {
      MatchResult = ShortFormNEONMatchResult;
      ErrorInfo = ShortFormNEONErrorInfo;
      MissingFeatures = ShortFormNEONMissingFeatures;
    }
  }

  switch (MatchResult) {
  case Match_Success: {
    // Perform range checking and other semantic validations
    SmallVector<SMLoc, 8> OperandLocs;
    NumOperands = Operands.size();
    for (unsigned i = 1; i < NumOperands; ++i)
      OperandLocs.push_back(Operands[i]->getStartLoc());
    if (validateInstruction(Inst, IDLoc, OperandLocs))
      return true;

    Inst.setLoc(IDLoc);
    Out.emitInstruction(Inst, getSTI());
    return false;
  }
  case Match_MissingFeature: {
    assert(MissingFeatures.any() && "Unknown missing feature!");
    // Special case the error message for the very common case where only
    // a single subtarget feature is missing (neon, e.g.).
    std::string Msg = "instruction requires:";
    for (unsigned i = 0, e = MissingFeatures.size(); i != e; ++i) {
      if (MissingFeatures[i]) {
        Msg += " ";
        Msg += getSubtargetFeatureName(i);
      }
    }
    return Error(IDLoc, Msg);
  }
  case Match_MnemonicFail:
    return showMatchError(IDLoc, MatchResult, ErrorInfo, Operands);
  case Match_InvalidOperand: {
    SMLoc ErrorLoc = IDLoc;

    if (ErrorInfo != ~0ULL) {
      if (ErrorInfo >= Operands.size())
        return Error(IDLoc, "too few operands for instruction",
                     SMRange(IDLoc, getTok().getLoc()));

      ErrorLoc = ((AArch64Operand &)*Operands[ErrorInfo]).getStartLoc();
      if (ErrorLoc == SMLoc())
        ErrorLoc = IDLoc;
    }
    // If the match failed on a suffix token operand, tweak the diagnostic
    // accordingly.
    if (((AArch64Operand &)*Operands[ErrorInfo]).isToken() &&
        ((AArch64Operand &)*Operands[ErrorInfo]).isTokenSuffix())
      MatchResult = Match_InvalidSuffix;

    return showMatchError(ErrorLoc, MatchResult, ErrorInfo, Operands);
  }
  case Match_InvalidTiedOperand:
  case Match_InvalidMemoryIndexed1:
  case Match_InvalidMemoryIndexed2:
  case Match_InvalidMemoryIndexed4:
  case Match_InvalidMemoryIndexed8:
  case Match_InvalidMemoryIndexed16:
  case Match_InvalidCondCode:
  case Match_AddSubLSLImm3ShiftLarge:
  case Match_AddSubRegExtendSmall:
  case Match_AddSubRegExtendLarge:
  case Match_AddSubSecondSource:
  case Match_LogicalSecondSource:
  case Match_AddSubRegShift32:
  case Match_AddSubRegShift64:
  case Match_InvalidMovImm32Shift:
  case Match_InvalidMovImm64Shift:
  case Match_InvalidFPImm:
  case Match_InvalidMemoryWExtend8:
  case Match_InvalidMemoryWExtend16:
  case Match_InvalidMemoryWExtend32:
  case Match_InvalidMemoryWExtend64:
  case Match_InvalidMemoryWExtend128:
  case Match_InvalidMemoryXExtend8:
  case Match_InvalidMemoryXExtend16:
  case Match_InvalidMemoryXExtend32:
  case Match_InvalidMemoryXExtend64:
  case Match_InvalidMemoryXExtend128:
  case Match_InvalidMemoryIndexed1SImm4:
  case Match_InvalidMemoryIndexed2SImm4:
  case Match_InvalidMemoryIndexed3SImm4:
  case Match_InvalidMemoryIndexed4SImm4:
  case Match_InvalidMemoryIndexed1SImm6:
  case Match_InvalidMemoryIndexed16SImm4:
  case Match_InvalidMemoryIndexed32SImm4:
  case Match_InvalidMemoryIndexed4SImm7:
  case Match_InvalidMemoryIndexed8SImm7:
  case Match_InvalidMemoryIndexed16SImm7:
  case Match_InvalidMemoryIndexed8UImm5:
  case Match_InvalidMemoryIndexed8UImm3:
  case Match_InvalidMemoryIndexed4UImm5:
  case Match_InvalidMemoryIndexed2UImm5:
  case Match_InvalidMemoryIndexed1UImm6:
  case Match_InvalidMemoryIndexed2UImm6:
  case Match_InvalidMemoryIndexed4UImm6:
  case Match_InvalidMemoryIndexed8UImm6:
  case Match_InvalidMemoryIndexed16UImm6:
  case Match_InvalidMemoryIndexedSImm6:
  case Match_InvalidMemoryIndexedSImm5:
  case Match_InvalidMemoryIndexedSImm8:
  case Match_InvalidMemoryIndexedSImm9:
  case Match_InvalidMemoryIndexed16SImm9:
  case Match_InvalidMemoryIndexed8SImm10:
  case Match_InvalidImm0_0:
  case Match_InvalidImm0_1:
  case Match_InvalidImm0_3:
  case Match_InvalidImm0_7:
  case Match_InvalidImm0_15:
  case Match_InvalidImm0_31:
  case Match_InvalidImm0_63:
  case Match_InvalidImm0_127:
  case Match_InvalidImm0_255:
  case Match_InvalidImm0_65535:
  case Match_InvalidImm1_8:
  case Match_InvalidImm1_16:
  case Match_InvalidImm1_32:
  case Match_InvalidImm1_64:
  case Match_InvalidImmM1_62:
  case Match_InvalidMemoryIndexedRange2UImm0:
  case Match_InvalidMemoryIndexedRange2UImm1:
  case Match_InvalidMemoryIndexedRange2UImm2:
  case Match_InvalidMemoryIndexedRange2UImm3:
  case Match_InvalidMemoryIndexedRange4UImm0:
  case Match_InvalidMemoryIndexedRange4UImm1:
  case Match_InvalidMemoryIndexedRange4UImm2:
  case Match_InvalidSVEAddSubImm8:
  case Match_InvalidSVEAddSubImm16:
  case Match_InvalidSVEAddSubImm32:
  case Match_InvalidSVEAddSubImm64:
  case Match_InvalidSVECpyImm8:
  case Match_InvalidSVECpyImm16:
  case Match_InvalidSVECpyImm32:
  case Match_InvalidSVECpyImm64:
  case Match_InvalidIndexRange0_0:
  case Match_InvalidIndexRange1_1:
  case Match_InvalidIndexRange0_15:
  case Match_InvalidIndexRange0_7:
  case Match_InvalidIndexRange0_3:
  case Match_InvalidIndexRange0_1:
  case Match_InvalidSVEIndexRange0_63:
  case Match_InvalidSVEIndexRange0_31:
  case Match_InvalidSVEIndexRange0_15:
  case Match_InvalidSVEIndexRange0_7:
  case Match_InvalidSVEIndexRange0_3:
  case Match_InvalidLabel:
  case Match_InvalidComplexRotationEven:
  case Match_InvalidComplexRotationOdd:
  case Match_InvalidGPR64shifted8:
  case Match_InvalidGPR64shifted16:
  case Match_InvalidGPR64shifted32:
  case Match_InvalidGPR64shifted64:
  case Match_InvalidGPR64shifted128:
  case Match_InvalidGPR64NoXZRshifted8:
  case Match_InvalidGPR64NoXZRshifted16:
  case Match_InvalidGPR64NoXZRshifted32:
  case Match_InvalidGPR64NoXZRshifted64:
  case Match_InvalidGPR64NoXZRshifted128:
  case Match_InvalidZPR32UXTW8:
  case Match_InvalidZPR32UXTW16:
  case Match_InvalidZPR32UXTW32:
  case Match_InvalidZPR32UXTW64:
  case Match_InvalidZPR32SXTW8:
  case Match_InvalidZPR32SXTW16:
  case Match_InvalidZPR32SXTW32:
  case Match_InvalidZPR32SXTW64:
  case Match_InvalidZPR64UXTW8:
  case Match_InvalidZPR64SXTW8:
  case Match_InvalidZPR64UXTW16:
  case Match_InvalidZPR64SXTW16:
  case Match_InvalidZPR64UXTW32:
  case Match_InvalidZPR64SXTW32:
  case Match_InvalidZPR64UXTW64:
  case Match_InvalidZPR64SXTW64:
  case Match_InvalidZPR32LSL8:
  case Match_InvalidZPR32LSL16:
  case Match_InvalidZPR32LSL32:
  case Match_InvalidZPR32LSL64:
  case Match_InvalidZPR64LSL8:
  case Match_InvalidZPR64LSL16:
  case Match_InvalidZPR64LSL32:
  case Match_InvalidZPR64LSL64:
  case Match_InvalidZPR0:
  case Match_InvalidZPR8:
  case Match_InvalidZPR16:
  case Match_InvalidZPR32:
  case Match_InvalidZPR64:
  case Match_InvalidZPR128:
  case Match_InvalidZPR_3b8:
  case Match_InvalidZPR_3b16:
  case Match_InvalidZPR_3b32:
  case Match_InvalidZPR_4b8:
  case Match_InvalidZPR_4b16:
  case Match_InvalidZPR_4b32:
  case Match_InvalidZPR_4b64:
  case Match_InvalidSVEPPRorPNRAnyReg:
  case Match_InvalidSVEPPRorPNRBReg:
  case Match_InvalidSVEPredicateAnyReg:
  case Match_InvalidSVEPattern:
  case Match_InvalidSVEVecLenSpecifier:
  case Match_InvalidSVEPredicateBReg:
  case Match_InvalidSVEPredicateHReg:
  case Match_InvalidSVEPredicateSReg:
  case Match_InvalidSVEPredicateDReg:
  case Match_InvalidSVEPredicate3bAnyReg:
  case Match_InvalidSVEPNPredicateB_p8to15Reg:
  case Match_InvalidSVEPNPredicateH_p8to15Reg:
  case Match_InvalidSVEPNPredicateS_p8to15Reg:
  case Match_InvalidSVEPNPredicateD_p8to15Reg:
  case Match_InvalidSVEPNPredicateAny_p8to15Reg:
  case Match_InvalidSVEPNPredicateBReg:
  case Match_InvalidSVEPNPredicateHReg:
  case Match_InvalidSVEPNPredicateSReg:
  case Match_InvalidSVEPNPredicateDReg:
  case Match_InvalidSVEPredicateListMul2x8:
  case Match_InvalidSVEPredicateListMul2x16:
  case Match_InvalidSVEPredicateListMul2x32:
  case Match_InvalidSVEPredicateListMul2x64:
  case Match_InvalidSVEExactFPImmOperandHalfOne:
  case Match_InvalidSVEExactFPImmOperandHalfTwo:
  case Match_InvalidSVEExactFPImmOperandZeroOne:
  case Match_InvalidMatrixTile16:
  case Match_InvalidMatrixTile32:
  case Match_InvalidMatrixTile64:
  case Match_InvalidMatrix:
  case Match_InvalidMatrix8:
  case Match_InvalidMatrix16:
  case Match_InvalidMatrix32:
  case Match_InvalidMatrix64:
  case Match_InvalidMatrixTileVectorH8:
  case Match_InvalidMatrixTileVectorH16:
  case Match_InvalidMatrixTileVectorH32:
  case Match_InvalidMatrixTileVectorH64:
  case Match_InvalidMatrixTileVectorH128:
  case Match_InvalidMatrixTileVectorV8:
  case Match_InvalidMatrixTileVectorV16:
  case Match_InvalidMatrixTileVectorV32:
  case Match_InvalidMatrixTileVectorV64:
  case Match_InvalidMatrixTileVectorV128:
  case Match_InvalidSVCR:
  case Match_InvalidMatrixIndexGPR32_12_15:
  case Match_InvalidMatrixIndexGPR32_8_11:
  case Match_InvalidLookupTable:
  case Match_InvalidZPRMul2_Lo8:
  case Match_InvalidZPRMul2_Hi8:
  case Match_InvalidZPRMul2_Lo16:
  case Match_InvalidZPRMul2_Hi16:
  case Match_InvalidZPRMul2_Lo32:
  case Match_InvalidZPRMul2_Hi32:
  case Match_InvalidZPRMul2_Lo64:
  case Match_InvalidZPRMul2_Hi64:
  case Match_InvalidZPR_K0:
  case Match_InvalidSVEVectorList2x8Mul2:
  case Match_InvalidSVEVectorList2x16Mul2:
  case Match_InvalidSVEVectorList2x32Mul2:
  case Match_InvalidSVEVectorList2x64Mul2:
  case Match_InvalidSVEVectorList2x128Mul2:
  case Match_InvalidSVEVectorList4x8Mul4:
  case Match_InvalidSVEVectorList4x16Mul4:
  case Match_InvalidSVEVectorList4x32Mul4:
  case Match_InvalidSVEVectorList4x64Mul4:
  case Match_InvalidSVEVectorList4x128Mul4:
  case Match_InvalidSVEVectorList2x8Mul2_Lo:
  case Match_InvalidSVEVectorList2x16Mul2_Lo:
  case Match_InvalidSVEVectorList2x32Mul2_Lo:
  case Match_InvalidSVEVectorList2x64Mul2_Lo:
  case Match_InvalidSVEVectorList2x8Mul2_Hi:
  case Match_InvalidSVEVectorList2x16Mul2_Hi:
  case Match_InvalidSVEVectorList2x32Mul2_Hi:
  case Match_InvalidSVEVectorList2x64Mul2_Hi:
  case Match_InvalidSVEVectorListStrided2x8:
  case Match_InvalidSVEVectorListStrided2x16:
  case Match_InvalidSVEVectorListStrided2x32:
  case Match_InvalidSVEVectorListStrided2x64:
  case Match_InvalidSVEVectorListStrided4x8:
  case Match_InvalidSVEVectorListStrided4x16:
  case Match_InvalidSVEVectorListStrided4x32:
  case Match_InvalidSVEVectorListStrided4x64:
  case Match_MSR:
  case Match_MRS: {
    if (ErrorInfo >= Operands.size())
      return Error(IDLoc, "too few operands for instruction", SMRange(IDLoc, (*Operands.back()).getEndLoc()));
    // Any time we get here, there's nothing fancy to do. Just get the
    // operand SMLoc and display the diagnostic.
    SMLoc ErrorLoc = ((AArch64Operand &)*Operands[ErrorInfo]).getStartLoc();
    if (ErrorLoc == SMLoc())
      ErrorLoc = IDLoc;
    return showMatchError(ErrorLoc, MatchResult, ErrorInfo, Operands);
  }
  }

  llvm_unreachable("Implement any new match types added!");
}

/// ParseDirective parses the arm specific directives
bool AArch64AsmParser::ParseDirective(AsmToken DirectiveID) {
  const MCContext::Environment Format = getContext().getObjectFileType();
  bool IsMachO = Format == MCContext::IsMachO;
  bool IsCOFF = Format == MCContext::IsCOFF;
  bool IsELF = Format == MCContext::IsELF;

  auto IDVal = DirectiveID.getIdentifier().lower();
  SMLoc Loc = DirectiveID.getLoc();
  if (IDVal == ".arch")
    parseDirectiveArch(Loc);
  else if (IDVal == ".cpu")
    parseDirectiveCPU(Loc);
  else if (IDVal == ".tlsdesccall")
    parseDirectiveTLSDescCall(Loc);
  else if (IDVal == ".ltorg" || IDVal == ".pool")
    parseDirectiveLtorg(Loc);
  else if (IDVal == ".unreq")
    parseDirectiveUnreq(Loc);
  else if (IDVal == ".inst")
    parseDirectiveInst(Loc);
  else if (IDVal == ".cfi_negate_ra_state")
    parseDirectiveCFINegateRAState();
  else if (IDVal == ".cfi_negate_ra_state_with_pc")
    parseDirectiveCFINegateRAStateWithPC();
  else if (IDVal == ".cfi_b_key_frame")
    parseDirectiveCFIBKeyFrame();
  else if (IDVal == ".cfi_mte_tagged_frame")
    parseDirectiveCFIMTETaggedFrame();
  else if (IDVal == ".arch_extension")
    parseDirectiveArchExtension(Loc);
  else if (IDVal == ".variant_pcs")
    parseDirectiveVariantPCS(Loc);
  else if (IsMachO) {
    if (IDVal == MCLOHDirectiveName())
      parseDirectiveLOH(IDVal, Loc);
    else
      return true;
  } else if (IsCOFF) {
    if (IDVal == ".seh_stackalloc")
      parseDirectiveSEHAllocStack(Loc);
    else if (IDVal == ".seh_endprologue")
      parseDirectiveSEHPrologEnd(Loc);
    else if (IDVal == ".seh_save_r19r20_x")
      parseDirectiveSEHSaveR19R20X(Loc);
    else if (IDVal == ".seh_save_fplr")
      parseDirectiveSEHSaveFPLR(Loc);
    else if (IDVal == ".seh_save_fplr_x")
      parseDirectiveSEHSaveFPLRX(Loc);
    else if (IDVal == ".seh_save_reg")
      parseDirectiveSEHSaveReg(Loc);
    else if (IDVal == ".seh_save_reg_x")
      parseDirectiveSEHSaveRegX(Loc);
    else if (IDVal == ".seh_save_regp")
      parseDirectiveSEHSaveRegP(Loc);
    else if (IDVal == ".seh_save_regp_x")
      parseDirectiveSEHSaveRegPX(Loc);
    else if (IDVal == ".seh_save_lrpair")
      parseDirectiveSEHSaveLRPair(Loc);
    else if (IDVal == ".seh_save_freg")
      parseDirectiveSEHSaveFReg(Loc);
    else if (IDVal == ".seh_save_freg_x")
      parseDirectiveSEHSaveFRegX(Loc);
    else if (IDVal == ".seh_save_fregp")
      parseDirectiveSEHSaveFRegP(Loc);
    else if (IDVal == ".seh_save_fregp_x")
      parseDirectiveSEHSaveFRegPX(Loc);
    else if (IDVal == ".seh_set_fp")
      parseDirectiveSEHSetFP(Loc);
    else if (IDVal == ".seh_add_fp")
      parseDirectiveSEHAddFP(Loc);
    else if (IDVal == ".seh_nop")
      parseDirectiveSEHNop(Loc);
    else if (IDVal == ".seh_save_next")
      parseDirectiveSEHSaveNext(Loc);
    else if (IDVal == ".seh_startepilogue")
      parseDirectiveSEHEpilogStart(Loc);
    else if (IDVal == ".seh_endepilogue")
      parseDirectiveSEHEpilogEnd(Loc);
    else if (IDVal == ".seh_trap_frame")
      parseDirectiveSEHTrapFrame(Loc);
    else if (IDVal == ".seh_pushframe")
      parseDirectiveSEHMachineFrame(Loc);
    else if (IDVal == ".seh_context")
      parseDirectiveSEHContext(Loc);
    else if (IDVal == ".seh_ec_context")
      parseDirectiveSEHECContext(Loc);
    else if (IDVal == ".seh_clear_unwound_to_call")
      parseDirectiveSEHClearUnwoundToCall(Loc);
    else if (IDVal == ".seh_pac_sign_lr")
      parseDirectiveSEHPACSignLR(Loc);
    else if (IDVal == ".seh_save_any_reg")
      parseDirectiveSEHSaveAnyReg(Loc, false, false);
    else if (IDVal == ".seh_save_any_reg_p")
      parseDirectiveSEHSaveAnyReg(Loc, true, false);
    else if (IDVal == ".seh_save_any_reg_x")
      parseDirectiveSEHSaveAnyReg(Loc, false, true);
    else if (IDVal == ".seh_save_any_reg_px")
      parseDirectiveSEHSaveAnyReg(Loc, true, true);
    else if (IDVal == ".seh_allocz")
      parseDirectiveSEHAllocZ(Loc);
    else if (IDVal == ".seh_save_zreg")
      parseDirectiveSEHSaveZReg(Loc);
    else if (IDVal == ".seh_save_preg")
      parseDirectiveSEHSavePReg(Loc);
    else
      return true;
  } else if (IsELF) {
    if (IDVal == ".aeabi_subsection")
      parseDirectiveAeabiSubSectionHeader(Loc);
    else if (IDVal == ".aeabi_attribute")
      parseDirectiveAeabiAArch64Attr(Loc);
    else
      return true;
  } else
    return true;
  return false;
}

static void ExpandCryptoAEK(const AArch64::ArchInfo &ArchInfo,
                            SmallVector<StringRef, 4> &RequestedExtensions) {
  const bool NoCrypto = llvm::is_contained(RequestedExtensions, "nocrypto");
  const bool Crypto = llvm::is_contained(RequestedExtensions, "crypto");

  if (!NoCrypto && Crypto) {
    // Map 'generic' (and others) to sha2 and aes, because
    // that was the traditional meaning of crypto.
    if (ArchInfo == AArch64::ARMV8_1A || ArchInfo == AArch64::ARMV8_2A ||
        ArchInfo == AArch64::ARMV8_3A) {
      RequestedExtensions.push_back("sha2");
      RequestedExtensions.push_back("aes");
    }
    if (ArchInfo == AArch64::ARMV8_4A || ArchInfo == AArch64::ARMV8_5A ||
        ArchInfo == AArch64::ARMV8_6A || ArchInfo == AArch64::ARMV8_7A ||
        ArchInfo == AArch64::ARMV8_8A || ArchInfo == AArch64::ARMV8_9A ||
        ArchInfo == AArch64::ARMV9A || ArchInfo == AArch64::ARMV9_1A ||
        ArchInfo == AArch64::ARMV9_2A || ArchInfo == AArch64::ARMV9_3A ||
        ArchInfo == AArch64::ARMV9_4A || ArchInfo == AArch64::ARMV8R) {
      RequestedExtensions.push_back("sm4");
      RequestedExtensions.push_back("sha3");
      RequestedExtensions.push_back("sha2");
      RequestedExtensions.push_back("aes");
    }
  } else if (NoCrypto) {
    // Map 'generic' (and others) to sha2 and aes, because
    // that was the traditional meaning of crypto.
    if (ArchInfo == AArch64::ARMV8_1A || ArchInfo == AArch64::ARMV8_2A ||
        ArchInfo == AArch64::ARMV8_3A) {
      RequestedExtensions.push_back("nosha2");
      RequestedExtensions.push_back("noaes");
    }
    if (ArchInfo == AArch64::ARMV8_4A || ArchInfo == AArch64::ARMV8_5A ||
        ArchInfo == AArch64::ARMV8_6A || ArchInfo == AArch64::ARMV8_7A ||
        ArchInfo == AArch64::ARMV8_8A || ArchInfo == AArch64::ARMV8_9A ||
        ArchInfo == AArch64::ARMV9A || ArchInfo == AArch64::ARMV9_1A ||
        ArchInfo == AArch64::ARMV9_2A || ArchInfo == AArch64::ARMV9_3A ||
        ArchInfo == AArch64::ARMV9_4A) {
      RequestedExtensions.push_back("nosm4");
      RequestedExtensions.push_back("nosha3");
      RequestedExtensions.push_back("nosha2");
      RequestedExtensions.push_back("noaes");
    }
  }
}

static SMLoc incrementLoc(SMLoc L, int Offset) {
  return SMLoc::getFromPointer(L.getPointer() + Offset);
}

/// parseDirectiveArch
///   ::= .arch token
bool AArch64AsmParser::parseDirectiveArch(SMLoc L) {
  SMLoc CurLoc = getLoc();

  StringRef Name = getParser().parseStringToEndOfStatement().trim();
  StringRef Arch, ExtensionString;
  std::tie(Arch, ExtensionString) = Name.split('+');

  const AArch64::ArchInfo *ArchInfo = AArch64::parseArch(Arch);
  if (!ArchInfo)
    return Error(CurLoc, "unknown arch name");

  if (parseToken(AsmToken::EndOfStatement))
    return true;

  // Get the architecture and extension features.
  std::vector<StringRef> AArch64Features;
  AArch64Features.push_back(ArchInfo->ArchFeature);
  AArch64::getExtensionFeatures(ArchInfo->DefaultExts, AArch64Features);

  MCSubtargetInfo &STI = copySTI();
  std::vector<std::string> ArchFeatures(AArch64Features.begin(), AArch64Features.end());
  STI.setDefaultFeatures("generic", /*TuneCPU*/ "generic",
                         join(ArchFeatures.begin(), ArchFeatures.end(), ","));

  SmallVector<StringRef, 4> RequestedExtensions;
  if (!ExtensionString.empty())
    ExtensionString.split(RequestedExtensions, '+');

  ExpandCryptoAEK(*ArchInfo, RequestedExtensions);
  CurLoc = incrementLoc(CurLoc, Arch.size());

  for (auto Name : RequestedExtensions) {
    // Advance source location past '+'.
    CurLoc = incrementLoc(CurLoc, 1);

    bool EnableFeature = !Name.consume_front_insensitive("no");

    auto It = llvm::find_if(ExtensionMap, [&Name](const auto &Extension) {
      return Extension.Name == Name;
    });

    if (It == std::end(ExtensionMap))
      return Error(CurLoc, "unsupported architectural extension: " + Name);

    if (EnableFeature)
      STI.SetFeatureBitsTransitively(It->Features);
    else
      STI.ClearFeatureBitsTransitively(It->Features);
    CurLoc = incrementLoc(CurLoc, Name.size());
  }
  FeatureBitset Features = ComputeAvailableFeatures(STI.getFeatureBits());
  setAvailableFeatures(Features);

  getTargetStreamer().emitDirectiveArch(Name);
  return false;
}

/// parseDirectiveArchExtension
///   ::= .arch_extension [no]feature
bool AArch64AsmParser::parseDirectiveArchExtension(SMLoc L) {
  SMLoc ExtLoc = getLoc();

  StringRef FullName = getParser().parseStringToEndOfStatement().trim();

  if (parseEOL())
    return true;

  bool EnableFeature = true;
  StringRef Name = FullName;
  if (Name.starts_with_insensitive("no")) {
    EnableFeature = false;
    Name = Name.substr(2);
  }

  auto It = llvm::find_if(ExtensionMap, [&Name](const auto &Extension) {
    return Extension.Name == Name;
  });

  if (It == std::end(ExtensionMap))
    return Error(ExtLoc, "unsupported architectural extension: " + Name);

  MCSubtargetInfo &STI = copySTI();
  if (EnableFeature)
    STI.SetFeatureBitsTransitively(It->Features);
  else
    STI.ClearFeatureBitsTransitively(It->Features);
  FeatureBitset Features = ComputeAvailableFeatures(STI.getFeatureBits());
  setAvailableFeatures(Features);

  getTargetStreamer().emitDirectiveArchExtension(FullName);
  return false;
}

/// parseDirectiveCPU
///   ::= .cpu id
bool AArch64AsmParser::parseDirectiveCPU(SMLoc L) {
  SMLoc CurLoc = getLoc();

  StringRef CPU, ExtensionString;
  std::tie(CPU, ExtensionString) =
      getParser().parseStringToEndOfStatement().trim().split('+');

  if (parseToken(AsmToken::EndOfStatement))
    return true;

  SmallVector<StringRef, 4> RequestedExtensions;
  if (!ExtensionString.empty())
    ExtensionString.split(RequestedExtensions, '+');

  const llvm::AArch64::ArchInfo *CpuArch = llvm::AArch64::getArchForCpu(CPU);
  if (!CpuArch) {
    Error(CurLoc, "unknown CPU name");
    return false;
  }
  ExpandCryptoAEK(*CpuArch, RequestedExtensions);

  MCSubtargetInfo &STI = copySTI();
  STI.setDefaultFeatures(CPU, /*TuneCPU*/ CPU, "");
  CurLoc = incrementLoc(CurLoc, CPU.size());

  for (auto Name : RequestedExtensions) {
    // Advance source location past '+'.
    CurLoc = incrementLoc(CurLoc, 1);

    bool EnableFeature = !Name.consume_front_insensitive("no");

    auto It = llvm::find_if(ExtensionMap, [&Name](const auto &Extension) {
      return Extension.Name == Name;
    });

    if (It == std::end(ExtensionMap))
      return Error(CurLoc, "unsupported architectural extension: " + Name);

    if (EnableFeature)
      STI.SetFeatureBitsTransitively(It->Features);
    else
      STI.ClearFeatureBitsTransitively(It->Features);
    CurLoc = incrementLoc(CurLoc, Name.size());
  }
  FeatureBitset Features = ComputeAvailableFeatures(STI.getFeatureBits());
  setAvailableFeatures(Features);
  return false;
}

/// parseDirectiveInst
///  ::= .inst opcode [, ...]
bool AArch64AsmParser::parseDirectiveInst(SMLoc Loc) {
  if (getLexer().is(AsmToken::EndOfStatement))
    return Error(Loc, "expected expression following '.inst' directive");

  auto parseOp = [&]() -> bool {
    SMLoc L = getLoc();
    const MCExpr *Expr = nullptr;
    if (check(getParser().parseExpression(Expr), L, "expected expression"))
      return true;
    const MCConstantExpr *Value = dyn_cast_or_null<MCConstantExpr>(Expr);
    if (check(!Value, L, "expected constant expression"))
      return true;
    getTargetStreamer().emitInst(Value->getValue());
    return false;
  };

  return parseMany(parseOp);
}

// parseDirectiveTLSDescCall:
//   ::= .tlsdesccall symbol
bool AArch64AsmParser::parseDirectiveTLSDescCall(SMLoc L) {
  StringRef Name;
  if (check(getParser().parseIdentifier(Name), L, "expected symbol") ||
      parseToken(AsmToken::EndOfStatement))
    return true;

  MCSymbol *Sym = getContext().getOrCreateSymbol(Name);
  const MCExpr *Expr = MCSymbolRefExpr::create(Sym, getContext());
<<<<<<< HEAD
  Expr = MCSpecifierExpr::create(Expr, AArch64MCExpr::VK_TLSDESC, getContext());
=======
  Expr = MCSpecifierExpr::create(Expr, AArch64::S_TLSDESC, getContext());
>>>>>>> 5ee67ebe

  MCInst Inst;
  Inst.setOpcode(AArch64::TLSDESCCALL);
  Inst.addOperand(MCOperand::createExpr(Expr));

  getParser().getStreamer().emitInstruction(Inst, getSTI());
  return false;
}

/// ::= .loh <lohName | lohId> label1, ..., labelN
/// The number of arguments depends on the loh identifier.
bool AArch64AsmParser::parseDirectiveLOH(StringRef IDVal, SMLoc Loc) {
  MCLOHType Kind;
  if (getTok().isNot(AsmToken::Identifier)) {
    if (getTok().isNot(AsmToken::Integer))
      return TokError("expected an identifier or a number in directive");
    // We successfully get a numeric value for the identifier.
    // Check if it is valid.
    int64_t Id = getTok().getIntVal();
    if (Id <= -1U && !isValidMCLOHType(Id))
      return TokError("invalid numeric identifier in directive");
    Kind = (MCLOHType)Id;
  } else {
    StringRef Name = getTok().getIdentifier();
    // We successfully parse an identifier.
    // Check if it is a recognized one.
    int Id = MCLOHNameToId(Name);

    if (Id == -1)
      return TokError("invalid identifier in directive");
    Kind = (MCLOHType)Id;
  }
  // Consume the identifier.
  Lex();
  // Get the number of arguments of this LOH.
  int NbArgs = MCLOHIdToNbArgs(Kind);

  assert(NbArgs != -1 && "Invalid number of arguments");

  SmallVector<MCSymbol *, 3> Args;
  for (int Idx = 0; Idx < NbArgs; ++Idx) {
    StringRef Name;
    if (getParser().parseIdentifier(Name))
      return TokError("expected identifier in directive");
    Args.push_back(getContext().getOrCreateSymbol(Name));

    if (Idx + 1 == NbArgs)
      break;
    if (parseComma())
      return true;
  }
  if (parseEOL())
    return true;

  getStreamer().emitLOHDirective((MCLOHType)Kind, Args);
  return false;
}

/// parseDirectiveLtorg
///  ::= .ltorg | .pool
bool AArch64AsmParser::parseDirectiveLtorg(SMLoc L) {
  if (parseEOL())
    return true;
  getTargetStreamer().emitCurrentConstantPool();
  return false;
}

/// parseDirectiveReq
///  ::= name .req registername
bool AArch64AsmParser::parseDirectiveReq(StringRef Name, SMLoc L) {
  Lex(); // Eat the '.req' token.
  SMLoc SRegLoc = getLoc();
  RegKind RegisterKind = RegKind::Scalar;
  MCRegister RegNum;
  ParseStatus ParseRes = tryParseScalarRegister(RegNum);

  if (!ParseRes.isSuccess()) {
    StringRef Kind;
    RegisterKind = RegKind::NeonVector;
    ParseRes = tryParseVectorRegister(RegNum, Kind, RegKind::NeonVector);

    if (ParseRes.isFailure())
      return true;

    if (ParseRes.isSuccess() && !Kind.empty())
      return Error(SRegLoc, "vector register without type specifier expected");
  }

  if (!ParseRes.isSuccess()) {
    StringRef Kind;
    RegisterKind = RegKind::SVEDataVector;
    ParseRes =
        tryParseVectorRegister(RegNum, Kind, RegKind::SVEDataVector);

    if (ParseRes.isFailure())
      return true;

    if (ParseRes.isSuccess() && !Kind.empty())
      return Error(SRegLoc,
                   "sve vector register without type specifier expected");
  }

  if (!ParseRes.isSuccess()) {
    StringRef Kind;
    RegisterKind = RegKind::SVEPredicateVector;
    ParseRes = tryParseVectorRegister(RegNum, Kind, RegKind::SVEPredicateVector);

    if (ParseRes.isFailure())
      return true;

    if (ParseRes.isSuccess() && !Kind.empty())
      return Error(SRegLoc,
                   "sve predicate register without type specifier expected");
  }

  if (!ParseRes.isSuccess())
    return Error(SRegLoc, "register name or alias expected");

  // Shouldn't be anything else.
  if (parseEOL())
    return true;

  auto pair = std::make_pair(RegisterKind, (unsigned) RegNum);
  if (RegisterReqs.insert(std::make_pair(Name, pair)).first->second != pair)
    Warning(L, "ignoring redefinition of register alias '" + Name + "'");

  return false;
}

/// parseDirectiveUneq
///  ::= .unreq registername
bool AArch64AsmParser::parseDirectiveUnreq(SMLoc L) {
  if (getTok().isNot(AsmToken::Identifier))
    return TokError("unexpected input in .unreq directive.");
  RegisterReqs.erase(getTok().getIdentifier().lower());
  Lex(); // Eat the identifier.
  return parseToken(AsmToken::EndOfStatement);
}

bool AArch64AsmParser::parseDirectiveCFINegateRAState() {
  if (parseEOL())
    return true;
  getStreamer().emitCFINegateRAState();
  return false;
}

bool AArch64AsmParser::parseDirectiveCFINegateRAStateWithPC() {
  if (parseEOL())
    return true;
  getStreamer().emitCFINegateRAStateWithPC();
  return false;
}

/// parseDirectiveCFIBKeyFrame
/// ::= .cfi_b_key
bool AArch64AsmParser::parseDirectiveCFIBKeyFrame() {
  if (parseEOL())
    return true;
  getStreamer().emitCFIBKeyFrame();
  return false;
}

/// parseDirectiveCFIMTETaggedFrame
/// ::= .cfi_mte_tagged_frame
bool AArch64AsmParser::parseDirectiveCFIMTETaggedFrame() {
  if (parseEOL())
    return true;
  getStreamer().emitCFIMTETaggedFrame();
  return false;
}

/// parseDirectiveVariantPCS
/// ::= .variant_pcs symbolname
bool AArch64AsmParser::parseDirectiveVariantPCS(SMLoc L) {
  StringRef Name;
  if (getParser().parseIdentifier(Name))
    return TokError("expected symbol name");
  if (parseEOL())
    return true;
  getTargetStreamer().emitDirectiveVariantPCS(
      getContext().getOrCreateSymbol(Name));
  return false;
}

/// parseDirectiveSEHAllocStack
/// ::= .seh_stackalloc
bool AArch64AsmParser::parseDirectiveSEHAllocStack(SMLoc L) {
  int64_t Size;
  if (parseImmExpr(Size))
    return true;
  getTargetStreamer().emitARM64WinCFIAllocStack(Size);
  return false;
}

/// parseDirectiveSEHPrologEnd
/// ::= .seh_endprologue
bool AArch64AsmParser::parseDirectiveSEHPrologEnd(SMLoc L) {
  getTargetStreamer().emitARM64WinCFIPrologEnd();
  return false;
}

/// parseDirectiveSEHSaveR19R20X
/// ::= .seh_save_r19r20_x
bool AArch64AsmParser::parseDirectiveSEHSaveR19R20X(SMLoc L) {
  int64_t Offset;
  if (parseImmExpr(Offset))
    return true;
  getTargetStreamer().emitARM64WinCFISaveR19R20X(Offset);
  return false;
}

/// parseDirectiveSEHSaveFPLR
/// ::= .seh_save_fplr
bool AArch64AsmParser::parseDirectiveSEHSaveFPLR(SMLoc L) {
  int64_t Offset;
  if (parseImmExpr(Offset))
    return true;
  getTargetStreamer().emitARM64WinCFISaveFPLR(Offset);
  return false;
}

/// parseDirectiveSEHSaveFPLRX
/// ::= .seh_save_fplr_x
bool AArch64AsmParser::parseDirectiveSEHSaveFPLRX(SMLoc L) {
  int64_t Offset;
  if (parseImmExpr(Offset))
    return true;
  getTargetStreamer().emitARM64WinCFISaveFPLRX(Offset);
  return false;
}

/// parseDirectiveSEHSaveReg
/// ::= .seh_save_reg
bool AArch64AsmParser::parseDirectiveSEHSaveReg(SMLoc L) {
  unsigned Reg;
  int64_t Offset;
  if (parseRegisterInRange(Reg, AArch64::X0, AArch64::X19, AArch64::LR) ||
      parseComma() || parseImmExpr(Offset))
    return true;
  getTargetStreamer().emitARM64WinCFISaveReg(Reg, Offset);
  return false;
}

/// parseDirectiveSEHSaveRegX
/// ::= .seh_save_reg_x
bool AArch64AsmParser::parseDirectiveSEHSaveRegX(SMLoc L) {
  unsigned Reg;
  int64_t Offset;
  if (parseRegisterInRange(Reg, AArch64::X0, AArch64::X19, AArch64::LR) ||
      parseComma() || parseImmExpr(Offset))
    return true;
  getTargetStreamer().emitARM64WinCFISaveRegX(Reg, Offset);
  return false;
}

/// parseDirectiveSEHSaveRegP
/// ::= .seh_save_regp
bool AArch64AsmParser::parseDirectiveSEHSaveRegP(SMLoc L) {
  unsigned Reg;
  int64_t Offset;
  if (parseRegisterInRange(Reg, AArch64::X0, AArch64::X19, AArch64::FP) ||
      parseComma() || parseImmExpr(Offset))
    return true;
  getTargetStreamer().emitARM64WinCFISaveRegP(Reg, Offset);
  return false;
}

/// parseDirectiveSEHSaveRegPX
/// ::= .seh_save_regp_x
bool AArch64AsmParser::parseDirectiveSEHSaveRegPX(SMLoc L) {
  unsigned Reg;
  int64_t Offset;
  if (parseRegisterInRange(Reg, AArch64::X0, AArch64::X19, AArch64::FP) ||
      parseComma() || parseImmExpr(Offset))
    return true;
  getTargetStreamer().emitARM64WinCFISaveRegPX(Reg, Offset);
  return false;
}

/// parseDirectiveSEHSaveLRPair
/// ::= .seh_save_lrpair
bool AArch64AsmParser::parseDirectiveSEHSaveLRPair(SMLoc L) {
  unsigned Reg;
  int64_t Offset;
  L = getLoc();
  if (parseRegisterInRange(Reg, AArch64::X0, AArch64::X19, AArch64::LR) ||
      parseComma() || parseImmExpr(Offset))
    return true;
  if (check(((Reg - 19) % 2 != 0), L,
            "expected register with even offset from x19"))
    return true;
  getTargetStreamer().emitARM64WinCFISaveLRPair(Reg, Offset);
  return false;
}

/// parseDirectiveSEHSaveFReg
/// ::= .seh_save_freg
bool AArch64AsmParser::parseDirectiveSEHSaveFReg(SMLoc L) {
  unsigned Reg;
  int64_t Offset;
  if (parseRegisterInRange(Reg, AArch64::D0, AArch64::D8, AArch64::D15) ||
      parseComma() || parseImmExpr(Offset))
    return true;
  getTargetStreamer().emitARM64WinCFISaveFReg(Reg, Offset);
  return false;
}

/// parseDirectiveSEHSaveFRegX
/// ::= .seh_save_freg_x
bool AArch64AsmParser::parseDirectiveSEHSaveFRegX(SMLoc L) {
  unsigned Reg;
  int64_t Offset;
  if (parseRegisterInRange(Reg, AArch64::D0, AArch64::D8, AArch64::D15) ||
      parseComma() || parseImmExpr(Offset))
    return true;
  getTargetStreamer().emitARM64WinCFISaveFRegX(Reg, Offset);
  return false;
}

/// parseDirectiveSEHSaveFRegP
/// ::= .seh_save_fregp
bool AArch64AsmParser::parseDirectiveSEHSaveFRegP(SMLoc L) {
  unsigned Reg;
  int64_t Offset;
  if (parseRegisterInRange(Reg, AArch64::D0, AArch64::D8, AArch64::D14) ||
      parseComma() || parseImmExpr(Offset))
    return true;
  getTargetStreamer().emitARM64WinCFISaveFRegP(Reg, Offset);
  return false;
}

/// parseDirectiveSEHSaveFRegPX
/// ::= .seh_save_fregp_x
bool AArch64AsmParser::parseDirectiveSEHSaveFRegPX(SMLoc L) {
  unsigned Reg;
  int64_t Offset;
  if (parseRegisterInRange(Reg, AArch64::D0, AArch64::D8, AArch64::D14) ||
      parseComma() || parseImmExpr(Offset))
    return true;
  getTargetStreamer().emitARM64WinCFISaveFRegPX(Reg, Offset);
  return false;
}

/// parseDirectiveSEHSetFP
/// ::= .seh_set_fp
bool AArch64AsmParser::parseDirectiveSEHSetFP(SMLoc L) {
  getTargetStreamer().emitARM64WinCFISetFP();
  return false;
}

/// parseDirectiveSEHAddFP
/// ::= .seh_add_fp
bool AArch64AsmParser::parseDirectiveSEHAddFP(SMLoc L) {
  int64_t Size;
  if (parseImmExpr(Size))
    return true;
  getTargetStreamer().emitARM64WinCFIAddFP(Size);
  return false;
}

/// parseDirectiveSEHNop
/// ::= .seh_nop
bool AArch64AsmParser::parseDirectiveSEHNop(SMLoc L) {
  getTargetStreamer().emitARM64WinCFINop();
  return false;
}

/// parseDirectiveSEHSaveNext
/// ::= .seh_save_next
bool AArch64AsmParser::parseDirectiveSEHSaveNext(SMLoc L) {
  getTargetStreamer().emitARM64WinCFISaveNext();
  return false;
}

/// parseDirectiveSEHEpilogStart
/// ::= .seh_startepilogue
bool AArch64AsmParser::parseDirectiveSEHEpilogStart(SMLoc L) {
  getTargetStreamer().emitARM64WinCFIEpilogStart();
  return false;
}

/// parseDirectiveSEHEpilogEnd
/// ::= .seh_endepilogue
bool AArch64AsmParser::parseDirectiveSEHEpilogEnd(SMLoc L) {
  getTargetStreamer().emitARM64WinCFIEpilogEnd();
  return false;
}

/// parseDirectiveSEHTrapFrame
/// ::= .seh_trap_frame
bool AArch64AsmParser::parseDirectiveSEHTrapFrame(SMLoc L) {
  getTargetStreamer().emitARM64WinCFITrapFrame();
  return false;
}

/// parseDirectiveSEHMachineFrame
/// ::= .seh_pushframe
bool AArch64AsmParser::parseDirectiveSEHMachineFrame(SMLoc L) {
  getTargetStreamer().emitARM64WinCFIMachineFrame();
  return false;
}

/// parseDirectiveSEHContext
/// ::= .seh_context
bool AArch64AsmParser::parseDirectiveSEHContext(SMLoc L) {
  getTargetStreamer().emitARM64WinCFIContext();
  return false;
}

/// parseDirectiveSEHECContext
/// ::= .seh_ec_context
bool AArch64AsmParser::parseDirectiveSEHECContext(SMLoc L) {
  getTargetStreamer().emitARM64WinCFIECContext();
  return false;
}

/// parseDirectiveSEHClearUnwoundToCall
/// ::= .seh_clear_unwound_to_call
bool AArch64AsmParser::parseDirectiveSEHClearUnwoundToCall(SMLoc L) {
  getTargetStreamer().emitARM64WinCFIClearUnwoundToCall();
  return false;
}

/// parseDirectiveSEHPACSignLR
/// ::= .seh_pac_sign_lr
bool AArch64AsmParser::parseDirectiveSEHPACSignLR(SMLoc L) {
  getTargetStreamer().emitARM64WinCFIPACSignLR();
  return false;
}

/// parseDirectiveSEHSaveAnyReg
/// ::= .seh_save_any_reg
/// ::= .seh_save_any_reg_p
/// ::= .seh_save_any_reg_x
/// ::= .seh_save_any_reg_px
bool AArch64AsmParser::parseDirectiveSEHSaveAnyReg(SMLoc L, bool Paired,
                                                   bool Writeback) {
  MCRegister Reg;
  SMLoc Start, End;
  int64_t Offset;
  if (check(parseRegister(Reg, Start, End), getLoc(), "expected register") ||
      parseComma() || parseImmExpr(Offset))
    return true;

  if (Reg == AArch64::FP || Reg == AArch64::LR ||
      (Reg >= AArch64::X0 && Reg <= AArch64::X28)) {
    if (Offset < 0 || Offset % (Paired || Writeback ? 16 : 8))
      return Error(L, "invalid save_any_reg offset");
    unsigned EncodedReg;
    if (Reg == AArch64::FP)
      EncodedReg = 29;
    else if (Reg == AArch64::LR)
      EncodedReg = 30;
    else
      EncodedReg = Reg - AArch64::X0;
    if (Paired) {
      if (Reg == AArch64::LR)
        return Error(Start, "lr cannot be paired with another register");
      if (Writeback)
        getTargetStreamer().emitARM64WinCFISaveAnyRegIPX(EncodedReg, Offset);
      else
        getTargetStreamer().emitARM64WinCFISaveAnyRegIP(EncodedReg, Offset);
    } else {
      if (Writeback)
        getTargetStreamer().emitARM64WinCFISaveAnyRegIX(EncodedReg, Offset);
      else
        getTargetStreamer().emitARM64WinCFISaveAnyRegI(EncodedReg, Offset);
    }
  } else if (Reg >= AArch64::D0 && Reg <= AArch64::D31) {
    unsigned EncodedReg = Reg - AArch64::D0;
    if (Offset < 0 || Offset % (Paired || Writeback ? 16 : 8))
      return Error(L, "invalid save_any_reg offset");
    if (Paired) {
      if (Reg == AArch64::D31)
        return Error(Start, "d31 cannot be paired with another register");
      if (Writeback)
        getTargetStreamer().emitARM64WinCFISaveAnyRegDPX(EncodedReg, Offset);
      else
        getTargetStreamer().emitARM64WinCFISaveAnyRegDP(EncodedReg, Offset);
    } else {
      if (Writeback)
        getTargetStreamer().emitARM64WinCFISaveAnyRegDX(EncodedReg, Offset);
      else
        getTargetStreamer().emitARM64WinCFISaveAnyRegD(EncodedReg, Offset);
    }
  } else if (Reg >= AArch64::Q0 && Reg <= AArch64::Q31) {
    unsigned EncodedReg = Reg - AArch64::Q0;
    if (Offset < 0 || Offset % 16)
      return Error(L, "invalid save_any_reg offset");
    if (Paired) {
      if (Reg == AArch64::Q31)
        return Error(Start, "q31 cannot be paired with another register");
      if (Writeback)
        getTargetStreamer().emitARM64WinCFISaveAnyRegQPX(EncodedReg, Offset);
      else
        getTargetStreamer().emitARM64WinCFISaveAnyRegQP(EncodedReg, Offset);
    } else {
      if (Writeback)
        getTargetStreamer().emitARM64WinCFISaveAnyRegQX(EncodedReg, Offset);
      else
        getTargetStreamer().emitARM64WinCFISaveAnyRegQ(EncodedReg, Offset);
    }
  } else {
    return Error(Start, "save_any_reg register must be x, q or d register");
  }
  return false;
}

/// parseDirectiveAllocZ
/// ::= .seh_allocz
bool AArch64AsmParser::parseDirectiveSEHAllocZ(SMLoc L) {
  int64_t Offset;
  if (parseImmExpr(Offset))
    return true;
  getTargetStreamer().emitARM64WinCFIAllocZ(Offset);
  return false;
}

/// parseDirectiveSEHSaveZReg
/// ::= .seh_save_zreg
bool AArch64AsmParser::parseDirectiveSEHSaveZReg(SMLoc L) {
  MCRegister RegNum;
  StringRef Kind;
  int64_t Offset;
  ParseStatus Res =
      tryParseVectorRegister(RegNum, Kind, RegKind::SVEDataVector);
  if (!Res.isSuccess())
    return true;
  if (check(RegNum < AArch64::Z8 || RegNum > AArch64::Z23, L,
            "expected register in range z8 to z23"))
    return true;
  if (parseComma() || parseImmExpr(Offset))
    return true;
  getTargetStreamer().emitARM64WinCFISaveZReg(RegNum - AArch64::Z0, Offset);
  return false;
}

/// parseDirectiveSEHSavePReg
/// ::= .seh_save_preg
bool AArch64AsmParser::parseDirectiveSEHSavePReg(SMLoc L) {
  MCRegister RegNum;
  StringRef Kind;
  int64_t Offset;
  ParseStatus Res =
      tryParseVectorRegister(RegNum, Kind, RegKind::SVEPredicateVector);
  if (!Res.isSuccess())
    return true;
  if (check(RegNum < AArch64::P4 || RegNum > AArch64::P15, L,
            "expected register in range p4 to p15"))
    return true;
  if (parseComma() || parseImmExpr(Offset))
    return true;
  getTargetStreamer().emitARM64WinCFISavePReg(RegNum - AArch64::P0, Offset);
  return false;
}

bool AArch64AsmParser::parseDirectiveAeabiSubSectionHeader(SMLoc L) {
  // Expecting 3 AsmToken::Identifier after '.aeabi_subsection', a name and 2
  // parameters, e.g.: .aeabi_subsection (1)aeabi_feature_and_bits, (2)optional,
  // (3)uleb128 separated by 2 commas.
  MCAsmParser &Parser = getParser();

  // Consume the name (subsection name)
  StringRef SubsectionName;
  AArch64BuildAttributes::VendorID SubsectionNameID;
  if (Parser.getTok().is(AsmToken::Identifier)) {
    SubsectionName = Parser.getTok().getIdentifier();
    SubsectionNameID = AArch64BuildAttributes::getVendorID(SubsectionName);
  } else {
    Error(Parser.getTok().getLoc(), "subsection name not found");
    return true;
  }
  Parser.Lex();
  // consume a comma
  // parseComma() return *false* on success, and call Lex(), no need to call
  // Lex() again.
  if (Parser.parseComma()) {
    return true;
  }

  std::unique_ptr<MCELFStreamer::AttributeSubSection> SubsectionExists =
      getTargetStreamer().getAttributesSubsectionByName(SubsectionName);

  // Consume the first parameter (optionality parameter)
  AArch64BuildAttributes::SubsectionOptional IsOptional;
  // options: optional/required
  if (Parser.getTok().is(AsmToken::Identifier)) {
    StringRef Optionality = Parser.getTok().getIdentifier();
    IsOptional = AArch64BuildAttributes::getOptionalID(Optionality);
    if (AArch64BuildAttributes::OPTIONAL_NOT_FOUND == IsOptional) {
      Error(Parser.getTok().getLoc(),
            AArch64BuildAttributes::getSubsectionOptionalUnknownError());
      return true;
    }
    if (SubsectionExists) {
      if (IsOptional != SubsectionExists->IsOptional) {
        Error(Parser.getTok().getLoc(),
              "optionality mismatch! subsection '" + SubsectionName +
                  "' already exists with optionality defined as '" +
                  AArch64BuildAttributes::getOptionalStr(
                      SubsectionExists->IsOptional) +
                  "' and not '" +
                  AArch64BuildAttributes::getOptionalStr(IsOptional) + "'");
        return true;
      }
    }
  } else {
    Error(Parser.getTok().getLoc(),
          "optionality parameter not found, expected required|optional");
    return true;
  }
  // Check for possible IsOptional unaccepted values for known subsections
  if (AArch64BuildAttributes::AEABI_FEATURE_AND_BITS == SubsectionNameID) {
    if (AArch64BuildAttributes::REQUIRED == IsOptional) {
      Error(Parser.getTok().getLoc(),
            "aeabi_feature_and_bits must be marked as optional");
      return true;
    }
  }
  if (AArch64BuildAttributes::AEABI_PAUTHABI == SubsectionNameID) {
    if (AArch64BuildAttributes::OPTIONAL == IsOptional) {
      Error(Parser.getTok().getLoc(),
            "aeabi_pauthabi must be marked as required");
      return true;
    }
  }
  Parser.Lex();
  // consume a comma
  if (Parser.parseComma()) {
    return true;
  }

  // Consume the second parameter (type parameter)
  AArch64BuildAttributes::SubsectionType Type;
  if (Parser.getTok().is(AsmToken::Identifier)) {
    StringRef Name = Parser.getTok().getIdentifier();
    Type = AArch64BuildAttributes::getTypeID(Name);
    if (AArch64BuildAttributes::TYPE_NOT_FOUND == Type) {
      Error(Parser.getTok().getLoc(),
            AArch64BuildAttributes::getSubsectionTypeUnknownError());
      return true;
    }
    if (SubsectionExists) {
      if (Type != SubsectionExists->ParameterType) {
        Error(Parser.getTok().getLoc(),
              "type mismatch! subsection '" + SubsectionName +
                  "' already exists with type defined as '" +
                  AArch64BuildAttributes::getTypeStr(
                      SubsectionExists->ParameterType) +
                  "' and not '" + AArch64BuildAttributes::getTypeStr(Type) +
                  "'");
        return true;
      }
    }
  } else {
    Error(Parser.getTok().getLoc(),
          "type parameter not found, expected uleb128|ntbs");
    return true;
  }
  // Check for possible unaccepted 'type' values for known subsections
  if (AArch64BuildAttributes::AEABI_FEATURE_AND_BITS == SubsectionNameID ||
      AArch64BuildAttributes::AEABI_PAUTHABI == SubsectionNameID) {
    if (AArch64BuildAttributes::NTBS == Type) {
      Error(Parser.getTok().getLoc(),
            SubsectionName + " must be marked as ULEB128");
      return true;
    }
  }
  Parser.Lex();

  // Parsing finished, check for trailing tokens.
  if (Parser.getTok().isNot(llvm::AsmToken::EndOfStatement)) {
    Error(Parser.getTok().getLoc(), "unexpected token for AArch64 build "
                                    "attributes subsection header directive");
    return true;
  }

  getTargetStreamer().emitAttributesSubsection(SubsectionName, IsOptional, Type);

  return false;
}

bool AArch64AsmParser::parseDirectiveAeabiAArch64Attr(SMLoc L) {
  // Expecting 2 Tokens: after '.aeabi_attribute', e.g.:
  // .aeabi_attribute	(1)Tag_Feature_BTI, (2)[uleb128|ntbs]
  // separated by a comma.
  MCAsmParser &Parser = getParser();

  std::unique_ptr<MCELFStreamer::AttributeSubSection> ActiveSubsection =
      getTargetStreamer().getActiveAttributesSubsection();
  if (nullptr == ActiveSubsection) {
    Error(Parser.getTok().getLoc(),
          "no active subsection, build attribute can not be added");
    return true;
  }
  StringRef ActiveSubsectionName = ActiveSubsection->VendorName;
  unsigned ActiveSubsectionType = ActiveSubsection->ParameterType;

  unsigned ActiveSubsectionID = AArch64BuildAttributes::VENDOR_UNKNOWN;
  if (AArch64BuildAttributes::getVendorName(
          AArch64BuildAttributes::AEABI_PAUTHABI) == ActiveSubsectionName)
    ActiveSubsectionID = AArch64BuildAttributes::AEABI_PAUTHABI;
  if (AArch64BuildAttributes::getVendorName(
          AArch64BuildAttributes::AEABI_FEATURE_AND_BITS) ==
      ActiveSubsectionName)
    ActiveSubsectionID = AArch64BuildAttributes::AEABI_FEATURE_AND_BITS;

  StringRef TagStr = "";
  unsigned Tag;
  if (Parser.getTok().is(AsmToken::Integer)) {
    Tag = getTok().getIntVal();
  } else if (Parser.getTok().is(AsmToken::Identifier)) {
    TagStr = Parser.getTok().getIdentifier();
    switch (ActiveSubsectionID) {
    case AArch64BuildAttributes::VENDOR_UNKNOWN:
      // Tag was provided as an unrecognized string instead of an unsigned
      // integer
      Error(Parser.getTok().getLoc(), "unrecognized Tag: '" + TagStr +
                                          "' \nExcept for public subsections, "
                                          "tags have to be an unsigned int.");
      return true;
      break;
    case AArch64BuildAttributes::AEABI_PAUTHABI:
      Tag = AArch64BuildAttributes::getPauthABITagsID(TagStr);
      if (AArch64BuildAttributes::PAUTHABI_TAG_NOT_FOUND == Tag) {
        Error(Parser.getTok().getLoc(), "unknown AArch64 build attribute '" +
                                            TagStr + "' for subsection '" +
                                            ActiveSubsectionName + "'");
        return true;
      }
      break;
    case AArch64BuildAttributes::AEABI_FEATURE_AND_BITS:
      Tag = AArch64BuildAttributes::getFeatureAndBitsTagsID(TagStr);
      if (AArch64BuildAttributes::FEATURE_AND_BITS_TAG_NOT_FOUND == Tag) {
        Error(Parser.getTok().getLoc(), "unknown AArch64 build attribute '" +
                                            TagStr + "' for subsection '" +
                                            ActiveSubsectionName + "'");
        return true;
      }
      break;
    }
  } else {
    Error(Parser.getTok().getLoc(), "AArch64 build attributes tag not found");
    return true;
  }
  Parser.Lex();
  // consume a comma
  // parseComma() return *false* on success, and call Lex(), no need to call
  // Lex() again.
  if (Parser.parseComma()) {
    return true;
  }

  // Consume the second parameter (attribute value)
  unsigned ValueInt = unsigned(-1);
  std::string ValueStr = "";
  if (Parser.getTok().is(AsmToken::Integer)) {
    if (AArch64BuildAttributes::NTBS == ActiveSubsectionType) {
      Error(
          Parser.getTok().getLoc(),
          "active subsection type is NTBS (string), found ULEB128 (unsigned)");
      return true;
    }
    ValueInt = getTok().getIntVal();
  } else if (Parser.getTok().is(AsmToken::Identifier)) {
    if (AArch64BuildAttributes::ULEB128 == ActiveSubsectionType) {
      Error(
          Parser.getTok().getLoc(),
          "active subsection type is ULEB128 (unsigned), found NTBS (string)");
      return true;
    }
    ValueStr = Parser.getTok().getIdentifier();
  } else if (Parser.getTok().is(AsmToken::String)) {
    if (AArch64BuildAttributes::ULEB128 == ActiveSubsectionType) {
      Error(
          Parser.getTok().getLoc(),
          "active subsection type is ULEB128 (unsigned), found NTBS (string)");
      return true;
    }
    ValueStr = Parser.getTok().getString();
  } else {
    Error(Parser.getTok().getLoc(), "AArch64 build attributes value not found");
    return true;
  }
  // Check for possible unaccepted values for known tags
  // (AEABI_FEATURE_AND_BITS)
  if (ActiveSubsectionID == AArch64BuildAttributes::AEABI_FEATURE_AND_BITS) {
    if (0 != ValueInt && 1 != ValueInt) {
      Error(Parser.getTok().getLoc(),
            "unknown AArch64 build attributes Value for Tag '" + TagStr +
                "' options are 0|1");
      return true;
    }
  }
  Parser.Lex();

  // Parsing finished. Check for trailing tokens.
  if (Parser.getTok().isNot(llvm::AsmToken::EndOfStatement)) {
    Error(Parser.getTok().getLoc(),
          "unexpected token for AArch64 build attributes tag and value "
          "attribute directive");
    return true;
  }

  if (unsigned(-1) != ValueInt) {
    getTargetStreamer().emitAttribute(ActiveSubsectionName, Tag, ValueInt, "");
  }
  if ("" != ValueStr) {
    getTargetStreamer().emitAttribute(ActiveSubsectionName, Tag, unsigned(-1),
                                      ValueStr);
  }
  return false;
}

bool AArch64AsmParser::parseDataExpr(const MCExpr *&Res) {
  SMLoc EndLoc;

  if (getParser().parseExpression(Res))
    return true;
  MCAsmParser &Parser = getParser();
  if (!parseOptionalToken(AsmToken::At))
    return false;
  if (getLexer().getKind() != AsmToken::Identifier)
    return Error(getLoc(), "expected relocation specifier");

  std::string Identifier = Parser.getTok().getIdentifier().lower();
  SMLoc Loc = getLoc();
  Lex();
  if (Identifier == "auth")
    return parseAuthExpr(Res, EndLoc);

  auto Spec = AArch64::S_None;
  if (STI->getTargetTriple().isOSBinFormatMachO()) {
    if (Identifier == "got")
      Spec = AArch64::S_MACHO_GOT;
  } else {
    // Unofficial, experimental syntax that will be changed.
    if (Identifier == "gotpcrel")
      Spec = AArch64::S_GOTPCREL;
    else if (Identifier == "plt")
      Spec = AArch64::S_PLT;
  }
  if (Spec == AArch64::S_None)
    return Error(Loc, "invalid relocation specifier");
  if (auto *SRE = dyn_cast<MCSymbolRefExpr>(Res))
    Res = MCSymbolRefExpr::create(&SRE->getSymbol(), Spec, getContext(),
                                  SRE->getLoc());
  else
    return Error(Loc, "@ specifier only allowed after a symbol");

  for (;;) {
    std::optional<MCBinaryExpr::Opcode> Opcode;
    if (parseOptionalToken(AsmToken::Plus))
      Opcode = MCBinaryExpr::Add;
    else if (parseOptionalToken(AsmToken::Minus))
      Opcode = MCBinaryExpr::Sub;
    else
      break;
    const MCExpr *Term;
    if (getParser().parsePrimaryExpr(Term, EndLoc, nullptr))
      return true;
    Res = MCBinaryExpr::create(*Opcode, Res, Term, getContext(), Res->getLoc());
  }
  return false;
}

///  parseAuthExpr
///  ::= _sym@AUTH(ib,123[,addr])
///  ::= (_sym + 5)@AUTH(ib,123[,addr])
///  ::= (_sym - 5)@AUTH(ib,123[,addr])
bool AArch64AsmParser::parseAuthExpr(const MCExpr *&Res, SMLoc &EndLoc) {
  MCAsmParser &Parser = getParser();
  MCContext &Ctx = getContext();
  AsmToken Tok = Parser.getTok();

  // At this point, we encountered "<id>@AUTH". There is no fallback anymore.
  if (parseToken(AsmToken::LParen, "expected '('"))
    return true;

  if (Parser.getTok().isNot(AsmToken::Identifier))
    return TokError("expected key name");

  StringRef KeyStr = Parser.getTok().getIdentifier();
  auto KeyIDOrNone = AArch64StringToPACKeyID(KeyStr);
  if (!KeyIDOrNone)
    return TokError("invalid key '" + KeyStr + "'");
  Parser.Lex();

  if (parseToken(AsmToken::Comma, "expected ','"))
    return true;

  if (Parser.getTok().isNot(AsmToken::Integer))
    return TokError("expected integer discriminator");
  int64_t Discriminator = Parser.getTok().getIntVal();

  if (!isUInt<16>(Discriminator))
    return TokError("integer discriminator " + Twine(Discriminator) +
                    " out of range [0, 0xFFFF]");
  Parser.Lex();

  bool UseAddressDiversity = false;
  if (Parser.getTok().is(AsmToken::Comma)) {
    Parser.Lex();
    if (Parser.getTok().isNot(AsmToken::Identifier) ||
        Parser.getTok().getIdentifier() != "addr")
      return TokError("expected 'addr'");
    UseAddressDiversity = true;
    Parser.Lex();
  }

  EndLoc = Parser.getTok().getEndLoc();
  if (parseToken(AsmToken::RParen, "expected ')'"))
    return true;

  Res = AArch64AuthMCExpr::create(Res, Discriminator, *KeyIDOrNone,
                                  UseAddressDiversity, Ctx, Res->getLoc());
  return false;
}

bool AArch64AsmParser::classifySymbolRef(const MCExpr *Expr,
                                         AArch64::Specifier &ELFSpec,
                                         AArch64::Specifier &DarwinSpec,
                                         int64_t &Addend) {
  ELFSpec = AArch64::S_INVALID;
  DarwinSpec = AArch64::S_None;
  Addend = 0;

  if (auto *AE = dyn_cast<MCSpecifierExpr>(Expr)) {
    ELFSpec = AE->getSpecifier();
    Expr = AE->getSubExpr();
  }

  const MCSymbolRefExpr *SE = dyn_cast<MCSymbolRefExpr>(Expr);
  if (SE) {
    // It's a simple symbol reference with no addend.
    DarwinSpec = AArch64::Specifier(SE->getKind());
    return true;
  }

  // Check that it looks like a symbol + an addend
  MCValue Res;
  bool Relocatable = Expr->evaluateAsRelocatable(Res, nullptr);
  if (!Relocatable || Res.getSubSym())
    return false;

  // Treat expressions with an ELFSpec (like ":abs_g1:3", or
  // ":abs_g1:x" where x is constant) as symbolic even if there is no symbol.
  if (!Res.getAddSym() && ELFSpec == AArch64::S_INVALID)
    return false;

  if (Res.getAddSym())
    DarwinSpec = AArch64::Specifier(Res.getSpecifier());
  Addend = Res.getConstant();

  // It's some symbol reference + a constant addend, but really
  // shouldn't use both Darwin and ELF syntax.
  return ELFSpec == AArch64::S_INVALID || DarwinSpec == AArch64::S_None;
}

/// Force static initialization.
extern "C" LLVM_ABI LLVM_EXTERNAL_VISIBILITY void
LLVMInitializeAArch64AsmParser() {
  RegisterMCAsmParser<AArch64AsmParser> X(getTheAArch64leTarget());
  RegisterMCAsmParser<AArch64AsmParser> Y(getTheAArch64beTarget());
  RegisterMCAsmParser<AArch64AsmParser> Z(getTheARM64Target());
  RegisterMCAsmParser<AArch64AsmParser> W(getTheARM64_32Target());
  RegisterMCAsmParser<AArch64AsmParser> V(getTheAArch64_32Target());
}

#define GET_REGISTER_MATCHER
#define GET_SUBTARGET_FEATURE_NAME
#define GET_MATCHER_IMPLEMENTATION
#define GET_MNEMONIC_SPELL_CHECKER
#include "AArch64GenAsmMatcher.inc"

// Define this matcher function after the auto-generated include so we
// have the match class enum definitions.
unsigned AArch64AsmParser::validateTargetOperandClass(MCParsedAsmOperand &AsmOp,
                                                      unsigned Kind) {
  AArch64Operand &Op = static_cast<AArch64Operand &>(AsmOp);

  auto MatchesOpImmediate = [&](int64_t ExpectedVal) -> MatchResultTy {
    if (!Op.isImm())
      return Match_InvalidOperand;
    const MCConstantExpr *CE = dyn_cast<MCConstantExpr>(Op.getImm());
    if (!CE)
      return Match_InvalidOperand;
    if (CE->getValue() == ExpectedVal)
      return Match_Success;
    return Match_InvalidOperand;
  };

  switch (Kind) {
  default:
    return Match_InvalidOperand;
  case MCK_MPR:
    // If the Kind is a token for the MPR register class which has the "za"
    // register (SME accumulator array), check if the asm is a literal "za"
    // token. This is for the "smstart za" alias that defines the register
    // as a literal token.
    if (Op.isTokenEqual("za"))
      return Match_Success;
    return Match_InvalidOperand;

    // If the kind is a token for a literal immediate, check if our asm operand
    // matches. This is for InstAliases which have a fixed-value immediate in
    // the asm string, such as hints which are parsed into a specific
    // instruction definition.
#define MATCH_HASH(N)                                                          \
  case MCK__HASH_##N:                                                          \
    return MatchesOpImmediate(N);
    MATCH_HASH(0)
    MATCH_HASH(1)
    MATCH_HASH(2)
    MATCH_HASH(3)
    MATCH_HASH(4)
    MATCH_HASH(6)
    MATCH_HASH(7)
    MATCH_HASH(8)
    MATCH_HASH(10)
    MATCH_HASH(12)
    MATCH_HASH(14)
    MATCH_HASH(16)
    MATCH_HASH(24)
    MATCH_HASH(25)
    MATCH_HASH(26)
    MATCH_HASH(27)
    MATCH_HASH(28)
    MATCH_HASH(29)
    MATCH_HASH(30)
    MATCH_HASH(31)
    MATCH_HASH(32)
    MATCH_HASH(40)
    MATCH_HASH(48)
    MATCH_HASH(64)
#undef MATCH_HASH
#define MATCH_HASH_MINUS(N)                                                    \
  case MCK__HASH__MINUS_##N:                                                   \
    return MatchesOpImmediate(-N);
    MATCH_HASH_MINUS(4)
    MATCH_HASH_MINUS(8)
    MATCH_HASH_MINUS(16)
#undef MATCH_HASH_MINUS
  }
}

ParseStatus AArch64AsmParser::tryParseGPRSeqPair(OperandVector &Operands) {

  SMLoc S = getLoc();

  if (getTok().isNot(AsmToken::Identifier))
    return Error(S, "expected register");

  MCRegister FirstReg;
  ParseStatus Res = tryParseScalarRegister(FirstReg);
  if (!Res.isSuccess())
    return Error(S, "expected first even register of a consecutive same-size "
                    "even/odd register pair");

  const MCRegisterClass &WRegClass =
      AArch64MCRegisterClasses[AArch64::GPR32RegClassID];
  const MCRegisterClass &XRegClass =
      AArch64MCRegisterClasses[AArch64::GPR64RegClassID];

  bool isXReg = XRegClass.contains(FirstReg),
       isWReg = WRegClass.contains(FirstReg);
  if (!isXReg && !isWReg)
    return Error(S, "expected first even register of a consecutive same-size "
                    "even/odd register pair");

  const MCRegisterInfo *RI = getContext().getRegisterInfo();
  unsigned FirstEncoding = RI->getEncodingValue(FirstReg);

  if (FirstEncoding & 0x1)
    return Error(S, "expected first even register of a consecutive same-size "
                    "even/odd register pair");

  if (getTok().isNot(AsmToken::Comma))
    return Error(getLoc(), "expected comma");
  // Eat the comma
  Lex();

  SMLoc E = getLoc();
  MCRegister SecondReg;
  Res = tryParseScalarRegister(SecondReg);
  if (!Res.isSuccess())
    return Error(E, "expected second odd register of a consecutive same-size "
                    "even/odd register pair");

  if (RI->getEncodingValue(SecondReg) != FirstEncoding + 1 ||
      (isXReg && !XRegClass.contains(SecondReg)) ||
      (isWReg && !WRegClass.contains(SecondReg)))
    return Error(E, "expected second odd register of a consecutive same-size "
                    "even/odd register pair");

  MCRegister Pair;
  if (isXReg) {
    Pair = RI->getMatchingSuperReg(FirstReg, AArch64::sube64,
           &AArch64MCRegisterClasses[AArch64::XSeqPairsClassRegClassID]);
  } else {
    Pair = RI->getMatchingSuperReg(FirstReg, AArch64::sube32,
           &AArch64MCRegisterClasses[AArch64::WSeqPairsClassRegClassID]);
  }

  Operands.push_back(AArch64Operand::CreateReg(Pair, RegKind::Scalar, S,
      getLoc(), getContext()));

  return ParseStatus::Success;
}

template <bool ParseShiftExtend, bool ParseSuffix>
ParseStatus AArch64AsmParser::tryParseSVEDataVector(OperandVector &Operands) {
  const SMLoc S = getLoc();
  // Check for a SVE vector register specifier first.
  MCRegister RegNum;
  StringRef Kind;

  ParseStatus Res =
      tryParseVectorRegister(RegNum, Kind, RegKind::SVEDataVector);

  if (!Res.isSuccess())
    return Res;

  if (ParseSuffix && Kind.empty())
    return ParseStatus::NoMatch;

  const auto &KindRes = parseVectorKind(Kind, RegKind::SVEDataVector);
  if (!KindRes)
    return ParseStatus::NoMatch;

  unsigned ElementWidth = KindRes->second;

  // No shift/extend is the default.
  if (!ParseShiftExtend || getTok().isNot(AsmToken::Comma)) {
    Operands.push_back(AArch64Operand::CreateVectorReg(
        RegNum, RegKind::SVEDataVector, ElementWidth, S, S, getContext()));

    ParseStatus Res = tryParseVectorIndex(Operands);
    if (Res.isFailure())
      return ParseStatus::Failure;
    return ParseStatus::Success;
  }

  // Eat the comma
  Lex();

  // Match the shift
  SmallVector<std::unique_ptr<MCParsedAsmOperand>, 1> ExtOpnd;
  Res = tryParseOptionalShiftExtend(ExtOpnd);
  if (!Res.isSuccess())
    return Res;

  auto Ext = static_cast<AArch64Operand *>(ExtOpnd.back().get());
  Operands.push_back(AArch64Operand::CreateVectorReg(
      RegNum, RegKind::SVEDataVector, ElementWidth, S, Ext->getEndLoc(),
      getContext(), Ext->getShiftExtendType(), Ext->getShiftExtendAmount(),
      Ext->hasShiftExtendAmount()));

  return ParseStatus::Success;
}

ParseStatus AArch64AsmParser::tryParseSVEPattern(OperandVector &Operands) {
  MCAsmParser &Parser = getParser();

  SMLoc SS = getLoc();
  const AsmToken &TokE = getTok();
  bool IsHash = TokE.is(AsmToken::Hash);

  if (!IsHash && TokE.isNot(AsmToken::Identifier))
    return ParseStatus::NoMatch;

  int64_t Pattern;
  if (IsHash) {
    Lex(); // Eat hash

    // Parse the immediate operand.
    const MCExpr *ImmVal;
    SS = getLoc();
    if (Parser.parseExpression(ImmVal))
      return ParseStatus::Failure;

    auto *MCE = dyn_cast<MCConstantExpr>(ImmVal);
    if (!MCE)
      return TokError("invalid operand for instruction");

    Pattern = MCE->getValue();
  } else {
    // Parse the pattern
    auto Pat = AArch64SVEPredPattern::lookupSVEPREDPATByName(TokE.getString());
    if (!Pat)
      return ParseStatus::NoMatch;

    Lex();
    Pattern = Pat->Encoding;
    assert(Pattern >= 0 && Pattern < 32);
  }

  Operands.push_back(
      AArch64Operand::CreateImm(MCConstantExpr::create(Pattern, getContext()),
                                SS, getLoc(), getContext()));

  return ParseStatus::Success;
}

ParseStatus
AArch64AsmParser::tryParseSVEVecLenSpecifier(OperandVector &Operands) {
  int64_t Pattern;
  SMLoc SS = getLoc();
  const AsmToken &TokE = getTok();
  // Parse the pattern
  auto Pat = AArch64SVEVecLenSpecifier::lookupSVEVECLENSPECIFIERByName(
      TokE.getString());
  if (!Pat)
    return ParseStatus::NoMatch;

  Lex();
  Pattern = Pat->Encoding;
  assert(Pattern >= 0 && Pattern <= 1 && "Pattern does not exist");

  Operands.push_back(
      AArch64Operand::CreateImm(MCConstantExpr::create(Pattern, getContext()),
                                SS, getLoc(), getContext()));

  return ParseStatus::Success;
}

ParseStatus AArch64AsmParser::tryParseGPR64x8(OperandVector &Operands) {
  SMLoc SS = getLoc();

  MCRegister XReg;
  if (!tryParseScalarRegister(XReg).isSuccess())
    return ParseStatus::NoMatch;

  MCContext &ctx = getContext();
  const MCRegisterInfo *RI = ctx.getRegisterInfo();
  MCRegister X8Reg = RI->getMatchingSuperReg(
      XReg, AArch64::x8sub_0,
      &AArch64MCRegisterClasses[AArch64::GPR64x8ClassRegClassID]);
  if (!X8Reg)
    return Error(SS,
                 "expected an even-numbered x-register in the range [x0,x22]");

  Operands.push_back(
      AArch64Operand::CreateReg(X8Reg, RegKind::Scalar, SS, getLoc(), ctx));
  return ParseStatus::Success;
}

ParseStatus AArch64AsmParser::tryParseImmRange(OperandVector &Operands) {
  SMLoc S = getLoc();

  if (getTok().isNot(AsmToken::Integer))
    return ParseStatus::NoMatch;

  if (getLexer().peekTok().isNot(AsmToken::Colon))
    return ParseStatus::NoMatch;

  const MCExpr *ImmF;
  if (getParser().parseExpression(ImmF))
    return ParseStatus::NoMatch;

  if (getTok().isNot(AsmToken::Colon))
    return ParseStatus::NoMatch;

  Lex(); // Eat ':'
  if (getTok().isNot(AsmToken::Integer))
    return ParseStatus::NoMatch;

  SMLoc E = getTok().getLoc();
  const MCExpr *ImmL;
  if (getParser().parseExpression(ImmL))
    return ParseStatus::NoMatch;

  unsigned ImmFVal = cast<MCConstantExpr>(ImmF)->getValue();
  unsigned ImmLVal = cast<MCConstantExpr>(ImmL)->getValue();

  Operands.push_back(
      AArch64Operand::CreateImmRange(ImmFVal, ImmLVal, S, E, getContext()));
  return ParseStatus::Success;
}

template <int Adj>
ParseStatus AArch64AsmParser::tryParseAdjImm0_63(OperandVector &Operands) {
  SMLoc S = getLoc();

  parseOptionalToken(AsmToken::Hash);
  bool IsNegative = parseOptionalToken(AsmToken::Minus);

  if (getTok().isNot(AsmToken::Integer))
    return ParseStatus::NoMatch;

  const MCExpr *Ex;
  if (getParser().parseExpression(Ex))
    return ParseStatus::NoMatch;

  int64_t Imm = dyn_cast<MCConstantExpr>(Ex)->getValue();
  if (IsNegative)
    Imm = -Imm;

  // We want an adjusted immediate in the range [0, 63]. If we don't have one,
  // return a value, which is certain to trigger a error message about invalid
  // immediate range instead of a non-descriptive invalid operand error.
  static_assert(Adj == 1 || Adj == -1, "Unsafe immediate adjustment");
  if (Imm == INT64_MIN || Imm == INT64_MAX || Imm + Adj < 0 || Imm + Adj > 63)
    Imm = -2;
  else
    Imm += Adj;

  SMLoc E = SMLoc::getFromPointer(getLoc().getPointer() - 1);
  Operands.push_back(AArch64Operand::CreateImm(
      MCConstantExpr::create(Imm, getContext()), S, E, getContext()));

  return ParseStatus::Success;
}<|MERGE_RESOLUTION|>--- conflicted
+++ resolved
@@ -3299,17 +3299,10 @@
     if (DarwinSpec == AArch64::S_None && ELFSpec == AArch64::S_INVALID) {
       // No modifier was specified at all; this is the syntax for an ELF basic
       // ADRP relocation (unfortunately).
-<<<<<<< HEAD
-      Expr = MCSpecifierExpr::create(Expr, AArch64MCExpr::VK_ABS_PAGE,
-                                     getContext());
-    } else if ((DarwinSpec == AArch64MCExpr::M_GOTPAGE ||
-                DarwinSpec == AArch64MCExpr::M_TLVPPAGE) &&
-=======
       Expr =
           MCSpecifierExpr::create(Expr, AArch64::S_ABS_PAGE, getContext(), S);
     } else if ((DarwinSpec == AArch64::S_MACHO_GOTPAGE ||
                 DarwinSpec == AArch64::S_MACHO_TLVPPAGE) &&
->>>>>>> 5ee67ebe
                Addend != 0) {
       return Error(S, "gotpage label reference not allowed an addend");
     } else if (DarwinSpec != AArch64::S_MACHO_PAGE &&
@@ -3359,13 +3352,8 @@
     if (DarwinSpec == AArch64::S_None && ELFSpec == AArch64::S_INVALID) {
       // No modifier was specified at all; this is the syntax for an ELF basic
       // ADR relocation (unfortunately).
-<<<<<<< HEAD
-      Expr = MCSpecifierExpr::create(Expr, AArch64MCExpr::VK_ABS, getContext());
-    } else if (ELFSpec != AArch64MCExpr::VK_GOT_AUTH_PAGE) {
-=======
       Expr = MCSpecifierExpr::create(Expr, AArch64::S_ABS, getContext(), S);
     } else if (ELFSpec != AArch64::S_GOT_AUTH_PAGE) {
->>>>>>> 5ee67ebe
       // For tiny code model, we use :got_auth: operator to fill 21-bit imm of
       // adr. It's not actually GOT entry page address but the GOT address
       // itself - we just share the same variant kind with :got_auth: operator
@@ -4481,11 +4469,7 @@
     return true;
 
   if (HasELFModifier)
-<<<<<<< HEAD
-    ImmVal = MCSpecifierExpr::create(ImmVal, RefKind, getContext());
-=======
     ImmVal = MCSpecifierExpr::create(ImmVal, RefKind, getContext(), Loc);
->>>>>>> 5ee67ebe
 
   SMLoc EndLoc;
   if (getContext().getAsmInfo()->hasSubsectionsViaSymbols()) {
@@ -7366,11 +7350,7 @@
 
   MCSymbol *Sym = getContext().getOrCreateSymbol(Name);
   const MCExpr *Expr = MCSymbolRefExpr::create(Sym, getContext());
-<<<<<<< HEAD
-  Expr = MCSpecifierExpr::create(Expr, AArch64MCExpr::VK_TLSDESC, getContext());
-=======
   Expr = MCSpecifierExpr::create(Expr, AArch64::S_TLSDESC, getContext());
->>>>>>> 5ee67ebe
 
   MCInst Inst;
   Inst.setOpcode(AArch64::TLSDESCCALL);
