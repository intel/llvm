//==- AArch64AsmParser.cpp - Parse AArch64 assembly to MCInst instructions -==//
//
// Part of the LLVM Project, under the Apache License v2.0 with LLVM Exceptions.
// See https://llvm.org/LICENSE.txt for license information.
// SPDX-License-Identifier: Apache-2.0 WITH LLVM-exception
//
//===----------------------------------------------------------------------===//

#include "AArch64InstrInfo.h"
#include "MCTargetDesc/AArch64AddressingModes.h"
#include "MCTargetDesc/AArch64InstPrinter.h"
#include "MCTargetDesc/AArch64MCExpr.h"
#include "MCTargetDesc/AArch64MCTargetDesc.h"
#include "MCTargetDesc/AArch64TargetStreamer.h"
#include "TargetInfo/AArch64TargetInfo.h"
#include "Utils/AArch64BaseInfo.h"
#include "llvm/ADT/APFloat.h"
#include "llvm/ADT/APInt.h"
#include "llvm/ADT/ArrayRef.h"
#include "llvm/ADT/STLExtras.h"
#include "llvm/ADT/SmallSet.h"
#include "llvm/ADT/SmallVector.h"
#include "llvm/ADT/StringExtras.h"
#include "llvm/ADT/StringMap.h"
#include "llvm/ADT/StringRef.h"
#include "llvm/ADT/StringSwitch.h"
#include "llvm/ADT/Twine.h"
#include "llvm/MC/MCContext.h"
#include "llvm/MC/MCExpr.h"
#include "llvm/MC/MCInst.h"
#include "llvm/MC/MCLinkerOptimizationHint.h"
#include "llvm/MC/MCObjectFileInfo.h"
#include "llvm/MC/MCParser/MCAsmLexer.h"
#include "llvm/MC/MCParser/MCAsmParser.h"
#include "llvm/MC/MCParser/MCAsmParserExtension.h"
#include "llvm/MC/MCParser/MCParsedAsmOperand.h"
#include "llvm/MC/MCParser/MCTargetAsmParser.h"
#include "llvm/MC/MCRegisterInfo.h"
#include "llvm/MC/MCStreamer.h"
#include "llvm/MC/MCSubtargetInfo.h"
#include "llvm/MC/MCSymbol.h"
#include "llvm/MC/MCTargetOptions.h"
#include "llvm/MC/MCValue.h"
#include "llvm/MC/TargetRegistry.h"
#include "llvm/Support/AArch64BuildAttributes.h"
#include "llvm/Support/Compiler.h"
#include "llvm/Support/ErrorHandling.h"
#include "llvm/Support/MathExtras.h"
#include "llvm/Support/SMLoc.h"
#include "llvm/Support/raw_ostream.h"
#include "llvm/TargetParser/AArch64TargetParser.h"
#include "llvm/TargetParser/SubtargetFeature.h"
#include <cassert>
#include <cctype>
#include <cstdint>
#include <cstdio>
#include <optional>
#include <string>
#include <tuple>
#include <utility>
#include <vector>

using namespace llvm;

namespace {

enum class RegKind {
  Scalar,
  NeonVector,
  SVEDataVector,
  SVEPredicateAsCounter,
  SVEPredicateVector,
  Matrix,
  LookupTable
};

enum class MatrixKind { Array, Tile, Row, Col };

enum RegConstraintEqualityTy {
  EqualsReg,
  EqualsSuperReg,
  EqualsSubReg
};

class AArch64AsmParser : public MCTargetAsmParser {
private:
  StringRef Mnemonic; ///< Instruction mnemonic.

  // Map of register aliases registers via the .req directive.
  StringMap<std::pair<RegKind, unsigned>> RegisterReqs;

  class PrefixInfo {
  public:
    static PrefixInfo CreateFromInst(const MCInst &Inst, uint64_t TSFlags) {
      PrefixInfo Prefix;
      switch (Inst.getOpcode()) {
      case AArch64::MOVPRFX_ZZ:
        Prefix.Active = true;
        Prefix.Dst = Inst.getOperand(0).getReg();
        break;
      case AArch64::MOVPRFX_ZPmZ_B:
      case AArch64::MOVPRFX_ZPmZ_H:
      case AArch64::MOVPRFX_ZPmZ_S:
      case AArch64::MOVPRFX_ZPmZ_D:
        Prefix.Active = true;
        Prefix.Predicated = true;
        Prefix.ElementSize = TSFlags & AArch64::ElementSizeMask;
        assert(Prefix.ElementSize != AArch64::ElementSizeNone &&
               "No destructive element size set for movprfx");
        Prefix.Dst = Inst.getOperand(0).getReg();
        Prefix.Pg = Inst.getOperand(2).getReg();
        break;
      case AArch64::MOVPRFX_ZPzZ_B:
      case AArch64::MOVPRFX_ZPzZ_H:
      case AArch64::MOVPRFX_ZPzZ_S:
      case AArch64::MOVPRFX_ZPzZ_D:
        Prefix.Active = true;
        Prefix.Predicated = true;
        Prefix.ElementSize = TSFlags & AArch64::ElementSizeMask;
        assert(Prefix.ElementSize != AArch64::ElementSizeNone &&
               "No destructive element size set for movprfx");
        Prefix.Dst = Inst.getOperand(0).getReg();
        Prefix.Pg = Inst.getOperand(1).getReg();
        break;
      default:
        break;
      }

      return Prefix;
    }

    PrefixInfo() = default;
    bool isActive() const { return Active; }
    bool isPredicated() const { return Predicated; }
    unsigned getElementSize() const {
      assert(Predicated);
      return ElementSize;
    }
    MCRegister getDstReg() const { return Dst; }
    MCRegister getPgReg() const {
      assert(Predicated);
      return Pg;
    }

  private:
    bool Active = false;
    bool Predicated = false;
    unsigned ElementSize;
    MCRegister Dst;
    MCRegister Pg;
  } NextPrefix;

  AArch64TargetStreamer &getTargetStreamer() {
    MCTargetStreamer &TS = *getParser().getStreamer().getTargetStreamer();
    return static_cast<AArch64TargetStreamer &>(TS);
  }

  SMLoc getLoc() const { return getParser().getTok().getLoc(); }

  bool parseSysAlias(StringRef Name, SMLoc NameLoc, OperandVector &Operands);
  bool parseSyspAlias(StringRef Name, SMLoc NameLoc, OperandVector &Operands);
  void createSysAlias(uint16_t Encoding, OperandVector &Operands, SMLoc S);
  AArch64CC::CondCode parseCondCodeString(StringRef Cond,
                                          std::string &Suggestion);
  bool parseCondCode(OperandVector &Operands, bool invertCondCode);
  unsigned matchRegisterNameAlias(StringRef Name, RegKind Kind);
  bool parseRegister(OperandVector &Operands);
  bool parseSymbolicImmVal(const MCExpr *&ImmVal);
  bool parseNeonVectorList(OperandVector &Operands);
  bool parseOptionalMulOperand(OperandVector &Operands);
  bool parseOptionalVGOperand(OperandVector &Operands, StringRef &VecGroup);
  bool parseKeywordOperand(OperandVector &Operands);
  bool parseOperand(OperandVector &Operands, bool isCondCode,
                    bool invertCondCode);
  bool parseImmExpr(int64_t &Out);
  bool parseComma();
  bool parseRegisterInRange(unsigned &Out, unsigned Base, unsigned First,
                            unsigned Last);

  bool showMatchError(SMLoc Loc, unsigned ErrCode, uint64_t ErrorInfo,
                      OperandVector &Operands);

  bool parseAuthExpr(const MCExpr *&Res, SMLoc &EndLoc);

  bool parseDirectiveArch(SMLoc L);
  bool parseDirectiveArchExtension(SMLoc L);
  bool parseDirectiveCPU(SMLoc L);
  bool parseDirectiveInst(SMLoc L);

  bool parseDirectiveTLSDescCall(SMLoc L);

  bool parseDirectiveLOH(StringRef LOH, SMLoc L);
  bool parseDirectiveLtorg(SMLoc L);

  bool parseDirectiveReq(StringRef Name, SMLoc L);
  bool parseDirectiveUnreq(SMLoc L);
  bool parseDirectiveCFINegateRAState();
  bool parseDirectiveCFINegateRAStateWithPC();
  bool parseDirectiveCFIBKeyFrame();
  bool parseDirectiveCFIMTETaggedFrame();

  bool parseDirectiveVariantPCS(SMLoc L);

  bool parseDirectiveSEHAllocStack(SMLoc L);
  bool parseDirectiveSEHPrologEnd(SMLoc L);
  bool parseDirectiveSEHSaveR19R20X(SMLoc L);
  bool parseDirectiveSEHSaveFPLR(SMLoc L);
  bool parseDirectiveSEHSaveFPLRX(SMLoc L);
  bool parseDirectiveSEHSaveReg(SMLoc L);
  bool parseDirectiveSEHSaveRegX(SMLoc L);
  bool parseDirectiveSEHSaveRegP(SMLoc L);
  bool parseDirectiveSEHSaveRegPX(SMLoc L);
  bool parseDirectiveSEHSaveLRPair(SMLoc L);
  bool parseDirectiveSEHSaveFReg(SMLoc L);
  bool parseDirectiveSEHSaveFRegX(SMLoc L);
  bool parseDirectiveSEHSaveFRegP(SMLoc L);
  bool parseDirectiveSEHSaveFRegPX(SMLoc L);
  bool parseDirectiveSEHSetFP(SMLoc L);
  bool parseDirectiveSEHAddFP(SMLoc L);
  bool parseDirectiveSEHNop(SMLoc L);
  bool parseDirectiveSEHSaveNext(SMLoc L);
  bool parseDirectiveSEHEpilogStart(SMLoc L);
  bool parseDirectiveSEHEpilogEnd(SMLoc L);
  bool parseDirectiveSEHTrapFrame(SMLoc L);
  bool parseDirectiveSEHMachineFrame(SMLoc L);
  bool parseDirectiveSEHContext(SMLoc L);
  bool parseDirectiveSEHECContext(SMLoc L);
  bool parseDirectiveSEHClearUnwoundToCall(SMLoc L);
  bool parseDirectiveSEHPACSignLR(SMLoc L);
  bool parseDirectiveSEHSaveAnyReg(SMLoc L, bool Paired, bool Writeback);
  bool parseDirectiveAeabiSubSectionHeader(SMLoc L);
  bool parseDirectiveAeabiAArch64Attr(SMLoc L);

  bool validateInstruction(MCInst &Inst, SMLoc &IDLoc,
                           SmallVectorImpl<SMLoc> &Loc);
  unsigned getNumRegsForRegKind(RegKind K);
  bool matchAndEmitInstruction(SMLoc IDLoc, unsigned &Opcode,
                               OperandVector &Operands, MCStreamer &Out,
                               uint64_t &ErrorInfo,
                               bool MatchingInlineAsm) override;
  /// @name Auto-generated Match Functions
  /// {

#define GET_ASSEMBLER_HEADER
#include "AArch64GenAsmMatcher.inc"

  /// }

  ParseStatus tryParseScalarRegister(MCRegister &Reg);
  ParseStatus tryParseVectorRegister(MCRegister &Reg, StringRef &Kind,
                                     RegKind MatchKind);
  ParseStatus tryParseMatrixRegister(OperandVector &Operands);
  ParseStatus tryParseSVCR(OperandVector &Operands);
  ParseStatus tryParseOptionalShiftExtend(OperandVector &Operands);
  ParseStatus tryParseBarrierOperand(OperandVector &Operands);
  ParseStatus tryParseBarriernXSOperand(OperandVector &Operands);
  ParseStatus tryParseSysReg(OperandVector &Operands);
  ParseStatus tryParseSysCROperand(OperandVector &Operands);
  template <bool IsSVEPrefetch = false>
  ParseStatus tryParsePrefetch(OperandVector &Operands);
  ParseStatus tryParseRPRFMOperand(OperandVector &Operands);
  ParseStatus tryParsePSBHint(OperandVector &Operands);
  ParseStatus tryParseBTIHint(OperandVector &Operands);
  ParseStatus tryParseAdrpLabel(OperandVector &Operands);
  ParseStatus tryParseAdrLabel(OperandVector &Operands);
  template <bool AddFPZeroAsLiteral>
  ParseStatus tryParseFPImm(OperandVector &Operands);
  ParseStatus tryParseImmWithOptionalShift(OperandVector &Operands);
  ParseStatus tryParseGPR64sp0Operand(OperandVector &Operands);
  bool tryParseNeonVectorRegister(OperandVector &Operands);
  ParseStatus tryParseVectorIndex(OperandVector &Operands);
  ParseStatus tryParseGPRSeqPair(OperandVector &Operands);
  ParseStatus tryParseSyspXzrPair(OperandVector &Operands);
  template <bool ParseShiftExtend,
            RegConstraintEqualityTy EqTy = RegConstraintEqualityTy::EqualsReg>
  ParseStatus tryParseGPROperand(OperandVector &Operands);
  ParseStatus tryParseZTOperand(OperandVector &Operands);
  template <bool ParseShiftExtend, bool ParseSuffix>
  ParseStatus tryParseSVEDataVector(OperandVector &Operands);
  template <RegKind RK>
  ParseStatus tryParseSVEPredicateVector(OperandVector &Operands);
  ParseStatus
  tryParseSVEPredicateOrPredicateAsCounterVector(OperandVector &Operands);
  template <RegKind VectorKind>
  ParseStatus tryParseVectorList(OperandVector &Operands,
                                 bool ExpectMatch = false);
  ParseStatus tryParseMatrixTileList(OperandVector &Operands);
  ParseStatus tryParseSVEPattern(OperandVector &Operands);
  ParseStatus tryParseSVEVecLenSpecifier(OperandVector &Operands);
  ParseStatus tryParseGPR64x8(OperandVector &Operands);
  ParseStatus tryParseImmRange(OperandVector &Operands);
  template <int> ParseStatus tryParseAdjImm0_63(OperandVector &Operands);
  ParseStatus tryParsePHintInstOperand(OperandVector &Operands);

public:
  enum AArch64MatchResultTy {
    Match_InvalidSuffix = FIRST_TARGET_MATCH_RESULT_TY,
#define GET_OPERAND_DIAGNOSTIC_TYPES
#include "AArch64GenAsmMatcher.inc"
  };
  bool IsILP32;
  bool IsWindowsArm64EC;

  AArch64AsmParser(const MCSubtargetInfo &STI, MCAsmParser &Parser,
                   const MCInstrInfo &MII, const MCTargetOptions &Options)
    : MCTargetAsmParser(Options, STI, MII) {
    IsILP32 = STI.getTargetTriple().getEnvironment() == Triple::GNUILP32;
    IsWindowsArm64EC = STI.getTargetTriple().isWindowsArm64EC();
    MCAsmParserExtension::Initialize(Parser);
    MCStreamer &S = getParser().getStreamer();
    if (S.getTargetStreamer() == nullptr)
      new AArch64TargetStreamer(S);

    // Alias .hword/.word/.[dx]word to the target-independent
    // .2byte/.4byte/.8byte directives as they have the same form and
    // semantics:
    ///  ::= (.hword | .word | .dword | .xword ) [ expression (, expression)* ]
    Parser.addAliasForDirective(".hword", ".2byte");
    Parser.addAliasForDirective(".word", ".4byte");
    Parser.addAliasForDirective(".dword", ".8byte");
    Parser.addAliasForDirective(".xword", ".8byte");

    // Initialize the set of available features.
    setAvailableFeatures(ComputeAvailableFeatures(getSTI().getFeatureBits()));
  }

  bool areEqualRegs(const MCParsedAsmOperand &Op1,
                    const MCParsedAsmOperand &Op2) const override;
  bool parseInstruction(ParseInstructionInfo &Info, StringRef Name,
                        SMLoc NameLoc, OperandVector &Operands) override;
  bool parseRegister(MCRegister &Reg, SMLoc &StartLoc, SMLoc &EndLoc) override;
  ParseStatus tryParseRegister(MCRegister &Reg, SMLoc &StartLoc,
                               SMLoc &EndLoc) override;
  bool ParseDirective(AsmToken DirectiveID) override;
  unsigned validateTargetOperandClass(MCParsedAsmOperand &Op,
                                      unsigned Kind) override;

  bool parsePrimaryExpr(const MCExpr *&Res, SMLoc &EndLoc) override;

  static bool classifySymbolRef(const MCExpr *Expr,
                                AArch64MCExpr::Specifier &ELFSpec,
                                AArch64MCExpr::Specifier &DarwinSpec,
                                int64_t &Addend);
};

/// AArch64Operand - Instances of this class represent a parsed AArch64 machine
/// instruction.
class AArch64Operand : public MCParsedAsmOperand {
private:
  enum KindTy {
    k_Immediate,
    k_ShiftedImm,
    k_ImmRange,
    k_CondCode,
    k_Register,
    k_MatrixRegister,
    k_MatrixTileList,
    k_SVCR,
    k_VectorList,
    k_VectorIndex,
    k_Token,
    k_SysReg,
    k_SysCR,
    k_Prefetch,
    k_ShiftExtend,
    k_FPImm,
    k_Barrier,
    k_PSBHint,
    k_PHint,
    k_BTIHint,
  } Kind;

  SMLoc StartLoc, EndLoc;

  struct TokOp {
    const char *Data;
    unsigned Length;
    bool IsSuffix; // Is the operand actually a suffix on the mnemonic.
  };

  // Separate shift/extend operand.
  struct ShiftExtendOp {
    AArch64_AM::ShiftExtendType Type;
    unsigned Amount;
    bool HasExplicitAmount;
  };

  struct RegOp {
    unsigned RegNum;
    RegKind Kind;
    int ElementWidth;

    // The register may be allowed as a different register class,
    // e.g. for GPR64as32 or GPR32as64.
    RegConstraintEqualityTy EqualityTy;

    // In some cases the shift/extend needs to be explicitly parsed together
    // with the register, rather than as a separate operand. This is needed
    // for addressing modes where the instruction as a whole dictates the
    // scaling/extend, rather than specific bits in the instruction.
    // By parsing them as a single operand, we avoid the need to pass an
    // extra operand in all CodeGen patterns (because all operands need to
    // have an associated value), and we avoid the need to update TableGen to
    // accept operands that have no associated bits in the instruction.
    //
    // An added benefit of parsing them together is that the assembler
    // can give a sensible diagnostic if the scaling is not correct.
    //
    // The default is 'lsl #0' (HasExplicitAmount = false) if no
    // ShiftExtend is specified.
    ShiftExtendOp ShiftExtend;
  };

  struct MatrixRegOp {
    unsigned RegNum;
    unsigned ElementWidth;
    MatrixKind Kind;
  };

  struct MatrixTileListOp {
    unsigned RegMask = 0;
  };

  struct VectorListOp {
    unsigned RegNum;
    unsigned Count;
    unsigned Stride;
    unsigned NumElements;
    unsigned ElementWidth;
    RegKind  RegisterKind;
  };

  struct VectorIndexOp {
    int Val;
  };

  struct ImmOp {
    const MCExpr *Val;
  };

  struct ShiftedImmOp {
    const MCExpr *Val;
    unsigned ShiftAmount;
  };

  struct ImmRangeOp {
    unsigned First;
    unsigned Last;
  };

  struct CondCodeOp {
    AArch64CC::CondCode Code;
  };

  struct FPImmOp {
    uint64_t Val; // APFloat value bitcasted to uint64_t.
    bool IsExact; // describes whether parsed value was exact.
  };

  struct BarrierOp {
    const char *Data;
    unsigned Length;
    unsigned Val; // Not the enum since not all values have names.
    bool HasnXSModifier;
  };

  struct SysRegOp {
    const char *Data;
    unsigned Length;
    uint32_t MRSReg;
    uint32_t MSRReg;
    uint32_t PStateField;
  };

  struct SysCRImmOp {
    unsigned Val;
  };

  struct PrefetchOp {
    const char *Data;
    unsigned Length;
    unsigned Val;
  };

  struct PSBHintOp {
    const char *Data;
    unsigned Length;
    unsigned Val;
  };
  struct PHintOp {
    const char *Data;
    unsigned Length;
    unsigned Val;
  };
  struct BTIHintOp {
    const char *Data;
    unsigned Length;
    unsigned Val;
  };

  struct SVCROp {
    const char *Data;
    unsigned Length;
    unsigned PStateField;
  };

  union {
    struct TokOp Tok;
    struct RegOp Reg;
    struct MatrixRegOp MatrixReg;
    struct MatrixTileListOp MatrixTileList;
    struct VectorListOp VectorList;
    struct VectorIndexOp VectorIndex;
    struct ImmOp Imm;
    struct ShiftedImmOp ShiftedImm;
    struct ImmRangeOp ImmRange;
    struct CondCodeOp CondCode;
    struct FPImmOp FPImm;
    struct BarrierOp Barrier;
    struct SysRegOp SysReg;
    struct SysCRImmOp SysCRImm;
    struct PrefetchOp Prefetch;
    struct PSBHintOp PSBHint;
    struct PHintOp PHint;
    struct BTIHintOp BTIHint;
    struct ShiftExtendOp ShiftExtend;
    struct SVCROp SVCR;
  };

  // Keep the MCContext around as the MCExprs may need manipulated during
  // the add<>Operands() calls.
  MCContext &Ctx;

public:
  AArch64Operand(KindTy K, MCContext &Ctx) : Kind(K), Ctx(Ctx) {}

  AArch64Operand(const AArch64Operand &o) : MCParsedAsmOperand(), Ctx(o.Ctx) {
    Kind = o.Kind;
    StartLoc = o.StartLoc;
    EndLoc = o.EndLoc;
    switch (Kind) {
    case k_Token:
      Tok = o.Tok;
      break;
    case k_Immediate:
      Imm = o.Imm;
      break;
    case k_ShiftedImm:
      ShiftedImm = o.ShiftedImm;
      break;
    case k_ImmRange:
      ImmRange = o.ImmRange;
      break;
    case k_CondCode:
      CondCode = o.CondCode;
      break;
    case k_FPImm:
      FPImm = o.FPImm;
      break;
    case k_Barrier:
      Barrier = o.Barrier;
      break;
    case k_Register:
      Reg = o.Reg;
      break;
    case k_MatrixRegister:
      MatrixReg = o.MatrixReg;
      break;
    case k_MatrixTileList:
      MatrixTileList = o.MatrixTileList;
      break;
    case k_VectorList:
      VectorList = o.VectorList;
      break;
    case k_VectorIndex:
      VectorIndex = o.VectorIndex;
      break;
    case k_SysReg:
      SysReg = o.SysReg;
      break;
    case k_SysCR:
      SysCRImm = o.SysCRImm;
      break;
    case k_Prefetch:
      Prefetch = o.Prefetch;
      break;
    case k_PSBHint:
      PSBHint = o.PSBHint;
      break;
    case k_PHint:
      PHint = o.PHint;
      break;
    case k_BTIHint:
      BTIHint = o.BTIHint;
      break;
    case k_ShiftExtend:
      ShiftExtend = o.ShiftExtend;
      break;
    case k_SVCR:
      SVCR = o.SVCR;
      break;
    }
  }

  /// getStartLoc - Get the location of the first token of this operand.
  SMLoc getStartLoc() const override { return StartLoc; }
  /// getEndLoc - Get the location of the last token of this operand.
  SMLoc getEndLoc() const override { return EndLoc; }

  StringRef getToken() const {
    assert(Kind == k_Token && "Invalid access!");
    return StringRef(Tok.Data, Tok.Length);
  }

  bool isTokenSuffix() const {
    assert(Kind == k_Token && "Invalid access!");
    return Tok.IsSuffix;
  }

  const MCExpr *getImm() const {
    assert(Kind == k_Immediate && "Invalid access!");
    return Imm.Val;
  }

  const MCExpr *getShiftedImmVal() const {
    assert(Kind == k_ShiftedImm && "Invalid access!");
    return ShiftedImm.Val;
  }

  unsigned getShiftedImmShift() const {
    assert(Kind == k_ShiftedImm && "Invalid access!");
    return ShiftedImm.ShiftAmount;
  }

  unsigned getFirstImmVal() const {
    assert(Kind == k_ImmRange && "Invalid access!");
    return ImmRange.First;
  }

  unsigned getLastImmVal() const {
    assert(Kind == k_ImmRange && "Invalid access!");
    return ImmRange.Last;
  }

  AArch64CC::CondCode getCondCode() const {
    assert(Kind == k_CondCode && "Invalid access!");
    return CondCode.Code;
  }

  APFloat getFPImm() const {
    assert (Kind == k_FPImm && "Invalid access!");
    return APFloat(APFloat::IEEEdouble(), APInt(64, FPImm.Val, true));
  }

  bool getFPImmIsExact() const {
    assert (Kind == k_FPImm && "Invalid access!");
    return FPImm.IsExact;
  }

  unsigned getBarrier() const {
    assert(Kind == k_Barrier && "Invalid access!");
    return Barrier.Val;
  }

  StringRef getBarrierName() const {
    assert(Kind == k_Barrier && "Invalid access!");
    return StringRef(Barrier.Data, Barrier.Length);
  }

  bool getBarriernXSModifier() const {
    assert(Kind == k_Barrier && "Invalid access!");
    return Barrier.HasnXSModifier;
  }

  MCRegister getReg() const override {
    assert(Kind == k_Register && "Invalid access!");
    return Reg.RegNum;
  }

  unsigned getMatrixReg() const {
    assert(Kind == k_MatrixRegister && "Invalid access!");
    return MatrixReg.RegNum;
  }

  unsigned getMatrixElementWidth() const {
    assert(Kind == k_MatrixRegister && "Invalid access!");
    return MatrixReg.ElementWidth;
  }

  MatrixKind getMatrixKind() const {
    assert(Kind == k_MatrixRegister && "Invalid access!");
    return MatrixReg.Kind;
  }

  unsigned getMatrixTileListRegMask() const {
    assert(isMatrixTileList() && "Invalid access!");
    return MatrixTileList.RegMask;
  }

  RegConstraintEqualityTy getRegEqualityTy() const {
    assert(Kind == k_Register && "Invalid access!");
    return Reg.EqualityTy;
  }

  unsigned getVectorListStart() const {
    assert(Kind == k_VectorList && "Invalid access!");
    return VectorList.RegNum;
  }

  unsigned getVectorListCount() const {
    assert(Kind == k_VectorList && "Invalid access!");
    return VectorList.Count;
  }

  unsigned getVectorListStride() const {
    assert(Kind == k_VectorList && "Invalid access!");
    return VectorList.Stride;
  }

  int getVectorIndex() const {
    assert(Kind == k_VectorIndex && "Invalid access!");
    return VectorIndex.Val;
  }

  StringRef getSysReg() const {
    assert(Kind == k_SysReg && "Invalid access!");
    return StringRef(SysReg.Data, SysReg.Length);
  }

  unsigned getSysCR() const {
    assert(Kind == k_SysCR && "Invalid access!");
    return SysCRImm.Val;
  }

  unsigned getPrefetch() const {
    assert(Kind == k_Prefetch && "Invalid access!");
    return Prefetch.Val;
  }

  unsigned getPSBHint() const {
    assert(Kind == k_PSBHint && "Invalid access!");
    return PSBHint.Val;
  }

  unsigned getPHint() const {
    assert(Kind == k_PHint && "Invalid access!");
    return PHint.Val;
  }

  StringRef getPSBHintName() const {
    assert(Kind == k_PSBHint && "Invalid access!");
    return StringRef(PSBHint.Data, PSBHint.Length);
  }

  StringRef getPHintName() const {
    assert(Kind == k_PHint && "Invalid access!");
    return StringRef(PHint.Data, PHint.Length);
  }

  unsigned getBTIHint() const {
    assert(Kind == k_BTIHint && "Invalid access!");
    return BTIHint.Val;
  }

  StringRef getBTIHintName() const {
    assert(Kind == k_BTIHint && "Invalid access!");
    return StringRef(BTIHint.Data, BTIHint.Length);
  }

  StringRef getSVCR() const {
    assert(Kind == k_SVCR && "Invalid access!");
    return StringRef(SVCR.Data, SVCR.Length);
  }

  StringRef getPrefetchName() const {
    assert(Kind == k_Prefetch && "Invalid access!");
    return StringRef(Prefetch.Data, Prefetch.Length);
  }

  AArch64_AM::ShiftExtendType getShiftExtendType() const {
    if (Kind == k_ShiftExtend)
      return ShiftExtend.Type;
    if (Kind == k_Register)
      return Reg.ShiftExtend.Type;
    llvm_unreachable("Invalid access!");
  }

  unsigned getShiftExtendAmount() const {
    if (Kind == k_ShiftExtend)
      return ShiftExtend.Amount;
    if (Kind == k_Register)
      return Reg.ShiftExtend.Amount;
    llvm_unreachable("Invalid access!");
  }

  bool hasShiftExtendAmount() const {
    if (Kind == k_ShiftExtend)
      return ShiftExtend.HasExplicitAmount;
    if (Kind == k_Register)
      return Reg.ShiftExtend.HasExplicitAmount;
    llvm_unreachable("Invalid access!");
  }

  bool isImm() const override { return Kind == k_Immediate; }
  bool isMem() const override { return false; }

  bool isUImm6() const {
    if (!isImm())
      return false;
    const MCConstantExpr *MCE = dyn_cast<MCConstantExpr>(getImm());
    if (!MCE)
      return false;
    int64_t Val = MCE->getValue();
    return (Val >= 0 && Val < 64);
  }

  template <int Width> bool isSImm() const {
    return bool(isSImmScaled<Width, 1>());
  }

  template <int Bits, int Scale> DiagnosticPredicate isSImmScaled() const {
    return isImmScaled<Bits, Scale>(true);
  }

  template <int Bits, int Scale, int Offset = 0, bool IsRange = false>
  DiagnosticPredicate isUImmScaled() const {
    if (IsRange && isImmRange() &&
        (getLastImmVal() != getFirstImmVal() + Offset))
      return DiagnosticPredicate::NoMatch;

    return isImmScaled<Bits, Scale, IsRange>(false);
  }

  template <int Bits, int Scale, bool IsRange = false>
  DiagnosticPredicate isImmScaled(bool Signed) const {
    if ((!isImm() && !isImmRange()) || (isImm() && IsRange) ||
        (isImmRange() && !IsRange))
      return DiagnosticPredicate::NoMatch;

    int64_t Val;
    if (isImmRange())
      Val = getFirstImmVal();
    else {
      const MCConstantExpr *MCE = dyn_cast<MCConstantExpr>(getImm());
      if (!MCE)
        return DiagnosticPredicate::NoMatch;
      Val = MCE->getValue();
    }

    int64_t MinVal, MaxVal;
    if (Signed) {
      int64_t Shift = Bits - 1;
      MinVal = (int64_t(1) << Shift) * -Scale;
      MaxVal = ((int64_t(1) << Shift) - 1) * Scale;
    } else {
      MinVal = 0;
      MaxVal = ((int64_t(1) << Bits) - 1) * Scale;
    }

    if (Val >= MinVal && Val <= MaxVal && (Val % Scale) == 0)
      return DiagnosticPredicate::Match;

    return DiagnosticPredicate::NearMatch;
  }

  DiagnosticPredicate isSVEPattern() const {
    if (!isImm())
      return DiagnosticPredicate::NoMatch;
    auto *MCE = dyn_cast<MCConstantExpr>(getImm());
    if (!MCE)
      return DiagnosticPredicate::NoMatch;
    int64_t Val = MCE->getValue();
    if (Val >= 0 && Val < 32)
      return DiagnosticPredicate::Match;
    return DiagnosticPredicate::NearMatch;
  }

  DiagnosticPredicate isSVEVecLenSpecifier() const {
    if (!isImm())
      return DiagnosticPredicate::NoMatch;
    auto *MCE = dyn_cast<MCConstantExpr>(getImm());
    if (!MCE)
      return DiagnosticPredicate::NoMatch;
    int64_t Val = MCE->getValue();
    if (Val >= 0 && Val <= 1)
      return DiagnosticPredicate::Match;
    return DiagnosticPredicate::NearMatch;
  }

  bool isSymbolicUImm12Offset(const MCExpr *Expr) const {
    AArch64MCExpr::Specifier ELFSpec;
    AArch64MCExpr::Specifier DarwinSpec;
    int64_t Addend;
    if (!AArch64AsmParser::classifySymbolRef(Expr, ELFSpec, DarwinSpec,
                                             Addend)) {
      // If we don't understand the expression, assume the best and
      // let the fixup and relocation code deal with it.
      return true;
    }

    if (DarwinSpec == AArch64MCExpr::M_PAGEOFF ||
        llvm::is_contained(
            {AArch64MCExpr::VK_LO12, AArch64MCExpr::VK_GOT_LO12,
             AArch64MCExpr::VK_GOT_AUTH_LO12, AArch64MCExpr::VK_DTPREL_LO12,
             AArch64MCExpr::VK_DTPREL_LO12_NC, AArch64MCExpr::VK_TPREL_LO12,
             AArch64MCExpr::VK_TPREL_LO12_NC,
             AArch64MCExpr::VK_GOTTPREL_LO12_NC, AArch64MCExpr::VK_TLSDESC_LO12,
             AArch64MCExpr::VK_TLSDESC_AUTH_LO12, AArch64MCExpr::VK_SECREL_LO12,
             AArch64MCExpr::VK_SECREL_HI12, AArch64MCExpr::VK_GOT_PAGE_LO15},
            ELFSpec)) {
      // Note that we don't range-check the addend. It's adjusted modulo page
      // size when converted, so there is no "out of range" condition when using
      // @pageoff.
      return true;
    } else if (DarwinSpec == AArch64MCExpr::M_GOTPAGEOFF ||
               DarwinSpec == AArch64MCExpr::M_TLVPPAGEOFF) {
      // @gotpageoff/@tlvppageoff can only be used directly, not with an addend.
      return Addend == 0;
    }

    return false;
  }

  template <int Scale> bool isUImm12Offset() const {
    if (!isImm())
      return false;

    const MCConstantExpr *MCE = dyn_cast<MCConstantExpr>(getImm());
    if (!MCE)
      return isSymbolicUImm12Offset(getImm());

    int64_t Val = MCE->getValue();
    return (Val % Scale) == 0 && Val >= 0 && (Val / Scale) < 0x1000;
  }

  template <int N, int M>
  bool isImmInRange() const {
    if (!isImm())
      return false;
    const MCConstantExpr *MCE = dyn_cast<MCConstantExpr>(getImm());
    if (!MCE)
      return false;
    int64_t Val = MCE->getValue();
    return (Val >= N && Val <= M);
  }

  // NOTE: Also used for isLogicalImmNot as anything that can be represented as
  // a logical immediate can always be represented when inverted.
  template <typename T>
  bool isLogicalImm() const {
    if (!isImm())
      return false;
    const MCConstantExpr *MCE = dyn_cast<MCConstantExpr>(getImm());
    if (!MCE)
      return false;

    int64_t Val = MCE->getValue();
    // Avoid left shift by 64 directly.
    uint64_t Upper = UINT64_C(-1) << (sizeof(T) * 4) << (sizeof(T) * 4);
    // Allow all-0 or all-1 in top bits to permit bitwise NOT.
    if ((Val & Upper) && (Val & Upper) != Upper)
      return false;

    return AArch64_AM::isLogicalImmediate(Val & ~Upper, sizeof(T) * 8);
  }

  bool isShiftedImm() const { return Kind == k_ShiftedImm; }

  bool isImmRange() const { return Kind == k_ImmRange; }

  /// Returns the immediate value as a pair of (imm, shift) if the immediate is
  /// a shifted immediate by value 'Shift' or '0', or if it is an unshifted
  /// immediate that can be shifted by 'Shift'.
  template <unsigned Width>
  std::optional<std::pair<int64_t, unsigned>> getShiftedVal() const {
    if (isShiftedImm() && Width == getShiftedImmShift())
      if (auto *CE = dyn_cast<MCConstantExpr>(getShiftedImmVal()))
        return std::make_pair(CE->getValue(), Width);

    if (isImm())
      if (auto *CE = dyn_cast<MCConstantExpr>(getImm())) {
        int64_t Val = CE->getValue();
        if ((Val != 0) && (uint64_t(Val >> Width) << Width) == uint64_t(Val))
          return std::make_pair(Val >> Width, Width);
        else
          return std::make_pair(Val, 0u);
      }

    return {};
  }

  bool isAddSubImm() const {
    if (!isShiftedImm() && !isImm())
      return false;

    const MCExpr *Expr;

    // An ADD/SUB shifter is either 'lsl #0' or 'lsl #12'.
    if (isShiftedImm()) {
      unsigned Shift = ShiftedImm.ShiftAmount;
      Expr = ShiftedImm.Val;
      if (Shift != 0 && Shift != 12)
        return false;
    } else {
      Expr = getImm();
    }

    AArch64MCExpr::Specifier ELFSpec;
    AArch64MCExpr::Specifier DarwinSpec;
    int64_t Addend;
    if (AArch64AsmParser::classifySymbolRef(Expr, ELFSpec, DarwinSpec,
                                            Addend)) {
      return DarwinSpec == AArch64MCExpr::M_PAGEOFF ||
             DarwinSpec == AArch64MCExpr::M_TLVPPAGEOFF ||
             (DarwinSpec == AArch64MCExpr::M_GOTPAGEOFF && Addend == 0) ||
             llvm::is_contained(
                 {AArch64MCExpr::VK_LO12, AArch64MCExpr::VK_GOT_AUTH_LO12,
                  AArch64MCExpr::VK_DTPREL_HI12, AArch64MCExpr::VK_DTPREL_LO12,
                  AArch64MCExpr::VK_DTPREL_LO12_NC,
                  AArch64MCExpr::VK_TPREL_HI12, AArch64MCExpr::VK_TPREL_LO12,
                  AArch64MCExpr::VK_TPREL_LO12_NC,
                  AArch64MCExpr::VK_TLSDESC_LO12,
                  AArch64MCExpr::VK_TLSDESC_AUTH_LO12,
                  AArch64MCExpr::VK_SECREL_HI12, AArch64MCExpr::VK_SECREL_LO12},
                 ELFSpec);
    }

    // If it's a constant, it should be a real immediate in range.
    if (auto ShiftedVal = getShiftedVal<12>())
      return ShiftedVal->first >= 0 && ShiftedVal->first <= 0xfff;

    // If it's an expression, we hope for the best and let the fixup/relocation
    // code deal with it.
    return true;
  }

  bool isAddSubImmNeg() const {
    if (!isShiftedImm() && !isImm())
      return false;

    // Otherwise it should be a real negative immediate in range.
    if (auto ShiftedVal = getShiftedVal<12>())
      return ShiftedVal->first < 0 && -ShiftedVal->first <= 0xfff;

    return false;
  }

  // Signed value in the range -128 to +127. For element widths of
  // 16 bits or higher it may also be a signed multiple of 256 in the
  // range -32768 to +32512.
  // For element-width of 8 bits a range of -128 to 255 is accepted,
  // since a copy of a byte can be either signed/unsigned.
  template <typename T>
  DiagnosticPredicate isSVECpyImm() const {
    if (!isShiftedImm() && (!isImm() || !isa<MCConstantExpr>(getImm())))
      return DiagnosticPredicate::NoMatch;

    bool IsByte = std::is_same<int8_t, std::make_signed_t<T>>::value ||
                  std::is_same<int8_t, T>::value;
    if (auto ShiftedImm = getShiftedVal<8>())
      if (!(IsByte && ShiftedImm->second) &&
          AArch64_AM::isSVECpyImm<T>(uint64_t(ShiftedImm->first)
                                     << ShiftedImm->second))
        return DiagnosticPredicate::Match;

    return DiagnosticPredicate::NearMatch;
  }

  // Unsigned value in the range 0 to 255. For element widths of
  // 16 bits or higher it may also be a signed multiple of 256 in the
  // range 0 to 65280.
  template <typename T> DiagnosticPredicate isSVEAddSubImm() const {
    if (!isShiftedImm() && (!isImm() || !isa<MCConstantExpr>(getImm())))
      return DiagnosticPredicate::NoMatch;

    bool IsByte = std::is_same<int8_t, std::make_signed_t<T>>::value ||
                  std::is_same<int8_t, T>::value;
    if (auto ShiftedImm = getShiftedVal<8>())
      if (!(IsByte && ShiftedImm->second) &&
          AArch64_AM::isSVEAddSubImm<T>(ShiftedImm->first
                                        << ShiftedImm->second))
        return DiagnosticPredicate::Match;

    return DiagnosticPredicate::NearMatch;
  }

  template <typename T> DiagnosticPredicate isSVEPreferredLogicalImm() const {
    if (isLogicalImm<T>() && !isSVECpyImm<T>())
      return DiagnosticPredicate::Match;
    return DiagnosticPredicate::NoMatch;
  }

  bool isCondCode() const { return Kind == k_CondCode; }

  bool isSIMDImmType10() const {
    if (!isImm())
      return false;
    const MCConstantExpr *MCE = dyn_cast<MCConstantExpr>(getImm());
    if (!MCE)
      return false;
    return AArch64_AM::isAdvSIMDModImmType10(MCE->getValue());
  }

  template<int N>
  bool isBranchTarget() const {
    if (!isImm())
      return false;
    const MCConstantExpr *MCE = dyn_cast<MCConstantExpr>(getImm());
    if (!MCE)
      return true;
    int64_t Val = MCE->getValue();
    if (Val & 0x3)
      return false;
    assert(N > 0 && "Branch target immediate cannot be 0 bits!");
    return (Val >= -((1<<(N-1)) << 2) && Val <= (((1<<(N-1))-1) << 2));
  }

  bool isMovWSymbol(ArrayRef<AArch64MCExpr::Specifier> AllowedModifiers) const {
    if (!isImm())
      return false;

    AArch64MCExpr::Specifier ELFSpec;
    AArch64MCExpr::Specifier DarwinSpec;
    int64_t Addend;
    if (!AArch64AsmParser::classifySymbolRef(getImm(), ELFSpec, DarwinSpec,
                                             Addend)) {
      return false;
    }
    if (DarwinSpec != AArch64MCExpr::None)
      return false;

    return llvm::is_contained(AllowedModifiers, ELFSpec);
  }

  bool isMovWSymbolG3() const {
    return isMovWSymbol({AArch64MCExpr::VK_ABS_G3, AArch64MCExpr::VK_PREL_G3});
  }

  bool isMovWSymbolG2() const {
    return isMovWSymbol(
        {AArch64MCExpr::VK_ABS_G2, AArch64MCExpr::VK_ABS_G2_S,
         AArch64MCExpr::VK_ABS_G2_NC, AArch64MCExpr::VK_PREL_G2,
         AArch64MCExpr::VK_PREL_G2_NC, AArch64MCExpr::VK_TPREL_G2,
         AArch64MCExpr::VK_DTPREL_G2});
  }

  bool isMovWSymbolG1() const {
    return isMovWSymbol(
        {AArch64MCExpr::VK_ABS_G1, AArch64MCExpr::VK_ABS_G1_S,
         AArch64MCExpr::VK_ABS_G1_NC, AArch64MCExpr::VK_PREL_G1,
         AArch64MCExpr::VK_PREL_G1_NC, AArch64MCExpr::VK_GOTTPREL_G1,
         AArch64MCExpr::VK_TPREL_G1, AArch64MCExpr::VK_TPREL_G1_NC,
         AArch64MCExpr::VK_DTPREL_G1, AArch64MCExpr::VK_DTPREL_G1_NC});
  }

  bool isMovWSymbolG0() const {
    return isMovWSymbol(
        {AArch64MCExpr::VK_ABS_G0, AArch64MCExpr::VK_ABS_G0_S,
         AArch64MCExpr::VK_ABS_G0_NC, AArch64MCExpr::VK_PREL_G0,
         AArch64MCExpr::VK_PREL_G0_NC, AArch64MCExpr::VK_GOTTPREL_G0_NC,
         AArch64MCExpr::VK_TPREL_G0, AArch64MCExpr::VK_TPREL_G0_NC,
         AArch64MCExpr::VK_DTPREL_G0, AArch64MCExpr::VK_DTPREL_G0_NC});
  }

  template<int RegWidth, int Shift>
  bool isMOVZMovAlias() const {
    if (!isImm()) return false;

    const MCExpr *E = getImm();
    if (const MCConstantExpr *CE = dyn_cast<MCConstantExpr>(E)) {
      uint64_t Value = CE->getValue();

      return AArch64_AM::isMOVZMovAlias(Value, Shift, RegWidth);
    }
    // Only supports the case of Shift being 0 if an expression is used as an
    // operand
    return !Shift && E;
  }

  template<int RegWidth, int Shift>
  bool isMOVNMovAlias() const {
    if (!isImm()) return false;

    const MCConstantExpr *CE = dyn_cast<MCConstantExpr>(getImm());
    if (!CE) return false;
    uint64_t Value = CE->getValue();

    return AArch64_AM::isMOVNMovAlias(Value, Shift, RegWidth);
  }

  bool isFPImm() const {
    return Kind == k_FPImm &&
           AArch64_AM::getFP64Imm(getFPImm().bitcastToAPInt()) != -1;
  }

  bool isBarrier() const {
    return Kind == k_Barrier && !getBarriernXSModifier();
  }
  bool isBarriernXS() const {
    return Kind == k_Barrier && getBarriernXSModifier();
  }
  bool isSysReg() const { return Kind == k_SysReg; }

  bool isMRSSystemRegister() const {
    if (!isSysReg()) return false;

    return SysReg.MRSReg != -1U;
  }

  bool isMSRSystemRegister() const {
    if (!isSysReg()) return false;
    return SysReg.MSRReg != -1U;
  }

  bool isSystemPStateFieldWithImm0_1() const {
    if (!isSysReg()) return false;
    return AArch64PState::lookupPStateImm0_1ByEncoding(SysReg.PStateField);
  }

  bool isSystemPStateFieldWithImm0_15() const {
    if (!isSysReg())
      return false;
    return AArch64PState::lookupPStateImm0_15ByEncoding(SysReg.PStateField);
  }

  bool isSVCR() const {
    if (Kind != k_SVCR)
      return false;
    return SVCR.PStateField != -1U;
  }

  bool isReg() const override {
    return Kind == k_Register;
  }

  bool isVectorList() const { return Kind == k_VectorList; }

  bool isScalarReg() const {
    return Kind == k_Register && Reg.Kind == RegKind::Scalar;
  }

  bool isNeonVectorReg() const {
    return Kind == k_Register && Reg.Kind == RegKind::NeonVector;
  }

  bool isNeonVectorRegLo() const {
    return Kind == k_Register && Reg.Kind == RegKind::NeonVector &&
           (AArch64MCRegisterClasses[AArch64::FPR128_loRegClassID].contains(
                Reg.RegNum) ||
            AArch64MCRegisterClasses[AArch64::FPR64_loRegClassID].contains(
                Reg.RegNum));
  }

  bool isNeonVectorReg0to7() const {
    return Kind == k_Register && Reg.Kind == RegKind::NeonVector &&
           (AArch64MCRegisterClasses[AArch64::FPR128_0to7RegClassID].contains(
               Reg.RegNum));
  }

  bool isMatrix() const { return Kind == k_MatrixRegister; }
  bool isMatrixTileList() const { return Kind == k_MatrixTileList; }

  template <unsigned Class> bool isSVEPredicateAsCounterReg() const {
    RegKind RK;
    switch (Class) {
    case AArch64::PPRRegClassID:
    case AArch64::PPR_3bRegClassID:
    case AArch64::PPR_p8to15RegClassID:
    case AArch64::PNRRegClassID:
    case AArch64::PNR_p8to15RegClassID:
    case AArch64::PPRorPNRRegClassID:
      RK = RegKind::SVEPredicateAsCounter;
      break;
    default:
      llvm_unreachable("Unsupport register class");
    }

    return (Kind == k_Register && Reg.Kind == RK) &&
           AArch64MCRegisterClasses[Class].contains(getReg());
  }

  template <unsigned Class> bool isSVEVectorReg() const {
    RegKind RK;
    switch (Class) {
    case AArch64::ZPRRegClassID:
    case AArch64::ZPR_3bRegClassID:
    case AArch64::ZPR_4bRegClassID:
    case AArch64::ZPRMul2_LoRegClassID:
    case AArch64::ZPRMul2_HiRegClassID:
    case AArch64::ZPR_KRegClassID:
      RK = RegKind::SVEDataVector;
      break;
    case AArch64::PPRRegClassID:
    case AArch64::PPR_3bRegClassID:
    case AArch64::PPR_p8to15RegClassID:
    case AArch64::PNRRegClassID:
    case AArch64::PNR_p8to15RegClassID:
    case AArch64::PPRorPNRRegClassID:
      RK = RegKind::SVEPredicateVector;
      break;
    default:
      llvm_unreachable("Unsupport register class");
    }

    return (Kind == k_Register && Reg.Kind == RK) &&
           AArch64MCRegisterClasses[Class].contains(getReg());
  }

  template <unsigned Class> bool isFPRasZPR() const {
    return Kind == k_Register && Reg.Kind == RegKind::Scalar &&
           AArch64MCRegisterClasses[Class].contains(getReg());
  }

  template <int ElementWidth, unsigned Class>
  DiagnosticPredicate isSVEPredicateVectorRegOfWidth() const {
    if (Kind != k_Register || Reg.Kind != RegKind::SVEPredicateVector)
      return DiagnosticPredicate::NoMatch;

    if (isSVEVectorReg<Class>() && (Reg.ElementWidth == ElementWidth))
      return DiagnosticPredicate::Match;

    return DiagnosticPredicate::NearMatch;
  }

  template <int ElementWidth, unsigned Class>
  DiagnosticPredicate isSVEPredicateOrPredicateAsCounterRegOfWidth() const {
    if (Kind != k_Register || (Reg.Kind != RegKind::SVEPredicateAsCounter &&
                               Reg.Kind != RegKind::SVEPredicateVector))
      return DiagnosticPredicate::NoMatch;

    if ((isSVEPredicateAsCounterReg<Class>() ||
         isSVEPredicateVectorRegOfWidth<ElementWidth, Class>()) &&
        Reg.ElementWidth == ElementWidth)
      return DiagnosticPredicate::Match;

    return DiagnosticPredicate::NearMatch;
  }

  template <int ElementWidth, unsigned Class>
  DiagnosticPredicate isSVEPredicateAsCounterRegOfWidth() const {
    if (Kind != k_Register || Reg.Kind != RegKind::SVEPredicateAsCounter)
      return DiagnosticPredicate::NoMatch;

    if (isSVEPredicateAsCounterReg<Class>() && (Reg.ElementWidth == ElementWidth))
      return DiagnosticPredicate::Match;

    return DiagnosticPredicate::NearMatch;
  }

  template <int ElementWidth, unsigned Class>
  DiagnosticPredicate isSVEDataVectorRegOfWidth() const {
    if (Kind != k_Register || Reg.Kind != RegKind::SVEDataVector)
      return DiagnosticPredicate::NoMatch;

    if (isSVEVectorReg<Class>() && Reg.ElementWidth == ElementWidth)
      return DiagnosticPredicate::Match;

    return DiagnosticPredicate::NearMatch;
  }

  template <int ElementWidth, unsigned Class,
            AArch64_AM::ShiftExtendType ShiftExtendTy, int ShiftWidth,
            bool ShiftWidthAlwaysSame>
  DiagnosticPredicate isSVEDataVectorRegWithShiftExtend() const {
    auto VectorMatch = isSVEDataVectorRegOfWidth<ElementWidth, Class>();
    if (!VectorMatch.isMatch())
      return DiagnosticPredicate::NoMatch;

    // Give a more specific diagnostic when the user has explicitly typed in
    // a shift-amount that does not match what is expected, but for which
    // there is also an unscaled addressing mode (e.g. sxtw/uxtw).
    bool MatchShift = getShiftExtendAmount() == Log2_32(ShiftWidth / 8);
    if (!MatchShift && (ShiftExtendTy == AArch64_AM::UXTW ||
                        ShiftExtendTy == AArch64_AM::SXTW) &&
        !ShiftWidthAlwaysSame && hasShiftExtendAmount() && ShiftWidth == 8)
      return DiagnosticPredicate::NoMatch;

    if (MatchShift && ShiftExtendTy == getShiftExtendType())
      return DiagnosticPredicate::Match;

    return DiagnosticPredicate::NearMatch;
  }

  bool isGPR32as64() const {
    return Kind == k_Register && Reg.Kind == RegKind::Scalar &&
      AArch64MCRegisterClasses[AArch64::GPR64RegClassID].contains(Reg.RegNum);
  }

  bool isGPR64as32() const {
    return Kind == k_Register && Reg.Kind == RegKind::Scalar &&
      AArch64MCRegisterClasses[AArch64::GPR32RegClassID].contains(Reg.RegNum);
  }

  bool isGPR64x8() const {
    return Kind == k_Register && Reg.Kind == RegKind::Scalar &&
           AArch64MCRegisterClasses[AArch64::GPR64x8ClassRegClassID].contains(
               Reg.RegNum);
  }

  bool isWSeqPair() const {
    return Kind == k_Register && Reg.Kind == RegKind::Scalar &&
           AArch64MCRegisterClasses[AArch64::WSeqPairsClassRegClassID].contains(
               Reg.RegNum);
  }

  bool isXSeqPair() const {
    return Kind == k_Register && Reg.Kind == RegKind::Scalar &&
           AArch64MCRegisterClasses[AArch64::XSeqPairsClassRegClassID].contains(
               Reg.RegNum);
  }

  bool isSyspXzrPair() const {
    return isGPR64<AArch64::GPR64RegClassID>() && Reg.RegNum == AArch64::XZR;
  }

  template<int64_t Angle, int64_t Remainder>
  DiagnosticPredicate isComplexRotation() const {
    if (!isImm())
      return DiagnosticPredicate::NoMatch;

    const MCConstantExpr *CE = dyn_cast<MCConstantExpr>(getImm());
    if (!CE)
      return DiagnosticPredicate::NoMatch;
    uint64_t Value = CE->getValue();

    if (Value % Angle == Remainder && Value <= 270)
      return DiagnosticPredicate::Match;
    return DiagnosticPredicate::NearMatch;
  }

  template <unsigned RegClassID> bool isGPR64() const {
    return Kind == k_Register && Reg.Kind == RegKind::Scalar &&
           AArch64MCRegisterClasses[RegClassID].contains(getReg());
  }

  template <unsigned RegClassID, int ExtWidth>
  DiagnosticPredicate isGPR64WithShiftExtend() const {
    if (Kind != k_Register || Reg.Kind != RegKind::Scalar)
      return DiagnosticPredicate::NoMatch;

    if (isGPR64<RegClassID>() && getShiftExtendType() == AArch64_AM::LSL &&
        getShiftExtendAmount() == Log2_32(ExtWidth / 8))
      return DiagnosticPredicate::Match;
    return DiagnosticPredicate::NearMatch;
  }

  /// Is this a vector list with the type implicit (presumably attached to the
  /// instruction itself)?
  template <RegKind VectorKind, unsigned NumRegs, bool IsConsecutive = false>
  bool isImplicitlyTypedVectorList() const {
    return Kind == k_VectorList && VectorList.Count == NumRegs &&
           VectorList.NumElements == 0 &&
           VectorList.RegisterKind == VectorKind &&
           (!IsConsecutive || (VectorList.Stride == 1));
  }

  template <RegKind VectorKind, unsigned NumRegs, unsigned NumElements,
            unsigned ElementWidth, unsigned Stride = 1>
  bool isTypedVectorList() const {
    if (Kind != k_VectorList)
      return false;
    if (VectorList.Count != NumRegs)
      return false;
    if (VectorList.RegisterKind != VectorKind)
      return false;
    if (VectorList.ElementWidth != ElementWidth)
      return false;
    if (VectorList.Stride != Stride)
      return false;
    return VectorList.NumElements == NumElements;
  }

  template <RegKind VectorKind, unsigned NumRegs, unsigned NumElements,
            unsigned ElementWidth, unsigned RegClass>
  DiagnosticPredicate isTypedVectorListMultiple() const {
    bool Res =
        isTypedVectorList<VectorKind, NumRegs, NumElements, ElementWidth>();
    if (!Res)
      return DiagnosticPredicate::NoMatch;
    if (!AArch64MCRegisterClasses[RegClass].contains(VectorList.RegNum))
      return DiagnosticPredicate::NearMatch;
    return DiagnosticPredicate::Match;
  }

  template <RegKind VectorKind, unsigned NumRegs, unsigned Stride,
            unsigned ElementWidth>
  DiagnosticPredicate isTypedVectorListStrided() const {
    bool Res = isTypedVectorList<VectorKind, NumRegs, /*NumElements*/ 0,
                                 ElementWidth, Stride>();
    if (!Res)
      return DiagnosticPredicate::NoMatch;
    if ((VectorList.RegNum < (AArch64::Z0 + Stride)) ||
        ((VectorList.RegNum >= AArch64::Z16) &&
         (VectorList.RegNum < (AArch64::Z16 + Stride))))
      return DiagnosticPredicate::Match;
    return DiagnosticPredicate::NoMatch;
  }

  template <int Min, int Max>
  DiagnosticPredicate isVectorIndex() const {
    if (Kind != k_VectorIndex)
      return DiagnosticPredicate::NoMatch;
    if (VectorIndex.Val >= Min && VectorIndex.Val <= Max)
      return DiagnosticPredicate::Match;
    return DiagnosticPredicate::NearMatch;
  }

  bool isToken() const override { return Kind == k_Token; }

  bool isTokenEqual(StringRef Str) const {
    return Kind == k_Token && getToken() == Str;
  }
  bool isSysCR() const { return Kind == k_SysCR; }
  bool isPrefetch() const { return Kind == k_Prefetch; }
  bool isPSBHint() const { return Kind == k_PSBHint; }
  bool isPHint() const { return Kind == k_PHint; }
  bool isBTIHint() const { return Kind == k_BTIHint; }
  bool isShiftExtend() const { return Kind == k_ShiftExtend; }
  bool isShifter() const {
    if (!isShiftExtend())
      return false;

    AArch64_AM::ShiftExtendType ST = getShiftExtendType();
    return (ST == AArch64_AM::LSL || ST == AArch64_AM::LSR ||
            ST == AArch64_AM::ASR || ST == AArch64_AM::ROR ||
            ST == AArch64_AM::MSL);
  }

  template <unsigned ImmEnum> DiagnosticPredicate isExactFPImm() const {
    if (Kind != k_FPImm)
      return DiagnosticPredicate::NoMatch;

    if (getFPImmIsExact()) {
      // Lookup the immediate from table of supported immediates.
      auto *Desc = AArch64ExactFPImm::lookupExactFPImmByEnum(ImmEnum);
      assert(Desc && "Unknown enum value");

      // Calculate its FP value.
      APFloat RealVal(APFloat::IEEEdouble());
      auto StatusOrErr =
          RealVal.convertFromString(Desc->Repr, APFloat::rmTowardZero);
      if (errorToBool(StatusOrErr.takeError()) || *StatusOrErr != APFloat::opOK)
        llvm_unreachable("FP immediate is not exact");

      if (getFPImm().bitwiseIsEqual(RealVal))
        return DiagnosticPredicate::Match;
    }

    return DiagnosticPredicate::NearMatch;
  }

  template <unsigned ImmA, unsigned ImmB>
  DiagnosticPredicate isExactFPImm() const {
    DiagnosticPredicate Res = DiagnosticPredicate::NoMatch;
    if ((Res = isExactFPImm<ImmA>()))
      return DiagnosticPredicate::Match;
    if ((Res = isExactFPImm<ImmB>()))
      return DiagnosticPredicate::Match;
    return Res;
  }

  bool isExtend() const {
    if (!isShiftExtend())
      return false;

    AArch64_AM::ShiftExtendType ET = getShiftExtendType();
    return (ET == AArch64_AM::UXTB || ET == AArch64_AM::SXTB ||
            ET == AArch64_AM::UXTH || ET == AArch64_AM::SXTH ||
            ET == AArch64_AM::UXTW || ET == AArch64_AM::SXTW ||
            ET == AArch64_AM::UXTX || ET == AArch64_AM::SXTX ||
            ET == AArch64_AM::LSL) &&
           getShiftExtendAmount() <= 4;
  }

  bool isExtend64() const {
    if (!isExtend())
      return false;
    // Make sure the extend expects a 32-bit source register.
    AArch64_AM::ShiftExtendType ET = getShiftExtendType();
    return ET == AArch64_AM::UXTB || ET == AArch64_AM::SXTB ||
           ET == AArch64_AM::UXTH || ET == AArch64_AM::SXTH ||
           ET == AArch64_AM::UXTW || ET == AArch64_AM::SXTW;
  }

  bool isExtendLSL64() const {
    if (!isExtend())
      return false;
    AArch64_AM::ShiftExtendType ET = getShiftExtendType();
    return (ET == AArch64_AM::UXTX || ET == AArch64_AM::SXTX ||
            ET == AArch64_AM::LSL) &&
           getShiftExtendAmount() <= 4;
  }

  bool isLSLImm3Shift() const {
    if (!isShiftExtend())
      return false;
    AArch64_AM::ShiftExtendType ET = getShiftExtendType();
    return ET == AArch64_AM::LSL && getShiftExtendAmount() <= 7;
  }

  template<int Width> bool isMemXExtend() const {
    if (!isExtend())
      return false;
    AArch64_AM::ShiftExtendType ET = getShiftExtendType();
    return (ET == AArch64_AM::LSL || ET == AArch64_AM::SXTX) &&
           (getShiftExtendAmount() == Log2_32(Width / 8) ||
            getShiftExtendAmount() == 0);
  }

  template<int Width> bool isMemWExtend() const {
    if (!isExtend())
      return false;
    AArch64_AM::ShiftExtendType ET = getShiftExtendType();
    return (ET == AArch64_AM::UXTW || ET == AArch64_AM::SXTW) &&
           (getShiftExtendAmount() == Log2_32(Width / 8) ||
            getShiftExtendAmount() == 0);
  }

  template <unsigned width>
  bool isArithmeticShifter() const {
    if (!isShifter())
      return false;

    // An arithmetic shifter is LSL, LSR, or ASR.
    AArch64_AM::ShiftExtendType ST = getShiftExtendType();
    return (ST == AArch64_AM::LSL || ST == AArch64_AM::LSR ||
            ST == AArch64_AM::ASR) && getShiftExtendAmount() < width;
  }

  template <unsigned width>
  bool isLogicalShifter() const {
    if (!isShifter())
      return false;

    // A logical shifter is LSL, LSR, ASR or ROR.
    AArch64_AM::ShiftExtendType ST = getShiftExtendType();
    return (ST == AArch64_AM::LSL || ST == AArch64_AM::LSR ||
            ST == AArch64_AM::ASR || ST == AArch64_AM::ROR) &&
           getShiftExtendAmount() < width;
  }

  bool isMovImm32Shifter() const {
    if (!isShifter())
      return false;

    // A MOVi shifter is LSL of 0, 16, 32, or 48.
    AArch64_AM::ShiftExtendType ST = getShiftExtendType();
    if (ST != AArch64_AM::LSL)
      return false;
    uint64_t Val = getShiftExtendAmount();
    return (Val == 0 || Val == 16);
  }

  bool isMovImm64Shifter() const {
    if (!isShifter())
      return false;

    // A MOVi shifter is LSL of 0 or 16.
    AArch64_AM::ShiftExtendType ST = getShiftExtendType();
    if (ST != AArch64_AM::LSL)
      return false;
    uint64_t Val = getShiftExtendAmount();
    return (Val == 0 || Val == 16 || Val == 32 || Val == 48);
  }

  bool isLogicalVecShifter() const {
    if (!isShifter())
      return false;

    // A logical vector shifter is a left shift by 0, 8, 16, or 24.
    unsigned Shift = getShiftExtendAmount();
    return getShiftExtendType() == AArch64_AM::LSL &&
           (Shift == 0 || Shift == 8 || Shift == 16 || Shift == 24);
  }

  bool isLogicalVecHalfWordShifter() const {
    if (!isLogicalVecShifter())
      return false;

    // A logical vector shifter is a left shift by 0 or 8.
    unsigned Shift = getShiftExtendAmount();
    return getShiftExtendType() == AArch64_AM::LSL &&
           (Shift == 0 || Shift == 8);
  }

  bool isMoveVecShifter() const {
    if (!isShiftExtend())
      return false;

    // A logical vector shifter is a left shift by 8 or 16.
    unsigned Shift = getShiftExtendAmount();
    return getShiftExtendType() == AArch64_AM::MSL &&
           (Shift == 8 || Shift == 16);
  }

  // Fallback unscaled operands are for aliases of LDR/STR that fall back
  // to LDUR/STUR when the offset is not legal for the former but is for
  // the latter. As such, in addition to checking for being a legal unscaled
  // address, also check that it is not a legal scaled address. This avoids
  // ambiguity in the matcher.
  template<int Width>
  bool isSImm9OffsetFB() const {
    return isSImm<9>() && !isUImm12Offset<Width / 8>();
  }

  bool isAdrpLabel() const {
    // Validation was handled during parsing, so we just verify that
    // something didn't go haywire.
    if (!isImm())
        return false;

    if (const MCConstantExpr *CE = dyn_cast<MCConstantExpr>(Imm.Val)) {
      int64_t Val = CE->getValue();
      int64_t Min = - (4096 * (1LL << (21 - 1)));
      int64_t Max = 4096 * ((1LL << (21 - 1)) - 1);
      return (Val % 4096) == 0 && Val >= Min && Val <= Max;
    }

    return true;
  }

  bool isAdrLabel() const {
    // Validation was handled during parsing, so we just verify that
    // something didn't go haywire.
    if (!isImm())
        return false;

    if (const MCConstantExpr *CE = dyn_cast<MCConstantExpr>(Imm.Val)) {
      int64_t Val = CE->getValue();
      int64_t Min = - (1LL << (21 - 1));
      int64_t Max = ((1LL << (21 - 1)) - 1);
      return Val >= Min && Val <= Max;
    }

    return true;
  }

  template <MatrixKind Kind, unsigned EltSize, unsigned RegClass>
  DiagnosticPredicate isMatrixRegOperand() const {
    if (!isMatrix())
      return DiagnosticPredicate::NoMatch;
    if (getMatrixKind() != Kind ||
        !AArch64MCRegisterClasses[RegClass].contains(getMatrixReg()) ||
        EltSize != getMatrixElementWidth())
      return DiagnosticPredicate::NearMatch;
    return DiagnosticPredicate::Match;
  }

  bool isPAuthPCRelLabel16Operand() const {
    // PAuth PCRel16 operands are similar to regular branch targets, but only
    // negative values are allowed for concrete immediates as signing instr
    // should be in a lower address.
    if (!isImm())
      return false;
    const MCConstantExpr *MCE = dyn_cast<MCConstantExpr>(getImm());
    if (!MCE)
      return true;
    int64_t Val = MCE->getValue();
    if (Val & 0b11)
      return false;
    return (Val <= 0) && (Val > -(1 << 18));
  }

  void addExpr(MCInst &Inst, const MCExpr *Expr) const {
    // Add as immediates when possible.  Null MCExpr = 0.
    if (!Expr)
      Inst.addOperand(MCOperand::createImm(0));
    else if (const MCConstantExpr *CE = dyn_cast<MCConstantExpr>(Expr))
      Inst.addOperand(MCOperand::createImm(CE->getValue()));
    else
      Inst.addOperand(MCOperand::createExpr(Expr));
  }

  void addRegOperands(MCInst &Inst, unsigned N) const {
    assert(N == 1 && "Invalid number of operands!");
    Inst.addOperand(MCOperand::createReg(getReg()));
  }

  void addMatrixOperands(MCInst &Inst, unsigned N) const {
    assert(N == 1 && "Invalid number of operands!");
    Inst.addOperand(MCOperand::createReg(getMatrixReg()));
  }

  void addGPR32as64Operands(MCInst &Inst, unsigned N) const {
    assert(N == 1 && "Invalid number of operands!");
    assert(
        AArch64MCRegisterClasses[AArch64::GPR64RegClassID].contains(getReg()));

    const MCRegisterInfo *RI = Ctx.getRegisterInfo();
    MCRegister Reg = RI->getRegClass(AArch64::GPR32RegClassID)
                         .getRegister(RI->getEncodingValue(getReg()));

    Inst.addOperand(MCOperand::createReg(Reg));
  }

  void addGPR64as32Operands(MCInst &Inst, unsigned N) const {
    assert(N == 1 && "Invalid number of operands!");
    assert(
        AArch64MCRegisterClasses[AArch64::GPR32RegClassID].contains(getReg()));

    const MCRegisterInfo *RI = Ctx.getRegisterInfo();
    MCRegister Reg = RI->getRegClass(AArch64::GPR64RegClassID)
                         .getRegister(RI->getEncodingValue(getReg()));

    Inst.addOperand(MCOperand::createReg(Reg));
  }

  template <int Width>
  void addFPRasZPRRegOperands(MCInst &Inst, unsigned N) const {
    unsigned Base;
    switch (Width) {
    case 8:   Base = AArch64::B0; break;
    case 16:  Base = AArch64::H0; break;
    case 32:  Base = AArch64::S0; break;
    case 64:  Base = AArch64::D0; break;
    case 128: Base = AArch64::Q0; break;
    default:
      llvm_unreachable("Unsupported width");
    }
    Inst.addOperand(MCOperand::createReg(AArch64::Z0 + getReg() - Base));
  }

  void addPPRorPNRRegOperands(MCInst &Inst, unsigned N) const {
    assert(N == 1 && "Invalid number of operands!");
    unsigned Reg = getReg();
    // Normalise to PPR
    if (Reg >= AArch64::PN0 && Reg <= AArch64::PN15)
      Reg = Reg - AArch64::PN0 + AArch64::P0;
    Inst.addOperand(MCOperand::createReg(Reg));
  }

  void addPNRasPPRRegOperands(MCInst &Inst, unsigned N) const {
    assert(N == 1 && "Invalid number of operands!");
    Inst.addOperand(
        MCOperand::createReg((getReg() - AArch64::PN0) + AArch64::P0));
  }

  void addVectorReg64Operands(MCInst &Inst, unsigned N) const {
    assert(N == 1 && "Invalid number of operands!");
    assert(
        AArch64MCRegisterClasses[AArch64::FPR128RegClassID].contains(getReg()));
    Inst.addOperand(MCOperand::createReg(AArch64::D0 + getReg() - AArch64::Q0));
  }

  void addVectorReg128Operands(MCInst &Inst, unsigned N) const {
    assert(N == 1 && "Invalid number of operands!");
    assert(
        AArch64MCRegisterClasses[AArch64::FPR128RegClassID].contains(getReg()));
    Inst.addOperand(MCOperand::createReg(getReg()));
  }

  void addVectorRegLoOperands(MCInst &Inst, unsigned N) const {
    assert(N == 1 && "Invalid number of operands!");
    Inst.addOperand(MCOperand::createReg(getReg()));
  }

  void addVectorReg0to7Operands(MCInst &Inst, unsigned N) const {
    assert(N == 1 && "Invalid number of operands!");
    Inst.addOperand(MCOperand::createReg(getReg()));
  }

  enum VecListIndexType {
    VecListIdx_DReg = 0,
    VecListIdx_QReg = 1,
    VecListIdx_ZReg = 2,
    VecListIdx_PReg = 3,
  };

  template <VecListIndexType RegTy, unsigned NumRegs,
            bool IsConsecutive = false>
  void addVectorListOperands(MCInst &Inst, unsigned N) const {
    assert(N == 1 && "Invalid number of operands!");
    assert((!IsConsecutive || (getVectorListStride() == 1)) &&
           "Expected consecutive registers");
    static const unsigned FirstRegs[][5] = {
      /* DReg */ { AArch64::Q0,
                   AArch64::D0,       AArch64::D0_D1,
                   AArch64::D0_D1_D2, AArch64::D0_D1_D2_D3 },
      /* QReg */ { AArch64::Q0,
                   AArch64::Q0,       AArch64::Q0_Q1,
                   AArch64::Q0_Q1_Q2, AArch64::Q0_Q1_Q2_Q3 },
      /* ZReg */ { AArch64::Z0,
                   AArch64::Z0,       AArch64::Z0_Z1,
                   AArch64::Z0_Z1_Z2, AArch64::Z0_Z1_Z2_Z3 },
      /* PReg */ { AArch64::P0,
                   AArch64::P0,       AArch64::P0_P1 }
    };

    assert((RegTy != VecListIdx_ZReg || NumRegs <= 4) &&
           " NumRegs must be <= 4 for ZRegs");

    assert((RegTy != VecListIdx_PReg || NumRegs <= 2) &&
           " NumRegs must be <= 2 for PRegs");

    unsigned FirstReg = FirstRegs[(unsigned)RegTy][NumRegs];
    Inst.addOperand(MCOperand::createReg(FirstReg + getVectorListStart() -
                                         FirstRegs[(unsigned)RegTy][0]));
  }

  template <unsigned NumRegs>
  void addStridedVectorListOperands(MCInst &Inst, unsigned N) const {
    assert(N == 1 && "Invalid number of operands!");
    assert((NumRegs == 2 || NumRegs == 4) && " NumRegs must be 2 or 4");

    switch (NumRegs) {
    case 2:
      if (getVectorListStart() < AArch64::Z16) {
        assert((getVectorListStart() < AArch64::Z8) &&
               (getVectorListStart() >= AArch64::Z0) && "Invalid Register");
        Inst.addOperand(MCOperand::createReg(
            AArch64::Z0_Z8 + getVectorListStart() - AArch64::Z0));
      } else {
        assert((getVectorListStart() < AArch64::Z24) &&
               (getVectorListStart() >= AArch64::Z16) && "Invalid Register");
        Inst.addOperand(MCOperand::createReg(
            AArch64::Z16_Z24 + getVectorListStart() - AArch64::Z16));
      }
      break;
    case 4:
      if (getVectorListStart() < AArch64::Z16) {
        assert((getVectorListStart() < AArch64::Z4) &&
               (getVectorListStart() >= AArch64::Z0) && "Invalid Register");
        Inst.addOperand(MCOperand::createReg(
            AArch64::Z0_Z4_Z8_Z12 + getVectorListStart() - AArch64::Z0));
      } else {
        assert((getVectorListStart() < AArch64::Z20) &&
               (getVectorListStart() >= AArch64::Z16) && "Invalid Register");
        Inst.addOperand(MCOperand::createReg(
            AArch64::Z16_Z20_Z24_Z28 + getVectorListStart() - AArch64::Z16));
      }
      break;
    default:
      llvm_unreachable("Unsupported number of registers for strided vec list");
    }
  }

  void addMatrixTileListOperands(MCInst &Inst, unsigned N) const {
    assert(N == 1 && "Invalid number of operands!");
    unsigned RegMask = getMatrixTileListRegMask();
    assert(RegMask <= 0xFF && "Invalid mask!");
    Inst.addOperand(MCOperand::createImm(RegMask));
  }

  void addVectorIndexOperands(MCInst &Inst, unsigned N) const {
    assert(N == 1 && "Invalid number of operands!");
    Inst.addOperand(MCOperand::createImm(getVectorIndex()));
  }

  template <unsigned ImmIs0, unsigned ImmIs1>
  void addExactFPImmOperands(MCInst &Inst, unsigned N) const {
    assert(N == 1 && "Invalid number of operands!");
    assert(bool(isExactFPImm<ImmIs0, ImmIs1>()) && "Invalid operand");
    Inst.addOperand(MCOperand::createImm(bool(isExactFPImm<ImmIs1>())));
  }

  void addImmOperands(MCInst &Inst, unsigned N) const {
    assert(N == 1 && "Invalid number of operands!");
    // If this is a pageoff symrefexpr with an addend, adjust the addend
    // to be only the page-offset portion. Otherwise, just add the expr
    // as-is.
    addExpr(Inst, getImm());
  }

  template <int Shift>
  void addImmWithOptionalShiftOperands(MCInst &Inst, unsigned N) const {
    assert(N == 2 && "Invalid number of operands!");
    if (auto ShiftedVal = getShiftedVal<Shift>()) {
      Inst.addOperand(MCOperand::createImm(ShiftedVal->first));
      Inst.addOperand(MCOperand::createImm(ShiftedVal->second));
    } else if (isShiftedImm()) {
      addExpr(Inst, getShiftedImmVal());
      Inst.addOperand(MCOperand::createImm(getShiftedImmShift()));
    } else {
      addExpr(Inst, getImm());
      Inst.addOperand(MCOperand::createImm(0));
    }
  }

  template <int Shift>
  void addImmNegWithOptionalShiftOperands(MCInst &Inst, unsigned N) const {
    assert(N == 2 && "Invalid number of operands!");
    if (auto ShiftedVal = getShiftedVal<Shift>()) {
      Inst.addOperand(MCOperand::createImm(-ShiftedVal->first));
      Inst.addOperand(MCOperand::createImm(ShiftedVal->second));
    } else
      llvm_unreachable("Not a shifted negative immediate");
  }

  void addCondCodeOperands(MCInst &Inst, unsigned N) const {
    assert(N == 1 && "Invalid number of operands!");
    Inst.addOperand(MCOperand::createImm(getCondCode()));
  }

  void addAdrpLabelOperands(MCInst &Inst, unsigned N) const {
    assert(N == 1 && "Invalid number of operands!");
    const MCConstantExpr *MCE = dyn_cast<MCConstantExpr>(getImm());
    if (!MCE)
      addExpr(Inst, getImm());
    else
      Inst.addOperand(MCOperand::createImm(MCE->getValue() >> 12));
  }

  void addAdrLabelOperands(MCInst &Inst, unsigned N) const {
    addImmOperands(Inst, N);
  }

  template<int Scale>
  void addUImm12OffsetOperands(MCInst &Inst, unsigned N) const {
    assert(N == 1 && "Invalid number of operands!");
    const MCConstantExpr *MCE = dyn_cast<MCConstantExpr>(getImm());

    if (!MCE) {
      Inst.addOperand(MCOperand::createExpr(getImm()));
      return;
    }
    Inst.addOperand(MCOperand::createImm(MCE->getValue() / Scale));
  }

  void addUImm6Operands(MCInst &Inst, unsigned N) const {
    assert(N == 1 && "Invalid number of operands!");
    const MCConstantExpr *MCE = cast<MCConstantExpr>(getImm());
    Inst.addOperand(MCOperand::createImm(MCE->getValue()));
  }

  template <int Scale>
  void addImmScaledOperands(MCInst &Inst, unsigned N) const {
    assert(N == 1 && "Invalid number of operands!");
    const MCConstantExpr *MCE = cast<MCConstantExpr>(getImm());
    Inst.addOperand(MCOperand::createImm(MCE->getValue() / Scale));
  }

  template <int Scale>
  void addImmScaledRangeOperands(MCInst &Inst, unsigned N) const {
    assert(N == 1 && "Invalid number of operands!");
    Inst.addOperand(MCOperand::createImm(getFirstImmVal() / Scale));
  }

  template <typename T>
  void addLogicalImmOperands(MCInst &Inst, unsigned N) const {
    assert(N == 1 && "Invalid number of operands!");
    const MCConstantExpr *MCE = cast<MCConstantExpr>(getImm());
    std::make_unsigned_t<T> Val = MCE->getValue();
    uint64_t encoding = AArch64_AM::encodeLogicalImmediate(Val, sizeof(T) * 8);
    Inst.addOperand(MCOperand::createImm(encoding));
  }

  template <typename T>
  void addLogicalImmNotOperands(MCInst &Inst, unsigned N) const {
    assert(N == 1 && "Invalid number of operands!");
    const MCConstantExpr *MCE = cast<MCConstantExpr>(getImm());
    std::make_unsigned_t<T> Val = ~MCE->getValue();
    uint64_t encoding = AArch64_AM::encodeLogicalImmediate(Val, sizeof(T) * 8);
    Inst.addOperand(MCOperand::createImm(encoding));
  }

  void addSIMDImmType10Operands(MCInst &Inst, unsigned N) const {
    assert(N == 1 && "Invalid number of operands!");
    const MCConstantExpr *MCE = cast<MCConstantExpr>(getImm());
    uint64_t encoding = AArch64_AM::encodeAdvSIMDModImmType10(MCE->getValue());
    Inst.addOperand(MCOperand::createImm(encoding));
  }

  void addBranchTarget26Operands(MCInst &Inst, unsigned N) const {
    // Branch operands don't encode the low bits, so shift them off
    // here. If it's a label, however, just put it on directly as there's
    // not enough information now to do anything.
    assert(N == 1 && "Invalid number of operands!");
    const MCConstantExpr *MCE = dyn_cast<MCConstantExpr>(getImm());
    if (!MCE) {
      addExpr(Inst, getImm());
      return;
    }
    assert(MCE && "Invalid constant immediate operand!");
    Inst.addOperand(MCOperand::createImm(MCE->getValue() >> 2));
  }

  void addPAuthPCRelLabel16Operands(MCInst &Inst, unsigned N) const {
    // PC-relative operands don't encode the low bits, so shift them off
    // here. If it's a label, however, just put it on directly as there's
    // not enough information now to do anything.
    assert(N == 1 && "Invalid number of operands!");
    const MCConstantExpr *MCE = dyn_cast<MCConstantExpr>(getImm());
    if (!MCE) {
      addExpr(Inst, getImm());
      return;
    }
    Inst.addOperand(MCOperand::createImm(MCE->getValue() >> 2));
  }

  void addPCRelLabel19Operands(MCInst &Inst, unsigned N) const {
    // Branch operands don't encode the low bits, so shift them off
    // here. If it's a label, however, just put it on directly as there's
    // not enough information now to do anything.
    assert(N == 1 && "Invalid number of operands!");
    const MCConstantExpr *MCE = dyn_cast<MCConstantExpr>(getImm());
    if (!MCE) {
      addExpr(Inst, getImm());
      return;
    }
    assert(MCE && "Invalid constant immediate operand!");
    Inst.addOperand(MCOperand::createImm(MCE->getValue() >> 2));
  }

  void addPCRelLabel9Operands(MCInst &Inst, unsigned N) const {
    // Branch operands don't encode the low bits, so shift them off
    // here. If it's a label, however, just put it on directly as there's
    // not enough information now to do anything.
    assert(N == 1 && "Invalid number of operands!");
    const MCConstantExpr *MCE = dyn_cast<MCConstantExpr>(getImm());
    if (!MCE) {
      addExpr(Inst, getImm());
      return;
    }
    assert(MCE && "Invalid constant immediate operand!");
    Inst.addOperand(MCOperand::createImm(MCE->getValue() >> 2));
  }

  void addBranchTarget14Operands(MCInst &Inst, unsigned N) const {
    // Branch operands don't encode the low bits, so shift them off
    // here. If it's a label, however, just put it on directly as there's
    // not enough information now to do anything.
    assert(N == 1 && "Invalid number of operands!");
    const MCConstantExpr *MCE = dyn_cast<MCConstantExpr>(getImm());
    if (!MCE) {
      addExpr(Inst, getImm());
      return;
    }
    assert(MCE && "Invalid constant immediate operand!");
    Inst.addOperand(MCOperand::createImm(MCE->getValue() >> 2));
  }

  void addFPImmOperands(MCInst &Inst, unsigned N) const {
    assert(N == 1 && "Invalid number of operands!");
    Inst.addOperand(MCOperand::createImm(
        AArch64_AM::getFP64Imm(getFPImm().bitcastToAPInt())));
  }

  void addBarrierOperands(MCInst &Inst, unsigned N) const {
    assert(N == 1 && "Invalid number of operands!");
    Inst.addOperand(MCOperand::createImm(getBarrier()));
  }

  void addBarriernXSOperands(MCInst &Inst, unsigned N) const {
    assert(N == 1 && "Invalid number of operands!");
    Inst.addOperand(MCOperand::createImm(getBarrier()));
  }

  void addMRSSystemRegisterOperands(MCInst &Inst, unsigned N) const {
    assert(N == 1 && "Invalid number of operands!");

    Inst.addOperand(MCOperand::createImm(SysReg.MRSReg));
  }

  void addMSRSystemRegisterOperands(MCInst &Inst, unsigned N) const {
    assert(N == 1 && "Invalid number of operands!");

    Inst.addOperand(MCOperand::createImm(SysReg.MSRReg));
  }

  void addSystemPStateFieldWithImm0_1Operands(MCInst &Inst, unsigned N) const {
    assert(N == 1 && "Invalid number of operands!");

    Inst.addOperand(MCOperand::createImm(SysReg.PStateField));
  }

  void addSVCROperands(MCInst &Inst, unsigned N) const {
    assert(N == 1 && "Invalid number of operands!");

    Inst.addOperand(MCOperand::createImm(SVCR.PStateField));
  }

  void addSystemPStateFieldWithImm0_15Operands(MCInst &Inst, unsigned N) const {
    assert(N == 1 && "Invalid number of operands!");

    Inst.addOperand(MCOperand::createImm(SysReg.PStateField));
  }

  void addSysCROperands(MCInst &Inst, unsigned N) const {
    assert(N == 1 && "Invalid number of operands!");
    Inst.addOperand(MCOperand::createImm(getSysCR()));
  }

  void addPrefetchOperands(MCInst &Inst, unsigned N) const {
    assert(N == 1 && "Invalid number of operands!");
    Inst.addOperand(MCOperand::createImm(getPrefetch()));
  }

  void addPSBHintOperands(MCInst &Inst, unsigned N) const {
    assert(N == 1 && "Invalid number of operands!");
    Inst.addOperand(MCOperand::createImm(getPSBHint()));
  }

  void addPHintOperands(MCInst &Inst, unsigned N) const {
    assert(N == 1 && "Invalid number of operands!");
    Inst.addOperand(MCOperand::createImm(getPHint()));
  }

  void addBTIHintOperands(MCInst &Inst, unsigned N) const {
    assert(N == 1 && "Invalid number of operands!");
    Inst.addOperand(MCOperand::createImm(getBTIHint()));
  }

  void addShifterOperands(MCInst &Inst, unsigned N) const {
    assert(N == 1 && "Invalid number of operands!");
    unsigned Imm =
        AArch64_AM::getShifterImm(getShiftExtendType(), getShiftExtendAmount());
    Inst.addOperand(MCOperand::createImm(Imm));
  }

  void addLSLImm3ShifterOperands(MCInst &Inst, unsigned N) const {
    assert(N == 1 && "Invalid number of operands!");
    unsigned Imm = getShiftExtendAmount();
    Inst.addOperand(MCOperand::createImm(Imm));
  }

  void addSyspXzrPairOperand(MCInst &Inst, unsigned N) const {
    assert(N == 1 && "Invalid number of operands!");

    if (!isScalarReg())
      return;

    const MCRegisterInfo *RI = Ctx.getRegisterInfo();
    MCRegister Reg = RI->getRegClass(AArch64::GPR64RegClassID)
                         .getRegister(RI->getEncodingValue(getReg()));
    if (Reg != AArch64::XZR)
      llvm_unreachable("wrong register");

    Inst.addOperand(MCOperand::createReg(AArch64::XZR));
  }

  void addExtendOperands(MCInst &Inst, unsigned N) const {
    assert(N == 1 && "Invalid number of operands!");
    AArch64_AM::ShiftExtendType ET = getShiftExtendType();
    if (ET == AArch64_AM::LSL) ET = AArch64_AM::UXTW;
    unsigned Imm = AArch64_AM::getArithExtendImm(ET, getShiftExtendAmount());
    Inst.addOperand(MCOperand::createImm(Imm));
  }

  void addExtend64Operands(MCInst &Inst, unsigned N) const {
    assert(N == 1 && "Invalid number of operands!");
    AArch64_AM::ShiftExtendType ET = getShiftExtendType();
    if (ET == AArch64_AM::LSL) ET = AArch64_AM::UXTX;
    unsigned Imm = AArch64_AM::getArithExtendImm(ET, getShiftExtendAmount());
    Inst.addOperand(MCOperand::createImm(Imm));
  }

  void addMemExtendOperands(MCInst &Inst, unsigned N) const {
    assert(N == 2 && "Invalid number of operands!");
    AArch64_AM::ShiftExtendType ET = getShiftExtendType();
    bool IsSigned = ET == AArch64_AM::SXTW || ET == AArch64_AM::SXTX;
    Inst.addOperand(MCOperand::createImm(IsSigned));
    Inst.addOperand(MCOperand::createImm(getShiftExtendAmount() != 0));
  }

  // For 8-bit load/store instructions with a register offset, both the
  // "DoShift" and "NoShift" variants have a shift of 0. Because of this,
  // they're disambiguated by whether the shift was explicit or implicit rather
  // than its size.
  void addMemExtend8Operands(MCInst &Inst, unsigned N) const {
    assert(N == 2 && "Invalid number of operands!");
    AArch64_AM::ShiftExtendType ET = getShiftExtendType();
    bool IsSigned = ET == AArch64_AM::SXTW || ET == AArch64_AM::SXTX;
    Inst.addOperand(MCOperand::createImm(IsSigned));
    Inst.addOperand(MCOperand::createImm(hasShiftExtendAmount()));
  }

  template<int Shift>
  void addMOVZMovAliasOperands(MCInst &Inst, unsigned N) const {
    assert(N == 1 && "Invalid number of operands!");

    const MCConstantExpr *CE = dyn_cast<MCConstantExpr>(getImm());
    if (CE) {
      uint64_t Value = CE->getValue();
      Inst.addOperand(MCOperand::createImm((Value >> Shift) & 0xffff));
    } else {
      addExpr(Inst, getImm());
    }
  }

  template<int Shift>
  void addMOVNMovAliasOperands(MCInst &Inst, unsigned N) const {
    assert(N == 1 && "Invalid number of operands!");

    const MCConstantExpr *CE = cast<MCConstantExpr>(getImm());
    uint64_t Value = CE->getValue();
    Inst.addOperand(MCOperand::createImm((~Value >> Shift) & 0xffff));
  }

  void addComplexRotationEvenOperands(MCInst &Inst, unsigned N) const {
    assert(N == 1 && "Invalid number of operands!");
    const MCConstantExpr *MCE = cast<MCConstantExpr>(getImm());
    Inst.addOperand(MCOperand::createImm(MCE->getValue() / 90));
  }

  void addComplexRotationOddOperands(MCInst &Inst, unsigned N) const {
    assert(N == 1 && "Invalid number of operands!");
    const MCConstantExpr *MCE = cast<MCConstantExpr>(getImm());
    Inst.addOperand(MCOperand::createImm((MCE->getValue() - 90) / 180));
  }

  void print(raw_ostream &OS) const override;

  static std::unique_ptr<AArch64Operand>
  CreateToken(StringRef Str, SMLoc S, MCContext &Ctx, bool IsSuffix = false) {
    auto Op = std::make_unique<AArch64Operand>(k_Token, Ctx);
    Op->Tok.Data = Str.data();
    Op->Tok.Length = Str.size();
    Op->Tok.IsSuffix = IsSuffix;
    Op->StartLoc = S;
    Op->EndLoc = S;
    return Op;
  }

  static std::unique_ptr<AArch64Operand>
  CreateReg(unsigned RegNum, RegKind Kind, SMLoc S, SMLoc E, MCContext &Ctx,
            RegConstraintEqualityTy EqTy = RegConstraintEqualityTy::EqualsReg,
            AArch64_AM::ShiftExtendType ExtTy = AArch64_AM::LSL,
            unsigned ShiftAmount = 0,
            unsigned HasExplicitAmount = false) {
    auto Op = std::make_unique<AArch64Operand>(k_Register, Ctx);
    Op->Reg.RegNum = RegNum;
    Op->Reg.Kind = Kind;
    Op->Reg.ElementWidth = 0;
    Op->Reg.EqualityTy = EqTy;
    Op->Reg.ShiftExtend.Type = ExtTy;
    Op->Reg.ShiftExtend.Amount = ShiftAmount;
    Op->Reg.ShiftExtend.HasExplicitAmount = HasExplicitAmount;
    Op->StartLoc = S;
    Op->EndLoc = E;
    return Op;
  }

  static std::unique_ptr<AArch64Operand>
  CreateVectorReg(unsigned RegNum, RegKind Kind, unsigned ElementWidth,
                  SMLoc S, SMLoc E, MCContext &Ctx,
                  AArch64_AM::ShiftExtendType ExtTy = AArch64_AM::LSL,
                  unsigned ShiftAmount = 0,
                  unsigned HasExplicitAmount = false) {
    assert((Kind == RegKind::NeonVector || Kind == RegKind::SVEDataVector ||
            Kind == RegKind::SVEPredicateVector ||
            Kind == RegKind::SVEPredicateAsCounter) &&
           "Invalid vector kind");
    auto Op = CreateReg(RegNum, Kind, S, E, Ctx, EqualsReg, ExtTy, ShiftAmount,
                        HasExplicitAmount);
    Op->Reg.ElementWidth = ElementWidth;
    return Op;
  }

  static std::unique_ptr<AArch64Operand>
  CreateVectorList(unsigned RegNum, unsigned Count, unsigned Stride,
                   unsigned NumElements, unsigned ElementWidth,
                   RegKind RegisterKind, SMLoc S, SMLoc E, MCContext &Ctx) {
    auto Op = std::make_unique<AArch64Operand>(k_VectorList, Ctx);
    Op->VectorList.RegNum = RegNum;
    Op->VectorList.Count = Count;
    Op->VectorList.Stride = Stride;
    Op->VectorList.NumElements = NumElements;
    Op->VectorList.ElementWidth = ElementWidth;
    Op->VectorList.RegisterKind = RegisterKind;
    Op->StartLoc = S;
    Op->EndLoc = E;
    return Op;
  }

  static std::unique_ptr<AArch64Operand>
  CreateVectorIndex(int Idx, SMLoc S, SMLoc E, MCContext &Ctx) {
    auto Op = std::make_unique<AArch64Operand>(k_VectorIndex, Ctx);
    Op->VectorIndex.Val = Idx;
    Op->StartLoc = S;
    Op->EndLoc = E;
    return Op;
  }

  static std::unique_ptr<AArch64Operand>
  CreateMatrixTileList(unsigned RegMask, SMLoc S, SMLoc E, MCContext &Ctx) {
    auto Op = std::make_unique<AArch64Operand>(k_MatrixTileList, Ctx);
    Op->MatrixTileList.RegMask = RegMask;
    Op->StartLoc = S;
    Op->EndLoc = E;
    return Op;
  }

  static void ComputeRegsForAlias(unsigned Reg, SmallSet<unsigned, 8> &OutRegs,
                                  const unsigned ElementWidth) {
    static std::map<std::pair<unsigned, unsigned>, std::vector<unsigned>>
        RegMap = {
            {{0, AArch64::ZAB0},
             {AArch64::ZAD0, AArch64::ZAD1, AArch64::ZAD2, AArch64::ZAD3,
              AArch64::ZAD4, AArch64::ZAD5, AArch64::ZAD6, AArch64::ZAD7}},
            {{8, AArch64::ZAB0},
             {AArch64::ZAD0, AArch64::ZAD1, AArch64::ZAD2, AArch64::ZAD3,
              AArch64::ZAD4, AArch64::ZAD5, AArch64::ZAD6, AArch64::ZAD7}},
            {{16, AArch64::ZAH0},
             {AArch64::ZAD0, AArch64::ZAD2, AArch64::ZAD4, AArch64::ZAD6}},
            {{16, AArch64::ZAH1},
             {AArch64::ZAD1, AArch64::ZAD3, AArch64::ZAD5, AArch64::ZAD7}},
            {{32, AArch64::ZAS0}, {AArch64::ZAD0, AArch64::ZAD4}},
            {{32, AArch64::ZAS1}, {AArch64::ZAD1, AArch64::ZAD5}},
            {{32, AArch64::ZAS2}, {AArch64::ZAD2, AArch64::ZAD6}},
            {{32, AArch64::ZAS3}, {AArch64::ZAD3, AArch64::ZAD7}},
        };

    if (ElementWidth == 64)
      OutRegs.insert(Reg);
    else {
      std::vector<unsigned> Regs = RegMap[std::make_pair(ElementWidth, Reg)];
      assert(!Regs.empty() && "Invalid tile or element width!");
      OutRegs.insert_range(Regs);
    }
  }

  static std::unique_ptr<AArch64Operand> CreateImm(const MCExpr *Val, SMLoc S,
                                                   SMLoc E, MCContext &Ctx) {
    auto Op = std::make_unique<AArch64Operand>(k_Immediate, Ctx);
    Op->Imm.Val = Val;
    Op->StartLoc = S;
    Op->EndLoc = E;
    return Op;
  }

  static std::unique_ptr<AArch64Operand> CreateShiftedImm(const MCExpr *Val,
                                                          unsigned ShiftAmount,
                                                          SMLoc S, SMLoc E,
                                                          MCContext &Ctx) {
    auto Op = std::make_unique<AArch64Operand>(k_ShiftedImm, Ctx);
    Op->ShiftedImm .Val = Val;
    Op->ShiftedImm.ShiftAmount = ShiftAmount;
    Op->StartLoc = S;
    Op->EndLoc = E;
    return Op;
  }

  static std::unique_ptr<AArch64Operand> CreateImmRange(unsigned First,
                                                        unsigned Last, SMLoc S,
                                                        SMLoc E,
                                                        MCContext &Ctx) {
    auto Op = std::make_unique<AArch64Operand>(k_ImmRange, Ctx);
    Op->ImmRange.First = First;
    Op->ImmRange.Last = Last;
    Op->EndLoc = E;
    return Op;
  }

  static std::unique_ptr<AArch64Operand>
  CreateCondCode(AArch64CC::CondCode Code, SMLoc S, SMLoc E, MCContext &Ctx) {
    auto Op = std::make_unique<AArch64Operand>(k_CondCode, Ctx);
    Op->CondCode.Code = Code;
    Op->StartLoc = S;
    Op->EndLoc = E;
    return Op;
  }

  static std::unique_ptr<AArch64Operand>
  CreateFPImm(APFloat Val, bool IsExact, SMLoc S, MCContext &Ctx) {
    auto Op = std::make_unique<AArch64Operand>(k_FPImm, Ctx);
    Op->FPImm.Val = Val.bitcastToAPInt().getSExtValue();
    Op->FPImm.IsExact = IsExact;
    Op->StartLoc = S;
    Op->EndLoc = S;
    return Op;
  }

  static std::unique_ptr<AArch64Operand> CreateBarrier(unsigned Val,
                                                       StringRef Str,
                                                       SMLoc S,
                                                       MCContext &Ctx,
                                                       bool HasnXSModifier) {
    auto Op = std::make_unique<AArch64Operand>(k_Barrier, Ctx);
    Op->Barrier.Val = Val;
    Op->Barrier.Data = Str.data();
    Op->Barrier.Length = Str.size();
    Op->Barrier.HasnXSModifier = HasnXSModifier;
    Op->StartLoc = S;
    Op->EndLoc = S;
    return Op;
  }

  static std::unique_ptr<AArch64Operand> CreateSysReg(StringRef Str, SMLoc S,
                                                      uint32_t MRSReg,
                                                      uint32_t MSRReg,
                                                      uint32_t PStateField,
                                                      MCContext &Ctx) {
    auto Op = std::make_unique<AArch64Operand>(k_SysReg, Ctx);
    Op->SysReg.Data = Str.data();
    Op->SysReg.Length = Str.size();
    Op->SysReg.MRSReg = MRSReg;
    Op->SysReg.MSRReg = MSRReg;
    Op->SysReg.PStateField = PStateField;
    Op->StartLoc = S;
    Op->EndLoc = S;
    return Op;
  }

  static std::unique_ptr<AArch64Operand>
  CreatePHintInst(unsigned Val, StringRef Str, SMLoc S, MCContext &Ctx) {
    auto Op = std::make_unique<AArch64Operand>(k_PHint, Ctx);
    Op->PHint.Val = Val;
    Op->PHint.Data = Str.data();
    Op->PHint.Length = Str.size();
    Op->StartLoc = S;
    Op->EndLoc = S;
    return Op;
  }

  static std::unique_ptr<AArch64Operand> CreateSysCR(unsigned Val, SMLoc S,
                                                     SMLoc E, MCContext &Ctx) {
    auto Op = std::make_unique<AArch64Operand>(k_SysCR, Ctx);
    Op->SysCRImm.Val = Val;
    Op->StartLoc = S;
    Op->EndLoc = E;
    return Op;
  }

  static std::unique_ptr<AArch64Operand> CreatePrefetch(unsigned Val,
                                                        StringRef Str,
                                                        SMLoc S,
                                                        MCContext &Ctx) {
    auto Op = std::make_unique<AArch64Operand>(k_Prefetch, Ctx);
    Op->Prefetch.Val = Val;
    Op->Barrier.Data = Str.data();
    Op->Barrier.Length = Str.size();
    Op->StartLoc = S;
    Op->EndLoc = S;
    return Op;
  }

  static std::unique_ptr<AArch64Operand> CreatePSBHint(unsigned Val,
                                                       StringRef Str,
                                                       SMLoc S,
                                                       MCContext &Ctx) {
    auto Op = std::make_unique<AArch64Operand>(k_PSBHint, Ctx);
    Op->PSBHint.Val = Val;
    Op->PSBHint.Data = Str.data();
    Op->PSBHint.Length = Str.size();
    Op->StartLoc = S;
    Op->EndLoc = S;
    return Op;
  }

  static std::unique_ptr<AArch64Operand> CreateBTIHint(unsigned Val,
                                                       StringRef Str,
                                                       SMLoc S,
                                                       MCContext &Ctx) {
    auto Op = std::make_unique<AArch64Operand>(k_BTIHint, Ctx);
    Op->BTIHint.Val = Val | 32;
    Op->BTIHint.Data = Str.data();
    Op->BTIHint.Length = Str.size();
    Op->StartLoc = S;
    Op->EndLoc = S;
    return Op;
  }

  static std::unique_ptr<AArch64Operand>
  CreateMatrixRegister(unsigned RegNum, unsigned ElementWidth, MatrixKind Kind,
                       SMLoc S, SMLoc E, MCContext &Ctx) {
    auto Op = std::make_unique<AArch64Operand>(k_MatrixRegister, Ctx);
    Op->MatrixReg.RegNum = RegNum;
    Op->MatrixReg.ElementWidth = ElementWidth;
    Op->MatrixReg.Kind = Kind;
    Op->StartLoc = S;
    Op->EndLoc = E;
    return Op;
  }

  static std::unique_ptr<AArch64Operand>
  CreateSVCR(uint32_t PStateField, StringRef Str, SMLoc S, MCContext &Ctx) {
    auto Op = std::make_unique<AArch64Operand>(k_SVCR, Ctx);
    Op->SVCR.PStateField = PStateField;
    Op->SVCR.Data = Str.data();
    Op->SVCR.Length = Str.size();
    Op->StartLoc = S;
    Op->EndLoc = S;
    return Op;
  }

  static std::unique_ptr<AArch64Operand>
  CreateShiftExtend(AArch64_AM::ShiftExtendType ShOp, unsigned Val,
                    bool HasExplicitAmount, SMLoc S, SMLoc E, MCContext &Ctx) {
    auto Op = std::make_unique<AArch64Operand>(k_ShiftExtend, Ctx);
    Op->ShiftExtend.Type = ShOp;
    Op->ShiftExtend.Amount = Val;
    Op->ShiftExtend.HasExplicitAmount = HasExplicitAmount;
    Op->StartLoc = S;
    Op->EndLoc = E;
    return Op;
  }
};

} // end anonymous namespace.

void AArch64Operand::print(raw_ostream &OS) const {
  switch (Kind) {
  case k_FPImm:
    OS << "<fpimm " << getFPImm().bitcastToAPInt().getZExtValue();
    if (!getFPImmIsExact())
      OS << " (inexact)";
    OS << ">";
    break;
  case k_Barrier: {
    StringRef Name = getBarrierName();
    if (!Name.empty())
      OS << "<barrier " << Name << ">";
    else
      OS << "<barrier invalid #" << getBarrier() << ">";
    break;
  }
  case k_Immediate:
    OS << *getImm();
    break;
  case k_ShiftedImm: {
    unsigned Shift = getShiftedImmShift();
    OS << "<shiftedimm ";
    OS << *getShiftedImmVal();
    OS << ", lsl #" << AArch64_AM::getShiftValue(Shift) << ">";
    break;
  }
  case k_ImmRange: {
    OS << "<immrange ";
    OS << getFirstImmVal();
    OS << ":" << getLastImmVal() << ">";
    break;
  }
  case k_CondCode:
    OS << "<condcode " << getCondCode() << ">";
    break;
  case k_VectorList: {
    OS << "<vectorlist ";
    unsigned Reg = getVectorListStart();
    for (unsigned i = 0, e = getVectorListCount(); i != e; ++i)
      OS << Reg + i * getVectorListStride() << " ";
    OS << ">";
    break;
  }
  case k_VectorIndex:
    OS << "<vectorindex " << getVectorIndex() << ">";
    break;
  case k_SysReg:
    OS << "<sysreg: " << getSysReg() << '>';
    break;
  case k_Token:
    OS << "'" << getToken() << "'";
    break;
  case k_SysCR:
    OS << "c" << getSysCR();
    break;
  case k_Prefetch: {
    StringRef Name = getPrefetchName();
    if (!Name.empty())
      OS << "<prfop " << Name << ">";
    else
      OS << "<prfop invalid #" << getPrefetch() << ">";
    break;
  }
  case k_PSBHint:
    OS << getPSBHintName();
    break;
  case k_PHint:
    OS << getPHintName();
    break;
  case k_BTIHint:
    OS << getBTIHintName();
    break;
  case k_MatrixRegister:
    OS << "<matrix " << getMatrixReg() << ">";
    break;
  case k_MatrixTileList: {
    OS << "<matrixlist ";
    unsigned RegMask = getMatrixTileListRegMask();
    unsigned MaxBits = 8;
    for (unsigned I = MaxBits; I > 0; --I)
      OS << ((RegMask & (1 << (I - 1))) >> (I - 1));
    OS << '>';
    break;
  }
  case k_SVCR: {
    OS << getSVCR();
    break;
  }
  case k_Register:
    OS << "<register " << getReg() << ">";
    if (!getShiftExtendAmount() && !hasShiftExtendAmount())
      break;
    [[fallthrough]];
  case k_ShiftExtend:
    OS << "<" << AArch64_AM::getShiftExtendName(getShiftExtendType()) << " #"
       << getShiftExtendAmount();
    if (!hasShiftExtendAmount())
      OS << "<imp>";
    OS << '>';
    break;
  }
}

/// @name Auto-generated Match Functions
/// {

static MCRegister MatchRegisterName(StringRef Name);

/// }

static unsigned MatchNeonVectorRegName(StringRef Name) {
  return StringSwitch<unsigned>(Name.lower())
      .Case("v0", AArch64::Q0)
      .Case("v1", AArch64::Q1)
      .Case("v2", AArch64::Q2)
      .Case("v3", AArch64::Q3)
      .Case("v4", AArch64::Q4)
      .Case("v5", AArch64::Q5)
      .Case("v6", AArch64::Q6)
      .Case("v7", AArch64::Q7)
      .Case("v8", AArch64::Q8)
      .Case("v9", AArch64::Q9)
      .Case("v10", AArch64::Q10)
      .Case("v11", AArch64::Q11)
      .Case("v12", AArch64::Q12)
      .Case("v13", AArch64::Q13)
      .Case("v14", AArch64::Q14)
      .Case("v15", AArch64::Q15)
      .Case("v16", AArch64::Q16)
      .Case("v17", AArch64::Q17)
      .Case("v18", AArch64::Q18)
      .Case("v19", AArch64::Q19)
      .Case("v20", AArch64::Q20)
      .Case("v21", AArch64::Q21)
      .Case("v22", AArch64::Q22)
      .Case("v23", AArch64::Q23)
      .Case("v24", AArch64::Q24)
      .Case("v25", AArch64::Q25)
      .Case("v26", AArch64::Q26)
      .Case("v27", AArch64::Q27)
      .Case("v28", AArch64::Q28)
      .Case("v29", AArch64::Q29)
      .Case("v30", AArch64::Q30)
      .Case("v31", AArch64::Q31)
      .Default(0);
}

/// Returns an optional pair of (#elements, element-width) if Suffix
/// is a valid vector kind. Where the number of elements in a vector
/// or the vector width is implicit or explicitly unknown (but still a
/// valid suffix kind), 0 is used.
static std::optional<std::pair<int, int>> parseVectorKind(StringRef Suffix,
                                                          RegKind VectorKind) {
  std::pair<int, int> Res = {-1, -1};

  switch (VectorKind) {
  case RegKind::NeonVector:
    Res = StringSwitch<std::pair<int, int>>(Suffix.lower())
              .Case("", {0, 0})
              .Case(".1d", {1, 64})
              .Case(".1q", {1, 128})
              // '.2h' needed for fp16 scalar pairwise reductions
              .Case(".2h", {2, 16})
              .Case(".2b", {2, 8})
              .Case(".2s", {2, 32})
              .Case(".2d", {2, 64})
              // '.4b' is another special case for the ARMv8.2a dot product
              // operand
              .Case(".4b", {4, 8})
              .Case(".4h", {4, 16})
              .Case(".4s", {4, 32})
              .Case(".8b", {8, 8})
              .Case(".8h", {8, 16})
              .Case(".16b", {16, 8})
              // Accept the width neutral ones, too, for verbose syntax. If
              // those aren't used in the right places, the token operand won't
              // match so all will work out.
              .Case(".b", {0, 8})
              .Case(".h", {0, 16})
              .Case(".s", {0, 32})
              .Case(".d", {0, 64})
              .Default({-1, -1});
    break;
  case RegKind::SVEPredicateAsCounter:
  case RegKind::SVEPredicateVector:
  case RegKind::SVEDataVector:
  case RegKind::Matrix:
    Res = StringSwitch<std::pair<int, int>>(Suffix.lower())
              .Case("", {0, 0})
              .Case(".b", {0, 8})
              .Case(".h", {0, 16})
              .Case(".s", {0, 32})
              .Case(".d", {0, 64})
              .Case(".q", {0, 128})
              .Default({-1, -1});
    break;
  default:
    llvm_unreachable("Unsupported RegKind");
  }

  if (Res == std::make_pair(-1, -1))
    return std::nullopt;

  return std::optional<std::pair<int, int>>(Res);
}

static bool isValidVectorKind(StringRef Suffix, RegKind VectorKind) {
  return parseVectorKind(Suffix, VectorKind).has_value();
}

static unsigned matchSVEDataVectorRegName(StringRef Name) {
  return StringSwitch<unsigned>(Name.lower())
      .Case("z0", AArch64::Z0)
      .Case("z1", AArch64::Z1)
      .Case("z2", AArch64::Z2)
      .Case("z3", AArch64::Z3)
      .Case("z4", AArch64::Z4)
      .Case("z5", AArch64::Z5)
      .Case("z6", AArch64::Z6)
      .Case("z7", AArch64::Z7)
      .Case("z8", AArch64::Z8)
      .Case("z9", AArch64::Z9)
      .Case("z10", AArch64::Z10)
      .Case("z11", AArch64::Z11)
      .Case("z12", AArch64::Z12)
      .Case("z13", AArch64::Z13)
      .Case("z14", AArch64::Z14)
      .Case("z15", AArch64::Z15)
      .Case("z16", AArch64::Z16)
      .Case("z17", AArch64::Z17)
      .Case("z18", AArch64::Z18)
      .Case("z19", AArch64::Z19)
      .Case("z20", AArch64::Z20)
      .Case("z21", AArch64::Z21)
      .Case("z22", AArch64::Z22)
      .Case("z23", AArch64::Z23)
      .Case("z24", AArch64::Z24)
      .Case("z25", AArch64::Z25)
      .Case("z26", AArch64::Z26)
      .Case("z27", AArch64::Z27)
      .Case("z28", AArch64::Z28)
      .Case("z29", AArch64::Z29)
      .Case("z30", AArch64::Z30)
      .Case("z31", AArch64::Z31)
      .Default(0);
}

static unsigned matchSVEPredicateVectorRegName(StringRef Name) {
  return StringSwitch<unsigned>(Name.lower())
      .Case("p0", AArch64::P0)
      .Case("p1", AArch64::P1)
      .Case("p2", AArch64::P2)
      .Case("p3", AArch64::P3)
      .Case("p4", AArch64::P4)
      .Case("p5", AArch64::P5)
      .Case("p6", AArch64::P6)
      .Case("p7", AArch64::P7)
      .Case("p8", AArch64::P8)
      .Case("p9", AArch64::P9)
      .Case("p10", AArch64::P10)
      .Case("p11", AArch64::P11)
      .Case("p12", AArch64::P12)
      .Case("p13", AArch64::P13)
      .Case("p14", AArch64::P14)
      .Case("p15", AArch64::P15)
      .Default(0);
}

static unsigned matchSVEPredicateAsCounterRegName(StringRef Name) {
  return StringSwitch<unsigned>(Name.lower())
      .Case("pn0", AArch64::PN0)
      .Case("pn1", AArch64::PN1)
      .Case("pn2", AArch64::PN2)
      .Case("pn3", AArch64::PN3)
      .Case("pn4", AArch64::PN4)
      .Case("pn5", AArch64::PN5)
      .Case("pn6", AArch64::PN6)
      .Case("pn7", AArch64::PN7)
      .Case("pn8", AArch64::PN8)
      .Case("pn9", AArch64::PN9)
      .Case("pn10", AArch64::PN10)
      .Case("pn11", AArch64::PN11)
      .Case("pn12", AArch64::PN12)
      .Case("pn13", AArch64::PN13)
      .Case("pn14", AArch64::PN14)
      .Case("pn15", AArch64::PN15)
      .Default(0);
}

static unsigned matchMatrixTileListRegName(StringRef Name) {
  return StringSwitch<unsigned>(Name.lower())
      .Case("za0.d", AArch64::ZAD0)
      .Case("za1.d", AArch64::ZAD1)
      .Case("za2.d", AArch64::ZAD2)
      .Case("za3.d", AArch64::ZAD3)
      .Case("za4.d", AArch64::ZAD4)
      .Case("za5.d", AArch64::ZAD5)
      .Case("za6.d", AArch64::ZAD6)
      .Case("za7.d", AArch64::ZAD7)
      .Case("za0.s", AArch64::ZAS0)
      .Case("za1.s", AArch64::ZAS1)
      .Case("za2.s", AArch64::ZAS2)
      .Case("za3.s", AArch64::ZAS3)
      .Case("za0.h", AArch64::ZAH0)
      .Case("za1.h", AArch64::ZAH1)
      .Case("za0.b", AArch64::ZAB0)
      .Default(0);
}

static unsigned matchMatrixRegName(StringRef Name) {
  return StringSwitch<unsigned>(Name.lower())
      .Case("za", AArch64::ZA)
      .Case("za0.q", AArch64::ZAQ0)
      .Case("za1.q", AArch64::ZAQ1)
      .Case("za2.q", AArch64::ZAQ2)
      .Case("za3.q", AArch64::ZAQ3)
      .Case("za4.q", AArch64::ZAQ4)
      .Case("za5.q", AArch64::ZAQ5)
      .Case("za6.q", AArch64::ZAQ6)
      .Case("za7.q", AArch64::ZAQ7)
      .Case("za8.q", AArch64::ZAQ8)
      .Case("za9.q", AArch64::ZAQ9)
      .Case("za10.q", AArch64::ZAQ10)
      .Case("za11.q", AArch64::ZAQ11)
      .Case("za12.q", AArch64::ZAQ12)
      .Case("za13.q", AArch64::ZAQ13)
      .Case("za14.q", AArch64::ZAQ14)
      .Case("za15.q", AArch64::ZAQ15)
      .Case("za0.d", AArch64::ZAD0)
      .Case("za1.d", AArch64::ZAD1)
      .Case("za2.d", AArch64::ZAD2)
      .Case("za3.d", AArch64::ZAD3)
      .Case("za4.d", AArch64::ZAD4)
      .Case("za5.d", AArch64::ZAD5)
      .Case("za6.d", AArch64::ZAD6)
      .Case("za7.d", AArch64::ZAD7)
      .Case("za0.s", AArch64::ZAS0)
      .Case("za1.s", AArch64::ZAS1)
      .Case("za2.s", AArch64::ZAS2)
      .Case("za3.s", AArch64::ZAS3)
      .Case("za0.h", AArch64::ZAH0)
      .Case("za1.h", AArch64::ZAH1)
      .Case("za0.b", AArch64::ZAB0)
      .Case("za0h.q", AArch64::ZAQ0)
      .Case("za1h.q", AArch64::ZAQ1)
      .Case("za2h.q", AArch64::ZAQ2)
      .Case("za3h.q", AArch64::ZAQ3)
      .Case("za4h.q", AArch64::ZAQ4)
      .Case("za5h.q", AArch64::ZAQ5)
      .Case("za6h.q", AArch64::ZAQ6)
      .Case("za7h.q", AArch64::ZAQ7)
      .Case("za8h.q", AArch64::ZAQ8)
      .Case("za9h.q", AArch64::ZAQ9)
      .Case("za10h.q", AArch64::ZAQ10)
      .Case("za11h.q", AArch64::ZAQ11)
      .Case("za12h.q", AArch64::ZAQ12)
      .Case("za13h.q", AArch64::ZAQ13)
      .Case("za14h.q", AArch64::ZAQ14)
      .Case("za15h.q", AArch64::ZAQ15)
      .Case("za0h.d", AArch64::ZAD0)
      .Case("za1h.d", AArch64::ZAD1)
      .Case("za2h.d", AArch64::ZAD2)
      .Case("za3h.d", AArch64::ZAD3)
      .Case("za4h.d", AArch64::ZAD4)
      .Case("za5h.d", AArch64::ZAD5)
      .Case("za6h.d", AArch64::ZAD6)
      .Case("za7h.d", AArch64::ZAD7)
      .Case("za0h.s", AArch64::ZAS0)
      .Case("za1h.s", AArch64::ZAS1)
      .Case("za2h.s", AArch64::ZAS2)
      .Case("za3h.s", AArch64::ZAS3)
      .Case("za0h.h", AArch64::ZAH0)
      .Case("za1h.h", AArch64::ZAH1)
      .Case("za0h.b", AArch64::ZAB0)
      .Case("za0v.q", AArch64::ZAQ0)
      .Case("za1v.q", AArch64::ZAQ1)
      .Case("za2v.q", AArch64::ZAQ2)
      .Case("za3v.q", AArch64::ZAQ3)
      .Case("za4v.q", AArch64::ZAQ4)
      .Case("za5v.q", AArch64::ZAQ5)
      .Case("za6v.q", AArch64::ZAQ6)
      .Case("za7v.q", AArch64::ZAQ7)
      .Case("za8v.q", AArch64::ZAQ8)
      .Case("za9v.q", AArch64::ZAQ9)
      .Case("za10v.q", AArch64::ZAQ10)
      .Case("za11v.q", AArch64::ZAQ11)
      .Case("za12v.q", AArch64::ZAQ12)
      .Case("za13v.q", AArch64::ZAQ13)
      .Case("za14v.q", AArch64::ZAQ14)
      .Case("za15v.q", AArch64::ZAQ15)
      .Case("za0v.d", AArch64::ZAD0)
      .Case("za1v.d", AArch64::ZAD1)
      .Case("za2v.d", AArch64::ZAD2)
      .Case("za3v.d", AArch64::ZAD3)
      .Case("za4v.d", AArch64::ZAD4)
      .Case("za5v.d", AArch64::ZAD5)
      .Case("za6v.d", AArch64::ZAD6)
      .Case("za7v.d", AArch64::ZAD7)
      .Case("za0v.s", AArch64::ZAS0)
      .Case("za1v.s", AArch64::ZAS1)
      .Case("za2v.s", AArch64::ZAS2)
      .Case("za3v.s", AArch64::ZAS3)
      .Case("za0v.h", AArch64::ZAH0)
      .Case("za1v.h", AArch64::ZAH1)
      .Case("za0v.b", AArch64::ZAB0)
      .Default(0);
}

bool AArch64AsmParser::parseRegister(MCRegister &Reg, SMLoc &StartLoc,
                                     SMLoc &EndLoc) {
  return !tryParseRegister(Reg, StartLoc, EndLoc).isSuccess();
}

ParseStatus AArch64AsmParser::tryParseRegister(MCRegister &Reg, SMLoc &StartLoc,
                                               SMLoc &EndLoc) {
  StartLoc = getLoc();
  ParseStatus Res = tryParseScalarRegister(Reg);
  EndLoc = SMLoc::getFromPointer(getLoc().getPointer() - 1);
  return Res;
}

// Matches a register name or register alias previously defined by '.req'
unsigned AArch64AsmParser::matchRegisterNameAlias(StringRef Name,
                                                  RegKind Kind) {
  unsigned RegNum = 0;
  if ((RegNum = matchSVEDataVectorRegName(Name)))
    return Kind == RegKind::SVEDataVector ? RegNum : 0;

  if ((RegNum = matchSVEPredicateVectorRegName(Name)))
    return Kind == RegKind::SVEPredicateVector ? RegNum : 0;

  if ((RegNum = matchSVEPredicateAsCounterRegName(Name)))
    return Kind == RegKind::SVEPredicateAsCounter ? RegNum : 0;

  if ((RegNum = MatchNeonVectorRegName(Name)))
    return Kind == RegKind::NeonVector ? RegNum : 0;

  if ((RegNum = matchMatrixRegName(Name)))
    return Kind == RegKind::Matrix ? RegNum : 0;

 if (Name.equals_insensitive("zt0"))
    return Kind == RegKind::LookupTable ? unsigned(AArch64::ZT0) : 0;

  // The parsed register must be of RegKind Scalar
  if ((RegNum = MatchRegisterName(Name)))
    return (Kind == RegKind::Scalar) ? RegNum : 0;

  if (!RegNum) {
    // Handle a few common aliases of registers.
    if (auto RegNum = StringSwitch<unsigned>(Name.lower())
                    .Case("fp", AArch64::FP)
                    .Case("lr",  AArch64::LR)
                    .Case("x31", AArch64::XZR)
                    .Case("w31", AArch64::WZR)
                    .Default(0))
      return Kind == RegKind::Scalar ? RegNum : 0;

    // Check for aliases registered via .req. Canonicalize to lower case.
    // That's more consistent since register names are case insensitive, and
    // it's how the original entry was passed in from MC/MCParser/AsmParser.
    auto Entry = RegisterReqs.find(Name.lower());
    if (Entry == RegisterReqs.end())
      return 0;

    // set RegNum if the match is the right kind of register
    if (Kind == Entry->getValue().first)
      RegNum = Entry->getValue().second;
  }
  return RegNum;
}

unsigned AArch64AsmParser::getNumRegsForRegKind(RegKind K) {
  switch (K) {
  case RegKind::Scalar:
  case RegKind::NeonVector:
  case RegKind::SVEDataVector:
    return 32;
  case RegKind::Matrix:
  case RegKind::SVEPredicateVector:
  case RegKind::SVEPredicateAsCounter:
    return 16;
  case RegKind::LookupTable:
    return 1;
  }
  llvm_unreachable("Unsupported RegKind");
}

/// tryParseScalarRegister - Try to parse a register name. The token must be an
/// Identifier when called, and if it is a register name the token is eaten and
/// the register is added to the operand list.
ParseStatus AArch64AsmParser::tryParseScalarRegister(MCRegister &RegNum) {
  const AsmToken &Tok = getTok();
  if (Tok.isNot(AsmToken::Identifier))
    return ParseStatus::NoMatch;

  std::string lowerCase = Tok.getString().lower();
  unsigned Reg = matchRegisterNameAlias(lowerCase, RegKind::Scalar);
  if (Reg == 0)
    return ParseStatus::NoMatch;

  RegNum = Reg;
  Lex(); // Eat identifier token.
  return ParseStatus::Success;
}

/// tryParseSysCROperand - Try to parse a system instruction CR operand name.
ParseStatus AArch64AsmParser::tryParseSysCROperand(OperandVector &Operands) {
  SMLoc S = getLoc();

  if (getTok().isNot(AsmToken::Identifier))
    return Error(S, "Expected cN operand where 0 <= N <= 15");

  StringRef Tok = getTok().getIdentifier();
  if (Tok[0] != 'c' && Tok[0] != 'C')
    return Error(S, "Expected cN operand where 0 <= N <= 15");

  uint32_t CRNum;
  bool BadNum = Tok.drop_front().getAsInteger(10, CRNum);
  if (BadNum || CRNum > 15)
    return Error(S, "Expected cN operand where 0 <= N <= 15");

  Lex(); // Eat identifier token.
  Operands.push_back(
      AArch64Operand::CreateSysCR(CRNum, S, getLoc(), getContext()));
  return ParseStatus::Success;
}

// Either an identifier for named values or a 6-bit immediate.
ParseStatus AArch64AsmParser::tryParseRPRFMOperand(OperandVector &Operands) {
  SMLoc S = getLoc();
  const AsmToken &Tok = getTok();

  unsigned MaxVal = 63;

  // Immediate case, with optional leading hash:
  if (parseOptionalToken(AsmToken::Hash) ||
      Tok.is(AsmToken::Integer)) {
    const MCExpr *ImmVal;
    if (getParser().parseExpression(ImmVal))
      return ParseStatus::Failure;

    const MCConstantExpr *MCE = dyn_cast<MCConstantExpr>(ImmVal);
    if (!MCE)
      return TokError("immediate value expected for prefetch operand");
    unsigned prfop = MCE->getValue();
    if (prfop > MaxVal)
      return TokError("prefetch operand out of range, [0," + utostr(MaxVal) +
                      "] expected");

    auto RPRFM = AArch64RPRFM::lookupRPRFMByEncoding(MCE->getValue());
    Operands.push_back(AArch64Operand::CreatePrefetch(
        prfop, RPRFM ? RPRFM->Name : "", S, getContext()));
    return ParseStatus::Success;
  }

  if (Tok.isNot(AsmToken::Identifier))
    return TokError("prefetch hint expected");

  auto RPRFM = AArch64RPRFM::lookupRPRFMByName(Tok.getString());
  if (!RPRFM)
    return TokError("prefetch hint expected");

  Operands.push_back(AArch64Operand::CreatePrefetch(
      RPRFM->Encoding, Tok.getString(), S, getContext()));
  Lex(); // Eat identifier token.
  return ParseStatus::Success;
}

/// tryParsePrefetch - Try to parse a prefetch operand.
template <bool IsSVEPrefetch>
ParseStatus AArch64AsmParser::tryParsePrefetch(OperandVector &Operands) {
  SMLoc S = getLoc();
  const AsmToken &Tok = getTok();

  auto LookupByName = [](StringRef N) {
    if (IsSVEPrefetch) {
      if (auto Res = AArch64SVEPRFM::lookupSVEPRFMByName(N))
        return std::optional<unsigned>(Res->Encoding);
    } else if (auto Res = AArch64PRFM::lookupPRFMByName(N))
      return std::optional<unsigned>(Res->Encoding);
    return std::optional<unsigned>();
  };

  auto LookupByEncoding = [](unsigned E) {
    if (IsSVEPrefetch) {
      if (auto Res = AArch64SVEPRFM::lookupSVEPRFMByEncoding(E))
        return std::optional<StringRef>(Res->Name);
    } else if (auto Res = AArch64PRFM::lookupPRFMByEncoding(E))
      return std::optional<StringRef>(Res->Name);
    return std::optional<StringRef>();
  };
  unsigned MaxVal = IsSVEPrefetch ? 15 : 31;

  // Either an identifier for named values or a 5-bit immediate.
  // Eat optional hash.
  if (parseOptionalToken(AsmToken::Hash) ||
      Tok.is(AsmToken::Integer)) {
    const MCExpr *ImmVal;
    if (getParser().parseExpression(ImmVal))
      return ParseStatus::Failure;

    const MCConstantExpr *MCE = dyn_cast<MCConstantExpr>(ImmVal);
    if (!MCE)
      return TokError("immediate value expected for prefetch operand");
    unsigned prfop = MCE->getValue();
    if (prfop > MaxVal)
      return TokError("prefetch operand out of range, [0," + utostr(MaxVal) +
                      "] expected");

    auto PRFM = LookupByEncoding(MCE->getValue());
    Operands.push_back(AArch64Operand::CreatePrefetch(prfop, PRFM.value_or(""),
                                                      S, getContext()));
    return ParseStatus::Success;
  }

  if (Tok.isNot(AsmToken::Identifier))
    return TokError("prefetch hint expected");

  auto PRFM = LookupByName(Tok.getString());
  if (!PRFM)
    return TokError("prefetch hint expected");

  Operands.push_back(AArch64Operand::CreatePrefetch(
      *PRFM, Tok.getString(), S, getContext()));
  Lex(); // Eat identifier token.
  return ParseStatus::Success;
}

/// tryParsePSBHint - Try to parse a PSB operand, mapped to Hint command
ParseStatus AArch64AsmParser::tryParsePSBHint(OperandVector &Operands) {
  SMLoc S = getLoc();
  const AsmToken &Tok = getTok();
  if (Tok.isNot(AsmToken::Identifier))
    return TokError("invalid operand for instruction");

  auto PSB = AArch64PSBHint::lookupPSBByName(Tok.getString());
  if (!PSB)
    return TokError("invalid operand for instruction");

  Operands.push_back(AArch64Operand::CreatePSBHint(
      PSB->Encoding, Tok.getString(), S, getContext()));
  Lex(); // Eat identifier token.
  return ParseStatus::Success;
}

ParseStatus AArch64AsmParser::tryParseSyspXzrPair(OperandVector &Operands) {
  SMLoc StartLoc = getLoc();

  MCRegister RegNum;

  // The case where xzr, xzr is not present is handled by an InstAlias.

  auto RegTok = getTok(); // in case we need to backtrack
  if (!tryParseScalarRegister(RegNum).isSuccess())
    return ParseStatus::NoMatch;

  if (RegNum != AArch64::XZR) {
    getLexer().UnLex(RegTok);
    return ParseStatus::NoMatch;
  }

  if (parseComma())
    return ParseStatus::Failure;

  if (!tryParseScalarRegister(RegNum).isSuccess())
    return TokError("expected register operand");

  if (RegNum != AArch64::XZR)
    return TokError("xzr must be followed by xzr");

  // We need to push something, since we claim this is an operand in .td.
  // See also AArch64AsmParser::parseKeywordOperand.
  Operands.push_back(AArch64Operand::CreateReg(
      RegNum, RegKind::Scalar, StartLoc, getLoc(), getContext()));

  return ParseStatus::Success;
}

/// tryParseBTIHint - Try to parse a BTI operand, mapped to Hint command
ParseStatus AArch64AsmParser::tryParseBTIHint(OperandVector &Operands) {
  SMLoc S = getLoc();
  const AsmToken &Tok = getTok();
  if (Tok.isNot(AsmToken::Identifier))
    return TokError("invalid operand for instruction");

  auto BTI = AArch64BTIHint::lookupBTIByName(Tok.getString());
  if (!BTI)
    return TokError("invalid operand for instruction");

  Operands.push_back(AArch64Operand::CreateBTIHint(
      BTI->Encoding, Tok.getString(), S, getContext()));
  Lex(); // Eat identifier token.
  return ParseStatus::Success;
}

/// tryParseAdrpLabel - Parse and validate a source label for the ADRP
/// instruction.
ParseStatus AArch64AsmParser::tryParseAdrpLabel(OperandVector &Operands) {
  SMLoc S = getLoc();
  const MCExpr *Expr = nullptr;

  if (getTok().is(AsmToken::Hash)) {
    Lex(); // Eat hash token.
  }

  if (parseSymbolicImmVal(Expr))
    return ParseStatus::Failure;

  AArch64MCExpr::Specifier ELFSpec;
  AArch64MCExpr::Specifier DarwinSpec;
  int64_t Addend;
  if (classifySymbolRef(Expr, ELFSpec, DarwinSpec, Addend)) {
    if (DarwinSpec == AArch64MCExpr::None &&
        ELFSpec == AArch64MCExpr::VK_INVALID) {
      // No modifier was specified at all; this is the syntax for an ELF basic
      // ADRP relocation (unfortunately).
      Expr =
          AArch64MCExpr::create(Expr, AArch64MCExpr::VK_ABS_PAGE, getContext());
    } else if ((DarwinSpec == AArch64MCExpr::M_GOTPAGE ||
                DarwinSpec == AArch64MCExpr::M_TLVPPAGE) &&
               Addend != 0) {
      return Error(S, "gotpage label reference not allowed an addend");
    } else if (DarwinSpec != AArch64MCExpr::M_PAGE &&
               DarwinSpec != AArch64MCExpr::M_GOTPAGE &&
               DarwinSpec != AArch64MCExpr::M_TLVPPAGE &&
               ELFSpec != AArch64MCExpr::VK_ABS_PAGE_NC &&
               ELFSpec != AArch64MCExpr::VK_GOT_PAGE &&
               ELFSpec != AArch64MCExpr::VK_GOT_AUTH_PAGE &&
               ELFSpec != AArch64MCExpr::VK_GOT_PAGE_LO15 &&
               ELFSpec != AArch64MCExpr::VK_GOTTPREL_PAGE &&
               ELFSpec != AArch64MCExpr::VK_TLSDESC_PAGE &&
               ELFSpec != AArch64MCExpr::VK_TLSDESC_AUTH_PAGE) {
      // The operand must be an @page or @gotpage qualified symbolref.
      return Error(S, "page or gotpage label reference expected");
    }
  }

  // We have either a label reference possibly with addend or an immediate. The
  // addend is a raw value here. The linker will adjust it to only reference the
  // page.
  SMLoc E = SMLoc::getFromPointer(getLoc().getPointer() - 1);
  Operands.push_back(AArch64Operand::CreateImm(Expr, S, E, getContext()));

  return ParseStatus::Success;
}

/// tryParseAdrLabel - Parse and validate a source label for the ADR
/// instruction.
ParseStatus AArch64AsmParser::tryParseAdrLabel(OperandVector &Operands) {
  SMLoc S = getLoc();
  const MCExpr *Expr = nullptr;

  // Leave anything with a bracket to the default for SVE
  if (getTok().is(AsmToken::LBrac))
    return ParseStatus::NoMatch;

  if (getTok().is(AsmToken::Hash))
    Lex(); // Eat hash token.

  if (parseSymbolicImmVal(Expr))
    return ParseStatus::Failure;

  AArch64MCExpr::Specifier ELFSpec;
  AArch64MCExpr::Specifier DarwinSpec;
  int64_t Addend;
  if (classifySymbolRef(Expr, ELFSpec, DarwinSpec, Addend)) {
    if (DarwinSpec == AArch64MCExpr::None &&
        ELFSpec == AArch64MCExpr::VK_INVALID) {
      // No modifier was specified at all; this is the syntax for an ELF basic
      // ADR relocation (unfortunately).
      Expr = AArch64MCExpr::create(Expr, AArch64MCExpr::VK_ABS, getContext());
    } else if (ELFSpec != AArch64MCExpr::VK_GOT_AUTH_PAGE) {
      // For tiny code model, we use :got_auth: operator to fill 21-bit imm of
      // adr. It's not actually GOT entry page address but the GOT address
      // itself - we just share the same variant kind with :got_auth: operator
      // applied for adrp.
      // TODO: can we somehow get current TargetMachine object to call
      // getCodeModel() on it to ensure we are using tiny code model?
      return Error(S, "unexpected adr label");
    }
  }

  SMLoc E = SMLoc::getFromPointer(getLoc().getPointer() - 1);
  Operands.push_back(AArch64Operand::CreateImm(Expr, S, E, getContext()));
  return ParseStatus::Success;
}

/// tryParseFPImm - A floating point immediate expression operand.
template <bool AddFPZeroAsLiteral>
ParseStatus AArch64AsmParser::tryParseFPImm(OperandVector &Operands) {
  SMLoc S = getLoc();

  bool Hash = parseOptionalToken(AsmToken::Hash);

  // Handle negation, as that still comes through as a separate token.
  bool isNegative = parseOptionalToken(AsmToken::Minus);

  const AsmToken &Tok = getTok();
  if (!Tok.is(AsmToken::Real) && !Tok.is(AsmToken::Integer)) {
    if (!Hash)
      return ParseStatus::NoMatch;
    return TokError("invalid floating point immediate");
  }

  // Parse hexadecimal representation.
  if (Tok.is(AsmToken::Integer) && Tok.getString().starts_with("0x")) {
    if (Tok.getIntVal() > 255 || isNegative)
      return TokError("encoded floating point value out of range");

    APFloat F((double)AArch64_AM::getFPImmFloat(Tok.getIntVal()));
    Operands.push_back(
        AArch64Operand::CreateFPImm(F, true, S, getContext()));
  } else {
    // Parse FP representation.
    APFloat RealVal(APFloat::IEEEdouble());
    auto StatusOrErr =
        RealVal.convertFromString(Tok.getString(), APFloat::rmTowardZero);
    if (errorToBool(StatusOrErr.takeError()))
      return TokError("invalid floating point representation");

    if (isNegative)
      RealVal.changeSign();

    if (AddFPZeroAsLiteral && RealVal.isPosZero()) {
      Operands.push_back(AArch64Operand::CreateToken("#0", S, getContext()));
      Operands.push_back(AArch64Operand::CreateToken(".0", S, getContext()));
    } else
      Operands.push_back(AArch64Operand::CreateFPImm(
          RealVal, *StatusOrErr == APFloat::opOK, S, getContext()));
  }

  Lex(); // Eat the token.

  return ParseStatus::Success;
}

/// tryParseImmWithOptionalShift - Parse immediate operand, optionally with
/// a shift suffix, for example '#1, lsl #12'.
ParseStatus
AArch64AsmParser::tryParseImmWithOptionalShift(OperandVector &Operands) {
  SMLoc S = getLoc();

  if (getTok().is(AsmToken::Hash))
    Lex(); // Eat '#'
  else if (getTok().isNot(AsmToken::Integer))
    // Operand should start from # or should be integer, emit error otherwise.
    return ParseStatus::NoMatch;

  if (getTok().is(AsmToken::Integer) &&
      getLexer().peekTok().is(AsmToken::Colon))
    return tryParseImmRange(Operands);

  const MCExpr *Imm = nullptr;
  if (parseSymbolicImmVal(Imm))
    return ParseStatus::Failure;
  else if (getTok().isNot(AsmToken::Comma)) {
    Operands.push_back(
        AArch64Operand::CreateImm(Imm, S, getLoc(), getContext()));
    return ParseStatus::Success;
  }

  // Eat ','
  Lex();
  StringRef VecGroup;
  if (!parseOptionalVGOperand(Operands, VecGroup)) {
    Operands.push_back(
        AArch64Operand::CreateImm(Imm, S, getLoc(), getContext()));
    Operands.push_back(
        AArch64Operand::CreateToken(VecGroup, getLoc(), getContext()));
    return ParseStatus::Success;
  }

  // The optional operand must be "lsl #N" where N is non-negative.
  if (!getTok().is(AsmToken::Identifier) ||
      !getTok().getIdentifier().equals_insensitive("lsl"))
    return Error(getLoc(), "only 'lsl #+N' valid after immediate");

  // Eat 'lsl'
  Lex();

  parseOptionalToken(AsmToken::Hash);

  if (getTok().isNot(AsmToken::Integer))
    return Error(getLoc(), "only 'lsl #+N' valid after immediate");

  int64_t ShiftAmount = getTok().getIntVal();

  if (ShiftAmount < 0)
    return Error(getLoc(), "positive shift amount required");
  Lex(); // Eat the number

  // Just in case the optional lsl #0 is used for immediates other than zero.
  if (ShiftAmount == 0 && Imm != nullptr) {
    Operands.push_back(
        AArch64Operand::CreateImm(Imm, S, getLoc(), getContext()));
    return ParseStatus::Success;
  }

  Operands.push_back(AArch64Operand::CreateShiftedImm(Imm, ShiftAmount, S,
                                                      getLoc(), getContext()));
  return ParseStatus::Success;
}

/// parseCondCodeString - Parse a Condition Code string, optionally returning a
/// suggestion to help common typos.
AArch64CC::CondCode
AArch64AsmParser::parseCondCodeString(StringRef Cond, std::string &Suggestion) {
  AArch64CC::CondCode CC = StringSwitch<AArch64CC::CondCode>(Cond.lower())
                    .Case("eq", AArch64CC::EQ)
                    .Case("ne", AArch64CC::NE)
                    .Case("cs", AArch64CC::HS)
                    .Case("hs", AArch64CC::HS)
                    .Case("cc", AArch64CC::LO)
                    .Case("lo", AArch64CC::LO)
                    .Case("mi", AArch64CC::MI)
                    .Case("pl", AArch64CC::PL)
                    .Case("vs", AArch64CC::VS)
                    .Case("vc", AArch64CC::VC)
                    .Case("hi", AArch64CC::HI)
                    .Case("ls", AArch64CC::LS)
                    .Case("ge", AArch64CC::GE)
                    .Case("lt", AArch64CC::LT)
                    .Case("gt", AArch64CC::GT)
                    .Case("le", AArch64CC::LE)
                    .Case("al", AArch64CC::AL)
                    .Case("nv", AArch64CC::NV)
                    .Default(AArch64CC::Invalid);

  if (CC == AArch64CC::Invalid && getSTI().hasFeature(AArch64::FeatureSVE)) {
    CC = StringSwitch<AArch64CC::CondCode>(Cond.lower())
                    .Case("none",  AArch64CC::EQ)
                    .Case("any",   AArch64CC::NE)
                    .Case("nlast", AArch64CC::HS)
                    .Case("last",  AArch64CC::LO)
                    .Case("first", AArch64CC::MI)
                    .Case("nfrst", AArch64CC::PL)
                    .Case("pmore", AArch64CC::HI)
                    .Case("plast", AArch64CC::LS)
                    .Case("tcont", AArch64CC::GE)
                    .Case("tstop", AArch64CC::LT)
                    .Default(AArch64CC::Invalid);

    if (CC == AArch64CC::Invalid && Cond.lower() == "nfirst")
      Suggestion = "nfrst";
  }
  return CC;
}

/// parseCondCode - Parse a Condition Code operand.
bool AArch64AsmParser::parseCondCode(OperandVector &Operands,
                                     bool invertCondCode) {
  SMLoc S = getLoc();
  const AsmToken &Tok = getTok();
  assert(Tok.is(AsmToken::Identifier) && "Token is not an Identifier");

  StringRef Cond = Tok.getString();
  std::string Suggestion;
  AArch64CC::CondCode CC = parseCondCodeString(Cond, Suggestion);
  if (CC == AArch64CC::Invalid) {
    std::string Msg = "invalid condition code";
    if (!Suggestion.empty())
      Msg += ", did you mean " + Suggestion + "?";
    return TokError(Msg);
  }
  Lex(); // Eat identifier token.

  if (invertCondCode) {
    if (CC == AArch64CC::AL || CC == AArch64CC::NV)
      return TokError("condition codes AL and NV are invalid for this instruction");
    CC = AArch64CC::getInvertedCondCode(AArch64CC::CondCode(CC));
  }

  Operands.push_back(
      AArch64Operand::CreateCondCode(CC, S, getLoc(), getContext()));
  return false;
}

ParseStatus AArch64AsmParser::tryParseSVCR(OperandVector &Operands) {
  const AsmToken &Tok = getTok();
  SMLoc S = getLoc();

  if (Tok.isNot(AsmToken::Identifier))
    return TokError("invalid operand for instruction");

  unsigned PStateImm = -1;
  const auto *SVCR = AArch64SVCR::lookupSVCRByName(Tok.getString());
  if (!SVCR)
    return ParseStatus::NoMatch;
  if (SVCR->haveFeatures(getSTI().getFeatureBits()))
    PStateImm = SVCR->Encoding;

  Operands.push_back(
      AArch64Operand::CreateSVCR(PStateImm, Tok.getString(), S, getContext()));
  Lex(); // Eat identifier token.
  return ParseStatus::Success;
}

ParseStatus AArch64AsmParser::tryParseMatrixRegister(OperandVector &Operands) {
  const AsmToken &Tok = getTok();
  SMLoc S = getLoc();

  StringRef Name = Tok.getString();

  if (Name.equals_insensitive("za") || Name.starts_with_insensitive("za.")) {
    Lex(); // eat "za[.(b|h|s|d)]"
    unsigned ElementWidth = 0;
    auto DotPosition = Name.find('.');
    if (DotPosition != StringRef::npos) {
      const auto &KindRes =
          parseVectorKind(Name.drop_front(DotPosition), RegKind::Matrix);
      if (!KindRes)
        return TokError(
            "Expected the register to be followed by element width suffix");
      ElementWidth = KindRes->second;
    }
    Operands.push_back(AArch64Operand::CreateMatrixRegister(
        AArch64::ZA, ElementWidth, MatrixKind::Array, S, getLoc(),
        getContext()));
    if (getLexer().is(AsmToken::LBrac)) {
      // There's no comma after matrix operand, so we can parse the next operand
      // immediately.
      if (parseOperand(Operands, false, false))
        return ParseStatus::NoMatch;
    }
    return ParseStatus::Success;
  }

  // Try to parse matrix register.
  unsigned Reg = matchRegisterNameAlias(Name, RegKind::Matrix);
  if (!Reg)
    return ParseStatus::NoMatch;

  size_t DotPosition = Name.find('.');
  assert(DotPosition != StringRef::npos && "Unexpected register");

  StringRef Head = Name.take_front(DotPosition);
  StringRef Tail = Name.drop_front(DotPosition);
  StringRef RowOrColumn = Head.take_back();

  MatrixKind Kind = StringSwitch<MatrixKind>(RowOrColumn.lower())
                        .Case("h", MatrixKind::Row)
                        .Case("v", MatrixKind::Col)
                        .Default(MatrixKind::Tile);

  // Next up, parsing the suffix
  const auto &KindRes = parseVectorKind(Tail, RegKind::Matrix);
  if (!KindRes)
    return TokError(
        "Expected the register to be followed by element width suffix");
  unsigned ElementWidth = KindRes->second;

  Lex();

  Operands.push_back(AArch64Operand::CreateMatrixRegister(
      Reg, ElementWidth, Kind, S, getLoc(), getContext()));

  if (getLexer().is(AsmToken::LBrac)) {
    // There's no comma after matrix operand, so we can parse the next operand
    // immediately.
    if (parseOperand(Operands, false, false))
      return ParseStatus::NoMatch;
  }
  return ParseStatus::Success;
}

/// tryParseOptionalShift - Some operands take an optional shift argument. Parse
/// them if present.
ParseStatus
AArch64AsmParser::tryParseOptionalShiftExtend(OperandVector &Operands) {
  const AsmToken &Tok = getTok();
  std::string LowerID = Tok.getString().lower();
  AArch64_AM::ShiftExtendType ShOp =
      StringSwitch<AArch64_AM::ShiftExtendType>(LowerID)
          .Case("lsl", AArch64_AM::LSL)
          .Case("lsr", AArch64_AM::LSR)
          .Case("asr", AArch64_AM::ASR)
          .Case("ror", AArch64_AM::ROR)
          .Case("msl", AArch64_AM::MSL)
          .Case("uxtb", AArch64_AM::UXTB)
          .Case("uxth", AArch64_AM::UXTH)
          .Case("uxtw", AArch64_AM::UXTW)
          .Case("uxtx", AArch64_AM::UXTX)
          .Case("sxtb", AArch64_AM::SXTB)
          .Case("sxth", AArch64_AM::SXTH)
          .Case("sxtw", AArch64_AM::SXTW)
          .Case("sxtx", AArch64_AM::SXTX)
          .Default(AArch64_AM::InvalidShiftExtend);

  if (ShOp == AArch64_AM::InvalidShiftExtend)
    return ParseStatus::NoMatch;

  SMLoc S = Tok.getLoc();
  Lex();

  bool Hash = parseOptionalToken(AsmToken::Hash);

  if (!Hash && getLexer().isNot(AsmToken::Integer)) {
    if (ShOp == AArch64_AM::LSL || ShOp == AArch64_AM::LSR ||
        ShOp == AArch64_AM::ASR || ShOp == AArch64_AM::ROR ||
        ShOp == AArch64_AM::MSL) {
      // We expect a number here.
      return TokError("expected #imm after shift specifier");
    }

    // "extend" type operations don't need an immediate, #0 is implicit.
    SMLoc E = SMLoc::getFromPointer(getLoc().getPointer() - 1);
    Operands.push_back(
        AArch64Operand::CreateShiftExtend(ShOp, 0, false, S, E, getContext()));
    return ParseStatus::Success;
  }

  // Make sure we do actually have a number, identifier or a parenthesized
  // expression.
  SMLoc E = getLoc();
  if (!getTok().is(AsmToken::Integer) && !getTok().is(AsmToken::LParen) &&
      !getTok().is(AsmToken::Identifier))
    return Error(E, "expected integer shift amount");

  const MCExpr *ImmVal;
  if (getParser().parseExpression(ImmVal))
    return ParseStatus::Failure;

  const MCConstantExpr *MCE = dyn_cast<MCConstantExpr>(ImmVal);
  if (!MCE)
    return Error(E, "expected constant '#imm' after shift specifier");

  E = SMLoc::getFromPointer(getLoc().getPointer() - 1);
  Operands.push_back(AArch64Operand::CreateShiftExtend(
      ShOp, MCE->getValue(), true, S, E, getContext()));
  return ParseStatus::Success;
}

static const struct Extension {
  const char *Name;
  const FeatureBitset Features;
} ExtensionMap[] = {
    {"crc", {AArch64::FeatureCRC}},
    {"sm4", {AArch64::FeatureSM4}},
    {"sha3", {AArch64::FeatureSHA3}},
    {"sha2", {AArch64::FeatureSHA2}},
    {"aes", {AArch64::FeatureAES}},
    {"crypto", {AArch64::FeatureCrypto}},
    {"fp", {AArch64::FeatureFPARMv8}},
    {"simd", {AArch64::FeatureNEON}},
    {"ras", {AArch64::FeatureRAS}},
    {"rasv2", {AArch64::FeatureRASv2}},
    {"lse", {AArch64::FeatureLSE}},
    {"predres", {AArch64::FeaturePredRes}},
    {"predres2", {AArch64::FeatureSPECRES2}},
    {"ccdp", {AArch64::FeatureCacheDeepPersist}},
    {"mte", {AArch64::FeatureMTE}},
    {"memtag", {AArch64::FeatureMTE}},
    {"tlb-rmi", {AArch64::FeatureTLB_RMI}},
    {"pan", {AArch64::FeaturePAN}},
    {"pan-rwv", {AArch64::FeaturePAN_RWV}},
    {"ccpp", {AArch64::FeatureCCPP}},
    {"rcpc", {AArch64::FeatureRCPC}},
    {"rng", {AArch64::FeatureRandGen}},
    {"sve", {AArch64::FeatureSVE}},
    {"sve-b16b16", {AArch64::FeatureSVEB16B16}},
    {"sve2", {AArch64::FeatureSVE2}},
    {"sve-aes", {AArch64::FeatureSVEAES}},
    {"sve2-aes", {AArch64::FeatureAliasSVE2AES, AArch64::FeatureSVEAES}},
    {"sve2-sm4", {AArch64::FeatureSVE2SM4}},
    {"sve2-sha3", {AArch64::FeatureSVE2SHA3}},
    {"sve-bitperm", {AArch64::FeatureSVEBitPerm}},
    {"sve2-bitperm",
     {AArch64::FeatureAliasSVE2BitPerm, AArch64::FeatureSVEBitPerm,
      AArch64::FeatureSVE2}},
    {"sve2p1", {AArch64::FeatureSVE2p1}},
    {"ls64", {AArch64::FeatureLS64}},
    {"xs", {AArch64::FeatureXS}},
    {"pauth", {AArch64::FeaturePAuth}},
    {"flagm", {AArch64::FeatureFlagM}},
    {"rme", {AArch64::FeatureRME}},
    {"sme", {AArch64::FeatureSME}},
    {"sme-f64f64", {AArch64::FeatureSMEF64F64}},
    {"sme-f16f16", {AArch64::FeatureSMEF16F16}},
    {"sme-i16i64", {AArch64::FeatureSMEI16I64}},
    {"sme2", {AArch64::FeatureSME2}},
    {"sme2p1", {AArch64::FeatureSME2p1}},
    {"sme-b16b16", {AArch64::FeatureSMEB16B16}},
    {"hbc", {AArch64::FeatureHBC}},
    {"mops", {AArch64::FeatureMOPS}},
    {"mec", {AArch64::FeatureMEC}},
    {"the", {AArch64::FeatureTHE}},
    {"d128", {AArch64::FeatureD128}},
    {"lse128", {AArch64::FeatureLSE128}},
    {"ite", {AArch64::FeatureITE}},
    {"cssc", {AArch64::FeatureCSSC}},
    {"rcpc3", {AArch64::FeatureRCPC3}},
    {"gcs", {AArch64::FeatureGCS}},
    {"bf16", {AArch64::FeatureBF16}},
    {"compnum", {AArch64::FeatureComplxNum}},
    {"dotprod", {AArch64::FeatureDotProd}},
    {"f32mm", {AArch64::FeatureMatMulFP32}},
    {"f64mm", {AArch64::FeatureMatMulFP64}},
    {"fp16", {AArch64::FeatureFullFP16}},
    {"fp16fml", {AArch64::FeatureFP16FML}},
    {"i8mm", {AArch64::FeatureMatMulInt8}},
    {"lor", {AArch64::FeatureLOR}},
    {"profile", {AArch64::FeatureSPE}},
    // "rdma" is the name documented by binutils for the feature, but
    // binutils also accepts incomplete prefixes of features, so "rdm"
    // works too. Support both spellings here.
    {"rdm", {AArch64::FeatureRDM}},
    {"rdma", {AArch64::FeatureRDM}},
    {"sb", {AArch64::FeatureSB}},
    {"ssbs", {AArch64::FeatureSSBS}},
    {"tme", {AArch64::FeatureTME}},
    {"fp8", {AArch64::FeatureFP8}},
    {"faminmax", {AArch64::FeatureFAMINMAX}},
    {"fp8fma", {AArch64::FeatureFP8FMA}},
    {"ssve-fp8fma", {AArch64::FeatureSSVE_FP8FMA}},
    {"fp8dot2", {AArch64::FeatureFP8DOT2}},
    {"ssve-fp8dot2", {AArch64::FeatureSSVE_FP8DOT2}},
    {"fp8dot4", {AArch64::FeatureFP8DOT4}},
    {"ssve-fp8dot4", {AArch64::FeatureSSVE_FP8DOT4}},
    {"lut", {AArch64::FeatureLUT}},
    {"sme-lutv2", {AArch64::FeatureSME_LUTv2}},
    {"sme-f8f16", {AArch64::FeatureSMEF8F16}},
    {"sme-f8f32", {AArch64::FeatureSMEF8F32}},
    {"sme-fa64", {AArch64::FeatureSMEFA64}},
    {"cpa", {AArch64::FeatureCPA}},
    {"tlbiw", {AArch64::FeatureTLBIW}},
    {"pops", {AArch64::FeaturePoPS}},
    {"cmpbr", {AArch64::FeatureCMPBR}},
    {"f8f32mm", {AArch64::FeatureF8F32MM}},
    {"f8f16mm", {AArch64::FeatureF8F16MM}},
    {"fprcvt", {AArch64::FeatureFPRCVT}},
    {"lsfe", {AArch64::FeatureLSFE}},
    {"sme2p2", {AArch64::FeatureSME2p2}},
    {"ssve-aes", {AArch64::FeatureSSVE_AES}},
    {"sve2p2", {AArch64::FeatureSVE2p2}},
    {"sve-aes2", {AArch64::FeatureSVEAES2}},
    {"sve-bfscale", {AArch64::FeatureSVEBFSCALE}},
    {"sve-f16f32mm", {AArch64::FeatureSVE_F16F32MM}},
    {"lsui", {AArch64::FeatureLSUI}},
    {"occmo", {AArch64::FeatureOCCMO}},
    {"pcdphint", {AArch64::FeaturePCDPHINT}},
    {"ssve-bitperm", {AArch64::FeatureSSVE_BitPerm}},
    {"sme-mop4", {AArch64::FeatureSME_MOP4}},
    {"sme-tmop", {AArch64::FeatureSME_TMOP}},
};

static void setRequiredFeatureString(FeatureBitset FBS, std::string &Str) {
  if (FBS[AArch64::HasV8_0aOps])
    Str += "ARMv8a";
  if (FBS[AArch64::HasV8_1aOps])
    Str += "ARMv8.1a";
  else if (FBS[AArch64::HasV8_2aOps])
    Str += "ARMv8.2a";
  else if (FBS[AArch64::HasV8_3aOps])
    Str += "ARMv8.3a";
  else if (FBS[AArch64::HasV8_4aOps])
    Str += "ARMv8.4a";
  else if (FBS[AArch64::HasV8_5aOps])
    Str += "ARMv8.5a";
  else if (FBS[AArch64::HasV8_6aOps])
    Str += "ARMv8.6a";
  else if (FBS[AArch64::HasV8_7aOps])
    Str += "ARMv8.7a";
  else if (FBS[AArch64::HasV8_8aOps])
    Str += "ARMv8.8a";
  else if (FBS[AArch64::HasV8_9aOps])
    Str += "ARMv8.9a";
  else if (FBS[AArch64::HasV9_0aOps])
    Str += "ARMv9-a";
  else if (FBS[AArch64::HasV9_1aOps])
    Str += "ARMv9.1a";
  else if (FBS[AArch64::HasV9_2aOps])
    Str += "ARMv9.2a";
  else if (FBS[AArch64::HasV9_3aOps])
    Str += "ARMv9.3a";
  else if (FBS[AArch64::HasV9_4aOps])
    Str += "ARMv9.4a";
  else if (FBS[AArch64::HasV9_5aOps])
    Str += "ARMv9.5a";
  else if (FBS[AArch64::HasV9_6aOps])
    Str += "ARMv9.6a";
  else if (FBS[AArch64::HasV8_0rOps])
    Str += "ARMv8r";
  else {
    SmallVector<std::string, 2> ExtMatches;
    for (const auto& Ext : ExtensionMap) {
      // Use & in case multiple features are enabled
      if ((FBS & Ext.Features) != FeatureBitset())
        ExtMatches.push_back(Ext.Name);
    }
    Str += !ExtMatches.empty() ? llvm::join(ExtMatches, ", ") : "(unknown)";
  }
}

void AArch64AsmParser::createSysAlias(uint16_t Encoding, OperandVector &Operands,
                                      SMLoc S) {
  const uint16_t Op2 = Encoding & 7;
  const uint16_t Cm = (Encoding & 0x78) >> 3;
  const uint16_t Cn = (Encoding & 0x780) >> 7;
  const uint16_t Op1 = (Encoding & 0x3800) >> 11;

  const MCExpr *Expr = MCConstantExpr::create(Op1, getContext());

  Operands.push_back(
      AArch64Operand::CreateImm(Expr, S, getLoc(), getContext()));
  Operands.push_back(
      AArch64Operand::CreateSysCR(Cn, S, getLoc(), getContext()));
  Operands.push_back(
      AArch64Operand::CreateSysCR(Cm, S, getLoc(), getContext()));
  Expr = MCConstantExpr::create(Op2, getContext());
  Operands.push_back(
      AArch64Operand::CreateImm(Expr, S, getLoc(), getContext()));
}

/// parseSysAlias - The IC, DC, AT, and TLBI instructions are simple aliases for
/// the SYS instruction. Parse them specially so that we create a SYS MCInst.
bool AArch64AsmParser::parseSysAlias(StringRef Name, SMLoc NameLoc,
                                   OperandVector &Operands) {
  if (Name.contains('.'))
    return TokError("invalid operand");

  Mnemonic = Name;
  Operands.push_back(AArch64Operand::CreateToken("sys", NameLoc, getContext()));

  const AsmToken &Tok = getTok();
  StringRef Op = Tok.getString();
  SMLoc S = Tok.getLoc();

  if (Mnemonic == "ic") {
    const AArch64IC::IC *IC = AArch64IC::lookupICByName(Op);
    if (!IC)
      return TokError("invalid operand for IC instruction");
    else if (!IC->haveFeatures(getSTI().getFeatureBits())) {
      std::string Str("IC " + std::string(IC->Name) + " requires: ");
      setRequiredFeatureString(IC->getRequiredFeatures(), Str);
      return TokError(Str);
    }
    createSysAlias(IC->Encoding, Operands, S);
  } else if (Mnemonic == "dc") {
    const AArch64DC::DC *DC = AArch64DC::lookupDCByName(Op);
    if (!DC)
      return TokError("invalid operand for DC instruction");
    else if (!DC->haveFeatures(getSTI().getFeatureBits())) {
      std::string Str("DC " + std::string(DC->Name) + " requires: ");
      setRequiredFeatureString(DC->getRequiredFeatures(), Str);
      return TokError(Str);
    }
    createSysAlias(DC->Encoding, Operands, S);
  } else if (Mnemonic == "at") {
    const AArch64AT::AT *AT = AArch64AT::lookupATByName(Op);
    if (!AT)
      return TokError("invalid operand for AT instruction");
    else if (!AT->haveFeatures(getSTI().getFeatureBits())) {
      std::string Str("AT " + std::string(AT->Name) + " requires: ");
      setRequiredFeatureString(AT->getRequiredFeatures(), Str);
      return TokError(Str);
    }
    createSysAlias(AT->Encoding, Operands, S);
  } else if (Mnemonic == "tlbi") {
    const AArch64TLBI::TLBI *TLBI = AArch64TLBI::lookupTLBIByName(Op);
    if (!TLBI)
      return TokError("invalid operand for TLBI instruction");
    else if (!TLBI->haveFeatures(getSTI().getFeatureBits())) {
      std::string Str("TLBI " + std::string(TLBI->Name) + " requires: ");
      setRequiredFeatureString(TLBI->getRequiredFeatures(), Str);
      return TokError(Str);
    }
    createSysAlias(TLBI->Encoding, Operands, S);
  } else if (Mnemonic == "cfp" || Mnemonic == "dvp" || Mnemonic == "cpp" || Mnemonic == "cosp") {

    if (Op.lower() != "rctx")
      return TokError("invalid operand for prediction restriction instruction");

    bool hasAll = getSTI().hasFeature(AArch64::FeatureAll);
    bool hasPredres = hasAll || getSTI().hasFeature(AArch64::FeaturePredRes);
    bool hasSpecres2 = hasAll || getSTI().hasFeature(AArch64::FeatureSPECRES2);

    if (Mnemonic == "cosp" && !hasSpecres2)
      return TokError("COSP requires: predres2");
    if (!hasPredres)
      return TokError(Mnemonic.upper() + "RCTX requires: predres");

    uint16_t PRCTX_Op2 = Mnemonic == "cfp"    ? 0b100
                         : Mnemonic == "dvp"  ? 0b101
                         : Mnemonic == "cosp" ? 0b110
                         : Mnemonic == "cpp"  ? 0b111
                                              : 0;
    assert(PRCTX_Op2 &&
           "Invalid mnemonic for prediction restriction instruction");
    const auto SYS_3_7_3 = 0b01101110011; // op=3, CRn=7, CRm=3
    const auto Encoding = SYS_3_7_3 << 3 | PRCTX_Op2;

    createSysAlias(Encoding, Operands, S);
  }

  Lex(); // Eat operand.

  bool ExpectRegister = !Op.contains_insensitive("all");
  bool HasRegister = false;

  // Check for the optional register operand.
  if (parseOptionalToken(AsmToken::Comma)) {
    if (Tok.isNot(AsmToken::Identifier) || parseRegister(Operands))
      return TokError("expected register operand");
    HasRegister = true;
  }

  if (ExpectRegister && !HasRegister)
    return TokError("specified " + Mnemonic + " op requires a register");
  else if (!ExpectRegister && HasRegister)
    return TokError("specified " + Mnemonic + " op does not use a register");

  if (parseToken(AsmToken::EndOfStatement, "unexpected token in argument list"))
    return true;

  return false;
}

/// parseSyspAlias - The TLBIP instructions are simple aliases for
/// the SYSP instruction. Parse them specially so that we create a SYSP MCInst.
bool AArch64AsmParser::parseSyspAlias(StringRef Name, SMLoc NameLoc,
                                      OperandVector &Operands) {
  if (Name.contains('.'))
    return TokError("invalid operand");

  Mnemonic = Name;
  Operands.push_back(
      AArch64Operand::CreateToken("sysp", NameLoc, getContext()));

  const AsmToken &Tok = getTok();
  StringRef Op = Tok.getString();
  SMLoc S = Tok.getLoc();

  if (Mnemonic == "tlbip") {
    bool HasnXSQualifier = Op.ends_with_insensitive("nXS");
    if (HasnXSQualifier) {
      Op = Op.drop_back(3);
    }
    const AArch64TLBI::TLBI *TLBIorig = AArch64TLBI::lookupTLBIByName(Op);
    if (!TLBIorig)
      return TokError("invalid operand for TLBIP instruction");
    const AArch64TLBI::TLBI TLBI(
        TLBIorig->Name, TLBIorig->Encoding | (HasnXSQualifier ? (1 << 7) : 0),
        TLBIorig->NeedsReg,
        HasnXSQualifier
            ? TLBIorig->FeaturesRequired | FeatureBitset({AArch64::FeatureXS})
            : TLBIorig->FeaturesRequired);
    if (!TLBI.haveFeatures(getSTI().getFeatureBits())) {
      std::string Name =
          std::string(TLBI.Name) + (HasnXSQualifier ? "nXS" : "");
      std::string Str("TLBIP " + Name + " requires: ");
      setRequiredFeatureString(TLBI.getRequiredFeatures(), Str);
      return TokError(Str);
    }
    createSysAlias(TLBI.Encoding, Operands, S);
  }

  Lex(); // Eat operand.

  if (parseComma())
    return true;

  if (Tok.isNot(AsmToken::Identifier))
    return TokError("expected register identifier");
  auto Result = tryParseSyspXzrPair(Operands);
  if (Result.isNoMatch())
    Result = tryParseGPRSeqPair(Operands);
  if (!Result.isSuccess())
    return TokError("specified " + Mnemonic +
                    " op requires a pair of registers");

  if (parseToken(AsmToken::EndOfStatement, "unexpected token in argument list"))
    return true;

  return false;
}

ParseStatus AArch64AsmParser::tryParseBarrierOperand(OperandVector &Operands) {
  MCAsmParser &Parser = getParser();
  const AsmToken &Tok = getTok();

  if (Mnemonic == "tsb" && Tok.isNot(AsmToken::Identifier))
    return TokError("'csync' operand expected");
  if (parseOptionalToken(AsmToken::Hash) || Tok.is(AsmToken::Integer)) {
    // Immediate operand.
    const MCExpr *ImmVal;
    SMLoc ExprLoc = getLoc();
    AsmToken IntTok = Tok;
    if (getParser().parseExpression(ImmVal))
      return ParseStatus::Failure;
    const MCConstantExpr *MCE = dyn_cast<MCConstantExpr>(ImmVal);
    if (!MCE)
      return Error(ExprLoc, "immediate value expected for barrier operand");
    int64_t Value = MCE->getValue();
    if (Mnemonic == "dsb" && Value > 15) {
      // This case is a no match here, but it might be matched by the nXS
      // variant. Deliberately not unlex the optional '#' as it is not necessary
      // to characterize an integer immediate.
      Parser.getLexer().UnLex(IntTok);
      return ParseStatus::NoMatch;
    }
    if (Value < 0 || Value > 15)
      return Error(ExprLoc, "barrier operand out of range");
    auto DB = AArch64DB::lookupDBByEncoding(Value);
    Operands.push_back(AArch64Operand::CreateBarrier(Value, DB ? DB->Name : "",
                                                     ExprLoc, getContext(),
                                                     false /*hasnXSModifier*/));
    return ParseStatus::Success;
  }

  if (Tok.isNot(AsmToken::Identifier))
    return TokError("invalid operand for instruction");

  StringRef Operand = Tok.getString();
  auto TSB = AArch64TSB::lookupTSBByName(Operand);
  auto DB = AArch64DB::lookupDBByName(Operand);
  // The only valid named option for ISB is 'sy'
  if (Mnemonic == "isb" && (!DB || DB->Encoding != AArch64DB::sy))
    return TokError("'sy' or #imm operand expected");
  // The only valid named option for TSB is 'csync'
  if (Mnemonic == "tsb" && (!TSB || TSB->Encoding != AArch64TSB::csync))
    return TokError("'csync' operand expected");
  if (!DB && !TSB) {
    if (Mnemonic == "dsb") {
      // This case is a no match here, but it might be matched by the nXS
      // variant.
      return ParseStatus::NoMatch;
    }
    return TokError("invalid barrier option name");
  }

  Operands.push_back(AArch64Operand::CreateBarrier(
      DB ? DB->Encoding : TSB->Encoding, Tok.getString(), getLoc(),
      getContext(), false /*hasnXSModifier*/));
  Lex(); // Consume the option

  return ParseStatus::Success;
}

ParseStatus
AArch64AsmParser::tryParseBarriernXSOperand(OperandVector &Operands) {
  const AsmToken &Tok = getTok();

  assert(Mnemonic == "dsb" && "Instruction does not accept nXS operands");
  if (Mnemonic != "dsb")
    return ParseStatus::Failure;

  if (parseOptionalToken(AsmToken::Hash) || Tok.is(AsmToken::Integer)) {
    // Immediate operand.
    const MCExpr *ImmVal;
    SMLoc ExprLoc = getLoc();
    if (getParser().parseExpression(ImmVal))
      return ParseStatus::Failure;
    const MCConstantExpr *MCE = dyn_cast<MCConstantExpr>(ImmVal);
    if (!MCE)
      return Error(ExprLoc, "immediate value expected for barrier operand");
    int64_t Value = MCE->getValue();
    // v8.7-A DSB in the nXS variant accepts only the following immediate
    // values: 16, 20, 24, 28.
    if (Value != 16 && Value != 20 && Value != 24 && Value != 28)
      return Error(ExprLoc, "barrier operand out of range");
    auto DB = AArch64DBnXS::lookupDBnXSByImmValue(Value);
    Operands.push_back(AArch64Operand::CreateBarrier(DB->Encoding, DB->Name,
                                                     ExprLoc, getContext(),
                                                     true /*hasnXSModifier*/));
    return ParseStatus::Success;
  }

  if (Tok.isNot(AsmToken::Identifier))
    return TokError("invalid operand for instruction");

  StringRef Operand = Tok.getString();
  auto DB = AArch64DBnXS::lookupDBnXSByName(Operand);

  if (!DB)
    return TokError("invalid barrier option name");

  Operands.push_back(
      AArch64Operand::CreateBarrier(DB->Encoding, Tok.getString(), getLoc(),
                                    getContext(), true /*hasnXSModifier*/));
  Lex(); // Consume the option

  return ParseStatus::Success;
}

ParseStatus AArch64AsmParser::tryParseSysReg(OperandVector &Operands) {
  const AsmToken &Tok = getTok();

  if (Tok.isNot(AsmToken::Identifier))
    return ParseStatus::NoMatch;

  if (AArch64SVCR::lookupSVCRByName(Tok.getString()))
    return ParseStatus::NoMatch;

  int MRSReg, MSRReg;
  auto SysReg = AArch64SysReg::lookupSysRegByName(Tok.getString());
  if (SysReg && SysReg->haveFeatures(getSTI().getFeatureBits())) {
    MRSReg = SysReg->Readable ? SysReg->Encoding : -1;
    MSRReg = SysReg->Writeable ? SysReg->Encoding : -1;
  } else
    MRSReg = MSRReg = AArch64SysReg::parseGenericRegister(Tok.getString());

  unsigned PStateImm = -1;
  auto PState15 = AArch64PState::lookupPStateImm0_15ByName(Tok.getString());
  if (PState15 && PState15->haveFeatures(getSTI().getFeatureBits()))
    PStateImm = PState15->Encoding;
  if (!PState15) {
    auto PState1 = AArch64PState::lookupPStateImm0_1ByName(Tok.getString());
    if (PState1 && PState1->haveFeatures(getSTI().getFeatureBits()))
      PStateImm = PState1->Encoding;
  }

  Operands.push_back(
      AArch64Operand::CreateSysReg(Tok.getString(), getLoc(), MRSReg, MSRReg,
                                   PStateImm, getContext()));
  Lex(); // Eat identifier

  return ParseStatus::Success;
}

ParseStatus
AArch64AsmParser::tryParsePHintInstOperand(OperandVector &Operands) {
  SMLoc S = getLoc();
  const AsmToken &Tok = getTok();
  if (Tok.isNot(AsmToken::Identifier))
    return TokError("invalid operand for instruction");

  auto PH = AArch64PHint::lookupPHintByName(Tok.getString());
  if (!PH)
    return TokError("invalid operand for instruction");

  Operands.push_back(AArch64Operand::CreatePHintInst(
      PH->Encoding, Tok.getString(), S, getContext()));
  Lex(); // Eat identifier token.
  return ParseStatus::Success;
}

/// tryParseNeonVectorRegister - Parse a vector register operand.
bool AArch64AsmParser::tryParseNeonVectorRegister(OperandVector &Operands) {
  if (getTok().isNot(AsmToken::Identifier))
    return true;

  SMLoc S = getLoc();
  // Check for a vector register specifier first.
  StringRef Kind;
  MCRegister Reg;
  ParseStatus Res = tryParseVectorRegister(Reg, Kind, RegKind::NeonVector);
  if (!Res.isSuccess())
    return true;

  const auto &KindRes = parseVectorKind(Kind, RegKind::NeonVector);
  if (!KindRes)
    return true;

  unsigned ElementWidth = KindRes->second;
  Operands.push_back(
      AArch64Operand::CreateVectorReg(Reg, RegKind::NeonVector, ElementWidth,
                                      S, getLoc(), getContext()));

  // If there was an explicit qualifier, that goes on as a literal text
  // operand.
  if (!Kind.empty())
    Operands.push_back(AArch64Operand::CreateToken(Kind, S, getContext()));

  return tryParseVectorIndex(Operands).isFailure();
}

ParseStatus AArch64AsmParser::tryParseVectorIndex(OperandVector &Operands) {
  SMLoc SIdx = getLoc();
  if (parseOptionalToken(AsmToken::LBrac)) {
    const MCExpr *ImmVal;
    if (getParser().parseExpression(ImmVal))
      return ParseStatus::NoMatch;
    const MCConstantExpr *MCE = dyn_cast<MCConstantExpr>(ImmVal);
    if (!MCE)
      return TokError("immediate value expected for vector index");

    SMLoc E = getLoc();

    if (parseToken(AsmToken::RBrac, "']' expected"))
      return ParseStatus::Failure;

    Operands.push_back(AArch64Operand::CreateVectorIndex(MCE->getValue(), SIdx,
                                                         E, getContext()));
    return ParseStatus::Success;
  }

  return ParseStatus::NoMatch;
}

// tryParseVectorRegister - Try to parse a vector register name with
// optional kind specifier. If it is a register specifier, eat the token
// and return it.
ParseStatus AArch64AsmParser::tryParseVectorRegister(MCRegister &Reg,
                                                     StringRef &Kind,
                                                     RegKind MatchKind) {
  const AsmToken &Tok = getTok();

  if (Tok.isNot(AsmToken::Identifier))
    return ParseStatus::NoMatch;

  StringRef Name = Tok.getString();
  // If there is a kind specifier, it's separated from the register name by
  // a '.'.
  size_t Start = 0, Next = Name.find('.');
  StringRef Head = Name.slice(Start, Next);
  unsigned RegNum = matchRegisterNameAlias(Head, MatchKind);

  if (RegNum) {
    if (Next != StringRef::npos) {
      Kind = Name.substr(Next);
      if (!isValidVectorKind(Kind, MatchKind))
        return TokError("invalid vector kind qualifier");
    }
    Lex(); // Eat the register token.

    Reg = RegNum;
    return ParseStatus::Success;
  }

  return ParseStatus::NoMatch;
}

ParseStatus AArch64AsmParser::tryParseSVEPredicateOrPredicateAsCounterVector(
    OperandVector &Operands) {
  ParseStatus Status =
      tryParseSVEPredicateVector<RegKind::SVEPredicateAsCounter>(Operands);
  if (!Status.isSuccess())
    Status = tryParseSVEPredicateVector<RegKind::SVEPredicateVector>(Operands);
  return Status;
}

/// tryParseSVEPredicateVector - Parse a SVE predicate register operand.
template <RegKind RK>
ParseStatus
AArch64AsmParser::tryParseSVEPredicateVector(OperandVector &Operands) {
  // Check for a SVE predicate register specifier first.
  const SMLoc S = getLoc();
  StringRef Kind;
  MCRegister RegNum;
  auto Res = tryParseVectorRegister(RegNum, Kind, RK);
  if (!Res.isSuccess())
    return Res;

  const auto &KindRes = parseVectorKind(Kind, RK);
  if (!KindRes)
    return ParseStatus::NoMatch;

  unsigned ElementWidth = KindRes->second;
  Operands.push_back(AArch64Operand::CreateVectorReg(
      RegNum, RK, ElementWidth, S,
      getLoc(), getContext()));

  if (getLexer().is(AsmToken::LBrac)) {
    if (RK == RegKind::SVEPredicateAsCounter) {
      ParseStatus ResIndex = tryParseVectorIndex(Operands);
      if (ResIndex.isSuccess())
        return ParseStatus::Success;
    } else {
      // Indexed predicate, there's no comma so try parse the next operand
      // immediately.
      if (parseOperand(Operands, false, false))
        return ParseStatus::NoMatch;
    }
  }

  // Not all predicates are followed by a '/m' or '/z'.
  if (getTok().isNot(AsmToken::Slash))
    return ParseStatus::Success;

  // But when they do they shouldn't have an element type suffix.
  if (!Kind.empty())
    return Error(S, "not expecting size suffix");

  // Add a literal slash as operand
  Operands.push_back(AArch64Operand::CreateToken("/", getLoc(), getContext()));

  Lex(); // Eat the slash.

  // Zeroing or merging?
  auto Pred = getTok().getString().lower();
  if (RK == RegKind::SVEPredicateAsCounter && Pred != "z")
    return Error(getLoc(), "expecting 'z' predication");

  if (RK == RegKind::SVEPredicateVector && Pred != "z" && Pred != "m")
    return Error(getLoc(), "expecting 'm' or 'z' predication");

  // Add zero/merge token.
  const char *ZM = Pred == "z" ? "z" : "m";
  Operands.push_back(AArch64Operand::CreateToken(ZM, getLoc(), getContext()));

  Lex(); // Eat zero/merge token.
  return ParseStatus::Success;
}

/// parseRegister - Parse a register operand.
bool AArch64AsmParser::parseRegister(OperandVector &Operands) {
  // Try for a Neon vector register.
  if (!tryParseNeonVectorRegister(Operands))
    return false;

  if (tryParseZTOperand(Operands).isSuccess())
    return false;

  // Otherwise try for a scalar register.
  if (tryParseGPROperand<false>(Operands).isSuccess())
    return false;

  return true;
}

bool AArch64AsmParser::parseSymbolicImmVal(const MCExpr *&ImmVal) {
  bool HasELFModifier = false;
  AArch64MCExpr::Specifier RefKind;

  if (parseOptionalToken(AsmToken::Colon)) {
    HasELFModifier = true;

    if (getTok().isNot(AsmToken::Identifier))
      return TokError("expect relocation specifier in operand after ':'");

    std::string LowerCase = getTok().getIdentifier().lower();
    RefKind =
        StringSwitch<AArch64MCExpr::Specifier>(LowerCase)
            .Case("lo12", AArch64MCExpr::VK_LO12)
            .Case("abs_g3", AArch64MCExpr::VK_ABS_G3)
            .Case("abs_g2", AArch64MCExpr::VK_ABS_G2)
            .Case("abs_g2_s", AArch64MCExpr::VK_ABS_G2_S)
            .Case("abs_g2_nc", AArch64MCExpr::VK_ABS_G2_NC)
            .Case("abs_g1", AArch64MCExpr::VK_ABS_G1)
            .Case("abs_g1_s", AArch64MCExpr::VK_ABS_G1_S)
            .Case("abs_g1_nc", AArch64MCExpr::VK_ABS_G1_NC)
            .Case("abs_g0", AArch64MCExpr::VK_ABS_G0)
            .Case("abs_g0_s", AArch64MCExpr::VK_ABS_G0_S)
            .Case("abs_g0_nc", AArch64MCExpr::VK_ABS_G0_NC)
            .Case("prel_g3", AArch64MCExpr::VK_PREL_G3)
            .Case("prel_g2", AArch64MCExpr::VK_PREL_G2)
            .Case("prel_g2_nc", AArch64MCExpr::VK_PREL_G2_NC)
            .Case("prel_g1", AArch64MCExpr::VK_PREL_G1)
            .Case("prel_g1_nc", AArch64MCExpr::VK_PREL_G1_NC)
            .Case("prel_g0", AArch64MCExpr::VK_PREL_G0)
            .Case("prel_g0_nc", AArch64MCExpr::VK_PREL_G0_NC)
            .Case("dtprel_g2", AArch64MCExpr::VK_DTPREL_G2)
            .Case("dtprel_g1", AArch64MCExpr::VK_DTPREL_G1)
            .Case("dtprel_g1_nc", AArch64MCExpr::VK_DTPREL_G1_NC)
            .Case("dtprel_g0", AArch64MCExpr::VK_DTPREL_G0)
            .Case("dtprel_g0_nc", AArch64MCExpr::VK_DTPREL_G0_NC)
            .Case("dtprel_hi12", AArch64MCExpr::VK_DTPREL_HI12)
            .Case("dtprel_lo12", AArch64MCExpr::VK_DTPREL_LO12)
            .Case("dtprel_lo12_nc", AArch64MCExpr::VK_DTPREL_LO12_NC)
            .Case("pg_hi21_nc", AArch64MCExpr::VK_ABS_PAGE_NC)
            .Case("tprel_g2", AArch64MCExpr::VK_TPREL_G2)
            .Case("tprel_g1", AArch64MCExpr::VK_TPREL_G1)
            .Case("tprel_g1_nc", AArch64MCExpr::VK_TPREL_G1_NC)
            .Case("tprel_g0", AArch64MCExpr::VK_TPREL_G0)
            .Case("tprel_g0_nc", AArch64MCExpr::VK_TPREL_G0_NC)
            .Case("tprel_hi12", AArch64MCExpr::VK_TPREL_HI12)
            .Case("tprel_lo12", AArch64MCExpr::VK_TPREL_LO12)
            .Case("tprel_lo12_nc", AArch64MCExpr::VK_TPREL_LO12_NC)
            .Case("tlsdesc_lo12", AArch64MCExpr::VK_TLSDESC_LO12)
            .Case("tlsdesc_auth_lo12", AArch64MCExpr::VK_TLSDESC_AUTH_LO12)
            .Case("got", AArch64MCExpr::VK_GOT_PAGE)
            .Case("gotpage_lo15", AArch64MCExpr::VK_GOT_PAGE_LO15)
            .Case("got_lo12", AArch64MCExpr::VK_GOT_LO12)
            .Case("got_auth", AArch64MCExpr::VK_GOT_AUTH_PAGE)
            .Case("got_auth_lo12", AArch64MCExpr::VK_GOT_AUTH_LO12)
            .Case("gottprel", AArch64MCExpr::VK_GOTTPREL_PAGE)
            .Case("gottprel_lo12", AArch64MCExpr::VK_GOTTPREL_LO12_NC)
            .Case("gottprel_g1", AArch64MCExpr::VK_GOTTPREL_G1)
            .Case("gottprel_g0_nc", AArch64MCExpr::VK_GOTTPREL_G0_NC)
            .Case("tlsdesc", AArch64MCExpr::VK_TLSDESC_PAGE)
            .Case("tlsdesc_auth", AArch64MCExpr::VK_TLSDESC_AUTH_PAGE)
            .Case("secrel_lo12", AArch64MCExpr::VK_SECREL_LO12)
            .Case("secrel_hi12", AArch64MCExpr::VK_SECREL_HI12)
            .Default(AArch64MCExpr::VK_INVALID);

    if (RefKind == AArch64MCExpr::VK_INVALID)
      return TokError("expect relocation specifier in operand after ':'");

    Lex(); // Eat identifier

    if (parseToken(AsmToken::Colon, "expect ':' after relocation specifier"))
      return true;
  }

  if (getParser().parseExpression(ImmVal))
    return true;

  if (HasELFModifier)
    ImmVal = AArch64MCExpr::create(ImmVal, RefKind, getContext());

  return false;
}

ParseStatus AArch64AsmParser::tryParseMatrixTileList(OperandVector &Operands) {
  if (getTok().isNot(AsmToken::LCurly))
    return ParseStatus::NoMatch;

  auto ParseMatrixTile = [this](unsigned &Reg,
                                unsigned &ElementWidth) -> ParseStatus {
    StringRef Name = getTok().getString();
    size_t DotPosition = Name.find('.');
    if (DotPosition == StringRef::npos)
      return ParseStatus::NoMatch;

    unsigned RegNum = matchMatrixTileListRegName(Name);
    if (!RegNum)
      return ParseStatus::NoMatch;

    StringRef Tail = Name.drop_front(DotPosition);
    const std::optional<std::pair<int, int>> &KindRes =
        parseVectorKind(Tail, RegKind::Matrix);
    if (!KindRes)
      return TokError(
          "Expected the register to be followed by element width suffix");
    ElementWidth = KindRes->second;
    Reg = RegNum;
    Lex(); // Eat the register.
    return ParseStatus::Success;
  };

  SMLoc S = getLoc();
  auto LCurly = getTok();
  Lex(); // Eat left bracket token.

  // Empty matrix list
  if (parseOptionalToken(AsmToken::RCurly)) {
    Operands.push_back(AArch64Operand::CreateMatrixTileList(
        /*RegMask=*/0, S, getLoc(), getContext()));
    return ParseStatus::Success;
  }

  // Try parse {za} alias early
  if (getTok().getString().equals_insensitive("za")) {
    Lex(); // Eat 'za'

    if (parseToken(AsmToken::RCurly, "'}' expected"))
      return ParseStatus::Failure;

    Operands.push_back(AArch64Operand::CreateMatrixTileList(
        /*RegMask=*/0xFF, S, getLoc(), getContext()));
    return ParseStatus::Success;
  }

  SMLoc TileLoc = getLoc();

  unsigned FirstReg, ElementWidth;
  auto ParseRes = ParseMatrixTile(FirstReg, ElementWidth);
  if (!ParseRes.isSuccess()) {
    getLexer().UnLex(LCurly);
    return ParseRes;
  }

  const MCRegisterInfo *RI = getContext().getRegisterInfo();

  unsigned PrevReg = FirstReg;

  SmallSet<unsigned, 8> DRegs;
  AArch64Operand::ComputeRegsForAlias(FirstReg, DRegs, ElementWidth);

  SmallSet<unsigned, 8> SeenRegs;
  SeenRegs.insert(FirstReg);

  while (parseOptionalToken(AsmToken::Comma)) {
    TileLoc = getLoc();
    unsigned Reg, NextElementWidth;
    ParseRes = ParseMatrixTile(Reg, NextElementWidth);
    if (!ParseRes.isSuccess())
      return ParseRes;

    // Element size must match on all regs in the list.
    if (ElementWidth != NextElementWidth)
      return Error(TileLoc, "mismatched register size suffix");

    if (RI->getEncodingValue(Reg) <= (RI->getEncodingValue(PrevReg)))
      Warning(TileLoc, "tile list not in ascending order");

    if (SeenRegs.contains(Reg))
      Warning(TileLoc, "duplicate tile in list");
    else {
      SeenRegs.insert(Reg);
      AArch64Operand::ComputeRegsForAlias(Reg, DRegs, ElementWidth);
    }

    PrevReg = Reg;
  }

  if (parseToken(AsmToken::RCurly, "'}' expected"))
    return ParseStatus::Failure;

  unsigned RegMask = 0;
  for (auto Reg : DRegs)
    RegMask |= 0x1 << (RI->getEncodingValue(Reg) -
                       RI->getEncodingValue(AArch64::ZAD0));
  Operands.push_back(
      AArch64Operand::CreateMatrixTileList(RegMask, S, getLoc(), getContext()));

  return ParseStatus::Success;
}

template <RegKind VectorKind>
ParseStatus AArch64AsmParser::tryParseVectorList(OperandVector &Operands,
                                                 bool ExpectMatch) {
  MCAsmParser &Parser = getParser();
  if (!getTok().is(AsmToken::LCurly))
    return ParseStatus::NoMatch;

  // Wrapper around parse function
  auto ParseVector = [this](MCRegister &Reg, StringRef &Kind, SMLoc Loc,
                            bool NoMatchIsError) -> ParseStatus {
    auto RegTok = getTok();
    auto ParseRes = tryParseVectorRegister(Reg, Kind, VectorKind);
    if (ParseRes.isSuccess()) {
      if (parseVectorKind(Kind, VectorKind))
        return ParseRes;
      llvm_unreachable("Expected a valid vector kind");
    }

    if (RegTok.is(AsmToken::Identifier) && ParseRes.isNoMatch() &&
        RegTok.getString().equals_insensitive("zt0"))
      return ParseStatus::NoMatch;

    if (RegTok.isNot(AsmToken::Identifier) || ParseRes.isFailure() ||
        (ParseRes.isNoMatch() && NoMatchIsError &&
         !RegTok.getString().starts_with_insensitive("za")))
      return Error(Loc, "vector register expected");

    return ParseStatus::NoMatch;
  };

  unsigned NumRegs = getNumRegsForRegKind(VectorKind);
  SMLoc S = getLoc();
  auto LCurly = getTok();
  Lex(); // Eat left bracket token.

  StringRef Kind;
  MCRegister FirstReg;
  auto ParseRes = ParseVector(FirstReg, Kind, getLoc(), ExpectMatch);

  // Put back the original left bracket if there was no match, so that
  // different types of list-operands can be matched (e.g. SVE, Neon).
  if (ParseRes.isNoMatch())
    Parser.getLexer().UnLex(LCurly);

  if (!ParseRes.isSuccess())
    return ParseRes;

  MCRegister PrevReg = FirstReg;
  unsigned Count = 1;

  unsigned Stride = 1;
  if (parseOptionalToken(AsmToken::Minus)) {
    SMLoc Loc = getLoc();
    StringRef NextKind;

    MCRegister Reg;
    ParseRes = ParseVector(Reg, NextKind, getLoc(), true);
    if (!ParseRes.isSuccess())
      return ParseRes;

    // Any Kind suffices must match on all regs in the list.
    if (Kind != NextKind)
      return Error(Loc, "mismatched register size suffix");

    unsigned Space =
        (PrevReg < Reg) ? (Reg - PrevReg) : (NumRegs - (PrevReg - Reg));

    if (Space == 0 || Space > 3)
      return Error(Loc, "invalid number of vectors");

    Count += Space;
  }
  else {
    bool HasCalculatedStride = false;
    while (parseOptionalToken(AsmToken::Comma)) {
      SMLoc Loc = getLoc();
      StringRef NextKind;
      MCRegister Reg;
      ParseRes = ParseVector(Reg, NextKind, getLoc(), true);
      if (!ParseRes.isSuccess())
        return ParseRes;

      // Any Kind suffices must match on all regs in the list.
      if (Kind != NextKind)
        return Error(Loc, "mismatched register size suffix");

      unsigned RegVal = getContext().getRegisterInfo()->getEncodingValue(Reg);
      unsigned PrevRegVal =
          getContext().getRegisterInfo()->getEncodingValue(PrevReg);
      if (!HasCalculatedStride) {
        Stride = (PrevRegVal < RegVal) ? (RegVal - PrevRegVal)
                                       : (NumRegs - (PrevRegVal - RegVal));
        HasCalculatedStride = true;
      }

      // Register must be incremental (with a wraparound at last register).
      if (Stride == 0 || RegVal != ((PrevRegVal + Stride) % NumRegs))
        return Error(Loc, "registers must have the same sequential stride");

      PrevReg = Reg;
      ++Count;
    }
  }

  if (parseToken(AsmToken::RCurly, "'}' expected"))
    return ParseStatus::Failure;

  if (Count > 4)
    return Error(S, "invalid number of vectors");

  unsigned NumElements = 0;
  unsigned ElementWidth = 0;
  if (!Kind.empty()) {
    if (const auto &VK = parseVectorKind(Kind, VectorKind))
      std::tie(NumElements, ElementWidth) = *VK;
  }

  Operands.push_back(AArch64Operand::CreateVectorList(
      FirstReg, Count, Stride, NumElements, ElementWidth, VectorKind, S,
      getLoc(), getContext()));

  return ParseStatus::Success;
}

/// parseNeonVectorList - Parse a vector list operand for AdvSIMD instructions.
bool AArch64AsmParser::parseNeonVectorList(OperandVector &Operands) {
  auto ParseRes = tryParseVectorList<RegKind::NeonVector>(Operands, true);
  if (!ParseRes.isSuccess())
    return true;

  return tryParseVectorIndex(Operands).isFailure();
}

ParseStatus AArch64AsmParser::tryParseGPR64sp0Operand(OperandVector &Operands) {
  SMLoc StartLoc = getLoc();

  MCRegister RegNum;
  ParseStatus Res = tryParseScalarRegister(RegNum);
  if (!Res.isSuccess())
    return Res;

  if (!parseOptionalToken(AsmToken::Comma)) {
    Operands.push_back(AArch64Operand::CreateReg(
        RegNum, RegKind::Scalar, StartLoc, getLoc(), getContext()));
    return ParseStatus::Success;
  }

  parseOptionalToken(AsmToken::Hash);

  if (getTok().isNot(AsmToken::Integer))
    return Error(getLoc(), "index must be absent or #0");

  const MCExpr *ImmVal;
  if (getParser().parseExpression(ImmVal) || !isa<MCConstantExpr>(ImmVal) ||
      cast<MCConstantExpr>(ImmVal)->getValue() != 0)
    return Error(getLoc(), "index must be absent or #0");

  Operands.push_back(AArch64Operand::CreateReg(
      RegNum, RegKind::Scalar, StartLoc, getLoc(), getContext()));
  return ParseStatus::Success;
}

ParseStatus AArch64AsmParser::tryParseZTOperand(OperandVector &Operands) {
  SMLoc StartLoc = getLoc();
  const AsmToken &Tok = getTok();
  std::string Name = Tok.getString().lower();

  unsigned RegNum = matchRegisterNameAlias(Name, RegKind::LookupTable);

  if (RegNum == 0)
    return ParseStatus::NoMatch;

  Operands.push_back(AArch64Operand::CreateReg(
      RegNum, RegKind::LookupTable, StartLoc, getLoc(), getContext()));
  Lex(); // Eat register.

  // Check if register is followed by an index
  if (parseOptionalToken(AsmToken::LBrac)) {
    Operands.push_back(
        AArch64Operand::CreateToken("[", getLoc(), getContext()));
    const MCExpr *ImmVal;
    if (getParser().parseExpression(ImmVal))
      return ParseStatus::NoMatch;
    const MCConstantExpr *MCE = dyn_cast<MCConstantExpr>(ImmVal);
    if (!MCE)
      return TokError("immediate value expected for vector index");
    Operands.push_back(AArch64Operand::CreateImm(
        MCConstantExpr::create(MCE->getValue(), getContext()), StartLoc,
        getLoc(), getContext()));
    if (parseOptionalToken(AsmToken::Comma))
      if (parseOptionalMulOperand(Operands))
        return ParseStatus::Failure;
    if (parseToken(AsmToken::RBrac, "']' expected"))
      return ParseStatus::Failure;
    Operands.push_back(
        AArch64Operand::CreateToken("]", getLoc(), getContext()));
  }
  return ParseStatus::Success;
}

template <bool ParseShiftExtend, RegConstraintEqualityTy EqTy>
ParseStatus AArch64AsmParser::tryParseGPROperand(OperandVector &Operands) {
  SMLoc StartLoc = getLoc();

  MCRegister RegNum;
  ParseStatus Res = tryParseScalarRegister(RegNum);
  if (!Res.isSuccess())
    return Res;

  // No shift/extend is the default.
  if (!ParseShiftExtend || getTok().isNot(AsmToken::Comma)) {
    Operands.push_back(AArch64Operand::CreateReg(
        RegNum, RegKind::Scalar, StartLoc, getLoc(), getContext(), EqTy));
    return ParseStatus::Success;
  }

  // Eat the comma
  Lex();

  // Match the shift
  SmallVector<std::unique_ptr<MCParsedAsmOperand>, 1> ExtOpnd;
  Res = tryParseOptionalShiftExtend(ExtOpnd);
  if (!Res.isSuccess())
    return Res;

  auto Ext = static_cast<AArch64Operand*>(ExtOpnd.back().get());
  Operands.push_back(AArch64Operand::CreateReg(
      RegNum, RegKind::Scalar, StartLoc, Ext->getEndLoc(), getContext(), EqTy,
      Ext->getShiftExtendType(), Ext->getShiftExtendAmount(),
      Ext->hasShiftExtendAmount()));

  return ParseStatus::Success;
}

bool AArch64AsmParser::parseOptionalMulOperand(OperandVector &Operands) {
  MCAsmParser &Parser = getParser();

  // Some SVE instructions have a decoration after the immediate, i.e.
  // "mul vl". We parse them here and add tokens, which must be present in the
  // asm string in the tablegen instruction.
  bool NextIsVL =
      Parser.getLexer().peekTok().getString().equals_insensitive("vl");
  bool NextIsHash = Parser.getLexer().peekTok().is(AsmToken::Hash);
  if (!getTok().getString().equals_insensitive("mul") ||
      !(NextIsVL || NextIsHash))
    return true;

  Operands.push_back(
      AArch64Operand::CreateToken("mul", getLoc(), getContext()));
  Lex(); // Eat the "mul"

  if (NextIsVL) {
    Operands.push_back(
        AArch64Operand::CreateToken("vl", getLoc(), getContext()));
    Lex(); // Eat the "vl"
    return false;
  }

  if (NextIsHash) {
    Lex(); // Eat the #
    SMLoc S = getLoc();

    // Parse immediate operand.
    const MCExpr *ImmVal;
    if (!Parser.parseExpression(ImmVal))
      if (const MCConstantExpr *MCE = dyn_cast<MCConstantExpr>(ImmVal)) {
        Operands.push_back(AArch64Operand::CreateImm(
            MCConstantExpr::create(MCE->getValue(), getContext()), S, getLoc(),
            getContext()));
        return false;
      }
  }

  return Error(getLoc(), "expected 'vl' or '#<imm>'");
}

bool AArch64AsmParser::parseOptionalVGOperand(OperandVector &Operands,
                                              StringRef &VecGroup) {
  MCAsmParser &Parser = getParser();
  auto Tok = Parser.getTok();
  if (Tok.isNot(AsmToken::Identifier))
    return true;

  StringRef VG = StringSwitch<StringRef>(Tok.getString().lower())
                     .Case("vgx2", "vgx2")
                     .Case("vgx4", "vgx4")
                     .Default("");

  if (VG.empty())
    return true;

  VecGroup = VG;
  Parser.Lex(); // Eat vgx[2|4]
  return false;
}

bool AArch64AsmParser::parseKeywordOperand(OperandVector &Operands) {
  auto Tok = getTok();
  if (Tok.isNot(AsmToken::Identifier))
    return true;

  auto Keyword = Tok.getString();
  Keyword = StringSwitch<StringRef>(Keyword.lower())
                .Case("sm", "sm")
                .Case("za", "za")
                .Default(Keyword);
  Operands.push_back(
      AArch64Operand::CreateToken(Keyword, Tok.getLoc(), getContext()));

  Lex();
  return false;
}

/// parseOperand - Parse a arm instruction operand.  For now this parses the
/// operand regardless of the mnemonic.
bool AArch64AsmParser::parseOperand(OperandVector &Operands, bool isCondCode,
                                  bool invertCondCode) {
  MCAsmParser &Parser = getParser();

  ParseStatus ResTy =
      MatchOperandParserImpl(Operands, Mnemonic, /*ParseForAllFeatures=*/true);

  // Check if the current operand has a custom associated parser, if so, try to
  // custom parse the operand, or fallback to the general approach.
  if (ResTy.isSuccess())
    return false;
  // If there wasn't a custom match, try the generic matcher below. Otherwise,
  // there was a match, but an error occurred, in which case, just return that
  // the operand parsing failed.
  if (ResTy.isFailure())
    return true;

  // Nothing custom, so do general case parsing.
  SMLoc S, E;
  auto parseOptionalShiftExtend = [&](AsmToken SavedTok) {
    if (parseOptionalToken(AsmToken::Comma)) {
      ParseStatus Res = tryParseOptionalShiftExtend(Operands);
      if (!Res.isNoMatch())
        return Res.isFailure();
      getLexer().UnLex(SavedTok);
    }
    return false;
  };
  switch (getLexer().getKind()) {
  default: {
    SMLoc S = getLoc();
    const MCExpr *Expr;
    if (parseSymbolicImmVal(Expr))
      return Error(S, "invalid operand");

    SMLoc E = SMLoc::getFromPointer(getLoc().getPointer() - 1);
    Operands.push_back(AArch64Operand::CreateImm(Expr, S, E, getContext()));
    return parseOptionalShiftExtend(getTok());
  }
  case AsmToken::LBrac: {
    Operands.push_back(
        AArch64Operand::CreateToken("[", getLoc(), getContext()));
    Lex(); // Eat '['

    // There's no comma after a '[', so we can parse the next operand
    // immediately.
    return parseOperand(Operands, false, false);
  }
  case AsmToken::LCurly: {
    if (!parseNeonVectorList(Operands))
      return false;

    Operands.push_back(
        AArch64Operand::CreateToken("{", getLoc(), getContext()));
    Lex(); // Eat '{'

    // There's no comma after a '{', so we can parse the next operand
    // immediately.
    return parseOperand(Operands, false, false);
  }
  case AsmToken::Identifier: {
    // See if this is a "VG" decoration used by SME instructions.
    StringRef VecGroup;
    if (!parseOptionalVGOperand(Operands, VecGroup)) {
      Operands.push_back(
          AArch64Operand::CreateToken(VecGroup, getLoc(), getContext()));
      return false;
    }
    // If we're expecting a Condition Code operand, then just parse that.
    if (isCondCode)
      return parseCondCode(Operands, invertCondCode);

    // If it's a register name, parse it.
    if (!parseRegister(Operands)) {
      // Parse an optional shift/extend modifier.
      AsmToken SavedTok = getTok();
      if (parseOptionalToken(AsmToken::Comma)) {
        // The operand after the register may be a label (e.g. ADR/ADRP).  Check
        // such cases and don't report an error when <label> happens to match a
        // shift/extend modifier.
        ParseStatus Res = MatchOperandParserImpl(Operands, Mnemonic,
                                                 /*ParseForAllFeatures=*/true);
        if (!Res.isNoMatch())
          return Res.isFailure();
        Res = tryParseOptionalShiftExtend(Operands);
        if (!Res.isNoMatch())
          return Res.isFailure();
        getLexer().UnLex(SavedTok);
      }
      return false;
    }

    // See if this is a "mul vl" decoration or "mul #<int>" operand used
    // by SVE instructions.
    if (!parseOptionalMulOperand(Operands))
      return false;

    // If this is a two-word mnemonic, parse its special keyword
    // operand as an identifier.
    if (Mnemonic == "brb" || Mnemonic == "smstart" || Mnemonic == "smstop" ||
        Mnemonic == "gcsb")
      return parseKeywordOperand(Operands);

    // This was not a register so parse other operands that start with an
    // identifier (like labels) as expressions and create them as immediates.
    const MCExpr *IdVal;
    S = getLoc();
    if (getParser().parseExpression(IdVal))
      return true;
    E = SMLoc::getFromPointer(getLoc().getPointer() - 1);
    Operands.push_back(AArch64Operand::CreateImm(IdVal, S, E, getContext()));

    // Parse an optional shift/extend modifier.
    return parseOptionalShiftExtend(getTok());
  }
  case AsmToken::Integer:
  case AsmToken::Real:
  case AsmToken::Hash: {
    // #42 -> immediate.
    S = getLoc();

    parseOptionalToken(AsmToken::Hash);

    // Parse a negative sign
    bool isNegative = false;
    if (getTok().is(AsmToken::Minus)) {
      isNegative = true;
      // We need to consume this token only when we have a Real, otherwise
      // we let parseSymbolicImmVal take care of it
      if (Parser.getLexer().peekTok().is(AsmToken::Real))
        Lex();
    }

    // The only Real that should come through here is a literal #0.0 for
    // the fcmp[e] r, #0.0 instructions. They expect raw token operands,
    // so convert the value.
    const AsmToken &Tok = getTok();
    if (Tok.is(AsmToken::Real)) {
      APFloat RealVal(APFloat::IEEEdouble(), Tok.getString());
      uint64_t IntVal = RealVal.bitcastToAPInt().getZExtValue();
      if (Mnemonic != "fcmp" && Mnemonic != "fcmpe" && Mnemonic != "fcmeq" &&
          Mnemonic != "fcmge" && Mnemonic != "fcmgt" && Mnemonic != "fcmle" &&
          Mnemonic != "fcmlt" && Mnemonic != "fcmne")
        return TokError("unexpected floating point literal");
      else if (IntVal != 0 || isNegative)
        return TokError("expected floating-point constant #0.0");
      Lex(); // Eat the token.

      Operands.push_back(AArch64Operand::CreateToken("#0", S, getContext()));
      Operands.push_back(AArch64Operand::CreateToken(".0", S, getContext()));
      return false;
    }

    const MCExpr *ImmVal;
    if (parseSymbolicImmVal(ImmVal))
      return true;

    E = SMLoc::getFromPointer(getLoc().getPointer() - 1);
    Operands.push_back(AArch64Operand::CreateImm(ImmVal, S, E, getContext()));

    // Parse an optional shift/extend modifier.
    return parseOptionalShiftExtend(Tok);
  }
  case AsmToken::Equal: {
    SMLoc Loc = getLoc();
    if (Mnemonic != "ldr") // only parse for ldr pseudo (e.g. ldr r0, =val)
      return TokError("unexpected token in operand");
    Lex(); // Eat '='
    const MCExpr *SubExprVal;
    if (getParser().parseExpression(SubExprVal))
      return true;

    if (Operands.size() < 2 ||
        !static_cast<AArch64Operand &>(*Operands[1]).isScalarReg())
      return Error(Loc, "Only valid when first operand is register");

    bool IsXReg =
        AArch64MCRegisterClasses[AArch64::GPR64allRegClassID].contains(
            Operands[1]->getReg());

    MCContext& Ctx = getContext();
    E = SMLoc::getFromPointer(Loc.getPointer() - 1);
    // If the op is an imm and can be fit into a mov, then replace ldr with mov.
    if (isa<MCConstantExpr>(SubExprVal)) {
      uint64_t Imm = (cast<MCConstantExpr>(SubExprVal))->getValue();
      uint32_t ShiftAmt = 0, MaxShiftAmt = IsXReg ? 48 : 16;
      while (Imm > 0xFFFF && llvm::countr_zero(Imm) >= 16) {
        ShiftAmt += 16;
        Imm >>= 16;
      }
      if (ShiftAmt <= MaxShiftAmt && Imm <= 0xFFFF) {
        Operands[0] = AArch64Operand::CreateToken("movz", Loc, Ctx);
        Operands.push_back(AArch64Operand::CreateImm(
            MCConstantExpr::create(Imm, Ctx), S, E, Ctx));
        if (ShiftAmt)
          Operands.push_back(AArch64Operand::CreateShiftExtend(AArch64_AM::LSL,
                     ShiftAmt, true, S, E, Ctx));
        return false;
      }
      APInt Simm = APInt(64, Imm << ShiftAmt);
      // check if the immediate is an unsigned or signed 32-bit int for W regs
      if (!IsXReg && !(Simm.isIntN(32) || Simm.isSignedIntN(32)))
        return Error(Loc, "Immediate too large for register");
    }
    // If it is a label or an imm that cannot fit in a movz, put it into CP.
    const MCExpr *CPLoc =
        getTargetStreamer().addConstantPoolEntry(SubExprVal, IsXReg ? 8 : 4, Loc);
    Operands.push_back(AArch64Operand::CreateImm(CPLoc, S, E, Ctx));
    return false;
  }
  }
}

bool AArch64AsmParser::parseImmExpr(int64_t &Out) {
  const MCExpr *Expr = nullptr;
  SMLoc L = getLoc();
  if (check(getParser().parseExpression(Expr), L, "expected expression"))
    return true;
  const MCConstantExpr *Value = dyn_cast_or_null<MCConstantExpr>(Expr);
  if (check(!Value, L, "expected constant expression"))
    return true;
  Out = Value->getValue();
  return false;
}

bool AArch64AsmParser::parseComma() {
  if (check(getTok().isNot(AsmToken::Comma), getLoc(), "expected comma"))
    return true;
  // Eat the comma
  Lex();
  return false;
}

bool AArch64AsmParser::parseRegisterInRange(unsigned &Out, unsigned Base,
                                            unsigned First, unsigned Last) {
  MCRegister Reg;
  SMLoc Start, End;
  if (check(parseRegister(Reg, Start, End), getLoc(), "expected register"))
    return true;

  // Special handling for FP and LR; they aren't linearly after x28 in
  // the registers enum.
  unsigned RangeEnd = Last;
  if (Base == AArch64::X0) {
    if (Last == AArch64::FP) {
      RangeEnd = AArch64::X28;
      if (Reg == AArch64::FP) {
        Out = 29;
        return false;
      }
    }
    if (Last == AArch64::LR) {
      RangeEnd = AArch64::X28;
      if (Reg == AArch64::FP) {
        Out = 29;
        return false;
      } else if (Reg == AArch64::LR) {
        Out = 30;
        return false;
      }
    }
  }

  if (check(Reg < First || Reg > RangeEnd, Start,
            Twine("expected register in range ") +
                AArch64InstPrinter::getRegisterName(First) + " to " +
                AArch64InstPrinter::getRegisterName(Last)))
    return true;
  Out = Reg - Base;
  return false;
}

bool AArch64AsmParser::areEqualRegs(const MCParsedAsmOperand &Op1,
                                    const MCParsedAsmOperand &Op2) const {
  auto &AOp1 = static_cast<const AArch64Operand&>(Op1);
  auto &AOp2 = static_cast<const AArch64Operand&>(Op2);

  if (AOp1.isVectorList() && AOp2.isVectorList())
    return AOp1.getVectorListCount() == AOp2.getVectorListCount() &&
           AOp1.getVectorListStart() == AOp2.getVectorListStart() &&
           AOp1.getVectorListStride() == AOp2.getVectorListStride();

  if (!AOp1.isReg() || !AOp2.isReg())
    return false;

  if (AOp1.getRegEqualityTy() == RegConstraintEqualityTy::EqualsReg &&
      AOp2.getRegEqualityTy() == RegConstraintEqualityTy::EqualsReg)
    return MCTargetAsmParser::areEqualRegs(Op1, Op2);

  assert(AOp1.isScalarReg() && AOp2.isScalarReg() &&
         "Testing equality of non-scalar registers not supported");

  // Check if a registers match their sub/super register classes.
  if (AOp1.getRegEqualityTy() == EqualsSuperReg)
    return getXRegFromWReg(Op1.getReg()) == Op2.getReg();
  if (AOp1.getRegEqualityTy() == EqualsSubReg)
    return getWRegFromXReg(Op1.getReg()) == Op2.getReg();
  if (AOp2.getRegEqualityTy() == EqualsSuperReg)
    return getXRegFromWReg(Op2.getReg()) == Op1.getReg();
  if (AOp2.getRegEqualityTy() == EqualsSubReg)
    return getWRegFromXReg(Op2.getReg()) == Op1.getReg();

  return false;
}

/// Parse an AArch64 instruction mnemonic followed by its operands.
bool AArch64AsmParser::parseInstruction(ParseInstructionInfo &Info,
                                        StringRef Name, SMLoc NameLoc,
                                        OperandVector &Operands) {
  Name = StringSwitch<StringRef>(Name.lower())
             .Case("beq", "b.eq")
             .Case("bne", "b.ne")
             .Case("bhs", "b.hs")
             .Case("bcs", "b.cs")
             .Case("blo", "b.lo")
             .Case("bcc", "b.cc")
             .Case("bmi", "b.mi")
             .Case("bpl", "b.pl")
             .Case("bvs", "b.vs")
             .Case("bvc", "b.vc")
             .Case("bhi", "b.hi")
             .Case("bls", "b.ls")
             .Case("bge", "b.ge")
             .Case("blt", "b.lt")
             .Case("bgt", "b.gt")
             .Case("ble", "b.le")
             .Case("bal", "b.al")
             .Case("bnv", "b.nv")
             .Default(Name);

  // First check for the AArch64-specific .req directive.
  if (getTok().is(AsmToken::Identifier) &&
      getTok().getIdentifier().lower() == ".req") {
    parseDirectiveReq(Name, NameLoc);
    // We always return 'error' for this, as we're done with this
    // statement and don't need to match the 'instruction."
    return true;
  }

  // Create the leading tokens for the mnemonic, split by '.' characters.
  size_t Start = 0, Next = Name.find('.');
  StringRef Head = Name.slice(Start, Next);

  // IC, DC, AT, TLBI and Prediction invalidation instructions are aliases for
  // the SYS instruction.
  if (Head == "ic" || Head == "dc" || Head == "at" || Head == "tlbi" ||
      Head == "cfp" || Head == "dvp" || Head == "cpp" || Head == "cosp")
    return parseSysAlias(Head, NameLoc, Operands);

  // TLBIP instructions are aliases for the SYSP instruction.
  if (Head == "tlbip")
    return parseSyspAlias(Head, NameLoc, Operands);

  Operands.push_back(AArch64Operand::CreateToken(Head, NameLoc, getContext()));
  Mnemonic = Head;

  // Handle condition codes for a branch mnemonic
  if ((Head == "b" || Head == "bc") && Next != StringRef::npos) {
    Start = Next;
    Next = Name.find('.', Start + 1);
    Head = Name.slice(Start + 1, Next);

    SMLoc SuffixLoc = SMLoc::getFromPointer(NameLoc.getPointer() +
                                            (Head.data() - Name.data()));
    std::string Suggestion;
    AArch64CC::CondCode CC = parseCondCodeString(Head, Suggestion);
    if (CC == AArch64CC::Invalid) {
      std::string Msg = "invalid condition code";
      if (!Suggestion.empty())
        Msg += ", did you mean " + Suggestion + "?";
      return Error(SuffixLoc, Msg);
    }
    Operands.push_back(AArch64Operand::CreateToken(".", SuffixLoc, getContext(),
                                                   /*IsSuffix=*/true));
    Operands.push_back(
        AArch64Operand::CreateCondCode(CC, NameLoc, NameLoc, getContext()));
  }

  // Add the remaining tokens in the mnemonic.
  while (Next != StringRef::npos) {
    Start = Next;
    Next = Name.find('.', Start + 1);
    Head = Name.slice(Start, Next);
    SMLoc SuffixLoc = SMLoc::getFromPointer(NameLoc.getPointer() +
                                            (Head.data() - Name.data()) + 1);
    Operands.push_back(AArch64Operand::CreateToken(
        Head, SuffixLoc, getContext(), /*IsSuffix=*/true));
  }

  // Conditional compare instructions have a Condition Code operand, which needs
  // to be parsed and an immediate operand created.
  bool condCodeFourthOperand =
      (Head == "ccmp" || Head == "ccmn" || Head == "fccmp" ||
       Head == "fccmpe" || Head == "fcsel" || Head == "csel" ||
       Head == "csinc" || Head == "csinv" || Head == "csneg");

  // These instructions are aliases to some of the conditional select
  // instructions. However, the condition code is inverted in the aliased
  // instruction.
  //
  // FIXME: Is this the correct way to handle these? Or should the parser
  //        generate the aliased instructions directly?
  bool condCodeSecondOperand = (Head == "cset" || Head == "csetm");
  bool condCodeThirdOperand =
      (Head == "cinc" || Head == "cinv" || Head == "cneg");

  // Read the remaining operands.
  if (getLexer().isNot(AsmToken::EndOfStatement)) {

    unsigned N = 1;
    do {
      // Parse and remember the operand.
      if (parseOperand(Operands, (N == 4 && condCodeFourthOperand) ||
                                     (N == 3 && condCodeThirdOperand) ||
                                     (N == 2 && condCodeSecondOperand),
                       condCodeSecondOperand || condCodeThirdOperand)) {
        return true;
      }

      // After successfully parsing some operands there are three special cases
      // to consider (i.e. notional operands not separated by commas). Two are
      // due to memory specifiers:
      //  + An RBrac will end an address for load/store/prefetch
      //  + An '!' will indicate a pre-indexed operation.
      //
      // And a further case is '}', which ends a group of tokens specifying the
      // SME accumulator array 'ZA' or tile vector, i.e.
      //
      //   '{ ZA }' or '{ <ZAt><HV>.<BHSDQ>[<Wv>, #<imm>] }'
      //
      // It's someone else's responsibility to make sure these tokens are sane
      // in the given context!

      if (parseOptionalToken(AsmToken::RBrac))
        Operands.push_back(
            AArch64Operand::CreateToken("]", getLoc(), getContext()));
      if (parseOptionalToken(AsmToken::Exclaim))
        Operands.push_back(
            AArch64Operand::CreateToken("!", getLoc(), getContext()));
      if (parseOptionalToken(AsmToken::RCurly))
        Operands.push_back(
            AArch64Operand::CreateToken("}", getLoc(), getContext()));

      ++N;
    } while (parseOptionalToken(AsmToken::Comma));
  }

  if (parseToken(AsmToken::EndOfStatement, "unexpected token in argument list"))
    return true;

  return false;
}

static inline bool isMatchingOrAlias(MCRegister ZReg, MCRegister Reg) {
  assert((ZReg >= AArch64::Z0) && (ZReg <= AArch64::Z31));
  return (ZReg == ((Reg - AArch64::B0) + AArch64::Z0)) ||
         (ZReg == ((Reg - AArch64::H0) + AArch64::Z0)) ||
         (ZReg == ((Reg - AArch64::S0) + AArch64::Z0)) ||
         (ZReg == ((Reg - AArch64::D0) + AArch64::Z0)) ||
         (ZReg == ((Reg - AArch64::Q0) + AArch64::Z0)) ||
         (ZReg == ((Reg - AArch64::Z0) + AArch64::Z0));
}

// FIXME: This entire function is a giant hack to provide us with decent
// operand range validation/diagnostics until TableGen/MC can be extended
// to support autogeneration of this kind of validation.
bool AArch64AsmParser::validateInstruction(MCInst &Inst, SMLoc &IDLoc,
                                           SmallVectorImpl<SMLoc> &Loc) {
  const MCRegisterInfo *RI = getContext().getRegisterInfo();
  const MCInstrDesc &MCID = MII.get(Inst.getOpcode());

  // A prefix only applies to the instruction following it.  Here we extract
  // prefix information for the next instruction before validating the current
  // one so that in the case of failure we don't erronously continue using the
  // current prefix.
  PrefixInfo Prefix = NextPrefix;
  NextPrefix = PrefixInfo::CreateFromInst(Inst, MCID.TSFlags);

  // Before validating the instruction in isolation we run through the rules
  // applicable when it follows a prefix instruction.
  // NOTE: brk & hlt can be prefixed but require no additional validation.
  if (Prefix.isActive() &&
      (Inst.getOpcode() != AArch64::BRK) &&
      (Inst.getOpcode() != AArch64::HLT)) {

    // Prefixed intructions must have a destructive operand.
    if ((MCID.TSFlags & AArch64::DestructiveInstTypeMask) ==
        AArch64::NotDestructive)
      return Error(IDLoc, "instruction is unpredictable when following a"
                   " movprfx, suggest replacing movprfx with mov");

    // Destination operands must match.
    if (Inst.getOperand(0).getReg() != Prefix.getDstReg())
      return Error(Loc[0], "instruction is unpredictable when following a"
                   " movprfx writing to a different destination");

    // Destination operand must not be used in any other location.
    for (unsigned i = 1; i < Inst.getNumOperands(); ++i) {
      if (Inst.getOperand(i).isReg() &&
          (MCID.getOperandConstraint(i, MCOI::TIED_TO) == -1) &&
          isMatchingOrAlias(Prefix.getDstReg(), Inst.getOperand(i).getReg()))
        return Error(Loc[0], "instruction is unpredictable when following a"
                     " movprfx and destination also used as non-destructive"
                     " source");
    }

    auto PPRRegClass = AArch64MCRegisterClasses[AArch64::PPRRegClassID];
    if (Prefix.isPredicated()) {
      int PgIdx = -1;

      // Find the instructions general predicate.
      for (unsigned i = 1; i < Inst.getNumOperands(); ++i)
        if (Inst.getOperand(i).isReg() &&
            PPRRegClass.contains(Inst.getOperand(i).getReg())) {
          PgIdx = i;
          break;
        }

      // Instruction must be predicated if the movprfx is predicated.
      if (PgIdx == -1 ||
          (MCID.TSFlags & AArch64::ElementSizeMask) == AArch64::ElementSizeNone)
        return Error(IDLoc, "instruction is unpredictable when following a"
                     " predicated movprfx, suggest using unpredicated movprfx");

      // Instruction must use same general predicate as the movprfx.
      if (Inst.getOperand(PgIdx).getReg() != Prefix.getPgReg())
        return Error(IDLoc, "instruction is unpredictable when following a"
                     " predicated movprfx using a different general predicate");

      // Instruction element type must match the movprfx.
      if ((MCID.TSFlags & AArch64::ElementSizeMask) != Prefix.getElementSize())
        return Error(IDLoc, "instruction is unpredictable when following a"
                     " predicated movprfx with a different element size");
    }
  }

  // On ARM64EC, only valid registers may be used. Warn against using
  // explicitly disallowed registers.
  if (IsWindowsArm64EC) {
    for (unsigned i = 0; i < Inst.getNumOperands(); ++i) {
      if (Inst.getOperand(i).isReg()) {
        MCRegister Reg = Inst.getOperand(i).getReg();
        // At this point, vector registers are matched to their
        // appropriately sized alias.
        if ((Reg == AArch64::W13 || Reg == AArch64::X13) ||
            (Reg == AArch64::W14 || Reg == AArch64::X14) ||
            (Reg == AArch64::W23 || Reg == AArch64::X23) ||
            (Reg == AArch64::W24 || Reg == AArch64::X24) ||
            (Reg == AArch64::W28 || Reg == AArch64::X28) ||
            (Reg >= AArch64::Q16 && Reg <= AArch64::Q31) ||
            (Reg >= AArch64::D16 && Reg <= AArch64::D31) ||
            (Reg >= AArch64::S16 && Reg <= AArch64::S31) ||
            (Reg >= AArch64::H16 && Reg <= AArch64::H31) ||
            (Reg >= AArch64::B16 && Reg <= AArch64::B31)) {
          Warning(IDLoc, "register " + Twine(RI->getName(Reg)) +
                             " is disallowed on ARM64EC.");
        }
      }
    }
  }

  // Check for indexed addressing modes w/ the base register being the
  // same as a destination/source register or pair load where
  // the Rt == Rt2. All of those are undefined behaviour.
  switch (Inst.getOpcode()) {
  case AArch64::LDPSWpre:
  case AArch64::LDPWpost:
  case AArch64::LDPWpre:
  case AArch64::LDPXpost:
  case AArch64::LDPXpre: {
    MCRegister Rt = Inst.getOperand(1).getReg();
    MCRegister Rt2 = Inst.getOperand(2).getReg();
    MCRegister Rn = Inst.getOperand(3).getReg();
    if (RI->isSubRegisterEq(Rn, Rt))
      return Error(Loc[0], "unpredictable LDP instruction, writeback base "
                           "is also a destination");
    if (RI->isSubRegisterEq(Rn, Rt2))
      return Error(Loc[1], "unpredictable LDP instruction, writeback base "
                           "is also a destination");
    [[fallthrough]];
  }
  case AArch64::LDR_ZA:
  case AArch64::STR_ZA: {
    if (Inst.getOperand(2).isImm() && Inst.getOperand(4).isImm() &&
        Inst.getOperand(2).getImm() != Inst.getOperand(4).getImm())
      return Error(Loc[1],
                   "unpredictable instruction, immediate and offset mismatch.");
    break;
  }
  case AArch64::LDPDi:
  case AArch64::LDPQi:
  case AArch64::LDPSi:
  case AArch64::LDPSWi:
  case AArch64::LDPWi:
  case AArch64::LDPXi: {
    MCRegister Rt = Inst.getOperand(0).getReg();
    MCRegister Rt2 = Inst.getOperand(1).getReg();
    if (Rt == Rt2)
      return Error(Loc[1], "unpredictable LDP instruction, Rt2==Rt");
    break;
  }
  case AArch64::LDPDpost:
  case AArch64::LDPDpre:
  case AArch64::LDPQpost:
  case AArch64::LDPQpre:
  case AArch64::LDPSpost:
  case AArch64::LDPSpre:
  case AArch64::LDPSWpost: {
    MCRegister Rt = Inst.getOperand(1).getReg();
    MCRegister Rt2 = Inst.getOperand(2).getReg();
    if (Rt == Rt2)
      return Error(Loc[1], "unpredictable LDP instruction, Rt2==Rt");
    break;
  }
  case AArch64::STPDpost:
  case AArch64::STPDpre:
  case AArch64::STPQpost:
  case AArch64::STPQpre:
  case AArch64::STPSpost:
  case AArch64::STPSpre:
  case AArch64::STPWpost:
  case AArch64::STPWpre:
  case AArch64::STPXpost:
  case AArch64::STPXpre: {
    MCRegister Rt = Inst.getOperand(1).getReg();
    MCRegister Rt2 = Inst.getOperand(2).getReg();
    MCRegister Rn = Inst.getOperand(3).getReg();
    if (RI->isSubRegisterEq(Rn, Rt))
      return Error(Loc[0], "unpredictable STP instruction, writeback base "
                           "is also a source");
    if (RI->isSubRegisterEq(Rn, Rt2))
      return Error(Loc[1], "unpredictable STP instruction, writeback base "
                           "is also a source");
    break;
  }
  case AArch64::LDRBBpre:
  case AArch64::LDRBpre:
  case AArch64::LDRHHpre:
  case AArch64::LDRHpre:
  case AArch64::LDRSBWpre:
  case AArch64::LDRSBXpre:
  case AArch64::LDRSHWpre:
  case AArch64::LDRSHXpre:
  case AArch64::LDRSWpre:
  case AArch64::LDRWpre:
  case AArch64::LDRXpre:
  case AArch64::LDRBBpost:
  case AArch64::LDRBpost:
  case AArch64::LDRHHpost:
  case AArch64::LDRHpost:
  case AArch64::LDRSBWpost:
  case AArch64::LDRSBXpost:
  case AArch64::LDRSHWpost:
  case AArch64::LDRSHXpost:
  case AArch64::LDRSWpost:
  case AArch64::LDRWpost:
  case AArch64::LDRXpost: {
    MCRegister Rt = Inst.getOperand(1).getReg();
    MCRegister Rn = Inst.getOperand(2).getReg();
    if (RI->isSubRegisterEq(Rn, Rt))
      return Error(Loc[0], "unpredictable LDR instruction, writeback base "
                           "is also a source");
    break;
  }
  case AArch64::STRBBpost:
  case AArch64::STRBpost:
  case AArch64::STRHHpost:
  case AArch64::STRHpost:
  case AArch64::STRWpost:
  case AArch64::STRXpost:
  case AArch64::STRBBpre:
  case AArch64::STRBpre:
  case AArch64::STRHHpre:
  case AArch64::STRHpre:
  case AArch64::STRWpre:
  case AArch64::STRXpre: {
    MCRegister Rt = Inst.getOperand(1).getReg();
    MCRegister Rn = Inst.getOperand(2).getReg();
    if (RI->isSubRegisterEq(Rn, Rt))
      return Error(Loc[0], "unpredictable STR instruction, writeback base "
                           "is also a source");
    break;
  }
  case AArch64::STXRB:
  case AArch64::STXRH:
  case AArch64::STXRW:
  case AArch64::STXRX:
  case AArch64::STLXRB:
  case AArch64::STLXRH:
  case AArch64::STLXRW:
  case AArch64::STLXRX: {
    MCRegister Rs = Inst.getOperand(0).getReg();
    MCRegister Rt = Inst.getOperand(1).getReg();
    MCRegister Rn = Inst.getOperand(2).getReg();
    if (RI->isSubRegisterEq(Rt, Rs) ||
        (RI->isSubRegisterEq(Rn, Rs) && Rn != AArch64::SP))
      return Error(Loc[0],
                   "unpredictable STXR instruction, status is also a source");
    break;
  }
  case AArch64::STXPW:
  case AArch64::STXPX:
  case AArch64::STLXPW:
  case AArch64::STLXPX: {
    MCRegister Rs = Inst.getOperand(0).getReg();
    MCRegister Rt1 = Inst.getOperand(1).getReg();
    MCRegister Rt2 = Inst.getOperand(2).getReg();
    MCRegister Rn = Inst.getOperand(3).getReg();
    if (RI->isSubRegisterEq(Rt1, Rs) || RI->isSubRegisterEq(Rt2, Rs) ||
        (RI->isSubRegisterEq(Rn, Rs) && Rn != AArch64::SP))
      return Error(Loc[0],
                   "unpredictable STXP instruction, status is also a source");
    break;
  }
  case AArch64::LDRABwriteback:
  case AArch64::LDRAAwriteback: {
    MCRegister Xt = Inst.getOperand(0).getReg();
    MCRegister Xn = Inst.getOperand(1).getReg();
    if (Xt == Xn)
      return Error(Loc[0],
          "unpredictable LDRA instruction, writeback base"
          " is also a destination");
    break;
  }
  }

  // Check v8.8-A memops instructions.
  switch (Inst.getOpcode()) {
  case AArch64::CPYFP:
  case AArch64::CPYFPWN:
  case AArch64::CPYFPRN:
  case AArch64::CPYFPN:
  case AArch64::CPYFPWT:
  case AArch64::CPYFPWTWN:
  case AArch64::CPYFPWTRN:
  case AArch64::CPYFPWTN:
  case AArch64::CPYFPRT:
  case AArch64::CPYFPRTWN:
  case AArch64::CPYFPRTRN:
  case AArch64::CPYFPRTN:
  case AArch64::CPYFPT:
  case AArch64::CPYFPTWN:
  case AArch64::CPYFPTRN:
  case AArch64::CPYFPTN:
  case AArch64::CPYFM:
  case AArch64::CPYFMWN:
  case AArch64::CPYFMRN:
  case AArch64::CPYFMN:
  case AArch64::CPYFMWT:
  case AArch64::CPYFMWTWN:
  case AArch64::CPYFMWTRN:
  case AArch64::CPYFMWTN:
  case AArch64::CPYFMRT:
  case AArch64::CPYFMRTWN:
  case AArch64::CPYFMRTRN:
  case AArch64::CPYFMRTN:
  case AArch64::CPYFMT:
  case AArch64::CPYFMTWN:
  case AArch64::CPYFMTRN:
  case AArch64::CPYFMTN:
  case AArch64::CPYFE:
  case AArch64::CPYFEWN:
  case AArch64::CPYFERN:
  case AArch64::CPYFEN:
  case AArch64::CPYFEWT:
  case AArch64::CPYFEWTWN:
  case AArch64::CPYFEWTRN:
  case AArch64::CPYFEWTN:
  case AArch64::CPYFERT:
  case AArch64::CPYFERTWN:
  case AArch64::CPYFERTRN:
  case AArch64::CPYFERTN:
  case AArch64::CPYFET:
  case AArch64::CPYFETWN:
  case AArch64::CPYFETRN:
  case AArch64::CPYFETN:
  case AArch64::CPYP:
  case AArch64::CPYPWN:
  case AArch64::CPYPRN:
  case AArch64::CPYPN:
  case AArch64::CPYPWT:
  case AArch64::CPYPWTWN:
  case AArch64::CPYPWTRN:
  case AArch64::CPYPWTN:
  case AArch64::CPYPRT:
  case AArch64::CPYPRTWN:
  case AArch64::CPYPRTRN:
  case AArch64::CPYPRTN:
  case AArch64::CPYPT:
  case AArch64::CPYPTWN:
  case AArch64::CPYPTRN:
  case AArch64::CPYPTN:
  case AArch64::CPYM:
  case AArch64::CPYMWN:
  case AArch64::CPYMRN:
  case AArch64::CPYMN:
  case AArch64::CPYMWT:
  case AArch64::CPYMWTWN:
  case AArch64::CPYMWTRN:
  case AArch64::CPYMWTN:
  case AArch64::CPYMRT:
  case AArch64::CPYMRTWN:
  case AArch64::CPYMRTRN:
  case AArch64::CPYMRTN:
  case AArch64::CPYMT:
  case AArch64::CPYMTWN:
  case AArch64::CPYMTRN:
  case AArch64::CPYMTN:
  case AArch64::CPYE:
  case AArch64::CPYEWN:
  case AArch64::CPYERN:
  case AArch64::CPYEN:
  case AArch64::CPYEWT:
  case AArch64::CPYEWTWN:
  case AArch64::CPYEWTRN:
  case AArch64::CPYEWTN:
  case AArch64::CPYERT:
  case AArch64::CPYERTWN:
  case AArch64::CPYERTRN:
  case AArch64::CPYERTN:
  case AArch64::CPYET:
  case AArch64::CPYETWN:
  case AArch64::CPYETRN:
  case AArch64::CPYETN: {
    MCRegister Xd_wb = Inst.getOperand(0).getReg();
    MCRegister Xs_wb = Inst.getOperand(1).getReg();
    MCRegister Xn_wb = Inst.getOperand(2).getReg();
    MCRegister Xd = Inst.getOperand(3).getReg();
    MCRegister Xs = Inst.getOperand(4).getReg();
    MCRegister Xn = Inst.getOperand(5).getReg();
    if (Xd_wb != Xd)
      return Error(Loc[0],
                   "invalid CPY instruction, Xd_wb and Xd do not match");
    if (Xs_wb != Xs)
      return Error(Loc[0],
                   "invalid CPY instruction, Xs_wb and Xs do not match");
    if (Xn_wb != Xn)
      return Error(Loc[0],
                   "invalid CPY instruction, Xn_wb and Xn do not match");
    if (Xd == Xs)
      return Error(Loc[0], "invalid CPY instruction, destination and source"
                           " registers are the same");
    if (Xd == Xn)
      return Error(Loc[0], "invalid CPY instruction, destination and size"
                           " registers are the same");
    if (Xs == Xn)
      return Error(Loc[0], "invalid CPY instruction, source and size"
                           " registers are the same");
    break;
  }
  case AArch64::SETP:
  case AArch64::SETPT:
  case AArch64::SETPN:
  case AArch64::SETPTN:
  case AArch64::SETM:
  case AArch64::SETMT:
  case AArch64::SETMN:
  case AArch64::SETMTN:
  case AArch64::SETE:
  case AArch64::SETET:
  case AArch64::SETEN:
  case AArch64::SETETN:
  case AArch64::SETGP:
  case AArch64::SETGPT:
  case AArch64::SETGPN:
  case AArch64::SETGPTN:
  case AArch64::SETGM:
  case AArch64::SETGMT:
  case AArch64::SETGMN:
  case AArch64::SETGMTN:
  case AArch64::MOPSSETGE:
  case AArch64::MOPSSETGET:
  case AArch64::MOPSSETGEN:
  case AArch64::MOPSSETGETN: {
    MCRegister Xd_wb = Inst.getOperand(0).getReg();
    MCRegister Xn_wb = Inst.getOperand(1).getReg();
    MCRegister Xd = Inst.getOperand(2).getReg();
    MCRegister Xn = Inst.getOperand(3).getReg();
    MCRegister Xm = Inst.getOperand(4).getReg();
    if (Xd_wb != Xd)
      return Error(Loc[0],
                   "invalid SET instruction, Xd_wb and Xd do not match");
    if (Xn_wb != Xn)
      return Error(Loc[0],
                   "invalid SET instruction, Xn_wb and Xn do not match");
    if (Xd == Xn)
      return Error(Loc[0], "invalid SET instruction, destination and size"
                           " registers are the same");
    if (Xd == Xm)
      return Error(Loc[0], "invalid SET instruction, destination and source"
                           " registers are the same");
    if (Xn == Xm)
      return Error(Loc[0], "invalid SET instruction, source and size"
                           " registers are the same");
    break;
  }
  }

  // Now check immediate ranges. Separate from the above as there is overlap
  // in the instructions being checked and this keeps the nested conditionals
  // to a minimum.
  switch (Inst.getOpcode()) {
  case AArch64::ADDSWri:
  case AArch64::ADDSXri:
  case AArch64::ADDWri:
  case AArch64::ADDXri:
  case AArch64::SUBSWri:
  case AArch64::SUBSXri:
  case AArch64::SUBWri:
  case AArch64::SUBXri: {
    // Annoyingly we can't do this in the isAddSubImm predicate, so there is
    // some slight duplication here.
    if (Inst.getOperand(2).isExpr()) {
      const MCExpr *Expr = Inst.getOperand(2).getExpr();
      AArch64MCExpr::Specifier ELFSpec;
      AArch64MCExpr::Specifier DarwinSpec;
      int64_t Addend;
      if (classifySymbolRef(Expr, ELFSpec, DarwinSpec, Addend)) {

        // Only allow these with ADDXri.
        if ((DarwinSpec == AArch64MCExpr::M_PAGEOFF ||
             DarwinSpec == AArch64MCExpr::M_TLVPPAGEOFF) &&
            Inst.getOpcode() == AArch64::ADDXri)
          return false;

        // Only allow these with ADDXri/ADDWri
        if (llvm::is_contained(
                {AArch64MCExpr::VK_LO12, AArch64MCExpr::VK_GOT_AUTH_LO12,
                 AArch64MCExpr::VK_DTPREL_HI12, AArch64MCExpr::VK_DTPREL_LO12,
                 AArch64MCExpr::VK_DTPREL_LO12_NC, AArch64MCExpr::VK_TPREL_HI12,
                 AArch64MCExpr::VK_TPREL_LO12, AArch64MCExpr::VK_TPREL_LO12_NC,
                 AArch64MCExpr::VK_TLSDESC_LO12,
                 AArch64MCExpr::VK_TLSDESC_AUTH_LO12,
                 AArch64MCExpr::VK_SECREL_LO12, AArch64MCExpr::VK_SECREL_HI12},
                ELFSpec) &&
            (Inst.getOpcode() == AArch64::ADDXri ||
             Inst.getOpcode() == AArch64::ADDWri))
          return false;

        // Don't allow symbol refs in the immediate field otherwise
        // Note: Loc.back() may be Loc[1] or Loc[2] depending on the number of
        // operands of the original instruction (i.e. 'add w0, w1, borked' vs
        // 'cmp w0, 'borked')
        return Error(Loc.back(), "invalid immediate expression");
      }
      // We don't validate more complex expressions here
    }
    return false;
  }
  default:
    return false;
  }
}

static std::string AArch64MnemonicSpellCheck(StringRef S,
                                             const FeatureBitset &FBS,
                                             unsigned VariantID = 0);

bool AArch64AsmParser::showMatchError(SMLoc Loc, unsigned ErrCode,
                                      uint64_t ErrorInfo,
                                      OperandVector &Operands) {
  switch (ErrCode) {
  case Match_InvalidTiedOperand: {
    auto &Op = static_cast<const AArch64Operand &>(*Operands[ErrorInfo]);
    if (Op.isVectorList())
      return Error(Loc, "operand must match destination register list");

    assert(Op.isReg() && "Unexpected operand type");
    switch (Op.getRegEqualityTy()) {
    case RegConstraintEqualityTy::EqualsSubReg:
      return Error(Loc, "operand must be 64-bit form of destination register");
    case RegConstraintEqualityTy::EqualsSuperReg:
      return Error(Loc, "operand must be 32-bit form of destination register");
    case RegConstraintEqualityTy::EqualsReg:
      return Error(Loc, "operand must match destination register");
    }
    llvm_unreachable("Unknown RegConstraintEqualityTy");
  }
  case Match_MissingFeature:
    return Error(Loc,
                 "instruction requires a CPU feature not currently enabled");
  case Match_InvalidOperand:
    return Error(Loc, "invalid operand for instruction");
  case Match_InvalidSuffix:
    return Error(Loc, "invalid type suffix for instruction");
  case Match_InvalidCondCode:
    return Error(Loc, "expected AArch64 condition code");
  case Match_AddSubRegExtendSmall:
    return Error(Loc,
      "expected '[su]xt[bhw]' with optional integer in range [0, 4]");
  case Match_AddSubRegExtendLarge:
    return Error(Loc,
      "expected 'sxtx' 'uxtx' or 'lsl' with optional integer in range [0, 4]");
  case Match_AddSubSecondSource:
    return Error(Loc,
      "expected compatible register, symbol or integer in range [0, 4095]");
  case Match_LogicalSecondSource:
    return Error(Loc, "expected compatible register or logical immediate");
  case Match_InvalidMovImm32Shift:
    return Error(Loc, "expected 'lsl' with optional integer 0 or 16");
  case Match_InvalidMovImm64Shift:
    return Error(Loc, "expected 'lsl' with optional integer 0, 16, 32 or 48");
  case Match_AddSubRegShift32:
    return Error(Loc,
       "expected 'lsl', 'lsr' or 'asr' with optional integer in range [0, 31]");
  case Match_AddSubRegShift64:
    return Error(Loc,
       "expected 'lsl', 'lsr' or 'asr' with optional integer in range [0, 63]");
  case Match_InvalidFPImm:
    return Error(Loc,
                 "expected compatible register or floating-point constant");
  case Match_InvalidMemoryIndexedSImm6:
    return Error(Loc, "index must be an integer in range [-32, 31].");
  case Match_InvalidMemoryIndexedSImm5:
    return Error(Loc, "index must be an integer in range [-16, 15].");
  case Match_InvalidMemoryIndexed1SImm4:
    return Error(Loc, "index must be an integer in range [-8, 7].");
  case Match_InvalidMemoryIndexed2SImm4:
    return Error(Loc, "index must be a multiple of 2 in range [-16, 14].");
  case Match_InvalidMemoryIndexed3SImm4:
    return Error(Loc, "index must be a multiple of 3 in range [-24, 21].");
  case Match_InvalidMemoryIndexed4SImm4:
    return Error(Loc, "index must be a multiple of 4 in range [-32, 28].");
  case Match_InvalidMemoryIndexed16SImm4:
    return Error(Loc, "index must be a multiple of 16 in range [-128, 112].");
  case Match_InvalidMemoryIndexed32SImm4:
    return Error(Loc, "index must be a multiple of 32 in range [-256, 224].");
  case Match_InvalidMemoryIndexed1SImm6:
    return Error(Loc, "index must be an integer in range [-32, 31].");
  case Match_InvalidMemoryIndexedSImm8:
    return Error(Loc, "index must be an integer in range [-128, 127].");
  case Match_InvalidMemoryIndexedSImm9:
    return Error(Loc, "index must be an integer in range [-256, 255].");
  case Match_InvalidMemoryIndexed16SImm9:
    return Error(Loc, "index must be a multiple of 16 in range [-4096, 4080].");
  case Match_InvalidMemoryIndexed8SImm10:
    return Error(Loc, "index must be a multiple of 8 in range [-4096, 4088].");
  case Match_InvalidMemoryIndexed4SImm7:
    return Error(Loc, "index must be a multiple of 4 in range [-256, 252].");
  case Match_InvalidMemoryIndexed8SImm7:
    return Error(Loc, "index must be a multiple of 8 in range [-512, 504].");
  case Match_InvalidMemoryIndexed16SImm7:
    return Error(Loc, "index must be a multiple of 16 in range [-1024, 1008].");
  case Match_InvalidMemoryIndexed8UImm5:
    return Error(Loc, "index must be a multiple of 8 in range [0, 248].");
  case Match_InvalidMemoryIndexed8UImm3:
    return Error(Loc, "index must be a multiple of 8 in range [0, 56].");
  case Match_InvalidMemoryIndexed4UImm5:
    return Error(Loc, "index must be a multiple of 4 in range [0, 124].");
  case Match_InvalidMemoryIndexed2UImm5:
    return Error(Loc, "index must be a multiple of 2 in range [0, 62].");
  case Match_InvalidMemoryIndexed8UImm6:
    return Error(Loc, "index must be a multiple of 8 in range [0, 504].");
  case Match_InvalidMemoryIndexed16UImm6:
    return Error(Loc, "index must be a multiple of 16 in range [0, 1008].");
  case Match_InvalidMemoryIndexed4UImm6:
    return Error(Loc, "index must be a multiple of 4 in range [0, 252].");
  case Match_InvalidMemoryIndexed2UImm6:
    return Error(Loc, "index must be a multiple of 2 in range [0, 126].");
  case Match_InvalidMemoryIndexed1UImm6:
    return Error(Loc, "index must be in range [0, 63].");
  case Match_InvalidMemoryWExtend8:
    return Error(Loc,
                 "expected 'uxtw' or 'sxtw' with optional shift of #0");
  case Match_InvalidMemoryWExtend16:
    return Error(Loc,
                 "expected 'uxtw' or 'sxtw' with optional shift of #0 or #1");
  case Match_InvalidMemoryWExtend32:
    return Error(Loc,
                 "expected 'uxtw' or 'sxtw' with optional shift of #0 or #2");
  case Match_InvalidMemoryWExtend64:
    return Error(Loc,
                 "expected 'uxtw' or 'sxtw' with optional shift of #0 or #3");
  case Match_InvalidMemoryWExtend128:
    return Error(Loc,
                 "expected 'uxtw' or 'sxtw' with optional shift of #0 or #4");
  case Match_InvalidMemoryXExtend8:
    return Error(Loc,
                 "expected 'lsl' or 'sxtx' with optional shift of #0");
  case Match_InvalidMemoryXExtend16:
    return Error(Loc,
                 "expected 'lsl' or 'sxtx' with optional shift of #0 or #1");
  case Match_InvalidMemoryXExtend32:
    return Error(Loc,
                 "expected 'lsl' or 'sxtx' with optional shift of #0 or #2");
  case Match_InvalidMemoryXExtend64:
    return Error(Loc,
                 "expected 'lsl' or 'sxtx' with optional shift of #0 or #3");
  case Match_InvalidMemoryXExtend128:
    return Error(Loc,
                 "expected 'lsl' or 'sxtx' with optional shift of #0 or #4");
  case Match_InvalidMemoryIndexed1:
    return Error(Loc, "index must be an integer in range [0, 4095].");
  case Match_InvalidMemoryIndexed2:
    return Error(Loc, "index must be a multiple of 2 in range [0, 8190].");
  case Match_InvalidMemoryIndexed4:
    return Error(Loc, "index must be a multiple of 4 in range [0, 16380].");
  case Match_InvalidMemoryIndexed8:
    return Error(Loc, "index must be a multiple of 8 in range [0, 32760].");
  case Match_InvalidMemoryIndexed16:
    return Error(Loc, "index must be a multiple of 16 in range [0, 65520].");
  case Match_InvalidImm0_0:
    return Error(Loc, "immediate must be 0.");
  case Match_InvalidImm0_1:
    return Error(Loc, "immediate must be an integer in range [0, 1].");
  case Match_InvalidImm0_3:
    return Error(Loc, "immediate must be an integer in range [0, 3].");
  case Match_InvalidImm0_7:
    return Error(Loc, "immediate must be an integer in range [0, 7].");
  case Match_InvalidImm0_15:
    return Error(Loc, "immediate must be an integer in range [0, 15].");
  case Match_InvalidImm0_31:
    return Error(Loc, "immediate must be an integer in range [0, 31].");
  case Match_InvalidImm0_63:
    return Error(Loc, "immediate must be an integer in range [0, 63].");
  case Match_InvalidImm0_127:
    return Error(Loc, "immediate must be an integer in range [0, 127].");
  case Match_InvalidImm0_255:
    return Error(Loc, "immediate must be an integer in range [0, 255].");
  case Match_InvalidImm0_65535:
    return Error(Loc, "immediate must be an integer in range [0, 65535].");
  case Match_InvalidImm1_8:
    return Error(Loc, "immediate must be an integer in range [1, 8].");
  case Match_InvalidImm1_16:
    return Error(Loc, "immediate must be an integer in range [1, 16].");
  case Match_InvalidImm1_32:
    return Error(Loc, "immediate must be an integer in range [1, 32].");
  case Match_InvalidImm1_64:
    return Error(Loc, "immediate must be an integer in range [1, 64].");
  case Match_InvalidImmM1_62:
    return Error(Loc, "immediate must be an integer in range [-1, 62].");
  case Match_InvalidMemoryIndexedRange2UImm0:
    return Error(Loc, "vector select offset must be the immediate range 0:1.");
  case Match_InvalidMemoryIndexedRange2UImm1:
    return Error(Loc, "vector select offset must be an immediate range of the "
                      "form <immf>:<imml>, where the first "
                      "immediate is a multiple of 2 in the range [0, 2], and "
                      "the second immediate is immf + 1.");
  case Match_InvalidMemoryIndexedRange2UImm2:
  case Match_InvalidMemoryIndexedRange2UImm3:
    return Error(
        Loc,
        "vector select offset must be an immediate range of the form "
        "<immf>:<imml>, "
        "where the first immediate is a multiple of 2 in the range [0, 6] or "
        "[0, 14] "
        "depending on the instruction, and the second immediate is immf + 1.");
  case Match_InvalidMemoryIndexedRange4UImm0:
    return Error(Loc, "vector select offset must be the immediate range 0:3.");
  case Match_InvalidMemoryIndexedRange4UImm1:
  case Match_InvalidMemoryIndexedRange4UImm2:
    return Error(
        Loc,
        "vector select offset must be an immediate range of the form "
        "<immf>:<imml>, "
        "where the first immediate is a multiple of 4 in the range [0, 4] or "
        "[0, 12] "
        "depending on the instruction, and the second immediate is immf + 3.");
  case Match_InvalidSVEAddSubImm8:
    return Error(Loc, "immediate must be an integer in range [0, 255]"
                      " with a shift amount of 0");
  case Match_InvalidSVEAddSubImm16:
  case Match_InvalidSVEAddSubImm32:
  case Match_InvalidSVEAddSubImm64:
    return Error(Loc, "immediate must be an integer in range [0, 255] or a "
                      "multiple of 256 in range [256, 65280]");
  case Match_InvalidSVECpyImm8:
    return Error(Loc, "immediate must be an integer in range [-128, 255]"
                      " with a shift amount of 0");
  case Match_InvalidSVECpyImm16:
    return Error(Loc, "immediate must be an integer in range [-128, 127] or a "
                      "multiple of 256 in range [-32768, 65280]");
  case Match_InvalidSVECpyImm32:
  case Match_InvalidSVECpyImm64:
    return Error(Loc, "immediate must be an integer in range [-128, 127] or a "
                      "multiple of 256 in range [-32768, 32512]");
  case Match_InvalidIndexRange0_0:
    return Error(Loc, "expected lane specifier '[0]'");
  case Match_InvalidIndexRange1_1:
    return Error(Loc, "expected lane specifier '[1]'");
  case Match_InvalidIndexRange0_15:
    return Error(Loc, "vector lane must be an integer in range [0, 15].");
  case Match_InvalidIndexRange0_7:
    return Error(Loc, "vector lane must be an integer in range [0, 7].");
  case Match_InvalidIndexRange0_3:
    return Error(Loc, "vector lane must be an integer in range [0, 3].");
  case Match_InvalidIndexRange0_1:
    return Error(Loc, "vector lane must be an integer in range [0, 1].");
  case Match_InvalidSVEIndexRange0_63:
    return Error(Loc, "vector lane must be an integer in range [0, 63].");
  case Match_InvalidSVEIndexRange0_31:
    return Error(Loc, "vector lane must be an integer in range [0, 31].");
  case Match_InvalidSVEIndexRange0_15:
    return Error(Loc, "vector lane must be an integer in range [0, 15].");
  case Match_InvalidSVEIndexRange0_7:
    return Error(Loc, "vector lane must be an integer in range [0, 7].");
  case Match_InvalidSVEIndexRange0_3:
    return Error(Loc, "vector lane must be an integer in range [0, 3].");
  case Match_InvalidLabel:
    return Error(Loc, "expected label or encodable integer pc offset");
  case Match_MRS:
    return Error(Loc, "expected readable system register");
  case Match_MSR:
  case Match_InvalidSVCR:
    return Error(Loc, "expected writable system register or pstate");
  case Match_InvalidComplexRotationEven:
    return Error(Loc, "complex rotation must be 0, 90, 180 or 270.");
  case Match_InvalidComplexRotationOdd:
    return Error(Loc, "complex rotation must be 90 or 270.");
  case Match_MnemonicFail: {
    std::string Suggestion = AArch64MnemonicSpellCheck(
        ((AArch64Operand &)*Operands[0]).getToken(),
        ComputeAvailableFeatures(STI->getFeatureBits()));
    return Error(Loc, "unrecognized instruction mnemonic" + Suggestion);
  }
  case Match_InvalidGPR64shifted8:
    return Error(Loc, "register must be x0..x30 or xzr, without shift");
  case Match_InvalidGPR64shifted16:
    return Error(Loc, "register must be x0..x30 or xzr, with required shift 'lsl #1'");
  case Match_InvalidGPR64shifted32:
    return Error(Loc, "register must be x0..x30 or xzr, with required shift 'lsl #2'");
  case Match_InvalidGPR64shifted64:
    return Error(Loc, "register must be x0..x30 or xzr, with required shift 'lsl #3'");
  case Match_InvalidGPR64shifted128:
    return Error(
        Loc, "register must be x0..x30 or xzr, with required shift 'lsl #4'");
  case Match_InvalidGPR64NoXZRshifted8:
    return Error(Loc, "register must be x0..x30 without shift");
  case Match_InvalidGPR64NoXZRshifted16:
    return Error(Loc, "register must be x0..x30 with required shift 'lsl #1'");
  case Match_InvalidGPR64NoXZRshifted32:
    return Error(Loc, "register must be x0..x30 with required shift 'lsl #2'");
  case Match_InvalidGPR64NoXZRshifted64:
    return Error(Loc, "register must be x0..x30 with required shift 'lsl #3'");
  case Match_InvalidGPR64NoXZRshifted128:
    return Error(Loc, "register must be x0..x30 with required shift 'lsl #4'");
  case Match_InvalidZPR32UXTW8:
  case Match_InvalidZPR32SXTW8:
    return Error(Loc, "invalid shift/extend specified, expected 'z[0..31].s, (uxtw|sxtw)'");
  case Match_InvalidZPR32UXTW16:
  case Match_InvalidZPR32SXTW16:
    return Error(Loc, "invalid shift/extend specified, expected 'z[0..31].s, (uxtw|sxtw) #1'");
  case Match_InvalidZPR32UXTW32:
  case Match_InvalidZPR32SXTW32:
    return Error(Loc, "invalid shift/extend specified, expected 'z[0..31].s, (uxtw|sxtw) #2'");
  case Match_InvalidZPR32UXTW64:
  case Match_InvalidZPR32SXTW64:
    return Error(Loc, "invalid shift/extend specified, expected 'z[0..31].s, (uxtw|sxtw) #3'");
  case Match_InvalidZPR64UXTW8:
  case Match_InvalidZPR64SXTW8:
    return Error(Loc, "invalid shift/extend specified, expected 'z[0..31].d, (uxtw|sxtw)'");
  case Match_InvalidZPR64UXTW16:
  case Match_InvalidZPR64SXTW16:
    return Error(Loc, "invalid shift/extend specified, expected 'z[0..31].d, (lsl|uxtw|sxtw) #1'");
  case Match_InvalidZPR64UXTW32:
  case Match_InvalidZPR64SXTW32:
    return Error(Loc, "invalid shift/extend specified, expected 'z[0..31].d, (lsl|uxtw|sxtw) #2'");
  case Match_InvalidZPR64UXTW64:
  case Match_InvalidZPR64SXTW64:
    return Error(Loc, "invalid shift/extend specified, expected 'z[0..31].d, (lsl|uxtw|sxtw) #3'");
  case Match_InvalidZPR32LSL8:
    return Error(Loc, "invalid shift/extend specified, expected 'z[0..31].s'");
  case Match_InvalidZPR32LSL16:
    return Error(Loc, "invalid shift/extend specified, expected 'z[0..31].s, lsl #1'");
  case Match_InvalidZPR32LSL32:
    return Error(Loc, "invalid shift/extend specified, expected 'z[0..31].s, lsl #2'");
  case Match_InvalidZPR32LSL64:
    return Error(Loc, "invalid shift/extend specified, expected 'z[0..31].s, lsl #3'");
  case Match_InvalidZPR64LSL8:
    return Error(Loc, "invalid shift/extend specified, expected 'z[0..31].d'");
  case Match_InvalidZPR64LSL16:
    return Error(Loc, "invalid shift/extend specified, expected 'z[0..31].d, lsl #1'");
  case Match_InvalidZPR64LSL32:
    return Error(Loc, "invalid shift/extend specified, expected 'z[0..31].d, lsl #2'");
  case Match_InvalidZPR64LSL64:
    return Error(Loc, "invalid shift/extend specified, expected 'z[0..31].d, lsl #3'");
  case Match_InvalidZPR0:
    return Error(Loc, "expected register without element width suffix");
  case Match_InvalidZPR8:
  case Match_InvalidZPR16:
  case Match_InvalidZPR32:
  case Match_InvalidZPR64:
  case Match_InvalidZPR128:
    return Error(Loc, "invalid element width");
  case Match_InvalidZPR_3b8:
    return Error(Loc, "Invalid restricted vector register, expected z0.b..z7.b");
  case Match_InvalidZPR_3b16:
    return Error(Loc, "Invalid restricted vector register, expected z0.h..z7.h");
  case Match_InvalidZPR_3b32:
    return Error(Loc, "Invalid restricted vector register, expected z0.s..z7.s");
  case Match_InvalidZPR_4b8:
    return Error(Loc,
                 "Invalid restricted vector register, expected z0.b..z15.b");
  case Match_InvalidZPR_4b16:
    return Error(Loc, "Invalid restricted vector register, expected z0.h..z15.h");
  case Match_InvalidZPR_4b32:
    return Error(Loc, "Invalid restricted vector register, expected z0.s..z15.s");
  case Match_InvalidZPR_4b64:
    return Error(Loc, "Invalid restricted vector register, expected z0.d..z15.d");
  case Match_InvalidZPRMul2_Lo8:
    return Error(Loc, "Invalid restricted vector register, expected even "
                      "register in z0.b..z14.b");
  case Match_InvalidZPRMul2_Hi8:
    return Error(Loc, "Invalid restricted vector register, expected even "
                      "register in z16.b..z30.b");
  case Match_InvalidZPRMul2_Lo16:
    return Error(Loc, "Invalid restricted vector register, expected even "
                      "register in z0.h..z14.h");
  case Match_InvalidZPRMul2_Hi16:
    return Error(Loc, "Invalid restricted vector register, expected even "
                      "register in z16.h..z30.h");
  case Match_InvalidZPRMul2_Lo32:
    return Error(Loc, "Invalid restricted vector register, expected even "
                      "register in z0.s..z14.s");
  case Match_InvalidZPRMul2_Hi32:
    return Error(Loc, "Invalid restricted vector register, expected even "
                      "register in z16.s..z30.s");
  case Match_InvalidZPRMul2_Lo64:
    return Error(Loc, "Invalid restricted vector register, expected even "
                      "register in z0.d..z14.d");
  case Match_InvalidZPRMul2_Hi64:
    return Error(Loc, "Invalid restricted vector register, expected even "
                      "register in z16.d..z30.d");
  case Match_InvalidZPR_K0:
    return Error(Loc, "invalid restricted vector register, expected register "
                      "in z20..z23 or z28..z31");
  case Match_InvalidSVEPattern:
    return Error(Loc, "invalid predicate pattern");
  case Match_InvalidSVEPPRorPNRAnyReg:
  case Match_InvalidSVEPPRorPNRBReg:
  case Match_InvalidSVEPredicateAnyReg:
  case Match_InvalidSVEPredicateBReg:
  case Match_InvalidSVEPredicateHReg:
  case Match_InvalidSVEPredicateSReg:
  case Match_InvalidSVEPredicateDReg:
    return Error(Loc, "invalid predicate register.");
  case Match_InvalidSVEPredicate3bAnyReg:
    return Error(Loc, "invalid restricted predicate register, expected p0..p7 (without element suffix)");
  case Match_InvalidSVEPNPredicateB_p8to15Reg:
  case Match_InvalidSVEPNPredicateH_p8to15Reg:
  case Match_InvalidSVEPNPredicateS_p8to15Reg:
  case Match_InvalidSVEPNPredicateD_p8to15Reg:
    return Error(Loc, "Invalid predicate register, expected PN in range "
                      "pn8..pn15 with element suffix.");
  case Match_InvalidSVEPNPredicateAny_p8to15Reg:
    return Error(Loc, "invalid restricted predicate-as-counter register "
                      "expected pn8..pn15");
  case Match_InvalidSVEPNPredicateBReg:
  case Match_InvalidSVEPNPredicateHReg:
  case Match_InvalidSVEPNPredicateSReg:
  case Match_InvalidSVEPNPredicateDReg:
    return Error(Loc, "Invalid predicate register, expected PN in range "
                      "pn0..pn15 with element suffix.");
  case Match_InvalidSVEVecLenSpecifier:
    return Error(Loc, "Invalid vector length specifier, expected VLx2 or VLx4");
  case Match_InvalidSVEPredicateListMul2x8:
  case Match_InvalidSVEPredicateListMul2x16:
  case Match_InvalidSVEPredicateListMul2x32:
  case Match_InvalidSVEPredicateListMul2x64:
    return Error(Loc, "Invalid vector list, expected list with 2 consecutive "
                      "predicate registers, where the first vector is a multiple of 2 "
                      "and with correct element type");
  case Match_InvalidSVEExactFPImmOperandHalfOne:
    return Error(Loc, "Invalid floating point constant, expected 0.5 or 1.0.");
  case Match_InvalidSVEExactFPImmOperandHalfTwo:
    return Error(Loc, "Invalid floating point constant, expected 0.5 or 2.0.");
  case Match_InvalidSVEExactFPImmOperandZeroOne:
    return Error(Loc, "Invalid floating point constant, expected 0.0 or 1.0.");
  case Match_InvalidMatrixTileVectorH8:
  case Match_InvalidMatrixTileVectorV8:
    return Error(Loc, "invalid matrix operand, expected za0h.b or za0v.b");
  case Match_InvalidMatrixTileVectorH16:
  case Match_InvalidMatrixTileVectorV16:
    return Error(Loc,
                 "invalid matrix operand, expected za[0-1]h.h or za[0-1]v.h");
  case Match_InvalidMatrixTileVectorH32:
  case Match_InvalidMatrixTileVectorV32:
    return Error(Loc,
                 "invalid matrix operand, expected za[0-3]h.s or za[0-3]v.s");
  case Match_InvalidMatrixTileVectorH64:
  case Match_InvalidMatrixTileVectorV64:
    return Error(Loc,
                 "invalid matrix operand, expected za[0-7]h.d or za[0-7]v.d");
  case Match_InvalidMatrixTileVectorH128:
  case Match_InvalidMatrixTileVectorV128:
    return Error(Loc,
                 "invalid matrix operand, expected za[0-15]h.q or za[0-15]v.q");
  case Match_InvalidMatrixTile16:
    return Error(Loc, "invalid matrix operand, expected za[0-1].h");
  case Match_InvalidMatrixTile32:
    return Error(Loc, "invalid matrix operand, expected za[0-3].s");
  case Match_InvalidMatrixTile64:
    return Error(Loc, "invalid matrix operand, expected za[0-7].d");
  case Match_InvalidMatrix:
    return Error(Loc, "invalid matrix operand, expected za");
  case Match_InvalidMatrix8:
    return Error(Loc, "invalid matrix operand, expected suffix .b");
  case Match_InvalidMatrix16:
    return Error(Loc, "invalid matrix operand, expected suffix .h");
  case Match_InvalidMatrix32:
    return Error(Loc, "invalid matrix operand, expected suffix .s");
  case Match_InvalidMatrix64:
    return Error(Loc, "invalid matrix operand, expected suffix .d");
  case Match_InvalidMatrixIndexGPR32_12_15:
    return Error(Loc, "operand must be a register in range [w12, w15]");
  case Match_InvalidMatrixIndexGPR32_8_11:
    return Error(Loc, "operand must be a register in range [w8, w11]");
  case Match_InvalidSVEVectorList2x8Mul2:
  case Match_InvalidSVEVectorList2x16Mul2:
  case Match_InvalidSVEVectorList2x32Mul2:
  case Match_InvalidSVEVectorList2x64Mul2:
  case Match_InvalidSVEVectorList2x128Mul2:
    return Error(Loc, "Invalid vector list, expected list with 2 consecutive "
                      "SVE vectors, where the first vector is a multiple of 2 "
                      "and with matching element types");
  case Match_InvalidSVEVectorList2x8Mul2_Lo:
  case Match_InvalidSVEVectorList2x16Mul2_Lo:
  case Match_InvalidSVEVectorList2x32Mul2_Lo:
  case Match_InvalidSVEVectorList2x64Mul2_Lo:
    return Error(Loc, "Invalid vector list, expected list with 2 consecutive "
                      "SVE vectors in the range z0-z14, where the first vector "
                      "is a multiple of 2 "
                      "and with matching element types");
  case Match_InvalidSVEVectorList2x8Mul2_Hi:
  case Match_InvalidSVEVectorList2x16Mul2_Hi:
  case Match_InvalidSVEVectorList2x32Mul2_Hi:
  case Match_InvalidSVEVectorList2x64Mul2_Hi:
    return Error(Loc,
                 "Invalid vector list, expected list with 2 consecutive "
                 "SVE vectors in the range z16-z30, where the first vector "
                 "is a multiple of 2 "
                 "and with matching element types");
  case Match_InvalidSVEVectorList4x8Mul4:
  case Match_InvalidSVEVectorList4x16Mul4:
  case Match_InvalidSVEVectorList4x32Mul4:
  case Match_InvalidSVEVectorList4x64Mul4:
  case Match_InvalidSVEVectorList4x128Mul4:
    return Error(Loc, "Invalid vector list, expected list with 4 consecutive "
                      "SVE vectors, where the first vector is a multiple of 4 "
                      "and with matching element types");
  case Match_InvalidLookupTable:
    return Error(Loc, "Invalid lookup table, expected zt0");
  case Match_InvalidSVEVectorListStrided2x8:
  case Match_InvalidSVEVectorListStrided2x16:
  case Match_InvalidSVEVectorListStrided2x32:
  case Match_InvalidSVEVectorListStrided2x64:
    return Error(
        Loc,
        "Invalid vector list, expected list with each SVE vector in the list "
        "8 registers apart, and the first register in the range [z0, z7] or "
        "[z16, z23] and with correct element type");
  case Match_InvalidSVEVectorListStrided4x8:
  case Match_InvalidSVEVectorListStrided4x16:
  case Match_InvalidSVEVectorListStrided4x32:
  case Match_InvalidSVEVectorListStrided4x64:
    return Error(
        Loc,
        "Invalid vector list, expected list with each SVE vector in the list "
        "4 registers apart, and the first register in the range [z0, z3] or "
        "[z16, z19] and with correct element type");
  case Match_AddSubLSLImm3ShiftLarge:
    return Error(Loc,
      "expected 'lsl' with optional integer in range [0, 7]");
  default:
    llvm_unreachable("unexpected error code!");
  }
}

static const char *getSubtargetFeatureName(uint64_t Val);

bool AArch64AsmParser::matchAndEmitInstruction(SMLoc IDLoc, unsigned &Opcode,
                                               OperandVector &Operands,
                                               MCStreamer &Out,
                                               uint64_t &ErrorInfo,
                                               bool MatchingInlineAsm) {
  assert(!Operands.empty() && "Unexpect empty operand list!");
  AArch64Operand &Op = static_cast<AArch64Operand &>(*Operands[0]);
  assert(Op.isToken() && "Leading operand should always be a mnemonic!");

  StringRef Tok = Op.getToken();
  unsigned NumOperands = Operands.size();

  if (NumOperands == 4 && Tok == "lsl") {
    AArch64Operand &Op2 = static_cast<AArch64Operand &>(*Operands[2]);
    AArch64Operand &Op3 = static_cast<AArch64Operand &>(*Operands[3]);
    if (Op2.isScalarReg() && Op3.isImm()) {
      const MCConstantExpr *Op3CE = dyn_cast<MCConstantExpr>(Op3.getImm());
      if (Op3CE) {
        uint64_t Op3Val = Op3CE->getValue();
        uint64_t NewOp3Val = 0;
        uint64_t NewOp4Val = 0;
        if (AArch64MCRegisterClasses[AArch64::GPR32allRegClassID].contains(
                Op2.getReg())) {
          NewOp3Val = (32 - Op3Val) & 0x1f;
          NewOp4Val = 31 - Op3Val;
        } else {
          NewOp3Val = (64 - Op3Val) & 0x3f;
          NewOp4Val = 63 - Op3Val;
        }

        const MCExpr *NewOp3 = MCConstantExpr::create(NewOp3Val, getContext());
        const MCExpr *NewOp4 = MCConstantExpr::create(NewOp4Val, getContext());

        Operands[0] =
            AArch64Operand::CreateToken("ubfm", Op.getStartLoc(), getContext());
        Operands.push_back(AArch64Operand::CreateImm(
            NewOp4, Op3.getStartLoc(), Op3.getEndLoc(), getContext()));
        Operands[3] = AArch64Operand::CreateImm(NewOp3, Op3.getStartLoc(),
                                                Op3.getEndLoc(), getContext());
      }
    }
  } else if (NumOperands == 4 && Tok == "bfc") {
    // FIXME: Horrible hack to handle BFC->BFM alias.
    AArch64Operand &Op1 = static_cast<AArch64Operand &>(*Operands[1]);
    AArch64Operand LSBOp = static_cast<AArch64Operand &>(*Operands[2]);
    AArch64Operand WidthOp = static_cast<AArch64Operand &>(*Operands[3]);

    if (Op1.isScalarReg() && LSBOp.isImm() && WidthOp.isImm()) {
      const MCConstantExpr *LSBCE = dyn_cast<MCConstantExpr>(LSBOp.getImm());
      const MCConstantExpr *WidthCE = dyn_cast<MCConstantExpr>(WidthOp.getImm());

      if (LSBCE && WidthCE) {
        uint64_t LSB = LSBCE->getValue();
        uint64_t Width = WidthCE->getValue();

        uint64_t RegWidth = 0;
        if (AArch64MCRegisterClasses[AArch64::GPR64allRegClassID].contains(
                Op1.getReg()))
          RegWidth = 64;
        else
          RegWidth = 32;

        if (LSB >= RegWidth)
          return Error(LSBOp.getStartLoc(),
                       "expected integer in range [0, 31]");
        if (Width < 1 || Width > RegWidth)
          return Error(WidthOp.getStartLoc(),
                       "expected integer in range [1, 32]");

        uint64_t ImmR = 0;
        if (RegWidth == 32)
          ImmR = (32 - LSB) & 0x1f;
        else
          ImmR = (64 - LSB) & 0x3f;

        uint64_t ImmS = Width - 1;

        if (ImmR != 0 && ImmS >= ImmR)
          return Error(WidthOp.getStartLoc(),
                       "requested insert overflows register");

        const MCExpr *ImmRExpr = MCConstantExpr::create(ImmR, getContext());
        const MCExpr *ImmSExpr = MCConstantExpr::create(ImmS, getContext());
        Operands[0] =
            AArch64Operand::CreateToken("bfm", Op.getStartLoc(), getContext());
        Operands[2] = AArch64Operand::CreateReg(
            RegWidth == 32 ? AArch64::WZR : AArch64::XZR, RegKind::Scalar,
            SMLoc(), SMLoc(), getContext());
        Operands[3] = AArch64Operand::CreateImm(
            ImmRExpr, LSBOp.getStartLoc(), LSBOp.getEndLoc(), getContext());
        Operands.emplace_back(
            AArch64Operand::CreateImm(ImmSExpr, WidthOp.getStartLoc(),
                                      WidthOp.getEndLoc(), getContext()));
      }
    }
  } else if (NumOperands == 5) {
    // FIXME: Horrible hack to handle the BFI -> BFM, SBFIZ->SBFM, and
    // UBFIZ -> UBFM aliases.
    if (Tok == "bfi" || Tok == "sbfiz" || Tok == "ubfiz") {
      AArch64Operand &Op1 = static_cast<AArch64Operand &>(*Operands[1]);
      AArch64Operand &Op3 = static_cast<AArch64Operand &>(*Operands[3]);
      AArch64Operand &Op4 = static_cast<AArch64Operand &>(*Operands[4]);

      if (Op1.isScalarReg() && Op3.isImm() && Op4.isImm()) {
        const MCConstantExpr *Op3CE = dyn_cast<MCConstantExpr>(Op3.getImm());
        const MCConstantExpr *Op4CE = dyn_cast<MCConstantExpr>(Op4.getImm());

        if (Op3CE && Op4CE) {
          uint64_t Op3Val = Op3CE->getValue();
          uint64_t Op4Val = Op4CE->getValue();

          uint64_t RegWidth = 0;
          if (AArch64MCRegisterClasses[AArch64::GPR64allRegClassID].contains(
                  Op1.getReg()))
            RegWidth = 64;
          else
            RegWidth = 32;

          if (Op3Val >= RegWidth)
            return Error(Op3.getStartLoc(),
                         "expected integer in range [0, 31]");
          if (Op4Val < 1 || Op4Val > RegWidth)
            return Error(Op4.getStartLoc(),
                         "expected integer in range [1, 32]");

          uint64_t NewOp3Val = 0;
          if (RegWidth == 32)
            NewOp3Val = (32 - Op3Val) & 0x1f;
          else
            NewOp3Val = (64 - Op3Val) & 0x3f;

          uint64_t NewOp4Val = Op4Val - 1;

          if (NewOp3Val != 0 && NewOp4Val >= NewOp3Val)
            return Error(Op4.getStartLoc(),
                         "requested insert overflows register");

          const MCExpr *NewOp3 =
              MCConstantExpr::create(NewOp3Val, getContext());
          const MCExpr *NewOp4 =
              MCConstantExpr::create(NewOp4Val, getContext());
          Operands[3] = AArch64Operand::CreateImm(
              NewOp3, Op3.getStartLoc(), Op3.getEndLoc(), getContext());
          Operands[4] = AArch64Operand::CreateImm(
              NewOp4, Op4.getStartLoc(), Op4.getEndLoc(), getContext());
          if (Tok == "bfi")
            Operands[0] = AArch64Operand::CreateToken("bfm", Op.getStartLoc(),
                                                      getContext());
          else if (Tok == "sbfiz")
            Operands[0] = AArch64Operand::CreateToken("sbfm", Op.getStartLoc(),
                                                      getContext());
          else if (Tok == "ubfiz")
            Operands[0] = AArch64Operand::CreateToken("ubfm", Op.getStartLoc(),
                                                      getContext());
          else
            llvm_unreachable("No valid mnemonic for alias?");
        }
      }

      // FIXME: Horrible hack to handle the BFXIL->BFM, SBFX->SBFM, and
      // UBFX -> UBFM aliases.
    } else if (NumOperands == 5 &&
               (Tok == "bfxil" || Tok == "sbfx" || Tok == "ubfx")) {
      AArch64Operand &Op1 = static_cast<AArch64Operand &>(*Operands[1]);
      AArch64Operand &Op3 = static_cast<AArch64Operand &>(*Operands[3]);
      AArch64Operand &Op4 = static_cast<AArch64Operand &>(*Operands[4]);

      if (Op1.isScalarReg() && Op3.isImm() && Op4.isImm()) {
        const MCConstantExpr *Op3CE = dyn_cast<MCConstantExpr>(Op3.getImm());
        const MCConstantExpr *Op4CE = dyn_cast<MCConstantExpr>(Op4.getImm());

        if (Op3CE && Op4CE) {
          uint64_t Op3Val = Op3CE->getValue();
          uint64_t Op4Val = Op4CE->getValue();

          uint64_t RegWidth = 0;
          if (AArch64MCRegisterClasses[AArch64::GPR64allRegClassID].contains(
                  Op1.getReg()))
            RegWidth = 64;
          else
            RegWidth = 32;

          if (Op3Val >= RegWidth)
            return Error(Op3.getStartLoc(),
                         "expected integer in range [0, 31]");
          if (Op4Val < 1 || Op4Val > RegWidth)
            return Error(Op4.getStartLoc(),
                         "expected integer in range [1, 32]");

          uint64_t NewOp4Val = Op3Val + Op4Val - 1;

          if (NewOp4Val >= RegWidth || NewOp4Val < Op3Val)
            return Error(Op4.getStartLoc(),
                         "requested extract overflows register");

          const MCExpr *NewOp4 =
              MCConstantExpr::create(NewOp4Val, getContext());
          Operands[4] = AArch64Operand::CreateImm(
              NewOp4, Op4.getStartLoc(), Op4.getEndLoc(), getContext());
          if (Tok == "bfxil")
            Operands[0] = AArch64Operand::CreateToken("bfm", Op.getStartLoc(),
                                                      getContext());
          else if (Tok == "sbfx")
            Operands[0] = AArch64Operand::CreateToken("sbfm", Op.getStartLoc(),
                                                      getContext());
          else if (Tok == "ubfx")
            Operands[0] = AArch64Operand::CreateToken("ubfm", Op.getStartLoc(),
                                                      getContext());
          else
            llvm_unreachable("No valid mnemonic for alias?");
        }
      }
    }
  }

  // The Cyclone CPU and early successors didn't execute the zero-cycle zeroing
  // instruction for FP registers correctly in some rare circumstances. Convert
  // it to a safe instruction and warn (because silently changing someone's
  // assembly is rude).
  if (getSTI().hasFeature(AArch64::FeatureZCZeroingFPWorkaround) &&
      NumOperands == 4 && Tok == "movi") {
    AArch64Operand &Op1 = static_cast<AArch64Operand &>(*Operands[1]);
    AArch64Operand &Op2 = static_cast<AArch64Operand &>(*Operands[2]);
    AArch64Operand &Op3 = static_cast<AArch64Operand &>(*Operands[3]);
    if ((Op1.isToken() && Op2.isNeonVectorReg() && Op3.isImm()) ||
        (Op1.isNeonVectorReg() && Op2.isToken() && Op3.isImm())) {
      StringRef Suffix = Op1.isToken() ? Op1.getToken() : Op2.getToken();
      if (Suffix.lower() == ".2d" &&
          cast<MCConstantExpr>(Op3.getImm())->getValue() == 0) {
        Warning(IDLoc, "instruction movi.2d with immediate #0 may not function"
                " correctly on this CPU, converting to equivalent movi.16b");
        // Switch the suffix to .16b.
        unsigned Idx = Op1.isToken() ? 1 : 2;
        Operands[Idx] =
            AArch64Operand::CreateToken(".16b", IDLoc, getContext());
      }
    }
  }

  // FIXME: Horrible hack for sxtw and uxtw with Wn src and Xd dst operands.
  //        InstAlias can't quite handle this since the reg classes aren't
  //        subclasses.
  if (NumOperands == 3 && (Tok == "sxtw" || Tok == "uxtw")) {
    // The source register can be Wn here, but the matcher expects a
    // GPR64. Twiddle it here if necessary.
    AArch64Operand &Op = static_cast<AArch64Operand &>(*Operands[2]);
    if (Op.isScalarReg()) {
      MCRegister Reg = getXRegFromWReg(Op.getReg());
      Operands[2] = AArch64Operand::CreateReg(Reg, RegKind::Scalar,
                                              Op.getStartLoc(), Op.getEndLoc(),
                                              getContext());
    }
  }
  // FIXME: Likewise for sxt[bh] with a Xd dst operand
  else if (NumOperands == 3 && (Tok == "sxtb" || Tok == "sxth")) {
    AArch64Operand &Op = static_cast<AArch64Operand &>(*Operands[1]);
    if (Op.isScalarReg() &&
        AArch64MCRegisterClasses[AArch64::GPR64allRegClassID].contains(
            Op.getReg())) {
      // The source register can be Wn here, but the matcher expects a
      // GPR64. Twiddle it here if necessary.
      AArch64Operand &Op = static_cast<AArch64Operand &>(*Operands[2]);
      if (Op.isScalarReg()) {
        MCRegister Reg = getXRegFromWReg(Op.getReg());
        Operands[2] = AArch64Operand::CreateReg(Reg, RegKind::Scalar,
                                                Op.getStartLoc(),
                                                Op.getEndLoc(), getContext());
      }
    }
  }
  // FIXME: Likewise for uxt[bh] with a Xd dst operand
  else if (NumOperands == 3 && (Tok == "uxtb" || Tok == "uxth")) {
    AArch64Operand &Op = static_cast<AArch64Operand &>(*Operands[1]);
    if (Op.isScalarReg() &&
        AArch64MCRegisterClasses[AArch64::GPR64allRegClassID].contains(
            Op.getReg())) {
      // The source register can be Wn here, but the matcher expects a
      // GPR32. Twiddle it here if necessary.
      AArch64Operand &Op = static_cast<AArch64Operand &>(*Operands[1]);
      if (Op.isScalarReg()) {
        MCRegister Reg = getWRegFromXReg(Op.getReg());
        Operands[1] = AArch64Operand::CreateReg(Reg, RegKind::Scalar,
                                                Op.getStartLoc(),
                                                Op.getEndLoc(), getContext());
      }
    }
  }

  MCInst Inst;
  FeatureBitset MissingFeatures;
  // First try to match against the secondary set of tables containing the
  // short-form NEON instructions (e.g. "fadd.2s v0, v1, v2").
  unsigned MatchResult =
      MatchInstructionImpl(Operands, Inst, ErrorInfo, MissingFeatures,
                           MatchingInlineAsm, 1);

  // If that fails, try against the alternate table containing long-form NEON:
  // "fadd v0.2s, v1.2s, v2.2s"
  if (MatchResult != Match_Success) {
    // But first, save the short-form match result: we can use it in case the
    // long-form match also fails.
    auto ShortFormNEONErrorInfo = ErrorInfo;
    auto ShortFormNEONMatchResult = MatchResult;
    auto ShortFormNEONMissingFeatures = MissingFeatures;

    MatchResult =
        MatchInstructionImpl(Operands, Inst, ErrorInfo, MissingFeatures,
                             MatchingInlineAsm, 0);

    // Now, both matches failed, and the long-form match failed on the mnemonic
    // suffix token operand.  The short-form match failure is probably more
    // relevant: use it instead.
    if (MatchResult == Match_InvalidOperand && ErrorInfo == 1 &&
        Operands.size() > 1 && ((AArch64Operand &)*Operands[1]).isToken() &&
        ((AArch64Operand &)*Operands[1]).isTokenSuffix()) {
      MatchResult = ShortFormNEONMatchResult;
      ErrorInfo = ShortFormNEONErrorInfo;
      MissingFeatures = ShortFormNEONMissingFeatures;
    }
  }

  switch (MatchResult) {
  case Match_Success: {
    // Perform range checking and other semantic validations
    SmallVector<SMLoc, 8> OperandLocs;
    NumOperands = Operands.size();
    for (unsigned i = 1; i < NumOperands; ++i)
      OperandLocs.push_back(Operands[i]->getStartLoc());
    if (validateInstruction(Inst, IDLoc, OperandLocs))
      return true;

    Inst.setLoc(IDLoc);
    Out.emitInstruction(Inst, getSTI());
    return false;
  }
  case Match_MissingFeature: {
    assert(MissingFeatures.any() && "Unknown missing feature!");
    // Special case the error message for the very common case where only
    // a single subtarget feature is missing (neon, e.g.).
    std::string Msg = "instruction requires:";
    for (unsigned i = 0, e = MissingFeatures.size(); i != e; ++i) {
      if (MissingFeatures[i]) {
        Msg += " ";
        Msg += getSubtargetFeatureName(i);
      }
    }
    return Error(IDLoc, Msg);
  }
  case Match_MnemonicFail:
    return showMatchError(IDLoc, MatchResult, ErrorInfo, Operands);
  case Match_InvalidOperand: {
    SMLoc ErrorLoc = IDLoc;

    if (ErrorInfo != ~0ULL) {
      if (ErrorInfo >= Operands.size())
        return Error(IDLoc, "too few operands for instruction",
                     SMRange(IDLoc, getTok().getLoc()));

      ErrorLoc = ((AArch64Operand &)*Operands[ErrorInfo]).getStartLoc();
      if (ErrorLoc == SMLoc())
        ErrorLoc = IDLoc;
    }
    // If the match failed on a suffix token operand, tweak the diagnostic
    // accordingly.
    if (((AArch64Operand &)*Operands[ErrorInfo]).isToken() &&
        ((AArch64Operand &)*Operands[ErrorInfo]).isTokenSuffix())
      MatchResult = Match_InvalidSuffix;

    return showMatchError(ErrorLoc, MatchResult, ErrorInfo, Operands);
  }
  case Match_InvalidTiedOperand:
  case Match_InvalidMemoryIndexed1:
  case Match_InvalidMemoryIndexed2:
  case Match_InvalidMemoryIndexed4:
  case Match_InvalidMemoryIndexed8:
  case Match_InvalidMemoryIndexed16:
  case Match_InvalidCondCode:
  case Match_AddSubLSLImm3ShiftLarge:
  case Match_AddSubRegExtendSmall:
  case Match_AddSubRegExtendLarge:
  case Match_AddSubSecondSource:
  case Match_LogicalSecondSource:
  case Match_AddSubRegShift32:
  case Match_AddSubRegShift64:
  case Match_InvalidMovImm32Shift:
  case Match_InvalidMovImm64Shift:
  case Match_InvalidFPImm:
  case Match_InvalidMemoryWExtend8:
  case Match_InvalidMemoryWExtend16:
  case Match_InvalidMemoryWExtend32:
  case Match_InvalidMemoryWExtend64:
  case Match_InvalidMemoryWExtend128:
  case Match_InvalidMemoryXExtend8:
  case Match_InvalidMemoryXExtend16:
  case Match_InvalidMemoryXExtend32:
  case Match_InvalidMemoryXExtend64:
  case Match_InvalidMemoryXExtend128:
  case Match_InvalidMemoryIndexed1SImm4:
  case Match_InvalidMemoryIndexed2SImm4:
  case Match_InvalidMemoryIndexed3SImm4:
  case Match_InvalidMemoryIndexed4SImm4:
  case Match_InvalidMemoryIndexed1SImm6:
  case Match_InvalidMemoryIndexed16SImm4:
  case Match_InvalidMemoryIndexed32SImm4:
  case Match_InvalidMemoryIndexed4SImm7:
  case Match_InvalidMemoryIndexed8SImm7:
  case Match_InvalidMemoryIndexed16SImm7:
  case Match_InvalidMemoryIndexed8UImm5:
  case Match_InvalidMemoryIndexed8UImm3:
  case Match_InvalidMemoryIndexed4UImm5:
  case Match_InvalidMemoryIndexed2UImm5:
  case Match_InvalidMemoryIndexed1UImm6:
  case Match_InvalidMemoryIndexed2UImm6:
  case Match_InvalidMemoryIndexed4UImm6:
  case Match_InvalidMemoryIndexed8UImm6:
  case Match_InvalidMemoryIndexed16UImm6:
  case Match_InvalidMemoryIndexedSImm6:
  case Match_InvalidMemoryIndexedSImm5:
  case Match_InvalidMemoryIndexedSImm8:
  case Match_InvalidMemoryIndexedSImm9:
  case Match_InvalidMemoryIndexed16SImm9:
  case Match_InvalidMemoryIndexed8SImm10:
  case Match_InvalidImm0_0:
  case Match_InvalidImm0_1:
  case Match_InvalidImm0_3:
  case Match_InvalidImm0_7:
  case Match_InvalidImm0_15:
  case Match_InvalidImm0_31:
  case Match_InvalidImm0_63:
  case Match_InvalidImm0_127:
  case Match_InvalidImm0_255:
  case Match_InvalidImm0_65535:
  case Match_InvalidImm1_8:
  case Match_InvalidImm1_16:
  case Match_InvalidImm1_32:
  case Match_InvalidImm1_64:
  case Match_InvalidImmM1_62:
  case Match_InvalidMemoryIndexedRange2UImm0:
  case Match_InvalidMemoryIndexedRange2UImm1:
  case Match_InvalidMemoryIndexedRange2UImm2:
  case Match_InvalidMemoryIndexedRange2UImm3:
  case Match_InvalidMemoryIndexedRange4UImm0:
  case Match_InvalidMemoryIndexedRange4UImm1:
  case Match_InvalidMemoryIndexedRange4UImm2:
  case Match_InvalidSVEAddSubImm8:
  case Match_InvalidSVEAddSubImm16:
  case Match_InvalidSVEAddSubImm32:
  case Match_InvalidSVEAddSubImm64:
  case Match_InvalidSVECpyImm8:
  case Match_InvalidSVECpyImm16:
  case Match_InvalidSVECpyImm32:
  case Match_InvalidSVECpyImm64:
  case Match_InvalidIndexRange0_0:
  case Match_InvalidIndexRange1_1:
  case Match_InvalidIndexRange0_15:
  case Match_InvalidIndexRange0_7:
  case Match_InvalidIndexRange0_3:
  case Match_InvalidIndexRange0_1:
  case Match_InvalidSVEIndexRange0_63:
  case Match_InvalidSVEIndexRange0_31:
  case Match_InvalidSVEIndexRange0_15:
  case Match_InvalidSVEIndexRange0_7:
  case Match_InvalidSVEIndexRange0_3:
  case Match_InvalidLabel:
  case Match_InvalidComplexRotationEven:
  case Match_InvalidComplexRotationOdd:
  case Match_InvalidGPR64shifted8:
  case Match_InvalidGPR64shifted16:
  case Match_InvalidGPR64shifted32:
  case Match_InvalidGPR64shifted64:
  case Match_InvalidGPR64shifted128:
  case Match_InvalidGPR64NoXZRshifted8:
  case Match_InvalidGPR64NoXZRshifted16:
  case Match_InvalidGPR64NoXZRshifted32:
  case Match_InvalidGPR64NoXZRshifted64:
  case Match_InvalidGPR64NoXZRshifted128:
  case Match_InvalidZPR32UXTW8:
  case Match_InvalidZPR32UXTW16:
  case Match_InvalidZPR32UXTW32:
  case Match_InvalidZPR32UXTW64:
  case Match_InvalidZPR32SXTW8:
  case Match_InvalidZPR32SXTW16:
  case Match_InvalidZPR32SXTW32:
  case Match_InvalidZPR32SXTW64:
  case Match_InvalidZPR64UXTW8:
  case Match_InvalidZPR64SXTW8:
  case Match_InvalidZPR64UXTW16:
  case Match_InvalidZPR64SXTW16:
  case Match_InvalidZPR64UXTW32:
  case Match_InvalidZPR64SXTW32:
  case Match_InvalidZPR64UXTW64:
  case Match_InvalidZPR64SXTW64:
  case Match_InvalidZPR32LSL8:
  case Match_InvalidZPR32LSL16:
  case Match_InvalidZPR32LSL32:
  case Match_InvalidZPR32LSL64:
  case Match_InvalidZPR64LSL8:
  case Match_InvalidZPR64LSL16:
  case Match_InvalidZPR64LSL32:
  case Match_InvalidZPR64LSL64:
  case Match_InvalidZPR0:
  case Match_InvalidZPR8:
  case Match_InvalidZPR16:
  case Match_InvalidZPR32:
  case Match_InvalidZPR64:
  case Match_InvalidZPR128:
  case Match_InvalidZPR_3b8:
  case Match_InvalidZPR_3b16:
  case Match_InvalidZPR_3b32:
  case Match_InvalidZPR_4b8:
  case Match_InvalidZPR_4b16:
  case Match_InvalidZPR_4b32:
  case Match_InvalidZPR_4b64:
  case Match_InvalidSVEPPRorPNRAnyReg:
  case Match_InvalidSVEPPRorPNRBReg:
  case Match_InvalidSVEPredicateAnyReg:
  case Match_InvalidSVEPattern:
  case Match_InvalidSVEVecLenSpecifier:
  case Match_InvalidSVEPredicateBReg:
  case Match_InvalidSVEPredicateHReg:
  case Match_InvalidSVEPredicateSReg:
  case Match_InvalidSVEPredicateDReg:
  case Match_InvalidSVEPredicate3bAnyReg:
  case Match_InvalidSVEPNPredicateB_p8to15Reg:
  case Match_InvalidSVEPNPredicateH_p8to15Reg:
  case Match_InvalidSVEPNPredicateS_p8to15Reg:
  case Match_InvalidSVEPNPredicateD_p8to15Reg:
  case Match_InvalidSVEPNPredicateAny_p8to15Reg:
  case Match_InvalidSVEPNPredicateBReg:
  case Match_InvalidSVEPNPredicateHReg:
  case Match_InvalidSVEPNPredicateSReg:
  case Match_InvalidSVEPNPredicateDReg:
  case Match_InvalidSVEPredicateListMul2x8:
  case Match_InvalidSVEPredicateListMul2x16:
  case Match_InvalidSVEPredicateListMul2x32:
  case Match_InvalidSVEPredicateListMul2x64:
  case Match_InvalidSVEExactFPImmOperandHalfOne:
  case Match_InvalidSVEExactFPImmOperandHalfTwo:
  case Match_InvalidSVEExactFPImmOperandZeroOne:
  case Match_InvalidMatrixTile16:
  case Match_InvalidMatrixTile32:
  case Match_InvalidMatrixTile64:
  case Match_InvalidMatrix:
  case Match_InvalidMatrix8:
  case Match_InvalidMatrix16:
  case Match_InvalidMatrix32:
  case Match_InvalidMatrix64:
  case Match_InvalidMatrixTileVectorH8:
  case Match_InvalidMatrixTileVectorH16:
  case Match_InvalidMatrixTileVectorH32:
  case Match_InvalidMatrixTileVectorH64:
  case Match_InvalidMatrixTileVectorH128:
  case Match_InvalidMatrixTileVectorV8:
  case Match_InvalidMatrixTileVectorV16:
  case Match_InvalidMatrixTileVectorV32:
  case Match_InvalidMatrixTileVectorV64:
  case Match_InvalidMatrixTileVectorV128:
  case Match_InvalidSVCR:
  case Match_InvalidMatrixIndexGPR32_12_15:
  case Match_InvalidMatrixIndexGPR32_8_11:
  case Match_InvalidLookupTable:
  case Match_InvalidZPRMul2_Lo8:
  case Match_InvalidZPRMul2_Hi8:
  case Match_InvalidZPRMul2_Lo16:
  case Match_InvalidZPRMul2_Hi16:
  case Match_InvalidZPRMul2_Lo32:
  case Match_InvalidZPRMul2_Hi32:
  case Match_InvalidZPRMul2_Lo64:
  case Match_InvalidZPRMul2_Hi64:
  case Match_InvalidZPR_K0:
  case Match_InvalidSVEVectorList2x8Mul2:
  case Match_InvalidSVEVectorList2x16Mul2:
  case Match_InvalidSVEVectorList2x32Mul2:
  case Match_InvalidSVEVectorList2x64Mul2:
  case Match_InvalidSVEVectorList2x128Mul2:
  case Match_InvalidSVEVectorList4x8Mul4:
  case Match_InvalidSVEVectorList4x16Mul4:
  case Match_InvalidSVEVectorList4x32Mul4:
  case Match_InvalidSVEVectorList4x64Mul4:
  case Match_InvalidSVEVectorList4x128Mul4:
  case Match_InvalidSVEVectorList2x8Mul2_Lo:
  case Match_InvalidSVEVectorList2x16Mul2_Lo:
  case Match_InvalidSVEVectorList2x32Mul2_Lo:
  case Match_InvalidSVEVectorList2x64Mul2_Lo:
  case Match_InvalidSVEVectorList2x8Mul2_Hi:
  case Match_InvalidSVEVectorList2x16Mul2_Hi:
  case Match_InvalidSVEVectorList2x32Mul2_Hi:
  case Match_InvalidSVEVectorList2x64Mul2_Hi:
  case Match_InvalidSVEVectorListStrided2x8:
  case Match_InvalidSVEVectorListStrided2x16:
  case Match_InvalidSVEVectorListStrided2x32:
  case Match_InvalidSVEVectorListStrided2x64:
  case Match_InvalidSVEVectorListStrided4x8:
  case Match_InvalidSVEVectorListStrided4x16:
  case Match_InvalidSVEVectorListStrided4x32:
  case Match_InvalidSVEVectorListStrided4x64:
  case Match_MSR:
  case Match_MRS: {
    if (ErrorInfo >= Operands.size())
      return Error(IDLoc, "too few operands for instruction", SMRange(IDLoc, (*Operands.back()).getEndLoc()));
    // Any time we get here, there's nothing fancy to do. Just get the
    // operand SMLoc and display the diagnostic.
    SMLoc ErrorLoc = ((AArch64Operand &)*Operands[ErrorInfo]).getStartLoc();
    if (ErrorLoc == SMLoc())
      ErrorLoc = IDLoc;
    return showMatchError(ErrorLoc, MatchResult, ErrorInfo, Operands);
  }
  }

  llvm_unreachable("Implement any new match types added!");
}

/// ParseDirective parses the arm specific directives
bool AArch64AsmParser::ParseDirective(AsmToken DirectiveID) {
  const MCContext::Environment Format = getContext().getObjectFileType();
  bool IsMachO = Format == MCContext::IsMachO;
  bool IsCOFF = Format == MCContext::IsCOFF;
  bool IsELF = Format == MCContext::IsELF;

  auto IDVal = DirectiveID.getIdentifier().lower();
  SMLoc Loc = DirectiveID.getLoc();
  if (IDVal == ".arch")
    parseDirectiveArch(Loc);
  else if (IDVal == ".cpu")
    parseDirectiveCPU(Loc);
  else if (IDVal == ".tlsdesccall")
    parseDirectiveTLSDescCall(Loc);
  else if (IDVal == ".ltorg" || IDVal == ".pool")
    parseDirectiveLtorg(Loc);
  else if (IDVal == ".unreq")
    parseDirectiveUnreq(Loc);
  else if (IDVal == ".inst")
    parseDirectiveInst(Loc);
  else if (IDVal == ".cfi_negate_ra_state")
    parseDirectiveCFINegateRAState();
  else if (IDVal == ".cfi_negate_ra_state_with_pc")
    parseDirectiveCFINegateRAStateWithPC();
  else if (IDVal == ".cfi_b_key_frame")
    parseDirectiveCFIBKeyFrame();
  else if (IDVal == ".cfi_mte_tagged_frame")
    parseDirectiveCFIMTETaggedFrame();
  else if (IDVal == ".arch_extension")
    parseDirectiveArchExtension(Loc);
  else if (IDVal == ".variant_pcs")
    parseDirectiveVariantPCS(Loc);
  else if (IsMachO) {
    if (IDVal == MCLOHDirectiveName())
      parseDirectiveLOH(IDVal, Loc);
    else
      return true;
  } else if (IsCOFF) {
    if (IDVal == ".seh_stackalloc")
      parseDirectiveSEHAllocStack(Loc);
    else if (IDVal == ".seh_endprologue")
      parseDirectiveSEHPrologEnd(Loc);
    else if (IDVal == ".seh_save_r19r20_x")
      parseDirectiveSEHSaveR19R20X(Loc);
    else if (IDVal == ".seh_save_fplr")
      parseDirectiveSEHSaveFPLR(Loc);
    else if (IDVal == ".seh_save_fplr_x")
      parseDirectiveSEHSaveFPLRX(Loc);
    else if (IDVal == ".seh_save_reg")
      parseDirectiveSEHSaveReg(Loc);
    else if (IDVal == ".seh_save_reg_x")
      parseDirectiveSEHSaveRegX(Loc);
    else if (IDVal == ".seh_save_regp")
      parseDirectiveSEHSaveRegP(Loc);
    else if (IDVal == ".seh_save_regp_x")
      parseDirectiveSEHSaveRegPX(Loc);
    else if (IDVal == ".seh_save_lrpair")
      parseDirectiveSEHSaveLRPair(Loc);
    else if (IDVal == ".seh_save_freg")
      parseDirectiveSEHSaveFReg(Loc);
    else if (IDVal == ".seh_save_freg_x")
      parseDirectiveSEHSaveFRegX(Loc);
    else if (IDVal == ".seh_save_fregp")
      parseDirectiveSEHSaveFRegP(Loc);
    else if (IDVal == ".seh_save_fregp_x")
      parseDirectiveSEHSaveFRegPX(Loc);
    else if (IDVal == ".seh_set_fp")
      parseDirectiveSEHSetFP(Loc);
    else if (IDVal == ".seh_add_fp")
      parseDirectiveSEHAddFP(Loc);
    else if (IDVal == ".seh_nop")
      parseDirectiveSEHNop(Loc);
    else if (IDVal == ".seh_save_next")
      parseDirectiveSEHSaveNext(Loc);
    else if (IDVal == ".seh_startepilogue")
      parseDirectiveSEHEpilogStart(Loc);
    else if (IDVal == ".seh_endepilogue")
      parseDirectiveSEHEpilogEnd(Loc);
    else if (IDVal == ".seh_trap_frame")
      parseDirectiveSEHTrapFrame(Loc);
    else if (IDVal == ".seh_pushframe")
      parseDirectiveSEHMachineFrame(Loc);
    else if (IDVal == ".seh_context")
      parseDirectiveSEHContext(Loc);
    else if (IDVal == ".seh_ec_context")
      parseDirectiveSEHECContext(Loc);
    else if (IDVal == ".seh_clear_unwound_to_call")
      parseDirectiveSEHClearUnwoundToCall(Loc);
    else if (IDVal == ".seh_pac_sign_lr")
      parseDirectiveSEHPACSignLR(Loc);
    else if (IDVal == ".seh_save_any_reg")
      parseDirectiveSEHSaveAnyReg(Loc, false, false);
    else if (IDVal == ".seh_save_any_reg_p")
      parseDirectiveSEHSaveAnyReg(Loc, true, false);
    else if (IDVal == ".seh_save_any_reg_x")
      parseDirectiveSEHSaveAnyReg(Loc, false, true);
    else if (IDVal == ".seh_save_any_reg_px")
      parseDirectiveSEHSaveAnyReg(Loc, true, true);
    else
      return true;
  } else if (IsELF) {
    if (IDVal == ".aeabi_subsection")
      parseDirectiveAeabiSubSectionHeader(Loc);
    else if (IDVal == ".aeabi_attribute")
      parseDirectiveAeabiAArch64Attr(Loc);
    else
      return true;
  } else
    return true;
  return false;
}

static void ExpandCryptoAEK(const AArch64::ArchInfo &ArchInfo,
                            SmallVector<StringRef, 4> &RequestedExtensions) {
  const bool NoCrypto = llvm::is_contained(RequestedExtensions, "nocrypto");
  const bool Crypto = llvm::is_contained(RequestedExtensions, "crypto");

  if (!NoCrypto && Crypto) {
    // Map 'generic' (and others) to sha2 and aes, because
    // that was the traditional meaning of crypto.
    if (ArchInfo == AArch64::ARMV8_1A || ArchInfo == AArch64::ARMV8_2A ||
        ArchInfo == AArch64::ARMV8_3A) {
      RequestedExtensions.push_back("sha2");
      RequestedExtensions.push_back("aes");
    }
    if (ArchInfo == AArch64::ARMV8_4A || ArchInfo == AArch64::ARMV8_5A ||
        ArchInfo == AArch64::ARMV8_6A || ArchInfo == AArch64::ARMV8_7A ||
        ArchInfo == AArch64::ARMV8_8A || ArchInfo == AArch64::ARMV8_9A ||
        ArchInfo == AArch64::ARMV9A || ArchInfo == AArch64::ARMV9_1A ||
        ArchInfo == AArch64::ARMV9_2A || ArchInfo == AArch64::ARMV9_3A ||
        ArchInfo == AArch64::ARMV9_4A || ArchInfo == AArch64::ARMV8R) {
      RequestedExtensions.push_back("sm4");
      RequestedExtensions.push_back("sha3");
      RequestedExtensions.push_back("sha2");
      RequestedExtensions.push_back("aes");
    }
  } else if (NoCrypto) {
    // Map 'generic' (and others) to sha2 and aes, because
    // that was the traditional meaning of crypto.
    if (ArchInfo == AArch64::ARMV8_1A || ArchInfo == AArch64::ARMV8_2A ||
        ArchInfo == AArch64::ARMV8_3A) {
      RequestedExtensions.push_back("nosha2");
      RequestedExtensions.push_back("noaes");
    }
    if (ArchInfo == AArch64::ARMV8_4A || ArchInfo == AArch64::ARMV8_5A ||
        ArchInfo == AArch64::ARMV8_6A || ArchInfo == AArch64::ARMV8_7A ||
        ArchInfo == AArch64::ARMV8_8A || ArchInfo == AArch64::ARMV8_9A ||
        ArchInfo == AArch64::ARMV9A || ArchInfo == AArch64::ARMV9_1A ||
        ArchInfo == AArch64::ARMV9_2A || ArchInfo == AArch64::ARMV9_3A ||
        ArchInfo == AArch64::ARMV9_4A) {
      RequestedExtensions.push_back("nosm4");
      RequestedExtensions.push_back("nosha3");
      RequestedExtensions.push_back("nosha2");
      RequestedExtensions.push_back("noaes");
    }
  }
}

static SMLoc incrementLoc(SMLoc L, int Offset) {
  return SMLoc::getFromPointer(L.getPointer() + Offset);
}

/// parseDirectiveArch
///   ::= .arch token
bool AArch64AsmParser::parseDirectiveArch(SMLoc L) {
  SMLoc CurLoc = getLoc();

  StringRef Arch, ExtensionString;
  std::tie(Arch, ExtensionString) =
      getParser().parseStringToEndOfStatement().trim().split('+');

  const AArch64::ArchInfo *ArchInfo = AArch64::parseArch(Arch);
  if (!ArchInfo)
    return Error(CurLoc, "unknown arch name");

  if (parseToken(AsmToken::EndOfStatement))
    return true;

  // Get the architecture and extension features.
  std::vector<StringRef> AArch64Features;
  AArch64Features.push_back(ArchInfo->ArchFeature);
  AArch64::getExtensionFeatures(ArchInfo->DefaultExts, AArch64Features);

  MCSubtargetInfo &STI = copySTI();
  std::vector<std::string> ArchFeatures(AArch64Features.begin(), AArch64Features.end());
  STI.setDefaultFeatures("generic", /*TuneCPU*/ "generic",
                         join(ArchFeatures.begin(), ArchFeatures.end(), ","));

  SmallVector<StringRef, 4> RequestedExtensions;
  if (!ExtensionString.empty())
    ExtensionString.split(RequestedExtensions, '+');

  ExpandCryptoAEK(*ArchInfo, RequestedExtensions);
  CurLoc = incrementLoc(CurLoc, Arch.size());

  for (auto Name : RequestedExtensions) {
    // Advance source location past '+'.
    CurLoc = incrementLoc(CurLoc, 1);

    bool EnableFeature = !Name.consume_front_insensitive("no");

    auto It = llvm::find_if(ExtensionMap, [&Name](const auto &Extension) {
      return Extension.Name == Name;
    });

    if (It == std::end(ExtensionMap))
      return Error(CurLoc, "unsupported architectural extension: " + Name);

    if (EnableFeature)
      STI.SetFeatureBitsTransitively(It->Features);
    else
      STI.ClearFeatureBitsTransitively(It->Features);
    CurLoc = incrementLoc(CurLoc, Name.size());
  }
  FeatureBitset Features = ComputeAvailableFeatures(STI.getFeatureBits());
  setAvailableFeatures(Features);
  return false;
}

/// parseDirectiveArchExtension
///   ::= .arch_extension [no]feature
bool AArch64AsmParser::parseDirectiveArchExtension(SMLoc L) {
  SMLoc ExtLoc = getLoc();

  StringRef Name = getParser().parseStringToEndOfStatement().trim();

  if (parseEOL())
    return true;

  bool EnableFeature = true;
  if (Name.starts_with_insensitive("no")) {
    EnableFeature = false;
    Name = Name.substr(2);
  }

  auto It = llvm::find_if(ExtensionMap, [&Name](const auto &Extension) {
    return Extension.Name == Name;
  });

  if (It == std::end(ExtensionMap))
    return Error(ExtLoc, "unsupported architectural extension: " + Name);

  MCSubtargetInfo &STI = copySTI();
  if (EnableFeature)
    STI.SetFeatureBitsTransitively(It->Features);
  else
    STI.ClearFeatureBitsTransitively(It->Features);
  FeatureBitset Features = ComputeAvailableFeatures(STI.getFeatureBits());
  setAvailableFeatures(Features);
  return false;
}

/// parseDirectiveCPU
///   ::= .cpu id
bool AArch64AsmParser::parseDirectiveCPU(SMLoc L) {
  SMLoc CurLoc = getLoc();

  StringRef CPU, ExtensionString;
  std::tie(CPU, ExtensionString) =
      getParser().parseStringToEndOfStatement().trim().split('+');

  if (parseToken(AsmToken::EndOfStatement))
    return true;

  SmallVector<StringRef, 4> RequestedExtensions;
  if (!ExtensionString.empty())
    ExtensionString.split(RequestedExtensions, '+');

  const llvm::AArch64::ArchInfo *CpuArch = llvm::AArch64::getArchForCpu(CPU);
  if (!CpuArch) {
    Error(CurLoc, "unknown CPU name");
    return false;
  }
  ExpandCryptoAEK(*CpuArch, RequestedExtensions);

  MCSubtargetInfo &STI = copySTI();
  STI.setDefaultFeatures(CPU, /*TuneCPU*/ CPU, "");
  CurLoc = incrementLoc(CurLoc, CPU.size());

  for (auto Name : RequestedExtensions) {
    // Advance source location past '+'.
    CurLoc = incrementLoc(CurLoc, 1);

    bool EnableFeature = !Name.consume_front_insensitive("no");

    auto It = llvm::find_if(ExtensionMap, [&Name](const auto &Extension) {
      return Extension.Name == Name;
    });

    if (It == std::end(ExtensionMap))
      return Error(CurLoc, "unsupported architectural extension: " + Name);

    if (EnableFeature)
      STI.SetFeatureBitsTransitively(It->Features);
    else
      STI.ClearFeatureBitsTransitively(It->Features);
    CurLoc = incrementLoc(CurLoc, Name.size());
  }
  FeatureBitset Features = ComputeAvailableFeatures(STI.getFeatureBits());
  setAvailableFeatures(Features);
  return false;
}

/// parseDirectiveInst
///  ::= .inst opcode [, ...]
bool AArch64AsmParser::parseDirectiveInst(SMLoc Loc) {
  if (getLexer().is(AsmToken::EndOfStatement))
    return Error(Loc, "expected expression following '.inst' directive");

  auto parseOp = [&]() -> bool {
    SMLoc L = getLoc();
    const MCExpr *Expr = nullptr;
    if (check(getParser().parseExpression(Expr), L, "expected expression"))
      return true;
    const MCConstantExpr *Value = dyn_cast_or_null<MCConstantExpr>(Expr);
    if (check(!Value, L, "expected constant expression"))
      return true;
    getTargetStreamer().emitInst(Value->getValue());
    return false;
  };

  return parseMany(parseOp);
}

// parseDirectiveTLSDescCall:
//   ::= .tlsdesccall symbol
bool AArch64AsmParser::parseDirectiveTLSDescCall(SMLoc L) {
  StringRef Name;
  if (check(getParser().parseIdentifier(Name), L, "expected symbol") ||
      parseToken(AsmToken::EndOfStatement))
    return true;

  MCSymbol *Sym = getContext().getOrCreateSymbol(Name);
  const MCExpr *Expr = MCSymbolRefExpr::create(Sym, getContext());
  Expr = AArch64MCExpr::create(Expr, AArch64MCExpr::VK_TLSDESC, getContext());

  MCInst Inst;
  Inst.setOpcode(AArch64::TLSDESCCALL);
  Inst.addOperand(MCOperand::createExpr(Expr));

  getParser().getStreamer().emitInstruction(Inst, getSTI());
  return false;
}

/// ::= .loh <lohName | lohId> label1, ..., labelN
/// The number of arguments depends on the loh identifier.
bool AArch64AsmParser::parseDirectiveLOH(StringRef IDVal, SMLoc Loc) {
  MCLOHType Kind;
  if (getTok().isNot(AsmToken::Identifier)) {
    if (getTok().isNot(AsmToken::Integer))
      return TokError("expected an identifier or a number in directive");
    // We successfully get a numeric value for the identifier.
    // Check if it is valid.
    int64_t Id = getTok().getIntVal();
    if (Id <= -1U && !isValidMCLOHType(Id))
      return TokError("invalid numeric identifier in directive");
    Kind = (MCLOHType)Id;
  } else {
    StringRef Name = getTok().getIdentifier();
    // We successfully parse an identifier.
    // Check if it is a recognized one.
    int Id = MCLOHNameToId(Name);

    if (Id == -1)
      return TokError("invalid identifier in directive");
    Kind = (MCLOHType)Id;
  }
  // Consume the identifier.
  Lex();
  // Get the number of arguments of this LOH.
  int NbArgs = MCLOHIdToNbArgs(Kind);

  assert(NbArgs != -1 && "Invalid number of arguments");

  SmallVector<MCSymbol *, 3> Args;
  for (int Idx = 0; Idx < NbArgs; ++Idx) {
    StringRef Name;
    if (getParser().parseIdentifier(Name))
      return TokError("expected identifier in directive");
    Args.push_back(getContext().getOrCreateSymbol(Name));

    if (Idx + 1 == NbArgs)
      break;
    if (parseComma())
      return true;
  }
  if (parseEOL())
    return true;

  getStreamer().emitLOHDirective((MCLOHType)Kind, Args);
  return false;
}

/// parseDirectiveLtorg
///  ::= .ltorg | .pool
bool AArch64AsmParser::parseDirectiveLtorg(SMLoc L) {
  if (parseEOL())
    return true;
  getTargetStreamer().emitCurrentConstantPool();
  return false;
}

/// parseDirectiveReq
///  ::= name .req registername
bool AArch64AsmParser::parseDirectiveReq(StringRef Name, SMLoc L) {
  Lex(); // Eat the '.req' token.
  SMLoc SRegLoc = getLoc();
  RegKind RegisterKind = RegKind::Scalar;
  MCRegister RegNum;
  ParseStatus ParseRes = tryParseScalarRegister(RegNum);

  if (!ParseRes.isSuccess()) {
    StringRef Kind;
    RegisterKind = RegKind::NeonVector;
    ParseRes = tryParseVectorRegister(RegNum, Kind, RegKind::NeonVector);

    if (ParseRes.isFailure())
      return true;

    if (ParseRes.isSuccess() && !Kind.empty())
      return Error(SRegLoc, "vector register without type specifier expected");
  }

  if (!ParseRes.isSuccess()) {
    StringRef Kind;
    RegisterKind = RegKind::SVEDataVector;
    ParseRes =
        tryParseVectorRegister(RegNum, Kind, RegKind::SVEDataVector);

    if (ParseRes.isFailure())
      return true;

    if (ParseRes.isSuccess() && !Kind.empty())
      return Error(SRegLoc,
                   "sve vector register without type specifier expected");
  }

  if (!ParseRes.isSuccess()) {
    StringRef Kind;
    RegisterKind = RegKind::SVEPredicateVector;
    ParseRes = tryParseVectorRegister(RegNum, Kind, RegKind::SVEPredicateVector);

    if (ParseRes.isFailure())
      return true;

    if (ParseRes.isSuccess() && !Kind.empty())
      return Error(SRegLoc,
                   "sve predicate register without type specifier expected");
  }

  if (!ParseRes.isSuccess())
    return Error(SRegLoc, "register name or alias expected");

  // Shouldn't be anything else.
  if (parseEOL())
    return true;

  auto pair = std::make_pair(RegisterKind, (unsigned) RegNum);
  if (RegisterReqs.insert(std::make_pair(Name, pair)).first->second != pair)
    Warning(L, "ignoring redefinition of register alias '" + Name + "'");

  return false;
}

/// parseDirectiveUneq
///  ::= .unreq registername
bool AArch64AsmParser::parseDirectiveUnreq(SMLoc L) {
  if (getTok().isNot(AsmToken::Identifier))
    return TokError("unexpected input in .unreq directive.");
  RegisterReqs.erase(getTok().getIdentifier().lower());
  Lex(); // Eat the identifier.
  return parseToken(AsmToken::EndOfStatement);
}

bool AArch64AsmParser::parseDirectiveCFINegateRAState() {
  if (parseEOL())
    return true;
  getStreamer().emitCFINegateRAState();
  return false;
}

bool AArch64AsmParser::parseDirectiveCFINegateRAStateWithPC() {
  if (parseEOL())
    return true;
  getStreamer().emitCFINegateRAStateWithPC();
  return false;
}

/// parseDirectiveCFIBKeyFrame
/// ::= .cfi_b_key
bool AArch64AsmParser::parseDirectiveCFIBKeyFrame() {
  if (parseEOL())
    return true;
  getStreamer().emitCFIBKeyFrame();
  return false;
}

/// parseDirectiveCFIMTETaggedFrame
/// ::= .cfi_mte_tagged_frame
bool AArch64AsmParser::parseDirectiveCFIMTETaggedFrame() {
  if (parseEOL())
    return true;
  getStreamer().emitCFIMTETaggedFrame();
  return false;
}

/// parseDirectiveVariantPCS
/// ::= .variant_pcs symbolname
bool AArch64AsmParser::parseDirectiveVariantPCS(SMLoc L) {
  StringRef Name;
  if (getParser().parseIdentifier(Name))
    return TokError("expected symbol name");
  if (parseEOL())
    return true;
  getTargetStreamer().emitDirectiveVariantPCS(
      getContext().getOrCreateSymbol(Name));
  return false;
}

/// parseDirectiveSEHAllocStack
/// ::= .seh_stackalloc
bool AArch64AsmParser::parseDirectiveSEHAllocStack(SMLoc L) {
  int64_t Size;
  if (parseImmExpr(Size))
    return true;
  getTargetStreamer().emitARM64WinCFIAllocStack(Size);
  return false;
}

/// parseDirectiveSEHPrologEnd
/// ::= .seh_endprologue
bool AArch64AsmParser::parseDirectiveSEHPrologEnd(SMLoc L) {
  getTargetStreamer().emitARM64WinCFIPrologEnd();
  return false;
}

/// parseDirectiveSEHSaveR19R20X
/// ::= .seh_save_r19r20_x
bool AArch64AsmParser::parseDirectiveSEHSaveR19R20X(SMLoc L) {
  int64_t Offset;
  if (parseImmExpr(Offset))
    return true;
  getTargetStreamer().emitARM64WinCFISaveR19R20X(Offset);
  return false;
}

/// parseDirectiveSEHSaveFPLR
/// ::= .seh_save_fplr
bool AArch64AsmParser::parseDirectiveSEHSaveFPLR(SMLoc L) {
  int64_t Offset;
  if (parseImmExpr(Offset))
    return true;
  getTargetStreamer().emitARM64WinCFISaveFPLR(Offset);
  return false;
}

/// parseDirectiveSEHSaveFPLRX
/// ::= .seh_save_fplr_x
bool AArch64AsmParser::parseDirectiveSEHSaveFPLRX(SMLoc L) {
  int64_t Offset;
  if (parseImmExpr(Offset))
    return true;
  getTargetStreamer().emitARM64WinCFISaveFPLRX(Offset);
  return false;
}

/// parseDirectiveSEHSaveReg
/// ::= .seh_save_reg
bool AArch64AsmParser::parseDirectiveSEHSaveReg(SMLoc L) {
  unsigned Reg;
  int64_t Offset;
  if (parseRegisterInRange(Reg, AArch64::X0, AArch64::X19, AArch64::LR) ||
      parseComma() || parseImmExpr(Offset))
    return true;
  getTargetStreamer().emitARM64WinCFISaveReg(Reg, Offset);
  return false;
}

/// parseDirectiveSEHSaveRegX
/// ::= .seh_save_reg_x
bool AArch64AsmParser::parseDirectiveSEHSaveRegX(SMLoc L) {
  unsigned Reg;
  int64_t Offset;
  if (parseRegisterInRange(Reg, AArch64::X0, AArch64::X19, AArch64::LR) ||
      parseComma() || parseImmExpr(Offset))
    return true;
  getTargetStreamer().emitARM64WinCFISaveRegX(Reg, Offset);
  return false;
}

/// parseDirectiveSEHSaveRegP
/// ::= .seh_save_regp
bool AArch64AsmParser::parseDirectiveSEHSaveRegP(SMLoc L) {
  unsigned Reg;
  int64_t Offset;
  if (parseRegisterInRange(Reg, AArch64::X0, AArch64::X19, AArch64::FP) ||
      parseComma() || parseImmExpr(Offset))
    return true;
  getTargetStreamer().emitARM64WinCFISaveRegP(Reg, Offset);
  return false;
}

/// parseDirectiveSEHSaveRegPX
/// ::= .seh_save_regp_x
bool AArch64AsmParser::parseDirectiveSEHSaveRegPX(SMLoc L) {
  unsigned Reg;
  int64_t Offset;
  if (parseRegisterInRange(Reg, AArch64::X0, AArch64::X19, AArch64::FP) ||
      parseComma() || parseImmExpr(Offset))
    return true;
  getTargetStreamer().emitARM64WinCFISaveRegPX(Reg, Offset);
  return false;
}

/// parseDirectiveSEHSaveLRPair
/// ::= .seh_save_lrpair
bool AArch64AsmParser::parseDirectiveSEHSaveLRPair(SMLoc L) {
  unsigned Reg;
  int64_t Offset;
  L = getLoc();
  if (parseRegisterInRange(Reg, AArch64::X0, AArch64::X19, AArch64::LR) ||
      parseComma() || parseImmExpr(Offset))
    return true;
  if (check(((Reg - 19) % 2 != 0), L,
            "expected register with even offset from x19"))
    return true;
  getTargetStreamer().emitARM64WinCFISaveLRPair(Reg, Offset);
  return false;
}

/// parseDirectiveSEHSaveFReg
/// ::= .seh_save_freg
bool AArch64AsmParser::parseDirectiveSEHSaveFReg(SMLoc L) {
  unsigned Reg;
  int64_t Offset;
  if (parseRegisterInRange(Reg, AArch64::D0, AArch64::D8, AArch64::D15) ||
      parseComma() || parseImmExpr(Offset))
    return true;
  getTargetStreamer().emitARM64WinCFISaveFReg(Reg, Offset);
  return false;
}

/// parseDirectiveSEHSaveFRegX
/// ::= .seh_save_freg_x
bool AArch64AsmParser::parseDirectiveSEHSaveFRegX(SMLoc L) {
  unsigned Reg;
  int64_t Offset;
  if (parseRegisterInRange(Reg, AArch64::D0, AArch64::D8, AArch64::D15) ||
      parseComma() || parseImmExpr(Offset))
    return true;
  getTargetStreamer().emitARM64WinCFISaveFRegX(Reg, Offset);
  return false;
}

/// parseDirectiveSEHSaveFRegP
/// ::= .seh_save_fregp
bool AArch64AsmParser::parseDirectiveSEHSaveFRegP(SMLoc L) {
  unsigned Reg;
  int64_t Offset;
  if (parseRegisterInRange(Reg, AArch64::D0, AArch64::D8, AArch64::D14) ||
      parseComma() || parseImmExpr(Offset))
    return true;
  getTargetStreamer().emitARM64WinCFISaveFRegP(Reg, Offset);
  return false;
}

/// parseDirectiveSEHSaveFRegPX
/// ::= .seh_save_fregp_x
bool AArch64AsmParser::parseDirectiveSEHSaveFRegPX(SMLoc L) {
  unsigned Reg;
  int64_t Offset;
  if (parseRegisterInRange(Reg, AArch64::D0, AArch64::D8, AArch64::D14) ||
      parseComma() || parseImmExpr(Offset))
    return true;
  getTargetStreamer().emitARM64WinCFISaveFRegPX(Reg, Offset);
  return false;
}

/// parseDirectiveSEHSetFP
/// ::= .seh_set_fp
bool AArch64AsmParser::parseDirectiveSEHSetFP(SMLoc L) {
  getTargetStreamer().emitARM64WinCFISetFP();
  return false;
}

/// parseDirectiveSEHAddFP
/// ::= .seh_add_fp
bool AArch64AsmParser::parseDirectiveSEHAddFP(SMLoc L) {
  int64_t Size;
  if (parseImmExpr(Size))
    return true;
  getTargetStreamer().emitARM64WinCFIAddFP(Size);
  return false;
}

/// parseDirectiveSEHNop
/// ::= .seh_nop
bool AArch64AsmParser::parseDirectiveSEHNop(SMLoc L) {
  getTargetStreamer().emitARM64WinCFINop();
  return false;
}

/// parseDirectiveSEHSaveNext
/// ::= .seh_save_next
bool AArch64AsmParser::parseDirectiveSEHSaveNext(SMLoc L) {
  getTargetStreamer().emitARM64WinCFISaveNext();
  return false;
}

/// parseDirectiveSEHEpilogStart
/// ::= .seh_startepilogue
bool AArch64AsmParser::parseDirectiveSEHEpilogStart(SMLoc L) {
  getTargetStreamer().emitARM64WinCFIEpilogStart();
  return false;
}

/// parseDirectiveSEHEpilogEnd
/// ::= .seh_endepilogue
bool AArch64AsmParser::parseDirectiveSEHEpilogEnd(SMLoc L) {
  getTargetStreamer().emitARM64WinCFIEpilogEnd();
  return false;
}

/// parseDirectiveSEHTrapFrame
/// ::= .seh_trap_frame
bool AArch64AsmParser::parseDirectiveSEHTrapFrame(SMLoc L) {
  getTargetStreamer().emitARM64WinCFITrapFrame();
  return false;
}

/// parseDirectiveSEHMachineFrame
/// ::= .seh_pushframe
bool AArch64AsmParser::parseDirectiveSEHMachineFrame(SMLoc L) {
  getTargetStreamer().emitARM64WinCFIMachineFrame();
  return false;
}

/// parseDirectiveSEHContext
/// ::= .seh_context
bool AArch64AsmParser::parseDirectiveSEHContext(SMLoc L) {
  getTargetStreamer().emitARM64WinCFIContext();
  return false;
}

/// parseDirectiveSEHECContext
/// ::= .seh_ec_context
bool AArch64AsmParser::parseDirectiveSEHECContext(SMLoc L) {
  getTargetStreamer().emitARM64WinCFIECContext();
  return false;
}

/// parseDirectiveSEHClearUnwoundToCall
/// ::= .seh_clear_unwound_to_call
bool AArch64AsmParser::parseDirectiveSEHClearUnwoundToCall(SMLoc L) {
  getTargetStreamer().emitARM64WinCFIClearUnwoundToCall();
  return false;
}

/// parseDirectiveSEHPACSignLR
/// ::= .seh_pac_sign_lr
bool AArch64AsmParser::parseDirectiveSEHPACSignLR(SMLoc L) {
  getTargetStreamer().emitARM64WinCFIPACSignLR();
  return false;
}

/// parseDirectiveSEHSaveAnyReg
/// ::= .seh_save_any_reg
/// ::= .seh_save_any_reg_p
/// ::= .seh_save_any_reg_x
/// ::= .seh_save_any_reg_px
bool AArch64AsmParser::parseDirectiveSEHSaveAnyReg(SMLoc L, bool Paired,
                                                   bool Writeback) {
  MCRegister Reg;
  SMLoc Start, End;
  int64_t Offset;
  if (check(parseRegister(Reg, Start, End), getLoc(), "expected register") ||
      parseComma() || parseImmExpr(Offset))
    return true;

  if (Reg == AArch64::FP || Reg == AArch64::LR ||
      (Reg >= AArch64::X0 && Reg <= AArch64::X28)) {
    if (Offset < 0 || Offset % (Paired || Writeback ? 16 : 8))
      return Error(L, "invalid save_any_reg offset");
    unsigned EncodedReg;
    if (Reg == AArch64::FP)
      EncodedReg = 29;
    else if (Reg == AArch64::LR)
      EncodedReg = 30;
    else
      EncodedReg = Reg - AArch64::X0;
    if (Paired) {
      if (Reg == AArch64::LR)
        return Error(Start, "lr cannot be paired with another register");
      if (Writeback)
        getTargetStreamer().emitARM64WinCFISaveAnyRegIPX(EncodedReg, Offset);
      else
        getTargetStreamer().emitARM64WinCFISaveAnyRegIP(EncodedReg, Offset);
    } else {
      if (Writeback)
        getTargetStreamer().emitARM64WinCFISaveAnyRegIX(EncodedReg, Offset);
      else
        getTargetStreamer().emitARM64WinCFISaveAnyRegI(EncodedReg, Offset);
    }
  } else if (Reg >= AArch64::D0 && Reg <= AArch64::D31) {
    unsigned EncodedReg = Reg - AArch64::D0;
    if (Offset < 0 || Offset % (Paired || Writeback ? 16 : 8))
      return Error(L, "invalid save_any_reg offset");
    if (Paired) {
      if (Reg == AArch64::D31)
        return Error(Start, "d31 cannot be paired with another register");
      if (Writeback)
        getTargetStreamer().emitARM64WinCFISaveAnyRegDPX(EncodedReg, Offset);
      else
        getTargetStreamer().emitARM64WinCFISaveAnyRegDP(EncodedReg, Offset);
    } else {
      if (Writeback)
        getTargetStreamer().emitARM64WinCFISaveAnyRegDX(EncodedReg, Offset);
      else
        getTargetStreamer().emitARM64WinCFISaveAnyRegD(EncodedReg, Offset);
    }
  } else if (Reg >= AArch64::Q0 && Reg <= AArch64::Q31) {
    unsigned EncodedReg = Reg - AArch64::Q0;
    if (Offset < 0 || Offset % 16)
      return Error(L, "invalid save_any_reg offset");
    if (Paired) {
      if (Reg == AArch64::Q31)
        return Error(Start, "q31 cannot be paired with another register");
      if (Writeback)
        getTargetStreamer().emitARM64WinCFISaveAnyRegQPX(EncodedReg, Offset);
      else
        getTargetStreamer().emitARM64WinCFISaveAnyRegQP(EncodedReg, Offset);
    } else {
      if (Writeback)
        getTargetStreamer().emitARM64WinCFISaveAnyRegQX(EncodedReg, Offset);
      else
        getTargetStreamer().emitARM64WinCFISaveAnyRegQ(EncodedReg, Offset);
    }
  } else {
    return Error(Start, "save_any_reg register must be x, q or d register");
  }
  return false;
}

bool AArch64AsmParser::parseDirectiveAeabiSubSectionHeader(SMLoc L) {
  // Expecting 3 AsmToken::Identifier after '.aeabi_subsection', a name and 2
  // parameters, e.g.: .aeabi_subsection (1)aeabi_feature_and_bits, (2)optional,
  // (3)uleb128 separated by 2 commas.
  MCAsmParser &Parser = getParser();

  // Consume the name (subsection name)
  StringRef SubsectionName;
  AArch64BuildAttributes::VendorID SubsectionNameID;
  if (Parser.getTok().is(AsmToken::Identifier)) {
    SubsectionName = Parser.getTok().getIdentifier();
    SubsectionNameID = AArch64BuildAttributes::getVendorID(SubsectionName);
  } else {
    Error(Parser.getTok().getLoc(), "subsection name not found");
    return true;
  }
  Parser.Lex();
  // consume a comma
  // parseComma() return *false* on success, and call Lex(), no need to call
  // Lex() again.
  if (Parser.parseComma()) {
    return true;
  }

  std::unique_ptr<MCELFStreamer::AttributeSubSection> SubsectionExists =
      getTargetStreamer().getAtributesSubsectionByName(SubsectionName);

  // Consume the first parameter (optionality parameter)
  AArch64BuildAttributes::SubsectionOptional IsOptional;
  // options: optional/required
  if (Parser.getTok().is(AsmToken::Identifier)) {
    StringRef Optionality = Parser.getTok().getIdentifier();
    IsOptional = AArch64BuildAttributes::getOptionalID(Optionality);
    if (AArch64BuildAttributes::OPTIONAL_NOT_FOUND == IsOptional) {
      Error(Parser.getTok().getLoc(),
            AArch64BuildAttributes::getSubsectionOptionalUnknownError());
      return true;
    }
    if (SubsectionExists) {
      if (IsOptional != SubsectionExists->IsOptional) {
        Error(Parser.getTok().getLoc(),
              "optionality mismatch! subsection '" + SubsectionName +
                  "' already exists with optionality defined as '" +
                  AArch64BuildAttributes::getOptionalStr(
                      SubsectionExists->IsOptional) +
                  "' and not '" +
                  AArch64BuildAttributes::getOptionalStr(IsOptional) + "'");
        return true;
      }
    }
  } else {
    Error(Parser.getTok().getLoc(),
          "optionality parameter not found, expected required|optional");
    return true;
  }
  // Check for possible IsOptional unaccepted values for known subsections
  if (AArch64BuildAttributes::AEABI_FEATURE_AND_BITS == SubsectionNameID) {
    if (AArch64BuildAttributes::REQUIRED == IsOptional) {
      Error(Parser.getTok().getLoc(),
            "aeabi_feature_and_bits must be marked as optional");
      return true;
    }
  }
  if (AArch64BuildAttributes::AEABI_PAUTHABI == SubsectionNameID) {
    if (AArch64BuildAttributes::OPTIONAL == IsOptional) {
      Error(Parser.getTok().getLoc(),
            "aeabi_pauthabi must be marked as required");
      return true;
    }
  }
  Parser.Lex();
  // consume a comma
  if (Parser.parseComma()) {
    return true;
  }

  // Consume the second parameter (type parameter)
  AArch64BuildAttributes::SubsectionType Type;
  if (Parser.getTok().is(AsmToken::Identifier)) {
    StringRef Name = Parser.getTok().getIdentifier();
    Type = AArch64BuildAttributes::getTypeID(Name);
    if (AArch64BuildAttributes::TYPE_NOT_FOUND == Type) {
      Error(Parser.getTok().getLoc(),
            AArch64BuildAttributes::getSubsectionTypeUnknownError());
      return true;
    }
    if (SubsectionExists) {
      if (Type != SubsectionExists->ParameterType) {
        Error(Parser.getTok().getLoc(),
              "type mismatch! subsection '" + SubsectionName +
                  "' already exists with type defined as '" +
                  AArch64BuildAttributes::getTypeStr(
                      SubsectionExists->ParameterType) +
                  "' and not '" + AArch64BuildAttributes::getTypeStr(Type) +
                  "'");
        return true;
      }
    }
  } else {
    Error(Parser.getTok().getLoc(),
          "type parameter not found, expected uleb128|ntbs");
    return true;
  }
  // Check for possible unaccepted 'type' values for known subsections
  if (AArch64BuildAttributes::AEABI_FEATURE_AND_BITS == SubsectionNameID ||
      AArch64BuildAttributes::AEABI_PAUTHABI == SubsectionNameID) {
    if (AArch64BuildAttributes::NTBS == Type) {
      Error(Parser.getTok().getLoc(),
            SubsectionName + " must be marked as ULEB128");
      return true;
    }
  }
  Parser.Lex();

  // Parsing finished, check for trailing tokens.
  if (Parser.getTok().isNot(llvm::AsmToken::EndOfStatement)) {
    Error(Parser.getTok().getLoc(), "unexpected token for AArch64 build "
                                    "attributes subsection header directive");
    return true;
  }

  getTargetStreamer().emitAtributesSubsection(SubsectionName, IsOptional, Type);

  return false;
}

bool AArch64AsmParser::parseDirectiveAeabiAArch64Attr(SMLoc L) {
  // Expecting 2 Tokens: after '.aeabi_attribute', e.g.:
  // .aeabi_attribute	(1)Tag_Feature_BTI, (2)[uleb128|ntbs]
  // separated by a comma.
  MCAsmParser &Parser = getParser();

  std::unique_ptr<MCELFStreamer::AttributeSubSection> ActiveSubsection =
      getTargetStreamer().getActiveAtributesSubsection();
  if (nullptr == ActiveSubsection) {
    Error(Parser.getTok().getLoc(),
          "no active subsection, build attribute can not be added");
    return true;
  }
  StringRef ActiveSubsectionName = ActiveSubsection->VendorName;
  unsigned ActiveSubsectionType = ActiveSubsection->ParameterType;

  unsigned ActiveSubsectionID = AArch64BuildAttributes::VENDOR_UNKNOWN;
  if (AArch64BuildAttributes::getVendorName(
          AArch64BuildAttributes::AEABI_PAUTHABI) == ActiveSubsectionName)
    ActiveSubsectionID = AArch64BuildAttributes::AEABI_PAUTHABI;
  if (AArch64BuildAttributes::getVendorName(
          AArch64BuildAttributes::AEABI_FEATURE_AND_BITS) ==
      ActiveSubsectionName)
    ActiveSubsectionID = AArch64BuildAttributes::AEABI_FEATURE_AND_BITS;

  StringRef TagStr = "";
  unsigned Tag;
  if (Parser.getTok().is(AsmToken::Integer)) {
    Tag = getTok().getIntVal();
  } else if (Parser.getTok().is(AsmToken::Identifier)) {
    TagStr = Parser.getTok().getIdentifier();
    switch (ActiveSubsectionID) {
    case AArch64BuildAttributes::VENDOR_UNKNOWN:
      // Tag was provided as an unrecognized string instead of an unsigned
      // integer
      Error(Parser.getTok().getLoc(), "unrecognized Tag: '" + TagStr +
                                          "' \nExcept for public subsections, "
                                          "tags have to be an unsigned int.");
      return true;
      break;
    case AArch64BuildAttributes::AEABI_PAUTHABI:
      Tag = AArch64BuildAttributes::getPauthABITagsID(TagStr);
      if (AArch64BuildAttributes::PAUTHABI_TAG_NOT_FOUND == Tag) {
        Error(Parser.getTok().getLoc(), "unknown AArch64 build attribute '" +
                                            TagStr + "' for subsection '" +
                                            ActiveSubsectionName + "'");
        return true;
      }
      break;
    case AArch64BuildAttributes::AEABI_FEATURE_AND_BITS:
      Tag = AArch64BuildAttributes::getFeatureAndBitsTagsID(TagStr);
      if (AArch64BuildAttributes::FEATURE_AND_BITS_TAG_NOT_FOUND == Tag) {
        Error(Parser.getTok().getLoc(), "unknown AArch64 build attribute '" +
                                            TagStr + "' for subsection '" +
                                            ActiveSubsectionName + "'");
        return true;
      }
      break;
    }
  } else {
    Error(Parser.getTok().getLoc(), "AArch64 build attributes tag not found");
    return true;
  }
  Parser.Lex();
  // consume a comma
  // parseComma() return *false* on success, and call Lex(), no need to call
  // Lex() again.
  if (Parser.parseComma()) {
    return true;
  }

  // Consume the second parameter (attribute value)
  unsigned ValueInt = unsigned(-1);
  std::string ValueStr = "";
  if (Parser.getTok().is(AsmToken::Integer)) {
    if (AArch64BuildAttributes::NTBS == ActiveSubsectionType) {
      Error(
          Parser.getTok().getLoc(),
          "active subsection type is NTBS (string), found ULEB128 (unsigned)");
      return true;
    }
    ValueInt = getTok().getIntVal();
  } else if (Parser.getTok().is(AsmToken::Identifier)) {
    if (AArch64BuildAttributes::ULEB128 == ActiveSubsectionType) {
      Error(
          Parser.getTok().getLoc(),
          "active subsection type is ULEB128 (unsigned), found NTBS (string)");
      return true;
    }
    ValueStr = Parser.getTok().getIdentifier();
  } else if (Parser.getTok().is(AsmToken::String)) {
    if (AArch64BuildAttributes::ULEB128 == ActiveSubsectionType) {
      Error(
          Parser.getTok().getLoc(),
          "active subsection type is ULEB128 (unsigned), found NTBS (string)");
      return true;
    }
    ValueStr = Parser.getTok().getString();
  } else {
    Error(Parser.getTok().getLoc(), "AArch64 build attributes value not found");
    return true;
  }
  // Check for possible unaccepted values for known tags
  // (AEABI_FEATURE_AND_BITS)
  if (ActiveSubsectionID == AArch64BuildAttributes::AEABI_FEATURE_AND_BITS) {
    if (0 != ValueInt && 1 != ValueInt) {
      Error(Parser.getTok().getLoc(),
            "unknown AArch64 build attributes Value for Tag '" + TagStr +
                "' options are 0|1");
      return true;
    }
  }
  Parser.Lex();

  // Parsing finished. Check for trailing tokens.
  if (Parser.getTok().isNot(llvm::AsmToken::EndOfStatement)) {
    Error(Parser.getTok().getLoc(),
          "unexpected token for AArch64 build attributes tag and value "
          "attribute directive");
    return true;
  }

  if (unsigned(-1) != ValueInt) {
    getTargetStreamer().emitAttribute(ActiveSubsectionName, Tag, ValueInt, "");
  }
  if ("" != ValueStr) {
    getTargetStreamer().emitAttribute(ActiveSubsectionName, Tag, unsigned(-1),
                                      ValueStr);
  }
  return false;
}

bool AArch64AsmParser::parsePrimaryExpr(const MCExpr *&Res, SMLoc &EndLoc) {
  // Try @AUTH expressions: they're more complex than the usual symbol variants.
  if (!parseAuthExpr(Res, EndLoc))
    return false;
  return getParser().parsePrimaryExpr(Res, EndLoc, nullptr);
}

///  parseAuthExpr
///  ::= _sym@AUTH(ib,123[,addr])
///  ::= (_sym + 5)@AUTH(ib,123[,addr])
///  ::= (_sym - 5)@AUTH(ib,123[,addr])
bool AArch64AsmParser::parseAuthExpr(const MCExpr *&Res, SMLoc &EndLoc) {
  MCAsmParser &Parser = getParser();
  MCContext &Ctx = getContext();

  AsmToken Tok = Parser.getTok();

  // Look for '_sym@AUTH' ...
  if (Tok.is(AsmToken::Identifier) && Tok.getIdentifier().ends_with("@AUTH")) {
    StringRef SymName = Tok.getIdentifier().drop_back(strlen("@AUTH"));
    if (SymName.contains('@'))
      return TokError(
          "combination of @AUTH with other modifiers not supported");
    Res = MCSymbolRefExpr::create(Ctx.getOrCreateSymbol(SymName), Ctx);

    Parser.Lex(); // Eat the identifier.
  } else {
    // ... or look for a more complex symbol reference, such as ...
    SmallVector<AsmToken, 6> Tokens;

    // ... '"_long sym"@AUTH' ...
    if (Tok.is(AsmToken::String))
      Tokens.resize(2);
    // ... or '(_sym + 5)@AUTH'.
    else if (Tok.is(AsmToken::LParen))
      Tokens.resize(6);
    else
      return true;

    if (Parser.getLexer().peekTokens(Tokens) != Tokens.size())
      return true;

    // In either case, the expression ends with '@' 'AUTH'.
    if (Tokens[Tokens.size() - 2].isNot(AsmToken::At) ||
        Tokens[Tokens.size() - 1].isNot(AsmToken::Identifier) ||
        Tokens[Tokens.size() - 1].getIdentifier() != "AUTH")
      return true;

    if (Tok.is(AsmToken::String)) {
      StringRef SymName;
      if (Parser.parseIdentifier(SymName))
        return true;
      Res = MCSymbolRefExpr::create(Ctx.getOrCreateSymbol(SymName), Ctx);
    } else {
      if (Parser.parsePrimaryExpr(Res, EndLoc, nullptr))
        return true;
    }

    Parser.Lex(); // '@'
    Parser.Lex(); // 'AUTH'
  }

  // At this point, we encountered "<id>@AUTH". There is no fallback anymore.
  if (parseToken(AsmToken::LParen, "expected '('"))
    return true;

  if (Parser.getTok().isNot(AsmToken::Identifier))
    return TokError("expected key name");

  StringRef KeyStr = Parser.getTok().getIdentifier();
  auto KeyIDOrNone = AArch64StringToPACKeyID(KeyStr);
  if (!KeyIDOrNone)
    return TokError("invalid key '" + KeyStr + "'");
  Parser.Lex();

  if (parseToken(AsmToken::Comma, "expected ','"))
    return true;

  if (Parser.getTok().isNot(AsmToken::Integer))
    return TokError("expected integer discriminator");
  int64_t Discriminator = Parser.getTok().getIntVal();

  if (!isUInt<16>(Discriminator))
    return TokError("integer discriminator " + Twine(Discriminator) +
                    " out of range [0, 0xFFFF]");
  Parser.Lex();

  bool UseAddressDiversity = false;
  if (Parser.getTok().is(AsmToken::Comma)) {
    Parser.Lex();
    if (Parser.getTok().isNot(AsmToken::Identifier) ||
        Parser.getTok().getIdentifier() != "addr")
      return TokError("expected 'addr'");
    UseAddressDiversity = true;
    Parser.Lex();
  }

  EndLoc = Parser.getTok().getEndLoc();
  if (parseToken(AsmToken::RParen, "expected ')'"))
    return true;

  Res = AArch64AuthMCExpr::create(Res, Discriminator, *KeyIDOrNone,
                                  UseAddressDiversity, Ctx);
  return false;
}

bool AArch64AsmParser::classifySymbolRef(const MCExpr *Expr,
                                         AArch64MCExpr::Specifier &ELFSpec,
                                         AArch64MCExpr::Specifier &DarwinSpec,
                                         int64_t &Addend) {
  ELFSpec = AArch64MCExpr::VK_INVALID;
  DarwinSpec = AArch64MCExpr::None;
  Addend = 0;

  if (const AArch64MCExpr *AE = dyn_cast<AArch64MCExpr>(Expr)) {
    ELFSpec = AE->getSpecifier();
    Expr = AE->getSubExpr();
  }

  const MCSymbolRefExpr *SE = dyn_cast<MCSymbolRefExpr>(Expr);
  if (SE) {
    // It's a simple symbol reference with no addend.
    DarwinSpec = AArch64MCExpr::Specifier(SE->getKind());
    return true;
  }

  // Check that it looks like a symbol + an addend
  MCValue Res;
  bool Relocatable = Expr->evaluateAsRelocatable(Res, nullptr);
<<<<<<< HEAD
  if (!Relocatable || Res.getSymB())
=======
  if (!Relocatable || Res.getSubSym())
>>>>>>> d465594a
    return false;

  // Treat expressions with an ELFSpec (like ":abs_g1:3", or
  // ":abs_g1:x" where x is constant) as symbolic even if there is no symbol.
  if (!Res.getAddSym() && ELFSpec == AArch64MCExpr::VK_INVALID)
    return false;

  if (Res.getAddSym())
    DarwinSpec = AArch64MCExpr::Specifier(Res.getSpecifier());
  Addend = Res.getConstant();

  // It's some symbol reference + a constant addend, but really
  // shouldn't use both Darwin and ELF syntax.
  return ELFSpec == AArch64MCExpr::VK_INVALID ||
         DarwinSpec == AArch64MCExpr::None;
}

/// Force static initialization.
extern "C" LLVM_EXTERNAL_VISIBILITY void LLVMInitializeAArch64AsmParser() {
  RegisterMCAsmParser<AArch64AsmParser> X(getTheAArch64leTarget());
  RegisterMCAsmParser<AArch64AsmParser> Y(getTheAArch64beTarget());
  RegisterMCAsmParser<AArch64AsmParser> Z(getTheARM64Target());
  RegisterMCAsmParser<AArch64AsmParser> W(getTheARM64_32Target());
  RegisterMCAsmParser<AArch64AsmParser> V(getTheAArch64_32Target());
}

#define GET_REGISTER_MATCHER
#define GET_SUBTARGET_FEATURE_NAME
#define GET_MATCHER_IMPLEMENTATION
#define GET_MNEMONIC_SPELL_CHECKER
#include "AArch64GenAsmMatcher.inc"

// Define this matcher function after the auto-generated include so we
// have the match class enum definitions.
unsigned AArch64AsmParser::validateTargetOperandClass(MCParsedAsmOperand &AsmOp,
                                                      unsigned Kind) {
  AArch64Operand &Op = static_cast<AArch64Operand &>(AsmOp);

  auto MatchesOpImmediate = [&](int64_t ExpectedVal) -> MatchResultTy {
    if (!Op.isImm())
      return Match_InvalidOperand;
    const MCConstantExpr *CE = dyn_cast<MCConstantExpr>(Op.getImm());
    if (!CE)
      return Match_InvalidOperand;
    if (CE->getValue() == ExpectedVal)
      return Match_Success;
    return Match_InvalidOperand;
  };

  switch (Kind) {
  default:
    return Match_InvalidOperand;
  case MCK_MPR:
    // If the Kind is a token for the MPR register class which has the "za"
    // register (SME accumulator array), check if the asm is a literal "za"
    // token. This is for the "smstart za" alias that defines the register
    // as a literal token.
    if (Op.isTokenEqual("za"))
      return Match_Success;
    return Match_InvalidOperand;

    // If the kind is a token for a literal immediate, check if our asm operand
    // matches. This is for InstAliases which have a fixed-value immediate in
    // the asm string, such as hints which are parsed into a specific
    // instruction definition.
#define MATCH_HASH(N)                                                          \
  case MCK__HASH_##N:                                                          \
    return MatchesOpImmediate(N);
    MATCH_HASH(0)
    MATCH_HASH(1)
    MATCH_HASH(2)
    MATCH_HASH(3)
    MATCH_HASH(4)
    MATCH_HASH(6)
    MATCH_HASH(7)
    MATCH_HASH(8)
    MATCH_HASH(10)
    MATCH_HASH(12)
    MATCH_HASH(14)
    MATCH_HASH(16)
    MATCH_HASH(24)
    MATCH_HASH(25)
    MATCH_HASH(26)
    MATCH_HASH(27)
    MATCH_HASH(28)
    MATCH_HASH(29)
    MATCH_HASH(30)
    MATCH_HASH(31)
    MATCH_HASH(32)
    MATCH_HASH(40)
    MATCH_HASH(48)
    MATCH_HASH(64)
#undef MATCH_HASH
#define MATCH_HASH_MINUS(N)                                                    \
  case MCK__HASH__MINUS_##N:                                                   \
    return MatchesOpImmediate(-N);
    MATCH_HASH_MINUS(4)
    MATCH_HASH_MINUS(8)
    MATCH_HASH_MINUS(16)
#undef MATCH_HASH_MINUS
  }
}

ParseStatus AArch64AsmParser::tryParseGPRSeqPair(OperandVector &Operands) {

  SMLoc S = getLoc();

  if (getTok().isNot(AsmToken::Identifier))
    return Error(S, "expected register");

  MCRegister FirstReg;
  ParseStatus Res = tryParseScalarRegister(FirstReg);
  if (!Res.isSuccess())
    return Error(S, "expected first even register of a consecutive same-size "
                    "even/odd register pair");

  const MCRegisterClass &WRegClass =
      AArch64MCRegisterClasses[AArch64::GPR32RegClassID];
  const MCRegisterClass &XRegClass =
      AArch64MCRegisterClasses[AArch64::GPR64RegClassID];

  bool isXReg = XRegClass.contains(FirstReg),
       isWReg = WRegClass.contains(FirstReg);
  if (!isXReg && !isWReg)
    return Error(S, "expected first even register of a consecutive same-size "
                    "even/odd register pair");

  const MCRegisterInfo *RI = getContext().getRegisterInfo();
  unsigned FirstEncoding = RI->getEncodingValue(FirstReg);

  if (FirstEncoding & 0x1)
    return Error(S, "expected first even register of a consecutive same-size "
                    "even/odd register pair");

  if (getTok().isNot(AsmToken::Comma))
    return Error(getLoc(), "expected comma");
  // Eat the comma
  Lex();

  SMLoc E = getLoc();
  MCRegister SecondReg;
  Res = tryParseScalarRegister(SecondReg);
  if (!Res.isSuccess())
    return Error(E, "expected second odd register of a consecutive same-size "
                    "even/odd register pair");

  if (RI->getEncodingValue(SecondReg) != FirstEncoding + 1 ||
      (isXReg && !XRegClass.contains(SecondReg)) ||
      (isWReg && !WRegClass.contains(SecondReg)))
    return Error(E, "expected second odd register of a consecutive same-size "
                    "even/odd register pair");

  MCRegister Pair;
  if (isXReg) {
    Pair = RI->getMatchingSuperReg(FirstReg, AArch64::sube64,
           &AArch64MCRegisterClasses[AArch64::XSeqPairsClassRegClassID]);
  } else {
    Pair = RI->getMatchingSuperReg(FirstReg, AArch64::sube32,
           &AArch64MCRegisterClasses[AArch64::WSeqPairsClassRegClassID]);
  }

  Operands.push_back(AArch64Operand::CreateReg(Pair, RegKind::Scalar, S,
      getLoc(), getContext()));

  return ParseStatus::Success;
}

template <bool ParseShiftExtend, bool ParseSuffix>
ParseStatus AArch64AsmParser::tryParseSVEDataVector(OperandVector &Operands) {
  const SMLoc S = getLoc();
  // Check for a SVE vector register specifier first.
  MCRegister RegNum;
  StringRef Kind;

  ParseStatus Res =
      tryParseVectorRegister(RegNum, Kind, RegKind::SVEDataVector);

  if (!Res.isSuccess())
    return Res;

  if (ParseSuffix && Kind.empty())
    return ParseStatus::NoMatch;

  const auto &KindRes = parseVectorKind(Kind, RegKind::SVEDataVector);
  if (!KindRes)
    return ParseStatus::NoMatch;

  unsigned ElementWidth = KindRes->second;

  // No shift/extend is the default.
  if (!ParseShiftExtend || getTok().isNot(AsmToken::Comma)) {
    Operands.push_back(AArch64Operand::CreateVectorReg(
        RegNum, RegKind::SVEDataVector, ElementWidth, S, S, getContext()));

    ParseStatus Res = tryParseVectorIndex(Operands);
    if (Res.isFailure())
      return ParseStatus::Failure;
    return ParseStatus::Success;
  }

  // Eat the comma
  Lex();

  // Match the shift
  SmallVector<std::unique_ptr<MCParsedAsmOperand>, 1> ExtOpnd;
  Res = tryParseOptionalShiftExtend(ExtOpnd);
  if (!Res.isSuccess())
    return Res;

  auto Ext = static_cast<AArch64Operand *>(ExtOpnd.back().get());
  Operands.push_back(AArch64Operand::CreateVectorReg(
      RegNum, RegKind::SVEDataVector, ElementWidth, S, Ext->getEndLoc(),
      getContext(), Ext->getShiftExtendType(), Ext->getShiftExtendAmount(),
      Ext->hasShiftExtendAmount()));

  return ParseStatus::Success;
}

ParseStatus AArch64AsmParser::tryParseSVEPattern(OperandVector &Operands) {
  MCAsmParser &Parser = getParser();

  SMLoc SS = getLoc();
  const AsmToken &TokE = getTok();
  bool IsHash = TokE.is(AsmToken::Hash);

  if (!IsHash && TokE.isNot(AsmToken::Identifier))
    return ParseStatus::NoMatch;

  int64_t Pattern;
  if (IsHash) {
    Lex(); // Eat hash

    // Parse the immediate operand.
    const MCExpr *ImmVal;
    SS = getLoc();
    if (Parser.parseExpression(ImmVal))
      return ParseStatus::Failure;

    auto *MCE = dyn_cast<MCConstantExpr>(ImmVal);
    if (!MCE)
      return TokError("invalid operand for instruction");

    Pattern = MCE->getValue();
  } else {
    // Parse the pattern
    auto Pat = AArch64SVEPredPattern::lookupSVEPREDPATByName(TokE.getString());
    if (!Pat)
      return ParseStatus::NoMatch;

    Lex();
    Pattern = Pat->Encoding;
    assert(Pattern >= 0 && Pattern < 32);
  }

  Operands.push_back(
      AArch64Operand::CreateImm(MCConstantExpr::create(Pattern, getContext()),
                                SS, getLoc(), getContext()));

  return ParseStatus::Success;
}

ParseStatus
AArch64AsmParser::tryParseSVEVecLenSpecifier(OperandVector &Operands) {
  int64_t Pattern;
  SMLoc SS = getLoc();
  const AsmToken &TokE = getTok();
  // Parse the pattern
  auto Pat = AArch64SVEVecLenSpecifier::lookupSVEVECLENSPECIFIERByName(
      TokE.getString());
  if (!Pat)
    return ParseStatus::NoMatch;

  Lex();
  Pattern = Pat->Encoding;
  assert(Pattern >= 0 && Pattern <= 1 && "Pattern does not exist");

  Operands.push_back(
      AArch64Operand::CreateImm(MCConstantExpr::create(Pattern, getContext()),
                                SS, getLoc(), getContext()));

  return ParseStatus::Success;
}

ParseStatus AArch64AsmParser::tryParseGPR64x8(OperandVector &Operands) {
  SMLoc SS = getLoc();

  MCRegister XReg;
  if (!tryParseScalarRegister(XReg).isSuccess())
    return ParseStatus::NoMatch;

  MCContext &ctx = getContext();
  const MCRegisterInfo *RI = ctx.getRegisterInfo();
  MCRegister X8Reg = RI->getMatchingSuperReg(
      XReg, AArch64::x8sub_0,
      &AArch64MCRegisterClasses[AArch64::GPR64x8ClassRegClassID]);
  if (!X8Reg)
    return Error(SS,
                 "expected an even-numbered x-register in the range [x0,x22]");

  Operands.push_back(
      AArch64Operand::CreateReg(X8Reg, RegKind::Scalar, SS, getLoc(), ctx));
  return ParseStatus::Success;
}

ParseStatus AArch64AsmParser::tryParseImmRange(OperandVector &Operands) {
  SMLoc S = getLoc();

  if (getTok().isNot(AsmToken::Integer))
    return ParseStatus::NoMatch;

  if (getLexer().peekTok().isNot(AsmToken::Colon))
    return ParseStatus::NoMatch;

  const MCExpr *ImmF;
  if (getParser().parseExpression(ImmF))
    return ParseStatus::NoMatch;

  if (getTok().isNot(AsmToken::Colon))
    return ParseStatus::NoMatch;

  Lex(); // Eat ':'
  if (getTok().isNot(AsmToken::Integer))
    return ParseStatus::NoMatch;

  SMLoc E = getTok().getLoc();
  const MCExpr *ImmL;
  if (getParser().parseExpression(ImmL))
    return ParseStatus::NoMatch;

  unsigned ImmFVal = cast<MCConstantExpr>(ImmF)->getValue();
  unsigned ImmLVal = cast<MCConstantExpr>(ImmL)->getValue();

  Operands.push_back(
      AArch64Operand::CreateImmRange(ImmFVal, ImmLVal, S, E, getContext()));
  return ParseStatus::Success;
}

template <int Adj>
ParseStatus AArch64AsmParser::tryParseAdjImm0_63(OperandVector &Operands) {
  SMLoc S = getLoc();

  parseOptionalToken(AsmToken::Hash);
  bool IsNegative = parseOptionalToken(AsmToken::Minus);

  if (getTok().isNot(AsmToken::Integer))
    return ParseStatus::NoMatch;

  const MCExpr *Ex;
  if (getParser().parseExpression(Ex))
    return ParseStatus::NoMatch;

  int64_t Imm = dyn_cast<MCConstantExpr>(Ex)->getValue();
  if (IsNegative)
    Imm = -Imm;

  // We want an adjusted immediate in the range [0, 63]. If we don't have one,
  // return a value, which is certain to trigger a error message about invalid
  // immediate range instead of a non-descriptive invalid operand error.
  static_assert(Adj == 1 || Adj == -1, "Unsafe immediate adjustment");
  if (Imm == INT64_MIN || Imm == INT64_MAX || Imm + Adj < 0 || Imm + Adj > 63)
    Imm = -2;
  else
    Imm += Adj;

  SMLoc E = SMLoc::getFromPointer(getLoc().getPointer() - 1);
  Operands.push_back(AArch64Operand::CreateImm(
      MCConstantExpr::create(Imm, getContext()), S, E, getContext()));

  return ParseStatus::Success;
}<|MERGE_RESOLUTION|>--- conflicted
+++ resolved
@@ -8215,11 +8215,7 @@
   // Check that it looks like a symbol + an addend
   MCValue Res;
   bool Relocatable = Expr->evaluateAsRelocatable(Res, nullptr);
-<<<<<<< HEAD
-  if (!Relocatable || Res.getSymB())
-=======
   if (!Relocatable || Res.getSubSym())
->>>>>>> d465594a
     return false;
 
   // Treat expressions with an ELFSpec (like ":abs_g1:3", or
