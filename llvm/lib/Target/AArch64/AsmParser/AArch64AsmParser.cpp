--- conflicted
+++ resolved
@@ -3742,12 +3742,8 @@
     {"sve2", {AArch64::FeatureSVE2}},
     {"sve-aes", {AArch64::FeatureSVEAES}},
     {"sve2-aes", {AArch64::FeatureAliasSVE2AES, AArch64::FeatureSVEAES}},
-<<<<<<< HEAD
-    {"sve2-sm4", {AArch64::FeatureSVE2SM4}},
-=======
     {"sve-sm4", {AArch64::FeatureSVESM4}},
     {"sve2-sm4", {AArch64::FeatureAliasSVE2SM4, AArch64::FeatureSVESM4}},
->>>>>>> 10a576f7
     {"sve-sha3", {AArch64::FeatureSVESHA3}},
     {"sve2-sha3", {AArch64::FeatureAliasSVE2SHA3, AArch64::FeatureSVESHA3}},
     {"sve-bitperm", {AArch64::FeatureSVEBitPerm}},
