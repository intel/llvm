--- conflicted
+++ resolved
@@ -107,119 +107,6 @@
   return true;
 }
 
-<<<<<<< HEAD
-/// \returns true if it is possible to fold a constant into a G_GLOBAL_VALUE.
-///
-/// e.g.
-///
-/// %g = G_GLOBAL_VALUE @x -> %g = G_GLOBAL_VALUE @x + cst
-static bool matchFoldGlobalOffset(MachineInstr &MI, MachineRegisterInfo &MRI,
-                                  std::pair<uint64_t, uint64_t> &MatchInfo) {
-  assert(MI.getOpcode() == TargetOpcode::G_GLOBAL_VALUE);
-  MachineFunction &MF = *MI.getMF();
-  auto &GlobalOp = MI.getOperand(1);
-  auto *GV = GlobalOp.getGlobal();
-
-  // Don't allow anything that could represent offsets etc.
-  if (MF.getSubtarget<AArch64Subtarget>().ClassifyGlobalReference(
-          GV, MF.getTarget()) != AArch64II::MO_NO_FLAG)
-    return false;
-
-  // Look for a G_GLOBAL_VALUE only used by G_PTR_ADDs against constants:
-  //
-  //  %g = G_GLOBAL_VALUE @x
-  //  %ptr1 = G_PTR_ADD %g, cst1
-  //  %ptr2 = G_PTR_ADD %g, cst2
-  //  ...
-  //  %ptrN = G_PTR_ADD %g, cstN
-  //
-  // Identify the *smallest* constant. We want to be able to form this:
-  //
-  //  %offset_g = G_GLOBAL_VALUE @x + min_cst
-  //  %g = G_PTR_ADD %offset_g, -min_cst
-  //  %ptr1 = G_PTR_ADD %g, cst1
-  //  ...
-  Register Dst = MI.getOperand(0).getReg();
-  uint64_t MinOffset = -1ull;
-  for (auto &UseInstr : MRI.use_nodbg_instructions(Dst)) {
-    if (UseInstr.getOpcode() != TargetOpcode::G_PTR_ADD)
-      return false;
-    auto Cst =
-        getConstantVRegValWithLookThrough(UseInstr.getOperand(2).getReg(), MRI);
-    if (!Cst)
-      return false;
-    MinOffset = std::min(MinOffset, Cst->Value.getZExtValue());
-  }
-
-  // Require that the new offset is larger than the existing one to avoid
-  // infinite loops.
-  uint64_t CurrOffset = GlobalOp.getOffset();
-  uint64_t NewOffset = MinOffset + CurrOffset;
-  if (NewOffset <= CurrOffset)
-    return false;
-
-  // Check whether folding this offset is legal. It must not go out of bounds of
-  // the referenced object to avoid violating the code model, and must be
-  // smaller than 2^21 because this is the largest offset expressible in all
-  // object formats.
-  //
-  // This check also prevents us from folding negative offsets, which will end
-  // up being treated in the same way as large positive ones. They could also
-  // cause code model violations, and aren't really common enough to matter.
-  if (NewOffset >= (1 << 21))
-    return false;
-
-  Type *T = GV->getValueType();
-  if (!T->isSized() ||
-      NewOffset > GV->getParent()->getDataLayout().getTypeAllocSize(T))
-    return false;
-  MatchInfo = std::make_pair(NewOffset, MinOffset);
-  return true;
-}
-
-static bool applyFoldGlobalOffset(MachineInstr &MI, MachineRegisterInfo &MRI,
-                                  MachineIRBuilder &B,
-                                  GISelChangeObserver &Observer,
-                                  std::pair<uint64_t, uint64_t> &MatchInfo) {
-  // Change:
-  //
-  //  %g = G_GLOBAL_VALUE @x
-  //  %ptr1 = G_PTR_ADD %g, cst1
-  //  %ptr2 = G_PTR_ADD %g, cst2
-  //  ...
-  //  %ptrN = G_PTR_ADD %g, cstN
-  //
-  // To:
-  //
-  //  %offset_g = G_GLOBAL_VALUE @x + min_cst
-  //  %g = G_PTR_ADD %offset_g, -min_cst
-  //  %ptr1 = G_PTR_ADD %g, cst1
-  //  ...
-  //  %ptrN = G_PTR_ADD %g, cstN
-  //
-  // Then, the original G_PTR_ADDs should be folded later on so that they look
-  // like this:
-  //
-  //  %ptrN = G_PTR_ADD %offset_g, cstN - min_cst
-  uint64_t Offset, MinOffset;
-  std::tie(Offset, MinOffset) = MatchInfo;
-  B.setInstrAndDebugLoc(MI);
-  Observer.changingInstr(MI);
-  auto &GlobalOp = MI.getOperand(1);
-  auto *GV = GlobalOp.getGlobal();
-  GlobalOp.ChangeToGA(GV, Offset, GlobalOp.getTargetFlags());
-  Register Dst = MI.getOperand(0).getReg();
-  Register NewGVDst = MRI.cloneVirtualRegister(Dst);
-  MI.getOperand(0).setReg(NewGVDst);
-  Observer.changedInstr(MI);
-  B.buildPtrAdd(
-      Dst, NewGVDst,
-      B.buildConstant(LLT::scalar(64), -static_cast<int64_t>(MinOffset)));
-  return true;
-}
-
-=======
->>>>>>> 2e412c55
 class AArch64PreLegalizerCombinerHelperState {
 protected:
   CombinerHelper &Helper;
