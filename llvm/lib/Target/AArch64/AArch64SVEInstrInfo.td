--- conflicted
+++ resolved
@@ -4128,11 +4128,7 @@
   defm BGRP_ZZZ : sve2_misc_bitwise<0b1110, "bgrp", int_aarch64_sve_bgrp_x>;
 }
 
-<<<<<<< HEAD
-let Predicates = [HasSVEAES2, HasNonStreamingSVE2_or_SSVE_AES] in {
-=======
 let Predicates = [HasSVEAES2, HasNonStreamingSVE_or_SSVE_AES] in {
->>>>>>> 5ee67ebe
   // SVE_AES2 multi-vector instructions (x2)
   def AESE_2ZZI_B    : sve_crypto_binary_multi2<0b000, "aese">;
   def AESD_2ZZI_B    : sve_crypto_binary_multi2<0b010, "aesd">;
