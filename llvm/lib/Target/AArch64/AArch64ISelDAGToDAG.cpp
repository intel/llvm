//===-- AArch64ISelDAGToDAG.cpp - A dag to dag inst selector for AArch64 --===//
//
// Part of the LLVM Project, under the Apache License v2.0 with LLVM Exceptions.
// See https://llvm.org/LICENSE.txt for license information.
// SPDX-License-Identifier: Apache-2.0 WITH LLVM-exception
//
//===----------------------------------------------------------------------===//
//
// This file defines an instruction selector for the AArch64 target.
//
//===----------------------------------------------------------------------===//

#include "AArch64MachineFunctionInfo.h"
#include "AArch64TargetMachine.h"
#include "MCTargetDesc/AArch64AddressingModes.h"
#include "llvm/ADT/APSInt.h"
#include "llvm/CodeGen/ISDOpcodes.h"
#include "llvm/CodeGen/SelectionDAGISel.h"
#include "llvm/IR/Function.h" // To access function attributes.
#include "llvm/IR/GlobalValue.h"
#include "llvm/IR/Intrinsics.h"
#include "llvm/IR/IntrinsicsAArch64.h"
#include "llvm/Support/Debug.h"
#include "llvm/Support/ErrorHandling.h"
#include "llvm/Support/KnownBits.h"
#include "llvm/Support/MathExtras.h"
#include "llvm/Support/raw_ostream.h"

using namespace llvm;

#define DEBUG_TYPE "aarch64-isel"
#define PASS_NAME "AArch64 Instruction Selection"

// https://github.com/llvm/llvm-project/issues/114425
#if defined(_MSC_VER) && !defined(__clang__) && !defined(NDEBUG)
#pragma inline_depth(0)
#endif

//===--------------------------------------------------------------------===//
/// AArch64DAGToDAGISel - AArch64 specific code to select AArch64 machine
/// instructions for SelectionDAG operations.
///
namespace {

class AArch64DAGToDAGISel : public SelectionDAGISel {

  /// Subtarget - Keep a pointer to the AArch64Subtarget around so that we can
  /// make the right decision when generating code for different targets.
  const AArch64Subtarget *Subtarget;

public:
  AArch64DAGToDAGISel() = delete;

  explicit AArch64DAGToDAGISel(AArch64TargetMachine &tm,
                               CodeGenOptLevel OptLevel)
      : SelectionDAGISel(tm, OptLevel), Subtarget(nullptr) {}

  bool runOnMachineFunction(MachineFunction &MF) override {
    Subtarget = &MF.getSubtarget<AArch64Subtarget>();
    return SelectionDAGISel::runOnMachineFunction(MF);
  }

  void Select(SDNode *Node) override;

  /// SelectInlineAsmMemoryOperand - Implement addressing mode selection for
  /// inline asm expressions.
  bool SelectInlineAsmMemoryOperand(const SDValue &Op,
                                    InlineAsm::ConstraintCode ConstraintID,
                                    std::vector<SDValue> &OutOps) override;

  template <signed Low, signed High, signed Scale>
  bool SelectRDVLImm(SDValue N, SDValue &Imm);

  bool SelectArithExtendedRegister(SDValue N, SDValue &Reg, SDValue &Shift);
  bool SelectArithUXTXRegister(SDValue N, SDValue &Reg, SDValue &Shift);
  bool SelectArithImmed(SDValue N, SDValue &Val, SDValue &Shift);
  bool SelectNegArithImmed(SDValue N, SDValue &Val, SDValue &Shift);
  bool SelectArithShiftedRegister(SDValue N, SDValue &Reg, SDValue &Shift) {
    return SelectShiftedRegister(N, false, Reg, Shift);
  }
  bool SelectLogicalShiftedRegister(SDValue N, SDValue &Reg, SDValue &Shift) {
    return SelectShiftedRegister(N, true, Reg, Shift);
  }
  bool SelectAddrModeIndexed7S8(SDValue N, SDValue &Base, SDValue &OffImm) {
    return SelectAddrModeIndexed7S(N, 1, Base, OffImm);
  }
  bool SelectAddrModeIndexed7S16(SDValue N, SDValue &Base, SDValue &OffImm) {
    return SelectAddrModeIndexed7S(N, 2, Base, OffImm);
  }
  bool SelectAddrModeIndexed7S32(SDValue N, SDValue &Base, SDValue &OffImm) {
    return SelectAddrModeIndexed7S(N, 4, Base, OffImm);
  }
  bool SelectAddrModeIndexed7S64(SDValue N, SDValue &Base, SDValue &OffImm) {
    return SelectAddrModeIndexed7S(N, 8, Base, OffImm);
  }
  bool SelectAddrModeIndexed7S128(SDValue N, SDValue &Base, SDValue &OffImm) {
    return SelectAddrModeIndexed7S(N, 16, Base, OffImm);
  }
  bool SelectAddrModeIndexedS9S128(SDValue N, SDValue &Base, SDValue &OffImm) {
    return SelectAddrModeIndexedBitWidth(N, true, 9, 16, Base, OffImm);
  }
  bool SelectAddrModeIndexedU6S128(SDValue N, SDValue &Base, SDValue &OffImm) {
    return SelectAddrModeIndexedBitWidth(N, false, 6, 16, Base, OffImm);
  }
  bool SelectAddrModeIndexed8(SDValue N, SDValue &Base, SDValue &OffImm) {
    return SelectAddrModeIndexed(N, 1, Base, OffImm);
  }
  bool SelectAddrModeIndexed16(SDValue N, SDValue &Base, SDValue &OffImm) {
    return SelectAddrModeIndexed(N, 2, Base, OffImm);
  }
  bool SelectAddrModeIndexed32(SDValue N, SDValue &Base, SDValue &OffImm) {
    return SelectAddrModeIndexed(N, 4, Base, OffImm);
  }
  bool SelectAddrModeIndexed64(SDValue N, SDValue &Base, SDValue &OffImm) {
    return SelectAddrModeIndexed(N, 8, Base, OffImm);
  }
  bool SelectAddrModeIndexed128(SDValue N, SDValue &Base, SDValue &OffImm) {
    return SelectAddrModeIndexed(N, 16, Base, OffImm);
  }
  bool SelectAddrModeUnscaled8(SDValue N, SDValue &Base, SDValue &OffImm) {
    return SelectAddrModeUnscaled(N, 1, Base, OffImm);
  }
  bool SelectAddrModeUnscaled16(SDValue N, SDValue &Base, SDValue &OffImm) {
    return SelectAddrModeUnscaled(N, 2, Base, OffImm);
  }
  bool SelectAddrModeUnscaled32(SDValue N, SDValue &Base, SDValue &OffImm) {
    return SelectAddrModeUnscaled(N, 4, Base, OffImm);
  }
  bool SelectAddrModeUnscaled64(SDValue N, SDValue &Base, SDValue &OffImm) {
    return SelectAddrModeUnscaled(N, 8, Base, OffImm);
  }
  bool SelectAddrModeUnscaled128(SDValue N, SDValue &Base, SDValue &OffImm) {
    return SelectAddrModeUnscaled(N, 16, Base, OffImm);
  }
  template <unsigned Size, unsigned Max>
  bool SelectAddrModeIndexedUImm(SDValue N, SDValue &Base, SDValue &OffImm) {
    // Test if there is an appropriate addressing mode and check if the
    // immediate fits.
    bool Found = SelectAddrModeIndexed(N, Size, Base, OffImm);
    if (Found) {
      if (auto *CI = dyn_cast<ConstantSDNode>(OffImm)) {
        int64_t C = CI->getSExtValue();
        if (C <= Max)
          return true;
      }
    }

    // Otherwise, base only, materialize address in register.
    Base = N;
    OffImm = CurDAG->getTargetConstant(0, SDLoc(N), MVT::i64);
    return true;
  }

  template<int Width>
  bool SelectAddrModeWRO(SDValue N, SDValue &Base, SDValue &Offset,
                         SDValue &SignExtend, SDValue &DoShift) {
    return SelectAddrModeWRO(N, Width / 8, Base, Offset, SignExtend, DoShift);
  }

  template<int Width>
  bool SelectAddrModeXRO(SDValue N, SDValue &Base, SDValue &Offset,
                         SDValue &SignExtend, SDValue &DoShift) {
    return SelectAddrModeXRO(N, Width / 8, Base, Offset, SignExtend, DoShift);
  }

  bool SelectExtractHigh(SDValue N, SDValue &Res) {
    if (Subtarget->isLittleEndian() && N->getOpcode() == ISD::BITCAST)
      N = N->getOperand(0);
    if (N->getOpcode() != ISD::EXTRACT_SUBVECTOR ||
        !isa<ConstantSDNode>(N->getOperand(1)))
      return false;
    EVT VT = N->getValueType(0);
    EVT LVT = N->getOperand(0).getValueType();
    unsigned Index = N->getConstantOperandVal(1);
    if (!VT.is64BitVector() || !LVT.is128BitVector() ||
        Index != VT.getVectorNumElements())
      return false;
    Res = N->getOperand(0);
    return true;
  }

  bool SelectRoundingVLShr(SDValue N, SDValue &Res1, SDValue &Res2) {
    if (N.getOpcode() != AArch64ISD::VLSHR)
      return false;
    SDValue Op = N->getOperand(0);
    EVT VT = Op.getValueType();
    unsigned ShtAmt = N->getConstantOperandVal(1);
    if (ShtAmt > VT.getScalarSizeInBits() / 2 || Op.getOpcode() != ISD::ADD)
      return false;

    APInt Imm;
    if (Op.getOperand(1).getOpcode() == AArch64ISD::MOVIshift)
      Imm = APInt(VT.getScalarSizeInBits(),
                  Op.getOperand(1).getConstantOperandVal(0)
                      << Op.getOperand(1).getConstantOperandVal(1));
    else if (Op.getOperand(1).getOpcode() == AArch64ISD::DUP &&
             isa<ConstantSDNode>(Op.getOperand(1).getOperand(0)))
      Imm = APInt(VT.getScalarSizeInBits(),
                  Op.getOperand(1).getConstantOperandVal(0));
    else
      return false;

    if (Imm != 1ULL << (ShtAmt - 1))
      return false;

    Res1 = Op.getOperand(0);
    Res2 = CurDAG->getTargetConstant(ShtAmt, SDLoc(N), MVT::i32);
    return true;
  }

  bool SelectDupZeroOrUndef(SDValue N) {
    switch(N->getOpcode()) {
    case ISD::UNDEF:
      return true;
    case AArch64ISD::DUP:
    case ISD::SPLAT_VECTOR: {
      auto Opnd0 = N->getOperand(0);
      if (isNullConstant(Opnd0))
        return true;
      if (isNullFPConstant(Opnd0))
        return true;
      break;
    }
    default:
      break;
    }

    return false;
  }

  bool SelectAny(SDValue) { return true; }

  bool SelectDupZero(SDValue N) {
    switch(N->getOpcode()) {
    case AArch64ISD::DUP:
    case ISD::SPLAT_VECTOR: {
      auto Opnd0 = N->getOperand(0);
      if (isNullConstant(Opnd0))
        return true;
      if (isNullFPConstant(Opnd0))
        return true;
      break;
    }
    }

    return false;
  }

  template<MVT::SimpleValueType VT>
  bool SelectSVEAddSubImm(SDValue N, SDValue &Imm, SDValue &Shift) {
    return SelectSVEAddSubImm(N, VT, Imm, Shift);
  }

  template <MVT::SimpleValueType VT, bool Negate>
  bool SelectSVEAddSubSSatImm(SDValue N, SDValue &Imm, SDValue &Shift) {
    return SelectSVEAddSubSSatImm(N, VT, Imm, Shift, Negate);
  }

  template <MVT::SimpleValueType VT>
  bool SelectSVECpyDupImm(SDValue N, SDValue &Imm, SDValue &Shift) {
    return SelectSVECpyDupImm(N, VT, Imm, Shift);
  }

  template <MVT::SimpleValueType VT, bool Invert = false>
  bool SelectSVELogicalImm(SDValue N, SDValue &Imm) {
    return SelectSVELogicalImm(N, VT, Imm, Invert);
  }

  template <MVT::SimpleValueType VT>
  bool SelectSVEArithImm(SDValue N, SDValue &Imm) {
    return SelectSVEArithImm(N, VT, Imm);
  }

  template <unsigned Low, unsigned High, bool AllowSaturation = false>
  bool SelectSVEShiftImm(SDValue N, SDValue &Imm) {
    return SelectSVEShiftImm(N, Low, High, AllowSaturation, Imm);
  }

  bool SelectSVEShiftSplatImmR(SDValue N, SDValue &Imm) {
    if (N->getOpcode() != ISD::SPLAT_VECTOR)
      return false;

    EVT EltVT = N->getValueType(0).getVectorElementType();
    return SelectSVEShiftImm(N->getOperand(0), /* Low */ 1,
                             /* High */ EltVT.getFixedSizeInBits(),
                             /* AllowSaturation */ true, Imm);
  }

  // Returns a suitable CNT/INC/DEC/RDVL multiplier to calculate VSCALE*N.
  template<signed Min, signed Max, signed Scale, bool Shift>
  bool SelectCntImm(SDValue N, SDValue &Imm) {
    if (!isa<ConstantSDNode>(N))
      return false;

    int64_t MulImm = cast<ConstantSDNode>(N)->getSExtValue();
    if (Shift)
      MulImm = 1LL << MulImm;

    if ((MulImm % std::abs(Scale)) != 0)
      return false;

    MulImm /= Scale;
    if ((MulImm >= Min) && (MulImm <= Max)) {
      Imm = CurDAG->getTargetConstant(MulImm, SDLoc(N), MVT::i32);
      return true;
    }

    return false;
  }

  template <signed Max, signed Scale>
  bool SelectEXTImm(SDValue N, SDValue &Imm) {
    if (!isa<ConstantSDNode>(N))
      return false;

    int64_t MulImm = cast<ConstantSDNode>(N)->getSExtValue();

    if (MulImm >= 0 && MulImm <= Max) {
      MulImm *= Scale;
      Imm = CurDAG->getTargetConstant(MulImm, SDLoc(N), MVT::i32);
      return true;
    }

    return false;
  }

  template <unsigned BaseReg, unsigned Max>
  bool ImmToReg(SDValue N, SDValue &Imm) {
    if (auto *CI = dyn_cast<ConstantSDNode>(N)) {
      uint64_t C = CI->getZExtValue();

      if (C > Max)
        return false;

      Imm = CurDAG->getRegister(BaseReg + C, MVT::Other);
      return true;
    }
    return false;
  }

  /// Form sequences of consecutive 64/128-bit registers for use in NEON
  /// instructions making use of a vector-list (e.g. ldN, tbl). Vecs must have
  /// between 1 and 4 elements. If it contains a single element that is returned
  /// unchanged; otherwise a REG_SEQUENCE value is returned.
  SDValue createDTuple(ArrayRef<SDValue> Vecs);
  SDValue createQTuple(ArrayRef<SDValue> Vecs);
  // Form a sequence of SVE registers for instructions using list of vectors,
  // e.g. structured loads and stores (ldN, stN).
  SDValue createZTuple(ArrayRef<SDValue> Vecs);

  // Similar to above, except the register must start at a multiple of the
  // tuple, e.g. z2 for a 2-tuple, or z8 for a 4-tuple.
  SDValue createZMulTuple(ArrayRef<SDValue> Regs);

  /// Generic helper for the createDTuple/createQTuple
  /// functions. Those should almost always be called instead.
  SDValue createTuple(ArrayRef<SDValue> Vecs, const unsigned RegClassIDs[],
                      const unsigned SubRegs[]);

  void SelectTable(SDNode *N, unsigned NumVecs, unsigned Opc, bool isExt);

  bool tryIndexedLoad(SDNode *N);

  void SelectPtrauthAuth(SDNode *N);
  void SelectPtrauthResign(SDNode *N);

  bool trySelectStackSlotTagP(SDNode *N);
  void SelectTagP(SDNode *N);

  void SelectLoad(SDNode *N, unsigned NumVecs, unsigned Opc,
                     unsigned SubRegIdx);
  void SelectPostLoad(SDNode *N, unsigned NumVecs, unsigned Opc,
                         unsigned SubRegIdx);
  void SelectLoadLane(SDNode *N, unsigned NumVecs, unsigned Opc);
  void SelectPostLoadLane(SDNode *N, unsigned NumVecs, unsigned Opc);
  void SelectPredicatedLoad(SDNode *N, unsigned NumVecs, unsigned Scale,
                            unsigned Opc_rr, unsigned Opc_ri,
                            bool IsIntr = false);
  void SelectContiguousMultiVectorLoad(SDNode *N, unsigned NumVecs,
                                       unsigned Scale, unsigned Opc_ri,
                                       unsigned Opc_rr);
  void SelectDestructiveMultiIntrinsic(SDNode *N, unsigned NumVecs,
                                       bool IsZmMulti, unsigned Opcode,
                                       bool HasPred = false);
  void SelectPExtPair(SDNode *N, unsigned Opc);
  void SelectWhilePair(SDNode *N, unsigned Opc);
  void SelectCVTIntrinsic(SDNode *N, unsigned NumVecs, unsigned Opcode);
  void SelectCVTIntrinsicFP8(SDNode *N, unsigned NumVecs, unsigned Opcode);
  void SelectClamp(SDNode *N, unsigned NumVecs, unsigned Opcode);
  void SelectUnaryMultiIntrinsic(SDNode *N, unsigned NumOutVecs,
                                 bool IsTupleInput, unsigned Opc);
  void SelectFrintFromVT(SDNode *N, unsigned NumVecs, unsigned Opcode);

  template <unsigned MaxIdx, unsigned Scale>
  void SelectMultiVectorMove(SDNode *N, unsigned NumVecs, unsigned BaseReg,
                             unsigned Op);
  void SelectMultiVectorMoveZ(SDNode *N, unsigned NumVecs,
                              unsigned Op, unsigned MaxIdx, unsigned Scale,
                              unsigned BaseReg = 0);
  bool SelectAddrModeFrameIndexSVE(SDValue N, SDValue &Base, SDValue &OffImm);
  /// SVE Reg+Imm addressing mode.
  template <int64_t Min, int64_t Max>
  bool SelectAddrModeIndexedSVE(SDNode *Root, SDValue N, SDValue &Base,
                                SDValue &OffImm);
  /// SVE Reg+Reg address mode.
  template <unsigned Scale>
  bool SelectSVERegRegAddrMode(SDValue N, SDValue &Base, SDValue &Offset) {
    return SelectSVERegRegAddrMode(N, Scale, Base, Offset);
  }

  void SelectMultiVectorLutiLane(SDNode *Node, unsigned NumOutVecs,
                                 unsigned Opc, uint32_t MaxImm);

  void SelectMultiVectorLuti(SDNode *Node, unsigned NumOutVecs, unsigned Opc);

  template <unsigned MaxIdx, unsigned Scale>
  bool SelectSMETileSlice(SDValue N, SDValue &Vector, SDValue &Offset) {
    return SelectSMETileSlice(N, MaxIdx, Vector, Offset, Scale);
  }

  void SelectStore(SDNode *N, unsigned NumVecs, unsigned Opc);
  void SelectPostStore(SDNode *N, unsigned NumVecs, unsigned Opc);
  void SelectStoreLane(SDNode *N, unsigned NumVecs, unsigned Opc);
  void SelectPostStoreLane(SDNode *N, unsigned NumVecs, unsigned Opc);
  void SelectPredicatedStore(SDNode *N, unsigned NumVecs, unsigned Scale,
                             unsigned Opc_rr, unsigned Opc_ri);
  std::tuple<unsigned, SDValue, SDValue>
  findAddrModeSVELoadStore(SDNode *N, unsigned Opc_rr, unsigned Opc_ri,
                           const SDValue &OldBase, const SDValue &OldOffset,
                           unsigned Scale);

  bool tryBitfieldExtractOp(SDNode *N);
  bool tryBitfieldExtractOpFromSExt(SDNode *N);
  bool tryBitfieldInsertOp(SDNode *N);
  bool tryBitfieldInsertInZeroOp(SDNode *N);
  bool tryShiftAmountMod(SDNode *N);

  bool tryReadRegister(SDNode *N);
  bool tryWriteRegister(SDNode *N);

  bool trySelectCastFixedLengthToScalableVector(SDNode *N);
  bool trySelectCastScalableToFixedLengthVector(SDNode *N);

  bool trySelectXAR(SDNode *N);

// Include the pieces autogenerated from the target description.
#include "AArch64GenDAGISel.inc"

private:
  bool SelectShiftedRegister(SDValue N, bool AllowROR, SDValue &Reg,
                             SDValue &Shift);
  bool SelectShiftedRegisterFromAnd(SDValue N, SDValue &Reg, SDValue &Shift);
  bool SelectAddrModeIndexed7S(SDValue N, unsigned Size, SDValue &Base,
                               SDValue &OffImm) {
    return SelectAddrModeIndexedBitWidth(N, true, 7, Size, Base, OffImm);
  }
  bool SelectAddrModeIndexedBitWidth(SDValue N, bool IsSignedImm, unsigned BW,
                                     unsigned Size, SDValue &Base,
                                     SDValue &OffImm);
  bool SelectAddrModeIndexed(SDValue N, unsigned Size, SDValue &Base,
                             SDValue &OffImm);
  bool SelectAddrModeUnscaled(SDValue N, unsigned Size, SDValue &Base,
                              SDValue &OffImm);
  bool SelectAddrModeWRO(SDValue N, unsigned Size, SDValue &Base,
                         SDValue &Offset, SDValue &SignExtend,
                         SDValue &DoShift);
  bool SelectAddrModeXRO(SDValue N, unsigned Size, SDValue &Base,
                         SDValue &Offset, SDValue &SignExtend,
                         SDValue &DoShift);
  bool isWorthFoldingALU(SDValue V, bool LSL = false) const;
  bool isWorthFoldingAddr(SDValue V, unsigned Size) const;
  bool SelectExtendedSHL(SDValue N, unsigned Size, bool WantExtend,
                         SDValue &Offset, SDValue &SignExtend);

  template<unsigned RegWidth>
  bool SelectCVTFixedPosOperand(SDValue N, SDValue &FixedPos) {
    return SelectCVTFixedPosOperand(N, FixedPos, RegWidth);
  }

  bool SelectCVTFixedPosOperand(SDValue N, SDValue &FixedPos, unsigned Width);

  template<unsigned RegWidth>
  bool SelectCVTFixedPosRecipOperand(SDValue N, SDValue &FixedPos) {
    return SelectCVTFixedPosRecipOperand(N, FixedPos, RegWidth);
  }

  bool SelectCVTFixedPosRecipOperand(SDValue N, SDValue &FixedPos,
                                     unsigned Width);

  bool SelectCMP_SWAP(SDNode *N);

  bool SelectSVEAddSubImm(SDValue N, MVT VT, SDValue &Imm, SDValue &Shift);
  bool SelectSVEAddSubSSatImm(SDValue N, MVT VT, SDValue &Imm, SDValue &Shift,
                              bool Negate);
  bool SelectSVECpyDupImm(SDValue N, MVT VT, SDValue &Imm, SDValue &Shift);
  bool SelectSVELogicalImm(SDValue N, MVT VT, SDValue &Imm, bool Invert);

  bool SelectSVESignedArithImm(SDValue N, SDValue &Imm);
  bool SelectSVEShiftImm(SDValue N, uint64_t Low, uint64_t High,
                         bool AllowSaturation, SDValue &Imm);

  bool SelectSVEArithImm(SDValue N, MVT VT, SDValue &Imm);
  bool SelectSVERegRegAddrMode(SDValue N, unsigned Scale, SDValue &Base,
                               SDValue &Offset);
  bool SelectSMETileSlice(SDValue N, unsigned MaxSize, SDValue &Vector,
                          SDValue &Offset, unsigned Scale = 1);

  bool SelectAllActivePredicate(SDValue N);
  bool SelectAnyPredicate(SDValue N);

  bool SelectCmpBranchUImm6Operand(SDNode *P, SDValue N, SDValue &Imm);
};

class AArch64DAGToDAGISelLegacy : public SelectionDAGISelLegacy {
public:
  static char ID;
  explicit AArch64DAGToDAGISelLegacy(AArch64TargetMachine &tm,
                                     CodeGenOptLevel OptLevel)
      : SelectionDAGISelLegacy(
            ID, std::make_unique<AArch64DAGToDAGISel>(tm, OptLevel)) {}
};
} // end anonymous namespace

char AArch64DAGToDAGISelLegacy::ID = 0;

INITIALIZE_PASS(AArch64DAGToDAGISelLegacy, DEBUG_TYPE, PASS_NAME, false, false)

/// isIntImmediate - This method tests to see if the node is a constant
/// operand. If so Imm will receive the 32-bit value.
static bool isIntImmediate(const SDNode *N, uint64_t &Imm) {
  if (const ConstantSDNode *C = dyn_cast<const ConstantSDNode>(N)) {
    Imm = C->getZExtValue();
    return true;
  }
  return false;
}

// isIntImmediate - This method tests to see if a constant operand.
// If so Imm will receive the value.
static bool isIntImmediate(SDValue N, uint64_t &Imm) {
  return isIntImmediate(N.getNode(), Imm);
}

// isOpcWithIntImmediate - This method tests to see if the node is a specific
// opcode and that it has a immediate integer right operand.
// If so Imm will receive the 32 bit value.
static bool isOpcWithIntImmediate(const SDNode *N, unsigned Opc,
                                  uint64_t &Imm) {
  return N->getOpcode() == Opc &&
         isIntImmediate(N->getOperand(1).getNode(), Imm);
}

// isIntImmediateEq - This method tests to see if N is a constant operand that
// is equivalent to 'ImmExpected'.
#ifndef NDEBUG
static bool isIntImmediateEq(SDValue N, const uint64_t ImmExpected) {
  uint64_t Imm;
  if (!isIntImmediate(N.getNode(), Imm))
    return false;
  return Imm == ImmExpected;
}
#endif

bool AArch64DAGToDAGISel::SelectInlineAsmMemoryOperand(
    const SDValue &Op, const InlineAsm::ConstraintCode ConstraintID,
    std::vector<SDValue> &OutOps) {
  switch(ConstraintID) {
  default:
    llvm_unreachable("Unexpected asm memory constraint");
  case InlineAsm::ConstraintCode::m:
  case InlineAsm::ConstraintCode::o:
  case InlineAsm::ConstraintCode::Q:
    // We need to make sure that this one operand does not end up in XZR, thus
    // require the address to be in a PointerRegClass register.
    const TargetRegisterInfo *TRI = Subtarget->getRegisterInfo();
    const TargetRegisterClass *TRC = TRI->getPointerRegClass(*MF);
    SDLoc dl(Op);
    SDValue RC = CurDAG->getTargetConstant(TRC->getID(), dl, MVT::i64);
    SDValue NewOp =
        SDValue(CurDAG->getMachineNode(TargetOpcode::COPY_TO_REGCLASS,
                                       dl, Op.getValueType(),
                                       Op, RC), 0);
    OutOps.push_back(NewOp);
    return false;
  }
  return true;
}

/// SelectArithImmed - Select an immediate value that can be represented as
/// a 12-bit value shifted left by either 0 or 12.  If so, return true with
/// Val set to the 12-bit value and Shift set to the shifter operand.
bool AArch64DAGToDAGISel::SelectArithImmed(SDValue N, SDValue &Val,
                                           SDValue &Shift) {
  // This function is called from the addsub_shifted_imm ComplexPattern,
  // which lists [imm] as the list of opcode it's interested in, however
  // we still need to check whether the operand is actually an immediate
  // here because the ComplexPattern opcode list is only used in
  // root-level opcode matching.
  if (!isa<ConstantSDNode>(N.getNode()))
    return false;

  uint64_t Immed = N.getNode()->getAsZExtVal();
  unsigned ShiftAmt;

  if (Immed >> 12 == 0) {
    ShiftAmt = 0;
  } else if ((Immed & 0xfff) == 0 && Immed >> 24 == 0) {
    ShiftAmt = 12;
    Immed = Immed >> 12;
  } else
    return false;

  unsigned ShVal = AArch64_AM::getShifterImm(AArch64_AM::LSL, ShiftAmt);
  SDLoc dl(N);
  Val = CurDAG->getTargetConstant(Immed, dl, MVT::i32);
  Shift = CurDAG->getTargetConstant(ShVal, dl, MVT::i32);
  return true;
}

/// SelectNegArithImmed - As above, but negates the value before trying to
/// select it.
bool AArch64DAGToDAGISel::SelectNegArithImmed(SDValue N, SDValue &Val,
                                              SDValue &Shift) {
  // This function is called from the addsub_shifted_imm ComplexPattern,
  // which lists [imm] as the list of opcode it's interested in, however
  // we still need to check whether the operand is actually an immediate
  // here because the ComplexPattern opcode list is only used in
  // root-level opcode matching.
  if (!isa<ConstantSDNode>(N.getNode()))
    return false;

  // The immediate operand must be a 24-bit zero-extended immediate.
  uint64_t Immed = N.getNode()->getAsZExtVal();

  // This negation is almost always valid, but "cmp wN, #0" and "cmn wN, #0"
  // have the opposite effect on the C flag, so this pattern mustn't match under
  // those circumstances.
  if (Immed == 0)
    return false;

  if (N.getValueType() == MVT::i32)
    Immed = ~((uint32_t)Immed) + 1;
  else
    Immed = ~Immed + 1ULL;
  if (Immed & 0xFFFFFFFFFF000000ULL)
    return false;

  Immed &= 0xFFFFFFULL;
  return SelectArithImmed(CurDAG->getConstant(Immed, SDLoc(N), MVT::i32), Val,
                          Shift);
}

/// getShiftTypeForNode - Translate a shift node to the corresponding
/// ShiftType value.
static AArch64_AM::ShiftExtendType getShiftTypeForNode(SDValue N) {
  switch (N.getOpcode()) {
  default:
    return AArch64_AM::InvalidShiftExtend;
  case ISD::SHL:
    return AArch64_AM::LSL;
  case ISD::SRL:
    return AArch64_AM::LSR;
  case ISD::SRA:
    return AArch64_AM::ASR;
  case ISD::ROTR:
    return AArch64_AM::ROR;
  }
}

static bool isMemOpOrPrefetch(SDNode *N) {
  return isa<MemSDNode>(*N) || N->getOpcode() == AArch64ISD::PREFETCH;
}

/// Determine whether it is worth it to fold SHL into the addressing
/// mode.
static bool isWorthFoldingSHL(SDValue V) {
  assert(V.getOpcode() == ISD::SHL && "invalid opcode");
  // It is worth folding logical shift of up to three places.
  auto *CSD = dyn_cast<ConstantSDNode>(V.getOperand(1));
  if (!CSD)
    return false;
  unsigned ShiftVal = CSD->getZExtValue();
  if (ShiftVal > 3)
    return false;

  // Check if this particular node is reused in any non-memory related
  // operation.  If yes, do not try to fold this node into the address
  // computation, since the computation will be kept.
  const SDNode *Node = V.getNode();
  for (SDNode *UI : Node->users())
    if (!isMemOpOrPrefetch(UI))
      for (SDNode *UII : UI->users())
        if (!isMemOpOrPrefetch(UII))
          return false;
  return true;
}

/// Determine whether it is worth to fold V into an extended register addressing
/// mode.
bool AArch64DAGToDAGISel::isWorthFoldingAddr(SDValue V, unsigned Size) const {
  // Trivial if we are optimizing for code size or if there is only
  // one use of the value.
  if (CurDAG->shouldOptForSize() || V.hasOneUse())
    return true;

  // If a subtarget has a slow shift, folding a shift into multiple loads
  // costs additional micro-ops.
  if (Subtarget->hasAddrLSLSlow14() && (Size == 2 || Size == 16))
    return false;

  // Check whether we're going to emit the address arithmetic anyway because
  // it's used by a non-address operation.
  if (V.getOpcode() == ISD::SHL && isWorthFoldingSHL(V))
    return true;
  if (V.getOpcode() == ISD::ADD) {
    const SDValue LHS = V.getOperand(0);
    const SDValue RHS = V.getOperand(1);
    if (LHS.getOpcode() == ISD::SHL && isWorthFoldingSHL(LHS))
      return true;
    if (RHS.getOpcode() == ISD::SHL && isWorthFoldingSHL(RHS))
      return true;
  }

  // It hurts otherwise, since the value will be reused.
  return false;
}

/// and (shl/srl/sra, x, c), mask --> shl (srl/sra, x, c1), c2
/// to select more shifted register
bool AArch64DAGToDAGISel::SelectShiftedRegisterFromAnd(SDValue N, SDValue &Reg,
                                                       SDValue &Shift) {
  EVT VT = N.getValueType();
  if (VT != MVT::i32 && VT != MVT::i64)
    return false;

  if (N->getOpcode() != ISD::AND || !N->hasOneUse())
    return false;
  SDValue LHS = N.getOperand(0);
  if (!LHS->hasOneUse())
    return false;

  unsigned LHSOpcode = LHS->getOpcode();
  if (LHSOpcode != ISD::SHL && LHSOpcode != ISD::SRL && LHSOpcode != ISD::SRA)
    return false;

  ConstantSDNode *ShiftAmtNode = dyn_cast<ConstantSDNode>(LHS.getOperand(1));
  if (!ShiftAmtNode)
    return false;

  uint64_t ShiftAmtC = ShiftAmtNode->getZExtValue();
  ConstantSDNode *RHSC = dyn_cast<ConstantSDNode>(N.getOperand(1));
  if (!RHSC)
    return false;

  APInt AndMask = RHSC->getAPIntValue();
  unsigned LowZBits, MaskLen;
  if (!AndMask.isShiftedMask(LowZBits, MaskLen))
    return false;

  unsigned BitWidth = N.getValueSizeInBits();
  SDLoc DL(LHS);
  uint64_t NewShiftC;
  unsigned NewShiftOp;
  if (LHSOpcode == ISD::SHL) {
    // LowZBits <= ShiftAmtC will fall into isBitfieldPositioningOp
    // BitWidth != LowZBits + MaskLen doesn't match the pattern
    if (LowZBits <= ShiftAmtC || (BitWidth != LowZBits + MaskLen))
      return false;

    NewShiftC = LowZBits - ShiftAmtC;
    NewShiftOp = VT == MVT::i64 ? AArch64::UBFMXri : AArch64::UBFMWri;
  } else {
    if (LowZBits == 0)
      return false;

    // NewShiftC >= BitWidth will fall into isBitfieldExtractOp
    NewShiftC = LowZBits + ShiftAmtC;
    if (NewShiftC >= BitWidth)
      return false;

    // SRA need all high bits
    if (LHSOpcode == ISD::SRA && (BitWidth != (LowZBits + MaskLen)))
      return false;

    // SRL high bits can be 0 or 1
    if (LHSOpcode == ISD::SRL && (BitWidth > (NewShiftC + MaskLen)))
      return false;

    if (LHSOpcode == ISD::SRL)
      NewShiftOp = VT == MVT::i64 ? AArch64::UBFMXri : AArch64::UBFMWri;
    else
      NewShiftOp = VT == MVT::i64 ? AArch64::SBFMXri : AArch64::SBFMWri;
  }

  assert(NewShiftC < BitWidth && "Invalid shift amount");
  SDValue NewShiftAmt = CurDAG->getTargetConstant(NewShiftC, DL, VT);
  SDValue BitWidthMinus1 = CurDAG->getTargetConstant(BitWidth - 1, DL, VT);
  Reg = SDValue(CurDAG->getMachineNode(NewShiftOp, DL, VT, LHS->getOperand(0),
                                       NewShiftAmt, BitWidthMinus1),
                0);
  unsigned ShVal = AArch64_AM::getShifterImm(AArch64_AM::LSL, LowZBits);
  Shift = CurDAG->getTargetConstant(ShVal, DL, MVT::i32);
  return true;
}

/// getExtendTypeForNode - Translate an extend node to the corresponding
/// ExtendType value.
static AArch64_AM::ShiftExtendType
getExtendTypeForNode(SDValue N, bool IsLoadStore = false) {
  if (N.getOpcode() == ISD::SIGN_EXTEND ||
      N.getOpcode() == ISD::SIGN_EXTEND_INREG) {
    EVT SrcVT;
    if (N.getOpcode() == ISD::SIGN_EXTEND_INREG)
      SrcVT = cast<VTSDNode>(N.getOperand(1))->getVT();
    else
      SrcVT = N.getOperand(0).getValueType();

    if (!IsLoadStore && SrcVT == MVT::i8)
      return AArch64_AM::SXTB;
    else if (!IsLoadStore && SrcVT == MVT::i16)
      return AArch64_AM::SXTH;
    else if (SrcVT == MVT::i32)
      return AArch64_AM::SXTW;
    assert(SrcVT != MVT::i64 && "extend from 64-bits?");

    return AArch64_AM::InvalidShiftExtend;
  } else if (N.getOpcode() == ISD::ZERO_EXTEND ||
             N.getOpcode() == ISD::ANY_EXTEND) {
    EVT SrcVT = N.getOperand(0).getValueType();
    if (!IsLoadStore && SrcVT == MVT::i8)
      return AArch64_AM::UXTB;
    else if (!IsLoadStore && SrcVT == MVT::i16)
      return AArch64_AM::UXTH;
    else if (SrcVT == MVT::i32)
      return AArch64_AM::UXTW;
    assert(SrcVT != MVT::i64 && "extend from 64-bits?");

    return AArch64_AM::InvalidShiftExtend;
  } else if (N.getOpcode() == ISD::AND) {
    ConstantSDNode *CSD = dyn_cast<ConstantSDNode>(N.getOperand(1));
    if (!CSD)
      return AArch64_AM::InvalidShiftExtend;
    uint64_t AndMask = CSD->getZExtValue();

    switch (AndMask) {
    default:
      return AArch64_AM::InvalidShiftExtend;
    case 0xFF:
      return !IsLoadStore ? AArch64_AM::UXTB : AArch64_AM::InvalidShiftExtend;
    case 0xFFFF:
      return !IsLoadStore ? AArch64_AM::UXTH : AArch64_AM::InvalidShiftExtend;
    case 0xFFFFFFFF:
      return AArch64_AM::UXTW;
    }
  }

  return AArch64_AM::InvalidShiftExtend;
}

/// Determine whether it is worth to fold V into an extended register of an
/// Add/Sub. LSL means we are folding into an `add w0, w1, w2, lsl #N`
/// instruction, and the shift should be treated as worth folding even if has
/// multiple uses.
bool AArch64DAGToDAGISel::isWorthFoldingALU(SDValue V, bool LSL) const {
  // Trivial if we are optimizing for code size or if there is only
  // one use of the value.
  if (CurDAG->shouldOptForSize() || V.hasOneUse())
    return true;

  // If a subtarget has a fastpath LSL we can fold a logical shift into
  // the add/sub and save a cycle.
  if (LSL && Subtarget->hasALULSLFast() && V.getOpcode() == ISD::SHL &&
      V.getConstantOperandVal(1) <= 4 &&
      getExtendTypeForNode(V.getOperand(0)) == AArch64_AM::InvalidShiftExtend)
    return true;

  // It hurts otherwise, since the value will be reused.
  return false;
}

/// SelectShiftedRegister - Select a "shifted register" operand.  If the value
/// is not shifted, set the Shift operand to default of "LSL 0".  The logical
/// instructions allow the shifted register to be rotated, but the arithmetic
/// instructions do not.  The AllowROR parameter specifies whether ROR is
/// supported.
bool AArch64DAGToDAGISel::SelectShiftedRegister(SDValue N, bool AllowROR,
                                                SDValue &Reg, SDValue &Shift) {
  if (SelectShiftedRegisterFromAnd(N, Reg, Shift))
    return true;

  AArch64_AM::ShiftExtendType ShType = getShiftTypeForNode(N);
  if (ShType == AArch64_AM::InvalidShiftExtend)
    return false;
  if (!AllowROR && ShType == AArch64_AM::ROR)
    return false;

  if (ConstantSDNode *RHS = dyn_cast<ConstantSDNode>(N.getOperand(1))) {
    unsigned BitSize = N.getValueSizeInBits();
    unsigned Val = RHS->getZExtValue() & (BitSize - 1);
    unsigned ShVal = AArch64_AM::getShifterImm(ShType, Val);

    Reg = N.getOperand(0);
    Shift = CurDAG->getTargetConstant(ShVal, SDLoc(N), MVT::i32);
    return isWorthFoldingALU(N, true);
  }

  return false;
}

/// Instructions that accept extend modifiers like UXTW expect the register
/// being extended to be a GPR32, but the incoming DAG might be acting on a
/// GPR64 (either via SEXT_INREG or AND). Extract the appropriate low bits if
/// this is the case.
static SDValue narrowIfNeeded(SelectionDAG *CurDAG, SDValue N) {
  if (N.getValueType() == MVT::i32)
    return N;

  SDLoc dl(N);
  return CurDAG->getTargetExtractSubreg(AArch64::sub_32, dl, MVT::i32, N);
}

// Returns a suitable CNT/INC/DEC/RDVL multiplier to calculate VSCALE*N.
template<signed Low, signed High, signed Scale>
bool AArch64DAGToDAGISel::SelectRDVLImm(SDValue N, SDValue &Imm) {
  if (!isa<ConstantSDNode>(N))
    return false;

  int64_t MulImm = cast<ConstantSDNode>(N)->getSExtValue();
  if ((MulImm % std::abs(Scale)) == 0) {
    int64_t RDVLImm = MulImm / Scale;
    if ((RDVLImm >= Low) && (RDVLImm <= High)) {
      Imm = CurDAG->getSignedTargetConstant(RDVLImm, SDLoc(N), MVT::i32);
      return true;
    }
  }

  return false;
}

/// SelectArithExtendedRegister - Select a "extended register" operand.  This
/// operand folds in an extend followed by an optional left shift.
bool AArch64DAGToDAGISel::SelectArithExtendedRegister(SDValue N, SDValue &Reg,
                                                      SDValue &Shift) {
  unsigned ShiftVal = 0;
  AArch64_AM::ShiftExtendType Ext;

  if (N.getOpcode() == ISD::SHL) {
    ConstantSDNode *CSD = dyn_cast<ConstantSDNode>(N.getOperand(1));
    if (!CSD)
      return false;
    ShiftVal = CSD->getZExtValue();
    if (ShiftVal > 4)
      return false;

    Ext = getExtendTypeForNode(N.getOperand(0));
    if (Ext == AArch64_AM::InvalidShiftExtend)
      return false;

    Reg = N.getOperand(0).getOperand(0);
  } else {
    Ext = getExtendTypeForNode(N);
    if (Ext == AArch64_AM::InvalidShiftExtend)
      return false;

    Reg = N.getOperand(0);

    // Don't match if free 32-bit -> 64-bit zext can be used instead. Use the
    // isDef32 as a heuristic for when the operand is likely to be a 32bit def.
    auto isDef32 = [](SDValue N) {
      unsigned Opc = N.getOpcode();
      return Opc != ISD::TRUNCATE && Opc != TargetOpcode::EXTRACT_SUBREG &&
             Opc != ISD::CopyFromReg && Opc != ISD::AssertSext &&
             Opc != ISD::AssertZext && Opc != ISD::AssertAlign &&
             Opc != ISD::FREEZE;
    };
    if (Ext == AArch64_AM::UXTW && Reg->getValueType(0).getSizeInBits() == 32 &&
        isDef32(Reg))
      return false;
  }

  // AArch64 mandates that the RHS of the operation must use the smallest
  // register class that could contain the size being extended from.  Thus,
  // if we're folding a (sext i8), we need the RHS to be a GPR32, even though
  // there might not be an actual 32-bit value in the program.  We can
  // (harmlessly) synthesize one by injected an EXTRACT_SUBREG here.
  assert(Ext != AArch64_AM::UXTX && Ext != AArch64_AM::SXTX);
  Reg = narrowIfNeeded(CurDAG, Reg);
  Shift = CurDAG->getTargetConstant(getArithExtendImm(Ext, ShiftVal), SDLoc(N),
                                    MVT::i32);
  return isWorthFoldingALU(N);
}

/// SelectArithUXTXRegister - Select a "UXTX register" operand. This
/// operand is referred by the instructions have SP operand
bool AArch64DAGToDAGISel::SelectArithUXTXRegister(SDValue N, SDValue &Reg,
                                                  SDValue &Shift) {
  unsigned ShiftVal = 0;
  AArch64_AM::ShiftExtendType Ext;

  if (N.getOpcode() != ISD::SHL)
    return false;

  ConstantSDNode *CSD = dyn_cast<ConstantSDNode>(N.getOperand(1));
  if (!CSD)
    return false;
  ShiftVal = CSD->getZExtValue();
  if (ShiftVal > 4)
    return false;

  Ext = AArch64_AM::UXTX;
  Reg = N.getOperand(0);
  Shift = CurDAG->getTargetConstant(getArithExtendImm(Ext, ShiftVal), SDLoc(N),
                                    MVT::i32);
  return isWorthFoldingALU(N);
}

/// If there's a use of this ADDlow that's not itself a load/store then we'll
/// need to create a real ADD instruction from it anyway and there's no point in
/// folding it into the mem op. Theoretically, it shouldn't matter, but there's
/// a single pseudo-instruction for an ADRP/ADD pair so over-aggressive folding
/// leads to duplicated ADRP instructions.
static bool isWorthFoldingADDlow(SDValue N) {
  for (auto *User : N->users()) {
    if (User->getOpcode() != ISD::LOAD && User->getOpcode() != ISD::STORE &&
        User->getOpcode() != ISD::ATOMIC_LOAD &&
        User->getOpcode() != ISD::ATOMIC_STORE)
      return false;

    // ldar and stlr have much more restrictive addressing modes (just a
    // register).
    if (isStrongerThanMonotonic(cast<MemSDNode>(User)->getSuccessOrdering()))
      return false;
  }

  return true;
}

/// Check if the immediate offset is valid as a scaled immediate.
static bool isValidAsScaledImmediate(int64_t Offset, unsigned Range,
                                     unsigned Size) {
  if ((Offset & (Size - 1)) == 0 && Offset >= 0 &&
      Offset < (Range << Log2_32(Size)))
    return true;
  return false;
}

/// SelectAddrModeIndexedBitWidth - Select a "register plus scaled (un)signed BW-bit
/// immediate" address.  The "Size" argument is the size in bytes of the memory
/// reference, which determines the scale.
bool AArch64DAGToDAGISel::SelectAddrModeIndexedBitWidth(SDValue N, bool IsSignedImm,
                                                        unsigned BW, unsigned Size,
                                                        SDValue &Base,
                                                        SDValue &OffImm) {
  SDLoc dl(N);
  const DataLayout &DL = CurDAG->getDataLayout();
  const TargetLowering *TLI = getTargetLowering();
  if (N.getOpcode() == ISD::FrameIndex) {
    int FI = cast<FrameIndexSDNode>(N)->getIndex();
    Base = CurDAG->getTargetFrameIndex(FI, TLI->getPointerTy(DL));
    OffImm = CurDAG->getTargetConstant(0, dl, MVT::i64);
    return true;
  }

  // As opposed to the (12-bit) Indexed addressing mode below, the 7/9-bit signed
  // selected here doesn't support labels/immediates, only base+offset.
  if (CurDAG->isBaseWithConstantOffset(N)) {
    if (ConstantSDNode *RHS = dyn_cast<ConstantSDNode>(N.getOperand(1))) {
      if (IsSignedImm) {
        int64_t RHSC = RHS->getSExtValue();
        unsigned Scale = Log2_32(Size);
        int64_t Range = 0x1LL << (BW - 1);

        if ((RHSC & (Size - 1)) == 0 && RHSC >= -(Range << Scale) &&
            RHSC < (Range << Scale)) {
          Base = N.getOperand(0);
          if (Base.getOpcode() == ISD::FrameIndex) {
            int FI = cast<FrameIndexSDNode>(Base)->getIndex();
            Base = CurDAG->getTargetFrameIndex(FI, TLI->getPointerTy(DL));
          }
          OffImm = CurDAG->getTargetConstant(RHSC >> Scale, dl, MVT::i64);
          return true;
        }
      } else {
        // unsigned Immediate
        uint64_t RHSC = RHS->getZExtValue();
        unsigned Scale = Log2_32(Size);
        uint64_t Range = 0x1ULL << BW;

        if ((RHSC & (Size - 1)) == 0 && RHSC < (Range << Scale)) {
          Base = N.getOperand(0);
          if (Base.getOpcode() == ISD::FrameIndex) {
            int FI = cast<FrameIndexSDNode>(Base)->getIndex();
            Base = CurDAG->getTargetFrameIndex(FI, TLI->getPointerTy(DL));
          }
          OffImm = CurDAG->getTargetConstant(RHSC >> Scale, dl, MVT::i64);
          return true;
        }
      }
    }
  }
  // Base only. The address will be materialized into a register before
  // the memory is accessed.
  //    add x0, Xbase, #offset
  //    stp x1, x2, [x0]
  Base = N;
  OffImm = CurDAG->getTargetConstant(0, dl, MVT::i64);
  return true;
}

/// SelectAddrModeIndexed - Select a "register plus scaled unsigned 12-bit
/// immediate" address.  The "Size" argument is the size in bytes of the memory
/// reference, which determines the scale.
bool AArch64DAGToDAGISel::SelectAddrModeIndexed(SDValue N, unsigned Size,
                                              SDValue &Base, SDValue &OffImm) {
  SDLoc dl(N);
  const DataLayout &DL = CurDAG->getDataLayout();
  const TargetLowering *TLI = getTargetLowering();
  if (N.getOpcode() == ISD::FrameIndex) {
    int FI = cast<FrameIndexSDNode>(N)->getIndex();
    Base = CurDAG->getTargetFrameIndex(FI, TLI->getPointerTy(DL));
    OffImm = CurDAG->getTargetConstant(0, dl, MVT::i64);
    return true;
  }

  if (N.getOpcode() == AArch64ISD::ADDlow && isWorthFoldingADDlow(N)) {
    GlobalAddressSDNode *GAN =
        dyn_cast<GlobalAddressSDNode>(N.getOperand(1).getNode());
    Base = N.getOperand(0);
    OffImm = N.getOperand(1);
    if (!GAN)
      return true;

    if (GAN->getOffset() % Size == 0 &&
        GAN->getGlobal()->getPointerAlignment(DL) >= Size)
      return true;
  }

  if (CurDAG->isBaseWithConstantOffset(N)) {
    if (ConstantSDNode *RHS = dyn_cast<ConstantSDNode>(N.getOperand(1))) {
      int64_t RHSC = (int64_t)RHS->getZExtValue();
      unsigned Scale = Log2_32(Size);
      if (isValidAsScaledImmediate(RHSC, 0x1000, Size)) {
        Base = N.getOperand(0);
        if (Base.getOpcode() == ISD::FrameIndex) {
          int FI = cast<FrameIndexSDNode>(Base)->getIndex();
          Base = CurDAG->getTargetFrameIndex(FI, TLI->getPointerTy(DL));
        }
        OffImm = CurDAG->getTargetConstant(RHSC >> Scale, dl, MVT::i64);
        return true;
      }
    }
  }

  // Before falling back to our general case, check if the unscaled
  // instructions can handle this. If so, that's preferable.
  if (SelectAddrModeUnscaled(N, Size, Base, OffImm))
    return false;

  // Base only. The address will be materialized into a register before
  // the memory is accessed.
  //    add x0, Xbase, #offset
  //    ldr x0, [x0]
  Base = N;
  OffImm = CurDAG->getTargetConstant(0, dl, MVT::i64);
  return true;
}

/// SelectAddrModeUnscaled - Select a "register plus unscaled signed 9-bit
/// immediate" address.  This should only match when there is an offset that
/// is not valid for a scaled immediate addressing mode.  The "Size" argument
/// is the size in bytes of the memory reference, which is needed here to know
/// what is valid for a scaled immediate.
bool AArch64DAGToDAGISel::SelectAddrModeUnscaled(SDValue N, unsigned Size,
                                                 SDValue &Base,
                                                 SDValue &OffImm) {
  if (!CurDAG->isBaseWithConstantOffset(N))
    return false;
  if (ConstantSDNode *RHS = dyn_cast<ConstantSDNode>(N.getOperand(1))) {
    int64_t RHSC = RHS->getSExtValue();
    if (RHSC >= -256 && RHSC < 256) {
      Base = N.getOperand(0);
      if (Base.getOpcode() == ISD::FrameIndex) {
        int FI = cast<FrameIndexSDNode>(Base)->getIndex();
        const TargetLowering *TLI = getTargetLowering();
        Base = CurDAG->getTargetFrameIndex(
            FI, TLI->getPointerTy(CurDAG->getDataLayout()));
      }
      OffImm = CurDAG->getTargetConstant(RHSC, SDLoc(N), MVT::i64);
      return true;
    }
  }
  return false;
}

static SDValue Widen(SelectionDAG *CurDAG, SDValue N) {
  SDLoc dl(N);
  SDValue ImpDef = SDValue(
      CurDAG->getMachineNode(TargetOpcode::IMPLICIT_DEF, dl, MVT::i64), 0);
  return CurDAG->getTargetInsertSubreg(AArch64::sub_32, dl, MVT::i64, ImpDef,
                                       N);
}

/// Check if the given SHL node (\p N), can be used to form an
/// extended register for an addressing mode.
bool AArch64DAGToDAGISel::SelectExtendedSHL(SDValue N, unsigned Size,
                                            bool WantExtend, SDValue &Offset,
                                            SDValue &SignExtend) {
  assert(N.getOpcode() == ISD::SHL && "Invalid opcode.");
  ConstantSDNode *CSD = dyn_cast<ConstantSDNode>(N.getOperand(1));
  if (!CSD || (CSD->getZExtValue() & 0x7) != CSD->getZExtValue())
    return false;

  SDLoc dl(N);
  if (WantExtend) {
    AArch64_AM::ShiftExtendType Ext =
        getExtendTypeForNode(N.getOperand(0), true);
    if (Ext == AArch64_AM::InvalidShiftExtend)
      return false;

    Offset = narrowIfNeeded(CurDAG, N.getOperand(0).getOperand(0));
    SignExtend = CurDAG->getTargetConstant(Ext == AArch64_AM::SXTW, dl,
                                           MVT::i32);
  } else {
    Offset = N.getOperand(0);
    SignExtend = CurDAG->getTargetConstant(0, dl, MVT::i32);
  }

  unsigned LegalShiftVal = Log2_32(Size);
  unsigned ShiftVal = CSD->getZExtValue();

  if (ShiftVal != 0 && ShiftVal != LegalShiftVal)
    return false;

  return isWorthFoldingAddr(N, Size);
}

bool AArch64DAGToDAGISel::SelectAddrModeWRO(SDValue N, unsigned Size,
                                            SDValue &Base, SDValue &Offset,
                                            SDValue &SignExtend,
                                            SDValue &DoShift) {
  if (N.getOpcode() != ISD::ADD)
    return false;
  SDValue LHS = N.getOperand(0);
  SDValue RHS = N.getOperand(1);
  SDLoc dl(N);

  // We don't want to match immediate adds here, because they are better lowered
  // to the register-immediate addressing modes.
  if (isa<ConstantSDNode>(LHS) || isa<ConstantSDNode>(RHS))
    return false;

  // Check if this particular node is reused in any non-memory related
  // operation.  If yes, do not try to fold this node into the address
  // computation, since the computation will be kept.
  const SDNode *Node = N.getNode();
  for (SDNode *UI : Node->users()) {
    if (!isMemOpOrPrefetch(UI))
      return false;
  }

  // Remember if it is worth folding N when it produces extended register.
  bool IsExtendedRegisterWorthFolding = isWorthFoldingAddr(N, Size);

  // Try to match a shifted extend on the RHS.
  if (IsExtendedRegisterWorthFolding && RHS.getOpcode() == ISD::SHL &&
      SelectExtendedSHL(RHS, Size, true, Offset, SignExtend)) {
    Base = LHS;
    DoShift = CurDAG->getTargetConstant(true, dl, MVT::i32);
    return true;
  }

  // Try to match a shifted extend on the LHS.
  if (IsExtendedRegisterWorthFolding && LHS.getOpcode() == ISD::SHL &&
      SelectExtendedSHL(LHS, Size, true, Offset, SignExtend)) {
    Base = RHS;
    DoShift = CurDAG->getTargetConstant(true, dl, MVT::i32);
    return true;
  }

  // There was no shift, whatever else we find.
  DoShift = CurDAG->getTargetConstant(false, dl, MVT::i32);

  AArch64_AM::ShiftExtendType Ext = AArch64_AM::InvalidShiftExtend;
  // Try to match an unshifted extend on the LHS.
  if (IsExtendedRegisterWorthFolding &&
      (Ext = getExtendTypeForNode(LHS, true)) !=
          AArch64_AM::InvalidShiftExtend) {
    Base = RHS;
    Offset = narrowIfNeeded(CurDAG, LHS.getOperand(0));
    SignExtend = CurDAG->getTargetConstant(Ext == AArch64_AM::SXTW, dl,
                                           MVT::i32);
    if (isWorthFoldingAddr(LHS, Size))
      return true;
  }

  // Try to match an unshifted extend on the RHS.
  if (IsExtendedRegisterWorthFolding &&
      (Ext = getExtendTypeForNode(RHS, true)) !=
          AArch64_AM::InvalidShiftExtend) {
    Base = LHS;
    Offset = narrowIfNeeded(CurDAG, RHS.getOperand(0));
    SignExtend = CurDAG->getTargetConstant(Ext == AArch64_AM::SXTW, dl,
                                           MVT::i32);
    if (isWorthFoldingAddr(RHS, Size))
      return true;
  }

  return false;
}

// Check if the given immediate is preferred by ADD. If an immediate can be
// encoded in an ADD, or it can be encoded in an "ADD LSL #12" and can not be
// encoded by one MOVZ, return true.
static bool isPreferredADD(int64_t ImmOff) {
  // Constant in [0x0, 0xfff] can be encoded in ADD.
  if ((ImmOff & 0xfffffffffffff000LL) == 0x0LL)
    return true;
  // Check if it can be encoded in an "ADD LSL #12".
  if ((ImmOff & 0xffffffffff000fffLL) == 0x0LL)
    // As a single MOVZ is faster than a "ADD of LSL #12", ignore such constant.
    return (ImmOff & 0xffffffffff00ffffLL) != 0x0LL &&
           (ImmOff & 0xffffffffffff0fffLL) != 0x0LL;
  return false;
}

bool AArch64DAGToDAGISel::SelectAddrModeXRO(SDValue N, unsigned Size,
                                            SDValue &Base, SDValue &Offset,
                                            SDValue &SignExtend,
                                            SDValue &DoShift) {
  if (N.getOpcode() != ISD::ADD)
    return false;
  SDValue LHS = N.getOperand(0);
  SDValue RHS = N.getOperand(1);
  SDLoc DL(N);

  // Check if this particular node is reused in any non-memory related
  // operation.  If yes, do not try to fold this node into the address
  // computation, since the computation will be kept.
  const SDNode *Node = N.getNode();
  for (SDNode *UI : Node->users()) {
    if (!isMemOpOrPrefetch(UI))
      return false;
  }

  // Watch out if RHS is a wide immediate, it can not be selected into
  // [BaseReg+Imm] addressing mode. Also it may not be able to be encoded into
  // ADD/SUB. Instead it will use [BaseReg + 0] address mode and generate
  // instructions like:
  //     MOV  X0, WideImmediate
  //     ADD  X1, BaseReg, X0
  //     LDR  X2, [X1, 0]
  // For such situation, using [BaseReg, XReg] addressing mode can save one
  // ADD/SUB:
  //     MOV  X0, WideImmediate
  //     LDR  X2, [BaseReg, X0]
  if (isa<ConstantSDNode>(RHS)) {
    int64_t ImmOff = (int64_t)RHS->getAsZExtVal();
    // Skip the immediate can be selected by load/store addressing mode.
    // Also skip the immediate can be encoded by a single ADD (SUB is also
    // checked by using -ImmOff).
    if (isValidAsScaledImmediate(ImmOff, 0x1000, Size) ||
        isPreferredADD(ImmOff) || isPreferredADD(-ImmOff))
      return false;

    SDValue Ops[] = { RHS };
    SDNode *MOVI =
        CurDAG->getMachineNode(AArch64::MOVi64imm, DL, MVT::i64, Ops);
    SDValue MOVIV = SDValue(MOVI, 0);
    // This ADD of two X register will be selected into [Reg+Reg] mode.
    N = CurDAG->getNode(ISD::ADD, DL, MVT::i64, LHS, MOVIV);
  }

  // Remember if it is worth folding N when it produces extended register.
  bool IsExtendedRegisterWorthFolding = isWorthFoldingAddr(N, Size);

  // Try to match a shifted extend on the RHS.
  if (IsExtendedRegisterWorthFolding && RHS.getOpcode() == ISD::SHL &&
      SelectExtendedSHL(RHS, Size, false, Offset, SignExtend)) {
    Base = LHS;
    DoShift = CurDAG->getTargetConstant(true, DL, MVT::i32);
    return true;
  }

  // Try to match a shifted extend on the LHS.
  if (IsExtendedRegisterWorthFolding && LHS.getOpcode() == ISD::SHL &&
      SelectExtendedSHL(LHS, Size, false, Offset, SignExtend)) {
    Base = RHS;
    DoShift = CurDAG->getTargetConstant(true, DL, MVT::i32);
    return true;
  }

  // Match any non-shifted, non-extend, non-immediate add expression.
  Base = LHS;
  Offset = RHS;
  SignExtend = CurDAG->getTargetConstant(false, DL, MVT::i32);
  DoShift = CurDAG->getTargetConstant(false, DL, MVT::i32);
  // Reg1 + Reg2 is free: no check needed.
  return true;
}

SDValue AArch64DAGToDAGISel::createDTuple(ArrayRef<SDValue> Regs) {
  static const unsigned RegClassIDs[] = {
      AArch64::DDRegClassID, AArch64::DDDRegClassID, AArch64::DDDDRegClassID};
  static const unsigned SubRegs[] = {AArch64::dsub0, AArch64::dsub1,
                                     AArch64::dsub2, AArch64::dsub3};

  return createTuple(Regs, RegClassIDs, SubRegs);
}

SDValue AArch64DAGToDAGISel::createQTuple(ArrayRef<SDValue> Regs) {
  static const unsigned RegClassIDs[] = {
      AArch64::QQRegClassID, AArch64::QQQRegClassID, AArch64::QQQQRegClassID};
  static const unsigned SubRegs[] = {AArch64::qsub0, AArch64::qsub1,
                                     AArch64::qsub2, AArch64::qsub3};

  return createTuple(Regs, RegClassIDs, SubRegs);
}

SDValue AArch64DAGToDAGISel::createZTuple(ArrayRef<SDValue> Regs) {
  static const unsigned RegClassIDs[] = {AArch64::ZPR2RegClassID,
                                         AArch64::ZPR3RegClassID,
                                         AArch64::ZPR4RegClassID};
  static const unsigned SubRegs[] = {AArch64::zsub0, AArch64::zsub1,
                                     AArch64::zsub2, AArch64::zsub3};

  return createTuple(Regs, RegClassIDs, SubRegs);
}

SDValue AArch64DAGToDAGISel::createZMulTuple(ArrayRef<SDValue> Regs) {
  assert(Regs.size() == 2 || Regs.size() == 4);

  // The createTuple interface requires 3 RegClassIDs for each possible
  // tuple type even though we only have them for ZPR2 and ZPR4.
  static const unsigned RegClassIDs[] = {AArch64::ZPR2Mul2RegClassID, 0,
                                         AArch64::ZPR4Mul4RegClassID};
  static const unsigned SubRegs[] = {AArch64::zsub0, AArch64::zsub1,
                                     AArch64::zsub2, AArch64::zsub3};
  return createTuple(Regs, RegClassIDs, SubRegs);
}

SDValue AArch64DAGToDAGISel::createTuple(ArrayRef<SDValue> Regs,
                                         const unsigned RegClassIDs[],
                                         const unsigned SubRegs[]) {
  // There's no special register-class for a vector-list of 1 element: it's just
  // a vector.
  if (Regs.size() == 1)
    return Regs[0];

  assert(Regs.size() >= 2 && Regs.size() <= 4);

  SDLoc DL(Regs[0]);

  SmallVector<SDValue, 4> Ops;

  // First operand of REG_SEQUENCE is the desired RegClass.
  Ops.push_back(
      CurDAG->getTargetConstant(RegClassIDs[Regs.size() - 2], DL, MVT::i32));

  // Then we get pairs of source & subregister-position for the components.
  for (unsigned i = 0; i < Regs.size(); ++i) {
    Ops.push_back(Regs[i]);
    Ops.push_back(CurDAG->getTargetConstant(SubRegs[i], DL, MVT::i32));
  }

  SDNode *N =
      CurDAG->getMachineNode(TargetOpcode::REG_SEQUENCE, DL, MVT::Untyped, Ops);
  return SDValue(N, 0);
}

void AArch64DAGToDAGISel::SelectTable(SDNode *N, unsigned NumVecs, unsigned Opc,
                                      bool isExt) {
  SDLoc dl(N);
  EVT VT = N->getValueType(0);

  unsigned ExtOff = isExt;

  // Form a REG_SEQUENCE to force register allocation.
  unsigned Vec0Off = ExtOff + 1;
  SmallVector<SDValue, 4> Regs(N->ops().slice(Vec0Off, NumVecs));
  SDValue RegSeq = createQTuple(Regs);

  SmallVector<SDValue, 6> Ops;
  if (isExt)
    Ops.push_back(N->getOperand(1));
  Ops.push_back(RegSeq);
  Ops.push_back(N->getOperand(NumVecs + ExtOff + 1));
  ReplaceNode(N, CurDAG->getMachineNode(Opc, dl, VT, Ops));
}

static std::tuple<SDValue, SDValue>
extractPtrauthBlendDiscriminators(SDValue Disc, SelectionDAG *DAG) {
  SDLoc DL(Disc);
  SDValue AddrDisc;
  SDValue ConstDisc;

  // If this is a blend, remember the constant and address discriminators.
  // Otherwise, it's either a constant discriminator, or a non-blended
  // address discriminator.
  if (Disc->getOpcode() == ISD::INTRINSIC_WO_CHAIN &&
      Disc->getConstantOperandVal(0) == Intrinsic::ptrauth_blend) {
    AddrDisc = Disc->getOperand(1);
    ConstDisc = Disc->getOperand(2);
  } else {
    ConstDisc = Disc;
  }

  // If the constant discriminator (either the blend RHS, or the entire
  // discriminator value) isn't a 16-bit constant, bail out, and let the
  // discriminator be computed separately.
  auto *ConstDiscN = dyn_cast<ConstantSDNode>(ConstDisc);
  if (!ConstDiscN || !isUInt<16>(ConstDiscN->getZExtValue()))
    return std::make_tuple(DAG->getTargetConstant(0, DL, MVT::i64), Disc);

  // If there's no address discriminator, use XZR directly.
  if (!AddrDisc)
    AddrDisc = DAG->getRegister(AArch64::XZR, MVT::i64);

  return std::make_tuple(
      DAG->getTargetConstant(ConstDiscN->getZExtValue(), DL, MVT::i64),
      AddrDisc);
}

void AArch64DAGToDAGISel::SelectPtrauthAuth(SDNode *N) {
  SDLoc DL(N);
  // IntrinsicID is operand #0
  SDValue Val = N->getOperand(1);
  SDValue AUTKey = N->getOperand(2);
  SDValue AUTDisc = N->getOperand(3);

  unsigned AUTKeyC = cast<ConstantSDNode>(AUTKey)->getZExtValue();
  AUTKey = CurDAG->getTargetConstant(AUTKeyC, DL, MVT::i64);

  SDValue AUTAddrDisc, AUTConstDisc;
  std::tie(AUTConstDisc, AUTAddrDisc) =
      extractPtrauthBlendDiscriminators(AUTDisc, CurDAG);

  if (!Subtarget->isX16X17Safer()) {
    SDValue Ops[] = {Val, AUTKey, AUTConstDisc, AUTAddrDisc};

    SDNode *AUT =
        CurDAG->getMachineNode(AArch64::AUTxMxN, DL, MVT::i64, MVT::i64, Ops);
    ReplaceNode(N, AUT);
  } else {
    SDValue X16Copy = CurDAG->getCopyToReg(CurDAG->getEntryNode(), DL,
                                           AArch64::X16, Val, SDValue());
    SDValue Ops[] = {AUTKey, AUTConstDisc, AUTAddrDisc, X16Copy.getValue(1)};

    SDNode *AUT = CurDAG->getMachineNode(AArch64::AUTx16x17, DL, MVT::i64, Ops);
    ReplaceNode(N, AUT);
  }
}

void AArch64DAGToDAGISel::SelectPtrauthResign(SDNode *N) {
  SDLoc DL(N);
  // IntrinsicID is operand #0
  SDValue Val = N->getOperand(1);
  SDValue AUTKey = N->getOperand(2);
  SDValue AUTDisc = N->getOperand(3);
  SDValue PACKey = N->getOperand(4);
  SDValue PACDisc = N->getOperand(5);

  unsigned AUTKeyC = cast<ConstantSDNode>(AUTKey)->getZExtValue();
  unsigned PACKeyC = cast<ConstantSDNode>(PACKey)->getZExtValue();

  AUTKey = CurDAG->getTargetConstant(AUTKeyC, DL, MVT::i64);
  PACKey = CurDAG->getTargetConstant(PACKeyC, DL, MVT::i64);

  SDValue AUTAddrDisc, AUTConstDisc;
  std::tie(AUTConstDisc, AUTAddrDisc) =
      extractPtrauthBlendDiscriminators(AUTDisc, CurDAG);

  SDValue PACAddrDisc, PACConstDisc;
  std::tie(PACConstDisc, PACAddrDisc) =
      extractPtrauthBlendDiscriminators(PACDisc, CurDAG);

  SDValue X16Copy = CurDAG->getCopyToReg(CurDAG->getEntryNode(), DL,
                                         AArch64::X16, Val, SDValue());

  SDValue Ops[] = {AUTKey,       AUTConstDisc, AUTAddrDisc,        PACKey,
                   PACConstDisc, PACAddrDisc,  X16Copy.getValue(1)};

  SDNode *AUTPAC = CurDAG->getMachineNode(AArch64::AUTPAC, DL, MVT::i64, Ops);
  ReplaceNode(N, AUTPAC);
}

bool AArch64DAGToDAGISel::tryIndexedLoad(SDNode *N) {
  LoadSDNode *LD = cast<LoadSDNode>(N);
  if (LD->isUnindexed())
    return false;
  EVT VT = LD->getMemoryVT();
  EVT DstVT = N->getValueType(0);
  ISD::MemIndexedMode AM = LD->getAddressingMode();
  bool IsPre = AM == ISD::PRE_INC || AM == ISD::PRE_DEC;
  ConstantSDNode *OffsetOp = cast<ConstantSDNode>(LD->getOffset());
  int OffsetVal = (int)OffsetOp->getZExtValue();

  // We're not doing validity checking here. That was done when checking
  // if we should mark the load as indexed or not. We're just selecting
  // the right instruction.
  unsigned Opcode = 0;

  ISD::LoadExtType ExtType = LD->getExtensionType();
  bool InsertTo64 = false;
  if (VT == MVT::i64)
    Opcode = IsPre ? AArch64::LDRXpre : AArch64::LDRXpost;
  else if (VT == MVT::i32) {
    if (ExtType == ISD::NON_EXTLOAD)
      Opcode = IsPre ? AArch64::LDRWpre : AArch64::LDRWpost;
    else if (ExtType == ISD::SEXTLOAD)
      Opcode = IsPre ? AArch64::LDRSWpre : AArch64::LDRSWpost;
    else {
      Opcode = IsPre ? AArch64::LDRWpre : AArch64::LDRWpost;
      InsertTo64 = true;
      // The result of the load is only i32. It's the subreg_to_reg that makes
      // it into an i64.
      DstVT = MVT::i32;
    }
  } else if (VT == MVT::i16) {
    if (ExtType == ISD::SEXTLOAD) {
      if (DstVT == MVT::i64)
        Opcode = IsPre ? AArch64::LDRSHXpre : AArch64::LDRSHXpost;
      else
        Opcode = IsPre ? AArch64::LDRSHWpre : AArch64::LDRSHWpost;
    } else {
      Opcode = IsPre ? AArch64::LDRHHpre : AArch64::LDRHHpost;
      InsertTo64 = DstVT == MVT::i64;
      // The result of the load is only i32. It's the subreg_to_reg that makes
      // it into an i64.
      DstVT = MVT::i32;
    }
  } else if (VT == MVT::i8) {
    if (ExtType == ISD::SEXTLOAD) {
      if (DstVT == MVT::i64)
        Opcode = IsPre ? AArch64::LDRSBXpre : AArch64::LDRSBXpost;
      else
        Opcode = IsPre ? AArch64::LDRSBWpre : AArch64::LDRSBWpost;
    } else {
      Opcode = IsPre ? AArch64::LDRBBpre : AArch64::LDRBBpost;
      InsertTo64 = DstVT == MVT::i64;
      // The result of the load is only i32. It's the subreg_to_reg that makes
      // it into an i64.
      DstVT = MVT::i32;
    }
  } else if (VT == MVT::f16) {
    Opcode = IsPre ? AArch64::LDRHpre : AArch64::LDRHpost;
  } else if (VT == MVT::bf16) {
    Opcode = IsPre ? AArch64::LDRHpre : AArch64::LDRHpost;
  } else if (VT == MVT::f32) {
    Opcode = IsPre ? AArch64::LDRSpre : AArch64::LDRSpost;
  } else if (VT == MVT::f64 ||
             (VT.is64BitVector() && Subtarget->isLittleEndian())) {
    Opcode = IsPre ? AArch64::LDRDpre : AArch64::LDRDpost;
  } else if (VT.is128BitVector() && Subtarget->isLittleEndian()) {
    Opcode = IsPre ? AArch64::LDRQpre : AArch64::LDRQpost;
  } else if (VT.is64BitVector()) {
    if (IsPre || OffsetVal != 8)
      return false;
    switch (VT.getScalarSizeInBits()) {
    case 8:
      Opcode = AArch64::LD1Onev8b_POST;
      break;
    case 16:
      Opcode = AArch64::LD1Onev4h_POST;
      break;
    case 32:
      Opcode = AArch64::LD1Onev2s_POST;
      break;
    case 64:
      Opcode = AArch64::LD1Onev1d_POST;
      break;
    default:
      llvm_unreachable("Expected vector element to be a power of 2");
    }
  } else if (VT.is128BitVector()) {
    if (IsPre || OffsetVal != 16)
      return false;
    switch (VT.getScalarSizeInBits()) {
    case 8:
      Opcode = AArch64::LD1Onev16b_POST;
      break;
    case 16:
      Opcode = AArch64::LD1Onev8h_POST;
      break;
    case 32:
      Opcode = AArch64::LD1Onev4s_POST;
      break;
    case 64:
      Opcode = AArch64::LD1Onev2d_POST;
      break;
    default:
      llvm_unreachable("Expected vector element to be a power of 2");
    }
  } else
    return false;
  SDValue Chain = LD->getChain();
  SDValue Base = LD->getBasePtr();
  SDLoc dl(N);
  // LD1 encodes an immediate offset by using XZR as the offset register.
  SDValue Offset = (VT.isVector() && !Subtarget->isLittleEndian())
                       ? CurDAG->getRegister(AArch64::XZR, MVT::i64)
                       : CurDAG->getTargetConstant(OffsetVal, dl, MVT::i64);
  SDValue Ops[] = { Base, Offset, Chain };
  SDNode *Res = CurDAG->getMachineNode(Opcode, dl, MVT::i64, DstVT,
                                       MVT::Other, Ops);

  // Transfer memoperands.
  MachineMemOperand *MemOp = cast<MemSDNode>(N)->getMemOperand();
  CurDAG->setNodeMemRefs(cast<MachineSDNode>(Res), {MemOp});

  // Either way, we're replacing the node, so tell the caller that.
  SDValue LoadedVal = SDValue(Res, 1);
  if (InsertTo64) {
    SDValue SubReg = CurDAG->getTargetConstant(AArch64::sub_32, dl, MVT::i32);
    LoadedVal =
        SDValue(CurDAG->getMachineNode(
                    AArch64::SUBREG_TO_REG, dl, MVT::i64,
                    CurDAG->getTargetConstant(0, dl, MVT::i64), LoadedVal,
                    SubReg),
                0);
  }

  ReplaceUses(SDValue(N, 0), LoadedVal);
  ReplaceUses(SDValue(N, 1), SDValue(Res, 0));
  ReplaceUses(SDValue(N, 2), SDValue(Res, 2));
  CurDAG->RemoveDeadNode(N);
  return true;
}

void AArch64DAGToDAGISel::SelectLoad(SDNode *N, unsigned NumVecs, unsigned Opc,
                                     unsigned SubRegIdx) {
  SDLoc dl(N);
  EVT VT = N->getValueType(0);
  SDValue Chain = N->getOperand(0);

  SDValue Ops[] = {N->getOperand(2), // Mem operand;
                   Chain};

  const EVT ResTys[] = {MVT::Untyped, MVT::Other};

  SDNode *Ld = CurDAG->getMachineNode(Opc, dl, ResTys, Ops);
  SDValue SuperReg = SDValue(Ld, 0);
  for (unsigned i = 0; i < NumVecs; ++i)
    ReplaceUses(SDValue(N, i),
        CurDAG->getTargetExtractSubreg(SubRegIdx + i, dl, VT, SuperReg));

  ReplaceUses(SDValue(N, NumVecs), SDValue(Ld, 1));

  // Transfer memoperands. In the case of AArch64::LD64B, there won't be one,
  // because it's too simple to have needed special treatment during lowering.
  if (auto *MemIntr = dyn_cast<MemIntrinsicSDNode>(N)) {
    MachineMemOperand *MemOp = MemIntr->getMemOperand();
    CurDAG->setNodeMemRefs(cast<MachineSDNode>(Ld), {MemOp});
  }

  CurDAG->RemoveDeadNode(N);
}

void AArch64DAGToDAGISel::SelectPostLoad(SDNode *N, unsigned NumVecs,
                                         unsigned Opc, unsigned SubRegIdx) {
  SDLoc dl(N);
  EVT VT = N->getValueType(0);
  SDValue Chain = N->getOperand(0);

  SDValue Ops[] = {N->getOperand(1), // Mem operand
                   N->getOperand(2), // Incremental
                   Chain};

  const EVT ResTys[] = {MVT::i64, // Type of the write back register
                        MVT::Untyped, MVT::Other};

  SDNode *Ld = CurDAG->getMachineNode(Opc, dl, ResTys, Ops);

  // Update uses of write back register
  ReplaceUses(SDValue(N, NumVecs), SDValue(Ld, 0));

  // Update uses of vector list
  SDValue SuperReg = SDValue(Ld, 1);
  if (NumVecs == 1)
    ReplaceUses(SDValue(N, 0), SuperReg);
  else
    for (unsigned i = 0; i < NumVecs; ++i)
      ReplaceUses(SDValue(N, i),
          CurDAG->getTargetExtractSubreg(SubRegIdx + i, dl, VT, SuperReg));

  // Update the chain
  ReplaceUses(SDValue(N, NumVecs + 1), SDValue(Ld, 2));
  CurDAG->RemoveDeadNode(N);
}

/// Optimize \param OldBase and \param OldOffset selecting the best addressing
/// mode. Returns a tuple consisting of an Opcode, an SDValue representing the
/// new Base and an SDValue representing the new offset.
std::tuple<unsigned, SDValue, SDValue>
AArch64DAGToDAGISel::findAddrModeSVELoadStore(SDNode *N, unsigned Opc_rr,
                                              unsigned Opc_ri,
                                              const SDValue &OldBase,
                                              const SDValue &OldOffset,
                                              unsigned Scale) {
  SDValue NewBase = OldBase;
  SDValue NewOffset = OldOffset;
  // Detect a possible Reg+Imm addressing mode.
  const bool IsRegImm = SelectAddrModeIndexedSVE</*Min=*/-8, /*Max=*/7>(
      N, OldBase, NewBase, NewOffset);

  // Detect a possible reg+reg addressing mode, but only if we haven't already
  // detected a Reg+Imm one.
  const bool IsRegReg =
      !IsRegImm && SelectSVERegRegAddrMode(OldBase, Scale, NewBase, NewOffset);

  // Select the instruction.
  return std::make_tuple(IsRegReg ? Opc_rr : Opc_ri, NewBase, NewOffset);
}

enum class SelectTypeKind {
  Int1 = 0,
  Int = 1,
  FP = 2,
  AnyType = 3,
};

/// This function selects an opcode from a list of opcodes, which is
/// expected to be the opcode for { 8-bit, 16-bit, 32-bit, 64-bit }
/// element types, in this order.
template <SelectTypeKind Kind>
static unsigned SelectOpcodeFromVT(EVT VT, ArrayRef<unsigned> Opcodes) {
  // Only match scalable vector VTs
  if (!VT.isScalableVector())
    return 0;

  EVT EltVT = VT.getVectorElementType();
  unsigned Key = VT.getVectorMinNumElements();
  switch (Kind) {
  case SelectTypeKind::AnyType:
    break;
  case SelectTypeKind::Int:
    if (EltVT != MVT::i8 && EltVT != MVT::i16 && EltVT != MVT::i32 &&
        EltVT != MVT::i64)
      return 0;
    break;
  case SelectTypeKind::Int1:
    if (EltVT != MVT::i1)
      return 0;
    break;
  case SelectTypeKind::FP:
    if (EltVT == MVT::bf16)
      Key = 16;
    else if (EltVT != MVT::bf16 && EltVT != MVT::f16 && EltVT != MVT::f32 &&
             EltVT != MVT::f64)
      return 0;
    break;
  }

  unsigned Offset;
  switch (Key) {
  case 16: // 8-bit or bf16
    Offset = 0;
    break;
  case 8: // 16-bit
    Offset = 1;
    break;
  case 4: // 32-bit
    Offset = 2;
    break;
  case 2: // 64-bit
    Offset = 3;
    break;
  default:
    return 0;
  }

  return (Opcodes.size() <= Offset) ? 0 : Opcodes[Offset];
}

// This function is almost identical to SelectWhilePair, but has an
// extra check on the range of the immediate operand.
// TODO: Merge these two functions together at some point?
void AArch64DAGToDAGISel::SelectPExtPair(SDNode *N, unsigned Opc) {
  // Immediate can be either 0 or 1.
  if (ConstantSDNode *Imm = dyn_cast<ConstantSDNode>(N->getOperand(2)))
    if (Imm->getZExtValue() > 1)
      return;

  SDLoc DL(N);
  EVT VT = N->getValueType(0);
  SDValue Ops[] = {N->getOperand(1), N->getOperand(2)};
  SDNode *WhilePair = CurDAG->getMachineNode(Opc, DL, MVT::Untyped, Ops);
  SDValue SuperReg = SDValue(WhilePair, 0);

  for (unsigned I = 0; I < 2; ++I)
    ReplaceUses(SDValue(N, I), CurDAG->getTargetExtractSubreg(
                                   AArch64::psub0 + I, DL, VT, SuperReg));

  CurDAG->RemoveDeadNode(N);
}

void AArch64DAGToDAGISel::SelectWhilePair(SDNode *N, unsigned Opc) {
  SDLoc DL(N);
  EVT VT = N->getValueType(0);

  SDValue Ops[] = {N->getOperand(1), N->getOperand(2)};

  SDNode *WhilePair = CurDAG->getMachineNode(Opc, DL, MVT::Untyped, Ops);
  SDValue SuperReg = SDValue(WhilePair, 0);

  for (unsigned I = 0; I < 2; ++I)
    ReplaceUses(SDValue(N, I), CurDAG->getTargetExtractSubreg(
                                   AArch64::psub0 + I, DL, VT, SuperReg));

  CurDAG->RemoveDeadNode(N);
}

void AArch64DAGToDAGISel::SelectCVTIntrinsic(SDNode *N, unsigned NumVecs,
                                             unsigned Opcode) {
  EVT VT = N->getValueType(0);
  SmallVector<SDValue, 4> Regs(N->ops().slice(1, NumVecs));
  SDValue Ops = createZTuple(Regs);
  SDLoc DL(N);
  SDNode *Intrinsic = CurDAG->getMachineNode(Opcode, DL, MVT::Untyped, Ops);
  SDValue SuperReg = SDValue(Intrinsic, 0);
  for (unsigned i = 0; i < NumVecs; ++i)
    ReplaceUses(SDValue(N, i), CurDAG->getTargetExtractSubreg(
                                   AArch64::zsub0 + i, DL, VT, SuperReg));

  CurDAG->RemoveDeadNode(N);
}

void AArch64DAGToDAGISel::SelectCVTIntrinsicFP8(SDNode *N, unsigned NumVecs,
                                                unsigned Opcode) {
  SDLoc DL(N);
  EVT VT = N->getValueType(0);
  SmallVector<SDValue, 4> Ops(N->op_begin() + 2, N->op_end());
  Ops.push_back(/*Chain*/ N->getOperand(0));

  SDNode *Instruction =
      CurDAG->getMachineNode(Opcode, DL, {MVT::Untyped, MVT::Other}, Ops);
  SDValue SuperReg = SDValue(Instruction, 0);

  for (unsigned i = 0; i < NumVecs; ++i)
    ReplaceUses(SDValue(N, i), CurDAG->getTargetExtractSubreg(
                                   AArch64::zsub0 + i, DL, VT, SuperReg));

  // Copy chain
  unsigned ChainIdx = NumVecs;
  ReplaceUses(SDValue(N, ChainIdx), SDValue(Instruction, 1));
  CurDAG->RemoveDeadNode(N);
}

void AArch64DAGToDAGISel::SelectDestructiveMultiIntrinsic(SDNode *N,
                                                          unsigned NumVecs,
                                                          bool IsZmMulti,
                                                          unsigned Opcode,
                                                          bool HasPred) {
  assert(Opcode != 0 && "Unexpected opcode");

  SDLoc DL(N);
  EVT VT = N->getValueType(0);
  unsigned FirstVecIdx = HasPred ? 2 : 1;

  auto GetMultiVecOperand = [=](unsigned StartIdx) {
    SmallVector<SDValue, 4> Regs(N->ops().slice(StartIdx, NumVecs));
    return createZMulTuple(Regs);
  };

  SDValue Zdn = GetMultiVecOperand(FirstVecIdx);

  SDValue Zm;
  if (IsZmMulti)
    Zm = GetMultiVecOperand(NumVecs + FirstVecIdx);
  else
    Zm = N->getOperand(NumVecs + FirstVecIdx);

  SDNode *Intrinsic;
  if (HasPred)
    Intrinsic = CurDAG->getMachineNode(Opcode, DL, MVT::Untyped,
                                       N->getOperand(1), Zdn, Zm);
  else
    Intrinsic = CurDAG->getMachineNode(Opcode, DL, MVT::Untyped, Zdn, Zm);
  SDValue SuperReg = SDValue(Intrinsic, 0);
  for (unsigned i = 0; i < NumVecs; ++i)
    ReplaceUses(SDValue(N, i), CurDAG->getTargetExtractSubreg(
                                   AArch64::zsub0 + i, DL, VT, SuperReg));

  CurDAG->RemoveDeadNode(N);
}

void AArch64DAGToDAGISel::SelectPredicatedLoad(SDNode *N, unsigned NumVecs,
                                               unsigned Scale, unsigned Opc_ri,
                                               unsigned Opc_rr, bool IsIntr) {
  assert(Scale < 5 && "Invalid scaling value.");
  SDLoc DL(N);
  EVT VT = N->getValueType(0);
  SDValue Chain = N->getOperand(0);

  // Optimize addressing mode.
  SDValue Base, Offset;
  unsigned Opc;
  std::tie(Opc, Base, Offset) = findAddrModeSVELoadStore(
      N, Opc_rr, Opc_ri, N->getOperand(IsIntr ? 3 : 2),
      CurDAG->getTargetConstant(0, DL, MVT::i64), Scale);

  SDValue Ops[] = {N->getOperand(IsIntr ? 2 : 1), // Predicate
                   Base,                          // Memory operand
                   Offset, Chain};

  const EVT ResTys[] = {MVT::Untyped, MVT::Other};

  SDNode *Load = CurDAG->getMachineNode(Opc, DL, ResTys, Ops);
  SDValue SuperReg = SDValue(Load, 0);
  for (unsigned i = 0; i < NumVecs; ++i)
    ReplaceUses(SDValue(N, i), CurDAG->getTargetExtractSubreg(
                                   AArch64::zsub0 + i, DL, VT, SuperReg));

  // Copy chain
  unsigned ChainIdx = NumVecs;
  ReplaceUses(SDValue(N, ChainIdx), SDValue(Load, 1));
  CurDAG->RemoveDeadNode(N);
}

void AArch64DAGToDAGISel::SelectContiguousMultiVectorLoad(SDNode *N,
                                                          unsigned NumVecs,
                                                          unsigned Scale,
                                                          unsigned Opc_ri,
                                                          unsigned Opc_rr) {
  assert(Scale < 4 && "Invalid scaling value.");
  SDLoc DL(N);
  EVT VT = N->getValueType(0);
  SDValue Chain = N->getOperand(0);

  SDValue PNg = N->getOperand(2);
  SDValue Base = N->getOperand(3);
  SDValue Offset = CurDAG->getTargetConstant(0, DL, MVT::i64);
  unsigned Opc;
  std::tie(Opc, Base, Offset) =
      findAddrModeSVELoadStore(N, Opc_rr, Opc_ri, Base, Offset, Scale);

  SDValue Ops[] = {PNg,            // Predicate-as-counter
                   Base,           // Memory operand
                   Offset, Chain};

  const EVT ResTys[] = {MVT::Untyped, MVT::Other};

  SDNode *Load = CurDAG->getMachineNode(Opc, DL, ResTys, Ops);
  SDValue SuperReg = SDValue(Load, 0);
  for (unsigned i = 0; i < NumVecs; ++i)
    ReplaceUses(SDValue(N, i), CurDAG->getTargetExtractSubreg(
                                   AArch64::zsub0 + i, DL, VT, SuperReg));

  // Copy chain
  unsigned ChainIdx = NumVecs;
  ReplaceUses(SDValue(N, ChainIdx), SDValue(Load, 1));
  CurDAG->RemoveDeadNode(N);
}

void AArch64DAGToDAGISel::SelectFrintFromVT(SDNode *N, unsigned NumVecs,
                                            unsigned Opcode) {
  if (N->getValueType(0) != MVT::nxv4f32)
    return;
  SelectUnaryMultiIntrinsic(N, NumVecs, true, Opcode);
}

void AArch64DAGToDAGISel::SelectMultiVectorLutiLane(SDNode *Node,
                                                    unsigned NumOutVecs,
                                                    unsigned Opc,
                                                    uint32_t MaxImm) {
  if (ConstantSDNode *Imm = dyn_cast<ConstantSDNode>(Node->getOperand(4)))
    if (Imm->getZExtValue() > MaxImm)
      return;

  SDValue ZtValue;
  if (!ImmToReg<AArch64::ZT0, 0>(Node->getOperand(2), ZtValue))
    return;

  SDValue Ops[] = {ZtValue, Node->getOperand(3), Node->getOperand(4)};
  SDLoc DL(Node);
  EVT VT = Node->getValueType(0);

  SDNode *Instruction =
      CurDAG->getMachineNode(Opc, DL, {MVT::Untyped, MVT::Other}, Ops);
  SDValue SuperReg = SDValue(Instruction, 0);

  for (unsigned I = 0; I < NumOutVecs; ++I)
    ReplaceUses(SDValue(Node, I), CurDAG->getTargetExtractSubreg(
                                      AArch64::zsub0 + I, DL, VT, SuperReg));

  // Copy chain
  unsigned ChainIdx = NumOutVecs;
  ReplaceUses(SDValue(Node, ChainIdx), SDValue(Instruction, 1));
  CurDAG->RemoveDeadNode(Node);
}

void AArch64DAGToDAGISel::SelectMultiVectorLuti(SDNode *Node,
                                                unsigned NumOutVecs,
                                                unsigned Opc) {

  SDValue ZtValue;
  SmallVector<SDValue, 4> Ops;
  if (!ImmToReg<AArch64::ZT0, 0>(Node->getOperand(2), ZtValue))
    return;

  Ops.push_back(ZtValue);
  Ops.push_back(createZMulTuple({Node->getOperand(3), Node->getOperand(4)}));
  SDLoc DL(Node);
  EVT VT = Node->getValueType(0);

  SDNode *Instruction =
      CurDAG->getMachineNode(Opc, DL, {MVT::Untyped, MVT::Other}, Ops);
  SDValue SuperReg = SDValue(Instruction, 0);

  for (unsigned I = 0; I < NumOutVecs; ++I)
    ReplaceUses(SDValue(Node, I), CurDAG->getTargetExtractSubreg(
                                      AArch64::zsub0 + I, DL, VT, SuperReg));

  // Copy chain
  unsigned ChainIdx = NumOutVecs;
  ReplaceUses(SDValue(Node, ChainIdx), SDValue(Instruction, 1));
  CurDAG->RemoveDeadNode(Node);
}

void AArch64DAGToDAGISel::SelectClamp(SDNode *N, unsigned NumVecs,
                                      unsigned Op) {
  SDLoc DL(N);
  EVT VT = N->getValueType(0);

  SmallVector<SDValue, 4> Regs(N->ops().slice(1, NumVecs));
  SDValue Zd = createZMulTuple(Regs);
  SDValue Zn = N->getOperand(1 + NumVecs);
  SDValue Zm = N->getOperand(2 + NumVecs);

  SDValue Ops[] = {Zd, Zn, Zm};

  SDNode *Intrinsic = CurDAG->getMachineNode(Op, DL, MVT::Untyped, Ops);
  SDValue SuperReg = SDValue(Intrinsic, 0);
  for (unsigned i = 0; i < NumVecs; ++i)
    ReplaceUses(SDValue(N, i), CurDAG->getTargetExtractSubreg(
                                   AArch64::zsub0 + i, DL, VT, SuperReg));

  CurDAG->RemoveDeadNode(N);
}

bool SelectSMETile(unsigned &BaseReg, unsigned TileNum) {
  switch (BaseReg) {
  default:
    return false;
  case AArch64::ZA:
  case AArch64::ZAB0:
    if (TileNum == 0)
      break;
    return false;
  case AArch64::ZAH0:
    if (TileNum <= 1)
      break;
    return false;
  case AArch64::ZAS0:
    if (TileNum <= 3)
      break;
    return false;
  case AArch64::ZAD0:
    if (TileNum <= 7)
      break;
    return false;
  }

  BaseReg += TileNum;
  return true;
}

template <unsigned MaxIdx, unsigned Scale>
void AArch64DAGToDAGISel::SelectMultiVectorMove(SDNode *N, unsigned NumVecs,
                                                unsigned BaseReg, unsigned Op) {
  unsigned TileNum = 0;
  if (BaseReg != AArch64::ZA)
    TileNum = N->getConstantOperandVal(2);

  if (!SelectSMETile(BaseReg, TileNum))
    return;

  SDValue SliceBase, Base, Offset;
  if (BaseReg == AArch64::ZA)
    SliceBase = N->getOperand(2);
  else
    SliceBase = N->getOperand(3);

  if (!SelectSMETileSlice(SliceBase, MaxIdx, Base, Offset, Scale))
    return;

  SDLoc DL(N);
  SDValue SubReg = CurDAG->getRegister(BaseReg, MVT::Other);
  SDValue Ops[] = {SubReg, Base, Offset, /*Chain*/ N->getOperand(0)};
  SDNode *Mov = CurDAG->getMachineNode(Op, DL, {MVT::Untyped, MVT::Other}, Ops);

  EVT VT = N->getValueType(0);
  for (unsigned I = 0; I < NumVecs; ++I)
    ReplaceUses(SDValue(N, I),
                CurDAG->getTargetExtractSubreg(AArch64::zsub0 + I, DL, VT,
                                               SDValue(Mov, 0)));
  // Copy chain
  unsigned ChainIdx = NumVecs;
  ReplaceUses(SDValue(N, ChainIdx), SDValue(Mov, 1));
  CurDAG->RemoveDeadNode(N);
}

void AArch64DAGToDAGISel::SelectMultiVectorMoveZ(SDNode *N, unsigned NumVecs,
                                                 unsigned Op, unsigned MaxIdx,
                                                 unsigned Scale, unsigned BaseReg) {
  // Slice can be in different positions
  // The array to vector: llvm.aarch64.sme.readz.<h/v>.<sz>(slice)
  // The tile to vector: llvm.aarch64.sme.readz.<h/v>.<sz>(tile, slice)
  SDValue SliceBase = N->getOperand(2);
  if (BaseReg != AArch64::ZA)
    SliceBase = N->getOperand(3);

  SDValue Base, Offset;
  if (!SelectSMETileSlice(SliceBase, MaxIdx, Base, Offset, Scale))
    return;
  // The correct Za tile number is computed in Machine Instruction
  // See EmitZAInstr
  // DAG cannot select Za tile as an output register with ZReg
  SDLoc DL(N);
  SmallVector<SDValue, 6> Ops;
  if (BaseReg != AArch64::ZA )
    Ops.push_back(N->getOperand(2));
  Ops.push_back(Base);
  Ops.push_back(Offset);
  Ops.push_back(N->getOperand(0)); //Chain
  SDNode *Mov = CurDAG->getMachineNode(Op, DL, {MVT::Untyped, MVT::Other}, Ops);

  EVT VT = N->getValueType(0);
  for (unsigned I = 0; I < NumVecs; ++I)
    ReplaceUses(SDValue(N, I),
                CurDAG->getTargetExtractSubreg(AArch64::zsub0 + I, DL, VT,
                                               SDValue(Mov, 0)));

  // Copy chain
  unsigned ChainIdx = NumVecs;
  ReplaceUses(SDValue(N, ChainIdx), SDValue(Mov, 1));
  CurDAG->RemoveDeadNode(N);
}

void AArch64DAGToDAGISel::SelectUnaryMultiIntrinsic(SDNode *N,
                                                    unsigned NumOutVecs,
                                                    bool IsTupleInput,
                                                    unsigned Opc) {
  SDLoc DL(N);
  EVT VT = N->getValueType(0);
  unsigned NumInVecs = N->getNumOperands() - 1;

  SmallVector<SDValue, 6> Ops;
  if (IsTupleInput) {
    assert((NumInVecs == 2 || NumInVecs == 4) &&
           "Don't know how to handle multi-register input!");
    SmallVector<SDValue, 4> Regs(N->ops().slice(1, NumInVecs));
    Ops.push_back(createZMulTuple(Regs));
  } else {
    // All intrinsic nodes have the ID as the first operand, hence the "1 + I".
    for (unsigned I = 0; I < NumInVecs; I++)
      Ops.push_back(N->getOperand(1 + I));
  }

  SDNode *Res = CurDAG->getMachineNode(Opc, DL, MVT::Untyped, Ops);
  SDValue SuperReg = SDValue(Res, 0);

  for (unsigned I = 0; I < NumOutVecs; I++)
    ReplaceUses(SDValue(N, I), CurDAG->getTargetExtractSubreg(
                                   AArch64::zsub0 + I, DL, VT, SuperReg));
  CurDAG->RemoveDeadNode(N);
}

void AArch64DAGToDAGISel::SelectStore(SDNode *N, unsigned NumVecs,
                                      unsigned Opc) {
  SDLoc dl(N);
  EVT VT = N->getOperand(2)->getValueType(0);

  // Form a REG_SEQUENCE to force register allocation.
  bool Is128Bit = VT.getSizeInBits() == 128;
  SmallVector<SDValue, 4> Regs(N->ops().slice(2, NumVecs));
  SDValue RegSeq = Is128Bit ? createQTuple(Regs) : createDTuple(Regs);

  SDValue Ops[] = {RegSeq, N->getOperand(NumVecs + 2), N->getOperand(0)};
  SDNode *St = CurDAG->getMachineNode(Opc, dl, N->getValueType(0), Ops);

  // Transfer memoperands.
  MachineMemOperand *MemOp = cast<MemIntrinsicSDNode>(N)->getMemOperand();
  CurDAG->setNodeMemRefs(cast<MachineSDNode>(St), {MemOp});

  ReplaceNode(N, St);
}

void AArch64DAGToDAGISel::SelectPredicatedStore(SDNode *N, unsigned NumVecs,
                                                unsigned Scale, unsigned Opc_rr,
                                                unsigned Opc_ri) {
  SDLoc dl(N);

  // Form a REG_SEQUENCE to force register allocation.
  SmallVector<SDValue, 4> Regs(N->ops().slice(2, NumVecs));
  SDValue RegSeq = createZTuple(Regs);

  // Optimize addressing mode.
  unsigned Opc;
  SDValue Offset, Base;
  std::tie(Opc, Base, Offset) = findAddrModeSVELoadStore(
      N, Opc_rr, Opc_ri, N->getOperand(NumVecs + 3),
      CurDAG->getTargetConstant(0, dl, MVT::i64), Scale);

  SDValue Ops[] = {RegSeq, N->getOperand(NumVecs + 2), // predicate
                   Base,                               // address
                   Offset,                             // offset
                   N->getOperand(0)};                  // chain
  SDNode *St = CurDAG->getMachineNode(Opc, dl, N->getValueType(0), Ops);

  ReplaceNode(N, St);
}

bool AArch64DAGToDAGISel::SelectAddrModeFrameIndexSVE(SDValue N, SDValue &Base,
                                                      SDValue &OffImm) {
  SDLoc dl(N);
  const DataLayout &DL = CurDAG->getDataLayout();
  const TargetLowering *TLI = getTargetLowering();

  // Try to match it for the frame address
  if (auto FINode = dyn_cast<FrameIndexSDNode>(N)) {
    int FI = FINode->getIndex();
    Base = CurDAG->getTargetFrameIndex(FI, TLI->getPointerTy(DL));
    OffImm = CurDAG->getTargetConstant(0, dl, MVT::i64);
    return true;
  }

  return false;
}

void AArch64DAGToDAGISel::SelectPostStore(SDNode *N, unsigned NumVecs,
                                          unsigned Opc) {
  SDLoc dl(N);
  EVT VT = N->getOperand(2)->getValueType(0);
  const EVT ResTys[] = {MVT::i64,    // Type of the write back register
                        MVT::Other}; // Type for the Chain

  // Form a REG_SEQUENCE to force register allocation.
  bool Is128Bit = VT.getSizeInBits() == 128;
  SmallVector<SDValue, 4> Regs(N->ops().slice(1, NumVecs));
  SDValue RegSeq = Is128Bit ? createQTuple(Regs) : createDTuple(Regs);

  SDValue Ops[] = {RegSeq,
                   N->getOperand(NumVecs + 1), // base register
                   N->getOperand(NumVecs + 2), // Incremental
                   N->getOperand(0)};          // Chain
  SDNode *St = CurDAG->getMachineNode(Opc, dl, ResTys, Ops);

  ReplaceNode(N, St);
}

namespace {
/// WidenVector - Given a value in the V64 register class, produce the
/// equivalent value in the V128 register class.
class WidenVector {
  SelectionDAG &DAG;

public:
  WidenVector(SelectionDAG &DAG) : DAG(DAG) {}

  SDValue operator()(SDValue V64Reg) {
    EVT VT = V64Reg.getValueType();
    unsigned NarrowSize = VT.getVectorNumElements();
    MVT EltTy = VT.getVectorElementType().getSimpleVT();
    MVT WideTy = MVT::getVectorVT(EltTy, 2 * NarrowSize);
    SDLoc DL(V64Reg);

    SDValue Undef =
        SDValue(DAG.getMachineNode(TargetOpcode::IMPLICIT_DEF, DL, WideTy), 0);
    return DAG.getTargetInsertSubreg(AArch64::dsub, DL, WideTy, Undef, V64Reg);
  }
};
} // namespace

/// NarrowVector - Given a value in the V128 register class, produce the
/// equivalent value in the V64 register class.
static SDValue NarrowVector(SDValue V128Reg, SelectionDAG &DAG) {
  EVT VT = V128Reg.getValueType();
  unsigned WideSize = VT.getVectorNumElements();
  MVT EltTy = VT.getVectorElementType().getSimpleVT();
  MVT NarrowTy = MVT::getVectorVT(EltTy, WideSize / 2);

  return DAG.getTargetExtractSubreg(AArch64::dsub, SDLoc(V128Reg), NarrowTy,
                                    V128Reg);
}

void AArch64DAGToDAGISel::SelectLoadLane(SDNode *N, unsigned NumVecs,
                                         unsigned Opc) {
  SDLoc dl(N);
  EVT VT = N->getValueType(0);
  bool Narrow = VT.getSizeInBits() == 64;

  // Form a REG_SEQUENCE to force register allocation.
  SmallVector<SDValue, 4> Regs(N->ops().slice(2, NumVecs));

  if (Narrow)
    transform(Regs, Regs.begin(),
                   WidenVector(*CurDAG));

  SDValue RegSeq = createQTuple(Regs);

  const EVT ResTys[] = {MVT::Untyped, MVT::Other};

  unsigned LaneNo = N->getConstantOperandVal(NumVecs + 2);

  SDValue Ops[] = {RegSeq, CurDAG->getTargetConstant(LaneNo, dl, MVT::i64),
                   N->getOperand(NumVecs + 3), N->getOperand(0)};
  SDNode *Ld = CurDAG->getMachineNode(Opc, dl, ResTys, Ops);
  SDValue SuperReg = SDValue(Ld, 0);

  EVT WideVT = RegSeq.getOperand(1)->getValueType(0);
  static const unsigned QSubs[] = { AArch64::qsub0, AArch64::qsub1,
                                    AArch64::qsub2, AArch64::qsub3 };
  for (unsigned i = 0; i < NumVecs; ++i) {
    SDValue NV = CurDAG->getTargetExtractSubreg(QSubs[i], dl, WideVT, SuperReg);
    if (Narrow)
      NV = NarrowVector(NV, *CurDAG);
    ReplaceUses(SDValue(N, i), NV);
  }

  ReplaceUses(SDValue(N, NumVecs), SDValue(Ld, 1));
  CurDAG->RemoveDeadNode(N);
}

void AArch64DAGToDAGISel::SelectPostLoadLane(SDNode *N, unsigned NumVecs,
                                             unsigned Opc) {
  SDLoc dl(N);
  EVT VT = N->getValueType(0);
  bool Narrow = VT.getSizeInBits() == 64;

  // Form a REG_SEQUENCE to force register allocation.
  SmallVector<SDValue, 4> Regs(N->ops().slice(1, NumVecs));

  if (Narrow)
    transform(Regs, Regs.begin(),
                   WidenVector(*CurDAG));

  SDValue RegSeq = createQTuple(Regs);

  const EVT ResTys[] = {MVT::i64, // Type of the write back register
                        RegSeq->getValueType(0), MVT::Other};

  unsigned LaneNo = N->getConstantOperandVal(NumVecs + 1);

  SDValue Ops[] = {RegSeq,
                   CurDAG->getTargetConstant(LaneNo, dl,
                                             MVT::i64),         // Lane Number
                   N->getOperand(NumVecs + 2),                  // Base register
                   N->getOperand(NumVecs + 3),                  // Incremental
                   N->getOperand(0)};
  SDNode *Ld = CurDAG->getMachineNode(Opc, dl, ResTys, Ops);

  // Update uses of the write back register
  ReplaceUses(SDValue(N, NumVecs), SDValue(Ld, 0));

  // Update uses of the vector list
  SDValue SuperReg = SDValue(Ld, 1);
  if (NumVecs == 1) {
    ReplaceUses(SDValue(N, 0),
                Narrow ? NarrowVector(SuperReg, *CurDAG) : SuperReg);
  } else {
    EVT WideVT = RegSeq.getOperand(1)->getValueType(0);
    static const unsigned QSubs[] = { AArch64::qsub0, AArch64::qsub1,
                                      AArch64::qsub2, AArch64::qsub3 };
    for (unsigned i = 0; i < NumVecs; ++i) {
      SDValue NV = CurDAG->getTargetExtractSubreg(QSubs[i], dl, WideVT,
                                                  SuperReg);
      if (Narrow)
        NV = NarrowVector(NV, *CurDAG);
      ReplaceUses(SDValue(N, i), NV);
    }
  }

  // Update the Chain
  ReplaceUses(SDValue(N, NumVecs + 1), SDValue(Ld, 2));
  CurDAG->RemoveDeadNode(N);
}

void AArch64DAGToDAGISel::SelectStoreLane(SDNode *N, unsigned NumVecs,
                                          unsigned Opc) {
  SDLoc dl(N);
  EVT VT = N->getOperand(2)->getValueType(0);
  bool Narrow = VT.getSizeInBits() == 64;

  // Form a REG_SEQUENCE to force register allocation.
  SmallVector<SDValue, 4> Regs(N->ops().slice(2, NumVecs));

  if (Narrow)
    transform(Regs, Regs.begin(),
                   WidenVector(*CurDAG));

  SDValue RegSeq = createQTuple(Regs);

  unsigned LaneNo = N->getConstantOperandVal(NumVecs + 2);

  SDValue Ops[] = {RegSeq, CurDAG->getTargetConstant(LaneNo, dl, MVT::i64),
                   N->getOperand(NumVecs + 3), N->getOperand(0)};
  SDNode *St = CurDAG->getMachineNode(Opc, dl, MVT::Other, Ops);

  // Transfer memoperands.
  MachineMemOperand *MemOp = cast<MemIntrinsicSDNode>(N)->getMemOperand();
  CurDAG->setNodeMemRefs(cast<MachineSDNode>(St), {MemOp});

  ReplaceNode(N, St);
}

void AArch64DAGToDAGISel::SelectPostStoreLane(SDNode *N, unsigned NumVecs,
                                              unsigned Opc) {
  SDLoc dl(N);
  EVT VT = N->getOperand(2)->getValueType(0);
  bool Narrow = VT.getSizeInBits() == 64;

  // Form a REG_SEQUENCE to force register allocation.
  SmallVector<SDValue, 4> Regs(N->ops().slice(1, NumVecs));

  if (Narrow)
    transform(Regs, Regs.begin(),
                   WidenVector(*CurDAG));

  SDValue RegSeq = createQTuple(Regs);

  const EVT ResTys[] = {MVT::i64, // Type of the write back register
                        MVT::Other};

  unsigned LaneNo = N->getConstantOperandVal(NumVecs + 1);

  SDValue Ops[] = {RegSeq, CurDAG->getTargetConstant(LaneNo, dl, MVT::i64),
                   N->getOperand(NumVecs + 2), // Base Register
                   N->getOperand(NumVecs + 3), // Incremental
                   N->getOperand(0)};
  SDNode *St = CurDAG->getMachineNode(Opc, dl, ResTys, Ops);

  // Transfer memoperands.
  MachineMemOperand *MemOp = cast<MemIntrinsicSDNode>(N)->getMemOperand();
  CurDAG->setNodeMemRefs(cast<MachineSDNode>(St), {MemOp});

  ReplaceNode(N, St);
}

static bool isBitfieldExtractOpFromAnd(SelectionDAG *CurDAG, SDNode *N,
                                       unsigned &Opc, SDValue &Opd0,
                                       unsigned &LSB, unsigned &MSB,
                                       unsigned NumberOfIgnoredLowBits,
                                       bool BiggerPattern) {
  assert(N->getOpcode() == ISD::AND &&
         "N must be a AND operation to call this function");

  EVT VT = N->getValueType(0);

  // Here we can test the type of VT and return false when the type does not
  // match, but since it is done prior to that call in the current context
  // we turned that into an assert to avoid redundant code.
  assert((VT == MVT::i32 || VT == MVT::i64) &&
         "Type checking must have been done before calling this function");

  // FIXME: simplify-demanded-bits in DAGCombine will probably have
  // changed the AND node to a 32-bit mask operation. We'll have to
  // undo that as part of the transform here if we want to catch all
  // the opportunities.
  // Currently the NumberOfIgnoredLowBits argument helps to recover
  // from these situations when matching bigger pattern (bitfield insert).

  // For unsigned extracts, check for a shift right and mask
  uint64_t AndImm = 0;
  if (!isOpcWithIntImmediate(N, ISD::AND, AndImm))
    return false;

  const SDNode *Op0 = N->getOperand(0).getNode();

  // Because of simplify-demanded-bits in DAGCombine, the mask may have been
  // simplified. Try to undo that
  AndImm |= maskTrailingOnes<uint64_t>(NumberOfIgnoredLowBits);

  // The immediate is a mask of the low bits iff imm & (imm+1) == 0
  if (AndImm & (AndImm + 1))
    return false;

  bool ClampMSB = false;
  uint64_t SrlImm = 0;
  // Handle the SRL + ANY_EXTEND case.
  if (VT == MVT::i64 && Op0->getOpcode() == ISD::ANY_EXTEND &&
      isOpcWithIntImmediate(Op0->getOperand(0).getNode(), ISD::SRL, SrlImm)) {
    // Extend the incoming operand of the SRL to 64-bit.
    Opd0 = Widen(CurDAG, Op0->getOperand(0).getOperand(0));
    // Make sure to clamp the MSB so that we preserve the semantics of the
    // original operations.
    ClampMSB = true;
  } else if (VT == MVT::i32 && Op0->getOpcode() == ISD::TRUNCATE &&
             isOpcWithIntImmediate(Op0->getOperand(0).getNode(), ISD::SRL,
                                   SrlImm)) {
    // If the shift result was truncated, we can still combine them.
    Opd0 = Op0->getOperand(0).getOperand(0);

    // Use the type of SRL node.
    VT = Opd0->getValueType(0);
  } else if (isOpcWithIntImmediate(Op0, ISD::SRL, SrlImm)) {
    Opd0 = Op0->getOperand(0);
    ClampMSB = (VT == MVT::i32);
  } else if (BiggerPattern) {
    // Let's pretend a 0 shift right has been performed.
    // The resulting code will be at least as good as the original one
    // plus it may expose more opportunities for bitfield insert pattern.
    // FIXME: Currently we limit this to the bigger pattern, because
    // some optimizations expect AND and not UBFM.
    Opd0 = N->getOperand(0);
  } else
    return false;

  // Bail out on large immediates. This happens when no proper
  // combining/constant folding was performed.
  if (!BiggerPattern && (SrlImm <= 0 || SrlImm >= VT.getSizeInBits())) {
    LLVM_DEBUG(
        (dbgs() << N
                << ": Found large shift immediate, this should not happen\n"));
    return false;
  }

  LSB = SrlImm;
  MSB = SrlImm +
        (VT == MVT::i32 ? llvm::countr_one<uint32_t>(AndImm)
                        : llvm::countr_one<uint64_t>(AndImm)) -
        1;
  if (ClampMSB)
    // Since we're moving the extend before the right shift operation, we need
    // to clamp the MSB to make sure we don't shift in undefined bits instead of
    // the zeros which would get shifted in with the original right shift
    // operation.
    MSB = MSB > 31 ? 31 : MSB;

  Opc = VT == MVT::i32 ? AArch64::UBFMWri : AArch64::UBFMXri;
  return true;
}

static bool isBitfieldExtractOpFromSExtInReg(SDNode *N, unsigned &Opc,
                                             SDValue &Opd0, unsigned &Immr,
                                             unsigned &Imms) {
  assert(N->getOpcode() == ISD::SIGN_EXTEND_INREG);

  EVT VT = N->getValueType(0);
  unsigned BitWidth = VT.getSizeInBits();
  assert((VT == MVT::i32 || VT == MVT::i64) &&
         "Type checking must have been done before calling this function");

  SDValue Op = N->getOperand(0);
  if (Op->getOpcode() == ISD::TRUNCATE) {
    Op = Op->getOperand(0);
    VT = Op->getValueType(0);
    BitWidth = VT.getSizeInBits();
  }

  uint64_t ShiftImm;
  if (!isOpcWithIntImmediate(Op.getNode(), ISD::SRL, ShiftImm) &&
      !isOpcWithIntImmediate(Op.getNode(), ISD::SRA, ShiftImm))
    return false;

  unsigned Width = cast<VTSDNode>(N->getOperand(1))->getVT().getSizeInBits();
  if (ShiftImm + Width > BitWidth)
    return false;

  Opc = (VT == MVT::i32) ? AArch64::SBFMWri : AArch64::SBFMXri;
  Opd0 = Op.getOperand(0);
  Immr = ShiftImm;
  Imms = ShiftImm + Width - 1;
  return true;
}

static bool isSeveralBitsExtractOpFromShr(SDNode *N, unsigned &Opc,
                                          SDValue &Opd0, unsigned &LSB,
                                          unsigned &MSB) {
  // We are looking for the following pattern which basically extracts several
  // continuous bits from the source value and places it from the LSB of the
  // destination value, all other bits of the destination value or set to zero:
  //
  // Value2 = AND Value, MaskImm
  // SRL Value2, ShiftImm
  //
  // with MaskImm >> ShiftImm to search for the bit width.
  //
  // This gets selected into a single UBFM:
  //
  // UBFM Value, ShiftImm, Log2_64(MaskImm)
  //

  if (N->getOpcode() != ISD::SRL)
    return false;

  uint64_t AndMask = 0;
  if (!isOpcWithIntImmediate(N->getOperand(0).getNode(), ISD::AND, AndMask))
    return false;

  Opd0 = N->getOperand(0).getOperand(0);

  uint64_t SrlImm = 0;
  if (!isIntImmediate(N->getOperand(1), SrlImm))
    return false;

  // Check whether we really have several bits extract here.
  if (!isMask_64(AndMask >> SrlImm))
    return false;

  Opc = N->getValueType(0) == MVT::i32 ? AArch64::UBFMWri : AArch64::UBFMXri;
  LSB = SrlImm;
  MSB = llvm::Log2_64(AndMask);
  return true;
}

static bool isBitfieldExtractOpFromShr(SDNode *N, unsigned &Opc, SDValue &Opd0,
                                       unsigned &Immr, unsigned &Imms,
                                       bool BiggerPattern) {
  assert((N->getOpcode() == ISD::SRA || N->getOpcode() == ISD::SRL) &&
         "N must be a SHR/SRA operation to call this function");

  EVT VT = N->getValueType(0);

  // Here we can test the type of VT and return false when the type does not
  // match, but since it is done prior to that call in the current context
  // we turned that into an assert to avoid redundant code.
  assert((VT == MVT::i32 || VT == MVT::i64) &&
         "Type checking must have been done before calling this function");

  // Check for AND + SRL doing several bits extract.
  if (isSeveralBitsExtractOpFromShr(N, Opc, Opd0, Immr, Imms))
    return true;

  // We're looking for a shift of a shift.
  uint64_t ShlImm = 0;
  uint64_t TruncBits = 0;
  if (isOpcWithIntImmediate(N->getOperand(0).getNode(), ISD::SHL, ShlImm)) {
    Opd0 = N->getOperand(0).getOperand(0);
  } else if (VT == MVT::i32 && N->getOpcode() == ISD::SRL &&
             N->getOperand(0).getNode()->getOpcode() == ISD::TRUNCATE) {
    // We are looking for a shift of truncate. Truncate from i64 to i32 could
    // be considered as setting high 32 bits as zero. Our strategy here is to
    // always generate 64bit UBFM. This consistency will help the CSE pass
    // later find more redundancy.
    Opd0 = N->getOperand(0).getOperand(0);
    TruncBits = Opd0->getValueType(0).getSizeInBits() - VT.getSizeInBits();
    VT = Opd0.getValueType();
    assert(VT == MVT::i64 && "the promoted type should be i64");
  } else if (BiggerPattern) {
    // Let's pretend a 0 shift left has been performed.
    // FIXME: Currently we limit this to the bigger pattern case,
    // because some optimizations expect AND and not UBFM
    Opd0 = N->getOperand(0);
  } else
    return false;

  // Missing combines/constant folding may have left us with strange
  // constants.
  if (ShlImm >= VT.getSizeInBits()) {
    LLVM_DEBUG(
        (dbgs() << N
                << ": Found large shift immediate, this should not happen\n"));
    return false;
  }

  uint64_t SrlImm = 0;
  if (!isIntImmediate(N->getOperand(1), SrlImm))
    return false;

  assert(SrlImm > 0 && SrlImm < VT.getSizeInBits() &&
         "bad amount in shift node!");
  int immr = SrlImm - ShlImm;
  Immr = immr < 0 ? immr + VT.getSizeInBits() : immr;
  Imms = VT.getSizeInBits() - ShlImm - TruncBits - 1;
  // SRA requires a signed extraction
  if (VT == MVT::i32)
    Opc = N->getOpcode() == ISD::SRA ? AArch64::SBFMWri : AArch64::UBFMWri;
  else
    Opc = N->getOpcode() == ISD::SRA ? AArch64::SBFMXri : AArch64::UBFMXri;
  return true;
}

bool AArch64DAGToDAGISel::tryBitfieldExtractOpFromSExt(SDNode *N) {
  assert(N->getOpcode() == ISD::SIGN_EXTEND);

  EVT VT = N->getValueType(0);
  EVT NarrowVT = N->getOperand(0)->getValueType(0);
  if (VT != MVT::i64 || NarrowVT != MVT::i32)
    return false;

  uint64_t ShiftImm;
  SDValue Op = N->getOperand(0);
  if (!isOpcWithIntImmediate(Op.getNode(), ISD::SRA, ShiftImm))
    return false;

  SDLoc dl(N);
  // Extend the incoming operand of the shift to 64-bits.
  SDValue Opd0 = Widen(CurDAG, Op.getOperand(0));
  unsigned Immr = ShiftImm;
  unsigned Imms = NarrowVT.getSizeInBits() - 1;
  SDValue Ops[] = {Opd0, CurDAG->getTargetConstant(Immr, dl, VT),
                   CurDAG->getTargetConstant(Imms, dl, VT)};
  CurDAG->SelectNodeTo(N, AArch64::SBFMXri, VT, Ops);
  return true;
}

static bool isBitfieldExtractOp(SelectionDAG *CurDAG, SDNode *N, unsigned &Opc,
                                SDValue &Opd0, unsigned &Immr, unsigned &Imms,
                                unsigned NumberOfIgnoredLowBits = 0,
                                bool BiggerPattern = false) {
  if (N->getValueType(0) != MVT::i32 && N->getValueType(0) != MVT::i64)
    return false;

  switch (N->getOpcode()) {
  default:
    if (!N->isMachineOpcode())
      return false;
    break;
  case ISD::AND:
    return isBitfieldExtractOpFromAnd(CurDAG, N, Opc, Opd0, Immr, Imms,
                                      NumberOfIgnoredLowBits, BiggerPattern);
  case ISD::SRL:
  case ISD::SRA:
    return isBitfieldExtractOpFromShr(N, Opc, Opd0, Immr, Imms, BiggerPattern);

  case ISD::SIGN_EXTEND_INREG:
    return isBitfieldExtractOpFromSExtInReg(N, Opc, Opd0, Immr, Imms);
  }

  unsigned NOpc = N->getMachineOpcode();
  switch (NOpc) {
  default:
    return false;
  case AArch64::SBFMWri:
  case AArch64::UBFMWri:
  case AArch64::SBFMXri:
  case AArch64::UBFMXri:
    Opc = NOpc;
    Opd0 = N->getOperand(0);
    Immr = N->getConstantOperandVal(1);
    Imms = N->getConstantOperandVal(2);
    return true;
  }
  // Unreachable
  return false;
}

bool AArch64DAGToDAGISel::tryBitfieldExtractOp(SDNode *N) {
  unsigned Opc, Immr, Imms;
  SDValue Opd0;
  if (!isBitfieldExtractOp(CurDAG, N, Opc, Opd0, Immr, Imms))
    return false;

  EVT VT = N->getValueType(0);
  SDLoc dl(N);

  // If the bit extract operation is 64bit but the original type is 32bit, we
  // need to add one EXTRACT_SUBREG.
  if ((Opc == AArch64::SBFMXri || Opc == AArch64::UBFMXri) && VT == MVT::i32) {
    SDValue Ops64[] = {Opd0, CurDAG->getTargetConstant(Immr, dl, MVT::i64),
                       CurDAG->getTargetConstant(Imms, dl, MVT::i64)};

    SDNode *BFM = CurDAG->getMachineNode(Opc, dl, MVT::i64, Ops64);
    SDValue Inner = CurDAG->getTargetExtractSubreg(AArch64::sub_32, dl,
                                                   MVT::i32, SDValue(BFM, 0));
    ReplaceNode(N, Inner.getNode());
    return true;
  }

  SDValue Ops[] = {Opd0, CurDAG->getTargetConstant(Immr, dl, VT),
                   CurDAG->getTargetConstant(Imms, dl, VT)};
  CurDAG->SelectNodeTo(N, Opc, VT, Ops);
  return true;
}

/// Does DstMask form a complementary pair with the mask provided by
/// BitsToBeInserted, suitable for use in a BFI instruction. Roughly speaking,
/// this asks whether DstMask zeroes precisely those bits that will be set by
/// the other half.
static bool isBitfieldDstMask(uint64_t DstMask, const APInt &BitsToBeInserted,
                              unsigned NumberOfIgnoredHighBits, EVT VT) {
  assert((VT == MVT::i32 || VT == MVT::i64) &&
         "i32 or i64 mask type expected!");
  unsigned BitWidth = VT.getSizeInBits() - NumberOfIgnoredHighBits;

  // Enable implicitTrunc as we're intentionally ignoring high bits.
  APInt SignificantDstMask =
      APInt(BitWidth, DstMask, /*isSigned=*/false, /*implicitTrunc=*/true);
  APInt SignificantBitsToBeInserted = BitsToBeInserted.zextOrTrunc(BitWidth);

  return (SignificantDstMask & SignificantBitsToBeInserted) == 0 &&
         (SignificantDstMask | SignificantBitsToBeInserted).isAllOnes();
}

// Look for bits that will be useful for later uses.
// A bit is consider useless as soon as it is dropped and never used
// before it as been dropped.
// E.g., looking for useful bit of x
// 1. y = x & 0x7
// 2. z = y >> 2
// After #1, x useful bits are 0x7, then the useful bits of x, live through
// y.
// After #2, the useful bits of x are 0x4.
// However, if x is used on an unpredictable instruction, then all its bits
// are useful.
// E.g.
// 1. y = x & 0x7
// 2. z = y >> 2
// 3. str x, [@x]
static void getUsefulBits(SDValue Op, APInt &UsefulBits, unsigned Depth = 0);

static void getUsefulBitsFromAndWithImmediate(SDValue Op, APInt &UsefulBits,
                                              unsigned Depth) {
  uint64_t Imm =
      cast<const ConstantSDNode>(Op.getOperand(1).getNode())->getZExtValue();
  Imm = AArch64_AM::decodeLogicalImmediate(Imm, UsefulBits.getBitWidth());
  UsefulBits &= APInt(UsefulBits.getBitWidth(), Imm);
  getUsefulBits(Op, UsefulBits, Depth + 1);
}

static void getUsefulBitsFromBitfieldMoveOpd(SDValue Op, APInt &UsefulBits,
                                             uint64_t Imm, uint64_t MSB,
                                             unsigned Depth) {
  // inherit the bitwidth value
  APInt OpUsefulBits(UsefulBits);
  OpUsefulBits = 1;

  if (MSB >= Imm) {
    OpUsefulBits <<= MSB - Imm + 1;
    --OpUsefulBits;
    // The interesting part will be in the lower part of the result
    getUsefulBits(Op, OpUsefulBits, Depth + 1);
    // The interesting part was starting at Imm in the argument
    OpUsefulBits <<= Imm;
  } else {
    OpUsefulBits <<= MSB + 1;
    --OpUsefulBits;
    // The interesting part will be shifted in the result
    OpUsefulBits <<= OpUsefulBits.getBitWidth() - Imm;
    getUsefulBits(Op, OpUsefulBits, Depth + 1);
    // The interesting part was at zero in the argument
    OpUsefulBits.lshrInPlace(OpUsefulBits.getBitWidth() - Imm);
  }

  UsefulBits &= OpUsefulBits;
}

static void getUsefulBitsFromUBFM(SDValue Op, APInt &UsefulBits,
                                  unsigned Depth) {
  uint64_t Imm =
      cast<const ConstantSDNode>(Op.getOperand(1).getNode())->getZExtValue();
  uint64_t MSB =
      cast<const ConstantSDNode>(Op.getOperand(2).getNode())->getZExtValue();

  getUsefulBitsFromBitfieldMoveOpd(Op, UsefulBits, Imm, MSB, Depth);
}

static void getUsefulBitsFromOrWithShiftedReg(SDValue Op, APInt &UsefulBits,
                                              unsigned Depth) {
  uint64_t ShiftTypeAndValue =
      cast<const ConstantSDNode>(Op.getOperand(2).getNode())->getZExtValue();
  APInt Mask(UsefulBits);
  Mask.clearAllBits();
  Mask.flipAllBits();

  if (AArch64_AM::getShiftType(ShiftTypeAndValue) == AArch64_AM::LSL) {
    // Shift Left
    uint64_t ShiftAmt = AArch64_AM::getShiftValue(ShiftTypeAndValue);
    Mask <<= ShiftAmt;
    getUsefulBits(Op, Mask, Depth + 1);
    Mask.lshrInPlace(ShiftAmt);
  } else if (AArch64_AM::getShiftType(ShiftTypeAndValue) == AArch64_AM::LSR) {
    // Shift Right
    // We do not handle AArch64_AM::ASR, because the sign will change the
    // number of useful bits
    uint64_t ShiftAmt = AArch64_AM::getShiftValue(ShiftTypeAndValue);
    Mask.lshrInPlace(ShiftAmt);
    getUsefulBits(Op, Mask, Depth + 1);
    Mask <<= ShiftAmt;
  } else
    return;

  UsefulBits &= Mask;
}

static void getUsefulBitsFromBFM(SDValue Op, SDValue Orig, APInt &UsefulBits,
                                 unsigned Depth) {
  uint64_t Imm =
      cast<const ConstantSDNode>(Op.getOperand(2).getNode())->getZExtValue();
  uint64_t MSB =
      cast<const ConstantSDNode>(Op.getOperand(3).getNode())->getZExtValue();

  APInt OpUsefulBits(UsefulBits);
  OpUsefulBits = 1;

  APInt ResultUsefulBits(UsefulBits.getBitWidth(), 0);
  ResultUsefulBits.flipAllBits();
  APInt Mask(UsefulBits.getBitWidth(), 0);

  getUsefulBits(Op, ResultUsefulBits, Depth + 1);

  if (MSB >= Imm) {
    // The instruction is a BFXIL.
    uint64_t Width = MSB - Imm + 1;
    uint64_t LSB = Imm;

    OpUsefulBits <<= Width;
    --OpUsefulBits;

    if (Op.getOperand(1) == Orig) {
      // Copy the low bits from the result to bits starting from LSB.
      Mask = ResultUsefulBits & OpUsefulBits;
      Mask <<= LSB;
    }

    if (Op.getOperand(0) == Orig)
      // Bits starting from LSB in the input contribute to the result.
      Mask |= (ResultUsefulBits & ~OpUsefulBits);
  } else {
    // The instruction is a BFI.
    uint64_t Width = MSB + 1;
    uint64_t LSB = UsefulBits.getBitWidth() - Imm;

    OpUsefulBits <<= Width;
    --OpUsefulBits;
    OpUsefulBits <<= LSB;

    if (Op.getOperand(1) == Orig) {
      // Copy the bits from the result to the zero bits.
      Mask = ResultUsefulBits & OpUsefulBits;
      Mask.lshrInPlace(LSB);
    }

    if (Op.getOperand(0) == Orig)
      Mask |= (ResultUsefulBits & ~OpUsefulBits);
  }

  UsefulBits &= Mask;
}

static void getUsefulBitsForUse(SDNode *UserNode, APInt &UsefulBits,
                                SDValue Orig, unsigned Depth) {

  // Users of this node should have already been instruction selected
  // FIXME: Can we turn that into an assert?
  if (!UserNode->isMachineOpcode())
    return;

  switch (UserNode->getMachineOpcode()) {
  default:
    return;
  case AArch64::ANDSWri:
  case AArch64::ANDSXri:
  case AArch64::ANDWri:
  case AArch64::ANDXri:
    // We increment Depth only when we call the getUsefulBits
    return getUsefulBitsFromAndWithImmediate(SDValue(UserNode, 0), UsefulBits,
                                             Depth);
  case AArch64::UBFMWri:
  case AArch64::UBFMXri:
    return getUsefulBitsFromUBFM(SDValue(UserNode, 0), UsefulBits, Depth);

  case AArch64::ORRWrs:
  case AArch64::ORRXrs:
    if (UserNode->getOperand(0) != Orig && UserNode->getOperand(1) == Orig)
      getUsefulBitsFromOrWithShiftedReg(SDValue(UserNode, 0), UsefulBits,
                                        Depth);
    return;
  case AArch64::BFMWri:
  case AArch64::BFMXri:
    return getUsefulBitsFromBFM(SDValue(UserNode, 0), Orig, UsefulBits, Depth);

  case AArch64::STRBBui:
  case AArch64::STURBBi:
    if (UserNode->getOperand(0) != Orig)
      return;
    UsefulBits &= APInt(UsefulBits.getBitWidth(), 0xff);
    return;

  case AArch64::STRHHui:
  case AArch64::STURHHi:
    if (UserNode->getOperand(0) != Orig)
      return;
    UsefulBits &= APInt(UsefulBits.getBitWidth(), 0xffff);
    return;
  }
}

static void getUsefulBits(SDValue Op, APInt &UsefulBits, unsigned Depth) {
  if (Depth >= SelectionDAG::MaxRecursionDepth)
    return;
  // Initialize UsefulBits
  if (!Depth) {
    unsigned Bitwidth = Op.getScalarValueSizeInBits();
    // At the beginning, assume every produced bits is useful
    UsefulBits = APInt(Bitwidth, 0);
    UsefulBits.flipAllBits();
  }
  APInt UsersUsefulBits(UsefulBits.getBitWidth(), 0);

  for (SDNode *Node : Op.getNode()->users()) {
    // A use cannot produce useful bits
    APInt UsefulBitsForUse = APInt(UsefulBits);
    getUsefulBitsForUse(Node, UsefulBitsForUse, Op, Depth);
    UsersUsefulBits |= UsefulBitsForUse;
  }
  // UsefulBits contains the produced bits that are meaningful for the
  // current definition, thus a user cannot make a bit meaningful at
  // this point
  UsefulBits &= UsersUsefulBits;
}

/// Create a machine node performing a notional SHL of Op by ShlAmount. If
/// ShlAmount is negative, do a (logical) right-shift instead. If ShlAmount is
/// 0, return Op unchanged.
static SDValue getLeftShift(SelectionDAG *CurDAG, SDValue Op, int ShlAmount) {
  if (ShlAmount == 0)
    return Op;

  EVT VT = Op.getValueType();
  SDLoc dl(Op);
  unsigned BitWidth = VT.getSizeInBits();
  unsigned UBFMOpc = BitWidth == 32 ? AArch64::UBFMWri : AArch64::UBFMXri;

  SDNode *ShiftNode;
  if (ShlAmount > 0) {
    // LSL wD, wN, #Amt == UBFM wD, wN, #32-Amt, #31-Amt
    ShiftNode = CurDAG->getMachineNode(
        UBFMOpc, dl, VT, Op,
        CurDAG->getTargetConstant(BitWidth - ShlAmount, dl, VT),
        CurDAG->getTargetConstant(BitWidth - 1 - ShlAmount, dl, VT));
  } else {
    // LSR wD, wN, #Amt == UBFM wD, wN, #Amt, #32-1
    assert(ShlAmount < 0 && "expected right shift");
    int ShrAmount = -ShlAmount;
    ShiftNode = CurDAG->getMachineNode(
        UBFMOpc, dl, VT, Op, CurDAG->getTargetConstant(ShrAmount, dl, VT),
        CurDAG->getTargetConstant(BitWidth - 1, dl, VT));
  }

  return SDValue(ShiftNode, 0);
}

// For bit-field-positioning pattern "(and (shl VAL, N), ShiftedMask)".
static bool isBitfieldPositioningOpFromAnd(SelectionDAG *CurDAG, SDValue Op,
                                           bool BiggerPattern,
                                           const uint64_t NonZeroBits,
                                           SDValue &Src, int &DstLSB,
                                           int &Width);

// For bit-field-positioning pattern "shl VAL, N)".
static bool isBitfieldPositioningOpFromShl(SelectionDAG *CurDAG, SDValue Op,
                                           bool BiggerPattern,
                                           const uint64_t NonZeroBits,
                                           SDValue &Src, int &DstLSB,
                                           int &Width);

/// Does this tree qualify as an attempt to move a bitfield into position,
/// essentially "(and (shl VAL, N), Mask)" or (shl VAL, N).
static bool isBitfieldPositioningOp(SelectionDAG *CurDAG, SDValue Op,
                                    bool BiggerPattern, SDValue &Src,
                                    int &DstLSB, int &Width) {
  EVT VT = Op.getValueType();
  unsigned BitWidth = VT.getSizeInBits();
  (void)BitWidth;
  assert(BitWidth == 32 || BitWidth == 64);

  KnownBits Known = CurDAG->computeKnownBits(Op);

  // Non-zero in the sense that they're not provably zero, which is the key
  // point if we want to use this value
  const uint64_t NonZeroBits = (~Known.Zero).getZExtValue();
  if (!isShiftedMask_64(NonZeroBits))
    return false;

  switch (Op.getOpcode()) {
  default:
    break;
  case ISD::AND:
    return isBitfieldPositioningOpFromAnd(CurDAG, Op, BiggerPattern,
                                          NonZeroBits, Src, DstLSB, Width);
  case ISD::SHL:
    return isBitfieldPositioningOpFromShl(CurDAG, Op, BiggerPattern,
                                          NonZeroBits, Src, DstLSB, Width);
  }

  return false;
}

static bool isBitfieldPositioningOpFromAnd(SelectionDAG *CurDAG, SDValue Op,
                                           bool BiggerPattern,
                                           const uint64_t NonZeroBits,
                                           SDValue &Src, int &DstLSB,
                                           int &Width) {
  assert(isShiftedMask_64(NonZeroBits) && "Caller guaranteed");

  EVT VT = Op.getValueType();
  assert((VT == MVT::i32 || VT == MVT::i64) &&
         "Caller guarantees VT is one of i32 or i64");
  (void)VT;

  uint64_t AndImm;
  if (!isOpcWithIntImmediate(Op.getNode(), ISD::AND, AndImm))
    return false;

  // If (~AndImm & NonZeroBits) is not zero at POS, we know that
  //   1) (AndImm & (1 << POS) == 0)
  //   2) the result of AND is not zero at POS bit (according to NonZeroBits)
  //
  // 1) and 2) don't agree so something must be wrong (e.g., in
  // 'SelectionDAG::computeKnownBits')
  assert((~AndImm & NonZeroBits) == 0 &&
         "Something must be wrong (e.g., in SelectionDAG::computeKnownBits)");

  SDValue AndOp0 = Op.getOperand(0);

  uint64_t ShlImm;
  SDValue ShlOp0;
  if (isOpcWithIntImmediate(AndOp0.getNode(), ISD::SHL, ShlImm)) {
    // For pattern "and(shl(val, N), shifted-mask)", 'ShlOp0' is set to 'val'.
    ShlOp0 = AndOp0.getOperand(0);
  } else if (VT == MVT::i64 && AndOp0.getOpcode() == ISD::ANY_EXTEND &&
             isOpcWithIntImmediate(AndOp0.getOperand(0).getNode(), ISD::SHL,
                                   ShlImm)) {
    // For pattern "and(any_extend(shl(val, N)), shifted-mask)"

    // ShlVal == shl(val, N), which is a left shift on a smaller type.
    SDValue ShlVal = AndOp0.getOperand(0);

    // Since this is after type legalization and ShlVal is extended to MVT::i64,
    // expect VT to be MVT::i32.
    assert((ShlVal.getValueType() == MVT::i32) && "Expect VT to be MVT::i32.");

    // Widens 'val' to MVT::i64 as the source of bit field positioning.
    ShlOp0 = Widen(CurDAG, ShlVal.getOperand(0));
  } else
    return false;

  // For !BiggerPattern, bail out if the AndOp0 has more than one use, since
  // then we'll end up generating AndOp0+UBFIZ instead of just keeping
  // AndOp0+AND.
  if (!BiggerPattern && !AndOp0.hasOneUse())
    return false;

  DstLSB = llvm::countr_zero(NonZeroBits);
  Width = llvm::countr_one(NonZeroBits >> DstLSB);

  // Bail out on large Width. This happens when no proper combining / constant
  // folding was performed.
  if (Width >= (int)VT.getSizeInBits()) {
    // If VT is i64, Width > 64 is insensible since NonZeroBits is uint64_t, and
    // Width == 64 indicates a missed dag-combine from "(and val, AllOnes)" to
    // "val".
    // If VT is i32, what Width >= 32 means:
    // - For "(and (any_extend(shl val, N)), shifted-mask)", the`and` Op
    //   demands at least 'Width' bits (after dag-combiner). This together with
    //   `any_extend` Op (undefined higher bits) indicates missed combination
    //   when lowering the 'and' IR instruction to an machine IR instruction.
    LLVM_DEBUG(
        dbgs()
        << "Found large Width in bit-field-positioning -- this indicates no "
           "proper combining / constant folding was performed\n");
    return false;
  }

  // BFI encompasses sufficiently many nodes that it's worth inserting an extra
  // LSL/LSR if the mask in NonZeroBits doesn't quite match up with the ISD::SHL
  // amount.  BiggerPattern is true when this pattern is being matched for BFI,
  // BiggerPattern is false when this pattern is being matched for UBFIZ, in
  // which case it is not profitable to insert an extra shift.
  if (ShlImm != uint64_t(DstLSB) && !BiggerPattern)
    return false;

  Src = getLeftShift(CurDAG, ShlOp0, ShlImm - DstLSB);
  return true;
}

// For node (shl (and val, mask), N)), returns true if the node is equivalent to
// UBFIZ.
static bool isSeveralBitsPositioningOpFromShl(const uint64_t ShlImm, SDValue Op,
                                              SDValue &Src, int &DstLSB,
                                              int &Width) {
  // Caller should have verified that N is a left shift with constant shift
  // amount; asserts that.
  assert(Op.getOpcode() == ISD::SHL &&
         "Op.getNode() should be a SHL node to call this function");
  assert(isIntImmediateEq(Op.getOperand(1), ShlImm) &&
         "Op.getNode() should shift ShlImm to call this function");

  uint64_t AndImm = 0;
  SDValue Op0 = Op.getOperand(0);
  if (!isOpcWithIntImmediate(Op0.getNode(), ISD::AND, AndImm))
    return false;

  const uint64_t ShiftedAndImm = ((AndImm << ShlImm) >> ShlImm);
  if (isMask_64(ShiftedAndImm)) {
    // AndImm is a superset of (AllOnes >> ShlImm); in other words, AndImm
    // should end with Mask, and could be prefixed with random bits if those
    // bits are shifted out.
    //
    // For example, xyz11111 (with {x,y,z} being 0 or 1) is fine if ShlImm >= 3;
    // the AND result corresponding to those bits are shifted out, so it's fine
    // to not extract them.
    Width = llvm::countr_one(ShiftedAndImm);
    DstLSB = ShlImm;
    Src = Op0.getOperand(0);
    return true;
  }
  return false;
}

static bool isBitfieldPositioningOpFromShl(SelectionDAG *CurDAG, SDValue Op,
                                           bool BiggerPattern,
                                           const uint64_t NonZeroBits,
                                           SDValue &Src, int &DstLSB,
                                           int &Width) {
  assert(isShiftedMask_64(NonZeroBits) && "Caller guaranteed");

  EVT VT = Op.getValueType();
  assert((VT == MVT::i32 || VT == MVT::i64) &&
         "Caller guarantees that type is i32 or i64");
  (void)VT;

  uint64_t ShlImm;
  if (!isOpcWithIntImmediate(Op.getNode(), ISD::SHL, ShlImm))
    return false;

  if (!BiggerPattern && !Op.hasOneUse())
    return false;

  if (isSeveralBitsPositioningOpFromShl(ShlImm, Op, Src, DstLSB, Width))
    return true;

  DstLSB = llvm::countr_zero(NonZeroBits);
  Width = llvm::countr_one(NonZeroBits >> DstLSB);

  if (ShlImm != uint64_t(DstLSB) && !BiggerPattern)
    return false;

  Src = getLeftShift(CurDAG, Op.getOperand(0), ShlImm - DstLSB);
  return true;
}

static bool isShiftedMask(uint64_t Mask, EVT VT) {
  assert(VT == MVT::i32 || VT == MVT::i64);
  if (VT == MVT::i32)
    return isShiftedMask_32(Mask);
  return isShiftedMask_64(Mask);
}

// Generate a BFI/BFXIL from 'or (and X, MaskImm), OrImm' iff the value being
// inserted only sets known zero bits.
static bool tryBitfieldInsertOpFromOrAndImm(SDNode *N, SelectionDAG *CurDAG) {
  assert(N->getOpcode() == ISD::OR && "Expect a OR operation");

  EVT VT = N->getValueType(0);
  if (VT != MVT::i32 && VT != MVT::i64)
    return false;

  unsigned BitWidth = VT.getSizeInBits();

  uint64_t OrImm;
  if (!isOpcWithIntImmediate(N, ISD::OR, OrImm))
    return false;

  // Skip this transformation if the ORR immediate can be encoded in the ORR.
  // Otherwise, we'll trade an AND+ORR for ORR+BFI/BFXIL, which is most likely
  // performance neutral.
  if (AArch64_AM::isLogicalImmediate(OrImm, BitWidth))
    return false;

  uint64_t MaskImm;
  SDValue And = N->getOperand(0);
  // Must be a single use AND with an immediate operand.
  if (!And.hasOneUse() ||
      !isOpcWithIntImmediate(And.getNode(), ISD::AND, MaskImm))
    return false;

  // Compute the Known Zero for the AND as this allows us to catch more general
  // cases than just looking for AND with imm.
  KnownBits Known = CurDAG->computeKnownBits(And);

  // Non-zero in the sense that they're not provably zero, which is the key
  // point if we want to use this value.
  uint64_t NotKnownZero = (~Known.Zero).getZExtValue();

  // The KnownZero mask must be a shifted mask (e.g., 1110..011, 11100..00).
  if (!isShiftedMask(Known.Zero.getZExtValue(), VT))
    return false;

  // The bits being inserted must only set those bits that are known to be zero.
  if ((OrImm & NotKnownZero) != 0) {
    // FIXME:  It's okay if the OrImm sets NotKnownZero bits to 1, but we don't
    // currently handle this case.
    return false;
  }

  // BFI/BFXIL dst, src, #lsb, #width.
  int LSB = llvm::countr_one(NotKnownZero);
  int Width = BitWidth - APInt(BitWidth, NotKnownZero).popcount();

  // BFI/BFXIL is an alias of BFM, so translate to BFM operands.
  unsigned ImmR = (BitWidth - LSB) % BitWidth;
  unsigned ImmS = Width - 1;

  // If we're creating a BFI instruction avoid cases where we need more
  // instructions to materialize the BFI constant as compared to the original
  // ORR.  A BFXIL will use the same constant as the original ORR, so the code
  // should be no worse in this case.
  bool IsBFI = LSB != 0;
  uint64_t BFIImm = OrImm >> LSB;
  if (IsBFI && !AArch64_AM::isLogicalImmediate(BFIImm, BitWidth)) {
    // We have a BFI instruction and we know the constant can't be materialized
    // with a ORR-immediate with the zero register.
    unsigned OrChunks = 0, BFIChunks = 0;
    for (unsigned Shift = 0; Shift < BitWidth; Shift += 16) {
      if (((OrImm >> Shift) & 0xFFFF) != 0)
        ++OrChunks;
      if (((BFIImm >> Shift) & 0xFFFF) != 0)
        ++BFIChunks;
    }
    if (BFIChunks > OrChunks)
      return false;
  }

  // Materialize the constant to be inserted.
  SDLoc DL(N);
  unsigned MOVIOpc = VT == MVT::i32 ? AArch64::MOVi32imm : AArch64::MOVi64imm;
  SDNode *MOVI = CurDAG->getMachineNode(
      MOVIOpc, DL, VT, CurDAG->getTargetConstant(BFIImm, DL, VT));

  // Create the BFI/BFXIL instruction.
  SDValue Ops[] = {And.getOperand(0), SDValue(MOVI, 0),
                   CurDAG->getTargetConstant(ImmR, DL, VT),
                   CurDAG->getTargetConstant(ImmS, DL, VT)};
  unsigned Opc = (VT == MVT::i32) ? AArch64::BFMWri : AArch64::BFMXri;
  CurDAG->SelectNodeTo(N, Opc, VT, Ops);
  return true;
}

static bool isWorthFoldingIntoOrrWithShift(SDValue Dst, SelectionDAG *CurDAG,
                                           SDValue &ShiftedOperand,
                                           uint64_t &EncodedShiftImm) {
  // Avoid folding Dst into ORR-with-shift if Dst has other uses than ORR.
  if (!Dst.hasOneUse())
    return false;

  EVT VT = Dst.getValueType();
  assert((VT == MVT::i32 || VT == MVT::i64) &&
         "Caller should guarantee that VT is one of i32 or i64");
  const unsigned SizeInBits = VT.getSizeInBits();

  SDLoc DL(Dst.getNode());
  uint64_t AndImm, ShlImm;
  if (isOpcWithIntImmediate(Dst.getNode(), ISD::AND, AndImm) &&
      isShiftedMask_64(AndImm)) {
    // Avoid transforming 'DstOp0' if it has other uses than the AND node.
    SDValue DstOp0 = Dst.getOperand(0);
    if (!DstOp0.hasOneUse())
      return false;

    // An example to illustrate the transformation
    // From:
    //    lsr     x8, x1, #1
    //    and     x8, x8, #0x3f80
    //    bfxil   x8, x1, #0, #7
    // To:
    //    and    x8, x23, #0x7f
    //    ubfx   x9, x23, #8, #7
    //    orr    x23, x8, x9, lsl #7
    //
    // The number of instructions remains the same, but ORR is faster than BFXIL
    // on many AArch64 processors (or as good as BFXIL if not faster). Besides,
    // the dependency chain is improved after the transformation.
    uint64_t SrlImm;
    if (isOpcWithIntImmediate(DstOp0.getNode(), ISD::SRL, SrlImm)) {
      uint64_t NumTrailingZeroInShiftedMask = llvm::countr_zero(AndImm);
      if ((SrlImm + NumTrailingZeroInShiftedMask) < SizeInBits) {
        unsigned MaskWidth =
            llvm::countr_one(AndImm >> NumTrailingZeroInShiftedMask);
        unsigned UBFMOpc =
            (VT == MVT::i32) ? AArch64::UBFMWri : AArch64::UBFMXri;
        SDNode *UBFMNode = CurDAG->getMachineNode(
            UBFMOpc, DL, VT, DstOp0.getOperand(0),
            CurDAG->getTargetConstant(SrlImm + NumTrailingZeroInShiftedMask, DL,
                                      VT),
            CurDAG->getTargetConstant(
                SrlImm + NumTrailingZeroInShiftedMask + MaskWidth - 1, DL, VT));
        ShiftedOperand = SDValue(UBFMNode, 0);
        EncodedShiftImm = AArch64_AM::getShifterImm(
            AArch64_AM::LSL, NumTrailingZeroInShiftedMask);
        return true;
      }
    }
    return false;
  }

  if (isOpcWithIntImmediate(Dst.getNode(), ISD::SHL, ShlImm)) {
    ShiftedOperand = Dst.getOperand(0);
    EncodedShiftImm = AArch64_AM::getShifterImm(AArch64_AM::LSL, ShlImm);
    return true;
  }

  uint64_t SrlImm;
  if (isOpcWithIntImmediate(Dst.getNode(), ISD::SRL, SrlImm)) {
    ShiftedOperand = Dst.getOperand(0);
    EncodedShiftImm = AArch64_AM::getShifterImm(AArch64_AM::LSR, SrlImm);
    return true;
  }
  return false;
}

// Given an 'ISD::OR' node that is going to be selected as BFM, analyze
// the operands and select it to AArch64::ORR with shifted registers if
// that's more efficient. Returns true iff selection to AArch64::ORR happens.
static bool tryOrrWithShift(SDNode *N, SDValue OrOpd0, SDValue OrOpd1,
                            SDValue Src, SDValue Dst, SelectionDAG *CurDAG,
                            const bool BiggerPattern) {
  EVT VT = N->getValueType(0);
  assert(N->getOpcode() == ISD::OR && "Expect N to be an OR node");
  assert(((N->getOperand(0) == OrOpd0 && N->getOperand(1) == OrOpd1) ||
          (N->getOperand(1) == OrOpd0 && N->getOperand(0) == OrOpd1)) &&
         "Expect OrOpd0 and OrOpd1 to be operands of ISD::OR");
  assert((VT == MVT::i32 || VT == MVT::i64) &&
         "Expect result type to be i32 or i64 since N is combinable to BFM");
  SDLoc DL(N);

  // Bail out if BFM simplifies away one node in BFM Dst.
  if (OrOpd1 != Dst)
    return false;

  const unsigned OrrOpc = (VT == MVT::i32) ? AArch64::ORRWrs : AArch64::ORRXrs;
  // For "BFM Rd, Rn, #immr, #imms", it's known that BFM simplifies away fewer
  // nodes from Rn (or inserts additional shift node) if BiggerPattern is true.
  if (BiggerPattern) {
    uint64_t SrcAndImm;
    if (isOpcWithIntImmediate(OrOpd0.getNode(), ISD::AND, SrcAndImm) &&
        isMask_64(SrcAndImm) && OrOpd0.getOperand(0) == Src) {
      // OrOpd0 = AND Src, #Mask
      // So BFM simplifies away one AND node from Src and doesn't simplify away
      // nodes from Dst. If ORR with left-shifted operand also simplifies away
      // one node (from Rd), ORR is better since it has higher throughput and
      // smaller latency than BFM on many AArch64 processors (and for the rest
      // ORR is at least as good as BFM).
      SDValue ShiftedOperand;
      uint64_t EncodedShiftImm;
      if (isWorthFoldingIntoOrrWithShift(Dst, CurDAG, ShiftedOperand,
                                         EncodedShiftImm)) {
        SDValue Ops[] = {OrOpd0, ShiftedOperand,
                         CurDAG->getTargetConstant(EncodedShiftImm, DL, VT)};
        CurDAG->SelectNodeTo(N, OrrOpc, VT, Ops);
        return true;
      }
    }
    return false;
  }

  assert((!BiggerPattern) && "BiggerPattern should be handled above");

  uint64_t ShlImm;
  if (isOpcWithIntImmediate(OrOpd0.getNode(), ISD::SHL, ShlImm)) {
    if (OrOpd0.getOperand(0) == Src && OrOpd0.hasOneUse()) {
      SDValue Ops[] = {
          Dst, Src,
          CurDAG->getTargetConstant(
              AArch64_AM::getShifterImm(AArch64_AM::LSL, ShlImm), DL, VT)};
      CurDAG->SelectNodeTo(N, OrrOpc, VT, Ops);
      return true;
    }

    // Select the following pattern to left-shifted operand rather than BFI.
    // %val1 = op ..
    // %val2 = shl %val1, #imm
    // %res = or %val1, %val2
    //
    // If N is selected to be BFI, we know that
    // 1) OrOpd0 would be the operand from which extract bits (i.e., folded into
    // BFI) 2) OrOpd1 would be the destination operand (i.e., preserved)
    //
    // Instead of selecting N to BFI, fold OrOpd0 as a left shift directly.
    if (OrOpd0.getOperand(0) == OrOpd1) {
      SDValue Ops[] = {
          OrOpd1, OrOpd1,
          CurDAG->getTargetConstant(
              AArch64_AM::getShifterImm(AArch64_AM::LSL, ShlImm), DL, VT)};
      CurDAG->SelectNodeTo(N, OrrOpc, VT, Ops);
      return true;
    }
  }

  uint64_t SrlImm;
  if (isOpcWithIntImmediate(OrOpd0.getNode(), ISD::SRL, SrlImm)) {
    // Select the following pattern to right-shifted operand rather than BFXIL.
    // %val1 = op ..
    // %val2 = lshr %val1, #imm
    // %res = or %val1, %val2
    //
    // If N is selected to be BFXIL, we know that
    // 1) OrOpd0 would be the operand from which extract bits (i.e., folded into
    // BFXIL) 2) OrOpd1 would be the destination operand (i.e., preserved)
    //
    // Instead of selecting N to BFXIL, fold OrOpd0 as a right shift directly.
    if (OrOpd0.getOperand(0) == OrOpd1) {
      SDValue Ops[] = {
          OrOpd1, OrOpd1,
          CurDAG->getTargetConstant(
              AArch64_AM::getShifterImm(AArch64_AM::LSR, SrlImm), DL, VT)};
      CurDAG->SelectNodeTo(N, OrrOpc, VT, Ops);
      return true;
    }
  }

  return false;
}

static bool tryBitfieldInsertOpFromOr(SDNode *N, const APInt &UsefulBits,
                                      SelectionDAG *CurDAG) {
  assert(N->getOpcode() == ISD::OR && "Expect a OR operation");

  EVT VT = N->getValueType(0);
  if (VT != MVT::i32 && VT != MVT::i64)
    return false;

  unsigned BitWidth = VT.getSizeInBits();

  // Because of simplify-demanded-bits in DAGCombine, involved masks may not
  // have the expected shape. Try to undo that.

  unsigned NumberOfIgnoredLowBits = UsefulBits.countr_zero();
  unsigned NumberOfIgnoredHighBits = UsefulBits.countl_zero();

  // Given a OR operation, check if we have the following pattern
  // ubfm c, b, imm, imm2 (or something that does the same jobs, see
  //                       isBitfieldExtractOp)
  // d = e & mask2 ; where mask is a binary sequence of 1..10..0 and
  //                 countTrailingZeros(mask2) == imm2 - imm + 1
  // f = d | c
  // if yes, replace the OR instruction with:
  // f = BFM Opd0, Opd1, LSB, MSB ; where LSB = imm, and MSB = imm2

  // OR is commutative, check all combinations of operand order and values of
  // BiggerPattern, i.e.
  //     Opd0, Opd1, BiggerPattern=false
  //     Opd1, Opd0, BiggerPattern=false
  //     Opd0, Opd1, BiggerPattern=true
  //     Opd1, Opd0, BiggerPattern=true
  // Several of these combinations may match, so check with BiggerPattern=false
  // first since that will produce better results by matching more instructions
  // and/or inserting fewer extra instructions.
  for (int I = 0; I < 4; ++I) {

    SDValue Dst, Src;
    unsigned ImmR, ImmS;
    bool BiggerPattern = I / 2;
    SDValue OrOpd0Val = N->getOperand(I % 2);
    SDNode *OrOpd0 = OrOpd0Val.getNode();
    SDValue OrOpd1Val = N->getOperand((I + 1) % 2);
    SDNode *OrOpd1 = OrOpd1Val.getNode();

    unsigned BFXOpc;
    int DstLSB, Width;
    if (isBitfieldExtractOp(CurDAG, OrOpd0, BFXOpc, Src, ImmR, ImmS,
                            NumberOfIgnoredLowBits, BiggerPattern)) {
      // Check that the returned opcode is compatible with the pattern,
      // i.e., same type and zero extended (U and not S)
      if ((BFXOpc != AArch64::UBFMXri && VT == MVT::i64) ||
          (BFXOpc != AArch64::UBFMWri && VT == MVT::i32))
        continue;

      // Compute the width of the bitfield insertion
      DstLSB = 0;
      Width = ImmS - ImmR + 1;
      // FIXME: This constraint is to catch bitfield insertion we may
      // want to widen the pattern if we want to grab general bitfield
      // move case
      if (Width <= 0)
        continue;

      // If the mask on the insertee is correct, we have a BFXIL operation. We
      // can share the ImmR and ImmS values from the already-computed UBFM.
    } else if (isBitfieldPositioningOp(CurDAG, OrOpd0Val,
                                       BiggerPattern,
                                       Src, DstLSB, Width)) {
      ImmR = (BitWidth - DstLSB) % BitWidth;
      ImmS = Width - 1;
    } else
      continue;

    // Check the second part of the pattern
    EVT VT = OrOpd1Val.getValueType();
    assert((VT == MVT::i32 || VT == MVT::i64) && "unexpected OR operand");

    // Compute the Known Zero for the candidate of the first operand.
    // This allows to catch more general case than just looking for
    // AND with imm. Indeed, simplify-demanded-bits may have removed
    // the AND instruction because it proves it was useless.
    KnownBits Known = CurDAG->computeKnownBits(OrOpd1Val);

    // Check if there is enough room for the second operand to appear
    // in the first one
    APInt BitsToBeInserted =
        APInt::getBitsSet(Known.getBitWidth(), DstLSB, DstLSB + Width);

    if ((BitsToBeInserted & ~Known.Zero) != 0)
      continue;

    // Set the first operand
    uint64_t Imm;
    if (isOpcWithIntImmediate(OrOpd1, ISD::AND, Imm) &&
        isBitfieldDstMask(Imm, BitsToBeInserted, NumberOfIgnoredHighBits, VT))
      // In that case, we can eliminate the AND
      Dst = OrOpd1->getOperand(0);
    else
      // Maybe the AND has been removed by simplify-demanded-bits
      // or is useful because it discards more bits
      Dst = OrOpd1Val;

    // Before selecting ISD::OR node to AArch64::BFM, see if an AArch64::ORR
    // with shifted operand is more efficient.
    if (tryOrrWithShift(N, OrOpd0Val, OrOpd1Val, Src, Dst, CurDAG,
                        BiggerPattern))
      return true;

    // both parts match
    SDLoc DL(N);
    SDValue Ops[] = {Dst, Src, CurDAG->getTargetConstant(ImmR, DL, VT),
                     CurDAG->getTargetConstant(ImmS, DL, VT)};
    unsigned Opc = (VT == MVT::i32) ? AArch64::BFMWri : AArch64::BFMXri;
    CurDAG->SelectNodeTo(N, Opc, VT, Ops);
    return true;
  }

  // Generate a BFXIL from 'or (and X, Mask0Imm), (and Y, Mask1Imm)' iff
  // Mask0Imm and ~Mask1Imm are equivalent and one of the MaskImms is a shifted
  // mask (e.g., 0x000ffff0).
  uint64_t Mask0Imm, Mask1Imm;
  SDValue And0 = N->getOperand(0);
  SDValue And1 = N->getOperand(1);
  if (And0.hasOneUse() && And1.hasOneUse() &&
      isOpcWithIntImmediate(And0.getNode(), ISD::AND, Mask0Imm) &&
      isOpcWithIntImmediate(And1.getNode(), ISD::AND, Mask1Imm) &&
      APInt(BitWidth, Mask0Imm) == ~APInt(BitWidth, Mask1Imm) &&
      (isShiftedMask(Mask0Imm, VT) || isShiftedMask(Mask1Imm, VT))) {

    // ORR is commutative, so canonicalize to the form 'or (and X, Mask0Imm),
    // (and Y, Mask1Imm)' where Mask1Imm is the shifted mask masking off the
    // bits to be inserted.
    if (isShiftedMask(Mask0Imm, VT)) {
      std::swap(And0, And1);
      std::swap(Mask0Imm, Mask1Imm);
    }

    SDValue Src = And1->getOperand(0);
    SDValue Dst = And0->getOperand(0);
    unsigned LSB = llvm::countr_zero(Mask1Imm);
    int Width = BitWidth - APInt(BitWidth, Mask0Imm).popcount();

    // The BFXIL inserts the low-order bits from a source register, so right
    // shift the needed bits into place.
    SDLoc DL(N);
    unsigned ShiftOpc = (VT == MVT::i32) ? AArch64::UBFMWri : AArch64::UBFMXri;
    uint64_t LsrImm = LSB;
    if (Src->hasOneUse() &&
        isOpcWithIntImmediate(Src.getNode(), ISD::SRL, LsrImm) &&
        (LsrImm + LSB) < BitWidth) {
      Src = Src->getOperand(0);
      LsrImm += LSB;
    }

    SDNode *LSR = CurDAG->getMachineNode(
        ShiftOpc, DL, VT, Src, CurDAG->getTargetConstant(LsrImm, DL, VT),
        CurDAG->getTargetConstant(BitWidth - 1, DL, VT));

    // BFXIL is an alias of BFM, so translate to BFM operands.
    unsigned ImmR = (BitWidth - LSB) % BitWidth;
    unsigned ImmS = Width - 1;

    // Create the BFXIL instruction.
    SDValue Ops[] = {Dst, SDValue(LSR, 0),
                     CurDAG->getTargetConstant(ImmR, DL, VT),
                     CurDAG->getTargetConstant(ImmS, DL, VT)};
    unsigned Opc = (VT == MVT::i32) ? AArch64::BFMWri : AArch64::BFMXri;
    CurDAG->SelectNodeTo(N, Opc, VT, Ops);
    return true;
  }

  return false;
}

bool AArch64DAGToDAGISel::tryBitfieldInsertOp(SDNode *N) {
  if (N->getOpcode() != ISD::OR)
    return false;

  APInt NUsefulBits;
  getUsefulBits(SDValue(N, 0), NUsefulBits);

  // If all bits are not useful, just return UNDEF.
  if (!NUsefulBits) {
    CurDAG->SelectNodeTo(N, TargetOpcode::IMPLICIT_DEF, N->getValueType(0));
    return true;
  }

  if (tryBitfieldInsertOpFromOr(N, NUsefulBits, CurDAG))
    return true;

  return tryBitfieldInsertOpFromOrAndImm(N, CurDAG);
}

/// SelectBitfieldInsertInZeroOp - Match a UBFIZ instruction that is the
/// equivalent of a left shift by a constant amount followed by an and masking
/// out a contiguous set of bits.
bool AArch64DAGToDAGISel::tryBitfieldInsertInZeroOp(SDNode *N) {
  if (N->getOpcode() != ISD::AND)
    return false;

  EVT VT = N->getValueType(0);
  if (VT != MVT::i32 && VT != MVT::i64)
    return false;

  SDValue Op0;
  int DstLSB, Width;
  if (!isBitfieldPositioningOp(CurDAG, SDValue(N, 0), /*BiggerPattern=*/false,
                               Op0, DstLSB, Width))
    return false;

  // ImmR is the rotate right amount.
  unsigned ImmR = (VT.getSizeInBits() - DstLSB) % VT.getSizeInBits();
  // ImmS is the most significant bit of the source to be moved.
  unsigned ImmS = Width - 1;

  SDLoc DL(N);
  SDValue Ops[] = {Op0, CurDAG->getTargetConstant(ImmR, DL, VT),
                   CurDAG->getTargetConstant(ImmS, DL, VT)};
  unsigned Opc = (VT == MVT::i32) ? AArch64::UBFMWri : AArch64::UBFMXri;
  CurDAG->SelectNodeTo(N, Opc, VT, Ops);
  return true;
}

/// tryShiftAmountMod - Take advantage of built-in mod of shift amount in
/// variable shift/rotate instructions.
bool AArch64DAGToDAGISel::tryShiftAmountMod(SDNode *N) {
  EVT VT = N->getValueType(0);

  unsigned Opc;
  switch (N->getOpcode()) {
  case ISD::ROTR:
    Opc = (VT == MVT::i32) ? AArch64::RORVWr : AArch64::RORVXr;
    break;
  case ISD::SHL:
    Opc = (VT == MVT::i32) ? AArch64::LSLVWr : AArch64::LSLVXr;
    break;
  case ISD::SRL:
    Opc = (VT == MVT::i32) ? AArch64::LSRVWr : AArch64::LSRVXr;
    break;
  case ISD::SRA:
    Opc = (VT == MVT::i32) ? AArch64::ASRVWr : AArch64::ASRVXr;
    break;
  default:
    return false;
  }

  uint64_t Size;
  uint64_t Bits;
  if (VT == MVT::i32) {
    Bits = 5;
    Size = 32;
  } else if (VT == MVT::i64) {
    Bits = 6;
    Size = 64;
  } else
    return false;

  SDValue ShiftAmt = N->getOperand(1);
  SDLoc DL(N);
  SDValue NewShiftAmt;

  // Skip over an extend of the shift amount.
  if (ShiftAmt->getOpcode() == ISD::ZERO_EXTEND ||
      ShiftAmt->getOpcode() == ISD::ANY_EXTEND)
    ShiftAmt = ShiftAmt->getOperand(0);

  if (ShiftAmt->getOpcode() == ISD::ADD || ShiftAmt->getOpcode() == ISD::SUB) {
    SDValue Add0 = ShiftAmt->getOperand(0);
    SDValue Add1 = ShiftAmt->getOperand(1);
    uint64_t Add0Imm;
    uint64_t Add1Imm;
    if (isIntImmediate(Add1, Add1Imm) && (Add1Imm % Size == 0)) {
      // If we are shifting by X+/-N where N == 0 mod Size, then just shift by X
      // to avoid the ADD/SUB.
      NewShiftAmt = Add0;
    } else if (ShiftAmt->getOpcode() == ISD::SUB &&
               isIntImmediate(Add0, Add0Imm) && Add0Imm != 0 &&
               (Add0Imm % Size == 0)) {
      // If we are shifting by N-X where N == 0 mod Size, then just shift by -X
      // to generate a NEG instead of a SUB from a constant.
      unsigned NegOpc;
      unsigned ZeroReg;
      EVT SubVT = ShiftAmt->getValueType(0);
      if (SubVT == MVT::i32) {
        NegOpc = AArch64::SUBWrr;
        ZeroReg = AArch64::WZR;
      } else {
        assert(SubVT == MVT::i64);
        NegOpc = AArch64::SUBXrr;
        ZeroReg = AArch64::XZR;
      }
      SDValue Zero =
          CurDAG->getCopyFromReg(CurDAG->getEntryNode(), DL, ZeroReg, SubVT);
      MachineSDNode *Neg =
          CurDAG->getMachineNode(NegOpc, DL, SubVT, Zero, Add1);
      NewShiftAmt = SDValue(Neg, 0);
    } else if (ShiftAmt->getOpcode() == ISD::SUB &&
               isIntImmediate(Add0, Add0Imm) && (Add0Imm % Size == Size - 1)) {
      // If we are shifting by N-X where N == -1 mod Size, then just shift by ~X
      // to generate a NOT instead of a SUB from a constant.
      unsigned NotOpc;
      unsigned ZeroReg;
      EVT SubVT = ShiftAmt->getValueType(0);
      if (SubVT == MVT::i32) {
        NotOpc = AArch64::ORNWrr;
        ZeroReg = AArch64::WZR;
      } else {
        assert(SubVT == MVT::i64);
        NotOpc = AArch64::ORNXrr;
        ZeroReg = AArch64::XZR;
      }
      SDValue Zero =
          CurDAG->getCopyFromReg(CurDAG->getEntryNode(), DL, ZeroReg, SubVT);
      MachineSDNode *Not =
          CurDAG->getMachineNode(NotOpc, DL, SubVT, Zero, Add1);
      NewShiftAmt = SDValue(Not, 0);
    } else
      return false;
  } else {
    // If the shift amount is masked with an AND, check that the mask covers the
    // bits that are implicitly ANDed off by the above opcodes and if so, skip
    // the AND.
    uint64_t MaskImm;
    if (!isOpcWithIntImmediate(ShiftAmt.getNode(), ISD::AND, MaskImm) &&
        !isOpcWithIntImmediate(ShiftAmt.getNode(), AArch64ISD::ANDS, MaskImm))
      return false;

    if ((unsigned)llvm::countr_one(MaskImm) < Bits)
      return false;

    NewShiftAmt = ShiftAmt->getOperand(0);
  }

  // Narrow/widen the shift amount to match the size of the shift operation.
  if (VT == MVT::i32)
    NewShiftAmt = narrowIfNeeded(CurDAG, NewShiftAmt);
  else if (VT == MVT::i64 && NewShiftAmt->getValueType(0) == MVT::i32) {
    SDValue SubReg = CurDAG->getTargetConstant(AArch64::sub_32, DL, MVT::i32);
    MachineSDNode *Ext = CurDAG->getMachineNode(
        AArch64::SUBREG_TO_REG, DL, VT,
        CurDAG->getTargetConstant(0, DL, MVT::i64), NewShiftAmt, SubReg);
    NewShiftAmt = SDValue(Ext, 0);
  }

  SDValue Ops[] = {N->getOperand(0), NewShiftAmt};
  CurDAG->SelectNodeTo(N, Opc, VT, Ops);
  return true;
}

static bool checkCVTFixedPointOperandWithFBits(SelectionDAG *CurDAG, SDValue N,
                                               SDValue &FixedPos,
                                               unsigned RegWidth,
                                               bool isReciprocal) {
  APFloat FVal(0.0);
  if (ConstantFPSDNode *CN = dyn_cast<ConstantFPSDNode>(N))
    FVal = CN->getValueAPF();
  else if (LoadSDNode *LN = dyn_cast<LoadSDNode>(N)) {
    // Some otherwise illegal constants are allowed in this case.
    if (LN->getOperand(1).getOpcode() != AArch64ISD::ADDlow ||
        !isa<ConstantPoolSDNode>(LN->getOperand(1)->getOperand(1)))
      return false;

    ConstantPoolSDNode *CN =
        dyn_cast<ConstantPoolSDNode>(LN->getOperand(1)->getOperand(1));
    FVal = cast<ConstantFP>(CN->getConstVal())->getValueAPF();
  } else
    return false;

  // An FCVT[SU] instruction performs: convertToInt(Val * 2^fbits) where fbits
  // is between 1 and 32 for a destination w-register, or 1 and 64 for an
  // x-register.
  //
  // By this stage, we've detected (fp_to_[su]int (fmul Val, THIS_NODE)) so we
  // want THIS_NODE to be 2^fbits. This is much easier to deal with using
  // integers.
  bool IsExact;

  if (isReciprocal)
    if (!FVal.getExactInverse(&FVal))
      return false;

  // fbits is between 1 and 64 in the worst-case, which means the fmul
  // could have 2^64 as an actual operand. Need 65 bits of precision.
  APSInt IntVal(65, true);
  FVal.convertToInteger(IntVal, APFloat::rmTowardZero, &IsExact);

  // N.b. isPowerOf2 also checks for > 0.
  if (!IsExact || !IntVal.isPowerOf2())
    return false;
  unsigned FBits = IntVal.logBase2();

  // Checks above should have guaranteed that we haven't lost information in
  // finding FBits, but it must still be in range.
  if (FBits == 0 || FBits > RegWidth) return false;

  FixedPos = CurDAG->getTargetConstant(FBits, SDLoc(N), MVT::i32);
  return true;
}

bool AArch64DAGToDAGISel::SelectCVTFixedPosOperand(SDValue N, SDValue &FixedPos,
                                                   unsigned RegWidth) {
  return checkCVTFixedPointOperandWithFBits(CurDAG, N, FixedPos, RegWidth,
                                            false);
}

bool AArch64DAGToDAGISel::SelectCVTFixedPosRecipOperand(SDValue N,
                                                        SDValue &FixedPos,
                                                        unsigned RegWidth) {
  return checkCVTFixedPointOperandWithFBits(CurDAG, N, FixedPos, RegWidth,
                                            true);
}

// Inspects a register string of the form o0:op1:CRn:CRm:op2 gets the fields
// of the string and obtains the integer values from them and combines these
// into a single value to be used in the MRS/MSR instruction.
static int getIntOperandFromRegisterString(StringRef RegString) {
  SmallVector<StringRef, 5> Fields;
  RegString.split(Fields, ':');

  if (Fields.size() == 1)
    return -1;

  assert(Fields.size() == 5
            && "Invalid number of fields in read register string");

  SmallVector<int, 5> Ops;
  bool AllIntFields = true;

  for (StringRef Field : Fields) {
    unsigned IntField;
    AllIntFields &= !Field.getAsInteger(10, IntField);
    Ops.push_back(IntField);
  }

  assert(AllIntFields &&
          "Unexpected non-integer value in special register string.");
  (void)AllIntFields;

  // Need to combine the integer fields of the string into a single value
  // based on the bit encoding of MRS/MSR instruction.
  return (Ops[0] << 14) | (Ops[1] << 11) | (Ops[2] << 7) |
         (Ops[3] << 3) | (Ops[4]);
}

// Lower the read_register intrinsic to an MRS instruction node if the special
// register string argument is either of the form detailed in the ALCE (the
// form described in getIntOperandsFromRegisterString) or is a named register
// known by the MRS SysReg mapper.
bool AArch64DAGToDAGISel::tryReadRegister(SDNode *N) {
  const auto *MD = cast<MDNodeSDNode>(N->getOperand(1));
  const auto *RegString = cast<MDString>(MD->getMD()->getOperand(0));
  SDLoc DL(N);

  bool ReadIs128Bit = N->getOpcode() == AArch64ISD::MRRS;

  unsigned Opcode64Bit = AArch64::MRS;
  int Imm = getIntOperandFromRegisterString(RegString->getString());
  if (Imm == -1) {
    // No match, Use the sysreg mapper to map the remaining possible strings to
    // the value for the register to be used for the instruction operand.
    const auto *TheReg =
        AArch64SysReg::lookupSysRegByName(RegString->getString());
    if (TheReg && TheReg->Readable &&
        TheReg->haveFeatures(Subtarget->getFeatureBits()))
      Imm = TheReg->Encoding;
    else
      Imm = AArch64SysReg::parseGenericRegister(RegString->getString());

    if (Imm == -1) {
      // Still no match, see if this is "pc" or give up.
      if (!ReadIs128Bit && RegString->getString() == "pc") {
        Opcode64Bit = AArch64::ADR;
        Imm = 0;
      } else {
        return false;
      }
    }
  }

  SDValue InChain = N->getOperand(0);
  SDValue SysRegImm = CurDAG->getTargetConstant(Imm, DL, MVT::i32);
  if (!ReadIs128Bit) {
    CurDAG->SelectNodeTo(N, Opcode64Bit, MVT::i64, MVT::Other /* Chain */,
                         {SysRegImm, InChain});
  } else {
    SDNode *MRRS = CurDAG->getMachineNode(
        AArch64::MRRS, DL,
        {MVT::Untyped /* XSeqPair */, MVT::Other /* Chain */},
        {SysRegImm, InChain});

    // Sysregs are not endian. The even register always contains the low half
    // of the register.
    SDValue Lo = CurDAG->getTargetExtractSubreg(AArch64::sube64, DL, MVT::i64,
                                                SDValue(MRRS, 0));
    SDValue Hi = CurDAG->getTargetExtractSubreg(AArch64::subo64, DL, MVT::i64,
                                                SDValue(MRRS, 0));
    SDValue OutChain = SDValue(MRRS, 1);

    ReplaceUses(SDValue(N, 0), Lo);
    ReplaceUses(SDValue(N, 1), Hi);
    ReplaceUses(SDValue(N, 2), OutChain);
  };
  return true;
}

// Lower the write_register intrinsic to an MSR instruction node if the special
// register string argument is either of the form detailed in the ALCE (the
// form described in getIntOperandsFromRegisterString) or is a named register
// known by the MSR SysReg mapper.
bool AArch64DAGToDAGISel::tryWriteRegister(SDNode *N) {
  const auto *MD = cast<MDNodeSDNode>(N->getOperand(1));
  const auto *RegString = cast<MDString>(MD->getMD()->getOperand(0));
  SDLoc DL(N);

  bool WriteIs128Bit = N->getOpcode() == AArch64ISD::MSRR;

  if (!WriteIs128Bit) {
    // Check if the register was one of those allowed as the pstatefield value
    // in the MSR (immediate) instruction. To accept the values allowed in the
    // pstatefield for the MSR (immediate) instruction, we also require that an
    // immediate value has been provided as an argument, we know that this is
    // the case as it has been ensured by semantic checking.
    auto trySelectPState = [&](auto PMapper, unsigned State) {
      if (PMapper) {
        assert(isa<ConstantSDNode>(N->getOperand(2)) &&
               "Expected a constant integer expression.");
        unsigned Reg = PMapper->Encoding;
        uint64_t Immed = N->getConstantOperandVal(2);
        CurDAG->SelectNodeTo(
            N, State, MVT::Other, CurDAG->getTargetConstant(Reg, DL, MVT::i32),
            CurDAG->getTargetConstant(Immed, DL, MVT::i16), N->getOperand(0));
        return true;
      }
      return false;
    };

    if (trySelectPState(
            AArch64PState::lookupPStateImm0_15ByName(RegString->getString()),
            AArch64::MSRpstateImm4))
      return true;
    if (trySelectPState(
            AArch64PState::lookupPStateImm0_1ByName(RegString->getString()),
            AArch64::MSRpstateImm1))
      return true;
  }

  int Imm = getIntOperandFromRegisterString(RegString->getString());
  if (Imm == -1) {
    // Use the sysreg mapper to attempt to map the remaining possible strings
    // to the value for the register to be used for the MSR (register)
    // instruction operand.
    auto TheReg = AArch64SysReg::lookupSysRegByName(RegString->getString());
    if (TheReg && TheReg->Writeable &&
        TheReg->haveFeatures(Subtarget->getFeatureBits()))
      Imm = TheReg->Encoding;
    else
      Imm = AArch64SysReg::parseGenericRegister(RegString->getString());

    if (Imm == -1)
      return false;
  }

  SDValue InChain = N->getOperand(0);
  if (!WriteIs128Bit) {
    CurDAG->SelectNodeTo(N, AArch64::MSR, MVT::Other,
                         CurDAG->getTargetConstant(Imm, DL, MVT::i32),
                         N->getOperand(2), InChain);
  } else {
    // No endian swap. The lower half always goes into the even subreg, and the
    // higher half always into the odd supreg.
    SDNode *Pair = CurDAG->getMachineNode(
        TargetOpcode::REG_SEQUENCE, DL, MVT::Untyped /* XSeqPair */,
        {CurDAG->getTargetConstant(AArch64::XSeqPairsClassRegClass.getID(), DL,
                                   MVT::i32),
         N->getOperand(2),
         CurDAG->getTargetConstant(AArch64::sube64, DL, MVT::i32),
         N->getOperand(3),
         CurDAG->getTargetConstant(AArch64::subo64, DL, MVT::i32)});

    CurDAG->SelectNodeTo(N, AArch64::MSRR, MVT::Other,
                         CurDAG->getTargetConstant(Imm, DL, MVT::i32),
                         SDValue(Pair, 0), InChain);
  }

  return true;
}

/// We've got special pseudo-instructions for these
bool AArch64DAGToDAGISel::SelectCMP_SWAP(SDNode *N) {
  unsigned Opcode;
  EVT MemTy = cast<MemSDNode>(N)->getMemoryVT();

  // Leave IR for LSE if subtarget supports it.
  if (Subtarget->hasLSE()) return false;

  if (MemTy == MVT::i8)
    Opcode = AArch64::CMP_SWAP_8;
  else if (MemTy == MVT::i16)
    Opcode = AArch64::CMP_SWAP_16;
  else if (MemTy == MVT::i32)
    Opcode = AArch64::CMP_SWAP_32;
  else if (MemTy == MVT::i64)
    Opcode = AArch64::CMP_SWAP_64;
  else
    llvm_unreachable("Unknown AtomicCmpSwap type");

  MVT RegTy = MemTy == MVT::i64 ? MVT::i64 : MVT::i32;
  SDValue Ops[] = {N->getOperand(1), N->getOperand(2), N->getOperand(3),
                   N->getOperand(0)};
  SDNode *CmpSwap = CurDAG->getMachineNode(
      Opcode, SDLoc(N),
      CurDAG->getVTList(RegTy, MVT::i32, MVT::Other), Ops);

  MachineMemOperand *MemOp = cast<MemSDNode>(N)->getMemOperand();
  CurDAG->setNodeMemRefs(cast<MachineSDNode>(CmpSwap), {MemOp});

  ReplaceUses(SDValue(N, 0), SDValue(CmpSwap, 0));
  ReplaceUses(SDValue(N, 1), SDValue(CmpSwap, 2));
  CurDAG->RemoveDeadNode(N);

  return true;
}

bool AArch64DAGToDAGISel::SelectSVEAddSubImm(SDValue N, MVT VT, SDValue &Imm,
                                             SDValue &Shift) {
  if (!isa<ConstantSDNode>(N))
    return false;

  SDLoc DL(N);
  uint64_t Val = cast<ConstantSDNode>(N)
                     ->getAPIntValue()
                     .trunc(VT.getFixedSizeInBits())
                     .getZExtValue();

  switch (VT.SimpleTy) {
  case MVT::i8:
    // All immediates are supported.
    Shift = CurDAG->getTargetConstant(0, DL, MVT::i32);
    Imm = CurDAG->getTargetConstant(Val, DL, MVT::i32);
    return true;
  case MVT::i16:
  case MVT::i32:
  case MVT::i64:
    // Support 8bit unsigned immediates.
    if (Val <= 255) {
      Shift = CurDAG->getTargetConstant(0, DL, MVT::i32);
      Imm = CurDAG->getTargetConstant(Val, DL, MVT::i32);
      return true;
    }
    // Support 16bit unsigned immediates that are a multiple of 256.
    if (Val <= 65280 && Val % 256 == 0) {
      Shift = CurDAG->getTargetConstant(8, DL, MVT::i32);
      Imm = CurDAG->getTargetConstant(Val >> 8, DL, MVT::i32);
      return true;
    }
    break;
  default:
    break;
  }

  return false;
}

bool AArch64DAGToDAGISel::SelectSVEAddSubSSatImm(SDValue N, MVT VT,
                                                 SDValue &Imm, SDValue &Shift,
                                                 bool Negate) {
  if (!isa<ConstantSDNode>(N))
    return false;

  SDLoc DL(N);
  int64_t Val = cast<ConstantSDNode>(N)
                    ->getAPIntValue()
                    .trunc(VT.getFixedSizeInBits())
                    .getSExtValue();

  if (Negate)
    Val = -Val;

  // Signed saturating instructions treat their immediate operand as unsigned,
  // whereas the related intrinsics define their operands to be signed. This
  // means we can only use the immediate form when the operand is non-negative.
  if (Val < 0)
    return false;

  switch (VT.SimpleTy) {
  case MVT::i8:
    // All positive immediates are supported.
    Shift = CurDAG->getTargetConstant(0, DL, MVT::i32);
    Imm = CurDAG->getTargetConstant(Val, DL, MVT::i32);
    return true;
  case MVT::i16:
  case MVT::i32:
  case MVT::i64:
    // Support 8bit positive immediates.
    if (Val <= 255) {
      Shift = CurDAG->getTargetConstant(0, DL, MVT::i32);
      Imm = CurDAG->getTargetConstant(Val, DL, MVT::i32);
      return true;
    }
    // Support 16bit positive immediates that are a multiple of 256.
    if (Val <= 65280 && Val % 256 == 0) {
      Shift = CurDAG->getTargetConstant(8, DL, MVT::i32);
      Imm = CurDAG->getTargetConstant(Val >> 8, DL, MVT::i32);
      return true;
    }
    break;
  default:
    break;
  }

  return false;
}

bool AArch64DAGToDAGISel::SelectSVECpyDupImm(SDValue N, MVT VT, SDValue &Imm,
                                             SDValue &Shift) {
  if (!isa<ConstantSDNode>(N))
    return false;

  SDLoc DL(N);
  int64_t Val = cast<ConstantSDNode>(N)
                    ->getAPIntValue()
                    .trunc(VT.getFixedSizeInBits())
                    .getSExtValue();

  switch (VT.SimpleTy) {
  case MVT::i8:
    // All immediates are supported.
    Shift = CurDAG->getTargetConstant(0, DL, MVT::i32);
    Imm = CurDAG->getTargetConstant(Val & 0xFF, DL, MVT::i32);
    return true;
  case MVT::i16:
  case MVT::i32:
  case MVT::i64:
    // Support 8bit signed immediates.
    if (Val >= -128 && Val <= 127) {
      Shift = CurDAG->getTargetConstant(0, DL, MVT::i32);
      Imm = CurDAG->getTargetConstant(Val & 0xFF, DL, MVT::i32);
      return true;
    }
    // Support 16bit signed immediates that are a multiple of 256.
    if (Val >= -32768 && Val <= 32512 && Val % 256 == 0) {
      Shift = CurDAG->getTargetConstant(8, DL, MVT::i32);
      Imm = CurDAG->getTargetConstant((Val >> 8) & 0xFF, DL, MVT::i32);
      return true;
    }
    break;
  default:
    break;
  }

  return false;
}

bool AArch64DAGToDAGISel::SelectSVESignedArithImm(SDValue N, SDValue &Imm) {
  if (auto CNode = dyn_cast<ConstantSDNode>(N)) {
    int64_t ImmVal = CNode->getSExtValue();
    SDLoc DL(N);
    if (ImmVal >= -128 && ImmVal < 128) {
      Imm = CurDAG->getSignedTargetConstant(ImmVal, DL, MVT::i32);
      return true;
    }
  }
  return false;
}

bool AArch64DAGToDAGISel::SelectSVEArithImm(SDValue N, MVT VT, SDValue &Imm) {
  if (auto CNode = dyn_cast<ConstantSDNode>(N)) {
    uint64_t ImmVal = CNode->getZExtValue();

    switch (VT.SimpleTy) {
    case MVT::i8:
      ImmVal &= 0xFF;
      break;
    case MVT::i16:
      ImmVal &= 0xFFFF;
      break;
    case MVT::i32:
      ImmVal &= 0xFFFFFFFF;
      break;
    case MVT::i64:
      break;
    default:
      llvm_unreachable("Unexpected type");
    }

    if (ImmVal < 256) {
      Imm = CurDAG->getTargetConstant(ImmVal, SDLoc(N), MVT::i32);
      return true;
    }
  }
  return false;
}

bool AArch64DAGToDAGISel::SelectSVELogicalImm(SDValue N, MVT VT, SDValue &Imm,
                                              bool Invert) {
  if (auto CNode = dyn_cast<ConstantSDNode>(N)) {
    uint64_t ImmVal = CNode->getZExtValue();
    SDLoc DL(N);

    if (Invert)
      ImmVal = ~ImmVal;

    // Shift mask depending on type size.
    switch (VT.SimpleTy) {
    case MVT::i8:
      ImmVal &= 0xFF;
      ImmVal |= ImmVal << 8;
      ImmVal |= ImmVal << 16;
      ImmVal |= ImmVal << 32;
      break;
    case MVT::i16:
      ImmVal &= 0xFFFF;
      ImmVal |= ImmVal << 16;
      ImmVal |= ImmVal << 32;
      break;
    case MVT::i32:
      ImmVal &= 0xFFFFFFFF;
      ImmVal |= ImmVal << 32;
      break;
    case MVT::i64:
      break;
    default:
      llvm_unreachable("Unexpected type");
    }

    uint64_t encoding;
    if (AArch64_AM::processLogicalImmediate(ImmVal, 64, encoding)) {
      Imm = CurDAG->getTargetConstant(encoding, DL, MVT::i64);
      return true;
    }
  }
  return false;
}

// SVE shift intrinsics allow shift amounts larger than the element's bitwidth.
// Rather than attempt to normalise everything we can sometimes saturate the
// shift amount during selection. This function also allows for consistent
// isel patterns by ensuring the resulting "Imm" node is of the i32 type
// required by the instructions.
bool AArch64DAGToDAGISel::SelectSVEShiftImm(SDValue N, uint64_t Low,
                                            uint64_t High, bool AllowSaturation,
                                            SDValue &Imm) {
  if (auto *CN = dyn_cast<ConstantSDNode>(N)) {
    uint64_t ImmVal = CN->getZExtValue();

    // Reject shift amounts that are too small.
    if (ImmVal < Low)
      return false;

    // Reject or saturate shift amounts that are too big.
    if (ImmVal > High) {
      if (!AllowSaturation)
        return false;
      ImmVal = High;
    }

    Imm = CurDAG->getTargetConstant(ImmVal, SDLoc(N), MVT::i32);
    return true;
  }

  return false;
}

bool AArch64DAGToDAGISel::trySelectStackSlotTagP(SDNode *N) {
  // tagp(FrameIndex, IRGstack, tag_offset):
  // since the offset between FrameIndex and IRGstack is a compile-time
  // constant, this can be lowered to a single ADDG instruction.
  if (!(isa<FrameIndexSDNode>(N->getOperand(1)))) {
    return false;
  }

  SDValue IRG_SP = N->getOperand(2);
  if (IRG_SP->getOpcode() != ISD::INTRINSIC_W_CHAIN ||
      IRG_SP->getConstantOperandVal(1) != Intrinsic::aarch64_irg_sp) {
    return false;
  }

  const TargetLowering *TLI = getTargetLowering();
  SDLoc DL(N);
  int FI = cast<FrameIndexSDNode>(N->getOperand(1))->getIndex();
  SDValue FiOp = CurDAG->getTargetFrameIndex(
      FI, TLI->getPointerTy(CurDAG->getDataLayout()));
  int TagOffset = N->getConstantOperandVal(3);

  SDNode *Out = CurDAG->getMachineNode(
      AArch64::TAGPstack, DL, MVT::i64,
      {FiOp, CurDAG->getTargetConstant(0, DL, MVT::i64), N->getOperand(2),
       CurDAG->getTargetConstant(TagOffset, DL, MVT::i64)});
  ReplaceNode(N, Out);
  return true;
}

void AArch64DAGToDAGISel::SelectTagP(SDNode *N) {
  assert(isa<ConstantSDNode>(N->getOperand(3)) &&
         "llvm.aarch64.tagp third argument must be an immediate");
  if (trySelectStackSlotTagP(N))
    return;
  // FIXME: above applies in any case when offset between Op1 and Op2 is a
  // compile-time constant, not just for stack allocations.

  // General case for unrelated pointers in Op1 and Op2.
  SDLoc DL(N);
  int TagOffset = N->getConstantOperandVal(3);
  SDNode *N1 = CurDAG->getMachineNode(AArch64::SUBP, DL, MVT::i64,
                                      {N->getOperand(1), N->getOperand(2)});
  SDNode *N2 = CurDAG->getMachineNode(AArch64::ADDXrr, DL, MVT::i64,
                                      {SDValue(N1, 0), N->getOperand(2)});
  SDNode *N3 = CurDAG->getMachineNode(
      AArch64::ADDG, DL, MVT::i64,
      {SDValue(N2, 0), CurDAG->getTargetConstant(0, DL, MVT::i64),
       CurDAG->getTargetConstant(TagOffset, DL, MVT::i64)});
  ReplaceNode(N, N3);
}

bool AArch64DAGToDAGISel::trySelectCastFixedLengthToScalableVector(SDNode *N) {
  assert(N->getOpcode() == ISD::INSERT_SUBVECTOR && "Invalid Node!");

  // Bail when not a "cast" like insert_subvector.
  if (N->getConstantOperandVal(2) != 0)
    return false;
  if (!N->getOperand(0).isUndef())
    return false;

  // Bail when normal isel should do the job.
  EVT VT = N->getValueType(0);
  EVT InVT = N->getOperand(1).getValueType();
  if (VT.isFixedLengthVector() || InVT.isScalableVector())
    return false;
  if (InVT.getSizeInBits() <= 128)
    return false;

  // NOTE: We can only get here when doing fixed length SVE code generation.
  // We do manual selection because the types involved are not linked to real
  // registers (despite being legal) and must be coerced into SVE registers.

  assert(VT.getSizeInBits().getKnownMinValue() == AArch64::SVEBitsPerBlock &&
         "Expected to insert into a packed scalable vector!");

  SDLoc DL(N);
  auto RC = CurDAG->getTargetConstant(AArch64::ZPRRegClassID, DL, MVT::i64);
  ReplaceNode(N, CurDAG->getMachineNode(TargetOpcode::COPY_TO_REGCLASS, DL, VT,
                                        N->getOperand(1), RC));
  return true;
}

bool AArch64DAGToDAGISel::trySelectCastScalableToFixedLengthVector(SDNode *N) {
  assert(N->getOpcode() == ISD::EXTRACT_SUBVECTOR && "Invalid Node!");

  // Bail when not a "cast" like extract_subvector.
  if (N->getConstantOperandVal(1) != 0)
    return false;

  // Bail when normal isel can do the job.
  EVT VT = N->getValueType(0);
  EVT InVT = N->getOperand(0).getValueType();
  if (VT.isScalableVector() || InVT.isFixedLengthVector())
    return false;
  if (VT.getSizeInBits() <= 128)
    return false;

  // NOTE: We can only get here when doing fixed length SVE code generation.
  // We do manual selection because the types involved are not linked to real
  // registers (despite being legal) and must be coerced into SVE registers.

  assert(InVT.getSizeInBits().getKnownMinValue() == AArch64::SVEBitsPerBlock &&
         "Expected to extract from a packed scalable vector!");

  SDLoc DL(N);
  auto RC = CurDAG->getTargetConstant(AArch64::ZPRRegClassID, DL, MVT::i64);
  ReplaceNode(N, CurDAG->getMachineNode(TargetOpcode::COPY_TO_REGCLASS, DL, VT,
                                        N->getOperand(0), RC));
  return true;
}

bool AArch64DAGToDAGISel::trySelectXAR(SDNode *N) {
  assert(N->getOpcode() == ISD::OR && "Expected OR instruction");

  SDValue N0 = N->getOperand(0);
  SDValue N1 = N->getOperand(1);

  EVT VT = N->getValueType(0);
  SDLoc DL(N);

  // Essentially: rotr (xor(x, y), imm) -> xar (x, y, imm)
  // Rotate by a constant is a funnel shift in IR which is exanded to
  // an OR with shifted operands.
  // We do the following transform:
  //   OR N0, N1 -> xar (x, y, imm)
  // Where:
  //   N1 = SRL_PRED true, V, splat(imm)  --> rotr amount
  //   N0 = SHL_PRED true, V, splat(bits-imm)
  //   V = (xor x, y)
  if (VT.isScalableVector() &&
      (Subtarget->hasSVE2() ||
       (Subtarget->hasSME() && Subtarget->isStreaming()))) {
    if (N0.getOpcode() != AArch64ISD::SHL_PRED ||
        N1.getOpcode() != AArch64ISD::SRL_PRED)
      std::swap(N0, N1);
    if (N0.getOpcode() != AArch64ISD::SHL_PRED ||
        N1.getOpcode() != AArch64ISD::SRL_PRED)
      return false;

    auto *TLI = static_cast<const AArch64TargetLowering *>(getTargetLowering());
    if (!TLI->isAllActivePredicate(*CurDAG, N0.getOperand(0)) ||
        !TLI->isAllActivePredicate(*CurDAG, N1.getOperand(0)))
      return false;

    if (N0.getOperand(1) != N1.getOperand(1))
      return false;

    SDValue R1, R2;
    bool IsXOROperand = true;
    if (N0.getOperand(1).getOpcode() != ISD::XOR) {
      IsXOROperand = false;
    } else {
      R1 = N0.getOperand(1).getOperand(0);
      R2 = N1.getOperand(1).getOperand(1);
    }

    APInt ShlAmt, ShrAmt;
    if (!ISD::isConstantSplatVector(N0.getOperand(2).getNode(), ShlAmt) ||
        !ISD::isConstantSplatVector(N1.getOperand(2).getNode(), ShrAmt))
      return false;

    if (ShlAmt + ShrAmt != VT.getScalarSizeInBits())
      return false;

    if (!IsXOROperand) {
      SDValue Zero = CurDAG->getTargetConstant(0, DL, MVT::i64);
      SDNode *MOV = CurDAG->getMachineNode(AArch64::MOVIv2d_ns, DL, VT, Zero);
      SDValue MOVIV = SDValue(MOV, 0);

      SDValue ZSub = CurDAG->getTargetConstant(AArch64::zsub, DL, MVT::i32);
      SDNode *SubRegToReg = CurDAG->getMachineNode(AArch64::SUBREG_TO_REG, DL,
                                                   VT, Zero, MOVIV, ZSub);

      R1 = N1->getOperand(1);
      R2 = SDValue(SubRegToReg, 0);
    }

    SDValue Imm =
        CurDAG->getTargetConstant(ShrAmt.getZExtValue(), DL, MVT::i32);

    SDValue Ops[] = {R1, R2, Imm};
    if (auto Opc = SelectOpcodeFromVT<SelectTypeKind::Int>(
            VT, {AArch64::XAR_ZZZI_B, AArch64::XAR_ZZZI_H, AArch64::XAR_ZZZI_S,
                 AArch64::XAR_ZZZI_D})) {
      CurDAG->SelectNodeTo(N, Opc, VT, Ops);
      return true;
    }
    return false;
  }

  // We have Neon SHA3 XAR operation for v2i64 but for types
  // v4i32, v8i16, v16i8 we can use SVE operations when SVE2-SHA3
  // is available.
  EVT SVT;
  switch (VT.getSimpleVT().SimpleTy) {
  case MVT::v4i32:
  case MVT::v2i32:
    SVT = MVT::nxv4i32;
    break;
  case MVT::v8i16:
  case MVT::v4i16:
    SVT = MVT::nxv8i16;
    break;
  case MVT::v16i8:
  case MVT::v8i8:
    SVT = MVT::nxv16i8;
    break;
  case MVT::v2i64:
  case MVT::v1i64:
    SVT = Subtarget->hasSHA3() ? MVT::v2i64 : MVT::nxv2i64;
    break;
  default:
    return false;
  }

  if ((!SVT.isScalableVector() && !Subtarget->hasSHA3()) ||
      (SVT.isScalableVector() && !Subtarget->hasSVE2()))
    return false;

  if (N0->getOpcode() != AArch64ISD::VSHL ||
      N1->getOpcode() != AArch64ISD::VLSHR)
    return false;

  if (N0->getOperand(0) != N1->getOperand(0))
    return false;

  SDValue R1, R2;
  bool IsXOROperand = true;
  if (N1->getOperand(0)->getOpcode() != ISD::XOR) {
    IsXOROperand = false;
  } else {
    SDValue XOR = N0.getOperand(0);
    R1 = XOR.getOperand(0);
    R2 = XOR.getOperand(1);
  }

  unsigned HsAmt = N0.getConstantOperandVal(1);
  unsigned ShAmt = N1.getConstantOperandVal(1);

  SDValue Imm = CurDAG->getTargetConstant(
      ShAmt, DL, N0.getOperand(1).getValueType(), false);

  unsigned VTSizeInBits = VT.getScalarSizeInBits();
  if (ShAmt + HsAmt != VTSizeInBits)
    return false;

  if (!IsXOROperand) {
    SDValue Zero = CurDAG->getTargetConstant(0, DL, MVT::i64);
    SDNode *MOV =
        CurDAG->getMachineNode(AArch64::MOVIv2d_ns, DL, MVT::v2i64, Zero);
    SDValue MOVIV = SDValue(MOV, 0);

    R1 = N1->getOperand(0);
    R2 = MOVIV;
  }

  if (SVT != VT) {
    SDValue Undef =
        SDValue(CurDAG->getMachineNode(TargetOpcode::IMPLICIT_DEF, DL, SVT), 0);

    if (SVT.isScalableVector() && VT.is64BitVector()) {
      EVT QVT = VT.getDoubleNumVectorElementsVT(*CurDAG->getContext());

      SDValue UndefQ = SDValue(
          CurDAG->getMachineNode(TargetOpcode::IMPLICIT_DEF, DL, QVT), 0);
      SDValue DSub = CurDAG->getTargetConstant(AArch64::dsub, DL, MVT::i32);

      R1 = SDValue(CurDAG->getMachineNode(AArch64::INSERT_SUBREG, DL, QVT,
                                          UndefQ, R1, DSub),
                   0);
      if (R2.getValueType() == VT)
        R2 = SDValue(CurDAG->getMachineNode(AArch64::INSERT_SUBREG, DL, QVT,
                                            UndefQ, R2, DSub),
                     0);
    }

    SDValue SubReg = CurDAG->getTargetConstant(
        (SVT.isScalableVector() ? AArch64::zsub : AArch64::dsub), DL, MVT::i32);

    R1 = SDValue(CurDAG->getMachineNode(AArch64::INSERT_SUBREG, DL, SVT, Undef,
                                        R1, SubReg),
                 0);

    if (SVT.isScalableVector() || R2.getValueType() != SVT)
      R2 = SDValue(CurDAG->getMachineNode(AArch64::INSERT_SUBREG, DL, SVT,
                                          Undef, R2, SubReg),
                   0);
  }

  SDValue Ops[] = {R1, R2, Imm};
  SDNode *XAR = nullptr;

  if (SVT.isScalableVector()) {
    if (auto Opc = SelectOpcodeFromVT<SelectTypeKind::Int>(
            SVT, {AArch64::XAR_ZZZI_B, AArch64::XAR_ZZZI_H, AArch64::XAR_ZZZI_S,
                  AArch64::XAR_ZZZI_D}))
      XAR = CurDAG->getMachineNode(Opc, DL, SVT, Ops);
  } else {
    XAR = CurDAG->getMachineNode(AArch64::XAR, DL, SVT, Ops);
  }
<<<<<<< HEAD

  assert(XAR && "Unexpected NULL value for XAR instruction in DAG");

=======

  assert(XAR && "Unexpected NULL value for XAR instruction in DAG");

>>>>>>> 10a576f7
  if (SVT != VT) {
    if (VT.is64BitVector() && SVT.isScalableVector()) {
      EVT QVT = VT.getDoubleNumVectorElementsVT(*CurDAG->getContext());

      SDValue ZSub = CurDAG->getTargetConstant(AArch64::zsub, DL, MVT::i32);
      SDNode *Q = CurDAG->getMachineNode(AArch64::EXTRACT_SUBREG, DL, QVT,
                                         SDValue(XAR, 0), ZSub);

      SDValue DSub = CurDAG->getTargetConstant(AArch64::dsub, DL, MVT::i32);
      XAR = CurDAG->getMachineNode(AArch64::EXTRACT_SUBREG, DL, VT,
                                   SDValue(Q, 0), DSub);
    } else {
      SDValue SubReg = CurDAG->getTargetConstant(
          (SVT.isScalableVector() ? AArch64::zsub : AArch64::dsub), DL,
          MVT::i32);
      XAR = CurDAG->getMachineNode(AArch64::EXTRACT_SUBREG, DL, VT,
                                   SDValue(XAR, 0), SubReg);
    }
  }
  ReplaceNode(N, XAR);
  return true;
}

void AArch64DAGToDAGISel::Select(SDNode *Node) {
  // If we have a custom node, we already have selected!
  if (Node->isMachineOpcode()) {
    LLVM_DEBUG(errs() << "== "; Node->dump(CurDAG); errs() << "\n");
    Node->setNodeId(-1);
    return;
  }

  // Few custom selection stuff.
  EVT VT = Node->getValueType(0);

  switch (Node->getOpcode()) {
  default:
    break;

  case ISD::ATOMIC_CMP_SWAP:
    if (SelectCMP_SWAP(Node))
      return;
    break;

  case ISD::READ_REGISTER:
  case AArch64ISD::MRRS:
    if (tryReadRegister(Node))
      return;
    break;

  case ISD::WRITE_REGISTER:
  case AArch64ISD::MSRR:
    if (tryWriteRegister(Node))
      return;
    break;

  case ISD::LOAD: {
    // Try to select as an indexed load. Fall through to normal processing
    // if we can't.
    if (tryIndexedLoad(Node))
      return;
    break;
  }

  case ISD::SRL:
  case ISD::AND:
  case ISD::SRA:
  case ISD::SIGN_EXTEND_INREG:
    if (tryBitfieldExtractOp(Node))
      return;
    if (tryBitfieldInsertInZeroOp(Node))
      return;
    [[fallthrough]];
  case ISD::ROTR:
  case ISD::SHL:
    if (tryShiftAmountMod(Node))
      return;
    break;

  case ISD::SIGN_EXTEND:
    if (tryBitfieldExtractOpFromSExt(Node))
      return;
    break;

  case ISD::OR:
    if (tryBitfieldInsertOp(Node))
      return;
    if (trySelectXAR(Node))
      return;
    break;

  case ISD::EXTRACT_SUBVECTOR: {
    if (trySelectCastScalableToFixedLengthVector(Node))
      return;
    break;
  }

  case ISD::INSERT_SUBVECTOR: {
    if (trySelectCastFixedLengthToScalableVector(Node))
      return;
    break;
  }

  case ISD::Constant: {
    // Materialize zero constants as copies from WZR/XZR.  This allows
    // the coalescer to propagate these into other instructions.
    ConstantSDNode *ConstNode = cast<ConstantSDNode>(Node);
    if (ConstNode->isZero()) {
      if (VT == MVT::i32) {
        SDValue New = CurDAG->getCopyFromReg(
            CurDAG->getEntryNode(), SDLoc(Node), AArch64::WZR, MVT::i32);
        ReplaceNode(Node, New.getNode());
        return;
      } else if (VT == MVT::i64) {
        SDValue New = CurDAG->getCopyFromReg(
            CurDAG->getEntryNode(), SDLoc(Node), AArch64::XZR, MVT::i64);
        ReplaceNode(Node, New.getNode());
        return;
      }
    }
    break;
  }

  case ISD::FrameIndex: {
    // Selects to ADDXri FI, 0 which in turn will become ADDXri SP, imm.
    int FI = cast<FrameIndexSDNode>(Node)->getIndex();
    unsigned Shifter = AArch64_AM::getShifterImm(AArch64_AM::LSL, 0);
    const TargetLowering *TLI = getTargetLowering();
    SDValue TFI = CurDAG->getTargetFrameIndex(
        FI, TLI->getPointerTy(CurDAG->getDataLayout()));
    SDLoc DL(Node);
    SDValue Ops[] = { TFI, CurDAG->getTargetConstant(0, DL, MVT::i32),
                      CurDAG->getTargetConstant(Shifter, DL, MVT::i32) };
    CurDAG->SelectNodeTo(Node, AArch64::ADDXri, MVT::i64, Ops);
    return;
  }
  case ISD::INTRINSIC_W_CHAIN: {
    unsigned IntNo = Node->getConstantOperandVal(1);
    switch (IntNo) {
    default:
      break;
    case Intrinsic::aarch64_gcsss: {
      SDLoc DL(Node);
      SDValue Chain = Node->getOperand(0);
      SDValue Val = Node->getOperand(2);
      SDValue Zero = CurDAG->getCopyFromReg(Chain, DL, AArch64::XZR, MVT::i64);
      SDNode *SS1 =
          CurDAG->getMachineNode(AArch64::GCSSS1, DL, MVT::Other, Val, Chain);
      SDNode *SS2 = CurDAG->getMachineNode(AArch64::GCSSS2, DL, MVT::i64,
                                           MVT::Other, Zero, SDValue(SS1, 0));
      ReplaceNode(Node, SS2);
      return;
    }
    case Intrinsic::aarch64_ldaxp:
    case Intrinsic::aarch64_ldxp: {
      unsigned Op =
          IntNo == Intrinsic::aarch64_ldaxp ? AArch64::LDAXPX : AArch64::LDXPX;
      SDValue MemAddr = Node->getOperand(2);
      SDLoc DL(Node);
      SDValue Chain = Node->getOperand(0);

      SDNode *Ld = CurDAG->getMachineNode(Op, DL, MVT::i64, MVT::i64,
                                          MVT::Other, MemAddr, Chain);

      // Transfer memoperands.
      MachineMemOperand *MemOp =
          cast<MemIntrinsicSDNode>(Node)->getMemOperand();
      CurDAG->setNodeMemRefs(cast<MachineSDNode>(Ld), {MemOp});
      ReplaceNode(Node, Ld);
      return;
    }
    case Intrinsic::aarch64_stlxp:
    case Intrinsic::aarch64_stxp: {
      unsigned Op =
          IntNo == Intrinsic::aarch64_stlxp ? AArch64::STLXPX : AArch64::STXPX;
      SDLoc DL(Node);
      SDValue Chain = Node->getOperand(0);
      SDValue ValLo = Node->getOperand(2);
      SDValue ValHi = Node->getOperand(3);
      SDValue MemAddr = Node->getOperand(4);

      // Place arguments in the right order.
      SDValue Ops[] = {ValLo, ValHi, MemAddr, Chain};

      SDNode *St = CurDAG->getMachineNode(Op, DL, MVT::i32, MVT::Other, Ops);
      // Transfer memoperands.
      MachineMemOperand *MemOp =
          cast<MemIntrinsicSDNode>(Node)->getMemOperand();
      CurDAG->setNodeMemRefs(cast<MachineSDNode>(St), {MemOp});

      ReplaceNode(Node, St);
      return;
    }
    case Intrinsic::aarch64_neon_ld1x2:
      if (VT == MVT::v8i8) {
        SelectLoad(Node, 2, AArch64::LD1Twov8b, AArch64::dsub0);
        return;
      } else if (VT == MVT::v16i8) {
        SelectLoad(Node, 2, AArch64::LD1Twov16b, AArch64::qsub0);
        return;
      } else if (VT == MVT::v4i16 || VT == MVT::v4f16 || VT == MVT::v4bf16) {
        SelectLoad(Node, 2, AArch64::LD1Twov4h, AArch64::dsub0);
        return;
      } else if (VT == MVT::v8i16 || VT == MVT::v8f16 || VT == MVT::v8bf16) {
        SelectLoad(Node, 2, AArch64::LD1Twov8h, AArch64::qsub0);
        return;
      } else if (VT == MVT::v2i32 || VT == MVT::v2f32) {
        SelectLoad(Node, 2, AArch64::LD1Twov2s, AArch64::dsub0);
        return;
      } else if (VT == MVT::v4i32 || VT == MVT::v4f32) {
        SelectLoad(Node, 2, AArch64::LD1Twov4s, AArch64::qsub0);
        return;
      } else if (VT == MVT::v1i64 || VT == MVT::v1f64) {
        SelectLoad(Node, 2, AArch64::LD1Twov1d, AArch64::dsub0);
        return;
      } else if (VT == MVT::v2i64 || VT == MVT::v2f64) {
        SelectLoad(Node, 2, AArch64::LD1Twov2d, AArch64::qsub0);
        return;
      }
      break;
    case Intrinsic::aarch64_neon_ld1x3:
      if (VT == MVT::v8i8) {
        SelectLoad(Node, 3, AArch64::LD1Threev8b, AArch64::dsub0);
        return;
      } else if (VT == MVT::v16i8) {
        SelectLoad(Node, 3, AArch64::LD1Threev16b, AArch64::qsub0);
        return;
      } else if (VT == MVT::v4i16 || VT == MVT::v4f16 || VT == MVT::v4bf16) {
        SelectLoad(Node, 3, AArch64::LD1Threev4h, AArch64::dsub0);
        return;
      } else if (VT == MVT::v8i16 || VT == MVT::v8f16 || VT == MVT::v8bf16) {
        SelectLoad(Node, 3, AArch64::LD1Threev8h, AArch64::qsub0);
        return;
      } else if (VT == MVT::v2i32 || VT == MVT::v2f32) {
        SelectLoad(Node, 3, AArch64::LD1Threev2s, AArch64::dsub0);
        return;
      } else if (VT == MVT::v4i32 || VT == MVT::v4f32) {
        SelectLoad(Node, 3, AArch64::LD1Threev4s, AArch64::qsub0);
        return;
      } else if (VT == MVT::v1i64 || VT == MVT::v1f64) {
        SelectLoad(Node, 3, AArch64::LD1Threev1d, AArch64::dsub0);
        return;
      } else if (VT == MVT::v2i64 || VT == MVT::v2f64) {
        SelectLoad(Node, 3, AArch64::LD1Threev2d, AArch64::qsub0);
        return;
      }
      break;
    case Intrinsic::aarch64_neon_ld1x4:
      if (VT == MVT::v8i8) {
        SelectLoad(Node, 4, AArch64::LD1Fourv8b, AArch64::dsub0);
        return;
      } else if (VT == MVT::v16i8) {
        SelectLoad(Node, 4, AArch64::LD1Fourv16b, AArch64::qsub0);
        return;
      } else if (VT == MVT::v4i16 || VT == MVT::v4f16 || VT == MVT::v4bf16) {
        SelectLoad(Node, 4, AArch64::LD1Fourv4h, AArch64::dsub0);
        return;
      } else if (VT == MVT::v8i16 || VT == MVT::v8f16 || VT == MVT::v8bf16) {
        SelectLoad(Node, 4, AArch64::LD1Fourv8h, AArch64::qsub0);
        return;
      } else if (VT == MVT::v2i32 || VT == MVT::v2f32) {
        SelectLoad(Node, 4, AArch64::LD1Fourv2s, AArch64::dsub0);
        return;
      } else if (VT == MVT::v4i32 || VT == MVT::v4f32) {
        SelectLoad(Node, 4, AArch64::LD1Fourv4s, AArch64::qsub0);
        return;
      } else if (VT == MVT::v1i64 || VT == MVT::v1f64) {
        SelectLoad(Node, 4, AArch64::LD1Fourv1d, AArch64::dsub0);
        return;
      } else if (VT == MVT::v2i64 || VT == MVT::v2f64) {
        SelectLoad(Node, 4, AArch64::LD1Fourv2d, AArch64::qsub0);
        return;
      }
      break;
    case Intrinsic::aarch64_neon_ld2:
      if (VT == MVT::v8i8) {
        SelectLoad(Node, 2, AArch64::LD2Twov8b, AArch64::dsub0);
        return;
      } else if (VT == MVT::v16i8) {
        SelectLoad(Node, 2, AArch64::LD2Twov16b, AArch64::qsub0);
        return;
      } else if (VT == MVT::v4i16 || VT == MVT::v4f16 || VT == MVT::v4bf16) {
        SelectLoad(Node, 2, AArch64::LD2Twov4h, AArch64::dsub0);
        return;
      } else if (VT == MVT::v8i16 || VT == MVT::v8f16 || VT == MVT::v8bf16) {
        SelectLoad(Node, 2, AArch64::LD2Twov8h, AArch64::qsub0);
        return;
      } else if (VT == MVT::v2i32 || VT == MVT::v2f32) {
        SelectLoad(Node, 2, AArch64::LD2Twov2s, AArch64::dsub0);
        return;
      } else if (VT == MVT::v4i32 || VT == MVT::v4f32) {
        SelectLoad(Node, 2, AArch64::LD2Twov4s, AArch64::qsub0);
        return;
      } else if (VT == MVT::v1i64 || VT == MVT::v1f64) {
        SelectLoad(Node, 2, AArch64::LD1Twov1d, AArch64::dsub0);
        return;
      } else if (VT == MVT::v2i64 || VT == MVT::v2f64) {
        SelectLoad(Node, 2, AArch64::LD2Twov2d, AArch64::qsub0);
        return;
      }
      break;
    case Intrinsic::aarch64_neon_ld3:
      if (VT == MVT::v8i8) {
        SelectLoad(Node, 3, AArch64::LD3Threev8b, AArch64::dsub0);
        return;
      } else if (VT == MVT::v16i8) {
        SelectLoad(Node, 3, AArch64::LD3Threev16b, AArch64::qsub0);
        return;
      } else if (VT == MVT::v4i16 || VT == MVT::v4f16 || VT == MVT::v4bf16) {
        SelectLoad(Node, 3, AArch64::LD3Threev4h, AArch64::dsub0);
        return;
      } else if (VT == MVT::v8i16 || VT == MVT::v8f16 || VT == MVT::v8bf16) {
        SelectLoad(Node, 3, AArch64::LD3Threev8h, AArch64::qsub0);
        return;
      } else if (VT == MVT::v2i32 || VT == MVT::v2f32) {
        SelectLoad(Node, 3, AArch64::LD3Threev2s, AArch64::dsub0);
        return;
      } else if (VT == MVT::v4i32 || VT == MVT::v4f32) {
        SelectLoad(Node, 3, AArch64::LD3Threev4s, AArch64::qsub0);
        return;
      } else if (VT == MVT::v1i64 || VT == MVT::v1f64) {
        SelectLoad(Node, 3, AArch64::LD1Threev1d, AArch64::dsub0);
        return;
      } else if (VT == MVT::v2i64 || VT == MVT::v2f64) {
        SelectLoad(Node, 3, AArch64::LD3Threev2d, AArch64::qsub0);
        return;
      }
      break;
    case Intrinsic::aarch64_neon_ld4:
      if (VT == MVT::v8i8) {
        SelectLoad(Node, 4, AArch64::LD4Fourv8b, AArch64::dsub0);
        return;
      } else if (VT == MVT::v16i8) {
        SelectLoad(Node, 4, AArch64::LD4Fourv16b, AArch64::qsub0);
        return;
      } else if (VT == MVT::v4i16 || VT == MVT::v4f16 || VT == MVT::v4bf16) {
        SelectLoad(Node, 4, AArch64::LD4Fourv4h, AArch64::dsub0);
        return;
      } else if (VT == MVT::v8i16 || VT == MVT::v8f16 || VT == MVT::v8bf16) {
        SelectLoad(Node, 4, AArch64::LD4Fourv8h, AArch64::qsub0);
        return;
      } else if (VT == MVT::v2i32 || VT == MVT::v2f32) {
        SelectLoad(Node, 4, AArch64::LD4Fourv2s, AArch64::dsub0);
        return;
      } else if (VT == MVT::v4i32 || VT == MVT::v4f32) {
        SelectLoad(Node, 4, AArch64::LD4Fourv4s, AArch64::qsub0);
        return;
      } else if (VT == MVT::v1i64 || VT == MVT::v1f64) {
        SelectLoad(Node, 4, AArch64::LD1Fourv1d, AArch64::dsub0);
        return;
      } else if (VT == MVT::v2i64 || VT == MVT::v2f64) {
        SelectLoad(Node, 4, AArch64::LD4Fourv2d, AArch64::qsub0);
        return;
      }
      break;
    case Intrinsic::aarch64_neon_ld2r:
      if (VT == MVT::v8i8) {
        SelectLoad(Node, 2, AArch64::LD2Rv8b, AArch64::dsub0);
        return;
      } else if (VT == MVT::v16i8) {
        SelectLoad(Node, 2, AArch64::LD2Rv16b, AArch64::qsub0);
        return;
      } else if (VT == MVT::v4i16 || VT == MVT::v4f16 || VT == MVT::v4bf16) {
        SelectLoad(Node, 2, AArch64::LD2Rv4h, AArch64::dsub0);
        return;
      } else if (VT == MVT::v8i16 || VT == MVT::v8f16 || VT == MVT::v8bf16) {
        SelectLoad(Node, 2, AArch64::LD2Rv8h, AArch64::qsub0);
        return;
      } else if (VT == MVT::v2i32 || VT == MVT::v2f32) {
        SelectLoad(Node, 2, AArch64::LD2Rv2s, AArch64::dsub0);
        return;
      } else if (VT == MVT::v4i32 || VT == MVT::v4f32) {
        SelectLoad(Node, 2, AArch64::LD2Rv4s, AArch64::qsub0);
        return;
      } else if (VT == MVT::v1i64 || VT == MVT::v1f64) {
        SelectLoad(Node, 2, AArch64::LD2Rv1d, AArch64::dsub0);
        return;
      } else if (VT == MVT::v2i64 || VT == MVT::v2f64) {
        SelectLoad(Node, 2, AArch64::LD2Rv2d, AArch64::qsub0);
        return;
      }
      break;
    case Intrinsic::aarch64_neon_ld3r:
      if (VT == MVT::v8i8) {
        SelectLoad(Node, 3, AArch64::LD3Rv8b, AArch64::dsub0);
        return;
      } else if (VT == MVT::v16i8) {
        SelectLoad(Node, 3, AArch64::LD3Rv16b, AArch64::qsub0);
        return;
      } else if (VT == MVT::v4i16 || VT == MVT::v4f16 || VT == MVT::v4bf16) {
        SelectLoad(Node, 3, AArch64::LD3Rv4h, AArch64::dsub0);
        return;
      } else if (VT == MVT::v8i16 || VT == MVT::v8f16 || VT == MVT::v8bf16) {
        SelectLoad(Node, 3, AArch64::LD3Rv8h, AArch64::qsub0);
        return;
      } else if (VT == MVT::v2i32 || VT == MVT::v2f32) {
        SelectLoad(Node, 3, AArch64::LD3Rv2s, AArch64::dsub0);
        return;
      } else if (VT == MVT::v4i32 || VT == MVT::v4f32) {
        SelectLoad(Node, 3, AArch64::LD3Rv4s, AArch64::qsub0);
        return;
      } else if (VT == MVT::v1i64 || VT == MVT::v1f64) {
        SelectLoad(Node, 3, AArch64::LD3Rv1d, AArch64::dsub0);
        return;
      } else if (VT == MVT::v2i64 || VT == MVT::v2f64) {
        SelectLoad(Node, 3, AArch64::LD3Rv2d, AArch64::qsub0);
        return;
      }
      break;
    case Intrinsic::aarch64_neon_ld4r:
      if (VT == MVT::v8i8) {
        SelectLoad(Node, 4, AArch64::LD4Rv8b, AArch64::dsub0);
        return;
      } else if (VT == MVT::v16i8) {
        SelectLoad(Node, 4, AArch64::LD4Rv16b, AArch64::qsub0);
        return;
      } else if (VT == MVT::v4i16 || VT == MVT::v4f16 || VT == MVT::v4bf16) {
        SelectLoad(Node, 4, AArch64::LD4Rv4h, AArch64::dsub0);
        return;
      } else if (VT == MVT::v8i16 || VT == MVT::v8f16 || VT == MVT::v8bf16) {
        SelectLoad(Node, 4, AArch64::LD4Rv8h, AArch64::qsub0);
        return;
      } else if (VT == MVT::v2i32 || VT == MVT::v2f32) {
        SelectLoad(Node, 4, AArch64::LD4Rv2s, AArch64::dsub0);
        return;
      } else if (VT == MVT::v4i32 || VT == MVT::v4f32) {
        SelectLoad(Node, 4, AArch64::LD4Rv4s, AArch64::qsub0);
        return;
      } else if (VT == MVT::v1i64 || VT == MVT::v1f64) {
        SelectLoad(Node, 4, AArch64::LD4Rv1d, AArch64::dsub0);
        return;
      } else if (VT == MVT::v2i64 || VT == MVT::v2f64) {
        SelectLoad(Node, 4, AArch64::LD4Rv2d, AArch64::qsub0);
        return;
      }
      break;
    case Intrinsic::aarch64_neon_ld2lane:
      if (VT == MVT::v16i8 || VT == MVT::v8i8) {
        SelectLoadLane(Node, 2, AArch64::LD2i8);
        return;
      } else if (VT == MVT::v8i16 || VT == MVT::v4i16 || VT == MVT::v4f16 ||
                 VT == MVT::v8f16 || VT == MVT::v4bf16 || VT == MVT::v8bf16) {
        SelectLoadLane(Node, 2, AArch64::LD2i16);
        return;
      } else if (VT == MVT::v4i32 || VT == MVT::v2i32 || VT == MVT::v4f32 ||
                 VT == MVT::v2f32) {
        SelectLoadLane(Node, 2, AArch64::LD2i32);
        return;
      } else if (VT == MVT::v2i64 || VT == MVT::v1i64 || VT == MVT::v2f64 ||
                 VT == MVT::v1f64) {
        SelectLoadLane(Node, 2, AArch64::LD2i64);
        return;
      }
      break;
    case Intrinsic::aarch64_neon_ld3lane:
      if (VT == MVT::v16i8 || VT == MVT::v8i8) {
        SelectLoadLane(Node, 3, AArch64::LD3i8);
        return;
      } else if (VT == MVT::v8i16 || VT == MVT::v4i16 || VT == MVT::v4f16 ||
                 VT == MVT::v8f16 || VT == MVT::v4bf16 || VT == MVT::v8bf16) {
        SelectLoadLane(Node, 3, AArch64::LD3i16);
        return;
      } else if (VT == MVT::v4i32 || VT == MVT::v2i32 || VT == MVT::v4f32 ||
                 VT == MVT::v2f32) {
        SelectLoadLane(Node, 3, AArch64::LD3i32);
        return;
      } else if (VT == MVT::v2i64 || VT == MVT::v1i64 || VT == MVT::v2f64 ||
                 VT == MVT::v1f64) {
        SelectLoadLane(Node, 3, AArch64::LD3i64);
        return;
      }
      break;
    case Intrinsic::aarch64_neon_ld4lane:
      if (VT == MVT::v16i8 || VT == MVT::v8i8) {
        SelectLoadLane(Node, 4, AArch64::LD4i8);
        return;
      } else if (VT == MVT::v8i16 || VT == MVT::v4i16 || VT == MVT::v4f16 ||
                 VT == MVT::v8f16 || VT == MVT::v4bf16 || VT == MVT::v8bf16) {
        SelectLoadLane(Node, 4, AArch64::LD4i16);
        return;
      } else if (VT == MVT::v4i32 || VT == MVT::v2i32 || VT == MVT::v4f32 ||
                 VT == MVT::v2f32) {
        SelectLoadLane(Node, 4, AArch64::LD4i32);
        return;
      } else if (VT == MVT::v2i64 || VT == MVT::v1i64 || VT == MVT::v2f64 ||
                 VT == MVT::v1f64) {
        SelectLoadLane(Node, 4, AArch64::LD4i64);
        return;
      }
      break;
    case Intrinsic::aarch64_ld64b:
      SelectLoad(Node, 8, AArch64::LD64B, AArch64::x8sub_0);
      return;
    case Intrinsic::aarch64_sve_ld2q_sret: {
      SelectPredicatedLoad(Node, 2, 4, AArch64::LD2Q_IMM, AArch64::LD2Q, true);
      return;
    }
    case Intrinsic::aarch64_sve_ld3q_sret: {
      SelectPredicatedLoad(Node, 3, 4, AArch64::LD3Q_IMM, AArch64::LD3Q, true);
      return;
    }
    case Intrinsic::aarch64_sve_ld4q_sret: {
      SelectPredicatedLoad(Node, 4, 4, AArch64::LD4Q_IMM, AArch64::LD4Q, true);
      return;
    }
    case Intrinsic::aarch64_sve_ld2_sret: {
      if (VT == MVT::nxv16i8) {
        SelectPredicatedLoad(Node, 2, 0, AArch64::LD2B_IMM, AArch64::LD2B,
                             true);
        return;
      } else if (VT == MVT::nxv8i16 || VT == MVT::nxv8f16 ||
                 VT == MVT::nxv8bf16) {
        SelectPredicatedLoad(Node, 2, 1, AArch64::LD2H_IMM, AArch64::LD2H,
                             true);
        return;
      } else if (VT == MVT::nxv4i32 || VT == MVT::nxv4f32) {
        SelectPredicatedLoad(Node, 2, 2, AArch64::LD2W_IMM, AArch64::LD2W,
                             true);
        return;
      } else if (VT == MVT::nxv2i64 || VT == MVT::nxv2f64) {
        SelectPredicatedLoad(Node, 2, 3, AArch64::LD2D_IMM, AArch64::LD2D,
                             true);
        return;
      }
      break;
    }
    case Intrinsic::aarch64_sve_ld1_pn_x2: {
      if (VT == MVT::nxv16i8) {
        if (Subtarget->hasSME2())
          SelectContiguousMultiVectorLoad(
              Node, 2, 0, AArch64::LD1B_2Z_IMM_PSEUDO, AArch64::LD1B_2Z_PSEUDO);
        else if (Subtarget->hasSVE2p1())
          SelectContiguousMultiVectorLoad(Node, 2, 0, AArch64::LD1B_2Z_IMM,
                                          AArch64::LD1B_2Z);
        else
          break;
        return;
      } else if (VT == MVT::nxv8i16 || VT == MVT::nxv8f16 ||
                 VT == MVT::nxv8bf16) {
        if (Subtarget->hasSME2())
          SelectContiguousMultiVectorLoad(
              Node, 2, 1, AArch64::LD1H_2Z_IMM_PSEUDO, AArch64::LD1H_2Z_PSEUDO);
        else if (Subtarget->hasSVE2p1())
          SelectContiguousMultiVectorLoad(Node, 2, 1, AArch64::LD1H_2Z_IMM,
                                          AArch64::LD1H_2Z);
        else
          break;
        return;
      } else if (VT == MVT::nxv4i32 || VT == MVT::nxv4f32) {
        if (Subtarget->hasSME2())
          SelectContiguousMultiVectorLoad(
              Node, 2, 2, AArch64::LD1W_2Z_IMM_PSEUDO, AArch64::LD1W_2Z_PSEUDO);
        else if (Subtarget->hasSVE2p1())
          SelectContiguousMultiVectorLoad(Node, 2, 2, AArch64::LD1W_2Z_IMM,
                                          AArch64::LD1W_2Z);
        else
          break;
        return;
      } else if (VT == MVT::nxv2i64 || VT == MVT::nxv2f64) {
        if (Subtarget->hasSME2())
          SelectContiguousMultiVectorLoad(
              Node, 2, 3, AArch64::LD1D_2Z_IMM_PSEUDO, AArch64::LD1D_2Z_PSEUDO);
        else if (Subtarget->hasSVE2p1())
          SelectContiguousMultiVectorLoad(Node, 2, 3, AArch64::LD1D_2Z_IMM,
                                          AArch64::LD1D_2Z);
        else
          break;
        return;
      }
      break;
    }
    case Intrinsic::aarch64_sve_ld1_pn_x4: {
      if (VT == MVT::nxv16i8) {
        if (Subtarget->hasSME2())
          SelectContiguousMultiVectorLoad(
              Node, 4, 0, AArch64::LD1B_4Z_IMM_PSEUDO, AArch64::LD1B_4Z_PSEUDO);
        else if (Subtarget->hasSVE2p1())
          SelectContiguousMultiVectorLoad(Node, 4, 0, AArch64::LD1B_4Z_IMM,
                                          AArch64::LD1B_4Z);
        else
          break;
        return;
      } else if (VT == MVT::nxv8i16 || VT == MVT::nxv8f16 ||
                 VT == MVT::nxv8bf16) {
        if (Subtarget->hasSME2())
          SelectContiguousMultiVectorLoad(
              Node, 4, 1, AArch64::LD1H_4Z_IMM_PSEUDO, AArch64::LD1H_4Z_PSEUDO);
        else if (Subtarget->hasSVE2p1())
          SelectContiguousMultiVectorLoad(Node, 4, 1, AArch64::LD1H_4Z_IMM,
                                          AArch64::LD1H_4Z);
        else
          break;
        return;
      } else if (VT == MVT::nxv4i32 || VT == MVT::nxv4f32) {
        if (Subtarget->hasSME2())
          SelectContiguousMultiVectorLoad(
              Node, 4, 2, AArch64::LD1W_4Z_IMM_PSEUDO, AArch64::LD1W_4Z_PSEUDO);
        else if (Subtarget->hasSVE2p1())
          SelectContiguousMultiVectorLoad(Node, 4, 2, AArch64::LD1W_4Z_IMM,
                                          AArch64::LD1W_4Z);
        else
          break;
        return;
      } else if (VT == MVT::nxv2i64 || VT == MVT::nxv2f64) {
        if (Subtarget->hasSME2())
          SelectContiguousMultiVectorLoad(
              Node, 4, 3, AArch64::LD1D_4Z_IMM_PSEUDO, AArch64::LD1D_4Z_PSEUDO);
        else if (Subtarget->hasSVE2p1())
          SelectContiguousMultiVectorLoad(Node, 4, 3, AArch64::LD1D_4Z_IMM,
                                          AArch64::LD1D_4Z);
        else
          break;
        return;
      }
      break;
    }
    case Intrinsic::aarch64_sve_ldnt1_pn_x2: {
      if (VT == MVT::nxv16i8) {
        if (Subtarget->hasSME2())
          SelectContiguousMultiVectorLoad(Node, 2, 0,
                                          AArch64::LDNT1B_2Z_IMM_PSEUDO,
                                          AArch64::LDNT1B_2Z_PSEUDO);
        else if (Subtarget->hasSVE2p1())
          SelectContiguousMultiVectorLoad(Node, 2, 0, AArch64::LDNT1B_2Z_IMM,
                                          AArch64::LDNT1B_2Z);
        else
          break;
        return;
      } else if (VT == MVT::nxv8i16 || VT == MVT::nxv8f16 ||
                 VT == MVT::nxv8bf16) {
        if (Subtarget->hasSME2())
          SelectContiguousMultiVectorLoad(Node, 2, 1,
                                          AArch64::LDNT1H_2Z_IMM_PSEUDO,
                                          AArch64::LDNT1H_2Z_PSEUDO);
        else if (Subtarget->hasSVE2p1())
          SelectContiguousMultiVectorLoad(Node, 2, 1, AArch64::LDNT1H_2Z_IMM,
                                          AArch64::LDNT1H_2Z);
        else
          break;
        return;
      } else if (VT == MVT::nxv4i32 || VT == MVT::nxv4f32) {
        if (Subtarget->hasSME2())
          SelectContiguousMultiVectorLoad(Node, 2, 2,
                                          AArch64::LDNT1W_2Z_IMM_PSEUDO,
                                          AArch64::LDNT1W_2Z_PSEUDO);
        else if (Subtarget->hasSVE2p1())
          SelectContiguousMultiVectorLoad(Node, 2, 2, AArch64::LDNT1W_2Z_IMM,
                                          AArch64::LDNT1W_2Z);
        else
          break;
        return;
      } else if (VT == MVT::nxv2i64 || VT == MVT::nxv2f64) {
        if (Subtarget->hasSME2())
          SelectContiguousMultiVectorLoad(Node, 2, 3,
                                          AArch64::LDNT1D_2Z_IMM_PSEUDO,
                                          AArch64::LDNT1D_2Z_PSEUDO);
        else if (Subtarget->hasSVE2p1())
          SelectContiguousMultiVectorLoad(Node, 2, 3, AArch64::LDNT1D_2Z_IMM,
                                          AArch64::LDNT1D_2Z);
        else
          break;
        return;
      }
      break;
    }
    case Intrinsic::aarch64_sve_ldnt1_pn_x4: {
      if (VT == MVT::nxv16i8) {
        if (Subtarget->hasSME2())
          SelectContiguousMultiVectorLoad(Node, 4, 0,
                                          AArch64::LDNT1B_4Z_IMM_PSEUDO,
                                          AArch64::LDNT1B_4Z_PSEUDO);
        else if (Subtarget->hasSVE2p1())
          SelectContiguousMultiVectorLoad(Node, 4, 0, AArch64::LDNT1B_4Z_IMM,
                                          AArch64::LDNT1B_4Z);
        else
          break;
        return;
      } else if (VT == MVT::nxv8i16 || VT == MVT::nxv8f16 ||
                 VT == MVT::nxv8bf16) {
        if (Subtarget->hasSME2())
          SelectContiguousMultiVectorLoad(Node, 4, 1,
                                          AArch64::LDNT1H_4Z_IMM_PSEUDO,
                                          AArch64::LDNT1H_4Z_PSEUDO);
        else if (Subtarget->hasSVE2p1())
          SelectContiguousMultiVectorLoad(Node, 4, 1, AArch64::LDNT1H_4Z_IMM,
                                          AArch64::LDNT1H_4Z);
        else
          break;
        return;
      } else if (VT == MVT::nxv4i32 || VT == MVT::nxv4f32) {
        if (Subtarget->hasSME2())
          SelectContiguousMultiVectorLoad(Node, 4, 2,
                                          AArch64::LDNT1W_4Z_IMM_PSEUDO,
                                          AArch64::LDNT1W_4Z_PSEUDO);
        else if (Subtarget->hasSVE2p1())
          SelectContiguousMultiVectorLoad(Node, 4, 2, AArch64::LDNT1W_4Z_IMM,
                                          AArch64::LDNT1W_4Z);
        else
          break;
        return;
      } else if (VT == MVT::nxv2i64 || VT == MVT::nxv2f64) {
        if (Subtarget->hasSME2())
          SelectContiguousMultiVectorLoad(Node, 4, 3,
                                          AArch64::LDNT1D_4Z_IMM_PSEUDO,
                                          AArch64::LDNT1D_4Z_PSEUDO);
        else if (Subtarget->hasSVE2p1())
          SelectContiguousMultiVectorLoad(Node, 4, 3, AArch64::LDNT1D_4Z_IMM,
                                          AArch64::LDNT1D_4Z);
        else
          break;
        return;
      }
      break;
    }
    case Intrinsic::aarch64_sve_ld3_sret: {
      if (VT == MVT::nxv16i8) {
        SelectPredicatedLoad(Node, 3, 0, AArch64::LD3B_IMM, AArch64::LD3B,
                             true);
        return;
      } else if (VT == MVT::nxv8i16 || VT == MVT::nxv8f16 ||
                 VT == MVT::nxv8bf16) {
        SelectPredicatedLoad(Node, 3, 1, AArch64::LD3H_IMM, AArch64::LD3H,
                             true);
        return;
      } else if (VT == MVT::nxv4i32 || VT == MVT::nxv4f32) {
        SelectPredicatedLoad(Node, 3, 2, AArch64::LD3W_IMM, AArch64::LD3W,
                             true);
        return;
      } else if (VT == MVT::nxv2i64 || VT == MVT::nxv2f64) {
        SelectPredicatedLoad(Node, 3, 3, AArch64::LD3D_IMM, AArch64::LD3D,
                             true);
        return;
      }
      break;
    }
    case Intrinsic::aarch64_sve_ld4_sret: {
      if (VT == MVT::nxv16i8) {
        SelectPredicatedLoad(Node, 4, 0, AArch64::LD4B_IMM, AArch64::LD4B,
                             true);
        return;
      } else if (VT == MVT::nxv8i16 || VT == MVT::nxv8f16 ||
                 VT == MVT::nxv8bf16) {
        SelectPredicatedLoad(Node, 4, 1, AArch64::LD4H_IMM, AArch64::LD4H,
                             true);
        return;
      } else if (VT == MVT::nxv4i32 || VT == MVT::nxv4f32) {
        SelectPredicatedLoad(Node, 4, 2, AArch64::LD4W_IMM, AArch64::LD4W,
                             true);
        return;
      } else if (VT == MVT::nxv2i64 || VT == MVT::nxv2f64) {
        SelectPredicatedLoad(Node, 4, 3, AArch64::LD4D_IMM, AArch64::LD4D,
                             true);
        return;
      }
      break;
    }
    case Intrinsic::aarch64_sme_read_hor_vg2: {
      if (VT == MVT::nxv16i8) {
        SelectMultiVectorMove<14, 2>(Node, 2, AArch64::ZAB0,
                                     AArch64::MOVA_2ZMXI_H_B);
        return;
      } else if (VT == MVT::nxv8i16 || VT == MVT::nxv8f16 ||
                 VT == MVT::nxv8bf16) {
        SelectMultiVectorMove<6, 2>(Node, 2, AArch64::ZAH0,
                                    AArch64::MOVA_2ZMXI_H_H);
        return;
      } else if (VT == MVT::nxv4i32 || VT == MVT::nxv4f32) {
        SelectMultiVectorMove<2, 2>(Node, 2, AArch64::ZAS0,
                                    AArch64::MOVA_2ZMXI_H_S);
        return;
      } else if (VT == MVT::nxv2i64 || VT == MVT::nxv2f64) {
        SelectMultiVectorMove<0, 2>(Node, 2, AArch64::ZAD0,
                                    AArch64::MOVA_2ZMXI_H_D);
        return;
      }
      break;
    }
    case Intrinsic::aarch64_sme_read_ver_vg2: {
      if (VT == MVT::nxv16i8) {
        SelectMultiVectorMove<14, 2>(Node, 2, AArch64::ZAB0,
                                     AArch64::MOVA_2ZMXI_V_B);
        return;
      } else if (VT == MVT::nxv8i16 || VT == MVT::nxv8f16 ||
                 VT == MVT::nxv8bf16) {
        SelectMultiVectorMove<6, 2>(Node, 2, AArch64::ZAH0,
                                    AArch64::MOVA_2ZMXI_V_H);
        return;
      } else if (VT == MVT::nxv4i32 || VT == MVT::nxv4f32) {
        SelectMultiVectorMove<2, 2>(Node, 2, AArch64::ZAS0,
                                    AArch64::MOVA_2ZMXI_V_S);
        return;
      } else if (VT == MVT::nxv2i64 || VT == MVT::nxv2f64) {
        SelectMultiVectorMove<0, 2>(Node, 2, AArch64::ZAD0,
                                    AArch64::MOVA_2ZMXI_V_D);
        return;
      }
      break;
    }
    case Intrinsic::aarch64_sme_read_hor_vg4: {
      if (VT == MVT::nxv16i8) {
        SelectMultiVectorMove<12, 4>(Node, 4, AArch64::ZAB0,
                                     AArch64::MOVA_4ZMXI_H_B);
        return;
      } else if (VT == MVT::nxv8i16 || VT == MVT::nxv8f16 ||
                 VT == MVT::nxv8bf16) {
        SelectMultiVectorMove<4, 4>(Node, 4, AArch64::ZAH0,
                                    AArch64::MOVA_4ZMXI_H_H);
        return;
      } else if (VT == MVT::nxv4i32 || VT == MVT::nxv4f32) {
        SelectMultiVectorMove<0, 2>(Node, 4, AArch64::ZAS0,
                                    AArch64::MOVA_4ZMXI_H_S);
        return;
      } else if (VT == MVT::nxv2i64 || VT == MVT::nxv2f64) {
        SelectMultiVectorMove<0, 2>(Node, 4, AArch64::ZAD0,
                                    AArch64::MOVA_4ZMXI_H_D);
        return;
      }
      break;
    }
    case Intrinsic::aarch64_sme_read_ver_vg4: {
      if (VT == MVT::nxv16i8) {
        SelectMultiVectorMove<12, 4>(Node, 4, AArch64::ZAB0,
                                     AArch64::MOVA_4ZMXI_V_B);
        return;
      } else if (VT == MVT::nxv8i16 || VT == MVT::nxv8f16 ||
                 VT == MVT::nxv8bf16) {
        SelectMultiVectorMove<4, 4>(Node, 4, AArch64::ZAH0,
                                    AArch64::MOVA_4ZMXI_V_H);
        return;
      } else if (VT == MVT::nxv4i32 || VT == MVT::nxv4f32) {
        SelectMultiVectorMove<0, 4>(Node, 4, AArch64::ZAS0,
                                    AArch64::MOVA_4ZMXI_V_S);
        return;
      } else if (VT == MVT::nxv2i64 || VT == MVT::nxv2f64) {
        SelectMultiVectorMove<0, 4>(Node, 4, AArch64::ZAD0,
                                    AArch64::MOVA_4ZMXI_V_D);
        return;
      }
      break;
    }
    case Intrinsic::aarch64_sme_read_vg1x2: {
      SelectMultiVectorMove<7, 1>(Node, 2, AArch64::ZA,
                                  AArch64::MOVA_VG2_2ZMXI);
      return;
    }
    case Intrinsic::aarch64_sme_read_vg1x4: {
      SelectMultiVectorMove<7, 1>(Node, 4, AArch64::ZA,
                                  AArch64::MOVA_VG4_4ZMXI);
      return;
    }
    case Intrinsic::aarch64_sme_readz_horiz_x2: {
      if (VT == MVT::nxv16i8) {
        SelectMultiVectorMoveZ(Node, 2, AArch64::MOVAZ_2ZMI_H_B_PSEUDO, 14, 2);
        return;
      } else if (VT == MVT::nxv8i16 || VT == MVT::nxv8f16 ||
                 VT == MVT::nxv8bf16) {
        SelectMultiVectorMoveZ(Node, 2, AArch64::MOVAZ_2ZMI_H_H_PSEUDO, 6, 2);
        return;
      } else if (VT == MVT::nxv4i32 || VT == MVT::nxv4f32) {
        SelectMultiVectorMoveZ(Node, 2, AArch64::MOVAZ_2ZMI_H_S_PSEUDO, 2, 2);
        return;
      } else if (VT == MVT::nxv2i64 || VT == MVT::nxv2f64) {
        SelectMultiVectorMoveZ(Node, 2, AArch64::MOVAZ_2ZMI_H_D_PSEUDO, 0, 2);
        return;
      }
      break;
    }
    case Intrinsic::aarch64_sme_readz_vert_x2: {
      if (VT == MVT::nxv16i8) {
        SelectMultiVectorMoveZ(Node, 2, AArch64::MOVAZ_2ZMI_V_B_PSEUDO, 14, 2);
        return;
      } else if (VT == MVT::nxv8i16 || VT == MVT::nxv8f16 ||
                 VT == MVT::nxv8bf16) {
        SelectMultiVectorMoveZ(Node, 2, AArch64::MOVAZ_2ZMI_V_H_PSEUDO, 6, 2);
        return;
      } else if (VT == MVT::nxv4i32 || VT == MVT::nxv4f32) {
        SelectMultiVectorMoveZ(Node, 2, AArch64::MOVAZ_2ZMI_V_S_PSEUDO, 2, 2);
        return;
      } else if (VT == MVT::nxv2i64 || VT == MVT::nxv2f64) {
        SelectMultiVectorMoveZ(Node, 2, AArch64::MOVAZ_2ZMI_V_D_PSEUDO, 0, 2);
        return;
      }
      break;
    }
    case Intrinsic::aarch64_sme_readz_horiz_x4: {
      if (VT == MVT::nxv16i8) {
        SelectMultiVectorMoveZ(Node, 4, AArch64::MOVAZ_4ZMI_H_B_PSEUDO, 12, 4);
        return;
      } else if (VT == MVT::nxv8i16 || VT == MVT::nxv8f16 ||
                 VT == MVT::nxv8bf16) {
        SelectMultiVectorMoveZ(Node, 4, AArch64::MOVAZ_4ZMI_H_H_PSEUDO, 4, 4);
        return;
      } else if (VT == MVT::nxv4i32 || VT == MVT::nxv4f32) {
        SelectMultiVectorMoveZ(Node, 4, AArch64::MOVAZ_4ZMI_H_S_PSEUDO, 0, 4);
        return;
      } else if (VT == MVT::nxv2i64 || VT == MVT::nxv2f64) {
        SelectMultiVectorMoveZ(Node, 4, AArch64::MOVAZ_4ZMI_H_D_PSEUDO, 0, 4);
        return;
      }
      break;
    }
    case Intrinsic::aarch64_sme_readz_vert_x4: {
      if (VT == MVT::nxv16i8) {
        SelectMultiVectorMoveZ(Node, 4, AArch64::MOVAZ_4ZMI_V_B_PSEUDO, 12, 4);
        return;
      } else if (VT == MVT::nxv8i16 || VT == MVT::nxv8f16 ||
                 VT == MVT::nxv8bf16) {
        SelectMultiVectorMoveZ(Node, 4, AArch64::MOVAZ_4ZMI_V_H_PSEUDO, 4, 4);
        return;
      } else if (VT == MVT::nxv4i32 || VT == MVT::nxv4f32) {
        SelectMultiVectorMoveZ(Node, 4, AArch64::MOVAZ_4ZMI_V_S_PSEUDO, 0, 4);
        return;
      } else if (VT == MVT::nxv2i64 || VT == MVT::nxv2f64) {
        SelectMultiVectorMoveZ(Node, 4, AArch64::MOVAZ_4ZMI_V_D_PSEUDO, 0, 4);
        return;
      }
      break;
    }
    case Intrinsic::aarch64_sme_readz_x2: {
      SelectMultiVectorMoveZ(Node, 2, AArch64::MOVAZ_VG2_2ZMXI_PSEUDO, 7, 1,
                             AArch64::ZA);
      return;
    }
    case Intrinsic::aarch64_sme_readz_x4: {
      SelectMultiVectorMoveZ(Node, 4, AArch64::MOVAZ_VG4_4ZMXI_PSEUDO, 7, 1,
                             AArch64::ZA);
      return;
    }
    case Intrinsic::swift_async_context_addr: {
      SDLoc DL(Node);
      SDValue Chain = Node->getOperand(0);
      SDValue CopyFP = CurDAG->getCopyFromReg(Chain, DL, AArch64::FP, MVT::i64);
      SDValue Res = SDValue(
          CurDAG->getMachineNode(AArch64::SUBXri, DL, MVT::i64, CopyFP,
                                 CurDAG->getTargetConstant(8, DL, MVT::i32),
                                 CurDAG->getTargetConstant(0, DL, MVT::i32)),
          0);
      ReplaceUses(SDValue(Node, 0), Res);
      ReplaceUses(SDValue(Node, 1), CopyFP.getValue(1));
      CurDAG->RemoveDeadNode(Node);

      auto &MF = CurDAG->getMachineFunction();
      MF.getFrameInfo().setFrameAddressIsTaken(true);
      MF.getInfo<AArch64FunctionInfo>()->setHasSwiftAsyncContext(true);
      return;
    }
    case Intrinsic::aarch64_sme_luti2_lane_zt_x4: {
      if (auto Opc = SelectOpcodeFromVT<SelectTypeKind::AnyType>(
              Node->getValueType(0),
              {AArch64::LUTI2_4ZTZI_B, AArch64::LUTI2_4ZTZI_H,
               AArch64::LUTI2_4ZTZI_S}))
        // Second Immediate must be <= 3:
        SelectMultiVectorLutiLane(Node, 4, Opc, 3);
      return;
    }
    case Intrinsic::aarch64_sme_luti4_lane_zt_x4: {
      if (auto Opc = SelectOpcodeFromVT<SelectTypeKind::AnyType>(
              Node->getValueType(0),
              {0, AArch64::LUTI4_4ZTZI_H, AArch64::LUTI4_4ZTZI_S}))
        // Second Immediate must be <= 1:
        SelectMultiVectorLutiLane(Node, 4, Opc, 1);
      return;
    }
    case Intrinsic::aarch64_sme_luti2_lane_zt_x2: {
      if (auto Opc = SelectOpcodeFromVT<SelectTypeKind::AnyType>(
              Node->getValueType(0),
              {AArch64::LUTI2_2ZTZI_B, AArch64::LUTI2_2ZTZI_H,
               AArch64::LUTI2_2ZTZI_S}))
        // Second Immediate must be <= 7:
        SelectMultiVectorLutiLane(Node, 2, Opc, 7);
      return;
    }
    case Intrinsic::aarch64_sme_luti4_lane_zt_x2: {
      if (auto Opc = SelectOpcodeFromVT<SelectTypeKind::AnyType>(
              Node->getValueType(0),
              {AArch64::LUTI4_2ZTZI_B, AArch64::LUTI4_2ZTZI_H,
               AArch64::LUTI4_2ZTZI_S}))
        // Second Immediate must be <= 3:
        SelectMultiVectorLutiLane(Node, 2, Opc, 3);
      return;
    }
    case Intrinsic::aarch64_sme_luti4_zt_x4: {
      SelectMultiVectorLuti(Node, 4, AArch64::LUTI4_4ZZT2Z);
      return;
    }
    case Intrinsic::aarch64_sve_fp8_cvtl1_x2:
      if (auto Opc = SelectOpcodeFromVT<SelectTypeKind::FP>(
              Node->getValueType(0),
              {AArch64::BF1CVTL_2ZZ_BtoH, AArch64::F1CVTL_2ZZ_BtoH}))
        SelectCVTIntrinsicFP8(Node, 2, Opc);
      return;
    case Intrinsic::aarch64_sve_fp8_cvtl2_x2:
      if (auto Opc = SelectOpcodeFromVT<SelectTypeKind::FP>(
              Node->getValueType(0),
              {AArch64::BF2CVTL_2ZZ_BtoH, AArch64::F2CVTL_2ZZ_BtoH}))
        SelectCVTIntrinsicFP8(Node, 2, Opc);
      return;
    case Intrinsic::aarch64_sve_fp8_cvt1_x2:
      if (auto Opc = SelectOpcodeFromVT<SelectTypeKind::FP>(
              Node->getValueType(0),
              {AArch64::BF1CVT_2ZZ_BtoH, AArch64::F1CVT_2ZZ_BtoH}))
        SelectCVTIntrinsicFP8(Node, 2, Opc);
      return;
    case Intrinsic::aarch64_sve_fp8_cvt2_x2:
      if (auto Opc = SelectOpcodeFromVT<SelectTypeKind::FP>(
              Node->getValueType(0),
              {AArch64::BF2CVT_2ZZ_BtoH, AArch64::F2CVT_2ZZ_BtoH}))
        SelectCVTIntrinsicFP8(Node, 2, Opc);
      return;
    }
  } break;
  case ISD::INTRINSIC_WO_CHAIN: {
    unsigned IntNo = Node->getConstantOperandVal(0);
    switch (IntNo) {
    default:
      break;
    case Intrinsic::aarch64_tagp:
      SelectTagP(Node);
      return;

    case Intrinsic::ptrauth_auth:
      SelectPtrauthAuth(Node);
      return;

    case Intrinsic::ptrauth_resign:
      SelectPtrauthResign(Node);
      return;

    case Intrinsic::aarch64_neon_tbl2:
      SelectTable(Node, 2,
                  VT == MVT::v8i8 ? AArch64::TBLv8i8Two : AArch64::TBLv16i8Two,
                  false);
      return;
    case Intrinsic::aarch64_neon_tbl3:
      SelectTable(Node, 3, VT == MVT::v8i8 ? AArch64::TBLv8i8Three
                                           : AArch64::TBLv16i8Three,
                  false);
      return;
    case Intrinsic::aarch64_neon_tbl4:
      SelectTable(Node, 4, VT == MVT::v8i8 ? AArch64::TBLv8i8Four
                                           : AArch64::TBLv16i8Four,
                  false);
      return;
    case Intrinsic::aarch64_neon_tbx2:
      SelectTable(Node, 2,
                  VT == MVT::v8i8 ? AArch64::TBXv8i8Two : AArch64::TBXv16i8Two,
                  true);
      return;
    case Intrinsic::aarch64_neon_tbx3:
      SelectTable(Node, 3, VT == MVT::v8i8 ? AArch64::TBXv8i8Three
                                           : AArch64::TBXv16i8Three,
                  true);
      return;
    case Intrinsic::aarch64_neon_tbx4:
      SelectTable(Node, 4, VT == MVT::v8i8 ? AArch64::TBXv8i8Four
                                           : AArch64::TBXv16i8Four,
                  true);
      return;
    case Intrinsic::aarch64_sve_srshl_single_x2:
      if (auto Op = SelectOpcodeFromVT<SelectTypeKind::Int>(
              Node->getValueType(0),
              {AArch64::SRSHL_VG2_2ZZ_B, AArch64::SRSHL_VG2_2ZZ_H,
               AArch64::SRSHL_VG2_2ZZ_S, AArch64::SRSHL_VG2_2ZZ_D}))
        SelectDestructiveMultiIntrinsic(Node, 2, false, Op);
      return;
    case Intrinsic::aarch64_sve_srshl_single_x4:
      if (auto Op = SelectOpcodeFromVT<SelectTypeKind::Int>(
              Node->getValueType(0),
              {AArch64::SRSHL_VG4_4ZZ_B, AArch64::SRSHL_VG4_4ZZ_H,
               AArch64::SRSHL_VG4_4ZZ_S, AArch64::SRSHL_VG4_4ZZ_D}))
        SelectDestructiveMultiIntrinsic(Node, 4, false, Op);
      return;
    case Intrinsic::aarch64_sve_urshl_single_x2:
      if (auto Op = SelectOpcodeFromVT<SelectTypeKind::Int>(
              Node->getValueType(0),
              {AArch64::URSHL_VG2_2ZZ_B, AArch64::URSHL_VG2_2ZZ_H,
               AArch64::URSHL_VG2_2ZZ_S, AArch64::URSHL_VG2_2ZZ_D}))
        SelectDestructiveMultiIntrinsic(Node, 2, false, Op);
      return;
    case Intrinsic::aarch64_sve_urshl_single_x4:
      if (auto Op = SelectOpcodeFromVT<SelectTypeKind::Int>(
              Node->getValueType(0),
              {AArch64::URSHL_VG4_4ZZ_B, AArch64::URSHL_VG4_4ZZ_H,
               AArch64::URSHL_VG4_4ZZ_S, AArch64::URSHL_VG4_4ZZ_D}))
        SelectDestructiveMultiIntrinsic(Node, 4, false, Op);
      return;
    case Intrinsic::aarch64_sve_srshl_x2:
      if (auto Op = SelectOpcodeFromVT<SelectTypeKind::Int>(
              Node->getValueType(0),
              {AArch64::SRSHL_VG2_2Z2Z_B, AArch64::SRSHL_VG2_2Z2Z_H,
               AArch64::SRSHL_VG2_2Z2Z_S, AArch64::SRSHL_VG2_2Z2Z_D}))
        SelectDestructiveMultiIntrinsic(Node, 2, true, Op);
      return;
    case Intrinsic::aarch64_sve_srshl_x4:
      if (auto Op = SelectOpcodeFromVT<SelectTypeKind::Int>(
              Node->getValueType(0),
              {AArch64::SRSHL_VG4_4Z4Z_B, AArch64::SRSHL_VG4_4Z4Z_H,
               AArch64::SRSHL_VG4_4Z4Z_S, AArch64::SRSHL_VG4_4Z4Z_D}))
        SelectDestructiveMultiIntrinsic(Node, 4, true, Op);
      return;
    case Intrinsic::aarch64_sve_urshl_x2:
      if (auto Op = SelectOpcodeFromVT<SelectTypeKind::Int>(
              Node->getValueType(0),
              {AArch64::URSHL_VG2_2Z2Z_B, AArch64::URSHL_VG2_2Z2Z_H,
               AArch64::URSHL_VG2_2Z2Z_S, AArch64::URSHL_VG2_2Z2Z_D}))
        SelectDestructiveMultiIntrinsic(Node, 2, true, Op);
      return;
    case Intrinsic::aarch64_sve_urshl_x4:
      if (auto Op = SelectOpcodeFromVT<SelectTypeKind::Int>(
              Node->getValueType(0),
              {AArch64::URSHL_VG4_4Z4Z_B, AArch64::URSHL_VG4_4Z4Z_H,
               AArch64::URSHL_VG4_4Z4Z_S, AArch64::URSHL_VG4_4Z4Z_D}))
        SelectDestructiveMultiIntrinsic(Node, 4, true, Op);
      return;
    case Intrinsic::aarch64_sve_sqdmulh_single_vgx2:
      if (auto Op = SelectOpcodeFromVT<SelectTypeKind::Int>(
              Node->getValueType(0),
              {AArch64::SQDMULH_VG2_2ZZ_B, AArch64::SQDMULH_VG2_2ZZ_H,
               AArch64::SQDMULH_VG2_2ZZ_S, AArch64::SQDMULH_VG2_2ZZ_D}))
        SelectDestructiveMultiIntrinsic(Node, 2, false, Op);
      return;
    case Intrinsic::aarch64_sve_sqdmulh_single_vgx4:
      if (auto Op = SelectOpcodeFromVT<SelectTypeKind::Int>(
              Node->getValueType(0),
              {AArch64::SQDMULH_VG4_4ZZ_B, AArch64::SQDMULH_VG4_4ZZ_H,
               AArch64::SQDMULH_VG4_4ZZ_S, AArch64::SQDMULH_VG4_4ZZ_D}))
        SelectDestructiveMultiIntrinsic(Node, 4, false, Op);
      return;
    case Intrinsic::aarch64_sve_sqdmulh_vgx2:
      if (auto Op = SelectOpcodeFromVT<SelectTypeKind::Int>(
              Node->getValueType(0),
              {AArch64::SQDMULH_VG2_2Z2Z_B, AArch64::SQDMULH_VG2_2Z2Z_H,
               AArch64::SQDMULH_VG2_2Z2Z_S, AArch64::SQDMULH_VG2_2Z2Z_D}))
        SelectDestructiveMultiIntrinsic(Node, 2, true, Op);
      return;
    case Intrinsic::aarch64_sve_sqdmulh_vgx4:
      if (auto Op = SelectOpcodeFromVT<SelectTypeKind::Int>(
              Node->getValueType(0),
              {AArch64::SQDMULH_VG4_4Z4Z_B, AArch64::SQDMULH_VG4_4Z4Z_H,
               AArch64::SQDMULH_VG4_4Z4Z_S, AArch64::SQDMULH_VG4_4Z4Z_D}))
        SelectDestructiveMultiIntrinsic(Node, 4, true, Op);
      return;
    case Intrinsic::aarch64_sme_fp8_scale_single_x2:
      if (auto Op = SelectOpcodeFromVT<SelectTypeKind::FP>(
              Node->getValueType(0),
              {0, AArch64::FSCALE_2ZZ_H, AArch64::FSCALE_2ZZ_S,
               AArch64::FSCALE_2ZZ_D}))
        SelectDestructiveMultiIntrinsic(Node, 2, false, Op);
      return;
    case Intrinsic::aarch64_sme_fp8_scale_single_x4:
      if (auto Op = SelectOpcodeFromVT<SelectTypeKind::FP>(
              Node->getValueType(0),
              {0, AArch64::FSCALE_4ZZ_H, AArch64::FSCALE_4ZZ_S,
               AArch64::FSCALE_4ZZ_D}))
        SelectDestructiveMultiIntrinsic(Node, 4, false, Op);
      return;
    case Intrinsic::aarch64_sme_fp8_scale_x2:
      if (auto Op = SelectOpcodeFromVT<SelectTypeKind::FP>(
              Node->getValueType(0),
              {0, AArch64::FSCALE_2Z2Z_H, AArch64::FSCALE_2Z2Z_S,
               AArch64::FSCALE_2Z2Z_D}))
        SelectDestructiveMultiIntrinsic(Node, 2, true, Op);
      return;
    case Intrinsic::aarch64_sme_fp8_scale_x4:
      if (auto Op = SelectOpcodeFromVT<SelectTypeKind::FP>(
              Node->getValueType(0),
              {0, AArch64::FSCALE_4Z4Z_H, AArch64::FSCALE_4Z4Z_S,
               AArch64::FSCALE_4Z4Z_D}))
        SelectDestructiveMultiIntrinsic(Node, 4, true, Op);
      return;
    case Intrinsic::aarch64_sve_whilege_x2:
      if (auto Op = SelectOpcodeFromVT<SelectTypeKind::Int1>(
              Node->getValueType(0),
              {AArch64::WHILEGE_2PXX_B, AArch64::WHILEGE_2PXX_H,
               AArch64::WHILEGE_2PXX_S, AArch64::WHILEGE_2PXX_D}))
        SelectWhilePair(Node, Op);
      return;
    case Intrinsic::aarch64_sve_whilegt_x2:
      if (auto Op = SelectOpcodeFromVT<SelectTypeKind::Int1>(
              Node->getValueType(0),
              {AArch64::WHILEGT_2PXX_B, AArch64::WHILEGT_2PXX_H,
               AArch64::WHILEGT_2PXX_S, AArch64::WHILEGT_2PXX_D}))
        SelectWhilePair(Node, Op);
      return;
    case Intrinsic::aarch64_sve_whilehi_x2:
      if (auto Op = SelectOpcodeFromVT<SelectTypeKind::Int1>(
              Node->getValueType(0),
              {AArch64::WHILEHI_2PXX_B, AArch64::WHILEHI_2PXX_H,
               AArch64::WHILEHI_2PXX_S, AArch64::WHILEHI_2PXX_D}))
        SelectWhilePair(Node, Op);
      return;
    case Intrinsic::aarch64_sve_whilehs_x2:
      if (auto Op = SelectOpcodeFromVT<SelectTypeKind::Int1>(
              Node->getValueType(0),
              {AArch64::WHILEHS_2PXX_B, AArch64::WHILEHS_2PXX_H,
               AArch64::WHILEHS_2PXX_S, AArch64::WHILEHS_2PXX_D}))
        SelectWhilePair(Node, Op);
      return;
    case Intrinsic::aarch64_sve_whilele_x2:
      if (auto Op = SelectOpcodeFromVT<SelectTypeKind::Int1>(
              Node->getValueType(0),
              {AArch64::WHILELE_2PXX_B, AArch64::WHILELE_2PXX_H,
               AArch64::WHILELE_2PXX_S, AArch64::WHILELE_2PXX_D}))
      SelectWhilePair(Node, Op);
      return;
    case Intrinsic::aarch64_sve_whilelo_x2:
      if (auto Op = SelectOpcodeFromVT<SelectTypeKind::Int1>(
              Node->getValueType(0),
              {AArch64::WHILELO_2PXX_B, AArch64::WHILELO_2PXX_H,
               AArch64::WHILELO_2PXX_S, AArch64::WHILELO_2PXX_D}))
      SelectWhilePair(Node, Op);
      return;
    case Intrinsic::aarch64_sve_whilels_x2:
      if (auto Op = SelectOpcodeFromVT<SelectTypeKind::Int1>(
              Node->getValueType(0),
              {AArch64::WHILELS_2PXX_B, AArch64::WHILELS_2PXX_H,
               AArch64::WHILELS_2PXX_S, AArch64::WHILELS_2PXX_D}))
        SelectWhilePair(Node, Op);
      return;
    case Intrinsic::aarch64_sve_whilelt_x2:
      if (auto Op = SelectOpcodeFromVT<SelectTypeKind::Int1>(
              Node->getValueType(0),
              {AArch64::WHILELT_2PXX_B, AArch64::WHILELT_2PXX_H,
               AArch64::WHILELT_2PXX_S, AArch64::WHILELT_2PXX_D}))
        SelectWhilePair(Node, Op);
      return;
    case Intrinsic::aarch64_sve_smax_single_x2:
      if (auto Op = SelectOpcodeFromVT<SelectTypeKind::Int>(
              Node->getValueType(0),
              {AArch64::SMAX_VG2_2ZZ_B, AArch64::SMAX_VG2_2ZZ_H,
               AArch64::SMAX_VG2_2ZZ_S, AArch64::SMAX_VG2_2ZZ_D}))
        SelectDestructiveMultiIntrinsic(Node, 2, false, Op);
      return;
    case Intrinsic::aarch64_sve_umax_single_x2:
      if (auto Op = SelectOpcodeFromVT<SelectTypeKind::Int>(
              Node->getValueType(0),
              {AArch64::UMAX_VG2_2ZZ_B, AArch64::UMAX_VG2_2ZZ_H,
               AArch64::UMAX_VG2_2ZZ_S, AArch64::UMAX_VG2_2ZZ_D}))
        SelectDestructiveMultiIntrinsic(Node, 2, false, Op);
      return;
    case Intrinsic::aarch64_sve_fmax_single_x2:
      if (auto Op = SelectOpcodeFromVT<SelectTypeKind::FP>(
              Node->getValueType(0),
              {AArch64::BFMAX_VG2_2ZZ_H, AArch64::FMAX_VG2_2ZZ_H,
               AArch64::FMAX_VG2_2ZZ_S, AArch64::FMAX_VG2_2ZZ_D}))
        SelectDestructiveMultiIntrinsic(Node, 2, false, Op);
      return;
    case Intrinsic::aarch64_sve_smax_single_x4:
      if (auto Op = SelectOpcodeFromVT<SelectTypeKind::Int>(
              Node->getValueType(0),
              {AArch64::SMAX_VG4_4ZZ_B, AArch64::SMAX_VG4_4ZZ_H,
               AArch64::SMAX_VG4_4ZZ_S, AArch64::SMAX_VG4_4ZZ_D}))
        SelectDestructiveMultiIntrinsic(Node, 4, false, Op);
      return;
    case Intrinsic::aarch64_sve_umax_single_x4:
      if (auto Op = SelectOpcodeFromVT<SelectTypeKind::Int>(
              Node->getValueType(0),
              {AArch64::UMAX_VG4_4ZZ_B, AArch64::UMAX_VG4_4ZZ_H,
               AArch64::UMAX_VG4_4ZZ_S, AArch64::UMAX_VG4_4ZZ_D}))
        SelectDestructiveMultiIntrinsic(Node, 4, false, Op);
      return;
    case Intrinsic::aarch64_sve_fmax_single_x4:
      if (auto Op = SelectOpcodeFromVT<SelectTypeKind::FP>(
              Node->getValueType(0),
              {AArch64::BFMAX_VG4_4ZZ_H, AArch64::FMAX_VG4_4ZZ_H,
               AArch64::FMAX_VG4_4ZZ_S, AArch64::FMAX_VG4_4ZZ_D}))
        SelectDestructiveMultiIntrinsic(Node, 4, false, Op);
      return;
    case Intrinsic::aarch64_sve_smin_single_x2:
      if (auto Op = SelectOpcodeFromVT<SelectTypeKind::Int>(
              Node->getValueType(0),
              {AArch64::SMIN_VG2_2ZZ_B, AArch64::SMIN_VG2_2ZZ_H,
               AArch64::SMIN_VG2_2ZZ_S, AArch64::SMIN_VG2_2ZZ_D}))
        SelectDestructiveMultiIntrinsic(Node, 2, false, Op);
      return;
    case Intrinsic::aarch64_sve_umin_single_x2:
      if (auto Op = SelectOpcodeFromVT<SelectTypeKind::Int>(
              Node->getValueType(0),
              {AArch64::UMIN_VG2_2ZZ_B, AArch64::UMIN_VG2_2ZZ_H,
               AArch64::UMIN_VG2_2ZZ_S, AArch64::UMIN_VG2_2ZZ_D}))
        SelectDestructiveMultiIntrinsic(Node, 2, false, Op);
      return;
    case Intrinsic::aarch64_sve_fmin_single_x2:
      if (auto Op = SelectOpcodeFromVT<SelectTypeKind::FP>(
              Node->getValueType(0),
              {AArch64::BFMIN_VG2_2ZZ_H, AArch64::FMIN_VG2_2ZZ_H,
               AArch64::FMIN_VG2_2ZZ_S, AArch64::FMIN_VG2_2ZZ_D}))
        SelectDestructiveMultiIntrinsic(Node, 2, false, Op);
      return;
    case Intrinsic::aarch64_sve_smin_single_x4:
      if (auto Op = SelectOpcodeFromVT<SelectTypeKind::Int>(
              Node->getValueType(0),
              {AArch64::SMIN_VG4_4ZZ_B, AArch64::SMIN_VG4_4ZZ_H,
               AArch64::SMIN_VG4_4ZZ_S, AArch64::SMIN_VG4_4ZZ_D}))
        SelectDestructiveMultiIntrinsic(Node, 4, false, Op);
      return;
    case Intrinsic::aarch64_sve_umin_single_x4:
      if (auto Op = SelectOpcodeFromVT<SelectTypeKind::Int>(
              Node->getValueType(0),
              {AArch64::UMIN_VG4_4ZZ_B, AArch64::UMIN_VG4_4ZZ_H,
               AArch64::UMIN_VG4_4ZZ_S, AArch64::UMIN_VG4_4ZZ_D}))
        SelectDestructiveMultiIntrinsic(Node, 4, false, Op);
      return;
    case Intrinsic::aarch64_sve_fmin_single_x4:
      if (auto Op = SelectOpcodeFromVT<SelectTypeKind::FP>(
              Node->getValueType(0),
              {AArch64::BFMIN_VG4_4ZZ_H, AArch64::FMIN_VG4_4ZZ_H,
               AArch64::FMIN_VG4_4ZZ_S, AArch64::FMIN_VG4_4ZZ_D}))
        SelectDestructiveMultiIntrinsic(Node, 4, false, Op);
      return;
    case Intrinsic::aarch64_sve_smax_x2:
      if (auto Op = SelectOpcodeFromVT<SelectTypeKind::Int>(
              Node->getValueType(0),
              {AArch64::SMAX_VG2_2Z2Z_B, AArch64::SMAX_VG2_2Z2Z_H,
               AArch64::SMAX_VG2_2Z2Z_S, AArch64::SMAX_VG2_2Z2Z_D}))
        SelectDestructiveMultiIntrinsic(Node, 2, true, Op);
      return;
    case Intrinsic::aarch64_sve_umax_x2:
      if (auto Op = SelectOpcodeFromVT<SelectTypeKind::Int>(
              Node->getValueType(0),
              {AArch64::UMAX_VG2_2Z2Z_B, AArch64::UMAX_VG2_2Z2Z_H,
               AArch64::UMAX_VG2_2Z2Z_S, AArch64::UMAX_VG2_2Z2Z_D}))
        SelectDestructiveMultiIntrinsic(Node, 2, true, Op);
      return;
    case Intrinsic::aarch64_sve_fmax_x2:
      if (auto Op = SelectOpcodeFromVT<SelectTypeKind::FP>(
              Node->getValueType(0),
              {AArch64::BFMAX_VG2_2Z2Z_H, AArch64::FMAX_VG2_2Z2Z_H,
               AArch64::FMAX_VG2_2Z2Z_S, AArch64::FMAX_VG2_2Z2Z_D}))
        SelectDestructiveMultiIntrinsic(Node, 2, true, Op);
      return;
    case Intrinsic::aarch64_sve_smax_x4:
      if (auto Op = SelectOpcodeFromVT<SelectTypeKind::Int>(
              Node->getValueType(0),
              {AArch64::SMAX_VG4_4Z4Z_B, AArch64::SMAX_VG4_4Z4Z_H,
               AArch64::SMAX_VG4_4Z4Z_S, AArch64::SMAX_VG4_4Z4Z_D}))
        SelectDestructiveMultiIntrinsic(Node, 4, true, Op);
      return;
    case Intrinsic::aarch64_sve_umax_x4:
      if (auto Op = SelectOpcodeFromVT<SelectTypeKind::Int>(
              Node->getValueType(0),
              {AArch64::UMAX_VG4_4Z4Z_B, AArch64::UMAX_VG4_4Z4Z_H,
               AArch64::UMAX_VG4_4Z4Z_S, AArch64::UMAX_VG4_4Z4Z_D}))
        SelectDestructiveMultiIntrinsic(Node, 4, true, Op);
      return;
    case Intrinsic::aarch64_sve_fmax_x4:
      if (auto Op = SelectOpcodeFromVT<SelectTypeKind::FP>(
              Node->getValueType(0),
              {AArch64::BFMAX_VG4_4Z2Z_H, AArch64::FMAX_VG4_4Z4Z_H,
               AArch64::FMAX_VG4_4Z4Z_S, AArch64::FMAX_VG4_4Z4Z_D}))
        SelectDestructiveMultiIntrinsic(Node, 4, true, Op);
      return;
    case Intrinsic::aarch64_sme_famax_x2:
      if (auto Op = SelectOpcodeFromVT<SelectTypeKind::FP>(
              Node->getValueType(0),
              {0, AArch64::FAMAX_2Z2Z_H, AArch64::FAMAX_2Z2Z_S,
               AArch64::FAMAX_2Z2Z_D}))
        SelectDestructiveMultiIntrinsic(Node, 2, true, Op);
      return;
    case Intrinsic::aarch64_sme_famax_x4:
      if (auto Op = SelectOpcodeFromVT<SelectTypeKind::FP>(
              Node->getValueType(0),
              {0, AArch64::FAMAX_4Z4Z_H, AArch64::FAMAX_4Z4Z_S,
               AArch64::FAMAX_4Z4Z_D}))
        SelectDestructiveMultiIntrinsic(Node, 4, true, Op);
      return;
    case Intrinsic::aarch64_sme_famin_x2:
      if (auto Op = SelectOpcodeFromVT<SelectTypeKind::FP>(
              Node->getValueType(0),
              {0, AArch64::FAMIN_2Z2Z_H, AArch64::FAMIN_2Z2Z_S,
               AArch64::FAMIN_2Z2Z_D}))
        SelectDestructiveMultiIntrinsic(Node, 2, true, Op);
      return;
    case Intrinsic::aarch64_sme_famin_x4:
      if (auto Op = SelectOpcodeFromVT<SelectTypeKind::FP>(
              Node->getValueType(0),
              {0, AArch64::FAMIN_4Z4Z_H, AArch64::FAMIN_4Z4Z_S,
               AArch64::FAMIN_4Z4Z_D}))
        SelectDestructiveMultiIntrinsic(Node, 4, true, Op);
      return;
    case Intrinsic::aarch64_sve_smin_x2:
      if (auto Op = SelectOpcodeFromVT<SelectTypeKind::Int>(
              Node->getValueType(0),
              {AArch64::SMIN_VG2_2Z2Z_B, AArch64::SMIN_VG2_2Z2Z_H,
               AArch64::SMIN_VG2_2Z2Z_S, AArch64::SMIN_VG2_2Z2Z_D}))
        SelectDestructiveMultiIntrinsic(Node, 2, true, Op);
      return;
    case Intrinsic::aarch64_sve_umin_x2:
      if (auto Op = SelectOpcodeFromVT<SelectTypeKind::Int>(
              Node->getValueType(0),
              {AArch64::UMIN_VG2_2Z2Z_B, AArch64::UMIN_VG2_2Z2Z_H,
               AArch64::UMIN_VG2_2Z2Z_S, AArch64::UMIN_VG2_2Z2Z_D}))
        SelectDestructiveMultiIntrinsic(Node, 2, true, Op);
      return;
    case Intrinsic::aarch64_sve_fmin_x2:
      if (auto Op = SelectOpcodeFromVT<SelectTypeKind::FP>(
              Node->getValueType(0),
              {AArch64::BFMIN_VG2_2Z2Z_H, AArch64::FMIN_VG2_2Z2Z_H,
               AArch64::FMIN_VG2_2Z2Z_S, AArch64::FMIN_VG2_2Z2Z_D}))
        SelectDestructiveMultiIntrinsic(Node, 2, true, Op);
      return;
    case Intrinsic::aarch64_sve_smin_x4:
      if (auto Op = SelectOpcodeFromVT<SelectTypeKind::Int>(
              Node->getValueType(0),
              {AArch64::SMIN_VG4_4Z4Z_B, AArch64::SMIN_VG4_4Z4Z_H,
               AArch64::SMIN_VG4_4Z4Z_S, AArch64::SMIN_VG4_4Z4Z_D}))
        SelectDestructiveMultiIntrinsic(Node, 4, true, Op);
      return;
    case Intrinsic::aarch64_sve_umin_x4:
      if (auto Op = SelectOpcodeFromVT<SelectTypeKind::Int>(
              Node->getValueType(0),
              {AArch64::UMIN_VG4_4Z4Z_B, AArch64::UMIN_VG4_4Z4Z_H,
               AArch64::UMIN_VG4_4Z4Z_S, AArch64::UMIN_VG4_4Z4Z_D}))
        SelectDestructiveMultiIntrinsic(Node, 4, true, Op);
      return;
    case Intrinsic::aarch64_sve_fmin_x4:
      if (auto Op = SelectOpcodeFromVT<SelectTypeKind::FP>(
              Node->getValueType(0),
              {AArch64::BFMIN_VG4_4Z2Z_H, AArch64::FMIN_VG4_4Z4Z_H,
               AArch64::FMIN_VG4_4Z4Z_S, AArch64::FMIN_VG4_4Z4Z_D}))
        SelectDestructiveMultiIntrinsic(Node, 4, true, Op);
      return;
    case Intrinsic::aarch64_sve_fmaxnm_single_x2 :
      if (auto Op = SelectOpcodeFromVT<SelectTypeKind::FP>(
              Node->getValueType(0),
              {AArch64::BFMAXNM_VG2_2ZZ_H, AArch64::FMAXNM_VG2_2ZZ_H,
               AArch64::FMAXNM_VG2_2ZZ_S, AArch64::FMAXNM_VG2_2ZZ_D}))
        SelectDestructiveMultiIntrinsic(Node, 2, false, Op);
      return;
    case Intrinsic::aarch64_sve_fmaxnm_single_x4 :
      if (auto Op = SelectOpcodeFromVT<SelectTypeKind::FP>(
              Node->getValueType(0),
              {AArch64::BFMAXNM_VG4_4ZZ_H, AArch64::FMAXNM_VG4_4ZZ_H,
               AArch64::FMAXNM_VG4_4ZZ_S, AArch64::FMAXNM_VG4_4ZZ_D}))
        SelectDestructiveMultiIntrinsic(Node, 4, false, Op);
      return;
    case Intrinsic::aarch64_sve_fminnm_single_x2:
      if (auto Op = SelectOpcodeFromVT<SelectTypeKind::FP>(
              Node->getValueType(0),
              {AArch64::BFMINNM_VG2_2ZZ_H, AArch64::FMINNM_VG2_2ZZ_H,
               AArch64::FMINNM_VG2_2ZZ_S, AArch64::FMINNM_VG2_2ZZ_D}))
        SelectDestructiveMultiIntrinsic(Node, 2, false, Op);
      return;
    case Intrinsic::aarch64_sve_fminnm_single_x4:
      if (auto Op = SelectOpcodeFromVT<SelectTypeKind::FP>(
              Node->getValueType(0),
              {AArch64::BFMINNM_VG4_4ZZ_H, AArch64::FMINNM_VG4_4ZZ_H,
               AArch64::FMINNM_VG4_4ZZ_S, AArch64::FMINNM_VG4_4ZZ_D}))
        SelectDestructiveMultiIntrinsic(Node, 4, false, Op);
      return;
    case Intrinsic::aarch64_sve_fmaxnm_x2:
      if (auto Op = SelectOpcodeFromVT<SelectTypeKind::FP>(
              Node->getValueType(0),
              {AArch64::BFMAXNM_VG2_2Z2Z_H, AArch64::FMAXNM_VG2_2Z2Z_H,
               AArch64::FMAXNM_VG2_2Z2Z_S, AArch64::FMAXNM_VG2_2Z2Z_D}))
        SelectDestructiveMultiIntrinsic(Node, 2, true, Op);
      return;
    case Intrinsic::aarch64_sve_fmaxnm_x4:
      if (auto Op = SelectOpcodeFromVT<SelectTypeKind::FP>(
              Node->getValueType(0),
              {AArch64::BFMAXNM_VG4_4Z2Z_H, AArch64::FMAXNM_VG4_4Z4Z_H,
               AArch64::FMAXNM_VG4_4Z4Z_S, AArch64::FMAXNM_VG4_4Z4Z_D}))
        SelectDestructiveMultiIntrinsic(Node, 4, true, Op);
      return;
    case Intrinsic::aarch64_sve_fminnm_x2:
      if (auto Op = SelectOpcodeFromVT<SelectTypeKind::FP>(
              Node->getValueType(0),
              {AArch64::BFMINNM_VG2_2Z2Z_H, AArch64::FMINNM_VG2_2Z2Z_H,
               AArch64::FMINNM_VG2_2Z2Z_S, AArch64::FMINNM_VG2_2Z2Z_D}))
        SelectDestructiveMultiIntrinsic(Node, 2, true, Op);
      return;
    case Intrinsic::aarch64_sve_fminnm_x4:
      if (auto Op = SelectOpcodeFromVT<SelectTypeKind::FP>(
              Node->getValueType(0),
              {AArch64::BFMINNM_VG4_4Z2Z_H, AArch64::FMINNM_VG4_4Z4Z_H,
               AArch64::FMINNM_VG4_4Z4Z_S, AArch64::FMINNM_VG4_4Z4Z_D}))
        SelectDestructiveMultiIntrinsic(Node, 4, true, Op);
      return;
    case Intrinsic::aarch64_sve_fcvtzs_x2:
      SelectCVTIntrinsic(Node, 2, AArch64::FCVTZS_2Z2Z_StoS);
      return;
    case Intrinsic::aarch64_sve_scvtf_x2:
      SelectCVTIntrinsic(Node, 2, AArch64::SCVTF_2Z2Z_StoS);
      return;
    case Intrinsic::aarch64_sve_fcvtzu_x2:
      SelectCVTIntrinsic(Node, 2, AArch64::FCVTZU_2Z2Z_StoS);
      return;
    case Intrinsic::aarch64_sve_ucvtf_x2:
      SelectCVTIntrinsic(Node, 2, AArch64::UCVTF_2Z2Z_StoS);
      return;
    case Intrinsic::aarch64_sve_fcvtzs_x4:
      SelectCVTIntrinsic(Node, 4, AArch64::FCVTZS_4Z4Z_StoS);
      return;
    case Intrinsic::aarch64_sve_scvtf_x4:
      SelectCVTIntrinsic(Node, 4, AArch64::SCVTF_4Z4Z_StoS);
      return;
    case Intrinsic::aarch64_sve_fcvtzu_x4:
      SelectCVTIntrinsic(Node, 4, AArch64::FCVTZU_4Z4Z_StoS);
      return;
    case Intrinsic::aarch64_sve_ucvtf_x4:
      SelectCVTIntrinsic(Node, 4, AArch64::UCVTF_4Z4Z_StoS);
      return;
    case Intrinsic::aarch64_sve_fcvt_widen_x2:
      SelectUnaryMultiIntrinsic(Node, 2, false, AArch64::FCVT_2ZZ_H_S);
      return;
    case Intrinsic::aarch64_sve_fcvtl_widen_x2:
      SelectUnaryMultiIntrinsic(Node, 2, false, AArch64::FCVTL_2ZZ_H_S);
      return;
    case Intrinsic::aarch64_sve_sclamp_single_x2:
      if (auto Op = SelectOpcodeFromVT<SelectTypeKind::Int>(
              Node->getValueType(0),
              {AArch64::SCLAMP_VG2_2Z2Z_B, AArch64::SCLAMP_VG2_2Z2Z_H,
               AArch64::SCLAMP_VG2_2Z2Z_S, AArch64::SCLAMP_VG2_2Z2Z_D}))
        SelectClamp(Node, 2, Op);
      return;
    case Intrinsic::aarch64_sve_uclamp_single_x2:
      if (auto Op = SelectOpcodeFromVT<SelectTypeKind::Int>(
              Node->getValueType(0),
              {AArch64::UCLAMP_VG2_2Z2Z_B, AArch64::UCLAMP_VG2_2Z2Z_H,
               AArch64::UCLAMP_VG2_2Z2Z_S, AArch64::UCLAMP_VG2_2Z2Z_D}))
        SelectClamp(Node, 2, Op);
      return;
    case Intrinsic::aarch64_sve_fclamp_single_x2:
      if (auto Op = SelectOpcodeFromVT<SelectTypeKind::FP>(
              Node->getValueType(0),
              {0, AArch64::FCLAMP_VG2_2Z2Z_H, AArch64::FCLAMP_VG2_2Z2Z_S,
               AArch64::FCLAMP_VG2_2Z2Z_D}))
        SelectClamp(Node, 2, Op);
      return;
    case Intrinsic::aarch64_sve_bfclamp_single_x2:
      SelectClamp(Node, 2, AArch64::BFCLAMP_VG2_2ZZZ_H);
      return;
    case Intrinsic::aarch64_sve_sclamp_single_x4:
      if (auto Op = SelectOpcodeFromVT<SelectTypeKind::Int>(
              Node->getValueType(0),
              {AArch64::SCLAMP_VG4_4Z4Z_B, AArch64::SCLAMP_VG4_4Z4Z_H,
               AArch64::SCLAMP_VG4_4Z4Z_S, AArch64::SCLAMP_VG4_4Z4Z_D}))
        SelectClamp(Node, 4, Op);
      return;
    case Intrinsic::aarch64_sve_uclamp_single_x4:
      if (auto Op = SelectOpcodeFromVT<SelectTypeKind::Int>(
              Node->getValueType(0),
              {AArch64::UCLAMP_VG4_4Z4Z_B, AArch64::UCLAMP_VG4_4Z4Z_H,
               AArch64::UCLAMP_VG4_4Z4Z_S, AArch64::UCLAMP_VG4_4Z4Z_D}))
        SelectClamp(Node, 4, Op);
      return;
    case Intrinsic::aarch64_sve_fclamp_single_x4:
      if (auto Op = SelectOpcodeFromVT<SelectTypeKind::FP>(
              Node->getValueType(0),
              {0, AArch64::FCLAMP_VG4_4Z4Z_H, AArch64::FCLAMP_VG4_4Z4Z_S,
               AArch64::FCLAMP_VG4_4Z4Z_D}))
        SelectClamp(Node, 4, Op);
      return;
    case Intrinsic::aarch64_sve_bfclamp_single_x4:
      SelectClamp(Node, 4, AArch64::BFCLAMP_VG4_4ZZZ_H);
      return;
    case Intrinsic::aarch64_sve_add_single_x2:
      if (auto Op = SelectOpcodeFromVT<SelectTypeKind::Int>(
              Node->getValueType(0),
              {AArch64::ADD_VG2_2ZZ_B, AArch64::ADD_VG2_2ZZ_H,
               AArch64::ADD_VG2_2ZZ_S, AArch64::ADD_VG2_2ZZ_D}))
        SelectDestructiveMultiIntrinsic(Node, 2, false, Op);
      return;
    case Intrinsic::aarch64_sve_add_single_x4:
      if (auto Op = SelectOpcodeFromVT<SelectTypeKind::Int>(
              Node->getValueType(0),
              {AArch64::ADD_VG4_4ZZ_B, AArch64::ADD_VG4_4ZZ_H,
               AArch64::ADD_VG4_4ZZ_S, AArch64::ADD_VG4_4ZZ_D}))
        SelectDestructiveMultiIntrinsic(Node, 4, false, Op);
      return;
    case Intrinsic::aarch64_sve_zip_x2:
      if (auto Op = SelectOpcodeFromVT<SelectTypeKind::AnyType>(
              Node->getValueType(0),
              {AArch64::ZIP_VG2_2ZZZ_B, AArch64::ZIP_VG2_2ZZZ_H,
               AArch64::ZIP_VG2_2ZZZ_S, AArch64::ZIP_VG2_2ZZZ_D}))
        SelectUnaryMultiIntrinsic(Node, 2, /*IsTupleInput=*/false, Op);
      return;
    case Intrinsic::aarch64_sve_zipq_x2:
      SelectUnaryMultiIntrinsic(Node, 2, /*IsTupleInput=*/false,
                                AArch64::ZIP_VG2_2ZZZ_Q);
      return;
    case Intrinsic::aarch64_sve_zip_x4:
      if (auto Op = SelectOpcodeFromVT<SelectTypeKind::AnyType>(
              Node->getValueType(0),
              {AArch64::ZIP_VG4_4Z4Z_B, AArch64::ZIP_VG4_4Z4Z_H,
               AArch64::ZIP_VG4_4Z4Z_S, AArch64::ZIP_VG4_4Z4Z_D}))
        SelectUnaryMultiIntrinsic(Node, 4, /*IsTupleInput=*/true, Op);
      return;
    case Intrinsic::aarch64_sve_zipq_x4:
      SelectUnaryMultiIntrinsic(Node, 4, /*IsTupleInput=*/true,
                                AArch64::ZIP_VG4_4Z4Z_Q);
      return;
    case Intrinsic::aarch64_sve_uzp_x2:
      if (auto Op = SelectOpcodeFromVT<SelectTypeKind::AnyType>(
              Node->getValueType(0),
              {AArch64::UZP_VG2_2ZZZ_B, AArch64::UZP_VG2_2ZZZ_H,
               AArch64::UZP_VG2_2ZZZ_S, AArch64::UZP_VG2_2ZZZ_D}))
        SelectUnaryMultiIntrinsic(Node, 2, /*IsTupleInput=*/false, Op);
      return;
    case Intrinsic::aarch64_sve_uzpq_x2:
      SelectUnaryMultiIntrinsic(Node, 2, /*IsTupleInput=*/false,
                                AArch64::UZP_VG2_2ZZZ_Q);
      return;
    case Intrinsic::aarch64_sve_uzp_x4:
      if (auto Op = SelectOpcodeFromVT<SelectTypeKind::AnyType>(
              Node->getValueType(0),
              {AArch64::UZP_VG4_4Z4Z_B, AArch64::UZP_VG4_4Z4Z_H,
               AArch64::UZP_VG4_4Z4Z_S, AArch64::UZP_VG4_4Z4Z_D}))
        SelectUnaryMultiIntrinsic(Node, 4, /*IsTupleInput=*/true, Op);
      return;
    case Intrinsic::aarch64_sve_uzpq_x4:
      SelectUnaryMultiIntrinsic(Node, 4, /*IsTupleInput=*/true,
                                AArch64::UZP_VG4_4Z4Z_Q);
      return;
    case Intrinsic::aarch64_sve_sel_x2:
      if (auto Op = SelectOpcodeFromVT<SelectTypeKind::AnyType>(
              Node->getValueType(0),
              {AArch64::SEL_VG2_2ZC2Z2Z_B, AArch64::SEL_VG2_2ZC2Z2Z_H,
               AArch64::SEL_VG2_2ZC2Z2Z_S, AArch64::SEL_VG2_2ZC2Z2Z_D}))
        SelectDestructiveMultiIntrinsic(Node, 2, true, Op, /*HasPred=*/true);
      return;
    case Intrinsic::aarch64_sve_sel_x4:
      if (auto Op = SelectOpcodeFromVT<SelectTypeKind::AnyType>(
              Node->getValueType(0),
              {AArch64::SEL_VG4_4ZC4Z4Z_B, AArch64::SEL_VG4_4ZC4Z4Z_H,
               AArch64::SEL_VG4_4ZC4Z4Z_S, AArch64::SEL_VG4_4ZC4Z4Z_D}))
        SelectDestructiveMultiIntrinsic(Node, 4, true, Op, /*HasPred=*/true);
      return;
    case Intrinsic::aarch64_sve_frinta_x2:
      SelectFrintFromVT(Node, 2, AArch64::FRINTA_2Z2Z_S);
      return;
    case Intrinsic::aarch64_sve_frinta_x4:
      SelectFrintFromVT(Node, 4, AArch64::FRINTA_4Z4Z_S);
      return;
    case Intrinsic::aarch64_sve_frintm_x2:
      SelectFrintFromVT(Node, 2, AArch64::FRINTM_2Z2Z_S);
      return;
    case Intrinsic::aarch64_sve_frintm_x4:
      SelectFrintFromVT(Node, 4, AArch64::FRINTM_4Z4Z_S);
      return;
    case Intrinsic::aarch64_sve_frintn_x2:
      SelectFrintFromVT(Node, 2, AArch64::FRINTN_2Z2Z_S);
      return;
    case Intrinsic::aarch64_sve_frintn_x4:
      SelectFrintFromVT(Node, 4, AArch64::FRINTN_4Z4Z_S);
      return;
    case Intrinsic::aarch64_sve_frintp_x2:
      SelectFrintFromVT(Node, 2, AArch64::FRINTP_2Z2Z_S);
      return;
    case Intrinsic::aarch64_sve_frintp_x4:
      SelectFrintFromVT(Node, 4, AArch64::FRINTP_4Z4Z_S);
      return;
    case Intrinsic::aarch64_sve_sunpk_x2:
      if (auto Op = SelectOpcodeFromVT<SelectTypeKind::Int>(
              Node->getValueType(0),
              {0, AArch64::SUNPK_VG2_2ZZ_H, AArch64::SUNPK_VG2_2ZZ_S,
               AArch64::SUNPK_VG2_2ZZ_D}))
        SelectUnaryMultiIntrinsic(Node, 2, /*IsTupleInput=*/false, Op);
      return;
    case Intrinsic::aarch64_sve_uunpk_x2:
      if (auto Op = SelectOpcodeFromVT<SelectTypeKind::Int>(
              Node->getValueType(0),
              {0, AArch64::UUNPK_VG2_2ZZ_H, AArch64::UUNPK_VG2_2ZZ_S,
               AArch64::UUNPK_VG2_2ZZ_D}))
        SelectUnaryMultiIntrinsic(Node, 2, /*IsTupleInput=*/false, Op);
      return;
    case Intrinsic::aarch64_sve_sunpk_x4:
      if (auto Op = SelectOpcodeFromVT<SelectTypeKind::Int>(
              Node->getValueType(0),
              {0, AArch64::SUNPK_VG4_4Z2Z_H, AArch64::SUNPK_VG4_4Z2Z_S,
               AArch64::SUNPK_VG4_4Z2Z_D}))
        SelectUnaryMultiIntrinsic(Node, 4, /*IsTupleInput=*/true, Op);
      return;
    case Intrinsic::aarch64_sve_uunpk_x4:
      if (auto Op = SelectOpcodeFromVT<SelectTypeKind::Int>(
              Node->getValueType(0),
              {0, AArch64::UUNPK_VG4_4Z2Z_H, AArch64::UUNPK_VG4_4Z2Z_S,
               AArch64::UUNPK_VG4_4Z2Z_D}))
        SelectUnaryMultiIntrinsic(Node, 4, /*IsTupleInput=*/true, Op);
      return;
    case Intrinsic::aarch64_sve_pext_x2: {
      if (auto Op = SelectOpcodeFromVT<SelectTypeKind::AnyType>(
              Node->getValueType(0),
              {AArch64::PEXT_2PCI_B, AArch64::PEXT_2PCI_H, AArch64::PEXT_2PCI_S,
               AArch64::PEXT_2PCI_D}))
        SelectPExtPair(Node, Op);
      return;
    }
    }
    break;
  }
  case ISD::INTRINSIC_VOID: {
    unsigned IntNo = Node->getConstantOperandVal(1);
    if (Node->getNumOperands() >= 3)
      VT = Node->getOperand(2)->getValueType(0);
    switch (IntNo) {
    default:
      break;
    case Intrinsic::aarch64_neon_st1x2: {
      if (VT == MVT::v8i8) {
        SelectStore(Node, 2, AArch64::ST1Twov8b);
        return;
      } else if (VT == MVT::v16i8) {
        SelectStore(Node, 2, AArch64::ST1Twov16b);
        return;
      } else if (VT == MVT::v4i16 || VT == MVT::v4f16 ||
                 VT == MVT::v4bf16) {
        SelectStore(Node, 2, AArch64::ST1Twov4h);
        return;
      } else if (VT == MVT::v8i16 || VT == MVT::v8f16 ||
                 VT == MVT::v8bf16) {
        SelectStore(Node, 2, AArch64::ST1Twov8h);
        return;
      } else if (VT == MVT::v2i32 || VT == MVT::v2f32) {
        SelectStore(Node, 2, AArch64::ST1Twov2s);
        return;
      } else if (VT == MVT::v4i32 || VT == MVT::v4f32) {
        SelectStore(Node, 2, AArch64::ST1Twov4s);
        return;
      } else if (VT == MVT::v2i64 || VT == MVT::v2f64) {
        SelectStore(Node, 2, AArch64::ST1Twov2d);
        return;
      } else if (VT == MVT::v1i64 || VT == MVT::v1f64) {
        SelectStore(Node, 2, AArch64::ST1Twov1d);
        return;
      }
      break;
    }
    case Intrinsic::aarch64_neon_st1x3: {
      if (VT == MVT::v8i8) {
        SelectStore(Node, 3, AArch64::ST1Threev8b);
        return;
      } else if (VT == MVT::v16i8) {
        SelectStore(Node, 3, AArch64::ST1Threev16b);
        return;
      } else if (VT == MVT::v4i16 || VT == MVT::v4f16 ||
                 VT == MVT::v4bf16) {
        SelectStore(Node, 3, AArch64::ST1Threev4h);
        return;
      } else if (VT == MVT::v8i16 || VT == MVT::v8f16 ||
                 VT == MVT::v8bf16) {
        SelectStore(Node, 3, AArch64::ST1Threev8h);
        return;
      } else if (VT == MVT::v2i32 || VT == MVT::v2f32) {
        SelectStore(Node, 3, AArch64::ST1Threev2s);
        return;
      } else if (VT == MVT::v4i32 || VT == MVT::v4f32) {
        SelectStore(Node, 3, AArch64::ST1Threev4s);
        return;
      } else if (VT == MVT::v2i64 || VT == MVT::v2f64) {
        SelectStore(Node, 3, AArch64::ST1Threev2d);
        return;
      } else if (VT == MVT::v1i64 || VT == MVT::v1f64) {
        SelectStore(Node, 3, AArch64::ST1Threev1d);
        return;
      }
      break;
    }
    case Intrinsic::aarch64_neon_st1x4: {
      if (VT == MVT::v8i8) {
        SelectStore(Node, 4, AArch64::ST1Fourv8b);
        return;
      } else if (VT == MVT::v16i8) {
        SelectStore(Node, 4, AArch64::ST1Fourv16b);
        return;
      } else if (VT == MVT::v4i16 || VT == MVT::v4f16 ||
                 VT == MVT::v4bf16) {
        SelectStore(Node, 4, AArch64::ST1Fourv4h);
        return;
      } else if (VT == MVT::v8i16 || VT == MVT::v8f16 ||
                 VT == MVT::v8bf16) {
        SelectStore(Node, 4, AArch64::ST1Fourv8h);
        return;
      } else if (VT == MVT::v2i32 || VT == MVT::v2f32) {
        SelectStore(Node, 4, AArch64::ST1Fourv2s);
        return;
      } else if (VT == MVT::v4i32 || VT == MVT::v4f32) {
        SelectStore(Node, 4, AArch64::ST1Fourv4s);
        return;
      } else if (VT == MVT::v2i64 || VT == MVT::v2f64) {
        SelectStore(Node, 4, AArch64::ST1Fourv2d);
        return;
      } else if (VT == MVT::v1i64 || VT == MVT::v1f64) {
        SelectStore(Node, 4, AArch64::ST1Fourv1d);
        return;
      }
      break;
    }
    case Intrinsic::aarch64_neon_st2: {
      if (VT == MVT::v8i8) {
        SelectStore(Node, 2, AArch64::ST2Twov8b);
        return;
      } else if (VT == MVT::v16i8) {
        SelectStore(Node, 2, AArch64::ST2Twov16b);
        return;
      } else if (VT == MVT::v4i16 || VT == MVT::v4f16 ||
                 VT == MVT::v4bf16) {
        SelectStore(Node, 2, AArch64::ST2Twov4h);
        return;
      } else if (VT == MVT::v8i16 || VT == MVT::v8f16 ||
                 VT == MVT::v8bf16) {
        SelectStore(Node, 2, AArch64::ST2Twov8h);
        return;
      } else if (VT == MVT::v2i32 || VT == MVT::v2f32) {
        SelectStore(Node, 2, AArch64::ST2Twov2s);
        return;
      } else if (VT == MVT::v4i32 || VT == MVT::v4f32) {
        SelectStore(Node, 2, AArch64::ST2Twov4s);
        return;
      } else if (VT == MVT::v2i64 || VT == MVT::v2f64) {
        SelectStore(Node, 2, AArch64::ST2Twov2d);
        return;
      } else if (VT == MVT::v1i64 || VT == MVT::v1f64) {
        SelectStore(Node, 2, AArch64::ST1Twov1d);
        return;
      }
      break;
    }
    case Intrinsic::aarch64_neon_st3: {
      if (VT == MVT::v8i8) {
        SelectStore(Node, 3, AArch64::ST3Threev8b);
        return;
      } else if (VT == MVT::v16i8) {
        SelectStore(Node, 3, AArch64::ST3Threev16b);
        return;
      } else if (VT == MVT::v4i16 || VT == MVT::v4f16 ||
                 VT == MVT::v4bf16) {
        SelectStore(Node, 3, AArch64::ST3Threev4h);
        return;
      } else if (VT == MVT::v8i16 || VT == MVT::v8f16 ||
                 VT == MVT::v8bf16) {
        SelectStore(Node, 3, AArch64::ST3Threev8h);
        return;
      } else if (VT == MVT::v2i32 || VT == MVT::v2f32) {
        SelectStore(Node, 3, AArch64::ST3Threev2s);
        return;
      } else if (VT == MVT::v4i32 || VT == MVT::v4f32) {
        SelectStore(Node, 3, AArch64::ST3Threev4s);
        return;
      } else if (VT == MVT::v2i64 || VT == MVT::v2f64) {
        SelectStore(Node, 3, AArch64::ST3Threev2d);
        return;
      } else if (VT == MVT::v1i64 || VT == MVT::v1f64) {
        SelectStore(Node, 3, AArch64::ST1Threev1d);
        return;
      }
      break;
    }
    case Intrinsic::aarch64_neon_st4: {
      if (VT == MVT::v8i8) {
        SelectStore(Node, 4, AArch64::ST4Fourv8b);
        return;
      } else if (VT == MVT::v16i8) {
        SelectStore(Node, 4, AArch64::ST4Fourv16b);
        return;
      } else if (VT == MVT::v4i16 || VT == MVT::v4f16 ||
                 VT == MVT::v4bf16) {
        SelectStore(Node, 4, AArch64::ST4Fourv4h);
        return;
      } else if (VT == MVT::v8i16 || VT == MVT::v8f16 ||
                 VT == MVT::v8bf16) {
        SelectStore(Node, 4, AArch64::ST4Fourv8h);
        return;
      } else if (VT == MVT::v2i32 || VT == MVT::v2f32) {
        SelectStore(Node, 4, AArch64::ST4Fourv2s);
        return;
      } else if (VT == MVT::v4i32 || VT == MVT::v4f32) {
        SelectStore(Node, 4, AArch64::ST4Fourv4s);
        return;
      } else if (VT == MVT::v2i64 || VT == MVT::v2f64) {
        SelectStore(Node, 4, AArch64::ST4Fourv2d);
        return;
      } else if (VT == MVT::v1i64 || VT == MVT::v1f64) {
        SelectStore(Node, 4, AArch64::ST1Fourv1d);
        return;
      }
      break;
    }
    case Intrinsic::aarch64_neon_st2lane: {
      if (VT == MVT::v16i8 || VT == MVT::v8i8) {
        SelectStoreLane(Node, 2, AArch64::ST2i8);
        return;
      } else if (VT == MVT::v8i16 || VT == MVT::v4i16 || VT == MVT::v4f16 ||
                 VT == MVT::v8f16 || VT == MVT::v4bf16 || VT == MVT::v8bf16) {
        SelectStoreLane(Node, 2, AArch64::ST2i16);
        return;
      } else if (VT == MVT::v4i32 || VT == MVT::v2i32 || VT == MVT::v4f32 ||
                 VT == MVT::v2f32) {
        SelectStoreLane(Node, 2, AArch64::ST2i32);
        return;
      } else if (VT == MVT::v2i64 || VT == MVT::v1i64 || VT == MVT::v2f64 ||
                 VT == MVT::v1f64) {
        SelectStoreLane(Node, 2, AArch64::ST2i64);
        return;
      }
      break;
    }
    case Intrinsic::aarch64_neon_st3lane: {
      if (VT == MVT::v16i8 || VT == MVT::v8i8) {
        SelectStoreLane(Node, 3, AArch64::ST3i8);
        return;
      } else if (VT == MVT::v8i16 || VT == MVT::v4i16 || VT == MVT::v4f16 ||
                 VT == MVT::v8f16 || VT == MVT::v4bf16 || VT == MVT::v8bf16) {
        SelectStoreLane(Node, 3, AArch64::ST3i16);
        return;
      } else if (VT == MVT::v4i32 || VT == MVT::v2i32 || VT == MVT::v4f32 ||
                 VT == MVT::v2f32) {
        SelectStoreLane(Node, 3, AArch64::ST3i32);
        return;
      } else if (VT == MVT::v2i64 || VT == MVT::v1i64 || VT == MVT::v2f64 ||
                 VT == MVT::v1f64) {
        SelectStoreLane(Node, 3, AArch64::ST3i64);
        return;
      }
      break;
    }
    case Intrinsic::aarch64_neon_st4lane: {
      if (VT == MVT::v16i8 || VT == MVT::v8i8) {
        SelectStoreLane(Node, 4, AArch64::ST4i8);
        return;
      } else if (VT == MVT::v8i16 || VT == MVT::v4i16 || VT == MVT::v4f16 ||
                 VT == MVT::v8f16 || VT == MVT::v4bf16 || VT == MVT::v8bf16) {
        SelectStoreLane(Node, 4, AArch64::ST4i16);
        return;
      } else if (VT == MVT::v4i32 || VT == MVT::v2i32 || VT == MVT::v4f32 ||
                 VT == MVT::v2f32) {
        SelectStoreLane(Node, 4, AArch64::ST4i32);
        return;
      } else if (VT == MVT::v2i64 || VT == MVT::v1i64 || VT == MVT::v2f64 ||
                 VT == MVT::v1f64) {
        SelectStoreLane(Node, 4, AArch64::ST4i64);
        return;
      }
      break;
    }
    case Intrinsic::aarch64_sve_st2q: {
      SelectPredicatedStore(Node, 2, 4, AArch64::ST2Q, AArch64::ST2Q_IMM);
      return;
    }
    case Intrinsic::aarch64_sve_st3q: {
      SelectPredicatedStore(Node, 3, 4, AArch64::ST3Q, AArch64::ST3Q_IMM);
      return;
    }
    case Intrinsic::aarch64_sve_st4q: {
      SelectPredicatedStore(Node, 4, 4, AArch64::ST4Q, AArch64::ST4Q_IMM);
      return;
    }
    case Intrinsic::aarch64_sve_st2: {
      if (VT == MVT::nxv16i8) {
        SelectPredicatedStore(Node, 2, 0, AArch64::ST2B, AArch64::ST2B_IMM);
        return;
      } else if (VT == MVT::nxv8i16 || VT == MVT::nxv8f16 ||
                 VT == MVT::nxv8bf16) {
        SelectPredicatedStore(Node, 2, 1, AArch64::ST2H, AArch64::ST2H_IMM);
        return;
      } else if (VT == MVT::nxv4i32 || VT == MVT::nxv4f32) {
        SelectPredicatedStore(Node, 2, 2, AArch64::ST2W, AArch64::ST2W_IMM);
        return;
      } else if (VT == MVT::nxv2i64 || VT == MVT::nxv2f64) {
        SelectPredicatedStore(Node, 2, 3, AArch64::ST2D, AArch64::ST2D_IMM);
        return;
      }
      break;
    }
    case Intrinsic::aarch64_sve_st3: {
      if (VT == MVT::nxv16i8) {
        SelectPredicatedStore(Node, 3, 0, AArch64::ST3B, AArch64::ST3B_IMM);
        return;
      } else if (VT == MVT::nxv8i16 || VT == MVT::nxv8f16 ||
                 VT == MVT::nxv8bf16) {
        SelectPredicatedStore(Node, 3, 1, AArch64::ST3H, AArch64::ST3H_IMM);
        return;
      } else if (VT == MVT::nxv4i32 || VT == MVT::nxv4f32) {
        SelectPredicatedStore(Node, 3, 2, AArch64::ST3W, AArch64::ST3W_IMM);
        return;
      } else if (VT == MVT::nxv2i64 || VT == MVT::nxv2f64) {
        SelectPredicatedStore(Node, 3, 3, AArch64::ST3D, AArch64::ST3D_IMM);
        return;
      }
      break;
    }
    case Intrinsic::aarch64_sve_st4: {
      if (VT == MVT::nxv16i8) {
        SelectPredicatedStore(Node, 4, 0, AArch64::ST4B, AArch64::ST4B_IMM);
        return;
      } else if (VT == MVT::nxv8i16 || VT == MVT::nxv8f16 ||
                 VT == MVT::nxv8bf16) {
        SelectPredicatedStore(Node, 4, 1, AArch64::ST4H, AArch64::ST4H_IMM);
        return;
      } else if (VT == MVT::nxv4i32 || VT == MVT::nxv4f32) {
        SelectPredicatedStore(Node, 4, 2, AArch64::ST4W, AArch64::ST4W_IMM);
        return;
      } else if (VT == MVT::nxv2i64 || VT == MVT::nxv2f64) {
        SelectPredicatedStore(Node, 4, 3, AArch64::ST4D, AArch64::ST4D_IMM);
        return;
      }
      break;
    }
    }
    break;
  }
  case AArch64ISD::LD2post: {
    if (VT == MVT::v8i8) {
      SelectPostLoad(Node, 2, AArch64::LD2Twov8b_POST, AArch64::dsub0);
      return;
    } else if (VT == MVT::v16i8) {
      SelectPostLoad(Node, 2, AArch64::LD2Twov16b_POST, AArch64::qsub0);
      return;
    } else if (VT == MVT::v4i16 || VT == MVT::v4f16 || VT == MVT::v4bf16) {
      SelectPostLoad(Node, 2, AArch64::LD2Twov4h_POST, AArch64::dsub0);
      return;
    } else if (VT == MVT::v8i16 || VT == MVT::v8f16  || VT == MVT::v8bf16) {
      SelectPostLoad(Node, 2, AArch64::LD2Twov8h_POST, AArch64::qsub0);
      return;
    } else if (VT == MVT::v2i32 || VT == MVT::v2f32) {
      SelectPostLoad(Node, 2, AArch64::LD2Twov2s_POST, AArch64::dsub0);
      return;
    } else if (VT == MVT::v4i32 || VT == MVT::v4f32) {
      SelectPostLoad(Node, 2, AArch64::LD2Twov4s_POST, AArch64::qsub0);
      return;
    } else if (VT == MVT::v1i64 || VT == MVT::v1f64) {
      SelectPostLoad(Node, 2, AArch64::LD1Twov1d_POST, AArch64::dsub0);
      return;
    } else if (VT == MVT::v2i64 || VT == MVT::v2f64) {
      SelectPostLoad(Node, 2, AArch64::LD2Twov2d_POST, AArch64::qsub0);
      return;
    }
    break;
  }
  case AArch64ISD::LD3post: {
    if (VT == MVT::v8i8) {
      SelectPostLoad(Node, 3, AArch64::LD3Threev8b_POST, AArch64::dsub0);
      return;
    } else if (VT == MVT::v16i8) {
      SelectPostLoad(Node, 3, AArch64::LD3Threev16b_POST, AArch64::qsub0);
      return;
    } else if (VT == MVT::v4i16 || VT == MVT::v4f16 || VT == MVT::v4bf16) {
      SelectPostLoad(Node, 3, AArch64::LD3Threev4h_POST, AArch64::dsub0);
      return;
    } else if (VT == MVT::v8i16 || VT == MVT::v8f16  || VT == MVT::v8bf16) {
      SelectPostLoad(Node, 3, AArch64::LD3Threev8h_POST, AArch64::qsub0);
      return;
    } else if (VT == MVT::v2i32 || VT == MVT::v2f32) {
      SelectPostLoad(Node, 3, AArch64::LD3Threev2s_POST, AArch64::dsub0);
      return;
    } else if (VT == MVT::v4i32 || VT == MVT::v4f32) {
      SelectPostLoad(Node, 3, AArch64::LD3Threev4s_POST, AArch64::qsub0);
      return;
    } else if (VT == MVT::v1i64 || VT == MVT::v1f64) {
      SelectPostLoad(Node, 3, AArch64::LD1Threev1d_POST, AArch64::dsub0);
      return;
    } else if (VT == MVT::v2i64 || VT == MVT::v2f64) {
      SelectPostLoad(Node, 3, AArch64::LD3Threev2d_POST, AArch64::qsub0);
      return;
    }
    break;
  }
  case AArch64ISD::LD4post: {
    if (VT == MVT::v8i8) {
      SelectPostLoad(Node, 4, AArch64::LD4Fourv8b_POST, AArch64::dsub0);
      return;
    } else if (VT == MVT::v16i8) {
      SelectPostLoad(Node, 4, AArch64::LD4Fourv16b_POST, AArch64::qsub0);
      return;
    } else if (VT == MVT::v4i16 || VT == MVT::v4f16 || VT == MVT::v4bf16) {
      SelectPostLoad(Node, 4, AArch64::LD4Fourv4h_POST, AArch64::dsub0);
      return;
    } else if (VT == MVT::v8i16 || VT == MVT::v8f16  || VT == MVT::v8bf16) {
      SelectPostLoad(Node, 4, AArch64::LD4Fourv8h_POST, AArch64::qsub0);
      return;
    } else if (VT == MVT::v2i32 || VT == MVT::v2f32) {
      SelectPostLoad(Node, 4, AArch64::LD4Fourv2s_POST, AArch64::dsub0);
      return;
    } else if (VT == MVT::v4i32 || VT == MVT::v4f32) {
      SelectPostLoad(Node, 4, AArch64::LD4Fourv4s_POST, AArch64::qsub0);
      return;
    } else if (VT == MVT::v1i64 || VT == MVT::v1f64) {
      SelectPostLoad(Node, 4, AArch64::LD1Fourv1d_POST, AArch64::dsub0);
      return;
    } else if (VT == MVT::v2i64 || VT == MVT::v2f64) {
      SelectPostLoad(Node, 4, AArch64::LD4Fourv2d_POST, AArch64::qsub0);
      return;
    }
    break;
  }
  case AArch64ISD::LD1x2post: {
    if (VT == MVT::v8i8) {
      SelectPostLoad(Node, 2, AArch64::LD1Twov8b_POST, AArch64::dsub0);
      return;
    } else if (VT == MVT::v16i8) {
      SelectPostLoad(Node, 2, AArch64::LD1Twov16b_POST, AArch64::qsub0);
      return;
    } else if (VT == MVT::v4i16 || VT == MVT::v4f16 || VT == MVT::v4bf16) {
      SelectPostLoad(Node, 2, AArch64::LD1Twov4h_POST, AArch64::dsub0);
      return;
    } else if (VT == MVT::v8i16 || VT == MVT::v8f16  || VT == MVT::v8bf16) {
      SelectPostLoad(Node, 2, AArch64::LD1Twov8h_POST, AArch64::qsub0);
      return;
    } else if (VT == MVT::v2i32 || VT == MVT::v2f32) {
      SelectPostLoad(Node, 2, AArch64::LD1Twov2s_POST, AArch64::dsub0);
      return;
    } else if (VT == MVT::v4i32 || VT == MVT::v4f32) {
      SelectPostLoad(Node, 2, AArch64::LD1Twov4s_POST, AArch64::qsub0);
      return;
    } else if (VT == MVT::v1i64 || VT == MVT::v1f64) {
      SelectPostLoad(Node, 2, AArch64::LD1Twov1d_POST, AArch64::dsub0);
      return;
    } else if (VT == MVT::v2i64 || VT == MVT::v2f64) {
      SelectPostLoad(Node, 2, AArch64::LD1Twov2d_POST, AArch64::qsub0);
      return;
    }
    break;
  }
  case AArch64ISD::LD1x3post: {
    if (VT == MVT::v8i8) {
      SelectPostLoad(Node, 3, AArch64::LD1Threev8b_POST, AArch64::dsub0);
      return;
    } else if (VT == MVT::v16i8) {
      SelectPostLoad(Node, 3, AArch64::LD1Threev16b_POST, AArch64::qsub0);
      return;
    } else if (VT == MVT::v4i16 || VT == MVT::v4f16 || VT == MVT::v4bf16) {
      SelectPostLoad(Node, 3, AArch64::LD1Threev4h_POST, AArch64::dsub0);
      return;
    } else if (VT == MVT::v8i16 || VT == MVT::v8f16  || VT == MVT::v8bf16) {
      SelectPostLoad(Node, 3, AArch64::LD1Threev8h_POST, AArch64::qsub0);
      return;
    } else if (VT == MVT::v2i32 || VT == MVT::v2f32) {
      SelectPostLoad(Node, 3, AArch64::LD1Threev2s_POST, AArch64::dsub0);
      return;
    } else if (VT == MVT::v4i32 || VT == MVT::v4f32) {
      SelectPostLoad(Node, 3, AArch64::LD1Threev4s_POST, AArch64::qsub0);
      return;
    } else if (VT == MVT::v1i64 || VT == MVT::v1f64) {
      SelectPostLoad(Node, 3, AArch64::LD1Threev1d_POST, AArch64::dsub0);
      return;
    } else if (VT == MVT::v2i64 || VT == MVT::v2f64) {
      SelectPostLoad(Node, 3, AArch64::LD1Threev2d_POST, AArch64::qsub0);
      return;
    }
    break;
  }
  case AArch64ISD::LD1x4post: {
    if (VT == MVT::v8i8) {
      SelectPostLoad(Node, 4, AArch64::LD1Fourv8b_POST, AArch64::dsub0);
      return;
    } else if (VT == MVT::v16i8) {
      SelectPostLoad(Node, 4, AArch64::LD1Fourv16b_POST, AArch64::qsub0);
      return;
    } else if (VT == MVT::v4i16 || VT == MVT::v4f16 || VT == MVT::v4bf16) {
      SelectPostLoad(Node, 4, AArch64::LD1Fourv4h_POST, AArch64::dsub0);
      return;
    } else if (VT == MVT::v8i16 || VT == MVT::v8f16  || VT == MVT::v8bf16) {
      SelectPostLoad(Node, 4, AArch64::LD1Fourv8h_POST, AArch64::qsub0);
      return;
    } else if (VT == MVT::v2i32 || VT == MVT::v2f32) {
      SelectPostLoad(Node, 4, AArch64::LD1Fourv2s_POST, AArch64::dsub0);
      return;
    } else if (VT == MVT::v4i32 || VT == MVT::v4f32) {
      SelectPostLoad(Node, 4, AArch64::LD1Fourv4s_POST, AArch64::qsub0);
      return;
    } else if (VT == MVT::v1i64 || VT == MVT::v1f64) {
      SelectPostLoad(Node, 4, AArch64::LD1Fourv1d_POST, AArch64::dsub0);
      return;
    } else if (VT == MVT::v2i64 || VT == MVT::v2f64) {
      SelectPostLoad(Node, 4, AArch64::LD1Fourv2d_POST, AArch64::qsub0);
      return;
    }
    break;
  }
  case AArch64ISD::LD1DUPpost: {
    if (VT == MVT::v8i8) {
      SelectPostLoad(Node, 1, AArch64::LD1Rv8b_POST, AArch64::dsub0);
      return;
    } else if (VT == MVT::v16i8) {
      SelectPostLoad(Node, 1, AArch64::LD1Rv16b_POST, AArch64::qsub0);
      return;
    } else if (VT == MVT::v4i16 || VT == MVT::v4f16 || VT == MVT::v4bf16) {
      SelectPostLoad(Node, 1, AArch64::LD1Rv4h_POST, AArch64::dsub0);
      return;
    } else if (VT == MVT::v8i16 || VT == MVT::v8f16  || VT == MVT::v8bf16) {
      SelectPostLoad(Node, 1, AArch64::LD1Rv8h_POST, AArch64::qsub0);
      return;
    } else if (VT == MVT::v2i32 || VT == MVT::v2f32) {
      SelectPostLoad(Node, 1, AArch64::LD1Rv2s_POST, AArch64::dsub0);
      return;
    } else if (VT == MVT::v4i32 || VT == MVT::v4f32) {
      SelectPostLoad(Node, 1, AArch64::LD1Rv4s_POST, AArch64::qsub0);
      return;
    } else if (VT == MVT::v1i64 || VT == MVT::v1f64) {
      SelectPostLoad(Node, 1, AArch64::LD1Rv1d_POST, AArch64::dsub0);
      return;
    } else if (VT == MVT::v2i64 || VT == MVT::v2f64) {
      SelectPostLoad(Node, 1, AArch64::LD1Rv2d_POST, AArch64::qsub0);
      return;
    }
    break;
  }
  case AArch64ISD::LD2DUPpost: {
    if (VT == MVT::v8i8) {
      SelectPostLoad(Node, 2, AArch64::LD2Rv8b_POST, AArch64::dsub0);
      return;
    } else if (VT == MVT::v16i8) {
      SelectPostLoad(Node, 2, AArch64::LD2Rv16b_POST, AArch64::qsub0);
      return;
    } else if (VT == MVT::v4i16 || VT == MVT::v4f16 || VT == MVT::v4bf16) {
      SelectPostLoad(Node, 2, AArch64::LD2Rv4h_POST, AArch64::dsub0);
      return;
    } else if (VT == MVT::v8i16 || VT == MVT::v8f16  || VT == MVT::v8bf16) {
      SelectPostLoad(Node, 2, AArch64::LD2Rv8h_POST, AArch64::qsub0);
      return;
    } else if (VT == MVT::v2i32 || VT == MVT::v2f32) {
      SelectPostLoad(Node, 2, AArch64::LD2Rv2s_POST, AArch64::dsub0);
      return;
    } else if (VT == MVT::v4i32 || VT == MVT::v4f32) {
      SelectPostLoad(Node, 2, AArch64::LD2Rv4s_POST, AArch64::qsub0);
      return;
    } else if (VT == MVT::v1i64 || VT == MVT::v1f64) {
      SelectPostLoad(Node, 2, AArch64::LD2Rv1d_POST, AArch64::dsub0);
      return;
    } else if (VT == MVT::v2i64 || VT == MVT::v2f64) {
      SelectPostLoad(Node, 2, AArch64::LD2Rv2d_POST, AArch64::qsub0);
      return;
    }
    break;
  }
  case AArch64ISD::LD3DUPpost: {
    if (VT == MVT::v8i8) {
      SelectPostLoad(Node, 3, AArch64::LD3Rv8b_POST, AArch64::dsub0);
      return;
    } else if (VT == MVT::v16i8) {
      SelectPostLoad(Node, 3, AArch64::LD3Rv16b_POST, AArch64::qsub0);
      return;
    } else if (VT == MVT::v4i16 || VT == MVT::v4f16 || VT == MVT::v4bf16) {
      SelectPostLoad(Node, 3, AArch64::LD3Rv4h_POST, AArch64::dsub0);
      return;
    } else if (VT == MVT::v8i16 || VT == MVT::v8f16  || VT == MVT::v8bf16) {
      SelectPostLoad(Node, 3, AArch64::LD3Rv8h_POST, AArch64::qsub0);
      return;
    } else if (VT == MVT::v2i32 || VT == MVT::v2f32) {
      SelectPostLoad(Node, 3, AArch64::LD3Rv2s_POST, AArch64::dsub0);
      return;
    } else if (VT == MVT::v4i32 || VT == MVT::v4f32) {
      SelectPostLoad(Node, 3, AArch64::LD3Rv4s_POST, AArch64::qsub0);
      return;
    } else if (VT == MVT::v1i64 || VT == MVT::v1f64) {
      SelectPostLoad(Node, 3, AArch64::LD3Rv1d_POST, AArch64::dsub0);
      return;
    } else if (VT == MVT::v2i64 || VT == MVT::v2f64) {
      SelectPostLoad(Node, 3, AArch64::LD3Rv2d_POST, AArch64::qsub0);
      return;
    }
    break;
  }
  case AArch64ISD::LD4DUPpost: {
    if (VT == MVT::v8i8) {
      SelectPostLoad(Node, 4, AArch64::LD4Rv8b_POST, AArch64::dsub0);
      return;
    } else if (VT == MVT::v16i8) {
      SelectPostLoad(Node, 4, AArch64::LD4Rv16b_POST, AArch64::qsub0);
      return;
    } else if (VT == MVT::v4i16 || VT == MVT::v4f16 || VT == MVT::v4bf16) {
      SelectPostLoad(Node, 4, AArch64::LD4Rv4h_POST, AArch64::dsub0);
      return;
    } else if (VT == MVT::v8i16 || VT == MVT::v8f16  || VT == MVT::v8bf16) {
      SelectPostLoad(Node, 4, AArch64::LD4Rv8h_POST, AArch64::qsub0);
      return;
    } else if (VT == MVT::v2i32 || VT == MVT::v2f32) {
      SelectPostLoad(Node, 4, AArch64::LD4Rv2s_POST, AArch64::dsub0);
      return;
    } else if (VT == MVT::v4i32 || VT == MVT::v4f32) {
      SelectPostLoad(Node, 4, AArch64::LD4Rv4s_POST, AArch64::qsub0);
      return;
    } else if (VT == MVT::v1i64 || VT == MVT::v1f64) {
      SelectPostLoad(Node, 4, AArch64::LD4Rv1d_POST, AArch64::dsub0);
      return;
    } else if (VT == MVT::v2i64 || VT == MVT::v2f64) {
      SelectPostLoad(Node, 4, AArch64::LD4Rv2d_POST, AArch64::qsub0);
      return;
    }
    break;
  }
  case AArch64ISD::LD1LANEpost: {
    if (VT == MVT::v16i8 || VT == MVT::v8i8) {
      SelectPostLoadLane(Node, 1, AArch64::LD1i8_POST);
      return;
    } else if (VT == MVT::v8i16 || VT == MVT::v4i16 || VT == MVT::v4f16 ||
               VT == MVT::v8f16 || VT == MVT::v4bf16 || VT == MVT::v8bf16) {
      SelectPostLoadLane(Node, 1, AArch64::LD1i16_POST);
      return;
    } else if (VT == MVT::v4i32 || VT == MVT::v2i32 || VT == MVT::v4f32 ||
               VT == MVT::v2f32) {
      SelectPostLoadLane(Node, 1, AArch64::LD1i32_POST);
      return;
    } else if (VT == MVT::v2i64 || VT == MVT::v1i64 || VT == MVT::v2f64 ||
               VT == MVT::v1f64) {
      SelectPostLoadLane(Node, 1, AArch64::LD1i64_POST);
      return;
    }
    break;
  }
  case AArch64ISD::LD2LANEpost: {
    if (VT == MVT::v16i8 || VT == MVT::v8i8) {
      SelectPostLoadLane(Node, 2, AArch64::LD2i8_POST);
      return;
    } else if (VT == MVT::v8i16 || VT == MVT::v4i16 || VT == MVT::v4f16 ||
               VT == MVT::v8f16 || VT == MVT::v4bf16 || VT == MVT::v8bf16) {
      SelectPostLoadLane(Node, 2, AArch64::LD2i16_POST);
      return;
    } else if (VT == MVT::v4i32 || VT == MVT::v2i32 || VT == MVT::v4f32 ||
               VT == MVT::v2f32) {
      SelectPostLoadLane(Node, 2, AArch64::LD2i32_POST);
      return;
    } else if (VT == MVT::v2i64 || VT == MVT::v1i64 || VT == MVT::v2f64 ||
               VT == MVT::v1f64) {
      SelectPostLoadLane(Node, 2, AArch64::LD2i64_POST);
      return;
    }
    break;
  }
  case AArch64ISD::LD3LANEpost: {
    if (VT == MVT::v16i8 || VT == MVT::v8i8) {
      SelectPostLoadLane(Node, 3, AArch64::LD3i8_POST);
      return;
    } else if (VT == MVT::v8i16 || VT == MVT::v4i16 || VT == MVT::v4f16 ||
               VT == MVT::v8f16 || VT == MVT::v4bf16 || VT == MVT::v8bf16) {
      SelectPostLoadLane(Node, 3, AArch64::LD3i16_POST);
      return;
    } else if (VT == MVT::v4i32 || VT == MVT::v2i32 || VT == MVT::v4f32 ||
               VT == MVT::v2f32) {
      SelectPostLoadLane(Node, 3, AArch64::LD3i32_POST);
      return;
    } else if (VT == MVT::v2i64 || VT == MVT::v1i64 || VT == MVT::v2f64 ||
               VT == MVT::v1f64) {
      SelectPostLoadLane(Node, 3, AArch64::LD3i64_POST);
      return;
    }
    break;
  }
  case AArch64ISD::LD4LANEpost: {
    if (VT == MVT::v16i8 || VT == MVT::v8i8) {
      SelectPostLoadLane(Node, 4, AArch64::LD4i8_POST);
      return;
    } else if (VT == MVT::v8i16 || VT == MVT::v4i16 || VT == MVT::v4f16 ||
               VT == MVT::v8f16 || VT == MVT::v4bf16 || VT == MVT::v8bf16) {
      SelectPostLoadLane(Node, 4, AArch64::LD4i16_POST);
      return;
    } else if (VT == MVT::v4i32 || VT == MVT::v2i32 || VT == MVT::v4f32 ||
               VT == MVT::v2f32) {
      SelectPostLoadLane(Node, 4, AArch64::LD4i32_POST);
      return;
    } else if (VT == MVT::v2i64 || VT == MVT::v1i64 || VT == MVT::v2f64 ||
               VT == MVT::v1f64) {
      SelectPostLoadLane(Node, 4, AArch64::LD4i64_POST);
      return;
    }
    break;
  }
  case AArch64ISD::ST2post: {
    VT = Node->getOperand(1).getValueType();
    if (VT == MVT::v8i8) {
      SelectPostStore(Node, 2, AArch64::ST2Twov8b_POST);
      return;
    } else if (VT == MVT::v16i8) {
      SelectPostStore(Node, 2, AArch64::ST2Twov16b_POST);
      return;
    } else if (VT == MVT::v4i16 || VT == MVT::v4f16 || VT == MVT::v4bf16) {
      SelectPostStore(Node, 2, AArch64::ST2Twov4h_POST);
      return;
    } else if (VT == MVT::v8i16 || VT == MVT::v8f16 || VT == MVT::v8bf16) {
      SelectPostStore(Node, 2, AArch64::ST2Twov8h_POST);
      return;
    } else if (VT == MVT::v2i32 || VT == MVT::v2f32) {
      SelectPostStore(Node, 2, AArch64::ST2Twov2s_POST);
      return;
    } else if (VT == MVT::v4i32 || VT == MVT::v4f32) {
      SelectPostStore(Node, 2, AArch64::ST2Twov4s_POST);
      return;
    } else if (VT == MVT::v2i64 || VT == MVT::v2f64) {
      SelectPostStore(Node, 2, AArch64::ST2Twov2d_POST);
      return;
    } else if (VT == MVT::v1i64 || VT == MVT::v1f64) {
      SelectPostStore(Node, 2, AArch64::ST1Twov1d_POST);
      return;
    }
    break;
  }
  case AArch64ISD::ST3post: {
    VT = Node->getOperand(1).getValueType();
    if (VT == MVT::v8i8) {
      SelectPostStore(Node, 3, AArch64::ST3Threev8b_POST);
      return;
    } else if (VT == MVT::v16i8) {
      SelectPostStore(Node, 3, AArch64::ST3Threev16b_POST);
      return;
    } else if (VT == MVT::v4i16 || VT == MVT::v4f16 || VT == MVT::v4bf16) {
      SelectPostStore(Node, 3, AArch64::ST3Threev4h_POST);
      return;
    } else if (VT == MVT::v8i16 || VT == MVT::v8f16 || VT == MVT::v8bf16) {
      SelectPostStore(Node, 3, AArch64::ST3Threev8h_POST);
      return;
    } else if (VT == MVT::v2i32 || VT == MVT::v2f32) {
      SelectPostStore(Node, 3, AArch64::ST3Threev2s_POST);
      return;
    } else if (VT == MVT::v4i32 || VT == MVT::v4f32) {
      SelectPostStore(Node, 3, AArch64::ST3Threev4s_POST);
      return;
    } else if (VT == MVT::v2i64 || VT == MVT::v2f64) {
      SelectPostStore(Node, 3, AArch64::ST3Threev2d_POST);
      return;
    } else if (VT == MVT::v1i64 || VT == MVT::v1f64) {
      SelectPostStore(Node, 3, AArch64::ST1Threev1d_POST);
      return;
    }
    break;
  }
  case AArch64ISD::ST4post: {
    VT = Node->getOperand(1).getValueType();
    if (VT == MVT::v8i8) {
      SelectPostStore(Node, 4, AArch64::ST4Fourv8b_POST);
      return;
    } else if (VT == MVT::v16i8) {
      SelectPostStore(Node, 4, AArch64::ST4Fourv16b_POST);
      return;
    } else if (VT == MVT::v4i16 || VT == MVT::v4f16 || VT == MVT::v4bf16) {
      SelectPostStore(Node, 4, AArch64::ST4Fourv4h_POST);
      return;
    } else if (VT == MVT::v8i16 || VT == MVT::v8f16 || VT == MVT::v8bf16) {
      SelectPostStore(Node, 4, AArch64::ST4Fourv8h_POST);
      return;
    } else if (VT == MVT::v2i32 || VT == MVT::v2f32) {
      SelectPostStore(Node, 4, AArch64::ST4Fourv2s_POST);
      return;
    } else if (VT == MVT::v4i32 || VT == MVT::v4f32) {
      SelectPostStore(Node, 4, AArch64::ST4Fourv4s_POST);
      return;
    } else if (VT == MVT::v2i64 || VT == MVT::v2f64) {
      SelectPostStore(Node, 4, AArch64::ST4Fourv2d_POST);
      return;
    } else if (VT == MVT::v1i64 || VT == MVT::v1f64) {
      SelectPostStore(Node, 4, AArch64::ST1Fourv1d_POST);
      return;
    }
    break;
  }
  case AArch64ISD::ST1x2post: {
    VT = Node->getOperand(1).getValueType();
    if (VT == MVT::v8i8) {
      SelectPostStore(Node, 2, AArch64::ST1Twov8b_POST);
      return;
    } else if (VT == MVT::v16i8) {
      SelectPostStore(Node, 2, AArch64::ST1Twov16b_POST);
      return;
    } else if (VT == MVT::v4i16 || VT == MVT::v4f16 || VT == MVT::v4bf16) {
      SelectPostStore(Node, 2, AArch64::ST1Twov4h_POST);
      return;
    } else if (VT == MVT::v8i16 || VT == MVT::v8f16 || VT == MVT::v8bf16) {
      SelectPostStore(Node, 2, AArch64::ST1Twov8h_POST);
      return;
    } else if (VT == MVT::v2i32 || VT == MVT::v2f32) {
      SelectPostStore(Node, 2, AArch64::ST1Twov2s_POST);
      return;
    } else if (VT == MVT::v4i32 || VT == MVT::v4f32) {
      SelectPostStore(Node, 2, AArch64::ST1Twov4s_POST);
      return;
    } else if (VT == MVT::v1i64 || VT == MVT::v1f64) {
      SelectPostStore(Node, 2, AArch64::ST1Twov1d_POST);
      return;
    } else if (VT == MVT::v2i64 || VT == MVT::v2f64) {
      SelectPostStore(Node, 2, AArch64::ST1Twov2d_POST);
      return;
    }
    break;
  }
  case AArch64ISD::ST1x3post: {
    VT = Node->getOperand(1).getValueType();
    if (VT == MVT::v8i8) {
      SelectPostStore(Node, 3, AArch64::ST1Threev8b_POST);
      return;
    } else if (VT == MVT::v16i8) {
      SelectPostStore(Node, 3, AArch64::ST1Threev16b_POST);
      return;
    } else if (VT == MVT::v4i16 || VT == MVT::v4f16 || VT == MVT::v4bf16) {
      SelectPostStore(Node, 3, AArch64::ST1Threev4h_POST);
      return;
    } else if (VT == MVT::v8i16 || VT == MVT::v8f16 || VT == MVT::v8bf16 ) {
      SelectPostStore(Node, 3, AArch64::ST1Threev8h_POST);
      return;
    } else if (VT == MVT::v2i32 || VT == MVT::v2f32) {
      SelectPostStore(Node, 3, AArch64::ST1Threev2s_POST);
      return;
    } else if (VT == MVT::v4i32 || VT == MVT::v4f32) {
      SelectPostStore(Node, 3, AArch64::ST1Threev4s_POST);
      return;
    } else if (VT == MVT::v1i64 || VT == MVT::v1f64) {
      SelectPostStore(Node, 3, AArch64::ST1Threev1d_POST);
      return;
    } else if (VT == MVT::v2i64 || VT == MVT::v2f64) {
      SelectPostStore(Node, 3, AArch64::ST1Threev2d_POST);
      return;
    }
    break;
  }
  case AArch64ISD::ST1x4post: {
    VT = Node->getOperand(1).getValueType();
    if (VT == MVT::v8i8) {
      SelectPostStore(Node, 4, AArch64::ST1Fourv8b_POST);
      return;
    } else if (VT == MVT::v16i8) {
      SelectPostStore(Node, 4, AArch64::ST1Fourv16b_POST);
      return;
    } else if (VT == MVT::v4i16 || VT == MVT::v4f16 || VT == MVT::v4bf16) {
      SelectPostStore(Node, 4, AArch64::ST1Fourv4h_POST);
      return;
    } else if (VT == MVT::v8i16 || VT == MVT::v8f16 || VT == MVT::v8bf16) {
      SelectPostStore(Node, 4, AArch64::ST1Fourv8h_POST);
      return;
    } else if (VT == MVT::v2i32 || VT == MVT::v2f32) {
      SelectPostStore(Node, 4, AArch64::ST1Fourv2s_POST);
      return;
    } else if (VT == MVT::v4i32 || VT == MVT::v4f32) {
      SelectPostStore(Node, 4, AArch64::ST1Fourv4s_POST);
      return;
    } else if (VT == MVT::v1i64 || VT == MVT::v1f64) {
      SelectPostStore(Node, 4, AArch64::ST1Fourv1d_POST);
      return;
    } else if (VT == MVT::v2i64 || VT == MVT::v2f64) {
      SelectPostStore(Node, 4, AArch64::ST1Fourv2d_POST);
      return;
    }
    break;
  }
  case AArch64ISD::ST2LANEpost: {
    VT = Node->getOperand(1).getValueType();
    if (VT == MVT::v16i8 || VT == MVT::v8i8) {
      SelectPostStoreLane(Node, 2, AArch64::ST2i8_POST);
      return;
    } else if (VT == MVT::v8i16 || VT == MVT::v4i16 || VT == MVT::v4f16 ||
               VT == MVT::v8f16 || VT == MVT::v4bf16 || VT == MVT::v8bf16) {
      SelectPostStoreLane(Node, 2, AArch64::ST2i16_POST);
      return;
    } else if (VT == MVT::v4i32 || VT == MVT::v2i32 || VT == MVT::v4f32 ||
               VT == MVT::v2f32) {
      SelectPostStoreLane(Node, 2, AArch64::ST2i32_POST);
      return;
    } else if (VT == MVT::v2i64 || VT == MVT::v1i64 || VT == MVT::v2f64 ||
               VT == MVT::v1f64) {
      SelectPostStoreLane(Node, 2, AArch64::ST2i64_POST);
      return;
    }
    break;
  }
  case AArch64ISD::ST3LANEpost: {
    VT = Node->getOperand(1).getValueType();
    if (VT == MVT::v16i8 || VT == MVT::v8i8) {
      SelectPostStoreLane(Node, 3, AArch64::ST3i8_POST);
      return;
    } else if (VT == MVT::v8i16 || VT == MVT::v4i16 || VT == MVT::v4f16 ||
               VT == MVT::v8f16 || VT == MVT::v4bf16 || VT == MVT::v8bf16) {
      SelectPostStoreLane(Node, 3, AArch64::ST3i16_POST);
      return;
    } else if (VT == MVT::v4i32 || VT == MVT::v2i32 || VT == MVT::v4f32 ||
               VT == MVT::v2f32) {
      SelectPostStoreLane(Node, 3, AArch64::ST3i32_POST);
      return;
    } else if (VT == MVT::v2i64 || VT == MVT::v1i64 || VT == MVT::v2f64 ||
               VT == MVT::v1f64) {
      SelectPostStoreLane(Node, 3, AArch64::ST3i64_POST);
      return;
    }
    break;
  }
  case AArch64ISD::ST4LANEpost: {
    VT = Node->getOperand(1).getValueType();
    if (VT == MVT::v16i8 || VT == MVT::v8i8) {
      SelectPostStoreLane(Node, 4, AArch64::ST4i8_POST);
      return;
    } else if (VT == MVT::v8i16 || VT == MVT::v4i16 || VT == MVT::v4f16 ||
               VT == MVT::v8f16 || VT == MVT::v4bf16 || VT == MVT::v8bf16) {
      SelectPostStoreLane(Node, 4, AArch64::ST4i16_POST);
      return;
    } else if (VT == MVT::v4i32 || VT == MVT::v2i32 || VT == MVT::v4f32 ||
               VT == MVT::v2f32) {
      SelectPostStoreLane(Node, 4, AArch64::ST4i32_POST);
      return;
    } else if (VT == MVT::v2i64 || VT == MVT::v1i64 || VT == MVT::v2f64 ||
               VT == MVT::v1f64) {
      SelectPostStoreLane(Node, 4, AArch64::ST4i64_POST);
      return;
    }
    break;
  }
  }

  // Select the default instruction
  SelectCode(Node);
}

/// createAArch64ISelDag - This pass converts a legalized DAG into a
/// AArch64-specific DAG, ready for instruction scheduling.
FunctionPass *llvm::createAArch64ISelDag(AArch64TargetMachine &TM,
                                         CodeGenOptLevel OptLevel) {
  return new AArch64DAGToDAGISelLegacy(TM, OptLevel);
}

/// When \p PredVT is a scalable vector predicate in the form
/// MVT::nx<M>xi1, it builds the correspondent scalable vector of
/// integers MVT::nx<M>xi<bits> s.t. M x bits = 128. When targeting
/// structured vectors (NumVec >1), the output data type is
/// MVT::nx<M*NumVec>xi<bits> s.t. M x bits = 128. If the input
/// PredVT is not in the form MVT::nx<M>xi1, it returns an invalid
/// EVT.
static EVT getPackedVectorTypeFromPredicateType(LLVMContext &Ctx, EVT PredVT,
                                                unsigned NumVec) {
  assert(NumVec > 0 && NumVec < 5 && "Invalid number of vectors.");
  if (!PredVT.isScalableVector() || PredVT.getVectorElementType() != MVT::i1)
    return EVT();

  if (PredVT != MVT::nxv16i1 && PredVT != MVT::nxv8i1 &&
      PredVT != MVT::nxv4i1 && PredVT != MVT::nxv2i1)
    return EVT();

  ElementCount EC = PredVT.getVectorElementCount();
  EVT ScalarVT =
      EVT::getIntegerVT(Ctx, AArch64::SVEBitsPerBlock / EC.getKnownMinValue());
  EVT MemVT = EVT::getVectorVT(Ctx, ScalarVT, EC * NumVec);

  return MemVT;
}

/// Return the EVT of the data associated to a memory operation in \p
/// Root. If such EVT cannot be retrieved, it returns an invalid EVT.
static EVT getMemVTFromNode(LLVMContext &Ctx, SDNode *Root) {
  if (auto *MemIntr = dyn_cast<MemIntrinsicSDNode>(Root))
    return MemIntr->getMemoryVT();

  if (isa<MemSDNode>(Root)) {
    EVT MemVT = cast<MemSDNode>(Root)->getMemoryVT();

    EVT DataVT;
    if (auto *Load = dyn_cast<LoadSDNode>(Root))
      DataVT = Load->getValueType(0);
    else if (auto *Load = dyn_cast<MaskedLoadSDNode>(Root))
      DataVT = Load->getValueType(0);
    else if (auto *Store = dyn_cast<StoreSDNode>(Root))
      DataVT = Store->getValue().getValueType();
    else if (auto *Store = dyn_cast<MaskedStoreSDNode>(Root))
      DataVT = Store->getValue().getValueType();
    else
      llvm_unreachable("Unexpected MemSDNode!");

    return DataVT.changeVectorElementType(MemVT.getVectorElementType());
  }

  const unsigned Opcode = Root->getOpcode();
  // For custom ISD nodes, we have to look at them individually to extract the
  // type of the data moved to/from memory.
  switch (Opcode) {
  case AArch64ISD::LD1_MERGE_ZERO:
  case AArch64ISD::LD1S_MERGE_ZERO:
  case AArch64ISD::LDNF1_MERGE_ZERO:
  case AArch64ISD::LDNF1S_MERGE_ZERO:
    return cast<VTSDNode>(Root->getOperand(3))->getVT();
  case AArch64ISD::ST1_PRED:
    return cast<VTSDNode>(Root->getOperand(4))->getVT();
  default:
    break;
  }

  if (Opcode != ISD::INTRINSIC_VOID && Opcode != ISD::INTRINSIC_W_CHAIN)
    return EVT();

  switch (Root->getConstantOperandVal(1)) {
  default:
    return EVT();
  case Intrinsic::aarch64_sme_ldr:
  case Intrinsic::aarch64_sme_str:
    return MVT::nxv16i8;
  case Intrinsic::aarch64_sve_prf:
    // We are using an SVE prefetch intrinsic. Type must be inferred from the
    // width of the predicate.
    return getPackedVectorTypeFromPredicateType(
        Ctx, Root->getOperand(2)->getValueType(0), /*NumVec=*/1);
  case Intrinsic::aarch64_sve_ld2_sret:
  case Intrinsic::aarch64_sve_ld2q_sret:
    return getPackedVectorTypeFromPredicateType(
        Ctx, Root->getOperand(2)->getValueType(0), /*NumVec=*/2);
  case Intrinsic::aarch64_sve_st2q:
    return getPackedVectorTypeFromPredicateType(
        Ctx, Root->getOperand(4)->getValueType(0), /*NumVec=*/2);
  case Intrinsic::aarch64_sve_ld3_sret:
  case Intrinsic::aarch64_sve_ld3q_sret:
    return getPackedVectorTypeFromPredicateType(
        Ctx, Root->getOperand(2)->getValueType(0), /*NumVec=*/3);
  case Intrinsic::aarch64_sve_st3q:
    return getPackedVectorTypeFromPredicateType(
        Ctx, Root->getOperand(5)->getValueType(0), /*NumVec=*/3);
  case Intrinsic::aarch64_sve_ld4_sret:
  case Intrinsic::aarch64_sve_ld4q_sret:
    return getPackedVectorTypeFromPredicateType(
        Ctx, Root->getOperand(2)->getValueType(0), /*NumVec=*/4);
  case Intrinsic::aarch64_sve_st4q:
    return getPackedVectorTypeFromPredicateType(
        Ctx, Root->getOperand(6)->getValueType(0), /*NumVec=*/4);
  case Intrinsic::aarch64_sve_ld1udq:
  case Intrinsic::aarch64_sve_st1dq:
    return EVT(MVT::nxv1i64);
  case Intrinsic::aarch64_sve_ld1uwq:
  case Intrinsic::aarch64_sve_st1wq:
    return EVT(MVT::nxv1i32);
  }
}

/// SelectAddrModeIndexedSVE - Attempt selection of the addressing mode:
/// Base + OffImm * sizeof(MemVT) for Min >= OffImm <= Max
/// where Root is the memory access using N for its address.
template <int64_t Min, int64_t Max>
bool AArch64DAGToDAGISel::SelectAddrModeIndexedSVE(SDNode *Root, SDValue N,
                                                   SDValue &Base,
                                                   SDValue &OffImm) {
  const EVT MemVT = getMemVTFromNode(*(CurDAG->getContext()), Root);
  const DataLayout &DL = CurDAG->getDataLayout();
  const MachineFrameInfo &MFI = MF->getFrameInfo();

  if (N.getOpcode() == ISD::FrameIndex) {
    int FI = cast<FrameIndexSDNode>(N)->getIndex();
    // We can only encode VL scaled offsets, so only fold in frame indexes
    // referencing SVE objects.
    if (MFI.getStackID(FI) == TargetStackID::ScalableVector) {
      Base = CurDAG->getTargetFrameIndex(FI, TLI->getPointerTy(DL));
      OffImm = CurDAG->getTargetConstant(0, SDLoc(N), MVT::i64);
      return true;
    }

    return false;
  }

  if (MemVT == EVT())
    return false;

  if (N.getOpcode() != ISD::ADD)
    return false;

  SDValue VScale = N.getOperand(1);
  int64_t MulImm = std::numeric_limits<int64_t>::max();
  if (VScale.getOpcode() == ISD::VSCALE) {
    MulImm = cast<ConstantSDNode>(VScale.getOperand(0))->getSExtValue();
  } else if (auto C = dyn_cast<ConstantSDNode>(VScale)) {
    int64_t ByteOffset = C->getSExtValue();
    const auto KnownVScale =
        Subtarget->getSVEVectorSizeInBits() / AArch64::SVEBitsPerBlock;

    if (!KnownVScale || ByteOffset % KnownVScale != 0)
      return false;

    MulImm = ByteOffset / KnownVScale;
  } else
    return false;

  TypeSize TS = MemVT.getSizeInBits();
  int64_t MemWidthBytes = static_cast<int64_t>(TS.getKnownMinValue()) / 8;

  if ((MulImm % MemWidthBytes) != 0)
    return false;

  int64_t Offset = MulImm / MemWidthBytes;
  if (Offset < Min || Offset > Max)
    return false;

  Base = N.getOperand(0);
  if (Base.getOpcode() == ISD::FrameIndex) {
    int FI = cast<FrameIndexSDNode>(Base)->getIndex();
    // We can only encode VL scaled offsets, so only fold in frame indexes
    // referencing SVE objects.
    if (MFI.getStackID(FI) == TargetStackID::ScalableVector)
      Base = CurDAG->getTargetFrameIndex(FI, TLI->getPointerTy(DL));
  }

  OffImm = CurDAG->getTargetConstant(Offset, SDLoc(N), MVT::i64);
  return true;
}

/// Select register plus register addressing mode for SVE, with scaled
/// offset.
bool AArch64DAGToDAGISel::SelectSVERegRegAddrMode(SDValue N, unsigned Scale,
                                                  SDValue &Base,
                                                  SDValue &Offset) {
  if (N.getOpcode() != ISD::ADD)
    return false;

  // Process an ADD node.
  const SDValue LHS = N.getOperand(0);
  const SDValue RHS = N.getOperand(1);

  // 8 bit data does not come with the SHL node, so it is treated
  // separately.
  if (Scale == 0) {
    Base = LHS;
    Offset = RHS;
    return true;
  }

  if (auto C = dyn_cast<ConstantSDNode>(RHS)) {
    int64_t ImmOff = C->getSExtValue();
    unsigned Size = 1 << Scale;

    // To use the reg+reg addressing mode, the immediate must be a multiple of
    // the vector element's byte size.
    if (ImmOff % Size)
      return false;

    SDLoc DL(N);
    Base = LHS;
    Offset = CurDAG->getTargetConstant(ImmOff >> Scale, DL, MVT::i64);
    SDValue Ops[] = {Offset};
    SDNode *MI = CurDAG->getMachineNode(AArch64::MOVi64imm, DL, MVT::i64, Ops);
    Offset = SDValue(MI, 0);
    return true;
  }

  // Check if the RHS is a shift node with a constant.
  if (RHS.getOpcode() != ISD::SHL)
    return false;

  const SDValue ShiftRHS = RHS.getOperand(1);
  if (auto *C = dyn_cast<ConstantSDNode>(ShiftRHS))
    if (C->getZExtValue() == Scale) {
      Base = LHS;
      Offset = RHS.getOperand(0);
      return true;
    }

  return false;
}

bool AArch64DAGToDAGISel::SelectAllActivePredicate(SDValue N) {
  const AArch64TargetLowering *TLI =
      static_cast<const AArch64TargetLowering *>(getTargetLowering());

  return TLI->isAllActivePredicate(*CurDAG, N);
}

bool AArch64DAGToDAGISel::SelectAnyPredicate(SDValue N) {
  EVT VT = N.getValueType();
  return VT.isScalableVector() && VT.getVectorElementType() == MVT::i1;
}

bool AArch64DAGToDAGISel::SelectSMETileSlice(SDValue N, unsigned MaxSize,
                                             SDValue &Base, SDValue &Offset,
                                             unsigned Scale) {
  // Try to untangle an ADD node into a 'reg + offset'
  if (CurDAG->isBaseWithConstantOffset(N))
    if (auto C = dyn_cast<ConstantSDNode>(N.getOperand(1))) {
      int64_t ImmOff = C->getSExtValue();
      if ((ImmOff > 0 && ImmOff <= MaxSize && (ImmOff % Scale == 0))) {
        Base = N.getOperand(0);
        Offset = CurDAG->getTargetConstant(ImmOff / Scale, SDLoc(N), MVT::i64);
        return true;
      }
    }

  // By default, just match reg + 0.
  Base = N;
  Offset = CurDAG->getTargetConstant(0, SDLoc(N), MVT::i64);
  return true;
}

bool AArch64DAGToDAGISel::SelectCmpBranchUImm6Operand(SDNode *P, SDValue N,
                                                      SDValue &Imm) {
  AArch64CC::CondCode CC =
      static_cast<AArch64CC::CondCode>(P->getConstantOperandVal(1));
  if (auto *CN = dyn_cast<ConstantSDNode>(N)) {
    // Check conservatively if the immediate fits the valid range [0, 64).
    // Immediate variants for GE and HS definitely need to be decremented
    // when lowering the pseudos later, so an immediate of 1 would become 0.
    // For the inverse conditions LT and LO we don't know for sure if they
    // will need a decrement but should the decision be made to reverse the
    // branch condition, we again end up with the need to decrement.
    // The same argument holds for LE, LS, GT and HI and possibly
    // incremented immediates. This can lead to slightly less optimal
    // codegen, e.g. we never codegen the legal case
    //    cblt w0, #63, A
    // because we could end up with the illegal case
    //    cbge w0, #64, B
    // should the decision to reverse the branch direction be made. For the
    // lower bound cases this is no problem since we can express comparisons
    // against 0 with either tbz/tnbz or using wzr/xzr.
    uint64_t LowerBound = 0, UpperBound = 64;
    switch (CC) {
    case AArch64CC::GE:
    case AArch64CC::HS:
    case AArch64CC::LT:
    case AArch64CC::LO:
      LowerBound = 1;
      break;
    case AArch64CC::LE:
    case AArch64CC::LS:
    case AArch64CC::GT:
    case AArch64CC::HI:
      UpperBound = 63;
      break;
    default:
      break;
    }

    if (CN->getAPIntValue().uge(LowerBound) &&
        CN->getAPIntValue().ult(UpperBound)) {
      SDLoc DL(N);
      Imm = CurDAG->getTargetConstant(CN->getZExtValue(), DL, N.getValueType());
      return true;
    }
  }

  return false;
}<|MERGE_RESOLUTION|>--- conflicted
+++ resolved
@@ -4766,15 +4766,9 @@
   } else {
     XAR = CurDAG->getMachineNode(AArch64::XAR, DL, SVT, Ops);
   }
-<<<<<<< HEAD
 
   assert(XAR && "Unexpected NULL value for XAR instruction in DAG");
 
-=======
-
-  assert(XAR && "Unexpected NULL value for XAR instruction in DAG");
-
->>>>>>> 10a576f7
   if (SVT != VT) {
     if (VT.is64BitVector() && SVT.isScalableVector()) {
       EVT QVT = VT.getDoubleNumVectorElementsVT(*CurDAG->getContext());
