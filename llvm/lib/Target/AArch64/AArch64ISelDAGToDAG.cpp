--- conflicted
+++ resolved
@@ -7624,7 +7624,6 @@
       int64_t ImmOff = C->getSExtValue();
       if ((ImmOff > 0 && ImmOff <= MaxSize && (ImmOff % Scale == 0)))
         return CurDAG->getTargetConstant(ImmOff / Scale, SDLoc(N), MVT::i64);
-<<<<<<< HEAD
     }
     return SDValue();
   };
@@ -7642,25 +7641,6 @@
       Offset = C;
       return true;
     }
-=======
-    }
-    return SDValue();
-  };
-
-  if (SDValue C = MatchConstantOffset(N)) {
-    Base = CurDAG->getConstant(0, SDLoc(N), MVT::i32);
-    Offset = C;
-    return true;
-  }
-
-  // Try to untangle an ADD node into a 'reg + offset'
-  if (CurDAG->isBaseWithConstantOffset(N)) {
-    if (SDValue C = MatchConstantOffset(N.getOperand(1))) {
-      Base = N.getOperand(0);
-      Offset = C;
-      return true;
-    }
->>>>>>> 35227056
   }
 
   // By default, just match reg + 0.
