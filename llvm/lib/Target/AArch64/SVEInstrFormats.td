//=-- SVEInstrFormats.td -  AArch64 SVE Instruction classes -*- tablegen -*--=//
//
// Part of the LLVM Project, under the Apache License v2.0 with LLVM Exceptions.
// See https://llvm.org/LICENSE.txt for license information.
// SPDX-License-Identifier: Apache-2.0 WITH LLVM-exception
//
//===----------------------------------------------------------------------===//
//
// AArch64 Scalable Vector Extension (SVE) Instruction Class Definitions.
//
//===----------------------------------------------------------------------===//

// Helper class to hold conversions of legal fixed-length vector types.
class NEONType<ValueType VT> {
  // The largest legal scalable vector type that can hold VT.
  ValueType SVEContainer = !cond(
    !eq(VT, v8i8): nxv16i8,
    !eq(VT, v16i8): nxv16i8,
    !eq(VT, v4i16): nxv8i16,
    !eq(VT, v8i16): nxv8i16,
    !eq(VT, v2i32): nxv4i32,
    !eq(VT, v4i32): nxv4i32,
    !eq(VT, v1i64): nxv2i64,
    !eq(VT, v2i64): nxv2i64,
    !eq(VT, v4f16): nxv8f16,
    !eq(VT, v8f16): nxv8f16,
    !eq(VT, v2f32): nxv4f32,
    !eq(VT, v4f32): nxv4f32,
    !eq(VT, v1f64): nxv2f64,
    !eq(VT, v2f64): nxv2f64,
    !eq(VT, v4bf16): nxv8bf16,
    !eq(VT, v8bf16): nxv8bf16,
    true : untyped);
}

// Helper class to hold conversions of legal scalable vector types.
class SVEType<ValueType VT> {
  // The largest legal scalable vector type that can hold VT.
  // Non-matches return VT because only packed types remain.
  ValueType Packed = !cond(
    !eq(VT, nxv2f16): nxv8f16,
    !eq(VT, nxv4f16): nxv8f16,
    !eq(VT, nxv2f32): nxv4f32,
    !eq(VT, nxv2bf16): nxv8bf16,
    !eq(VT, nxv4bf16): nxv8bf16,
    true : VT);

  // The legal scalable vector that is half the length of VT.
  ValueType HalfLength = !cond(
    !eq(VT, nxv8f16): nxv4f16,
    !eq(VT, nxv4f16): nxv2f16,
    !eq(VT, nxv4f32): nxv2f32,
    !eq(VT, nxv8bf16): nxv4bf16,
    !eq(VT, nxv4bf16): nxv2bf16,
    true : untyped);

  // The legal scalable vector that is quarter the length of VT.
  ValueType QuarterLength = !cond(
    !eq(VT, nxv8f16): nxv2f16,
    !eq(VT, nxv8bf16): nxv2bf16,
    true : untyped);

  // The 64-bit vector subreg of VT.
  ValueType DSub = !cond(
    !eq(VT, nxv16i8): v8i8,
    !eq(VT, nxv8i16): v4i16,
    !eq(VT, nxv4i32): v2i32,
    !eq(VT, nxv2i64): v1i64,
    !eq(VT, nxv2f16): v4f16,
    !eq(VT, nxv4f16): v4f16,
    !eq(VT, nxv8f16): v4f16,
    !eq(VT, nxv2f32): v2f32,
    !eq(VT, nxv4f32): v2f32,
    !eq(VT, nxv2f64): v1f64,
    !eq(VT, nxv2bf16): v4bf16,
    !eq(VT, nxv4bf16): v4bf16,
    !eq(VT, nxv8bf16): v4bf16,
    true : untyped);

    // The 128-bit vector subreg of VT.
  ValueType ZSub = !cond(
    !eq(VT, nxv16i8): v16i8,
    !eq(VT, nxv8i16): v8i16,
    !eq(VT, nxv4i32): v4i32,
    !eq(VT, nxv2i64): v2i64,
    !eq(VT, nxv2f16): v8f16,
    !eq(VT, nxv4f16): v8f16,
    !eq(VT, nxv8f16): v8f16,
    !eq(VT, nxv2f32): v4f32,
    !eq(VT, nxv4f32): v4f32,
    !eq(VT, nxv2f64): v2f64,
    !eq(VT, nxv2bf16): v8bf16,
    !eq(VT, nxv4bf16): v8bf16,
    !eq(VT, nxv8bf16): v8bf16,
    true : untyped);

  // The legal scalar used to hold a vector element.
  ValueType EltAsScalar = !cond(
    !eq(VT, nxv16i8): i32,
    !eq(VT, nxv8i16): i32,
    !eq(VT, nxv4i32): i32,
    !eq(VT, nxv2i64): i64,
    !eq(VT, nxv2f16): f16,
    !eq(VT, nxv4f16): f16,
    !eq(VT, nxv8f16): f16,
    !eq(VT, nxv2f32): f32,
    !eq(VT, nxv4f32): f32,
    !eq(VT, nxv2f64): f64,
    !eq(VT, nxv2bf16): bf16,
    !eq(VT, nxv4bf16): bf16,
    !eq(VT, nxv8bf16): bf16,
    true : untyped);
}

def SDT_AArch64Setcc : SDTypeProfile<1, 4, [
  SDTCisVec<0>, SDTCisVec<1>, SDTCisVec<2>, SDTCisVec<3>,
  SDTCVecEltisVT<0, i1>, SDTCVecEltisVT<1, i1>, SDTCisSameAs<2, 3>,
  SDTCisVT<4, OtherVT>
]>;

def AArch64setcc_z : SDNode<"AArch64ISD::SETCC_MERGE_ZERO", SDT_AArch64Setcc>;
def AArch64setcc_z_oneuse : PatFrag<(ops node:$pg, node:$op1, node:$op2, node:$cc),
                                    (AArch64setcc_z node:$pg, node:$op1, node:$op2, node:$cc), [{
  return N->hasOneUse();
}]>;

def SVEPatternOperand : AsmOperandClass {
  let Name = "SVEPattern";
  let ParserMethod = "tryParseSVEPattern";
  let PredicateMethod = "isSVEPattern";
  let RenderMethod = "addImmOperands";
  let DiagnosticType = "InvalidSVEPattern";
}

def sve_pred_enum : Operand<i32>, TImmLeaf<i32, [{
  return (((uint32_t)Imm) < 32);
  }]> {

  let PrintMethod = "printSVEPattern";
  let ParserMatchClass = SVEPatternOperand;
}

def SVEVecLenSpecifierOperand : AsmOperandClass {
  let Name = "SVEVecLenSpecifier";
  let ParserMethod = "tryParseSVEVecLenSpecifier";
  let PredicateMethod = "isSVEVecLenSpecifier";
  let RenderMethod = "addImmOperands";
  let DiagnosticType = "InvalidSVEVecLenSpecifier";
}

def sve_vec_len_specifier_enum : Operand<i32>, TImmLeaf<i32, [{
  return (((uint32_t)Imm) < 2);
  }]> {

  let PrintMethod = "printSVEVecLenSpecifier";
  let ParserMatchClass = SVEVecLenSpecifierOperand;
}

def SVEPrefetchOperand : AsmOperandClass {
  let Name = "SVEPrefetch";
  let ParserMethod = "tryParsePrefetch<true>";
  let PredicateMethod = "isPrefetch";
  let RenderMethod = "addPrefetchOperands";
}

def sve_prfop : Operand<i32>, TImmLeaf<i32, [{
    return (((uint32_t)Imm) <= 15);
  }]> {
  let PrintMethod = "printPrefetchOp<true>";
  let ParserMatchClass = SVEPrefetchOperand;
}

class SVELogicalImmOperand<int Width> : AsmOperandClass {
  let Name = "SVELogicalImm" # Width;
  let DiagnosticType = "LogicalSecondSource";
  let PredicateMethod = "isLogicalImm<int" # Width # "_t>";
  let RenderMethod = "addLogicalImmOperands<int" # Width # "_t>";
}

def sve_logical_imm8 : Operand<i64> {
  let ParserMatchClass = SVELogicalImmOperand<8>;
  let PrintMethod = "printLogicalImm<int8_t>";

  let MCOperandPredicate = [{
    if (!MCOp.isImm())
      return false;
    int64_t Val = AArch64_AM::decodeLogicalImmediate(MCOp.getImm(), 64);
    return AArch64_AM::isSVEMaskOfIdenticalElements<int8_t>(Val);
  }];
}

def sve_logical_imm16 : Operand<i64> {
  let ParserMatchClass = SVELogicalImmOperand<16>;
  let PrintMethod = "printLogicalImm<int16_t>";

  let MCOperandPredicate = [{
    if (!MCOp.isImm())
      return false;
    int64_t Val = AArch64_AM::decodeLogicalImmediate(MCOp.getImm(), 64);
    return AArch64_AM::isSVEMaskOfIdenticalElements<int16_t>(Val);
  }];
}

def sve_logical_imm32 : Operand<i64> {
  let ParserMatchClass = SVELogicalImmOperand<32>;
  let PrintMethod = "printLogicalImm<int32_t>";

  let MCOperandPredicate = [{
    if (!MCOp.isImm())
      return false;
    int64_t Val = AArch64_AM::decodeLogicalImmediate(MCOp.getImm(), 64);
    return AArch64_AM::isSVEMaskOfIdenticalElements<int32_t>(Val);
  }];
}

class SVEPreferredLogicalImmOperand<int Width> : AsmOperandClass {
  let Name = "SVEPreferredLogicalImm" # Width;
  let PredicateMethod = "isSVEPreferredLogicalImm<int" # Width # "_t>";
  let RenderMethod = "addLogicalImmOperands<int" # Width # "_t>";
}

def sve_preferred_logical_imm16 : Operand<i64> {
  let ParserMatchClass = SVEPreferredLogicalImmOperand<16>;
  let PrintMethod = "printSVELogicalImm<int16_t>";

  let MCOperandPredicate = [{
    if (!MCOp.isImm())
      return false;
    int64_t Val = AArch64_AM::decodeLogicalImmediate(MCOp.getImm(), 64);
    return AArch64_AM::isSVEMaskOfIdenticalElements<int16_t>(Val) &&
           AArch64_AM::isSVEMoveMaskPreferredLogicalImmediate(Val);
  }];
}

def sve_preferred_logical_imm32 : Operand<i64> {
  let ParserMatchClass =  SVEPreferredLogicalImmOperand<32>;
  let PrintMethod = "printSVELogicalImm<int32_t>";

  let MCOperandPredicate = [{
    if (!MCOp.isImm())
      return false;
    int64_t Val = AArch64_AM::decodeLogicalImmediate(MCOp.getImm(), 64);
    return AArch64_AM::isSVEMaskOfIdenticalElements<int32_t>(Val) &&
           AArch64_AM::isSVEMoveMaskPreferredLogicalImmediate(Val);
  }];
}

def sve_preferred_logical_imm64 : Operand<i64> {
  let ParserMatchClass = SVEPreferredLogicalImmOperand<64>;
  let PrintMethod = "printSVELogicalImm<int64_t>";

  let MCOperandPredicate = [{
    if (!MCOp.isImm())
      return false;
    int64_t Val = AArch64_AM::decodeLogicalImmediate(MCOp.getImm(), 64);
    return AArch64_AM::isSVEMaskOfIdenticalElements<int64_t>(Val) &&
           AArch64_AM::isSVEMoveMaskPreferredLogicalImmediate(Val);
  }];
}

class SVELogicalImmNotOperand<int Width> : AsmOperandClass {
  let Name = "SVELogicalImm" # Width # "Not";
  let DiagnosticType = "LogicalSecondSource";
  let PredicateMethod = "isLogicalImm<int" # Width # "_t>";
  let RenderMethod = "addLogicalImmNotOperands<int" # Width # "_t>";
}

def sve_logical_imm8_not : Operand<i64> {
  let ParserMatchClass = SVELogicalImmNotOperand<8>;
}

def sve_logical_imm16_not : Operand<i64> {
  let ParserMatchClass = SVELogicalImmNotOperand<16>;
}

def sve_logical_imm32_not : Operand<i64> {
  let ParserMatchClass = SVELogicalImmNotOperand<32>;
}

class SVEShiftedImmOperand<int ElementWidth, string Infix, string Predicate>
    : AsmOperandClass {
  let Name = "SVE" # Infix # "Imm" # ElementWidth;
  let DiagnosticType = "Invalid" # Name;
  let RenderMethod = "addImmWithOptionalShiftOperands<8>";
  let ParserMethod = "tryParseImmWithOptionalShift";
  let PredicateMethod = Predicate;
}

def SVECpyImmOperand8  : SVEShiftedImmOperand<8,  "Cpy", "isSVECpyImm<int8_t>">;
def SVECpyImmOperand16 : SVEShiftedImmOperand<16, "Cpy", "isSVECpyImm<int16_t>">;
def SVECpyImmOperand32 : SVEShiftedImmOperand<32, "Cpy", "isSVECpyImm<int32_t>">;
def SVECpyImmOperand64 : SVEShiftedImmOperand<64, "Cpy", "isSVECpyImm<int64_t>">;

def SVEAddSubImmOperand8  : SVEShiftedImmOperand<8,  "AddSub", "isSVEAddSubImm<int8_t>">;
def SVEAddSubImmOperand16 : SVEShiftedImmOperand<16, "AddSub", "isSVEAddSubImm<int16_t>">;
def SVEAddSubImmOperand32 : SVEShiftedImmOperand<32, "AddSub", "isSVEAddSubImm<int32_t>">;
def SVEAddSubImmOperand64 : SVEShiftedImmOperand<64, "AddSub", "isSVEAddSubImm<int64_t>">;

class imm8_opt_lsl<int ElementWidth, string printType,
                   AsmOperandClass OpndClass>
    : Operand<i32> {
  let EncoderMethod = "getImm8OptLsl";
  let DecoderMethod = "DecodeImm8OptLsl<" # ElementWidth # ">";
  let PrintMethod = "printImm8OptLsl<" # printType # ">";
  let ParserMatchClass = OpndClass;
  let MIOperandInfo = (ops i32imm, i32imm);
}

def cpy_imm8_opt_lsl_i8  : imm8_opt_lsl<8,  "int8_t",  SVECpyImmOperand8>;
def cpy_imm8_opt_lsl_i16 : imm8_opt_lsl<16, "int16_t", SVECpyImmOperand16>;
def cpy_imm8_opt_lsl_i32 : imm8_opt_lsl<32, "int32_t", SVECpyImmOperand32>;
def cpy_imm8_opt_lsl_i64 : imm8_opt_lsl<64, "int64_t", SVECpyImmOperand64>;

def addsub_imm8_opt_lsl_i8  : imm8_opt_lsl<8,  "uint8_t",  SVEAddSubImmOperand8>;
def addsub_imm8_opt_lsl_i16 : imm8_opt_lsl<16, "uint16_t", SVEAddSubImmOperand16>;
def addsub_imm8_opt_lsl_i32 : imm8_opt_lsl<32, "uint32_t", SVEAddSubImmOperand32>;
def addsub_imm8_opt_lsl_i64 : imm8_opt_lsl<64, "uint64_t", SVEAddSubImmOperand64>;

def SVEAddSubImm8Pat  : ComplexPattern<i32, 2, "SelectSVEAddSubImm<MVT::i8>", []>;
def SVEAddSubImm16Pat : ComplexPattern<i32, 2, "SelectSVEAddSubImm<MVT::i16>", []>;
def SVEAddSubImm32Pat : ComplexPattern<i32, 2, "SelectSVEAddSubImm<MVT::i32>", []>;
def SVEAddSubImm64Pat : ComplexPattern<i64, 2, "SelectSVEAddSubImm<MVT::i64>", []>;

def SVEAddSubSSatNegImm8Pat  : ComplexPattern<i32, 2, "SelectSVEAddSubSSatImm<MVT::i8, true>", []>;
def SVEAddSubSSatNegImm16Pat : ComplexPattern<i32, 2, "SelectSVEAddSubSSatImm<MVT::i16, true>", []>;
def SVEAddSubSSatNegImm32Pat : ComplexPattern<i32, 2, "SelectSVEAddSubSSatImm<MVT::i32, true>", []>;
def SVEAddSubSSatNegImm64Pat : ComplexPattern<i64, 2, "SelectSVEAddSubSSatImm<MVT::i64, true>", []>;

def SVEAddSubSSatPosImm8Pat  : ComplexPattern<i32, 2, "SelectSVEAddSubSSatImm<MVT::i8, false>", []>;
def SVEAddSubSSatPosImm16Pat : ComplexPattern<i32, 2, "SelectSVEAddSubSSatImm<MVT::i16, false>", []>;
def SVEAddSubSSatPosImm32Pat : ComplexPattern<i32, 2, "SelectSVEAddSubSSatImm<MVT::i32, false>", []>;
def SVEAddSubSSatPosImm64Pat : ComplexPattern<i64, 2, "SelectSVEAddSubSSatImm<MVT::i64, false>", []>;

def SVECpyDupImm8Pat  : ComplexPattern<i32, 2, "SelectSVECpyDupImm<MVT::i8>", []>;
def SVECpyDupImm16Pat : ComplexPattern<i32, 2, "SelectSVECpyDupImm<MVT::i16>", []>;
def SVECpyDupImm32Pat : ComplexPattern<i32, 2, "SelectSVECpyDupImm<MVT::i32>", []>;
def SVECpyDupImm64Pat : ComplexPattern<i64, 2, "SelectSVECpyDupImm<MVT::i64>", []>;

def SVELogicalImm8Pat  : ComplexPattern<i32, 1, "SelectSVELogicalImm<MVT::i8>", []>;
def SVELogicalImm16Pat : ComplexPattern<i32, 1, "SelectSVELogicalImm<MVT::i16>", []>;
def SVELogicalImm32Pat : ComplexPattern<i32, 1, "SelectSVELogicalImm<MVT::i32>", []>;
def SVELogicalImm64Pat : ComplexPattern<i64, 1, "SelectSVELogicalImm<MVT::i64>", []>;

def SVELogicalImm8NotPat  : ComplexPattern<i32, 1, "SelectSVELogicalImm<MVT::i8, true>", []>;
def SVELogicalImm16NotPat : ComplexPattern<i32, 1, "SelectSVELogicalImm<MVT::i16, true>", []>;
def SVELogicalImm32NotPat : ComplexPattern<i32, 1, "SelectSVELogicalImm<MVT::i32, true>", []>;
def SVELogicalImm64NotPat : ComplexPattern<i64, 1, "SelectSVELogicalImm<MVT::i64, true>", []>;

def SVEArithUImm8Pat  : ComplexPattern<i32, 1, "SelectSVEArithImm<MVT::i8>", []>;
def SVEArithUImm16Pat  : ComplexPattern<i32, 1, "SelectSVEArithImm<MVT::i16>", []>;
def SVEArithUImm32Pat  : ComplexPattern<i32, 1, "SelectSVEArithImm<MVT::i32>", []>;
def SVEArithUImm64Pat  : ComplexPattern<i64, 1, "SelectSVEArithImm<MVT::i64>", []>;

def SVEArithSImmPat32 : ComplexPattern<i32, 1, "SelectSVESignedArithImm", []>;
def SVEArithSImmPat64 : ComplexPattern<i64, 1, "SelectSVESignedArithImm", []>;

def SVEShiftImmL8  : ComplexPattern<i32, 1, "SelectSVEShiftImm<0, 7>",  []>;
def SVEShiftImmL16 : ComplexPattern<i32, 1, "SelectSVEShiftImm<0, 15>", []>;
def SVEShiftImmL32 : ComplexPattern<i32, 1, "SelectSVEShiftImm<0, 31>", []>;
def SVEShiftImmL64 : ComplexPattern<i64, 1, "SelectSVEShiftImm<0, 63>", []>;
def SVEShiftImmR8  : ComplexPattern<i32, 1, "SelectSVEShiftImm<1, 8,  true>", []>;
def SVEShiftImmR16 : ComplexPattern<i32, 1, "SelectSVEShiftImm<1, 16, true>", []>;
def SVEShiftImmR32 : ComplexPattern<i32, 1, "SelectSVEShiftImm<1, 32, true>", []>;
def SVEShiftImmR64 : ComplexPattern<i64, 1, "SelectSVEShiftImm<1, 64, true>", []>;

def SVEShiftSplatImmR : ComplexPattern<iAny, 1, "SelectSVEShiftSplatImmR", []>;

def SVEAllActive : ComplexPattern<untyped, 0, "SelectAllActivePredicate", []>;
def SVEAnyPredicate : ComplexPattern<untyped, 0, "SelectAnyPredicate", []>;

class SVEExactFPImm<string Suffix, string ValA, string ValB> : AsmOperandClass {
  let Name = "SVEExactFPImmOperand" # Suffix;
  let DiagnosticType = "Invalid" # Name;
  let ParserMethod = "tryParseFPImm<false>";
  let PredicateMethod = "isExactFPImm<" # ValA # ", " # ValB # ">";
  let RenderMethod = "addExactFPImmOperands<" # ValA # ", " # ValB # ">";
}

class SVEExactFPImmOperand<string Suffix, string ValA, string ValB> : Operand<i32> {
  let PrintMethod = "printExactFPImm<" # ValA # ", " # ValB # ">";
  let ParserMatchClass = SVEExactFPImm<Suffix, ValA, ValB>;
}

def sve_fpimm_half_one
    : SVEExactFPImmOperand<"HalfOne", "AArch64ExactFPImm::half",
                           "AArch64ExactFPImm::one">;
def sve_fpimm_half_two
    : SVEExactFPImmOperand<"HalfTwo", "AArch64ExactFPImm::half",
                           "AArch64ExactFPImm::two">;
def sve_fpimm_zero_one
    : SVEExactFPImmOperand<"ZeroOne", "AArch64ExactFPImm::zero",
                           "AArch64ExactFPImm::one">;

def sve_incdec_imm : Operand<i32>, TImmLeaf<i32, [{
  return (((uint32_t)Imm) > 0) && (((uint32_t)Imm) < 17);
}]> {
  let ParserMatchClass = Imm1_16Operand;
  let EncoderMethod = "getSVEIncDecImm";
  let DecoderMethod = "DecodeSVEIncDecImm";
}

// This allows i32 immediate extraction from i64 based arithmetic.
def sve_cnt_mul_imm_i32 : ComplexPattern<i32, 1, "SelectCntImm<1, 16, 1, false>">;
def sve_cnt_mul_imm_i64 : ComplexPattern<i64, 1, "SelectCntImm<1, 16, 1, false>">;
def sve_cnt_shl_imm     : ComplexPattern<i64, 1, "SelectCntImm<1, 16, 1, true>">;

def sve_ext_imm_0_31  : ComplexPattern<i64, 1, "SelectEXTImm<31, 8>">;
def sve_ext_imm_0_63  : ComplexPattern<i64, 1, "SelectEXTImm<63, 4>">;
def sve_ext_imm_0_127 : ComplexPattern<i64, 1, "SelectEXTImm<127, 2>">;
def sve_ext_imm_0_255 : ComplexPattern<i64, 1, "SelectEXTImm<255, 1>">;

def int_aarch64_sve_cntp_oneuse : PatFrag<(ops node:$pred, node:$src2),
                                          (int_aarch64_sve_cntp node:$pred, node:$src2), [{
  return N->hasOneUse();
}]>;

def step_vector_oneuse : PatFrag<(ops node:$idx),
                                 (step_vector node:$idx), [{
  return N->hasOneUse();
}]>;


//===----------------------------------------------------------------------===//
// SVE PTrue - These are used extensively throughout the pattern matching so
//             it's important we define them first.
//===----------------------------------------------------------------------===//

class sve_int_ptrue<bits<2> sz8_64, bits<3> opc, string asm, PPRRegOp pprty,
                    ValueType vt, SDPatternOperator op>
: I<(outs pprty:$Pd), (ins sve_pred_enum:$pattern),
  asm, "\t$Pd, $pattern",
  "",
  [(set (vt pprty:$Pd), (op sve_pred_enum:$pattern))]>, Sched<[]> {
  bits<4> Pd;
  bits<5> pattern;
  let Inst{31-24} = 0b00100101;
  let Inst{23-22} = sz8_64;
  let Inst{21-19} = 0b011;
  let Inst{18-17} = opc{2-1};
  let Inst{16}    = opc{0};
  let Inst{15-10} = 0b111000;
  let Inst{9-5}   = pattern;
  let Inst{4}     = 0b0;
  let Inst{3-0}   = Pd;

  let Defs = !if(!eq (opc{0}, 1), [NZCV], []);
  let ElementSize = pprty.ElementSize;
  let hasSideEffects = 0;
  let isReMaterializable = 1;
  let Uses = [VG];
}

multiclass sve_int_ptrue<bits<3> opc, string asm, SDPatternOperator op> {
  def _B : sve_int_ptrue<0b00, opc, asm, PPR8, nxv16i1, op>;
  def _H : sve_int_ptrue<0b01, opc, asm, PPR16, nxv8i1, op>;
  def _S : sve_int_ptrue<0b10, opc, asm, PPR32, nxv4i1, op>;
  def _D : sve_int_ptrue<0b11, opc, asm, PPR64, nxv2i1, op>;

  def : InstAlias<asm # "\t$Pd",
                  (!cast<Instruction>(NAME # _B) PPR8:$Pd, 0b11111), 1>;
  def : InstAlias<asm # "\t$Pd",
                  (!cast<Instruction>(NAME # _H) PPR16:$Pd, 0b11111), 1>;
  def : InstAlias<asm # "\t$Pd",
                  (!cast<Instruction>(NAME # _S) PPR32:$Pd, 0b11111), 1>;
  def : InstAlias<asm # "\t$Pd",
                  (!cast<Instruction>(NAME # _D) PPR64:$Pd, 0b11111), 1>;
}

def SDT_AArch64PTrue : SDTypeProfile<1, 1, [SDTCisVec<0>, SDTCisVT<1, i32>]>;
def AArch64ptrue : SDNode<"AArch64ISD::PTRUE", SDT_AArch64PTrue>;

let Predicates = [HasSVE_or_SME] in {
  defm PTRUE  : sve_int_ptrue<0b000, "ptrue", AArch64ptrue>;
  defm PTRUES : sve_int_ptrue<0b001, "ptrues", null_frag>;

  def : Pat<(nxv16i1 immAllOnesV), (PTRUE_B 31)>;
  def : Pat<(nxv8i1 immAllOnesV), (PTRUE_H 31)>;
  def : Pat<(nxv4i1 immAllOnesV), (PTRUE_S 31)>;
  def : Pat<(nxv2i1 immAllOnesV), (PTRUE_D 31)>;
}

//===----------------------------------------------------------------------===//
// SVE pattern match helpers.
//===----------------------------------------------------------------------===//
def SVEDup0 : ComplexPattern<vAny, 0, "SelectDupZero", []>;
def SVEDup0Undef : ComplexPattern<vAny, 0, "SelectDupZeroOrUndef", []>;
def SVEAny : ComplexPattern<vAny, 0, "SelectAny", []>;

class SVE_1_Op_Pat<ValueType vtd, SDPatternOperator op, ValueType vt1,
                   Instruction inst>
: Pat<(vtd (op vt1:$Op1)),
      (inst $Op1)>;

class SVE_1_Op_Passthru_Pat<ValueType vtd, SDPatternOperator op, ValueType pg,
                            ValueType vts, Instruction inst>
: Pat<(vtd (op pg:$Op1, vts:$Op2, vtd:$Op3)),
      (inst $Op3, $Op1, $Op2)>;


multiclass SVE_1_Op_PassthruUndef_Pat<ValueType vtd, SDPatternOperator op, ValueType pg,
                                 ValueType vts, Instruction inst> {
  def : Pat<(vtd (op pg:$Op1, vts:$Op2, (vtd undef))),
            (inst (IMPLICIT_DEF), $Op1, $Op2)>;
  def : Pat<(vtd (op (pg (SVEAllActive:$Op1)), vts:$Op2, vtd:$Op3)),
            (inst $Op3, $Op1, $Op2)>;
}

multiclass SVE_1_Op_PassthruUndefZero_Pat<ValueType vtd, SDPatternOperator op, ValueType pg,
                   ValueType vts, Instruction inst> {
  let AddedComplexity = 1 in {
    def : Pat<(vtd (op pg:$Op1, vts:$Op2, (vtd (SVEDup0Undef)))),
          (inst $Op1, $Op2)>;
    def : Pat<(vtd (op (pg (SVEAllActive:$Op1)), vts:$Op2, (vtd (SVEAny)))),
          (inst $Op1, $Op2)>;
  }
}

// Used to match FP_ROUND_MERGE_PASSTHRU, which has an additional flag for the
// type of rounding. This is matched by timm0_1 in pattern below and ignored.
class SVE_1_Op_Passthru_Round_Pat<ValueType vtd, SDPatternOperator op, ValueType pg,
                                  ValueType vts, Instruction inst>
: Pat<(vtd (op pg:$Op1, vts:$Op2, (i64 timm0_1), vtd:$Op3)),
      (inst $Op3, $Op1, $Op2)>;

multiclass SVE_1_Op_PassthruUndef_Round_Pat<ValueType vtd, SDPatternOperator op, ValueType pg,
                                  ValueType vts, Instruction inst>{
  def : Pat<(vtd (op pg:$Op1, vts:$Op2, (i64 timm0_1), (vtd undef))),
            (inst (IMPLICIT_DEF), $Op1, $Op2)>;
  def : Pat<(vtd (op (pg (SVEAllActive:$Op1)), vts:$Op2, (i64 timm0_1), vtd:$Op3)),
            (inst $Op3, $Op1, $Op2)>;
}

class SVE_1_Op_PassthruZero_Pat<ValueType vtd, SDPatternOperator op, ValueType vt1,
                   ValueType vt2, Instruction inst>
   : Pat<(vtd (op (vtd (SVEDup0)), vt1:$Op1, vt2:$Op2)),
        (inst (IMPLICIT_DEF), $Op1, $Op2)>;

class SVE_1_Op_Imm_OptLsl_Pat<ValueType vt, SDPatternOperator op, ZPRRegOp zprty,
                              ValueType it, ComplexPattern cpx, Instruction inst>
  : Pat<(vt (op (vt zprty:$Op1), (vt (splat_vector (it (cpx i32:$imm, i32:$shift)))))),
        (inst $Op1, i32:$imm, i32:$shift)>;

class SVE_1_Op_Imm_Arith_Any_Predicate<ValueType vt, ValueType pt,
                                       SDPatternOperator op, ZPRRegOp zprty,
                                       ValueType it, ComplexPattern cpx,
                                       Instruction inst>
  : Pat<(vt (op (pt (SVEAnyPredicate)), (vt zprty:$Op1), (vt (splat_vector (it (cpx i32:$imm)))))),
        (inst $Op1, i32:$imm)>;

class SVE_1_Op_Imm_Log_Pat<ValueType vt, SDPatternOperator op, ZPRRegOp zprty,
                           ValueType it, ComplexPattern cpx, Instruction inst>
  : Pat<(vt (op (vt zprty:$Op1), (vt (splat_vector (it (cpx i64:$imm)))))),
        (inst $Op1, i64:$imm)>;

class SVE_2_Op_Pat<ValueType vtd, SDPatternOperator op, ValueType vt1,
                   ValueType vt2, Instruction inst>
: Pat<(vtd (op vt1:$Op1, vt2:$Op2)),
      (inst $Op1, $Op2)>;

class SVE_2_Op_Pred_All_Active<ValueType vtd, SDPatternOperator op,
                               ValueType pt, ValueType vt1, ValueType vt2,
                               Instruction inst>
: Pat<(vtd (op (pt (SVEAllActive)), vt1:$Op1, vt2:$Op2)),
      (inst $Op1, $Op2)>;

class SVE_2_Op_Pred_All_Active_Pt<ValueType vtd, SDPatternOperator op,
                                  ValueType pt, ValueType vt1, ValueType vt2,
                                  Instruction inst>
: Pat<(vtd (op (pt (SVEAllActive:$Op1)), vt1:$Op2, vt2:$Op3)),
      (inst $Op1, $Op2, $Op3)>;

class SVE_3_Op_Pat<ValueType vtd, SDPatternOperator op, ValueType vt1,
                   ValueType vt2, ValueType vt3, Instruction inst>
: Pat<(vtd (op vt1:$Op1, vt2:$Op2, vt3:$Op3)),
      (inst $Op1, $Op2, $Op3)>;

multiclass SVE_3_Op_Undef_Pat<ValueType vtd, SDPatternOperator op, ValueType vt1,
                              ValueType vt2, ValueType vt3, Instruction inst> {
  def : Pat<(vtd (op (vt1 undef), vt2:$Op1, vt3:$Op2)),
            (inst (IMPLICIT_DEF), $Op1, $Op2)>;
  def : Pat<(vtd (op vt1:$Op1, (vt2 (SVEAllActive:$Op2)), vt3:$Op3)),
            (inst $Op1, $Op2, $Op3)>;
}

multiclass SVE_3_Op_UndefZero_Pat<ValueType vtd, SDPatternOperator op, ValueType vt1,
                             ValueType vt2, ValueType vt3, Instruction inst>  {
  let AddedComplexity = 1 in {
    def : Pat<(vtd (op (vt1 (SVEDup0Undef)), vt2:$Op1, vt3:$Op2)),
              (inst $Op1, $Op2)>;
    def : Pat<(vtd (op (vt1 (SVEAny)), (vt2 (SVEAllActive:$Op2)), vt3:$Op3)),
              (inst $Op2, $Op3)>;
  }
}

class SVE_4_Op_Pat<ValueType vtd, SDPatternOperator op, ValueType vt1,
                   ValueType vt2, ValueType vt3, ValueType vt4,
                   Instruction inst>
: Pat<(vtd (op vt1:$Op1, vt2:$Op2, vt3:$Op3, vt4:$Op4)),
      (inst $Op1, $Op2, $Op3, $Op4)>;

class SVE_2_Op_Imm_Pat<ValueType vtd, SDPatternOperator op, ValueType vt1,
                       ValueType vt2, Operand ImmTy, Instruction inst>
: Pat<(vtd (op vt1:$Op1, (vt2 ImmTy:$Op2))),
      (inst $Op1, ImmTy:$Op2)>;

multiclass SVE2p1_Cntp_Pat<ValueType vtd, SDPatternOperator op, ValueType vt1,
                           Instruction inst> {
  def : Pat<(vtd (op vt1:$Op1, (i32 2))), (inst $Op1, 0)>;
  def : Pat<(vtd (op vt1:$Op1, (i32 4))), (inst $Op1, 1)>;
}

multiclass SVE2p1_While_PN_Pat<ValueType vtd, SDPatternOperator op, ValueType vt1,
                               Instruction inst> {
  def : Pat<(vtd (op vt1:$Op1, vt1:$Op2, (i32 2))), (inst $Op1, $Op2, 0)>;
  def : Pat<(vtd (op vt1:$Op1, vt1:$Op2, (i32 4))), (inst $Op1, $Op2, 1)>;
}

class SVE_3_Op_Imm_Pat<ValueType vtd, SDPatternOperator op, ValueType vt1,
                       ValueType vt2, ValueType vt3, Operand ImmTy,
                       Instruction inst>
: Pat<(vtd (op vt1:$Op1, vt2:$Op2, (vt3 ImmTy:$Op3))),
      (inst $Op1, $Op2, ImmTy:$Op3)>;

class SVE_4_Op_Imm_Pat<ValueType vtd, SDPatternOperator op, ValueType vt1,
                       ValueType vt2, ValueType vt3, ValueType vt4,
                       Operand ImmTy, Instruction inst>
: Pat<(vtd (op vt1:$Op1, vt2:$Op2, vt3:$Op3, (vt4 ImmTy:$Op4))),
      (inst $Op1, $Op2, $Op3, ImmTy:$Op4)>;

let AddedComplexity = 1 in {
class SVE_3_Op_Pat_SelZero<ValueType vtd, SDPatternOperator op, ValueType vt1,
                   ValueType vt2, ValueType vt3, Instruction inst>
: Pat<(vtd (vtd (op vt1:$Op1, (vselect vt1:$Op1, vt2:$Op2, (SVEDup0)), vt3:$Op3))),
      (inst $Op1, $Op2, $Op3)>;

class SVE_3_Op_Pat_Shift_Imm_SelZero<ValueType vtd, SDPatternOperator op,
                                     ValueType vt1, ValueType vt2,
                                     Operand vt3, Instruction inst>
: Pat<(vtd (op vt1:$Op1, (vselect vt1:$Op1, vt2:$Op2, (SVEDup0)), (i32 (vt3:$Op3)))),
      (inst $Op1, $Op2, vt3:$Op3)>;
}

//
// Common but less generic patterns.
//

class SVE_2_Op_AllActive_Pat<ValueType vtd, SDPatternOperator op, ValueType vt1,
                             ValueType vt2, Instruction inst, Instruction ptrue>
: Pat<(vtd (op vt1:$Op1, vt2:$Op2)),
      (inst (ptrue 31), $Op1, $Op2)>;

class SVE_InReg_Extend<ValueType vt, SDPatternOperator op, ValueType pt,
                       ValueType inreg_vt, Instruction inst>
: Pat<(vt (op pt:$Pg, vt:$Src, inreg_vt, vt:$PassThru)),
      (inst $PassThru, $Pg, $Src)>;

multiclass SVE_InReg_Extend_PassthruUndef<ValueType vt, SDPatternOperator op, ValueType pt,
                                          ValueType inreg_vt, Instruction inst> {
  def : Pat<(vt (op pt:$Pg, vt:$Src, inreg_vt, (vt undef))),
            (inst (IMPLICIT_DEF), $Pg, $Src)>;
  def : Pat<(vt (op (pt (SVEAllActive:$Pg)), vt:$Src, inreg_vt, vt:$PassThru)),
            (inst $PassThru, $Pg, $Src)>;
}

multiclass SVE_InReg_Extend_PassthruUndefZero<ValueType vt, SDPatternOperator op, ValueType pt,
                                         ValueType inreg_vt, Instruction inst> {
  let AddedComplexity = 1 in {
    def : Pat<(vt (op pt:$Pg, vt:$Src, inreg_vt, (vt (SVEDup0Undef)))),
               (inst $Pg, $Src)>;

    def : Pat<(vt (op (pt (SVEAllActive:$Pg)), vt:$Src, inreg_vt, (vt (SVEAny)))),
              (inst $Pg, $Src)>;
  }
}

class SVE_Shift_DupImm_Pred_Pat<ValueType vt, SDPatternOperator op,
                                ValueType pt, ValueType it,
                                ComplexPattern cast, Instruction inst>
: Pat<(vt (op pt:$Pg, vt:$Rn, (vt (splat_vector (it (cast i32:$imm)))))),
      (inst $Pg, $Rn, i32:$imm)>;

class SVE_Shift_DupImm_Any_Predicate_Pat<ValueType vt, SDPatternOperator op,
                                         ValueType pt, ValueType it,
                                         ComplexPattern cast, Instruction inst>
: Pat<(vt (op (pt (SVEAnyPredicate)), vt:$Rn, (vt (splat_vector (it (cast i32:$imm)))))),
      (inst $Rn, i32:$imm)>;

class SVE_2_Op_Imm_Pat_Zero<ValueType vt, SDPatternOperator op, ValueType pt,
                            ValueType it, ComplexPattern cpx, Instruction inst>
: Pat<(vt (op pt:$Pg, (vselect pt:$Pg, vt:$Op1, (SVEDup0)),
                      (vt (splat_vector (it (cpx i32:$imm)))))),
      (inst $Pg, $Op1, i32:$imm)>;

class SVE_2_Op_Fp_Imm_Pat<ValueType vt, SDPatternOperator op,
                          ValueType pt, ValueType it,
                          FPImmLeaf immL, int imm,
                          Instruction inst>
: Pat<(vt (op (pt PPR_3b:$Pg), (vt ZPR:$Zs1), (vt (splat_vector (it immL))))),
      (inst $Pg, $Zs1, imm)>;

class SVE_2_Op_Fp_Imm_Pat_Zero<ValueType vt, SDPatternOperator op,
                              ValueType pt, ValueType it,
                              FPImmLeaf immL, int imm,
                              Instruction inst>
: Pat<(vt (op pt:$Pg, (vselect pt:$Pg, vt:$Zs1, (SVEDup0)),
                      (vt (splat_vector (it immL))))),
      (inst $Pg, $Zs1, imm)>;

class SVE_Shift_Add_All_Active_Pat<ValueType vtd, SDPatternOperator op, ValueType pt,
                                   ValueType vt1, ValueType vt2, ValueType vt3,
                                   Instruction inst>
: Pat<(vtd (add vt1:$Op1, (op (pt (SVEAllActive)), vt2:$Op2, vt3:$Op3))),
      (inst $Op1, $Op2, $Op3)>;

class SVE2p1_Sat_Shift_VG2_Pat<string name, SDPatternOperator intrinsic, ValueType out_vt, ValueType in_vt, Operand imm_ty>
    : Pat<(out_vt (intrinsic in_vt:$Zn1, in_vt:$Zn2, (i32 imm_ty:$i))),
                  (!cast<Instruction>(name) (REG_SEQUENCE ZPR2Mul2, in_vt:$Zn1, zsub0, in_vt:$Zn2, zsub1), imm_ty:$i)>;

class SVE2p1_Cvt_VG2_Pat<string name, SDPatternOperator intrinsic, ValueType out_vt, ValueType in_vt>
    : Pat<(out_vt (intrinsic in_vt:$Zn1, in_vt:$Zn2)),
                  (!cast<Instruction>(name) (REG_SEQUENCE ZPR2Mul2, in_vt:$Zn1, zsub0, in_vt:$Zn2, zsub1))>;

//===----------------------------------------------------------------------===//
// SVE pattern match helpers.
//===----------------------------------------------------------------------===//

// Matches either an intrinsic, or a predicated operation with an all active predicate
class VSelectPredOrPassthruPatFrags<SDPatternOperator intrinsic, SDPatternOperator sdnode>
: PatFrags<(ops node:$Pg, node:$Op1, node:$Op2), [
    (intrinsic node:$Pg, node:$Op1, node:$Op2),
    (vselect node:$Pg, (sdnode (SVEAllActive), node:$Op1, node:$Op2), node:$Op1),
  ], [{
    return N->getOpcode() != ISD::VSELECT || N->getOperand(1).hasOneUse();
  }]>;
// Same as above with a commutative operation
class VSelectCommPredOrPassthruPatFrags<SDPatternOperator intrinsic, SDPatternOperator sdnode>
: PatFrags<(ops node:$Pg, node:$Op1, node:$Op2), [
    (intrinsic node:$Pg, node:$Op1, node:$Op2),
    (vselect node:$Pg, (sdnode (SVEAllActive), node:$Op1, node:$Op2), node:$Op1),
    (vselect node:$Pg, (sdnode (SVEAllActive), node:$Op2, node:$Op1), node:$Op1),
  ], [{
    return N->getOpcode() != ISD::VSELECT || N->getOperand(1).hasOneUse();
  }]>;
// Similarly matches either an intrinsic, or an unpredicated operation with a select
class VSelectUnpredOrPassthruPatFrags<SDPatternOperator intrinsic, SDPatternOperator sdnode>
: PatFrags<(ops node:$Pg, node:$Op1, node:$Op2), [
    (intrinsic node:$Pg, node:$Op1, node:$Op2),
    (vselect node:$Pg, (sdnode node:$Op1, node:$Op2), node:$Op1),
  ], [{
    return N->getOpcode() != ISD::VSELECT || N->getOperand(1).hasOneUse();
  }]>;

//
// Pseudo -> Instruction mappings
//
def getSVEPseudoMap : InstrMapping {
  let FilterClass = "SVEPseudo2Instr";
  let RowFields = ["PseudoName"];
  let ColFields = ["IsInstr"];
  let KeyCol = ["0"];
  let ValueCols = [["1"]];
}

class SVEPseudo2Instr<string name, bit instr> {
  string PseudoName = name;
  bit IsInstr = instr;
}

// Lookup e.g. DIV -> DIVR
def getSVERevInstr : InstrMapping {
  let FilterClass = "SVEInstr2Rev";
  let RowFields = ["InstrName"];
  let ColFields = ["isReverseInstr"];
  let KeyCol = ["0"];
  let ValueCols = [["1"]];
}

// Lookup e.g. DIVR -> DIV
def getSVENonRevInstr : InstrMapping {
  let FilterClass = "SVEInstr2Rev";
  let RowFields = ["InstrName"];
  let ColFields = ["isReverseInstr"];
  let KeyCol = ["1"];
  let ValueCols = [["0"]];
}

class SVEInstr2Rev<string name1, string name2, bit name1IsReverseInstr> {
  string InstrName = !if(name1IsReverseInstr, name1, name2);
  bit isReverseInstr = name1IsReverseInstr;
}

//
// Pseudos for destructive operands
//
let hasNoSchedulingInfo = 1 in {
  class PredTwoOpPseudo<string name, ZPRRegOp zprty,
                        FalseLanesEnum flags = FalseLanesNone>
  : SVEPseudo2Instr<name, 0>,
    Pseudo<(outs zprty:$Zd), (ins PPR3bAny:$Pg, zprty:$Zs1, zprty:$Zs2), []> {
    let FalseLanes = flags;
  }

  class PredTwoOpImmPseudo<string name, ZPRRegOp zprty, Operand immty,
                           FalseLanesEnum flags = FalseLanesNone>
  : SVEPseudo2Instr<name, 0>,
    Pseudo<(outs zprty:$Zd), (ins PPR3bAny:$Pg, zprty:$Zs1, immty:$imm), []> {
    let FalseLanes = flags;
  }

  class PredThreeOpPseudo<string name, ZPRRegOp zprty,
                          FalseLanesEnum flags = FalseLanesNone>
  : SVEPseudo2Instr<name, 0>,
    Pseudo<(outs zprty:$Zd), (ins PPR3bAny:$Pg, zprty:$Zs1, zprty:$Zs2, zprty:$Zs3), []> {
    let FalseLanes = flags;
  }
}

//
// Pseudos for passthru operands
//
let hasNoSchedulingInfo = 1 in {
  class PredOneOpPassthruPseudo<string name, ZPRRegOp zprty,
                                FalseLanesEnum flags = FalseLanesNone>
  : SVEPseudo2Instr<name, 0>,
    Pseudo<(outs zprty:$Zd), (ins zprty:$Passthru, PPR3bAny:$Pg, zprty:$Zs), []> {
    let FalseLanes = flags;
    let Constraints = !if(!eq(flags, FalseLanesZero), "$Zd = $Passthru,@earlyclobber $Zd", "");
  }
}

//===----------------------------------------------------------------------===//
// SVE Predicate Misc Group
//===----------------------------------------------------------------------===//

class sve_int_pfalse<bits<6> opc, string asm>
: I<(outs PPRorPNR8:$Pd), (ins),
  asm, "\t$Pd",
  "",
  []>, Sched<[]> {
  bits<4> Pd;
  let Inst{31-24} = 0b00100101;
  let Inst{23-22} = opc{5-4};
  let Inst{21-19} = 0b011;
  let Inst{18-16} = opc{3-1};
  let Inst{15-10} = 0b111001;
  let Inst{9}     = opc{0};
  let Inst{8-4}   = 0b00000;
  let Inst{3-0}   = Pd;

  let hasSideEffects = 0;
  let isReMaterializable = 1;
  let Uses = [VG];
}

multiclass sve_int_pfalse<bits<6> opc, string asm> {
  def NAME : sve_int_pfalse<opc, asm>;

  def : Pat<(nxv16i1 immAllZerosV), (!cast<Instruction>(NAME))>;
  def : Pat<(nxv8i1 immAllZerosV), (!cast<Instruction>(NAME))>;
  def : Pat<(nxv4i1 immAllZerosV), (!cast<Instruction>(NAME))>;
  def : Pat<(nxv2i1 immAllZerosV), (!cast<Instruction>(NAME))>;
  def : Pat<(nxv1i1 immAllZerosV), (!cast<Instruction>(NAME))>;
}

class sve_int_ptest<bits<6> opc, string asm, SDPatternOperator op>
: I<(outs), (ins PPRAny:$Pg, PPR8:$Pn),
  asm, "\t$Pg, $Pn",
  "",
  [(set NZCV, (op (nxv16i1 PPRAny:$Pg), (nxv16i1 PPR8:$Pn)))]>, Sched<[]> {
  bits<4> Pg;
  bits<4> Pn;
  let Inst{31-24} = 0b00100101;
  let Inst{23-22} = opc{5-4};
  let Inst{21-19} = 0b010;
  let Inst{18-16} = opc{3-1};
  let Inst{15-14} = 0b11;
  let Inst{13-10} = Pg;
  let Inst{9}     = opc{0};
  let Inst{8-5}   = Pn;
  let Inst{4-0}   = 0b00000;

  let Defs = [NZCV];
  let hasSideEffects = 0;
  let isCompare = 1;
}

multiclass sve_int_ptest<bits<6> opc, string asm, SDPatternOperator op,
                         SDPatternOperator op_any> {
  def NAME : sve_int_ptest<opc, asm, op>;

  let hasNoSchedulingInfo = 1, isCompare = 1, Defs = [NZCV] in {
  def _ANY : Pseudo<(outs), (ins PPRAny:$Pg, PPR8:$Pn),
                    [(set NZCV, (op_any (nxv16i1 PPRAny:$Pg), (nxv16i1 PPR8:$Pn)))]>,
             PseudoInstExpansion<(!cast<Instruction>(NAME) PPRAny:$Pg, PPR8:$Pn)>;
  }
}

class sve_int_pfirst_next<bits<2> sz8_64, bits<5> opc, string asm,
                          PPRRegOp pprty>
: I<(outs pprty:$Pdn), (ins PPRAny:$Pg, pprty:$_Pdn),
  asm, "\t$Pdn, $Pg, $_Pdn",
  "",
  []>, Sched<[]> {
  bits<4> Pdn;
  bits<4> Pg;
  let Inst{31-24} = 0b00100101;
  let Inst{23-22} = sz8_64;
  let Inst{21-19} = 0b011;
  let Inst{18-16} = opc{4-2};
  let Inst{15-11} = 0b11000;
  let Inst{10-9}  = opc{1-0};
  let Inst{8-5}   = Pg;
  let Inst{4}     = 0;
  let Inst{3-0}   = Pdn;

  let Constraints = "$Pdn = $_Pdn";
  let Defs = [NZCV];
  let ElementSize = pprty.ElementSize;
  let hasSideEffects = 0;
  let isPTestLike = 1;
}

multiclass sve_int_pfirst<bits<5> opc, string asm, SDPatternOperator op> {
  def _B : sve_int_pfirst_next<0b01, opc, asm, PPR8>;

  def : SVE_2_Op_Pat<nxv16i1, op, nxv16i1, nxv16i1, !cast<Instruction>(NAME # _B)>;
}

multiclass sve_int_pnext<bits<5> opc, string asm, SDPatternOperator op> {
  def _B : sve_int_pfirst_next<0b00, opc, asm, PPR8>;
  def _H : sve_int_pfirst_next<0b01, opc, asm, PPR16>;
  def _S : sve_int_pfirst_next<0b10, opc, asm, PPR32>;
  def _D : sve_int_pfirst_next<0b11, opc, asm, PPR64>;

  def : SVE_2_Op_Pat<nxv16i1, op, nxv16i1, nxv16i1, !cast<Instruction>(NAME # _B)>;
  def : SVE_2_Op_Pat<nxv8i1, op, nxv8i1, nxv8i1, !cast<Instruction>(NAME # _H)>;
  def : SVE_2_Op_Pat<nxv4i1, op, nxv4i1, nxv4i1, !cast<Instruction>(NAME # _S)>;
  def : SVE_2_Op_Pat<nxv2i1, op, nxv2i1, nxv2i1, !cast<Instruction>(NAME # _D)>;
}

//===----------------------------------------------------------------------===//
// SVE Predicate Count Group
//===----------------------------------------------------------------------===//

class sve_int_count_r<bits<2> sz8_64, bits<5> opc, string asm,
                      RegisterOperand dty, PPRRegOp pprty, RegisterOperand sty>
: I<(outs dty:$Rdn), (ins pprty:$Pg, sty:$_Rdn),
  asm, "\t$Rdn, $Pg",
  "",
  []>, Sched<[]> {
  bits<5> Rdn;
  bits<4> Pg;
  let Inst{31-24} = 0b00100101;
  let Inst{23-22} = sz8_64;
  let Inst{21-19} = 0b101;
  let Inst{18-16} = opc{4-2};
  let Inst{15-11} = 0b10001;
  let Inst{10-9}  = opc{1-0};
  let Inst{8-5}   = Pg;
  let Inst{4-0}   = Rdn;

  // Signed 32bit forms require their GPR operand printed.
  let AsmString = !if(!eq(opc{4,2-0}, 0b0000),
                      !strconcat(asm, "\t$Rdn, $Pg, $_Rdn"),
                      !strconcat(asm, "\t$Rdn, $Pg"));
  let Constraints = "$Rdn = $_Rdn";
  let hasSideEffects = 0;
}

multiclass sve_int_count_r_s32<bits<5> opc, string asm,
                               SDPatternOperator op> {
  def _B : sve_int_count_r<0b00, opc, asm, GPR64z, PPR8, GPR64as32>;
  def _H : sve_int_count_r<0b01, opc, asm, GPR64z, PPR16, GPR64as32>;
  def _S : sve_int_count_r<0b10, opc, asm, GPR64z, PPR32, GPR64as32>;
  def _D : sve_int_count_r<0b11, opc, asm, GPR64z, PPR64, GPR64as32>;

  def : Pat<(i32 (op GPR32:$Rn, (nxv16i1 PPRAny:$Pg))),
            (EXTRACT_SUBREG (!cast<Instruction>(NAME # _B) PPRAny:$Pg, (INSERT_SUBREG (IMPLICIT_DEF), $Rn, sub_32)), sub_32)>;
  def : Pat<(i64 (sext (i32 (op GPR32:$Rn, (nxv16i1 PPRAny:$Pg))))),
            (!cast<Instruction>(NAME # _B) PPRAny:$Pg, (INSERT_SUBREG (IMPLICIT_DEF), $Rn, sub_32))>;

  def : Pat<(i32 (op GPR32:$Rn, (nxv8i1 PPRAny:$Pg))),
            (EXTRACT_SUBREG (!cast<Instruction>(NAME # _H) PPRAny:$Pg, (INSERT_SUBREG (IMPLICIT_DEF), $Rn, sub_32)), sub_32)>;
  def : Pat<(i64 (sext (i32 (op GPR32:$Rn, (nxv8i1 PPRAny:$Pg))))),
            (!cast<Instruction>(NAME # _H) PPRAny:$Pg, (INSERT_SUBREG (IMPLICIT_DEF), $Rn, sub_32))>;

  def : Pat<(i32 (op GPR32:$Rn, (nxv4i1 PPRAny:$Pg))),
            (EXTRACT_SUBREG (!cast<Instruction>(NAME # _S) PPRAny:$Pg, (INSERT_SUBREG (IMPLICIT_DEF), $Rn, sub_32)), sub_32)>;
  def : Pat<(i64 (sext (i32 (op GPR32:$Rn, (nxv4i1 PPRAny:$Pg))))),
            (!cast<Instruction>(NAME # _S) PPRAny:$Pg, (INSERT_SUBREG (IMPLICIT_DEF), $Rn, sub_32))>;

  def : Pat<(i32 (op GPR32:$Rn, (nxv2i1 PPRAny:$Pg))),
            (EXTRACT_SUBREG (!cast<Instruction>(NAME # _D) PPRAny:$Pg, (INSERT_SUBREG (IMPLICIT_DEF), $Rn, sub_32)), sub_32)>;
  def : Pat<(i64 (sext (i32 (op GPR32:$Rn, (nxv2i1 PPRAny:$Pg))))),
            (!cast<Instruction>(NAME # _D) PPRAny:$Pg, (INSERT_SUBREG (IMPLICIT_DEF), $Rn, sub_32))>;
}

multiclass sve_int_count_r_u32<bits<5> opc, string asm,
                               SDPatternOperator op> {
  def _B : sve_int_count_r<0b00, opc, asm, GPR32z, PPR8, GPR32z>;
  def _H : sve_int_count_r<0b01, opc, asm, GPR32z, PPR16, GPR32z>;
  def _S : sve_int_count_r<0b10, opc, asm, GPR32z, PPR32, GPR32z>;
  def _D : sve_int_count_r<0b11, opc, asm, GPR32z, PPR64, GPR32z>;

  def : Pat<(i32 (op GPR32:$Rn, (nxv16i1 PPRAny:$Pg))),
            (!cast<Instruction>(NAME # _B) PPRAny:$Pg, $Rn)>;
  def : Pat<(i32 (op GPR32:$Rn, (nxv8i1 PPRAny:$Pg))),
            (!cast<Instruction>(NAME # _H) PPRAny:$Pg, $Rn)>;
  def : Pat<(i32 (op GPR32:$Rn, (nxv4i1 PPRAny:$Pg))),
            (!cast<Instruction>(NAME # _S) PPRAny:$Pg, $Rn)>;
  def : Pat<(i32 (op GPR32:$Rn, (nxv2i1 PPRAny:$Pg))),
            (!cast<Instruction>(NAME # _D) PPRAny:$Pg, $Rn)>;
}

multiclass sve_int_count_r_x64<bits<5> opc, string asm,
                               SDPatternOperator op,
                               SDPatternOperator combine_op = null_frag> {
  def _B : sve_int_count_r<0b00, opc, asm, GPR64z, PPR8, GPR64z>;
  def _H : sve_int_count_r<0b01, opc, asm, GPR64z, PPR16, GPR64z>;
  def _S : sve_int_count_r<0b10, opc, asm, GPR64z, PPR32, GPR64z>;
  def _D : sve_int_count_r<0b11, opc, asm, GPR64z, PPR64, GPR64z>;

  def : Pat<(i64 (op GPR64:$Rn, (nxv16i1 PPRAny:$Pg))),
            (!cast<Instruction>(NAME # _B) PPRAny:$Pg, $Rn)>;
  def : Pat<(i64 (op GPR64:$Rn, (nxv8i1 PPRAny:$Pg))),
            (!cast<Instruction>(NAME # _H) PPRAny:$Pg, $Rn)>;
  def : Pat<(i64 (op GPR64:$Rn, (nxv4i1 PPRAny:$Pg))),
            (!cast<Instruction>(NAME # _S) PPRAny:$Pg, $Rn)>;
  def : Pat<(i64 (op GPR64:$Rn, (nxv2i1 PPRAny:$Pg))),
            (!cast<Instruction>(NAME # _D) PPRAny:$Pg, $Rn)>;

  // combine_op(x, cntp(all_active, p)) ==> inst p, x
  def : Pat<(i64 (combine_op GPR64:$Rn, (int_aarch64_sve_cntp_oneuse (nxv16i1 (SVEAllActive)), (nxv16i1 PPRAny:$pred)))),
            (!cast<Instruction>(NAME # _B) PPRAny:$pred, $Rn)>;
  def : Pat<(i64 (combine_op GPR64:$Rn, (int_aarch64_sve_cntp_oneuse (nxv8i1 (SVEAllActive)), (nxv8i1 PPRAny:$pred)))),
            (!cast<Instruction>(NAME # _H) PPRAny:$pred, $Rn)>;
  def : Pat<(i64 (combine_op GPR64:$Rn, (int_aarch64_sve_cntp_oneuse (nxv4i1 (SVEAllActive)), (nxv4i1 PPRAny:$pred)))),
            (!cast<Instruction>(NAME # _S) PPRAny:$pred, $Rn)>;
  def : Pat<(i64 (combine_op GPR64:$Rn, (int_aarch64_sve_cntp_oneuse (nxv2i1 (SVEAllActive)), (nxv2i1 PPRAny:$pred)))),
            (!cast<Instruction>(NAME # _D) PPRAny:$pred, $Rn)>;

  // combine_op(x, cntp(p, p)) ==> inst p, x
  def : Pat<(i64 (combine_op GPR64:$Rn, (int_aarch64_sve_cntp_oneuse (nxv16i1 PPRAny:$pred), (nxv16i1 PPRAny:$pred)))),
            (!cast<Instruction>(NAME # _B) PPRAny:$pred, $Rn)>;
  def : Pat<(i64 (combine_op GPR64:$Rn, (int_aarch64_sve_cntp_oneuse (nxv8i1 PPRAny:$pred), (nxv8i1 PPRAny:$pred)))),
            (!cast<Instruction>(NAME # _H) PPRAny:$pred, $Rn)>;
  def : Pat<(i64 (combine_op GPR64:$Rn, (int_aarch64_sve_cntp_oneuse (nxv4i1 PPRAny:$pred), (nxv4i1 PPRAny:$pred)))),
            (!cast<Instruction>(NAME # _S) PPRAny:$pred, $Rn)>;
  def : Pat<(i64 (combine_op GPR64:$Rn, (int_aarch64_sve_cntp_oneuse (nxv2i1 PPRAny:$pred), (nxv2i1 PPRAny:$pred)))),
            (!cast<Instruction>(NAME # _D) PPRAny:$pred, $Rn)>;

  // combine_op(x, trunc(cntp(all_active, p))) ==> inst p, x
  def : Pat<(i32 (combine_op GPR32:$Rn, (trunc (int_aarch64_sve_cntp_oneuse (nxv16i1 (SVEAllActive)), (nxv16i1 PPRAny:$pred))))),
            (EXTRACT_SUBREG (!cast<Instruction>(NAME # _B) PPRAny:$pred,
                                     (INSERT_SUBREG (IMPLICIT_DEF), GPR32:$Rn, sub_32)),
                                 sub_32)>;
  def : Pat<(i32 (combine_op GPR32:$Rn, (trunc (int_aarch64_sve_cntp_oneuse (nxv8i1 (SVEAllActive)), (nxv8i1 PPRAny:$pred))))),
            (EXTRACT_SUBREG (!cast<Instruction>(NAME # _H) PPRAny:$pred,
                                     (INSERT_SUBREG (IMPLICIT_DEF), GPR32:$Rn, sub_32)),
                                 sub_32)>;
  def : Pat<(i32 (combine_op GPR32:$Rn, (trunc (int_aarch64_sve_cntp_oneuse (nxv4i1 (SVEAllActive)), (nxv4i1 PPRAny:$pred))))),
            (EXTRACT_SUBREG (!cast<Instruction>(NAME # _S) PPRAny:$pred,
                                     (INSERT_SUBREG (IMPLICIT_DEF), GPR32:$Rn, sub_32)),
                                 sub_32)>;
  def : Pat<(i32 (combine_op GPR32:$Rn, (trunc (int_aarch64_sve_cntp_oneuse (nxv2i1 (SVEAllActive)), (nxv2i1 PPRAny:$pred))))),
            (EXTRACT_SUBREG (!cast<Instruction>(NAME # _D) PPRAny:$pred,
                                     (INSERT_SUBREG (IMPLICIT_DEF), GPR32:$Rn, sub_32)),
                                 sub_32)>;

  // combine_op(x, trunc(cntp(p, p))) ==> inst p, x
  def : Pat<(i32 (combine_op GPR32:$Rn, (trunc (int_aarch64_sve_cntp_oneuse (nxv16i1 PPRAny:$pred), (nxv16i1 PPRAny:$pred))))),
            (EXTRACT_SUBREG (!cast<Instruction>(NAME # _B) PPRAny:$pred,
                                     (INSERT_SUBREG (IMPLICIT_DEF), GPR32:$Rn, sub_32)),
                                 sub_32)>;
  def : Pat<(i32 (combine_op GPR32:$Rn, (trunc (int_aarch64_sve_cntp_oneuse (nxv8i1 PPRAny:$pred), (nxv8i1 PPRAny:$pred))))),
            (EXTRACT_SUBREG (!cast<Instruction>(NAME # _H) PPRAny:$pred,
                                     (INSERT_SUBREG (IMPLICIT_DEF), GPR32:$Rn, sub_32)),
                                 sub_32)>;
  def : Pat<(i32 (combine_op GPR32:$Rn, (trunc (int_aarch64_sve_cntp_oneuse (nxv4i1 PPRAny:$pred), (nxv4i1 PPRAny:$pred))))),
            (EXTRACT_SUBREG (!cast<Instruction>(NAME # _S) PPRAny:$pred,
                                     (INSERT_SUBREG (IMPLICIT_DEF), GPR32:$Rn, sub_32)),
                                 sub_32)>;
  def : Pat<(i32 (combine_op GPR32:$Rn, (trunc (int_aarch64_sve_cntp_oneuse (nxv2i1 PPRAny:$pred), (nxv2i1 PPRAny:$pred))))),
            (EXTRACT_SUBREG (!cast<Instruction>(NAME # _D) PPRAny:$pred,
                                     (INSERT_SUBREG (IMPLICIT_DEF), GPR32:$Rn, sub_32)),
                                 sub_32)>;
}

class sve_int_count_v<bits<2> sz8_64, bits<5> opc, string asm,
                      ZPRRegOp zprty, PPRRegOp pprty>
: I<(outs zprty:$Zdn), (ins zprty:$_Zdn, pprty:$Pm),
  asm, "\t$Zdn, $Pm",
  "",
  []>, Sched<[]> {
  bits<4> Pm;
  bits<5> Zdn;
  let Inst{31-24} = 0b00100101;
  let Inst{23-22} = sz8_64;
  let Inst{21-19} = 0b101;
  let Inst{18-16} = opc{4-2};
  let Inst{15-11} = 0b10000;
  let Inst{10-9}  = opc{1-0};
  let Inst{8-5}   = Pm;
  let Inst{4-0}   = Zdn;

  let Constraints = "$Zdn = $_Zdn";
  let DestructiveInstType = DestructiveOther;
  let ElementSize = ElementSizeNone;
  let hasSideEffects = 0;
}

multiclass sve_int_count_v<bits<5> opc, string asm,
                           SDPatternOperator op = null_frag> {
  def _H : sve_int_count_v<0b01, opc, asm, ZPR16, PPR16>;
  def _S : sve_int_count_v<0b10, opc, asm, ZPR32, PPR32>;
  def _D : sve_int_count_v<0b11, opc, asm, ZPR64, PPR64>;

  def : SVE_2_Op_Pat<nxv8i16, op, nxv8i16,  nxv8i1, !cast<Instruction>(NAME # _H)>;
  def : SVE_2_Op_Pat<nxv4i32, op, nxv4i32,  nxv4i1, !cast<Instruction>(NAME # _S)>;
  def : SVE_2_Op_Pat<nxv2i64, op, nxv2i64,  nxv2i1, !cast<Instruction>(NAME # _D)>;

  def : InstAlias<asm # "\t$Zdn, $Pm",
                 (!cast<Instruction>(NAME # "_H") ZPR16:$Zdn, PPRAny:$Pm), 0>;
  def : InstAlias<asm # "\t$Zdn, $Pm",
                 (!cast<Instruction>(NAME # "_S") ZPR32:$Zdn, PPRAny:$Pm), 0>;
  def : InstAlias<asm # "\t$Zdn, $Pm",
                  (!cast<Instruction>(NAME # "_D") ZPR64:$Zdn, PPRAny:$Pm), 0>;
}

class sve_int_pcount_pred<bits<2> sz8_64, bits<3> opc, string asm,
                          PPRRegOp pprty>
: I<(outs GPR64:$Rd), (ins PPRAny:$Pg, pprty:$Pn),
  asm, "\t$Rd, $Pg, $Pn",
  "",
  []>, Sched<[]> {
  bits<4> Pg;
  bits<4> Pn;
  bits<5> Rd;
  let Inst{31-24} = 0b00100101;
  let Inst{23-22} = sz8_64;
  let Inst{21-19} = 0b100;
  let Inst{18-16} = opc{2-0};
  let Inst{15-14} = 0b10;
  let Inst{13-10} = Pg;
  let Inst{9}     = 0b0;
  let Inst{8-5}   = Pn;
  let Inst{4-0}   = Rd;

  let hasSideEffects = 0;
}

multiclass sve_int_pcount_pred<bits<3> opc, string asm,
                               SDPatternOperator int_op> {
  def _B : sve_int_pcount_pred<0b00, opc, asm, PPR8>;
  def _H : sve_int_pcount_pred<0b01, opc, asm, PPR16>;
  def _S : sve_int_pcount_pred<0b10, opc, asm, PPR32>;
  def _D : sve_int_pcount_pred<0b11, opc, asm, PPR64>;

  def : SVE_2_Op_Pat<i64, int_op, nxv16i1, nxv16i1, !cast<Instruction>(NAME # _B)>;
  def : SVE_2_Op_Pat<i64, int_op, nxv8i1,  nxv8i1,  !cast<Instruction>(NAME # _H)>;
  def : SVE_2_Op_Pat<i64, int_op, nxv4i1,  nxv4i1,  !cast<Instruction>(NAME # _S)>;
  def : SVE_2_Op_Pat<i64, int_op, nxv2i1,  nxv2i1,  !cast<Instruction>(NAME # _D)>;
}

multiclass sve_int_pcount_pred_tmp<bits<3> opc, string asm> {
  def _B : sve_int_pcount_pred<0b00, opc, asm, PPR8>;
  def _H : sve_int_pcount_pred<0b01, opc, asm, PPR16>;
  def _S : sve_int_pcount_pred<0b10, opc, asm, PPR32>;
  def _D : sve_int_pcount_pred<0b11, opc, asm, PPR64>;
}
//===----------------------------------------------------------------------===//
// SVE Element Count Group
//===----------------------------------------------------------------------===//

class sve_int_count<bits<3> opc, string asm>
: I<(outs GPR64:$Rd), (ins sve_pred_enum:$pattern, sve_incdec_imm:$imm4),
  asm, "\t$Rd, $pattern, mul $imm4",
  "",
  []>, Sched<[]> {
  bits<5> Rd;
  bits<4> imm4;
  bits<5> pattern;
  let Inst{31-24} = 0b00000100;
  let Inst{23-22} = opc{2-1};
  let Inst{21-20} = 0b10;
  let Inst{19-16} = imm4;
  let Inst{15-11} = 0b11100;
  let Inst{10}    = opc{0};
  let Inst{9-5}   = pattern;
  let Inst{4-0}   = Rd;

  let hasSideEffects = 0;
  let isReMaterializable = 1;
  let Uses = [VG];
}

multiclass sve_int_count<bits<3> opc, string asm, SDPatternOperator op> {
  def NAME : sve_int_count<opc, asm>;

  def : InstAlias<asm # "\t$Rd, $pattern",
                  (!cast<Instruction>(NAME) GPR64:$Rd, sve_pred_enum:$pattern, 1), 1>;
  def : InstAlias<asm # "\t$Rd",
                  (!cast<Instruction>(NAME) GPR64:$Rd, 0b11111, 1), 2>;

  def : Pat<(i64 (mul (op sve_pred_enum:$pattern), (sve_cnt_mul_imm_i64 i32:$imm))),
            (!cast<Instruction>(NAME) sve_pred_enum:$pattern, sve_incdec_imm:$imm)>;

  def : Pat<(i64 (shl (op sve_pred_enum:$pattern), (sve_cnt_shl_imm i32:$imm))),
            (!cast<Instruction>(NAME) sve_pred_enum:$pattern, sve_incdec_imm:$imm)>;

  def : Pat<(i64 (op sve_pred_enum:$pattern)),
            (!cast<Instruction>(NAME) sve_pred_enum:$pattern, 1)>;
}

class sve_int_countvlv<bits<5> opc, string asm, ZPRRegOp zprty>
: I<(outs zprty:$Zdn), (ins zprty:$_Zdn, sve_pred_enum:$pattern, sve_incdec_imm:$imm4),
  asm, "\t$Zdn, $pattern, mul $imm4",
  "",
  []>, Sched<[]> {
  bits<5> Zdn;
  bits<5> pattern;
  bits<4> imm4;
  let Inst{31-24} = 0b00000100;
  let Inst{23-22} = opc{4-3};
  let Inst{21}    = 0b1;
  let Inst{20}    = opc{2};
  let Inst{19-16} = imm4;
  let Inst{15-12} = 0b1100;
  let Inst{11-10} = opc{1-0};
  let Inst{9-5}   = pattern;
  let Inst{4-0}   = Zdn;

  let Constraints = "$Zdn = $_Zdn";
  let DestructiveInstType = DestructiveOther;
  let ElementSize = ElementSizeNone;
  let hasSideEffects = 0;
}

multiclass sve_int_countvlv<bits<5> opc, string asm, ZPRRegOp zprty,
                            SDPatternOperator op = null_frag,
                            ValueType vt = OtherVT> {
  def NAME : sve_int_countvlv<opc, asm, zprty>;

  def : InstAlias<asm # "\t$Zdn, $pattern",
                  (!cast<Instruction>(NAME) zprty:$Zdn, sve_pred_enum:$pattern, 1), 1>;
  def : InstAlias<asm # "\t$Zdn",
                  (!cast<Instruction>(NAME) zprty:$Zdn, 0b11111, 1), 2>;

  def : Pat<(vt (op (vt zprty:$Zn), (sve_pred_enum:$pattern), (sve_incdec_imm:$imm4))),
            (!cast<Instruction>(NAME) $Zn, sve_pred_enum:$pattern, sve_incdec_imm:$imm4)>;
}

class sve_int_pred_pattern_a<bits<3> opc, string asm>
: I<(outs GPR64:$Rdn), (ins GPR64:$_Rdn, sve_pred_enum:$pattern, sve_incdec_imm:$imm4),
  asm, "\t$Rdn, $pattern, mul $imm4",
  "",
  []>, Sched<[]> {
  bits<5> Rdn;
  bits<5> pattern;
  bits<4> imm4;
  let Inst{31-24} = 0b00000100;
  let Inst{23-22} = opc{2-1};
  let Inst{21-20} = 0b11;
  let Inst{19-16} = imm4;
  let Inst{15-11} = 0b11100;
  let Inst{10}    = opc{0};
  let Inst{9-5}   = pattern;
  let Inst{4-0}   = Rdn;

  let Constraints = "$Rdn = $_Rdn";
  let hasSideEffects = 0;
}

multiclass sve_int_pred_pattern_a<bits<3> opc, string asm,
                                  SDPatternOperator op,
                                  SDPatternOperator opcnt> {
  let Predicates = [HasSVE_or_SME] in {
    def NAME : sve_int_pred_pattern_a<opc, asm>;

    def : InstAlias<asm # "\t$Rdn, $pattern",
                    (!cast<Instruction>(NAME) GPR64:$Rdn, sve_pred_enum:$pattern, 1), 1>;
    def : InstAlias<asm # "\t$Rdn",
                    (!cast<Instruction>(NAME) GPR64:$Rdn, 0b11111, 1), 2>;
  }

  let Predicates = [HasSVE_or_SME, UseScalarIncVL] in {
    def : Pat<(i64 (op GPR64:$Rdn, (opcnt sve_pred_enum:$pattern))),
              (!cast<Instruction>(NAME) GPR64:$Rdn, sve_pred_enum:$pattern, 1)>;

    def : Pat<(i64 (op GPR64:$Rdn, (mul (opcnt sve_pred_enum:$pattern), (sve_cnt_mul_imm_i64 i32:$imm)))),
              (!cast<Instruction>(NAME) GPR64:$Rdn, sve_pred_enum:$pattern, $imm)>;

    def : Pat<(i64 (op GPR64:$Rdn, (shl (opcnt sve_pred_enum:$pattern), (sve_cnt_shl_imm i32:$imm)))),
              (!cast<Instruction>(NAME) GPR64:$Rdn, sve_pred_enum:$pattern, $imm)>;

    def : Pat<(i32 (op GPR32:$Rdn, (i32 (trunc (opcnt (sve_pred_enum:$pattern)))))),
              (EXTRACT_SUBREG (!cast<Instruction>(NAME) (INSERT_SUBREG (IMPLICIT_DEF),
                                               GPR32:$Rdn, sub_32), sve_pred_enum:$pattern, 1),
                                    sub_32)>;

    def : Pat<(i32 (op GPR32:$Rdn, (mul (i32 (trunc (opcnt (sve_pred_enum:$pattern)))), (sve_cnt_mul_imm_i32 i32:$imm)))),
              (EXTRACT_SUBREG (!cast<Instruction>(NAME) (INSERT_SUBREG (IMPLICIT_DEF),
                                               GPR32:$Rdn, sub_32), sve_pred_enum:$pattern, $imm),
                                    sub_32)>;

    def : Pat<(i32 (op GPR32:$Rdn, (shl (i32 (trunc (opcnt (sve_pred_enum:$pattern)))), (sve_cnt_shl_imm i32:$imm)))),
              (EXTRACT_SUBREG (!cast<Instruction>(NAME) (INSERT_SUBREG (IMPLICIT_DEF),
                                               GPR32:$Rdn, sub_32), sve_pred_enum:$pattern, $imm),
                                    sub_32)>;
  }
}

class sve_int_pred_pattern_b<bits<5> opc, string asm, RegisterOperand dt,
                             RegisterOperand st>
: I<(outs dt:$Rdn), (ins st:$_Rdn, sve_pred_enum:$pattern, sve_incdec_imm:$imm4),
  asm, "\t$Rdn, $pattern, mul $imm4",
  "",
  []>, Sched<[]> {
  bits<5> Rdn;
  bits<5> pattern;
  bits<4> imm4;
  let Inst{31-24} = 0b00000100;
  let Inst{23-22} = opc{4-3};
  let Inst{21}    = 0b1;
  let Inst{20}    = opc{2};
  let Inst{19-16} = imm4;
  let Inst{15-12} = 0b1111;
  let Inst{11-10} = opc{1-0};
  let Inst{9-5}   = pattern;
  let Inst{4-0}   = Rdn;

  // Signed 32bit forms require their GPR operand printed.
  let AsmString = !if(!eq(opc{2,0}, 0b00),
                      !strconcat(asm, "\t$Rdn, $_Rdn, $pattern, mul $imm4"),
                      !strconcat(asm, "\t$Rdn, $pattern, mul $imm4"));

  let Constraints = "$Rdn = $_Rdn";
  let hasSideEffects = 0;
}

multiclass sve_int_pred_pattern_b_s32<bits<5> opc, string asm,
                                      SDPatternOperator op> {
  def NAME : sve_int_pred_pattern_b<opc, asm, GPR64z, GPR64as32>;

  def : InstAlias<asm # "\t$Rd, $Rn, $pattern",
                  (!cast<Instruction>(NAME) GPR64z:$Rd, GPR64as32:$Rn, sve_pred_enum:$pattern, 1), 1>;
  def : InstAlias<asm # "\t$Rd, $Rn",
                  (!cast<Instruction>(NAME) GPR64z:$Rd, GPR64as32:$Rn, 0b11111, 1), 2>;

  // NOTE: Register allocation doesn't like tied operands of differing register
  //       class, hence the extra INSERT_SUBREG complication.

  def : Pat<(i32 (op GPR32:$Rn, (sve_pred_enum:$pattern), (sve_incdec_imm:$imm4))),
            (EXTRACT_SUBREG (!cast<Instruction>(NAME) (INSERT_SUBREG (IMPLICIT_DEF), $Rn, sub_32), sve_pred_enum:$pattern, sve_incdec_imm:$imm4), sub_32)>;
  def : Pat<(i64 (sext (i32 (op GPR32:$Rn, (sve_pred_enum:$pattern), (sve_incdec_imm:$imm4))))),
            (!cast<Instruction>(NAME) (INSERT_SUBREG (IMPLICIT_DEF), $Rn, sub_32), sve_pred_enum:$pattern, sve_incdec_imm:$imm4)>;
}

multiclass sve_int_pred_pattern_b_u32<bits<5> opc, string asm,
                                      SDPatternOperator op> {
  def NAME : sve_int_pred_pattern_b<opc, asm, GPR32z, GPR32z>;

  def : InstAlias<asm # "\t$Rdn, $pattern",
                  (!cast<Instruction>(NAME) GPR32z:$Rdn, sve_pred_enum:$pattern, 1), 1>;
  def : InstAlias<asm # "\t$Rdn",
                  (!cast<Instruction>(NAME) GPR32z:$Rdn, 0b11111, 1), 2>;

  def : Pat<(i32 (op GPR32:$Rn, (sve_pred_enum:$pattern), (sve_incdec_imm:$imm4))),
            (!cast<Instruction>(NAME) $Rn, sve_pred_enum:$pattern, sve_incdec_imm:$imm4)>;
}

multiclass sve_int_pred_pattern_b_x64<bits<5> opc, string asm,
                                      SDPatternOperator op> {
  def NAME : sve_int_pred_pattern_b<opc, asm, GPR64z, GPR64z>;

  def : InstAlias<asm # "\t$Rdn, $pattern",
                  (!cast<Instruction>(NAME) GPR64z:$Rdn, sve_pred_enum:$pattern, 1), 1>;
  def : InstAlias<asm # "\t$Rdn",
                  (!cast<Instruction>(NAME) GPR64z:$Rdn, 0b11111, 1), 2>;

  def : Pat<(i64 (op GPR64:$Rn, (sve_pred_enum:$pattern), (sve_incdec_imm:$imm4))),
            (!cast<Instruction>(NAME) $Rn, sve_pred_enum:$pattern, sve_incdec_imm:$imm4)>;
}


//===----------------------------------------------------------------------===//
// SVE Permute - Cross Lane Group
//===----------------------------------------------------------------------===//

class sve_int_perm_dup_r<bits<2> sz8_64, string asm, ZPRRegOp zprty,
                         ValueType vt, RegisterClass srcRegType,
                         SDPatternOperator op>
: I<(outs zprty:$Zd), (ins srcRegType:$Rn),
  asm, "\t$Zd, $Rn",
  "",
  [(set (vt zprty:$Zd), (op srcRegType:$Rn))]>, Sched<[]> {
  bits<5> Rn;
  bits<5> Zd;
  let Inst{31-24} = 0b00000101;
  let Inst{23-22} = sz8_64;
  let Inst{21-10} = 0b100000001110;
  let Inst{9-5}   = Rn;
  let Inst{4-0}   = Zd;

  let hasSideEffects = 0;
}

multiclass sve_int_perm_dup_r<string asm, SDPatternOperator op> {
  def _B : sve_int_perm_dup_r<0b00, asm, ZPR8, nxv16i8, GPR32sp, op>;
  def _H : sve_int_perm_dup_r<0b01, asm, ZPR16, nxv8i16, GPR32sp, op>;
  def _S : sve_int_perm_dup_r<0b10, asm, ZPR32, nxv4i32, GPR32sp, op>;
  def _D : sve_int_perm_dup_r<0b11, asm, ZPR64, nxv2i64, GPR64sp, op>;

  def : InstAlias<"mov $Zd, $Rn",
                  (!cast<Instruction>(NAME # _B) ZPR8:$Zd, GPR32sp:$Rn), 1>;
  def : InstAlias<"mov $Zd, $Rn",
                  (!cast<Instruction>(NAME # _H) ZPR16:$Zd, GPR32sp:$Rn), 1>;
  def : InstAlias<"mov $Zd, $Rn",
                  (!cast<Instruction>(NAME # _S) ZPR32:$Zd, GPR32sp:$Rn), 1>;
  def : InstAlias<"mov $Zd, $Rn",
                  (!cast<Instruction>(NAME # _D) ZPR64:$Zd, GPR64sp:$Rn), 1>;
}

class sve_int_perm_dup_i<bits<5> tsz, Operand immtype, string asm,
                         ZPRRegOp zprty>
: I<(outs zprty:$Zd), (ins zprty:$Zn, immtype:$idx),
  asm, "\t$Zd, $Zn$idx",
  "",
  []>, Sched<[]> {
  bits<5> Zd;
  bits<5> Zn;
  bits<7> idx;
  let Inst{31-24} = 0b00000101;
  let Inst{23-22} = {?,?}; // imm3h
  let Inst{21}    = 0b1;
  let Inst{20-16} = tsz;
  let Inst{15-10} = 0b001000;
  let Inst{9-5}   = Zn;
  let Inst{4-0}   = Zd;

  let hasSideEffects = 0;
}

multiclass sve_int_perm_dup_i<string asm> {
  def _B : sve_int_perm_dup_i<{?,?,?,?,1}, sve_elm_idx_extdup_b, asm, ZPR8> {
    let Inst{23-22} = idx{5-4};
    let Inst{20-17} = idx{3-0};
  }
  def _H : sve_int_perm_dup_i<{?,?,?,1,0}, sve_elm_idx_extdup_h, asm, ZPR16> {
    let Inst{23-22} = idx{4-3};
    let Inst{20-18} = idx{2-0};
  }
  def _S : sve_int_perm_dup_i<{?,?,1,0,0}, sve_elm_idx_extdup_s, asm, ZPR32> {
    let Inst{23-22} = idx{3-2};
    let Inst{20-19}    = idx{1-0};
  }
  def _D : sve_int_perm_dup_i<{?,1,0,0,0}, sve_elm_idx_extdup_d, asm, ZPR64> {
    let Inst{23-22} = idx{2-1};
    let Inst{20}    = idx{0};
  }
  def _Q : sve_int_perm_dup_i<{1,0,0,0,0}, sve_elm_idx_extdup_q, asm, ZPR128> {
    let Inst{23-22} = idx{1-0};
  }

  def : InstAlias<"mov $Zd, $Zn$idx",
                  (!cast<Instruction>(NAME # _B) ZPR8:$Zd, ZPR8:$Zn, sve_elm_idx_extdup_b:$idx), 1>;
  def : InstAlias<"mov $Zd, $Zn$idx",
                  (!cast<Instruction>(NAME # _H) ZPR16:$Zd, ZPR16:$Zn, sve_elm_idx_extdup_h:$idx), 1>;
  def : InstAlias<"mov $Zd, $Zn$idx",
                  (!cast<Instruction>(NAME # _S) ZPR32:$Zd, ZPR32:$Zn, sve_elm_idx_extdup_s:$idx), 1>;
  def : InstAlias<"mov $Zd, $Zn$idx",
                  (!cast<Instruction>(NAME # _D) ZPR64:$Zd, ZPR64:$Zn, sve_elm_idx_extdup_d:$idx), 1>;
  def : InstAlias<"mov $Zd, $Zn$idx",
                  (!cast<Instruction>(NAME # _Q) ZPR128:$Zd, ZPR128:$Zn, sve_elm_idx_extdup_q:$idx), 1>;
  def : InstAlias<"mov $Zd, $Bn",
                  (!cast<Instruction>(NAME # _B) ZPR8:$Zd, FPR8asZPR:$Bn, 0), 2>;
  def : InstAlias<"mov $Zd, $Hn",
                  (!cast<Instruction>(NAME # _H) ZPR16:$Zd, FPR16asZPR:$Hn, 0), 2>;
  def : InstAlias<"mov $Zd, $Sn",
                  (!cast<Instruction>(NAME # _S) ZPR32:$Zd, FPR32asZPR:$Sn, 0), 2>;
  def : InstAlias<"mov $Zd, $Dn",
                  (!cast<Instruction>(NAME # _D) ZPR64:$Zd, FPR64asZPR:$Dn, 0), 2>;
  def : InstAlias<"mov $Zd, $Qn",
                  (!cast<Instruction>(NAME # _Q) ZPR128:$Zd, FPR128asZPR:$Qn, 0), 2>;

  // Duplicate an extracted vector element across a vector.

  def : Pat<(nxv16i8 (splat_vector (i32 (vector_extract (nxv16i8 ZPR:$vec), sve_elm_idx_extdup_b:$index)))),
            (!cast<Instruction>(NAME # _B) ZPR:$vec, sve_elm_idx_extdup_b:$index)>;
  def : Pat<(nxv16i8 (splat_vector (i32 (vector_extract (v16i8 V128:$vec), sve_elm_idx_extdup_b:$index)))),
            (!cast<Instruction>(NAME # _B) (SUBREG_TO_REG (i64 0), $vec, zsub), sve_elm_idx_extdup_b:$index)>;
  def : Pat<(nxv16i8 (splat_vector (i32 (vector_extract (v8i8 V64:$vec), sve_elm_idx_extdup_b:$index)))),
            (!cast<Instruction>(NAME # _B) (SUBREG_TO_REG (i64 0), $vec, dsub), sve_elm_idx_extdup_b:$index)>;

  foreach VT = [nxv8i16, nxv2f16, nxv4f16, nxv8f16, nxv2bf16, nxv4bf16, nxv8bf16] in {
    def : Pat<(VT (splat_vector (SVEType<VT>.EltAsScalar (vector_extract (SVEType<VT>.Packed ZPR:$vec), sve_elm_idx_extdup_h:$index)))),
              (!cast<Instruction>(NAME # _H) ZPR:$vec, sve_elm_idx_extdup_h:$index)>;
    def : Pat<(VT (splat_vector (SVEType<VT>.EltAsScalar (vector_extract (SVEType<VT>.ZSub V128:$vec), sve_elm_idx_extdup_h:$index)))),
              (!cast<Instruction>(NAME # _H) (SUBREG_TO_REG (i64 0), $vec, zsub), sve_elm_idx_extdup_h:$index)>;
    def : Pat<(VT (splat_vector (SVEType<VT>.EltAsScalar (vector_extract (SVEType<VT>.DSub V64:$vec), sve_elm_idx_extdup_h:$index)))),
              (!cast<Instruction>(NAME # _H) (SUBREG_TO_REG (i64 0), $vec, dsub), sve_elm_idx_extdup_h:$index)>;
  }

  foreach VT = [nxv4i32, nxv2f32, nxv4f32 ] in {
    def : Pat<(VT (splat_vector (SVEType<VT>.EltAsScalar (vector_extract (SVEType<VT>.Packed ZPR:$vec), sve_elm_idx_extdup_s:$index)))),
              (!cast<Instruction>(NAME # _S) ZPR:$vec, sve_elm_idx_extdup_s:$index)>;
    def : Pat<(VT (splat_vector (SVEType<VT>.EltAsScalar (vector_extract (SVEType<VT>.ZSub V128:$vec), sve_elm_idx_extdup_s:$index)))),
              (!cast<Instruction>(NAME # _S) (SUBREG_TO_REG (i64 0), $vec, zsub), sve_elm_idx_extdup_s:$index)>;
    def : Pat<(VT (splat_vector (SVEType<VT>.EltAsScalar (vector_extract (SVEType<VT>.DSub V64:$vec), sve_elm_idx_extdup_s:$index)))),
              (!cast<Instruction>(NAME # _S) (SUBREG_TO_REG (i64 0), $vec, dsub), sve_elm_idx_extdup_s:$index)>;
  }

  foreach VT = [nxv2i64, nxv2f64] in {
    def : Pat<(VT (splat_vector (SVEType<VT>.EltAsScalar (vector_extract (VT ZPR:$vec), sve_elm_idx_extdup_d:$index)))),
              (!cast<Instruction>(NAME # _D) ZPR:$vec, sve_elm_idx_extdup_d:$index)>;
    def : Pat<(VT (splat_vector (SVEType<VT>.EltAsScalar (vector_extract (SVEType<VT>.ZSub V128:$vec), sve_elm_idx_extdup_d:$index)))),
              (!cast<Instruction>(NAME # _D) (SUBREG_TO_REG (i64 0), $vec, zsub), sve_elm_idx_extdup_d:$index)>;
    def : Pat<(VT (splat_vector (SVEType<VT>.EltAsScalar (vector_extract (SVEType<VT>.DSub V64:$vec), sve_elm_idx_extdup_d:$index)))),
              (!cast<Instruction>(NAME # _D) (SUBREG_TO_REG (i64 0), $vec, dsub), sve_elm_idx_extdup_d:$index)>;
  }

  // When extracting from an unpacked vector the index must be scaled to account
  // for the "holes" in the underlying packed vector type. We get the scaling
  // for free by "promoting" the element type to one whose underlying vector
  // type is packed. This is only valid when extracting from a vector whose
  // length is the same or bigger than the result of the splat.

  foreach VT = [nxv4f16, nxv4bf16] in {
    def : Pat<(SVEType<VT>.HalfLength (splat_vector (SVEType<VT>.EltAsScalar (vector_extract (VT ZPR:$vec), sve_elm_idx_extdup_s:$index)))),
              (!cast<Instruction>(NAME # _S) ZPR:$vec, sve_elm_idx_extdup_s:$index)>;
    def : Pat<(VT (splat_vector (SVEType<VT>.EltAsScalar (vector_extract (VT ZPR:$vec), sve_elm_idx_extdup_s:$index)))),
              (!cast<Instruction>(NAME # _S) ZPR:$vec, sve_elm_idx_extdup_s:$index)>;
  }

  foreach VT = [nxv2f16, nxv2f32, nxv2bf16] in {
    def : Pat<(VT (splat_vector (SVEType<VT>.EltAsScalar (vector_extract (VT ZPR:$vec), sve_elm_idx_extdup_d:$index)))),
              (!cast<Instruction>(NAME # _D) ZPR:$vec, sve_elm_idx_extdup_d:$index)>;
  }

  // Duplicate an indexed 128-bit segment across a vector.

  def : Pat<(nxv16i8 (AArch64duplane128 nxv16i8:$Op1, i64:$imm)),
            (!cast<Instruction>(NAME # _Q) $Op1, $imm)>;
  def : Pat<(nxv8i16 (AArch64duplane128 nxv8i16:$Op1, i64:$imm)),
            (!cast<Instruction>(NAME # _Q) $Op1, $imm)>;
  def : Pat<(nxv4i32 (AArch64duplane128 nxv4i32:$Op1, i64:$imm)),
            (!cast<Instruction>(NAME # _Q) $Op1, $imm)>;
  def : Pat<(nxv2i64 (AArch64duplane128 nxv2i64:$Op1, i64:$imm)),
            (!cast<Instruction>(NAME # _Q) $Op1, $imm)>;
  def : Pat<(nxv8f16 (AArch64duplane128 nxv8f16:$Op1, i64:$imm)),
            (!cast<Instruction>(NAME # _Q) $Op1, $imm)>;
  def : Pat<(nxv4f32 (AArch64duplane128 nxv4f32:$Op1, i64:$imm)),
            (!cast<Instruction>(NAME # _Q) $Op1, $imm)>;
  def : Pat<(nxv2f64 (AArch64duplane128 nxv2f64:$Op1, i64:$imm)),
            (!cast<Instruction>(NAME # _Q) $Op1, $imm)>;
  def : Pat<(nxv8bf16 (AArch64duplane128 nxv8bf16:$Op1, i64:$imm)),
            (!cast<Instruction>(NAME # _Q) $Op1, $imm)>;
}

class sve_int_perm_tbl<bits<2> sz8_64, bits<2> opc, string asm, ZPRRegOp zprty,
                       RegisterOperand VecList>
: I<(outs zprty:$Zd), (ins VecList:$Zn, zprty:$Zm),
  asm, "\t$Zd, $Zn, $Zm",
  "",
  []>, Sched<[]> {
  bits<5> Zd;
  bits<5> Zm;
  bits<5> Zn;
  let Inst{31-24} = 0b00000101;
  let Inst{23-22} = sz8_64;
  let Inst{21}    = 0b1;
  let Inst{20-16} = Zm;
  let Inst{15-13} = 0b001;
  let Inst{12-11} = opc;
  let Inst{10}    = 0b0;
  let Inst{9-5}   = Zn;
  let Inst{4-0}   = Zd;

  let hasSideEffects = 0;
}

multiclass sve_int_perm_tbl<string asm, SDPatternOperator op> {
  def _B : sve_int_perm_tbl<0b00, 0b10, asm, ZPR8,  Z_b>;
  def _H : sve_int_perm_tbl<0b01, 0b10, asm, ZPR16, Z_h>;
  def _S : sve_int_perm_tbl<0b10, 0b10, asm, ZPR32, Z_s>;
  def _D : sve_int_perm_tbl<0b11, 0b10, asm, ZPR64, Z_d>;

  def : InstAlias<asm # "\t$Zd, $Zn, $Zm",
                 (!cast<Instruction>(NAME # _B) ZPR8:$Zd, ZPR8:$Zn, ZPR8:$Zm), 0>;
  def : InstAlias<asm # "\t$Zd, $Zn, $Zm",
                 (!cast<Instruction>(NAME # _H) ZPR16:$Zd, ZPR16:$Zn, ZPR16:$Zm), 0>;
  def : InstAlias<asm # "\t$Zd, $Zn, $Zm",
                 (!cast<Instruction>(NAME # _S) ZPR32:$Zd, ZPR32:$Zn, ZPR32:$Zm), 0>;
  def : InstAlias<asm # "\t$Zd, $Zn, $Zm",
                 (!cast<Instruction>(NAME # _D) ZPR64:$Zd, ZPR64:$Zn, ZPR64:$Zm), 0>;

  def : SVE_2_Op_Pat<nxv16i8, op, nxv16i8, nxv16i8, !cast<Instruction>(NAME # _B)>;
  def : SVE_2_Op_Pat<nxv8i16, op, nxv8i16, nxv8i16, !cast<Instruction>(NAME # _H)>;
  def : SVE_2_Op_Pat<nxv4i32, op, nxv4i32, nxv4i32, !cast<Instruction>(NAME # _S)>;
  def : SVE_2_Op_Pat<nxv2i64, op, nxv2i64, nxv2i64, !cast<Instruction>(NAME # _D)>;

  def : SVE_2_Op_Pat<nxv8f16, op, nxv8f16, nxv8i16, !cast<Instruction>(NAME # _H)>;
  def : SVE_2_Op_Pat<nxv4f32, op, nxv4f32, nxv4i32, !cast<Instruction>(NAME # _S)>;
  def : SVE_2_Op_Pat<nxv2f64, op, nxv2f64, nxv2i64, !cast<Instruction>(NAME # _D)>;

  def : SVE_2_Op_Pat<nxv8bf16, op, nxv8bf16, nxv8i16, !cast<Instruction>(NAME # _H)>;
}

multiclass sve2_int_perm_tbl<string asm, SDPatternOperator op> {
  def _B : sve_int_perm_tbl<0b00, 0b01, asm, ZPR8,  ZZ_b>;
  def _H : sve_int_perm_tbl<0b01, 0b01, asm, ZPR16, ZZ_h>;
  def _S : sve_int_perm_tbl<0b10, 0b01, asm, ZPR32, ZZ_s>;
  def _D : sve_int_perm_tbl<0b11, 0b01, asm, ZPR64, ZZ_d>;

  def : Pat<(nxv16i8 (op nxv16i8:$Op1, nxv16i8:$Op2, nxv16i8:$Op3)),
            (nxv16i8 (!cast<Instruction>(NAME # _B) (REG_SEQUENCE ZPR2, nxv16i8:$Op1, zsub0,
                                                                        nxv16i8:$Op2, zsub1),
                                                     nxv16i8:$Op3))>;

  def : Pat<(nxv8i16 (op nxv8i16:$Op1, nxv8i16:$Op2, nxv8i16:$Op3)),
            (nxv8i16 (!cast<Instruction>(NAME # _H) (REG_SEQUENCE ZPR2, nxv8i16:$Op1, zsub0,
                                                                        nxv8i16:$Op2, zsub1),
                                                     nxv8i16:$Op3))>;

  def : Pat<(nxv4i32 (op nxv4i32:$Op1, nxv4i32:$Op2, nxv4i32:$Op3)),
            (nxv4i32 (!cast<Instruction>(NAME # _S) (REG_SEQUENCE ZPR2, nxv4i32:$Op1, zsub0,
                                                                        nxv4i32:$Op2, zsub1),
                                                     nxv4i32:$Op3))>;

  def : Pat<(nxv2i64 (op nxv2i64:$Op1, nxv2i64:$Op2, nxv2i64:$Op3)),
            (nxv2i64 (!cast<Instruction>(NAME # _D) (REG_SEQUENCE ZPR2, nxv2i64:$Op1, zsub0,
                                                                        nxv2i64:$Op2, zsub1),
                                                     nxv2i64:$Op3))>;

  def : Pat<(nxv8f16 (op nxv8f16:$Op1, nxv8f16:$Op2, nxv8i16:$Op3)),
            (nxv8f16 (!cast<Instruction>(NAME # _H) (REG_SEQUENCE ZPR2, nxv8f16:$Op1, zsub0,
                                                                        nxv8f16:$Op2, zsub1),
                                                     nxv8i16:$Op3))>;

  def : Pat<(nxv4f32 (op nxv4f32:$Op1, nxv4f32:$Op2, nxv4i32:$Op3)),
            (nxv4f32 (!cast<Instruction>(NAME # _S) (REG_SEQUENCE ZPR2, nxv4f32:$Op1, zsub0,
                                                                        nxv4f32:$Op2, zsub1),
                                                     nxv4i32:$Op3))>;

  def : Pat<(nxv2f64 (op nxv2f64:$Op1, nxv2f64:$Op2, nxv2i64:$Op3)),
            (nxv2f64 (!cast<Instruction>(NAME # _D) (REG_SEQUENCE ZPR2, nxv2f64:$Op1, zsub0,
                                                                        nxv2f64:$Op2, zsub1),
                                                     nxv2i64:$Op3))>;

  def : Pat<(nxv8bf16 (op nxv8bf16:$Op1, nxv8bf16:$Op2, nxv8i16:$Op3)),
            (nxv8bf16 (!cast<Instruction>(NAME # _H) (REG_SEQUENCE ZPR2, nxv8bf16:$Op1, zsub0,
                                                                         nxv8bf16:$Op2, zsub1),
                                                      nxv8i16:$Op3))>;
}

class sve2_int_perm_tbx<bits<2> sz8_64, bits<2> opc, string asm, ZPRRegOp zprty>
: I<(outs zprty:$Zd), (ins zprty:$_Zd, zprty:$Zn, zprty:$Zm),
  asm, "\t$Zd, $Zn, $Zm",
  "",
  []>, Sched<[]> {
  bits<5> Zd;
  bits<5> Zm;
  bits<5> Zn;
  let Inst{31-24} = 0b00000101;
  let Inst{23-22} = sz8_64;
  let Inst{21}    = 0b1;
  let Inst{20-16} = Zm;
  let Inst{15-13} = 0b001;
  let Inst{12-11} = opc;
  let Inst{10}    = 0b1;
  let Inst{9-5}   = Zn;
  let Inst{4-0}   = Zd;

  let Constraints = "$Zd = $_Zd";
  let hasSideEffects = 0;
}

multiclass sve2_int_perm_tbx<string asm, bits<2> opc, SDPatternOperator op> {
  def _B : sve2_int_perm_tbx<0b00, opc, asm, ZPR8>;
  def _H : sve2_int_perm_tbx<0b01, opc, asm, ZPR16>;
  def _S : sve2_int_perm_tbx<0b10, opc, asm, ZPR32>;
  def _D : sve2_int_perm_tbx<0b11, opc, asm, ZPR64>;

  def : SVE_3_Op_Pat<nxv16i8, op, nxv16i8, nxv16i8, nxv16i8, !cast<Instruction>(NAME # _B)>;
  def : SVE_3_Op_Pat<nxv8i16, op, nxv8i16, nxv8i16, nxv8i16, !cast<Instruction>(NAME # _H)>;
  def : SVE_3_Op_Pat<nxv4i32, op, nxv4i32, nxv4i32, nxv4i32, !cast<Instruction>(NAME # _S)>;
  def : SVE_3_Op_Pat<nxv2i64, op, nxv2i64, nxv2i64, nxv2i64, !cast<Instruction>(NAME # _D)>;

  def : SVE_3_Op_Pat<nxv8f16, op, nxv8f16, nxv8f16, nxv8i16, !cast<Instruction>(NAME # _H)>;
  def : SVE_3_Op_Pat<nxv4f32, op, nxv4f32, nxv4f32, nxv4i32, !cast<Instruction>(NAME # _S)>;
  def : SVE_3_Op_Pat<nxv2f64, op, nxv2f64, nxv2f64, nxv2i64, !cast<Instruction>(NAME # _D)>;

  def : SVE_3_Op_Pat<nxv8bf16, op, nxv8bf16, nxv8bf16, nxv8i16, !cast<Instruction>(NAME # _H)>;
}

class sve_int_perm_reverse_z<bits<2> sz8_64, string asm, ZPRRegOp zprty>
: I<(outs zprty:$Zd), (ins zprty:$Zn),
  asm, "\t$Zd, $Zn",
  "",
  []>, Sched<[]> {
  bits<5> Zd;
  bits<5> Zn;
  let Inst{31-24} = 0b00000101;
  let Inst{23-22} = sz8_64;
  let Inst{21-10} = 0b111000001110;
  let Inst{9-5}   = Zn;
  let Inst{4-0}   = Zd;

  let hasSideEffects = 0;
}

multiclass sve_int_perm_reverse_z<string asm, SDPatternOperator op> {
  def _B : sve_int_perm_reverse_z<0b00, asm, ZPR8>;
  def _H : sve_int_perm_reverse_z<0b01, asm, ZPR16>;
  def _S : sve_int_perm_reverse_z<0b10, asm, ZPR32>;
  def _D : sve_int_perm_reverse_z<0b11, asm, ZPR64>;

  def : SVE_1_Op_Pat<nxv16i8, op, nxv16i8, !cast<Instruction>(NAME # _B)>;
  def : SVE_1_Op_Pat<nxv8i16, op, nxv8i16, !cast<Instruction>(NAME # _H)>;
  def : SVE_1_Op_Pat<nxv4i32, op, nxv4i32, !cast<Instruction>(NAME # _S)>;
  def : SVE_1_Op_Pat<nxv2i64, op, nxv2i64, !cast<Instruction>(NAME # _D)>;

  def : SVE_1_Op_Pat<nxv2f16, op, nxv2f16, !cast<Instruction>(NAME # _D)>;
  def : SVE_1_Op_Pat<nxv4f16, op, nxv4f16, !cast<Instruction>(NAME # _S)>;
  def : SVE_1_Op_Pat<nxv8f16, op, nxv8f16, !cast<Instruction>(NAME # _H)>;
  def : SVE_1_Op_Pat<nxv2f32, op, nxv2f32, !cast<Instruction>(NAME # _D)>;
  def : SVE_1_Op_Pat<nxv4f32, op, nxv4f32, !cast<Instruction>(NAME # _S)>;
  def : SVE_1_Op_Pat<nxv2f64, op, nxv2f64, !cast<Instruction>(NAME # _D)>;

  def : SVE_1_Op_Pat<nxv2bf16, op, nxv2bf16, !cast<Instruction>(NAME # _D)>;
  def : SVE_1_Op_Pat<nxv4bf16, op, nxv4bf16, !cast<Instruction>(NAME # _S)>;
  def : SVE_1_Op_Pat<nxv8bf16, op, nxv8bf16, !cast<Instruction>(NAME # _H)>;
}

class sve_int_perm_reverse_p<bits<2> sz8_64, string asm, PPRRegOp pprty,
                             SDPatternOperator op>
: I<(outs pprty:$Pd), (ins pprty:$Pn),
  asm, "\t$Pd, $Pn",
  "",
  [(set nxv16i1:$Pd, (op nxv16i1:$Pn))]>, Sched<[]> {
  bits<4> Pd;
  bits<4> Pn;
  let Inst{31-24} = 0b00000101;
  let Inst{23-22} = sz8_64;
  let Inst{21-9}  = 0b1101000100000;
  let Inst{8-5}   = Pn;
  let Inst{4}     = 0b0;
  let Inst{3-0}   = Pd;

  let hasSideEffects = 0;
}

multiclass sve_int_perm_reverse_p<string asm, SDPatternOperator ir_op,
                                  SDPatternOperator op_b16,
                                  SDPatternOperator op_b32,
                                  SDPatternOperator op_b64> {
  def _B : sve_int_perm_reverse_p<0b00, asm, PPR8,  ir_op>;
  def _H : sve_int_perm_reverse_p<0b01, asm, PPR16, op_b16>;
  def _S : sve_int_perm_reverse_p<0b10, asm, PPR32, op_b32>;
  def _D : sve_int_perm_reverse_p<0b11, asm, PPR64, op_b64>;

  def : SVE_1_Op_Pat<nxv8i1, ir_op, nxv8i1, !cast<Instruction>(NAME # _H)>;
  def : SVE_1_Op_Pat<nxv4i1, ir_op, nxv4i1, !cast<Instruction>(NAME # _S)>;
  def : SVE_1_Op_Pat<nxv2i1, ir_op, nxv2i1, !cast<Instruction>(NAME # _D)>;
}

class sve_int_perm_unpk<bits<2> sz16_64, bits<2> opc, string asm,
                        ZPRRegOp zprty1, ZPRRegOp zprty2>
: I<(outs zprty1:$Zd), (ins zprty2:$Zn),
  asm, "\t$Zd, $Zn",
  "", []>, Sched<[]> {
  bits<5> Zd;
  bits<5> Zn;
  let Inst{31-24} = 0b00000101;
  let Inst{23-22} = sz16_64;
  let Inst{21-18} = 0b1100;
  let Inst{17-16} = opc;
  let Inst{15-10} = 0b001110;
  let Inst{9-5}   = Zn;
  let Inst{4-0}   = Zd;

  let hasSideEffects = 0;
}

multiclass sve_int_perm_unpk<bits<2> opc, string asm, SDPatternOperator op> {
  def _H : sve_int_perm_unpk<0b01, opc, asm, ZPR16, ZPR8>;
  def _S : sve_int_perm_unpk<0b10, opc, asm, ZPR32, ZPR16>;
  def _D : sve_int_perm_unpk<0b11, opc, asm, ZPR64, ZPR32>;

  def : SVE_1_Op_Pat<nxv8i16, op, nxv16i8, !cast<Instruction>(NAME # _H)>;
  def : SVE_1_Op_Pat<nxv4i32, op, nxv8i16, !cast<Instruction>(NAME # _S)>;
  def : SVE_1_Op_Pat<nxv2i64, op, nxv4i32, !cast<Instruction>(NAME # _D)>;
}

class sve_int_perm_insrs<bits<2> sz8_64, string asm, ZPRRegOp zprty,
                         RegisterClass srcRegType>
: I<(outs zprty:$Zdn), (ins zprty:$_Zdn, srcRegType:$Rm),
  asm, "\t$Zdn, $Rm",
  "",
  []>, Sched<[]> {
  bits<5> Rm;
  bits<5> Zdn;
  let Inst{31-24} = 0b00000101;
  let Inst{23-22} = sz8_64;
  let Inst{21-10} = 0b100100001110;
  let Inst{9-5}   = Rm;
  let Inst{4-0}   = Zdn;

  let Constraints = "$Zdn = $_Zdn";
  let DestructiveInstType = DestructiveOther;
  let hasSideEffects = 0;
}

multiclass sve_int_perm_insrs<string asm, SDPatternOperator op> {
  def _B : sve_int_perm_insrs<0b00, asm, ZPR8, GPR32>;
  def _H : sve_int_perm_insrs<0b01, asm, ZPR16, GPR32>;
  def _S : sve_int_perm_insrs<0b10, asm, ZPR32, GPR32>;
  def _D : sve_int_perm_insrs<0b11, asm, ZPR64, GPR64>;

  def : SVE_2_Op_Pat<nxv16i8, op, nxv16i8, i32, !cast<Instruction>(NAME # _B)>;
  def : SVE_2_Op_Pat<nxv8i16, op, nxv8i16, i32, !cast<Instruction>(NAME # _H)>;
  def : SVE_2_Op_Pat<nxv4i32, op, nxv4i32, i32, !cast<Instruction>(NAME # _S)>;
  def : SVE_2_Op_Pat<nxv2i64, op, nxv2i64, i64, !cast<Instruction>(NAME # _D)>;
}

class sve_int_perm_insrv<bits<2> sz8_64, string asm, ZPRRegOp zprty,
                         FPRasZPROperand srcOpType>
: I<(outs zprty:$Zdn), (ins zprty:$_Zdn, srcOpType:$Vm),
  asm, "\t$Zdn, $Vm",
  "",
  []>, Sched<[]> {
  bits<5> Vm;
  bits<5> Zdn;
  let Inst{31-24} = 0b00000101;
  let Inst{23-22} = sz8_64;
  let Inst{21-10} = 0b110100001110;
  let Inst{9-5}   = Vm;
  let Inst{4-0}   = Zdn;

  let Constraints = "$Zdn = $_Zdn";
  let DestructiveInstType = DestructiveOther;
  let hasSideEffects = 0;
}

multiclass sve_int_perm_insrv<string asm, SDPatternOperator op> {
  def _B : sve_int_perm_insrv<0b00, asm, ZPR8, FPR8asZPR>;
  def _H : sve_int_perm_insrv<0b01, asm, ZPR16, FPR16asZPR>;
  def _S : sve_int_perm_insrv<0b10, asm, ZPR32, FPR32asZPR>;
  def _D : sve_int_perm_insrv<0b11, asm, ZPR64, FPR64asZPR>;

  def : Pat<(nxv8f16 (op nxv8f16:$Zn, f16:$Vm)),
            (!cast<Instruction>(NAME # _H) $Zn, (INSERT_SUBREG (IMPLICIT_DEF), $Vm, hsub))>;
  def : Pat<(nxv4f32 (op nxv4f32:$Zn, f32:$Vm)),
            (!cast<Instruction>(NAME # _S) $Zn, (INSERT_SUBREG (IMPLICIT_DEF), $Vm, ssub))>;
  def : Pat<(nxv2f64 (op nxv2f64:$Zn, f64:$Vm)),
            (!cast<Instruction>(NAME # _D) $Zn, (INSERT_SUBREG (IMPLICIT_DEF), $Vm, dsub))>;

  def : Pat<(nxv8bf16 (op nxv8bf16:$Zn, bf16:$Vm)),
            (!cast<Instruction>(NAME # _H) $Zn, (INSERT_SUBREG (IMPLICIT_DEF), $Vm, hsub))>;

  // Keep integer insertions within the vector unit.
  def : Pat<(nxv16i8 (op (nxv16i8 ZPR:$Zn), (i32 (vector_extract (nxv16i8 ZPR:$Vm), 0)))),
            (!cast<Instruction>(NAME # _B) $Zn, ZPR:$Vm)>;
  def : Pat<(nxv8i16 (op (nxv8i16 ZPR:$Zn), (i32 (vector_extract (nxv8i16 ZPR:$Vm), 0)))),
            (!cast<Instruction>(NAME # _H) $Zn, ZPR:$Vm)>;
  def : Pat<(nxv4i32 (op (nxv4i32 ZPR:$Zn), (i32 (vector_extract (nxv4i32 ZPR:$Vm), 0)))),
            (!cast<Instruction>(NAME # _S) $Zn, ZPR: $Vm)>;
  def : Pat<(nxv2i64 (op (nxv2i64 ZPR:$Zn), (i64 (vector_extract (nxv2i64 ZPR:$Vm), 0)))),
            (!cast<Instruction>(NAME # _D) $Zn, ZPR:$Vm)>;

}

//===----------------------------------------------------------------------===//
// SVE Permute - Extract Group
//===----------------------------------------------------------------------===//

class sve_int_perm_extract_i<string asm>
: I<(outs ZPR8:$Zdn), (ins ZPR8:$_Zdn, ZPR8:$Zm, imm0_255:$imm8),
  asm, "\t$Zdn, $_Zdn, $Zm, $imm8",
  "", []>, Sched<[]> {
  bits<5> Zdn;
  bits<5> Zm;
  bits<8> imm8;
  let Inst{31-21} = 0b00000101001;
  let Inst{20-16} = imm8{7-3};
  let Inst{15-13} = 0b000;
  let Inst{12-10} = imm8{2-0};
  let Inst{9-5}   = Zm;
  let Inst{4-0}   = Zdn;

  let Constraints = "$Zdn = $_Zdn";
  let DestructiveInstType = DestructiveOther;
  let ElementSize = ElementSizeNone;
  let hasSideEffects = 0;
}

multiclass sve_int_perm_extract_i<string asm, SDPatternOperator op> {
  def NAME : sve_int_perm_extract_i<asm>;

  def : SVE_3_Op_Imm_Pat<nxv16i8, op, nxv16i8, nxv16i8, i32, imm0_255,
                         !cast<Instruction>(NAME)>;
}

class sve2_int_perm_extract_i_cons<string asm>
: I<(outs ZPR8:$Zd), (ins ZZ_b:$Zn, imm0_255:$imm8),
  asm, "\t$Zd, $Zn, $imm8",
  "", []>, Sched<[]> {
  bits<5> Zd;
  bits<5> Zn;
  bits<8> imm8;
  let Inst{31-21} = 0b00000101011;
  let Inst{20-16} = imm8{7-3};
  let Inst{15-13} = 0b000;
  let Inst{12-10} = imm8{2-0};
  let Inst{9-5}   = Zn;
  let Inst{4-0}   = Zd;

  let hasSideEffects = 0;
}

//===----------------------------------------------------------------------===//
// SVE Vector Select Group
//===----------------------------------------------------------------------===//

class sve_int_sel_vvv<bits<2> sz8_64, string asm, ZPRRegOp zprty>
: I<(outs zprty:$Zd), (ins PPRAny:$Pg, zprty:$Zn, zprty:$Zm),
  asm, "\t$Zd, $Pg, $Zn, $Zm",
  "",
  []>, Sched<[]> {
  bits<4> Pg;
  bits<5> Zd;
  bits<5> Zm;
  bits<5> Zn;
  let Inst{31-24} = 0b00000101;
  let Inst{23-22} = sz8_64;
  let Inst{21}    = 0b1;
  let Inst{20-16} = Zm;
  let Inst{15-14} = 0b11;
  let Inst{13-10} = Pg;
  let Inst{9-5}   = Zn;
  let Inst{4-0}   = Zd;

  let hasSideEffects = 0;
}

multiclass sve_int_sel_vvv<string asm, SDPatternOperator op> {
  def _B : sve_int_sel_vvv<0b00, asm, ZPR8>;
  def _H : sve_int_sel_vvv<0b01, asm, ZPR16>;
  def _S : sve_int_sel_vvv<0b10, asm, ZPR32>;
  def _D : sve_int_sel_vvv<0b11, asm, ZPR64>;

  def : SVE_3_Op_Pat<nxv16i8, op, nxv16i1, nxv16i8, nxv16i8, !cast<Instruction>(NAME # _B)>;
  def : SVE_3_Op_Pat<nxv8i16, op, nxv8i1,  nxv8i16, nxv8i16, !cast<Instruction>(NAME # _H)>;
  def : SVE_3_Op_Pat<nxv4i32, op, nxv4i1,  nxv4i32, nxv4i32, !cast<Instruction>(NAME # _S)>;
  def : SVE_3_Op_Pat<nxv2i64, op, nxv2i1,  nxv2i64, nxv2i64, !cast<Instruction>(NAME # _D)>;

  def : SVE_3_Op_Pat<nxv8f16, op, nxv8i1,  nxv8f16, nxv8f16, !cast<Instruction>(NAME # _H)>;
  def : SVE_3_Op_Pat<nxv4f16, op, nxv4i1,  nxv4f16, nxv4f16, !cast<Instruction>(NAME # _S)>;
  def : SVE_3_Op_Pat<nxv4f32, op, nxv4i1,  nxv4f32, nxv4f32, !cast<Instruction>(NAME # _S)>;
  def : SVE_3_Op_Pat<nxv2f16, op, nxv2i1,  nxv2f16, nxv2f16, !cast<Instruction>(NAME # _D)>;
  def : SVE_3_Op_Pat<nxv2f32, op, nxv2i1,  nxv2f32, nxv2f32, !cast<Instruction>(NAME # _D)>;
  def : SVE_3_Op_Pat<nxv2f64, op, nxv2i1,  nxv2f64, nxv2f64, !cast<Instruction>(NAME # _D)>;

  def : SVE_3_Op_Pat<nxv8bf16, op, nxv8i1,  nxv8bf16, nxv8bf16, !cast<Instruction>(NAME # _H)>;
  def : SVE_3_Op_Pat<nxv4bf16, op, nxv4i1,  nxv4bf16, nxv4bf16, !cast<Instruction>(NAME # _S)>;
  def : SVE_3_Op_Pat<nxv2bf16, op, nxv2i1,  nxv2bf16, nxv2bf16, !cast<Instruction>(NAME # _D)>;

  def : InstAlias<"mov $Zd, $Pg/m, $Zn",
                  (!cast<Instruction>(NAME # _B) ZPR8:$Zd, PPRAny:$Pg, ZPR8:$Zn, ZPR8:$Zd), 1>;
  def : InstAlias<"mov $Zd, $Pg/m, $Zn",
                  (!cast<Instruction>(NAME # _H) ZPR16:$Zd, PPRAny:$Pg, ZPR16:$Zn, ZPR16:$Zd), 1>;
  def : InstAlias<"mov $Zd, $Pg/m, $Zn",
                  (!cast<Instruction>(NAME # _S) ZPR32:$Zd, PPRAny:$Pg, ZPR32:$Zn, ZPR32:$Zd), 1>;
  def : InstAlias<"mov $Zd, $Pg/m, $Zn",
                  (!cast<Instruction>(NAME # _D) ZPR64:$Zd, PPRAny:$Pg, ZPR64:$Zn, ZPR64:$Zd), 1>;
}


//===----------------------------------------------------------------------===//
// SVE Predicate Logical Operations Group
//===----------------------------------------------------------------------===//

class sve_int_pred_log<bits<4> opc, string asm>
: I<(outs PPRorPNR8:$Pd), (ins PPRorPNRAny:$Pg, PPRorPNR8:$Pn, PPRorPNR8:$Pm),
  asm, "\t$Pd, $Pg/z, $Pn, $Pm",
  "",
  []>, Sched<[]> {
  bits<4> Pd;
  bits<4> Pg;
  bits<4> Pm;
  bits<4> Pn;
  let Inst{31-24} = 0b00100101;
  let Inst{23-22} = opc{3-2};
  let Inst{21-20} = 0b00;
  let Inst{19-16} = Pm;
  let Inst{15-14} = 0b01;
  let Inst{13-10} = Pg;
  let Inst{9}     = opc{1};
  let Inst{8-5}   = Pn;
  let Inst{4}     = opc{0};
  let Inst{3-0}   = Pd;

  // SEL has no predication qualifier.
  let AsmString = !if(!eq(opc, 0b0011),
                      !strconcat(asm, "\t$Pd, $Pg, $Pn, $Pm"),
                      !strconcat(asm, "\t$Pd, $Pg/z, $Pn, $Pm"));

  let Defs = !if(!eq (opc{2}, 1), [NZCV], []);
  let hasSideEffects = 0;
}

multiclass sve_int_pred_log<bits<4> opc, string asm, SDPatternOperator op,
                            SDPatternOperator op_nopred = null_frag> {
  def NAME : sve_int_pred_log<opc, asm>;

  def : SVE_3_Op_Pat<nxv16i1, op, nxv16i1, nxv16i1, nxv16i1, !cast<Instruction>(NAME)>;
  def : SVE_3_Op_Pat<nxv8i1, op, nxv8i1, nxv8i1, nxv8i1, !cast<Instruction>(NAME)>;
  def : SVE_3_Op_Pat<nxv4i1, op, nxv4i1, nxv4i1, nxv4i1, !cast<Instruction>(NAME)>;
  def : SVE_3_Op_Pat<nxv2i1, op, nxv2i1, nxv2i1, nxv2i1, !cast<Instruction>(NAME)>;
  def : SVE_3_Op_Pat<nxv1i1, op, nxv1i1, nxv1i1, nxv1i1, !cast<Instruction>(NAME)>;
  def : SVE_2_Op_AllActive_Pat<nxv16i1, op_nopred, nxv16i1, nxv16i1,
                               !cast<Instruction>(NAME), PTRUE_B>;
  def : SVE_2_Op_AllActive_Pat<nxv8i1, op_nopred, nxv8i1, nxv8i1,
                               !cast<Instruction>(NAME), PTRUE_H>;
  def : SVE_2_Op_AllActive_Pat<nxv4i1, op_nopred, nxv4i1, nxv4i1,
                               !cast<Instruction>(NAME), PTRUE_S>;
  def : SVE_2_Op_AllActive_Pat<nxv2i1, op_nopred, nxv2i1, nxv2i1,
                               !cast<Instruction>(NAME), PTRUE_D>;
  // Emulate .Q operation using a PTRUE_D when the other lanes don't matter.
  def : SVE_2_Op_AllActive_Pat<nxv1i1, op_nopred, nxv1i1, nxv1i1,
                               !cast<Instruction>(NAME), PTRUE_D>;
}

// An instance of sve_int_pred_log_and but uses op_nopred's first operand as the
// general predicate.
multiclass sve_int_pred_log_v2<bits<4> opc, string asm, SDPatternOperator op,
                               SDPatternOperator op_nopred> :
  sve_int_pred_log<opc, asm, op> {
  def : Pat<(nxv16i1 (op_nopred nxv16i1:$Op1, nxv16i1:$Op2)),
            (!cast<Instruction>(NAME) $Op1, $Op1, $Op2)>;
  def : Pat<(nxv8i1 (op_nopred nxv8i1:$Op1, nxv8i1:$Op2)),
            (!cast<Instruction>(NAME) $Op1, $Op1, $Op2)>;
  def : Pat<(nxv4i1 (op_nopred nxv4i1:$Op1, nxv4i1:$Op2)),
            (!cast<Instruction>(NAME) $Op1, $Op1, $Op2)>;
  def : Pat<(nxv2i1 (op_nopred nxv2i1:$Op1, nxv2i1:$Op2)),
            (!cast<Instruction>(NAME) $Op1, $Op1, $Op2)>;
  // Emulate .Q operation using a PTRUE_D when the other lanes don't matter.
  def : Pat<(nxv1i1 (op_nopred nxv1i1:$Op1, nxv1i1:$Op2)),
            (!cast<Instruction>(NAME) $Op1, $Op1, $Op2)>;
}

//===----------------------------------------------------------------------===//
// SVE Logical Mask Immediate Group
//===----------------------------------------------------------------------===//

class sve_int_log_imm<bits<2> opc, string asm>
: I<(outs ZPR64:$Zdn), (ins ZPR64:$_Zdn, logical_imm64:$imms13),
  asm, "\t$Zdn, $_Zdn, $imms13",
  "", []>, Sched<[]> {
  bits<5> Zdn;
  bits<13> imms13;
  let Inst{31-24} = 0b00000101;
  let Inst{23-22} = opc;
  let Inst{21-18} = 0b0000;
  let Inst{17-5}  = imms13;
  let Inst{4-0}   = Zdn;

  let Constraints = "$Zdn = $_Zdn";
  let DecoderMethod = "DecodeSVELogicalImmInstruction";
  let DestructiveInstType = DestructiveOther;
  let ElementSize = ElementSizeNone;
  let hasSideEffects = 0;
}

multiclass sve_int_log_imm<bits<2> opc, string asm, string alias, SDPatternOperator op> {
  def NAME : sve_int_log_imm<opc, asm>;

  def : SVE_1_Op_Imm_Log_Pat<nxv16i8, op, ZPR8,  i32, SVELogicalImm8Pat,  !cast<Instruction>(NAME)>;
  def : SVE_1_Op_Imm_Log_Pat<nxv8i16, op, ZPR16, i32, SVELogicalImm16Pat, !cast<Instruction>(NAME)>;
  def : SVE_1_Op_Imm_Log_Pat<nxv4i32, op, ZPR32, i32, SVELogicalImm32Pat, !cast<Instruction>(NAME)>;
  def : SVE_1_Op_Imm_Log_Pat<nxv2i64, op, ZPR64, i64, SVELogicalImm64Pat, !cast<Instruction>(NAME)>;

  def : InstAlias<asm # "\t$Zdn, $Zdn, $imm",
                  (!cast<Instruction>(NAME) ZPR8:$Zdn, sve_logical_imm8:$imm), 4>;
  def : InstAlias<asm # "\t$Zdn, $Zdn, $imm",
                  (!cast<Instruction>(NAME) ZPR16:$Zdn, sve_logical_imm16:$imm), 3>;
  def : InstAlias<asm # "\t$Zdn, $Zdn, $imm",
                  (!cast<Instruction>(NAME) ZPR32:$Zdn, sve_logical_imm32:$imm), 2>;

  def : InstAlias<alias # "\t$Zdn, $Zdn, $imm",
                  (!cast<Instruction>(NAME) ZPR8:$Zdn, sve_logical_imm8_not:$imm), 0>;
  def : InstAlias<alias # "\t$Zdn, $Zdn, $imm",
                  (!cast<Instruction>(NAME) ZPR16:$Zdn, sve_logical_imm16_not:$imm), 0>;
  def : InstAlias<alias # "\t$Zdn, $Zdn, $imm",
                  (!cast<Instruction>(NAME) ZPR32:$Zdn, sve_logical_imm32_not:$imm), 0>;
  def : InstAlias<alias # "\t$Zdn, $Zdn, $imm",
                  (!cast<Instruction>(NAME) ZPR64:$Zdn, logical_imm64_not:$imm), 0>;
}

multiclass sve_int_log_imm_bic<SDPatternOperator op> {
  def : SVE_1_Op_Imm_Log_Pat<nxv16i8, op, ZPR8,  i32, SVELogicalImm8NotPat,  !cast<Instruction>("AND_ZI")>;
  def : SVE_1_Op_Imm_Log_Pat<nxv8i16, op, ZPR16, i32, SVELogicalImm16NotPat, !cast<Instruction>("AND_ZI")>;
  def : SVE_1_Op_Imm_Log_Pat<nxv4i32, op, ZPR32, i32, SVELogicalImm32NotPat, !cast<Instruction>("AND_ZI")>;
  def : SVE_1_Op_Imm_Log_Pat<nxv2i64, op, ZPR64, i64, SVELogicalImm64NotPat, !cast<Instruction>("AND_ZI")>;
}

class sve_int_dup_mask_imm<string asm>
: I<(outs ZPR64:$Zd), (ins logical_imm64:$imms),
  asm, "\t$Zd, $imms",
  "",
  []>, Sched<[]> {
  bits<5> Zd;
  bits<13> imms;
  let Inst{31-18} = 0b00000101110000;
  let Inst{17-5} = imms;
  let Inst{4-0} = Zd;

  let DecoderMethod = "DecodeSVELogicalImmInstruction";
  let hasSideEffects = 0;
  let isReMaterializable = 1;
  let Uses = [VG];
}

multiclass sve_int_dup_mask_imm<string asm> {
  def NAME : sve_int_dup_mask_imm<asm>;

  def : InstAlias<"dupm $Zd, $imm",
                  (!cast<Instruction>(NAME) ZPR8:$Zd, sve_logical_imm8:$imm), 4>;
  def : InstAlias<"dupm $Zd, $imm",
                  (!cast<Instruction>(NAME) ZPR16:$Zd, sve_logical_imm16:$imm), 3>;
  def : InstAlias<"dupm $Zd, $imm",
                  (!cast<Instruction>(NAME) ZPR32:$Zd, sve_logical_imm32:$imm), 2>;

  // All Zd.b forms have a CPY/DUP equivalent, hence no byte alias here.
  def : InstAlias<"mov $Zd, $imm",
                  (!cast<Instruction>(NAME) ZPR16:$Zd, sve_preferred_logical_imm16:$imm), 7>;
  def : InstAlias<"mov $Zd, $imm",
                  (!cast<Instruction>(NAME) ZPR32:$Zd, sve_preferred_logical_imm32:$imm), 6>;
  def : InstAlias<"mov $Zd, $imm",
                  (!cast<Instruction>(NAME) ZPR64:$Zd, sve_preferred_logical_imm64:$imm), 5>;

  // NOTE: No pattern for nxv16i8 because DUP has full coverage.
  def : Pat<(nxv8i16 (splat_vector (i32 (SVELogicalImm16Pat i64:$imm)))),
            (!cast<Instruction>(NAME) i64:$imm)>;
  def : Pat<(nxv4i32 (splat_vector (i32 (SVELogicalImm32Pat i64:$imm)))),
            (!cast<Instruction>(NAME) i64:$imm)>;
  def : Pat<(nxv2i64 (splat_vector (i64 (SVELogicalImm64Pat i64:$imm)))),
            (!cast<Instruction>(NAME) i64:$imm)>;
}

//===----------------------------------------------------------------------===//
// SVE Integer Arithmetic -  Unpredicated Group.
//===----------------------------------------------------------------------===//

class sve_int_bin_cons_arit_0<bits<2> sz8_64, bits<3> opc, string asm,
                              ZPRRegOp zprty>
: I<(outs zprty:$Zd), (ins zprty:$Zn, zprty:$Zm),
  asm, "\t$Zd, $Zn, $Zm",
  "", []>, Sched<[]> {
  bits<5> Zd;
  bits<5> Zm;
  bits<5> Zn;
  let Inst{31-24} = 0b00000100;
  let Inst{23-22} = sz8_64;
  let Inst{21}    = 0b1;
  let Inst{20-16} = Zm;
  let Inst{15-13} = 0b000;
  let Inst{12-10} = opc;
  let Inst{9-5}   = Zn;
  let Inst{4-0}   = Zd;

  let hasSideEffects = 0;
}

multiclass sve_int_bin_cons_arit_0<bits<3> opc, string asm, SDPatternOperator op> {
  def _B : sve_int_bin_cons_arit_0<0b00, opc, asm, ZPR8>;
  def _H : sve_int_bin_cons_arit_0<0b01, opc, asm, ZPR16>;
  def _S : sve_int_bin_cons_arit_0<0b10, opc, asm, ZPR32>;
  def _D : sve_int_bin_cons_arit_0<0b11, opc, asm, ZPR64>;

  def : SVE_2_Op_Pat<nxv16i8, op, nxv16i8, nxv16i8, !cast<Instruction>(NAME # _B)>;
  def : SVE_2_Op_Pat<nxv8i16, op, nxv8i16, nxv8i16, !cast<Instruction>(NAME # _H)>;
  def : SVE_2_Op_Pat<nxv4i32, op, nxv4i32, nxv4i32, !cast<Instruction>(NAME # _S)>;
  def : SVE_2_Op_Pat<nxv2i64, op, nxv2i64, nxv2i64, !cast<Instruction>(NAME # _D)>;
}

//===----------------------------------------------------------------------===//
// SVE Floating Point Arithmetic - Predicated Group
//===----------------------------------------------------------------------===//

class sve_fp_2op_i_p_zds<bits<2> sz, bits<3> opc, string asm,
                         ZPRRegOp zprty,
                         Operand imm_ty>
: I<(outs zprty:$Zdn), (ins PPR3bAny:$Pg, zprty:$_Zdn, imm_ty:$i1),
  asm, "\t$Zdn, $Pg/m, $_Zdn, $i1",
  "",
  []>, Sched<[]> {
  bits<3> Pg;
  bits<5> Zdn;
  bit i1;
  let Inst{31-24} = 0b01100101;
  let Inst{23-22} = sz;
  let Inst{21-19} = 0b011;
  let Inst{18-16} = opc;
  let Inst{15-13} = 0b100;
  let Inst{12-10} = Pg;
  let Inst{9-6}   = 0b0000;
  let Inst{5}     = i1;
  let Inst{4-0}   = Zdn;

  let Constraints = "$Zdn = $_Zdn";
  let DestructiveInstType = DestructiveOther;
  let ElementSize = zprty.ElementSize;
  let hasSideEffects = 0;
  let mayRaiseFPException = 1;
}

multiclass sve_fp_2op_i_p_zds<bits<3> opc, string asm, string Ps, Operand imm_ty, FPImmLeaf A, FPImmLeaf B, SDPatternOperator op> {
  let DestructiveInstType = DestructiveBinaryImm in {
  def _H : SVEPseudo2Instr<Ps # _H, 1>, sve_fp_2op_i_p_zds<0b01, opc, asm, ZPR16, imm_ty>;
  def _S : SVEPseudo2Instr<Ps # _S, 1>, sve_fp_2op_i_p_zds<0b10, opc, asm, ZPR32, imm_ty>;
  def _D : SVEPseudo2Instr<Ps # _D, 1>, sve_fp_2op_i_p_zds<0b11, opc, asm, ZPR64, imm_ty>;
  }

  def : SVE_2_Op_Fp_Imm_Pat<nxv8f16, op, nxv8i1, f16, A, 0, !cast<Instruction>(NAME # "_H")>;
  def : SVE_2_Op_Fp_Imm_Pat<nxv8f16, op, nxv8i1, f16, B, 1, !cast<Instruction>(NAME # "_H")>;
  def : SVE_2_Op_Fp_Imm_Pat<nxv4f32, op, nxv4i1, f32, A, 0, !cast<Instruction>(NAME # "_S")>;
  def : SVE_2_Op_Fp_Imm_Pat<nxv4f32, op, nxv4i1, f32, B, 1, !cast<Instruction>(NAME # "_S")>;
  def : SVE_2_Op_Fp_Imm_Pat<nxv2f64, op, nxv2i1, f64, A, 0, !cast<Instruction>(NAME # "_D")>;
  def : SVE_2_Op_Fp_Imm_Pat<nxv2f64, op, nxv2i1, f64, B, 1, !cast<Instruction>(NAME # "_D")>;
}

class sve_fp_2op_p_zds<bits<2> sz, bits<4> opc, string asm,
                       ZPRRegOp zprty>
: I<(outs zprty:$Zdn), (ins PPR3bAny:$Pg, zprty:$_Zdn, zprty:$Zm),
  asm, "\t$Zdn, $Pg/m, $_Zdn, $Zm",
  "",
  []>, Sched<[]> {
  bits<3> Pg;
  bits<5> Zdn;
  bits<5> Zm;
  let Inst{31-24} = 0b01100101;
  let Inst{23-22} = sz;
  let Inst{21-20} = 0b00;
  let Inst{19-16} = opc;
  let Inst{15-13} = 0b100;
  let Inst{12-10} = Pg;
  let Inst{9-5}   = Zm;
  let Inst{4-0}   = Zdn;

  let Constraints = "$Zdn = $_Zdn";
  let DestructiveInstType = DestructiveOther;
  let ElementSize = zprty.ElementSize;
  let hasSideEffects = 0;
  let mayRaiseFPException = 1;
}

multiclass sve_fp_2op_p_zds<bits<4> opc, string asm, string Ps,
                            SDPatternOperator op, DestructiveInstTypeEnum flags,
                            string revname="", bit isReverseInstr=0> {
  let DestructiveInstType = flags in {
  def _H : sve_fp_2op_p_zds<0b01, opc, asm, ZPR16>,
           SVEPseudo2Instr<Ps # _H, 1>, SVEInstr2Rev<NAME # _H, revname # _H, isReverseInstr>;
  def _S : sve_fp_2op_p_zds<0b10, opc, asm, ZPR32>,
           SVEPseudo2Instr<Ps # _S, 1>, SVEInstr2Rev<NAME # _S, revname # _S, isReverseInstr>;
  def _D : sve_fp_2op_p_zds<0b11, opc, asm, ZPR64>,
           SVEPseudo2Instr<Ps # _D, 1>, SVEInstr2Rev<NAME # _D, revname # _D, isReverseInstr>;
  }

  def : SVE_3_Op_Pat<nxv8f16, op, nxv8i1, nxv8f16, nxv8f16, !cast<Instruction>(NAME # _H)>;
  def : SVE_3_Op_Pat<nxv4f32, op, nxv4i1, nxv4f32, nxv4f32, !cast<Instruction>(NAME # _S)>;
  def : SVE_3_Op_Pat<nxv2f64, op, nxv2i1, nxv2f64, nxv2f64, !cast<Instruction>(NAME # _D)>;
}

multiclass sve_fp_2op_p_zds_fscale<bits<4> opc, string asm,
                                   SDPatternOperator op> {
  def _H : sve_fp_2op_p_zds<0b01, opc, asm, ZPR16>;
  def _S : sve_fp_2op_p_zds<0b10, opc, asm, ZPR32>;
  def _D : sve_fp_2op_p_zds<0b11, opc, asm, ZPR64>;

  def : SVE_3_Op_Pat<nxv8f16, op, nxv8i1, nxv8f16, nxv8i16, !cast<Instruction>(NAME # _H)>;
  def : SVE_3_Op_Pat<nxv4f32, op, nxv4i1, nxv4f32, nxv4i32, !cast<Instruction>(NAME # _S)>;
  def : SVE_3_Op_Pat<nxv2f64, op, nxv2i1, nxv2f64, nxv2i64, !cast<Instruction>(NAME # _D)>;
}

multiclass sve_fp_2op_p_zds_bfloat<bits<4> opc, string asm, string Ps,
                                   SDPatternOperator op,
                                   DestructiveInstTypeEnum flags,
                                   string revname="", bit isReverseInstr=0> {
  let DestructiveInstType = flags in {
  def NAME : sve_fp_2op_p_zds<0b00, opc, asm, ZPR16>,
             SVEPseudo2Instr<Ps, 1>, SVEInstr2Rev<NAME , revname , isReverseInstr>;
  }

  def : SVE_3_Op_Pat<nxv8bf16, op, nxv8i1, nxv8bf16, nxv8bf16, !cast<Instruction>(NAME)>;
}

class  sve_fp_2op_p_zds_bfscale<bits<4> opc, string asm,  DestructiveInstTypeEnum flags>
: sve_fp_2op_p_zds<0b00, opc, asm, ZPR16>{
  let DestructiveInstType = flags;
}

multiclass sve_fp_2op_p_zds_zeroing_hsd<SDPatternOperator op> {
  def _H_ZERO : PredTwoOpPseudo<NAME # _H, ZPR16, FalseLanesZero>;
  def _S_ZERO : PredTwoOpPseudo<NAME # _S, ZPR32, FalseLanesZero>;
  def _D_ZERO : PredTwoOpPseudo<NAME # _D, ZPR64, FalseLanesZero>;

  def : SVE_3_Op_Pat_SelZero<nxv8f16, op, nxv8i1, nxv8f16, nxv8f16, !cast<Pseudo>(NAME # _H_ZERO)>;
  def : SVE_3_Op_Pat_SelZero<nxv4f32, op, nxv4i1, nxv4f32, nxv4f32, !cast<Pseudo>(NAME # _S_ZERO)>;
  def : SVE_3_Op_Pat_SelZero<nxv2f64, op, nxv2i1, nxv2f64, nxv2f64, !cast<Pseudo>(NAME # _D_ZERO)>;
}

multiclass sve_fp_2op_p_zds_zeroing_bfloat<SDPatternOperator op> {
  def _ZERO : PredTwoOpPseudo<NAME, ZPR16, FalseLanesZero>;

  def : SVE_3_Op_Pat_SelZero<nxv8bf16, op, nxv8i1, nxv8bf16, nxv8bf16, !cast<Pseudo>(NAME # _ZERO)>;
}

class sve_fp_ftmad<bits<2> sz, string asm, ZPRRegOp zprty>
: I<(outs zprty:$Zdn), (ins zprty:$_Zdn, zprty:$Zm, timm32_0_7:$imm3),
  asm, "\t$Zdn, $_Zdn, $Zm, $imm3",
  "",
  []>, Sched<[]> {
  bits<5> Zdn;
  bits<5> Zm;
  bits<3> imm3;
  let Inst{31-24} = 0b01100101;
  let Inst{23-22} = sz;
  let Inst{21-19} = 0b010;
  let Inst{18-16} = imm3;
  let Inst{15-10} = 0b100000;
  let Inst{9-5}   = Zm;
  let Inst{4-0}   = Zdn;

  let Constraints = "$Zdn = $_Zdn";
  let DestructiveInstType = DestructiveOther;
  let ElementSize = ElementSizeNone;
  let hasSideEffects = 0;
  let mayRaiseFPException = 1;
}

multiclass sve_fp_ftmad<string asm, SDPatternOperator op> {
  def _H : sve_fp_ftmad<0b01, asm, ZPR16>;
  def _S : sve_fp_ftmad<0b10, asm, ZPR32>;
  def _D : sve_fp_ftmad<0b11, asm, ZPR64>;

  def : Pat<(nxv8f16 (op (nxv8f16 ZPR16:$Zn), (nxv8f16 ZPR16:$Zm), (i32 timm32_0_7:$imm))),
            (!cast<Instruction>(NAME # _H) ZPR16:$Zn, ZPR16:$Zm, timm32_0_7:$imm)>;
  def : Pat<(nxv4f32 (op (nxv4f32 ZPR32:$Zn), (nxv4f32 ZPR32:$Zm), (i32 timm32_0_7:$imm))),
            (!cast<Instruction>(NAME # _S) ZPR32:$Zn, ZPR32:$Zm, timm32_0_7:$imm)>;
  def : Pat<(nxv2f64 (op (nxv2f64 ZPR64:$Zn), (nxv2f64 ZPR64:$Zm), (i32 timm32_0_7:$imm))),
            (!cast<Instruction>(NAME # _D) ZPR64:$Zn, ZPR64:$Zm, timm32_0_7:$imm)>;
}

multiclass sve_fp_2op_i_p_zds_hfd<Operand imm_ty, FPImmLeaf A, FPImmLeaf B, SDPatternOperator ir_op = null_frag> {
  def _H_UNDEF : PredTwoOpImmPseudo<NAME # _H, ZPR16, imm_ty, FalseLanesUndef>;
  def _S_UNDEF : PredTwoOpImmPseudo<NAME # _S, ZPR32, imm_ty, FalseLanesUndef>;
  def _D_UNDEF : PredTwoOpImmPseudo<NAME # _D, ZPR64, imm_ty, FalseLanesUndef>;

  def : SVE_2_Op_Fp_Imm_Pat<nxv8f16, ir_op, nxv8i1, f16, A, 0, !cast<Instruction>(NAME # "_H_UNDEF")>;
  def : SVE_2_Op_Fp_Imm_Pat<nxv8f16, ir_op, nxv8i1, f16, B, 1, !cast<Instruction>(NAME # "_H_UNDEF")>;
  def : SVE_2_Op_Fp_Imm_Pat<nxv4f16, ir_op, nxv4i1, f16, A, 0, !cast<Instruction>(NAME # "_H_UNDEF")>;
  def : SVE_2_Op_Fp_Imm_Pat<nxv4f16, ir_op, nxv4i1, f16, B, 1, !cast<Instruction>(NAME # "_H_UNDEF")>;
  def : SVE_2_Op_Fp_Imm_Pat<nxv2f16, ir_op, nxv2i1, f16, A, 0, !cast<Instruction>(NAME # "_H_UNDEF")>;
  def : SVE_2_Op_Fp_Imm_Pat<nxv2f16, ir_op, nxv2i1, f16, B, 1, !cast<Instruction>(NAME # "_H_UNDEF")>;
  def : SVE_2_Op_Fp_Imm_Pat<nxv4f32, ir_op, nxv4i1, f32, A, 0, !cast<Instruction>(NAME # "_S_UNDEF")>;
  def : SVE_2_Op_Fp_Imm_Pat<nxv4f32, ir_op, nxv4i1, f32, B, 1, !cast<Instruction>(NAME # "_S_UNDEF")>;
  def : SVE_2_Op_Fp_Imm_Pat<nxv2f32, ir_op, nxv2i1, f32, A, 0, !cast<Instruction>(NAME # "_S_UNDEF")>;
  def : SVE_2_Op_Fp_Imm_Pat<nxv2f32, ir_op, nxv2i1, f32, B, 1, !cast<Instruction>(NAME # "_S_UNDEF")>;
  def : SVE_2_Op_Fp_Imm_Pat<nxv2f64, ir_op, nxv2i1, f64, A, 0, !cast<Instruction>(NAME # "_D_UNDEF")>;
  def : SVE_2_Op_Fp_Imm_Pat<nxv2f64, ir_op, nxv2i1, f64, B, 1, !cast<Instruction>(NAME # "_D_UNDEF")>;
}

multiclass sve_fp_2op_i_p_zds_zeroing_hfd<Operand imm_ty, FPImmLeaf A, FPImmLeaf B, SDPatternOperator op> {
  def _H_ZERO : PredTwoOpImmPseudo<NAME # _H, ZPR16, imm_ty, FalseLanesZero>;
  def _S_ZERO : PredTwoOpImmPseudo<NAME # _S, ZPR32, imm_ty, FalseLanesZero>;
  def _D_ZERO : PredTwoOpImmPseudo<NAME # _D, ZPR64, imm_ty, FalseLanesZero>;

  let AddedComplexity = 2 in {
    def : SVE_2_Op_Fp_Imm_Pat_Zero<nxv8f16, op, nxv8i1, f16, A, 0, !cast<Instruction>(NAME # "_H_ZERO")>;
    def : SVE_2_Op_Fp_Imm_Pat_Zero<nxv8f16, op, nxv8i1, f16, B, 1, !cast<Instruction>(NAME # "_H_ZERO")>;
    def : SVE_2_Op_Fp_Imm_Pat_Zero<nxv4f32, op, nxv4i1, f32, A, 0, !cast<Instruction>(NAME # "_S_ZERO")>;
    def : SVE_2_Op_Fp_Imm_Pat_Zero<nxv4f32, op, nxv4i1, f32, B, 1, !cast<Instruction>(NAME # "_S_ZERO")>;
    def : SVE_2_Op_Fp_Imm_Pat_Zero<nxv2f64, op, nxv2i1, f64, A, 0, !cast<Instruction>(NAME # "_D_ZERO")>;
    def : SVE_2_Op_Fp_Imm_Pat_Zero<nxv2f64, op, nxv2i1, f64, B, 1, !cast<Instruction>(NAME # "_D_ZERO")>;
  }
}

//===----------------------------------------------------------------------===//
// SVE Floating Point Arithmetic - Unpredicated Group
//===----------------------------------------------------------------------===//

class sve_fp_3op_u_zd<bits<2> sz, bits<3> opc, string asm, ZPRRegOp zprty>
: I<(outs zprty:$Zd), (ins  zprty:$Zn, zprty:$Zm),
  asm, "\t$Zd, $Zn, $Zm",
  "",
  []>, Sched<[]> {
  bits<5> Zd;
  bits<5> Zm;
  bits<5> Zn;
  let Inst{31-24} = 0b01100101;
  let Inst{23-22} = sz;
  let Inst{21}    = 0b0;
  let Inst{20-16} = Zm;
  let Inst{15-13} = 0b000;
  let Inst{12-10} = opc;
  let Inst{9-5}   = Zn;
  let Inst{4-0}   = Zd;

  let hasSideEffects = 0;
  let mayRaiseFPException = 1;
}

multiclass sve_fp_3op_u_zd<bits<3> opc, string asm, SDPatternOperator op> {
  def _H : sve_fp_3op_u_zd<0b01, opc, asm, ZPR16>;
  def _S : sve_fp_3op_u_zd<0b10, opc, asm, ZPR32>;
  def _D : sve_fp_3op_u_zd<0b11, opc, asm, ZPR64>;

  def : SVE_2_Op_Pat<nxv8f16, op, nxv8f16, nxv8f16, !cast<Instruction>(NAME # _H)>;
  def : SVE_2_Op_Pat<nxv4f32, op, nxv4f32, nxv4f32, !cast<Instruction>(NAME # _S)>;
  def : SVE_2_Op_Pat<nxv2f64, op, nxv2f64, nxv2f64, !cast<Instruction>(NAME # _D)>;
}

multiclass sve_fp_3op_u_zd_bfloat<bits<3> opc, string asm, SDPatternOperator op> {
  def NAME : sve_fp_3op_u_zd<0b00, opc, asm, ZPR16>;

  def : SVE_2_Op_Pat<nxv8bf16, op, nxv8bf16, nxv8bf16, !cast<Instruction>(NAME)>;
  def : SVE_2_Op_Pat<nxv4bf16, op, nxv4bf16, nxv4bf16, !cast<Instruction>(NAME)>;
  def : SVE_2_Op_Pat<nxv2bf16, op, nxv2bf16, nxv2bf16, !cast<Instruction>(NAME)>;
}

multiclass sve_fp_3op_u_zd_ftsmul<bits<3> opc, string asm, SDPatternOperator op> {
  def _H : sve_fp_3op_u_zd<0b01, opc, asm, ZPR16>;
  def _S : sve_fp_3op_u_zd<0b10, opc, asm, ZPR32>;
  def _D : sve_fp_3op_u_zd<0b11, opc, asm, ZPR64>;

  def : SVE_2_Op_Pat<nxv8f16, op, nxv8f16, nxv8i16, !cast<Instruction>(NAME # _H)>;
  def : SVE_2_Op_Pat<nxv4f32, op, nxv4f32, nxv4i32, !cast<Instruction>(NAME # _S)>;
  def : SVE_2_Op_Pat<nxv2f64, op, nxv2f64, nxv2i64, !cast<Instruction>(NAME # _D)>;
}

//===----------------------------------------------------------------------===//
// SVE Floating Point Fused Multiply-Add Group
//===----------------------------------------------------------------------===//

class sve_fp_3op_p_zds_a<bits<2> sz, bits<2> opc, string asm, ZPRRegOp zprty>
: I<(outs zprty:$Zda), (ins PPR3bAny:$Pg, zprty:$_Zda, zprty:$Zn, zprty:$Zm),
  asm, "\t$Zda, $Pg/m, $Zn, $Zm",
  "",
  []>, Sched<[]> {
  bits<3> Pg;
  bits<5> Zda;
  bits<5> Zm;
  bits<5> Zn;
  let Inst{31-24} = 0b01100101;
  let Inst{23-22} = sz;
  let Inst{21}    = 0b1;
  let Inst{20-16} = Zm;
  let Inst{15}    = 0b0;
  let Inst{14-13} = opc;
  let Inst{12-10} = Pg;
  let Inst{9-5}   = Zn;
  let Inst{4-0}   = Zda;

  let Constraints = "$Zda = $_Zda";
  let ElementSize = zprty.ElementSize;
  let DestructiveInstType = DestructiveTernaryCommWithRev;
  let hasSideEffects = 0;
  let mayRaiseFPException = 1;
}

multiclass sve_fp_3op_p_zds_a<bits<2> opc, string asm, string Ps,
                              SDPatternOperator op, string revname,
                              bit isReverseInstr=0> {
  def _H : sve_fp_3op_p_zds_a<0b01, opc, asm, ZPR16>,
           SVEPseudo2Instr<Ps # _H, 1>, SVEInstr2Rev<NAME # _H, revname # _H, isReverseInstr>;
  def _S : sve_fp_3op_p_zds_a<0b10, opc, asm, ZPR32>,
           SVEPseudo2Instr<Ps # _S, 1>, SVEInstr2Rev<NAME # _S, revname # _S, isReverseInstr>;
  def _D : sve_fp_3op_p_zds_a<0b11, opc, asm, ZPR64>,
           SVEPseudo2Instr<Ps # _D, 1>, SVEInstr2Rev<NAME # _D, revname # _D, isReverseInstr>;

  def : SVE_4_Op_Pat<nxv8f16, op, nxv8i1, nxv8f16, nxv8f16, nxv8f16, !cast<Instruction>(NAME # _H)>;
  def : SVE_4_Op_Pat<nxv4f16, op, nxv4i1, nxv4f16, nxv4f16, nxv4f16, !cast<Instruction>(NAME # _H)>;
  def : SVE_4_Op_Pat<nxv2f16, op, nxv2i1, nxv2f16, nxv2f16, nxv2f16, !cast<Instruction>(NAME # _H)>;
  def : SVE_4_Op_Pat<nxv4f32, op, nxv4i1, nxv4f32, nxv4f32, nxv4f32, !cast<Instruction>(NAME # _S)>;
  def : SVE_4_Op_Pat<nxv2f32, op, nxv2i1, nxv2f32, nxv2f32, nxv2f32, !cast<Instruction>(NAME # _S)>;
  def : SVE_4_Op_Pat<nxv2f64, op, nxv2i1, nxv2f64, nxv2f64, nxv2f64, !cast<Instruction>(NAME # _D)>;
}

multiclass sve_fp_3op_p_zds_a_bfloat<bits<2> opc, string asm, string Ps,
                                     SDPatternOperator op> {
  def NAME : sve_fp_3op_p_zds_a<0b00, opc, asm, ZPR16>,
           SVEPseudo2Instr<Ps, 1>, SVEInstr2Rev<NAME, "", 0>;

  def : SVE_4_Op_Pat<nxv8bf16, op, nxv8i1, nxv8bf16, nxv8bf16, nxv8bf16, !cast<Instruction>(NAME)>;
}

class sve_fp_3op_p_zds_b<bits<2> sz, bits<2> opc, string asm,
                         ZPRRegOp zprty>
: I<(outs zprty:$Zdn), (ins PPR3bAny:$Pg, zprty:$_Zdn, zprty:$Zm, zprty:$Za),
  asm, "\t$Zdn, $Pg/m, $Zm, $Za",
  "",
  []>, Sched<[]> {
  bits<3> Pg;
  bits<5> Za;
  bits<5> Zdn;
  bits<5> Zm;
  let Inst{31-24} = 0b01100101;
  let Inst{23-22} = sz;
  let Inst{21}    = 0b1;
  let Inst{20-16} = Za;
  let Inst{15}    = 0b1;
  let Inst{14-13} = opc;
  let Inst{12-10} = Pg;
  let Inst{9-5}   = Zm;
  let Inst{4-0}   = Zdn;

  let Constraints = "$Zdn = $_Zdn";
  let DestructiveInstType = DestructiveOther;
  let ElementSize = zprty.ElementSize;
  let hasSideEffects = 0;
  let mayRaiseFPException = 1;
}

multiclass sve_fp_3op_p_zds_b<bits<2> opc, string asm, SDPatternOperator op,
                              string revname, bit isReverseInstr> {
  def _H : sve_fp_3op_p_zds_b<0b01, opc, asm, ZPR16>,
           SVEInstr2Rev<NAME # _H, revname # _H, isReverseInstr>;
  def _S : sve_fp_3op_p_zds_b<0b10, opc, asm, ZPR32>,
           SVEInstr2Rev<NAME # _S, revname # _S, isReverseInstr>;
  def _D : sve_fp_3op_p_zds_b<0b11, opc, asm, ZPR64>,
           SVEInstr2Rev<NAME # _D, revname # _D, isReverseInstr>;

  def : SVE_4_Op_Pat<nxv8f16, op, nxv8i1, nxv8f16, nxv8f16, nxv8f16, !cast<Instruction>(NAME # _H)>;
  def : SVE_4_Op_Pat<nxv4f32, op, nxv4i1, nxv4f32, nxv4f32, nxv4f32, !cast<Instruction>(NAME # _S)>;
  def : SVE_4_Op_Pat<nxv2f64, op, nxv2i1, nxv2f64, nxv2f64, nxv2f64, !cast<Instruction>(NAME # _D)>;
}

//===----------------------------------------------------------------------===//
// SVE Floating Point Multiply-Add - Indexed Group
//===----------------------------------------------------------------------===//

class sve_fp_fma_by_indexed_elem<bits<2> sz, bits<2> opc, string asm,
                                 ZPRRegOp zprty1,
                                 ZPRRegOp zprty2, Operand itype>
: I<(outs zprty1:$Zda), (ins zprty1:$_Zda, zprty1:$Zn, zprty2:$Zm, itype:$iop),
  asm, "\t$Zda, $Zn, $Zm$iop", "", []>, Sched<[]> {
  bits<5> Zda;
  bits<5> Zn;
  let Inst{31-24} = 0b01100100;
  let Inst{23-22} = sz;
  let Inst{21}    = 0b1;
  let Inst{15-12} = 0b0000;
  let Inst{11-10} = opc;
  let Inst{9-5}   = Zn;
  let Inst{4-0}   = Zda;

  let Constraints = "$Zda = $_Zda";
  let DestructiveInstType = DestructiveOther;
  let ElementSize = ElementSizeNone;
  let hasSideEffects = 0;
  let mayRaiseFPException = 1;
}

multiclass sve_fp_fma_by_indexed_elem<bits<2> opc, string asm,
                                      SDPatternOperator op> {
  def _H : sve_fp_fma_by_indexed_elem<{0, ?}, opc, asm, ZPR16, ZPR3b16, VectorIndexH32b> {
    bits<3> Zm;
    bits<3> iop;
    let Inst{22} = iop{2};
    let Inst{20-19} = iop{1-0};
    let Inst{18-16} = Zm;
  }
  def _S : sve_fp_fma_by_indexed_elem<0b10, opc, asm, ZPR32, ZPR3b32, VectorIndexS32b> {
    bits<3> Zm;
    bits<2> iop;
    let Inst{20-19} = iop;
    let Inst{18-16} = Zm;
  }
  def _D : sve_fp_fma_by_indexed_elem<0b11, opc, asm, ZPR64, ZPR4b64, VectorIndexD32b> {
    bits<4> Zm;
    bit iop;
    let Inst{20} = iop;
    let Inst{19-16} = Zm;
  }

  def : Pat<(nxv8f16 (op nxv8f16:$Op1, nxv8f16:$Op2, nxv8f16:$Op3, (i32 VectorIndexH32b_timm:$idx))),
            (!cast<Instruction>(NAME # _H) $Op1, $Op2, $Op3, VectorIndexH32b_timm:$idx)>;
  def : Pat<(nxv4f32 (op nxv4f32:$Op1, nxv4f32:$Op2, nxv4f32:$Op3, (i32 VectorIndexS32b_timm:$idx))),
            (!cast<Instruction>(NAME # _S) $Op1, $Op2, $Op3, VectorIndexS32b_timm:$idx)>;
  def : Pat<(nxv2f64 (op nxv2f64:$Op1, nxv2f64:$Op2, nxv2f64:$Op3, (i32 VectorIndexD32b_timm:$idx))),
            (!cast<Instruction>(NAME # _D) $Op1, $Op2, $Op3, VectorIndexD32b_timm:$idx)>;
}

multiclass sve_fp_fma_by_indexed_elem_bfloat<string asm, bits<2> opc,
                                             SDPatternOperator op> {
  def NAME : sve_fp_fma_by_indexed_elem<{0, ?}, opc, asm, ZPR16, ZPR3b16, VectorIndexH32b> {
    bits<3> Zm;
    bits<3> iop;
    let Inst{22} = iop{2};
    let Inst{20-19} = iop{1-0};
    let Inst{18-16} = Zm;
  }

  def : Pat<(nxv8bf16 (op nxv8bf16:$op1, nxv8bf16:$op2, nxv8bf16:$op3, (i32 VectorIndexH32b_timm:$idx))),
            (!cast<Instruction>(NAME) $op1, $op2, $op3, VectorIndexH32b_timm:$idx)>;
}

//===----------------------------------------------------------------------===//
// SVE Floating Point Multiply - Indexed Group
//===----------------------------------------------------------------------===//

class sve_fp_fmul_by_indexed_elem<bits<2> sz, bit o2, string asm, ZPRRegOp zprty,
                                  ZPRRegOp zprty2, Operand itype>
: I<(outs zprty:$Zd), (ins zprty:$Zn, zprty2:$Zm, itype:$iop),
  asm, "\t$Zd, $Zn, $Zm$iop", "", []>, Sched<[]> {
  bits<5> Zd;
  bits<5> Zn;
  let Inst{31-24} = 0b01100100;
  let Inst{23-22} = sz;
  let Inst{21}    = 0b1;
  let Inst{15-12} = 0b0010;
  let Inst{11}    = o2;
  let Inst{10}    = 0b0;
  let Inst{9-5}   = Zn;
  let Inst{4-0}   = Zd;

  let hasSideEffects = 0;
  let mayRaiseFPException = 1;
}

multiclass sve_fp_fmul_by_indexed_elem<string asm, SDPatternOperator op> {
  def _H : sve_fp_fmul_by_indexed_elem<{0, ?}, 0b0, asm, ZPR16, ZPR3b16, VectorIndexH32b> {
    bits<3> Zm;
    bits<3> iop;
    let Inst{22} = iop{2};
    let Inst{20-19} = iop{1-0};
    let Inst{18-16} = Zm;
  }
  def _S : sve_fp_fmul_by_indexed_elem<0b10, 0b0, asm, ZPR32, ZPR3b32, VectorIndexS32b> {
    bits<3> Zm;
    bits<2> iop;
    let Inst{20-19} = iop;
    let Inst{18-16} = Zm;
  }
  def _D : sve_fp_fmul_by_indexed_elem<0b11, 0b0, asm, ZPR64, ZPR4b64, VectorIndexD32b> {
    bits<4> Zm;
    bit iop;
    let Inst{20} = iop;
    let Inst{19-16} = Zm;
  }

  def : Pat<(nxv8f16 (op nxv8f16:$Op1, nxv8f16:$Op2, (i32 VectorIndexH32b_timm:$idx))),
            (!cast<Instruction>(NAME # _H) $Op1, $Op2, VectorIndexH32b_timm:$idx)>;
  def : Pat<(nxv4f32 (op nxv4f32:$Op1, nxv4f32:$Op2, (i32 VectorIndexS32b_timm:$idx))),
            (!cast<Instruction>(NAME # _S) $Op1, $Op2, VectorIndexS32b_timm:$idx)>;
  def : Pat<(nxv2f64 (op nxv2f64:$Op1, nxv2f64:$Op2, (i32 VectorIndexD32b_timm:$idx))),
            (!cast<Instruction>(NAME # _D) $Op1, $Op2, VectorIndexD32b_timm:$idx)>;
}

multiclass sve_fp_fmul_by_indexed_elem_bfloat<string asm,
                                              SDPatternOperator op> {
  def NAME : sve_fp_fmul_by_indexed_elem<{0, ?}, 0b1, asm, ZPR16, ZPR3b16, VectorIndexH32b> {
    bits<3> Zm;
    bits<3> iop;
    let Inst{22} = iop{2};
    let Inst{20-19} = iop{1-0};
    let Inst{18-16} = Zm;
  }
  def : Pat <(nxv8bf16 (op nxv8bf16:$Op1, nxv8bf16:$Op2, (i32 VectorIndexH32b_timm:$idx))),
             (!cast<Instruction>(NAME) $Op1, $Op2, VectorIndexH32b_timm:$idx)>;
}

//===----------------------------------------------------------------------===//
// SVE Floating Point Complex Multiply-Add Group
//===----------------------------------------------------------------------===//

class sve_fp_fcmla<bits<2> sz, string asm, ZPRRegOp zprty>
: I<(outs zprty:$Zda), (ins PPR3bAny:$Pg, zprty:$_Zda, zprty:$Zn, zprty:$Zm,
                        complexrotateop:$imm),
  asm, "\t$Zda, $Pg/m, $Zn, $Zm, $imm",
  "", []>, Sched<[]> {
  bits<5> Zda;
  bits<3> Pg;
  bits<5> Zn;
  bits<5> Zm;
  bits<2> imm;
  let Inst{31-24} = 0b01100100;
  let Inst{23-22} = sz;
  let Inst{21}    = 0;
  let Inst{20-16} = Zm;
  let Inst{15}    = 0;
  let Inst{14-13} = imm;
  let Inst{12-10} = Pg;
  let Inst{9-5}   = Zn;
  let Inst{4-0}   = Zda;

  let Constraints = "$Zda = $_Zda";
  let DestructiveInstType = DestructiveOther;
  let ElementSize = zprty.ElementSize;
  let hasSideEffects = 0;
  let mayRaiseFPException = 1;
}

multiclass sve_fp_fcmla<string asm, SDPatternOperator op> {
  def _H : sve_fp_fcmla<0b01, asm, ZPR16>;
  def _S : sve_fp_fcmla<0b10, asm, ZPR32>;
  def _D : sve_fp_fcmla<0b11, asm, ZPR64>;

  def : Pat<(nxv8f16 (op nxv8i1:$Op1, nxv8f16:$Op2, nxv8f16:$Op3, nxv8f16:$Op4, (i32 complexrotateop:$imm))),
            (!cast<Instruction>(NAME # _H) $Op1, $Op2, $Op3, $Op4, complexrotateop:$imm)>;
  def : Pat<(nxv4f32 (op nxv4i1:$Op1, nxv4f32:$Op2, nxv4f32:$Op3, nxv4f32:$Op4, (i32 complexrotateop:$imm))),
            (!cast<Instruction>(NAME # _S) $Op1, $Op2, $Op3, $Op4, complexrotateop:$imm)>;
  def : Pat<(nxv2f64 (op nxv2i1:$Op1, nxv2f64:$Op2, nxv2f64:$Op3, nxv2f64:$Op4, (i32 complexrotateop:$imm))),
            (!cast<Instruction>(NAME # _D) $Op1, $Op2, $Op3, $Op4, complexrotateop:$imm)>;
}

//===----------------------------------------------------------------------===//
// SVE Floating Point Complex Multiply-Add - Indexed Group
//===----------------------------------------------------------------------===//

class sve_fp_fcmla_by_indexed_elem<bits<2> sz, string asm,
                                   ZPRRegOp zprty,
                                   ZPRRegOp zprty2, Operand itype>
: I<(outs zprty:$Zda), (ins zprty:$_Zda, zprty:$Zn, zprty2:$Zm, itype:$iop,
                        complexrotateop:$imm),
  asm, "\t$Zda, $Zn, $Zm$iop, $imm",
  "", []>, Sched<[]> {
  bits<5> Zda;
  bits<5> Zn;
  bits<2> imm;
  let Inst{31-24} = 0b01100100;
  let Inst{23-22} = sz;
  let Inst{21}    = 0b1;
  let Inst{15-12} = 0b0001;
  let Inst{11-10} = imm;
  let Inst{9-5}   = Zn;
  let Inst{4-0}   = Zda;

  let Constraints = "$Zda = $_Zda";
  let DestructiveInstType = DestructiveOther;
  let ElementSize = ElementSizeNone;
  let hasSideEffects = 0;
  let mayRaiseFPException = 1;
}

multiclass sve_fp_fcmla_by_indexed_elem<string asm, SDPatternOperator op> {
  def _H : sve_fp_fcmla_by_indexed_elem<0b10, asm, ZPR16, ZPR3b16, VectorIndexS32b> {
    bits<3> Zm;
    bits<2> iop;
    let Inst{20-19} = iop;
    let Inst{18-16} = Zm;
  }
  def _S : sve_fp_fcmla_by_indexed_elem<0b11, asm, ZPR32, ZPR4b32, VectorIndexD32b> {
    bits<4> Zm;
    bits<1> iop;
    let Inst{20} = iop;
    let Inst{19-16} = Zm;
  }

  def : Pat<(nxv8f16 (op nxv8f16:$Op1, nxv8f16:$Op2, nxv8f16:$Op3, (i32 VectorIndexS32b_timm:$idx), (i32 complexrotateop:$imm))),
            (!cast<Instruction>(NAME # _H) $Op1, $Op2, $Op3, VectorIndexS32b_timm:$idx, complexrotateop:$imm)>;
  def : Pat<(nxv4f32 (op nxv4f32:$Op1, nxv4f32:$Op2, nxv4f32:$Op3, (i32 VectorIndexD32b_timm:$idx), (i32 complexrotateop:$imm))),
            (!cast<Instruction>(NAME # _S) $Op1, $Op2, $Op3, VectorIndexD32b_timm:$idx, complexrotateop:$imm)>;
}

//===----------------------------------------------------------------------===//
// SVE Floating Point Complex Addition Group
//===----------------------------------------------------------------------===//

class sve_fp_fcadd<bits<2> sz, string asm, ZPRRegOp zprty>
: I<(outs zprty:$Zdn), (ins PPR3bAny:$Pg, zprty:$_Zdn, zprty:$Zm,
                        complexrotateopodd:$imm),
  asm, "\t$Zdn, $Pg/m, $_Zdn, $Zm, $imm",
  "",
  []>, Sched<[]> {
  bits<5> Zdn;
  bits<5> Zm;
  bits<3> Pg;
  bit imm;
  let Inst{31-24} = 0b01100100;
  let Inst{23-22} = sz;
  let Inst{21-17} = 0;
  let Inst{16}    = imm;
  let Inst{15-13} = 0b100;
  let Inst{12-10} = Pg;
  let Inst{9-5}   = Zm;
  let Inst{4-0}   = Zdn;

  let Constraints = "$Zdn = $_Zdn";
  let DestructiveInstType = DestructiveOther;
  let ElementSize = zprty.ElementSize;
  let hasSideEffects = 0;
  let mayRaiseFPException = 1;
}

multiclass sve_fp_fcadd<string asm, SDPatternOperator op> {
  def _H : sve_fp_fcadd<0b01, asm, ZPR16>;
  def _S : sve_fp_fcadd<0b10, asm, ZPR32>;
  def _D : sve_fp_fcadd<0b11, asm, ZPR64>;

  def : Pat<(nxv8f16 (op nxv8i1:$Op1, nxv8f16:$Op2, nxv8f16:$Op3, (i32 complexrotateopodd:$imm))),
            (!cast<Instruction>(NAME # _H) $Op1, $Op2, $Op3, complexrotateopodd:$imm)>;
  def : Pat<(nxv4f32 (op nxv4i1:$Op1, nxv4f32:$Op2, nxv4f32:$Op3, (i32 complexrotateopodd:$imm))),
            (!cast<Instruction>(NAME # _S) $Op1, $Op2, $Op3, complexrotateopodd:$imm)>;
  def : Pat<(nxv2f64 (op nxv2i1:$Op1, nxv2f64:$Op2, nxv2f64:$Op3, (i32 complexrotateopodd:$imm))),
            (!cast<Instruction>(NAME # _D) $Op1, $Op2, $Op3, complexrotateopodd:$imm)>;
}

//===----------------------------------------------------------------------===//
// SVE2 Floating Point Convert Group
//===----------------------------------------------------------------------===//

class sve2_fp_convert_precision<bits<4> opc, bit merging, string asm,
                                ZPRRegOp zprty1, ZPRRegOp zprty2, bit destructive=merging>
: I<(outs zprty1:$Zd),
  !if(destructive, (ins zprty1:$_Zd, PPR3bAny:$Pg, zprty2:$Zn),
                   (ins PPR3bAny:$Pg, zprty2:$Zn)),
  asm, "\t$Zd, " # !if(merging, "$Pg/m", "$Pg/z")  # ", $Zn",
  "",
  []>, Sched<[]> {
  bits<5> Zd;
  bits<5> Zn;
  bits<3> Pg;
  let Inst{31-24} = 0b01100100;
  let Inst{23-22} = opc{3-2};
  let Inst{21-20} = 0b00;
  let Inst{19}    = merging;
  let Inst{18}    = 0b0;
  let Inst{17-16} = opc{1-0};
  let Inst{15-13} = 0b101;
  let Inst{12-10} = Pg;
  let Inst{9-5}   = Zn;
  let Inst{4-0}   = Zd;

  let Constraints = !if(destructive, "$Zd = $_Zd", "");
  let hasSideEffects = 0;
  let mayRaiseFPException = 1;
}

multiclass sve2_fp_convert_down_narrow<string asm, string op> {
  def _StoH : sve2_fp_convert_precision<0b1000, 0b1, asm, ZPR16, ZPR32>;
  def _DtoS : sve2_fp_convert_precision<0b1110, 0b1, asm, ZPR32, ZPR64>;

  def : SVE_3_Op_Pat<nxv8f16, !cast<SDPatternOperator>(op # _f16f32), nxv8f16, nxv4i1, nxv4f32, !cast<Instruction>(NAME # _StoH)>;
  def : SVE_3_Op_Pat<nxv4f32, !cast<SDPatternOperator>(op # _f32f64), nxv4f32, nxv2i1, nxv2f64, !cast<Instruction>(NAME # _DtoS)>;
}

multiclass sve2_fp_convert_up_long<string asm, string op> {
  def _HtoS : sve2_fp_convert_precision<0b1001, 0b1, asm, ZPR32, ZPR16>;
  def _StoD : sve2_fp_convert_precision<0b1111, 0b1, asm, ZPR64, ZPR32>;

  def : SVE_3_Op_Pat<nxv4f32, !cast<SDPatternOperator>(op # _f32f16), nxv4f32, nxv4i1, nxv8f16, !cast<Instruction>(NAME # _HtoS)>;
  def : SVE_3_Op_Pat<nxv2f64, !cast<SDPatternOperator>(op # _f64f32), nxv2f64, nxv2i1, nxv4f32, !cast<Instruction>(NAME # _StoD)>;
}

multiclass sve2_fp_convert_down_odd_rounding_top<string asm, string op> {
  def _DtoS : sve2_fp_convert_precision<0b0010, 0b1, asm, ZPR32, ZPR64>;

  def : SVE_3_Op_Pat<nxv4f32, !cast<SDPatternOperator>(op # _f32f64), nxv4f32, nxv2i1, nxv2f64, !cast<Instruction>(NAME # _DtoS)>;
}

multiclass sve2_fp_convert_up_long_z<string asm, string op> {
  def _HtoS : sve2_fp_convert_precision<0b1001, 0b0, asm, ZPR32, ZPR16>;
  def _StoD : sve2_fp_convert_precision<0b1111, 0b0, asm, ZPR64, ZPR32>;

  defm : SVE_3_Op_UndefZero_Pat<nxv4f32, !cast<SDPatternOperator>(op # _f32f16), nxv4f32, nxv4i1, nxv8f16, !cast<Instruction>(NAME # _HtoS)>;
  defm : SVE_3_Op_UndefZero_Pat<nxv2f64, !cast<SDPatternOperator>(op # _f64f32), nxv2f64, nxv2i1, nxv4f32, !cast<Instruction>(NAME # _StoD)>;
}

multiclass sve2_fp_convert_down_narrow_z<string asm> {
  def _StoH : sve2_fp_convert_precision<0b1000, 0b0, asm,  ZPR16, ZPR32, /*destructive*/ true>;
  def _DtoS : sve2_fp_convert_precision<0b1110, 0b0, asm,  ZPR32, ZPR64, /*destructive*/ true>;
}

//===----------------------------------------------------------------------===//
// SVE2 Floating Point Pairwise Group
//===----------------------------------------------------------------------===//

class sve2_fp_pairwise_pred<bits<2> sz, bits<3> opc, string asm,
                            ZPRRegOp zprty>
: I<(outs zprty:$Zdn), (ins PPR3bAny:$Pg, zprty:$_Zdn, zprty:$Zm),
  asm, "\t$Zdn, $Pg/m, $_Zdn, $Zm",
  "",
  []>, Sched<[]> {
  bits<3> Pg;
  bits<5> Zm;
  bits<5> Zdn;
  let Inst{31-24} = 0b01100100;
  let Inst{23-22} = sz;
  let Inst{21-19} = 0b010;
  let Inst{18-16} = opc;
  let Inst{15-13} = 0b100;
  let Inst{12-10} = Pg;
  let Inst{9-5}   = Zm;
  let Inst{4-0}   = Zdn;

  let Constraints = "$Zdn = $_Zdn";
  let DestructiveInstType = DestructiveOther;
  let ElementSize = zprty.ElementSize;
  let hasSideEffects = 0;
  let mayRaiseFPException = 1;
}

multiclass sve2_fp_pairwise_pred<bits<3> opc, string asm,
                                 SDPatternOperator op> {
  def _H : sve2_fp_pairwise_pred<0b01, opc, asm, ZPR16>;
  def _S : sve2_fp_pairwise_pred<0b10, opc, asm, ZPR32>;
  def _D : sve2_fp_pairwise_pred<0b11, opc, asm, ZPR64>;

  def : SVE_3_Op_Pat<nxv8f16, op, nxv8i1, nxv8f16, nxv8f16, !cast<Instruction>(NAME # _H)>;
  def : SVE_3_Op_Pat<nxv4f32, op, nxv4i1, nxv4f32, nxv4f32, !cast<Instruction>(NAME # _S)>;
  def : SVE_3_Op_Pat<nxv2f64, op, nxv2i1, nxv2f64, nxv2f64, !cast<Instruction>(NAME # _D)>;
}

//===----------------------------------------------------------------------===//
// SVE2 Floating Point Widening Multiply-Add - Indexed Group
//===----------------------------------------------------------------------===//

class sve2_fp_mla_long_by_indexed_elem<bits<3> opc, string asm>
: I<(outs ZPR32:$Zda), (ins ZPR32:$_Zda, ZPR16:$Zn, ZPR3b16:$Zm,
                        VectorIndexH32b:$iop),
  asm, "\t$Zda, $Zn, $Zm$iop",
  "",
  []>, Sched<[]> {
  bits<5> Zda;
  bits<5> Zn;
  bits<3> Zm;
  bits<3> iop;
  let Inst{31-23} = 0b011001001;
  let Inst{22}    = opc{2};
  let Inst{21}    = 0b1;
  let Inst{20-19} = iop{2-1};
  let Inst{18-16} = Zm;
  let Inst{15-14} = 0b01;
  let Inst{13}    = opc{1};
  let Inst{12}    = 0b0;
  let Inst{11}    = iop{0};
  let Inst{10}    = opc{0};
  let Inst{9-5}   = Zn;
  let Inst{4-0}   = Zda;

  let Constraints = "$Zda = $_Zda";
  let DestructiveInstType = DestructiveOther;
  let ElementSize = ElementSizeNone;
  let hasSideEffects = 0;
  let mayRaiseFPException = 1;
}

multiclass sve2_fp_mla_long_by_indexed_elem<bits<3> opc, string asm,
                                            ValueType OutVT, ValueType InVT,
                                            SDPatternOperator op> {
  def NAME : sve2_fp_mla_long_by_indexed_elem<opc, asm>;
  def : SVE_4_Op_Imm_Pat<OutVT, op, OutVT, InVT, InVT, i32, VectorIndexH32b_timm, !cast<Instruction>(NAME)>;
}

//===----------------------------------------------------------------------===//
// SVE2 Floating Point Widening Multiply-Add Group
//===----------------------------------------------------------------------===//

class sve2_fp_mla_long<bits<3> opc, string asm>
: I<(outs ZPR32:$Zda), (ins ZPR32:$_Zda, ZPR16:$Zn, ZPR16:$Zm),
  asm, "\t$Zda, $Zn, $Zm",
  "",
  []>, Sched<[]> {
  bits<5> Zda;
  bits<5> Zn;
  bits<5> Zm;
  let Inst{31-23} = 0b011001001;
  let Inst{22}    = opc{2};
  let Inst{21}    = 0b1;
  let Inst{20-16} = Zm;
  let Inst{15-14} = 0b10;
  let Inst{13}    = opc{1};
  let Inst{12-11} = 0b00;
  let Inst{10}    = opc{0};
  let Inst{9-5}   = Zn;
  let Inst{4-0}   = Zda;

  let Constraints = "$Zda = $_Zda";
  let DestructiveInstType = DestructiveOther;
  let ElementSize = ElementSizeNone;
  let hasSideEffects = 0;
  let mayRaiseFPException = 1;
}

multiclass sve2_fp_mla_long<bits<3> opc, string asm, ValueType OutVT,
                            ValueType InVT, SDPatternOperator op> {
  def NAME : sve2_fp_mla_long<opc, asm>;
  def : SVE_3_Op_Pat<OutVT, op, OutVT, InVT, InVT, !cast<Instruction>(NAME)>;
}

//===----------------------------------------------------------------------===//
// SVE Stack Allocation Group
//===----------------------------------------------------------------------===//

class sve_int_arith_vl<bit opc, string asm, bit streaming_sve = 0b0>
: I<(outs GPR64sp:$Rd), (ins GPR64sp:$Rn, simm6_32b:$imm6),
  asm, "\t$Rd, $Rn, $imm6",
  "",
  []>, Sched<[]> {
  bits<5> Rd;
  bits<5> Rn;
  bits<6> imm6;
  let Inst{31-23} = 0b000001000;
  let Inst{22}    = opc;
  let Inst{21}    = 0b1;
  let Inst{20-16} = Rn;
  let Inst{15-12} = 0b0101;
  let Inst{11}    = streaming_sve;
  let Inst{10-5}  = imm6;
  let Inst{4-0}   = Rd;

  let hasSideEffects = 0;
  let Uses = [VG];
}

class sve_int_read_vl_a<bit op, bits<5> opc2, string asm, bit streaming_sve = 0b0>
: I<(outs GPR64:$Rd), (ins simm6_32b:$imm6),
  asm, "\t$Rd, $imm6",
  "",
  []>, Sched<[]> {
  bits<5> Rd;
  bits<6> imm6;
  let Inst{31-23} = 0b000001001;
  let Inst{22}    = op;
  let Inst{21}    = 0b1;
  let Inst{20-16} = opc2{4-0};
  let Inst{15-12} = 0b0101;
  let Inst{11}    = streaming_sve;
  let Inst{10-5}  = imm6;
  let Inst{4-0}   = Rd;

  let hasSideEffects = 0;
  let isReMaterializable = 1;
  let Uses = [VG];
}

//===----------------------------------------------------------------------===//
// SVE Permute - In Lane Group
//===----------------------------------------------------------------------===//

class sve_int_perm_bin_perm_zz<bits<3> opc, bits<2> sz8_64, string asm,
                               ZPRRegOp zprty>
: I<(outs zprty:$Zd), (ins zprty:$Zn, zprty:$Zm),
  asm, "\t$Zd, $Zn, $Zm",
  "",
  []>, Sched<[]> {
  bits<5> Zd;
  bits<5> Zm;
  bits<5> Zn;
  let Inst{31-24} = 0b00000101;
  let Inst{23-22} = sz8_64;
  let Inst{21}    = 0b1;
  let Inst{20-16} = Zm;
  let Inst{15-13} = 0b011;
  let Inst{12-10} = opc;
  let Inst{9-5}   = Zn;
  let Inst{4-0}   = Zd;

  let hasSideEffects = 0;
}

multiclass sve_int_perm_bin_perm_zz<bits<3> opc, string asm,
                                    SDPatternOperator op> {
  def _B : sve_int_perm_bin_perm_zz<opc, 0b00, asm, ZPR8>;
  def _H : sve_int_perm_bin_perm_zz<opc, 0b01, asm, ZPR16>;
  def _S : sve_int_perm_bin_perm_zz<opc, 0b10, asm, ZPR32>;
  def _D : sve_int_perm_bin_perm_zz<opc, 0b11, asm, ZPR64>;

  def : SVE_2_Op_Pat<nxv16i8, op, nxv16i8, nxv16i8, !cast<Instruction>(NAME # _B)>;
  def : SVE_2_Op_Pat<nxv8i16, op, nxv8i16, nxv8i16, !cast<Instruction>(NAME # _H)>;
  def : SVE_2_Op_Pat<nxv4i32, op, nxv4i32, nxv4i32, !cast<Instruction>(NAME # _S)>;
  def : SVE_2_Op_Pat<nxv2i64, op, nxv2i64, nxv2i64, !cast<Instruction>(NAME # _D)>;

  def : SVE_2_Op_Pat<nxv8f16, op, nxv8f16, nxv8f16, !cast<Instruction>(NAME # _H)>;
  def : SVE_2_Op_Pat<nxv4f16, op, nxv4f16, nxv4f16, !cast<Instruction>(NAME # _S)>;
  def : SVE_2_Op_Pat<nxv4f32, op, nxv4f32, nxv4f32, !cast<Instruction>(NAME # _S)>;
  def : SVE_2_Op_Pat<nxv2f16, op, nxv2f16, nxv2f16, !cast<Instruction>(NAME # _D)>;
  def : SVE_2_Op_Pat<nxv2f32, op, nxv2f32, nxv2f32, !cast<Instruction>(NAME # _D)>;
  def : SVE_2_Op_Pat<nxv2f64, op, nxv2f64, nxv2f64, !cast<Instruction>(NAME # _D)>;

  def : SVE_2_Op_Pat<nxv8bf16, op, nxv8bf16, nxv8bf16, !cast<Instruction>(NAME # _H)>;
  def : SVE_2_Op_Pat<nxv4bf16, op, nxv4bf16, nxv4bf16, !cast<Instruction>(NAME # _S)>;
  def : SVE_2_Op_Pat<nxv2bf16, op, nxv2bf16, nxv2bf16, !cast<Instruction>(NAME # _D)>;
}

//===----------------------------------------------------------------------===//
// SVE Floating Point Unary Operations Group
//===----------------------------------------------------------------------===//

class sve_fp_2op_p_zd<bits<7> opc, string asm, RegisterOperand i_zprtype,
                      RegisterOperand o_zprtype, ElementSizeEnum Sz>
: I<(outs o_zprtype:$Zd), (ins i_zprtype:$_Zd, PPR3bAny:$Pg, i_zprtype:$Zn),
  asm, "\t$Zd, $Pg/m, $Zn",
  "",
  []>, Sched<[]> {
  bits<3> Pg;
  bits<5> Zd;
  bits<5> Zn;
  let Inst{31-24} = 0b01100101;
  let Inst{23-22} = opc{6-5};
  let Inst{21}    = 0b0;
  let Inst{20-16} = opc{4-0};
  let Inst{15-13} = 0b101;
  let Inst{12-10} = Pg;
  let Inst{9-5}   = Zn;
  let Inst{4-0}   = Zd;

  let Constraints = "$Zd = $_Zd";
  let DestructiveInstType = DestructiveUnaryPassthru;
  let ElementSize = Sz;
  let hasSideEffects = 0;
  let mayRaiseFPException = 1;
}

multiclass sve_fp_2op_p_zd<bits<7> opc, string asm,
                           RegisterOperand i_zprtype,
                           RegisterOperand o_zprtype,
                           SDPatternOperator int_op,
                           SDPatternOperator ir_op, ValueType vt1,
                           ValueType vt2, ValueType vt3, ElementSizeEnum Sz> {
  def NAME : sve_fp_2op_p_zd<opc, asm, i_zprtype, o_zprtype, Sz>,
             SVEPseudo2Instr<NAME, 1>;
  // convert vt1 to a packed type for the intrinsic patterns
  defvar packedvt1 = SVEType<vt1>.Packed;

  // convert vt3 to a packed type for the intrinsic patterns
  defvar packedvt3 = SVEType<vt3>.Packed;

  def : SVE_3_Op_Pat<packedvt1, int_op, packedvt1, vt2, packedvt3, !cast<Instruction>(NAME)>;
  def : SVE_1_Op_Passthru_Pat<vt1, ir_op, vt2, vt3, !cast<Instruction>(NAME)>;

  def _UNDEF : PredOneOpPassthruPseudo<NAME, !cast<ZPRRegOp>(i_zprtype)>;

  defm : SVE_1_Op_PassthruUndef_Pat<vt1, ir_op, vt2, vt3, !cast<Instruction>(NAME # _UNDEF)>;
}

multiclass sve_fp_2op_p_zdr<bits<7> opc, string asm,
                            RegisterOperand i_zprtype,
                            RegisterOperand o_zprtype,
                            SDPatternOperator int_op,
                            SDPatternOperator ir_op, ValueType vt1,
                            ValueType vt2, ValueType vt3, ElementSizeEnum Sz> {
  def NAME : sve_fp_2op_p_zd<opc, asm, i_zprtype, o_zprtype, Sz>,
             SVEPseudo2Instr<NAME, 1>;

  // convert vt1 to a packed type for the intrinsic patterns
  defvar packedvt1 = SVEType<vt1>.Packed;

  def : SVE_3_Op_Pat<packedvt1, int_op, packedvt1, vt2, vt3, !cast<Instruction>(NAME)>;
  def : SVE_1_Op_Passthru_Round_Pat<vt1, ir_op, vt2, vt3, !cast<Instruction>(NAME)>;

  def _UNDEF : PredOneOpPassthruPseudo<NAME, !cast<ZPRRegOp>(i_zprtype)>;

  defm : SVE_1_Op_PassthruUndef_Round_Pat<vt1, ir_op, vt2, vt3, !cast<Instruction>(NAME # _UNDEF)>;
}

multiclass sve_fp_2op_p_zd_HSD<bits<5> opc, string asm, SDPatternOperator op> {
  def _H : sve_fp_2op_p_zd<{ 0b01, opc }, asm, ZPR16, ZPR16, ElementSizeH>,
           SVEPseudo2Instr<NAME # _H, 1>;
  def _S : sve_fp_2op_p_zd<{ 0b10, opc }, asm, ZPR32, ZPR32, ElementSizeS>,
           SVEPseudo2Instr<NAME # _S, 1>;
  def _D : sve_fp_2op_p_zd<{ 0b11, opc }, asm, ZPR64, ZPR64, ElementSizeD>,
           SVEPseudo2Instr<NAME # _D, 1>;

  def : SVE_1_Op_Passthru_Pat<nxv8f16, op, nxv8i1, nxv8f16, !cast<Instruction>(NAME # _H)>;
  def : SVE_1_Op_Passthru_Pat<nxv4f16, op, nxv4i1, nxv4f16, !cast<Instruction>(NAME # _H)>;
  def : SVE_1_Op_Passthru_Pat<nxv2f16, op, nxv2i1, nxv2f16, !cast<Instruction>(NAME # _H)>;
  def : SVE_1_Op_Passthru_Pat<nxv4f32, op, nxv4i1, nxv4f32, !cast<Instruction>(NAME # _S)>;
  def : SVE_1_Op_Passthru_Pat<nxv2f32, op, nxv2i1, nxv2f32, !cast<Instruction>(NAME # _S)>;
  def : SVE_1_Op_Passthru_Pat<nxv2f64, op, nxv2i1, nxv2f64, !cast<Instruction>(NAME # _D)>;

  def _H_UNDEF : PredOneOpPassthruPseudo<NAME # _H, ZPR16>;
  def _S_UNDEF : PredOneOpPassthruPseudo<NAME # _S, ZPR32>;
  def _D_UNDEF : PredOneOpPassthruPseudo<NAME # _D, ZPR64>;

  defm : SVE_1_Op_PassthruUndef_Pat<nxv8f16, op, nxv8i1, nxv8f16, !cast<Instruction>(NAME # _H_UNDEF)>;
  defm : SVE_1_Op_PassthruUndef_Pat<nxv4f16, op, nxv4i1, nxv4f16, !cast<Instruction>(NAME # _H_UNDEF)>;
  defm : SVE_1_Op_PassthruUndef_Pat<nxv2f16, op, nxv2i1, nxv2f16, !cast<Instruction>(NAME # _H_UNDEF)>;
  defm : SVE_1_Op_PassthruUndef_Pat<nxv4f32, op, nxv4i1, nxv4f32, !cast<Instruction>(NAME # _S_UNDEF)>;
  defm : SVE_1_Op_PassthruUndef_Pat<nxv2f32, op, nxv2i1, nxv2f32, !cast<Instruction>(NAME # _S_UNDEF)>;
  defm : SVE_1_Op_PassthruUndef_Pat<nxv2f64, op, nxv2i1, nxv2f64, !cast<Instruction>(NAME # _D_UNDEF)>;
}

multiclass sve2_fp_flogb<string asm, string Ps, SDPatternOperator op> {
  def _H : sve_fp_2op_p_zd<0b0011010, asm, ZPR16, ZPR16, ElementSizeH>,
             SVEPseudo2Instr<Ps # _H, 1>;
  def _S : sve_fp_2op_p_zd<0b0011100, asm, ZPR32, ZPR32, ElementSizeS>,
             SVEPseudo2Instr<Ps # _S, 1>;
  def _D : sve_fp_2op_p_zd<0b0011110, asm, ZPR64, ZPR64, ElementSizeD>,
             SVEPseudo2Instr<Ps # _D, 1>;

  def : SVE_3_Op_Pat<nxv8i16, op, nxv8i16, nxv8i1, nxv8f16, !cast<Instruction>(NAME # _H)>;
  def : SVE_3_Op_Pat<nxv4i32, op, nxv4i32, nxv4i1, nxv4f32, !cast<Instruction>(NAME # _S)>;
  def : SVE_3_Op_Pat<nxv2i64, op, nxv2i64, nxv2i1, nxv2f64, !cast<Instruction>(NAME # _D)>;
}

multiclass sve2_fp_un_pred_zeroing_hsd<SDPatternOperator op> {
  def _H_ZERO : PredOneOpPassthruPseudo<NAME # _H, ZPR16, FalseLanesZero>;
  def _S_ZERO : PredOneOpPassthruPseudo<NAME # _S, ZPR32, FalseLanesZero>;
  def _D_ZERO : PredOneOpPassthruPseudo<NAME # _D, ZPR64, FalseLanesZero>;

  def : SVE_1_Op_PassthruZero_Pat<nxv8i16, op, nxv8i1, nxv8f16, !cast<Pseudo>(NAME # _H_ZERO)>;
  def : SVE_1_Op_PassthruZero_Pat<nxv4i32, op, nxv4i1, nxv4f32, !cast<Pseudo>(NAME # _S_ZERO)>;
  def : SVE_1_Op_PassthruZero_Pat<nxv2i64, op, nxv2i1, nxv2f64, !cast<Pseudo>(NAME # _D_ZERO)>;
}

multiclass sve2_fp_convert_down_odd_rounding<string asm, string op, SDPatternOperator ir_op = null_frag> {
  def _DtoS : sve_fp_2op_p_zd<0b0001010, asm, ZPR64, ZPR32, ElementSizeD>;

  def : SVE_3_Op_Pat<nxv4f32, !cast<SDPatternOperator>(op # _f32f64), nxv4f32, nxv2i1, nxv2f64, !cast<Instruction>(NAME # _DtoS)>;
  def : SVE_1_Op_Passthru_Pat<nxv2f32, ir_op, nxv2i1, nxv2f64, !cast<Instruction>(NAME # _DtoS)>;
}

multiclass sve_fp_2op_p_zd_frint<bits<2> opc, string asm> {
  def _S : sve_fp_2op_p_zd<{ 0b0010, opc{1}, 0, opc{0} }, asm, ZPR32, ZPR32, ElementSizeS>;
  def _D : sve_fp_2op_p_zd<{ 0b0010, opc{1}, 1, opc{0} }, asm, ZPR64, ZPR64, ElementSizeD>;
}

//===----------------------------------------------------------------------===//
// SVE Floating Point Unary Operations - Unpredicated Group
//===----------------------------------------------------------------------===//

class sve_fp_2op_u_zd<bits<2> sz, bits<3> opc, string asm,
                      ZPRRegOp zprty>
: I<(outs zprty:$Zd), (ins zprty:$Zn),
  asm, "\t$Zd, $Zn",
  "",
  []>, Sched<[]> {
  bits<5> Zd;
  bits<5> Zn;
  let Inst{31-24} = 0b01100101;
  let Inst{23-22} = sz;
  let Inst{21-19} = 0b001;
  let Inst{18-16} = opc;
  let Inst{15-10} = 0b001100;
  let Inst{9-5}   = Zn;
  let Inst{4-0}   = Zd;

  let hasSideEffects = 0;
  let mayRaiseFPException = 1;
}

multiclass sve_fp_2op_u_zd<bits<3> opc, string asm, SDPatternOperator op> {
  def _H : sve_fp_2op_u_zd<0b01, opc, asm, ZPR16>;
  def _S : sve_fp_2op_u_zd<0b10, opc, asm, ZPR32>;
  def _D : sve_fp_2op_u_zd<0b11, opc, asm, ZPR64>;

  def : SVE_1_Op_Pat<nxv8f16, op, nxv8f16, !cast<Instruction>(NAME # _H)>;
  def : SVE_1_Op_Pat<nxv4f32, op, nxv4f32, !cast<Instruction>(NAME # _S)>;
  def : SVE_1_Op_Pat<nxv2f64, op, nxv2f64, !cast<Instruction>(NAME # _D)>;
}

//===----------------------------------------------------------------------===//
// SVE Floating Point Unary Operations - Zeroing Predicate Group
//===----------------------------------------------------------------------===//

class sve_fp_z2op_p_zd<bits<7> opc,string asm, RegisterOperand i_zprtype,
                       RegisterOperand o_zprtype>
: I<(outs o_zprtype:$Zd), (ins PPR3bAny:$Pg, i_zprtype:$Zn),
  asm, "\t$Zd, $Pg/z, $Zn",
  "",
  []>, Sched<[]> {
  bits<3> Pg;
  bits<5> Zd;
  bits<5> Zn;
  let Inst{31-24} = 0b01100100;
  let Inst{23-22} = opc{6-5};
  let Inst{21-19} = 0b011;
  let Inst{18-16} = opc{4-2};
  let Inst{15}    = 0b1;
  let Inst{14-13} = opc{1-0};
  let Inst{12-10} = Pg;
  let Inst{9-5}   = Zn;
  let Inst{4-0}   = Zd;

  let hasSideEffects = 0;
  let mayRaiseFPException = 1;
}

multiclass sve_fp_z2op_p_zd<string asm, SDPatternOperator op> {
  def _DtoS : sve_fp_z2op_p_zd<0b0001010, asm, ZPR64, ZPR32>;

  defm : SVE_3_Op_UndefZero_Pat<nxv4f32, op, nxv4f32, nxv2i1, nxv2f64, !cast<Instruction>(NAME # _DtoS)>;
}

multiclass sve_fp_z2op_p_zd_hsd<bits<5> opc, string asm, SDPatternOperator op> {
  def _H : sve_fp_z2op_p_zd<{ 0b01, opc }, asm, ZPR16, ZPR16>;
  def _S : sve_fp_z2op_p_zd<{ 0b10, opc }, asm, ZPR32, ZPR32>;
  def _D : sve_fp_z2op_p_zd<{ 0b11, opc }, asm, ZPR64, ZPR64>;

  defm : SVE_1_Op_PassthruUndefZero_Pat<nxv8f16, op, nxv8i1, nxv8f16, !cast<Instruction>(NAME # _H)>;
  defm : SVE_1_Op_PassthruUndefZero_Pat<nxv4f16, op, nxv4i1, nxv4f16, !cast<Instruction>(NAME # _H)>;
  defm : SVE_1_Op_PassthruUndefZero_Pat<nxv2f16, op, nxv2i1, nxv2f16, !cast<Instruction>(NAME # _H)>;
  defm : SVE_1_Op_PassthruUndefZero_Pat<nxv4f32, op, nxv4i1, nxv4f32, !cast<Instruction>(NAME # _S)>;
  defm : SVE_1_Op_PassthruUndefZero_Pat<nxv2f32, op, nxv2i1, nxv2f32, !cast<Instruction>(NAME # _S)>;
  defm : SVE_1_Op_PassthruUndefZero_Pat<nxv2f64, op, nxv2i1, nxv2f64, !cast<Instruction>(NAME # _D)>;
}

multiclass sve_fp_z2op_p_zd_frint<bits<2> opc, string asm> {
  def _S : sve_fp_z2op_p_zd<{ 0b0010, opc{1}, 0, opc{0} }, asm, ZPR32, ZPR32>;
  def _D : sve_fp_z2op_p_zd<{ 0b0010, opc{1}, 1, opc{0} }, asm, ZPR64, ZPR64>;
}

multiclass sve_fp_z2op_p_zd_bfcvt<string asm, SDPatternOperator op> {
  def NAME : sve_fp_z2op_p_zd<0b1001010, asm, ZPR32, ZPR16>;

  defm : SVE_3_Op_UndefZero_Pat<nxv8bf16, op, nxv8bf16, nxv4i1, nxv4f32, !cast<Instruction>(NAME)>;
}

multiclass sve_fp_z2op_p_zd_d<bit U, string asm, string int_op, SDPatternOperator ir_op> {
  def _HtoH : sve_fp_z2op_p_zd<{ 0b011101, U }, asm, ZPR16, ZPR16>;
  def _HtoS : sve_fp_z2op_p_zd<{ 0b011110, U }, asm, ZPR16, ZPR32>;
  def _HtoD : sve_fp_z2op_p_zd<{ 0b011111, U }, asm, ZPR16, ZPR64>;
  def _StoS : sve_fp_z2op_p_zd<{ 0b101110, U }, asm, ZPR32, ZPR32>;
  def _StoD : sve_fp_z2op_p_zd<{ 0b111110, U }, asm, ZPR32, ZPR64>;
  def _DtoS : sve_fp_z2op_p_zd<{ 0b111100, U }, asm, ZPR64, ZPR32>;
  def _DtoD : sve_fp_z2op_p_zd<{ 0b111111, U }, asm, ZPR64, ZPR64>;

  defm : SVE_3_Op_UndefZero_Pat<nxv4i32, !cast<SDPatternOperator>(int_op # _i32f64), nxv4i32, nxv2i1, nxv2f64, !cast<Instruction>(NAME # _DtoS)>;
  defm : SVE_3_Op_UndefZero_Pat<nxv2i64, !cast<SDPatternOperator>(int_op # _i64f32), nxv2i64, nxv2i1, nxv4f32, !cast<Instruction>(NAME # _StoD)>;
  defm : SVE_3_Op_UndefZero_Pat<nxv4i32, !cast<SDPatternOperator>(int_op # _i32f16), nxv4i32, nxv4i1, nxv8f16, !cast<Instruction>(NAME # _HtoS)>;
  defm : SVE_3_Op_UndefZero_Pat<nxv2i64, !cast<SDPatternOperator>(int_op # _i64f16), nxv2i64, nxv2i1, nxv8f16, !cast<Instruction>(NAME # _HtoD)>;

  defm : SVE_1_Op_PassthruUndefZero_Pat<nxv8i16, ir_op, nxv8i1, nxv8f16, !cast<Instruction>(NAME # _HtoH)>;
  defm : SVE_1_Op_PassthruUndefZero_Pat<nxv4i32, ir_op, nxv4i1, nxv4f32, !cast<Instruction>(NAME # _StoS)>;
  defm : SVE_1_Op_PassthruUndefZero_Pat<nxv2i64, ir_op, nxv2i1, nxv2f64, !cast<Instruction>(NAME # _DtoD)>;
}

multiclass sve_fp_z2op_p_zd_c<bit U, string asm, string int_op, SDPatternOperator ir_op> {
  def _HtoH : sve_fp_z2op_p_zd<{ 0b011001, U }, asm, ZPR16, ZPR16>;
  def _StoH : sve_fp_z2op_p_zd<{ 0b011010, U }, asm, ZPR32, ZPR16>;
  def _StoS : sve_fp_z2op_p_zd<{ 0b101010, U }, asm, ZPR32, ZPR32>;
  def _StoD : sve_fp_z2op_p_zd<{ 0b111000, U }, asm, ZPR32, ZPR64>;
  def _DtoS : sve_fp_z2op_p_zd<{ 0b111010, U }, asm, ZPR64, ZPR32>;
  def _DtoH : sve_fp_z2op_p_zd<{ 0b011011, U }, asm, ZPR64, ZPR16>;
  def _DtoD : sve_fp_z2op_p_zd<{ 0b111011, U }, asm, ZPR64, ZPR64>;

  defm : SVE_3_Op_UndefZero_Pat<nxv4f32, !cast<SDPatternOperator>(int_op # _f32i64), nxv4f32, nxv2i1, nxv2i64, !cast<Instruction>(NAME # _DtoS)>;
  defm : SVE_3_Op_UndefZero_Pat<nxv2f64, !cast<SDPatternOperator>(int_op # _f64i32), nxv2f64, nxv2i1, nxv4i32, !cast<Instruction>(NAME # _StoD)>;
  defm : SVE_3_Op_UndefZero_Pat<nxv8f16, !cast<SDPatternOperator>(int_op # _f16i32), nxv8f16, nxv4i1, nxv4i32, !cast<Instruction>(NAME # _StoH)>;
  defm : SVE_3_Op_UndefZero_Pat<nxv8f16, !cast<SDPatternOperator>(int_op # _f16i64), nxv8f16, nxv2i1, nxv2i64, !cast<Instruction>(NAME # _DtoH)>;

  defm : SVE_1_Op_PassthruUndefZero_Pat<nxv8f16, ir_op, nxv8i1,nxv8i16, !cast<Instruction>(NAME # _HtoH)>;
  defm : SVE_1_Op_PassthruUndefZero_Pat<nxv4f32, ir_op, nxv4i1,nxv4i32, !cast<Instruction>(NAME # _StoS)>;
  defm : SVE_1_Op_PassthruUndefZero_Pat<nxv2f64, ir_op, nxv2i1,nxv2i64, !cast<Instruction>(NAME # _DtoD)>;
}

multiclass sve_fp_z2op_p_zd_d_flogb<string asm, SDPatternOperator op> {
  def _H : sve_fp_z2op_p_zd<0b0011001, asm, ZPR16, ZPR16>;
  def _S : sve_fp_z2op_p_zd<0b0011010, asm, ZPR32, ZPR32>;
  def _D : sve_fp_z2op_p_zd<0b0011011, asm, ZPR64, ZPR64>;

  defm : SVE_3_Op_UndefZero_Pat<nxv8i16, op, nxv8i16, nxv8i1, nxv8f16, !cast<Instruction>(NAME # _H)>;
  defm : SVE_3_Op_UndefZero_Pat<nxv4i32, op, nxv4i32, nxv4i1, nxv4f32, !cast<Instruction>(NAME # _S)>;
  defm : SVE_3_Op_UndefZero_Pat<nxv2i64, op, nxv2i64, nxv2i1, nxv2f64, !cast<Instruction>(NAME # _D)>;
}

multiclass sve_fp_z2op_p_zd_b_0<string asm, string op> {
  def _StoH : sve_fp_z2op_p_zd<0b1001000, asm, ZPR32, ZPR16>;
  def _HtoS : sve_fp_z2op_p_zd<0b1001001, asm, ZPR16, ZPR32>;
  def _DtoH : sve_fp_z2op_p_zd<0b1101000, asm, ZPR64, ZPR16>;
  def _HtoD : sve_fp_z2op_p_zd<0b1101001, asm, ZPR16, ZPR64>;
  def _DtoS : sve_fp_z2op_p_zd<0b1101010, asm, ZPR64, ZPR32>;
  def _StoD : sve_fp_z2op_p_zd<0b1101011, asm, ZPR32, ZPR64>;

  defm : SVE_3_Op_UndefZero_Pat<nxv8f16, !cast<SDPatternOperator>(op # _f16f32), nxv8f16, nxv4i1, nxv4f32, !cast<Instruction>(NAME # _StoH)>;
  defm : SVE_3_Op_UndefZero_Pat<nxv8f16, !cast<SDPatternOperator>(op # _f16f64), nxv8f16, nxv2i1, nxv2f64, !cast<Instruction>(NAME # _DtoH)>;
  defm : SVE_3_Op_UndefZero_Pat<nxv4f32, !cast<SDPatternOperator>(op # _f32f64), nxv4f32, nxv2i1, nxv2f64, !cast<Instruction>(NAME # _DtoS)>;
  defm : SVE_3_Op_UndefZero_Pat<nxv4f32, !cast<SDPatternOperator>(op # _f32f16), nxv4f32, nxv4i1, nxv8f16, !cast<Instruction>(NAME # _HtoS)>;
  defm : SVE_3_Op_UndefZero_Pat<nxv2f64, !cast<SDPatternOperator>(op # _f64f16), nxv2f64, nxv2i1, nxv8f16, !cast<Instruction>(NAME # _HtoD)>;
  defm : SVE_3_Op_UndefZero_Pat<nxv2f64, !cast<SDPatternOperator>(op # _f64f32), nxv2f64, nxv2i1, nxv4f32, !cast<Instruction>(NAME # _StoD)>;
}

//===----------------------------------------------------------------------===//
// SVE Integer Arithmetic - Binary Predicated Group
//===----------------------------------------------------------------------===//

class sve_int_bin_pred_arit_log<bits<2> sz8_64, bits<2> fmt, bits<3> opc,
                                string asm, ZPRRegOp zprty>
: I<(outs zprty:$Zdn), (ins PPR3bAny:$Pg, zprty:$_Zdn, zprty:$Zm),
  asm, "\t$Zdn, $Pg/m, $_Zdn, $Zm", "", []>, Sched<[]> {
  bits<3> Pg;
  bits<5> Zdn;
  bits<5> Zm;
  let Inst{31-24} = 0b00000100;
  let Inst{23-22} = sz8_64;
  let Inst{21}    = 0b0;
  let Inst{20-19} = fmt;
  let Inst{18-16} = opc;
  let Inst{15-13} = 0b000;
  let Inst{12-10} = Pg;
  let Inst{9-5}   = Zm;
  let Inst{4-0}   = Zdn;

  let Constraints = "$Zdn = $_Zdn";
  let DestructiveInstType = DestructiveOther;
  let ElementSize = zprty.ElementSize;
  let hasSideEffects = 0;
}

multiclass sve_int_bin_pred_log<bits<3> opc, string asm, string Ps,
                                SDPatternOperator op,
                                DestructiveInstTypeEnum flags> {
  let DestructiveInstType = flags in {
  def _B : sve_int_bin_pred_arit_log<0b00, 0b11, opc, asm, ZPR8>,
             SVEPseudo2Instr<Ps # _B, 1>;
  def _H : sve_int_bin_pred_arit_log<0b01, 0b11, opc, asm, ZPR16>,
             SVEPseudo2Instr<Ps # _H, 1>;
  def _S : sve_int_bin_pred_arit_log<0b10, 0b11, opc, asm, ZPR32>,
             SVEPseudo2Instr<Ps # _S, 1>;
  def _D : sve_int_bin_pred_arit_log<0b11, 0b11, opc, asm, ZPR64>,
             SVEPseudo2Instr<Ps # _D, 1>;
  }

  def : SVE_3_Op_Pat<nxv16i8, op, nxv16i1, nxv16i8, nxv16i8, !cast<Instruction>(NAME # _B)>;
  def : SVE_3_Op_Pat<nxv8i16, op, nxv8i1, nxv8i16, nxv8i16, !cast<Instruction>(NAME # _H)>;
  def : SVE_3_Op_Pat<nxv4i32, op, nxv4i1, nxv4i32, nxv4i32, !cast<Instruction>(NAME # _S)>;
  def : SVE_3_Op_Pat<nxv2i64, op, nxv2i1, nxv2i64, nxv2i64, !cast<Instruction>(NAME # _D)>;
}

multiclass sve_int_bin_pred_arit_0<bits<3> opc, string asm, string Ps,
                                   SDPatternOperator op,
                                   DestructiveInstTypeEnum flags,
                                   string revname="", bit isReverseInstr=0> {
  let DestructiveInstType = flags in {
  def _B : sve_int_bin_pred_arit_log<0b00, 0b00, opc, asm, ZPR8>,
           SVEPseudo2Instr<Ps # _B, 1>, SVEInstr2Rev<NAME # _B, revname # _B, isReverseInstr>;
  def _H : sve_int_bin_pred_arit_log<0b01, 0b00, opc, asm, ZPR16>,
           SVEPseudo2Instr<Ps # _H, 1>, SVEInstr2Rev<NAME # _H, revname # _H, isReverseInstr>;
  def _S : sve_int_bin_pred_arit_log<0b10, 0b00, opc, asm, ZPR32>,
           SVEPseudo2Instr<Ps # _S, 1>, SVEInstr2Rev<NAME # _S, revname # _S, isReverseInstr>;
  def _D : sve_int_bin_pred_arit_log<0b11, 0b00, opc, asm, ZPR64>,
           SVEPseudo2Instr<Ps # _D, 1>, SVEInstr2Rev<NAME # _D, revname # _D, isReverseInstr>;
  }

  def : SVE_3_Op_Pat<nxv16i8, op, nxv16i1, nxv16i8, nxv16i8, !cast<Instruction>(NAME # _B)>;
  def : SVE_3_Op_Pat<nxv8i16, op, nxv8i1, nxv8i16, nxv8i16, !cast<Instruction>(NAME # _H)>;
  def : SVE_3_Op_Pat<nxv4i32, op, nxv4i1, nxv4i32, nxv4i32, !cast<Instruction>(NAME # _S)>;
  def : SVE_3_Op_Pat<nxv2i64, op, nxv2i1, nxv2i64, nxv2i64, !cast<Instruction>(NAME # _D)>;
}

multiclass sve_int_bin_pred_arit_1<bits<3> opc, string asm, string Ps,
                                   SDPatternOperator op,
                                   DestructiveInstTypeEnum flags> {
  let DestructiveInstType = flags in {
  def _B : sve_int_bin_pred_arit_log<0b00, 0b01, opc, asm, ZPR8>,
           SVEPseudo2Instr<Ps # _B, 1>;
  def _H : sve_int_bin_pred_arit_log<0b01, 0b01, opc, asm, ZPR16>,
           SVEPseudo2Instr<Ps # _H, 1>;
  def _S : sve_int_bin_pred_arit_log<0b10, 0b01, opc, asm, ZPR32>,
           SVEPseudo2Instr<Ps # _S, 1>;
  def _D : sve_int_bin_pred_arit_log<0b11, 0b01, opc, asm, ZPR64>,
           SVEPseudo2Instr<Ps # _D, 1>;
  }

  def : SVE_3_Op_Pat<nxv16i8, op, nxv16i1, nxv16i8, nxv16i8, !cast<Instruction>(NAME # _B)>;
  def : SVE_3_Op_Pat<nxv8i16, op, nxv8i1, nxv8i16, nxv8i16, !cast<Instruction>(NAME # _H)>;
  def : SVE_3_Op_Pat<nxv4i32, op, nxv4i1, nxv4i32, nxv4i32, !cast<Instruction>(NAME # _S)>;
  def : SVE_3_Op_Pat<nxv2i64, op, nxv2i1, nxv2i64, nxv2i64, !cast<Instruction>(NAME # _D)>;
}

multiclass sve_int_bin_pred_arit_2<bits<3> opc, string asm, string Ps,
                                   SDPatternOperator op,
                                   DestructiveInstTypeEnum flags> {
  let DestructiveInstType = flags in {
  def _B : sve_int_bin_pred_arit_log<0b00, 0b10, opc, asm, ZPR8>,
           SVEPseudo2Instr<Ps # _B, 1>;
  def _H : sve_int_bin_pred_arit_log<0b01, 0b10, opc, asm, ZPR16>,
           SVEPseudo2Instr<Ps # _H, 1>;
  def _S : sve_int_bin_pred_arit_log<0b10, 0b10, opc, asm, ZPR32>,
           SVEPseudo2Instr<Ps # _S, 1>;
  def _D : sve_int_bin_pred_arit_log<0b11, 0b10, opc, asm, ZPR64>,
           SVEPseudo2Instr<Ps # _D, 1>;
  }

  def : SVE_3_Op_Pat<nxv16i8, op, nxv16i1, nxv16i8, nxv16i8, !cast<Instruction>(NAME # _B)>;
  def : SVE_3_Op_Pat<nxv8i16, op, nxv8i1, nxv8i16, nxv8i16, !cast<Instruction>(NAME # _H)>;
  def : SVE_3_Op_Pat<nxv4i32, op, nxv4i1, nxv4i32, nxv4i32, !cast<Instruction>(NAME # _S)>;
  def : SVE_3_Op_Pat<nxv2i64, op, nxv2i1, nxv2i64, nxv2i64, !cast<Instruction>(NAME # _D)>;
}

// Special case for divides which are not defined for 8b/16b elements.
multiclass sve_int_bin_pred_arit_2_div<bits<3> opc, string asm, string Ps,
                                       SDPatternOperator op,
                                       DestructiveInstTypeEnum flags,
                                       string revname="", bit isReverseInstr=0> {
  let DestructiveInstType = flags in {
  def _S : sve_int_bin_pred_arit_log<0b10, 0b10, opc, asm, ZPR32>,
           SVEPseudo2Instr<Ps # _S, 1>, SVEInstr2Rev<NAME # _S, revname # _S, isReverseInstr>;
  def _D : sve_int_bin_pred_arit_log<0b11, 0b10, opc, asm, ZPR64>,
           SVEPseudo2Instr<Ps # _D, 1>, SVEInstr2Rev<NAME # _D, revname # _D, isReverseInstr>;
  }

  def : SVE_3_Op_Pat<nxv4i32, op, nxv4i1, nxv4i32, nxv4i32, !cast<Instruction>(NAME # _S)>;
  def : SVE_3_Op_Pat<nxv2i64, op, nxv2i1, nxv2i64, nxv2i64, !cast<Instruction>(NAME # _D)>;
}

//===----------------------------------------------------------------------===//
// SVE Integer Multiply-Add Group
//===----------------------------------------------------------------------===//

class sve_int_mladdsub_vvv_pred<bits<2> sz8_64, bits<1> opc, string asm,
                                ZPRRegOp zprty>
: I<(outs zprty:$Zdn), (ins PPR3bAny:$Pg, zprty:$_Zdn, zprty:$Zm, zprty:$Za),
  asm, "\t$Zdn, $Pg/m, $Zm, $Za",
  "",
  []>, Sched<[]> {
  bits<3> Pg;
  bits<5> Zdn;
  bits<5> Za;
  bits<5> Zm;
  let Inst{31-24} = 0b00000100;
  let Inst{23-22} = sz8_64;
  let Inst{21}    = 0b0;
  let Inst{20-16} = Zm;
  let Inst{15-14} = 0b11;
  let Inst{13}    = opc;
  let Inst{12-10} = Pg;
  let Inst{9-5}   = Za;
  let Inst{4-0}   = Zdn;

  let Constraints = "$Zdn = $_Zdn";
  let DestructiveInstType = DestructiveOther;
  let ElementSize = zprty.ElementSize;
  let hasSideEffects = 0;
}

multiclass sve_int_mladdsub_vvv_pred<bits<1> opc, string asm, SDPatternOperator op,
                                     string revname, bit isReverseInstr=0> {
  def _B : sve_int_mladdsub_vvv_pred<0b00, opc, asm, ZPR8>,
           SVEInstr2Rev<NAME # _B, revname # _B, isReverseInstr>;
  def _H : sve_int_mladdsub_vvv_pred<0b01, opc, asm, ZPR16>,
           SVEInstr2Rev<NAME # _H, revname # _H, isReverseInstr>;
  def _S : sve_int_mladdsub_vvv_pred<0b10, opc, asm, ZPR32>,
           SVEInstr2Rev<NAME # _S, revname # _S, isReverseInstr>;
  def _D : sve_int_mladdsub_vvv_pred<0b11, opc, asm, ZPR64>,
           SVEInstr2Rev<NAME # _D, revname # _D, isReverseInstr>;

  def : SVE_4_Op_Pat<nxv16i8, op, nxv16i1, nxv16i8, nxv16i8, nxv16i8, !cast<Instruction>(NAME # _B)>;
  def : SVE_4_Op_Pat<nxv8i16, op, nxv8i1, nxv8i16, nxv8i16, nxv8i16, !cast<Instruction>(NAME # _H)>;
  def : SVE_4_Op_Pat<nxv4i32, op, nxv4i1, nxv4i32, nxv4i32, nxv4i32, !cast<Instruction>(NAME # _S)>;
  def : SVE_4_Op_Pat<nxv2i64, op, nxv2i1, nxv2i64, nxv2i64, nxv2i64, !cast<Instruction>(NAME # _D)>;
}

class sve_int_mlas_vvv_pred<bits<2> sz8_64, bits<1> opc, string asm,
                            ZPRRegOp zprty>
: I<(outs zprty:$Zda), (ins PPR3bAny:$Pg, zprty:$_Zda, zprty:$Zn, zprty:$Zm),
  asm, "\t$Zda, $Pg/m, $Zn, $Zm",
  "",
  []>, Sched<[]> {
  bits<3> Pg;
  bits<5> Zda;
  bits<5> Zm;
  bits<5> Zn;
  let Inst{31-24} = 0b00000100;
  let Inst{23-22} = sz8_64;
  let Inst{21}    = 0b0;
  let Inst{20-16} = Zm;
  let Inst{15-14} = 0b01;
  let Inst{13}    = opc;
  let Inst{12-10} = Pg;
  let Inst{9-5}   = Zn;
  let Inst{4-0}   = Zda;

  let Constraints = "$Zda = $_Zda";
  let DestructiveInstType = DestructiveTernaryCommWithRev;
  let ElementSize = zprty.ElementSize;
  let hasSideEffects = 0;
}

multiclass sve_int_mlas_vvv_pred<bits<1> opc, string asm, SDPatternOperator op,
                                 string Ps, string revname, bit isReverseInstr=0> {
  def _B : sve_int_mlas_vvv_pred<0b00, opc, asm, ZPR8>,
           SVEPseudo2Instr<Ps # _B, 1>, SVEInstr2Rev<NAME # _B, revname # _B, isReverseInstr>;
  def _H : sve_int_mlas_vvv_pred<0b01, opc, asm, ZPR16>,
           SVEPseudo2Instr<Ps # _H, 1>, SVEInstr2Rev<NAME # _H, revname # _H, isReverseInstr>;
  def _S : sve_int_mlas_vvv_pred<0b10, opc, asm, ZPR32>,
           SVEPseudo2Instr<Ps # _S, 1>, SVEInstr2Rev<NAME # _S, revname # _S, isReverseInstr>;
  def _D : sve_int_mlas_vvv_pred<0b11, opc, asm, ZPR64>,
           SVEPseudo2Instr<Ps # _D, 1>, SVEInstr2Rev<NAME # _D, revname # _D, isReverseInstr>;

  def : SVE_4_Op_Pat<nxv16i8, op, nxv16i1, nxv16i8, nxv16i8, nxv16i8, !cast<Instruction>(NAME # _B)>;
  def : SVE_4_Op_Pat<nxv8i16, op, nxv8i1, nxv8i16, nxv8i16, nxv8i16, !cast<Instruction>(NAME # _H)>;
  def : SVE_4_Op_Pat<nxv4i32, op, nxv4i1, nxv4i32, nxv4i32, nxv4i32, !cast<Instruction>(NAME # _S)>;
  def : SVE_4_Op_Pat<nxv2i64, op, nxv2i1, nxv2i64, nxv2i64, nxv2i64, !cast<Instruction>(NAME # _D)>;
}

//class for generating pseudo for SVE MLA/MAD/MLS/MSB
multiclass sve_int_3op_p_mladdsub<SDPatternOperator op> {
  def _B_UNDEF : PredThreeOpPseudo<NAME # _B, ZPR8,  FalseLanesUndef>;
  def _H_UNDEF : PredThreeOpPseudo<NAME # _H, ZPR16, FalseLanesUndef>;
  def _S_UNDEF : PredThreeOpPseudo<NAME # _S, ZPR32, FalseLanesUndef>;
  def _D_UNDEF : PredThreeOpPseudo<NAME # _D, ZPR64, FalseLanesUndef>;

  let  AddedComplexity = 9 in {
    def : SVE_4_Op_Pat<nxv16i8, op, nxv16i1, nxv16i8, nxv16i8, nxv16i8, !cast<Instruction>(NAME # _B_UNDEF)>;
    def : SVE_4_Op_Pat<nxv8i16, op, nxv8i1,  nxv8i16, nxv8i16, nxv8i16, !cast<Instruction>(NAME # _H_UNDEF)>;
    def : SVE_4_Op_Pat<nxv4i32, op, nxv4i1,  nxv4i32, nxv4i32, nxv4i32, !cast<Instruction>(NAME # _S_UNDEF)>;
    def : SVE_4_Op_Pat<nxv2i64, op, nxv2i1,  nxv2i64, nxv2i64, nxv2i64, !cast<Instruction>(NAME # _D_UNDEF)>;
  }
}

//===----------------------------------------------------------------------===//
// SVE2 Integer Multiply-Add - Unpredicated Group
//===----------------------------------------------------------------------===//

class sve2_int_mla<bits<2> sz, bits<5> opc, string asm,
                   ZPRRegOp zprty1, ZPRRegOp zprty2>
: I<(outs zprty1:$Zda), (ins zprty1:$_Zda, zprty2:$Zn, zprty2:$Zm),
  asm, "\t$Zda, $Zn, $Zm", "", []>, Sched<[]> {
  bits<5> Zda;
  bits<5> Zn;
  bits<5> Zm;
  let Inst{31-24} = 0b01000100;
  let Inst{23-22} = sz;
  let Inst{21}    = 0b0;
  let Inst{20-16} = Zm;
  let Inst{15}    = 0b0;
  let Inst{14-10} = opc;
  let Inst{9-5}   = Zn;
  let Inst{4-0}   = Zda;

  let Constraints = "$Zda = $_Zda";
  let DestructiveInstType = DestructiveOther;
  let ElementSize = ElementSizeNone;
  let hasSideEffects = 0;
}

multiclass sve2_int_mla<bit S, string asm, SDPatternOperator op> {
  def _B : sve2_int_mla<0b00, { 0b1110, S }, asm, ZPR8, ZPR8>;
  def _H : sve2_int_mla<0b01, { 0b1110, S }, asm, ZPR16, ZPR16>;
  def _S : sve2_int_mla<0b10, { 0b1110, S }, asm, ZPR32, ZPR32>;
  def _D : sve2_int_mla<0b11, { 0b1110, S }, asm, ZPR64, ZPR64>;

  def : SVE_3_Op_Pat<nxv16i8, op, nxv16i8, nxv16i8, nxv16i8, !cast<Instruction>(NAME # _B)>;
  def : SVE_3_Op_Pat<nxv8i16, op, nxv8i16, nxv8i16, nxv8i16, !cast<Instruction>(NAME # _H)>;
  def : SVE_3_Op_Pat<nxv4i32, op, nxv4i32, nxv4i32, nxv4i32, !cast<Instruction>(NAME # _S)>;
  def : SVE_3_Op_Pat<nxv2i64, op, nxv2i64, nxv2i64, nxv2i64, !cast<Instruction>(NAME # _D)>;
}

multiclass sve2_int_mla_long<bits<5> opc, string asm, SDPatternOperator op> {
  def _H : sve2_int_mla<0b01, opc, asm, ZPR16, ZPR8>;
  def _S : sve2_int_mla<0b10, opc, asm, ZPR32, ZPR16>;
  def _D : sve2_int_mla<0b11, opc, asm, ZPR64, ZPR32>;

  def : SVE_3_Op_Pat<nxv8i16, op, nxv8i16, nxv16i8, nxv16i8, !cast<Instruction>(NAME # _H)>;
  def : SVE_3_Op_Pat<nxv4i32, op, nxv4i32, nxv8i16, nxv8i16, !cast<Instruction>(NAME # _S)>;
  def : SVE_3_Op_Pat<nxv2i64, op, nxv2i64, nxv4i32, nxv4i32, !cast<Instruction>(NAME # _D)>;
}

//===----------------------------------------------------------------------===//
// SVE2 Integer Multiply-Add - Indexed Group
//===----------------------------------------------------------------------===//

class sve2_int_mla_by_indexed_elem<bits<2> sz, bits<6> opc, string asm,
                                   ZPRRegOp zprty1, ZPRRegOp zprty2,
                                   ZPRRegOp zprty3, Operand itype>
: I<(outs zprty1:$Zda), (ins zprty1:$_Zda, zprty2:$Zn, zprty3:$Zm, itype:$iop),
  asm, "\t$Zda, $Zn, $Zm$iop", "", []>, Sched<[]> {
  bits<5> Zda;
  bits<5> Zn;
  let Inst{31-24} = 0b01000100;
  let Inst{23-22} = sz;
  let Inst{21}    = 0b1;
  let Inst{15-10} = opc;
  let Inst{9-5}   = Zn;
  let Inst{4-0}   = Zda;

  let Constraints = "$Zda = $_Zda";
  let DestructiveInstType = DestructiveOther;
  let ElementSize = ElementSizeNone;
  let hasSideEffects = 0;
}

multiclass sve2_int_mla_by_indexed_elem<bits<2> opc, bit S, string asm,
                                        SDPatternOperator op> {
  def _H : sve2_int_mla_by_indexed_elem<{0, ?}, { 0b000, opc, S }, asm, ZPR16, ZPR16, ZPR3b16, VectorIndexH32b> {
    bits<3> Zm;
    bits<3> iop;
    let Inst{22} = iop{2};
    let Inst{20-19} = iop{1-0};
    let Inst{18-16} = Zm;
  }
  def _S : sve2_int_mla_by_indexed_elem<0b10, { 0b000, opc, S }, asm, ZPR32, ZPR32, ZPR3b32, VectorIndexS32b> {
    bits<3> Zm;
    bits<2> iop;
    let Inst{20-19} = iop;
    let Inst{18-16} = Zm;
  }
  def _D : sve2_int_mla_by_indexed_elem<0b11, { 0b000, opc, S }, asm, ZPR64, ZPR64, ZPR4b64, VectorIndexD32b> {
    bits<4> Zm;
    bit iop;
    let Inst{20} = iop;
    let Inst{19-16} = Zm;
  }

  def : SVE_4_Op_Imm_Pat<nxv8i16, op, nxv8i16, nxv8i16, nxv8i16, i32, VectorIndexH32b_timm, !cast<Instruction>(NAME # _H)>;
  def : SVE_4_Op_Imm_Pat<nxv4i32, op, nxv4i32, nxv4i32, nxv4i32, i32, VectorIndexS32b_timm, !cast<Instruction>(NAME # _S)>;
  def : SVE_4_Op_Imm_Pat<nxv2i64, op, nxv2i64, nxv2i64, nxv2i64, i32, VectorIndexD32b_timm, !cast<Instruction>(NAME # _D)>;
}

//===----------------------------------------------------------------------===//
// SVE2 Integer Multiply-Add Long - Indexed Group
//===----------------------------------------------------------------------===//

multiclass sve2_int_mla_long_by_indexed_elem<bits<4> opc, string asm,
                                             SDPatternOperator op> {
  def _S : sve2_int_mla_by_indexed_elem<0b10, { opc{3}, 0b0, opc{2-1}, ?, opc{0} },
                                        asm, ZPR32, ZPR16, ZPR3b16, VectorIndexH32b> {
    bits<3> Zm;
    bits<3> iop;
    let Inst{20-19} = iop{2-1};
    let Inst{18-16} = Zm;
    let Inst{11} = iop{0};
  }
  def _D : sve2_int_mla_by_indexed_elem<0b11, { opc{3}, 0b0, opc{2-1}, ?, opc{0} },
                                        asm, ZPR64, ZPR32, ZPR4b32, VectorIndexS32b> {
    bits<4> Zm;
    bits<2> iop;
    let Inst{20} = iop{1};
    let Inst{19-16} = Zm;
    let Inst{11} = iop{0};
  }

  def : SVE_4_Op_Imm_Pat<nxv4i32, op, nxv4i32, nxv8i16, nxv8i16, i32, VectorIndexH32b_timm, !cast<Instruction>(NAME # _S)>;
  def : SVE_4_Op_Imm_Pat<nxv2i64, op, nxv2i64, nxv4i32, nxv4i32, i32, VectorIndexS32b_timm, !cast<Instruction>(NAME # _D)>;
}

//===----------------------------------------------------------------------===//
// SVE Integer Dot Product Group
//===----------------------------------------------------------------------===//

class sve_intx_dot<bit sz, bit U, string asm, ZPRRegOp zprty1,
                   ZPRRegOp zprty2>
: I<(outs zprty1:$Zda), (ins zprty1:$_Zda, zprty2:$Zn, zprty2:$Zm), asm,
  "\t$Zda, $Zn, $Zm", "", []>, Sched<[]> {
  bits<5> Zda;
  bits<5> Zn;
  bits<5> Zm;
  let Inst{31-23} = 0b010001001;
  let Inst{22}    = sz;
  let Inst{21}    = 0;
  let Inst{20-16} = Zm;
  let Inst{15-11} = 0;
  let Inst{10}    = U;
  let Inst{9-5}   = Zn;
  let Inst{4-0}   = Zda;

  let Constraints = "$Zda = $_Zda";
  let DestructiveInstType = DestructiveOther;
  let hasSideEffects = 0;
}

multiclass sve_intx_dot<bit opc, string asm, SDPatternOperator op> {
  def _S : sve_intx_dot<0b0, opc, asm, ZPR32, ZPR8>;
  def _D : sve_intx_dot<0b1, opc, asm, ZPR64, ZPR16>;

  def : SVE_3_Op_Pat<nxv4i32, op, nxv4i32,  nxv16i8, nxv16i8, !cast<Instruction>(NAME # _S)>;
  def : SVE_3_Op_Pat<nxv2i64, op, nxv2i64,  nxv8i16, nxv8i16, !cast<Instruction>(NAME # _D)>;
}

//===----------------------------------------------------------------------===//
// SVE Integer Dot Product Group - Indexed Group
//===----------------------------------------------------------------------===//

class sve_intx_dot_by_indexed_elem<bit sz, bit U, string asm,
                                   ZPRRegOp zprty1, ZPRRegOp zprty2,
                                   ZPRRegOp zprty3, Operand itype>
: I<(outs zprty1:$Zda), (ins zprty1:$_Zda, zprty2:$Zn, zprty3:$Zm, itype:$iop),
  asm, "\t$Zda, $Zn, $Zm$iop",
  "", []>, Sched<[]> {
  bits<5> Zda;
  bits<5> Zn;
  let Inst{31-23} = 0b010001001;
  let Inst{22}    = sz;
  let Inst{21}    = 0b1;
  let Inst{15-11} = 0;
  let Inst{10}    = U;
  let Inst{9-5}   = Zn;
  let Inst{4-0}   = Zda;

  let Constraints = "$Zda = $_Zda";
  let DestructiveInstType = DestructiveOther;
  let hasSideEffects = 0;
}

multiclass sve_intx_dot_by_indexed_elem<bit opc, string asm,
                                        SDPatternOperator op> {
  def _S : sve_intx_dot_by_indexed_elem<0b0, opc, asm, ZPR32, ZPR8, ZPR3b8, VectorIndexS32b_timm> {
    bits<2> iop;
    bits<3> Zm;
    let Inst{20-19} = iop;
    let Inst{18-16} = Zm;
  }
  def _D : sve_intx_dot_by_indexed_elem<0b1, opc, asm, ZPR64, ZPR16, ZPR4b16, VectorIndexD32b_timm> {
    bits<1> iop;
    bits<4> Zm;
    let Inst{20} = iop;
    let Inst{19-16} = Zm;
  }

  def : SVE_4_Op_Imm_Pat<nxv4i32, op, nxv4i32, nxv16i8, nxv16i8, i32, VectorIndexS32b_timm, !cast<Instruction>(NAME # _S)>;
  def : SVE_4_Op_Imm_Pat<nxv2i64, op, nxv2i64, nxv8i16, nxv8i16, i32, VectorIndexD32b_timm, !cast<Instruction>(NAME # _D)>;
}

//===----------------------------------------------------------------------===//
// SVE2 Complex Integer Dot Product Group
//===----------------------------------------------------------------------===//

class sve2_complex_int_arith<bits<2> sz, bits<4> opc, string asm,
                             ZPRRegOp zprty1, ZPRRegOp zprty2>
: I<(outs zprty1:$Zda), (ins zprty1:$_Zda, zprty2:$Zn, zprty2:$Zm,
                         complexrotateop:$rot),
  asm, "\t$Zda, $Zn, $Zm, $rot", "", []>, Sched<[]> {
  bits<5> Zda;
  bits<5> Zn;
  bits<5> Zm;
  bits<2> rot;
  let Inst{31-24} = 0b01000100;
  let Inst{23-22} = sz;
  let Inst{21}    = 0b0;
  let Inst{20-16} = Zm;
  let Inst{15-12} = opc;
  let Inst{11-10} = rot;
  let Inst{9-5}   = Zn;
  let Inst{4-0}   = Zda;

  let Constraints = "$Zda = $_Zda";
  let DestructiveInstType = DestructiveOther;
  let ElementSize = ElementSizeNone;
  let hasSideEffects = 0;
}

multiclass sve2_cintx_dot<string asm, SDPatternOperator op> {
  def _S : sve2_complex_int_arith<0b10, 0b0001, asm, ZPR32, ZPR8>;
  def _D : sve2_complex_int_arith<0b11, 0b0001, asm, ZPR64, ZPR16>;

  def : Pat<(nxv4i32 (op (nxv4i32 ZPR32:$Op1), (nxv16i8 ZPR8:$Op2), (nxv16i8 ZPR8:$Op3),
                         (i32 complexrotateop:$imm))),
            (!cast<Instruction>(NAME # "_S") ZPR32:$Op1, ZPR8:$Op2, ZPR8:$Op3, complexrotateop:$imm)>;
  def : Pat<(nxv2i64 (op (nxv2i64 ZPR64:$Op1), (nxv8i16 ZPR16:$Op2), (nxv8i16 ZPR16:$Op3),
                         (i32 complexrotateop:$imm))),
            (!cast<Instruction>(NAME # "_D") ZPR64:$Op1, ZPR16:$Op2, ZPR16:$Op3, complexrotateop:$imm)>;
}

//===----------------------------------------------------------------------===//
// SVE2 Complex Multiply-Add Group
//===----------------------------------------------------------------------===//

multiclass sve2_int_cmla<bit opc, string asm, SDPatternOperator op> {
  def _B : sve2_complex_int_arith<0b00, { 0b001, opc }, asm, ZPR8, ZPR8>;
  def _H : sve2_complex_int_arith<0b01, { 0b001, opc }, asm, ZPR16, ZPR16>;
  def _S : sve2_complex_int_arith<0b10, { 0b001, opc }, asm, ZPR32, ZPR32>;
  def _D : sve2_complex_int_arith<0b11, { 0b001, opc }, asm, ZPR64, ZPR64>;

  def : SVE_4_Op_Imm_Pat<nxv16i8, op, nxv16i8, nxv16i8, nxv16i8, i32, complexrotateop, !cast<Instruction>(NAME # _B)>;
  def : SVE_4_Op_Imm_Pat<nxv8i16, op, nxv8i16, nxv8i16, nxv8i16, i32, complexrotateop, !cast<Instruction>(NAME # _H)>;
  def : SVE_4_Op_Imm_Pat<nxv4i32, op, nxv4i32, nxv4i32, nxv4i32, i32, complexrotateop, !cast<Instruction>(NAME # _S)>;
  def : SVE_4_Op_Imm_Pat<nxv2i64, op, nxv2i64, nxv2i64, nxv2i64, i32, complexrotateop, !cast<Instruction>(NAME # _D)>;
}

//===----------------------------------------------------------------------===//
// SVE2 Complex Integer Dot Product - Indexed Group
//===----------------------------------------------------------------------===//

class sve2_complex_int_arith_indexed<bits<2> sz, bits<4> opc, string asm,
                                     ZPRRegOp zprty1, ZPRRegOp zprty2,
                                     ZPRRegOp zprty3, Operand itype>
: I<(outs zprty1:$Zda), (ins zprty1:$_Zda, zprty2:$Zn, zprty3:$Zm, itype:$iop,
                         complexrotateop:$rot),
  asm, "\t$Zda, $Zn, $Zm$iop, $rot", "", []>, Sched<[]> {
  bits<5> Zda;
  bits<5> Zn;
  bits<2> rot;
  let Inst{31-24} = 0b01000100;
  let Inst{23-22} = sz;
  let Inst{21}    = 0b1;
  let Inst{15-12} = opc;
  let Inst{11-10} = rot;
  let Inst{9-5}   = Zn;
  let Inst{4-0}   = Zda;

  let Constraints = "$Zda = $_Zda";
  let DestructiveInstType = DestructiveOther;
  let ElementSize = ElementSizeNone;
  let hasSideEffects = 0;
}

multiclass sve2_cintx_dot_by_indexed_elem<string asm, SDPatternOperator op> {
  def _S : sve2_complex_int_arith_indexed<0b10, 0b0100, asm, ZPR32, ZPR8, ZPR3b8, VectorIndexS32b> {
    bits<2> iop;
    bits<3> Zm;
    let Inst{20-19} = iop;
    let Inst{18-16} = Zm;
  }
  def _D : sve2_complex_int_arith_indexed<0b11, 0b0100, asm, ZPR64, ZPR16, ZPR4b16, VectorIndexD32b> {
    bit iop;
    bits<4> Zm;
    let Inst{20} = iop;
    let Inst{19-16} = Zm;
  }

  def : Pat<(nxv4i32 (op (nxv4i32 ZPR32:$Op1), (nxv16i8 ZPR8:$Op2), (nxv16i8 ZPR8:$Op3),
                         (i32 VectorIndexS32b_timm:$idx), (i32 complexrotateop:$imm))),
            (!cast<Instruction>(NAME # "_S") ZPR32:$Op1, ZPR8:$Op2, ZPR8:$Op3, VectorIndexS32b_timm:$idx, complexrotateop:$imm)>;
  def : Pat<(nxv2i64 (op (nxv2i64 ZPR64:$Op1), (nxv8i16 ZPR16:$Op2), (nxv8i16 ZPR16:$Op3),
                         (i32 VectorIndexD32b_timm:$idx), (i32 complexrotateop:$imm))),
            (!cast<Instruction>(NAME # "_D") ZPR64:$Op1, ZPR16:$Op2, ZPR16:$Op3, VectorIndexD32b_timm:$idx, complexrotateop:$imm)>;
}

//===----------------------------------------------------------------------===//
// SVE2 Complex Multiply-Add - Indexed Group
//===----------------------------------------------------------------------===//

multiclass sve2_cmla_by_indexed_elem<bit opc, string asm,
                                     SDPatternOperator op> {
  def _H : sve2_complex_int_arith_indexed<0b10, { 0b011, opc }, asm, ZPR16, ZPR16, ZPR3b16, VectorIndexS32b> {
    bits<2> iop;
    bits<3> Zm;
    let Inst{20-19} = iop;
    let Inst{18-16} = Zm;
  }
  def _S : sve2_complex_int_arith_indexed<0b11, { 0b011, opc }, asm, ZPR32, ZPR32, ZPR4b32, VectorIndexD32b> {
    bit iop;
    bits<4> Zm;
    let Inst{20} = iop;
    let Inst{19-16} = Zm;
  }

  def : Pat<(nxv8i16 (op (nxv8i16 ZPR16:$Op1), (nxv8i16 ZPR16:$Op2), (nxv8i16 ZPR16:$Op3),
                         (i32 VectorIndexS32b_timm:$idx), (i32 complexrotateop:$imm))),
            (!cast<Instruction>(NAME # "_H") ZPR16:$Op1, ZPR16:$Op2, ZPR16:$Op3, VectorIndexS32b_timm:$idx, complexrotateop:$imm)>;

  def : Pat<(nxv4i32 (op (nxv4i32 ZPR32:$Op1), (nxv4i32 ZPR32:$Op2), (nxv4i32 ZPR32:$Op3),
                         (i32 VectorIndexD32b_timm:$idx), (i32 complexrotateop:$imm))),
            (!cast<Instruction>(NAME # "_S") ZPR32:$Op1, ZPR32:$Op2, ZPR32:$Op3, VectorIndexD32b_timm:$idx, complexrotateop:$imm)>;
}

//===----------------------------------------------------------------------===//
// SVE2 Integer Multiply - Unpredicated Group
//===----------------------------------------------------------------------===//

class sve2_int_mul<bits<2> sz, bits<3> opc, string asm, ZPRRegOp zprty>
: I<(outs zprty:$Zd), (ins zprty:$Zn, zprty:$Zm),
  asm, "\t$Zd, $Zn, $Zm", "", []>, Sched<[]> {
  bits<5> Zd;
  bits<5> Zm;
  bits<5> Zn;
  let Inst{31-24} = 0b00000100;
  let Inst{23-22} = sz;
  let Inst{21}    = 0b1;
  let Inst{20-16} = Zm;
  let Inst{15-13} = 0b011;
  let Inst{12-10} = opc;
  let Inst{9-5}   = Zn;
  let Inst{4-0}   = Zd;

  let hasSideEffects = 0;
}

multiclass sve2_int_mul<bits<3> opc, string asm, SDPatternOperator op> {
  def _B : sve2_int_mul<0b00, opc, asm, ZPR8>;
  def _H : sve2_int_mul<0b01, opc, asm, ZPR16>;
  def _S : sve2_int_mul<0b10, opc, asm, ZPR32>;
  def _D : sve2_int_mul<0b11, opc, asm, ZPR64>;

  def : SVE_2_Op_Pat<nxv16i8, op, nxv16i8, nxv16i8, !cast<Instruction>(NAME # _B)>;
  def : SVE_2_Op_Pat<nxv8i16, op, nxv8i16, nxv8i16, !cast<Instruction>(NAME # _H)>;
  def : SVE_2_Op_Pat<nxv4i32, op, nxv4i32, nxv4i32, !cast<Instruction>(NAME # _S)>;
  def : SVE_2_Op_Pat<nxv2i64, op, nxv2i64, nxv2i64, !cast<Instruction>(NAME # _D)>;
}

multiclass sve2_int_mul_single<bits<3> opc, string asm, SDPatternOperator op> {
  def _B : sve2_int_mul<0b00, opc, asm, ZPR8>;

  def : SVE_2_Op_Pat<nxv16i8, op, nxv16i8, nxv16i8, !cast<Instruction>(NAME # _B)>;
}

//===----------------------------------------------------------------------===//
// SVE2 Integer Multiply - Indexed Group
//===----------------------------------------------------------------------===//

class sve2_int_mul_by_indexed_elem<bits<2> sz, bits<4> opc, string asm,
                                   ZPRRegOp zprty1, ZPRRegOp zprty2,
                                   ZPRRegOp zprty3, Operand itype>
: I<(outs zprty1:$Zd), (ins zprty2:$Zn, zprty3:$Zm, itype:$iop),
  asm, "\t$Zd, $Zn, $Zm$iop", "", []>, Sched<[]> {
  bits<5> Zd;
  bits<5> Zn;
  let Inst{31-24} = 0b01000100;
  let Inst{23-22} = sz;
  let Inst{21}    = 0b1;
  let Inst{15-14} = 0b11;
  let Inst{13-10} = opc;
  let Inst{9-5}   = Zn;
  let Inst{4-0}   = Zd;

  let hasSideEffects = 0;
}

multiclass sve2_int_mul_by_indexed_elem<bits<4> opc, string asm,
                                        SDPatternOperator op> {
  def _H : sve2_int_mul_by_indexed_elem<{0, ?}, opc, asm, ZPR16, ZPR16, ZPR3b16, VectorIndexH32b> {
    bits<3> Zm;
    bits<3> iop;
    let Inst{22} = iop{2};
    let Inst{20-19} = iop{1-0};
    let Inst{18-16} = Zm;
  }
  def _S : sve2_int_mul_by_indexed_elem<0b10, opc, asm, ZPR32, ZPR32, ZPR3b32, VectorIndexS32b> {
    bits<3> Zm;
    bits<2> iop;
    let Inst{20-19} = iop;
    let Inst{18-16} = Zm;
  }
  def _D : sve2_int_mul_by_indexed_elem<0b11, opc, asm, ZPR64, ZPR64, ZPR4b64, VectorIndexD32b> {
    bits<4> Zm;
    bit iop;
    let Inst{20} = iop;
    let Inst{19-16} = Zm;
  }

  def : SVE_3_Op_Imm_Pat<nxv8i16, op, nxv8i16, nxv8i16, i32, VectorIndexH32b_timm, !cast<Instruction>(NAME # _H)>;
  def : SVE_3_Op_Imm_Pat<nxv4i32, op, nxv4i32, nxv4i32, i32, VectorIndexS32b_timm, !cast<Instruction>(NAME # _S)>;
  def : SVE_3_Op_Imm_Pat<nxv2i64, op, nxv2i64, nxv2i64, i32, VectorIndexD32b_timm, !cast<Instruction>(NAME # _D)>;
}

multiclass sve2_int_mul_long_by_indexed_elem<bits<3> opc, string asm,
                                             SDPatternOperator op> {
  def _S : sve2_int_mul_by_indexed_elem<0b10, { opc{2-1}, ?, opc{0} }, asm,
                                        ZPR32, ZPR16, ZPR3b16, VectorIndexH32b> {
    bits<3> Zm;
    bits<3> iop;
    let Inst{20-19} = iop{2-1};
    let Inst{18-16} = Zm;
    let Inst{11} = iop{0};
  }
  def _D : sve2_int_mul_by_indexed_elem<0b11, { opc{2-1}, ?, opc{0} }, asm,
                                        ZPR64, ZPR32, ZPR4b32, VectorIndexS32b> {
    bits<4> Zm;
    bits<2> iop;
    let Inst{20} = iop{1};
    let Inst{19-16} = Zm;
    let Inst{11} = iop{0};
  }

  def : SVE_3_Op_Imm_Pat<nxv4i32, op, nxv8i16, nxv8i16, i32, VectorIndexH32b_timm, !cast<Instruction>(NAME # _S)>;
  def : SVE_3_Op_Imm_Pat<nxv2i64, op, nxv4i32, nxv4i32, i32, VectorIndexS32b_timm, !cast<Instruction>(NAME # _D)>;
}

//===----------------------------------------------------------------------===//
// SVE2 Integer - Predicated Group
//===----------------------------------------------------------------------===//

class sve2_int_arith_pred<bits<2> sz, bits<6> opc, string asm,
                          ZPRRegOp zprty>
: I<(outs zprty:$Zdn), (ins PPR3bAny:$Pg, zprty:$_Zdn, zprty:$Zm),
  asm, "\t$Zdn, $Pg/m, $_Zdn, $Zm", "", []>, Sched<[]> {
  bits<3> Pg;
  bits<5> Zm;
  bits<5> Zdn;
  let Inst{31-24} = 0b01000100;
  let Inst{23-22} = sz;
  let Inst{21-20} = 0b01;
  let Inst{20-16} = opc{5-1};
  let Inst{15-14} = 0b10;
  let Inst{13}    = opc{0};
  let Inst{12-10} = Pg;
  let Inst{9-5}   = Zm;
  let Inst{4-0}   = Zdn;

  let Constraints = "$Zdn = $_Zdn";
  let DestructiveInstType = DestructiveOther;
  let ElementSize = zprty.ElementSize;
  let hasSideEffects = 0;
}

multiclass sve2_int_arith_pred<bits<6> opc, string asm, SDPatternOperator op,
                               string Ps = "",
                               DestructiveInstTypeEnum flags=DestructiveOther,
                               string revname="", bit isReverseInstr=0> {
  let DestructiveInstType = flags in {
  def _B : sve2_int_arith_pred<0b00, opc, asm, ZPR8>,
           SVEPseudo2Instr<Ps # _B, 1>, SVEInstr2Rev<NAME # _B, revname # _B, isReverseInstr>;
  def _H : sve2_int_arith_pred<0b01, opc, asm, ZPR16>,
           SVEPseudo2Instr<Ps # _H, 1>, SVEInstr2Rev<NAME # _H, revname # _H, isReverseInstr>;
  def _S : sve2_int_arith_pred<0b10, opc, asm, ZPR32>,
           SVEPseudo2Instr<Ps # _S, 1>, SVEInstr2Rev<NAME # _S, revname # _S, isReverseInstr>;
  def _D : sve2_int_arith_pred<0b11, opc, asm, ZPR64>,
           SVEPseudo2Instr<Ps # _D, 1>, SVEInstr2Rev<NAME # _D, revname # _D, isReverseInstr>;
  }

  def : SVE_3_Op_Pat<nxv16i8, op, nxv16i1, nxv16i8, nxv16i8, !cast<Instruction>(NAME # _B)>;
  def : SVE_3_Op_Pat<nxv8i16, op, nxv8i1,  nxv8i16, nxv8i16, !cast<Instruction>(NAME # _H)>;
  def : SVE_3_Op_Pat<nxv4i32, op, nxv4i1,  nxv4i32, nxv4i32, !cast<Instruction>(NAME # _S)>;
  def : SVE_3_Op_Pat<nxv2i64, op, nxv2i1,  nxv2i64, nxv2i64, !cast<Instruction>(NAME # _D)>;
}

class sve2_int_sadd_long_accum_pairwise<bits<2> sz, bit U, string asm,
                                        ZPRRegOp zprty1, ZPRRegOp zprty2>
: I<(outs zprty1:$Zda), (ins PPR3bAny:$Pg, zprty1:$_Zda, zprty2:$Zn),
  asm, "\t$Zda, $Pg/m, $Zn", "", []>, Sched<[]> {
  bits<3> Pg;
  bits<5> Zn;
  bits<5> Zda;
  let Inst{31-24} = 0b01000100;
  let Inst{23-22} = sz;
  let Inst{21-17} = 0b00010;
  let Inst{16}    = U;
  let Inst{15-13} = 0b101;
  let Inst{12-10} = Pg;
  let Inst{9-5}   = Zn;
  let Inst{4-0}   = Zda;

  let Constraints = "$Zda = $_Zda";
  let DestructiveInstType = DestructiveOther;
  let ElementSize = zprty1.ElementSize;
  let hasSideEffects = 0;
}

multiclass sve2_int_sadd_long_accum_pairwise<bit U, string asm, SDPatternOperator op> {
  def _H : sve2_int_sadd_long_accum_pairwise<0b01, U, asm, ZPR16, ZPR8>;
  def _S : sve2_int_sadd_long_accum_pairwise<0b10, U, asm, ZPR32, ZPR16>;
  def _D : sve2_int_sadd_long_accum_pairwise<0b11, U, asm, ZPR64, ZPR32>;

  def : SVE_3_Op_Pat<nxv8i16, op, nxv8i1, nxv8i16, nxv16i8, !cast<Instruction>(NAME # _H)>;
  def : SVE_3_Op_Pat<nxv4i32, op, nxv4i1, nxv4i32, nxv8i16, !cast<Instruction>(NAME # _S)>;
  def : SVE_3_Op_Pat<nxv2i64, op, nxv2i1, nxv2i64, nxv4i32, !cast<Instruction>(NAME # _D)>;
}

class sve2_int_un_pred_arit<bits<2> sz, bits<2> opc,
                            string asm, ZPRRegOp zprty>
: I<(outs zprty:$Zd), (ins zprty:$_Zd, PPR3bAny:$Pg, zprty:$Zn),
  asm, "\t$Zd, $Pg/m, $Zn",
  "",
  []>, Sched<[]> {
  bits<3> Pg;
  bits<5> Zd;
  bits<5> Zn;
  let Inst{31-24} = 0b01000100;
  let Inst{23-22} = sz;
  let Inst{21-20} = 0b00;
  let Inst{19}    = opc{1};
  let Inst{18-17} = 0b00;
  let Inst{16}    = opc{0};
  let Inst{15-13} = 0b101;
  let Inst{12-10} = Pg;
  let Inst{9-5}   = Zn;
  let Inst{4-0}   = Zd;
  let Constraints = "$Zd = $_Zd";
  let DestructiveInstType = DestructiveUnaryPassthru;
  let ElementSize = zprty.ElementSize;
  let hasSideEffects = 0;
}

class sve2_int_un_pred_arit_z<bits<2> sz, bits<2> opc,
                              string asm, ZPRRegOp zprty>
: I<(outs zprty:$Zd), (ins PPR3bAny:$Pg, zprty:$Zn),
  asm, "\t$Zd, $Pg/z, $Zn",
  "",
  []>, Sched<[]> {
  bits<3> Pg;
  bits<5> Zd;
  bits<5> Zn;
  let Inst{31-24} = 0b01000100;
  let Inst{23-22} = sz;
  let Inst{21-20} = 0b00;
  let Inst{19}    = opc{1};
  let Inst{18-17} = 0b01;
  let Inst{16}    = opc{0};
  let Inst{15-13} = 0b101;
  let Inst{12-10} = Pg;
  let Inst{9-5}   = Zn;
  let Inst{4-0}   = Zd;
  let hasSideEffects = 0;
}

multiclass sve2_int_un_pred_arit_s<bits<2> opc, string asm,
                                   SDPatternOperator op> {
  def _S : sve2_int_un_pred_arit<0b10, opc, asm, ZPR32>,
           SVEPseudo2Instr<NAME # _S, 1>;

  def : SVE_3_Op_Pat<nxv4i32, op, nxv4i32, nxv4i1, nxv4i32, !cast<Instruction>(NAME # _S)>;

  def _S_UNDEF : PredOneOpPassthruPseudo<NAME # _S, ZPR32>;

  defm : SVE_3_Op_Undef_Pat<nxv4i32, op, nxv4i32, nxv4i1,  nxv4i32, !cast<Pseudo>(NAME # _S_UNDEF)>;
}

multiclass sve2_int_un_pred_arit<bits<2> opc, string asm, SDPatternOperator op> {
  def _B : sve2_int_un_pred_arit<0b00, opc, asm, ZPR8>,
           SVEPseudo2Instr<NAME # _B, 1>;
  def _H : sve2_int_un_pred_arit<0b01, opc, asm, ZPR16>,
           SVEPseudo2Instr<NAME # _H, 1>;
  def _S : sve2_int_un_pred_arit<0b10, opc, asm, ZPR32>,
           SVEPseudo2Instr<NAME # _S, 1>;
  def _D : sve2_int_un_pred_arit<0b11, opc, asm, ZPR64>,
           SVEPseudo2Instr<NAME # _D, 1>;

  def : SVE_3_Op_Pat<nxv16i8, op, nxv16i8, nxv16i1, nxv16i8, !cast<Instruction>(NAME # _B)>;
  def : SVE_3_Op_Pat<nxv8i16, op, nxv8i16, nxv8i1,  nxv8i16, !cast<Instruction>(NAME # _H)>;
  def : SVE_3_Op_Pat<nxv4i32, op, nxv4i32, nxv4i1,  nxv4i32, !cast<Instruction>(NAME # _S)>;
  def : SVE_3_Op_Pat<nxv2i64, op, nxv2i64, nxv2i1,  nxv2i64, !cast<Instruction>(NAME # _D)>;

  def _B_UNDEF : PredOneOpPassthruPseudo<NAME # _B, ZPR8>;
  def _H_UNDEF : PredOneOpPassthruPseudo<NAME # _H, ZPR16>;
  def _S_UNDEF : PredOneOpPassthruPseudo<NAME # _S, ZPR32>;
  def _D_UNDEF : PredOneOpPassthruPseudo<NAME # _D, ZPR64>;

  defm : SVE_3_Op_Undef_Pat<nxv16i8, op, nxv16i8, nxv16i1, nxv16i8, !cast<Pseudo>(NAME # _B_UNDEF)>;
  defm : SVE_3_Op_Undef_Pat<nxv8i16, op, nxv8i16, nxv8i1,  nxv8i16, !cast<Pseudo>(NAME # _H_UNDEF)>;
  defm : SVE_3_Op_Undef_Pat<nxv4i32, op, nxv4i32, nxv4i1,  nxv4i32, !cast<Pseudo>(NAME # _S_UNDEF)>;
  defm : SVE_3_Op_Undef_Pat<nxv2i64, op, nxv2i64, nxv2i1,  nxv2i64, !cast<Pseudo>(NAME # _D_UNDEF)>;
}

multiclass sve2_int_un_pred_arit_z_S<bits<2> opc, string asm, SDPatternOperator op> {
  def _S : sve2_int_un_pred_arit_z<0b10, opc, asm, ZPR32>;

  defm : SVE_3_Op_UndefZero_Pat<nxv4i32, op, nxv4i32, nxv4i1, nxv4i32, !cast<Instruction>(NAME # _S)>;
}

multiclass sve2_int_un_pred_arit_z<bits<2> opc, string asm, SDPatternOperator op> {
  def _B : sve2_int_un_pred_arit_z<0b00, opc, asm, ZPR8>;
  def _H : sve2_int_un_pred_arit_z<0b01, opc, asm, ZPR16>;
  def _S : sve2_int_un_pred_arit_z<0b10, opc, asm, ZPR32>;
  def _D : sve2_int_un_pred_arit_z<0b11, opc, asm, ZPR64>;

  defm : SVE_3_Op_UndefZero_Pat<nxv16i8, op, nxv16i8, nxv16i1, nxv16i8, !cast<Instruction>(NAME # _B)>;
  defm : SVE_3_Op_UndefZero_Pat<nxv8i16, op, nxv8i16, nxv8i1,  nxv8i16, !cast<Instruction>(NAME # _H)>;
  defm : SVE_3_Op_UndefZero_Pat<nxv4i32, op, nxv4i32, nxv4i1, nxv4i32, !cast<Instruction>(NAME # _S)>;
  defm : SVE_3_Op_UndefZero_Pat<nxv2i64, op, nxv2i64, nxv2i1,  nxv2i64, !cast<Instruction>(NAME # _D)>;
}

//===----------------------------------------------------------------------===//
// SVE2 Widening Integer Arithmetic Group
//===----------------------------------------------------------------------===//

class sve2_wide_int_arith<bits<2> sz, bits<5> opc, string asm,
                          ZPRRegOp zprty1, ZPRRegOp zprty2, ZPRRegOp zprty3>
: I<(outs zprty1:$Zd), (ins zprty2:$Zn, zprty3:$Zm),
  asm, "\t$Zd, $Zn, $Zm", "", []>, Sched<[]> {
  bits<5> Zd;
  bits<5> Zn;
  bits<5> Zm;
  let Inst{31-24} = 0b01000101;
  let Inst{23-22} = sz;
  let Inst{21}    = 0b0;
  let Inst{20-16} = Zm;
  let Inst{15}    = 0b0;
  let Inst{14-10} = opc;
  let Inst{9-5}   = Zn;
  let Inst{4-0}   = Zd;

  let hasSideEffects = 0;
}

multiclass sve2_wide_int_arith_long<bits<5> opc, string asm,
                                    SDPatternOperator op> {
  def _H : sve2_wide_int_arith<0b01, opc, asm, ZPR16, ZPR8, ZPR8>;
  def _S : sve2_wide_int_arith<0b10, opc, asm, ZPR32, ZPR16, ZPR16>;
  def _D : sve2_wide_int_arith<0b11, opc, asm, ZPR64, ZPR32, ZPR32>;

  def : SVE_2_Op_Pat<nxv8i16, op, nxv16i8, nxv16i8, !cast<Instruction>(NAME # _H)>;
  def : SVE_2_Op_Pat<nxv4i32, op, nxv8i16, nxv8i16, !cast<Instruction>(NAME # _S)>;
  def : SVE_2_Op_Pat<nxv2i64, op, nxv4i32, nxv4i32, !cast<Instruction>(NAME # _D)>;
}

multiclass sve2_wide_int_arith_wide<bits<3> opc, string asm,
                                    SDPatternOperator op> {
  def _H : sve2_wide_int_arith<0b01, { 0b10, opc }, asm, ZPR16, ZPR16, ZPR8>;
  def _S : sve2_wide_int_arith<0b10, { 0b10, opc }, asm, ZPR32, ZPR32, ZPR16>;
  def _D : sve2_wide_int_arith<0b11, { 0b10, opc }, asm, ZPR64, ZPR64, ZPR32>;

  def : SVE_2_Op_Pat<nxv8i16, op, nxv8i16, nxv16i8, !cast<Instruction>(NAME # _H)>;
  def : SVE_2_Op_Pat<nxv4i32, op, nxv4i32, nxv8i16, !cast<Instruction>(NAME # _S)>;
  def : SVE_2_Op_Pat<nxv2i64, op, nxv2i64, nxv4i32, !cast<Instruction>(NAME # _D)>;
}

multiclass sve2_wide_int_arith_pmul<bits<2> sz, bits<5> opc, string asm,
                                     SDPatternOperator op> {
  def NAME : sve2_wide_int_arith<sz, opc, asm, ZPR128, ZPR64, ZPR64>;

  // To avoid using 128 bit elements in the IR, the pattern below works with
  // llvm intrinsics with the _pair suffix, to reflect that
  // _Q is implemented as a pair of _D.
  def : SVE_2_Op_Pat<nxv2i64, op, nxv2i64, nxv2i64, !cast<Instruction>(NAME)>;
}

multiclass sve2_pmul_long<bits<1> opc, string asm, SDPatternOperator op> {
  def _H : sve2_wide_int_arith<0b01, {0b1101, opc}, asm, ZPR16, ZPR8, ZPR8>;
  def _D : sve2_wide_int_arith<0b11, {0b1101, opc}, asm, ZPR64, ZPR32, ZPR32>;

  // To avoid using 128 bit elements in the IR, the patterns below work with
  // llvm intrinsics with the _pair suffix, to reflect that
  // _H is implemented as a pair of _B and _D is implemented as a pair of _S.
  def : SVE_2_Op_Pat<nxv16i8, op, nxv16i8, nxv16i8, !cast<Instruction>(NAME # _H)>;
  def : SVE_2_Op_Pat<nxv4i32, op, nxv4i32, nxv4i32, !cast<Instruction>(NAME # _D)>;
}

//===----------------------------------------------------------------------===//
// SVE2 Misc Group
//===----------------------------------------------------------------------===//

class sve2_misc<bits<2> sz, bits<4> opc, string asm,
                ZPRRegOp zprty1, ZPRRegOp zprty2>
: I<(outs zprty1:$Zd), (ins zprty2:$Zn, zprty2:$Zm),
  asm, "\t$Zd, $Zn, $Zm", "", []>, Sched<[]> {
  bits<5> Zd;
  bits<5> Zn;
  bits<5> Zm;
  let Inst{31-24} = 0b01000101;
  let Inst{23-22} = sz;
  let Inst{21}    = 0b0;
  let Inst{20-16} = Zm;
  let Inst{15-14} = 0b10;
  let Inst{13-10} = opc;
  let Inst{9-5}   = Zn;
  let Inst{4-0}   = Zd;

  let hasSideEffects = 0;
}

multiclass sve2_misc_bitwise<bits<4> opc, string asm, SDPatternOperator op> {
  def _B : sve2_misc<0b00, opc, asm, ZPR8, ZPR8>;
  def _H : sve2_misc<0b01, opc, asm, ZPR16, ZPR16>;
  def _S : sve2_misc<0b10, opc, asm, ZPR32, ZPR32>;
  def _D : sve2_misc<0b11, opc, asm, ZPR64, ZPR64>;

  def : SVE_2_Op_Pat<nxv16i8, op, nxv16i8, nxv16i8, !cast<Instruction>(NAME # _B)>;
  def : SVE_2_Op_Pat<nxv8i16, op, nxv8i16, nxv8i16, !cast<Instruction>(NAME # _H)>;
  def : SVE_2_Op_Pat<nxv4i32, op, nxv4i32, nxv4i32, !cast<Instruction>(NAME # _S)>;
  def : SVE_2_Op_Pat<nxv2i64, op, nxv2i64, nxv2i64, !cast<Instruction>(NAME # _D)>;
}

multiclass sve2_misc_int_addsub_long_interleaved<bits<2> opc, string asm,
                                                 SDPatternOperator op> {
  def _H : sve2_misc<0b01, { 0b00, opc }, asm, ZPR16, ZPR8>;
  def _S : sve2_misc<0b10, { 0b00, opc }, asm, ZPR32, ZPR16>;
  def _D : sve2_misc<0b11, { 0b00, opc }, asm, ZPR64, ZPR32>;

  def : SVE_2_Op_Pat<nxv8i16, op, nxv16i8, nxv16i8, !cast<Instruction>(NAME # _H)>;
  def : SVE_2_Op_Pat<nxv4i32, op, nxv8i16, nxv8i16, !cast<Instruction>(NAME # _S)>;
  def : SVE_2_Op_Pat<nxv2i64, op, nxv4i32, nxv4i32, !cast<Instruction>(NAME # _D)>;
}

class sve2_bitwise_xor_interleaved<bits<2> sz, bits<1> opc, string asm,
                                   ZPRRegOp zprty1, ZPRRegOp zprty2>
: I<(outs zprty1:$Zd), (ins zprty1:$_Zd, zprty2:$Zn, zprty2:$Zm),
  asm, "\t$Zd, $Zn, $Zm", "", []>, Sched<[]> {
  bits<5> Zd;
  bits<5> Zn;
  bits<5> Zm;
  let Inst{31-24} = 0b01000101;
  let Inst{23-22} = sz;
  let Inst{21}    = 0b0;
  let Inst{20-16} = Zm;
  let Inst{15-11} = 0b10010;
  let Inst{10}    = opc;
  let Inst{9-5}   = Zn;
  let Inst{4-0}   = Zd;

  let Constraints = "$Zd = $_Zd";
  let DestructiveInstType = DestructiveOther;
  let ElementSize = ElementSizeNone;
  let hasSideEffects = 0;
}

multiclass sve2_bitwise_xor_interleaved<bit opc, string asm,
                                        SDPatternOperator op> {
  def _B : sve2_bitwise_xor_interleaved<0b00, opc, asm, ZPR8,  ZPR8>;
  def _H : sve2_bitwise_xor_interleaved<0b01, opc, asm, ZPR16, ZPR16>;
  def _S : sve2_bitwise_xor_interleaved<0b10, opc, asm, ZPR32, ZPR32>;
  def _D : sve2_bitwise_xor_interleaved<0b11, opc, asm, ZPR64, ZPR64>;

  def : SVE_3_Op_Pat<nxv16i8, op, nxv16i8, nxv16i8, nxv16i8, !cast<Instruction>(NAME # _B)>;
  def : SVE_3_Op_Pat<nxv8i16, op, nxv8i16, nxv8i16, nxv8i16, !cast<Instruction>(NAME # _H)>;
  def : SVE_3_Op_Pat<nxv4i32, op, nxv4i32, nxv4i32, nxv4i32, !cast<Instruction>(NAME # _S)>;
  def : SVE_3_Op_Pat<nxv2i64, op, nxv2i64, nxv2i64, nxv2i64, !cast<Instruction>(NAME # _D)>;
}

class sve2_bitwise_shift_left_long<bits<3> tsz8_64, bits<2> opc, string asm,
                                   ZPRRegOp zprty1, ZPRRegOp zprty2,
                                   Operand immtype>
: I<(outs zprty1:$Zd), (ins zprty2:$Zn, immtype:$imm),
  asm, "\t$Zd, $Zn, $imm",
  "", []>, Sched<[]> {
  bits<5> Zd;
  bits<5> Zn;
  bits<5> imm;
  let Inst{31-23} = 0b010001010;
  let Inst{22}    = tsz8_64{2};
  let Inst{21}    = 0b0;
  let Inst{20-19} = tsz8_64{1-0};
  let Inst{18-16} = imm{2-0}; // imm3
  let Inst{15-12} = 0b1010;
  let Inst{11-10} = opc;
  let Inst{9-5}   = Zn;
  let Inst{4-0}   = Zd;

  let hasSideEffects = 0;
}

multiclass sve2_bitwise_shift_left_long<bits<2> opc, string asm,
                                        SDPatternOperator op> {
  def _H : sve2_bitwise_shift_left_long<{0,0,1}, opc, asm,
                                        ZPR16, ZPR8, vecshiftL8>;
  def _S : sve2_bitwise_shift_left_long<{0,1,?}, opc, asm,
                                        ZPR32, ZPR16, vecshiftL16> {
    let Inst{19} = imm{3};
  }
  def _D : sve2_bitwise_shift_left_long<{1,?,?}, opc, asm,
                                        ZPR64, ZPR32, vecshiftL32> {
    let Inst{20-19} = imm{4-3};
  }
  def : SVE_2_Op_Imm_Pat<nxv8i16, op, nxv16i8, i32, tvecshiftL8,  !cast<Instruction>(NAME # _H)>;
  def : SVE_2_Op_Imm_Pat<nxv4i32, op, nxv8i16, i32, tvecshiftL16, !cast<Instruction>(NAME # _S)>;
  def : SVE_2_Op_Imm_Pat<nxv2i64, op, nxv4i32, i32, tvecshiftL32, !cast<Instruction>(NAME # _D)>;
}

//===----------------------------------------------------------------------===//
// SVE2 Accumulate Group
//===----------------------------------------------------------------------===//

class sve2_int_bin_shift_imm<bits<4> tsz8_64, bit opc, string asm,
                             ZPRRegOp zprty, Operand immtype>
: I<(outs zprty:$Zd), (ins zprty:$_Zd, zprty:$Zn, immtype:$imm),
  asm, "\t$Zd, $Zn, $imm",
  "", []>, Sched<[]> {
  bits<5> Zd;
  bits<5> Zn;
  bits<6> imm;
  let Inst{31-24} = 0b01000101;
  let Inst{23-22} = tsz8_64{3-2};
  let Inst{21}    = 0b0;
  let Inst{20-19} = tsz8_64{1-0};
  let Inst{18-16} = imm{2-0}; // imm3
  let Inst{15-11} = 0b11110;
  let Inst{10}    = opc;
  let Inst{9-5}   = Zn;
  let Inst{4-0}   = Zd;

  let Constraints = "$Zd = $_Zd";
  let hasSideEffects = 0;
}

multiclass sve2_int_bin_shift_imm_left<bit opc, string asm,
                                       SDPatternOperator op> {
  def _B : sve2_int_bin_shift_imm<{0,0,0,1}, opc, asm, ZPR8, vecshiftL8>;
  def _H : sve2_int_bin_shift_imm<{0,0,1,?}, opc, asm, ZPR16, vecshiftL16> {
    let Inst{19} = imm{3};
  }
  def _S : sve2_int_bin_shift_imm<{0,1,?,?}, opc, asm, ZPR32, vecshiftL32> {
    let Inst{20-19} = imm{4-3};
  }
  def _D : sve2_int_bin_shift_imm<{1,?,?,?}, opc, asm, ZPR64, vecshiftL64> {
    let Inst{22}    = imm{5};
    let Inst{20-19} = imm{4-3};
  }

  def : SVE_3_Op_Imm_Pat<nxv16i8, op, nxv16i8, nxv16i8, i32, tvecshiftL8,  !cast<Instruction>(NAME # _B)>;
  def : SVE_3_Op_Imm_Pat<nxv8i16, op, nxv8i16, nxv8i16, i32, tvecshiftL16, !cast<Instruction>(NAME # _H)>;
  def : SVE_3_Op_Imm_Pat<nxv4i32, op, nxv4i32, nxv4i32, i32, tvecshiftL32, !cast<Instruction>(NAME # _S)>;
  def : SVE_3_Op_Imm_Pat<nxv2i64, op, nxv2i64, nxv2i64, i32, tvecshiftL64, !cast<Instruction>(NAME # _D)>;
}

multiclass sve2_int_bin_shift_imm_right<bit opc, string asm,
                                        SDPatternOperator op> {
  def _B : sve2_int_bin_shift_imm<{0,0,0,1}, opc, asm, ZPR8, vecshiftR8>;
  def _H : sve2_int_bin_shift_imm<{0,0,1,?}, opc, asm, ZPR16, vecshiftR16> {
    let Inst{19} = imm{3};
  }
  def _S : sve2_int_bin_shift_imm<{0,1,?,?}, opc, asm, ZPR32, vecshiftR32> {
    let Inst{20-19} = imm{4-3};
  }
  def _D : sve2_int_bin_shift_imm<{1,?,?,?}, opc, asm, ZPR64, vecshiftR64> {
    let Inst{22}    = imm{5};
    let Inst{20-19} = imm{4-3};
  }

  def : SVE_3_Op_Imm_Pat<nxv16i8, op, nxv16i8, nxv16i8, i32, tvecshiftR8,  !cast<Instruction>(NAME # _B)>;
  def : SVE_3_Op_Imm_Pat<nxv8i16, op, nxv8i16, nxv8i16, i32, tvecshiftR16, !cast<Instruction>(NAME # _H)>;
  def : SVE_3_Op_Imm_Pat<nxv4i32, op, nxv4i32, nxv4i32, i32, tvecshiftR32, !cast<Instruction>(NAME # _S)>;
  def : SVE_3_Op_Imm_Pat<nxv2i64, op, nxv2i64, nxv2i64, i32, tvecshiftR64, !cast<Instruction>(NAME # _D)>;
}

class sve2_int_bin_accum_shift_imm<bits<4> tsz8_64, bits<2> opc, string asm,
                                   ZPRRegOp zprty, Operand immtype>
: I<(outs zprty:$Zda), (ins zprty:$_Zda, zprty:$Zn, immtype:$imm),
  asm, "\t$Zda, $Zn, $imm",
  "", []>, Sched<[]> {
  bits<5> Zda;
  bits<5> Zn;
  bits<6> imm;
  let Inst{31-24} = 0b01000101;
  let Inst{23-22} = tsz8_64{3-2};
  let Inst{21}    = 0b0;
  let Inst{20-19} = tsz8_64{1-0};
  let Inst{18-16} = imm{2-0}; // imm3
  let Inst{15-12} = 0b1110;
  let Inst{11-10} = opc;
  let Inst{9-5}   = Zn;
  let Inst{4-0}   = Zda;

  let Constraints = "$Zda = $_Zda";
  let DestructiveInstType = DestructiveOther;
  let ElementSize = ElementSizeNone;
  let hasSideEffects = 0;
}

multiclass sve2_int_bin_accum_shift_imm_right<bits<2> opc, string asm,
                                              SDPatternOperator op,
                                              SDPatternOperator shift_op = null_frag> {
  def _B : sve2_int_bin_accum_shift_imm<{0,0,0,1}, opc, asm, ZPR8, vecshiftR8>;
  def _H : sve2_int_bin_accum_shift_imm<{0,0,1,?}, opc, asm, ZPR16, vecshiftR16> {
    let Inst{19} = imm{3};
  }
  def _S : sve2_int_bin_accum_shift_imm<{0,1,?,?}, opc, asm, ZPR32, vecshiftR32> {
    let Inst{20-19} = imm{4-3};
  }
  def _D : sve2_int_bin_accum_shift_imm<{1,?,?,?}, opc, asm, ZPR64, vecshiftR64> {
    let Inst{22}    = imm{5};
    let Inst{20-19} = imm{4-3};
  }

  def : SVE_3_Op_Imm_Pat<nxv16i8, op, nxv16i8, nxv16i8, i32, tvecshiftR8,  !cast<Instruction>(NAME # _B)>;
  def : SVE_3_Op_Imm_Pat<nxv8i16, op, nxv8i16, nxv8i16, i32, tvecshiftR16, !cast<Instruction>(NAME # _H)>;
  def : SVE_3_Op_Imm_Pat<nxv4i32, op, nxv4i32, nxv4i32, i32, tvecshiftR32, !cast<Instruction>(NAME # _S)>;
  def : SVE_3_Op_Imm_Pat<nxv2i64, op, nxv2i64, nxv2i64, i32, tvecshiftR64, !cast<Instruction>(NAME # _D)>;

  def : SVE_Shift_Add_All_Active_Pat<nxv16i8, shift_op, nxv16i1, nxv16i8, nxv16i8, i32, !cast<Instruction>(NAME # _B)>;
  def : SVE_Shift_Add_All_Active_Pat<nxv8i16, shift_op, nxv8i1, nxv8i16, nxv8i16, i32, !cast<Instruction>(NAME # _H)>;
  def : SVE_Shift_Add_All_Active_Pat<nxv4i32, shift_op, nxv4i1, nxv4i32, nxv4i32, i32, !cast<Instruction>(NAME # _S)>;
  def : SVE_Shift_Add_All_Active_Pat<nxv2i64, shift_op, nxv2i1, nxv2i64, nxv2i64, i32, !cast<Instruction>(NAME # _D)>;
}

class sve2_int_cadd<bits<2> sz, bit opc, string asm, ZPRRegOp zprty>
: I<(outs zprty:$Zdn), (ins zprty:$_Zdn, zprty:$Zm, complexrotateopodd:$rot),
  asm, "\t$Zdn, $_Zdn, $Zm, $rot", "", []>, Sched<[]> {
  bits<5> Zdn;
  bits<5> Zm;
  bit rot;
  let Inst{31-24} = 0b01000101;
  let Inst{23-22} = sz;
  let Inst{21-17} = 0b00000;
  let Inst{16}    = opc;
  let Inst{15-11} = 0b11011;
  let Inst{10}    = rot;
  let Inst{9-5}   = Zm;
  let Inst{4-0}   = Zdn;

  let Constraints = "$Zdn = $_Zdn";
  let DestructiveInstType = DestructiveOther;
  let ElementSize = ElementSizeNone;
  let hasSideEffects = 0;
}

multiclass sve2_int_cadd<bit opc, string asm, SDPatternOperator op> {
  def _B : sve2_int_cadd<0b00, opc, asm, ZPR8>;
  def _H : sve2_int_cadd<0b01, opc, asm, ZPR16>;
  def _S : sve2_int_cadd<0b10, opc, asm, ZPR32>;
  def _D : sve2_int_cadd<0b11, opc, asm, ZPR64>;

  def : SVE_3_Op_Imm_Pat<nxv16i8, op, nxv16i8, nxv16i8, i32, complexrotateopodd, !cast<Instruction>(NAME # _B)>;
  def : SVE_3_Op_Imm_Pat<nxv8i16, op, nxv8i16, nxv8i16, i32, complexrotateopodd, !cast<Instruction>(NAME # _H)>;
  def : SVE_3_Op_Imm_Pat<nxv4i32, op, nxv4i32, nxv4i32, i32, complexrotateopodd, !cast<Instruction>(NAME # _S)>;
  def : SVE_3_Op_Imm_Pat<nxv2i64, op, nxv2i64, nxv2i64, i32, complexrotateopodd, !cast<Instruction>(NAME # _D)>;
}

class sve2_int_absdiff_accum<bits<2> sz, bits<4> opc, string asm,
                             ZPRRegOp zprty1, ZPRRegOp zprty2>
: I<(outs zprty1:$Zda), (ins zprty1:$_Zda, zprty2:$Zn, zprty2:$Zm),
  asm, "\t$Zda, $Zn, $Zm", "", []>, Sched<[]> {
  bits<5> Zda;
  bits<5> Zn;
  bits<5> Zm;
  let Inst{31-24} = 0b01000101;
  let Inst{23-22} = sz;
  let Inst{21}    = 0b0;
  let Inst{20-16} = Zm;
  let Inst{15-14} = 0b11;
  let Inst{13-10} = opc;
  let Inst{9-5}   = Zn;
  let Inst{4-0}   = Zda;

  let Constraints = "$Zda = $_Zda";
  let DestructiveInstType = DestructiveOther;
  let ElementSize = ElementSizeNone;
  let hasSideEffects = 0;
}

multiclass sve2_int_absdiff_accum<bit opc, string asm, SDPatternOperator op> {
  def _B : sve2_int_absdiff_accum<0b00, { 0b111, opc }, asm, ZPR8, ZPR8>;
  def _H : sve2_int_absdiff_accum<0b01, { 0b111, opc }, asm, ZPR16, ZPR16>;
  def _S : sve2_int_absdiff_accum<0b10, { 0b111, opc }, asm, ZPR32, ZPR32>;
  def _D : sve2_int_absdiff_accum<0b11, { 0b111, opc }, asm, ZPR64, ZPR64>;

  def : SVE_3_Op_Pat<nxv16i8, op, nxv16i8, nxv16i8, nxv16i8, !cast<Instruction>(NAME # _B)>;
  def : SVE_3_Op_Pat<nxv8i16, op, nxv8i16, nxv8i16, nxv8i16, !cast<Instruction>(NAME # _H)>;
  def : SVE_3_Op_Pat<nxv4i32, op, nxv4i32, nxv4i32, nxv4i32, !cast<Instruction>(NAME # _S)>;
  def : SVE_3_Op_Pat<nxv2i64, op, nxv2i64, nxv2i64, nxv2i64, !cast<Instruction>(NAME # _D)>;
}

multiclass sve2_int_absdiff_accum_long<bits<2> opc, string asm,
                                       SDPatternOperator op> {
  def _H : sve2_int_absdiff_accum<0b01, { 0b00, opc }, asm, ZPR16, ZPR8>;
  def _S : sve2_int_absdiff_accum<0b10, { 0b00, opc }, asm, ZPR32, ZPR16>;
  def _D : sve2_int_absdiff_accum<0b11, { 0b00, opc }, asm, ZPR64, ZPR32>;

  def : SVE_3_Op_Pat<nxv8i16, op, nxv8i16, nxv16i8, nxv16i8, !cast<Instruction>(NAME # _H)>;
  def : SVE_3_Op_Pat<nxv4i32, op, nxv4i32, nxv8i16, nxv8i16, !cast<Instruction>(NAME # _S)>;
  def : SVE_3_Op_Pat<nxv2i64, op, nxv2i64, nxv4i32, nxv4i32, !cast<Instruction>(NAME # _D)>;
}

multiclass sve2_int_addsub_long_carry<bits<2> opc, string asm,
                                      SDPatternOperator op> {
  def _S : sve2_int_absdiff_accum<{ opc{1}, 0b0 }, { 0b010, opc{0} }, asm,
                                  ZPR32, ZPR32>;
  def _D : sve2_int_absdiff_accum<{ opc{1}, 0b1 }, { 0b010, opc{0} }, asm,
                                  ZPR64, ZPR64>;

  def : SVE_3_Op_Pat<nxv4i32, op, nxv4i32, nxv4i32, nxv4i32, !cast<Instruction>(NAME # _S)>;
  def : SVE_3_Op_Pat<nxv2i64, op, nxv2i64, nxv2i64, nxv2i64, !cast<Instruction>(NAME # _D)>;
}

//===----------------------------------------------------------------------===//
// SVE2 Narrowing Group
//===----------------------------------------------------------------------===//

class sve2_int_bin_shift_imm_narrow_bottom<bits<3> tsz8_64, bits<3> opc,
                                           string asm, ZPRRegOp zprty1,
                                           ZPRRegOp zprty2, Operand immtype>
: I<(outs zprty1:$Zd), (ins zprty2:$Zn, immtype:$imm),
  asm, "\t$Zd, $Zn, $imm",
  "", []>, Sched<[]> {
  bits<5> Zd;
  bits<5> Zn;
  bits<5> imm;
  let Inst{31-23} = 0b010001010;
  let Inst{22}    = tsz8_64{2};
  let Inst{21}    = 0b1;
  let Inst{20-19} = tsz8_64{1-0};
  let Inst{18-16} = imm{2-0}; // imm3
  let Inst{15-14} = 0b00;
  let Inst{13-11} = opc;
  let Inst{10}    = 0b0;
  let Inst{9-5}   = Zn;
  let Inst{4-0}   = Zd;

  let hasSideEffects = 0;
}

multiclass sve2_int_bin_shift_imm_right_narrow_bottom<bits<3> opc, string asm,
                                                      SDPatternOperator op> {
  def _B : sve2_int_bin_shift_imm_narrow_bottom<{0,0,1}, opc, asm, ZPR8, ZPR16,
                                                tvecshiftR8>;
  def _H : sve2_int_bin_shift_imm_narrow_bottom<{0,1,?}, opc, asm, ZPR16, ZPR32,
                                                tvecshiftR16> {
    let Inst{19} = imm{3};
  }
  def _S : sve2_int_bin_shift_imm_narrow_bottom<{1,?,?}, opc, asm, ZPR32, ZPR64,
                                                tvecshiftR32> {
    let Inst{20-19} = imm{4-3};
  }
  def : SVE_2_Op_Imm_Pat<nxv16i8, op, nxv8i16, i32, tvecshiftR8,  !cast<Instruction>(NAME # _B)>;
  def : SVE_2_Op_Imm_Pat<nxv8i16, op, nxv4i32, i32, tvecshiftR16, !cast<Instruction>(NAME # _H)>;
  def : SVE_2_Op_Imm_Pat<nxv4i32, op, nxv2i64, i32, tvecshiftR32, !cast<Instruction>(NAME # _S)>;
}

class sve2_int_bin_shift_imm_narrow_top<bits<3> tsz8_64, bits<3> opc,
                                        string asm, ZPRRegOp zprty1,
                                        ZPRRegOp zprty2, Operand immtype>
: I<(outs zprty1:$Zd), (ins zprty1:$_Zd, zprty2:$Zn, immtype:$imm),
  asm, "\t$Zd, $Zn, $imm",
  "", []>, Sched<[]> {
  bits<5> Zd;
  bits<5> Zn;
  bits<5> imm;
  let Inst{31-23} = 0b010001010;
  let Inst{22}    = tsz8_64{2};
  let Inst{21}    = 0b1;
  let Inst{20-19} = tsz8_64{1-0};
  let Inst{18-16} = imm{2-0}; // imm3
  let Inst{15-14} = 0b00;
  let Inst{13-11} = opc;
  let Inst{10}    = 0b1;
  let Inst{9-5}   = Zn;
  let Inst{4-0}   = Zd;

  let Constraints = "$Zd = $_Zd";
  let hasSideEffects = 0;
}

multiclass sve2_int_bin_shift_imm_right_narrow_top<bits<3> opc, string asm,
                                                   SDPatternOperator op> {
  def _B : sve2_int_bin_shift_imm_narrow_top<{0,0,1}, opc, asm, ZPR8, ZPR16,
                                             tvecshiftR8>;
  def _H : sve2_int_bin_shift_imm_narrow_top<{0,1,?}, opc, asm, ZPR16, ZPR32,
                                             tvecshiftR16> {
    let Inst{19} = imm{3};
  }
  def _S : sve2_int_bin_shift_imm_narrow_top<{1,?,?}, opc, asm, ZPR32, ZPR64,
                                             tvecshiftR32> {
    let Inst{20-19} = imm{4-3};
  }
  def : SVE_3_Op_Imm_Pat<nxv16i8, op, nxv16i8, nxv8i16, i32, tvecshiftR8,  !cast<Instruction>(NAME # _B)>;
  def : SVE_3_Op_Imm_Pat<nxv8i16, op, nxv8i16, nxv4i32, i32, tvecshiftR16, !cast<Instruction>(NAME # _H)>;
  def : SVE_3_Op_Imm_Pat<nxv4i32, op, nxv4i32, nxv2i64, i32, tvecshiftR32, !cast<Instruction>(NAME # _S)>;
}

class sve2_int_addsub_narrow_high_bottom<bits<2> sz, bits<2> opc, string asm,
                                         ZPRRegOp zprty1, ZPRRegOp zprty2>
: I<(outs zprty1:$Zd), (ins zprty2:$Zn, zprty2:$Zm),
  asm, "\t$Zd, $Zn, $Zm", "", []>, Sched<[]> {
  bits<5> Zd;
  bits<5> Zn;
  bits<5> Zm;
  let Inst{31-24} = 0b01000101;
  let Inst{23-22} = sz;
  let Inst{21}    = 0b1;
  let Inst{20-16} = Zm;
  let Inst{15-13} = 0b011;
  let Inst{12-11} = opc; // S, R
  let Inst{10}    = 0b0; // Top
  let Inst{9-5}   = Zn;
  let Inst{4-0}   = Zd;

  let hasSideEffects = 0;
}

multiclass sve2_int_addsub_narrow_high_bottom<bits<2> opc, string asm,
                                              SDPatternOperator op> {
  def _B : sve2_int_addsub_narrow_high_bottom<0b01, opc, asm, ZPR8, ZPR16>;
  def _H : sve2_int_addsub_narrow_high_bottom<0b10, opc, asm, ZPR16, ZPR32>;
  def _S : sve2_int_addsub_narrow_high_bottom<0b11, opc, asm, ZPR32, ZPR64>;

  def : SVE_2_Op_Pat<nxv16i8, op, nxv8i16, nxv8i16, !cast<Instruction>(NAME # _B)>;
  def : SVE_2_Op_Pat<nxv8i16, op, nxv4i32, nxv4i32, !cast<Instruction>(NAME # _H)>;
  def : SVE_2_Op_Pat<nxv4i32, op, nxv2i64, nxv2i64, !cast<Instruction>(NAME # _S)>;
}

class sve2_int_addsub_narrow_high_top<bits<2> sz, bits<2> opc, string asm,
                                      ZPRRegOp zprty1, ZPRRegOp zprty2>
: I<(outs zprty1:$Zd), (ins zprty1:$_Zd, zprty2:$Zn, zprty2:$Zm),
  asm, "\t$Zd, $Zn, $Zm", "", []>, Sched<[]> {
  bits<5> Zd;
  bits<5> Zn;
  bits<5> Zm;
  let Inst{31-24} = 0b01000101;
  let Inst{23-22} = sz;
  let Inst{21}    = 0b1;
  let Inst{20-16} = Zm;
  let Inst{15-13} = 0b011;
  let Inst{12-11} = opc; // S, R
  let Inst{10}    = 0b1; // Top
  let Inst{9-5}   = Zn;
  let Inst{4-0}   = Zd;

  let Constraints = "$Zd = $_Zd";
  let hasSideEffects = 0;
}

multiclass sve2_int_addsub_narrow_high_top<bits<2> opc, string asm,
                                           SDPatternOperator op> {
  def _B : sve2_int_addsub_narrow_high_top<0b01, opc, asm, ZPR8, ZPR16>;
  def _H : sve2_int_addsub_narrow_high_top<0b10, opc, asm, ZPR16, ZPR32>;
  def _S : sve2_int_addsub_narrow_high_top<0b11, opc, asm, ZPR32, ZPR64>;

  def : SVE_3_Op_Pat<nxv16i8, op, nxv16i8, nxv8i16, nxv8i16, !cast<Instruction>(NAME # _B)>;
  def : SVE_3_Op_Pat<nxv8i16, op, nxv8i16, nxv4i32, nxv4i32, !cast<Instruction>(NAME # _H)>;
  def : SVE_3_Op_Pat<nxv4i32, op, nxv4i32, nxv2i64, nxv2i64, !cast<Instruction>(NAME # _S)>;
}

class sve2_int_sat_extract_narrow_bottom<bits<3> tsz8_64, bits<2> opc, string asm,
                                         ZPRRegOp zprty1, ZPRRegOp zprty2>
: I<(outs zprty1:$Zd), (ins zprty2:$Zn),
  asm, "\t$Zd, $Zn", "", []>, Sched<[]> {
  bits<5> Zd;
  bits<5> Zn;
  let Inst{31-23} = 0b010001010;
  let Inst{22}    = tsz8_64{2};
  let Inst{21}    = 0b1;
  let Inst{20-19} = tsz8_64{1-0};
  let Inst{18-13} = 0b000010;
  let Inst{12-11} = opc;
  let Inst{10}    = 0b0;
  let Inst{9-5}   = Zn;
  let Inst{4-0}   = Zd;

  let hasSideEffects = 0;
}

multiclass sve2_int_sat_extract_narrow_bottom<bits<2> opc, string asm,
                                              SDPatternOperator op> {
  def _B : sve2_int_sat_extract_narrow_bottom<0b001, opc, asm, ZPR8, ZPR16>;
  def _H : sve2_int_sat_extract_narrow_bottom<0b010, opc, asm, ZPR16, ZPR32>;
  def _S : sve2_int_sat_extract_narrow_bottom<0b100, opc, asm, ZPR32, ZPR64>;

  def : SVE_1_Op_Pat<nxv16i8, op, nxv8i16, !cast<Instruction>(NAME # _B)>;
  def : SVE_1_Op_Pat<nxv8i16, op, nxv4i32, !cast<Instruction>(NAME # _H)>;
  def : SVE_1_Op_Pat<nxv4i32, op, nxv2i64, !cast<Instruction>(NAME # _S)>;
}

class sve2_int_sat_extract_narrow_top<bits<3> tsz8_64, bits<2> opc, string asm,
                                      ZPRRegOp zprty1, ZPRRegOp zprty2>
: I<(outs zprty1:$Zd), (ins zprty1:$_Zd, zprty2:$Zn),
  asm, "\t$Zd, $Zn", "", []>, Sched<[]> {
  bits<5> Zd;
  bits<5> Zn;
  let Inst{31-23} = 0b010001010;
  let Inst{22}    = tsz8_64{2};
  let Inst{21}    = 0b1;
  let Inst{20-19} = tsz8_64{1-0};
  let Inst{18-13} = 0b000010;
  let Inst{12-11} = opc;
  let Inst{10}    = 0b1;
  let Inst{9-5}   = Zn;
  let Inst{4-0}   = Zd;

  let Constraints = "$Zd = $_Zd";
  let hasSideEffects = 0;
}

multiclass sve2_int_sat_extract_narrow_top<bits<2> opc, string asm,
                                           SDPatternOperator op> {
  def _B : sve2_int_sat_extract_narrow_top<0b001, opc, asm, ZPR8, ZPR16>;
  def _H : sve2_int_sat_extract_narrow_top<0b010, opc, asm, ZPR16, ZPR32>;
  def _S : sve2_int_sat_extract_narrow_top<0b100, opc, asm, ZPR32, ZPR64>;

  def : SVE_2_Op_Pat<nxv16i8, op, nxv16i8, nxv8i16, !cast<Instruction>(NAME # _B)>;
  def : SVE_2_Op_Pat<nxv8i16, op, nxv8i16, nxv4i32, !cast<Instruction>(NAME # _H)>;
  def : SVE_2_Op_Pat<nxv4i32, op, nxv4i32, nxv2i64, !cast<Instruction>(NAME # _S)>;
}

//===----------------------------------------------------------------------===//
// SVE Integer Arithmetic - Unary Predicated Group
//===----------------------------------------------------------------------===//

class sve_int_un_pred_arit<bits<2> sz8_64, bits<4> opc,
                             string asm, ZPRRegOp zprty>
: I<(outs zprty:$Zd), (ins zprty:$_Zd, PPR3bAny:$Pg, zprty:$Zn),
  asm, "\t$Zd, $Pg/m, $Zn",
  "",
  []>, Sched<[]> {
  bits<3> Pg;
  bits<5> Zd;
  bits<5> Zn;
  let Inst{31-24} = 0b00000100;
  let Inst{23-22} = sz8_64;
  let Inst{21-20} = 0b01;
  let Inst{19}    = opc{0};
  let Inst{18-16} = opc{3-1};
  let Inst{15-13} = 0b101;
  let Inst{12-10} = Pg;
  let Inst{9-5}   = Zn;
  let Inst{4-0}   = Zd;

  let Constraints = "$Zd = $_Zd";
  let DestructiveInstType = DestructiveUnaryPassthru;
  let ElementSize = zprty.ElementSize;
  let hasSideEffects = 0;
}

class sve_int_un_pred_arit_z<bits<2> sz8_64, bits<4> opc,
                            string asm, ZPRRegOp zprty>
: I<(outs zprty:$Zd), (ins PPR3bAny:$Pg, zprty:$Zn),
  asm, "\t$Zd, $Pg/z, $Zn",
  "",
  []>, Sched<[]> {
  bits<3> Pg;
  bits<5> Zd;
  bits<5> Zn;
  let Inst{31-24} = 0b00000100;
  let Inst{23-22} = sz8_64;
  let Inst{21-20} = 0b00;
  let Inst{19}    = opc{0};
  let Inst{18-16} = opc{3-1};
  let Inst{15-13} = 0b101;
  let Inst{12-10} = Pg;
  let Inst{9-5}   = Zn;
  let Inst{4-0}   = Zd;

  let hasSideEffects = 0;
}

multiclass sve_int_un_pred_arit<bits<3> opc, string asm,
                                SDPatternOperator op> {
  def _B : sve_int_un_pred_arit<0b00, { opc, 0b0 }, asm, ZPR8>,
           SVEPseudo2Instr<NAME # _B, 1>;
  def _H : sve_int_un_pred_arit<0b01, { opc, 0b0 }, asm, ZPR16>,
           SVEPseudo2Instr<NAME # _H, 1>;
  def _S : sve_int_un_pred_arit<0b10, { opc, 0b0 }, asm, ZPR32>,
           SVEPseudo2Instr<NAME # _S, 1>;
  def _D : sve_int_un_pred_arit<0b11, { opc, 0b0 }, asm, ZPR64>,
           SVEPseudo2Instr<NAME # _D, 1>;

  def : SVE_1_Op_Passthru_Pat<nxv16i8, op, nxv16i1, nxv16i8, !cast<Instruction>(NAME # _B)>;
  def : SVE_1_Op_Passthru_Pat<nxv8i16, op, nxv8i1,  nxv8i16, !cast<Instruction>(NAME # _H)>;
  def : SVE_1_Op_Passthru_Pat<nxv4i32, op, nxv4i1,  nxv4i32, !cast<Instruction>(NAME # _S)>;
  def : SVE_1_Op_Passthru_Pat<nxv2i64, op, nxv2i1,  nxv2i64, !cast<Instruction>(NAME # _D)>;

  def _B_UNDEF : PredOneOpPassthruPseudo<NAME # _B, ZPR8>;
  def _H_UNDEF : PredOneOpPassthruPseudo<NAME # _H, ZPR16>;
  def _S_UNDEF : PredOneOpPassthruPseudo<NAME # _S, ZPR32>;
  def _D_UNDEF : PredOneOpPassthruPseudo<NAME # _D, ZPR64>;

  defm : SVE_1_Op_PassthruUndef_Pat<nxv16i8, op, nxv16i1, nxv16i8, !cast<Pseudo>(NAME # _B_UNDEF)>;
  defm : SVE_1_Op_PassthruUndef_Pat<nxv8i16, op, nxv8i1,  nxv8i16, !cast<Pseudo>(NAME # _H_UNDEF)>;
  defm : SVE_1_Op_PassthruUndef_Pat<nxv4i32, op, nxv4i1,  nxv4i32, !cast<Pseudo>(NAME # _S_UNDEF)>;
  defm : SVE_1_Op_PassthruUndef_Pat<nxv2i64, op, nxv2i1,  nxv2i64, !cast<Pseudo>(NAME # _D_UNDEF)>;
}

multiclass sve_int_un_pred_arit_z<bits<3> opc, string asm, SDPatternOperator op> {
  def _B : sve_int_un_pred_arit_z<0b00, { opc, 0b0 }, asm, ZPR8>;
  def _H : sve_int_un_pred_arit_z<0b01, { opc, 0b0 }, asm, ZPR16>;
  def _S : sve_int_un_pred_arit_z<0b10, { opc, 0b0 }, asm, ZPR32>;
  def _D : sve_int_un_pred_arit_z<0b11, { opc, 0b0 }, asm, ZPR64>;

  defm : SVE_1_Op_PassthruUndefZero_Pat<nxv16i8, op, nxv16i1, nxv16i8, !cast<Instruction>(NAME # _B)>;
  defm : SVE_1_Op_PassthruUndefZero_Pat<nxv8i16, op, nxv8i1,  nxv8i16, !cast<Instruction>(NAME # _H)>;
  defm : SVE_1_Op_PassthruUndefZero_Pat<nxv4i32, op, nxv4i1,  nxv4i32, !cast<Instruction>(NAME # _S)>;
  defm : SVE_1_Op_PassthruUndefZero_Pat<nxv2i64, op, nxv2i1,  nxv2i64, !cast<Instruction>(NAME # _D)>;
}

multiclass sve_int_un_pred_arit_h<bits<3> opc, string asm,
                                  SDPatternOperator op> {
  def _H : sve_int_un_pred_arit<0b01, { opc, 0b0 }, asm, ZPR16>,
           SVEPseudo2Instr<NAME # _H, 1>;
  def _S : sve_int_un_pred_arit<0b10, { opc, 0b0 }, asm, ZPR32>,
           SVEPseudo2Instr<NAME # _S, 1>;
  def _D : sve_int_un_pred_arit<0b11, { opc, 0b0 }, asm, ZPR64>,
           SVEPseudo2Instr<NAME # _D, 1>;

  def : SVE_InReg_Extend<nxv8i16, op, nxv8i1, nxv8i8, !cast<Instruction>(NAME # _H)>;
  def : SVE_InReg_Extend<nxv4i32, op, nxv4i1, nxv4i8, !cast<Instruction>(NAME # _S)>;
  def : SVE_InReg_Extend<nxv2i64, op, nxv2i1, nxv2i8, !cast<Instruction>(NAME # _D)>;

  def _H_UNDEF : PredOneOpPassthruPseudo<NAME # _H, ZPR16>;
  def _S_UNDEF : PredOneOpPassthruPseudo<NAME # _S, ZPR32>;
  def _D_UNDEF : PredOneOpPassthruPseudo<NAME # _D, ZPR64>;

  defm : SVE_InReg_Extend_PassthruUndef<nxv8i16, op, nxv8i1, nxv8i8, !cast<Pseudo>(NAME # _H_UNDEF)>;
  defm : SVE_InReg_Extend_PassthruUndef<nxv4i32, op, nxv4i1, nxv4i8, !cast<Pseudo>(NAME # _S_UNDEF)>;
  defm : SVE_InReg_Extend_PassthruUndef<nxv2i64, op, nxv2i1, nxv2i8, !cast<Pseudo>(NAME # _D_UNDEF)>;
}

multiclass sve_int_un_pred_arit_h_z<bits<3> opc, string asm, SDPatternOperator op> {
  def _H : sve_int_un_pred_arit_z<0b01, { opc, 0b0 }, asm, ZPR16>;
  def _S : sve_int_un_pred_arit_z<0b10, { opc, 0b0 }, asm, ZPR32>;
  def _D : sve_int_un_pred_arit_z<0b11, { opc, 0b0 }, asm, ZPR64>;

  defm : SVE_InReg_Extend_PassthruUndefZero<nxv8i16, op, nxv8i1, nxv8i8, !cast<Instruction>(NAME # _H)>;
  defm : SVE_InReg_Extend_PassthruUndefZero<nxv4i32, op, nxv4i1, nxv4i8, !cast<Instruction>(NAME # _S)>;
  defm : SVE_InReg_Extend_PassthruUndefZero<nxv2i64, op, nxv2i1, nxv2i8, !cast<Instruction>(NAME # _D)>;
}

multiclass sve_int_un_pred_arit_w<bits<3> opc, string asm,
                                  SDPatternOperator op> {
  def _S : sve_int_un_pred_arit<0b10, { opc, 0b0 }, asm, ZPR32>,
           SVEPseudo2Instr<NAME # _S, 1>;
  def _D : sve_int_un_pred_arit<0b11, { opc, 0b0 }, asm, ZPR64>,
           SVEPseudo2Instr<NAME # _D, 1>;

  def : SVE_InReg_Extend<nxv4i32, op, nxv4i1, nxv4i16, !cast<Instruction>(NAME # _S)>;
  def : SVE_InReg_Extend<nxv2i64, op, nxv2i1, nxv2i16, !cast<Instruction>(NAME # _D)>;

  def _S_UNDEF : PredOneOpPassthruPseudo<NAME # _S, ZPR32>;
  def _D_UNDEF : PredOneOpPassthruPseudo<NAME # _D, ZPR64>;

  defm : SVE_InReg_Extend_PassthruUndef<nxv4i32, op, nxv4i1, nxv4i16, !cast<Pseudo>(NAME # _S_UNDEF)>;
  defm : SVE_InReg_Extend_PassthruUndef<nxv2i64, op, nxv2i1, nxv2i16, !cast<Pseudo>(NAME # _D_UNDEF)>;
}

multiclass sve_int_un_pred_arit_w_z<bits<3> opc, string asm, SDPatternOperator op> {
  def _S : sve_int_un_pred_arit_z<0b10, { opc, 0b0 }, asm, ZPR32>;
  def _D : sve_int_un_pred_arit_z<0b11, { opc, 0b0 }, asm, ZPR64>;

  defm : SVE_InReg_Extend_PassthruUndefZero<nxv4i32, op, nxv4i1, nxv4i16, !cast<Instruction>(NAME # _S)>;
  defm : SVE_InReg_Extend_PassthruUndefZero<nxv2i64, op, nxv2i1, nxv2i16, !cast<Instruction>(NAME # _D)>;
}

multiclass sve_int_un_pred_arit_d<bits<3> opc, string asm,
                                  SDPatternOperator op> {
  def _D : sve_int_un_pred_arit<0b11, { opc, 0b0 }, asm, ZPR64>,
           SVEPseudo2Instr<NAME # _D, 1>;

  def : SVE_InReg_Extend<nxv2i64, op, nxv2i1, nxv2i32, !cast<Instruction>(NAME # _D)>;

  def _D_UNDEF : PredOneOpPassthruPseudo<NAME # _D, ZPR64>;

  defm : SVE_InReg_Extend_PassthruUndef<nxv2i64, op, nxv2i1, nxv2i32, !cast<Pseudo>(NAME # _D_UNDEF)>;
}

multiclass sve_int_un_pred_arit_d_z<bits<3> opc, string asm, SDPatternOperator op> {
  def _D : sve_int_un_pred_arit_z<0b11, {opc, 0b0}, asm, ZPR64>;

  defm : SVE_InReg_Extend_PassthruUndefZero<nxv2i64, op, nxv2i1, nxv2i32, !cast<Instruction>(NAME # _D)>;
}

multiclass sve_int_un_pred_arit_bitwise<bits<3> opc, string asm,
                                        SDPatternOperator op> {
  def _B : sve_int_un_pred_arit<0b00, { opc, 0b1 }, asm, ZPR8>,
           SVEPseudo2Instr<NAME # _B, 1>;
  def _H : sve_int_un_pred_arit<0b01, { opc, 0b1 }, asm, ZPR16>,
           SVEPseudo2Instr<NAME # _H, 1>;
  def _S : sve_int_un_pred_arit<0b10, { opc, 0b1 }, asm, ZPR32>,
           SVEPseudo2Instr<NAME # _S, 1>;
  def _D : sve_int_un_pred_arit<0b11, { opc, 0b1 }, asm, ZPR64>,
           SVEPseudo2Instr<NAME # _D, 1>;

  def : SVE_1_Op_Passthru_Pat<nxv16i8, op, nxv16i1, nxv16i8, !cast<Instruction>(NAME # _B)>;
  def : SVE_1_Op_Passthru_Pat<nxv8i16, op, nxv8i1,  nxv8i16, !cast<Instruction>(NAME # _H)>;
  def : SVE_1_Op_Passthru_Pat<nxv4i32, op, nxv4i1,  nxv4i32, !cast<Instruction>(NAME # _S)>;
  def : SVE_1_Op_Passthru_Pat<nxv2i64, op, nxv2i1,  nxv2i64, !cast<Instruction>(NAME # _D)>;

  def _B_UNDEF : PredOneOpPassthruPseudo<NAME # _B, ZPR8>;
  def _H_UNDEF : PredOneOpPassthruPseudo<NAME # _H, ZPR16>;
  def _S_UNDEF : PredOneOpPassthruPseudo<NAME # _S, ZPR32>;
  def _D_UNDEF : PredOneOpPassthruPseudo<NAME # _D, ZPR64>;

  defm : SVE_1_Op_PassthruUndef_Pat<nxv16i8, op, nxv16i1, nxv16i8, !cast<Pseudo>(NAME # _B_UNDEF)>;
  defm : SVE_1_Op_PassthruUndef_Pat<nxv8i16, op, nxv8i1,  nxv8i16, !cast<Pseudo>(NAME # _H_UNDEF)>;
  defm : SVE_1_Op_PassthruUndef_Pat<nxv4i32, op, nxv4i1,  nxv4i32, !cast<Pseudo>(NAME # _S_UNDEF)>;
  defm : SVE_1_Op_PassthruUndef_Pat<nxv2i64, op, nxv2i1,  nxv2i64, !cast<Pseudo>(NAME # _D_UNDEF)>;
}

multiclass sve_int_un_pred_arit_bitwise_z<bits<3> opc, string asm, SDPatternOperator op> {
  def _B : sve_int_un_pred_arit_z<0b00, { opc, 0b1 }, asm, ZPR8>;
  def _H : sve_int_un_pred_arit_z<0b01, { opc, 0b1 }, asm, ZPR16>;
  def _S : sve_int_un_pred_arit_z<0b10, { opc, 0b1 }, asm, ZPR32>;
  def _D : sve_int_un_pred_arit_z<0b11, { opc, 0b1 }, asm, ZPR64>;

  defm : SVE_1_Op_PassthruUndefZero_Pat<nxv16i8, op, nxv16i1, nxv16i8, !cast<Instruction>(NAME # _B)>;
  defm : SVE_1_Op_PassthruUndefZero_Pat<nxv8i16, op, nxv8i1,  nxv8i16, !cast<Instruction>(NAME # _H)>;
  defm : SVE_1_Op_PassthruUndefZero_Pat<nxv4i32, op, nxv4i1,  nxv4i32, !cast<Instruction>(NAME # _S)>;
  defm : SVE_1_Op_PassthruUndefZero_Pat<nxv2i64, op, nxv2i1,  nxv2i64, !cast<Instruction>(NAME # _D)>;
}

multiclass sve_int_un_pred_arit_bitwise_fp<bits<3> opc, string asm,
                                           SDPatternOperator op> {
  def _H : sve_int_un_pred_arit<0b01, { opc, 0b1 }, asm, ZPR16>,
           SVEPseudo2Instr<NAME # _H, 1>;
  def _S : sve_int_un_pred_arit<0b10, { opc, 0b1 }, asm, ZPR32>,
           SVEPseudo2Instr<NAME # _S, 1>;
  def _D : sve_int_un_pred_arit<0b11, { opc, 0b1 }, asm, ZPR64>,
           SVEPseudo2Instr<NAME # _D, 1>;

  def : SVE_1_Op_Passthru_Pat<nxv8f16, op, nxv8i1, nxv8f16, !cast<Instruction>(NAME # _H)>;
  def : SVE_1_Op_Passthru_Pat<nxv4f16, op, nxv4i1, nxv4f16, !cast<Instruction>(NAME # _H)>;
  def : SVE_1_Op_Passthru_Pat<nxv2f16, op, nxv2i1, nxv2f16, !cast<Instruction>(NAME # _H)>;
  def : SVE_1_Op_Passthru_Pat<nxv4f32, op, nxv4i1, nxv4f32, !cast<Instruction>(NAME # _S)>;
  def : SVE_1_Op_Passthru_Pat<nxv2f32, op, nxv2i1, nxv2f32, !cast<Instruction>(NAME # _S)>;
  def : SVE_1_Op_Passthru_Pat<nxv2f64, op, nxv2i1, nxv2f64, !cast<Instruction>(NAME # _D)>;

  def _H_UNDEF : PredOneOpPassthruPseudo<NAME # _H, ZPR16>;
  def _S_UNDEF : PredOneOpPassthruPseudo<NAME # _S, ZPR32>;
  def _D_UNDEF : PredOneOpPassthruPseudo<NAME # _D, ZPR64>;

  defm : SVE_1_Op_PassthruUndef_Pat<nxv8f16, op, nxv8i1, nxv8f16, !cast<Pseudo>(NAME # _H_UNDEF)>;
  defm : SVE_1_Op_PassthruUndef_Pat<nxv4f16, op, nxv4i1, nxv4f16, !cast<Pseudo>(NAME # _H_UNDEF)>;
  defm : SVE_1_Op_PassthruUndef_Pat<nxv2f16, op, nxv2i1, nxv2f16, !cast<Pseudo>(NAME # _H_UNDEF)>;
  defm : SVE_1_Op_PassthruUndef_Pat<nxv4f32, op, nxv4i1, nxv4f32, !cast<Pseudo>(NAME # _S_UNDEF)>;
  defm : SVE_1_Op_PassthruUndef_Pat<nxv2f32, op, nxv2i1, nxv2f32, !cast<Pseudo>(NAME # _S_UNDEF)>;
  defm : SVE_1_Op_PassthruUndef_Pat<nxv2f64, op, nxv2i1, nxv2f64, !cast<Pseudo>(NAME # _D_UNDEF)>;
}

multiclass sve_int_un_pred_arit_bitwise_fp_z<bits<3> opc, string asm, SDPatternOperator op> {
  def _H : sve_int_un_pred_arit_z<0b01, { opc, 0b1 }, asm, ZPR16>;
  def _S : sve_int_un_pred_arit_z<0b10, { opc, 0b1 }, asm, ZPR32>;
  def _D : sve_int_un_pred_arit_z<0b11, { opc, 0b1 }, asm, ZPR64>;

  defm : SVE_1_Op_PassthruUndefZero_Pat<nxv8f16, op, nxv8i1, nxv8f16, !cast<Instruction>(NAME # _H)>;
  defm : SVE_1_Op_PassthruUndefZero_Pat<nxv4f16, op, nxv4i1, nxv4f16, !cast<Instruction>(NAME # _H)>;
  defm : SVE_1_Op_PassthruUndefZero_Pat<nxv2f16, op, nxv2i1, nxv2f16, !cast<Instruction>(NAME # _H)>;
  defm : SVE_1_Op_PassthruUndefZero_Pat<nxv4f32, op, nxv4i1, nxv4f32, !cast<Instruction>(NAME # _S)>;
  defm : SVE_1_Op_PassthruUndefZero_Pat<nxv2f32, op, nxv2i1, nxv2f32, !cast<Instruction>(NAME # _S)>;
  defm : SVE_1_Op_PassthruUndefZero_Pat<nxv2f64, op, nxv2i1, nxv2f64, !cast<Instruction>(NAME # _D)>;
}

multiclass sve_fp_un_pred_arit_hsd<SDPatternOperator op> {
  def _H_UNDEF : PredOneOpPassthruPseudo<NAME # _H, ZPR16>;
  def _S_UNDEF : PredOneOpPassthruPseudo<NAME # _S, ZPR32>;
  def _D_UNDEF : PredOneOpPassthruPseudo<NAME # _D, ZPR64>;

  defm : SVE_1_Op_PassthruUndef_Pat<nxv8f16, op, nxv8i1, nxv8f16, !cast<Pseudo>(NAME # _H_UNDEF)>;
  defm : SVE_1_Op_PassthruUndef_Pat<nxv4f16, op, nxv4i1, nxv4f16, !cast<Pseudo>(NAME # _H_UNDEF)>;
  defm : SVE_1_Op_PassthruUndef_Pat<nxv2f16, op, nxv2i1, nxv2f16, !cast<Pseudo>(NAME # _H_UNDEF)>;
  defm : SVE_1_Op_PassthruUndef_Pat<nxv4f32, op, nxv4i1, nxv4f32, !cast<Pseudo>(NAME # _S_UNDEF)>;
  defm : SVE_1_Op_PassthruUndef_Pat<nxv2f32, op, nxv2i1, nxv2f32, !cast<Pseudo>(NAME # _S_UNDEF)>;
  defm : SVE_1_Op_PassthruUndef_Pat<nxv2f64, op, nxv2i1, nxv2f64, !cast<Pseudo>(NAME # _D_UNDEF)>;
}

multiclass sve_int_un_pred_arit_bhsd<SDPatternOperator op> {
  def _B_UNDEF : PredOneOpPassthruPseudo<NAME # _B, ZPR8>;
  def _H_UNDEF : PredOneOpPassthruPseudo<NAME # _H, ZPR16>;
  def _S_UNDEF : PredOneOpPassthruPseudo<NAME # _S, ZPR32>;
  def _D_UNDEF : PredOneOpPassthruPseudo<NAME # _D, ZPR64>;

  defm : SVE_1_Op_PassthruUndef_Pat<nxv16i8, op, nxv16i1, nxv16i8, !cast<Pseudo>(NAME # _B_UNDEF)>;
  defm : SVE_1_Op_PassthruUndef_Pat<nxv8i16, op, nxv8i1,  nxv8i16, !cast<Pseudo>(NAME # _H_UNDEF)>;
  defm : SVE_1_Op_PassthruUndef_Pat<nxv4i32, op, nxv4i1,  nxv4i32, !cast<Pseudo>(NAME # _S_UNDEF)>;
  defm : SVE_1_Op_PassthruUndef_Pat<nxv2i64, op, nxv2i1,  nxv2i64, !cast<Pseudo>(NAME # _D_UNDEF)>;
}

//===----------------------------------------------------------------------===//
// SVE Integer Wide Immediate - Unpredicated Group
//===----------------------------------------------------------------------===//
class sve_int_dup_imm<bits<2> sz8_64, string asm,
                      ZPRRegOp zprty, Operand immtype>
: I<(outs zprty:$Zd), (ins immtype:$imm),
  asm, "\t$Zd, $imm",
  "",
  []>, Sched<[]> {
  bits<5> Zd;
  bits<9> imm;
  let Inst{31-24} = 0b00100101;
  let Inst{23-22} = sz8_64;
  let Inst{21-14} = 0b11100011;
  let Inst{13}    = imm{8};   // sh
  let Inst{12-5}  = imm{7-0}; // imm8
  let Inst{4-0}   = Zd;

  let hasSideEffects = 0;
  let isReMaterializable = 1;
  let Uses = [VG];
}

multiclass sve_int_dup_imm<string asm> {
  def _B : sve_int_dup_imm<0b00, asm, ZPR8, cpy_imm8_opt_lsl_i8>;
  def _H : sve_int_dup_imm<0b01, asm, ZPR16, cpy_imm8_opt_lsl_i16>;
  def _S : sve_int_dup_imm<0b10, asm, ZPR32, cpy_imm8_opt_lsl_i32>;
  def _D : sve_int_dup_imm<0b11, asm, ZPR64, cpy_imm8_opt_lsl_i64>;

  def : InstAlias<"mov $Zd, $imm",
                  (!cast<Instruction>(NAME # _B) ZPR8:$Zd, cpy_imm8_opt_lsl_i8:$imm), 1>;
  def : InstAlias<"mov $Zd, $imm",
                  (!cast<Instruction>(NAME # _H) ZPR16:$Zd, cpy_imm8_opt_lsl_i16:$imm), 1>;
  def : InstAlias<"mov $Zd, $imm",
                  (!cast<Instruction>(NAME # _S) ZPR32:$Zd, cpy_imm8_opt_lsl_i32:$imm), 1>;
  def : InstAlias<"mov $Zd, $imm",
                  (!cast<Instruction>(NAME # _D) ZPR64:$Zd, cpy_imm8_opt_lsl_i64:$imm), 1>;

  def : InstAlias<"fmov $Zd, #0.0",
                  (!cast<Instruction>(NAME # _H) ZPR16:$Zd, 0, 0), 1>;
  def : InstAlias<"fmov $Zd, #0.0",
                  (!cast<Instruction>(NAME # _S) ZPR32:$Zd, 0, 0), 1>;
  def : InstAlias<"fmov $Zd, #0.0",
                  (!cast<Instruction>(NAME # _D) ZPR64:$Zd, 0, 0), 1>;
}

class sve_int_dup_fpimm<bits<2> sz8_64, Operand fpimmtype,
                        string asm, ZPRRegOp zprty>
: I<(outs zprty:$Zd), (ins fpimmtype:$imm8),
  asm, "\t$Zd, $imm8",
  "",
  []>, Sched<[]> {
  bits<5> Zd;
  bits<8> imm8;
  let Inst{31-24} = 0b00100101;
  let Inst{23-22} = sz8_64;
  let Inst{21-14} = 0b11100111;
  let Inst{13}    = 0b0;
  let Inst{12-5}  = imm8;
  let Inst{4-0}   = Zd;

  let hasSideEffects = 0;
  let isReMaterializable = 1;
  let Uses = [VG];
}

multiclass sve_int_dup_fpimm<string asm> {
  def _H : sve_int_dup_fpimm<0b01, fpimm16, asm, ZPR16>;
  def _S : sve_int_dup_fpimm<0b10, fpimm32, asm, ZPR32>;
  def _D : sve_int_dup_fpimm<0b11, fpimm64, asm, ZPR64>;

  def : InstAlias<"fmov $Zd, $imm8",
                  (!cast<Instruction>(NAME # _H) ZPR16:$Zd, fpimm16:$imm8), 1>;
  def : InstAlias<"fmov $Zd, $imm8",
                  (!cast<Instruction>(NAME # _S) ZPR32:$Zd, fpimm32:$imm8), 1>;
  def : InstAlias<"fmov $Zd, $imm8",
                  (!cast<Instruction>(NAME # _D) ZPR64:$Zd, fpimm64:$imm8), 1>;
}

class sve_int_arith_imm0<bits<2> sz8_64, bits<3> opc, string asm,
                         ZPRRegOp zprty, Operand immtype>
: I<(outs zprty:$Zdn), (ins zprty:$_Zdn, immtype:$imm),
  asm, "\t$Zdn, $_Zdn, $imm",
  "",
  []>, Sched<[]> {
  bits<5> Zdn;
  bits<9> imm;
  let Inst{31-24} = 0b00100101;
  let Inst{23-22} = sz8_64;
  let Inst{21-19} = 0b100;
  let Inst{18-16} = opc;
  let Inst{15-14} = 0b11;
  let Inst{13}    = imm{8};   // sh
  let Inst{12-5}  = imm{7-0}; // imm8
  let Inst{4-0}   = Zdn;

  let Constraints = "$Zdn = $_Zdn";
  let DestructiveInstType = DestructiveOther;
  let ElementSize = ElementSizeNone;
  let hasSideEffects = 0;
}

multiclass sve_int_arith_imm0<bits<3> opc, string asm, SDPatternOperator op> {
  def _B : sve_int_arith_imm0<0b00, opc, asm, ZPR8,  addsub_imm8_opt_lsl_i8>;
  def _H : sve_int_arith_imm0<0b01, opc, asm, ZPR16, addsub_imm8_opt_lsl_i16>;
  def _S : sve_int_arith_imm0<0b10, opc, asm, ZPR32, addsub_imm8_opt_lsl_i32>;
  def _D : sve_int_arith_imm0<0b11, opc, asm, ZPR64, addsub_imm8_opt_lsl_i64>;

  def : SVE_1_Op_Imm_OptLsl_Pat<nxv16i8, op, ZPR8,  i32, SVEAddSubImm8Pat,  !cast<Instruction>(NAME # _B)>;
  def : SVE_1_Op_Imm_OptLsl_Pat<nxv8i16, op, ZPR16, i32, SVEAddSubImm16Pat, !cast<Instruction>(NAME # _H)>;
  def : SVE_1_Op_Imm_OptLsl_Pat<nxv4i32, op, ZPR32, i32, SVEAddSubImm32Pat, !cast<Instruction>(NAME # _S)>;
  def : SVE_1_Op_Imm_OptLsl_Pat<nxv2i64, op, ZPR64, i64, SVEAddSubImm64Pat, !cast<Instruction>(NAME # _D)>;
}

multiclass sve_int_arith_imm0_ssat<bits<3> opc, string asm, SDPatternOperator op,
                                   SDPatternOperator inv_op> {
  def _B : sve_int_arith_imm0<0b00, opc, asm, ZPR8,  addsub_imm8_opt_lsl_i8>;
  def _H : sve_int_arith_imm0<0b01, opc, asm, ZPR16, addsub_imm8_opt_lsl_i16>;
  def _S : sve_int_arith_imm0<0b10, opc, asm, ZPR32, addsub_imm8_opt_lsl_i32>;
  def _D : sve_int_arith_imm0<0b11, opc, asm, ZPR64, addsub_imm8_opt_lsl_i64>;

  def : SVE_1_Op_Imm_OptLsl_Pat<nxv16i8, op, ZPR8,  i32, SVEAddSubSSatPosImm8Pat,  !cast<Instruction>(NAME # _B)>;
  def : SVE_1_Op_Imm_OptLsl_Pat<nxv8i16, op, ZPR16, i32, SVEAddSubSSatPosImm16Pat, !cast<Instruction>(NAME # _H)>;
  def : SVE_1_Op_Imm_OptLsl_Pat<nxv4i32, op, ZPR32, i32, SVEAddSubSSatPosImm32Pat, !cast<Instruction>(NAME # _S)>;
  def : SVE_1_Op_Imm_OptLsl_Pat<nxv2i64, op, ZPR64, i64, SVEAddSubSSatPosImm64Pat, !cast<Instruction>(NAME # _D)>;

  def : SVE_1_Op_Imm_OptLsl_Pat<nxv16i8, inv_op, ZPR8,  i32, SVEAddSubSSatNegImm8Pat,  !cast<Instruction>(NAME # _B)>;
  def : SVE_1_Op_Imm_OptLsl_Pat<nxv8i16, inv_op, ZPR16, i32, SVEAddSubSSatNegImm16Pat, !cast<Instruction>(NAME # _H)>;
  def : SVE_1_Op_Imm_OptLsl_Pat<nxv4i32, inv_op, ZPR32, i32, SVEAddSubSSatNegImm32Pat, !cast<Instruction>(NAME # _S)>;
  def : SVE_1_Op_Imm_OptLsl_Pat<nxv2i64, inv_op, ZPR64, i64, SVEAddSubSSatNegImm64Pat, !cast<Instruction>(NAME # _D)>;
}

class sve_int_arith_imm<bits<2> sz8_64, bits<6> opc, string asm,
                        ZPRRegOp zprty, Operand immtype>
: I<(outs zprty:$Zdn), (ins zprty:$_Zdn, immtype:$imm),
  asm, "\t$Zdn, $_Zdn, $imm",
  "",
  []>, Sched<[]> {
  bits<5> Zdn;
  bits<8> imm;
  let Inst{31-24} = 0b00100101;
  let Inst{23-22} = sz8_64;
  let Inst{21-16} = opc;
  let Inst{15-13} = 0b110;
  let Inst{12-5} = imm;
  let Inst{4-0} = Zdn;

  let Constraints = "$Zdn = $_Zdn";
  let DestructiveInstType = DestructiveOther;
  let ElementSize = ElementSizeNone;
  let hasSideEffects = 0;
}

multiclass sve_int_arith_imm1<bits<2> opc, string asm, SDPatternOperator op> {
  def _B : sve_int_arith_imm<0b00, { 0b1010, opc }, asm, ZPR8, simm8_32b>;
  def _H : sve_int_arith_imm<0b01, { 0b1010, opc }, asm, ZPR16, simm8_32b>;
  def _S : sve_int_arith_imm<0b10, { 0b1010, opc }, asm, ZPR32, simm8_32b>;
  def _D : sve_int_arith_imm<0b11, { 0b1010, opc }, asm, ZPR64, simm8_32b>;

  def : SVE_1_Op_Imm_Arith_Any_Predicate<nxv16i8, nxv16i1, op, ZPR8, i32, SVEArithSImmPat32, !cast<Instruction>(NAME # _B)>;
  def : SVE_1_Op_Imm_Arith_Any_Predicate<nxv8i16, nxv8i1,  op, ZPR16, i32, SVEArithSImmPat32, !cast<Instruction>(NAME # _H)>;
  def : SVE_1_Op_Imm_Arith_Any_Predicate<nxv4i32, nxv4i1,  op, ZPR32, i32, SVEArithSImmPat32, !cast<Instruction>(NAME # _S)>;
  def : SVE_1_Op_Imm_Arith_Any_Predicate<nxv2i64, nxv2i1,  op, ZPR64, i64, SVEArithSImmPat64, !cast<Instruction>(NAME # _D)>;
}

multiclass sve_int_arith_imm1_unsigned<bits<2> opc, string asm, SDPatternOperator op> {
  def _B : sve_int_arith_imm<0b00, { 0b1010, opc }, asm, ZPR8, imm0_255>;
  def _H : sve_int_arith_imm<0b01, { 0b1010, opc }, asm, ZPR16, imm0_255>;
  def _S : sve_int_arith_imm<0b10, { 0b1010, opc }, asm, ZPR32, imm0_255>;
  def _D : sve_int_arith_imm<0b11, { 0b1010, opc }, asm, ZPR64, imm0_255>;

  def : SVE_1_Op_Imm_Arith_Any_Predicate<nxv16i8, nxv16i1, op, ZPR8, i32, SVEArithUImm8Pat, !cast<Instruction>(NAME # _B)>;
  def : SVE_1_Op_Imm_Arith_Any_Predicate<nxv8i16, nxv8i1, op, ZPR16, i32, SVEArithUImm16Pat, !cast<Instruction>(NAME # _H)>;
  def : SVE_1_Op_Imm_Arith_Any_Predicate<nxv4i32, nxv4i1, op, ZPR32, i32, SVEArithUImm32Pat, !cast<Instruction>(NAME # _S)>;
  def : SVE_1_Op_Imm_Arith_Any_Predicate<nxv2i64, nxv2i1, op, ZPR64, i64, SVEArithUImm64Pat, !cast<Instruction>(NAME # _D)>;
}

multiclass sve_int_arith_imm2<string asm, SDPatternOperator op> {
  def _B : sve_int_arith_imm<0b00, 0b110000, asm, ZPR8,  simm8_32b>;
  def _H : sve_int_arith_imm<0b01, 0b110000, asm, ZPR16, simm8_32b>;
  def _S : sve_int_arith_imm<0b10, 0b110000, asm, ZPR32, simm8_32b>;
  def _D : sve_int_arith_imm<0b11, 0b110000, asm, ZPR64, simm8_32b>;

  def : SVE_1_Op_Imm_Arith_Any_Predicate<nxv16i8, nxv16i1, op, ZPR8, i32, SVEArithSImmPat32, !cast<Instruction>(NAME # _B)>;
  def : SVE_1_Op_Imm_Arith_Any_Predicate<nxv8i16, nxv8i1, op, ZPR16, i32, SVEArithSImmPat32, !cast<Instruction>(NAME # _H)>;
  def : SVE_1_Op_Imm_Arith_Any_Predicate<nxv4i32, nxv4i1, op, ZPR32, i32, SVEArithSImmPat32, !cast<Instruction>(NAME # _S)>;
  def : SVE_1_Op_Imm_Arith_Any_Predicate<nxv2i64, nxv2i1, op, ZPR64, i64, SVEArithSImmPat64, !cast<Instruction>(NAME # _D)>;
}

//===----------------------------------------------------------------------===//
// SVE Bitwise Logical - Unpredicated Group
//===----------------------------------------------------------------------===//

class sve_int_bin_cons_log<bits<2> opc, string asm>
: I<(outs ZPR64:$Zd), (ins ZPR64:$Zn, ZPR64:$Zm),
  asm, "\t$Zd, $Zn, $Zm",
  "",
  []>, Sched<[]> {
  bits<5> Zd;
  bits<5> Zm;
  bits<5> Zn;
  let Inst{31-24} = 0b00000100;
  let Inst{23-22} = opc{1-0};
  let Inst{21}    = 0b1;
  let Inst{20-16} = Zm;
  let Inst{15-10} = 0b001100;
  let Inst{9-5}   = Zn;
  let Inst{4-0}   = Zd;

  let hasSideEffects = 0;
}

multiclass sve_int_bin_cons_log<bits<2> opc, string asm, SDPatternOperator op> {
  def NAME : sve_int_bin_cons_log<opc, asm>;

  def : SVE_2_Op_Pat<nxv16i8, op, nxv16i8, nxv16i8, !cast<Instruction>(NAME)>;
  def : SVE_2_Op_Pat<nxv8i16, op, nxv8i16, nxv8i16, !cast<Instruction>(NAME)>;
  def : SVE_2_Op_Pat<nxv4i32, op, nxv4i32, nxv4i32, !cast<Instruction>(NAME)>;
  def : SVE_2_Op_Pat<nxv2i64, op, nxv2i64, nxv2i64, !cast<Instruction>(NAME)>;

  def : InstAlias<asm # "\t$Zd, $Zn, $Zm",
                  (!cast<Instruction>(NAME) ZPR8:$Zd,  ZPR8:$Zn,  ZPR8:$Zm),  1>;
  def : InstAlias<asm # "\t$Zd, $Zn, $Zm",
                  (!cast<Instruction>(NAME) ZPR16:$Zd, ZPR16:$Zn, ZPR16:$Zm), 1>;
  def : InstAlias<asm # "\t$Zd, $Zn, $Zm",
                  (!cast<Instruction>(NAME) ZPR32:$Zd, ZPR32:$Zn, ZPR32:$Zm), 1>;
}

class sve2_int_bitwise_ternary_op_d<bits<3> opc, string asm>
: I<(outs ZPR64:$Zdn), (ins ZPR64:$_Zdn, ZPR64:$Zm, ZPR64:$Zk),
  asm, "\t$Zdn, $_Zdn, $Zm, $Zk",
  "",
  []>, Sched<[]> {
  bits<5> Zdn;
  bits<5> Zk;
  bits<5> Zm;
  let Inst{31-24} = 0b00000100;
  let Inst{23-22} = opc{2-1};
  let Inst{21}    = 0b1;
  let Inst{20-16} = Zm;
  let Inst{15-11} = 0b00111;
  let Inst{10}    = opc{0};
  let Inst{9-5}   = Zk;
  let Inst{4-0}   = Zdn;

  let Constraints = "$Zdn = $_Zdn";
  let DestructiveInstType = DestructiveOther;
  let ElementSize = ElementSizeNone;
  let hasSideEffects = 0;
}

multiclass sve2_int_bitwise_ternary_op<bits<3> opc, string asm,
                                       SDPatternOperator op> {
  def NAME : sve2_int_bitwise_ternary_op_d<opc, asm>;

  def : InstAlias<asm # "\t$Zdn, $Zdn, $Zm, $Zk",
                  (!cast<Instruction>(NAME) ZPR8:$Zdn,  ZPR8:$Zm,  ZPR8:$Zk),  1>;
  def : InstAlias<asm # "\t$Zdn, $Zdn, $Zm, $Zk",
                  (!cast<Instruction>(NAME) ZPR16:$Zdn, ZPR16:$Zm, ZPR16:$Zk), 1>;
  def : InstAlias<asm # "\t$Zdn, $Zdn, $Zm, $Zk",
                  (!cast<Instruction>(NAME) ZPR32:$Zdn, ZPR32:$Zm, ZPR32:$Zk), 1>;

  def : SVE_3_Op_Pat<nxv16i8, op, nxv16i8, nxv16i8, nxv16i8, !cast<Instruction>(NAME)>;
  def : SVE_3_Op_Pat<nxv8i16, op, nxv8i16, nxv8i16, nxv8i16, !cast<Instruction>(NAME)>;
  def : SVE_3_Op_Pat<nxv4i32, op, nxv4i32, nxv4i32, nxv4i32, !cast<Instruction>(NAME)>;
  def : SVE_3_Op_Pat<nxv2i64, op, nxv2i64, nxv2i64, nxv2i64, !cast<Instruction>(NAME)>;
}

class sve2_int_rotate_right_imm<bits<4> tsz8_64, string asm,
                                ZPRRegOp zprty, Operand immtype>
: I<(outs zprty:$Zdn), (ins zprty:$_Zdn, zprty:$Zm, immtype:$imm),
  asm, "\t$Zdn, $_Zdn, $Zm, $imm",
  "",
  []>, Sched<[]> {
  bits<5> Zdn;
  bits<5> Zm;
  bits<6> imm;
  let Inst{31-24} = 0b00000100;
  let Inst{23-22} = tsz8_64{3-2};
  let Inst{21}    = 0b1;
  let Inst{20-19} = tsz8_64{1-0};
  let Inst{18-16} = imm{2-0}; // imm3
  let Inst{15-10} = 0b001101;
  let Inst{9-5}   = Zm;
  let Inst{4-0}   = Zdn;

  let Constraints = "$Zdn = $_Zdn";
  let DestructiveInstType = DestructiveOther;
  let ElementSize = ElementSizeNone;
  let hasSideEffects = 0;
}

multiclass sve2_int_rotate_right_imm<string asm, SDPatternOperator op> {
  def _B : sve2_int_rotate_right_imm<{0,0,0,1}, asm, ZPR8, vecshiftR8>;
  def _H : sve2_int_rotate_right_imm<{0,0,1,?}, asm, ZPR16, vecshiftR16> {
    let Inst{19} = imm{3};
  }
  def _S : sve2_int_rotate_right_imm<{0,1,?,?}, asm, ZPR32, vecshiftR32> {
    let Inst{20-19} = imm{4-3};
  }
  def _D : sve2_int_rotate_right_imm<{1,?,?,?}, asm, ZPR64, vecshiftR64> {
    let Inst{22}    = imm{5};
    let Inst{20-19} = imm{4-3};
  }

  def : SVE_3_Op_Imm_Pat<nxv16i8, op, nxv16i8, nxv16i8, i32, tvecshiftR8,  !cast<Instruction>(NAME # _B)>;
  def : SVE_3_Op_Imm_Pat<nxv8i16, op, nxv8i16, nxv8i16, i32, tvecshiftR16, !cast<Instruction>(NAME # _H)>;
  def : SVE_3_Op_Imm_Pat<nxv4i32, op, nxv4i32, nxv4i32, i32, tvecshiftR32, !cast<Instruction>(NAME # _S)>;
  def : SVE_3_Op_Imm_Pat<nxv2i64, op, nxv2i64, nxv2i64, i32, tvecshiftR64, !cast<Instruction>(NAME # _D)>;
}

//===----------------------------------------------------------------------===//
// SVE Integer Wide Immediate - Predicated Group
//===----------------------------------------------------------------------===//

class sve_int_dup_fpimm_pred<bits<2> sz, Operand fpimmtype,
                             string asm, ZPRRegOp zprty>
: I<(outs zprty:$Zd), (ins zprty:$_Zd, PPRAny:$Pg, fpimmtype:$imm8),
  asm, "\t$Zd, $Pg/m, $imm8",
  "",
  []>, Sched<[]> {
  bits<4> Pg;
  bits<5> Zd;
  bits<8> imm8;
  let Inst{31-24} = 0b00000101;
  let Inst{23-22} = sz;
  let Inst{21-20} = 0b01;
  let Inst{19-16} = Pg;
  let Inst{15-13} = 0b110;
  let Inst{12-5}  = imm8;
  let Inst{4-0}   = Zd;

  let Constraints = "$Zd = $_Zd";
  let DestructiveInstType = DestructiveOther;
  let ElementSize = zprty.ElementSize;
  let hasSideEffects = 0;
}

multiclass sve_int_dup_fpimm_pred<string asm> {
  def _H : sve_int_dup_fpimm_pred<0b01, fpimm16, asm, ZPR16>;
  def _S : sve_int_dup_fpimm_pred<0b10, fpimm32, asm, ZPR32>;
  def _D : sve_int_dup_fpimm_pred<0b11, fpimm64, asm, ZPR64>;

  def : InstAlias<"fmov $Zd, $Pg/m, $imm8",
                  (!cast<Instruction>(NAME # _H) ZPR16:$Zd, PPRAny:$Pg, fpimm16:$imm8), 1>;
  def : InstAlias<"fmov $Zd, $Pg/m, $imm8",
                  (!cast<Instruction>(NAME # _S) ZPR32:$Zd, PPRAny:$Pg, fpimm32:$imm8), 1>;
  def : InstAlias<"fmov $Zd, $Pg/m, $imm8",
                  (!cast<Instruction>(NAME # _D) ZPR64:$Zd, PPRAny:$Pg, fpimm64:$imm8), 1>;

  def : Pat<(nxv8f16 (vselect nxv8i1:$pg, (splat_vector fpimm16:$imm8), nxv8f16:$zd)),
            (!cast<Instruction>(NAME # _H) $zd, $pg, fpimm16:$imm8)>;
  def : Pat<(nxv4f16 (vselect nxv4i1:$pg, (splat_vector fpimm16:$imm8), nxv4f16:$zd)),
            (!cast<Instruction>(NAME # _H) $zd, $pg, fpimm16:$imm8)>;
  def : Pat<(nxv2f16 (vselect nxv2i1:$pg, (splat_vector fpimm16:$imm8), nxv2f16:$zd)),
            (!cast<Instruction>(NAME # _H) $zd, $pg, fpimm16:$imm8)>;
  def : Pat<(nxv4f32 (vselect nxv4i1:$pg, (splat_vector fpimm32:$imm8), nxv4f32:$zd)),
            (!cast<Instruction>(NAME # _S) $zd, $pg, fpimm32:$imm8)>;
  def : Pat<(nxv2f32 (vselect nxv2i1:$pg, (splat_vector fpimm32:$imm8), nxv2f32:$zd)),
            (!cast<Instruction>(NAME # _S) $zd, $pg, fpimm32:$imm8)>;
  def : Pat<(nxv2f64 (vselect nxv2i1:$pg, (splat_vector fpimm64:$imm8), nxv2f64:$zd)),
            (!cast<Instruction>(NAME # _D) $zd, $pg, fpimm64:$imm8)>;
<<<<<<< HEAD
=======

  // Some half precision immediates alias with bfloat (e.g. f16(1.875) == bf16(1.0)).
  def : Pat<(nxv8bf16 (vselect nxv8i1:$pg, (splat_vector fpimmbf16:$imm8), nxv8bf16:$zd)),
            (!cast<Instruction>(NAME # _H) $zd, $pg, (fpimm16XForm bf16:$imm8))>;
  def : Pat<(nxv4bf16 (vselect nxv4i1:$pg, (splat_vector fpimmbf16:$imm8), nxv4bf16:$zd)),
            (!cast<Instruction>(NAME # _H) $zd, $pg, (fpimm16XForm bf16:$imm8))>;
  def : Pat<(nxv2bf16 (vselect nxv2i1:$pg, (splat_vector fpimmbf16:$imm8), nxv2bf16:$zd)),
            (!cast<Instruction>(NAME # _H) $zd, $pg, (fpimm16XForm bf16:$imm8))>;
>>>>>>> 5eee2751
}

class sve_int_dup_imm_pred<bits<2> sz8_64, bit m, string asm,
                           ZPRRegOp zprty, string pred_qual, dag iops>
: I<(outs zprty:$Zd), iops,
  asm, "\t$Zd, $Pg"#pred_qual#", $imm",
  "", []>, Sched<[]> {
  bits<5> Zd;
  bits<4> Pg;
  bits<9> imm;
  let Inst{31-24} = 0b00000101;
  let Inst{23-22} = sz8_64;
  let Inst{21-20} = 0b01;
  let Inst{19-16} = Pg;
  let Inst{15}    = 0b0;
  let Inst{14}    = m;
  let Inst{13}    = imm{8};   // sh
  let Inst{12-5}  = imm{7-0}; // imm8
  let Inst{4-0}   = Zd;

  let DestructiveInstType = DestructiveOther;
  let ElementSize = zprty.ElementSize;
  let hasSideEffects = 0;
}

multiclass sve_int_dup_imm_pred_merge_inst<
    bits<2> sz8_64, string asm, ZPRRegOp zprty, imm8_opt_lsl cpyimm,
    ValueType intty, ValueType predty, ValueType scalarty, ComplexPattern cpx> {
  let Constraints = "$Zd = $_Zd" in
  def NAME : sve_int_dup_imm_pred<sz8_64, 1, asm, zprty,  "/m",
                                  (ins zprty:$_Zd, PPRAny:$Pg, cpyimm:$imm)>;
  def : InstAlias<"mov $Zd, $Pg/m, $imm",
                  (!cast<Instruction>(NAME) zprty:$Zd, PPRAny:$Pg, cpyimm:$imm), 1>;
  def : Pat<(vselect predty:$Pg,
                (intty (splat_vector (scalarty (cpx i32:$imm, i32:$shift)))),
                ZPR:$Zd),
            (!cast<Instruction>(NAME) $Zd, $Pg, $imm, $shift)>;
}

multiclass sve_int_dup_imm_pred_merge<string asm, SDPatternOperator op> {
  defm _B : sve_int_dup_imm_pred_merge_inst<0b00, asm, ZPR8, cpy_imm8_opt_lsl_i8,
                                            nxv16i8, nxv16i1, i32, SVECpyDupImm8Pat>;
  defm _H : sve_int_dup_imm_pred_merge_inst<0b01, asm, ZPR16, cpy_imm8_opt_lsl_i16,
                                            nxv8i16, nxv8i1, i32, SVECpyDupImm16Pat>;
  defm _S : sve_int_dup_imm_pred_merge_inst<0b10, asm, ZPR32, cpy_imm8_opt_lsl_i32,
                                            nxv4i32, nxv4i1, i32, SVECpyDupImm32Pat>;
  defm _D : sve_int_dup_imm_pred_merge_inst<0b11, asm, ZPR64, cpy_imm8_opt_lsl_i64,
                                            nxv2i64, nxv2i1, i64, SVECpyDupImm64Pat>;

  def : InstAlias<"fmov $Zd, $Pg/m, #0.0",
                  (!cast<Instruction>(NAME # _H) ZPR16:$Zd, PPRAny:$Pg, 0, 0), 0>;
  def : InstAlias<"fmov $Zd, $Pg/m, #0.0",
                  (!cast<Instruction>(NAME # _S) ZPR32:$Zd, PPRAny:$Pg, 0, 0), 0>;
  def : InstAlias<"fmov $Zd, $Pg/m, #0.0",
                  (!cast<Instruction>(NAME # _D) ZPR64:$Zd, PPRAny:$Pg, 0, 0), 0>;

  def : Pat<(vselect PPRAny:$Pg, (SVEDup0), (nxv8f16 ZPR:$Zd)),
            (!cast<Instruction>(NAME # _H) $Zd, $Pg, 0, 0)>;
  def : Pat<(vselect PPRAny:$Pg, (SVEDup0), (nxv4f16 ZPR:$Zd)),
            (!cast<Instruction>(NAME # _S) $Zd, $Pg, 0, 0)>;
  def : Pat<(vselect PPRAny:$Pg, (SVEDup0), (nxv2f16 ZPR:$Zd)),
            (!cast<Instruction>(NAME # _D) $Zd, $Pg, 0, 0)>;
  def : Pat<(vselect PPRAny:$Pg, (SVEDup0), (nxv4f32 ZPR:$Zd)),
            (!cast<Instruction>(NAME # _S) $Zd, $Pg, 0, 0)>;
  def : Pat<(vselect PPRAny:$Pg, (SVEDup0), (nxv2f32 ZPR:$Zd)),
            (!cast<Instruction>(NAME # _D) $Zd, $Pg, 0, 0)>;
  def : Pat<(vselect PPRAny:$Pg, (SVEDup0), (nxv2f64 ZPR:$Zd)),
            (!cast<Instruction>(NAME # _D) $Zd, $Pg, 0, 0)>;

  def : Pat<(nxv16i8 (op nxv16i1:$pg, (i32 (SVECpyDupImm8Pat i32:$a, i32:$b)), nxv16i8:$zd)),
            (!cast<Instruction>(NAME # _B) $zd, $pg, $a, $b)>;
  def : Pat<(nxv8i16 (op nxv8i1:$pg, (i32 (SVECpyDupImm16Pat i32:$a, i32:$b)), nxv8i16:$zd)),
            (!cast<Instruction>(NAME # _H) $zd, $pg, $a, $b)>;
  def : Pat<(nxv4i32 (op nxv4i1:$pg, (i32 (SVECpyDupImm32Pat i32:$a, i32:$b)), nxv4i32:$zd)),
            (!cast<Instruction>(NAME # _S) $zd, $pg, $a, $b)>;
  def : Pat<(nxv2i64 (op nxv2i1:$pg, (i64 (SVECpyDupImm64Pat i32:$a, i32:$b)), nxv2i64:$zd)),
            (!cast<Instruction>(NAME # _D) $zd, $pg, $a, $b)>;
}

multiclass sve_int_dup_imm_pred_zero_inst<
    bits<2> sz8_64, string asm, ZPRRegOp zprty, imm8_opt_lsl cpyimm,
    ValueType intty, ValueType predty, ValueType scalarty, ComplexPattern cpx> {
  def NAME : sve_int_dup_imm_pred<sz8_64, 0, asm, zprty, "/z",
                                  (ins PPRAny:$Pg, cpyimm:$imm)>;
  def : InstAlias<"mov $Zd, $Pg/z, $imm",
                  (!cast<Instruction>(NAME) zprty:$Zd, PPRAny:$Pg, cpyimm:$imm), 1>;
  def : Pat<(intty (zext (predty PPRAny:$Ps1))),
            (!cast<Instruction>(NAME) PPRAny:$Ps1, 1, 0)>;
  def : Pat<(intty (sext (predty PPRAny:$Ps1))),
            (!cast<Instruction>(NAME) PPRAny:$Ps1, -1, 0)>;
  def : Pat<(intty (anyext (predty PPRAny:$Ps1))),
            (!cast<Instruction>(NAME) PPRAny:$Ps1, 1, 0)>;
  def : Pat<(vselect predty:$Pg,
                (intty (splat_vector (scalarty (cpx i32:$imm, i32:$shift)))),
                (intty (splat_vector (scalarty 0)))),
            (!cast<Instruction>(NAME) $Pg, $imm, $shift)>;
}

multiclass sve_int_dup_imm_pred_zero<string asm, SDPatternOperator op> {
  defm _B : sve_int_dup_imm_pred_zero_inst<0b00, asm, ZPR8, cpy_imm8_opt_lsl_i8,
                                           nxv16i8, nxv16i1, i32, SVECpyDupImm8Pat>;
  defm _H : sve_int_dup_imm_pred_zero_inst<0b01, asm, ZPR16, cpy_imm8_opt_lsl_i16,
                                           nxv8i16, nxv8i1, i32, SVECpyDupImm16Pat>;
  defm _S : sve_int_dup_imm_pred_zero_inst<0b10, asm, ZPR32, cpy_imm8_opt_lsl_i32,
                                           nxv4i32, nxv4i1, i32, SVECpyDupImm32Pat>;
  defm _D : sve_int_dup_imm_pred_zero_inst<0b11, asm, ZPR64, cpy_imm8_opt_lsl_i64,
                                           nxv2i64, nxv2i1, i64, SVECpyDupImm64Pat>;

  def : Pat<(nxv16i8 (op nxv16i1:$pg, (i32 (SVECpyDupImm8Pat i32:$a, i32:$b)), (SVEDup0))),
            (!cast<Instruction>(NAME # _B) $pg, $a, $b)>;
  def : Pat<(nxv8i16 (op nxv8i1:$pg, (i32 (SVECpyDupImm16Pat i32:$a, i32:$b)), (SVEDup0))),
            (!cast<Instruction>(NAME # _H) $pg, $a, $b)>;
  def : Pat<(nxv4i32 (op nxv4i1:$pg, (i32 (SVECpyDupImm32Pat i32:$a, i32:$b)), (SVEDup0))),
            (!cast<Instruction>(NAME # _S) $pg, $a, $b)>;
  def : Pat<(nxv2i64 (op nxv2i1:$pg, (i64 (SVECpyDupImm64Pat i32:$a, i32:$b)), (SVEDup0))),
            (!cast<Instruction>(NAME # _D) $pg, $a, $b)>;
}

//===----------------------------------------------------------------------===//
// SVE Integer Compare - Vectors Group
//===----------------------------------------------------------------------===//

class sve_int_cmp<bit cmp_1, bits<2> sz8_64, bits<3> opc, string asm,
                  PPRRegOp pprty, ZPRRegOp zprty1, ZPRRegOp zprty2>
: I<(outs pprty:$Pd), (ins PPR3bAny:$Pg, zprty1:$Zn, zprty2:$Zm),
  asm, "\t$Pd, $Pg/z, $Zn, $Zm",
  "",
  []>, Sched<[]> {
  bits<4> Pd;
  bits<3> Pg;
  bits<5> Zm;
  bits<5> Zn;
  let Inst{31-24} = 0b00100100;
  let Inst{23-22} = sz8_64;
  let Inst{21}    = 0b0;
  let Inst{20-16} = Zm;
  let Inst{15}    = opc{2};
  let Inst{14}    = cmp_1;
  let Inst{13}    = opc{1};
  let Inst{12-10} = Pg;
  let Inst{9-5}   = Zn;
  let Inst{4}     = opc{0};
  let Inst{3-0}   = Pd;

  let Defs = [NZCV];
  let ElementSize = pprty.ElementSize;
  let hasSideEffects = 0;
  let isPTestLike = 1;
}

multiclass SVE_SETCC_Pat<CondCode cc, CondCode invcc, ValueType predvt,
                         ValueType intvt, Instruction cmp> {
  def : Pat<(predvt (AArch64setcc_z predvt:$Op1, intvt:$Op2, intvt:$Op3, cc)),
            (cmp $Op1, $Op2, $Op3)>;
  def : Pat<(predvt (AArch64setcc_z predvt:$Op1, intvt:$Op2, intvt:$Op3, invcc)),
            (cmp $Op1, $Op3, $Op2)>;
  def : Pat<(predvt (and predvt:$Pg, (AArch64setcc_z_oneuse (predvt (SVEAllActive)), intvt:$Op2, intvt:$Op3, cc))),
            (cmp $Pg, $Op2, $Op3)>;
  def : Pat<(predvt (and predvt:$Pg, (AArch64setcc_z_oneuse (predvt (SVEAllActive)), intvt:$Op2, intvt:$Op3, invcc))),
            (cmp $Pg, $Op3, $Op2)>;
}

multiclass SVE_SETCC_Pat_With_Zero<CondCode cc, CondCode invcc, ValueType predvt,
                                   ValueType intvt, Instruction cmp> {
  def : Pat<(predvt (AArch64setcc_z predvt:$Op1, intvt:$Op2, (SVEDup0), cc)),
            (cmp $Op1, $Op2)>;
  def : Pat<(predvt (AArch64setcc_z predvt:$Op1, (SVEDup0), intvt:$Op2, invcc)),
            (cmp $Op1, $Op2)>;
  def : Pat<(predvt (and predvt:$Pg, (AArch64setcc_z_oneuse (predvt (SVEAllActive)), intvt:$Op1, (SVEDup0), cc))),
            (cmp $Pg, $Op1)>;
  def : Pat<(predvt (and predvt:$Pg, (AArch64setcc_z_oneuse (predvt (SVEAllActive)), (SVEDup0), intvt:$Op1, invcc))),
            (cmp $Pg, $Op1)>;
}

multiclass sve_int_cmp_0<bits<3> opc, string asm, CondCode cc, CondCode invcc> {
  def _B : sve_int_cmp<0b0, 0b00, opc, asm, PPR8, ZPR8, ZPR8>;
  def _H : sve_int_cmp<0b0, 0b01, opc, asm, PPR16, ZPR16, ZPR16>;
  def _S : sve_int_cmp<0b0, 0b10, opc, asm, PPR32, ZPR32, ZPR32>;
  def _D : sve_int_cmp<0b0, 0b11, opc, asm, PPR64, ZPR64, ZPR64>;

  defm : SVE_SETCC_Pat<cc, invcc, nxv16i1, nxv16i8, !cast<Instruction>(NAME # _B)>;
  defm : SVE_SETCC_Pat<cc, invcc, nxv8i1,  nxv8i16, !cast<Instruction>(NAME # _H)>;
  defm : SVE_SETCC_Pat<cc, invcc, nxv4i1,  nxv4i32, !cast<Instruction>(NAME # _S)>;
  defm : SVE_SETCC_Pat<cc, invcc, nxv2i1,  nxv2i64, !cast<Instruction>(NAME # _D)>;
}

multiclass sve_int_cmp_0_wide<bits<3> opc, string asm, SDPatternOperator op> {
  def _B : sve_int_cmp<0b0, 0b00, opc, asm, PPR8, ZPR8, ZPR64>;
  def _H : sve_int_cmp<0b0, 0b01, opc, asm, PPR16, ZPR16, ZPR64>;
  def _S : sve_int_cmp<0b0, 0b10, opc, asm, PPR32, ZPR32, ZPR64>;

  def : SVE_3_Op_Pat<nxv16i1, op, nxv16i1, nxv16i8, nxv2i64, !cast<Instruction>(NAME # _B)>;
  def : SVE_3_Op_Pat<nxv8i1,  op, nxv8i1,  nxv8i16, nxv2i64, !cast<Instruction>(NAME # _H)>;
  def : SVE_3_Op_Pat<nxv4i1,  op, nxv4i1,  nxv4i32, nxv2i64, !cast<Instruction>(NAME # _S)>;
}

multiclass sve_int_cmp_1_wide<bits<3> opc, string asm, SDPatternOperator op> {
  def _B : sve_int_cmp<0b1, 0b00, opc, asm, PPR8, ZPR8, ZPR64>;
  def _H : sve_int_cmp<0b1, 0b01, opc, asm, PPR16, ZPR16, ZPR64>;
  def _S : sve_int_cmp<0b1, 0b10, opc, asm, PPR32, ZPR32, ZPR64>;

  def : SVE_3_Op_Pat<nxv16i1, op, nxv16i1, nxv16i8, nxv2i64, !cast<Instruction>(NAME # _B)>;
  def : SVE_3_Op_Pat<nxv8i1,  op, nxv8i1,  nxv8i16, nxv2i64, !cast<Instruction>(NAME # _H)>;
  def : SVE_3_Op_Pat<nxv4i1,  op, nxv4i1,  nxv4i32, nxv2i64, !cast<Instruction>(NAME # _S)>;
}


//===----------------------------------------------------------------------===//
// SVE Integer Compare - Signed Immediate Group
//===----------------------------------------------------------------------===//

class sve_int_scmp_vi<bits<2> sz8_64, bits<3> opc, string asm, PPRRegOp pprty,
                      ZPRRegOp zprty,
                      Operand immtype>
: I<(outs pprty:$Pd), (ins PPR3bAny:$Pg, zprty:$Zn, immtype:$imm5),
  asm, "\t$Pd, $Pg/z, $Zn, $imm5",
  "",
  []>, Sched<[]> {
  bits<4> Pd;
  bits<3> Pg;
  bits<5> Zn;
  bits<5> imm5;
  let Inst{31-24} = 0b00100101;
  let Inst{23-22} = sz8_64;
  let Inst{21}    = 0b0;
  let Inst{20-16} = imm5;
  let Inst{15}    = opc{2};
  let Inst{14}    = 0b0;
  let Inst{13}    = opc{1};
  let Inst{12-10} = Pg;
  let Inst{9-5}   = Zn;
  let Inst{4}     = opc{0};
  let Inst{3-0}   = Pd;

  let Defs = [NZCV];
  let ElementSize = pprty.ElementSize;
  let hasSideEffects = 0;
  let isPTestLike = 1;
}

multiclass SVE_SETCC_Imm_Pat<CondCode cc, CondCode commuted_cc,
                             ValueType predvt, ValueType intvt,
                             Operand immtype, Instruction cmp> {
  def : Pat<(predvt (AArch64setcc_z (predvt PPR_3b:$Pg),
                                    (intvt ZPR:$Zs1),
                                    (intvt (splat_vector (immtype:$imm))),
                                    cc)),
            (cmp $Pg, $Zs1, immtype:$imm)>;
  def : Pat<(predvt (AArch64setcc_z (predvt PPR_3b:$Pg),
                                    (intvt (splat_vector (immtype:$imm))),
                                    (intvt ZPR:$Zs1),
                                    commuted_cc)),
            (cmp $Pg, $Zs1, immtype:$imm)>;
  def : Pat<(predvt (and predvt:$Pg,
                         (AArch64setcc_z_oneuse (predvt (SVEAllActive)),
                                         (intvt ZPR:$Zs1),
                                         (intvt (splat_vector (immtype:$imm))),
                                         cc))),
            (cmp $Pg, $Zs1, immtype:$imm)>;
  def : Pat<(predvt (and predvt:$Pg,
                         (AArch64setcc_z_oneuse (predvt (SVEAllActive)),
                                         (intvt (splat_vector (immtype:$imm))),
                                         (intvt ZPR:$Zs1),
                                         commuted_cc))),
            (cmp $Pg, $Zs1, immtype:$imm)>;
}

multiclass sve_int_scmp_vi<bits<3> opc, string asm, CondCode cc, CondCode commuted_cc> {
  def _B : sve_int_scmp_vi<0b00, opc, asm, PPR8, ZPR8, simm5_32b>;
  def _H : sve_int_scmp_vi<0b01, opc, asm, PPR16, ZPR16, simm5_32b>;
  def _S : sve_int_scmp_vi<0b10, opc, asm, PPR32, ZPR32, simm5_32b>;
  def _D : sve_int_scmp_vi<0b11, opc, asm, PPR64, ZPR64, simm5_64b>;

  defm : SVE_SETCC_Imm_Pat<cc, commuted_cc, nxv16i1, nxv16i8, simm5_32b,
                           !cast<Instruction>(NAME # _B)>;
  defm : SVE_SETCC_Imm_Pat<cc, commuted_cc, nxv8i1,  nxv8i16, simm5_32b,
                           !cast<Instruction>(NAME # _H)>;
  defm : SVE_SETCC_Imm_Pat<cc, commuted_cc, nxv4i1,  nxv4i32, simm5_32b,
                           !cast<Instruction>(NAME # _S)>;
  defm : SVE_SETCC_Imm_Pat<cc, commuted_cc, nxv2i1,  nxv2i64, simm5_64b,
                           !cast<Instruction>(NAME # _D)>;
}


//===----------------------------------------------------------------------===//
// SVE Integer Compare - Unsigned Immediate Group
//===----------------------------------------------------------------------===//

class sve_int_ucmp_vi<bits<2> sz8_64, bits<2> opc, string asm, PPRRegOp pprty,
                      ZPRRegOp zprty, Operand immtype>
: I<(outs pprty:$Pd), (ins PPR3bAny:$Pg, zprty:$Zn, immtype:$imm7),
  asm, "\t$Pd, $Pg/z, $Zn, $imm7",
  "",
  []>, Sched<[]> {
  bits<4> Pd;
  bits<3> Pg;
  bits<5> Zn;
  bits<7> imm7;
  let Inst{31-24} = 0b00100100;
  let Inst{23-22} = sz8_64;
  let Inst{21}    = 1;
  let Inst{20-14} = imm7;
  let Inst{13}    = opc{1};
  let Inst{12-10} = Pg;
  let Inst{9-5}   = Zn;
  let Inst{4}     = opc{0};
  let Inst{3-0}   = Pd;

  let Defs = [NZCV];
  let ElementSize = pprty.ElementSize;
  let hasSideEffects = 0;
  let isPTestLike = 1;
}

multiclass sve_int_ucmp_vi<bits<2> opc, string asm, CondCode cc,
                           CondCode commuted_cc> {
  def _B : sve_int_ucmp_vi<0b00, opc, asm, PPR8, ZPR8, imm0_127>;
  def _H : sve_int_ucmp_vi<0b01, opc, asm, PPR16, ZPR16, imm0_127>;
  def _S : sve_int_ucmp_vi<0b10, opc, asm, PPR32, ZPR32, imm0_127>;
  def _D : sve_int_ucmp_vi<0b11, opc, asm, PPR64, ZPR64, imm0_127_64b>;

  defm : SVE_SETCC_Imm_Pat<cc, commuted_cc, nxv16i1, nxv16i8, imm0_127,
                           !cast<Instruction>(NAME # _B)>;
  defm : SVE_SETCC_Imm_Pat<cc, commuted_cc, nxv8i1,  nxv8i16, imm0_127,
                           !cast<Instruction>(NAME # _H)>;
  defm : SVE_SETCC_Imm_Pat<cc, commuted_cc, nxv4i1,  nxv4i32, imm0_127,
                           !cast<Instruction>(NAME # _S)>;
  defm : SVE_SETCC_Imm_Pat<cc, commuted_cc, nxv2i1,  nxv2i64, imm0_127_64b,
                           !cast<Instruction>(NAME # _D)>;
}


//===----------------------------------------------------------------------===//
// SVE Integer Compare - Scalars Group
//===----------------------------------------------------------------------===//

class sve_int_cterm<bit sz, bit opc, string asm, RegisterClass rt>
: I<(outs), (ins rt:$Rn, rt:$Rm),
  asm, "\t$Rn, $Rm",
  "",
  []>, Sched<[]> {
  bits<5> Rm;
  bits<5> Rn;
  let Inst{31-23} = 0b001001011;
  let Inst{22}    = sz;
  let Inst{21}    = 0b1;
  let Inst{20-16} = Rm;
  let Inst{15-10} = 0b001000;
  let Inst{9-5}   = Rn;
  let Inst{4}     = opc;
  let Inst{3-0}   = 0b0000;

  let Defs = [NZCV];
  let hasSideEffects = 0;
}

class sve_int_while_rr<bits<2> sz8_64, bits<4> opc, string asm,
                       RegisterClass gprty, PPRRegOp pprty>
: I<(outs pprty:$Pd), (ins gprty:$Rn, gprty:$Rm),
  asm, "\t$Pd, $Rn, $Rm",
  "", []>, Sched<[]> {
  bits<4> Pd;
  bits<5> Rm;
  bits<5> Rn;
  let Inst{31-24} = 0b00100101;
  let Inst{23-22} = sz8_64;
  let Inst{21}    = 0b1;
  let Inst{20-16} = Rm;
  let Inst{15-13} = 0b000;
  let Inst{12-10} = opc{3-1};
  let Inst{9-5}   = Rn;
  let Inst{4}     = opc{0};
  let Inst{3-0}   = Pd;

  let Defs = [NZCV];
  let ElementSize = pprty.ElementSize;
  let hasSideEffects = 0;
  let isWhile = 1;
}

multiclass sve_int_while4_rr<bits<3> opc, string asm, SDPatternOperator op,
                             SDPatternOperator rev_op> {
  def _B : sve_int_while_rr<0b00, { 0, opc }, asm, GPR32, PPR8>;
  def _H : sve_int_while_rr<0b01, { 0, opc }, asm, GPR32, PPR16>;
  def _S : sve_int_while_rr<0b10, { 0, opc }, asm, GPR32, PPR32>;
  def _D : sve_int_while_rr<0b11, { 0, opc }, asm, GPR32, PPR64>;

  def : SVE_2_Op_Pat<nxv16i1, op, i32, i32, !cast<Instruction>(NAME # _B)>;
  def : SVE_2_Op_Pat<nxv8i1,  op, i32, i32, !cast<Instruction>(NAME # _H)>;
  def : SVE_2_Op_Pat<nxv4i1,  op, i32, i32, !cast<Instruction>(NAME # _S)>;
  def : SVE_2_Op_Pat<nxv2i1,  op, i32, i32, !cast<Instruction>(NAME # _D)>;

  def : Pat<(nxv16i1 (vector_reverse (rev_op i32:$op2, i32:$op1))),
            (!cast<Instruction>(NAME # "_B") $op1, $op2)>;
  def : Pat<(nxv8i1 (vector_reverse (rev_op i32:$op2, i32:$op1))),
            (!cast<Instruction>(NAME # "_H") $op1, $op2)>;
  def : Pat<(nxv4i1 (vector_reverse (rev_op i32:$op2, i32:$op1))),
            (!cast<Instruction>(NAME # "_S") $op1, $op2)>;
  def : Pat<(nxv2i1 (vector_reverse (rev_op i32:$op2, i32:$op1))),
            (!cast<Instruction>(NAME # "_D") $op1, $op2)>;
}

multiclass sve_int_while8_rr<bits<3> opc, string asm, SDPatternOperator op,
                             SDPatternOperator rev_op> {
  def _B : sve_int_while_rr<0b00, { 1, opc }, asm, GPR64, PPR8>;
  def _H : sve_int_while_rr<0b01, { 1, opc }, asm, GPR64, PPR16>;
  def _S : sve_int_while_rr<0b10, { 1, opc }, asm, GPR64, PPR32>;
  def _D : sve_int_while_rr<0b11, { 1, opc }, asm, GPR64, PPR64>;

  def : SVE_2_Op_Pat<nxv16i1, op, i64, i64, !cast<Instruction>(NAME # _B)>;
  def : SVE_2_Op_Pat<nxv8i1,  op, i64, i64, !cast<Instruction>(NAME # _H)>;
  def : SVE_2_Op_Pat<nxv4i1,  op, i64, i64, !cast<Instruction>(NAME # _S)>;
  def : SVE_2_Op_Pat<nxv2i1,  op, i64, i64, !cast<Instruction>(NAME # _D)>;

  def : Pat<(nxv16i1 (vector_reverse (rev_op i64:$op2, i64:$op1))),
            (!cast<Instruction>(NAME # "_B") $op1, $op2)>;
  def : Pat<(nxv8i1 (vector_reverse (rev_op i64:$op2, i64:$op1))),
            (!cast<Instruction>(NAME # "_H") $op1, $op2)>;
  def : Pat<(nxv4i1 (vector_reverse (rev_op i64:$op2, i64:$op1))),
            (!cast<Instruction>(NAME # "_S") $op1, $op2)>;
  def : Pat<(nxv2i1 (vector_reverse (rev_op i64:$op2, i64:$op1))),
            (!cast<Instruction>(NAME # "_D") $op1, $op2)>;
}

class sve2_int_while_rr<bits<2> sz8_64, bits<1> rw, string asm,
                        PPRRegOp pprty>
: I<(outs pprty:$Pd), (ins GPR64:$Rn, GPR64:$Rm),
  asm, "\t$Pd, $Rn, $Rm",
  "", []>, Sched<[]> {
  bits<4> Pd;
  bits<5> Rm;
  bits<5> Rn;
  let Inst{31-24} = 0b00100101;
  let Inst{23-22} = sz8_64;
  let Inst{21}    = 0b1;
  let Inst{20-16} = Rm;
  let Inst{15-10} = 0b001100;
  let Inst{9-5}   = Rn;
  let Inst{4}     = rw;
  let Inst{3-0}   = Pd;

  let Defs = [NZCV];
  let ElementSize = pprty.ElementSize;
  let hasSideEffects = 0;
  let isWhile = 1;
}

multiclass sve2_int_while_rr<bits<1> rw, string asm, string op> {
  def _B : sve2_int_while_rr<0b00, rw, asm, PPR8>;
  def _H : sve2_int_while_rr<0b01, rw, asm, PPR16>;
  def _S : sve2_int_while_rr<0b10, rw, asm, PPR32>;
  def _D : sve2_int_while_rr<0b11, rw, asm, PPR64>;

  def : SVE_2_Op_Pat<nxv16i1, !cast<SDPatternOperator>(op # _b), i64, i64, !cast<Instruction>(NAME # _B)>;
  def : SVE_2_Op_Pat<nxv8i1,  !cast<SDPatternOperator>(op # _h), i64, i64, !cast<Instruction>(NAME # _H)>;
  def : SVE_2_Op_Pat<nxv4i1,  !cast<SDPatternOperator>(op # _s), i64, i64, !cast<Instruction>(NAME # _S)>;
  def : SVE_2_Op_Pat<nxv2i1,  !cast<SDPatternOperator>(op # _d), i64, i64, !cast<Instruction>(NAME # _D)>;
}

//===----------------------------------------------------------------------===//
// SVE Floating Point Fast Reduction Group
//===----------------------------------------------------------------------===//

class sve_fp_fast_red<bits<2> sz, bits<3> opc, string asm,
                      ZPRRegOp zprty, FPRasZPROperand dstOpType>
: I<(outs dstOpType:$Vd), (ins PPR3bAny:$Pg, zprty:$Zn),
  asm, "\t$Vd, $Pg, $Zn",
  "",
  []>, Sched<[]> {
  bits<5> Zn;
  bits<5> Vd;
  bits<3> Pg;
  let Inst{31-24} = 0b01100101;
  let Inst{23-22} = sz;
  let Inst{21-19} = 0b000;
  let Inst{18-16} = opc;
  let Inst{15-13} = 0b001;
  let Inst{12-10} = Pg;
  let Inst{9-5}   = Zn;
  let Inst{4-0}   = Vd;

  let hasSideEffects = 0;
  let mayRaiseFPException = 1;
}

multiclass sve_fp_fast_red<bits<3> opc, string asm, SDPatternOperator op> {
  def _H : sve_fp_fast_red<0b01, opc, asm, ZPR16, FPR16asZPR>;
  def _S : sve_fp_fast_red<0b10, opc, asm, ZPR32, FPR32asZPR>;
  def _D : sve_fp_fast_red<0b11, opc, asm, ZPR64, FPR64asZPR>;

  def : SVE_2_Op_Pat<nxv2f16, op, nxv2i1, nxv2f16, !cast<Instruction>(NAME # _H)>;
  def : SVE_2_Op_Pat<nxv4f16, op, nxv4i1, nxv4f16, !cast<Instruction>(NAME # _H)>;
  def : SVE_2_Op_Pat<nxv8f16, op, nxv8i1, nxv8f16, !cast<Instruction>(NAME # _H)>;
  def : SVE_2_Op_Pat<nxv2f32, op, nxv2i1, nxv2f32, !cast<Instruction>(NAME # _S)>;
  def : SVE_2_Op_Pat<nxv4f32, op, nxv4i1, nxv4f32, !cast<Instruction>(NAME # _S)>;
  def : SVE_2_Op_Pat<nxv2f64, op, nxv2i1, nxv2f64, !cast<Instruction>(NAME # _D)>;
}

//===----------------------------------------------------------------------===//
// SVE Floating Point Accumulating Reduction Group
//===----------------------------------------------------------------------===//

class sve_fp_2op_p_vd<bits<2> sz, bits<3> opc, string asm,
                      ZPRRegOp zprty, FPRasZPROperand dstOpType>
: I<(outs dstOpType:$Vdn), (ins PPR3bAny:$Pg, dstOpType:$_Vdn, zprty:$Zm),
  asm, "\t$Vdn, $Pg, $_Vdn, $Zm",
  "",
  []>,
  Sched<[]> {
  bits<3> Pg;
  bits<5> Vdn;
  bits<5> Zm;
  let Inst{31-24} = 0b01100101;
  let Inst{23-22} = sz;
  let Inst{21-19} = 0b011;
  let Inst{18-16} = opc;
  let Inst{15-13} = 0b001;
  let Inst{12-10} = Pg;
  let Inst{9-5}   = Zm;
  let Inst{4-0}   = Vdn;

  let Constraints = "$Vdn = $_Vdn";
  let hasSideEffects = 0;
  let mayRaiseFPException = 1;
}

multiclass sve_fp_2op_p_vd<bits<3> opc, string asm, SDPatternOperator op> {
  def _H : sve_fp_2op_p_vd<0b01, opc, asm, ZPR16, FPR16asZPR>;
  def _S : sve_fp_2op_p_vd<0b10, opc, asm, ZPR32, FPR32asZPR>;
  def _D : sve_fp_2op_p_vd<0b11, opc, asm, ZPR64, FPR64asZPR>;

  def : SVE_3_Op_Pat<nxv2f16, op, nxv2i1, nxv2f16, nxv2f16, !cast<Instruction>(NAME # _H)>;
  def : SVE_3_Op_Pat<nxv4f16, op, nxv4i1, nxv4f16, nxv4f16, !cast<Instruction>(NAME # _H)>;
  def : SVE_3_Op_Pat<nxv8f16, op, nxv8i1, nxv8f16, nxv8f16, !cast<Instruction>(NAME # _H)>;
  def : SVE_3_Op_Pat<nxv2f32, op, nxv2i1, nxv2f32, nxv2f32, !cast<Instruction>(NAME # _S)>;
  def : SVE_3_Op_Pat<nxv4f32, op, nxv4i1, nxv4f32, nxv4f32, !cast<Instruction>(NAME # _S)>;
  def : SVE_3_Op_Pat<nxv2f64, op, nxv2i1, nxv2f64, nxv2f64, !cast<Instruction>(NAME # _D)>;
}

//===----------------------------------------------------------------------===//
// SVE Floating Point Compare - Vectors Group
//===----------------------------------------------------------------------===//

class sve_fp_3op_p_pd<bits<2> sz, bits<3> opc, string asm, PPRRegOp pprty,
                      ZPRRegOp zprty>
: I<(outs pprty:$Pd), (ins PPR3bAny:$Pg, zprty:$Zn, zprty:$Zm),
  asm, "\t$Pd, $Pg/z, $Zn, $Zm",
  "",
  []>, Sched<[]> {
  bits<4> Pd;
  bits<3> Pg;
  bits<5> Zm;
  bits<5> Zn;
  let Inst{31-24} = 0b01100101;
  let Inst{23-22} = sz;
  let Inst{21}    = 0b0;
  let Inst{20-16} = Zm;
  let Inst{15}    = opc{2};
  let Inst{14}    = 0b1;
  let Inst{13}    = opc{1};
  let Inst{12-10} = Pg;
  let Inst{9-5}   = Zn;
  let Inst{4}     = opc{0};
  let Inst{3-0}   = Pd;

  let hasSideEffects = 0;
  let mayRaiseFPException = 1;
}

multiclass sve_fp_3op_p_pd<bits<3> opc, string asm, SDPatternOperator op> {
  def _H : sve_fp_3op_p_pd<0b01, opc, asm, PPR16, ZPR16>;
  def _S : sve_fp_3op_p_pd<0b10, opc, asm, PPR32, ZPR32>;
  def _D : sve_fp_3op_p_pd<0b11, opc, asm, PPR64, ZPR64>;

  def : SVE_3_Op_Pat<nxv8i1, op, nxv8i1, nxv8f16, nxv8f16, !cast<Instruction>(NAME # _H)>;
  def : SVE_3_Op_Pat<nxv4i1, op, nxv4i1, nxv4f32, nxv4f32, !cast<Instruction>(NAME # _S)>;
  def : SVE_3_Op_Pat<nxv2i1, op, nxv2i1, nxv2f64, nxv2f64, !cast<Instruction>(NAME # _D)>;
}

multiclass sve_fp_3op_p_pd_cc<bits<3> opc, string asm,
                              CondCode cc1, CondCode cc2,
                              CondCode invcc1, CondCode invcc2> {
  def _H : sve_fp_3op_p_pd<0b01, opc, asm, PPR16, ZPR16>;
  def _S : sve_fp_3op_p_pd<0b10, opc, asm, PPR32, ZPR32>;
  def _D : sve_fp_3op_p_pd<0b11, opc, asm, PPR64, ZPR64>;

  defm : SVE_SETCC_Pat<cc1, invcc1, nxv8i1,  nxv8f16, !cast<Instruction>(NAME # _H)>;
  defm : SVE_SETCC_Pat<cc1, invcc1, nxv4i1,  nxv4f16, !cast<Instruction>(NAME # _H)>;
  defm : SVE_SETCC_Pat<cc1, invcc1, nxv2i1,  nxv2f16, !cast<Instruction>(NAME # _H)>;
  defm : SVE_SETCC_Pat<cc1, invcc1, nxv4i1,  nxv4f32, !cast<Instruction>(NAME # _S)>;
  defm : SVE_SETCC_Pat<cc1, invcc1, nxv2i1,  nxv2f32, !cast<Instruction>(NAME # _S)>;
  defm : SVE_SETCC_Pat<cc1, invcc1, nxv2i1,  nxv2f64, !cast<Instruction>(NAME # _D)>;

  defm : SVE_SETCC_Pat<cc2, invcc2, nxv8i1,  nxv8f16, !cast<Instruction>(NAME # _H)>;
  defm : SVE_SETCC_Pat<cc2, invcc2, nxv4i1,  nxv4f16, !cast<Instruction>(NAME # _H)>;
  defm : SVE_SETCC_Pat<cc2, invcc2, nxv2i1,  nxv2f16, !cast<Instruction>(NAME # _H)>;
  defm : SVE_SETCC_Pat<cc2, invcc2, nxv4i1,  nxv4f32, !cast<Instruction>(NAME # _S)>;
  defm : SVE_SETCC_Pat<cc2, invcc2, nxv2i1,  nxv2f32, !cast<Instruction>(NAME # _S)>;
  defm : SVE_SETCC_Pat<cc2, invcc2, nxv2i1,  nxv2f64, !cast<Instruction>(NAME # _D)>;
}

//===----------------------------------------------------------------------===//
// SVE Floating Point Compare - with Zero Group
//===----------------------------------------------------------------------===//

class sve_fp_2op_p_pd<bits<2> sz, bits<3> opc, string asm, PPRRegOp pprty,
                      ZPRRegOp zprty>
: I<(outs pprty:$Pd), (ins PPR3bAny:$Pg, zprty:$Zn),
  asm, "\t$Pd, $Pg/z, $Zn, #0.0",
  "",
  []>, Sched<[]> {
  bits<4> Pd;
  bits<3> Pg;
  bits<5> Zn;
  let Inst{31-24} = 0b01100101;
  let Inst{23-22} = sz;
  let Inst{21-18} = 0b0100;
  let Inst{17-16} = opc{2-1};
  let Inst{15-13} = 0b001;
  let Inst{12-10} = Pg;
  let Inst{9-5}   = Zn;
  let Inst{4}     = opc{0};
  let Inst{3-0}   = Pd;

  let hasSideEffects = 0;
  let mayRaiseFPException = 1;
}

multiclass sve_fp_2op_p_pd<bits<3> opc, string asm,
                           CondCode cc1, CondCode cc2,
                           CondCode invcc1, CondCode invcc2> {
  def _H : sve_fp_2op_p_pd<0b01, opc, asm, PPR16, ZPR16>;
  def _S : sve_fp_2op_p_pd<0b10, opc, asm, PPR32, ZPR32>;
  def _D : sve_fp_2op_p_pd<0b11, opc, asm, PPR64, ZPR64>;

  defm : SVE_SETCC_Pat_With_Zero<cc1, invcc1, nxv8i1,  nxv8f16, !cast<Instruction>(NAME # _H)>;
  defm : SVE_SETCC_Pat_With_Zero<cc1, invcc1, nxv4i1,  nxv4f16, !cast<Instruction>(NAME # _H)>;
  defm : SVE_SETCC_Pat_With_Zero<cc1, invcc1, nxv2i1,  nxv2f16, !cast<Instruction>(NAME # _H)>;
  defm : SVE_SETCC_Pat_With_Zero<cc1, invcc1, nxv4i1,  nxv4f32, !cast<Instruction>(NAME # _S)>;
  defm : SVE_SETCC_Pat_With_Zero<cc1, invcc1, nxv2i1,  nxv2f32, !cast<Instruction>(NAME # _S)>;
  defm : SVE_SETCC_Pat_With_Zero<cc1, invcc1, nxv2i1,  nxv2f64, !cast<Instruction>(NAME # _D)>;

  defm : SVE_SETCC_Pat_With_Zero<cc2, invcc2, nxv8i1,  nxv8f16, !cast<Instruction>(NAME # _H)>;
  defm : SVE_SETCC_Pat_With_Zero<cc2, invcc2, nxv4i1,  nxv4f16, !cast<Instruction>(NAME # _H)>;
  defm : SVE_SETCC_Pat_With_Zero<cc2, invcc2, nxv2i1,  nxv2f16, !cast<Instruction>(NAME # _H)>;
  defm : SVE_SETCC_Pat_With_Zero<cc2, invcc2, nxv4i1,  nxv4f32, !cast<Instruction>(NAME # _S)>;
  defm : SVE_SETCC_Pat_With_Zero<cc2, invcc2, nxv2i1,  nxv2f32, !cast<Instruction>(NAME # _S)>;
  defm : SVE_SETCC_Pat_With_Zero<cc2, invcc2, nxv2i1,  nxv2f64, !cast<Instruction>(NAME # _D)>;
}


//===----------------------------------------------------------------------===//
//SVE Index Generation Group
//===----------------------------------------------------------------------===//

def simm5_8b_tgt : TImmLeaf<i8, [{ return (int8_t)Imm >= -16 && (int8_t)Imm < 16; }]>;
def simm5_16b_tgt : TImmLeaf<i16, [{ return (int16_t)Imm >= -16 && (int16_t)Imm < 16; }]>;
def simm5_32b_tgt : TImmLeaf<i32, [{ return (int32_t)Imm >= -16 && (int32_t)Imm < 16; }]>;
def simm5_64b_tgt : TImmLeaf<i64, [{ return (int64_t)Imm >= -16 && (int64_t)Imm < 16; }]>;
def i64imm_32bit_tgt : TImmLeaf<i64, [{
  return (Imm & 0xffffffffULL) == static_cast<uint64_t>(Imm);
}]>;

class sve_int_index_ii<bits<2> sz8_64, string asm, ZPRRegOp zprty,
                       Operand imm_ty>
: I<(outs zprty:$Zd), (ins imm_ty:$imm5, imm_ty:$imm5b),
  asm, "\t$Zd, $imm5, $imm5b",
  "", []>, Sched<[]> {
  bits<5> Zd;
  bits<5> imm5;
  bits<5> imm5b;
  let Inst{31-24} = 0b00000100;
  let Inst{23-22} = sz8_64;
  let Inst{21}    = 0b1;
  let Inst{20-16} = imm5b;
  let Inst{15-10} = 0b010000;
  let Inst{9-5}   = imm5;
  let Inst{4-0}   = Zd;

  let hasSideEffects = 0;
  let isReMaterializable = 1;
  let Uses = [VG];
}

multiclass sve_int_index_ii<string asm> {
  def _B : sve_int_index_ii<0b00, asm, ZPR8, simm5_8b>;
  def _H : sve_int_index_ii<0b01, asm, ZPR16, simm5_16b>;
  def _S : sve_int_index_ii<0b10, asm, ZPR32, simm5_32b>;
  def _D : sve_int_index_ii<0b11, asm, ZPR64, simm5_64b>;

  def : Pat<(nxv16i8 (step_vector simm5_8b_tgt:$imm5b)),
            (!cast<Instruction>(NAME # "_B") (i32 0), (!cast<SDNodeXForm>("trunc_imm") $imm5b))>;
  def : Pat<(nxv8i16 (step_vector simm5_16b_tgt:$imm5b)),
            (!cast<Instruction>(NAME # "_H") (i32 0), (!cast<SDNodeXForm>("trunc_imm") $imm5b))>;
  def : Pat<(nxv4i32 (step_vector simm5_32b_tgt:$imm5b)),
            (!cast<Instruction>(NAME # "_S") (i32 0), simm5_32b:$imm5b)>;
  def : Pat<(nxv2i64 (step_vector simm5_64b_tgt:$imm5b)),
            (!cast<Instruction>(NAME # "_D") (i64 0), simm5_64b:$imm5b)>;

  // add(step_vector(step), dup(X)) -> index(X, step).
  def : Pat<(add (nxv16i8 (step_vector_oneuse simm5_8b_tgt:$imm5b)), (nxv16i8 (splat_vector(simm5_8b:$imm5)))),
            (!cast<Instruction>(NAME # "_B") simm5_8b:$imm5, (!cast<SDNodeXForm>("trunc_imm") $imm5b))>;
  def : Pat<(add (nxv8i16 (step_vector_oneuse simm5_16b_tgt:$imm5b)), (nxv8i16 (splat_vector(simm5_16b:$imm5)))),
            (!cast<Instruction>(NAME # "_H") simm5_16b:$imm5, (!cast<SDNodeXForm>("trunc_imm") $imm5b))>;
  def : Pat<(add (nxv4i32 (step_vector_oneuse simm5_32b_tgt:$imm5b)), (nxv4i32 (splat_vector(simm5_32b:$imm5)))),
            (!cast<Instruction>(NAME # "_S") simm5_32b:$imm5, simm5_32b:$imm5b)>;
  def : Pat<(add (nxv2i64 (step_vector_oneuse simm5_64b_tgt:$imm5b)), (nxv2i64 (splat_vector(simm5_64b:$imm5)))),
            (!cast<Instruction>(NAME # "_D") simm5_64b:$imm5, simm5_64b:$imm5b)>;
}

class sve_int_index_ir<bits<2> sz8_64, string asm, ZPRRegOp zprty,
                       RegisterClass srcRegType, Operand imm_ty>
: I<(outs zprty:$Zd), (ins imm_ty:$imm5, srcRegType:$Rm),
  asm, "\t$Zd, $imm5, $Rm",
  "", []>, Sched<[]> {
  bits<5> Rm;
  bits<5> Zd;
  bits<5> imm5;
  let Inst{31-24} = 0b00000100;
  let Inst{23-22} = sz8_64;
  let Inst{21}    = 0b1;
  let Inst{20-16} = Rm;
  let Inst{15-10} = 0b010010;
  let Inst{9-5}   = imm5;
  let Inst{4-0}   = Zd;

  let hasSideEffects = 0;
}

multiclass sve_int_index_ir<string asm, SDPatternOperator mulop, SDPatternOperator muloneuseop> {
  def _B : sve_int_index_ir<0b00, asm, ZPR8, GPR32, simm5_8b>;
  def _H : sve_int_index_ir<0b01, asm, ZPR16, GPR32, simm5_16b>;
  def _S : sve_int_index_ir<0b10, asm, ZPR32, GPR32, simm5_32b>;
  def _D : sve_int_index_ir<0b11, asm, ZPR64, GPR64, simm5_64b>;

  def : Pat<(nxv16i8 (step_vector i8:$imm)),
            (!cast<Instruction>(NAME # "_B") (i32 0), (!cast<Instruction>("MOVi32imm") (!cast<SDNodeXForm>("trunc_imm") $imm)))>;
  def : Pat<(nxv8i16 (step_vector i16:$imm)),
            (!cast<Instruction>(NAME # "_H") (i32 0), (!cast<Instruction>("MOVi32imm") (!cast<SDNodeXForm>("trunc_imm") $imm)))>;
  def : Pat<(nxv4i32 (step_vector i32:$imm)),
            (!cast<Instruction>(NAME # "_S") (i32 0), (!cast<Instruction>("MOVi32imm") $imm))>;
  def : Pat<(nxv2i64 (step_vector i64:$imm)),
            (!cast<Instruction>(NAME # "_D") (i64 0), (!cast<Instruction>("MOVi64imm") $imm))>;
  def : Pat<(nxv2i64 (step_vector i64imm_32bit_tgt:$imm)),
            (!cast<Instruction>(NAME # "_D") (i64 0), (SUBREG_TO_REG (i64 0), (!cast<Instruction>("MOVi32imm") (!cast<SDNodeXForm>("trunc_imm") $imm)), sub_32))>;

  // add(step_vector(step), dup(X)) -> index(X, step).
  def : Pat<(add (nxv16i8 (step_vector_oneuse i8:$imm)), (nxv16i8 (splat_vector(simm5_8b:$imm5)))),
            (!cast<Instruction>(NAME # "_B") simm5_8b:$imm5, (!cast<Instruction>("MOVi32imm") (!cast<SDNodeXForm>("trunc_imm") $imm)))>;
  def : Pat<(add (nxv8i16 (step_vector_oneuse i16:$imm)), (nxv8i16 (splat_vector(simm5_16b:$imm5)))),
            (!cast<Instruction>(NAME # "_H") simm5_16b:$imm5, (!cast<Instruction>("MOVi32imm") (!cast<SDNodeXForm>("trunc_imm") $imm)))>;
  def : Pat<(add (nxv4i32 (step_vector_oneuse i32:$imm)), (nxv4i32 (splat_vector(simm5_32b:$imm5)))),
            (!cast<Instruction>(NAME # "_S") simm5_32b:$imm5, (!cast<Instruction>("MOVi32imm") $imm))>;
  def : Pat<(add (nxv2i64 (step_vector_oneuse i64:$imm)), (nxv2i64 (splat_vector(simm5_64b:$imm5)))),
            (!cast<Instruction>(NAME # "_D") simm5_64b:$imm5, (!cast<Instruction>("MOVi64imm") $imm))>;
  def : Pat<(add (nxv2i64 (step_vector_oneuse i64imm_32bit_tgt:$imm)), (nxv2i64 (splat_vector(simm5_64b:$imm5)))),
            (!cast<Instruction>(NAME # "_D") simm5_64b:$imm5, (SUBREG_TO_REG (i64 0), (!cast<Instruction>("MOVi32imm") (!cast<SDNodeXForm>("trunc_imm") $imm)), sub_32))>;

  // mul(step_vector(1), dup(Y)) -> index(0, Y).
  def : Pat<(mulop (nxv16i1 (SVEAllActive)), (nxv16i8 (step_vector_oneuse (i8 1))), (nxv16i8 (splat_vector(i32 GPR32:$Rm)))),
            (!cast<Instruction>(NAME # "_B") (i32 0), GPR32:$Rm)>;
  def : Pat<(mulop (nxv8i1 (SVEAllActive)), (nxv8i16 (step_vector_oneuse (i16 1))), (nxv8i16 (splat_vector(i32 GPR32:$Rm)))),
            (!cast<Instruction>(NAME # "_H") (i32 0), GPR32:$Rm)>;
  def : Pat<(mulop (nxv4i1 (SVEAllActive)), (nxv4i32 (step_vector_oneuse (i32 1))), (nxv4i32 (splat_vector(i32 GPR32:$Rm)))),
            (!cast<Instruction>(NAME # "_S") (i32 0), GPR32:$Rm)>;
  def : Pat<(mulop (nxv2i1 (SVEAllActive)), (nxv2i64 (step_vector_oneuse (i64 1))), (nxv2i64 (splat_vector(i64 GPR64:$Rm)))),
            (!cast<Instruction>(NAME # "_D") (i64 0), GPR64:$Rm)>;

  // add(mul(step_vector(1), dup(Y)), dup(X)) -> index(X, Y).
  def : Pat<(add (muloneuseop (nxv16i1 (SVEAllActive)), (nxv16i8 (step_vector_oneuse (i8 1))), (nxv16i8 (splat_vector(i32 GPR32:$Rm)))), (nxv16i8 (splat_vector(simm5_8b:$imm5)))),
            (!cast<Instruction>(NAME # "_B") simm5_8b:$imm5, GPR32:$Rm)>;
  def : Pat<(add (muloneuseop (nxv8i1 (SVEAllActive)), (nxv8i16 (step_vector_oneuse (i16 1))), (nxv8i16 (splat_vector(i32 GPR32:$Rm)))), (nxv8i16 (splat_vector(simm5_16b:$imm5)))),
            (!cast<Instruction>(NAME # "_H") simm5_16b:$imm5, GPR32:$Rm)>;
  def : Pat<(add (muloneuseop (nxv4i1 (SVEAllActive)), (nxv4i32 (step_vector_oneuse (i32 1))), (nxv4i32 (splat_vector(i32 GPR32:$Rm)))), (nxv4i32 (splat_vector(simm5_32b:$imm5)))),
            (!cast<Instruction>(NAME # "_S") simm5_32b:$imm5, GPR32:$Rm)>;
  def : Pat<(add (muloneuseop (nxv2i1 (SVEAllActive)), (nxv2i64 (step_vector_oneuse (i64 1))), (nxv2i64 (splat_vector(i64 GPR64:$Rm)))), (nxv2i64 (splat_vector(simm5_64b:$imm5)))),
            (!cast<Instruction>(NAME # "_D") simm5_64b:$imm5, GPR64:$Rm)>;
}

class sve_int_index_ri<bits<2> sz8_64, string asm, ZPRRegOp zprty,
                       RegisterClass srcRegType, Operand imm_ty>
: I<(outs zprty:$Zd), (ins srcRegType:$Rn, imm_ty:$imm5),
  asm, "\t$Zd, $Rn, $imm5",
  "", []>, Sched<[]> {
  bits<5> Rn;
  bits<5> Zd;
  bits<5> imm5;
  let Inst{31-24} = 0b00000100;
  let Inst{23-22} = sz8_64;
  let Inst{21}    = 0b1;
  let Inst{20-16} = imm5;
  let Inst{15-10} = 0b010001;
  let Inst{9-5}   = Rn;
  let Inst{4-0}   = Zd;

  let hasSideEffects = 0;
}

multiclass sve_int_index_ri<string asm> {
  def _B : sve_int_index_ri<0b00, asm, ZPR8, GPR32, simm5_8b>;
  def _H : sve_int_index_ri<0b01, asm, ZPR16, GPR32, simm5_16b>;
  def _S : sve_int_index_ri<0b10, asm, ZPR32, GPR32, simm5_32b>;
  def _D : sve_int_index_ri<0b11, asm, ZPR64, GPR64, simm5_64b>;

  // add(step_vector(step), dup(X)) -> index(X, step).
  def : Pat<(add (nxv16i8 (step_vector_oneuse simm5_8b_tgt:$imm5)), (nxv16i8 (splat_vector(i32 GPR32:$Rm)))),
            (!cast<Instruction>(NAME # "_B") GPR32:$Rm, (!cast<SDNodeXForm>("trunc_imm") $imm5))>;
  def : Pat<(add (nxv8i16 (step_vector_oneuse simm5_16b_tgt:$imm5)), (nxv8i16 (splat_vector(i32 GPR32:$Rm)))),
            (!cast<Instruction>(NAME # "_H") GPR32:$Rm, (!cast<SDNodeXForm>("trunc_imm") $imm5))>;
  def : Pat<(add (nxv4i32 (step_vector_oneuse simm5_32b_tgt:$imm5)), (nxv4i32 (splat_vector(i32 GPR32:$Rm)))),
            (!cast<Instruction>(NAME # "_S") GPR32:$Rm, simm5_32b:$imm5)>;
  def : Pat<(add (nxv2i64 (step_vector_oneuse simm5_64b_tgt:$imm5)), (nxv2i64 (splat_vector(i64 GPR64:$Rm)))),
            (!cast<Instruction>(NAME # "_D") GPR64:$Rm, simm5_64b:$imm5)>;
}

class sve_int_index_rr<bits<2> sz8_64, string asm, ZPRRegOp zprty,
                       RegisterClass srcRegType>
: I<(outs zprty:$Zd), (ins srcRegType:$Rn, srcRegType:$Rm),
  asm, "\t$Zd, $Rn, $Rm",
  "", []>, Sched<[]> {
  bits<5> Zd;
  bits<5> Rm;
  bits<5> Rn;
  let Inst{31-24} = 0b00000100;
  let Inst{23-22} = sz8_64;
  let Inst{21}    = 0b1;
  let Inst{20-16} = Rm;
  let Inst{15-10} = 0b010011;
  let Inst{9-5}   = Rn;
  let Inst{4-0}   = Zd;

  let hasSideEffects = 0;
}

multiclass sve_int_index_rr<string asm, SDPatternOperator mulop> {
  def _B : sve_int_index_rr<0b00, asm, ZPR8, GPR32>;
  def _H : sve_int_index_rr<0b01, asm, ZPR16, GPR32>;
  def _S : sve_int_index_rr<0b10, asm, ZPR32, GPR32>;
  def _D : sve_int_index_rr<0b11, asm, ZPR64, GPR64>;

  // add(step_vector(step), dup(X)) -> index(X, step).
  def : Pat<(add (nxv16i8 (step_vector_oneuse i8:$imm)), (nxv16i8 (splat_vector(i32 GPR32:$Rn)))),
            (!cast<Instruction>(NAME # "_B") GPR32:$Rn, (!cast<Instruction>("MOVi32imm") (!cast<SDNodeXForm>("trunc_imm") $imm)))>;
  def : Pat<(add (nxv8i16 (step_vector_oneuse i16:$imm)), (nxv8i16 (splat_vector(i32 GPR32:$Rn)))),
            (!cast<Instruction>(NAME # "_H") GPR32:$Rn, (!cast<Instruction>("MOVi32imm") (!cast<SDNodeXForm>("trunc_imm") $imm)))>;
  def : Pat<(add (nxv4i32 (step_vector_oneuse i32:$imm)), (nxv4i32 (splat_vector(i32 GPR32:$Rn)))),
            (!cast<Instruction>(NAME # "_S") GPR32:$Rn, (!cast<Instruction>("MOVi32imm") $imm))>;
  def : Pat<(add (nxv2i64 (step_vector_oneuse i64:$imm)), (nxv2i64 (splat_vector(i64 GPR64:$Rn)))),
            (!cast<Instruction>(NAME # "_D") GPR64:$Rn, (!cast<Instruction>("MOVi64imm") $imm))>;
  def : Pat<(add (nxv2i64 (step_vector_oneuse i64imm_32bit_tgt:$imm)), (nxv2i64 (splat_vector(i64 GPR64:$Rn)))),
            (!cast<Instruction>(NAME # "_D") GPR64:$Rn, (SUBREG_TO_REG (i64 0), (!cast<Instruction>("MOVi32imm") (!cast<SDNodeXForm>("trunc_imm") $imm)), sub_32))>;

  // add(mul(step_vector(1), dup(Y)), dup(X)) -> index(X, Y).
  def : Pat<(add (mulop (nxv16i1 (SVEAllActive)), (nxv16i8 (step_vector_oneuse (i8 1))), (nxv16i8 (splat_vector(i32 GPR32:$Rm)))), (nxv16i8 (splat_vector(i32 GPR32:$Rn)))),
            (!cast<Instruction>(NAME # "_B") GPR32:$Rn, GPR32:$Rm)>;
  def : Pat<(add (mulop (nxv8i1 (SVEAllActive)), (nxv8i16 (step_vector_oneuse (i16 1))), (nxv8i16 (splat_vector(i32 GPR32:$Rm)))),(nxv8i16 (splat_vector(i32 GPR32:$Rn)))),
            (!cast<Instruction>(NAME # "_H") GPR32:$Rn, GPR32:$Rm)>;
  def : Pat<(add (mulop (nxv4i1 (SVEAllActive)), (nxv4i32 (step_vector_oneuse (i32 1))), (nxv4i32 (splat_vector(i32 GPR32:$Rm)))),(nxv4i32 (splat_vector(i32 GPR32:$Rn)))),
            (!cast<Instruction>(NAME # "_S") GPR32:$Rn, GPR32:$Rm)>;
  def : Pat<(add (mulop (nxv2i1 (SVEAllActive)), (nxv2i64 (step_vector_oneuse (i64 1))), (nxv2i64 (splat_vector(i64 GPR64:$Rm)))),(nxv2i64 (splat_vector(i64 GPR64:$Rn)))),
            (!cast<Instruction>(NAME # "_D") GPR64:$Rn, GPR64:$Rm)>;
}

//===----------------------------------------------------------------------===//
// SVE Bitwise Shift - Predicated Group
//===----------------------------------------------------------------------===//

class sve_int_bin_pred_shift_imm<bits<4> tsz8_64, bits<4> opc, string asm,
                                 ZPRRegOp zprty, Operand immtype>
: I<(outs zprty:$Zdn), (ins PPR3bAny:$Pg, zprty:$_Zdn, immtype:$imm),
  asm, "\t$Zdn, $Pg/m, $_Zdn, $imm",
  "",
  []>, Sched<[]> {
  bits<3> Pg;
  bits<5> Zdn;
  bits<6> imm;
  let Inst{31-24} = 0b00000100;
  let Inst{23-22} = tsz8_64{3-2};
  let Inst{21-20} = 0b00;
  let Inst{19-16} = opc;
  let Inst{15-13} = 0b100;
  let Inst{12-10} = Pg;
  let Inst{9-8}   = tsz8_64{1-0};
  let Inst{7-5}   = imm{2-0}; // imm3
  let Inst{4-0}   = Zdn;

  let Constraints = "$Zdn = $_Zdn";
  let DestructiveInstType = DestructiveBinaryImm;
  let ElementSize = zprty.ElementSize;
  let hasSideEffects = 0;
}

multiclass sve_int_bin_pred_shift_imm_left<bits<4> opc, string asm, string Ps,
                                           SDPatternOperator op = null_frag> {
  def _B : SVEPseudo2Instr<Ps # _B, 1>,
           sve_int_bin_pred_shift_imm<{0,0,0,1}, opc, asm, ZPR8, vecshiftL8>;
  def _H : SVEPseudo2Instr<Ps # _H, 1>,
           sve_int_bin_pred_shift_imm<{0,0,1,?}, opc, asm, ZPR16, vecshiftL16> {
    let Inst{8} = imm{3};
  }
  def _S : SVEPseudo2Instr<Ps # _S, 1>,
           sve_int_bin_pred_shift_imm<{0,1,?,?}, opc, asm, ZPR32, vecshiftL32> {
    let Inst{9-8} = imm{4-3};
  }
  def _D : SVEPseudo2Instr<Ps # _D, 1>,
           sve_int_bin_pred_shift_imm<{1,?,?,?}, opc, asm, ZPR64, vecshiftL64> {
    let Inst{22}  = imm{5};
    let Inst{9-8} = imm{4-3};
  }

  def : SVE_3_Op_Imm_Pat<nxv16i8, op, nxv16i1, nxv16i8, i32, tvecshiftL8,  !cast<Instruction>(NAME # _B)>;
  def : SVE_3_Op_Imm_Pat<nxv8i16, op, nxv8i1,  nxv8i16, i32, tvecshiftL16, !cast<Instruction>(NAME # _H)>;
  def : SVE_3_Op_Imm_Pat<nxv4i32, op, nxv4i1,  nxv4i32, i32, tvecshiftL32, !cast<Instruction>(NAME # _S)>;
  def : SVE_3_Op_Imm_Pat<nxv2i64, op, nxv2i1,  nxv2i64, i32, tvecshiftL64, !cast<Instruction>(NAME # _D)>;
}

// As above but shift amount takes the form of a "vector immediate".
multiclass sve_int_bin_pred_shift_imm_left_dup<bits<4> opc, string asm,
                                               string Ps, SDPatternOperator op>
: sve_int_bin_pred_shift_imm_left<opc, asm, Ps, null_frag> {
  def : SVE_Shift_DupImm_Pred_Pat<nxv16i8, op, nxv16i1, i32, SVEShiftImmL8,  !cast<Instruction>(NAME # _B)>;
  def : SVE_Shift_DupImm_Pred_Pat<nxv8i16, op, nxv8i1,  i32, SVEShiftImmL16, !cast<Instruction>(NAME # _H)>;
  def : SVE_Shift_DupImm_Pred_Pat<nxv4i32, op, nxv4i1,  i32, SVEShiftImmL32, !cast<Instruction>(NAME # _S)>;
  def : SVE_Shift_DupImm_Pred_Pat<nxv2i64, op, nxv2i1,  i64, SVEShiftImmL64, !cast<Instruction>(NAME # _D)>;
}

multiclass sve_int_bin_pred_shift_imm_left_zeroing_bhsd<SDPatternOperator op> {
  def _B_ZERO : PredTwoOpImmPseudo<NAME # _B, ZPR8,  tvecshiftL8,  FalseLanesZero>;
  def _H_ZERO : PredTwoOpImmPseudo<NAME # _H, ZPR16, tvecshiftL16, FalseLanesZero>;
  def _S_ZERO : PredTwoOpImmPseudo<NAME # _S, ZPR32, tvecshiftL32, FalseLanesZero>;
  def _D_ZERO : PredTwoOpImmPseudo<NAME # _D, ZPR64, tvecshiftL64, FalseLanesZero>;

  def : SVE_3_Op_Pat_Shift_Imm_SelZero<nxv16i8, op, nxv16i1, nxv16i8, tvecshiftL8,  !cast<Pseudo>(NAME # _B_ZERO)>;
  def : SVE_3_Op_Pat_Shift_Imm_SelZero<nxv8i16, op, nxv8i1,  nxv8i16, tvecshiftL16, !cast<Pseudo>(NAME # _H_ZERO)>;
  def : SVE_3_Op_Pat_Shift_Imm_SelZero<nxv4i32, op, nxv4i1,  nxv4i32, tvecshiftL32, !cast<Pseudo>(NAME # _S_ZERO)>;
  def : SVE_3_Op_Pat_Shift_Imm_SelZero<nxv2i64, op, nxv2i1,  nxv2i64, tvecshiftL64, !cast<Pseudo>(NAME # _D_ZERO)>;
}

multiclass sve_int_bin_pred_shift_imm_right<bits<4> opc, string asm, string Ps,
                                            SDPatternOperator op = null_frag> {
  def _B : SVEPseudo2Instr<Ps # _B, 1>,
           sve_int_bin_pred_shift_imm<{0,0,0,1}, opc, asm, ZPR8, vecshiftR8>;
  def _H : SVEPseudo2Instr<Ps # _H, 1>,
           sve_int_bin_pred_shift_imm<{0,0,1,?}, opc, asm, ZPR16, vecshiftR16> {
    let Inst{8} = imm{3};
  }
  def _S : SVEPseudo2Instr<Ps # _S, 1>,
           sve_int_bin_pred_shift_imm<{0,1,?,?}, opc, asm, ZPR32, vecshiftR32> {
    let Inst{9-8} = imm{4-3};
  }
  def _D : SVEPseudo2Instr<Ps # _D, 1>,
           sve_int_bin_pred_shift_imm<{1,?,?,?}, opc, asm, ZPR64, vecshiftR64> {
    let Inst{22}  = imm{5};
    let Inst{9-8} = imm{4-3};
  }

  def : SVE_3_Op_Imm_Pat<nxv16i8, op, nxv16i1, nxv16i8, i32, tvecshiftR8,  !cast<Instruction>(NAME # _B)>;
  def : SVE_3_Op_Imm_Pat<nxv8i16, op, nxv8i1,  nxv8i16, i32, tvecshiftR16, !cast<Instruction>(NAME # _H)>;
  def : SVE_3_Op_Imm_Pat<nxv4i32, op, nxv4i1,  nxv4i32, i32, tvecshiftR32, !cast<Instruction>(NAME # _S)>;
  def : SVE_3_Op_Imm_Pat<nxv2i64, op, nxv2i1,  nxv2i64, i32, tvecshiftR64, !cast<Instruction>(NAME # _D)>;
}

// As above but shift amount takes the form of a "vector immediate".
multiclass sve_int_bin_pred_shift_imm_right_dup<bits<4> opc, string asm,
                                            string Ps, SDPatternOperator op>
: sve_int_bin_pred_shift_imm_right<opc, asm, Ps, null_frag> {
  def : SVE_Shift_DupImm_Pred_Pat<nxv16i8, op, nxv16i1, i32, SVEShiftImmR8,  !cast<Instruction>(NAME # _B)>;
  def : SVE_Shift_DupImm_Pred_Pat<nxv8i16, op, nxv8i1,  i32, SVEShiftImmR16, !cast<Instruction>(NAME # _H)>;
  def : SVE_Shift_DupImm_Pred_Pat<nxv4i32, op, nxv4i1,  i32, SVEShiftImmR32, !cast<Instruction>(NAME # _S)>;
  def : SVE_Shift_DupImm_Pred_Pat<nxv2i64, op, nxv2i1,  i64, SVEShiftImmR64, !cast<Instruction>(NAME # _D)>;
}

multiclass sve_int_bin_pred_shift_imm_right_zeroing_bhsd<SDPatternOperator op = null_frag> {
  def _B_ZERO : PredTwoOpImmPseudo<NAME # _B, ZPR8, vecshiftR8, FalseLanesZero>;
  def _H_ZERO : PredTwoOpImmPseudo<NAME # _H, ZPR16, vecshiftR16, FalseLanesZero>;
  def _S_ZERO : PredTwoOpImmPseudo<NAME # _S, ZPR32, vecshiftR32, FalseLanesZero>;
  def _D_ZERO : PredTwoOpImmPseudo<NAME # _D, ZPR64, vecshiftR64, FalseLanesZero>;

  def : SVE_3_Op_Pat_Shift_Imm_SelZero<nxv16i8, op, nxv16i1, nxv16i8, tvecshiftR8, !cast<Pseudo>(NAME # _B_ZERO)>;
  def : SVE_3_Op_Pat_Shift_Imm_SelZero<nxv8i16, op, nxv8i1, nxv8i16, tvecshiftR16, !cast<Pseudo>(NAME # _H_ZERO)>;
  def : SVE_3_Op_Pat_Shift_Imm_SelZero<nxv4i32, op, nxv4i1, nxv4i32, tvecshiftR32, !cast<Pseudo>(NAME # _S_ZERO)>;
  def : SVE_3_Op_Pat_Shift_Imm_SelZero<nxv2i64, op, nxv2i1, nxv2i64, tvecshiftR64, !cast<Pseudo>(NAME # _D_ZERO)>;
}

class sve_int_bin_pred_shift<bits<2> sz8_64, bit wide, bits<3> opc,
                             string asm, ZPRRegOp zprty, ZPRRegOp zprty2>
: I<(outs zprty:$Zdn), (ins PPR3bAny:$Pg, zprty:$_Zdn, zprty2:$Zm),
  asm, "\t$Zdn, $Pg/m, $_Zdn, $Zm",
  "",
  []>, Sched<[]> {
  bits<3> Pg;
  bits<5> Zdn;
  bits<5> Zm;
  let Inst{31-24} = 0b00000100;
  let Inst{23-22} = sz8_64;
  let Inst{21-20} = 0b01;
  let Inst{19}    = wide;
  let Inst{18-16} = opc;
  let Inst{15-13} = 0b100;
  let Inst{12-10} = Pg;
  let Inst{9-5}   = Zm;
  let Inst{4-0}   = Zdn;

  let Constraints = "$Zdn = $_Zdn";
  let DestructiveInstType = DestructiveOther;
  let ElementSize = zprty.ElementSize;
  let hasSideEffects = 0;
}

multiclass sve_int_bin_pred_shift<bits<3> opc, string asm, string Ps,
                                  SDPatternOperator op, string revname, bit isReverseInstr = 0> {
  let DestructiveInstType = DestructiveBinaryCommWithRev in {
  def _B : sve_int_bin_pred_shift<0b00, 0b0, opc, asm, ZPR8, ZPR8>,
           SVEPseudo2Instr<Ps # _B, 1>, SVEInstr2Rev<NAME # _B, revname # _B, isReverseInstr>;
  def _H : sve_int_bin_pred_shift<0b01, 0b0, opc, asm, ZPR16, ZPR16>,
           SVEPseudo2Instr<Ps # _H, 1>, SVEInstr2Rev<NAME # _H, revname # _H, isReverseInstr>;
  def _S : sve_int_bin_pred_shift<0b10, 0b0, opc, asm, ZPR32, ZPR32>,
           SVEPseudo2Instr<Ps # _S, 1>, SVEInstr2Rev<NAME # _S, revname # _S, isReverseInstr>;
  def _D : sve_int_bin_pred_shift<0b11, 0b0, opc, asm, ZPR64, ZPR64>,
           SVEPseudo2Instr<Ps # _D, 1>, SVEInstr2Rev<NAME # _D, revname # _D, isReverseInstr>;
  }
  def : SVE_3_Op_Pat<nxv16i8, op, nxv16i1, nxv16i8, nxv16i8, !cast<Instruction>(NAME # _B)>;
  def : SVE_3_Op_Pat<nxv8i16, op, nxv8i1,  nxv8i16, nxv8i16, !cast<Instruction>(NAME # _H)>;
  def : SVE_3_Op_Pat<nxv4i32, op, nxv4i1,  nxv4i32, nxv4i32, !cast<Instruction>(NAME # _S)>;
  def : SVE_3_Op_Pat<nxv2i64, op, nxv2i1,  nxv2i64, nxv2i64, !cast<Instruction>(NAME # _D)>;
}

multiclass sve_int_bin_pred_zeroing_bhsd<SDPatternOperator op> {
  def _B_ZERO : PredTwoOpPseudo<NAME # _B, ZPR8, FalseLanesZero>;
  def _H_ZERO : PredTwoOpPseudo<NAME # _H, ZPR16, FalseLanesZero>;
  def _S_ZERO : PredTwoOpPseudo<NAME # _S, ZPR32, FalseLanesZero>;
  def _D_ZERO : PredTwoOpPseudo<NAME # _D, ZPR64, FalseLanesZero>;

  def : SVE_3_Op_Pat_SelZero<nxv16i8, op, nxv16i1, nxv16i8, nxv16i8, !cast<Pseudo>(NAME # _B_ZERO)>;
  def : SVE_3_Op_Pat_SelZero<nxv8i16, op, nxv8i1, nxv8i16, nxv8i16, !cast<Pseudo>(NAME # _H_ZERO)>;
  def : SVE_3_Op_Pat_SelZero<nxv4i32, op, nxv4i1, nxv4i32, nxv4i32, !cast<Pseudo>(NAME # _S_ZERO)>;
  def : SVE_3_Op_Pat_SelZero<nxv2i64, op, nxv2i1, nxv2i64, nxv2i64, !cast<Pseudo>(NAME # _D_ZERO)>;
}

multiclass sve_int_bin_pred_imm_zeroing_bhsd<SDPatternOperator op,
                                   ComplexPattern imm_b, ComplexPattern imm_h,
                                   ComplexPattern imm_s, ComplexPattern imm_d> {
  def _B_ZERO : PredTwoOpImmPseudo<NAME # _B, ZPR8,  Operand<i32>, FalseLanesZero>;
  def _H_ZERO : PredTwoOpImmPseudo<NAME # _H, ZPR16, Operand<i32>, FalseLanesZero>;
  def _S_ZERO : PredTwoOpImmPseudo<NAME # _S, ZPR32, Operand<i32>, FalseLanesZero>;
  def _D_ZERO : PredTwoOpImmPseudo<NAME # _D, ZPR64, Operand<i32>, FalseLanesZero>;

  def : SVE_2_Op_Imm_Pat_Zero<nxv16i8, op, nxv16i1, i32, imm_b, !cast<Pseudo>(NAME # _B_ZERO)>;
  def : SVE_2_Op_Imm_Pat_Zero<nxv8i16, op, nxv8i1,  i32, imm_h, !cast<Pseudo>(NAME # _H_ZERO)>;
  def : SVE_2_Op_Imm_Pat_Zero<nxv4i32, op, nxv4i1,  i32, imm_s, !cast<Pseudo>(NAME # _S_ZERO)>;
  def : SVE_2_Op_Imm_Pat_Zero<nxv2i64, op, nxv2i1,  i64, imm_d, !cast<Pseudo>(NAME # _D_ZERO)>;
}

multiclass sve_int_bin_pred_shift_wide<bits<3> opc, string asm,
                                  SDPatternOperator op> {
  def _B : sve_int_bin_pred_shift<0b00, 0b1, opc, asm, ZPR8, ZPR64>;
  def _H : sve_int_bin_pred_shift<0b01, 0b1, opc, asm, ZPR16, ZPR64>;
  def _S : sve_int_bin_pred_shift<0b10, 0b1, opc, asm, ZPR32, ZPR64>;

  def : SVE_3_Op_Pat<nxv16i8, op, nxv16i1, nxv16i8, nxv2i64, !cast<Instruction>(NAME # _B)>;
  def : SVE_3_Op_Pat<nxv8i16, op, nxv8i1,  nxv8i16, nxv2i64, !cast<Instruction>(NAME # _H)>;
  def : SVE_3_Op_Pat<nxv4i32, op, nxv4i1,  nxv4i32, nxv2i64, !cast<Instruction>(NAME # _S)>;
}

//===----------------------------------------------------------------------===//
// SVE Shift - Unpredicated Group
//===----------------------------------------------------------------------===//

class sve_int_bin_cons_shift_wide<bits<2> sz8_64, bits<2> opc, string asm,
                               ZPRRegOp zprty>
: I<(outs zprty:$Zd), (ins zprty:$Zn, ZPR64:$Zm),
  asm, "\t$Zd, $Zn, $Zm",
  "",
  []>, Sched<[]> {
  bits<5> Zd;
  bits<5> Zm;
  bits<5> Zn;
  let Inst{31-24} = 0b00000100;
  let Inst{23-22} = sz8_64;
  let Inst{21}    = 0b1;
  let Inst{20-16} = Zm;
  let Inst{15-12} = 0b1000;
  let Inst{11-10} = opc;
  let Inst{9-5}   = Zn;
  let Inst{4-0}   = Zd;

  let hasSideEffects = 0;
}

multiclass sve_int_bin_cons_shift_wide<bits<2> opc, string asm, SDPatternOperator op> {
  def _B : sve_int_bin_cons_shift_wide<0b00, opc, asm, ZPR8>;
  def _H : sve_int_bin_cons_shift_wide<0b01, opc, asm, ZPR16>;
  def _S : sve_int_bin_cons_shift_wide<0b10, opc, asm, ZPR32>;

  def : SVE_2_Op_Pred_All_Active<nxv16i8, op, nxv16i1, nxv16i8, nxv2i64, !cast<Instruction>(NAME # _B)>;
  def : SVE_2_Op_Pred_All_Active<nxv8i16, op, nxv8i1, nxv8i16, nxv2i64, !cast<Instruction>(NAME # _H)>;
  def : SVE_2_Op_Pred_All_Active<nxv4i32, op, nxv4i1, nxv4i32, nxv2i64, !cast<Instruction>(NAME # _S)>;
}

class sve_int_bin_cons_shift_imm<bits<4> tsz8_64, bits<2> opc, string asm,
                               ZPRRegOp zprty, Operand immtype>
: I<(outs zprty:$Zd), (ins zprty:$Zn, immtype:$imm),
  asm, "\t$Zd, $Zn, $imm",
  "",
  []>, Sched<[]> {
  bits<5> Zd;
  bits<5> Zn;
  bits<6> imm;
  let Inst{31-24} = 0b00000100;
  let Inst{23-22} = tsz8_64{3-2};
  let Inst{21}    = 0b1;
  let Inst{20-19} = tsz8_64{1-0};
  let Inst{18-16} = imm{2-0}; // imm3
  let Inst{15-12} = 0b1001;
  let Inst{11-10} = opc;
  let Inst{9-5}   = Zn;
  let Inst{4-0}   = Zd;

  let hasSideEffects = 0;
}

multiclass sve_int_bin_cons_shift_imm_left<bits<2> opc, string asm,
                                           SDPatternOperator op> {
  def _B : sve_int_bin_cons_shift_imm<{0,0,0,1}, opc, asm, ZPR8, vecshiftL8>;
  def _H : sve_int_bin_cons_shift_imm<{0,0,1,?}, opc, asm, ZPR16, vecshiftL16> {
    let Inst{19} = imm{3};
  }
  def _S : sve_int_bin_cons_shift_imm<{0,1,?,?}, opc, asm, ZPR32, vecshiftL32> {
    let Inst{20-19} = imm{4-3};
  }
  def _D : sve_int_bin_cons_shift_imm<{1,?,?,?}, opc, asm, ZPR64, vecshiftL64> {
    let Inst{22}    = imm{5};
    let Inst{20-19} = imm{4-3};
  }

  def : SVE_Shift_DupImm_Any_Predicate_Pat<nxv16i8, op, nxv16i1, i32, SVEShiftImmL8,  !cast<Instruction>(NAME # _B)>;
  def : SVE_Shift_DupImm_Any_Predicate_Pat<nxv8i16, op, nxv8i1,  i32, SVEShiftImmL16, !cast<Instruction>(NAME # _H)>;
  def : SVE_Shift_DupImm_Any_Predicate_Pat<nxv4i32, op, nxv4i1,  i32, SVEShiftImmL32, !cast<Instruction>(NAME # _S)>;
  def : SVE_Shift_DupImm_Any_Predicate_Pat<nxv2i64, op, nxv2i1,  i64, SVEShiftImmL64, !cast<Instruction>(NAME # _D)>;
}

multiclass sve_int_bin_cons_shift_imm_right<bits<2> opc, string asm,
                                            SDPatternOperator op> {
  def _B : sve_int_bin_cons_shift_imm<{0,0,0,1}, opc, asm, ZPR8, vecshiftR8>;
  def _H : sve_int_bin_cons_shift_imm<{0,0,1,?}, opc, asm, ZPR16, vecshiftR16> {
    let Inst{19} = imm{3};
  }
  def _S : sve_int_bin_cons_shift_imm<{0,1,?,?}, opc, asm, ZPR32, vecshiftR32> {
    let Inst{20-19} = imm{4-3};
  }
  def _D : sve_int_bin_cons_shift_imm<{1,?,?,?}, opc, asm, ZPR64, vecshiftR64> {
    let Inst{22}    = imm{5};
    let Inst{20-19} = imm{4-3};
  }

  def : SVE_Shift_DupImm_Any_Predicate_Pat<nxv16i8, op, nxv16i1, i32, SVEShiftImmR8,  !cast<Instruction>(NAME # _B)>;
  def : SVE_Shift_DupImm_Any_Predicate_Pat<nxv8i16, op, nxv8i1,  i32, SVEShiftImmR16, !cast<Instruction>(NAME # _H)>;
  def : SVE_Shift_DupImm_Any_Predicate_Pat<nxv4i32, op, nxv4i1,  i32, SVEShiftImmR32, !cast<Instruction>(NAME # _S)>;
  def : SVE_Shift_DupImm_Any_Predicate_Pat<nxv2i64, op, nxv2i1,  i64, SVEShiftImmR64, !cast<Instruction>(NAME # _D)>;
}

//===----------------------------------------------------------------------===//
// SVE Memory - Store Group
//===----------------------------------------------------------------------===//

class sve_mem_cst_si<bits<2> msz, bits<2> esz, string asm,
                     RegisterOperand VecList>
: I<(outs), (ins VecList:$Zt, PPR3bAny:$Pg, GPR64sp:$Rn, simm4s1:$imm4),
  asm, "\t$Zt, $Pg, [$Rn, $imm4, mul vl]",
  "",
  []>, Sched<[]> {
  bits<3> Pg;
  bits<5> Rn;
  bits<5> Zt;
  bits<4> imm4;
  let Inst{31-25} = 0b1110010;
  let Inst{24-23} = msz;
  let Inst{22-21} = esz;
  let Inst{20}    = 0;
  let Inst{19-16} = imm4;
  let Inst{15-13} = 0b111;
  let Inst{12-10} = Pg;
  let Inst{9-5}   = Rn;
  let Inst{4-0}   = Zt;

  let hasSideEffects = 0;
  let mayStore = 1;
}

multiclass sve_mem_cst_si<bits<2> msz, bits<2> esz, string asm,
                          RegisterOperand listty, ZPRRegOp zprty>
{
  def NAME : sve_mem_cst_si<msz, esz, asm, listty>;

  def : InstAlias<asm # "\t$Zt, $Pg, [$Rn, $imm4, mul vl]",
                 (!cast<Instruction>(NAME) zprty:$Zt, PPR3bAny:$Pg, GPR64sp:$Rn, simm4s1:$imm4), 0>;
  def : InstAlias<asm # "\t$Zt, $Pg, [$Rn]",
                  (!cast<Instruction>(NAME) zprty:$Zt, PPR3bAny:$Pg, GPR64sp:$Rn, 0), 0>;
  def : InstAlias<asm # "\t$Zt, $Pg, [$Rn]",
                  (!cast<Instruction>(NAME) listty:$Zt, PPR3bAny:$Pg, GPR64sp:$Rn, 0), 1>;
}

class sve_mem_est_si<bits<2> sz, bits<2> nregs, RegisterOperand VecList,
                     string asm, Operand immtype>
: I<(outs), (ins VecList:$Zt, PPR3bAny:$Pg, GPR64sp:$Rn, immtype:$imm4),
  asm, "\t$Zt, $Pg, [$Rn, $imm4, mul vl]",
  "",
  []>, Sched<[]> {
  bits<3> Pg;
  bits<5> Rn;
  bits<5> Zt;
  bits<4> imm4;
  let Inst{31-25} = 0b1110010;
  let Inst{24-23} = sz;
  let Inst{22-21} = nregs;
  let Inst{20}    = 1;
  let Inst{19-16} = imm4;
  let Inst{15-13} = 0b111;
  let Inst{12-10} = Pg;
  let Inst{9-5}   = Rn;
  let Inst{4-0}   = Zt;

  let hasSideEffects = 0;
  let mayStore = 1;
}

multiclass sve_mem_est_si<bits<2> sz, bits<2> nregs, RegisterOperand VecList,
                          string asm, Operand immtype> {
  def NAME : sve_mem_est_si<sz, nregs, VecList, asm, immtype>;

  def : InstAlias<asm # "\t$Zt, $Pg, [$Rn]",
                  (!cast<Instruction>(NAME) VecList:$Zt, PPR3bAny:$Pg, GPR64sp:$Rn, 0), 1>;
}


// SVE store multiple structures (quadwords, scalar plus immediate)
class sve_mem_128b_est_si<bits<2> nregs, RegisterOperand VecList,
                          string asm, Operand immtype>
    : I<(outs), (ins VecList:$Zt, PPR3bAny:$Pg, GPR64sp:$Rn, immtype:$imm4),
        asm, "\t$Zt, $Pg, [$Rn, $imm4, mul vl]",
        "", []>, Sched<[]> {
  bits<5> Zt;
  bits<5> Rn;
  bits<3> Pg;
  bits<4> imm4;
  let Inst{31-24} = 0b11100100;
  let Inst{23-22} = nregs;
  let Inst{21-20} = 0b00;
  let Inst{19-16} = imm4;
  let Inst{15-13} = 0b000;
  let Inst{12-10} = Pg;
  let Inst{9-5}   = Rn;
  let Inst{4-0}   = Zt;

  let hasSideEffects = 0;
  let mayStore = 1;
}

multiclass sve_mem_128b_est_si<bits<2> nregs, RegisterOperand VecList,
                               string asm, Operand immtype> {
  def NAME : sve_mem_128b_est_si<nregs, VecList, asm, immtype>;

  def : InstAlias<asm # "\t$Zt, $Pg, [$Rn]",
                  (!cast<Instruction>(NAME) VecList:$Zt, PPR3bAny:$Pg, GPR64sp:$Rn, 0), 1>;
}


class sve_mem_est_ss<bits<2> sz, bits<2> nregs, RegisterOperand VecList,
                     string asm, RegisterOperand gprty>
: I<(outs), (ins VecList:$Zt, PPR3bAny:$Pg, GPR64sp:$Rn, gprty:$Rm),
  asm, "\t$Zt, $Pg, [$Rn, $Rm]",
  "",
  []>, Sched<[]> {
  bits<3> Pg;
  bits<5> Rm;
  bits<5> Rn;
  bits<5> Zt;
  let Inst{31-25} = 0b1110010;
  let Inst{24-23} = sz;
  let Inst{22-21} = nregs;
  let Inst{20-16} = Rm;
  let Inst{15-13} = 0b011;
  let Inst{12-10} = Pg;
  let Inst{9-5}   = Rn;
  let Inst{4-0}   = Zt;

  let hasSideEffects = 0;
  let mayStore = 1;
}


// SVE store multiple structures (quadwords, scalar plus scalar)
class sve_mem_128b_est_ss<bits<2> nregs, RegisterOperand VecList,
                          string asm, RegisterOperand gprty>
    : I<(outs), (ins VecList:$Zt, PPR3bAny:$Pg, GPR64sp:$Rn, gprty:$Rm),
        asm, "\t$Zt, $Pg, [$Rn, $Rm]",
        "", []>, Sched<[]> {
  bits<5> Zt;
  bits<5> Rn;
  bits<3> Pg;
  bits<5> Rm;
  let Inst{31-24} = 0b11100100;
  let Inst{23-22} = nregs;
  let Inst{21}    = 0b1;
  let Inst{20-16} = Rm;
  let Inst{15-13} = 0b000;
  let Inst{12-10} = Pg;
  let Inst{9-5}   = Rn;
  let Inst{4-0}   = Zt;

  let hasSideEffects = 0;
  let mayStore = 1;
}


class sve_mem_cst_ss_base<bits<4> dtype, string asm,
                          RegisterOperand listty, RegisterOperand gprty>
: I<(outs), (ins listty:$Zt, PPR3bAny:$Pg, GPR64sp:$Rn, gprty:$Rm),
  asm, "\t$Zt, $Pg, [$Rn, $Rm]",
  "",
  []>, Sched<[]> {
  bits<3> Pg;
  bits<5> Rm;
  bits<5> Rn;
  bits<5> Zt;
  let Inst{31-25} = 0b1110010;
  let Inst{24-21} = dtype;
  let Inst{20-16} = Rm;
  let Inst{15-13} = 0b010;
  let Inst{12-10} = Pg;
  let Inst{9-5}   = Rn;
  let Inst{4-0}   = Zt;

  let hasSideEffects = 0;
  let mayStore = 1;
}

multiclass sve_mem_cst_ss<bits<4> dtype, string asm,
                          RegisterOperand listty, ZPRRegOp zprty,
                          RegisterOperand gprty> {
  def NAME : sve_mem_cst_ss_base<dtype, asm, listty, gprty>;

  def : InstAlias<asm # "\t$Zt, $Pg, [$Rn, $Rm]",
                  (!cast<Instruction>(NAME) zprty:$Zt, PPR3bAny:$Pg, GPR64sp:$Rn, gprty:$Rm), 0>;
}

class sve_mem_cstnt_si<bits<2> msz, string asm, RegisterOperand VecList>
: I<(outs), (ins VecList:$Zt, PPR3bAny:$Pg, GPR64sp:$Rn, simm4s1:$imm4),
  asm, "\t$Zt, $Pg, [$Rn, $imm4, mul vl]",
  "",
  []>, Sched<[]> {
  bits<3> Pg;
  bits<5> Rn;
  bits<5> Zt;
  bits<4> imm4;
  let Inst{31-25} = 0b1110010;
  let Inst{24-23} = msz;
  let Inst{22-20} = 0b001;
  let Inst{19-16} = imm4;
  let Inst{15-13} = 0b111;
  let Inst{12-10} = Pg;
  let Inst{9-5}   = Rn;
  let Inst{4-0}   = Zt;

  let hasSideEffects = 0;
  let mayStore = 1;
}

multiclass sve_mem_cstnt_si<bits<2> msz, string asm, RegisterOperand listty,
                            ZPRRegOp zprty> {
  def NAME : sve_mem_cstnt_si<msz, asm, listty>;

  def : InstAlias<asm # "\t$Zt, $Pg, [$Rn]",
                  (!cast<Instruction>(NAME) zprty:$Zt, PPR3bAny:$Pg, GPR64sp:$Rn, 0), 0>;
  def : InstAlias<asm # "\t$Zt, $Pg, [$Rn, $imm4, mul vl]",
                  (!cast<Instruction>(NAME) zprty:$Zt, PPR3bAny:$Pg, GPR64sp:$Rn, simm4s1:$imm4), 0>;
  def : InstAlias<asm # "\t$Zt, $Pg, [$Rn]",
                  (!cast<Instruction>(NAME) listty:$Zt, PPR3bAny:$Pg, GPR64sp:$Rn, 0), 1>;
}

class sve_mem_cstnt_ss_base<bits<2> msz, string asm, RegisterOperand listty,
                            RegisterOperand gprty>
: I<(outs), (ins listty:$Zt, PPR3bAny:$Pg, GPR64sp:$Rn, gprty:$Rm),
  asm, "\t$Zt, $Pg, [$Rn, $Rm]",
  "",
  []>, Sched<[]> {
  bits<3> Pg;
  bits<5> Rm;
  bits<5> Rn;
  bits<5> Zt;
  let Inst{31-25} = 0b1110010;
  let Inst{24-23} = msz;
  let Inst{22-21} = 0b00;
  let Inst{20-16} = Rm;
  let Inst{15-13} = 0b011;
  let Inst{12-10} = Pg;
  let Inst{9-5}   = Rn;
  let Inst{4-0}   = Zt;

  let hasSideEffects = 0;
  let mayStore = 1;
}

multiclass sve_mem_cstnt_ss<bits<2> msz, string asm, RegisterOperand listty,
                            ZPRRegOp zprty, RegisterOperand gprty> {
  def NAME : sve_mem_cstnt_ss_base<msz, asm, listty, gprty>;

  def : InstAlias<asm # "\t$Zt, $Pg, [$Rn, $Rm]",
                 (!cast<Instruction>(NAME) zprty:$Zt, PPR3bAny:$Pg, GPR64sp:$Rn, gprty:$Rm), 0>;
}

class sve2_mem_sstnt_vs_base<bits<3> opc, string asm,
                             RegisterOperand listty, ZPRRegOp zprty>
: I<(outs), (ins listty:$Zt, PPR3bAny:$Pg, zprty:$Zn, GPR64:$Rm),
  asm, "\t$Zt, $Pg, [$Zn, $Rm]",
  "",
  []>, Sched<[]> {
  bits<3> Pg;
  bits<5> Rm;
  bits<5> Zn;
  bits<5> Zt;
  let Inst{31-25} = 0b1110010;
  let Inst{24-22} = opc;
  let Inst{21}    = 0b0;
  let Inst{20-16} = Rm;
  let Inst{15-13} = 0b001;
  let Inst{12-10} = Pg;
  let Inst{9-5}   = Zn;
  let Inst{4-0}   = Zt;

  let hasSideEffects = 0;
  let mayStore = 1;
}

multiclass sve2_mem_sstnt_vs_32_ptrs<bits<3> opc, string asm,
                             SDPatternOperator op,
                             ValueType vt> {
  def NAME : sve2_mem_sstnt_vs_base<opc, asm, Z_s, ZPR32>;

  def : InstAlias<asm # "\t$Zt, $Pg, [$Zn, $Rm]",
                 (!cast<Instruction>(NAME) ZPR32:$Zt, PPR3bAny:$Pg, ZPR32:$Zn, GPR64:$Rm), 0>;
  def : InstAlias<asm # "\t$Zt, $Pg, [$Zn]",
                 (!cast<Instruction>(NAME) ZPR32:$Zt, PPR3bAny:$Pg, ZPR32:$Zn, XZR), 0>;
  def : InstAlias<asm # "\t$Zt, $Pg, [$Zn]",
                 (!cast<Instruction>(NAME) Z_s:$Zt, PPR3bAny:$Pg, ZPR32:$Zn, XZR), 1>;

  def : Pat <(op (nxv4i32 ZPR32:$Zt), (nxv4i1 PPR3bAny:$Pg), (nxv4i32 ZPR32:$Zn), (i64 GPR64:$Rm), vt),
             (!cast<Instruction>(NAME) ZPR32:$Zt, PPR3bAny:$Pg, ZPR32:$Zn, GPR64:$Rm)>;
}

multiclass sve2_mem_sstnt_vs_64_ptrs<bits<3> opc, string asm,
                             SDPatternOperator op,
                             ValueType vt> {
  def NAME : sve2_mem_sstnt_vs_base<opc, asm, Z_d, ZPR64>;

  def : InstAlias<asm # "\t$Zt, $Pg, [$Zn, $Rm]",
                 (!cast<Instruction>(NAME) ZPR64:$Zt, PPR3bAny:$Pg, ZPR64:$Zn, GPR64:$Rm), 0>;
  def : InstAlias<asm # "\t$Zt, $Pg, [$Zn]",
                 (!cast<Instruction>(NAME) ZPR64:$Zt, PPR3bAny:$Pg, ZPR64:$Zn, XZR), 0>;
  def : InstAlias<asm # "\t$Zt, $Pg, [$Zn]",
                 (!cast<Instruction>(NAME) Z_d:$Zt, PPR3bAny:$Pg, ZPR64:$Zn, XZR), 1>;

  def : Pat <(op (nxv2i64 ZPR64:$Zt), (nxv2i1 PPR3bAny:$Pg), (nxv2i64 ZPR64:$Zn), (i64 GPR64:$Rm), vt),
             (!cast<Instruction>(NAME) ZPR64:$Zt, PPR3bAny:$Pg, ZPR64:$Zn, GPR64:$Rm)>;
}

class sve_mem_sst_sv<bits<3> opc, bit xs, bit scaled, string asm,
                     RegisterOperand VecList, RegisterOperand zprext>
: I<(outs), (ins VecList:$Zt, PPR3bAny:$Pg, GPR64sp:$Rn, zprext:$Zm),
  asm, "\t$Zt, $Pg, [$Rn, $Zm]",
  "",
  []>, Sched<[]> {
  bits<3> Pg;
  bits<5> Rn;
  bits<5> Zm;
  bits<5> Zt;
  let Inst{31-25} = 0b1110010;
  let Inst{24-22} = opc;
  let Inst{21}    = scaled;
  let Inst{20-16} = Zm;
  let Inst{15}    = 0b1;
  let Inst{14}    = xs;
  let Inst{13}    = 0;
  let Inst{12-10} = Pg;
  let Inst{9-5}   = Rn;
  let Inst{4-0}   = Zt;

  let hasSideEffects = 0;
  let mayStore = 1;
}

multiclass sve_mem_32b_sst_sv_32_scaled<bits<3> opc, string asm,
                                    SDPatternOperator sxtw_op,
                                    SDPatternOperator uxtw_op,
                                    RegisterOperand sxtw_opnd,
                                    RegisterOperand uxtw_opnd,
                                    ValueType vt > {
  def _UXTW_SCALED : sve_mem_sst_sv<opc, 0, 1, asm, Z_s, uxtw_opnd>;
  def _SXTW_SCALED : sve_mem_sst_sv<opc, 1, 1, asm, Z_s, sxtw_opnd>;

  def : InstAlias<asm # "\t$Zt, $Pg, [$Rn, $Zm]",
                 (!cast<Instruction>(NAME # _UXTW_SCALED) ZPR32:$Zt, PPR3bAny:$Pg, GPR64sp:$Rn, uxtw_opnd:$Zm), 0>;
  def : InstAlias<asm # "\t$Zt, $Pg, [$Rn, $Zm]",
                 (!cast<Instruction>(NAME # _SXTW_SCALED) ZPR32:$Zt, PPR3bAny:$Pg, GPR64sp:$Rn, sxtw_opnd:$Zm), 0>;

  def : Pat<(uxtw_op (nxv4i32 ZPR:$data), (nxv4i1 PPR:$gp), GPR64sp:$base, (nxv4i32 ZPR:$offsets), vt),
            (!cast<Instruction>(NAME # _UXTW_SCALED) ZPR:$data, PPR:$gp, GPR64sp:$base, ZPR:$offsets)>;
  def : Pat<(sxtw_op (nxv4i32 ZPR:$data), (nxv4i1 PPR:$gp), GPR64sp:$base, (nxv4i32 ZPR:$offsets), vt),
            (!cast<Instruction>(NAME # _SXTW_SCALED) ZPR:$data, PPR:$gp, GPR64sp:$base, ZPR:$offsets)>;
}

multiclass sve_mem_64b_sst_sv_32_scaled<bits<3> opc, string asm,
                                    SDPatternOperator sxtw_op,
                                    SDPatternOperator uxtw_op,
                                    RegisterOperand sxtw_opnd,
                                    RegisterOperand uxtw_opnd,
                                    ValueType vt > {
  def _UXTW_SCALED : sve_mem_sst_sv<opc, 0, 1, asm, Z_d, uxtw_opnd>;
  def _SXTW_SCALED : sve_mem_sst_sv<opc, 1, 1, asm, Z_d, sxtw_opnd>;

  def : InstAlias<asm # "\t$Zt, $Pg, [$Rn, $Zm]",
                 (!cast<Instruction>(NAME # _UXTW_SCALED) ZPR64:$Zt, PPR3bAny:$Pg, GPR64sp:$Rn, uxtw_opnd:$Zm), 0>;
  def : InstAlias<asm # "\t$Zt, $Pg, [$Rn, $Zm]",
                 (!cast<Instruction>(NAME # _SXTW_SCALED) ZPR64:$Zt, PPR3bAny:$Pg, GPR64sp:$Rn, sxtw_opnd:$Zm), 0>;

  def : Pat<(uxtw_op (nxv2i64 ZPR:$data), (nxv2i1 PPR:$gp), GPR64sp:$base, (nxv2i64 ZPR:$offsets), vt),
            (!cast<Instruction>(NAME # _UXTW_SCALED) ZPR:$data, PPR:$gp, GPR64sp:$base, ZPR:$offsets)>;
  def : Pat<(sxtw_op (nxv2i64 ZPR:$data), (nxv2i1 PPR:$gp), GPR64sp:$base, (nxv2i64 ZPR:$offsets), vt),
            (!cast<Instruction>(NAME # _SXTW_SCALED) ZPR:$data, PPR:$gp, GPR64sp:$base, ZPR:$offsets)>;
}

multiclass sve_mem_64b_sst_sv_32_unscaled<bits<3> opc, string asm,
                                         SDPatternOperator sxtw_op,
                                         SDPatternOperator uxtw_op,
                                         RegisterOperand sxtw_opnd,
                                         RegisterOperand uxtw_opnd,
                                         ValueType vt> {
  def _UXTW : sve_mem_sst_sv<opc, 0, 0, asm, Z_d, uxtw_opnd>;
  def _SXTW : sve_mem_sst_sv<opc, 1, 0, asm, Z_d, sxtw_opnd>;

  def : InstAlias<asm # "\t$Zt, $Pg, [$Rn, $Zm]",
                 (!cast<Instruction>(NAME # _UXTW) ZPR64:$Zt, PPR3bAny:$Pg, GPR64sp:$Rn, uxtw_opnd:$Zm), 0>;
  def : InstAlias<asm # "\t$Zt, $Pg, [$Rn, $Zm]",
                 (!cast<Instruction>(NAME # _SXTW) ZPR64:$Zt, PPR3bAny:$Pg, GPR64sp:$Rn, sxtw_opnd:$Zm), 0>;

  def : Pat<(uxtw_op (nxv2i64 ZPR:$data), (nxv2i1 PPR:$gp), GPR64sp:$base, (nxv2i64 ZPR:$offsets), vt),
            (!cast<Instruction>(NAME # _UXTW) ZPR:$data, PPR:$gp, GPR64sp:$base, ZPR:$offsets)>;
  def : Pat<(sxtw_op (nxv2i64 ZPR:$data), (nxv2i1 PPR:$gp), GPR64sp:$base, (nxv2i64 ZPR:$offsets), vt),
            (!cast<Instruction>(NAME # _SXTW) ZPR:$data, PPR:$gp, GPR64sp:$base, ZPR:$offsets)>;
}

multiclass sve_mem_32b_sst_sv_32_unscaled<bits<3> opc, string asm,
                                          SDPatternOperator sxtw_op,
                                          SDPatternOperator uxtw_op,
                                          RegisterOperand sxtw_opnd,
                                          RegisterOperand uxtw_opnd,
                                          ValueType vt> {
  def _UXTW : sve_mem_sst_sv<opc, 0, 0, asm, Z_s, uxtw_opnd>;
  def _SXTW : sve_mem_sst_sv<opc, 1, 0, asm, Z_s, sxtw_opnd>;

  def : InstAlias<asm # "\t$Zt, $Pg, [$Rn, $Zm]",
                 (!cast<Instruction>(NAME # _UXTW) ZPR32:$Zt, PPR3bAny:$Pg, GPR64sp:$Rn, uxtw_opnd:$Zm), 0>;
  def : InstAlias<asm # "\t$Zt, $Pg, [$Rn, $Zm]",
                 (!cast<Instruction>(NAME # _SXTW) ZPR32:$Zt, PPR3bAny:$Pg, GPR64sp:$Rn, sxtw_opnd:$Zm), 0>;

  def : Pat<(uxtw_op (nxv4i32 ZPR:$data), (nxv4i1 PPR:$gp), GPR64sp:$base, (nxv4i32 ZPR:$offsets), vt),
            (!cast<Instruction>(NAME # _UXTW) ZPR:$data, PPR:$gp, GPR64sp:$base, ZPR:$offsets)>;
  def : Pat<(sxtw_op (nxv4i32 ZPR:$data), (nxv4i1 PPR:$gp), GPR64sp:$base, (nxv4i32 ZPR:$offsets), vt),
            (!cast<Instruction>(NAME # _SXTW) ZPR:$data, PPR:$gp, GPR64sp:$base, ZPR:$offsets)>;
}

class sve_mem_sst_sv2<bits<2> msz, bit scaled, string asm,
                      RegisterOperand zprext>
: I<(outs), (ins Z_d:$Zt, PPR3bAny:$Pg, GPR64sp:$Rn, zprext:$Zm),
  asm, "\t$Zt, $Pg, [$Rn, $Zm]",
  "",
  []>, Sched<[]> {
  bits<3> Pg;
  bits<5> Rn;
  bits<5> Zm;
  bits<5> Zt;
  let Inst{31-25} = 0b1110010;
  let Inst{24-23} = msz;
  let Inst{22}    = 0b0;
  let Inst{21}    = scaled;
  let Inst{20-16} = Zm;
  let Inst{15-13} = 0b101;
  let Inst{12-10} = Pg;
  let Inst{9-5}   = Rn;
  let Inst{4-0}   = Zt;

  let hasSideEffects = 0;
  let mayStore = 1;
}

multiclass sve_mem_sst_sv_64_scaled<bits<2> msz, string asm,
                                    SDPatternOperator op,
                                    RegisterOperand zprext,
                                    ValueType vt> {
  def _SCALED : sve_mem_sst_sv2<msz, 1, asm, zprext>;

  def : InstAlias<asm # "\t$Zt, $Pg, [$Rn, $Zm]",
                 (!cast<Instruction>(NAME # _SCALED) ZPR64:$Zt, PPR3bAny:$Pg, GPR64sp:$Rn, zprext:$Zm), 0>;

  def : Pat<(op (nxv2i64 ZPR:$data), (nxv2i1 PPR:$gp), GPR64sp:$base, (nxv2i64 ZPR:$indices), vt),
            (!cast<Instruction>(NAME # _SCALED) ZPR:$data, PPR:$gp, GPR64sp:$base, ZPR:$indices)>;
}

multiclass sve_mem_sst_sv_64_unscaled<bits<2> msz, string asm,
                                      SDPatternOperator op,
                                      ValueType vt> {
  def NAME : sve_mem_sst_sv2<msz, 0, asm, ZPR64ExtLSL8>;

  def : InstAlias<asm # "\t$Zt, $Pg, [$Rn, $Zm]",
                 (!cast<Instruction>(NAME) ZPR64:$Zt, PPR3bAny:$Pg, GPR64sp:$Rn, ZPR64ExtLSL8:$Zm), 0>;

  def : Pat<(op (nxv2i64 ZPR:$data), (nxv2i1 PPR:$gp), GPR64sp:$base, (nxv2i64 ZPR:$offsets), vt),
            (!cast<Instruction>(NAME) ZPR:$data, PPR:$gp, GPR64sp:$base, ZPR:$offsets)>;
}

class sve_mem_sst_vi<bits<3> opc, string asm, ZPRRegOp zprty,
                     RegisterOperand VecList, Operand imm_ty>
: I<(outs), (ins VecList:$Zt, PPR3bAny:$Pg, zprty:$Zn, imm_ty:$imm5),
  asm, "\t$Zt, $Pg, [$Zn, $imm5]",
  "",
  []>, Sched<[]> {
  bits<3> Pg;
  bits<5> imm5;
  bits<5> Zn;
  bits<5> Zt;
  let Inst{31-25} = 0b1110010;
  let Inst{24-23} = opc{2-1};
  let Inst{22}    = 0b1;
  let Inst{21}    = opc{0};
  let Inst{20-16} = imm5;
  let Inst{15-13} = 0b101;
  let Inst{12-10} = Pg;
  let Inst{9-5}   = Zn;
  let Inst{4-0}   = Zt;

  let hasSideEffects = 0;
  let mayStore = 1;
}

multiclass sve_mem_32b_sst_vi_ptrs<bits<3> opc, string asm,
                                   Operand imm_ty,
                                   SDPatternOperator op,
                                   ValueType vt> {
  def _IMM : sve_mem_sst_vi<opc, asm, ZPR32, Z_s, imm_ty>;

  def : InstAlias<asm # "\t$Zt, $Pg, [$Zn]",
                  (!cast<Instruction>(NAME # _IMM) ZPR32:$Zt, PPR3bAny:$Pg, ZPR32:$Zn, 0), 0>;
  def : InstAlias<asm # "\t$Zt, $Pg, [$Zn, $imm5]",
                  (!cast<Instruction>(NAME # _IMM) ZPR32:$Zt, PPR3bAny:$Pg, ZPR32:$Zn, imm_ty:$imm5), 0>;
  def : InstAlias<asm # "\t$Zt, $Pg, [$Zn]",
                  (!cast<Instruction>(NAME # _IMM) Z_s:$Zt, PPR3bAny:$Pg, ZPR32:$Zn, 0), 1>;

  def : Pat<(op (nxv4i32 ZPR:$data), (nxv4i1 PPR:$gp), (nxv4i32 ZPR:$ptrs), imm_ty:$index, vt),
            (!cast<Instruction>(NAME # _IMM) ZPR:$data, PPR:$gp, ZPR:$ptrs, imm_ty:$index)>;
}

multiclass sve_mem_64b_sst_vi_ptrs<bits<3> opc, string asm,
                                   Operand imm_ty,
                                   SDPatternOperator op,
                                   ValueType vt> {
  def _IMM : sve_mem_sst_vi<opc, asm, ZPR64, Z_d, imm_ty>;

  def : InstAlias<asm # "\t$Zt, $Pg, [$Zn]",
                  (!cast<Instruction>(NAME # _IMM) ZPR64:$Zt, PPR3bAny:$Pg, ZPR64:$Zn, 0), 0>;
  def : InstAlias<asm # "\t$Zt, $Pg, [$Zn, $imm5]",
                  (!cast<Instruction>(NAME # _IMM) ZPR64:$Zt, PPR3bAny:$Pg, ZPR64:$Zn, imm_ty:$imm5), 0>;
  def : InstAlias<asm # "\t$Zt, $Pg, [$Zn]",
                  (!cast<Instruction>(NAME # _IMM) Z_d:$Zt, PPR3bAny:$Pg, ZPR64:$Zn, 0), 1>;

  def : Pat<(op (nxv2i64 ZPR:$data), (nxv2i1 PPR:$gp), (nxv2i64 ZPR:$ptrs), imm_ty:$index, vt),
            (!cast<Instruction>(NAME # _IMM) ZPR:$data, PPR:$gp, ZPR:$ptrs, imm_ty:$index)>;
}

class sve_mem_z_spill<string asm>
: I<(outs), (ins ZPRAny:$Zt, GPR64sp:$Rn, simm9:$imm9),
  asm, "\t$Zt, [$Rn, $imm9, mul vl]",
  "",
  []>, Sched<[]> {
  bits<5> Rn;
  bits<5> Zt;
  bits<9> imm9;
  let Inst{31-22} = 0b1110010110;
  let Inst{21-16} = imm9{8-3};
  let Inst{15-13} = 0b010;
  let Inst{12-10} = imm9{2-0};
  let Inst{9-5}   = Rn;
  let Inst{4-0}   = Zt;

  let hasSideEffects = 0;
  let mayStore = 1;
}

multiclass sve_mem_z_spill<string asm> {
  def NAME : sve_mem_z_spill<asm>;

  def : InstAlias<asm # "\t$Zt, [$Rn]",
                  (!cast<Instruction>(NAME) ZPRAny:$Zt, GPR64sp:$Rn, 0), 1>;
}

class sve_mem_p_spill<string asm>
: I<(outs), (ins PPRorPNRAny:$Pt, GPR64sp:$Rn, simm9:$imm9),
  asm, "\t$Pt, [$Rn, $imm9, mul vl]",
  "",
  []>, Sched<[]> {
  bits<4> Pt;
  bits<5> Rn;
  bits<9> imm9;
  let Inst{31-22} = 0b1110010110;
  let Inst{21-16} = imm9{8-3};
  let Inst{15-13} = 0b000;
  let Inst{12-10} = imm9{2-0};
  let Inst{9-5}   = Rn;
  let Inst{4}     = 0b0;
  let Inst{3-0}   = Pt;

  let hasSideEffects = 0;
  let mayStore = 1;
}

multiclass sve_mem_p_spill<string asm> {
  def NAME : sve_mem_p_spill<asm>;

  def : InstAlias<asm # "\t$Pt, [$Rn]",
                  (!cast<Instruction>(NAME) PPRorPNRAny:$Pt, GPR64sp:$Rn, 0), 1>;
}

//===----------------------------------------------------------------------===//
// SVE Permute - Predicates Group
//===----------------------------------------------------------------------===//

class sve_int_perm_bin_perm_pp<bits<3> opc, bits<2> sz8_64, string asm,
                               PPRRegOp pprty, SDPatternOperator op>
: I<(outs pprty:$Pd), (ins pprty:$Pn, pprty:$Pm),
  asm, "\t$Pd, $Pn, $Pm",
  "",
  [(set nxv16i1:$Pd, (op nxv16i1:$Pn, nxv16i1:$Pm))]>, Sched<[]> {
  bits<4> Pd;
  bits<4> Pm;
  bits<4> Pn;
  let Inst{31-24} = 0b00000101;
  let Inst{23-22} = sz8_64;
  let Inst{21-20} = 0b10;
  let Inst{19-16} = Pm;
  let Inst{15-13} = 0b010;
  let Inst{12-10} = opc;
  let Inst{9}     = 0b0;
  let Inst{8-5}   = Pn;
  let Inst{4}     = 0b0;
  let Inst{3-0}   = Pd;

  let hasSideEffects = 0;
}

multiclass sve_int_perm_bin_perm_pp<bits<3> opc, string asm,
                                    SDPatternOperator ir_op,
                                    SDPatternOperator op_b16,
                                    SDPatternOperator op_b32,
                                    SDPatternOperator op_b64> {
  def _B : sve_int_perm_bin_perm_pp<opc, 0b00, asm, PPR8,  ir_op>;
  def _H : sve_int_perm_bin_perm_pp<opc, 0b01, asm, PPR16, op_b16>;
  def _S : sve_int_perm_bin_perm_pp<opc, 0b10, asm, PPR32, op_b32>;
  def _D : sve_int_perm_bin_perm_pp<opc, 0b11, asm, PPR64, op_b64>;

  def : SVE_2_Op_Pat<nxv8i1, ir_op, nxv8i1, nxv8i1, !cast<Instruction>(NAME # _H)>;
  def : SVE_2_Op_Pat<nxv4i1, ir_op, nxv4i1, nxv4i1, !cast<Instruction>(NAME # _S)>;
  def : SVE_2_Op_Pat<nxv2i1, ir_op, nxv2i1, nxv2i1, !cast<Instruction>(NAME # _D)>;
}

class sve_int_perm_punpk<bit opc, string asm>
: I<(outs PPR16:$Pd), (ins PPR8:$Pn),
  asm, "\t$Pd, $Pn",
  "",
  []>, Sched<[]> {
  bits<4> Pd;
  bits<4> Pn;
  let Inst{31-17} = 0b000001010011000;
  let Inst{16}    = opc;
  let Inst{15-9}  = 0b0100000;
  let Inst{8-5}   = Pn;
  let Inst{4}     = 0b0;
  let Inst{3-0}   = Pd;

  let hasSideEffects = 0;
}

multiclass sve_int_perm_punpk<bit opc, string asm, SDPatternOperator op> {
  def NAME : sve_int_perm_punpk<opc, asm>;

  def : SVE_1_Op_Pat<nxv8i1, op, nxv16i1, !cast<Instruction>(NAME)>;
  def : SVE_1_Op_Pat<nxv4i1, op, nxv8i1,  !cast<Instruction>(NAME)>;
  def : SVE_1_Op_Pat<nxv2i1, op, nxv4i1,  !cast<Instruction>(NAME)>;
}

class sve_int_rdffr_pred<bit s, string asm, SDPatternOperator op = null_frag>
: I<(outs PPR8:$Pd), (ins PPRAny:$Pg),
  asm, "\t$Pd, $Pg/z",
  "",
  [(set (nxv16i1 PPR8:$Pd), (op (nxv16i1 PPRAny:$Pg)))]>, Sched<[]> {
  bits<4> Pd;
  bits<4> Pg;
  let Inst{31-23} = 0b001001010;
  let Inst{22}    = s;
  let Inst{21-9}  = 0b0110001111000;
  let Inst{8-5}   = Pg;
  let Inst{4}     = 0;
  let Inst{3-0}   = Pd;

  let Defs = !if(s, [NZCV], []);
  let Uses = [FFR];
  let hasSideEffects = 1;
}

class sve_int_rdffr_unpred<string asm, SDPatternOperator op> : I<
  (outs PPR8:$Pd), (ins),
  asm, "\t$Pd",
  "",
  [(set (nxv16i1 PPR8:$Pd), (op))]>, Sched<[]> {
  bits<4> Pd;
  let Inst{31-4} = 0b0010010100011001111100000000;
  let Inst{3-0}   = Pd;

  let Uses = [FFR];
  let hasSideEffects = 1;
}

class sve_int_wrffr<string asm, SDPatternOperator op>
: I<(outs), (ins PPR8:$Pn),
  asm, "\t$Pn",
  "",
  [(op (nxv16i1 PPR8:$Pn))]>, Sched<[]> {
  bits<4> Pn;
  let Inst{31-9} = 0b00100101001010001001000;
  let Inst{8-5}  = Pn;
  let Inst{4-0}  = 0b00000;

  let Defs = [FFR];
  let hasSideEffects = 1;
}

class sve_int_setffr<string asm, SDPatternOperator op>
: I<(outs), (ins),
  asm, "",
  "",
  [(op)]>, Sched<[]> {
  let Inst{31-0} = 0b00100101001011001001000000000000;

  let Defs = [FFR];
  let hasSideEffects = 1;
}

//===----------------------------------------------------------------------===//
// SVE Permute Vector - Predicated Group
//===----------------------------------------------------------------------===//

class sve_int_perm_clast_rz<bits<2> sz8_64, bit ab, string asm,
                            ZPRRegOp zprty, RegisterClass rt>
: I<(outs rt:$Rdn), (ins PPR3bAny:$Pg, rt:$_Rdn, zprty:$Zm),
  asm, "\t$Rdn, $Pg, $_Rdn, $Zm",
  "",
  []>, Sched<[]> {
  bits<3> Pg;
  bits<5> Rdn;
  bits<5> Zm;
  let Inst{31-24} = 0b00000101;
  let Inst{23-22} = sz8_64;
  let Inst{21-17} = 0b11000;
  let Inst{16}    = ab;
  let Inst{15-13} = 0b101;
  let Inst{12-10} = Pg;
  let Inst{9-5}   = Zm;
  let Inst{4-0}   = Rdn;

  let Constraints = "$Rdn = $_Rdn";
  let hasSideEffects = 0;
}

multiclass sve_int_perm_clast_rz<bit ab, string asm, SDPatternOperator op> {
  def _B : sve_int_perm_clast_rz<0b00, ab, asm, ZPR8, GPR32>;
  def _H : sve_int_perm_clast_rz<0b01, ab, asm, ZPR16, GPR32>;
  def _S : sve_int_perm_clast_rz<0b10, ab, asm, ZPR32, GPR32>;
  def _D : sve_int_perm_clast_rz<0b11, ab, asm, ZPR64, GPR64>;

  def : SVE_3_Op_Pat<i32, op, nxv16i1, i32, nxv16i8, !cast<Instruction>(NAME # _B)>;
  def : SVE_3_Op_Pat<i32, op, nxv8i1,  i32, nxv8i16, !cast<Instruction>(NAME # _H)>;
  def : SVE_3_Op_Pat<i32, op, nxv4i1,  i32, nxv4i32, !cast<Instruction>(NAME # _S)>;
  def : SVE_3_Op_Pat<i64, op, nxv2i1,  i64, nxv2i64, !cast<Instruction>(NAME # _D)>;
}

class sve_int_perm_clast_vz<bits<2> sz8_64, bit ab, string asm,
                            ZPRRegOp zprty, RegisterClass rt>
: I<(outs rt:$Vdn), (ins PPR3bAny:$Pg, rt:$_Vdn, zprty:$Zm),
  asm, "\t$Vdn, $Pg, $_Vdn, $Zm",
  "",
  []>, Sched<[]> {
  bits<3> Pg;
  bits<5> Vdn;
  bits<5> Zm;
  let Inst{31-24} = 0b00000101;
  let Inst{23-22} = sz8_64;
  let Inst{21-17} = 0b10101;
  let Inst{16}    = ab;
  let Inst{15-13} = 0b100;
  let Inst{12-10} = Pg;
  let Inst{9-5}   = Zm;
  let Inst{4-0}   = Vdn;

  let Constraints = "$Vdn = $_Vdn";
  let hasSideEffects = 0;
}

multiclass sve_int_perm_clast_vz<bit ab, string asm, SDPatternOperator op> {
  def _B : sve_int_perm_clast_vz<0b00, ab, asm, ZPR8, FPR8>;
  def _H : sve_int_perm_clast_vz<0b01, ab, asm, ZPR16, FPR16>;
  def _S : sve_int_perm_clast_vz<0b10, ab, asm, ZPR32, FPR32>;
  def _D : sve_int_perm_clast_vz<0b11, ab, asm, ZPR64, FPR64>;

  def : SVE_3_Op_Pat<f16, op, nxv8i1, f16, nxv8f16, !cast<Instruction>(NAME # _H)>;
  def : SVE_3_Op_Pat<f32, op, nxv4i1, f32, nxv4f32, !cast<Instruction>(NAME # _S)>;
  def : SVE_3_Op_Pat<f64, op, nxv2i1, f64, nxv2f64, !cast<Instruction>(NAME # _D)>;

  def : SVE_3_Op_Pat<bf16, op, nxv8i1, bf16, nxv8bf16, !cast<Instruction>(NAME # _H)>;
}

class sve_int_perm_clast_zz<bits<2> sz8_64, bit ab, string asm,
                            ZPRRegOp zprty>
: I<(outs zprty:$Zdn), (ins PPR3bAny:$Pg, zprty:$_Zdn, zprty:$Zm),
  asm, "\t$Zdn, $Pg, $_Zdn, $Zm",
  "",
  []>, Sched<[]> {
  bits<3> Pg;
  bits<5> Zdn;
  bits<5> Zm;
  let Inst{31-24} = 0b00000101;
  let Inst{23-22} = sz8_64;
  let Inst{21-17} = 0b10100;
  let Inst{16}    = ab;
  let Inst{15-13} = 0b100;
  let Inst{12-10} = Pg;
  let Inst{9-5}   = Zm;
  let Inst{4-0}   = Zdn;

  let Constraints = "$Zdn = $_Zdn";
  let DestructiveInstType = DestructiveOther;
  let ElementSize = ElementSizeNone;
  let hasSideEffects = 0;
}

multiclass sve_int_perm_clast_zz<bit ab, string asm, SDPatternOperator op> {
  def _B : sve_int_perm_clast_zz<0b00, ab, asm, ZPR8>;
  def _H : sve_int_perm_clast_zz<0b01, ab, asm, ZPR16>;
  def _S : sve_int_perm_clast_zz<0b10, ab, asm, ZPR32>;
  def _D : sve_int_perm_clast_zz<0b11, ab, asm, ZPR64>;

  def : SVE_3_Op_Pat<nxv16i8, op, nxv16i1, nxv16i8, nxv16i8, !cast<Instruction>(NAME # _B)>;
  def : SVE_3_Op_Pat<nxv8i16, op, nxv8i1,  nxv8i16, nxv8i16, !cast<Instruction>(NAME # _H)>;
  def : SVE_3_Op_Pat<nxv4i32, op, nxv4i1,  nxv4i32, nxv4i32, !cast<Instruction>(NAME # _S)>;
  def : SVE_3_Op_Pat<nxv2i64, op, nxv2i1,  nxv2i64, nxv2i64, !cast<Instruction>(NAME # _D)>;

  def : SVE_3_Op_Pat<nxv8f16, op, nxv8i1, nxv8f16, nxv8f16, !cast<Instruction>(NAME # _H)>;
  def : SVE_3_Op_Pat<nxv4f32, op, nxv4i1, nxv4f32, nxv4f32, !cast<Instruction>(NAME # _S)>;
  def : SVE_3_Op_Pat<nxv2f64, op, nxv2i1, nxv2f64, nxv2f64, !cast<Instruction>(NAME # _D)>;

  def : SVE_3_Op_Pat<nxv8bf16, op, nxv8i1, nxv8bf16, nxv8bf16, !cast<Instruction>(NAME # _H)>;
}

class sve_int_perm_last_r<bits<2> sz8_64, bit ab, string asm,
                          ZPRRegOp zprty, RegisterClass resultRegType>
: I<(outs resultRegType:$Rd), (ins PPR3bAny:$Pg, zprty:$Zn),
  asm, "\t$Rd, $Pg, $Zn",
  "",
  []>, Sched<[]> {
  bits<3> Pg;
  bits<5> Rd;
  bits<5> Zn;
  let Inst{31-24} = 0b00000101;
  let Inst{23-22} = sz8_64;
  let Inst{21-17} = 0b10000;
  let Inst{16}    = ab;
  let Inst{15-13} = 0b101;
  let Inst{12-10} = Pg;
  let Inst{9-5}   = Zn;
  let Inst{4-0}   = Rd;

  let hasSideEffects = 0;
}

multiclass sve_int_perm_last_r<bit ab, string asm, SDPatternOperator op> {
  def _B : sve_int_perm_last_r<0b00, ab, asm, ZPR8, GPR32>;
  def _H : sve_int_perm_last_r<0b01, ab, asm, ZPR16, GPR32>;
  def _S : sve_int_perm_last_r<0b10, ab, asm, ZPR32, GPR32>;
  def _D : sve_int_perm_last_r<0b11, ab, asm, ZPR64, GPR64>;

  def : SVE_2_Op_Pat<i32, op, nxv16i1, nxv16i8, !cast<Instruction>(NAME # _B)>;
  def : SVE_2_Op_Pat<i32, op, nxv8i1,  nxv8i16, !cast<Instruction>(NAME # _H)>;
  def : SVE_2_Op_Pat<i32, op, nxv4i1,  nxv4i32, !cast<Instruction>(NAME # _S)>;
  def : SVE_2_Op_Pat<i64, op, nxv2i1,  nxv2i64, !cast<Instruction>(NAME # _D)>;
}

class sve_int_perm_last_v<bits<2> sz8_64, bit ab, string asm,
                          ZPRRegOp zprty, RegisterClass dstRegtype>
: I<(outs dstRegtype:$Vd), (ins PPR3bAny:$Pg, zprty:$Zn),
  asm, "\t$Vd, $Pg, $Zn",
  "",
  []>, Sched<[]> {
  bits<3> Pg;
  bits<5> Vd;
  bits<5> Zn;
  let Inst{31-24} = 0b00000101;
  let Inst{23-22} = sz8_64;
  let Inst{21-17} = 0b10001;
  let Inst{16}    = ab;
  let Inst{15-13} = 0b100;
  let Inst{12-10} = Pg;
  let Inst{9-5}   = Zn;
  let Inst{4-0}   = Vd;

  let hasSideEffects = 0;
}

multiclass sve_int_perm_last_v<bit ab, string asm, SDPatternOperator op> {
  def _B : sve_int_perm_last_v<0b00, ab, asm, ZPR8, FPR8>;
  def _H : sve_int_perm_last_v<0b01, ab, asm, ZPR16, FPR16>;
  def _S : sve_int_perm_last_v<0b10, ab, asm, ZPR32, FPR32>;
  def _D : sve_int_perm_last_v<0b11, ab, asm, ZPR64, FPR64>;

  def : SVE_2_Op_Pat<f16, op, nxv8i1,  nxv8f16, !cast<Instruction>(NAME # _H)>;
  def : SVE_2_Op_Pat<f32, op, nxv4i1,  nxv4f32, !cast<Instruction>(NAME # _S)>;
  def : SVE_2_Op_Pat<f32, op, nxv2i1,  nxv2f32, !cast<Instruction>(NAME # _S)>;
  def : SVE_2_Op_Pat<f64, op, nxv2i1,  nxv2f64, !cast<Instruction>(NAME # _D)>;

  def : SVE_2_Op_Pat<bf16, op, nxv8i1,  nxv8bf16, !cast<Instruction>(NAME # _H)>;
}

class sve_int_perm_splice<bits<2> sz8_64, string asm, ZPRRegOp zprty>
: I<(outs zprty:$Zdn), (ins PPR3bAny:$Pg, zprty:$_Zdn, zprty:$Zm),
  asm, "\t$Zdn, $Pg, $_Zdn, $Zm",
  "",
  []>, Sched<[]> {
  bits<3> Pg;
  bits<5> Zdn;
  bits<5> Zm;
  let Inst{31-24} = 0b00000101;
  let Inst{23-22} = sz8_64;
  let Inst{21-13} = 0b101100100;
  let Inst{12-10} = Pg;
  let Inst{9-5}   = Zm;
  let Inst{4-0}   = Zdn;

  let Constraints = "$Zdn = $_Zdn";
  let DestructiveInstType = DestructiveOther;
  let ElementSize = ElementSizeNone;
  let hasSideEffects = 0;
}

multiclass sve_int_perm_splice<string asm, SDPatternOperator op> {
  def _B : sve_int_perm_splice<0b00, asm, ZPR8>;
  def _H : sve_int_perm_splice<0b01, asm, ZPR16>;
  def _S : sve_int_perm_splice<0b10, asm, ZPR32>;
  def _D : sve_int_perm_splice<0b11, asm, ZPR64>;

 foreach VT = [nxv16i8] in
   def : SVE_3_Op_Pat<VT, op, nxv16i1, VT, VT, !cast<Instruction>(NAME # _B)>;

 foreach VT = [nxv8i16, nxv8f16, nxv8bf16] in
   def : SVE_3_Op_Pat<VT, op, nxv8i1, VT, VT, !cast<Instruction>(NAME # _H)>;

 foreach VT = [nxv4i32, nxv4f16, nxv4f32, nxv4bf16] in
   def : SVE_3_Op_Pat<VT, op, nxv4i1, VT, VT, !cast<Instruction>(NAME # _S)>;

 foreach VT = [nxv2i64, nxv2f16, nxv2f32, nxv2f64, nxv2bf16] in
   def : SVE_3_Op_Pat<VT, op, nxv2i1, VT, VT, !cast<Instruction>(NAME # _D)>;
}

class sve2_int_perm_splice_cons<bits<2> sz8_64, string asm,
                               ZPRRegOp zprty, RegisterOperand VecList>
: I<(outs zprty:$Zd), (ins PPR3bAny:$Pg, VecList:$Zn),
  asm, "\t$Zd, $Pg, $Zn",
  "",
  []>, Sched<[]> {
  bits<3> Pg;
  bits<5> Zn;
  bits<5> Zd;
  let Inst{31-24} = 0b00000101;
  let Inst{23-22} = sz8_64;
  let Inst{21-13} = 0b101101100;
  let Inst{12-10} = Pg;
  let Inst{9-5}   = Zn;
  let Inst{4-0}   = Zd;

  let hasSideEffects = 0;
}

multiclass sve2_int_perm_splice_cons<string asm, SDPatternOperator op> {
  def _B : sve2_int_perm_splice_cons<0b00, asm, ZPR8,  ZZ_b>;
  def _H : sve2_int_perm_splice_cons<0b01, asm, ZPR16, ZZ_h>;
  def _S : sve2_int_perm_splice_cons<0b10, asm, ZPR32, ZZ_s>;
  def _D : sve2_int_perm_splice_cons<0b11, asm, ZPR64, ZZ_d>;

  let AddedComplexity = 2 in {
  foreach VT = [nxv16i8] in
    def : Pat<(VT (op nxv16i1:$pred, VT:$zn1, VT:$zn2)),
              (!cast<Instruction>(NAME # _B)
               nxv16i1:$pred, (REG_SEQUENCE ZPR2, VT:$zn1, zsub0, VT:$zn2, zsub1))>;

  foreach VT = [nxv8i16, nxv8f16, nxv8bf16] in
    def : Pat<(VT (op nxv8i1:$pred, VT:$zn1, VT:$zn2)),
              (!cast<Instruction>(NAME # _H)
               nxv8i1:$pred, (REG_SEQUENCE ZPR2, VT:$zn1, zsub0, VT:$zn2, zsub1))>;

  foreach VT = [nxv4i32, nxv4f16, nxv4f32, nxv4bf16] in
    def : Pat<(VT (op nxv4i1:$pred, VT:$zn1, VT:$zn2)),
              (!cast<Instruction>(NAME # _S)
               nxv4i1:$pred, (REG_SEQUENCE ZPR2, VT:$zn1, zsub0, VT:$zn2, zsub1))>;

  foreach VT = [nxv2i64, nxv2f16, nxv2f32, nxv2f64, nxv2bf16] in
    def : Pat<(VT (op nxv2i1:$pred, VT:$zn1, VT:$zn2)),
              (!cast<Instruction>(NAME # _D)
               nxv2i1:$pred, (REG_SEQUENCE ZPR2, VT:$zn1, zsub0, VT:$zn2, zsub1))>;
  }
}

class sve2_int_perm_expand<bits<2> sz, string asm,
                           ZPRRegOp zprty>
: I<(outs zprty:$Zd), (ins PPR3bAny:$Pg, zprty:$Zn),
  asm, "\t$Zd, $Pg, $Zn",
  "",
  []>, Sched<[]> {
  bits<3> Pg;
  bits<5> Zn;
  bits<5> Zd;
  let Inst{31-24} = 0b00000101;
  let Inst{23-22} = sz;
  let Inst{21-13} = 0b110001100;
  let Inst{12-10} = Pg;
  let Inst{9-5}   = Zn;
  let Inst{4-0}   = Zd;

  let hasSideEffects = 0;
}

multiclass sve2_int_perm_expand<string asm> {
  def _B : sve2_int_perm_expand<0b00, asm, ZPR8>;
  def _H : sve2_int_perm_expand<0b01, asm, ZPR16>;
  def _S : sve2_int_perm_expand<0b10, asm, ZPR32>;
  def _D : sve2_int_perm_expand<0b11, asm, ZPR64>;
}

class sve_int_perm_rev<bits<2> sz8_64, bits<2> opc, string asm,
                       ZPRRegOp zprty>
: I<(outs zprty:$Zd), (ins zprty:$_Zd, PPR3bAny:$Pg, zprty:$Zn),
  asm, "\t$Zd, $Pg/m, $Zn",
  "",
  []>, Sched<[]> {
  bits<5> Zd;
  bits<3> Pg;
  bits<5> Zn;
  let Inst{31-24} = 0b00000101;
  let Inst{23-22} = sz8_64;
  let Inst{21-18} = 0b1001;
  let Inst{17-16} = opc;
  let Inst{15-13} = 0b100;
  let Inst{12-10} = Pg;
  let Inst{9-5}   = Zn;
  let Inst{4-0}   = Zd;

  let Constraints = "$Zd = $_Zd";
  let DestructiveInstType = DestructiveOther;
  let ElementSize = zprty.ElementSize;
  let hasSideEffects = 0;
}

multiclass sve_int_perm_rev_rbit<string asm, SDPatternOperator op> {
  def _B : sve_int_perm_rev<0b00, 0b11, asm, ZPR8>;
  def _H : sve_int_perm_rev<0b01, 0b11, asm, ZPR16>;
  def _S : sve_int_perm_rev<0b10, 0b11, asm, ZPR32>;
  def _D : sve_int_perm_rev<0b11, 0b11, asm, ZPR64>;

  def : SVE_1_Op_Passthru_Pat<nxv16i8, op, nxv16i1, nxv16i8, !cast<Instruction>(NAME # _B)>;
  def : SVE_1_Op_Passthru_Pat<nxv8i16, op, nxv8i1,  nxv8i16, !cast<Instruction>(NAME # _H)>;
  def : SVE_1_Op_Passthru_Pat<nxv4i32, op, nxv4i1,  nxv4i32, !cast<Instruction>(NAME # _S)>;
  def : SVE_1_Op_Passthru_Pat<nxv2i64, op, nxv2i1,  nxv2i64, !cast<Instruction>(NAME # _D)>;
}

multiclass sve_int_perm_rev_revb<string asm, SDPatternOperator op> {
  def _H : sve_int_perm_rev<0b01, 0b00, asm, ZPR16>;
  def _S : sve_int_perm_rev<0b10, 0b00, asm, ZPR32>;
  def _D : sve_int_perm_rev<0b11, 0b00, asm, ZPR64>;

  def : SVE_1_Op_Passthru_Pat<nxv8i16, op, nxv8i1,  nxv8i16, !cast<Instruction>(NAME # _H)>;
  def : SVE_1_Op_Passthru_Pat<nxv4i32, op, nxv4i1,  nxv4i32, !cast<Instruction>(NAME # _S)>;
  def : SVE_1_Op_Passthru_Pat<nxv2i64, op, nxv2i1,  nxv2i64, !cast<Instruction>(NAME # _D)>;
}

multiclass sve_int_perm_rev_revh<string asm, SDPatternOperator op> {
  def _S : sve_int_perm_rev<0b10, 0b01, asm, ZPR32>;
  def _D : sve_int_perm_rev<0b11, 0b01, asm, ZPR64>;

  def : SVE_1_Op_Passthru_Pat<nxv4i32, op, nxv4i1,  nxv4i32, !cast<Instruction>(NAME # _S)>;
  def : SVE_1_Op_Passthru_Pat<nxv2i64, op, nxv2i1,  nxv2i64, !cast<Instruction>(NAME # _D)>;
}

multiclass sve_int_perm_rev_revw<string asm, SDPatternOperator op> {
  def _D : sve_int_perm_rev<0b11, 0b10, asm, ZPR64>;

  def : SVE_1_Op_Passthru_Pat<nxv2i64, op, nxv2i1,  nxv2i64, !cast<Instruction>(NAME # _D)>;
}

class sve_int_perm_rev_z<bits<2> sz, bits<4> opc, string asm,
                        ZPRRegOp zprty>
: I<(outs zprty:$Zd), (ins PPR3bAny:$Pg, zprty:$Zn),
  asm, "\t$Zd, $Pg/z, $Zn",
  "",
  []>, Sched<[]> {
  bits<5> Zd;
  bits<3> Pg;
  bits<5> Zn;
  let Inst{31-24} = 0b00000101;
  let Inst{23-22} = sz;
  let Inst{21-20} = 0b10;
  let Inst{19-16} = opc;
  let Inst{15-13} = 0b101;
  let Inst{12-10} = Pg;
  let Inst{9-5}   = Zn;
  let Inst{4-0}   = Zd;

  let hasSideEffects = 0;
}

multiclass sve_int_perm_rev_rbit_z<string asm, SDPatternOperator op> {
  def _B : sve_int_perm_rev_z<0b00, 0b0111, asm, ZPR8>;
  def _H : sve_int_perm_rev_z<0b01, 0b0111, asm, ZPR16>;
  def _S : sve_int_perm_rev_z<0b10, 0b0111, asm, ZPR32>;
  def _D : sve_int_perm_rev_z<0b11, 0b0111, asm, ZPR64>;

  defm : SVE_1_Op_PassthruUndefZero_Pat<nxv16i8, op, nxv16i1, nxv16i8, !cast<Instruction>(NAME # _B)>;
  defm : SVE_1_Op_PassthruUndefZero_Pat<nxv8i16, op, nxv8i1,  nxv8i16, !cast<Instruction>(NAME # _H)>;
  defm : SVE_1_Op_PassthruUndefZero_Pat<nxv4i32, op, nxv4i1,  nxv4i32, !cast<Instruction>(NAME # _S)>;
  defm : SVE_1_Op_PassthruUndefZero_Pat<nxv2i64, op, nxv2i1,  nxv2i64, !cast<Instruction>(NAME # _D)>;
}

multiclass sve_int_perm_rev_revb_z<string asm, SDPatternOperator op> {
  def _H : sve_int_perm_rev_z<0b01, 0b0100, asm, ZPR16>;
  def _S : sve_int_perm_rev_z<0b10, 0b0100, asm, ZPR32>;
  def _D : sve_int_perm_rev_z<0b11, 0b0100, asm, ZPR64>;

  defm : SVE_1_Op_PassthruUndefZero_Pat<nxv8i16, op, nxv8i1, nxv8i16, !cast<Instruction>(NAME # _H)>;
  defm : SVE_1_Op_PassthruUndefZero_Pat<nxv4i32, op, nxv4i1, nxv4i32, !cast<Instruction>(NAME # _S)>;
  defm : SVE_1_Op_PassthruUndefZero_Pat<nxv2i64, op, nxv2i1, nxv2i64, !cast<Instruction>(NAME # _D)>;
}

multiclass sve_int_perm_rev_revh_z<string asm, SDPatternOperator op> {
  def _S : sve_int_perm_rev_z<0b10, 0b0101, asm, ZPR32>;
  def _D : sve_int_perm_rev_z<0b11, 0b0101, asm, ZPR64>;

  defm : SVE_1_Op_PassthruUndefZero_Pat<nxv4i32, op, nxv4i1, nxv4i32, !cast<Instruction>(NAME # _S)>;
  defm : SVE_1_Op_PassthruUndefZero_Pat<nxv2i64, op, nxv2i1, nxv2i64, !cast<Instruction>(NAME # _D)>;
}

multiclass sve_int_perm_rev_revw_z<string asm, SDPatternOperator op> {
  def _D : sve_int_perm_rev_z<0b11, 0b0110, asm, ZPR64>;

  defm : SVE_1_Op_PassthruUndefZero_Pat<nxv2i64, op, nxv2i1, nxv2i64, !cast<Instruction>(NAME # _D)>;
}

multiclass sve_int_perm_rev_revd_z<string asm, SDPatternOperator op> {
  def NAME : sve_int_perm_rev_z<0b00, 0b1110, asm, ZPR128>;

  defm : SVE_1_Op_PassthruUndefZero_Pat<nxv16i8, op, nxv16i1, nxv16i8, !cast<Instruction>(NAME)>;
  defm : SVE_1_Op_PassthruUndefZero_Pat<nxv8i16, op, nxv8i1,  nxv8i16, !cast<Instruction>(NAME)>;
  defm : SVE_1_Op_PassthruUndefZero_Pat<nxv4i32, op, nxv4i1,  nxv4i32, !cast<Instruction>(NAME)>;
  defm : SVE_1_Op_PassthruUndefZero_Pat<nxv2i64, op, nxv2i1,  nxv2i64, !cast<Instruction>(NAME)>;

  defm : SVE_1_Op_PassthruUndefZero_Pat<nxv8bf16, op, nxv8i1, nxv8bf16, !cast<Instruction>(NAME)>;
  defm : SVE_1_Op_PassthruUndefZero_Pat<nxv8f16,  op, nxv8i1, nxv8f16,  !cast<Instruction>(NAME)>;
  defm : SVE_1_Op_PassthruUndefZero_Pat<nxv4f32,  op, nxv4i1, nxv4f32,  !cast<Instruction>(NAME)>;
  defm : SVE_1_Op_PassthruUndefZero_Pat<nxv2f64,  op, nxv2i1, nxv2f64,  !cast<Instruction>(NAME)>;
}

class sve_int_perm_cpy_r<bits<2> sz8_64, string asm, ZPRRegOp zprty,
                         RegisterClass srcRegType>
: I<(outs zprty:$Zd), (ins zprty:$_Zd, PPR3bAny:$Pg, srcRegType:$Rn),
  asm, "\t$Zd, $Pg/m, $Rn",
  "",
  []>, Sched<[]> {
  bits<3> Pg;
  bits<5> Rn;
  bits<5> Zd;
  let Inst{31-24} = 0b00000101;
  let Inst{23-22} = sz8_64;
  let Inst{21-13} = 0b101000101;
  let Inst{12-10} = Pg;
  let Inst{9-5}   = Rn;
  let Inst{4-0}   = Zd;

  let Constraints = "$Zd = $_Zd";
  let DestructiveInstType = DestructiveOther;
  let ElementSize = zprty.ElementSize;
  let hasSideEffects = 0;
}

multiclass sve_int_perm_cpy_r<string asm, SDPatternOperator op> {
  def _B : sve_int_perm_cpy_r<0b00, asm, ZPR8, GPR32sp>;
  def _H : sve_int_perm_cpy_r<0b01, asm, ZPR16, GPR32sp>;
  def _S : sve_int_perm_cpy_r<0b10, asm, ZPR32, GPR32sp>;
  def _D : sve_int_perm_cpy_r<0b11, asm, ZPR64, GPR64sp>;

  def : InstAlias<"mov $Zd, $Pg/m, $Rn",
                  (!cast<Instruction>(NAME # _B) ZPR8:$Zd, PPR3bAny:$Pg, GPR32sp:$Rn), 1>;
  def : InstAlias<"mov $Zd, $Pg/m, $Rn",
                  (!cast<Instruction>(NAME # _H) ZPR16:$Zd, PPR3bAny:$Pg, GPR32sp:$Rn), 1>;
  def : InstAlias<"mov $Zd, $Pg/m, $Rn",
                  (!cast<Instruction>(NAME # _S) ZPR32:$Zd, PPR3bAny:$Pg, GPR32sp:$Rn), 1>;
  def : InstAlias<"mov $Zd, $Pg/m, $Rn",
                  (!cast<Instruction>(NAME # _D) ZPR64:$Zd, PPR3bAny:$Pg, GPR64sp:$Rn), 1>;

  def : Pat<(nxv16i8 (op nxv16i1:$pg, i32:$splat, nxv16i8:$passthru)),
            (!cast<Instruction>(NAME # _B) $passthru, $pg, $splat)>;
  def : Pat<(nxv8i16 (op nxv8i1:$pg, i32:$splat, nxv8i16:$passthru)),
            (!cast<Instruction>(NAME # _H) $passthru, $pg, $splat)>;
  def : Pat<(nxv4i32 (op nxv4i1:$pg, i32:$splat, nxv4i32:$passthru)),
            (!cast<Instruction>(NAME # _S) $passthru, $pg, $splat)>;
  def : Pat<(nxv2i64 (op nxv2i1:$pg, i64:$splat, nxv2i64:$passthru)),
            (!cast<Instruction>(NAME # _D) $passthru, $pg, $splat)>;
}

class sve_int_perm_cpy_v<bits<2> sz8_64, string asm, ZPRRegOp zprty,
                         RegisterClass srcRegtype>
: I<(outs zprty:$Zd), (ins zprty:$_Zd, PPR3bAny:$Pg, srcRegtype:$Vn),
  asm, "\t$Zd, $Pg/m, $Vn",
  "",
  []>, Sched<[]> {
  bits<3> Pg;
  bits<5> Vn;
  bits<5> Zd;
  let Inst{31-24} = 0b00000101;
  let Inst{23-22} = sz8_64;
  let Inst{21-13} = 0b100000100;
  let Inst{12-10} = Pg;
  let Inst{9-5}   = Vn;
  let Inst{4-0}   = Zd;

  let Constraints = "$Zd = $_Zd";
  let DestructiveInstType = DestructiveOther;
  let ElementSize = zprty.ElementSize;
  let hasSideEffects = 0;
}

multiclass sve_int_perm_cpy_v<string asm, SDPatternOperator op> {
  def _B : sve_int_perm_cpy_v<0b00, asm, ZPR8, FPR8>;
  def _H : sve_int_perm_cpy_v<0b01, asm, ZPR16, FPR16>;
  def _S : sve_int_perm_cpy_v<0b10, asm, ZPR32, FPR32>;
  def _D : sve_int_perm_cpy_v<0b11, asm, ZPR64, FPR64>;

  def : InstAlias<"mov $Zd, $Pg/m, $Vn",
                  (!cast<Instruction>(NAME # _B) ZPR8:$Zd, PPR3bAny:$Pg, FPR8:$Vn), 1>;
  def : InstAlias<"mov $Zd, $Pg/m, $Vn",
                  (!cast<Instruction>(NAME # _H) ZPR16:$Zd, PPR3bAny:$Pg, FPR16:$Vn), 1>;
  def : InstAlias<"mov $Zd, $Pg/m, $Vn",
                  (!cast<Instruction>(NAME # _S) ZPR32:$Zd, PPR3bAny:$Pg, FPR32:$Vn), 1>;
  def : InstAlias<"mov $Zd, $Pg/m, $Vn",
                  (!cast<Instruction>(NAME # _D) ZPR64:$Zd, PPR3bAny:$Pg, FPR64:$Vn), 1>;

  def : Pat<(nxv8f16 (op nxv8i1:$pg, f16:$splat, nxv8f16:$passthru)),
            (!cast<Instruction>(NAME # _H) $passthru, $pg, $splat)>;
  def : Pat<(nxv4f16 (op nxv4i1:$pg, f16:$splat, nxv4f16:$passthru)),
            (!cast<Instruction>(NAME # _H) $passthru, $pg, $splat)>;
  def : Pat<(nxv2f16 (op nxv2i1:$pg, f16:$splat, nxv2f16:$passthru)),
            (!cast<Instruction>(NAME # _H) $passthru, $pg, $splat)>;
  def : Pat<(nxv2f32 (op nxv2i1:$pg, f32:$splat, nxv2f32:$passthru)),
            (!cast<Instruction>(NAME # _S) $passthru, $pg, $splat)>;
  def : Pat<(nxv4f32 (op nxv4i1:$pg, f32:$splat, nxv4f32:$passthru)),
            (!cast<Instruction>(NAME # _S) $passthru, $pg, $splat)>;
  def : Pat<(nxv2f64 (op nxv2i1:$pg, f64:$splat, nxv2f64:$passthru)),
            (!cast<Instruction>(NAME # _D) $passthru, $pg, $splat)>;

  def : Pat<(nxv8bf16 (op nxv8i1:$pg, bf16:$splat, nxv8bf16:$passthru)),
            (!cast<Instruction>(NAME # _H) $passthru, $pg, $splat)>;
}

class sve_int_perm_compact<bits<2> sz, string asm, ZPRRegOp zprty>
: I<(outs zprty:$Zd), (ins PPR3bAny:$Pg, zprty:$Zn),
  asm, "\t$Zd, $Pg, $Zn",
  "",
  []>, Sched<[]> {
  bits<3> Pg;
  bits<5> Zd;
  bits<5> Zn;
  let Inst{31-24} = 0b00000101;
  let Inst{23-22} = sz;
  let Inst{21-13} = 0b100001100;
  let Inst{12-10} = Pg;
  let Inst{9-5}   = Zn;
  let Inst{4-0}   = Zd;

  let hasSideEffects = 0;
}

multiclass sve_int_perm_compact_sd<string asm, SDPatternOperator op> {
  def _S : sve_int_perm_compact<0b10, asm, ZPR32>;
  def _D : sve_int_perm_compact<0b11, asm, ZPR64>;

  def : SVE_2_Op_Pat<nxv4i32, op, nxv4i1, nxv4i32, !cast<Instruction>(NAME # _S)>;
  def : SVE_2_Op_Pat<nxv4f32, op, nxv4i1, nxv4f32, !cast<Instruction>(NAME # _S)>;
  def : SVE_2_Op_Pat<nxv2i64, op, nxv2i1, nxv2i64, !cast<Instruction>(NAME # _D)>;
  def : SVE_2_Op_Pat<nxv2f64, op, nxv2i1, nxv2f64, !cast<Instruction>(NAME # _D)>;
}

multiclass sve_int_perm_compact_bh<string asm> {
  def _B : sve_int_perm_compact<0b00, asm, ZPR8>;
  def _H : sve_int_perm_compact<0b01, asm, ZPR16>;
}

//===----------------------------------------------------------------------===//
// SVE Memory - Contiguous Load Group
//===----------------------------------------------------------------------===//

class sve_mem_cld_si_base<bits<4> dtype, bit nf, string asm,
                          RegisterOperand VecList>
: I<(outs VecList:$Zt), (ins PPR3bAny:$Pg, GPR64sp:$Rn, simm4s1:$imm4),
  asm, "\t$Zt, $Pg/z, [$Rn, $imm4, mul vl]",
  "",
  []>, Sched<[]> {
  bits<3> Pg;
  bits<5> Rn;
  bits<5> Zt;
  bits<4> imm4;
  let Inst{31-25} = 0b1010010;
  let Inst{24-21} = dtype;
  let Inst{20}    = nf;
  let Inst{19-16} = imm4;
  let Inst{15-13} = 0b101;
  let Inst{12-10} = Pg;
  let Inst{9-5}   = Rn;
  let Inst{4-0}   = Zt;

  let Defs = !if(nf, [FFR], []);
  let Uses = !if(nf, [FFR], []);
  let hasSideEffects = nf;
  let mayLoad = 1;
}

multiclass sve_mem_cld_si_base<bits<4> dtype, bit nf, string asm,
                               RegisterOperand listty, ZPRRegOp zprty> {
  def NAME : sve_mem_cld_si_base<dtype, nf, asm, listty>;

  def : InstAlias<asm # "\t$Zt, $Pg/z, [$Rn]",
                  (!cast<Instruction>(NAME) zprty:$Zt, PPR3bAny:$Pg, GPR64sp:$Rn, 0), 0>;
  def : InstAlias<asm # "\t$Zt, $Pg/z, [$Rn, $imm4, mul vl]",
                  (!cast<Instruction>(NAME) zprty:$Zt, PPR3bAny:$Pg, GPR64sp:$Rn, simm4s1:$imm4), 0>;
  def : InstAlias<asm # "\t$Zt, $Pg/z, [$Rn]",
                  (!cast<Instruction>(NAME) listty:$Zt, PPR3bAny:$Pg, GPR64sp:$Rn, 0), 1>;
}

multiclass sve_mem_cld_si<bits<4> dtype, string asm, RegisterOperand listty,
                          ZPRRegOp zprty>
: sve_mem_cld_si_base<dtype, 0, asm, listty, zprty>;

multiclass sve_mem_cldnf_si<bits<4> dtype, string asm, RegisterOperand listty,
                            ZPRRegOp zprty>
: sve_mem_cld_si_base<dtype, 1, asm, listty, zprty>;

class sve_mem_cldnt_si_base<bits<2> msz, string asm, RegisterOperand VecList>
: I<(outs VecList:$Zt), (ins PPR3bAny:$Pg, GPR64sp:$Rn, simm4s1:$imm4),
  asm, "\t$Zt, $Pg/z, [$Rn, $imm4, mul vl]",
  "",
  []>, Sched<[]> {
  bits<5> Zt;
  bits<3> Pg;
  bits<5> Rn;
  bits<4> imm4;
  let Inst{31-25} = 0b1010010;
  let Inst{24-23} = msz;
  let Inst{22-20} = 0b000;
  let Inst{19-16} = imm4;
  let Inst{15-13} = 0b111;
  let Inst{12-10} = Pg;
  let Inst{9-5}   = Rn;
  let Inst{4-0}   = Zt;

  let hasSideEffects = 0;
  let mayLoad = 1;
}

multiclass sve_mem_cldnt_si<bits<2> msz, string asm, RegisterOperand listty,
                            ZPRRegOp zprty> {
  def NAME : sve_mem_cldnt_si_base<msz, asm, listty>;

  def : InstAlias<asm # "\t$Zt, $Pg/z, [$Rn]",
                  (!cast<Instruction>(NAME) zprty:$Zt, PPR3bAny:$Pg, GPR64sp:$Rn, 0), 0>;
  def : InstAlias<asm # "\t$Zt, $Pg/z, [$Rn, $imm4, mul vl]",
                  (!cast<Instruction>(NAME) zprty:$Zt, PPR3bAny:$Pg, GPR64sp:$Rn, simm4s1:$imm4), 0>;
  def : InstAlias<asm # "\t$Zt, $Pg/z, [$Rn]",
                  (!cast<Instruction>(NAME) listty:$Zt, PPR3bAny:$Pg, GPR64sp:$Rn, 0), 1>;
}

class sve_mem_cldnt_ss_base<bits<2> msz, string asm, RegisterOperand VecList,
                            RegisterOperand gprty>
: I<(outs VecList:$Zt), (ins PPR3bAny:$Pg, GPR64sp:$Rn, gprty:$Rm),
  asm, "\t$Zt, $Pg/z, [$Rn, $Rm]",
  "",
  []>, Sched<[]> {
  bits<3> Pg;
  bits<5> Rm;
  bits<5> Rn;
  bits<5> Zt;
  let Inst{31-25} = 0b1010010;
  let Inst{24-23} = msz;
  let Inst{22-21} = 0b00;
  let Inst{20-16} = Rm;
  let Inst{15-13} = 0b110;
  let Inst{12-10} = Pg;
  let Inst{9-5}   = Rn;
  let Inst{4-0}   = Zt;

  let hasSideEffects = 0;
  let mayLoad = 1;
}

multiclass sve_mem_cldnt_ss<bits<2> msz, string asm, RegisterOperand listty,
                            ZPRRegOp zprty, RegisterOperand gprty> {
  def NAME : sve_mem_cldnt_ss_base<msz, asm, listty, gprty>;

  def : InstAlias<asm # "\t$Zt, $Pg/z, [$Rn, $Rm]",
                 (!cast<Instruction>(NAME) zprty:$Zt, PPR3bAny:$Pg, GPR64sp:$Rn, gprty:$Rm), 0>;
}

class sve_mem_ldqr_si<bits<2> sz, string asm, RegisterOperand VecList>
: I<(outs VecList:$Zt), (ins PPR3bAny:$Pg, GPR64sp:$Rn, simm4s16:$imm4),
  asm, "\t$Zt, $Pg/z, [$Rn, $imm4]", "", []>, Sched<[]> {
  bits<5> Zt;
  bits<5> Rn;
  bits<3> Pg;
  bits<4> imm4;
  let Inst{31-25} = 0b1010010;
  let Inst{24-23} = sz;
  let Inst{22-20} = 0;
  let Inst{19-16} = imm4;
  let Inst{15-13} = 0b001;
  let Inst{12-10} = Pg;
  let Inst{9-5}   = Rn;
  let Inst{4-0}   = Zt;

  let hasSideEffects = 0;
  let mayLoad = 1;
}

multiclass sve_mem_ldqr_si<bits<2> sz, string asm, RegisterOperand listty,
                           ZPRRegOp zprty> {
  def NAME : sve_mem_ldqr_si<sz, asm, listty>;
  def : InstAlias<asm # "\t$Zt, $Pg/z, [$Rn]",
                  (!cast<Instruction>(NAME) listty:$Zt, PPR3bAny:$Pg, GPR64sp:$Rn, 0), 1>;
  def : InstAlias<asm # "\t$Zt, $Pg/z, [$Rn]",
                  (!cast<Instruction>(NAME) zprty:$Zt, PPR3bAny:$Pg, GPR64sp:$Rn, 0), 0>;
  def : InstAlias<asm # "\t$Zt, $Pg/z, [$Rn, $imm4]",
                  (!cast<Instruction>(NAME) zprty:$Zt, PPR3bAny:$Pg, GPR64sp:$Rn, simm4s16:$imm4), 0>;
}

class sve_mem_ldqr_ss<bits<2> sz, string asm, RegisterOperand VecList,
                      RegisterOperand gprty>
: I<(outs VecList:$Zt), (ins PPR3bAny:$Pg, GPR64sp:$Rn, gprty:$Rm),
  asm, "\t$Zt, $Pg/z, [$Rn, $Rm]", "", []>, Sched<[]> {
  bits<5> Zt;
  bits<3> Pg;
  bits<5> Rn;
  bits<5> Rm;
  let Inst{31-25} = 0b1010010;
  let Inst{24-23} = sz;
  let Inst{22-21} = 0;
  let Inst{20-16} = Rm;
  let Inst{15-13} = 0;
  let Inst{12-10} = Pg;
  let Inst{9-5}   = Rn;
  let Inst{4-0}   = Zt;

  let hasSideEffects = 0;
  let mayLoad = 1;
}

multiclass sve_mem_ldqr_ss<bits<2> sz, string asm, RegisterOperand listty,
                           ZPRRegOp zprty, RegisterOperand gprty> {
  def NAME : sve_mem_ldqr_ss<sz, asm, listty, gprty>;

  def : InstAlias<asm # "\t$Zt, $Pg/z, [$Rn, $Rm]",
                  (!cast<Instruction>(NAME) zprty:$Zt, PPR3bAny:$Pg, GPR64sp:$Rn, gprty:$Rm), 0>;
}

class sve_mem_ld_dup<bits<2> dtypeh, bits<2> dtypel, string asm,
                     RegisterOperand VecList, Operand immtype>
: I<(outs VecList:$Zt), (ins PPR3bAny:$Pg, GPR64sp:$Rn, immtype:$imm6),
  asm, "\t$Zt, $Pg/z, [$Rn, $imm6]",
  "",
  []>, Sched<[]> {
  bits<3> Pg;
  bits<5> Rn;
  bits<5> Zt;
  bits<6> imm6;
  let Inst{31-25} = 0b1000010;
  let Inst{24-23} = dtypeh;
  let Inst{22}    = 1;
  let Inst{21-16} = imm6;
  let Inst{15}    = 0b1;
  let Inst{14-13} = dtypel;
  let Inst{12-10} = Pg;
  let Inst{9-5}   = Rn;
  let Inst{4-0}   = Zt;

  let hasSideEffects = 0;
  let mayLoad = 1;
}

multiclass sve_mem_ld_dup<bits<2> dtypeh, bits<2> dtypel, string asm,
                          RegisterOperand zlistty, ZPRRegOp zprty, Operand immtype> {
  def NAME : sve_mem_ld_dup<dtypeh, dtypel, asm, zlistty, immtype>;

  def : InstAlias<asm # "\t$Zt, $Pg/z, [$Rn]",
                  (!cast<Instruction>(NAME) zprty:$Zt, PPR3bAny:$Pg, GPR64sp:$Rn, 0), 0>;
  def : InstAlias<asm # "\t$Zt, $Pg/z, [$Rn, $imm6]",
                  (!cast<Instruction>(NAME) zprty:$Zt, PPR3bAny:$Pg, GPR64sp:$Rn, immtype:$imm6), 0>;
  def : InstAlias<asm # "\t$Zt, $Pg/z, [$Rn]",
                  (!cast<Instruction>(NAME) zlistty:$Zt, PPR3bAny:$Pg, GPR64sp:$Rn, 0), 1>;
}

class sve_mem_cld_ss_base<bits<4> dtype, bit ff, dag iops, string asm,
                          RegisterOperand VecList>
: I<(outs VecList:$Zt), iops,
  asm, "\t$Zt, $Pg/z, [$Rn, $Rm]",
  "",
  []>, Sched<[]> {
  bits<5> Zt;
  bits<3> Pg;
  bits<5> Rm;
  bits<5> Rn;
  let Inst{31-25} = 0b1010010;
  let Inst{24-21} = dtype;
  let Inst{20-16} = Rm;
  let Inst{15-14} = 0b01;
  let Inst{13}    = ff;
  let Inst{12-10} = Pg;
  let Inst{9-5}   = Rn;
  let Inst{4-0}   = Zt;

  let Defs = !if(ff, [FFR], []);
  let Uses = !if(ff, [FFR], []);
  let hasSideEffects = ff;
  let mayLoad = 1;
}

multiclass sve_mem_cld_ss<bits<4> dtype, string asm, RegisterOperand listty,
                          ZPRRegOp zprty, RegisterOperand gprty> {
  def NAME : sve_mem_cld_ss_base<dtype, 0, (ins PPR3bAny:$Pg, GPR64sp:$Rn, gprty:$Rm),
                               asm, listty>;

  def : InstAlias<asm # "\t$Zt, $Pg/z, [$Rn, $Rm]",
                 (!cast<Instruction>(NAME) zprty:$Zt, PPR3bAny:$Pg, GPR64sp:$Rn, gprty:$Rm), 0>;
}

multiclass sve_mem_cldff_ss<bits<4> dtype, string asm, RegisterOperand listty,
                            ZPRRegOp zprty, RegisterOperand gprty> {
  def NAME : sve_mem_cld_ss_base<dtype, 1, (ins PPR3bAny:$Pg, GPR64sp:$Rn, gprty:$Rm), asm, listty>;

  def : InstAlias<asm # "\t$Zt, $Pg/z, [$Rn, $Rm]",
                 (!cast<Instruction>(NAME) zprty:$Zt, PPR3bAny:$Pg, GPR64sp:$Rn, gprty:$Rm), 0>;

  def : InstAlias<asm # "\t$Zt, $Pg/z, [$Rn]",
                 (!cast<Instruction>(NAME) listty:$Zt, PPR3bAny:$Pg, GPR64sp:$Rn, XZR), 1>;

  def : InstAlias<asm # "\t$Zt, $Pg/z, [$Rn]",
                 (!cast<Instruction>(NAME) zprty:$Zt, PPR3bAny:$Pg, GPR64sp:$Rn, XZR), 0>;
}

class sve_mem_eld_si<bits<2> sz, bits<3> nregs, RegisterOperand VecList,
                     string asm, Operand immtype>
: I<(outs VecList:$Zt), (ins PPR3bAny:$Pg, GPR64sp:$Rn, immtype:$imm4),
  asm, "\t$Zt, $Pg/z, [$Rn, $imm4, mul vl]",
  "",
  []>, Sched<[]> {
  bits<5> Zt;
  bits<3> Pg;
  bits<5> Rn;
  bits<4> imm4;
  let Inst{31-25} = 0b1010010;
  let Inst{24-23} = sz;
  let Inst{22-21} = nregs{1-0};
  let Inst{20}    = nregs{2};
  let Inst{19-16} = imm4;
  let Inst{15-13} = 0b111;
  let Inst{12-10} = Pg;
  let Inst{9-5}   = Rn;
  let Inst{4-0}   = Zt;

  let hasSideEffects = 0;
  let mayLoad = 1;
}

multiclass sve_mem_eld_si<bits<2> sz, bits<3> nregs, RegisterOperand VecList,
                          string asm, Operand immtype> {
  def NAME : sve_mem_eld_si<sz, nregs, VecList, asm, immtype>;

  def : InstAlias<asm # "\t$Zt, $Pg/z, [$Rn]",
                  (!cast<Instruction>(NAME) VecList:$Zt, PPR3bAny:$Pg, GPR64sp:$Rn, 0), 1>;
}


class sve_mem_eld_ss<bits<2> sz, bits<3> nregs, RegisterOperand VecList,
                     string asm, RegisterOperand gprty>
: I<(outs VecList:$Zt), (ins PPR3bAny:$Pg, GPR64sp:$Rn, gprty:$Rm),
  asm, "\t$Zt, $Pg/z, [$Rn, $Rm]",
  "",
  []>, Sched<[]> {
  bits<3> Pg;
  bits<5> Rm;
  bits<5> Rn;
  bits<5> Zt;
  let Inst{31-25} = 0b1010010;
  let Inst{24-23} = sz;
  let Inst{22-21} = nregs{1-0};
  let Inst{20-16} = Rm;
  let Inst{15}    = 0b1;
  let Inst{14}    = nregs{2};
  let Inst{13}    = 0b0;
  let Inst{12-10} = Pg;
  let Inst{9-5}   = Rn;
  let Inst{4-0}   = Zt;

  let hasSideEffects = 0;
  let mayLoad = 1;
}

//===----------------------------------------------------------------------===//
// SVE Memory - 32-bit Gather and Unsized Contiguous Group
//===----------------------------------------------------------------------===//

// bit xs      is '1' if offsets are signed
// bit scaled  is '1' if the offsets are scaled
class sve_mem_32b_gld_sv<bits<4> opc, bit xs, bit scaled, string asm,
                         RegisterOperand zprext>
: I<(outs Z_s:$Zt), (ins PPR3bAny:$Pg, GPR64sp:$Rn, zprext:$Zm),
  asm, "\t$Zt, $Pg/z, [$Rn, $Zm]",
  "",
  []>, Sched<[]> {
  bits<3> Pg;
  bits<5> Rn;
  bits<5> Zm;
  bits<5> Zt;
  let Inst{31-25} = 0b1000010;
  let Inst{24-23} = opc{3-2};
  let Inst{22}    = xs;
  let Inst{21}    = scaled;
  let Inst{20-16} = Zm;
  let Inst{15}    = 0b0;
  let Inst{14-13} = opc{1-0};
  let Inst{12-10} = Pg;
  let Inst{9-5}   = Rn;
  let Inst{4-0}   = Zt;


  let Defs = !if(!eq(opc{0}, 1), [FFR], []);
  let Uses = !if(!eq(opc{0}, 1), [FFR], []);
  let hasSideEffects = opc{0};
  let mayLoad = 1;
}

multiclass sve_mem_32b_gld_sv_32_scaled<bits<4> opc, string asm,
                                        SDPatternOperator sxtw_op,
                                        SDPatternOperator uxtw_op,
                                        RegisterOperand sxtw_opnd,
                                        RegisterOperand uxtw_opnd,
                                        ValueType vt> {
  def _UXTW_SCALED : sve_mem_32b_gld_sv<opc, 0, 1, asm, uxtw_opnd>;
  def _SXTW_SCALED : sve_mem_32b_gld_sv<opc, 1, 1, asm, sxtw_opnd>;

  def : InstAlias<asm # "\t$Zt, $Pg/z, [$Rn, $Zm]",
                  (!cast<Instruction>(NAME # _UXTW_SCALED) ZPR32:$Zt, PPR3bAny:$Pg, GPR64sp:$Rn, uxtw_opnd:$Zm), 0>;
  def : InstAlias<asm # "\t$Zt, $Pg/z, [$Rn, $Zm]",
                  (!cast<Instruction>(NAME # _SXTW_SCALED) ZPR32:$Zt, PPR3bAny:$Pg, GPR64sp:$Rn, sxtw_opnd:$Zm), 0>;

  def : Pat<(nxv4i32 (uxtw_op (nxv4i1 PPR:$gp), GPR64sp:$base, (nxv4i32 ZPR:$indices), vt)),
            (!cast<Instruction>(NAME # _UXTW_SCALED) PPR:$gp, GPR64sp:$base, ZPR:$indices)>;
  def : Pat<(nxv4i32 (sxtw_op (nxv4i1 PPR:$gp), GPR64sp:$base, (nxv4i32 ZPR:$indices), vt)),
            (!cast<Instruction>(NAME # _SXTW_SCALED) PPR:$gp, GPR64sp:$base, ZPR:$indices)>;
}

multiclass sve_mem_32b_gld_vs_32_unscaled<bits<4> opc, string asm,
                                          SDPatternOperator sxtw_op,
                                          SDPatternOperator uxtw_op,
                                          RegisterOperand sxtw_opnd,
                                          RegisterOperand uxtw_opnd,
                                          ValueType vt> {
  def _UXTW : sve_mem_32b_gld_sv<opc, 0, 0, asm, uxtw_opnd>;
  def _SXTW : sve_mem_32b_gld_sv<opc, 1, 0, asm, sxtw_opnd>;

  def : InstAlias<asm # "\t$Zt, $Pg/z, [$Rn, $Zm]",
                  (!cast<Instruction>(NAME # _UXTW) ZPR32:$Zt, PPR3bAny:$Pg, GPR64sp:$Rn, uxtw_opnd:$Zm), 0>;
  def : InstAlias<asm # "\t$Zt, $Pg/z, [$Rn, $Zm]",
                  (!cast<Instruction>(NAME # _SXTW) ZPR32:$Zt, PPR3bAny:$Pg, GPR64sp:$Rn, sxtw_opnd:$Zm), 0>;

  def : Pat<(nxv4i32 (uxtw_op (nxv4i1 PPR:$gp), GPR64sp:$base, (nxv4i32 ZPR:$offsets), vt)),
            (!cast<Instruction>(NAME # _UXTW) PPR:$gp, GPR64sp:$base, ZPR:$offsets)>;
  def : Pat<(nxv4i32 (sxtw_op (nxv4i1 PPR:$gp), GPR64sp:$base, (nxv4i32 ZPR:$offsets), vt)),
            (!cast<Instruction>(NAME # _SXTW) PPR:$gp, GPR64sp:$base, ZPR:$offsets)>;
}


class sve_mem_32b_gld_vi<bits<4> opc, string asm, Operand imm_ty>
: I<(outs Z_s:$Zt), (ins PPR3bAny:$Pg, ZPR32:$Zn, imm_ty:$imm5),
  asm, "\t$Zt, $Pg/z, [$Zn, $imm5]",
  "",
  []>, Sched<[]> {
  bits<3> Pg;
  bits<5> Zn;
  bits<5> Zt;
  bits<5> imm5;
  let Inst{31-25} = 0b1000010;
  let Inst{24-23} = opc{3-2};
  let Inst{22-21} = 0b01;
  let Inst{20-16} = imm5;
  let Inst{15}    = 0b1;
  let Inst{14-13} = opc{1-0};
  let Inst{12-10} = Pg;
  let Inst{9-5}   = Zn;
  let Inst{4-0}   = Zt;


  let Defs = !if(!eq(opc{0}, 1), [FFR], []);
  let Uses = !if(!eq(opc{0}, 1), [FFR], []);
  let hasSideEffects = opc{0};
  let mayLoad = 1;
}

multiclass sve_mem_32b_gld_vi_32_ptrs<bits<4> opc, string asm, Operand imm_ty,
                                      SDPatternOperator op, ValueType vt> {
  def _IMM : sve_mem_32b_gld_vi<opc, asm, imm_ty>;

  def : InstAlias<asm # "\t$Zt, $Pg/z, [$Zn]",
                  (!cast<Instruction>(NAME # _IMM) ZPR32:$Zt, PPR3bAny:$Pg, ZPR32:$Zn, 0), 0>;
  def : InstAlias<asm # "\t$Zt, $Pg/z, [$Zn, $imm5]",
                  (!cast<Instruction>(NAME # _IMM) ZPR32:$Zt, PPR3bAny:$Pg, ZPR32:$Zn, imm_ty:$imm5), 0>;
  def : InstAlias<asm # "\t$Zt, $Pg/z, [$Zn]",
                  (!cast<Instruction>(NAME # _IMM) Z_s:$Zt, PPR3bAny:$Pg, ZPR32:$Zn, 0), 1>;

  def : Pat<(nxv4i32 (op (nxv4i1 PPR:$gp), (nxv4i32 ZPR:$ptrs), imm_ty:$index, vt)),
            (!cast<Instruction>(NAME # _IMM) PPR:$gp, ZPR:$ptrs, imm_ty:$index)>;
}

class sve_mem_prfm_si<bits<2> msz, string asm>
: I<(outs), (ins sve_prfop:$prfop, PPR3bAny:$Pg, GPR64sp:$Rn, simm6s1:$imm6),
  asm, "\t$prfop, $Pg, [$Rn, $imm6, mul vl]",
  "",
  []>, Sched<[]> {
  bits<5> Rn;
  bits<3> Pg;
  bits<6> imm6;
  bits<4> prfop;
  let Inst{31-22} = 0b1000010111;
  let Inst{21-16} = imm6;
  let Inst{15}    = 0b0;
  let Inst{14-13} = msz;
  let Inst{12-10} = Pg;
  let Inst{9-5}   = Rn;
  let Inst{4}     = 0b0;
  let Inst{3-0}   = prfop;

  let hasSideEffects = 1;
}

multiclass sve_mem_prfm_si<bits<2> msz, string asm> {
  def NAME : sve_mem_prfm_si<msz, asm>;

  def : InstAlias<asm # "\t$prfop, $Pg, [$Rn]",
                  (!cast<Instruction>(NAME) sve_prfop:$prfop, PPR3bAny:$Pg, GPR64sp:$Rn, 0), 1>;
}

class sve_mem_prfm_ss<bits<3> opc, string asm, RegisterOperand gprty>
: I<(outs), (ins sve_prfop:$prfop, PPR3bAny:$Pg, GPR64sp:$Rn, gprty:$Rm),
  asm, "\t$prfop, $Pg, [$Rn, $Rm]",
  "",
  []>, Sched<[]> {
  bits<5> Rm;
  bits<5> Rn;
  bits<3> Pg;
  bits<4> prfop;
  let Inst{31-25} = 0b1000010;
  let Inst{24-23} = opc{2-1};
  let Inst{22-21} = 0b00;
  let Inst{20-16} = Rm;
  let Inst{15}    = 0b1;
  let Inst{14}    = opc{0};
  let Inst{13}    = 0b0;
  let Inst{12-10} = Pg;
  let Inst{9-5}   = Rn;
  let Inst{4}     = 0b0;
  let Inst{3-0}   = prfop;

  let hasSideEffects = 1;
}

class sve_mem_32b_prfm_sv<bits<2> msz, bit xs, string asm,
                          RegisterOperand zprext>
: I<(outs), (ins sve_prfop:$prfop, PPR3bAny:$Pg, GPR64sp:$Rn, zprext:$Zm),
  asm, "\t$prfop, $Pg, [$Rn, $Zm]",
  "",
  []>, Sched<[]> {
  bits<3> Pg;
  bits<5> Rn;
  bits<5> Zm;
  bits<4> prfop;
  let Inst{31-23} = 0b100001000;
  let Inst{22}    = xs;
  let Inst{21}    = 0b1;
  let Inst{20-16} = Zm;
  let Inst{15}    = 0b0;
  let Inst{14-13} = msz;
  let Inst{12-10} = Pg;
  let Inst{9-5}   = Rn;
  let Inst{4}     = 0b0;
  let Inst{3-0}   = prfop;

  let hasSideEffects = 1;
}

multiclass sve_mem_32b_prfm_sv_scaled<bits<2> msz, string asm,
                                      RegisterOperand sxtw_opnd,
                                      RegisterOperand uxtw_opnd,
                                      SDPatternOperator op_sxtw,
                                      SDPatternOperator op_uxtw> {
  def _UXTW_SCALED : sve_mem_32b_prfm_sv<msz, 0, asm, uxtw_opnd>;
  def _SXTW_SCALED : sve_mem_32b_prfm_sv<msz, 1, asm, sxtw_opnd>;

  def : Pat<(op_uxtw (nxv4i1 PPR3bAny:$Pg), (i64 GPR64sp:$Rn), (nxv4i32 uxtw_opnd:$Zm), (i32 sve_prfop:$prfop)),
            (!cast<Instruction>(NAME # _UXTW_SCALED) sve_prfop:$prfop, PPR3bAny:$Pg, GPR64sp:$Rn, uxtw_opnd:$Zm)>;

  def : Pat<(op_sxtw (nxv4i1 PPR3bAny:$Pg), (i64 GPR64sp:$Rn), (nxv4i32 sxtw_opnd:$Zm), (i32 sve_prfop:$prfop)),
            (!cast<Instruction>(NAME # _SXTW_SCALED) sve_prfop:$prfop, PPR3bAny:$Pg, GPR64sp:$Rn, sxtw_opnd:$Zm)>;
}

class sve_mem_32b_prfm_vi<bits<2> msz, string asm, Operand imm_ty>
: I<(outs), (ins sve_prfop:$prfop, PPR3bAny:$Pg, ZPR32:$Zn, imm_ty:$imm5),
  asm, "\t$prfop, $Pg, [$Zn, $imm5]",
  "",
  []>, Sched<[]> {
  bits<3> Pg;
  bits<5> Zn;
  bits<5> imm5;
  bits<4> prfop;
  let Inst{31-25} = 0b1000010;
  let Inst{24-23} = msz;
  let Inst{22-21} = 0b00;
  let Inst{20-16} = imm5;
  let Inst{15-13} = 0b111;
  let Inst{12-10} = Pg;
  let Inst{9-5}   = Zn;
  let Inst{4}     = 0b0;
  let Inst{3-0}   = prfop;

  let hasSideEffects = 1;
}

multiclass sve_mem_32b_prfm_vi<bits<2> msz, string asm, Operand imm_ty, SDPatternOperator op> {
  def NAME : sve_mem_32b_prfm_vi<msz, asm, imm_ty>;

  def : InstAlias<asm # "\t$prfop, $Pg, [$Zn]",
                  (!cast<Instruction>(NAME) sve_prfop:$prfop, PPR3bAny:$Pg, ZPR32:$Zn, 0), 1>;

  def : Pat<(op (nxv4i1 PPR_3b:$Pg), (nxv4i32 ZPR32:$Zn), (i64 imm_ty:$imm), (i32 sve_prfop:$prfop)),
            (!cast<Instruction>(NAME) sve_prfop:$prfop, PPR_3b:$Pg, ZPR32:$Zn, imm_ty:$imm)>;
}

class sve_mem_z_fill<string asm>
: I<(outs ZPRAny:$Zt), (ins GPR64sp:$Rn, simm9:$imm9),
  asm, "\t$Zt, [$Rn, $imm9, mul vl]",
  "",
  []>, Sched<[]> {
  bits<5> Rn;
  bits<5> Zt;
  bits<9> imm9;
  let Inst{31-22} = 0b1000010110;
  let Inst{21-16} = imm9{8-3};
  let Inst{15-13} = 0b010;
  let Inst{12-10} = imm9{2-0};
  let Inst{9-5}   = Rn;
  let Inst{4-0}   = Zt;

  let hasSideEffects = 0;
  let mayLoad = 1;
}

multiclass sve_mem_z_fill<string asm> {
  def NAME : sve_mem_z_fill<asm>;

  def : InstAlias<asm # "\t$Zt, [$Rn]",
                  (!cast<Instruction>(NAME) ZPRAny:$Zt, GPR64sp:$Rn, 0), 1>;
}

class sve_mem_p_fill<string asm>
: I<(outs PPRorPNRAny:$Pt), (ins GPR64sp:$Rn, simm9:$imm9),
  asm, "\t$Pt, [$Rn, $imm9, mul vl]",
  "",
  []>, Sched<[]> {
  bits<4> Pt;
  bits<5> Rn;
  bits<9> imm9;
  let Inst{31-22} = 0b1000010110;
  let Inst{21-16} = imm9{8-3};
  let Inst{15-13} = 0b000;
  let Inst{12-10} = imm9{2-0};
  let Inst{9-5}   = Rn;
  let Inst{4}     = 0b0;
  let Inst{3-0}   = Pt;

  let hasSideEffects = 0;
  let mayLoad = 1;
}

multiclass sve_mem_p_fill<string asm> {
  def NAME : sve_mem_p_fill<asm>;

  def : InstAlias<asm # "\t$Pt, [$Rn]",
                  (!cast<Instruction>(NAME) PPRorPNRAny:$Pt, GPR64sp:$Rn, 0), 1>;
}

class sve2_mem_gldnt_vs_base<bits<5> opc, dag iops, string asm,
                             RegisterOperand VecList>
: I<(outs VecList:$Zt), iops,
  asm, "\t$Zt, $Pg/z, [$Zn, $Rm]",
  "",
  []>, Sched<[]> {
  bits<3> Pg;
  bits<5> Rm;
  bits<5> Zn;
  bits<5> Zt;
  let Inst{31}    = 0b1;
  let Inst{30}    = opc{4};
  let Inst{29-25} = 0b00010;
  let Inst{24-23} = opc{3-2};
  let Inst{22-21} = 0b00;
  let Inst{20-16} = Rm;
  let Inst{15}    = 0b1;
  let Inst{14-13} = opc{1-0};
  let Inst{12-10} = Pg;
  let Inst{9-5}   = Zn;
  let Inst{4-0}   = Zt;

  let hasSideEffects = 0;
  let mayLoad = 1;
}

multiclass sve2_mem_gldnt_vs_32_ptrs<bits<5> opc, string asm,
                                  SDPatternOperator op,
                                  ValueType vt> {
  def NAME : sve2_mem_gldnt_vs_base<opc, (ins PPR3bAny:$Pg, ZPR32:$Zn, GPR64:$Rm), asm, Z_s>;

  def : InstAlias<asm # "\t$Zt, $Pg/z, [$Zn, $Rm]",
                 (!cast<Instruction>(NAME) ZPR32:$Zt, PPR3bAny:$Pg, ZPR32:$Zn, GPR64:$Rm), 0>;
  def : InstAlias<asm # "\t$Zt, $Pg/z, [$Zn]",
                 (!cast<Instruction>(NAME) ZPR32:$Zt, PPR3bAny:$Pg, ZPR32:$Zn, XZR), 0>;
  def : InstAlias<asm # "\t$Zt, $Pg/z, [$Zn]",
                 (!cast<Instruction>(NAME) Z_s:$Zt, PPR3bAny:$Pg, ZPR32:$Zn, XZR), 1>;

  def : Pat <(nxv4i32 (op (nxv4i1 PPR3bAny:$Pg), (nxv4i32 ZPR32:$Zd), (i64 GPR64:$Rm), vt)),
             (!cast<Instruction>(NAME) PPR3bAny:$Pg, ZPR32:$Zd, GPR64:$Rm)>;
}

multiclass sve2_mem_gldnt_vs_64_ptrs<bits<5> opc, string asm,
                                   SDPatternOperator op,
                                   ValueType vt> {
  def NAME : sve2_mem_gldnt_vs_base<opc, (ins PPR3bAny:$Pg, ZPR64:$Zn, GPR64:$Rm), asm, Z_d>;

  def : InstAlias<asm # "\t$Zt, $Pg/z, [$Zn, $Rm]",
                 (!cast<Instruction>(NAME) ZPR64:$Zt, PPR3bAny:$Pg, ZPR64:$Zn, GPR64:$Rm), 0>;
  def : InstAlias<asm # "\t$Zt, $Pg/z, [$Zn]",
                 (!cast<Instruction>(NAME) ZPR64:$Zt, PPR3bAny:$Pg, ZPR64:$Zn, XZR), 0>;
  def : InstAlias<asm # "\t$Zt, $Pg/z, [$Zn]",
                 (!cast<Instruction>(NAME) Z_d:$Zt, PPR3bAny:$Pg, ZPR64:$Zn, XZR), 1>;

  def : Pat <(nxv2i64 (op (nxv2i1 PPR3bAny:$Pg), (nxv2i64 ZPR64:$Zd), (i64 GPR64:$Rm), vt)),
             (!cast<Instruction>(NAME) PPR3bAny:$Pg, ZPR64:$Zd, GPR64:$Rm)>;
}

//===----------------------------------------------------------------------===//
// SVE Memory - 64-bit Gather Group
//===----------------------------------------------------------------------===//

// bit xs      is '1' if offsets are signed
// bit scaled  is '1' if the offsets are scaled
// bit lsl     is '0' if the offsets are extended (uxtw/sxtw), '1' if shifted (lsl)
class sve_mem_64b_gld_sv<bits<4> opc, bit xs, bit scaled, bit lsl, string asm,
                         RegisterOperand zprext>
: I<(outs Z_d:$Zt), (ins PPR3bAny:$Pg, GPR64sp:$Rn, zprext:$Zm),
  asm, "\t$Zt, $Pg/z, [$Rn, $Zm]",
  "",
  []>, Sched<[]> {
  bits<3> Pg;
  bits<5> Rn;
  bits<5> Zm;
  bits<5> Zt;
  let Inst{31-25} = 0b1100010;
  let Inst{24-23} = opc{3-2};
  let Inst{22}    = xs;
  let Inst{21}    = scaled;
  let Inst{20-16} = Zm;
  let Inst{15}    = lsl;
  let Inst{14-13} = opc{1-0};
  let Inst{12-10} = Pg;
  let Inst{9-5}   = Rn;
  let Inst{4-0}   = Zt;


  let Defs = !if(!eq(opc{0}, 1), [FFR], []);
  let Uses = !if(!eq(opc{0}, 1), [FFR], []);
  let hasSideEffects = opc{0};
  let mayLoad = 1;
}

multiclass sve_mem_64b_gld_sv_32_scaled<bits<4> opc, string asm,
                                        SDPatternOperator sxtw_op,
                                        SDPatternOperator uxtw_op,
                                        RegisterOperand sxtw_opnd,
                                        RegisterOperand uxtw_opnd,
                                        ValueType vt> {
  def _UXTW_SCALED : sve_mem_64b_gld_sv<opc, 0, 1, 0, asm, uxtw_opnd>;
  def _SXTW_SCALED : sve_mem_64b_gld_sv<opc, 1, 1, 0, asm, sxtw_opnd>;

  def : InstAlias<asm # "\t$Zt, $Pg/z, [$Rn, $Zm]",
                  (!cast<Instruction>(NAME # _UXTW_SCALED) ZPR64:$Zt, PPR3bAny:$Pg, GPR64sp:$Rn, uxtw_opnd:$Zm), 0>;
  def : InstAlias<asm # "\t$Zt, $Pg/z, [$Rn, $Zm]",
                  (!cast<Instruction>(NAME # _SXTW_SCALED) ZPR64:$Zt, PPR3bAny:$Pg, GPR64sp:$Rn, sxtw_opnd:$Zm), 0>;

  def : Pat<(nxv2i64 (uxtw_op (nxv2i1 PPR:$gp), GPR64sp:$base, (nxv2i64 ZPR:$indices), vt)),
            (!cast<Instruction>(NAME # _UXTW_SCALED) PPR:$gp, GPR64sp:$base, ZPR:$indices)>;
  def : Pat<(nxv2i64 (sxtw_op (nxv2i1 PPR:$gp), GPR64sp:$base, (nxv2i64 ZPR:$indices), vt)),
            (!cast<Instruction>(NAME # _SXTW_SCALED) PPR:$gp, GPR64sp:$base, ZPR:$indices)>;
}

multiclass sve_mem_64b_gld_vs_32_unscaled<bits<4> opc, string asm,
                                          SDPatternOperator sxtw_op,
                                          SDPatternOperator uxtw_op,
                                          RegisterOperand sxtw_opnd,
                                          RegisterOperand uxtw_opnd,
                                          ValueType vt> {
  def _UXTW : sve_mem_64b_gld_sv<opc, 0, 0, 0, asm, uxtw_opnd>;
  def _SXTW : sve_mem_64b_gld_sv<opc, 1, 0, 0, asm, sxtw_opnd>;

  def : InstAlias<asm # "\t$Zt, $Pg/z, [$Rn, $Zm]",
                  (!cast<Instruction>(NAME # _UXTW) ZPR64:$Zt, PPR3bAny:$Pg, GPR64sp:$Rn, uxtw_opnd:$Zm), 0>;
  def : InstAlias<asm # "\t$Zt, $Pg/z, [$Rn, $Zm]",
                  (!cast<Instruction>(NAME # _SXTW) ZPR64:$Zt, PPR3bAny:$Pg, GPR64sp:$Rn, sxtw_opnd:$Zm), 0>;

  def : Pat<(nxv2i64 (uxtw_op (nxv2i1 PPR:$gp), GPR64sp:$base, (nxv2i64 ZPR:$offsets), vt)),
            (!cast<Instruction>(NAME # _UXTW) PPR:$gp, GPR64sp:$base, ZPR:$offsets)>;
  def : Pat<(nxv2i64 (sxtw_op (nxv2i1 PPR:$gp), GPR64sp:$base, (nxv2i64 ZPR:$offsets), vt)),
            (!cast<Instruction>(NAME # _SXTW) PPR:$gp, GPR64sp:$base, ZPR:$offsets)>;
}

multiclass sve_mem_64b_gld_sv2_64_scaled<bits<4> opc, string asm,
                                         SDPatternOperator op,
                                         RegisterOperand zprext, ValueType vt> {
  def _SCALED : sve_mem_64b_gld_sv<opc, 1, 1, 1, asm, zprext>;

  def : InstAlias<asm # "\t$Zt, $Pg/z, [$Rn, $Zm]",
                  (!cast<Instruction>(NAME # _SCALED) ZPR64:$Zt, PPR3bAny:$Pg, GPR64sp:$Rn, zprext:$Zm), 0>;

  def : Pat<(nxv2i64 (op (nxv2i1 PPR:$gp), GPR64sp:$base, (nxv2i64 ZPR:$indices), vt)),
                     (!cast<Instruction>(NAME # _SCALED) PPR:$gp, GPR64sp:$base, ZPR:$indices)>;
}

multiclass sve_mem_64b_gld_vs2_64_unscaled<bits<4> opc, string asm,
                                           SDPatternOperator op, ValueType vt> {
  def NAME : sve_mem_64b_gld_sv<opc, 1, 0, 1, asm, ZPR64ExtLSL8>;

  def : InstAlias<asm # "\t$Zt, $Pg/z, [$Rn, $Zm]",
                  (!cast<Instruction>(NAME) ZPR64:$Zt, PPR3bAny:$Pg, GPR64sp:$Rn, ZPR64ExtLSL8:$Zm), 0>;

  def : Pat<(nxv2i64 (op (nxv2i1 PPR:$gp), GPR64sp:$base, (nxv2i64 ZPR:$offsets), vt)),
            (!cast<Instruction>(NAME) PPR:$gp, GPR64sp:$base, ZPR:$offsets)>;
}

class sve_mem_64b_gld_vi<bits<4> opc, string asm, Operand imm_ty>
: I<(outs Z_d:$Zt), (ins PPR3bAny:$Pg, ZPR64:$Zn, imm_ty:$imm5),
  asm, "\t$Zt, $Pg/z, [$Zn, $imm5]",
  "",
  []>, Sched<[]> {
  bits<3> Pg;
  bits<5> Zn;
  bits<5> Zt;
  bits<5> imm5;
  let Inst{31-25} = 0b1100010;
  let Inst{24-23} = opc{3-2};
  let Inst{22-21} = 0b01;
  let Inst{20-16} = imm5;
  let Inst{15}    = 0b1;
  let Inst{14-13} = opc{1-0};
  let Inst{12-10} = Pg;
  let Inst{9-5}   = Zn;
  let Inst{4-0}   = Zt;

  let Defs = !if(!eq(opc{0}, 1), [FFR], []);
  let Uses = !if(!eq(opc{0}, 1), [FFR], []);
  let hasSideEffects = opc{0};
  let mayLoad = 1;
}

multiclass sve_mem_64b_gld_vi_64_ptrs<bits<4> opc, string asm, Operand imm_ty,
                                      SDPatternOperator op, ValueType vt> {
  def _IMM : sve_mem_64b_gld_vi<opc, asm, imm_ty>;

  def : InstAlias<asm # "\t$Zt, $Pg/z, [$Zn]",
                  (!cast<Instruction>(NAME # _IMM) ZPR64:$Zt, PPR3bAny:$Pg, ZPR64:$Zn, 0), 0>;
  def : InstAlias<asm # "\t$Zt, $Pg/z, [$Zn, $imm5]",
                  (!cast<Instruction>(NAME # _IMM) ZPR64:$Zt, PPR3bAny:$Pg, ZPR64:$Zn, imm_ty:$imm5), 0>;
  def : InstAlias<asm # "\t$Zt, $Pg/z, [$Zn]",
                  (!cast<Instruction>(NAME # _IMM) Z_d:$Zt, PPR3bAny:$Pg, ZPR64:$Zn, 0), 1>;

  def : Pat<(nxv2i64 (op (nxv2i1 PPR:$gp), (nxv2i64 ZPR:$ptrs), imm_ty:$index, vt)),
            (!cast<Instruction>(NAME # _IMM) PPR:$gp, ZPR:$ptrs, imm_ty:$index)>;
}

// bit lsl is '0' if the offsets are extended (uxtw/sxtw), '1' if shifted (lsl)
class sve_mem_64b_prfm_sv<bits<2> msz, bit xs, bit lsl, string asm,
                          RegisterOperand zprext>
: I<(outs), (ins sve_prfop:$prfop, PPR3bAny:$Pg, GPR64sp:$Rn, zprext:$Zm),
  asm, "\t$prfop, $Pg, [$Rn, $Zm]",
  "",
  []>, Sched<[]> {
  bits<3> Pg;
  bits<5> Rn;
  bits<5> Zm;
  bits<4> prfop;
  let Inst{31-23} = 0b110001000;
  let Inst{22}    = xs;
  let Inst{21}    = 0b1;
  let Inst{20-16} = Zm;
  let Inst{15}    = lsl;
  let Inst{14-13} = msz;
  let Inst{12-10} = Pg;
  let Inst{9-5}   = Rn;
  let Inst{4}     = 0b0;
  let Inst{3-0}   = prfop;

  let hasSideEffects = 1;
}

multiclass sve_mem_64b_prfm_sv_ext_scaled<bits<2> msz, string asm,
                                          RegisterOperand sxtw_opnd,
                                          RegisterOperand uxtw_opnd,
                                          SDPatternOperator op_sxtw,
                                          SDPatternOperator op_uxtw> {
  def _UXTW_SCALED : sve_mem_64b_prfm_sv<msz, 0, 0, asm, uxtw_opnd>;
  def _SXTW_SCALED : sve_mem_64b_prfm_sv<msz, 1, 0, asm, sxtw_opnd>;

  def : Pat<(op_uxtw (nxv2i1 PPR3bAny:$Pg), (i64 GPR64sp:$Rn), (nxv2i64 uxtw_opnd:$Zm), (i32 sve_prfop:$prfop)),
            (!cast<Instruction>(NAME # _UXTW_SCALED) sve_prfop:$prfop, PPR3bAny:$Pg, GPR64sp:$Rn, uxtw_opnd:$Zm)>;

  def : Pat<(op_sxtw (nxv2i1 PPR3bAny:$Pg), (i64 GPR64sp:$Rn), (nxv2i64 sxtw_opnd:$Zm), (i32 sve_prfop:$prfop)),
            (!cast<Instruction>(NAME # _SXTW_SCALED) sve_prfop:$prfop, PPR3bAny:$Pg, GPR64sp:$Rn, sxtw_opnd:$Zm)>;

}

multiclass sve_mem_64b_prfm_sv_lsl_scaled<bits<2> msz, string asm,
                                          RegisterOperand zprext, SDPatternOperator frag> {
  def NAME : sve_mem_64b_prfm_sv<msz, 1, 1, asm, zprext>;

  def : Pat<(frag (nxv2i1 PPR3bAny:$Pg), (i64 GPR64sp:$Rn), (nxv2i64 zprext:$Zm), (i32 sve_prfop:$prfop)),
            (!cast<Instruction>(NAME) sve_prfop:$prfop, PPR3bAny:$Pg, GPR64sp:$Rn, zprext:$Zm)>;

}

class sve_mem_64b_prfm_vi<bits<2> msz, string asm, Operand imm_ty>
: I<(outs), (ins sve_prfop:$prfop, PPR3bAny:$Pg, ZPR64:$Zn, imm_ty:$imm5),
  asm, "\t$prfop, $Pg, [$Zn, $imm5]",
  "",
  []>, Sched<[]> {
  bits<3> Pg;
  bits<5> Zn;
  bits<5> imm5;
  bits<4> prfop;
  let Inst{31-25} = 0b1100010;
  let Inst{24-23} = msz;
  let Inst{22-21} = 0b00;
  let Inst{20-16} = imm5;
  let Inst{15-13} = 0b111;
  let Inst{12-10} = Pg;
  let Inst{9-5}   = Zn;
  let Inst{4}     = 0b0;
  let Inst{3-0}   = prfop;

  let hasSideEffects = 1;
}

multiclass sve_mem_64b_prfm_vi<bits<2> msz, string asm, Operand imm_ty, SDPatternOperator op> {
  def NAME : sve_mem_64b_prfm_vi<msz, asm, imm_ty>;

  def : InstAlias<asm # "\t$prfop, $Pg, [$Zn]",
                  (!cast<Instruction>(NAME) sve_prfop:$prfop, PPR3bAny:$Pg, ZPR64:$Zn, 0), 1>;

  def : Pat<(op (nxv2i1 PPR_3b:$Pg), (nxv2i64 ZPR32:$Zn), (i64 imm_ty:$imm), (i32 sve_prfop:$prfop)),
            (!cast<Instruction>(NAME) sve_prfop:$prfop, PPR_3b:$Pg, ZPR32:$Zn, imm_ty:$imm)>;
}

//===----------------------------------------------------------------------===//
// SVE Compute Vector Address Group
//===----------------------------------------------------------------------===//

class sve_int_bin_cons_misc_0_a<bits<2> opc, bits<2> msz, string asm,
                                ZPRRegOp zprty, RegisterOperand zprext>
: I<(outs zprty:$Zd), (ins zprty:$Zn, zprext:$Zm),
  asm, "\t$Zd, [$Zn, $Zm]",
  "",
  []>, Sched<[]> {
  bits<5> Zd;
  bits<5> Zn;
  bits<5> Zm;
  let Inst{31-24} = 0b00000100;
  let Inst{23-22} = opc;
  let Inst{21}    = 0b1;
  let Inst{20-16} = Zm;
  let Inst{15-12} = 0b1010;
  let Inst{11-10} = msz;
  let Inst{9-5}   = Zn;
  let Inst{4-0}   = Zd;

  let hasSideEffects = 0;
}

multiclass sve_int_bin_cons_misc_0_a_uxtw<bits<2> opc, string asm> {
  def _0 : sve_int_bin_cons_misc_0_a<opc, 0b00, asm, ZPR64, ZPR64ExtUXTW8>;
  def _1 : sve_int_bin_cons_misc_0_a<opc, 0b01, asm, ZPR64, ZPR64ExtUXTW16>;
  def _2 : sve_int_bin_cons_misc_0_a<opc, 0b10, asm, ZPR64, ZPR64ExtUXTW32>;
  def _3 : sve_int_bin_cons_misc_0_a<opc, 0b11, asm, ZPR64, ZPR64ExtUXTW64>;
}

multiclass sve_int_bin_cons_misc_0_a_sxtw<bits<2> opc, string asm> {
  def _0 : sve_int_bin_cons_misc_0_a<opc, 0b00, asm, ZPR64, ZPR64ExtSXTW8>;
  def _1 : sve_int_bin_cons_misc_0_a<opc, 0b01, asm, ZPR64, ZPR64ExtSXTW16>;
  def _2 : sve_int_bin_cons_misc_0_a<opc, 0b10, asm, ZPR64, ZPR64ExtSXTW32>;
  def _3 : sve_int_bin_cons_misc_0_a<opc, 0b11, asm, ZPR64, ZPR64ExtSXTW64>;
}

multiclass sve_int_bin_cons_misc_0_a_32_lsl<bits<2> opc, string asm> {
  def _0 : sve_int_bin_cons_misc_0_a<opc, 0b00, asm, ZPR32, ZPR32ExtLSL8>;
  def _1 : sve_int_bin_cons_misc_0_a<opc, 0b01, asm, ZPR32, ZPR32ExtLSL16>;
  def _2 : sve_int_bin_cons_misc_0_a<opc, 0b10, asm, ZPR32, ZPR32ExtLSL32>;
  def _3 : sve_int_bin_cons_misc_0_a<opc, 0b11, asm, ZPR32, ZPR32ExtLSL64>;
}

multiclass sve_int_bin_cons_misc_0_a_64_lsl<bits<2> opc, string asm> {
  def _0 : sve_int_bin_cons_misc_0_a<opc, 0b00, asm, ZPR64, ZPR64ExtLSL8>;
  def _1 : sve_int_bin_cons_misc_0_a<opc, 0b01, asm, ZPR64, ZPR64ExtLSL16>;
  def _2 : sve_int_bin_cons_misc_0_a<opc, 0b10, asm, ZPR64, ZPR64ExtLSL32>;
  def _3 : sve_int_bin_cons_misc_0_a<opc, 0b11, asm, ZPR64, ZPR64ExtLSL64>;
}

//===----------------------------------------------------------------------===//
// SVE Integer Misc - Unpredicated Group
//===----------------------------------------------------------------------===//

class sve_int_bin_cons_misc_0_b<bits<2> sz, string asm, ZPRRegOp zprty>
: I<(outs zprty:$Zd), (ins zprty:$Zn, zprty:$Zm),
  asm, "\t$Zd, $Zn, $Zm",
  "",
  []>, Sched<[]> {
  bits<5> Zd;
  bits<5> Zm;
  bits<5> Zn;
  let Inst{31-24} = 0b00000100;
  let Inst{23-22} = sz;
  let Inst{21}    = 0b1;
  let Inst{20-16} = Zm;
  let Inst{15-10} = 0b101100;
  let Inst{9-5}   = Zn;
  let Inst{4-0}   = Zd;

  let hasSideEffects = 0;
}

multiclass sve_int_bin_cons_misc_0_b<string asm, SDPatternOperator op> {
  def _H : sve_int_bin_cons_misc_0_b<0b01, asm, ZPR16>;
  def _S : sve_int_bin_cons_misc_0_b<0b10, asm, ZPR32>;
  def _D : sve_int_bin_cons_misc_0_b<0b11, asm, ZPR64>;

  def : SVE_2_Op_Pat<nxv8f16, op, nxv8f16, nxv8i16, !cast<Instruction>(NAME # _H)>;
  def : SVE_2_Op_Pat<nxv4f32, op, nxv4f32, nxv4i32, !cast<Instruction>(NAME # _S)>;
  def : SVE_2_Op_Pat<nxv2f64, op, nxv2f64, nxv2i64, !cast<Instruction>(NAME # _D)>;
}

class sve_int_bin_cons_misc_0_c<bits<8> opc, string asm, ZPRRegOp zprty>
: I<(outs zprty:$Zd), (ins zprty:$Zn),
  asm, "\t$Zd, $Zn",
  "",
  []>, Sched<[]> {
  bits<5> Zd;
  bits<5> Zn;
  let Inst{31-24} = 0b00000100;
  let Inst{23-22} = opc{7-6};
  let Inst{21}    = 0b1;
  let Inst{20-16} = opc{5-1};
  let Inst{15-11} = 0b10111;
  let Inst{10}    = opc{0};
  let Inst{9-5}   = Zn;
  let Inst{4-0}   = Zd;

  let hasSideEffects = 0;
}

multiclass sve_int_bin_cons_misc_0_c_fexpa<string asm, SDPatternOperator op> {
  def _H : sve_int_bin_cons_misc_0_c<0b01000000, asm, ZPR16>;
  def _S : sve_int_bin_cons_misc_0_c<0b10000000, asm, ZPR32>;
  def _D : sve_int_bin_cons_misc_0_c<0b11000000, asm, ZPR64>;

  def : SVE_1_Op_Pat<nxv8f16, op, nxv8i16, !cast<Instruction>(NAME # _H)>;
  def : SVE_1_Op_Pat<nxv4f32, op, nxv4i32, !cast<Instruction>(NAME # _S)>;
  def : SVE_1_Op_Pat<nxv2f64, op, nxv2i64, !cast<Instruction>(NAME # _D)>;
}

//===----------------------------------------------------------------------===//
// SVE Integer Reduction Group
//===----------------------------------------------------------------------===//

class sve_int_reduce<bits<2> sz8_32, bits<2> fmt, bits<3> opc, string asm,
                     ZPRRegOp zprty, FPRasZPROperand dstOpType>
: I<(outs dstOpType:$Vd), (ins PPR3bAny:$Pg, zprty:$Zn),
  asm, "\t$Vd, $Pg, $Zn",
  "",
  []>, Sched<[]> {
  bits<3> Pg;
  bits<5> Vd;
  bits<5> Zn;
  let Inst{31-24} = 0b00000100;
  let Inst{23-22} = sz8_32;
  let Inst{21}    = 0b0;
  let Inst{20-19} = fmt;
  let Inst{18-16} = opc;
  let Inst{15-13} = 0b001;
  let Inst{12-10} = Pg;
  let Inst{9-5}   = Zn;
  let Inst{4-0}   = Vd;

  let hasSideEffects = 0;
}

multiclass sve_int_reduce_0_saddv<bits<3> opc, string asm,
                                  SDPatternOperator op> {
  def _B : sve_int_reduce<0b00, 0b00, opc, asm, ZPR8, FPR64asZPR>;
  def _H : sve_int_reduce<0b01, 0b00, opc, asm, ZPR16, FPR64asZPR>;
  def _S : sve_int_reduce<0b10, 0b00, opc, asm, ZPR32, FPR64asZPR>;

  def : SVE_2_Op_Pat<nxv2i64, op, nxv16i1, nxv16i8, !cast<Instruction>(NAME # _B)>;
  def : SVE_2_Op_Pat<nxv2i64, op, nxv8i1,  nxv8i16, !cast<Instruction>(NAME # _H)>;
  def : SVE_2_Op_Pat<nxv2i64, op, nxv4i1,  nxv4i32, !cast<Instruction>(NAME # _S)>;
}

multiclass sve_int_reduce_0_uaddv<bits<3> opc, string asm,
                                  SDPatternOperator op> {
  def _B : sve_int_reduce<0b00, 0b00, opc, asm, ZPR8, FPR64asZPR>;
  def _H : sve_int_reduce<0b01, 0b00, opc, asm, ZPR16, FPR64asZPR>;
  def _S : sve_int_reduce<0b10, 0b00, opc, asm, ZPR32, FPR64asZPR>;
  def _D : sve_int_reduce<0b11, 0b00, opc, asm, ZPR64, FPR64asZPR>;

  def : SVE_2_Op_Pat<nxv2i64, op, nxv16i1, nxv16i8, !cast<Instruction>(NAME # _B)>;
  def : SVE_2_Op_Pat<nxv2i64, op, nxv8i1,  nxv8i16, !cast<Instruction>(NAME # _H)>;
  def : SVE_2_Op_Pat<nxv2i64, op, nxv4i1,  nxv4i32, !cast<Instruction>(NAME # _S)>;
  def : SVE_2_Op_Pat<nxv2i64, op, nxv2i1,  nxv2i64, !cast<Instruction>(NAME # _D)>;
}

multiclass sve_int_reduce_1<bits<3> opc, string asm,
                            SDPatternOperator op> {
  def _B : sve_int_reduce<0b00, 0b01, opc, asm, ZPR8, FPR8asZPR>;
  def _H : sve_int_reduce<0b01, 0b01, opc, asm, ZPR16, FPR16asZPR>;
  def _S : sve_int_reduce<0b10, 0b01, opc, asm, ZPR32, FPR32asZPR>;
  def _D : sve_int_reduce<0b11, 0b01, opc, asm, ZPR64, FPR64asZPR>;

  def : SVE_2_Op_Pat<nxv16i8, op, nxv16i1, nxv16i8, !cast<Instruction>(NAME # _B)>;
  def : SVE_2_Op_Pat<nxv8i16, op, nxv8i1,  nxv8i16, !cast<Instruction>(NAME # _H)>;
  def : SVE_2_Op_Pat<nxv4i32, op, nxv4i1,  nxv4i32, !cast<Instruction>(NAME # _S)>;
  def : SVE_2_Op_Pat<nxv2i64, op, nxv2i1,  nxv2i64, !cast<Instruction>(NAME # _D)>;
}

multiclass sve_int_reduce_2<bits<3> opc, string asm,
                            SDPatternOperator op> {
  def _B : sve_int_reduce<0b00, 0b11, opc, asm, ZPR8, FPR8asZPR>;
  def _H : sve_int_reduce<0b01, 0b11, opc, asm, ZPR16, FPR16asZPR>;
  def _S : sve_int_reduce<0b10, 0b11, opc, asm, ZPR32, FPR32asZPR>;
  def _D : sve_int_reduce<0b11, 0b11, opc, asm, ZPR64, FPR64asZPR>;

  def : SVE_2_Op_Pat<nxv16i8, op, nxv16i1, nxv16i8, !cast<Instruction>(NAME # _B)>;
  def : SVE_2_Op_Pat<nxv8i16, op, nxv8i1,  nxv8i16, !cast<Instruction>(NAME # _H)>;
  def : SVE_2_Op_Pat<nxv4i32, op, nxv4i1,  nxv4i32, !cast<Instruction>(NAME # _S)>;
  def : SVE_2_Op_Pat<nxv2i64, op, nxv2i1,  nxv2i64, !cast<Instruction>(NAME # _D)>;
}

class sve_int_movprfx_pred<bits<2> sz8_32, bits<3> opc, string asm,
                           ZPRRegOp zprty, string pg_suffix, dag iops>
: I<(outs zprty:$Zd), iops,
  asm, "\t$Zd, $Pg"#pg_suffix#", $Zn",
  "",
  []>, Sched<[]> {
  bits<3> Pg;
  bits<5> Zd;
  bits<5> Zn;
  let Inst{31-24} = 0b00000100;
  let Inst{23-22} = sz8_32;
  let Inst{21-19} = 0b010;
  let Inst{18-16} = opc;
  let Inst{15-13} = 0b001;
  let Inst{12-10} = Pg;
  let Inst{9-5}   = Zn;
  let Inst{4-0}   = Zd;

  let ElementSize = zprty.ElementSize;
  let hasSideEffects = 0;
}

multiclass sve_int_movprfx_pred_merge<bits<3> opc, string asm> {
let Constraints = "$Zd = $_Zd" in {
  def _B : sve_int_movprfx_pred<0b00, opc, asm, ZPR8, "/m",
                                (ins ZPR8:$_Zd, PPR3bAny:$Pg, ZPR8:$Zn)>;
  def _H : sve_int_movprfx_pred<0b01, opc, asm, ZPR16, "/m",
                                (ins ZPR16:$_Zd, PPR3bAny:$Pg, ZPR16:$Zn)>;
  def _S : sve_int_movprfx_pred<0b10, opc, asm, ZPR32, "/m",
                                (ins ZPR32:$_Zd, PPR3bAny:$Pg, ZPR32:$Zn)>;
  def _D : sve_int_movprfx_pred<0b11, opc, asm, ZPR64, "/m",
                                (ins ZPR64:$_Zd, PPR3bAny:$Pg, ZPR64:$Zn)>;
}
}

multiclass sve_int_movprfx_pred_zero<bits<3> opc, string asm> {
  def _B : sve_int_movprfx_pred<0b00, opc, asm, ZPR8, "/z",
                                (ins PPR3bAny:$Pg, ZPR8:$Zn)>;
  def _H : sve_int_movprfx_pred<0b01, opc, asm, ZPR16, "/z",
                                (ins PPR3bAny:$Pg, ZPR16:$Zn)>;
  def _S : sve_int_movprfx_pred<0b10, opc, asm, ZPR32, "/z",
                                (ins PPR3bAny:$Pg, ZPR32:$Zn)>;
  def _D : sve_int_movprfx_pred<0b11, opc, asm, ZPR64, "/z",
                                (ins PPR3bAny:$Pg, ZPR64:$Zn)>;
}

//===----------------------------------------------------------------------===//
// SVE Propagate Break Group
//===----------------------------------------------------------------------===//

class sve_int_brkp<bits<2> opc, string asm>
: I<(outs PPR8:$Pd), (ins PPRAny:$Pg, PPR8:$Pn, PPR8:$Pm),
  asm, "\t$Pd, $Pg/z, $Pn, $Pm",
  "",
  []>, Sched<[]> {
  bits<4> Pd;
  bits<4> Pg;
  bits<4> Pm;
  bits<4> Pn;
  let Inst{31-24} = 0b00100101;
  let Inst{23}    = 0b0;
  let Inst{22}    = opc{1};
  let Inst{21-20} = 0b00;
  let Inst{19-16} = Pm;
  let Inst{15-14} = 0b11;
  let Inst{13-10} = Pg;
  let Inst{9}     = 0b0;
  let Inst{8-5}   = Pn;
  let Inst{4}     = opc{0};
  let Inst{3-0}   = Pd;

  let Defs = !if(!eq (opc{1}, 1), [NZCV], []);
  let hasSideEffects = 0;
}

multiclass sve_int_brkp<bits<2> opc, string asm, SDPatternOperator op> {
  def NAME : sve_int_brkp<opc, asm>;

  def : SVE_3_Op_Pat<nxv16i1, op, nxv16i1, nxv16i1, nxv16i1, !cast<Instruction>(NAME)>;
}


//===----------------------------------------------------------------------===//
// SVE Partition Break Group
//===----------------------------------------------------------------------===//

class sve_int_brkn<bit S, string asm>
: I<(outs PPR8:$Pdm), (ins PPRAny:$Pg, PPR8:$Pn, PPR8:$_Pdm),
  asm, "\t$Pdm, $Pg/z, $Pn, $_Pdm",
  "",
  []>, Sched<[]> {
  bits<4> Pdm;
  bits<4> Pg;
  bits<4> Pn;
  let Inst{31-23} = 0b001001010;
  let Inst{22}    = S;
  let Inst{21-14} = 0b01100001;
  let Inst{13-10} = Pg;
  let Inst{9}     = 0b0;
  let Inst{8-5}   = Pn;
  let Inst{4}     = 0b0;
  let Inst{3-0}   = Pdm;

  let Constraints = "$Pdm = $_Pdm";
  let Defs = !if(S, [NZCV], []);
  let ElementSize = ElementSizeB;
  let hasSideEffects = 0;
}

multiclass sve_int_brkn<bits<1> opc, string asm, SDPatternOperator op> {
  def NAME : sve_int_brkn<opc, asm>;

  def : SVE_3_Op_Pat<nxv16i1, op, nxv16i1, nxv16i1, nxv16i1, !cast<Instruction>(NAME)>;
}

class sve_int_break<bits<3> opc, string asm, string suffix, dag iops>
: I<(outs PPR8:$Pd), iops,
  asm, "\t$Pd, $Pg"#suffix#", $Pn",
  "",
  []>, Sched<[]> {
  bits<4> Pd;
  bits<4> Pg;
  bits<4> Pn;
  let Inst{31-24} = 0b00100101;
  let Inst{23-22} = opc{2-1};
  let Inst{21-14} = 0b01000001;
  let Inst{13-10} = Pg;
  let Inst{9}     = 0b0;
  let Inst{8-5}   = Pn;
  let Inst{4}     = opc{0};
  let Inst{3-0}   = Pd;

  let Constraints = !if(!eq (opc{0}, 1), "$Pd = $_Pd", "");
  let Defs = !if(!eq (opc{1}, 1), [NZCV], []);
  let hasSideEffects = 0;
}

multiclass sve_int_break_m<bits<3> opc, string asm, SDPatternOperator op> {
  def NAME : sve_int_break<opc, asm, "/m", (ins PPR8:$_Pd, PPRAny:$Pg, PPR8:$Pn)>;

  def : SVE_3_Op_Pat<nxv16i1, op, nxv16i1, nxv16i1, nxv16i1, !cast<Instruction>(NAME)>;
}

multiclass sve_int_break_z<bits<3> opc, string asm, SDPatternOperator op> {
  def NAME : sve_int_break<opc, asm, "/z", (ins PPRAny:$Pg, PPR8:$Pn)>;

  def : SVE_2_Op_Pat<nxv16i1, op, nxv16i1, nxv16i1, !cast<Instruction>(NAME)>;
}

//===----------------------------------------------------------------------===//
// SVE2 String Processing Group
//===----------------------------------------------------------------------===//

class sve2_char_match<bit sz, bit opc, string asm,
                      PPRRegOp pprty, ZPRRegOp zprty>
: I<(outs pprty:$Pd), (ins PPR3bAny:$Pg, zprty:$Zn, zprty:$Zm),
  asm, "\t$Pd, $Pg/z, $Zn, $Zm",
  "",
  []>, Sched<[]> {
  bits<4> Pd;
  bits<3> Pg;
  bits<5> Zm;
  bits<5> Zn;
  let Inst{31-23} = 0b010001010;
  let Inst{22}    = sz;
  let Inst{21}    = 0b1;
  let Inst{20-16} = Zm;
  let Inst{15-13} = 0b100;
  let Inst{12-10} = Pg;
  let Inst{9-5}   = Zn;
  let Inst{4}     = opc;
  let Inst{3-0}   = Pd;

  let Defs = [NZCV];
  let ElementSize = pprty.ElementSize;
  let hasSideEffects = 0;
  let isPTestLike = 1;
}

multiclass sve2_char_match<bit opc, string asm, SDPatternOperator op> {
  def _B : sve2_char_match<0b0, opc, asm, PPR8, ZPR8>;
  def _H : sve2_char_match<0b1, opc, asm, PPR16, ZPR16>;

  def : SVE_3_Op_Pat<nxv16i1, op, nxv16i1, nxv16i8, nxv16i8, !cast<Instruction>(NAME # _B)>;
  def : SVE_3_Op_Pat<nxv8i1,  op, nxv8i1,  nxv8i16, nxv8i16, !cast<Instruction>(NAME # _H)>;
}

//===----------------------------------------------------------------------===//
// SVE2 Histogram Computation - Segment Group
//===----------------------------------------------------------------------===//

class sve2_hist_gen_segment<string asm, SDPatternOperator op>
: I<(outs ZPR8:$Zd), (ins ZPR8:$Zn, ZPR8:$Zm),
  asm, "\t$Zd, $Zn, $Zm",
  "",
  [(set nxv16i8:$Zd, (op nxv16i8:$Zn, nxv16i8:$Zm))]>, Sched<[]> {
  bits<5> Zd;
  bits<5> Zn;
  bits<5> Zm;
  let Inst{31-21} = 0b01000101001;
  let Inst{20-16} = Zm;
  let Inst{15-10} = 0b101000;
  let Inst{9-5}   = Zn;
  let Inst{4-0}   = Zd;

  let hasSideEffects = 0;
}

//===----------------------------------------------------------------------===//
// SVE2 Histogram Computation - Vector Group
//===----------------------------------------------------------------------===//

class sve2_hist_gen_vector<bit sz, string asm, ZPRRegOp zprty>
: I<(outs zprty:$Zd), (ins PPR3bAny:$Pg, zprty:$Zn, zprty:$Zm),
  asm, "\t$Zd, $Pg/z, $Zn, $Zm",
  "",
  []>, Sched<[]> {
  bits<5> Zd;
  bits<5> Zn;
  bits<3> Pg;
  bits<5> Zm;
  let Inst{31-23} = 0b010001011;
  let Inst{22}    = sz;
  let Inst{21}    = 0b1;
  let Inst{20-16} = Zm;
  let Inst{15-13} = 0b110;
  let Inst{12-10} = Pg;
  let Inst{9-5}   = Zn;
  let Inst{4-0}   = Zd;

  let hasSideEffects = 0;
}

multiclass sve2_hist_gen_vector<string asm, SDPatternOperator op> {
  def _S : sve2_hist_gen_vector<0b0, asm, ZPR32>;
  def _D : sve2_hist_gen_vector<0b1, asm, ZPR64>;

  def : SVE_3_Op_Pat<nxv4i32, op, nxv4i1, nxv4i32, nxv4i32, !cast<Instruction>(NAME # _S)>;
  def : SVE_3_Op_Pat<nxv2i64, op, nxv2i1, nxv2i64, nxv2i64, !cast<Instruction>(NAME # _D)>;
}

//===----------------------------------------------------------------------===//
// SVE2 Crypto Extensions Group
//===----------------------------------------------------------------------===//

class sve2_crypto_cons_bin_op<bit opc, string asm, ZPRRegOp zprty>
: I<(outs zprty:$Zd), (ins zprty:$Zn, zprty:$Zm),
  asm, "\t$Zd, $Zn, $Zm",
  "",
  []>, Sched<[]> {
  bits<5> Zd;
  bits<5> Zn;
  bits<5> Zm;
  let Inst{31-21} = 0b01000101001;
  let Inst{20-16} = Zm;
  let Inst{15-11} = 0b11110;
  let Inst{10}    = opc;
  let Inst{9-5}   = Zn;
  let Inst{4-0}   = Zd;

  let hasSideEffects = 0;
}

multiclass sve2_crypto_cons_bin_op<bit opc, string asm, ZPRRegOp zprty,
                                   SDPatternOperator op, ValueType vt> {
  def NAME : sve2_crypto_cons_bin_op<opc, asm, zprty>;
  def : SVE_2_Op_Pat<vt, op, vt, vt, !cast<Instruction>(NAME)>;
}

class sve2_crypto_des_bin_op<bits<2> opc, string asm, ZPRRegOp zprty>
: I<(outs zprty:$Zdn), (ins zprty:$_Zdn, zprty:$Zm),
  asm, "\t$Zdn, $_Zdn, $Zm",
  "",
  []>, Sched<[]> {
  bits<5> Zdn;
  bits<5> Zm;
  let Inst{31-17} = 0b010001010010001;
  let Inst{16}    = opc{1};
  let Inst{15-11} = 0b11100;
  let Inst{10}    = opc{0};
  let Inst{9-5}   = Zm;
  let Inst{4-0}   = Zdn;

  let Constraints = "$Zdn = $_Zdn";
  let hasSideEffects = 0;
}

multiclass sve2_crypto_des_bin_op<bits<2> opc, string asm, ZPRRegOp zprty,
                                  SDPatternOperator op, ValueType vt> {
  def NAME : sve2_crypto_des_bin_op<opc, asm, zprty>;
  def : SVE_2_Op_Pat<vt, op, vt, vt, !cast<Instruction>(NAME)>;
}

class sve2_crypto_unary_op<bit opc, string asm, ZPRRegOp zprty>
: I<(outs zprty:$Zdn), (ins zprty:$_Zdn),
  asm, "\t$Zdn, $_Zdn",
  "",
  []>, Sched<[]> {
  bits<5> Zdn;
  let Inst{31-11} = 0b010001010010000011100;
  let Inst{10}    = opc;
  let Inst{9-5}   = 0b00000;
  let Inst{4-0}   = Zdn;

  let Constraints = "$Zdn = $_Zdn";
  let hasSideEffects = 0;
}

multiclass sve2_crypto_unary_op<bit opc, string asm, SDPatternOperator op> {
  def NAME : sve2_crypto_unary_op<opc, asm, ZPR8>;
  def : SVE_1_Op_Pat<nxv16i8, op, nxv16i8, !cast<Instruction>(NAME)>;
}

class sve_crypto_binary_multi2<bits<3> opc, string asm>
: I<(outs ZZ_b_mul_r:$Zdn),
    (ins ZZ_b_mul_r:$_Zdn, ZPR128:$Zm, VectorIndexS32b_timm:$imm2),
  asm,
  "\t$Zdn, $_Zdn, $Zm$imm2",
  "",
  []>, Sched<[]> {
  bits<5> Zm;
  bits<4> Zdn;
  bits<2> imm2;
  let Inst{31-21} = 0b01000101001;
  let Inst{20-19} = imm2;
  let Inst{18-17} = 0b01;
  let Inst{16}    = opc{2};
  let Inst{15-11} = 0b11101;
  let Inst{10}    = opc{1};
  let Inst{9-5}   = Zm;
  let Inst{4-1}   = Zdn;
  let Inst{0}     = opc{0};

  let Constraints = "$Zdn = $_Zdn";
  let hasSideEffects = 0;
}

class sve_crypto_binary_multi4<bits<4> opc, string asm>
: I<(outs ZZZZ_b_mul_r:$Zdn),
    (ins ZZZZ_b_mul_r:$_Zdn, ZPR128:$Zm, VectorIndexS32b_timm:$imm2),
  asm,
  "\t$Zdn, $_Zdn, $Zm$imm2",
  "",
  []>, Sched<[]> {
  bits<5> Zm;
  bits<3> Zdn;
  bits<2> imm2;
  let Inst{31-21} = 0b01000101001;
  let Inst{20-19} = imm2;
  let Inst{18-17} = 0b11;
  let Inst{16}    = opc{3};
  let Inst{15-11} = 0b11101;
  let Inst{10}    = opc{2};
  let Inst{9-5}   = Zm;
  let Inst{4-2}   = Zdn;
  let Inst{1-0}   = opc{1-0};

  let Constraints = "$Zdn = $_Zdn";
  let hasSideEffects = 0;
}

class sve_crypto_pmlal_multi<string asm>
: I<(outs ZZ_q_mul_r:$Zda),
    (ins ZZ_q_mul_r:$_Zda, ZPR64:$Zn, ZPR64:$Zm),
  asm,
  "\t$Zda, $Zn, $Zm",
  "",
  []>, Sched<[]> {
  bits<5> Zm;
  bits<5> Zn;
  bits<4> Zda;
  let Inst{31-21} = 0b01000101001;
  let Inst{20-16} = Zm;
  let Inst{15-10} = 0b111111;
  let Inst{9-5}   = Zn;
  let Inst{4-1}   = Zda;
  let Inst{0}     = 0b0;

  let Constraints = "$Zda = $_Zda";
  let hasSideEffects = 0;
}

class sve_crypto_pmull_multi<string asm>
: I<(outs ZZ_q_mul_r:$Zd),
    (ins ZPR64:$Zn, ZPR64:$Zm),
  asm,
  "\t$Zd, $Zn, $Zm",
  "",
  []>, Sched<[]> {
  bits<5> Zm;
  bits<5> Zn;
  bits<4> Zd;
  let Inst{31-21} = 0b01000101001;
  let Inst{20-16} = Zm;
  let Inst{15-10} = 0b111110;
  let Inst{9-5}   = Zn;
  let Inst{4-1}   = Zd;
  let Inst{0}     = 0b0;
  let hasSideEffects = 0;
}

//===----------------------------------------------------------------------===//
// SVE BFloat16 Group
//===----------------------------------------------------------------------===//

class sve_float_dot<bit bf, bit o2, ZPRRegOp dst_ty, ZPRRegOp src_ty, string asm>
: I<(outs dst_ty:$Zda), (ins dst_ty:$_Zda, src_ty:$Zn, src_ty:$Zm),
     asm, "\t$Zda, $Zn, $Zm", "", []>, Sched<[]> {
  bits<5> Zda;
  bits<5> Zn;
  bits<5> Zm;
  let Inst{31-23} = 0b011001000;
  let Inst{22}    = bf;
  let Inst{21}    = 0b1;
  let Inst{20-16} = Zm;
  let Inst{15-11} = 0b10000;
  let Inst{10}    = o2;
  let Inst{9-5}   = Zn;
  let Inst{4-0}   = Zda;

  let Constraints = "$Zda = $_Zda";
  let DestructiveInstType = DestructiveOther;
  let hasSideEffects = 0;
  let mayRaiseFPException = 1;
}

multiclass sve_float_dot<bit bf, bit o2, ZPRRegOp dst_ty, ZPRRegOp src_ty,
                         string asm, ValueType InVT, SDPatternOperator op> {
  def NAME : sve_float_dot<bf, o2, dst_ty, src_ty, asm>;
  def : SVE_3_Op_Pat<nxv4f32, op, nxv4f32, InVT, InVT, !cast<Instruction>(NAME)>;
}

multiclass sve_fp8_dot<bit bf, ZPRRegOp dstrc, string asm, ValueType vt,
                       SDPatternOperator op> {
  def NAME : sve_float_dot<bf, 0b1, dstrc, ZPR8, asm> {
    let Uses = [FPMR, FPCR];

    let mayLoad  = 1;
    let mayStore = 0;
  }
  
  def : SVE_3_Op_Pat<vt, op, vt, nxv16i8, nxv16i8, !cast<Instruction>(NAME)>;
}

class sve_float_dot_indexed<bit bf, ZPRRegOp dst_ty, ZPRRegOp src1_ty,
                            ZPRRegOp src2_ty, Operand iop_ty, string asm>
: I<(outs dst_ty:$Zda), (ins dst_ty:$_Zda, src1_ty:$Zn, src2_ty:$Zm, iop_ty:$iop),
    asm, "\t$Zda, $Zn, $Zm$iop", "", []>, Sched<[]> {
  bits<5> Zda;
  bits<5> Zn;
  bits<3> Zm;
  let Inst{31-23} = 0b011001000;
  let Inst{22}    = bf;
  let Inst{21}    = 0b1;
  let Inst{18-16} = Zm;
  let Inst{15-12} = 0b0100;
  let Inst{9-5}   = Zn;
  let Inst{4-0}   = Zda;

  let Constraints = "$Zda = $_Zda";
  let DestructiveInstType = DestructiveOther;
  let hasSideEffects = 0;
  let mayRaiseFPException = 1;
}

multiclass sve_float_dot_indexed<bit bf, bits<2> opc, ZPRRegOp src1_ty,
                                 ZPRRegOp src2_ty, string asm, ValueType InVT,
                                 SDPatternOperator op> {
  def NAME : sve_float_dot_indexed<bf, ZPR32, src1_ty, src2_ty, VectorIndexS32b, asm> {
    bits<2> iop;
    let Inst{20-19} = iop;
    let Inst{11-10} = opc;
  }
  def : SVE_4_Op_Imm_Pat<nxv4f32, op, nxv4f32, InVT, InVT, i32, VectorIndexS32b_timm, !cast<Instruction>(NAME)>;
}

multiclass sve_bfloat_convert<string asm, SDPatternOperator op, SDPatternOperator ir_op> {
  def NAME : sve_fp_2op_p_zd<0b1001010, asm, ZPR32, ZPR16, ElementSizeS>;

  def : SVE_3_Op_Pat<nxv8bf16, op, nxv8bf16, nxv4i1, nxv4f32, !cast<Instruction>(NAME)>;
  def : SVE_1_Op_Passthru_Round_Pat<nxv4bf16, ir_op, nxv4i1, nxv4f32, !cast<Instruction>(NAME)>;
  def : SVE_1_Op_Passthru_Round_Pat<nxv2bf16, ir_op, nxv2i1, nxv2f32, !cast<Instruction>(NAME)>;
}

multiclass sve_bfloat_convert_top<string asm,  SDPatternOperator op> {
  def NAME : sve2_fp_convert_precision<0b1010, 0b1, asm, ZPR16, ZPR32>;

  def : SVE_3_Op_Pat<nxv8bf16, op, nxv8bf16, nxv4i1, nxv4f32, !cast<Instruction>(NAME)>;
}

//===----------------------------------------------------------------------===//
// SVE Integer Matrix Multiply Group
//===----------------------------------------------------------------------===//

class sve_int_matmul<bits<2> uns, string asm>
: I<(outs ZPR32:$Zda), (ins ZPR32:$_Zda, ZPR8:$Zn, ZPR8:$Zm), asm,
  "\t$Zda, $Zn, $Zm", "", []>, Sched<[]> {
  bits<5> Zda;
  bits<5> Zn;
  bits<5> Zm;
  let Inst{31-24} = 0b01000101;
  let Inst{23-22} = uns;
  let Inst{21}    = 0;
  let Inst{20-16} = Zm;
  let Inst{15-10} = 0b100110;
  let Inst{9-5}   = Zn;
  let Inst{4-0}   = Zda;

  let Constraints = "$Zda = $_Zda";
  let DestructiveInstType = DestructiveOther;
  let ElementSize = ZPR32.ElementSize;
  let hasSideEffects = 0;
}

multiclass sve_int_matmul<bits<2> uns, string asm, SDPatternOperator op> {
  def NAME : sve_int_matmul<uns, asm>;

  def : SVE_3_Op_Pat<nxv4i32, op , nxv4i32, nxv16i8, nxv16i8, !cast<Instruction>(NAME)>;
}

//===----------------------------------------------------------------------===//
// SVE Integer Dot Product Mixed Sign Group
//===----------------------------------------------------------------------===//

class sve_int_dot_mixed<string asm>
: I<(outs ZPR32:$Zda), (ins ZPR32:$_Zda, ZPR8:$Zn, ZPR8:$Zm), asm,
  "\t$Zda, $Zn, $Zm", "", []>, Sched<[]> {
  bits<5> Zda;
  bits<5> Zn;
  bits<5> Zm;
  let Inst{31-21} = 0b01000100100;
  let Inst{20-16} = Zm;
  let Inst{15-10} = 0b011110;
  let Inst{9-5}   = Zn;
  let Inst{4-0}   = Zda;

  let Constraints = "$Zda = $_Zda";
  let DestructiveInstType = DestructiveOther;
  let ElementSize = ZPR32.ElementSize;
  let hasSideEffects = 0;
}

multiclass sve_int_dot_mixed<string asm, SDPatternOperator op> {
  def NAME : sve_int_dot_mixed<asm>;

  def : SVE_3_Op_Pat<nxv4i32, op , nxv4i32, nxv16i8, nxv16i8, !cast<Instruction>(NAME)>;
}

//===----------------------------------------------------------------------===//
// SVE Integer Dot Product Mixed Sign - Indexed Group
//===----------------------------------------------------------------------===//

class sve_int_dot_mixed_indexed<bit U, string asm>
: I<(outs ZPR32:$Zda), (ins ZPR32:$_Zda, ZPR8:$Zn, ZPR3b8:$Zm, VectorIndexS32b:$idx),
    asm, "\t$Zda, $Zn, $Zm$idx", "", []>, Sched<[]> {
  bits<5> Zda;
  bits<5> Zn;
  bits<3> Zm;
  bits<2> idx;
  let Inst{31-21} = 0b01000100101;
  let Inst{20-19} = idx;
  let Inst{18-16} = Zm;
  let Inst{15-11} = 0b00011;
  let Inst{10}    = U;
  let Inst{9-5}   = Zn;
  let Inst{4-0}   = Zda;

  let Constraints = "$Zda = $_Zda";
  let DestructiveInstType = DestructiveOther;
  let ElementSize = ZPR32.ElementSize;
  let hasSideEffects = 0;
}

multiclass sve_int_dot_mixed_indexed<bit U, string asm, SDPatternOperator op> {
  def NAME : sve_int_dot_mixed_indexed<U, asm>;

  def : SVE_4_Op_Imm_Pat<nxv4i32, op, nxv4i32, nxv16i8, nxv16i8, i32, VectorIndexS32b_timm, !cast<Instruction>(NAME)>;
}

//===----------------------------------------------------------------------===//
// SVE Floating Point Matrix Multiply Accumulate Group
//===----------------------------------------------------------------------===//

class sve_fp_matrix_mla<bits<2> opc, string asm, ZPRRegOp zda_ty, ZPRRegOp reg_ty>
: I<(outs zda_ty:$Zda), (ins zda_ty:$_Zda, reg_ty:$Zn, reg_ty:$Zm),
    asm, "\t$Zda, $Zn, $Zm", "", []>, Sched<[]> {
  bits<5> Zda;
  bits<5> Zn;
  bits<5> Zm;
  let Inst{31-24} = 0b01100100;
  let Inst{23-22} = opc;
  let Inst{21}    = 1;
  let Inst{20-16} = Zm;
  let Inst{15-10} = 0b111001;
  let Inst{9-5}   = Zn;
  let Inst{4-0}   = Zda;

  let Constraints = "$Zda = $_Zda";
  let DestructiveInstType = DestructiveOther;
  let hasSideEffects = 0;
  let mayRaiseFPException = 1;
}

multiclass sve_fp_matrix_mla<bits<2> opc, string asm, ZPRRegOp zda_ty, ZPRRegOp reg_ty, SDPatternOperator op, ValueType zda_vt, ValueType reg_vt> {
  def NAME : sve_fp_matrix_mla<opc, asm, zda_ty, reg_ty>;

  def : SVE_3_Op_Pat<zda_vt, op , zda_vt, reg_vt, reg_vt, !cast<Instruction>(NAME)>;
}

//===----------------------------------------------------------------------===//
// SVE Memory - Contiguous Load And Replicate 256-bit Group
//===----------------------------------------------------------------------===//

class sve_mem_ldor_si<bits<2> sz, string asm, RegisterOperand VecList>
: I<(outs VecList:$Zt), (ins PPR3bAny:$Pg, GPR64sp:$Rn, simm4s32:$imm4),
  asm, "\t$Zt, $Pg/z, [$Rn, $imm4]", "", []>, Sched<[]> {
  bits<5> Zt;
  bits<5> Rn;
  bits<3> Pg;
  bits<4> imm4;
  let Inst{31-25} = 0b1010010;
  let Inst{24-23} = sz;
  let Inst{22-20} = 0b010;
  let Inst{19-16} = imm4;
  let Inst{15-13} = 0b001;
  let Inst{12-10} = Pg;
  let Inst{9-5}   = Rn;
  let Inst{4-0}   = Zt;

  let hasSideEffects = 0;
  let mayLoad = 1;
}

multiclass sve_mem_ldor_si<bits<2> sz, string asm, RegisterOperand listty,
                           ZPRRegOp zprty, ValueType Ty, ValueType PredTy, SDNode Ld1ro> {
  def NAME : sve_mem_ldor_si<sz, asm, listty>;
  def : InstAlias<asm # "\t$Zt, $Pg/z, [$Rn]",
                  (!cast<Instruction>(NAME) listty:$Zt, PPR3bAny:$Pg, GPR64sp:$Rn, 0), 1>;
  def : InstAlias<asm # "\t$Zt, $Pg/z, [$Rn]",
                  (!cast<Instruction>(NAME) zprty:$Zt, PPR3bAny:$Pg, GPR64sp:$Rn, 0), 0>;
  def : InstAlias<asm # "\t$Zt, $Pg/z, [$Rn, $imm4]",
                  (!cast<Instruction>(NAME) zprty:$Zt, PPR3bAny:$Pg, GPR64sp:$Rn, simm4s32:$imm4), 0>;

  // Base addressing mode
  def : Pat<(Ty (Ld1ro (PredTy PPR3bAny:$Pg), GPR64sp:$base)),
            (!cast<Instruction>(NAME) PPR3bAny:$Pg, GPR64sp:$base, (i64 0))>;
  let AddedComplexity = 2 in {
    // Reg + Imm addressing mode
    def : Pat<(Ty (Ld1ro (PredTy PPR3bAny:$Pg), (add GPR64:$base, (i64 simm4s32:$imm)))),
              (!cast<Instruction>(NAME) $Pg, $base, simm4s32:$imm)>;
  }
}

class sve_mem_ldor_ss<bits<2> sz, string asm, RegisterOperand VecList,
                      RegisterOperand gprty>
: I<(outs VecList:$Zt), (ins PPR3bAny:$Pg, GPR64sp:$Rn, gprty:$Rm),
  asm, "\t$Zt, $Pg/z, [$Rn, $Rm]", "", []>, Sched<[]> {
  bits<5> Zt;
  bits<3> Pg;
  bits<5> Rn;
  bits<5> Rm;
  let Inst{31-25} = 0b1010010;
  let Inst{24-23} = sz;
  let Inst{22-21} = 0b01;
  let Inst{20-16} = Rm;
  let Inst{15-13} = 0;
  let Inst{12-10} = Pg;
  let Inst{9-5}   = Rn;
  let Inst{4-0}   = Zt;

  let hasSideEffects = 0;
  let mayLoad = 1;
}

multiclass sve_mem_ldor_ss<bits<2> sz, string asm, RegisterOperand listty,
                           ZPRRegOp zprty, RegisterOperand gprty, ValueType Ty,
                           ValueType PredTy, SDNode Ld1ro, ComplexPattern AddrCP> {
  def NAME : sve_mem_ldor_ss<sz, asm, listty, gprty>;

  def : InstAlias<asm # "\t$Zt, $Pg/z, [$Rn, $Rm]",
                  (!cast<Instruction>(NAME) zprty:$Zt, PPR3bAny:$Pg, GPR64sp:$Rn, gprty:$Rm), 0>;

  def : Pat<(Ty (Ld1ro (PredTy PPR3bAny:$gp), (AddrCP GPR64sp:$base, gprty:$offset))),
            (!cast<Instruction>(NAME) PPR3bAny:$gp, GPR64sp:$base, gprty:$offset)>;
}

//===----------------------------------------------------------------------===//
// SVE Interleave 128-bit Elements Group
//===----------------------------------------------------------------------===//

class sve_int_perm_bin_perm_128_zz<bits<2> opc, bit P, string asm>
: I<(outs ZPR128:$Zd), (ins ZPR128:$Zn, ZPR128:$Zm),
  asm, "\t$Zd, $Zn, $Zm",
  "",
  []>, Sched<[]> {
  bits<5> Zd;
  bits<5> Zm;
  bits<5> Zn;
  let Inst{31-21} = 0b00000101101;
  let Inst{20-16} = Zm;
  let Inst{15-13} = 0b000;
  let Inst{12-11} = opc;
  let Inst{10}    = P;
  let Inst{9-5}   = Zn;
  let Inst{4-0}   = Zd;

  let hasSideEffects = 0;
}

multiclass sve_int_perm_bin_perm_128_zz<bits<2> opc, bit P, string asm, SDPatternOperator op> {
  def NAME : sve_int_perm_bin_perm_128_zz<opc, P, asm>;

  def : SVE_2_Op_Pat<nxv16i8,  op, nxv16i8,  nxv16i8,  !cast<Instruction>(NAME)>;
  def : SVE_2_Op_Pat<nxv8i16,  op, nxv8i16,  nxv8i16,  !cast<Instruction>(NAME)>;
  def : SVE_2_Op_Pat<nxv8f16,  op, nxv8f16,  nxv8f16,  !cast<Instruction>(NAME)>;
  def : SVE_2_Op_Pat<nxv4i32,  op, nxv4i32,  nxv4i32,  !cast<Instruction>(NAME)>;
  def : SVE_2_Op_Pat<nxv4f32,  op, nxv4f32,  nxv4f32,  !cast<Instruction>(NAME)>;
  def : SVE_2_Op_Pat<nxv2i64,  op, nxv2i64,  nxv2i64,  !cast<Instruction>(NAME)>;
  def : SVE_2_Op_Pat<nxv2f64,  op, nxv2f64,  nxv2f64,  !cast<Instruction>(NAME)>;
  def : SVE_2_Op_Pat<nxv8bf16, op, nxv8bf16, nxv8bf16, !cast<Instruction>(NAME)>;
}

/// Addressing modes
let WantsRoot = true in {
  def am_sve_indexed_s4 : ComplexPattern<iPTR, 2, "SelectAddrModeIndexedSVE<-8, 7>">;
  def am_sve_indexed_s6 : ComplexPattern<iPTR, 2, "SelectAddrModeIndexedSVE<-32, 31>">;
  def am_sve_indexed_s9 : ComplexPattern<iPTR, 2, "SelectAddrModeIndexedSVE<-256, 255>">;
}

def am_sve_regreg_lsl0 : ComplexPattern<iPTR, 2, "SelectSVERegRegAddrMode<0>", []>;
def am_sve_regreg_lsl1 : ComplexPattern<iPTR, 2, "SelectSVERegRegAddrMode<1>", []>;
def am_sve_regreg_lsl2 : ComplexPattern<iPTR, 2, "SelectSVERegRegAddrMode<2>", []>;
def am_sve_regreg_lsl3 : ComplexPattern<iPTR, 2, "SelectSVERegRegAddrMode<3>", []>;
def am_sve_regreg_lsl4 : ComplexPattern<iPTR, 2, "SelectSVERegRegAddrMode<4>", []>;

// Predicated pseudo floating point two operand instructions.
multiclass sve_fp_bin_pred_hfd<SDPatternOperator op> {
  def _H_UNDEF : PredTwoOpPseudo<NAME # _H, ZPR16, FalseLanesUndef>;
  def _S_UNDEF : PredTwoOpPseudo<NAME # _S, ZPR32, FalseLanesUndef>;
  def _D_UNDEF : PredTwoOpPseudo<NAME # _D, ZPR64, FalseLanesUndef>;

  def : SVE_3_Op_Pat<nxv8f16, op, nxv8i1, nxv8f16, nxv8f16, !cast<Pseudo>(NAME # _H_UNDEF)>;
  def : SVE_3_Op_Pat<nxv4f16, op, nxv4i1, nxv4f16, nxv4f16, !cast<Pseudo>(NAME # _H_UNDEF)>;
  def : SVE_3_Op_Pat<nxv2f16, op, nxv2i1, nxv2f16, nxv2f16, !cast<Pseudo>(NAME # _H_UNDEF)>;
  def : SVE_3_Op_Pat<nxv4f32, op, nxv4i1, nxv4f32, nxv4f32, !cast<Pseudo>(NAME # _S_UNDEF)>;
  def : SVE_3_Op_Pat<nxv2f32, op, nxv2i1, nxv2f32, nxv2f32, !cast<Pseudo>(NAME # _S_UNDEF)>;
  def : SVE_3_Op_Pat<nxv2f64, op, nxv2i1, nxv2f64, nxv2f64, !cast<Pseudo>(NAME # _D_UNDEF)>;
}

// Predicated pseudo floating point (BFloat) two operand instructions.
multiclass sve_fp_bin_pred_bfloat<SDPatternOperator op> {
  def _UNDEF : PredTwoOpPseudo<NAME, ZPR16, FalseLanesUndef>;

  def : SVE_3_Op_Pat<nxv8bf16, op, nxv8i1,  nxv8bf16, nxv8bf16, !cast<Pseudo>(NAME # _UNDEF)>;
  def : SVE_3_Op_Pat<nxv4bf16, op, nxv4i1,  nxv4bf16, nxv4bf16, !cast<Pseudo>(NAME # _UNDEF)>;
  def : SVE_3_Op_Pat<nxv2bf16, op, nxv2i1,  nxv2bf16, nxv2bf16, !cast<Pseudo>(NAME # _UNDEF)>;
}

// Predicated pseudo floating point three operand instructions.
multiclass sve_fp_3op_pred_hfd<SDPatternOperator op> {
  def _H_UNDEF : PredThreeOpPseudo<NAME # _H, ZPR16, FalseLanesUndef>;
  def _S_UNDEF : PredThreeOpPseudo<NAME # _S, ZPR32, FalseLanesUndef>;
  def _D_UNDEF : PredThreeOpPseudo<NAME # _D, ZPR64, FalseLanesUndef>;

  def : SVE_4_Op_Pat<nxv8f16, op, nxv8i1, nxv8f16, nxv8f16, nxv8f16, !cast<Instruction>(NAME # _H_UNDEF)>;
  def : SVE_4_Op_Pat<nxv4f16, op, nxv4i1, nxv4f16, nxv4f16, nxv4f16, !cast<Instruction>(NAME # _H_UNDEF)>;
  def : SVE_4_Op_Pat<nxv2f16, op, nxv2i1, nxv2f16, nxv2f16, nxv2f16, !cast<Instruction>(NAME # _H_UNDEF)>;
  def : SVE_4_Op_Pat<nxv4f32, op, nxv4i1, nxv4f32, nxv4f32, nxv4f32, !cast<Instruction>(NAME # _S_UNDEF)>;
  def : SVE_4_Op_Pat<nxv2f32, op, nxv2i1, nxv2f32, nxv2f32, nxv2f32, !cast<Instruction>(NAME # _S_UNDEF)>;
  def : SVE_4_Op_Pat<nxv2f64, op, nxv2i1, nxv2f64, nxv2f64, nxv2f64, !cast<Instruction>(NAME # _D_UNDEF)>;
}

// Predicated pseudo floating point (BFloat) three operand instructions.
multiclass sve_fp_3op_pred_bfloat<SDPatternOperator op> {
  def _UNDEF : PredThreeOpPseudo<NAME, ZPR16, FalseLanesUndef>;

  def : SVE_4_Op_Pat<nxv8bf16, op, nxv8i1, nxv8bf16, nxv8bf16, nxv8bf16, !cast<Instruction>(NAME # _UNDEF)>;
  def : SVE_4_Op_Pat<nxv4bf16, op, nxv4i1, nxv4bf16, nxv4bf16, nxv4bf16, !cast<Instruction>(NAME # _UNDEF)>;
  def : SVE_4_Op_Pat<nxv2bf16, op, nxv2i1, nxv2bf16, nxv2bf16, nxv2bf16, !cast<Instruction>(NAME # _UNDEF)>;
}

// Predicated pseudo integer two operand instructions.
multiclass sve_int_bin_pred_bhsd<SDPatternOperator op> {
  def _B_UNDEF : PredTwoOpPseudo<NAME # _B, ZPR8, FalseLanesUndef>;
  def _H_UNDEF : PredTwoOpPseudo<NAME # _H, ZPR16, FalseLanesUndef>;
  def _S_UNDEF : PredTwoOpPseudo<NAME # _S, ZPR32, FalseLanesUndef>;
  def _D_UNDEF : PredTwoOpPseudo<NAME # _D, ZPR64, FalseLanesUndef>;

  def : SVE_3_Op_Pat<nxv16i8, op, nxv16i1, nxv16i8, nxv16i8, !cast<Pseudo>(NAME # _B_UNDEF)>;
  def : SVE_3_Op_Pat<nxv8i16, op, nxv8i1,  nxv8i16, nxv8i16, !cast<Pseudo>(NAME # _H_UNDEF)>;
  def : SVE_3_Op_Pat<nxv4i32, op, nxv4i1,  nxv4i32, nxv4i32, !cast<Pseudo>(NAME # _S_UNDEF)>;
  def : SVE_3_Op_Pat<nxv2i64, op, nxv2i1,  nxv2i64, nxv2i64, !cast<Pseudo>(NAME # _D_UNDEF)>;
}

// As sve_int_bin_pred but when only i32 and i64 vector types are required.
multiclass sve_int_bin_pred_sd<SDPatternOperator op> {
  def _S_UNDEF : PredTwoOpPseudo<NAME # _S, ZPR32, FalseLanesUndef>;
  def _D_UNDEF : PredTwoOpPseudo<NAME # _D, ZPR64, FalseLanesUndef>;

  def : SVE_3_Op_Pat<nxv4i32, op, nxv4i1, nxv4i32, nxv4i32, !cast<Pseudo>(NAME # _S_UNDEF)>;
  def : SVE_3_Op_Pat<nxv2i64, op, nxv2i1, nxv2i64, nxv2i64, !cast<Pseudo>(NAME # _D_UNDEF)>;
}

// Predicated pseudo integer two operand instructions. Second operand is an
// immediate specified by imm_[bhsd].
multiclass sve_int_shift_pred_bhsd<SDPatternOperator op,
                                   ComplexPattern imm_b, ComplexPattern imm_h,
                                   ComplexPattern imm_s, ComplexPattern imm_d> {
  def _B_UNDEF : PredTwoOpImmPseudo<NAME # _B, ZPR8,  Operand<i32>, FalseLanesUndef>;
  def _H_UNDEF : PredTwoOpImmPseudo<NAME # _H, ZPR16, Operand<i32>, FalseLanesUndef>;
  def _S_UNDEF : PredTwoOpImmPseudo<NAME # _S, ZPR32, Operand<i32>, FalseLanesUndef>;
  def _D_UNDEF : PredTwoOpImmPseudo<NAME # _D, ZPR64, Operand<i32>, FalseLanesUndef>;

  def : SVE_Shift_DupImm_Pred_Pat<nxv16i8, op, nxv16i1, i32, imm_b, !cast<Instruction>(NAME # _B_UNDEF)>;
  def : SVE_Shift_DupImm_Pred_Pat<nxv8i16, op, nxv8i1,  i32, imm_h, !cast<Instruction>(NAME # _H_UNDEF)>;
  def : SVE_Shift_DupImm_Pred_Pat<nxv4i32, op, nxv4i1,  i32, imm_s, !cast<Instruction>(NAME # _S_UNDEF)>;
  def : SVE_Shift_DupImm_Pred_Pat<nxv2i64, op, nxv2i1,  i64, imm_d, !cast<Instruction>(NAME # _D_UNDEF)>;
}

multiclass sve_int_bin_pred_all_active_bhsd<SDPatternOperator op> {
  def _B_UNDEF : PredTwoOpPseudo<NAME # _B, ZPR8, FalseLanesUndef>;
  def _H_UNDEF : PredTwoOpPseudo<NAME # _H, ZPR16, FalseLanesUndef>;
  def _S_UNDEF : PredTwoOpPseudo<NAME # _S, ZPR32, FalseLanesUndef>;
  def _D_UNDEF : PredTwoOpPseudo<NAME # _D, ZPR64, FalseLanesUndef>;

  def : SVE_2_Op_Pred_All_Active_Pt<nxv16i8, op, nxv16i1, nxv16i8, nxv16i8, !cast<Pseudo>(NAME # _B_UNDEF)>;
  def : SVE_2_Op_Pred_All_Active_Pt<nxv8i16, op, nxv8i1,  nxv8i16, nxv8i16, !cast<Pseudo>(NAME # _H_UNDEF)>;
  def : SVE_2_Op_Pred_All_Active_Pt<nxv4i32, op, nxv4i1,  nxv4i32, nxv4i32, !cast<Pseudo>(NAME # _S_UNDEF)>;
  def : SVE_2_Op_Pred_All_Active_Pt<nxv2i64, op, nxv2i1,  nxv2i64, nxv2i64, !cast<Pseudo>(NAME # _D_UNDEF)>;
}

//===----------------------------------------------------------------------===//
// SME2 or SVE2.1 Instructions
//===----------------------------------------------------------------------===//

class sve_fp_clamp<string asm, bits<2> sz, ZPRRegOp zpr_ty>
    : I<(outs zpr_ty:$Zd), (ins zpr_ty:$_Zd, zpr_ty:$Zn, zpr_ty:$Zm),
        asm, "\t$Zd, $Zn, $Zm", "", []>,
      Sched<[]> {
  bits<5> Zm;
  bits<5> Zn;
  bits<5> Zd;
  let Inst{31-24} = 0b01100100;
  let Inst{23-22} = sz;
  let Inst{21}    = 0b1;
  let Inst{20-16} = Zm;
  let Inst{15-10} = 0b001001;
  let Inst{9-5}   = Zn;
  let Inst{4-0}   = Zd;

  let Constraints = "$Zd = $_Zd";
  let DestructiveInstType = DestructiveOther;
  let ElementSize = zpr_ty.ElementSize;
  let hasSideEffects = 0;
}

multiclass sve_fp_clamp<string asm, SDPatternOperator op> {
  def _H : sve_fp_clamp<asm, 0b01, ZPR16>;
  def _S : sve_fp_clamp<asm, 0b10, ZPR32>;
  def _D : sve_fp_clamp<asm, 0b11, ZPR64>;

  def : SVE_3_Op_Pat<nxv8f16, op, nxv8f16, nxv8f16, nxv8f16, !cast<Instruction>(NAME # _H)>;
  def : SVE_3_Op_Pat<nxv4f32, op, nxv4f32, nxv4f32, nxv4f32, !cast<Instruction>(NAME # _S)>;
  def : SVE_3_Op_Pat<nxv2f64, op, nxv2f64, nxv2f64, nxv2f64, !cast<Instruction>(NAME # _D)>;
}

multiclass sve_fp_clamp_bfloat<string asm, SDPatternOperator op> {
  def NAME : sve_fp_clamp<asm, 0b00, ZPR16>;

  def : SVE_3_Op_Pat<nxv8bf16, op, nxv8bf16, nxv8bf16, nxv8bf16, !cast<Instruction>(NAME)>;
}

// SVE two-way dot product
class sve2p1_two_way_dot_vv<string mnemonic, bit u>
    : I<(outs ZPR32:$Zda), (ins ZPR32:$_Zda, ZPR16:$Zn, ZPR16:$Zm),
        mnemonic, "\t$Zda, $Zn, $Zm",
        "", []>, Sched<[]> {
  bits<5> Zda;
  bits<5> Zn;
  bits<5> Zm;
  let Inst{31-21} = 0b01000100000;
  let Inst{20-16} = Zm;
  let Inst{15-11} = 0b11001;
  let Inst{10}    = u;
  let Inst{9-5}   = Zn;
  let Inst{4-0}   = Zda;

  let Constraints = "$Zda = $_Zda";
  let DestructiveInstType = DestructiveOther;
  let hasSideEffects = 0;
}

multiclass sve2p1_two_way_dot_vv<string mnemonic, bit u, SDPatternOperator intrinsic> {
  def NAME : sve2p1_two_way_dot_vv<mnemonic, u>;

  def : SVE_3_Op_Pat<nxv4i32, intrinsic, nxv4i32, nxv8i16, nxv8i16, !cast<Instruction>(NAME)>;
}

// SVE two-way dot product (indexed)
class sve2p1_two_way_dot_vvi<string mnemonic, bit u>
    : I<(outs ZPR32:$Zda), (ins ZPR32:$_Zda, ZPR16:$Zn, ZPR3b16:$Zm, VectorIndexS32b:$i2),
        mnemonic, "\t$Zda, $Zn, $Zm$i2",
        "", []>, Sched<[]> {
  bits<5> Zda;
  bits<5> Zn;
  bits<3> Zm;
  bits<2> i2;
  let Inst{31-21} = 0b01000100100;
  let Inst{20-19} = i2;
  let Inst{18-16} = Zm;
  let Inst{15-11} = 0b11001;
  let Inst{10}    = u;
  let Inst{9-5}   = Zn;
  let Inst{4-0}   = Zda;

  let Constraints = "$Zda = $_Zda";
  let DestructiveInstType = DestructiveOther;
  let hasSideEffects = 0;
}

multiclass sve2p1_two_way_dot_vvi<string mnemonic, bit u, SDPatternOperator intrinsic> {
  def NAME : sve2p1_two_way_dot_vvi<mnemonic, u>;

  def : SVE_4_Op_Imm_Pat<nxv4i32, intrinsic, nxv4i32, nxv8i16, nxv8i16, i32, VectorIndexS32b_timm, !cast<Instruction>(NAME)>;
}

class sve2p1_ptrue_pn<string mnemonic, bits<2> sz, PNRP8to15RegOp pnrty, SDPatternOperator op>
    : I<(outs pnrty:$PNd), (ins ), mnemonic, "\t$PNd",
        "", [(set pnrty:$PNd, (op))]>, Sched<[]> {
  bits<3> PNd;
  let Inst{31-24}  = 0b00100101;
  let Inst{23-22} = sz;
  let Inst{21-3}  = 0b1000000111100000010;
  let Inst{2-0}   = PNd;

  let hasSideEffects = 0;
  let isReMaterializable = 1;
  let Uses = [VG];
}


multiclass sve2p1_ptrue_pn<string mnemonic> {
 def _B : sve2p1_ptrue_pn<mnemonic, 0b00, PNR8_p8to15, int_aarch64_sve_ptrue_c8>;
 def _H : sve2p1_ptrue_pn<mnemonic, 0b01, PNR16_p8to15, int_aarch64_sve_ptrue_c16>;
 def _S : sve2p1_ptrue_pn<mnemonic, 0b10, PNR32_p8to15, int_aarch64_sve_ptrue_c32>;
 def _D : sve2p1_ptrue_pn<mnemonic, 0b11, PNR64_p8to15, int_aarch64_sve_ptrue_c64>;
}


// SVE extract mask predicate from predicate-as-counter
class sve2p1_pred_as_ctr_to_mask_base<string mnemonic, bits<2> sz, bits<3> opc,
                                      RegisterOperand pprty, Operand idxty>
    : I<(outs pprty:$Pd), (ins PNRAny_p8to15:$PNn, idxty:$index),
        mnemonic, "\t$Pd, $PNn$index",
        "", []>, Sched<[]> {
  bits<4> Pd;
  bits<3> PNn;
  bits<2> imm2;
  let Inst{31-24} = 0b00100101;
  let Inst{23-22} = sz;
  let Inst{21-11} = 0b10000001110;
  let Inst{10-8}  = opc;
  let Inst{7-5}   = PNn;
  let Inst{4}     = 0b1;
  let Inst{3-0}   = Pd;

  let hasSideEffects = 0;
}

class sve2p1_pred_as_ctr_to_mask<string mnemonic, bits<2> sz, PPRRegOp pprty>
    : sve2p1_pred_as_ctr_to_mask_base<mnemonic, sz, {0, ?, ?}, pprty, VectorIndexS32b_timm> {
  bits<2> index;
  let Inst{9-8} = index;
}

multiclass sve2p1_pred_as_ctr_to_mask<string mnemonic, SDPatternOperator op> {
 def _B : sve2p1_pred_as_ctr_to_mask<mnemonic, 0b00, PPR8>;
 def _H : sve2p1_pred_as_ctr_to_mask<mnemonic, 0b01, PPR16>;
 def _S : sve2p1_pred_as_ctr_to_mask<mnemonic, 0b10, PPR32>;
 def _D : sve2p1_pred_as_ctr_to_mask<mnemonic, 0b11, PPR64>;

 def : SVE_2_Op_Imm_Pat<nxv16i1, op, aarch64svcount, i32, VectorIndexS32b_timm, !cast<Instruction>(NAME # _B)>;
 def : SVE_2_Op_Imm_Pat<nxv8i1,  op, aarch64svcount, i32, VectorIndexS32b_timm, !cast<Instruction>(NAME # _H)>;
 def : SVE_2_Op_Imm_Pat<nxv4i1,  op, aarch64svcount, i32, VectorIndexS32b_timm, !cast<Instruction>(NAME # _S)>;
 def : SVE_2_Op_Imm_Pat<nxv2i1,  op, aarch64svcount, i32, VectorIndexS32b_timm, !cast<Instruction>(NAME # _D)>;
}


class sve2p1_pred_as_ctr_to_mask_pair<string mnemonic, bits<2> sz, RegisterOperand pprty>
    : sve2p1_pred_as_ctr_to_mask_base<mnemonic, sz, {1, 0, ?}, pprty, VectorIndexD> {
  bit index;
  let Inst{8}    = index;
}

multiclass sve2p1_pred_as_ctr_to_mask_pair<string mnemonic> {
 def _B : sve2p1_pred_as_ctr_to_mask_pair<mnemonic, 0b00, PP_b>;
 def _H : sve2p1_pred_as_ctr_to_mask_pair<mnemonic, 0b01, PP_h>;
 def _S : sve2p1_pred_as_ctr_to_mask_pair<mnemonic, 0b10, PP_s>;
 def _D : sve2p1_pred_as_ctr_to_mask_pair<mnemonic, 0b11, PP_d>;
}


// SME2 multi-vec extract narrow
class sve2p1_multi_vec_extract_narrow<string mnemonic, bits<2> opc, bits<3> tsz>
    : I<(outs ZPR16:$Zd), (ins ZZ_s_mul_r:$Zn),
        mnemonic, "\t$Zd, $Zn",
        "", []>, Sched<[]> {
  bits<5> Zd;
  bits<4> Zn;
  let Inst{31-23} = 0b010001010;
  let Inst{22}    = tsz{2};
  let Inst{21}    = 0b1;
  let Inst{20-19} = tsz{1-0};
  let Inst{18-13} = 0b001010;
  let Inst{12-11} = opc;
  let Inst{10}    = 0b0;
  let Inst{9-6}   = Zn;
  let Inst{5}     = 0b0;
  let Inst{4-0}   = Zd;

  let hasSideEffects = 0;
}

multiclass sve2p1_multi_vec_extract_narrow<string mnemonic, bits<2> opc, SDPatternOperator intrinsic> {
  def NAME : sve2p1_multi_vec_extract_narrow<mnemonic, opc, 0b010>;
  def : SVE2p1_Cvt_VG2_Pat<NAME, intrinsic, nxv8i16, nxv4i32>;
}

// SVE2 multi-vec shift narrow
class sve2p1_multi_vec_shift_narrow<string mnemonic, bits<3> opc, bits<2> tsz>
    : I<(outs ZPR16:$Zd), (ins ZZ_s_mul_r:$Zn, tvecshiftR16:$imm4),
        mnemonic, "\t$Zd, $Zn, $imm4",
        "", []>, Sched<[]> {
  bits<5> Zd;
  bits<4> Zn;
  bits<4> imm4;
  let Inst{31-23} = 0b010001011;
  let Inst{22}    = tsz{1};
  let Inst{21}    = 0b1;
  let Inst{20}    = tsz{0};
  let Inst{19-16} = imm4;
  let Inst{15-14} = 0b00;
  let Inst{13-11} = opc;
  let Inst{10}    = 0b0;
  let Inst{9-6}   = Zn;
  let Inst{5}     = 0b0;
  let Inst{4-0}   = Zd;

  let hasSideEffects = 0;
}

multiclass sve2p1_multi_vec_shift_narrow<string mnemonic, bits<3> opc, SDPatternOperator intrinsic> {
  def NAME : sve2p1_multi_vec_shift_narrow<mnemonic, opc, 0b01>;

  def : SVE2p1_Sat_Shift_VG2_Pat<NAME, intrinsic, nxv8i16, nxv4i32, tvecshiftR16>;
}


// SME2 multi-vec contiguous load (scalar plus scalar, two registers)
class sve2p1_mem_cld_ss_2z<string mnemonic, bits<2> msz, bit n,
                         RegisterOperand vector_ty, RegisterOperand gpr_ty>
    : I<(outs vector_ty:$Zt),
        (ins PNRAny_p8to15:$PNg, GPR64sp:$Rn, gpr_ty:$Rm),
        mnemonic, "\t$Zt, $PNg/z, [$Rn, $Rm]",
        "", []>, Sched<[]> {
  bits<4> Zt;
  bits<5> Rm;
  bits<5> Rn;
  bits<3> PNg;
  let Inst{31-21} = 0b10100000000;
  let Inst{20-16} = Rm;
  let Inst{15}    = 0b0;
  let Inst{14-13} = msz;
  let Inst{12-10} = PNg;
  let Inst{9-5} = Rn;
  let Inst{4-1} = Zt;
  let Inst{0}   = n;

  let hasSideEffects = 0;
  let mayLoad = 1;
}

multiclass sve2p1_mem_cld_ss_2z<string mnemonic, bits<2> msz, bit n,
                         RegisterOperand vector_ty, RegisterOperand gpr_ty, RegisterOperand vector_pseudo_ty> {
  def NAME # _PSEUDO : Pseudo<(outs vector_pseudo_ty:$Zt), (ins PNRAny_p8to15:$PNg, GPR64sp:$Rn, gpr_ty:$Rm), []>;
  def NAME : sve2p1_mem_cld_ss_2z<mnemonic, msz, n, vector_ty, gpr_ty>;
}

// SME2 multi-vec contiguous load (scalar plus immediate, two registers)
class sve2p1_mem_cld_si_2z<string mnemonic, bits<2> msz, bit n,
                         RegisterOperand vector_ty>
    : I<(outs vector_ty:$Zt),
        (ins PNRAny_p8to15:$PNg, GPR64sp:$Rn, simm4s2:$imm4),
        mnemonic, "\t$Zt, $PNg/z, [$Rn, $imm4, mul vl]",
        "", []>, Sched<[]> {
  bits<4> Zt;
  bits<5> Rn;
  bits<3> PNg;
  bits<4> imm4;
  let Inst{31-20} = 0b101000000100;
  let Inst{19-16} = imm4;
  let Inst{15}    = 0b0;
  let Inst{14-13} = msz;
  let Inst{12-10} = PNg;
  let Inst{9-5}   = Rn;
  let Inst{4-1}   = Zt;
  let Inst{0}     = n;

  let hasSideEffects = 0;
  let mayLoad = 1;
}

multiclass sve2p1_mem_cld_si_2z<string mnemonic, bits<2> msz, bit n,
                              RegisterOperand vector_ty, RegisterOperand vector_pseudo_ty> {
  def NAME : sve2p1_mem_cld_si_2z<mnemonic, msz, n, vector_ty>;
  def : InstAlias<mnemonic # " $Zt, $PNg/z, [$Rn]",
                  (!cast<Instruction>(NAME) vector_ty:$Zt, PNRAny_p8to15:$PNg, GPR64sp:$Rn, 0), 1>;
  def NAME # _PSEUDO : Pseudo<(outs vector_pseudo_ty:$Zt), (ins PNRAny_p8to15:$PNg, GPR64sp:$Rn, simm4s2:$imm4), []>;
}

// SME2 multi-vec contiguous load (scalar plus scalar, four registers)
class sve2p1_mem_cld_ss_4z<string mnemonic, bits<2> msz, bit n,
                         RegisterOperand vector_ty, RegisterOperand gpr_ty>
    : I<(outs vector_ty:$Zt),
        (ins PNRAny_p8to15:$PNg, GPR64sp:$Rn, gpr_ty:$Rm),
        mnemonic, "\t$Zt, $PNg/z, [$Rn, $Rm]",
        "", []>, Sched<[]> {
  bits<3> Zt;
  bits<5> Rm;
  bits<5> Rn;
  bits<3> PNg;
  let Inst{31-21} = 0b10100000000;
  let Inst{20-16} = Rm;
  let Inst{15}    = 0b1;
  let Inst{14-13} = msz;
  let Inst{12-10} = PNg;
  let Inst{9-5} = Rn;
  let Inst{4-2} = Zt;
  let Inst{1}   = 0b0;
  let Inst{0}   = n;

  let hasSideEffects = 0;
  let mayLoad = 1;
}

multiclass sve2p1_mem_cld_ss_4z<string mnemonic, bits<2> msz, bit n,
                         RegisterOperand vector_ty, RegisterOperand gpr_ty, RegisterOperand vector_pseudo_ty> {
  def NAME # _PSEUDO : Pseudo<(outs vector_pseudo_ty:$Zt), (ins PNRAny_p8to15:$PNg, GPR64sp:$Rn, gpr_ty:$Rm), []>;
  def NAME : sve2p1_mem_cld_ss_4z<mnemonic, msz, n, vector_ty, gpr_ty>;
}

// SME2 multi-vec contiguous load (scalar plus immediate, four registers)
class sve2p1_mem_cld_si_4z<string mnemonic, bits<2> msz, bit n,
                         RegisterOperand vector_ty>
    : I<(outs vector_ty:$Zt),
        (ins PNRAny_p8to15:$PNg, GPR64sp:$Rn, simm4s4:$imm4),
        mnemonic, "\t$Zt, $PNg/z, [$Rn, $imm4, mul vl]",
        "", []>, Sched<[]> {
  bits<3> Zt;
  bits<5> Rn;
  bits<3> PNg;
  bits<4> imm4;
  let Inst{31-20} = 0b101000000100;
  let Inst{19-16} = imm4;
  let Inst{15}    = 0b1;
  let Inst{14-13} = msz;
  let Inst{12-10} = PNg;
  let Inst{9-5}   = Rn;
  let Inst{4-2}   = Zt;
  let Inst{1}     = 0b0;
  let Inst{0}     = n;

  let hasSideEffects = 0;
  let mayLoad = 1;
}

multiclass sve2p1_mem_cld_si_4z<string mnemonic, bits<2> msz, bit n,
                              RegisterOperand vector_ty, RegisterOperand vector_pseudo_ty> {
  def NAME : sve2p1_mem_cld_si_4z<mnemonic, msz, n, vector_ty>;
  def : InstAlias<mnemonic # " $Zt, $PNg/z, [$Rn]",
                  (!cast<Instruction>(NAME) vector_ty:$Zt, PNRAny_p8to15:$PNg, GPR64sp:$Rn, 0), 1>;
  def NAME # _PSEUDO : Pseudo<(outs vector_pseudo_ty:$Zt), (ins PNRAny_p8to15:$PNg, GPR64sp:$Rn, simm4s4:$imm4), []>;
}

// SME2 multi-vec contiguous store (scalar plus scalar, two registers)
class sve2p1_mem_cst_ss_2z<string mnemonic, bits<2> msz, bit n,
                           RegisterOperand vector_ty, RegisterOperand gpr_ty>
    : I<(outs ),
        (ins vector_ty:$Zt, PNRAny_p8to15:$PNg, GPR64sp:$Rn, gpr_ty:$Rm),
        mnemonic, "\t$Zt, $PNg, [$Rn, $Rm]",
        "", []>, Sched<[]> {
  bits<4> Zt;
  bits<5> Rm;
  bits<5> Rn;
  bits<3> PNg;
  let Inst{31-21} = 0b10100000001;
  let Inst{20-16} = Rm;
  let Inst{15}    = 0b0;
  let Inst{14-13} = msz;
  let Inst{12-10} = PNg;
  let Inst{9-5} = Rn;
  let Inst{4-1} = Zt;
  let Inst{0}   = n;

  let hasSideEffects = 0;
  let mayStore = 1;
}


// SME2 multi-vec contiguous store (scalar plus immediate, two registers)
class sve2p1_mem_cst_si_2z<string mnemonic, bits<2> msz, bit n,
                           RegisterOperand vector_ty>
    : I<(outs ),
        (ins vector_ty:$Zt, PNRAny_p8to15:$PNg, GPR64sp:$Rn, simm4s2:$imm4),
        mnemonic, "\t$Zt, $PNg, [$Rn, $imm4, mul vl]",
        "", []>, Sched<[]> {
  bits<4> Zt;
  bits<5> Rn;
  bits<3> PNg;
  bits<4> imm4;
  let Inst{31-20} = 0b101000000110;
  let Inst{19-16} = imm4;
  let Inst{15}    = 0b0;
  let Inst{14-13} = msz;
  let Inst{12-10} = PNg;
  let Inst{9-5}   = Rn;
  let Inst{4-1}   = Zt;
  let Inst{0}     = n;

  let hasSideEffects = 0;
  let mayStore = 1;
}


multiclass sve2p1_mem_cst_si_2z<string mnemonic, bits<2> msz, bit n,
                              RegisterOperand vector_ty> {
  def NAME : sve2p1_mem_cst_si_2z<mnemonic, msz, n, vector_ty>;

  def : InstAlias<mnemonic # " $Zt, $PNg, [$Rn]",
                  (!cast<Instruction>(NAME) vector_ty:$Zt, PNRAny_p8to15:$PNg, GPR64sp:$Rn, 0), 1>;
}


// SME2 multi-vec contiguous store (scalar plus scalar, four registers)
class sve2p1_mem_cst_ss_4z<string mnemonic, bits<2> msz, bit n,
                           RegisterOperand vector_ty, RegisterOperand gpr_ty>
    : I<(outs ),
        (ins vector_ty:$Zt, PNRAny_p8to15:$PNg, GPR64sp:$Rn, gpr_ty:$Rm),
        mnemonic, "\t$Zt, $PNg, [$Rn, $Rm]",
        "", []>, Sched<[]> {
  bits<3> Zt;
  bits<5> Rm;
  bits<5> Rn;
  bits<3> PNg;
  let Inst{31-21} = 0b10100000001;
  let Inst{20-16} = Rm;
  let Inst{15}    = 0b1;
  let Inst{14-13} = msz;
  let Inst{12-10} = PNg;
  let Inst{9-5} = Rn;
  let Inst{4-2} = Zt;
  let Inst{1}   = 0b0;
  let Inst{0}   = n;

  let mayStore = 1;
}


// SME2 multi-vec contiguous store (scalar plus immediate, four registers)
class sve2p1_mem_cst_si_4z<string mnemonic, bits<2> msz, bit n,
                           RegisterOperand vector_ty>
    : I<(outs ),
        (ins vector_ty:$Zt, PNRAny_p8to15:$PNg, GPR64sp:$Rn, simm4s4:$imm4),
        mnemonic, "\t$Zt, $PNg, [$Rn, $imm4, mul vl]",
        "", []>, Sched<[]> {
  bits<3> Zt;
  bits<5> Rn;
  bits<3> PNg;
  bits<4> imm4;
  let Inst{31-20} = 0b101000000110;
  let Inst{19-16} = imm4;
  let Inst{15}    = 0b1;
  let Inst{14-13} = msz;
  let Inst{12-10} = PNg;
  let Inst{9-5}   = Rn;
  let Inst{4-2}   = Zt;
  let Inst{1}     = 0b0;
  let Inst{0}     = n;

  let hasSideEffects = 0;
  let mayStore = 1;
}


multiclass sve2p1_mem_cst_si_4z<string mnemonic, bits<2> msz, bit n,
                                RegisterOperand vector_ty> {
  def NAME : sve2p1_mem_cst_si_4z<mnemonic, msz, n, vector_ty>;

  def : InstAlias<mnemonic # " $Zt, $PNg, [$Rn]",
                  (!cast<Instruction>(NAME) vector_ty:$Zt, PNRAny_p8to15:$PNg, GPR64sp:$Rn,0), 1>;
}

// SVE predicate count (predicate-as-counter)
class sve2p1_pcount_pn<string mnemonic, bits<3> opc, bits<2> sz, PNRRegOp pnrty>
   : I<(outs GPR64:$Rd),
       (ins pnrty:$PNn, sve_vec_len_specifier_enum:$vl),
       mnemonic, "\t$Rd, $PNn, $vl",
       "", []>, Sched<[]> {
  bits<5> Rd;
  bits<4> PNn;
  bits<1> vl;
  let Inst{31-24} = 0b00100101;
  let Inst{23-22} = sz;
  let Inst{21-19} = 0b100;
  let Inst{18-16} = opc;
  let Inst{15-11} = 0b10000;
  let Inst{10}    = vl;
  let Inst{9}     = 0b1;
  let Inst{8-5}   = PNn;
  let Inst{4-0}   = Rd;

  let hasSideEffects = 0;
}

multiclass sve2p1_pcount_pn<string mnemonic, bits<3> opc> {
  def _B : sve2p1_pcount_pn<mnemonic, opc, 0b00, PNR8>;
  def _H : sve2p1_pcount_pn<mnemonic, opc, 0b01, PNR16>;
  def _S : sve2p1_pcount_pn<mnemonic, opc, 0b10, PNR32>;
  def _D : sve2p1_pcount_pn<mnemonic, opc, 0b11, PNR64>;

  defm : SVE2p1_Cntp_Pat<i64, int_aarch64_sve_cntp_c8,  aarch64svcount, !cast<Instruction>(NAME # _B)>;
  defm : SVE2p1_Cntp_Pat<i64, int_aarch64_sve_cntp_c16, aarch64svcount, !cast<Instruction>(NAME # _H)>;
  defm : SVE2p1_Cntp_Pat<i64, int_aarch64_sve_cntp_c32, aarch64svcount, !cast<Instruction>(NAME # _S)>;
  defm : SVE2p1_Cntp_Pat<i64, int_aarch64_sve_cntp_c64, aarch64svcount, !cast<Instruction>(NAME # _D)>;
}


// SVE integer compare scalar count and limit (predicate-as-counter)
class sve2p1_int_while_rr_pn<string mnemonic, bits<2> sz, bits<3> opc,
                             PNRP8to15RegOp pnrty>
    : I<(outs pnrty:$PNd), (ins GPR64:$Rn, GPR64:$Rm, sve_vec_len_specifier_enum:$vl),
        mnemonic, "\t$PNd, $Rn, $Rm, $vl",
        "", []>, Sched<[]> {
  bits<3> PNd;
  bits<5> Rn;
  bits<1> vl;
  bits<5> Rm;
  let Inst{31-24} = 0b00100101;
  let Inst{23-22} = sz;
  let Inst{21}    = 0b1;
  let Inst{20-16} = Rm;
  let Inst{15-14} = 0b01;
  let Inst{13}    = vl;
  let Inst{12}    = 0b0;
  let Inst{11-10} = opc{2-1};
  let Inst{9-5}   = Rn;
  let Inst{4}     = 0b1;
  let Inst{3}     = opc{0};
  let Inst{2-0}   = PNd;

  let Defs = [NZCV];
  let hasSideEffects = 0;
}


multiclass sve2p1_int_while_rr_pn<string mnemonic, bits<3> opc> {
 def _B : sve2p1_int_while_rr_pn<mnemonic, 0b00, opc, PNR8_p8to15>;
 def _H : sve2p1_int_while_rr_pn<mnemonic, 0b01, opc, PNR16_p8to15>;
 def _S : sve2p1_int_while_rr_pn<mnemonic, 0b10, opc, PNR32_p8to15>;
 def _D : sve2p1_int_while_rr_pn<mnemonic, 0b11, opc, PNR64_p8to15>;

 defm : SVE2p1_While_PN_Pat<aarch64svcount, !cast<SDPatternOperator>("int_aarch64_sve_" # mnemonic # "_c8"),
                            i64, !cast<Instruction>(NAME # _B)>;
 defm : SVE2p1_While_PN_Pat<aarch64svcount, !cast<SDPatternOperator>("int_aarch64_sve_" # mnemonic # "_c16"),
                            i64, !cast<Instruction>(NAME # _H)>;
 defm : SVE2p1_While_PN_Pat<aarch64svcount, !cast<SDPatternOperator>("int_aarch64_sve_" # mnemonic # "_c32"),
                            i64, !cast<Instruction>(NAME # _S)>;
 defm : SVE2p1_While_PN_Pat<aarch64svcount, !cast<SDPatternOperator>("int_aarch64_sve_" # mnemonic # "_c64"),
                            i64, !cast<Instruction>(NAME # _D)>;
}


// SVE integer compare scalar count and limit (predicate pair)
class sve2p1_int_while_rr_pair<string mnemonic, bits<2> sz, bits<3> opc,
                             RegisterOperand ppr_ty>
    : I<(outs ppr_ty:$Pd), (ins GPR64:$Rn, GPR64:$Rm),
        mnemonic, "\t$Pd, $Rn, $Rm",
        "", []>, Sched<[]> {
  bits<3> Pd;
  bits<5> Rn;
  bits<5> Rm;
  let Inst{31-24} = 0b00100101;
  let Inst{23-22} = sz;
  let Inst{21}    = 0b1;
  let Inst{20-16} = Rm;
  let Inst{15-12} = 0b0101;
  let Inst{11-10} = opc{2-1};
  let Inst{9-5}   = Rn;
  let Inst{4}     = 0b1;
  let Inst{3-1}   = Pd;
  let Inst{0}     = opc{0};

  let Defs = [NZCV];
  let hasSideEffects = 0;
}


multiclass sve2p1_int_while_rr_pair<string mnemonic, bits<3> opc> {
 def _B : sve2p1_int_while_rr_pair<mnemonic, 0b00, opc, PP_b_mul_r>;
 def _H : sve2p1_int_while_rr_pair<mnemonic, 0b01, opc, PP_h_mul_r>;
 def _S : sve2p1_int_while_rr_pair<mnemonic, 0b10, opc, PP_s_mul_r>;
 def _D : sve2p1_int_while_rr_pair<mnemonic, 0b11, opc, PP_d_mul_r>;
}


class sve_mem_128b_gld_64_unscaled<string mnemonic>
    : I<(outs Z_q:$Zt), (ins PPR3bAny:$Pg, ZPR64:$Zn, GPR64:$Rm),
        mnemonic, "\t$Zt, $Pg/z, [$Zn, $Rm]",
        "", []>, Sched<[]> {
  bits<5> Zt;
  bits<5> Zn;
  bits<3> Pg;
  bits<5> Rm;
  let Inst{31-21} = 0b11000100000;
  let Inst{20-16} = Rm;
  let Inst{15-13} = 0b101;
  let Inst{12-10} = Pg;
  let Inst{9-5}   = Zn;
  let Inst{4-0}   = Zt;

  let hasSideEffects = 0;
  let mayLoad = 1;
}


multiclass sve_mem_128b_gld_64_unscaled<string mnemonic, SDPatternOperator op> {
  def NAME : sve_mem_128b_gld_64_unscaled<mnemonic>;

  def : InstAlias<mnemonic # " $Zt, $Pg/z, [$Zn]",
                  (!cast<Instruction>(NAME) Z_q:$Zt, PPR3bAny:$Pg, ZPR64:$Zn, XZR), 1>;


  def : Pat<(nxv2i64 (op (nxv2i1 PPR3bAny:$Pg),  (nxv2i64 ZPR64:$Zn), (i64 GPR64sp:$Rm), nxv2i64)),
            (!cast<Instruction>(NAME) PPR3bAny:$Pg, ZPR64:$Zn, GPR64:$Rm)>;
  def : Pat<(nxv4i32 (op (nxv4i1 PPR3bAny:$Pg), (nxv2i64 ZPR64:$Zn),  (i64 GPR64sp:$Rm), nxv4i32)),
            (!cast<Instruction>(NAME) PPR3bAny:$Pg, ZPR64:$Zn, GPR64:$Rm)>;
  def : Pat<(nxv8i16 (op (nxv8i1 PPR3bAny:$Pg), (nxv2i64 ZPR64:$Zn), (i64 GPR64sp:$Rm), nxv8i16)),
            (!cast<Instruction>(NAME) PPR3bAny:$Pg, ZPR64:$Zn, GPR64:$Rm)>;
  def : Pat<(nxv16i8 (op (nxv16i1 PPR3bAny:$Pg), (nxv2i64 ZPR64:$Zn), (i64 GPR64sp:$Rm), nxv16i8)),
            (!cast<Instruction>(NAME) PPR3bAny:$Pg, ZPR64:$Zn, GPR64:$Rm)>;

  def : Pat<(nxv2f64 (op (nxv2i1 PPR3bAny:$Pg), (nxv2i64 ZPR64:$Zn), (i64 GPR64sp:$Rm), nxv2f64)),
            (!cast<Instruction>(NAME) PPR3bAny:$Pg, ZPR64:$Zn, GPR64:$Rm)>;
  def : Pat<(nxv4f32 (op (nxv4i1 PPR3bAny:$Pg), (nxv2i64 ZPR64:$Zn), (i64 GPR64sp:$Rm), nxv4f32)),
            (!cast<Instruction>(NAME) PPR3bAny:$Pg, ZPR64:$Zn, GPR64:$Rm)>;
  def : Pat<(nxv8f16 (op (nxv8i1 PPR3bAny:$Pg), (nxv2i64 ZPR64:$Zn), (i64 GPR64sp:$Rm), nxv8f16)),
            (!cast<Instruction>(NAME) PPR3bAny:$Pg, ZPR64:$Zn, GPR64:$Rm)>;
  def : Pat<(nxv8bf16 (op (nxv8i1 PPR3bAny:$Pg), (nxv2i64 ZPR64:$Zn), (i64 GPR64sp:$Rm), nxv8bf16)),
            (!cast<Instruction>(NAME) PPR3bAny:$Pg, ZPR64:$Zn, GPR64:$Rm)>;
}

class sve_mem_sst_128b_64_unscaled<string mnemonic>
    : I<(outs ), (ins Z_q:$Zt, PPR3bAny:$Pg, ZPR64:$Zn, GPR64:$Rm),
        mnemonic, "\t$Zt, $Pg, [$Zn, $Rm]",
        "", []>, Sched<[]> {
  bits<5> Zt;
  bits<5> Zn;
  bits<3> Pg;
  bits<5> Rm;
  let Inst{31-21} = 0b11100100001;
  let Inst{20-16} = Rm;
  let Inst{15-13} = 0b001;
  let Inst{12-10} = Pg;
  let Inst{9-5}   = Zn;
  let Inst{4-0}   = Zt;

  let hasSideEffects = 0;
  let mayStore = 1;
}


multiclass sve_mem_sst_128b_64_unscaled<string mnemonic, SDPatternOperator op> {
  def NAME : sve_mem_sst_128b_64_unscaled<mnemonic>;

  def : InstAlias<mnemonic # " $Zt, $Pg, [$Zn]",
                  (!cast<Instruction>(NAME) Z_q:$Zt, PPR3bAny:$Pg, ZPR64:$Zn, XZR), 1>;

  def : Pat<(op (nxv2i64 Z_q:$Zt), (nxv2i1 PPR3bAny:$gp), (nxv2i64 ZPR64:$Zn), (i64 GPR64sp:$Rm), nxv2i64),
            (!cast<Instruction>(NAME) Z_q:$Zt, PPR3bAny:$gp, ZPR64:$Zn, GPR64:$Rm)>;
  def : Pat<(op (nxv4i32 Z_q:$Zt), (nxv4i1 PPR3bAny:$gp), (nxv2i64 ZPR64:$Zn), (i64 GPR64sp:$Rm), nxv4i32),
            (!cast<Instruction>(NAME) Z_q:$Zt, PPR3bAny:$gp, ZPR64:$Zn, GPR64:$Rm)>;
  def : Pat<(op (nxv8i16 Z_q:$Zt), (nxv8i1 PPR3bAny:$gp), (nxv2i64 ZPR64:$Zn), (i64 GPR64sp:$Rm), nxv8i16),
            (!cast<Instruction>(NAME) Z_q:$Zt, PPR3bAny:$gp,ZPR64:$Zn, GPR64:$Rm)>;
  def : Pat<(op (nxv16i8 Z_q:$Zt), (nxv16i1 PPR3bAny:$gp), (nxv2i64 ZPR64:$Zn), (i64 GPR64sp:$Rm), nxv16i8),
            (!cast<Instruction>(NAME) Z_q:$Zt, PPR3bAny:$gp, ZPR64:$Zn, GPR64:$Rm)>;

  def : Pat<(op (nxv2f64 Z_q:$Zt), (nxv2i1 PPR3bAny:$gp), (nxv2i64 ZPR64:$Zn), (i64 GPR64sp:$Rm), nxv2f64),
            (!cast<Instruction>(NAME) Z_q:$Zt, PPR3bAny:$gp, ZPR64:$Zn, GPR64:$Rm)>;
  def : Pat<(op (nxv4f32 Z_q:$Zt), (nxv4i1 PPR3bAny:$gp), (nxv2i64 ZPR64:$Zn), (i64 GPR64sp:$Rm), nxv4f32),
            (!cast<Instruction>(NAME) Z_q:$Zt, PPR3bAny:$gp, ZPR64:$Zn, GPR64:$Rm)>;
  def : Pat<(op (nxv8f16 Z_q:$Zt), (nxv8i1 PPR3bAny:$gp), (nxv2i64 ZPR64:$Zn), (i64 GPR64sp:$Rm), nxv8f16),
            (!cast<Instruction>(NAME) Z_q:$Zt, PPR3bAny:$gp, ZPR64:$Zn, GPR64:$Rm)>;
  def : Pat<(op (nxv8bf16 Z_q:$Zt), (nxv8i1 PPR3bAny:$gp), (nxv2i64 ZPR64:$Zn), (i64 GPR64sp:$Rm), nxv8bf16),
            (!cast<Instruction>(NAME) Z_q:$Zt, PPR3bAny:$gp, ZPR64:$Zn, GPR64:$Rm)>;
}


// SVE contiguous load (quadwords, scalar plus immediate)
class sve_mem_128b_cld_si<bits<2> dtype, string mnemonic>
    : I<(outs Z_q:$Zt), (ins PPR3bAny:$Pg, GPR64sp:$Rn, simm4s1:$imm4),
        mnemonic, "\t$Zt, $Pg/z, [$Rn, $imm4, mul vl]",
        "", []>, Sched<[]> {
  bits<5> Zt;
  bits<5> Rn;
  bits<3> Pg;
  bits<4> imm4;
  let Inst{31-25} = 0b1010010;
  let Inst{24-23} = dtype;
  let Inst{22-20} = 0b001;
  let Inst{19-16} = imm4;
  let Inst{15-13} = 0b001;
  let Inst{12-10} = Pg;
  let Inst{9-5}   = Rn;
  let Inst{4-0}   = Zt;

  let hasSideEffects = 0;
  let mayLoad = 1;
}

multiclass sve_mem_128b_cld_si<bits<2> dtype, string mnemonic> {
  def NAME : sve_mem_128b_cld_si<dtype, mnemonic>;

  def : InstAlias<mnemonic # " $Zt, $Pg/z, [$Rn]",
                  (!cast<Instruction>(NAME) Z_q:$Zt, PPR3bAny:$Pg, GPR64sp:$Rn, 0), 1>;
  def : InstAlias<mnemonic # " $Zt, $Pg/z, [$Rn]",
                  (!cast<Instruction>(NAME) ZPR128:$Zt, PPR3bAny:$Pg, GPR64sp:$Rn, 0), 0>;
  def : InstAlias<mnemonic # " $Zt, $Pg/z, [$Rn, $imm4, mul vl]",
                  (!cast<Instruction>(NAME) ZPR128:$Zt, PPR3bAny:$Pg, GPR64sp:$Rn, simm4s1:$imm4), 0>;
}


// SVE contiguous load (quadwords, scalar plus scalar)
class sve_mem_128b_cld_ss<bits<2> dtype, string mnemonic, RegisterOperand gprsh_ty>
    : I<(outs Z_q:$Zt), (ins PPR3bAny:$Pg, GPR64sp:$Rn, gprsh_ty:$Rm),
        mnemonic, "\t$Zt, $Pg/z, [$Rn, $Rm]", "",
        []>, Sched<[]> {
  bits<5> Zt;
  bits<5> Rn;
  bits<3> Pg;
  bits<5> Rm;
  let Inst{31-25} = 0b1010010;
  let Inst{24-23} = dtype;
  let Inst{22-21} = 0b00;
  let Inst{20-16} = Rm;
  let Inst{15-13} = 0b100;
  let Inst{12-10} = Pg;
  let Inst{9-5}   = Rn;
  let Inst{4-0}   = Zt;

  let hasSideEffects = 0;
  let mayLoad = 1;
}

multiclass sve_mem_128b_cld_ss<bits<2> dtype, string mnemonic, RegisterOperand gprsh_ty> {
  def NAME : sve_mem_128b_cld_ss<dtype, mnemonic, gprsh_ty>;

  def : InstAlias<mnemonic # " $Zt, $Pg/z, [$Rn, $Rm]",
                 (!cast<Instruction>(NAME) ZPR128:$Zt, PPR3bAny:$Pg, GPR64sp:$Rn, gprsh_ty:$Rm), 0>;
}


// SVE floating-point recursive reduction (quadwords)
class sve2p1_fp_reduction_q<bits<2> sz, bits<3> opc, string mnemonic,
                            RegisterOperand zpr_ty, string vec_sfx>
    : I<(outs V128:$Vd), (ins PPR3bAny:$Pg, zpr_ty:$Zn),
        mnemonic, "\t$Vd." # vec_sfx # ", $Pg, $Zn",
        "", []>, Sched<[]> {
  bits<5> Vd;
  bits<5> Zn;
  bits<3> Pg;
  let Inst{31-24} = 0b01100100;
  let Inst{23-22} = sz;
  let Inst{21-19} = 0b010;
  let Inst{18-16} = opc;
  let Inst{15-13} = 0b101;
  let Inst{12-10} = Pg;
  let Inst{9-5}   = Zn;
  let Inst{4-0}   = Vd;

  let hasSideEffects = 0;
  let mayRaiseFPException = 1;
}

multiclass sve2p1_fp_reduction_q<bits<3> opc, string mnemonic, SDPatternOperator op> {
  def _H : sve2p1_fp_reduction_q<0b01, opc, mnemonic, ZPR16, "8h">;
  def _S : sve2p1_fp_reduction_q<0b10, opc, mnemonic, ZPR32, "4s">;
  def _D : sve2p1_fp_reduction_q<0b11, opc, mnemonic, ZPR64, "2d">;

  def : SVE_2_Op_Pat<v8f16, op, nxv8i1, nxv8f16, !cast<Instruction>(NAME # _H)>;
  def : SVE_2_Op_Pat<v4f32, op, nxv4i1, nxv4f32, !cast<Instruction>(NAME # _S)>;
  def : SVE_2_Op_Pat<v2f64, op, nxv2i1, nxv2f64, !cast<Instruction>(NAME # _D)>;
}


// SVE Permute Vector - Quadwords (DUPQ)
class sve2p1_dupq<bits<5> ind_tsz, string mnemonic, ZPRRegOp zprty, Operand itype>
    : I<(outs zprty:$Zd), (ins zprty:$Zn, itype:$index),
        mnemonic, "\t$Zd, $Zn$index",
        "", []>, Sched<[]> {
  bits<5> Zd;
  bits<5> Zn;
  let Inst{31-21} = 0b00000101001;
  let Inst{20-16} = ind_tsz;
  let Inst{15-10} = 0b001001;
  let Inst{9-5} = Zn;
  let Inst{4-0} = Zd;

  let hasSideEffects = 0;
}

multiclass sve2p1_dupq<string mnemonic, SDPatternOperator Op> {
  def _B : sve2p1_dupq<{?, ?, ?, ?, 1}, mnemonic, ZPR8, VectorIndexB32b_timm> {
    bits<4> index;
    let Inst{20-17} = index;
  }
  def _H : sve2p1_dupq<{?, ?, ?, 1, 0}, mnemonic, ZPR16, VectorIndexH32b_timm> {
    bits<3> index;
    let Inst{20-18} = index;
  }
  def _S : sve2p1_dupq<{?, ?, 1, 0, 0}, mnemonic, ZPR32, VectorIndexS32b_timm> {
    bits<2> index;
    let Inst{20-19} = index;
  }
  def _D : sve2p1_dupq<{?, 1, 0, 0, 0}, mnemonic, ZPR64, VectorIndexD32b_timm> {
    bits<1> index;
    let Inst{20} = index;
  }

  def : SVE_2_Op_Imm_Pat<nxv16i8, Op, nxv16i8, i32, VectorIndexB32b_timm, !cast<Instruction>(NAME # _B)>;
  def : SVE_2_Op_Imm_Pat<nxv8i16, Op, nxv8i16, i32, VectorIndexH32b_timm, !cast<Instruction>(NAME # _H)>;
  def : SVE_2_Op_Imm_Pat<nxv4i32, Op, nxv4i32, i32, VectorIndexS32b_timm, !cast<Instruction>(NAME # _S)>;
  def : SVE_2_Op_Imm_Pat<nxv2i64, Op, nxv2i64, i32, VectorIndexD32b_timm, !cast<Instruction>(NAME # _D)>;

  def : SVE_2_Op_Imm_Pat<nxv8f16, Op, nxv8f16, i32, VectorIndexH32b_timm, !cast<Instruction>(NAME # _H)>;
  def : SVE_2_Op_Imm_Pat<nxv4f32, Op, nxv4f32, i32, VectorIndexS32b_timm, !cast<Instruction>(NAME # _S)>;
  def : SVE_2_Op_Imm_Pat<nxv2f64, Op, nxv2f64, i32, VectorIndexD32b_timm, !cast<Instruction>(NAME # _D)>;
  def : SVE_2_Op_Imm_Pat<nxv8bf16, Op, nxv8bf16, i32, VectorIndexH32b_timm, !cast<Instruction>(NAME # _H)>;
}


// SVE Permute Vector - Quadwords (EXTQ)
class sve2p1_extq<string mnemonic>
    : I<(outs ZPR8:$Zdn), (ins ZPR8:$_Zdn, ZPR8:$Zm, timm32_0_15:$imm4),
        mnemonic, "\t$Zdn, $_Zdn, $Zm, $imm4",
        "", []>, Sched<[]> {
  bits<5> Zdn;
  bits<5> Zm;
  bits<4> imm4;
  let Inst{31-20} = 0b000001010110;
  let Inst{19-16} = imm4;
  let Inst{15-10} = 0b001001;
  let Inst{9-5} = Zm;
  let Inst{4-0} = Zdn;

  let Constraints = "$Zdn = $_Zdn";
  let DestructiveInstType = DestructiveOther;
  let ElementSize = ZPR8.ElementSize;
  let hasSideEffects = 0;
}

multiclass sve2p1_extq<string mnemonic, SDPatternOperator Op> {
  def NAME : sve2p1_extq<mnemonic>;
  def : SVE_3_Op_Imm_Pat<nxv16i8, Op, nxv16i8, nxv16i8, i32, timm32_0_15, !cast<Instruction>(NAME)>;
  def : SVE_3_Op_Imm_Pat<nxv8i16, Op, nxv8i16, nxv8i16, i32, extq_timm32_0_7m2, !cast<Instruction>(NAME)>;
  def : SVE_3_Op_Imm_Pat<nxv4i32, Op, nxv4i32, nxv4i32, i32, extq_timm32_0_3m4, !cast<Instruction>(NAME)>;
  def : SVE_3_Op_Imm_Pat<nxv2i64, Op, nxv2i64, nxv2i64, i32, extq_timm32_0_1m8, !cast<Instruction>(NAME)>;

  def : SVE_3_Op_Imm_Pat<nxv8f16, Op, nxv8f16, nxv8f16, i32, extq_timm32_0_7m2, !cast<Instruction>(NAME)>;
  def : SVE_3_Op_Imm_Pat<nxv4f32, Op, nxv4f32, nxv4f32, i32, extq_timm32_0_3m4, !cast<Instruction>(NAME)>;
  def : SVE_3_Op_Imm_Pat<nxv2f64, Op, nxv2f64, nxv2f64, i32, extq_timm32_0_1m8, !cast<Instruction>(NAME)>;
  def : SVE_3_Op_Imm_Pat<nxv8bf16, Op, nxv8bf16, nxv8bf16, i32, extq_timm32_0_7m2, !cast<Instruction>(NAME)>;
}

// SVE move predicate from vector
class sve2p1_vector_to_pred<bits<4> opc, string mnemonic,
                            PPRRegOp ppr_ty, Operand itype>
    : I<(outs ppr_ty:$Pd), (ins ZPRAny:$Zn, itype:$index),
        mnemonic, "\t$Pd, $Zn$index",
        "", []>, Sched<[]> {
  bits<4> Pd;
  bits<5> Zn;
  let Inst{31-24} = 0b00000101;
  let Inst{23-22} = opc{3-2};
  let Inst{21-19} = 0b101;
  let Inst{18-17} = opc{1-0};
  let Inst{16-10} = 0b0001110;
  let Inst{9-5}   = Zn;
  let Inst{4}     = 0b0;
  let Inst{3-0}   = Pd;

  let hasSideEffects = 0;
}

multiclass sve2p1_vector_to_pred<string mnemonic, SDPatternOperator Op_lane, SDPatternOperator Op> {
  def _B : sve2p1_vector_to_pred<{0, 0, 0, 1}, mnemonic, PPR8,  VectorIndex032b>;
  def _H : sve2p1_vector_to_pred<{0, 0, 1, ?}, mnemonic, PPR16, VectorIndexD32b> {
    bits<1> index;
    let Inst{17} = index;
  }
  def _S : sve2p1_vector_to_pred<{0, 1, ?, ?}, mnemonic, PPR32, VectorIndexS32b> {
    bits<2> index;
    let Inst{18-17} = index;
  }
  def _D : sve2p1_vector_to_pred<{1, ?, ?, ?}, mnemonic, PPR64, VectorIndexH32b> {
    bits<3> index;
    let Inst{22}    = index{2};
    let Inst{18-17} = index{1-0};
  }

  def : InstAlias<mnemonic # "\t$Pd, $Zn",
                 (!cast<Instruction>(NAME # _B) PPR8:$Pd, ZPRAny:$Zn, 0), 1>;
  def : InstAlias<mnemonic # "\t$Pd, $Zn",
                 (!cast<Instruction>(NAME # _H) PPR16:$Pd, ZPRAny:$Zn, 0), 0>;
  def : InstAlias<mnemonic # "\t$Pd, $Zn",
                 (!cast<Instruction>(NAME # _S) PPR32:$Pd, ZPRAny:$Zn, 0), 0>;
  def : InstAlias<mnemonic # "\t$Pd, $Zn",
                 (!cast<Instruction>(NAME # _D) PPR64:$Pd, ZPRAny:$Zn, 0), 0>;

  // any_lane
  def : Pat<(nxv16i1 (Op_lane (nxv16i8 ZPRAny:$Zn), (i32 timm32_0_0:$Idx))),
            (!cast<Instruction>(NAME # _B) ZPRAny:$Zn, timm32_0_0:$Idx)>;
  def : Pat<(nxv8i1 (Op_lane (nxv8i16 ZPRAny:$Zn), (i32 timm32_0_1:$Idx))),
            (!cast<Instruction>(NAME # _H) ZPRAny:$Zn, timm32_0_1:$Idx)>;
  def : Pat<(nxv4i1 (Op_lane (nxv4i32 ZPRAny:$Zn), (i32 timm32_0_3:$Idx))),
            (!cast<Instruction>(NAME # _S) ZPRAny:$Zn, timm32_0_3:$Idx)>;
  def : Pat<(nxv2i1 (Op_lane (nxv2i64 ZPRAny:$Zn), (i32 timm32_0_7:$Idx))),
            (!cast<Instruction>(NAME # _D) ZPRAny:$Zn, timm32_0_7:$Idx)>;
 // lane_0
 def : Pat<(nxv16i1 (Op (nxv16i8 ZPRAny:$Zn))),
            (!cast<Instruction>(NAME # _B) ZPRAny:$Zn, 0)>;
  def : Pat<(nxv8i1 (Op (nxv8i16 ZPRAny:$Zn))),
            (!cast<Instruction>(NAME # _H) ZPRAny:$Zn, 0)>;
  def : Pat<(nxv4i1 (Op (nxv4i32 ZPRAny:$Zn))),
            (!cast<Instruction>(NAME # _S) ZPRAny:$Zn, 0)>;
  def : Pat<(nxv2i1 (Op (nxv2i64 ZPRAny:$Zn))),
            (!cast<Instruction>(NAME # _D) ZPRAny:$Zn, 0)>;
}


// SVE move predicate into vector
class sve2p1_pred_to_vector<bits<4> opc, string mnemonic,
                            PPRRegOp ppr_ty, Operand itype>
    : I<(outs ZPRAny:$Zd), (ins ZPRAny:$_Zd, itype:$index, ppr_ty:$Pn),
        mnemonic, "\t$Zd$index, $Pn",
        "", []>, Sched<[]> {
  bits<5> Zd;
  bits<4> Pn;
  let Inst{31-24} = 0b00000101;
  let Inst{23-22} = opc{3-2};
  let Inst{21-19} = 0b101;
  let Inst{18-17} = opc{1-0};
  let Inst{16-9}  = 0b10011100;
  let Inst{8-5}   = Pn;
  let Inst{4-0}   = Zd;

  let Constraints = "$Zd = $_Zd";
  let hasSideEffects = 0;
}

multiclass sve2p1_pred_to_vector<string mnemonic, SDPatternOperator MergeOp,
                                 SDPatternOperator ZeroOp> {
  def _B : sve2p1_pred_to_vector<{0, 0, 0, 1}, mnemonic, PPR8,  VectorIndex0>;
  def _H : sve2p1_pred_to_vector<{0, 0, 1, ?}, mnemonic, PPR16, VectorIndexD32b> {
    bits<1> index;
    let Inst{17} = index;
  }
  def _S : sve2p1_pred_to_vector<{0, 1, ?, ?}, mnemonic, PPR32, VectorIndexS32b> {
    bits<2> index;
    let Inst{18-17} = index;
  }
  def _D : sve2p1_pred_to_vector<{1, ?, ?, ?}, mnemonic, PPR64, VectorIndexH32b> {
    bits<3> index;
    let Inst{22}    = index{2};
    let Inst{18-17} = index{1-0};
  }

  def : InstAlias<mnemonic # "\t$Zd, $Pn",
                 (!cast<Instruction>(NAME # _B) ZPRAny:$Zd, 0, PPR8:$Pn), 1>;
  def : InstAlias<mnemonic # "\t$Zd, $Pn",
                 (!cast<Instruction>(NAME # _H) ZPRAny:$Zd, 0, PPR16:$Pn), 0>;
  def : InstAlias<mnemonic # "\t$Zd, $Pn",
                 (!cast<Instruction>(NAME # _S) ZPRAny:$Zd, 0, PPR32:$Pn), 0>;
  def : InstAlias<mnemonic # "\t$Zd, $Pn",
                 (!cast<Instruction>(NAME # _D) ZPRAny:$Zd, 0, PPR64:$Pn), 0>;

  // Merge
  def : Pat<(nxv8i16 (MergeOp (nxv8i16 ZPRAny:$Zd), (nxv8i1 PPR16:$Pn), (i32 timm32_1_1:$Idx))),
            (!cast<Instruction>(NAME # _H) ZPRAny:$Zd, timm32_1_1:$Idx, PPR16:$Pn)>;
  def : Pat<(nxv4i32 (MergeOp (nxv4i32 ZPRAny:$Zd), (nxv4i1 PPR32:$Pn), (i32 timm32_1_3:$Idx))),
            (!cast<Instruction>(NAME # _S) ZPRAny:$Zd, timm32_1_3:$Idx, PPR32:$Pn)>;
  def : Pat<(nxv2i64 (MergeOp (nxv2i64 ZPRAny:$Zd), (nxv2i1 PPR64:$Pn), (i32 timm32_1_7:$Idx))),
            (!cast<Instruction>(NAME # _D) ZPRAny:$Zd, timm32_1_7:$Idx, PPR64:$Pn)>;

  // Zero
  def : Pat<(nxv16i8 (ZeroOp (nxv16i1 PPR8:$Pn))),
           (!cast<Instruction>(NAME # _B) (IMPLICIT_DEF), 0, PPR8:$Pn)>;
  def : Pat<(nxv8i16 (ZeroOp (nxv8i1 PPR16:$Pn))),
            (!cast<Instruction>(NAME # _H) (IMPLICIT_DEF), 0, PPR16:$Pn)>;
  def : Pat<(nxv4i32 (ZeroOp (nxv4i1 PPR32:$Pn))),
            (!cast<Instruction>(NAME # _S) (IMPLICIT_DEF), 0, PPR32:$Pn)>;
  def : Pat<(nxv2i64 (ZeroOp (nxv2i1 PPR64:$Pn))),
            (!cast<Instruction>(NAME # _D) (IMPLICIT_DEF), 0, PPR64:$Pn)>;
}


// SVE bitwise logical/add/min/max reductions (quadwords)
class sve2p1_int_reduce_q<bits<2> sz, bits<4> opc, string mnemonic,
                          RegisterOperand zpr_ty, string vec_sfx>
    : I<(outs V128:$Vd), (ins PPR3bAny:$Pg, zpr_ty:$Zn),
        mnemonic, "\t$Vd." # vec_sfx # ", $Pg, $Zn",
        "", []>, Sched<[]> {
  bits<5> Vd;
  bits<5> Zn;
  bits<3> Pg;
  let Inst{31-24} = 0b00000100;
  let Inst{23-22} = sz;
  let Inst{21}    = 0b0;
  let Inst{20-19} = opc{3-2};
  let Inst{18}    = 0b1;
  let Inst{17-16} = opc{1-0};
  let Inst{15-13} = 0b001;
  let Inst{12-10} = Pg;
  let Inst{9-5}   = Zn;
  let Inst{4-0}   = Vd;

  let hasSideEffects = 0;
}

multiclass sve2p1_int_reduce_q<bits<4> opc, string mnemonic, SDPatternOperator op> {
  def _B : sve2p1_int_reduce_q<0b00, opc, mnemonic, ZPR8,  "16b">;
  def _H : sve2p1_int_reduce_q<0b01, opc, mnemonic, ZPR16, "8h">;
  def _S : sve2p1_int_reduce_q<0b10, opc, mnemonic, ZPR32, "4s">;
  def _D : sve2p1_int_reduce_q<0b11, opc, mnemonic, ZPR64, "2d">;

  def : SVE_2_Op_Pat<v16i8, op, nxv16i1, nxv16i8, !cast<Instruction>(NAME # _B)>;
  def : SVE_2_Op_Pat<v8i16, op, nxv8i1, nxv8i16, !cast<Instruction>(NAME # _H)>;
  def : SVE_2_Op_Pat<v4i32, op, nxv4i1, nxv4i32, !cast<Instruction>(NAME # _S)>;
  def : SVE_2_Op_Pat<v2i64, op, nxv2i1, nxv2i64, !cast<Instruction>(NAME # _D)>;
}


// SVE permute vector elements (quadwords)
class sve2p1_permute_vec_elems_q<bits<2> sz, bits<3> opc, string mnemonic,
                                 ZPRRegOp zpr_ty, RegisterOperand src1_ty>
    : I<(outs zpr_ty:$Zd), (ins src1_ty:$Zn, zpr_ty:$Zm),
        mnemonic, "\t$Zd, $Zn, $Zm",
        "", []>, Sched<[]> {
  bits<5> Zd;
  bits<5> Zn;
  bits<5> Zm;
  let Inst{31-24} = 0b01000100;
  let Inst{23-22} = sz;
  let Inst{21}    = 0b0;
  let Inst{20-16} = Zm;
  let Inst{15-13} = 0b111;
  let Inst{12-10} = opc;
  let Inst{9-5}   = Zn;
  let Inst{4-0}   = Zd;

  let hasSideEffects = 0;
}

multiclass sve2p1_permute_vec_elems_q<bits<3> opc, string mnemonic,
                                      SDPatternOperator op> {
  def _B : sve2p1_permute_vec_elems_q<0b00, opc, mnemonic, ZPR8,  ZPR8>;
  def _H : sve2p1_permute_vec_elems_q<0b01, opc, mnemonic, ZPR16, ZPR16>;
  def _S : sve2p1_permute_vec_elems_q<0b10, opc, mnemonic, ZPR32, ZPR32>;
  def _D : sve2p1_permute_vec_elems_q<0b11, opc, mnemonic, ZPR64, ZPR64>;

  def : SVE_2_Op_Pat<nxv16i8, op, nxv16i8, nxv16i8, !cast<Instruction>(NAME # _B)>;
  def : SVE_2_Op_Pat<nxv8i16, op, nxv8i16, nxv8i16, !cast<Instruction>(NAME # _H)>;
  def : SVE_2_Op_Pat<nxv4i32, op, nxv4i32, nxv4i32, !cast<Instruction>(NAME # _S)>;
  def : SVE_2_Op_Pat<nxv2i64, op, nxv2i64, nxv2i64, !cast<Instruction>(NAME # _D)>;

  def : SVE_2_Op_Pat<nxv8f16, op, nxv8f16, nxv8f16, !cast<Instruction>(NAME # _H)>;
  def : SVE_2_Op_Pat<nxv4f32, op, nxv4f32, nxv4f32, !cast<Instruction>(NAME # _S)>;
  def : SVE_2_Op_Pat<nxv2f64, op, nxv2f64, nxv2f64, !cast<Instruction>(NAME # _D)>;

  def : SVE_2_Op_Pat<nxv8bf16, op, nxv8bf16, nxv8bf16, !cast<Instruction>(NAME # _H)>;
}

multiclass sve2p1_tblq<string mnemonic, SDPatternOperator op> {
  def _B : sve2p1_permute_vec_elems_q<0b00, 0b110, mnemonic, ZPR8,  Z_b>;
  def _H : sve2p1_permute_vec_elems_q<0b01, 0b110, mnemonic, ZPR16, Z_h>;
  def _S : sve2p1_permute_vec_elems_q<0b10, 0b110, mnemonic, ZPR32, Z_s>;
  def _D : sve2p1_permute_vec_elems_q<0b11, 0b110, mnemonic, ZPR64, Z_d>;

  def : SVE_2_Op_Pat<nxv16i8, op, nxv16i8, nxv16i8, !cast<Instruction>(NAME # _B)>;
  def : SVE_2_Op_Pat<nxv8i16, op, nxv8i16, nxv8i16, !cast<Instruction>(NAME # _H)>;
  def : SVE_2_Op_Pat<nxv4i32, op, nxv4i32, nxv4i32, !cast<Instruction>(NAME # _S)>;
  def : SVE_2_Op_Pat<nxv2i64, op, nxv2i64, nxv2i64, !cast<Instruction>(NAME # _D)>;

  def : SVE_2_Op_Pat<nxv8f16, op, nxv8f16, nxv8i16, !cast<Instruction>(NAME # _H)>;
  def : SVE_2_Op_Pat<nxv4f32, op, nxv4f32, nxv4i32, !cast<Instruction>(NAME # _S)>;
  def : SVE_2_Op_Pat<nxv2f64, op, nxv2f64, nxv2i64, !cast<Instruction>(NAME # _D)>;

  def : SVE_2_Op_Pat<nxv8bf16, op, nxv8bf16, nxv8i16, !cast<Instruction>(NAME # _H)>;
}

//===----------------------------------------------------------------------===//
// SVE2 FP8 Instructions
//===----------------------------------------------------------------------===//

// FP8 upconvert
class sve2_fp8_cvt_single<bit L, bits<2> opc, string mnemonic,
                          ZPRRegOp dst_ty, ZPRRegOp src_ty>
    : I<(outs dst_ty:$Zd), (ins src_ty:$Zn),
      mnemonic, "\t$Zd, $Zn",
      "", []>, Sched<[]>{
  bits<5> Zd;
  bits<5> Zn;
  let Inst{31-17} = 0b011001010000100;
  let Inst{16}    = L;
  let Inst{15-12} = 0b0011;
  let Inst{11-10} = opc;
  let Inst{9-5}   = Zn;
  let Inst{4-0}   = Zd;
  let Uses = [FPMR, FPCR];

  let mayLoad  = 1;
  let mayStore = 0;
}

multiclass sve2_fp8_cvt_single<bit L, bits<2> opc, string mnemonic, ValueType vtd, SDPatternOperator op> {
  def _BtoH : sve2_fp8_cvt_single<L, opc, mnemonic, ZPR16, ZPR8>;
  
  def : SVE_1_Op_Pat<vtd, op, nxv16i8, !cast<Instruction>(NAME # _BtoH)>;
}

// FP8 downconvert
class sve2_fp8_down_cvt_single<bits<2> opc, string mnemonic,
                              ZPRRegOp dst_ty, RegisterOperand src_ty>
    : I<(outs dst_ty:$Zd), (ins src_ty:$Zn),
      mnemonic, "\t$Zd, $Zn",
      "", []>, Sched<[]>{
  bits<5> Zd;
  bits<4> Zn;
  let Inst{31-12} = 0b01100101000010100011;
  let Inst{11-10} = opc;
  let Inst{9-6} = Zn;
  let Inst{5} = 0b0;
  let Inst{4-0} = Zd;
  let Uses = [FPMR, FPCR];

  let mayLoad  = 1;
  let mayStore = 0;
}

multiclass sve2_fp8_down_cvt_single<bits<2> opc, string mnemonic, RegisterOperand src,
                                    ValueType ty, SDPatternOperator op> {
  def NAME : sve2_fp8_down_cvt_single<opc, mnemonic, ZPR8, src>;

  def : Pat<(nxv16i8 (op ty:$Zn1, ty:$Zn2)),
            (!cast<Instruction>(NAME) (REG_SEQUENCE ZPR2Mul2, $Zn1, zsub0, $Zn2, zsub1))>;
}

class sve2_fp8_down_cvt_single_top<bits<2> opc, string mnemonic, RegisterOperand src_ty>
  : I<(outs ZPR8:$Zd), (ins ZPR8:$_Zd, src_ty:$Zn), mnemonic, "\t$Zd, $Zn","", []>, Sched<[]> {
  bits<5> Zd;
  bits<4> Zn;

  let Inst{31-12} = 0b01100101000010100011;
  let Inst{11-10} = opc;
  let Inst{9-6}   = Zn;
  let Inst{5}     = 0b0;
  let Inst{4-0}   = Zd;

  let Constraints = "$Zd = $_Zd";
  let DestructiveInstType = DestructiveOther;
  let ElementSize         = ZPR8.ElementSize;
  
  let Uses     = [FPMR, FPCR];
  let mayLoad  = 1;
  let mayStore = 0;
}

multiclass sve2_fp8_down_cvt_single_top<bits<2> opc, string mnemonic, RegisterOperand src_ty,
                                        ValueType ty, SDPatternOperator op> {
  def NAME : sve2_fp8_down_cvt_single_top<opc, mnemonic, src_ty>;

  def : Pat<(nxv16i8 (op nxv16i8:$Zd, ty:$Zn1, ty:$Zn2)),
            (!cast<Instruction>(NAME) $Zd, (REG_SEQUENCE ZPR2Mul2, $Zn1, zsub0, $Zn2, zsub1))>;
}

// FP8 Widening Multiply-Add Long - Indexed Group
class sve2_fp8_mla_long_by_indexed_elem<bit T, string mnemonic>
    : I<(outs ZPR16:$Zda),
      (ins ZPR16:$_Zda, ZPR8:$Zn, ZPR3b8:$Zm, VectorIndexB32b:$imm4),
      mnemonic, "\t$Zda, $Zn, $Zm$imm4",
      "", []>, Sched<[]>{
  bits<5> Zda;
  bits<5> Zn;
  bits<3> Zm;
  bits<4> imm4;
  let Inst{31-24} = 0b01100100;
  let Inst{23}    = T;
  let Inst{22-21} = 0b01;
  let Inst{20-19} = imm4{3-2};
  let Inst{18-16} = Zm;
  let Inst{15-12} = 0b0101;
  let Inst{11-10} = imm4{1-0};
  let Inst{9-5}   = Zn;
  let Inst{4-0}   = Zda;
  let Constraints = "$Zda = $_Zda";
  let DestructiveInstType = DestructiveOther;
  let ElementSize         = ZPR16.ElementSize;
  let Uses = [FPMR, FPCR];
}

multiclass sve2_fp8_mla_long_by_indexed_elem<bit T, string mnemonic, SDPatternOperator op> {
  def NAME : sve2_fp8_mla_long_by_indexed_elem<T, mnemonic>;

  def : SVE_4_Op_Pat<nxv8f16, op, nxv8f16, nxv16i8, nxv16i8, i32, !cast<Instruction>(NAME)>;
}

// FP8 Widening Multiply-Add (Long)/(Long Long) Group
class sve2_fp8_mla<bits<3>opc, ZPRRegOp dst_ty, string mnemonic>
    : I<(outs dst_ty:$Zda),
      (ins dst_ty:$_Zda, ZPR8:$Zn, ZPR8:$Zm),
      mnemonic, "\t$Zda, $Zn, $Zm",
      "", []>, Sched<[]>{
  bits<5> Zda;
  bits<5> Zn;
  bits<5> Zm;
  let Inst{31-24} = 0b01100100;
  let Inst{23}    = opc{2};
  let Inst{22-21} = 0b01;
  let Inst{20-16} = Zm;
  let Inst{15-14} = 0b10;
  let Inst{13-12} = opc{1-0};
  let Inst{11-10} = 0b10;
  let Inst{9-5}   = Zn;
  let Inst{4-0}   = Zda;
  let Constraints = "$Zda = $_Zda";
  let DestructiveInstType = DestructiveOther;
  let ElementSize         = dst_ty.ElementSize;
  let Uses = [FPMR, FPCR];
}

multiclass sve2_fp8_mla<bits<3> opc,  ZPRRegOp dst_ty, string mnemonic, ValueType vta, SDPatternOperator op> {
  def NAME : sve2_fp8_mla<opc, dst_ty, mnemonic>;

  def : SVE_3_Op_Pat<vta, op, vta, nxv16i8, nxv16i8, !cast<Instruction>(NAME)>;
}

// FP8 Widening Multiply-Add Long Long - Indexed Group
class sve2_fp8_mla_long_long_by_indexed_elem<bits<2> TT, string mnemonic>
    : I<(outs ZPR32:$Zda),
      (ins ZPR32:$_Zda, ZPR8:$Zn, ZPR3b8:$Zm, VectorIndexB32b:$imm4),
      mnemonic, "\t$Zda, $Zn, $Zm$imm4",
      "", []>, Sched<[]>{
  bits<5> Zda;
  bits<5> Zn;
  bits<3> Zm;
  bits<4> imm4;
  let Inst{31-24} = 0b01100100;
  let Inst{23-22} = TT;
  let Inst{21}    = 0b1;
  let Inst{20-19} = imm4{3-2};
  let Inst{18-16} = Zm;
  let Inst{15-12} = 0b1100;
  let Inst{11-10} = imm4{1-0};
  let Inst{9-5}   = Zn;
  let Inst{4-0}   = Zda;
  let Constraints = "$Zda = $_Zda";
  let DestructiveInstType = DestructiveOther;
  let ElementSize         = ZPR32.ElementSize;
  let Uses = [FPMR, FPCR];
}

multiclass sve2_fp8_mla_long_long_by_indexed_elem<bits<2> TT, string mnemonic, SDPatternOperator op> {
  def NAME : sve2_fp8_mla_long_long_by_indexed_elem<TT, mnemonic>;

  def : SVE_4_Op_Pat<nxv4f32, op, nxv4f32, nxv16i8, nxv16i8, i32, !cast<Instruction>(NAME)>;
}

// FP8 Matrix Multiply-accumulate Group
class sve2_fp8_mmla<bit opc, ZPRRegOp dst_ty, string mnemonic>
    : I<(outs dst_ty:$Zda),
      (ins dst_ty:$_Zda, ZPR8:$Zn, ZPR8:$Zm),
      mnemonic, "\t$Zda, $Zn, $Zm",
      "", []>, Sched<[]>{
  bits<5> Zda;
  bits<5> Zn;
  bits<5> Zm;
  let Inst{31-23} = 0b011001000;
  let Inst{22}    = opc;
  let Inst{21}    = 0b1;
  let Inst{20-16} = Zm;
  let Inst{15-10} = 0b111000;
  let Inst{9-5}   = Zn;
  let Inst{4-0}   = Zda;
  let Constraints = "$Zda = $_Zda";
  let DestructiveInstType = DestructiveOther;
  let ElementSize         = dst_ty.ElementSize;
  let Uses = [FPMR, FPCR];
}

class sve_fp8_dot_indexed<bits<4> opc, ZPRRegOp dst_ty, Operand iop_ty, string mnemonic>
: I<(outs dst_ty:$Zda), (ins dst_ty:$_Zda, ZPR8:$Zn, ZPR3b8:$Zm, iop_ty:$iop),
    mnemonic, "\t$Zda, $Zn, $Zm$iop", "", []>, Sched<[]> {
  bits<5> Zda;
  bits<5> Zn;
  bits<3> Zm;
  let Inst{31-23} = 0b011001000;
  let Inst{22}    = opc{3};
  let Inst{21}    = 0b1;
  let Inst{20-19} = opc{2-1};
  let Inst{18-16} = Zm;
  let Inst{15-12} = 0b0100;
  let Inst{11}    = opc{0};
  let Inst{10}    = 0b1;
  let Inst{9-5}   = Zn;
  let Inst{4-0}   = Zda;

  let Uses = [FPMR, FPCR];
  let Constraints = "$Zda = $_Zda";
  let DestructiveInstType = DestructiveOther;
  let hasSideEffects = 0;
  let mayRaiseFPException = 1;

  let mayLoad  = 1;
  let mayStore = 0;
}

// FP8 Widening Dot-Product - Indexed Group
multiclass sve2_fp8_dot_indexed_h<string asm, SDPatternOperator op> {
  def NAME : sve_fp8_dot_indexed<{0, ?, ?, ?}, ZPR16, VectorIndexH32b, asm> {
    bits<3> iop;

    let Inst{20-19} = iop{2-1};
    let Inst{11}    = iop{0};
  }

  def : SVE_4_Op_Pat<nxv8f16, op, nxv8f16, nxv16i8, nxv16i8, i32, !cast<Instruction>(NAME)>;
}

multiclass sve2_fp8_dot_indexed_s<string asm, SDPatternOperator op> {
  def NAME : sve_fp8_dot_indexed<{1, ?, ?, 0}, ZPR32, VectorIndexS32b, asm> {
    bits<2> iop;

    let Inst{20-19} = iop{1-0};
  }

  def : SVE_4_Op_Pat<nxv4f32, op, nxv4f32, nxv16i8, nxv16i8, i32, !cast<Instruction>(NAME)>;
}

// FP8 Look up table
class sve2_lut_vector_index<ZPRRegOp zd_ty, RegisterOperand zn_ty,
                            Operand idx_ty, bits<4>opc, string mnemonic>
    : I<(outs zd_ty:$Zd), (ins zn_ty:$Zn, ZPRAny:$Zm, idx_ty:$idx),
      mnemonic, "\t$Zd, $Zn, $Zm$idx",
      "", []>, Sched<[]> {
  bits<5> Zd;
  bits<5> Zn;
  bits<5> Zm;
  let Inst{31-24} = 0b01000101;
  let Inst{22}    = opc{3};
  let Inst{21}    = 0b1;
  let Inst{20-16} = Zm;
  let Inst{15-13} = 0b101;
  let Inst{12-10} = opc{2-0};
  let Inst{9-5}   = Zn;
  let Inst{4-0}   = Zd;
}

// FP8 Look up table read with 2-bit indices
multiclass sve2_luti2_vector_index<string mnemonic> {
  def _B : sve2_lut_vector_index<ZPR8, Z_b, VectorIndexS32b, {?, 0b100}, mnemonic> {
    bits<2> idx;
    let Inst{23-22} = idx;
  }
  def _H : sve2_lut_vector_index<ZPR16, Z_h, VectorIndexH32b, {?,?,0b10}, mnemonic> {
    bits<3> idx;
    let Inst{23-22} = idx{2-1};
    let Inst{12}    = idx{0};
  }

  def : SVE_3_Op_Imm_Pat<nxv16i8, int_aarch64_sve_luti2_lane, nxv16i8, nxv16i8,
                         i32, timm32_0_3, !cast<Instruction>(NAME # _B)>;
  def : SVE_3_Op_Imm_Pat<nxv8i16, int_aarch64_sve_luti2_lane, nxv8i16, nxv16i8,
                         i32, timm32_0_7, !cast<Instruction>(NAME # _H)>;
  def : SVE_3_Op_Imm_Pat<nxv8f16, int_aarch64_sve_luti2_lane, nxv8f16, nxv16i8,
                         i32, timm32_0_7, !cast<Instruction>(NAME # _H)>;
  def : SVE_3_Op_Imm_Pat<nxv8bf16, int_aarch64_sve_luti2_lane, nxv8bf16, nxv16i8,
                         i32, timm32_0_7, !cast<Instruction>(NAME # _H)>;
}

// FP8 Look up table read with 4-bit indices
multiclass sve2_luti4_vector_index<string mnemonic> {
  def _B : sve2_lut_vector_index<ZPR8, Z_b, VectorIndexD32b, 0b1001, mnemonic> {
    bit idx;
    let Inst{23} = idx;
  }
  def _H : sve2_lut_vector_index<ZPR16, Z_h, VectorIndexS32b, {?, 0b111}, mnemonic> {
    bits<2> idx;
    let Inst{23-22} = idx;
  }

  def : SVE_3_Op_Imm_Pat<nxv16i8, int_aarch64_sve_luti4_lane, nxv16i8, nxv16i8,
                        i32, timm32_0_1, !cast<Instruction>(NAME # _B)>;
  def : SVE_3_Op_Imm_Pat<nxv8i16, int_aarch64_sve_luti4_lane, nxv8i16, nxv16i8,
                         i32, timm32_0_3, !cast<Instruction>(NAME # _H)>;
  def : SVE_3_Op_Imm_Pat<nxv8f16, int_aarch64_sve_luti4_lane, nxv8f16, nxv16i8,
                         i32, timm32_0_3, !cast<Instruction>(NAME # _H)>;
  def : SVE_3_Op_Imm_Pat<nxv8bf16, int_aarch64_sve_luti4_lane, nxv8bf16, nxv16i8,
                         i32, timm32_0_3, !cast<Instruction>(NAME # _H)>;
}

// FP8 Look up table read with 4-bit indices (two contiguous registers)
multiclass sve2_luti4_vector_vg2_index<string mnemonic> {
  def NAME : sve2_lut_vector_index<ZPR16, ZZ_h, VectorIndexS32b, {?, 0b101}, mnemonic> {
    bits<2> idx;
    let Inst{23-22} = idx;
  }

  def : Pat<(nxv8i16 (int_aarch64_sve_luti4_lane_x2 nxv8i16:$Op1, nxv8i16:$Op2,
                      nxv16i8:$Op3, (i32 timm32_0_3:$Op4))),
            (nxv8i16 (!cast<Instruction>(NAME) (REG_SEQUENCE ZPR2, nxv8i16:$Op1, zsub0,
                                                                   nxv8i16:$Op2, zsub1),
                                                nxv16i8:$Op3, timm32_0_3:$Op4))>;
  def : Pat<(nxv8f16 (int_aarch64_sve_luti4_lane_x2 nxv8f16:$Op1, nxv8f16:$Op2,
                      nxv16i8:$Op3, (i32 timm32_0_3:$Op4))),
            (nxv8f16 (!cast<Instruction>(NAME) (REG_SEQUENCE ZPR2, nxv8f16:$Op1, zsub0,
                                                                   nxv8f16:$Op2, zsub1),
                                                nxv16i8:$Op3, timm32_0_3:$Op4))>;
  def : Pat<(nxv8bf16 (int_aarch64_sve_luti4_lane_x2 nxv8bf16:$Op1, nxv8bf16:$Op2,
                      nxv16i8:$Op3, (i32 timm32_0_3:$Op4))),
            (nxv8bf16 (!cast<Instruction>(NAME) (REG_SEQUENCE ZPR2, nxv8bf16:$Op1, zsub0,
                                                                    nxv8bf16:$Op2, zsub1),
                                                nxv16i8:$Op3, timm32_0_3:$Op4))>;
}

//===----------------------------------------------------------------------===//
// Checked Pointer Arithmetic (FEAT_CPA)
//===----------------------------------------------------------------------===//
class sve_int_mad_cpa<string asm>
    : I<(outs ZPR64:$Zdn), (ins ZPR64:$_Zdn, ZPR64:$Zm, ZPR64:$Za),
        asm, "\t$Zdn, $Zm, $Za", "", []>, Sched<[]> {
  bits<5> Zdn;
  bits<5> Zm;
  bits<5> Za;
  let Inst{31-24} = 0b01000100;
  let Inst{23-22} = 0b11; // sz
  let Inst{21}    = 0b0;
  let Inst{20-16} = Zm;
  let Inst{15}    = 0b1;
  let Inst{14-10} = 0b10110; // opc
  let Inst{9-5}   = Za;
  let Inst{4-0}   = Zdn;

  let Constraints = "$Zdn = $_Zdn";
  let DestructiveInstType = DestructiveOther;
  let ElementSize = ZPR64.ElementSize;
  let hasSideEffects = 0;
}

class sve_int_mla_cpa<string asm>
    : sve2_int_mla<0b11, 0b10100, asm, ZPR64, ZPR64> {
  let Inst{15} = 0b1;

  let ElementSize = ZPR64.ElementSize;
}<|MERGE_RESOLUTION|>--- conflicted
+++ resolved
@@ -5465,8 +5465,6 @@
             (!cast<Instruction>(NAME # _S) $zd, $pg, fpimm32:$imm8)>;
   def : Pat<(nxv2f64 (vselect nxv2i1:$pg, (splat_vector fpimm64:$imm8), nxv2f64:$zd)),
             (!cast<Instruction>(NAME # _D) $zd, $pg, fpimm64:$imm8)>;
-<<<<<<< HEAD
-=======
 
   // Some half precision immediates alias with bfloat (e.g. f16(1.875) == bf16(1.0)).
   def : Pat<(nxv8bf16 (vselect nxv8i1:$pg, (splat_vector fpimmbf16:$imm8), nxv8bf16:$zd)),
@@ -5475,7 +5473,6 @@
             (!cast<Instruction>(NAME # _H) $zd, $pg, (fpimm16XForm bf16:$imm8))>;
   def : Pat<(nxv2bf16 (vselect nxv2i1:$pg, (splat_vector fpimmbf16:$imm8), nxv2bf16:$zd)),
             (!cast<Instruction>(NAME # _H) $zd, $pg, (fpimm16XForm bf16:$imm8))>;
->>>>>>> 5eee2751
 }
 
 class sve_int_dup_imm_pred<bits<2> sz8_64, bit m, string asm,
