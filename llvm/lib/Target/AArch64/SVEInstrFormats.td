//=-- SVEInstrFormats.td -  AArch64 SVE Instruction classes -*- tablegen -*--=//
//
// Part of the LLVM Project, under the Apache License v2.0 with LLVM Exceptions.
// See https://llvm.org/LICENSE.txt for license information.
// SPDX-License-Identifier: Apache-2.0 WITH LLVM-exception
//
//===----------------------------------------------------------------------===//
//
// AArch64 Scalable Vector Extension (SVE) Instruction Class Definitions.
//
//===----------------------------------------------------------------------===//

// Helper class to hold conversions of legal fixed-length vector types.
class NEONType<ValueType VT> {
  // The largest legal scalable vector type that can hold VT.
  ValueType SVEContainer = !cond(
    !eq(VT, v8i8): nxv16i8,
    !eq(VT, v16i8): nxv16i8,
    !eq(VT, v4i16): nxv8i16,
    !eq(VT, v8i16): nxv8i16,
    !eq(VT, v2i32): nxv4i32,
    !eq(VT, v4i32): nxv4i32,
    !eq(VT, v1i64): nxv2i64,
    !eq(VT, v2i64): nxv2i64,
    !eq(VT, v4f16): nxv8f16,
    !eq(VT, v8f16): nxv8f16,
    !eq(VT, v2f32): nxv4f32,
    !eq(VT, v4f32): nxv4f32,
    !eq(VT, v1f64): nxv2f64,
    !eq(VT, v2f64): nxv2f64,
    !eq(VT, v4bf16): nxv8bf16,
    !eq(VT, v8bf16): nxv8bf16,
    true : untyped);
}

// Helper class to hold conversions of legal scalable vector types.
class SVEType<ValueType VT> {
  // The largest legal scalable vector type that can hold VT.
  // Non-matches return VT because only packed types remain.
  ValueType Packed = !cond(
    !eq(VT, nxv2f16): nxv8f16,
    !eq(VT, nxv4f16): nxv8f16,
    !eq(VT, nxv2f32): nxv4f32,
    !eq(VT, nxv2bf16): nxv8bf16,
    !eq(VT, nxv4bf16): nxv8bf16,
    true : VT);

  // The legal scalable vector that is half the length of VT.
  ValueType HalfLength = !cond(
    !eq(VT, nxv8f16): nxv4f16,
    !eq(VT, nxv4f16): nxv2f16,
    !eq(VT, nxv4f32): nxv2f32,
    !eq(VT, nxv8bf16): nxv4bf16,
    !eq(VT, nxv4bf16): nxv2bf16,
    true : untyped);

  // The legal scalable vector that is quarter the length of VT.
  ValueType QuarterLength = !cond(
    !eq(VT, nxv8f16): nxv2f16,
    !eq(VT, nxv8bf16): nxv2bf16,
    true : untyped);

  // The 64-bit vector subreg of VT.
  ValueType DSub = !cond(
    !eq(VT, nxv16i8): v8i8,
    !eq(VT, nxv8i16): v4i16,
    !eq(VT, nxv4i32): v2i32,
    !eq(VT, nxv2i64): v1i64,
    !eq(VT, nxv2f16): v4f16,
    !eq(VT, nxv4f16): v4f16,
    !eq(VT, nxv8f16): v4f16,
    !eq(VT, nxv2f32): v2f32,
    !eq(VT, nxv4f32): v2f32,
    !eq(VT, nxv2f64): v1f64,
    !eq(VT, nxv2bf16): v4bf16,
    !eq(VT, nxv4bf16): v4bf16,
    !eq(VT, nxv8bf16): v4bf16,
    true : untyped);

    // The 128-bit vector subreg of VT.
  ValueType ZSub = !cond(
    !eq(VT, nxv16i8): v16i8,
    !eq(VT, nxv8i16): v8i16,
    !eq(VT, nxv4i32): v4i32,
    !eq(VT, nxv2i64): v2i64,
    !eq(VT, nxv2f16): v8f16,
    !eq(VT, nxv4f16): v8f16,
    !eq(VT, nxv8f16): v8f16,
    !eq(VT, nxv2f32): v4f32,
    !eq(VT, nxv4f32): v4f32,
    !eq(VT, nxv2f64): v2f64,
    !eq(VT, nxv2bf16): v8bf16,
    !eq(VT, nxv4bf16): v8bf16,
    !eq(VT, nxv8bf16): v8bf16,
    true : untyped);

  // The legal scalar used to hold a vector element.
  ValueType EltAsScalar = !cond(
    !eq(VT, nxv16i8): i32,
    !eq(VT, nxv8i16): i32,
    !eq(VT, nxv4i32): i32,
    !eq(VT, nxv2i64): i64,
    !eq(VT, nxv2f16): f16,
    !eq(VT, nxv4f16): f16,
    !eq(VT, nxv8f16): f16,
    !eq(VT, nxv2f32): f32,
    !eq(VT, nxv4f32): f32,
    !eq(VT, nxv2f64): f64,
    !eq(VT, nxv2bf16): bf16,
    !eq(VT, nxv4bf16): bf16,
    !eq(VT, nxv8bf16): bf16,
    true : untyped);
}

def SDT_AArch64Setcc : SDTypeProfile<1, 4, [
  SDTCisVec<0>, SDTCisVec<1>, SDTCisVec<2>, SDTCisVec<3>,
  SDTCVecEltisVT<0, i1>, SDTCVecEltisVT<1, i1>, SDTCisSameAs<2, 3>,
  SDTCisVT<4, OtherVT>
]>;

def AArch64setcc_z : SDNode<"AArch64ISD::SETCC_MERGE_ZERO", SDT_AArch64Setcc>;
let HasOneUse = 1 in
def AArch64setcc_z_oneuse : PatFrag<(ops node:$pg, node:$op1, node:$op2, node:$cc),
                                    (AArch64setcc_z node:$pg, node:$op1, node:$op2, node:$cc)>;

def SVEPatternOperand : AsmOperandClass {
  let Name = "SVEPattern";
  let ParserMethod = "tryParseSVEPattern";
  let PredicateMethod = "isSVEPattern";
  let RenderMethod = "addImmOperands";
  let DiagnosticType = "InvalidSVEPattern";
}

def sve_pred_enum : Operand<i32>, TImmLeaf<i32, [{
  return (((uint32_t)Imm) < 32);
  }]> {

  let PrintMethod = "printSVEPattern";
  let ParserMatchClass = SVEPatternOperand;
}

def SVEVecLenSpecifierOperand : AsmOperandClass {
  let Name = "SVEVecLenSpecifier";
  let ParserMethod = "tryParseSVEVecLenSpecifier";
  let PredicateMethod = "isSVEVecLenSpecifier";
  let RenderMethod = "addImmOperands";
  let DiagnosticType = "InvalidSVEVecLenSpecifier";
}

def sve_vec_len_specifier_enum : Operand<i32>, TImmLeaf<i32, [{
  return (((uint32_t)Imm) < 2);
  }]> {

  let PrintMethod = "printSVEVecLenSpecifier";
  let ParserMatchClass = SVEVecLenSpecifierOperand;
}

def SVEPrefetchOperand : AsmOperandClass {
  let Name = "SVEPrefetch";
  let ParserMethod = "tryParsePrefetch<true>";
  let PredicateMethod = "isPrefetch";
  let RenderMethod = "addPrefetchOperands";
}

def sve_prfop : Operand<i32>, TImmLeaf<i32, [{
    return (((uint32_t)Imm) <= 15);
  }]> {
  let PrintMethod = "printPrefetchOp<true>";
  let ParserMatchClass = SVEPrefetchOperand;
}

class SVELogicalImmOperand<int Width> : AsmOperandClass {
  let Name = "SVELogicalImm" # Width;
  let DiagnosticType = "LogicalSecondSource";
  let PredicateMethod = "isLogicalImm<int" # Width # "_t>";
  let RenderMethod = "addLogicalImmOperands<int" # Width # "_t>";
}

def sve_logical_imm8 : Operand<i64> {
  let ParserMatchClass = SVELogicalImmOperand<8>;
  let PrintMethod = "printLogicalImm<int8_t>";

  let MCOperandPredicate = [{
    if (!MCOp.isImm())
      return false;
    int64_t Val = AArch64_AM::decodeLogicalImmediate(MCOp.getImm(), 64);
    return AArch64_AM::isSVEMaskOfIdenticalElements<int8_t>(Val);
  }];
}

def sve_logical_imm16 : Operand<i64> {
  let ParserMatchClass = SVELogicalImmOperand<16>;
  let PrintMethod = "printLogicalImm<int16_t>";

  let MCOperandPredicate = [{
    if (!MCOp.isImm())
      return false;
    int64_t Val = AArch64_AM::decodeLogicalImmediate(MCOp.getImm(), 64);
    return AArch64_AM::isSVEMaskOfIdenticalElements<int16_t>(Val);
  }];
}

def sve_logical_imm32 : Operand<i64> {
  let ParserMatchClass = SVELogicalImmOperand<32>;
  let PrintMethod = "printLogicalImm<int32_t>";

  let MCOperandPredicate = [{
    if (!MCOp.isImm())
      return false;
    int64_t Val = AArch64_AM::decodeLogicalImmediate(MCOp.getImm(), 64);
    return AArch64_AM::isSVEMaskOfIdenticalElements<int32_t>(Val);
  }];
}

class SVEPreferredLogicalImmOperand<int Width> : AsmOperandClass {
  let Name = "SVEPreferredLogicalImm" # Width;
  let PredicateMethod = "isSVEPreferredLogicalImm<int" # Width # "_t>";
  let RenderMethod = "addLogicalImmOperands<int" # Width # "_t>";
}

def sve_preferred_logical_imm16 : Operand<i64> {
  let ParserMatchClass = SVEPreferredLogicalImmOperand<16>;
  let PrintMethod = "printSVELogicalImm<int16_t>";

  let MCOperandPredicate = [{
    if (!MCOp.isImm())
      return false;
    int64_t Val = AArch64_AM::decodeLogicalImmediate(MCOp.getImm(), 64);
    return AArch64_AM::isSVEMaskOfIdenticalElements<int16_t>(Val) &&
           AArch64_AM::isSVEMoveMaskPreferredLogicalImmediate(Val);
  }];
}

def sve_preferred_logical_imm32 : Operand<i64> {
  let ParserMatchClass =  SVEPreferredLogicalImmOperand<32>;
  let PrintMethod = "printSVELogicalImm<int32_t>";

  let MCOperandPredicate = [{
    if (!MCOp.isImm())
      return false;
    int64_t Val = AArch64_AM::decodeLogicalImmediate(MCOp.getImm(), 64);
    return AArch64_AM::isSVEMaskOfIdenticalElements<int32_t>(Val) &&
           AArch64_AM::isSVEMoveMaskPreferredLogicalImmediate(Val);
  }];
}

def sve_preferred_logical_imm64 : Operand<i64> {
  let ParserMatchClass = SVEPreferredLogicalImmOperand<64>;
  let PrintMethod = "printSVELogicalImm<int64_t>";

  let MCOperandPredicate = [{
    if (!MCOp.isImm())
      return false;
    int64_t Val = AArch64_AM::decodeLogicalImmediate(MCOp.getImm(), 64);
    return AArch64_AM::isSVEMaskOfIdenticalElements<int64_t>(Val) &&
           AArch64_AM::isSVEMoveMaskPreferredLogicalImmediate(Val);
  }];
}

class SVELogicalImmNotOperand<int Width> : AsmOperandClass {
  let Name = "SVELogicalImm" # Width # "Not";
  let DiagnosticType = "LogicalSecondSource";
  let PredicateMethod = "isLogicalImm<int" # Width # "_t>";
  let RenderMethod = "addLogicalImmNotOperands<int" # Width # "_t>";
}

def sve_logical_imm8_not : Operand<i64> {
  let ParserMatchClass = SVELogicalImmNotOperand<8>;
}

def sve_logical_imm16_not : Operand<i64> {
  let ParserMatchClass = SVELogicalImmNotOperand<16>;
}

def sve_logical_imm32_not : Operand<i64> {
  let ParserMatchClass = SVELogicalImmNotOperand<32>;
}

class SVEShiftedImmOperand<int ElementWidth, string Infix, string Predicate>
    : AsmOperandClass {
  let Name = "SVE" # Infix # "Imm" # ElementWidth;
  let DiagnosticType = "Invalid" # Name;
  let RenderMethod = "addImmWithOptionalShiftOperands<8>";
  let ParserMethod = "tryParseImmWithOptionalShift";
  let PredicateMethod = Predicate;
}

def SVECpyImmOperand8  : SVEShiftedImmOperand<8,  "Cpy", "isSVECpyImm<int8_t>">;
def SVECpyImmOperand16 : SVEShiftedImmOperand<16, "Cpy", "isSVECpyImm<int16_t>">;
def SVECpyImmOperand32 : SVEShiftedImmOperand<32, "Cpy", "isSVECpyImm<int32_t>">;
def SVECpyImmOperand64 : SVEShiftedImmOperand<64, "Cpy", "isSVECpyImm<int64_t>">;

def SVEAddSubImmOperand8  : SVEShiftedImmOperand<8,  "AddSub", "isSVEAddSubImm<int8_t>">;
def SVEAddSubImmOperand16 : SVEShiftedImmOperand<16, "AddSub", "isSVEAddSubImm<int16_t>">;
def SVEAddSubImmOperand32 : SVEShiftedImmOperand<32, "AddSub", "isSVEAddSubImm<int32_t>">;
def SVEAddSubImmOperand64 : SVEShiftedImmOperand<64, "AddSub", "isSVEAddSubImm<int64_t>">;

class imm8_opt_lsl<int ElementWidth, string printType,
                   AsmOperandClass OpndClass>
    : Operand<i32> {
  let EncoderMethod = "getImm8OptLsl";
  let DecoderMethod = "DecodeImm8OptLsl<" # ElementWidth # ">";
  let PrintMethod = "printImm8OptLsl<" # printType # ">";
  let ParserMatchClass = OpndClass;
  let MIOperandInfo = (ops i32imm, i32imm);
}

def cpy_imm8_opt_lsl_i8  : imm8_opt_lsl<8,  "int8_t",  SVECpyImmOperand8>;
def cpy_imm8_opt_lsl_i16 : imm8_opt_lsl<16, "int16_t", SVECpyImmOperand16>;
def cpy_imm8_opt_lsl_i32 : imm8_opt_lsl<32, "int32_t", SVECpyImmOperand32>;
def cpy_imm8_opt_lsl_i64 : imm8_opt_lsl<64, "int64_t", SVECpyImmOperand64>;

def addsub_imm8_opt_lsl_i8  : imm8_opt_lsl<8,  "uint8_t",  SVEAddSubImmOperand8>;
def addsub_imm8_opt_lsl_i16 : imm8_opt_lsl<16, "uint16_t", SVEAddSubImmOperand16>;
def addsub_imm8_opt_lsl_i32 : imm8_opt_lsl<32, "uint32_t", SVEAddSubImmOperand32>;
def addsub_imm8_opt_lsl_i64 : imm8_opt_lsl<64, "uint64_t", SVEAddSubImmOperand64>;

let Complexity = 1 in {
def SVEAddSubImm8Pat  : ComplexPattern<i32, 2, "SelectSVEAddSubImm<MVT::i8, false>", []>;
def SVEAddSubImm16Pat : ComplexPattern<i32, 2, "SelectSVEAddSubImm<MVT::i16, false>", []>;
def SVEAddSubImm32Pat : ComplexPattern<i32, 2, "SelectSVEAddSubImm<MVT::i32, false>", []>;
def SVEAddSubImm64Pat : ComplexPattern<i64, 2, "SelectSVEAddSubImm<MVT::i64, false>", []>;

def SVEAddSubNegImm8Pat  : ComplexPattern<i32, 2, "SelectSVEAddSubImm<MVT::i8, true>", []>;
def SVEAddSubNegImm16Pat : ComplexPattern<i32, 2, "SelectSVEAddSubImm<MVT::i16, true>", []>;
def SVEAddSubNegImm32Pat : ComplexPattern<i32, 2, "SelectSVEAddSubImm<MVT::i32, true>", []>;
def SVEAddSubNegImm64Pat : ComplexPattern<i64, 2, "SelectSVEAddSubImm<MVT::i64, true>", []>;

def SVEAddSubSSatNegImm8Pat  : ComplexPattern<i32, 2, "SelectSVEAddSubSSatImm<MVT::i8, true>", []>;
def SVEAddSubSSatNegImm16Pat : ComplexPattern<i32, 2, "SelectSVEAddSubSSatImm<MVT::i16, true>", []>;
def SVEAddSubSSatNegImm32Pat : ComplexPattern<i32, 2, "SelectSVEAddSubSSatImm<MVT::i32, true>", []>;
def SVEAddSubSSatNegImm64Pat : ComplexPattern<i64, 2, "SelectSVEAddSubSSatImm<MVT::i64, true>", []>;

def SVEAddSubSSatPosImm8Pat  : ComplexPattern<i32, 2, "SelectSVEAddSubSSatImm<MVT::i8, false>", []>;
def SVEAddSubSSatPosImm16Pat : ComplexPattern<i32, 2, "SelectSVEAddSubSSatImm<MVT::i16, false>", []>;
def SVEAddSubSSatPosImm32Pat : ComplexPattern<i32, 2, "SelectSVEAddSubSSatImm<MVT::i32, false>", []>;
def SVEAddSubSSatPosImm64Pat : ComplexPattern<i64, 2, "SelectSVEAddSubSSatImm<MVT::i64, false>", []>;
} // Complexity = 1

def SVECpyDupImm8Pat  : ComplexPattern<i32, 2, "SelectSVECpyDupImm<MVT::i8>", []>;
def SVECpyDupImm16Pat : ComplexPattern<i32, 2, "SelectSVECpyDupImm<MVT::i16>", []>;
def SVECpyDupImm32Pat : ComplexPattern<i32, 2, "SelectSVECpyDupImm<MVT::i32>", []>;
def SVECpyDupImm64Pat : ComplexPattern<i64, 2, "SelectSVECpyDupImm<MVT::i64>", []>;

def SVELogicalImm8Pat  : ComplexPattern<i32, 1, "SelectSVELogicalImm<MVT::i8>", []>;
def SVELogicalImm16Pat : ComplexPattern<i32, 1, "SelectSVELogicalImm<MVT::i16>", []>;
def SVELogicalImm32Pat : ComplexPattern<i32, 1, "SelectSVELogicalImm<MVT::i32>", []>;
def SVELogicalImm64Pat : ComplexPattern<i64, 1, "SelectSVELogicalImm<MVT::i64>", []>;

def SVELogicalImm8NotPat  : ComplexPattern<i32, 1, "SelectSVELogicalImm<MVT::i8, true>", []>;
def SVELogicalImm16NotPat : ComplexPattern<i32, 1, "SelectSVELogicalImm<MVT::i16, true>", []>;
def SVELogicalImm32NotPat : ComplexPattern<i32, 1, "SelectSVELogicalImm<MVT::i32, true>", []>;
def SVELogicalImm64NotPat : ComplexPattern<i64, 1, "SelectSVELogicalImm<MVT::i64, true>", []>;

def SVEArithUImm8Pat  : ComplexPattern<i32, 1, "SelectSVEArithImm<MVT::i8>", []>;
def SVEArithUImm16Pat  : ComplexPattern<i32, 1, "SelectSVEArithImm<MVT::i16>", []>;
def SVEArithUImm32Pat  : ComplexPattern<i32, 1, "SelectSVEArithImm<MVT::i32>", []>;
def SVEArithUImm64Pat  : ComplexPattern<i64, 1, "SelectSVEArithImm<MVT::i64>", []>;

def SVEArithSImmPat32 : ComplexPattern<i32, 1, "SelectSVESignedArithImm", []>;
def SVEArithSImmPat64 : ComplexPattern<i64, 1, "SelectSVESignedArithImm", []>;

def SVEShiftImmL8  : ComplexPattern<i32, 1, "SelectSVEShiftImm<0, 7>",  []>;
def SVEShiftImmL16 : ComplexPattern<i32, 1, "SelectSVEShiftImm<0, 15>", []>;
def SVEShiftImmL32 : ComplexPattern<i32, 1, "SelectSVEShiftImm<0, 31>", []>;
def SVEShiftImmL64 : ComplexPattern<i64, 1, "SelectSVEShiftImm<0, 63>", []>;
def SVEShiftImmR8  : ComplexPattern<i32, 1, "SelectSVEShiftImm<1, 8,  true>", []>;
def SVEShiftImmR16 : ComplexPattern<i32, 1, "SelectSVEShiftImm<1, 16, true>", []>;
def SVEShiftImmR32 : ComplexPattern<i32, 1, "SelectSVEShiftImm<1, 32, true>", []>;
def SVEShiftImmR64 : ComplexPattern<i64, 1, "SelectSVEShiftImm<1, 64, true>", []>;

def SVEShiftSplatImmR : ComplexPattern<iAny, 1, "SelectSVEShiftSplatImmR", []>;

def SVEAllActive : ComplexPattern<untyped, 0, "SelectAllActivePredicate", []>;
def SVEAnyPredicate : ComplexPattern<untyped, 0, "SelectAnyPredicate", []>;

class SVEExactFPImm<string Suffix, string ValA, string ValB> : AsmOperandClass {
  let Name = "SVEExactFPImmOperand" # Suffix;
  let DiagnosticType = "Invalid" # Name;
  let ParserMethod = "tryParseFPImm<false>";
  let PredicateMethod = "isExactFPImm<" # ValA # ", " # ValB # ">";
  let RenderMethod = "addExactFPImmOperands<" # ValA # ", " # ValB # ">";
}

class SVEExactFPImmOperand<string Suffix, string ValA, string ValB> : Operand<i32> {
  let PrintMethod = "printExactFPImm<" # ValA # ", " # ValB # ">";
  let ParserMatchClass = SVEExactFPImm<Suffix, ValA, ValB>;
}

def sve_fpimm_half_one
    : SVEExactFPImmOperand<"HalfOne", "AArch64ExactFPImm::half",
                           "AArch64ExactFPImm::one">;
def sve_fpimm_half_two
    : SVEExactFPImmOperand<"HalfTwo", "AArch64ExactFPImm::half",
                           "AArch64ExactFPImm::two">;
def sve_fpimm_zero_one
    : SVEExactFPImmOperand<"ZeroOne", "AArch64ExactFPImm::zero",
                           "AArch64ExactFPImm::one">;

def sve_incdec_imm : Operand<i32>, TImmLeaf<i32, [{
  return (((uint32_t)Imm) > 0) && (((uint32_t)Imm) < 17);
}]> {
  let ParserMatchClass = Imm1_16Operand;
  let EncoderMethod = "getSVEIncDecImm";
  let DecoderMethod = "DecodeSVEIncDecImm";
}

// This allows i32 immediate extraction from i64 based arithmetic.
def sve_cnt_mul_imm_i32 : ComplexPattern<i32, 1, "SelectCntImm<1, 16, 1, false>">;
def sve_cnt_mul_imm_i64 : ComplexPattern<i64, 1, "SelectCntImm<1, 16, 1, false>">;
def sve_cnt_shl_imm     : ComplexPattern<i64, 1, "SelectCntImm<1, 16, 1, true>">;

def sve_ext_imm_0_31  : ComplexPattern<i64, 1, "SelectEXTImm<31, 8>">;
def sve_ext_imm_0_63  : ComplexPattern<i64, 1, "SelectEXTImm<63, 4>">;
def sve_ext_imm_0_127 : ComplexPattern<i64, 1, "SelectEXTImm<127, 2>">;
def sve_ext_imm_0_255 : ComplexPattern<i64, 1, "SelectEXTImm<255, 1>">;

let HasOneUse = 1 in
def int_aarch64_sve_cntp_oneuse : PatFrag<(ops node:$pred, node:$src2),
                                          (int_aarch64_sve_cntp node:$pred, node:$src2)>;
let HasOneUse = 1 in
def step_vector_oneuse : PatFrag<(ops node:$idx),
                                 (step_vector node:$idx)>;


//===----------------------------------------------------------------------===//
// SVE PTrue - These are used extensively throughout the pattern matching so
//             it's important we define them first.
//===----------------------------------------------------------------------===//

class sve_int_ptrue<bits<2> sz8_64, bits<3> opc, string asm, PPRRegOp pprty,
                    ValueType vt, SDPatternOperator op>
: I<(outs pprty:$Pd), (ins sve_pred_enum:$pattern),
  asm, "\t$Pd, $pattern",
  "",
  [(set (vt pprty:$Pd), (op sve_pred_enum:$pattern))]>, Sched<[]> {
  bits<4> Pd;
  bits<5> pattern;
  let Inst{31-24} = 0b00100101;
  let Inst{23-22} = sz8_64;
  let Inst{21-19} = 0b011;
  let Inst{18-17} = opc{2-1};
  let Inst{16}    = opc{0};
  let Inst{15-10} = 0b111000;
  let Inst{9-5}   = pattern;
  let Inst{4}     = 0b0;
  let Inst{3-0}   = Pd;

  let Defs = !if(!eq (opc{0}, 1), [NZCV], []);
  let ElementSize = pprty.ElementSize;
  let hasSideEffects = 0;
  let isReMaterializable = 1;
  let Uses = [VG];
}

multiclass sve_int_ptrue<bits<3> opc, string asm, SDPatternOperator op> {
  def _B : sve_int_ptrue<0b00, opc, asm, PPR8, nxv16i1, op>;
  def _H : sve_int_ptrue<0b01, opc, asm, PPR16, nxv8i1, op>;
  def _S : sve_int_ptrue<0b10, opc, asm, PPR32, nxv4i1, op>;
  def _D : sve_int_ptrue<0b11, opc, asm, PPR64, nxv2i1, op>;

  def : InstAlias<asm # "\t$Pd",
                  (!cast<Instruction>(NAME # _B) PPR8:$Pd, 0b11111), 1>;
  def : InstAlias<asm # "\t$Pd",
                  (!cast<Instruction>(NAME # _H) PPR16:$Pd, 0b11111), 1>;
  def : InstAlias<asm # "\t$Pd",
                  (!cast<Instruction>(NAME # _S) PPR32:$Pd, 0b11111), 1>;
  def : InstAlias<asm # "\t$Pd",
                  (!cast<Instruction>(NAME # _D) PPR64:$Pd, 0b11111), 1>;
}

def SDT_AArch64PTrue : SDTypeProfile<1, 1, [SDTCisVec<0>, SDTCisVT<1, i32>]>;
def AArch64ptrue : SDNode<"AArch64ISD::PTRUE", SDT_AArch64PTrue>;

let Predicates = [HasSVE_or_SME] in {
  defm PTRUE  : sve_int_ptrue<0b000, "ptrue", AArch64ptrue>;
  defm PTRUES : sve_int_ptrue<0b001, "ptrues", null_frag>;

  def : Pat<(nxv16i1 immAllOnesV), (PTRUE_B 31)>;
  def : Pat<(nxv8i1 immAllOnesV), (PTRUE_H 31)>;
  def : Pat<(nxv4i1 immAllOnesV), (PTRUE_S 31)>;
  def : Pat<(nxv2i1 immAllOnesV), (PTRUE_D 31)>;
}

//===----------------------------------------------------------------------===//
// SVE pattern match helpers.
//===----------------------------------------------------------------------===//
def SVEDup0 : ComplexPattern<vAny, 0, "SelectDupZero", []>;
def SVEDup0Undef : ComplexPattern<vAny, 0, "SelectDupZeroOrUndef", []>;
def SVEAny : ComplexPattern<vAny, 0, "SelectAny", []>;

class SVE_1_Op_Pat<ValueType vtd, SDPatternOperator op, ValueType vt1,
                   Instruction inst>
: Pat<(vtd (op vt1:$Op1)),
      (inst $Op1)>;

class SVE_1_Op_Passthru_Pat<ValueType vtd, SDPatternOperator op, ValueType pg,
                            ValueType vts, Instruction inst>
: Pat<(vtd (op pg:$Op1, vts:$Op2, vtd:$Op3)),
      (inst $Op3, $Op1, $Op2)>;


multiclass SVE_1_Op_PassthruUndef_Pat<ValueType vtd, SDPatternOperator op, ValueType pg,
                                 ValueType vts, Instruction inst> {
  def : Pat<(vtd (op pg:$Op1, vts:$Op2, (vtd undef))),
            (inst (IMPLICIT_DEF), $Op1, $Op2)>;
  def : Pat<(vtd (op (pg (SVEAllActive:$Op1)), vts:$Op2, vtd:$Op3)),
            (inst $Op3, $Op1, $Op2)>;
}

multiclass SVE_1_Op_PassthruUndefZero_Pat<ValueType vtd, SDPatternOperator op, ValueType pg,
                   ValueType vts, Instruction inst> {
  let AddedComplexity = 1 in {
    def : Pat<(vtd (op pg:$Op1, vts:$Op2, (vtd (SVEDup0Undef)))),
          (inst $Op1, $Op2)>;
    def : Pat<(vtd (op (pg (SVEAllActive:$Op1)), vts:$Op2, (vtd (SVEAny)))),
          (inst $Op1, $Op2)>;
  }
}

// Used to match FP_ROUND_MERGE_PASSTHRU, which has an additional flag for the
// type of rounding. This is matched by timm0_1 in pattern below and ignored.
class SVE_1_Op_Passthru_Round_Pat<ValueType vtd, SDPatternOperator op, ValueType pg,
                                  ValueType vts, Instruction inst>
: Pat<(vtd (op pg:$Op1, vts:$Op2, (i64 timm0_1), vtd:$Op3)),
      (inst $Op3, $Op1, $Op2)>;

multiclass SVE_1_Op_PassthruUndef_Round_Pat<ValueType vtd, SDPatternOperator op, ValueType pg,
                                  ValueType vts, Instruction inst>{
  def : Pat<(vtd (op pg:$Op1, vts:$Op2, (i64 timm0_1), (vtd undef))),
            (inst (IMPLICIT_DEF), $Op1, $Op2)>;
  def : Pat<(vtd (op (pg (SVEAllActive:$Op1)), vts:$Op2, (i64 timm0_1), vtd:$Op3)),
            (inst $Op3, $Op1, $Op2)>;
}

class SVE_1_Op_PassthruZero_Pat<ValueType vtd, SDPatternOperator op, ValueType vt1,
                   ValueType vt2, Instruction inst>
   : Pat<(vtd (op (vtd (SVEDup0)), vt1:$Op1, vt2:$Op2)),
        (inst (IMPLICIT_DEF), $Op1, $Op2)>;

class SVE_1_Op_Imm_OptLsl_Pat<ValueType vt, SDPatternOperator op, ZPRRegOp zprty,
                              ValueType it, ComplexPattern cpx, Instruction inst>
  : Pat<(vt (op (vt zprty:$Op1), (vt (splat_vector (it (cpx i32:$imm, i32:$shift)))))),
        (inst $Op1, i32:$imm, i32:$shift)>;

class SVE_1_Op_Imm_Arith_Any_Predicate<ValueType vt, ValueType pt,
                                       SDPatternOperator op, ZPRRegOp zprty,
                                       ValueType it, ComplexPattern cpx,
                                       Instruction inst>
  : Pat<(vt (op (pt (SVEAnyPredicate)), (vt zprty:$Op1), (vt (splat_vector (it (cpx i32:$imm)))))),
        (inst $Op1, i32:$imm)>;

class SVE_1_Op_Imm_Log_Pat<ValueType vt, SDPatternOperator op, ZPRRegOp zprty,
                           ValueType it, ComplexPattern cpx, Instruction inst>
  : Pat<(vt (op (vt zprty:$Op1), (vt (splat_vector (it (cpx i64:$imm)))))),
        (inst $Op1, i64:$imm)>;

class SVE_2_Op_Pat<ValueType vtd, SDPatternOperator op, ValueType vt1,
                   ValueType vt2, Instruction inst>
: Pat<(vtd (op vt1:$Op1, vt2:$Op2)),
      (inst $Op1, $Op2)>;

class SVE_2_Op_Pred_All_Active<ValueType vtd, SDPatternOperator op,
                               ValueType pt, ValueType vt1, ValueType vt2,
                               Instruction inst>
: Pat<(vtd (op (pt (SVEAllActive)), vt1:$Op1, vt2:$Op2)),
      (inst $Op1, $Op2)>;

class SVE_2_Op_Pred_All_Active_Pt<ValueType vtd, SDPatternOperator op,
                                  ValueType pt, ValueType vt1, ValueType vt2,
                                  Instruction inst>
: Pat<(vtd (op (pt (SVEAllActive:$Op1)), vt1:$Op2, vt2:$Op3)),
      (inst $Op1, $Op2, $Op3)>;

class SVE_3_Op_Pat<ValueType vtd, SDPatternOperator op, ValueType vt1,
                   ValueType vt2, ValueType vt3, Instruction inst>
: Pat<(vtd (op vt1:$Op1, vt2:$Op2, vt3:$Op3)),
      (inst $Op1, $Op2, $Op3)>;

multiclass SVE_3_Op_Undef_Pat<ValueType vtd, SDPatternOperator op, ValueType vt1,
                              ValueType vt2, ValueType vt3, Instruction inst> {
  def : Pat<(vtd (op (vt1 undef), vt2:$Op1, vt3:$Op2)),
            (inst (IMPLICIT_DEF), $Op1, $Op2)>;
  def : Pat<(vtd (op vt1:$Op1, (vt2 (SVEAllActive:$Op2)), vt3:$Op3)),
            (inst $Op1, $Op2, $Op3)>;
}

multiclass SVE_3_Op_UndefZero_Pat<ValueType vtd, SDPatternOperator op, ValueType vt1,
                             ValueType vt2, ValueType vt3, Instruction inst>  {
  let AddedComplexity = 1 in {
    def : Pat<(vtd (op (vt1 (SVEDup0Undef)), vt2:$Op1, vt3:$Op2)),
              (inst $Op1, $Op2)>;
    def : Pat<(vtd (op (vt1 (SVEAny)), (vt2 (SVEAllActive:$Op2)), vt3:$Op3)),
              (inst $Op2, $Op3)>;
  }
}

class SVE_4_Op_Pat<ValueType vtd, SDPatternOperator op, ValueType vt1,
                   ValueType vt2, ValueType vt3, ValueType vt4,
                   Instruction inst>
: Pat<(vtd (op vt1:$Op1, vt2:$Op2, vt3:$Op3, vt4:$Op4)),
      (inst $Op1, $Op2, $Op3, $Op4)>;

class SVE_2_Op_Imm_Pat<ValueType vtd, SDPatternOperator op, ValueType vt1,
                       ValueType vt2, Operand ImmTy, Instruction inst>
: Pat<(vtd (op vt1:$Op1, (vt2 ImmTy:$Op2))),
      (inst $Op1, ImmTy:$Op2)>;

multiclass SVE2p1_Cntp_Pat<ValueType vtd, SDPatternOperator op, ValueType vt1,
                           Instruction inst> {
  def : Pat<(vtd (op vt1:$Op1, (i32 2))), (inst $Op1, 0)>;
  def : Pat<(vtd (op vt1:$Op1, (i32 4))), (inst $Op1, 1)>;
}

multiclass SVE2p1_While_PN_Pat<ValueType vtd, SDPatternOperator op, ValueType vt1,
                               Instruction inst> {
  def : Pat<(vtd (op vt1:$Op1, vt1:$Op2, (i32 2))), (inst $Op1, $Op2, 0)>;
  def : Pat<(vtd (op vt1:$Op1, vt1:$Op2, (i32 4))), (inst $Op1, $Op2, 1)>;
}

class SVE_3_Op_Imm_Pat<ValueType vtd, SDPatternOperator op, ValueType vt1,
                       ValueType vt2, ValueType vt3, Operand ImmTy,
                       Instruction inst>
: Pat<(vtd (op vt1:$Op1, vt2:$Op2, (vt3 ImmTy:$Op3))),
      (inst $Op1, $Op2, ImmTy:$Op3)>;

class SVE_4_Op_Imm_Pat<ValueType vtd, SDPatternOperator op, ValueType vt1,
                       ValueType vt2, ValueType vt3, ValueType vt4,
                       Operand ImmTy, Instruction inst>
: Pat<(vtd (op vt1:$Op1, vt2:$Op2, vt3:$Op3, (vt4 ImmTy:$Op4))),
      (inst $Op1, $Op2, $Op3, ImmTy:$Op4)>;

let AddedComplexity = 1 in {
class SVE_3_Op_Pat_SelZero<ValueType vtd, SDPatternOperator op, ValueType vt1,
                   ValueType vt2, ValueType vt3, Instruction inst>
: Pat<(vtd (vtd (op vt1:$Op1, (vselect vt1:$Op1, vt2:$Op2, (SVEDup0)), vt3:$Op3))),
      (inst $Op1, $Op2, $Op3)>;

class SVE_3_Op_Pat_Shift_Imm_SelZero<ValueType vtd, SDPatternOperator op,
                                     ValueType vt1, ValueType vt2,
                                     Operand vt3, Instruction inst>
: Pat<(vtd (op vt1:$Op1, (vselect vt1:$Op1, vt2:$Op2, (SVEDup0)), (i32 (vt3:$Op3)))),
      (inst $Op1, $Op2, vt3:$Op3)>;
}

//
// Common but less generic patterns.
//

class SVE_2_Op_AllActive_Pat<ValueType vtd, SDPatternOperator op, ValueType vt1,
                             ValueType vt2, Instruction inst, Instruction ptrue>
: Pat<(vtd (op vt1:$Op1, vt2:$Op2)),
      (inst (ptrue 31), $Op1, $Op2)>;

class SVE_InReg_Extend<ValueType vt, SDPatternOperator op, ValueType pt,
                       ValueType inreg_vt, Instruction inst>
: Pat<(vt (op pt:$Pg, vt:$Src, inreg_vt, vt:$PassThru)),
      (inst $PassThru, $Pg, $Src)>;

multiclass SVE_InReg_Extend_PassthruUndef<ValueType vt, SDPatternOperator op, ValueType pt,
                                          ValueType inreg_vt, Instruction inst> {
  def : Pat<(vt (op pt:$Pg, vt:$Src, inreg_vt, (vt undef))),
            (inst (IMPLICIT_DEF), $Pg, $Src)>;
  def : Pat<(vt (op (pt (SVEAllActive:$Pg)), vt:$Src, inreg_vt, vt:$PassThru)),
            (inst $PassThru, $Pg, $Src)>;
}

multiclass SVE_InReg_Extend_PassthruUndefZero<ValueType vt, SDPatternOperator op, ValueType pt,
                                         ValueType inreg_vt, Instruction inst> {
  let AddedComplexity = 1 in {
    def : Pat<(vt (op pt:$Pg, vt:$Src, inreg_vt, (vt (SVEDup0Undef)))),
               (inst $Pg, $Src)>;

    def : Pat<(vt (op (pt (SVEAllActive:$Pg)), vt:$Src, inreg_vt, (vt (SVEAny)))),
              (inst $Pg, $Src)>;
  }
}

class SVE_Shift_DupImm_Pred_Pat<ValueType vt, SDPatternOperator op,
                                ValueType pt, ValueType it,
                                ComplexPattern cast, Instruction inst>
: Pat<(vt (op pt:$Pg, vt:$Rn, (vt (splat_vector (it (cast i32:$imm)))))),
      (inst $Pg, $Rn, i32:$imm)>;

class SVE_Shift_DupImm_Any_Predicate_Pat<ValueType vt, SDPatternOperator op,
                                         ValueType pt, ValueType it,
                                         ComplexPattern cast, Instruction inst>
: Pat<(vt (op (pt (SVEAnyPredicate)), vt:$Rn, (vt (splat_vector (it (cast i32:$imm)))))),
      (inst $Rn, i32:$imm)>;

class SVE_2_Op_Imm_Pat_Zero<ValueType vt, SDPatternOperator op, ValueType pt,
                            ValueType it, ComplexPattern cpx, Instruction inst>
: Pat<(vt (op pt:$Pg, (vselect pt:$Pg, vt:$Op1, (SVEDup0)),
                      (vt (splat_vector (it (cpx i32:$imm)))))),
      (inst $Pg, $Op1, i32:$imm)>;

class SVE_2_Op_Fp_Imm_Pat<ValueType vt, SDPatternOperator op,
                          ValueType pt, ValueType it,
                          FPImmLeaf immL, int imm,
                          Instruction inst>
: Pat<(vt (op (pt PPR_3b:$Pg), (vt ZPR:$Zs1), (vt (splat_vector (it immL))))),
      (inst $Pg, $Zs1, imm)>;

class SVE_2_Op_Fp_Imm_Pat_Zero<ValueType vt, SDPatternOperator op,
                              ValueType pt, ValueType it,
                              FPImmLeaf immL, int imm,
                              Instruction inst>
: Pat<(vt (op pt:$Pg, (vselect pt:$Pg, vt:$Zs1, (SVEDup0)),
                      (vt (splat_vector (it immL))))),
      (inst $Pg, $Zs1, imm)>;

class SVE_Shift_Add_All_Active_Pat<ValueType vtd, SDPatternOperator op, ValueType pt,
                                   ValueType vt1, ValueType vt2, ValueType vt3,
                                   Instruction inst>
: Pat<(vtd (add vt1:$Op1, (op (pt (SVEAllActive)), vt2:$Op2, vt3:$Op3))),
      (inst $Op1, $Op2, $Op3)>;

class SVE2p1_Sat_Shift_VG2_Pat<string name, SDPatternOperator intrinsic, ValueType out_vt, ValueType in_vt, Operand imm_ty>
    : Pat<(out_vt (intrinsic in_vt:$Zn1, in_vt:$Zn2, (i32 imm_ty:$i))),
                  (!cast<Instruction>(name) (REG_SEQUENCE ZPR2Mul2, in_vt:$Zn1, zsub0, in_vt:$Zn2, zsub1), imm_ty:$i)>;

class SVE2p1_Cvt_VG2_Pat<string name, SDPatternOperator intrinsic, ValueType out_vt, ValueType in_vt>
    : Pat<(out_vt (intrinsic in_vt:$Zn1, in_vt:$Zn2)),
                  (!cast<Instruction>(name) (REG_SEQUENCE ZPR2Mul2, in_vt:$Zn1, zsub0, in_vt:$Zn2, zsub1))>;

//===----------------------------------------------------------------------===//
// SVE pattern match helpers.
//===----------------------------------------------------------------------===//

// Matches either an intrinsic, or a predicated operation with an all active predicate
class VSelectPredOrPassthruPatFrags<SDPatternOperator intrinsic, SDPatternOperator sdnode>
: PatFrags<(ops node:$Pg, node:$Op1, node:$Op2), [
    (intrinsic node:$Pg, node:$Op1, node:$Op2),
    (vselect node:$Pg, (sdnode (SVEAllActive), node:$Op1, node:$Op2), node:$Op1),
  ], [{
    return N->getOpcode() != ISD::VSELECT || N->getOperand(1).hasOneUse();
  }]>;
// Same as above with a commutative operation
class VSelectCommPredOrPassthruPatFrags<SDPatternOperator intrinsic, SDPatternOperator sdnode>
: PatFrags<(ops node:$Pg, node:$Op1, node:$Op2), [
    (intrinsic node:$Pg, node:$Op1, node:$Op2),
    (vselect node:$Pg, (sdnode (SVEAllActive), node:$Op1, node:$Op2), node:$Op1),
    (vselect node:$Pg, (sdnode (SVEAllActive), node:$Op2, node:$Op1), node:$Op1),
  ], [{
    return N->getOpcode() != ISD::VSELECT || N->getOperand(1).hasOneUse();
  }]>;
// Similarly matches either an intrinsic, or an unpredicated operation with a select
class VSelectUnpredOrPassthruPatFrags<SDPatternOperator intrinsic, SDPatternOperator sdnode>
: PatFrags<(ops node:$Pg, node:$Op1, node:$Op2), [
    (intrinsic node:$Pg, node:$Op1, node:$Op2),
    (vselect node:$Pg, (sdnode node:$Op1, node:$Op2), node:$Op1),
  ], [{
    return N->getOpcode() != ISD::VSELECT || N->getOperand(1).hasOneUse();
  }]>;

//
// Pseudo -> Instruction mappings
//
def getSVEPseudoMap : InstrMapping {
  let FilterClass = "SVEPseudo2Instr";
  let RowFields = ["PseudoName"];
  let ColFields = ["IsInstr"];
  let KeyCol = ["0"];
  let ValueCols = [["1"]];
}

class SVEPseudo2Instr<string name, bit instr> {
  string PseudoName = name;
  bit IsInstr = instr;
}

// Lookup e.g. DIV -> DIVR
def getSVERevInstr : InstrMapping {
  let FilterClass = "SVEInstr2Rev";
  let RowFields = ["InstrName"];
  let ColFields = ["isReverseInstr"];
  let KeyCol = ["0"];
  let ValueCols = [["1"]];
}

// Lookup e.g. DIVR -> DIV
def getSVENonRevInstr : InstrMapping {
  let FilterClass = "SVEInstr2Rev";
  let RowFields = ["InstrName"];
  let ColFields = ["isReverseInstr"];
  let KeyCol = ["1"];
  let ValueCols = [["0"]];
}

class SVEInstr2Rev<string name1, string name2, bit name1IsReverseInstr> {
  string InstrName = !if(name1IsReverseInstr, name1, name2);
  bit isReverseInstr = name1IsReverseInstr;
}

//
// Pseudos for destructive operands
//
let hasNoSchedulingInfo = 1 in {
  class PredTwoOpPseudo<string name, ZPRRegOp zprty,
                        FalseLanesEnum flags = FalseLanesNone>
  : SVEPseudo2Instr<name, 0>,
    Pseudo<(outs zprty:$Zd), (ins PPR3bAny:$Pg, zprty:$Zs1, zprty:$Zs2), []> {
    let FalseLanes = flags;
  }

  class PredTwoOpImmPseudo<string name, ZPRRegOp zprty, Operand immty,
                           FalseLanesEnum flags = FalseLanesNone>
  : SVEPseudo2Instr<name, 0>,
    Pseudo<(outs zprty:$Zd), (ins PPR3bAny:$Pg, zprty:$Zs1, immty:$imm), []> {
    let FalseLanes = flags;
  }

  class PredThreeOpPseudo<string name, ZPRRegOp zprty,
                          FalseLanesEnum flags = FalseLanesNone>
  : SVEPseudo2Instr<name, 0>,
    Pseudo<(outs zprty:$Zd), (ins PPR3bAny:$Pg, zprty:$Zs1, zprty:$Zs2, zprty:$Zs3), []> {
    let FalseLanes = flags;
  }

  class UnpredRegImmPseudo<ZPRRegOp zprty, Operand immty>
  : SVEPseudo2Instr<NAME, 0>,
    Pseudo<(outs zprty:$Zd), (ins zprty:$Zs, immty:$imm), []> {
  }
}

//
// Pseudos for passthru operands
//
let hasNoSchedulingInfo = 1 in {
  class PredOneOpPassthruPseudo<string name, ZPRRegOp zprty,
                                FalseLanesEnum flags = FalseLanesNone>
  : SVEPseudo2Instr<name, 0>,
    Pseudo<(outs zprty:$Zd), (ins zprty:$Passthru, PPR3bAny:$Pg, zprty:$Zs), []> {
    let FalseLanes = flags;
    let Constraints = !if(!eq(flags, FalseLanesZero), "$Zd = $Passthru,@earlyclobber $Zd", "");
  }
}

//===----------------------------------------------------------------------===//
// SVE Predicate Misc Group
//===----------------------------------------------------------------------===//

class sve_int_pfalse<bits<6> opc, string asm>
: I<(outs PPRorPNR8:$Pd), (ins),
  asm, "\t$Pd",
  "",
  []>, Sched<[]> {
  bits<4> Pd;
  let Inst{31-24} = 0b00100101;
  let Inst{23-22} = opc{5-4};
  let Inst{21-19} = 0b011;
  let Inst{18-16} = opc{3-1};
  let Inst{15-10} = 0b111001;
  let Inst{9}     = opc{0};
  let Inst{8-4}   = 0b00000;
  let Inst{3-0}   = Pd;

  let hasSideEffects = 0;
  let isReMaterializable = 1;
  let Uses = [VG];
}

multiclass sve_int_pfalse<bits<6> opc, string asm> {
  def NAME : sve_int_pfalse<opc, asm>;

  def : Pat<(nxv16i1 immAllZerosV), (!cast<Instruction>(NAME))>;
  def : Pat<(nxv8i1 immAllZerosV), (!cast<Instruction>(NAME))>;
  def : Pat<(nxv4i1 immAllZerosV), (!cast<Instruction>(NAME))>;
  def : Pat<(nxv2i1 immAllZerosV), (!cast<Instruction>(NAME))>;
  def : Pat<(nxv1i1 immAllZerosV), (!cast<Instruction>(NAME))>;
}

class sve_int_ptest<bits<6> opc, string asm, SDPatternOperator op>
: I<(outs), (ins PPRAny:$Pg, PPR8:$Pn),
  asm, "\t$Pg, $Pn",
  "",
  [(set NZCV, (op (nxv16i1 PPRAny:$Pg), (nxv16i1 PPR8:$Pn)))]>, Sched<[]> {
  bits<4> Pg;
  bits<4> Pn;
  let Inst{31-24} = 0b00100101;
  let Inst{23-22} = opc{5-4};
  let Inst{21-19} = 0b010;
  let Inst{18-16} = opc{3-1};
  let Inst{15-14} = 0b11;
  let Inst{13-10} = Pg;
  let Inst{9}     = opc{0};
  let Inst{8-5}   = Pn;
  let Inst{4-0}   = 0b00000;

  let Defs = [NZCV];
  let hasSideEffects = 0;
  let isCompare = 1;
}

multiclass sve_int_ptest<bits<6> opc, string asm, SDPatternOperator op,
                         SDPatternOperator op_any, SDPatternOperator op_first> {
  def NAME : sve_int_ptest<opc, asm, op>;

  let hasNoSchedulingInfo = 1, isCompare = 1, Defs = [NZCV] in {
  def _ANY : Pseudo<(outs), (ins PPRAny:$Pg, PPR8:$Pn),
                    [(set NZCV, (op_any (nxv16i1 PPRAny:$Pg), (nxv16i1 PPR8:$Pn)))]>,
             PseudoInstExpansion<(!cast<Instruction>(NAME) PPRAny:$Pg, PPR8:$Pn)>;

  def _FIRST : Pseudo<(outs), (ins PPRAny:$Pg, PPR8:$Pn),
                    [(set NZCV, (op_first (nxv16i1 PPRAny:$Pg), (nxv16i1 PPR8:$Pn)))]>,
             PseudoInstExpansion<(!cast<Instruction>(NAME) PPRAny:$Pg, PPR8:$Pn)>;
  }
}

class sve_int_pfirst_next<bits<2> sz8_64, bits<5> opc, string asm,
                          PPRRegOp pprty>
: I<(outs pprty:$Pdn), (ins PPRAny:$Pg, pprty:$_Pdn),
  asm, "\t$Pdn, $Pg, $_Pdn",
  "",
  []>, Sched<[]> {
  bits<4> Pdn;
  bits<4> Pg;
  let Inst{31-24} = 0b00100101;
  let Inst{23-22} = sz8_64;
  let Inst{21-19} = 0b011;
  let Inst{18-16} = opc{4-2};
  let Inst{15-11} = 0b11000;
  let Inst{10-9}  = opc{1-0};
  let Inst{8-5}   = Pg;
  let Inst{4}     = 0;
  let Inst{3-0}   = Pdn;

  let Constraints = "$Pdn = $_Pdn";
  let Defs = [NZCV];
  let ElementSize = pprty.ElementSize;
  let hasSideEffects = 0;
  let isPTestLike = 1;
}

multiclass sve_int_pfirst<bits<5> opc, string asm, SDPatternOperator op> {
  def _B : sve_int_pfirst_next<0b01, opc, asm, PPR8>;

  def : SVE_2_Op_Pat<nxv16i1, op, nxv16i1, nxv16i1, !cast<Instruction>(NAME # _B)>;
}

multiclass sve_int_pnext<bits<5> opc, string asm, SDPatternOperator op> {
  def _B : sve_int_pfirst_next<0b00, opc, asm, PPR8>;
  def _H : sve_int_pfirst_next<0b01, opc, asm, PPR16>;
  def _S : sve_int_pfirst_next<0b10, opc, asm, PPR32>;
  def _D : sve_int_pfirst_next<0b11, opc, asm, PPR64>;

  def : SVE_2_Op_Pat<nxv16i1, op, nxv16i1, nxv16i1, !cast<Instruction>(NAME # _B)>;
  def : SVE_2_Op_Pat<nxv8i1, op, nxv8i1, nxv8i1, !cast<Instruction>(NAME # _H)>;
  def : SVE_2_Op_Pat<nxv4i1, op, nxv4i1, nxv4i1, !cast<Instruction>(NAME # _S)>;
  def : SVE_2_Op_Pat<nxv2i1, op, nxv2i1, nxv2i1, !cast<Instruction>(NAME # _D)>;
}

//===----------------------------------------------------------------------===//
// SVE Predicate Count Group
//===----------------------------------------------------------------------===//

class sve_int_count_r<bits<2> sz8_64, bits<5> opc, string asm,
                      RegisterOperand dty, PPRRegOp pprty, RegisterOperand sty>
: I<(outs dty:$Rdn), (ins pprty:$Pg, sty:$_Rdn),
  asm, "\t$Rdn, $Pg",
  "",
  []>, Sched<[]> {
  bits<5> Rdn;
  bits<4> Pg;
  let Inst{31-24} = 0b00100101;
  let Inst{23-22} = sz8_64;
  let Inst{21-19} = 0b101;
  let Inst{18-16} = opc{4-2};
  let Inst{15-11} = 0b10001;
  let Inst{10-9}  = opc{1-0};
  let Inst{8-5}   = Pg;
  let Inst{4-0}   = Rdn;

  // Signed 32bit forms require their GPR operand printed.
  let AsmString = !if(!eq(opc{4,2-0}, 0b0000),
                      !strconcat(asm, "\t$Rdn, $Pg, $_Rdn"),
                      !strconcat(asm, "\t$Rdn, $Pg"));
  let Constraints = "$Rdn = $_Rdn";
  let hasSideEffects = 0;
}

multiclass sve_int_count_r_s32<bits<5> opc, string asm,
                               SDPatternOperator op> {
  def _B : sve_int_count_r<0b00, opc, asm, GPR64z, PPR8, GPR64as32>;
  def _H : sve_int_count_r<0b01, opc, asm, GPR64z, PPR16, GPR64as32>;
  def _S : sve_int_count_r<0b10, opc, asm, GPR64z, PPR32, GPR64as32>;
  def _D : sve_int_count_r<0b11, opc, asm, GPR64z, PPR64, GPR64as32>;

  def : Pat<(i32 (op GPR32:$Rn, (nxv16i1 PPRAny:$Pg))),
            (EXTRACT_SUBREG (!cast<Instruction>(NAME # _B) PPRAny:$Pg, (INSERT_SUBREG (IMPLICIT_DEF), $Rn, sub_32)), sub_32)>;
  def : Pat<(i64 (sext (i32 (op GPR32:$Rn, (nxv16i1 PPRAny:$Pg))))),
            (!cast<Instruction>(NAME # _B) PPRAny:$Pg, (INSERT_SUBREG (IMPLICIT_DEF), $Rn, sub_32))>;

  def : Pat<(i32 (op GPR32:$Rn, (nxv8i1 PPRAny:$Pg))),
            (EXTRACT_SUBREG (!cast<Instruction>(NAME # _H) PPRAny:$Pg, (INSERT_SUBREG (IMPLICIT_DEF), $Rn, sub_32)), sub_32)>;
  def : Pat<(i64 (sext (i32 (op GPR32:$Rn, (nxv8i1 PPRAny:$Pg))))),
            (!cast<Instruction>(NAME # _H) PPRAny:$Pg, (INSERT_SUBREG (IMPLICIT_DEF), $Rn, sub_32))>;

  def : Pat<(i32 (op GPR32:$Rn, (nxv4i1 PPRAny:$Pg))),
            (EXTRACT_SUBREG (!cast<Instruction>(NAME # _S) PPRAny:$Pg, (INSERT_SUBREG (IMPLICIT_DEF), $Rn, sub_32)), sub_32)>;
  def : Pat<(i64 (sext (i32 (op GPR32:$Rn, (nxv4i1 PPRAny:$Pg))))),
            (!cast<Instruction>(NAME # _S) PPRAny:$Pg, (INSERT_SUBREG (IMPLICIT_DEF), $Rn, sub_32))>;

  def : Pat<(i32 (op GPR32:$Rn, (nxv2i1 PPRAny:$Pg))),
            (EXTRACT_SUBREG (!cast<Instruction>(NAME # _D) PPRAny:$Pg, (INSERT_SUBREG (IMPLICIT_DEF), $Rn, sub_32)), sub_32)>;
  def : Pat<(i64 (sext (i32 (op GPR32:$Rn, (nxv2i1 PPRAny:$Pg))))),
            (!cast<Instruction>(NAME # _D) PPRAny:$Pg, (INSERT_SUBREG (IMPLICIT_DEF), $Rn, sub_32))>;
}

multiclass sve_int_count_r_u32<bits<5> opc, string asm,
                               SDPatternOperator op> {
  def _B : sve_int_count_r<0b00, opc, asm, GPR32z, PPR8, GPR32z>;
  def _H : sve_int_count_r<0b01, opc, asm, GPR32z, PPR16, GPR32z>;
  def _S : sve_int_count_r<0b10, opc, asm, GPR32z, PPR32, GPR32z>;
  def _D : sve_int_count_r<0b11, opc, asm, GPR32z, PPR64, GPR32z>;

  def : Pat<(i32 (op GPR32:$Rn, (nxv16i1 PPRAny:$Pg))),
            (!cast<Instruction>(NAME # _B) PPRAny:$Pg, $Rn)>;
  def : Pat<(i32 (op GPR32:$Rn, (nxv8i1 PPRAny:$Pg))),
            (!cast<Instruction>(NAME # _H) PPRAny:$Pg, $Rn)>;
  def : Pat<(i32 (op GPR32:$Rn, (nxv4i1 PPRAny:$Pg))),
            (!cast<Instruction>(NAME # _S) PPRAny:$Pg, $Rn)>;
  def : Pat<(i32 (op GPR32:$Rn, (nxv2i1 PPRAny:$Pg))),
            (!cast<Instruction>(NAME # _D) PPRAny:$Pg, $Rn)>;
}

multiclass sve_int_count_r_x64<bits<5> opc, string asm,
                               SDPatternOperator op,
                               SDPatternOperator combine_op = null_frag> {
  def _B : sve_int_count_r<0b00, opc, asm, GPR64z, PPR8, GPR64z>;
  def _H : sve_int_count_r<0b01, opc, asm, GPR64z, PPR16, GPR64z>;
  def _S : sve_int_count_r<0b10, opc, asm, GPR64z, PPR32, GPR64z>;
  def _D : sve_int_count_r<0b11, opc, asm, GPR64z, PPR64, GPR64z>;

  def : Pat<(i64 (op GPR64:$Rn, (nxv16i1 PPRAny:$Pg))),
            (!cast<Instruction>(NAME # _B) PPRAny:$Pg, $Rn)>;
  def : Pat<(i64 (op GPR64:$Rn, (nxv8i1 PPRAny:$Pg))),
            (!cast<Instruction>(NAME # _H) PPRAny:$Pg, $Rn)>;
  def : Pat<(i64 (op GPR64:$Rn, (nxv4i1 PPRAny:$Pg))),
            (!cast<Instruction>(NAME # _S) PPRAny:$Pg, $Rn)>;
  def : Pat<(i64 (op GPR64:$Rn, (nxv2i1 PPRAny:$Pg))),
            (!cast<Instruction>(NAME # _D) PPRAny:$Pg, $Rn)>;

  // combine_op(x, cntp(all_active, p)) ==> inst p, x
  def : Pat<(i64 (combine_op GPR64:$Rn, (int_aarch64_sve_cntp_oneuse (nxv16i1 (SVEAllActive)), (nxv16i1 PPRAny:$pred)))),
            (!cast<Instruction>(NAME # _B) PPRAny:$pred, $Rn)>;
  def : Pat<(i64 (combine_op GPR64:$Rn, (int_aarch64_sve_cntp_oneuse (nxv8i1 (SVEAllActive)), (nxv8i1 PPRAny:$pred)))),
            (!cast<Instruction>(NAME # _H) PPRAny:$pred, $Rn)>;
  def : Pat<(i64 (combine_op GPR64:$Rn, (int_aarch64_sve_cntp_oneuse (nxv4i1 (SVEAllActive)), (nxv4i1 PPRAny:$pred)))),
            (!cast<Instruction>(NAME # _S) PPRAny:$pred, $Rn)>;
  def : Pat<(i64 (combine_op GPR64:$Rn, (int_aarch64_sve_cntp_oneuse (nxv2i1 (SVEAllActive)), (nxv2i1 PPRAny:$pred)))),
            (!cast<Instruction>(NAME # _D) PPRAny:$pred, $Rn)>;

  // combine_op(x, cntp(p, p)) ==> inst p, x
  def : Pat<(i64 (combine_op GPR64:$Rn, (int_aarch64_sve_cntp_oneuse (nxv16i1 PPRAny:$pred), (nxv16i1 PPRAny:$pred)))),
            (!cast<Instruction>(NAME # _B) PPRAny:$pred, $Rn)>;
  def : Pat<(i64 (combine_op GPR64:$Rn, (int_aarch64_sve_cntp_oneuse (nxv8i1 PPRAny:$pred), (nxv8i1 PPRAny:$pred)))),
            (!cast<Instruction>(NAME # _H) PPRAny:$pred, $Rn)>;
  def : Pat<(i64 (combine_op GPR64:$Rn, (int_aarch64_sve_cntp_oneuse (nxv4i1 PPRAny:$pred), (nxv4i1 PPRAny:$pred)))),
            (!cast<Instruction>(NAME # _S) PPRAny:$pred, $Rn)>;
  def : Pat<(i64 (combine_op GPR64:$Rn, (int_aarch64_sve_cntp_oneuse (nxv2i1 PPRAny:$pred), (nxv2i1 PPRAny:$pred)))),
            (!cast<Instruction>(NAME # _D) PPRAny:$pred, $Rn)>;

  // combine_op(x, trunc(cntp(all_active, p))) ==> inst p, x
  def : Pat<(i32 (combine_op GPR32:$Rn, (trunc (int_aarch64_sve_cntp_oneuse (nxv16i1 (SVEAllActive)), (nxv16i1 PPRAny:$pred))))),
            (EXTRACT_SUBREG (!cast<Instruction>(NAME # _B) PPRAny:$pred,
                                     (INSERT_SUBREG (IMPLICIT_DEF), GPR32:$Rn, sub_32)),
                                 sub_32)>;
  def : Pat<(i32 (combine_op GPR32:$Rn, (trunc (int_aarch64_sve_cntp_oneuse (nxv8i1 (SVEAllActive)), (nxv8i1 PPRAny:$pred))))),
            (EXTRACT_SUBREG (!cast<Instruction>(NAME # _H) PPRAny:$pred,
                                     (INSERT_SUBREG (IMPLICIT_DEF), GPR32:$Rn, sub_32)),
                                 sub_32)>;
  def : Pat<(i32 (combine_op GPR32:$Rn, (trunc (int_aarch64_sve_cntp_oneuse (nxv4i1 (SVEAllActive)), (nxv4i1 PPRAny:$pred))))),
            (EXTRACT_SUBREG (!cast<Instruction>(NAME # _S) PPRAny:$pred,
                                     (INSERT_SUBREG (IMPLICIT_DEF), GPR32:$Rn, sub_32)),
                                 sub_32)>;
  def : Pat<(i32 (combine_op GPR32:$Rn, (trunc (int_aarch64_sve_cntp_oneuse (nxv2i1 (SVEAllActive)), (nxv2i1 PPRAny:$pred))))),
            (EXTRACT_SUBREG (!cast<Instruction>(NAME # _D) PPRAny:$pred,
                                     (INSERT_SUBREG (IMPLICIT_DEF), GPR32:$Rn, sub_32)),
                                 sub_32)>;

  // combine_op(x, trunc(cntp(p, p))) ==> inst p, x
  def : Pat<(i32 (combine_op GPR32:$Rn, (trunc (int_aarch64_sve_cntp_oneuse (nxv16i1 PPRAny:$pred), (nxv16i1 PPRAny:$pred))))),
            (EXTRACT_SUBREG (!cast<Instruction>(NAME # _B) PPRAny:$pred,
                                     (INSERT_SUBREG (IMPLICIT_DEF), GPR32:$Rn, sub_32)),
                                 sub_32)>;
  def : Pat<(i32 (combine_op GPR32:$Rn, (trunc (int_aarch64_sve_cntp_oneuse (nxv8i1 PPRAny:$pred), (nxv8i1 PPRAny:$pred))))),
            (EXTRACT_SUBREG (!cast<Instruction>(NAME # _H) PPRAny:$pred,
                                     (INSERT_SUBREG (IMPLICIT_DEF), GPR32:$Rn, sub_32)),
                                 sub_32)>;
  def : Pat<(i32 (combine_op GPR32:$Rn, (trunc (int_aarch64_sve_cntp_oneuse (nxv4i1 PPRAny:$pred), (nxv4i1 PPRAny:$pred))))),
            (EXTRACT_SUBREG (!cast<Instruction>(NAME # _S) PPRAny:$pred,
                                     (INSERT_SUBREG (IMPLICIT_DEF), GPR32:$Rn, sub_32)),
                                 sub_32)>;
  def : Pat<(i32 (combine_op GPR32:$Rn, (trunc (int_aarch64_sve_cntp_oneuse (nxv2i1 PPRAny:$pred), (nxv2i1 PPRAny:$pred))))),
            (EXTRACT_SUBREG (!cast<Instruction>(NAME # _D) PPRAny:$pred,
                                     (INSERT_SUBREG (IMPLICIT_DEF), GPR32:$Rn, sub_32)),
                                 sub_32)>;
}

class sve_int_count_v<bits<2> sz8_64, bits<5> opc, string asm,
                      ZPRRegOp zprty, PPRRegOp pprty>
: I<(outs zprty:$Zdn), (ins zprty:$_Zdn, pprty:$Pm),
  asm, "\t$Zdn, $Pm",
  "",
  []>, Sched<[]> {
  bits<4> Pm;
  bits<5> Zdn;
  let Inst{31-24} = 0b00100101;
  let Inst{23-22} = sz8_64;
  let Inst{21-19} = 0b101;
  let Inst{18-16} = opc{4-2};
  let Inst{15-11} = 0b10000;
  let Inst{10-9}  = opc{1-0};
  let Inst{8-5}   = Pm;
  let Inst{4-0}   = Zdn;

  let Constraints = "$Zdn = $_Zdn";
  let DestructiveInstType = DestructiveOther;
  let ElementSize = ElementSizeNone;
  let hasSideEffects = 0;
}

multiclass sve_int_count_v<bits<5> opc, string asm,
                           SDPatternOperator op = null_frag> {
  def _H : sve_int_count_v<0b01, opc, asm, ZPR16, PPR16>;
  def _S : sve_int_count_v<0b10, opc, asm, ZPR32, PPR32>;
  def _D : sve_int_count_v<0b11, opc, asm, ZPR64, PPR64>;

  def : SVE_2_Op_Pat<nxv8i16, op, nxv8i16,  nxv8i1, !cast<Instruction>(NAME # _H)>;
  def : SVE_2_Op_Pat<nxv4i32, op, nxv4i32,  nxv4i1, !cast<Instruction>(NAME # _S)>;
  def : SVE_2_Op_Pat<nxv2i64, op, nxv2i64,  nxv2i1, !cast<Instruction>(NAME # _D)>;

  def : InstAlias<asm # "\t$Zdn, $Pm",
                 (!cast<Instruction>(NAME # "_H") ZPR16:$Zdn, PPRAny:$Pm), 0>;
  def : InstAlias<asm # "\t$Zdn, $Pm",
                 (!cast<Instruction>(NAME # "_S") ZPR32:$Zdn, PPRAny:$Pm), 0>;
  def : InstAlias<asm # "\t$Zdn, $Pm",
                  (!cast<Instruction>(NAME # "_D") ZPR64:$Zdn, PPRAny:$Pm), 0>;
}

class sve_int_pcount_pred<bits<2> sz8_64, bits<3> opc, string asm,
                          PPRRegOp pprty>
: I<(outs GPR64:$Rd), (ins PPRAny:$Pg, pprty:$Pn),
  asm, "\t$Rd, $Pg, $Pn",
  "",
  []>, Sched<[]> {
  bits<4> Pg;
  bits<4> Pn;
  bits<5> Rd;
  let Inst{31-24} = 0b00100101;
  let Inst{23-22} = sz8_64;
  let Inst{21-19} = 0b100;
  let Inst{18-16} = opc{2-0};
  let Inst{15-14} = 0b10;
  let Inst{13-10} = Pg;
  let Inst{9}     = 0b0;
  let Inst{8-5}   = Pn;
  let Inst{4-0}   = Rd;

  let hasSideEffects = 0;
}

multiclass sve_int_pcount_pred<bits<3> opc, string asm,
                               SDPatternOperator int_op> {
  def _B : sve_int_pcount_pred<0b00, opc, asm, PPR8>;
  def _H : sve_int_pcount_pred<0b01, opc, asm, PPR16>;
  def _S : sve_int_pcount_pred<0b10, opc, asm, PPR32>;
  def _D : sve_int_pcount_pred<0b11, opc, asm, PPR64>;

  def : SVE_2_Op_Pat<i64, int_op, nxv16i1, nxv16i1, !cast<Instruction>(NAME # _B)>;
  def : SVE_2_Op_Pat<i64, int_op, nxv8i1,  nxv8i1,  !cast<Instruction>(NAME # _H)>;
  def : SVE_2_Op_Pat<i64, int_op, nxv4i1,  nxv4i1,  !cast<Instruction>(NAME # _S)>;
  def : SVE_2_Op_Pat<i64, int_op, nxv2i1,  nxv2i1,  !cast<Instruction>(NAME # _D)>;
}

multiclass sve_int_pcount_pred_tmp<bits<3> opc, string asm> {
  def _B : sve_int_pcount_pred<0b00, opc, asm, PPR8>;
  def _H : sve_int_pcount_pred<0b01, opc, asm, PPR16>;
  def _S : sve_int_pcount_pred<0b10, opc, asm, PPR32>;
  def _D : sve_int_pcount_pred<0b11, opc, asm, PPR64>;
}
//===----------------------------------------------------------------------===//
// SVE Element Count Group
//===----------------------------------------------------------------------===//

class sve_int_count<bits<3> opc, string asm>
: I<(outs GPR64:$Rd), (ins sve_pred_enum:$pattern, sve_incdec_imm:$imm4),
  asm, "\t$Rd, $pattern, mul $imm4",
  "",
  []>, Sched<[]> {
  bits<5> Rd;
  bits<4> imm4;
  bits<5> pattern;
  let Inst{31-24} = 0b00000100;
  let Inst{23-22} = opc{2-1};
  let Inst{21-20} = 0b10;
  let Inst{19-16} = imm4;
  let Inst{15-11} = 0b11100;
  let Inst{10}    = opc{0};
  let Inst{9-5}   = pattern;
  let Inst{4-0}   = Rd;

  let hasSideEffects = 0;
  let isReMaterializable = 1;
  let Uses = [VG];
}

multiclass sve_int_count<bits<3> opc, string asm, SDPatternOperator op> {
  def NAME : sve_int_count<opc, asm>;

  def : InstAlias<asm # "\t$Rd, $pattern",
                  (!cast<Instruction>(NAME) GPR64:$Rd, sve_pred_enum:$pattern, 1), 1>;
  def : InstAlias<asm # "\t$Rd",
                  (!cast<Instruction>(NAME) GPR64:$Rd, 0b11111, 1), 2>;

  def : Pat<(i64 (mul (op sve_pred_enum:$pattern), (sve_cnt_mul_imm_i64 i32:$imm))),
            (!cast<Instruction>(NAME) sve_pred_enum:$pattern, sve_incdec_imm:$imm)>;

  def : Pat<(i64 (shl (op sve_pred_enum:$pattern), (sve_cnt_shl_imm i32:$imm))),
            (!cast<Instruction>(NAME) sve_pred_enum:$pattern, sve_incdec_imm:$imm)>;

  def : Pat<(i64 (op sve_pred_enum:$pattern)),
            (!cast<Instruction>(NAME) sve_pred_enum:$pattern, 1)>;
}

class sve_int_countvlv<bits<5> opc, string asm, ZPRRegOp zprty>
: I<(outs zprty:$Zdn), (ins zprty:$_Zdn, sve_pred_enum:$pattern, sve_incdec_imm:$imm4),
  asm, "\t$Zdn, $pattern, mul $imm4",
  "",
  []>, Sched<[]> {
  bits<5> Zdn;
  bits<5> pattern;
  bits<4> imm4;
  let Inst{31-24} = 0b00000100;
  let Inst{23-22} = opc{4-3};
  let Inst{21}    = 0b1;
  let Inst{20}    = opc{2};
  let Inst{19-16} = imm4;
  let Inst{15-12} = 0b1100;
  let Inst{11-10} = opc{1-0};
  let Inst{9-5}   = pattern;
  let Inst{4-0}   = Zdn;

  let Constraints = "$Zdn = $_Zdn";
  let DestructiveInstType = DestructiveOther;
  let ElementSize = ElementSizeNone;
  let hasSideEffects = 0;
}

multiclass sve_int_countvlv<bits<5> opc, string asm, ZPRRegOp zprty,
                            SDPatternOperator op = null_frag,
                            ValueType vt = OtherVT> {
  def NAME : sve_int_countvlv<opc, asm, zprty>;

  def : InstAlias<asm # "\t$Zdn, $pattern",
                  (!cast<Instruction>(NAME) zprty:$Zdn, sve_pred_enum:$pattern, 1), 1>;
  def : InstAlias<asm # "\t$Zdn",
                  (!cast<Instruction>(NAME) zprty:$Zdn, 0b11111, 1), 2>;

  def : Pat<(vt (op (vt zprty:$Zn), (sve_pred_enum:$pattern), (sve_incdec_imm:$imm4))),
            (!cast<Instruction>(NAME) $Zn, sve_pred_enum:$pattern, sve_incdec_imm:$imm4)>;
}

class sve_int_pred_pattern_a<bits<3> opc, string asm>
: I<(outs GPR64:$Rdn), (ins GPR64:$_Rdn, sve_pred_enum:$pattern, sve_incdec_imm:$imm4),
  asm, "\t$Rdn, $pattern, mul $imm4",
  "",
  []>, Sched<[]> {
  bits<5> Rdn;
  bits<5> pattern;
  bits<4> imm4;
  let Inst{31-24} = 0b00000100;
  let Inst{23-22} = opc{2-1};
  let Inst{21-20} = 0b11;
  let Inst{19-16} = imm4;
  let Inst{15-11} = 0b11100;
  let Inst{10}    = opc{0};
  let Inst{9-5}   = pattern;
  let Inst{4-0}   = Rdn;

  let Constraints = "$Rdn = $_Rdn";
  let hasSideEffects = 0;
}

multiclass sve_int_pred_pattern_a<bits<3> opc, string asm,
                                  SDPatternOperator op,
                                  SDPatternOperator opcnt> {
  let Predicates = [HasSVE_or_SME] in {
    def NAME : sve_int_pred_pattern_a<opc, asm>;

    def : InstAlias<asm # "\t$Rdn, $pattern",
                    (!cast<Instruction>(NAME) GPR64:$Rdn, sve_pred_enum:$pattern, 1), 1>;
    def : InstAlias<asm # "\t$Rdn",
                    (!cast<Instruction>(NAME) GPR64:$Rdn, 0b11111, 1), 2>;
  }

  let Predicates = [HasSVE_or_SME, UseScalarIncVL] in {
    def : Pat<(i64 (op GPR64:$Rdn, (opcnt sve_pred_enum:$pattern))),
              (!cast<Instruction>(NAME) GPR64:$Rdn, sve_pred_enum:$pattern, 1)>;

    def : Pat<(i64 (op GPR64:$Rdn, (mul (opcnt sve_pred_enum:$pattern), (sve_cnt_mul_imm_i64 i32:$imm)))),
              (!cast<Instruction>(NAME) GPR64:$Rdn, sve_pred_enum:$pattern, $imm)>;

    def : Pat<(i64 (op GPR64:$Rdn, (shl (opcnt sve_pred_enum:$pattern), (sve_cnt_shl_imm i32:$imm)))),
              (!cast<Instruction>(NAME) GPR64:$Rdn, sve_pred_enum:$pattern, $imm)>;

    def : Pat<(i32 (op GPR32:$Rdn, (i32 (trunc (opcnt (sve_pred_enum:$pattern)))))),
              (EXTRACT_SUBREG (!cast<Instruction>(NAME) (INSERT_SUBREG (IMPLICIT_DEF),
                                               GPR32:$Rdn, sub_32), sve_pred_enum:$pattern, 1),
                                    sub_32)>;

    def : Pat<(i32 (op GPR32:$Rdn, (mul (i32 (trunc (opcnt (sve_pred_enum:$pattern)))), (sve_cnt_mul_imm_i32 i32:$imm)))),
              (EXTRACT_SUBREG (!cast<Instruction>(NAME) (INSERT_SUBREG (IMPLICIT_DEF),
                                               GPR32:$Rdn, sub_32), sve_pred_enum:$pattern, $imm),
                                    sub_32)>;

    def : Pat<(i32 (op GPR32:$Rdn, (shl (i32 (trunc (opcnt (sve_pred_enum:$pattern)))), (sve_cnt_shl_imm i32:$imm)))),
              (EXTRACT_SUBREG (!cast<Instruction>(NAME) (INSERT_SUBREG (IMPLICIT_DEF),
                                               GPR32:$Rdn, sub_32), sve_pred_enum:$pattern, $imm),
                                    sub_32)>;
  }
}

class sve_int_pred_pattern_b<bits<5> opc, string asm, RegisterOperand dt,
                             RegisterOperand st>
: I<(outs dt:$Rdn), (ins st:$_Rdn, sve_pred_enum:$pattern, sve_incdec_imm:$imm4),
  asm, "\t$Rdn, $pattern, mul $imm4",
  "",
  []>, Sched<[]> {
  bits<5> Rdn;
  bits<5> pattern;
  bits<4> imm4;
  let Inst{31-24} = 0b00000100;
  let Inst{23-22} = opc{4-3};
  let Inst{21}    = 0b1;
  let Inst{20}    = opc{2};
  let Inst{19-16} = imm4;
  let Inst{15-12} = 0b1111;
  let Inst{11-10} = opc{1-0};
  let Inst{9-5}   = pattern;
  let Inst{4-0}   = Rdn;

  // Signed 32bit forms require their GPR operand printed.
  let AsmString = !if(!eq(opc{2,0}, 0b00),
                      !strconcat(asm, "\t$Rdn, $_Rdn, $pattern, mul $imm4"),
                      !strconcat(asm, "\t$Rdn, $pattern, mul $imm4"));

  let Constraints = "$Rdn = $_Rdn";
  let hasSideEffects = 0;
}

multiclass sve_int_pred_pattern_b_s32<bits<5> opc, string asm,
                                      SDPatternOperator op> {
  def NAME : sve_int_pred_pattern_b<opc, asm, GPR64z, GPR64as32>;

  def : InstAlias<asm # "\t$Rd, $Rn, $pattern",
                  (!cast<Instruction>(NAME) GPR64z:$Rd, GPR64as32:$Rn, sve_pred_enum:$pattern, 1), 1>;
  def : InstAlias<asm # "\t$Rd, $Rn",
                  (!cast<Instruction>(NAME) GPR64z:$Rd, GPR64as32:$Rn, 0b11111, 1), 2>;

  // NOTE: Register allocation doesn't like tied operands of differing register
  //       class, hence the extra INSERT_SUBREG complication.

  def : Pat<(i32 (op GPR32:$Rn, (sve_pred_enum:$pattern), (sve_incdec_imm:$imm4))),
            (EXTRACT_SUBREG (!cast<Instruction>(NAME) (INSERT_SUBREG (IMPLICIT_DEF), $Rn, sub_32), sve_pred_enum:$pattern, sve_incdec_imm:$imm4), sub_32)>;
  def : Pat<(i64 (sext (i32 (op GPR32:$Rn, (sve_pred_enum:$pattern), (sve_incdec_imm:$imm4))))),
            (!cast<Instruction>(NAME) (INSERT_SUBREG (IMPLICIT_DEF), $Rn, sub_32), sve_pred_enum:$pattern, sve_incdec_imm:$imm4)>;
}

multiclass sve_int_pred_pattern_b_u32<bits<5> opc, string asm,
                                      SDPatternOperator op> {
  def NAME : sve_int_pred_pattern_b<opc, asm, GPR32z, GPR32z>;

  def : InstAlias<asm # "\t$Rdn, $pattern",
                  (!cast<Instruction>(NAME) GPR32z:$Rdn, sve_pred_enum:$pattern, 1), 1>;
  def : InstAlias<asm # "\t$Rdn",
                  (!cast<Instruction>(NAME) GPR32z:$Rdn, 0b11111, 1), 2>;

  def : Pat<(i32 (op GPR32:$Rn, (sve_pred_enum:$pattern), (sve_incdec_imm:$imm4))),
            (!cast<Instruction>(NAME) $Rn, sve_pred_enum:$pattern, sve_incdec_imm:$imm4)>;
}

multiclass sve_int_pred_pattern_b_x64<bits<5> opc, string asm,
                                      SDPatternOperator op> {
  def NAME : sve_int_pred_pattern_b<opc, asm, GPR64z, GPR64z>;

  def : InstAlias<asm # "\t$Rdn, $pattern",
                  (!cast<Instruction>(NAME) GPR64z:$Rdn, sve_pred_enum:$pattern, 1), 1>;
  def : InstAlias<asm # "\t$Rdn",
                  (!cast<Instruction>(NAME) GPR64z:$Rdn, 0b11111, 1), 2>;

  def : Pat<(i64 (op GPR64:$Rn, (sve_pred_enum:$pattern), (sve_incdec_imm:$imm4))),
            (!cast<Instruction>(NAME) $Rn, sve_pred_enum:$pattern, sve_incdec_imm:$imm4)>;
}


//===----------------------------------------------------------------------===//
// SVE Permute - Cross Lane Group
//===----------------------------------------------------------------------===//

class sve_int_perm_dup_r<bits<2> sz8_64, string asm, ZPRRegOp zprty,
                         ValueType vt, RegisterClass srcRegType,
                         SDPatternOperator op>
: I<(outs zprty:$Zd), (ins srcRegType:$Rn),
  asm, "\t$Zd, $Rn",
  "",
  [(set (vt zprty:$Zd), (op srcRegType:$Rn))]>, Sched<[]> {
  bits<5> Rn;
  bits<5> Zd;
  let Inst{31-24} = 0b00000101;
  let Inst{23-22} = sz8_64;
  let Inst{21-10} = 0b100000001110;
  let Inst{9-5}   = Rn;
  let Inst{4-0}   = Zd;

  let hasSideEffects = 0;
}

multiclass sve_int_perm_dup_r<string asm, SDPatternOperator op> {
  def _B : sve_int_perm_dup_r<0b00, asm, ZPR8, nxv16i8, GPR32sp, op>;
  def _H : sve_int_perm_dup_r<0b01, asm, ZPR16, nxv8i16, GPR32sp, op>;
  def _S : sve_int_perm_dup_r<0b10, asm, ZPR32, nxv4i32, GPR32sp, op>;
  def _D : sve_int_perm_dup_r<0b11, asm, ZPR64, nxv2i64, GPR64sp, op>;

  def : InstAlias<"mov $Zd, $Rn",
                  (!cast<Instruction>(NAME # _B) ZPR8:$Zd, GPR32sp:$Rn), 1>;
  def : InstAlias<"mov $Zd, $Rn",
                  (!cast<Instruction>(NAME # _H) ZPR16:$Zd, GPR32sp:$Rn), 1>;
  def : InstAlias<"mov $Zd, $Rn",
                  (!cast<Instruction>(NAME # _S) ZPR32:$Zd, GPR32sp:$Rn), 1>;
  def : InstAlias<"mov $Zd, $Rn",
                  (!cast<Instruction>(NAME # _D) ZPR64:$Zd, GPR64sp:$Rn), 1>;
}

class sve_int_perm_dup_i<bits<5> tsz, Operand immtype, string asm,
                         ZPRRegOp zprty>
: I<(outs zprty:$Zd), (ins zprty:$Zn, immtype:$idx),
  asm, "\t$Zd, $Zn$idx",
  "",
  []>, Sched<[]> {
  bits<5> Zd;
  bits<5> Zn;
  bits<7> idx;
  let Inst{31-24} = 0b00000101;
  let Inst{23-22} = {?,?}; // imm3h
  let Inst{21}    = 0b1;
  let Inst{20-16} = tsz;
  let Inst{15-10} = 0b001000;
  let Inst{9-5}   = Zn;
  let Inst{4-0}   = Zd;

  let hasSideEffects = 0;
}

multiclass sve_int_perm_dup_i<string asm> {
  def _B : sve_int_perm_dup_i<{?,?,?,?,1}, sve_elm_idx_extdup_b, asm, ZPR8> {
    let Inst{23-22} = idx{5-4};
    let Inst{20-17} = idx{3-0};
  }
  def _H : sve_int_perm_dup_i<{?,?,?,1,0}, sve_elm_idx_extdup_h, asm, ZPR16> {
    let Inst{23-22} = idx{4-3};
    let Inst{20-18} = idx{2-0};
  }
  def _S : sve_int_perm_dup_i<{?,?,1,0,0}, sve_elm_idx_extdup_s, asm, ZPR32> {
    let Inst{23-22} = idx{3-2};
    let Inst{20-19}    = idx{1-0};
  }
  def _D : sve_int_perm_dup_i<{?,1,0,0,0}, sve_elm_idx_extdup_d, asm, ZPR64> {
    let Inst{23-22} = idx{2-1};
    let Inst{20}    = idx{0};
  }
  def _Q : sve_int_perm_dup_i<{1,0,0,0,0}, sve_elm_idx_extdup_q, asm, ZPR128> {
    let Inst{23-22} = idx{1-0};
  }

  def : InstAlias<"mov $Zd, $Zn$idx",
                  (!cast<Instruction>(NAME # _B) ZPR8:$Zd, ZPR8:$Zn, sve_elm_idx_extdup_b:$idx), 1>;
  def : InstAlias<"mov $Zd, $Zn$idx",
                  (!cast<Instruction>(NAME # _H) ZPR16:$Zd, ZPR16:$Zn, sve_elm_idx_extdup_h:$idx), 1>;
  def : InstAlias<"mov $Zd, $Zn$idx",
                  (!cast<Instruction>(NAME # _S) ZPR32:$Zd, ZPR32:$Zn, sve_elm_idx_extdup_s:$idx), 1>;
  def : InstAlias<"mov $Zd, $Zn$idx",
                  (!cast<Instruction>(NAME # _D) ZPR64:$Zd, ZPR64:$Zn, sve_elm_idx_extdup_d:$idx), 1>;
  def : InstAlias<"mov $Zd, $Zn$idx",
                  (!cast<Instruction>(NAME # _Q) ZPR128:$Zd, ZPR128:$Zn, sve_elm_idx_extdup_q:$idx), 1>;
  def : InstAlias<"mov $Zd, $Bn",
                  (!cast<Instruction>(NAME # _B) ZPR8:$Zd, FPR8asZPR:$Bn, 0), 2>;
  def : InstAlias<"mov $Zd, $Hn",
                  (!cast<Instruction>(NAME # _H) ZPR16:$Zd, FPR16asZPR:$Hn, 0), 2>;
  def : InstAlias<"mov $Zd, $Sn",
                  (!cast<Instruction>(NAME # _S) ZPR32:$Zd, FPR32asZPR:$Sn, 0), 2>;
  def : InstAlias<"mov $Zd, $Dn",
                  (!cast<Instruction>(NAME # _D) ZPR64:$Zd, FPR64asZPR:$Dn, 0), 2>;
  def : InstAlias<"mov $Zd, $Qn",
                  (!cast<Instruction>(NAME # _Q) ZPR128:$Zd, FPR128asZPR:$Qn, 0), 2>;

  // Duplicate an extracted vector element across a vector.

  def : Pat<(nxv16i8 (splat_vector (i32 (vector_extract (nxv16i8 ZPR:$vec), sve_elm_idx_extdup_b:$index)))),
            (!cast<Instruction>(NAME # _B) ZPR:$vec, sve_elm_idx_extdup_b:$index)>;
  def : Pat<(nxv16i8 (splat_vector (i32 (vector_extract (v16i8 V128:$vec), sve_elm_idx_extdup_b:$index)))),
            (!cast<Instruction>(NAME # _B) (SUBREG_TO_REG (i64 0), $vec, zsub), sve_elm_idx_extdup_b:$index)>;
  def : Pat<(nxv16i8 (splat_vector (i32 (vector_extract (v8i8 V64:$vec), sve_elm_idx_extdup_b:$index)))),
            (!cast<Instruction>(NAME # _B) (SUBREG_TO_REG (i64 0), $vec, dsub), sve_elm_idx_extdup_b:$index)>;

  foreach VT = [nxv8i16, nxv2f16, nxv4f16, nxv8f16, nxv2bf16, nxv4bf16, nxv8bf16] in {
    def : Pat<(VT (splat_vector (SVEType<VT>.EltAsScalar (vector_extract (SVEType<VT>.Packed ZPR:$vec), sve_elm_idx_extdup_h:$index)))),
              (!cast<Instruction>(NAME # _H) ZPR:$vec, sve_elm_idx_extdup_h:$index)>;
    def : Pat<(VT (splat_vector (SVEType<VT>.EltAsScalar (vector_extract (SVEType<VT>.ZSub V128:$vec), sve_elm_idx_extdup_h:$index)))),
              (!cast<Instruction>(NAME # _H) (SUBREG_TO_REG (i64 0), $vec, zsub), sve_elm_idx_extdup_h:$index)>;
    def : Pat<(VT (splat_vector (SVEType<VT>.EltAsScalar (vector_extract (SVEType<VT>.DSub V64:$vec), sve_elm_idx_extdup_h:$index)))),
              (!cast<Instruction>(NAME # _H) (SUBREG_TO_REG (i64 0), $vec, dsub), sve_elm_idx_extdup_h:$index)>;
  }

  foreach VT = [nxv4i32, nxv2f32, nxv4f32 ] in {
    def : Pat<(VT (splat_vector (SVEType<VT>.EltAsScalar (vector_extract (SVEType<VT>.Packed ZPR:$vec), sve_elm_idx_extdup_s:$index)))),
              (!cast<Instruction>(NAME # _S) ZPR:$vec, sve_elm_idx_extdup_s:$index)>;
    def : Pat<(VT (splat_vector (SVEType<VT>.EltAsScalar (vector_extract (SVEType<VT>.ZSub V128:$vec), sve_elm_idx_extdup_s:$index)))),
              (!cast<Instruction>(NAME # _S) (SUBREG_TO_REG (i64 0), $vec, zsub), sve_elm_idx_extdup_s:$index)>;
    def : Pat<(VT (splat_vector (SVEType<VT>.EltAsScalar (vector_extract (SVEType<VT>.DSub V64:$vec), sve_elm_idx_extdup_s:$index)))),
              (!cast<Instruction>(NAME # _S) (SUBREG_TO_REG (i64 0), $vec, dsub), sve_elm_idx_extdup_s:$index)>;
  }

  foreach VT = [nxv2i64, nxv2f64] in {
    def : Pat<(VT (splat_vector (SVEType<VT>.EltAsScalar (vector_extract (VT ZPR:$vec), sve_elm_idx_extdup_d:$index)))),
              (!cast<Instruction>(NAME # _D) ZPR:$vec, sve_elm_idx_extdup_d:$index)>;
    def : Pat<(VT (splat_vector (SVEType<VT>.EltAsScalar (vector_extract (SVEType<VT>.ZSub V128:$vec), sve_elm_idx_extdup_d:$index)))),
              (!cast<Instruction>(NAME # _D) (SUBREG_TO_REG (i64 0), $vec, zsub), sve_elm_idx_extdup_d:$index)>;
    def : Pat<(VT (splat_vector (SVEType<VT>.EltAsScalar (vector_extract (SVEType<VT>.DSub V64:$vec), sve_elm_idx_extdup_d:$index)))),
              (!cast<Instruction>(NAME # _D) (SUBREG_TO_REG (i64 0), $vec, dsub), sve_elm_idx_extdup_d:$index)>;
  }

  // When extracting from an unpacked vector the index must be scaled to account
  // for the "holes" in the underlying packed vector type. We get the scaling
  // for free by "promoting" the element type to one whose underlying vector
  // type is packed. This is only valid when extracting from a vector whose
  // length is the same or bigger than the result of the splat.

  foreach VT = [nxv4f16, nxv4bf16] in {
    def : Pat<(SVEType<VT>.HalfLength (splat_vector (SVEType<VT>.EltAsScalar (vector_extract (VT ZPR:$vec), sve_elm_idx_extdup_s:$index)))),
              (!cast<Instruction>(NAME # _S) ZPR:$vec, sve_elm_idx_extdup_s:$index)>;
    def : Pat<(VT (splat_vector (SVEType<VT>.EltAsScalar (vector_extract (VT ZPR:$vec), sve_elm_idx_extdup_s:$index)))),
              (!cast<Instruction>(NAME # _S) ZPR:$vec, sve_elm_idx_extdup_s:$index)>;
  }

  foreach VT = [nxv2f16, nxv2f32, nxv2bf16] in {
    def : Pat<(VT (splat_vector (SVEType<VT>.EltAsScalar (vector_extract (VT ZPR:$vec), sve_elm_idx_extdup_d:$index)))),
              (!cast<Instruction>(NAME # _D) ZPR:$vec, sve_elm_idx_extdup_d:$index)>;
  }

  // Duplicate an indexed 128-bit segment across a vector.

  def : Pat<(nxv16i8 (AArch64duplane128 nxv16i8:$Op1, i64:$imm)),
            (!cast<Instruction>(NAME # _Q) $Op1, $imm)>;
  def : Pat<(nxv8i16 (AArch64duplane128 nxv8i16:$Op1, i64:$imm)),
            (!cast<Instruction>(NAME # _Q) $Op1, $imm)>;
  def : Pat<(nxv4i32 (AArch64duplane128 nxv4i32:$Op1, i64:$imm)),
            (!cast<Instruction>(NAME # _Q) $Op1, $imm)>;
  def : Pat<(nxv2i64 (AArch64duplane128 nxv2i64:$Op1, i64:$imm)),
            (!cast<Instruction>(NAME # _Q) $Op1, $imm)>;
  def : Pat<(nxv8f16 (AArch64duplane128 nxv8f16:$Op1, i64:$imm)),
            (!cast<Instruction>(NAME # _Q) $Op1, $imm)>;
  def : Pat<(nxv4f32 (AArch64duplane128 nxv4f32:$Op1, i64:$imm)),
            (!cast<Instruction>(NAME # _Q) $Op1, $imm)>;
  def : Pat<(nxv2f64 (AArch64duplane128 nxv2f64:$Op1, i64:$imm)),
            (!cast<Instruction>(NAME # _Q) $Op1, $imm)>;
  def : Pat<(nxv8bf16 (AArch64duplane128 nxv8bf16:$Op1, i64:$imm)),
            (!cast<Instruction>(NAME # _Q) $Op1, $imm)>;
}

class sve_int_perm_tbl<bits<2> sz8_64, bits<2> opc, string asm, ZPRRegOp zprty,
                       RegisterOperand VecList>
: I<(outs zprty:$Zd), (ins VecList:$Zn, zprty:$Zm),
  asm, "\t$Zd, $Zn, $Zm",
  "",
  []>, Sched<[]> {
  bits<5> Zd;
  bits<5> Zm;
  bits<5> Zn;
  let Inst{31-24} = 0b00000101;
  let Inst{23-22} = sz8_64;
  let Inst{21}    = 0b1;
  let Inst{20-16} = Zm;
  let Inst{15-13} = 0b001;
  let Inst{12-11} = opc;
  let Inst{10}    = 0b0;
  let Inst{9-5}   = Zn;
  let Inst{4-0}   = Zd;

  let hasSideEffects = 0;
}

multiclass sve_int_perm_tbl<string asm, SDPatternOperator op> {
  def _B : sve_int_perm_tbl<0b00, 0b10, asm, ZPR8,  Z_b>;
  def _H : sve_int_perm_tbl<0b01, 0b10, asm, ZPR16, Z_h>;
  def _S : sve_int_perm_tbl<0b10, 0b10, asm, ZPR32, Z_s>;
  def _D : sve_int_perm_tbl<0b11, 0b10, asm, ZPR64, Z_d>;

  def : InstAlias<asm # "\t$Zd, $Zn, $Zm",
                 (!cast<Instruction>(NAME # _B) ZPR8:$Zd, ZPR8:$Zn, ZPR8:$Zm), 0>;
  def : InstAlias<asm # "\t$Zd, $Zn, $Zm",
                 (!cast<Instruction>(NAME # _H) ZPR16:$Zd, ZPR16:$Zn, ZPR16:$Zm), 0>;
  def : InstAlias<asm # "\t$Zd, $Zn, $Zm",
                 (!cast<Instruction>(NAME # _S) ZPR32:$Zd, ZPR32:$Zn, ZPR32:$Zm), 0>;
  def : InstAlias<asm # "\t$Zd, $Zn, $Zm",
                 (!cast<Instruction>(NAME # _D) ZPR64:$Zd, ZPR64:$Zn, ZPR64:$Zm), 0>;

  def : SVE_2_Op_Pat<nxv16i8, op, nxv16i8, nxv16i8, !cast<Instruction>(NAME # _B)>;
  def : SVE_2_Op_Pat<nxv8i16, op, nxv8i16, nxv8i16, !cast<Instruction>(NAME # _H)>;
  def : SVE_2_Op_Pat<nxv4i32, op, nxv4i32, nxv4i32, !cast<Instruction>(NAME # _S)>;
  def : SVE_2_Op_Pat<nxv2i64, op, nxv2i64, nxv2i64, !cast<Instruction>(NAME # _D)>;

  def : SVE_2_Op_Pat<nxv8f16, op, nxv8f16, nxv8i16, !cast<Instruction>(NAME # _H)>;
  def : SVE_2_Op_Pat<nxv4f32, op, nxv4f32, nxv4i32, !cast<Instruction>(NAME # _S)>;
  def : SVE_2_Op_Pat<nxv2f64, op, nxv2f64, nxv2i64, !cast<Instruction>(NAME # _D)>;

  def : SVE_2_Op_Pat<nxv8bf16, op, nxv8bf16, nxv8i16, !cast<Instruction>(NAME # _H)>;
}

multiclass sve2_int_perm_tbl<string asm, SDPatternOperator op> {
  def _B : sve_int_perm_tbl<0b00, 0b01, asm, ZPR8,  ZZ_b>;
  def _H : sve_int_perm_tbl<0b01, 0b01, asm, ZPR16, ZZ_h>;
  def _S : sve_int_perm_tbl<0b10, 0b01, asm, ZPR32, ZZ_s>;
  def _D : sve_int_perm_tbl<0b11, 0b01, asm, ZPR64, ZZ_d>;

  def : Pat<(nxv16i8 (op nxv16i8:$Op1, nxv16i8:$Op2, nxv16i8:$Op3)),
            (nxv16i8 (!cast<Instruction>(NAME # _B) (REG_SEQUENCE ZPR2, nxv16i8:$Op1, zsub0,
                                                                        nxv16i8:$Op2, zsub1),
                                                     nxv16i8:$Op3))>;

  def : Pat<(nxv8i16 (op nxv8i16:$Op1, nxv8i16:$Op2, nxv8i16:$Op3)),
            (nxv8i16 (!cast<Instruction>(NAME # _H) (REG_SEQUENCE ZPR2, nxv8i16:$Op1, zsub0,
                                                                        nxv8i16:$Op2, zsub1),
                                                     nxv8i16:$Op3))>;

  def : Pat<(nxv4i32 (op nxv4i32:$Op1, nxv4i32:$Op2, nxv4i32:$Op3)),
            (nxv4i32 (!cast<Instruction>(NAME # _S) (REG_SEQUENCE ZPR2, nxv4i32:$Op1, zsub0,
                                                                        nxv4i32:$Op2, zsub1),
                                                     nxv4i32:$Op3))>;

  def : Pat<(nxv2i64 (op nxv2i64:$Op1, nxv2i64:$Op2, nxv2i64:$Op3)),
            (nxv2i64 (!cast<Instruction>(NAME # _D) (REG_SEQUENCE ZPR2, nxv2i64:$Op1, zsub0,
                                                                        nxv2i64:$Op2, zsub1),
                                                     nxv2i64:$Op3))>;

  def : Pat<(nxv8f16 (op nxv8f16:$Op1, nxv8f16:$Op2, nxv8i16:$Op3)),
            (nxv8f16 (!cast<Instruction>(NAME # _H) (REG_SEQUENCE ZPR2, nxv8f16:$Op1, zsub0,
                                                                        nxv8f16:$Op2, zsub1),
                                                     nxv8i16:$Op3))>;

  def : Pat<(nxv4f32 (op nxv4f32:$Op1, nxv4f32:$Op2, nxv4i32:$Op3)),
            (nxv4f32 (!cast<Instruction>(NAME # _S) (REG_SEQUENCE ZPR2, nxv4f32:$Op1, zsub0,
                                                                        nxv4f32:$Op2, zsub1),
                                                     nxv4i32:$Op3))>;

  def : Pat<(nxv2f64 (op nxv2f64:$Op1, nxv2f64:$Op2, nxv2i64:$Op3)),
            (nxv2f64 (!cast<Instruction>(NAME # _D) (REG_SEQUENCE ZPR2, nxv2f64:$Op1, zsub0,
                                                                        nxv2f64:$Op2, zsub1),
                                                     nxv2i64:$Op3))>;

  def : Pat<(nxv8bf16 (op nxv8bf16:$Op1, nxv8bf16:$Op2, nxv8i16:$Op3)),
            (nxv8bf16 (!cast<Instruction>(NAME # _H) (REG_SEQUENCE ZPR2, nxv8bf16:$Op1, zsub0,
                                                                         nxv8bf16:$Op2, zsub1),
                                                      nxv8i16:$Op3))>;
}

class sve2_int_perm_tbx<bits<2> sz8_64, bits<2> opc, string asm, ZPRRegOp zprty>
: I<(outs zprty:$Zd), (ins zprty:$_Zd, zprty:$Zn, zprty:$Zm),
  asm, "\t$Zd, $Zn, $Zm",
  "",
  []>, Sched<[]> {
  bits<5> Zd;
  bits<5> Zm;
  bits<5> Zn;
  let Inst{31-24} = 0b00000101;
  let Inst{23-22} = sz8_64;
  let Inst{21}    = 0b1;
  let Inst{20-16} = Zm;
  let Inst{15-13} = 0b001;
  let Inst{12-11} = opc;
  let Inst{10}    = 0b1;
  let Inst{9-5}   = Zn;
  let Inst{4-0}   = Zd;

  let Constraints = "$Zd = $_Zd";
  let hasSideEffects = 0;
}

multiclass sve2_int_perm_tbx<string asm, bits<2> opc, SDPatternOperator op> {
  def _B : sve2_int_perm_tbx<0b00, opc, asm, ZPR8>;
  def _H : sve2_int_perm_tbx<0b01, opc, asm, ZPR16>;
  def _S : sve2_int_perm_tbx<0b10, opc, asm, ZPR32>;
  def _D : sve2_int_perm_tbx<0b11, opc, asm, ZPR64>;

  def : SVE_3_Op_Pat<nxv16i8, op, nxv16i8, nxv16i8, nxv16i8, !cast<Instruction>(NAME # _B)>;
  def : SVE_3_Op_Pat<nxv8i16, op, nxv8i16, nxv8i16, nxv8i16, !cast<Instruction>(NAME # _H)>;
  def : SVE_3_Op_Pat<nxv4i32, op, nxv4i32, nxv4i32, nxv4i32, !cast<Instruction>(NAME # _S)>;
  def : SVE_3_Op_Pat<nxv2i64, op, nxv2i64, nxv2i64, nxv2i64, !cast<Instruction>(NAME # _D)>;

  def : SVE_3_Op_Pat<nxv8f16, op, nxv8f16, nxv8f16, nxv8i16, !cast<Instruction>(NAME # _H)>;
  def : SVE_3_Op_Pat<nxv4f32, op, nxv4f32, nxv4f32, nxv4i32, !cast<Instruction>(NAME # _S)>;
  def : SVE_3_Op_Pat<nxv2f64, op, nxv2f64, nxv2f64, nxv2i64, !cast<Instruction>(NAME # _D)>;

  def : SVE_3_Op_Pat<nxv8bf16, op, nxv8bf16, nxv8bf16, nxv8i16, !cast<Instruction>(NAME # _H)>;
}

class sve_int_perm_reverse_z<bits<2> sz8_64, string asm, ZPRRegOp zprty>
: I<(outs zprty:$Zd), (ins zprty:$Zn),
  asm, "\t$Zd, $Zn",
  "",
  []>, Sched<[]> {
  bits<5> Zd;
  bits<5> Zn;
  let Inst{31-24} = 0b00000101;
  let Inst{23-22} = sz8_64;
  let Inst{21-10} = 0b111000001110;
  let Inst{9-5}   = Zn;
  let Inst{4-0}   = Zd;

  let hasSideEffects = 0;
}

multiclass sve_int_perm_reverse_z<string asm, SDPatternOperator op> {
  def _B : sve_int_perm_reverse_z<0b00, asm, ZPR8>;
  def _H : sve_int_perm_reverse_z<0b01, asm, ZPR16>;
  def _S : sve_int_perm_reverse_z<0b10, asm, ZPR32>;
  def _D : sve_int_perm_reverse_z<0b11, asm, ZPR64>;

  def : SVE_1_Op_Pat<nxv16i8, op, nxv16i8, !cast<Instruction>(NAME # _B)>;
  def : SVE_1_Op_Pat<nxv8i16, op, nxv8i16, !cast<Instruction>(NAME # _H)>;
  def : SVE_1_Op_Pat<nxv4i32, op, nxv4i32, !cast<Instruction>(NAME # _S)>;
  def : SVE_1_Op_Pat<nxv2i64, op, nxv2i64, !cast<Instruction>(NAME # _D)>;

  def : SVE_1_Op_Pat<nxv2f16, op, nxv2f16, !cast<Instruction>(NAME # _D)>;
  def : SVE_1_Op_Pat<nxv4f16, op, nxv4f16, !cast<Instruction>(NAME # _S)>;
  def : SVE_1_Op_Pat<nxv8f16, op, nxv8f16, !cast<Instruction>(NAME # _H)>;
  def : SVE_1_Op_Pat<nxv2f32, op, nxv2f32, !cast<Instruction>(NAME # _D)>;
  def : SVE_1_Op_Pat<nxv4f32, op, nxv4f32, !cast<Instruction>(NAME # _S)>;
  def : SVE_1_Op_Pat<nxv2f64, op, nxv2f64, !cast<Instruction>(NAME # _D)>;

  def : SVE_1_Op_Pat<nxv2bf16, op, nxv2bf16, !cast<Instruction>(NAME # _D)>;
  def : SVE_1_Op_Pat<nxv4bf16, op, nxv4bf16, !cast<Instruction>(NAME # _S)>;
  def : SVE_1_Op_Pat<nxv8bf16, op, nxv8bf16, !cast<Instruction>(NAME # _H)>;
}

class sve_int_perm_reverse_p<bits<2> sz8_64, string asm, PPRRegOp pprty,
                             SDPatternOperator op>
: I<(outs pprty:$Pd), (ins pprty:$Pn),
  asm, "\t$Pd, $Pn",
  "",
  [(set nxv16i1:$Pd, (op nxv16i1:$Pn))]>, Sched<[]> {
  bits<4> Pd;
  bits<4> Pn;
  let Inst{31-24} = 0b00000101;
  let Inst{23-22} = sz8_64;
  let Inst{21-9}  = 0b1101000100000;
  let Inst{8-5}   = Pn;
  let Inst{4}     = 0b0;
  let Inst{3-0}   = Pd;

  let hasSideEffects = 0;
}

multiclass sve_int_perm_reverse_p<string asm, SDPatternOperator ir_op,
                                  SDPatternOperator op_b16,
                                  SDPatternOperator op_b32,
                                  SDPatternOperator op_b64> {
  def _B : sve_int_perm_reverse_p<0b00, asm, PPR8,  ir_op>;
  def _H : sve_int_perm_reverse_p<0b01, asm, PPR16, op_b16>;
  def _S : sve_int_perm_reverse_p<0b10, asm, PPR32, op_b32>;
  def _D : sve_int_perm_reverse_p<0b11, asm, PPR64, op_b64>;

  def : SVE_1_Op_Pat<nxv8i1, ir_op, nxv8i1, !cast<Instruction>(NAME # _H)>;
  def : SVE_1_Op_Pat<nxv4i1, ir_op, nxv4i1, !cast<Instruction>(NAME # _S)>;
  def : SVE_1_Op_Pat<nxv2i1, ir_op, nxv2i1, !cast<Instruction>(NAME # _D)>;
}

class sve_int_perm_unpk<bits<2> sz16_64, bits<2> opc, string asm,
                        ZPRRegOp zprty1, ZPRRegOp zprty2>
: I<(outs zprty1:$Zd), (ins zprty2:$Zn),
  asm, "\t$Zd, $Zn",
  "", []>, Sched<[]> {
  bits<5> Zd;
  bits<5> Zn;
  let Inst{31-24} = 0b00000101;
  let Inst{23-22} = sz16_64;
  let Inst{21-18} = 0b1100;
  let Inst{17-16} = opc;
  let Inst{15-10} = 0b001110;
  let Inst{9-5}   = Zn;
  let Inst{4-0}   = Zd;

  let hasSideEffects = 0;
}

multiclass sve_int_perm_unpk<bits<2> opc, string asm, SDPatternOperator op> {
  def _H : sve_int_perm_unpk<0b01, opc, asm, ZPR16, ZPR8>;
  def _S : sve_int_perm_unpk<0b10, opc, asm, ZPR32, ZPR16>;
  def _D : sve_int_perm_unpk<0b11, opc, asm, ZPR64, ZPR32>;

  def : SVE_1_Op_Pat<nxv8i16, op, nxv16i8, !cast<Instruction>(NAME # _H)>;
  def : SVE_1_Op_Pat<nxv4i32, op, nxv8i16, !cast<Instruction>(NAME # _S)>;
  def : SVE_1_Op_Pat<nxv2i64, op, nxv4i32, !cast<Instruction>(NAME # _D)>;
}

class sve_int_perm_insrs<bits<2> sz8_64, string asm, ZPRRegOp zprty,
                         RegisterClass srcRegType>
: I<(outs zprty:$Zdn), (ins zprty:$_Zdn, srcRegType:$Rm),
  asm, "\t$Zdn, $Rm",
  "",
  []>, Sched<[]> {
  bits<5> Rm;
  bits<5> Zdn;
  let Inst{31-24} = 0b00000101;
  let Inst{23-22} = sz8_64;
  let Inst{21-10} = 0b100100001110;
  let Inst{9-5}   = Rm;
  let Inst{4-0}   = Zdn;

  let Constraints = "$Zdn = $_Zdn";
  let DestructiveInstType = DestructiveOther;
  let hasSideEffects = 0;
}

multiclass sve_int_perm_insrs<string asm, SDPatternOperator op> {
  def _B : sve_int_perm_insrs<0b00, asm, ZPR8, GPR32>;
  def _H : sve_int_perm_insrs<0b01, asm, ZPR16, GPR32>;
  def _S : sve_int_perm_insrs<0b10, asm, ZPR32, GPR32>;
  def _D : sve_int_perm_insrs<0b11, asm, ZPR64, GPR64>;

  def : SVE_2_Op_Pat<nxv16i8, op, nxv16i8, i32, !cast<Instruction>(NAME # _B)>;
  def : SVE_2_Op_Pat<nxv8i16, op, nxv8i16, i32, !cast<Instruction>(NAME # _H)>;
  def : SVE_2_Op_Pat<nxv4i32, op, nxv4i32, i32, !cast<Instruction>(NAME # _S)>;
  def : SVE_2_Op_Pat<nxv2i64, op, nxv2i64, i64, !cast<Instruction>(NAME # _D)>;
}

class sve_int_perm_insrv<bits<2> sz8_64, string asm, ZPRRegOp zprty,
                         FPRasZPROperand srcOpType>
: I<(outs zprty:$Zdn), (ins zprty:$_Zdn, srcOpType:$Vm),
  asm, "\t$Zdn, $Vm",
  "",
  []>, Sched<[]> {
  bits<5> Vm;
  bits<5> Zdn;
  let Inst{31-24} = 0b00000101;
  let Inst{23-22} = sz8_64;
  let Inst{21-10} = 0b110100001110;
  let Inst{9-5}   = Vm;
  let Inst{4-0}   = Zdn;

  let Constraints = "$Zdn = $_Zdn";
  let DestructiveInstType = DestructiveOther;
  let hasSideEffects = 0;
}

multiclass sve_int_perm_insrv<string asm, SDPatternOperator op> {
  def _B : sve_int_perm_insrv<0b00, asm, ZPR8, FPR8asZPR>;
  def _H : sve_int_perm_insrv<0b01, asm, ZPR16, FPR16asZPR>;
  def _S : sve_int_perm_insrv<0b10, asm, ZPR32, FPR32asZPR>;
  def _D : sve_int_perm_insrv<0b11, asm, ZPR64, FPR64asZPR>;

  def : Pat<(nxv8f16 (op nxv8f16:$Zn, f16:$Vm)),
            (!cast<Instruction>(NAME # _H) $Zn, (INSERT_SUBREG (IMPLICIT_DEF), $Vm, hsub))>;
  def : Pat<(nxv4f32 (op nxv4f32:$Zn, f32:$Vm)),
            (!cast<Instruction>(NAME # _S) $Zn, (INSERT_SUBREG (IMPLICIT_DEF), $Vm, ssub))>;
  def : Pat<(nxv2f64 (op nxv2f64:$Zn, f64:$Vm)),
            (!cast<Instruction>(NAME # _D) $Zn, (INSERT_SUBREG (IMPLICIT_DEF), $Vm, dsub))>;

  def : Pat<(nxv8bf16 (op nxv8bf16:$Zn, bf16:$Vm)),
            (!cast<Instruction>(NAME # _H) $Zn, (INSERT_SUBREG (IMPLICIT_DEF), $Vm, hsub))>;

  // Keep integer insertions within the vector unit.
  def : Pat<(nxv16i8 (op (nxv16i8 ZPR:$Zn), (i32 (vector_extract (nxv16i8 ZPR:$Vm), 0)))),
            (!cast<Instruction>(NAME # _B) $Zn, ZPR:$Vm)>;
  def : Pat<(nxv8i16 (op (nxv8i16 ZPR:$Zn), (i32 (vector_extract (nxv8i16 ZPR:$Vm), 0)))),
            (!cast<Instruction>(NAME # _H) $Zn, ZPR:$Vm)>;
  def : Pat<(nxv4i32 (op (nxv4i32 ZPR:$Zn), (i32 (vector_extract (nxv4i32 ZPR:$Vm), 0)))),
            (!cast<Instruction>(NAME # _S) $Zn, ZPR: $Vm)>;
  def : Pat<(nxv2i64 (op (nxv2i64 ZPR:$Zn), (i64 (vector_extract (nxv2i64 ZPR:$Vm), 0)))),
            (!cast<Instruction>(NAME # _D) $Zn, ZPR:$Vm)>;

}

//===----------------------------------------------------------------------===//
// SVE Permute - Extract Group
//===----------------------------------------------------------------------===//

class sve_int_perm_extract_i<string asm>
: I<(outs ZPR8:$Zdn), (ins ZPR8:$_Zdn, ZPR8:$Zm, imm0_255:$imm8),
  asm, "\t$Zdn, $_Zdn, $Zm, $imm8",
  "", []>, Sched<[]> {
  bits<5> Zdn;
  bits<5> Zm;
  bits<8> imm8;
  let Inst{31-21} = 0b00000101001;
  let Inst{20-16} = imm8{7-3};
  let Inst{15-13} = 0b000;
  let Inst{12-10} = imm8{2-0};
  let Inst{9-5}   = Zm;
  let Inst{4-0}   = Zdn;

  let Constraints = "$Zdn = $_Zdn";
  let DestructiveInstType = Destructive2xRegImmUnpred;
  let ElementSize = ElementSizeNone;
  let hasSideEffects = 0;
}

multiclass sve_int_perm_extract_i<string asm, SDPatternOperator op, string Ps> {
  def NAME : sve_int_perm_extract_i<asm>,
             SVEPseudo2Instr<Ps, 1>;

  def : SVE_3_Op_Imm_Pat<nxv16i8, op, nxv16i8, nxv16i8, i32, imm0_255,
                         !cast<Instruction>(NAME)>;
}

class sve2_int_perm_extract_i_cons<string asm>
: I<(outs ZPR8:$Zd), (ins ZZ_b:$Zn, imm0_255:$imm8),
  asm, "\t$Zd, $Zn, $imm8",
  "", []>, Sched<[]> {
  bits<5> Zd;
  bits<5> Zn;
  bits<8> imm8;
  let Inst{31-21} = 0b00000101011;
  let Inst{20-16} = imm8{7-3};
  let Inst{15-13} = 0b000;
  let Inst{12-10} = imm8{2-0};
  let Inst{9-5}   = Zn;
  let Inst{4-0}   = Zd;

  let hasSideEffects = 0;
}

//===----------------------------------------------------------------------===//
// SVE Vector Select Group
//===----------------------------------------------------------------------===//

class sve_int_sel_vvv<bits<2> sz8_64, string asm, ZPRRegOp zprty>
: I<(outs zprty:$Zd), (ins PPRAny:$Pg, zprty:$Zn, zprty:$Zm),
  asm, "\t$Zd, $Pg, $Zn, $Zm",
  "",
  []>, Sched<[]> {
  bits<4> Pg;
  bits<5> Zd;
  bits<5> Zm;
  bits<5> Zn;
  let Inst{31-24} = 0b00000101;
  let Inst{23-22} = sz8_64;
  let Inst{21}    = 0b1;
  let Inst{20-16} = Zm;
  let Inst{15-14} = 0b11;
  let Inst{13-10} = Pg;
  let Inst{9-5}   = Zn;
  let Inst{4-0}   = Zd;

  let hasSideEffects = 0;
}

multiclass sve_int_sel_vvv<string asm, SDPatternOperator op> {
  def _B : sve_int_sel_vvv<0b00, asm, ZPR8>;
  def _H : sve_int_sel_vvv<0b01, asm, ZPR16>;
  def _S : sve_int_sel_vvv<0b10, asm, ZPR32>;
  def _D : sve_int_sel_vvv<0b11, asm, ZPR64>;

  def : SVE_3_Op_Pat<nxv16i8, op, nxv16i1, nxv16i8, nxv16i8, !cast<Instruction>(NAME # _B)>;
  def : SVE_3_Op_Pat<nxv8i16, op, nxv8i1,  nxv8i16, nxv8i16, !cast<Instruction>(NAME # _H)>;
  def : SVE_3_Op_Pat<nxv4i32, op, nxv4i1,  nxv4i32, nxv4i32, !cast<Instruction>(NAME # _S)>;
  def : SVE_3_Op_Pat<nxv2i64, op, nxv2i1,  nxv2i64, nxv2i64, !cast<Instruction>(NAME # _D)>;

  def : SVE_3_Op_Pat<nxv8f16, op, nxv8i1,  nxv8f16, nxv8f16, !cast<Instruction>(NAME # _H)>;
  def : SVE_3_Op_Pat<nxv4f16, op, nxv4i1,  nxv4f16, nxv4f16, !cast<Instruction>(NAME # _S)>;
  def : SVE_3_Op_Pat<nxv4f32, op, nxv4i1,  nxv4f32, nxv4f32, !cast<Instruction>(NAME # _S)>;
  def : SVE_3_Op_Pat<nxv2f16, op, nxv2i1,  nxv2f16, nxv2f16, !cast<Instruction>(NAME # _D)>;
  def : SVE_3_Op_Pat<nxv2f32, op, nxv2i1,  nxv2f32, nxv2f32, !cast<Instruction>(NAME # _D)>;
  def : SVE_3_Op_Pat<nxv2f64, op, nxv2i1,  nxv2f64, nxv2f64, !cast<Instruction>(NAME # _D)>;

  def : SVE_3_Op_Pat<nxv8bf16, op, nxv8i1,  nxv8bf16, nxv8bf16, !cast<Instruction>(NAME # _H)>;
  def : SVE_3_Op_Pat<nxv4bf16, op, nxv4i1,  nxv4bf16, nxv4bf16, !cast<Instruction>(NAME # _S)>;
  def : SVE_3_Op_Pat<nxv2bf16, op, nxv2i1,  nxv2bf16, nxv2bf16, !cast<Instruction>(NAME # _D)>;

  def : InstAlias<"mov $Zd, $Pg/m, $Zn",
                  (!cast<Instruction>(NAME # _B) ZPR8:$Zd, PPRAny:$Pg, ZPR8:$Zn, ZPR8:$Zd), 1>;
  def : InstAlias<"mov $Zd, $Pg/m, $Zn",
                  (!cast<Instruction>(NAME # _H) ZPR16:$Zd, PPRAny:$Pg, ZPR16:$Zn, ZPR16:$Zd), 1>;
  def : InstAlias<"mov $Zd, $Pg/m, $Zn",
                  (!cast<Instruction>(NAME # _S) ZPR32:$Zd, PPRAny:$Pg, ZPR32:$Zn, ZPR32:$Zd), 1>;
  def : InstAlias<"mov $Zd, $Pg/m, $Zn",
                  (!cast<Instruction>(NAME # _D) ZPR64:$Zd, PPRAny:$Pg, ZPR64:$Zn, ZPR64:$Zd), 1>;
}


//===----------------------------------------------------------------------===//
// SVE Predicate Logical Operations Group
//===----------------------------------------------------------------------===//

class sve_int_pred_log<bits<4> opc, string asm>
: I<(outs PPRorPNR8:$Pd), (ins PPRorPNRAny:$Pg, PPRorPNR8:$Pn, PPRorPNR8:$Pm),
  asm, "\t$Pd, $Pg/z, $Pn, $Pm",
  "",
  []>, Sched<[]> {
  bits<4> Pd;
  bits<4> Pg;
  bits<4> Pm;
  bits<4> Pn;
  let Inst{31-24} = 0b00100101;
  let Inst{23-22} = opc{3-2};
  let Inst{21-20} = 0b00;
  let Inst{19-16} = Pm;
  let Inst{15-14} = 0b01;
  let Inst{13-10} = Pg;
  let Inst{9}     = opc{1};
  let Inst{8-5}   = Pn;
  let Inst{4}     = opc{0};
  let Inst{3-0}   = Pd;

  // SEL has no predication qualifier.
  let AsmString = !if(!eq(opc, 0b0011),
                      !strconcat(asm, "\t$Pd, $Pg, $Pn, $Pm"),
                      !strconcat(asm, "\t$Pd, $Pg/z, $Pn, $Pm"));

  let Defs = !if(!eq (opc{2}, 1), [NZCV], []);
  let hasSideEffects = 0;
}

multiclass sve_int_pred_log<bits<4> opc, string asm, SDPatternOperator op,
                            SDPatternOperator op_nopred = null_frag> {
  def NAME : sve_int_pred_log<opc, asm>;

  def : SVE_3_Op_Pat<nxv16i1, op, nxv16i1, nxv16i1, nxv16i1, !cast<Instruction>(NAME)>;
  def : SVE_3_Op_Pat<nxv8i1, op, nxv8i1, nxv8i1, nxv8i1, !cast<Instruction>(NAME)>;
  def : SVE_3_Op_Pat<nxv4i1, op, nxv4i1, nxv4i1, nxv4i1, !cast<Instruction>(NAME)>;
  def : SVE_3_Op_Pat<nxv2i1, op, nxv2i1, nxv2i1, nxv2i1, !cast<Instruction>(NAME)>;
  def : SVE_3_Op_Pat<nxv1i1, op, nxv1i1, nxv1i1, nxv1i1, !cast<Instruction>(NAME)>;
  def : SVE_2_Op_AllActive_Pat<nxv16i1, op_nopred, nxv16i1, nxv16i1,
                               !cast<Instruction>(NAME), PTRUE_B>;
  def : SVE_2_Op_AllActive_Pat<nxv8i1, op_nopred, nxv8i1, nxv8i1,
                               !cast<Instruction>(NAME), PTRUE_H>;
  def : SVE_2_Op_AllActive_Pat<nxv4i1, op_nopred, nxv4i1, nxv4i1,
                               !cast<Instruction>(NAME), PTRUE_S>;
  def : SVE_2_Op_AllActive_Pat<nxv2i1, op_nopred, nxv2i1, nxv2i1,
                               !cast<Instruction>(NAME), PTRUE_D>;
  // Emulate .Q operation using a PTRUE_D when the other lanes don't matter.
  def : SVE_2_Op_AllActive_Pat<nxv1i1, op_nopred, nxv1i1, nxv1i1,
                               !cast<Instruction>(NAME), PTRUE_D>;
}

// An instance of sve_int_pred_log_and but uses op_nopred's first operand as the
// general predicate.
multiclass sve_int_pred_log_v2<bits<4> opc, string asm, SDPatternOperator op,
                               SDPatternOperator op_nopred> :
  sve_int_pred_log<opc, asm, op> {
  def : Pat<(nxv16i1 (op_nopred nxv16i1:$Op1, nxv16i1:$Op2)),
            (!cast<Instruction>(NAME) $Op1, $Op1, $Op2)>;
  def : Pat<(nxv8i1 (op_nopred nxv8i1:$Op1, nxv8i1:$Op2)),
            (!cast<Instruction>(NAME) $Op1, $Op1, $Op2)>;
  def : Pat<(nxv4i1 (op_nopred nxv4i1:$Op1, nxv4i1:$Op2)),
            (!cast<Instruction>(NAME) $Op1, $Op1, $Op2)>;
  def : Pat<(nxv2i1 (op_nopred nxv2i1:$Op1, nxv2i1:$Op2)),
            (!cast<Instruction>(NAME) $Op1, $Op1, $Op2)>;
  // Emulate .Q operation using a PTRUE_D when the other lanes don't matter.
  def : Pat<(nxv1i1 (op_nopred nxv1i1:$Op1, nxv1i1:$Op2)),
            (!cast<Instruction>(NAME) $Op1, $Op1, $Op2)>;
}

//===----------------------------------------------------------------------===//
// SVE Logical Mask Immediate Group
//===----------------------------------------------------------------------===//

class sve_int_log_imm<bits<2> opc, string asm>
: I<(outs ZPR64:$Zdn), (ins ZPR64:$_Zdn, logical_imm64:$imms13),
  asm, "\t$Zdn, $_Zdn, $imms13",
  "", []>, Sched<[]> {
  bits<5> Zdn;
  bits<13> imms13;
  let Inst{31-24} = 0b00000101;
  let Inst{23-22} = opc;
  let Inst{21-18} = 0b0000;
  let Inst{17-5}  = imms13;
  let Inst{4-0}   = Zdn;

  let Constraints = "$Zdn = $_Zdn";
  let DecoderMethod = "DecodeSVELogicalImmInstruction";
  let DestructiveInstType = DestructiveOther;
  let ElementSize = ElementSizeNone;
  let hasSideEffects = 0;
}

multiclass sve_int_log_imm<bits<2> opc, string asm, string alias, SDPatternOperator op> {
  def NAME : sve_int_log_imm<opc, asm>;

  def : SVE_1_Op_Imm_Log_Pat<nxv16i8, op, ZPR8,  i32, SVELogicalImm8Pat,  !cast<Instruction>(NAME)>;
  def : SVE_1_Op_Imm_Log_Pat<nxv8i16, op, ZPR16, i32, SVELogicalImm16Pat, !cast<Instruction>(NAME)>;
  def : SVE_1_Op_Imm_Log_Pat<nxv4i32, op, ZPR32, i32, SVELogicalImm32Pat, !cast<Instruction>(NAME)>;
  def : SVE_1_Op_Imm_Log_Pat<nxv2i64, op, ZPR64, i64, SVELogicalImm64Pat, !cast<Instruction>(NAME)>;

  def : InstAlias<asm # "\t$Zdn, $Zdn, $imm",
                  (!cast<Instruction>(NAME) ZPR8:$Zdn, sve_logical_imm8:$imm), 4>;
  def : InstAlias<asm # "\t$Zdn, $Zdn, $imm",
                  (!cast<Instruction>(NAME) ZPR16:$Zdn, sve_logical_imm16:$imm), 3>;
  def : InstAlias<asm # "\t$Zdn, $Zdn, $imm",
                  (!cast<Instruction>(NAME) ZPR32:$Zdn, sve_logical_imm32:$imm), 2>;

  def : InstAlias<alias # "\t$Zdn, $Zdn, $imm",
                  (!cast<Instruction>(NAME) ZPR8:$Zdn, sve_logical_imm8_not:$imm), 0>;
  def : InstAlias<alias # "\t$Zdn, $Zdn, $imm",
                  (!cast<Instruction>(NAME) ZPR16:$Zdn, sve_logical_imm16_not:$imm), 0>;
  def : InstAlias<alias # "\t$Zdn, $Zdn, $imm",
                  (!cast<Instruction>(NAME) ZPR32:$Zdn, sve_logical_imm32_not:$imm), 0>;
  def : InstAlias<alias # "\t$Zdn, $Zdn, $imm",
                  (!cast<Instruction>(NAME) ZPR64:$Zdn, logical_imm64_not:$imm), 0>;
}

multiclass sve_int_log_imm_bic<SDPatternOperator op> {
  def : SVE_1_Op_Imm_Log_Pat<nxv16i8, op, ZPR8,  i32, SVELogicalImm8NotPat,  !cast<Instruction>("AND_ZI")>;
  def : SVE_1_Op_Imm_Log_Pat<nxv8i16, op, ZPR16, i32, SVELogicalImm16NotPat, !cast<Instruction>("AND_ZI")>;
  def : SVE_1_Op_Imm_Log_Pat<nxv4i32, op, ZPR32, i32, SVELogicalImm32NotPat, !cast<Instruction>("AND_ZI")>;
  def : SVE_1_Op_Imm_Log_Pat<nxv2i64, op, ZPR64, i64, SVELogicalImm64NotPat, !cast<Instruction>("AND_ZI")>;
}

class sve_int_dup_mask_imm<string asm>
: I<(outs ZPR64:$Zd), (ins logical_imm64:$imms),
  asm, "\t$Zd, $imms",
  "",
  []>, Sched<[]> {
  bits<5> Zd;
  bits<13> imms;
  let Inst{31-18} = 0b00000101110000;
  let Inst{17-5} = imms;
  let Inst{4-0} = Zd;

  let DecoderMethod = "DecodeSVELogicalImmInstruction";
  let hasSideEffects = 0;
  let isAsCheapAsAMove = 1;
  let isReMaterializable = 1;
  let Uses = [VG];
}

multiclass sve_int_dup_mask_imm<string asm> {
  def NAME : sve_int_dup_mask_imm<asm>;

  def : InstAlias<"dupm $Zd, $imm",
                  (!cast<Instruction>(NAME) ZPR8:$Zd, sve_logical_imm8:$imm), 4>;
  def : InstAlias<"dupm $Zd, $imm",
                  (!cast<Instruction>(NAME) ZPR16:$Zd, sve_logical_imm16:$imm), 3>;
  def : InstAlias<"dupm $Zd, $imm",
                  (!cast<Instruction>(NAME) ZPR32:$Zd, sve_logical_imm32:$imm), 2>;

  // All Zd.b forms have a CPY/DUP equivalent, hence no byte alias here.
  def : InstAlias<"mov $Zd, $imm",
                  (!cast<Instruction>(NAME) ZPR16:$Zd, sve_preferred_logical_imm16:$imm), 7>;
  def : InstAlias<"mov $Zd, $imm",
                  (!cast<Instruction>(NAME) ZPR32:$Zd, sve_preferred_logical_imm32:$imm), 6>;
  def : InstAlias<"mov $Zd, $imm",
                  (!cast<Instruction>(NAME) ZPR64:$Zd, sve_preferred_logical_imm64:$imm), 5>;

  // NOTE: No pattern for nxv16i8 because DUP has full coverage.
  def : Pat<(nxv8i16 (splat_vector (i32 (SVELogicalImm16Pat i64:$imm)))),
            (!cast<Instruction>(NAME) i64:$imm)>;
  def : Pat<(nxv4i32 (splat_vector (i32 (SVELogicalImm32Pat i64:$imm)))),
            (!cast<Instruction>(NAME) i64:$imm)>;
  def : Pat<(nxv2i64 (splat_vector (i64 (SVELogicalImm64Pat i64:$imm)))),
            (!cast<Instruction>(NAME) i64:$imm)>;
}

//===----------------------------------------------------------------------===//
// SVE Integer Arithmetic -  Unpredicated Group.
//===----------------------------------------------------------------------===//

class sve_int_bin_cons_arit_0<bits<2> sz8_64, bits<3> opc, string asm,
                              ZPRRegOp zprty>
: I<(outs zprty:$Zd), (ins zprty:$Zn, zprty:$Zm),
  asm, "\t$Zd, $Zn, $Zm",
  "", []>, Sched<[]> {
  bits<5> Zd;
  bits<5> Zm;
  bits<5> Zn;
  let Inst{31-24} = 0b00000100;
  let Inst{23-22} = sz8_64;
  let Inst{21}    = 0b1;
  let Inst{20-16} = Zm;
  let Inst{15-13} = 0b000;
  let Inst{12-10} = opc;
  let Inst{9-5}   = Zn;
  let Inst{4-0}   = Zd;

  let hasSideEffects = 0;
}

multiclass sve_int_bin_cons_arit_0<bits<3> opc, string asm, SDPatternOperator op> {
  def _B : sve_int_bin_cons_arit_0<0b00, opc, asm, ZPR8>;
  def _H : sve_int_bin_cons_arit_0<0b01, opc, asm, ZPR16>;
  def _S : sve_int_bin_cons_arit_0<0b10, opc, asm, ZPR32>;
  def _D : sve_int_bin_cons_arit_0<0b11, opc, asm, ZPR64>;

  def : SVE_2_Op_Pat<nxv16i8, op, nxv16i8, nxv16i8, !cast<Instruction>(NAME # _B)>;
  def : SVE_2_Op_Pat<nxv8i16, op, nxv8i16, nxv8i16, !cast<Instruction>(NAME # _H)>;
  def : SVE_2_Op_Pat<nxv4i32, op, nxv4i32, nxv4i32, !cast<Instruction>(NAME # _S)>;
  def : SVE_2_Op_Pat<nxv2i64, op, nxv2i64, nxv2i64, !cast<Instruction>(NAME # _D)>;
}

//===----------------------------------------------------------------------===//
// SVE Floating Point Arithmetic - Predicated Group
//===----------------------------------------------------------------------===//

class sve_fp_2op_i_p_zds<bits<2> sz, bits<3> opc, string asm,
                         ZPRRegOp zprty,
                         Operand imm_ty>
: I<(outs zprty:$Zdn), (ins PPR3bAny:$Pg, zprty:$_Zdn, imm_ty:$i1),
  asm, "\t$Zdn, $Pg/m, $_Zdn, $i1",
  "",
  []>, Sched<[]> {
  bits<3> Pg;
  bits<5> Zdn;
  bit i1;
  let Inst{31-24} = 0b01100101;
  let Inst{23-22} = sz;
  let Inst{21-19} = 0b011;
  let Inst{18-16} = opc;
  let Inst{15-13} = 0b100;
  let Inst{12-10} = Pg;
  let Inst{9-6}   = 0b0000;
  let Inst{5}     = i1;
  let Inst{4-0}   = Zdn;

  let Constraints = "$Zdn = $_Zdn";
  let DestructiveInstType = DestructiveOther;
  let ElementSize = zprty.ElementSize;
  let hasSideEffects = 0;
  let mayRaiseFPException = 1;
}

multiclass sve_fp_2op_i_p_zds<bits<3> opc, string asm, string Ps, Operand imm_ty, FPImmLeaf A, FPImmLeaf B, SDPatternOperator op> {
  let DestructiveInstType = DestructiveBinaryImm in {
  def _H : SVEPseudo2Instr<Ps # _H, 1>, sve_fp_2op_i_p_zds<0b01, opc, asm, ZPR16, imm_ty>;
  def _S : SVEPseudo2Instr<Ps # _S, 1>, sve_fp_2op_i_p_zds<0b10, opc, asm, ZPR32, imm_ty>;
  def _D : SVEPseudo2Instr<Ps # _D, 1>, sve_fp_2op_i_p_zds<0b11, opc, asm, ZPR64, imm_ty>;
  }

  def : SVE_2_Op_Fp_Imm_Pat<nxv8f16, op, nxv8i1, f16, A, 0, !cast<Instruction>(NAME # "_H")>;
  def : SVE_2_Op_Fp_Imm_Pat<nxv8f16, op, nxv8i1, f16, B, 1, !cast<Instruction>(NAME # "_H")>;
  def : SVE_2_Op_Fp_Imm_Pat<nxv4f32, op, nxv4i1, f32, A, 0, !cast<Instruction>(NAME # "_S")>;
  def : SVE_2_Op_Fp_Imm_Pat<nxv4f32, op, nxv4i1, f32, B, 1, !cast<Instruction>(NAME # "_S")>;
  def : SVE_2_Op_Fp_Imm_Pat<nxv2f64, op, nxv2i1, f64, A, 0, !cast<Instruction>(NAME # "_D")>;
  def : SVE_2_Op_Fp_Imm_Pat<nxv2f64, op, nxv2i1, f64, B, 1, !cast<Instruction>(NAME # "_D")>;
}

class sve_fp_2op_p_zds<bits<2> sz, bits<4> opc, string asm,
                       ZPRRegOp zprty>
: I<(outs zprty:$Zdn), (ins PPR3bAny:$Pg, zprty:$_Zdn, zprty:$Zm),
  asm, "\t$Zdn, $Pg/m, $_Zdn, $Zm",
  "",
  []>, Sched<[]> {
  bits<3> Pg;
  bits<5> Zdn;
  bits<5> Zm;
  let Inst{31-24} = 0b01100101;
  let Inst{23-22} = sz;
  let Inst{21-20} = 0b00;
  let Inst{19-16} = opc;
  let Inst{15-13} = 0b100;
  let Inst{12-10} = Pg;
  let Inst{9-5}   = Zm;
  let Inst{4-0}   = Zdn;

  let Constraints = "$Zdn = $_Zdn";
  let DestructiveInstType = DestructiveOther;
  let ElementSize = zprty.ElementSize;
  let hasSideEffects = 0;
  let mayRaiseFPException = 1;
}

multiclass sve_fp_2op_p_zds<bits<4> opc, string asm, string Ps,
                            SDPatternOperator op, DestructiveInstTypeEnum flags,
                            string revname="", bit isReverseInstr=0> {
  let DestructiveInstType = flags in {
  def _H : sve_fp_2op_p_zds<0b01, opc, asm, ZPR16>,
           SVEPseudo2Instr<Ps # _H, 1>, SVEInstr2Rev<NAME # _H, revname # _H, isReverseInstr>;
  def _S : sve_fp_2op_p_zds<0b10, opc, asm, ZPR32>,
           SVEPseudo2Instr<Ps # _S, 1>, SVEInstr2Rev<NAME # _S, revname # _S, isReverseInstr>;
  def _D : sve_fp_2op_p_zds<0b11, opc, asm, ZPR64>,
           SVEPseudo2Instr<Ps # _D, 1>, SVEInstr2Rev<NAME # _D, revname # _D, isReverseInstr>;
  }

  def : SVE_3_Op_Pat<nxv8f16, op, nxv8i1, nxv8f16, nxv8f16, !cast<Instruction>(NAME # _H)>;
  def : SVE_3_Op_Pat<nxv4f32, op, nxv4i1, nxv4f32, nxv4f32, !cast<Instruction>(NAME # _S)>;
  def : SVE_3_Op_Pat<nxv2f64, op, nxv2i1, nxv2f64, nxv2f64, !cast<Instruction>(NAME # _D)>;
}

multiclass sve_fp_2op_p_zds_fscale<bits<4> opc, string asm,
                                   SDPatternOperator op> {
  def _H : sve_fp_2op_p_zds<0b01, opc, asm, ZPR16>;
  def _S : sve_fp_2op_p_zds<0b10, opc, asm, ZPR32>;
  def _D : sve_fp_2op_p_zds<0b11, opc, asm, ZPR64>;

  def : SVE_3_Op_Pat<nxv8f16, op, nxv8i1, nxv8f16, nxv8i16, !cast<Instruction>(NAME # _H)>;
  def : SVE_3_Op_Pat<nxv4f32, op, nxv4i1, nxv4f32, nxv4i32, !cast<Instruction>(NAME # _S)>;
  def : SVE_3_Op_Pat<nxv2f64, op, nxv2i1, nxv2f64, nxv2i64, !cast<Instruction>(NAME # _D)>;
}

multiclass sve_fp_2op_p_zds_bfloat<bits<4> opc, string asm, string Ps,
                                   SDPatternOperator op,
                                   DestructiveInstTypeEnum flags,
                                   string revname="", bit isReverseInstr=0> {
  let DestructiveInstType = flags in {
  def NAME : sve_fp_2op_p_zds<0b00, opc, asm, ZPR16>,
             SVEPseudo2Instr<Ps, 1>, SVEInstr2Rev<NAME , revname , isReverseInstr>;
  }

  def : SVE_3_Op_Pat<nxv8bf16, op, nxv8i1, nxv8bf16, nxv8bf16, !cast<Instruction>(NAME)>;
}

class  sve_fp_2op_p_zds_bfscale<bits<4> opc, string asm,  DestructiveInstTypeEnum flags>
: sve_fp_2op_p_zds<0b00, opc, asm, ZPR16>{
  let DestructiveInstType = flags;
}

multiclass sve_fp_2op_p_zds_zeroing_hsd<SDPatternOperator op> {
  def _H_ZERO : PredTwoOpPseudo<NAME # _H, ZPR16, FalseLanesZero>;
  def _S_ZERO : PredTwoOpPseudo<NAME # _S, ZPR32, FalseLanesZero>;
  def _D_ZERO : PredTwoOpPseudo<NAME # _D, ZPR64, FalseLanesZero>;

  def : SVE_3_Op_Pat_SelZero<nxv8f16, op, nxv8i1, nxv8f16, nxv8f16, !cast<Pseudo>(NAME # _H_ZERO)>;
  def : SVE_3_Op_Pat_SelZero<nxv4f32, op, nxv4i1, nxv4f32, nxv4f32, !cast<Pseudo>(NAME # _S_ZERO)>;
  def : SVE_3_Op_Pat_SelZero<nxv2f64, op, nxv2i1, nxv2f64, nxv2f64, !cast<Pseudo>(NAME # _D_ZERO)>;
}

multiclass sve_fp_2op_p_zds_zeroing_bfloat<SDPatternOperator op> {
  def _ZERO : PredTwoOpPseudo<NAME, ZPR16, FalseLanesZero>;

  def : SVE_3_Op_Pat_SelZero<nxv8bf16, op, nxv8i1, nxv8bf16, nxv8bf16, !cast<Pseudo>(NAME # _ZERO)>;
}

class sve_fp_ftmad<bits<2> sz, string asm, ZPRRegOp zprty>
: I<(outs zprty:$Zdn), (ins zprty:$_Zdn, zprty:$Zm, timm32_0_7:$imm3),
  asm, "\t$Zdn, $_Zdn, $Zm, $imm3",
  "",
  []>, Sched<[]> {
  bits<5> Zdn;
  bits<5> Zm;
  bits<3> imm3;
  let Inst{31-24} = 0b01100101;
  let Inst{23-22} = sz;
  let Inst{21-19} = 0b010;
  let Inst{18-16} = imm3;
  let Inst{15-10} = 0b100000;
  let Inst{9-5}   = Zm;
  let Inst{4-0}   = Zdn;

  let Constraints = "$Zdn = $_Zdn";
  let DestructiveInstType = DestructiveOther;
  let ElementSize = ElementSizeNone;
  let hasSideEffects = 0;
  let mayRaiseFPException = 1;
}

multiclass sve_fp_ftmad<string asm, SDPatternOperator op> {
  def _H : sve_fp_ftmad<0b01, asm, ZPR16>;
  def _S : sve_fp_ftmad<0b10, asm, ZPR32>;
  def _D : sve_fp_ftmad<0b11, asm, ZPR64>;

  def : Pat<(nxv8f16 (op (nxv8f16 ZPR16:$Zn), (nxv8f16 ZPR16:$Zm), (i32 timm32_0_7:$imm))),
            (!cast<Instruction>(NAME # _H) ZPR16:$Zn, ZPR16:$Zm, timm32_0_7:$imm)>;
  def : Pat<(nxv4f32 (op (nxv4f32 ZPR32:$Zn), (nxv4f32 ZPR32:$Zm), (i32 timm32_0_7:$imm))),
            (!cast<Instruction>(NAME # _S) ZPR32:$Zn, ZPR32:$Zm, timm32_0_7:$imm)>;
  def : Pat<(nxv2f64 (op (nxv2f64 ZPR64:$Zn), (nxv2f64 ZPR64:$Zm), (i32 timm32_0_7:$imm))),
            (!cast<Instruction>(NAME # _D) ZPR64:$Zn, ZPR64:$Zm, timm32_0_7:$imm)>;
}

multiclass sve_fp_2op_i_p_zds_hfd<Operand imm_ty, FPImmLeaf A, FPImmLeaf B, SDPatternOperator ir_op = null_frag> {
  def _H_UNDEF : PredTwoOpImmPseudo<NAME # _H, ZPR16, imm_ty, FalseLanesUndef>;
  def _S_UNDEF : PredTwoOpImmPseudo<NAME # _S, ZPR32, imm_ty, FalseLanesUndef>;
  def _D_UNDEF : PredTwoOpImmPseudo<NAME # _D, ZPR64, imm_ty, FalseLanesUndef>;

  def : SVE_2_Op_Fp_Imm_Pat<nxv8f16, ir_op, nxv8i1, f16, A, 0, !cast<Instruction>(NAME # "_H_UNDEF")>;
  def : SVE_2_Op_Fp_Imm_Pat<nxv8f16, ir_op, nxv8i1, f16, B, 1, !cast<Instruction>(NAME # "_H_UNDEF")>;
  def : SVE_2_Op_Fp_Imm_Pat<nxv4f16, ir_op, nxv4i1, f16, A, 0, !cast<Instruction>(NAME # "_H_UNDEF")>;
  def : SVE_2_Op_Fp_Imm_Pat<nxv4f16, ir_op, nxv4i1, f16, B, 1, !cast<Instruction>(NAME # "_H_UNDEF")>;
  def : SVE_2_Op_Fp_Imm_Pat<nxv2f16, ir_op, nxv2i1, f16, A, 0, !cast<Instruction>(NAME # "_H_UNDEF")>;
  def : SVE_2_Op_Fp_Imm_Pat<nxv2f16, ir_op, nxv2i1, f16, B, 1, !cast<Instruction>(NAME # "_H_UNDEF")>;
  def : SVE_2_Op_Fp_Imm_Pat<nxv4f32, ir_op, nxv4i1, f32, A, 0, !cast<Instruction>(NAME # "_S_UNDEF")>;
  def : SVE_2_Op_Fp_Imm_Pat<nxv4f32, ir_op, nxv4i1, f32, B, 1, !cast<Instruction>(NAME # "_S_UNDEF")>;
  def : SVE_2_Op_Fp_Imm_Pat<nxv2f32, ir_op, nxv2i1, f32, A, 0, !cast<Instruction>(NAME # "_S_UNDEF")>;
  def : SVE_2_Op_Fp_Imm_Pat<nxv2f32, ir_op, nxv2i1, f32, B, 1, !cast<Instruction>(NAME # "_S_UNDEF")>;
  def : SVE_2_Op_Fp_Imm_Pat<nxv2f64, ir_op, nxv2i1, f64, A, 0, !cast<Instruction>(NAME # "_D_UNDEF")>;
  def : SVE_2_Op_Fp_Imm_Pat<nxv2f64, ir_op, nxv2i1, f64, B, 1, !cast<Instruction>(NAME # "_D_UNDEF")>;
}

multiclass sve_fp_2op_i_p_zds_zeroing_hfd<Operand imm_ty, FPImmLeaf A, FPImmLeaf B, SDPatternOperator op> {
  def _H_ZERO : PredTwoOpImmPseudo<NAME # _H, ZPR16, imm_ty, FalseLanesZero>;
  def _S_ZERO : PredTwoOpImmPseudo<NAME # _S, ZPR32, imm_ty, FalseLanesZero>;
  def _D_ZERO : PredTwoOpImmPseudo<NAME # _D, ZPR64, imm_ty, FalseLanesZero>;

  let AddedComplexity = 2 in {
    def : SVE_2_Op_Fp_Imm_Pat_Zero<nxv8f16, op, nxv8i1, f16, A, 0, !cast<Instruction>(NAME # "_H_ZERO")>;
    def : SVE_2_Op_Fp_Imm_Pat_Zero<nxv8f16, op, nxv8i1, f16, B, 1, !cast<Instruction>(NAME # "_H_ZERO")>;
    def : SVE_2_Op_Fp_Imm_Pat_Zero<nxv4f32, op, nxv4i1, f32, A, 0, !cast<Instruction>(NAME # "_S_ZERO")>;
    def : SVE_2_Op_Fp_Imm_Pat_Zero<nxv4f32, op, nxv4i1, f32, B, 1, !cast<Instruction>(NAME # "_S_ZERO")>;
    def : SVE_2_Op_Fp_Imm_Pat_Zero<nxv2f64, op, nxv2i1, f64, A, 0, !cast<Instruction>(NAME # "_D_ZERO")>;
    def : SVE_2_Op_Fp_Imm_Pat_Zero<nxv2f64, op, nxv2i1, f64, B, 1, !cast<Instruction>(NAME # "_D_ZERO")>;
  }
}

//===----------------------------------------------------------------------===//
// SVE Floating Point Arithmetic - Unpredicated Group
//===----------------------------------------------------------------------===//

class sve_fp_3op_u_zd<bits<2> sz, bits<3> opc, string asm, ZPRRegOp zprty>
: I<(outs zprty:$Zd), (ins  zprty:$Zn, zprty:$Zm),
  asm, "\t$Zd, $Zn, $Zm",
  "",
  []>, Sched<[]> {
  bits<5> Zd;
  bits<5> Zm;
  bits<5> Zn;
  let Inst{31-24} = 0b01100101;
  let Inst{23-22} = sz;
  let Inst{21}    = 0b0;
  let Inst{20-16} = Zm;
  let Inst{15-13} = 0b000;
  let Inst{12-10} = opc;
  let Inst{9-5}   = Zn;
  let Inst{4-0}   = Zd;

  let hasSideEffects = 0;
  let mayRaiseFPException = 1;
}

multiclass sve_fp_3op_u_zd<bits<3> opc, string asm, SDPatternOperator op> {
  def _H : sve_fp_3op_u_zd<0b01, opc, asm, ZPR16>;
  def _S : sve_fp_3op_u_zd<0b10, opc, asm, ZPR32>;
  def _D : sve_fp_3op_u_zd<0b11, opc, asm, ZPR64>;

  def : SVE_2_Op_Pat<nxv8f16, op, nxv8f16, nxv8f16, !cast<Instruction>(NAME # _H)>;
  def : SVE_2_Op_Pat<nxv4f32, op, nxv4f32, nxv4f32, !cast<Instruction>(NAME # _S)>;
  def : SVE_2_Op_Pat<nxv2f64, op, nxv2f64, nxv2f64, !cast<Instruction>(NAME # _D)>;
}

multiclass sve_fp_3op_u_zd_bfloat<bits<3> opc, string asm, SDPatternOperator op> {
  def NAME : sve_fp_3op_u_zd<0b00, opc, asm, ZPR16>;

  def : SVE_2_Op_Pat<nxv8bf16, op, nxv8bf16, nxv8bf16, !cast<Instruction>(NAME)>;
  def : SVE_2_Op_Pat<nxv4bf16, op, nxv4bf16, nxv4bf16, !cast<Instruction>(NAME)>;
  def : SVE_2_Op_Pat<nxv2bf16, op, nxv2bf16, nxv2bf16, !cast<Instruction>(NAME)>;
}

multiclass sve_fp_3op_u_zd_ftsmul<bits<3> opc, string asm, SDPatternOperator op> {
  def _H : sve_fp_3op_u_zd<0b01, opc, asm, ZPR16>;
  def _S : sve_fp_3op_u_zd<0b10, opc, asm, ZPR32>;
  def _D : sve_fp_3op_u_zd<0b11, opc, asm, ZPR64>;

  def : SVE_2_Op_Pat<nxv8f16, op, nxv8f16, nxv8i16, !cast<Instruction>(NAME # _H)>;
  def : SVE_2_Op_Pat<nxv4f32, op, nxv4f32, nxv4i32, !cast<Instruction>(NAME # _S)>;
  def : SVE_2_Op_Pat<nxv2f64, op, nxv2f64, nxv2i64, !cast<Instruction>(NAME # _D)>;
}

//===----------------------------------------------------------------------===//
// SVE Floating Point Fused Multiply-Add Group
//===----------------------------------------------------------------------===//

class sve_fp_3op_p_zds_a<bits<2> sz, bits<2> opc, string asm, ZPRRegOp zprty>
: I<(outs zprty:$Zda), (ins PPR3bAny:$Pg, zprty:$_Zda, zprty:$Zn, zprty:$Zm),
  asm, "\t$Zda, $Pg/m, $Zn, $Zm",
  "",
  []>, Sched<[]> {
  bits<3> Pg;
  bits<5> Zda;
  bits<5> Zm;
  bits<5> Zn;
  let Inst{31-24} = 0b01100101;
  let Inst{23-22} = sz;
  let Inst{21}    = 0b1;
  let Inst{20-16} = Zm;
  let Inst{15}    = 0b0;
  let Inst{14-13} = opc;
  let Inst{12-10} = Pg;
  let Inst{9-5}   = Zn;
  let Inst{4-0}   = Zda;

  let Constraints = "$Zda = $_Zda";
  let ElementSize = zprty.ElementSize;
  let DestructiveInstType = DestructiveTernaryCommWithRev;
  let hasSideEffects = 0;
  let mayRaiseFPException = 1;
}

multiclass sve_fp_3op_p_zds_a<bits<2> opc, string asm, string Ps,
                              SDPatternOperator op, string revname,
                              bit isReverseInstr=0> {
  def _H : sve_fp_3op_p_zds_a<0b01, opc, asm, ZPR16>,
           SVEPseudo2Instr<Ps # _H, 1>, SVEInstr2Rev<NAME # _H, revname # _H, isReverseInstr>;
  def _S : sve_fp_3op_p_zds_a<0b10, opc, asm, ZPR32>,
           SVEPseudo2Instr<Ps # _S, 1>, SVEInstr2Rev<NAME # _S, revname # _S, isReverseInstr>;
  def _D : sve_fp_3op_p_zds_a<0b11, opc, asm, ZPR64>,
           SVEPseudo2Instr<Ps # _D, 1>, SVEInstr2Rev<NAME # _D, revname # _D, isReverseInstr>;

  def : SVE_4_Op_Pat<nxv8f16, op, nxv8i1, nxv8f16, nxv8f16, nxv8f16, !cast<Instruction>(NAME # _H)>;
  def : SVE_4_Op_Pat<nxv4f16, op, nxv4i1, nxv4f16, nxv4f16, nxv4f16, !cast<Instruction>(NAME # _H)>;
  def : SVE_4_Op_Pat<nxv2f16, op, nxv2i1, nxv2f16, nxv2f16, nxv2f16, !cast<Instruction>(NAME # _H)>;
  def : SVE_4_Op_Pat<nxv4f32, op, nxv4i1, nxv4f32, nxv4f32, nxv4f32, !cast<Instruction>(NAME # _S)>;
  def : SVE_4_Op_Pat<nxv2f32, op, nxv2i1, nxv2f32, nxv2f32, nxv2f32, !cast<Instruction>(NAME # _S)>;
  def : SVE_4_Op_Pat<nxv2f64, op, nxv2i1, nxv2f64, nxv2f64, nxv2f64, !cast<Instruction>(NAME # _D)>;
}

multiclass sve_fp_3op_p_zds_a_bfloat<bits<2> opc, string asm, string Ps,
                                     SDPatternOperator op> {
  def NAME : sve_fp_3op_p_zds_a<0b00, opc, asm, ZPR16>,
           SVEPseudo2Instr<Ps, 1>, SVEInstr2Rev<NAME, "", 0>;

  def : SVE_4_Op_Pat<nxv8bf16, op, nxv8i1, nxv8bf16, nxv8bf16, nxv8bf16, !cast<Instruction>(NAME)>;
  def : SVE_4_Op_Pat<nxv4bf16, op, nxv4i1, nxv4bf16, nxv4bf16, nxv4bf16, !cast<Instruction>(NAME)>;
  def : SVE_4_Op_Pat<nxv2bf16, op, nxv2i1, nxv2bf16, nxv2bf16, nxv2bf16, !cast<Instruction>(NAME)>;
}

class sve_fp_3op_p_zds_b<bits<2> sz, bits<2> opc, string asm,
                         ZPRRegOp zprty>
: I<(outs zprty:$Zdn), (ins PPR3bAny:$Pg, zprty:$_Zdn, zprty:$Zm, zprty:$Za),
  asm, "\t$Zdn, $Pg/m, $Zm, $Za",
  "",
  []>, Sched<[]> {
  bits<3> Pg;
  bits<5> Za;
  bits<5> Zdn;
  bits<5> Zm;
  let Inst{31-24} = 0b01100101;
  let Inst{23-22} = sz;
  let Inst{21}    = 0b1;
  let Inst{20-16} = Za;
  let Inst{15}    = 0b1;
  let Inst{14-13} = opc;
  let Inst{12-10} = Pg;
  let Inst{9-5}   = Zm;
  let Inst{4-0}   = Zdn;

  let Constraints = "$Zdn = $_Zdn";
  let DestructiveInstType = DestructiveOther;
  let ElementSize = zprty.ElementSize;
  let hasSideEffects = 0;
  let mayRaiseFPException = 1;
}

multiclass sve_fp_3op_p_zds_b<bits<2> opc, string asm, SDPatternOperator op,
                              string revname, bit isReverseInstr> {
  def _H : sve_fp_3op_p_zds_b<0b01, opc, asm, ZPR16>,
           SVEInstr2Rev<NAME # _H, revname # _H, isReverseInstr>;
  def _S : sve_fp_3op_p_zds_b<0b10, opc, asm, ZPR32>,
           SVEInstr2Rev<NAME # _S, revname # _S, isReverseInstr>;
  def _D : sve_fp_3op_p_zds_b<0b11, opc, asm, ZPR64>,
           SVEInstr2Rev<NAME # _D, revname # _D, isReverseInstr>;

  def : SVE_4_Op_Pat<nxv8f16, op, nxv8i1, nxv8f16, nxv8f16, nxv8f16, !cast<Instruction>(NAME # _H)>;
  def : SVE_4_Op_Pat<nxv4f32, op, nxv4i1, nxv4f32, nxv4f32, nxv4f32, !cast<Instruction>(NAME # _S)>;
  def : SVE_4_Op_Pat<nxv2f64, op, nxv2i1, nxv2f64, nxv2f64, nxv2f64, !cast<Instruction>(NAME # _D)>;
}

//===----------------------------------------------------------------------===//
// SVE Floating Point Multiply-Add - Indexed Group
//===----------------------------------------------------------------------===//

class sve_fp_fma_by_indexed_elem<bits<2> sz, bits<2> opc, string asm,
                                 ZPRRegOp zprty1,
                                 ZPRRegOp zprty2, Operand itype>
: I<(outs zprty1:$Zda), (ins zprty1:$_Zda, zprty1:$Zn, zprty2:$Zm, itype:$iop),
  asm, "\t$Zda, $Zn, $Zm$iop", "", []>, Sched<[]> {
  bits<5> Zda;
  bits<5> Zn;
  let Inst{31-24} = 0b01100100;
  let Inst{23-22} = sz;
  let Inst{21}    = 0b1;
  let Inst{15-12} = 0b0000;
  let Inst{11-10} = opc;
  let Inst{9-5}   = Zn;
  let Inst{4-0}   = Zda;

  let Constraints = "$Zda = $_Zda";
  let DestructiveInstType = DestructiveOther;
  let ElementSize = ElementSizeNone;
  let hasSideEffects = 0;
  let mayRaiseFPException = 1;
}

multiclass sve_fp_fma_by_indexed_elem<bits<2> opc, string asm,
                                      SDPatternOperator op> {
  def _H : sve_fp_fma_by_indexed_elem<{0, ?}, opc, asm, ZPR16, ZPR3b16, VectorIndexH32b> {
    bits<3> Zm;
    bits<3> iop;
    let Inst{22} = iop{2};
    let Inst{20-19} = iop{1-0};
    let Inst{18-16} = Zm;
  }
  def _S : sve_fp_fma_by_indexed_elem<0b10, opc, asm, ZPR32, ZPR3b32, VectorIndexS32b> {
    bits<3> Zm;
    bits<2> iop;
    let Inst{20-19} = iop;
    let Inst{18-16} = Zm;
  }
  def _D : sve_fp_fma_by_indexed_elem<0b11, opc, asm, ZPR64, ZPR4b64, VectorIndexD32b> {
    bits<4> Zm;
    bit iop;
    let Inst{20} = iop;
    let Inst{19-16} = Zm;
  }

  def : Pat<(nxv8f16 (op nxv8f16:$Op1, nxv8f16:$Op2, nxv8f16:$Op3, (i32 VectorIndexH32b_timm:$idx))),
            (!cast<Instruction>(NAME # _H) $Op1, $Op2, $Op3, VectorIndexH32b_timm:$idx)>;
  def : Pat<(nxv4f32 (op nxv4f32:$Op1, nxv4f32:$Op2, nxv4f32:$Op3, (i32 VectorIndexS32b_timm:$idx))),
            (!cast<Instruction>(NAME # _S) $Op1, $Op2, $Op3, VectorIndexS32b_timm:$idx)>;
  def : Pat<(nxv2f64 (op nxv2f64:$Op1, nxv2f64:$Op2, nxv2f64:$Op3, (i32 VectorIndexD32b_timm:$idx))),
            (!cast<Instruction>(NAME # _D) $Op1, $Op2, $Op3, VectorIndexD32b_timm:$idx)>;
}

multiclass sve_fp_fma_by_indexed_elem_bfloat<string asm, bits<2> opc,
                                             SDPatternOperator op> {
  def NAME : sve_fp_fma_by_indexed_elem<{0, ?}, opc, asm, ZPR16, ZPR3b16, VectorIndexH32b> {
    bits<3> Zm;
    bits<3> iop;
    let Inst{22} = iop{2};
    let Inst{20-19} = iop{1-0};
    let Inst{18-16} = Zm;
  }

  def : Pat<(nxv8bf16 (op nxv8bf16:$op1, nxv8bf16:$op2, nxv8bf16:$op3, (i32 VectorIndexH32b_timm:$idx))),
            (!cast<Instruction>(NAME) $op1, $op2, $op3, VectorIndexH32b_timm:$idx)>;
}

//===----------------------------------------------------------------------===//
// SVE Floating Point Multiply - Indexed Group
//===----------------------------------------------------------------------===//

class sve_fp_fmul_by_indexed_elem<bits<2> sz, bit o2, string asm, ZPRRegOp zprty,
                                  ZPRRegOp zprty2, Operand itype>
: I<(outs zprty:$Zd), (ins zprty:$Zn, zprty2:$Zm, itype:$iop),
  asm, "\t$Zd, $Zn, $Zm$iop", "", []>, Sched<[]> {
  bits<5> Zd;
  bits<5> Zn;
  let Inst{31-24} = 0b01100100;
  let Inst{23-22} = sz;
  let Inst{21}    = 0b1;
  let Inst{15-12} = 0b0010;
  let Inst{11}    = o2;
  let Inst{10}    = 0b0;
  let Inst{9-5}   = Zn;
  let Inst{4-0}   = Zd;

  let hasSideEffects = 0;
  let mayRaiseFPException = 1;
}

multiclass sve_fp_fmul_by_indexed_elem<string asm, SDPatternOperator op> {
  def _H : sve_fp_fmul_by_indexed_elem<{0, ?}, 0b0, asm, ZPR16, ZPR3b16, VectorIndexH32b> {
    bits<3> Zm;
    bits<3> iop;
    let Inst{22} = iop{2};
    let Inst{20-19} = iop{1-0};
    let Inst{18-16} = Zm;
  }
  def _S : sve_fp_fmul_by_indexed_elem<0b10, 0b0, asm, ZPR32, ZPR3b32, VectorIndexS32b> {
    bits<3> Zm;
    bits<2> iop;
    let Inst{20-19} = iop;
    let Inst{18-16} = Zm;
  }
  def _D : sve_fp_fmul_by_indexed_elem<0b11, 0b0, asm, ZPR64, ZPR4b64, VectorIndexD32b> {
    bits<4> Zm;
    bit iop;
    let Inst{20} = iop;
    let Inst{19-16} = Zm;
  }

  def : Pat<(nxv8f16 (op nxv8f16:$Op1, nxv8f16:$Op2, (i32 VectorIndexH32b_timm:$idx))),
            (!cast<Instruction>(NAME # _H) $Op1, $Op2, VectorIndexH32b_timm:$idx)>;
  def : Pat<(nxv4f32 (op nxv4f32:$Op1, nxv4f32:$Op2, (i32 VectorIndexS32b_timm:$idx))),
            (!cast<Instruction>(NAME # _S) $Op1, $Op2, VectorIndexS32b_timm:$idx)>;
  def : Pat<(nxv2f64 (op nxv2f64:$Op1, nxv2f64:$Op2, (i32 VectorIndexD32b_timm:$idx))),
            (!cast<Instruction>(NAME # _D) $Op1, $Op2, VectorIndexD32b_timm:$idx)>;
}

multiclass sve_fp_fmul_by_indexed_elem_bfloat<string asm,
                                              SDPatternOperator op> {
  def NAME : sve_fp_fmul_by_indexed_elem<{0, ?}, 0b1, asm, ZPR16, ZPR3b16, VectorIndexH32b> {
    bits<3> Zm;
    bits<3> iop;
    let Inst{22} = iop{2};
    let Inst{20-19} = iop{1-0};
    let Inst{18-16} = Zm;
  }
  def : Pat <(nxv8bf16 (op nxv8bf16:$Op1, nxv8bf16:$Op2, (i32 VectorIndexH32b_timm:$idx))),
             (!cast<Instruction>(NAME) $Op1, $Op2, VectorIndexH32b_timm:$idx)>;
}

//===----------------------------------------------------------------------===//
// SVE Floating Point Complex Multiply-Add Group
//===----------------------------------------------------------------------===//

class sve_fp_fcmla<bits<2> sz, string asm, ZPRRegOp zprty>
: I<(outs zprty:$Zda), (ins PPR3bAny:$Pg, zprty:$_Zda, zprty:$Zn, zprty:$Zm,
                        complexrotateop:$imm),
  asm, "\t$Zda, $Pg/m, $Zn, $Zm, $imm",
  "", []>, Sched<[]> {
  bits<5> Zda;
  bits<3> Pg;
  bits<5> Zn;
  bits<5> Zm;
  bits<2> imm;
  let Inst{31-24} = 0b01100100;
  let Inst{23-22} = sz;
  let Inst{21}    = 0;
  let Inst{20-16} = Zm;
  let Inst{15}    = 0;
  let Inst{14-13} = imm;
  let Inst{12-10} = Pg;
  let Inst{9-5}   = Zn;
  let Inst{4-0}   = Zda;

  let Constraints = "$Zda = $_Zda";
  let DestructiveInstType = DestructiveOther;
  let ElementSize = zprty.ElementSize;
  let hasSideEffects = 0;
  let mayRaiseFPException = 1;
}

multiclass sve_fp_fcmla<string asm, SDPatternOperator op> {
  def _H : sve_fp_fcmla<0b01, asm, ZPR16>;
  def _S : sve_fp_fcmla<0b10, asm, ZPR32>;
  def _D : sve_fp_fcmla<0b11, asm, ZPR64>;

  def : Pat<(nxv8f16 (op nxv8i1:$Op1, nxv8f16:$Op2, nxv8f16:$Op3, nxv8f16:$Op4, (i32 complexrotateop:$imm))),
            (!cast<Instruction>(NAME # _H) $Op1, $Op2, $Op3, $Op4, complexrotateop:$imm)>;
  def : Pat<(nxv4f32 (op nxv4i1:$Op1, nxv4f32:$Op2, nxv4f32:$Op3, nxv4f32:$Op4, (i32 complexrotateop:$imm))),
            (!cast<Instruction>(NAME # _S) $Op1, $Op2, $Op3, $Op4, complexrotateop:$imm)>;
  def : Pat<(nxv2f64 (op nxv2i1:$Op1, nxv2f64:$Op2, nxv2f64:$Op3, nxv2f64:$Op4, (i32 complexrotateop:$imm))),
            (!cast<Instruction>(NAME # _D) $Op1, $Op2, $Op3, $Op4, complexrotateop:$imm)>;
}

//===----------------------------------------------------------------------===//
// SVE Floating Point Complex Multiply-Add - Indexed Group
//===----------------------------------------------------------------------===//

class sve_fp_fcmla_by_indexed_elem<bits<2> sz, string asm,
                                   ZPRRegOp zprty,
                                   ZPRRegOp zprty2, Operand itype>
: I<(outs zprty:$Zda), (ins zprty:$_Zda, zprty:$Zn, zprty2:$Zm, itype:$iop,
                        complexrotateop:$imm),
  asm, "\t$Zda, $Zn, $Zm$iop, $imm",
  "", []>, Sched<[]> {
  bits<5> Zda;
  bits<5> Zn;
  bits<2> imm;
  let Inst{31-24} = 0b01100100;
  let Inst{23-22} = sz;
  let Inst{21}    = 0b1;
  let Inst{15-12} = 0b0001;
  let Inst{11-10} = imm;
  let Inst{9-5}   = Zn;
  let Inst{4-0}   = Zda;

  let Constraints = "$Zda = $_Zda";
  let DestructiveInstType = DestructiveOther;
  let ElementSize = ElementSizeNone;
  let hasSideEffects = 0;
  let mayRaiseFPException = 1;
}

multiclass sve_fp_fcmla_by_indexed_elem<string asm, SDPatternOperator op> {
  def _H : sve_fp_fcmla_by_indexed_elem<0b10, asm, ZPR16, ZPR3b16, VectorIndexS32b> {
    bits<3> Zm;
    bits<2> iop;
    let Inst{20-19} = iop;
    let Inst{18-16} = Zm;
  }
  def _S : sve_fp_fcmla_by_indexed_elem<0b11, asm, ZPR32, ZPR4b32, VectorIndexD32b> {
    bits<4> Zm;
    bits<1> iop;
    let Inst{20} = iop;
    let Inst{19-16} = Zm;
  }

  def : Pat<(nxv8f16 (op nxv8f16:$Op1, nxv8f16:$Op2, nxv8f16:$Op3, (i32 VectorIndexS32b_timm:$idx), (i32 complexrotateop:$imm))),
            (!cast<Instruction>(NAME # _H) $Op1, $Op2, $Op3, VectorIndexS32b_timm:$idx, complexrotateop:$imm)>;
  def : Pat<(nxv4f32 (op nxv4f32:$Op1, nxv4f32:$Op2, nxv4f32:$Op3, (i32 VectorIndexD32b_timm:$idx), (i32 complexrotateop:$imm))),
            (!cast<Instruction>(NAME # _S) $Op1, $Op2, $Op3, VectorIndexD32b_timm:$idx, complexrotateop:$imm)>;
}

//===----------------------------------------------------------------------===//
// SVE Floating Point Complex Addition Group
//===----------------------------------------------------------------------===//

class sve_fp_fcadd<bits<2> sz, string asm, ZPRRegOp zprty>
: I<(outs zprty:$Zdn), (ins PPR3bAny:$Pg, zprty:$_Zdn, zprty:$Zm,
                        complexrotateopodd:$imm),
  asm, "\t$Zdn, $Pg/m, $_Zdn, $Zm, $imm",
  "",
  []>, Sched<[]> {
  bits<5> Zdn;
  bits<5> Zm;
  bits<3> Pg;
  bit imm;
  let Inst{31-24} = 0b01100100;
  let Inst{23-22} = sz;
  let Inst{21-17} = 0;
  let Inst{16}    = imm;
  let Inst{15-13} = 0b100;
  let Inst{12-10} = Pg;
  let Inst{9-5}   = Zm;
  let Inst{4-0}   = Zdn;

  let Constraints = "$Zdn = $_Zdn";
  let DestructiveInstType = DestructiveOther;
  let ElementSize = zprty.ElementSize;
  let hasSideEffects = 0;
  let mayRaiseFPException = 1;
}

multiclass sve_fp_fcadd<string asm, SDPatternOperator op> {
  def _H : sve_fp_fcadd<0b01, asm, ZPR16>;
  def _S : sve_fp_fcadd<0b10, asm, ZPR32>;
  def _D : sve_fp_fcadd<0b11, asm, ZPR64>;

  def : Pat<(nxv8f16 (op nxv8i1:$Op1, nxv8f16:$Op2, nxv8f16:$Op3, (i32 complexrotateopodd:$imm))),
            (!cast<Instruction>(NAME # _H) $Op1, $Op2, $Op3, complexrotateopodd:$imm)>;
  def : Pat<(nxv4f32 (op nxv4i1:$Op1, nxv4f32:$Op2, nxv4f32:$Op3, (i32 complexrotateopodd:$imm))),
            (!cast<Instruction>(NAME # _S) $Op1, $Op2, $Op3, complexrotateopodd:$imm)>;
  def : Pat<(nxv2f64 (op nxv2i1:$Op1, nxv2f64:$Op2, nxv2f64:$Op3, (i32 complexrotateopodd:$imm))),
            (!cast<Instruction>(NAME # _D) $Op1, $Op2, $Op3, complexrotateopodd:$imm)>;
}

//===----------------------------------------------------------------------===//
// SVE2 Floating Point Convert Group
//===----------------------------------------------------------------------===//

class sve2_fp_convert_precision<bits<4> opc, bit merging, string asm,
                                ZPRRegOp zprty1, ZPRRegOp zprty2, bit destructive=merging>
: I<(outs zprty1:$Zd),
  !if(destructive, (ins zprty1:$_Zd, PPR3bAny:$Pg, zprty2:$Zn),
                   (ins PPR3bAny:$Pg, zprty2:$Zn)),
  asm, "\t$Zd, " # !if(merging, "$Pg/m", "$Pg/z")  # ", $Zn",
  "",
  []>, Sched<[]> {
  bits<5> Zd;
  bits<5> Zn;
  bits<3> Pg;
  let Inst{31-24} = 0b01100100;
  let Inst{23-22} = opc{3-2};
  let Inst{21-20} = 0b00;
  let Inst{19}    = merging;
  let Inst{18}    = 0b0;
  let Inst{17-16} = opc{1-0};
  let Inst{15-13} = 0b101;
  let Inst{12-10} = Pg;
  let Inst{9-5}   = Zn;
  let Inst{4-0}   = Zd;

  let Constraints = !if(destructive, "$Zd = $_Zd", "");
  let hasSideEffects = 0;
  let mayRaiseFPException = 1;
}

multiclass sve2_fp_convert_down_narrow<string asm, string op> {
  def _StoH : sve2_fp_convert_precision<0b1000, 0b1, asm, ZPR16, ZPR32>;
  def _DtoS : sve2_fp_convert_precision<0b1110, 0b1, asm, ZPR32, ZPR64>;

  def : SVE_3_Op_Pat<nxv8f16, !cast<SDPatternOperator>(op # _f16f32), nxv8f16, nxv4i1, nxv4f32, !cast<Instruction>(NAME # _StoH)>;
  def : SVE_3_Op_Pat<nxv4f32, !cast<SDPatternOperator>(op # _f32f64), nxv4f32, nxv2i1, nxv2f64, !cast<Instruction>(NAME # _DtoS)>;
}

multiclass sve2_fp_convert_up_long<string asm, string op> {
  def _HtoS : sve2_fp_convert_precision<0b1001, 0b1, asm, ZPR32, ZPR16>;
  def _StoD : sve2_fp_convert_precision<0b1111, 0b1, asm, ZPR64, ZPR32>;

  def : SVE_3_Op_Pat<nxv4f32, !cast<SDPatternOperator>(op # _f32f16), nxv4f32, nxv4i1, nxv8f16, !cast<Instruction>(NAME # _HtoS)>;
  def : SVE_3_Op_Pat<nxv2f64, !cast<SDPatternOperator>(op # _f64f32), nxv2f64, nxv2i1, nxv4f32, !cast<Instruction>(NAME # _StoD)>;
}

multiclass sve2_fp_convert_down_odd_rounding_top<string asm, string op> {
  def _DtoS : sve2_fp_convert_precision<0b0010, 0b1, asm, ZPR32, ZPR64>;

  def : SVE_3_Op_Pat<nxv4f32, !cast<SDPatternOperator>(op # _f32f64), nxv4f32, nxv2i1, nxv2f64, !cast<Instruction>(NAME # _DtoS)>;
}

multiclass sve2_fp_convert_up_long_z<string asm, string op> {
  def _HtoS : sve2_fp_convert_precision<0b1001, 0b0, asm, ZPR32, ZPR16>;
  def _StoD : sve2_fp_convert_precision<0b1111, 0b0, asm, ZPR64, ZPR32>;

  defm : SVE_3_Op_UndefZero_Pat<nxv4f32, !cast<SDPatternOperator>(op # _f32f16), nxv4f32, nxv4i1, nxv8f16, !cast<Instruction>(NAME # _HtoS)>;
  defm : SVE_3_Op_UndefZero_Pat<nxv2f64, !cast<SDPatternOperator>(op # _f64f32), nxv2f64, nxv2i1, nxv4f32, !cast<Instruction>(NAME # _StoD)>;
}

multiclass sve2_fp_convert_down_narrow_z<string asm> {
  def _StoH : sve2_fp_convert_precision<0b1000, 0b0, asm,  ZPR16, ZPR32, /*destructive*/ true>;
  def _DtoS : sve2_fp_convert_precision<0b1110, 0b0, asm,  ZPR32, ZPR64, /*destructive*/ true>;
}

//===----------------------------------------------------------------------===//
// SVE2 Floating Point Pairwise Group
//===----------------------------------------------------------------------===//

class sve2_fp_pairwise_pred<bits<2> sz, bits<3> opc, string asm,
                            ZPRRegOp zprty>
: I<(outs zprty:$Zdn), (ins PPR3bAny:$Pg, zprty:$_Zdn, zprty:$Zm),
  asm, "\t$Zdn, $Pg/m, $_Zdn, $Zm",
  "",
  []>, Sched<[]> {
  bits<3> Pg;
  bits<5> Zm;
  bits<5> Zdn;
  let Inst{31-24} = 0b01100100;
  let Inst{23-22} = sz;
  let Inst{21-19} = 0b010;
  let Inst{18-16} = opc;
  let Inst{15-13} = 0b100;
  let Inst{12-10} = Pg;
  let Inst{9-5}   = Zm;
  let Inst{4-0}   = Zdn;

  let Constraints = "$Zdn = $_Zdn";
  let DestructiveInstType = DestructiveOther;
  let ElementSize = zprty.ElementSize;
  let hasSideEffects = 0;
  let mayRaiseFPException = 1;
}

multiclass sve2_fp_pairwise_pred<bits<3> opc, string asm,
                                 SDPatternOperator op> {
  def _H : sve2_fp_pairwise_pred<0b01, opc, asm, ZPR16>;
  def _S : sve2_fp_pairwise_pred<0b10, opc, asm, ZPR32>;
  def _D : sve2_fp_pairwise_pred<0b11, opc, asm, ZPR64>;

  def : SVE_3_Op_Pat<nxv8f16, op, nxv8i1, nxv8f16, nxv8f16, !cast<Instruction>(NAME # _H)>;
  def : SVE_3_Op_Pat<nxv4f32, op, nxv4i1, nxv4f32, nxv4f32, !cast<Instruction>(NAME # _S)>;
  def : SVE_3_Op_Pat<nxv2f64, op, nxv2i1, nxv2f64, nxv2f64, !cast<Instruction>(NAME # _D)>;
}

//===----------------------------------------------------------------------===//
// SVE2 Floating Point Widening Multiply-Add - Indexed Group
//===----------------------------------------------------------------------===//

class sve2_fp_mla_long_by_indexed_elem<bits<3> opc, string asm>
: I<(outs ZPR32:$Zda), (ins ZPR32:$_Zda, ZPR16:$Zn, ZPR3b16:$Zm,
                        VectorIndexH32b:$iop),
  asm, "\t$Zda, $Zn, $Zm$iop",
  "",
  []>, Sched<[]> {
  bits<5> Zda;
  bits<5> Zn;
  bits<3> Zm;
  bits<3> iop;
  let Inst{31-23} = 0b011001001;
  let Inst{22}    = opc{2};
  let Inst{21}    = 0b1;
  let Inst{20-19} = iop{2-1};
  let Inst{18-16} = Zm;
  let Inst{15-14} = 0b01;
  let Inst{13}    = opc{1};
  let Inst{12}    = 0b0;
  let Inst{11}    = iop{0};
  let Inst{10}    = opc{0};
  let Inst{9-5}   = Zn;
  let Inst{4-0}   = Zda;

  let Constraints = "$Zda = $_Zda";
  let DestructiveInstType = DestructiveOther;
  let ElementSize = ElementSizeNone;
  let hasSideEffects = 0;
  let mayRaiseFPException = 1;
}

multiclass sve2_fp_mla_long_by_indexed_elem<bits<3> opc, string asm,
                                            ValueType OutVT, ValueType InVT,
                                            SDPatternOperator op> {
  def NAME : sve2_fp_mla_long_by_indexed_elem<opc, asm>;
  def : SVE_4_Op_Imm_Pat<OutVT, op, OutVT, InVT, InVT, i32, VectorIndexH32b_timm, !cast<Instruction>(NAME)>;
}

//===----------------------------------------------------------------------===//
// SVE2 Floating Point Widening Multiply-Add Group
//===----------------------------------------------------------------------===//

class sve2_fp_mla_long<bits<3> opc, string asm>
: I<(outs ZPR32:$Zda), (ins ZPR32:$_Zda, ZPR16:$Zn, ZPR16:$Zm),
  asm, "\t$Zda, $Zn, $Zm",
  "",
  []>, Sched<[]> {
  bits<5> Zda;
  bits<5> Zn;
  bits<5> Zm;
  let Inst{31-23} = 0b011001001;
  let Inst{22}    = opc{2};
  let Inst{21}    = 0b1;
  let Inst{20-16} = Zm;
  let Inst{15-14} = 0b10;
  let Inst{13}    = opc{1};
  let Inst{12-11} = 0b00;
  let Inst{10}    = opc{0};
  let Inst{9-5}   = Zn;
  let Inst{4-0}   = Zda;

  let Constraints = "$Zda = $_Zda";
  let DestructiveInstType = DestructiveOther;
  let ElementSize = ElementSizeNone;
  let hasSideEffects = 0;
  let mayRaiseFPException = 1;
}

multiclass sve2_fp_mla_long<bits<3> opc, string asm, ValueType OutVT,
                            ValueType InVT, SDPatternOperator op> {
  def NAME : sve2_fp_mla_long<opc, asm>;
  def : SVE_3_Op_Pat<OutVT, op, OutVT, InVT, InVT, !cast<Instruction>(NAME)>;
}

//===----------------------------------------------------------------------===//
// SVE Stack Allocation Group
//===----------------------------------------------------------------------===//

class sve_int_arith_vl<bit opc, string asm, bit streaming_sve = 0b0>
: I<(outs GPR64sp:$Rd), (ins GPR64sp:$Rn, simm6_32b:$imm6),
  asm, "\t$Rd, $Rn, $imm6",
  "",
  []>, Sched<[]> {
  bits<5> Rd;
  bits<5> Rn;
  bits<6> imm6;
  let Inst{31-23} = 0b000001000;
  let Inst{22}    = opc;
  let Inst{21}    = 0b1;
  let Inst{20-16} = Rn;
  let Inst{15-12} = 0b0101;
  let Inst{11}    = streaming_sve;
  let Inst{10-5}  = imm6;
  let Inst{4-0}   = Rd;

  let hasSideEffects = 0;
  let Uses = [VG];
}

class sve_int_read_vl_a<bit op, bits<5> opc2, string asm, bit streaming_sve = 0b0>
: I<(outs GPR64:$Rd), (ins simm6_32b:$imm6),
  asm, "\t$Rd, $imm6",
  "",
  []>, Sched<[]> {
  bits<5> Rd;
  bits<6> imm6;
  let Inst{31-23} = 0b000001001;
  let Inst{22}    = op;
  let Inst{21}    = 0b1;
  let Inst{20-16} = opc2{4-0};
  let Inst{15-12} = 0b0101;
  let Inst{11}    = streaming_sve;
  let Inst{10-5}  = imm6;
  let Inst{4-0}   = Rd;

  let hasSideEffects = 0;
  let isReMaterializable = 1;
  let Uses = [VG];
}

//===----------------------------------------------------------------------===//
// SVE Permute - In Lane Group
//===----------------------------------------------------------------------===//

class sve_int_perm_bin_perm_zz<bits<3> opc, bits<2> sz8_64, string asm,
                               ZPRRegOp zprty>
: I<(outs zprty:$Zd), (ins zprty:$Zn, zprty:$Zm),
  asm, "\t$Zd, $Zn, $Zm",
  "",
  []>, Sched<[]> {
  bits<5> Zd;
  bits<5> Zm;
  bits<5> Zn;
  let Inst{31-24} = 0b00000101;
  let Inst{23-22} = sz8_64;
  let Inst{21}    = 0b1;
  let Inst{20-16} = Zm;
  let Inst{15-13} = 0b011;
  let Inst{12-10} = opc;
  let Inst{9-5}   = Zn;
  let Inst{4-0}   = Zd;

  let hasSideEffects = 0;
}

multiclass sve_int_perm_bin_perm_zz<bits<3> opc, string asm,
                                    SDPatternOperator op> {
  def _B : sve_int_perm_bin_perm_zz<opc, 0b00, asm, ZPR8>;
  def _H : sve_int_perm_bin_perm_zz<opc, 0b01, asm, ZPR16>;
  def _S : sve_int_perm_bin_perm_zz<opc, 0b10, asm, ZPR32>;
  def _D : sve_int_perm_bin_perm_zz<opc, 0b11, asm, ZPR64>;

  def : SVE_2_Op_Pat<nxv16i8, op, nxv16i8, nxv16i8, !cast<Instruction>(NAME # _B)>;
  def : SVE_2_Op_Pat<nxv8i16, op, nxv8i16, nxv8i16, !cast<Instruction>(NAME # _H)>;
  def : SVE_2_Op_Pat<nxv4i32, op, nxv4i32, nxv4i32, !cast<Instruction>(NAME # _S)>;
  def : SVE_2_Op_Pat<nxv2i64, op, nxv2i64, nxv2i64, !cast<Instruction>(NAME # _D)>;

  def : SVE_2_Op_Pat<nxv8f16, op, nxv8f16, nxv8f16, !cast<Instruction>(NAME # _H)>;
  def : SVE_2_Op_Pat<nxv4f16, op, nxv4f16, nxv4f16, !cast<Instruction>(NAME # _S)>;
  def : SVE_2_Op_Pat<nxv4f32, op, nxv4f32, nxv4f32, !cast<Instruction>(NAME # _S)>;
  def : SVE_2_Op_Pat<nxv2f16, op, nxv2f16, nxv2f16, !cast<Instruction>(NAME # _D)>;
  def : SVE_2_Op_Pat<nxv2f32, op, nxv2f32, nxv2f32, !cast<Instruction>(NAME # _D)>;
  def : SVE_2_Op_Pat<nxv2f64, op, nxv2f64, nxv2f64, !cast<Instruction>(NAME # _D)>;

  def : SVE_2_Op_Pat<nxv8bf16, op, nxv8bf16, nxv8bf16, !cast<Instruction>(NAME # _H)>;
  def : SVE_2_Op_Pat<nxv4bf16, op, nxv4bf16, nxv4bf16, !cast<Instruction>(NAME # _S)>;
  def : SVE_2_Op_Pat<nxv2bf16, op, nxv2bf16, nxv2bf16, !cast<Instruction>(NAME # _D)>;
}

//===----------------------------------------------------------------------===//
// SVE Floating Point Unary Operations Group
//===----------------------------------------------------------------------===//

class sve_fp_2op_p_zd<bits<7> opc, string asm, RegisterOperand i_zprtype,
                      RegisterOperand o_zprtype, ElementSizeEnum Sz>
: I<(outs o_zprtype:$Zd), (ins i_zprtype:$_Zd, PPR3bAny:$Pg, i_zprtype:$Zn),
  asm, "\t$Zd, $Pg/m, $Zn",
  "",
  []>, Sched<[]> {
  bits<3> Pg;
  bits<5> Zd;
  bits<5> Zn;
  let Inst{31-24} = 0b01100101;
  let Inst{23-22} = opc{6-5};
  let Inst{21}    = 0b0;
  let Inst{20-16} = opc{4-0};
  let Inst{15-13} = 0b101;
  let Inst{12-10} = Pg;
  let Inst{9-5}   = Zn;
  let Inst{4-0}   = Zd;

  let Constraints = "$Zd = $_Zd";
  let DestructiveInstType = DestructiveUnaryPassthru;
  let ElementSize = Sz;
  let hasSideEffects = 0;
  let mayRaiseFPException = 1;
}

multiclass sve_fp_2op_p_zd<bits<7> opc, string asm,
                           RegisterOperand i_zprtype,
                           RegisterOperand o_zprtype,
                           SDPatternOperator int_op,
                           SDPatternOperator ir_op, ValueType vt1,
                           ValueType vt2, ValueType vt3, ElementSizeEnum Sz> {
  def NAME : sve_fp_2op_p_zd<opc, asm, i_zprtype, o_zprtype, Sz>,
             SVEPseudo2Instr<NAME, 1>;
  // convert vt1 to a packed type for the intrinsic patterns
  defvar packedvt1 = SVEType<vt1>.Packed;

  // convert vt3 to a packed type for the intrinsic patterns
  defvar packedvt3 = SVEType<vt3>.Packed;

  def : SVE_3_Op_Pat<packedvt1, int_op, packedvt1, vt2, packedvt3, !cast<Instruction>(NAME)>;
  def : SVE_1_Op_Passthru_Pat<vt1, ir_op, vt2, vt3, !cast<Instruction>(NAME)>;

  def _UNDEF : PredOneOpPassthruPseudo<NAME, !cast<ZPRRegOp>(i_zprtype)>;

  defm : SVE_1_Op_PassthruUndef_Pat<vt1, ir_op, vt2, vt3, !cast<Instruction>(NAME # _UNDEF)>;
}

multiclass sve_fp_2op_p_zdr<bits<7> opc, string asm,
                            RegisterOperand i_zprtype,
                            RegisterOperand o_zprtype,
                            SDPatternOperator int_op,
                            SDPatternOperator ir_op, ValueType vt1,
                            ValueType vt2, ValueType vt3, ElementSizeEnum Sz> {
  def NAME : sve_fp_2op_p_zd<opc, asm, i_zprtype, o_zprtype, Sz>,
             SVEPseudo2Instr<NAME, 1>;

  // convert vt1 to a packed type for the intrinsic patterns
  defvar packedvt1 = SVEType<vt1>.Packed;

  def : SVE_3_Op_Pat<packedvt1, int_op, packedvt1, vt2, vt3, !cast<Instruction>(NAME)>;
  def : SVE_1_Op_Passthru_Round_Pat<vt1, ir_op, vt2, vt3, !cast<Instruction>(NAME)>;

  def _UNDEF : PredOneOpPassthruPseudo<NAME, !cast<ZPRRegOp>(i_zprtype)>;

  defm : SVE_1_Op_PassthruUndef_Round_Pat<vt1, ir_op, vt2, vt3, !cast<Instruction>(NAME # _UNDEF)>;
}

multiclass sve_fp_2op_p_zd_HSD<bits<5> opc, string asm, SDPatternOperator op> {
  def _H : sve_fp_2op_p_zd<{ 0b01, opc }, asm, ZPR16, ZPR16, ElementSizeH>,
           SVEPseudo2Instr<NAME # _H, 1>;
  def _S : sve_fp_2op_p_zd<{ 0b10, opc }, asm, ZPR32, ZPR32, ElementSizeS>,
           SVEPseudo2Instr<NAME # _S, 1>;
  def _D : sve_fp_2op_p_zd<{ 0b11, opc }, asm, ZPR64, ZPR64, ElementSizeD>,
           SVEPseudo2Instr<NAME # _D, 1>;

  def : SVE_1_Op_Passthru_Pat<nxv8f16, op, nxv8i1, nxv8f16, !cast<Instruction>(NAME # _H)>;
  def : SVE_1_Op_Passthru_Pat<nxv4f16, op, nxv4i1, nxv4f16, !cast<Instruction>(NAME # _H)>;
  def : SVE_1_Op_Passthru_Pat<nxv2f16, op, nxv2i1, nxv2f16, !cast<Instruction>(NAME # _H)>;
  def : SVE_1_Op_Passthru_Pat<nxv4f32, op, nxv4i1, nxv4f32, !cast<Instruction>(NAME # _S)>;
  def : SVE_1_Op_Passthru_Pat<nxv2f32, op, nxv2i1, nxv2f32, !cast<Instruction>(NAME # _S)>;
  def : SVE_1_Op_Passthru_Pat<nxv2f64, op, nxv2i1, nxv2f64, !cast<Instruction>(NAME # _D)>;

  def _H_UNDEF : PredOneOpPassthruPseudo<NAME # _H, ZPR16>;
  def _S_UNDEF : PredOneOpPassthruPseudo<NAME # _S, ZPR32>;
  def _D_UNDEF : PredOneOpPassthruPseudo<NAME # _D, ZPR64>;

  defm : SVE_1_Op_PassthruUndef_Pat<nxv8f16, op, nxv8i1, nxv8f16, !cast<Instruction>(NAME # _H_UNDEF)>;
  defm : SVE_1_Op_PassthruUndef_Pat<nxv4f16, op, nxv4i1, nxv4f16, !cast<Instruction>(NAME # _H_UNDEF)>;
  defm : SVE_1_Op_PassthruUndef_Pat<nxv2f16, op, nxv2i1, nxv2f16, !cast<Instruction>(NAME # _H_UNDEF)>;
  defm : SVE_1_Op_PassthruUndef_Pat<nxv4f32, op, nxv4i1, nxv4f32, !cast<Instruction>(NAME # _S_UNDEF)>;
  defm : SVE_1_Op_PassthruUndef_Pat<nxv2f32, op, nxv2i1, nxv2f32, !cast<Instruction>(NAME # _S_UNDEF)>;
  defm : SVE_1_Op_PassthruUndef_Pat<nxv2f64, op, nxv2i1, nxv2f64, !cast<Instruction>(NAME # _D_UNDEF)>;
}

multiclass sve2_fp_flogb<string asm, string Ps, SDPatternOperator op> {
  def _H : sve_fp_2op_p_zd<0b0011010, asm, ZPR16, ZPR16, ElementSizeH>,
             SVEPseudo2Instr<Ps # _H, 1>;
  def _S : sve_fp_2op_p_zd<0b0011100, asm, ZPR32, ZPR32, ElementSizeS>,
             SVEPseudo2Instr<Ps # _S, 1>;
  def _D : sve_fp_2op_p_zd<0b0011110, asm, ZPR64, ZPR64, ElementSizeD>,
             SVEPseudo2Instr<Ps # _D, 1>;

  def : SVE_3_Op_Pat<nxv8i16, op, nxv8i16, nxv8i1, nxv8f16, !cast<Instruction>(NAME # _H)>;
  def : SVE_3_Op_Pat<nxv4i32, op, nxv4i32, nxv4i1, nxv4f32, !cast<Instruction>(NAME # _S)>;
  def : SVE_3_Op_Pat<nxv2i64, op, nxv2i64, nxv2i1, nxv2f64, !cast<Instruction>(NAME # _D)>;
}

multiclass sve2_fp_un_pred_zeroing_hsd<SDPatternOperator op> {
  def _H_ZERO : PredOneOpPassthruPseudo<NAME # _H, ZPR16, FalseLanesZero>;
  def _S_ZERO : PredOneOpPassthruPseudo<NAME # _S, ZPR32, FalseLanesZero>;
  def _D_ZERO : PredOneOpPassthruPseudo<NAME # _D, ZPR64, FalseLanesZero>;

  def : SVE_1_Op_PassthruZero_Pat<nxv8i16, op, nxv8i1, nxv8f16, !cast<Pseudo>(NAME # _H_ZERO)>;
  def : SVE_1_Op_PassthruZero_Pat<nxv4i32, op, nxv4i1, nxv4f32, !cast<Pseudo>(NAME # _S_ZERO)>;
  def : SVE_1_Op_PassthruZero_Pat<nxv2i64, op, nxv2i1, nxv2f64, !cast<Pseudo>(NAME # _D_ZERO)>;
}

multiclass sve2_fp_convert_down_odd_rounding<string asm, string op, SDPatternOperator ir_op = null_frag> {
  def _DtoS : sve_fp_2op_p_zd<0b0001010, asm, ZPR64, ZPR32, ElementSizeD>;

  def : SVE_3_Op_Pat<nxv4f32, !cast<SDPatternOperator>(op # _f32f64), nxv4f32, nxv2i1, nxv2f64, !cast<Instruction>(NAME # _DtoS)>;
  def : SVE_1_Op_Passthru_Pat<nxv2f32, ir_op, nxv2i1, nxv2f64, !cast<Instruction>(NAME # _DtoS)>;
}

multiclass sve_fp_2op_p_zd_frint<bits<2> opc, string asm> {
  def _S : sve_fp_2op_p_zd<{ 0b0010, opc{1}, 0, opc{0} }, asm, ZPR32, ZPR32, ElementSizeS>;
  def _D : sve_fp_2op_p_zd<{ 0b0010, opc{1}, 1, opc{0} }, asm, ZPR64, ZPR64, ElementSizeD>;
}

//===----------------------------------------------------------------------===//
// SVE Floating Point Unary Operations - Unpredicated Group
//===----------------------------------------------------------------------===//

class sve_fp_2op_u_zd<bits<2> sz, bits<3> opc, string asm,
                      ZPRRegOp zprty>
: I<(outs zprty:$Zd), (ins zprty:$Zn),
  asm, "\t$Zd, $Zn",
  "",
  []>, Sched<[]> {
  bits<5> Zd;
  bits<5> Zn;
  let Inst{31-24} = 0b01100101;
  let Inst{23-22} = sz;
  let Inst{21-19} = 0b001;
  let Inst{18-16} = opc;
  let Inst{15-10} = 0b001100;
  let Inst{9-5}   = Zn;
  let Inst{4-0}   = Zd;

  let hasSideEffects = 0;
  let mayRaiseFPException = 1;
}

multiclass sve_fp_2op_u_zd<bits<3> opc, string asm, SDPatternOperator op> {
  def _H : sve_fp_2op_u_zd<0b01, opc, asm, ZPR16>;
  def _S : sve_fp_2op_u_zd<0b10, opc, asm, ZPR32>;
  def _D : sve_fp_2op_u_zd<0b11, opc, asm, ZPR64>;

  def : SVE_1_Op_Pat<nxv8f16, op, nxv8f16, !cast<Instruction>(NAME # _H)>;
  def : SVE_1_Op_Pat<nxv4f32, op, nxv4f32, !cast<Instruction>(NAME # _S)>;
  def : SVE_1_Op_Pat<nxv2f64, op, nxv2f64, !cast<Instruction>(NAME # _D)>;
}

//===----------------------------------------------------------------------===//
// SVE Floating Point Unary Operations - Zeroing Predicate Group
//===----------------------------------------------------------------------===//

class sve_fp_z2op_p_zd<bits<7> opc,string asm, RegisterOperand i_zprtype,
                       RegisterOperand o_zprtype>
: I<(outs o_zprtype:$Zd), (ins PPR3bAny:$Pg, i_zprtype:$Zn),
  asm, "\t$Zd, $Pg/z, $Zn",
  "",
  []>, Sched<[]> {
  bits<3> Pg;
  bits<5> Zd;
  bits<5> Zn;
  let Inst{31-24} = 0b01100100;
  let Inst{23-22} = opc{6-5};
  let Inst{21-19} = 0b011;
  let Inst{18-16} = opc{4-2};
  let Inst{15}    = 0b1;
  let Inst{14-13} = opc{1-0};
  let Inst{12-10} = Pg;
  let Inst{9-5}   = Zn;
  let Inst{4-0}   = Zd;

  let hasSideEffects = 0;
  let mayRaiseFPException = 1;
}

multiclass sve_fp_z2op_p_zd<string asm, SDPatternOperator op> {
  def _DtoS : sve_fp_z2op_p_zd<0b0001010, asm, ZPR64, ZPR32>;

  defm : SVE_3_Op_UndefZero_Pat<nxv4f32, op, nxv4f32, nxv2i1, nxv2f64, !cast<Instruction>(NAME # _DtoS)>;
}

multiclass sve_fp_z2op_p_zd_hsd<bits<5> opc, string asm, SDPatternOperator op> {
  def _H : sve_fp_z2op_p_zd<{ 0b01, opc }, asm, ZPR16, ZPR16>;
  def _S : sve_fp_z2op_p_zd<{ 0b10, opc }, asm, ZPR32, ZPR32>;
  def _D : sve_fp_z2op_p_zd<{ 0b11, opc }, asm, ZPR64, ZPR64>;

  defm : SVE_1_Op_PassthruUndefZero_Pat<nxv8f16, op, nxv8i1, nxv8f16, !cast<Instruction>(NAME # _H)>;
  defm : SVE_1_Op_PassthruUndefZero_Pat<nxv4f16, op, nxv4i1, nxv4f16, !cast<Instruction>(NAME # _H)>;
  defm : SVE_1_Op_PassthruUndefZero_Pat<nxv2f16, op, nxv2i1, nxv2f16, !cast<Instruction>(NAME # _H)>;
  defm : SVE_1_Op_PassthruUndefZero_Pat<nxv4f32, op, nxv4i1, nxv4f32, !cast<Instruction>(NAME # _S)>;
  defm : SVE_1_Op_PassthruUndefZero_Pat<nxv2f32, op, nxv2i1, nxv2f32, !cast<Instruction>(NAME # _S)>;
  defm : SVE_1_Op_PassthruUndefZero_Pat<nxv2f64, op, nxv2i1, nxv2f64, !cast<Instruction>(NAME # _D)>;
}

multiclass sve_fp_z2op_p_zd_frint<bits<2> opc, string asm> {
  def _S : sve_fp_z2op_p_zd<{ 0b0010, opc{1}, 0, opc{0} }, asm, ZPR32, ZPR32>;
  def _D : sve_fp_z2op_p_zd<{ 0b0010, opc{1}, 1, opc{0} }, asm, ZPR64, ZPR64>;
}

multiclass sve_fp_z2op_p_zd_bfcvt<string asm, SDPatternOperator op> {
  def NAME : sve_fp_z2op_p_zd<0b1001010, asm, ZPR32, ZPR16>;

  defm : SVE_3_Op_UndefZero_Pat<nxv8bf16, op, nxv8bf16, nxv4i1, nxv4f32, !cast<Instruction>(NAME)>;
}

multiclass sve_fp_z2op_p_zd_d<bit U, string asm, string int_op, SDPatternOperator ir_op> {
  def _HtoH : sve_fp_z2op_p_zd<{ 0b011101, U }, asm, ZPR16, ZPR16>;
  def _HtoS : sve_fp_z2op_p_zd<{ 0b011110, U }, asm, ZPR16, ZPR32>;
  def _HtoD : sve_fp_z2op_p_zd<{ 0b011111, U }, asm, ZPR16, ZPR64>;
  def _StoS : sve_fp_z2op_p_zd<{ 0b101110, U }, asm, ZPR32, ZPR32>;
  def _StoD : sve_fp_z2op_p_zd<{ 0b111110, U }, asm, ZPR32, ZPR64>;
  def _DtoS : sve_fp_z2op_p_zd<{ 0b111100, U }, asm, ZPR64, ZPR32>;
  def _DtoD : sve_fp_z2op_p_zd<{ 0b111111, U }, asm, ZPR64, ZPR64>;

  defm : SVE_3_Op_UndefZero_Pat<nxv4i32, !cast<SDPatternOperator>(int_op # _i32f64), nxv4i32, nxv2i1, nxv2f64, !cast<Instruction>(NAME # _DtoS)>;
  defm : SVE_3_Op_UndefZero_Pat<nxv2i64, !cast<SDPatternOperator>(int_op # _i64f32), nxv2i64, nxv2i1, nxv4f32, !cast<Instruction>(NAME # _StoD)>;
  defm : SVE_3_Op_UndefZero_Pat<nxv4i32, !cast<SDPatternOperator>(int_op # _i32f16), nxv4i32, nxv4i1, nxv8f16, !cast<Instruction>(NAME # _HtoS)>;
  defm : SVE_3_Op_UndefZero_Pat<nxv2i64, !cast<SDPatternOperator>(int_op # _i64f16), nxv2i64, nxv2i1, nxv8f16, !cast<Instruction>(NAME # _HtoD)>;

  defm : SVE_1_Op_PassthruUndefZero_Pat<nxv8i16, ir_op, nxv8i1, nxv8f16, !cast<Instruction>(NAME # _HtoH)>;
  defm : SVE_1_Op_PassthruUndefZero_Pat<nxv4i32, ir_op, nxv4i1, nxv4f32, !cast<Instruction>(NAME # _StoS)>;
  defm : SVE_1_Op_PassthruUndefZero_Pat<nxv2i64, ir_op, nxv2i1, nxv2f64, !cast<Instruction>(NAME # _DtoD)>;
}

multiclass sve_fp_z2op_p_zd_c<bit U, string asm, string int_op, SDPatternOperator ir_op> {
  def _HtoH : sve_fp_z2op_p_zd<{ 0b011001, U }, asm, ZPR16, ZPR16>;
  def _StoH : sve_fp_z2op_p_zd<{ 0b011010, U }, asm, ZPR32, ZPR16>;
  def _StoS : sve_fp_z2op_p_zd<{ 0b101010, U }, asm, ZPR32, ZPR32>;
  def _StoD : sve_fp_z2op_p_zd<{ 0b111000, U }, asm, ZPR32, ZPR64>;
  def _DtoS : sve_fp_z2op_p_zd<{ 0b111010, U }, asm, ZPR64, ZPR32>;
  def _DtoH : sve_fp_z2op_p_zd<{ 0b011011, U }, asm, ZPR64, ZPR16>;
  def _DtoD : sve_fp_z2op_p_zd<{ 0b111011, U }, asm, ZPR64, ZPR64>;

  defm : SVE_3_Op_UndefZero_Pat<nxv4f32, !cast<SDPatternOperator>(int_op # _f32i64), nxv4f32, nxv2i1, nxv2i64, !cast<Instruction>(NAME # _DtoS)>;
  defm : SVE_3_Op_UndefZero_Pat<nxv2f64, !cast<SDPatternOperator>(int_op # _f64i32), nxv2f64, nxv2i1, nxv4i32, !cast<Instruction>(NAME # _StoD)>;
  defm : SVE_3_Op_UndefZero_Pat<nxv8f16, !cast<SDPatternOperator>(int_op # _f16i32), nxv8f16, nxv4i1, nxv4i32, !cast<Instruction>(NAME # _StoH)>;
  defm : SVE_3_Op_UndefZero_Pat<nxv8f16, !cast<SDPatternOperator>(int_op # _f16i64), nxv8f16, nxv2i1, nxv2i64, !cast<Instruction>(NAME # _DtoH)>;

  defm : SVE_1_Op_PassthruUndefZero_Pat<nxv8f16, ir_op, nxv8i1,nxv8i16, !cast<Instruction>(NAME # _HtoH)>;
  defm : SVE_1_Op_PassthruUndefZero_Pat<nxv4f32, ir_op, nxv4i1,nxv4i32, !cast<Instruction>(NAME # _StoS)>;
  defm : SVE_1_Op_PassthruUndefZero_Pat<nxv2f64, ir_op, nxv2i1,nxv2i64, !cast<Instruction>(NAME # _DtoD)>;
}

multiclass sve_fp_z2op_p_zd_d_flogb<string asm, SDPatternOperator op> {
  def _H : sve_fp_z2op_p_zd<0b0011001, asm, ZPR16, ZPR16>;
  def _S : sve_fp_z2op_p_zd<0b0011010, asm, ZPR32, ZPR32>;
  def _D : sve_fp_z2op_p_zd<0b0011011, asm, ZPR64, ZPR64>;

  defm : SVE_3_Op_UndefZero_Pat<nxv8i16, op, nxv8i16, nxv8i1, nxv8f16, !cast<Instruction>(NAME # _H)>;
  defm : SVE_3_Op_UndefZero_Pat<nxv4i32, op, nxv4i32, nxv4i1, nxv4f32, !cast<Instruction>(NAME # _S)>;
  defm : SVE_3_Op_UndefZero_Pat<nxv2i64, op, nxv2i64, nxv2i1, nxv2f64, !cast<Instruction>(NAME # _D)>;
}

multiclass sve_fp_z2op_p_zd_b_0<string asm, string op> {
  def _StoH : sve_fp_z2op_p_zd<0b1001000, asm, ZPR32, ZPR16>;
  def _HtoS : sve_fp_z2op_p_zd<0b1001001, asm, ZPR16, ZPR32>;
  def _DtoH : sve_fp_z2op_p_zd<0b1101000, asm, ZPR64, ZPR16>;
  def _HtoD : sve_fp_z2op_p_zd<0b1101001, asm, ZPR16, ZPR64>;
  def _DtoS : sve_fp_z2op_p_zd<0b1101010, asm, ZPR64, ZPR32>;
  def _StoD : sve_fp_z2op_p_zd<0b1101011, asm, ZPR32, ZPR64>;

  defm : SVE_3_Op_UndefZero_Pat<nxv8f16, !cast<SDPatternOperator>(op # _f16f32), nxv8f16, nxv4i1, nxv4f32, !cast<Instruction>(NAME # _StoH)>;
  defm : SVE_3_Op_UndefZero_Pat<nxv8f16, !cast<SDPatternOperator>(op # _f16f64), nxv8f16, nxv2i1, nxv2f64, !cast<Instruction>(NAME # _DtoH)>;
  defm : SVE_3_Op_UndefZero_Pat<nxv4f32, !cast<SDPatternOperator>(op # _f32f64), nxv4f32, nxv2i1, nxv2f64, !cast<Instruction>(NAME # _DtoS)>;
  defm : SVE_3_Op_UndefZero_Pat<nxv4f32, !cast<SDPatternOperator>(op # _f32f16), nxv4f32, nxv4i1, nxv8f16, !cast<Instruction>(NAME # _HtoS)>;
  defm : SVE_3_Op_UndefZero_Pat<nxv2f64, !cast<SDPatternOperator>(op # _f64f16), nxv2f64, nxv2i1, nxv8f16, !cast<Instruction>(NAME # _HtoD)>;
  defm : SVE_3_Op_UndefZero_Pat<nxv2f64, !cast<SDPatternOperator>(op # _f64f32), nxv2f64, nxv2i1, nxv4f32, !cast<Instruction>(NAME # _StoD)>;
}

//===----------------------------------------------------------------------===//
// SVE Integer Arithmetic - Binary Predicated Group
//===----------------------------------------------------------------------===//

class sve_int_bin_pred_arit_log<bits<2> sz8_64, bits<2> fmt, bits<3> opc,
                                string asm, ZPRRegOp zprty>
: I<(outs zprty:$Zdn), (ins PPR3bAny:$Pg, zprty:$_Zdn, zprty:$Zm),
  asm, "\t$Zdn, $Pg/m, $_Zdn, $Zm", "", []>, Sched<[]> {
  bits<3> Pg;
  bits<5> Zdn;
  bits<5> Zm;
  let Inst{31-24} = 0b00000100;
  let Inst{23-22} = sz8_64;
  let Inst{21}    = 0b0;
  let Inst{20-19} = fmt;
  let Inst{18-16} = opc;
  let Inst{15-13} = 0b000;
  let Inst{12-10} = Pg;
  let Inst{9-5}   = Zm;
  let Inst{4-0}   = Zdn;

  let Constraints = "$Zdn = $_Zdn";
  let DestructiveInstType = DestructiveOther;
  let ElementSize = zprty.ElementSize;
  let hasSideEffects = 0;
}

multiclass sve_int_bin_pred_log<bits<3> opc, string asm, string Ps,
                                SDPatternOperator op,
                                DestructiveInstTypeEnum flags> {
  let DestructiveInstType = flags in {
  def _B : sve_int_bin_pred_arit_log<0b00, 0b11, opc, asm, ZPR8>,
             SVEPseudo2Instr<Ps # _B, 1>;
  def _H : sve_int_bin_pred_arit_log<0b01, 0b11, opc, asm, ZPR16>,
             SVEPseudo2Instr<Ps # _H, 1>;
  def _S : sve_int_bin_pred_arit_log<0b10, 0b11, opc, asm, ZPR32>,
             SVEPseudo2Instr<Ps # _S, 1>;
  def _D : sve_int_bin_pred_arit_log<0b11, 0b11, opc, asm, ZPR64>,
             SVEPseudo2Instr<Ps # _D, 1>;
  }

  def : SVE_3_Op_Pat<nxv16i8, op, nxv16i1, nxv16i8, nxv16i8, !cast<Instruction>(NAME # _B)>;
  def : SVE_3_Op_Pat<nxv8i16, op, nxv8i1, nxv8i16, nxv8i16, !cast<Instruction>(NAME # _H)>;
  def : SVE_3_Op_Pat<nxv4i32, op, nxv4i1, nxv4i32, nxv4i32, !cast<Instruction>(NAME # _S)>;
  def : SVE_3_Op_Pat<nxv2i64, op, nxv2i1, nxv2i64, nxv2i64, !cast<Instruction>(NAME # _D)>;
}

multiclass sve_int_bin_pred_arit_0<bits<3> opc, string asm, string Ps,
                                   SDPatternOperator op,
                                   DestructiveInstTypeEnum flags,
                                   string revname="", bit isReverseInstr=0> {
  let DestructiveInstType = flags in {
  def _B : sve_int_bin_pred_arit_log<0b00, 0b00, opc, asm, ZPR8>,
           SVEPseudo2Instr<Ps # _B, 1>, SVEInstr2Rev<NAME # _B, revname # _B, isReverseInstr>;
  def _H : sve_int_bin_pred_arit_log<0b01, 0b00, opc, asm, ZPR16>,
           SVEPseudo2Instr<Ps # _H, 1>, SVEInstr2Rev<NAME # _H, revname # _H, isReverseInstr>;
  def _S : sve_int_bin_pred_arit_log<0b10, 0b00, opc, asm, ZPR32>,
           SVEPseudo2Instr<Ps # _S, 1>, SVEInstr2Rev<NAME # _S, revname # _S, isReverseInstr>;
  def _D : sve_int_bin_pred_arit_log<0b11, 0b00, opc, asm, ZPR64>,
           SVEPseudo2Instr<Ps # _D, 1>, SVEInstr2Rev<NAME # _D, revname # _D, isReverseInstr>;
  }

  def : SVE_3_Op_Pat<nxv16i8, op, nxv16i1, nxv16i8, nxv16i8, !cast<Instruction>(NAME # _B)>;
  def : SVE_3_Op_Pat<nxv8i16, op, nxv8i1, nxv8i16, nxv8i16, !cast<Instruction>(NAME # _H)>;
  def : SVE_3_Op_Pat<nxv4i32, op, nxv4i1, nxv4i32, nxv4i32, !cast<Instruction>(NAME # _S)>;
  def : SVE_3_Op_Pat<nxv2i64, op, nxv2i1, nxv2i64, nxv2i64, !cast<Instruction>(NAME # _D)>;
}

multiclass sve_int_bin_pred_arit_1<bits<3> opc, string asm, string Ps,
                                   SDPatternOperator op,
                                   DestructiveInstTypeEnum flags> {
  let DestructiveInstType = flags in {
  def _B : sve_int_bin_pred_arit_log<0b00, 0b01, opc, asm, ZPR8>,
           SVEPseudo2Instr<Ps # _B, 1>;
  def _H : sve_int_bin_pred_arit_log<0b01, 0b01, opc, asm, ZPR16>,
           SVEPseudo2Instr<Ps # _H, 1>;
  def _S : sve_int_bin_pred_arit_log<0b10, 0b01, opc, asm, ZPR32>,
           SVEPseudo2Instr<Ps # _S, 1>;
  def _D : sve_int_bin_pred_arit_log<0b11, 0b01, opc, asm, ZPR64>,
           SVEPseudo2Instr<Ps # _D, 1>;
  }

  def : SVE_3_Op_Pat<nxv16i8, op, nxv16i1, nxv16i8, nxv16i8, !cast<Instruction>(NAME # _B)>;
  def : SVE_3_Op_Pat<nxv8i16, op, nxv8i1, nxv8i16, nxv8i16, !cast<Instruction>(NAME # _H)>;
  def : SVE_3_Op_Pat<nxv4i32, op, nxv4i1, nxv4i32, nxv4i32, !cast<Instruction>(NAME # _S)>;
  def : SVE_3_Op_Pat<nxv2i64, op, nxv2i1, nxv2i64, nxv2i64, !cast<Instruction>(NAME # _D)>;
}

multiclass sve_int_bin_pred_arit_2<bits<3> opc, string asm, string Ps,
                                   SDPatternOperator op,
                                   DestructiveInstTypeEnum flags> {
  let DestructiveInstType = flags in {
  def _B : sve_int_bin_pred_arit_log<0b00, 0b10, opc, asm, ZPR8>,
           SVEPseudo2Instr<Ps # _B, 1>;
  def _H : sve_int_bin_pred_arit_log<0b01, 0b10, opc, asm, ZPR16>,
           SVEPseudo2Instr<Ps # _H, 1>;
  def _S : sve_int_bin_pred_arit_log<0b10, 0b10, opc, asm, ZPR32>,
           SVEPseudo2Instr<Ps # _S, 1>;
  def _D : sve_int_bin_pred_arit_log<0b11, 0b10, opc, asm, ZPR64>,
           SVEPseudo2Instr<Ps # _D, 1>;
  }

  def : SVE_3_Op_Pat<nxv16i8, op, nxv16i1, nxv16i8, nxv16i8, !cast<Instruction>(NAME # _B)>;
  def : SVE_3_Op_Pat<nxv8i16, op, nxv8i1, nxv8i16, nxv8i16, !cast<Instruction>(NAME # _H)>;
  def : SVE_3_Op_Pat<nxv4i32, op, nxv4i1, nxv4i32, nxv4i32, !cast<Instruction>(NAME # _S)>;
  def : SVE_3_Op_Pat<nxv2i64, op, nxv2i1, nxv2i64, nxv2i64, !cast<Instruction>(NAME # _D)>;
}

// Special case for divides which are not defined for 8b/16b elements.
multiclass sve_int_bin_pred_arit_2_div<bits<3> opc, string asm, string Ps,
                                       SDPatternOperator op,
                                       DestructiveInstTypeEnum flags,
                                       string revname="", bit isReverseInstr=0> {
  let DestructiveInstType = flags in {
  def _S : sve_int_bin_pred_arit_log<0b10, 0b10, opc, asm, ZPR32>,
           SVEPseudo2Instr<Ps # _S, 1>, SVEInstr2Rev<NAME # _S, revname # _S, isReverseInstr>;
  def _D : sve_int_bin_pred_arit_log<0b11, 0b10, opc, asm, ZPR64>,
           SVEPseudo2Instr<Ps # _D, 1>, SVEInstr2Rev<NAME # _D, revname # _D, isReverseInstr>;
  }

  def : SVE_3_Op_Pat<nxv4i32, op, nxv4i1, nxv4i32, nxv4i32, !cast<Instruction>(NAME # _S)>;
  def : SVE_3_Op_Pat<nxv2i64, op, nxv2i1, nxv2i64, nxv2i64, !cast<Instruction>(NAME # _D)>;
}

//===----------------------------------------------------------------------===//
// SVE Integer Multiply-Add Group
//===----------------------------------------------------------------------===//

class sve_int_mladdsub_vvv_pred<bits<2> sz8_64, bits<1> opc, string asm,
                                ZPRRegOp zprty>
: I<(outs zprty:$Zdn), (ins PPR3bAny:$Pg, zprty:$_Zdn, zprty:$Zm, zprty:$Za),
  asm, "\t$Zdn, $Pg/m, $Zm, $Za",
  "",
  []>, Sched<[]> {
  bits<3> Pg;
  bits<5> Zdn;
  bits<5> Za;
  bits<5> Zm;
  let Inst{31-24} = 0b00000100;
  let Inst{23-22} = sz8_64;
  let Inst{21}    = 0b0;
  let Inst{20-16} = Zm;
  let Inst{15-14} = 0b11;
  let Inst{13}    = opc;
  let Inst{12-10} = Pg;
  let Inst{9-5}   = Za;
  let Inst{4-0}   = Zdn;

  let Constraints = "$Zdn = $_Zdn";
  let DestructiveInstType = DestructiveOther;
  let ElementSize = zprty.ElementSize;
  let hasSideEffects = 0;
}

multiclass sve_int_mladdsub_vvv_pred<bits<1> opc, string asm, SDPatternOperator op,
                                     string revname, bit isReverseInstr=0> {
  def _B : sve_int_mladdsub_vvv_pred<0b00, opc, asm, ZPR8>,
           SVEInstr2Rev<NAME # _B, revname # _B, isReverseInstr>;
  def _H : sve_int_mladdsub_vvv_pred<0b01, opc, asm, ZPR16>,
           SVEInstr2Rev<NAME # _H, revname # _H, isReverseInstr>;
  def _S : sve_int_mladdsub_vvv_pred<0b10, opc, asm, ZPR32>,
           SVEInstr2Rev<NAME # _S, revname # _S, isReverseInstr>;
  def _D : sve_int_mladdsub_vvv_pred<0b11, opc, asm, ZPR64>,
           SVEInstr2Rev<NAME # _D, revname # _D, isReverseInstr>;

  def : SVE_4_Op_Pat<nxv16i8, op, nxv16i1, nxv16i8, nxv16i8, nxv16i8, !cast<Instruction>(NAME # _B)>;
  def : SVE_4_Op_Pat<nxv8i16, op, nxv8i1, nxv8i16, nxv8i16, nxv8i16, !cast<Instruction>(NAME # _H)>;
  def : SVE_4_Op_Pat<nxv4i32, op, nxv4i1, nxv4i32, nxv4i32, nxv4i32, !cast<Instruction>(NAME # _S)>;
  def : SVE_4_Op_Pat<nxv2i64, op, nxv2i1, nxv2i64, nxv2i64, nxv2i64, !cast<Instruction>(NAME # _D)>;
}

class sve_int_mlas_vvv_pred<bits<2> sz8_64, bits<1> opc, string asm,
                            ZPRRegOp zprty>
: I<(outs zprty:$Zda), (ins PPR3bAny:$Pg, zprty:$_Zda, zprty:$Zn, zprty:$Zm),
  asm, "\t$Zda, $Pg/m, $Zn, $Zm",
  "",
  []>, Sched<[]> {
  bits<3> Pg;
  bits<5> Zda;
  bits<5> Zm;
  bits<5> Zn;
  let Inst{31-24} = 0b00000100;
  let Inst{23-22} = sz8_64;
  let Inst{21}    = 0b0;
  let Inst{20-16} = Zm;
  let Inst{15-14} = 0b01;
  let Inst{13}    = opc;
  let Inst{12-10} = Pg;
  let Inst{9-5}   = Zn;
  let Inst{4-0}   = Zda;

  let Constraints = "$Zda = $_Zda";
  let DestructiveInstType = DestructiveTernaryCommWithRev;
  let ElementSize = zprty.ElementSize;
  let hasSideEffects = 0;
}

multiclass sve_int_mlas_vvv_pred<bits<1> opc, string asm, SDPatternOperator op,
                                 string Ps, string revname, bit isReverseInstr=0> {
  def _B : sve_int_mlas_vvv_pred<0b00, opc, asm, ZPR8>,
           SVEPseudo2Instr<Ps # _B, 1>, SVEInstr2Rev<NAME # _B, revname # _B, isReverseInstr>;
  def _H : sve_int_mlas_vvv_pred<0b01, opc, asm, ZPR16>,
           SVEPseudo2Instr<Ps # _H, 1>, SVEInstr2Rev<NAME # _H, revname # _H, isReverseInstr>;
  def _S : sve_int_mlas_vvv_pred<0b10, opc, asm, ZPR32>,
           SVEPseudo2Instr<Ps # _S, 1>, SVEInstr2Rev<NAME # _S, revname # _S, isReverseInstr>;
  def _D : sve_int_mlas_vvv_pred<0b11, opc, asm, ZPR64>,
           SVEPseudo2Instr<Ps # _D, 1>, SVEInstr2Rev<NAME # _D, revname # _D, isReverseInstr>;

  def : SVE_4_Op_Pat<nxv16i8, op, nxv16i1, nxv16i8, nxv16i8, nxv16i8, !cast<Instruction>(NAME # _B)>;
  def : SVE_4_Op_Pat<nxv8i16, op, nxv8i1, nxv8i16, nxv8i16, nxv8i16, !cast<Instruction>(NAME # _H)>;
  def : SVE_4_Op_Pat<nxv4i32, op, nxv4i1, nxv4i32, nxv4i32, nxv4i32, !cast<Instruction>(NAME # _S)>;
  def : SVE_4_Op_Pat<nxv2i64, op, nxv2i1, nxv2i64, nxv2i64, nxv2i64, !cast<Instruction>(NAME # _D)>;
}

//class for generating pseudo for SVE MLA/MAD/MLS/MSB
multiclass sve_int_3op_p_mladdsub<SDPatternOperator op> {
  def _B_UNDEF : PredThreeOpPseudo<NAME # _B, ZPR8,  FalseLanesUndef>;
  def _H_UNDEF : PredThreeOpPseudo<NAME # _H, ZPR16, FalseLanesUndef>;
  def _S_UNDEF : PredThreeOpPseudo<NAME # _S, ZPR32, FalseLanesUndef>;
  def _D_UNDEF : PredThreeOpPseudo<NAME # _D, ZPR64, FalseLanesUndef>;

  let  AddedComplexity = 9 in {
    def : SVE_4_Op_Pat<nxv16i8, op, nxv16i1, nxv16i8, nxv16i8, nxv16i8, !cast<Instruction>(NAME # _B_UNDEF)>;
    def : SVE_4_Op_Pat<nxv8i16, op, nxv8i1,  nxv8i16, nxv8i16, nxv8i16, !cast<Instruction>(NAME # _H_UNDEF)>;
    def : SVE_4_Op_Pat<nxv4i32, op, nxv4i1,  nxv4i32, nxv4i32, nxv4i32, !cast<Instruction>(NAME # _S_UNDEF)>;
    def : SVE_4_Op_Pat<nxv2i64, op, nxv2i1,  nxv2i64, nxv2i64, nxv2i64, !cast<Instruction>(NAME # _D_UNDEF)>;
  }
}

//===----------------------------------------------------------------------===//
// SVE2 Integer Multiply-Add - Unpredicated Group
//===----------------------------------------------------------------------===//

class sve2_int_mla<bits<2> sz, bits<5> opc, string asm,
                   ZPRRegOp zprty1, ZPRRegOp zprty2>
: I<(outs zprty1:$Zda), (ins zprty1:$_Zda, zprty2:$Zn, zprty2:$Zm),
  asm, "\t$Zda, $Zn, $Zm", "", []>, Sched<[]> {
  bits<5> Zda;
  bits<5> Zn;
  bits<5> Zm;
  let Inst{31-24} = 0b01000100;
  let Inst{23-22} = sz;
  let Inst{21}    = 0b0;
  let Inst{20-16} = Zm;
  let Inst{15}    = 0b0;
  let Inst{14-10} = opc;
  let Inst{9-5}   = Zn;
  let Inst{4-0}   = Zda;

  let Constraints = "$Zda = $_Zda";
  let DestructiveInstType = DestructiveOther;
  let ElementSize = ElementSizeNone;
  let hasSideEffects = 0;
}

multiclass sve2_int_mla<bit S, string asm, SDPatternOperator op> {
  def _B : sve2_int_mla<0b00, { 0b1110, S }, asm, ZPR8, ZPR8>;
  def _H : sve2_int_mla<0b01, { 0b1110, S }, asm, ZPR16, ZPR16>;
  def _S : sve2_int_mla<0b10, { 0b1110, S }, asm, ZPR32, ZPR32>;
  def _D : sve2_int_mla<0b11, { 0b1110, S }, asm, ZPR64, ZPR64>;

  def : SVE_3_Op_Pat<nxv16i8, op, nxv16i8, nxv16i8, nxv16i8, !cast<Instruction>(NAME # _B)>;
  def : SVE_3_Op_Pat<nxv8i16, op, nxv8i16, nxv8i16, nxv8i16, !cast<Instruction>(NAME # _H)>;
  def : SVE_3_Op_Pat<nxv4i32, op, nxv4i32, nxv4i32, nxv4i32, !cast<Instruction>(NAME # _S)>;
  def : SVE_3_Op_Pat<nxv2i64, op, nxv2i64, nxv2i64, nxv2i64, !cast<Instruction>(NAME # _D)>;
}

multiclass sve2_int_mla_long<bits<5> opc, string asm, SDPatternOperator op> {
  def _H : sve2_int_mla<0b01, opc, asm, ZPR16, ZPR8>;
  def _S : sve2_int_mla<0b10, opc, asm, ZPR32, ZPR16>;
  def _D : sve2_int_mla<0b11, opc, asm, ZPR64, ZPR32>;

  def : SVE_3_Op_Pat<nxv8i16, op, nxv8i16, nxv16i8, nxv16i8, !cast<Instruction>(NAME # _H)>;
  def : SVE_3_Op_Pat<nxv4i32, op, nxv4i32, nxv8i16, nxv8i16, !cast<Instruction>(NAME # _S)>;
  def : SVE_3_Op_Pat<nxv2i64, op, nxv2i64, nxv4i32, nxv4i32, !cast<Instruction>(NAME # _D)>;
}

//===----------------------------------------------------------------------===//
// SVE2 Integer Multiply-Add - Indexed Group
//===----------------------------------------------------------------------===//

class sve2_int_mla_by_indexed_elem<bits<2> sz, bits<6> opc, string asm,
                                   ZPRRegOp zprty1, ZPRRegOp zprty2,
                                   ZPRRegOp zprty3, Operand itype>
: I<(outs zprty1:$Zda), (ins zprty1:$_Zda, zprty2:$Zn, zprty3:$Zm, itype:$iop),
  asm, "\t$Zda, $Zn, $Zm$iop", "", []>, Sched<[]> {
  bits<5> Zda;
  bits<5> Zn;
  let Inst{31-24} = 0b01000100;
  let Inst{23-22} = sz;
  let Inst{21}    = 0b1;
  let Inst{15-10} = opc;
  let Inst{9-5}   = Zn;
  let Inst{4-0}   = Zda;

  let Constraints = "$Zda = $_Zda";
  let DestructiveInstType = DestructiveOther;
  let ElementSize = ElementSizeNone;
  let hasSideEffects = 0;
}

multiclass sve2_int_mla_by_indexed_elem<bits<2> opc, bit S, string asm,
                                        SDPatternOperator op> {
  def _H : sve2_int_mla_by_indexed_elem<{0, ?}, { 0b000, opc, S }, asm, ZPR16, ZPR16, ZPR3b16, VectorIndexH32b> {
    bits<3> Zm;
    bits<3> iop;
    let Inst{22} = iop{2};
    let Inst{20-19} = iop{1-0};
    let Inst{18-16} = Zm;
  }
  def _S : sve2_int_mla_by_indexed_elem<0b10, { 0b000, opc, S }, asm, ZPR32, ZPR32, ZPR3b32, VectorIndexS32b> {
    bits<3> Zm;
    bits<2> iop;
    let Inst{20-19} = iop;
    let Inst{18-16} = Zm;
  }
  def _D : sve2_int_mla_by_indexed_elem<0b11, { 0b000, opc, S }, asm, ZPR64, ZPR64, ZPR4b64, VectorIndexD32b> {
    bits<4> Zm;
    bit iop;
    let Inst{20} = iop;
    let Inst{19-16} = Zm;
  }

  def : SVE_4_Op_Imm_Pat<nxv8i16, op, nxv8i16, nxv8i16, nxv8i16, i32, VectorIndexH32b_timm, !cast<Instruction>(NAME # _H)>;
  def : SVE_4_Op_Imm_Pat<nxv4i32, op, nxv4i32, nxv4i32, nxv4i32, i32, VectorIndexS32b_timm, !cast<Instruction>(NAME # _S)>;
  def : SVE_4_Op_Imm_Pat<nxv2i64, op, nxv2i64, nxv2i64, nxv2i64, i32, VectorIndexD32b_timm, !cast<Instruction>(NAME # _D)>;
}

//===----------------------------------------------------------------------===//
// SVE2 Integer Multiply-Add Long - Indexed Group
//===----------------------------------------------------------------------===//

multiclass sve2_int_mla_long_by_indexed_elem<bits<4> opc, string asm,
                                             SDPatternOperator op> {
  def _S : sve2_int_mla_by_indexed_elem<0b10, { opc{3}, 0b0, opc{2-1}, ?, opc{0} },
                                        asm, ZPR32, ZPR16, ZPR3b16, VectorIndexH32b> {
    bits<3> Zm;
    bits<3> iop;
    let Inst{20-19} = iop{2-1};
    let Inst{18-16} = Zm;
    let Inst{11} = iop{0};
  }
  def _D : sve2_int_mla_by_indexed_elem<0b11, { opc{3}, 0b0, opc{2-1}, ?, opc{0} },
                                        asm, ZPR64, ZPR32, ZPR4b32, VectorIndexS32b> {
    bits<4> Zm;
    bits<2> iop;
    let Inst{20} = iop{1};
    let Inst{19-16} = Zm;
    let Inst{11} = iop{0};
  }

  def : SVE_4_Op_Imm_Pat<nxv4i32, op, nxv4i32, nxv8i16, nxv8i16, i32, VectorIndexH32b_timm, !cast<Instruction>(NAME # _S)>;
  def : SVE_4_Op_Imm_Pat<nxv2i64, op, nxv2i64, nxv4i32, nxv4i32, i32, VectorIndexS32b_timm, !cast<Instruction>(NAME # _D)>;
}

//===----------------------------------------------------------------------===//
// SVE Integer Dot Product Group
//===----------------------------------------------------------------------===//

class sve_intx_dot<bits<2> sz, bits<5> op5, bit U, string asm,
                   ZPRRegOp zprty1, ZPRRegOp zprty2>
: I<(outs zprty1:$Zda), (ins zprty1:$_Zda, zprty2:$Zn, zprty2:$Zm), asm,
  "\t$Zda, $Zn, $Zm", "", []>, Sched<[]> {
  bits<5> Zda;
  bits<5> Zn;
  bits<5> Zm;
  let Inst{31-24} = 0b01000100;
  let Inst{23-22} = sz;
  let Inst{21}    = 0;
  let Inst{20-16} = Zm;
  let Inst{15-11} = op5;
  let Inst{10}    = U;
  let Inst{9-5}   = Zn;
  let Inst{4-0}   = Zda;

  let Constraints = "$Zda = $_Zda";
  let DestructiveInstType = DestructiveOther;
  let hasSideEffects = 0;
}

multiclass sve_intx_dot<bit opc, string asm, SDPatternOperator op> {
  def _BtoS : sve_intx_dot<0b10, 0b00000, opc, asm, ZPR32, ZPR8>;
  def _HtoD : sve_intx_dot<0b11, 0b00000, opc, asm, ZPR64, ZPR16>;
<<<<<<< HEAD

  def : SVE_3_Op_Pat<nxv4i32, op, nxv4i32,  nxv16i8, nxv16i8, !cast<Instruction>(NAME # _BtoS)>;
  def : SVE_3_Op_Pat<nxv2i64, op, nxv2i64,  nxv8i16, nxv8i16, !cast<Instruction>(NAME # _HtoD)>;
}

multiclass sve2p1_two_way_dot_vv<string mnemonic, bit u, SDPatternOperator intrinsic> {
  def NAME : sve_intx_dot<0b00, 0b11001, u, mnemonic, ZPR32, ZPR16>;

=======

  def : SVE_3_Op_Pat<nxv4i32, op, nxv4i32,  nxv16i8, nxv16i8, !cast<Instruction>(NAME # _BtoS)>;
  def : SVE_3_Op_Pat<nxv2i64, op, nxv2i64,  nxv8i16, nxv8i16, !cast<Instruction>(NAME # _HtoD)>;
}

multiclass sve2p1_two_way_dot_vv<string mnemonic, bit u, SDPatternOperator intrinsic> {
  def NAME : sve_intx_dot<0b00, 0b11001, u, mnemonic, ZPR32, ZPR16>;

>>>>>>> 54c4ef26
  def : SVE_3_Op_Pat<nxv4i32, intrinsic, nxv4i32, nxv8i16, nxv8i16, !cast<Instruction>(NAME)>;
}

//===----------------------------------------------------------------------===//
// SVE Integer Dot Product Group - Indexed Group
//===----------------------------------------------------------------------===//

class sve_intx_dot_by_indexed_elem<bit U, string asm,
                                   ZPRRegOp zprty1, ZPRRegOp zprty2,
                                   ZPRRegOp zprty3, Operand itype>
: I<(outs zprty1:$Zda), (ins zprty1:$_Zda, zprty2:$Zn, zprty3:$Zm, itype:$iop),
  asm, "\t$Zda, $Zn, $Zm$iop",
  "", []>, Sched<[]> {
  bits<5> Zda;
  bits<5> Zn;
  let Inst{31-24} = 0b01000100;
  let Inst{21}    = 0b1;
  let Inst{15-11} = 0;
  let Inst{10}    = U;
  let Inst{9-5}   = Zn;
  let Inst{4-0}   = Zda;

  let Constraints = "$Zda = $_Zda";
  let DestructiveInstType = DestructiveOther;
  let hasSideEffects = 0;
}

multiclass sve_intx_dot_by_indexed_elem<bit opc, string asm,
                                        SDPatternOperator op> {
<<<<<<< HEAD
  def _BtoS : sve_intx_dot_by_indexed_elem<0b0, opc, asm, ZPR32, ZPR8, ZPR3b8, VectorIndexS32b_timm> {
=======
  def _BtoS : sve_intx_dot_by_indexed_elem<opc, asm, ZPR32, ZPR8, ZPR3b8, VectorIndexS32b_timm> {
>>>>>>> 54c4ef26
    bits<2> iop;
    bits<3> Zm;
    let Inst{23-22} = 0b10;
    let Inst{20-19} = iop;
    let Inst{18-16} = Zm;
  }
<<<<<<< HEAD
  def _HtoD : sve_intx_dot_by_indexed_elem<0b1, opc, asm, ZPR64, ZPR16, ZPR4b16, VectorIndexD32b_timm> {
=======
  def _HtoD : sve_intx_dot_by_indexed_elem<opc, asm, ZPR64, ZPR16, ZPR4b16, VectorIndexD32b_timm> {
>>>>>>> 54c4ef26
    bits<1> iop;
    bits<4> Zm;
    let Inst{23-22} = 0b11;
    let Inst{20}    = iop;
    let Inst{19-16} = Zm;
  }

  def : SVE_4_Op_Imm_Pat<nxv4i32, op, nxv4i32, nxv16i8, nxv16i8, i32, VectorIndexS32b_timm, !cast<Instruction>(NAME # _BtoS)>;
  def : SVE_4_Op_Imm_Pat<nxv2i64, op, nxv2i64, nxv8i16, nxv8i16, i32, VectorIndexD32b_timm, !cast<Instruction>(NAME # _HtoD)>;
<<<<<<< HEAD
=======
}

class sve_intx_dot_by_indexed_elem_x<bit opc, string asm>
: sve_intx_dot_by_indexed_elem<opc, asm, ZPR16, ZPR8, ZPR3b8, VectorIndexH32b_timm> {
 bits<3> iop;
 bits<3> Zm;
 let Inst{23}    = 0b0;
 let Inst{22}    = iop{2};
 let Inst{20-19} = iop{1-0};
 let Inst{18-16} = Zm;
>>>>>>> 54c4ef26
}

//===----------------------------------------------------------------------===//
// SVE2 Complex Integer Dot Product Group
//===----------------------------------------------------------------------===//

class sve2_complex_int_arith<bits<2> sz, bits<4> opc, string asm,
                             ZPRRegOp zprty1, ZPRRegOp zprty2>
: I<(outs zprty1:$Zda), (ins zprty1:$_Zda, zprty2:$Zn, zprty2:$Zm,
                         complexrotateop:$rot),
  asm, "\t$Zda, $Zn, $Zm, $rot", "", []>, Sched<[]> {
  bits<5> Zda;
  bits<5> Zn;
  bits<5> Zm;
  bits<2> rot;
  let Inst{31-24} = 0b01000100;
  let Inst{23-22} = sz;
  let Inst{21}    = 0b0;
  let Inst{20-16} = Zm;
  let Inst{15-12} = opc;
  let Inst{11-10} = rot;
  let Inst{9-5}   = Zn;
  let Inst{4-0}   = Zda;

  let Constraints = "$Zda = $_Zda";
  let DestructiveInstType = DestructiveOther;
  let ElementSize = ElementSizeNone;
  let hasSideEffects = 0;
}

multiclass sve2_cintx_dot<string asm, SDPatternOperator op> {
  def _S : sve2_complex_int_arith<0b10, 0b0001, asm, ZPR32, ZPR8>;
  def _D : sve2_complex_int_arith<0b11, 0b0001, asm, ZPR64, ZPR16>;

  def : Pat<(nxv4i32 (op (nxv4i32 ZPR32:$Op1), (nxv16i8 ZPR8:$Op2), (nxv16i8 ZPR8:$Op3),
                         (i32 complexrotateop:$imm))),
            (!cast<Instruction>(NAME # "_S") ZPR32:$Op1, ZPR8:$Op2, ZPR8:$Op3, complexrotateop:$imm)>;
  def : Pat<(nxv2i64 (op (nxv2i64 ZPR64:$Op1), (nxv8i16 ZPR16:$Op2), (nxv8i16 ZPR16:$Op3),
                         (i32 complexrotateop:$imm))),
            (!cast<Instruction>(NAME # "_D") ZPR64:$Op1, ZPR16:$Op2, ZPR16:$Op3, complexrotateop:$imm)>;
}

//===----------------------------------------------------------------------===//
// SVE2 Complex Multiply-Add Group
//===----------------------------------------------------------------------===//

multiclass sve2_int_cmla<bit opc, string asm, SDPatternOperator op> {
  def _B : sve2_complex_int_arith<0b00, { 0b001, opc }, asm, ZPR8, ZPR8>;
  def _H : sve2_complex_int_arith<0b01, { 0b001, opc }, asm, ZPR16, ZPR16>;
  def _S : sve2_complex_int_arith<0b10, { 0b001, opc }, asm, ZPR32, ZPR32>;
  def _D : sve2_complex_int_arith<0b11, { 0b001, opc }, asm, ZPR64, ZPR64>;

  def : SVE_4_Op_Imm_Pat<nxv16i8, op, nxv16i8, nxv16i8, nxv16i8, i32, complexrotateop, !cast<Instruction>(NAME # _B)>;
  def : SVE_4_Op_Imm_Pat<nxv8i16, op, nxv8i16, nxv8i16, nxv8i16, i32, complexrotateop, !cast<Instruction>(NAME # _H)>;
  def : SVE_4_Op_Imm_Pat<nxv4i32, op, nxv4i32, nxv4i32, nxv4i32, i32, complexrotateop, !cast<Instruction>(NAME # _S)>;
  def : SVE_4_Op_Imm_Pat<nxv2i64, op, nxv2i64, nxv2i64, nxv2i64, i32, complexrotateop, !cast<Instruction>(NAME # _D)>;
}

//===----------------------------------------------------------------------===//
// SVE2 Complex Integer Dot Product - Indexed Group
//===----------------------------------------------------------------------===//

class sve2_complex_int_arith_indexed<bits<2> sz, bits<4> opc, string asm,
                                     ZPRRegOp zprty1, ZPRRegOp zprty2,
                                     ZPRRegOp zprty3, Operand itype>
: I<(outs zprty1:$Zda), (ins zprty1:$_Zda, zprty2:$Zn, zprty3:$Zm, itype:$iop,
                         complexrotateop:$rot),
  asm, "\t$Zda, $Zn, $Zm$iop, $rot", "", []>, Sched<[]> {
  bits<5> Zda;
  bits<5> Zn;
  bits<2> rot;
  let Inst{31-24} = 0b01000100;
  let Inst{23-22} = sz;
  let Inst{21}    = 0b1;
  let Inst{15-12} = opc;
  let Inst{11-10} = rot;
  let Inst{9-5}   = Zn;
  let Inst{4-0}   = Zda;

  let Constraints = "$Zda = $_Zda";
  let DestructiveInstType = DestructiveOther;
  let ElementSize = ElementSizeNone;
  let hasSideEffects = 0;
}

multiclass sve2_cintx_dot_by_indexed_elem<string asm, SDPatternOperator op> {
  def _S : sve2_complex_int_arith_indexed<0b10, 0b0100, asm, ZPR32, ZPR8, ZPR3b8, VectorIndexS32b> {
    bits<2> iop;
    bits<3> Zm;
    let Inst{20-19} = iop;
    let Inst{18-16} = Zm;
  }
  def _D : sve2_complex_int_arith_indexed<0b11, 0b0100, asm, ZPR64, ZPR16, ZPR4b16, VectorIndexD32b> {
    bit iop;
    bits<4> Zm;
    let Inst{20} = iop;
    let Inst{19-16} = Zm;
  }

  def : Pat<(nxv4i32 (op (nxv4i32 ZPR32:$Op1), (nxv16i8 ZPR8:$Op2), (nxv16i8 ZPR8:$Op3),
                         (i32 VectorIndexS32b_timm:$idx), (i32 complexrotateop:$imm))),
            (!cast<Instruction>(NAME # "_S") ZPR32:$Op1, ZPR8:$Op2, ZPR8:$Op3, VectorIndexS32b_timm:$idx, complexrotateop:$imm)>;
  def : Pat<(nxv2i64 (op (nxv2i64 ZPR64:$Op1), (nxv8i16 ZPR16:$Op2), (nxv8i16 ZPR16:$Op3),
                         (i32 VectorIndexD32b_timm:$idx), (i32 complexrotateop:$imm))),
            (!cast<Instruction>(NAME # "_D") ZPR64:$Op1, ZPR16:$Op2, ZPR16:$Op3, VectorIndexD32b_timm:$idx, complexrotateop:$imm)>;
}

//===----------------------------------------------------------------------===//
// SVE2 Complex Multiply-Add - Indexed Group
//===----------------------------------------------------------------------===//

multiclass sve2_cmla_by_indexed_elem<bit opc, string asm,
                                     SDPatternOperator op> {
  def _H : sve2_complex_int_arith_indexed<0b10, { 0b011, opc }, asm, ZPR16, ZPR16, ZPR3b16, VectorIndexS32b> {
    bits<2> iop;
    bits<3> Zm;
    let Inst{20-19} = iop;
    let Inst{18-16} = Zm;
  }
  def _S : sve2_complex_int_arith_indexed<0b11, { 0b011, opc }, asm, ZPR32, ZPR32, ZPR4b32, VectorIndexD32b> {
    bit iop;
    bits<4> Zm;
    let Inst{20} = iop;
    let Inst{19-16} = Zm;
  }

  def : Pat<(nxv8i16 (op (nxv8i16 ZPR16:$Op1), (nxv8i16 ZPR16:$Op2), (nxv8i16 ZPR16:$Op3),
                         (i32 VectorIndexS32b_timm:$idx), (i32 complexrotateop:$imm))),
            (!cast<Instruction>(NAME # "_H") ZPR16:$Op1, ZPR16:$Op2, ZPR16:$Op3, VectorIndexS32b_timm:$idx, complexrotateop:$imm)>;

  def : Pat<(nxv4i32 (op (nxv4i32 ZPR32:$Op1), (nxv4i32 ZPR32:$Op2), (nxv4i32 ZPR32:$Op3),
                         (i32 VectorIndexD32b_timm:$idx), (i32 complexrotateop:$imm))),
            (!cast<Instruction>(NAME # "_S") ZPR32:$Op1, ZPR32:$Op2, ZPR32:$Op3, VectorIndexD32b_timm:$idx, complexrotateop:$imm)>;
}

//===----------------------------------------------------------------------===//
// SVE2 Integer Multiply - Unpredicated Group
//===----------------------------------------------------------------------===//

class sve2_int_mul<bits<2> sz, bits<3> opc, string asm, ZPRRegOp zprty>
: I<(outs zprty:$Zd), (ins zprty:$Zn, zprty:$Zm),
  asm, "\t$Zd, $Zn, $Zm", "", []>, Sched<[]> {
  bits<5> Zd;
  bits<5> Zm;
  bits<5> Zn;
  let Inst{31-24} = 0b00000100;
  let Inst{23-22} = sz;
  let Inst{21}    = 0b1;
  let Inst{20-16} = Zm;
  let Inst{15-13} = 0b011;
  let Inst{12-10} = opc;
  let Inst{9-5}   = Zn;
  let Inst{4-0}   = Zd;

  let hasSideEffects = 0;
}

multiclass sve2_int_mul<bits<3> opc, string asm, SDPatternOperator op> {
  def _B : sve2_int_mul<0b00, opc, asm, ZPR8>;
  def _H : sve2_int_mul<0b01, opc, asm, ZPR16>;
  def _S : sve2_int_mul<0b10, opc, asm, ZPR32>;
  def _D : sve2_int_mul<0b11, opc, asm, ZPR64>;

  def : SVE_2_Op_Pat<nxv16i8, op, nxv16i8, nxv16i8, !cast<Instruction>(NAME # _B)>;
  def : SVE_2_Op_Pat<nxv8i16, op, nxv8i16, nxv8i16, !cast<Instruction>(NAME # _H)>;
  def : SVE_2_Op_Pat<nxv4i32, op, nxv4i32, nxv4i32, !cast<Instruction>(NAME # _S)>;
  def : SVE_2_Op_Pat<nxv2i64, op, nxv2i64, nxv2i64, !cast<Instruction>(NAME # _D)>;
}

multiclass sve2_int_mul_single<bits<3> opc, string asm, SDPatternOperator op> {
  def _B : sve2_int_mul<0b00, opc, asm, ZPR8>;

  def : SVE_2_Op_Pat<nxv16i8, op, nxv16i8, nxv16i8, !cast<Instruction>(NAME # _B)>;
}

//===----------------------------------------------------------------------===//
// SVE2 Integer Multiply - Indexed Group
//===----------------------------------------------------------------------===//

class sve2_int_mul_by_indexed_elem<bits<2> sz, bits<4> opc, string asm,
                                   ZPRRegOp zprty1, ZPRRegOp zprty2,
                                   ZPRRegOp zprty3, Operand itype>
: I<(outs zprty1:$Zd), (ins zprty2:$Zn, zprty3:$Zm, itype:$iop),
  asm, "\t$Zd, $Zn, $Zm$iop", "", []>, Sched<[]> {
  bits<5> Zd;
  bits<5> Zn;
  let Inst{31-24} = 0b01000100;
  let Inst{23-22} = sz;
  let Inst{21}    = 0b1;
  let Inst{15-14} = 0b11;
  let Inst{13-10} = opc;
  let Inst{9-5}   = Zn;
  let Inst{4-0}   = Zd;

  let hasSideEffects = 0;
}

multiclass sve2_int_mul_by_indexed_elem<bits<4> opc, string asm,
                                        SDPatternOperator op> {
  def _H : sve2_int_mul_by_indexed_elem<{0, ?}, opc, asm, ZPR16, ZPR16, ZPR3b16, VectorIndexH32b> {
    bits<3> Zm;
    bits<3> iop;
    let Inst{22} = iop{2};
    let Inst{20-19} = iop{1-0};
    let Inst{18-16} = Zm;
  }
  def _S : sve2_int_mul_by_indexed_elem<0b10, opc, asm, ZPR32, ZPR32, ZPR3b32, VectorIndexS32b> {
    bits<3> Zm;
    bits<2> iop;
    let Inst{20-19} = iop;
    let Inst{18-16} = Zm;
  }
  def _D : sve2_int_mul_by_indexed_elem<0b11, opc, asm, ZPR64, ZPR64, ZPR4b64, VectorIndexD32b> {
    bits<4> Zm;
    bit iop;
    let Inst{20} = iop;
    let Inst{19-16} = Zm;
  }

  def : SVE_3_Op_Imm_Pat<nxv8i16, op, nxv8i16, nxv8i16, i32, VectorIndexH32b_timm, !cast<Instruction>(NAME # _H)>;
  def : SVE_3_Op_Imm_Pat<nxv4i32, op, nxv4i32, nxv4i32, i32, VectorIndexS32b_timm, !cast<Instruction>(NAME # _S)>;
  def : SVE_3_Op_Imm_Pat<nxv2i64, op, nxv2i64, nxv2i64, i32, VectorIndexD32b_timm, !cast<Instruction>(NAME # _D)>;
}

multiclass sve2_int_mul_long_by_indexed_elem<bits<3> opc, string asm,
                                             SDPatternOperator op> {
  def _S : sve2_int_mul_by_indexed_elem<0b10, { opc{2-1}, ?, opc{0} }, asm,
                                        ZPR32, ZPR16, ZPR3b16, VectorIndexH32b> {
    bits<3> Zm;
    bits<3> iop;
    let Inst{20-19} = iop{2-1};
    let Inst{18-16} = Zm;
    let Inst{11} = iop{0};
  }
  def _D : sve2_int_mul_by_indexed_elem<0b11, { opc{2-1}, ?, opc{0} }, asm,
                                        ZPR64, ZPR32, ZPR4b32, VectorIndexS32b> {
    bits<4> Zm;
    bits<2> iop;
    let Inst{20} = iop{1};
    let Inst{19-16} = Zm;
    let Inst{11} = iop{0};
  }

  def : SVE_3_Op_Imm_Pat<nxv4i32, op, nxv8i16, nxv8i16, i32, VectorIndexH32b_timm, !cast<Instruction>(NAME # _S)>;
  def : SVE_3_Op_Imm_Pat<nxv2i64, op, nxv4i32, nxv4i32, i32, VectorIndexS32b_timm, !cast<Instruction>(NAME # _D)>;
}

//===----------------------------------------------------------------------===//
// SVE2 Integer - Predicated Group
//===----------------------------------------------------------------------===//

class sve2_int_arith_pred<bits<2> sz, bits<6> opc, string asm,
                          ZPRRegOp zprty>
: I<(outs zprty:$Zdn), (ins PPR3bAny:$Pg, zprty:$_Zdn, zprty:$Zm),
  asm, "\t$Zdn, $Pg/m, $_Zdn, $Zm", "", []>, Sched<[]> {
  bits<3> Pg;
  bits<5> Zm;
  bits<5> Zdn;
  let Inst{31-24} = 0b01000100;
  let Inst{23-22} = sz;
  let Inst{21}    = 0b0;
  let Inst{20-16} = opc{5-1};
  let Inst{15-14} = 0b10;
  let Inst{13}    = opc{0};
  let Inst{12-10} = Pg;
  let Inst{9-5}   = Zm;
  let Inst{4-0}   = Zdn;

  let Constraints = "$Zdn = $_Zdn";
  let DestructiveInstType = DestructiveOther;
  let ElementSize = zprty.ElementSize;
  let hasSideEffects = 0;
}

multiclass sve2_int_arith_pred<bits<6> opc, string asm, SDPatternOperator op,
                               string Ps = "",
                               DestructiveInstTypeEnum flags=DestructiveOther,
                               string revname="", bit isReverseInstr=0> {
  let DestructiveInstType = flags in {
  def _B : sve2_int_arith_pred<0b00, opc, asm, ZPR8>,
           SVEPseudo2Instr<Ps # _B, 1>, SVEInstr2Rev<NAME # _B, revname # _B, isReverseInstr>;
  def _H : sve2_int_arith_pred<0b01, opc, asm, ZPR16>,
           SVEPseudo2Instr<Ps # _H, 1>, SVEInstr2Rev<NAME # _H, revname # _H, isReverseInstr>;
  def _S : sve2_int_arith_pred<0b10, opc, asm, ZPR32>,
           SVEPseudo2Instr<Ps # _S, 1>, SVEInstr2Rev<NAME # _S, revname # _S, isReverseInstr>;
  def _D : sve2_int_arith_pred<0b11, opc, asm, ZPR64>,
           SVEPseudo2Instr<Ps # _D, 1>, SVEInstr2Rev<NAME # _D, revname # _D, isReverseInstr>;
  }

  def : SVE_3_Op_Pat<nxv16i8, op, nxv16i1, nxv16i8, nxv16i8, !cast<Instruction>(NAME # _B)>;
  def : SVE_3_Op_Pat<nxv8i16, op, nxv8i1,  nxv8i16, nxv8i16, !cast<Instruction>(NAME # _H)>;
  def : SVE_3_Op_Pat<nxv4i32, op, nxv4i1,  nxv4i32, nxv4i32, !cast<Instruction>(NAME # _S)>;
  def : SVE_3_Op_Pat<nxv2i64, op, nxv2i1,  nxv2i64, nxv2i64, !cast<Instruction>(NAME # _D)>;
}

class sve2_int_sadd_long_accum_pairwise<bits<2> sz, bit U, string asm,
                                        ZPRRegOp zprty1, ZPRRegOp zprty2>
: I<(outs zprty1:$Zda), (ins PPR3bAny:$Pg, zprty1:$_Zda, zprty2:$Zn),
  asm, "\t$Zda, $Pg/m, $Zn", "", []>, Sched<[]> {
  bits<3> Pg;
  bits<5> Zn;
  bits<5> Zda;
  let Inst{31-24} = 0b01000100;
  let Inst{23-22} = sz;
  let Inst{21-17} = 0b00010;
  let Inst{16}    = U;
  let Inst{15-13} = 0b101;
  let Inst{12-10} = Pg;
  let Inst{9-5}   = Zn;
  let Inst{4-0}   = Zda;

  let Constraints = "$Zda = $_Zda";
  let DestructiveInstType = DestructiveOther;
  let ElementSize = zprty1.ElementSize;
  let hasSideEffects = 0;
}

multiclass sve2_int_sadd_long_accum_pairwise<bit U, string asm, SDPatternOperator op> {
  def _H : sve2_int_sadd_long_accum_pairwise<0b01, U, asm, ZPR16, ZPR8>;
  def _S : sve2_int_sadd_long_accum_pairwise<0b10, U, asm, ZPR32, ZPR16>;
  def _D : sve2_int_sadd_long_accum_pairwise<0b11, U, asm, ZPR64, ZPR32>;

  def : SVE_3_Op_Pat<nxv8i16, op, nxv8i1, nxv8i16, nxv16i8, !cast<Instruction>(NAME # _H)>;
  def : SVE_3_Op_Pat<nxv4i32, op, nxv4i1, nxv4i32, nxv8i16, !cast<Instruction>(NAME # _S)>;
  def : SVE_3_Op_Pat<nxv2i64, op, nxv2i1, nxv2i64, nxv4i32, !cast<Instruction>(NAME # _D)>;
}

class sve2_int_un_pred_arit<bits<2> sz, bits<2> opc,
                            string asm, ZPRRegOp zprty>
: I<(outs zprty:$Zd), (ins zprty:$_Zd, PPR3bAny:$Pg, zprty:$Zn),
  asm, "\t$Zd, $Pg/m, $Zn",
  "",
  []>, Sched<[]> {
  bits<3> Pg;
  bits<5> Zd;
  bits<5> Zn;
  let Inst{31-24} = 0b01000100;
  let Inst{23-22} = sz;
  let Inst{21-20} = 0b00;
  let Inst{19}    = opc{1};
  let Inst{18-17} = 0b00;
  let Inst{16}    = opc{0};
  let Inst{15-13} = 0b101;
  let Inst{12-10} = Pg;
  let Inst{9-5}   = Zn;
  let Inst{4-0}   = Zd;
  let Constraints = "$Zd = $_Zd";
  let DestructiveInstType = DestructiveUnaryPassthru;
  let ElementSize = zprty.ElementSize;
  let hasSideEffects = 0;
}

class sve2_int_un_pred_arit_z<bits<2> sz, bits<2> opc,
                              string asm, ZPRRegOp zprty>
: I<(outs zprty:$Zd), (ins PPR3bAny:$Pg, zprty:$Zn),
  asm, "\t$Zd, $Pg/z, $Zn",
  "",
  []>, Sched<[]> {
  bits<3> Pg;
  bits<5> Zd;
  bits<5> Zn;
  let Inst{31-24} = 0b01000100;
  let Inst{23-22} = sz;
  let Inst{21-20} = 0b00;
  let Inst{19}    = opc{1};
  let Inst{18-17} = 0b01;
  let Inst{16}    = opc{0};
  let Inst{15-13} = 0b101;
  let Inst{12-10} = Pg;
  let Inst{9-5}   = Zn;
  let Inst{4-0}   = Zd;
  let hasSideEffects = 0;
}

multiclass sve2_int_un_pred_arit_s<bits<2> opc, string asm,
                                   SDPatternOperator op> {
  def _S : sve2_int_un_pred_arit<0b10, opc, asm, ZPR32>,
           SVEPseudo2Instr<NAME # _S, 1>;

  def : SVE_3_Op_Pat<nxv4i32, op, nxv4i32, nxv4i1, nxv4i32, !cast<Instruction>(NAME # _S)>;

  def _S_UNDEF : PredOneOpPassthruPseudo<NAME # _S, ZPR32>;

  defm : SVE_3_Op_Undef_Pat<nxv4i32, op, nxv4i32, nxv4i1,  nxv4i32, !cast<Pseudo>(NAME # _S_UNDEF)>;
}

multiclass sve2_int_un_pred_arit<bits<2> opc, string asm, SDPatternOperator op> {
  def _B : sve2_int_un_pred_arit<0b00, opc, asm, ZPR8>,
           SVEPseudo2Instr<NAME # _B, 1>;
  def _H : sve2_int_un_pred_arit<0b01, opc, asm, ZPR16>,
           SVEPseudo2Instr<NAME # _H, 1>;
  def _S : sve2_int_un_pred_arit<0b10, opc, asm, ZPR32>,
           SVEPseudo2Instr<NAME # _S, 1>;
  def _D : sve2_int_un_pred_arit<0b11, opc, asm, ZPR64>,
           SVEPseudo2Instr<NAME # _D, 1>;

  def : SVE_3_Op_Pat<nxv16i8, op, nxv16i8, nxv16i1, nxv16i8, !cast<Instruction>(NAME # _B)>;
  def : SVE_3_Op_Pat<nxv8i16, op, nxv8i16, nxv8i1,  nxv8i16, !cast<Instruction>(NAME # _H)>;
  def : SVE_3_Op_Pat<nxv4i32, op, nxv4i32, nxv4i1,  nxv4i32, !cast<Instruction>(NAME # _S)>;
  def : SVE_3_Op_Pat<nxv2i64, op, nxv2i64, nxv2i1,  nxv2i64, !cast<Instruction>(NAME # _D)>;

  def _B_UNDEF : PredOneOpPassthruPseudo<NAME # _B, ZPR8>;
  def _H_UNDEF : PredOneOpPassthruPseudo<NAME # _H, ZPR16>;
  def _S_UNDEF : PredOneOpPassthruPseudo<NAME # _S, ZPR32>;
  def _D_UNDEF : PredOneOpPassthruPseudo<NAME # _D, ZPR64>;

  defm : SVE_3_Op_Undef_Pat<nxv16i8, op, nxv16i8, nxv16i1, nxv16i8, !cast<Pseudo>(NAME # _B_UNDEF)>;
  defm : SVE_3_Op_Undef_Pat<nxv8i16, op, nxv8i16, nxv8i1,  nxv8i16, !cast<Pseudo>(NAME # _H_UNDEF)>;
  defm : SVE_3_Op_Undef_Pat<nxv4i32, op, nxv4i32, nxv4i1,  nxv4i32, !cast<Pseudo>(NAME # _S_UNDEF)>;
  defm : SVE_3_Op_Undef_Pat<nxv2i64, op, nxv2i64, nxv2i1,  nxv2i64, !cast<Pseudo>(NAME # _D_UNDEF)>;
}

multiclass sve2_int_un_pred_arit_z_S<bits<2> opc, string asm, SDPatternOperator op> {
  def _S : sve2_int_un_pred_arit_z<0b10, opc, asm, ZPR32>;

  defm : SVE_3_Op_UndefZero_Pat<nxv4i32, op, nxv4i32, nxv4i1, nxv4i32, !cast<Instruction>(NAME # _S)>;
}

multiclass sve2_int_un_pred_arit_z<bits<2> opc, string asm, SDPatternOperator op> {
  def _B : sve2_int_un_pred_arit_z<0b00, opc, asm, ZPR8>;
  def _H : sve2_int_un_pred_arit_z<0b01, opc, asm, ZPR16>;
  def _S : sve2_int_un_pred_arit_z<0b10, opc, asm, ZPR32>;
  def _D : sve2_int_un_pred_arit_z<0b11, opc, asm, ZPR64>;

  defm : SVE_3_Op_UndefZero_Pat<nxv16i8, op, nxv16i8, nxv16i1, nxv16i8, !cast<Instruction>(NAME # _B)>;
  defm : SVE_3_Op_UndefZero_Pat<nxv8i16, op, nxv8i16, nxv8i1,  nxv8i16, !cast<Instruction>(NAME # _H)>;
  defm : SVE_3_Op_UndefZero_Pat<nxv4i32, op, nxv4i32, nxv4i1, nxv4i32, !cast<Instruction>(NAME # _S)>;
  defm : SVE_3_Op_UndefZero_Pat<nxv2i64, op, nxv2i64, nxv2i1,  nxv2i64, !cast<Instruction>(NAME # _D)>;
}

//===----------------------------------------------------------------------===//
// SVE2 Widening Integer Arithmetic Group
//===----------------------------------------------------------------------===//

class sve2_wide_int_arith<bits<2> sz, bits<5> opc, string asm,
                          ZPRRegOp zprty1, ZPRRegOp zprty2, ZPRRegOp zprty3>
: I<(outs zprty1:$Zd), (ins zprty2:$Zn, zprty3:$Zm),
  asm, "\t$Zd, $Zn, $Zm", "", []>, Sched<[]> {
  bits<5> Zd;
  bits<5> Zn;
  bits<5> Zm;
  let Inst{31-24} = 0b01000101;
  let Inst{23-22} = sz;
  let Inst{21}    = 0b0;
  let Inst{20-16} = Zm;
  let Inst{15}    = 0b0;
  let Inst{14-10} = opc;
  let Inst{9-5}   = Zn;
  let Inst{4-0}   = Zd;

  let hasSideEffects = 0;
}

multiclass sve2_wide_int_arith_long<bits<5> opc, string asm,
                                    SDPatternOperator op> {
  def _H : sve2_wide_int_arith<0b01, opc, asm, ZPR16, ZPR8, ZPR8>;
  def _S : sve2_wide_int_arith<0b10, opc, asm, ZPR32, ZPR16, ZPR16>;
  def _D : sve2_wide_int_arith<0b11, opc, asm, ZPR64, ZPR32, ZPR32>;

  def : SVE_2_Op_Pat<nxv8i16, op, nxv16i8, nxv16i8, !cast<Instruction>(NAME # _H)>;
  def : SVE_2_Op_Pat<nxv4i32, op, nxv8i16, nxv8i16, !cast<Instruction>(NAME # _S)>;
  def : SVE_2_Op_Pat<nxv2i64, op, nxv4i32, nxv4i32, !cast<Instruction>(NAME # _D)>;
}

multiclass sve2_wide_int_arith_wide<bits<3> opc, string asm,
                                    SDPatternOperator op> {
  def _H : sve2_wide_int_arith<0b01, { 0b10, opc }, asm, ZPR16, ZPR16, ZPR8>;
  def _S : sve2_wide_int_arith<0b10, { 0b10, opc }, asm, ZPR32, ZPR32, ZPR16>;
  def _D : sve2_wide_int_arith<0b11, { 0b10, opc }, asm, ZPR64, ZPR64, ZPR32>;

  def : SVE_2_Op_Pat<nxv8i16, op, nxv8i16, nxv16i8, !cast<Instruction>(NAME # _H)>;
  def : SVE_2_Op_Pat<nxv4i32, op, nxv4i32, nxv8i16, !cast<Instruction>(NAME # _S)>;
  def : SVE_2_Op_Pat<nxv2i64, op, nxv2i64, nxv4i32, !cast<Instruction>(NAME # _D)>;
}

multiclass sve2_wide_int_arith_pmul<bits<2> sz, bits<5> opc, string asm,
                                     SDPatternOperator op> {
  def NAME : sve2_wide_int_arith<sz, opc, asm, ZPR128, ZPR64, ZPR64>;

  // To avoid using 128 bit elements in the IR, the pattern below works with
  // llvm intrinsics with the _pair suffix, to reflect that
  // _Q is implemented as a pair of _D.
  def : SVE_2_Op_Pat<nxv2i64, op, nxv2i64, nxv2i64, !cast<Instruction>(NAME)>;
}

multiclass sve2_pmul_long<bits<1> opc, string asm, SDPatternOperator op> {
  def _H : sve2_wide_int_arith<0b01, {0b1101, opc}, asm, ZPR16, ZPR8, ZPR8>;
  def _D : sve2_wide_int_arith<0b11, {0b1101, opc}, asm, ZPR64, ZPR32, ZPR32>;

  // To avoid using 128 bit elements in the IR, the patterns below work with
  // llvm intrinsics with the _pair suffix, to reflect that
  // _H is implemented as a pair of _B and _D is implemented as a pair of _S.
  def : SVE_2_Op_Pat<nxv16i8, op, nxv16i8, nxv16i8, !cast<Instruction>(NAME # _H)>;
  def : SVE_2_Op_Pat<nxv4i32, op, nxv4i32, nxv4i32, !cast<Instruction>(NAME # _D)>;
}

//===----------------------------------------------------------------------===//
// SVE2 Misc Group
//===----------------------------------------------------------------------===//

class sve2_misc<bits<2> sz, bits<4> opc, string asm,
                ZPRRegOp zprty1, ZPRRegOp zprty2>
: I<(outs zprty1:$Zd), (ins zprty2:$Zn, zprty2:$Zm),
  asm, "\t$Zd, $Zn, $Zm", "", []>, Sched<[]> {
  bits<5> Zd;
  bits<5> Zn;
  bits<5> Zm;
  let Inst{31-24} = 0b01000101;
  let Inst{23-22} = sz;
  let Inst{21}    = 0b0;
  let Inst{20-16} = Zm;
  let Inst{15-14} = 0b10;
  let Inst{13-10} = opc;
  let Inst{9-5}   = Zn;
  let Inst{4-0}   = Zd;

  let hasSideEffects = 0;
}

multiclass sve2_misc_bitwise<bits<4> opc, string asm, SDPatternOperator op> {
  def _B : sve2_misc<0b00, opc, asm, ZPR8, ZPR8>;
  def _H : sve2_misc<0b01, opc, asm, ZPR16, ZPR16>;
  def _S : sve2_misc<0b10, opc, asm, ZPR32, ZPR32>;
  def _D : sve2_misc<0b11, opc, asm, ZPR64, ZPR64>;

  def : SVE_2_Op_Pat<nxv16i8, op, nxv16i8, nxv16i8, !cast<Instruction>(NAME # _B)>;
  def : SVE_2_Op_Pat<nxv8i16, op, nxv8i16, nxv8i16, !cast<Instruction>(NAME # _H)>;
  def : SVE_2_Op_Pat<nxv4i32, op, nxv4i32, nxv4i32, !cast<Instruction>(NAME # _S)>;
  def : SVE_2_Op_Pat<nxv2i64, op, nxv2i64, nxv2i64, !cast<Instruction>(NAME # _D)>;
}

multiclass sve2_misc_int_addsub_long_interleaved<bits<2> opc, string asm,
                                                 SDPatternOperator op> {
  def _H : sve2_misc<0b01, { 0b00, opc }, asm, ZPR16, ZPR8>;
  def _S : sve2_misc<0b10, { 0b00, opc }, asm, ZPR32, ZPR16>;
  def _D : sve2_misc<0b11, { 0b00, opc }, asm, ZPR64, ZPR32>;

  def : SVE_2_Op_Pat<nxv8i16, op, nxv16i8, nxv16i8, !cast<Instruction>(NAME # _H)>;
  def : SVE_2_Op_Pat<nxv4i32, op, nxv8i16, nxv8i16, !cast<Instruction>(NAME # _S)>;
  def : SVE_2_Op_Pat<nxv2i64, op, nxv4i32, nxv4i32, !cast<Instruction>(NAME # _D)>;
}

class sve2_bitwise_xor_interleaved<bits<2> sz, bits<1> opc, string asm,
                                   ZPRRegOp zprty1, ZPRRegOp zprty2>
: I<(outs zprty1:$Zd), (ins zprty1:$_Zd, zprty2:$Zn, zprty2:$Zm),
  asm, "\t$Zd, $Zn, $Zm", "", []>, Sched<[]> {
  bits<5> Zd;
  bits<5> Zn;
  bits<5> Zm;
  let Inst{31-24} = 0b01000101;
  let Inst{23-22} = sz;
  let Inst{21}    = 0b0;
  let Inst{20-16} = Zm;
  let Inst{15-11} = 0b10010;
  let Inst{10}    = opc;
  let Inst{9-5}   = Zn;
  let Inst{4-0}   = Zd;

  let Constraints = "$Zd = $_Zd";
  let DestructiveInstType = DestructiveOther;
  let ElementSize = ElementSizeNone;
  let hasSideEffects = 0;
}

multiclass sve2_bitwise_xor_interleaved<bit opc, string asm,
                                        SDPatternOperator op> {
  def _B : sve2_bitwise_xor_interleaved<0b00, opc, asm, ZPR8,  ZPR8>;
  def _H : sve2_bitwise_xor_interleaved<0b01, opc, asm, ZPR16, ZPR16>;
  def _S : sve2_bitwise_xor_interleaved<0b10, opc, asm, ZPR32, ZPR32>;
  def _D : sve2_bitwise_xor_interleaved<0b11, opc, asm, ZPR64, ZPR64>;

  def : SVE_3_Op_Pat<nxv16i8, op, nxv16i8, nxv16i8, nxv16i8, !cast<Instruction>(NAME # _B)>;
  def : SVE_3_Op_Pat<nxv8i16, op, nxv8i16, nxv8i16, nxv8i16, !cast<Instruction>(NAME # _H)>;
  def : SVE_3_Op_Pat<nxv4i32, op, nxv4i32, nxv4i32, nxv4i32, !cast<Instruction>(NAME # _S)>;
  def : SVE_3_Op_Pat<nxv2i64, op, nxv2i64, nxv2i64, nxv2i64, !cast<Instruction>(NAME # _D)>;
}

class sve2_bitwise_shift_left_long<bits<3> tsz8_64, bits<2> opc, string asm,
                                   ZPRRegOp zprty1, ZPRRegOp zprty2,
                                   Operand immtype>
: I<(outs zprty1:$Zd), (ins zprty2:$Zn, immtype:$imm),
  asm, "\t$Zd, $Zn, $imm",
  "", []>, Sched<[]> {
  bits<5> Zd;
  bits<5> Zn;
  bits<5> imm;
  let Inst{31-23} = 0b010001010;
  let Inst{22}    = tsz8_64{2};
  let Inst{21}    = 0b0;
  let Inst{20-19} = tsz8_64{1-0};
  let Inst{18-16} = imm{2-0}; // imm3
  let Inst{15-12} = 0b1010;
  let Inst{11-10} = opc;
  let Inst{9-5}   = Zn;
  let Inst{4-0}   = Zd;

  let hasSideEffects = 0;
}

multiclass sve2_bitwise_shift_left_long<bits<2> opc, string asm,
                                        SDPatternOperator op> {
  def _H : sve2_bitwise_shift_left_long<{0,0,1}, opc, asm,
                                        ZPR16, ZPR8, vecshiftL8>;
  def _S : sve2_bitwise_shift_left_long<{0,1,?}, opc, asm,
                                        ZPR32, ZPR16, vecshiftL16> {
    let Inst{19} = imm{3};
  }
  def _D : sve2_bitwise_shift_left_long<{1,?,?}, opc, asm,
                                        ZPR64, ZPR32, vecshiftL32> {
    let Inst{20-19} = imm{4-3};
  }
  def : SVE_2_Op_Imm_Pat<nxv8i16, op, nxv16i8, i32, vecshiftL8,  !cast<Instruction>(NAME # _H)>;
  def : SVE_2_Op_Imm_Pat<nxv4i32, op, nxv8i16, i32, vecshiftL16, !cast<Instruction>(NAME # _S)>;
  def : SVE_2_Op_Imm_Pat<nxv2i64, op, nxv4i32, i32, vecshiftL32, !cast<Instruction>(NAME # _D)>;
}

//===----------------------------------------------------------------------===//
// SVE2 Accumulate Group
//===----------------------------------------------------------------------===//

class sve2_int_bin_shift_imm<bits<4> tsz8_64, bit opc, string asm,
                             ZPRRegOp zprty, Operand immtype>
: I<(outs zprty:$Zd), (ins zprty:$_Zd, zprty:$Zn, immtype:$imm),
  asm, "\t$Zd, $Zn, $imm",
  "", []>, Sched<[]> {
  bits<5> Zd;
  bits<5> Zn;
  bits<6> imm;
  let Inst{31-24} = 0b01000101;
  let Inst{23-22} = tsz8_64{3-2};
  let Inst{21}    = 0b0;
  let Inst{20-19} = tsz8_64{1-0};
  let Inst{18-16} = imm{2-0}; // imm3
  let Inst{15-11} = 0b11110;
  let Inst{10}    = opc;
  let Inst{9-5}   = Zn;
  let Inst{4-0}   = Zd;

  let Constraints = "$Zd = $_Zd";
  let hasSideEffects = 0;
}

multiclass sve2_int_bin_shift_imm_left<bit opc, string asm,
                                       SDPatternOperator op> {
  def _B : sve2_int_bin_shift_imm<{0,0,0,1}, opc, asm, ZPR8, vecshiftL8>;
  def _H : sve2_int_bin_shift_imm<{0,0,1,?}, opc, asm, ZPR16, vecshiftL16> {
    let Inst{19} = imm{3};
  }
  def _S : sve2_int_bin_shift_imm<{0,1,?,?}, opc, asm, ZPR32, vecshiftL32> {
    let Inst{20-19} = imm{4-3};
  }
  def _D : sve2_int_bin_shift_imm<{1,?,?,?}, opc, asm, ZPR64, vecshiftL64> {
    let Inst{22}    = imm{5};
    let Inst{20-19} = imm{4-3};
  }

  def : SVE_3_Op_Imm_Pat<nxv16i8, op, nxv16i8, nxv16i8, i32, vecshiftL8,  !cast<Instruction>(NAME # _B)>;
  def : SVE_3_Op_Imm_Pat<nxv8i16, op, nxv8i16, nxv8i16, i32, vecshiftL16, !cast<Instruction>(NAME # _H)>;
  def : SVE_3_Op_Imm_Pat<nxv4i32, op, nxv4i32, nxv4i32, i32, vecshiftL32, !cast<Instruction>(NAME # _S)>;
  def : SVE_3_Op_Imm_Pat<nxv2i64, op, nxv2i64, nxv2i64, i32, vecshiftL64, !cast<Instruction>(NAME # _D)>;
}

multiclass sve2_int_bin_shift_imm_right<bit opc, string asm,
                                        SDPatternOperator op> {
  def _B : sve2_int_bin_shift_imm<{0,0,0,1}, opc, asm, ZPR8, vecshiftR8>;
  def _H : sve2_int_bin_shift_imm<{0,0,1,?}, opc, asm, ZPR16, vecshiftR16> {
    let Inst{19} = imm{3};
  }
  def _S : sve2_int_bin_shift_imm<{0,1,?,?}, opc, asm, ZPR32, vecshiftR32> {
    let Inst{20-19} = imm{4-3};
  }
  def _D : sve2_int_bin_shift_imm<{1,?,?,?}, opc, asm, ZPR64, vecshiftR64> {
    let Inst{22}    = imm{5};
    let Inst{20-19} = imm{4-3};
  }

  def : SVE_3_Op_Imm_Pat<nxv16i8, op, nxv16i8, nxv16i8, i32, vecshiftR8,  !cast<Instruction>(NAME # _B)>;
  def : SVE_3_Op_Imm_Pat<nxv8i16, op, nxv8i16, nxv8i16, i32, vecshiftR16, !cast<Instruction>(NAME # _H)>;
  def : SVE_3_Op_Imm_Pat<nxv4i32, op, nxv4i32, nxv4i32, i32, vecshiftR32, !cast<Instruction>(NAME # _S)>;
  def : SVE_3_Op_Imm_Pat<nxv2i64, op, nxv2i64, nxv2i64, i32, vecshiftR64, !cast<Instruction>(NAME # _D)>;
}

class sve2_int_bin_accum_shift_imm<bits<4> tsz8_64, bits<2> opc, string asm,
                                   ZPRRegOp zprty, Operand immtype>
: I<(outs zprty:$Zda), (ins zprty:$_Zda, zprty:$Zn, immtype:$imm),
  asm, "\t$Zda, $Zn, $imm",
  "", []>, Sched<[]> {
  bits<5> Zda;
  bits<5> Zn;
  bits<6> imm;
  let Inst{31-24} = 0b01000101;
  let Inst{23-22} = tsz8_64{3-2};
  let Inst{21}    = 0b0;
  let Inst{20-19} = tsz8_64{1-0};
  let Inst{18-16} = imm{2-0}; // imm3
  let Inst{15-12} = 0b1110;
  let Inst{11-10} = opc;
  let Inst{9-5}   = Zn;
  let Inst{4-0}   = Zda;

  let Constraints = "$Zda = $_Zda";
  let DestructiveInstType = DestructiveOther;
  let ElementSize = ElementSizeNone;
  let hasSideEffects = 0;
}

multiclass sve2_int_bin_accum_shift_imm_right<bits<2> opc, string asm,
                                              SDPatternOperator op,
                                              SDPatternOperator shift_op = null_frag> {
  def _B : sve2_int_bin_accum_shift_imm<{0,0,0,1}, opc, asm, ZPR8, vecshiftR8>;
  def _H : sve2_int_bin_accum_shift_imm<{0,0,1,?}, opc, asm, ZPR16, vecshiftR16> {
    let Inst{19} = imm{3};
  }
  def _S : sve2_int_bin_accum_shift_imm<{0,1,?,?}, opc, asm, ZPR32, vecshiftR32> {
    let Inst{20-19} = imm{4-3};
  }
  def _D : sve2_int_bin_accum_shift_imm<{1,?,?,?}, opc, asm, ZPR64, vecshiftR64> {
    let Inst{22}    = imm{5};
    let Inst{20-19} = imm{4-3};
  }

  def : SVE_3_Op_Imm_Pat<nxv16i8, op, nxv16i8, nxv16i8, i32, vecshiftR8,  !cast<Instruction>(NAME # _B)>;
  def : SVE_3_Op_Imm_Pat<nxv8i16, op, nxv8i16, nxv8i16, i32, vecshiftR16, !cast<Instruction>(NAME # _H)>;
  def : SVE_3_Op_Imm_Pat<nxv4i32, op, nxv4i32, nxv4i32, i32, vecshiftR32, !cast<Instruction>(NAME # _S)>;
  def : SVE_3_Op_Imm_Pat<nxv2i64, op, nxv2i64, nxv2i64, i32, vecshiftR64, !cast<Instruction>(NAME # _D)>;

  def : SVE_Shift_Add_All_Active_Pat<nxv16i8, shift_op, nxv16i1, nxv16i8, nxv16i8, i32, !cast<Instruction>(NAME # _B)>;
  def : SVE_Shift_Add_All_Active_Pat<nxv8i16, shift_op, nxv8i1, nxv8i16, nxv8i16, i32, !cast<Instruction>(NAME # _H)>;
  def : SVE_Shift_Add_All_Active_Pat<nxv4i32, shift_op, nxv4i1, nxv4i32, nxv4i32, i32, !cast<Instruction>(NAME # _S)>;
  def : SVE_Shift_Add_All_Active_Pat<nxv2i64, shift_op, nxv2i1, nxv2i64, nxv2i64, i32, !cast<Instruction>(NAME # _D)>;
}

class sve2_int_cadd<bits<2> sz, bit opc, string asm, ZPRRegOp zprty>
: I<(outs zprty:$Zdn), (ins zprty:$_Zdn, zprty:$Zm, complexrotateopodd:$rot),
  asm, "\t$Zdn, $_Zdn, $Zm, $rot", "", []>, Sched<[]> {
  bits<5> Zdn;
  bits<5> Zm;
  bit rot;
  let Inst{31-24} = 0b01000101;
  let Inst{23-22} = sz;
  let Inst{21-17} = 0b00000;
  let Inst{16}    = opc;
  let Inst{15-11} = 0b11011;
  let Inst{10}    = rot;
  let Inst{9-5}   = Zm;
  let Inst{4-0}   = Zdn;

  let Constraints = "$Zdn = $_Zdn";
  let DestructiveInstType = DestructiveOther;
  let ElementSize = ElementSizeNone;
  let hasSideEffects = 0;
}

multiclass sve2_int_cadd<bit opc, string asm, SDPatternOperator op> {
  def _B : sve2_int_cadd<0b00, opc, asm, ZPR8>;
  def _H : sve2_int_cadd<0b01, opc, asm, ZPR16>;
  def _S : sve2_int_cadd<0b10, opc, asm, ZPR32>;
  def _D : sve2_int_cadd<0b11, opc, asm, ZPR64>;

  def : SVE_3_Op_Imm_Pat<nxv16i8, op, nxv16i8, nxv16i8, i32, complexrotateopodd, !cast<Instruction>(NAME # _B)>;
  def : SVE_3_Op_Imm_Pat<nxv8i16, op, nxv8i16, nxv8i16, i32, complexrotateopodd, !cast<Instruction>(NAME # _H)>;
  def : SVE_3_Op_Imm_Pat<nxv4i32, op, nxv4i32, nxv4i32, i32, complexrotateopodd, !cast<Instruction>(NAME # _S)>;
  def : SVE_3_Op_Imm_Pat<nxv2i64, op, nxv2i64, nxv2i64, i32, complexrotateopodd, !cast<Instruction>(NAME # _D)>;
}

class sve2_int_absdiff_accum<bits<3> sz, bits<4> opc, string asm,
                             ZPRRegOp zprty1, ZPRRegOp zprty2>
: I<(outs zprty1:$Zda), (ins zprty1:$_Zda, zprty2:$Zn, zprty2:$Zm),
  asm, "\t$Zda, $Zn, $Zm", "", []>, Sched<[]> {
  bits<5> Zda;
  bits<5> Zn;
  bits<5> Zm;
  let Inst{31-25} = 0b0100010;
  let Inst{24-22} = sz;
  let Inst{21}    = 0b0;
  let Inst{20-16} = Zm;
  let Inst{15-14} = 0b11;
  let Inst{13-10} = opc;
  let Inst{9-5}   = Zn;
  let Inst{4-0}   = Zda;

  let Constraints = "$Zda = $_Zda";
  let DestructiveInstType = DestructiveOther;
  let ElementSize = ElementSizeNone;
  let hasSideEffects = 0;
}

multiclass sve2_int_absdiff_accum<bit opc, string asm, SDPatternOperator op> {
  def _B : sve2_int_absdiff_accum<0b100, { 0b111, opc }, asm, ZPR8, ZPR8>;
  def _H : sve2_int_absdiff_accum<0b101, { 0b111, opc }, asm, ZPR16, ZPR16>;
  def _S : sve2_int_absdiff_accum<0b110, { 0b111, opc }, asm, ZPR32, ZPR32>;
  def _D : sve2_int_absdiff_accum<0b111, { 0b111, opc }, asm, ZPR64, ZPR64>;

  def : SVE_3_Op_Pat<nxv16i8, op, nxv16i8, nxv16i8, nxv16i8, !cast<Instruction>(NAME # _B)>;
  def : SVE_3_Op_Pat<nxv8i16, op, nxv8i16, nxv8i16, nxv8i16, !cast<Instruction>(NAME # _H)>;
  def : SVE_3_Op_Pat<nxv4i32, op, nxv4i32, nxv4i32, nxv4i32, !cast<Instruction>(NAME # _S)>;
  def : SVE_3_Op_Pat<nxv2i64, op, nxv2i64, nxv2i64, nxv2i64, !cast<Instruction>(NAME # _D)>;
}

multiclass sve2_int_absdiff_accum_long<bits<2> opc, string asm,
                                       SDPatternOperator op> {
  def _H : sve2_int_absdiff_accum<0b101, { 0b00, opc }, asm, ZPR16, ZPR8>;
  def _S : sve2_int_absdiff_accum<0b110, { 0b00, opc }, asm, ZPR32, ZPR16>;
  def _D : sve2_int_absdiff_accum<0b111, { 0b00, opc }, asm, ZPR64, ZPR32>;

  def : SVE_3_Op_Pat<nxv8i16, op, nxv8i16, nxv16i8, nxv16i8, !cast<Instruction>(NAME # _H)>;
  def : SVE_3_Op_Pat<nxv4i32, op, nxv4i32, nxv8i16, nxv8i16, !cast<Instruction>(NAME # _S)>;
  def : SVE_3_Op_Pat<nxv2i64, op, nxv2i64, nxv4i32, nxv4i32, !cast<Instruction>(NAME # _D)>;
}

multiclass sve2_int_two_way_absdiff_accum_long<bit U, string asm> {
  def _BtoH : sve2_int_absdiff_accum<0b001, { 0b01, U, 0b1 }, asm, ZPR16, ZPR8>;
  def _HtoS : sve2_int_absdiff_accum<0b010, { 0b01, U, 0b1 }, asm, ZPR32, ZPR16>;
  def _StoD : sve2_int_absdiff_accum<0b011, { 0b01, U, 0b1 }, asm, ZPR64, ZPR32>;
}

multiclass sve2_int_addsub_long_carry<bits<2> opc, string asm,
                                      SDPatternOperator op> {
  def _S : sve2_int_absdiff_accum<{ 0b1, opc{1}, 0b0 }, { 0b010, opc{0} }, asm,
                                  ZPR32, ZPR32>;
  def _D : sve2_int_absdiff_accum<{ 0b1, opc{1}, 0b1 }, { 0b010, opc{0} }, asm,
                                  ZPR64, ZPR64>;

  def : SVE_3_Op_Pat<nxv4i32, op, nxv4i32, nxv4i32, nxv4i32, !cast<Instruction>(NAME # _S)>;
  def : SVE_3_Op_Pat<nxv2i64, op, nxv2i64, nxv2i64, nxv2i64, !cast<Instruction>(NAME # _D)>;
}

//===----------------------------------------------------------------------===//
// SVE2 Narrowing Group
//===----------------------------------------------------------------------===//

class sve2_int_bin_shift_imm_narrow_bottom<bits<3> tsz8_64, bits<3> opc,
                                           string asm, ZPRRegOp zprty1,
                                           ZPRRegOp zprty2, Operand immtype>
: I<(outs zprty1:$Zd), (ins zprty2:$Zn, immtype:$imm),
  asm, "\t$Zd, $Zn, $imm",
  "", []>, Sched<[]> {
  bits<5> Zd;
  bits<5> Zn;
  bits<5> imm;
  let Inst{31-23} = 0b010001010;
  let Inst{22}    = tsz8_64{2};
  let Inst{21}    = 0b1;
  let Inst{20-19} = tsz8_64{1-0};
  let Inst{18-16} = imm{2-0}; // imm3
  let Inst{15-14} = 0b00;
  let Inst{13-11} = opc;
  let Inst{10}    = 0b0;
  let Inst{9-5}   = Zn;
  let Inst{4-0}   = Zd;

  let hasSideEffects = 0;
}

multiclass sve2_int_bin_shift_imm_right_narrow_bottom<bits<3> opc, string asm,
                                                      SDPatternOperator op> {
  def _B : sve2_int_bin_shift_imm_narrow_bottom<{0,0,1}, opc, asm, ZPR8, ZPR16,
                                                vecshiftR8>;
  def _H : sve2_int_bin_shift_imm_narrow_bottom<{0,1,?}, opc, asm, ZPR16, ZPR32,
                                                vecshiftR16> {
    let Inst{19} = imm{3};
  }
  def _S : sve2_int_bin_shift_imm_narrow_bottom<{1,?,?}, opc, asm, ZPR32, ZPR64,
                                                vecshiftR32> {
    let Inst{20-19} = imm{4-3};
  }
  def : SVE_2_Op_Imm_Pat<nxv16i8, op, nxv8i16, i32, vecshiftR8,  !cast<Instruction>(NAME # _B)>;
  def : SVE_2_Op_Imm_Pat<nxv8i16, op, nxv4i32, i32, vecshiftR16, !cast<Instruction>(NAME # _H)>;
  def : SVE_2_Op_Imm_Pat<nxv4i32, op, nxv2i64, i32, vecshiftR32, !cast<Instruction>(NAME # _S)>;
}

class sve2_int_bin_shift_imm_narrow_top<bits<3> tsz8_64, bits<3> opc,
                                        string asm, ZPRRegOp zprty1,
                                        ZPRRegOp zprty2, Operand immtype>
: I<(outs zprty1:$Zd), (ins zprty1:$_Zd, zprty2:$Zn, immtype:$imm),
  asm, "\t$Zd, $Zn, $imm",
  "", []>, Sched<[]> {
  bits<5> Zd;
  bits<5> Zn;
  bits<5> imm;
  let Inst{31-23} = 0b010001010;
  let Inst{22}    = tsz8_64{2};
  let Inst{21}    = 0b1;
  let Inst{20-19} = tsz8_64{1-0};
  let Inst{18-16} = imm{2-0}; // imm3
  let Inst{15-14} = 0b00;
  let Inst{13-11} = opc;
  let Inst{10}    = 0b1;
  let Inst{9-5}   = Zn;
  let Inst{4-0}   = Zd;

  let Constraints = "$Zd = $_Zd";
  let hasSideEffects = 0;
}

multiclass sve2_int_bin_shift_imm_right_narrow_top<bits<3> opc, string asm,
                                                   SDPatternOperator op> {
  def _B : sve2_int_bin_shift_imm_narrow_top<{0,0,1}, opc, asm, ZPR8, ZPR16,
                                             vecshiftR8>;
  def _H : sve2_int_bin_shift_imm_narrow_top<{0,1,?}, opc, asm, ZPR16, ZPR32,
                                             vecshiftR16> {
    let Inst{19} = imm{3};
  }
  def _S : sve2_int_bin_shift_imm_narrow_top<{1,?,?}, opc, asm, ZPR32, ZPR64,
                                             vecshiftR32> {
    let Inst{20-19} = imm{4-3};
  }
  def : SVE_3_Op_Imm_Pat<nxv16i8, op, nxv16i8, nxv8i16, i32, vecshiftR8,  !cast<Instruction>(NAME # _B)>;
  def : SVE_3_Op_Imm_Pat<nxv8i16, op, nxv8i16, nxv4i32, i32, vecshiftR16, !cast<Instruction>(NAME # _H)>;
  def : SVE_3_Op_Imm_Pat<nxv4i32, op, nxv4i32, nxv2i64, i32, vecshiftR32, !cast<Instruction>(NAME # _S)>;
}

class sve2_int_addsub_narrow_high_bottom<bits<2> sz, bits<2> opc, string asm,
                                         ZPRRegOp zprty1, ZPRRegOp zprty2>
: I<(outs zprty1:$Zd), (ins zprty2:$Zn, zprty2:$Zm),
  asm, "\t$Zd, $Zn, $Zm", "", []>, Sched<[]> {
  bits<5> Zd;
  bits<5> Zn;
  bits<5> Zm;
  let Inst{31-24} = 0b01000101;
  let Inst{23-22} = sz;
  let Inst{21}    = 0b1;
  let Inst{20-16} = Zm;
  let Inst{15-13} = 0b011;
  let Inst{12-11} = opc; // S, R
  let Inst{10}    = 0b0; // Top
  let Inst{9-5}   = Zn;
  let Inst{4-0}   = Zd;

  let hasSideEffects = 0;
}

multiclass sve2_int_addsub_narrow_high_bottom<bits<2> opc, string asm,
                                              SDPatternOperator op> {
  def _B : sve2_int_addsub_narrow_high_bottom<0b01, opc, asm, ZPR8, ZPR16>;
  def _H : sve2_int_addsub_narrow_high_bottom<0b10, opc, asm, ZPR16, ZPR32>;
  def _S : sve2_int_addsub_narrow_high_bottom<0b11, opc, asm, ZPR32, ZPR64>;

  def : SVE_2_Op_Pat<nxv16i8, op, nxv8i16, nxv8i16, !cast<Instruction>(NAME # _B)>;
  def : SVE_2_Op_Pat<nxv8i16, op, nxv4i32, nxv4i32, !cast<Instruction>(NAME # _H)>;
  def : SVE_2_Op_Pat<nxv4i32, op, nxv2i64, nxv2i64, !cast<Instruction>(NAME # _S)>;
}

class sve2_int_addsub_narrow_high_top<bits<2> sz, bits<2> opc, string asm,
                                      ZPRRegOp zprty1, ZPRRegOp zprty2>
: I<(outs zprty1:$Zd), (ins zprty1:$_Zd, zprty2:$Zn, zprty2:$Zm),
  asm, "\t$Zd, $Zn, $Zm", "", []>, Sched<[]> {
  bits<5> Zd;
  bits<5> Zn;
  bits<5> Zm;
  let Inst{31-24} = 0b01000101;
  let Inst{23-22} = sz;
  let Inst{21}    = 0b1;
  let Inst{20-16} = Zm;
  let Inst{15-13} = 0b011;
  let Inst{12-11} = opc; // S, R
  let Inst{10}    = 0b1; // Top
  let Inst{9-5}   = Zn;
  let Inst{4-0}   = Zd;

  let Constraints = "$Zd = $_Zd";
  let hasSideEffects = 0;
}

multiclass sve2_int_addsub_narrow_high_top<bits<2> opc, string asm,
                                           SDPatternOperator op> {
  def _B : sve2_int_addsub_narrow_high_top<0b01, opc, asm, ZPR8, ZPR16>;
  def _H : sve2_int_addsub_narrow_high_top<0b10, opc, asm, ZPR16, ZPR32>;
  def _S : sve2_int_addsub_narrow_high_top<0b11, opc, asm, ZPR32, ZPR64>;

  def : SVE_3_Op_Pat<nxv16i8, op, nxv16i8, nxv8i16, nxv8i16, !cast<Instruction>(NAME # _B)>;
  def : SVE_3_Op_Pat<nxv8i16, op, nxv8i16, nxv4i32, nxv4i32, !cast<Instruction>(NAME # _H)>;
  def : SVE_3_Op_Pat<nxv4i32, op, nxv4i32, nxv2i64, nxv2i64, !cast<Instruction>(NAME # _S)>;
}

class sve2_int_sat_extract_narrow_bottom<bits<3> tsz8_64, bits<2> opc, string asm,
                                         ZPRRegOp zprty1, ZPRRegOp zprty2>
: I<(outs zprty1:$Zd), (ins zprty2:$Zn),
  asm, "\t$Zd, $Zn", "", []>, Sched<[]> {
  bits<5> Zd;
  bits<5> Zn;
  let Inst{31-23} = 0b010001010;
  let Inst{22}    = tsz8_64{2};
  let Inst{21}    = 0b1;
  let Inst{20-19} = tsz8_64{1-0};
  let Inst{18-13} = 0b000010;
  let Inst{12-11} = opc;
  let Inst{10}    = 0b0;
  let Inst{9-5}   = Zn;
  let Inst{4-0}   = Zd;

  let hasSideEffects = 0;
}

multiclass sve2_int_sat_extract_narrow_bottom<bits<2> opc, string asm,
                                              SDPatternOperator op> {
  def _B : sve2_int_sat_extract_narrow_bottom<0b001, opc, asm, ZPR8, ZPR16>;
  def _H : sve2_int_sat_extract_narrow_bottom<0b010, opc, asm, ZPR16, ZPR32>;
  def _S : sve2_int_sat_extract_narrow_bottom<0b100, opc, asm, ZPR32, ZPR64>;

  def : SVE_1_Op_Pat<nxv16i8, op, nxv8i16, !cast<Instruction>(NAME # _B)>;
  def : SVE_1_Op_Pat<nxv8i16, op, nxv4i32, !cast<Instruction>(NAME # _H)>;
  def : SVE_1_Op_Pat<nxv4i32, op, nxv2i64, !cast<Instruction>(NAME # _S)>;
}

class sve2_int_sat_extract_narrow_top<bits<3> tsz8_64, bits<2> opc, string asm,
                                      ZPRRegOp zprty1, ZPRRegOp zprty2>
: I<(outs zprty1:$Zd), (ins zprty1:$_Zd, zprty2:$Zn),
  asm, "\t$Zd, $Zn", "", []>, Sched<[]> {
  bits<5> Zd;
  bits<5> Zn;
  let Inst{31-23} = 0b010001010;
  let Inst{22}    = tsz8_64{2};
  let Inst{21}    = 0b1;
  let Inst{20-19} = tsz8_64{1-0};
  let Inst{18-13} = 0b000010;
  let Inst{12-11} = opc;
  let Inst{10}    = 0b1;
  let Inst{9-5}   = Zn;
  let Inst{4-0}   = Zd;

  let Constraints = "$Zd = $_Zd";
  let hasSideEffects = 0;
}

multiclass sve2_int_sat_extract_narrow_top<bits<2> opc, string asm,
                                           SDPatternOperator op> {
  def _B : sve2_int_sat_extract_narrow_top<0b001, opc, asm, ZPR8, ZPR16>;
  def _H : sve2_int_sat_extract_narrow_top<0b010, opc, asm, ZPR16, ZPR32>;
  def _S : sve2_int_sat_extract_narrow_top<0b100, opc, asm, ZPR32, ZPR64>;

  def : SVE_2_Op_Pat<nxv16i8, op, nxv16i8, nxv8i16, !cast<Instruction>(NAME # _B)>;
  def : SVE_2_Op_Pat<nxv8i16, op, nxv8i16, nxv4i32, !cast<Instruction>(NAME # _H)>;
  def : SVE_2_Op_Pat<nxv4i32, op, nxv4i32, nxv2i64, !cast<Instruction>(NAME # _S)>;
}

//===----------------------------------------------------------------------===//
// SVE Integer Arithmetic - Unary Predicated Group
//===----------------------------------------------------------------------===//

class sve_int_un_pred_arit<bits<2> sz8_64, bits<4> opc,
                             string asm, ZPRRegOp zprty>
: I<(outs zprty:$Zd), (ins zprty:$_Zd, PPR3bAny:$Pg, zprty:$Zn),
  asm, "\t$Zd, $Pg/m, $Zn",
  "",
  []>, Sched<[]> {
  bits<3> Pg;
  bits<5> Zd;
  bits<5> Zn;
  let Inst{31-24} = 0b00000100;
  let Inst{23-22} = sz8_64;
  let Inst{21-20} = 0b01;
  let Inst{19}    = opc{0};
  let Inst{18-16} = opc{3-1};
  let Inst{15-13} = 0b101;
  let Inst{12-10} = Pg;
  let Inst{9-5}   = Zn;
  let Inst{4-0}   = Zd;

  let Constraints = "$Zd = $_Zd";
  let DestructiveInstType = DestructiveUnaryPassthru;
  let ElementSize = zprty.ElementSize;
  let hasSideEffects = 0;
}

class sve_int_un_pred_arit_z<bits<2> sz8_64, bits<4> opc,
                            string asm, ZPRRegOp zprty>
: I<(outs zprty:$Zd), (ins PPR3bAny:$Pg, zprty:$Zn),
  asm, "\t$Zd, $Pg/z, $Zn",
  "",
  []>, Sched<[]> {
  bits<3> Pg;
  bits<5> Zd;
  bits<5> Zn;
  let Inst{31-24} = 0b00000100;
  let Inst{23-22} = sz8_64;
  let Inst{21-20} = 0b00;
  let Inst{19}    = opc{0};
  let Inst{18-16} = opc{3-1};
  let Inst{15-13} = 0b101;
  let Inst{12-10} = Pg;
  let Inst{9-5}   = Zn;
  let Inst{4-0}   = Zd;

  let hasSideEffects = 0;
}

multiclass sve_int_un_pred_arit<bits<3> opc, string asm,
                                SDPatternOperator op> {
  def _B : sve_int_un_pred_arit<0b00, { opc, 0b0 }, asm, ZPR8>,
           SVEPseudo2Instr<NAME # _B, 1>;
  def _H : sve_int_un_pred_arit<0b01, { opc, 0b0 }, asm, ZPR16>,
           SVEPseudo2Instr<NAME # _H, 1>;
  def _S : sve_int_un_pred_arit<0b10, { opc, 0b0 }, asm, ZPR32>,
           SVEPseudo2Instr<NAME # _S, 1>;
  def _D : sve_int_un_pred_arit<0b11, { opc, 0b0 }, asm, ZPR64>,
           SVEPseudo2Instr<NAME # _D, 1>;

  def : SVE_1_Op_Passthru_Pat<nxv16i8, op, nxv16i1, nxv16i8, !cast<Instruction>(NAME # _B)>;
  def : SVE_1_Op_Passthru_Pat<nxv8i16, op, nxv8i1,  nxv8i16, !cast<Instruction>(NAME # _H)>;
  def : SVE_1_Op_Passthru_Pat<nxv4i32, op, nxv4i1,  nxv4i32, !cast<Instruction>(NAME # _S)>;
  def : SVE_1_Op_Passthru_Pat<nxv2i64, op, nxv2i1,  nxv2i64, !cast<Instruction>(NAME # _D)>;

  def _B_UNDEF : PredOneOpPassthruPseudo<NAME # _B, ZPR8>;
  def _H_UNDEF : PredOneOpPassthruPseudo<NAME # _H, ZPR16>;
  def _S_UNDEF : PredOneOpPassthruPseudo<NAME # _S, ZPR32>;
  def _D_UNDEF : PredOneOpPassthruPseudo<NAME # _D, ZPR64>;

  defm : SVE_1_Op_PassthruUndef_Pat<nxv16i8, op, nxv16i1, nxv16i8, !cast<Pseudo>(NAME # _B_UNDEF)>;
  defm : SVE_1_Op_PassthruUndef_Pat<nxv8i16, op, nxv8i1,  nxv8i16, !cast<Pseudo>(NAME # _H_UNDEF)>;
  defm : SVE_1_Op_PassthruUndef_Pat<nxv4i32, op, nxv4i1,  nxv4i32, !cast<Pseudo>(NAME # _S_UNDEF)>;
  defm : SVE_1_Op_PassthruUndef_Pat<nxv2i64, op, nxv2i1,  nxv2i64, !cast<Pseudo>(NAME # _D_UNDEF)>;
}

multiclass sve_int_un_pred_arit_z<bits<3> opc, string asm, SDPatternOperator op> {
  def _B : sve_int_un_pred_arit_z<0b00, { opc, 0b0 }, asm, ZPR8>;
  def _H : sve_int_un_pred_arit_z<0b01, { opc, 0b0 }, asm, ZPR16>;
  def _S : sve_int_un_pred_arit_z<0b10, { opc, 0b0 }, asm, ZPR32>;
  def _D : sve_int_un_pred_arit_z<0b11, { opc, 0b0 }, asm, ZPR64>;

  defm : SVE_1_Op_PassthruUndefZero_Pat<nxv16i8, op, nxv16i1, nxv16i8, !cast<Instruction>(NAME # _B)>;
  defm : SVE_1_Op_PassthruUndefZero_Pat<nxv8i16, op, nxv8i1,  nxv8i16, !cast<Instruction>(NAME # _H)>;
  defm : SVE_1_Op_PassthruUndefZero_Pat<nxv4i32, op, nxv4i1,  nxv4i32, !cast<Instruction>(NAME # _S)>;
  defm : SVE_1_Op_PassthruUndefZero_Pat<nxv2i64, op, nxv2i1,  nxv2i64, !cast<Instruction>(NAME # _D)>;
}

multiclass sve_int_un_pred_arit_h<bits<3> opc, string asm,
                                  SDPatternOperator op> {
  def _H : sve_int_un_pred_arit<0b01, { opc, 0b0 }, asm, ZPR16>,
           SVEPseudo2Instr<NAME # _H, 1>;
  def _S : sve_int_un_pred_arit<0b10, { opc, 0b0 }, asm, ZPR32>,
           SVEPseudo2Instr<NAME # _S, 1>;
  def _D : sve_int_un_pred_arit<0b11, { opc, 0b0 }, asm, ZPR64>,
           SVEPseudo2Instr<NAME # _D, 1>;

  def : SVE_InReg_Extend<nxv8i16, op, nxv8i1, nxv8i8, !cast<Instruction>(NAME # _H)>;
  def : SVE_InReg_Extend<nxv4i32, op, nxv4i1, nxv4i8, !cast<Instruction>(NAME # _S)>;
  def : SVE_InReg_Extend<nxv2i64, op, nxv2i1, nxv2i8, !cast<Instruction>(NAME # _D)>;

  def _H_UNDEF : PredOneOpPassthruPseudo<NAME # _H, ZPR16>;
  def _S_UNDEF : PredOneOpPassthruPseudo<NAME # _S, ZPR32>;
  def _D_UNDEF : PredOneOpPassthruPseudo<NAME # _D, ZPR64>;

  defm : SVE_InReg_Extend_PassthruUndef<nxv8i16, op, nxv8i1, nxv8i8, !cast<Pseudo>(NAME # _H_UNDEF)>;
  defm : SVE_InReg_Extend_PassthruUndef<nxv4i32, op, nxv4i1, nxv4i8, !cast<Pseudo>(NAME # _S_UNDEF)>;
  defm : SVE_InReg_Extend_PassthruUndef<nxv2i64, op, nxv2i1, nxv2i8, !cast<Pseudo>(NAME # _D_UNDEF)>;
}

multiclass sve_int_un_pred_arit_h_z<bits<3> opc, string asm, SDPatternOperator op> {
  def _H : sve_int_un_pred_arit_z<0b01, { opc, 0b0 }, asm, ZPR16>;
  def _S : sve_int_un_pred_arit_z<0b10, { opc, 0b0 }, asm, ZPR32>;
  def _D : sve_int_un_pred_arit_z<0b11, { opc, 0b0 }, asm, ZPR64>;

  defm : SVE_InReg_Extend_PassthruUndefZero<nxv8i16, op, nxv8i1, nxv8i8, !cast<Instruction>(NAME # _H)>;
  defm : SVE_InReg_Extend_PassthruUndefZero<nxv4i32, op, nxv4i1, nxv4i8, !cast<Instruction>(NAME # _S)>;
  defm : SVE_InReg_Extend_PassthruUndefZero<nxv2i64, op, nxv2i1, nxv2i8, !cast<Instruction>(NAME # _D)>;
}

multiclass sve_int_un_pred_arit_w<bits<3> opc, string asm,
                                  SDPatternOperator op> {
  def _S : sve_int_un_pred_arit<0b10, { opc, 0b0 }, asm, ZPR32>,
           SVEPseudo2Instr<NAME # _S, 1>;
  def _D : sve_int_un_pred_arit<0b11, { opc, 0b0 }, asm, ZPR64>,
           SVEPseudo2Instr<NAME # _D, 1>;

  def : SVE_InReg_Extend<nxv4i32, op, nxv4i1, nxv4i16, !cast<Instruction>(NAME # _S)>;
  def : SVE_InReg_Extend<nxv2i64, op, nxv2i1, nxv2i16, !cast<Instruction>(NAME # _D)>;

  def _S_UNDEF : PredOneOpPassthruPseudo<NAME # _S, ZPR32>;
  def _D_UNDEF : PredOneOpPassthruPseudo<NAME # _D, ZPR64>;

  defm : SVE_InReg_Extend_PassthruUndef<nxv4i32, op, nxv4i1, nxv4i16, !cast<Pseudo>(NAME # _S_UNDEF)>;
  defm : SVE_InReg_Extend_PassthruUndef<nxv2i64, op, nxv2i1, nxv2i16, !cast<Pseudo>(NAME # _D_UNDEF)>;
}

multiclass sve_int_un_pred_arit_w_z<bits<3> opc, string asm, SDPatternOperator op> {
  def _S : sve_int_un_pred_arit_z<0b10, { opc, 0b0 }, asm, ZPR32>;
  def _D : sve_int_un_pred_arit_z<0b11, { opc, 0b0 }, asm, ZPR64>;

  defm : SVE_InReg_Extend_PassthruUndefZero<nxv4i32, op, nxv4i1, nxv4i16, !cast<Instruction>(NAME # _S)>;
  defm : SVE_InReg_Extend_PassthruUndefZero<nxv2i64, op, nxv2i1, nxv2i16, !cast<Instruction>(NAME # _D)>;
}

multiclass sve_int_un_pred_arit_d<bits<3> opc, string asm,
                                  SDPatternOperator op> {
  def _D : sve_int_un_pred_arit<0b11, { opc, 0b0 }, asm, ZPR64>,
           SVEPseudo2Instr<NAME # _D, 1>;

  def : SVE_InReg_Extend<nxv2i64, op, nxv2i1, nxv2i32, !cast<Instruction>(NAME # _D)>;

  def _D_UNDEF : PredOneOpPassthruPseudo<NAME # _D, ZPR64>;

  defm : SVE_InReg_Extend_PassthruUndef<nxv2i64, op, nxv2i1, nxv2i32, !cast<Pseudo>(NAME # _D_UNDEF)>;
}

multiclass sve_int_un_pred_arit_d_z<bits<3> opc, string asm, SDPatternOperator op> {
  def _D : sve_int_un_pred_arit_z<0b11, {opc, 0b0}, asm, ZPR64>;

  defm : SVE_InReg_Extend_PassthruUndefZero<nxv2i64, op, nxv2i1, nxv2i32, !cast<Instruction>(NAME # _D)>;
}

multiclass sve_int_un_pred_arit_bitwise<bits<3> opc, string asm,
                                        SDPatternOperator op> {
  def _B : sve_int_un_pred_arit<0b00, { opc, 0b1 }, asm, ZPR8>,
           SVEPseudo2Instr<NAME # _B, 1>;
  def _H : sve_int_un_pred_arit<0b01, { opc, 0b1 }, asm, ZPR16>,
           SVEPseudo2Instr<NAME # _H, 1>;
  def _S : sve_int_un_pred_arit<0b10, { opc, 0b1 }, asm, ZPR32>,
           SVEPseudo2Instr<NAME # _S, 1>;
  def _D : sve_int_un_pred_arit<0b11, { opc, 0b1 }, asm, ZPR64>,
           SVEPseudo2Instr<NAME # _D, 1>;

  def : SVE_1_Op_Passthru_Pat<nxv16i8, op, nxv16i1, nxv16i8, !cast<Instruction>(NAME # _B)>;
  def : SVE_1_Op_Passthru_Pat<nxv8i16, op, nxv8i1,  nxv8i16, !cast<Instruction>(NAME # _H)>;
  def : SVE_1_Op_Passthru_Pat<nxv4i32, op, nxv4i1,  nxv4i32, !cast<Instruction>(NAME # _S)>;
  def : SVE_1_Op_Passthru_Pat<nxv2i64, op, nxv2i1,  nxv2i64, !cast<Instruction>(NAME # _D)>;

  def _B_UNDEF : PredOneOpPassthruPseudo<NAME # _B, ZPR8>;
  def _H_UNDEF : PredOneOpPassthruPseudo<NAME # _H, ZPR16>;
  def _S_UNDEF : PredOneOpPassthruPseudo<NAME # _S, ZPR32>;
  def _D_UNDEF : PredOneOpPassthruPseudo<NAME # _D, ZPR64>;

  defm : SVE_1_Op_PassthruUndef_Pat<nxv16i8, op, nxv16i1, nxv16i8, !cast<Pseudo>(NAME # _B_UNDEF)>;
  defm : SVE_1_Op_PassthruUndef_Pat<nxv8i16, op, nxv8i1,  nxv8i16, !cast<Pseudo>(NAME # _H_UNDEF)>;
  defm : SVE_1_Op_PassthruUndef_Pat<nxv4i32, op, nxv4i1,  nxv4i32, !cast<Pseudo>(NAME # _S_UNDEF)>;
  defm : SVE_1_Op_PassthruUndef_Pat<nxv2i64, op, nxv2i1,  nxv2i64, !cast<Pseudo>(NAME # _D_UNDEF)>;
}

multiclass sve_int_un_pred_arit_bitwise_z<bits<3> opc, string asm, SDPatternOperator op> {
  def _B : sve_int_un_pred_arit_z<0b00, { opc, 0b1 }, asm, ZPR8>;
  def _H : sve_int_un_pred_arit_z<0b01, { opc, 0b1 }, asm, ZPR16>;
  def _S : sve_int_un_pred_arit_z<0b10, { opc, 0b1 }, asm, ZPR32>;
  def _D : sve_int_un_pred_arit_z<0b11, { opc, 0b1 }, asm, ZPR64>;

  defm : SVE_1_Op_PassthruUndefZero_Pat<nxv16i8, op, nxv16i1, nxv16i8, !cast<Instruction>(NAME # _B)>;
  defm : SVE_1_Op_PassthruUndefZero_Pat<nxv8i16, op, nxv8i1,  nxv8i16, !cast<Instruction>(NAME # _H)>;
  defm : SVE_1_Op_PassthruUndefZero_Pat<nxv4i32, op, nxv4i1,  nxv4i32, !cast<Instruction>(NAME # _S)>;
  defm : SVE_1_Op_PassthruUndefZero_Pat<nxv2i64, op, nxv2i1,  nxv2i64, !cast<Instruction>(NAME # _D)>;
}

multiclass sve_int_un_pred_arit_bitwise_fp<bits<3> opc, string asm,
                                           SDPatternOperator op> {
  def _H : sve_int_un_pred_arit<0b01, { opc, 0b1 }, asm, ZPR16>,
           SVEPseudo2Instr<NAME # _H, 1>;
  def _S : sve_int_un_pred_arit<0b10, { opc, 0b1 }, asm, ZPR32>,
           SVEPseudo2Instr<NAME # _S, 1>;
  def _D : sve_int_un_pred_arit<0b11, { opc, 0b1 }, asm, ZPR64>,
           SVEPseudo2Instr<NAME # _D, 1>;

  def : SVE_1_Op_Passthru_Pat<nxv8f16, op, nxv8i1, nxv8f16, !cast<Instruction>(NAME # _H)>;
  def : SVE_1_Op_Passthru_Pat<nxv4f16, op, nxv4i1, nxv4f16, !cast<Instruction>(NAME # _H)>;
  def : SVE_1_Op_Passthru_Pat<nxv2f16, op, nxv2i1, nxv2f16, !cast<Instruction>(NAME # _H)>;
  def : SVE_1_Op_Passthru_Pat<nxv4f32, op, nxv4i1, nxv4f32, !cast<Instruction>(NAME # _S)>;
  def : SVE_1_Op_Passthru_Pat<nxv2f32, op, nxv2i1, nxv2f32, !cast<Instruction>(NAME # _S)>;
  def : SVE_1_Op_Passthru_Pat<nxv2f64, op, nxv2i1, nxv2f64, !cast<Instruction>(NAME # _D)>;
  def : SVE_1_Op_Passthru_Pat<nxv8bf16, op, nxv8i1, nxv8bf16, !cast<Instruction>(NAME # _H)>;
  def : SVE_1_Op_Passthru_Pat<nxv4bf16, op, nxv4i1, nxv4bf16, !cast<Instruction>(NAME # _H)>;
  def : SVE_1_Op_Passthru_Pat<nxv2bf16, op, nxv2i1, nxv2bf16, !cast<Instruction>(NAME # _H)>;

  def _H_UNDEF : PredOneOpPassthruPseudo<NAME # _H, ZPR16>;
  def _S_UNDEF : PredOneOpPassthruPseudo<NAME # _S, ZPR32>;
  def _D_UNDEF : PredOneOpPassthruPseudo<NAME # _D, ZPR64>;

  defm : SVE_1_Op_PassthruUndef_Pat<nxv8f16, op, nxv8i1, nxv8f16, !cast<Pseudo>(NAME # _H_UNDEF)>;
  defm : SVE_1_Op_PassthruUndef_Pat<nxv4f16, op, nxv4i1, nxv4f16, !cast<Pseudo>(NAME # _H_UNDEF)>;
  defm : SVE_1_Op_PassthruUndef_Pat<nxv2f16, op, nxv2i1, nxv2f16, !cast<Pseudo>(NAME # _H_UNDEF)>;
  defm : SVE_1_Op_PassthruUndef_Pat<nxv4f32, op, nxv4i1, nxv4f32, !cast<Pseudo>(NAME # _S_UNDEF)>;
  defm : SVE_1_Op_PassthruUndef_Pat<nxv2f32, op, nxv2i1, nxv2f32, !cast<Pseudo>(NAME # _S_UNDEF)>;
  defm : SVE_1_Op_PassthruUndef_Pat<nxv2f64, op, nxv2i1, nxv2f64, !cast<Pseudo>(NAME # _D_UNDEF)>;
  defm : SVE_1_Op_PassthruUndef_Pat<nxv8bf16, op, nxv8i1, nxv8bf16, !cast<Pseudo>(NAME # _H_UNDEF)>;
  defm : SVE_1_Op_PassthruUndef_Pat<nxv4bf16, op, nxv4i1, nxv4bf16, !cast<Pseudo>(NAME # _H_UNDEF)>;
  defm : SVE_1_Op_PassthruUndef_Pat<nxv2bf16, op, nxv2i1, nxv2bf16, !cast<Pseudo>(NAME # _H_UNDEF)>;
}

multiclass sve_int_un_pred_arit_bitwise_fp_z<bits<3> opc, string asm, SDPatternOperator op> {
  def _H : sve_int_un_pred_arit_z<0b01, { opc, 0b1 }, asm, ZPR16>;
  def _S : sve_int_un_pred_arit_z<0b10, { opc, 0b1 }, asm, ZPR32>;
  def _D : sve_int_un_pred_arit_z<0b11, { opc, 0b1 }, asm, ZPR64>;

  defm : SVE_1_Op_PassthruUndefZero_Pat<nxv8f16, op, nxv8i1, nxv8f16, !cast<Instruction>(NAME # _H)>;
  defm : SVE_1_Op_PassthruUndefZero_Pat<nxv4f16, op, nxv4i1, nxv4f16, !cast<Instruction>(NAME # _H)>;
  defm : SVE_1_Op_PassthruUndefZero_Pat<nxv2f16, op, nxv2i1, nxv2f16, !cast<Instruction>(NAME # _H)>;
  defm : SVE_1_Op_PassthruUndefZero_Pat<nxv4f32, op, nxv4i1, nxv4f32, !cast<Instruction>(NAME # _S)>;
  defm : SVE_1_Op_PassthruUndefZero_Pat<nxv2f32, op, nxv2i1, nxv2f32, !cast<Instruction>(NAME # _S)>;
  defm : SVE_1_Op_PassthruUndefZero_Pat<nxv2f64, op, nxv2i1, nxv2f64, !cast<Instruction>(NAME # _D)>;
}

multiclass sve_fp_un_pred_arit_hsd<SDPatternOperator op> {
  def _H_UNDEF : PredOneOpPassthruPseudo<NAME # _H, ZPR16>;
  def _S_UNDEF : PredOneOpPassthruPseudo<NAME # _S, ZPR32>;
  def _D_UNDEF : PredOneOpPassthruPseudo<NAME # _D, ZPR64>;

  defm : SVE_1_Op_PassthruUndef_Pat<nxv8f16, op, nxv8i1, nxv8f16, !cast<Pseudo>(NAME # _H_UNDEF)>;
  defm : SVE_1_Op_PassthruUndef_Pat<nxv4f16, op, nxv4i1, nxv4f16, !cast<Pseudo>(NAME # _H_UNDEF)>;
  defm : SVE_1_Op_PassthruUndef_Pat<nxv2f16, op, nxv2i1, nxv2f16, !cast<Pseudo>(NAME # _H_UNDEF)>;
  defm : SVE_1_Op_PassthruUndef_Pat<nxv4f32, op, nxv4i1, nxv4f32, !cast<Pseudo>(NAME # _S_UNDEF)>;
  defm : SVE_1_Op_PassthruUndef_Pat<nxv2f32, op, nxv2i1, nxv2f32, !cast<Pseudo>(NAME # _S_UNDEF)>;
  defm : SVE_1_Op_PassthruUndef_Pat<nxv2f64, op, nxv2i1, nxv2f64, !cast<Pseudo>(NAME # _D_UNDEF)>;
}

multiclass sve_int_un_pred_arit_bhsd<SDPatternOperator op> {
  def _B_UNDEF : PredOneOpPassthruPseudo<NAME # _B, ZPR8>;
  def _H_UNDEF : PredOneOpPassthruPseudo<NAME # _H, ZPR16>;
  def _S_UNDEF : PredOneOpPassthruPseudo<NAME # _S, ZPR32>;
  def _D_UNDEF : PredOneOpPassthruPseudo<NAME # _D, ZPR64>;

  defm : SVE_1_Op_PassthruUndef_Pat<nxv16i8, op, nxv16i1, nxv16i8, !cast<Pseudo>(NAME # _B_UNDEF)>;
  defm : SVE_1_Op_PassthruUndef_Pat<nxv8i16, op, nxv8i1,  nxv8i16, !cast<Pseudo>(NAME # _H_UNDEF)>;
  defm : SVE_1_Op_PassthruUndef_Pat<nxv4i32, op, nxv4i1,  nxv4i32, !cast<Pseudo>(NAME # _S_UNDEF)>;
  defm : SVE_1_Op_PassthruUndef_Pat<nxv2i64, op, nxv2i1,  nxv2i64, !cast<Pseudo>(NAME # _D_UNDEF)>;
}

//===----------------------------------------------------------------------===//
// SVE Integer Wide Immediate - Unpredicated Group
//===----------------------------------------------------------------------===//
class sve_int_dup_imm<bits<2> sz8_64, string asm,
                      ZPRRegOp zprty, Operand immtype>
: I<(outs zprty:$Zd), (ins immtype:$imm),
  asm, "\t$Zd, $imm",
  "",
  []>, Sched<[]> {
  bits<5> Zd;
  bits<9> imm;
  let Inst{31-24} = 0b00100101;
  let Inst{23-22} = sz8_64;
  let Inst{21-14} = 0b11100011;
  let Inst{13}    = imm{8};   // sh
  let Inst{12-5}  = imm{7-0}; // imm8
  let Inst{4-0}   = Zd;

  let hasSideEffects = 0;
  let isAsCheapAsAMove = 1;
  let isReMaterializable = 1;
  let Uses = [VG];
}

multiclass sve_int_dup_imm<string asm> {
  def _B : sve_int_dup_imm<0b00, asm, ZPR8, cpy_imm8_opt_lsl_i8>;
  def _H : sve_int_dup_imm<0b01, asm, ZPR16, cpy_imm8_opt_lsl_i16>;
  def _S : sve_int_dup_imm<0b10, asm, ZPR32, cpy_imm8_opt_lsl_i32>;
  def _D : sve_int_dup_imm<0b11, asm, ZPR64, cpy_imm8_opt_lsl_i64>;

  def : InstAlias<"mov $Zd, $imm",
                  (!cast<Instruction>(NAME # _B) ZPR8:$Zd, cpy_imm8_opt_lsl_i8:$imm), 1>;
  def : InstAlias<"mov $Zd, $imm",
                  (!cast<Instruction>(NAME # _H) ZPR16:$Zd, cpy_imm8_opt_lsl_i16:$imm), 1>;
  def : InstAlias<"mov $Zd, $imm",
                  (!cast<Instruction>(NAME # _S) ZPR32:$Zd, cpy_imm8_opt_lsl_i32:$imm), 1>;
  def : InstAlias<"mov $Zd, $imm",
                  (!cast<Instruction>(NAME # _D) ZPR64:$Zd, cpy_imm8_opt_lsl_i64:$imm), 1>;

  def : InstAlias<"fmov $Zd, #0.0",
                  (!cast<Instruction>(NAME # _H) ZPR16:$Zd,
                       (cpy_imm8_opt_lsl_i16 0, 0)), 1>;
  def : InstAlias<"fmov $Zd, #0.0",
                  (!cast<Instruction>(NAME # _S) ZPR32:$Zd,
                       (cpy_imm8_opt_lsl_i32 0, 0)), 1>;
  def : InstAlias<"fmov $Zd, #0.0",
                  (!cast<Instruction>(NAME # _D) ZPR64:$Zd,
                       (cpy_imm8_opt_lsl_i64 0, 0)), 1>;
}

class sve_int_dup_fpimm<bits<2> sz8_64, Operand fpimmtype,
                        string asm, ZPRRegOp zprty>
: I<(outs zprty:$Zd), (ins fpimmtype:$imm8),
  asm, "\t$Zd, $imm8",
  "",
  []>, Sched<[]> {
  bits<5> Zd;
  bits<8> imm8;
  let Inst{31-24} = 0b00100101;
  let Inst{23-22} = sz8_64;
  let Inst{21-14} = 0b11100111;
  let Inst{13}    = 0b0;
  let Inst{12-5}  = imm8;
  let Inst{4-0}   = Zd;

  let hasSideEffects = 0;
  let isAsCheapAsAMove = 1;
  let isReMaterializable = 1;
  let Uses = [VG];
}

multiclass sve_int_dup_fpimm<string asm> {
  def _H : sve_int_dup_fpimm<0b01, fpimm16, asm, ZPR16>;
  def _S : sve_int_dup_fpimm<0b10, fpimm32, asm, ZPR32>;
  def _D : sve_int_dup_fpimm<0b11, fpimm64, asm, ZPR64>;

  def : InstAlias<"fmov $Zd, $imm8",
                  (!cast<Instruction>(NAME # _H) ZPR16:$Zd, fpimm16:$imm8), 1>;
  def : InstAlias<"fmov $Zd, $imm8",
                  (!cast<Instruction>(NAME # _S) ZPR32:$Zd, fpimm32:$imm8), 1>;
  def : InstAlias<"fmov $Zd, $imm8",
                  (!cast<Instruction>(NAME # _D) ZPR64:$Zd, fpimm64:$imm8), 1>;
}

class sve_int_arith_imm0<bits<2> sz8_64, bits<3> opc, string asm,
                         ZPRRegOp zprty, Operand immtype>
: I<(outs zprty:$Zdn), (ins zprty:$_Zdn, immtype:$imm),
  asm, "\t$Zdn, $_Zdn, $imm",
  "",
  []>, Sched<[]> {
  bits<5> Zdn;
  bits<9> imm;
  let Inst{31-24} = 0b00100101;
  let Inst{23-22} = sz8_64;
  let Inst{21-19} = 0b100;
  let Inst{18-16} = opc;
  let Inst{15-14} = 0b11;
  let Inst{13}    = imm{8};   // sh
  let Inst{12-5}  = imm{7-0}; // imm8
  let Inst{4-0}   = Zdn;

  let Constraints = "$Zdn = $_Zdn";
  let DestructiveInstType = DestructiveOther;
  let ElementSize = ElementSizeNone;
  let hasSideEffects = 0;
}

multiclass sve_int_arith_imm0<bits<3> opc, string asm, SDPatternOperator op,
                              SDPatternOperator inv_op = null_frag> {
  def _B : sve_int_arith_imm0<0b00, opc, asm, ZPR8,  addsub_imm8_opt_lsl_i8>;
  def _H : sve_int_arith_imm0<0b01, opc, asm, ZPR16, addsub_imm8_opt_lsl_i16>;
  def _S : sve_int_arith_imm0<0b10, opc, asm, ZPR32, addsub_imm8_opt_lsl_i32>;
  def _D : sve_int_arith_imm0<0b11, opc, asm, ZPR64, addsub_imm8_opt_lsl_i64>;

  def : SVE_1_Op_Imm_OptLsl_Pat<nxv16i8, op, ZPR8,  i32, SVEAddSubImm8Pat,  !cast<Instruction>(NAME # _B)>;
  def : SVE_1_Op_Imm_OptLsl_Pat<nxv8i16, op, ZPR16, i32, SVEAddSubImm16Pat, !cast<Instruction>(NAME # _H)>;
  def : SVE_1_Op_Imm_OptLsl_Pat<nxv4i32, op, ZPR32, i32, SVEAddSubImm32Pat, !cast<Instruction>(NAME # _S)>;
  def : SVE_1_Op_Imm_OptLsl_Pat<nxv2i64, op, ZPR64, i64, SVEAddSubImm64Pat, !cast<Instruction>(NAME # _D)>;

  // Extra patterns for add(x, splat(-ve)) -> sub(x, +ve). There is no i8
  // pattern as all i8 constants can be handled by an add.
  def : SVE_1_Op_Imm_OptLsl_Pat<nxv8i16, inv_op, ZPR16, i32, SVEAddSubNegImm16Pat, !cast<Instruction>(NAME # _H)>;
  def : SVE_1_Op_Imm_OptLsl_Pat<nxv4i32, inv_op, ZPR32, i32, SVEAddSubNegImm32Pat, !cast<Instruction>(NAME # _S)>;
  def : SVE_1_Op_Imm_OptLsl_Pat<nxv2i64, inv_op, ZPR64, i64, SVEAddSubNegImm64Pat, !cast<Instruction>(NAME # _D)>;
}

multiclass sve_int_arith_imm0_ssat<bits<3> opc, string asm, SDPatternOperator op,
                                   SDPatternOperator inv_op> {
  def _B : sve_int_arith_imm0<0b00, opc, asm, ZPR8,  addsub_imm8_opt_lsl_i8>;
  def _H : sve_int_arith_imm0<0b01, opc, asm, ZPR16, addsub_imm8_opt_lsl_i16>;
  def _S : sve_int_arith_imm0<0b10, opc, asm, ZPR32, addsub_imm8_opt_lsl_i32>;
  def _D : sve_int_arith_imm0<0b11, opc, asm, ZPR64, addsub_imm8_opt_lsl_i64>;

  def : SVE_1_Op_Imm_OptLsl_Pat<nxv16i8, op, ZPR8,  i32, SVEAddSubSSatPosImm8Pat,  !cast<Instruction>(NAME # _B)>;
  def : SVE_1_Op_Imm_OptLsl_Pat<nxv8i16, op, ZPR16, i32, SVEAddSubSSatPosImm16Pat, !cast<Instruction>(NAME # _H)>;
  def : SVE_1_Op_Imm_OptLsl_Pat<nxv4i32, op, ZPR32, i32, SVEAddSubSSatPosImm32Pat, !cast<Instruction>(NAME # _S)>;
  def : SVE_1_Op_Imm_OptLsl_Pat<nxv2i64, op, ZPR64, i64, SVEAddSubSSatPosImm64Pat, !cast<Instruction>(NAME # _D)>;

  def : SVE_1_Op_Imm_OptLsl_Pat<nxv16i8, inv_op, ZPR8,  i32, SVEAddSubSSatNegImm8Pat,  !cast<Instruction>(NAME # _B)>;
  def : SVE_1_Op_Imm_OptLsl_Pat<nxv8i16, inv_op, ZPR16, i32, SVEAddSubSSatNegImm16Pat, !cast<Instruction>(NAME # _H)>;
  def : SVE_1_Op_Imm_OptLsl_Pat<nxv4i32, inv_op, ZPR32, i32, SVEAddSubSSatNegImm32Pat, !cast<Instruction>(NAME # _S)>;
  def : SVE_1_Op_Imm_OptLsl_Pat<nxv2i64, inv_op, ZPR64, i64, SVEAddSubSSatNegImm64Pat, !cast<Instruction>(NAME # _D)>;
}

class sve_int_arith_imm<bits<2> sz8_64, bits<6> opc, string asm,
                        ZPRRegOp zprty, Operand immtype>
: I<(outs zprty:$Zdn), (ins zprty:$_Zdn, immtype:$imm),
  asm, "\t$Zdn, $_Zdn, $imm",
  "",
  []>, Sched<[]> {
  bits<5> Zdn;
  bits<8> imm;
  let Inst{31-24} = 0b00100101;
  let Inst{23-22} = sz8_64;
  let Inst{21-16} = opc;
  let Inst{15-13} = 0b110;
  let Inst{12-5} = imm;
  let Inst{4-0} = Zdn;

  let Constraints = "$Zdn = $_Zdn";
  let DestructiveInstType = DestructiveOther;
  let ElementSize = ElementSizeNone;
  let hasSideEffects = 0;
}

multiclass sve_int_arith_imm1<bits<2> opc, string asm, SDPatternOperator op> {
  def _B : sve_int_arith_imm<0b00, { 0b1010, opc }, asm, ZPR8, simm8_32b>;
  def _H : sve_int_arith_imm<0b01, { 0b1010, opc }, asm, ZPR16, simm8_32b>;
  def _S : sve_int_arith_imm<0b10, { 0b1010, opc }, asm, ZPR32, simm8_32b>;
  def _D : sve_int_arith_imm<0b11, { 0b1010, opc }, asm, ZPR64, simm8_32b>;

  def : SVE_1_Op_Imm_Arith_Any_Predicate<nxv16i8, nxv16i1, op, ZPR8, i32, SVEArithSImmPat32, !cast<Instruction>(NAME # _B)>;
  def : SVE_1_Op_Imm_Arith_Any_Predicate<nxv8i16, nxv8i1,  op, ZPR16, i32, SVEArithSImmPat32, !cast<Instruction>(NAME # _H)>;
  def : SVE_1_Op_Imm_Arith_Any_Predicate<nxv4i32, nxv4i1,  op, ZPR32, i32, SVEArithSImmPat32, !cast<Instruction>(NAME # _S)>;
  def : SVE_1_Op_Imm_Arith_Any_Predicate<nxv2i64, nxv2i1,  op, ZPR64, i64, SVEArithSImmPat64, !cast<Instruction>(NAME # _D)>;
}

multiclass sve_int_arith_imm1_unsigned<bits<2> opc, string asm, SDPatternOperator op> {
  def _B : sve_int_arith_imm<0b00, { 0b1010, opc }, asm, ZPR8, imm0_255>;
  def _H : sve_int_arith_imm<0b01, { 0b1010, opc }, asm, ZPR16, imm0_255>;
  def _S : sve_int_arith_imm<0b10, { 0b1010, opc }, asm, ZPR32, imm0_255>;
  def _D : sve_int_arith_imm<0b11, { 0b1010, opc }, asm, ZPR64, imm0_255>;

  def : SVE_1_Op_Imm_Arith_Any_Predicate<nxv16i8, nxv16i1, op, ZPR8, i32, SVEArithUImm8Pat, !cast<Instruction>(NAME # _B)>;
  def : SVE_1_Op_Imm_Arith_Any_Predicate<nxv8i16, nxv8i1, op, ZPR16, i32, SVEArithUImm16Pat, !cast<Instruction>(NAME # _H)>;
  def : SVE_1_Op_Imm_Arith_Any_Predicate<nxv4i32, nxv4i1, op, ZPR32, i32, SVEArithUImm32Pat, !cast<Instruction>(NAME # _S)>;
  def : SVE_1_Op_Imm_Arith_Any_Predicate<nxv2i64, nxv2i1, op, ZPR64, i64, SVEArithUImm64Pat, !cast<Instruction>(NAME # _D)>;
}

multiclass sve_int_arith_imm2<string asm, SDPatternOperator op> {
  def _B : sve_int_arith_imm<0b00, 0b110000, asm, ZPR8,  simm8_32b>;
  def _H : sve_int_arith_imm<0b01, 0b110000, asm, ZPR16, simm8_32b>;
  def _S : sve_int_arith_imm<0b10, 0b110000, asm, ZPR32, simm8_32b>;
  def _D : sve_int_arith_imm<0b11, 0b110000, asm, ZPR64, simm8_32b>;

  def : SVE_1_Op_Imm_Arith_Any_Predicate<nxv16i8, nxv16i1, op, ZPR8, i32, SVEArithSImmPat32, !cast<Instruction>(NAME # _B)>;
  def : SVE_1_Op_Imm_Arith_Any_Predicate<nxv8i16, nxv8i1, op, ZPR16, i32, SVEArithSImmPat32, !cast<Instruction>(NAME # _H)>;
  def : SVE_1_Op_Imm_Arith_Any_Predicate<nxv4i32, nxv4i1, op, ZPR32, i32, SVEArithSImmPat32, !cast<Instruction>(NAME # _S)>;
  def : SVE_1_Op_Imm_Arith_Any_Predicate<nxv2i64, nxv2i1, op, ZPR64, i64, SVEArithSImmPat64, !cast<Instruction>(NAME # _D)>;
}

//===----------------------------------------------------------------------===//
// SVE Bitwise Logical - Unpredicated Group
//===----------------------------------------------------------------------===//

class sve_int_bin_cons_log<bits<2> opc, string asm>
: I<(outs ZPR64:$Zd), (ins ZPR64:$Zn, ZPR64:$Zm),
  asm, "\t$Zd, $Zn, $Zm",
  "",
  []>, Sched<[]> {
  bits<5> Zd;
  bits<5> Zm;
  bits<5> Zn;
  let Inst{31-24} = 0b00000100;
  let Inst{23-22} = opc{1-0};
  let Inst{21}    = 0b1;
  let Inst{20-16} = Zm;
  let Inst{15-10} = 0b001100;
  let Inst{9-5}   = Zn;
  let Inst{4-0}   = Zd;

  let hasSideEffects = 0;
}

multiclass sve_int_bin_cons_log<bits<2> opc, string asm, SDPatternOperator op> {
  def NAME : sve_int_bin_cons_log<opc, asm>;

  def : SVE_2_Op_Pat<nxv16i8, op, nxv16i8, nxv16i8, !cast<Instruction>(NAME)>;
  def : SVE_2_Op_Pat<nxv8i16, op, nxv8i16, nxv8i16, !cast<Instruction>(NAME)>;
  def : SVE_2_Op_Pat<nxv4i32, op, nxv4i32, nxv4i32, !cast<Instruction>(NAME)>;
  def : SVE_2_Op_Pat<nxv2i64, op, nxv2i64, nxv2i64, !cast<Instruction>(NAME)>;

  def : InstAlias<asm # "\t$Zd, $Zn, $Zm",
                  (!cast<Instruction>(NAME) ZPR8:$Zd,  ZPR8:$Zn,  ZPR8:$Zm),  1>;
  def : InstAlias<asm # "\t$Zd, $Zn, $Zm",
                  (!cast<Instruction>(NAME) ZPR16:$Zd, ZPR16:$Zn, ZPR16:$Zm), 1>;
  def : InstAlias<asm # "\t$Zd, $Zn, $Zm",
                  (!cast<Instruction>(NAME) ZPR32:$Zd, ZPR32:$Zn, ZPR32:$Zm), 1>;
}

class sve2_int_bitwise_ternary_op_d<bits<3> opc, string asm>
: I<(outs ZPR64:$Zdn), (ins ZPR64:$_Zdn, ZPR64:$Zm, ZPR64:$Zk),
  asm, "\t$Zdn, $_Zdn, $Zm, $Zk",
  "",
  []>, Sched<[]> {
  bits<5> Zdn;
  bits<5> Zk;
  bits<5> Zm;
  let Inst{31-24} = 0b00000100;
  let Inst{23-22} = opc{2-1};
  let Inst{21}    = 0b1;
  let Inst{20-16} = Zm;
  let Inst{15-11} = 0b00111;
  let Inst{10}    = opc{0};
  let Inst{9-5}   = Zk;
  let Inst{4-0}   = Zdn;

  let Constraints = "$Zdn = $_Zdn";
  let DestructiveInstType = DestructiveOther;
  let ElementSize = ElementSizeNone;
  let hasSideEffects = 0;
}

multiclass sve2_int_bitwise_ternary_op<bits<3> opc, string asm,
                                       SDPatternOperator op> {
  def NAME : sve2_int_bitwise_ternary_op_d<opc, asm>;

  def : InstAlias<asm # "\t$Zdn, $Zdn, $Zm, $Zk",
                  (!cast<Instruction>(NAME) ZPR8:$Zdn,  ZPR8:$Zm,  ZPR8:$Zk),  1>;
  def : InstAlias<asm # "\t$Zdn, $Zdn, $Zm, $Zk",
                  (!cast<Instruction>(NAME) ZPR16:$Zdn, ZPR16:$Zm, ZPR16:$Zk), 1>;
  def : InstAlias<asm # "\t$Zdn, $Zdn, $Zm, $Zk",
                  (!cast<Instruction>(NAME) ZPR32:$Zdn, ZPR32:$Zm, ZPR32:$Zk), 1>;

  def : SVE_3_Op_Pat<nxv16i8, op, nxv16i8, nxv16i8, nxv16i8, !cast<Instruction>(NAME)>;
  def : SVE_3_Op_Pat<nxv8i16, op, nxv8i16, nxv8i16, nxv8i16, !cast<Instruction>(NAME)>;
  def : SVE_3_Op_Pat<nxv4i32, op, nxv4i32, nxv4i32, nxv4i32, !cast<Instruction>(NAME)>;
  def : SVE_3_Op_Pat<nxv2i64, op, nxv2i64, nxv2i64, nxv2i64, !cast<Instruction>(NAME)>;

  // Allow selecting SVE2 ternary ops with Neon types.
  foreach VT = [nxv16i8, nxv8i16, nxv4i32, nxv2i64] in {
    def : Pat<(SVEType<VT>.DSub (op V64:$op1, V64:$op2, V64:$op3)),
              (EXTRACT_SUBREG (!cast<Instruction>(NAME) (INSERT_SUBREG (IMPLICIT_DEF), $op1, dsub),
                                                        (INSERT_SUBREG (IMPLICIT_DEF), $op2, dsub),
                                                        (INSERT_SUBREG (IMPLICIT_DEF), $op3, dsub)), dsub)>;

    def : Pat<(SVEType<VT>.ZSub (op V128:$op1, V128:$op2, V128:$op3)),
              (EXTRACT_SUBREG (!cast<Instruction>(NAME) (INSERT_SUBREG (IMPLICIT_DEF), $op1, zsub),
                                                        (INSERT_SUBREG (IMPLICIT_DEF), $op2, zsub),
                                                        (INSERT_SUBREG (IMPLICIT_DEF), $op3, zsub)), zsub)>;
  }
}

class sve2_int_rotate_right_imm<bits<4> tsz8_64, string asm,
                                ZPRRegOp zprty, Operand immtype>
: I<(outs zprty:$Zdn), (ins zprty:$_Zdn, zprty:$Zm, immtype:$imm),
  asm, "\t$Zdn, $_Zdn, $Zm, $imm",
  "",
  []>, Sched<[]> {
  bits<5> Zdn;
  bits<5> Zm;
  bits<6> imm;
  let Inst{31-24} = 0b00000100;
  let Inst{23-22} = tsz8_64{3-2};
  let Inst{21}    = 0b1;
  let Inst{20-19} = tsz8_64{1-0};
  let Inst{18-16} = imm{2-0}; // imm3
  let Inst{15-10} = 0b001101;
  let Inst{9-5}   = Zm;
  let Inst{4-0}   = Zdn;

  let Constraints = "$Zdn = $_Zdn";
  let DestructiveInstType = DestructiveOther;
  let ElementSize = ElementSizeNone;
  let hasSideEffects = 0;
}

multiclass sve2_int_rotate_right_imm<string asm, SDPatternOperator op> {
  def _B : sve2_int_rotate_right_imm<{0,0,0,1}, asm, ZPR8, vecshiftR8>;
  def _H : sve2_int_rotate_right_imm<{0,0,1,?}, asm, ZPR16, vecshiftR16> {
    let Inst{19} = imm{3};
  }
  def _S : sve2_int_rotate_right_imm<{0,1,?,?}, asm, ZPR32, vecshiftR32> {
    let Inst{20-19} = imm{4-3};
  }
  def _D : sve2_int_rotate_right_imm<{1,?,?,?}, asm, ZPR64, vecshiftR64> {
    let Inst{22}    = imm{5};
    let Inst{20-19} = imm{4-3};
  }

  def : SVE_3_Op_Imm_Pat<nxv16i8, op, nxv16i8, nxv16i8, i32, vecshiftR8,  !cast<Instruction>(NAME # _B)>;
  def : SVE_3_Op_Imm_Pat<nxv8i16, op, nxv8i16, nxv8i16, i32, vecshiftR16, !cast<Instruction>(NAME # _H)>;
  def : SVE_3_Op_Imm_Pat<nxv4i32, op, nxv4i32, nxv4i32, i32, vecshiftR32, !cast<Instruction>(NAME # _S)>;
  def : SVE_3_Op_Imm_Pat<nxv2i64, op, nxv2i64, nxv2i64, i32, vecshiftR64, !cast<Instruction>(NAME # _D)>;
}

//===----------------------------------------------------------------------===//
// SVE Integer Wide Immediate - Predicated Group
//===----------------------------------------------------------------------===//

class sve_int_dup_fpimm_pred<bits<2> sz, Operand fpimmtype,
                             string asm, ZPRRegOp zprty>
: I<(outs zprty:$Zd), (ins zprty:$_Zd, PPRAny:$Pg, fpimmtype:$imm8),
  asm, "\t$Zd, $Pg/m, $imm8",
  "",
  []>, Sched<[]> {
  bits<4> Pg;
  bits<5> Zd;
  bits<8> imm8;
  let Inst{31-24} = 0b00000101;
  let Inst{23-22} = sz;
  let Inst{21-20} = 0b01;
  let Inst{19-16} = Pg;
  let Inst{15-13} = 0b110;
  let Inst{12-5}  = imm8;
  let Inst{4-0}   = Zd;

  let Constraints = "$Zd = $_Zd";
  let DestructiveInstType = DestructiveOther;
  let ElementSize = zprty.ElementSize;
  let hasSideEffects = 0;
}

multiclass sve_int_dup_fpimm_pred<string asm> {
  def _H : sve_int_dup_fpimm_pred<0b01, fpimm16, asm, ZPR16>;
  def _S : sve_int_dup_fpimm_pred<0b10, fpimm32, asm, ZPR32>;
  def _D : sve_int_dup_fpimm_pred<0b11, fpimm64, asm, ZPR64>;

  def : InstAlias<"fmov $Zd, $Pg/m, $imm8",
                  (!cast<Instruction>(NAME # _H) ZPR16:$Zd, PPRAny:$Pg, fpimm16:$imm8), 1>;
  def : InstAlias<"fmov $Zd, $Pg/m, $imm8",
                  (!cast<Instruction>(NAME # _S) ZPR32:$Zd, PPRAny:$Pg, fpimm32:$imm8), 1>;
  def : InstAlias<"fmov $Zd, $Pg/m, $imm8",
                  (!cast<Instruction>(NAME # _D) ZPR64:$Zd, PPRAny:$Pg, fpimm64:$imm8), 1>;

  def : Pat<(nxv8f16 (vselect nxv8i1:$pg, (splat_vector fpimm16:$imm8), nxv8f16:$zd)),
            (!cast<Instruction>(NAME # _H) $zd, $pg, fpimm16:$imm8)>;
  def : Pat<(nxv4f16 (vselect nxv4i1:$pg, (splat_vector fpimm16:$imm8), nxv4f16:$zd)),
            (!cast<Instruction>(NAME # _H) $zd, $pg, fpimm16:$imm8)>;
  def : Pat<(nxv2f16 (vselect nxv2i1:$pg, (splat_vector fpimm16:$imm8), nxv2f16:$zd)),
            (!cast<Instruction>(NAME # _H) $zd, $pg, fpimm16:$imm8)>;
  def : Pat<(nxv4f32 (vselect nxv4i1:$pg, (splat_vector fpimm32:$imm8), nxv4f32:$zd)),
            (!cast<Instruction>(NAME # _S) $zd, $pg, fpimm32:$imm8)>;
  def : Pat<(nxv2f32 (vselect nxv2i1:$pg, (splat_vector fpimm32:$imm8), nxv2f32:$zd)),
            (!cast<Instruction>(NAME # _S) $zd, $pg, fpimm32:$imm8)>;
  def : Pat<(nxv2f64 (vselect nxv2i1:$pg, (splat_vector fpimm64:$imm8), nxv2f64:$zd)),
            (!cast<Instruction>(NAME # _D) $zd, $pg, fpimm64:$imm8)>;

  // Some half precision immediates alias with bfloat (e.g. f16(1.875) == bf16(1.0)).
  def : Pat<(nxv8bf16 (vselect nxv8i1:$pg, (splat_vector fpimmbf16:$imm8), nxv8bf16:$zd)),
            (!cast<Instruction>(NAME # _H) $zd, $pg, (fpimm16XForm bf16:$imm8))>;
  def : Pat<(nxv4bf16 (vselect nxv4i1:$pg, (splat_vector fpimmbf16:$imm8), nxv4bf16:$zd)),
            (!cast<Instruction>(NAME # _H) $zd, $pg, (fpimm16XForm bf16:$imm8))>;
  def : Pat<(nxv2bf16 (vselect nxv2i1:$pg, (splat_vector fpimmbf16:$imm8), nxv2bf16:$zd)),
            (!cast<Instruction>(NAME # _H) $zd, $pg, (fpimm16XForm bf16:$imm8))>;
}

class sve_int_dup_imm_pred<bits<2> sz8_64, bit m, string asm,
                           ZPRRegOp zprty, string pred_qual, dag iops>
: I<(outs zprty:$Zd), iops,
  asm, "\t$Zd, $Pg"#pred_qual#", $imm",
  "", []>, Sched<[]> {
  bits<5> Zd;
  bits<4> Pg;
  bits<9> imm;
  let Inst{31-24} = 0b00000101;
  let Inst{23-22} = sz8_64;
  let Inst{21-20} = 0b01;
  let Inst{19-16} = Pg;
  let Inst{15}    = 0b0;
  let Inst{14}    = m;
  let Inst{13}    = imm{8};   // sh
  let Inst{12-5}  = imm{7-0}; // imm8
  let Inst{4-0}   = Zd;

  let DestructiveInstType = DestructiveOther;
  let ElementSize = zprty.ElementSize;
  let hasSideEffects = 0;
}

multiclass sve_int_dup_imm_pred_merge_inst<
    bits<2> sz8_64, string asm, ZPRRegOp zprty, imm8_opt_lsl cpyimm,
    ValueType intty, ValueType predty, ValueType scalarty, ComplexPattern cpx> {
  let Constraints = "$Zd = $_Zd" in
  def NAME : sve_int_dup_imm_pred<sz8_64, 1, asm, zprty,  "/m",
                                  (ins zprty:$_Zd, PPRAny:$Pg, cpyimm:$imm)>;
  def : InstAlias<"mov $Zd, $Pg/m, $imm",
                  (!cast<Instruction>(NAME) zprty:$Zd, PPRAny:$Pg, cpyimm:$imm), 1>;
  def : Pat<(vselect predty:$Pg,
                (intty (splat_vector (scalarty (cpx i32:$imm, i32:$shift)))),
                ZPR:$Zd),
            (!cast<Instruction>(NAME) $Zd, $Pg, $imm, $shift)>;
}

multiclass sve_int_dup_imm_pred_merge<string asm, SDPatternOperator op> {
  defm _B : sve_int_dup_imm_pred_merge_inst<0b00, asm, ZPR8, cpy_imm8_opt_lsl_i8,
                                            nxv16i8, nxv16i1, i32, SVECpyDupImm8Pat>;
  defm _H : sve_int_dup_imm_pred_merge_inst<0b01, asm, ZPR16, cpy_imm8_opt_lsl_i16,
                                            nxv8i16, nxv8i1, i32, SVECpyDupImm16Pat>;
  defm _S : sve_int_dup_imm_pred_merge_inst<0b10, asm, ZPR32, cpy_imm8_opt_lsl_i32,
                                            nxv4i32, nxv4i1, i32, SVECpyDupImm32Pat>;
  defm _D : sve_int_dup_imm_pred_merge_inst<0b11, asm, ZPR64, cpy_imm8_opt_lsl_i64,
                                            nxv2i64, nxv2i1, i64, SVECpyDupImm64Pat>;

  def : InstAlias<"fmov $Zd, $Pg/m, #0.0",
                  (!cast<Instruction>(NAME # _H) ZPR16:$Zd, PPRAny:$Pg,
                       (cpy_imm8_opt_lsl_i16 0, 0)), 0>;
  def : InstAlias<"fmov $Zd, $Pg/m, #0.0",
                  (!cast<Instruction>(NAME # _S) ZPR32:$Zd, PPRAny:$Pg,
                       (cpy_imm8_opt_lsl_i32 0, 0)), 0>;
  def : InstAlias<"fmov $Zd, $Pg/m, #0.0",
                  (!cast<Instruction>(NAME # _D) ZPR64:$Zd, PPRAny:$Pg,
                       (cpy_imm8_opt_lsl_i64 0, 0)), 0>;

  def : Pat<(vselect PPRAny:$Pg, (SVEDup0), (nxv8f16 ZPR:$Zd)),
            (!cast<Instruction>(NAME # _H) $Zd, $Pg, 0, 0)>;
  def : Pat<(vselect PPRAny:$Pg, (SVEDup0), (nxv4f16 ZPR:$Zd)),
            (!cast<Instruction>(NAME # _S) $Zd, $Pg, 0, 0)>;
  def : Pat<(vselect PPRAny:$Pg, (SVEDup0), (nxv2f16 ZPR:$Zd)),
            (!cast<Instruction>(NAME # _D) $Zd, $Pg, 0, 0)>;
  def : Pat<(vselect PPRAny:$Pg, (SVEDup0), (nxv4f32 ZPR:$Zd)),
            (!cast<Instruction>(NAME # _S) $Zd, $Pg, 0, 0)>;
  def : Pat<(vselect PPRAny:$Pg, (SVEDup0), (nxv2f32 ZPR:$Zd)),
            (!cast<Instruction>(NAME # _D) $Zd, $Pg, 0, 0)>;
  def : Pat<(vselect PPRAny:$Pg, (SVEDup0), (nxv2f64 ZPR:$Zd)),
            (!cast<Instruction>(NAME # _D) $Zd, $Pg, 0, 0)>;

  def : Pat<(nxv16i8 (op nxv16i1:$pg, (i32 (SVECpyDupImm8Pat i32:$a, i32:$b)), nxv16i8:$zd)),
            (!cast<Instruction>(NAME # _B) $zd, $pg, $a, $b)>;
  def : Pat<(nxv8i16 (op nxv8i1:$pg, (i32 (SVECpyDupImm16Pat i32:$a, i32:$b)), nxv8i16:$zd)),
            (!cast<Instruction>(NAME # _H) $zd, $pg, $a, $b)>;
  def : Pat<(nxv4i32 (op nxv4i1:$pg, (i32 (SVECpyDupImm32Pat i32:$a, i32:$b)), nxv4i32:$zd)),
            (!cast<Instruction>(NAME # _S) $zd, $pg, $a, $b)>;
  def : Pat<(nxv2i64 (op nxv2i1:$pg, (i64 (SVECpyDupImm64Pat i32:$a, i32:$b)), nxv2i64:$zd)),
            (!cast<Instruction>(NAME # _D) $zd, $pg, $a, $b)>;
}

multiclass sve_int_dup_imm_pred_zero_inst<
    bits<2> sz8_64, string asm, ZPRRegOp zprty, imm8_opt_lsl cpyimm,
    ValueType intty, ValueType predty, ValueType scalarty, ComplexPattern cpx> {
  def NAME : sve_int_dup_imm_pred<sz8_64, 0, asm, zprty, "/z",
                                  (ins PPRAny:$Pg, cpyimm:$imm)>;
  def : InstAlias<"mov $Zd, $Pg/z, $imm",
                  (!cast<Instruction>(NAME) zprty:$Zd, PPRAny:$Pg, cpyimm:$imm), 1>;
  def : Pat<(intty (zext (predty PPRAny:$Ps1))),
            (!cast<Instruction>(NAME) PPRAny:$Ps1, 1, 0)>;
  def : Pat<(intty (sext (predty PPRAny:$Ps1))),
            (!cast<Instruction>(NAME) PPRAny:$Ps1, -1, 0)>;
  def : Pat<(intty (anyext (predty PPRAny:$Ps1))),
            (!cast<Instruction>(NAME) PPRAny:$Ps1, 1, 0)>;
  def : Pat<(vselect predty:$Pg,
                (intty (splat_vector (scalarty (cpx i32:$imm, i32:$shift)))),
                (intty (splat_vector (scalarty 0)))),
            (!cast<Instruction>(NAME) $Pg, $imm, $shift)>;
}

multiclass sve_int_dup_imm_pred_zero<string asm, SDPatternOperator op> {
  defm _B : sve_int_dup_imm_pred_zero_inst<0b00, asm, ZPR8, cpy_imm8_opt_lsl_i8,
                                           nxv16i8, nxv16i1, i32, SVECpyDupImm8Pat>;
  defm _H : sve_int_dup_imm_pred_zero_inst<0b01, asm, ZPR16, cpy_imm8_opt_lsl_i16,
                                           nxv8i16, nxv8i1, i32, SVECpyDupImm16Pat>;
  defm _S : sve_int_dup_imm_pred_zero_inst<0b10, asm, ZPR32, cpy_imm8_opt_lsl_i32,
                                           nxv4i32, nxv4i1, i32, SVECpyDupImm32Pat>;
  defm _D : sve_int_dup_imm_pred_zero_inst<0b11, asm, ZPR64, cpy_imm8_opt_lsl_i64,
                                           nxv2i64, nxv2i1, i64, SVECpyDupImm64Pat>;

  def : Pat<(nxv16i8 (op nxv16i1:$pg, (i32 (SVECpyDupImm8Pat i32:$a, i32:$b)), (SVEDup0))),
            (!cast<Instruction>(NAME # _B) $pg, $a, $b)>;
  def : Pat<(nxv8i16 (op nxv8i1:$pg, (i32 (SVECpyDupImm16Pat i32:$a, i32:$b)), (SVEDup0))),
            (!cast<Instruction>(NAME # _H) $pg, $a, $b)>;
  def : Pat<(nxv4i32 (op nxv4i1:$pg, (i32 (SVECpyDupImm32Pat i32:$a, i32:$b)), (SVEDup0))),
            (!cast<Instruction>(NAME # _S) $pg, $a, $b)>;
  def : Pat<(nxv2i64 (op nxv2i1:$pg, (i64 (SVECpyDupImm64Pat i32:$a, i32:$b)), (SVEDup0))),
            (!cast<Instruction>(NAME # _D) $pg, $a, $b)>;
}

//===----------------------------------------------------------------------===//
// SVE Integer Compare - Vectors Group
//===----------------------------------------------------------------------===//

class sve_int_cmp<bit cmp_1, bits<2> sz8_64, bits<3> opc, string asm,
                  PPRRegOp pprty, ZPRRegOp zprty1, ZPRRegOp zprty2>
: I<(outs pprty:$Pd), (ins PPR3bAny:$Pg, zprty1:$Zn, zprty2:$Zm),
  asm, "\t$Pd, $Pg/z, $Zn, $Zm",
  "",
  []>, Sched<[]> {
  bits<4> Pd;
  bits<3> Pg;
  bits<5> Zm;
  bits<5> Zn;
  let Inst{31-24} = 0b00100100;
  let Inst{23-22} = sz8_64;
  let Inst{21}    = 0b0;
  let Inst{20-16} = Zm;
  let Inst{15}    = opc{2};
  let Inst{14}    = cmp_1;
  let Inst{13}    = opc{1};
  let Inst{12-10} = Pg;
  let Inst{9-5}   = Zn;
  let Inst{4}     = opc{0};
  let Inst{3-0}   = Pd;

  let Defs = [NZCV];
  let ElementSize = pprty.ElementSize;
  let hasSideEffects = 0;
  let isPTestLike = 1;
}

multiclass SVE_SETCC_Pat<CondCode cc, CondCode invcc, ValueType predvt,
                         ValueType intvt, Instruction cmp> {
  def : Pat<(predvt (AArch64setcc_z predvt:$Op1, intvt:$Op2, intvt:$Op3, cc)),
            (cmp $Op1, $Op2, $Op3)>;
  def : Pat<(predvt (AArch64setcc_z predvt:$Op1, intvt:$Op2, intvt:$Op3, invcc)),
            (cmp $Op1, $Op3, $Op2)>;
  def : Pat<(predvt (and predvt:$Pg, (AArch64setcc_z_oneuse (predvt (SVEAllActive)), intvt:$Op2, intvt:$Op3, cc))),
            (cmp $Pg, $Op2, $Op3)>;
  def : Pat<(predvt (and predvt:$Pg, (AArch64setcc_z_oneuse (predvt (SVEAllActive)), intvt:$Op2, intvt:$Op3, invcc))),
            (cmp $Pg, $Op3, $Op2)>;
}

multiclass SVE_SETCC_Pat_With_Zero<CondCode cc, CondCode invcc, ValueType predvt,
                                   ValueType intvt, Instruction cmp> {
  def : Pat<(predvt (AArch64setcc_z predvt:$Op1, intvt:$Op2, (SVEDup0), cc)),
            (cmp $Op1, $Op2)>;
  def : Pat<(predvt (AArch64setcc_z predvt:$Op1, (SVEDup0), intvt:$Op2, invcc)),
            (cmp $Op1, $Op2)>;
  def : Pat<(predvt (and predvt:$Pg, (AArch64setcc_z_oneuse (predvt (SVEAllActive)), intvt:$Op1, (SVEDup0), cc))),
            (cmp $Pg, $Op1)>;
  def : Pat<(predvt (and predvt:$Pg, (AArch64setcc_z_oneuse (predvt (SVEAllActive)), (SVEDup0), intvt:$Op1, invcc))),
            (cmp $Pg, $Op1)>;
}

multiclass sve_int_cmp_0<bits<3> opc, string asm, CondCode cc, CondCode invcc> {
  def _B : sve_int_cmp<0b0, 0b00, opc, asm, PPR8, ZPR8, ZPR8>;
  def _H : sve_int_cmp<0b0, 0b01, opc, asm, PPR16, ZPR16, ZPR16>;
  def _S : sve_int_cmp<0b0, 0b10, opc, asm, PPR32, ZPR32, ZPR32>;
  def _D : sve_int_cmp<0b0, 0b11, opc, asm, PPR64, ZPR64, ZPR64>;

  defm : SVE_SETCC_Pat<cc, invcc, nxv16i1, nxv16i8, !cast<Instruction>(NAME # _B)>;
  defm : SVE_SETCC_Pat<cc, invcc, nxv8i1,  nxv8i16, !cast<Instruction>(NAME # _H)>;
  defm : SVE_SETCC_Pat<cc, invcc, nxv4i1,  nxv4i32, !cast<Instruction>(NAME # _S)>;
  defm : SVE_SETCC_Pat<cc, invcc, nxv2i1,  nxv2i64, !cast<Instruction>(NAME # _D)>;
}

multiclass sve_int_cmp_0_wide<bits<3> opc, string asm, SDPatternOperator op> {
  def _B : sve_int_cmp<0b0, 0b00, opc, asm, PPR8, ZPR8, ZPR64>;
  def _H : sve_int_cmp<0b0, 0b01, opc, asm, PPR16, ZPR16, ZPR64>;
  def _S : sve_int_cmp<0b0, 0b10, opc, asm, PPR32, ZPR32, ZPR64>;

  def : SVE_3_Op_Pat<nxv16i1, op, nxv16i1, nxv16i8, nxv2i64, !cast<Instruction>(NAME # _B)>;
  def : SVE_3_Op_Pat<nxv8i1,  op, nxv8i1,  nxv8i16, nxv2i64, !cast<Instruction>(NAME # _H)>;
  def : SVE_3_Op_Pat<nxv4i1,  op, nxv4i1,  nxv4i32, nxv2i64, !cast<Instruction>(NAME # _S)>;
}

multiclass sve_int_cmp_1_wide<bits<3> opc, string asm, SDPatternOperator op> {
  def _B : sve_int_cmp<0b1, 0b00, opc, asm, PPR8, ZPR8, ZPR64>;
  def _H : sve_int_cmp<0b1, 0b01, opc, asm, PPR16, ZPR16, ZPR64>;
  def _S : sve_int_cmp<0b1, 0b10, opc, asm, PPR32, ZPR32, ZPR64>;

  def : SVE_3_Op_Pat<nxv16i1, op, nxv16i1, nxv16i8, nxv2i64, !cast<Instruction>(NAME # _B)>;
  def : SVE_3_Op_Pat<nxv8i1,  op, nxv8i1,  nxv8i16, nxv2i64, !cast<Instruction>(NAME # _H)>;
  def : SVE_3_Op_Pat<nxv4i1,  op, nxv4i1,  nxv4i32, nxv2i64, !cast<Instruction>(NAME # _S)>;
}


//===----------------------------------------------------------------------===//
// SVE Integer Compare - Signed Immediate Group
//===----------------------------------------------------------------------===//

class sve_int_scmp_vi<bits<2> sz8_64, bits<3> opc, string asm, PPRRegOp pprty,
                      ZPRRegOp zprty,
                      Operand immtype>
: I<(outs pprty:$Pd), (ins PPR3bAny:$Pg, zprty:$Zn, immtype:$imm5),
  asm, "\t$Pd, $Pg/z, $Zn, $imm5",
  "",
  []>, Sched<[]> {
  bits<4> Pd;
  bits<3> Pg;
  bits<5> Zn;
  bits<5> imm5;
  let Inst{31-24} = 0b00100101;
  let Inst{23-22} = sz8_64;
  let Inst{21}    = 0b0;
  let Inst{20-16} = imm5;
  let Inst{15}    = opc{2};
  let Inst{14}    = 0b0;
  let Inst{13}    = opc{1};
  let Inst{12-10} = Pg;
  let Inst{9-5}   = Zn;
  let Inst{4}     = opc{0};
  let Inst{3-0}   = Pd;

  let Defs = [NZCV];
  let ElementSize = pprty.ElementSize;
  let hasSideEffects = 0;
  let isPTestLike = 1;
}

multiclass SVE_SETCC_Imm_Pat<CondCode cc, CondCode commuted_cc,
                             ValueType predvt, ValueType intvt,
                             Operand immtype, Instruction cmp> {
  def : Pat<(predvt (AArch64setcc_z (predvt PPR_3b:$Pg),
                                    (intvt ZPR:$Zs1),
                                    (intvt (splat_vector (immtype:$imm))),
                                    cc)),
            (cmp $Pg, $Zs1, immtype:$imm)>;
  def : Pat<(predvt (AArch64setcc_z (predvt PPR_3b:$Pg),
                                    (intvt (splat_vector (immtype:$imm))),
                                    (intvt ZPR:$Zs1),
                                    commuted_cc)),
            (cmp $Pg, $Zs1, immtype:$imm)>;
  def : Pat<(predvt (and predvt:$Pg,
                         (AArch64setcc_z_oneuse (predvt (SVEAllActive)),
                                         (intvt ZPR:$Zs1),
                                         (intvt (splat_vector (immtype:$imm))),
                                         cc))),
            (cmp $Pg, $Zs1, immtype:$imm)>;
  def : Pat<(predvt (and predvt:$Pg,
                         (AArch64setcc_z_oneuse (predvt (SVEAllActive)),
                                         (intvt (splat_vector (immtype:$imm))),
                                         (intvt ZPR:$Zs1),
                                         commuted_cc))),
            (cmp $Pg, $Zs1, immtype:$imm)>;
}

multiclass sve_int_scmp_vi<bits<3> opc, string asm, CondCode cc, CondCode commuted_cc> {
  def _B : sve_int_scmp_vi<0b00, opc, asm, PPR8, ZPR8, simm5_32b>;
  def _H : sve_int_scmp_vi<0b01, opc, asm, PPR16, ZPR16, simm5_32b>;
  def _S : sve_int_scmp_vi<0b10, opc, asm, PPR32, ZPR32, simm5_32b>;
  def _D : sve_int_scmp_vi<0b11, opc, asm, PPR64, ZPR64, simm5_64b>;

  defm : SVE_SETCC_Imm_Pat<cc, commuted_cc, nxv16i1, nxv16i8, simm5_32b,
                           !cast<Instruction>(NAME # _B)>;
  defm : SVE_SETCC_Imm_Pat<cc, commuted_cc, nxv8i1,  nxv8i16, simm5_32b,
                           !cast<Instruction>(NAME # _H)>;
  defm : SVE_SETCC_Imm_Pat<cc, commuted_cc, nxv4i1,  nxv4i32, simm5_32b,
                           !cast<Instruction>(NAME # _S)>;
  defm : SVE_SETCC_Imm_Pat<cc, commuted_cc, nxv2i1,  nxv2i64, simm5_64b,
                           !cast<Instruction>(NAME # _D)>;
}


//===----------------------------------------------------------------------===//
// SVE Integer Compare - Unsigned Immediate Group
//===----------------------------------------------------------------------===//

class sve_int_ucmp_vi<bits<2> sz8_64, bits<2> opc, string asm, PPRRegOp pprty,
                      ZPRRegOp zprty, Operand immtype>
: I<(outs pprty:$Pd), (ins PPR3bAny:$Pg, zprty:$Zn, immtype:$imm7),
  asm, "\t$Pd, $Pg/z, $Zn, $imm7",
  "",
  []>, Sched<[]> {
  bits<4> Pd;
  bits<3> Pg;
  bits<5> Zn;
  bits<7> imm7;
  let Inst{31-24} = 0b00100100;
  let Inst{23-22} = sz8_64;
  let Inst{21}    = 1;
  let Inst{20-14} = imm7;
  let Inst{13}    = opc{1};
  let Inst{12-10} = Pg;
  let Inst{9-5}   = Zn;
  let Inst{4}     = opc{0};
  let Inst{3-0}   = Pd;

  let Defs = [NZCV];
  let ElementSize = pprty.ElementSize;
  let hasSideEffects = 0;
  let isPTestLike = 1;
}

multiclass sve_int_ucmp_vi<bits<2> opc, string asm, CondCode cc,
                           CondCode commuted_cc> {
  def _B : sve_int_ucmp_vi<0b00, opc, asm, PPR8, ZPR8, imm0_127>;
  def _H : sve_int_ucmp_vi<0b01, opc, asm, PPR16, ZPR16, imm0_127>;
  def _S : sve_int_ucmp_vi<0b10, opc, asm, PPR32, ZPR32, imm0_127>;
  def _D : sve_int_ucmp_vi<0b11, opc, asm, PPR64, ZPR64, imm0_127_64b>;

  defm : SVE_SETCC_Imm_Pat<cc, commuted_cc, nxv16i1, nxv16i8, imm0_127,
                           !cast<Instruction>(NAME # _B)>;
  defm : SVE_SETCC_Imm_Pat<cc, commuted_cc, nxv8i1,  nxv8i16, imm0_127,
                           !cast<Instruction>(NAME # _H)>;
  defm : SVE_SETCC_Imm_Pat<cc, commuted_cc, nxv4i1,  nxv4i32, imm0_127,
                           !cast<Instruction>(NAME # _S)>;
  defm : SVE_SETCC_Imm_Pat<cc, commuted_cc, nxv2i1,  nxv2i64, imm0_127_64b,
                           !cast<Instruction>(NAME # _D)>;
}


//===----------------------------------------------------------------------===//
// SVE Integer Compare - Scalars Group
//===----------------------------------------------------------------------===//

class sve_int_cterm<bit sz, bit opc, string asm, RegisterClass rt>
: I<(outs), (ins rt:$Rn, rt:$Rm),
  asm, "\t$Rn, $Rm",
  "",
  []>, Sched<[]> {
  bits<5> Rm;
  bits<5> Rn;
  let Inst{31-23} = 0b001001011;
  let Inst{22}    = sz;
  let Inst{21}    = 0b1;
  let Inst{20-16} = Rm;
  let Inst{15-10} = 0b001000;
  let Inst{9-5}   = Rn;
  let Inst{4}     = opc;
  let Inst{3-0}   = 0b0000;

  let Defs = [NZCV];
  let hasSideEffects = 0;
}

class sve_int_while_rr<bits<2> sz8_64, bits<4> opc, string asm,
                       RegisterClass gprty, PPRRegOp pprty>
: I<(outs pprty:$Pd), (ins gprty:$Rn, gprty:$Rm),
  asm, "\t$Pd, $Rn, $Rm",
  "", []>, Sched<[]> {
  bits<4> Pd;
  bits<5> Rm;
  bits<5> Rn;
  let Inst{31-24} = 0b00100101;
  let Inst{23-22} = sz8_64;
  let Inst{21}    = 0b1;
  let Inst{20-16} = Rm;
  let Inst{15-13} = 0b000;
  let Inst{12-10} = opc{3-1};
  let Inst{9-5}   = Rn;
  let Inst{4}     = opc{0};
  let Inst{3-0}   = Pd;

  let Defs = [NZCV];
  let ElementSize = pprty.ElementSize;
  let hasSideEffects = 0;
  let isWhile = 1;
}

multiclass sve_int_while4_rr<bits<3> opc, string asm, SDPatternOperator op,
                             SDPatternOperator rev_op> {
  def _B : sve_int_while_rr<0b00, { 0, opc }, asm, GPR32, PPR8>;
  def _H : sve_int_while_rr<0b01, { 0, opc }, asm, GPR32, PPR16>;
  def _S : sve_int_while_rr<0b10, { 0, opc }, asm, GPR32, PPR32>;
  def _D : sve_int_while_rr<0b11, { 0, opc }, asm, GPR32, PPR64>;

  def : SVE_2_Op_Pat<nxv16i1, op, i32, i32, !cast<Instruction>(NAME # _B)>;
  def : SVE_2_Op_Pat<nxv8i1,  op, i32, i32, !cast<Instruction>(NAME # _H)>;
  def : SVE_2_Op_Pat<nxv4i1,  op, i32, i32, !cast<Instruction>(NAME # _S)>;
  def : SVE_2_Op_Pat<nxv2i1,  op, i32, i32, !cast<Instruction>(NAME # _D)>;

  def : Pat<(nxv16i1 (vector_reverse (rev_op i32:$op2, i32:$op1))),
            (!cast<Instruction>(NAME # "_B") $op1, $op2)>;
  def : Pat<(nxv8i1 (vector_reverse (rev_op i32:$op2, i32:$op1))),
            (!cast<Instruction>(NAME # "_H") $op1, $op2)>;
  def : Pat<(nxv4i1 (vector_reverse (rev_op i32:$op2, i32:$op1))),
            (!cast<Instruction>(NAME # "_S") $op1, $op2)>;
  def : Pat<(nxv2i1 (vector_reverse (rev_op i32:$op2, i32:$op1))),
            (!cast<Instruction>(NAME # "_D") $op1, $op2)>;
}

multiclass sve_int_while8_rr<bits<3> opc, string asm, SDPatternOperator op,
                             SDPatternOperator rev_op> {
  def _B : sve_int_while_rr<0b00, { 1, opc }, asm, GPR64, PPR8>;
  def _H : sve_int_while_rr<0b01, { 1, opc }, asm, GPR64, PPR16>;
  def _S : sve_int_while_rr<0b10, { 1, opc }, asm, GPR64, PPR32>;
  def _D : sve_int_while_rr<0b11, { 1, opc }, asm, GPR64, PPR64>;

  def : SVE_2_Op_Pat<nxv16i1, op, i64, i64, !cast<Instruction>(NAME # _B)>;
  def : SVE_2_Op_Pat<nxv8i1,  op, i64, i64, !cast<Instruction>(NAME # _H)>;
  def : SVE_2_Op_Pat<nxv4i1,  op, i64, i64, !cast<Instruction>(NAME # _S)>;
  def : SVE_2_Op_Pat<nxv2i1,  op, i64, i64, !cast<Instruction>(NAME # _D)>;

  def : Pat<(nxv16i1 (vector_reverse (rev_op i64:$op2, i64:$op1))),
            (!cast<Instruction>(NAME # "_B") $op1, $op2)>;
  def : Pat<(nxv8i1 (vector_reverse (rev_op i64:$op2, i64:$op1))),
            (!cast<Instruction>(NAME # "_H") $op1, $op2)>;
  def : Pat<(nxv4i1 (vector_reverse (rev_op i64:$op2, i64:$op1))),
            (!cast<Instruction>(NAME # "_S") $op1, $op2)>;
  def : Pat<(nxv2i1 (vector_reverse (rev_op i64:$op2, i64:$op1))),
            (!cast<Instruction>(NAME # "_D") $op1, $op2)>;
}

class sve2_int_while_rr<bits<2> sz8_64, bits<1> rw, string asm,
                        PPRRegOp pprty>
: I<(outs pprty:$Pd), (ins GPR64:$Rn, GPR64:$Rm),
  asm, "\t$Pd, $Rn, $Rm",
  "", []>, Sched<[]> {
  bits<4> Pd;
  bits<5> Rm;
  bits<5> Rn;
  let Inst{31-24} = 0b00100101;
  let Inst{23-22} = sz8_64;
  let Inst{21}    = 0b1;
  let Inst{20-16} = Rm;
  let Inst{15-10} = 0b001100;
  let Inst{9-5}   = Rn;
  let Inst{4}     = rw;
  let Inst{3-0}   = Pd;

  let Defs = [NZCV];
  let ElementSize = pprty.ElementSize;
  let hasSideEffects = 0;
  let isWhile = 1;
}

multiclass sve2_int_while_rr<bits<1> rw, string asm, SDPatternOperator op> {
  def _B : sve2_int_while_rr<0b00, rw, asm, PPR8>;
  def _H : sve2_int_while_rr<0b01, rw, asm, PPR16>;
  def _S : sve2_int_while_rr<0b10, rw, asm, PPR32>;
  def _D : sve2_int_while_rr<0b11, rw, asm, PPR64>;

  def : Pat<(nxv16i1 (op i64:$Op1, i64:$Op2, (i64 1))),
            (!cast<Instruction>(NAME # _B) $Op1, $Op2)>;
  def : Pat<(nxv8i1 (op i64:$Op1, i64:$Op2, (i64 2))),
            (!cast<Instruction>(NAME # _H) $Op1, $Op2)>;
  def : Pat<(nxv4i1 (op i64:$Op1, i64:$Op2, (i64 4))),
            (!cast<Instruction>(NAME # _S) $Op1, $Op2)>;
  def : Pat<(nxv2i1 (op i64:$Op1, i64:$Op2, (i64 8))),
            (!cast<Instruction>(NAME # _D) $Op1, $Op2)>;
}

//===----------------------------------------------------------------------===//
// SVE Floating Point Fast Reduction Group
//===----------------------------------------------------------------------===//

class sve_fp_fast_red<bits<2> sz, bits<3> opc, string asm,
                      ZPRRegOp zprty, FPRasZPROperand dstOpType>
: I<(outs dstOpType:$Vd), (ins PPR3bAny:$Pg, zprty:$Zn),
  asm, "\t$Vd, $Pg, $Zn",
  "",
  []>, Sched<[]> {
  bits<5> Zn;
  bits<5> Vd;
  bits<3> Pg;
  let Inst{31-24} = 0b01100101;
  let Inst{23-22} = sz;
  let Inst{21-19} = 0b000;
  let Inst{18-16} = opc;
  let Inst{15-13} = 0b001;
  let Inst{12-10} = Pg;
  let Inst{9-5}   = Zn;
  let Inst{4-0}   = Vd;

  let hasSideEffects = 0;
  let mayRaiseFPException = 1;
}

multiclass sve_fp_fast_red<bits<3> opc, string asm, SDPatternOperator op> {
  def _H : sve_fp_fast_red<0b01, opc, asm, ZPR16, FPR16asZPR>;
  def _S : sve_fp_fast_red<0b10, opc, asm, ZPR32, FPR32asZPR>;
  def _D : sve_fp_fast_red<0b11, opc, asm, ZPR64, FPR64asZPR>;

  def : SVE_2_Op_Pat<nxv2f16, op, nxv2i1, nxv2f16, !cast<Instruction>(NAME # _H)>;
  def : SVE_2_Op_Pat<nxv4f16, op, nxv4i1, nxv4f16, !cast<Instruction>(NAME # _H)>;
  def : SVE_2_Op_Pat<nxv8f16, op, nxv8i1, nxv8f16, !cast<Instruction>(NAME # _H)>;
  def : SVE_2_Op_Pat<nxv2f32, op, nxv2i1, nxv2f32, !cast<Instruction>(NAME # _S)>;
  def : SVE_2_Op_Pat<nxv4f32, op, nxv4i1, nxv4f32, !cast<Instruction>(NAME # _S)>;
  def : SVE_2_Op_Pat<nxv2f64, op, nxv2i1, nxv2f64, !cast<Instruction>(NAME # _D)>;
}

//===----------------------------------------------------------------------===//
// SVE Floating Point Accumulating Reduction Group
//===----------------------------------------------------------------------===//

class sve_fp_2op_p_vd<bits<2> sz, bits<3> opc, string asm,
                      ZPRRegOp zprty, FPRasZPROperand dstOpType>
: I<(outs dstOpType:$Vdn), (ins PPR3bAny:$Pg, dstOpType:$_Vdn, zprty:$Zm),
  asm, "\t$Vdn, $Pg, $_Vdn, $Zm",
  "",
  []>,
  Sched<[]> {
  bits<3> Pg;
  bits<5> Vdn;
  bits<5> Zm;
  let Inst{31-24} = 0b01100101;
  let Inst{23-22} = sz;
  let Inst{21-19} = 0b011;
  let Inst{18-16} = opc;
  let Inst{15-13} = 0b001;
  let Inst{12-10} = Pg;
  let Inst{9-5}   = Zm;
  let Inst{4-0}   = Vdn;

  let Constraints = "$Vdn = $_Vdn";
  let hasSideEffects = 0;
  let mayRaiseFPException = 1;
}

multiclass sve_fp_2op_p_vd<bits<3> opc, string asm, SDPatternOperator op> {
  def _H : sve_fp_2op_p_vd<0b01, opc, asm, ZPR16, FPR16asZPR>;
  def _S : sve_fp_2op_p_vd<0b10, opc, asm, ZPR32, FPR32asZPR>;
  def _D : sve_fp_2op_p_vd<0b11, opc, asm, ZPR64, FPR64asZPR>;

  def : SVE_3_Op_Pat<nxv2f16, op, nxv2i1, nxv2f16, nxv2f16, !cast<Instruction>(NAME # _H)>;
  def : SVE_3_Op_Pat<nxv4f16, op, nxv4i1, nxv4f16, nxv4f16, !cast<Instruction>(NAME # _H)>;
  def : SVE_3_Op_Pat<nxv8f16, op, nxv8i1, nxv8f16, nxv8f16, !cast<Instruction>(NAME # _H)>;
  def : SVE_3_Op_Pat<nxv2f32, op, nxv2i1, nxv2f32, nxv2f32, !cast<Instruction>(NAME # _S)>;
  def : SVE_3_Op_Pat<nxv4f32, op, nxv4i1, nxv4f32, nxv4f32, !cast<Instruction>(NAME # _S)>;
  def : SVE_3_Op_Pat<nxv2f64, op, nxv2i1, nxv2f64, nxv2f64, !cast<Instruction>(NAME # _D)>;
}

//===----------------------------------------------------------------------===//
// SVE Floating Point Compare - Vectors Group
//===----------------------------------------------------------------------===//

class sve_fp_3op_p_pd<bits<2> sz, bits<3> opc, string asm, PPRRegOp pprty,
                      ZPRRegOp zprty>
: I<(outs pprty:$Pd), (ins PPR3bAny:$Pg, zprty:$Zn, zprty:$Zm),
  asm, "\t$Pd, $Pg/z, $Zn, $Zm",
  "",
  []>, Sched<[]> {
  bits<4> Pd;
  bits<3> Pg;
  bits<5> Zm;
  bits<5> Zn;
  let Inst{31-24} = 0b01100101;
  let Inst{23-22} = sz;
  let Inst{21}    = 0b0;
  let Inst{20-16} = Zm;
  let Inst{15}    = opc{2};
  let Inst{14}    = 0b1;
  let Inst{13}    = opc{1};
  let Inst{12-10} = Pg;
  let Inst{9-5}   = Zn;
  let Inst{4}     = opc{0};
  let Inst{3-0}   = Pd;

  let hasSideEffects = 0;
  let mayRaiseFPException = 1;
}

multiclass sve_fp_3op_p_pd<bits<3> opc, string asm, SDPatternOperator op> {
  def _H : sve_fp_3op_p_pd<0b01, opc, asm, PPR16, ZPR16>;
  def _S : sve_fp_3op_p_pd<0b10, opc, asm, PPR32, ZPR32>;
  def _D : sve_fp_3op_p_pd<0b11, opc, asm, PPR64, ZPR64>;

  def : SVE_3_Op_Pat<nxv8i1, op, nxv8i1, nxv8f16, nxv8f16, !cast<Instruction>(NAME # _H)>;
  def : SVE_3_Op_Pat<nxv4i1, op, nxv4i1, nxv4f32, nxv4f32, !cast<Instruction>(NAME # _S)>;
  def : SVE_3_Op_Pat<nxv2i1, op, nxv2i1, nxv2f64, nxv2f64, !cast<Instruction>(NAME # _D)>;
}

multiclass sve_fp_3op_p_pd_cc<bits<3> opc, string asm,
                              CondCode cc1, CondCode cc2,
                              CondCode invcc1, CondCode invcc2> {
  def _H : sve_fp_3op_p_pd<0b01, opc, asm, PPR16, ZPR16>;
  def _S : sve_fp_3op_p_pd<0b10, opc, asm, PPR32, ZPR32>;
  def _D : sve_fp_3op_p_pd<0b11, opc, asm, PPR64, ZPR64>;

  defm : SVE_SETCC_Pat<cc1, invcc1, nxv8i1,  nxv8f16, !cast<Instruction>(NAME # _H)>;
  defm : SVE_SETCC_Pat<cc1, invcc1, nxv4i1,  nxv4f16, !cast<Instruction>(NAME # _H)>;
  defm : SVE_SETCC_Pat<cc1, invcc1, nxv2i1,  nxv2f16, !cast<Instruction>(NAME # _H)>;
  defm : SVE_SETCC_Pat<cc1, invcc1, nxv4i1,  nxv4f32, !cast<Instruction>(NAME # _S)>;
  defm : SVE_SETCC_Pat<cc1, invcc1, nxv2i1,  nxv2f32, !cast<Instruction>(NAME # _S)>;
  defm : SVE_SETCC_Pat<cc1, invcc1, nxv2i1,  nxv2f64, !cast<Instruction>(NAME # _D)>;

  defm : SVE_SETCC_Pat<cc2, invcc2, nxv8i1,  nxv8f16, !cast<Instruction>(NAME # _H)>;
  defm : SVE_SETCC_Pat<cc2, invcc2, nxv4i1,  nxv4f16, !cast<Instruction>(NAME # _H)>;
  defm : SVE_SETCC_Pat<cc2, invcc2, nxv2i1,  nxv2f16, !cast<Instruction>(NAME # _H)>;
  defm : SVE_SETCC_Pat<cc2, invcc2, nxv4i1,  nxv4f32, !cast<Instruction>(NAME # _S)>;
  defm : SVE_SETCC_Pat<cc2, invcc2, nxv2i1,  nxv2f32, !cast<Instruction>(NAME # _S)>;
  defm : SVE_SETCC_Pat<cc2, invcc2, nxv2i1,  nxv2f64, !cast<Instruction>(NAME # _D)>;
}

//===----------------------------------------------------------------------===//
// SVE Floating Point Compare - with Zero Group
//===----------------------------------------------------------------------===//

class sve_fp_2op_p_pd<bits<2> sz, bits<3> opc, string asm, PPRRegOp pprty,
                      ZPRRegOp zprty>
: I<(outs pprty:$Pd), (ins PPR3bAny:$Pg, zprty:$Zn),
  asm, "\t$Pd, $Pg/z, $Zn, #0.0",
  "",
  []>, Sched<[]> {
  bits<4> Pd;
  bits<3> Pg;
  bits<5> Zn;
  let Inst{31-24} = 0b01100101;
  let Inst{23-22} = sz;
  let Inst{21-18} = 0b0100;
  let Inst{17-16} = opc{2-1};
  let Inst{15-13} = 0b001;
  let Inst{12-10} = Pg;
  let Inst{9-5}   = Zn;
  let Inst{4}     = opc{0};
  let Inst{3-0}   = Pd;

  let hasSideEffects = 0;
  let mayRaiseFPException = 1;
}

multiclass sve_fp_2op_p_pd<bits<3> opc, string asm,
                           CondCode cc1, CondCode cc2,
                           CondCode invcc1, CondCode invcc2> {
  def _H : sve_fp_2op_p_pd<0b01, opc, asm, PPR16, ZPR16>;
  def _S : sve_fp_2op_p_pd<0b10, opc, asm, PPR32, ZPR32>;
  def _D : sve_fp_2op_p_pd<0b11, opc, asm, PPR64, ZPR64>;

  defm : SVE_SETCC_Pat_With_Zero<cc1, invcc1, nxv8i1,  nxv8f16, !cast<Instruction>(NAME # _H)>;
  defm : SVE_SETCC_Pat_With_Zero<cc1, invcc1, nxv4i1,  nxv4f16, !cast<Instruction>(NAME # _H)>;
  defm : SVE_SETCC_Pat_With_Zero<cc1, invcc1, nxv2i1,  nxv2f16, !cast<Instruction>(NAME # _H)>;
  defm : SVE_SETCC_Pat_With_Zero<cc1, invcc1, nxv4i1,  nxv4f32, !cast<Instruction>(NAME # _S)>;
  defm : SVE_SETCC_Pat_With_Zero<cc1, invcc1, nxv2i1,  nxv2f32, !cast<Instruction>(NAME # _S)>;
  defm : SVE_SETCC_Pat_With_Zero<cc1, invcc1, nxv2i1,  nxv2f64, !cast<Instruction>(NAME # _D)>;

  defm : SVE_SETCC_Pat_With_Zero<cc2, invcc2, nxv8i1,  nxv8f16, !cast<Instruction>(NAME # _H)>;
  defm : SVE_SETCC_Pat_With_Zero<cc2, invcc2, nxv4i1,  nxv4f16, !cast<Instruction>(NAME # _H)>;
  defm : SVE_SETCC_Pat_With_Zero<cc2, invcc2, nxv2i1,  nxv2f16, !cast<Instruction>(NAME # _H)>;
  defm : SVE_SETCC_Pat_With_Zero<cc2, invcc2, nxv4i1,  nxv4f32, !cast<Instruction>(NAME # _S)>;
  defm : SVE_SETCC_Pat_With_Zero<cc2, invcc2, nxv2i1,  nxv2f32, !cast<Instruction>(NAME # _S)>;
  defm : SVE_SETCC_Pat_With_Zero<cc2, invcc2, nxv2i1,  nxv2f64, !cast<Instruction>(NAME # _D)>;
}


//===----------------------------------------------------------------------===//
//SVE Index Generation Group
//===----------------------------------------------------------------------===//

def simm5_8b_tgt : TImmLeaf<i8, [{ return (int8_t)Imm >= -16 && (int8_t)Imm < 16; }]>;
def simm5_16b_tgt : TImmLeaf<i16, [{ return (int16_t)Imm >= -16 && (int16_t)Imm < 16; }]>;
def simm5_32b_tgt : TImmLeaf<i32, [{ return (int32_t)Imm >= -16 && (int32_t)Imm < 16; }]>;
def simm5_64b_tgt : TImmLeaf<i64, [{ return (int64_t)Imm >= -16 && (int64_t)Imm < 16; }]>;
def i64imm_32bit_tgt : TImmLeaf<i64, [{
  return (Imm & 0xffffffffULL) == static_cast<uint64_t>(Imm);
}]>;

class sve_int_index_ii<bits<2> sz8_64, string asm, ZPRRegOp zprty,
                       Operand imm_ty>
: I<(outs zprty:$Zd), (ins imm_ty:$imm5, imm_ty:$imm5b),
  asm, "\t$Zd, $imm5, $imm5b",
  "", []>, Sched<[]> {
  bits<5> Zd;
  bits<5> imm5;
  bits<5> imm5b;
  let Inst{31-24} = 0b00000100;
  let Inst{23-22} = sz8_64;
  let Inst{21}    = 0b1;
  let Inst{20-16} = imm5b;
  let Inst{15-10} = 0b010000;
  let Inst{9-5}   = imm5;
  let Inst{4-0}   = Zd;

  let hasSideEffects = 0;
  let isReMaterializable = 1;
  let Uses = [VG];
}

multiclass sve_int_index_ii<string asm> {
  def _B : sve_int_index_ii<0b00, asm, ZPR8, simm5_8b>;
  def _H : sve_int_index_ii<0b01, asm, ZPR16, simm5_16b>;
  def _S : sve_int_index_ii<0b10, asm, ZPR32, simm5_32b>;
  def _D : sve_int_index_ii<0b11, asm, ZPR64, simm5_64b>;

  def : Pat<(nxv16i8 (step_vector simm5_8b_tgt:$imm5b)),
            (!cast<Instruction>(NAME # "_B") (i32 0), (!cast<SDNodeXForm>("trunc_imm") $imm5b))>;
  def : Pat<(nxv8i16 (step_vector simm5_16b_tgt:$imm5b)),
            (!cast<Instruction>(NAME # "_H") (i32 0), (!cast<SDNodeXForm>("trunc_imm") $imm5b))>;
  def : Pat<(nxv4i32 (step_vector simm5_32b_tgt:$imm5b)),
            (!cast<Instruction>(NAME # "_S") (i32 0), simm5_32b:$imm5b)>;
  def : Pat<(nxv2i64 (step_vector simm5_64b_tgt:$imm5b)),
            (!cast<Instruction>(NAME # "_D") (i64 0), simm5_64b:$imm5b)>;

  // add(step_vector(step), dup(X)) -> index(X, step).
  def : Pat<(add (nxv16i8 (step_vector_oneuse simm5_8b_tgt:$imm5b)), (nxv16i8 (splat_vector(simm5_8b:$imm5)))),
            (!cast<Instruction>(NAME # "_B") simm5_8b:$imm5, (!cast<SDNodeXForm>("trunc_imm") $imm5b))>;
  def : Pat<(add (nxv8i16 (step_vector_oneuse simm5_16b_tgt:$imm5b)), (nxv8i16 (splat_vector(simm5_16b:$imm5)))),
            (!cast<Instruction>(NAME # "_H") simm5_16b:$imm5, (!cast<SDNodeXForm>("trunc_imm") $imm5b))>;
  def : Pat<(add (nxv4i32 (step_vector_oneuse simm5_32b_tgt:$imm5b)), (nxv4i32 (splat_vector(simm5_32b:$imm5)))),
            (!cast<Instruction>(NAME # "_S") simm5_32b:$imm5, simm5_32b:$imm5b)>;
  def : Pat<(add (nxv2i64 (step_vector_oneuse simm5_64b_tgt:$imm5b)), (nxv2i64 (splat_vector(simm5_64b:$imm5)))),
            (!cast<Instruction>(NAME # "_D") simm5_64b:$imm5, simm5_64b:$imm5b)>;
}

class sve_int_index_ir<bits<2> sz8_64, string asm, ZPRRegOp zprty,
                       RegisterClass srcRegType, Operand imm_ty>
: I<(outs zprty:$Zd), (ins imm_ty:$imm5, srcRegType:$Rm),
  asm, "\t$Zd, $imm5, $Rm",
  "", []>, Sched<[]> {
  bits<5> Rm;
  bits<5> Zd;
  bits<5> imm5;
  let Inst{31-24} = 0b00000100;
  let Inst{23-22} = sz8_64;
  let Inst{21}    = 0b1;
  let Inst{20-16} = Rm;
  let Inst{15-10} = 0b010010;
  let Inst{9-5}   = imm5;
  let Inst{4-0}   = Zd;

  let hasSideEffects = 0;
}

multiclass sve_int_index_ir<string asm, SDPatternOperator mulop, SDPatternOperator muloneuseop> {
  def _B : sve_int_index_ir<0b00, asm, ZPR8, GPR32, simm5_8b>;
  def _H : sve_int_index_ir<0b01, asm, ZPR16, GPR32, simm5_16b>;
  def _S : sve_int_index_ir<0b10, asm, ZPR32, GPR32, simm5_32b>;
  def _D : sve_int_index_ir<0b11, asm, ZPR64, GPR64, simm5_64b>;

  def : Pat<(nxv16i8 (step_vector i8:$imm)),
            (!cast<Instruction>(NAME # "_B") (i32 0), (!cast<Instruction>("MOVi32imm") (!cast<SDNodeXForm>("trunc_imm") $imm)))>;
  def : Pat<(nxv8i16 (step_vector i16:$imm)),
            (!cast<Instruction>(NAME # "_H") (i32 0), (!cast<Instruction>("MOVi32imm") (!cast<SDNodeXForm>("trunc_imm") $imm)))>;
  def : Pat<(nxv4i32 (step_vector i32:$imm)),
            (!cast<Instruction>(NAME # "_S") (i32 0), (!cast<Instruction>("MOVi32imm") $imm))>;
  def : Pat<(nxv2i64 (step_vector i64:$imm)),
            (!cast<Instruction>(NAME # "_D") (i64 0), (!cast<Instruction>("MOVi64imm") $imm))>;
  def : Pat<(nxv2i64 (step_vector i64imm_32bit_tgt:$imm)),
            (!cast<Instruction>(NAME # "_D") (i64 0), (SUBREG_TO_REG (i64 0), (!cast<Instruction>("MOVi32imm") (!cast<SDNodeXForm>("trunc_imm") $imm)), sub_32))>;

  // add(step_vector(step), dup(X)) -> index(X, step).
  def : Pat<(add (nxv16i8 (step_vector_oneuse i8:$imm)), (nxv16i8 (splat_vector(simm5_8b:$imm5)))),
            (!cast<Instruction>(NAME # "_B") simm5_8b:$imm5, (!cast<Instruction>("MOVi32imm") (!cast<SDNodeXForm>("trunc_imm") $imm)))>;
  def : Pat<(add (nxv8i16 (step_vector_oneuse i16:$imm)), (nxv8i16 (splat_vector(simm5_16b:$imm5)))),
            (!cast<Instruction>(NAME # "_H") simm5_16b:$imm5, (!cast<Instruction>("MOVi32imm") (!cast<SDNodeXForm>("trunc_imm") $imm)))>;
  def : Pat<(add (nxv4i32 (step_vector_oneuse i32:$imm)), (nxv4i32 (splat_vector(simm5_32b:$imm5)))),
            (!cast<Instruction>(NAME # "_S") simm5_32b:$imm5, (!cast<Instruction>("MOVi32imm") $imm))>;
  def : Pat<(add (nxv2i64 (step_vector_oneuse i64:$imm)), (nxv2i64 (splat_vector(simm5_64b:$imm5)))),
            (!cast<Instruction>(NAME # "_D") simm5_64b:$imm5, (!cast<Instruction>("MOVi64imm") $imm))>;
  def : Pat<(add (nxv2i64 (step_vector_oneuse i64imm_32bit_tgt:$imm)), (nxv2i64 (splat_vector(simm5_64b:$imm5)))),
            (!cast<Instruction>(NAME # "_D") simm5_64b:$imm5, (SUBREG_TO_REG (i64 0), (!cast<Instruction>("MOVi32imm") (!cast<SDNodeXForm>("trunc_imm") $imm)), sub_32))>;

  // mul(step_vector(1), dup(Y)) -> index(0, Y).
  def : Pat<(mulop (nxv16i1 (SVEAllActive)), (nxv16i8 (step_vector_oneuse (i8 1))), (nxv16i8 (splat_vector(i32 GPR32:$Rm)))),
            (!cast<Instruction>(NAME # "_B") (i32 0), GPR32:$Rm)>;
  def : Pat<(mulop (nxv8i1 (SVEAllActive)), (nxv8i16 (step_vector_oneuse (i16 1))), (nxv8i16 (splat_vector(i32 GPR32:$Rm)))),
            (!cast<Instruction>(NAME # "_H") (i32 0), GPR32:$Rm)>;
  def : Pat<(mulop (nxv4i1 (SVEAllActive)), (nxv4i32 (step_vector_oneuse (i32 1))), (nxv4i32 (splat_vector(i32 GPR32:$Rm)))),
            (!cast<Instruction>(NAME # "_S") (i32 0), GPR32:$Rm)>;
  def : Pat<(mulop (nxv2i1 (SVEAllActive)), (nxv2i64 (step_vector_oneuse (i64 1))), (nxv2i64 (splat_vector(i64 GPR64:$Rm)))),
            (!cast<Instruction>(NAME # "_D") (i64 0), GPR64:$Rm)>;

  // add(mul(step_vector(1), dup(Y)), dup(X)) -> index(X, Y).
  def : Pat<(add (muloneuseop (nxv16i1 (SVEAllActive)), (nxv16i8 (step_vector_oneuse (i8 1))), (nxv16i8 (splat_vector(i32 GPR32:$Rm)))), (nxv16i8 (splat_vector(simm5_8b:$imm5)))),
            (!cast<Instruction>(NAME # "_B") simm5_8b:$imm5, GPR32:$Rm)>;
  def : Pat<(add (muloneuseop (nxv8i1 (SVEAllActive)), (nxv8i16 (step_vector_oneuse (i16 1))), (nxv8i16 (splat_vector(i32 GPR32:$Rm)))), (nxv8i16 (splat_vector(simm5_16b:$imm5)))),
            (!cast<Instruction>(NAME # "_H") simm5_16b:$imm5, GPR32:$Rm)>;
  def : Pat<(add (muloneuseop (nxv4i1 (SVEAllActive)), (nxv4i32 (step_vector_oneuse (i32 1))), (nxv4i32 (splat_vector(i32 GPR32:$Rm)))), (nxv4i32 (splat_vector(simm5_32b:$imm5)))),
            (!cast<Instruction>(NAME # "_S") simm5_32b:$imm5, GPR32:$Rm)>;
  def : Pat<(add (muloneuseop (nxv2i1 (SVEAllActive)), (nxv2i64 (step_vector_oneuse (i64 1))), (nxv2i64 (splat_vector(i64 GPR64:$Rm)))), (nxv2i64 (splat_vector(simm5_64b:$imm5)))),
            (!cast<Instruction>(NAME # "_D") simm5_64b:$imm5, GPR64:$Rm)>;
}

class sve_int_index_ri<bits<2> sz8_64, string asm, ZPRRegOp zprty,
                       RegisterClass srcRegType, Operand imm_ty>
: I<(outs zprty:$Zd), (ins srcRegType:$Rn, imm_ty:$imm5),
  asm, "\t$Zd, $Rn, $imm5",
  "", []>, Sched<[]> {
  bits<5> Rn;
  bits<5> Zd;
  bits<5> imm5;
  let Inst{31-24} = 0b00000100;
  let Inst{23-22} = sz8_64;
  let Inst{21}    = 0b1;
  let Inst{20-16} = imm5;
  let Inst{15-10} = 0b010001;
  let Inst{9-5}   = Rn;
  let Inst{4-0}   = Zd;

  let hasSideEffects = 0;
}

multiclass sve_int_index_ri<string asm> {
  def _B : sve_int_index_ri<0b00, asm, ZPR8, GPR32, simm5_8b>;
  def _H : sve_int_index_ri<0b01, asm, ZPR16, GPR32, simm5_16b>;
  def _S : sve_int_index_ri<0b10, asm, ZPR32, GPR32, simm5_32b>;
  def _D : sve_int_index_ri<0b11, asm, ZPR64, GPR64, simm5_64b>;

  // add(step_vector(step), dup(X)) -> index(X, step).
  def : Pat<(add (nxv16i8 (step_vector_oneuse simm5_8b_tgt:$imm5)), (nxv16i8 (splat_vector(i32 GPR32:$Rm)))),
            (!cast<Instruction>(NAME # "_B") GPR32:$Rm, (!cast<SDNodeXForm>("trunc_imm") $imm5))>;
  def : Pat<(add (nxv8i16 (step_vector_oneuse simm5_16b_tgt:$imm5)), (nxv8i16 (splat_vector(i32 GPR32:$Rm)))),
            (!cast<Instruction>(NAME # "_H") GPR32:$Rm, (!cast<SDNodeXForm>("trunc_imm") $imm5))>;
  def : Pat<(add (nxv4i32 (step_vector_oneuse simm5_32b_tgt:$imm5)), (nxv4i32 (splat_vector(i32 GPR32:$Rm)))),
            (!cast<Instruction>(NAME # "_S") GPR32:$Rm, simm5_32b:$imm5)>;
  def : Pat<(add (nxv2i64 (step_vector_oneuse simm5_64b_tgt:$imm5)), (nxv2i64 (splat_vector(i64 GPR64:$Rm)))),
            (!cast<Instruction>(NAME # "_D") GPR64:$Rm, simm5_64b:$imm5)>;
}

class sve_int_index_rr<bits<2> sz8_64, string asm, ZPRRegOp zprty,
                       RegisterClass srcRegType>
: I<(outs zprty:$Zd), (ins srcRegType:$Rn, srcRegType:$Rm),
  asm, "\t$Zd, $Rn, $Rm",
  "", []>, Sched<[]> {
  bits<5> Zd;
  bits<5> Rm;
  bits<5> Rn;
  let Inst{31-24} = 0b00000100;
  let Inst{23-22} = sz8_64;
  let Inst{21}    = 0b1;
  let Inst{20-16} = Rm;
  let Inst{15-10} = 0b010011;
  let Inst{9-5}   = Rn;
  let Inst{4-0}   = Zd;

  let hasSideEffects = 0;
}

multiclass sve_int_index_rr<string asm, SDPatternOperator mulop> {
  def _B : sve_int_index_rr<0b00, asm, ZPR8, GPR32>;
  def _H : sve_int_index_rr<0b01, asm, ZPR16, GPR32>;
  def _S : sve_int_index_rr<0b10, asm, ZPR32, GPR32>;
  def _D : sve_int_index_rr<0b11, asm, ZPR64, GPR64>;

  // add(step_vector(step), dup(X)) -> index(X, step).
  def : Pat<(add (nxv16i8 (step_vector_oneuse i8:$imm)), (nxv16i8 (splat_vector(i32 GPR32:$Rn)))),
            (!cast<Instruction>(NAME # "_B") GPR32:$Rn, (!cast<Instruction>("MOVi32imm") (!cast<SDNodeXForm>("trunc_imm") $imm)))>;
  def : Pat<(add (nxv8i16 (step_vector_oneuse i16:$imm)), (nxv8i16 (splat_vector(i32 GPR32:$Rn)))),
            (!cast<Instruction>(NAME # "_H") GPR32:$Rn, (!cast<Instruction>("MOVi32imm") (!cast<SDNodeXForm>("trunc_imm") $imm)))>;
  def : Pat<(add (nxv4i32 (step_vector_oneuse i32:$imm)), (nxv4i32 (splat_vector(i32 GPR32:$Rn)))),
            (!cast<Instruction>(NAME # "_S") GPR32:$Rn, (!cast<Instruction>("MOVi32imm") $imm))>;
  def : Pat<(add (nxv2i64 (step_vector_oneuse i64:$imm)), (nxv2i64 (splat_vector(i64 GPR64:$Rn)))),
            (!cast<Instruction>(NAME # "_D") GPR64:$Rn, (!cast<Instruction>("MOVi64imm") $imm))>;
  def : Pat<(add (nxv2i64 (step_vector_oneuse i64imm_32bit_tgt:$imm)), (nxv2i64 (splat_vector(i64 GPR64:$Rn)))),
            (!cast<Instruction>(NAME # "_D") GPR64:$Rn, (SUBREG_TO_REG (i64 0), (!cast<Instruction>("MOVi32imm") (!cast<SDNodeXForm>("trunc_imm") $imm)), sub_32))>;

  // add(mul(step_vector(1), dup(Y)), dup(X)) -> index(X, Y).
  def : Pat<(add (mulop (nxv16i1 (SVEAllActive)), (nxv16i8 (step_vector_oneuse (i8 1))), (nxv16i8 (splat_vector(i32 GPR32:$Rm)))), (nxv16i8 (splat_vector(i32 GPR32:$Rn)))),
            (!cast<Instruction>(NAME # "_B") GPR32:$Rn, GPR32:$Rm)>;
  def : Pat<(add (mulop (nxv8i1 (SVEAllActive)), (nxv8i16 (step_vector_oneuse (i16 1))), (nxv8i16 (splat_vector(i32 GPR32:$Rm)))),(nxv8i16 (splat_vector(i32 GPR32:$Rn)))),
            (!cast<Instruction>(NAME # "_H") GPR32:$Rn, GPR32:$Rm)>;
  def : Pat<(add (mulop (nxv4i1 (SVEAllActive)), (nxv4i32 (step_vector_oneuse (i32 1))), (nxv4i32 (splat_vector(i32 GPR32:$Rm)))),(nxv4i32 (splat_vector(i32 GPR32:$Rn)))),
            (!cast<Instruction>(NAME # "_S") GPR32:$Rn, GPR32:$Rm)>;
  def : Pat<(add (mulop (nxv2i1 (SVEAllActive)), (nxv2i64 (step_vector_oneuse (i64 1))), (nxv2i64 (splat_vector(i64 GPR64:$Rm)))),(nxv2i64 (splat_vector(i64 GPR64:$Rn)))),
            (!cast<Instruction>(NAME # "_D") GPR64:$Rn, GPR64:$Rm)>;
}

//===----------------------------------------------------------------------===//
// SVE Bitwise Shift - Predicated Group
//===----------------------------------------------------------------------===//

class sve_int_bin_pred_shift_imm<bits<4> tsz8_64, bits<4> opc, string asm,
                                 ZPRRegOp zprty, Operand immtype>
: I<(outs zprty:$Zdn), (ins PPR3bAny:$Pg, zprty:$_Zdn, immtype:$imm),
  asm, "\t$Zdn, $Pg/m, $_Zdn, $imm",
  "",
  []>, Sched<[]> {
  bits<3> Pg;
  bits<5> Zdn;
  bits<6> imm;
  let Inst{31-24} = 0b00000100;
  let Inst{23-22} = tsz8_64{3-2};
  let Inst{21-20} = 0b00;
  let Inst{19-16} = opc;
  let Inst{15-13} = 0b100;
  let Inst{12-10} = Pg;
  let Inst{9-8}   = tsz8_64{1-0};
  let Inst{7-5}   = imm{2-0}; // imm3
  let Inst{4-0}   = Zdn;

  let Constraints = "$Zdn = $_Zdn";
  let DestructiveInstType = DestructiveBinaryImm;
  let ElementSize = zprty.ElementSize;
  let hasSideEffects = 0;
}

multiclass sve_int_bin_pred_shift_imm_left<bits<4> opc, string asm, string Ps,
                                           SDPatternOperator op = null_frag> {
  def _B : SVEPseudo2Instr<Ps # _B, 1>,
           sve_int_bin_pred_shift_imm<{0,0,0,1}, opc, asm, ZPR8, vecshiftL8>;
  def _H : SVEPseudo2Instr<Ps # _H, 1>,
           sve_int_bin_pred_shift_imm<{0,0,1,?}, opc, asm, ZPR16, vecshiftL16> {
    let Inst{8} = imm{3};
  }
  def _S : SVEPseudo2Instr<Ps # _S, 1>,
           sve_int_bin_pred_shift_imm<{0,1,?,?}, opc, asm, ZPR32, vecshiftL32> {
    let Inst{9-8} = imm{4-3};
  }
  def _D : SVEPseudo2Instr<Ps # _D, 1>,
           sve_int_bin_pred_shift_imm<{1,?,?,?}, opc, asm, ZPR64, vecshiftL64> {
    let Inst{22}  = imm{5};
    let Inst{9-8} = imm{4-3};
  }

  def : SVE_3_Op_Imm_Pat<nxv16i8, op, nxv16i1, nxv16i8, i32, vecshiftL8,  !cast<Instruction>(NAME # _B)>;
  def : SVE_3_Op_Imm_Pat<nxv8i16, op, nxv8i1,  nxv8i16, i32, vecshiftL16, !cast<Instruction>(NAME # _H)>;
  def : SVE_3_Op_Imm_Pat<nxv4i32, op, nxv4i1,  nxv4i32, i32, vecshiftL32, !cast<Instruction>(NAME # _S)>;
  def : SVE_3_Op_Imm_Pat<nxv2i64, op, nxv2i1,  nxv2i64, i32, vecshiftL64, !cast<Instruction>(NAME # _D)>;
}

// As above but shift amount takes the form of a "vector immediate".
multiclass sve_int_bin_pred_shift_imm_left_dup<bits<4> opc, string asm,
                                               string Ps, SDPatternOperator op>
: sve_int_bin_pred_shift_imm_left<opc, asm, Ps, null_frag> {
  def : SVE_Shift_DupImm_Pred_Pat<nxv16i8, op, nxv16i1, i32, SVEShiftImmL8,  !cast<Instruction>(NAME # _B)>;
  def : SVE_Shift_DupImm_Pred_Pat<nxv8i16, op, nxv8i1,  i32, SVEShiftImmL16, !cast<Instruction>(NAME # _H)>;
  def : SVE_Shift_DupImm_Pred_Pat<nxv4i32, op, nxv4i1,  i32, SVEShiftImmL32, !cast<Instruction>(NAME # _S)>;
  def : SVE_Shift_DupImm_Pred_Pat<nxv2i64, op, nxv2i1,  i64, SVEShiftImmL64, !cast<Instruction>(NAME # _D)>;
}

multiclass sve_int_bin_pred_shift_imm_left_zeroing_bhsd<SDPatternOperator op> {
  def _B_ZERO : PredTwoOpImmPseudo<NAME # _B, ZPR8,  vecshiftL8,  FalseLanesZero>;
  def _H_ZERO : PredTwoOpImmPseudo<NAME # _H, ZPR16, vecshiftL16, FalseLanesZero>;
  def _S_ZERO : PredTwoOpImmPseudo<NAME # _S, ZPR32, vecshiftL32, FalseLanesZero>;
  def _D_ZERO : PredTwoOpImmPseudo<NAME # _D, ZPR64, vecshiftL64, FalseLanesZero>;

  def : SVE_3_Op_Pat_Shift_Imm_SelZero<nxv16i8, op, nxv16i1, nxv16i8, vecshiftL8,  !cast<Pseudo>(NAME # _B_ZERO)>;
  def : SVE_3_Op_Pat_Shift_Imm_SelZero<nxv8i16, op, nxv8i1,  nxv8i16, vecshiftL16, !cast<Pseudo>(NAME # _H_ZERO)>;
  def : SVE_3_Op_Pat_Shift_Imm_SelZero<nxv4i32, op, nxv4i1,  nxv4i32, vecshiftL32, !cast<Pseudo>(NAME # _S_ZERO)>;
  def : SVE_3_Op_Pat_Shift_Imm_SelZero<nxv2i64, op, nxv2i1,  nxv2i64, vecshiftL64, !cast<Pseudo>(NAME # _D_ZERO)>;
}

multiclass sve_int_bin_pred_shift_imm_right<bits<4> opc, string asm, string Ps,
                                            SDPatternOperator op = null_frag> {
  def _B : SVEPseudo2Instr<Ps # _B, 1>,
           sve_int_bin_pred_shift_imm<{0,0,0,1}, opc, asm, ZPR8, vecshiftR8>;
  def _H : SVEPseudo2Instr<Ps # _H, 1>,
           sve_int_bin_pred_shift_imm<{0,0,1,?}, opc, asm, ZPR16, vecshiftR16> {
    let Inst{8} = imm{3};
  }
  def _S : SVEPseudo2Instr<Ps # _S, 1>,
           sve_int_bin_pred_shift_imm<{0,1,?,?}, opc, asm, ZPR32, vecshiftR32> {
    let Inst{9-8} = imm{4-3};
  }
  def _D : SVEPseudo2Instr<Ps # _D, 1>,
           sve_int_bin_pred_shift_imm<{1,?,?,?}, opc, asm, ZPR64, vecshiftR64> {
    let Inst{22}  = imm{5};
    let Inst{9-8} = imm{4-3};
  }

  def : SVE_3_Op_Imm_Pat<nxv16i8, op, nxv16i1, nxv16i8, i32, vecshiftR8,  !cast<Instruction>(NAME # _B)>;
  def : SVE_3_Op_Imm_Pat<nxv8i16, op, nxv8i1,  nxv8i16, i32, vecshiftR16, !cast<Instruction>(NAME # _H)>;
  def : SVE_3_Op_Imm_Pat<nxv4i32, op, nxv4i1,  nxv4i32, i32, vecshiftR32, !cast<Instruction>(NAME # _S)>;
  def : SVE_3_Op_Imm_Pat<nxv2i64, op, nxv2i1,  nxv2i64, i32, vecshiftR64, !cast<Instruction>(NAME # _D)>;
}

// As above but shift amount takes the form of a "vector immediate".
multiclass sve_int_bin_pred_shift_imm_right_dup<bits<4> opc, string asm,
                                            string Ps, SDPatternOperator op>
: sve_int_bin_pred_shift_imm_right<opc, asm, Ps, null_frag> {
  def : SVE_Shift_DupImm_Pred_Pat<nxv16i8, op, nxv16i1, i32, SVEShiftImmR8,  !cast<Instruction>(NAME # _B)>;
  def : SVE_Shift_DupImm_Pred_Pat<nxv8i16, op, nxv8i1,  i32, SVEShiftImmR16, !cast<Instruction>(NAME # _H)>;
  def : SVE_Shift_DupImm_Pred_Pat<nxv4i32, op, nxv4i1,  i32, SVEShiftImmR32, !cast<Instruction>(NAME # _S)>;
  def : SVE_Shift_DupImm_Pred_Pat<nxv2i64, op, nxv2i1,  i64, SVEShiftImmR64, !cast<Instruction>(NAME # _D)>;
}

multiclass sve_int_bin_pred_shift_imm_right_zeroing_bhsd<SDPatternOperator op = null_frag> {
  def _B_ZERO : PredTwoOpImmPseudo<NAME # _B, ZPR8, vecshiftR8, FalseLanesZero>;
  def _H_ZERO : PredTwoOpImmPseudo<NAME # _H, ZPR16, vecshiftR16, FalseLanesZero>;
  def _S_ZERO : PredTwoOpImmPseudo<NAME # _S, ZPR32, vecshiftR32, FalseLanesZero>;
  def _D_ZERO : PredTwoOpImmPseudo<NAME # _D, ZPR64, vecshiftR64, FalseLanesZero>;

  def : SVE_3_Op_Pat_Shift_Imm_SelZero<nxv16i8, op, nxv16i1, nxv16i8, vecshiftR8, !cast<Pseudo>(NAME # _B_ZERO)>;
  def : SVE_3_Op_Pat_Shift_Imm_SelZero<nxv8i16, op, nxv8i1, nxv8i16, vecshiftR16, !cast<Pseudo>(NAME # _H_ZERO)>;
  def : SVE_3_Op_Pat_Shift_Imm_SelZero<nxv4i32, op, nxv4i1, nxv4i32, vecshiftR32, !cast<Pseudo>(NAME # _S_ZERO)>;
  def : SVE_3_Op_Pat_Shift_Imm_SelZero<nxv2i64, op, nxv2i1, nxv2i64, vecshiftR64, !cast<Pseudo>(NAME # _D_ZERO)>;
}

class sve_int_bin_pred_shift<bits<2> sz8_64, bit wide, bits<3> opc,
                             string asm, ZPRRegOp zprty, ZPRRegOp zprty2>
: I<(outs zprty:$Zdn), (ins PPR3bAny:$Pg, zprty:$_Zdn, zprty2:$Zm),
  asm, "\t$Zdn, $Pg/m, $_Zdn, $Zm",
  "",
  []>, Sched<[]> {
  bits<3> Pg;
  bits<5> Zdn;
  bits<5> Zm;
  let Inst{31-24} = 0b00000100;
  let Inst{23-22} = sz8_64;
  let Inst{21-20} = 0b01;
  let Inst{19}    = wide;
  let Inst{18-16} = opc;
  let Inst{15-13} = 0b100;
  let Inst{12-10} = Pg;
  let Inst{9-5}   = Zm;
  let Inst{4-0}   = Zdn;

  let Constraints = "$Zdn = $_Zdn";
  let DestructiveInstType = DestructiveOther;
  let ElementSize = zprty.ElementSize;
  let hasSideEffects = 0;
}

multiclass sve_int_bin_pred_shift<bits<3> opc, string asm, string Ps,
                                  SDPatternOperator op, string revname, bit isReverseInstr = 0> {
  let DestructiveInstType = DestructiveBinaryCommWithRev in {
  def _B : sve_int_bin_pred_shift<0b00, 0b0, opc, asm, ZPR8, ZPR8>,
           SVEPseudo2Instr<Ps # _B, 1>, SVEInstr2Rev<NAME # _B, revname # _B, isReverseInstr>;
  def _H : sve_int_bin_pred_shift<0b01, 0b0, opc, asm, ZPR16, ZPR16>,
           SVEPseudo2Instr<Ps # _H, 1>, SVEInstr2Rev<NAME # _H, revname # _H, isReverseInstr>;
  def _S : sve_int_bin_pred_shift<0b10, 0b0, opc, asm, ZPR32, ZPR32>,
           SVEPseudo2Instr<Ps # _S, 1>, SVEInstr2Rev<NAME # _S, revname # _S, isReverseInstr>;
  def _D : sve_int_bin_pred_shift<0b11, 0b0, opc, asm, ZPR64, ZPR64>,
           SVEPseudo2Instr<Ps # _D, 1>, SVEInstr2Rev<NAME # _D, revname # _D, isReverseInstr>;
  }
  def : SVE_3_Op_Pat<nxv16i8, op, nxv16i1, nxv16i8, nxv16i8, !cast<Instruction>(NAME # _B)>;
  def : SVE_3_Op_Pat<nxv8i16, op, nxv8i1,  nxv8i16, nxv8i16, !cast<Instruction>(NAME # _H)>;
  def : SVE_3_Op_Pat<nxv4i32, op, nxv4i1,  nxv4i32, nxv4i32, !cast<Instruction>(NAME # _S)>;
  def : SVE_3_Op_Pat<nxv2i64, op, nxv2i1,  nxv2i64, nxv2i64, !cast<Instruction>(NAME # _D)>;
}

multiclass sve_int_bin_pred_zeroing_bhsd<SDPatternOperator op> {
  def _B_ZERO : PredTwoOpPseudo<NAME # _B, ZPR8, FalseLanesZero>;
  def _H_ZERO : PredTwoOpPseudo<NAME # _H, ZPR16, FalseLanesZero>;
  def _S_ZERO : PredTwoOpPseudo<NAME # _S, ZPR32, FalseLanesZero>;
  def _D_ZERO : PredTwoOpPseudo<NAME # _D, ZPR64, FalseLanesZero>;

  def : SVE_3_Op_Pat_SelZero<nxv16i8, op, nxv16i1, nxv16i8, nxv16i8, !cast<Pseudo>(NAME # _B_ZERO)>;
  def : SVE_3_Op_Pat_SelZero<nxv8i16, op, nxv8i1, nxv8i16, nxv8i16, !cast<Pseudo>(NAME # _H_ZERO)>;
  def : SVE_3_Op_Pat_SelZero<nxv4i32, op, nxv4i1, nxv4i32, nxv4i32, !cast<Pseudo>(NAME # _S_ZERO)>;
  def : SVE_3_Op_Pat_SelZero<nxv2i64, op, nxv2i1, nxv2i64, nxv2i64, !cast<Pseudo>(NAME # _D_ZERO)>;
}

multiclass sve_int_bin_pred_imm_zeroing_bhsd<SDPatternOperator op,
                                   ComplexPattern imm_b, ComplexPattern imm_h,
                                   ComplexPattern imm_s, ComplexPattern imm_d> {
  def _B_ZERO : PredTwoOpImmPseudo<NAME # _B, ZPR8,  Operand<i32>, FalseLanesZero>;
  def _H_ZERO : PredTwoOpImmPseudo<NAME # _H, ZPR16, Operand<i32>, FalseLanesZero>;
  def _S_ZERO : PredTwoOpImmPseudo<NAME # _S, ZPR32, Operand<i32>, FalseLanesZero>;
  def _D_ZERO : PredTwoOpImmPseudo<NAME # _D, ZPR64, Operand<i32>, FalseLanesZero>;

  def : SVE_2_Op_Imm_Pat_Zero<nxv16i8, op, nxv16i1, i32, imm_b, !cast<Pseudo>(NAME # _B_ZERO)>;
  def : SVE_2_Op_Imm_Pat_Zero<nxv8i16, op, nxv8i1,  i32, imm_h, !cast<Pseudo>(NAME # _H_ZERO)>;
  def : SVE_2_Op_Imm_Pat_Zero<nxv4i32, op, nxv4i1,  i32, imm_s, !cast<Pseudo>(NAME # _S_ZERO)>;
  def : SVE_2_Op_Imm_Pat_Zero<nxv2i64, op, nxv2i1,  i64, imm_d, !cast<Pseudo>(NAME # _D_ZERO)>;
}

multiclass sve_int_bin_pred_shift_wide<bits<3> opc, string asm,
                                  SDPatternOperator op> {
  def _B : sve_int_bin_pred_shift<0b00, 0b1, opc, asm, ZPR8, ZPR64>;
  def _H : sve_int_bin_pred_shift<0b01, 0b1, opc, asm, ZPR16, ZPR64>;
  def _S : sve_int_bin_pred_shift<0b10, 0b1, opc, asm, ZPR32, ZPR64>;

  def : SVE_3_Op_Pat<nxv16i8, op, nxv16i1, nxv16i8, nxv2i64, !cast<Instruction>(NAME # _B)>;
  def : SVE_3_Op_Pat<nxv8i16, op, nxv8i1,  nxv8i16, nxv2i64, !cast<Instruction>(NAME # _H)>;
  def : SVE_3_Op_Pat<nxv4i32, op, nxv4i1,  nxv4i32, nxv2i64, !cast<Instruction>(NAME # _S)>;
}

//===----------------------------------------------------------------------===//
// SVE Shift - Unpredicated Group
//===----------------------------------------------------------------------===//

class sve_int_bin_cons_shift_wide<bits<2> sz8_64, bits<2> opc, string asm,
                               ZPRRegOp zprty>
: I<(outs zprty:$Zd), (ins zprty:$Zn, ZPR64:$Zm),
  asm, "\t$Zd, $Zn, $Zm",
  "",
  []>, Sched<[]> {
  bits<5> Zd;
  bits<5> Zm;
  bits<5> Zn;
  let Inst{31-24} = 0b00000100;
  let Inst{23-22} = sz8_64;
  let Inst{21}    = 0b1;
  let Inst{20-16} = Zm;
  let Inst{15-12} = 0b1000;
  let Inst{11-10} = opc;
  let Inst{9-5}   = Zn;
  let Inst{4-0}   = Zd;

  let hasSideEffects = 0;
}

multiclass sve_int_bin_cons_shift_wide<bits<2> opc, string asm, SDPatternOperator op> {
  def _B : sve_int_bin_cons_shift_wide<0b00, opc, asm, ZPR8>;
  def _H : sve_int_bin_cons_shift_wide<0b01, opc, asm, ZPR16>;
  def _S : sve_int_bin_cons_shift_wide<0b10, opc, asm, ZPR32>;

  def : SVE_2_Op_Pred_All_Active<nxv16i8, op, nxv16i1, nxv16i8, nxv2i64, !cast<Instruction>(NAME # _B)>;
  def : SVE_2_Op_Pred_All_Active<nxv8i16, op, nxv8i1, nxv8i16, nxv2i64, !cast<Instruction>(NAME # _H)>;
  def : SVE_2_Op_Pred_All_Active<nxv4i32, op, nxv4i1, nxv4i32, nxv2i64, !cast<Instruction>(NAME # _S)>;
}

class sve_int_bin_cons_shift_imm<bits<4> tsz8_64, bits<2> opc, string asm,
                               ZPRRegOp zprty, Operand immtype>
: I<(outs zprty:$Zd), (ins zprty:$Zn, immtype:$imm),
  asm, "\t$Zd, $Zn, $imm",
  "",
  []>, Sched<[]> {
  bits<5> Zd;
  bits<5> Zn;
  bits<6> imm;
  let Inst{31-24} = 0b00000100;
  let Inst{23-22} = tsz8_64{3-2};
  let Inst{21}    = 0b1;
  let Inst{20-19} = tsz8_64{1-0};
  let Inst{18-16} = imm{2-0}; // imm3
  let Inst{15-12} = 0b1001;
  let Inst{11-10} = opc;
  let Inst{9-5}   = Zn;
  let Inst{4-0}   = Zd;

  let hasSideEffects = 0;
}

multiclass sve_int_bin_cons_shift_imm_left<bits<2> opc, string asm,
                                           SDPatternOperator op> {
  def _B : sve_int_bin_cons_shift_imm<{0,0,0,1}, opc, asm, ZPR8, vecshiftL8>;
  def _H : sve_int_bin_cons_shift_imm<{0,0,1,?}, opc, asm, ZPR16, vecshiftL16> {
    let Inst{19} = imm{3};
  }
  def _S : sve_int_bin_cons_shift_imm<{0,1,?,?}, opc, asm, ZPR32, vecshiftL32> {
    let Inst{20-19} = imm{4-3};
  }
  def _D : sve_int_bin_cons_shift_imm<{1,?,?,?}, opc, asm, ZPR64, vecshiftL64> {
    let Inst{22}    = imm{5};
    let Inst{20-19} = imm{4-3};
  }

  def : SVE_Shift_DupImm_Any_Predicate_Pat<nxv16i8, op, nxv16i1, i32, SVEShiftImmL8,  !cast<Instruction>(NAME # _B)>;
  def : SVE_Shift_DupImm_Any_Predicate_Pat<nxv8i16, op, nxv8i1,  i32, SVEShiftImmL16, !cast<Instruction>(NAME # _H)>;
  def : SVE_Shift_DupImm_Any_Predicate_Pat<nxv4i32, op, nxv4i1,  i32, SVEShiftImmL32, !cast<Instruction>(NAME # _S)>;
  def : SVE_Shift_DupImm_Any_Predicate_Pat<nxv2i64, op, nxv2i1,  i64, SVEShiftImmL64, !cast<Instruction>(NAME # _D)>;
}

multiclass sve_int_bin_cons_shift_imm_right<bits<2> opc, string asm,
                                            SDPatternOperator op> {
  def _B : sve_int_bin_cons_shift_imm<{0,0,0,1}, opc, asm, ZPR8, vecshiftR8>;
  def _H : sve_int_bin_cons_shift_imm<{0,0,1,?}, opc, asm, ZPR16, vecshiftR16> {
    let Inst{19} = imm{3};
  }
  def _S : sve_int_bin_cons_shift_imm<{0,1,?,?}, opc, asm, ZPR32, vecshiftR32> {
    let Inst{20-19} = imm{4-3};
  }
  def _D : sve_int_bin_cons_shift_imm<{1,?,?,?}, opc, asm, ZPR64, vecshiftR64> {
    let Inst{22}    = imm{5};
    let Inst{20-19} = imm{4-3};
  }

  def : SVE_Shift_DupImm_Any_Predicate_Pat<nxv16i8, op, nxv16i1, i32, SVEShiftImmR8,  !cast<Instruction>(NAME # _B)>;
  def : SVE_Shift_DupImm_Any_Predicate_Pat<nxv8i16, op, nxv8i1,  i32, SVEShiftImmR16, !cast<Instruction>(NAME # _H)>;
  def : SVE_Shift_DupImm_Any_Predicate_Pat<nxv4i32, op, nxv4i1,  i32, SVEShiftImmR32, !cast<Instruction>(NAME # _S)>;
  def : SVE_Shift_DupImm_Any_Predicate_Pat<nxv2i64, op, nxv2i1,  i64, SVEShiftImmR64, !cast<Instruction>(NAME # _D)>;
}

//===----------------------------------------------------------------------===//
// SVE Memory - Store Group
//===----------------------------------------------------------------------===//

class sve_mem_cst_si<bits<2> msz, bits<2> esz, string asm,
                     RegisterOperand VecList>
: I<(outs), (ins VecList:$Zt, PPR3bAny:$Pg, GPR64sp:$Rn, simm4s1:$imm4),
  asm, "\t$Zt, $Pg, [$Rn, $imm4, mul vl]",
  "",
  []>, Sched<[]> {
  bits<3> Pg;
  bits<5> Rn;
  bits<5> Zt;
  bits<4> imm4;
  let Inst{31-25} = 0b1110010;
  let Inst{24-23} = msz;
  let Inst{22-21} = esz;
  let Inst{20}    = 0;
  let Inst{19-16} = imm4;
  let Inst{15-13} = 0b111;
  let Inst{12-10} = Pg;
  let Inst{9-5}   = Rn;
  let Inst{4-0}   = Zt;

  let hasSideEffects = 0;
  let mayStore = 1;
}

multiclass sve_mem_cst_si<bits<2> msz, bits<2> esz, string asm,
                          RegisterOperand listty, ZPRRegOp zprty>
{
  def NAME : sve_mem_cst_si<msz, esz, asm, listty>;

  def : InstAlias<asm # "\t$Zt, $Pg, [$Rn, $imm4, mul vl]",
                 (!cast<Instruction>(NAME) zprty:$Zt, PPR3bAny:$Pg, GPR64sp:$Rn, simm4s1:$imm4), 0>;
  def : InstAlias<asm # "\t$Zt, $Pg, [$Rn]",
                  (!cast<Instruction>(NAME) zprty:$Zt, PPR3bAny:$Pg, GPR64sp:$Rn, 0), 0>;
  def : InstAlias<asm # "\t$Zt, $Pg, [$Rn]",
                  (!cast<Instruction>(NAME) listty:$Zt, PPR3bAny:$Pg, GPR64sp:$Rn, 0), 1>;
}

class sve_mem_est_si<bits<2> sz, bits<2> nregs, RegisterOperand VecList,
                     string asm, Operand immtype>
: I<(outs), (ins VecList:$Zt, PPR3bAny:$Pg, GPR64sp:$Rn, immtype:$imm4),
  asm, "\t$Zt, $Pg, [$Rn, $imm4, mul vl]",
  "",
  []>, Sched<[]> {
  bits<3> Pg;
  bits<5> Rn;
  bits<5> Zt;
  bits<4> imm4;
  let Inst{31-25} = 0b1110010;
  let Inst{24-23} = sz;
  let Inst{22-21} = nregs;
  let Inst{20}    = 1;
  let Inst{19-16} = imm4;
  let Inst{15-13} = 0b111;
  let Inst{12-10} = Pg;
  let Inst{9-5}   = Rn;
  let Inst{4-0}   = Zt;

  let hasSideEffects = 0;
  let mayStore = 1;
}

multiclass sve_mem_est_si<bits<2> sz, bits<2> nregs, RegisterOperand VecList,
                          string asm, Operand immtype> {
  def NAME : sve_mem_est_si<sz, nregs, VecList, asm, immtype>;

  def : InstAlias<asm # "\t$Zt, $Pg, [$Rn]",
                  (!cast<Instruction>(NAME) VecList:$Zt, PPR3bAny:$Pg, GPR64sp:$Rn, 0), 1>;
}


// SVE store multiple structures (quadwords, scalar plus immediate)
class sve_mem_128b_est_si<bits<2> nregs, RegisterOperand VecList,
                          string asm, Operand immtype>
    : I<(outs), (ins VecList:$Zt, PPR3bAny:$Pg, GPR64sp:$Rn, immtype:$imm4),
        asm, "\t$Zt, $Pg, [$Rn, $imm4, mul vl]",
        "", []>, Sched<[]> {
  bits<5> Zt;
  bits<5> Rn;
  bits<3> Pg;
  bits<4> imm4;
  let Inst{31-24} = 0b11100100;
  let Inst{23-22} = nregs;
  let Inst{21-20} = 0b00;
  let Inst{19-16} = imm4;
  let Inst{15-13} = 0b000;
  let Inst{12-10} = Pg;
  let Inst{9-5}   = Rn;
  let Inst{4-0}   = Zt;

  let hasSideEffects = 0;
  let mayStore = 1;
}

multiclass sve_mem_128b_est_si<bits<2> nregs, RegisterOperand VecList,
                               string asm, Operand immtype> {
  def NAME : sve_mem_128b_est_si<nregs, VecList, asm, immtype>;

  def : InstAlias<asm # "\t$Zt, $Pg, [$Rn]",
                  (!cast<Instruction>(NAME) VecList:$Zt, PPR3bAny:$Pg, GPR64sp:$Rn, 0), 1>;
}


class sve_mem_est_ss<bits<2> sz, bits<2> nregs, RegisterOperand VecList,
                     string asm, RegisterOperand gprty>
: I<(outs), (ins VecList:$Zt, PPR3bAny:$Pg, GPR64sp:$Rn, gprty:$Rm),
  asm, "\t$Zt, $Pg, [$Rn, $Rm]",
  "",
  []>, Sched<[]> {
  bits<3> Pg;
  bits<5> Rm;
  bits<5> Rn;
  bits<5> Zt;
  let Inst{31-25} = 0b1110010;
  let Inst{24-23} = sz;
  let Inst{22-21} = nregs;
  let Inst{20-16} = Rm;
  let Inst{15-13} = 0b011;
  let Inst{12-10} = Pg;
  let Inst{9-5}   = Rn;
  let Inst{4-0}   = Zt;

  let hasSideEffects = 0;
  let mayStore = 1;
}


// SVE store multiple structures (quadwords, scalar plus scalar)
class sve_mem_128b_est_ss<bits<2> nregs, RegisterOperand VecList,
                          string asm, RegisterOperand gprty>
    : I<(outs), (ins VecList:$Zt, PPR3bAny:$Pg, GPR64sp:$Rn, gprty:$Rm),
        asm, "\t$Zt, $Pg, [$Rn, $Rm]",
        "", []>, Sched<[]> {
  bits<5> Zt;
  bits<5> Rn;
  bits<3> Pg;
  bits<5> Rm;
  let Inst{31-24} = 0b11100100;
  let Inst{23-22} = nregs;
  let Inst{21}    = 0b1;
  let Inst{20-16} = Rm;
  let Inst{15-13} = 0b000;
  let Inst{12-10} = Pg;
  let Inst{9-5}   = Rn;
  let Inst{4-0}   = Zt;

  let hasSideEffects = 0;
  let mayStore = 1;
}


class sve_mem_cst_ss_base<bits<4> dtype, string asm,
                          RegisterOperand listty, RegisterOperand gprty>
: I<(outs), (ins listty:$Zt, PPR3bAny:$Pg, GPR64sp:$Rn, gprty:$Rm),
  asm, "\t$Zt, $Pg, [$Rn, $Rm]",
  "",
  []>, Sched<[]> {
  bits<3> Pg;
  bits<5> Rm;
  bits<5> Rn;
  bits<5> Zt;
  let Inst{31-25} = 0b1110010;
  let Inst{24-21} = dtype;
  let Inst{20-16} = Rm;
  let Inst{15-13} = 0b010;
  let Inst{12-10} = Pg;
  let Inst{9-5}   = Rn;
  let Inst{4-0}   = Zt;

  let hasSideEffects = 0;
  let mayStore = 1;
}

multiclass sve_mem_cst_ss<bits<4> dtype, string asm,
                          RegisterOperand listty, ZPRRegOp zprty,
                          RegisterOperand gprty> {
  def NAME : sve_mem_cst_ss_base<dtype, asm, listty, gprty>;

  def : InstAlias<asm # "\t$Zt, $Pg, [$Rn, $Rm]",
                  (!cast<Instruction>(NAME) zprty:$Zt, PPR3bAny:$Pg, GPR64sp:$Rn, gprty:$Rm), 0>;
}

class sve_mem_cstnt_si<bits<2> msz, string asm, RegisterOperand VecList>
: I<(outs), (ins VecList:$Zt, PPR3bAny:$Pg, GPR64sp:$Rn, simm4s1:$imm4),
  asm, "\t$Zt, $Pg, [$Rn, $imm4, mul vl]",
  "",
  []>, Sched<[]> {
  bits<3> Pg;
  bits<5> Rn;
  bits<5> Zt;
  bits<4> imm4;
  let Inst{31-25} = 0b1110010;
  let Inst{24-23} = msz;
  let Inst{22-20} = 0b001;
  let Inst{19-16} = imm4;
  let Inst{15-13} = 0b111;
  let Inst{12-10} = Pg;
  let Inst{9-5}   = Rn;
  let Inst{4-0}   = Zt;

  let hasSideEffects = 0;
  let mayStore = 1;
}

multiclass sve_mem_cstnt_si<bits<2> msz, string asm, RegisterOperand listty,
                            ZPRRegOp zprty> {
  def NAME : sve_mem_cstnt_si<msz, asm, listty>;

  def : InstAlias<asm # "\t$Zt, $Pg, [$Rn]",
                  (!cast<Instruction>(NAME) zprty:$Zt, PPR3bAny:$Pg, GPR64sp:$Rn, 0), 0>;
  def : InstAlias<asm # "\t$Zt, $Pg, [$Rn, $imm4, mul vl]",
                  (!cast<Instruction>(NAME) zprty:$Zt, PPR3bAny:$Pg, GPR64sp:$Rn, simm4s1:$imm4), 0>;
  def : InstAlias<asm # "\t$Zt, $Pg, [$Rn]",
                  (!cast<Instruction>(NAME) listty:$Zt, PPR3bAny:$Pg, GPR64sp:$Rn, 0), 1>;
}

class sve_mem_cstnt_ss_base<bits<2> msz, string asm, RegisterOperand listty,
                            RegisterOperand gprty>
: I<(outs), (ins listty:$Zt, PPR3bAny:$Pg, GPR64sp:$Rn, gprty:$Rm),
  asm, "\t$Zt, $Pg, [$Rn, $Rm]",
  "",
  []>, Sched<[]> {
  bits<3> Pg;
  bits<5> Rm;
  bits<5> Rn;
  bits<5> Zt;
  let Inst{31-25} = 0b1110010;
  let Inst{24-23} = msz;
  let Inst{22-21} = 0b00;
  let Inst{20-16} = Rm;
  let Inst{15-13} = 0b011;
  let Inst{12-10} = Pg;
  let Inst{9-5}   = Rn;
  let Inst{4-0}   = Zt;

  let hasSideEffects = 0;
  let mayStore = 1;
}

multiclass sve_mem_cstnt_ss<bits<2> msz, string asm, RegisterOperand listty,
                            ZPRRegOp zprty, RegisterOperand gprty> {
  def NAME : sve_mem_cstnt_ss_base<msz, asm, listty, gprty>;

  def : InstAlias<asm # "\t$Zt, $Pg, [$Rn, $Rm]",
                 (!cast<Instruction>(NAME) zprty:$Zt, PPR3bAny:$Pg, GPR64sp:$Rn, gprty:$Rm), 0>;
}

class sve2_mem_sstnt_vs_base<bits<3> opc, string asm,
                             RegisterOperand listty, ZPRRegOp zprty>
: I<(outs), (ins listty:$Zt, PPR3bAny:$Pg, zprty:$Zn, GPR64:$Rm),
  asm, "\t$Zt, $Pg, [$Zn, $Rm]",
  "",
  []>, Sched<[]> {
  bits<3> Pg;
  bits<5> Rm;
  bits<5> Zn;
  bits<5> Zt;
  let Inst{31-25} = 0b1110010;
  let Inst{24-22} = opc;
  let Inst{21}    = 0b0;
  let Inst{20-16} = Rm;
  let Inst{15-13} = 0b001;
  let Inst{12-10} = Pg;
  let Inst{9-5}   = Zn;
  let Inst{4-0}   = Zt;

  let hasSideEffects = 0;
  let mayStore = 1;
}

multiclass sve2_mem_sstnt_vs_32_ptrs<bits<3> opc, string asm,
                             SDPatternOperator op,
                             ValueType vt> {
  def NAME : sve2_mem_sstnt_vs_base<opc, asm, Z_s, ZPR32>;

  def : InstAlias<asm # "\t$Zt, $Pg, [$Zn, $Rm]",
                 (!cast<Instruction>(NAME) ZPR32:$Zt, PPR3bAny:$Pg, ZPR32:$Zn, GPR64:$Rm), 0>;
  def : InstAlias<asm # "\t$Zt, $Pg, [$Zn]",
                 (!cast<Instruction>(NAME) ZPR32:$Zt, PPR3bAny:$Pg, ZPR32:$Zn, XZR), 0>;
  def : InstAlias<asm # "\t$Zt, $Pg, [$Zn]",
                 (!cast<Instruction>(NAME) Z_s:$Zt, PPR3bAny:$Pg, ZPR32:$Zn, XZR), 1>;

  def : Pat <(op (nxv4i32 ZPR32:$Zt), (nxv4i1 PPR3bAny:$Pg), (nxv4i32 ZPR32:$Zn), (i64 GPR64:$Rm), vt),
             (!cast<Instruction>(NAME) ZPR32:$Zt, PPR3bAny:$Pg, ZPR32:$Zn, GPR64:$Rm)>;
}

multiclass sve2_mem_sstnt_vs_64_ptrs<bits<3> opc, string asm,
                             SDPatternOperator op,
                             ValueType vt> {
  def NAME : sve2_mem_sstnt_vs_base<opc, asm, Z_d, ZPR64>;

  def : InstAlias<asm # "\t$Zt, $Pg, [$Zn, $Rm]",
                 (!cast<Instruction>(NAME) ZPR64:$Zt, PPR3bAny:$Pg, ZPR64:$Zn, GPR64:$Rm), 0>;
  def : InstAlias<asm # "\t$Zt, $Pg, [$Zn]",
                 (!cast<Instruction>(NAME) ZPR64:$Zt, PPR3bAny:$Pg, ZPR64:$Zn, XZR), 0>;
  def : InstAlias<asm # "\t$Zt, $Pg, [$Zn]",
                 (!cast<Instruction>(NAME) Z_d:$Zt, PPR3bAny:$Pg, ZPR64:$Zn, XZR), 1>;

  def : Pat <(op (nxv2i64 ZPR64:$Zt), (nxv2i1 PPR3bAny:$Pg), (nxv2i64 ZPR64:$Zn), (i64 GPR64:$Rm), vt),
             (!cast<Instruction>(NAME) ZPR64:$Zt, PPR3bAny:$Pg, ZPR64:$Zn, GPR64:$Rm)>;
}

class sve_mem_sst_sv<bits<3> opc, bit xs, bit scaled, string asm,
                     RegisterOperand VecList, RegisterOperand zprext>
: I<(outs), (ins VecList:$Zt, PPR3bAny:$Pg, GPR64sp:$Rn, zprext:$Zm),
  asm, "\t$Zt, $Pg, [$Rn, $Zm]",
  "",
  []>, Sched<[]> {
  bits<3> Pg;
  bits<5> Rn;
  bits<5> Zm;
  bits<5> Zt;
  let Inst{31-25} = 0b1110010;
  let Inst{24-22} = opc;
  let Inst{21}    = scaled;
  let Inst{20-16} = Zm;
  let Inst{15}    = 0b1;
  let Inst{14}    = xs;
  let Inst{13}    = 0;
  let Inst{12-10} = Pg;
  let Inst{9-5}   = Rn;
  let Inst{4-0}   = Zt;

  let hasSideEffects = 0;
  let mayStore = 1;
}

multiclass sve_mem_32b_sst_sv_32_scaled<bits<3> opc, string asm,
                                    SDPatternOperator sxtw_op,
                                    SDPatternOperator uxtw_op,
                                    RegisterOperand sxtw_opnd,
                                    RegisterOperand uxtw_opnd,
                                    ValueType vt > {
  def _UXTW_SCALED : sve_mem_sst_sv<opc, 0, 1, asm, Z_s, uxtw_opnd>;
  def _SXTW_SCALED : sve_mem_sst_sv<opc, 1, 1, asm, Z_s, sxtw_opnd>;

  def : InstAlias<asm # "\t$Zt, $Pg, [$Rn, $Zm]",
                 (!cast<Instruction>(NAME # _UXTW_SCALED) ZPR32:$Zt, PPR3bAny:$Pg, GPR64sp:$Rn, uxtw_opnd:$Zm), 0>;
  def : InstAlias<asm # "\t$Zt, $Pg, [$Rn, $Zm]",
                 (!cast<Instruction>(NAME # _SXTW_SCALED) ZPR32:$Zt, PPR3bAny:$Pg, GPR64sp:$Rn, sxtw_opnd:$Zm), 0>;

  def : Pat<(uxtw_op (nxv4i32 ZPR:$data), (nxv4i1 PPR:$gp), GPR64sp:$base, (nxv4i32 ZPR:$offsets), vt),
            (!cast<Instruction>(NAME # _UXTW_SCALED) ZPR:$data, PPR:$gp, GPR64sp:$base, ZPR:$offsets)>;
  def : Pat<(sxtw_op (nxv4i32 ZPR:$data), (nxv4i1 PPR:$gp), GPR64sp:$base, (nxv4i32 ZPR:$offsets), vt),
            (!cast<Instruction>(NAME # _SXTW_SCALED) ZPR:$data, PPR:$gp, GPR64sp:$base, ZPR:$offsets)>;
}

multiclass sve_mem_64b_sst_sv_32_scaled<bits<3> opc, string asm,
                                    SDPatternOperator sxtw_op,
                                    SDPatternOperator uxtw_op,
                                    RegisterOperand sxtw_opnd,
                                    RegisterOperand uxtw_opnd,
                                    ValueType vt > {
  def _UXTW_SCALED : sve_mem_sst_sv<opc, 0, 1, asm, Z_d, uxtw_opnd>;
  def _SXTW_SCALED : sve_mem_sst_sv<opc, 1, 1, asm, Z_d, sxtw_opnd>;

  def : InstAlias<asm # "\t$Zt, $Pg, [$Rn, $Zm]",
                 (!cast<Instruction>(NAME # _UXTW_SCALED) ZPR64:$Zt, PPR3bAny:$Pg, GPR64sp:$Rn, uxtw_opnd:$Zm), 0>;
  def : InstAlias<asm # "\t$Zt, $Pg, [$Rn, $Zm]",
                 (!cast<Instruction>(NAME # _SXTW_SCALED) ZPR64:$Zt, PPR3bAny:$Pg, GPR64sp:$Rn, sxtw_opnd:$Zm), 0>;

  def : Pat<(uxtw_op (nxv2i64 ZPR:$data), (nxv2i1 PPR:$gp), GPR64sp:$base, (nxv2i64 ZPR:$offsets), vt),
            (!cast<Instruction>(NAME # _UXTW_SCALED) ZPR:$data, PPR:$gp, GPR64sp:$base, ZPR:$offsets)>;
  def : Pat<(sxtw_op (nxv2i64 ZPR:$data), (nxv2i1 PPR:$gp), GPR64sp:$base, (nxv2i64 ZPR:$offsets), vt),
            (!cast<Instruction>(NAME # _SXTW_SCALED) ZPR:$data, PPR:$gp, GPR64sp:$base, ZPR:$offsets)>;
}

multiclass sve_mem_64b_sst_sv_32_unscaled<bits<3> opc, string asm,
                                         SDPatternOperator sxtw_op,
                                         SDPatternOperator uxtw_op,
                                         RegisterOperand sxtw_opnd,
                                         RegisterOperand uxtw_opnd,
                                         ValueType vt> {
  def _UXTW : sve_mem_sst_sv<opc, 0, 0, asm, Z_d, uxtw_opnd>;
  def _SXTW : sve_mem_sst_sv<opc, 1, 0, asm, Z_d, sxtw_opnd>;

  def : InstAlias<asm # "\t$Zt, $Pg, [$Rn, $Zm]",
                 (!cast<Instruction>(NAME # _UXTW) ZPR64:$Zt, PPR3bAny:$Pg, GPR64sp:$Rn, uxtw_opnd:$Zm), 0>;
  def : InstAlias<asm # "\t$Zt, $Pg, [$Rn, $Zm]",
                 (!cast<Instruction>(NAME # _SXTW) ZPR64:$Zt, PPR3bAny:$Pg, GPR64sp:$Rn, sxtw_opnd:$Zm), 0>;

  def : Pat<(uxtw_op (nxv2i64 ZPR:$data), (nxv2i1 PPR:$gp), GPR64sp:$base, (nxv2i64 ZPR:$offsets), vt),
            (!cast<Instruction>(NAME # _UXTW) ZPR:$data, PPR:$gp, GPR64sp:$base, ZPR:$offsets)>;
  def : Pat<(sxtw_op (nxv2i64 ZPR:$data), (nxv2i1 PPR:$gp), GPR64sp:$base, (nxv2i64 ZPR:$offsets), vt),
            (!cast<Instruction>(NAME # _SXTW) ZPR:$data, PPR:$gp, GPR64sp:$base, ZPR:$offsets)>;
}

multiclass sve_mem_32b_sst_sv_32_unscaled<bits<3> opc, string asm,
                                          SDPatternOperator sxtw_op,
                                          SDPatternOperator uxtw_op,
                                          RegisterOperand sxtw_opnd,
                                          RegisterOperand uxtw_opnd,
                                          ValueType vt> {
  def _UXTW : sve_mem_sst_sv<opc, 0, 0, asm, Z_s, uxtw_opnd>;
  def _SXTW : sve_mem_sst_sv<opc, 1, 0, asm, Z_s, sxtw_opnd>;

  def : InstAlias<asm # "\t$Zt, $Pg, [$Rn, $Zm]",
                 (!cast<Instruction>(NAME # _UXTW) ZPR32:$Zt, PPR3bAny:$Pg, GPR64sp:$Rn, uxtw_opnd:$Zm), 0>;
  def : InstAlias<asm # "\t$Zt, $Pg, [$Rn, $Zm]",
                 (!cast<Instruction>(NAME # _SXTW) ZPR32:$Zt, PPR3bAny:$Pg, GPR64sp:$Rn, sxtw_opnd:$Zm), 0>;

  def : Pat<(uxtw_op (nxv4i32 ZPR:$data), (nxv4i1 PPR:$gp), GPR64sp:$base, (nxv4i32 ZPR:$offsets), vt),
            (!cast<Instruction>(NAME # _UXTW) ZPR:$data, PPR:$gp, GPR64sp:$base, ZPR:$offsets)>;
  def : Pat<(sxtw_op (nxv4i32 ZPR:$data), (nxv4i1 PPR:$gp), GPR64sp:$base, (nxv4i32 ZPR:$offsets), vt),
            (!cast<Instruction>(NAME # _SXTW) ZPR:$data, PPR:$gp, GPR64sp:$base, ZPR:$offsets)>;
}

class sve_mem_sst_sv2<bits<2> msz, bit scaled, string asm,
                      RegisterOperand zprext>
: I<(outs), (ins Z_d:$Zt, PPR3bAny:$Pg, GPR64sp:$Rn, zprext:$Zm),
  asm, "\t$Zt, $Pg, [$Rn, $Zm]",
  "",
  []>, Sched<[]> {
  bits<3> Pg;
  bits<5> Rn;
  bits<5> Zm;
  bits<5> Zt;
  let Inst{31-25} = 0b1110010;
  let Inst{24-23} = msz;
  let Inst{22}    = 0b0;
  let Inst{21}    = scaled;
  let Inst{20-16} = Zm;
  let Inst{15-13} = 0b101;
  let Inst{12-10} = Pg;
  let Inst{9-5}   = Rn;
  let Inst{4-0}   = Zt;

  let hasSideEffects = 0;
  let mayStore = 1;
}

multiclass sve_mem_sst_sv_64_scaled<bits<2> msz, string asm,
                                    SDPatternOperator op,
                                    RegisterOperand zprext,
                                    ValueType vt> {
  def _SCALED : sve_mem_sst_sv2<msz, 1, asm, zprext>;

  def : InstAlias<asm # "\t$Zt, $Pg, [$Rn, $Zm]",
                 (!cast<Instruction>(NAME # _SCALED) ZPR64:$Zt, PPR3bAny:$Pg, GPR64sp:$Rn, zprext:$Zm), 0>;

  def : Pat<(op (nxv2i64 ZPR:$data), (nxv2i1 PPR:$gp), GPR64sp:$base, (nxv2i64 ZPR:$indices), vt),
            (!cast<Instruction>(NAME # _SCALED) ZPR:$data, PPR:$gp, GPR64sp:$base, ZPR:$indices)>;
}

multiclass sve_mem_sst_sv_64_unscaled<bits<2> msz, string asm,
                                      SDPatternOperator op,
                                      ValueType vt> {
  def NAME : sve_mem_sst_sv2<msz, 0, asm, ZPR64ExtLSL8>;

  def : InstAlias<asm # "\t$Zt, $Pg, [$Rn, $Zm]",
                 (!cast<Instruction>(NAME) ZPR64:$Zt, PPR3bAny:$Pg, GPR64sp:$Rn, ZPR64ExtLSL8:$Zm), 0>;

  def : Pat<(op (nxv2i64 ZPR:$data), (nxv2i1 PPR:$gp), GPR64sp:$base, (nxv2i64 ZPR:$offsets), vt),
            (!cast<Instruction>(NAME) ZPR:$data, PPR:$gp, GPR64sp:$base, ZPR:$offsets)>;
}

class sve_mem_sst_vi<bits<3> opc, string asm, ZPRRegOp zprty,
                     RegisterOperand VecList, Operand imm_ty>
: I<(outs), (ins VecList:$Zt, PPR3bAny:$Pg, zprty:$Zn, imm_ty:$imm5),
  asm, "\t$Zt, $Pg, [$Zn, $imm5]",
  "",
  []>, Sched<[]> {
  bits<3> Pg;
  bits<5> imm5;
  bits<5> Zn;
  bits<5> Zt;
  let Inst{31-25} = 0b1110010;
  let Inst{24-23} = opc{2-1};
  let Inst{22}    = 0b1;
  let Inst{21}    = opc{0};
  let Inst{20-16} = imm5;
  let Inst{15-13} = 0b101;
  let Inst{12-10} = Pg;
  let Inst{9-5}   = Zn;
  let Inst{4-0}   = Zt;

  let hasSideEffects = 0;
  let mayStore = 1;
}

multiclass sve_mem_32b_sst_vi_ptrs<bits<3> opc, string asm,
                                   Operand imm_ty,
                                   SDPatternOperator op,
                                   ValueType vt> {
  def _IMM : sve_mem_sst_vi<opc, asm, ZPR32, Z_s, imm_ty>;

  def : InstAlias<asm # "\t$Zt, $Pg, [$Zn]",
                  (!cast<Instruction>(NAME # _IMM) ZPR32:$Zt, PPR3bAny:$Pg, ZPR32:$Zn, 0), 0>;
  def : InstAlias<asm # "\t$Zt, $Pg, [$Zn, $imm5]",
                  (!cast<Instruction>(NAME # _IMM) ZPR32:$Zt, PPR3bAny:$Pg, ZPR32:$Zn, imm_ty:$imm5), 0>;
  def : InstAlias<asm # "\t$Zt, $Pg, [$Zn]",
                  (!cast<Instruction>(NAME # _IMM) Z_s:$Zt, PPR3bAny:$Pg, ZPR32:$Zn, 0), 1>;

  def : Pat<(op (nxv4i32 ZPR:$data), (nxv4i1 PPR:$gp), (nxv4i32 ZPR:$ptrs), imm_ty:$index, vt),
            (!cast<Instruction>(NAME # _IMM) ZPR:$data, PPR:$gp, ZPR:$ptrs, imm_ty:$index)>;
}

multiclass sve_mem_64b_sst_vi_ptrs<bits<3> opc, string asm,
                                   Operand imm_ty,
                                   SDPatternOperator op,
                                   ValueType vt> {
  def _IMM : sve_mem_sst_vi<opc, asm, ZPR64, Z_d, imm_ty>;

  def : InstAlias<asm # "\t$Zt, $Pg, [$Zn]",
                  (!cast<Instruction>(NAME # _IMM) ZPR64:$Zt, PPR3bAny:$Pg, ZPR64:$Zn, 0), 0>;
  def : InstAlias<asm # "\t$Zt, $Pg, [$Zn, $imm5]",
                  (!cast<Instruction>(NAME # _IMM) ZPR64:$Zt, PPR3bAny:$Pg, ZPR64:$Zn, imm_ty:$imm5), 0>;
  def : InstAlias<asm # "\t$Zt, $Pg, [$Zn]",
                  (!cast<Instruction>(NAME # _IMM) Z_d:$Zt, PPR3bAny:$Pg, ZPR64:$Zn, 0), 1>;

  def : Pat<(op (nxv2i64 ZPR:$data), (nxv2i1 PPR:$gp), (nxv2i64 ZPR:$ptrs), imm_ty:$index, vt),
            (!cast<Instruction>(NAME # _IMM) ZPR:$data, PPR:$gp, ZPR:$ptrs, imm_ty:$index)>;
}

class sve_mem_z_spill<string asm>
: I<(outs), (ins ZPRAny:$Zt, GPR64sp:$Rn, simm9:$imm9),
  asm, "\t$Zt, [$Rn, $imm9, mul vl]",
  "",
  []>, Sched<[]> {
  bits<5> Rn;
  bits<5> Zt;
  bits<9> imm9;
  let Inst{31-22} = 0b1110010110;
  let Inst{21-16} = imm9{8-3};
  let Inst{15-13} = 0b010;
  let Inst{12-10} = imm9{2-0};
  let Inst{9-5}   = Rn;
  let Inst{4-0}   = Zt;

  let hasSideEffects = 0;
  let mayStore = 1;
}

multiclass sve_mem_z_spill<string asm> {
  def NAME : sve_mem_z_spill<asm>;

  def : InstAlias<asm # "\t$Zt, [$Rn]",
                  (!cast<Instruction>(NAME) ZPRAny:$Zt, GPR64sp:$Rn, 0), 1>;
}

class sve_mem_p_spill<string asm>
: I<(outs), (ins PPRorPNRAny:$Pt, GPR64sp:$Rn, simm9:$imm9),
  asm, "\t$Pt, [$Rn, $imm9, mul vl]",
  "",
  []>, Sched<[]> {
  bits<4> Pt;
  bits<5> Rn;
  bits<9> imm9;
  let Inst{31-22} = 0b1110010110;
  let Inst{21-16} = imm9{8-3};
  let Inst{15-13} = 0b000;
  let Inst{12-10} = imm9{2-0};
  let Inst{9-5}   = Rn;
  let Inst{4}     = 0b0;
  let Inst{3-0}   = Pt;

  let hasSideEffects = 0;
  let mayStore = 1;
}

multiclass sve_mem_p_spill<string asm> {
  def NAME : sve_mem_p_spill<asm>;

  def : InstAlias<asm # "\t$Pt, [$Rn]",
                  (!cast<Instruction>(NAME) PPRorPNRAny:$Pt, GPR64sp:$Rn, 0), 1>;
}

//===----------------------------------------------------------------------===//
// SVE Permute - Predicates Group
//===----------------------------------------------------------------------===//

class sve_int_perm_bin_perm_pp<bits<3> opc, bits<2> sz8_64, string asm,
                               PPRRegOp pprty, SDPatternOperator op>
: I<(outs pprty:$Pd), (ins pprty:$Pn, pprty:$Pm),
  asm, "\t$Pd, $Pn, $Pm",
  "",
  [(set nxv16i1:$Pd, (op nxv16i1:$Pn, nxv16i1:$Pm))]>, Sched<[]> {
  bits<4> Pd;
  bits<4> Pm;
  bits<4> Pn;
  let Inst{31-24} = 0b00000101;
  let Inst{23-22} = sz8_64;
  let Inst{21-20} = 0b10;
  let Inst{19-16} = Pm;
  let Inst{15-13} = 0b010;
  let Inst{12-10} = opc;
  let Inst{9}     = 0b0;
  let Inst{8-5}   = Pn;
  let Inst{4}     = 0b0;
  let Inst{3-0}   = Pd;

  let hasSideEffects = 0;
}

multiclass sve_int_perm_bin_perm_pp<bits<3> opc, string asm,
                                    SDPatternOperator ir_op,
                                    SDPatternOperator op_b16,
                                    SDPatternOperator op_b32,
                                    SDPatternOperator op_b64> {
  def _B : sve_int_perm_bin_perm_pp<opc, 0b00, asm, PPR8,  ir_op>;
  def _H : sve_int_perm_bin_perm_pp<opc, 0b01, asm, PPR16, op_b16>;
  def _S : sve_int_perm_bin_perm_pp<opc, 0b10, asm, PPR32, op_b32>;
  def _D : sve_int_perm_bin_perm_pp<opc, 0b11, asm, PPR64, op_b64>;

  def : SVE_2_Op_Pat<nxv8i1, ir_op, nxv8i1, nxv8i1, !cast<Instruction>(NAME # _H)>;
  def : SVE_2_Op_Pat<nxv4i1, ir_op, nxv4i1, nxv4i1, !cast<Instruction>(NAME # _S)>;
  def : SVE_2_Op_Pat<nxv2i1, ir_op, nxv2i1, nxv2i1, !cast<Instruction>(NAME # _D)>;
}

class sve_int_perm_punpk<bit opc, string asm>
: I<(outs PPR16:$Pd), (ins PPR8:$Pn),
  asm, "\t$Pd, $Pn",
  "",
  []>, Sched<[]> {
  bits<4> Pd;
  bits<4> Pn;
  let Inst{31-17} = 0b000001010011000;
  let Inst{16}    = opc;
  let Inst{15-9}  = 0b0100000;
  let Inst{8-5}   = Pn;
  let Inst{4}     = 0b0;
  let Inst{3-0}   = Pd;

  let hasSideEffects = 0;
}

multiclass sve_int_perm_punpk<bit opc, string asm, SDPatternOperator op> {
  def NAME : sve_int_perm_punpk<opc, asm>;

  def : SVE_1_Op_Pat<nxv8i1, op, nxv16i1, !cast<Instruction>(NAME)>;
  def : SVE_1_Op_Pat<nxv4i1, op, nxv8i1,  !cast<Instruction>(NAME)>;
  def : SVE_1_Op_Pat<nxv2i1, op, nxv4i1,  !cast<Instruction>(NAME)>;
}

class sve_int_rdffr_pred<bit s, string asm, SDPatternOperator op = null_frag>
: I<(outs PPR8:$Pd), (ins PPRAny:$Pg),
  asm, "\t$Pd, $Pg/z",
  "",
  [(set (nxv16i1 PPR8:$Pd), (op (nxv16i1 PPRAny:$Pg)))]>, Sched<[]> {
  bits<4> Pd;
  bits<4> Pg;
  let Inst{31-23} = 0b001001010;
  let Inst{22}    = s;
  let Inst{21-9}  = 0b0110001111000;
  let Inst{8-5}   = Pg;
  let Inst{4}     = 0;
  let Inst{3-0}   = Pd;

  let Defs = !if(s, [NZCV], []);
  let Uses = [FFR];
  let hasSideEffects = 1;
}

class sve_int_rdffr_unpred<string asm, SDPatternOperator op> : I<
  (outs PPR8:$Pd), (ins),
  asm, "\t$Pd",
  "",
  [(set (nxv16i1 PPR8:$Pd), (op))]>, Sched<[]> {
  bits<4> Pd;
  let Inst{31-4} = 0b0010010100011001111100000000;
  let Inst{3-0}   = Pd;

  let Uses = [FFR];
  let hasSideEffects = 1;
}

class sve_int_wrffr<string asm, SDPatternOperator op>
: I<(outs), (ins PPR8:$Pn),
  asm, "\t$Pn",
  "",
  [(op (nxv16i1 PPR8:$Pn))]>, Sched<[]> {
  bits<4> Pn;
  let Inst{31-9} = 0b00100101001010001001000;
  let Inst{8-5}  = Pn;
  let Inst{4-0}  = 0b00000;

  let Defs = [FFR];
  let hasSideEffects = 1;
}

class sve_int_setffr<string asm, SDPatternOperator op>
: I<(outs), (ins),
  asm, "",
  "",
  [(op)]>, Sched<[]> {
  let Inst{31-0} = 0b00100101001011001001000000000000;

  let Defs = [FFR];
  let hasSideEffects = 1;
}

//===----------------------------------------------------------------------===//
// SVE Permute Vector - Predicated Group
//===----------------------------------------------------------------------===//

class sve_int_perm_clast_rz<bits<2> sz8_64, bit ab, string asm,
                            ZPRRegOp zprty, RegisterClass rt>
: I<(outs rt:$Rdn), (ins PPR3bAny:$Pg, rt:$_Rdn, zprty:$Zm),
  asm, "\t$Rdn, $Pg, $_Rdn, $Zm",
  "",
  []>, Sched<[]> {
  bits<3> Pg;
  bits<5> Rdn;
  bits<5> Zm;
  let Inst{31-24} = 0b00000101;
  let Inst{23-22} = sz8_64;
  let Inst{21-17} = 0b11000;
  let Inst{16}    = ab;
  let Inst{15-13} = 0b101;
  let Inst{12-10} = Pg;
  let Inst{9-5}   = Zm;
  let Inst{4-0}   = Rdn;

  let Constraints = "$Rdn = $_Rdn";
  let hasSideEffects = 0;
}

multiclass sve_int_perm_clast_rz<bit ab, string asm, SDPatternOperator op> {
  def _B : sve_int_perm_clast_rz<0b00, ab, asm, ZPR8, GPR32>;
  def _H : sve_int_perm_clast_rz<0b01, ab, asm, ZPR16, GPR32>;
  def _S : sve_int_perm_clast_rz<0b10, ab, asm, ZPR32, GPR32>;
  def _D : sve_int_perm_clast_rz<0b11, ab, asm, ZPR64, GPR64>;

  def : SVE_3_Op_Pat<i32, op, nxv16i1, i32, nxv16i8, !cast<Instruction>(NAME # _B)>;
  def : SVE_3_Op_Pat<i32, op, nxv8i1,  i32, nxv8i16, !cast<Instruction>(NAME # _H)>;
  def : SVE_3_Op_Pat<i32, op, nxv4i1,  i32, nxv4i32, !cast<Instruction>(NAME # _S)>;
  def : SVE_3_Op_Pat<i64, op, nxv2i1,  i64, nxv2i64, !cast<Instruction>(NAME # _D)>;
}

class sve_int_perm_clast_vz<bits<2> sz8_64, bit ab, string asm,
                            ZPRRegOp zprty, RegisterClass rt>
: I<(outs rt:$Vdn), (ins PPR3bAny:$Pg, rt:$_Vdn, zprty:$Zm),
  asm, "\t$Vdn, $Pg, $_Vdn, $Zm",
  "",
  []>, Sched<[]> {
  bits<3> Pg;
  bits<5> Vdn;
  bits<5> Zm;
  let Inst{31-24} = 0b00000101;
  let Inst{23-22} = sz8_64;
  let Inst{21-17} = 0b10101;
  let Inst{16}    = ab;
  let Inst{15-13} = 0b100;
  let Inst{12-10} = Pg;
  let Inst{9-5}   = Zm;
  let Inst{4-0}   = Vdn;

  let Constraints = "$Vdn = $_Vdn";
  let hasSideEffects = 0;
}

multiclass sve_int_perm_clast_vz<bit ab, string asm, SDPatternOperator op> {
  def _B : sve_int_perm_clast_vz<0b00, ab, asm, ZPR8, FPR8>;
  def _H : sve_int_perm_clast_vz<0b01, ab, asm, ZPR16, FPR16>;
  def _S : sve_int_perm_clast_vz<0b10, ab, asm, ZPR32, FPR32>;
  def _D : sve_int_perm_clast_vz<0b11, ab, asm, ZPR64, FPR64>;

  def : SVE_3_Op_Pat<f16, op, nxv8i1, f16, nxv8f16, !cast<Instruction>(NAME # _H)>;
  def : SVE_3_Op_Pat<f32, op, nxv4i1, f32, nxv4f32, !cast<Instruction>(NAME # _S)>;
  def : SVE_3_Op_Pat<f64, op, nxv2i1, f64, nxv2f64, !cast<Instruction>(NAME # _D)>;

  def : SVE_3_Op_Pat<bf16, op, nxv8i1, bf16, nxv8bf16, !cast<Instruction>(NAME # _H)>;
}

class sve_int_perm_clast_zz<bits<2> sz8_64, bit ab, string asm,
                            ZPRRegOp zprty>
: I<(outs zprty:$Zdn), (ins PPR3bAny:$Pg, zprty:$_Zdn, zprty:$Zm),
  asm, "\t$Zdn, $Pg, $_Zdn, $Zm",
  "",
  []>, Sched<[]> {
  bits<3> Pg;
  bits<5> Zdn;
  bits<5> Zm;
  let Inst{31-24} = 0b00000101;
  let Inst{23-22} = sz8_64;
  let Inst{21-17} = 0b10100;
  let Inst{16}    = ab;
  let Inst{15-13} = 0b100;
  let Inst{12-10} = Pg;
  let Inst{9-5}   = Zm;
  let Inst{4-0}   = Zdn;

  let Constraints = "$Zdn = $_Zdn";
  let DestructiveInstType = DestructiveOther;
  let ElementSize = ElementSizeNone;
  let hasSideEffects = 0;
}

multiclass sve_int_perm_clast_zz<bit ab, string asm, SDPatternOperator op> {
  def _B : sve_int_perm_clast_zz<0b00, ab, asm, ZPR8>;
  def _H : sve_int_perm_clast_zz<0b01, ab, asm, ZPR16>;
  def _S : sve_int_perm_clast_zz<0b10, ab, asm, ZPR32>;
  def _D : sve_int_perm_clast_zz<0b11, ab, asm, ZPR64>;

  def : SVE_3_Op_Pat<nxv16i8, op, nxv16i1, nxv16i8, nxv16i8, !cast<Instruction>(NAME # _B)>;
  def : SVE_3_Op_Pat<nxv8i16, op, nxv8i1,  nxv8i16, nxv8i16, !cast<Instruction>(NAME # _H)>;
  def : SVE_3_Op_Pat<nxv4i32, op, nxv4i1,  nxv4i32, nxv4i32, !cast<Instruction>(NAME # _S)>;
  def : SVE_3_Op_Pat<nxv2i64, op, nxv2i1,  nxv2i64, nxv2i64, !cast<Instruction>(NAME # _D)>;

  def : SVE_3_Op_Pat<nxv8f16, op, nxv8i1, nxv8f16, nxv8f16, !cast<Instruction>(NAME # _H)>;
  def : SVE_3_Op_Pat<nxv4f32, op, nxv4i1, nxv4f32, nxv4f32, !cast<Instruction>(NAME # _S)>;
  def : SVE_3_Op_Pat<nxv2f64, op, nxv2i1, nxv2f64, nxv2f64, !cast<Instruction>(NAME # _D)>;

  def : SVE_3_Op_Pat<nxv8bf16, op, nxv8i1, nxv8bf16, nxv8bf16, !cast<Instruction>(NAME # _H)>;
}

class sve_int_perm_last_r<bits<2> sz8_64, bit ab, string asm,
                          ZPRRegOp zprty, RegisterClass resultRegType>
: I<(outs resultRegType:$Rd), (ins PPR3bAny:$Pg, zprty:$Zn),
  asm, "\t$Rd, $Pg, $Zn",
  "",
  []>, Sched<[]> {
  bits<3> Pg;
  bits<5> Rd;
  bits<5> Zn;
  let Inst{31-24} = 0b00000101;
  let Inst{23-22} = sz8_64;
  let Inst{21-17} = 0b10000;
  let Inst{16}    = ab;
  let Inst{15-13} = 0b101;
  let Inst{12-10} = Pg;
  let Inst{9-5}   = Zn;
  let Inst{4-0}   = Rd;

  let hasSideEffects = 0;
}

multiclass sve_int_perm_last_r<bit ab, string asm, SDPatternOperator op> {
  def _B : sve_int_perm_last_r<0b00, ab, asm, ZPR8, GPR32>;
  def _H : sve_int_perm_last_r<0b01, ab, asm, ZPR16, GPR32>;
  def _S : sve_int_perm_last_r<0b10, ab, asm, ZPR32, GPR32>;
  def _D : sve_int_perm_last_r<0b11, ab, asm, ZPR64, GPR64>;

  def : SVE_2_Op_Pat<i32, op, nxv16i1, nxv16i8, !cast<Instruction>(NAME # _B)>;
  def : SVE_2_Op_Pat<i32, op, nxv8i1,  nxv8i16, !cast<Instruction>(NAME # _H)>;
  def : SVE_2_Op_Pat<i32, op, nxv4i1,  nxv4i32, !cast<Instruction>(NAME # _S)>;
  def : SVE_2_Op_Pat<i64, op, nxv2i1,  nxv2i64, !cast<Instruction>(NAME # _D)>;
}

class sve_int_perm_last_v<bits<2> sz8_64, bit ab, string asm,
                          ZPRRegOp zprty, RegisterClass dstRegtype>
: I<(outs dstRegtype:$Vd), (ins PPR3bAny:$Pg, zprty:$Zn),
  asm, "\t$Vd, $Pg, $Zn",
  "",
  []>, Sched<[]> {
  bits<3> Pg;
  bits<5> Vd;
  bits<5> Zn;
  let Inst{31-24} = 0b00000101;
  let Inst{23-22} = sz8_64;
  let Inst{21-17} = 0b10001;
  let Inst{16}    = ab;
  let Inst{15-13} = 0b100;
  let Inst{12-10} = Pg;
  let Inst{9-5}   = Zn;
  let Inst{4-0}   = Vd;

  let hasSideEffects = 0;
}

multiclass sve_int_perm_last_v<bit ab, string asm, SDPatternOperator op> {
  def _B : sve_int_perm_last_v<0b00, ab, asm, ZPR8, FPR8>;
  def _H : sve_int_perm_last_v<0b01, ab, asm, ZPR16, FPR16>;
  def _S : sve_int_perm_last_v<0b10, ab, asm, ZPR32, FPR32>;
  def _D : sve_int_perm_last_v<0b11, ab, asm, ZPR64, FPR64>;

  def : SVE_2_Op_Pat<f16, op, nxv8i1,  nxv8f16, !cast<Instruction>(NAME # _H)>;
  def : SVE_2_Op_Pat<f32, op, nxv4i1,  nxv4f32, !cast<Instruction>(NAME # _S)>;
  def : SVE_2_Op_Pat<f32, op, nxv2i1,  nxv2f32, !cast<Instruction>(NAME # _S)>;
  def : SVE_2_Op_Pat<f64, op, nxv2i1,  nxv2f64, !cast<Instruction>(NAME # _D)>;

  def : SVE_2_Op_Pat<bf16, op, nxv8i1,  nxv8bf16, !cast<Instruction>(NAME # _H)>;
}

class sve_int_perm_splice<bits<2> sz8_64, string asm, ZPRRegOp zprty>
: I<(outs zprty:$Zdn), (ins PPR3bAny:$Pg, zprty:$_Zdn, zprty:$Zm),
  asm, "\t$Zdn, $Pg, $_Zdn, $Zm",
  "",
  []>, Sched<[]> {
  bits<3> Pg;
  bits<5> Zdn;
  bits<5> Zm;
  let Inst{31-24} = 0b00000101;
  let Inst{23-22} = sz8_64;
  let Inst{21-13} = 0b101100100;
  let Inst{12-10} = Pg;
  let Inst{9-5}   = Zm;
  let Inst{4-0}   = Zdn;

  let Constraints = "$Zdn = $_Zdn";
  let DestructiveInstType = DestructiveOther;
  let ElementSize = ElementSizeNone;
  let hasSideEffects = 0;
}

multiclass sve_int_perm_splice<string asm, SDPatternOperator op> {
  def _B : sve_int_perm_splice<0b00, asm, ZPR8>;
  def _H : sve_int_perm_splice<0b01, asm, ZPR16>;
  def _S : sve_int_perm_splice<0b10, asm, ZPR32>;
  def _D : sve_int_perm_splice<0b11, asm, ZPR64>;

 foreach VT = [nxv16i8] in
   def : SVE_3_Op_Pat<VT, op, nxv16i1, VT, VT, !cast<Instruction>(NAME # _B)>;

 foreach VT = [nxv8i16, nxv8f16, nxv8bf16] in
   def : SVE_3_Op_Pat<VT, op, nxv8i1, VT, VT, !cast<Instruction>(NAME # _H)>;

 foreach VT = [nxv4i32, nxv4f16, nxv4f32, nxv4bf16] in
   def : SVE_3_Op_Pat<VT, op, nxv4i1, VT, VT, !cast<Instruction>(NAME # _S)>;

 foreach VT = [nxv2i64, nxv2f16, nxv2f32, nxv2f64, nxv2bf16] in
   def : SVE_3_Op_Pat<VT, op, nxv2i1, VT, VT, !cast<Instruction>(NAME # _D)>;
}

class sve2_int_perm_splice_cons<bits<2> sz8_64, string asm,
                               ZPRRegOp zprty, RegisterOperand VecList>
: I<(outs zprty:$Zd), (ins PPR3bAny:$Pg, VecList:$Zn),
  asm, "\t$Zd, $Pg, $Zn",
  "",
  []>, Sched<[]> {
  bits<3> Pg;
  bits<5> Zn;
  bits<5> Zd;
  let Inst{31-24} = 0b00000101;
  let Inst{23-22} = sz8_64;
  let Inst{21-13} = 0b101101100;
  let Inst{12-10} = Pg;
  let Inst{9-5}   = Zn;
  let Inst{4-0}   = Zd;

  let hasSideEffects = 0;
}

multiclass sve2_int_perm_splice_cons<string asm, SDPatternOperator op> {
  def _B : sve2_int_perm_splice_cons<0b00, asm, ZPR8,  ZZ_b>;
  def _H : sve2_int_perm_splice_cons<0b01, asm, ZPR16, ZZ_h>;
  def _S : sve2_int_perm_splice_cons<0b10, asm, ZPR32, ZZ_s>;
  def _D : sve2_int_perm_splice_cons<0b11, asm, ZPR64, ZZ_d>;

  let AddedComplexity = 2 in {
  foreach VT = [nxv16i8] in
    def : Pat<(VT (op nxv16i1:$pred, VT:$zn1, VT:$zn2)),
              (!cast<Instruction>(NAME # _B)
               nxv16i1:$pred, (REG_SEQUENCE ZPR2, VT:$zn1, zsub0, VT:$zn2, zsub1))>;

  foreach VT = [nxv8i16, nxv8f16, nxv8bf16] in
    def : Pat<(VT (op nxv8i1:$pred, VT:$zn1, VT:$zn2)),
              (!cast<Instruction>(NAME # _H)
               nxv8i1:$pred, (REG_SEQUENCE ZPR2, VT:$zn1, zsub0, VT:$zn2, zsub1))>;

  foreach VT = [nxv4i32, nxv4f16, nxv4f32, nxv4bf16] in
    def : Pat<(VT (op nxv4i1:$pred, VT:$zn1, VT:$zn2)),
              (!cast<Instruction>(NAME # _S)
               nxv4i1:$pred, (REG_SEQUENCE ZPR2, VT:$zn1, zsub0, VT:$zn2, zsub1))>;

  foreach VT = [nxv2i64, nxv2f16, nxv2f32, nxv2f64, nxv2bf16] in
    def : Pat<(VT (op nxv2i1:$pred, VT:$zn1, VT:$zn2)),
              (!cast<Instruction>(NAME # _D)
               nxv2i1:$pred, (REG_SEQUENCE ZPR2, VT:$zn1, zsub0, VT:$zn2, zsub1))>;
  }
}

class sve2_int_perm_expand<bits<2> sz, string asm,
                           ZPRRegOp zprty>
: I<(outs zprty:$Zd), (ins PPR3bAny:$Pg, zprty:$Zn),
  asm, "\t$Zd, $Pg, $Zn",
  "",
  []>, Sched<[]> {
  bits<3> Pg;
  bits<5> Zn;
  bits<5> Zd;
  let Inst{31-24} = 0b00000101;
  let Inst{23-22} = sz;
  let Inst{21-13} = 0b110001100;
  let Inst{12-10} = Pg;
  let Inst{9-5}   = Zn;
  let Inst{4-0}   = Zd;

  let hasSideEffects = 0;
}

multiclass sve2_int_perm_expand<string asm> {
  def _B : sve2_int_perm_expand<0b00, asm, ZPR8>;
  def _H : sve2_int_perm_expand<0b01, asm, ZPR16>;
  def _S : sve2_int_perm_expand<0b10, asm, ZPR32>;
  def _D : sve2_int_perm_expand<0b11, asm, ZPR64>;
}

class sve_int_perm_rev<bits<2> sz8_64, bits<2> opc, string asm,
                       ZPRRegOp zprty>
: I<(outs zprty:$Zd), (ins zprty:$_Zd, PPR3bAny:$Pg, zprty:$Zn),
  asm, "\t$Zd, $Pg/m, $Zn",
  "",
  []>, Sched<[]> {
  bits<5> Zd;
  bits<3> Pg;
  bits<5> Zn;
  let Inst{31-24} = 0b00000101;
  let Inst{23-22} = sz8_64;
  let Inst{21-18} = 0b1001;
  let Inst{17-16} = opc;
  let Inst{15-13} = 0b100;
  let Inst{12-10} = Pg;
  let Inst{9-5}   = Zn;
  let Inst{4-0}   = Zd;

  let Constraints = "$Zd = $_Zd";
  let DestructiveInstType = DestructiveOther;
  let ElementSize = zprty.ElementSize;
  let hasSideEffects = 0;
}

multiclass sve_int_perm_rev_rbit<string asm, SDPatternOperator op> {
  def _B : sve_int_perm_rev<0b00, 0b11, asm, ZPR8>;
  def _H : sve_int_perm_rev<0b01, 0b11, asm, ZPR16>;
  def _S : sve_int_perm_rev<0b10, 0b11, asm, ZPR32>;
  def _D : sve_int_perm_rev<0b11, 0b11, asm, ZPR64>;

  def : SVE_1_Op_Passthru_Pat<nxv16i8, op, nxv16i1, nxv16i8, !cast<Instruction>(NAME # _B)>;
  def : SVE_1_Op_Passthru_Pat<nxv8i16, op, nxv8i1,  nxv8i16, !cast<Instruction>(NAME # _H)>;
  def : SVE_1_Op_Passthru_Pat<nxv4i32, op, nxv4i1,  nxv4i32, !cast<Instruction>(NAME # _S)>;
  def : SVE_1_Op_Passthru_Pat<nxv2i64, op, nxv2i1,  nxv2i64, !cast<Instruction>(NAME # _D)>;
}

multiclass sve_int_perm_rev_revb<string asm, SDPatternOperator op> {
  def _H : sve_int_perm_rev<0b01, 0b00, asm, ZPR16>;
  def _S : sve_int_perm_rev<0b10, 0b00, asm, ZPR32>;
  def _D : sve_int_perm_rev<0b11, 0b00, asm, ZPR64>;

  def : SVE_1_Op_Passthru_Pat<nxv8i16, op, nxv8i1,  nxv8i16, !cast<Instruction>(NAME # _H)>;
  def : SVE_1_Op_Passthru_Pat<nxv4i32, op, nxv4i1,  nxv4i32, !cast<Instruction>(NAME # _S)>;
  def : SVE_1_Op_Passthru_Pat<nxv2i64, op, nxv2i1,  nxv2i64, !cast<Instruction>(NAME # _D)>;
}

multiclass sve_int_perm_rev_revh<string asm, SDPatternOperator op> {
  def _S : sve_int_perm_rev<0b10, 0b01, asm, ZPR32>;
  def _D : sve_int_perm_rev<0b11, 0b01, asm, ZPR64>;

  def : SVE_1_Op_Passthru_Pat<nxv4i32, op, nxv4i1,  nxv4i32, !cast<Instruction>(NAME # _S)>;
  def : SVE_1_Op_Passthru_Pat<nxv2i64, op, nxv2i1,  nxv2i64, !cast<Instruction>(NAME # _D)>;
}

multiclass sve_int_perm_rev_revw<string asm, SDPatternOperator op> {
  def _D : sve_int_perm_rev<0b11, 0b10, asm, ZPR64>;

  def : SVE_1_Op_Passthru_Pat<nxv2i64, op, nxv2i1,  nxv2i64, !cast<Instruction>(NAME # _D)>;
}

class sve_int_perm_rev_z<bits<2> sz, bits<4> opc, string asm,
                        ZPRRegOp zprty>
: I<(outs zprty:$Zd), (ins PPR3bAny:$Pg, zprty:$Zn),
  asm, "\t$Zd, $Pg/z, $Zn",
  "",
  []>, Sched<[]> {
  bits<5> Zd;
  bits<3> Pg;
  bits<5> Zn;
  let Inst{31-24} = 0b00000101;
  let Inst{23-22} = sz;
  let Inst{21-20} = 0b10;
  let Inst{19-16} = opc;
  let Inst{15-13} = 0b101;
  let Inst{12-10} = Pg;
  let Inst{9-5}   = Zn;
  let Inst{4-0}   = Zd;

  let hasSideEffects = 0;
}

multiclass sve_int_perm_rev_rbit_z<string asm, SDPatternOperator op> {
  def _B : sve_int_perm_rev_z<0b00, 0b0111, asm, ZPR8>;
  def _H : sve_int_perm_rev_z<0b01, 0b0111, asm, ZPR16>;
  def _S : sve_int_perm_rev_z<0b10, 0b0111, asm, ZPR32>;
  def _D : sve_int_perm_rev_z<0b11, 0b0111, asm, ZPR64>;

  defm : SVE_1_Op_PassthruUndefZero_Pat<nxv16i8, op, nxv16i1, nxv16i8, !cast<Instruction>(NAME # _B)>;
  defm : SVE_1_Op_PassthruUndefZero_Pat<nxv8i16, op, nxv8i1,  nxv8i16, !cast<Instruction>(NAME # _H)>;
  defm : SVE_1_Op_PassthruUndefZero_Pat<nxv4i32, op, nxv4i1,  nxv4i32, !cast<Instruction>(NAME # _S)>;
  defm : SVE_1_Op_PassthruUndefZero_Pat<nxv2i64, op, nxv2i1,  nxv2i64, !cast<Instruction>(NAME # _D)>;
}

multiclass sve_int_perm_rev_revb_z<string asm, SDPatternOperator op> {
  def _H : sve_int_perm_rev_z<0b01, 0b0100, asm, ZPR16>;
  def _S : sve_int_perm_rev_z<0b10, 0b0100, asm, ZPR32>;
  def _D : sve_int_perm_rev_z<0b11, 0b0100, asm, ZPR64>;

  defm : SVE_1_Op_PassthruUndefZero_Pat<nxv8i16, op, nxv8i1, nxv8i16, !cast<Instruction>(NAME # _H)>;
  defm : SVE_1_Op_PassthruUndefZero_Pat<nxv4i32, op, nxv4i1, nxv4i32, !cast<Instruction>(NAME # _S)>;
  defm : SVE_1_Op_PassthruUndefZero_Pat<nxv2i64, op, nxv2i1, nxv2i64, !cast<Instruction>(NAME # _D)>;
}

multiclass sve_int_perm_rev_revh_z<string asm, SDPatternOperator op> {
  def _S : sve_int_perm_rev_z<0b10, 0b0101, asm, ZPR32>;
  def _D : sve_int_perm_rev_z<0b11, 0b0101, asm, ZPR64>;

  defm : SVE_1_Op_PassthruUndefZero_Pat<nxv4i32, op, nxv4i1, nxv4i32, !cast<Instruction>(NAME # _S)>;
  defm : SVE_1_Op_PassthruUndefZero_Pat<nxv2i64, op, nxv2i1, nxv2i64, !cast<Instruction>(NAME # _D)>;
}

multiclass sve_int_perm_rev_revw_z<string asm, SDPatternOperator op> {
  def _D : sve_int_perm_rev_z<0b11, 0b0110, asm, ZPR64>;

  defm : SVE_1_Op_PassthruUndefZero_Pat<nxv2i64, op, nxv2i1, nxv2i64, !cast<Instruction>(NAME # _D)>;
}

multiclass sve_int_perm_rev_revd_z<string asm, SDPatternOperator op> {
  def NAME : sve_int_perm_rev_z<0b00, 0b1110, asm, ZPR128>;

  defm : SVE_1_Op_PassthruUndefZero_Pat<nxv16i8, op, nxv16i1, nxv16i8, !cast<Instruction>(NAME)>;
  defm : SVE_1_Op_PassthruUndefZero_Pat<nxv8i16, op, nxv8i1,  nxv8i16, !cast<Instruction>(NAME)>;
  defm : SVE_1_Op_PassthruUndefZero_Pat<nxv4i32, op, nxv4i1,  nxv4i32, !cast<Instruction>(NAME)>;
  defm : SVE_1_Op_PassthruUndefZero_Pat<nxv2i64, op, nxv2i1,  nxv2i64, !cast<Instruction>(NAME)>;

  defm : SVE_1_Op_PassthruUndefZero_Pat<nxv8bf16, op, nxv8i1, nxv8bf16, !cast<Instruction>(NAME)>;
  defm : SVE_1_Op_PassthruUndefZero_Pat<nxv8f16,  op, nxv8i1, nxv8f16,  !cast<Instruction>(NAME)>;
  defm : SVE_1_Op_PassthruUndefZero_Pat<nxv4f32,  op, nxv4i1, nxv4f32,  !cast<Instruction>(NAME)>;
  defm : SVE_1_Op_PassthruUndefZero_Pat<nxv2f64,  op, nxv2i1, nxv2f64,  !cast<Instruction>(NAME)>;
}

class sve_int_perm_cpy_r<bits<2> sz8_64, string asm, ZPRRegOp zprty,
                         RegisterClass srcRegType>
: I<(outs zprty:$Zd), (ins zprty:$_Zd, PPR3bAny:$Pg, srcRegType:$Rn),
  asm, "\t$Zd, $Pg/m, $Rn",
  "",
  []>, Sched<[]> {
  bits<3> Pg;
  bits<5> Rn;
  bits<5> Zd;
  let Inst{31-24} = 0b00000101;
  let Inst{23-22} = sz8_64;
  let Inst{21-13} = 0b101000101;
  let Inst{12-10} = Pg;
  let Inst{9-5}   = Rn;
  let Inst{4-0}   = Zd;

  let Constraints = "$Zd = $_Zd";
  let DestructiveInstType = DestructiveOther;
  let ElementSize = zprty.ElementSize;
  let hasSideEffects = 0;
}

multiclass sve_int_perm_cpy_r<string asm, SDPatternOperator op> {
  def _B : sve_int_perm_cpy_r<0b00, asm, ZPR8, GPR32sp>;
  def _H : sve_int_perm_cpy_r<0b01, asm, ZPR16, GPR32sp>;
  def _S : sve_int_perm_cpy_r<0b10, asm, ZPR32, GPR32sp>;
  def _D : sve_int_perm_cpy_r<0b11, asm, ZPR64, GPR64sp>;

  def : InstAlias<"mov $Zd, $Pg/m, $Rn",
                  (!cast<Instruction>(NAME # _B) ZPR8:$Zd, PPR3bAny:$Pg, GPR32sp:$Rn), 1>;
  def : InstAlias<"mov $Zd, $Pg/m, $Rn",
                  (!cast<Instruction>(NAME # _H) ZPR16:$Zd, PPR3bAny:$Pg, GPR32sp:$Rn), 1>;
  def : InstAlias<"mov $Zd, $Pg/m, $Rn",
                  (!cast<Instruction>(NAME # _S) ZPR32:$Zd, PPR3bAny:$Pg, GPR32sp:$Rn), 1>;
  def : InstAlias<"mov $Zd, $Pg/m, $Rn",
                  (!cast<Instruction>(NAME # _D) ZPR64:$Zd, PPR3bAny:$Pg, GPR64sp:$Rn), 1>;

  def : Pat<(nxv16i8 (op nxv16i1:$pg, i32:$splat, nxv16i8:$passthru)),
            (!cast<Instruction>(NAME # _B) $passthru, $pg, $splat)>;
  def : Pat<(nxv8i16 (op nxv8i1:$pg, i32:$splat, nxv8i16:$passthru)),
            (!cast<Instruction>(NAME # _H) $passthru, $pg, $splat)>;
  def : Pat<(nxv4i32 (op nxv4i1:$pg, i32:$splat, nxv4i32:$passthru)),
            (!cast<Instruction>(NAME # _S) $passthru, $pg, $splat)>;
  def : Pat<(nxv2i64 (op nxv2i1:$pg, i64:$splat, nxv2i64:$passthru)),
            (!cast<Instruction>(NAME # _D) $passthru, $pg, $splat)>;
}

class sve_int_perm_cpy_v<bits<2> sz8_64, string asm, ZPRRegOp zprty,
                         RegisterClass srcRegtype>
: I<(outs zprty:$Zd), (ins zprty:$_Zd, PPR3bAny:$Pg, srcRegtype:$Vn),
  asm, "\t$Zd, $Pg/m, $Vn",
  "",
  []>, Sched<[]> {
  bits<3> Pg;
  bits<5> Vn;
  bits<5> Zd;
  let Inst{31-24} = 0b00000101;
  let Inst{23-22} = sz8_64;
  let Inst{21-13} = 0b100000100;
  let Inst{12-10} = Pg;
  let Inst{9-5}   = Vn;
  let Inst{4-0}   = Zd;

  let Constraints = "$Zd = $_Zd";
  let DestructiveInstType = DestructiveOther;
  let ElementSize = zprty.ElementSize;
  let hasSideEffects = 0;
}

multiclass sve_int_perm_cpy_v<string asm, SDPatternOperator op> {
  def _B : sve_int_perm_cpy_v<0b00, asm, ZPR8, FPR8>;
  def _H : sve_int_perm_cpy_v<0b01, asm, ZPR16, FPR16>;
  def _S : sve_int_perm_cpy_v<0b10, asm, ZPR32, FPR32>;
  def _D : sve_int_perm_cpy_v<0b11, asm, ZPR64, FPR64>;

  def : InstAlias<"mov $Zd, $Pg/m, $Vn",
                  (!cast<Instruction>(NAME # _B) ZPR8:$Zd, PPR3bAny:$Pg, FPR8:$Vn), 1>;
  def : InstAlias<"mov $Zd, $Pg/m, $Vn",
                  (!cast<Instruction>(NAME # _H) ZPR16:$Zd, PPR3bAny:$Pg, FPR16:$Vn), 1>;
  def : InstAlias<"mov $Zd, $Pg/m, $Vn",
                  (!cast<Instruction>(NAME # _S) ZPR32:$Zd, PPR3bAny:$Pg, FPR32:$Vn), 1>;
  def : InstAlias<"mov $Zd, $Pg/m, $Vn",
                  (!cast<Instruction>(NAME # _D) ZPR64:$Zd, PPR3bAny:$Pg, FPR64:$Vn), 1>;

  def : Pat<(nxv8f16 (op nxv8i1:$pg, f16:$splat, nxv8f16:$passthru)),
            (!cast<Instruction>(NAME # _H) $passthru, $pg, $splat)>;
  def : Pat<(nxv4f16 (op nxv4i1:$pg, f16:$splat, nxv4f16:$passthru)),
            (!cast<Instruction>(NAME # _H) $passthru, $pg, $splat)>;
  def : Pat<(nxv2f16 (op nxv2i1:$pg, f16:$splat, nxv2f16:$passthru)),
            (!cast<Instruction>(NAME # _H) $passthru, $pg, $splat)>;
  def : Pat<(nxv2f32 (op nxv2i1:$pg, f32:$splat, nxv2f32:$passthru)),
            (!cast<Instruction>(NAME # _S) $passthru, $pg, $splat)>;
  def : Pat<(nxv4f32 (op nxv4i1:$pg, f32:$splat, nxv4f32:$passthru)),
            (!cast<Instruction>(NAME # _S) $passthru, $pg, $splat)>;
  def : Pat<(nxv2f64 (op nxv2i1:$pg, f64:$splat, nxv2f64:$passthru)),
            (!cast<Instruction>(NAME # _D) $passthru, $pg, $splat)>;

  def : Pat<(nxv8bf16 (op nxv8i1:$pg, bf16:$splat, nxv8bf16:$passthru)),
            (!cast<Instruction>(NAME # _H) $passthru, $pg, $splat)>;
}

class sve_int_perm_compact<bits<2> sz, string asm, ZPRRegOp zprty>
: I<(outs zprty:$Zd), (ins PPR3bAny:$Pg, zprty:$Zn),
  asm, "\t$Zd, $Pg, $Zn",
  "",
  []>, Sched<[]> {
  bits<3> Pg;
  bits<5> Zd;
  bits<5> Zn;
  let Inst{31-24} = 0b00000101;
  let Inst{23-22} = sz;
  let Inst{21-13} = 0b100001100;
  let Inst{12-10} = Pg;
  let Inst{9-5}   = Zn;
  let Inst{4-0}   = Zd;

  let hasSideEffects = 0;
}

multiclass sve_int_perm_compact_sd<string asm, SDPatternOperator op> {
  def _S : sve_int_perm_compact<0b10, asm, ZPR32>;
  def _D : sve_int_perm_compact<0b11, asm, ZPR64>;

  def : SVE_2_Op_Pat<nxv4i32, op, nxv4i1, nxv4i32, !cast<Instruction>(NAME # _S)>;
  def : SVE_2_Op_Pat<nxv4f32, op, nxv4i1, nxv4f32, !cast<Instruction>(NAME # _S)>;
  def : SVE_2_Op_Pat<nxv2i64, op, nxv2i1, nxv2i64, !cast<Instruction>(NAME # _D)>;
  def : SVE_2_Op_Pat<nxv2f64, op, nxv2i1, nxv2f64, !cast<Instruction>(NAME # _D)>;
}

multiclass sve_int_perm_compact_bh<string asm, SDPatternOperator op> {
  def _B : sve_int_perm_compact<0b00, asm, ZPR8>;
  def _H : sve_int_perm_compact<0b01, asm, ZPR16>;

  def : SVE_2_Op_Pat<nxv16i8,  op, nxv16i1, nxv16i8,  !cast<Instruction>(NAME # _B)>;
  def : SVE_2_Op_Pat<nxv8i16,  op, nxv8i1,  nxv8i16,  !cast<Instruction>(NAME # _H)>;
  def : SVE_2_Op_Pat<nxv8f16,  op, nxv8i1,  nxv8f16,  !cast<Instruction>(NAME # _H)>;
  def : SVE_2_Op_Pat<nxv8bf16, op, nxv8i1,  nxv8bf16, !cast<Instruction>(NAME # _H)>;
}

//===----------------------------------------------------------------------===//
// SVE Memory - Contiguous Load Group
//===----------------------------------------------------------------------===//

class sve_mem_cld_si_base<bits<4> dtype, bit nf, string asm,
                          RegisterOperand VecList>
: I<(outs VecList:$Zt), (ins PPR3bAny:$Pg, GPR64sp:$Rn, simm4s1:$imm4),
  asm, "\t$Zt, $Pg/z, [$Rn, $imm4, mul vl]",
  "",
  []>, Sched<[]> {
  bits<3> Pg;
  bits<5> Rn;
  bits<5> Zt;
  bits<4> imm4;
  let Inst{31-25} = 0b1010010;
  let Inst{24-21} = dtype;
  let Inst{20}    = nf;
  let Inst{19-16} = imm4;
  let Inst{15-13} = 0b101;
  let Inst{12-10} = Pg;
  let Inst{9-5}   = Rn;
  let Inst{4-0}   = Zt;

  let Defs = !if(nf, [FFR], []);
  let Uses = !if(nf, [FFR], []);
  let hasSideEffects = nf;
  let mayLoad = 1;
}

multiclass sve_mem_cld_si_base<bits<4> dtype, bit nf, string asm,
                               RegisterOperand listty, ZPRRegOp zprty> {
  def NAME : sve_mem_cld_si_base<dtype, nf, asm, listty>;

  def : InstAlias<asm # "\t$Zt, $Pg/z, [$Rn]",
                  (!cast<Instruction>(NAME) zprty:$Zt, PPR3bAny:$Pg, GPR64sp:$Rn, 0), 0>;
  def : InstAlias<asm # "\t$Zt, $Pg/z, [$Rn, $imm4, mul vl]",
                  (!cast<Instruction>(NAME) zprty:$Zt, PPR3bAny:$Pg, GPR64sp:$Rn, simm4s1:$imm4), 0>;
  def : InstAlias<asm # "\t$Zt, $Pg/z, [$Rn]",
                  (!cast<Instruction>(NAME) listty:$Zt, PPR3bAny:$Pg, GPR64sp:$Rn, 0), 1>;
}

multiclass sve_mem_cld_si<bits<4> dtype, string asm, RegisterOperand listty,
                          ZPRRegOp zprty>
: sve_mem_cld_si_base<dtype, 0, asm, listty, zprty>;

multiclass sve_mem_cldnf_si<bits<4> dtype, string asm, RegisterOperand listty,
                            ZPRRegOp zprty>
: sve_mem_cld_si_base<dtype, 1, asm, listty, zprty>;

class sve_mem_cldnt_si_base<bits<2> msz, string asm, RegisterOperand VecList>
: I<(outs VecList:$Zt), (ins PPR3bAny:$Pg, GPR64sp:$Rn, simm4s1:$imm4),
  asm, "\t$Zt, $Pg/z, [$Rn, $imm4, mul vl]",
  "",
  []>, Sched<[]> {
  bits<5> Zt;
  bits<3> Pg;
  bits<5> Rn;
  bits<4> imm4;
  let Inst{31-25} = 0b1010010;
  let Inst{24-23} = msz;
  let Inst{22-20} = 0b000;
  let Inst{19-16} = imm4;
  let Inst{15-13} = 0b111;
  let Inst{12-10} = Pg;
  let Inst{9-5}   = Rn;
  let Inst{4-0}   = Zt;

  let hasSideEffects = 0;
  let mayLoad = 1;
}

multiclass sve_mem_cldnt_si<bits<2> msz, string asm, RegisterOperand listty,
                            ZPRRegOp zprty> {
  def NAME : sve_mem_cldnt_si_base<msz, asm, listty>;

  def : InstAlias<asm # "\t$Zt, $Pg/z, [$Rn]",
                  (!cast<Instruction>(NAME) zprty:$Zt, PPR3bAny:$Pg, GPR64sp:$Rn, 0), 0>;
  def : InstAlias<asm # "\t$Zt, $Pg/z, [$Rn, $imm4, mul vl]",
                  (!cast<Instruction>(NAME) zprty:$Zt, PPR3bAny:$Pg, GPR64sp:$Rn, simm4s1:$imm4), 0>;
  def : InstAlias<asm # "\t$Zt, $Pg/z, [$Rn]",
                  (!cast<Instruction>(NAME) listty:$Zt, PPR3bAny:$Pg, GPR64sp:$Rn, 0), 1>;
}

class sve_mem_cldnt_ss_base<bits<2> msz, string asm, RegisterOperand VecList,
                            RegisterOperand gprty>
: I<(outs VecList:$Zt), (ins PPR3bAny:$Pg, GPR64sp:$Rn, gprty:$Rm),
  asm, "\t$Zt, $Pg/z, [$Rn, $Rm]",
  "",
  []>, Sched<[]> {
  bits<3> Pg;
  bits<5> Rm;
  bits<5> Rn;
  bits<5> Zt;
  let Inst{31-25} = 0b1010010;
  let Inst{24-23} = msz;
  let Inst{22-21} = 0b00;
  let Inst{20-16} = Rm;
  let Inst{15-13} = 0b110;
  let Inst{12-10} = Pg;
  let Inst{9-5}   = Rn;
  let Inst{4-0}   = Zt;

  let hasSideEffects = 0;
  let mayLoad = 1;
}

multiclass sve_mem_cldnt_ss<bits<2> msz, string asm, RegisterOperand listty,
                            ZPRRegOp zprty, RegisterOperand gprty> {
  def NAME : sve_mem_cldnt_ss_base<msz, asm, listty, gprty>;

  def : InstAlias<asm # "\t$Zt, $Pg/z, [$Rn, $Rm]",
                 (!cast<Instruction>(NAME) zprty:$Zt, PPR3bAny:$Pg, GPR64sp:$Rn, gprty:$Rm), 0>;
}

class sve_mem_ldqr_si<bits<2> sz, string asm, RegisterOperand VecList>
: I<(outs VecList:$Zt), (ins PPR3bAny:$Pg, GPR64sp:$Rn, simm4s16:$imm4),
  asm, "\t$Zt, $Pg/z, [$Rn, $imm4]", "", []>, Sched<[]> {
  bits<5> Zt;
  bits<5> Rn;
  bits<3> Pg;
  bits<4> imm4;
  let Inst{31-25} = 0b1010010;
  let Inst{24-23} = sz;
  let Inst{22-20} = 0;
  let Inst{19-16} = imm4;
  let Inst{15-13} = 0b001;
  let Inst{12-10} = Pg;
  let Inst{9-5}   = Rn;
  let Inst{4-0}   = Zt;

  let hasSideEffects = 0;
  let mayLoad = 1;
}

multiclass sve_mem_ldqr_si<bits<2> sz, string asm, RegisterOperand listty,
                           ZPRRegOp zprty> {
  def NAME : sve_mem_ldqr_si<sz, asm, listty>;
  def : InstAlias<asm # "\t$Zt, $Pg/z, [$Rn]",
                  (!cast<Instruction>(NAME) listty:$Zt, PPR3bAny:$Pg, GPR64sp:$Rn, 0), 1>;
  def : InstAlias<asm # "\t$Zt, $Pg/z, [$Rn]",
                  (!cast<Instruction>(NAME) zprty:$Zt, PPR3bAny:$Pg, GPR64sp:$Rn, 0), 0>;
  def : InstAlias<asm # "\t$Zt, $Pg/z, [$Rn, $imm4]",
                  (!cast<Instruction>(NAME) zprty:$Zt, PPR3bAny:$Pg, GPR64sp:$Rn, simm4s16:$imm4), 0>;
}

class sve_mem_ldqr_ss<bits<2> sz, string asm, RegisterOperand VecList,
                      RegisterOperand gprty>
: I<(outs VecList:$Zt), (ins PPR3bAny:$Pg, GPR64sp:$Rn, gprty:$Rm),
  asm, "\t$Zt, $Pg/z, [$Rn, $Rm]", "", []>, Sched<[]> {
  bits<5> Zt;
  bits<3> Pg;
  bits<5> Rn;
  bits<5> Rm;
  let Inst{31-25} = 0b1010010;
  let Inst{24-23} = sz;
  let Inst{22-21} = 0;
  let Inst{20-16} = Rm;
  let Inst{15-13} = 0;
  let Inst{12-10} = Pg;
  let Inst{9-5}   = Rn;
  let Inst{4-0}   = Zt;

  let hasSideEffects = 0;
  let mayLoad = 1;
}

multiclass sve_mem_ldqr_ss<bits<2> sz, string asm, RegisterOperand listty,
                           ZPRRegOp zprty, RegisterOperand gprty> {
  def NAME : sve_mem_ldqr_ss<sz, asm, listty, gprty>;

  def : InstAlias<asm # "\t$Zt, $Pg/z, [$Rn, $Rm]",
                  (!cast<Instruction>(NAME) zprty:$Zt, PPR3bAny:$Pg, GPR64sp:$Rn, gprty:$Rm), 0>;
}

class sve_mem_ld_dup<bits<2> dtypeh, bits<2> dtypel, string asm,
                     RegisterOperand VecList, Operand immtype>
: I<(outs VecList:$Zt), (ins PPR3bAny:$Pg, GPR64sp:$Rn, immtype:$imm6),
  asm, "\t$Zt, $Pg/z, [$Rn, $imm6]",
  "",
  []>, Sched<[]> {
  bits<3> Pg;
  bits<5> Rn;
  bits<5> Zt;
  bits<6> imm6;
  let Inst{31-25} = 0b1000010;
  let Inst{24-23} = dtypeh;
  let Inst{22}    = 1;
  let Inst{21-16} = imm6;
  let Inst{15}    = 0b1;
  let Inst{14-13} = dtypel;
  let Inst{12-10} = Pg;
  let Inst{9-5}   = Rn;
  let Inst{4-0}   = Zt;

  let hasSideEffects = 0;
  let mayLoad = 1;
}

multiclass sve_mem_ld_dup<bits<2> dtypeh, bits<2> dtypel, string asm,
                          RegisterOperand zlistty, ZPRRegOp zprty, Operand immtype> {
  def NAME : sve_mem_ld_dup<dtypeh, dtypel, asm, zlistty, immtype>;

  def : InstAlias<asm # "\t$Zt, $Pg/z, [$Rn]",
                  (!cast<Instruction>(NAME) zprty:$Zt, PPR3bAny:$Pg, GPR64sp:$Rn, 0), 0>;
  def : InstAlias<asm # "\t$Zt, $Pg/z, [$Rn, $imm6]",
                  (!cast<Instruction>(NAME) zprty:$Zt, PPR3bAny:$Pg, GPR64sp:$Rn, immtype:$imm6), 0>;
  def : InstAlias<asm # "\t$Zt, $Pg/z, [$Rn]",
                  (!cast<Instruction>(NAME) zlistty:$Zt, PPR3bAny:$Pg, GPR64sp:$Rn, 0), 1>;
}

class sve_mem_cld_ss_base<bits<4> dtype, bit ff, dag iops, string asm,
                          RegisterOperand VecList>
: I<(outs VecList:$Zt), iops,
  asm, "\t$Zt, $Pg/z, [$Rn, $Rm]",
  "",
  []>, Sched<[]> {
  bits<5> Zt;
  bits<3> Pg;
  bits<5> Rm;
  bits<5> Rn;
  let Inst{31-25} = 0b1010010;
  let Inst{24-21} = dtype;
  let Inst{20-16} = Rm;
  let Inst{15-14} = 0b01;
  let Inst{13}    = ff;
  let Inst{12-10} = Pg;
  let Inst{9-5}   = Rn;
  let Inst{4-0}   = Zt;

  let Defs = !if(ff, [FFR], []);
  let Uses = !if(ff, [FFR], []);
  let hasSideEffects = ff;
  let mayLoad = 1;
}

multiclass sve_mem_cld_ss<bits<4> dtype, string asm, RegisterOperand listty,
                          ZPRRegOp zprty, RegisterOperand gprty> {
  def NAME : sve_mem_cld_ss_base<dtype, 0, (ins PPR3bAny:$Pg, GPR64sp:$Rn, gprty:$Rm),
                               asm, listty>;

  def : InstAlias<asm # "\t$Zt, $Pg/z, [$Rn, $Rm]",
                 (!cast<Instruction>(NAME) zprty:$Zt, PPR3bAny:$Pg, GPR64sp:$Rn, gprty:$Rm), 0>;
}

multiclass sve_mem_cldff_ss<bits<4> dtype, string asm, RegisterOperand listty,
                            ZPRRegOp zprty, RegisterOperand gprty> {
  def NAME : sve_mem_cld_ss_base<dtype, 1, (ins PPR3bAny:$Pg, GPR64sp:$Rn, gprty:$Rm), asm, listty>;

  def : InstAlias<asm # "\t$Zt, $Pg/z, [$Rn, $Rm]",
                 (!cast<Instruction>(NAME) zprty:$Zt, PPR3bAny:$Pg, GPR64sp:$Rn, gprty:$Rm), 0>;

  def : InstAlias<asm # "\t$Zt, $Pg/z, [$Rn]",
                 (!cast<Instruction>(NAME) listty:$Zt, PPR3bAny:$Pg, GPR64sp:$Rn, XZR), 1>;

  def : InstAlias<asm # "\t$Zt, $Pg/z, [$Rn]",
                 (!cast<Instruction>(NAME) zprty:$Zt, PPR3bAny:$Pg, GPR64sp:$Rn, XZR), 0>;
}

class sve_mem_eld_si<bits<2> sz, bits<3> nregs, RegisterOperand VecList,
                     string asm, Operand immtype>
: I<(outs VecList:$Zt), (ins PPR3bAny:$Pg, GPR64sp:$Rn, immtype:$imm4),
  asm, "\t$Zt, $Pg/z, [$Rn, $imm4, mul vl]",
  "",
  []>, Sched<[]> {
  bits<5> Zt;
  bits<3> Pg;
  bits<5> Rn;
  bits<4> imm4;
  let Inst{31-25} = 0b1010010;
  let Inst{24-23} = sz;
  let Inst{22-21} = nregs{1-0};
  let Inst{20}    = nregs{2};
  let Inst{19-16} = imm4;
  let Inst{15-13} = 0b111;
  let Inst{12-10} = Pg;
  let Inst{9-5}   = Rn;
  let Inst{4-0}   = Zt;

  let hasSideEffects = 0;
  let mayLoad = 1;
}

multiclass sve_mem_eld_si<bits<2> sz, bits<3> nregs, RegisterOperand VecList,
                          string asm, Operand immtype> {
  def NAME : sve_mem_eld_si<sz, nregs, VecList, asm, immtype>;

  def : InstAlias<asm # "\t$Zt, $Pg/z, [$Rn]",
                  (!cast<Instruction>(NAME) VecList:$Zt, PPR3bAny:$Pg, GPR64sp:$Rn, 0), 1>;
}


class sve_mem_eld_ss<bits<2> sz, bits<3> nregs, RegisterOperand VecList,
                     string asm, RegisterOperand gprty>
: I<(outs VecList:$Zt), (ins PPR3bAny:$Pg, GPR64sp:$Rn, gprty:$Rm),
  asm, "\t$Zt, $Pg/z, [$Rn, $Rm]",
  "",
  []>, Sched<[]> {
  bits<3> Pg;
  bits<5> Rm;
  bits<5> Rn;
  bits<5> Zt;
  let Inst{31-25} = 0b1010010;
  let Inst{24-23} = sz;
  let Inst{22-21} = nregs{1-0};
  let Inst{20-16} = Rm;
  let Inst{15}    = 0b1;
  let Inst{14}    = nregs{2};
  let Inst{13}    = 0b0;
  let Inst{12-10} = Pg;
  let Inst{9-5}   = Rn;
  let Inst{4-0}   = Zt;

  let hasSideEffects = 0;
  let mayLoad = 1;
}

//===----------------------------------------------------------------------===//
// SVE Memory - 32-bit Gather and Unsized Contiguous Group
//===----------------------------------------------------------------------===//

// bit xs      is '1' if offsets are signed
// bit scaled  is '1' if the offsets are scaled
class sve_mem_32b_gld_sv<bits<4> opc, bit xs, bit scaled, string asm,
                         RegisterOperand zprext>
: I<(outs Z_s:$Zt), (ins PPR3bAny:$Pg, GPR64sp:$Rn, zprext:$Zm),
  asm, "\t$Zt, $Pg/z, [$Rn, $Zm]",
  "",
  []>, Sched<[]> {
  bits<3> Pg;
  bits<5> Rn;
  bits<5> Zm;
  bits<5> Zt;
  let Inst{31-25} = 0b1000010;
  let Inst{24-23} = opc{3-2};
  let Inst{22}    = xs;
  let Inst{21}    = scaled;
  let Inst{20-16} = Zm;
  let Inst{15}    = 0b0;
  let Inst{14-13} = opc{1-0};
  let Inst{12-10} = Pg;
  let Inst{9-5}   = Rn;
  let Inst{4-0}   = Zt;


  let Defs = !if(!eq(opc{0}, 1), [FFR], []);
  let Uses = !if(!eq(opc{0}, 1), [FFR], []);
  let hasSideEffects = opc{0};
  let mayLoad = 1;
}

multiclass sve_mem_32b_gld_sv_32_scaled<bits<4> opc, string asm,
                                        SDPatternOperator sxtw_op,
                                        SDPatternOperator uxtw_op,
                                        RegisterOperand sxtw_opnd,
                                        RegisterOperand uxtw_opnd,
                                        ValueType vt> {
  def _UXTW_SCALED : sve_mem_32b_gld_sv<opc, 0, 1, asm, uxtw_opnd>;
  def _SXTW_SCALED : sve_mem_32b_gld_sv<opc, 1, 1, asm, sxtw_opnd>;

  def : InstAlias<asm # "\t$Zt, $Pg/z, [$Rn, $Zm]",
                  (!cast<Instruction>(NAME # _UXTW_SCALED) ZPR32:$Zt, PPR3bAny:$Pg, GPR64sp:$Rn, uxtw_opnd:$Zm), 0>;
  def : InstAlias<asm # "\t$Zt, $Pg/z, [$Rn, $Zm]",
                  (!cast<Instruction>(NAME # _SXTW_SCALED) ZPR32:$Zt, PPR3bAny:$Pg, GPR64sp:$Rn, sxtw_opnd:$Zm), 0>;

  def : Pat<(nxv4i32 (uxtw_op (nxv4i1 PPR:$gp), GPR64sp:$base, (nxv4i32 ZPR:$indices), vt)),
            (!cast<Instruction>(NAME # _UXTW_SCALED) PPR:$gp, GPR64sp:$base, ZPR:$indices)>;
  def : Pat<(nxv4i32 (sxtw_op (nxv4i1 PPR:$gp), GPR64sp:$base, (nxv4i32 ZPR:$indices), vt)),
            (!cast<Instruction>(NAME # _SXTW_SCALED) PPR:$gp, GPR64sp:$base, ZPR:$indices)>;
}

multiclass sve_mem_32b_gld_vs_32_unscaled<bits<4> opc, string asm,
                                          SDPatternOperator sxtw_op,
                                          SDPatternOperator uxtw_op,
                                          RegisterOperand sxtw_opnd,
                                          RegisterOperand uxtw_opnd,
                                          ValueType vt> {
  def _UXTW : sve_mem_32b_gld_sv<opc, 0, 0, asm, uxtw_opnd>;
  def _SXTW : sve_mem_32b_gld_sv<opc, 1, 0, asm, sxtw_opnd>;

  def : InstAlias<asm # "\t$Zt, $Pg/z, [$Rn, $Zm]",
                  (!cast<Instruction>(NAME # _UXTW) ZPR32:$Zt, PPR3bAny:$Pg, GPR64sp:$Rn, uxtw_opnd:$Zm), 0>;
  def : InstAlias<asm # "\t$Zt, $Pg/z, [$Rn, $Zm]",
                  (!cast<Instruction>(NAME # _SXTW) ZPR32:$Zt, PPR3bAny:$Pg, GPR64sp:$Rn, sxtw_opnd:$Zm), 0>;

  def : Pat<(nxv4i32 (uxtw_op (nxv4i1 PPR:$gp), GPR64sp:$base, (nxv4i32 ZPR:$offsets), vt)),
            (!cast<Instruction>(NAME # _UXTW) PPR:$gp, GPR64sp:$base, ZPR:$offsets)>;
  def : Pat<(nxv4i32 (sxtw_op (nxv4i1 PPR:$gp), GPR64sp:$base, (nxv4i32 ZPR:$offsets), vt)),
            (!cast<Instruction>(NAME # _SXTW) PPR:$gp, GPR64sp:$base, ZPR:$offsets)>;
}


class sve_mem_32b_gld_vi<bits<4> opc, string asm, Operand imm_ty>
: I<(outs Z_s:$Zt), (ins PPR3bAny:$Pg, ZPR32:$Zn, imm_ty:$imm5),
  asm, "\t$Zt, $Pg/z, [$Zn, $imm5]",
  "",
  []>, Sched<[]> {
  bits<3> Pg;
  bits<5> Zn;
  bits<5> Zt;
  bits<5> imm5;
  let Inst{31-25} = 0b1000010;
  let Inst{24-23} = opc{3-2};
  let Inst{22-21} = 0b01;
  let Inst{20-16} = imm5;
  let Inst{15}    = 0b1;
  let Inst{14-13} = opc{1-0};
  let Inst{12-10} = Pg;
  let Inst{9-5}   = Zn;
  let Inst{4-0}   = Zt;


  let Defs = !if(!eq(opc{0}, 1), [FFR], []);
  let Uses = !if(!eq(opc{0}, 1), [FFR], []);
  let hasSideEffects = opc{0};
  let mayLoad = 1;
}

multiclass sve_mem_32b_gld_vi_32_ptrs<bits<4> opc, string asm, Operand imm_ty,
                                      SDPatternOperator op, ValueType vt> {
  def _IMM : sve_mem_32b_gld_vi<opc, asm, imm_ty>;

  def : InstAlias<asm # "\t$Zt, $Pg/z, [$Zn]",
                  (!cast<Instruction>(NAME # _IMM) ZPR32:$Zt, PPR3bAny:$Pg, ZPR32:$Zn, 0), 0>;
  def : InstAlias<asm # "\t$Zt, $Pg/z, [$Zn, $imm5]",
                  (!cast<Instruction>(NAME # _IMM) ZPR32:$Zt, PPR3bAny:$Pg, ZPR32:$Zn, imm_ty:$imm5), 0>;
  def : InstAlias<asm # "\t$Zt, $Pg/z, [$Zn]",
                  (!cast<Instruction>(NAME # _IMM) Z_s:$Zt, PPR3bAny:$Pg, ZPR32:$Zn, 0), 1>;

  def : Pat<(nxv4i32 (op (nxv4i1 PPR:$gp), (nxv4i32 ZPR:$ptrs), imm_ty:$index, vt)),
            (!cast<Instruction>(NAME # _IMM) PPR:$gp, ZPR:$ptrs, imm_ty:$index)>;
}

class sve_mem_prfm_si<bits<2> msz, string asm>
: I<(outs), (ins sve_prfop:$prfop, PPR3bAny:$Pg, GPR64sp:$Rn, simm6s1:$imm6),
  asm, "\t$prfop, $Pg, [$Rn, $imm6, mul vl]",
  "",
  []>, Sched<[]> {
  bits<5> Rn;
  bits<3> Pg;
  bits<6> imm6;
  bits<4> prfop;
  let Inst{31-22} = 0b1000010111;
  let Inst{21-16} = imm6;
  let Inst{15}    = 0b0;
  let Inst{14-13} = msz;
  let Inst{12-10} = Pg;
  let Inst{9-5}   = Rn;
  let Inst{4}     = 0b0;
  let Inst{3-0}   = prfop;

  let hasSideEffects = 1;
}

multiclass sve_mem_prfm_si<bits<2> msz, string asm> {
  def NAME : sve_mem_prfm_si<msz, asm>;

  def : InstAlias<asm # "\t$prfop, $Pg, [$Rn]",
                  (!cast<Instruction>(NAME) sve_prfop:$prfop, PPR3bAny:$Pg, GPR64sp:$Rn, 0), 1>;
}

class sve_mem_prfm_ss<bits<3> opc, string asm, RegisterOperand gprty>
: I<(outs), (ins sve_prfop:$prfop, PPR3bAny:$Pg, GPR64sp:$Rn, gprty:$Rm),
  asm, "\t$prfop, $Pg, [$Rn, $Rm]",
  "",
  []>, Sched<[]> {
  bits<5> Rm;
  bits<5> Rn;
  bits<3> Pg;
  bits<4> prfop;
  let Inst{31-25} = 0b1000010;
  let Inst{24-23} = opc{2-1};
  let Inst{22-21} = 0b00;
  let Inst{20-16} = Rm;
  let Inst{15}    = 0b1;
  let Inst{14}    = opc{0};
  let Inst{13}    = 0b0;
  let Inst{12-10} = Pg;
  let Inst{9-5}   = Rn;
  let Inst{4}     = 0b0;
  let Inst{3-0}   = prfop;

  let hasSideEffects = 1;
}

class sve_mem_32b_prfm_sv<bits<2> msz, bit xs, string asm,
                          RegisterOperand zprext>
: I<(outs), (ins sve_prfop:$prfop, PPR3bAny:$Pg, GPR64sp:$Rn, zprext:$Zm),
  asm, "\t$prfop, $Pg, [$Rn, $Zm]",
  "",
  []>, Sched<[]> {
  bits<3> Pg;
  bits<5> Rn;
  bits<5> Zm;
  bits<4> prfop;
  let Inst{31-23} = 0b100001000;
  let Inst{22}    = xs;
  let Inst{21}    = 0b1;
  let Inst{20-16} = Zm;
  let Inst{15}    = 0b0;
  let Inst{14-13} = msz;
  let Inst{12-10} = Pg;
  let Inst{9-5}   = Rn;
  let Inst{4}     = 0b0;
  let Inst{3-0}   = prfop;

  let hasSideEffects = 1;
}

multiclass sve_mem_32b_prfm_sv_scaled<bits<2> msz, string asm,
                                      RegisterOperand sxtw_opnd,
                                      RegisterOperand uxtw_opnd,
                                      SDPatternOperator op_sxtw,
                                      SDPatternOperator op_uxtw> {
  def _UXTW_SCALED : sve_mem_32b_prfm_sv<msz, 0, asm, uxtw_opnd>;
  def _SXTW_SCALED : sve_mem_32b_prfm_sv<msz, 1, asm, sxtw_opnd>;

  def : Pat<(op_uxtw (nxv4i1 PPR3bAny:$Pg), (i64 GPR64sp:$Rn), (nxv4i32 uxtw_opnd:$Zm), (i32 sve_prfop:$prfop)),
            (!cast<Instruction>(NAME # _UXTW_SCALED) sve_prfop:$prfop, PPR3bAny:$Pg, GPR64sp:$Rn, uxtw_opnd:$Zm)>;

  def : Pat<(op_sxtw (nxv4i1 PPR3bAny:$Pg), (i64 GPR64sp:$Rn), (nxv4i32 sxtw_opnd:$Zm), (i32 sve_prfop:$prfop)),
            (!cast<Instruction>(NAME # _SXTW_SCALED) sve_prfop:$prfop, PPR3bAny:$Pg, GPR64sp:$Rn, sxtw_opnd:$Zm)>;
}

class sve_mem_32b_prfm_vi<bits<2> msz, string asm, Operand imm_ty>
: I<(outs), (ins sve_prfop:$prfop, PPR3bAny:$Pg, ZPR32:$Zn, imm_ty:$imm5),
  asm, "\t$prfop, $Pg, [$Zn, $imm5]",
  "",
  []>, Sched<[]> {
  bits<3> Pg;
  bits<5> Zn;
  bits<5> imm5;
  bits<4> prfop;
  let Inst{31-25} = 0b1000010;
  let Inst{24-23} = msz;
  let Inst{22-21} = 0b00;
  let Inst{20-16} = imm5;
  let Inst{15-13} = 0b111;
  let Inst{12-10} = Pg;
  let Inst{9-5}   = Zn;
  let Inst{4}     = 0b0;
  let Inst{3-0}   = prfop;

  let hasSideEffects = 1;
}

multiclass sve_mem_32b_prfm_vi<bits<2> msz, string asm, Operand imm_ty, SDPatternOperator op> {
  def NAME : sve_mem_32b_prfm_vi<msz, asm, imm_ty>;

  def : InstAlias<asm # "\t$prfop, $Pg, [$Zn]",
                  (!cast<Instruction>(NAME) sve_prfop:$prfop, PPR3bAny:$Pg, ZPR32:$Zn, 0), 1>;

  def : Pat<(op (nxv4i1 PPR_3b:$Pg), (nxv4i32 ZPR32:$Zn), (i64 imm_ty:$imm), (i32 sve_prfop:$prfop)),
            (!cast<Instruction>(NAME) sve_prfop:$prfop, PPR_3b:$Pg, ZPR32:$Zn, imm_ty:$imm)>;
}

class sve_mem_z_fill<string asm>
: I<(outs ZPRAny:$Zt), (ins GPR64sp:$Rn, simm9:$imm9),
  asm, "\t$Zt, [$Rn, $imm9, mul vl]",
  "",
  []>, Sched<[]> {
  bits<5> Rn;
  bits<5> Zt;
  bits<9> imm9;
  let Inst{31-22} = 0b1000010110;
  let Inst{21-16} = imm9{8-3};
  let Inst{15-13} = 0b010;
  let Inst{12-10} = imm9{2-0};
  let Inst{9-5}   = Rn;
  let Inst{4-0}   = Zt;

  let hasSideEffects = 0;
  let mayLoad = 1;
}

multiclass sve_mem_z_fill<string asm> {
  def NAME : sve_mem_z_fill<asm>;

  def : InstAlias<asm # "\t$Zt, [$Rn]",
                  (!cast<Instruction>(NAME) ZPRAny:$Zt, GPR64sp:$Rn, 0), 1>;
}

class sve_mem_p_fill<string asm>
: I<(outs PPRorPNRAny:$Pt), (ins GPR64sp:$Rn, simm9:$imm9),
  asm, "\t$Pt, [$Rn, $imm9, mul vl]",
  "",
  []>, Sched<[]> {
  bits<4> Pt;
  bits<5> Rn;
  bits<9> imm9;
  let Inst{31-22} = 0b1000010110;
  let Inst{21-16} = imm9{8-3};
  let Inst{15-13} = 0b000;
  let Inst{12-10} = imm9{2-0};
  let Inst{9-5}   = Rn;
  let Inst{4}     = 0b0;
  let Inst{3-0}   = Pt;

  let hasSideEffects = 0;
  let mayLoad = 1;
}

multiclass sve_mem_p_fill<string asm> {
  def NAME : sve_mem_p_fill<asm>;

  def : InstAlias<asm # "\t$Pt, [$Rn]",
                  (!cast<Instruction>(NAME) PPRorPNRAny:$Pt, GPR64sp:$Rn, 0), 1>;
}

class sve2_mem_gldnt_vs_base<bits<5> opc, dag iops, string asm,
                             RegisterOperand VecList>
: I<(outs VecList:$Zt), iops,
  asm, "\t$Zt, $Pg/z, [$Zn, $Rm]",
  "",
  []>, Sched<[]> {
  bits<3> Pg;
  bits<5> Rm;
  bits<5> Zn;
  bits<5> Zt;
  let Inst{31}    = 0b1;
  let Inst{30}    = opc{4};
  let Inst{29-25} = 0b00010;
  let Inst{24-23} = opc{3-2};
  let Inst{22-21} = 0b00;
  let Inst{20-16} = Rm;
  let Inst{15}    = 0b1;
  let Inst{14-13} = opc{1-0};
  let Inst{12-10} = Pg;
  let Inst{9-5}   = Zn;
  let Inst{4-0}   = Zt;

  let hasSideEffects = 0;
  let mayLoad = 1;
}

multiclass sve2_mem_gldnt_vs_32_ptrs<bits<5> opc, string asm,
                                  SDPatternOperator op,
                                  ValueType vt> {
  def NAME : sve2_mem_gldnt_vs_base<opc, (ins PPR3bAny:$Pg, ZPR32:$Zn, GPR64:$Rm), asm, Z_s>;

  def : InstAlias<asm # "\t$Zt, $Pg/z, [$Zn, $Rm]",
                 (!cast<Instruction>(NAME) ZPR32:$Zt, PPR3bAny:$Pg, ZPR32:$Zn, GPR64:$Rm), 0>;
  def : InstAlias<asm # "\t$Zt, $Pg/z, [$Zn]",
                 (!cast<Instruction>(NAME) ZPR32:$Zt, PPR3bAny:$Pg, ZPR32:$Zn, XZR), 0>;
  def : InstAlias<asm # "\t$Zt, $Pg/z, [$Zn]",
                 (!cast<Instruction>(NAME) Z_s:$Zt, PPR3bAny:$Pg, ZPR32:$Zn, XZR), 1>;

  def : Pat <(nxv4i32 (op (nxv4i1 PPR3bAny:$Pg), (nxv4i32 ZPR32:$Zd), (i64 GPR64:$Rm), vt)),
             (!cast<Instruction>(NAME) PPR3bAny:$Pg, ZPR32:$Zd, GPR64:$Rm)>;
}

multiclass sve2_mem_gldnt_vs_64_ptrs<bits<5> opc, string asm,
                                   SDPatternOperator op,
                                   ValueType vt> {
  def NAME : sve2_mem_gldnt_vs_base<opc, (ins PPR3bAny:$Pg, ZPR64:$Zn, GPR64:$Rm), asm, Z_d>;

  def : InstAlias<asm # "\t$Zt, $Pg/z, [$Zn, $Rm]",
                 (!cast<Instruction>(NAME) ZPR64:$Zt, PPR3bAny:$Pg, ZPR64:$Zn, GPR64:$Rm), 0>;
  def : InstAlias<asm # "\t$Zt, $Pg/z, [$Zn]",
                 (!cast<Instruction>(NAME) ZPR64:$Zt, PPR3bAny:$Pg, ZPR64:$Zn, XZR), 0>;
  def : InstAlias<asm # "\t$Zt, $Pg/z, [$Zn]",
                 (!cast<Instruction>(NAME) Z_d:$Zt, PPR3bAny:$Pg, ZPR64:$Zn, XZR), 1>;

  def : Pat <(nxv2i64 (op (nxv2i1 PPR3bAny:$Pg), (nxv2i64 ZPR64:$Zd), (i64 GPR64:$Rm), vt)),
             (!cast<Instruction>(NAME) PPR3bAny:$Pg, ZPR64:$Zd, GPR64:$Rm)>;
}

//===----------------------------------------------------------------------===//
// SVE Memory - 64-bit Gather Group
//===----------------------------------------------------------------------===//

// bit xs      is '1' if offsets are signed
// bit scaled  is '1' if the offsets are scaled
// bit lsl     is '0' if the offsets are extended (uxtw/sxtw), '1' if shifted (lsl)
class sve_mem_64b_gld_sv<bits<4> opc, bit xs, bit scaled, bit lsl, string asm,
                         RegisterOperand zprext>
: I<(outs Z_d:$Zt), (ins PPR3bAny:$Pg, GPR64sp:$Rn, zprext:$Zm),
  asm, "\t$Zt, $Pg/z, [$Rn, $Zm]",
  "",
  []>, Sched<[]> {
  bits<3> Pg;
  bits<5> Rn;
  bits<5> Zm;
  bits<5> Zt;
  let Inst{31-25} = 0b1100010;
  let Inst{24-23} = opc{3-2};
  let Inst{22}    = xs;
  let Inst{21}    = scaled;
  let Inst{20-16} = Zm;
  let Inst{15}    = lsl;
  let Inst{14-13} = opc{1-0};
  let Inst{12-10} = Pg;
  let Inst{9-5}   = Rn;
  let Inst{4-0}   = Zt;


  let Defs = !if(!eq(opc{0}, 1), [FFR], []);
  let Uses = !if(!eq(opc{0}, 1), [FFR], []);
  let hasSideEffects = opc{0};
  let mayLoad = 1;
}

multiclass sve_mem_64b_gld_sv_32_scaled<bits<4> opc, string asm,
                                        SDPatternOperator sxtw_op,
                                        SDPatternOperator uxtw_op,
                                        RegisterOperand sxtw_opnd,
                                        RegisterOperand uxtw_opnd,
                                        ValueType vt> {
  def _UXTW_SCALED : sve_mem_64b_gld_sv<opc, 0, 1, 0, asm, uxtw_opnd>;
  def _SXTW_SCALED : sve_mem_64b_gld_sv<opc, 1, 1, 0, asm, sxtw_opnd>;

  def : InstAlias<asm # "\t$Zt, $Pg/z, [$Rn, $Zm]",
                  (!cast<Instruction>(NAME # _UXTW_SCALED) ZPR64:$Zt, PPR3bAny:$Pg, GPR64sp:$Rn, uxtw_opnd:$Zm), 0>;
  def : InstAlias<asm # "\t$Zt, $Pg/z, [$Rn, $Zm]",
                  (!cast<Instruction>(NAME # _SXTW_SCALED) ZPR64:$Zt, PPR3bAny:$Pg, GPR64sp:$Rn, sxtw_opnd:$Zm), 0>;

  def : Pat<(nxv2i64 (uxtw_op (nxv2i1 PPR:$gp), GPR64sp:$base, (nxv2i64 ZPR:$indices), vt)),
            (!cast<Instruction>(NAME # _UXTW_SCALED) PPR:$gp, GPR64sp:$base, ZPR:$indices)>;
  def : Pat<(nxv2i64 (sxtw_op (nxv2i1 PPR:$gp), GPR64sp:$base, (nxv2i64 ZPR:$indices), vt)),
            (!cast<Instruction>(NAME # _SXTW_SCALED) PPR:$gp, GPR64sp:$base, ZPR:$indices)>;
}

multiclass sve_mem_64b_gld_vs_32_unscaled<bits<4> opc, string asm,
                                          SDPatternOperator sxtw_op,
                                          SDPatternOperator uxtw_op,
                                          RegisterOperand sxtw_opnd,
                                          RegisterOperand uxtw_opnd,
                                          ValueType vt> {
  def _UXTW : sve_mem_64b_gld_sv<opc, 0, 0, 0, asm, uxtw_opnd>;
  def _SXTW : sve_mem_64b_gld_sv<opc, 1, 0, 0, asm, sxtw_opnd>;

  def : InstAlias<asm # "\t$Zt, $Pg/z, [$Rn, $Zm]",
                  (!cast<Instruction>(NAME # _UXTW) ZPR64:$Zt, PPR3bAny:$Pg, GPR64sp:$Rn, uxtw_opnd:$Zm), 0>;
  def : InstAlias<asm # "\t$Zt, $Pg/z, [$Rn, $Zm]",
                  (!cast<Instruction>(NAME # _SXTW) ZPR64:$Zt, PPR3bAny:$Pg, GPR64sp:$Rn, sxtw_opnd:$Zm), 0>;

  def : Pat<(nxv2i64 (uxtw_op (nxv2i1 PPR:$gp), GPR64sp:$base, (nxv2i64 ZPR:$offsets), vt)),
            (!cast<Instruction>(NAME # _UXTW) PPR:$gp, GPR64sp:$base, ZPR:$offsets)>;
  def : Pat<(nxv2i64 (sxtw_op (nxv2i1 PPR:$gp), GPR64sp:$base, (nxv2i64 ZPR:$offsets), vt)),
            (!cast<Instruction>(NAME # _SXTW) PPR:$gp, GPR64sp:$base, ZPR:$offsets)>;
}

multiclass sve_mem_64b_gld_sv2_64_scaled<bits<4> opc, string asm,
                                         SDPatternOperator op,
                                         RegisterOperand zprext, ValueType vt> {
  def _SCALED : sve_mem_64b_gld_sv<opc, 1, 1, 1, asm, zprext>;

  def : InstAlias<asm # "\t$Zt, $Pg/z, [$Rn, $Zm]",
                  (!cast<Instruction>(NAME # _SCALED) ZPR64:$Zt, PPR3bAny:$Pg, GPR64sp:$Rn, zprext:$Zm), 0>;

  def : Pat<(nxv2i64 (op (nxv2i1 PPR:$gp), GPR64sp:$base, (nxv2i64 ZPR:$indices), vt)),
                     (!cast<Instruction>(NAME # _SCALED) PPR:$gp, GPR64sp:$base, ZPR:$indices)>;
}

multiclass sve_mem_64b_gld_vs2_64_unscaled<bits<4> opc, string asm,
                                           SDPatternOperator op, ValueType vt> {
  def NAME : sve_mem_64b_gld_sv<opc, 1, 0, 1, asm, ZPR64ExtLSL8>;

  def : InstAlias<asm # "\t$Zt, $Pg/z, [$Rn, $Zm]",
                  (!cast<Instruction>(NAME) ZPR64:$Zt, PPR3bAny:$Pg, GPR64sp:$Rn, ZPR64ExtLSL8:$Zm), 0>;

  def : Pat<(nxv2i64 (op (nxv2i1 PPR:$gp), GPR64sp:$base, (nxv2i64 ZPR:$offsets), vt)),
            (!cast<Instruction>(NAME) PPR:$gp, GPR64sp:$base, ZPR:$offsets)>;
}

class sve_mem_64b_gld_vi<bits<4> opc, string asm, Operand imm_ty>
: I<(outs Z_d:$Zt), (ins PPR3bAny:$Pg, ZPR64:$Zn, imm_ty:$imm5),
  asm, "\t$Zt, $Pg/z, [$Zn, $imm5]",
  "",
  []>, Sched<[]> {
  bits<3> Pg;
  bits<5> Zn;
  bits<5> Zt;
  bits<5> imm5;
  let Inst{31-25} = 0b1100010;
  let Inst{24-23} = opc{3-2};
  let Inst{22-21} = 0b01;
  let Inst{20-16} = imm5;
  let Inst{15}    = 0b1;
  let Inst{14-13} = opc{1-0};
  let Inst{12-10} = Pg;
  let Inst{9-5}   = Zn;
  let Inst{4-0}   = Zt;

  let Defs = !if(!eq(opc{0}, 1), [FFR], []);
  let Uses = !if(!eq(opc{0}, 1), [FFR], []);
  let hasSideEffects = opc{0};
  let mayLoad = 1;
}

multiclass sve_mem_64b_gld_vi_64_ptrs<bits<4> opc, string asm, Operand imm_ty,
                                      SDPatternOperator op, ValueType vt> {
  def _IMM : sve_mem_64b_gld_vi<opc, asm, imm_ty>;

  def : InstAlias<asm # "\t$Zt, $Pg/z, [$Zn]",
                  (!cast<Instruction>(NAME # _IMM) ZPR64:$Zt, PPR3bAny:$Pg, ZPR64:$Zn, 0), 0>;
  def : InstAlias<asm # "\t$Zt, $Pg/z, [$Zn, $imm5]",
                  (!cast<Instruction>(NAME # _IMM) ZPR64:$Zt, PPR3bAny:$Pg, ZPR64:$Zn, imm_ty:$imm5), 0>;
  def : InstAlias<asm # "\t$Zt, $Pg/z, [$Zn]",
                  (!cast<Instruction>(NAME # _IMM) Z_d:$Zt, PPR3bAny:$Pg, ZPR64:$Zn, 0), 1>;

  def : Pat<(nxv2i64 (op (nxv2i1 PPR:$gp), (nxv2i64 ZPR:$ptrs), imm_ty:$index, vt)),
            (!cast<Instruction>(NAME # _IMM) PPR:$gp, ZPR:$ptrs, imm_ty:$index)>;
}

// bit lsl is '0' if the offsets are extended (uxtw/sxtw), '1' if shifted (lsl)
class sve_mem_64b_prfm_sv<bits<2> msz, bit xs, bit lsl, string asm,
                          RegisterOperand zprext>
: I<(outs), (ins sve_prfop:$prfop, PPR3bAny:$Pg, GPR64sp:$Rn, zprext:$Zm),
  asm, "\t$prfop, $Pg, [$Rn, $Zm]",
  "",
  []>, Sched<[]> {
  bits<3> Pg;
  bits<5> Rn;
  bits<5> Zm;
  bits<4> prfop;
  let Inst{31-23} = 0b110001000;
  let Inst{22}    = xs;
  let Inst{21}    = 0b1;
  let Inst{20-16} = Zm;
  let Inst{15}    = lsl;
  let Inst{14-13} = msz;
  let Inst{12-10} = Pg;
  let Inst{9-5}   = Rn;
  let Inst{4}     = 0b0;
  let Inst{3-0}   = prfop;

  let hasSideEffects = 1;
}

multiclass sve_mem_64b_prfm_sv_ext_scaled<bits<2> msz, string asm,
                                          RegisterOperand sxtw_opnd,
                                          RegisterOperand uxtw_opnd,
                                          SDPatternOperator op_sxtw,
                                          SDPatternOperator op_uxtw> {
  def _UXTW_SCALED : sve_mem_64b_prfm_sv<msz, 0, 0, asm, uxtw_opnd>;
  def _SXTW_SCALED : sve_mem_64b_prfm_sv<msz, 1, 0, asm, sxtw_opnd>;

  def : Pat<(op_uxtw (nxv2i1 PPR3bAny:$Pg), (i64 GPR64sp:$Rn), (nxv2i64 uxtw_opnd:$Zm), (i32 sve_prfop:$prfop)),
            (!cast<Instruction>(NAME # _UXTW_SCALED) sve_prfop:$prfop, PPR3bAny:$Pg, GPR64sp:$Rn, uxtw_opnd:$Zm)>;

  def : Pat<(op_sxtw (nxv2i1 PPR3bAny:$Pg), (i64 GPR64sp:$Rn), (nxv2i64 sxtw_opnd:$Zm), (i32 sve_prfop:$prfop)),
            (!cast<Instruction>(NAME # _SXTW_SCALED) sve_prfop:$prfop, PPR3bAny:$Pg, GPR64sp:$Rn, sxtw_opnd:$Zm)>;

}

multiclass sve_mem_64b_prfm_sv_lsl_scaled<bits<2> msz, string asm,
                                          RegisterOperand zprext, SDPatternOperator frag> {
  def NAME : sve_mem_64b_prfm_sv<msz, 1, 1, asm, zprext>;

  def : Pat<(frag (nxv2i1 PPR3bAny:$Pg), (i64 GPR64sp:$Rn), (nxv2i64 zprext:$Zm), (i32 sve_prfop:$prfop)),
            (!cast<Instruction>(NAME) sve_prfop:$prfop, PPR3bAny:$Pg, GPR64sp:$Rn, zprext:$Zm)>;

}

class sve_mem_64b_prfm_vi<bits<2> msz, string asm, Operand imm_ty>
: I<(outs), (ins sve_prfop:$prfop, PPR3bAny:$Pg, ZPR64:$Zn, imm_ty:$imm5),
  asm, "\t$prfop, $Pg, [$Zn, $imm5]",
  "",
  []>, Sched<[]> {
  bits<3> Pg;
  bits<5> Zn;
  bits<5> imm5;
  bits<4> prfop;
  let Inst{31-25} = 0b1100010;
  let Inst{24-23} = msz;
  let Inst{22-21} = 0b00;
  let Inst{20-16} = imm5;
  let Inst{15-13} = 0b111;
  let Inst{12-10} = Pg;
  let Inst{9-5}   = Zn;
  let Inst{4}     = 0b0;
  let Inst{3-0}   = prfop;

  let hasSideEffects = 1;
}

multiclass sve_mem_64b_prfm_vi<bits<2> msz, string asm, Operand imm_ty, SDPatternOperator op> {
  def NAME : sve_mem_64b_prfm_vi<msz, asm, imm_ty>;

  def : InstAlias<asm # "\t$prfop, $Pg, [$Zn]",
                  (!cast<Instruction>(NAME) sve_prfop:$prfop, PPR3bAny:$Pg, ZPR64:$Zn, 0), 1>;

  def : Pat<(op (nxv2i1 PPR_3b:$Pg), (nxv2i64 ZPR32:$Zn), (i64 imm_ty:$imm), (i32 sve_prfop:$prfop)),
            (!cast<Instruction>(NAME) sve_prfop:$prfop, PPR_3b:$Pg, ZPR32:$Zn, imm_ty:$imm)>;
}

//===----------------------------------------------------------------------===//
// SVE Compute Vector Address Group
//===----------------------------------------------------------------------===//

class sve_int_bin_cons_misc_0_a<bits<2> opc, bits<2> msz, string asm,
                                ZPRRegOp zprty, RegisterOperand zprext>
: I<(outs zprty:$Zd), (ins zprty:$Zn, zprext:$Zm),
  asm, "\t$Zd, [$Zn, $Zm]",
  "",
  []>, Sched<[]> {
  bits<5> Zd;
  bits<5> Zn;
  bits<5> Zm;
  let Inst{31-24} = 0b00000100;
  let Inst{23-22} = opc;
  let Inst{21}    = 0b1;
  let Inst{20-16} = Zm;
  let Inst{15-12} = 0b1010;
  let Inst{11-10} = msz;
  let Inst{9-5}   = Zn;
  let Inst{4-0}   = Zd;

  let hasSideEffects = 0;
}

multiclass sve_int_bin_cons_misc_0_a_uxtw<bits<2> opc, string asm> {
  def _0 : sve_int_bin_cons_misc_0_a<opc, 0b00, asm, ZPR64, ZPR64ExtUXTW8>;
  def _1 : sve_int_bin_cons_misc_0_a<opc, 0b01, asm, ZPR64, ZPR64ExtUXTW16>;
  def _2 : sve_int_bin_cons_misc_0_a<opc, 0b10, asm, ZPR64, ZPR64ExtUXTW32>;
  def _3 : sve_int_bin_cons_misc_0_a<opc, 0b11, asm, ZPR64, ZPR64ExtUXTW64>;
}

multiclass sve_int_bin_cons_misc_0_a_sxtw<bits<2> opc, string asm> {
  def _0 : sve_int_bin_cons_misc_0_a<opc, 0b00, asm, ZPR64, ZPR64ExtSXTW8>;
  def _1 : sve_int_bin_cons_misc_0_a<opc, 0b01, asm, ZPR64, ZPR64ExtSXTW16>;
  def _2 : sve_int_bin_cons_misc_0_a<opc, 0b10, asm, ZPR64, ZPR64ExtSXTW32>;
  def _3 : sve_int_bin_cons_misc_0_a<opc, 0b11, asm, ZPR64, ZPR64ExtSXTW64>;
}

multiclass sve_int_bin_cons_misc_0_a_32_lsl<bits<2> opc, string asm> {
  def _0 : sve_int_bin_cons_misc_0_a<opc, 0b00, asm, ZPR32, ZPR32ExtLSL8>;
  def _1 : sve_int_bin_cons_misc_0_a<opc, 0b01, asm, ZPR32, ZPR32ExtLSL16>;
  def _2 : sve_int_bin_cons_misc_0_a<opc, 0b10, asm, ZPR32, ZPR32ExtLSL32>;
  def _3 : sve_int_bin_cons_misc_0_a<opc, 0b11, asm, ZPR32, ZPR32ExtLSL64>;
}

multiclass sve_int_bin_cons_misc_0_a_64_lsl<bits<2> opc, string asm> {
  def _0 : sve_int_bin_cons_misc_0_a<opc, 0b00, asm, ZPR64, ZPR64ExtLSL8>;
  def _1 : sve_int_bin_cons_misc_0_a<opc, 0b01, asm, ZPR64, ZPR64ExtLSL16>;
  def _2 : sve_int_bin_cons_misc_0_a<opc, 0b10, asm, ZPR64, ZPR64ExtLSL32>;
  def _3 : sve_int_bin_cons_misc_0_a<opc, 0b11, asm, ZPR64, ZPR64ExtLSL64>;
}

//===----------------------------------------------------------------------===//
// SVE Integer Misc - Unpredicated Group
//===----------------------------------------------------------------------===//

class sve_int_bin_cons_misc_0_b<bits<2> sz, string asm, ZPRRegOp zprty>
: I<(outs zprty:$Zd), (ins zprty:$Zn, zprty:$Zm),
  asm, "\t$Zd, $Zn, $Zm",
  "",
  []>, Sched<[]> {
  bits<5> Zd;
  bits<5> Zm;
  bits<5> Zn;
  let Inst{31-24} = 0b00000100;
  let Inst{23-22} = sz;
  let Inst{21}    = 0b1;
  let Inst{20-16} = Zm;
  let Inst{15-10} = 0b101100;
  let Inst{9-5}   = Zn;
  let Inst{4-0}   = Zd;

  let hasSideEffects = 0;
}

multiclass sve_int_bin_cons_misc_0_b<string asm, SDPatternOperator op> {
  def _H : sve_int_bin_cons_misc_0_b<0b01, asm, ZPR16>;
  def _S : sve_int_bin_cons_misc_0_b<0b10, asm, ZPR32>;
  def _D : sve_int_bin_cons_misc_0_b<0b11, asm, ZPR64>;

  def : SVE_2_Op_Pat<nxv8f16, op, nxv8f16, nxv8i16, !cast<Instruction>(NAME # _H)>;
  def : SVE_2_Op_Pat<nxv4f32, op, nxv4f32, nxv4i32, !cast<Instruction>(NAME # _S)>;
  def : SVE_2_Op_Pat<nxv2f64, op, nxv2f64, nxv2i64, !cast<Instruction>(NAME # _D)>;
}

class sve_int_bin_cons_misc_0_c<bits<8> opc, string asm, ZPRRegOp zprty>
: I<(outs zprty:$Zd), (ins zprty:$Zn),
  asm, "\t$Zd, $Zn",
  "",
  []>, Sched<[]> {
  bits<5> Zd;
  bits<5> Zn;
  let Inst{31-24} = 0b00000100;
  let Inst{23-22} = opc{7-6};
  let Inst{21}    = 0b1;
  let Inst{20-16} = opc{5-1};
  let Inst{15-11} = 0b10111;
  let Inst{10}    = opc{0};
  let Inst{9-5}   = Zn;
  let Inst{4-0}   = Zd;

  let hasSideEffects = 0;
}

multiclass sve_int_bin_cons_misc_0_c_fexpa<string asm, SDPatternOperator op> {
  def _H : sve_int_bin_cons_misc_0_c<0b01000000, asm, ZPR16>;
  def _S : sve_int_bin_cons_misc_0_c<0b10000000, asm, ZPR32>;
  def _D : sve_int_bin_cons_misc_0_c<0b11000000, asm, ZPR64>;

  def : SVE_1_Op_Pat<nxv8f16, op, nxv8i16, !cast<Instruction>(NAME # _H)>;
  def : SVE_1_Op_Pat<nxv4f32, op, nxv4i32, !cast<Instruction>(NAME # _S)>;
  def : SVE_1_Op_Pat<nxv2f64, op, nxv2i64, !cast<Instruction>(NAME # _D)>;
}

//===----------------------------------------------------------------------===//
// SVE Integer Reduction Group
//===----------------------------------------------------------------------===//

class sve_int_reduce<bits<2> sz8_32, bits<2> fmt, bits<3> opc, string asm,
                     ZPRRegOp zprty, FPRasZPROperand dstOpType>
: I<(outs dstOpType:$Vd), (ins PPR3bAny:$Pg, zprty:$Zn),
  asm, "\t$Vd, $Pg, $Zn",
  "",
  []>, Sched<[]> {
  bits<3> Pg;
  bits<5> Vd;
  bits<5> Zn;
  let Inst{31-24} = 0b00000100;
  let Inst{23-22} = sz8_32;
  let Inst{21}    = 0b0;
  let Inst{20-19} = fmt;
  let Inst{18-16} = opc;
  let Inst{15-13} = 0b001;
  let Inst{12-10} = Pg;
  let Inst{9-5}   = Zn;
  let Inst{4-0}   = Vd;

  let hasSideEffects = 0;
}

multiclass sve_int_reduce_0_saddv<bits<3> opc, string asm,
                                  SDPatternOperator op> {
  def _B : sve_int_reduce<0b00, 0b00, opc, asm, ZPR8, FPR64asZPR>;
  def _H : sve_int_reduce<0b01, 0b00, opc, asm, ZPR16, FPR64asZPR>;
  def _S : sve_int_reduce<0b10, 0b00, opc, asm, ZPR32, FPR64asZPR>;

  def : SVE_2_Op_Pat<nxv2i64, op, nxv16i1, nxv16i8, !cast<Instruction>(NAME # _B)>;
  def : SVE_2_Op_Pat<nxv2i64, op, nxv8i1,  nxv8i16, !cast<Instruction>(NAME # _H)>;
  def : SVE_2_Op_Pat<nxv2i64, op, nxv4i1,  nxv4i32, !cast<Instruction>(NAME # _S)>;
}

multiclass sve_int_reduce_0_uaddv<bits<3> opc, string asm,
                                  SDPatternOperator op> {
  def _B : sve_int_reduce<0b00, 0b00, opc, asm, ZPR8, FPR64asZPR>;
  def _H : sve_int_reduce<0b01, 0b00, opc, asm, ZPR16, FPR64asZPR>;
  def _S : sve_int_reduce<0b10, 0b00, opc, asm, ZPR32, FPR64asZPR>;
  def _D : sve_int_reduce<0b11, 0b00, opc, asm, ZPR64, FPR64asZPR>;

  def : SVE_2_Op_Pat<nxv2i64, op, nxv16i1, nxv16i8, !cast<Instruction>(NAME # _B)>;
  def : SVE_2_Op_Pat<nxv2i64, op, nxv8i1,  nxv8i16, !cast<Instruction>(NAME # _H)>;
  def : SVE_2_Op_Pat<nxv2i64, op, nxv4i1,  nxv4i32, !cast<Instruction>(NAME # _S)>;
  def : SVE_2_Op_Pat<nxv2i64, op, nxv2i1,  nxv2i64, !cast<Instruction>(NAME # _D)>;
}

multiclass sve_int_reduce_1<bits<3> opc, string asm,
                            SDPatternOperator op> {
  def _B : sve_int_reduce<0b00, 0b01, opc, asm, ZPR8, FPR8asZPR>;
  def _H : sve_int_reduce<0b01, 0b01, opc, asm, ZPR16, FPR16asZPR>;
  def _S : sve_int_reduce<0b10, 0b01, opc, asm, ZPR32, FPR32asZPR>;
  def _D : sve_int_reduce<0b11, 0b01, opc, asm, ZPR64, FPR64asZPR>;

  def : SVE_2_Op_Pat<nxv16i8, op, nxv16i1, nxv16i8, !cast<Instruction>(NAME # _B)>;
  def : SVE_2_Op_Pat<nxv8i16, op, nxv8i1,  nxv8i16, !cast<Instruction>(NAME # _H)>;
  def : SVE_2_Op_Pat<nxv4i32, op, nxv4i1,  nxv4i32, !cast<Instruction>(NAME # _S)>;
  def : SVE_2_Op_Pat<nxv2i64, op, nxv2i1,  nxv2i64, !cast<Instruction>(NAME # _D)>;
}

multiclass sve_int_reduce_2<bits<3> opc, string asm,
                            SDPatternOperator op> {
  def _B : sve_int_reduce<0b00, 0b11, opc, asm, ZPR8, FPR8asZPR>;
  def _H : sve_int_reduce<0b01, 0b11, opc, asm, ZPR16, FPR16asZPR>;
  def _S : sve_int_reduce<0b10, 0b11, opc, asm, ZPR32, FPR32asZPR>;
  def _D : sve_int_reduce<0b11, 0b11, opc, asm, ZPR64, FPR64asZPR>;

  def : SVE_2_Op_Pat<nxv16i8, op, nxv16i1, nxv16i8, !cast<Instruction>(NAME # _B)>;
  def : SVE_2_Op_Pat<nxv8i16, op, nxv8i1,  nxv8i16, !cast<Instruction>(NAME # _H)>;
  def : SVE_2_Op_Pat<nxv4i32, op, nxv4i1,  nxv4i32, !cast<Instruction>(NAME # _S)>;
  def : SVE_2_Op_Pat<nxv2i64, op, nxv2i1,  nxv2i64, !cast<Instruction>(NAME # _D)>;
}

class sve_int_movprfx_pred<bits<2> sz8_32, bits<3> opc, string asm,
                           ZPRRegOp zprty, string pg_suffix, dag iops>
: I<(outs zprty:$Zd), iops,
  asm, "\t$Zd, $Pg"#pg_suffix#", $Zn",
  "",
  []>, Sched<[]> {
  bits<3> Pg;
  bits<5> Zd;
  bits<5> Zn;
  let Inst{31-24} = 0b00000100;
  let Inst{23-22} = sz8_32;
  let Inst{21-19} = 0b010;
  let Inst{18-16} = opc;
  let Inst{15-13} = 0b001;
  let Inst{12-10} = Pg;
  let Inst{9-5}   = Zn;
  let Inst{4-0}   = Zd;

  let ElementSize = zprty.ElementSize;
  let hasSideEffects = 0;
}

multiclass sve_int_movprfx_pred_merge<bits<3> opc, string asm> {
let Constraints = "$Zd = $_Zd" in {
  def _B : sve_int_movprfx_pred<0b00, opc, asm, ZPR8, "/m",
                                (ins ZPR8:$_Zd, PPR3bAny:$Pg, ZPR8:$Zn)>;
  def _H : sve_int_movprfx_pred<0b01, opc, asm, ZPR16, "/m",
                                (ins ZPR16:$_Zd, PPR3bAny:$Pg, ZPR16:$Zn)>;
  def _S : sve_int_movprfx_pred<0b10, opc, asm, ZPR32, "/m",
                                (ins ZPR32:$_Zd, PPR3bAny:$Pg, ZPR32:$Zn)>;
  def _D : sve_int_movprfx_pred<0b11, opc, asm, ZPR64, "/m",
                                (ins ZPR64:$_Zd, PPR3bAny:$Pg, ZPR64:$Zn)>;
}
}

multiclass sve_int_movprfx_pred_zero<bits<3> opc, string asm> {
  def _B : sve_int_movprfx_pred<0b00, opc, asm, ZPR8, "/z",
                                (ins PPR3bAny:$Pg, ZPR8:$Zn)>;
  def _H : sve_int_movprfx_pred<0b01, opc, asm, ZPR16, "/z",
                                (ins PPR3bAny:$Pg, ZPR16:$Zn)>;
  def _S : sve_int_movprfx_pred<0b10, opc, asm, ZPR32, "/z",
                                (ins PPR3bAny:$Pg, ZPR32:$Zn)>;
  def _D : sve_int_movprfx_pred<0b11, opc, asm, ZPR64, "/z",
                                (ins PPR3bAny:$Pg, ZPR64:$Zn)>;
}

//===----------------------------------------------------------------------===//
// SVE Propagate Break Group
//===----------------------------------------------------------------------===//

class sve_int_brkp<bits<2> opc, string asm>
: I<(outs PPR8:$Pd), (ins PPRAny:$Pg, PPR8:$Pn, PPR8:$Pm),
  asm, "\t$Pd, $Pg/z, $Pn, $Pm",
  "",
  []>, Sched<[]> {
  bits<4> Pd;
  bits<4> Pg;
  bits<4> Pm;
  bits<4> Pn;
  let Inst{31-24} = 0b00100101;
  let Inst{23}    = 0b0;
  let Inst{22}    = opc{1};
  let Inst{21-20} = 0b00;
  let Inst{19-16} = Pm;
  let Inst{15-14} = 0b11;
  let Inst{13-10} = Pg;
  let Inst{9}     = 0b0;
  let Inst{8-5}   = Pn;
  let Inst{4}     = opc{0};
  let Inst{3-0}   = Pd;

  let Defs = !if(!eq (opc{1}, 1), [NZCV], []);
  let hasSideEffects = 0;
}

multiclass sve_int_brkp<bits<2> opc, string asm, SDPatternOperator op> {
  def NAME : sve_int_brkp<opc, asm>;

  def : SVE_3_Op_Pat<nxv16i1, op, nxv16i1, nxv16i1, nxv16i1, !cast<Instruction>(NAME)>;
}


//===----------------------------------------------------------------------===//
// SVE Partition Break Group
//===----------------------------------------------------------------------===//

class sve_int_brkn<bit S, string asm>
: I<(outs PPR8:$Pdm), (ins PPRAny:$Pg, PPR8:$Pn, PPR8:$_Pdm),
  asm, "\t$Pdm, $Pg/z, $Pn, $_Pdm",
  "",
  []>, Sched<[]> {
  bits<4> Pdm;
  bits<4> Pg;
  bits<4> Pn;
  let Inst{31-23} = 0b001001010;
  let Inst{22}    = S;
  let Inst{21-14} = 0b01100001;
  let Inst{13-10} = Pg;
  let Inst{9}     = 0b0;
  let Inst{8-5}   = Pn;
  let Inst{4}     = 0b0;
  let Inst{3-0}   = Pdm;

  let Constraints = "$Pdm = $_Pdm";
  let Defs = !if(S, [NZCV], []);
  let ElementSize = ElementSizeB;
  let hasSideEffects = 0;
}

multiclass sve_int_brkn<bits<1> opc, string asm, SDPatternOperator op> {
  def NAME : sve_int_brkn<opc, asm>;

  def : SVE_3_Op_Pat<nxv16i1, op, nxv16i1, nxv16i1, nxv16i1, !cast<Instruction>(NAME)>;
}

class sve_int_break<bits<3> opc, string asm, string suffix, dag iops>
: I<(outs PPR8:$Pd), iops,
  asm, "\t$Pd, $Pg"#suffix#", $Pn",
  "",
  []>, Sched<[]> {
  bits<4> Pd;
  bits<4> Pg;
  bits<4> Pn;
  let Inst{31-24} = 0b00100101;
  let Inst{23-22} = opc{2-1};
  let Inst{21-14} = 0b01000001;
  let Inst{13-10} = Pg;
  let Inst{9}     = 0b0;
  let Inst{8-5}   = Pn;
  let Inst{4}     = opc{0};
  let Inst{3-0}   = Pd;

  let Constraints = !if(!eq (opc{0}, 1), "$Pd = $_Pd", "");
  let Defs = !if(!eq (opc{1}, 1), [NZCV], []);
  let hasSideEffects = 0;
}

multiclass sve_int_break_m<bits<3> opc, string asm, SDPatternOperator op> {
  def NAME : sve_int_break<opc, asm, "/m", (ins PPR8:$_Pd, PPRAny:$Pg, PPR8:$Pn)>;

  def : SVE_3_Op_Pat<nxv16i1, op, nxv16i1, nxv16i1, nxv16i1, !cast<Instruction>(NAME)>;
}

multiclass sve_int_break_z<bits<3> opc, string asm, SDPatternOperator op> {
  def NAME : sve_int_break<opc, asm, "/z", (ins PPRAny:$Pg, PPR8:$Pn)>;

  def : SVE_2_Op_Pat<nxv16i1, op, nxv16i1, nxv16i1, !cast<Instruction>(NAME)>;
}

//===----------------------------------------------------------------------===//
// SVE2 String Processing Group
//===----------------------------------------------------------------------===//

class sve2_char_match<bit sz, bit opc, string asm,
                      PPRRegOp pprty, ZPRRegOp zprty>
: I<(outs pprty:$Pd), (ins PPR3bAny:$Pg, zprty:$Zn, zprty:$Zm),
  asm, "\t$Pd, $Pg/z, $Zn, $Zm",
  "",
  []>, Sched<[]> {
  bits<4> Pd;
  bits<3> Pg;
  bits<5> Zm;
  bits<5> Zn;
  let Inst{31-23} = 0b010001010;
  let Inst{22}    = sz;
  let Inst{21}    = 0b1;
  let Inst{20-16} = Zm;
  let Inst{15-13} = 0b100;
  let Inst{12-10} = Pg;
  let Inst{9-5}   = Zn;
  let Inst{4}     = opc;
  let Inst{3-0}   = Pd;

  let Defs = [NZCV];
  let ElementSize = pprty.ElementSize;
  let hasSideEffects = 0;
  let isPTestLike = 1;
}

multiclass sve2_char_match<bit opc, string asm, SDPatternOperator op> {
  def _B : sve2_char_match<0b0, opc, asm, PPR8, ZPR8>;
  def _H : sve2_char_match<0b1, opc, asm, PPR16, ZPR16>;

  def : SVE_3_Op_Pat<nxv16i1, op, nxv16i1, nxv16i8, nxv16i8, !cast<Instruction>(NAME # _B)>;
  def : SVE_3_Op_Pat<nxv8i1,  op, nxv8i1,  nxv8i16, nxv8i16, !cast<Instruction>(NAME # _H)>;
}

//===----------------------------------------------------------------------===//
// SVE2 Histogram Computation - Segment Group
//===----------------------------------------------------------------------===//

class sve2_hist_gen_segment<string asm, SDPatternOperator op>
: I<(outs ZPR8:$Zd), (ins ZPR8:$Zn, ZPR8:$Zm),
  asm, "\t$Zd, $Zn, $Zm",
  "",
  [(set nxv16i8:$Zd, (op nxv16i8:$Zn, nxv16i8:$Zm))]>, Sched<[]> {
  bits<5> Zd;
  bits<5> Zn;
  bits<5> Zm;
  let Inst{31-21} = 0b01000101001;
  let Inst{20-16} = Zm;
  let Inst{15-10} = 0b101000;
  let Inst{9-5}   = Zn;
  let Inst{4-0}   = Zd;

  let hasSideEffects = 0;
}

//===----------------------------------------------------------------------===//
// SVE2 Histogram Computation - Vector Group
//===----------------------------------------------------------------------===//

class sve2_hist_gen_vector<bit sz, string asm, ZPRRegOp zprty>
: I<(outs zprty:$Zd), (ins PPR3bAny:$Pg, zprty:$Zn, zprty:$Zm),
  asm, "\t$Zd, $Pg/z, $Zn, $Zm",
  "",
  []>, Sched<[]> {
  bits<5> Zd;
  bits<5> Zn;
  bits<3> Pg;
  bits<5> Zm;
  let Inst{31-23} = 0b010001011;
  let Inst{22}    = sz;
  let Inst{21}    = 0b1;
  let Inst{20-16} = Zm;
  let Inst{15-13} = 0b110;
  let Inst{12-10} = Pg;
  let Inst{9-5}   = Zn;
  let Inst{4-0}   = Zd;

  let hasSideEffects = 0;
}

multiclass sve2_hist_gen_vector<string asm, SDPatternOperator op> {
  def _S : sve2_hist_gen_vector<0b0, asm, ZPR32>;
  def _D : sve2_hist_gen_vector<0b1, asm, ZPR64>;

  def : SVE_3_Op_Pat<nxv4i32, op, nxv4i1, nxv4i32, nxv4i32, !cast<Instruction>(NAME # _S)>;
  def : SVE_3_Op_Pat<nxv2i64, op, nxv2i1, nxv2i64, nxv2i64, !cast<Instruction>(NAME # _D)>;
}

//===----------------------------------------------------------------------===//
// SVE2 Crypto Extensions Group
//===----------------------------------------------------------------------===//

class sve2_crypto_cons_bin_op<bit opc, string asm, ZPRRegOp zprty>
: I<(outs zprty:$Zd), (ins zprty:$Zn, zprty:$Zm),
  asm, "\t$Zd, $Zn, $Zm",
  "",
  []>, Sched<[]> {
  bits<5> Zd;
  bits<5> Zn;
  bits<5> Zm;
  let Inst{31-21} = 0b01000101001;
  let Inst{20-16} = Zm;
  let Inst{15-11} = 0b11110;
  let Inst{10}    = opc;
  let Inst{9-5}   = Zn;
  let Inst{4-0}   = Zd;

  let hasSideEffects = 0;
}

multiclass sve2_crypto_cons_bin_op<bit opc, string asm, ZPRRegOp zprty,
                                   SDPatternOperator op, ValueType vt> {
  def NAME : sve2_crypto_cons_bin_op<opc, asm, zprty>;
  def : SVE_2_Op_Pat<vt, op, vt, vt, !cast<Instruction>(NAME)>;
}

class sve2_crypto_des_bin_op<bits<2> opc, string asm, ZPRRegOp zprty,
                             SDPatternOperator op, ValueType vt>
: I<(outs zprty:$Zdn), (ins zprty:$_Zdn, zprty:$Zm),
  asm, "\t$Zdn, $_Zdn, $Zm",
  "",
  [(set (vt zprty:$Zdn), (op (vt zprty:$_Zdn), (vt zprty:$Zm)))]>, Sched<[]> {
  bits<5> Zdn;
  bits<5> Zm;
  let Inst{31-17} = 0b010001010010001;
  let Inst{16}    = opc{1};
  let Inst{15-11} = 0b11100;
  let Inst{10}    = opc{0};
  let Inst{9-5}   = Zm;
  let Inst{4-0}   = Zdn;

  let Constraints = "$Zdn = $_Zdn";
  let hasSideEffects = 0;
}

class sve2_crypto_unary_op<bit opc, string asm, ZPRRegOp zprty>
: I<(outs zprty:$Zdn), (ins zprty:$_Zdn),
  asm, "\t$Zdn, $_Zdn",
  "",
  []>, Sched<[]> {
  bits<5> Zdn;
  let Inst{31-11} = 0b010001010010000011100;
  let Inst{10}    = opc;
  let Inst{9-5}   = 0b00000;
  let Inst{4-0}   = Zdn;

  let Constraints = "$Zdn = $_Zdn";
  let hasSideEffects = 0;
}

multiclass sve2_crypto_unary_op<bit opc, string asm, SDPatternOperator op> {
  def NAME : sve2_crypto_unary_op<opc, asm, ZPR8>;
  def : SVE_1_Op_Pat<nxv16i8, op, nxv16i8, !cast<Instruction>(NAME)>;
}

class sve_crypto_binary_multi2<bits<3> opc, string asm>
: I<(outs ZZ_b_mul_r:$Zdn),
    (ins ZZ_b_mul_r:$_Zdn, ZPR128:$Zm, VectorIndexS32b_timm:$imm2),
  asm,
  "\t$Zdn, $_Zdn, $Zm$imm2",
  "",
  []>, Sched<[]> {
  bits<5> Zm;
  bits<4> Zdn;
  bits<2> imm2;
  let Inst{31-21} = 0b01000101001;
  let Inst{20-19} = imm2;
  let Inst{18-17} = 0b01;
  let Inst{16}    = opc{2};
  let Inst{15-11} = 0b11101;
  let Inst{10}    = opc{1};
  let Inst{9-5}   = Zm;
  let Inst{4-1}   = Zdn;
  let Inst{0}     = opc{0};

  let Constraints = "$Zdn = $_Zdn";
  let hasSideEffects = 0;
}

class sve_crypto_binary_multi4<bits<4> opc, string asm>
: I<(outs ZZZZ_b_mul_r:$Zdn),
    (ins ZZZZ_b_mul_r:$_Zdn, ZPR128:$Zm, VectorIndexS32b_timm:$imm2),
  asm,
  "\t$Zdn, $_Zdn, $Zm$imm2",
  "",
  []>, Sched<[]> {
  bits<5> Zm;
  bits<3> Zdn;
  bits<2> imm2;
  let Inst{31-21} = 0b01000101001;
  let Inst{20-19} = imm2;
  let Inst{18-17} = 0b11;
  let Inst{16}    = opc{3};
  let Inst{15-11} = 0b11101;
  let Inst{10}    = opc{2};
  let Inst{9-5}   = Zm;
  let Inst{4-2}   = Zdn;
  let Inst{1-0}   = opc{1-0};

  let Constraints = "$Zdn = $_Zdn";
  let hasSideEffects = 0;
}

class sve_crypto_pmlal_multi<string asm>
: I<(outs ZZ_q_mul_r:$Zda),
    (ins ZZ_q_mul_r:$_Zda, ZPR64:$Zn, ZPR64:$Zm),
  asm,
  "\t$Zda, $Zn, $Zm",
  "",
  []>, Sched<[]> {
  bits<5> Zm;
  bits<5> Zn;
  bits<4> Zda;
  let Inst{31-21} = 0b01000101001;
  let Inst{20-16} = Zm;
  let Inst{15-10} = 0b111111;
  let Inst{9-5}   = Zn;
  let Inst{4-1}   = Zda;
  let Inst{0}     = 0b0;

  let Constraints = "$Zda = $_Zda";
  let hasSideEffects = 0;
}

class sve_crypto_pmull_multi<string asm>
: I<(outs ZZ_q_mul_r:$Zd),
    (ins ZPR64:$Zn, ZPR64:$Zm),
  asm,
  "\t$Zd, $Zn, $Zm",
  "",
  []>, Sched<[]> {
  bits<5> Zm;
  bits<5> Zn;
  bits<4> Zd;
  let Inst{31-21} = 0b01000101001;
  let Inst{20-16} = Zm;
  let Inst{15-10} = 0b111110;
  let Inst{9-5}   = Zn;
  let Inst{4-1}   = Zd;
  let Inst{0}     = 0b0;
  let hasSideEffects = 0;
}

//===----------------------------------------------------------------------===//
// SVE BFloat16 Group
//===----------------------------------------------------------------------===//

class sve_float_dot<bit bf, bit o2, ZPRRegOp dst_ty, ZPRRegOp src_ty, string asm>
: I<(outs dst_ty:$Zda), (ins dst_ty:$_Zda, src_ty:$Zn, src_ty:$Zm),
     asm, "\t$Zda, $Zn, $Zm", "", []>, Sched<[]> {
  bits<5> Zda;
  bits<5> Zn;
  bits<5> Zm;
  let Inst{31-23} = 0b011001000;
  let Inst{22}    = bf;
  let Inst{21}    = 0b1;
  let Inst{20-16} = Zm;
  let Inst{15-11} = 0b10000;
  let Inst{10}    = o2;
  let Inst{9-5}   = Zn;
  let Inst{4-0}   = Zda;

  let Constraints = "$Zda = $_Zda";
  let DestructiveInstType = DestructiveOther;
  let hasSideEffects = 0;
  let mayRaiseFPException = 1;
}

multiclass sve_float_dot<bit bf, bit o2, ZPRRegOp dst_ty, ZPRRegOp src_ty,
                         string asm, ValueType InVT, SDPatternOperator op> {
  def NAME : sve_float_dot<bf, o2, dst_ty, src_ty, asm>;
  def : SVE_3_Op_Pat<nxv4f32, op, nxv4f32, InVT, InVT, !cast<Instruction>(NAME)>;
}

multiclass sve_fp8_dot<bit bf, ZPRRegOp dstrc, string asm, ValueType vt,
                       SDPatternOperator op> {
  def NAME : sve_float_dot<bf, 0b1, dstrc, ZPR8, asm> {
    let Uses = [FPMR, FPCR];

    let mayLoad  = 1;
    let mayStore = 0;
  }
  
  def : SVE_3_Op_Pat<vt, op, vt, nxv16i8, nxv16i8, !cast<Instruction>(NAME)>;
}

class sve_float_dot_indexed<bit bf, ZPRRegOp dst_ty, ZPRRegOp src1_ty,
                            ZPRRegOp src2_ty, Operand iop_ty, string asm>
: I<(outs dst_ty:$Zda), (ins dst_ty:$_Zda, src1_ty:$Zn, src2_ty:$Zm, iop_ty:$iop),
    asm, "\t$Zda, $Zn, $Zm$iop", "", []>, Sched<[]> {
  bits<5> Zda;
  bits<5> Zn;
  bits<3> Zm;
  let Inst{31-23} = 0b011001000;
  let Inst{22}    = bf;
  let Inst{21}    = 0b1;
  let Inst{18-16} = Zm;
  let Inst{15-12} = 0b0100;
  let Inst{9-5}   = Zn;
  let Inst{4-0}   = Zda;

  let Constraints = "$Zda = $_Zda";
  let DestructiveInstType = DestructiveOther;
  let hasSideEffects = 0;
  let mayRaiseFPException = 1;
}

multiclass sve_float_dot_indexed<bit bf, bits<2> opc, ZPRRegOp src1_ty,
                                 ZPRRegOp src2_ty, string asm, ValueType InVT,
                                 SDPatternOperator op> {
  def NAME : sve_float_dot_indexed<bf, ZPR32, src1_ty, src2_ty, VectorIndexS32b, asm> {
    bits<2> iop;
    let Inst{20-19} = iop;
    let Inst{11-10} = opc;
  }
  def : SVE_4_Op_Imm_Pat<nxv4f32, op, nxv4f32, InVT, InVT, i32, VectorIndexS32b_timm, !cast<Instruction>(NAME)>;
}

multiclass sve_bfloat_convert<string asm, SDPatternOperator op, SDPatternOperator ir_op> {
  def NAME : sve_fp_2op_p_zd<0b1001010, asm, ZPR32, ZPR16, ElementSizeS>;

  def : SVE_3_Op_Pat<nxv8bf16, op, nxv8bf16, nxv4i1, nxv4f32, !cast<Instruction>(NAME)>;
  def : SVE_1_Op_Passthru_Round_Pat<nxv4bf16, ir_op, nxv4i1, nxv4f32, !cast<Instruction>(NAME)>;
  def : SVE_1_Op_Passthru_Round_Pat<nxv2bf16, ir_op, nxv2i1, nxv2f32, !cast<Instruction>(NAME)>;
}

multiclass sve_bfloat_convert_top<string asm,  SDPatternOperator op> {
  def NAME : sve2_fp_convert_precision<0b1010, 0b1, asm, ZPR16, ZPR32>;

  def : SVE_3_Op_Pat<nxv8bf16, op, nxv8bf16, nxv4i1, nxv4f32, !cast<Instruction>(NAME)>;
}

//===----------------------------------------------------------------------===//
// SVE Integer Matrix Multiply Group
//===----------------------------------------------------------------------===//

class sve_int_matmul<bits<2> uns, string asm>
: I<(outs ZPR32:$Zda), (ins ZPR32:$_Zda, ZPR8:$Zn, ZPR8:$Zm), asm,
  "\t$Zda, $Zn, $Zm", "", []>, Sched<[]> {
  bits<5> Zda;
  bits<5> Zn;
  bits<5> Zm;
  let Inst{31-24} = 0b01000101;
  let Inst{23-22} = uns;
  let Inst{21}    = 0;
  let Inst{20-16} = Zm;
  let Inst{15-10} = 0b100110;
  let Inst{9-5}   = Zn;
  let Inst{4-0}   = Zda;

  let Constraints = "$Zda = $_Zda";
  let DestructiveInstType = DestructiveOther;
  let ElementSize = ZPR32.ElementSize;
  let hasSideEffects = 0;
}

multiclass sve_int_matmul<bits<2> uns, string asm, SDPatternOperator op> {
  def NAME : sve_int_matmul<uns, asm>;

  def : SVE_3_Op_Pat<nxv4i32, op , nxv4i32, nxv16i8, nxv16i8, !cast<Instruction>(NAME)>;
}

//===----------------------------------------------------------------------===//
// SVE Integer Dot Product Mixed Sign Group
//===----------------------------------------------------------------------===//

class sve_int_dot_mixed<string asm>
: I<(outs ZPR32:$Zda), (ins ZPR32:$_Zda, ZPR8:$Zn, ZPR8:$Zm), asm,
  "\t$Zda, $Zn, $Zm", "", []>, Sched<[]> {
  bits<5> Zda;
  bits<5> Zn;
  bits<5> Zm;
  let Inst{31-21} = 0b01000100100;
  let Inst{20-16} = Zm;
  let Inst{15-10} = 0b011110;
  let Inst{9-5}   = Zn;
  let Inst{4-0}   = Zda;

  let Constraints = "$Zda = $_Zda";
  let DestructiveInstType = DestructiveOther;
  let ElementSize = ZPR32.ElementSize;
  let hasSideEffects = 0;
}

multiclass sve_int_dot_mixed<string asm, SDPatternOperator op> {
  def NAME : sve_int_dot_mixed<asm>;

  def : SVE_3_Op_Pat<nxv4i32, op , nxv4i32, nxv16i8, nxv16i8, !cast<Instruction>(NAME)>;
}

//===----------------------------------------------------------------------===//
// SVE Integer Dot Product Mixed Sign - Indexed Group
//===----------------------------------------------------------------------===//

class sve_int_dot_mixed_indexed<bit U, string asm>
: I<(outs ZPR32:$Zda), (ins ZPR32:$_Zda, ZPR8:$Zn, ZPR3b8:$Zm, VectorIndexS32b:$idx),
    asm, "\t$Zda, $Zn, $Zm$idx", "", []>, Sched<[]> {
  bits<5> Zda;
  bits<5> Zn;
  bits<3> Zm;
  bits<2> idx;
  let Inst{31-21} = 0b01000100101;
  let Inst{20-19} = idx;
  let Inst{18-16} = Zm;
  let Inst{15-11} = 0b00011;
  let Inst{10}    = U;
  let Inst{9-5}   = Zn;
  let Inst{4-0}   = Zda;

  let Constraints = "$Zda = $_Zda";
  let DestructiveInstType = DestructiveOther;
  let ElementSize = ZPR32.ElementSize;
  let hasSideEffects = 0;
}

multiclass sve_int_dot_mixed_indexed<bit U, string asm, SDPatternOperator op> {
  def NAME : sve_int_dot_mixed_indexed<U, asm>;

  def : SVE_4_Op_Imm_Pat<nxv4i32, op, nxv4i32, nxv16i8, nxv16i8, i32, VectorIndexS32b_timm, !cast<Instruction>(NAME)>;
}

//===----------------------------------------------------------------------===//
// SVE Floating Point Matrix Multiply Accumulate Group
//===----------------------------------------------------------------------===//

class sve_fp_matrix_mla<bits<3> opc, string asm, ZPRRegOp zda_ty, ZPRRegOp reg_ty>
: I<(outs zda_ty:$Zda), (ins zda_ty:$_Zda, reg_ty:$Zn, reg_ty:$Zm),
    asm, "\t$Zda, $Zn, $Zm", "", []>, Sched<[]> {
  bits<5> Zda;
  bits<5> Zn;
  bits<5> Zm;
  let Inst{31-24} = 0b01100100;
  let Inst{23-22} = opc{2-1};
  let Inst{21}    = 1;
  let Inst{20-16} = Zm;
  let Inst{15-11} = 0b11100;
  let Inst{10}    = opc{0};
  let Inst{9-5}   = Zn;
  let Inst{4-0}   = Zda;

  let Constraints = "$Zda = $_Zda";
  let DestructiveInstType = DestructiveOther;
  let hasSideEffects = 0;
  let mayRaiseFPException = 1;
}

multiclass sve_fp_matrix_mla<bits<3> opc, string asm, ZPRRegOp zda_ty,
                             ZPRRegOp reg_ty, SDPatternOperator op,
                             ValueType zda_vt, ValueType reg_vt> {
  def NAME : sve_fp_matrix_mla<opc, asm, zda_ty, reg_ty>;

  def : SVE_3_Op_Pat<zda_vt, op, zda_vt, reg_vt, reg_vt, !cast<Instruction>(NAME)>;
}

//===----------------------------------------------------------------------===//
// SVE Memory - Contiguous Load And Replicate 256-bit Group
//===----------------------------------------------------------------------===//

class sve_mem_ldor_si<bits<2> sz, string asm, RegisterOperand VecList>
: I<(outs VecList:$Zt), (ins PPR3bAny:$Pg, GPR64sp:$Rn, simm4s32:$imm4),
  asm, "\t$Zt, $Pg/z, [$Rn, $imm4]", "", []>, Sched<[]> {
  bits<5> Zt;
  bits<5> Rn;
  bits<3> Pg;
  bits<4> imm4;
  let Inst{31-25} = 0b1010010;
  let Inst{24-23} = sz;
  let Inst{22-20} = 0b010;
  let Inst{19-16} = imm4;
  let Inst{15-13} = 0b001;
  let Inst{12-10} = Pg;
  let Inst{9-5}   = Rn;
  let Inst{4-0}   = Zt;

  let hasSideEffects = 0;
  let mayLoad = 1;
}

multiclass sve_mem_ldor_si<bits<2> sz, string asm, RegisterOperand listty,
                           ZPRRegOp zprty, ValueType Ty, ValueType PredTy, SDNode Ld1ro> {
  def NAME : sve_mem_ldor_si<sz, asm, listty>;
  def : InstAlias<asm # "\t$Zt, $Pg/z, [$Rn]",
                  (!cast<Instruction>(NAME) listty:$Zt, PPR3bAny:$Pg, GPR64sp:$Rn, 0), 1>;
  def : InstAlias<asm # "\t$Zt, $Pg/z, [$Rn]",
                  (!cast<Instruction>(NAME) zprty:$Zt, PPR3bAny:$Pg, GPR64sp:$Rn, 0), 0>;
  def : InstAlias<asm # "\t$Zt, $Pg/z, [$Rn, $imm4]",
                  (!cast<Instruction>(NAME) zprty:$Zt, PPR3bAny:$Pg, GPR64sp:$Rn, simm4s32:$imm4), 0>;

  // Base addressing mode
  def : Pat<(Ty (Ld1ro (PredTy PPR3bAny:$Pg), GPR64sp:$base)),
            (!cast<Instruction>(NAME) PPR3bAny:$Pg, GPR64sp:$base, (i64 0))>;
  let AddedComplexity = 2 in {
    // Reg + Imm addressing mode
    def : Pat<(Ty (Ld1ro (PredTy PPR3bAny:$Pg), (add GPR64:$base, (i64 simm4s32:$imm)))),
              (!cast<Instruction>(NAME) $Pg, $base, simm4s32:$imm)>;
  }
}

class sve_mem_ldor_ss<bits<2> sz, string asm, RegisterOperand VecList,
                      RegisterOperand gprty>
: I<(outs VecList:$Zt), (ins PPR3bAny:$Pg, GPR64sp:$Rn, gprty:$Rm),
  asm, "\t$Zt, $Pg/z, [$Rn, $Rm]", "", []>, Sched<[]> {
  bits<5> Zt;
  bits<3> Pg;
  bits<5> Rn;
  bits<5> Rm;
  let Inst{31-25} = 0b1010010;
  let Inst{24-23} = sz;
  let Inst{22-21} = 0b01;
  let Inst{20-16} = Rm;
  let Inst{15-13} = 0;
  let Inst{12-10} = Pg;
  let Inst{9-5}   = Rn;
  let Inst{4-0}   = Zt;

  let hasSideEffects = 0;
  let mayLoad = 1;
}

multiclass sve_mem_ldor_ss<bits<2> sz, string asm, RegisterOperand listty,
                           ZPRRegOp zprty, RegisterOperand gprty, ValueType Ty,
                           ValueType PredTy, SDNode Ld1ro, ComplexPattern AddrCP> {
  def NAME : sve_mem_ldor_ss<sz, asm, listty, gprty>;

  def : InstAlias<asm # "\t$Zt, $Pg/z, [$Rn, $Rm]",
                  (!cast<Instruction>(NAME) zprty:$Zt, PPR3bAny:$Pg, GPR64sp:$Rn, gprty:$Rm), 0>;

  def : Pat<(Ty (Ld1ro (PredTy PPR3bAny:$gp), (AddrCP GPR64sp:$base, gprty:$offset))),
            (!cast<Instruction>(NAME) PPR3bAny:$gp, GPR64sp:$base, gprty:$offset)>;
}

//===----------------------------------------------------------------------===//
// SVE Interleave 128-bit Elements Group
//===----------------------------------------------------------------------===//

class sve_int_perm_bin_perm_128_zz<bits<2> opc, bit P, string asm>
: I<(outs ZPR128:$Zd), (ins ZPR128:$Zn, ZPR128:$Zm),
  asm, "\t$Zd, $Zn, $Zm",
  "",
  []>, Sched<[]> {
  bits<5> Zd;
  bits<5> Zm;
  bits<5> Zn;
  let Inst{31-21} = 0b00000101101;
  let Inst{20-16} = Zm;
  let Inst{15-13} = 0b000;
  let Inst{12-11} = opc;
  let Inst{10}    = P;
  let Inst{9-5}   = Zn;
  let Inst{4-0}   = Zd;

  let hasSideEffects = 0;
}

multiclass sve_int_perm_bin_perm_128_zz<bits<2> opc, bit P, string asm, SDPatternOperator op> {
  def NAME : sve_int_perm_bin_perm_128_zz<opc, P, asm>;

  def : SVE_2_Op_Pat<nxv16i8,  op, nxv16i8,  nxv16i8,  !cast<Instruction>(NAME)>;
  def : SVE_2_Op_Pat<nxv8i16,  op, nxv8i16,  nxv8i16,  !cast<Instruction>(NAME)>;
  def : SVE_2_Op_Pat<nxv8f16,  op, nxv8f16,  nxv8f16,  !cast<Instruction>(NAME)>;
  def : SVE_2_Op_Pat<nxv4i32,  op, nxv4i32,  nxv4i32,  !cast<Instruction>(NAME)>;
  def : SVE_2_Op_Pat<nxv4f32,  op, nxv4f32,  nxv4f32,  !cast<Instruction>(NAME)>;
  def : SVE_2_Op_Pat<nxv2i64,  op, nxv2i64,  nxv2i64,  !cast<Instruction>(NAME)>;
  def : SVE_2_Op_Pat<nxv2f64,  op, nxv2f64,  nxv2f64,  !cast<Instruction>(NAME)>;
  def : SVE_2_Op_Pat<nxv8bf16, op, nxv8bf16, nxv8bf16, !cast<Instruction>(NAME)>;
}

/// Addressing modes
let WantsRoot = true in {
  def am_sve_indexed_s4 : ComplexPattern<iPTR, 2, "SelectAddrModeIndexedSVE<-8, 7>">;
  def am_sve_indexed_s6 : ComplexPattern<iPTR, 2, "SelectAddrModeIndexedSVE<-32, 31>">;
  def am_sve_indexed_s9 : ComplexPattern<iPTR, 2, "SelectAddrModeIndexedSVE<-256, 255>">;
}

def am_sve_regreg_lsl0 : ComplexPattern<iPTR, 2, "SelectSVERegRegAddrMode<0>", []>;
def am_sve_regreg_lsl1 : ComplexPattern<iPTR, 2, "SelectSVERegRegAddrMode<1>", []>;
def am_sve_regreg_lsl2 : ComplexPattern<iPTR, 2, "SelectSVERegRegAddrMode<2>", []>;
def am_sve_regreg_lsl3 : ComplexPattern<iPTR, 2, "SelectSVERegRegAddrMode<3>", []>;
def am_sve_regreg_lsl4 : ComplexPattern<iPTR, 2, "SelectSVERegRegAddrMode<4>", []>;

// Predicated pseudo floating point two operand instructions.
multiclass sve_fp_bin_pred_hfd<SDPatternOperator op> {
  def _H_UNDEF : PredTwoOpPseudo<NAME # _H, ZPR16, FalseLanesUndef>;
  def _S_UNDEF : PredTwoOpPseudo<NAME # _S, ZPR32, FalseLanesUndef>;
  def _D_UNDEF : PredTwoOpPseudo<NAME # _D, ZPR64, FalseLanesUndef>;

  def : SVE_3_Op_Pat<nxv8f16, op, nxv8i1, nxv8f16, nxv8f16, !cast<Pseudo>(NAME # _H_UNDEF)>;
  def : SVE_3_Op_Pat<nxv4f16, op, nxv4i1, nxv4f16, nxv4f16, !cast<Pseudo>(NAME # _H_UNDEF)>;
  def : SVE_3_Op_Pat<nxv2f16, op, nxv2i1, nxv2f16, nxv2f16, !cast<Pseudo>(NAME # _H_UNDEF)>;
  def : SVE_3_Op_Pat<nxv4f32, op, nxv4i1, nxv4f32, nxv4f32, !cast<Pseudo>(NAME # _S_UNDEF)>;
  def : SVE_3_Op_Pat<nxv2f32, op, nxv2i1, nxv2f32, nxv2f32, !cast<Pseudo>(NAME # _S_UNDEF)>;
  def : SVE_3_Op_Pat<nxv2f64, op, nxv2i1, nxv2f64, nxv2f64, !cast<Pseudo>(NAME # _D_UNDEF)>;
}

// Predicated pseudo floating point (BFloat) two operand instructions.
multiclass sve_fp_bin_pred_bfloat<SDPatternOperator op> {
  def _UNDEF : PredTwoOpPseudo<NAME, ZPR16, FalseLanesUndef>;

  def : SVE_3_Op_Pat<nxv8bf16, op, nxv8i1,  nxv8bf16, nxv8bf16, !cast<Pseudo>(NAME # _UNDEF)>;
  def : SVE_3_Op_Pat<nxv4bf16, op, nxv4i1,  nxv4bf16, nxv4bf16, !cast<Pseudo>(NAME # _UNDEF)>;
  def : SVE_3_Op_Pat<nxv2bf16, op, nxv2i1,  nxv2bf16, nxv2bf16, !cast<Pseudo>(NAME # _UNDEF)>;
}

// Predicated pseudo floating point three operand instructions.
multiclass sve_fp_3op_pred_hfd<SDPatternOperator op> {
  def _H_UNDEF : PredThreeOpPseudo<NAME # _H, ZPR16, FalseLanesUndef>;
  def _S_UNDEF : PredThreeOpPseudo<NAME # _S, ZPR32, FalseLanesUndef>;
  def _D_UNDEF : PredThreeOpPseudo<NAME # _D, ZPR64, FalseLanesUndef>;

  def : SVE_4_Op_Pat<nxv8f16, op, nxv8i1, nxv8f16, nxv8f16, nxv8f16, !cast<Instruction>(NAME # _H_UNDEF)>;
  def : SVE_4_Op_Pat<nxv4f16, op, nxv4i1, nxv4f16, nxv4f16, nxv4f16, !cast<Instruction>(NAME # _H_UNDEF)>;
  def : SVE_4_Op_Pat<nxv2f16, op, nxv2i1, nxv2f16, nxv2f16, nxv2f16, !cast<Instruction>(NAME # _H_UNDEF)>;
  def : SVE_4_Op_Pat<nxv4f32, op, nxv4i1, nxv4f32, nxv4f32, nxv4f32, !cast<Instruction>(NAME # _S_UNDEF)>;
  def : SVE_4_Op_Pat<nxv2f32, op, nxv2i1, nxv2f32, nxv2f32, nxv2f32, !cast<Instruction>(NAME # _S_UNDEF)>;
  def : SVE_4_Op_Pat<nxv2f64, op, nxv2i1, nxv2f64, nxv2f64, nxv2f64, !cast<Instruction>(NAME # _D_UNDEF)>;
}

// Predicated pseudo floating point (BFloat) three operand instructions.
multiclass sve_fp_3op_pred_bfloat<SDPatternOperator op> {
  def _UNDEF : PredThreeOpPseudo<NAME, ZPR16, FalseLanesUndef>;

  def : SVE_4_Op_Pat<nxv8bf16, op, nxv8i1, nxv8bf16, nxv8bf16, nxv8bf16, !cast<Instruction>(NAME # _UNDEF)>;
  def : SVE_4_Op_Pat<nxv4bf16, op, nxv4i1, nxv4bf16, nxv4bf16, nxv4bf16, !cast<Instruction>(NAME # _UNDEF)>;
  def : SVE_4_Op_Pat<nxv2bf16, op, nxv2i1, nxv2bf16, nxv2bf16, nxv2bf16, !cast<Instruction>(NAME # _UNDEF)>;
}

// Predicated pseudo integer two operand instructions.
multiclass sve_int_bin_pred_bhsd<SDPatternOperator op> {
  def _B_UNDEF : PredTwoOpPseudo<NAME # _B, ZPR8, FalseLanesUndef>;
  def _H_UNDEF : PredTwoOpPseudo<NAME # _H, ZPR16, FalseLanesUndef>;
  def _S_UNDEF : PredTwoOpPseudo<NAME # _S, ZPR32, FalseLanesUndef>;
  def _D_UNDEF : PredTwoOpPseudo<NAME # _D, ZPR64, FalseLanesUndef>;

  def : SVE_3_Op_Pat<nxv16i8, op, nxv16i1, nxv16i8, nxv16i8, !cast<Pseudo>(NAME # _B_UNDEF)>;
  def : SVE_3_Op_Pat<nxv8i16, op, nxv8i1,  nxv8i16, nxv8i16, !cast<Pseudo>(NAME # _H_UNDEF)>;
  def : SVE_3_Op_Pat<nxv4i32, op, nxv4i1,  nxv4i32, nxv4i32, !cast<Pseudo>(NAME # _S_UNDEF)>;
  def : SVE_3_Op_Pat<nxv2i64, op, nxv2i1,  nxv2i64, nxv2i64, !cast<Pseudo>(NAME # _D_UNDEF)>;
}

// As sve_int_bin_pred but when only i32 and i64 vector types are required.
multiclass sve_int_bin_pred_sd<SDPatternOperator op> {
  def _S_UNDEF : PredTwoOpPseudo<NAME # _S, ZPR32, FalseLanesUndef>;
  def _D_UNDEF : PredTwoOpPseudo<NAME # _D, ZPR64, FalseLanesUndef>;

  def : SVE_3_Op_Pat<nxv4i32, op, nxv4i1, nxv4i32, nxv4i32, !cast<Pseudo>(NAME # _S_UNDEF)>;
  def : SVE_3_Op_Pat<nxv2i64, op, nxv2i1, nxv2i64, nxv2i64, !cast<Pseudo>(NAME # _D_UNDEF)>;
}

// Predicated pseudo integer two operand instructions. Second operand is an
// immediate specified by imm_[bhsd].
multiclass sve_int_shift_pred_bhsd<SDPatternOperator op,
                                   ComplexPattern imm_b, ComplexPattern imm_h,
                                   ComplexPattern imm_s, ComplexPattern imm_d> {
  def _B_UNDEF : PredTwoOpImmPseudo<NAME # _B, ZPR8,  Operand<i32>, FalseLanesUndef>;
  def _H_UNDEF : PredTwoOpImmPseudo<NAME # _H, ZPR16, Operand<i32>, FalseLanesUndef>;
  def _S_UNDEF : PredTwoOpImmPseudo<NAME # _S, ZPR32, Operand<i32>, FalseLanesUndef>;
  def _D_UNDEF : PredTwoOpImmPseudo<NAME # _D, ZPR64, Operand<i32>, FalseLanesUndef>;

  def : SVE_Shift_DupImm_Pred_Pat<nxv16i8, op, nxv16i1, i32, imm_b, !cast<Instruction>(NAME # _B_UNDEF)>;
  def : SVE_Shift_DupImm_Pred_Pat<nxv8i16, op, nxv8i1,  i32, imm_h, !cast<Instruction>(NAME # _H_UNDEF)>;
  def : SVE_Shift_DupImm_Pred_Pat<nxv4i32, op, nxv4i1,  i32, imm_s, !cast<Instruction>(NAME # _S_UNDEF)>;
  def : SVE_Shift_DupImm_Pred_Pat<nxv2i64, op, nxv2i1,  i64, imm_d, !cast<Instruction>(NAME # _D_UNDEF)>;
}

multiclass sve_int_bin_pred_all_active_bhsd<SDPatternOperator op> {
  def _B_UNDEF : PredTwoOpPseudo<NAME # _B, ZPR8, FalseLanesUndef>;
  def _H_UNDEF : PredTwoOpPseudo<NAME # _H, ZPR16, FalseLanesUndef>;
  def _S_UNDEF : PredTwoOpPseudo<NAME # _S, ZPR32, FalseLanesUndef>;
  def _D_UNDEF : PredTwoOpPseudo<NAME # _D, ZPR64, FalseLanesUndef>;

  def : SVE_2_Op_Pred_All_Active_Pt<nxv16i8, op, nxv16i1, nxv16i8, nxv16i8, !cast<Pseudo>(NAME # _B_UNDEF)>;
  def : SVE_2_Op_Pred_All_Active_Pt<nxv8i16, op, nxv8i1,  nxv8i16, nxv8i16, !cast<Pseudo>(NAME # _H_UNDEF)>;
  def : SVE_2_Op_Pred_All_Active_Pt<nxv4i32, op, nxv4i1,  nxv4i32, nxv4i32, !cast<Pseudo>(NAME # _S_UNDEF)>;
  def : SVE_2_Op_Pred_All_Active_Pt<nxv2i64, op, nxv2i1,  nxv2i64, nxv2i64, !cast<Pseudo>(NAME # _D_UNDEF)>;
}

//===----------------------------------------------------------------------===//
// SME2 or SVE2.1 Instructions
//===----------------------------------------------------------------------===//

class sve_fp_clamp<string asm, bits<2> sz, ZPRRegOp zpr_ty>
    : I<(outs zpr_ty:$Zd), (ins zpr_ty:$_Zd, zpr_ty:$Zn, zpr_ty:$Zm),
        asm, "\t$Zd, $Zn, $Zm", "", []>,
      Sched<[]> {
  bits<5> Zm;
  bits<5> Zn;
  bits<5> Zd;
  let Inst{31-24} = 0b01100100;
  let Inst{23-22} = sz;
  let Inst{21}    = 0b1;
  let Inst{20-16} = Zm;
  let Inst{15-10} = 0b001001;
  let Inst{9-5}   = Zn;
  let Inst{4-0}   = Zd;

  let Constraints = "$Zd = $_Zd";
  let DestructiveInstType = DestructiveOther;
  let ElementSize = zpr_ty.ElementSize;
  let hasSideEffects = 0;
}

multiclass sve_fp_clamp<string asm, SDPatternOperator op> {
  def _H : sve_fp_clamp<asm, 0b01, ZPR16>;
  def _S : sve_fp_clamp<asm, 0b10, ZPR32>;
  def _D : sve_fp_clamp<asm, 0b11, ZPR64>;

  def : SVE_3_Op_Pat<nxv8f16, op, nxv8f16, nxv8f16, nxv8f16, !cast<Instruction>(NAME # _H)>;
  def : SVE_3_Op_Pat<nxv4f32, op, nxv4f32, nxv4f32, nxv4f32, !cast<Instruction>(NAME # _S)>;
  def : SVE_3_Op_Pat<nxv2f64, op, nxv2f64, nxv2f64, nxv2f64, !cast<Instruction>(NAME # _D)>;
}

multiclass sve_fp_clamp_bfloat<string asm, SDPatternOperator op> {
  def NAME : sve_fp_clamp<asm, 0b00, ZPR16>;

  def : SVE_3_Op_Pat<nxv8bf16, op, nxv8bf16, nxv8bf16, nxv8bf16, !cast<Instruction>(NAME)>;
}

// SVE two-way dot product (indexed)
class sve2p1_two_way_dot_vvi<string mnemonic, bit u>
    : I<(outs ZPR32:$Zda), (ins ZPR32:$_Zda, ZPR16:$Zn, ZPR3b16:$Zm, VectorIndexS32b:$i2),
        mnemonic, "\t$Zda, $Zn, $Zm$i2",
        "", []>, Sched<[]> {
  bits<5> Zda;
  bits<5> Zn;
  bits<3> Zm;
  bits<2> i2;
  let Inst{31-21} = 0b01000100100;
  let Inst{20-19} = i2;
  let Inst{18-16} = Zm;
  let Inst{15-11} = 0b11001;
  let Inst{10}    = u;
  let Inst{9-5}   = Zn;
  let Inst{4-0}   = Zda;

  let Constraints = "$Zda = $_Zda";
  let DestructiveInstType = DestructiveOther;
  let hasSideEffects = 0;
}

multiclass sve2p1_two_way_dot_vvi<string mnemonic, bit u, SDPatternOperator intrinsic> {
  def NAME : sve2p1_two_way_dot_vvi<mnemonic, u>;

  def : SVE_4_Op_Imm_Pat<nxv4i32, intrinsic, nxv4i32, nxv8i16, nxv8i16, i32, VectorIndexS32b_timm, !cast<Instruction>(NAME)>;
}

class sve2p1_ptrue_pn<string mnemonic, bits<2> sz, PNRP8to15RegOp pnrty, SDPatternOperator op>
    : I<(outs pnrty:$PNd), (ins ), mnemonic, "\t$PNd",
        "", [(set pnrty:$PNd, (op))]>, Sched<[]> {
  bits<3> PNd;
  let Inst{31-24}  = 0b00100101;
  let Inst{23-22} = sz;
  let Inst{21-3}  = 0b1000000111100000010;
  let Inst{2-0}   = PNd;

  let hasSideEffects = 0;
  let isReMaterializable = 1;
  let Uses = [VG];
}


multiclass sve2p1_ptrue_pn<string mnemonic> {
 def _B : sve2p1_ptrue_pn<mnemonic, 0b00, PNR8_p8to15, int_aarch64_sve_ptrue_c8>;
 def _H : sve2p1_ptrue_pn<mnemonic, 0b01, PNR16_p8to15, int_aarch64_sve_ptrue_c16>;
 def _S : sve2p1_ptrue_pn<mnemonic, 0b10, PNR32_p8to15, int_aarch64_sve_ptrue_c32>;
 def _D : sve2p1_ptrue_pn<mnemonic, 0b11, PNR64_p8to15, int_aarch64_sve_ptrue_c64>;
}


// SVE extract mask predicate from predicate-as-counter
class sve2p1_pred_as_ctr_to_mask_base<string mnemonic, bits<2> sz, bits<3> opc,
                                      RegisterOperand pprty, Operand idxty>
    : I<(outs pprty:$Pd), (ins PNRAny_p8to15:$PNn, idxty:$index),
        mnemonic, "\t$Pd, $PNn$index",
        "", []>, Sched<[]> {
  bits<4> Pd;
  bits<3> PNn;
  bits<2> imm2;
  let Inst{31-24} = 0b00100101;
  let Inst{23-22} = sz;
  let Inst{21-11} = 0b10000001110;
  let Inst{10-8}  = opc;
  let Inst{7-5}   = PNn;
  let Inst{4}     = 0b1;
  let Inst{3-0}   = Pd;

  let hasSideEffects = 0;
}

class sve2p1_pred_as_ctr_to_mask<string mnemonic, bits<2> sz, PPRRegOp pprty>
    : sve2p1_pred_as_ctr_to_mask_base<mnemonic, sz, {0, ?, ?}, pprty, VectorIndexS32b_timm> {
  bits<2> index;
  let Inst{9-8} = index;
}

multiclass sve2p1_pred_as_ctr_to_mask<string mnemonic, SDPatternOperator op> {
 def _B : sve2p1_pred_as_ctr_to_mask<mnemonic, 0b00, PPR8>;
 def _H : sve2p1_pred_as_ctr_to_mask<mnemonic, 0b01, PPR16>;
 def _S : sve2p1_pred_as_ctr_to_mask<mnemonic, 0b10, PPR32>;
 def _D : sve2p1_pred_as_ctr_to_mask<mnemonic, 0b11, PPR64>;

 def : SVE_2_Op_Imm_Pat<nxv16i1, op, aarch64svcount, i32, VectorIndexS32b_timm, !cast<Instruction>(NAME # _B)>;
 def : SVE_2_Op_Imm_Pat<nxv8i1,  op, aarch64svcount, i32, VectorIndexS32b_timm, !cast<Instruction>(NAME # _H)>;
 def : SVE_2_Op_Imm_Pat<nxv4i1,  op, aarch64svcount, i32, VectorIndexS32b_timm, !cast<Instruction>(NAME # _S)>;
 def : SVE_2_Op_Imm_Pat<nxv2i1,  op, aarch64svcount, i32, VectorIndexS32b_timm, !cast<Instruction>(NAME # _D)>;
}


class sve2p1_pred_as_ctr_to_mask_pair<string mnemonic, bits<2> sz, RegisterOperand pprty>
    : sve2p1_pred_as_ctr_to_mask_base<mnemonic, sz, {1, 0, ?}, pprty, VectorIndexD> {
  bit index;
  let Inst{8}    = index;
}

multiclass sve2p1_pred_as_ctr_to_mask_pair<string mnemonic> {
 def _B : sve2p1_pred_as_ctr_to_mask_pair<mnemonic, 0b00, PP_b>;
 def _H : sve2p1_pred_as_ctr_to_mask_pair<mnemonic, 0b01, PP_h>;
 def _S : sve2p1_pred_as_ctr_to_mask_pair<mnemonic, 0b10, PP_s>;
 def _D : sve2p1_pred_as_ctr_to_mask_pair<mnemonic, 0b11, PP_d>;
}


// SME2 multi-vec extract narrow
class sve2p1_multi_vec_extract_narrow<string mnemonic, bits<2> opc, bits<3> tsz>
    : I<(outs ZPR16:$Zd), (ins ZZ_s_mul_r:$Zn),
        mnemonic, "\t$Zd, $Zn",
        "", []>, Sched<[]> {
  bits<5> Zd;
  bits<4> Zn;
  let Inst{31-23} = 0b010001010;
  let Inst{22}    = tsz{2};
  let Inst{21}    = 0b1;
  let Inst{20-19} = tsz{1-0};
  let Inst{18-13} = 0b001010;
  let Inst{12-11} = opc;
  let Inst{10}    = 0b0;
  let Inst{9-6}   = Zn;
  let Inst{5}     = 0b0;
  let Inst{4-0}   = Zd;

  let hasSideEffects = 0;
}

multiclass sve2p1_multi_vec_extract_narrow<string mnemonic, bits<2> opc, SDPatternOperator intrinsic> {
  def NAME : sve2p1_multi_vec_extract_narrow<mnemonic, opc, 0b010>;
  def : SVE2p1_Cvt_VG2_Pat<NAME, intrinsic, nxv8i16, nxv4i32>;
}

// SVE2 multi-vec shift narrow
class sve2p1_multi_vec_shift_narrow<string mnemonic, ZPRRegOp ZdRC, RegisterOperand ZSrcOp,
                                    Operand immtype, bits<3> opc, bits<2> tsz>
    : I<(outs ZdRC:$Zd), (ins ZSrcOp:$Zn, immtype:$imm),
        mnemonic, "\t$Zd, $Zn, $imm",
        "", []>, Sched<[]> {
  bits<5> Zd;
  bits<4> Zn;
  bits<4> imm;
  let Inst{31-23} = 0b010001011;
  let Inst{22}    = tsz{1};
  let Inst{21}    = 0b1;
  let Inst{20}    = tsz{0};
  let Inst{18-16} = imm{2-0};  // imm3
  let Inst{15-14} = 0b00;
  let Inst{13-11} = opc;
  let Inst{10}    = 0b0;
  let Inst{9-6}   = Zn;
  let Inst{5}     = 0b0;
  let Inst{4-0}   = Zd;

  let hasSideEffects = 0;
}

multiclass sve_multi_vec_shift_narrow<string mnemonic, bits<3> opc, SDPatternOperator intrinsic> {
  def NAME : sve2p1_multi_vec_shift_narrow<mnemonic, ZPR16, ZZ_s_mul_r, vecshiftR16, opc, 0b01> {
    let Inst{19} = imm{3}; // imm4
  }

  def : SVE2p1_Sat_Shift_VG2_Pat<NAME, intrinsic, nxv8i16, nxv4i32, vecshiftR16>;
}

multiclass sve_multi_vec_round_shift_narrow<string mnemonic, bits<3> opc> {
  def NAME : sve2p1_multi_vec_shift_narrow<mnemonic, ZPR8, ZZ_h_mul_r, vecshiftR8, opc, 0b00> {
    let Inst{19} = 0b1;    // always 1 for imm3 version
  }
}

// SME2 multi-vec contiguous load (scalar plus scalar, two registers)
class sve2p1_mem_cld_ss_2z<string mnemonic, bits<2> msz, bit n,
                         RegisterOperand vector_ty, RegisterOperand gpr_ty>
    : I<(outs vector_ty:$Zt),
        (ins PNRAny_p8to15:$PNg, GPR64sp:$Rn, gpr_ty:$Rm),
        mnemonic, "\t$Zt, $PNg/z, [$Rn, $Rm]",
        "", []>, Sched<[]> {
  bits<4> Zt;
  bits<5> Rm;
  bits<5> Rn;
  bits<3> PNg;
  let Inst{31-21} = 0b10100000000;
  let Inst{20-16} = Rm;
  let Inst{15}    = 0b0;
  let Inst{14-13} = msz;
  let Inst{12-10} = PNg;
  let Inst{9-5} = Rn;
  let Inst{4-1} = Zt;
  let Inst{0}   = n;

  let hasSideEffects = 0;
  let mayLoad = 1;
}

multiclass sve2p1_mem_cld_ss_2z<string mnemonic, bits<2> msz, bit n,
                         RegisterOperand vector_ty, RegisterOperand gpr_ty, RegisterOperand vector_pseudo_ty> {
  def NAME # _PSEUDO : Pseudo<(outs vector_pseudo_ty:$Zt), (ins PNRAny_p8to15:$PNg, GPR64sp:$Rn, gpr_ty:$Rm), []>;
  def NAME : sve2p1_mem_cld_ss_2z<mnemonic, msz, n, vector_ty, gpr_ty>;
}

// SME2 multi-vec contiguous load (scalar plus immediate, two registers)
class sve2p1_mem_cld_si_2z<string mnemonic, bits<2> msz, bit n,
                         RegisterOperand vector_ty>
    : I<(outs vector_ty:$Zt),
        (ins PNRAny_p8to15:$PNg, GPR64sp:$Rn, simm4s2:$imm4),
        mnemonic, "\t$Zt, $PNg/z, [$Rn, $imm4, mul vl]",
        "", []>, Sched<[]> {
  bits<4> Zt;
  bits<5> Rn;
  bits<3> PNg;
  bits<4> imm4;
  let Inst{31-20} = 0b101000000100;
  let Inst{19-16} = imm4;
  let Inst{15}    = 0b0;
  let Inst{14-13} = msz;
  let Inst{12-10} = PNg;
  let Inst{9-5}   = Rn;
  let Inst{4-1}   = Zt;
  let Inst{0}     = n;

  let hasSideEffects = 0;
  let mayLoad = 1;
}

multiclass sve2p1_mem_cld_si_2z<string mnemonic, bits<2> msz, bit n,
                              RegisterOperand vector_ty, RegisterOperand vector_pseudo_ty> {
  def NAME : sve2p1_mem_cld_si_2z<mnemonic, msz, n, vector_ty>;
  def : InstAlias<mnemonic # " $Zt, $PNg/z, [$Rn]",
                  (!cast<Instruction>(NAME) vector_ty:$Zt, PNRAny_p8to15:$PNg, GPR64sp:$Rn, 0), 1>;
  def NAME # _PSEUDO : Pseudo<(outs vector_pseudo_ty:$Zt), (ins PNRAny_p8to15:$PNg, GPR64sp:$Rn, simm4s2:$imm4), []>;
}

// SME2 multi-vec contiguous load (scalar plus scalar, four registers)
class sve2p1_mem_cld_ss_4z<string mnemonic, bits<2> msz, bit n,
                         RegisterOperand vector_ty, RegisterOperand gpr_ty>
    : I<(outs vector_ty:$Zt),
        (ins PNRAny_p8to15:$PNg, GPR64sp:$Rn, gpr_ty:$Rm),
        mnemonic, "\t$Zt, $PNg/z, [$Rn, $Rm]",
        "", []>, Sched<[]> {
  bits<3> Zt;
  bits<5> Rm;
  bits<5> Rn;
  bits<3> PNg;
  let Inst{31-21} = 0b10100000000;
  let Inst{20-16} = Rm;
  let Inst{15}    = 0b1;
  let Inst{14-13} = msz;
  let Inst{12-10} = PNg;
  let Inst{9-5} = Rn;
  let Inst{4-2} = Zt;
  let Inst{1}   = 0b0;
  let Inst{0}   = n;

  let hasSideEffects = 0;
  let mayLoad = 1;
}

multiclass sve2p1_mem_cld_ss_4z<string mnemonic, bits<2> msz, bit n,
                         RegisterOperand vector_ty, RegisterOperand gpr_ty, RegisterOperand vector_pseudo_ty> {
  def NAME # _PSEUDO : Pseudo<(outs vector_pseudo_ty:$Zt), (ins PNRAny_p8to15:$PNg, GPR64sp:$Rn, gpr_ty:$Rm), []>;
  def NAME : sve2p1_mem_cld_ss_4z<mnemonic, msz, n, vector_ty, gpr_ty>;
}

// SME2 multi-vec contiguous load (scalar plus immediate, four registers)
class sve2p1_mem_cld_si_4z<string mnemonic, bits<2> msz, bit n,
                         RegisterOperand vector_ty>
    : I<(outs vector_ty:$Zt),
        (ins PNRAny_p8to15:$PNg, GPR64sp:$Rn, simm4s4:$imm4),
        mnemonic, "\t$Zt, $PNg/z, [$Rn, $imm4, mul vl]",
        "", []>, Sched<[]> {
  bits<3> Zt;
  bits<5> Rn;
  bits<3> PNg;
  bits<4> imm4;
  let Inst{31-20} = 0b101000000100;
  let Inst{19-16} = imm4;
  let Inst{15}    = 0b1;
  let Inst{14-13} = msz;
  let Inst{12-10} = PNg;
  let Inst{9-5}   = Rn;
  let Inst{4-2}   = Zt;
  let Inst{1}     = 0b0;
  let Inst{0}     = n;

  let hasSideEffects = 0;
  let mayLoad = 1;
}

multiclass sve2p1_mem_cld_si_4z<string mnemonic, bits<2> msz, bit n,
                              RegisterOperand vector_ty, RegisterOperand vector_pseudo_ty> {
  def NAME : sve2p1_mem_cld_si_4z<mnemonic, msz, n, vector_ty>;
  def : InstAlias<mnemonic # " $Zt, $PNg/z, [$Rn]",
                  (!cast<Instruction>(NAME) vector_ty:$Zt, PNRAny_p8to15:$PNg, GPR64sp:$Rn, 0), 1>;
  def NAME # _PSEUDO : Pseudo<(outs vector_pseudo_ty:$Zt), (ins PNRAny_p8to15:$PNg, GPR64sp:$Rn, simm4s4:$imm4), []>;
}

// SME2 multi-vec contiguous store (scalar plus scalar, two registers)
class sve2p1_mem_cst_ss_2z<string mnemonic, bits<2> msz, bit n,
                           RegisterOperand vector_ty, RegisterOperand gpr_ty>
    : I<(outs ),
        (ins vector_ty:$Zt, PNRAny_p8to15:$PNg, GPR64sp:$Rn, gpr_ty:$Rm),
        mnemonic, "\t$Zt, $PNg, [$Rn, $Rm]",
        "", []>, Sched<[]> {
  bits<4> Zt;
  bits<5> Rm;
  bits<5> Rn;
  bits<3> PNg;
  let Inst{31-21} = 0b10100000001;
  let Inst{20-16} = Rm;
  let Inst{15}    = 0b0;
  let Inst{14-13} = msz;
  let Inst{12-10} = PNg;
  let Inst{9-5} = Rn;
  let Inst{4-1} = Zt;
  let Inst{0}   = n;

  let hasSideEffects = 0;
  let mayStore = 1;
}


// SME2 multi-vec contiguous store (scalar plus immediate, two registers)
class sve2p1_mem_cst_si_2z<string mnemonic, bits<2> msz, bit n,
                           RegisterOperand vector_ty>
    : I<(outs ),
        (ins vector_ty:$Zt, PNRAny_p8to15:$PNg, GPR64sp:$Rn, simm4s2:$imm4),
        mnemonic, "\t$Zt, $PNg, [$Rn, $imm4, mul vl]",
        "", []>, Sched<[]> {
  bits<4> Zt;
  bits<5> Rn;
  bits<3> PNg;
  bits<4> imm4;
  let Inst{31-20} = 0b101000000110;
  let Inst{19-16} = imm4;
  let Inst{15}    = 0b0;
  let Inst{14-13} = msz;
  let Inst{12-10} = PNg;
  let Inst{9-5}   = Rn;
  let Inst{4-1}   = Zt;
  let Inst{0}     = n;

  let hasSideEffects = 0;
  let mayStore = 1;
}


multiclass sve2p1_mem_cst_si_2z<string mnemonic, bits<2> msz, bit n,
                              RegisterOperand vector_ty> {
  def NAME : sve2p1_mem_cst_si_2z<mnemonic, msz, n, vector_ty>;

  def : InstAlias<mnemonic # " $Zt, $PNg, [$Rn]",
                  (!cast<Instruction>(NAME) vector_ty:$Zt, PNRAny_p8to15:$PNg, GPR64sp:$Rn, 0), 1>;
}


// SME2 multi-vec contiguous store (scalar plus scalar, four registers)
class sve2p1_mem_cst_ss_4z<string mnemonic, bits<2> msz, bit n,
                           RegisterOperand vector_ty, RegisterOperand gpr_ty>
    : I<(outs ),
        (ins vector_ty:$Zt, PNRAny_p8to15:$PNg, GPR64sp:$Rn, gpr_ty:$Rm),
        mnemonic, "\t$Zt, $PNg, [$Rn, $Rm]",
        "", []>, Sched<[]> {
  bits<3> Zt;
  bits<5> Rm;
  bits<5> Rn;
  bits<3> PNg;
  let Inst{31-21} = 0b10100000001;
  let Inst{20-16} = Rm;
  let Inst{15}    = 0b1;
  let Inst{14-13} = msz;
  let Inst{12-10} = PNg;
  let Inst{9-5} = Rn;
  let Inst{4-2} = Zt;
  let Inst{1}   = 0b0;
  let Inst{0}   = n;

  let mayStore = 1;
}


// SME2 multi-vec contiguous store (scalar plus immediate, four registers)
class sve2p1_mem_cst_si_4z<string mnemonic, bits<2> msz, bit n,
                           RegisterOperand vector_ty>
    : I<(outs ),
        (ins vector_ty:$Zt, PNRAny_p8to15:$PNg, GPR64sp:$Rn, simm4s4:$imm4),
        mnemonic, "\t$Zt, $PNg, [$Rn, $imm4, mul vl]",
        "", []>, Sched<[]> {
  bits<3> Zt;
  bits<5> Rn;
  bits<3> PNg;
  bits<4> imm4;
  let Inst{31-20} = 0b101000000110;
  let Inst{19-16} = imm4;
  let Inst{15}    = 0b1;
  let Inst{14-13} = msz;
  let Inst{12-10} = PNg;
  let Inst{9-5}   = Rn;
  let Inst{4-2}   = Zt;
  let Inst{1}     = 0b0;
  let Inst{0}     = n;

  let hasSideEffects = 0;
  let mayStore = 1;
}


multiclass sve2p1_mem_cst_si_4z<string mnemonic, bits<2> msz, bit n,
                                RegisterOperand vector_ty> {
  def NAME : sve2p1_mem_cst_si_4z<mnemonic, msz, n, vector_ty>;

  def : InstAlias<mnemonic # " $Zt, $PNg, [$Rn]",
                  (!cast<Instruction>(NAME) vector_ty:$Zt, PNRAny_p8to15:$PNg, GPR64sp:$Rn,0), 1>;
}

// SVE predicate count (predicate-as-counter)
class sve2p1_pcount_pn<string mnemonic, bits<3> opc, bits<2> sz, PNRRegOp pnrty>
   : I<(outs GPR64:$Rd),
       (ins pnrty:$PNn, sve_vec_len_specifier_enum:$vl),
       mnemonic, "\t$Rd, $PNn, $vl",
       "", []>, Sched<[]> {
  bits<5> Rd;
  bits<4> PNn;
  bits<1> vl;
  let Inst{31-24} = 0b00100101;
  let Inst{23-22} = sz;
  let Inst{21-19} = 0b100;
  let Inst{18-16} = opc;
  let Inst{15-11} = 0b10000;
  let Inst{10}    = vl;
  let Inst{9}     = 0b1;
  let Inst{8-5}   = PNn;
  let Inst{4-0}   = Rd;

  let hasSideEffects = 0;
}

multiclass sve2p1_pcount_pn<string mnemonic, bits<3> opc> {
  def _B : sve2p1_pcount_pn<mnemonic, opc, 0b00, PNR8>;
  def _H : sve2p1_pcount_pn<mnemonic, opc, 0b01, PNR16>;
  def _S : sve2p1_pcount_pn<mnemonic, opc, 0b10, PNR32>;
  def _D : sve2p1_pcount_pn<mnemonic, opc, 0b11, PNR64>;

  defm : SVE2p1_Cntp_Pat<i64, int_aarch64_sve_cntp_c8,  aarch64svcount, !cast<Instruction>(NAME # _B)>;
  defm : SVE2p1_Cntp_Pat<i64, int_aarch64_sve_cntp_c16, aarch64svcount, !cast<Instruction>(NAME # _H)>;
  defm : SVE2p1_Cntp_Pat<i64, int_aarch64_sve_cntp_c32, aarch64svcount, !cast<Instruction>(NAME # _S)>;
  defm : SVE2p1_Cntp_Pat<i64, int_aarch64_sve_cntp_c64, aarch64svcount, !cast<Instruction>(NAME # _D)>;
}


// SVE integer compare scalar count and limit (predicate-as-counter)
class sve2p1_int_while_rr_pn<string mnemonic, bits<2> sz, bits<3> opc,
                             PNRP8to15RegOp pnrty>
    : I<(outs pnrty:$PNd), (ins GPR64:$Rn, GPR64:$Rm, sve_vec_len_specifier_enum:$vl),
        mnemonic, "\t$PNd, $Rn, $Rm, $vl",
        "", []>, Sched<[]> {
  bits<3> PNd;
  bits<5> Rn;
  bits<1> vl;
  bits<5> Rm;
  let Inst{31-24} = 0b00100101;
  let Inst{23-22} = sz;
  let Inst{21}    = 0b1;
  let Inst{20-16} = Rm;
  let Inst{15-14} = 0b01;
  let Inst{13}    = vl;
  let Inst{12}    = 0b0;
  let Inst{11-10} = opc{2-1};
  let Inst{9-5}   = Rn;
  let Inst{4}     = 0b1;
  let Inst{3}     = opc{0};
  let Inst{2-0}   = PNd;

  let Defs = [NZCV];
  let hasSideEffects = 0;
}


multiclass sve2p1_int_while_rr_pn<string mnemonic, bits<3> opc> {
 def _B : sve2p1_int_while_rr_pn<mnemonic, 0b00, opc, PNR8_p8to15>;
 def _H : sve2p1_int_while_rr_pn<mnemonic, 0b01, opc, PNR16_p8to15>;
 def _S : sve2p1_int_while_rr_pn<mnemonic, 0b10, opc, PNR32_p8to15>;
 def _D : sve2p1_int_while_rr_pn<mnemonic, 0b11, opc, PNR64_p8to15>;

 defm : SVE2p1_While_PN_Pat<aarch64svcount, !cast<SDPatternOperator>("int_aarch64_sve_" # mnemonic # "_c8"),
                            i64, !cast<Instruction>(NAME # _B)>;
 defm : SVE2p1_While_PN_Pat<aarch64svcount, !cast<SDPatternOperator>("int_aarch64_sve_" # mnemonic # "_c16"),
                            i64, !cast<Instruction>(NAME # _H)>;
 defm : SVE2p1_While_PN_Pat<aarch64svcount, !cast<SDPatternOperator>("int_aarch64_sve_" # mnemonic # "_c32"),
                            i64, !cast<Instruction>(NAME # _S)>;
 defm : SVE2p1_While_PN_Pat<aarch64svcount, !cast<SDPatternOperator>("int_aarch64_sve_" # mnemonic # "_c64"),
                            i64, !cast<Instruction>(NAME # _D)>;
}


// SVE integer compare scalar count and limit (predicate pair)
class sve2p1_int_while_rr_pair<string mnemonic, bits<2> sz, bits<3> opc,
                               PPR2MulRegOp ppr_ty>
    : I<(outs ppr_ty:$Pd), (ins GPR64:$Rn, GPR64:$Rm),
        mnemonic, "\t$Pd, $Rn, $Rm",
        "", []>, Sched<[]> {
  bits<3> Pd;
  bits<5> Rn;
  bits<5> Rm;
  let Inst{31-24} = 0b00100101;
  let Inst{23-22} = sz;
  let Inst{21}    = 0b1;
  let Inst{20-16} = Rm;
  let Inst{15-12} = 0b0101;
  let Inst{11-10} = opc{2-1};
  let Inst{9-5}   = Rn;
  let Inst{4}     = 0b1;
  let Inst{3-1}   = Pd;
  let Inst{0}     = opc{0};

  let Defs = [NZCV];
  let hasSideEffects = 0;
  let ElementSize = ppr_ty.ElementSize;
  let isWhile = 1;
}


multiclass sve2p1_int_while_rr_pair<string mnemonic, bits<3> opc> {
 def _B : sve2p1_int_while_rr_pair<mnemonic, 0b00, opc, PP_b_mul_r>;
 def _H : sve2p1_int_while_rr_pair<mnemonic, 0b01, opc, PP_h_mul_r>;
 def _S : sve2p1_int_while_rr_pair<mnemonic, 0b10, opc, PP_s_mul_r>;
 def _D : sve2p1_int_while_rr_pair<mnemonic, 0b11, opc, PP_d_mul_r>;
}


class sve_mem_128b_gld_64_unscaled<string mnemonic>
    : I<(outs Z_q:$Zt), (ins PPR3bAny:$Pg, ZPR64:$Zn, GPR64:$Rm),
        mnemonic, "\t$Zt, $Pg/z, [$Zn, $Rm]",
        "", []>, Sched<[]> {
  bits<5> Zt;
  bits<5> Zn;
  bits<3> Pg;
  bits<5> Rm;
  let Inst{31-21} = 0b11000100000;
  let Inst{20-16} = Rm;
  let Inst{15-13} = 0b101;
  let Inst{12-10} = Pg;
  let Inst{9-5}   = Zn;
  let Inst{4-0}   = Zt;

  let hasSideEffects = 0;
  let mayLoad = 1;
}


multiclass sve_mem_128b_gld_64_unscaled<string mnemonic, SDPatternOperator op> {
  def NAME : sve_mem_128b_gld_64_unscaled<mnemonic>;

  def : InstAlias<mnemonic # " $Zt, $Pg/z, [$Zn]",
                  (!cast<Instruction>(NAME) Z_q:$Zt, PPR3bAny:$Pg, ZPR64:$Zn, XZR), 1>;


  def : Pat<(nxv2i64 (op (nxv2i1 PPR3bAny:$Pg),  (nxv2i64 ZPR64:$Zn), (i64 GPR64sp:$Rm), nxv2i64)),
            (!cast<Instruction>(NAME) PPR3bAny:$Pg, ZPR64:$Zn, GPR64:$Rm)>;
  def : Pat<(nxv4i32 (op (nxv4i1 PPR3bAny:$Pg), (nxv2i64 ZPR64:$Zn),  (i64 GPR64sp:$Rm), nxv4i32)),
            (!cast<Instruction>(NAME) PPR3bAny:$Pg, ZPR64:$Zn, GPR64:$Rm)>;
  def : Pat<(nxv8i16 (op (nxv8i1 PPR3bAny:$Pg), (nxv2i64 ZPR64:$Zn), (i64 GPR64sp:$Rm), nxv8i16)),
            (!cast<Instruction>(NAME) PPR3bAny:$Pg, ZPR64:$Zn, GPR64:$Rm)>;
  def : Pat<(nxv16i8 (op (nxv16i1 PPR3bAny:$Pg), (nxv2i64 ZPR64:$Zn), (i64 GPR64sp:$Rm), nxv16i8)),
            (!cast<Instruction>(NAME) PPR3bAny:$Pg, ZPR64:$Zn, GPR64:$Rm)>;

  def : Pat<(nxv2f64 (op (nxv2i1 PPR3bAny:$Pg), (nxv2i64 ZPR64:$Zn), (i64 GPR64sp:$Rm), nxv2f64)),
            (!cast<Instruction>(NAME) PPR3bAny:$Pg, ZPR64:$Zn, GPR64:$Rm)>;
  def : Pat<(nxv4f32 (op (nxv4i1 PPR3bAny:$Pg), (nxv2i64 ZPR64:$Zn), (i64 GPR64sp:$Rm), nxv4f32)),
            (!cast<Instruction>(NAME) PPR3bAny:$Pg, ZPR64:$Zn, GPR64:$Rm)>;
  def : Pat<(nxv8f16 (op (nxv8i1 PPR3bAny:$Pg), (nxv2i64 ZPR64:$Zn), (i64 GPR64sp:$Rm), nxv8f16)),
            (!cast<Instruction>(NAME) PPR3bAny:$Pg, ZPR64:$Zn, GPR64:$Rm)>;
  def : Pat<(nxv8bf16 (op (nxv8i1 PPR3bAny:$Pg), (nxv2i64 ZPR64:$Zn), (i64 GPR64sp:$Rm), nxv8bf16)),
            (!cast<Instruction>(NAME) PPR3bAny:$Pg, ZPR64:$Zn, GPR64:$Rm)>;
}

class sve_mem_sst_128b_64_unscaled<string mnemonic>
    : I<(outs ), (ins Z_q:$Zt, PPR3bAny:$Pg, ZPR64:$Zn, GPR64:$Rm),
        mnemonic, "\t$Zt, $Pg, [$Zn, $Rm]",
        "", []>, Sched<[]> {
  bits<5> Zt;
  bits<5> Zn;
  bits<3> Pg;
  bits<5> Rm;
  let Inst{31-21} = 0b11100100001;
  let Inst{20-16} = Rm;
  let Inst{15-13} = 0b001;
  let Inst{12-10} = Pg;
  let Inst{9-5}   = Zn;
  let Inst{4-0}   = Zt;

  let hasSideEffects = 0;
  let mayStore = 1;
}


multiclass sve_mem_sst_128b_64_unscaled<string mnemonic, SDPatternOperator op> {
  def NAME : sve_mem_sst_128b_64_unscaled<mnemonic>;

  def : InstAlias<mnemonic # " $Zt, $Pg, [$Zn]",
                  (!cast<Instruction>(NAME) Z_q:$Zt, PPR3bAny:$Pg, ZPR64:$Zn, XZR), 1>;

  def : Pat<(op (nxv2i64 Z_q:$Zt), (nxv2i1 PPR3bAny:$gp), (nxv2i64 ZPR64:$Zn), (i64 GPR64sp:$Rm), nxv2i64),
            (!cast<Instruction>(NAME) Z_q:$Zt, PPR3bAny:$gp, ZPR64:$Zn, GPR64:$Rm)>;
  def : Pat<(op (nxv4i32 Z_q:$Zt), (nxv4i1 PPR3bAny:$gp), (nxv2i64 ZPR64:$Zn), (i64 GPR64sp:$Rm), nxv4i32),
            (!cast<Instruction>(NAME) Z_q:$Zt, PPR3bAny:$gp, ZPR64:$Zn, GPR64:$Rm)>;
  def : Pat<(op (nxv8i16 Z_q:$Zt), (nxv8i1 PPR3bAny:$gp), (nxv2i64 ZPR64:$Zn), (i64 GPR64sp:$Rm), nxv8i16),
            (!cast<Instruction>(NAME) Z_q:$Zt, PPR3bAny:$gp,ZPR64:$Zn, GPR64:$Rm)>;
  def : Pat<(op (nxv16i8 Z_q:$Zt), (nxv16i1 PPR3bAny:$gp), (nxv2i64 ZPR64:$Zn), (i64 GPR64sp:$Rm), nxv16i8),
            (!cast<Instruction>(NAME) Z_q:$Zt, PPR3bAny:$gp, ZPR64:$Zn, GPR64:$Rm)>;

  def : Pat<(op (nxv2f64 Z_q:$Zt), (nxv2i1 PPR3bAny:$gp), (nxv2i64 ZPR64:$Zn), (i64 GPR64sp:$Rm), nxv2f64),
            (!cast<Instruction>(NAME) Z_q:$Zt, PPR3bAny:$gp, ZPR64:$Zn, GPR64:$Rm)>;
  def : Pat<(op (nxv4f32 Z_q:$Zt), (nxv4i1 PPR3bAny:$gp), (nxv2i64 ZPR64:$Zn), (i64 GPR64sp:$Rm), nxv4f32),
            (!cast<Instruction>(NAME) Z_q:$Zt, PPR3bAny:$gp, ZPR64:$Zn, GPR64:$Rm)>;
  def : Pat<(op (nxv8f16 Z_q:$Zt), (nxv8i1 PPR3bAny:$gp), (nxv2i64 ZPR64:$Zn), (i64 GPR64sp:$Rm), nxv8f16),
            (!cast<Instruction>(NAME) Z_q:$Zt, PPR3bAny:$gp, ZPR64:$Zn, GPR64:$Rm)>;
  def : Pat<(op (nxv8bf16 Z_q:$Zt), (nxv8i1 PPR3bAny:$gp), (nxv2i64 ZPR64:$Zn), (i64 GPR64sp:$Rm), nxv8bf16),
            (!cast<Instruction>(NAME) Z_q:$Zt, PPR3bAny:$gp, ZPR64:$Zn, GPR64:$Rm)>;
}


// SVE contiguous load (quadwords, scalar plus immediate)
class sve_mem_128b_cld_si<bits<2> dtype, string mnemonic>
    : I<(outs Z_q:$Zt), (ins PPR3bAny:$Pg, GPR64sp:$Rn, simm4s1:$imm4),
        mnemonic, "\t$Zt, $Pg/z, [$Rn, $imm4, mul vl]",
        "", []>, Sched<[]> {
  bits<5> Zt;
  bits<5> Rn;
  bits<3> Pg;
  bits<4> imm4;
  let Inst{31-25} = 0b1010010;
  let Inst{24-23} = dtype;
  let Inst{22-20} = 0b001;
  let Inst{19-16} = imm4;
  let Inst{15-13} = 0b001;
  let Inst{12-10} = Pg;
  let Inst{9-5}   = Rn;
  let Inst{4-0}   = Zt;

  let hasSideEffects = 0;
  let mayLoad = 1;
}

multiclass sve_mem_128b_cld_si<bits<2> dtype, string mnemonic> {
  def NAME : sve_mem_128b_cld_si<dtype, mnemonic>;

  def : InstAlias<mnemonic # " $Zt, $Pg/z, [$Rn]",
                  (!cast<Instruction>(NAME) Z_q:$Zt, PPR3bAny:$Pg, GPR64sp:$Rn, 0), 1>;
  def : InstAlias<mnemonic # " $Zt, $Pg/z, [$Rn]",
                  (!cast<Instruction>(NAME) ZPR128:$Zt, PPR3bAny:$Pg, GPR64sp:$Rn, 0), 0>;
  def : InstAlias<mnemonic # " $Zt, $Pg/z, [$Rn, $imm4, mul vl]",
                  (!cast<Instruction>(NAME) ZPR128:$Zt, PPR3bAny:$Pg, GPR64sp:$Rn, simm4s1:$imm4), 0>;
}


// SVE contiguous load (quadwords, scalar plus scalar)
class sve_mem_128b_cld_ss<bits<2> dtype, string mnemonic, RegisterOperand gprsh_ty>
    : I<(outs Z_q:$Zt), (ins PPR3bAny:$Pg, GPR64sp:$Rn, gprsh_ty:$Rm),
        mnemonic, "\t$Zt, $Pg/z, [$Rn, $Rm]", "",
        []>, Sched<[]> {
  bits<5> Zt;
  bits<5> Rn;
  bits<3> Pg;
  bits<5> Rm;
  let Inst{31-25} = 0b1010010;
  let Inst{24-23} = dtype;
  let Inst{22-21} = 0b00;
  let Inst{20-16} = Rm;
  let Inst{15-13} = 0b100;
  let Inst{12-10} = Pg;
  let Inst{9-5}   = Rn;
  let Inst{4-0}   = Zt;

  let hasSideEffects = 0;
  let mayLoad = 1;
}

multiclass sve_mem_128b_cld_ss<bits<2> dtype, string mnemonic, RegisterOperand gprsh_ty> {
  def NAME : sve_mem_128b_cld_ss<dtype, mnemonic, gprsh_ty>;

  def : InstAlias<mnemonic # " $Zt, $Pg/z, [$Rn, $Rm]",
                 (!cast<Instruction>(NAME) ZPR128:$Zt, PPR3bAny:$Pg, GPR64sp:$Rn, gprsh_ty:$Rm), 0>;
}


// SVE floating-point recursive reduction (quadwords)
class sve2p1_fp_reduction_q<bits<2> sz, bits<3> opc, string mnemonic,
                            RegisterOperand zpr_ty, string vec_sfx>
    : I<(outs V128:$Vd), (ins PPR3bAny:$Pg, zpr_ty:$Zn),
        mnemonic, "\t$Vd." # vec_sfx # ", $Pg, $Zn",
        "", []>, Sched<[]> {
  bits<5> Vd;
  bits<5> Zn;
  bits<3> Pg;
  let Inst{31-24} = 0b01100100;
  let Inst{23-22} = sz;
  let Inst{21-19} = 0b010;
  let Inst{18-16} = opc;
  let Inst{15-13} = 0b101;
  let Inst{12-10} = Pg;
  let Inst{9-5}   = Zn;
  let Inst{4-0}   = Vd;

  let hasSideEffects = 0;
  let mayRaiseFPException = 1;
}

multiclass sve2p1_fp_reduction_q<bits<3> opc, string mnemonic, SDPatternOperator op> {
  def _H : sve2p1_fp_reduction_q<0b01, opc, mnemonic, ZPR16, "8h">;
  def _S : sve2p1_fp_reduction_q<0b10, opc, mnemonic, ZPR32, "4s">;
  def _D : sve2p1_fp_reduction_q<0b11, opc, mnemonic, ZPR64, "2d">;

  def : SVE_2_Op_Pat<v8f16, op, nxv8i1, nxv8f16, !cast<Instruction>(NAME # _H)>;
  def : SVE_2_Op_Pat<v4f32, op, nxv4i1, nxv4f32, !cast<Instruction>(NAME # _S)>;
  def : SVE_2_Op_Pat<v2f64, op, nxv2i1, nxv2f64, !cast<Instruction>(NAME # _D)>;
}


// SVE Permute Vector - Quadwords (DUPQ)
class sve2p1_dupq<bits<5> ind_tsz, string mnemonic, ZPRRegOp zprty, Operand itype>
    : I<(outs zprty:$Zd), (ins zprty:$Zn, itype:$index),
        mnemonic, "\t$Zd, $Zn$index",
        "", []>, Sched<[]> {
  bits<5> Zd;
  bits<5> Zn;
  let Inst{31-21} = 0b00000101001;
  let Inst{20-16} = ind_tsz;
  let Inst{15-10} = 0b001001;
  let Inst{9-5} = Zn;
  let Inst{4-0} = Zd;

  let hasSideEffects = 0;
}

multiclass sve2p1_dupq<string mnemonic, SDPatternOperator Op> {
  def _B : sve2p1_dupq<{?, ?, ?, ?, 1}, mnemonic, ZPR8, VectorIndexB32b_timm> {
    bits<4> index;
    let Inst{20-17} = index;
  }
  def _H : sve2p1_dupq<{?, ?, ?, 1, 0}, mnemonic, ZPR16, VectorIndexH32b_timm> {
    bits<3> index;
    let Inst{20-18} = index;
  }
  def _S : sve2p1_dupq<{?, ?, 1, 0, 0}, mnemonic, ZPR32, VectorIndexS32b_timm> {
    bits<2> index;
    let Inst{20-19} = index;
  }
  def _D : sve2p1_dupq<{?, 1, 0, 0, 0}, mnemonic, ZPR64, VectorIndexD32b_timm> {
    bits<1> index;
    let Inst{20} = index;
  }

  def : SVE_2_Op_Imm_Pat<nxv16i8, Op, nxv16i8, i32, VectorIndexB32b_timm, !cast<Instruction>(NAME # _B)>;
  def : SVE_2_Op_Imm_Pat<nxv8i16, Op, nxv8i16, i32, VectorIndexH32b_timm, !cast<Instruction>(NAME # _H)>;
  def : SVE_2_Op_Imm_Pat<nxv4i32, Op, nxv4i32, i32, VectorIndexS32b_timm, !cast<Instruction>(NAME # _S)>;
  def : SVE_2_Op_Imm_Pat<nxv2i64, Op, nxv2i64, i32, VectorIndexD32b_timm, !cast<Instruction>(NAME # _D)>;

  def : SVE_2_Op_Imm_Pat<nxv8f16, Op, nxv8f16, i32, VectorIndexH32b_timm, !cast<Instruction>(NAME # _H)>;
  def : SVE_2_Op_Imm_Pat<nxv4f32, Op, nxv4f32, i32, VectorIndexS32b_timm, !cast<Instruction>(NAME # _S)>;
  def : SVE_2_Op_Imm_Pat<nxv2f64, Op, nxv2f64, i32, VectorIndexD32b_timm, !cast<Instruction>(NAME # _D)>;
  def : SVE_2_Op_Imm_Pat<nxv8bf16, Op, nxv8bf16, i32, VectorIndexH32b_timm, !cast<Instruction>(NAME # _H)>;
}


// SVE Permute Vector - Quadwords (EXTQ)
class sve2p1_extq<string mnemonic>
    : I<(outs ZPR8:$Zdn), (ins ZPR8:$_Zdn, ZPR8:$Zm, timm32_0_15:$imm4),
        mnemonic, "\t$Zdn, $_Zdn, $Zm, $imm4",
        "", []>, Sched<[]> {
  bits<5> Zdn;
  bits<5> Zm;
  bits<4> imm4;
  let Inst{31-20} = 0b000001010110;
  let Inst{19-16} = imm4;
  let Inst{15-10} = 0b001001;
  let Inst{9-5} = Zm;
  let Inst{4-0} = Zdn;

  let Constraints = "$Zdn = $_Zdn";
  let DestructiveInstType = DestructiveOther;
  let ElementSize = ZPR8.ElementSize;
  let hasSideEffects = 0;
}

multiclass sve2p1_extq<string mnemonic, SDPatternOperator Op> {
  def NAME : sve2p1_extq<mnemonic>;
  def : SVE_3_Op_Imm_Pat<nxv16i8, Op, nxv16i8, nxv16i8, i32, timm32_0_15, !cast<Instruction>(NAME)>;
  def : SVE_3_Op_Imm_Pat<nxv8i16, Op, nxv8i16, nxv8i16, i32, extq_timm32_0_7m2, !cast<Instruction>(NAME)>;
  def : SVE_3_Op_Imm_Pat<nxv4i32, Op, nxv4i32, nxv4i32, i32, extq_timm32_0_3m4, !cast<Instruction>(NAME)>;
  def : SVE_3_Op_Imm_Pat<nxv2i64, Op, nxv2i64, nxv2i64, i32, extq_timm32_0_1m8, !cast<Instruction>(NAME)>;

  def : SVE_3_Op_Imm_Pat<nxv8f16, Op, nxv8f16, nxv8f16, i32, extq_timm32_0_7m2, !cast<Instruction>(NAME)>;
  def : SVE_3_Op_Imm_Pat<nxv4f32, Op, nxv4f32, nxv4f32, i32, extq_timm32_0_3m4, !cast<Instruction>(NAME)>;
  def : SVE_3_Op_Imm_Pat<nxv2f64, Op, nxv2f64, nxv2f64, i32, extq_timm32_0_1m8, !cast<Instruction>(NAME)>;
  def : SVE_3_Op_Imm_Pat<nxv8bf16, Op, nxv8bf16, nxv8bf16, i32, extq_timm32_0_7m2, !cast<Instruction>(NAME)>;
}

// SVE move predicate from vector
class sve2p1_vector_to_pred<bits<4> opc, string mnemonic,
                            PPRRegOp ppr_ty, Operand itype>
    : I<(outs ppr_ty:$Pd), (ins ZPRAny:$Zn, itype:$index),
        mnemonic, "\t$Pd, $Zn$index",
        "", []>, Sched<[]> {
  bits<4> Pd;
  bits<5> Zn;
  let Inst{31-24} = 0b00000101;
  let Inst{23-22} = opc{3-2};
  let Inst{21-19} = 0b101;
  let Inst{18-17} = opc{1-0};
  let Inst{16-10} = 0b0001110;
  let Inst{9-5}   = Zn;
  let Inst{4}     = 0b0;
  let Inst{3-0}   = Pd;

  let hasSideEffects = 0;
}

multiclass sve2p1_vector_to_pred<string mnemonic, SDPatternOperator Op_lane, SDPatternOperator Op> {
  def _B : sve2p1_vector_to_pred<{0, 0, 0, 1}, mnemonic, PPR8,  VectorIndex032b> {
    bits<0> index;
  }
  def _H : sve2p1_vector_to_pred<{0, 0, 1, ?}, mnemonic, PPR16, VectorIndexD32b> {
    bits<1> index;
    let Inst{17} = index;
  }
  def _S : sve2p1_vector_to_pred<{0, 1, ?, ?}, mnemonic, PPR32, VectorIndexS32b> {
    bits<2> index;
    let Inst{18-17} = index;
  }
  def _D : sve2p1_vector_to_pred<{1, ?, ?, ?}, mnemonic, PPR64, VectorIndexH32b> {
    bits<3> index;
    let Inst{22}    = index{2};
    let Inst{18-17} = index{1-0};
  }

  def : InstAlias<mnemonic # "\t$Pd, $Zn",
                 (!cast<Instruction>(NAME # _B) PPR8:$Pd, ZPRAny:$Zn, 0), 1>;
  def : InstAlias<mnemonic # "\t$Pd, $Zn",
                 (!cast<Instruction>(NAME # _H) PPR16:$Pd, ZPRAny:$Zn, 0), 0>;
  def : InstAlias<mnemonic # "\t$Pd, $Zn",
                 (!cast<Instruction>(NAME # _S) PPR32:$Pd, ZPRAny:$Zn, 0), 0>;
  def : InstAlias<mnemonic # "\t$Pd, $Zn",
                 (!cast<Instruction>(NAME # _D) PPR64:$Pd, ZPRAny:$Zn, 0), 0>;

  // any_lane
  def : Pat<(nxv16i1 (Op_lane (nxv16i8 ZPRAny:$Zn), (i32 timm32_0_0:$Idx))),
            (!cast<Instruction>(NAME # _B) ZPRAny:$Zn, timm32_0_0:$Idx)>;
  def : Pat<(nxv8i1 (Op_lane (nxv8i16 ZPRAny:$Zn), (i32 timm32_0_1:$Idx))),
            (!cast<Instruction>(NAME # _H) ZPRAny:$Zn, timm32_0_1:$Idx)>;
  def : Pat<(nxv4i1 (Op_lane (nxv4i32 ZPRAny:$Zn), (i32 timm32_0_3:$Idx))),
            (!cast<Instruction>(NAME # _S) ZPRAny:$Zn, timm32_0_3:$Idx)>;
  def : Pat<(nxv2i1 (Op_lane (nxv2i64 ZPRAny:$Zn), (i32 timm32_0_7:$Idx))),
            (!cast<Instruction>(NAME # _D) ZPRAny:$Zn, timm32_0_7:$Idx)>;
 // lane_0
 def : Pat<(nxv16i1 (Op (nxv16i8 ZPRAny:$Zn))),
            (!cast<Instruction>(NAME # _B) ZPRAny:$Zn, 0)>;
  def : Pat<(nxv8i1 (Op (nxv8i16 ZPRAny:$Zn))),
            (!cast<Instruction>(NAME # _H) ZPRAny:$Zn, 0)>;
  def : Pat<(nxv4i1 (Op (nxv4i32 ZPRAny:$Zn))),
            (!cast<Instruction>(NAME # _S) ZPRAny:$Zn, 0)>;
  def : Pat<(nxv2i1 (Op (nxv2i64 ZPRAny:$Zn))),
            (!cast<Instruction>(NAME # _D) ZPRAny:$Zn, 0)>;
}


// SVE move predicate into vector
class sve2p1_pred_to_vector<bits<4> opc, string mnemonic,
                            PPRRegOp ppr_ty, Operand itype>
    : I<(outs ZPRAny:$Zd), (ins ZPRAny:$_Zd, itype:$index, ppr_ty:$Pn),
        mnemonic, "\t$Zd$index, $Pn",
        "", []>, Sched<[]> {
  bits<5> Zd;
  bits<4> Pn;
  let Inst{31-24} = 0b00000101;
  let Inst{23-22} = opc{3-2};
  let Inst{21-19} = 0b101;
  let Inst{18-17} = opc{1-0};
  let Inst{16-9}  = 0b10011100;
  let Inst{8-5}   = Pn;
  let Inst{4-0}   = Zd;

  let Constraints = "$Zd = $_Zd";
  let hasSideEffects = 0;
}

multiclass sve2p1_pred_to_vector<string mnemonic, SDPatternOperator MergeOp,
                                 SDPatternOperator ZeroOp> {
  def _B : sve2p1_pred_to_vector<{0, 0, 0, 1}, mnemonic, PPR8,  VectorIndex0> {
    bits<0> index;
  }
  def _H : sve2p1_pred_to_vector<{0, 0, 1, ?}, mnemonic, PPR16, VectorIndexD32b> {
    bits<1> index;
    let Inst{17} = index;
  }
  def _S : sve2p1_pred_to_vector<{0, 1, ?, ?}, mnemonic, PPR32, VectorIndexS32b> {
    bits<2> index;
    let Inst{18-17} = index;
  }
  def _D : sve2p1_pred_to_vector<{1, ?, ?, ?}, mnemonic, PPR64, VectorIndexH32b> {
    bits<3> index;
    let Inst{22}    = index{2};
    let Inst{18-17} = index{1-0};
  }

  def : InstAlias<mnemonic # "\t$Zd, $Pn",
                 (!cast<Instruction>(NAME # _B) ZPRAny:$Zd, 0, PPR8:$Pn), 1>;
  def : InstAlias<mnemonic # "\t$Zd, $Pn",
                 (!cast<Instruction>(NAME # _H) ZPRAny:$Zd, 0, PPR16:$Pn), 0>;
  def : InstAlias<mnemonic # "\t$Zd, $Pn",
                 (!cast<Instruction>(NAME # _S) ZPRAny:$Zd, 0, PPR32:$Pn), 0>;
  def : InstAlias<mnemonic # "\t$Zd, $Pn",
                 (!cast<Instruction>(NAME # _D) ZPRAny:$Zd, 0, PPR64:$Pn), 0>;

  // Merge
  def : Pat<(nxv8i16 (MergeOp (nxv8i16 ZPRAny:$Zd), (nxv8i1 PPR16:$Pn), (i32 timm32_1_1:$Idx))),
            (!cast<Instruction>(NAME # _H) ZPRAny:$Zd, timm32_1_1:$Idx, PPR16:$Pn)>;
  def : Pat<(nxv4i32 (MergeOp (nxv4i32 ZPRAny:$Zd), (nxv4i1 PPR32:$Pn), (i32 timm32_1_3:$Idx))),
            (!cast<Instruction>(NAME # _S) ZPRAny:$Zd, timm32_1_3:$Idx, PPR32:$Pn)>;
  def : Pat<(nxv2i64 (MergeOp (nxv2i64 ZPRAny:$Zd), (nxv2i1 PPR64:$Pn), (i32 timm32_1_7:$Idx))),
            (!cast<Instruction>(NAME # _D) ZPRAny:$Zd, timm32_1_7:$Idx, PPR64:$Pn)>;

  // Zero
  def : Pat<(nxv16i8 (ZeroOp (nxv16i1 PPR8:$Pn))),
           (!cast<Instruction>(NAME # _B) (IMPLICIT_DEF), 0, PPR8:$Pn)>;
  def : Pat<(nxv8i16 (ZeroOp (nxv8i1 PPR16:$Pn))),
            (!cast<Instruction>(NAME # _H) (IMPLICIT_DEF), 0, PPR16:$Pn)>;
  def : Pat<(nxv4i32 (ZeroOp (nxv4i1 PPR32:$Pn))),
            (!cast<Instruction>(NAME # _S) (IMPLICIT_DEF), 0, PPR32:$Pn)>;
  def : Pat<(nxv2i64 (ZeroOp (nxv2i1 PPR64:$Pn))),
            (!cast<Instruction>(NAME # _D) (IMPLICIT_DEF), 0, PPR64:$Pn)>;
}


// SVE bitwise logical/add/min/max reductions (quadwords)
class sve2p1_int_reduce_q<bits<2> sz, bits<4> opc, string mnemonic,
                          RegisterOperand zpr_ty, string vec_sfx>
    : I<(outs V128:$Vd), (ins PPR3bAny:$Pg, zpr_ty:$Zn),
        mnemonic, "\t$Vd." # vec_sfx # ", $Pg, $Zn",
        "", []>, Sched<[]> {
  bits<5> Vd;
  bits<5> Zn;
  bits<3> Pg;
  let Inst{31-24} = 0b00000100;
  let Inst{23-22} = sz;
  let Inst{21}    = 0b0;
  let Inst{20-19} = opc{3-2};
  let Inst{18}    = 0b1;
  let Inst{17-16} = opc{1-0};
  let Inst{15-13} = 0b001;
  let Inst{12-10} = Pg;
  let Inst{9-5}   = Zn;
  let Inst{4-0}   = Vd;

  let hasSideEffects = 0;
}

multiclass sve2p1_int_reduce_q<bits<4> opc, string mnemonic, SDPatternOperator op> {
  def _B : sve2p1_int_reduce_q<0b00, opc, mnemonic, ZPR8,  "16b">;
  def _H : sve2p1_int_reduce_q<0b01, opc, mnemonic, ZPR16, "8h">;
  def _S : sve2p1_int_reduce_q<0b10, opc, mnemonic, ZPR32, "4s">;
  def _D : sve2p1_int_reduce_q<0b11, opc, mnemonic, ZPR64, "2d">;

  def : SVE_2_Op_Pat<v16i8, op, nxv16i1, nxv16i8, !cast<Instruction>(NAME # _B)>;
  def : SVE_2_Op_Pat<v8i16, op, nxv8i1, nxv8i16, !cast<Instruction>(NAME # _H)>;
  def : SVE_2_Op_Pat<v4i32, op, nxv4i1, nxv4i32, !cast<Instruction>(NAME # _S)>;
  def : SVE_2_Op_Pat<v2i64, op, nxv2i1, nxv2i64, !cast<Instruction>(NAME # _D)>;
}


// SVE permute vector elements (quadwords)
class sve2p1_permute_vec_elems_q<bits<2> sz, bits<3> opc, string mnemonic,
                                 ZPRRegOp zpr_ty, RegisterOperand src1_ty>
    : I<(outs zpr_ty:$Zd), (ins src1_ty:$Zn, zpr_ty:$Zm),
        mnemonic, "\t$Zd, $Zn, $Zm",
        "", []>, Sched<[]> {
  bits<5> Zd;
  bits<5> Zn;
  bits<5> Zm;
  let Inst{31-24} = 0b01000100;
  let Inst{23-22} = sz;
  let Inst{21}    = 0b0;
  let Inst{20-16} = Zm;
  let Inst{15-13} = 0b111;
  let Inst{12-10} = opc;
  let Inst{9-5}   = Zn;
  let Inst{4-0}   = Zd;

  let hasSideEffects = 0;
}

multiclass sve2p1_permute_vec_elems_q<bits<3> opc, string mnemonic,
                                      SDPatternOperator op> {
  def _B : sve2p1_permute_vec_elems_q<0b00, opc, mnemonic, ZPR8,  ZPR8>;
  def _H : sve2p1_permute_vec_elems_q<0b01, opc, mnemonic, ZPR16, ZPR16>;
  def _S : sve2p1_permute_vec_elems_q<0b10, opc, mnemonic, ZPR32, ZPR32>;
  def _D : sve2p1_permute_vec_elems_q<0b11, opc, mnemonic, ZPR64, ZPR64>;

  def : SVE_2_Op_Pat<nxv16i8, op, nxv16i8, nxv16i8, !cast<Instruction>(NAME # _B)>;
  def : SVE_2_Op_Pat<nxv8i16, op, nxv8i16, nxv8i16, !cast<Instruction>(NAME # _H)>;
  def : SVE_2_Op_Pat<nxv4i32, op, nxv4i32, nxv4i32, !cast<Instruction>(NAME # _S)>;
  def : SVE_2_Op_Pat<nxv2i64, op, nxv2i64, nxv2i64, !cast<Instruction>(NAME # _D)>;

  def : SVE_2_Op_Pat<nxv8f16, op, nxv8f16, nxv8f16, !cast<Instruction>(NAME # _H)>;
  def : SVE_2_Op_Pat<nxv4f32, op, nxv4f32, nxv4f32, !cast<Instruction>(NAME # _S)>;
  def : SVE_2_Op_Pat<nxv2f64, op, nxv2f64, nxv2f64, !cast<Instruction>(NAME # _D)>;

  def : SVE_2_Op_Pat<nxv8bf16, op, nxv8bf16, nxv8bf16, !cast<Instruction>(NAME # _H)>;
}

multiclass sve2p1_tblq<string mnemonic, SDPatternOperator op> {
  def _B : sve2p1_permute_vec_elems_q<0b00, 0b110, mnemonic, ZPR8,  Z_b>;
  def _H : sve2p1_permute_vec_elems_q<0b01, 0b110, mnemonic, ZPR16, Z_h>;
  def _S : sve2p1_permute_vec_elems_q<0b10, 0b110, mnemonic, ZPR32, Z_s>;
  def _D : sve2p1_permute_vec_elems_q<0b11, 0b110, mnemonic, ZPR64, Z_d>;

  def : SVE_2_Op_Pat<nxv16i8, op, nxv16i8, nxv16i8, !cast<Instruction>(NAME # _B)>;
  def : SVE_2_Op_Pat<nxv8i16, op, nxv8i16, nxv8i16, !cast<Instruction>(NAME # _H)>;
  def : SVE_2_Op_Pat<nxv4i32, op, nxv4i32, nxv4i32, !cast<Instruction>(NAME # _S)>;
  def : SVE_2_Op_Pat<nxv2i64, op, nxv2i64, nxv2i64, !cast<Instruction>(NAME # _D)>;

  def : SVE_2_Op_Pat<nxv8f16, op, nxv8f16, nxv8i16, !cast<Instruction>(NAME # _H)>;
  def : SVE_2_Op_Pat<nxv4f32, op, nxv4f32, nxv4i32, !cast<Instruction>(NAME # _S)>;
  def : SVE_2_Op_Pat<nxv2f64, op, nxv2f64, nxv2i64, !cast<Instruction>(NAME # _D)>;

  def : SVE_2_Op_Pat<nxv8bf16, op, nxv8bf16, nxv8i16, !cast<Instruction>(NAME # _H)>;
}

//===----------------------------------------------------------------------===//
// SVE2 FP8 Instructions
//===----------------------------------------------------------------------===//

// FP8 upconvert
class sve2_fp8_cvt_single<bit L, bits<2> opc, string mnemonic,
                          ZPRRegOp dst_ty, ZPRRegOp src_ty>
    : I<(outs dst_ty:$Zd), (ins src_ty:$Zn),
      mnemonic, "\t$Zd, $Zn",
      "", []>, Sched<[]>{
  bits<5> Zd;
  bits<5> Zn;
  let Inst{31-17} = 0b011001010000100;
  let Inst{16}    = L;
  let Inst{15-12} = 0b0011;
  let Inst{11-10} = opc;
  let Inst{9-5}   = Zn;
  let Inst{4-0}   = Zd;
  let Uses = [FPMR, FPCR];

  let mayLoad  = 1;
  let mayStore = 0;
}

multiclass sve2_fp8_cvt_single<bit L, bits<2> opc, string mnemonic, ValueType vtd, SDPatternOperator op> {
  def _BtoH : sve2_fp8_cvt_single<L, opc, mnemonic, ZPR16, ZPR8>;
  
  def : SVE_1_Op_Pat<vtd, op, nxv16i8, !cast<Instruction>(NAME # _BtoH)>;
}

// FP8 downconvert
class sve2_fp8_down_cvt_single<bits<2> opc, string mnemonic,
                              ZPRRegOp dst_ty, RegisterOperand src_ty>
    : I<(outs dst_ty:$Zd), (ins src_ty:$Zn),
      mnemonic, "\t$Zd, $Zn",
      "", []>, Sched<[]>{
  bits<5> Zd;
  bits<4> Zn;
  let Inst{31-12} = 0b01100101000010100011;
  let Inst{11-10} = opc;
  let Inst{9-6} = Zn;
  let Inst{5} = 0b0;
  let Inst{4-0} = Zd;
  let Uses = [FPMR, FPCR];

  let mayLoad  = 1;
  let mayStore = 0;
}

multiclass sve2_fp8_down_cvt_single<bits<2> opc, string mnemonic, RegisterOperand src,
                                    ValueType ty, SDPatternOperator op> {
  def NAME : sve2_fp8_down_cvt_single<opc, mnemonic, ZPR8, src>;

  def : Pat<(nxv16i8 (op ty:$Zn1, ty:$Zn2)),
            (!cast<Instruction>(NAME) (REG_SEQUENCE ZPR2Mul2, $Zn1, zsub0, $Zn2, zsub1))>;
}

class sve2_fp8_down_cvt_single_top<bits<2> opc, string mnemonic, RegisterOperand src_ty>
  : I<(outs ZPR8:$Zd), (ins ZPR8:$_Zd, src_ty:$Zn), mnemonic, "\t$Zd, $Zn","", []>, Sched<[]> {
  bits<5> Zd;
  bits<4> Zn;

  let Inst{31-12} = 0b01100101000010100011;
  let Inst{11-10} = opc;
  let Inst{9-6}   = Zn;
  let Inst{5}     = 0b0;
  let Inst{4-0}   = Zd;

  let Constraints = "$Zd = $_Zd";
  let DestructiveInstType = DestructiveOther;
  let ElementSize         = ZPR8.ElementSize;
  
  let Uses     = [FPMR, FPCR];
  let mayLoad  = 1;
  let mayStore = 0;
}

multiclass sve2_fp8_down_cvt_single_top<bits<2> opc, string mnemonic, RegisterOperand src_ty,
                                        ValueType ty, SDPatternOperator op> {
  def NAME : sve2_fp8_down_cvt_single_top<opc, mnemonic, src_ty>;

  def : Pat<(nxv16i8 (op nxv16i8:$Zd, ty:$Zn1, ty:$Zn2)),
            (!cast<Instruction>(NAME) $Zd, (REG_SEQUENCE ZPR2Mul2, $Zn1, zsub0, $Zn2, zsub1))>;
}

// FP8 Widening Multiply-Add Long - Indexed Group
class sve2_fp8_mla_long_by_indexed_elem<bit T, string mnemonic>
    : I<(outs ZPR16:$Zda),
      (ins ZPR16:$_Zda, ZPR8:$Zn, ZPR3b8:$Zm, VectorIndexB32b:$imm4),
      mnemonic, "\t$Zda, $Zn, $Zm$imm4",
      "", []>, Sched<[]>{
  bits<5> Zda;
  bits<5> Zn;
  bits<3> Zm;
  bits<4> imm4;
  let Inst{31-24} = 0b01100100;
  let Inst{23}    = T;
  let Inst{22-21} = 0b01;
  let Inst{20-19} = imm4{3-2};
  let Inst{18-16} = Zm;
  let Inst{15-12} = 0b0101;
  let Inst{11-10} = imm4{1-0};
  let Inst{9-5}   = Zn;
  let Inst{4-0}   = Zda;
  let Constraints = "$Zda = $_Zda";
  let DestructiveInstType = DestructiveOther;
  let ElementSize         = ZPR16.ElementSize;
  let Uses = [FPMR, FPCR];
}

multiclass sve2_fp8_mla_long_by_indexed_elem<bit T, string mnemonic, SDPatternOperator op> {
  def NAME : sve2_fp8_mla_long_by_indexed_elem<T, mnemonic>;

  def : SVE_4_Op_Pat<nxv8f16, op, nxv8f16, nxv16i8, nxv16i8, i32, !cast<Instruction>(NAME)>;
}

// FP8 Widening Multiply-Add (Long)/(Long Long) Group
class sve2_fp8_mla<bits<3>opc, ZPRRegOp dst_ty, string mnemonic>
    : I<(outs dst_ty:$Zda),
      (ins dst_ty:$_Zda, ZPR8:$Zn, ZPR8:$Zm),
      mnemonic, "\t$Zda, $Zn, $Zm",
      "", []>, Sched<[]>{
  bits<5> Zda;
  bits<5> Zn;
  bits<5> Zm;
  let Inst{31-24} = 0b01100100;
  let Inst{23}    = opc{2};
  let Inst{22-21} = 0b01;
  let Inst{20-16} = Zm;
  let Inst{15-14} = 0b10;
  let Inst{13-12} = opc{1-0};
  let Inst{11-10} = 0b10;
  let Inst{9-5}   = Zn;
  let Inst{4-0}   = Zda;
  let Constraints = "$Zda = $_Zda";
  let DestructiveInstType = DestructiveOther;
  let ElementSize         = dst_ty.ElementSize;
  let Uses = [FPMR, FPCR];
}

multiclass sve2_fp8_mla<bits<3> opc,  ZPRRegOp dst_ty, string mnemonic, ValueType vta, SDPatternOperator op> {
  def NAME : sve2_fp8_mla<opc, dst_ty, mnemonic>;

  def : SVE_3_Op_Pat<vta, op, vta, nxv16i8, nxv16i8, !cast<Instruction>(NAME)>;
}

// FP8 Widening Multiply-Add Long Long - Indexed Group
class sve2_fp8_mla_long_long_by_indexed_elem<bits<2> TT, string mnemonic>
    : I<(outs ZPR32:$Zda),
      (ins ZPR32:$_Zda, ZPR8:$Zn, ZPR3b8:$Zm, VectorIndexB32b:$imm4),
      mnemonic, "\t$Zda, $Zn, $Zm$imm4",
      "", []>, Sched<[]>{
  bits<5> Zda;
  bits<5> Zn;
  bits<3> Zm;
  bits<4> imm4;
  let Inst{31-24} = 0b01100100;
  let Inst{23-22} = TT;
  let Inst{21}    = 0b1;
  let Inst{20-19} = imm4{3-2};
  let Inst{18-16} = Zm;
  let Inst{15-12} = 0b1100;
  let Inst{11-10} = imm4{1-0};
  let Inst{9-5}   = Zn;
  let Inst{4-0}   = Zda;
  let Constraints = "$Zda = $_Zda";
  let DestructiveInstType = DestructiveOther;
  let ElementSize         = ZPR32.ElementSize;
  let Uses = [FPMR, FPCR];
}

multiclass sve2_fp8_mla_long_long_by_indexed_elem<bits<2> TT, string mnemonic, SDPatternOperator op> {
  def NAME : sve2_fp8_mla_long_long_by_indexed_elem<TT, mnemonic>;

  def : SVE_4_Op_Pat<nxv4f32, op, nxv4f32, nxv16i8, nxv16i8, i32, !cast<Instruction>(NAME)>;
}

// FP8 Matrix Multiply-accumulate Group
class sve2_fp8_mmla<bit opc, ZPRRegOp dst_ty, string mnemonic>
    : I<(outs dst_ty:$Zda),
      (ins dst_ty:$_Zda, ZPR8:$Zn, ZPR8:$Zm),
      mnemonic, "\t$Zda, $Zn, $Zm",
      "", []>, Sched<[]>{
  bits<5> Zda;
  bits<5> Zn;
  bits<5> Zm;
  let Inst{31-23} = 0b011001000;
  let Inst{22}    = opc;
  let Inst{21}    = 0b1;
  let Inst{20-16} = Zm;
  let Inst{15-10} = 0b111000;
  let Inst{9-5}   = Zn;
  let Inst{4-0}   = Zda;
  let Constraints = "$Zda = $_Zda";
  let DestructiveInstType = DestructiveOther;
  let ElementSize         = dst_ty.ElementSize;
  let Uses = [FPMR, FPCR];
}

class sve_fp8_dot_indexed<bits<4> opc, ZPRRegOp dst_ty, Operand iop_ty, string mnemonic>
: I<(outs dst_ty:$Zda), (ins dst_ty:$_Zda, ZPR8:$Zn, ZPR3b8:$Zm, iop_ty:$iop),
    mnemonic, "\t$Zda, $Zn, $Zm$iop", "", []>, Sched<[]> {
  bits<5> Zda;
  bits<5> Zn;
  bits<3> Zm;
  let Inst{31-23} = 0b011001000;
  let Inst{22}    = opc{3};
  let Inst{21}    = 0b1;
  let Inst{20-19} = opc{2-1};
  let Inst{18-16} = Zm;
  let Inst{15-12} = 0b0100;
  let Inst{11}    = opc{0};
  let Inst{10}    = 0b1;
  let Inst{9-5}   = Zn;
  let Inst{4-0}   = Zda;

  let Uses = [FPMR, FPCR];
  let Constraints = "$Zda = $_Zda";
  let DestructiveInstType = DestructiveOther;
  let hasSideEffects = 0;
  let mayRaiseFPException = 1;

  let mayLoad  = 1;
  let mayStore = 0;
}

// FP8 Widening Dot-Product - Indexed Group
multiclass sve2_fp8_dot_indexed_h<string asm, SDPatternOperator op> {
  def NAME : sve_fp8_dot_indexed<{0, ?, ?, ?}, ZPR16, VectorIndexH32b, asm> {
    bits<3> iop;

    let Inst{20-19} = iop{2-1};
    let Inst{11}    = iop{0};
  }

  def : SVE_4_Op_Pat<nxv8f16, op, nxv8f16, nxv16i8, nxv16i8, i32, !cast<Instruction>(NAME)>;
}

multiclass sve2_fp8_dot_indexed_s<string asm, SDPatternOperator op> {
  def NAME : sve_fp8_dot_indexed<{1, ?, ?, 0}, ZPR32, VectorIndexS32b, asm> {
    bits<2> iop;

    let Inst{20-19} = iop{1-0};
  }

  def : SVE_4_Op_Pat<nxv4f32, op, nxv4f32, nxv16i8, nxv16i8, i32, !cast<Instruction>(NAME)>;
}

// Look up table
class sve2_lut_vector_index<ZPRRegOp zd_ty, RegisterOperand zn_ty,
                            Operand idx_ty, bits<4>opc, string mnemonic>
    : I<(outs zd_ty:$Zd), (ins zn_ty:$Zn, ZPRAny:$Zm, idx_ty:$idx),
      mnemonic, "\t$Zd, $Zn, $Zm$idx",
      "", []>, Sched<[]> {
  bits<5> Zd;
  bits<5> Zn;
  bits<5> Zm;
  let Inst{31-24} = 0b01000101;
  let Inst{22}    = opc{3};
  let Inst{21}    = 0b1;
  let Inst{20-16} = Zm;
  let Inst{15-13} = 0b101;
  let Inst{12-10} = opc{2-0};
  let Inst{9-5}   = Zn;
  let Inst{4-0}   = Zd;
}

// Look up table read with 2-bit indices
multiclass sve2_luti2_vector_index<string mnemonic> {
  def _B : sve2_lut_vector_index<ZPR8, Z_b, VectorIndexS32b, {?, 0b100}, mnemonic> {
    bits<2> idx;
    let Inst{23-22} = idx;
  }
  def _H : sve2_lut_vector_index<ZPR16, Z_h, VectorIndexH32b, {?,?,0b10}, mnemonic> {
    bits<3> idx;
    let Inst{23-22} = idx{2-1};
    let Inst{12}    = idx{0};
  }

  def : SVE_3_Op_Imm_Pat<nxv16i8, int_aarch64_sve_luti2_lane, nxv16i8, nxv16i8,
                         i32, timm32_0_3, !cast<Instruction>(NAME # _B)>;
  def : SVE_3_Op_Imm_Pat<nxv8i16, int_aarch64_sve_luti2_lane, nxv8i16, nxv16i8,
                         i32, timm32_0_7, !cast<Instruction>(NAME # _H)>;
  def : SVE_3_Op_Imm_Pat<nxv8f16, int_aarch64_sve_luti2_lane, nxv8f16, nxv16i8,
                         i32, timm32_0_7, !cast<Instruction>(NAME # _H)>;
  def : SVE_3_Op_Imm_Pat<nxv8bf16, int_aarch64_sve_luti2_lane, nxv8bf16, nxv16i8,
                         i32, timm32_0_7, !cast<Instruction>(NAME # _H)>;
}

// Look up table read with 4-bit indices
multiclass sve2_luti4_vector_index<string mnemonic> {
  def _B : sve2_lut_vector_index<ZPR8, Z_b, VectorIndexD32b, 0b1001, mnemonic> {
    bit idx;
    let Inst{23} = idx;
  }
  def _H : sve2_lut_vector_index<ZPR16, Z_h, VectorIndexS32b, {?, 0b111}, mnemonic> {
    bits<2> idx;
    let Inst{23-22} = idx;
  }

  def : SVE_3_Op_Imm_Pat<nxv16i8, int_aarch64_sve_luti4_lane, nxv16i8, nxv16i8,
                        i32, timm32_0_1, !cast<Instruction>(NAME # _B)>;
  def : SVE_3_Op_Imm_Pat<nxv8i16, int_aarch64_sve_luti4_lane, nxv8i16, nxv16i8,
                         i32, timm32_0_3, !cast<Instruction>(NAME # _H)>;
  def : SVE_3_Op_Imm_Pat<nxv8f16, int_aarch64_sve_luti4_lane, nxv8f16, nxv16i8,
                         i32, timm32_0_3, !cast<Instruction>(NAME # _H)>;
  def : SVE_3_Op_Imm_Pat<nxv8bf16, int_aarch64_sve_luti4_lane, nxv8bf16, nxv16i8,
                         i32, timm32_0_3, !cast<Instruction>(NAME # _H)>;
}

// Look up table read with 4-bit indices (two contiguous registers)
multiclass sve2_luti4_vector_vg2_index<string mnemonic> {
  def NAME : sve2_lut_vector_index<ZPR16, ZZ_h, VectorIndexS32b, {?, 0b101}, mnemonic> {
    bits<2> idx;
    let Inst{23-22} = idx;
  }

  def : Pat<(nxv8i16 (int_aarch64_sve_luti4_lane_x2 nxv8i16:$Op1, nxv8i16:$Op2,
                      nxv16i8:$Op3, (i32 timm32_0_3:$Op4))),
            (nxv8i16 (!cast<Instruction>(NAME) (REG_SEQUENCE ZPR2, nxv8i16:$Op1, zsub0,
                                                                   nxv8i16:$Op2, zsub1),
                                                nxv16i8:$Op3, timm32_0_3:$Op4))>;
  def : Pat<(nxv8f16 (int_aarch64_sve_luti4_lane_x2 nxv8f16:$Op1, nxv8f16:$Op2,
                      nxv16i8:$Op3, (i32 timm32_0_3:$Op4))),
            (nxv8f16 (!cast<Instruction>(NAME) (REG_SEQUENCE ZPR2, nxv8f16:$Op1, zsub0,
                                                                   nxv8f16:$Op2, zsub1),
                                                nxv16i8:$Op3, timm32_0_3:$Op4))>;
  def : Pat<(nxv8bf16 (int_aarch64_sve_luti4_lane_x2 nxv8bf16:$Op1, nxv8bf16:$Op2,
                      nxv16i8:$Op3, (i32 timm32_0_3:$Op4))),
            (nxv8bf16 (!cast<Instruction>(NAME) (REG_SEQUENCE ZPR2, nxv8bf16:$Op1, zsub0,
                                                                    nxv8bf16:$Op2, zsub1),
                                                nxv16i8:$Op3, timm32_0_3:$Op4))>;
}

// Look up table read with 6-bit indices
multiclass sve2_luti6_vector_index<string mnemonic> {
  def _H : sve2_lut_vector_index<ZPR16, ZZ_h, VectorIndexD32b, 0b1011, mnemonic> {
    bit idx;
    let Inst{23} = idx;
  }
}

// Look up table
class sve2_luti6_vector<string mnemonic>
    : I<(outs ZPR8:$Zd), (ins ZZ_b:$Zn, ZPRAny:$Zm),
      mnemonic, "\t$Zd, $Zn, $Zm",
      "", []>, Sched<[]> {
  bits<5> Zd;
  bits<5> Zn;
  bits<5> Zm;
  let Inst{31-21} = 0b01000101001;
  let Inst{20-16} = Zm;
  let Inst{15-10} = 0b101011;
  let Inst{9-5}   = Zn;
  let Inst{4-0}   = Zd;
}

//===----------------------------------------------------------------------===//
// Checked Pointer Arithmetic (FEAT_CPA)
//===----------------------------------------------------------------------===//
class sve_int_mad_cpa<string asm>
    : I<(outs ZPR64:$Zdn), (ins ZPR64:$_Zdn, ZPR64:$Zm, ZPR64:$Za),
        asm, "\t$Zdn, $Zm, $Za", "", []>, Sched<[]> {
  bits<5> Zdn;
  bits<5> Zm;
  bits<5> Za;
  let Inst{31-24} = 0b01000100;
  let Inst{23-22} = 0b11; // sz
  let Inst{21}    = 0b0;
  let Inst{20-16} = Zm;
  let Inst{15}    = 0b1;
  let Inst{14-10} = 0b10110; // opc
  let Inst{9-5}   = Za;
  let Inst{4-0}   = Zdn;

  let Constraints = "$Zdn = $_Zdn";
  let DestructiveInstType = DestructiveOther;
  let ElementSize = ZPR64.ElementSize;
  let hasSideEffects = 0;
}

class sve_int_mla_cpa<string asm>
    : sve2_int_mla<0b11, 0b10100, asm, ZPR64, ZPR64> {
  let Inst{15} = 0b1;

  let ElementSize = ZPR64.ElementSize;
}

//===----------------------------------------------------------------------===//
// FP to Int down-converts
//===----------------------------------------------------------------------===//
class sve2_fp_to_int_downcvt<string asm, ZPRRegOp ZdRC, RegisterOperand ZSrcOp, bits<2> size, bit U>
  : I<(outs ZdRC:$Zd), (ins ZSrcOp:$Zn),
      asm, "\t$Zd, $Zn", "", []>, Sched<[]> {
  bits<5> Zd;
  bits<4> Zn;
  let Inst{31-24} = 0b01100101;
  let Inst{23-22} = size;
  let Inst{21-11} = 0b00110100110;
  let Inst{10}    = U;
  let Inst{9-6}   = Zn;
  let Inst{5}     = 0b0;
  let Inst{4-0}   = Zd;
}

multiclass sve2_fp_to_int_downcvt<string asm, bit U> {
  def _HtoB : sve2_fp_to_int_downcvt<asm, ZPR8,  ZZ_h_mul_r, 0b01, U>;
  def _StoH : sve2_fp_to_int_downcvt<asm, ZPR16, ZZ_s_mul_r, 0b10, U>;
  def _DtoS : sve2_fp_to_int_downcvt<asm, ZPR32, ZZ_d_mul_r, 0b11, U>;
}

//===----------------------------------------------------------------------===//
// Int to FP up-converts
//===----------------------------------------------------------------------===//
class sve2_int_to_fp_upcvt<string asm, ZPRRegOp ZdRC, ZPRRegOp ZnRC,
                        bits<2> size, bits<2> U>
  : I<(outs ZdRC:$Zd), (ins  ZnRC:$Zn),
      asm, "\t$Zd, $Zn", "", []>, Sched<[]> {
  bits<5> Zd;
  bits<5> Zn;
  let Inst{31-24} = 0b01100101;
  let Inst{23-22} = size;
  let Inst{21-12} = 0b0011000011;
  let Inst{11-10} = U;
  let Inst{9-5}   = Zn;
  let Inst{4-0}   = Zd;
}

multiclass sve2_int_to_fp_upcvt<string asm, bits<2> U> {
  def _BtoH : sve2_int_to_fp_upcvt<asm, ZPR16, ZPR8,  0b01, U>;
  def _HtoS : sve2_int_to_fp_upcvt<asm, ZPR32, ZPR16, 0b10, U>;
  def _StoD : sve2_int_to_fp_upcvt<asm, ZPR64, ZPR32, 0b11, U>;
}<|MERGE_RESOLUTION|>--- conflicted
+++ resolved
@@ -3772,7 +3772,6 @@
 multiclass sve_intx_dot<bit opc, string asm, SDPatternOperator op> {
   def _BtoS : sve_intx_dot<0b10, 0b00000, opc, asm, ZPR32, ZPR8>;
   def _HtoD : sve_intx_dot<0b11, 0b00000, opc, asm, ZPR64, ZPR16>;
-<<<<<<< HEAD
 
   def : SVE_3_Op_Pat<nxv4i32, op, nxv4i32,  nxv16i8, nxv16i8, !cast<Instruction>(NAME # _BtoS)>;
   def : SVE_3_Op_Pat<nxv2i64, op, nxv2i64,  nxv8i16, nxv8i16, !cast<Instruction>(NAME # _HtoD)>;
@@ -3781,16 +3780,6 @@
 multiclass sve2p1_two_way_dot_vv<string mnemonic, bit u, SDPatternOperator intrinsic> {
   def NAME : sve_intx_dot<0b00, 0b11001, u, mnemonic, ZPR32, ZPR16>;
 
-=======
-
-  def : SVE_3_Op_Pat<nxv4i32, op, nxv4i32,  nxv16i8, nxv16i8, !cast<Instruction>(NAME # _BtoS)>;
-  def : SVE_3_Op_Pat<nxv2i64, op, nxv2i64,  nxv8i16, nxv8i16, !cast<Instruction>(NAME # _HtoD)>;
-}
-
-multiclass sve2p1_two_way_dot_vv<string mnemonic, bit u, SDPatternOperator intrinsic> {
-  def NAME : sve_intx_dot<0b00, 0b11001, u, mnemonic, ZPR32, ZPR16>;
-
->>>>>>> 54c4ef26
   def : SVE_3_Op_Pat<nxv4i32, intrinsic, nxv4i32, nxv8i16, nxv8i16, !cast<Instruction>(NAME)>;
 }
 
@@ -3820,22 +3809,14 @@
 
 multiclass sve_intx_dot_by_indexed_elem<bit opc, string asm,
                                         SDPatternOperator op> {
-<<<<<<< HEAD
-  def _BtoS : sve_intx_dot_by_indexed_elem<0b0, opc, asm, ZPR32, ZPR8, ZPR3b8, VectorIndexS32b_timm> {
-=======
   def _BtoS : sve_intx_dot_by_indexed_elem<opc, asm, ZPR32, ZPR8, ZPR3b8, VectorIndexS32b_timm> {
->>>>>>> 54c4ef26
     bits<2> iop;
     bits<3> Zm;
     let Inst{23-22} = 0b10;
     let Inst{20-19} = iop;
     let Inst{18-16} = Zm;
   }
-<<<<<<< HEAD
-  def _HtoD : sve_intx_dot_by_indexed_elem<0b1, opc, asm, ZPR64, ZPR16, ZPR4b16, VectorIndexD32b_timm> {
-=======
   def _HtoD : sve_intx_dot_by_indexed_elem<opc, asm, ZPR64, ZPR16, ZPR4b16, VectorIndexD32b_timm> {
->>>>>>> 54c4ef26
     bits<1> iop;
     bits<4> Zm;
     let Inst{23-22} = 0b11;
@@ -3845,8 +3826,6 @@
 
   def : SVE_4_Op_Imm_Pat<nxv4i32, op, nxv4i32, nxv16i8, nxv16i8, i32, VectorIndexS32b_timm, !cast<Instruction>(NAME # _BtoS)>;
   def : SVE_4_Op_Imm_Pat<nxv2i64, op, nxv2i64, nxv8i16, nxv8i16, i32, VectorIndexD32b_timm, !cast<Instruction>(NAME # _HtoD)>;
-<<<<<<< HEAD
-=======
 }
 
 class sve_intx_dot_by_indexed_elem_x<bit opc, string asm>
@@ -3857,7 +3836,6 @@
  let Inst{22}    = iop{2};
  let Inst{20-19} = iop{1-0};
  let Inst{18-16} = Zm;
->>>>>>> 54c4ef26
 }
 
 //===----------------------------------------------------------------------===//
