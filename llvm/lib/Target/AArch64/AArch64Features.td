//=- AArch64Features.td - Describe AArch64 SubtargetFeatures -*- tablegen -*-=//
//
// Part of the LLVM Project, under the Apache License v2.0 with LLVM Exceptions.
// See https://llvm.org/LICENSE.txt for license information.
// SPDX-License-Identifier: Apache-2.0 WITH LLVM-exception
//
//===----------------------------------------------------------------------===//
//
//
//===----------------------------------------------------------------------===//

// A SubtargetFeature that represents one or more Architecture Extensions, as
// defined by the Arm ARM and typically identified by a 'FEAT_*' name.
// Each Extension record defines an ExtensionInfo entry in the Target Parser
// with a corresponding 'AEK_*' entry in the ArchExtKind enum.
class Extension<
  string TargetFeatureName,            // String used for -target-feature, unless overridden.
  string Spelling,                     // The XYZ in HasXYZ and AEK_XYZ.
  string ArchitectureFeatureName,      // The extension's "FEAT_*"" name(s) defined by the architecture
  string Desc,                         // Description.
  list<SubtargetFeature> Implies = []  // List of dependent features.
> : SubtargetFeature<TargetFeatureName, "Has" # Spelling, "true", Desc, Implies>
{
    string ArchExtKindSpelling = "AEK_" # Spelling; // ArchExtKind enum name.

    string ArchFeatureName = ArchitectureFeatureName;

    // The user visible name used by -march/-mcpu modifiers and target attribute
    // values. Extensions are not available on these by default.
    string UserVisibleName = "";

    // An alias that can be used on the command line, if the extension has one.
    // Used for correcting historical names while remaining backwards compatible.
    string UserVisibleAlias = "";
}

// An Extension that can be toggled via a '-march'/'-mcpu' modifier or a target
// attribute, e.g. '+sm4".
class ExtensionWithMArch<
  string TargetFeatureName,            // String used for -target-feature and -march, unless overridden.
  string Spelling,                     // The XYZ in HasXYZ and AEK_XYZ.
  string ArchitectureFeatureName,      // The extension's "FEAT_*"" name(s) defined by the architecture
  string Desc,                         // Description.
  list<SubtargetFeature> Implies = []  // List of dependent features.
> : Extension<TargetFeatureName, Spelling, ArchitectureFeatureName, Desc, Implies> {
    // In general, the name written on the command line should match the name
    // used for -target-feature. However, there are exceptions. Therefore we
    // add a separate field for this, to allow overriding it. Strongly prefer
    // not doing so.
    let UserVisibleName = TargetFeatureName;
}



// Each SubtargetFeature which corresponds to an Arm Architecture feature should
// be annotated with the respective FEAT_ feature name from the Architecture
// Reference Manual. If a SubtargetFeature enables instructions from multiple
// Arm Architecture Features, it should list all the relevant features. Not all
// FEAT_ features have a corresponding SubtargetFeature.


//===----------------------------------------------------------------------===//
//  Armv8.0 Architecture Extensions
//===----------------------------------------------------------------------===//

let ArchExtKindSpelling = "AEK_FP", UserVisibleName = "fp" in
def FeatureFPARMv8 : ExtensionWithMArch<"fp-armv8", "FPARMv8", "FEAT_FP",
  "Enable Armv8.0-A Floating Point Extensions">;

let ArchExtKindSpelling = "AEK_SIMD", UserVisibleName = "simd" in
def FeatureNEON : ExtensionWithMArch<"neon", "NEON", "FEAT_AdvSIMD",
  "Enable Advanced SIMD instructions", [FeatureFPARMv8]>;

def FeatureSHA2 : ExtensionWithMArch<"sha2", "SHA2", "FEAT_SHA1, FEAT_SHA256",
  "Enable SHA1 and SHA256 support", [FeatureNEON]>;

def FeatureAES : ExtensionWithMArch<"aes", "AES", "FEAT_AES, FEAT_PMULL",
  "Enable AES support", [FeatureNEON]>;

// Crypto has been split up and any combination is now valid (see the
// crypto definitions above). Also, crypto is now context sensitive:
// it has a different meaning for e.g. Armv8.4 than it has for Armv8.2.
// Therefore, we rely on Clang, the user interfacing tool, to pass on the
// appropriate crypto options. But here in the backend, crypto has very little
// meaning anymore. We kept the Crypto definition here for backward
// compatibility, and now imply features SHA2 and AES, which was the
// "traditional" meaning of Crypto.
def FeatureCrypto : ExtensionWithMArch<"crypto", "Crypto", "FEAT_Crypto",
  "Enable cryptographic instructions", [FeatureNEON, FeatureSHA2, FeatureAES]>;

def FeatureCRC : ExtensionWithMArch<"crc", "CRC", "FEAT_CRC32",
  "Enable Armv8.0-A CRC-32 checksum instructions">;

// This SubtargetFeature is special. It controls only whether codegen will turn
// `llvm.readcyclecounter()` into an access to a PMUv3 System Register. The
// `FEAT_PMUv3*` system registers are always available for assembly/disassembly.
let UserVisibleName = "pmuv3" in
def FeaturePerfMon : ExtensionWithMArch<"perfmon", "PerfMon", "FEAT_PMUv3",
  "Enable Armv8.0-A PMUv3 Performance Monitors extension">;

def FeatureSpecRestrict : Extension<"specrestrict", "SpecRestrict", "FEAT_CSV2_2",
  "Enable architectural speculation restriction">;

//===----------------------------------------------------------------------===//
//  Armv8.1 Architecture Extensions
//===----------------------------------------------------------------------===//

def FeatureLSE : ExtensionWithMArch<"lse", "LSE", "FEAT_LSE",
  "Enable Armv8.1-A Large System Extension (LSE) atomic instructions">;

let UserVisibleAlias = "rdma" in
def FeatureRDM : ExtensionWithMArch<"rdm", "RDM", "FEAT_RDM",
  "Enable Armv8.1-A Rounding Double Multiply Add/Subtract instructions",
  [FeatureNEON]>;

def FeaturePAN : Extension<"pan", "PAN", "FEAT_PAN",
  "Enable Armv8.1-A Privileged Access-Never extension">;

def FeatureLOR : Extension<"lor", "LOR", "FEAT_LOR",
  "Enable Armv8.1-A Limited Ordering Regions extension">;

def FeatureCONTEXTIDREL2 : SubtargetFeature<"CONTEXTIDREL2", "HasCONTEXTIDREL2",
  "true", "Enable RW operand CONTEXTIDR_EL2">;

def FeatureVH : Extension<"vh", "VH", "FEAT_VHE",
  "Enable Armv8.1-A Virtual Host extension", [FeatureCONTEXTIDREL2]>;

//===----------------------------------------------------------------------===//
//  Armv8.2 Architecture Extensions
//===----------------------------------------------------------------------===//

def FeatureSM4 : ExtensionWithMArch<"sm4", "SM4", "FEAT_SM4, FEAT_SM3",
  "Enable SM3 and SM4 support", [FeatureNEON]>;

def FeatureSHA3 : ExtensionWithMArch<"sha3", "SHA3", "FEAT_SHA3, FEAT_SHA512",
  "Enable SHA512 and SHA3 support", [FeatureNEON, FeatureSHA2]>;

def FeatureRAS : ExtensionWithMArch<"ras", "RAS", "FEAT_RAS, FEAT_RASv1p1",
  "Enable Armv8.0-A Reliability, Availability and Serviceability Extensions">;

let ArchExtKindSpelling = "AEK_FP16", UserVisibleName = "fp16" in
def FeatureFullFP16 : ExtensionWithMArch<"fullfp16", "FullFP16", "FEAT_FP16",
  "Enable half-precision floating-point data processing", [FeatureFPARMv8]>;

let ArchExtKindSpelling = "AEK_PROFILE", UserVisibleName = "profile" in
def FeatureSPE : ExtensionWithMArch<"spe", "SPE", "FEAT_SPE",
  "Enable Statistical Profiling extension">;

def FeaturePAN_RWV : Extension<"pan-rwv", "PAN_RWV", "FEAT_PAN2",
  "Enable Armv8.2-A PAN s1e1R and s1e1W Variants", [FeaturePAN]>;

def FeaturePsUAO : Extension<"uaops", "PsUAO", "FEAT_UAO",
  "Enable Armv8.2-A UAO PState">;

def FeatureCCPP : Extension<"ccpp", "CCPP", "FEAT_DPB",
  "Enable Armv8.2-A data Cache Clean to Point of Persistence">;

def FeatureSVE : ExtensionWithMArch<"sve", "SVE", "FEAT_SVE",
  "Enable Scalable Vector Extension (SVE) instructions", [FeatureFullFP16]>;

let ArchExtKindSpelling = "AEK_I8MM" in
def FeatureMatMulInt8 : ExtensionWithMArch<"i8mm", "MatMulInt8", "FEAT_I8MM",
  "Enable Matrix Multiply Int8 Extension">;

let ArchExtKindSpelling = "AEK_F32MM" in
def FeatureMatMulFP32 : ExtensionWithMArch<"f32mm", "MatMulFP32", "FEAT_F32MM",
  "Enable Matrix Multiply FP32 Extension", [FeatureSVE]>;

let ArchExtKindSpelling = "AEK_F64MM" in
def FeatureMatMulFP64 : ExtensionWithMArch<"f64mm", "MatMulFP64", "FEAT_F64MM",
  "Enable Matrix Multiply FP64 Extension", [FeatureSVE]>;

//===----------------------------------------------------------------------===//
//  Armv8.3 Architecture Extensions
//===----------------------------------------------------------------------===//

def FeatureRCPC : ExtensionWithMArch<"rcpc", "RCPC", "FEAT_LRCPC",
  "Enable support for RCPC extension">;

def FeaturePAuth : ExtensionWithMArch<"pauth", "PAuth", "FEAT_PAuth",
  "Enable Armv8.3-A Pointer Authentication extension">;

let ArchExtKindSpelling = "AEK_JSCVT", UserVisibleName = "jscvt" in
def FeatureJS : ExtensionWithMArch<"jsconv", "JS", "FEAT_JSCVT",
  "Enable Armv8.3-A JavaScript FP conversion instructions",
  [FeatureFPARMv8]>;

def FeatureFPAC : Extension<"fpac", "FPAC", "FEAT_FPAC",
  "Enable Armv8.3-A Pointer Authentication Faulting enhancement">;

def FeatureCCIDX : Extension<"ccidx", "CCIDX", "FEAT_CCIDX",
  "Enable Armv8.3-A Extend of the CCSIDR number of sets">;

let ArchExtKindSpelling = "AEK_FCMA", UserVisibleName = "fcma" in
def FeatureComplxNum : ExtensionWithMArch<"complxnum", "ComplxNum", "FEAT_FCMA",
  "Enable Armv8.3-A Floating-point complex number support",
  [FeatureNEON]>;

def FeatureNV : Extension<"nv", "NV", "FEAT_NV, FEAT_NV2",
  "Enable Armv8.4-A Nested Virtualization Enchancement">;

//===----------------------------------------------------------------------===//
//  Armv8.4 Architecture Extensions
//===----------------------------------------------------------------------===//

def FeatureLSE2 : Extension<"lse2", "LSE2", "FEAT_LSE2",
  "Enable Armv8.4-A Large System Extension 2 (LSE2) atomicity rules">;

def FeatureFP16FML : ExtensionWithMArch<"fp16fml", "FP16FML", "FEAT_FHM",
  "Enable FP16 FML instructions", [FeatureFullFP16]>;

def FeatureDotProd : ExtensionWithMArch<"dotprod", "DotProd", "FEAT_DotProd",
  "Enable dot product support", [FeatureNEON]>;

def FeatureMPAM : Extension<"mpam", "MPAM", "FEAT_MPAM",
  "Enable Armv8.4-A Memory system Partitioning and Monitoring extension">;

def FeatureDIT : ExtensionWithMArch<"dit", "DIT", "FEAT_DIT",
  "Enable Armv8.4-A Data Independent Timing instructions">;

def FeatureTRACEV8_4 : Extension<"tracev8.4", "TRACEV8_4", "FEAT_TRF",
  "Enable Armv8.4-A Trace extension">;

def FeatureAM : Extension<"am", "AM", "FEAT_AMUv1",
  "Enable Armv8.4-A Activity Monitors extension">;

def FeatureSEL2 : Extension<"sel2", "SEL2", "FEAT_SEL2",
  "Enable Armv8.4-A Secure Exception Level 2 extension">;

def FeatureTLB_RMI : Extension<"tlb-rmi", "TLB_RMI",
  "FEAT_TLBIOS, FEAT_TLBIRANGE",
  "Enable Armv8.4-A TLB Range and Maintenance instructions">;

def FeatureFlagM : ExtensionWithMArch<"flagm", "FlagM", "FEAT_FlagM",
  "Enable Armv8.4-A Flag Manipulation instructions">;

def FeatureRCPC_IMMO : Extension<"rcpc-immo", "RCPC_IMMO", "FEAT_LRCPC2",
  "Enable Armv8.4-A RCPC instructions with Immediate Offsets",
  [FeatureRCPC]>;

//===----------------------------------------------------------------------===//
//  Armv8.5 Architecture Extensions
//===----------------------------------------------------------------------===//

def FeatureAltFPCmp : Extension<"altnzcv", "AlternativeNZCV", "FEAT_FlagM2",
  "Enable alternative NZCV format for floating point comparisons", [FeatureFlagM]>;

def FeatureFRInt3264 : Extension<"fptoint", "FRInt3264", "FEAT_FRINTTS",
  "Enable FRInt[32|64][Z|X] instructions that round a floating-point number to "
  "an integer (in FP format) forcing it to fit into a 32- or 64-bit int">;

def FeatureSB : ExtensionWithMArch<"sb", "SB", "FEAT_SB",
  "Enable Armv8.5-A Speculation Barrier">;

def FeatureSSBS : ExtensionWithMArch<"ssbs", "SSBS", "FEAT_SSBS, FEAT_SSBS2",
  "Enable Speculative Store Bypass Safe bit">;

def FeaturePredRes : ExtensionWithMArch<"predres", "PredRes", "FEAT_SPECRES",
  "Enable Armv8.5-A execution and data prediction invalidation instructions">;

def FeatureCacheDeepPersist : Extension<"ccdp", "CCDP", "FEAT_DPB2",
  "Enable Armv8.5-A Cache Clean to Point of Deep Persistence", [FeatureCCPP]>;

def FeatureBranchTargetId : ExtensionWithMArch<"bti", "BTI", "FEAT_BTI",
  "Enable Branch Target Identification">;

let ArchExtKindSpelling = "AEK_RAND", UserVisibleName = "rng" in
def FeatureRandGen : ExtensionWithMArch<"rand", "RandGen", "FEAT_RNG",
  "Enable Random Number generation instructions">;

// NOTE: "memtag" means FEAT_MTE + FEAT_MTE2 for -march or
// __attribute((target(...))), but only FEAT_MTE for FMV.
let UserVisibleName = "memtag" in
def FeatureMTE : ExtensionWithMArch<"mte", "MTE", "FEAT_MTE, FEAT_MTE2",
  "Enable Memory Tagging Extension">;

//===----------------------------------------------------------------------===//
//  Armv8.6 Architecture Extensions
//===----------------------------------------------------------------------===//

def FeatureBF16 : ExtensionWithMArch<"bf16", "BF16", "FEAT_BF16",
  "Enable BFloat16 Extension">;

def FeatureAMVS : Extension<"amvs", "AMVS", "FEAT_AMUv1p1",
  "Enable Armv8.6-A Activity Monitors Virtualization support",
  [FeatureAM]>;

def FeatureFineGrainedTraps : Extension<"fgt", "FineGrainedTraps", "FEAT_FGT",
  "Enable fine grained virtualization traps extension">;

def FeatureEnhancedCounterVirtualization :
    Extension<"ecv", "EnhancedCounterVirtualization", "FEAT_ECV",
      "Enable enhanced counter virtualization extension">;

//===----------------------------------------------------------------------===//
//  Armv8.7 Architecture Extensions
//===----------------------------------------------------------------------===//

def FeatureXS : Extension<"xs", "XS", "FEAT_XS",
  "Enable Armv8.7-A limited-TLB-maintenance instruction">;

def FeatureWFxT : ExtensionWithMArch<"wfxt", "WFxT", "FEAT_WFxT",
  "Enable Armv8.7-A WFET and WFIT instruction">;

def FeatureHCX : Extension<"hcx", "HCX", "FEAT_HCX",
  "Enable Armv8.7-A HCRX_EL2 system register">;

def FeatureLS64 : ExtensionWithMArch<"ls64", "LS64",
  "FEAT_LS64, FEAT_LS64_V, FEAT_LS64_ACCDATA",
  "Enable Armv8.7-A LD64B/ST64B Accelerator Extension">;

def FeatureSPE_EEF : Extension<"spe-eef", "SPE_EEF", "FEAT_SPEv1p2",
  "Enable extra register in the Statistical Profiling Extension">;

//===----------------------------------------------------------------------===//
//  Armv8.8 Architecture Extensions
//===----------------------------------------------------------------------===//

def FeatureHBC : ExtensionWithMArch<"hbc", "HBC", "FEAT_HBC",
    "Enable Armv8.8-A Hinted Conditional Branches Extension">;

def FeatureMOPS : ExtensionWithMArch<"mops", "MOPS", "FEAT_MOPS",
    "Enable Armv8.8-A memcpy and memset acceleration instructions">;

def FeatureNMI : Extension<"nmi", "NMI", "FEAT_NMI, FEAT_GICv3_NMI",
  "Enable Armv8.8-A Non-maskable Interrupts">;

//===----------------------------------------------------------------------===//
//  Armv8.9 Architecture Extensions
//===----------------------------------------------------------------------===//

def FeatureRASv2 : ExtensionWithMArch<"rasv2", "RASv2", "FEAT_RASv2",
  "Enable Armv8.9-A Reliability, Availability and Serviceability Extensions",
  [FeatureRAS]>;

def FeatureCSSC : ExtensionWithMArch<"cssc", "CSSC", "FEAT_CSSC",
  "Enable Common Short Sequence Compression (CSSC) instructions">;

def FeatureCLRBHB : Extension<"clrbhb", "CLRBHB", "FEAT_CLRBHB",
  "Enable Clear BHB instruction">;

def FeaturePRFM_SLC : Extension<"prfm-slc-target", "PRFM_SLC", "FEAT_PRFMSLC",
  "Enable SLC target for PRFM instruction">;

let UserVisibleName = "predres2" in
def FeatureSPECRES2 : ExtensionWithMArch<"specres2", "SPECRES2", "FEAT_SPECRES2",
  "Enable Speculation Restriction Instruction",
  [FeaturePredRes]>;

def FeatureRCPC3 : ExtensionWithMArch<"rcpc3", "RCPC3", "FEAT_LRCPC3",
  "Enable Armv8.9-A RCPC instructions for A64 and Advanced SIMD and floating-point instruction set",
  [FeatureRCPC_IMMO]>;

def FeatureTHE : ExtensionWithMArch<"the", "THE", "FEAT_THE",
  "Enable Armv8.9-A Translation Hardening Extension">;

//===----------------------------------------------------------------------===//
//  Armv9.0 Architecture Extensions
//===----------------------------------------------------------------------===//

<<<<<<< HEAD
def FeatureUseScalarIncVL : SubtargetFeature<"use-scalar-inc-vl",
  "UseScalarIncVL", "true", "Prefer inc/dec over add+cnt">;

=======
>>>>>>> a8d96e15
def FeatureSVE2 : ExtensionWithMArch<"sve2", "SVE2", "FEAT_SVE2",
  "Enable Scalable Vector Extension 2 (SVE2) instructions",
  [FeatureSVE]>;

def FeatureSVEAES : ExtensionWithMArch<"sve-aes", "SVEAES",
  "FEAT_SVE_AES, FEAT_SVE_PMULL128",
  "Enable SVE AES and quadword SVE polynomial multiply instructions", [FeatureAES]>;

def FeatureAliasSVE2AES : ExtensionWithMArch<"sve2-aes", "SVE2AES",
  "", "Shorthand for +sve2+sve-aes", [FeatureSVE2, FeatureSVEAES]>;

def FeatureSVE2SM4 : ExtensionWithMArch<"sve2-sm4", "SVE2SM4", "FEAT_SVE_SM4",
  "Enable SM4 SVE2 instructions", [FeatureSVE2, FeatureSM4]>;

def FeatureSVE2SHA3 : ExtensionWithMArch<"sve2-sha3", "SVE2SHA3", "FEAT_SVE_SHA3",
  "Enable SHA3 SVE2 instructions", [FeatureSVE2, FeatureSHA3]>;

def FeatureSVE2BitPerm : ExtensionWithMArch<"sve2-bitperm", "SVE2BitPerm",
  "FEAT_SVE_BitPerm",
  "Enable bit permutation SVE2 instructions", [FeatureSVE2]>;

def FeatureTRBE : Extension<"trbe", "TRBE", "FEAT_TRBE",
  "Enable Trace Buffer Extension">;

def FeatureETE : Extension<"ete", "ETE", "FEAT_ETE",
  "Enable Embedded Trace Extension", [FeatureTRBE]>;

def FeatureTME : ExtensionWithMArch<"tme", "TME", "FEAT_TME",
  "Enable Transactional Memory Extension">;

//===----------------------------------------------------------------------===//
//  Armv9.1 Architecture Extensions
//===----------------------------------------------------------------------===//

//===----------------------------------------------------------------------===//
//  Armv9.2 Architecture Extensions
//===----------------------------------------------------------------------===//

def FeatureBRBE : ExtensionWithMArch<"brbe", "BRBE", "FEAT_BRBE",
  "Enable Branch Record Buffer Extension">;

def FeatureRME : Extension<"rme", "RME", "FEAT_RME",
  "Enable Realm Management Extension">;

def FeatureSME : ExtensionWithMArch<"sme", "SME", "FEAT_SME",
  "Enable Scalable Matrix Extension (SME)", [FeatureBF16]>;

def FeatureSMEF64F64 : ExtensionWithMArch<"sme-f64f64", "SMEF64F64", "FEAT_SME_F64F64",
  "Enable Scalable Matrix Extension (SME) F64F64 instructions", [FeatureSME]>;

def FeatureSMEI16I64 : ExtensionWithMArch<"sme-i16i64", "SMEI16I64", "FEAT_SME_I16I64",
  "Enable Scalable Matrix Extension (SME) I16I64 instructions", [FeatureSME]>;

def FeatureSMEFA64 : ExtensionWithMArch<"sme-fa64", "SMEFA64", "FEAT_SME_FA64",
  "Enable the full A64 instruction set in streaming SVE mode", [FeatureSME, FeatureSVE2]>;

//===----------------------------------------------------------------------===//
//  Armv9.3 Architecture Extensions
//===----------------------------------------------------------------------===//

def FeatureSME2 : ExtensionWithMArch<"sme2", "SME2", "FEAT_SME2",
  "Enable Scalable Matrix Extension 2 (SME2) instructions", [FeatureSME]>;

def FeatureMEC : Extension<"mec", "MEC", "FEAT_MEC",
  "Enable Memory Encryption Contexts Extension", [FeatureRME]>;

//===----------------------------------------------------------------------===//
//  Armv9.4 Architecture Extensions
//===----------------------------------------------------------------------===//

def FeatureSVE2p1: ExtensionWithMArch<"sve2p1", "SVE2p1", "FEAT_SVE2p1",
  "Enable Scalable Vector Extension 2.1 instructions", [FeatureSVE2]>;

def FeatureSVEB16B16: ExtensionWithMArch<"sve-b16b16", "SVEB16B16", "FEAT_SVE_B16B16",
  "Enable SVE2 non-widening and SME2 Z-targeting non-widening BFloat16 instructions">;

def FeatureSMEB16B16 : ExtensionWithMArch<"sme-b16b16", "SMEB16B16", "FEAT_SME_B16B16",
  "Enable SME2.1 ZA-targeting non-widening BFloat16 instructions",
  [FeatureSME2, FeatureSVEB16B16]>;

def FeatureSMEF16F16 : ExtensionWithMArch<"sme-f16f16", "SMEF16F16", "FEAT_SME_F16F16",
  "Enable SME non-widening Float16 instructions", [FeatureSME2]>;

def FeatureSME2p1 : ExtensionWithMArch<"sme2p1", "SME2p1", "FEAT_SME2p1",
  "Enable Scalable Matrix Extension 2.1 instructions", [FeatureSME2]>;

def FeatureCHK : Extension<"chk", "CHK", "FEAT_CHK",
  "Enable Armv8.0-A Check Feature Status Extension">;

def FeatureGCS : ExtensionWithMArch<"gcs", "GCS", "FEAT_GCS",
  "Enable Armv9.4-A Guarded Call Stack Extension", [FeatureCHK]>;

def FeatureITE : ExtensionWithMArch<"ite", "ITE", "FEAT_ITE",
  "Enable Armv9.4-A Instrumentation Extension", [FeatureETE, FeatureTRBE]>;

def FeatureLSE128 : ExtensionWithMArch<"lse128", "LSE128", "FEAT_LSE128",
  "Enable Armv9.4-A 128-bit Atomic instructions",
  [FeatureLSE]>;

// FEAT_D128, FEAT_LVA3, FEAT_SYSREG128, and FEAT_SYSINSTR128 are mutually implicit.
// Therefore group them all under a single feature flag, d128:
def FeatureD128 : ExtensionWithMArch<"d128", "D128",
  "FEAT_D128, FEAT_LVA3, FEAT_SYSREG128, FEAT_SYSINSTR128",
  "Enable Armv9.4-A 128-bit Page Table Descriptors, System Registers "
  "and instructions",
  [FeatureLSE128]>;

//===----------------------------------------------------------------------===//
//  Armv9.5 Architecture Extensions
//===----------------------------------------------------------------------===//

def FeatureFAMINMAX: ExtensionWithMArch<"faminmax", "FAMINMAX", "FEAT_FAMINMAX",
 "Enable FAMIN and FAMAX instructions">;

def FeatureLUT: ExtensionWithMArch<"lut", "LUT", "FEAT_LUT",
 "Enable Lookup Table instructions">;

def FeatureFP8 : ExtensionWithMArch<"fp8", "FP8", "FEAT_FP8",
  "Enable FP8 instructions", [FeatureFAMINMAX, FeatureLUT, FeatureBF16]>;

def FeatureFP8FMA : ExtensionWithMArch<"fp8fma", "FP8FMA", "FEAT_FP8FMA",
  "Enable Armv9.5-A FP8 multiply-add instructions", [FeatureFP8]>;

def FeatureSSVE_FP8FMA : ExtensionWithMArch<"ssve-fp8fma", "SSVE_FP8FMA", "FEAT_SSVE_FP8FMA",
  "Enable SVE2 FP8 multiply-add instructions", [FeatureSME2, FeatureFP8]>;

def FeatureFP8DOT4: ExtensionWithMArch<"fp8dot4", "FP8DOT4", "FEAT_FP8DOT4",
  "Enable FP8 4-way dot instructions", [FeatureFP8FMA]>;

def FeatureFP8DOT2: ExtensionWithMArch<"fp8dot2", "FP8DOT2", "FEAT_FP8DOT2",
  "Enable FP8 2-way dot instructions", [FeatureFP8DOT4]>;

def FeatureSSVE_FP8DOT4 : ExtensionWithMArch<"ssve-fp8dot4", "SSVE_FP8DOT4", "FEAT_SSVE_FP8DOT4",
  "Enable SVE2 FP8 4-way dot product instructions", [FeatureSSVE_FP8FMA]>;

def FeatureSSVE_FP8DOT2 : ExtensionWithMArch<"ssve-fp8dot2", "SSVE_FP8DOT2", "FEAT_SSVE_FP8DOT2",
  "Enable SVE2 FP8 2-way dot product instructions", [FeatureSSVE_FP8DOT4]>;

def FeatureSME_LUTv2 : ExtensionWithMArch<"sme-lutv2", "SME_LUTv2", "FEAT_SME_LUTv2",
  "Enable Scalable Matrix Extension (SME) LUTv2 instructions", [FeatureSME2]>;

def FeatureSMEF8F32 : ExtensionWithMArch<"sme-f8f32", "SMEF8F32", "FEAT_SME_F8F32",
  "Enable Scalable Matrix Extension (SME) F8F32 instructions", [FeatureSME2, FeatureFP8]>;

def FeatureSMEF8F16 : ExtensionWithMArch<"sme-f8f16", "SMEF8F16", "FEAT_SME_F8F16",
  "Enable Scalable Matrix Extension (SME) F8F16 instructions", [FeatureSMEF8F32]>;

def FeatureCPA : ExtensionWithMArch<"cpa", "CPA", "FEAT_CPA",
  "Enable Armv9.5-A Checked Pointer Arithmetic">;

def FeaturePAuthLR : ExtensionWithMArch<"pauth-lr", "PAuthLR", "FEAT_PAuth_LR",
  "Enable Armv9.5-A PAC enhancements">;

def FeatureTLBIW : ExtensionWithMArch<"tlbiw", "TLBIW", "FEAT_TLBIW",
  "Enable Armv9.5-A TLBI VMALL for Dirty State">;

//===----------------------------------------------------------------------===//
//  Armv9.6 Architecture Extensions
//===----------------------------------------------------------------------===//

def FeatureCMPBR : ExtensionWithMArch<"cmpbr", "CMPBR", "FEAT_CMPBR",
  "Enable Armv9.6-A base compare and branch instructions">;

def FeatureF8F32MM: ExtensionWithMArch<"f8f32mm", "F8F32MM", "FEAT_F8F32MM",
  "Enable Armv9.6-A FP8 to Single-Precision Matrix Multiplication", [FeatureNEON, FeatureFP8]>;

def FeatureF8F16MM: ExtensionWithMArch<"f8f16mm", "F8F16MM", "FEAT_F8F16MM",
  "Enable Armv9.6-A FP8 to Half-Precision Matrix Multiplication", [FeatureNEON, FeatureFP8]>;

def FeatureFPRCVT: ExtensionWithMArch<"fprcvt", "FPRCVT", "FEAT_FPRCVT",
  "Enable Armv9.6-A base convert instructions for SIMD&FP scalar register operands of"
  " different input and output sizes", [FeatureFPARMv8]>;

def FeatureLSFE : ExtensionWithMArch<"lsfe", "LSFE", "FEAT_LSFE",
  "Enable Armv9.6-A base Atomic floating-point in-memory instructions", [FeatureFPARMv8]>;

def FeatureSME2p2: ExtensionWithMArch<"sme2p2", "SME2p2", "FEAT_SME2p2",
  "Enable Armv9.6-A Scalable Matrix Extension 2.2 instructions", [FeatureSME2p1]>;

def FeatureSSVE_AES : ExtensionWithMArch<"ssve-aes", "SSVE_AES", "FEAT_SSVE_AES",
<<<<<<< HEAD
  "Enable Armv9.6-A SVE2 AES support in streaming SVE mode", [FeatureSME2, FeatureSVE2AES]>;
=======
  "Enable Armv9.6-A SVE AES support in streaming SVE mode", [FeatureSME2, FeatureSVEAES]>;
>>>>>>> a8d96e15

def FeatureSVE2p2 : ExtensionWithMArch<"sve2p2", "SVE2p2", "FEAT_SVE2p2",
  "Enable Armv9.6-A Scalable Vector Extension 2.2 instructions", [FeatureSVE2p1]>;

def FeatureSVEAES2: ExtensionWithMArch<"sve-aes2", "SVE_AES2", "FEAT_SVE_AES2",
  "Enable Armv9.6-A SVE multi-vector AES and multi-vector quadword polynomial multiply instructions">;

def FeatureSVEBFSCALE: ExtensionWithMArch<"sve-bfscale", "SVE_BFSCALE", "FEAT_SVE_BFSCALE",
  "Enable Armv9.6-A SVE BFloat16 scaling instructions">;

def FeatureSVE_F16F32MM: ExtensionWithMArch<"sve-f16f32mm", "SVE_F16F32MM", "FEAT_SVE_F16F32MM",
  "Enable Armv9.6-A FP16 to FP32 Matrix Multiply instructions", [FeatureSVE]>;

def FeatureLSUI: ExtensionWithMArch<"lsui", "LSUI", "FEAT_LSUI",
  "Enable Armv9.6-A unprivileged load/store instructions">;

def FeatureOCCMO: ExtensionWithMArch<"occmo", "OCCMO", "FEAT_OCCMO",
  "Enable Armv9.6-A Outer cacheable cache maintenance operations">;

def FeaturePCDPHINT: ExtensionWithMArch<"pcdphint", "PCDPHINT", "FEAT_PCDPHINT",
  "Enable Armv9.6-A Producer Consumer Data Placement hints">;

def FeaturePoPS: ExtensionWithMArch<"pops", "PoPS", "FEAT_PoPS",
  "Enable Armv9.6-A Point Of Physical Storage (PoPS) DC instructions">;

//===----------------------------------------------------------------------===//
//  Other Features
//===----------------------------------------------------------------------===//

def FeatureOutlineAtomics : SubtargetFeature<"outline-atomics", "OutlineAtomics", "true",
  "Enable out of line atomics to support LSE instructions">;

def FeatureFMV : SubtargetFeature<"fmv", "HasFMV", "true",
  "Enable Function Multi Versioning support.">;

// This flag is currently still labeled as Experimental, but when fully
// implemented this should tell the compiler to use the zeroing pseudos to
// benefit from the reverse instructions (e.g. SUB vs SUBR) if the inactive
// lanes are known to be zero. The pseudos will then be expanded using the
// MOVPRFX instruction to zero the inactive lanes. This feature should only be
// enabled if MOVPRFX instructions are known to merge with the destructive
// operations they prefix.
//
// This feature could similarly be extended to support cheap merging of _any_
// value into the inactive lanes using the MOVPRFX instruction that uses
// merging-predication.
def FeatureExperimentalZeroingPseudos
    : SubtargetFeature<"use-experimental-zeroing-pseudos",
                       "UseExperimentalZeroingPseudos", "true",
                       "Hint to the compiler that the MOVPRFX instruction is "
                       "merged with destructive operations",
                       []>;

def FeatureNoSVEFPLD1R : SubtargetFeature<"no-sve-fp-ld1r",
  "NoSVEFPLD1R", "true", "Avoid using LD1RX instructions for FP">;

def FeatureZCRegMove : SubtargetFeature<"zcm", "HasZeroCycleRegMove", "true",
                                        "Has zero-cycle register moves">;

def FeatureZCZeroingGP : SubtargetFeature<"zcz-gp", "HasZeroCycleZeroingGP", "true",
                                        "Has zero-cycle zeroing instructions for generic registers">;

// It is generally beneficial to rewrite "fmov s0, wzr" to "movi d0, #0".
// as movi is more efficient across all cores. Newer cores can eliminate
// fmovs early and there is no difference with movi, but this not true for
// all implementations.
def FeatureNoZCZeroingFP : SubtargetFeature<"no-zcz-fp", "HasZeroCycleZeroingFP", "false",
                                        "Has no zero-cycle zeroing instructions for FP registers">;

def FeatureZCZeroing : SubtargetFeature<"zcz", "HasZeroCycleZeroing", "true",
                                        "Has zero-cycle zeroing instructions",
                                        [FeatureZCZeroingGP]>;

/// ... but the floating-point version doesn't quite work in rare cases on older
/// CPUs.
def FeatureZCZeroingFPWorkaround : SubtargetFeature<"zcz-fp-workaround",
    "HasZeroCycleZeroingFPWorkaround", "true",
    "The zero-cycle floating-point zeroing instruction has a bug">;

def FeatureStrictAlign : SubtargetFeature<"strict-align",
                                          "RequiresStrictAlign", "true",
                                          "Disallow all unaligned memory "
                                          "access">;

foreach i = {1-7,9-15,18,20-28} in
    def FeatureReserveX#i : SubtargetFeature<"reserve-x"#i, "ReserveXRegister["#i#"]", "true",
                                             "Reserve X"#i#", making it unavailable "
                                             "as a GPR">;

def FeatureReserveLRForRA : SubtargetFeature<"reserve-lr-for-ra",
                                             "ReserveLRForRA", "true",
                                             "Reserve LR for call use only">;

foreach i = {8-15,18} in
    def FeatureCallSavedX#i : SubtargetFeature<"call-saved-x"#i,
         "CustomCallSavedXRegs["#i#"]", "true", "Make X"#i#" callee saved.">;

def FeatureBalanceFPOps : SubtargetFeature<"balance-fp-ops", "BalanceFPOps",
    "true",
    "balance mix of odd and even D-registers for fp multiply(-accumulate) ops">;

def FeaturePredictableSelectIsExpensive : SubtargetFeature<
    "predictable-select-expensive", "PredictableSelectIsExpensive", "true",
    "Prefer likely predicted branches over selects">;

def FeatureEnableSelectOptimize : SubtargetFeature<
    "enable-select-opt", "EnableSelectOptimize", "true",
    "Enable the select optimize pass for select loop heuristics">;

def FeatureExynosCheapAsMoveHandling : SubtargetFeature<"exynos-cheap-as-move",
    "HasExynosCheapAsMoveHandling", "true",
    "Use Exynos specific handling of cheap instructions">;

def FeaturePostRAScheduler : SubtargetFeature<"use-postra-scheduler",
    "UsePostRAScheduler", "true", "Schedule again after register allocation">;

def FeatureSlowMisaligned128Store : SubtargetFeature<"slow-misaligned-128store",
    "IsMisaligned128StoreSlow", "true", "Misaligned 128 bit stores are slow">;

def FeatureSlowPaired128 : SubtargetFeature<"slow-paired-128",
    "IsPaired128Slow", "true", "Paired 128 bit loads and stores are slow">;

def FeatureAscendStoreAddress : SubtargetFeature<"ascend-store-address",
    "IsStoreAddressAscend", "true",
    "Schedule vector stores by ascending address">;

def FeatureSlowSTRQro : SubtargetFeature<"slow-strqro-store", "IsSTRQroSlow",
    "true", "STR of Q register with register offset is slow">;

def FeatureAlternateSExtLoadCVTF32Pattern : SubtargetFeature<
    "alternate-sextload-cvt-f32-pattern", "UseAlternateSExtLoadCVTF32Pattern",
    "true", "Use alternative pattern for sextload convert to f32">;

def FeatureArithmeticBccFusion : SubtargetFeature<
    "arith-bcc-fusion", "HasArithmeticBccFusion", "true",
    "CPU fuses arithmetic+bcc operations">;

def FeatureArithmeticCbzFusion : SubtargetFeature<
    "arith-cbz-fusion", "HasArithmeticCbzFusion", "true",
    "CPU fuses arithmetic + cbz/cbnz operations">;

def FeatureCmpBccFusion : SubtargetFeature<
    "cmp-bcc-fusion", "HasCmpBccFusion", "true",
    "CPU fuses cmp+bcc operations">;

def FeatureFuseAddress : SubtargetFeature<
    "fuse-address", "HasFuseAddress", "true",
    "CPU fuses address generation and memory operations">;

def FeatureFuseAES : SubtargetFeature<
    "fuse-aes", "HasFuseAES", "true",
    "CPU fuses AES crypto operations">;

def FeatureFuseArithmeticLogic : SubtargetFeature<
    "fuse-arith-logic", "HasFuseArithmeticLogic", "true",
    "CPU fuses arithmetic and logic operations">;

def FeatureFuseCCSelect : SubtargetFeature<
    "fuse-csel", "HasFuseCCSelect", "true",
    "CPU fuses conditional select operations">;

def FeatureFuseCryptoEOR : SubtargetFeature<
    "fuse-crypto-eor", "HasFuseCryptoEOR", "true",
    "CPU fuses AES/PMULL and EOR operations">;

def FeatureFuseAdrpAdd : SubtargetFeature<
    "fuse-adrp-add", "HasFuseAdrpAdd", "true",
    "CPU fuses adrp+add operations">;

def FeatureFuseLiterals : SubtargetFeature<
    "fuse-literals", "HasFuseLiterals", "true",
    "CPU fuses literal generation operations">;

def FeatureFuseAddSub2RegAndConstOne : SubtargetFeature<
   "fuse-addsub-2reg-const1", "HasFuseAddSub2RegAndConstOne", "true",
   "CPU fuses (a + b + 1) and (a - b - 1)">;

def FeatureDisableLatencySchedHeuristic : SubtargetFeature<
    "disable-latency-sched-heuristic", "DisableLatencySchedHeuristic", "true",
    "Disable latency scheduling heuristic">;

def FeatureStorePairSuppress : SubtargetFeature<
    "store-pair-suppress", "EnableStorePairSuppress", "true",
    "Enable Store Pair Suppression heuristics">;

def FeatureForce32BitJumpTables
   : SubtargetFeature<"force-32bit-jump-tables", "Force32BitJumpTables", "true",
                      "Force jump table entries to be 32-bits wide except at MinSize">;

def FeatureUseRSqrt : SubtargetFeature<
    "use-reciprocal-square-root", "UseRSqrt", "true",
    "Use the reciprocal square root approximation">;

def FeatureNoNegativeImmediates : SubtargetFeature<"no-neg-immediates",
                                        "NegativeImmediates", "false",
                                        "Convert immediates and instructions "
                                        "to their negated or complemented "
                                        "equivalent when the immediate does "
                                        "not fit in the encoding.">;

// Address operands with shift amount 2 or 3 are fast on all Arm chips except
// some old Apple cores (A7-A10?) which handle all shifts slowly. Cortex-A57
// and derived designs through Cortex-X1 take an extra micro-op for shifts
// of 1 or 4. Other Arm chips handle all shifted operands at the same speed
// as unshifted operands.
//
// We don't try to model the behavior of the old Apple cores because new code
// targeting A7 is very unlikely to actually run on an A7. The Cortex cores
// are modeled by FeatureAddrLSLSlow14.
def FeatureAddrLSLSlow14 : SubtargetFeature<
    "addr-lsl-slow-14", "HasAddrLSLSlow14", "true",
    "Address operands with shift amount of 1 or 4 are slow">;

def FeatureALULSLFast : SubtargetFeature<
    "alu-lsl-fast", "HasALULSLFast", "true",
    "Add/Sub operations with lsl shift <= 4 are cheap">;

def FeatureAggressiveFMA :
  SubtargetFeature<"aggressive-fma",
                   "HasAggressiveFMA",
                   "true",
                   "Enable Aggressive FMA for floating-point.">;

def FeatureTaggedGlobals : SubtargetFeature<"tagged-globals",
    "AllowTaggedGlobals",
    "true", "Use an instruction sequence for taking the address of a global "
    "that allows a memory tag in the upper address bits">;

def FeatureEL2VMSA : SubtargetFeature<"el2vmsa", "HasEL2VMSA", "true",
  "Enable Exception Level 2 Virtual Memory System Architecture">;

def FeatureEL3 : SubtargetFeature<"el3", "HasEL3", "true",
  "Enable Exception Level 3">;

def FeatureFixCortexA53_835769 : SubtargetFeature<"fix-cortex-a53-835769",
  "FixCortexA53_835769", "true", "Mitigate Cortex-A53 Erratum 835769">;

def FeatureNoBTIAtReturnTwice : SubtargetFeature<"no-bti-at-return-twice",
                                                 "NoBTIAtReturnTwice", "true",
                                                 "Don't place a BTI instruction "
                                                 "after a return-twice">;

def FeatureDisableLdp : SubtargetFeature<"disable-ldp", "HasDisableLdp",
    "true", "Do not emit ldp">;

def FeatureDisableStp : SubtargetFeature<"disable-stp", "HasDisableStp",
    "true", "Do not emit stp">;

def FeatureLdpAlignedOnly : SubtargetFeature<"ldp-aligned-only", "HasLdpAlignedOnly",
    "true", "In order to emit ldp, first check if the load will be aligned to 2 * element_size">;

def FeatureStpAlignedOnly : SubtargetFeature<"stp-aligned-only", "HasStpAlignedOnly",
    "true", "In order to emit stp, first check if the store will be aligned to 2 * element_size">;

def FeatureUseFixedOverScalableIfEqualCost: SubtargetFeature<"use-fixed-over-scalable-if-equal-cost",
  "UseFixedOverScalableIfEqualCost", "true",
  "Prefer fixed width loop vectorization over scalable if the cost-model assigns equal costs">;

//===----------------------------------------------------------------------===//
// Architectures.
//
class Architecture64<
  int major, int minor, string profile,
  string target_feature_name,
  list<SubtargetFeature> implied_features,
  list<Extension> default_extensions
> : SubtargetFeature<target_feature_name,
    "HasV" # major # "_" # minor # profile # "Ops", "true",
    "Support ARM " # target_feature_name # " architecture",
    implied_features
> {
  int Major = major;
  int Minor = minor;
  string Profile = profile;

  // Extensions enabled by default. Not the same as implied SubtargetFeatures.
  list<Extension> DefaultExts = default_extensions;
}

def HasV8_0aOps : Architecture64<8, 0, "a", "v8a",
  [FeatureEL2VMSA, FeatureEL3],
  [FeatureFPARMv8, FeatureNEON]>;
def HasV8_1aOps : Architecture64<8, 1, "a", "v8.1a",
  [HasV8_0aOps, FeatureCRC, FeatureLSE, FeatureRDM, FeaturePAN, FeatureLOR,
   FeatureVH],
  !listconcat(HasV8_0aOps.DefaultExts, [FeatureCRC, FeatureLSE, FeatureRDM])>;
def HasV8_2aOps : Architecture64<8, 2, "a", "v8.2a",
  [HasV8_1aOps, FeaturePsUAO, FeaturePAN_RWV, FeatureRAS, FeatureCCPP],
  !listconcat(HasV8_1aOps.DefaultExts, [FeatureRAS])>;
def HasV8_3aOps : Architecture64<8, 3, "a", "v8.3a",
  [HasV8_2aOps, FeatureRCPC, FeaturePAuth, FeatureJS, FeatureComplxNum],
  !listconcat(HasV8_2aOps.DefaultExts, [FeatureComplxNum, FeatureJS,
    FeaturePAuth, FeatureRCPC,  FeatureCCIDX])>;
def HasV8_4aOps : Architecture64<8, 4, "a", "v8.4a",
  [HasV8_3aOps, FeatureDotProd, FeatureNV, FeatureMPAM, FeatureDIT,
    FeatureTRACEV8_4, FeatureAM, FeatureSEL2, FeatureTLB_RMI, FeatureFlagM,
    FeatureRCPC_IMMO, FeatureLSE2],
  !listconcat(HasV8_3aOps.DefaultExts, [FeatureDotProd, FeatureDIT, FeatureFlagM])>;
def HasV8_5aOps : Architecture64<8, 5, "a", "v8.5a",
  [HasV8_4aOps, FeatureAltFPCmp, FeatureFRInt3264, FeatureSpecRestrict,
    FeatureSB, FeaturePredRes, FeatureCacheDeepPersist,
    FeatureBranchTargetId],
  !listconcat(HasV8_4aOps.DefaultExts, [FeaturePredRes, FeatureSSBS, FeatureBranchTargetId, FeatureSB])>;
def HasV8_6aOps : Architecture64<8, 6, "a", "v8.6a",
  [HasV8_5aOps, FeatureAMVS, FeatureBF16, FeatureFineGrainedTraps,
    FeatureEnhancedCounterVirtualization, FeatureMatMulInt8],
  !listconcat(HasV8_5aOps.DefaultExts, [FeatureBF16, FeatureMatMulInt8])>;
def HasV8_7aOps : Architecture64<8, 7, "a", "v8.7a",
  [HasV8_6aOps, FeatureXS, FeatureWFxT, FeatureHCX, FeatureSPE_EEF],
  !listconcat(HasV8_6aOps.DefaultExts, [FeatureWFxT])>;
def HasV8_8aOps : Architecture64<8, 8, "a", "v8.8a",
  [HasV8_7aOps, FeatureHBC, FeatureMOPS, FeatureNMI],
  !listconcat(HasV8_7aOps.DefaultExts, [FeatureMOPS, FeatureHBC])>;
def HasV8_9aOps : Architecture64<8, 9, "a", "v8.9a",
  [HasV8_8aOps, FeatureCLRBHB, FeaturePRFM_SLC, FeatureSPECRES2,
   FeatureCSSC, FeatureRASv2, FeatureCHK],
  !listconcat(HasV8_8aOps.DefaultExts, [FeatureSPECRES2, FeatureCSSC,
    FeatureRASv2])>;
def HasV9_0aOps : Architecture64<9, 0, "a", "v9a",
  [HasV8_5aOps],
  !listconcat(HasV8_5aOps.DefaultExts, [FeatureFullFP16, FeatureSVE,
    FeatureSVE2])>;
def HasV9_1aOps : Architecture64<9, 1, "a", "v9.1a",
  [HasV8_6aOps, HasV9_0aOps],
  !listconcat(HasV9_0aOps.DefaultExts, [FeatureBF16, FeatureMatMulInt8, FeatureRME])>;
def HasV9_2aOps : Architecture64<9, 2, "a", "v9.2a",
  [HasV8_7aOps, HasV9_1aOps],
  !listconcat(HasV9_1aOps.DefaultExts, [FeatureMEC, FeatureWFxT])>;
def HasV9_3aOps : Architecture64<9, 3, "a", "v9.3a",
  [HasV8_8aOps, HasV9_2aOps],
  !listconcat(HasV9_2aOps.DefaultExts, [FeatureMOPS, FeatureHBC])>;
def HasV9_4aOps : Architecture64<9, 4, "a", "v9.4a",
  [HasV8_9aOps, HasV9_3aOps],
  !listconcat(HasV9_3aOps.DefaultExts, [FeatureSPECRES2, FeatureCSSC,
    FeatureRASv2])>;
def HasV9_5aOps : Architecture64<9, 5, "a", "v9.5a",
  [HasV9_4aOps, FeatureCPA],
  !listconcat(HasV9_4aOps.DefaultExts, [FeatureCPA,  FeatureLUT, FeatureFAMINMAX])>;
def HasV9_6aOps : Architecture64<9, 6, "a", "v9.6a",
  [HasV9_5aOps, FeatureCMPBR, FeatureFPRCVT, FeatureSVE2p2, FeatureLSUI, FeatureOCCMO],
  !listconcat(HasV9_5aOps.DefaultExts, [FeatureCMPBR, FeatureFPRCVT, FeatureSVE2p2,
    FeatureLSUI, FeatureOCCMO])>;
def HasV8_0rOps : Architecture64<8, 0, "r", "v8r",
  [ //v8.1
    FeatureCRC, FeaturePAN, FeatureLSE, FeatureCONTEXTIDREL2,
    //v8.2
    FeatureRAS, FeaturePsUAO, FeatureCCPP, FeaturePAN_RWV,
    //v8.3
    FeaturePAuth, FeatureRCPC,
    //v8.4
    FeatureTRACEV8_4, FeatureTLB_RMI, FeatureFlagM, FeatureDIT, FeatureSEL2,
    FeatureRCPC_IMMO,
    // Not mandatory in v8.0-R, but included here on the grounds that it
    // only enables names of system registers
    FeatureSpecRestrict
  ],
  // For v8-R, we do not enable crypto and align with GCC that enables a more
  // minimal set of optional architecture extensions.
  !listconcat(
    !listremove(HasV8_5aOps.DefaultExts, [FeatureBranchTargetId, FeaturePredRes]),
    [FeatureSSBS, FeatureFullFP16, FeatureFP16FML, FeatureSB]
  )>;

//===----------------------------------------------------------------------===//
// Access to privileged registers
//===----------------------------------------------------------------------===//

foreach i = 1-3 in
def FeatureUseEL#i#ForTP : SubtargetFeature<"tpidr-el"#i, "UseEL"#i#"ForTP",
  "true", "Permit use of TPIDR_EL"#i#" for the TLS base">;
def FeatureUseROEL0ForTP : SubtargetFeature<"tpidrro-el0", "UseROEL0ForTP",
  "true", "Permit use of TPIDRRO_EL0 for the TLS base">;

//===----------------------------------------------------------------------===//
// Control codegen mitigation against Straight Line Speculation vulnerability.
//===----------------------------------------------------------------------===//

def FeatureHardenSlsRetBr : SubtargetFeature<"harden-sls-retbr",
  "HardenSlsRetBr", "true",
  "Harden against straight line speculation across RET and BR instructions">;
def FeatureHardenSlsBlr : SubtargetFeature<"harden-sls-blr",
  "HardenSlsBlr", "true",
  "Harden against straight line speculation across BLR instructions">;
def FeatureHardenSlsNoComdat : SubtargetFeature<"harden-sls-nocomdat",
  "HardenSlsNoComdat", "true",
  "Generate thunk code for SLS mitigation in the normal text section">;


// Only intended to be used by disassemblers.
def FeatureAll
    : SubtargetFeature<"all", "IsAll", "true", "Enable all instructions">;<|MERGE_RESOLUTION|>--- conflicted
+++ resolved
@@ -358,12 +358,6 @@
 //  Armv9.0 Architecture Extensions
 //===----------------------------------------------------------------------===//
 
-<<<<<<< HEAD
-def FeatureUseScalarIncVL : SubtargetFeature<"use-scalar-inc-vl",
-  "UseScalarIncVL", "true", "Prefer inc/dec over add+cnt">;
-
-=======
->>>>>>> a8d96e15
 def FeatureSVE2 : ExtensionWithMArch<"sve2", "SVE2", "FEAT_SVE2",
   "Enable Scalable Vector Extension 2 (SVE2) instructions",
   [FeatureSVE]>;
@@ -544,11 +538,7 @@
   "Enable Armv9.6-A Scalable Matrix Extension 2.2 instructions", [FeatureSME2p1]>;
 
 def FeatureSSVE_AES : ExtensionWithMArch<"ssve-aes", "SSVE_AES", "FEAT_SSVE_AES",
-<<<<<<< HEAD
-  "Enable Armv9.6-A SVE2 AES support in streaming SVE mode", [FeatureSME2, FeatureSVE2AES]>;
-=======
   "Enable Armv9.6-A SVE AES support in streaming SVE mode", [FeatureSME2, FeatureSVEAES]>;
->>>>>>> a8d96e15
 
 def FeatureSVE2p2 : ExtensionWithMArch<"sve2p2", "SVE2p2", "FEAT_SVE2p2",
   "Enable Armv9.6-A Scalable Vector Extension 2.2 instructions", [FeatureSVE2p1]>;
