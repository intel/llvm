//===- AArch64InstrFormats.td - AArch64 Instruction Formats --*- tblgen -*-===//
//
// Part of the LLVM Project, under the Apache License v2.0 with LLVM Exceptions.
// See https://llvm.org/LICENSE.txt for license information.
// SPDX-License-Identifier: Apache-2.0 WITH LLVM-exception
//
//===----------------------------------------------------------------------===//

//===----------------------------------------------------------------------===//
//  Describe AArch64 instructions format here
//

// Format specifies the encoding used by the instruction.  This is part of the
// ad-hoc solution used to emit machine instruction encodings by our machine
// code emitter.
class Format<bits<2> val> {
  bits<2> Value = val;
}

def PseudoFrm   : Format<0>;
def NormalFrm   : Format<1>; // Do we need any others?

// Enum describing whether an instruction is
// destructive in its first source operand.
class DestructiveInstTypeEnum<bits<4> val> {
  bits<4> Value = val;
}
def NotDestructive                : DestructiveInstTypeEnum<0>;
// Destructive in its first operand and can be MOVPRFX'd, but has no other
// special properties.
def DestructiveOther              : DestructiveInstTypeEnum<1>;
def DestructiveUnary              : DestructiveInstTypeEnum<2>;
def DestructiveBinaryImm          : DestructiveInstTypeEnum<3>;
def DestructiveBinaryShImmUnpred  : DestructiveInstTypeEnum<4>;
def DestructiveBinary             : DestructiveInstTypeEnum<5>;
def DestructiveBinaryComm         : DestructiveInstTypeEnum<6>;
def DestructiveBinaryCommWithRev  : DestructiveInstTypeEnum<7>;
def DestructiveTernaryCommWithRev : DestructiveInstTypeEnum<8>;
def DestructiveUnaryPassthru      : DestructiveInstTypeEnum<9>;

class FalseLanesEnum<bits<2> val> {
  bits<2> Value = val;
}
def FalseLanesNone  : FalseLanesEnum<0>;
def FalseLanesZero  : FalseLanesEnum<1>;
def FalseLanesUndef : FalseLanesEnum<2>;

class SMEMatrixTypeEnum<bits<3> val> {
  bits<3> Value = val;
}
def SMEMatrixNone  : SMEMatrixTypeEnum<0>;
def SMEMatrixTileB : SMEMatrixTypeEnum<1>;
def SMEMatrixTileH : SMEMatrixTypeEnum<2>;
def SMEMatrixTileS : SMEMatrixTypeEnum<3>;
def SMEMatrixTileD : SMEMatrixTypeEnum<4>;
def SMEMatrixTileQ : SMEMatrixTypeEnum<5>;
def SMEMatrixArray : SMEMatrixTypeEnum<6>;

// AArch64 Instruction Format
class AArch64Inst<Format f, string cstr> : Instruction {
  field bits<32> Inst; // Instruction encoding.
  // Mask of bits that cause an encoding to be UNPREDICTABLE.
  // If a bit is set, then if the corresponding bit in the
  // target encoding differs from its value in the "Inst" field,
  // the instruction is UNPREDICTABLE (SoftFail in abstract parlance).
  field bits<32> Unpredictable = 0;
  // SoftFail is the generic name for this field, but we alias it so
  // as to make it more obvious what it means in ARM-land.
  field bits<32> SoftFail = Unpredictable;
  let Namespace   = "AArch64";
  Format F        = f;
  bits<2> Form    = F.Value;

  // Defaults
  bit isWhile = 0;
  bit isPTestLike = 0;
  FalseLanesEnum FalseLanes = FalseLanesNone;
  DestructiveInstTypeEnum DestructiveInstType = NotDestructive;
  SMEMatrixTypeEnum SMEMatrixType = SMEMatrixNone;
  ElementSizeEnum ElementSize = ElementSizeNone;

  let TSFlags{13-11} = SMEMatrixType.Value;
  let TSFlags{10}    = isPTestLike;
  let TSFlags{9}     = isWhile;
  let TSFlags{8-7}   = FalseLanes.Value;
  let TSFlags{6-3}   = DestructiveInstType.Value;
  let TSFlags{2-0}   = ElementSize.Value;

  let Pattern       = [];
  let Constraints   = cstr;
}

class InstSubst<string Asm, dag Result, bit EmitPriority = 0>
  : InstAlias<Asm, Result, EmitPriority>, Requires<[UseNegativeImmediates]>;

// Pseudo instructions (don't have encoding information)
class Pseudo<dag oops, dag iops, list<dag> pattern, string cstr = "">
    : AArch64Inst<PseudoFrm, cstr> {
  dag OutOperandList = oops;
  dag InOperandList  = iops;
  let Pattern        = pattern;
  let isCodeGenOnly  = 1;
  let isPseudo       = 1;
}

// Real instructions (have encoding information)
class EncodedI<string cstr, list<dag> pattern> : AArch64Inst<NormalFrm, cstr> {
  let Pattern = pattern;
  let Size = 4;
}

// Normal instructions
class I<dag oops, dag iops, string asm, string operands, string cstr,
        list<dag> pattern>
    : EncodedI<cstr, pattern> {
  dag OutOperandList = oops;
  dag InOperandList  = iops;
  let AsmString      = !strconcat(asm, operands);
}

class TriOpFrag<dag res> : PatFrag<(ops node:$LHS, node:$MHS, node:$RHS), res>;
class BinOpFrag<dag res> : PatFrag<(ops node:$LHS, node:$RHS), res>;
class UnOpFrag<dag res>  : PatFrag<(ops node:$LHS), res>;

// Helper fragment for an extract of the high portion of a 128-bit vector. The
// ComplexPattern match both extract_subvector and bitcast(extract_subvector(..)).
def extract_high_v16i8 :
    ComplexPattern<v8i8, 1, "SelectExtractHigh", [extract_subvector, bitconvert]>;
def extract_high_v8i16 :
    ComplexPattern<v4i16, 1, "SelectExtractHigh", [extract_subvector, bitconvert]>;
def extract_high_v4i32 :
    ComplexPattern<v2i32, 1, "SelectExtractHigh", [extract_subvector, bitconvert]>;
def extract_high_v2i64 :
    ComplexPattern<v1i64, 1, "SelectExtractHigh", [extract_subvector, bitconvert]>;

def extract_high_dup_v8i16 :
   BinOpFrag<(extract_subvector (v8i16 (AArch64duplane16 (v8i16 node:$LHS), node:$RHS)), (i64 4))>;
def extract_high_dup_v4i32 :
   BinOpFrag<(extract_subvector (v4i32 (AArch64duplane32 (v4i32 node:$LHS), node:$RHS)), (i64 2))>;

//===----------------------------------------------------------------------===//
// Asm Operand Classes.
//

// Shifter operand for arithmetic shifted encodings.
def ShifterOperand : AsmOperandClass {
  let Name = "Shifter";
}

// Shifter operand for mov immediate encodings.
def MovImm32ShifterOperand : AsmOperandClass {
  let SuperClasses = [ShifterOperand];
  let Name = "MovImm32Shifter";
  let RenderMethod = "addShifterOperands";
  let DiagnosticType = "InvalidMovImm32Shift";
}
def MovImm64ShifterOperand : AsmOperandClass {
  let SuperClasses = [ShifterOperand];
  let Name = "MovImm64Shifter";
  let RenderMethod = "addShifterOperands";
  let DiagnosticType = "InvalidMovImm64Shift";
}

// Shifter operand for arithmetic register shifted encodings.
class ArithmeticShifterOperand<int width> : AsmOperandClass {
  let SuperClasses = [ShifterOperand];
  let Name = "ArithmeticShifter" # width;
  let PredicateMethod = "isArithmeticShifter<" # width # ">";
  let RenderMethod = "addShifterOperands";
  let DiagnosticType = "AddSubRegShift" # width;
}

def ArithmeticShifterOperand32 : ArithmeticShifterOperand<32>;
def ArithmeticShifterOperand64 : ArithmeticShifterOperand<64>;

// Shifter operand for logical register shifted encodings.
class LogicalShifterOperand<int width> : AsmOperandClass {
  let SuperClasses = [ShifterOperand];
  let Name = "LogicalShifter" # width;
  let PredicateMethod = "isLogicalShifter<" # width # ">";
  let RenderMethod = "addShifterOperands";
  let DiagnosticType = "AddSubRegShift" # width;
}

def LogicalShifterOperand32 : LogicalShifterOperand<32>;
def LogicalShifterOperand64 : LogicalShifterOperand<64>;

// Shifter operand for logical vector 128/64-bit shifted encodings.
def LogicalVecShifterOperand : AsmOperandClass {
  let SuperClasses = [ShifterOperand];
  let Name = "LogicalVecShifter";
  let RenderMethod = "addShifterOperands";
}
def LogicalVecHalfWordShifterOperand : AsmOperandClass {
  let SuperClasses = [LogicalVecShifterOperand];
  let Name = "LogicalVecHalfWordShifter";
  let RenderMethod = "addShifterOperands";
}

// The "MSL" shifter on the vector MOVI instruction.
def MoveVecShifterOperand : AsmOperandClass {
  let SuperClasses = [ShifterOperand];
  let Name = "MoveVecShifter";
  let RenderMethod = "addShifterOperands";
}

// Extend operand for arithmetic encodings.
def ExtendOperand : AsmOperandClass {
  let Name = "Extend";
  let DiagnosticType = "AddSubRegExtendLarge";
}
def ExtendOperand64 : AsmOperandClass {
  let SuperClasses = [ExtendOperand];
  let Name = "Extend64";
  let DiagnosticType = "AddSubRegExtendSmall";
}
// 'extend' that's a lsl of a 64-bit register.
def ExtendOperandLSL64 : AsmOperandClass {
  let SuperClasses = [ExtendOperand];
  let Name = "ExtendLSL64";
  let RenderMethod = "addExtend64Operands";
  let DiagnosticType = "AddSubRegExtendLarge";
}

// 8-bit floating-point immediate encodings.
def FPImmOperand : AsmOperandClass {
  let Name = "FPImm";
  let ParserMethod = "tryParseFPImm<true>";
  let DiagnosticType = "InvalidFPImm";
}

def CondCode : AsmOperandClass {
  let Name = "CondCode";
  let DiagnosticType = "InvalidCondCode";
}

// A 32-bit register pasrsed as 64-bit
def GPR32as64Operand : AsmOperandClass {
  let Name = "GPR32as64";
  let ParserMethod =
      "tryParseGPROperand<false, RegConstraintEqualityTy::EqualsSubReg>";
}
def GPR32as64 : RegisterOperand<GPR32> {
  let ParserMatchClass = GPR32as64Operand;
}

// A 64-bit register pasrsed as 32-bit
def GPR64as32Operand : AsmOperandClass {
  let Name = "GPR64as32";
  let ParserMethod =
      "tryParseGPROperand<false, RegConstraintEqualityTy::EqualsSuperReg>";
}
def GPR64as32 : RegisterOperand<GPR64, "printGPR64as32"> {
  let ParserMatchClass = GPR64as32Operand;
}

// 8-bit immediate for AdvSIMD where 64-bit values of the form:
// aaaaaaaa bbbbbbbb cccccccc dddddddd eeeeeeee ffffffff gggggggg hhhhhhhh
// are encoded as the eight bit value 'abcdefgh'.
def SIMDImmType10Operand : AsmOperandClass { let Name = "SIMDImmType10"; }

class UImmScaledMemoryIndexed<int Width, int Scale> : AsmOperandClass {
  let Name = "UImm" # Width # "s" # Scale;
  let DiagnosticType = "InvalidMemoryIndexed" # Scale # "UImm" # Width;
  let RenderMethod = "addImmScaledOperands<" # Scale # ">";
  let PredicateMethod = "isUImmScaled<" # Width # ", " # Scale # ">";
}

class SImmScaledMemoryIndexed<int Width, int Scale> : AsmOperandClass {
  let Name = "SImm" # Width # "s" # Scale;
  let DiagnosticType = "InvalidMemoryIndexed" # Scale # "SImm" # Width;
  let RenderMethod = "addImmScaledOperands<" # Scale # ">";
  let PredicateMethod = "isSImmScaled<" # Width # ", " # Scale # ">";
}

//===----------------------------------------------------------------------===//
// Operand Definitions.
//

// ADR[P] instruction labels.
def AdrpOperand : AsmOperandClass {
  let Name = "AdrpLabel";
  let ParserMethod = "tryParseAdrpLabel";
  let DiagnosticType = "InvalidLabel";
}
def adrplabel : Operand<i64> {
  let EncoderMethod = "getAdrLabelOpValue";
  let PrintMethod = "printAdrAdrpLabel";
  let ParserMatchClass = AdrpOperand;
  let OperandType = "OPERAND_PCREL";
}

def AdrOperand : AsmOperandClass {
  let Name = "AdrLabel";
  let ParserMethod = "tryParseAdrLabel";
  let DiagnosticType = "InvalidLabel";
}
def adrlabel : Operand<i64> {
  let EncoderMethod = "getAdrLabelOpValue";
  let PrintMethod = "printAdrAdrpLabel";
  let ParserMatchClass = AdrOperand;
  let OperandType = "OPERAND_PCREL";
}

class SImmOperand<int width> : AsmOperandClass {
  let Name = "SImm" # width;
  let DiagnosticType = "InvalidMemoryIndexedSImm" # width;
  let RenderMethod = "addImmOperands";
  let PredicateMethod = "isSImm<" # width # ">";
}

class AsmImmRange<int Low, int High> : AsmOperandClass {
  let Name = "Imm" # Low # "_" # High;
  let DiagnosticType = "InvalidImm" # Low # "_" # High;
  let RenderMethod = "addImmOperands";
  let PredicateMethod = "isImmInRange<" # Low # "," # High # ">";
}

// Authenticated loads for v8.3 can have scaled 10-bit immediate offsets.
def SImm10s8Operand : SImmScaledMemoryIndexed<10, 8>;
def simm10Scaled : Operand<i64> {
  let ParserMatchClass = SImm10s8Operand;
  let DecoderMethod = "DecodeSImm<10>";
  let PrintMethod = "printImmScale<8>";
}

def simm9s16 : Operand<i64> {
  let ParserMatchClass = SImmScaledMemoryIndexed<9, 16>;
  let DecoderMethod = "DecodeSImm<9>";
  let PrintMethod = "printImmScale<16>";
}

// uimm6 predicate - True if the immediate is in the range [0, 63].
def UImm6Operand : AsmOperandClass {
  let Name = "UImm6";
  let DiagnosticType = "InvalidImm0_63";
}

def uimm6 : Operand<i64>, ImmLeaf<i64, [{ return Imm >= 0 && Imm < 64; }]> {
  let ParserMatchClass = UImm6Operand;
}

def uimm16 : Operand<i16>, ImmLeaf<i16, [{return Imm >= 0 && Imm < 65536;}]>{
  let ParserMatchClass = AsmImmRange<0, 65535>;
}

def SImm9Operand : SImmOperand<9>;
def simm9 : Operand<i64>, ImmLeaf<i64, [{ return Imm >= -256 && Imm < 256; }]> {
  let ParserMatchClass = SImm9Operand;
  let DecoderMethod = "DecodeSImm<9>";
}

// imm0_255 predicate - True if the immediate is in the range [0,255].
def Imm0_255Operand : AsmImmRange<0,255>;

def uimm8_32b : Operand<i32>, ImmLeaf<i32, [{ return Imm >= 0 && Imm < 256; }]> {
  let ParserMatchClass = Imm0_255Operand;
}
def uimm8_64b : Operand<i64>, ImmLeaf<i64, [{ return Imm >= 0 && Imm < 256; }]> {
  let ParserMatchClass = Imm0_255Operand;
}

def SImm8Operand : SImmOperand<8>;
def simm8_32b : Operand<i32>, ImmLeaf<i32, [{ return Imm >= -128 && Imm < 128; }]> {
  let ParserMatchClass = SImm8Operand;
  let DecoderMethod = "DecodeSImm<8>";
}
def simm8_64b : Operand<i64>, ImmLeaf<i64, [{ return Imm >= -128 && Imm < 128; }]> {
  let ParserMatchClass = SImm8Operand;
  let DecoderMethod = "DecodeSImm<8>";
}

def SImm6Operand : SImmOperand<6>;
def simm6_32b : Operand<i32>, ImmLeaf<i32, [{ return Imm >= -32 && Imm < 32; }]> {
  let ParserMatchClass = SImm6Operand;
  let DecoderMethod = "DecodeSImm<6>";
}

def SImm5Operand : SImmOperand<5>;
def simm5_64b : Operand<i64>, ImmLeaf<i64, [{ return Imm >= -16 && Imm < 16; }]> {
  let ParserMatchClass = SImm5Operand;
  let DecoderMethod = "DecodeSImm<5>";
}

def simm5_32b : Operand<i32>, ImmLeaf<i32, [{ return Imm >= -16 && Imm < 16; }]> {
  let ParserMatchClass = SImm5Operand;
  let DecoderMethod = "DecodeSImm<5>";
}

def simm5_8b : Operand<i32>, ImmLeaf<i32, [{ return (int8_t)Imm >= -16 && (int8_t)Imm < 16; }]> {
  let ParserMatchClass = SImm5Operand;
  let DecoderMethod = "DecodeSImm<5>";
  let PrintMethod = "printSImm<8>";
}

def simm5_16b : Operand<i32>, ImmLeaf<i32, [{ return (int16_t)Imm >= -16 && (int16_t)Imm < 16; }]> {
  let ParserMatchClass = SImm5Operand;
  let DecoderMethod = "DecodeSImm<5>";
  let PrintMethod = "printSImm<16>";
}

// simm7sN predicate - True if the immediate is a multiple of N in the range
// [-64 * N, 63 * N].

def SImm7s4Operand : SImmScaledMemoryIndexed<7, 4>;
def SImm7s8Operand : SImmScaledMemoryIndexed<7, 8>;
def SImm7s16Operand : SImmScaledMemoryIndexed<7, 16>;

def simm7s4 : Operand<i32> {
  let ParserMatchClass = SImm7s4Operand;
  let PrintMethod = "printImmScale<4>";
}

def simm7s8 : Operand<i32> {
  let ParserMatchClass = SImm7s8Operand;
  let PrintMethod = "printImmScale<8>";
}

def simm7s16 : Operand<i32> {
  let ParserMatchClass = SImm7s16Operand;
  let PrintMethod = "printImmScale<16>";
}

def am_sve_fi : ComplexPattern<iPTR, 2, "SelectAddrModeFrameIndexSVE", []>;

def am_indexed7s8   : ComplexPattern<iPTR, 2, "SelectAddrModeIndexed7S8", []>;
def am_indexed7s16  : ComplexPattern<iPTR, 2, "SelectAddrModeIndexed7S16", []>;
def am_indexed7s32  : ComplexPattern<iPTR, 2, "SelectAddrModeIndexed7S32", []>;
def am_indexed7s64  : ComplexPattern<iPTR, 2, "SelectAddrModeIndexed7S64", []>;
def am_indexed7s128 : ComplexPattern<iPTR, 2, "SelectAddrModeIndexed7S128", []>;

def am_indexedu6s128 : ComplexPattern<iPTR, 2, "SelectAddrModeIndexedU6S128", []>;
def am_indexeds9s128 : ComplexPattern<iPTR, 2, "SelectAddrModeIndexedS9S128", []>;

def UImmS1XForm : SDNodeXForm<imm, [{
  return CurDAG->getTargetConstant(N->getZExtValue(), SDLoc(N), MVT::i64);
}]>;
def UImmS2XForm : SDNodeXForm<imm, [{
  return CurDAG->getTargetConstant(N->getZExtValue() / 2, SDLoc(N), MVT::i64);
}]>;
def UImmS4XForm : SDNodeXForm<imm, [{
  return CurDAG->getTargetConstant(N->getZExtValue() / 4, SDLoc(N), MVT::i64);
}]>;
def UImmS8XForm : SDNodeXForm<imm, [{
  return CurDAG->getTargetConstant(N->getZExtValue() / 8, SDLoc(N), MVT::i64);
}]>;

// uimm5sN predicate - True if the immediate is a multiple of N in the range
// [0 * N, 32 * N].
def UImm5s2Operand : UImmScaledMemoryIndexed<5, 2>;
def UImm5s4Operand : UImmScaledMemoryIndexed<5, 4>;
def UImm5s8Operand : UImmScaledMemoryIndexed<5, 8>;

def uimm5s2 : Operand<i64>, ImmLeaf<i64,
                [{ return Imm >= 0 && Imm < (32*2) && ((Imm % 2) == 0); }],
                UImmS2XForm> {
  let ParserMatchClass = UImm5s2Operand;
  let PrintMethod = "printImmScale<2>";
}
def uimm5s4 : Operand<i64>, ImmLeaf<i64,
                [{ return Imm >= 0 && Imm < (32*4) && ((Imm % 4) == 0); }],
                UImmS4XForm> {
  let ParserMatchClass = UImm5s4Operand;
  let PrintMethod = "printImmScale<4>";
}
def uimm5s8 : Operand<i64>, ImmLeaf<i64,
                [{ return Imm >= 0 && Imm < (32*8) && ((Imm % 8) == 0); }],
                UImmS8XForm> {
  let ParserMatchClass = UImm5s8Operand;
  let PrintMethod = "printImmScale<8>";
}

// tuimm5sN predicate - similiar to uimm5sN, but use TImmLeaf (TargetConstant)
// instead of ImmLeaf (Constant)
def tuimm5s2 : Operand<i64>, TImmLeaf<i64,
                [{ return Imm >= 0 && Imm < (32*2) && ((Imm % 2) == 0); }],
                UImmS2XForm> {
  let ParserMatchClass = UImm5s2Operand;
  let PrintMethod = "printImmScale<2>";
}
def tuimm5s4 : Operand<i64>, TImmLeaf<i64,
                [{ return Imm >= 0 && Imm < (32*4) && ((Imm % 4) == 0); }],
                UImmS4XForm> {
  let ParserMatchClass = UImm5s4Operand;
  let PrintMethod = "printImmScale<4>";
}
def tuimm5s8 : Operand<i64>, TImmLeaf<i64,
                [{ return Imm >= 0 && Imm < (32*8) && ((Imm % 8) == 0); }],
                UImmS8XForm> {
  let ParserMatchClass = UImm5s8Operand;
  let PrintMethod = "printImmScale<8>";
}

// uimm6sN predicate - True if the immediate is a multiple of N in the range
// [0 * N, 64 * N].
def UImm6s1Operand : UImmScaledMemoryIndexed<6, 1>;
def UImm6s2Operand : UImmScaledMemoryIndexed<6, 2>;
def UImm6s4Operand : UImmScaledMemoryIndexed<6, 4>;
def UImm6s8Operand : UImmScaledMemoryIndexed<6, 8>;
def UImm6s16Operand : UImmScaledMemoryIndexed<6, 16>;

def uimm6s1 : Operand<i64>, ImmLeaf<i64, [{ return Imm >= 0 && Imm < 64; }]> {
  let ParserMatchClass = UImm6s1Operand;
}
def uimm6s2 : Operand<i64>, ImmLeaf<i64,
[{ return Imm >= 0 && Imm < (64*2) && ((Imm % 2) == 0); }]> {
  let PrintMethod = "printImmScale<2>";
  let ParserMatchClass = UImm6s2Operand;
}
def uimm6s4 : Operand<i64>, ImmLeaf<i64,
[{ return Imm >= 0 && Imm < (64*4) && ((Imm % 4) == 0); }]> {
  let PrintMethod = "printImmScale<4>";
  let ParserMatchClass = UImm6s4Operand;
}
def uimm6s8 : Operand<i64>, ImmLeaf<i64,
[{ return Imm >= 0 && Imm < (64*8) && ((Imm % 8) == 0); }]> {
  let PrintMethod = "printImmScale<8>";
  let ParserMatchClass = UImm6s8Operand;
}
def uimm6s16 : Operand<i64>, ImmLeaf<i64,
[{ return Imm >= 0 && Imm < (64*16) && ((Imm % 16) == 0); }]> {
  let PrintMethod = "printImmScale<16>";
  let ParserMatchClass = UImm6s16Operand;
}

def SImmS2XForm : SDNodeXForm<imm, [{
  return CurDAG->getTargetConstant(N->getSExtValue() / 2, SDLoc(N), MVT::i64);
}]>;
def SImmS3XForm : SDNodeXForm<imm, [{
  return CurDAG->getTargetConstant(N->getSExtValue() / 3, SDLoc(N), MVT::i64);
}]>;
def SImmS4XForm : SDNodeXForm<imm, [{
  return CurDAG->getTargetConstant(N->getSExtValue() / 4, SDLoc(N), MVT::i64);
}]>;
def SImmS16XForm : SDNodeXForm<imm, [{
  return CurDAG->getTargetConstant(N->getSExtValue() / 16, SDLoc(N), MVT::i64);
}]>;
def SImmS32XForm : SDNodeXForm<imm, [{
  return CurDAG->getTargetConstant(N->getSExtValue() / 32, SDLoc(N), MVT::i64);
}]>;

// simm6sN predicate - True if the immediate is a multiple of N in the range
// [-32 * N, 31 * N].
def SImm6s1Operand : SImmScaledMemoryIndexed<6, 1>;
def simm6s1 : Operand<i64>, ImmLeaf<i64, [{ return Imm >= -32 && Imm < 32; }]> {
  let ParserMatchClass = SImm6s1Operand;
  let DecoderMethod = "DecodeSImm<6>";
}

// simm4sN predicate - True if the immediate is a multiple of N in the range
// [ -8* N, 7 * N].
def SImm4s1Operand  : SImmScaledMemoryIndexed<4, 1>;
def SImm4s2Operand  : SImmScaledMemoryIndexed<4, 2>;
def SImm4s3Operand  : SImmScaledMemoryIndexed<4, 3>;
def SImm4s4Operand  : SImmScaledMemoryIndexed<4, 4>;
def SImm4s16Operand : SImmScaledMemoryIndexed<4, 16>;
def SImm4s32Operand : SImmScaledMemoryIndexed<4, 32>;

def simm4s1 : Operand<i64>, ImmLeaf<i64,
[{ return Imm >=-8  && Imm <= 7; }]> {
  let ParserMatchClass = SImm4s1Operand;
  let DecoderMethod = "DecodeSImm<4>";
}

def simm4s2 : Operand<i64>, ImmLeaf<i64,
[{ return Imm >=-16  && Imm <= 14 && (Imm % 2) == 0x0; }], SImmS2XForm> {
  let PrintMethod = "printImmScale<2>";
  let ParserMatchClass = SImm4s2Operand;
  let DecoderMethod = "DecodeSImm<4>";
}

def simm4s3 : Operand<i64>, ImmLeaf<i64,
[{ return Imm >=-24  && Imm <= 21 && (Imm % 3) == 0x0; }], SImmS3XForm> {
  let PrintMethod = "printImmScale<3>";
  let ParserMatchClass = SImm4s3Operand;
  let DecoderMethod = "DecodeSImm<4>";
}

def simm4s4 : Operand<i64>, ImmLeaf<i64,
[{ return Imm >=-32  && Imm <= 28 && (Imm % 4) == 0x0; }], SImmS4XForm> {
  let PrintMethod = "printImmScale<4>";
  let ParserMatchClass = SImm4s4Operand;
  let DecoderMethod = "DecodeSImm<4>";
}
def simm4s16 : Operand<i64>, ImmLeaf<i64,
[{ return Imm >=-128  && Imm <= 112 && (Imm % 16) == 0x0; }], SImmS16XForm> {
  let PrintMethod = "printImmScale<16>";
  let ParserMatchClass = SImm4s16Operand;
  let DecoderMethod = "DecodeSImm<4>";
}
def simm4s32 : Operand<i64>, ImmLeaf<i64,
[{ return Imm >=-256  && Imm <= 224 && (Imm % 32) == 0x0; }], SImmS32XForm> {
  let PrintMethod = "printImmScale<32>";
  let ParserMatchClass = SImm4s32Operand;
  let DecoderMethod = "DecodeSImm<4>";
}

def Imm1_8Operand : AsmImmRange<1, 8>;
def Imm1_16Operand : AsmImmRange<1, 16>;
def Imm1_32Operand : AsmImmRange<1, 32>;
def Imm1_64Operand : AsmImmRange<1, 64>;

class BranchTarget<int N> : AsmOperandClass {
  let Name = "BranchTarget" # N;
  let DiagnosticType = "InvalidLabel";
  let PredicateMethod = "isBranchTarget<" # N # ">";
}

class PCRelLabel<int N> : BranchTarget<N> {
  let Name = "PCRelLabel" # N;
}

def BranchTarget14Operand : BranchTarget<14>;
def BranchTarget26Operand : BranchTarget<26>;
def PCRelLabel19Operand   : PCRelLabel<19>;

def MovWSymbolG3AsmOperand : AsmOperandClass {
  let Name = "MovWSymbolG3";
  let RenderMethod = "addImmOperands";
}

def movw_symbol_g3 : Operand<i32> {
  let ParserMatchClass = MovWSymbolG3AsmOperand;
}

def MovWSymbolG2AsmOperand : AsmOperandClass {
  let Name = "MovWSymbolG2";
  let RenderMethod = "addImmOperands";
}

def movw_symbol_g2 : Operand<i32> {
  let ParserMatchClass = MovWSymbolG2AsmOperand;
}

def MovWSymbolG1AsmOperand : AsmOperandClass {
  let Name = "MovWSymbolG1";
  let RenderMethod = "addImmOperands";
}

def movw_symbol_g1 : Operand<i32> {
  let ParserMatchClass = MovWSymbolG1AsmOperand;
}

def MovWSymbolG0AsmOperand : AsmOperandClass {
  let Name = "MovWSymbolG0";
  let RenderMethod = "addImmOperands";
}

def movw_symbol_g0 : Operand<i32> {
  let ParserMatchClass = MovWSymbolG0AsmOperand;
}

class fixedpoint_i32<ValueType FloatVT>
  : Operand<FloatVT>,
    ComplexPattern<FloatVT, 1, "SelectCVTFixedPosOperand<32>", [fpimm, ld]> {
  let EncoderMethod = "getFixedPointScaleOpValue";
  let DecoderMethod = "DecodeFixedPointScaleImm32";
  let ParserMatchClass = Imm1_32Operand;
}

class fixedpoint_i64<ValueType FloatVT>
  : Operand<FloatVT>,
    ComplexPattern<FloatVT, 1, "SelectCVTFixedPosOperand<64>", [fpimm, ld]> {
  let EncoderMethod = "getFixedPointScaleOpValue";
  let DecoderMethod = "DecodeFixedPointScaleImm64";
  let ParserMatchClass = Imm1_64Operand;
}

def fixedpoint_f16_i32 : fixedpoint_i32<f16>;
def fixedpoint_f32_i32 : fixedpoint_i32<f32>;
def fixedpoint_f64_i32 : fixedpoint_i32<f64>;

def fixedpoint_f16_i64 : fixedpoint_i64<f16>;
def fixedpoint_f32_i64 : fixedpoint_i64<f32>;
def fixedpoint_f64_i64 : fixedpoint_i64<f64>;

def vecshiftR8 : Operand<i32>, ImmLeaf<i32, [{
  return (((uint32_t)Imm) > 0) && (((uint32_t)Imm) < 9);
}]> {
  let EncoderMethod = "getVecShiftR8OpValue";
  let DecoderMethod = "DecodeVecShiftR8Imm";
  let ParserMatchClass = Imm1_8Operand;
}
def vecshiftR16 : Operand<i32>, ImmLeaf<i32, [{
  return (((uint32_t)Imm) > 0) && (((uint32_t)Imm) < 17);
}]> {
  let EncoderMethod = "getVecShiftR16OpValue";
  let DecoderMethod = "DecodeVecShiftR16Imm";
  let ParserMatchClass = Imm1_16Operand;
}
def vecshiftR16Narrow : Operand<i32>, ImmLeaf<i32, [{
  return (((uint32_t)Imm) > 0) && (((uint32_t)Imm) < 9);
}]> {
  let EncoderMethod = "getVecShiftR16OpValue";
  let DecoderMethod = "DecodeVecShiftR16ImmNarrow";
  let ParserMatchClass = Imm1_8Operand;
}
def vecshiftR32 : Operand<i32>, ImmLeaf<i32, [{
  return (((uint32_t)Imm) > 0) && (((uint32_t)Imm) < 33);
}]> {
  let EncoderMethod = "getVecShiftR32OpValue";
  let DecoderMethod = "DecodeVecShiftR32Imm";
  let ParserMatchClass = Imm1_32Operand;
}
def vecshiftR32Narrow : Operand<i32>, ImmLeaf<i32, [{
  return (((uint32_t)Imm) > 0) && (((uint32_t)Imm) < 17);
}]> {
  let EncoderMethod = "getVecShiftR32OpValue";
  let DecoderMethod = "DecodeVecShiftR32ImmNarrow";
  let ParserMatchClass = Imm1_16Operand;
}
def vecshiftR64 : Operand<i32>, ImmLeaf<i32, [{
  return (((uint32_t)Imm) > 0) && (((uint32_t)Imm) < 65);
}]> {
  let EncoderMethod = "getVecShiftR64OpValue";
  let DecoderMethod = "DecodeVecShiftR64Imm";
  let ParserMatchClass = Imm1_64Operand;
}
def vecshiftR64Narrow : Operand<i32>, ImmLeaf<i32, [{
  return (((uint32_t)Imm) > 0) && (((uint32_t)Imm) < 33);
}]> {
  let EncoderMethod = "getVecShiftR64OpValue";
  let DecoderMethod = "DecodeVecShiftR64ImmNarrow";
  let ParserMatchClass = Imm1_32Operand;
}

// Same as vecshiftR#N, but use TargetConstant (TimmLeaf) instead of Constant
// (ImmLeaf)
def tvecshiftR8 : Operand<i32>, TImmLeaf<i32, [{
  return (((uint32_t)Imm) > 0) && (((uint32_t)Imm) < 9);
}]> {
  let EncoderMethod = "getVecShiftR8OpValue";
  let DecoderMethod = "DecodeVecShiftR8Imm";
  let ParserMatchClass = Imm1_8Operand;
}
def tvecshiftR16 : Operand<i32>, TImmLeaf<i32, [{
  return (((uint32_t)Imm) > 0) && (((uint32_t)Imm) < 17);
}]> {
  let EncoderMethod = "getVecShiftR16OpValue";
  let DecoderMethod = "DecodeVecShiftR16Imm";
  let ParserMatchClass = Imm1_16Operand;
}
def tvecshiftR32 : Operand<i32>, TImmLeaf<i32, [{
  return (((uint32_t)Imm) > 0) && (((uint32_t)Imm) < 33);
}]> {
  let EncoderMethod = "getVecShiftR32OpValue";
  let DecoderMethod = "DecodeVecShiftR32Imm";
  let ParserMatchClass = Imm1_32Operand;
}
def tvecshiftR64 : Operand<i32>, TImmLeaf<i32, [{
  return (((uint32_t)Imm) > 0) && (((uint32_t)Imm) < 65);
}]> {
  let EncoderMethod = "getVecShiftR64OpValue";
  let DecoderMethod = "DecodeVecShiftR64Imm";
  let ParserMatchClass = Imm1_64Operand;
}

def Imm0_0Operand : AsmImmRange<0, 0>;
def Imm0_1Operand : AsmImmRange<0, 1>;
def Imm0_3Operand : AsmImmRange<0, 3>;
def Imm0_7Operand : AsmImmRange<0, 7>;
def Imm0_15Operand : AsmImmRange<0, 15>;
def Imm0_31Operand : AsmImmRange<0, 31>;
def Imm0_63Operand : AsmImmRange<0, 63>;

def vecshiftL8 : Operand<i32>, ImmLeaf<i32, [{
  return (((uint32_t)Imm) < 8);
}]> {
  let EncoderMethod = "getVecShiftL8OpValue";
  let DecoderMethod = "DecodeVecShiftL8Imm";
  let ParserMatchClass = Imm0_7Operand;
}
def vecshiftL16 : Operand<i32>, ImmLeaf<i32, [{
  return (((uint32_t)Imm) < 16);
}]> {
  let EncoderMethod = "getVecShiftL16OpValue";
  let DecoderMethod = "DecodeVecShiftL16Imm";
  let ParserMatchClass = Imm0_15Operand;
}
def vecshiftL32 : Operand<i32>, ImmLeaf<i32, [{
  return (((uint32_t)Imm) < 32);
}]> {
  let EncoderMethod = "getVecShiftL32OpValue";
  let DecoderMethod = "DecodeVecShiftL32Imm";
  let ParserMatchClass = Imm0_31Operand;
}
def vecshiftL64 : Operand<i32>, ImmLeaf<i32, [{
  return (((uint32_t)Imm) < 64);
}]> {
  let EncoderMethod = "getVecShiftL64OpValue";
  let DecoderMethod = "DecodeVecShiftL64Imm";
  let ParserMatchClass = Imm0_63Operand;
}

// Same as vecshiftL#N, but use TargetConstant (TimmLeaf) instead of Constant
// (ImmLeaf)
def tvecshiftL8 : Operand<i32>, TImmLeaf<i32, [{
  return (((uint32_t)Imm) < 8);
}]> {
  let EncoderMethod = "getVecShiftL8OpValue";
  let DecoderMethod = "DecodeVecShiftL8Imm";
  let ParserMatchClass = Imm0_7Operand;
}
def tvecshiftL16 : Operand<i32>, TImmLeaf<i32, [{
  return (((uint32_t)Imm) < 16);
}]> {
  let EncoderMethod = "getVecShiftL16OpValue";
  let DecoderMethod = "DecodeVecShiftL16Imm";
  let ParserMatchClass = Imm0_15Operand;
}
def tvecshiftL32 : Operand<i32>, TImmLeaf<i32, [{
  return (((uint32_t)Imm) < 32);
}]> {
  let EncoderMethod = "getVecShiftL32OpValue";
  let DecoderMethod = "DecodeVecShiftL32Imm";
  let ParserMatchClass = Imm0_31Operand;
}
def tvecshiftL64 : Operand<i32>, TImmLeaf<i32, [{
  return (((uint32_t)Imm) < 64);
}]> {
  let EncoderMethod = "getVecShiftL64OpValue";
  let DecoderMethod = "DecodeVecShiftL64Imm";
  let ParserMatchClass = Imm0_63Operand;
}

// Crazy immediate formats used by 32-bit and 64-bit logical immediate
// instructions for splatting repeating bit patterns across the immediate.
def logical_imm32_XFORM : SDNodeXForm<imm, [{
  uint64_t enc = AArch64_AM::encodeLogicalImmediate(N->getZExtValue(), 32);
  return CurDAG->getTargetConstant(enc, SDLoc(N), MVT::i32);
}]>;
def logical_imm64_XFORM : SDNodeXForm<imm, [{
  uint64_t enc = AArch64_AM::encodeLogicalImmediate(N->getZExtValue(), 64);
  return CurDAG->getTargetConstant(enc, SDLoc(N), MVT::i32);
}]>;

def gi_logical_imm32_XFORM : GICustomOperandRenderer<"renderLogicalImm32">,
  GISDNodeXFormEquiv<logical_imm32_XFORM>;
def gi_logical_imm64_XFORM : GICustomOperandRenderer<"renderLogicalImm64">,
  GISDNodeXFormEquiv<logical_imm64_XFORM>;

let DiagnosticType = "LogicalSecondSource" in {
  def LogicalImm32Operand : AsmOperandClass {
    let Name = "LogicalImm32";
    let PredicateMethod = "isLogicalImm<int32_t>";
    let RenderMethod = "addLogicalImmOperands<int32_t>";
  }
  def LogicalImm64Operand : AsmOperandClass {
    let Name = "LogicalImm64";
    let PredicateMethod = "isLogicalImm<int64_t>";
    let RenderMethod = "addLogicalImmOperands<int64_t>";
  }
  def LogicalImm32NotOperand : AsmOperandClass {
    let Name = "LogicalImm32Not";
    let PredicateMethod = "isLogicalImm<int32_t>";
    let RenderMethod = "addLogicalImmNotOperands<int32_t>";
  }
  def LogicalImm64NotOperand : AsmOperandClass {
    let Name = "LogicalImm64Not";
    let PredicateMethod = "isLogicalImm<int64_t>";
    let RenderMethod = "addLogicalImmNotOperands<int64_t>";
  }
}

def Imm0_127Operand : AsmImmRange<0, 127>;

let OperandType = "OPERAND_IMMEDIATE" in {

def logical_imm32 : Operand<i32>, IntImmLeaf<i32, [{
  return AArch64_AM::isLogicalImmediate(Imm.getZExtValue(), 32);
}], logical_imm32_XFORM> {
  let PrintMethod = "printLogicalImm<int32_t>";
  let ParserMatchClass = LogicalImm32Operand;
}
def logical_imm64 : Operand<i64>, IntImmLeaf<i64, [{
  return AArch64_AM::isLogicalImmediate(Imm.getZExtValue(), 64);
}], logical_imm64_XFORM> {
  let PrintMethod = "printLogicalImm<int64_t>";
  let ParserMatchClass = LogicalImm64Operand;
}
def logical_imm32_not : Operand<i32> {
  let ParserMatchClass = LogicalImm32NotOperand;
}
def logical_imm64_not : Operand<i64> {
  let ParserMatchClass = LogicalImm64NotOperand;
}

// immXX_0_65535 predicates - True if the immediate is in the range [0,65535].
let ParserMatchClass = AsmImmRange<0, 65535>, PrintMethod = "printImmHex" in {
def timm32_0_65535 : Operand<i32>, TImmLeaf<i32, [{
  return ((uint32_t)Imm) < 65536;
}]>;

def timm64_0_65535 : Operand<i64>, TImmLeaf<i64, [{
  return ((uint64_t)Imm) < 65536;
}]>;

def imm64_0_65535 : Operand<i64>, ImmLeaf<i64, [{
  return ((uint64_t)Imm) < 65536;
}]>;
<<<<<<< HEAD
}
=======
} // ParserMatchClass
>>>>>>> 6241a64e

def imm0_255 : Operand<i32>, ImmLeaf<i32, [{
  return ((uint32_t)Imm) < 256;
}]> {
  let ParserMatchClass = Imm0_255Operand;
  let PrintMethod = "printImm";
}

// imm0_127 predicate - True if the immediate is in the range [0,127]
def imm0_127 : Operand<i32>, ImmLeaf<i32, [{
  return ((uint32_t)Imm) < 128;
}]> {
  let ParserMatchClass = Imm0_127Operand;
  let PrintMethod = "printImm";
}

def imm0_127_64b : Operand<i64>, ImmLeaf<i64, [{
  return ((uint64_t)Imm) < 128;
}]> {
  let ParserMatchClass = Imm0_127Operand;
  let PrintMethod = "printImm";
}

// NOTE: These imm0_N operands have to be of type i64 because i64 is the size
// for all shift-amounts.

// imm0_63 predicate - True if the immediate is in the range [0,63]
def imm0_63 : Operand<i64>, ImmLeaf<i64, [{
  return ((uint64_t)Imm) < 64;
}]> {
  let ParserMatchClass = Imm0_63Operand;
}

def timm0_63 : Operand<i64>, TImmLeaf<i64, [{
  return ((uint64_t)Imm) < 64;
}]> {
  let ParserMatchClass = Imm0_63Operand;
}

// imm0_31 predicate - True if the immediate is in the range [0,31]
def imm0_31 : Operand<i64>, ImmLeaf<i64, [{
  return ((uint64_t)Imm) < 32;
}]> {
  let ParserMatchClass = Imm0_31Operand;
}

// timm0_31 predicate - same ass imm0_31, but use TargetConstant (TimmLeaf)
// instead of Constant (ImmLeaf)
def timm0_31 : Operand<i64>, TImmLeaf<i64, [{
  return ((uint64_t)Imm) < 32;
}]> {
  let ParserMatchClass = Imm0_31Operand;
}

// True if the 32-bit immediate is in the range [0,31]
def imm32_0_31 : Operand<i32>, ImmLeaf<i32, [{
  return ((uint64_t)Imm) < 32;
}]> {
  let ParserMatchClass = Imm0_31Operand;
}

// imm0_1 predicate - True if the immediate is in the range [0,1]
def imm0_1 : Operand<i64>, ImmLeaf<i64, [{
  return ((uint64_t)Imm) < 2;
}]> {
  let ParserMatchClass = Imm0_1Operand;
}

// timm0_1 - as above, but use TargetConstant (TImmLeaf)
def timm0_1 : Operand<i64>, TImmLeaf<i64, [{
  return ((uint64_t)Imm) < 2;
}]> {
  let ParserMatchClass = Imm0_1Operand;
}

// timm32_0_1 predicate - True if the 32-bit immediate is in the range [0,1]
def timm32_0_1 : Operand<i32>, TImmLeaf<i32, [{
  return ((uint32_t)Imm) < 2;
}]> {
  let ParserMatchClass = Imm0_1Operand;
}

// imm0_15 predicate - True if the immediate is in the range [0,15]
def imm0_15 : Operand<i64>, ImmLeaf<i64, [{
  return ((uint64_t)Imm) < 16;
}]> {
  let ParserMatchClass = Imm0_15Operand;
}

// imm0_7 predicate - True if the immediate is in the range [0,7]
def imm0_7 : Operand<i64>, ImmLeaf<i64, [{
  return ((uint64_t)Imm) < 8;
}]> {
  let ParserMatchClass = Imm0_7Operand;
}

// imm0_3 predicate - True if the immediate is in the range [0,3]
def imm0_3 : Operand<i64>, ImmLeaf<i64, [{
  return ((uint64_t)Imm) < 4;
}]> {
  let ParserMatchClass = Imm0_3Operand;
}

// timm32_0_3 predicate - True if the 32-bit immediate is in the range [0,3]
def timm32_0_3 : Operand<i32>, TImmLeaf<i32, [{
  return ((uint32_t)Imm) < 4;
}]> {
  let ParserMatchClass = Imm0_3Operand;
}

// timm32_0_7 predicate - True if the 32-bit immediate is in the range [0,7]
def timm32_0_7 : Operand<i32>, TImmLeaf<i32, [{
  return ((uint32_t)Imm) < 8;
}]> {
  let ParserMatchClass = Imm0_7Operand;
}

// imm32_0_15 predicate - True if the 32-bit immediate is in the range [0,15]
def imm32_0_15 : Operand<i32>, ImmLeaf<i32, [{
  return ((uint32_t)Imm) < 16;
}]> {
  let ParserMatchClass = Imm0_15Operand;
}

// timm32_0_15 predicate - True if the 32-bit immediate is in the range [0,15]
def timm32_0_15 : Operand<i32>, TImmLeaf<i32, [{
  return ((uint32_t)Imm) < 16;
}]> {
  let ParserMatchClass = Imm0_15Operand;
}

// timm32_0_31 predicate - True if the 32-bit immediate is in the range [0,31]
def timm32_0_31 : Operand<i32>, TImmLeaf<i32, [{
  return ((uint32_t)Imm) < 32;
}]> {
  let ParserMatchClass = Imm0_31Operand;
}

// timm32_0_255 predicate - True if the 32-bit immediate is in the range [0,255]
def timm32_0_255 : Operand<i32>, TImmLeaf<i32, [{
  return ((uint32_t)Imm) < 256;
}]> {
  let ParserMatchClass = Imm0_255Operand;
}

} // let OperandType = "OPERAND_IMMEDIATE"

// An arithmetic shifter operand:
//  {7-6} - shift type: 00 = lsl, 01 = lsr, 10 = asr
//  {5-0} - imm6
class arith_shift<ValueType Ty, int width> : Operand<Ty> {
  let PrintMethod = "printShifter";
  let ParserMatchClass = !cast<AsmOperandClass>(
                         "ArithmeticShifterOperand" # width);
}

def arith_shift32 : arith_shift<i32, 32>;
def arith_shift64 : arith_shift<i64, 64>;

class arith_shifted_reg<ValueType Ty, RegisterClass regclass, int width>
    : Operand<Ty>,
      ComplexPattern<Ty, 2, "SelectArithShiftedRegister", []> {
  let PrintMethod = "printShiftedRegister";
  let MIOperandInfo = (ops regclass, !cast<Operand>("arith_shift" # width));
}

def arith_shifted_reg32 : arith_shifted_reg<i32, GPR32, 32>;
def arith_shifted_reg64 : arith_shifted_reg<i64, GPR64, 64>;

def gi_arith_shifted_reg32 :
  GIComplexOperandMatcher<s32, "selectArithShiftedRegister">,
  GIComplexPatternEquiv<arith_shifted_reg32>;

def gi_arith_shifted_reg64 :
  GIComplexOperandMatcher<s64, "selectArithShiftedRegister">,
  GIComplexPatternEquiv<arith_shifted_reg64>;

// An arithmetic shifter operand:
//  {7-6} - shift type: 00 = lsl, 01 = lsr, 10 = asr, 11 = ror
//  {5-0} - imm6
class logical_shift<int width> : Operand<i32> {
  let PrintMethod = "printShifter";
  let ParserMatchClass = !cast<AsmOperandClass>(
                         "LogicalShifterOperand" # width);
}

def logical_shift32 : logical_shift<32>;
def logical_shift64 : logical_shift<64>;

class logical_shifted_reg<ValueType Ty, RegisterClass regclass, Operand shiftop>
    : Operand<Ty>,
      ComplexPattern<Ty, 2, "SelectLogicalShiftedRegister", []> {
  let PrintMethod = "printShiftedRegister";
  let MIOperandInfo = (ops regclass, shiftop);
}

def logical_shifted_reg32 : logical_shifted_reg<i32, GPR32, logical_shift32>;
def logical_shifted_reg64 : logical_shifted_reg<i64, GPR64, logical_shift64>;

def gi_logical_shifted_reg32 :
  GIComplexOperandMatcher<s32, "selectLogicalShiftedRegister">,
  GIComplexPatternEquiv<logical_shifted_reg32>;

def gi_logical_shifted_reg64 :
  GIComplexOperandMatcher<s64, "selectLogicalShiftedRegister">,
  GIComplexPatternEquiv<logical_shifted_reg64>;

// A logical vector shifter operand:
//  {7-6} - shift type: 00 = lsl
//  {5-0} - imm6: #0, #8, #16, or #24
def logical_vec_shift : Operand<i32> {
  let PrintMethod = "printShifter";
  let EncoderMethod = "getVecShifterOpValue";
  let ParserMatchClass = LogicalVecShifterOperand;
}

// A logical vector half-word shifter operand:
//  {7-6} - shift type: 00 = lsl
//  {5-0} - imm6: #0 or #8
def logical_vec_hw_shift : Operand<i32> {
  let PrintMethod = "printShifter";
  let EncoderMethod = "getVecShifterOpValue";
  let ParserMatchClass = LogicalVecHalfWordShifterOperand;
}

// A vector move shifter operand:
//  {0} - imm1: #8 or #16
def move_vec_shift : Operand<i32> {
  let PrintMethod = "printShifter";
  let EncoderMethod = "getMoveVecShifterOpValue";
  let ParserMatchClass = MoveVecShifterOperand;
}

let DiagnosticType = "AddSubSecondSource" in {
  def AddSubImmOperand : AsmOperandClass {
    let Name = "AddSubImm";
    let ParserMethod = "tryParseImmWithOptionalShift";
    let RenderMethod = "addImmWithOptionalShiftOperands<12>";
  }
  def AddSubImmNegOperand : AsmOperandClass {
    let Name = "AddSubImmNeg";
    let ParserMethod = "tryParseImmWithOptionalShift";
    let RenderMethod = "addImmNegWithOptionalShiftOperands<12>";
  }
}
// An ADD/SUB immediate shifter operand:
//  second operand:
//  {7-6} - shift type: 00 = lsl
//  {5-0} - imm6: #0 or #12
class addsub_shifted_imm<ValueType Ty>
    : Operand<Ty>, ComplexPattern<Ty, 2, "SelectArithImmed", [imm]> {
  let PrintMethod = "printAddSubImm";
  let EncoderMethod = "getAddSubImmOpValue";
  let ParserMatchClass = AddSubImmOperand;
  let MIOperandInfo = (ops i32imm, i32imm);
}

class addsub_shifted_imm_neg<ValueType Ty>
    : Operand<Ty> {
  let EncoderMethod = "getAddSubImmOpValue";
  let ParserMatchClass = AddSubImmNegOperand;
  let MIOperandInfo = (ops i32imm, i32imm);
}

def addsub_shifted_imm32 : addsub_shifted_imm<i32>;
def addsub_shifted_imm64 : addsub_shifted_imm<i64>;
def addsub_shifted_imm32_neg : addsub_shifted_imm_neg<i32>;
def addsub_shifted_imm64_neg : addsub_shifted_imm_neg<i64>;

def gi_addsub_shifted_imm32 :
    GIComplexOperandMatcher<s32, "selectArithImmed">,
    GIComplexPatternEquiv<addsub_shifted_imm32>;

def gi_addsub_shifted_imm64 :
    GIComplexOperandMatcher<s64, "selectArithImmed">,
    GIComplexPatternEquiv<addsub_shifted_imm64>;

class neg_addsub_shifted_imm<ValueType Ty>
    : Operand<Ty>, ComplexPattern<Ty, 2, "SelectNegArithImmed", [imm]> {
  let PrintMethod = "printAddSubImm";
  let EncoderMethod = "getAddSubImmOpValue";
  let ParserMatchClass = AddSubImmOperand;
  let MIOperandInfo = (ops i32imm, i32imm);
}

def neg_addsub_shifted_imm32 : neg_addsub_shifted_imm<i32>;
def neg_addsub_shifted_imm64 : neg_addsub_shifted_imm<i64>;

def gi_neg_addsub_shifted_imm32 :
    GIComplexOperandMatcher<s32, "selectNegArithImmed">,
    GIComplexPatternEquiv<neg_addsub_shifted_imm32>;

def gi_neg_addsub_shifted_imm64 :
    GIComplexOperandMatcher<s64, "selectNegArithImmed">,
    GIComplexPatternEquiv<neg_addsub_shifted_imm64>;

// An extend operand:
//  {5-3} - extend type
//  {2-0} - imm3
def arith_extend : Operand<i32> {
  let PrintMethod = "printArithExtend";
  let ParserMatchClass = ExtendOperand;
}
def arith_extend64 : Operand<i32> {
  let PrintMethod = "printArithExtend";
  let ParserMatchClass = ExtendOperand64;
}

// 'extend' that's a lsl of a 64-bit register.
def arith_extendlsl64 : Operand<i32> {
  let PrintMethod = "printArithExtend";
  let ParserMatchClass = ExtendOperandLSL64;
}

class arith_extended_reg32<ValueType Ty> : Operand<Ty>,
                    ComplexPattern<Ty, 2, "SelectArithExtendedRegister", []> {
  let PrintMethod = "printExtendedRegister";
  let MIOperandInfo = (ops GPR32, arith_extend);
}

class arith_extended_reg32to64<ValueType Ty> : Operand<Ty>,
                    ComplexPattern<Ty, 2, "SelectArithExtendedRegister", []> {
  let PrintMethod = "printExtendedRegister";
  let MIOperandInfo = (ops GPR32, arith_extend64);
}

def arith_extended_reg32_i32 : arith_extended_reg32<i32>;
def gi_arith_extended_reg32_i32 :
    GIComplexOperandMatcher<s32, "selectArithExtendedRegister">,
    GIComplexPatternEquiv<arith_extended_reg32_i32>;

def arith_extended_reg32_i64 : arith_extended_reg32<i64>;
def gi_arith_extended_reg32_i64 :
    GIComplexOperandMatcher<s64, "selectArithExtendedRegister">,
    GIComplexPatternEquiv<arith_extended_reg32_i64>;

def arith_extended_reg32to64_i64 : arith_extended_reg32to64<i64>;
def gi_arith_extended_reg32to64_i64 :
    GIComplexOperandMatcher<s64, "selectArithExtendedRegister">,
    GIComplexPatternEquiv<arith_extended_reg32to64_i64>;

def arith_uxtx : ComplexPattern<i64, 2, "SelectArithUXTXRegister", []>;

// Floating-point immediate.

def fpimm16XForm : SDNodeXForm<fpimm, [{
      APFloat InVal = N->getValueAPF();
      uint32_t enc = AArch64_AM::getFP16Imm(InVal);
      return CurDAG->getTargetConstant(enc, SDLoc(N), MVT::i32);
    }]>;

def fpimm32XForm : SDNodeXForm<fpimm, [{
      APFloat InVal = N->getValueAPF();
      uint32_t enc = AArch64_AM::getFP32Imm(InVal);
      return CurDAG->getTargetConstant(enc, SDLoc(N), MVT::i32);
    }]>;

def fpimm32SIMDModImmType4XForm : SDNodeXForm<fpimm, [{
      uint32_t enc = AArch64_AM::encodeAdvSIMDModImmType4(N->getValueAPF()
                                                          .bitcastToAPInt()
                                                          .getZExtValue());
      return CurDAG->getTargetConstant(enc, SDLoc(N), MVT::i32);
    }]>;

def fpimm64XForm : SDNodeXForm<fpimm, [{
      APFloat InVal = N->getValueAPF();
      uint32_t enc = AArch64_AM::getFP64Imm(InVal);
      return CurDAG->getTargetConstant(enc, SDLoc(N), MVT::i32);
    }]>;

def fpimm16 : Operand<f16>,
              FPImmLeaf<f16, [{
      return AArch64_AM::getFP16Imm(Imm) != -1;
    }], fpimm16XForm> {
  let ParserMatchClass = FPImmOperand;
  let PrintMethod = "printFPImmOperand";
}

def fpimm32 : Operand<f32>,
              FPImmLeaf<f32, [{
      return AArch64_AM::getFP32Imm(Imm) != -1;
    }], fpimm32XForm> {
  let ParserMatchClass = FPImmOperand;
  let PrintMethod = "printFPImmOperand";
}

def fpimm32SIMDModImmType4 : FPImmLeaf<f32, [{
      uint64_t Enc = Imm.bitcastToAPInt().getZExtValue();
      return Enc != 0 && AArch64_AM::isAdvSIMDModImmType4(Enc << 32 | Enc);
    }], fpimm32SIMDModImmType4XForm> {
}

def fpimm64 : Operand<f64>,
              FPImmLeaf<f64, [{
      return AArch64_AM::getFP64Imm(Imm) != -1;
    }], fpimm64XForm> {
  let ParserMatchClass = FPImmOperand;
  let PrintMethod = "printFPImmOperand";
}

def fpimm8 : Operand<i32> {
  let ParserMatchClass = FPImmOperand;
  let PrintMethod = "printFPImmOperand";
}

def fpimm0 : FPImmLeaf<fAny, [{
  return Imm.isExactlyValue(+0.0);
}]>;

def fpimm_minus0 : FPImmLeaf<fAny, [{
  return Imm.isExactlyValue(-0.0);
}]>;

def fpimm_half : FPImmLeaf<fAny, [{
  return Imm.isExactlyValue(+0.5);
}]>;

def fpimm_one : FPImmLeaf<fAny, [{
  return Imm.isExactlyValue(+1.0);
}]>;

def fpimm_two : FPImmLeaf<fAny, [{
  return Imm.isExactlyValue(+2.0);
}]>;

def gi_fpimm16 : GICustomOperandRenderer<"renderFPImm16">,
  GISDNodeXFormEquiv<fpimm16XForm>;
def gi_fpimm32 : GICustomOperandRenderer<"renderFPImm32">,
  GISDNodeXFormEquiv<fpimm32XForm>;
def gi_fpimm64 : GICustomOperandRenderer<"renderFPImm64">,
  GISDNodeXFormEquiv<fpimm64XForm>;
def gi_fpimm32SIMDModImmType4 :
    GICustomOperandRenderer<"renderFPImm32SIMDModImmType4">,
  GISDNodeXFormEquiv<fpimm32SIMDModImmType4XForm>;

// Vector lane operands
class AsmVectorIndex<int Min, int Max, string NamePrefix=""> : AsmOperandClass {
  let Name = NamePrefix # "IndexRange" # Min # "_" # Max;
  let DiagnosticType = "Invalid" # Name;
  let PredicateMethod = "isVectorIndex<" # Min # ", " # Max #  ">";
  let RenderMethod = "addVectorIndexOperands";
}

class AsmVectorIndexOpnd<ValueType ty, AsmOperandClass mc>
    : Operand<ty> {
  let ParserMatchClass = mc;
  let PrintMethod = "printVectorIndex";
}

multiclass VectorIndex<ValueType ty, AsmOperandClass mc, code pred> {
  def "" : AsmVectorIndexOpnd<ty, mc>, ImmLeaf<ty, pred>;
  def _timm : AsmVectorIndexOpnd<ty, mc>, TImmLeaf<ty, pred>;
}

def VectorIndex0Operand : AsmVectorIndex<0, 0>;
def VectorIndex1Operand : AsmVectorIndex<1, 1>;
def VectorIndexBOperand : AsmVectorIndex<0, 15>;
def VectorIndexHOperand : AsmVectorIndex<0, 7>;
def VectorIndexSOperand : AsmVectorIndex<0, 3>;
def VectorIndexDOperand : AsmVectorIndex<0, 1>;

let OperandNamespace = "AArch64" in {
  let OperandType = "OPERAND_IMPLICIT_IMM_0" in {
    defm VectorIndex0 : VectorIndex<i64, VectorIndex0Operand,
                                [{ return ((uint64_t)Imm) == 0; }]>;
  }
}
defm VectorIndex1 : VectorIndex<i64, VectorIndex1Operand,
                                [{ return ((uint64_t)Imm) == 1; }]>;
defm VectorIndexB : VectorIndex<i64, VectorIndexBOperand,
                                [{ return ((uint64_t)Imm) < 16; }]>;
defm VectorIndexH : VectorIndex<i64, VectorIndexHOperand,
                                [{ return ((uint64_t)Imm) < 8; }]>;
defm VectorIndexS : VectorIndex<i64, VectorIndexSOperand,
                                [{ return ((uint64_t)Imm) < 4; }]>;
defm VectorIndexD : VectorIndex<i64, VectorIndexDOperand,
                                [{ return ((uint64_t)Imm) < 2; }]>;

defm VectorIndex132b : VectorIndex<i32, VectorIndex1Operand,
                                   [{ return ((uint64_t)Imm) == 1; }]>;
defm VectorIndexB32b : VectorIndex<i32, VectorIndexBOperand,
                                   [{ return ((uint64_t)Imm) < 16; }]>;
defm VectorIndexH32b : VectorIndex<i32, VectorIndexHOperand,
                                   [{ return ((uint64_t)Imm) < 8; }]>;
defm VectorIndexS32b : VectorIndex<i32, VectorIndexSOperand,
                                   [{ return ((uint64_t)Imm) < 4; }]>;
defm VectorIndexD32b : VectorIndex<i32, VectorIndexDOperand,
                                   [{ return ((uint64_t)Imm) < 2; }]>;

def SVEVectorIndexExtDupBOperand : AsmVectorIndex<0, 63, "SVE">;
def SVEVectorIndexExtDupHOperand : AsmVectorIndex<0, 31, "SVE">;
def SVEVectorIndexExtDupSOperand : AsmVectorIndex<0, 15, "SVE">;
def SVEVectorIndexExtDupDOperand : AsmVectorIndex<0, 7, "SVE">;
def SVEVectorIndexExtDupQOperand : AsmVectorIndex<0, 3, "SVE">;

defm sve_elm_idx_extdup_b
  : VectorIndex<i64, SVEVectorIndexExtDupBOperand,
                [{ return ((uint64_t)Imm) < 64; }]>;
defm sve_elm_idx_extdup_h
  : VectorIndex<i64, SVEVectorIndexExtDupHOperand,
                [{ return ((uint64_t)Imm) < 32; }]>;
defm sve_elm_idx_extdup_s
  : VectorIndex<i64, SVEVectorIndexExtDupSOperand,
                [{ return ((uint64_t)Imm) < 16; }]>;
defm sve_elm_idx_extdup_d
  : VectorIndex<i64, SVEVectorIndexExtDupDOperand,
                [{ return ((uint64_t)Imm) < 8; }]>;
defm sve_elm_idx_extdup_q
  : VectorIndex<i64, SVEVectorIndexExtDupQOperand,
                [{ return ((uint64_t)Imm) < 4; }]>;

def sme_elm_idx0_0 : Operand<i32>, TImmLeaf<i32, [{
  return ((uint32_t)Imm) == 0;
}]> {
  let ParserMatchClass = Imm0_0Operand;
  let PrintMethod = "printMatrixIndex";
  let OperandNamespace = "AArch64";
  let OperandType = "OPERAND_IMPLICIT_IMM_0";
}
def sme_elm_idx0_1 : Operand<i32>, TImmLeaf<i32, [{
  return ((uint32_t)Imm) <= 1;
}]> {
  let ParserMatchClass = Imm0_1Operand;
  let PrintMethod = "printMatrixIndex";
}
def sme_elm_idx0_3 : Operand<i32>, TImmLeaf<i32, [{
  return ((uint32_t)Imm) <= 3;
}]> {
  let ParserMatchClass = Imm0_3Operand;
  let PrintMethod = "printMatrixIndex";
}
def sme_elm_idx0_7 : Operand<i32>, TImmLeaf<i32, [{
  return ((uint32_t)Imm) <= 7;
}]> {
  let ParserMatchClass = Imm0_7Operand;
  let PrintMethod = "printMatrixIndex";
}
def sme_elm_idx0_15 : Operand<i32>, TImmLeaf<i32, [{
  return ((uint32_t)Imm) <= 15;
}]> {
  let ParserMatchClass = Imm0_15Operand;
  let PrintMethod = "printMatrixIndex";
}

// SME2 vector select offset operands

// uimm3s8 predicate
// True if the immediate is a multiple of 8 in the range [0,56].
def UImm3s8Operand : UImmScaledMemoryIndexed<3, 8>;

def uimm3s8 : Operand<i64>, ImmLeaf<i64,
[{ return Imm >= 0 && Imm <= 56 && ((Imm % 8) == 0); }], UImmS8XForm> {
  let PrintMethod = "printVectorIndex<8>";
  let ParserMatchClass = UImm3s8Operand;
}

class UImmScaledMemoryIndexedRange<int Width, int Scale, int OffsetVal> : AsmOperandClass {
  let Name = "UImm" # Width # "s" # Scale # "Range";
  let DiagnosticType = "InvalidMemoryIndexedRange" # Scale # "UImm" # Width;
  let RenderMethod = "addImmScaledRangeOperands<" # Scale # ">";
  let PredicateMethod = "isUImmScaled<" # Width # ", " # Scale # ", " # OffsetVal # ", /*IsRange=*/true>";
  let ParserMethod = "tryParseImmRange";
}

// Implicit immediate ranges 0:1 and 0:3, scale has no meaning
// since the immediate is zero
def UImm0s2RangeOperand : UImmScaledMemoryIndexedRange<0, 2, 1>;
def UImm0s4RangeOperand : UImmScaledMemoryIndexedRange<0, 4, 3>;

def UImm1s2RangeOperand : UImmScaledMemoryIndexedRange<1, 2, 1>;
def UImm1s4RangeOperand : UImmScaledMemoryIndexedRange<1, 4, 3>;
def UImm2s2RangeOperand : UImmScaledMemoryIndexedRange<2, 2, 1>;
def UImm2s4RangeOperand : UImmScaledMemoryIndexedRange<2, 4, 3>;
def UImm3s2RangeOperand : UImmScaledMemoryIndexedRange<3, 2, 1>;

def uimm0s2range : Operand<i64>, ImmLeaf<i64,
[{ return Imm == 0; }], UImmS1XForm> {
  let PrintMethod = "printImmRangeScale<2, 1>";
  let ParserMatchClass = UImm0s2RangeOperand;
  let OperandNamespace = "AArch64";
  let OperandType = "OPERAND_IMPLICIT_IMM_0";
}

def uimm0s4range : Operand<i64>, ImmLeaf<i64,
[{ return Imm == 0; }], UImmS1XForm> {
  let PrintMethod = "printImmRangeScale<4, 3>";
  let ParserMatchClass = UImm0s4RangeOperand;
  let OperandNamespace = "AArch64";
  let OperandType = "OPERAND_IMPLICIT_IMM_0";
}

def uimm1s2range : Operand<i64>, ImmLeaf<i64,
[{ return Imm >= 0 && Imm <= 2 && ((Imm % 2) == 0); }], UImmS2XForm> {
  let PrintMethod = "printImmRangeScale<2, 1>";
  let ParserMatchClass = UImm1s2RangeOperand;
}

def uimm1s4range : Operand<i64>, ImmLeaf<i64,
[{ return Imm >= 0 && Imm <= 4 && ((Imm % 4) == 0); }], UImmS4XForm> {
  let PrintMethod = "printImmRangeScale<4, 3>";
  let ParserMatchClass = UImm1s4RangeOperand;
}

def uimm2s2range : Operand<i64>, ImmLeaf<i64,
[{ return Imm >= 0 && Imm <= 6 && ((Imm % 2) == 0); }], UImmS2XForm> {
  let PrintMethod = "printImmRangeScale<2, 1>";
  let ParserMatchClass = UImm2s2RangeOperand;
}

def uimm2s4range : Operand<i64>, ImmLeaf<i64,
[{ return Imm >= 0 && Imm <= 12 && ((Imm % 4) == 0); }], UImmS4XForm> {
  let PrintMethod = "printImmRangeScale<4, 3>";
  let ParserMatchClass = UImm2s4RangeOperand;
}

def uimm3s2range : Operand<i64>, ImmLeaf<i64,
[{ return Imm >= 0 && Imm <= 14 && ((Imm % 2) == 0); }], UImmS2XForm> {
  let PrintMethod = "printImmRangeScale<2, 1>";
  let ParserMatchClass = UImm3s2RangeOperand;
}


// 8-bit immediate for AdvSIMD where 64-bit values of the form:
// aaaaaaaa bbbbbbbb cccccccc dddddddd eeeeeeee ffffffff gggggggg hhhhhhhh
// are encoded as the eight bit value 'abcdefgh'.
def simdimmtype10 : Operand<i32>,
                    FPImmLeaf<f64, [{
      return AArch64_AM::isAdvSIMDModImmType10(
                 Imm.bitcastToAPInt().getZExtValue());
    }], SDNodeXForm<fpimm, [{
      APFloat InVal = N->getValueAPF();
      uint32_t enc = AArch64_AM::encodeAdvSIMDModImmType10(N->getValueAPF()
                                                           .bitcastToAPInt()
                                                           .getZExtValue());
      return CurDAG->getTargetConstant(enc, SDLoc(N), MVT::i32);
    }]>> {
  let ParserMatchClass = SIMDImmType10Operand;
  let PrintMethod = "printSIMDType10Operand";
}


//---
// System management
//---

// Base encoding for system instruction operands.
let mayLoad = 0, mayStore = 0, hasSideEffects = 1 in
class BaseSystemI<bit L, dag oops, dag iops, string asm, string operands,
                  list<dag> pattern = []>
    : I<oops, iops, asm, operands, "", pattern> {
  let Inst{31-22} = 0b1101010100;
  let Inst{21}    = L;
}

// System instructions which do not have an Rt register.
class SimpleSystemI<bit L, dag iops, string asm, string operands,
                    list<dag> pattern = []>
    : BaseSystemI<L, (outs), iops, asm, operands, pattern> {
  let Inst{4-0} = 0b11111;
}

// System instructions which have an Rt register.
class RtSystemI<bit L, dag oops, dag iops, string asm, string operands,
                list<dag> pattern = []>
    : BaseSystemI<L, oops, iops, asm, operands, pattern>,
      Sched<[WriteSys]> {
  bits<5> Rt;
  let Inst{4-0} = Rt;
}

// System instructions for transactional memory extension
class TMBaseSystemI<bit L, bits<4> CRm, bits<3> op2, dag oops, dag iops,
                    string asm, string operands, list<dag> pattern>
    : BaseSystemI<L, oops, iops, asm, operands, pattern>,
      Sched<[WriteSys]> {
  let Inst{20-12} = 0b000110011;
  let Inst{11-8} = CRm;
  let Inst{7-5} = op2;
  let DecoderMethod = "";

  let mayLoad = 1;
  let mayStore = 1;
}

// System instructions for transactional memory - single input operand
class TMSystemI<bits<4> CRm, string asm, list<dag> pattern>
    : TMBaseSystemI<0b1, CRm, 0b011,
                    (outs GPR64:$Rt), (ins), asm, "\t$Rt", pattern> {
  bits<5> Rt;
  let Inst{4-0} = Rt;
}

// System instructions that pass a register argument
// This class assumes the register is for input rather than output.
class RegInputSystemI<bits<4> CRm, bits<3> Op2, string asm,
                      list<dag> pattern = []>
    : RtSystemI<0, (outs), (ins GPR64:$Rt), asm, "\t$Rt", pattern> {
  let Inst{20-12} = 0b000110001;
  let Inst{11-8} = CRm;
  let Inst{7-5} = Op2;
}

// System instructions for transactional memory - no operand
class TMSystemINoOperand<bits<4> CRm, string asm, list<dag> pattern>
    : TMBaseSystemI<0b0, CRm, 0b011, (outs), (ins), asm, "", pattern> {
  let Inst{4-0} = 0b11111;
}

// System instructions for exit from transactions
class TMSystemException<bits<3> op1, string asm, list<dag> pattern>
    : I<(outs), (ins timm64_0_65535:$imm), asm, "\t$imm", "", pattern>,
      Sched<[WriteSys]> {
  bits<16> imm;
  let Inst{31-24} = 0b11010100;
  let Inst{23-21} = op1;
  let Inst{20-5}  = imm;
  let Inst{4-0}   = 0b00000;
}

// Hint instructions that take both a CRm and a 3-bit immediate.
// NOTE: ideally, this would have mayStore = 0, mayLoad = 0, but we cannot
// model patterns with sufficiently fine granularity
let mayStore = 1, mayLoad = 1, hasSideEffects = 1 in
  class HintI<string mnemonic>
      : SimpleSystemI<0, (ins imm0_127:$imm), mnemonic#"\t$imm", "",
                      [(int_aarch64_hint imm0_127:$imm)]>,
        Sched<[WriteHint]> {
    bits <7> imm;
    let Inst{20-12} = 0b000110010;
    let Inst{11-5} = imm;
  }

// System instructions taking a single literal operand which encodes into
// CRm. op2 differentiates the opcodes.
def BarrierAsmOperand : AsmOperandClass {
  let Name = "Barrier";
  let ParserMethod = "tryParseBarrierOperand";
}
def barrier_op : Operand<i32> {
  let PrintMethod = "printBarrierOption";
  let ParserMatchClass = BarrierAsmOperand;
}
def BarriernXSAsmOperand : AsmOperandClass {
  let Name = "BarriernXS";
  let ParserMethod = "tryParseBarriernXSOperand";
}
def barrier_nxs_op : Operand<i32> {
  let PrintMethod = "printBarriernXSOption";
  let ParserMatchClass = BarriernXSAsmOperand;
}
class CRmSystemI<Operand crmtype, bits<3> opc, string asm,
                 list<dag> pattern = []>
    : SimpleSystemI<0, (ins crmtype:$CRm), asm, "\t$CRm", pattern>,
      Sched<[WriteBarrier]> {
  bits<4> CRm;
  let Inst{20-12} = 0b000110011;
  let Inst{11-8} = CRm;
  let Inst{7-5} = opc;
}

class SystemNoOperands<bits<3> op2, string asm, list<dag> pattern = []>
    : SimpleSystemI<0, (ins), asm, "", pattern>,
      Sched<[WriteHint]> {
  bits<4> CRm;
  let CRm = 0b0011;
  let Inst{31-12} = 0b11010101000000110010;
  let Inst{11-8} = CRm;
  let Inst{7-5} = op2;
  let Inst{4-0} = 0b11111;
}

// MRS/MSR system instructions. These have different operand classes because
// a different subset of registers can be accessed through each instruction.
def MRSSystemRegisterOperand : AsmOperandClass {
  let Name = "MRSSystemRegister";
  let ParserMethod = "tryParseSysReg";
  let DiagnosticType = "MRS";
}
// concatenation of op0, op1, CRn, CRm, op2. 16-bit immediate.
def mrs_sysreg_op : Operand<i32> {
  let ParserMatchClass = MRSSystemRegisterOperand;
  let DecoderMethod = "DecodeMRSSystemRegister";
  let PrintMethod = "printMRSSystemRegister";
}

def MSRSystemRegisterOperand : AsmOperandClass {
  let Name = "MSRSystemRegister";
  let ParserMethod = "tryParseSysReg";
  let DiagnosticType = "MSR";
}
def msr_sysreg_op : Operand<i32> {
  let ParserMatchClass = MSRSystemRegisterOperand;
  let DecoderMethod = "DecodeMSRSystemRegister";
  let PrintMethod = "printMSRSystemRegister";
}

def PSBHintOperand : AsmOperandClass {
  let Name = "PSBHint";
  let ParserMethod = "tryParsePSBHint";
}
def psbhint_op : Operand<i32> {
  let ParserMatchClass = PSBHintOperand;
  let PrintMethod = "printPSBHintOp";
  let MCOperandPredicate = [{
    // Check, if operand is valid, to fix exhaustive aliasing in disassembly.
    // "psb" is an alias to "hint" only for certain values of CRm:Op2 fields.
    if (!MCOp.isImm())
      return false;
    return AArch64PSBHint::lookupPSBByEncoding(MCOp.getImm()) != nullptr;
  }];
}

def BTIHintOperand : AsmOperandClass {
  let Name = "BTIHint";
  let ParserMethod = "tryParseBTIHint";
}
def btihint_op : Operand<i32> {
  let ParserMatchClass = BTIHintOperand;
  let PrintMethod = "printBTIHintOp";
  let MCOperandPredicate = [{
    // "bti" is an alias to "hint" only for certain values of CRm:Op2 fields.
    if (!MCOp.isImm())
      return false;
    return AArch64BTIHint::lookupBTIByEncoding(MCOp.getImm() ^ 32) != nullptr;
  }];
}

class MRSI : RtSystemI<1, (outs GPR64:$Rt), (ins mrs_sysreg_op:$systemreg),
                       "mrs", "\t$Rt, $systemreg"> {
  bits<16> systemreg;
  let Inst{20-5} = systemreg;
  let DecoderNamespace = "Fallback";
  // The MRS is set as a NZCV setting instruction. Not all MRS instructions
  // require doing this. The alternative was to explicitly model each one, but
  // it feels like it is unnecessary because it seems there are no negative
  // consequences setting these flags for all.
  let Defs = [NZCV];
}

// FIXME: Some of these def NZCV, others don't. Best way to model that?
// Explicitly modeling each of the system register as a register class
// would do it, but feels like overkill at this point.
class MSRI : RtSystemI<0, (outs), (ins msr_sysreg_op:$systemreg, GPR64:$Rt),
                       "msr", "\t$systemreg, $Rt"> {
  bits<16> systemreg;
  let Inst{20-5} = systemreg;
  let DecoderNamespace = "Fallback";
}

def SystemPStateFieldWithImm0_15Operand : AsmOperandClass {
  let Name = "SystemPStateFieldWithImm0_15";
  let ParserMethod = "tryParseSysReg";
}
def pstatefield4_op : Operand<i32> {
  let ParserMatchClass = SystemPStateFieldWithImm0_15Operand;
  let PrintMethod = "printSystemPStateField";
  let MCOperandPredicate = [{
    if (!MCOp.isImm())
      return false;
    return AArch64SVCR::lookupPStateImm0_15ByEncoding(MCOp.getImm()) != nullptr;
  }];
}

// Instructions to modify PSTATE, no input reg
let Defs = [NZCV] in
class PstateWriteSimple<dag iops, string asm, string operands>
  : SimpleSystemI<0, iops, asm, operands> {

  let Inst{20-19} = 0b00;
  let Inst{15-12} = 0b0100;
}

class MSRpstateImm0_15
  : PstateWriteSimple<(ins pstatefield4_op:$pstatefield, imm0_15:$imm), "msr",
                  "\t$pstatefield, $imm">,
    Sched<[WriteSys]> {

  bits<6> pstatefield;
  bits<4> imm;
  let Inst{18-16} = pstatefield{5-3};
  let Inst{11-8} = imm;
  let Inst{7-5} = pstatefield{2-0};

  let DecoderMethod = "DecodeSystemPStateImm0_15Instruction";
  // MSRpstateI aliases with MSRI. When the MSRpstateI decoder method returns
  // Fail the decoder should attempt to decode the instruction as MSRI.
  let hasCompleteDecoder = false;
}

def SystemPStateFieldWithImm0_1Operand : AsmOperandClass {
  let Name = "SystemPStateFieldWithImm0_1";
  let ParserMethod = "tryParseSysReg";
}
def pstatefield1_op : Operand<i32> {
  let ParserMatchClass = SystemPStateFieldWithImm0_1Operand;
  let PrintMethod = "printSystemPStateField";
  let MCOperandPredicate = [{
    if (!MCOp.isImm())
      return false;
    return AArch64SVCR::lookupPStateImm0_1ByEncoding(MCOp.getImm()) != nullptr;
  }];
}

class MSRpstateImm0_1
  : PstateWriteSimple<(ins pstatefield1_op:$pstatefield, imm0_1:$imm), "msr",
                 "\t$pstatefield, $imm">,
    Sched<[WriteSys]> {

  bits<9> pstatefield;
  bit imm;
  let Inst{18-16} = pstatefield{5-3};
  let Inst{11-9} = pstatefield{8-6};
  let Inst{8} = imm;
  let Inst{7-5} = pstatefield{2-0};

  let DecoderMethod = "DecodeSystemPStateImm0_1Instruction";
  // MSRpstateI aliases with MSRI. When the MSRpstateI decoder method returns
  // Fail the decoder should attempt to decode the instruction as MSRI.
  let hasCompleteDecoder = false;
  let DecoderNamespace = "Fallback";
}

// SYS and SYSL generic system instructions.
def SysCRAsmOperand : AsmOperandClass {
  let Name = "SysCR";
  let ParserMethod = "tryParseSysCROperand";
}

def sys_cr_op : Operand<i32> {
  let PrintMethod = "printSysCROperand";
  let ParserMatchClass = SysCRAsmOperand;
}

class SystemXtI<bit L, string asm>
  : RtSystemI<L, (outs),
       (ins imm0_7:$op1, sys_cr_op:$Cn, sys_cr_op:$Cm, imm0_7:$op2, GPR64:$Rt),
       asm, "\t$op1, $Cn, $Cm, $op2, $Rt"> {
  bits<3> op1;
  bits<4> Cn;
  bits<4> Cm;
  bits<3> op2;
  let Inst{20-19} = 0b01;
  let Inst{18-16} = op1;
  let Inst{15-12} = Cn;
  let Inst{11-8}  = Cm;
  let Inst{7-5}   = op2;
}

class SystemLXtI<bit L, string asm>
  : RtSystemI<L, (outs),
       (ins GPR64:$Rt, imm0_7:$op1, sys_cr_op:$Cn, sys_cr_op:$Cm, imm0_7:$op2),
       asm, "\t$Rt, $op1, $Cn, $Cm, $op2"> {
  bits<3> op1;
  bits<4> Cn;
  bits<4> Cm;
  bits<3> op2;
  let Inst{20-19} = 0b01;
  let Inst{18-16} = op1;
  let Inst{15-12} = Cn;
  let Inst{11-8}  = Cm;
  let Inst{7-5}   = op2;
}

def RangePrefetchOperand : AsmOperandClass {
  let Name = "RangePrefetch";
  let ParserMethod = "tryParseRPRFMOperand";
  let PredicateMethod = "isPrefetch";
  let RenderMethod = "addPrefetchOperands";
}

def rprfop : Operand<i32>, TImmLeaf<i32, [{
    return (((uint32_t)Imm) <= 63);
  }]> {
  let PrintMethod = "printRPRFMOperand";
  let ParserMatchClass = RangePrefetchOperand;
}

// Branch (register) instructions:
//
//  case opc of
//    0001 blr
//    0000 br
//    0101 dret
//    0100 eret
//    0010 ret
//    otherwise UNDEFINED
class BaseBranchReg<bits<4> opc, dag oops, dag iops, string asm,
                    string operands, list<dag> pattern>
    : I<oops, iops, asm, operands, "", pattern>, Sched<[WriteBrReg]> {
  let Inst{31-25} = 0b1101011;
  let Inst{24-21} = opc;
  let Inst{20-16} = 0b11111;
  let Inst{15-10} = 0b000000;
  let Inst{4-0}   = 0b00000;
}

class BranchReg<bits<4> opc, string asm, list<dag> pattern>
    : BaseBranchReg<opc, (outs), (ins GPR64:$Rn), asm, "\t$Rn", pattern> {
  bits<5> Rn;
  let Inst{9-5} = Rn;
}

let mayLoad = 0, mayStore = 0, hasSideEffects = 1, isReturn = 1 in
class SpecialReturn<bits<4> opc, string asm>
    : BaseBranchReg<opc, (outs), (ins), asm, "", []> {
  let Inst{9-5} = 0b11111;
}

let mayLoad = 1 in
class RCPCLoad<bits<2> sz, string asm, RegisterClass RC>
  : I<(outs RC:$Rt), (ins GPR64sp0:$Rn), asm, "\t$Rt, [$Rn]", "", []>,
  Sched<[]> {
  bits<5> Rn;
  bits<5> Rt;
  let Inst{31-30} = sz;
  let Inst{29-10} = 0b11100010111111110000;
  let Inst{9-5} = Rn;
  let Inst{4-0} = Rt;
}

class AuthBase<bits<1> M, dag oops, dag iops, string asm, string operands,
               list<dag> pattern>
  : I<oops, iops, asm, operands, "", pattern>, Sched<[]> {
  let isAuthenticated = 1;
  let Inst{31-25} = 0b1101011;
  let Inst{20-11} = 0b1111100001;
  let Inst{10} = M;
  let Inst{4-0} = 0b11111;
}

class AuthBranchTwoOperands<bits<1> op, bits<1> M, string asm>
  : AuthBase<M, (outs), (ins GPR64:$Rn, GPR64sp:$Rm), asm, "\t$Rn, $Rm", []> {
  bits<5> Rn;
  bits<5> Rm;
  let Inst{24-22} = 0b100;
  let Inst{21} = op;
  let Inst{9-5} = Rn;
  let Inst{4-0} = Rm;
}

class AuthOneOperand<bits<3> opc, bits<1> M, string asm>
  : AuthBase<M, (outs), (ins GPR64:$Rn), asm, "\t$Rn", []> {
  bits<5> Rn;
  let Inst{24} = 0;
  let Inst{23-21} = opc;
  let Inst{9-5} = Rn;
}

let Uses = [LR,SP] in
class AuthReturn<bits<3> op, bits<1> M, string asm>
  : AuthBase<M, (outs), (ins), asm, "", []> {
  let Inst{24} = 0;
  let Inst{23-21} = op;
  let Inst{9-0} = 0b1111111111;
}

let mayLoad = 1 in
class BaseAuthLoad<bit M, bit W, dag oops, dag iops, string asm,
                   string operands, string cstr>
  : I<oops, iops, asm, operands, cstr, []>, Sched<[]> {
  bits<10> offset;
  bits<5> Rn;
  bits<5> Rt;
  let isAuthenticated = 1;
  let Inst{31-24} = 0b11111000;
  let Inst{23} = M;
  let Inst{22} = offset{9};
  let Inst{21} = 1;
  let Inst{20-12} = offset{8-0};
  let Inst{11} = W;
  let Inst{10} = 1;
  let Inst{9-5} = Rn;
  let Inst{4-0} = Rt;

  let DecoderMethod = "DecodeAuthLoadInstruction";
}

multiclass AuthLoad<bit M, string asm, Operand opr> {
  def indexed   : BaseAuthLoad<M, 0, (outs GPR64:$Rt),
                               (ins GPR64sp:$Rn, opr:$offset),
                               asm, "\t$Rt, [$Rn, $offset]", "">;
  def writeback : BaseAuthLoad<M, 1, (outs GPR64sp:$wback, GPR64:$Rt),
                               (ins GPR64sp:$Rn, opr:$offset),
                               asm, "\t$Rt, [$Rn, $offset]!",
                               "$Rn = $wback,@earlyclobber $wback">;

  def : InstAlias<asm # "\t$Rt, [$Rn]",
                  (!cast<Instruction>(NAME # "indexed") GPR64:$Rt, GPR64sp:$Rn, 0)>;

  def : InstAlias<asm # "\t$Rt, [$wback]!",
                  (!cast<Instruction>(NAME # "writeback") GPR64sp:$wback, GPR64:$Rt, 0), 0>;
}

//---
// Conditional branch instruction.
//---

// Condition code.
// 4-bit immediate. Pretty-printed as <cc>
def ccode : Operand<i32> {
  let PrintMethod = "printCondCode";
  let ParserMatchClass = CondCode;
}
def inv_ccode : Operand<i32> {
  // AL and NV are invalid in the aliases which use inv_ccode
  let PrintMethod = "printInverseCondCode";
  let ParserMatchClass = CondCode;
  let MCOperandPredicate = [{
    return MCOp.isImm() &&
           MCOp.getImm() != AArch64CC::AL &&
           MCOp.getImm() != AArch64CC::NV;
  }];
}

// Conditional branch target. 19-bit immediate. The low two bits of the target
// offset are implied zero and so are not part of the immediate.
def am_brcond : Operand<OtherVT> {
  let EncoderMethod = "getCondBranchTargetOpValue";
  let DecoderMethod = "DecodePCRelLabel19";
  let PrintMethod = "printAlignedLabel";
  let ParserMatchClass = PCRelLabel19Operand;
  let OperandType = "OPERAND_PCREL";
}

class BranchCond<bit bit4, string mnemonic>
   : I<(outs), (ins ccode:$cond, am_brcond:$target),
       mnemonic, ".$cond\t$target", "",
       [(AArch64brcond bb:$target, imm:$cond, NZCV)]>, Sched<[WriteBr]> {
  let isBranch = 1;
  let isTerminator = 1;
  let Uses = [NZCV];

  bits<4> cond;
  bits<19> target;
  let Inst{31-24} = 0b01010100;
  let Inst{23-5} = target;
  let Inst{4} = bit4;
  let Inst{3-0} = cond;
}

//---
// Compare-and-branch instructions.
//---
class BaseCmpBranch<RegisterClass regtype, bit op, string asm, SDNode node>
    : I<(outs), (ins regtype:$Rt, am_brcond:$target),
         asm, "\t$Rt, $target", "",
         [(node regtype:$Rt, bb:$target)]>,
      Sched<[WriteBr]> {
  let isBranch = 1;
  let isTerminator = 1;

  bits<5> Rt;
  bits<19> target;
  let Inst{30-25} = 0b011010;
  let Inst{24}    = op;
  let Inst{23-5}  = target;
  let Inst{4-0}   = Rt;
}

multiclass CmpBranch<bit op, string asm, SDNode node> {
  def W : BaseCmpBranch<GPR32, op, asm, node> {
    let Inst{31} = 0;
  }
  def X : BaseCmpBranch<GPR64, op, asm, node> {
    let Inst{31} = 1;
  }
}

//---
// Test-bit-and-branch instructions.
//---
// Test-and-branch target. 14-bit sign-extended immediate. The low two bits of
// the target offset are implied zero and so are not part of the immediate.
def am_tbrcond : Operand<OtherVT> {
  let EncoderMethod = "getTestBranchTargetOpValue";
  let PrintMethod = "printAlignedLabel";
  let ParserMatchClass = BranchTarget14Operand;
  let OperandType = "OPERAND_PCREL";
}

// AsmOperand classes to emit (or not) special diagnostics
def TBZImm0_31Operand : AsmOperandClass {
  let Name = "TBZImm0_31";
  let PredicateMethod = "isImmInRange<0,31>";
  let RenderMethod = "addImmOperands";
}
def TBZImm32_63Operand : AsmOperandClass {
  let Name = "Imm32_63";
  let PredicateMethod = "isImmInRange<32,63>";
  let DiagnosticType = "InvalidImm0_63";
  let RenderMethod = "addImmOperands";
}

class tbz_imm0_31<AsmOperandClass matcher> : Operand<i64>, ImmLeaf<i64, [{
  return (((uint32_t)Imm) < 32);
}]> {
  let ParserMatchClass = matcher;
}

def tbz_imm0_31_diag : tbz_imm0_31<Imm0_31Operand>;
def tbz_imm0_31_nodiag : tbz_imm0_31<TBZImm0_31Operand>;

def tbz_imm32_63 : Operand<i64>, ImmLeaf<i64, [{
  return (((uint32_t)Imm) > 31) && (((uint32_t)Imm) < 64);
}]> {
  let ParserMatchClass = TBZImm32_63Operand;
}

class BaseTestBranch<RegisterClass regtype, Operand immtype,
                     bit op, string asm, SDNode node>
    : I<(outs), (ins regtype:$Rt, immtype:$bit_off, am_tbrcond:$target),
       asm, "\t$Rt, $bit_off, $target", "",
       [(node regtype:$Rt, immtype:$bit_off, bb:$target)]>,
      Sched<[WriteBr]> {
  let isBranch = 1;
  let isTerminator = 1;

  bits<5> Rt;
  bits<6> bit_off;
  bits<14> target;

  let Inst{30-25} = 0b011011;
  let Inst{24}    = op;
  let Inst{23-19} = bit_off{4-0};
  let Inst{18-5}  = target;
  let Inst{4-0}   = Rt;

  let DecoderMethod = "DecodeTestAndBranch";
}

multiclass TestBranch<bit op, string asm, SDNode node> {
  def W : BaseTestBranch<GPR32, tbz_imm0_31_diag, op, asm, node> {
    let Inst{31} = 0;
  }

  def X : BaseTestBranch<GPR64, tbz_imm32_63, op, asm, node> {
    let Inst{31} = 1;
  }

  // Alias X-reg with 0-31 imm to W-Reg.
  def : InstAlias<asm # "\t$Rd, $imm, $target",
                  (!cast<Instruction>(NAME#"W") GPR32as64:$Rd,
                  tbz_imm0_31_nodiag:$imm, am_tbrcond:$target), 0>;
  def : Pat<(node GPR64:$Rn, tbz_imm0_31_diag:$imm, bb:$target),
            (!cast<Instruction>(NAME#"W") (EXTRACT_SUBREG GPR64:$Rn, sub_32),
            tbz_imm0_31_diag:$imm, bb:$target)>;
}

//---
// Unconditional branch (immediate) instructions.
//---
def am_b_target : Operand<OtherVT> {
  let EncoderMethod = "getBranchTargetOpValue";
  let PrintMethod = "printAlignedLabel";
  let ParserMatchClass = BranchTarget26Operand;
  let OperandType = "OPERAND_PCREL";
}
def am_bl_target : Operand<i64> {
  let EncoderMethod = "getBranchTargetOpValue";
  let PrintMethod = "printAlignedLabel";
  let ParserMatchClass = BranchTarget26Operand;
  let OperandType = "OPERAND_PCREL";
}

class BImm<bit op, dag iops, string asm, list<dag> pattern>
    : I<(outs), iops, asm, "\t$addr", "", pattern>, Sched<[WriteBr]> {
  bits<26> addr;
  let Inst{31}    = op;
  let Inst{30-26} = 0b00101;
  let Inst{25-0}  = addr;

  let DecoderMethod = "DecodeUnconditionalBranch";
}

class BranchImm<bit op, string asm, list<dag> pattern>
    : BImm<op, (ins am_b_target:$addr), asm, pattern>;
class CallImm<bit op, string asm, list<dag> pattern>
    : BImm<op, (ins am_bl_target:$addr), asm, pattern>;

//---
// Basic one-operand data processing instructions.
//---

let mayLoad = 0, mayStore = 0, hasSideEffects = 0 in
class BaseOneOperandData<bit sf, bit S, bits<5> opc2, bits<6> opc,
                         RegisterClass regtype, string asm,
                         SDPatternOperator node>
  : I<(outs regtype:$Rd), (ins regtype:$Rn), asm, "\t$Rd, $Rn", "",
      [(set regtype:$Rd, (node regtype:$Rn))]>,
    Sched<[WriteI, ReadI]> {
  bits<5> Rd;
  bits<5> Rn;

  let Inst{31} = sf;
  let Inst{30} = 0b1;
  let Inst{29} = S;
  let Inst{28-21} = 0b11010110;
  let Inst{20-16} = opc2;
  let Inst{15-10} = opc;
  let Inst{9-5}   = Rn;
  let Inst{4-0}   = Rd;
}

let mayLoad = 0, mayStore = 0, hasSideEffects = 0 in
multiclass OneOperandData<bits<6> opc, string asm,
                          SDPatternOperator node = null_frag> {
  def Wr : BaseOneOperandData<0b0, 0b0, 0b00000, opc, GPR32, asm, node>;

  def Xr : BaseOneOperandData<0b1, 0b0, 0b00000, opc, GPR64, asm, node>;
}

class OneWRegData<bits<6> opc, string asm, SDPatternOperator node>
    : BaseOneOperandData<0b0, 0b0, 0b00000, opc, GPR32, asm, node>;

class OneXRegData<bits<6> opc, string asm, SDPatternOperator node>
    : BaseOneOperandData<0b1, 0b0, 0b00000, opc, GPR64, asm, node>;

class SignAuthOneData<bits<3> opcode_prefix, bits<2> opcode, string asm,
                      SDPatternOperator op>
  : I<(outs GPR64:$dst), (ins GPR64:$Rd, GPR64sp:$Rn), asm, "\t$Rd, $Rn",
      "$dst = $Rd", [(set GPR64:$dst, (op GPR64:$Rd, opcode, GPR64sp:$Rn))]>,
    Sched<[WriteI, ReadI]> {
  bits<5> Rd;
  bits<5> Rn;
  let Inst{31-15} = 0b11011010110000010;
  let Inst{14-12} = opcode_prefix;
  let Inst{11-10} = opcode;
  let Inst{9-5} = Rn;
  let Inst{4-0} = Rd;
}

class SignAuthZero<bits<3> opcode_prefix, bits<2> opcode, string asm,
                   SDPatternOperator op>
  : I<(outs GPR64:$dst), (ins GPR64:$Rd), asm, "\t$Rd", "$dst = $Rd",
      [(set GPR64:$dst, (op GPR64:$Rd, opcode, (i64 0)))]>,
    Sched<[]> {
  bits<5> Rd;
  let Inst{31-15} = 0b11011010110000010;
  let Inst{14-12} = opcode_prefix;
  let Inst{11-10} = opcode;
  let Inst{9-5} = 0b11111;
  let Inst{4-0} = Rd;
}

class SignAuthTwoOperand<bits<4> opc, string asm,
                         SDPatternOperator OpNode>
  : I<(outs GPR64:$Rd), (ins GPR64:$Rn, GPR64sp:$Rm),
      asm, "\t$Rd, $Rn, $Rm", "",
      [(set GPR64:$Rd, (OpNode GPR64:$Rn, GPR64sp:$Rm))]>,
    Sched<[WriteI, ReadI, ReadI]> {
  bits<5> Rd;
  bits<5> Rn;
  bits<5> Rm;
  let Inst{31-21} = 0b10011010110;
  let Inst{20-16} = Rm;
  let Inst{15-14} = 0b00;
  let Inst{13-10} = opc;
  let Inst{9-5}   = Rn;
  let Inst{4-0}   = Rd;
}

class ClearAuth<bits<1> data, string asm>
  : I<(outs GPR64:$Rd), (ins GPR64:$Rn), asm, "\t$Rd", "$Rd = $Rn", []>, Sched<[]> {
  bits<5> Rd;
  let Inst{31-11} = 0b110110101100000101000;
  let Inst{10} = data;
  let Inst{9-5} = 0b11111;
  let Inst{4-0} = Rd;
}

// Base class for the Armv8.4-A 8 and 16-bit flag manipulation instructions
class BaseFlagManipulation<bit sf, bit sz, dag iops, string asm, string ops>
    : I<(outs), iops, asm, ops, "", []>,
      Sched<[WriteI, ReadI, ReadI]> {
  let Uses = [NZCV];
  let Defs = [NZCV];
  bits<5> Rn;
  let Inst{31}    = sf;
  let Inst{30-15} = 0b0111010000000000;
  let Inst{14}    = sz;
  let Inst{13-10} = 0b0010;
  let Inst{9-5}   = Rn;
  let Inst{4-0}   = 0b01101;
}

class FlagRotate<dag iops, string asm, string ops>
    : BaseFlagManipulation<0b1, 0b0, iops, asm, ops> {
  bits<6> imm;
  bits<4> mask;
  let Inst{20-15} = imm;
  let Inst{13-10} = 0b0001;
  let Inst{4}     = 0b0;
  let Inst{3-0}   = mask;
}

//---
// Basic two-operand data processing instructions.
//---
class BaseBaseAddSubCarry<bit isSub, RegisterClass regtype, string asm,
                          list<dag> pattern>
    : I<(outs regtype:$Rd), (ins regtype:$Rn, regtype:$Rm),
        asm, "\t$Rd, $Rn, $Rm", "", pattern>,
      Sched<[WriteI, ReadI, ReadI]> {
  let Uses = [NZCV];
  bits<5> Rd;
  bits<5> Rn;
  bits<5> Rm;
  let Inst{30}    = isSub;
  let Inst{28-21} = 0b11010000;
  let Inst{20-16} = Rm;
  let Inst{15-10} = 0;
  let Inst{9-5}   = Rn;
  let Inst{4-0}   = Rd;
}

class BaseAddSubCarry<bit isSub, RegisterClass regtype, string asm,
                      SDNode OpNode>
    : BaseBaseAddSubCarry<isSub, regtype, asm,
        [(set regtype:$Rd, (OpNode regtype:$Rn, regtype:$Rm, NZCV))]>;

class BaseAddSubCarrySetFlags<bit isSub, RegisterClass regtype, string asm,
                              SDNode OpNode>
    : BaseBaseAddSubCarry<isSub, regtype, asm,
        [(set regtype:$Rd, (OpNode regtype:$Rn, regtype:$Rm, NZCV)),
         (implicit NZCV)]> {
  let Defs = [NZCV];
}

multiclass AddSubCarry<bit isSub, string asm, string asm_setflags,
                       SDNode OpNode, SDNode OpNode_setflags> {
  def Wr : BaseAddSubCarry<isSub, GPR32, asm, OpNode> {
    let Inst{31} = 0;
    let Inst{29} = 0;
  }
  def Xr : BaseAddSubCarry<isSub, GPR64, asm, OpNode> {
    let Inst{31} = 1;
    let Inst{29} = 0;
  }

  // Sets flags.
  def SWr : BaseAddSubCarrySetFlags<isSub, GPR32, asm_setflags,
                                    OpNode_setflags> {
    let Inst{31} = 0;
    let Inst{29} = 1;
  }
  def SXr : BaseAddSubCarrySetFlags<isSub, GPR64, asm_setflags,
                                    OpNode_setflags> {
    let Inst{31} = 1;
    let Inst{29} = 1;
  }
}

class BaseTwoOperandRegReg<bit sf, bit S, bits<6> opc, RegisterClass regtype,
                           string asm, SDPatternOperator OpNode,
                           RegisterClass in1regtype = regtype,
                           RegisterClass in2regtype = regtype>
  : I<(outs regtype:$Rd), (ins in1regtype:$Rn, in2regtype:$Rm),
      asm, "\t$Rd, $Rn, $Rm", "",
      [(set regtype:$Rd, (OpNode in1regtype:$Rn, in2regtype:$Rm))]> {
  bits<5> Rd;
  bits<5> Rn;
  bits<5> Rm;
  let Inst{31}    = sf;
  let Inst{30}    = 0b0;
  let Inst{29}    = S;
  let Inst{28-21} = 0b11010110;
  let Inst{20-16} = Rm;
  let Inst{15-10} = opc;
  let Inst{9-5}   = Rn;
  let Inst{4-0}   = Rd;
}

class BaseDiv<bit size, bit isSigned, RegisterClass regtype, string asm,
              SDPatternOperator OpNode>
    : BaseTwoOperandRegReg<size, 0b0, {0,0,0,0,1,?}, regtype, asm, OpNode> {
  let Inst{10}    = isSigned;
}

multiclass Div<bit isSigned, string asm, SDPatternOperator OpNode> {
  def Wr : BaseDiv<0b0, isSigned, GPR32, asm, OpNode>,
           Sched<[WriteID32, ReadID, ReadID]>;

  def Xr : BaseDiv<0b1, isSigned, GPR64, asm, OpNode>,
           Sched<[WriteID64, ReadID, ReadID]>;
}

class BaseShift<bit size, bits<2> shift_type, RegisterClass regtype, string asm,
                SDPatternOperator OpNode = null_frag>
  : BaseTwoOperandRegReg<size, 0b0, {0,0,1,0,?,?}, regtype, asm, OpNode>,
    Sched<[WriteIS, ReadI]> {
  let Inst{11-10} = shift_type;
}

multiclass Shift<bits<2> shift_type, string asm, SDNode OpNode> {
  def Wr : BaseShift<0b0, shift_type, GPR32, asm>;

  def Xr : BaseShift<0b1, shift_type, GPR64, asm, OpNode>;

  def : Pat<(i32 (OpNode GPR32:$Rn, i64:$Rm)),
            (!cast<Instruction>(NAME # "Wr") GPR32:$Rn,
                                             (EXTRACT_SUBREG i64:$Rm, sub_32))>;

  def : Pat<(i32 (OpNode GPR32:$Rn, (i64 (zext GPR32:$Rm)))),
            (!cast<Instruction>(NAME # "Wr") GPR32:$Rn, GPR32:$Rm)>;

  def : Pat<(i32 (OpNode GPR32:$Rn, (i64 (anyext GPR32:$Rm)))),
            (!cast<Instruction>(NAME # "Wr") GPR32:$Rn, GPR32:$Rm)>;

  def : Pat<(i32 (OpNode GPR32:$Rn, (i64 (sext GPR32:$Rm)))),
            (!cast<Instruction>(NAME # "Wr") GPR32:$Rn, GPR32:$Rm)>;

  def : Pat<(i64 (OpNode GPR64:$Rn, (i64 (sext GPR32:$Rm)))),
            (!cast<Instruction>(NAME # "Xr") GPR64:$Rn,
                (SUBREG_TO_REG (i32 0), GPR32:$Rm, sub_32))>;

  def : Pat<(i64 (OpNode GPR64:$Rn, (i64 (zext GPR32:$Rm)))),
            (!cast<Instruction>(NAME # "Xr") GPR64:$Rn,
                (SUBREG_TO_REG (i32 0), GPR32:$Rm, sub_32))>;
}

class ShiftAlias<string asm, Instruction inst, RegisterClass regtype>
    : InstAlias<asm#"\t$dst, $src1, $src2",
                (inst regtype:$dst, regtype:$src1, regtype:$src2), 0>;

class BaseMulAccum<bit isSub, bits<3> opc, RegisterClass multype,
                       RegisterClass addtype, string asm,
                       list<dag> pattern>
  : I<(outs addtype:$Rd), (ins multype:$Rn, multype:$Rm, addtype:$Ra),
      asm, "\t$Rd, $Rn, $Rm, $Ra", "", pattern> {
  bits<5> Rd;
  bits<5> Rn;
  bits<5> Rm;
  bits<5> Ra;
  let Inst{30-24} = 0b0011011;
  let Inst{23-21} = opc;
  let Inst{20-16} = Rm;
  let Inst{15}    = isSub;
  let Inst{14-10} = Ra;
  let Inst{9-5}   = Rn;
  let Inst{4-0}   = Rd;
}

multiclass MulAccum<bit isSub, string asm> {
  // MADD/MSUB generation is decided by MachineCombiner.cpp
  def Wrrr : BaseMulAccum<isSub, 0b000, GPR32, GPR32, asm, []>,
      Sched<[WriteIM32, ReadIM, ReadIM, ReadIMA]> {
    let Inst{31} = 0;
  }

  def Xrrr : BaseMulAccum<isSub, 0b000, GPR64, GPR64, asm, []>,
      Sched<[WriteIM64, ReadIM, ReadIM, ReadIMA]> {
    let Inst{31} = 1;
  }
}

class WideMulAccum<bit isSub, bits<3> opc, string asm,
                   SDNode AccNode, SDNode ExtNode>
  : BaseMulAccum<isSub, opc, GPR32, GPR64, asm,
    [(set GPR64:$Rd, (AccNode GPR64:$Ra,
                            (mul (ExtNode GPR32:$Rn), (ExtNode GPR32:$Rm))))]>,
    Sched<[WriteIM32, ReadIM, ReadIM, ReadIMA]> {
  let Inst{31} = 1;
}

class MulHi<bits<3> opc, string asm, SDNode OpNode>
  : I<(outs GPR64:$Rd), (ins GPR64:$Rn, GPR64:$Rm),
      asm, "\t$Rd, $Rn, $Rm", "",
      [(set GPR64:$Rd, (OpNode GPR64:$Rn, GPR64:$Rm))]>,
    Sched<[WriteIM64, ReadIM, ReadIM]> {
  bits<5> Rd;
  bits<5> Rn;
  bits<5> Rm;
  let Inst{31-24} = 0b10011011;
  let Inst{23-21} = opc;
  let Inst{20-16} = Rm;
  let Inst{15}    = 0;
  let Inst{9-5}   = Rn;
  let Inst{4-0}   = Rd;

  // The Ra field of SMULH and UMULH is unused: it should be assembled as 31
  // (i.e. all bits 1) but is ignored by the processor.
  let PostEncoderMethod = "fixMulHigh";
}

class MulAccumWAlias<string asm, Instruction inst>
    : InstAlias<asm#"\t$dst, $src1, $src2",
                (inst GPR32:$dst, GPR32:$src1, GPR32:$src2, WZR)>;
class MulAccumXAlias<string asm, Instruction inst>
    : InstAlias<asm#"\t$dst, $src1, $src2",
                (inst GPR64:$dst, GPR64:$src1, GPR64:$src2, XZR)>;
class WideMulAccumAlias<string asm, Instruction inst>
    : InstAlias<asm#"\t$dst, $src1, $src2",
                (inst GPR64:$dst, GPR32:$src1, GPR32:$src2, XZR)>;

class BaseCRC32<bit sf, bits<2> sz, bit C, RegisterClass StreamReg,
              SDPatternOperator OpNode, string asm>
  : I<(outs GPR32:$Rd), (ins GPR32:$Rn, StreamReg:$Rm),
      asm, "\t$Rd, $Rn, $Rm", "",
      [(set GPR32:$Rd, (OpNode GPR32:$Rn, StreamReg:$Rm))]>,
    Sched<[WriteISReg, ReadI, ReadISReg]> {
  bits<5> Rd;
  bits<5> Rn;
  bits<5> Rm;

  let Inst{31} = sf;
  let Inst{30-21} = 0b0011010110;
  let Inst{20-16} = Rm;
  let Inst{15-13} = 0b010;
  let Inst{12} = C;
  let Inst{11-10} = sz;
  let Inst{9-5} = Rn;
  let Inst{4-0} = Rd;
  let Predicates = [HasCRC];
}

//---
// Address generation.
//---

class ADRI<bit page, string asm, Operand adr, list<dag> pattern>
    : I<(outs GPR64:$Xd), (ins adr:$label), asm, "\t$Xd, $label", "",
        pattern>,
      Sched<[WriteI]> {
  bits<5>  Xd;
  bits<21> label;
  let Inst{31}    = page;
  let Inst{30-29} = label{1-0};
  let Inst{28-24} = 0b10000;
  let Inst{23-5}  = label{20-2};
  let Inst{4-0}   = Xd;

  let DecoderMethod = "DecodeAdrInstruction";
}

//---
// Move immediate.
//---

def movimm32_imm : Operand<i32> {
  let ParserMatchClass = AsmImmRange<0, 65535>;
  let EncoderMethod = "getMoveWideImmOpValue";
  let PrintMethod = "printImm";
}
def movimm32_shift : Operand<i32> {
  let PrintMethod = "printShifter";
  let ParserMatchClass = MovImm32ShifterOperand;
}
def movimm64_shift : Operand<i32> {
  let PrintMethod = "printShifter";
  let ParserMatchClass = MovImm64ShifterOperand;
}

let mayLoad = 0, mayStore = 0, hasSideEffects = 0 in
class BaseMoveImmediate<bits<2> opc, RegisterClass regtype, Operand shifter,
                        string asm>
  : I<(outs regtype:$Rd), (ins movimm32_imm:$imm, shifter:$shift),
       asm, "\t$Rd, $imm$shift", "", []>,
    Sched<[WriteImm]> {
  bits<5> Rd;
  bits<16> imm;
  bits<6> shift;
  let Inst{30-29} = opc;
  let Inst{28-23} = 0b100101;
  let Inst{22-21} = shift{5-4};
  let Inst{20-5}  = imm;
  let Inst{4-0}   = Rd;

  let DecoderMethod = "DecodeMoveImmInstruction";
}

multiclass MoveImmediate<bits<2> opc, string asm> {
  def Wi : BaseMoveImmediate<opc, GPR32, movimm32_shift, asm> {
    let Inst{31} = 0;
  }

  def Xi : BaseMoveImmediate<opc, GPR64, movimm64_shift, asm> {
    let Inst{31} = 1;
  }
}

let mayLoad = 0, mayStore = 0, hasSideEffects = 0 in
class BaseInsertImmediate<bits<2> opc, RegisterClass regtype, Operand shifter,
                          string asm>
  : I<(outs regtype:$Rd),
      (ins regtype:$src, movimm32_imm:$imm, shifter:$shift),
       asm, "\t$Rd, $imm$shift", "$src = $Rd", []>,
    Sched<[WriteI, ReadI]> {
  bits<5> Rd;
  bits<16> imm;
  bits<6> shift;
  let Inst{30-29} = opc;
  let Inst{28-23} = 0b100101;
  let Inst{22-21} = shift{5-4};
  let Inst{20-5}  = imm;
  let Inst{4-0}   = Rd;

  let DecoderMethod = "DecodeMoveImmInstruction";
}

multiclass InsertImmediate<bits<2> opc, string asm> {
  def Wi : BaseInsertImmediate<opc, GPR32, movimm32_shift, asm> {
    let Inst{31} = 0;
  }

  def Xi : BaseInsertImmediate<opc, GPR64, movimm64_shift, asm> {
    let Inst{31} = 1;
  }
}

//---
// Add/Subtract
//---

class BaseAddSubImm<bit isSub, bit setFlags, RegisterClass dstRegtype,
                    string asm_inst, string asm_ops,
                    dag inputs, dag pattern>
    : I<(outs dstRegtype:$Rd), inputs, asm_inst, asm_ops, "", [pattern]>,
      Sched<[WriteI, ReadI]> {
  bits<5>  Rd;
  bits<5>  Rn;
  let Inst{30}    = isSub;
  let Inst{29}    = setFlags;
  let Inst{28-24} = 0b10001;
  let Inst{9-5}   = Rn;
  let Inst{4-0}   = Rd;
}

class AddSubImmShift<bit isSub, bit setFlags, RegisterClass dstRegtype,
                     RegisterClass srcRegtype, addsub_shifted_imm immtype,
                     string asm_inst, SDPatternOperator OpNode>
    : BaseAddSubImm<isSub, setFlags, dstRegtype, asm_inst, "\t$Rd, $Rn, $imm",
                    (ins srcRegtype:$Rn, immtype:$imm),
                    (set dstRegtype:$Rd, (OpNode srcRegtype:$Rn, immtype:$imm))> {
  bits<14> imm;
  let Inst{23-22} = imm{13-12}; // '00' => lsl #0, '01' => lsl #12
  let Inst{21-10} = imm{11-0};
  let DecoderMethod = "DecodeAddSubImmShift";
}

class BaseAddSubRegPseudo<RegisterClass regtype,
                          SDPatternOperator OpNode>
    : Pseudo<(outs regtype:$Rd), (ins regtype:$Rn, regtype:$Rm),
             [(set regtype:$Rd, (OpNode regtype:$Rn, regtype:$Rm))]>,
      Sched<[WriteI, ReadI, ReadI]>;

class BaseAddSubSReg<bit isSub, bit setFlags, RegisterClass regtype,
                     arith_shifted_reg shifted_regtype, string asm,
                     SDPatternOperator OpNode>
    : I<(outs regtype:$Rd), (ins regtype:$Rn, (shifted_regtype $Rm, $shift):$Rm_and_shift),
        asm, "\t$Rd, $Rn, $Rm_and_shift", "",
        [(set regtype:$Rd, (OpNode regtype:$Rn, shifted_regtype:$Rm_and_shift))]>,
      Sched<[WriteISReg, ReadI, ReadISReg]> {
  bits<5> Rd;
  bits<5> Rn;
  bits<5> Rm;
  bits<8> shift;
  let Inst{30}    = isSub;
  let Inst{29}    = setFlags;
  let Inst{28-24} = 0b01011;
  let Inst{23-22} = shift{7-6};
  let Inst{21}    = 0;
  let Inst{20-16} = Rm;
  let Inst{15-10} = shift{5-0};
  let Inst{9-5}   = Rn;
  let Inst{4-0}   = Rd;

  let DecoderMethod = "DecodeThreeAddrSRegInstruction";
}

class BaseAddSubEReg<bit isSub, bit setFlags, RegisterClass dstRegtype,
                     RegisterClass src1Regtype, Operand src2Regtype,
                     string asm, SDPatternOperator OpNode>
    : I<(outs dstRegtype:$Rd),
        (ins src1Regtype:$Rn, (src2Regtype $Rm, $extend):$Rm_and_extend),
        asm, "\t$Rd, $Rn, $Rm_and_extend", "",
        [(set dstRegtype:$Rd, (OpNode src1Regtype:$Rn, src2Regtype:$Rm_and_extend))]>,
      Sched<[WriteIEReg, ReadI, ReadIEReg]> {
  bits<5> Rd;
  bits<5> Rn;
  bits<5> Rm;
  bits<6> extend;
  let Inst{30}    = isSub;
  let Inst{29}    = setFlags;
  let Inst{28-24} = 0b01011;
  let Inst{23-21} = 0b001;
  let Inst{20-16} = Rm;
  let Inst{15-13} = extend{5-3};
  let Inst{12-10} = extend{2-0};
  let Inst{9-5}   = Rn;
  let Inst{4-0}   = Rd;

  let DecoderMethod = "DecodeAddSubERegInstruction";
}

let mayLoad = 0, mayStore = 0, hasSideEffects = 0 in
class BaseAddSubEReg64<bit isSub, bit setFlags, RegisterClass dstRegtype,
                       RegisterClass src1Regtype, RegisterClass src2Regtype,
                       Operand ext_op, string asm>
    : I<(outs dstRegtype:$Rd),
        (ins src1Regtype:$Rn, src2Regtype:$Rm, ext_op:$ext),
        asm, "\t$Rd, $Rn, $Rm$ext", "", []>,
      Sched<[WriteIEReg, ReadI, ReadIEReg]> {
  bits<5> Rd;
  bits<5> Rn;
  bits<5> Rm;
  bits<6> ext;
  let Inst{30}    = isSub;
  let Inst{29}    = setFlags;
  let Inst{28-24} = 0b01011;
  let Inst{23-21} = 0b001;
  let Inst{20-16} = Rm;
  let Inst{15}    = ext{5};
  let Inst{12-10} = ext{2-0};
  let Inst{9-5}   = Rn;
  let Inst{4-0}   = Rd;

  let DecoderMethod = "DecodeAddSubERegInstruction";
}

// Aliases for register+register add/subtract.
class AddSubRegAlias<string asm, Instruction inst, RegisterClass dstRegtype,
                     RegisterClass src1Regtype, RegisterClass src2Regtype,
                     int shiftExt>
    : InstAlias<asm#"\t$dst, $src1, $src2",
                (inst dstRegtype:$dst, src1Regtype:$src1, src2Regtype:$src2,
                      shiftExt)>;

multiclass AddSub<bit isSub, string mnemonic, string alias,
                  SDPatternOperator OpNode = null_frag> {
  let hasSideEffects = 0, isReMaterializable = 1, isAsCheapAsAMove = 1 in {
  // Add/Subtract immediate
  // Increase the weight of the immediate variant to try to match it before
  // the extended register variant.
  // We used to match the register variant before the immediate when the
  // register argument could be implicitly zero-extended.
  let AddedComplexity = 6 in
  def Wri  : AddSubImmShift<isSub, 0, GPR32sp, GPR32sp, addsub_shifted_imm32,
                           mnemonic, OpNode> {
    let Inst{31} = 0;
  }
  let AddedComplexity = 6 in
  def Xri  : AddSubImmShift<isSub, 0, GPR64sp, GPR64sp, addsub_shifted_imm64,
                           mnemonic, OpNode> {
    let Inst{31} = 1;
  }

  // Add/Subtract register - Only used for CodeGen
  def Wrr : BaseAddSubRegPseudo<GPR32, OpNode>;
  def Xrr : BaseAddSubRegPseudo<GPR64, OpNode>;

  // Add/Subtract shifted register
  def Wrs : BaseAddSubSReg<isSub, 0, GPR32, arith_shifted_reg32, mnemonic,
                           OpNode> {
    let Inst{31} = 0;
  }
  def Xrs : BaseAddSubSReg<isSub, 0, GPR64, arith_shifted_reg64, mnemonic,
                           OpNode> {
    let Inst{31} = 1;
  }
  }

  // Add/Subtract extended register
  let AddedComplexity = 1, hasSideEffects = 0 in {
  def Wrx : BaseAddSubEReg<isSub, 0, GPR32sp, GPR32sp,
                           arith_extended_reg32_i32, mnemonic, OpNode> {
    let Inst{31} = 0;
  }
  def Xrx : BaseAddSubEReg<isSub, 0, GPR64sp, GPR64sp,
                           arith_extended_reg32to64_i64, mnemonic, OpNode> {
    let Inst{31} = 1;
  }
  }

  def Xrx64 : BaseAddSubEReg64<isSub, 0, GPR64sp, GPR64sp, GPR64,
                               arith_extendlsl64, mnemonic> {
    // UXTX and SXTX only.
    let Inst{14-13} = 0b11;
    let Inst{31} = 1;
  }

  // add Rd, Rb, -imm -> sub Rd, Rn, imm
  def : InstSubst<alias#"\t$Rd, $Rn, $imm",
                  (!cast<Instruction>(NAME # "Wri") GPR32sp:$Rd, GPR32sp:$Rn,
                      addsub_shifted_imm32_neg:$imm), 0>;
  def : InstSubst<alias#"\t$Rd, $Rn, $imm",
                  (!cast<Instruction>(NAME # "Xri") GPR64sp:$Rd, GPR64sp:$Rn,
                       addsub_shifted_imm64_neg:$imm), 0>;

  // Register/register aliases with no shift when SP is not used.
  def : AddSubRegAlias<mnemonic, !cast<Instruction>(NAME#"Wrs"),
                       GPR32, GPR32, GPR32, 0>;
  def : AddSubRegAlias<mnemonic, !cast<Instruction>(NAME#"Xrs"),
                       GPR64, GPR64, GPR64, 0>;

  // Register/register aliases with no shift when either the destination or
  // first source register is SP.
  def : AddSubRegAlias<mnemonic, !cast<Instruction>(NAME#"Wrx"),
                       GPR32sponly, GPR32sp, GPR32, 16>; // UXTW #0
  def : AddSubRegAlias<mnemonic, !cast<Instruction>(NAME#"Wrx"),
                       GPR32sp, GPR32sponly, GPR32, 16>; // UXTW #0
  def : AddSubRegAlias<mnemonic,
                       !cast<Instruction>(NAME#"Xrx64"),
                       GPR64sponly, GPR64sp, GPR64, 24>; // UXTX #0
  def : AddSubRegAlias<mnemonic,
                       !cast<Instruction>(NAME#"Xrx64"),
                       GPR64sp, GPR64sponly, GPR64, 24>; // UXTX #0
}

multiclass AddSubS<bit isSub, string mnemonic, SDNode OpNode, string cmp,
                   string alias, string cmpAlias> {
  let isCompare = 1, Defs = [NZCV] in {
  // Add/Subtract immediate
  def Wri  : AddSubImmShift<isSub, 1, GPR32, GPR32sp, addsub_shifted_imm32,
                           mnemonic, OpNode> {
    let Inst{31} = 0;
  }
  def Xri  : AddSubImmShift<isSub, 1, GPR64, GPR64sp, addsub_shifted_imm64,
                           mnemonic, OpNode> {
    let Inst{31} = 1;
  }

  // Add/Subtract register
  def Wrr : BaseAddSubRegPseudo<GPR32, OpNode>;
  def Xrr : BaseAddSubRegPseudo<GPR64, OpNode>;

  // Add/Subtract shifted register
  def Wrs : BaseAddSubSReg<isSub, 1, GPR32, arith_shifted_reg32, mnemonic,
                           OpNode> {
    let Inst{31} = 0;
  }
  def Xrs : BaseAddSubSReg<isSub, 1, GPR64, arith_shifted_reg64, mnemonic,
                           OpNode> {
    let Inst{31} = 1;
  }

  // Add/Subtract extended register
  let AddedComplexity = 1 in {
  def Wrx : BaseAddSubEReg<isSub, 1, GPR32, GPR32sp,
                           arith_extended_reg32_i32, mnemonic, OpNode> {
    let Inst{31} = 0;
  }
  def Xrx : BaseAddSubEReg<isSub, 1, GPR64, GPR64sp,
                           arith_extended_reg32_i64, mnemonic, OpNode> {
    let Inst{31} = 1;
  }
  }

  def Xrx64 : BaseAddSubEReg64<isSub, 1, GPR64, GPR64sp, GPR64,
                               arith_extendlsl64, mnemonic> {
    // UXTX and SXTX only.
    let Inst{14-13} = 0b11;
    let Inst{31} = 1;
  }
  } // Defs = [NZCV]

  // Support negative immediates, e.g. adds Rd, Rn, -imm -> subs Rd, Rn, imm
  def : InstSubst<alias#"\t$Rd, $Rn, $imm",
                  (!cast<Instruction>(NAME # "Wri") GPR32:$Rd, GPR32sp:$Rn,
                      addsub_shifted_imm32_neg:$imm), 0>;
  def : InstSubst<alias#"\t$Rd, $Rn, $imm",
                  (!cast<Instruction>(NAME # "Xri") GPR64:$Rd, GPR64sp:$Rn,
                       addsub_shifted_imm64_neg:$imm), 0>;

  // Compare aliases
  def : InstAlias<cmp#"\t$src, $imm", (!cast<Instruction>(NAME#"Wri")
                  WZR, GPR32sp:$src, addsub_shifted_imm32:$imm), 5>;
  def : InstAlias<cmp#"\t$src, $imm", (!cast<Instruction>(NAME#"Xri")
                  XZR, GPR64sp:$src, addsub_shifted_imm64:$imm), 5>;
  def : InstAlias<cmp#"\t$src1, $src2$sh", (!cast<Instruction>(NAME#"Wrx")
                  WZR, GPR32sp:$src1, GPR32:$src2, arith_extend:$sh), 4>;
  def : InstAlias<cmp#"\t$src1, $src2$sh", (!cast<Instruction>(NAME#"Xrx")
                  XZR, GPR64sp:$src1, GPR32:$src2, arith_extend:$sh), 4>;
  def : InstAlias<cmp#"\t$src1, $src2$sh", (!cast<Instruction>(NAME#"Xrx64")
                  XZR, GPR64sp:$src1, GPR64:$src2, arith_extendlsl64:$sh), 4>;
  def : InstAlias<cmp#"\t$src1, $src2$sh", (!cast<Instruction>(NAME#"Wrs")
                  WZR, GPR32:$src1, GPR32:$src2, arith_shift32:$sh), 4>;
  def : InstAlias<cmp#"\t$src1, $src2$sh", (!cast<Instruction>(NAME#"Xrs")
                  XZR, GPR64:$src1, GPR64:$src2, arith_shift64:$sh), 4>;

  // Support negative immediates, e.g. cmp Rn, -imm -> cmn Rn, imm
  def : InstSubst<cmpAlias#"\t$src, $imm", (!cast<Instruction>(NAME#"Wri")
                  WZR, GPR32sp:$src, addsub_shifted_imm32_neg:$imm), 0>;
  def : InstSubst<cmpAlias#"\t$src, $imm", (!cast<Instruction>(NAME#"Xri")
                  XZR, GPR64sp:$src, addsub_shifted_imm64_neg:$imm), 0>;

  // Compare shorthands
  def : InstAlias<cmp#"\t$src1, $src2", (!cast<Instruction>(NAME#"Wrs")
                  WZR, GPR32:$src1, GPR32:$src2, 0), 5>;
  def : InstAlias<cmp#"\t$src1, $src2", (!cast<Instruction>(NAME#"Xrs")
                  XZR, GPR64:$src1, GPR64:$src2, 0), 5>;
  def : InstAlias<cmp#"\t$src1, $src2", (!cast<Instruction>(NAME#"Wrx")
                  WZR, GPR32sponly:$src1, GPR32:$src2, 16), 5>;
  def : InstAlias<cmp#"\t$src1, $src2", (!cast<Instruction>(NAME#"Xrx64")
                  XZR, GPR64sponly:$src1, GPR64:$src2, 24), 5>;

  // Register/register aliases with no shift when SP is not used.
  def : AddSubRegAlias<mnemonic, !cast<Instruction>(NAME#"Wrs"),
                       GPR32, GPR32, GPR32, 0>;
  def : AddSubRegAlias<mnemonic, !cast<Instruction>(NAME#"Xrs"),
                       GPR64, GPR64, GPR64, 0>;

  // Register/register aliases with no shift when the first source register
  // is SP.
  def : AddSubRegAlias<mnemonic, !cast<Instruction>(NAME#"Wrx"),
                       GPR32, GPR32sponly, GPR32, 16>; // UXTW #0
  def : AddSubRegAlias<mnemonic,
                       !cast<Instruction>(NAME#"Xrx64"),
                       GPR64, GPR64sponly, GPR64, 24>; // UXTX #0
}

class AddSubG<bit isSub, string asm_inst, SDPatternOperator OpNode>
      : BaseAddSubImm<
          isSub, 0, GPR64sp, asm_inst, "\t$Rd, $Rn, $imm6, $imm4",
          (ins GPR64sp:$Rn, uimm6s16:$imm6, imm0_15:$imm4),
          (set GPR64sp:$Rd, (OpNode GPR64sp:$Rn, imm0_63:$imm6, imm0_15:$imm4))> {
  bits<6> imm6;
  bits<4> imm4;
  let Inst{31} = 1;
  let Inst{23-22} = 0b10;
  let Inst{21-16} = imm6;
  let Inst{15-14} = 0b00;
  let Inst{13-10} = imm4;
  let Unpredictable{15-14} = 0b11;
}

class SUBP<bit setsFlags, string asm_instr, SDPatternOperator OpNode>
      : BaseTwoOperandRegReg<0b1, setsFlags, 0b000000, GPR64, asm_instr, OpNode,
                             GPR64sp, GPR64sp>;

//---
// Extract
//---
def SDTA64EXTR : SDTypeProfile<1, 3, [SDTCisSameAs<0, 1>, SDTCisSameAs<0, 2>,
                                      SDTCisPtrTy<3>]>;
def AArch64Extr : SDNode<"AArch64ISD::EXTR", SDTA64EXTR>;

class BaseExtractImm<RegisterClass regtype, Operand imm_type, string asm,
                     list<dag> patterns>
    : I<(outs regtype:$Rd), (ins regtype:$Rn, regtype:$Rm, imm_type:$imm),
         asm, "\t$Rd, $Rn, $Rm, $imm", "", patterns>,
      Sched<[WriteExtr, ReadExtrHi]> {
  bits<5> Rd;
  bits<5> Rn;
  bits<5> Rm;
  bits<6> imm;

  let Inst{30-23} = 0b00100111;
  let Inst{21}    = 0;
  let Inst{20-16} = Rm;
  let Inst{15-10} = imm;
  let Inst{9-5}   = Rn;
  let Inst{4-0}   = Rd;
}

multiclass ExtractImm<string asm> {
  def Wrri : BaseExtractImm<GPR32, imm0_31, asm,
                      [(set GPR32:$Rd,
                        (AArch64Extr GPR32:$Rn, GPR32:$Rm, imm0_31:$imm))]> {
    let Inst{31} = 0;
    let Inst{22} = 0;
    // imm<5> must be zero.
    let imm{5}   = 0;
  }
  def Xrri : BaseExtractImm<GPR64, imm0_63, asm,
                      [(set GPR64:$Rd,
                        (AArch64Extr GPR64:$Rn, GPR64:$Rm, imm0_63:$imm))]> {

    let Inst{31} = 1;
    let Inst{22} = 1;
  }
}

//---
// Bitfield
//---

let mayLoad = 0, mayStore = 0, hasSideEffects = 0 in
class BaseBitfieldImm<bits<2> opc,
                      RegisterClass regtype, Operand imm_type, string asm>
    : I<(outs regtype:$Rd), (ins regtype:$Rn, imm_type:$immr, imm_type:$imms),
         asm, "\t$Rd, $Rn, $immr, $imms", "", []>,
      Sched<[WriteIS, ReadI]> {
  bits<5> Rd;
  bits<5> Rn;
  bits<6> immr;
  bits<6> imms;

  let Inst{30-29} = opc;
  let Inst{28-23} = 0b100110;
  let Inst{21-16} = immr;
  let Inst{15-10} = imms;
  let Inst{9-5}   = Rn;
  let Inst{4-0}   = Rd;
}

multiclass BitfieldImm<bits<2> opc, string asm> {
  def Wri : BaseBitfieldImm<opc, GPR32, imm0_31, asm> {
    let Inst{31} = 0;
    let Inst{22} = 0;
    // imms<5> and immr<5> must be zero, else ReservedValue().
    let Inst{21} = 0;
    let Inst{15} = 0;
  }
  def Xri : BaseBitfieldImm<opc, GPR64, imm0_63, asm> {
    let Inst{31} = 1;
    let Inst{22} = 1;
  }
}

let mayLoad = 0, mayStore = 0, hasSideEffects = 0 in
class BaseBitfieldImmWith2RegArgs<bits<2> opc,
                      RegisterClass regtype, Operand imm_type, string asm>
    : I<(outs regtype:$Rd), (ins regtype:$src, regtype:$Rn, imm_type:$immr,
                             imm_type:$imms),
         asm, "\t$Rd, $Rn, $immr, $imms", "$src = $Rd", []>,
      Sched<[WriteIS, ReadI]> {
  bits<5> Rd;
  bits<5> Rn;
  bits<6> immr;
  bits<6> imms;

  let Inst{30-29} = opc;
  let Inst{28-23} = 0b100110;
  let Inst{21-16} = immr;
  let Inst{15-10} = imms;
  let Inst{9-5}   = Rn;
  let Inst{4-0}   = Rd;
}

multiclass BitfieldImmWith2RegArgs<bits<2> opc, string asm> {
  def Wri : BaseBitfieldImmWith2RegArgs<opc, GPR32, imm0_31, asm> {
    let Inst{31} = 0;
    let Inst{22} = 0;
    // imms<5> and immr<5> must be zero, else ReservedValue().
    let Inst{21} = 0;
    let Inst{15} = 0;
  }
  def Xri : BaseBitfieldImmWith2RegArgs<opc, GPR64, imm0_63, asm> {
    let Inst{31} = 1;
    let Inst{22} = 1;
  }
}

//---
// Logical
//---

// Logical (immediate)
class BaseLogicalImm<bits<2> opc, RegisterClass dregtype,
                     RegisterClass sregtype, Operand imm_type, string asm,
                     list<dag> pattern>
    : I<(outs dregtype:$Rd), (ins sregtype:$Rn, imm_type:$imm),
         asm, "\t$Rd, $Rn, $imm", "", pattern>,
      Sched<[WriteI, ReadI]> {
  bits<5>  Rd;
  bits<5>  Rn;
  bits<13> imm;
  let Inst{30-29} = opc;
  let Inst{28-23} = 0b100100;
  let Inst{22}    = imm{12};
  let Inst{21-16} = imm{11-6};
  let Inst{15-10} = imm{5-0};
  let Inst{9-5}   = Rn;
  let Inst{4-0}   = Rd;

  let DecoderMethod = "DecodeLogicalImmInstruction";
}

// Logical (shifted register)
class BaseLogicalSReg<bits<2> opc, bit N, RegisterClass regtype,
                      logical_shifted_reg shifted_regtype, string asm,
                      list<dag> pattern>
    : I<(outs regtype:$Rd), (ins regtype:$Rn, (shifted_regtype $Rm, $shift):$Rm_and_shift),
        asm, "\t$Rd, $Rn, $Rm_and_shift", "", pattern>,
      Sched<[WriteISReg, ReadI, ReadISReg]> {
  bits<5> Rd;
  bits<5> Rn;
  bits<5> Rm;
  bits<8> shift;
  let Inst{30-29} = opc;
  let Inst{28-24} = 0b01010;
  let Inst{23-22} = shift{7-6};
  let Inst{21}    = N;
  let Inst{20-16} = Rm;
  let Inst{15-10} = shift{5-0};
  let Inst{9-5}   = Rn;
  let Inst{4-0}   = Rd;

  let DecoderMethod = "DecodeThreeAddrSRegInstruction";
}

// Aliases for register+register logical instructions.
class LogicalRegAlias<string asm, Instruction inst, RegisterClass regtype>
    : InstAlias<asm#"\t$dst, $src1, $src2",
                (inst regtype:$dst, regtype:$src1, regtype:$src2, 0)>;

multiclass LogicalImm<bits<2> opc, string mnemonic, SDNode OpNode,
                      string Alias> {
  let AddedComplexity = 6, isReMaterializable = 1, isAsCheapAsAMove = 1 in
  def Wri : BaseLogicalImm<opc, GPR32sp, GPR32, logical_imm32, mnemonic,
                           [(set GPR32sp:$Rd, (OpNode GPR32:$Rn,
                                               logical_imm32:$imm))]> {
    let Inst{31} = 0;
    let Inst{22} = 0; // 64-bit version has an additional bit of immediate.
  }
  let AddedComplexity = 6, isReMaterializable = 1, isAsCheapAsAMove = 1 in
  def Xri : BaseLogicalImm<opc, GPR64sp, GPR64, logical_imm64, mnemonic,
                           [(set GPR64sp:$Rd, (OpNode GPR64:$Rn,
                                               logical_imm64:$imm))]> {
    let Inst{31} = 1;
  }

  def : InstSubst<Alias # "\t$Rd, $Rn, $imm",
                  (!cast<Instruction>(NAME # "Wri") GPR32sp:$Rd, GPR32:$Rn,
                      logical_imm32_not:$imm), 0>;
  def : InstSubst<Alias # "\t$Rd, $Rn, $imm",
                  (!cast<Instruction>(NAME # "Xri") GPR64sp:$Rd, GPR64:$Rn,
                       logical_imm64_not:$imm), 0>;
}

multiclass LogicalImmS<bits<2> opc, string mnemonic, SDNode OpNode,
                       string Alias> {
  let isCompare = 1, Defs = [NZCV] in {
  def Wri  : BaseLogicalImm<opc, GPR32, GPR32, logical_imm32, mnemonic,
      [(set GPR32:$Rd, (OpNode GPR32:$Rn, logical_imm32:$imm))]> {
    let Inst{31} = 0;
    let Inst{22} = 0; // 64-bit version has an additional bit of immediate.
  }
  def Xri  : BaseLogicalImm<opc, GPR64, GPR64, logical_imm64, mnemonic,
      [(set GPR64:$Rd, (OpNode GPR64:$Rn, logical_imm64:$imm))]> {
    let Inst{31} = 1;
  }
  } // end Defs = [NZCV]

  def : InstSubst<Alias # "\t$Rd, $Rn, $imm",
                  (!cast<Instruction>(NAME # "Wri") GPR32:$Rd, GPR32:$Rn,
                      logical_imm32_not:$imm), 0>;
  def : InstSubst<Alias # "\t$Rd, $Rn, $imm",
                  (!cast<Instruction>(NAME # "Xri") GPR64:$Rd, GPR64:$Rn,
                       logical_imm64_not:$imm), 0>;
}

class BaseLogicalRegPseudo<RegisterClass regtype, SDPatternOperator OpNode>
    : Pseudo<(outs regtype:$Rd), (ins regtype:$Rn, regtype:$Rm),
             [(set regtype:$Rd, (OpNode regtype:$Rn, regtype:$Rm))]>,
      Sched<[WriteI, ReadI, ReadI]>;

// Split from LogicalImm as not all instructions have both.
multiclass LogicalReg<bits<2> opc, bit N, string mnemonic,
                      SDPatternOperator OpNode, int AddedComplexityVal = 0> {
  let isReMaterializable = 1, isAsCheapAsAMove = 1, AddedComplexity = AddedComplexityVal in {
  def Wrr : BaseLogicalRegPseudo<GPR32, OpNode>;
  def Xrr : BaseLogicalRegPseudo<GPR64, OpNode>;
  }

  def Wrs : BaseLogicalSReg<opc, N, GPR32, logical_shifted_reg32, mnemonic,
                            [(set GPR32:$Rd, (OpNode GPR32:$Rn,
                                                 logical_shifted_reg32:$Rm_and_shift))]> {
    let Inst{31} = 0;
  }
  def Xrs : BaseLogicalSReg<opc, N, GPR64, logical_shifted_reg64, mnemonic,
                            [(set GPR64:$Rd, (OpNode GPR64:$Rn,
                                                 logical_shifted_reg64:$Rm_and_shift))]> {
    let Inst{31} = 1;
  }

  def : LogicalRegAlias<mnemonic,
                        !cast<Instruction>(NAME#"Wrs"), GPR32>;
  def : LogicalRegAlias<mnemonic,
                        !cast<Instruction>(NAME#"Xrs"), GPR64>;
}

// Split from LogicalReg to allow setting NZCV Defs
multiclass LogicalRegS<bits<2> opc, bit N, string mnemonic,
                       SDPatternOperator OpNode = null_frag> {
  let Defs = [NZCV], mayLoad = 0, mayStore = 0, hasSideEffects = 0 in {
  def Wrr : BaseLogicalRegPseudo<GPR32, OpNode>;
  def Xrr : BaseLogicalRegPseudo<GPR64, OpNode>;

  def Wrs : BaseLogicalSReg<opc, N, GPR32, logical_shifted_reg32, mnemonic,
            [(set GPR32:$Rd, (OpNode GPR32:$Rn, logical_shifted_reg32:$Rm_and_shift))]> {
    let Inst{31} = 0;
  }
  def Xrs : BaseLogicalSReg<opc, N, GPR64, logical_shifted_reg64, mnemonic,
            [(set GPR64:$Rd, (OpNode GPR64:$Rn, logical_shifted_reg64:$Rm_and_shift))]> {
    let Inst{31} = 1;
  }
  } // Defs = [NZCV]

  def : LogicalRegAlias<mnemonic,
                        !cast<Instruction>(NAME#"Wrs"), GPR32>;
  def : LogicalRegAlias<mnemonic,
                        !cast<Instruction>(NAME#"Xrs"), GPR64>;
}

//---
// Conditionally set flags
//---

let mayLoad = 0, mayStore = 0, hasSideEffects = 0 in
class BaseCondComparisonImm<bit op, RegisterClass regtype, ImmLeaf immtype,
                            string mnemonic, SDNode OpNode>
    : I<(outs), (ins regtype:$Rn, immtype:$imm, imm32_0_15:$nzcv, ccode:$cond),
         mnemonic, "\t$Rn, $imm, $nzcv, $cond", "",
         [(set NZCV, (OpNode regtype:$Rn, immtype:$imm, (i32 imm:$nzcv),
                             (i32 imm:$cond), NZCV))]>,
      Sched<[WriteI, ReadI]> {
  let Uses = [NZCV];
  let Defs = [NZCV];

  bits<5> Rn;
  bits<5> imm;
  bits<4> nzcv;
  bits<4> cond;

  let Inst{30}    = op;
  let Inst{29-21} = 0b111010010;
  let Inst{20-16} = imm;
  let Inst{15-12} = cond;
  let Inst{11-10} = 0b10;
  let Inst{9-5}   = Rn;
  let Inst{4}     = 0b0;
  let Inst{3-0}   = nzcv;
}

let mayLoad = 0, mayStore = 0, hasSideEffects = 0 in
class BaseCondComparisonReg<bit op, RegisterClass regtype, string mnemonic,
                            SDNode OpNode>
    : I<(outs), (ins regtype:$Rn, regtype:$Rm, imm32_0_15:$nzcv, ccode:$cond),
         mnemonic, "\t$Rn, $Rm, $nzcv, $cond", "",
         [(set NZCV, (OpNode regtype:$Rn, regtype:$Rm, (i32 imm:$nzcv),
                             (i32 imm:$cond), NZCV))]>,
      Sched<[WriteI, ReadI, ReadI]> {
  let Uses = [NZCV];
  let Defs = [NZCV];

  bits<5> Rn;
  bits<5> Rm;
  bits<4> nzcv;
  bits<4> cond;

  let Inst{30}    = op;
  let Inst{29-21} = 0b111010010;
  let Inst{20-16} = Rm;
  let Inst{15-12} = cond;
  let Inst{11-10} = 0b00;
  let Inst{9-5}   = Rn;
  let Inst{4}     = 0b0;
  let Inst{3-0}   = nzcv;
}

multiclass CondComparison<bit op, string mnemonic, SDNode OpNode> {
  // immediate operand variants
  def Wi : BaseCondComparisonImm<op, GPR32, imm32_0_31, mnemonic, OpNode> {
    let Inst{31} = 0;
  }
  def Xi : BaseCondComparisonImm<op, GPR64, imm0_31, mnemonic, OpNode> {
    let Inst{31} = 1;
  }
  // register operand variants
  def Wr : BaseCondComparisonReg<op, GPR32, mnemonic, OpNode> {
    let Inst{31} = 0;
  }
  def Xr : BaseCondComparisonReg<op, GPR64, mnemonic, OpNode> {
    let Inst{31} = 1;
  }
}

//---
// Conditional select
//---

class BaseCondSelect<bit op, bits<2> op2, RegisterClass regtype, string asm>
    : I<(outs regtype:$Rd), (ins regtype:$Rn, regtype:$Rm, ccode:$cond),
         asm, "\t$Rd, $Rn, $Rm, $cond", "",
         [(set regtype:$Rd,
               (AArch64csel regtype:$Rn, regtype:$Rm, (i32 imm:$cond), NZCV))]>,
      Sched<[WriteI, ReadI, ReadI]> {
  let Uses = [NZCV];

  bits<5> Rd;
  bits<5> Rn;
  bits<5> Rm;
  bits<4> cond;

  let Inst{30}    = op;
  let Inst{29-21} = 0b011010100;
  let Inst{20-16} = Rm;
  let Inst{15-12} = cond;
  let Inst{11-10} = op2;
  let Inst{9-5}   = Rn;
  let Inst{4-0}   = Rd;
}

multiclass CondSelect<bit op, bits<2> op2, string asm> {
  def Wr : BaseCondSelect<op, op2, GPR32, asm> {
    let Inst{31} = 0;
  }
  def Xr : BaseCondSelect<op, op2, GPR64, asm> {
    let Inst{31} = 1;
  }
}

class BaseCondSelectOp<bit op, bits<2> op2, RegisterClass regtype, string asm,
                       PatFrag frag>
    : I<(outs regtype:$Rd), (ins regtype:$Rn, regtype:$Rm, ccode:$cond),
         asm, "\t$Rd, $Rn, $Rm, $cond", "",
         [(set regtype:$Rd,
               (AArch64csel regtype:$Rn, (frag regtype:$Rm),
               (i32 imm:$cond), NZCV))]>,
      Sched<[WriteI, ReadI, ReadI]> {
  let Uses = [NZCV];

  bits<5> Rd;
  bits<5> Rn;
  bits<5> Rm;
  bits<4> cond;

  let Inst{30}    = op;
  let Inst{29-21} = 0b011010100;
  let Inst{20-16} = Rm;
  let Inst{15-12} = cond;
  let Inst{11-10} = op2;
  let Inst{9-5}   = Rn;
  let Inst{4-0}   = Rd;
}

def inv_cond_XFORM : SDNodeXForm<imm, [{
  AArch64CC::CondCode CC = static_cast<AArch64CC::CondCode>(N->getZExtValue());
  return CurDAG->getTargetConstant(AArch64CC::getInvertedCondCode(CC), SDLoc(N),
                                   MVT::i32);
}]>;

multiclass CondSelectOp<bit op, bits<2> op2, string asm, PatFrag frag> {
  def Wr : BaseCondSelectOp<op, op2, GPR32, asm, frag> {
    let Inst{31} = 0;
  }
  def Xr : BaseCondSelectOp<op, op2, GPR64, asm, frag> {
    let Inst{31} = 1;
  }

  def : Pat<(AArch64csel (frag GPR32:$Rm), GPR32:$Rn, (i32 imm:$cond), NZCV),
            (!cast<Instruction>(NAME # Wr) GPR32:$Rn, GPR32:$Rm,
                                           (inv_cond_XFORM imm:$cond))>;

  def : Pat<(AArch64csel (frag GPR64:$Rm), GPR64:$Rn, (i32 imm:$cond), NZCV),
            (!cast<Instruction>(NAME # Xr) GPR64:$Rn, GPR64:$Rm,
                                           (inv_cond_XFORM imm:$cond))>;
}

//---
// Special Mask Value
//---
def maski8_or_more : Operand<i32>,
  ImmLeaf<i32, [{ return (Imm & 0xff) == 0xff; }]> {
}
def maski16_or_more : Operand<i32>,
  ImmLeaf<i32, [{ return (Imm & 0xffff) == 0xffff; }]> {
}


//---
// Load/store
//---

// (unsigned immediate)
// Indexed for 8-bit registers. offset is in range [0,4095].
def am_indexed8 : ComplexPattern<iPTR, 2, "SelectAddrModeIndexed8", []>;
def am_indexed16 : ComplexPattern<iPTR, 2, "SelectAddrModeIndexed16", []>;
def am_indexed32 : ComplexPattern<iPTR, 2, "SelectAddrModeIndexed32", []>;
def am_indexed64 : ComplexPattern<iPTR, 2, "SelectAddrModeIndexed64", []>;
def am_indexed128 : ComplexPattern<iPTR, 2, "SelectAddrModeIndexed128", []>;

// (unsigned immediate)
// Indexed for 8-bit registers. offset is in range [0,63].
def am_indexed8_6b : ComplexPattern<iPTR, 2, "SelectAddrModeIndexedUImm<1,63>", []>;
def am_indexed16_6b : ComplexPattern<iPTR, 2, "SelectAddrModeIndexedUImm<2,63>", []>;
def am_indexed32_6b : ComplexPattern<iPTR, 2, "SelectAddrModeIndexedUImm<4,63>", []>;
def am_indexed64_6b : ComplexPattern<iPTR, 2, "SelectAddrModeIndexedUImm<8,63>", []>;

def gi_am_indexed8 :
    GIComplexOperandMatcher<s64, "selectAddrModeIndexed<8>">,
    GIComplexPatternEquiv<am_indexed8>;
def gi_am_indexed16 :
    GIComplexOperandMatcher<s64, "selectAddrModeIndexed<16>">,
    GIComplexPatternEquiv<am_indexed16>;
def gi_am_indexed32 :
    GIComplexOperandMatcher<s64, "selectAddrModeIndexed<32>">,
    GIComplexPatternEquiv<am_indexed32>;
def gi_am_indexed64 :
    GIComplexOperandMatcher<s64, "selectAddrModeIndexed<64>">,
    GIComplexPatternEquiv<am_indexed64>;
def gi_am_indexed128 :
    GIComplexOperandMatcher<s64, "selectAddrModeIndexed<128>">,
    GIComplexPatternEquiv<am_indexed128>;

class UImm12OffsetOperand<int Scale> : AsmOperandClass {
  let Name = "UImm12Offset" # Scale;
  let RenderMethod = "addUImm12OffsetOperands<" # Scale # ">";
  let PredicateMethod = "isUImm12Offset<" # Scale # ">";
  let DiagnosticType = "InvalidMemoryIndexed" # Scale;
}

def UImm12OffsetScale1Operand : UImm12OffsetOperand<1>;
def UImm12OffsetScale2Operand : UImm12OffsetOperand<2>;
def UImm12OffsetScale4Operand : UImm12OffsetOperand<4>;
def UImm12OffsetScale8Operand : UImm12OffsetOperand<8>;
def UImm12OffsetScale16Operand : UImm12OffsetOperand<16>;

class uimm12_scaled<int Scale> : Operand<i64> {
  let ParserMatchClass
   = !cast<AsmOperandClass>("UImm12OffsetScale" # Scale # "Operand");
  let EncoderMethod
   = "getLdStUImm12OpValue<AArch64::fixup_aarch64_ldst_imm12_scale" # Scale # ">";
  let PrintMethod = "printUImm12Offset<" # Scale # ">";
}

def uimm12s1 : uimm12_scaled<1>;
def uimm12s2 : uimm12_scaled<2>;
def uimm12s4 : uimm12_scaled<4>;
def uimm12s8 : uimm12_scaled<8>;
def uimm12s16 : uimm12_scaled<16>;

class BaseLoadStoreUI<bits<2> sz, bit V, bits<2> opc, dag oops, dag iops,
                      string asm, list<dag> pattern>
    : I<oops, iops, asm, "\t$Rt, [$Rn, $offset]", "", pattern> {
  bits<5> Rt;

  bits<5> Rn;
  bits<12> offset;

  let Inst{31-30} = sz;
  let Inst{29-27} = 0b111;
  let Inst{26}    = V;
  let Inst{25-24} = 0b01;
  let Inst{23-22} = opc;
  let Inst{21-10} = offset;
  let Inst{9-5}   = Rn;
  let Inst{4-0}   = Rt;

  let DecoderMethod = "DecodeUnsignedLdStInstruction";
}

multiclass LoadUI<bits<2> sz, bit V, bits<2> opc, DAGOperand regtype,
                  Operand indextype, string asm, list<dag> pattern> {
  let AddedComplexity = 10, mayLoad = 1, mayStore = 0, hasSideEffects = 0 in
  def ui : BaseLoadStoreUI<sz, V, opc, (outs regtype:$Rt),
                           (ins GPR64sp:$Rn, indextype:$offset),
                           asm, pattern>,
           Sched<[WriteLD]>;

  def : InstAlias<asm # "\t$Rt, [$Rn]",
                  (!cast<Instruction>(NAME # "ui") regtype:$Rt, GPR64sp:$Rn, 0)>;
}

multiclass StoreUI<bits<2> sz, bit V, bits<2> opc, DAGOperand regtype,
             Operand indextype, string asm, list<dag> pattern> {
  let AddedComplexity = 10, mayLoad = 0, mayStore = 1, hasSideEffects = 0 in
  def ui : BaseLoadStoreUI<sz, V, opc, (outs),
                           (ins regtype:$Rt, GPR64sp:$Rn, indextype:$offset),
                           asm, pattern>,
           Sched<[WriteST]>;

  def : InstAlias<asm # "\t$Rt, [$Rn]",
                  (!cast<Instruction>(NAME # "ui") regtype:$Rt, GPR64sp:$Rn, 0)>;
}

// Same as StoreUI, but take a RegisterOperand. This is used by GlobalISel to
// substitute zero-registers automatically.
//
// TODO: Roll out zero-register subtitution to GPR32/GPR64 and fold this back
//       into StoreUI.
multiclass StoreUIz<bits<2> sz, bit V, bits<2> opc, RegisterOperand regtype,
             Operand indextype, string asm, list<dag> pattern> {
  let AddedComplexity = 10, mayLoad = 0, mayStore = 1, hasSideEffects = 0 in
  def ui : BaseLoadStoreUI<sz, V, opc, (outs),
                           (ins regtype:$Rt, GPR64sp:$Rn, indextype:$offset),
                           asm, pattern>,
           Sched<[WriteST]>;

  def : InstAlias<asm # "\t$Rt, [$Rn]",
                  (!cast<Instruction>(NAME # "ui") regtype:$Rt, GPR64sp:$Rn, 0)>;
}

def PrefetchOperand : AsmOperandClass {
  let Name = "Prefetch";
  let ParserMethod = "tryParsePrefetch";
}
def prfop : Operand<i32> {
  let PrintMethod = "printPrefetchOp";
  let ParserMatchClass = PrefetchOperand;
}

let mayLoad = 0, mayStore = 0, hasSideEffects = 1 in
class PrefetchUI<bits<2> sz, bit V, bits<2> opc, string asm, list<dag> pat>
    : BaseLoadStoreUI<sz, V, opc,
                      (outs), (ins prfop:$Rt, GPR64sp:$Rn, uimm12s8:$offset),
                      asm, pat>,
      Sched<[WriteLD]>;

//---
// Load literal
//---

// Load literal address: 19-bit immediate. The low two bits of the target
// offset are implied zero and so are not part of the immediate.
def am_ldrlit : Operand<iPTR> {
  let EncoderMethod = "getLoadLiteralOpValue";
  let DecoderMethod = "DecodePCRelLabel19";
  let PrintMethod = "printAlignedLabel";
  let ParserMatchClass = PCRelLabel19Operand;
  let OperandType = "OPERAND_PCREL";
}

let mayLoad = 1, mayStore = 0, hasSideEffects = 0, AddedComplexity = 20 in
class LoadLiteral<bits<2> opc, bit V, RegisterOperand regtype, string asm, list<dag> pat>
    : I<(outs regtype:$Rt), (ins am_ldrlit:$label),
        asm, "\t$Rt, $label", "", pat>,
      Sched<[WriteLD]> {
  bits<5> Rt;
  bits<19> label;
  let Inst{31-30} = opc;
  let Inst{29-27} = 0b011;
  let Inst{26}    = V;
  let Inst{25-24} = 0b00;
  let Inst{23-5}  = label;
  let Inst{4-0}   = Rt;
}

let mayLoad = 0, mayStore = 0, hasSideEffects = 1 in
class PrefetchLiteral<bits<2> opc, bit V, string asm, list<dag> pat>
    : I<(outs), (ins prfop:$Rt, am_ldrlit:$label),
        asm, "\t$Rt, $label", "", pat>,
      Sched<[WriteLD]> {
  bits<5> Rt;
  bits<19> label;
  let Inst{31-30} = opc;
  let Inst{29-27} = 0b011;
  let Inst{26}    = V;
  let Inst{25-24} = 0b00;
  let Inst{23-5}  = label;
  let Inst{4-0}   = Rt;
}

//---
// Load/store register offset
//---

def ro_Xindexed8 : ComplexPattern<iPTR, 4, "SelectAddrModeXRO<8>", []>;
def ro_Xindexed16 : ComplexPattern<iPTR, 4, "SelectAddrModeXRO<16>", []>;
def ro_Xindexed32 : ComplexPattern<iPTR, 4, "SelectAddrModeXRO<32>", []>;
def ro_Xindexed64 : ComplexPattern<iPTR, 4, "SelectAddrModeXRO<64>", []>;
def ro_Xindexed128 : ComplexPattern<iPTR, 4, "SelectAddrModeXRO<128>", []>;

def gi_ro_Xindexed8 :
    GIComplexOperandMatcher<s64, "selectAddrModeXRO<8>">,
    GIComplexPatternEquiv<ro_Xindexed8>;
def gi_ro_Xindexed16 :
    GIComplexOperandMatcher<s64, "selectAddrModeXRO<16>">,
    GIComplexPatternEquiv<ro_Xindexed16>;
def gi_ro_Xindexed32 :
    GIComplexOperandMatcher<s64, "selectAddrModeXRO<32>">,
    GIComplexPatternEquiv<ro_Xindexed32>;
def gi_ro_Xindexed64 :
    GIComplexOperandMatcher<s64, "selectAddrModeXRO<64>">,
    GIComplexPatternEquiv<ro_Xindexed64>;
def gi_ro_Xindexed128 :
    GIComplexOperandMatcher<s64, "selectAddrModeXRO<128>">,
    GIComplexPatternEquiv<ro_Xindexed128>;

def ro_Windexed8 : ComplexPattern<iPTR, 4, "SelectAddrModeWRO<8>", []>;
def ro_Windexed16 : ComplexPattern<iPTR, 4, "SelectAddrModeWRO<16>", []>;
def ro_Windexed32 : ComplexPattern<iPTR, 4, "SelectAddrModeWRO<32>", []>;
def ro_Windexed64 : ComplexPattern<iPTR, 4, "SelectAddrModeWRO<64>", []>;
def ro_Windexed128 : ComplexPattern<iPTR, 4, "SelectAddrModeWRO<128>", []>;

def gi_ro_Windexed8 :
    GIComplexOperandMatcher<s64, "selectAddrModeWRO<8>">,
    GIComplexPatternEquiv<ro_Windexed8>;
def gi_ro_Windexed16 :
    GIComplexOperandMatcher<s64, "selectAddrModeWRO<16>">,
    GIComplexPatternEquiv<ro_Windexed16>;
def gi_ro_Windexed32 :
    GIComplexOperandMatcher<s64, "selectAddrModeWRO<32>">,
    GIComplexPatternEquiv<ro_Windexed32>;
def gi_ro_Windexed64 :
    GIComplexOperandMatcher<s64, "selectAddrModeWRO<64>">,
    GIComplexPatternEquiv<ro_Windexed64>;
def gi_ro_Windexed128 :
    GIComplexOperandMatcher<s64, "selectAddrModeWRO<128>">,
    GIComplexPatternEquiv<ro_Windexed128>;

class MemExtendOperand<string Reg, int Width> : AsmOperandClass {
  let Name = "Mem" # Reg # "Extend" # Width;
  let PredicateMethod = "isMem" # Reg # "Extend<" # Width # ">";
  let RenderMethod = "addMemExtendOperands";
  let DiagnosticType = "InvalidMemory" # Reg # "Extend" # Width;
}

def MemWExtend8Operand : MemExtendOperand<"W", 8> {
  // The address "[x0, x1, lsl #0]" actually maps to the variant which performs
  // the trivial shift.
  let RenderMethod = "addMemExtend8Operands";
}
def MemWExtend16Operand : MemExtendOperand<"W", 16>;
def MemWExtend32Operand : MemExtendOperand<"W", 32>;
def MemWExtend64Operand : MemExtendOperand<"W", 64>;
def MemWExtend128Operand : MemExtendOperand<"W", 128>;

def MemXExtend8Operand : MemExtendOperand<"X", 8> {
  // The address "[x0, x1, lsl #0]" actually maps to the variant which performs
  // the trivial shift.
  let RenderMethod = "addMemExtend8Operands";
}
def MemXExtend16Operand : MemExtendOperand<"X", 16>;
def MemXExtend32Operand : MemExtendOperand<"X", 32>;
def MemXExtend64Operand : MemExtendOperand<"X", 64>;
def MemXExtend128Operand : MemExtendOperand<"X", 128>;

class ro_extend<AsmOperandClass ParserClass, string Reg, int Width>
        : Operand<i32> {
  let ParserMatchClass = ParserClass;
  let PrintMethod = "printMemExtend<'" # Reg # "', " # Width # ">";
  let DecoderMethod = "DecodeMemExtend";
  let EncoderMethod = "getMemExtendOpValue";
  let MIOperandInfo = (ops i32imm:$signed, i32imm:$doshift);
}

def ro_Wextend8   : ro_extend<MemWExtend8Operand,   "w", 8>;
def ro_Wextend16  : ro_extend<MemWExtend16Operand,  "w", 16>;
def ro_Wextend32  : ro_extend<MemWExtend32Operand,  "w", 32>;
def ro_Wextend64  : ro_extend<MemWExtend64Operand,  "w", 64>;
def ro_Wextend128 : ro_extend<MemWExtend128Operand, "w", 128>;

def ro_Xextend8   : ro_extend<MemXExtend8Operand,   "x", 8>;
def ro_Xextend16  : ro_extend<MemXExtend16Operand,  "x", 16>;
def ro_Xextend32  : ro_extend<MemXExtend32Operand,  "x", 32>;
def ro_Xextend64  : ro_extend<MemXExtend64Operand,  "x", 64>;
def ro_Xextend128 : ro_extend<MemXExtend128Operand, "x", 128>;

class ROAddrMode<ComplexPattern windex, ComplexPattern xindex,
                  Operand wextend, Operand xextend>  {
  // CodeGen-level pattern covering the entire addressing mode.
  ComplexPattern Wpat = windex;
  ComplexPattern Xpat = xindex;

  // Asm-level Operand covering the valid "uxtw #3" style syntax.
  Operand Wext = wextend;
  Operand Xext = xextend;
}

def ro8 : ROAddrMode<ro_Windexed8, ro_Xindexed8, ro_Wextend8, ro_Xextend8>;
def ro16 : ROAddrMode<ro_Windexed16, ro_Xindexed16, ro_Wextend16, ro_Xextend16>;
def ro32 : ROAddrMode<ro_Windexed32, ro_Xindexed32, ro_Wextend32, ro_Xextend32>;
def ro64 : ROAddrMode<ro_Windexed64, ro_Xindexed64, ro_Wextend64, ro_Xextend64>;
def ro128 : ROAddrMode<ro_Windexed128, ro_Xindexed128, ro_Wextend128,
                       ro_Xextend128>;

class LoadStore8RO<bits<2> sz, bit V, bits<2> opc, string asm, dag ins,
                   dag outs, list<dag> pat>
    : I<ins, outs, asm, "\t$Rt, [$Rn, $Rm, $extend]", "", pat> {
  bits<5> Rt;
  bits<5> Rn;
  bits<5> Rm;
  bits<2> extend;
  let Inst{31-30} = sz;
  let Inst{29-27} = 0b111;
  let Inst{26}    = V;
  let Inst{25-24} = 0b00;
  let Inst{23-22} = opc;
  let Inst{21}    = 1;
  let Inst{20-16} = Rm;
  let Inst{15}    = extend{1}; // sign extend Rm?
  let Inst{14}    = 1;
  let Inst{12}    = extend{0}; // do shift?
  let Inst{11-10} = 0b10;
  let Inst{9-5}   = Rn;
  let Inst{4-0}   = Rt;
}

class ROInstAlias<string asm, DAGOperand regtype, Instruction INST>
  : InstAlias<asm # "\t$Rt, [$Rn, $Rm]",
              (INST regtype:$Rt, GPR64sp:$Rn, GPR64:$Rm, 0, 0)>;

multiclass Load8RO<bits<2> sz, bit V, bits<2> opc, DAGOperand regtype,
                   string asm, ValueType Ty, SDPatternOperator loadop> {
  let AddedComplexity = 10 in
  def roW : LoadStore8RO<sz, V, opc, asm,
                 (outs regtype:$Rt),
                 (ins GPR64sp:$Rn, GPR32:$Rm, ro_Wextend8:$extend),
                 [(set (Ty regtype:$Rt),
                       (loadop (ro_Windexed8 GPR64sp:$Rn, GPR32:$Rm,
                                             ro_Wextend8:$extend)))]>,
           Sched<[WriteLDIdx, ReadAdrBase]> {
    let Inst{13} = 0b0;
  }

  let AddedComplexity = 10 in
  def roX : LoadStore8RO<sz, V, opc, asm,
                 (outs regtype:$Rt),
                 (ins GPR64sp:$Rn, GPR64:$Rm, ro_Xextend8:$extend),
                 [(set (Ty regtype:$Rt),
                       (loadop (ro_Xindexed8 GPR64sp:$Rn, GPR64:$Rm,
                                             ro_Xextend8:$extend)))]>,
           Sched<[WriteLDIdx, ReadAdrBase]> {
    let Inst{13} = 0b1;
  }

  def : ROInstAlias<asm, regtype, !cast<Instruction>(NAME # "roX")>;
}

multiclass Store8RO<bits<2> sz, bit V, bits<2> opc, DAGOperand regtype,
                    string asm, ValueType Ty, SDPatternOperator storeop> {
  let AddedComplexity = 10 in
  def roW : LoadStore8RO<sz, V, opc, asm, (outs),
                 (ins regtype:$Rt, GPR64sp:$Rn, GPR32:$Rm, ro_Wextend8:$extend),
                 [(storeop (Ty regtype:$Rt),
                           (ro_Windexed8 GPR64sp:$Rn, GPR32:$Rm,
                                         ro_Wextend8:$extend))]>,
            Sched<[WriteSTIdx, ReadST, ReadAdrBase]> {
    let Inst{13} = 0b0;
  }

  let AddedComplexity = 10 in
  def roX : LoadStore8RO<sz, V, opc, asm, (outs),
                 (ins regtype:$Rt, GPR64sp:$Rn, GPR64:$Rm, ro_Xextend8:$extend),
                 [(storeop (Ty regtype:$Rt),
                           (ro_Xindexed8 GPR64sp:$Rn, GPR64:$Rm,
                                         ro_Xextend8:$extend))]>,
            Sched<[WriteSTIdx, ReadST, ReadAdrBase]> {
    let Inst{13} = 0b1;
  }

  def : ROInstAlias<asm, regtype, !cast<Instruction>(NAME # "roX")>;
}

class LoadStore16RO<bits<2> sz, bit V, bits<2> opc, string asm, dag ins,
                    dag outs, list<dag> pat>
    : I<ins, outs, asm, "\t$Rt, [$Rn, $Rm, $extend]", "", pat> {
  bits<5> Rt;
  bits<5> Rn;
  bits<5> Rm;
  bits<2> extend;
  let Inst{31-30} = sz;
  let Inst{29-27} = 0b111;
  let Inst{26}    = V;
  let Inst{25-24} = 0b00;
  let Inst{23-22} = opc;
  let Inst{21}    = 1;
  let Inst{20-16} = Rm;
  let Inst{15}    = extend{1}; // sign extend Rm?
  let Inst{14}    = 1;
  let Inst{12}    = extend{0}; // do shift?
  let Inst{11-10} = 0b10;
  let Inst{9-5}   = Rn;
  let Inst{4-0}   = Rt;
}

multiclass Load16RO<bits<2> sz, bit V, bits<2> opc, DAGOperand regtype,
                    string asm, ValueType Ty, SDPatternOperator loadop> {
  let AddedComplexity = 10 in
  def roW : LoadStore16RO<sz, V, opc, asm, (outs regtype:$Rt),
                 (ins GPR64sp:$Rn, GPR32:$Rm, ro_Wextend16:$extend),
                 [(set (Ty regtype:$Rt),
                       (loadop (ro_Windexed16 GPR64sp:$Rn, GPR32:$Rm,
                                              ro_Wextend16:$extend)))]>,
            Sched<[WriteLDIdx, ReadAdrBase]> {
    let Inst{13} = 0b0;
  }

  let AddedComplexity = 10 in
  def roX : LoadStore16RO<sz, V, opc, asm, (outs regtype:$Rt),
                 (ins GPR64sp:$Rn, GPR64:$Rm, ro_Xextend16:$extend),
                 [(set (Ty regtype:$Rt),
                       (loadop (ro_Xindexed16 GPR64sp:$Rn, GPR64:$Rm,
                                             ro_Xextend16:$extend)))]>,
            Sched<[WriteLDIdx, ReadAdrBase]> {
    let Inst{13} = 0b1;
  }

  def : ROInstAlias<asm, regtype, !cast<Instruction>(NAME # "roX")>;
}

multiclass Store16RO<bits<2> sz, bit V, bits<2> opc, DAGOperand regtype,
                     string asm, ValueType Ty, SDPatternOperator storeop> {
  let AddedComplexity = 10 in
  def roW : LoadStore16RO<sz, V, opc, asm, (outs),
                (ins regtype:$Rt, GPR64sp:$Rn, GPR32:$Rm, ro_Wextend16:$extend),
                [(storeop (Ty regtype:$Rt),
                          (ro_Windexed16 GPR64sp:$Rn, GPR32:$Rm,
                                         ro_Wextend16:$extend))]>,
           Sched<[WriteSTIdx, ReadST, ReadAdrBase]> {
    let Inst{13} = 0b0;
  }

  let AddedComplexity = 10 in
  def roX : LoadStore16RO<sz, V, opc, asm, (outs),
                (ins regtype:$Rt, GPR64sp:$Rn, GPR64:$Rm, ro_Xextend16:$extend),
                [(storeop (Ty regtype:$Rt),
                          (ro_Xindexed16 GPR64sp:$Rn, GPR64:$Rm,
                                         ro_Xextend16:$extend))]>,
           Sched<[WriteSTIdx, ReadST, ReadAdrBase]> {
    let Inst{13} = 0b1;
  }

  def : ROInstAlias<asm, regtype, !cast<Instruction>(NAME # "roX")>;
}

class LoadStore32RO<bits<2> sz, bit V, bits<2> opc, string asm, dag ins,
                    dag outs, list<dag> pat>
    : I<ins, outs, asm, "\t$Rt, [$Rn, $Rm, $extend]", "", pat> {
  bits<5> Rt;
  bits<5> Rn;
  bits<5> Rm;
  bits<2> extend;
  let Inst{31-30} = sz;
  let Inst{29-27} = 0b111;
  let Inst{26}    = V;
  let Inst{25-24} = 0b00;
  let Inst{23-22} = opc;
  let Inst{21}    = 1;
  let Inst{20-16} = Rm;
  let Inst{15}    = extend{1}; // sign extend Rm?
  let Inst{14}    = 1;
  let Inst{12}    = extend{0}; // do shift?
  let Inst{11-10} = 0b10;
  let Inst{9-5}   = Rn;
  let Inst{4-0}   = Rt;
}

multiclass Load32RO<bits<2> sz, bit V, bits<2> opc, DAGOperand regtype,
                    string asm, ValueType Ty, SDPatternOperator loadop> {
  let AddedComplexity = 10 in
  def roW : LoadStore32RO<sz, V, opc, asm, (outs regtype:$Rt),
                 (ins GPR64sp:$Rn, GPR32:$Rm, ro_Wextend32:$extend),
                 [(set (Ty regtype:$Rt),
                       (loadop (ro_Windexed32 GPR64sp:$Rn, GPR32:$Rm,
                                              ro_Wextend32:$extend)))]>,
           Sched<[WriteLDIdx, ReadAdrBase]> {
    let Inst{13} = 0b0;
  }

  let AddedComplexity = 10 in
  def roX : LoadStore32RO<sz, V, opc, asm, (outs regtype:$Rt),
                 (ins GPR64sp:$Rn, GPR64:$Rm, ro_Xextend32:$extend),
                 [(set (Ty regtype:$Rt),
                       (loadop (ro_Xindexed32 GPR64sp:$Rn, GPR64:$Rm,
                                              ro_Xextend32:$extend)))]>,
           Sched<[WriteLDIdx, ReadAdrBase]> {
    let Inst{13} = 0b1;
  }

  def : ROInstAlias<asm, regtype, !cast<Instruction>(NAME # "roX")>;
}

multiclass Store32RO<bits<2> sz, bit V, bits<2> opc, DAGOperand regtype,
                     string asm, ValueType Ty, SDPatternOperator storeop> {
  let AddedComplexity = 10 in
  def roW : LoadStore32RO<sz, V, opc, asm, (outs),
                (ins regtype:$Rt, GPR64sp:$Rn, GPR32:$Rm, ro_Wextend32:$extend),
                [(storeop (Ty regtype:$Rt),
                          (ro_Windexed32 GPR64sp:$Rn, GPR32:$Rm,
                                         ro_Wextend32:$extend))]>,
            Sched<[WriteSTIdx, ReadST, ReadAdrBase]> {
    let Inst{13} = 0b0;
  }

  let AddedComplexity = 10 in
  def roX : LoadStore32RO<sz, V, opc, asm, (outs),
                (ins regtype:$Rt, GPR64sp:$Rn, GPR64:$Rm, ro_Xextend32:$extend),
                [(storeop (Ty regtype:$Rt),
                          (ro_Xindexed32 GPR64sp:$Rn, GPR64:$Rm,
                                        ro_Xextend32:$extend))]>,
            Sched<[WriteSTIdx, ReadST, ReadAdrBase]> {
    let Inst{13} = 0b1;
  }

  def : ROInstAlias<asm, regtype, !cast<Instruction>(NAME # "roX")>;
}

class LoadStore64RO<bits<2> sz, bit V, bits<2> opc, string asm, dag ins,
                    dag outs, list<dag> pat>
    : I<ins, outs, asm, "\t$Rt, [$Rn, $Rm, $extend]", "", pat> {
  bits<5> Rt;
  bits<5> Rn;
  bits<5> Rm;
  bits<2> extend;
  let Inst{31-30} = sz;
  let Inst{29-27} = 0b111;
  let Inst{26}    = V;
  let Inst{25-24} = 0b00;
  let Inst{23-22} = opc;
  let Inst{21}    = 1;
  let Inst{20-16} = Rm;
  let Inst{15}    = extend{1}; // sign extend Rm?
  let Inst{14}    = 1;
  let Inst{12}    = extend{0}; // do shift?
  let Inst{11-10} = 0b10;
  let Inst{9-5}   = Rn;
  let Inst{4-0}   = Rt;
}

multiclass Load64RO<bits<2> sz, bit V, bits<2> opc, DAGOperand regtype,
                    string asm, ValueType Ty, SDPatternOperator loadop> {
  let AddedComplexity = 10, mayLoad = 1, mayStore = 0, hasSideEffects = 0 in
  def roW : LoadStore64RO<sz, V, opc, asm, (outs regtype:$Rt),
                (ins GPR64sp:$Rn, GPR32:$Rm, ro_Wextend64:$extend),
                [(set (Ty regtype:$Rt),
                      (loadop (ro_Windexed64 GPR64sp:$Rn, GPR32:$Rm,
                                             ro_Wextend64:$extend)))]>,
           Sched<[WriteLDIdx, ReadAdrBase]> {
    let Inst{13} = 0b0;
  }

  let AddedComplexity = 10, mayLoad = 1, mayStore = 0, hasSideEffects = 0 in
  def roX : LoadStore64RO<sz, V, opc, asm, (outs regtype:$Rt),
                (ins GPR64sp:$Rn, GPR64:$Rm, ro_Xextend64:$extend),
                 [(set (Ty regtype:$Rt),
                       (loadop (ro_Xindexed64 GPR64sp:$Rn, GPR64:$Rm,
                                              ro_Xextend64:$extend)))]>,
           Sched<[WriteLDIdx, ReadAdrBase]> {
    let Inst{13} = 0b1;
  }

  def : ROInstAlias<asm, regtype, !cast<Instruction>(NAME # "roX")>;
}

multiclass Store64RO<bits<2> sz, bit V, bits<2> opc, DAGOperand regtype,
                     string asm, ValueType Ty, SDPatternOperator storeop> {
  let AddedComplexity = 10, mayLoad = 0, mayStore = 1, hasSideEffects = 0 in
  def roW : LoadStore64RO<sz, V, opc, asm, (outs),
                (ins regtype:$Rt, GPR64sp:$Rn, GPR32:$Rm, ro_Wextend64:$extend),
                [(storeop (Ty regtype:$Rt),
                          (ro_Windexed64 GPR64sp:$Rn, GPR32:$Rm,
                                         ro_Wextend64:$extend))]>,
            Sched<[WriteSTIdx, ReadST, ReadAdrBase]> {
    let Inst{13} = 0b0;
  }

  let AddedComplexity = 10, mayLoad = 0, mayStore = 1, hasSideEffects = 0 in
  def roX : LoadStore64RO<sz, V, opc, asm, (outs),
                (ins regtype:$Rt, GPR64sp:$Rn, GPR64:$Rm, ro_Xextend64:$extend),
                [(storeop (Ty regtype:$Rt),
                          (ro_Xindexed64 GPR64sp:$Rn, GPR64:$Rm,
                                         ro_Xextend64:$extend))]>,
            Sched<[WriteSTIdx, ReadST, ReadAdrBase]> {
    let Inst{13} = 0b1;
  }

  def : ROInstAlias<asm, regtype, !cast<Instruction>(NAME # "roX")>;
}

class LoadStore128RO<bits<2> sz, bit V, bits<2> opc, string asm, dag ins,
                     dag outs, list<dag> pat>
    : I<ins, outs, asm, "\t$Rt, [$Rn, $Rm, $extend]", "", pat> {
  bits<5> Rt;
  bits<5> Rn;
  bits<5> Rm;
  bits<2> extend;
  let Inst{31-30} = sz;
  let Inst{29-27} = 0b111;
  let Inst{26}    = V;
  let Inst{25-24} = 0b00;
  let Inst{23-22} = opc;
  let Inst{21}    = 1;
  let Inst{20-16} = Rm;
  let Inst{15}    = extend{1}; // sign extend Rm?
  let Inst{14}    = 1;
  let Inst{12}    = extend{0}; // do shift?
  let Inst{11-10} = 0b10;
  let Inst{9-5}   = Rn;
  let Inst{4-0}   = Rt;
}

multiclass Load128RO<bits<2> sz, bit V, bits<2> opc, DAGOperand regtype,
                     string asm, ValueType Ty, SDPatternOperator loadop> {
  let AddedComplexity = 10, mayLoad = 1, mayStore = 0, hasSideEffects = 0 in
  def roW : LoadStore128RO<sz, V, opc, asm, (outs regtype:$Rt),
                (ins GPR64sp:$Rn, GPR32:$Rm, ro_Wextend128:$extend),
                 [(set (Ty regtype:$Rt),
                       (loadop (ro_Windexed128 GPR64sp:$Rn, GPR32:$Rm,
                                               ro_Wextend128:$extend)))]>,
            Sched<[WriteLDIdx, ReadAdrBase]> {
    let Inst{13} = 0b0;
  }

  let AddedComplexity = 10, mayLoad = 1, mayStore = 0, hasSideEffects = 0 in
  def roX : LoadStore128RO<sz, V, opc, asm, (outs regtype:$Rt),
                (ins GPR64sp:$Rn, GPR64:$Rm, ro_Xextend128:$extend),
                 [(set (Ty regtype:$Rt),
                       (loadop (ro_Xindexed128 GPR64sp:$Rn, GPR64:$Rm,
                                               ro_Xextend128:$extend)))]>,
            Sched<[WriteLDIdx, ReadAdrBase]> {
    let Inst{13} = 0b1;
  }

  def : ROInstAlias<asm, regtype, !cast<Instruction>(NAME # "roX")>;
}

multiclass Store128RO<bits<2> sz, bit V, bits<2> opc, DAGOperand regtype,
                      string asm> {
  let mayLoad = 0, mayStore = 1, hasSideEffects = 0 in
  def roW : LoadStore128RO<sz, V, opc, asm, (outs),
               (ins regtype:$Rt, GPR64sp:$Rn, GPR32:$Rm, ro_Wextend128:$extend),
                []>,
            Sched<[WriteSTIdx, ReadST, ReadAdrBase]> {
    let Inst{13} = 0b0;
  }

  let mayLoad = 0, mayStore = 1, hasSideEffects = 0 in
  def roX : LoadStore128RO<sz, V, opc, asm, (outs),
               (ins regtype:$Rt, GPR64sp:$Rn, GPR64:$Rm, ro_Xextend128:$extend),
                []>,
            Sched<[WriteSTIdx, ReadST, ReadAdrBase]> {
    let Inst{13} = 0b1;
  }

  def : ROInstAlias<asm, regtype, !cast<Instruction>(NAME # "roX")>;
}

let mayLoad = 0, mayStore = 0, hasSideEffects = 1 in
class BasePrefetchRO<bits<2> sz, bit V, bits<2> opc, dag outs, dag ins,
                     string asm, list<dag> pat>
    : I<outs, ins, asm, "\t$Rt, [$Rn, $Rm, $extend]", "", pat>,
      Sched<[WriteLD]> {
  bits<5> Rt;
  bits<5> Rn;
  bits<5> Rm;
  bits<2> extend;
  let Inst{31-30} = sz;
  let Inst{29-27} = 0b111;
  let Inst{26}    = V;
  let Inst{25-24} = 0b00;
  let Inst{23-22} = opc;
  let Inst{21}    = 1;
  let Inst{20-16} = Rm;
  let Inst{15}    = extend{1}; // sign extend Rm?
  let Inst{14}    = 1;
  let Inst{12}    = extend{0}; // do shift?
  let Inst{11-10} = 0b10;
  let Inst{9-5}   = Rn;
  let Inst{4-0}   = Rt;
  let DecoderMethod = "DecodePRFMRegInstruction";
  // PRFM (reg) aliases with RPRFM added to the base A64 instruction set. When
  // the decoder method returns Fail, the decoder should attempt to decode the
  // instruction as RPRFM.
  let hasCompleteDecoder = 0;
}

multiclass PrefetchRO<bits<2> sz, bit V, bits<2> opc, string asm> {
  def roW : BasePrefetchRO<sz, V, opc, (outs),
                (ins prfop:$Rt, GPR64sp:$Rn, GPR32:$Rm, ro_Wextend64:$extend),
                asm, [(AArch64Prefetch timm:$Rt,
                                     (ro_Windexed64 GPR64sp:$Rn, GPR32:$Rm,
                                                    ro_Wextend64:$extend))]> {
    let Inst{13} = 0b0;
  }

  def roX : BasePrefetchRO<sz, V, opc, (outs),
                (ins prfop:$Rt, GPR64sp:$Rn, GPR64:$Rm, ro_Xextend64:$extend),
                asm,  [(AArch64Prefetch timm:$Rt,
                                      (ro_Xindexed64 GPR64sp:$Rn, GPR64:$Rm,
                                                     ro_Xextend64:$extend))]> {
    let Inst{13} = 0b1;
  }

  def : InstAlias<"prfm $Rt, [$Rn, $Rm]",
               (!cast<Instruction>(NAME # "roX") prfop:$Rt,
                                                 GPR64sp:$Rn, GPR64:$Rm, 0, 0)>;
}

//---
// Load/store unscaled immediate
//---

def am_unscaled8 :  ComplexPattern<iPTR, 2, "SelectAddrModeUnscaled8", []>;
def am_unscaled16 : ComplexPattern<iPTR, 2, "SelectAddrModeUnscaled16", []>;
def am_unscaled32 : ComplexPattern<iPTR, 2, "SelectAddrModeUnscaled32", []>;
def am_unscaled64 : ComplexPattern<iPTR, 2, "SelectAddrModeUnscaled64", []>;
def am_unscaled128 :ComplexPattern<iPTR, 2, "SelectAddrModeUnscaled128", []>;

def gi_am_unscaled8 :
    GIComplexOperandMatcher<s64, "selectAddrModeUnscaled8">,
    GIComplexPatternEquiv<am_unscaled8>;
def gi_am_unscaled16 :
    GIComplexOperandMatcher<s64, "selectAddrModeUnscaled16">,
    GIComplexPatternEquiv<am_unscaled16>;
def gi_am_unscaled32 :
    GIComplexOperandMatcher<s64, "selectAddrModeUnscaled32">,
    GIComplexPatternEquiv<am_unscaled32>;
def gi_am_unscaled64 :
    GIComplexOperandMatcher<s64, "selectAddrModeUnscaled64">,
    GIComplexPatternEquiv<am_unscaled64>;
def gi_am_unscaled128 :
    GIComplexOperandMatcher<s64, "selectAddrModeUnscaled128">,
    GIComplexPatternEquiv<am_unscaled128>;


class BaseLoadStoreUnscale<bits<2> sz, bit V, bits<2> opc, dag oops, dag iops,
                           string asm, list<dag> pattern>
    : I<oops, iops, asm, "\t$Rt, [$Rn, $offset]", "", pattern> {
  bits<5> Rt;
  bits<5> Rn;
  bits<9> offset;
  let Inst{31-30} = sz;
  let Inst{29-27} = 0b111;
  let Inst{26}    = V;
  let Inst{25-24} = 0b00;
  let Inst{23-22} = opc;
  let Inst{21}    = 0;
  let Inst{20-12} = offset;
  let Inst{11-10} = 0b00;
  let Inst{9-5}   = Rn;
  let Inst{4-0}   = Rt;

  let DecoderMethod = "DecodeSignedLdStInstruction";
}

// Armv8.4 LDAPR & STLR with Immediate Offset instruction
multiclass BaseLoadUnscaleV84<string asm, bits<2> sz, bits<2> opc,
                              DAGOperand regtype > {
  def i : BaseLoadStoreUnscale<sz, 0, opc, (outs regtype:$Rt),
                               (ins GPR64sp:$Rn, simm9:$offset), asm, []>,
          Sched<[WriteST]> {
    let Inst{29} = 0;
    let Inst{24} = 1;
  }
  def : InstAlias<asm # "\t$Rt, [$Rn]",
                  (!cast<Instruction>(NAME # "i") regtype:$Rt, GPR64sp:$Rn, 0)>;
}

multiclass BaseStoreUnscaleV84<string asm, bits<2> sz, bits<2> opc,
                               DAGOperand regtype > {
  def i : BaseLoadStoreUnscale<sz, 0, opc, (outs),
                               (ins regtype:$Rt, GPR64sp:$Rn, simm9:$offset),
                               asm, []>,
          Sched<[WriteST]> {
    let Inst{29} = 0;
    let Inst{24} = 1;
  }
  def : InstAlias<asm # "\t$Rt, [$Rn]",
                  (!cast<Instruction>(NAME # "i") regtype:$Rt, GPR64sp:$Rn, 0)>;
}

multiclass LoadUnscaled<bits<2> sz, bit V, bits<2> opc, DAGOperand regtype,
                   string asm, list<dag> pattern> {
  let AddedComplexity = 1 in // try this before LoadUI
  def i : BaseLoadStoreUnscale<sz, V, opc, (outs regtype:$Rt),
                               (ins GPR64sp:$Rn, simm9:$offset), asm, pattern>,
          Sched<[WriteLD]>;

  def : InstAlias<asm # "\t$Rt, [$Rn]",
                  (!cast<Instruction>(NAME # "i") regtype:$Rt, GPR64sp:$Rn, 0)>;
}

multiclass StoreUnscaled<bits<2> sz, bit V, bits<2> opc, DAGOperand regtype,
                         string asm, list<dag> pattern> {
  let AddedComplexity = 1 in // try this before StoreUI
  def i : BaseLoadStoreUnscale<sz, V, opc, (outs),
                               (ins regtype:$Rt, GPR64sp:$Rn, simm9:$offset),
                               asm, pattern>,
          Sched<[WriteST]>;

  def : InstAlias<asm # "\t$Rt, [$Rn]",
                  (!cast<Instruction>(NAME # "i") regtype:$Rt, GPR64sp:$Rn, 0)>;
}

multiclass PrefetchUnscaled<bits<2> sz, bit V, bits<2> opc, string asm,
                            list<dag> pat> {
  let mayLoad = 0, mayStore = 0, hasSideEffects = 1 in
  def i : BaseLoadStoreUnscale<sz, V, opc, (outs),
                               (ins prfop:$Rt, GPR64sp:$Rn, simm9:$offset),
                               asm, pat>,
          Sched<[WriteLD]>;

  def : InstAlias<asm # "\t$Rt, [$Rn]",
                  (!cast<Instruction>(NAME # "i") prfop:$Rt, GPR64sp:$Rn, 0)>;
}

//---
// Load/store unscaled immediate, unprivileged
//---

class BaseLoadStoreUnprivileged<bits<2> sz, bit V, bits<2> opc,
                                dag oops, dag iops, string asm>
    : I<oops, iops, asm, "\t$Rt, [$Rn, $offset]", "", []> {
  bits<5> Rt;
  bits<5> Rn;
  bits<9> offset;
  let Inst{31-30} = sz;
  let Inst{29-27} = 0b111;
  let Inst{26}    = V;
  let Inst{25-24} = 0b00;
  let Inst{23-22} = opc;
  let Inst{21}    = 0;
  let Inst{20-12} = offset;
  let Inst{11-10} = 0b10;
  let Inst{9-5}   = Rn;
  let Inst{4-0}   = Rt;

  let DecoderMethod = "DecodeSignedLdStInstruction";
}

multiclass LoadUnprivileged<bits<2> sz, bit V, bits<2> opc,
                            RegisterClass regtype, string asm> {
  let mayStore = 0, mayLoad = 1, hasSideEffects = 0 in
  def i : BaseLoadStoreUnprivileged<sz, V, opc, (outs regtype:$Rt),
                                    (ins GPR64sp:$Rn, simm9:$offset), asm>,
          Sched<[WriteLD]>;

  def : InstAlias<asm # "\t$Rt, [$Rn]",
                  (!cast<Instruction>(NAME # "i") regtype:$Rt, GPR64sp:$Rn, 0)>;
}

multiclass StoreUnprivileged<bits<2> sz, bit V, bits<2> opc,
                             RegisterClass regtype, string asm> {
  let mayStore = 1, mayLoad = 0, hasSideEffects = 0 in
  def i : BaseLoadStoreUnprivileged<sz, V, opc, (outs),
                                 (ins regtype:$Rt, GPR64sp:$Rn, simm9:$offset),
                                 asm>,
          Sched<[WriteST]>;

  def : InstAlias<asm # "\t$Rt, [$Rn]",
                  (!cast<Instruction>(NAME # "i") regtype:$Rt, GPR64sp:$Rn, 0)>;
}

//---
// Load/store pre-indexed
//---

class BaseLoadStorePreIdx<bits<2> sz, bit V, bits<2> opc, dag oops, dag iops,
                          string asm, string cstr, list<dag> pat>
    : I<oops, iops, asm, "\t$Rt, [$Rn, $offset]!", cstr, pat> {
  bits<5> Rt;
  bits<5> Rn;
  bits<9> offset;
  let Inst{31-30} = sz;
  let Inst{29-27} = 0b111;
  let Inst{26}    = V;
  let Inst{25-24} = 0;
  let Inst{23-22} = opc;
  let Inst{21}    = 0;
  let Inst{20-12} = offset;
  let Inst{11-10} = 0b11;
  let Inst{9-5}   = Rn;
  let Inst{4-0}   = Rt;

  let DecoderMethod = "DecodeSignedLdStInstruction";
}

let hasSideEffects = 0 in {
let mayStore = 0, mayLoad = 1 in
class LoadPreIdx<bits<2> sz, bit V, bits<2> opc, RegisterOperand regtype,
             string asm>
    : BaseLoadStorePreIdx<sz, V, opc,
                     (outs GPR64sp:$wback, regtype:$Rt),
                     (ins GPR64sp:$Rn, simm9:$offset), asm,
                     "$Rn = $wback,@earlyclobber $wback", []>,
      Sched<[WriteAdr, WriteLD]>;

let mayStore = 1, mayLoad = 0 in
class StorePreIdx<bits<2> sz, bit V, bits<2> opc, RegisterOperand regtype,
                  string asm, SDPatternOperator storeop, ValueType Ty>
    : BaseLoadStorePreIdx<sz, V, opc,
                      (outs GPR64sp:$wback),
                      (ins regtype:$Rt, GPR64sp:$Rn, simm9:$offset),
                      asm, "$Rn = $wback,@earlyclobber $wback",
      [(set GPR64sp:$wback,
            (storeop (Ty regtype:$Rt), GPR64sp:$Rn, simm9:$offset))]>,
      Sched<[WriteAdr, WriteST]>;
} // hasSideEffects = 0

//---
// Load/store post-indexed
//---

class BaseLoadStorePostIdx<bits<2> sz, bit V, bits<2> opc, dag oops, dag iops,
                          string asm, string cstr, list<dag> pat>
    : I<oops, iops, asm, "\t$Rt, [$Rn], $offset", cstr, pat> {
  bits<5> Rt;
  bits<5> Rn;
  bits<9> offset;
  let Inst{31-30} = sz;
  let Inst{29-27} = 0b111;
  let Inst{26}    = V;
  let Inst{25-24} = 0b00;
  let Inst{23-22} = opc;
  let Inst{21}    = 0b0;
  let Inst{20-12} = offset;
  let Inst{11-10} = 0b01;
  let Inst{9-5}   = Rn;
  let Inst{4-0}   = Rt;

  let DecoderMethod = "DecodeSignedLdStInstruction";
}

let hasSideEffects = 0 in {
let mayStore = 0, mayLoad = 1 in
class LoadPostIdx<bits<2> sz, bit V, bits<2> opc, RegisterOperand regtype,
             string asm>
    : BaseLoadStorePostIdx<sz, V, opc,
                      (outs GPR64sp:$wback, regtype:$Rt),
                      (ins GPR64sp:$Rn, simm9:$offset),
                      asm, "$Rn = $wback,@earlyclobber $wback", []>,
      Sched<[WriteAdr, WriteLD]>;

let mayStore = 1, mayLoad = 0 in
class StorePostIdx<bits<2> sz, bit V, bits<2> opc, RegisterOperand regtype,
                   string asm, SDPatternOperator storeop, ValueType Ty>
    : BaseLoadStorePostIdx<sz, V, opc,
                      (outs GPR64sp:$wback),
                      (ins regtype:$Rt, GPR64sp:$Rn, simm9:$offset),
                       asm, "$Rn = $wback,@earlyclobber $wback",
      [(set GPR64sp:$wback,
            (storeop (Ty regtype:$Rt), GPR64sp:$Rn, simm9:$offset))]>,
    Sched<[WriteAdr, WriteST]>;
} // hasSideEffects = 0


//---
// Load/store pair
//---

// (indexed, offset)

class BaseLoadStorePairOffset<bits<2> opc, bit V, bit L, dag oops, dag iops,
                              string asm>
    : I<oops, iops, asm, "\t$Rt, $Rt2, [$Rn, $offset]", "", []> {
  bits<5> Rt;
  bits<5> Rt2;
  bits<5> Rn;
  bits<7> offset;
  let Inst{31-30} = opc;
  let Inst{29-27} = 0b101;
  let Inst{26}    = V;
  let Inst{25-23} = 0b010;
  let Inst{22}    = L;
  let Inst{21-15} = offset;
  let Inst{14-10} = Rt2;
  let Inst{9-5}   = Rn;
  let Inst{4-0}   = Rt;

  let DecoderMethod = "DecodePairLdStInstruction";
}

multiclass LoadPairOffset<bits<2> opc, bit V, RegisterOperand regtype,
                          Operand indextype, string asm> {
  let hasSideEffects = 0, mayStore = 0, mayLoad = 1 in
  def i : BaseLoadStorePairOffset<opc, V, 1,
                                  (outs regtype:$Rt, regtype:$Rt2),
                                  (ins GPR64sp:$Rn, indextype:$offset), asm>,
          Sched<[WriteLD, WriteLDHi]>;

  def : InstAlias<asm # "\t$Rt, $Rt2, [$Rn]",
                  (!cast<Instruction>(NAME # "i") regtype:$Rt, regtype:$Rt2,
                                                  GPR64sp:$Rn, 0)>;
}


multiclass StorePairOffset<bits<2> opc, bit V, RegisterOperand regtype,
                           Operand indextype, string asm> {
  let hasSideEffects = 0, mayLoad = 0, mayStore = 1 in
  def i : BaseLoadStorePairOffset<opc, V, 0, (outs),
                                  (ins regtype:$Rt, regtype:$Rt2,
                                       GPR64sp:$Rn, indextype:$offset),
                                  asm>,
          Sched<[WriteSTP]>;

  def : InstAlias<asm # "\t$Rt, $Rt2, [$Rn]",
                  (!cast<Instruction>(NAME # "i") regtype:$Rt, regtype:$Rt2,
                                                  GPR64sp:$Rn, 0)>;
}

// (pre-indexed)
class BaseLoadStorePairPreIdx<bits<2> opc, bit V, bit L, dag oops, dag iops,
                              string asm>
    : I<oops, iops, asm, "\t$Rt, $Rt2, [$Rn, $offset]!", "$Rn = $wback,@earlyclobber $wback", []> {
  bits<5> Rt;
  bits<5> Rt2;
  bits<5> Rn;
  bits<7> offset;
  let Inst{31-30} = opc;
  let Inst{29-27} = 0b101;
  let Inst{26}    = V;
  let Inst{25-23} = 0b011;
  let Inst{22}    = L;
  let Inst{21-15} = offset;
  let Inst{14-10} = Rt2;
  let Inst{9-5}   = Rn;
  let Inst{4-0}   = Rt;

  let DecoderMethod = "DecodePairLdStInstruction";
}

let hasSideEffects = 0 in {
let mayStore = 0, mayLoad = 1 in
class LoadPairPreIdx<bits<2> opc, bit V, RegisterOperand regtype,
                     Operand indextype, string asm>
    : BaseLoadStorePairPreIdx<opc, V, 1,
                              (outs GPR64sp:$wback, regtype:$Rt, regtype:$Rt2),
                              (ins GPR64sp:$Rn, indextype:$offset), asm>,
      Sched<[WriteAdr, WriteLD, WriteLDHi]>;

let mayStore = 1, mayLoad = 0 in
class StorePairPreIdx<bits<2> opc, bit V, RegisterOperand regtype,
                      Operand indextype, string asm>
    : BaseLoadStorePairPreIdx<opc, V, 0, (outs GPR64sp:$wback),
                             (ins regtype:$Rt, regtype:$Rt2,
                                  GPR64sp:$Rn, indextype:$offset),
                             asm>,
      Sched<[WriteAdr, WriteSTP]>;
} // hasSideEffects = 0

// (post-indexed)

class BaseLoadStorePairPostIdx<bits<2> opc, bit V, bit L, dag oops, dag iops,
                              string asm>
    : I<oops, iops, asm, "\t$Rt, $Rt2, [$Rn], $offset", "$Rn = $wback,@earlyclobber $wback", []> {
  bits<5> Rt;
  bits<5> Rt2;
  bits<5> Rn;
  bits<7> offset;
  let Inst{31-30} = opc;
  let Inst{29-27} = 0b101;
  let Inst{26}    = V;
  let Inst{25-23} = 0b001;
  let Inst{22}    = L;
  let Inst{21-15} = offset;
  let Inst{14-10} = Rt2;
  let Inst{9-5}   = Rn;
  let Inst{4-0}   = Rt;

  let DecoderMethod = "DecodePairLdStInstruction";
}

let hasSideEffects = 0 in {
let mayStore = 0, mayLoad = 1 in
class LoadPairPostIdx<bits<2> opc, bit V, RegisterOperand regtype,
                      Operand idxtype, string asm>
    : BaseLoadStorePairPostIdx<opc, V, 1,
                              (outs GPR64sp:$wback, regtype:$Rt, regtype:$Rt2),
                              (ins GPR64sp:$Rn, idxtype:$offset), asm>,
      Sched<[WriteAdr, WriteLD, WriteLDHi]>;

let mayStore = 1, mayLoad = 0 in
class StorePairPostIdx<bits<2> opc, bit V, RegisterOperand regtype,
                       Operand idxtype, string asm>
    : BaseLoadStorePairPostIdx<opc, V, 0, (outs GPR64sp:$wback),
                             (ins regtype:$Rt, regtype:$Rt2,
                                  GPR64sp:$Rn, idxtype:$offset),
                             asm>,
      Sched<[WriteAdr, WriteSTP]>;
} // hasSideEffects = 0

//  (no-allocate)

class BaseLoadStorePairNoAlloc<bits<2> opc, bit V, bit L, dag oops, dag iops,
                              string asm>
    : I<oops, iops, asm, "\t$Rt, $Rt2, [$Rn, $offset]", "", []> {
  bits<5> Rt;
  bits<5> Rt2;
  bits<5> Rn;
  bits<7> offset;
  let Inst{31-30} = opc;
  let Inst{29-27} = 0b101;
  let Inst{26}    = V;
  let Inst{25-23} = 0b000;
  let Inst{22}    = L;
  let Inst{21-15} = offset;
  let Inst{14-10} = Rt2;
  let Inst{9-5}   = Rn;
  let Inst{4-0}   = Rt;

  let DecoderMethod = "DecodePairLdStInstruction";
}

multiclass LoadPairNoAlloc<bits<2> opc, bit V, DAGOperand regtype,
                           Operand indextype, string asm> {
  let hasSideEffects = 0, mayStore = 0, mayLoad = 1 in
  def i : BaseLoadStorePairNoAlloc<opc, V, 1,
                                   (outs regtype:$Rt, regtype:$Rt2),
                                   (ins GPR64sp:$Rn, indextype:$offset), asm>,
          Sched<[WriteLD, WriteLDHi]>;


  def : InstAlias<asm # "\t$Rt, $Rt2, [$Rn]",
                  (!cast<Instruction>(NAME # "i") regtype:$Rt, regtype:$Rt2,
                                                  GPR64sp:$Rn, 0)>;
}

multiclass StorePairNoAlloc<bits<2> opc, bit V, DAGOperand regtype,
                      Operand indextype, string asm> {
  let hasSideEffects = 0, mayStore = 1, mayLoad = 0 in
  def i : BaseLoadStorePairNoAlloc<opc, V, 0, (outs),
                                   (ins regtype:$Rt, regtype:$Rt2,
                                        GPR64sp:$Rn, indextype:$offset),
                                   asm>,
          Sched<[WriteSTP]>;

  def : InstAlias<asm # "\t$Rt, $Rt2, [$Rn]",
                  (!cast<Instruction>(NAME # "i") regtype:$Rt, regtype:$Rt2,
                                                  GPR64sp:$Rn, 0)>;
}

//---
// Load/store exclusive
//---

// True exclusive operations write to and/or read from the system's exclusive
// monitors, which as far as a compiler is concerned can be modelled as a
// random shared memory address. Hence LoadExclusive mayStore.
//
// Since these instructions have the undefined register bits set to 1 in
// their canonical form, we need a post encoder method to set those bits
// to 1 when encoding these instructions. We do this using the
// fixLoadStoreExclusive function. This function has template parameters:
//
// fixLoadStoreExclusive<int hasRs, int hasRt2>
//
// hasRs indicates that the instruction uses the Rs field, so we won't set
// it to 1 (and the same for Rt2). We don't need template parameters for
// the other register fields since Rt and Rn are always used.
//
let hasSideEffects = 1, mayLoad = 1, mayStore = 1 in
class BaseLoadStoreExclusive<bits<2> sz, bit o2, bit L, bit o1, bit o0,
                             dag oops, dag iops, string asm, string operands>
    : I<oops, iops, asm, operands, "", []> {
  let Inst{31-30} = sz;
  let Inst{29-24} = 0b001000;
  let Inst{23}    = o2;
  let Inst{22}    = L;
  let Inst{21}    = o1;
  let Inst{15}    = o0;

  let DecoderMethod = "DecodeExclusiveLdStInstruction";
}

// Neither Rs nor Rt2 operands.
class LoadStoreExclusiveSimple<bits<2> sz, bit o2, bit L, bit o1, bit o0,
                               dag oops, dag iops, string asm, string operands>
    : BaseLoadStoreExclusive<sz, o2, L, o1, o0, oops, iops, asm, operands> {
  bits<5> Rt;
  bits<5> Rn;
  let Inst{20-16} = 0b11111;
  let Unpredictable{20-16} = 0b11111;
  let Inst{14-10} = 0b11111;
  let Unpredictable{14-10} = 0b11111;
  let Inst{9-5} = Rn;
  let Inst{4-0} = Rt;

  let PostEncoderMethod = "fixLoadStoreExclusive<0,0>";
}

// Simple load acquires don't set the exclusive monitor
let mayLoad = 1, mayStore = 0 in
class LoadAcquire<bits<2> sz, bit o2, bit L, bit o1, bit o0,
                  RegisterClass regtype, string asm>
    : LoadStoreExclusiveSimple<sz, o2, L, o1, o0, (outs regtype:$Rt),
                               (ins GPR64sp0:$Rn), asm, "\t$Rt, [$Rn]">,
      Sched<[WriteLD]>;

class LoadExclusive<bits<2> sz, bit o2, bit L, bit o1, bit o0,
                    RegisterClass regtype, string asm>
    : LoadStoreExclusiveSimple<sz, o2, L, o1, o0, (outs regtype:$Rt),
                               (ins GPR64sp0:$Rn), asm, "\t$Rt, [$Rn]">,
      Sched<[WriteLD]>;

class LoadExclusivePair<bits<2> sz, bit o2, bit L, bit o1, bit o0,
                       RegisterClass regtype, string asm>
    : BaseLoadStoreExclusive<sz, o2, L, o1, o0,
                             (outs regtype:$Rt, regtype:$Rt2),
                             (ins GPR64sp0:$Rn), asm,
                             "\t$Rt, $Rt2, [$Rn]">,
      Sched<[WriteLD, WriteLDHi]> {
  bits<5> Rt;
  bits<5> Rt2;
  bits<5> Rn;
  let Inst{14-10} = Rt2;
  let Inst{9-5} = Rn;
  let Inst{4-0} = Rt;

  let PostEncoderMethod = "fixLoadStoreExclusive<0,1>";
}

// Simple store release operations do not check the exclusive monitor.
let mayLoad = 0, mayStore = 1 in
class StoreRelease<bits<2> sz, bit o2, bit L, bit o1, bit o0,
                   RegisterClass regtype, string asm>
    : LoadStoreExclusiveSimple<sz, o2, L, o1, o0, (outs),
                               (ins regtype:$Rt, GPR64sp:$Rn),
                               asm, "\t$Rt, [$Rn]">,
      Sched<[WriteST]>;

let mayLoad = 1, mayStore = 1 in
class StoreExclusive<bits<2> sz, bit o2, bit L, bit o1, bit o0,
                     RegisterClass regtype, string asm>
    : BaseLoadStoreExclusive<sz, o2, L, o1, o0, (outs GPR32:$Ws),
                             (ins regtype:$Rt, GPR64sp0:$Rn),
                             asm, "\t$Ws, $Rt, [$Rn]">,
      Sched<[WriteSTX]> {
  bits<5> Ws;
  bits<5> Rt;
  bits<5> Rn;
  let Inst{20-16} = Ws;
  let Inst{9-5} = Rn;
  let Inst{4-0} = Rt;

  let Constraints = "@earlyclobber $Ws";
  let PostEncoderMethod = "fixLoadStoreExclusive<1,0>";
}

class StoreExclusivePair<bits<2> sz, bit o2, bit L, bit o1, bit o0,
                         RegisterClass regtype, string asm>
    : BaseLoadStoreExclusive<sz, o2, L, o1, o0,
                             (outs GPR32:$Ws),
                             (ins regtype:$Rt, regtype:$Rt2, GPR64sp0:$Rn),
                              asm, "\t$Ws, $Rt, $Rt2, [$Rn]">,
      Sched<[WriteSTX]> {
  bits<5> Ws;
  bits<5> Rt;
  bits<5> Rt2;
  bits<5> Rn;
  let Inst{20-16} = Ws;
  let Inst{14-10} = Rt2;
  let Inst{9-5} = Rn;
  let Inst{4-0} = Rt;

  let Constraints = "@earlyclobber $Ws";
}

// Armv8.5-A Memory Tagging Extension
class BaseMemTag<bits<2> opc1, bits<2> opc2, string asm_insn,
                 string asm_opnds, string cstr, dag oops, dag iops>
    : I<oops, iops, asm_insn, asm_opnds, cstr, []>,
      Sched<[]> {
  bits<5> Rn;

  let Inst{31-24} = 0b11011001;
  let Inst{23-22} = opc1;
  let Inst{21}    = 1;
  // Inst{20-12} defined by subclass
  let Inst{11-10} = opc2;
  let Inst{9-5}   = Rn;
  // Inst{4-0} defined by subclass
}

class MemTagVector<bit Load, string asm_insn, string asm_opnds,
                   dag oops, dag iops>
    : BaseMemTag<{0b1, Load}, 0b00, asm_insn, asm_opnds,
                  "", oops, iops> {
  bits<5> Rt;

  let Inst{20-12} = 0b000000000;
  let Inst{4-0}   = Rt;

  let mayLoad = Load;
}

class MemTagLoad<string asm_insn, string asm_opnds>
    : BaseMemTag<0b01, 0b00, asm_insn, asm_opnds, "$Rt = $wback",
                 (outs GPR64:$wback),
                 (ins GPR64:$Rt, GPR64sp:$Rn, simm9s16:$offset)> {
  bits<5> Rt;
  bits<9> offset;

  let Inst{20-12} = offset;
  let Inst{4-0}   = Rt;

  let mayLoad = 1;
}

class BaseMemTagStore<bits<2> opc1, bits<2> opc2, string asm_insn,
                     string asm_opnds, string cstr, dag oops, dag iops>
    : BaseMemTag<opc1, opc2, asm_insn, asm_opnds, cstr, oops, iops> {
  bits<5> Rt;
  bits<9> offset;

  let Inst{20-12} = offset;
  let Inst{4-0}   = Rt;

  let mayStore = 1;
}

multiclass MemTagStore<bits<2> opc1, string insn> {
  def i :
    BaseMemTagStore<opc1, 0b10, insn, "\t$Rt, [$Rn, $offset]", "",
                    (outs), (ins GPR64sp:$Rt, GPR64sp:$Rn, simm9s16:$offset)>;
  def PreIndex :
    BaseMemTagStore<opc1, 0b11, insn, "\t$Rt, [$Rn, $offset]!",
                    "$Rn = $wback",
                    (outs GPR64sp:$wback),
                    (ins GPR64sp:$Rt, GPR64sp:$Rn, simm9s16:$offset)>;
  def PostIndex :
    BaseMemTagStore<opc1, 0b01, insn, "\t$Rt, [$Rn], $offset",
                    "$Rn = $wback",
                    (outs GPR64sp:$wback),
                    (ins GPR64sp:$Rt, GPR64sp:$Rn, simm9s16:$offset)>;

  def : InstAlias<insn # "\t$Rt, [$Rn]",
                  (!cast<Instruction>(NAME # "i") GPR64sp:$Rt, GPR64sp:$Rn, 0)>;
}

//---
// Exception generation
//---

let mayLoad = 0, mayStore = 0, hasSideEffects = 1 in
class ExceptionGeneration<bits<3> op1, bits<2> ll, string asm,
                          list<dag> pattern = []>
    : I<(outs), (ins timm32_0_65535:$imm), asm, "\t$imm", "", pattern>,
      Sched<[WriteSys]> {
  bits<16> imm;
  let Inst{31-24} = 0b11010100;
  let Inst{23-21} = op1;
  let Inst{20-5}  = imm;
  let Inst{4-2}   = 0b000;
  let Inst{1-0}   = ll;
}

//---
// UDF : Permanently UNDEFINED instructions.  Format: Opc = 0x0000, 16 bit imm.
//--
let hasSideEffects = 1, isTrap = 1, mayLoad = 0, mayStore = 0 in {
class UDFType<bits<16> opc, string asm>
  : I<(outs), (ins uimm16:$imm),
       asm, "\t$imm", "", []>,
    Sched<[]> {
  bits<16> imm;
  let Inst{31-16} = opc;
  let Inst{15-0} = imm;
}
}
let Predicates = [HasFPARMv8] in {

//---
// Floating point to integer conversion
//---

let mayRaiseFPException = 1, Uses = [FPCR] in
class BaseFPToIntegerUnscaled<bits<2> type, bits<2> rmode, bits<3> opcode,
                      RegisterClass srcType, RegisterClass dstType,
                      string asm, list<dag> pattern>
    : I<(outs dstType:$Rd), (ins srcType:$Rn),
         asm, "\t$Rd, $Rn", "", pattern>,
      Sched<[WriteFCvt]> {
  bits<5> Rd;
  bits<5> Rn;
  let Inst{30-29} = 0b00;
  let Inst{28-24} = 0b11110;
  let Inst{23-22} = type;
  let Inst{21}    = 1;
  let Inst{20-19} = rmode;
  let Inst{18-16} = opcode;
  let Inst{15-10} = 0;
  let Inst{9-5}   = Rn;
  let Inst{4-0}   = Rd;
}

let mayLoad = 0, mayStore = 0, hasSideEffects = 0, mayRaiseFPException = 1, Uses = [FPCR] in
class BaseFPToInteger<bits<2> type, bits<2> rmode, bits<3> opcode,
                      RegisterClass srcType, RegisterClass dstType,
                      Operand immType, string asm, list<dag> pattern>
    : I<(outs dstType:$Rd), (ins srcType:$Rn, immType:$scale),
         asm, "\t$Rd, $Rn, $scale", "", pattern>,
      Sched<[WriteFCvt]> {
  bits<5> Rd;
  bits<5> Rn;
  bits<6> scale;
  let Inst{30-29} = 0b00;
  let Inst{28-24} = 0b11110;
  let Inst{23-22} = type;
  let Inst{21}    = 0;
  let Inst{20-19} = rmode;
  let Inst{18-16} = opcode;
  let Inst{15-10} = scale;
  let Inst{9-5}   = Rn;
  let Inst{4-0}   = Rd;
}

multiclass FPToIntegerUnscaled<bits<2> rmode, bits<3> opcode, string asm,
           SDPatternOperator OpN> {
  // Unscaled half-precision to 32-bit
  def UWHr : BaseFPToIntegerUnscaled<0b11, rmode, opcode, FPR16, GPR32, asm,
                                     [(set GPR32:$Rd, (OpN (f16 FPR16:$Rn)))]> {
    let Inst{31} = 0; // 32-bit GPR flag
    let Predicates = [HasFullFP16];
  }

  // Unscaled half-precision to 64-bit
  def UXHr : BaseFPToIntegerUnscaled<0b11, rmode, opcode, FPR16, GPR64, asm,
                                     [(set GPR64:$Rd, (OpN (f16 FPR16:$Rn)))]> {
    let Inst{31} = 1; // 64-bit GPR flag
    let Predicates = [HasFullFP16];
  }

  // Unscaled single-precision to 32-bit
  def UWSr : BaseFPToIntegerUnscaled<0b00, rmode, opcode, FPR32, GPR32, asm,
                                     [(set GPR32:$Rd, (OpN FPR32:$Rn))]> {
    let Inst{31} = 0; // 32-bit GPR flag
  }

  // Unscaled single-precision to 64-bit
  def UXSr : BaseFPToIntegerUnscaled<0b00, rmode, opcode, FPR32, GPR64, asm,
                                     [(set GPR64:$Rd, (OpN FPR32:$Rn))]> {
    let Inst{31} = 1; // 64-bit GPR flag
  }

  // Unscaled double-precision to 32-bit
  def UWDr : BaseFPToIntegerUnscaled<0b01, rmode, opcode, FPR64, GPR32, asm,
                                     [(set GPR32:$Rd, (OpN (f64 FPR64:$Rn)))]> {
    let Inst{31} = 0; // 32-bit GPR flag
  }

  // Unscaled double-precision to 64-bit
  def UXDr : BaseFPToIntegerUnscaled<0b01, rmode, opcode, FPR64, GPR64, asm,
                                     [(set GPR64:$Rd, (OpN (f64 FPR64:$Rn)))]> {
    let Inst{31} = 1; // 64-bit GPR flag
  }
}

multiclass FPToIntegerScaled<bits<2> rmode, bits<3> opcode, string asm,
                             SDPatternOperator OpN> {
  // Scaled half-precision to 32-bit
  def SWHri : BaseFPToInteger<0b11, rmode, opcode, FPR16, GPR32,
                              fixedpoint_f16_i32, asm,
              [(set GPR32:$Rd, (OpN (fmul (f16 FPR16:$Rn),
                                          fixedpoint_f16_i32:$scale)))]> {
    let Inst{31} = 0; // 32-bit GPR flag
    let scale{5} = 1;
    let Predicates = [HasFullFP16];
  }

  // Scaled half-precision to 64-bit
  def SXHri : BaseFPToInteger<0b11, rmode, opcode, FPR16, GPR64,
                              fixedpoint_f16_i64, asm,
              [(set GPR64:$Rd, (OpN (fmul (f16 FPR16:$Rn),
                                          fixedpoint_f16_i64:$scale)))]> {
    let Inst{31} = 1; // 64-bit GPR flag
    let Predicates = [HasFullFP16];
  }

  // Scaled single-precision to 32-bit
  def SWSri : BaseFPToInteger<0b00, rmode, opcode, FPR32, GPR32,
                              fixedpoint_f32_i32, asm,
              [(set GPR32:$Rd, (OpN (fmul FPR32:$Rn,
                                          fixedpoint_f32_i32:$scale)))]> {
    let Inst{31} = 0; // 32-bit GPR flag
    let scale{5} = 1;
  }

  // Scaled single-precision to 64-bit
  def SXSri : BaseFPToInteger<0b00, rmode, opcode, FPR32, GPR64,
                              fixedpoint_f32_i64, asm,
              [(set GPR64:$Rd, (OpN (fmul FPR32:$Rn,
                                          fixedpoint_f32_i64:$scale)))]> {
    let Inst{31} = 1; // 64-bit GPR flag
  }

  // Scaled double-precision to 32-bit
  def SWDri : BaseFPToInteger<0b01, rmode, opcode, FPR64, GPR32,
                              fixedpoint_f64_i32, asm,
              [(set GPR32:$Rd, (OpN (fmul FPR64:$Rn,
                                          fixedpoint_f64_i32:$scale)))]> {
    let Inst{31} = 0; // 32-bit GPR flag
    let scale{5} = 1;
  }

  // Scaled double-precision to 64-bit
  def SXDri : BaseFPToInteger<0b01, rmode, opcode, FPR64, GPR64,
                              fixedpoint_f64_i64, asm,
              [(set GPR64:$Rd, (OpN (fmul FPR64:$Rn,
                                          fixedpoint_f64_i64:$scale)))]> {
    let Inst{31} = 1; // 64-bit GPR flag
  }
}

//---
// Integer to floating point conversion
//---

let mayStore = 0, mayLoad = 0, hasSideEffects = 0, mayRaiseFPException = 1, Uses = [FPCR] in
class BaseIntegerToFP<bit isUnsigned,
                      RegisterClass srcType, RegisterClass dstType,
                      Operand immType, string asm, list<dag> pattern>
    : I<(outs dstType:$Rd), (ins srcType:$Rn, immType:$scale),
         asm, "\t$Rd, $Rn, $scale", "", pattern>,
      Sched<[WriteFCvt]> {
  bits<5> Rd;
  bits<5> Rn;
  bits<6> scale;
  let Inst{30-24} = 0b0011110;
  let Inst{21-17} = 0b00001;
  let Inst{16}    = isUnsigned;
  let Inst{15-10} = scale;
  let Inst{9-5}   = Rn;
  let Inst{4-0}   = Rd;
}

let mayRaiseFPException = 1, Uses = [FPCR] in
class BaseIntegerToFPUnscaled<bit isUnsigned,
                      RegisterClass srcType, RegisterClass dstType,
                      ValueType dvt, string asm, SDPatternOperator node>
    : I<(outs dstType:$Rd), (ins srcType:$Rn),
         asm, "\t$Rd, $Rn", "", [(set (dvt dstType:$Rd), (node srcType:$Rn))]>,
      Sched<[WriteFCvt]> {
  bits<5> Rd;
  bits<5> Rn;
  bits<6> scale;
  let Inst{30-24} = 0b0011110;
  let Inst{21-17} = 0b10001;
  let Inst{16}    = isUnsigned;
  let Inst{15-10} = 0b000000;
  let Inst{9-5}   = Rn;
  let Inst{4-0}   = Rd;
}

multiclass IntegerToFP<bit isUnsigned, string asm, SDPatternOperator node> {
  // Unscaled
  def UWHri: BaseIntegerToFPUnscaled<isUnsigned, GPR32, FPR16, f16, asm, node> {
    let Inst{31} = 0; // 32-bit GPR flag
    let Inst{23-22} = 0b11; // 16-bit FPR flag
    let Predicates = [HasFullFP16];
  }

  def UWSri: BaseIntegerToFPUnscaled<isUnsigned, GPR32, FPR32, f32, asm, node> {
    let Inst{31} = 0; // 32-bit GPR flag
    let Inst{23-22} = 0b00; // 32-bit FPR flag
  }

  def UWDri: BaseIntegerToFPUnscaled<isUnsigned, GPR32, FPR64, f64, asm, node> {
    let Inst{31} = 0; // 32-bit GPR flag
    let Inst{23-22} = 0b01; // 64-bit FPR flag
  }

  def UXHri: BaseIntegerToFPUnscaled<isUnsigned, GPR64, FPR16, f16, asm, node> {
    let Inst{31} = 1; // 64-bit GPR flag
    let Inst{23-22} = 0b11; // 16-bit FPR flag
    let Predicates = [HasFullFP16];
  }

  def UXSri: BaseIntegerToFPUnscaled<isUnsigned, GPR64, FPR32, f32, asm, node> {
    let Inst{31} = 1; // 64-bit GPR flag
    let Inst{23-22} = 0b00; // 32-bit FPR flag
  }

  def UXDri: BaseIntegerToFPUnscaled<isUnsigned, GPR64, FPR64, f64, asm, node> {
    let Inst{31} = 1; // 64-bit GPR flag
    let Inst{23-22} = 0b01; // 64-bit FPR flag
  }

  // Scaled
  def SWHri: BaseIntegerToFP<isUnsigned, GPR32, FPR16, fixedpoint_f16_i32, asm,
                             [(set (f16 FPR16:$Rd),
                                   (fdiv (node GPR32:$Rn),
                                         fixedpoint_f16_i32:$scale))]> {
    let Inst{31} = 0; // 32-bit GPR flag
    let Inst{23-22} = 0b11; // 16-bit FPR flag
    let scale{5} = 1;
    let Predicates = [HasFullFP16];
  }

  def SWSri: BaseIntegerToFP<isUnsigned, GPR32, FPR32, fixedpoint_f32_i32, asm,
                             [(set FPR32:$Rd,
                                   (fdiv (node GPR32:$Rn),
                                         fixedpoint_f32_i32:$scale))]> {
    let Inst{31} = 0; // 32-bit GPR flag
    let Inst{23-22} = 0b00; // 32-bit FPR flag
    let scale{5} = 1;
  }

  def SWDri: BaseIntegerToFP<isUnsigned, GPR32, FPR64, fixedpoint_f64_i32, asm,
                             [(set FPR64:$Rd,
                                   (fdiv (node GPR32:$Rn),
                                         fixedpoint_f64_i32:$scale))]> {
    let Inst{31} = 0; // 32-bit GPR flag
    let Inst{23-22} = 0b01; // 64-bit FPR flag
    let scale{5} = 1;
  }

  def SXHri: BaseIntegerToFP<isUnsigned, GPR64, FPR16, fixedpoint_f16_i64, asm,
                             [(set (f16 FPR16:$Rd),
                                   (fdiv (node GPR64:$Rn),
                                         fixedpoint_f16_i64:$scale))]> {
    let Inst{31} = 1; // 64-bit GPR flag
    let Inst{23-22} = 0b11; // 16-bit FPR flag
    let Predicates = [HasFullFP16];
  }

  def SXSri: BaseIntegerToFP<isUnsigned, GPR64, FPR32, fixedpoint_f32_i64, asm,
                             [(set FPR32:$Rd,
                                   (fdiv (node GPR64:$Rn),
                                         fixedpoint_f32_i64:$scale))]> {
    let Inst{31} = 1; // 64-bit GPR flag
    let Inst{23-22} = 0b00; // 32-bit FPR flag
  }

  def SXDri: BaseIntegerToFP<isUnsigned, GPR64, FPR64, fixedpoint_f64_i64, asm,
                             [(set FPR64:$Rd,
                                   (fdiv (node GPR64:$Rn),
                                         fixedpoint_f64_i64:$scale))]> {
    let Inst{31} = 1; // 64-bit GPR flag
    let Inst{23-22} = 0b01; // 64-bit FPR flag
  }
}

//---
// Unscaled integer <-> floating point conversion (i.e. FMOV)
//---

let mayLoad = 0, mayStore = 0, hasSideEffects = 0 in
class BaseUnscaledConversion<bits<2> rmode, bits<3> opcode,
                      RegisterClass srcType, RegisterClass dstType,
                      string asm>
    : I<(outs dstType:$Rd), (ins srcType:$Rn), asm, "\t$Rd, $Rn", "",
        // We use COPY_TO_REGCLASS for these bitconvert operations.
        // copyPhysReg() expands the resultant COPY instructions after
        // regalloc is done. This gives greater freedom for the allocator
        // and related passes (coalescing, copy propagation, et. al.) to
        // be more effective.
        [/*(set (dvt dstType:$Rd), (bitconvert (svt srcType:$Rn)))*/]>,
      Sched<[WriteFCopy]> {
  bits<5> Rd;
  bits<5> Rn;
  let Inst{30-24} = 0b0011110;
  let Inst{21}    = 1;
  let Inst{20-19} = rmode;
  let Inst{18-16} = opcode;
  let Inst{15-10} = 0b000000;
  let Inst{9-5}   = Rn;
  let Inst{4-0}   = Rd;
}

let mayLoad = 0, mayStore = 0, hasSideEffects = 0 in
class BaseUnscaledConversionToHigh<bits<2> rmode, bits<3> opcode,
                     RegisterClass srcType, RegisterOperand dstType, string asm,
                     string kind>
    : I<(outs dstType:$Rd), (ins srcType:$Rn, VectorIndex1:$idx), asm,
        "{\t$Rd"#kind#"$idx, $Rn|"#kind#"\t$Rd$idx, $Rn}", "", []>,
      Sched<[WriteFCopy]> {
  bits<5> Rd;
  bits<5> Rn;
  let Inst{30-23} = 0b00111101;
  let Inst{21}    = 1;
  let Inst{20-19} = rmode;
  let Inst{18-16} = opcode;
  let Inst{15-10} = 0b000000;
  let Inst{9-5}   = Rn;
  let Inst{4-0}   = Rd;

  let DecoderMethod =  "DecodeFMOVLaneInstruction";
}

let mayLoad = 0, mayStore = 0, hasSideEffects = 0 in
class BaseUnscaledConversionFromHigh<bits<2> rmode, bits<3> opcode,
                     RegisterOperand srcType, RegisterClass dstType, string asm,
                     string kind>
    : I<(outs dstType:$Rd), (ins srcType:$Rn, VectorIndex1:$idx), asm,
        "{\t$Rd, $Rn"#kind#"$idx|"#kind#"\t$Rd, $Rn$idx}", "", []>,
      Sched<[WriteFCopy]> {
  bits<5> Rd;
  bits<5> Rn;
  let Inst{30-23} = 0b00111101;
  let Inst{21}    = 1;
  let Inst{20-19} = rmode;
  let Inst{18-16} = opcode;
  let Inst{15-10} = 0b000000;
  let Inst{9-5}   = Rn;
  let Inst{4-0}   = Rd;

  let DecoderMethod =  "DecodeFMOVLaneInstruction";
}


multiclass UnscaledConversion<string asm> {
  def WHr : BaseUnscaledConversion<0b00, 0b111, GPR32, FPR16, asm> {
    let Inst{31} = 0; // 32-bit GPR flag
    let Inst{23-22} = 0b11; // 16-bit FPR flag
    let Predicates = [HasFullFP16];
  }

  def XHr : BaseUnscaledConversion<0b00, 0b111, GPR64, FPR16, asm> {
    let Inst{31} = 1; // 64-bit GPR flag
    let Inst{23-22} = 0b11; // 16-bit FPR flag
    let Predicates = [HasFullFP16];
  }

  def WSr : BaseUnscaledConversion<0b00, 0b111, GPR32, FPR32, asm> {
    let Inst{31} = 0; // 32-bit GPR flag
    let Inst{23-22} = 0b00; // 32-bit FPR flag
  }

  def XDr : BaseUnscaledConversion<0b00, 0b111, GPR64, FPR64, asm> {
    let Inst{31} = 1; // 64-bit GPR flag
    let Inst{23-22} = 0b01; // 64-bit FPR flag
  }

  def HWr : BaseUnscaledConversion<0b00, 0b110, FPR16, GPR32, asm> {
    let Inst{31} = 0; // 32-bit GPR flag
    let Inst{23-22} = 0b11; // 16-bit FPR flag
    let Predicates = [HasFullFP16];
  }

  def HXr : BaseUnscaledConversion<0b00, 0b110, FPR16, GPR64, asm> {
    let Inst{31} = 1; // 64-bit GPR flag
    let Inst{23-22} = 0b11; // 16-bit FPR flag
    let Predicates = [HasFullFP16];
  }

  def SWr : BaseUnscaledConversion<0b00, 0b110, FPR32, GPR32, asm> {
    let Inst{31} = 0; // 32-bit GPR flag
    let Inst{23-22} = 0b00; // 32-bit FPR flag
  }

  def DXr : BaseUnscaledConversion<0b00, 0b110, FPR64, GPR64, asm> {
    let Inst{31} = 1; // 64-bit GPR flag
    let Inst{23-22} = 0b01; // 64-bit FPR flag
  }

  def XDHighr : BaseUnscaledConversionToHigh<0b01, 0b111, GPR64, V128,
                                             asm, ".d"> {
    let Inst{31} = 1;
    let Inst{22} = 0;
  }

  def DXHighr : BaseUnscaledConversionFromHigh<0b01, 0b110, V128, GPR64,
                                               asm, ".d"> {
    let Inst{31} = 1;
    let Inst{22} = 0;
  }
}

//---
// Floating point conversion
//---

let mayRaiseFPException = 1, Uses = [FPCR] in
class BaseFPConversion<bits<2> type, bits<2> opcode, RegisterClass dstType,
                       RegisterClass srcType, string asm, list<dag> pattern>
    : I<(outs dstType:$Rd), (ins srcType:$Rn), asm, "\t$Rd, $Rn", "", pattern>,
      Sched<[WriteFCvt]> {
  bits<5> Rd;
  bits<5> Rn;
  let Inst{31-24} = 0b00011110;
  let Inst{23-22} = type;
  let Inst{21-17} = 0b10001;
  let Inst{16-15} = opcode;
  let Inst{14-10} = 0b10000;
  let Inst{9-5}   = Rn;
  let Inst{4-0}   = Rd;
}

multiclass FPConversion<string asm> {
  // Double-precision to Half-precision
  def HDr : BaseFPConversion<0b01, 0b11, FPR16, FPR64, asm,
                             [(set (f16 FPR16:$Rd), (any_fpround FPR64:$Rn))]>;

  // Double-precision to Single-precision
  def SDr : BaseFPConversion<0b01, 0b00, FPR32, FPR64, asm,
                             [(set FPR32:$Rd, (any_fpround FPR64:$Rn))]>;

  // Half-precision to Double-precision
  def DHr : BaseFPConversion<0b11, 0b01, FPR64, FPR16, asm,
                             [(set FPR64:$Rd, (any_fpextend (f16 FPR16:$Rn)))]>;

  // Half-precision to Single-precision
  def SHr : BaseFPConversion<0b11, 0b00, FPR32, FPR16, asm,
                             [(set FPR32:$Rd, (any_fpextend (f16 FPR16:$Rn)))]>;

  // Single-precision to Double-precision
  def DSr : BaseFPConversion<0b00, 0b01, FPR64, FPR32, asm,
                             [(set FPR64:$Rd, (any_fpextend FPR32:$Rn))]>;

  // Single-precision to Half-precision
  def HSr : BaseFPConversion<0b00, 0b11, FPR16, FPR32, asm,
                             [(set (f16 FPR16:$Rd), (any_fpround FPR32:$Rn))]>;
}

//---
// Single operand floating point data processing
//---

let mayLoad = 0, mayStore = 0, hasSideEffects = 0 in
class BaseSingleOperandFPData<bits<6> opcode, RegisterClass regtype,
                              ValueType vt, string asm, SDPatternOperator node>
    : I<(outs regtype:$Rd), (ins regtype:$Rn), asm, "\t$Rd, $Rn", "",
         [(set (vt regtype:$Rd), (node (vt regtype:$Rn)))]>,
      Sched<[WriteF]> {
  bits<5> Rd;
  bits<5> Rn;
  let Inst{31-24} = 0b00011110;
  let Inst{21}    = 0b1;
  let Inst{20-15} = opcode;
  let Inst{14-10} = 0b10000;
  let Inst{9-5}   = Rn;
  let Inst{4-0}   = Rd;
}

multiclass SingleOperandFPData<bits<4> opcode, string asm,
                               SDPatternOperator node = null_frag,
                               int fpexceptions = 1> {
  let mayRaiseFPException = fpexceptions, Uses = !if(fpexceptions,[FPCR],[]<Register>) in {
  def Hr : BaseSingleOperandFPData<{0b00,opcode}, FPR16, f16, asm, node> {
    let Inst{23-22} = 0b11; // 16-bit size flag
    let Predicates = [HasFullFP16];
  }

  def Sr : BaseSingleOperandFPData<{0b00,opcode}, FPR32, f32, asm, node> {
    let Inst{23-22} = 0b00; // 32-bit size flag
  }

  def Dr : BaseSingleOperandFPData<{0b00,opcode}, FPR64, f64, asm, node> {
    let Inst{23-22} = 0b01; // 64-bit size flag
  }
  }
}

multiclass SingleOperandFPDataNoException<bits<4> opcode, string asm,
                                       SDPatternOperator node = null_frag>
    : SingleOperandFPData<opcode, asm, node, 0>;

let mayRaiseFPException = 1, Uses = [FPCR] in
multiclass SingleOperandFPNo16<bits<6> opcode, string asm,
                  SDPatternOperator node = null_frag>{

  def Sr : BaseSingleOperandFPData<opcode, FPR32, f32, asm, node> {
    let Inst{23-22} = 0b00; // 32-bit registers
  }

  def Dr : BaseSingleOperandFPData<opcode, FPR64, f64, asm, node> {
    let Inst{23-22} = 0b01; // 64-bit registers
  }
}

// FRInt[32|64][Z|N] instructions
multiclass FRIntNNT<bits<2> opcode, string asm, SDPatternOperator node = null_frag> :
      SingleOperandFPNo16<{0b0100,opcode}, asm, node>;

//---
// Two operand floating point data processing
//---

let mayLoad = 0, mayStore = 0, hasSideEffects = 0, mayRaiseFPException = 1, Uses = [FPCR] in
class BaseTwoOperandFPData<bits<4> opcode, RegisterClass regtype,
                           string asm, list<dag> pat>
    : I<(outs regtype:$Rd), (ins regtype:$Rn, regtype:$Rm),
         asm, "\t$Rd, $Rn, $Rm", "", pat>,
      Sched<[WriteF]> {
  bits<5> Rd;
  bits<5> Rn;
  bits<5> Rm;
  let Inst{31-24} = 0b00011110;
  let Inst{21}    = 1;
  let Inst{20-16} = Rm;
  let Inst{15-12} = opcode;
  let Inst{11-10} = 0b10;
  let Inst{9-5}   = Rn;
  let Inst{4-0}   = Rd;
}

multiclass TwoOperandFPData<bits<4> opcode, string asm,
                            SDPatternOperator node = null_frag> {
  def Hrr : BaseTwoOperandFPData<opcode, FPR16, asm,
                         [(set (f16 FPR16:$Rd),
                               (node (f16 FPR16:$Rn), (f16 FPR16:$Rm)))]> {
    let Inst{23-22} = 0b11; // 16-bit size flag
    let Predicates = [HasFullFP16];
  }

  def Srr : BaseTwoOperandFPData<opcode, FPR32, asm,
                         [(set (f32 FPR32:$Rd),
                               (node (f32 FPR32:$Rn), (f32 FPR32:$Rm)))]> {
    let Inst{23-22} = 0b00; // 32-bit size flag
  }

  def Drr : BaseTwoOperandFPData<opcode, FPR64, asm,
                         [(set (f64 FPR64:$Rd),
                               (node (f64 FPR64:$Rn), (f64 FPR64:$Rm)))]> {
    let Inst{23-22} = 0b01; // 64-bit size flag
  }
}

multiclass TwoOperandFPDataNeg<bits<4> opcode, string asm,
                               SDPatternOperator node> {
  def Hrr : BaseTwoOperandFPData<opcode, FPR16, asm,
                  [(set (f16 FPR16:$Rd), (fneg (node (f16 FPR16:$Rn), (f16 FPR16:$Rm))))]> {
    let Inst{23-22} = 0b11; // 16-bit size flag
    let Predicates = [HasFullFP16];
  }

  def Srr : BaseTwoOperandFPData<opcode, FPR32, asm,
                  [(set FPR32:$Rd, (fneg (node FPR32:$Rn, (f32 FPR32:$Rm))))]> {
    let Inst{23-22} = 0b00; // 32-bit size flag
  }

  def Drr : BaseTwoOperandFPData<opcode, FPR64, asm,
                  [(set FPR64:$Rd, (fneg (node FPR64:$Rn, (f64 FPR64:$Rm))))]> {
    let Inst{23-22} = 0b01; // 64-bit size flag
  }
}


//---
// Three operand floating point data processing
//---

let mayRaiseFPException = 1, Uses = [FPCR] in
class BaseThreeOperandFPData<bit isNegated, bit isSub,
                             RegisterClass regtype, string asm, list<dag> pat>
    : I<(outs regtype:$Rd), (ins regtype:$Rn, regtype:$Rm, regtype: $Ra),
         asm, "\t$Rd, $Rn, $Rm, $Ra", "", pat>,
      Sched<[WriteFMul]> {
  bits<5> Rd;
  bits<5> Rn;
  bits<5> Rm;
  bits<5> Ra;
  let Inst{31-24} = 0b00011111;
  let Inst{21}    = isNegated;
  let Inst{20-16} = Rm;
  let Inst{15}    = isSub;
  let Inst{14-10} = Ra;
  let Inst{9-5}   = Rn;
  let Inst{4-0}   = Rd;
}

multiclass ThreeOperandFPData<bit isNegated, bit isSub,string asm,
                              SDPatternOperator node> {
  def Hrrr : BaseThreeOperandFPData<isNegated, isSub, FPR16, asm,
            [(set (f16 FPR16:$Rd),
                  (node (f16 FPR16:$Rn), (f16 FPR16:$Rm), (f16 FPR16:$Ra)))]> {
    let Inst{23-22} = 0b11; // 16-bit size flag
    let Predicates = [HasFullFP16];
  }

  def Srrr : BaseThreeOperandFPData<isNegated, isSub, FPR32, asm,
            [(set FPR32:$Rd,
                  (node (f32 FPR32:$Rn), (f32 FPR32:$Rm), (f32 FPR32:$Ra)))]> {
    let Inst{23-22} = 0b00; // 32-bit size flag
  }

  def Drrr : BaseThreeOperandFPData<isNegated, isSub, FPR64, asm,
            [(set FPR64:$Rd,
                  (node (f64 FPR64:$Rn), (f64 FPR64:$Rm), (f64 FPR64:$Ra)))]> {
    let Inst{23-22} = 0b01; // 64-bit size flag
  }
}

//---
// Floating point data comparisons
//---

let mayLoad = 0, mayStore = 0, hasSideEffects = 0, mayRaiseFPException = 1, Uses = [FPCR] in
class BaseOneOperandFPComparison<bit signalAllNans,
                                 RegisterClass regtype, string asm,
                                 list<dag> pat>
    : I<(outs), (ins regtype:$Rn), asm, "\t$Rn, #0.0", "", pat>,
      Sched<[WriteFCmp]> {
  bits<5> Rn;
  let Inst{31-24} = 0b00011110;
  let Inst{21}    = 1;

  let Inst{15-10} = 0b001000;
  let Inst{9-5}   = Rn;
  let Inst{4}     = signalAllNans;
  let Inst{3-0}   = 0b1000;

  // Rm should be 0b00000 canonically, but we need to accept any value.
  let PostEncoderMethod = "fixOneOperandFPComparison";
}

let mayLoad = 0, mayStore = 0, hasSideEffects = 0, mayRaiseFPException = 1, Uses = [FPCR] in
class BaseTwoOperandFPComparison<bit signalAllNans, RegisterClass regtype,
                                string asm, list<dag> pat>
    : I<(outs), (ins regtype:$Rn, regtype:$Rm), asm, "\t$Rn, $Rm", "", pat>,
      Sched<[WriteFCmp]> {
  bits<5> Rm;
  bits<5> Rn;
  let Inst{31-24} = 0b00011110;
  let Inst{21}    = 1;
  let Inst{20-16} = Rm;
  let Inst{15-10} = 0b001000;
  let Inst{9-5}   = Rn;
  let Inst{4}     = signalAllNans;
  let Inst{3-0}   = 0b0000;
}

multiclass FPComparison<bit signalAllNans, string asm,
                        SDPatternOperator OpNode = null_frag> {
  let Defs = [NZCV] in {
  def Hrr : BaseTwoOperandFPComparison<signalAllNans, FPR16, asm,
      [(OpNode (f16 FPR16:$Rn), (f16 FPR16:$Rm)), (implicit NZCV)]> {
    let Inst{23-22} = 0b11;
    let Predicates = [HasFullFP16];
  }

  def Hri : BaseOneOperandFPComparison<signalAllNans, FPR16, asm,
      [(OpNode (f16 FPR16:$Rn), fpimm0), (implicit NZCV)]> {
    let Inst{23-22} = 0b11;
    let Predicates = [HasFullFP16];
  }

  def Srr : BaseTwoOperandFPComparison<signalAllNans, FPR32, asm,
      [(OpNode FPR32:$Rn, (f32 FPR32:$Rm)), (implicit NZCV)]> {
    let Inst{23-22} = 0b00;
  }

  def Sri : BaseOneOperandFPComparison<signalAllNans, FPR32, asm,
      [(OpNode (f32 FPR32:$Rn), fpimm0), (implicit NZCV)]> {
    let Inst{23-22} = 0b00;
  }

  def Drr : BaseTwoOperandFPComparison<signalAllNans, FPR64, asm,
      [(OpNode FPR64:$Rn, (f64 FPR64:$Rm)), (implicit NZCV)]> {
    let Inst{23-22} = 0b01;
  }

  def Dri : BaseOneOperandFPComparison<signalAllNans, FPR64, asm,
      [(OpNode (f64 FPR64:$Rn), fpimm0), (implicit NZCV)]> {
    let Inst{23-22} = 0b01;
  }
  } // Defs = [NZCV]
}

//---
// Floating point conditional comparisons
//---

let mayLoad = 0, mayStore = 0, hasSideEffects = 0, mayRaiseFPException = 1, Uses = [FPCR] in
class BaseFPCondComparison<bit signalAllNans, RegisterClass regtype,
                           string mnemonic, list<dag> pat>
    : I<(outs), (ins regtype:$Rn, regtype:$Rm, imm32_0_15:$nzcv, ccode:$cond),
         mnemonic, "\t$Rn, $Rm, $nzcv, $cond", "", pat>,
      Sched<[WriteFCmp]> {
  let Uses = [NZCV];
  let Defs = [NZCV];

  bits<5> Rn;
  bits<5> Rm;
  bits<4> nzcv;
  bits<4> cond;

  let Inst{31-24} = 0b00011110;
  let Inst{21}    = 1;
  let Inst{20-16} = Rm;
  let Inst{15-12} = cond;
  let Inst{11-10} = 0b01;
  let Inst{9-5}   = Rn;
  let Inst{4}     = signalAllNans;
  let Inst{3-0}   = nzcv;
}

multiclass FPCondComparison<bit signalAllNans, string mnemonic,
                            SDPatternOperator OpNode = null_frag> {
  def Hrr : BaseFPCondComparison<signalAllNans, FPR16, mnemonic,
      [(set NZCV, (OpNode (f16 FPR16:$Rn), (f16 FPR16:$Rm), (i32 imm:$nzcv),
                          (i32 imm:$cond), NZCV))]> {
    let Inst{23-22} = 0b11;
    let Predicates = [HasFullFP16];
  }

  def Srr : BaseFPCondComparison<signalAllNans, FPR32, mnemonic,
      [(set NZCV, (OpNode (f32 FPR32:$Rn), (f32 FPR32:$Rm), (i32 imm:$nzcv),
                          (i32 imm:$cond), NZCV))]> {
    let Inst{23-22} = 0b00;
  }

  def Drr : BaseFPCondComparison<signalAllNans, FPR64, mnemonic,
      [(set NZCV, (OpNode (f64 FPR64:$Rn), (f64 FPR64:$Rm), (i32 imm:$nzcv),
                          (i32 imm:$cond), NZCV))]> {
    let Inst{23-22} = 0b01;
  }
}

//---
// Floating point conditional select
//---

class BaseFPCondSelect<RegisterClass regtype, ValueType vt, string asm>
    : I<(outs regtype:$Rd), (ins regtype:$Rn, regtype:$Rm, ccode:$cond),
         asm, "\t$Rd, $Rn, $Rm, $cond", "",
         [(set regtype:$Rd,
               (AArch64csel (vt regtype:$Rn), regtype:$Rm,
                          (i32 imm:$cond), NZCV))]>,
      Sched<[WriteF]> {
  bits<5> Rd;
  bits<5> Rn;
  bits<5> Rm;
  bits<4> cond;

  let Inst{31-24} = 0b00011110;
  let Inst{21}    = 1;
  let Inst{20-16} = Rm;
  let Inst{15-12} = cond;
  let Inst{11-10} = 0b11;
  let Inst{9-5}   = Rn;
  let Inst{4-0}   = Rd;
}

multiclass FPCondSelect<string asm> {
  let Uses = [NZCV] in {
  def Hrrr : BaseFPCondSelect<FPR16, f16, asm> {
    let Inst{23-22} = 0b11;
    let Predicates = [HasFullFP16];
  }

  def Srrr : BaseFPCondSelect<FPR32, f32, asm> {
    let Inst{23-22} = 0b00;
  }

  def Drrr : BaseFPCondSelect<FPR64, f64, asm> {
    let Inst{23-22} = 0b01;
  }
  } // Uses = [NZCV]
}

//---
// Floating move immediate
//---

class BaseFPMoveImmediate<RegisterClass regtype, Operand fpimmtype, string asm>
  : I<(outs regtype:$Rd), (ins fpimmtype:$imm), asm, "\t$Rd, $imm", "",
      [(set regtype:$Rd, fpimmtype:$imm)]>,
    Sched<[WriteFImm]> {
  bits<5> Rd;
  bits<8> imm;
  let Inst{31-24} = 0b00011110;
  let Inst{21}    = 1;
  let Inst{20-13} = imm;
  let Inst{12-5}  = 0b10000000;
  let Inst{4-0}   = Rd;
}

multiclass FPMoveImmediate<string asm> {
  def Hi : BaseFPMoveImmediate<FPR16, fpimm16, asm> {
    let Inst{23-22} = 0b11;
    let Predicates = [HasFullFP16];
  }

  def Si : BaseFPMoveImmediate<FPR32, fpimm32, asm> {
    let Inst{23-22} = 0b00;
  }

  def Di : BaseFPMoveImmediate<FPR64, fpimm64, asm> {
    let Inst{23-22} = 0b01;
  }
}
} // end of 'let Predicates = [HasFPARMv8]'

//----------------------------------------------------------------------------
// AdvSIMD
//----------------------------------------------------------------------------

let Predicates = [HasNEON] in {

//----------------------------------------------------------------------------
// AdvSIMD three register vector instructions
//----------------------------------------------------------------------------

let mayLoad = 0, mayStore = 0, hasSideEffects = 0 in
class BaseSIMDThreeSameVector<bit Q, bit U, bits<3> size, bits<5> opcode,
                        RegisterOperand regtype, string asm, string kind,
                        list<dag> pattern>
  : I<(outs regtype:$Rd), (ins regtype:$Rn, regtype:$Rm), asm,
      "{\t$Rd" # kind # ", $Rn" # kind # ", $Rm" # kind #
      "|" # kind # "\t$Rd, $Rn, $Rm|}", "", pattern>,
    Sched<[!if(Q, WriteVq, WriteVd)]> {
  bits<5> Rd;
  bits<5> Rn;
  bits<5> Rm;
  let Inst{31}    = 0;
  let Inst{30}    = Q;
  let Inst{29}    = U;
  let Inst{28-24} = 0b01110;
  let Inst{23-21} = size;
  let Inst{20-16} = Rm;
  let Inst{15-11} = opcode;
  let Inst{10}    = 1;
  let Inst{9-5}   = Rn;
  let Inst{4-0}   = Rd;
}

let mayLoad = 0, mayStore = 0, hasSideEffects = 0 in
class BaseSIMDThreeSameVectorTied<bit Q, bit U, bits<3> size, bits<5> opcode,
                        RegisterOperand regtype, string asm, string kind,
                        list<dag> pattern>
  : I<(outs regtype:$dst), (ins regtype:$Rd, regtype:$Rn, regtype:$Rm), asm,
      "{\t$Rd" # kind # ", $Rn" # kind # ", $Rm" # kind #
      "|" # kind # "\t$Rd, $Rn, $Rm}", "$Rd = $dst", pattern>,
    Sched<[!if(Q, WriteVq, WriteVd)]> {
  bits<5> Rd;
  bits<5> Rn;
  bits<5> Rm;
  let Inst{31}    = 0;
  let Inst{30}    = Q;
  let Inst{29}    = U;
  let Inst{28-24} = 0b01110;
  let Inst{23-21} = size;
  let Inst{20-16} = Rm;
  let Inst{15-11} = opcode;
  let Inst{10}    = 1;
  let Inst{9-5}   = Rn;
  let Inst{4-0}   = Rd;
}

let mayLoad = 0, mayStore = 0, hasSideEffects = 0 in
class BaseSIMDThreeSameVectorPseudo<RegisterOperand regtype, list<dag> pattern>
  : Pseudo<(outs regtype:$dst), (ins regtype:$Rd, regtype:$Rn, regtype:$Rm), pattern>,
    Sched<[!if(!eq(regtype, V128), WriteVq, WriteVd)]>;

multiclass SIMDLogicalThreeVectorPseudo<SDPatternOperator OpNode> {
  def v8i8  : BaseSIMDThreeSameVectorPseudo<V64,
             [(set (v8i8 V64:$dst),
                   (OpNode (v8i8 V64:$Rd), (v8i8 V64:$Rn), (v8i8 V64:$Rm)))]>;
  def v16i8  : BaseSIMDThreeSameVectorPseudo<V128,
             [(set (v16i8 V128:$dst),
                   (OpNode (v16i8 V128:$Rd), (v16i8 V128:$Rn),
                           (v16i8 V128:$Rm)))]>;

  def : Pat<(v4i16 (OpNode (v4i16 V64:$LHS), (v4i16 V64:$MHS),
                           (v4i16 V64:$RHS))),
          (!cast<Instruction>(NAME#"v8i8")
            V64:$LHS, V64:$MHS, V64:$RHS)>;
  def : Pat<(v2i32 (OpNode (v2i32 V64:$LHS), (v2i32 V64:$MHS),
                           (v2i32 V64:$RHS))),
          (!cast<Instruction>(NAME#"v8i8")
            V64:$LHS, V64:$MHS, V64:$RHS)>;
  def : Pat<(v1i64 (OpNode (v1i64 V64:$LHS), (v1i64 V64:$MHS),
                           (v1i64 V64:$RHS))),
          (!cast<Instruction>(NAME#"v8i8")
            V64:$LHS, V64:$MHS, V64:$RHS)>;

  def : Pat<(v8i16 (OpNode (v8i16 V128:$LHS), (v8i16 V128:$MHS),
                           (v8i16 V128:$RHS))),
      (!cast<Instruction>(NAME#"v16i8")
        V128:$LHS, V128:$MHS, V128:$RHS)>;
  def : Pat<(v4i32 (OpNode (v4i32 V128:$LHS), (v4i32 V128:$MHS),
                           (v4i32 V128:$RHS))),
      (!cast<Instruction>(NAME#"v16i8")
        V128:$LHS, V128:$MHS, V128:$RHS)>;
  def : Pat<(v2i64 (OpNode (v2i64 V128:$LHS), (v2i64 V128:$MHS),
                           (v2i64 V128:$RHS))),
      (!cast<Instruction>(NAME#"v16i8")
        V128:$LHS, V128:$MHS, V128:$RHS)>;
}

// All operand sizes distinguished in the encoding.
multiclass SIMDThreeSameVector<bit U, bits<5> opc, string asm,
                               SDPatternOperator OpNode> {
  def v8i8  : BaseSIMDThreeSameVector<0, U, 0b001, opc, V64,
                                      asm, ".8b",
         [(set (v8i8 V64:$Rd), (OpNode (v8i8 V64:$Rn), (v8i8 V64:$Rm)))]>;
  def v16i8 : BaseSIMDThreeSameVector<1, U, 0b001, opc, V128,
                                      asm, ".16b",
         [(set (v16i8 V128:$Rd), (OpNode (v16i8 V128:$Rn), (v16i8 V128:$Rm)))]>;
  def v4i16 : BaseSIMDThreeSameVector<0, U, 0b011, opc, V64,
                                      asm, ".4h",
         [(set (v4i16 V64:$Rd), (OpNode (v4i16 V64:$Rn), (v4i16 V64:$Rm)))]>;
  def v8i16 : BaseSIMDThreeSameVector<1, U, 0b011, opc, V128,
                                      asm, ".8h",
         [(set (v8i16 V128:$Rd), (OpNode (v8i16 V128:$Rn), (v8i16 V128:$Rm)))]>;
  def v2i32 : BaseSIMDThreeSameVector<0, U, 0b101, opc, V64,
                                      asm, ".2s",
         [(set (v2i32 V64:$Rd), (OpNode (v2i32 V64:$Rn), (v2i32 V64:$Rm)))]>;
  def v4i32 : BaseSIMDThreeSameVector<1, U, 0b101, opc, V128,
                                      asm, ".4s",
         [(set (v4i32 V128:$Rd), (OpNode (v4i32 V128:$Rn), (v4i32 V128:$Rm)))]>;
  def v2i64 : BaseSIMDThreeSameVector<1, U, 0b111, opc, V128,
                                      asm, ".2d",
         [(set (v2i64 V128:$Rd), (OpNode (v2i64 V128:$Rn), (v2i64 V128:$Rm)))]>;
}

multiclass SIMDThreeSameVectorExtraPatterns<string inst, SDPatternOperator OpNode> {
  def : Pat<(v8i8 (OpNode V64:$LHS, V64:$RHS)),
          (!cast<Instruction>(inst#"v8i8") V64:$LHS, V64:$RHS)>;
  def : Pat<(v4i16 (OpNode V64:$LHS, V64:$RHS)),
          (!cast<Instruction>(inst#"v4i16") V64:$LHS, V64:$RHS)>;
  def : Pat<(v2i32 (OpNode V64:$LHS, V64:$RHS)),
          (!cast<Instruction>(inst#"v2i32") V64:$LHS, V64:$RHS)>;

  def : Pat<(v16i8 (OpNode V128:$LHS, V128:$RHS)),
          (!cast<Instruction>(inst#"v16i8") V128:$LHS, V128:$RHS)>;
  def : Pat<(v8i16 (OpNode V128:$LHS, V128:$RHS)),
          (!cast<Instruction>(inst#"v8i16") V128:$LHS, V128:$RHS)>;
  def : Pat<(v4i32 (OpNode V128:$LHS, V128:$RHS)),
          (!cast<Instruction>(inst#"v4i32") V128:$LHS, V128:$RHS)>;
  def : Pat<(v2i64 (OpNode V128:$LHS, V128:$RHS)),
          (!cast<Instruction>(inst#"v2i64") V128:$LHS, V128:$RHS)>;
}

// As above, but D sized elements unsupported.
multiclass SIMDThreeSameVectorBHS<bit U, bits<5> opc, string asm,
                                  SDPatternOperator OpNode> {
  def v8i8  : BaseSIMDThreeSameVector<0, U, 0b001, opc, V64,
                                      asm, ".8b",
        [(set V64:$Rd, (v8i8 (OpNode (v8i8 V64:$Rn), (v8i8 V64:$Rm))))]>;
  def v16i8 : BaseSIMDThreeSameVector<1, U, 0b001, opc, V128,
                                      asm, ".16b",
        [(set V128:$Rd, (v16i8 (OpNode (v16i8 V128:$Rn), (v16i8 V128:$Rm))))]>;
  def v4i16 : BaseSIMDThreeSameVector<0, U, 0b011, opc, V64,
                                      asm, ".4h",
        [(set V64:$Rd, (v4i16 (OpNode (v4i16 V64:$Rn), (v4i16 V64:$Rm))))]>;
  def v8i16 : BaseSIMDThreeSameVector<1, U, 0b011, opc, V128,
                                      asm, ".8h",
        [(set V128:$Rd, (v8i16 (OpNode (v8i16 V128:$Rn), (v8i16 V128:$Rm))))]>;
  def v2i32 : BaseSIMDThreeSameVector<0, U, 0b101, opc, V64,
                                      asm, ".2s",
        [(set V64:$Rd, (v2i32 (OpNode (v2i32 V64:$Rn), (v2i32 V64:$Rm))))]>;
  def v4i32 : BaseSIMDThreeSameVector<1, U, 0b101, opc, V128,
                                      asm, ".4s",
        [(set V128:$Rd, (v4i32 (OpNode (v4i32 V128:$Rn), (v4i32 V128:$Rm))))]>;
}

multiclass SIMDThreeSameVectorBHSTied<bit U, bits<5> opc, string asm,
                                  SDPatternOperator OpNode> {
  def v8i8  : BaseSIMDThreeSameVectorTied<0, U, 0b001, opc, V64,
                                      asm, ".8b",
      [(set (v8i8 V64:$dst),
            (OpNode (v8i8 V64:$Rd), (v8i8 V64:$Rn), (v8i8 V64:$Rm)))]>;
  def v16i8 : BaseSIMDThreeSameVectorTied<1, U, 0b001, opc, V128,
                                      asm, ".16b",
      [(set (v16i8 V128:$dst),
            (OpNode (v16i8 V128:$Rd), (v16i8 V128:$Rn), (v16i8 V128:$Rm)))]>;
  def v4i16 : BaseSIMDThreeSameVectorTied<0, U, 0b011, opc, V64,
                                      asm, ".4h",
      [(set (v4i16 V64:$dst),
            (OpNode (v4i16 V64:$Rd), (v4i16 V64:$Rn), (v4i16 V64:$Rm)))]>;
  def v8i16 : BaseSIMDThreeSameVectorTied<1, U, 0b011, opc, V128,
                                      asm, ".8h",
      [(set (v8i16 V128:$dst),
            (OpNode (v8i16 V128:$Rd), (v8i16 V128:$Rn), (v8i16 V128:$Rm)))]>;
  def v2i32 : BaseSIMDThreeSameVectorTied<0, U, 0b101, opc, V64,
                                      asm, ".2s",
      [(set (v2i32 V64:$dst),
            (OpNode (v2i32 V64:$Rd), (v2i32 V64:$Rn), (v2i32 V64:$Rm)))]>;
  def v4i32 : BaseSIMDThreeSameVectorTied<1, U, 0b101, opc, V128,
                                      asm, ".4s",
      [(set (v4i32 V128:$dst),
            (OpNode (v4i32 V128:$Rd), (v4i32 V128:$Rn), (v4i32 V128:$Rm)))]>;
}

// As above, but only B sized elements supported.
multiclass SIMDThreeSameVectorB<bit U, bits<5> opc, string asm,
                                SDPatternOperator OpNode> {
  def v8i8  : BaseSIMDThreeSameVector<0, U, 0b001, opc, V64,
                                      asm, ".8b",
    [(set (v8i8 V64:$Rd), (OpNode (v8i8 V64:$Rn), (v8i8 V64:$Rm)))]>;
  def v16i8 : BaseSIMDThreeSameVector<1, U, 0b001, opc, V128,
                                      asm, ".16b",
    [(set (v16i8 V128:$Rd),
          (OpNode (v16i8 V128:$Rn), (v16i8 V128:$Rm)))]>;
}

// As above, but only floating point elements supported.
let mayRaiseFPException = 1, Uses = [FPCR] in
multiclass SIMDThreeSameVectorFP<bit U, bit S, bits<3> opc,
                                 string asm, SDPatternOperator OpNode> {
  let Predicates = [HasNEON, HasFullFP16] in {
  def v4f16 : BaseSIMDThreeSameVector<0, U, {S,0b10}, {0b00,opc}, V64,
                                      asm, ".4h",
        [(set (v4f16 V64:$Rd), (OpNode (v4f16 V64:$Rn), (v4f16 V64:$Rm)))]>;
  def v8f16 : BaseSIMDThreeSameVector<1, U, {S,0b10}, {0b00,opc}, V128,
                                      asm, ".8h",
        [(set (v8f16 V128:$Rd), (OpNode (v8f16 V128:$Rn), (v8f16 V128:$Rm)))]>;
  } // Predicates = [HasNEON, HasFullFP16]
  def v2f32 : BaseSIMDThreeSameVector<0, U, {S,0b01}, {0b11,opc}, V64,
                                      asm, ".2s",
        [(set (v2f32 V64:$Rd), (OpNode (v2f32 V64:$Rn), (v2f32 V64:$Rm)))]>;
  def v4f32 : BaseSIMDThreeSameVector<1, U, {S,0b01}, {0b11,opc}, V128,
                                      asm, ".4s",
        [(set (v4f32 V128:$Rd), (OpNode (v4f32 V128:$Rn), (v4f32 V128:$Rm)))]>;
  def v2f64 : BaseSIMDThreeSameVector<1, U, {S,0b11}, {0b11,opc}, V128,
                                      asm, ".2d",
        [(set (v2f64 V128:$Rd), (OpNode (v2f64 V128:$Rn), (v2f64 V128:$Rm)))]>;
}

let mayRaiseFPException = 1, Uses = [FPCR] in
multiclass SIMDThreeSameVectorFPCmp<bit U, bit S, bits<3> opc,
                                    string asm,
                                    SDPatternOperator OpNode> {
  let Predicates = [HasNEON, HasFullFP16] in {
  def v4f16 : BaseSIMDThreeSameVector<0, U, {S,0b10}, {0b00,opc}, V64,
                                      asm, ".4h",
        [(set (v4i16 V64:$Rd), (OpNode (v4f16 V64:$Rn), (v4f16 V64:$Rm)))]>;
  def v8f16 : BaseSIMDThreeSameVector<1, U, {S,0b10}, {0b00,opc}, V128,
                                      asm, ".8h",
        [(set (v8i16 V128:$Rd), (OpNode (v8f16 V128:$Rn), (v8f16 V128:$Rm)))]>;
  } // Predicates = [HasNEON, HasFullFP16]
  def v2f32 : BaseSIMDThreeSameVector<0, U, {S,0b01}, {0b11,opc}, V64,
                                      asm, ".2s",
        [(set (v2i32 V64:$Rd), (OpNode (v2f32 V64:$Rn), (v2f32 V64:$Rm)))]>;
  def v4f32 : BaseSIMDThreeSameVector<1, U, {S,0b01}, {0b11,opc}, V128,
                                      asm, ".4s",
        [(set (v4i32 V128:$Rd), (OpNode (v4f32 V128:$Rn), (v4f32 V128:$Rm)))]>;
  def v2f64 : BaseSIMDThreeSameVector<1, U, {S,0b11}, {0b11,opc}, V128,
                                      asm, ".2d",
        [(set (v2i64 V128:$Rd), (OpNode (v2f64 V128:$Rn), (v2f64 V128:$Rm)))]>;
}

let mayRaiseFPException = 1, Uses = [FPCR] in
multiclass SIMDThreeSameVectorFPTied<bit U, bit S, bits<3> opc,
                                 string asm, SDPatternOperator OpNode> {
  let Predicates = [HasNEON, HasFullFP16] in {
  def v4f16 : BaseSIMDThreeSameVectorTied<0, U, {S,0b10}, {0b00,opc}, V64,
                                      asm, ".4h",
     [(set (v4f16 V64:$dst),
           (OpNode (v4f16 V64:$Rd), (v4f16 V64:$Rn), (v4f16 V64:$Rm)))]>;
  def v8f16 : BaseSIMDThreeSameVectorTied<1, U, {S,0b10}, {0b00,opc}, V128,
                                      asm, ".8h",
     [(set (v8f16 V128:$dst),
           (OpNode (v8f16 V128:$Rd), (v8f16 V128:$Rn), (v8f16 V128:$Rm)))]>;
  } // Predicates = [HasNEON, HasFullFP16]
  def v2f32 : BaseSIMDThreeSameVectorTied<0, U, {S,0b01}, {0b11,opc}, V64,
                                      asm, ".2s",
     [(set (v2f32 V64:$dst),
           (OpNode (v2f32 V64:$Rd), (v2f32 V64:$Rn), (v2f32 V64:$Rm)))]>;
  def v4f32 : BaseSIMDThreeSameVectorTied<1, U, {S,0b01}, {0b11,opc}, V128,
                                      asm, ".4s",
     [(set (v4f32 V128:$dst),
           (OpNode (v4f32 V128:$Rd), (v4f32 V128:$Rn), (v4f32 V128:$Rm)))]>;
  def v2f64 : BaseSIMDThreeSameVectorTied<1, U, {S,0b11}, {0b11,opc}, V128,
                                      asm, ".2d",
     [(set (v2f64 V128:$dst),
           (OpNode (v2f64 V128:$Rd), (v2f64 V128:$Rn), (v2f64 V128:$Rm)))]>;
}

// As above, but D and B sized elements unsupported.
let mayRaiseFPException = 1, Uses = [FPCR] in
multiclass SIMDThreeSameVectorHS<bit U, bits<5> opc, string asm,
                                SDPatternOperator OpNode> {
  def v4i16 : BaseSIMDThreeSameVector<0, U, 0b011, opc, V64,
                                      asm, ".4h",
        [(set (v4i16 V64:$Rd), (OpNode (v4i16 V64:$Rn), (v4i16 V64:$Rm)))]>;
  def v8i16 : BaseSIMDThreeSameVector<1, U, 0b011, opc, V128,
                                      asm, ".8h",
        [(set (v8i16 V128:$Rd), (OpNode (v8i16 V128:$Rn), (v8i16 V128:$Rm)))]>;
  def v2i32 : BaseSIMDThreeSameVector<0, U, 0b101, opc, V64,
                                      asm, ".2s",
        [(set (v2i32 V64:$Rd), (OpNode (v2i32 V64:$Rn), (v2i32 V64:$Rm)))]>;
  def v4i32 : BaseSIMDThreeSameVector<1, U, 0b101, opc, V128,
                                      asm, ".4s",
        [(set (v4i32 V128:$Rd), (OpNode (v4i32 V128:$Rn), (v4i32 V128:$Rm)))]>;
}

// Logical three vector ops share opcode bits, and only use B sized elements.
multiclass SIMDLogicalThreeVector<bit U, bits<2> size, string asm,
                                  SDPatternOperator OpNode = null_frag> {
  def v8i8  : BaseSIMDThreeSameVector<0, U, {size,1}, 0b00011, V64,
                                     asm, ".8b",
                         [(set (v8i8 V64:$Rd), (OpNode V64:$Rn, V64:$Rm))]>;
  def v16i8  : BaseSIMDThreeSameVector<1, U, {size,1}, 0b00011, V128,
                                     asm, ".16b",
                         [(set (v16i8 V128:$Rd), (OpNode V128:$Rn, V128:$Rm))]>;

  def : Pat<(v4i16 (OpNode V64:$LHS, V64:$RHS)),
          (!cast<Instruction>(NAME#"v8i8") V64:$LHS, V64:$RHS)>;
  def : Pat<(v2i32 (OpNode V64:$LHS, V64:$RHS)),
          (!cast<Instruction>(NAME#"v8i8") V64:$LHS, V64:$RHS)>;
  def : Pat<(v1i64 (OpNode V64:$LHS, V64:$RHS)),
          (!cast<Instruction>(NAME#"v8i8") V64:$LHS, V64:$RHS)>;

  def : Pat<(v8i16 (OpNode V128:$LHS, V128:$RHS)),
      (!cast<Instruction>(NAME#"v16i8") V128:$LHS, V128:$RHS)>;
  def : Pat<(v4i32 (OpNode V128:$LHS, V128:$RHS)),
      (!cast<Instruction>(NAME#"v16i8") V128:$LHS, V128:$RHS)>;
  def : Pat<(v2i64 (OpNode V128:$LHS, V128:$RHS)),
      (!cast<Instruction>(NAME#"v16i8") V128:$LHS, V128:$RHS)>;
}

multiclass SIMDLogicalThreeVectorTied<bit U, bits<2> size,
                                  string asm, SDPatternOperator OpNode = null_frag> {
  def v8i8  : BaseSIMDThreeSameVectorTied<0, U, {size,1}, 0b00011, V64,
                                     asm, ".8b",
             [(set (v8i8 V64:$dst),
                   (OpNode (v8i8 V64:$Rd), (v8i8 V64:$Rn), (v8i8 V64:$Rm)))]>;
  def v16i8  : BaseSIMDThreeSameVectorTied<1, U, {size,1}, 0b00011, V128,
                                     asm, ".16b",
             [(set (v16i8 V128:$dst),
                   (OpNode (v16i8 V128:$Rd), (v16i8 V128:$Rn),
                           (v16i8 V128:$Rm)))]>;

  def : Pat<(v4i16 (OpNode (v4i16 V64:$LHS), (v4i16 V64:$MHS),
                           (v4i16 V64:$RHS))),
          (!cast<Instruction>(NAME#"v8i8")
            V64:$LHS, V64:$MHS, V64:$RHS)>;
  def : Pat<(v2i32 (OpNode (v2i32 V64:$LHS), (v2i32 V64:$MHS),
                           (v2i32 V64:$RHS))),
          (!cast<Instruction>(NAME#"v8i8")
            V64:$LHS, V64:$MHS, V64:$RHS)>;
  def : Pat<(v1i64 (OpNode (v1i64 V64:$LHS), (v1i64 V64:$MHS),
                           (v1i64 V64:$RHS))),
          (!cast<Instruction>(NAME#"v8i8")
            V64:$LHS, V64:$MHS, V64:$RHS)>;

  def : Pat<(v8i16 (OpNode (v8i16 V128:$LHS), (v8i16 V128:$MHS),
                           (v8i16 V128:$RHS))),
      (!cast<Instruction>(NAME#"v16i8")
        V128:$LHS, V128:$MHS, V128:$RHS)>;
  def : Pat<(v4i32 (OpNode (v4i32 V128:$LHS), (v4i32 V128:$MHS),
                           (v4i32 V128:$RHS))),
      (!cast<Instruction>(NAME#"v16i8")
        V128:$LHS, V128:$MHS, V128:$RHS)>;
  def : Pat<(v2i64 (OpNode (v2i64 V128:$LHS), (v2i64 V128:$MHS),
                           (v2i64 V128:$RHS))),
      (!cast<Instruction>(NAME#"v16i8")
        V128:$LHS, V128:$MHS, V128:$RHS)>;
}

// ARMv8.2-A Dot Product Instructions (Vector): These instructions extract
// bytes from S-sized elements.
class BaseSIMDThreeSameVectorDot<bit Q, bit U, bit Mixed, string asm, string kind1,
                                 string kind2, RegisterOperand RegType,
                                 ValueType AccumType, ValueType InputType,
                                 SDPatternOperator OpNode> :
        BaseSIMDThreeSameVectorTied<Q, U, 0b100, {0b1001, Mixed}, RegType, asm, kind1,
        [(set (AccumType RegType:$dst),
              (OpNode (AccumType RegType:$Rd),
                      (InputType RegType:$Rn),
                      (InputType RegType:$Rm)))]> {
  let AsmString = !strconcat(asm, "{\t$Rd" # kind1 # ", $Rn" # kind2 # ", $Rm" # kind2 # "}");
}

multiclass SIMDThreeSameVectorDot<bit U, bit Mixed, string asm, SDPatternOperator OpNode> {
  def v8i8  : BaseSIMDThreeSameVectorDot<0, U, Mixed, asm, ".2s", ".8b", V64,
                                         v2i32, v8i8, OpNode>;
  def v16i8 : BaseSIMDThreeSameVectorDot<1, U, Mixed, asm, ".4s", ".16b", V128,
                                         v4i32, v16i8, OpNode>;
}

// ARMv8.2-A Fused Multiply Add-Long Instructions (Vector): These instructions
// select inputs from 4H vectors and accumulate outputs to a 2S vector (or from
// 8H to 4S, when Q=1).
let mayRaiseFPException = 1, Uses = [FPCR] in
class BaseSIMDThreeSameVectorFML<bit Q, bit U, bit b13, bits<3> size, string asm, string kind1,
                                 string kind2, RegisterOperand RegType,
                                 ValueType AccumType, ValueType InputType,
                                 SDPatternOperator OpNode> :
        BaseSIMDThreeSameVectorTied<Q, U, size, 0b11101, RegType, asm, kind1,
		[(set (AccumType RegType:$dst),
              (OpNode (AccumType RegType:$Rd),
                      (InputType RegType:$Rn),
                      (InputType RegType:$Rm)))]> {
  let AsmString = !strconcat(asm, "{\t$Rd" # kind1 # ", $Rn" # kind2 # ", $Rm" # kind2 # "}");
  let Inst{13} = b13;
}

multiclass SIMDThreeSameVectorFML<bit U, bit b13, bits<3> size, string asm,
                                  SDPatternOperator OpNode> {
  def v4f16 : BaseSIMDThreeSameVectorFML<0, U, b13, size, asm, ".2s", ".2h", V64,
                                         v2f32, v4f16, OpNode>;
  def v8f16 : BaseSIMDThreeSameVectorFML<1, U, b13, size, asm, ".4s", ".4h", V128,
                                         v4f32, v8f16, OpNode>;
}


//----------------------------------------------------------------------------
// AdvSIMD two register vector instructions.
//----------------------------------------------------------------------------

let mayLoad = 0, mayStore = 0, hasSideEffects = 0 in
class BaseSIMDTwoSameVector<bit Q, bit U, bits<2> size, bits<5> opcode,
                            bits<2> size2, RegisterOperand regtype, string asm,
                            string dstkind, string srckind, list<dag> pattern>
  : I<(outs regtype:$Rd), (ins regtype:$Rn), asm,
      "{\t$Rd" # dstkind # ", $Rn" # srckind #
      "|" # dstkind # "\t$Rd, $Rn}", "", pattern>,
    Sched<[!if(Q, WriteVq, WriteVd)]> {
  bits<5> Rd;
  bits<5> Rn;
  let Inst{31}    = 0;
  let Inst{30}    = Q;
  let Inst{29}    = U;
  let Inst{28-24} = 0b01110;
  let Inst{23-22} = size;
  let Inst{21} = 0b1;
  let Inst{20-19} = size2;
  let Inst{18-17} = 0b00;
  let Inst{16-12} = opcode;
  let Inst{11-10} = 0b10;
  let Inst{9-5}   = Rn;
  let Inst{4-0}   = Rd;
}

let mayLoad = 0, mayStore = 0, hasSideEffects = 0 in
class BaseSIMDTwoSameVectorTied<bit Q, bit U, bits<2> size, bits<5> opcode,
                                bits<2> size2, RegisterOperand regtype,
                                string asm, string dstkind, string srckind,
                                list<dag> pattern>
  : I<(outs regtype:$dst), (ins regtype:$Rd, regtype:$Rn), asm,
      "{\t$Rd" # dstkind # ", $Rn" # srckind #
      "|" # dstkind # "\t$Rd, $Rn}", "$Rd = $dst", pattern>,
    Sched<[!if(Q, WriteVq, WriteVd)]> {
  bits<5> Rd;
  bits<5> Rn;
  let Inst{31}    = 0;
  let Inst{30}    = Q;
  let Inst{29}    = U;
  let Inst{28-24} = 0b01110;
  let Inst{23-22} = size;
  let Inst{21} = 0b1;
  let Inst{20-19} = size2;
  let Inst{18-17} = 0b00;
  let Inst{16-12} = opcode;
  let Inst{11-10} = 0b10;
  let Inst{9-5}   = Rn;
  let Inst{4-0}   = Rd;
}

// Supports B, H, and S element sizes.
multiclass SIMDTwoVectorBHS<bit U, bits<5> opc, string asm,
                            SDPatternOperator OpNode> {
  def v8i8  : BaseSIMDTwoSameVector<0, U, 0b00, opc, 0b00, V64,
                                      asm, ".8b", ".8b",
                          [(set (v8i8 V64:$Rd), (OpNode (v8i8 V64:$Rn)))]>;
  def v16i8 : BaseSIMDTwoSameVector<1, U, 0b00, opc, 0b00, V128,
                                      asm, ".16b", ".16b",
                          [(set (v16i8 V128:$Rd), (OpNode (v16i8 V128:$Rn)))]>;
  def v4i16 : BaseSIMDTwoSameVector<0, U, 0b01, opc, 0b00, V64,
                                      asm, ".4h", ".4h",
                          [(set (v4i16 V64:$Rd), (OpNode (v4i16 V64:$Rn)))]>;
  def v8i16 : BaseSIMDTwoSameVector<1, U, 0b01, opc, 0b00, V128,
                                      asm, ".8h", ".8h",
                          [(set (v8i16 V128:$Rd), (OpNode (v8i16 V128:$Rn)))]>;
  def v2i32 : BaseSIMDTwoSameVector<0, U, 0b10, opc, 0b00, V64,
                                      asm, ".2s", ".2s",
                          [(set (v2i32 V64:$Rd), (OpNode (v2i32 V64:$Rn)))]>;
  def v4i32 : BaseSIMDTwoSameVector<1, U, 0b10, opc, 0b00, V128,
                                      asm, ".4s", ".4s",
                          [(set (v4i32 V128:$Rd), (OpNode (v4i32 V128:$Rn)))]>;
}

class BaseSIMDVectorLShiftLongBySize<bit Q, bits<2> size,
                            RegisterOperand regtype, string asm, string dstkind,
                            string srckind, string amount>
  : I<(outs V128:$Rd), (ins regtype:$Rn), asm,
      "{\t$Rd" # dstkind # ", $Rn" # srckind # ", #" # amount #
      "|" # dstkind # "\t$Rd, $Rn, #" #  amount # "}", "", []>,
    Sched<[WriteVq]> {
  bits<5> Rd;
  bits<5> Rn;
  let Inst{31}    = 0;
  let Inst{30}    = Q;
  let Inst{29-24} = 0b101110;
  let Inst{23-22} = size;
  let Inst{21-10} = 0b100001001110;
  let Inst{9-5}   = Rn;
  let Inst{4-0}   = Rd;
}

multiclass SIMDVectorLShiftLongBySizeBHS {
  let hasSideEffects = 0 in {
  def v8i8  : BaseSIMDVectorLShiftLongBySize<0, 0b00, V64,
                                             "shll", ".8h",  ".8b", "8">;
  def v16i8 : BaseSIMDVectorLShiftLongBySize<1, 0b00, V128,
                                             "shll2", ".8h", ".16b", "8">;
  def v4i16 : BaseSIMDVectorLShiftLongBySize<0, 0b01, V64,
                                             "shll", ".4s",  ".4h", "16">;
  def v8i16 : BaseSIMDVectorLShiftLongBySize<1, 0b01, V128,
                                             "shll2", ".4s", ".8h", "16">;
  def v2i32 : BaseSIMDVectorLShiftLongBySize<0, 0b10, V64,
                                             "shll", ".2d",  ".2s", "32">;
  def v4i32 : BaseSIMDVectorLShiftLongBySize<1, 0b10, V128,
                                             "shll2", ".2d", ".4s", "32">;
  }
}

// Supports all element sizes.
multiclass SIMDLongTwoVector<bit U, bits<5> opc, string asm,
                             SDPatternOperator OpNode> {
  def v8i8_v4i16  : BaseSIMDTwoSameVector<0, U, 0b00, opc, 0b00, V64,
                                      asm, ".4h", ".8b",
               [(set (v4i16 V64:$Rd), (OpNode (v8i8 V64:$Rn)))]>;
  def v16i8_v8i16 : BaseSIMDTwoSameVector<1, U, 0b00, opc, 0b00, V128,
                                      asm, ".8h", ".16b",
               [(set (v8i16 V128:$Rd), (OpNode (v16i8 V128:$Rn)))]>;
  def v4i16_v2i32 : BaseSIMDTwoSameVector<0, U, 0b01, opc, 0b00, V64,
                                      asm, ".2s", ".4h",
               [(set (v2i32 V64:$Rd), (OpNode (v4i16 V64:$Rn)))]>;
  def v8i16_v4i32 : BaseSIMDTwoSameVector<1, U, 0b01, opc, 0b00, V128,
                                      asm, ".4s", ".8h",
               [(set (v4i32 V128:$Rd), (OpNode (v8i16 V128:$Rn)))]>;
  def v2i32_v1i64 : BaseSIMDTwoSameVector<0, U, 0b10, opc, 0b00, V64,
                                      asm, ".1d", ".2s",
               [(set (v1i64 V64:$Rd), (OpNode (v2i32 V64:$Rn)))]>;
  def v4i32_v2i64 : BaseSIMDTwoSameVector<1, U, 0b10, opc, 0b00, V128,
                                      asm, ".2d", ".4s",
               [(set (v2i64 V128:$Rd), (OpNode (v4i32 V128:$Rn)))]>;
}

multiclass SIMDLongTwoVectorTied<bit U, bits<5> opc, string asm,
                                 SDPatternOperator OpNode> {
  def v8i8_v4i16  : BaseSIMDTwoSameVectorTied<0, U, 0b00, opc, 0b00, V64,
                                          asm, ".4h", ".8b",
      [(set (v4i16 V64:$dst), (OpNode (v4i16 V64:$Rd),
                                      (v8i8 V64:$Rn)))]>;
  def v16i8_v8i16 : BaseSIMDTwoSameVectorTied<1, U, 0b00, opc, 0b00, V128,
                                          asm, ".8h", ".16b",
      [(set (v8i16 V128:$dst), (OpNode (v8i16 V128:$Rd),
                                      (v16i8 V128:$Rn)))]>;
  def v4i16_v2i32 : BaseSIMDTwoSameVectorTied<0, U, 0b01, opc, 0b00, V64,
                                          asm, ".2s", ".4h",
      [(set (v2i32 V64:$dst), (OpNode (v2i32 V64:$Rd),
                                      (v4i16 V64:$Rn)))]>;
  def v8i16_v4i32 : BaseSIMDTwoSameVectorTied<1, U, 0b01, opc, 0b00, V128,
                                          asm, ".4s", ".8h",
      [(set (v4i32 V128:$dst), (OpNode (v4i32 V128:$Rd),
                                      (v8i16 V128:$Rn)))]>;
  def v2i32_v1i64 : BaseSIMDTwoSameVectorTied<0, U, 0b10, opc, 0b00, V64,
                                          asm, ".1d", ".2s",
      [(set (v1i64 V64:$dst), (OpNode (v1i64 V64:$Rd),
                                      (v2i32 V64:$Rn)))]>;
  def v4i32_v2i64 : BaseSIMDTwoSameVectorTied<1, U, 0b10, opc, 0b00, V128,
                                          asm, ".2d", ".4s",
      [(set (v2i64 V128:$dst), (OpNode (v2i64 V128:$Rd),
                                      (v4i32 V128:$Rn)))]>;
}

// Supports all element sizes, except 1xD.
multiclass SIMDTwoVectorBHSDTied<bit U, bits<5> opc, string asm,
                                  SDPatternOperator OpNode> {
  def v8i8  : BaseSIMDTwoSameVectorTied<0, U, 0b00, opc, 0b00, V64,
                                    asm, ".8b", ".8b",
    [(set (v8i8 V64:$dst), (OpNode (v8i8 V64:$Rd), (v8i8 V64:$Rn)))]>;
  def v16i8 : BaseSIMDTwoSameVectorTied<1, U, 0b00, opc, 0b00, V128,
                                    asm, ".16b", ".16b",
    [(set (v16i8 V128:$dst), (OpNode (v16i8 V128:$Rd), (v16i8 V128:$Rn)))]>;
  def v4i16 : BaseSIMDTwoSameVectorTied<0, U, 0b01, opc, 0b00, V64,
                                    asm, ".4h", ".4h",
    [(set (v4i16 V64:$dst), (OpNode (v4i16 V64:$Rd), (v4i16 V64:$Rn)))]>;
  def v8i16 : BaseSIMDTwoSameVectorTied<1, U, 0b01, opc, 0b00, V128,
                                    asm, ".8h", ".8h",
    [(set (v8i16 V128:$dst), (OpNode (v8i16 V128:$Rd), (v8i16 V128:$Rn)))]>;
  def v2i32 : BaseSIMDTwoSameVectorTied<0, U, 0b10, opc, 0b00, V64,
                                    asm, ".2s", ".2s",
    [(set (v2i32 V64:$dst), (OpNode (v2i32 V64:$Rd), (v2i32 V64:$Rn)))]>;
  def v4i32 : BaseSIMDTwoSameVectorTied<1, U, 0b10, opc, 0b00, V128,
                                    asm, ".4s", ".4s",
    [(set (v4i32 V128:$dst), (OpNode (v4i32 V128:$Rd), (v4i32 V128:$Rn)))]>;
  def v2i64 : BaseSIMDTwoSameVectorTied<1, U, 0b11, opc, 0b00, V128,
                                    asm, ".2d", ".2d",
    [(set (v2i64 V128:$dst), (OpNode (v2i64 V128:$Rd), (v2i64 V128:$Rn)))]>;
}

multiclass SIMDTwoVectorBHSD<bit U, bits<5> opc, string asm,
                             SDPatternOperator OpNode = null_frag> {
  def v8i8  : BaseSIMDTwoSameVector<0, U, 0b00, opc, 0b00, V64,
                                asm, ".8b", ".8b",
    [(set (v8i8 V64:$Rd), (OpNode (v8i8 V64:$Rn)))]>;
  def v16i8 : BaseSIMDTwoSameVector<1, U, 0b00, opc, 0b00, V128,
                                asm, ".16b", ".16b",
    [(set (v16i8 V128:$Rd), (OpNode (v16i8 V128:$Rn)))]>;
  def v4i16 : BaseSIMDTwoSameVector<0, U, 0b01, opc, 0b00, V64,
                                asm, ".4h", ".4h",
    [(set (v4i16 V64:$Rd), (OpNode (v4i16 V64:$Rn)))]>;
  def v8i16 : BaseSIMDTwoSameVector<1, U, 0b01, opc, 0b00, V128,
                                asm, ".8h", ".8h",
    [(set (v8i16 V128:$Rd), (OpNode (v8i16 V128:$Rn)))]>;
  def v2i32 : BaseSIMDTwoSameVector<0, U, 0b10, opc, 0b00, V64,
                                asm, ".2s", ".2s",
    [(set (v2i32 V64:$Rd), (OpNode (v2i32 V64:$Rn)))]>;
  def v4i32 : BaseSIMDTwoSameVector<1, U, 0b10, opc, 0b00, V128,
                                asm, ".4s", ".4s",
    [(set (v4i32 V128:$Rd), (OpNode (v4i32 V128:$Rn)))]>;
  def v2i64 : BaseSIMDTwoSameVector<1, U, 0b11, opc, 0b00, V128,
                                asm, ".2d", ".2d",
    [(set (v2i64 V128:$Rd), (OpNode (v2i64 V128:$Rn)))]>;
}


// Supports only B element sizes.
multiclass SIMDTwoVectorB<bit U, bits<2> size, bits<5> opc, string asm,
                          SDPatternOperator OpNode> {
  def v8i8  : BaseSIMDTwoSameVector<0, U, size, opc, 0b00, V64,
                                asm, ".8b", ".8b",
                    [(set (v8i8 V64:$Rd), (OpNode (v8i8 V64:$Rn)))]>;
  def v16i8 : BaseSIMDTwoSameVector<1, U, size, opc, 0b00, V128,
                                asm, ".16b", ".16b",
                    [(set (v16i8 V128:$Rd), (OpNode (v16i8 V128:$Rn)))]>;

}

// Supports only B and H element sizes.
multiclass SIMDTwoVectorBH<bit U, bits<5> opc, string asm,
                                SDPatternOperator OpNode> {
  def v8i8  : BaseSIMDTwoSameVector<0, U, 0b00, opc, 0b00, V64,
                                asm, ".8b", ".8b",
                    [(set (v8i8 V64:$Rd), (OpNode V64:$Rn))]>;
  def v16i8 : BaseSIMDTwoSameVector<1, U, 0b00, opc, 0b00, V128,
                                asm, ".16b", ".16b",
                    [(set (v16i8 V128:$Rd), (OpNode V128:$Rn))]>;
  def v4i16 : BaseSIMDTwoSameVector<0, U, 0b01, opc, 0b00, V64,
                                asm, ".4h", ".4h",
                    [(set (v4i16 V64:$Rd), (OpNode V64:$Rn))]>;
  def v8i16 : BaseSIMDTwoSameVector<1, U, 0b01, opc, 0b00, V128,
                                asm, ".8h", ".8h",
                    [(set (v8i16 V128:$Rd), (OpNode V128:$Rn))]>;
}

// Supports H, S and D element sizes, uses high bit of the size field
// as an extra opcode bit.
multiclass SIMDTwoVectorFP<bit U, bit S, bits<5> opc, string asm,
                           SDPatternOperator OpNode,
                           int fpexceptions = 1> {
  let mayRaiseFPException = fpexceptions, Uses = !if(fpexceptions,[FPCR],[]<Register>) in {
  let Predicates = [HasNEON, HasFullFP16] in {
  def v4f16 : BaseSIMDTwoSameVector<0, U, {S,1}, opc, 0b11, V64,
                                asm, ".4h", ".4h",
                          [(set (v4f16 V64:$Rd), (OpNode (v4f16 V64:$Rn)))]>;
  def v8f16 : BaseSIMDTwoSameVector<1, U, {S,1}, opc, 0b11, V128,
                                asm, ".8h", ".8h",
                          [(set (v8f16 V128:$Rd), (OpNode (v8f16 V128:$Rn)))]>;
  } // Predicates = [HasNEON, HasFullFP16]
  def v2f32 : BaseSIMDTwoSameVector<0, U, {S,0}, opc, 0b00, V64,
                                asm, ".2s", ".2s",
                          [(set (v2f32 V64:$Rd), (OpNode (v2f32 V64:$Rn)))]>;
  def v4f32 : BaseSIMDTwoSameVector<1, U, {S,0}, opc, 0b00, V128,
                                asm, ".4s", ".4s",
                          [(set (v4f32 V128:$Rd), (OpNode (v4f32 V128:$Rn)))]>;
  def v2f64 : BaseSIMDTwoSameVector<1, U, {S,1}, opc, 0b00, V128,
                                asm, ".2d", ".2d",
                          [(set (v2f64 V128:$Rd), (OpNode (v2f64 V128:$Rn)))]>;
  }
}

multiclass SIMDTwoVectorFPNoException<bit U, bit S, bits<5> opc, string asm,
                                      SDPatternOperator OpNode>
    : SIMDTwoVectorFP<U, S, opc, asm, OpNode, 0>;

// Supports only S and D element sizes
let mayRaiseFPException = 1, Uses = [FPCR] in
multiclass SIMDTwoVectorSD<bit U, bits<5> opc, string asm,
                           SDPatternOperator OpNode = null_frag> {

  def v2f32 : BaseSIMDTwoSameVector<0, U, 00, opc, 0b00, V64,
                                asm, ".2s", ".2s",
                          [(set (v2f32 V64:$Rd), (OpNode (v2f32 V64:$Rn)))]>;
  def v4f32 : BaseSIMDTwoSameVector<1, U, 00, opc, 0b00, V128,
                                asm, ".4s", ".4s",
                          [(set (v4f32 V128:$Rd), (OpNode (v4f32 V128:$Rn)))]>;
  def v2f64 : BaseSIMDTwoSameVector<1, U, 01, opc, 0b00, V128,
                                asm, ".2d", ".2d",
                          [(set (v2f64 V128:$Rd), (OpNode (v2f64 V128:$Rn)))]>;
}

multiclass FRIntNNTVector<bit U, bit op, string asm,
                          SDPatternOperator OpNode = null_frag> :
           SIMDTwoVectorSD<U, {0b1111,op}, asm, OpNode>;

// Supports only S element size.
multiclass SIMDTwoVectorS<bit U, bit S, bits<5> opc, string asm,
                           SDPatternOperator OpNode> {
  def v2i32 : BaseSIMDTwoSameVector<0, U, {S,0}, opc, 0b00, V64,
                                asm, ".2s", ".2s",
                          [(set (v2i32 V64:$Rd), (OpNode (v2i32 V64:$Rn)))]>;
  def v4i32 : BaseSIMDTwoSameVector<1, U, {S,0}, opc, 0b00, V128,
                                asm, ".4s", ".4s",
                          [(set (v4i32 V128:$Rd), (OpNode (v4i32 V128:$Rn)))]>;
}

let mayRaiseFPException = 1, Uses = [FPCR] in
multiclass SIMDTwoVectorFPToInt<bit U, bit S, bits<5> opc, string asm,
                           SDPatternOperator OpNode> {
  let Predicates = [HasNEON, HasFullFP16] in {
  def v4f16 : BaseSIMDTwoSameVector<0, U, {S,1}, opc, 0b11, V64,
                                asm, ".4h", ".4h",
                          [(set (v4i16 V64:$Rd), (OpNode (v4f16 V64:$Rn)))]>;
  def v8f16 : BaseSIMDTwoSameVector<1, U, {S,1}, opc, 0b11, V128,
                                asm, ".8h", ".8h",
                          [(set (v8i16 V128:$Rd), (OpNode (v8f16 V128:$Rn)))]>;
  } // Predicates = [HasNEON, HasFullFP16]
  def v2f32 : BaseSIMDTwoSameVector<0, U, {S,0}, opc, 0b00, V64,
                                asm, ".2s", ".2s",
                          [(set (v2i32 V64:$Rd), (OpNode (v2f32 V64:$Rn)))]>;
  def v4f32 : BaseSIMDTwoSameVector<1, U, {S,0}, opc, 0b00, V128,
                                asm, ".4s", ".4s",
                          [(set (v4i32 V128:$Rd), (OpNode (v4f32 V128:$Rn)))]>;
  def v2f64 : BaseSIMDTwoSameVector<1, U, {S,1}, opc, 0b00, V128,
                                asm, ".2d", ".2d",
                          [(set (v2i64 V128:$Rd), (OpNode (v2f64 V128:$Rn)))]>;
}

let mayRaiseFPException = 1, Uses = [FPCR] in
multiclass SIMDTwoVectorIntToFP<bit U, bit S, bits<5> opc, string asm,
                           SDPatternOperator OpNode> {
  let Predicates = [HasNEON, HasFullFP16] in {
  def v4f16 : BaseSIMDTwoSameVector<0, U, {S,1}, opc, 0b11, V64,
                                asm, ".4h", ".4h",
                          [(set (v4f16 V64:$Rd), (OpNode (v4i16 V64:$Rn)))]>;
  def v8f16 : BaseSIMDTwoSameVector<1, U, {S,1}, opc, 0b11, V128,
                                asm, ".8h", ".8h",
                          [(set (v8f16 V128:$Rd), (OpNode (v8i16 V128:$Rn)))]>;
  } // Predicates = [HasNEON, HasFullFP16]
  def v2f32 : BaseSIMDTwoSameVector<0, U, {S,0}, opc, 0b00, V64,
                                asm, ".2s", ".2s",
                          [(set (v2f32 V64:$Rd), (OpNode (v2i32 V64:$Rn)))]>;
  def v4f32 : BaseSIMDTwoSameVector<1, U, {S,0}, opc, 0b00, V128,
                                asm, ".4s", ".4s",
                          [(set (v4f32 V128:$Rd), (OpNode (v4i32 V128:$Rn)))]>;
  def v2f64 : BaseSIMDTwoSameVector<1, U, {S,1}, opc, 0b00, V128,
                                asm, ".2d", ".2d",
                          [(set (v2f64 V128:$Rd), (OpNode (v2i64 V128:$Rn)))]>;
}

let mayLoad = 0, mayStore = 0, hasSideEffects = 0 in
class BaseSIMDMixedTwoVector<bit Q, bit U, bits<2> size, bits<5> opcode,
                           RegisterOperand inreg, RegisterOperand outreg,
                           string asm, string outkind, string inkind,
                           list<dag> pattern>
  : I<(outs outreg:$Rd), (ins inreg:$Rn), asm,
      "{\t$Rd" # outkind # ", $Rn" # inkind #
      "|" # outkind # "\t$Rd, $Rn}", "", pattern>,
    Sched<[WriteVq]> {
  bits<5> Rd;
  bits<5> Rn;
  let Inst{31}    = 0;
  let Inst{30}    = Q;
  let Inst{29}    = U;
  let Inst{28-24} = 0b01110;
  let Inst{23-22} = size;
  let Inst{21-17} = 0b10000;
  let Inst{16-12} = opcode;
  let Inst{11-10} = 0b10;
  let Inst{9-5}   = Rn;
  let Inst{4-0}   = Rd;
}

let mayLoad = 0, mayStore = 0, hasSideEffects = 0 in
class BaseSIMDMixedTwoVectorTied<bit Q, bit U, bits<2> size, bits<5> opcode,
                           RegisterOperand inreg, RegisterOperand outreg,
                           string asm, string outkind, string inkind,
                           list<dag> pattern>
  : I<(outs outreg:$dst), (ins outreg:$Rd, inreg:$Rn), asm,
      "{\t$Rd" # outkind # ", $Rn" # inkind #
      "|" # outkind # "\t$Rd, $Rn}", "$Rd = $dst", pattern>,
    Sched<[WriteVq]> {
  bits<5> Rd;
  bits<5> Rn;
  let Inst{31}    = 0;
  let Inst{30}    = Q;
  let Inst{29}    = U;
  let Inst{28-24} = 0b01110;
  let Inst{23-22} = size;
  let Inst{21-17} = 0b10000;
  let Inst{16-12} = opcode;
  let Inst{11-10} = 0b10;
  let Inst{9-5}   = Rn;
  let Inst{4-0}   = Rd;
}

multiclass SIMDMixedTwoVector<bit U, bits<5> opc, string asm,
                              SDPatternOperator OpNode> {
  def v8i8  : BaseSIMDMixedTwoVector<0, U, 0b00, opc, V128, V64,
                                      asm, ".8b", ".8h",
        [(set (v8i8 V64:$Rd), (OpNode (v8i16 V128:$Rn)))]>;
  def v16i8 : BaseSIMDMixedTwoVectorTied<1, U, 0b00, opc, V128, V128,
                                      asm#"2", ".16b", ".8h", []>;
  def v4i16 : BaseSIMDMixedTwoVector<0, U, 0b01, opc, V128, V64,
                                      asm, ".4h", ".4s",
        [(set (v4i16 V64:$Rd), (OpNode (v4i32 V128:$Rn)))]>;
  def v8i16 : BaseSIMDMixedTwoVectorTied<1, U, 0b01, opc, V128, V128,
                                      asm#"2", ".8h", ".4s", []>;
  def v2i32 : BaseSIMDMixedTwoVector<0, U, 0b10, opc, V128, V64,
                                      asm, ".2s", ".2d",
        [(set (v2i32 V64:$Rd), (OpNode (v2i64 V128:$Rn)))]>;
  def v4i32 : BaseSIMDMixedTwoVectorTied<1, U, 0b10, opc, V128, V128,
                                      asm#"2", ".4s", ".2d", []>;

  def : Pat<(concat_vectors (v8i8 V64:$Rd), (OpNode (v8i16 V128:$Rn))),
            (!cast<Instruction>(NAME # "v16i8")
                (INSERT_SUBREG (IMPLICIT_DEF), V64:$Rd, dsub), V128:$Rn)>;
  def : Pat<(concat_vectors (v4i16 V64:$Rd), (OpNode (v4i32 V128:$Rn))),
            (!cast<Instruction>(NAME # "v8i16")
                (INSERT_SUBREG (IMPLICIT_DEF), V64:$Rd, dsub), V128:$Rn)>;
  def : Pat<(concat_vectors (v2i32 V64:$Rd), (OpNode (v2i64 V128:$Rn))),
            (!cast<Instruction>(NAME # "v4i32")
                (INSERT_SUBREG (IMPLICIT_DEF), V64:$Rd, dsub), V128:$Rn)>;
}

class BaseSIMDCmpTwoVector<bit Q, bit U, bits<2> size, bits<2> size2,
                           bits<5> opcode, RegisterOperand regtype, string asm,
                           string kind, string zero, ValueType dty,
                           ValueType sty, SDNode OpNode>
  : I<(outs regtype:$Rd), (ins regtype:$Rn), asm,
      "{\t$Rd" # kind # ", $Rn" # kind # ", #" # zero #
      "|" # kind # "\t$Rd, $Rn, #" # zero # "}", "",
      [(set (dty regtype:$Rd), (OpNode (sty regtype:$Rn)))]>,
    Sched<[!if(Q, WriteVq, WriteVd)]> {
  bits<5> Rd;
  bits<5> Rn;
  let Inst{31}    = 0;
  let Inst{30}    = Q;
  let Inst{29}    = U;
  let Inst{28-24} = 0b01110;
  let Inst{23-22} = size;
  let Inst{21} = 0b1;
  let Inst{20-19} = size2;
  let Inst{18-17} = 0b00;
  let Inst{16-12} = opcode;
  let Inst{11-10} = 0b10;
  let Inst{9-5}   = Rn;
  let Inst{4-0}   = Rd;
}

// Comparisons support all element sizes, except 1xD.
multiclass SIMDCmpTwoVector<bit U, bits<5> opc, string asm,
                            SDNode OpNode> {
  def v8i8rz  : BaseSIMDCmpTwoVector<0, U, 0b00, 0b00, opc, V64,
                                     asm, ".8b", "0",
                                     v8i8, v8i8, OpNode>;
  def v16i8rz : BaseSIMDCmpTwoVector<1, U, 0b00, 0b00, opc, V128,
                                     asm, ".16b", "0",
                                     v16i8, v16i8, OpNode>;
  def v4i16rz : BaseSIMDCmpTwoVector<0, U, 0b01, 0b00, opc, V64,
                                     asm, ".4h", "0",
                                     v4i16, v4i16, OpNode>;
  def v8i16rz : BaseSIMDCmpTwoVector<1, U, 0b01, 0b00, opc, V128,
                                     asm, ".8h", "0",
                                     v8i16, v8i16, OpNode>;
  def v2i32rz : BaseSIMDCmpTwoVector<0, U, 0b10, 0b00, opc, V64,
                                     asm, ".2s", "0",
                                     v2i32, v2i32, OpNode>;
  def v4i32rz : BaseSIMDCmpTwoVector<1, U, 0b10, 0b00, opc, V128,
                                     asm, ".4s", "0",
                                     v4i32, v4i32, OpNode>;
  def v2i64rz : BaseSIMDCmpTwoVector<1, U, 0b11, 0b00, opc, V128,
                                     asm, ".2d", "0",
                                     v2i64, v2i64, OpNode>;
}

// FP Comparisons support only S and D element sizes (and H for v8.2a).
multiclass SIMDFPCmpTwoVector<bit U, bit S, bits<5> opc,
                              string asm, SDNode OpNode> {

  let mayRaiseFPException = 1, Uses = [FPCR] in {
  let Predicates = [HasNEON, HasFullFP16] in {
  def v4i16rz : BaseSIMDCmpTwoVector<0, U, {S,1}, 0b11, opc, V64,
                                     asm, ".4h", "0.0",
                                     v4i16, v4f16, OpNode>;
  def v8i16rz : BaseSIMDCmpTwoVector<1, U, {S,1}, 0b11, opc, V128,
                                     asm, ".8h", "0.0",
                                     v8i16, v8f16, OpNode>;
  } // Predicates = [HasNEON, HasFullFP16]
  def v2i32rz : BaseSIMDCmpTwoVector<0, U, {S,0}, 0b00, opc, V64,
                                     asm, ".2s", "0.0",
                                     v2i32, v2f32, OpNode>;
  def v4i32rz : BaseSIMDCmpTwoVector<1, U, {S,0}, 0b00, opc, V128,
                                     asm, ".4s", "0.0",
                                     v4i32, v4f32, OpNode>;
  def v2i64rz : BaseSIMDCmpTwoVector<1, U, {S,1}, 0b00, opc, V128,
                                     asm, ".2d", "0.0",
                                     v2i64, v2f64, OpNode>;
  }

  let Predicates = [HasNEON, HasFullFP16] in {
  def : InstAlias<asm # "\t$Vd.4h, $Vn.4h, #0",
                  (!cast<Instruction>(NAME # v4i16rz) V64:$Vd, V64:$Vn), 0>;
  def : InstAlias<asm # "\t$Vd.8h, $Vn.8h, #0",
                  (!cast<Instruction>(NAME # v8i16rz) V128:$Vd, V128:$Vn), 0>;
  }
  def : InstAlias<asm # "\t$Vd.2s, $Vn.2s, #0",
                  (!cast<Instruction>(NAME # v2i32rz) V64:$Vd, V64:$Vn), 0>;
  def : InstAlias<asm # "\t$Vd.4s, $Vn.4s, #0",
                  (!cast<Instruction>(NAME # v4i32rz) V128:$Vd, V128:$Vn), 0>;
  def : InstAlias<asm # "\t$Vd.2d, $Vn.2d, #0",
                  (!cast<Instruction>(NAME # v2i64rz) V128:$Vd, V128:$Vn), 0>;
  let Predicates = [HasNEON, HasFullFP16] in {
  def : InstAlias<asm # ".4h\t$Vd, $Vn, #0",
                  (!cast<Instruction>(NAME # v4i16rz) V64:$Vd, V64:$Vn), 0>;
  def : InstAlias<asm # ".8h\t$Vd, $Vn, #0",
                  (!cast<Instruction>(NAME # v8i16rz) V128:$Vd, V128:$Vn), 0>;
  }
  def : InstAlias<asm # ".2s\t$Vd, $Vn, #0",
                  (!cast<Instruction>(NAME # v2i32rz) V64:$Vd, V64:$Vn), 0>;
  def : InstAlias<asm # ".4s\t$Vd, $Vn, #0",
                  (!cast<Instruction>(NAME # v4i32rz) V128:$Vd, V128:$Vn), 0>;
  def : InstAlias<asm # ".2d\t$Vd, $Vn, #0",
                  (!cast<Instruction>(NAME # v2i64rz) V128:$Vd, V128:$Vn), 0>;
}

let mayLoad = 0, mayStore = 0, hasSideEffects = 0, mayRaiseFPException = 1, Uses = [FPCR] in
class BaseSIMDFPCvtTwoVector<bit Q, bit U, bits<2> size, bits<5> opcode,
                             RegisterOperand outtype, RegisterOperand intype,
                             string asm, string VdTy, string VnTy,
                             list<dag> pattern>
  : I<(outs outtype:$Rd), (ins intype:$Rn), asm,
      !strconcat("\t$Rd", VdTy, ", $Rn", VnTy), "", pattern>,
    Sched<[WriteVq]> {
  bits<5> Rd;
  bits<5> Rn;
  let Inst{31}    = 0;
  let Inst{30}    = Q;
  let Inst{29}    = U;
  let Inst{28-24} = 0b01110;
  let Inst{23-22} = size;
  let Inst{21-17} = 0b10000;
  let Inst{16-12} = opcode;
  let Inst{11-10} = 0b10;
  let Inst{9-5}   = Rn;
  let Inst{4-0}   = Rd;
}

let mayLoad = 0, mayStore = 0, hasSideEffects = 0, mayRaiseFPException = 1, Uses = [FPCR] in
class BaseSIMDFPCvtTwoVectorTied<bit Q, bit U, bits<2> size, bits<5> opcode,
                             RegisterOperand outtype, RegisterOperand intype,
                             string asm, string VdTy, string VnTy,
                             list<dag> pattern>
  : I<(outs outtype:$dst), (ins outtype:$Rd, intype:$Rn), asm,
      !strconcat("\t$Rd", VdTy, ", $Rn", VnTy), "$Rd = $dst", pattern>,
    Sched<[WriteVq]> {
  bits<5> Rd;
  bits<5> Rn;
  let Inst{31}    = 0;
  let Inst{30}    = Q;
  let Inst{29}    = U;
  let Inst{28-24} = 0b01110;
  let Inst{23-22} = size;
  let Inst{21-17} = 0b10000;
  let Inst{16-12} = opcode;
  let Inst{11-10} = 0b10;
  let Inst{9-5}   = Rn;
  let Inst{4-0}   = Rd;
}

multiclass SIMDFPWidenTwoVector<bit U, bit S, bits<5> opc, string asm> {
  def v4i16 : BaseSIMDFPCvtTwoVector<0, U, {S,0}, opc, V128, V64,
                                    asm, ".4s", ".4h", []>;
  def v8i16 : BaseSIMDFPCvtTwoVector<1, U, {S,0}, opc, V128, V128,
                                    asm#"2", ".4s", ".8h", []>;
  def v2i32 : BaseSIMDFPCvtTwoVector<0, U, {S,1}, opc, V128, V64,
                                    asm, ".2d", ".2s", []>;
  def v4i32 : BaseSIMDFPCvtTwoVector<1, U, {S,1}, opc, V128, V128,
                                    asm#"2", ".2d", ".4s", []>;
}

multiclass SIMDFPNarrowTwoVector<bit U, bit S, bits<5> opc, string asm> {
  def v4i16 : BaseSIMDFPCvtTwoVector<0, U, {S,0}, opc, V64, V128,
                                    asm, ".4h", ".4s", []>;
  def v8i16 : BaseSIMDFPCvtTwoVectorTied<1, U, {S,0}, opc, V128, V128,
                                    asm#"2", ".8h", ".4s", []>;
  def v2i32 : BaseSIMDFPCvtTwoVector<0, U, {S,1}, opc, V64, V128,
                                    asm, ".2s", ".2d", []>;
  def v4i32 : BaseSIMDFPCvtTwoVectorTied<1, U, {S,1}, opc, V128, V128,
                                    asm#"2", ".4s", ".2d", []>;
}

multiclass SIMDFPInexactCvtTwoVector<bit U, bit S, bits<5> opc, string asm,
                                     Intrinsic OpNode> {
  def v2f32 : BaseSIMDFPCvtTwoVector<0, U, {S,1}, opc, V64, V128,
                                     asm, ".2s", ".2d",
                          [(set (v2f32 V64:$Rd), (OpNode (v2f64 V128:$Rn)))]>;
  def v4f32 : BaseSIMDFPCvtTwoVectorTied<1, U, {S,1}, opc, V128, V128,
                                    asm#"2", ".4s", ".2d", []>;

  def : Pat<(concat_vectors (v2f32 V64:$Rd), (OpNode (v2f64 V128:$Rn))),
            (!cast<Instruction>(NAME # "v4f32")
                (INSERT_SUBREG (IMPLICIT_DEF), V64:$Rd, dsub), V128:$Rn)>;
}

//----------------------------------------------------------------------------
// AdvSIMD three register different-size vector instructions.
//----------------------------------------------------------------------------

let mayLoad = 0, mayStore = 0, hasSideEffects = 0 in
class BaseSIMDDifferentThreeVector<bit U, bits<3> size, bits<4> opcode,
                      RegisterOperand outtype, RegisterOperand intype1,
                      RegisterOperand intype2, string asm,
                      string outkind, string inkind1, string inkind2,
                      list<dag> pattern>
  : I<(outs outtype:$Rd), (ins intype1:$Rn, intype2:$Rm), asm,
      "{\t$Rd" # outkind # ", $Rn" # inkind1 # ", $Rm" # inkind2 #
      "|" # outkind # "\t$Rd, $Rn, $Rm}", "", pattern>,
    Sched<[WriteVq]> {
  bits<5> Rd;
  bits<5> Rn;
  bits<5> Rm;
  let Inst{31}    = 0;
  let Inst{30}    = size{0};
  let Inst{29}    = U;
  let Inst{28-24} = 0b01110;
  let Inst{23-22} = size{2-1};
  let Inst{21}    = 1;
  let Inst{20-16} = Rm;
  let Inst{15-12} = opcode;
  let Inst{11-10} = 0b00;
  let Inst{9-5}   = Rn;
  let Inst{4-0}   = Rd;
}

let mayLoad = 0, mayStore = 0, hasSideEffects = 0 in
class BaseSIMDDifferentThreeVectorTied<bit U, bits<3> size, bits<4> opcode,
                      RegisterOperand outtype, RegisterOperand intype1,
                      RegisterOperand intype2, string asm,
                      string outkind, string inkind1, string inkind2,
                      list<dag> pattern>
  : I<(outs outtype:$dst), (ins outtype:$Rd, intype1:$Rn, intype2:$Rm), asm,
      "{\t$Rd" # outkind # ", $Rn" # inkind1 # ", $Rm" # inkind2 #
      "|" # outkind # "\t$Rd, $Rn, $Rm}", "$Rd = $dst", pattern>,
    Sched<[WriteVq]> {
  bits<5> Rd;
  bits<5> Rn;
  bits<5> Rm;
  let Inst{31}    = 0;
  let Inst{30}    = size{0};
  let Inst{29}    = U;
  let Inst{28-24} = 0b01110;
  let Inst{23-22} = size{2-1};
  let Inst{21}    = 1;
  let Inst{20-16} = Rm;
  let Inst{15-12} = opcode;
  let Inst{11-10} = 0b00;
  let Inst{9-5}   = Rn;
  let Inst{4-0}   = Rd;
}

// FIXME: TableGen doesn't know how to deal with expanded types that also
//        change the element count (in this case, placing the results in
//        the high elements of the result register rather than the low
//        elements). Until that's fixed, we can't code-gen those.
multiclass SIMDNarrowThreeVectorBHS<bit U, bits<4> opc, string asm,
                                    Intrinsic IntOp> {
  def v8i16_v8i8   : BaseSIMDDifferentThreeVector<U, 0b000, opc,
                                                  V64, V128, V128,
                                                  asm, ".8b", ".8h", ".8h",
     [(set (v8i8 V64:$Rd), (IntOp (v8i16 V128:$Rn), (v8i16 V128:$Rm)))]>;
  def v8i16_v16i8  : BaseSIMDDifferentThreeVectorTied<U, 0b001, opc,
                                                  V128, V128, V128,
                                                  asm#"2", ".16b", ".8h", ".8h",
     []>;
  def v4i32_v4i16  : BaseSIMDDifferentThreeVector<U, 0b010, opc,
                                                  V64, V128, V128,
                                                  asm, ".4h", ".4s", ".4s",
     [(set (v4i16 V64:$Rd), (IntOp (v4i32 V128:$Rn), (v4i32 V128:$Rm)))]>;
  def v4i32_v8i16  : BaseSIMDDifferentThreeVectorTied<U, 0b011, opc,
                                                  V128, V128, V128,
                                                  asm#"2", ".8h", ".4s", ".4s",
     []>;
  def v2i64_v2i32  : BaseSIMDDifferentThreeVector<U, 0b100, opc,
                                                  V64, V128, V128,
                                                  asm, ".2s", ".2d", ".2d",
     [(set (v2i32 V64:$Rd), (IntOp (v2i64 V128:$Rn), (v2i64 V128:$Rm)))]>;
  def v2i64_v4i32  : BaseSIMDDifferentThreeVectorTied<U, 0b101, opc,
                                                  V128, V128, V128,
                                                  asm#"2", ".4s", ".2d", ".2d",
     []>;


  // Patterns for the '2' variants involve INSERT_SUBREG, which you can't put in
  // a version attached to an instruction.
  def : Pat<(concat_vectors (v8i8 V64:$Rd), (IntOp (v8i16 V128:$Rn),
                                                   (v8i16 V128:$Rm))),
            (!cast<Instruction>(NAME # "v8i16_v16i8")
                (INSERT_SUBREG (IMPLICIT_DEF), V64:$Rd, dsub),
                V128:$Rn, V128:$Rm)>;
  def : Pat<(concat_vectors (v4i16 V64:$Rd), (IntOp (v4i32 V128:$Rn),
                                                    (v4i32 V128:$Rm))),
            (!cast<Instruction>(NAME # "v4i32_v8i16")
                (INSERT_SUBREG (IMPLICIT_DEF), V64:$Rd, dsub),
                V128:$Rn, V128:$Rm)>;
  def : Pat<(concat_vectors (v2i32 V64:$Rd), (IntOp (v2i64 V128:$Rn),
                                                    (v2i64 V128:$Rm))),
            (!cast<Instruction>(NAME # "v2i64_v4i32")
                (INSERT_SUBREG (IMPLICIT_DEF), V64:$Rd, dsub),
                V128:$Rn, V128:$Rm)>;
}

multiclass SIMDDifferentThreeVectorBD<bit U, bits<4> opc, string asm,
                                      SDPatternOperator OpNode> {
  def v8i8   : BaseSIMDDifferentThreeVector<U, 0b000, opc,
                                            V128, V64, V64,
                                            asm, ".8h", ".8b", ".8b",
      [(set (v8i16 V128:$Rd), (OpNode (v8i8 V64:$Rn), (v8i8 V64:$Rm)))]>;
  def v16i8  : BaseSIMDDifferentThreeVector<U, 0b001, opc,
                                            V128, V128, V128,
                                            asm#"2", ".8h", ".16b", ".16b", []>;
  let Predicates = [HasAES] in {
    def v1i64  : BaseSIMDDifferentThreeVector<U, 0b110, opc,
                                              V128, V64, V64,
                                              asm, ".1q", ".1d", ".1d",
        [(set (v16i8 V128:$Rd), (OpNode (v1i64 V64:$Rn), (v1i64 V64:$Rm)))]>;
    def v2i64  : BaseSIMDDifferentThreeVector<U, 0b111, opc,
                                              V128, V128, V128,
                                              asm#"2", ".1q", ".2d", ".2d",
        [(set (v16i8 V128:$Rd), (OpNode (extract_high_v2i64 (v2i64 V128:$Rn)),
                                        (extract_high_v2i64 (v2i64 V128:$Rm))))]>;
  }

  def : Pat<(v8i16 (OpNode (v8i8 (extract_high_v16i8 (v16i8 V128:$Rn))),
                          (v8i8 (extract_high_v16i8 (v16i8 V128:$Rm))))),
      (!cast<Instruction>(NAME#"v16i8") V128:$Rn, V128:$Rm)>;
}

multiclass SIMDLongThreeVectorHS<bit U, bits<4> opc, string asm,
                                 SDPatternOperator OpNode> {
  def v4i16_v4i32  : BaseSIMDDifferentThreeVector<U, 0b010, opc,
                                                  V128, V64, V64,
                                                  asm, ".4s", ".4h", ".4h",
      [(set (v4i32 V128:$Rd), (OpNode (v4i16 V64:$Rn), (v4i16 V64:$Rm)))]>;
  def v8i16_v4i32  : BaseSIMDDifferentThreeVector<U, 0b011, opc,
                                                  V128, V128, V128,
                                                  asm#"2", ".4s", ".8h", ".8h",
      [(set (v4i32 V128:$Rd), (OpNode (extract_high_v8i16 (v8i16 V128:$Rn)),
                                      (extract_high_v8i16 (v8i16 V128:$Rm))))]>;
  def v2i32_v2i64  : BaseSIMDDifferentThreeVector<U, 0b100, opc,
                                                  V128, V64, V64,
                                                  asm, ".2d", ".2s", ".2s",
      [(set (v2i64 V128:$Rd), (OpNode (v2i32 V64:$Rn), (v2i32 V64:$Rm)))]>;
  def v4i32_v2i64  : BaseSIMDDifferentThreeVector<U, 0b101, opc,
                                                  V128, V128, V128,
                                                  asm#"2", ".2d", ".4s", ".4s",
      [(set (v2i64 V128:$Rd), (OpNode (extract_high_v4i32 (v4i32 V128:$Rn)),
                                      (extract_high_v4i32 (v4i32 V128:$Rm))))]>;
}

multiclass SIMDLongThreeVectorBHSabdl<bit U, bits<4> opc, string asm,
                                  SDPatternOperator OpNode = null_frag> {
  def v8i8_v8i16   : BaseSIMDDifferentThreeVector<U, 0b000, opc,
                                                  V128, V64, V64,
                                                  asm, ".8h", ".8b", ".8b",
      [(set (v8i16 V128:$Rd),
            (zext (v8i8 (OpNode (v8i8 V64:$Rn), (v8i8 V64:$Rm)))))]>;
  def v16i8_v8i16  : BaseSIMDDifferentThreeVector<U, 0b001, opc,
                                                 V128, V128, V128,
                                                 asm#"2", ".8h", ".16b", ".16b",
      [(set (v8i16 V128:$Rd),
            (zext (v8i8 (OpNode (extract_high_v16i8 (v16i8 V128:$Rn)),
                                (extract_high_v16i8 (v16i8 V128:$Rm))))))]>;
  def v4i16_v4i32  : BaseSIMDDifferentThreeVector<U, 0b010, opc,
                                                  V128, V64, V64,
                                                  asm, ".4s", ".4h", ".4h",
      [(set (v4i32 V128:$Rd),
            (zext (v4i16 (OpNode (v4i16 V64:$Rn), (v4i16 V64:$Rm)))))]>;
  def v8i16_v4i32  : BaseSIMDDifferentThreeVector<U, 0b011, opc,
                                                  V128, V128, V128,
                                                  asm#"2", ".4s", ".8h", ".8h",
      [(set (v4i32 V128:$Rd),
            (zext (v4i16 (OpNode (extract_high_v8i16 (v8i16 V128:$Rn)),
                                  (extract_high_v8i16 (v8i16 V128:$Rm))))))]>;
  def v2i32_v2i64  : BaseSIMDDifferentThreeVector<U, 0b100, opc,
                                                  V128, V64, V64,
                                                  asm, ".2d", ".2s", ".2s",
      [(set (v2i64 V128:$Rd),
            (zext (v2i32 (OpNode (v2i32 V64:$Rn), (v2i32 V64:$Rm)))))]>;
  def v4i32_v2i64  : BaseSIMDDifferentThreeVector<U, 0b101, opc,
                                                  V128, V128, V128,
                                                  asm#"2", ".2d", ".4s", ".4s",
      [(set (v2i64 V128:$Rd),
            (zext (v2i32 (OpNode (extract_high_v4i32 (v4i32 V128:$Rn)),
                                 (extract_high_v4i32 (v4i32 V128:$Rm))))))]>;
}

multiclass SIMDLongThreeVectorTiedBHSabal<bit U, bits<4> opc,
                                          string asm,
                                          SDPatternOperator OpNode> {
  def v8i8_v8i16   : BaseSIMDDifferentThreeVectorTied<U, 0b000, opc,
                                                  V128, V64, V64,
                                                  asm, ".8h", ".8b", ".8b",
    [(set (v8i16 V128:$dst),
          (add (v8i16 V128:$Rd),
               (zext (v8i8 (OpNode (v8i8 V64:$Rn), (v8i8 V64:$Rm))))))]>;
  def v16i8_v8i16  : BaseSIMDDifferentThreeVectorTied<U, 0b001, opc,
                                                 V128, V128, V128,
                                                 asm#"2", ".8h", ".16b", ".16b",
    [(set (v8i16 V128:$dst),
          (add (v8i16 V128:$Rd),
               (zext (v8i8 (OpNode (extract_high_v16i8 (v16i8 V128:$Rn)),
                                   (extract_high_v16i8 (v16i8 V128:$Rm)))))))]>;
  def v4i16_v4i32  : BaseSIMDDifferentThreeVectorTied<U, 0b010, opc,
                                                  V128, V64, V64,
                                                  asm, ".4s", ".4h", ".4h",
    [(set (v4i32 V128:$dst),
          (add (v4i32 V128:$Rd),
               (zext (v4i16 (OpNode (v4i16 V64:$Rn), (v4i16 V64:$Rm))))))]>;
  def v8i16_v4i32  : BaseSIMDDifferentThreeVectorTied<U, 0b011, opc,
                                                  V128, V128, V128,
                                                  asm#"2", ".4s", ".8h", ".8h",
    [(set (v4i32 V128:$dst),
          (add (v4i32 V128:$Rd),
               (zext (v4i16 (OpNode (extract_high_v8i16 (v8i16 V128:$Rn)),
                                    (extract_high_v8i16 (v8i16 V128:$Rm)))))))]>;
  def v2i32_v2i64  : BaseSIMDDifferentThreeVectorTied<U, 0b100, opc,
                                                  V128, V64, V64,
                                                  asm, ".2d", ".2s", ".2s",
    [(set (v2i64 V128:$dst),
          (add (v2i64 V128:$Rd),
               (zext (v2i32 (OpNode (v2i32 V64:$Rn), (v2i32 V64:$Rm))))))]>;
  def v4i32_v2i64  : BaseSIMDDifferentThreeVectorTied<U, 0b101, opc,
                                                  V128, V128, V128,
                                                  asm#"2", ".2d", ".4s", ".4s",
    [(set (v2i64 V128:$dst),
          (add (v2i64 V128:$Rd),
               (zext (v2i32 (OpNode (extract_high_v4i32 (v4i32 V128:$Rn)),
                                    (extract_high_v4i32 (v4i32 V128:$Rm)))))))]>;
}

multiclass SIMDLongThreeVectorBHS<bit U, bits<4> opc, string asm,
                                  SDPatternOperator OpNode = null_frag> {
  def v8i8_v8i16   : BaseSIMDDifferentThreeVector<U, 0b000, opc,
                                                  V128, V64, V64,
                                                  asm, ".8h", ".8b", ".8b",
      [(set (v8i16 V128:$Rd), (OpNode (v8i8 V64:$Rn), (v8i8 V64:$Rm)))]>;
  def v16i8_v8i16  : BaseSIMDDifferentThreeVector<U, 0b001, opc,
                                                 V128, V128, V128,
                                                 asm#"2", ".8h", ".16b", ".16b",
      [(set (v8i16 V128:$Rd), (OpNode (extract_high_v16i8 (v16i8 V128:$Rn)),
                                      (extract_high_v16i8 (v16i8 V128:$Rm))))]>;
  def v4i16_v4i32  : BaseSIMDDifferentThreeVector<U, 0b010, opc,
                                                  V128, V64, V64,
                                                  asm, ".4s", ".4h", ".4h",
      [(set (v4i32 V128:$Rd), (OpNode (v4i16 V64:$Rn), (v4i16 V64:$Rm)))]>;
  def v8i16_v4i32  : BaseSIMDDifferentThreeVector<U, 0b011, opc,
                                                  V128, V128, V128,
                                                  asm#"2", ".4s", ".8h", ".8h",
      [(set (v4i32 V128:$Rd), (OpNode (extract_high_v8i16 (v8i16 V128:$Rn)),
                                      (extract_high_v8i16 (v8i16 V128:$Rm))))]>;
  def v2i32_v2i64  : BaseSIMDDifferentThreeVector<U, 0b100, opc,
                                                  V128, V64, V64,
                                                  asm, ".2d", ".2s", ".2s",
      [(set (v2i64 V128:$Rd), (OpNode (v2i32 V64:$Rn), (v2i32 V64:$Rm)))]>;
  def v4i32_v2i64  : BaseSIMDDifferentThreeVector<U, 0b101, opc,
                                                  V128, V128, V128,
                                                  asm#"2", ".2d", ".4s", ".4s",
      [(set (v2i64 V128:$Rd), (OpNode (extract_high_v4i32 (v4i32 V128:$Rn)),
                                      (extract_high_v4i32 (v4i32 V128:$Rm))))]>;
}

multiclass SIMDLongThreeVectorTiedBHS<bit U, bits<4> opc,
                                      string asm,
                                      SDPatternOperator OpNode> {
  def v8i8_v8i16   : BaseSIMDDifferentThreeVectorTied<U, 0b000, opc,
                                                  V128, V64, V64,
                                                  asm, ".8h", ".8b", ".8b",
    [(set (v8i16 V128:$dst),
          (OpNode (v8i16 V128:$Rd), (v8i8 V64:$Rn), (v8i8 V64:$Rm)))]>;
  def v16i8_v8i16  : BaseSIMDDifferentThreeVectorTied<U, 0b001, opc,
                                                 V128, V128, V128,
                                                 asm#"2", ".8h", ".16b", ".16b",
    [(set (v8i16 V128:$dst),
          (OpNode (v8i16 V128:$Rd),
                  (extract_high_v16i8 (v16i8 V128:$Rn)),
                  (extract_high_v16i8 (v16i8 V128:$Rm))))]>;
  def v4i16_v4i32  : BaseSIMDDifferentThreeVectorTied<U, 0b010, opc,
                                                  V128, V64, V64,
                                                  asm, ".4s", ".4h", ".4h",
    [(set (v4i32 V128:$dst),
          (OpNode (v4i32 V128:$Rd), (v4i16 V64:$Rn), (v4i16 V64:$Rm)))]>;
  def v8i16_v4i32  : BaseSIMDDifferentThreeVectorTied<U, 0b011, opc,
                                                  V128, V128, V128,
                                                  asm#"2", ".4s", ".8h", ".8h",
    [(set (v4i32 V128:$dst),
          (OpNode (v4i32 V128:$Rd),
                  (extract_high_v8i16 (v8i16 V128:$Rn)),
                  (extract_high_v8i16 (v8i16 V128:$Rm))))]>;
  def v2i32_v2i64  : BaseSIMDDifferentThreeVectorTied<U, 0b100, opc,
                                                  V128, V64, V64,
                                                  asm, ".2d", ".2s", ".2s",
    [(set (v2i64 V128:$dst),
          (OpNode (v2i64 V128:$Rd), (v2i32 V64:$Rn), (v2i32 V64:$Rm)))]>;
  def v4i32_v2i64  : BaseSIMDDifferentThreeVectorTied<U, 0b101, opc,
                                                  V128, V128, V128,
                                                  asm#"2", ".2d", ".4s", ".4s",
    [(set (v2i64 V128:$dst),
          (OpNode (v2i64 V128:$Rd),
                  (extract_high_v4i32 (v4i32 V128:$Rn)),
                  (extract_high_v4i32 (v4i32 V128:$Rm))))]>;
}

multiclass SIMDLongThreeVectorSQDMLXTiedHS<bit U, bits<4> opc, string asm,
                                           SDPatternOperator Accum> {
  def v4i16_v4i32  : BaseSIMDDifferentThreeVectorTied<U, 0b010, opc,
                                                  V128, V64, V64,
                                                  asm, ".4s", ".4h", ".4h",
    [(set (v4i32 V128:$dst),
          (Accum (v4i32 V128:$Rd),
                 (v4i32 (int_aarch64_neon_sqdmull (v4i16 V64:$Rn),
                                                (v4i16 V64:$Rm)))))]>;
  def v8i16_v4i32  : BaseSIMDDifferentThreeVectorTied<U, 0b011, opc,
                                                  V128, V128, V128,
                                                  asm#"2", ".4s", ".8h", ".8h",
    [(set (v4i32 V128:$dst),
          (Accum (v4i32 V128:$Rd),
                 (v4i32 (int_aarch64_neon_sqdmull (extract_high_v8i16 (v8i16 V128:$Rn)),
                                            (extract_high_v8i16 (v8i16 V128:$Rm))))))]>;
  def v2i32_v2i64  : BaseSIMDDifferentThreeVectorTied<U, 0b100, opc,
                                                  V128, V64, V64,
                                                  asm, ".2d", ".2s", ".2s",
    [(set (v2i64 V128:$dst),
          (Accum (v2i64 V128:$Rd),
                 (v2i64 (int_aarch64_neon_sqdmull (v2i32 V64:$Rn),
                                                (v2i32 V64:$Rm)))))]>;
  def v4i32_v2i64  : BaseSIMDDifferentThreeVectorTied<U, 0b101, opc,
                                                  V128, V128, V128,
                                                  asm#"2", ".2d", ".4s", ".4s",
    [(set (v2i64 V128:$dst),
          (Accum (v2i64 V128:$Rd),
                 (v2i64 (int_aarch64_neon_sqdmull (extract_high_v4i32 (v4i32 V128:$Rn)),
                                            (extract_high_v4i32 (v4i32 V128:$Rm))))))]>;
}

multiclass SIMDWideThreeVectorBHS<bit U, bits<4> opc, string asm,
                                  SDPatternOperator OpNode> {
  def v8i8_v8i16   : BaseSIMDDifferentThreeVector<U, 0b000, opc,
                                                  V128, V128, V64,
                                                  asm, ".8h", ".8h", ".8b",
       [(set (v8i16 V128:$Rd), (OpNode (v8i16 V128:$Rn), (v8i8 V64:$Rm)))]>;
  def v16i8_v8i16  : BaseSIMDDifferentThreeVector<U, 0b001, opc,
                                                  V128, V128, V128,
                                                  asm#"2", ".8h", ".8h", ".16b",
       [(set (v8i16 V128:$Rd), (OpNode (v8i16 V128:$Rn),
                                       (extract_high_v16i8 (v16i8 V128:$Rm))))]>;
  def v4i16_v4i32  : BaseSIMDDifferentThreeVector<U, 0b010, opc,
                                                  V128, V128, V64,
                                                  asm, ".4s", ".4s", ".4h",
       [(set (v4i32 V128:$Rd), (OpNode (v4i32 V128:$Rn), (v4i16 V64:$Rm)))]>;
  def v8i16_v4i32  : BaseSIMDDifferentThreeVector<U, 0b011, opc,
                                                  V128, V128, V128,
                                                  asm#"2", ".4s", ".4s", ".8h",
       [(set (v4i32 V128:$Rd), (OpNode (v4i32 V128:$Rn),
                                       (extract_high_v8i16 (v8i16 V128:$Rm))))]>;
  def v2i32_v2i64  : BaseSIMDDifferentThreeVector<U, 0b100, opc,
                                                  V128, V128, V64,
                                                  asm, ".2d", ".2d", ".2s",
       [(set (v2i64 V128:$Rd), (OpNode (v2i64 V128:$Rn), (v2i32 V64:$Rm)))]>;
  def v4i32_v2i64  : BaseSIMDDifferentThreeVector<U, 0b101, opc,
                                                  V128, V128, V128,
                                                  asm#"2", ".2d", ".2d", ".4s",
       [(set (v2i64 V128:$Rd), (OpNode (v2i64 V128:$Rn),
                                       (extract_high_v4i32 (v4i32 V128:$Rm))))]>;
}

//----------------------------------------------------------------------------
// AdvSIMD bitwise extract from vector
//----------------------------------------------------------------------------

class BaseSIMDBitwiseExtract<bit size, RegisterOperand regtype, ValueType vty,
                             string asm, string kind>
  : I<(outs regtype:$Rd), (ins regtype:$Rn, regtype:$Rm, i32imm:$imm), asm,
      "{\t$Rd" # kind # ", $Rn" # kind # ", $Rm" # kind # ", $imm" #
      "|" # kind # "\t$Rd, $Rn, $Rm, $imm}", "",
      [(set (vty regtype:$Rd),
            (AArch64ext regtype:$Rn, regtype:$Rm, (i32 imm:$imm)))]>,
    Sched<[!if(size, WriteVq, WriteVd)]> {
  bits<5> Rd;
  bits<5> Rn;
  bits<5> Rm;
  bits<4> imm;
  let Inst{31}    = 0;
  let Inst{30}    = size;
  let Inst{29-21} = 0b101110000;
  let Inst{20-16} = Rm;
  let Inst{15}    = 0;
  let Inst{14-11} = imm;
  let Inst{10}    = 0;
  let Inst{9-5}   = Rn;
  let Inst{4-0}   = Rd;
}


multiclass SIMDBitwiseExtract<string asm> {
  def v8i8  : BaseSIMDBitwiseExtract<0, V64, v8i8, asm, ".8b"> {
    let imm{3} = 0;
  }
  def v16i8 : BaseSIMDBitwiseExtract<1, V128, v16i8, asm, ".16b">;
}

//----------------------------------------------------------------------------
// AdvSIMD zip vector
//----------------------------------------------------------------------------

class BaseSIMDZipVector<bits<3> size, bits<3> opc, RegisterOperand regtype,
                        string asm, string kind, SDNode OpNode, ValueType valty>
  : I<(outs regtype:$Rd), (ins regtype:$Rn, regtype:$Rm), asm,
      "{\t$Rd" # kind # ", $Rn" # kind # ", $Rm" # kind #
      "|" # kind # "\t$Rd, $Rn, $Rm}", "",
      [(set (valty regtype:$Rd), (OpNode regtype:$Rn, regtype:$Rm))]>,
    Sched<[!if(!eq(regtype, V128), WriteVq, WriteVd)]> {
  bits<5> Rd;
  bits<5> Rn;
  bits<5> Rm;
  let Inst{31}    = 0;
  let Inst{30}    = size{0};
  let Inst{29-24} = 0b001110;
  let Inst{23-22} = size{2-1};
  let Inst{21}    = 0;
  let Inst{20-16} = Rm;
  let Inst{15}    = 0;
  let Inst{14-12} = opc;
  let Inst{11-10} = 0b10;
  let Inst{9-5}   = Rn;
  let Inst{4-0}   = Rd;
}

multiclass SIMDZipVector<bits<3>opc, string asm,
                         SDNode OpNode> {
  def v8i8   : BaseSIMDZipVector<0b000, opc, V64,
      asm, ".8b", OpNode, v8i8>;
  def v16i8  : BaseSIMDZipVector<0b001, opc, V128,
      asm, ".16b", OpNode, v16i8>;
  def v4i16  : BaseSIMDZipVector<0b010, opc, V64,
      asm, ".4h", OpNode, v4i16>;
  def v8i16  : BaseSIMDZipVector<0b011, opc, V128,
      asm, ".8h", OpNode, v8i16>;
  def v2i32  : BaseSIMDZipVector<0b100, opc, V64,
      asm, ".2s", OpNode, v2i32>;
  def v4i32  : BaseSIMDZipVector<0b101, opc, V128,
      asm, ".4s", OpNode, v4i32>;
  def v2i64  : BaseSIMDZipVector<0b111, opc, V128,
      asm, ".2d", OpNode, v2i64>;

  def : Pat<(v4f16 (OpNode V64:$Rn, V64:$Rm)),
        (!cast<Instruction>(NAME#"v4i16") V64:$Rn, V64:$Rm)>;
  def : Pat<(v4bf16 (OpNode V64:$Rn, V64:$Rm)),
        (!cast<Instruction>(NAME#"v4i16") V64:$Rn, V64:$Rm)>;
  def : Pat<(v8f16 (OpNode V128:$Rn, V128:$Rm)),
        (!cast<Instruction>(NAME#"v8i16") V128:$Rn, V128:$Rm)>;
  def : Pat<(v8bf16 (OpNode V128:$Rn, V128:$Rm)),
        (!cast<Instruction>(NAME#"v8i16") V128:$Rn, V128:$Rm)>;
  def : Pat<(v2f32 (OpNode V64:$Rn, V64:$Rm)),
        (!cast<Instruction>(NAME#"v2i32") V64:$Rn, V64:$Rm)>;
  def : Pat<(v4f32 (OpNode V128:$Rn, V128:$Rm)),
        (!cast<Instruction>(NAME#"v4i32") V128:$Rn, V128:$Rm)>;
  def : Pat<(v2f64 (OpNode V128:$Rn, V128:$Rm)),
        (!cast<Instruction>(NAME#"v2i64") V128:$Rn, V128:$Rm)>;
}

//----------------------------------------------------------------------------
// AdvSIMD three register scalar instructions
//----------------------------------------------------------------------------

let mayStore = 0, mayLoad = 0, hasSideEffects = 0 in
class BaseSIMDThreeScalar<bit U, bits<3> size, bits<5> opcode,
                        RegisterClass regtype, string asm,
                        list<dag> pattern>
  : I<(outs regtype:$Rd), (ins regtype:$Rn, regtype:$Rm), asm,
      "\t$Rd, $Rn, $Rm", "", pattern>,
    Sched<[WriteVd]> {
  bits<5> Rd;
  bits<5> Rn;
  bits<5> Rm;
  let Inst{31-30} = 0b01;
  let Inst{29}    = U;
  let Inst{28-24} = 0b11110;
  let Inst{23-21} = size;
  let Inst{20-16} = Rm;
  let Inst{15-11} = opcode;
  let Inst{10}    = 1;
  let Inst{9-5}   = Rn;
  let Inst{4-0}   = Rd;
}

let mayStore = 0, mayLoad = 0, hasSideEffects = 0 in
class BaseSIMDThreeScalarTied<bit U, bits<2> size, bit R, bits<5> opcode,
                        dag oops, dag iops, string asm,
            list<dag> pattern>
  : I<oops, iops, asm, "\t$Rd, $Rn, $Rm", "$Rd = $dst", pattern>,
    Sched<[WriteVd]> {
  bits<5> Rd;
  bits<5> Rn;
  bits<5> Rm;
  let Inst{31-30} = 0b01;
  let Inst{29}    = U;
  let Inst{28-24} = 0b11110;
  let Inst{23-22} = size;
  let Inst{21}    = R;
  let Inst{20-16} = Rm;
  let Inst{15-11} = opcode;
  let Inst{10}    = 1;
  let Inst{9-5}   = Rn;
  let Inst{4-0}   = Rd;
}

multiclass SIMDThreeScalarD<bit U, bits<5> opc, string asm,
                            SDPatternOperator OpNode> {
  def v1i64  : BaseSIMDThreeScalar<U, 0b111, opc, FPR64, asm,
    [(set (v1i64 FPR64:$Rd), (OpNode (v1i64 FPR64:$Rn), (v1i64 FPR64:$Rm)))]>;
}

multiclass SIMDThreeScalarBHSD<bit U, bits<5> opc, string asm,
                               SDPatternOperator OpNode> {
  def v1i64  : BaseSIMDThreeScalar<U, 0b111, opc, FPR64, asm,
    [(set (v1i64 FPR64:$Rd), (OpNode (v1i64 FPR64:$Rn), (v1i64 FPR64:$Rm)))]>;
  def v1i32  : BaseSIMDThreeScalar<U, 0b101, opc, FPR32, asm, []>;
  def v1i16  : BaseSIMDThreeScalar<U, 0b011, opc, FPR16, asm, []>;
  def v1i8   : BaseSIMDThreeScalar<U, 0b001, opc, FPR8 , asm, []>;

  def : Pat<(i64 (OpNode (i64 FPR64:$Rn), (i64 FPR64:$Rm))),
            (!cast<Instruction>(NAME#"v1i64") FPR64:$Rn, FPR64:$Rm)>;
  def : Pat<(i32 (OpNode (i32 FPR32:$Rn), (i32 FPR32:$Rm))),
            (!cast<Instruction>(NAME#"v1i32") FPR32:$Rn, FPR32:$Rm)>;
}

multiclass SIMDThreeScalarHS<bit U, bits<5> opc, string asm,
                             SDPatternOperator OpNode> {
  def v1i32  : BaseSIMDThreeScalar<U, 0b101, opc, FPR32, asm,
                             [(set FPR32:$Rd, (OpNode FPR32:$Rn, FPR32:$Rm))]>;
  def v1i16  : BaseSIMDThreeScalar<U, 0b011, opc, FPR16, asm, []>;
}

multiclass SIMDThreeScalarHSTied<bit U, bit R, bits<5> opc, string asm> {
  def v1i32: BaseSIMDThreeScalarTied<U, 0b10, R, opc, (outs FPR32:$dst),
                                     (ins FPR32:$Rd, FPR32:$Rn, FPR32:$Rm),
                                     asm, []>;
  def v1i16: BaseSIMDThreeScalarTied<U, 0b01, R, opc, (outs FPR16:$dst),
                                     (ins FPR16:$Rd, FPR16:$Rn, FPR16:$Rm),
                                     asm, []>;
}

multiclass SIMDFPThreeScalar<bit U, bit S, bits<3> opc, string asm,
                             SDPatternOperator OpNode = null_frag,
                             Predicate pred = HasNEON> {
  let mayLoad = 0, mayStore = 0, hasSideEffects = 0, mayRaiseFPException = 1, Uses = [FPCR] in {
    let Predicates = [pred] in {
    def NAME#64 : BaseSIMDThreeScalar<U, {S,0b11}, {0b11,opc}, FPR64, asm,
      [(set (f64 FPR64:$Rd), (OpNode (f64 FPR64:$Rn), (f64 FPR64:$Rm)))]>;
    def NAME#32 : BaseSIMDThreeScalar<U, {S,0b01}, {0b11,opc}, FPR32, asm,
      [(set FPR32:$Rd, (OpNode FPR32:$Rn, FPR32:$Rm))]>;
    }
    let Predicates = [pred, HasFullFP16] in {
    def NAME#16 : BaseSIMDThreeScalar<U, {S,0b10}, {0b00,opc}, FPR16, asm,
      [(set (f16 FPR16:$Rd), (OpNode (f16 FPR16:$Rn), (f16 FPR16:$Rm)))]>;
    }
  }

  def : Pat<(v1f64 (OpNode (v1f64 FPR64:$Rn), (v1f64 FPR64:$Rm))),
            (!cast<Instruction>(NAME # "64") FPR64:$Rn, FPR64:$Rm)>;
}

multiclass SIMDThreeScalarFPCmp<bit U, bit S, bits<3> opc, string asm,
                                SDPatternOperator OpNode = null_frag> {
  let mayLoad = 0, mayStore = 0, hasSideEffects = 0, mayRaiseFPException = 1, Uses = [FPCR] in {
    def NAME#64 : BaseSIMDThreeScalar<U, {S,0b11}, {0b11,opc}, FPR64, asm,
      [(set (i64 FPR64:$Rd), (OpNode (f64 FPR64:$Rn), (f64 FPR64:$Rm)))]>;
    def NAME#32 : BaseSIMDThreeScalar<U, {S,0b01}, {0b11,opc}, FPR32, asm,
      [(set (i32 FPR32:$Rd), (OpNode (f32 FPR32:$Rn), (f32 FPR32:$Rm)))]>;
    let Predicates = [HasNEON, HasFullFP16] in {
    def NAME#16 : BaseSIMDThreeScalar<U, {S,0b10}, {0b00,opc}, FPR16, asm,
      []>;
    } // Predicates = [HasNEON, HasFullFP16]
  }

  def : Pat<(v1i64 (OpNode (v1f64 FPR64:$Rn), (v1f64 FPR64:$Rm))),
            (!cast<Instruction>(NAME # "64") FPR64:$Rn, FPR64:$Rm)>;
}

class BaseSIMDThreeScalarMixed<bit U, bits<2> size, bits<5> opcode,
              dag oops, dag iops, string asm, string cstr, list<dag> pat>
  : I<oops, iops, asm,
      "\t$Rd, $Rn, $Rm", cstr, pat>,
    Sched<[WriteVd]> {
  bits<5> Rd;
  bits<5> Rn;
  bits<5> Rm;
  let Inst{31-30} = 0b01;
  let Inst{29}    = U;
  let Inst{28-24} = 0b11110;
  let Inst{23-22} = size;
  let Inst{21}    = 1;
  let Inst{20-16} = Rm;
  let Inst{15-11} = opcode;
  let Inst{10}    = 0;
  let Inst{9-5}   = Rn;
  let Inst{4-0}   = Rd;
}

let mayLoad = 0, mayStore = 0, hasSideEffects = 0 in
multiclass SIMDThreeScalarMixedHS<bit U, bits<5> opc, string asm,
                                  SDPatternOperator OpNode = null_frag> {
  def i16  : BaseSIMDThreeScalarMixed<U, 0b01, opc,
                                      (outs FPR32:$Rd),
                                      (ins FPR16:$Rn, FPR16:$Rm), asm, "", []>;
  def i32  : BaseSIMDThreeScalarMixed<U, 0b10, opc,
                                      (outs FPR64:$Rd),
                                      (ins FPR32:$Rn, FPR32:$Rm), asm, "",
            [(set (i64 FPR64:$Rd), (OpNode (i32 FPR32:$Rn), (i32 FPR32:$Rm)))]>;
}

let mayLoad = 0, mayStore = 0, hasSideEffects = 0 in
multiclass SIMDThreeScalarMixedTiedHS<bit U, bits<5> opc, string asm,
                                  SDPatternOperator OpNode = null_frag> {
  def i16  : BaseSIMDThreeScalarMixed<U, 0b01, opc,
                                      (outs FPR32:$dst),
                                      (ins FPR32:$Rd, FPR16:$Rn, FPR16:$Rm),
                                      asm, "$Rd = $dst", []>;
  def i32  : BaseSIMDThreeScalarMixed<U, 0b10, opc,
                                      (outs FPR64:$dst),
                                      (ins FPR64:$Rd, FPR32:$Rn, FPR32:$Rm),
                                      asm, "$Rd = $dst",
            [(set (i64 FPR64:$dst),
                  (OpNode (i64 FPR64:$Rd), (i32 FPR32:$Rn), (i32 FPR32:$Rm)))]>;
}

//----------------------------------------------------------------------------
// AdvSIMD two register scalar instructions
//----------------------------------------------------------------------------

let mayLoad = 0, mayStore = 0, hasSideEffects = 0 in
class BaseSIMDTwoScalar<bit U, bits<2> size, bits<2> size2, bits<5> opcode,
                        RegisterClass regtype, RegisterClass regtype2,
                        string asm, list<dag> pat>
  : I<(outs regtype:$Rd), (ins regtype2:$Rn), asm,
      "\t$Rd, $Rn", "", pat>,
    Sched<[WriteVd]> {
  bits<5> Rd;
  bits<5> Rn;
  let Inst{31-30} = 0b01;
  let Inst{29}    = U;
  let Inst{28-24} = 0b11110;
  let Inst{23-22} = size;
  let Inst{21} = 0b1;
  let Inst{20-19} = size2;
  let Inst{18-17} = 0b00;
  let Inst{16-12} = opcode;
  let Inst{11-10} = 0b10;
  let Inst{9-5}   = Rn;
  let Inst{4-0}   = Rd;
}

let mayLoad = 0, mayStore = 0, hasSideEffects = 0 in
class BaseSIMDTwoScalarTied<bit U, bits<2> size, bits<5> opcode,
                        RegisterClass regtype, RegisterClass regtype2,
                        string asm, list<dag> pat>
  : I<(outs regtype:$dst), (ins regtype:$Rd, regtype2:$Rn), asm,
      "\t$Rd, $Rn", "$Rd = $dst", pat>,
    Sched<[WriteVd]> {
  bits<5> Rd;
  bits<5> Rn;
  let Inst{31-30} = 0b01;
  let Inst{29}    = U;
  let Inst{28-24} = 0b11110;
  let Inst{23-22} = size;
  let Inst{21-17} = 0b10000;
  let Inst{16-12} = opcode;
  let Inst{11-10} = 0b10;
  let Inst{9-5}   = Rn;
  let Inst{4-0}   = Rd;
}


let mayLoad = 0, mayStore = 0, hasSideEffects = 0 in
class BaseSIMDCmpTwoScalar<bit U, bits<2> size, bits<2> size2, bits<5> opcode,
                        RegisterClass regtype, string asm, string zero>
  : I<(outs regtype:$Rd), (ins regtype:$Rn), asm,
      "\t$Rd, $Rn, #" # zero, "", []>,
    Sched<[WriteVd]> {
  bits<5> Rd;
  bits<5> Rn;
  let Inst{31-30} = 0b01;
  let Inst{29}    = U;
  let Inst{28-24} = 0b11110;
  let Inst{23-22} = size;
  let Inst{21} = 0b1;
  let Inst{20-19} = size2;
  let Inst{18-17} = 0b00;
  let Inst{16-12} = opcode;
  let Inst{11-10} = 0b10;
  let Inst{9-5}   = Rn;
  let Inst{4-0}   = Rd;
}

let mayRaiseFPException = 1, Uses = [FPCR] in
class SIMDInexactCvtTwoScalar<bits<5> opcode, string asm>
  : I<(outs FPR32:$Rd), (ins FPR64:$Rn), asm, "\t$Rd, $Rn", "",
     [(set (f32 FPR32:$Rd), (int_aarch64_sisd_fcvtxn (f64 FPR64:$Rn)))]>,
    Sched<[WriteVd]> {
  bits<5> Rd;
  bits<5> Rn;
  let Inst{31-17} = 0b011111100110000;
  let Inst{16-12} = opcode;
  let Inst{11-10} = 0b10;
  let Inst{9-5}   = Rn;
  let Inst{4-0}   = Rd;
}

multiclass SIMDCmpTwoScalarD<bit U, bits<5> opc, string asm,
                             SDPatternOperator OpNode> {
  def v1i64rz  : BaseSIMDCmpTwoScalar<U, 0b11, 0b00, opc, FPR64, asm, "0">;

  def : Pat<(v1i64 (OpNode FPR64:$Rn)),
            (!cast<Instruction>(NAME # v1i64rz) FPR64:$Rn)>;
}

multiclass SIMDFPCmpTwoScalar<bit U, bit S, bits<5> opc, string asm,
                              SDPatternOperator OpNode> {
  let mayRaiseFPException = 1, Uses = [FPCR] in {
  def v1i64rz  : BaseSIMDCmpTwoScalar<U, {S,1}, 0b00, opc, FPR64, asm, "0.0">;
  def v1i32rz  : BaseSIMDCmpTwoScalar<U, {S,0}, 0b00, opc, FPR32, asm, "0.0">;
  let Predicates = [HasNEON, HasFullFP16] in {
  def v1i16rz  : BaseSIMDCmpTwoScalar<U, {S,1}, 0b11, opc, FPR16, asm, "0.0">;
  }
  }

  def : InstAlias<asm # "\t$Rd, $Rn, #0",
                  (!cast<Instruction>(NAME # v1i64rz) FPR64:$Rd, FPR64:$Rn), 0>;
  def : InstAlias<asm # "\t$Rd, $Rn, #0",
                  (!cast<Instruction>(NAME # v1i32rz) FPR32:$Rd, FPR32:$Rn), 0>;
  let Predicates = [HasNEON, HasFullFP16] in {
  def : InstAlias<asm # "\t$Rd, $Rn, #0",
                  (!cast<Instruction>(NAME # v1i16rz) FPR16:$Rd, FPR16:$Rn), 0>;
  }

  def : Pat<(v1i64 (OpNode (v1f64 FPR64:$Rn))),
            (!cast<Instruction>(NAME # v1i64rz) FPR64:$Rn)>;
}

multiclass SIMDTwoScalarD<bit U, bits<5> opc, string asm,
                          SDPatternOperator OpNode = null_frag,
                          list<Predicate> preds = []> {
  def v1i64       : BaseSIMDTwoScalar<U, 0b11, 0b00, opc, FPR64, FPR64, asm,
    [(set (v1i64 FPR64:$Rd), (OpNode (v1i64 FPR64:$Rn)))]>;

  let Predicates = preds in {
  def : Pat<(i64 (OpNode (i64 FPR64:$Rn))),
            (!cast<Instruction>(NAME # "v1i64") FPR64:$Rn)>;
  }
}

let mayRaiseFPException = 1, Uses = [FPCR] in
multiclass SIMDFPTwoScalar<bit U, bit S, bits<5> opc, string asm,
                           Predicate pred = HasNEON> {
  let Predicates = [pred] in {
  def v1i64       : BaseSIMDTwoScalar<U, {S,1}, 0b00, opc, FPR64, FPR64, asm,[]>;
  def v1i32       : BaseSIMDTwoScalar<U, {S,0}, 0b00, opc, FPR32, FPR32, asm,[]>;
  }
  let Predicates = [pred, HasFullFP16] in {
  def v1f16       : BaseSIMDTwoScalar<U, {S,1}, 0b11, opc, FPR16, FPR16, asm,[]>;
  }
}

let mayRaiseFPException = 1, Uses = [FPCR] in
multiclass SIMDFPTwoScalarCVT<bit U, bit S, bits<5> opc, string asm,
                              SDPatternOperator OpNode> {
  def v1i64 : BaseSIMDTwoScalar<U, {S,1}, 0b00, opc, FPR64, FPR64, asm,
                                [(set FPR64:$Rd, (OpNode (f64 FPR64:$Rn)))]>;
  def v1i32 : BaseSIMDTwoScalar<U, {S,0}, 0b00, opc, FPR32, FPR32, asm,
                                [(set FPR32:$Rd, (OpNode (f32 FPR32:$Rn)))]>;
  let Predicates = [HasNEON, HasFullFP16] in {
  def v1i16 : BaseSIMDTwoScalar<U, {S,1}, 0b11, opc, FPR16, FPR16, asm,
                                [(set (f16 FPR16:$Rd), (OpNode (f16 FPR16:$Rn)))]>;
  }
}

multiclass SIMDTwoScalarBHSD<bit U, bits<5> opc, string asm,
                             SDPatternOperator OpNode = null_frag> {
  let mayLoad = 0, mayStore = 0, hasSideEffects = 0 in {
    def v1i64  : BaseSIMDTwoScalar<U, 0b11, 0b00, opc, FPR64, FPR64, asm,
           [(set (i64 FPR64:$Rd), (OpNode (i64 FPR64:$Rn)))]>;
    def v1i32  : BaseSIMDTwoScalar<U, 0b10, 0b00, opc, FPR32, FPR32, asm,
           [(set (i32 FPR32:$Rd), (OpNode (i32 FPR32:$Rn)))]>;
    def v1i16  : BaseSIMDTwoScalar<U, 0b01, 0b00, opc, FPR16, FPR16, asm, []>;
    def v1i8   : BaseSIMDTwoScalar<U, 0b00, 0b00, opc, FPR8 , FPR8 , asm, []>;
  }

  def : Pat<(v1i64 (OpNode (v1i64 FPR64:$Rn))),
            (!cast<Instruction>(NAME # v1i64) FPR64:$Rn)>;
}

multiclass SIMDTwoScalarBHSDTied<bit U, bits<5> opc, string asm,
                                 Intrinsic OpNode> {
  let mayLoad = 0, mayStore = 0, hasSideEffects = 0 in {
    def v1i64  : BaseSIMDTwoScalarTied<U, 0b11, opc, FPR64, FPR64, asm,
        [(set (i64 FPR64:$dst), (OpNode (i64 FPR64:$Rd), (i64 FPR64:$Rn)))]>;
    def v1i32  : BaseSIMDTwoScalarTied<U, 0b10, opc, FPR32, FPR32, asm,
        [(set (i32 FPR32:$dst), (OpNode (i32 FPR32:$Rd), (i32 FPR32:$Rn)))]>;
    def v1i16  : BaseSIMDTwoScalarTied<U, 0b01, opc, FPR16, FPR16, asm, []>;
    def v1i8   : BaseSIMDTwoScalarTied<U, 0b00, opc, FPR8 , FPR8 , asm, []>;
  }

  def : Pat<(v1i64 (OpNode (v1i64 FPR64:$Rd), (v1i64 FPR64:$Rn))),
            (!cast<Instruction>(NAME # v1i64) FPR64:$Rd, FPR64:$Rn)>;
}



let mayLoad = 0, mayStore = 0, hasSideEffects = 0 in
multiclass SIMDTwoScalarMixedBHS<bit U, bits<5> opc, string asm,
                                 SDPatternOperator OpNode = null_frag> {
  def v1i32  : BaseSIMDTwoScalar<U, 0b10, 0b00, opc, FPR32, FPR64, asm,
        [(set (f32 FPR32:$Rd), (OpNode (f64 FPR64:$Rn)))]>;
  def v1i16  : BaseSIMDTwoScalar<U, 0b01, 0b00, opc, FPR16, FPR32, asm, []>;
  def v1i8   : BaseSIMDTwoScalar<U, 0b00, 0b00, opc, FPR8 , FPR16, asm, []>;
}

//----------------------------------------------------------------------------
// AdvSIMD scalar pairwise instructions
//----------------------------------------------------------------------------

let mayLoad = 0, mayStore = 0, hasSideEffects = 0 in
class BaseSIMDPairwiseScalar<bit U, bits<2> size, bits<5> opcode,
                        RegisterOperand regtype, RegisterOperand vectype,
                        string asm, string kind>
  : I<(outs regtype:$Rd), (ins vectype:$Rn), asm,
      "{\t$Rd, $Rn" # kind # "|" # kind # "\t$Rd, $Rn}", "", []>,
    Sched<[WriteVd]> {
  bits<5> Rd;
  bits<5> Rn;
  let Inst{31-30} = 0b01;
  let Inst{29}    = U;
  let Inst{28-24} = 0b11110;
  let Inst{23-22} = size;
  let Inst{21-17} = 0b11000;
  let Inst{16-12} = opcode;
  let Inst{11-10} = 0b10;
  let Inst{9-5}   = Rn;
  let Inst{4-0}   = Rd;
}

multiclass SIMDPairwiseScalarD<bit U, bits<5> opc, string asm> {
  def v2i64p : BaseSIMDPairwiseScalar<U, 0b11, opc, FPR64Op, V128,
                                      asm, ".2d">;
}

let mayRaiseFPException = 1, Uses = [FPCR] in
multiclass SIMDFPPairwiseScalar<bit S, bits<5> opc, string asm> {
  let Predicates = [HasNEON, HasFullFP16] in {
  def v2i16p : BaseSIMDPairwiseScalar<0, {S,0}, opc, FPR16Op, V64,
                                      asm, ".2h">;
  }
  def v2i32p : BaseSIMDPairwiseScalar<1, {S,0}, opc, FPR32Op, V64,
                                      asm, ".2s">;
  def v2i64p : BaseSIMDPairwiseScalar<1, {S,1}, opc, FPR64Op, V128,
                                      asm, ".2d">;
}

//----------------------------------------------------------------------------
// AdvSIMD across lanes instructions
//----------------------------------------------------------------------------

let mayLoad = 0, mayStore = 0, hasSideEffects = 0 in
class BaseSIMDAcrossLanes<bit Q, bit U, bits<2> size, bits<5> opcode,
                          RegisterClass regtype, RegisterOperand vectype,
                          string asm, string kind, list<dag> pattern>
  : I<(outs regtype:$Rd), (ins vectype:$Rn), asm,
      "{\t$Rd, $Rn" # kind # "|" # kind # "\t$Rd, $Rn}", "", pattern>,
    Sched<[!if(Q, WriteVq, WriteVd)]> {
  bits<5> Rd;
  bits<5> Rn;
  let Inst{31}    = 0;
  let Inst{30}    = Q;
  let Inst{29}    = U;
  let Inst{28-24} = 0b01110;
  let Inst{23-22} = size;
  let Inst{21-17} = 0b11000;
  let Inst{16-12} = opcode;
  let Inst{11-10} = 0b10;
  let Inst{9-5}   = Rn;
  let Inst{4-0}   = Rd;
}

multiclass SIMDAcrossLanesBHS<bit U, bits<5> opcode,
                              string asm> {
  def v8i8v  : BaseSIMDAcrossLanes<0, U, 0b00, opcode, FPR8,  V64,
                                   asm, ".8b", []>;
  def v16i8v : BaseSIMDAcrossLanes<1, U, 0b00, opcode, FPR8,  V128,
                                   asm, ".16b", []>;
  def v4i16v : BaseSIMDAcrossLanes<0, U, 0b01, opcode, FPR16, V64,
                                   asm, ".4h", []>;
  def v8i16v : BaseSIMDAcrossLanes<1, U, 0b01, opcode, FPR16, V128,
                                   asm, ".8h", []>;
  def v4i32v : BaseSIMDAcrossLanes<1, U, 0b10, opcode, FPR32, V128,
                                   asm, ".4s", []>;
}

multiclass SIMDAcrossLanesHSD<bit U, bits<5> opcode, string asm> {
  def v8i8v  : BaseSIMDAcrossLanes<0, U, 0b00, opcode, FPR16, V64,
                                   asm, ".8b", []>;
  def v16i8v : BaseSIMDAcrossLanes<1, U, 0b00, opcode, FPR16, V128,
                                   asm, ".16b", []>;
  def v4i16v : BaseSIMDAcrossLanes<0, U, 0b01, opcode, FPR32, V64,
                                   asm, ".4h", []>;
  def v8i16v : BaseSIMDAcrossLanes<1, U, 0b01, opcode, FPR32, V128,
                                   asm, ".8h", []>;
  def v4i32v : BaseSIMDAcrossLanes<1, U, 0b10, opcode, FPR64, V128,
                                   asm, ".4s", []>;
}

let mayRaiseFPException = 1, Uses = [FPCR] in
multiclass SIMDFPAcrossLanes<bits<5> opcode, bit sz1, string asm,
                            SDPatternOperator intOp> {
  let Predicates = [HasNEON, HasFullFP16] in {
  def v4i16v : BaseSIMDAcrossLanes<0, 0, {sz1, 0}, opcode, FPR16, V64,
                                   asm, ".4h",
        [(set (f16 FPR16:$Rd), (intOp (v4f16 V64:$Rn)))]>;
  def v8i16v : BaseSIMDAcrossLanes<1, 0, {sz1, 0}, opcode, FPR16, V128,
                                   asm, ".8h",
        [(set (f16 FPR16:$Rd), (intOp (v8f16 V128:$Rn)))]>;
  } // Predicates = [HasNEON, HasFullFP16]
  def v4i32v : BaseSIMDAcrossLanes<1, 1, {sz1, 0}, opcode, FPR32, V128,
                                   asm, ".4s",
        [(set FPR32:$Rd, (intOp (v4f32 V128:$Rn)))]>;
}

//----------------------------------------------------------------------------
// AdvSIMD INS/DUP instructions
//----------------------------------------------------------------------------

// FIXME: There has got to be a better way to factor these. ugh.

class BaseSIMDInsDup<bit Q, bit op, dag outs, dag ins, string asm,
                     string operands, string constraints, list<dag> pattern>
  : I<outs, ins, asm, operands, constraints, pattern>,
    Sched<[!if(Q, WriteVq, WriteVd)]> {
  bits<5> Rd;
  bits<5> Rn;
  let Inst{31} = 0;
  let Inst{30} = Q;
  let Inst{29} = op;
  let Inst{28-21} = 0b01110000;
  let Inst{15} = 0;
  let Inst{10} = 1;
  let Inst{9-5} = Rn;
  let Inst{4-0} = Rd;
}

class SIMDDupFromMain<bit Q, bits<5> imm5, string size, ValueType vectype,
                      RegisterOperand vecreg, RegisterClass regtype>
  : BaseSIMDInsDup<Q, 0, (outs vecreg:$Rd), (ins regtype:$Rn), "dup",
                   "{\t$Rd" # size # ", $Rn" #
                   "|" # size # "\t$Rd, $Rn}", "",
                   [(set (vectype vecreg:$Rd), (AArch64dup regtype:$Rn))]> {
  let Inst{20-16} = imm5;
  let Inst{14-11} = 0b0001;
}

class SIMDDupFromElement<bit Q, string dstkind, string srckind,
                         ValueType vectype, ValueType insreg,
                         RegisterOperand vecreg, Operand idxtype,
                         SDNode OpNode>
  : BaseSIMDInsDup<Q, 0, (outs vecreg:$Rd), (ins V128:$Rn, idxtype:$idx), "dup",
                   "{\t$Rd" # dstkind # ", $Rn" # srckind # "$idx" #
                   "|" # dstkind # "\t$Rd, $Rn$idx}", "",
                 [(set (vectype vecreg:$Rd),
                       (OpNode (insreg V128:$Rn), idxtype:$idx))]> {
  let Inst{14-11} = 0b0000;
}

class SIMDDup64FromElement
  : SIMDDupFromElement<1, ".2d", ".d", v2i64, v2i64, V128,
                       VectorIndexD, AArch64duplane64> {
  bits<1> idx;
  let Inst{20} = idx;
  let Inst{19-16} = 0b1000;
}

class SIMDDup32FromElement<bit Q, string size, ValueType vectype,
                           RegisterOperand vecreg>
  : SIMDDupFromElement<Q, size, ".s", vectype, v4i32, vecreg,
                       VectorIndexS, AArch64duplane32> {
  bits<2> idx;
  let Inst{20-19} = idx;
  let Inst{18-16} = 0b100;
}

class SIMDDup16FromElement<bit Q, string size, ValueType vectype,
                           RegisterOperand vecreg>
  : SIMDDupFromElement<Q, size, ".h", vectype, v8i16, vecreg,
                       VectorIndexH, AArch64duplane16> {
  bits<3> idx;
  let Inst{20-18} = idx;
  let Inst{17-16} = 0b10;
}

class SIMDDup8FromElement<bit Q, string size, ValueType vectype,
                          RegisterOperand vecreg>
  : SIMDDupFromElement<Q, size, ".b", vectype, v16i8, vecreg,
                       VectorIndexB, AArch64duplane8> {
  bits<4> idx;
  let Inst{20-17} = idx;
  let Inst{16} = 1;
}

class BaseSIMDMov<bit Q, string size, bits<4> imm4, RegisterClass regtype,
                  Operand idxtype, string asm, list<dag> pattern>
  : BaseSIMDInsDup<Q, 0, (outs regtype:$Rd), (ins V128:$Rn, idxtype:$idx), asm,
                   "{\t$Rd, $Rn" # size # "$idx" #
                   "|" # size # "\t$Rd, $Rn$idx}", "", pattern> {
  let Inst{14-11} = imm4;
}

class SIMDSMov<bit Q, string size, RegisterClass regtype,
               Operand idxtype>
  : BaseSIMDMov<Q, size, 0b0101, regtype, idxtype, "smov", []>;
class SIMDUMov<bit Q, string size, ValueType vectype, RegisterClass regtype,
               Operand idxtype>
  : BaseSIMDMov<Q, size, 0b0111, regtype, idxtype, "umov",
      [(set regtype:$Rd, (vector_extract (vectype V128:$Rn), idxtype:$idx))]>;

class SIMDMovAlias<string asm, string size, Instruction inst,
                   RegisterClass regtype, Operand idxtype>
    : InstAlias<asm#"{\t$dst, $src"#size#"$idx" #
                    "|" # size # "\t$dst, $src$idx}",
                (inst regtype:$dst, V128:$src, idxtype:$idx)>;

multiclass SMov {
  // SMOV with vector index of 0 are legal in Scalable Matrix Extension (SME)
  // streaming mode.
  let Predicates = [HasNEONorSME] in {
    def vi8to32_idx0 : SIMDSMov<0, ".b", GPR32, VectorIndex0> {
      let Inst{20-16} = 0b00001;
    }
    def vi8to64_idx0 : SIMDSMov<1, ".b", GPR64, VectorIndex0> {
      let Inst{20-16} = 0b00001;
    }
    def vi16to32_idx0 : SIMDSMov<0, ".h", GPR32, VectorIndex0> {
      let Inst{20-16} = 0b00010;
    }
    def vi16to64_idx0 : SIMDSMov<1, ".h", GPR64, VectorIndex0> {
      let Inst{20-16} = 0b00010;
    }
    def vi32to64_idx0 : SIMDSMov<1, ".s", GPR64, VectorIndex0> {
      let Inst{20-16} = 0b00100;
    }
  }
  def vi8to32 : SIMDSMov<0, ".b", GPR32, VectorIndexB> {
    bits<4> idx;
    let Inst{20-17} = idx;
    let Inst{16} = 1;
  }
  def vi8to64 : SIMDSMov<1, ".b", GPR64, VectorIndexB> {
    bits<4> idx;
    let Inst{20-17} = idx;
    let Inst{16} = 1;
  }
  def vi16to32 : SIMDSMov<0, ".h", GPR32, VectorIndexH> {
    bits<3> idx;
    let Inst{20-18} = idx;
    let Inst{17-16} = 0b10;
  }
  def vi16to64 : SIMDSMov<1, ".h", GPR64, VectorIndexH> {
    bits<3> idx;
    let Inst{20-18} = idx;
    let Inst{17-16} = 0b10;
  }
  def vi32to64 : SIMDSMov<1, ".s", GPR64, VectorIndexS> {
    bits<2> idx;
    let Inst{20-19} = idx;
    let Inst{18-16} = 0b100;
  }
}

multiclass UMov {
  // UMOV with vector index of 0 are legal in Scalable Matrix Extension (SME)
  // streaming mode.
  let Predicates = [HasNEONorSME] in {
    def vi8_idx0 : SIMDUMov<0, ".b", v16i8, GPR32, VectorIndex0> {
      let Inst{20-16} = 0b00001;
    }
    def vi16_idx0 : SIMDUMov<0, ".h", v8i16, GPR32, VectorIndex0> {
      let Inst{20-16} = 0b00010;
    }
    def vi32_idx0 : SIMDUMov<0, ".s", v4i32, GPR32, VectorIndex0> {
      let Inst{20-16} = 0b00100;
    }
    def vi64_idx0 : SIMDUMov<1, ".d", v2i64, GPR64, VectorIndex0> {
      let Inst{20-16} = 0b01000;
    }
    def : SIMDMovAlias<"mov", ".s",
                       !cast<Instruction>(NAME # vi32_idx0),
                       GPR32, VectorIndex0>;
    def : SIMDMovAlias<"mov", ".d",
                       !cast<Instruction>(NAME # vi64_idx0),
                       GPR64, VectorIndex0>;
  }
  def vi8 : SIMDUMov<0, ".b", v16i8, GPR32, VectorIndexB> {
    bits<4> idx;
    let Inst{20-17} = idx;
    let Inst{16} = 1;
  }
  def vi16 : SIMDUMov<0, ".h", v8i16, GPR32, VectorIndexH> {
    bits<3> idx;
    let Inst{20-18} = idx;
    let Inst{17-16} = 0b10;
  }
  def vi32 : SIMDUMov<0, ".s", v4i32, GPR32, VectorIndexS> {
    bits<2> idx;
    let Inst{20-19} = idx;
    let Inst{18-16} = 0b100;
  }
  def vi64 : SIMDUMov<1, ".d", v2i64, GPR64, VectorIndexD> {
    bits<1> idx;
    let Inst{20} = idx;
    let Inst{19-16} = 0b1000;
  }
  def : SIMDMovAlias<"mov", ".s",
                     !cast<Instruction>(NAME#"vi32"),
                     GPR32, VectorIndexS>;
  def : SIMDMovAlias<"mov", ".d",
                     !cast<Instruction>(NAME#"vi64"),
                     GPR64, VectorIndexD>;
}

class SIMDInsFromMain<string size, ValueType vectype,
                      RegisterClass regtype, Operand idxtype>
  : BaseSIMDInsDup<1, 0, (outs V128:$dst),
                   (ins V128:$Rd, idxtype:$idx, regtype:$Rn), "ins",
                   "{\t$Rd" # size # "$idx, $Rn" #
                   "|" # size # "\t$Rd$idx, $Rn}",
                   "$Rd = $dst",
            [(set V128:$dst,
              (vector_insert (vectype V128:$Rd), regtype:$Rn, idxtype:$idx))]> {
  let Inst{14-11} = 0b0011;
}

class SIMDInsFromElement<string size, ValueType vectype,
                         ValueType elttype, Operand idxtype>
  : BaseSIMDInsDup<1, 1, (outs V128:$dst),
                   (ins V128:$Rd, idxtype:$idx, V128:$Rn, idxtype:$idx2), "ins",
                   "{\t$Rd" # size # "$idx, $Rn" # size # "$idx2" #
                   "|" # size # "\t$Rd$idx, $Rn$idx2}",
                   "$Rd = $dst",
         [(set V128:$dst,
               (vector_insert
                 (vectype V128:$Rd),
                 (elttype (vector_extract (vectype V128:$Rn), idxtype:$idx2)),
                 idxtype:$idx))]>;

class SIMDInsMainMovAlias<string size, Instruction inst,
                          RegisterClass regtype, Operand idxtype>
    : InstAlias<"mov" # "{\t$dst" # size # "$idx, $src" #
                        "|" # size #"\t$dst$idx, $src}",
                (inst V128:$dst, idxtype:$idx, regtype:$src)>;
class SIMDInsElementMovAlias<string size, Instruction inst,
                             Operand idxtype>
    : InstAlias<"mov" # "{\t$dst" # size # "$idx, $src" # size # "$idx2"
                      # "|" # size #"\t$dst$idx, $src$idx2}",
                (inst V128:$dst, idxtype:$idx, V128:$src, idxtype:$idx2)>;


multiclass SIMDIns {
  def vi8gpr : SIMDInsFromMain<".b", v16i8, GPR32, VectorIndexB> {
    bits<4> idx;
    let Inst{20-17} = idx;
    let Inst{16} = 1;
  }
  def vi16gpr : SIMDInsFromMain<".h", v8i16, GPR32, VectorIndexH> {
    bits<3> idx;
    let Inst{20-18} = idx;
    let Inst{17-16} = 0b10;
  }
  def vi32gpr : SIMDInsFromMain<".s", v4i32, GPR32, VectorIndexS> {
    bits<2> idx;
    let Inst{20-19} = idx;
    let Inst{18-16} = 0b100;
  }
  def vi64gpr : SIMDInsFromMain<".d", v2i64, GPR64, VectorIndexD> {
    bits<1> idx;
    let Inst{20} = idx;
    let Inst{19-16} = 0b1000;
  }

  def vi8lane : SIMDInsFromElement<".b", v16i8, i32, VectorIndexB> {
    bits<4> idx;
    bits<4> idx2;
    let Inst{20-17} = idx;
    let Inst{16} = 1;
    let Inst{14-11} = idx2;
  }
  def vi16lane : SIMDInsFromElement<".h", v8i16, i32, VectorIndexH> {
    bits<3> idx;
    bits<3> idx2;
    let Inst{20-18} = idx;
    let Inst{17-16} = 0b10;
    let Inst{14-12} = idx2;
    let Inst{11} = {?};
  }
  def vi32lane : SIMDInsFromElement<".s", v4i32, i32, VectorIndexS> {
    bits<2> idx;
    bits<2> idx2;
    let Inst{20-19} = idx;
    let Inst{18-16} = 0b100;
    let Inst{14-13} = idx2;
    let Inst{12-11} = {?,?};
  }
  def vi64lane : SIMDInsFromElement<".d", v2i64, i64, VectorIndexD> {
    bits<1> idx;
    bits<1> idx2;
    let Inst{20} = idx;
    let Inst{19-16} = 0b1000;
    let Inst{14} = idx2;
    let Inst{13-11} = {?,?,?};
  }

  // For all forms of the INS instruction, the "mov" mnemonic is the
  // preferred alias. Why they didn't just call the instruction "mov" in
  // the first place is a very good question indeed...
  def : SIMDInsMainMovAlias<".b", !cast<Instruction>(NAME#"vi8gpr"),
                         GPR32, VectorIndexB>;
  def : SIMDInsMainMovAlias<".h", !cast<Instruction>(NAME#"vi16gpr"),
                         GPR32, VectorIndexH>;
  def : SIMDInsMainMovAlias<".s", !cast<Instruction>(NAME#"vi32gpr"),
                         GPR32, VectorIndexS>;
  def : SIMDInsMainMovAlias<".d", !cast<Instruction>(NAME#"vi64gpr"),
                         GPR64, VectorIndexD>;

  def : SIMDInsElementMovAlias<".b", !cast<Instruction>(NAME#"vi8lane"),
                         VectorIndexB>;
  def : SIMDInsElementMovAlias<".h", !cast<Instruction>(NAME#"vi16lane"),
                         VectorIndexH>;
  def : SIMDInsElementMovAlias<".s", !cast<Instruction>(NAME#"vi32lane"),
                         VectorIndexS>;
  def : SIMDInsElementMovAlias<".d", !cast<Instruction>(NAME#"vi64lane"),
                         VectorIndexD>;
}

//----------------------------------------------------------------------------
// AdvSIMD TBL/TBX
//----------------------------------------------------------------------------

let mayStore = 0, mayLoad = 0, hasSideEffects = 0 in
class BaseSIMDTableLookup<bit Q, bits<2> len, bit op, RegisterOperand vectype,
                          RegisterOperand listtype, string asm, string kind>
  : I<(outs vectype:$Vd), (ins listtype:$Vn, vectype:$Vm), asm,
       "\t$Vd" # kind # ", $Vn, $Vm" # kind, "", []>,
    Sched<[!if(Q, WriteVq, WriteVd)]> {
  bits<5> Vd;
  bits<5> Vn;
  bits<5> Vm;
  let Inst{31}    = 0;
  let Inst{30}    = Q;
  let Inst{29-21} = 0b001110000;
  let Inst{20-16} = Vm;
  let Inst{15}    = 0;
  let Inst{14-13} = len;
  let Inst{12}    = op;
  let Inst{11-10} = 0b00;
  let Inst{9-5}   = Vn;
  let Inst{4-0}   = Vd;
}

let mayStore = 0, mayLoad = 0, hasSideEffects = 0 in
class BaseSIMDTableLookupTied<bit Q, bits<2> len, bit op, RegisterOperand vectype,
                          RegisterOperand listtype, string asm, string kind>
  : I<(outs vectype:$dst), (ins vectype:$Vd, listtype:$Vn, vectype:$Vm), asm,
       "\t$Vd" # kind # ", $Vn, $Vm" # kind, "$Vd = $dst", []>,
    Sched<[!if(Q, WriteVq, WriteVd)]> {
  bits<5> Vd;
  bits<5> Vn;
  bits<5> Vm;
  let Inst{31}    = 0;
  let Inst{30}    = Q;
  let Inst{29-21} = 0b001110000;
  let Inst{20-16} = Vm;
  let Inst{15}    = 0;
  let Inst{14-13} = len;
  let Inst{12}    = op;
  let Inst{11-10} = 0b00;
  let Inst{9-5}   = Vn;
  let Inst{4-0}   = Vd;
}

class SIMDTableLookupAlias<string asm, Instruction inst,
                          RegisterOperand vectype, RegisterOperand listtype>
    : InstAlias<!strconcat(asm, "\t$dst, $lst, $index"),
                (inst vectype:$dst, listtype:$lst, vectype:$index), 0>;

multiclass SIMDTableLookup<bit op, string asm> {
  def v8i8One   : BaseSIMDTableLookup<0, 0b00, op, V64, VecListOne16b,
                                      asm, ".8b">;
  def v8i8Two   : BaseSIMDTableLookup<0, 0b01, op, V64, VecListTwo16b,
                                      asm, ".8b">;
  def v8i8Three : BaseSIMDTableLookup<0, 0b10, op, V64, VecListThree16b,
                                      asm, ".8b">;
  def v8i8Four  : BaseSIMDTableLookup<0, 0b11, op, V64, VecListFour16b,
                                      asm, ".8b">;
  def v16i8One  : BaseSIMDTableLookup<1, 0b00, op, V128, VecListOne16b,
                                      asm, ".16b">;
  def v16i8Two  : BaseSIMDTableLookup<1, 0b01, op, V128, VecListTwo16b,
                                      asm, ".16b">;
  def v16i8Three: BaseSIMDTableLookup<1, 0b10, op, V128, VecListThree16b,
                                      asm, ".16b">;
  def v16i8Four : BaseSIMDTableLookup<1, 0b11, op, V128, VecListFour16b,
                                      asm, ".16b">;

  def : SIMDTableLookupAlias<asm # ".8b",
                         !cast<Instruction>(NAME#"v8i8One"),
                         V64, VecListOne128>;
  def : SIMDTableLookupAlias<asm # ".8b",
                         !cast<Instruction>(NAME#"v8i8Two"),
                         V64, VecListTwo128>;
  def : SIMDTableLookupAlias<asm # ".8b",
                         !cast<Instruction>(NAME#"v8i8Three"),
                         V64, VecListThree128>;
  def : SIMDTableLookupAlias<asm # ".8b",
                         !cast<Instruction>(NAME#"v8i8Four"),
                         V64, VecListFour128>;
  def : SIMDTableLookupAlias<asm # ".16b",
                         !cast<Instruction>(NAME#"v16i8One"),
                         V128, VecListOne128>;
  def : SIMDTableLookupAlias<asm # ".16b",
                         !cast<Instruction>(NAME#"v16i8Two"),
                         V128, VecListTwo128>;
  def : SIMDTableLookupAlias<asm # ".16b",
                         !cast<Instruction>(NAME#"v16i8Three"),
                         V128, VecListThree128>;
  def : SIMDTableLookupAlias<asm # ".16b",
                         !cast<Instruction>(NAME#"v16i8Four"),
                         V128, VecListFour128>;
}

multiclass SIMDTableLookupTied<bit op, string asm> {
  def v8i8One   : BaseSIMDTableLookupTied<0, 0b00, op, V64, VecListOne16b,
                                      asm, ".8b">;
  def v8i8Two   : BaseSIMDTableLookupTied<0, 0b01, op, V64, VecListTwo16b,
                                      asm, ".8b">;
  def v8i8Three : BaseSIMDTableLookupTied<0, 0b10, op, V64, VecListThree16b,
                                      asm, ".8b">;
  def v8i8Four  : BaseSIMDTableLookupTied<0, 0b11, op, V64, VecListFour16b,
                                      asm, ".8b">;
  def v16i8One  : BaseSIMDTableLookupTied<1, 0b00, op, V128, VecListOne16b,
                                      asm, ".16b">;
  def v16i8Two  : BaseSIMDTableLookupTied<1, 0b01, op, V128, VecListTwo16b,
                                      asm, ".16b">;
  def v16i8Three: BaseSIMDTableLookupTied<1, 0b10, op, V128, VecListThree16b,
                                      asm, ".16b">;
  def v16i8Four : BaseSIMDTableLookupTied<1, 0b11, op, V128, VecListFour16b,
                                      asm, ".16b">;

  def : SIMDTableLookupAlias<asm # ".8b",
                         !cast<Instruction>(NAME#"v8i8One"),
                         V64, VecListOne128>;
  def : SIMDTableLookupAlias<asm # ".8b",
                         !cast<Instruction>(NAME#"v8i8Two"),
                         V64, VecListTwo128>;
  def : SIMDTableLookupAlias<asm # ".8b",
                         !cast<Instruction>(NAME#"v8i8Three"),
                         V64, VecListThree128>;
  def : SIMDTableLookupAlias<asm # ".8b",
                         !cast<Instruction>(NAME#"v8i8Four"),
                         V64, VecListFour128>;
  def : SIMDTableLookupAlias<asm # ".16b",
                         !cast<Instruction>(NAME#"v16i8One"),
                         V128, VecListOne128>;
  def : SIMDTableLookupAlias<asm # ".16b",
                         !cast<Instruction>(NAME#"v16i8Two"),
                         V128, VecListTwo128>;
  def : SIMDTableLookupAlias<asm # ".16b",
                         !cast<Instruction>(NAME#"v16i8Three"),
                         V128, VecListThree128>;
  def : SIMDTableLookupAlias<asm # ".16b",
                         !cast<Instruction>(NAME#"v16i8Four"),
                         V128, VecListFour128>;
}


//----------------------------------------------------------------------------
// AdvSIMD scalar DUP
//----------------------------------------------------------------------------
let mayLoad = 0, mayStore = 0, hasSideEffects = 0 in
class BaseSIMDScalarDUP<RegisterClass regtype, RegisterOperand vectype,
                        string asm, string kind, Operand idxtype>
  : I<(outs regtype:$dst), (ins vectype:$src, idxtype:$idx), asm,
       "{\t$dst, $src" # kind # "$idx" #
       "|\t$dst, $src$idx}", "", []>,
    Sched<[WriteVd]> {
  bits<5> dst;
  bits<5> src;
  let Inst{31-21} = 0b01011110000;
  let Inst{15-10} = 0b000001;
  let Inst{9-5}   = src;
  let Inst{4-0}   = dst;
}

class SIMDScalarDUPAlias<string asm, string size, Instruction inst,
      RegisterClass regtype, RegisterOperand vectype, Operand idxtype>
    : InstAlias<asm # "{\t$dst, $src" # size # "$index"
                    # "|\t$dst, $src$index}",
                (inst regtype:$dst, vectype:$src, idxtype:$index), 0>;


multiclass SIMDScalarDUP<string asm> {
  def i8  : BaseSIMDScalarDUP<FPR8,  V128, asm, ".b", VectorIndexB> {
    bits<4> idx;
    let Inst{20-17} = idx;
    let Inst{16} = 1;
  }
  def i16 : BaseSIMDScalarDUP<FPR16, V128, asm, ".h", VectorIndexH> {
    bits<3> idx;
    let Inst{20-18} = idx;
    let Inst{17-16} = 0b10;
  }
  def i32 : BaseSIMDScalarDUP<FPR32, V128, asm, ".s", VectorIndexS> {
    bits<2> idx;
    let Inst{20-19} = idx;
    let Inst{18-16} = 0b100;
  }
  def i64 : BaseSIMDScalarDUP<FPR64, V128, asm, ".d", VectorIndexD> {
    bits<1> idx;
    let Inst{20} = idx;
    let Inst{19-16} = 0b1000;
  }

  def : Pat<(v1i64 (scalar_to_vector (i64 (vector_extract (v2i64 V128:$src),
                                                          VectorIndexD:$idx)))),
            (!cast<Instruction>(NAME # i64) V128:$src, VectorIndexD:$idx)>;

  // 'DUP' mnemonic aliases.
  def : SIMDScalarDUPAlias<"dup", ".b",
                           !cast<Instruction>(NAME#"i8"),
                           FPR8, V128, VectorIndexB>;
  def : SIMDScalarDUPAlias<"dup", ".h",
                           !cast<Instruction>(NAME#"i16"),
                           FPR16, V128, VectorIndexH>;
  def : SIMDScalarDUPAlias<"dup", ".s",
                           !cast<Instruction>(NAME#"i32"),
                           FPR32, V128, VectorIndexS>;
  def : SIMDScalarDUPAlias<"dup", ".d",
                           !cast<Instruction>(NAME#"i64"),
                           FPR64, V128, VectorIndexD>;
}

//----------------------------------------------------------------------------
// AdvSIMD modified immediate instructions
//----------------------------------------------------------------------------

class BaseSIMDModifiedImm<bit Q, bit op, bit op2, dag oops, dag iops,
                          string asm, string op_string,
                          string cstr, list<dag> pattern>
  : I<oops, iops, asm, op_string, cstr, pattern>,
    Sched<[!if(Q, WriteVq, WriteVd)]> {
  bits<5> Rd;
  bits<8> imm8;
  let Inst{31}    = 0;
  let Inst{30}    = Q;
  let Inst{29}    = op;
  let Inst{28-19} = 0b0111100000;
  let Inst{18-16} = imm8{7-5};
  let Inst{11} = op2;
  let Inst{10} = 1;
  let Inst{9-5}   = imm8{4-0};
  let Inst{4-0}   = Rd;
}

class BaseSIMDModifiedImmVector<bit Q, bit op, bit op2, RegisterOperand vectype,
                                Operand immtype, dag opt_shift_iop,
                                string opt_shift, string asm, string kind,
                                list<dag> pattern>
  : BaseSIMDModifiedImm<Q, op, op2, (outs vectype:$Rd),
                        !con((ins immtype:$imm8), opt_shift_iop), asm,
                        "{\t$Rd" # kind # ", $imm8" # opt_shift #
                        "|" # kind # "\t$Rd, $imm8" # opt_shift # "}",
                        "", pattern> {
  let DecoderMethod = "DecodeModImmInstruction";
}

class BaseSIMDModifiedImmVectorTied<bit Q, bit op, RegisterOperand vectype,
                                Operand immtype, dag opt_shift_iop,
                                string opt_shift, string asm, string kind,
                                list<dag> pattern>
  : BaseSIMDModifiedImm<Q, op, 0, (outs vectype:$dst),
                        !con((ins vectype:$Rd, immtype:$imm8), opt_shift_iop),
                        asm, "{\t$Rd" # kind # ", $imm8" # opt_shift #
                             "|" # kind # "\t$Rd, $imm8" # opt_shift # "}",
                        "$Rd = $dst", pattern> {
  let DecoderMethod = "DecodeModImmTiedInstruction";
}

class BaseSIMDModifiedImmVectorShift<bit Q, bit op, bits<2> b15_b12,
                                     RegisterOperand vectype, string asm,
                                     string kind, list<dag> pattern>
  : BaseSIMDModifiedImmVector<Q, op, 0, vectype, imm0_255,
                              (ins logical_vec_shift:$shift),
                              "$shift", asm, kind, pattern> {
  bits<2> shift;
  let Inst{15}    = b15_b12{1};
  let Inst{14-13} = shift;
  let Inst{12}    = b15_b12{0};
}

class BaseSIMDModifiedImmVectorShiftTied<bit Q, bit op, bits<2> b15_b12,
                                     RegisterOperand vectype, string asm,
                                     string kind, list<dag> pattern>
  : BaseSIMDModifiedImmVectorTied<Q, op, vectype, imm0_255,
                              (ins logical_vec_shift:$shift),
                              "$shift", asm, kind, pattern> {
  bits<2> shift;
  let Inst{15}    = b15_b12{1};
  let Inst{14-13} = shift;
  let Inst{12}    = b15_b12{0};
}


class BaseSIMDModifiedImmVectorShiftHalf<bit Q, bit op, bits<2> b15_b12,
                                         RegisterOperand vectype, string asm,
                                         string kind, list<dag> pattern>
  : BaseSIMDModifiedImmVector<Q, op, 0, vectype, imm0_255,
                              (ins logical_vec_hw_shift:$shift),
                              "$shift", asm, kind, pattern> {
  bits<2> shift;
  let Inst{15} = b15_b12{1};
  let Inst{14} = 0;
  let Inst{13} = shift{0};
  let Inst{12} = b15_b12{0};
}

class BaseSIMDModifiedImmVectorShiftHalfTied<bit Q, bit op, bits<2> b15_b12,
                                         RegisterOperand vectype, string asm,
                                         string kind, list<dag> pattern>
  : BaseSIMDModifiedImmVectorTied<Q, op, vectype, imm0_255,
                              (ins logical_vec_hw_shift:$shift),
                              "$shift", asm, kind, pattern> {
  bits<2> shift;
  let Inst{15} = b15_b12{1};
  let Inst{14} = 0;
  let Inst{13} = shift{0};
  let Inst{12} = b15_b12{0};
}

multiclass SIMDModifiedImmVectorShift<bit op, bits<2> hw_cmode, bits<2> w_cmode,
                                      string asm> {
  def v4i16 : BaseSIMDModifiedImmVectorShiftHalf<0, op, hw_cmode, V64,
                                                 asm, ".4h", []>;
  def v8i16 : BaseSIMDModifiedImmVectorShiftHalf<1, op, hw_cmode, V128,
                                                 asm, ".8h", []>;

  def v2i32 : BaseSIMDModifiedImmVectorShift<0, op, w_cmode, V64,
                                             asm, ".2s", []>;
  def v4i32 : BaseSIMDModifiedImmVectorShift<1, op, w_cmode, V128,
                                             asm, ".4s", []>;
}

multiclass SIMDModifiedImmVectorShiftTied<bit op, bits<2> hw_cmode,
                                      bits<2> w_cmode, string asm,
                                      SDNode OpNode> {
  def v4i16 : BaseSIMDModifiedImmVectorShiftHalfTied<0, op, hw_cmode, V64,
                                                 asm, ".4h",
             [(set (v4i16 V64:$dst), (OpNode V64:$Rd,
                                             imm0_255:$imm8,
                                             (i32 imm:$shift)))]>;
  def v8i16 : BaseSIMDModifiedImmVectorShiftHalfTied<1, op, hw_cmode, V128,
                                                 asm, ".8h",
             [(set (v8i16 V128:$dst), (OpNode V128:$Rd,
                                              imm0_255:$imm8,
                                              (i32 imm:$shift)))]>;

  def v2i32 : BaseSIMDModifiedImmVectorShiftTied<0, op, w_cmode, V64,
                                             asm, ".2s",
             [(set (v2i32 V64:$dst), (OpNode V64:$Rd,
                                             imm0_255:$imm8,
                                             (i32 imm:$shift)))]>;
  def v4i32 : BaseSIMDModifiedImmVectorShiftTied<1, op, w_cmode, V128,
                                             asm, ".4s",
             [(set (v4i32 V128:$dst), (OpNode V128:$Rd,
                                              imm0_255:$imm8,
                                              (i32 imm:$shift)))]>;
}

class SIMDModifiedImmMoveMSL<bit Q, bit op, bits<4> cmode,
                             RegisterOperand vectype, string asm,
                             string kind, list<dag> pattern>
  : BaseSIMDModifiedImmVector<Q, op, 0, vectype, imm0_255,
                              (ins move_vec_shift:$shift),
                              "$shift", asm, kind, pattern> {
  bits<1> shift;
  let Inst{15-13} = cmode{3-1};
  let Inst{12}    = shift;
}

class SIMDModifiedImmVectorNoShift<bit Q, bit op, bit op2, bits<4> cmode,
                                   RegisterOperand vectype,
                                   Operand imm_type, string asm,
                                   string kind, list<dag> pattern>
  : BaseSIMDModifiedImmVector<Q, op, op2, vectype, imm_type, (ins), "",
                              asm, kind, pattern> {
  let Inst{15-12} = cmode;
}

class SIMDModifiedImmScalarNoShift<bit Q, bit op, bits<4> cmode, string asm,
                                   list<dag> pattern>
  : BaseSIMDModifiedImm<Q, op, 0, (outs FPR64:$Rd), (ins simdimmtype10:$imm8), asm,
                        "\t$Rd, $imm8", "", pattern> {
  let Inst{15-12} = cmode;
  let DecoderMethod = "DecodeModImmInstruction";
}

//----------------------------------------------------------------------------
// AdvSIMD indexed element
//----------------------------------------------------------------------------

let mayLoad = 0, mayStore = 0, hasSideEffects = 0 in
class BaseSIMDIndexed<bit Q, bit U, bit Scalar, bits<2> size, bits<4> opc,
                      RegisterOperand dst_reg, RegisterOperand lhs_reg,
                      RegisterOperand rhs_reg, Operand vec_idx, string asm,
                      string apple_kind, string dst_kind, string lhs_kind,
                      string rhs_kind, list<dag> pattern>
  : I<(outs dst_reg:$Rd), (ins lhs_reg:$Rn, rhs_reg:$Rm, vec_idx:$idx),
      asm,
      "{\t$Rd" # dst_kind # ", $Rn" # lhs_kind # ", $Rm" # rhs_kind # "$idx" #
      "|" # apple_kind # "\t$Rd, $Rn, $Rm$idx}", "", pattern>,
    Sched<[WriteVd]> {
  bits<5> Rd;
  bits<5> Rn;
  bits<5> Rm;

  let Inst{31}    = 0;
  let Inst{30}    = Q;
  let Inst{29}    = U;
  let Inst{28}    = Scalar;
  let Inst{27-24} = 0b1111;
  let Inst{23-22} = size;
  // Bit 21 must be set by the derived class.
  let Inst{20-16} = Rm;
  let Inst{15-12} = opc;
  // Bit 11 must be set by the derived class.
  let Inst{10}    = 0;
  let Inst{9-5}   = Rn;
  let Inst{4-0}   = Rd;
}

let mayLoad = 0, mayStore = 0, hasSideEffects = 0 in
class BaseSIMDIndexedTied<bit Q, bit U, bit Scalar, bits<2> size, bits<4> opc,
                      RegisterOperand dst_reg, RegisterOperand lhs_reg,
                      RegisterOperand rhs_reg, Operand vec_idx, string asm,
                      string apple_kind, string dst_kind, string lhs_kind,
                      string rhs_kind, list<dag> pattern>
  : I<(outs dst_reg:$dst),
      (ins dst_reg:$Rd, lhs_reg:$Rn, rhs_reg:$Rm, vec_idx:$idx), asm,
      "{\t$Rd" # dst_kind # ", $Rn" # lhs_kind # ", $Rm" # rhs_kind # "$idx" #
      "|" # apple_kind # "\t$Rd, $Rn, $Rm$idx}", "$Rd = $dst", pattern>,
    Sched<[WriteVd]> {
  bits<5> Rd;
  bits<5> Rn;
  bits<5> Rm;

  let Inst{31}    = 0;
  let Inst{30}    = Q;
  let Inst{29}    = U;
  let Inst{28}    = Scalar;
  let Inst{27-24} = 0b1111;
  let Inst{23-22} = size;
  // Bit 21 must be set by the derived class.
  let Inst{20-16} = Rm;
  let Inst{15-12} = opc;
  // Bit 11 must be set by the derived class.
  let Inst{10}    = 0;
  let Inst{9-5}   = Rn;
  let Inst{4-0}   = Rd;
}


//----------------------------------------------------------------------------
// Armv8.6 BFloat16 Extension
//----------------------------------------------------------------------------
let mayStore = 0, mayLoad = 0, hasSideEffects = 0 in {

class BaseSIMDThreeSameVectorBFDot<bit Q, bit U, string asm, string kind1,
                                   string kind2, RegisterOperand RegType,
                                   ValueType AccumType, ValueType InputType>
  : BaseSIMDThreeSameVectorTied<Q, U, 0b010, 0b11111, RegType, asm, kind1, [(set (AccumType RegType:$dst),
                    (int_aarch64_neon_bfdot (AccumType RegType:$Rd),
                                            (InputType RegType:$Rn),
                                            (InputType RegType:$Rm)))]> {
  let AsmString = !strconcat(asm,
                             "{\t$Rd" # kind1 # ", $Rn" # kind2 #
                               ", $Rm" # kind2 # "}");
}

multiclass SIMDThreeSameVectorBFDot<bit U, string asm> {
  def v4bf16 : BaseSIMDThreeSameVectorBFDot<0, U, asm, ".2s", ".4h", V64,
                                           v2f32, v4bf16>;
  def v8bf16 : BaseSIMDThreeSameVectorBFDot<1, U, asm, ".4s", ".8h", V128,
                                           v4f32, v8bf16>;
}

class BaseSIMDThreeSameVectorBF16DotI<bit Q, bit U, string asm,
                                      string dst_kind, string lhs_kind,
                                      string rhs_kind,
                                      RegisterOperand RegType,
                                      ValueType AccumType,
                                      ValueType InputType>
  : BaseSIMDIndexedTied<Q, U, 0b0, 0b01, 0b1111,
                        RegType, RegType, V128, VectorIndexS,
                        asm, "", dst_kind, lhs_kind, rhs_kind,
        [(set (AccumType RegType:$dst),
              (AccumType (int_aarch64_neon_bfdot
                                 (AccumType RegType:$Rd),
                                 (InputType RegType:$Rn),
                                 (InputType (bitconvert (AccumType
                                    (AArch64duplane32 (v4f32 V128:$Rm),
                                        VectorIndexS:$idx)))))))]> {

  bits<2> idx;
  let Inst{21}    = idx{0};  // L
  let Inst{11}    = idx{1};  // H
}

multiclass SIMDThreeSameVectorBF16DotI<bit U, string asm> {

  def v4bf16  : BaseSIMDThreeSameVectorBF16DotI<0, U, asm, ".2s", ".4h",
                                               ".2h", V64, v2f32, v4bf16>;
  def v8bf16 : BaseSIMDThreeSameVectorBF16DotI<1, U, asm, ".4s", ".8h",
                                              ".2h", V128, v4f32, v8bf16>;
}

let mayRaiseFPException = 1, Uses = [FPCR] in
class SIMDBF16MLAL<bit Q, string asm, SDPatternOperator OpNode>
  : BaseSIMDThreeSameVectorTied<Q, 0b1, 0b110, 0b11111, V128, asm, ".4s",
              [(set (v4f32 V128:$dst), (OpNode (v4f32 V128:$Rd),
                                               (v8bf16 V128:$Rn),
                                               (v8bf16 V128:$Rm)))]> {
  let AsmString = !strconcat(asm, "{\t$Rd.4s, $Rn.8h, $Rm.8h}");
}

let mayRaiseFPException = 1, Uses = [FPCR] in
class SIMDBF16MLALIndex<bit Q, string asm, SDPatternOperator OpNode>
  : I<(outs V128:$dst),
      (ins V128:$Rd, V128:$Rn, V128_lo:$Rm, VectorIndexH:$idx), asm,
      "{\t$Rd.4s, $Rn.8h, $Rm.h$idx}", "$Rd = $dst",
          [(set (v4f32 V128:$dst),
                (v4f32 (OpNode (v4f32 V128:$Rd),
                               (v8bf16 V128:$Rn),
                               (v8bf16
                                  (AArch64duplane16 (v8bf16 V128_lo:$Rm),
                                      VectorIndexH:$idx)))))]>,
    Sched<[WriteVq]> {
  bits<5> Rd;
  bits<5> Rn;
  bits<4> Rm;
  bits<3> idx;

  let Inst{31}    = 0;
  let Inst{30}    = Q;
  let Inst{29-22} = 0b00111111;
  let Inst{21-20} = idx{1-0};
  let Inst{19-16} = Rm;
  let Inst{15-12} = 0b1111;
  let Inst{11}    = idx{2};   // H
  let Inst{10}    = 0;
  let Inst{9-5}   = Rn;
  let Inst{4-0}   = Rd;
}

class SIMDThreeSameVectorBF16MatrixMul<string asm>
  : BaseSIMDThreeSameVectorTied<1, 1, 0b010, 0b11101,
                                V128, asm, ".4s",
                          [(set (v4f32 V128:$dst),
                                (int_aarch64_neon_bfmmla (v4f32 V128:$Rd),
                                                         (v8bf16 V128:$Rn),
                                                         (v8bf16 V128:$Rm)))]> {
  let AsmString = !strconcat(asm, "{\t$Rd", ".4s", ", $Rn", ".8h",
                                    ", $Rm", ".8h", "}");
}

let mayRaiseFPException = 1, Uses = [FPCR] in
class SIMD_BFCVTN
  : BaseSIMDMixedTwoVector<0, 0, 0b10, 0b10110, V128, V128,
                           "bfcvtn", ".4h", ".4s",
    [(set (v8bf16 V128:$Rd),
          (int_aarch64_neon_bfcvtn (v4f32 V128:$Rn)))]>;

let mayRaiseFPException = 1, Uses = [FPCR] in
class SIMD_BFCVTN2
  : BaseSIMDMixedTwoVectorTied<1, 0, 0b10, 0b10110, V128, V128,
                           "bfcvtn2", ".8h", ".4s",
    [(set (v8bf16 V128:$dst),
          (int_aarch64_neon_bfcvtn2 (v8bf16 V128:$Rd), (v4f32 V128:$Rn)))]>;

let mayRaiseFPException = 1, Uses = [FPCR] in
class BF16ToSinglePrecision<string asm>
  : I<(outs FPR16:$Rd), (ins FPR32:$Rn), asm, "\t$Rd, $Rn", "",
    [(set (bf16 FPR16:$Rd), (int_aarch64_neon_bfcvt (f32 FPR32:$Rn)))]>,
    Sched<[WriteFCvt]> {
  bits<5> Rd;
  bits<5> Rn;
  let Inst{31-10} = 0b0001111001100011010000;
  let Inst{9-5}   = Rn;
  let Inst{4-0}   = Rd;
}
} // End of let mayStore = 0, mayLoad = 0, hasSideEffects = 0

//----------------------------------------------------------------------------
// Armv8.6 Matrix Multiply Extension
//----------------------------------------------------------------------------

class SIMDThreeSameVectorMatMul<bit B, bit U, string asm, SDPatternOperator OpNode>
  : BaseSIMDThreeSameVectorTied<1, U, 0b100, {0b1010, B}, V128, asm, ".4s",
              [(set (v4i32 V128:$dst), (OpNode (v4i32 V128:$Rd),
                                               (v16i8 V128:$Rn),
                                               (v16i8 V128:$Rm)))]> {
  let AsmString = asm # "{\t$Rd.4s, $Rn.16b, $Rm.16b}";
}

//----------------------------------------------------------------------------
// ARMv8.2-A Dot Product Instructions (Indexed)
class BaseSIMDThreeSameVectorDotIndex<bit Q, bit U, bit Mixed, bits<2> size, string asm,
                                      string dst_kind, string lhs_kind, string rhs_kind,
                                      RegisterOperand RegType,
                                      ValueType AccumType, ValueType InputType,
                                      SDPatternOperator OpNode> :
        BaseSIMDIndexedTied<Q, U, 0b0, size, {0b111, Mixed}, RegType, RegType, V128,
                            VectorIndexS, asm, "", dst_kind, lhs_kind, rhs_kind,
        [(set (AccumType RegType:$dst),
              (AccumType (OpNode (AccumType RegType:$Rd),
                                 (InputType RegType:$Rn),
                                 (InputType (bitconvert (AccumType
                                    (AArch64duplane32 (v4i32 V128:$Rm),
                                        VectorIndexS:$idx)))))))]> {
  bits<2> idx;
  let Inst{21}    = idx{0};  // L
  let Inst{11}    = idx{1};  // H
}

multiclass SIMDThreeSameVectorDotIndex<bit U, bit Mixed, bits<2> size, string asm,
                                       SDPatternOperator OpNode> {
  def v8i8  : BaseSIMDThreeSameVectorDotIndex<0, U, Mixed, size, asm, ".2s", ".8b", ".4b",
                                              V64, v2i32, v8i8, OpNode>;
  def v16i8 : BaseSIMDThreeSameVectorDotIndex<1, U, Mixed, size, asm, ".4s", ".16b", ".4b",
                                              V128, v4i32, v16i8, OpNode>;
}

// ARMv8.2-A Fused Multiply Add-Long Instructions (Indexed)
let mayRaiseFPException = 1, Uses = [FPCR] in
class BaseSIMDThreeSameVectorFMLIndex<bit Q, bit U, bits<4> opc, string asm,
                                      string dst_kind, string lhs_kind,
                                      string rhs_kind, RegisterOperand RegType,
                                      ValueType AccumType, ValueType InputType,
                                      SDPatternOperator OpNode> :
        BaseSIMDIndexedTied<Q, U, 0, 0b10, opc, RegType, RegType, V128,
                            VectorIndexH, asm, "", dst_kind, lhs_kind, rhs_kind,
          [(set (AccumType RegType:$dst),
                (AccumType (OpNode (AccumType RegType:$Rd),
                                   (InputType RegType:$Rn),
                                   (InputType (AArch64duplane16 (v8f16 V128:$Rm),
                                                VectorIndexH:$idx)))))]> {
  // idx = H:L:M
  bits<3> idx;
  let Inst{11} = idx{2}; // H
  let Inst{21} = idx{1}; // L
  let Inst{20} = idx{0}; // M
}

multiclass SIMDThreeSameVectorFMLIndex<bit U, bits<4> opc, string asm,
                                       SDPatternOperator OpNode> {
  def v4f16 : BaseSIMDThreeSameVectorFMLIndex<0, U, opc, asm, ".2s", ".2h", ".h",
                                              V64, v2f32, v4f16, OpNode>;
  def v8f16 : BaseSIMDThreeSameVectorFMLIndex<1, U, opc, asm, ".4s", ".4h", ".h",
                                              V128, v4f32, v8f16, OpNode>;
}

multiclass SIMDFPIndexed<bit U, bits<4> opc, string asm,
                         SDPatternOperator OpNode> {
  let mayRaiseFPException = 1, Uses = [FPCR] in {
  let Predicates = [HasNEON, HasFullFP16] in {
  def v4i16_indexed : BaseSIMDIndexed<0, U, 0, 0b00, opc,
                                      V64, V64,
                                      V128_lo, VectorIndexH,
                                      asm, ".4h", ".4h", ".4h", ".h",
    [(set (v4f16 V64:$Rd),
        (OpNode (v4f16 V64:$Rn),
         (v4f16 (AArch64duplane16 (v8f16 V128_lo:$Rm), VectorIndexH:$idx))))]> {
    bits<3> idx;
    let Inst{11} = idx{2};
    let Inst{21} = idx{1};
    let Inst{20} = idx{0};
  }

  def v8i16_indexed : BaseSIMDIndexed<1, U, 0, 0b00, opc,
                                      V128, V128,
                                      V128_lo, VectorIndexH,
                                      asm, ".8h", ".8h", ".8h", ".h",
    [(set (v8f16 V128:$Rd),
        (OpNode (v8f16 V128:$Rn),
         (v8f16 (AArch64duplane16 (v8f16 V128_lo:$Rm), VectorIndexH:$idx))))]> {
    bits<3> idx;
    let Inst{11} = idx{2};
    let Inst{21} = idx{1};
    let Inst{20} = idx{0};
  }
  } // Predicates = [HasNEON, HasFullFP16]

  def v2i32_indexed : BaseSIMDIndexed<0, U, 0, 0b10, opc,
                                      V64, V64,
                                      V128, VectorIndexS,
                                      asm, ".2s", ".2s", ".2s", ".s",
    [(set (v2f32 V64:$Rd),
        (OpNode (v2f32 V64:$Rn),
         (v2f32 (AArch64duplane32 (v4f32 V128:$Rm), VectorIndexS:$idx))))]> {
    bits<2> idx;
    let Inst{11} = idx{1};
    let Inst{21} = idx{0};
  }

  def v4i32_indexed : BaseSIMDIndexed<1, U, 0, 0b10, opc,
                                      V128, V128,
                                      V128, VectorIndexS,
                                      asm, ".4s", ".4s", ".4s", ".s",
    [(set (v4f32 V128:$Rd),
        (OpNode (v4f32 V128:$Rn),
         (v4f32 (AArch64duplane32 (v4f32 V128:$Rm), VectorIndexS:$idx))))]> {
    bits<2> idx;
    let Inst{11} = idx{1};
    let Inst{21} = idx{0};
  }

  def v2i64_indexed : BaseSIMDIndexed<1, U, 0, 0b11, opc,
                                      V128, V128,
                                      V128, VectorIndexD,
                                      asm, ".2d", ".2d", ".2d", ".d",
    [(set (v2f64 V128:$Rd),
        (OpNode (v2f64 V128:$Rn),
         (v2f64 (AArch64duplane64 (v2f64 V128:$Rm), VectorIndexD:$idx))))]> {
    bits<1> idx;
    let Inst{11} = idx{0};
    let Inst{21} = 0;
  }

  let Predicates = [HasNEON, HasFullFP16] in {
  def v1i16_indexed : BaseSIMDIndexed<1, U, 1, 0b00, opc,
                                      FPR16Op, FPR16Op, V128_lo, VectorIndexH,
                                      asm, ".h", "", "", ".h",
    [(set (f16 FPR16Op:$Rd),
          (OpNode (f16 FPR16Op:$Rn),
                  (f16 (vector_extract (v8f16 V128_lo:$Rm),
                                       VectorIndexH:$idx))))]> {
    bits<3> idx;
    let Inst{11} = idx{2};
    let Inst{21} = idx{1};
    let Inst{20} = idx{0};
  }
  } // Predicates = [HasNEON, HasFullFP16]

  def v1i32_indexed : BaseSIMDIndexed<1, U, 1, 0b10, opc,
                                      FPR32Op, FPR32Op, V128, VectorIndexS,
                                      asm, ".s", "", "", ".s",
    [(set (f32 FPR32Op:$Rd),
          (OpNode (f32 FPR32Op:$Rn),
                  (f32 (vector_extract (v4f32 V128:$Rm),
                                       VectorIndexS:$idx))))]> {
    bits<2> idx;
    let Inst{11} = idx{1};
    let Inst{21} = idx{0};
  }

  def v1i64_indexed : BaseSIMDIndexed<1, U, 1, 0b11, opc,
                                      FPR64Op, FPR64Op, V128, VectorIndexD,
                                      asm, ".d", "", "", ".d",
    [(set (f64 FPR64Op:$Rd),
          (OpNode (f64 FPR64Op:$Rn),
                  (f64 (vector_extract (v2f64 V128:$Rm),
                                       VectorIndexD:$idx))))]> {
    bits<1> idx;
    let Inst{11} = idx{0};
    let Inst{21} = 0;
  }
  } // mayRaiseFPException = 1, Uses = [FPCR]

  let Predicates = [HasNEON, HasFullFP16] in {
  def : Pat<(f16 (OpNode
                   (f16 (vector_extract (v8f16 V128:$Rn), (i64 0))),
                   (f16 (vector_extract (v8f16 V128:$Rm), VectorIndexH:$idx)))),
            (!cast<Instruction>(NAME # v1i16_indexed)
              (EXTRACT_SUBREG V128:$Rn, hsub), V128:$Rm, VectorIndexH:$idx)>;
  }

  let Predicates = [HasNEON] in {
  def : Pat<(f32 (OpNode
                   (f32 (vector_extract (v4f32 V128:$Rn), (i64 0))),
                   (f32 (vector_extract (v4f32 V128:$Rm), VectorIndexS:$idx)))),
            (!cast<Instruction>(NAME # v1i32_indexed)
              (EXTRACT_SUBREG V128:$Rn, ssub), V128:$Rm, VectorIndexS:$idx)>;

  def : Pat<(f64 (OpNode
                   (f64 (vector_extract (v2f64 V128:$Rn), (i64 0))),
                   (f64 (vector_extract (v2f64 V128:$Rm), VectorIndexD:$idx)))),
            (!cast<Instruction>(NAME # v1i64_indexed)
              (EXTRACT_SUBREG V128:$Rn, dsub), V128:$Rm, VectorIndexD:$idx)>;
  }
}

multiclass SIMDFPIndexedTiedPatterns<string INST, SDPatternOperator OpNode> {
  let Predicates = [HasNEON, HasFullFP16] in {
  // Patterns for f16: DUPLANE, DUP scalar and vector_extract.
  def : Pat<(v8f16 (OpNode (v8f16 V128:$Rd), (v8f16 V128:$Rn),
                           (AArch64duplane16 (v8f16 V128_lo:$Rm),
                                           VectorIndexH:$idx))),
            (!cast<Instruction>(INST # "v8i16_indexed")
                V128:$Rd, V128:$Rn, V128_lo:$Rm, VectorIndexH:$idx)>;
  def : Pat<(v8f16 (OpNode (v8f16 V128:$Rd), (v8f16 V128:$Rn),
                           (AArch64dup (f16 FPR16Op_lo:$Rm)))),
            (!cast<Instruction>(INST # "v8i16_indexed") V128:$Rd, V128:$Rn,
                (SUBREG_TO_REG (i32 0), (f16 FPR16Op_lo:$Rm), hsub), (i64 0))>;

  def : Pat<(v4f16 (OpNode (v4f16 V64:$Rd), (v4f16 V64:$Rn),
                           (AArch64duplane16 (v8f16 V128_lo:$Rm),
                                           VectorIndexH:$idx))),
            (!cast<Instruction>(INST # "v4i16_indexed")
                V64:$Rd, V64:$Rn, V128_lo:$Rm, VectorIndexH:$idx)>;
  def : Pat<(v4f16 (OpNode (v4f16 V64:$Rd), (v4f16 V64:$Rn),
                           (AArch64dup (f16 FPR16Op_lo:$Rm)))),
            (!cast<Instruction>(INST # "v4i16_indexed") V64:$Rd, V64:$Rn,
                (SUBREG_TO_REG (i32 0), (f16 FPR16Op_lo:$Rm), hsub), (i64 0))>;

  def : Pat<(f16 (OpNode (f16 FPR16:$Rd), (f16 FPR16:$Rn),
                         (vector_extract (v8f16 V128_lo:$Rm), VectorIndexH:$idx))),
            (!cast<Instruction>(INST # "v1i16_indexed") FPR16:$Rd, FPR16:$Rn,
                V128_lo:$Rm, VectorIndexH:$idx)>;
  } // Predicates = [HasNEON, HasFullFP16]

  // 2 variants for the .2s version: DUPLANE from 128-bit and DUP scalar.
  def : Pat<(v2f32 (OpNode (v2f32 V64:$Rd), (v2f32 V64:$Rn),
                           (AArch64duplane32 (v4f32 V128:$Rm),
                                           VectorIndexS:$idx))),
            (!cast<Instruction>(INST # v2i32_indexed)
                V64:$Rd, V64:$Rn, V128:$Rm, VectorIndexS:$idx)>;
  def : Pat<(v2f32 (OpNode (v2f32 V64:$Rd), (v2f32 V64:$Rn),
                           (AArch64dup (f32 FPR32Op:$Rm)))),
            (!cast<Instruction>(INST # "v2i32_indexed") V64:$Rd, V64:$Rn,
                (SUBREG_TO_REG (i32 0), FPR32Op:$Rm, ssub), (i64 0))>;


  // 2 variants for the .4s version: DUPLANE from 128-bit and DUP scalar.
  def : Pat<(v4f32 (OpNode (v4f32 V128:$Rd), (v4f32 V128:$Rn),
                           (AArch64duplane32 (v4f32 V128:$Rm),
                                           VectorIndexS:$idx))),
            (!cast<Instruction>(INST # "v4i32_indexed")
                V128:$Rd, V128:$Rn, V128:$Rm, VectorIndexS:$idx)>;
  def : Pat<(v4f32 (OpNode (v4f32 V128:$Rd), (v4f32 V128:$Rn),
                           (AArch64dup (f32 FPR32Op:$Rm)))),
            (!cast<Instruction>(INST # "v4i32_indexed") V128:$Rd, V128:$Rn,
                (SUBREG_TO_REG (i32 0), FPR32Op:$Rm, ssub), (i64 0))>;

  // 2 variants for the .2d version: DUPLANE from 128-bit and DUP scalar.
  def : Pat<(v2f64 (OpNode (v2f64 V128:$Rd), (v2f64 V128:$Rn),
                           (AArch64duplane64 (v2f64 V128:$Rm),
                                           VectorIndexD:$idx))),
            (!cast<Instruction>(INST # "v2i64_indexed")
                V128:$Rd, V128:$Rn, V128:$Rm, VectorIndexS:$idx)>;
  def : Pat<(v2f64 (OpNode (v2f64 V128:$Rd), (v2f64 V128:$Rn),
                           (AArch64dup (f64 FPR64Op:$Rm)))),
            (!cast<Instruction>(INST # "v2i64_indexed") V128:$Rd, V128:$Rn,
                (SUBREG_TO_REG (i32 0), FPR64Op:$Rm, dsub), (i64 0))>;

  // Covers 2 variants for 32-bit scalar version: extract from .2s or from .4s
  def : Pat<(f32 (OpNode (f32 FPR32:$Rd), (f32 FPR32:$Rn),
                         (vector_extract (v4f32 V128:$Rm), VectorIndexS:$idx))),
            (!cast<Instruction>(INST # "v1i32_indexed") FPR32:$Rd, FPR32:$Rn,
                V128:$Rm, VectorIndexS:$idx)>;

  // 1 variant for 64-bit scalar version: extract from .1d or from .2d
  def : Pat<(f64 (OpNode (f64 FPR64:$Rd), (f64 FPR64:$Rn),
                         (vector_extract (v2f64 V128:$Rm), VectorIndexD:$idx))),
            (!cast<Instruction>(INST # "v1i64_indexed") FPR64:$Rd, FPR64:$Rn,
                V128:$Rm, VectorIndexD:$idx)>;
}

let mayRaiseFPException = 1, Uses = [FPCR] in
multiclass SIMDFPIndexedTied<bit U, bits<4> opc, string asm> {
  let Predicates = [HasNEON, HasFullFP16] in {
  def v4i16_indexed : BaseSIMDIndexedTied<0, U, 0, 0b00, opc, V64, V64,
                                          V128_lo, VectorIndexH,
                                          asm, ".4h", ".4h", ".4h", ".h", []> {
    bits<3> idx;
    let Inst{11} = idx{2};
    let Inst{21} = idx{1};
    let Inst{20} = idx{0};
  }

  def v8i16_indexed : BaseSIMDIndexedTied<1, U, 0, 0b00, opc,
                                          V128, V128,
                                          V128_lo, VectorIndexH,
                                          asm, ".8h", ".8h", ".8h", ".h", []> {
    bits<3> idx;
    let Inst{11} = idx{2};
    let Inst{21} = idx{1};
    let Inst{20} = idx{0};
  }
  } // Predicates = [HasNEON, HasFullFP16]

  def v2i32_indexed : BaseSIMDIndexedTied<0, U, 0, 0b10, opc, V64, V64,
                                          V128, VectorIndexS,
                                          asm, ".2s", ".2s", ".2s", ".s", []> {
    bits<2> idx;
    let Inst{11} = idx{1};
    let Inst{21} = idx{0};
  }

  def v4i32_indexed : BaseSIMDIndexedTied<1, U, 0, 0b10, opc,
                                      V128, V128,
                                      V128, VectorIndexS,
                                      asm, ".4s", ".4s", ".4s", ".s", []> {
    bits<2> idx;
    let Inst{11} = idx{1};
    let Inst{21} = idx{0};
  }

  def v2i64_indexed : BaseSIMDIndexedTied<1, U, 0, 0b11, opc,
                                      V128, V128,
                                      V128, VectorIndexD,
                                      asm, ".2d", ".2d", ".2d", ".d", []> {
    bits<1> idx;
    let Inst{11} = idx{0};
    let Inst{21} = 0;
  }

  let Predicates = [HasNEON, HasFullFP16] in {
  def v1i16_indexed : BaseSIMDIndexedTied<1, U, 1, 0b00, opc,
                                      FPR16Op, FPR16Op, V128_lo, VectorIndexH,
                                      asm, ".h", "", "", ".h", []> {
    bits<3> idx;
    let Inst{11} = idx{2};
    let Inst{21} = idx{1};
    let Inst{20} = idx{0};
  }
  } // Predicates = [HasNEON, HasFullFP16]

  def v1i32_indexed : BaseSIMDIndexedTied<1, U, 1, 0b10, opc,
                                      FPR32Op, FPR32Op, V128, VectorIndexS,
                                      asm, ".s", "", "", ".s", []> {
    bits<2> idx;
    let Inst{11} = idx{1};
    let Inst{21} = idx{0};
  }

  def v1i64_indexed : BaseSIMDIndexedTied<1, U, 1, 0b11, opc,
                                      FPR64Op, FPR64Op, V128, VectorIndexD,
                                      asm, ".d", "", "", ".d", []> {
    bits<1> idx;
    let Inst{11} = idx{0};
    let Inst{21} = 0;
  }
}

multiclass SIMDIndexedHSPatterns<SDPatternOperator OpNodeLane,
                                 SDPatternOperator OpNodeLaneQ> {

  def : Pat<(v4i16 (OpNodeLane
                     (v4i16 V64:$Rn), (v4i16 V64_lo:$Rm),
                     VectorIndexS32b:$idx)),
            (!cast<Instruction>(NAME # v4i16_indexed) $Rn,
              (SUBREG_TO_REG (i32 0), (v4i16 V64_lo:$Rm), dsub),
              (UImmS1XForm $idx))>;

  def : Pat<(v4i16 (OpNodeLaneQ
                     (v4i16 V64:$Rn), (v8i16 V128_lo:$Rm),
                     VectorIndexH32b:$idx)),
            (!cast<Instruction>(NAME # v4i16_indexed) $Rn, $Rm,
              (UImmS1XForm $idx))>;

  def : Pat<(v8i16 (OpNodeLane
                     (v8i16 V128:$Rn), (v4i16 V64_lo:$Rm),
                     VectorIndexS32b:$idx)),
            (!cast<Instruction>(NAME # v8i16_indexed) $Rn,
              (SUBREG_TO_REG (i32 0), $Rm, dsub),
              (UImmS1XForm $idx))>;

  def : Pat<(v8i16 (OpNodeLaneQ
                     (v8i16 V128:$Rn), (v8i16 V128_lo:$Rm),
                     VectorIndexH32b:$idx)),
            (!cast<Instruction>(NAME # v8i16_indexed) $Rn, $Rm,
              (UImmS1XForm $idx))>;

  def : Pat<(v2i32 (OpNodeLane
                     (v2i32 V64:$Rn), (v2i32 V64:$Rm),
                     VectorIndexD32b:$idx)),
            (!cast<Instruction>(NAME # v2i32_indexed) $Rn,
              (SUBREG_TO_REG (i32 0), (v2i32 V64_lo:$Rm), dsub),
              (UImmS1XForm $idx))>;

  def : Pat<(v2i32 (OpNodeLaneQ
                     (v2i32 V64:$Rn), (v4i32 V128:$Rm),
                     VectorIndexS32b:$idx)),
            (!cast<Instruction>(NAME # v2i32_indexed) $Rn, $Rm,
              (UImmS1XForm $idx))>;

  def : Pat<(v4i32 (OpNodeLane
                     (v4i32 V128:$Rn), (v2i32 V64:$Rm),
                     VectorIndexD32b:$idx)),
            (!cast<Instruction>(NAME # v4i32_indexed) $Rn,
              (SUBREG_TO_REG (i32 0), $Rm, dsub),
              (UImmS1XForm $idx))>;

  def : Pat<(v4i32 (OpNodeLaneQ
                     (v4i32 V128:$Rn),
                     (v4i32 V128:$Rm),
                     VectorIndexS32b:$idx)),
            (!cast<Instruction>(NAME # v4i32_indexed) $Rn, $Rm,
              (UImmS1XForm $idx))>;

}

multiclass SIMDIndexedHS<bit U, bits<4> opc, string asm,
                         SDPatternOperator OpNode> {
  def v4i16_indexed : BaseSIMDIndexed<0, U, 0, 0b01, opc, V64, V64,
                                      V128_lo, VectorIndexH,
                                      asm, ".4h", ".4h", ".4h", ".h",
    [(set (v4i16 V64:$Rd),
        (OpNode (v4i16 V64:$Rn),
         (v4i16 (AArch64duplane16 (v8i16 V128_lo:$Rm), VectorIndexH:$idx))))]> {
    bits<3> idx;
    let Inst{11} = idx{2};
    let Inst{21} = idx{1};
    let Inst{20} = idx{0};
  }

  def v8i16_indexed : BaseSIMDIndexed<1, U, 0, 0b01, opc,
                                      V128, V128,
                                      V128_lo, VectorIndexH,
                                      asm, ".8h", ".8h", ".8h", ".h",
    [(set (v8i16 V128:$Rd),
       (OpNode (v8i16 V128:$Rn),
         (v8i16 (AArch64duplane16 (v8i16 V128_lo:$Rm), VectorIndexH:$idx))))]> {
    bits<3> idx;
    let Inst{11} = idx{2};
    let Inst{21} = idx{1};
    let Inst{20} = idx{0};
  }

  def v2i32_indexed : BaseSIMDIndexed<0, U, 0, 0b10, opc,
                                      V64, V64,
                                      V128, VectorIndexS,
                                      asm, ".2s", ".2s", ".2s",  ".s",
    [(set (v2i32 V64:$Rd),
       (OpNode (v2i32 V64:$Rn),
          (v2i32 (AArch64duplane32 (v4i32 V128:$Rm), VectorIndexS:$idx))))]> {
    bits<2> idx;
    let Inst{11} = idx{1};
    let Inst{21} = idx{0};
  }

  def v4i32_indexed : BaseSIMDIndexed<1, U, 0, 0b10, opc,
                                      V128, V128,
                                      V128, VectorIndexS,
                                      asm, ".4s", ".4s", ".4s", ".s",
    [(set (v4i32 V128:$Rd),
       (OpNode (v4i32 V128:$Rn),
          (v4i32 (AArch64duplane32 (v4i32 V128:$Rm), VectorIndexS:$idx))))]> {
    bits<2> idx;
    let Inst{11} = idx{1};
    let Inst{21} = idx{0};
  }

  def v1i16_indexed : BaseSIMDIndexed<1, U, 1, 0b01, opc,
                                      FPR16Op, FPR16Op, V128_lo, VectorIndexH,
                                      asm, ".h", "", "", ".h", []> {
    bits<3> idx;
    let Inst{11} = idx{2};
    let Inst{21} = idx{1};
    let Inst{20} = idx{0};
  }

  def v1i32_indexed : BaseSIMDIndexed<1, U, 1, 0b10, opc,
                                      FPR32Op, FPR32Op, V128, VectorIndexS,
                                      asm, ".s", "", "", ".s",
      [(set (i32 FPR32Op:$Rd),
            (OpNode FPR32Op:$Rn,
                    (i32 (vector_extract (v4i32 V128:$Rm),
                                         VectorIndexS:$idx))))]> {
    bits<2> idx;
    let Inst{11} = idx{1};
    let Inst{21} = idx{0};
  }
}

multiclass SIMDVectorIndexedHS<bit U, bits<4> opc, string asm,
                               SDPatternOperator OpNode> {
  def v4i16_indexed : BaseSIMDIndexed<0, U, 0, 0b01, opc,
                                      V64, V64,
                                      V128_lo, VectorIndexH,
                                      asm, ".4h", ".4h", ".4h", ".h",
    [(set (v4i16 V64:$Rd),
        (OpNode (v4i16 V64:$Rn),
         (v4i16 (AArch64duplane16 (v8i16 V128_lo:$Rm), VectorIndexH:$idx))))]> {
    bits<3> idx;
    let Inst{11} = idx{2};
    let Inst{21} = idx{1};
    let Inst{20} = idx{0};
  }

  def v8i16_indexed : BaseSIMDIndexed<1, U, 0, 0b01, opc,
                                      V128, V128,
                                      V128_lo, VectorIndexH,
                                      asm, ".8h", ".8h", ".8h", ".h",
    [(set (v8i16 V128:$Rd),
       (OpNode (v8i16 V128:$Rn),
         (v8i16 (AArch64duplane16 (v8i16 V128_lo:$Rm), VectorIndexH:$idx))))]> {
    bits<3> idx;
    let Inst{11} = idx{2};
    let Inst{21} = idx{1};
    let Inst{20} = idx{0};
  }

  def v2i32_indexed : BaseSIMDIndexed<0, U, 0, 0b10, opc,
                                      V64, V64,
                                      V128, VectorIndexS,
                                      asm, ".2s", ".2s", ".2s", ".s",
    [(set (v2i32 V64:$Rd),
       (OpNode (v2i32 V64:$Rn),
          (v2i32 (AArch64duplane32 (v4i32 V128:$Rm), VectorIndexS:$idx))))]> {
    bits<2> idx;
    let Inst{11} = idx{1};
    let Inst{21} = idx{0};
  }

  def v4i32_indexed : BaseSIMDIndexed<1, U, 0, 0b10, opc,
                                      V128, V128,
                                      V128, VectorIndexS,
                                      asm, ".4s", ".4s", ".4s", ".s",
    [(set (v4i32 V128:$Rd),
       (OpNode (v4i32 V128:$Rn),
          (v4i32 (AArch64duplane32 (v4i32 V128:$Rm), VectorIndexS:$idx))))]> {
    bits<2> idx;
    let Inst{11} = idx{1};
    let Inst{21} = idx{0};
  }
}

multiclass SIMDVectorIndexedHSTied<bit U, bits<4> opc, string asm,
                                   SDPatternOperator OpNode> {
  def v4i16_indexed : BaseSIMDIndexedTied<0, U, 0, 0b01, opc, V64, V64,
                                          V128_lo, VectorIndexH,
                                          asm, ".4h", ".4h", ".4h", ".h",
    [(set (v4i16 V64:$dst),
        (OpNode (v4i16 V64:$Rd),(v4i16 V64:$Rn),
         (v4i16 (AArch64duplane16 (v8i16 V128_lo:$Rm), VectorIndexH:$idx))))]> {
    bits<3> idx;
    let Inst{11} = idx{2};
    let Inst{21} = idx{1};
    let Inst{20} = idx{0};
  }

  def v8i16_indexed : BaseSIMDIndexedTied<1, U, 0, 0b01, opc,
                                      V128, V128,
                                      V128_lo, VectorIndexH,
                                      asm, ".8h", ".8h", ".8h", ".h",
    [(set (v8i16 V128:$dst),
       (OpNode (v8i16 V128:$Rd), (v8i16 V128:$Rn),
         (v8i16 (AArch64duplane16 (v8i16 V128_lo:$Rm), VectorIndexH:$idx))))]> {
    bits<3> idx;
    let Inst{11} = idx{2};
    let Inst{21} = idx{1};
    let Inst{20} = idx{0};
  }

  def v2i32_indexed : BaseSIMDIndexedTied<0, U, 0, 0b10, opc,
                                      V64, V64,
                                      V128, VectorIndexS,
                                      asm, ".2s", ".2s", ".2s", ".s",
    [(set (v2i32 V64:$dst),
       (OpNode (v2i32 V64:$Rd), (v2i32 V64:$Rn),
          (v2i32 (AArch64duplane32 (v4i32 V128:$Rm), VectorIndexS:$idx))))]> {
    bits<2> idx;
    let Inst{11} = idx{1};
    let Inst{21} = idx{0};
  }

  def v4i32_indexed : BaseSIMDIndexedTied<1, U, 0, 0b10, opc,
                                      V128, V128,
                                      V128, VectorIndexS,
                                      asm, ".4s", ".4s", ".4s", ".s",
    [(set (v4i32 V128:$dst),
       (OpNode (v4i32 V128:$Rd), (v4i32 V128:$Rn),
          (v4i32 (AArch64duplane32 (v4i32 V128:$Rm), VectorIndexS:$idx))))]> {
    bits<2> idx;
    let Inst{11} = idx{1};
    let Inst{21} = idx{0};
  }
}

multiclass SIMDIndexedLongSD<bit U, bits<4> opc, string asm,
                             SDPatternOperator OpNode> {
  def v4i16_indexed : BaseSIMDIndexed<0, U, 0, 0b01, opc,
                                      V128, V64,
                                      V128_lo, VectorIndexH,
                                      asm, ".4s", ".4s", ".4h", ".h",
    [(set (v4i32 V128:$Rd),
        (OpNode (v4i16 V64:$Rn),
         (v4i16 (AArch64duplane16 (v8i16 V128_lo:$Rm), VectorIndexH:$idx))))]> {
    bits<3> idx;
    let Inst{11} = idx{2};
    let Inst{21} = idx{1};
    let Inst{20} = idx{0};
  }

  def v8i16_indexed : BaseSIMDIndexed<1, U, 0, 0b01, opc,
                                      V128, V128,
                                      V128_lo, VectorIndexH,
                                      asm#"2", ".4s", ".4s", ".8h", ".h",
    [(set (v4i32 V128:$Rd),
          (OpNode (extract_high_v8i16 (v8i16 V128:$Rn)),
                  (extract_high_dup_v8i16 (v8i16 V128_lo:$Rm), VectorIndexH:$idx)))]> {

    bits<3> idx;
    let Inst{11} = idx{2};
    let Inst{21} = idx{1};
    let Inst{20} = idx{0};
  }

  def v2i32_indexed : BaseSIMDIndexed<0, U, 0, 0b10, opc,
                                      V128, V64,
                                      V128, VectorIndexS,
                                      asm, ".2d", ".2d", ".2s", ".s",
    [(set (v2i64 V128:$Rd),
        (OpNode (v2i32 V64:$Rn),
         (v2i32 (AArch64duplane32 (v4i32 V128:$Rm), VectorIndexS:$idx))))]> {
    bits<2> idx;
    let Inst{11} = idx{1};
    let Inst{21} = idx{0};
  }

  def v4i32_indexed : BaseSIMDIndexed<1, U, 0, 0b10, opc,
                                      V128, V128,
                                      V128, VectorIndexS,
                                      asm#"2", ".2d", ".2d", ".4s", ".s",
    [(set (v2i64 V128:$Rd),
          (OpNode (extract_high_v4i32 (v4i32 V128:$Rn)),
                  (extract_high_dup_v4i32 (v4i32 V128:$Rm), VectorIndexS:$idx)))]> {
    bits<2> idx;
    let Inst{11} = idx{1};
    let Inst{21} = idx{0};
  }

  def v1i32_indexed : BaseSIMDIndexed<1, U, 1, 0b01, opc,
                                      FPR32Op, FPR16Op, V128_lo, VectorIndexH,
                                      asm, ".h", "", "", ".h", []> {
    bits<3> idx;
    let Inst{11} = idx{2};
    let Inst{21} = idx{1};
    let Inst{20} = idx{0};
  }

  def v1i64_indexed : BaseSIMDIndexed<1, U, 1, 0b10, opc,
                                      FPR64Op, FPR32Op, V128, VectorIndexS,
                                      asm, ".s", "", "", ".s", []> {
    bits<2> idx;
    let Inst{11} = idx{1};
    let Inst{21} = idx{0};
  }
}

multiclass SIMDIndexedLongSQDMLXSDTied<bit U, bits<4> opc, string asm,
                                       SDPatternOperator Accum> {
  def v4i16_indexed : BaseSIMDIndexedTied<0, U, 0, 0b01, opc,
                                      V128, V64,
                                      V128_lo, VectorIndexH,
                                      asm, ".4s", ".4s", ".4h", ".h",
    [(set (v4i32 V128:$dst),
          (Accum (v4i32 V128:$Rd),
                 (v4i32 (int_aarch64_neon_sqdmull
                             (v4i16 V64:$Rn),
                             (v4i16 (AArch64duplane16 (v8i16 V128_lo:$Rm),
                                                    VectorIndexH:$idx))))))]> {
    bits<3> idx;
    let Inst{11} = idx{2};
    let Inst{21} = idx{1};
    let Inst{20} = idx{0};
  }

  def v8i16_indexed : BaseSIMDIndexedTied<1, U, 0, 0b01, opc,
                                      V128, V128,
                                      V128_lo, VectorIndexH,
                                      asm#"2", ".4s", ".4s", ".8h", ".h",
    [(set (v4i32 V128:$dst),
          (Accum (v4i32 V128:$Rd),
                 (v4i32 (int_aarch64_neon_sqdmull
                            (extract_high_v8i16 (v8i16 V128:$Rn)),
                            (extract_high_dup_v8i16 (v8i16 V128_lo:$Rm), VectorIndexH:$idx)))))]> {
    bits<3> idx;
    let Inst{11} = idx{2};
    let Inst{21} = idx{1};
    let Inst{20} = idx{0};
  }

  def v2i32_indexed : BaseSIMDIndexedTied<0, U, 0, 0b10, opc,
                                      V128, V64,
                                      V128, VectorIndexS,
                                      asm, ".2d", ".2d", ".2s", ".s",
    [(set (v2i64 V128:$dst),
        (Accum (v2i64 V128:$Rd),
               (v2i64 (int_aarch64_neon_sqdmull
                          (v2i32 V64:$Rn),
                          (v2i32 (AArch64duplane32 (v4i32 V128:$Rm),
                                                 VectorIndexS:$idx))))))]> {
    bits<2> idx;
    let Inst{11} = idx{1};
    let Inst{21} = idx{0};
  }

  def v4i32_indexed : BaseSIMDIndexedTied<1, U, 0, 0b10, opc,
                                      V128, V128,
                                      V128, VectorIndexS,
                                      asm#"2", ".2d", ".2d", ".4s", ".s",
    [(set (v2i64 V128:$dst),
          (Accum (v2i64 V128:$Rd),
                 (v2i64 (int_aarch64_neon_sqdmull
                            (extract_high_v4i32 (v4i32 V128:$Rn)),
                            (extract_high_dup_v4i32 (v4i32 V128:$Rm), VectorIndexS:$idx)))))]> {
    bits<2> idx;
    let Inst{11} = idx{1};
    let Inst{21} = idx{0};
  }

  def v1i32_indexed : BaseSIMDIndexedTied<1, U, 1, 0b01, opc,
                                      FPR32Op, FPR16Op, V128_lo, VectorIndexH,
                                      asm, ".h", "", "", ".h", []> {
    bits<3> idx;
    let Inst{11} = idx{2};
    let Inst{21} = idx{1};
    let Inst{20} = idx{0};
  }

  def : Pat<(i32 (Accum (i32 FPR32Op:$Rd),
                        (i32 (vector_extract
                                    (v4i32 (int_aarch64_neon_sqdmull
                                                (v4i16 V64:$Rn),
                                                (v4i16 V64:$Rm))),
                                    (i64 0))))),
            (!cast<Instruction>(NAME # v1i32_indexed)
                        FPR32Op:$Rd,
                        (EXTRACT_SUBREG V64:$Rn, hsub),
                        (INSERT_SUBREG (IMPLICIT_DEF), V64:$Rm, dsub),
                        (i64 0))>;

  def : Pat<(i32 (Accum (i32 FPR32Op:$Rd),
                        (i32 (vector_extract
                                    (v4i32 (int_aarch64_neon_sqdmull
                                                (v4i16 V64:$Rn),
                                                (v4i16 (AArch64duplane16
                                                            (v8i16 V128_lo:$Rm),
                                                            VectorIndexH:$idx)))),
                                    (i64 0))))),
            (!cast<Instruction>(NAME # v1i32_indexed)
                        FPR32Op:$Rd,
                        (EXTRACT_SUBREG V64:$Rn, hsub),
                        V128_lo:$Rm,
                        VectorIndexH:$idx)>;

  def v1i64_indexed : BaseSIMDIndexedTied<1, U, 1, 0b10, opc,
                                      FPR64Op, FPR32Op, V128, VectorIndexS,
                                      asm, ".s", "", "", ".s",
    [(set (i64 FPR64Op:$dst),
          (Accum (i64 FPR64Op:$Rd),
                 (i64 (int_aarch64_neon_sqdmulls_scalar
                            (i32 FPR32Op:$Rn),
                            (i32 (vector_extract (v4i32 V128:$Rm),
                                                 VectorIndexS:$idx))))))]> {

    bits<2> idx;
    let Inst{11} = idx{1};
    let Inst{21} = idx{0};
  }
}

multiclass SIMDVectorIndexedLongSD<bit U, bits<4> opc, string asm,
                                   SDPatternOperator OpNode> {
  let mayLoad = 0, mayStore = 0, hasSideEffects = 0 in {
  def v4i16_indexed : BaseSIMDIndexed<0, U, 0, 0b01, opc,
                                      V128, V64,
                                      V128_lo, VectorIndexH,
                                      asm, ".4s", ".4s", ".4h", ".h",
    [(set (v4i32 V128:$Rd),
        (OpNode (v4i16 V64:$Rn),
         (v4i16 (AArch64duplane16 (v8i16 V128_lo:$Rm), VectorIndexH:$idx))))]> {
    bits<3> idx;
    let Inst{11} = idx{2};
    let Inst{21} = idx{1};
    let Inst{20} = idx{0};
  }

  def v8i16_indexed : BaseSIMDIndexed<1, U, 0, 0b01, opc,
                                      V128, V128,
                                      V128_lo, VectorIndexH,
                                      asm#"2", ".4s", ".4s", ".8h", ".h",
    [(set (v4i32 V128:$Rd),
          (OpNode (extract_high_v8i16 (v8i16 V128:$Rn)),
                  (extract_high_dup_v8i16 (v8i16 V128_lo:$Rm), VectorIndexH:$idx)))]> {

    bits<3> idx;
    let Inst{11} = idx{2};
    let Inst{21} = idx{1};
    let Inst{20} = idx{0};
  }

  def v2i32_indexed : BaseSIMDIndexed<0, U, 0, 0b10, opc,
                                      V128, V64,
                                      V128, VectorIndexS,
                                      asm, ".2d", ".2d", ".2s", ".s",
    [(set (v2i64 V128:$Rd),
        (OpNode (v2i32 V64:$Rn),
         (v2i32 (AArch64duplane32 (v4i32 V128:$Rm), VectorIndexS:$idx))))]> {
    bits<2> idx;
    let Inst{11} = idx{1};
    let Inst{21} = idx{0};
  }

  def v4i32_indexed : BaseSIMDIndexed<1, U, 0, 0b10, opc,
                                      V128, V128,
                                      V128, VectorIndexS,
                                      asm#"2", ".2d", ".2d", ".4s", ".s",
    [(set (v2i64 V128:$Rd),
          (OpNode (extract_high_v4i32 (v4i32 V128:$Rn)),
                  (extract_high_dup_v4i32 (v4i32 V128:$Rm), VectorIndexS:$idx)))]> {
    bits<2> idx;
    let Inst{11} = idx{1};
    let Inst{21} = idx{0};
  }
  }
}

multiclass SIMDVectorIndexedLongSDTied<bit U, bits<4> opc, string asm,
                                       SDPatternOperator OpNode> {
  let mayLoad = 0, mayStore = 0, hasSideEffects = 0 in {
  def v4i16_indexed : BaseSIMDIndexedTied<0, U, 0, 0b01, opc,
                                      V128, V64,
                                      V128_lo, VectorIndexH,
                                      asm, ".4s", ".4s", ".4h", ".h",
    [(set (v4i32 V128:$dst),
        (OpNode (v4i32 V128:$Rd), (v4i16 V64:$Rn),
         (v4i16 (AArch64duplane16 (v8i16 V128_lo:$Rm), VectorIndexH:$idx))))]> {
    bits<3> idx;
    let Inst{11} = idx{2};
    let Inst{21} = idx{1};
    let Inst{20} = idx{0};
  }

  def v8i16_indexed : BaseSIMDIndexedTied<1, U, 0, 0b01, opc,
                                      V128, V128,
                                      V128_lo, VectorIndexH,
                                      asm#"2", ".4s", ".4s", ".8h", ".h",
    [(set (v4i32 V128:$dst),
          (OpNode (v4i32 V128:$Rd),
                  (extract_high_v8i16 (v8i16 V128:$Rn)),
                  (extract_high_dup_v8i16 (v8i16 V128_lo:$Rm), VectorIndexH:$idx)))]> {
    bits<3> idx;
    let Inst{11} = idx{2};
    let Inst{21} = idx{1};
    let Inst{20} = idx{0};
  }

  def v2i32_indexed : BaseSIMDIndexedTied<0, U, 0, 0b10, opc,
                                      V128, V64,
                                      V128, VectorIndexS,
                                      asm, ".2d", ".2d", ".2s", ".s",
    [(set (v2i64 V128:$dst),
        (OpNode (v2i64 V128:$Rd), (v2i32 V64:$Rn),
         (v2i32 (AArch64duplane32 (v4i32 V128:$Rm), VectorIndexS:$idx))))]> {
    bits<2> idx;
    let Inst{11} = idx{1};
    let Inst{21} = idx{0};
  }

  def v4i32_indexed : BaseSIMDIndexedTied<1, U, 0, 0b10, opc,
                                      V128, V128,
                                      V128, VectorIndexS,
                                      asm#"2", ".2d", ".2d", ".4s", ".s",
    [(set (v2i64 V128:$dst),
          (OpNode (v2i64 V128:$Rd),
                  (extract_high_v4i32 (v4i32 V128:$Rn)),
                  (extract_high_dup_v4i32 (v4i32 V128:$Rm), VectorIndexS:$idx)))]> {
    bits<2> idx;
    let Inst{11} = idx{1};
    let Inst{21} = idx{0};
  }
  }
}

//----------------------------------------------------------------------------
// AdvSIMD scalar shift by immediate
//----------------------------------------------------------------------------

let mayStore = 0, mayLoad = 0, hasSideEffects = 0 in
class BaseSIMDScalarShift<bit U, bits<5> opc, bits<7> fixed_imm,
                     RegisterClass regtype1, RegisterClass regtype2,
                     Operand immtype, string asm, list<dag> pattern>
  : I<(outs regtype1:$Rd), (ins regtype2:$Rn, immtype:$imm),
      asm, "\t$Rd, $Rn, $imm", "", pattern>,
    Sched<[WriteVd]> {
  bits<5> Rd;
  bits<5> Rn;
  bits<7> imm;
  let Inst{31-30} = 0b01;
  let Inst{29}    = U;
  let Inst{28-23} = 0b111110;
  let Inst{22-16} = fixed_imm;
  let Inst{15-11} = opc;
  let Inst{10}    = 1;
  let Inst{9-5} = Rn;
  let Inst{4-0} = Rd;
}

let mayStore = 0, mayLoad = 0, hasSideEffects = 0 in
class BaseSIMDScalarShiftTied<bit U, bits<5> opc, bits<7> fixed_imm,
                     RegisterClass regtype1, RegisterClass regtype2,
                     Operand immtype, string asm, list<dag> pattern>
  : I<(outs regtype1:$dst), (ins regtype1:$Rd, regtype2:$Rn, immtype:$imm),
      asm, "\t$Rd, $Rn, $imm", "$Rd = $dst", pattern>,
    Sched<[WriteVd]> {
  bits<5> Rd;
  bits<5> Rn;
  bits<7> imm;
  let Inst{31-30} = 0b01;
  let Inst{29}    = U;
  let Inst{28-23} = 0b111110;
  let Inst{22-16} = fixed_imm;
  let Inst{15-11} = opc;
  let Inst{10}    = 1;
  let Inst{9-5} = Rn;
  let Inst{4-0} = Rd;
}


multiclass SIMDFPScalarRShift<bit U, bits<5> opc, string asm> {
  let Predicates = [HasNEON, HasFullFP16] in {
  def h : BaseSIMDScalarShift<U, opc, {0,0,1,?,?,?,?},
                              FPR16, FPR16, vecshiftR16, asm, []> {
    let Inst{19-16} = imm{3-0};
  }
  } // Predicates = [HasNEON, HasFullFP16]
  def s : BaseSIMDScalarShift<U, opc, {0,1,?,?,?,?,?},
                              FPR32, FPR32, vecshiftR32, asm, []> {
    let Inst{20-16} = imm{4-0};
  }
  def d : BaseSIMDScalarShift<U, opc, {1,?,?,?,?,?,?},
                              FPR64, FPR64, vecshiftR64, asm, []> {
    let Inst{21-16} = imm{5-0};
  }
}

multiclass SIMDScalarRShiftD<bit U, bits<5> opc, string asm,
                             SDPatternOperator OpNode> {
  def d : BaseSIMDScalarShift<U, opc, {1,?,?,?,?,?,?},
                              FPR64, FPR64, vecshiftR64, asm,
  [(set (i64 FPR64:$Rd),
     (OpNode (i64 FPR64:$Rn), (i32 vecshiftR64:$imm)))]> {
    let Inst{21-16} = imm{5-0};
  }

  def : Pat<(v1i64 (OpNode (v1i64 FPR64:$Rn), (i32 vecshiftR64:$imm))),
            (!cast<Instruction>(NAME # "d") FPR64:$Rn, vecshiftR64:$imm)>;
}

multiclass SIMDScalarRShiftDTied<bit U, bits<5> opc, string asm,
                                 SDPatternOperator OpNode = null_frag> {
  def d : BaseSIMDScalarShiftTied<U, opc, {1,?,?,?,?,?,?},
                              FPR64, FPR64, vecshiftR64, asm,
  [(set (i64 FPR64:$dst), (OpNode (i64 FPR64:$Rd), (i64 FPR64:$Rn),
                                                   (i32 vecshiftR64:$imm)))]> {
    let Inst{21-16} = imm{5-0};
  }

  def : Pat<(v1i64 (OpNode (v1i64 FPR64:$Rd), (v1i64 FPR64:$Rn),
                           (i32 vecshiftR64:$imm))),
            (!cast<Instruction>(NAME # "d") FPR64:$Rd, FPR64:$Rn,
                                            vecshiftR64:$imm)>;
}

multiclass SIMDScalarLShiftD<bit U, bits<5> opc, string asm,
                             SDPatternOperator OpNode> {
  def d : BaseSIMDScalarShift<U, opc, {1,?,?,?,?,?,?},
                              FPR64, FPR64, vecshiftL64, asm,
    [(set (i64 FPR64:$Rd),
       (OpNode (i64 FPR64:$Rn), (i32 vecshiftL64:$imm)))]> {
    let Inst{21-16} = imm{5-0};
  }

  def : Pat<(v1i64 (OpNode (v1i64 FPR64:$Rn), (i32 vecshiftL64:$imm))),
            (!cast<Instruction>(NAME # "d") FPR64:$Rn, vecshiftL64:$imm)>;
}

let mayStore = 0, mayLoad = 0, hasSideEffects = 0 in
multiclass SIMDScalarLShiftDTied<bit U, bits<5> opc, string asm> {
  def d : BaseSIMDScalarShiftTied<U, opc, {1,?,?,?,?,?,?},
                              FPR64, FPR64, vecshiftL64, asm, []> {
    let Inst{21-16} = imm{5-0};
  }
}

let mayStore = 0, mayLoad = 0, hasSideEffects = 0 in
multiclass SIMDScalarRShiftBHS<bit U, bits<5> opc, string asm,
                               SDPatternOperator OpNode = null_frag> {
  def b : BaseSIMDScalarShift<U, opc, {0,0,0,1,?,?,?},
                              FPR8, FPR16, vecshiftR8, asm, []> {
    let Inst{18-16} = imm{2-0};
  }

  def h : BaseSIMDScalarShift<U, opc, {0,0,1,?,?,?,?},
                              FPR16, FPR32, vecshiftR16, asm, []> {
    let Inst{19-16} = imm{3-0};
  }

  def s : BaseSIMDScalarShift<U, opc, {0,1,?,?,?,?,?},
                              FPR32, FPR64, vecshiftR32, asm,
    [(set (i32 FPR32:$Rd), (OpNode (i64 FPR64:$Rn), vecshiftR32:$imm))]> {
    let Inst{20-16} = imm{4-0};
  }
}

multiclass SIMDScalarLShiftBHSD<bit U, bits<5> opc, string asm,
                                SDPatternOperator OpNode> {
  def b : BaseSIMDScalarShift<U, opc, {0,0,0,1,?,?,?},
                              FPR8, FPR8, vecshiftL8, asm, []> {
    let Inst{18-16} = imm{2-0};
  }

  def h : BaseSIMDScalarShift<U, opc, {0,0,1,?,?,?,?},
                              FPR16, FPR16, vecshiftL16, asm, []> {
    let Inst{19-16} = imm{3-0};
  }

  def s : BaseSIMDScalarShift<U, opc, {0,1,?,?,?,?,?},
                              FPR32, FPR32, vecshiftL32, asm,
    [(set (i32 FPR32:$Rd), (OpNode (i32 FPR32:$Rn), (i32 vecshiftL32:$imm)))]> {
    let Inst{20-16} = imm{4-0};
  }

  def d : BaseSIMDScalarShift<U, opc, {1,?,?,?,?,?,?},
                              FPR64, FPR64, vecshiftL64, asm,
    [(set (i64 FPR64:$Rd), (OpNode (i64 FPR64:$Rn), (i32 vecshiftL64:$imm)))]> {
    let Inst{21-16} = imm{5-0};
  }

  def : Pat<(v1i64 (OpNode (v1i64 FPR64:$Rn), (i32 vecshiftL64:$imm))),
            (!cast<Instruction>(NAME # "d") FPR64:$Rn, vecshiftL64:$imm)>;
}

multiclass SIMDScalarRShiftBHSD<bit U, bits<5> opc, string asm> {
  def b : BaseSIMDScalarShift<U, opc, {0,0,0,1,?,?,?},
                              FPR8, FPR8, vecshiftR8, asm, []> {
    let Inst{18-16} = imm{2-0};
  }

  def h : BaseSIMDScalarShift<U, opc, {0,0,1,?,?,?,?},
                              FPR16, FPR16, vecshiftR16, asm, []> {
    let Inst{19-16} = imm{3-0};
  }

  def s : BaseSIMDScalarShift<U, opc, {0,1,?,?,?,?,?},
                              FPR32, FPR32, vecshiftR32, asm, []> {
    let Inst{20-16} = imm{4-0};
  }

  def d : BaseSIMDScalarShift<U, opc, {1,?,?,?,?,?,?},
                              FPR64, FPR64, vecshiftR64, asm, []> {
    let Inst{21-16} = imm{5-0};
  }
}

//----------------------------------------------------------------------------
// AdvSIMD vector x indexed element
//----------------------------------------------------------------------------

let mayStore = 0, mayLoad = 0, hasSideEffects = 0 in
class BaseSIMDVectorShift<bit Q, bit U, bits<5> opc, bits<7> fixed_imm,
                     RegisterOperand dst_reg, RegisterOperand src_reg,
                     Operand immtype,
                     string asm, string dst_kind, string src_kind,
                     list<dag> pattern>
  : I<(outs dst_reg:$Rd), (ins src_reg:$Rn, immtype:$imm),
      asm, "{\t$Rd" # dst_kind # ", $Rn" # src_kind # ", $imm" #
           "|" # dst_kind # "\t$Rd, $Rn, $imm}", "", pattern>,
    Sched<[!if(Q, WriteVq, WriteVd)]> {
  bits<5> Rd;
  bits<5> Rn;
  let Inst{31}    = 0;
  let Inst{30}    = Q;
  let Inst{29}    = U;
  let Inst{28-23} = 0b011110;
  let Inst{22-16} = fixed_imm;
  let Inst{15-11} = opc;
  let Inst{10}    = 1;
  let Inst{9-5}   = Rn;
  let Inst{4-0}   = Rd;
}

let mayStore = 0, mayLoad = 0, hasSideEffects = 0 in
class BaseSIMDVectorShiftTied<bit Q, bit U, bits<5> opc, bits<7> fixed_imm,
                     RegisterOperand vectype1, RegisterOperand vectype2,
                     Operand immtype,
                     string asm, string dst_kind, string src_kind,
                     list<dag> pattern>
  : I<(outs vectype1:$dst), (ins vectype1:$Rd, vectype2:$Rn, immtype:$imm),
      asm, "{\t$Rd" # dst_kind # ", $Rn" # src_kind # ", $imm" #
           "|" # dst_kind # "\t$Rd, $Rn, $imm}", "$Rd = $dst", pattern>,
    Sched<[!if(Q, WriteVq, WriteVd)]> {
  bits<5> Rd;
  bits<5> Rn;
  let Inst{31}    = 0;
  let Inst{30}    = Q;
  let Inst{29}    = U;
  let Inst{28-23} = 0b011110;
  let Inst{22-16} = fixed_imm;
  let Inst{15-11} = opc;
  let Inst{10}    = 1;
  let Inst{9-5}   = Rn;
  let Inst{4-0}   = Rd;
}

multiclass SIMDVectorRShiftSD<bit U, bits<5> opc, string asm,
                              Intrinsic OpNode> {
  let Predicates = [HasNEON, HasFullFP16] in {
  def v4i16_shift : BaseSIMDVectorShift<0, U, opc, {0,0,1,?,?,?,?},
                                  V64, V64, vecshiftR16,
                                  asm, ".4h", ".4h",
      [(set (v4i16 V64:$Rd), (OpNode (v4f16 V64:$Rn), (i32 imm:$imm)))]> {
    bits<4> imm;
    let Inst{19-16} = imm;
  }

  def v8i16_shift : BaseSIMDVectorShift<1, U, opc, {0,0,1,?,?,?,?},
                                  V128, V128, vecshiftR16,
                                  asm, ".8h", ".8h",
      [(set (v8i16 V128:$Rd), (OpNode (v8f16 V128:$Rn), (i32 imm:$imm)))]> {
    bits<4> imm;
    let Inst{19-16} = imm;
  }
  } // Predicates = [HasNEON, HasFullFP16]
  def v2i32_shift : BaseSIMDVectorShift<0, U, opc, {0,1,?,?,?,?,?},
                                  V64, V64, vecshiftR32,
                                  asm, ".2s", ".2s",
      [(set (v2i32 V64:$Rd), (OpNode (v2f32 V64:$Rn), (i32 imm:$imm)))]> {
    bits<5> imm;
    let Inst{20-16} = imm;
  }

  def v4i32_shift : BaseSIMDVectorShift<1, U, opc, {0,1,?,?,?,?,?},
                                  V128, V128, vecshiftR32,
                                  asm, ".4s", ".4s",
      [(set (v4i32 V128:$Rd), (OpNode (v4f32 V128:$Rn), (i32 imm:$imm)))]> {
    bits<5> imm;
    let Inst{20-16} = imm;
  }

  def v2i64_shift : BaseSIMDVectorShift<1, U, opc, {1,?,?,?,?,?,?},
                                  V128, V128, vecshiftR64,
                                  asm, ".2d", ".2d",
      [(set (v2i64 V128:$Rd), (OpNode (v2f64 V128:$Rn), (i32 imm:$imm)))]> {
    bits<6> imm;
    let Inst{21-16} = imm;
  }
}

multiclass SIMDVectorRShiftToFP<bit U, bits<5> opc, string asm,
                                  Intrinsic OpNode> {
  let Predicates = [HasNEON, HasFullFP16] in {
  def v4i16_shift : BaseSIMDVectorShift<0, U, opc, {0,0,1,?,?,?,?},
                                  V64, V64, vecshiftR16,
                                  asm, ".4h", ".4h",
      [(set (v4f16 V64:$Rd), (OpNode (v4i16 V64:$Rn), (i32 imm:$imm)))]> {
    bits<4> imm;
    let Inst{19-16} = imm;
  }

  def v8i16_shift : BaseSIMDVectorShift<1, U, opc, {0,0,1,?,?,?,?},
                                  V128, V128, vecshiftR16,
                                  asm, ".8h", ".8h",
      [(set (v8f16 V128:$Rd), (OpNode (v8i16 V128:$Rn), (i32 imm:$imm)))]> {
    bits<4> imm;
    let Inst{19-16} = imm;
  }
  } // Predicates = [HasNEON, HasFullFP16]

  def v2i32_shift : BaseSIMDVectorShift<0, U, opc, {0,1,?,?,?,?,?},
                                  V64, V64, vecshiftR32,
                                  asm, ".2s", ".2s",
      [(set (v2f32 V64:$Rd), (OpNode (v2i32 V64:$Rn), (i32 imm:$imm)))]> {
    bits<5> imm;
    let Inst{20-16} = imm;
  }

  def v4i32_shift : BaseSIMDVectorShift<1, U, opc, {0,1,?,?,?,?,?},
                                  V128, V128, vecshiftR32,
                                  asm, ".4s", ".4s",
      [(set (v4f32 V128:$Rd), (OpNode (v4i32 V128:$Rn), (i32 imm:$imm)))]> {
    bits<5> imm;
    let Inst{20-16} = imm;
  }

  def v2i64_shift : BaseSIMDVectorShift<1, U, opc, {1,?,?,?,?,?,?},
                                  V128, V128, vecshiftR64,
                                  asm, ".2d", ".2d",
      [(set (v2f64 V128:$Rd), (OpNode (v2i64 V128:$Rn), (i32 imm:$imm)))]> {
    bits<6> imm;
    let Inst{21-16} = imm;
  }
}

multiclass SIMDVectorRShiftNarrowBHS<bit U, bits<5> opc, string asm,
                                     SDPatternOperator OpNode> {
  def v8i8_shift : BaseSIMDVectorShift<0, U, opc, {0,0,0,1,?,?,?},
                                  V64, V128, vecshiftR16Narrow,
                                  asm, ".8b", ".8h",
      [(set (v8i8 V64:$Rd), (OpNode (v8i16 V128:$Rn), vecshiftR16Narrow:$imm))]> {
    bits<3> imm;
    let Inst{18-16} = imm;
  }

  def v16i8_shift : BaseSIMDVectorShiftTied<1, U, opc, {0,0,0,1,?,?,?},
                                  V128, V128, vecshiftR16Narrow,
                                  asm#"2", ".16b", ".8h", []> {
    bits<3> imm;
    let Inst{18-16} = imm;
    let hasSideEffects = 0;
  }

  def v4i16_shift : BaseSIMDVectorShift<0, U, opc, {0,0,1,?,?,?,?},
                                  V64, V128, vecshiftR32Narrow,
                                  asm, ".4h", ".4s",
      [(set (v4i16 V64:$Rd), (OpNode (v4i32 V128:$Rn), vecshiftR32Narrow:$imm))]> {
    bits<4> imm;
    let Inst{19-16} = imm;
  }

  def v8i16_shift : BaseSIMDVectorShiftTied<1, U, opc, {0,0,1,?,?,?,?},
                                  V128, V128, vecshiftR32Narrow,
                                  asm#"2", ".8h", ".4s", []> {
    bits<4> imm;
    let Inst{19-16} = imm;
    let hasSideEffects = 0;
  }

  def v2i32_shift : BaseSIMDVectorShift<0, U, opc, {0,1,?,?,?,?,?},
                                  V64, V128, vecshiftR64Narrow,
                                  asm, ".2s", ".2d",
      [(set (v2i32 V64:$Rd), (OpNode (v2i64 V128:$Rn), vecshiftR64Narrow:$imm))]> {
    bits<5> imm;
    let Inst{20-16} = imm;
  }

  def v4i32_shift : BaseSIMDVectorShiftTied<1, U, opc, {0,1,?,?,?,?,?},
                                  V128, V128, vecshiftR64Narrow,
                                  asm#"2", ".4s", ".2d", []> {
    bits<5> imm;
    let Inst{20-16} = imm;
    let hasSideEffects = 0;
  }

  // TableGen doesn't like patters w/ INSERT_SUBREG on the instructions
  // themselves, so put them here instead.

  // Patterns involving what's effectively an insert high and a normal
  // intrinsic, represented by CONCAT_VECTORS.
  def : Pat<(concat_vectors (v8i8 V64:$Rd),(OpNode (v8i16 V128:$Rn),
                                                   vecshiftR16Narrow:$imm)),
            (!cast<Instruction>(NAME # "v16i8_shift")
                (INSERT_SUBREG (IMPLICIT_DEF), V64:$Rd, dsub),
                V128:$Rn, vecshiftR16Narrow:$imm)>;
  def : Pat<(concat_vectors (v4i16 V64:$Rd), (OpNode (v4i32 V128:$Rn),
                                                     vecshiftR32Narrow:$imm)),
            (!cast<Instruction>(NAME # "v8i16_shift")
                (INSERT_SUBREG (IMPLICIT_DEF), V64:$Rd, dsub),
                V128:$Rn, vecshiftR32Narrow:$imm)>;
  def : Pat<(concat_vectors (v2i32 V64:$Rd), (OpNode (v2i64 V128:$Rn),
                                                     vecshiftR64Narrow:$imm)),
            (!cast<Instruction>(NAME # "v4i32_shift")
                (INSERT_SUBREG (IMPLICIT_DEF), V64:$Rd, dsub),
                V128:$Rn, vecshiftR64Narrow:$imm)>;
}

multiclass SIMDVectorLShiftBHSD<bit U, bits<5> opc, string asm,
                                SDPatternOperator OpNode> {
  def v8i8_shift : BaseSIMDVectorShift<0, U, opc, {0,0,0,1,?,?,?},
                                  V64, V64, vecshiftL8,
                                  asm, ".8b", ".8b",
                 [(set (v8i8 V64:$Rd), (OpNode (v8i8 V64:$Rn),
                       (i32 vecshiftL8:$imm)))]> {
    bits<3> imm;
    let Inst{18-16} = imm;
  }

  def v16i8_shift : BaseSIMDVectorShift<1, U, opc, {0,0,0,1,?,?,?},
                                  V128, V128, vecshiftL8,
                                  asm, ".16b", ".16b",
             [(set (v16i8 V128:$Rd), (OpNode (v16i8 V128:$Rn),
                   (i32 vecshiftL8:$imm)))]> {
    bits<3> imm;
    let Inst{18-16} = imm;
  }

  def v4i16_shift : BaseSIMDVectorShift<0, U, opc, {0,0,1,?,?,?,?},
                                  V64, V64, vecshiftL16,
                                  asm, ".4h", ".4h",
              [(set (v4i16 V64:$Rd), (OpNode (v4i16 V64:$Rn),
                    (i32 vecshiftL16:$imm)))]> {
    bits<4> imm;
    let Inst{19-16} = imm;
  }

  def v8i16_shift : BaseSIMDVectorShift<1, U, opc, {0,0,1,?,?,?,?},
                                  V128, V128, vecshiftL16,
                                  asm, ".8h", ".8h",
            [(set (v8i16 V128:$Rd), (OpNode (v8i16 V128:$Rn),
                  (i32 vecshiftL16:$imm)))]> {
    bits<4> imm;
    let Inst{19-16} = imm;
  }

  def v2i32_shift : BaseSIMDVectorShift<0, U, opc, {0,1,?,?,?,?,?},
                                  V64, V64, vecshiftL32,
                                  asm, ".2s", ".2s",
              [(set (v2i32 V64:$Rd), (OpNode (v2i32 V64:$Rn),
                    (i32 vecshiftL32:$imm)))]> {
    bits<5> imm;
    let Inst{20-16} = imm;
  }

  def v4i32_shift : BaseSIMDVectorShift<1, U, opc, {0,1,?,?,?,?,?},
                                  V128, V128, vecshiftL32,
                                  asm, ".4s", ".4s",
            [(set (v4i32 V128:$Rd), (OpNode (v4i32 V128:$Rn),
                  (i32 vecshiftL32:$imm)))]> {
    bits<5> imm;
    let Inst{20-16} = imm;
  }

  def v2i64_shift : BaseSIMDVectorShift<1, U, opc, {1,?,?,?,?,?,?},
                                  V128, V128, vecshiftL64,
                                  asm, ".2d", ".2d",
            [(set (v2i64 V128:$Rd), (OpNode (v2i64 V128:$Rn),
                  (i32 vecshiftL64:$imm)))]> {
    bits<6> imm;
    let Inst{21-16} = imm;
  }
}

multiclass SIMDVectorRShiftBHSD<bit U, bits<5> opc, string asm,
                                SDPatternOperator OpNode> {
  def v8i8_shift : BaseSIMDVectorShift<0, U, opc, {0,0,0,1,?,?,?},
                                  V64, V64, vecshiftR8,
                                  asm, ".8b", ".8b",
                 [(set (v8i8 V64:$Rd), (OpNode (v8i8 V64:$Rn),
                       (i32 vecshiftR8:$imm)))]> {
    bits<3> imm;
    let Inst{18-16} = imm;
  }

  def v16i8_shift : BaseSIMDVectorShift<1, U, opc, {0,0,0,1,?,?,?},
                                  V128, V128, vecshiftR8,
                                  asm, ".16b", ".16b",
             [(set (v16i8 V128:$Rd), (OpNode (v16i8 V128:$Rn),
                   (i32 vecshiftR8:$imm)))]> {
    bits<3> imm;
    let Inst{18-16} = imm;
  }

  def v4i16_shift : BaseSIMDVectorShift<0, U, opc, {0,0,1,?,?,?,?},
                                  V64, V64, vecshiftR16,
                                  asm, ".4h", ".4h",
              [(set (v4i16 V64:$Rd), (OpNode (v4i16 V64:$Rn),
                    (i32 vecshiftR16:$imm)))]> {
    bits<4> imm;
    let Inst{19-16} = imm;
  }

  def v8i16_shift : BaseSIMDVectorShift<1, U, opc, {0,0,1,?,?,?,?},
                                  V128, V128, vecshiftR16,
                                  asm, ".8h", ".8h",
            [(set (v8i16 V128:$Rd), (OpNode (v8i16 V128:$Rn),
                  (i32 vecshiftR16:$imm)))]> {
    bits<4> imm;
    let Inst{19-16} = imm;
  }

  def v2i32_shift : BaseSIMDVectorShift<0, U, opc, {0,1,?,?,?,?,?},
                                  V64, V64, vecshiftR32,
                                  asm, ".2s", ".2s",
              [(set (v2i32 V64:$Rd), (OpNode (v2i32 V64:$Rn),
                    (i32 vecshiftR32:$imm)))]> {
    bits<5> imm;
    let Inst{20-16} = imm;
  }

  def v4i32_shift : BaseSIMDVectorShift<1, U, opc, {0,1,?,?,?,?,?},
                                  V128, V128, vecshiftR32,
                                  asm, ".4s", ".4s",
            [(set (v4i32 V128:$Rd), (OpNode (v4i32 V128:$Rn),
                  (i32 vecshiftR32:$imm)))]> {
    bits<5> imm;
    let Inst{20-16} = imm;
  }

  def v2i64_shift : BaseSIMDVectorShift<1, U, opc, {1,?,?,?,?,?,?},
                                  V128, V128, vecshiftR64,
                                  asm, ".2d", ".2d",
            [(set (v2i64 V128:$Rd), (OpNode (v2i64 V128:$Rn),
                  (i32 vecshiftR64:$imm)))]> {
    bits<6> imm;
    let Inst{21-16} = imm;
  }
}

let mayLoad = 0, mayStore = 0, hasSideEffects = 0 in
multiclass SIMDVectorRShiftBHSDTied<bit U, bits<5> opc, string asm,
                                    SDPatternOperator OpNode = null_frag> {
  def v8i8_shift : BaseSIMDVectorShiftTied<0, U, opc, {0,0,0,1,?,?,?},
                                  V64, V64, vecshiftR8, asm, ".8b", ".8b",
                 [(set (v8i8 V64:$dst),
                   (OpNode (v8i8 V64:$Rd), (v8i8 V64:$Rn),
                           (i32 vecshiftR8:$imm)))]> {
    bits<3> imm;
    let Inst{18-16} = imm;
  }

  def v16i8_shift : BaseSIMDVectorShiftTied<1, U, opc, {0,0,0,1,?,?,?},
                                  V128, V128, vecshiftR8, asm, ".16b", ".16b",
             [(set (v16i8 V128:$dst),
               (OpNode (v16i8 V128:$Rd), (v16i8 V128:$Rn),
                       (i32 vecshiftR8:$imm)))]> {
    bits<3> imm;
    let Inst{18-16} = imm;
  }

  def v4i16_shift : BaseSIMDVectorShiftTied<0, U, opc, {0,0,1,?,?,?,?},
                                  V64, V64, vecshiftR16, asm, ".4h", ".4h",
              [(set (v4i16 V64:$dst),
                (OpNode (v4i16 V64:$Rd), (v4i16 V64:$Rn),
                        (i32 vecshiftR16:$imm)))]> {
    bits<4> imm;
    let Inst{19-16} = imm;
  }

  def v8i16_shift : BaseSIMDVectorShiftTied<1, U, opc, {0,0,1,?,?,?,?},
                                  V128, V128, vecshiftR16, asm, ".8h", ".8h",
            [(set (v8i16 V128:$dst),
              (OpNode (v8i16 V128:$Rd), (v8i16 V128:$Rn),
                      (i32 vecshiftR16:$imm)))]> {
    bits<4> imm;
    let Inst{19-16} = imm;
  }

  def v2i32_shift : BaseSIMDVectorShiftTied<0, U, opc, {0,1,?,?,?,?,?},
                                  V64, V64, vecshiftR32, asm, ".2s", ".2s",
              [(set (v2i32 V64:$dst),
                (OpNode (v2i32 V64:$Rd), (v2i32 V64:$Rn),
                        (i32 vecshiftR32:$imm)))]> {
    bits<5> imm;
    let Inst{20-16} = imm;
  }

  def v4i32_shift : BaseSIMDVectorShiftTied<1, U, opc, {0,1,?,?,?,?,?},
                                  V128, V128, vecshiftR32, asm, ".4s", ".4s",
            [(set (v4i32 V128:$dst),
              (OpNode (v4i32 V128:$Rd), (v4i32 V128:$Rn),
                      (i32 vecshiftR32:$imm)))]> {
    bits<5> imm;
    let Inst{20-16} = imm;
  }

  def v2i64_shift : BaseSIMDVectorShiftTied<1, U, opc, {1,?,?,?,?,?,?},
                                  V128, V128, vecshiftR64,
                                  asm, ".2d", ".2d", [(set (v2i64 V128:$dst),
              (OpNode (v2i64 V128:$Rd), (v2i64 V128:$Rn),
                      (i32 vecshiftR64:$imm)))]> {
    bits<6> imm;
    let Inst{21-16} = imm;
  }
}

multiclass SIMDVectorLShiftBHSDTied<bit U, bits<5> opc, string asm,
                                    SDPatternOperator OpNode = null_frag> {
  def v8i8_shift : BaseSIMDVectorShiftTied<0, U, opc, {0,0,0,1,?,?,?},
                                  V64, V64, vecshiftL8,
                                  asm, ".8b", ".8b",
                    [(set (v8i8 V64:$dst),
                          (OpNode (v8i8 V64:$Rd), (v8i8 V64:$Rn),
                                  (i32 vecshiftL8:$imm)))]> {
    bits<3> imm;
    let Inst{18-16} = imm;
  }

  def v16i8_shift : BaseSIMDVectorShiftTied<1, U, opc, {0,0,0,1,?,?,?},
                                  V128, V128, vecshiftL8,
                                  asm, ".16b", ".16b",
                    [(set (v16i8 V128:$dst),
                          (OpNode (v16i8 V128:$Rd), (v16i8 V128:$Rn),
                                  (i32 vecshiftL8:$imm)))]> {
    bits<3> imm;
    let Inst{18-16} = imm;
  }

  def v4i16_shift : BaseSIMDVectorShiftTied<0, U, opc, {0,0,1,?,?,?,?},
                                  V64, V64, vecshiftL16,
                                  asm, ".4h", ".4h",
                    [(set (v4i16 V64:$dst),
                           (OpNode (v4i16 V64:$Rd), (v4i16 V64:$Rn),
                                   (i32 vecshiftL16:$imm)))]> {
    bits<4> imm;
    let Inst{19-16} = imm;
  }

  def v8i16_shift : BaseSIMDVectorShiftTied<1, U, opc, {0,0,1,?,?,?,?},
                                  V128, V128, vecshiftL16,
                                  asm, ".8h", ".8h",
                    [(set (v8i16 V128:$dst),
                          (OpNode (v8i16 V128:$Rd), (v8i16 V128:$Rn),
                                  (i32 vecshiftL16:$imm)))]> {
    bits<4> imm;
    let Inst{19-16} = imm;
  }

  def v2i32_shift : BaseSIMDVectorShiftTied<0, U, opc, {0,1,?,?,?,?,?},
                                  V64, V64, vecshiftL32,
                                  asm, ".2s", ".2s",
                    [(set (v2i32 V64:$dst),
                          (OpNode (v2i32 V64:$Rd), (v2i32 V64:$Rn),
                                  (i32 vecshiftL32:$imm)))]> {
    bits<5> imm;
    let Inst{20-16} = imm;
  }

  def v4i32_shift : BaseSIMDVectorShiftTied<1, U, opc, {0,1,?,?,?,?,?},
                                  V128, V128, vecshiftL32,
                                  asm, ".4s", ".4s",
                    [(set (v4i32 V128:$dst),
                          (OpNode (v4i32 V128:$Rd), (v4i32 V128:$Rn),
                                  (i32 vecshiftL32:$imm)))]> {
    bits<5> imm;
    let Inst{20-16} = imm;
  }

  def v2i64_shift : BaseSIMDVectorShiftTied<1, U, opc, {1,?,?,?,?,?,?},
                                  V128, V128, vecshiftL64,
                                  asm, ".2d", ".2d",
                    [(set (v2i64 V128:$dst),
                          (OpNode (v2i64 V128:$Rd), (v2i64 V128:$Rn),
                                  (i32 vecshiftL64:$imm)))]> {
    bits<6> imm;
    let Inst{21-16} = imm;
  }
}

multiclass SIMDVectorLShiftLongBHSD<bit U, bits<5> opc, string asm,
                                   SDPatternOperator OpNode> {
  def v8i8_shift : BaseSIMDVectorShift<0, U, opc, {0,0,0,1,?,?,?},
                                  V128, V64, vecshiftL8, asm, ".8h", ".8b",
      [(set (v8i16 V128:$Rd), (OpNode (v8i8 V64:$Rn), vecshiftL8:$imm))]> {
    bits<3> imm;
    let Inst{18-16} = imm;
  }

  def v16i8_shift : BaseSIMDVectorShift<1, U, opc, {0,0,0,1,?,?,?},
                                  V128, V128, vecshiftL8,
                                  asm#"2", ".8h", ".16b",
      [(set (v8i16 V128:$Rd),
            (OpNode (extract_high_v16i8 (v16i8 V128:$Rn)), vecshiftL8:$imm))]> {
    bits<3> imm;
    let Inst{18-16} = imm;
  }

  def v4i16_shift : BaseSIMDVectorShift<0, U, opc, {0,0,1,?,?,?,?},
                                  V128, V64, vecshiftL16, asm, ".4s", ".4h",
      [(set (v4i32 V128:$Rd), (OpNode (v4i16 V64:$Rn), vecshiftL16:$imm))]> {
    bits<4> imm;
    let Inst{19-16} = imm;
  }

  def v8i16_shift : BaseSIMDVectorShift<1, U, opc, {0,0,1,?,?,?,?},
                                  V128, V128, vecshiftL16,
                                  asm#"2", ".4s", ".8h",
      [(set (v4i32 V128:$Rd),
            (OpNode (extract_high_v8i16 (v8i16 V128:$Rn)), vecshiftL16:$imm))]> {

    bits<4> imm;
    let Inst{19-16} = imm;
  }

  def v2i32_shift : BaseSIMDVectorShift<0, U, opc, {0,1,?,?,?,?,?},
                                  V128, V64, vecshiftL32, asm, ".2d", ".2s",
      [(set (v2i64 V128:$Rd), (OpNode (v2i32 V64:$Rn), vecshiftL32:$imm))]> {
    bits<5> imm;
    let Inst{20-16} = imm;
  }

  def v4i32_shift : BaseSIMDVectorShift<1, U, opc, {0,1,?,?,?,?,?},
                                  V128, V128, vecshiftL32,
                                  asm#"2", ".2d", ".4s",
      [(set (v2i64 V128:$Rd),
            (OpNode (extract_high_v4i32 (v4i32 V128:$Rn)), vecshiftL32:$imm))]> {
    bits<5> imm;
    let Inst{20-16} = imm;
  }
}


//---
// Vector load/store
//---
// SIMD ldX/stX no-index memory references don't allow the optional
// ", #0" constant and handle post-indexing explicitly, so we use
// a more specialized parse method for them. Otherwise, it's the same as
// the general GPR64sp handling.

class BaseSIMDLdSt<bit Q, bit L, bits<4> opcode, bits<2> size,
                   string asm, dag oops, dag iops, list<dag> pattern>
  : I<oops, iops, asm, "\t$Vt, [$Rn]", "", pattern> {
  bits<5> Vt;
  bits<5> Rn;
  let Inst{31} = 0;
  let Inst{30} = Q;
  let Inst{29-23} = 0b0011000;
  let Inst{22} = L;
  let Inst{21-16} = 0b000000;
  let Inst{15-12} = opcode;
  let Inst{11-10} = size;
  let Inst{9-5} = Rn;
  let Inst{4-0} = Vt;
}

class BaseSIMDLdStPost<bit Q, bit L, bits<4> opcode, bits<2> size,
                       string asm, dag oops, dag iops>
  : I<oops, iops, asm, "\t$Vt, [$Rn], $Xm", "$Rn = $wback", []> {
  bits<5> Vt;
  bits<5> Rn;
  bits<5> Xm;
  let Inst{31} = 0;
  let Inst{30} = Q;
  let Inst{29-23} = 0b0011001;
  let Inst{22} = L;
  let Inst{21} = 0;
  let Inst{20-16} = Xm;
  let Inst{15-12} = opcode;
  let Inst{11-10} = size;
  let Inst{9-5} = Rn;
  let Inst{4-0} = Vt;
}

// The immediate form of AdvSIMD post-indexed addressing is encoded with
// register post-index addressing from the zero register.
multiclass SIMDLdStAliases<string BaseName, string asm, string layout, string Count,
                           int Offset, int Size> {
  // E.g. "ld1 { v0.8b, v1.8b }, [x1], #16"
  //      "ld1\t$Vt, [$Rn], #16"
  // may get mapped to
  //      (LD1Twov8b_POST VecListTwo8b:$Vt, GPR64sp:$Rn, XZR)
  def : InstAlias<asm # "\t$Vt, [$Rn], #" # Offset,
                  (!cast<Instruction>(BaseName # Count # "v" # layout # "_POST")
                      GPR64sp:$Rn,
                      !cast<RegisterOperand>("VecList" # Count # layout):$Vt,
                      XZR), 1>;

  // E.g. "ld1.8b { v0, v1 }, [x1], #16"
  //      "ld1.8b\t$Vt, [$Rn], #16"
  // may get mapped to
  //      (LD1Twov8b_POST VecListTwo64:$Vt, GPR64sp:$Rn, XZR)
  def : InstAlias<asm # "." # layout # "\t$Vt, [$Rn], #" # Offset,
                  (!cast<Instruction>(BaseName # Count # "v" # layout # "_POST")
                      GPR64sp:$Rn,
                      !cast<RegisterOperand>("VecList" # Count # Size):$Vt,
                      XZR), 0>;

  // E.g. "ld1.8b { v0, v1 }, [x1]"
  //      "ld1\t$Vt, [$Rn]"
  // may get mapped to
  //      (LD1Twov8b VecListTwo64:$Vt, GPR64sp:$Rn)
  def : InstAlias<asm # "." # layout # "\t$Vt, [$Rn]",
                  (!cast<Instruction>(BaseName # Count # "v" # layout)
                      !cast<RegisterOperand>("VecList" # Count # Size):$Vt,
                      GPR64sp:$Rn), 0>;

  // E.g. "ld1.8b { v0, v1 }, [x1], x2"
  //      "ld1\t$Vt, [$Rn], $Xm"
  // may get mapped to
  //      (LD1Twov8b_POST VecListTwo64:$Vt, GPR64sp:$Rn, GPR64pi8:$Xm)
  def : InstAlias<asm # "." # layout # "\t$Vt, [$Rn], $Xm",
                  (!cast<Instruction>(BaseName # Count # "v" # layout # "_POST")
                      GPR64sp:$Rn,
                      !cast<RegisterOperand>("VecList" # Count # Size):$Vt,
                      !cast<RegisterOperand>("GPR64pi" # Offset):$Xm), 0>;
}

multiclass BaseSIMDLdN<string BaseName, string Count, string asm, string veclist,
                       int Offset128, int Offset64, bits<4> opcode> {
  let hasSideEffects = 0, mayLoad = 1, mayStore = 0 in {
    def v16b: BaseSIMDLdSt<1, 1, opcode, 0b00, asm,
                           (outs !cast<RegisterOperand>(veclist # "16b"):$Vt),
                           (ins GPR64sp:$Rn), []>;
    def v8h : BaseSIMDLdSt<1, 1, opcode, 0b01, asm,
                           (outs !cast<RegisterOperand>(veclist # "8h"):$Vt),
                           (ins GPR64sp:$Rn), []>;
    def v4s : BaseSIMDLdSt<1, 1, opcode, 0b10, asm,
                           (outs !cast<RegisterOperand>(veclist # "4s"):$Vt),
                           (ins GPR64sp:$Rn), []>;
    def v2d : BaseSIMDLdSt<1, 1, opcode, 0b11, asm,
                           (outs !cast<RegisterOperand>(veclist # "2d"):$Vt),
                           (ins GPR64sp:$Rn), []>;
    def v8b : BaseSIMDLdSt<0, 1, opcode, 0b00, asm,
                           (outs !cast<RegisterOperand>(veclist # "8b"):$Vt),
                           (ins GPR64sp:$Rn), []>;
    def v4h : BaseSIMDLdSt<0, 1, opcode, 0b01, asm,
                           (outs !cast<RegisterOperand>(veclist # "4h"):$Vt),
                           (ins GPR64sp:$Rn), []>;
    def v2s : BaseSIMDLdSt<0, 1, opcode, 0b10, asm,
                           (outs !cast<RegisterOperand>(veclist # "2s"):$Vt),
                           (ins GPR64sp:$Rn), []>;


    def v16b_POST: BaseSIMDLdStPost<1, 1, opcode, 0b00, asm,
                       (outs GPR64sp:$wback,
                             !cast<RegisterOperand>(veclist # "16b"):$Vt),
                       (ins GPR64sp:$Rn,
                            !cast<RegisterOperand>("GPR64pi" # Offset128):$Xm)>;
    def v8h_POST : BaseSIMDLdStPost<1, 1, opcode, 0b01, asm,
                       (outs GPR64sp:$wback,
                             !cast<RegisterOperand>(veclist # "8h"):$Vt),
                       (ins GPR64sp:$Rn,
                            !cast<RegisterOperand>("GPR64pi" # Offset128):$Xm)>;
    def v4s_POST : BaseSIMDLdStPost<1, 1, opcode, 0b10, asm,
                       (outs GPR64sp:$wback,
                             !cast<RegisterOperand>(veclist # "4s"):$Vt),
                       (ins GPR64sp:$Rn,
                            !cast<RegisterOperand>("GPR64pi" # Offset128):$Xm)>;
    def v2d_POST : BaseSIMDLdStPost<1, 1, opcode, 0b11, asm,
                       (outs GPR64sp:$wback,
                             !cast<RegisterOperand>(veclist # "2d"):$Vt),
                       (ins GPR64sp:$Rn,
                            !cast<RegisterOperand>("GPR64pi" # Offset128):$Xm)>;
    def v8b_POST : BaseSIMDLdStPost<0, 1, opcode, 0b00, asm,
                       (outs GPR64sp:$wback,
                             !cast<RegisterOperand>(veclist # "8b"):$Vt),
                       (ins GPR64sp:$Rn,
                            !cast<RegisterOperand>("GPR64pi" # Offset64):$Xm)>;
    def v4h_POST : BaseSIMDLdStPost<0, 1, opcode, 0b01, asm,
                       (outs GPR64sp:$wback,
                             !cast<RegisterOperand>(veclist # "4h"):$Vt),
                       (ins GPR64sp:$Rn,
                            !cast<RegisterOperand>("GPR64pi" # Offset64):$Xm)>;
    def v2s_POST : BaseSIMDLdStPost<0, 1, opcode, 0b10, asm,
                       (outs GPR64sp:$wback,
                             !cast<RegisterOperand>(veclist # "2s"):$Vt),
                       (ins GPR64sp:$Rn,
                            !cast<RegisterOperand>("GPR64pi" # Offset64):$Xm)>;
  }

  defm : SIMDLdStAliases<BaseName, asm, "16b", Count, Offset128, 128>;
  defm : SIMDLdStAliases<BaseName, asm, "8h", Count, Offset128, 128>;
  defm : SIMDLdStAliases<BaseName, asm, "4s", Count, Offset128, 128>;
  defm : SIMDLdStAliases<BaseName, asm, "2d", Count, Offset128, 128>;
  defm : SIMDLdStAliases<BaseName, asm, "8b", Count, Offset64, 64>;
  defm : SIMDLdStAliases<BaseName, asm, "4h", Count, Offset64, 64>;
  defm : SIMDLdStAliases<BaseName, asm, "2s", Count, Offset64, 64>;
}

// Only ld1/st1 has a v1d version.
multiclass BaseSIMDStN<string BaseName, string Count, string asm, string veclist,
                       int Offset128, int Offset64, bits<4> opcode> {
  let hasSideEffects = 0, mayStore = 1, mayLoad = 0 in {
    def v16b : BaseSIMDLdSt<1, 0, opcode, 0b00, asm, (outs),
                            (ins !cast<RegisterOperand>(veclist # "16b"):$Vt,
                                 GPR64sp:$Rn), []>;
    def v8h : BaseSIMDLdSt<1, 0, opcode, 0b01, asm, (outs),
                           (ins !cast<RegisterOperand>(veclist # "8h"):$Vt,
                                GPR64sp:$Rn), []>;
    def v4s : BaseSIMDLdSt<1, 0, opcode, 0b10, asm, (outs),
                           (ins !cast<RegisterOperand>(veclist # "4s"):$Vt,
                                GPR64sp:$Rn), []>;
    def v2d : BaseSIMDLdSt<1, 0, opcode, 0b11, asm, (outs),
                           (ins !cast<RegisterOperand>(veclist # "2d"):$Vt,
                                GPR64sp:$Rn), []>;
    def v8b : BaseSIMDLdSt<0, 0, opcode, 0b00, asm, (outs),
                           (ins !cast<RegisterOperand>(veclist # "8b"):$Vt,
                                GPR64sp:$Rn), []>;
    def v4h : BaseSIMDLdSt<0, 0, opcode, 0b01, asm, (outs),
                           (ins !cast<RegisterOperand>(veclist # "4h"):$Vt,
                                GPR64sp:$Rn), []>;
    def v2s : BaseSIMDLdSt<0, 0, opcode, 0b10, asm, (outs),
                           (ins !cast<RegisterOperand>(veclist # "2s"):$Vt,
                                GPR64sp:$Rn), []>;

    def v16b_POST : BaseSIMDLdStPost<1, 0, opcode, 0b00, asm,
                       (outs GPR64sp:$wback),
                       (ins !cast<RegisterOperand>(veclist # "16b"):$Vt,
                            GPR64sp:$Rn,
                            !cast<RegisterOperand>("GPR64pi" # Offset128):$Xm)>;
    def v8h_POST : BaseSIMDLdStPost<1, 0, opcode, 0b01, asm,
                       (outs GPR64sp:$wback),
                       (ins !cast<RegisterOperand>(veclist # "8h"):$Vt,
                            GPR64sp:$Rn,
                            !cast<RegisterOperand>("GPR64pi" # Offset128):$Xm)>;
    def v4s_POST : BaseSIMDLdStPost<1, 0, opcode, 0b10, asm,
                       (outs GPR64sp:$wback),
                       (ins !cast<RegisterOperand>(veclist # "4s"):$Vt,
                            GPR64sp:$Rn,
                            !cast<RegisterOperand>("GPR64pi" # Offset128):$Xm)>;
    def v2d_POST : BaseSIMDLdStPost<1, 0, opcode, 0b11, asm,
                       (outs GPR64sp:$wback),
                       (ins !cast<RegisterOperand>(veclist # "2d"):$Vt,
                            GPR64sp:$Rn,
                            !cast<RegisterOperand>("GPR64pi" # Offset128):$Xm)>;
    def v8b_POST : BaseSIMDLdStPost<0, 0, opcode, 0b00, asm,
                       (outs GPR64sp:$wback),
                       (ins !cast<RegisterOperand>(veclist # "8b"):$Vt,
                            GPR64sp:$Rn,
                            !cast<RegisterOperand>("GPR64pi" # Offset64):$Xm)>;
    def v4h_POST : BaseSIMDLdStPost<0, 0, opcode, 0b01, asm,
                       (outs GPR64sp:$wback),
                       (ins !cast<RegisterOperand>(veclist # "4h"):$Vt,
                            GPR64sp:$Rn,
                            !cast<RegisterOperand>("GPR64pi" # Offset64):$Xm)>;
    def v2s_POST : BaseSIMDLdStPost<0, 0, opcode, 0b10, asm,
                       (outs GPR64sp:$wback),
                       (ins !cast<RegisterOperand>(veclist # "2s"):$Vt,
                            GPR64sp:$Rn,
                            !cast<RegisterOperand>("GPR64pi" # Offset64):$Xm)>;
  }

  defm : SIMDLdStAliases<BaseName, asm, "16b", Count, Offset128, 128>;
  defm : SIMDLdStAliases<BaseName, asm, "8h", Count, Offset128, 128>;
  defm : SIMDLdStAliases<BaseName, asm, "4s", Count, Offset128, 128>;
  defm : SIMDLdStAliases<BaseName, asm, "2d", Count, Offset128, 128>;
  defm : SIMDLdStAliases<BaseName, asm, "8b", Count, Offset64, 64>;
  defm : SIMDLdStAliases<BaseName, asm, "4h", Count, Offset64, 64>;
  defm : SIMDLdStAliases<BaseName, asm, "2s", Count, Offset64, 64>;
}

multiclass BaseSIMDLd1<string BaseName, string Count, string asm, string veclist,
                       int Offset128, int Offset64, bits<4> opcode>
  : BaseSIMDLdN<BaseName, Count, asm, veclist, Offset128, Offset64, opcode> {

  // LD1 instructions have extra "1d" variants.
  let hasSideEffects = 0, mayLoad = 1, mayStore = 0 in {
    def v1d : BaseSIMDLdSt<0, 1, opcode, 0b11, asm,
                           (outs !cast<RegisterOperand>(veclist # "1d"):$Vt),
                           (ins GPR64sp:$Rn), []>;

    def v1d_POST : BaseSIMDLdStPost<0, 1, opcode, 0b11, asm,
                       (outs GPR64sp:$wback,
                             !cast<RegisterOperand>(veclist # "1d"):$Vt),
                       (ins GPR64sp:$Rn,
                            !cast<RegisterOperand>("GPR64pi" # Offset64):$Xm)>;
  }

  defm : SIMDLdStAliases<BaseName, asm, "1d", Count, Offset64, 64>;
}

multiclass BaseSIMDSt1<string BaseName, string Count, string asm, string veclist,
                       int Offset128, int Offset64, bits<4> opcode>
  : BaseSIMDStN<BaseName, Count, asm, veclist, Offset128, Offset64, opcode> {

  // ST1 instructions have extra "1d" variants.
  let hasSideEffects = 0, mayLoad = 0, mayStore = 1 in {
    def v1d : BaseSIMDLdSt<0, 0, opcode, 0b11, asm, (outs),
                           (ins !cast<RegisterOperand>(veclist # "1d"):$Vt,
                                GPR64sp:$Rn), []>;

    def v1d_POST : BaseSIMDLdStPost<0, 0, opcode, 0b11, asm,
                       (outs GPR64sp:$wback),
                       (ins !cast<RegisterOperand>(veclist # "1d"):$Vt,
                            GPR64sp:$Rn,
                            !cast<RegisterOperand>("GPR64pi" # Offset64):$Xm)>;
  }

  defm : SIMDLdStAliases<BaseName, asm, "1d", Count, Offset64, 64>;
}

multiclass SIMDLd1Multiple<string asm> {
  defm One   : BaseSIMDLd1<NAME, "One", asm, "VecListOne", 16, 8,  0b0111>;
  defm Two   : BaseSIMDLd1<NAME, "Two", asm, "VecListTwo", 32, 16, 0b1010>;
  defm Three : BaseSIMDLd1<NAME, "Three", asm, "VecListThree", 48, 24, 0b0110>;
  defm Four  : BaseSIMDLd1<NAME, "Four", asm, "VecListFour", 64, 32, 0b0010>;
}

multiclass SIMDSt1Multiple<string asm> {
  defm One   : BaseSIMDSt1<NAME, "One", asm, "VecListOne", 16, 8,  0b0111>;
  defm Two   : BaseSIMDSt1<NAME, "Two", asm, "VecListTwo", 32, 16, 0b1010>;
  defm Three : BaseSIMDSt1<NAME, "Three", asm, "VecListThree", 48, 24, 0b0110>;
  defm Four  : BaseSIMDSt1<NAME, "Four", asm, "VecListFour", 64, 32, 0b0010>;
}

multiclass SIMDLd2Multiple<string asm> {
  defm Two : BaseSIMDLdN<NAME, "Two", asm, "VecListTwo", 32, 16, 0b1000>;
}

multiclass SIMDSt2Multiple<string asm> {
  defm Two : BaseSIMDStN<NAME, "Two", asm, "VecListTwo", 32, 16, 0b1000>;
}

multiclass SIMDLd3Multiple<string asm> {
  defm Three : BaseSIMDLdN<NAME, "Three", asm, "VecListThree", 48, 24, 0b0100>;
}

multiclass SIMDSt3Multiple<string asm> {
  defm Three : BaseSIMDStN<NAME, "Three", asm, "VecListThree", 48, 24, 0b0100>;
}

multiclass SIMDLd4Multiple<string asm> {
  defm Four : BaseSIMDLdN<NAME, "Four", asm, "VecListFour", 64, 32, 0b0000>;
}

multiclass SIMDSt4Multiple<string asm> {
  defm Four : BaseSIMDStN<NAME, "Four", asm, "VecListFour", 64, 32, 0b0000>;
}

//---
// AdvSIMD Load/store single-element
//---

class BaseSIMDLdStSingle<bit L, bit R, bits<3> opcode,
                         string asm, string operands, string cst,
                         dag oops, dag iops, list<dag> pattern>
  : I<oops, iops, asm, operands, cst, pattern> {
  bits<5> Vt;
  bits<5> Rn;
  let Inst{31} = 0;
  let Inst{29-24} = 0b001101;
  let Inst{22} = L;
  let Inst{21} = R;
  let Inst{15-13} = opcode;
  let Inst{9-5} = Rn;
  let Inst{4-0} = Vt;
}

class BaseSIMDLdStSingleTied<bit L, bit R, bits<3> opcode,
                         string asm, string operands, string cst,
                         dag oops, dag iops, list<dag> pattern>
  : I<oops, iops, asm, operands, "$Vt = $dst," # cst, pattern> {
  bits<5> Vt;
  bits<5> Rn;
  let Inst{31} = 0;
  let Inst{29-24} = 0b001101;
  let Inst{22} = L;
  let Inst{21} = R;
  let Inst{15-13} = opcode;
  let Inst{9-5} = Rn;
  let Inst{4-0} = Vt;
}


let mayLoad = 1, mayStore = 0, hasSideEffects = 0 in
class BaseSIMDLdR<bit Q, bit R, bits<3> opcode, bit S, bits<2> size, string asm,
                  DAGOperand listtype>
  : BaseSIMDLdStSingle<1, R, opcode, asm, "\t$Vt, [$Rn]", "",
                       (outs listtype:$Vt), (ins GPR64sp:$Rn),
                       []> {
  let Inst{30} = Q;
  let Inst{23} = 0;
  let Inst{20-16} = 0b00000;
  let Inst{12} = S;
  let Inst{11-10} = size;
}
let mayLoad = 1, mayStore = 0, hasSideEffects = 0 in
class BaseSIMDLdRPost<bit Q, bit R, bits<3> opcode, bit S, bits<2> size,
                      string asm, DAGOperand listtype, DAGOperand GPR64pi>
  : BaseSIMDLdStSingle<1, R, opcode, asm, "\t$Vt, [$Rn], $Xm",
                       "$Rn = $wback",
                       (outs GPR64sp:$wback, listtype:$Vt),
                       (ins GPR64sp:$Rn, GPR64pi:$Xm), []> {
  bits<5> Xm;
  let Inst{30} = Q;
  let Inst{23} = 1;
  let Inst{20-16} = Xm;
  let Inst{12} = S;
  let Inst{11-10} = size;
}

multiclass SIMDLdrAliases<string BaseName, string asm, string layout, string Count,
                          int Offset, int Size> {
  // E.g. "ld1r { v0.8b }, [x1], #1"
  //      "ld1r.8b\t$Vt, [$Rn], #1"
  // may get mapped to
  //      (LD1Rv8b_POST VecListOne8b:$Vt, GPR64sp:$Rn, XZR)
  def : InstAlias<asm # "\t$Vt, [$Rn], #" # Offset,
                  (!cast<Instruction>(BaseName # "v" # layout # "_POST")
                      GPR64sp:$Rn,
                      !cast<RegisterOperand>("VecList" # Count # layout):$Vt,
                      XZR), 1>;

  // E.g. "ld1r.8b { v0 }, [x1], #1"
  //      "ld1r.8b\t$Vt, [$Rn], #1"
  // may get mapped to
  //      (LD1Rv8b_POST VecListOne64:$Vt, GPR64sp:$Rn, XZR)
  def : InstAlias<asm # "." # layout # "\t$Vt, [$Rn], #" # Offset,
                  (!cast<Instruction>(BaseName # "v" # layout # "_POST")
                      GPR64sp:$Rn,
                      !cast<RegisterOperand>("VecList" # Count # Size):$Vt,
                      XZR), 0>;

  // E.g. "ld1r.8b { v0 }, [x1]"
  //      "ld1r.8b\t$Vt, [$Rn]"
  // may get mapped to
  //      (LD1Rv8b VecListOne64:$Vt, GPR64sp:$Rn)
  def : InstAlias<asm # "." # layout # "\t$Vt, [$Rn]",
                  (!cast<Instruction>(BaseName # "v" # layout)
                      !cast<RegisterOperand>("VecList" # Count # Size):$Vt,
                      GPR64sp:$Rn), 0>;

  // E.g. "ld1r.8b { v0 }, [x1], x2"
  //      "ld1r.8b\t$Vt, [$Rn], $Xm"
  // may get mapped to
  //      (LD1Rv8b_POST VecListOne64:$Vt, GPR64sp:$Rn, GPR64pi1:$Xm)
  def : InstAlias<asm # "." # layout # "\t$Vt, [$Rn], $Xm",
                  (!cast<Instruction>(BaseName # "v" # layout # "_POST")
                      GPR64sp:$Rn,
                      !cast<RegisterOperand>("VecList" # Count # Size):$Vt,
                      !cast<RegisterOperand>("GPR64pi" # Offset):$Xm), 0>;
}

multiclass SIMDLdR<bit R, bits<3> opcode, bit S, string asm, string Count,
  int Offset1, int Offset2, int Offset4, int Offset8> {
  def v8b : BaseSIMDLdR<0, R, opcode, S, 0b00, asm,
                        !cast<DAGOperand>("VecList" # Count # "8b")>;
  def v16b: BaseSIMDLdR<1, R, opcode, S, 0b00, asm,
                        !cast<DAGOperand>("VecList" # Count #"16b")>;
  def v4h : BaseSIMDLdR<0, R, opcode, S, 0b01, asm,
                        !cast<DAGOperand>("VecList" # Count #"4h")>;
  def v8h : BaseSIMDLdR<1, R, opcode, S, 0b01, asm,
                        !cast<DAGOperand>("VecList" # Count #"8h")>;
  def v2s : BaseSIMDLdR<0, R, opcode, S, 0b10, asm,
                        !cast<DAGOperand>("VecList" # Count #"2s")>;
  def v4s : BaseSIMDLdR<1, R, opcode, S, 0b10, asm,
                        !cast<DAGOperand>("VecList" # Count #"4s")>;
  def v1d : BaseSIMDLdR<0, R, opcode, S, 0b11, asm,
                        !cast<DAGOperand>("VecList" # Count #"1d")>;
  def v2d : BaseSIMDLdR<1, R, opcode, S, 0b11, asm,
                        !cast<DAGOperand>("VecList" # Count #"2d")>;

  def v8b_POST : BaseSIMDLdRPost<0, R, opcode, S, 0b00, asm,
                                 !cast<DAGOperand>("VecList" # Count # "8b"),
                                 !cast<DAGOperand>("GPR64pi" # Offset1)>;
  def v16b_POST: BaseSIMDLdRPost<1, R, opcode, S, 0b00, asm,
                                 !cast<DAGOperand>("VecList" # Count # "16b"),
                                 !cast<DAGOperand>("GPR64pi" # Offset1)>;
  def v4h_POST : BaseSIMDLdRPost<0, R, opcode, S, 0b01, asm,
                                 !cast<DAGOperand>("VecList" # Count # "4h"),
                                 !cast<DAGOperand>("GPR64pi" # Offset2)>;
  def v8h_POST : BaseSIMDLdRPost<1, R, opcode, S, 0b01, asm,
                                 !cast<DAGOperand>("VecList" # Count # "8h"),
                                 !cast<DAGOperand>("GPR64pi" # Offset2)>;
  def v2s_POST : BaseSIMDLdRPost<0, R, opcode, S, 0b10, asm,
                                 !cast<DAGOperand>("VecList" # Count # "2s"),
                                 !cast<DAGOperand>("GPR64pi" # Offset4)>;
  def v4s_POST : BaseSIMDLdRPost<1, R, opcode, S, 0b10, asm,
                                 !cast<DAGOperand>("VecList" # Count # "4s"),
                                 !cast<DAGOperand>("GPR64pi" # Offset4)>;
  def v1d_POST : BaseSIMDLdRPost<0, R, opcode, S, 0b11, asm,
                                 !cast<DAGOperand>("VecList" # Count # "1d"),
                                 !cast<DAGOperand>("GPR64pi" # Offset8)>;
  def v2d_POST : BaseSIMDLdRPost<1, R, opcode, S, 0b11, asm,
                                 !cast<DAGOperand>("VecList" # Count # "2d"),
                                 !cast<DAGOperand>("GPR64pi" # Offset8)>;

  defm : SIMDLdrAliases<NAME, asm, "8b",  Count, Offset1,  64>;
  defm : SIMDLdrAliases<NAME, asm, "16b", Count, Offset1, 128>;
  defm : SIMDLdrAliases<NAME, asm, "4h",  Count, Offset2,  64>;
  defm : SIMDLdrAliases<NAME, asm, "8h",  Count, Offset2, 128>;
  defm : SIMDLdrAliases<NAME, asm, "2s",  Count, Offset4,  64>;
  defm : SIMDLdrAliases<NAME, asm, "4s",  Count, Offset4, 128>;
  defm : SIMDLdrAliases<NAME, asm, "1d",  Count, Offset8,  64>;
  defm : SIMDLdrAliases<NAME, asm, "2d",  Count, Offset8, 128>;
}

class SIMDLdStSingleB<bit L, bit R, bits<3> opcode, string asm,
                      dag oops, dag iops, list<dag> pattern>
  : BaseSIMDLdStSingle<L, R, opcode, asm, "\t$Vt$idx, [$Rn]", "", oops, iops,
                       pattern> {
  // idx encoded in Q:S:size fields.
  bits<4> idx;
  let Inst{30} = idx{3};
  let Inst{23} = 0;
  let Inst{20-16} = 0b00000;
  let Inst{12} = idx{2};
  let Inst{11-10} = idx{1-0};
}
class SIMDLdStSingleBTied<bit L, bit R, bits<3> opcode, string asm,
                      dag oops, dag iops, list<dag> pattern>
  : BaseSIMDLdStSingleTied<L, R, opcode, asm, "\t$Vt$idx, [$Rn]", "",
                           oops, iops, pattern> {
  // idx encoded in Q:S:size fields.
  bits<4> idx;
  let Inst{30} = idx{3};
  let Inst{23} = 0;
  let Inst{20-16} = 0b00000;
  let Inst{12} = idx{2};
  let Inst{11-10} = idx{1-0};
}
class SIMDLdStSingleBPost<bit L, bit R, bits<3> opcode, string asm,
                          dag oops, dag iops>
  : BaseSIMDLdStSingle<L, R, opcode, asm, "\t$Vt$idx, [$Rn], $Xm",
                       "$Rn = $wback", oops, iops, []> {
  // idx encoded in Q:S:size fields.
  bits<4> idx;
  bits<5> Xm;
  let Inst{30} = idx{3};
  let Inst{23} = 1;
  let Inst{20-16} = Xm;
  let Inst{12} = idx{2};
  let Inst{11-10} = idx{1-0};
}
class SIMDLdStSingleBTiedPost<bit L, bit R, bits<3> opcode, string asm,
                          dag oops, dag iops>
  : BaseSIMDLdStSingleTied<L, R, opcode, asm, "\t$Vt$idx, [$Rn], $Xm",
                           "$Rn = $wback", oops, iops, []> {
  // idx encoded in Q:S:size fields.
  bits<4> idx;
  bits<5> Xm;
  let Inst{30} = idx{3};
  let Inst{23} = 1;
  let Inst{20-16} = Xm;
  let Inst{12} = idx{2};
  let Inst{11-10} = idx{1-0};
}

class SIMDLdStSingleH<bit L, bit R, bits<3> opcode, bit size, string asm,
                      dag oops, dag iops, list<dag> pattern>
  : BaseSIMDLdStSingle<L, R, opcode, asm, "\t$Vt$idx, [$Rn]", "", oops, iops,
                       pattern> {
  // idx encoded in Q:S:size<1> fields.
  bits<3> idx;
  let Inst{30} = idx{2};
  let Inst{23} = 0;
  let Inst{20-16} = 0b00000;
  let Inst{12} = idx{1};
  let Inst{11} = idx{0};
  let Inst{10} = size;
}
class SIMDLdStSingleHTied<bit L, bit R, bits<3> opcode, bit size, string asm,
                      dag oops, dag iops, list<dag> pattern>
  : BaseSIMDLdStSingleTied<L, R, opcode, asm, "\t$Vt$idx, [$Rn]", "",
                           oops, iops, pattern> {
  // idx encoded in Q:S:size<1> fields.
  bits<3> idx;
  let Inst{30} = idx{2};
  let Inst{23} = 0;
  let Inst{20-16} = 0b00000;
  let Inst{12} = idx{1};
  let Inst{11} = idx{0};
  let Inst{10} = size;
}

class SIMDLdStSingleHPost<bit L, bit R, bits<3> opcode, bit size, string asm,
                          dag oops, dag iops>
  : BaseSIMDLdStSingle<L, R, opcode, asm, "\t$Vt$idx, [$Rn], $Xm",
                       "$Rn = $wback", oops, iops, []> {
  // idx encoded in Q:S:size<1> fields.
  bits<3> idx;
  bits<5> Xm;
  let Inst{30} = idx{2};
  let Inst{23} = 1;
  let Inst{20-16} = Xm;
  let Inst{12} = idx{1};
  let Inst{11} = idx{0};
  let Inst{10} = size;
}
class SIMDLdStSingleHTiedPost<bit L, bit R, bits<3> opcode, bit size, string asm,
                          dag oops, dag iops>
  : BaseSIMDLdStSingleTied<L, R, opcode, asm, "\t$Vt$idx, [$Rn], $Xm",
                           "$Rn = $wback", oops, iops, []> {
  // idx encoded in Q:S:size<1> fields.
  bits<3> idx;
  bits<5> Xm;
  let Inst{30} = idx{2};
  let Inst{23} = 1;
  let Inst{20-16} = Xm;
  let Inst{12} = idx{1};
  let Inst{11} = idx{0};
  let Inst{10} = size;
}
class SIMDLdStSingleS<bit L, bit R, bits<3> opcode, bits<2> size, string asm,
                      dag oops, dag iops, list<dag> pattern>
  : BaseSIMDLdStSingle<L, R, opcode, asm, "\t$Vt$idx, [$Rn]", "", oops, iops,
                       pattern> {
  // idx encoded in Q:S fields.
  bits<2> idx;
  let Inst{30} = idx{1};
  let Inst{23} = 0;
  let Inst{20-16} = 0b00000;
  let Inst{12} = idx{0};
  let Inst{11-10} = size;
}
class SIMDLdStSingleSTied<bit L, bit R, bits<3> opcode, bits<2> size, string asm,
                      dag oops, dag iops, list<dag> pattern>
  : BaseSIMDLdStSingleTied<L, R, opcode, asm, "\t$Vt$idx, [$Rn]", "",
                           oops, iops, pattern> {
  // idx encoded in Q:S fields.
  bits<2> idx;
  let Inst{30} = idx{1};
  let Inst{23} = 0;
  let Inst{20-16} = 0b00000;
  let Inst{12} = idx{0};
  let Inst{11-10} = size;
}
class SIMDLdStSingleSPost<bit L, bit R, bits<3> opcode, bits<2> size,
                          string asm, dag oops, dag iops>
  : BaseSIMDLdStSingle<L, R, opcode, asm, "\t$Vt$idx, [$Rn], $Xm",
                       "$Rn = $wback", oops, iops, []> {
  // idx encoded in Q:S fields.
  bits<2> idx;
  bits<5> Xm;
  let Inst{30} = idx{1};
  let Inst{23} = 1;
  let Inst{20-16} = Xm;
  let Inst{12} = idx{0};
  let Inst{11-10} = size;
}
class SIMDLdStSingleSTiedPost<bit L, bit R, bits<3> opcode, bits<2> size,
                          string asm, dag oops, dag iops>
  : BaseSIMDLdStSingleTied<L, R, opcode, asm, "\t$Vt$idx, [$Rn], $Xm",
                           "$Rn = $wback", oops, iops, []> {
  // idx encoded in Q:S fields.
  bits<2> idx;
  bits<5> Xm;
  let Inst{30} = idx{1};
  let Inst{23} = 1;
  let Inst{20-16} = Xm;
  let Inst{12} = idx{0};
  let Inst{11-10} = size;
}
class SIMDLdStSingleD<bit L, bit R, bits<3> opcode, bits<2> size, string asm,
                      dag oops, dag iops, list<dag> pattern>
  : BaseSIMDLdStSingle<L, R, opcode, asm, "\t$Vt$idx, [$Rn]", "", oops, iops,
                       pattern> {
  // idx encoded in Q field.
  bits<1> idx;
  let Inst{30} = idx;
  let Inst{23} = 0;
  let Inst{20-16} = 0b00000;
  let Inst{12} = 0;
  let Inst{11-10} = size;
}
class SIMDLdStSingleDTied<bit L, bit R, bits<3> opcode, bits<2> size, string asm,
                      dag oops, dag iops, list<dag> pattern>
  : BaseSIMDLdStSingleTied<L, R, opcode, asm, "\t$Vt$idx, [$Rn]", "",
                           oops, iops, pattern> {
  // idx encoded in Q field.
  bits<1> idx;
  let Inst{30} = idx;
  let Inst{23} = 0;
  let Inst{20-16} = 0b00000;
  let Inst{12} = 0;
  let Inst{11-10} = size;
}
class SIMDLdStSingleDPost<bit L, bit R, bits<3> opcode, bits<2> size,
                          string asm, dag oops, dag iops>
  : BaseSIMDLdStSingle<L, R, opcode, asm, "\t$Vt$idx, [$Rn], $Xm",
                       "$Rn = $wback", oops, iops, []> {
  // idx encoded in Q field.
  bits<1> idx;
  bits<5> Xm;
  let Inst{30} = idx;
  let Inst{23} = 1;
  let Inst{20-16} = Xm;
  let Inst{12} = 0;
  let Inst{11-10} = size;
}
class SIMDLdStSingleDTiedPost<bit L, bit R, bits<3> opcode, bits<2> size,
                          string asm, dag oops, dag iops>
  : BaseSIMDLdStSingleTied<L, R, opcode, asm, "\t$Vt$idx, [$Rn], $Xm",
                           "$Rn = $wback", oops, iops, []> {
  // idx encoded in Q field.
  bits<1> idx;
  bits<5> Xm;
  let Inst{30} = idx;
  let Inst{23} = 1;
  let Inst{20-16} = Xm;
  let Inst{12} = 0;
  let Inst{11-10} = size;
}

let mayLoad = 1, mayStore = 0, hasSideEffects = 0 in
multiclass SIMDLdSingleBTied<bit R, bits<3> opcode, string asm,
                         RegisterOperand listtype,
                         RegisterOperand GPR64pi> {
  def i8 : SIMDLdStSingleBTied<1, R, opcode, asm,
                           (outs listtype:$dst),
                           (ins listtype:$Vt, VectorIndexB:$idx,
                                GPR64sp:$Rn), []>;

  def i8_POST : SIMDLdStSingleBTiedPost<1, R, opcode, asm,
                            (outs GPR64sp:$wback, listtype:$dst),
                            (ins listtype:$Vt, VectorIndexB:$idx,
                                 GPR64sp:$Rn, GPR64pi:$Xm)>;
}
let mayLoad = 1, mayStore = 0, hasSideEffects = 0 in
multiclass SIMDLdSingleHTied<bit R, bits<3> opcode, bit size, string asm,
                         RegisterOperand listtype,
                         RegisterOperand GPR64pi> {
  def i16 : SIMDLdStSingleHTied<1, R, opcode, size, asm,
                            (outs listtype:$dst),
                            (ins listtype:$Vt, VectorIndexH:$idx,
                                 GPR64sp:$Rn), []>;

  def i16_POST : SIMDLdStSingleHTiedPost<1, R, opcode, size, asm,
                            (outs GPR64sp:$wback, listtype:$dst),
                            (ins listtype:$Vt, VectorIndexH:$idx,
                                 GPR64sp:$Rn, GPR64pi:$Xm)>;
}
let mayLoad = 1, mayStore = 0, hasSideEffects = 0 in
multiclass SIMDLdSingleSTied<bit R, bits<3> opcode, bits<2> size,string asm,
                         RegisterOperand listtype,
                         RegisterOperand GPR64pi> {
  def i32 : SIMDLdStSingleSTied<1, R, opcode, size, asm,
                            (outs listtype:$dst),
                            (ins listtype:$Vt, VectorIndexS:$idx,
                                 GPR64sp:$Rn), []>;

  def i32_POST : SIMDLdStSingleSTiedPost<1, R, opcode, size, asm,
                            (outs GPR64sp:$wback, listtype:$dst),
                            (ins listtype:$Vt, VectorIndexS:$idx,
                                 GPR64sp:$Rn, GPR64pi:$Xm)>;
}
let mayLoad = 1, mayStore = 0, hasSideEffects = 0 in
multiclass SIMDLdSingleDTied<bit R, bits<3> opcode, bits<2> size, string asm,
                         RegisterOperand listtype, RegisterOperand GPR64pi> {
  def i64 : SIMDLdStSingleDTied<1, R, opcode, size, asm,
                            (outs listtype:$dst),
                            (ins listtype:$Vt, VectorIndexD:$idx,
                                 GPR64sp:$Rn), []>;

  def i64_POST : SIMDLdStSingleDTiedPost<1, R, opcode, size, asm,
                            (outs GPR64sp:$wback, listtype:$dst),
                            (ins listtype:$Vt, VectorIndexD:$idx,
                                 GPR64sp:$Rn, GPR64pi:$Xm)>;
}
let mayLoad = 0, mayStore = 1, hasSideEffects = 0 in
multiclass SIMDStSingleB<bit R, bits<3> opcode, string asm,
                         RegisterOperand listtype, RegisterOperand GPR64pi> {
  def i8 : SIMDLdStSingleB<0, R, opcode, asm,
                           (outs), (ins listtype:$Vt, VectorIndexB:$idx,
                                        GPR64sp:$Rn), []>;

  def i8_POST : SIMDLdStSingleBPost<0, R, opcode, asm,
                                    (outs GPR64sp:$wback),
                                    (ins listtype:$Vt, VectorIndexB:$idx,
                                         GPR64sp:$Rn, GPR64pi:$Xm)>;
}
let mayLoad = 0, mayStore = 1, hasSideEffects = 0 in
multiclass SIMDStSingleH<bit R, bits<3> opcode, bit size, string asm,
                         RegisterOperand listtype, RegisterOperand GPR64pi> {
  def i16 : SIMDLdStSingleH<0, R, opcode, size, asm,
                            (outs), (ins listtype:$Vt, VectorIndexH:$idx,
                                         GPR64sp:$Rn), []>;

  def i16_POST : SIMDLdStSingleHPost<0, R, opcode, size, asm,
                            (outs GPR64sp:$wback),
                            (ins listtype:$Vt, VectorIndexH:$idx,
                                 GPR64sp:$Rn, GPR64pi:$Xm)>;
}
let mayLoad = 0, mayStore = 1, hasSideEffects = 0 in
multiclass SIMDStSingleS<bit R, bits<3> opcode, bits<2> size,string asm,
                         RegisterOperand listtype, RegisterOperand GPR64pi> {
  def i32 : SIMDLdStSingleS<0, R, opcode, size, asm,
                            (outs), (ins listtype:$Vt, VectorIndexS:$idx,
                                         GPR64sp:$Rn), []>;

  def i32_POST : SIMDLdStSingleSPost<0, R, opcode, size, asm,
                            (outs GPR64sp:$wback),
                            (ins listtype:$Vt, VectorIndexS:$idx,
                                 GPR64sp:$Rn, GPR64pi:$Xm)>;
}
let mayLoad = 0, mayStore = 1, hasSideEffects = 0 in
multiclass SIMDStSingleD<bit R, bits<3> opcode, bits<2> size, string asm,
                         RegisterOperand listtype, RegisterOperand GPR64pi> {
  def i64 : SIMDLdStSingleD<0, R, opcode, size, asm,
                            (outs), (ins listtype:$Vt, VectorIndexD:$idx,
                                         GPR64sp:$Rn), []>;

  def i64_POST : SIMDLdStSingleDPost<0, R, opcode, size, asm,
                            (outs GPR64sp:$wback),
                            (ins listtype:$Vt, VectorIndexD:$idx,
                                 GPR64sp:$Rn, GPR64pi:$Xm)>;
}

multiclass SIMDLdStSingleAliases<string asm, string layout, string Type,
                                 string Count, int Offset, Operand idxtype> {
  // E.g. "ld1 { v0.8b }[0], [x1], #1"
  //      "ld1\t$Vt, [$Rn], #1"
  // may get mapped to
  //      (LD1Rv8b_POST VecListOne8b:$Vt, GPR64sp:$Rn, XZR)
  def : InstAlias<asm # "\t$Vt$idx, [$Rn], #" # Offset,
                  (!cast<Instruction>(NAME # Type  # "_POST")
                      GPR64sp:$Rn,
                      !cast<RegisterOperand>("VecList" # Count # layout):$Vt,
                      idxtype:$idx, XZR), 1>;

  // E.g. "ld1.8b { v0 }[0], [x1], #1"
  //      "ld1.8b\t$Vt, [$Rn], #1"
  // may get mapped to
  //      (LD1Rv8b_POST VecListOne64:$Vt, GPR64sp:$Rn, XZR)
  def : InstAlias<asm # "." # layout # "\t$Vt$idx, [$Rn], #" # Offset,
                  (!cast<Instruction>(NAME # Type # "_POST")
                      GPR64sp:$Rn,
                      !cast<RegisterOperand>("VecList" # Count # "128"):$Vt,
                      idxtype:$idx, XZR), 0>;

  // E.g. "ld1.8b { v0 }[0], [x1]"
  //      "ld1.8b\t$Vt, [$Rn]"
  // may get mapped to
  //      (LD1Rv8b VecListOne64:$Vt, GPR64sp:$Rn)
  def : InstAlias<asm # "." # layout # "\t$Vt$idx, [$Rn]",
                      (!cast<Instruction>(NAME # Type)
                         !cast<RegisterOperand>("VecList" # Count # "128"):$Vt,
                         idxtype:$idx, GPR64sp:$Rn), 0>;

  // E.g. "ld1.8b { v0 }[0], [x1], x2"
  //      "ld1.8b\t$Vt, [$Rn], $Xm"
  // may get mapped to
  //      (LD1Rv8b_POST VecListOne64:$Vt, GPR64sp:$Rn, GPR64pi1:$Xm)
  def : InstAlias<asm # "." # layout # "\t$Vt$idx, [$Rn], $Xm",
                      (!cast<Instruction>(NAME # Type # "_POST")
                         GPR64sp:$Rn,
                         !cast<RegisterOperand>("VecList" # Count # "128"):$Vt,
                         idxtype:$idx,
                         !cast<RegisterOperand>("GPR64pi" # Offset):$Xm), 0>;
}

multiclass SIMDLdSt1SingleAliases<string asm> {
  defm "" : SIMDLdStSingleAliases<asm, "b", "i8",  "One", 1, VectorIndexB>;
  defm "" : SIMDLdStSingleAliases<asm, "h", "i16", "One", 2, VectorIndexH>;
  defm "" : SIMDLdStSingleAliases<asm, "s", "i32", "One", 4, VectorIndexS>;
  defm "" : SIMDLdStSingleAliases<asm, "d", "i64", "One", 8, VectorIndexD>;
}

multiclass SIMDLdSt2SingleAliases<string asm> {
  defm "" : SIMDLdStSingleAliases<asm, "b", "i8",  "Two", 2,  VectorIndexB>;
  defm "" : SIMDLdStSingleAliases<asm, "h", "i16", "Two", 4,  VectorIndexH>;
  defm "" : SIMDLdStSingleAliases<asm, "s", "i32", "Two", 8,  VectorIndexS>;
  defm "" : SIMDLdStSingleAliases<asm, "d", "i64", "Two", 16, VectorIndexD>;
}

multiclass SIMDLdSt3SingleAliases<string asm> {
  defm "" : SIMDLdStSingleAliases<asm, "b", "i8",  "Three", 3,  VectorIndexB>;
  defm "" : SIMDLdStSingleAliases<asm, "h", "i16", "Three", 6,  VectorIndexH>;
  defm "" : SIMDLdStSingleAliases<asm, "s", "i32", "Three", 12, VectorIndexS>;
  defm "" : SIMDLdStSingleAliases<asm, "d", "i64", "Three", 24, VectorIndexD>;
}

multiclass SIMDLdSt4SingleAliases<string asm> {
  defm "" : SIMDLdStSingleAliases<asm, "b", "i8",  "Four", 4,  VectorIndexB>;
  defm "" : SIMDLdStSingleAliases<asm, "h", "i16", "Four", 8,  VectorIndexH>;
  defm "" : SIMDLdStSingleAliases<asm, "s", "i32", "Four", 16, VectorIndexS>;
  defm "" : SIMDLdStSingleAliases<asm, "d", "i64", "Four", 32, VectorIndexD>;
}
} // end of 'let Predicates = [HasNEON]'

//----------------------------------------------------------------------------
// AdvSIMD v8.1 Rounding Double Multiply Add/Subtract
//----------------------------------------------------------------------------

let Predicates = [HasNEON, HasRDM] in {

class BaseSIMDThreeSameVectorTiedR0<bit Q, bit U, bits<2> size, bits<5> opcode,
                                    RegisterOperand regtype, string asm,
                                    string kind, list<dag> pattern>
  : BaseSIMDThreeSameVectorTied<Q, U, {size,0}, opcode, regtype, asm, kind,
                                pattern> {
}
multiclass SIMDThreeSameVectorSQRDMLxHTiedHS<bit U, bits<5> opc, string asm,
                                             SDPatternOperator op> {
  def v4i16 : BaseSIMDThreeSameVectorTiedR0<0, U, 0b01, opc, V64, asm, ".4h",
    [(set (v4i16 V64:$dst),
          (v4i16 (op (v4i16 V64:$Rd), (v4i16 V64:$Rn), (v4i16 V64:$Rm))))]>;
  def v8i16 : BaseSIMDThreeSameVectorTiedR0<1, U, 0b01, opc, V128, asm, ".8h",
    [(set (v8i16 V128:$dst),
          (v8i16 (op (v8i16 V128:$Rd), (v8i16 V128:$Rn), (v8i16 V128:$Rm))))]>;
  def v2i32 : BaseSIMDThreeSameVectorTiedR0<0, U, 0b10, opc, V64, asm, ".2s",
    [(set (v2i32 V64:$dst),
          (v2i32 (op (v2i32 V64:$Rd), (v2i32 V64:$Rn), (v2i32 V64:$Rm))))]>;
  def v4i32 : BaseSIMDThreeSameVectorTiedR0<1, U, 0b10, opc, V128, asm, ".4s",
    [(set (v4i32 V128:$dst),
          (v4i32 (op (v4i32 V128:$Rd), (v4i32 V128:$Rn), (v4i32 V128:$Rm))))]>;
}

multiclass SIMDIndexedSQRDMLxHSDTied<bit U, bits<4> opc, string asm,
                                     SDPatternOperator op> {
  def v4i16_indexed : BaseSIMDIndexedTied<0, U, 0, 0b01, opc,
                                          V64, V64, V128_lo, VectorIndexH,
                                          asm, ".4h", ".4h", ".4h", ".h",
    [(set (v4i16 V64:$dst),
          (v4i16 (op (v4i16 V64:$Rd), (v4i16 V64:$Rn),
                     (v4i16 (AArch64duplane16 (v8i16 V128_lo:$Rm),
                                              VectorIndexH:$idx)))))]> {
    bits<3> idx;
    let Inst{11} = idx{2};
    let Inst{21} = idx{1};
    let Inst{20} = idx{0};
  }

  def v8i16_indexed : BaseSIMDIndexedTied<1, U, 0, 0b01, opc,
                                          V128, V128, V128_lo, VectorIndexH,
                                          asm, ".8h", ".8h", ".8h", ".h",
    [(set (v8i16 V128:$dst),
          (v8i16 (op (v8i16 V128:$Rd), (v8i16 V128:$Rn),
                     (v8i16 (AArch64duplane16 (v8i16 V128_lo:$Rm),
                                              VectorIndexH:$idx)))))]> {
    bits<3> idx;
    let Inst{11} = idx{2};
    let Inst{21} = idx{1};
    let Inst{20} = idx{0};
  }

  def v2i32_indexed : BaseSIMDIndexedTied<0, U, 0, 0b10, opc,
                                          V64, V64, V128, VectorIndexS,
                                          asm, ".2s", ".2s", ".2s", ".s",
    [(set (v2i32 V64:$dst),
          (v2i32 (op (v2i32 V64:$Rd), (v2i32 V64:$Rn),
                     (v2i32 (AArch64duplane32 (v4i32 V128:$Rm),
                                              VectorIndexS:$idx)))))]> {
    bits<2> idx;
    let Inst{11} = idx{1};
    let Inst{21} = idx{0};
  }

  def v4i32_indexed : BaseSIMDIndexedTied<1, U, 0, 0b10, opc,
                                          V128, V128, V128, VectorIndexS,
                                          asm, ".4s", ".4s", ".4s", ".s",
    [(set (v4i32 V128:$dst),
          (v4i32 (op (v4i32 V128:$Rd), (v4i32 V128:$Rn),
                     (v4i32 (AArch64duplane32 (v4i32 V128:$Rm),
                                              VectorIndexS:$idx)))))]> {
    bits<2> idx;
    let Inst{11} = idx{1};
    let Inst{21} = idx{0};
  }

  def v1i16_indexed : BaseSIMDIndexedTied<1, U, 1, 0b01, opc,
                                          FPR16Op, FPR16Op, V128_lo,
                                          VectorIndexH, asm, ".h", "", "", ".h",
                                          []> {
    bits<3> idx;
    let Inst{11} = idx{2};
    let Inst{21} = idx{1};
    let Inst{20} = idx{0};
  }

  def v1i32_indexed : BaseSIMDIndexedTied<1, U, 1, 0b10, opc,
                                          FPR32Op, FPR32Op, V128, VectorIndexS,
                                          asm, ".s", "", "", ".s",
    [(set (i32 FPR32Op:$dst),
          (i32 (op (i32 FPR32Op:$Rd), (i32 FPR32Op:$Rn),
                   (i32 (vector_extract (v4i32 V128:$Rm),
                                        VectorIndexS:$idx)))))]> {
    bits<2> idx;
    let Inst{11} = idx{1};
    let Inst{21} = idx{0};
  }
}
} // let Predicates = [HasNeon, HasRDM]

//----------------------------------------------------------------------------
// ARMv8.3 Complex ADD/MLA instructions
//----------------------------------------------------------------------------

class ComplexRotationOperand<int Angle, int Remainder, string Type>
  : AsmOperandClass {
  let PredicateMethod = "isComplexRotation<" # Angle # ", " # Remainder # ">";
  let DiagnosticType = "InvalidComplexRotation" # Type;
  let Name = "ComplexRotation" # Type;
}
def complexrotateop : Operand<i32>, TImmLeaf<i32, [{ return Imm >= 0 && Imm <= 270;  }],
                                                  SDNodeXForm<imm, [{
  return CurDAG->getTargetConstant((N->getSExtValue() / 90), SDLoc(N), MVT::i32);
}]>> {
  let ParserMatchClass = ComplexRotationOperand<90, 0, "Even">;
  let PrintMethod = "printComplexRotationOp<90, 0>";
}
def complexrotateopodd : Operand<i32>, TImmLeaf<i32, [{ return Imm >= 0 && Imm <= 270;  }],
                                                  SDNodeXForm<imm, [{
  return CurDAG->getTargetConstant(((N->getSExtValue() - 90) / 180), SDLoc(N), MVT::i32);
}]>> {
  let ParserMatchClass = ComplexRotationOperand<180, 90, "Odd">;
  let PrintMethod = "printComplexRotationOp<180, 90>";
}
let mayLoad = 0, mayStore = 0, hasSideEffects = 0, mayRaiseFPException = 1, Uses = [FPCR] in
class BaseSIMDThreeSameVectorComplex<bit Q, bit U, bits<2> size, bits<3> opcode,
                                     RegisterOperand regtype, Operand rottype,
                                     string asm, string kind, list<dag> pattern>
  : I<(outs regtype:$Rd), (ins regtype:$Rn, regtype:$Rm, rottype:$rot), asm,
      "{\t$Rd" # kind # ", $Rn" # kind # ", $Rm" # kind # ", $rot"
      "|" # kind # "\t$Rd, $Rn, $Rm, $rot}", "", pattern>,
    Sched<[!if(Q, WriteVq, WriteVd)]> {
  bits<5> Rd;
  bits<5> Rn;
  bits<5> Rm;
  bits<1> rot;
  let Inst{31}    = 0;
  let Inst{30}    = Q;
  let Inst{29}    = U;
  let Inst{28-24} = 0b01110;
  let Inst{23-22} = size;
  let Inst{21}    = 0;
  let Inst{20-16} = Rm;
  let Inst{15-13} = opcode;
  // Non-tied version (FCADD) only has one rotation bit
  let Inst{12}    = rot;
  let Inst{11}    = 0;
  let Inst{10}    = 1;
  let Inst{9-5}   = Rn;
  let Inst{4-0}   = Rd;
}

//8.3 CompNum - Floating-point complex number support
multiclass SIMDThreeSameVectorComplexHSD<bit U, bits<3> opcode, Operand rottype,
                                          string asm, SDPatternOperator OpNode>{
  let Predicates = [HasComplxNum, HasNEON, HasFullFP16] in {
  def v4f16 : BaseSIMDThreeSameVectorComplex<0, U, 0b01, opcode, V64, rottype,
              asm, ".4h",
              [(set (v4f16 V64:$dst), (OpNode (v4f16 V64:$Rd),
                                              (v4f16 V64:$Rn),
                                              (v4f16 V64:$Rm),
                                              (i32 rottype:$rot)))]>;

  def v8f16 : BaseSIMDThreeSameVectorComplex<1, U, 0b01, opcode, V128, rottype,
              asm, ".8h",
              [(set (v8f16 V128:$dst), (OpNode (v8f16 V128:$Rd),
                                               (v8f16 V128:$Rn),
                                               (v8f16 V128:$Rm),
                                               (i32 rottype:$rot)))]>;
  }

  let Predicates = [HasComplxNum, HasNEON] in {
  def v2f32 : BaseSIMDThreeSameVectorComplex<0, U, 0b10, opcode, V64, rottype,
              asm, ".2s",
              [(set (v2f32 V64:$dst), (OpNode (v2f32 V64:$Rd),
                                              (v2f32 V64:$Rn),
                                              (v2f32 V64:$Rm),
                                              (i32 rottype:$rot)))]>;

  def v4f32 : BaseSIMDThreeSameVectorComplex<1, U, 0b10, opcode, V128, rottype,
              asm, ".4s",
              [(set (v4f32 V128:$dst), (OpNode (v4f32 V128:$Rd),
                                               (v4f32 V128:$Rn),
                                               (v4f32 V128:$Rm),
                                               (i32 rottype:$rot)))]>;

  def v2f64 : BaseSIMDThreeSameVectorComplex<1, U, 0b11, opcode, V128, rottype,
              asm, ".2d",
              [(set (v2f64 V128:$dst), (OpNode (v2f64 V128:$Rd),
                                               (v2f64 V128:$Rn),
                                               (v2f64 V128:$Rm),
                                               (i32 rottype:$rot)))]>;
  }
}

let mayLoad = 0, mayStore = 0, hasSideEffects = 0, mayRaiseFPException = 1, Uses = [FPCR] in
class BaseSIMDThreeSameVectorTiedComplex<bit Q, bit U, bits<2> size,
                                         bits<3> opcode,
                                         RegisterOperand regtype,
                                         Operand rottype, string asm,
                                         string kind, list<dag> pattern>
  : I<(outs regtype:$dst),
      (ins regtype:$Rd, regtype:$Rn, regtype:$Rm, rottype:$rot), asm,
      "{\t$Rd" # kind # ", $Rn" # kind # ", $Rm" # kind # ", $rot"
      "|" # kind # "\t$Rd, $Rn, $Rm, $rot}", "$Rd = $dst", pattern>,
    Sched<[!if(Q, WriteVq, WriteVd)]> {
  bits<5> Rd;
  bits<5> Rn;
  bits<5> Rm;
  bits<2> rot;
  let Inst{31}    = 0;
  let Inst{30}    = Q;
  let Inst{29}    = U;
  let Inst{28-24} = 0b01110;
  let Inst{23-22} = size;
  let Inst{21}    = 0;
  let Inst{20-16} = Rm;
  let Inst{15-13} = opcode;
  let Inst{12-11} = rot;
  let Inst{10}    = 1;
  let Inst{9-5}   = Rn;
  let Inst{4-0}   = Rd;
}

multiclass SIMDThreeSameVectorTiedComplexHSD<bit U, bits<3> opcode,
                                             Operand rottype, string asm,
                                             SDPatternOperator OpNode> {
  let Predicates = [HasComplxNum, HasNEON, HasFullFP16] in {
  def v4f16 : BaseSIMDThreeSameVectorTiedComplex<0, U, 0b01, opcode, V64,
              rottype, asm, ".4h",
              [(set (v4f16 V64:$dst), (OpNode (v4f16 V64:$Rd),
                                              (v4f16 V64:$Rn),
                                              (v4f16 V64:$Rm),
                                              (i32 rottype:$rot)))]>;

  def v8f16 : BaseSIMDThreeSameVectorTiedComplex<1, U, 0b01, opcode, V128,
              rottype, asm, ".8h",
              [(set (v8f16 V128:$dst), (OpNode (v8f16 V128:$Rd),
                                               (v8f16 V128:$Rn),
                                               (v8f16 V128:$Rm),
                                               (i32 rottype:$rot)))]>;
  }

  let Predicates = [HasComplxNum, HasNEON] in {
  def v2f32 : BaseSIMDThreeSameVectorTiedComplex<0, U, 0b10, opcode, V64,
              rottype, asm, ".2s",
              [(set (v2f32 V64:$dst), (OpNode (v2f32 V64:$Rd),
                                              (v2f32 V64:$Rn),
                                              (v2f32 V64:$Rm),
                                              (i32 rottype:$rot)))]>;

  def v4f32 : BaseSIMDThreeSameVectorTiedComplex<1, U, 0b10, opcode, V128,
              rottype, asm, ".4s",
              [(set (v4f32 V128:$dst), (OpNode (v4f32 V128:$Rd),
                                               (v4f32 V128:$Rn),
                                               (v4f32 V128:$Rm),
                                               (i32 rottype:$rot)))]>;

  def v2f64 : BaseSIMDThreeSameVectorTiedComplex<1, U, 0b11, opcode, V128,
              rottype, asm, ".2d",
              [(set (v2f64 V128:$dst), (OpNode (v2f64 V128:$Rd),
                                               (v2f64 V128:$Rn),
                                               (v2f64 V128:$Rm),
                                               (i32 rottype:$rot)))]>;
  }
}

let mayLoad = 0, mayStore = 0, hasSideEffects = 0, mayRaiseFPException = 1, Uses = [FPCR] in
class BaseSIMDIndexedTiedComplex<bit Q, bit U, bit Scalar, bits<2> size,
                                 bit opc1, bit opc2, RegisterOperand dst_reg,
                                 RegisterOperand lhs_reg,
                                 RegisterOperand rhs_reg, Operand vec_idx,
                                 Operand rottype, string asm, string apple_kind,
                                 string dst_kind, string lhs_kind,
                                 string rhs_kind, list<dag> pattern>
  : I<(outs dst_reg:$dst),
      (ins dst_reg:$Rd, lhs_reg:$Rn, rhs_reg:$Rm, vec_idx:$idx, rottype:$rot),
      asm,
      "{\t$Rd" # dst_kind # ", $Rn" # lhs_kind # ", $Rm" # rhs_kind #
      "$idx, $rot" # "|" # apple_kind #
      "\t$Rd, $Rn, $Rm$idx, $rot}", "$Rd = $dst", pattern>,
    Sched<[!if(Q, WriteVq, WriteVd)]> {
  bits<5> Rd;
  bits<5> Rn;
  bits<5> Rm;
  bits<2> rot;

  let Inst{31}    = 0;
  let Inst{30}    = Q;
  let Inst{29}    = U;
  let Inst{28}    = Scalar;
  let Inst{27-24} = 0b1111;
  let Inst{23-22} = size;
  // Bit 21 must be set by the derived class.
  let Inst{20-16} = Rm;
  let Inst{15}    = opc1;
  let Inst{14-13} = rot;
  let Inst{12}    = opc2;
  // Bit 11 must be set by the derived class.
  let Inst{10}    = 0;
  let Inst{9-5}   = Rn;
  let Inst{4-0}   = Rd;
}

// The complex instructions index by pairs of elements, so the VectorIndexes
// don't match the lane types, and the index bits are different to the other
// classes.
multiclass SIMDIndexedTiedComplexHSD<bit opc1, bit opc2, Operand rottype,
                                     string asm> {
  let Predicates = [HasComplxNum, HasNEON, HasFullFP16] in {
  def v4f16_indexed : BaseSIMDIndexedTiedComplex<0, 1, 0, 0b01, opc1, opc2, V64,
                      V64, V128, VectorIndexD, rottype, asm, ".4h", ".4h",
                      ".4h", ".h", []> {
    bits<1> idx;
    let Inst{11} = 0;
    let Inst{21} = idx{0};
  }

  def v8f16_indexed : BaseSIMDIndexedTiedComplex<1, 1, 0, 0b01, opc1, opc2,
                      V128, V128, V128, VectorIndexS, rottype, asm, ".8h",
                      ".8h", ".8h", ".h", []> {
    bits<2> idx;
    let Inst{11} = idx{1};
    let Inst{21} = idx{0};
  }
  } // Predicates = HasComplxNum, HasNEON, HasFullFP16]

  let Predicates = [HasComplxNum, HasNEON] in {
  def v4f32_indexed : BaseSIMDIndexedTiedComplex<1, 1, 0, 0b10, opc1, opc2,
                      V128, V128, V128, VectorIndexD, rottype, asm, ".4s",
                      ".4s", ".4s", ".s", []> {
    bits<1> idx;
    let Inst{11} = idx{0};
    let Inst{21} = 0;
  }
  } // Predicates = [HasComplxNum, HasNEON]
}

//----------------------------------------------------------------------------
// Crypto extensions
//----------------------------------------------------------------------------

let mayLoad = 0, mayStore = 0, hasSideEffects = 0 in
class AESBase<bits<4> opc, string asm, dag outs, dag ins, string cstr,
              list<dag> pat>
  : I<outs, ins, asm, "{\t$Rd.16b, $Rn.16b|.16b\t$Rd, $Rn}", cstr, pat>,
    Sched<[WriteVq]>{
  bits<5> Rd;
  bits<5> Rn;
  let Inst{31-16} = 0b0100111000101000;
  let Inst{15-12} = opc;
  let Inst{11-10} = 0b10;
  let Inst{9-5}   = Rn;
  let Inst{4-0}   = Rd;
}

class AESInst<bits<4> opc, string asm, Intrinsic OpNode>
  : AESBase<opc, asm, (outs V128:$Rd), (ins V128:$Rn), "",
            [(set (v16i8 V128:$Rd), (OpNode (v16i8 V128:$Rn)))]>;

class AESTiedInst<bits<4> opc, string asm, Intrinsic OpNode>
  : AESBase<opc, asm, (outs V128:$dst), (ins V128:$Rd, V128:$Rn),
            "$Rd = $dst",
            [(set (v16i8 V128:$dst),
                  (OpNode (v16i8 V128:$Rd), (v16i8 V128:$Rn)))]>;

let mayLoad = 0, mayStore = 0, hasSideEffects = 0 in
class SHA3OpTiedInst<bits<3> opc, string asm, string dst_lhs_kind,
                     dag oops, dag iops, list<dag> pat>
  : I<oops, iops, asm,
      "{\t$Rd" # dst_lhs_kind # ", $Rn" # dst_lhs_kind # ", $Rm.4s" #
      "|.4s\t$Rd, $Rn, $Rm}", "$Rd = $dst", pat>,
    Sched<[WriteVq]>{
  bits<5> Rd;
  bits<5> Rn;
  bits<5> Rm;
  let Inst{31-21} = 0b01011110000;
  let Inst{20-16} = Rm;
  let Inst{15}    = 0;
  let Inst{14-12} = opc;
  let Inst{11-10} = 0b00;
  let Inst{9-5}   = Rn;
  let Inst{4-0}   = Rd;
}

class SHATiedInstQSV<bits<3> opc, string asm, Intrinsic OpNode>
  : SHA3OpTiedInst<opc, asm, "", (outs FPR128:$dst),
                   (ins FPR128:$Rd, FPR32:$Rn, V128:$Rm),
                   [(set (v4i32 FPR128:$dst),
                         (OpNode (v4i32 FPR128:$Rd), (i32 FPR32:$Rn),
                                 (v4i32 V128:$Rm)))]>;

class SHATiedInstVVV<bits<3> opc, string asm, Intrinsic OpNode>
  : SHA3OpTiedInst<opc, asm, ".4s", (outs V128:$dst),
                   (ins V128:$Rd, V128:$Rn, V128:$Rm),
                   [(set (v4i32 V128:$dst),
                         (OpNode (v4i32 V128:$Rd), (v4i32 V128:$Rn),
                                 (v4i32 V128:$Rm)))]>;

class SHATiedInstQQV<bits<3> opc, string asm, Intrinsic OpNode>
  : SHA3OpTiedInst<opc, asm, "", (outs FPR128:$dst),
                   (ins FPR128:$Rd, FPR128:$Rn, V128:$Rm),
                   [(set (v4i32 FPR128:$dst),
                         (OpNode (v4i32 FPR128:$Rd), (v4i32 FPR128:$Rn),
                                 (v4i32 V128:$Rm)))]>;

let mayLoad = 0, mayStore = 0, hasSideEffects = 0 in
class SHA2OpInst<bits<4> opc, string asm, string kind,
                 string cstr, dag oops, dag iops,
                 list<dag> pat>
  : I<oops, iops, asm, "{\t$Rd" # kind # ", $Rn" # kind #
                       "|" # kind # "\t$Rd, $Rn}", cstr, pat>,
    Sched<[WriteVq]>{
  bits<5> Rd;
  bits<5> Rn;
  let Inst{31-16} = 0b0101111000101000;
  let Inst{15-12} = opc;
  let Inst{11-10} = 0b10;
  let Inst{9-5}   = Rn;
  let Inst{4-0}   = Rd;
}

class SHATiedInstVV<bits<4> opc, string asm, Intrinsic OpNode>
  : SHA2OpInst<opc, asm, ".4s", "$Rd = $dst", (outs V128:$dst),
               (ins V128:$Rd, V128:$Rn),
               [(set (v4i32 V128:$dst),
                     (OpNode (v4i32 V128:$Rd), (v4i32 V128:$Rn)))]>;

class SHAInstSS<bits<4> opc, string asm, Intrinsic OpNode>
  : SHA2OpInst<opc, asm, "", "", (outs FPR32:$Rd), (ins FPR32:$Rn),
               [(set (i32 FPR32:$Rd), (OpNode (i32 FPR32:$Rn)))]>;

// Armv8.2-A Crypto extensions
class BaseCryptoV82<dag oops, dag iops, string asm, string asmops, string cst,
                    list<dag> pattern>
  : I <oops, iops, asm, asmops, cst, pattern>, Sched<[WriteVq]> {
  bits<5> Vd;
  bits<5> Vn;
  let Inst{31-25} = 0b1100111;
  let Inst{9-5}   = Vn;
  let Inst{4-0}   = Vd;
}

class CryptoRRTied<bits<1>op0, bits<2>op1, string asm, string asmops>
  : BaseCryptoV82<(outs V128:$Vdst), (ins V128:$Vd, V128:$Vn), asm, asmops,
                  "$Vd = $Vdst", []> {
  let Inst{31-25} = 0b1100111;
  let Inst{24-21} = 0b0110;
  let Inst{20-15} = 0b000001;
  let Inst{14}    = op0;
  let Inst{13-12} = 0b00;
  let Inst{11-10} = op1;
}
class CryptoRRTied_2D<bits<1>op0, bits<2>op1, string asm>
  : CryptoRRTied<op0, op1, asm, "{\t$Vd.2d, $Vn.2d|.2d\t$Vd, $Vn}">;
class CryptoRRTied_4S<bits<1>op0, bits<2>op1, string asm>
  : CryptoRRTied<op0, op1, asm, "{\t$Vd.4s, $Vn.4s|.4s\t$Vd, $Vn}">;

class CryptoRRR<bits<1> op0, bits<2>op1, dag oops, dag iops, string asm,
                string asmops, string cst>
  : BaseCryptoV82<oops, iops, asm , asmops, cst, []> {
  bits<5> Vm;
  let Inst{24-21} = 0b0011;
  let Inst{20-16} = Vm;
  let Inst{15}    = 0b1;
  let Inst{14}    = op0;
  let Inst{13-12} = 0b00;
  let Inst{11-10} = op1;
}
class CryptoRRR_2D<bits<1> op0, bits<2>op1, string asm>
  : CryptoRRR<op0, op1, (outs V128:$Vd), (ins V128:$Vn, V128:$Vm), asm,
              "{\t$Vd.2d, $Vn.2d, $Vm.2d|.2d\t$Vd, $Vn, $Vm}", "">;
class CryptoRRRTied_2D<bits<1> op0, bits<2>op1, string asm>
  : CryptoRRR<op0, op1, (outs V128:$Vdst), (ins V128:$Vd, V128:$Vn, V128:$Vm), asm,
              "{\t$Vd.2d, $Vn.2d, $Vm.2d|.2d\t$Vd, $Vn, $Vm}", "$Vd = $Vdst">;
class CryptoRRR_4S<bits<1> op0, bits<2>op1, string asm>
  : CryptoRRR<op0, op1, (outs V128:$Vd), (ins V128:$Vn, V128:$Vm), asm,
              "{\t$Vd.4s, $Vn.4s, $Vm.4s|.4s\t$Vd, $Vn, $Vm}", "">;
class CryptoRRRTied_4S<bits<1> op0, bits<2>op1, string asm>
  : CryptoRRR<op0, op1, (outs V128:$Vdst), (ins V128:$Vd, V128:$Vn, V128:$Vm), asm,
              "{\t$Vd.4s, $Vn.4s, $Vm.4s|.4s\t$Vd, $Vn, $Vm}", "$Vd = $Vdst">;
class CryptoRRRTied<bits<1> op0, bits<2>op1, string asm>
  : CryptoRRR<op0, op1, (outs FPR128:$Vdst), (ins FPR128:$Vd, FPR128:$Vn, V128:$Vm),
              asm, "{\t$Vd, $Vn, $Vm.2d|.2d\t$Vd, $Vn, $Vm}", "$Vd = $Vdst">;

class CryptoRRRR<bits<2>op0, string asm, string asmops>
  : BaseCryptoV82<(outs V128:$Vd), (ins V128:$Vn, V128:$Vm, V128:$Va), asm,
                  asmops, "", []> {
  bits<5> Vm;
  bits<5> Va;
  let Inst{24-23} = 0b00;
  let Inst{22-21} = op0;
  let Inst{20-16} = Vm;
  let Inst{15}    = 0b0;
  let Inst{14-10} = Va;
}
class CryptoRRRR_16B<bits<2>op0, string asm>
 : CryptoRRRR<op0, asm, "{\t$Vd.16b, $Vn.16b, $Vm.16b, $Va.16b" #
                        "|.16b\t$Vd, $Vn, $Vm, $Va}"> {
}
class CryptoRRRR_4S<bits<2>op0, string asm>
 : CryptoRRRR<op0, asm, "{\t$Vd.4s, $Vn.4s, $Vm.4s, $Va.4s" #
                         "|.4s\t$Vd, $Vn, $Vm, $Va}"> {
}

class CryptoRRRi6<string asm>
  : BaseCryptoV82<(outs V128:$Vd), (ins V128:$Vn, V128:$Vm, uimm6:$imm), asm,
                  "{\t$Vd.2d, $Vn.2d, $Vm.2d, $imm" #
                  "|.2d\t$Vd, $Vn, $Vm, $imm}", "", []> {
  bits<6> imm;
  bits<5> Vm;
  let Inst{24-21} = 0b0100;
  let Inst{20-16} = Vm;
  let Inst{15-10} = imm;
  let Inst{9-5}   = Vn;
  let Inst{4-0}   = Vd;
}

class CryptoRRRi2Tied<bits<1>op0, bits<2>op1, string asm>
  : BaseCryptoV82<(outs V128:$Vdst),
                  (ins V128:$Vd, V128:$Vn, V128:$Vm, VectorIndexS:$imm),
                  asm, "{\t$Vd.4s, $Vn.4s, $Vm.s$imm" #
                       "|.4s\t$Vd, $Vn, $Vm$imm}", "$Vd = $Vdst", []> {
  bits<2> imm;
  bits<5> Vm;
  let Inst{24-21} = 0b0010;
  let Inst{20-16} = Vm;
  let Inst{15}    = 0b1;
  let Inst{14}    = op0;
  let Inst{13-12} = imm;
  let Inst{11-10} = op1;
}

//----------------------------------------------------------------------------
// v8.1 atomic instructions extension:
// * CAS
// * CASP
// * SWP
// * LDOPregister<OP>, and aliases STOPregister<OP>

// Instruction encodings:
//
//      31 30|29  24|23|22|21|20 16|15|14  10|9 5|4 0
// CAS  SZ   |001000|1 |A |1 |Rs   |R |11111 |Rn |Rt
// CASP  0|SZ|001000|0 |A |1 |Rs   |R |11111 |Rn |Rt
// SWP  SZ   |111000|A |R |1 |Rs   |1 |OPC|00|Rn |Rt
// LD   SZ   |111000|A |R |1 |Rs   |0 |OPC|00|Rn |Rt
// ST   SZ   |111000|A |R |1 |Rs   |0 |OPC|00|Rn |11111

// Instruction syntax:
//
// CAS{<order>}[<size>] <Ws>, <Wt>, [<Xn|SP>]
// CAS{<order>} <Xs>, <Xt>, [<Xn|SP>]
// CASP{<order>} <Ws>, <W(s+1)>, <Wt>, <W(t+1)>, [<Xn|SP>]
// CASP{<order>} <Xs>, <X(s+1)>, <Xt>, <X(t+1)>, [<Xn|SP>]
// SWP{<order>}[<size>] <Ws>, <Wt>, [<Xn|SP>]
// SWP{<order>} <Xs>, <Xt>, [<Xn|SP>]
// LD<OP>{<order>}[<size>] <Ws>, <Wt>, [<Xn|SP>]
// LD<OP>{<order>} <Xs>, <Xt>, [<Xn|SP>]
// ST<OP>{<order>}[<size>] <Ws>, [<Xn|SP>]
// ST<OP>{<order>} <Xs>, [<Xn|SP>]

let Predicates = [HasLSE], mayLoad = 1, mayStore = 1, hasSideEffects = 1 in
class BaseCASEncoding<dag oops, dag iops, string asm, string operands,
                      string cstr, list<dag> pattern>
      : I<oops, iops, asm, operands, cstr, pattern> {
  bits<2> Sz;
  bit NP;
  bit Acq;
  bit Rel;
  bits<5> Rs;
  bits<5> Rn;
  bits<5> Rt;
  let Inst{31-30} = Sz;
  let Inst{29-24} = 0b001000;
  let Inst{23} = NP;
  let Inst{22} = Acq;
  let Inst{21} = 0b1;
  let Inst{20-16} = Rs;
  let Inst{15} = Rel;
  let Inst{14-10} = 0b11111;
  let Inst{9-5} = Rn;
  let Inst{4-0} = Rt;
  let Predicates = [HasLSE];
}

class BaseCAS<string order, string size, RegisterClass RC>
      : BaseCASEncoding<(outs RC:$out),(ins RC:$Rs, RC:$Rt, GPR64sp:$Rn),
                        "cas" # order # size, "\t$Rs, $Rt, [$Rn]",
                        "$out = $Rs",[]>,
        Sched<[WriteAtomic]> {
  let NP = 1;
}

multiclass CompareAndSwap<bits<1> Acq, bits<1> Rel, string order> {
  let Sz = 0b00, Acq = Acq, Rel = Rel in def B : BaseCAS<order, "b", GPR32>;
  let Sz = 0b01, Acq = Acq, Rel = Rel in def H : BaseCAS<order, "h", GPR32>;
  let Sz = 0b10, Acq = Acq, Rel = Rel in def W : BaseCAS<order, "", GPR32>;
  let Sz = 0b11, Acq = Acq, Rel = Rel in def X : BaseCAS<order, "", GPR64>;
}

class BaseCASP<string order, string size, RegisterOperand RC>
      : BaseCASEncoding<(outs RC:$out),(ins RC:$Rs, RC:$Rt, GPR64sp:$Rn),
                        "casp" # order # size, "\t$Rs, $Rt, [$Rn]",
                        "$out = $Rs",[]>,
        Sched<[WriteAtomic]> {
  let NP = 0;
}

multiclass CompareAndSwapPair<bits<1> Acq, bits<1> Rel, string order> {
  let Sz = 0b00, Acq = Acq, Rel = Rel in
    def W : BaseCASP<order, "", WSeqPairClassOperand>;
  let Sz = 0b01, Acq = Acq, Rel = Rel in
    def X : BaseCASP<order, "", XSeqPairClassOperand>;
}

let Predicates = [HasLSE] in
class BaseSWP<string order, string size, RegisterClass RC>
      : I<(outs RC:$Rt),(ins RC:$Rs, GPR64sp:$Rn), "swp" # order # size,
          "\t$Rs, $Rt, [$Rn]","",[]>,
        Sched<[WriteAtomic]> {
  bits<2> Sz;
  bit Acq;
  bit Rel;
  bits<5> Rs;
  bits<3> opc = 0b000;
  bits<5> Rn;
  bits<5> Rt;
  let Inst{31-30} = Sz;
  let Inst{29-24} = 0b111000;
  let Inst{23} = Acq;
  let Inst{22} = Rel;
  let Inst{21} = 0b1;
  let Inst{20-16} = Rs;
  let Inst{15} = 0b1;
  let Inst{14-12} = opc;
  let Inst{11-10} = 0b00;
  let Inst{9-5} = Rn;
  let Inst{4-0} = Rt;
  let Predicates = [HasLSE];
}

multiclass Swap<bits<1> Acq, bits<1> Rel, string order> {
  let Sz = 0b00, Acq = Acq, Rel = Rel in def B : BaseSWP<order, "b", GPR32>;
  let Sz = 0b01, Acq = Acq, Rel = Rel in def H : BaseSWP<order, "h", GPR32>;
  let Sz = 0b10, Acq = Acq, Rel = Rel in def W : BaseSWP<order, "", GPR32>;
  let Sz = 0b11, Acq = Acq, Rel = Rel in def X : BaseSWP<order, "", GPR64>;
}

let Predicates = [HasLSE], mayLoad = 1, mayStore = 1, hasSideEffects = 1 in
class BaseLDOPregister<string op, string order, string size, RegisterClass RC>
      : I<(outs RC:$Rt),(ins RC:$Rs, GPR64sp:$Rn), "ld" # op # order # size,
          "\t$Rs, $Rt, [$Rn]","",[]>,
        Sched<[WriteAtomic]> {
  bits<2> Sz;
  bit Acq;
  bit Rel;
  bits<5> Rs;
  bits<3> opc;
  bits<5> Rn;
  bits<5> Rt;
  let Inst{31-30} = Sz;
  let Inst{29-24} = 0b111000;
  let Inst{23} = Acq;
  let Inst{22} = Rel;
  let Inst{21} = 0b1;
  let Inst{20-16} = Rs;
  let Inst{15} = 0b0;
  let Inst{14-12} = opc;
  let Inst{11-10} = 0b00;
  let Inst{9-5} = Rn;
  let Inst{4-0} = Rt;
  let Predicates = [HasLSE];
}

multiclass LDOPregister<bits<3> opc, string op, bits<1> Acq, bits<1> Rel,
                        string order> {
  let Sz = 0b00, Acq = Acq, Rel = Rel, opc = opc in
    def B : BaseLDOPregister<op, order, "b", GPR32>;
  let Sz = 0b01, Acq = Acq, Rel = Rel, opc = opc in
    def H : BaseLDOPregister<op, order, "h", GPR32>;
  let Sz = 0b10, Acq = Acq, Rel = Rel, opc = opc in
    def W : BaseLDOPregister<op, order, "", GPR32>;
  let Sz = 0b11, Acq = Acq, Rel = Rel, opc = opc in
    def X : BaseLDOPregister<op, order, "", GPR64>;
}

// Differing SrcRHS and DstRHS allow you to cover CLR & SUB by giving a more
// complex DAG for DstRHS.
let Predicates = [HasLSE] in
multiclass LDOPregister_patterns_ord_dag<string inst, string suffix, string op,
                                         string size, dag SrcRHS, dag DstRHS> {
  def : Pat<(!cast<PatFrag>(op#"_"#size#"_monotonic") GPR64sp:$Rn, SrcRHS),
            (!cast<Instruction>(inst # suffix) DstRHS, GPR64sp:$Rn)>;
  def : Pat<(!cast<PatFrag>(op#"_"#size#"_acquire") GPR64sp:$Rn, SrcRHS),
            (!cast<Instruction>(inst # "A" # suffix) DstRHS, GPR64sp:$Rn)>;
  def : Pat<(!cast<PatFrag>(op#"_"#size#"_release") GPR64sp:$Rn, SrcRHS),
            (!cast<Instruction>(inst # "L" # suffix) DstRHS, GPR64sp:$Rn)>;
  def : Pat<(!cast<PatFrag>(op#"_"#size#"_acq_rel") GPR64sp:$Rn, SrcRHS),
            (!cast<Instruction>(inst # "AL" # suffix) DstRHS, GPR64sp:$Rn)>;
  def : Pat<(!cast<PatFrag>(op#"_"#size#"_seq_cst") GPR64sp:$Rn, SrcRHS),
            (!cast<Instruction>(inst # "AL" # suffix) DstRHS, GPR64sp:$Rn)>;
}

multiclass LDOPregister_patterns_ord<string inst, string suffix, string op,
                                     string size, dag RHS> {
  defm : LDOPregister_patterns_ord_dag<inst, suffix, op, size, RHS, RHS>;
}

multiclass LDOPregister_patterns_ord_mod<string inst, string suffix, string op,
                                         string size, dag LHS, dag RHS> {
  defm : LDOPregister_patterns_ord_dag<inst, suffix, op, size, LHS, RHS>;
}

multiclass LDOPregister_patterns<string inst, string op> {
  defm : LDOPregister_patterns_ord<inst, "X", op, "64", (i64 GPR64:$Rm)>;
  defm : LDOPregister_patterns_ord<inst, "W", op, "32", (i32 GPR32:$Rm)>;
  defm : LDOPregister_patterns_ord<inst, "H", op, "16", (i32 GPR32:$Rm)>;
  defm : LDOPregister_patterns_ord<inst, "B", op, "8",  (i32 GPR32:$Rm)>;
}

multiclass LDOPregister_patterns_mod<string inst, string op, string mod> {
  defm : LDOPregister_patterns_ord_mod<inst, "X", op, "64",
                        (i64 GPR64:$Rm),
                        (i64 (!cast<Instruction>(mod#Xrr) XZR, GPR64:$Rm))>;
  defm : LDOPregister_patterns_ord_mod<inst, "W", op, "32",
                        (i32 GPR32:$Rm),
                        (i32 (!cast<Instruction>(mod#Wrr) WZR, GPR32:$Rm))>;
  defm : LDOPregister_patterns_ord_mod<inst, "H", op, "16",
                        (i32 GPR32:$Rm),
                        (i32 (!cast<Instruction>(mod#Wrr) WZR, GPR32:$Rm))>;
  defm : LDOPregister_patterns_ord_mod<inst, "B", op, "8",
                        (i32 GPR32:$Rm),
                        (i32 (!cast<Instruction>(mod#Wrr) WZR, GPR32:$Rm))>;
}

let Predicates = [HasLSE] in
multiclass CASregister_patterns_ord_dag<string inst, string suffix, string op,
                                        string size, dag OLD, dag NEW> {
  def : Pat<(!cast<PatFrag>(op#"_"#size#"_monotonic") GPR64sp:$Rn, OLD, NEW),
            (!cast<Instruction>(inst # suffix) OLD, NEW, GPR64sp:$Rn)>;
  def : Pat<(!cast<PatFrag>(op#"_"#size#"_acquire") GPR64sp:$Rn, OLD, NEW),
            (!cast<Instruction>(inst # "A" # suffix) OLD, NEW, GPR64sp:$Rn)>;
  def : Pat<(!cast<PatFrag>(op#"_"#size#"_release") GPR64sp:$Rn, OLD, NEW),
            (!cast<Instruction>(inst # "L" # suffix) OLD, NEW, GPR64sp:$Rn)>;
  def : Pat<(!cast<PatFrag>(op#"_"#size#"_acq_rel") GPR64sp:$Rn, OLD, NEW),
            (!cast<Instruction>(inst # "AL" # suffix) OLD, NEW, GPR64sp:$Rn)>;
  def : Pat<(!cast<PatFrag>(op#"_"#size#"_seq_cst") GPR64sp:$Rn, OLD, NEW),
            (!cast<Instruction>(inst # "AL" # suffix) OLD, NEW, GPR64sp:$Rn)>;
}

multiclass CASregister_patterns_ord<string inst, string suffix, string op,
                                    string size, dag OLD, dag NEW> {
  defm : CASregister_patterns_ord_dag<inst, suffix, op, size, OLD, NEW>;
}

multiclass CASregister_patterns<string inst, string op> {
  defm : CASregister_patterns_ord<inst, "X", op, "64",
                        (i64 GPR64:$Rold), (i64 GPR64:$Rnew)>;
  defm : CASregister_patterns_ord<inst, "W", op, "32",
                        (i32 GPR32:$Rold), (i32 GPR32:$Rnew)>;
  defm : CASregister_patterns_ord<inst, "H", op, "16",
                        (i32 GPR32:$Rold), (i32 GPR32:$Rnew)>;
  defm : CASregister_patterns_ord<inst, "B", op, "8",
                        (i32 GPR32:$Rold), (i32 GPR32:$Rnew)>;
}

let Predicates = [HasLSE] in
class BaseSTOPregister<string asm, RegisterClass OP, Register Reg,
                        Instruction inst> :
      InstAlias<asm # "\t$Rs, [$Rn]", (inst Reg, OP:$Rs, GPR64sp:$Rn)>;

multiclass STOPregister<string asm, string instr> {
  def : BaseSTOPregister<asm # "lb", GPR32, WZR,
                    !cast<Instruction>(instr # "LB")>;
  def : BaseSTOPregister<asm # "lh", GPR32, WZR,
                    !cast<Instruction>(instr # "LH")>;
  def : BaseSTOPregister<asm # "l",  GPR32, WZR,
                    !cast<Instruction>(instr # "LW")>;
  def : BaseSTOPregister<asm # "l",  GPR64, XZR,
                    !cast<Instruction>(instr # "LX")>;
  def : BaseSTOPregister<asm # "b",  GPR32, WZR,
                    !cast<Instruction>(instr # "B")>;
  def : BaseSTOPregister<asm # "h",  GPR32, WZR,
                    !cast<Instruction>(instr # "H")>;
  def : BaseSTOPregister<asm,        GPR32, WZR,
                    !cast<Instruction>(instr # "W")>;
  def : BaseSTOPregister<asm,        GPR64, XZR,
                    !cast<Instruction>(instr # "X")>;
}

class LoadStore64B_base<bits<3> opc, string asm_inst, string asm_ops,
                        dag iops, dag oops, list<dag> pat>
    : I<oops, iops, asm_inst, asm_ops, "", pat>,
      Sched<[]> /* FIXME: fill in scheduling details once known */ {
  bits<5> Rt;
  bits<5> Rn;
  let Inst{31-21} = 0b11111000001;
  let Inst{15}    = 1;
  let Inst{14-12} = opc;
  let Inst{11-10} = 0b00;
  let Inst{9-5}   = Rn;
  let Inst{4-0}   = Rt;

  let Predicates = [HasV8_7a];
}

class LoadStore64B<bits<3> opc, string asm_inst, dag iops, dag oops,
                      list<dag> pat = []>
    : LoadStore64B_base<opc, asm_inst, "\t$Rt, [$Rn]", iops, oops, pat> {
  let Inst{20-16} = 0b11111;
}

class Store64BV<bits<3> opc, string asm_inst, list<dag> pat = []>
    : LoadStore64B_base<opc, asm_inst, "\t$Rs, $Rt, [$Rn]",
                       (ins GPR64x8:$Rt, GPR64sp:$Rn), (outs GPR64:$Rs), pat> {
  bits<5> Rs;
  let Inst{20-16} = Rs;
}

class MOPSMemoryCopyMoveBase<bit isMove, bits<2> opcode, bits<2> op1,
                             bits<2> op2, string asm>
  : I<(outs GPR64common:$Rd_wb, GPR64common:$Rs_wb, GPR64:$Rn_wb),
      (ins GPR64common:$Rd, GPR64common:$Rs, GPR64:$Rn),
      asm, "\t[$Rd]!, [$Rs]!, $Rn!",
      "$Rd = $Rd_wb,$Rs = $Rs_wb,$Rn = $Rn_wb", []>,
    Sched<[]> {
  bits<5> Rd;
  bits<5> Rs;
  bits<5> Rn;
  let Inst{31-27} = 0b00011;
  let Inst{26} = isMove;
  let Inst{25-24} = 0b01;
  let Inst{23-22} = opcode;
  let Inst{21} = 0b0;
  let Inst{20-16} = Rs;
  let Inst{15-14} = op2;
  let Inst{13-12} = op1;
  let Inst{11-10} = 0b01;
  let Inst{9-5} = Rn;
  let Inst{4-0} = Rd;

  let DecoderMethod = "DecodeCPYMemOpInstruction";
  let mayLoad = 1;
  let mayStore = 1;
}

class MOPSMemoryCopy<bits<2> opcode, bits<2> op1, bits<2> op2, string asm>
  : MOPSMemoryCopyMoveBase<0, opcode, op1, op2, asm>;

class MOPSMemoryMove<bits<2> opcode, bits<2> op1, bits<2> op2, string asm>
  : MOPSMemoryCopyMoveBase<1, opcode, op1, op2, asm>;

class MOPSMemorySetBase<bit isTagging, bits<2> opcode, bit op1, bit op2,
                        string asm>
  : I<(outs GPR64common:$Rd_wb, GPR64:$Rn_wb),
      (ins GPR64common:$Rd, GPR64:$Rn, GPR64:$Rm),
      asm, "\t[$Rd]!, $Rn!, $Rm",
      "$Rd = $Rd_wb,$Rn = $Rn_wb", []>,
    Sched<[]> {
  bits<5> Rd;
  bits<5> Rn;
  bits<5> Rm;
  let Inst{31-27} = 0b00011;
  let Inst{26} = isTagging;
  let Inst{25-21} = 0b01110;
  let Inst{20-16} = Rm;
  let Inst{15-14} = opcode;
  let Inst{13} = op2;
  let Inst{12} = op1;
  let Inst{11-10} = 0b01;
  let Inst{9-5} = Rn;
  let Inst{4-0} = Rd;

  let DecoderMethod = "DecodeSETMemOpInstruction";
  let mayLoad = 0;
  let mayStore = 1;
}

class MOPSMemorySet<bits<2> opcode, bit op1, bit op2, string asm>
  : MOPSMemorySetBase<0, opcode, op1, op2, asm>;

class MOPSMemorySetTagging<bits<2> opcode, bit op1, bit op2, string asm>
  : MOPSMemorySetBase<1, opcode, op1, op2, asm>;

multiclass MOPSMemoryCopyInsns<bits<2> opcode, string asm> {
  def ""   : MOPSMemoryCopy<opcode, 0b00, 0b00, asm>;
  def WN   : MOPSMemoryCopy<opcode, 0b00, 0b01, asm # "wn">;
  def RN   : MOPSMemoryCopy<opcode, 0b00, 0b10, asm # "rn">;
  def N    : MOPSMemoryCopy<opcode, 0b00, 0b11, asm # "n">;
  def WT   : MOPSMemoryCopy<opcode, 0b01, 0b00, asm # "wt">;
  def WTWN : MOPSMemoryCopy<opcode, 0b01, 0b01, asm # "wtwn">;
  def WTRN : MOPSMemoryCopy<opcode, 0b01, 0b10, asm # "wtrn">;
  def WTN  : MOPSMemoryCopy<opcode, 0b01, 0b11, asm # "wtn">;
  def RT   : MOPSMemoryCopy<opcode, 0b10, 0b00, asm # "rt">;
  def RTWN : MOPSMemoryCopy<opcode, 0b10, 0b01, asm # "rtwn">;
  def RTRN : MOPSMemoryCopy<opcode, 0b10, 0b10, asm # "rtrn">;
  def RTN  : MOPSMemoryCopy<opcode, 0b10, 0b11, asm # "rtn">;
  def T    : MOPSMemoryCopy<opcode, 0b11, 0b00, asm # "t">;
  def TWN  : MOPSMemoryCopy<opcode, 0b11, 0b01, asm # "twn">;
  def TRN  : MOPSMemoryCopy<opcode, 0b11, 0b10, asm # "trn">;
  def TN   : MOPSMemoryCopy<opcode, 0b11, 0b11, asm # "tn">;
}

multiclass MOPSMemoryMoveInsns<bits<2> opcode, string asm> {
  def ""   : MOPSMemoryMove<opcode, 0b00, 0b00, asm>;
  def WN   : MOPSMemoryMove<opcode, 0b00, 0b01, asm # "wn">;
  def RN   : MOPSMemoryMove<opcode, 0b00, 0b10, asm # "rn">;
  def N    : MOPSMemoryMove<opcode, 0b00, 0b11, asm # "n">;
  def WT   : MOPSMemoryMove<opcode, 0b01, 0b00, asm # "wt">;
  def WTWN : MOPSMemoryMove<opcode, 0b01, 0b01, asm # "wtwn">;
  def WTRN : MOPSMemoryMove<opcode, 0b01, 0b10, asm # "wtrn">;
  def WTN  : MOPSMemoryMove<opcode, 0b01, 0b11, asm # "wtn">;
  def RT   : MOPSMemoryMove<opcode, 0b10, 0b00, asm # "rt">;
  def RTWN : MOPSMemoryMove<opcode, 0b10, 0b01, asm # "rtwn">;
  def RTRN : MOPSMemoryMove<opcode, 0b10, 0b10, asm # "rtrn">;
  def RTN  : MOPSMemoryMove<opcode, 0b10, 0b11, asm # "rtn">;
  def T    : MOPSMemoryMove<opcode, 0b11, 0b00, asm # "t">;
  def TWN  : MOPSMemoryMove<opcode, 0b11, 0b01, asm # "twn">;
  def TRN  : MOPSMemoryMove<opcode, 0b11, 0b10, asm # "trn">;
  def TN   : MOPSMemoryMove<opcode, 0b11, 0b11, asm # "tn">;
}

multiclass MOPSMemorySetInsns<bits<2> opcode, string asm> {
  def "" : MOPSMemorySet<opcode, 0, 0, asm>;
  def T  : MOPSMemorySet<opcode, 1, 0, asm # "t">;
  def N  : MOPSMemorySet<opcode, 0, 1, asm # "n">;
  def TN : MOPSMemorySet<opcode, 1, 1, asm # "tn">;
}

multiclass MOPSMemorySetTaggingInsns<bits<2> opcode, string asm> {
  def "" : MOPSMemorySetTagging<opcode, 0, 0, asm>;
  def T  : MOPSMemorySetTagging<opcode, 1, 0, asm # "t">;
  def N  : MOPSMemorySetTagging<opcode, 0, 1, asm # "n">;
  def TN : MOPSMemorySetTagging<opcode, 1, 1, asm # "tn">;
}

//----------------------------------------------------------------------------
// 2022 Armv8.9/Armv9.4 Extensions
//----------------------------------------------------------------------------

//---
// 2022 Architecture Extensions: General Data Processing (FEAT_CSSC)
//---

class BaseTwoOperandRegImm<bit sf, bit Op, bit S, bits<4> opc,
                           RegisterClass regtype, ImmLeaf immtype, string asm,
                           SDPatternOperator OpNode>
    : I<(outs regtype:$Rd), (ins regtype:$Rn, immtype:$imm),
        asm, "\t$Rd, $Rn, $imm", "",
        [(set regtype:$Rd, (OpNode regtype:$Rn, immtype:$imm))]> {
  bits<5> Rd;
  bits<5> Rn;
  bits<8> imm;

  let Inst{31}    = sf;
  let Inst{30}    = Op;
  let Inst{29}    = S;
  let Inst{28-22} = 0b1000111;
  let Inst{21-18} = opc;
  let Inst{17-10} = imm;
  let Inst{9-5}   = Rn;
  let Inst{4-0}   = Rd;
}

class BaseComparisonOpReg<bit size, bit isUnsigned, bit isMin,
                          RegisterClass regtype, string asm,
                          SDPatternOperator OpNode>
    : BaseTwoOperandRegReg<size, 0b0, {0,1,1,0,?,?}, regtype, asm, OpNode>,
      Sched<[WriteI]> {
  let Inst{11} = isMin;
  let Inst{10} = isUnsigned;
  let mayLoad  = 0;
  let mayStore = 0;
  let hasSideEffects = 0;
}

class BaseComparisonOpImm<bit size, bit isUnsigned, bit isMin,
                          RegisterClass regtype, ImmLeaf immtype, string asm,
                          SDPatternOperator OpNode>
    : BaseTwoOperandRegImm<size, 0b0, 0b0, {0,0,?,?}, regtype, immtype, asm,
                           OpNode>,
      Sched<[]> {
  let Inst{19} = isMin;
  let Inst{18} = isUnsigned;
  let mayLoad  = 0;
  let mayStore = 0;
  let hasSideEffects = 0;
}

multiclass ComparisonOp<bit isUnsigned, bit isMin, string asm,
                        SDPatternOperator OpNode = null_frag> {
  def Wrr : BaseComparisonOpReg<0b0, isUnsigned, isMin, GPR32, asm, OpNode>;

  def Wri : BaseComparisonOpImm<0b0, isUnsigned, isMin, GPR32,
                                !cond(isUnsigned : uimm8_32b,
                                      !not(isUnsigned) : simm8_32b), asm, OpNode>;

  def Xrr : BaseComparisonOpReg<0b1, isUnsigned, isMin, GPR64, asm, OpNode>;

  def Xri : BaseComparisonOpImm<0b1, isUnsigned, isMin, GPR64,
                                !cond(isUnsigned : uimm8_64b,
                                      !not(isUnsigned) : simm8_64b), asm, OpNode>;
}

//---
// RCPC instructions (FEAT_LRCPC3)
//---

class BaseLRCPC3<bits<2> size, bit V, bits<2> opc, dag oops, dag iops,
                 string asm, string operands, string cstr = "">
      : I<oops, iops, asm, operands, cstr, []>,
        Sched<[WriteAtomic]> {
  bits<5> Rt;
  bits<5> Rn;
  let Inst{31-30}    = size;
  let Inst{29-24}    = {0,1,1,V,0,1};
  let Inst{23-22}    = opc;
  let Inst{21}       = 0b0;
  //  Inst{20-12}
  let Inst{11-10}    = 0b10;
  let Inst{9-5}      = Rn;
  let Inst{4-0}      = Rt;

  let mayLoad = Inst{22};
  let mayStore = !not(Inst{22});
  let hasSideEffects = 0;
}

class BaseLRCPC3IntegerLoadStorePair<bits<2> size, bits<2> opc, bits<4> opc2,
                                     dag oops, dag iops, string asm,
                                     string operands, string cstr>
      : BaseLRCPC3<size, /*V*/0, opc, oops, iops, asm, operands, cstr> {
  bits<5> Rt2;
  let Inst{20-16} = Rt2;
  let Inst{15-12} = opc2;
}

class BaseLRCPC3IntegerLoadStore<bits<2> size, bits<2> opc, dag oops, dag iops,
                                 string asm, string operands, string cstr>
      : BaseLRCPC3<size, /*V*/0, opc, oops, iops, asm, operands, cstr> {
  let Inst{20-12} = 0b000000000; // imm9
}

multiclass LRCPC3NEONLoadStoreUnscaledOffset<bits<2> size, bits<2> opc, RegisterClass regtype,
                                             dag oops, dag iops, string asm> {
  def i : BaseLRCPC3<size, /*V*/1, opc, oops, iops, asm, "\t$Rt, [$Rn{, $simm}]", /*cstr*/""> {
    bits<9> simm; // signed immediate encoded in imm9=Rt2:imm4
    let Inst{20-12} = simm;
  }

  def a : InstAlias<asm # "\t$Rt, [$Rn]",
                  (!cast<Instruction>(NAME # "i") regtype:$Rt, GPR64sp:$Rn, 0)>;
}

class LRCPC3NEONLdStSingle<bit L, dag oops, dag iops, string asm, string cst>
      : BaseSIMDLdStSingle<L, /*R*/0b0, /*opcode*/0b100, asm,
                           "\t$Vt$Q, [$Rn]", cst, oops, iops, []>,
        Sched<[]> {
  bit Q;
  let Inst{31}       = 0;
  let Inst{30}       = Q;
  let Inst{23}       = 0;
  let Inst{20-16}    = 0b00001;
  let Inst{12}       = 0; // S
  let Inst{11-10}    = 0b01; // size

  let mayLoad = L;
  let mayStore = !not(L);
  let hasSideEffects = 1;
}

//---
// Instrumentation Extension (FEAT_ITE)
//---

let Predicates = [HasITE] in
def TRCIT : RtSystemI<0b0, (outs), (ins GPR64:$Rt), "trcit", "\t$Rt"> {
  let Inst{20-19} = 0b01;
  let Inst{18-16} = 0b011;
  let Inst{15-12} = 0b0111;
  let Inst{11-8}  = 0b0010;
  let Inst{7-5}   = 0b111;
}

// * RCWCAS family
// * RCW<OP> family

//--------------------------------------------------------------------
// Read-Check-Write Compare And Swap family (RCWCAS[S|P|PS]?[A|L|AL]?)

// Instruction encoding:
//
//          31 30|29  24|23|22|21|20 16|15|14 13|12 11 10|9 5|4 0
// RCWCAS    0  0|011001| A| R| 1|   Rs| 0| 0  0| 0  1  0| Rn| Rt
// RCWSCAS   0  1|011001| A| R| 1|   Rs| 0| 0  0| 0  1  0| Rn| Rt
// RCWCASP   0  0|011001| A| R| 1|   Rs| 0| 0  0| 0  1  1| Rn| Rt
// RCWSCASP  0  1|011001| A| R| 1|   Rs| 0| 0  0| 0  1  1| Rn| Rt

// Instruction syntax:
//
// RCW[S]CAS{<order>}   <Xs>,           <Xt>,          [<Xn|SP>]
// RCW[S]CASP{<order>}  <Xs>, <X(s+1)>, <Xt>, <X(t+1)> [<Xn|SP>]

class BaseRCWCASEncoding<dag oops, dag iops, string asm>
      : I<oops, iops, asm, "\t$Rs, $Rt, [$Rn]", "$out = $Rs", []>,
        Sched<[]> {
  bit Acq;
  bit Rel;
  bit SC;
  bit Pair;
  bits<5> Rs;
  bits<5> Rn;
  bits<5> Rt;
  let Inst{31} = 0b0;
  let Inst{30} = SC;
  let Inst{29-24} = 0b011001;
  let Inst{23} = Acq;
  let Inst{22} = Rel;
  let Inst{21} = 0b1;
  let Inst{20-16} = Rs;
  let Inst{15-13} = 0b000;
  let Inst{12-11} = 0b01;
  let Inst{10} = Pair;
  let Inst{9-5} = Rn;
  let Inst{4-0} = Rt;
  let mayLoad = 1;
  let mayStore = 1;
  let hasSideEffects = 1;
  let Defs = [NZCV];
}

multiclass BaseRCWCAS<dag oops, dag iops, string prefix> {
  let Acq = 0b0, Rel = 0b0 in
    def "" : BaseRCWCASEncoding<oops, iops, prefix # "">;
  let Acq = 0b1, Rel = 0b0 in
    def A  : BaseRCWCASEncoding<oops, iops, prefix # "a">;
  let Acq = 0b0, Rel = 0b1 in
    def L  : BaseRCWCASEncoding<oops, iops, prefix # "l">;
  let Acq = 0b1, Rel = 0b1 in
    def AL : BaseRCWCASEncoding<oops, iops, prefix # "al">;
}

multiclass ReadCheckWriteCompareAndSwap {
  let SC = 0b0, Pair = 0b0, Predicates = [HasTHE] in
    defm CAS  : BaseRCWCAS<(outs GPR64:$out),
                           (ins GPR64:$Rs, GPR64:$Rt, GPR64sp:$Rn), "rcwcas" >;
  let SC = 0b1, Pair = 0b0, Predicates = [HasTHE] in
    defm SCAS : BaseRCWCAS<(outs GPR64:$out),
                           (ins GPR64:$Rs, GPR64:$Rt, GPR64sp:$Rn), "rcwscas">;
  let SC = 0b0, Pair = 0b1, Predicates = [HasTHE, HasD128] in
    defm CASP : BaseRCWCAS<(outs XSeqPairClassOperand:$out),
                           (ins XSeqPairClassOperand:$Rs,
                                XSeqPairClassOperand:$Rt, GPR64sp:$Rn),
                           "rcwcasp">;
  let SC = 0b1, Pair = 0b1, Predicates = [HasTHE, HasD128] in
    defm SCASP: BaseRCWCAS<(outs XSeqPairClassOperand:$out),
                           (ins XSeqPairClassOperand:$Rs,
                                XSeqPairClassOperand:$Rt, GPR64sp:$Rn),
                           "rcwscasp">;
}

//------------------------------------------------------------------
// Read-Check-Write <OP> family (RCW[CLR|SET|SWP][S|P|PS]?[A|L|AL]?)

// Instruction encoding:
//
//          31 30|29  24|23|22|21|20 16|15|14 12|11 10|9 5|4 0
// RCWCLR    0  0|111000| A| R| 1|   Rs| 1|  001| 0  0| Rn| Rt
// RCWSCLR   0  1|111000| A| R| 1|   Rs| 1|  001| 0  0| Rn| Rt
// RCWSET    0  0|111000| A| R| 1|   Rs| 1|  011| 0  0| Rn| Rt
// RCWSSET   0  1|111000| A| R| 1|   Rs| 1|  011| 0  0| Rn| Rt
// RCWSWP    0  0|111000| A| R| 1|   Rs| 1|  010| 0  0| Rn| Rt
// RCWSSWP   0  1|111000| A| R| 1|   Rs| 1|  010| 0  0| Rn| Rt

//          31 30|29  24|23|22|21|20 16|15|14 12|11 10|9 5|4 0
// RCWCLRP   0  0|011001| A| R| 1|  Rt2| 1|  001| 0  0| Rn| Rt
// RCWSCLRP  0  1|011001| A| R| 1|  Rt2| 1|  001| 0  0| Rn| Rt
// RCWSETP   0  0|011001| A| R| 1|  Rt2| 1|  011| 0  0| Rn| Rt
// RCWSSETP  0  1|011001| A| R| 1|  Rt2| 1|  011| 0  0| Rn| Rt
// RCWSWPP   0  0|011001| A| R| 1|  Rt2| 1|  010| 0  0| Rn| Rt
// RCWSSWPP  0  1|011001| A| R| 1|  Rt2| 1|  010| 0  0| Rn| Rt

// Instruction syntax:
//
// RCW[S]<OP>{<order>}   <Xs>,  <Xt>, [<Xn|SP>]
// RCW[S]<OP>P{<order>}  <Xt1>, <Xt2>, [<Xn|SP>]

class BaseRCWOPEncoding<string asm>
      : I<(outs GPR64:$Rt),(ins GPR64:$Rs, GPR64sp:$Rn), asm,
          "\t$Rs, $Rt, [$Rn]", "", []>,
        Sched<[]> {
  bit Acq;
  bit Rel;
  bit SC;
  bits<3> opc;
  bits<5> Rs;
  bits<5> Rn;
  bits<5> Rt;
  let Inst{31} = 0b0;
  let Inst{30} = SC;
  let Inst{29-24} = 0b111000;
  let Inst{23} = Acq;
  let Inst{22} = Rel;
  let Inst{21} = 0b1;
  let Inst{20-16} = Rs;
  let Inst{15} = 0b1;
  let Inst{14-12} = opc;
  let Inst{11-10} = 0b00;
  let Inst{9-5} = Rn;
  let Inst{4-0} = Rt;
  let mayLoad = 1;
  let mayStore = 1;
  let hasSideEffects = 1;
  let Defs = [NZCV];
  let Predicates = [HasTHE];
}

class BaseRCWOPPEncoding<string asm>
      : I<(outs GPR64common:$Rt_wb, GPR64common:$Rt2_wb),
          (ins GPR64common:$Rt, GPR64common:$Rt2, GPR64sp:$Rn), asm,
          "\t$Rt, $Rt2, [$Rn]", "$Rt = $Rt_wb, $Rt2 = $Rt2_wb", []>,
        Sched<[]> {
  bit Acq;
  bit Rel;
  bit SC;
  bits<3> opc;
  bits<5> Rt2;
  bits<5> Rn;
  bits<5> Rt;
  let Inst{31} = 0b0;
  let Inst{30} = SC;
  let Inst{29-24} = 0b011001;
  let Inst{23} = Acq;
  let Inst{22} = Rel;
  let Inst{21} = 0b1;
  let Inst{20-16} = Rt2;
  let Inst{15} = 0b1;
  let Inst{14-12} = opc;
  let Inst{11-10} = 0b00;
  let Inst{9-5} = Rn;
  let Inst{4-0} = Rt;
  let mayLoad = 1;
  let mayStore = 1;
  let hasSideEffects = 1;
  let Defs = [NZCV];
  let Predicates = [HasTHE, HasD128];
}

multiclass BaseRCWOP<string prefix> {
  let Acq = 0b0, Rel = 0b0 in def "" : BaseRCWOPEncoding<prefix # "">;
  let Acq = 0b1, Rel = 0b0 in def A  : BaseRCWOPEncoding<prefix # "a">;
  let Acq = 0b0, Rel = 0b1 in def L  : BaseRCWOPEncoding<prefix # "l">;
  let Acq = 0b1, Rel = 0b1 in def AL : BaseRCWOPEncoding<prefix # "al">;

  let Acq = 0b0, Rel = 0b0 in def P   : BaseRCWOPPEncoding<prefix # "p">;
  let Acq = 0b1, Rel = 0b0 in def PA  : BaseRCWOPPEncoding<prefix # "pa">;
  let Acq = 0b0, Rel = 0b1 in def PL  : BaseRCWOPPEncoding<prefix # "pl">;
  let Acq = 0b1, Rel = 0b1 in def PAL : BaseRCWOPPEncoding<prefix # "pal">;
}

multiclass ReadCheckWriteOperation<bits<3> opc, string op> {
  let SC = 0b0, opc = opc in defm ""  : BaseRCWOP<"rcw" # ""  # op>;
  let SC = 0b1, opc = opc in defm S   : BaseRCWOP<"rcw" # "s" # op >;
}

//---
// 128-bit atomic instructions (FEAT_LSE128)
//---

let mayLoad = 1, mayStore = 1, hasSideEffects = 0 in
class LSE128Base<bits<3> op0, bits<2> AR, bit o3, string asm>
: I<(outs GPR64common:$Rt_wb, GPR64common:$Rt2_wb),
    (ins GPR64common:$Rt, GPR64common:$Rt2, GPR64sp:$Rn),
    asm, "\t$Rt, $Rt2, [$Rn]",
    "$Rt = $Rt_wb, $Rt2 = $Rt2_wb", []>,
  Sched<[]> {
  bits<5> Rt;
  bits<5> Rt2;
  bits<5> Rn;
  let Inst{31-24} = 0b00011001;
  let Inst{23-22} = AR;
  let Inst{21} = 0b1;
  let Inst{20-16} = Rt2;
  let Inst{15} = o3;
  let Inst{14-12} = op0;
  let Inst{11-10} = 0b00;
  let Inst{9-5} = Rn;
  let Inst{4-0} = Rt;
}

//---
// 128-bit System Instructions (FEAT_SYSINSTR128)
//---

// Instruction encoding:
//
//          31          19|18 16|15 12|11 8|7 5|4 0
// SYSP      1101010101001|  op1|   Cn|  Cm|op2| Rt

// Instruction syntax:
//
// SYSP #<op1>, <Cn>, <Cm>, #<op2>{, <Xt>, <Xt+1>}

class RtSystemI128<bit L, dag oops, dag iops, string asm, string operands, list<dag> pattern = []> :
  RtSystemI<L, oops, iops, asm, operands, pattern> {
  let Inst{22}    = 0b1; // override BaseSystemI
}

class BaseSYSPEncoding<bit L, string asm, string operands, dag outputs, dag inputs>
  : RtSystemI128<L, outputs, inputs, asm, operands> {
  bits<3> op1;
  bits<4> Cn;
  bits<4> Cm;
  bits<3> op2;
  let Inst{20-19} = 0b01;
  let Inst{18-16} = op1;
  let Inst{15-12} = Cn;
  let Inst{11-8}  = Cm;
  let Inst{7-5}   = op2;
}
class SystemPXtI<bit L, string asm> :
  BaseSYSPEncoding<L, asm, "\t$op1, $Cn, $Cm, $op2, $Rt", (outs),
  (ins imm0_7:$op1, sys_cr_op:$Cn, sys_cr_op:$Cm, imm0_7:$op2, XSeqPairClassOperand:$Rt)>;


//----------------------------------------------------------------------------
// Allow the size specifier tokens to be upper case, not just lower.
def : TokenAlias<".4B", ".4b">;  // Add dot product
def : TokenAlias<".8B", ".8b">;
def : TokenAlias<".4H", ".4h">;
def : TokenAlias<".2S", ".2s">;
def : TokenAlias<".1D", ".1d">;
def : TokenAlias<".16B", ".16b">;
def : TokenAlias<".8H", ".8h">;
def : TokenAlias<".4S", ".4s">;
def : TokenAlias<".2D", ".2d">;
def : TokenAlias<".1Q", ".1q">;
def : TokenAlias<".2H", ".2h">;
def : TokenAlias<".B", ".b">;
def : TokenAlias<".H", ".h">;
def : TokenAlias<".S", ".s">;
def : TokenAlias<".D", ".d">;
def : TokenAlias<".Q", ".q">;<|MERGE_RESOLUTION|>--- conflicted
+++ resolved
@@ -898,11 +898,7 @@
 def imm64_0_65535 : Operand<i64>, ImmLeaf<i64, [{
   return ((uint64_t)Imm) < 65536;
 }]>;
-<<<<<<< HEAD
-}
-=======
 } // ParserMatchClass
->>>>>>> 6241a64e
 
 def imm0_255 : Operand<i32>, ImmLeaf<i32, [{
   return ((uint32_t)Imm) < 256;
