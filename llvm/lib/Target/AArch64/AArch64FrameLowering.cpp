--- conflicted
+++ resolved
@@ -345,15 +345,6 @@
   return MF.getSubtarget<AArch64Subtarget>().getStreamingHazardSize();
 }
 
-<<<<<<< HEAD
-/// Returns true if PPRs are spilled as ZPRs.
-static bool arePPRsSpilledAsZPR(const MachineFunction &MF) {
-  return MF.getSubtarget().getRegisterInfo()->getSpillSize(
-             AArch64::PPRRegClass) == 16;
-}
-
-=======
->>>>>>> 54c4ef26
 StackOffset
 AArch64FrameLowering::getZPRStackSize(const MachineFunction &MF) const {
   const AArch64FunctionInfo *AFI = MF.getInfo<AArch64FunctionInfo>();
@@ -1474,11 +1465,7 @@
       return FPOffset;
     }
     FrameReg = RegInfo->hasBasePointer(MF) ? RegInfo->getBaseRegister()
-<<<<<<< HEAD
-                                           : (unsigned)AArch64::SP;
-=======
                                            : MCRegister(AArch64::SP);
->>>>>>> 54c4ef26
 
     return SPOffset;
   }
@@ -2298,13 +2285,7 @@
 
 // Returns true if the LDST MachineInstr \p MI is a PPR access.
 static bool isPPRAccess(const MachineInstr &MI) {
-<<<<<<< HEAD
-  return MI.getOpcode() != AArch64::SPILL_PPR_TO_ZPR_SLOT_PSEUDO &&
-         MI.getOpcode() != AArch64::FILL_PPR_FROM_ZPR_SLOT_PSEUDO &&
-         AArch64::PPRRegClass.contains(MI.getOperand(0).getReg());
-=======
   return AArch64::PPRRegClass.contains(MI.getOperand(0).getReg());
->>>>>>> 54c4ef26
 }
 
 // Check if a Hazard slot is needed for the current function, and if so create
@@ -2406,15 +2387,6 @@
       return;
     }
 
-<<<<<<< HEAD
-    if (arePPRsSpilledAsZPR(MF)) {
-      LLVM_DEBUG(dbgs() << "SplitSVEObjects is not supported with "
-                           "-aarch64-enable-zpr-predicate-spills");
-      return;
-    }
-
-=======
->>>>>>> 54c4ef26
     // If another calling convention is explicitly set FPRs can't be promoted to
     // ZPR callee-saves.
     if (!is_contained({CallingConv::C, CallingConv::Fast,
@@ -2470,12 +2442,7 @@
   const AArch64Subtarget &Subtarget = MF.getSubtarget<AArch64Subtarget>();
 
   TargetFrameLowering::determineCalleeSaves(MF, SavedRegs, RS);
-<<<<<<< HEAD
-  const AArch64RegisterInfo *RegInfo = static_cast<const AArch64RegisterInfo *>(
-      MF.getSubtarget().getRegisterInfo());
-=======
   const AArch64RegisterInfo *RegInfo = Subtarget.getRegisterInfo();
->>>>>>> 54c4ef26
   AArch64FunctionInfo *AFI = MF.getInfo<AArch64FunctionInfo>();
   unsigned UnspilledCSGPR = AArch64::NoRegister;
   unsigned UnspilledCSGPRPaired = AArch64::NoRegister;
@@ -2601,11 +2568,7 @@
     auto SpillSize = TRI->getSpillSize(*RC);
     bool IsZPR = AArch64::ZPRRegClass.contains(Reg);
     bool IsPPR = !IsZPR && AArch64::PPRRegClass.contains(Reg);
-<<<<<<< HEAD
-    if (IsZPR || (IsPPR && arePPRsSpilledAsZPR(MF)))
-=======
     if (IsZPR)
->>>>>>> 54c4ef26
       ZPRCSStackSize += SpillSize;
     else if (IsPPR)
       PPRCSStackSize += SpillSize;
@@ -2920,11 +2883,7 @@
     StackTop += MFI.getObjectSize(FI);
     StackTop = alignTo(StackTop, Alignment);
 
-<<<<<<< HEAD
-    assert(StackTop < std::numeric_limits<int64_t>::max() &&
-=======
     assert(StackTop < (uint64_t)std::numeric_limits<int64_t>::max() &&
->>>>>>> 54c4ef26
            "SVE StackTop far too large?!");
 
     int64_t Offset = -int64_t(StackTop);
@@ -2976,15 +2935,6 @@
 
   PPRStackTop = alignTo(PPRStackTop, Align(16U));
   ZPRStackTop = alignTo(ZPRStackTop, Align(16U));
-<<<<<<< HEAD
-
-  if (AssignOffsets == AssignObjectOffsets::Yes)
-    AFI->setStackSizeSVE(SVEStack.ZPRStackSize, SVEStack.PPRStackSize);
-
-  return SVEStack;
-}
-=======
->>>>>>> 54c4ef26
 
   if (AssignOffsets == AssignObjectOffsets::Yes)
     AFI->setStackSizeSVE(SVEStack.ZPRStackSize, SVEStack.PPRStackSize);
@@ -4008,22 +3958,9 @@
           }
 
           unsigned RegTy = StackAccess::AccessType::GPR;
-<<<<<<< HEAD
-          if (MFI.hasScalableStackID(FrameIdx)) {
-            // SPILL_PPR_TO_ZPR_SLOT_PSEUDO and FILL_PPR_FROM_ZPR_SLOT_PSEUDO
-            // spill/fill the predicate as a data vector (so are an FPR access).
-            if (MI.getOpcode() != AArch64::SPILL_PPR_TO_ZPR_SLOT_PSEUDO &&
-                MI.getOpcode() != AArch64::FILL_PPR_FROM_ZPR_SLOT_PSEUDO &&
-                AArch64::PPRRegClass.contains(MI.getOperand(0).getReg())) {
-              RegTy = StackAccess::PPR;
-            } else
-              RegTy = StackAccess::FPR;
-          } else if (AArch64InstrInfo::isFpOrNEON(MI)) {
-=======
           if (MFI.hasScalableStackID(FrameIdx))
             RegTy = isPPRAccess(MI) ? StackAccess::PPR : StackAccess::FPR;
           else if (AArch64InstrInfo::isFpOrNEON(MI))
->>>>>>> 54c4ef26
             RegTy = StackAccess::FPR;
 
           StackAccesses[ArrIdx].AccessTypes |= RegTy;
