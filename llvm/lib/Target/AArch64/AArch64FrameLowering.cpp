--- conflicted
+++ resolved
@@ -2396,16 +2396,6 @@
       return;
     }
 
-<<<<<<< HEAD
-    const TargetRegisterInfo *TRI = MF.getSubtarget().getRegisterInfo();
-    if (MFI.hasVarSizedObjects() || TRI->hasStackRealignment(MF)) {
-      LLVM_DEBUG(dbgs() << "SplitSVEObjects is not supported with variable "
-                           "sized objects or realignment\n");
-      return;
-    }
-
-=======
->>>>>>> 811fe024
     // If another calling convention is explicitly set FPRs can't be promoted to
     // ZPR callee-saves.
     if (!is_contained({CallingConv::C, CallingConv::Fast,
