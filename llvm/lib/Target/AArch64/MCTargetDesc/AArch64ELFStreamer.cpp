--- conflicted
+++ resolved
@@ -511,13 +511,6 @@
       })) {
     auto *Text =
         static_cast<MCSectionELF *>(Ctx.getObjectFileInfo()->getTextSection());
-<<<<<<< HEAD
-    for (auto &F : *Text)
-      if (auto *DF = dyn_cast<MCDataFragment>(&F))
-        if (!DF->getContents().empty())
-          return;
-    Text->setFlags(Text->getFlags() | ELF::SHF_AARCH64_PURECODE);
-=======
     bool Empty = true;
     for (auto &F : *Text) {
       if (auto *DF = dyn_cast<MCDataFragment>(&F)) {
@@ -529,7 +522,6 @@
     }
     if (Empty)
       Text->setFlags(Text->getFlags() | ELF::SHF_AARCH64_PURECODE);
->>>>>>> d465594a
   }
 
   MCSectionELF *MemtagSec = nullptr;
