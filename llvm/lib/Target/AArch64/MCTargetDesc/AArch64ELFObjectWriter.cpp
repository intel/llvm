--- conflicted
+++ resolved
@@ -57,11 +57,7 @@
 // assumes IsILP32 is true
 bool AArch64ELFObjectWriter::isNonILP32reloc(const MCFixup &Fixup,
                                              AArch64::Specifier RefKind) const {
-<<<<<<< HEAD
-  if (Fixup.getTargetKind() != AArch64::fixup_aarch64_movw)
-=======
   if (Fixup.getKind() != AArch64::fixup_aarch64_movw)
->>>>>>> 10a576f7
     return false;
   switch (RefKind) {
   case AArch64::S_ABS_G3:
@@ -88,11 +84,7 @@
 unsigned AArch64ELFObjectWriter::getRelocType(const MCFixup &Fixup,
                                               const MCValue &Target,
                                               bool IsPCRel) const {
-<<<<<<< HEAD
-  unsigned Kind = Fixup.getTargetKind();
-=======
   auto Kind = Fixup.getKind();
->>>>>>> 10a576f7
   AArch64::Specifier RefKind =
       static_cast<AArch64::Specifier>(Target.getSpecifier());
   AArch64::Specifier SymLoc = AArch64::getSymbolLoc(RefKind);
