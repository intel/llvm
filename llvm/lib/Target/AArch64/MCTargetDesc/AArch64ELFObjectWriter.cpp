--- conflicted
+++ resolved
@@ -85,15 +85,9 @@
                                               const MCValue &Target,
                                               bool IsPCRel) const {
   unsigned Kind = Fixup.getTargetKind();
-<<<<<<< HEAD
-  AArch64MCExpr::Specifier RefKind =
-      static_cast<AArch64MCExpr::Specifier>(Target.getSpecifier());
-  AArch64MCExpr::Specifier SymLoc = AArch64::getSymbolLoc(RefKind);
-=======
   AArch64::Specifier RefKind =
       static_cast<AArch64::Specifier>(Target.getSpecifier());
   AArch64::Specifier SymLoc = AArch64::getSymbolLoc(RefKind);
->>>>>>> 5ee67ebe
   bool IsNC = AArch64::isNotChecked(RefKind);
 
   switch (SymLoc) {
@@ -354,17 +348,9 @@
     case AArch64::fixup_aarch64_ldst_imm12_scale8:
       if (SymLoc == AArch64::S_ABS && IsNC)
         return R_CLS(LDST64_ABS_LO12_NC);
-<<<<<<< HEAD
-      if ((SymLoc == AArch64MCExpr::VK_GOT ||
-           SymLoc == AArch64MCExpr::VK_GOT_AUTH) &&
-          IsNC) {
-        AArch64MCExpr::Specifier AddressLoc = AArch64::getAddressFrag(RefKind);
-        bool IsAuth = (SymLoc == AArch64MCExpr::VK_GOT_AUTH);
-=======
       if ((SymLoc == AArch64::S_GOT || SymLoc == AArch64::S_GOT_AUTH) && IsNC) {
         AArch64::Specifier AddressLoc = AArch64::getAddressFrag(RefKind);
         bool IsAuth = (SymLoc == AArch64::S_GOT_AUTH);
->>>>>>> 5ee67ebe
         if (!IsILP32) {
           if (AddressLoc == AArch64::S_LO15)
             return ELF::R_AARCH64_LD64_GOTPAGE_LO15;
