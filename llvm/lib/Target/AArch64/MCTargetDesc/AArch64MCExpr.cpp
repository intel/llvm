//===-- AArch64MCExpr.cpp - AArch64 specific MC expression classes --------===//
//
// Part of the LLVM Project, under the Apache License v2.0 with LLVM Exceptions.
// See https://llvm.org/LICENSE.txt for license information.
// SPDX-License-Identifier: Apache-2.0 WITH LLVM-exception
//
//===----------------------------------------------------------------------===//
//
// This file contains the implementation of the relocation specifiers
// accepted by the AArch64 architecture (e.g. ":lo12:", ":gottprel_g1:", ...).
//
//===----------------------------------------------------------------------===//

#include "AArch64MCExpr.h"
#include "llvm/BinaryFormat/ELF.h"
#include "llvm/MC/MCContext.h"
#include "llvm/MC/MCStreamer.h"
#include "llvm/MC/MCSymbolELF.h"
#include "llvm/MC/MCValue.h"
#include "llvm/Support/Casting.h"
#include "llvm/Support/ErrorHandling.h"

using namespace llvm;

#define DEBUG_TYPE "aarch64symbolrefexpr"

const AArch64MCExpr *AArch64MCExpr::create(const MCExpr *Expr, Specifier S,
                                           MCContext &Ctx) {
  return new (Ctx) AArch64MCExpr(Expr, S);
}

StringRef AArch64MCExpr::getSpecifierName() const {
  // clang-format off
  switch (static_cast<uint32_t>(getSpecifier())) {
  case VK_CALL:                return "";
  case VK_LO12:                return ":lo12:";
  case VK_ABS_G3:              return ":abs_g3:";
  case VK_ABS_G2:              return ":abs_g2:";
  case VK_ABS_G2_S:            return ":abs_g2_s:";
  case VK_ABS_G2_NC:           return ":abs_g2_nc:";
  case VK_ABS_G1:              return ":abs_g1:";
  case VK_ABS_G1_S:            return ":abs_g1_s:";
  case VK_ABS_G1_NC:           return ":abs_g1_nc:";
  case VK_ABS_G0:              return ":abs_g0:";
  case VK_ABS_G0_S:            return ":abs_g0_s:";
  case VK_ABS_G0_NC:           return ":abs_g0_nc:";
  case VK_PREL_G3:             return ":prel_g3:";
  case VK_PREL_G2:             return ":prel_g2:";
  case VK_PREL_G2_NC:          return ":prel_g2_nc:";
  case VK_PREL_G1:             return ":prel_g1:";
  case VK_PREL_G1_NC:          return ":prel_g1_nc:";
  case VK_PREL_G0:             return ":prel_g0:";
  case VK_PREL_G0_NC:          return ":prel_g0_nc:";
  case VK_DTPREL_G2:           return ":dtprel_g2:";
  case VK_DTPREL_G1:           return ":dtprel_g1:";
  case VK_DTPREL_G1_NC:        return ":dtprel_g1_nc:";
  case VK_DTPREL_G0:           return ":dtprel_g0:";
  case VK_DTPREL_G0_NC:        return ":dtprel_g0_nc:";
  case VK_DTPREL_HI12:         return ":dtprel_hi12:";
  case VK_DTPREL_LO12:         return ":dtprel_lo12:";
  case VK_DTPREL_LO12_NC:      return ":dtprel_lo12_nc:";
  case VK_TPREL_G2:            return ":tprel_g2:";
  case VK_TPREL_G1:            return ":tprel_g1:";
  case VK_TPREL_G1_NC:         return ":tprel_g1_nc:";
  case VK_TPREL_G0:            return ":tprel_g0:";
  case VK_TPREL_G0_NC:         return ":tprel_g0_nc:";
  case VK_TPREL_HI12:          return ":tprel_hi12:";
  case VK_TPREL_LO12:          return ":tprel_lo12:";
  case VK_TPREL_LO12_NC:       return ":tprel_lo12_nc:";
  case VK_TLSDESC_LO12:        return ":tlsdesc_lo12:";
  case VK_TLSDESC_AUTH_LO12:   return ":tlsdesc_auth_lo12:";
  case VK_ABS_PAGE:            return "";
  case VK_ABS_PAGE_NC:         return ":pg_hi21_nc:";
  case VK_GOT:                 return ":got:";
  case VK_GOT_PAGE:            return ":got:";
  case VK_GOT_PAGE_LO15:       return ":gotpage_lo15:";
  case VK_GOT_LO12:            return ":got_lo12:";
  case VK_GOTTPREL:            return ":gottprel:";
  case VK_GOTTPREL_PAGE:       return ":gottprel:";
  case VK_GOTTPREL_LO12_NC:    return ":gottprel_lo12:";
  case VK_GOTTPREL_G1:         return ":gottprel_g1:";
  case VK_GOTTPREL_G0_NC:      return ":gottprel_g0_nc:";
  case VK_TLSDESC:             return "";
  case VK_TLSDESC_PAGE:        return ":tlsdesc:";
  case VK_TLSDESC_AUTH:        return "";
  case VK_TLSDESC_AUTH_PAGE:   return ":tlsdesc_auth:";
  case VK_SECREL_LO12:         return ":secrel_lo12:";
  case VK_SECREL_HI12:         return ":secrel_hi12:";
  case VK_GOT_AUTH:            return ":got_auth:";
  case VK_GOT_AUTH_PAGE:       return ":got_auth:";
  case VK_GOT_AUTH_LO12:       return ":got_auth_lo12:";
  default:
    llvm_unreachable("Invalid relocation specifier");
  }
  // clang-format on
}

void AArch64MCExpr::printImpl(raw_ostream &OS, const MCAsmInfo *MAI) const {
  OS << getSpecifierName();
  Expr->print(OS, MAI);
}

void AArch64MCExpr::visitUsedExpr(MCStreamer &Streamer) const {
  Streamer.visitUsedExpr(*getSubExpr());
}

MCFragment *AArch64MCExpr::findAssociatedFragment() const {
  llvm_unreachable("FIXME: what goes here?");
}

bool AArch64MCExpr::evaluateAsRelocatableImpl(MCValue &Res,
                                              const MCAssembler *Asm) const {
  if (!getSubExpr()->evaluateAsRelocatable(Res, Asm))
    return false;
  Res.setSpecifier(getSpecifier());
  return true;
}

const AArch64AuthMCExpr *AArch64AuthMCExpr::create(const MCExpr *Expr,
                                                   uint16_t Discriminator,
                                                   AArch64PACKey::ID Key,
                                                   bool HasAddressDiversity,
                                                   MCContext &Ctx) {
  return new (Ctx)
      AArch64AuthMCExpr(Expr, Discriminator, Key, HasAddressDiversity);
}

void AArch64AuthMCExpr::printImpl(raw_ostream &OS, const MCAsmInfo *MAI) const {
  bool WrapSubExprInParens = !isa<MCSymbolRefExpr>(getSubExpr());
  if (WrapSubExprInParens)
    OS << '(';
  getSubExpr()->print(OS, MAI);
  if (WrapSubExprInParens)
    OS << ')';

  OS << "@AUTH(" << AArch64PACKeyIDToString(Key) << ',' << Discriminator;
  if (hasAddressDiversity())
    OS << ",addr";
  OS << ')';
}

void AArch64AuthMCExpr::visitUsedExpr(MCStreamer &Streamer) const {
  Streamer.visitUsedExpr(*getSubExpr());
}

MCFragment *AArch64AuthMCExpr::findAssociatedFragment() const {
  llvm_unreachable("FIXME: what goes here?");
<<<<<<< HEAD
}

bool AArch64AuthMCExpr::evaluateAsRelocatableImpl(
    MCValue &Res, const MCAssembler *Asm) const {
  if (!getSubExpr()->evaluateAsRelocatable(Res, Asm))
    return false;

  if (Res.getSymB())
    report_fatal_error("Auth relocation can't reference two symbols");

  Res = MCValue::get(Res.getSymA(), nullptr, Res.getConstant(), getKind());
  return true;
=======
>>>>>>> 5eee2751
}<|MERGE_RESOLUTION|>--- conflicted
+++ resolved
@@ -145,19 +145,4 @@
 
 MCFragment *AArch64AuthMCExpr::findAssociatedFragment() const {
   llvm_unreachable("FIXME: what goes here?");
-<<<<<<< HEAD
-}
-
-bool AArch64AuthMCExpr::evaluateAsRelocatableImpl(
-    MCValue &Res, const MCAssembler *Asm) const {
-  if (!getSubExpr()->evaluateAsRelocatable(Res, Asm))
-    return false;
-
-  if (Res.getSymB())
-    report_fatal_error("Auth relocation can't reference two symbols");
-
-  Res = MCValue::get(Res.getSymA(), nullptr, Res.getConstant(), getKind());
-  return true;
-=======
->>>>>>> 5eee2751
 }