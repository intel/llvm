--- conflicted
+++ resolved
@@ -216,17 +216,10 @@
       Ctx.reportError(Fixup.getLoc(), "fixup must be 16-byte aligned");
     return Value >> 4;
   case AArch64::fixup_aarch64_movw: {
-<<<<<<< HEAD
-    AArch64MCExpr::Specifier RefKind =
-        static_cast<AArch64MCExpr::Specifier>(Target.getSpecifier());
-    if (AArch64::getSymbolLoc(RefKind) != AArch64MCExpr::VK_ABS &&
-        AArch64::getSymbolLoc(RefKind) != AArch64MCExpr::VK_SABS) {
-=======
     AArch64::Specifier RefKind =
         static_cast<AArch64::Specifier>(Target.getSpecifier());
     if (AArch64::getSymbolLoc(RefKind) != AArch64::S_ABS &&
         AArch64::getSymbolLoc(RefKind) != AArch64::S_SABS) {
->>>>>>> 5ee67ebe
       if (!RefKind) {
         // The fixup is an expression
         if (SignedValue > 0xFFFF || SignedValue < -0xFFFF)
@@ -254,15 +247,9 @@
       return Value;
     }
 
-<<<<<<< HEAD
-    if (AArch64::getSymbolLoc(RefKind) == AArch64MCExpr::VK_SABS) {
-      switch (AArch64::getAddressFrag(RefKind)) {
-      case AArch64MCExpr::VK_G0:
-=======
     if (AArch64::getSymbolLoc(RefKind) == AArch64::S_SABS) {
       switch (AArch64::getAddressFrag(RefKind)) {
       case AArch64::S_G0:
->>>>>>> 5ee67ebe
         break;
       case AArch64::S_G1:
         SignedValue = SignedValue >> 16;
@@ -279,11 +266,7 @@
 
     } else {
       switch (AArch64::getAddressFrag(RefKind)) {
-<<<<<<< HEAD
-      case AArch64MCExpr::VK_G0:
-=======
       case AArch64::S_G0:
->>>>>>> 5ee67ebe
         break;
       case AArch64::S_G1:
         Value = Value >> 16;
@@ -301,11 +284,7 @@
 
     if (RefKind & AArch64::S_NC) {
       Value &= 0xFFFF;
-<<<<<<< HEAD
-    } else if (AArch64::getSymbolLoc(RefKind) == AArch64MCExpr::VK_SABS) {
-=======
     } else if (AArch64::getSymbolLoc(RefKind) == AArch64::S_SABS) {
->>>>>>> 5ee67ebe
       if (SignedValue > 0xFFFF || SignedValue < -0xFFFF)
         Ctx.reportError(Fixup.getLoc(), "fixup value out of range");
 
@@ -458,16 +437,9 @@
     return;
 
   if (Fixup.getTargetKind() == FK_Data_8 && TheTriple.isOSBinFormatELF()) {
-<<<<<<< HEAD
-    auto RefKind = static_cast<AArch64MCExpr::Specifier>(Target.getSpecifier());
-    AArch64MCExpr::Specifier SymLoc = AArch64::getSymbolLoc(RefKind);
-    if (SymLoc == AArch64MCExpr::VK_AUTH ||
-        SymLoc == AArch64MCExpr::VK_AUTHADDR) {
-=======
     auto RefKind = static_cast<AArch64::Specifier>(Target.getSpecifier());
     AArch64::Specifier SymLoc = AArch64::getSymbolLoc(RefKind);
     if (SymLoc == AArch64::S_AUTH || SymLoc == AArch64::S_AUTHADDR) {
->>>>>>> 5ee67ebe
       const auto *Expr = dyn_cast<AArch64AuthMCExpr>(Fixup.getValue());
       if (!Expr) {
         getContext().reportError(Fixup.getValue()->getLoc(),
@@ -518,15 +490,9 @@
 
   // FIXME: getFixupKindInfo() and getFixupKindNumBytes() could be fixed to
   // handle this more cleanly. This may affect the output of -show-mc-encoding.
-<<<<<<< HEAD
-  AArch64MCExpr::Specifier RefKind =
-      static_cast<AArch64MCExpr::Specifier>(Target.getSpecifier());
-  if (AArch64::getSymbolLoc(RefKind) == AArch64MCExpr::VK_SABS ||
-=======
   AArch64::Specifier RefKind =
       static_cast<AArch64::Specifier>(Target.getSpecifier());
   if (AArch64::getSymbolLoc(RefKind) == AArch64::S_SABS ||
->>>>>>> 5ee67ebe
       (!RefKind && Fixup.getTargetKind() == AArch64::fixup_aarch64_movw)) {
     // If the immediate is negative, generate MOVN else MOVZ.
     // (Bit 30 = 0) ==> MOVN, (Bit 30 = 1) ==> MOVZ.
