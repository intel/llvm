--- conflicted
+++ resolved
@@ -186,11 +186,7 @@
 
   bool getTgtMemIntrinsic(IntrinsicInst *Inst, MemIntrinsicInfo &Info);
 
-<<<<<<< HEAD
-  bool isLegalScalarTypeForSVEMaskedMemOp(Type *Ty) const {
-=======
   bool isLegalElementTypeForSVE(Type *Ty) const {
->>>>>>> 2e412c55
     if (Ty->isPointerTy())
       return true;
 
@@ -211,11 +207,7 @@
     if (isa<FixedVectorType>(DataType) || !ST->hasSVE())
       return false;
 
-<<<<<<< HEAD
-    return isLegalScalarTypeForSVEMaskedMemOp(DataType->getScalarType());
-=======
     return isLegalElementTypeForSVE(DataType->getScalarType());
->>>>>>> 2e412c55
   }
 
   bool isLegalMaskedLoad(Type *DataType, Align Alignment) {
@@ -230,11 +222,7 @@
     if (isa<FixedVectorType>(DataType) || !ST->hasSVE())
       return false;
 
-<<<<<<< HEAD
-    return isLegalScalarTypeForSVEMaskedMemOp(DataType->getScalarType());
-=======
     return isLegalElementTypeForSVE(DataType->getScalarType());
->>>>>>> 2e412c55
   }
 
   bool isLegalMaskedGather(Type *DataType, Align Alignment) const {
@@ -280,12 +268,9 @@
 
   bool supportsScalableVectors() const { return ST->hasSVE(); }
 
-<<<<<<< HEAD
-=======
   bool isLegalToVectorizeReduction(RecurrenceDescriptor RdxDesc,
                                    ElementCount VF) const;
 
->>>>>>> 2e412c55
   int getArithmeticReductionCost(unsigned Opcode, VectorType *Ty,
                                  bool IsPairwiseForm,
                                  TTI::TargetCostKind CostKind = TTI::TCK_RecipThroughput);
