--- conflicted
+++ resolved
@@ -426,11 +426,7 @@
 
   InstructionCost getExtendedReductionCost(unsigned Opcode, bool IsUnsigned,
                                            Type *ResTy, VectorType *ValTy,
-<<<<<<< HEAD
-                                           FastMathFlags FMF,
-=======
                                            std::optional<FastMathFlags> FMF,
->>>>>>> 5eee2751
                                            TTI::TargetCostKind CostKind);
 
   InstructionCost getMulAccReductionCost(
