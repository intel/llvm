--- conflicted
+++ resolved
@@ -228,20 +228,6 @@
   // on function entry to record the initial pstate of a function.
   Register PStateSMReg = MCRegister::NoRegister;
 
-<<<<<<< HEAD
-  // true if PStateSMReg is used.
-  bool PStateSMRegUsed = false;
-
-  // Holds a pointer to a buffer that is large enough to represent
-  // all SME ZA state and any additional state required by the
-  // __arm_sme_save/restore support routines.
-  Register SMESaveBufferAddr = MCRegister::NoRegister;
-
-  // true if SMESaveBufferAddr is used.
-  bool SMESaveBufferUsed = false;
-
-=======
->>>>>>> 35227056
   // Has the PNReg used to build PTRUE instruction.
   // The PTRUE is used for the LD/ST of ZReg pairs in save and restore.
   unsigned PredicateRegForFillSpill = 0;
@@ -296,18 +282,6 @@
   Register getPStateSMReg() const { return PStateSMReg; };
   void setPStateSMReg(Register Reg) { PStateSMReg = Reg; };
 
-<<<<<<< HEAD
-  unsigned isPStateSMRegUsed() const { return PStateSMRegUsed; };
-  void setPStateSMRegUsed(bool Used = true) { PStateSMRegUsed = Used; };
-
-  int64_t getVGIdx() const { return VGIdx; };
-  void setVGIdx(unsigned Idx) { VGIdx = Idx; };
-
-  int64_t getStreamingVGIdx() const { return StreamingVGIdx; };
-  void setStreamingVGIdx(unsigned FrameIdx) { StreamingVGIdx = FrameIdx; };
-
-=======
->>>>>>> 35227056
   bool isSVECC() const { return IsSVECC; };
   void setIsSVECC(bool s) { IsSVECC = s; };
 
