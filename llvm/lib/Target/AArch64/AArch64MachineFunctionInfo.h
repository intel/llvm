//=- AArch64MachineFunctionInfo.h - AArch64 machine function info -*- C++ -*-=//
//
// Part of the LLVM Project, under the Apache License v2.0 with LLVM Exceptions.
// See https://llvm.org/LICENSE.txt for license information.
// SPDX-License-Identifier: Apache-2.0 WITH LLVM-exception
//
//===----------------------------------------------------------------------===//
//
// This file declares AArch64-specific per-machine-function information.
//
//===----------------------------------------------------------------------===//

#ifndef LLVM_LIB_TARGET_AARCH64_AARCH64MACHINEFUNCTIONINFO_H
#define LLVM_LIB_TARGET_AARCH64_AARCH64MACHINEFUNCTIONINFO_H

#include "AArch64Subtarget.h"
#include "Utils/AArch64SMEAttributes.h"
#include "llvm/ADT/ArrayRef.h"
#include "llvm/ADT/SmallPtrSet.h"
#include "llvm/ADT/SmallVector.h"
#include "llvm/CodeGen/CallingConvLower.h"
#include "llvm/CodeGen/MIRYamlMapping.h"
#include "llvm/CodeGen/MachineFrameInfo.h"
#include "llvm/CodeGen/MachineFunction.h"
#include "llvm/IR/Function.h"
#include "llvm/MC/MCLinkerOptimizationHint.h"
#include "llvm/MC/MCSymbol.h"
#include <cassert>
#include <optional>

namespace llvm {

namespace yaml {
struct AArch64FunctionInfo;
} // end namespace yaml

class AArch64Subtarget;
class MachineInstr;

struct TPIDR2Object {
  int FrameIndex = std::numeric_limits<int>::max();
  unsigned Uses = 0;
};

/// AArch64FunctionInfo - This class is derived from MachineFunctionInfo and
/// contains private AArch64-specific information for each MachineFunction.
class AArch64FunctionInfo final : public MachineFunctionInfo {
  /// Number of bytes of arguments this function has on the stack. If the callee
  /// is expected to restore the argument stack this should be a multiple of 16,
  /// all usable during a tail call.
  ///
  /// The alternative would forbid tail call optimisation in some cases: if we
  /// want to transfer control from a function with 8-bytes of stack-argument
  /// space to a function with 16-bytes then misalignment of this value would
  /// make a stack adjustment necessary, which could not be undone by the
  /// callee.
  unsigned BytesInStackArgArea = 0;

  /// The number of bytes to restore to deallocate space for incoming
  /// arguments. Canonically 0 in the C calling convention, but non-zero when
  /// callee is expected to pop the args.
  unsigned ArgumentStackToRestore = 0;

  /// Space just below incoming stack pointer reserved for arguments being
  /// passed on the stack during a tail call. This will be the difference
  /// between the largest tail call argument space needed in this function and
  /// what's already available by reusing space of incoming arguments.
  unsigned TailCallReservedStack = 0;

  /// HasStackFrame - True if this function has a stack frame. Set by
  /// determineCalleeSaves().
  bool HasStackFrame = false;

  /// Amount of stack frame size, not including callee-saved registers.
  uint64_t LocalStackSize = 0;

  /// Amount of stack frame size used for saving callee-saved registers.
  unsigned CalleeSavedStackSize = 0;
  unsigned ZPRCalleeSavedStackSize = 0;
  unsigned PPRCalleeSavedStackSize = 0;
  bool HasCalleeSavedStackSize = false;
  bool HasSVECalleeSavedStackSize = false;

  /// Number of TLS accesses using the special (combinable)
  /// _TLS_MODULE_BASE_ symbol.
  unsigned NumLocalDynamicTLSAccesses = 0;

  /// FrameIndex for start of varargs area for arguments passed on the
  /// stack.
  int VarArgsStackIndex = 0;

  /// Offset of start of varargs area for arguments passed on the stack.
  unsigned VarArgsStackOffset = 0;

  /// FrameIndex for start of varargs area for arguments passed in
  /// general purpose registers.
  int VarArgsGPRIndex = 0;

  /// Size of the varargs area for arguments passed in general purpose
  /// registers.
  unsigned VarArgsGPRSize = 0;

  /// FrameIndex for start of varargs area for arguments passed in
  /// floating-point registers.
  int VarArgsFPRIndex = 0;

  /// Size of the varargs area for arguments passed in floating-point
  /// registers.
  unsigned VarArgsFPRSize = 0;

  /// The stack slots used to add space between FPR and GPR accesses when using
  /// hazard padding. StackHazardCSRSlotIndex is added between GPR and FPR CSRs.
  /// StackHazardSlotIndex is added between (sorted) stack objects.
  int StackHazardSlotIndex = std::numeric_limits<int>::max();
  int StackHazardCSRSlotIndex = std::numeric_limits<int>::max();

  /// True if this function has a subset of CSRs that is handled explicitly via
  /// copies.
  bool IsSplitCSR = false;

  /// True when the stack gets realigned dynamically because the size of stack
  /// frame is unknown at compile time. e.g., in case of VLAs.
  bool StackRealigned = false;

  /// True when the callee-save stack area has unused gaps that may be used for
  /// other stack allocations.
  bool CalleeSaveStackHasFreeSpace = false;

  /// SRetReturnReg - sret lowering includes returning the value of the
  /// returned struct in a register. This field holds the virtual register into
  /// which the sret argument is passed.
  Register SRetReturnReg;

  /// SVE stack size (for predicates and data vectors) are maintained here
  /// rather than in FrameInfo, as the placement and Stack IDs are target
  /// specific.
  uint64_t StackSizeZPR = 0;
  uint64_t StackSizePPR = 0;

  /// Are SVE objects (vectors and predicates) split into separate regions on
  /// the stack.
  bool SplitSVEObjects = false;

  /// HasCalculatedStackSizeSVE indicates whether StackSizeZPR/PPR is valid.
  bool HasCalculatedStackSizeSVE = false;

  /// Has a value when it is known whether or not the function uses a
  /// redzone, and no value otherwise.
  /// Initialized during frame lowering, unless the function has the noredzone
  /// attribute, in which case it is set to false at construction.
  std::optional<bool> HasRedZone;

  /// ForwardedMustTailRegParms - A list of virtual and physical registers
  /// that must be forwarded to every musttail call.
  SmallVector<ForwardedRegister, 1> ForwardedMustTailRegParms;

  /// FrameIndex for the tagged base pointer.
  std::optional<int> TaggedBasePointerIndex;

  /// Offset from SP-at-entry to the tagged base pointer.
  /// Tagged base pointer is set up to point to the first (lowest address)
  /// tagged stack slot.
  unsigned TaggedBasePointerOffset;

  /// OutliningStyle denotes, if a function was outined, how it was outlined,
  /// e.g. Tail Call, Thunk, or Function if none apply.
  std::optional<std::string> OutliningStyle;

  // Offset from SP-after-callee-saved-spills (i.e. SP-at-entry minus
  // CalleeSavedStackSize) to the address of the frame record.
  int CalleeSaveBaseToFrameRecordOffset = 0;

  /// SignReturnAddress is true if PAC-RET is enabled for the function with
  /// defaults being sign non-leaf functions only, with the B key.
  bool SignReturnAddress = false;

  /// SignReturnAddressAll modifies the default PAC-RET mode to signing leaf
  /// functions as well.
  bool SignReturnAddressAll = false;

  /// SignWithBKey modifies the default PAC-RET mode to signing with the B key.
  bool SignWithBKey = false;

  /// HasELFSignedGOT is true if the target binary format is ELF and the IR
  /// module containing the corresponding function has "ptrauth-elf-got" flag
  /// set to 1.
  bool HasELFSignedGOT = false;

  /// SigningInstrOffset captures the offset of the PAC-RET signing instruction
  /// within the prologue, so it can be re-used for authentication in the
  /// epilogue when using PC as a second salt (FEAT_PAuth_LR)
  MCSymbol *SignInstrLabel = nullptr;

  /// BranchTargetEnforcement enables placing BTI instructions at potential
  /// indirect branch destinations.
  bool BranchTargetEnforcement = false;

  /// Indicates that SP signing should be diversified with PC as-per PAuthLR.
  /// This is set by -mbranch-protection and will emit NOP instructions unless
  /// the subtarget feature +pauthlr is also used (in which case non-NOP
  /// instructions are emitted).
  bool BranchProtectionPAuthLR = false;

  /// Whether this function has an extended frame record [Ctx, FP, LR]. If so,
  /// bit 60 of the in-memory FP will be 1 to enable other tools to detect the
  /// extended record.
  bool HasSwiftAsyncContext = false;

  /// The stack slot where the Swift asynchronous context is stored.
  int SwiftAsyncContextFrameIdx = std::numeric_limits<int>::max();

  bool IsMTETagged = false;

  /// The function has Scalable Vector or Scalable Predicate register argument
  /// or return type
  bool IsSVECC = false;

  /// Whether this function changes streaming mode within the function.
  bool HasStreamingModeChanges = false;

  /// True if the function need unwind information.
  mutable std::optional<bool> NeedsDwarfUnwindInfo;

  /// True if the function need asynchronous unwind information.
  mutable std::optional<bool> NeedsAsyncDwarfUnwindInfo;

  int64_t StackProbeSize = 0;

  // Holds a register containing pstate.sm. This is set
  // on function entry to record the initial pstate of a function.
  Register PStateSMReg = MCRegister::NoRegister;

  // Has the PNReg used to build PTRUE instruction.
  // The PTRUE is used for the LD/ST of ZReg pairs in save and restore.
  unsigned PredicateRegForFillSpill = 0;

  // Holds the SME function attributes (streaming mode, ZA/ZT0 state).
  SMEAttrs SMEFnAttrs;

  // Holds the TPIDR2 block if allocated early (for Windows/stack probes
  // support).
  Register EarlyAllocSMESaveBuffer = AArch64::NoRegister;

  // Holds the spill slot for ZT0.
  int ZT0SpillSlotIndex = std::numeric_limits<int>::max();

  // Note: The following properties are only used for the old SME ABI lowering:
  /// The frame-index for the TPIDR2 object used for lazy saves.
  TPIDR2Object TPIDR2;
  // Holds a pointer to a buffer that is large enough to represent
  // all SME ZA state and any additional state required by the
  // __arm_sme_save/restore support routines.
  Register SMESaveBufferAddr = MCRegister::NoRegister;
  // true if SMESaveBufferAddr is used.
  bool SMESaveBufferUsed = false;

public:
  AArch64FunctionInfo(const Function &F, const AArch64Subtarget *STI);

  MachineFunctionInfo *
  clone(BumpPtrAllocator &Allocator, MachineFunction &DestMF,
        const DenseMap<MachineBasicBlock *, MachineBasicBlock *> &Src2DstMBB)
      const override;

  void setEarlyAllocSMESaveBuffer(Register Ptr) {
    EarlyAllocSMESaveBuffer = Ptr;
  }

  Register getEarlyAllocSMESaveBuffer() const {
    return EarlyAllocSMESaveBuffer;
  }

  void setZT0SpillSlotIndex(int FI) { ZT0SpillSlotIndex = FI; }
  int getZT0SpillSlotIndex() const {
    assert(hasZT0SpillSlotIndex() && "ZT0 spill slot index not set!");
    return ZT0SpillSlotIndex;
  }
  bool hasZT0SpillSlotIndex() const {
    return ZT0SpillSlotIndex != std::numeric_limits<int>::max();
  }

  // Old SME ABI lowering state getters/setters:
  Register getSMESaveBufferAddr() const { return SMESaveBufferAddr; };
  void setSMESaveBufferAddr(Register Reg) { SMESaveBufferAddr = Reg; };
  unsigned isSMESaveBufferUsed() const { return SMESaveBufferUsed; };
  void setSMESaveBufferUsed(bool Used = true) { SMESaveBufferUsed = Used; };
  TPIDR2Object &getTPIDR2Obj() { return TPIDR2; }

  void setPredicateRegForFillSpill(unsigned Reg) {
    PredicateRegForFillSpill = Reg;
  }
  unsigned getPredicateRegForFillSpill() const {
    return PredicateRegForFillSpill;
  }

  Register getPStateSMReg() const { return PStateSMReg; };
  void setPStateSMReg(Register Reg) { PStateSMReg = Reg; };

  bool isSVECC() const { return IsSVECC; };
  void setIsSVECC(bool s) { IsSVECC = s; };

  void initializeBaseYamlFields(const yaml::AArch64FunctionInfo &YamlMFI);

  unsigned getBytesInStackArgArea() const { return BytesInStackArgArea; }
  void setBytesInStackArgArea(unsigned bytes) { BytesInStackArgArea = bytes; }

  unsigned getArgumentStackToRestore() const { return ArgumentStackToRestore; }
  void setArgumentStackToRestore(unsigned bytes) {
    ArgumentStackToRestore = bytes;
  }

  unsigned getTailCallReservedStack() const { return TailCallReservedStack; }
  void setTailCallReservedStack(unsigned bytes) {
    TailCallReservedStack = bytes;
  }

  void setStackSizeSVE(uint64_t ZPR, uint64_t PPR) {
<<<<<<< HEAD
=======
    assert(isAligned(Align(16), ZPR) && isAligned(Align(16), PPR) &&
           "expected SVE stack sizes to be aligned to 16-bytes");
>>>>>>> 54c4ef26
    StackSizeZPR = ZPR;
    StackSizePPR = PPR;
    HasCalculatedStackSizeSVE = true;
  }

  uint64_t getStackSizeZPR() const {
    assert(hasCalculatedStackSizeSVE());
    return StackSizeZPR;
  }
  uint64_t getStackSizePPR() const {
    assert(hasCalculatedStackSizeSVE());
    return StackSizePPR;
  }

  bool hasCalculatedStackSizeSVE() const { return HasCalculatedStackSizeSVE; }

  bool hasSVEStackSize() const {
    return getStackSizeZPR() > 0 || getStackSizePPR() > 0;
  }

  bool hasStackFrame() const { return HasStackFrame; }
  void setHasStackFrame(bool s) { HasStackFrame = s; }

  bool isStackRealigned() const { return StackRealigned; }
  void setStackRealigned(bool s) { StackRealigned = s; }
  bool hasCalleeSaveStackFreeSpace() const {
    return CalleeSaveStackHasFreeSpace;
  }
  void setCalleeSaveStackHasFreeSpace(bool s) {
    CalleeSaveStackHasFreeSpace = s;
  }
  bool isSplitCSR() const { return IsSplitCSR; }
  void setIsSplitCSR(bool s) { IsSplitCSR = s; }

  void setLocalStackSize(uint64_t Size) { LocalStackSize = Size; }
  uint64_t getLocalStackSize() const { return LocalStackSize; }

  void setOutliningStyle(const std::string &Style) { OutliningStyle = Style; }
  std::optional<std::string> getOutliningStyle() const {
    return OutliningStyle;
  }

  void setCalleeSavedStackSize(unsigned Size) {
    CalleeSavedStackSize = Size;
    HasCalleeSavedStackSize = true;
  }

  // When CalleeSavedStackSize has not been set (for example when
  // some MachineIR pass is run in isolation), then recalculate
  // the CalleeSavedStackSize directly from the CalleeSavedInfo.
  // Note: This information can only be recalculated after PEI
  // has assigned offsets to the callee save objects.
  unsigned getCalleeSavedStackSize(const MachineFrameInfo &MFI) const {
    bool ValidateCalleeSavedStackSize = false;

#ifndef NDEBUG
    // Make sure the calculated size derived from the CalleeSavedInfo
    // equals the cached size that was calculated elsewhere (e.g. in
    // determineCalleeSaves).
    ValidateCalleeSavedStackSize = HasCalleeSavedStackSize;
#endif

    if (!HasCalleeSavedStackSize || ValidateCalleeSavedStackSize) {
      assert(MFI.isCalleeSavedInfoValid() && "CalleeSavedInfo not calculated");
      if (MFI.getCalleeSavedInfo().empty())
        return 0;

      int64_t MinOffset = std::numeric_limits<int64_t>::max();
      int64_t MaxOffset = std::numeric_limits<int64_t>::min();
      for (const auto &Info : MFI.getCalleeSavedInfo()) {
        int FrameIdx = Info.getFrameIdx();
        if (MFI.getStackID(FrameIdx) != TargetStackID::Default)
          continue;
        int64_t Offset = MFI.getObjectOffset(FrameIdx);
        int64_t ObjSize = MFI.getObjectSize(FrameIdx);
        MinOffset = std::min<int64_t>(Offset, MinOffset);
        MaxOffset = std::max<int64_t>(Offset + ObjSize, MaxOffset);
      }

      if (SwiftAsyncContextFrameIdx != std::numeric_limits<int>::max()) {
        int64_t Offset = MFI.getObjectOffset(getSwiftAsyncContextFrameIdx());
        int64_t ObjSize = MFI.getObjectSize(getSwiftAsyncContextFrameIdx());
        MinOffset = std::min<int64_t>(Offset, MinOffset);
        MaxOffset = std::max<int64_t>(Offset + ObjSize, MaxOffset);
      }

      if (StackHazardCSRSlotIndex != std::numeric_limits<int>::max()) {
        int64_t Offset = MFI.getObjectOffset(StackHazardCSRSlotIndex);
        int64_t ObjSize = MFI.getObjectSize(StackHazardCSRSlotIndex);
        MinOffset = std::min<int64_t>(Offset, MinOffset);
        MaxOffset = std::max<int64_t>(Offset + ObjSize, MaxOffset);
      }

      unsigned Size = alignTo(MaxOffset - MinOffset, 16);
      assert((!HasCalleeSavedStackSize || getCalleeSavedStackSize() == Size) &&
             "Invalid size calculated for callee saves");
      return Size;
    }

    return getCalleeSavedStackSize();
  }

  unsigned getCalleeSavedStackSize() const {
    assert(HasCalleeSavedStackSize &&
           "CalleeSavedStackSize has not been calculated");
    return CalleeSavedStackSize;
  }

  // Saves the CalleeSavedStackSize for SVE vectors in 'scalable bytes'
  void setSVECalleeSavedStackSize(unsigned ZPR, unsigned PPR) {
<<<<<<< HEAD
=======
    assert(isAligned(Align(16), ZPR) && isAligned(Align(16), PPR) &&
           "expected SVE callee-save sizes to be aligned to 16-bytes");
>>>>>>> 54c4ef26
    ZPRCalleeSavedStackSize = ZPR;
    PPRCalleeSavedStackSize = PPR;
    HasSVECalleeSavedStackSize = true;
  }
  unsigned getZPRCalleeSavedStackSize() const {
    assert(HasSVECalleeSavedStackSize &&
           "ZPRCalleeSavedStackSize has not been calculated");
    return ZPRCalleeSavedStackSize;
  }
  unsigned getPPRCalleeSavedStackSize() const {
    assert(HasSVECalleeSavedStackSize &&
           "PPRCalleeSavedStackSize has not been calculated");
    return PPRCalleeSavedStackSize;
  }

  unsigned getSVECalleeSavedStackSize() const {
    assert(!hasSplitSVEObjects() &&
           "ZPRs and PPRs are split. Use get[ZPR|PPR]CalleeSavedStackSize()");
    return getZPRCalleeSavedStackSize() + getPPRCalleeSavedStackSize();
  }

  void incNumLocalDynamicTLSAccesses() { ++NumLocalDynamicTLSAccesses; }
  unsigned getNumLocalDynamicTLSAccesses() const {
    return NumLocalDynamicTLSAccesses;
  }

  bool isStackHazardIncludedInCalleeSaveArea() const {
    return hasStackHazardSlotIndex() && !hasSplitSVEObjects();
  }

  std::optional<bool> hasRedZone() const { return HasRedZone; }
  void setHasRedZone(bool s) { HasRedZone = s; }

  int getVarArgsStackIndex() const { return VarArgsStackIndex; }
  void setVarArgsStackIndex(int Index) { VarArgsStackIndex = Index; }

  unsigned getVarArgsStackOffset() const { return VarArgsStackOffset; }
  void setVarArgsStackOffset(unsigned Offset) { VarArgsStackOffset = Offset; }

  int getVarArgsGPRIndex() const { return VarArgsGPRIndex; }
  void setVarArgsGPRIndex(int Index) { VarArgsGPRIndex = Index; }

  unsigned getVarArgsGPRSize() const { return VarArgsGPRSize; }
  void setVarArgsGPRSize(unsigned Size) { VarArgsGPRSize = Size; }

  int getVarArgsFPRIndex() const { return VarArgsFPRIndex; }
  void setVarArgsFPRIndex(int Index) { VarArgsFPRIndex = Index; }

  unsigned getVarArgsFPRSize() const { return VarArgsFPRSize; }
  void setVarArgsFPRSize(unsigned Size) { VarArgsFPRSize = Size; }

  bool hasStackHazardSlotIndex() const {
    return StackHazardSlotIndex != std::numeric_limits<int>::max();
  }
  int getStackHazardSlotIndex() const { return StackHazardSlotIndex; }
  void setStackHazardSlotIndex(int Index) {
    assert(StackHazardSlotIndex == std::numeric_limits<int>::max());
    StackHazardSlotIndex = Index;
  }
  int getStackHazardCSRSlotIndex() const { return StackHazardCSRSlotIndex; }
  void setStackHazardCSRSlotIndex(int Index) {
    assert(StackHazardCSRSlotIndex == std::numeric_limits<int>::max());
    StackHazardCSRSlotIndex = Index;
  }

  bool hasSplitSVEObjects() const { return SplitSVEObjects; }
  void setSplitSVEObjects(bool s) { SplitSVEObjects = s; }

  bool hasSVE_AAPCS(const MachineFunction &MF) const {
    return hasSplitSVEObjects() || isSVECC() ||
           MF.getFunction().getCallingConv() ==
               CallingConv::AArch64_SVE_VectorCall;
  }

  SMEAttrs getSMEFnAttrs() const { return SMEFnAttrs; }

  unsigned getSRetReturnReg() const { return SRetReturnReg; }
  void setSRetReturnReg(unsigned Reg) { SRetReturnReg = Reg; }

  unsigned getJumpTableEntrySize(int Idx) const {
    return JumpTableEntryInfo[Idx].first;
  }
  MCSymbol *getJumpTableEntryPCRelSymbol(int Idx) const {
    return JumpTableEntryInfo[Idx].second;
  }
  void setJumpTableEntryInfo(int Idx, unsigned Size, MCSymbol *PCRelSym) {
    if ((unsigned)Idx >= JumpTableEntryInfo.size())
      JumpTableEntryInfo.resize(Idx+1);
    JumpTableEntryInfo[Idx] = std::make_pair(Size, PCRelSym);
  }

  using SetOfInstructions = SmallPtrSet<const MachineInstr *, 16>;

  const SetOfInstructions &getLOHRelated() const { return LOHRelated; }

  // Shortcuts for LOH related types.
  class MILOHDirective {
    MCLOHType Kind;

    /// Arguments of this directive. Order matters.
    SmallVector<const MachineInstr *, 3> Args;

  public:
    using LOHArgs = ArrayRef<const MachineInstr *>;

    MILOHDirective(MCLOHType Kind, LOHArgs Args)
        : Kind(Kind), Args(Args.begin(), Args.end()) {
      assert(isValidMCLOHType(Kind) && "Invalid LOH directive type!");
    }

    MCLOHType getKind() const { return Kind; }
    LOHArgs getArgs() const { return Args; }
  };

  using MILOHArgs = MILOHDirective::LOHArgs;
  using MILOHContainer = SmallVector<MILOHDirective, 32>;

  const MILOHContainer &getLOHContainer() const { return LOHContainerSet; }

  /// Add a LOH directive of this @p Kind and this @p Args.
  void addLOHDirective(MCLOHType Kind, MILOHArgs Args) {
    LOHContainerSet.push_back(MILOHDirective(Kind, Args));
    LOHRelated.insert_range(Args);
  }

  size_t
  clearLinkerOptimizationHints(const SmallPtrSetImpl<MachineInstr *> &MIs) {
    size_t InitialSize = LOHContainerSet.size();
    erase_if(LOHContainerSet, [&](const auto &D) {
      return any_of(D.getArgs(), [&](auto *Arg) { return MIs.contains(Arg); });
    });
    // In theory there could be an LOH with one label in MIs and another label
    // outside MIs, however we don't know if the label outside MIs is used in
    // any other LOHs, so we can't remove them from LOHRelated. In that case, we
    // might produce a few extra labels, but it won't break anything.
    LOHRelated.remove_if([&](auto *MI) { return MIs.contains(MI); });
    return InitialSize - LOHContainerSet.size();
  };

  SmallVectorImpl<ForwardedRegister> &getForwardedMustTailRegParms() {
    return ForwardedMustTailRegParms;
  }

  std::optional<int> getTaggedBasePointerIndex() const {
    return TaggedBasePointerIndex;
  }
  void setTaggedBasePointerIndex(int Index) { TaggedBasePointerIndex = Index; }

  unsigned getTaggedBasePointerOffset() const {
    return TaggedBasePointerOffset;
  }
  void setTaggedBasePointerOffset(unsigned Offset) {
    TaggedBasePointerOffset = Offset;
  }

  int getCalleeSaveBaseToFrameRecordOffset() const {
    return CalleeSaveBaseToFrameRecordOffset;
  }
  void setCalleeSaveBaseToFrameRecordOffset(int Offset) {
    CalleeSaveBaseToFrameRecordOffset = Offset;
  }

  bool shouldSignReturnAddress(const MachineFunction &MF) const;
  bool shouldSignReturnAddress(bool SpillsLR) const;

  bool needsShadowCallStackPrologueEpilogue(MachineFunction &MF) const;

  bool shouldSignWithBKey() const { return SignWithBKey; }

  bool hasELFSignedGOT() const { return HasELFSignedGOT; }

  MCSymbol *getSigningInstrLabel() const { return SignInstrLabel; }
  void setSigningInstrLabel(MCSymbol *Label) { SignInstrLabel = Label; }

  bool isMTETagged() const { return IsMTETagged; }

  bool branchTargetEnforcement() const { return BranchTargetEnforcement; }

  bool branchProtectionPAuthLR() const { return BranchProtectionPAuthLR; }

  void setHasSwiftAsyncContext(bool HasContext) {
    HasSwiftAsyncContext = HasContext;
  }
  bool hasSwiftAsyncContext() const { return HasSwiftAsyncContext; }

  void setSwiftAsyncContextFrameIdx(int FI) {
    SwiftAsyncContextFrameIdx = FI;
  }
  int getSwiftAsyncContextFrameIdx() const { return SwiftAsyncContextFrameIdx; }

  bool needsDwarfUnwindInfo(const MachineFunction &MF) const;
  bool needsAsyncDwarfUnwindInfo(const MachineFunction &MF) const;

  bool hasStreamingModeChanges() const { return HasStreamingModeChanges; }
  void setHasStreamingModeChanges(bool HasChanges) {
    HasStreamingModeChanges = HasChanges;
  }

  bool hasStackProbing() const { return StackProbeSize != 0; }

  int64_t getStackProbeSize() const { return StackProbeSize; }

private:
  // Hold the lists of LOHs.
  MILOHContainer LOHContainerSet;
  SetOfInstructions LOHRelated;

  SmallVector<std::pair<unsigned, MCSymbol *>, 2> JumpTableEntryInfo;
};

namespace yaml {
struct AArch64FunctionInfo final : public yaml::MachineFunctionInfo {
  std::optional<bool> HasRedZone;
  std::optional<uint64_t> StackSizeZPR;
  std::optional<uint64_t> StackSizePPR;
  std::optional<bool> HasStackFrame;
<<<<<<< HEAD
=======
  std::optional<bool> HasStreamingModeChanges;
>>>>>>> 54c4ef26

  AArch64FunctionInfo() = default;
  AArch64FunctionInfo(const llvm::AArch64FunctionInfo &MFI);

  void mappingImpl(yaml::IO &YamlIO) override;
  ~AArch64FunctionInfo() override = default;
};

template <> struct MappingTraits<AArch64FunctionInfo> {
  static void mapping(IO &YamlIO, AArch64FunctionInfo &MFI) {
    YamlIO.mapOptional("hasRedZone", MFI.HasRedZone);
    YamlIO.mapOptional("stackSizeZPR", MFI.StackSizeZPR);
    YamlIO.mapOptional("stackSizePPR", MFI.StackSizePPR);
    YamlIO.mapOptional("hasStackFrame", MFI.HasStackFrame);
<<<<<<< HEAD
=======
    YamlIO.mapOptional("hasStreamingModeChanges", MFI.HasStreamingModeChanges);
>>>>>>> 54c4ef26
  }
};

} // end namespace yaml

} // end namespace llvm

#endif // LLVM_LIB_TARGET_AARCH64_AARCH64MACHINEFUNCTIONINFO_H<|MERGE_RESOLUTION|>--- conflicted
+++ resolved
@@ -315,11 +315,8 @@
   }
 
   void setStackSizeSVE(uint64_t ZPR, uint64_t PPR) {
-<<<<<<< HEAD
-=======
     assert(isAligned(Align(16), ZPR) && isAligned(Align(16), PPR) &&
            "expected SVE stack sizes to be aligned to 16-bytes");
->>>>>>> 54c4ef26
     StackSizeZPR = ZPR;
     StackSizePPR = PPR;
     HasCalculatedStackSizeSVE = true;
@@ -430,11 +427,8 @@
 
   // Saves the CalleeSavedStackSize for SVE vectors in 'scalable bytes'
   void setSVECalleeSavedStackSize(unsigned ZPR, unsigned PPR) {
-<<<<<<< HEAD
-=======
     assert(isAligned(Align(16), ZPR) && isAligned(Align(16), PPR) &&
            "expected SVE callee-save sizes to be aligned to 16-bytes");
->>>>>>> 54c4ef26
     ZPRCalleeSavedStackSize = ZPR;
     PPRCalleeSavedStackSize = PPR;
     HasSVECalleeSavedStackSize = true;
@@ -651,10 +645,7 @@
   std::optional<uint64_t> StackSizeZPR;
   std::optional<uint64_t> StackSizePPR;
   std::optional<bool> HasStackFrame;
-<<<<<<< HEAD
-=======
   std::optional<bool> HasStreamingModeChanges;
->>>>>>> 54c4ef26
 
   AArch64FunctionInfo() = default;
   AArch64FunctionInfo(const llvm::AArch64FunctionInfo &MFI);
@@ -669,10 +660,7 @@
     YamlIO.mapOptional("stackSizeZPR", MFI.StackSizeZPR);
     YamlIO.mapOptional("stackSizePPR", MFI.StackSizePPR);
     YamlIO.mapOptional("hasStackFrame", MFI.HasStackFrame);
-<<<<<<< HEAD
-=======
     YamlIO.mapOptional("hasStreamingModeChanges", MFI.HasStreamingModeChanges);
->>>>>>> 54c4ef26
   }
 };
 
