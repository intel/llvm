//===- AArch64InstrInfo.cpp - AArch64 Instruction Information -------------===//
//
// Part of the LLVM Project, under the Apache License v2.0 with LLVM Exceptions.
// See https://llvm.org/LICENSE.txt for license information.
// SPDX-License-Identifier: Apache-2.0 WITH LLVM-exception
//
//===----------------------------------------------------------------------===//
//
// This file contains the AArch64 implementation of the TargetInstrInfo class.
//
//===----------------------------------------------------------------------===//

#include "AArch64InstrInfo.h"
#include "AArch64ExpandImm.h"
#include "AArch64MachineFunctionInfo.h"
#include "AArch64PointerAuth.h"
#include "AArch64Subtarget.h"
#include "MCTargetDesc/AArch64AddressingModes.h"
#include "MCTargetDesc/AArch64MCTargetDesc.h"
#include "Utils/AArch64BaseInfo.h"
#include "llvm/ADT/ArrayRef.h"
#include "llvm/ADT/STLExtras.h"
#include "llvm/ADT/SmallSet.h"
#include "llvm/ADT/SmallVector.h"
#include "llvm/Analysis/AliasAnalysis.h"
#include "llvm/CodeGen/CFIInstBuilder.h"
#include "llvm/CodeGen/LivePhysRegs.h"
#include "llvm/CodeGen/MachineBasicBlock.h"
#include "llvm/CodeGen/MachineCombinerPattern.h"
#include "llvm/CodeGen/MachineFrameInfo.h"
#include "llvm/CodeGen/MachineFunction.h"
#include "llvm/CodeGen/MachineInstr.h"
#include "llvm/CodeGen/MachineInstrBuilder.h"
#include "llvm/CodeGen/MachineMemOperand.h"
#include "llvm/CodeGen/MachineModuleInfo.h"
#include "llvm/CodeGen/MachineOperand.h"
#include "llvm/CodeGen/MachineRegisterInfo.h"
#include "llvm/CodeGen/RegisterScavenging.h"
#include "llvm/CodeGen/StackMaps.h"
#include "llvm/CodeGen/TargetRegisterInfo.h"
#include "llvm/CodeGen/TargetSubtargetInfo.h"
#include "llvm/IR/DebugInfoMetadata.h"
#include "llvm/IR/DebugLoc.h"
#include "llvm/IR/GlobalValue.h"
#include "llvm/IR/Module.h"
#include "llvm/MC/MCAsmInfo.h"
#include "llvm/MC/MCInst.h"
#include "llvm/MC/MCInstBuilder.h"
#include "llvm/MC/MCInstrDesc.h"
#include "llvm/Support/Casting.h"
#include "llvm/Support/CodeGen.h"
#include "llvm/Support/CommandLine.h"
#include "llvm/Support/ErrorHandling.h"
#include "llvm/Support/LEB128.h"
#include "llvm/Support/MathExtras.h"
#include "llvm/Target/TargetMachine.h"
#include "llvm/Target/TargetOptions.h"
#include <cassert>
#include <cstdint>
#include <iterator>
#include <utility>

using namespace llvm;

#define GET_INSTRINFO_CTOR_DTOR
#include "AArch64GenInstrInfo.inc"

static cl::opt<unsigned>
    CBDisplacementBits("aarch64-cb-offset-bits", cl::Hidden, cl::init(9),
                       cl::desc("Restrict range of CB instructions (DEBUG)"));

static cl::opt<unsigned> TBZDisplacementBits(
    "aarch64-tbz-offset-bits", cl::Hidden, cl::init(14),
    cl::desc("Restrict range of TB[N]Z instructions (DEBUG)"));

static cl::opt<unsigned> CBZDisplacementBits(
    "aarch64-cbz-offset-bits", cl::Hidden, cl::init(19),
    cl::desc("Restrict range of CB[N]Z instructions (DEBUG)"));

static cl::opt<unsigned>
    BCCDisplacementBits("aarch64-bcc-offset-bits", cl::Hidden, cl::init(19),
                        cl::desc("Restrict range of Bcc instructions (DEBUG)"));

static cl::opt<unsigned>
    BDisplacementBits("aarch64-b-offset-bits", cl::Hidden, cl::init(26),
                      cl::desc("Restrict range of B instructions (DEBUG)"));

static cl::opt<unsigned> GatherOptSearchLimit(
    "aarch64-search-limit", cl::Hidden, cl::init(2048),
    cl::desc("Restrict range of instructions to search for the "
             "machine-combiner gather pattern optimization"));

AArch64InstrInfo::AArch64InstrInfo(const AArch64Subtarget &STI)
    : AArch64GenInstrInfo(STI, AArch64::ADJCALLSTACKDOWN,
                          AArch64::ADJCALLSTACKUP, AArch64::CATCHRET),
      RI(STI.getTargetTriple(), STI.getHwMode()), Subtarget(STI) {}

/// GetInstSize - Return the number of bytes of code the specified
/// instruction may be.  This returns the maximum number of bytes.
unsigned AArch64InstrInfo::getInstSizeInBytes(const MachineInstr &MI) const {
  const MachineBasicBlock &MBB = *MI.getParent();
  const MachineFunction *MF = MBB.getParent();
  const Function &F = MF->getFunction();
  const MCAsmInfo *MAI = MF->getTarget().getMCAsmInfo();

  {
    auto Op = MI.getOpcode();
    if (Op == AArch64::INLINEASM || Op == AArch64::INLINEASM_BR)
      return getInlineAsmLength(MI.getOperand(0).getSymbolName(), *MAI);
  }

  // Meta-instructions emit no code.
  if (MI.isMetaInstruction())
    return 0;

  // FIXME: We currently only handle pseudoinstructions that don't get expanded
  //        before the assembly printer.
  unsigned NumBytes = 0;
  const MCInstrDesc &Desc = MI.getDesc();

  if (!MI.isBundle() && isTailCallReturnInst(MI)) {
    NumBytes = Desc.getSize() ? Desc.getSize() : 4;

    const auto *MFI = MF->getInfo<AArch64FunctionInfo>();
    if (!MFI->shouldSignReturnAddress(MF))
      return NumBytes;

    const auto &STI = MF->getSubtarget<AArch64Subtarget>();
    auto Method = STI.getAuthenticatedLRCheckMethod(*MF);
    NumBytes += AArch64PAuth::getCheckerSizeInBytes(Method);
    return NumBytes;
  }

  // Size should be preferably set in
  // llvm/lib/Target/AArch64/AArch64InstrInfo.td (default case).
  // Specific cases handle instructions of variable sizes
  switch (Desc.getOpcode()) {
  default:
    if (Desc.getSize())
      return Desc.getSize();

    // Anything not explicitly designated otherwise (i.e. pseudo-instructions
    // with fixed constant size but not specified in .td file) is a normal
    // 4-byte insn.
    NumBytes = 4;
    break;
  case TargetOpcode::STACKMAP:
    // The upper bound for a stackmap intrinsic is the full length of its shadow
    NumBytes = StackMapOpers(&MI).getNumPatchBytes();
    assert(NumBytes % 4 == 0 && "Invalid number of NOP bytes requested!");
    break;
  case TargetOpcode::PATCHPOINT:
    // The size of the patchpoint intrinsic is the number of bytes requested
    NumBytes = PatchPointOpers(&MI).getNumPatchBytes();
    assert(NumBytes % 4 == 0 && "Invalid number of NOP bytes requested!");
    break;
  case TargetOpcode::STATEPOINT:
    NumBytes = StatepointOpers(&MI).getNumPatchBytes();
    assert(NumBytes % 4 == 0 && "Invalid number of NOP bytes requested!");
    // No patch bytes means a normal call inst is emitted
    if (NumBytes == 0)
      NumBytes = 4;
    break;
  case TargetOpcode::PATCHABLE_FUNCTION_ENTER:
    // If `patchable-function-entry` is set, PATCHABLE_FUNCTION_ENTER
    // instructions are expanded to the specified number of NOPs. Otherwise,
    // they are expanded to 36-byte XRay sleds.
    NumBytes =
        F.getFnAttributeAsParsedInteger("patchable-function-entry", 9) * 4;
    break;
  case TargetOpcode::PATCHABLE_FUNCTION_EXIT:
  case TargetOpcode::PATCHABLE_TAIL_CALL:
  case TargetOpcode::PATCHABLE_TYPED_EVENT_CALL:
    // An XRay sled can be 4 bytes of alignment plus a 32-byte block.
    NumBytes = 36;
    break;
  case TargetOpcode::PATCHABLE_EVENT_CALL:
    // EVENT_CALL XRay sleds are exactly 6 instructions long (no alignment).
    NumBytes = 24;
    break;

  case AArch64::SPACE:
    NumBytes = MI.getOperand(1).getImm();
    break;
  case TargetOpcode::BUNDLE:
    NumBytes = getInstBundleLength(MI);
    break;
  }

  return NumBytes;
}

unsigned AArch64InstrInfo::getInstBundleLength(const MachineInstr &MI) const {
  unsigned Size = 0;
  MachineBasicBlock::const_instr_iterator I = MI.getIterator();
  MachineBasicBlock::const_instr_iterator E = MI.getParent()->instr_end();
  while (++I != E && I->isInsideBundle()) {
    assert(!I->isBundle() && "No nested bundle!");
    Size += getInstSizeInBytes(*I);
  }
  return Size;
}

static void parseCondBranch(MachineInstr *LastInst, MachineBasicBlock *&Target,
                            SmallVectorImpl<MachineOperand> &Cond) {
  // Block ends with fall-through condbranch.
  switch (LastInst->getOpcode()) {
  default:
    llvm_unreachable("Unknown branch instruction?");
  case AArch64::Bcc:
    Target = LastInst->getOperand(1).getMBB();
    Cond.push_back(LastInst->getOperand(0));
    break;
  case AArch64::CBZW:
  case AArch64::CBZX:
  case AArch64::CBNZW:
  case AArch64::CBNZX:
    Target = LastInst->getOperand(1).getMBB();
    Cond.push_back(MachineOperand::CreateImm(-1));
    Cond.push_back(MachineOperand::CreateImm(LastInst->getOpcode()));
    Cond.push_back(LastInst->getOperand(0));
    break;
  case AArch64::TBZW:
  case AArch64::TBZX:
  case AArch64::TBNZW:
  case AArch64::TBNZX:
    Target = LastInst->getOperand(2).getMBB();
    Cond.push_back(MachineOperand::CreateImm(-1));
    Cond.push_back(MachineOperand::CreateImm(LastInst->getOpcode()));
    Cond.push_back(LastInst->getOperand(0));
    Cond.push_back(LastInst->getOperand(1));
    break;
  case AArch64::CBWPri:
  case AArch64::CBXPri:
  case AArch64::CBWPrr:
  case AArch64::CBXPrr:
    Target = LastInst->getOperand(3).getMBB();
    Cond.push_back(MachineOperand::CreateImm(-1));
    Cond.push_back(MachineOperand::CreateImm(LastInst->getOpcode()));
    Cond.push_back(LastInst->getOperand(0));
    Cond.push_back(LastInst->getOperand(1));
    Cond.push_back(LastInst->getOperand(2));
    break;
  }
}

static unsigned getBranchDisplacementBits(unsigned Opc) {
  switch (Opc) {
  default:
    llvm_unreachable("unexpected opcode!");
  case AArch64::B:
    return BDisplacementBits;
  case AArch64::TBNZW:
  case AArch64::TBZW:
  case AArch64::TBNZX:
  case AArch64::TBZX:
    return TBZDisplacementBits;
  case AArch64::CBNZW:
  case AArch64::CBZW:
  case AArch64::CBNZX:
  case AArch64::CBZX:
    return CBZDisplacementBits;
  case AArch64::Bcc:
    return BCCDisplacementBits;
  case AArch64::CBWPri:
  case AArch64::CBXPri:
  case AArch64::CBWPrr:
  case AArch64::CBXPrr:
    return CBDisplacementBits;
  }
}

bool AArch64InstrInfo::isBranchOffsetInRange(unsigned BranchOp,
                                             int64_t BrOffset) const {
  unsigned Bits = getBranchDisplacementBits(BranchOp);
  assert(Bits >= 3 && "max branch displacement must be enough to jump"
                      "over conditional branch expansion");
  return isIntN(Bits, BrOffset / 4);
}

MachineBasicBlock *
AArch64InstrInfo::getBranchDestBlock(const MachineInstr &MI) const {
  switch (MI.getOpcode()) {
  default:
    llvm_unreachable("unexpected opcode!");
  case AArch64::B:
    return MI.getOperand(0).getMBB();
  case AArch64::TBZW:
  case AArch64::TBNZW:
  case AArch64::TBZX:
  case AArch64::TBNZX:
    return MI.getOperand(2).getMBB();
  case AArch64::CBZW:
  case AArch64::CBNZW:
  case AArch64::CBZX:
  case AArch64::CBNZX:
  case AArch64::Bcc:
    return MI.getOperand(1).getMBB();
  case AArch64::CBWPri:
  case AArch64::CBXPri:
  case AArch64::CBWPrr:
  case AArch64::CBXPrr:
    return MI.getOperand(3).getMBB();
  }
}

void AArch64InstrInfo::insertIndirectBranch(MachineBasicBlock &MBB,
                                            MachineBasicBlock &NewDestBB,
                                            MachineBasicBlock &RestoreBB,
                                            const DebugLoc &DL,
                                            int64_t BrOffset,
                                            RegScavenger *RS) const {
  assert(RS && "RegScavenger required for long branching");
  assert(MBB.empty() &&
         "new block should be inserted for expanding unconditional branch");
  assert(MBB.pred_size() == 1);
  assert(RestoreBB.empty() &&
         "restore block should be inserted for restoring clobbered registers");

  auto buildIndirectBranch = [&](Register Reg, MachineBasicBlock &DestBB) {
    // Offsets outside of the signed 33-bit range are not supported for ADRP +
    // ADD.
    if (!isInt<33>(BrOffset))
      report_fatal_error(
          "Branch offsets outside of the signed 33-bit range not supported");

    BuildMI(MBB, MBB.end(), DL, get(AArch64::ADRP), Reg)
        .addSym(DestBB.getSymbol(), AArch64II::MO_PAGE);
    BuildMI(MBB, MBB.end(), DL, get(AArch64::ADDXri), Reg)
        .addReg(Reg)
        .addSym(DestBB.getSymbol(), AArch64II::MO_PAGEOFF | AArch64II::MO_NC)
        .addImm(0);
    BuildMI(MBB, MBB.end(), DL, get(AArch64::BR)).addReg(Reg);
  };

  RS->enterBasicBlockEnd(MBB);
  // If X16 is unused, we can rely on the linker to insert a range extension
  // thunk if NewDestBB is out of range of a single B instruction.
  constexpr Register Reg = AArch64::X16;
  if (!RS->isRegUsed(Reg)) {
    insertUnconditionalBranch(MBB, &NewDestBB, DL);
    RS->setRegUsed(Reg);
    return;
  }

  // If there's a free register and it's worth inflating the code size,
  // manually insert the indirect branch.
  Register Scavenged = RS->FindUnusedReg(&AArch64::GPR64RegClass);
  if (Scavenged != AArch64::NoRegister &&
      MBB.getSectionID() == MBBSectionID::ColdSectionID) {
    buildIndirectBranch(Scavenged, NewDestBB);
    RS->setRegUsed(Scavenged);
    return;
  }

  // Note: Spilling X16 briefly moves the stack pointer, making it incompatible
  // with red zones.
  AArch64FunctionInfo *AFI = MBB.getParent()->getInfo<AArch64FunctionInfo>();
  if (!AFI || AFI->hasRedZone().value_or(true))
    report_fatal_error(
        "Unable to insert indirect branch inside function that has red zone");

  // Otherwise, spill X16 and defer range extension to the linker.
  BuildMI(MBB, MBB.end(), DL, get(AArch64::STRXpre))
      .addReg(AArch64::SP, RegState::Define)
      .addReg(Reg)
      .addReg(AArch64::SP)
      .addImm(-16);

  BuildMI(MBB, MBB.end(), DL, get(AArch64::B)).addMBB(&RestoreBB);

  BuildMI(RestoreBB, RestoreBB.end(), DL, get(AArch64::LDRXpost))
      .addReg(AArch64::SP, RegState::Define)
      .addReg(Reg, RegState::Define)
      .addReg(AArch64::SP)
      .addImm(16);
}

// Branch analysis.
bool AArch64InstrInfo::analyzeBranch(MachineBasicBlock &MBB,
                                     MachineBasicBlock *&TBB,
                                     MachineBasicBlock *&FBB,
                                     SmallVectorImpl<MachineOperand> &Cond,
                                     bool AllowModify) const {
  // If the block has no terminators, it just falls into the block after it.
  MachineBasicBlock::iterator I = MBB.getLastNonDebugInstr();
  if (I == MBB.end())
    return false;

  // Skip over SpeculationBarrierEndBB terminators
  if (I->getOpcode() == AArch64::SpeculationBarrierISBDSBEndBB ||
      I->getOpcode() == AArch64::SpeculationBarrierSBEndBB) {
    --I;
  }

  if (!isUnpredicatedTerminator(*I))
    return false;

  // Get the last instruction in the block.
  MachineInstr *LastInst = &*I;

  // If there is only one terminator instruction, process it.
  unsigned LastOpc = LastInst->getOpcode();
  if (I == MBB.begin() || !isUnpredicatedTerminator(*--I)) {
    if (isUncondBranchOpcode(LastOpc)) {
      TBB = LastInst->getOperand(0).getMBB();
      return false;
    }
    if (isCondBranchOpcode(LastOpc)) {
      // Block ends with fall-through condbranch.
      parseCondBranch(LastInst, TBB, Cond);
      return false;
    }
    return true; // Can't handle indirect branch.
  }

  // Get the instruction before it if it is a terminator.
  MachineInstr *SecondLastInst = &*I;
  unsigned SecondLastOpc = SecondLastInst->getOpcode();

  // If AllowModify is true and the block ends with two or more unconditional
  // branches, delete all but the first unconditional branch.
  if (AllowModify && isUncondBranchOpcode(LastOpc)) {
    while (isUncondBranchOpcode(SecondLastOpc)) {
      LastInst->eraseFromParent();
      LastInst = SecondLastInst;
      LastOpc = LastInst->getOpcode();
      if (I == MBB.begin() || !isUnpredicatedTerminator(*--I)) {
        // Return now the only terminator is an unconditional branch.
        TBB = LastInst->getOperand(0).getMBB();
        return false;
      }
      SecondLastInst = &*I;
      SecondLastOpc = SecondLastInst->getOpcode();
    }
  }

  // If we're allowed to modify and the block ends in a unconditional branch
  // which could simply fallthrough, remove the branch.  (Note: This case only
  // matters when we can't understand the whole sequence, otherwise it's also
  // handled by BranchFolding.cpp.)
  if (AllowModify && isUncondBranchOpcode(LastOpc) &&
      MBB.isLayoutSuccessor(getBranchDestBlock(*LastInst))) {
    LastInst->eraseFromParent();
    LastInst = SecondLastInst;
    LastOpc = LastInst->getOpcode();
    if (I == MBB.begin() || !isUnpredicatedTerminator(*--I)) {
      assert(!isUncondBranchOpcode(LastOpc) &&
             "unreachable unconditional branches removed above");

      if (isCondBranchOpcode(LastOpc)) {
        // Block ends with fall-through condbranch.
        parseCondBranch(LastInst, TBB, Cond);
        return false;
      }
      return true; // Can't handle indirect branch.
    }
    SecondLastInst = &*I;
    SecondLastOpc = SecondLastInst->getOpcode();
  }

  // If there are three terminators, we don't know what sort of block this is.
  if (SecondLastInst && I != MBB.begin() && isUnpredicatedTerminator(*--I))
    return true;

  // If the block ends with a B and a Bcc, handle it.
  if (isCondBranchOpcode(SecondLastOpc) && isUncondBranchOpcode(LastOpc)) {
    parseCondBranch(SecondLastInst, TBB, Cond);
    FBB = LastInst->getOperand(0).getMBB();
    return false;
  }

  // If the block ends with two unconditional branches, handle it.  The second
  // one is not executed, so remove it.
  if (isUncondBranchOpcode(SecondLastOpc) && isUncondBranchOpcode(LastOpc)) {
    TBB = SecondLastInst->getOperand(0).getMBB();
    I = LastInst;
    if (AllowModify)
      I->eraseFromParent();
    return false;
  }

  // ...likewise if it ends with an indirect branch followed by an unconditional
  // branch.
  if (isIndirectBranchOpcode(SecondLastOpc) && isUncondBranchOpcode(LastOpc)) {
    I = LastInst;
    if (AllowModify)
      I->eraseFromParent();
    return true;
  }

  // Otherwise, can't handle this.
  return true;
}

bool AArch64InstrInfo::analyzeBranchPredicate(MachineBasicBlock &MBB,
                                              MachineBranchPredicate &MBP,
                                              bool AllowModify) const {
  // For the moment, handle only a block which ends with a cb(n)zx followed by
  // a fallthrough.  Why this?  Because it is a common form.
  // TODO: Should we handle b.cc?

  MachineBasicBlock::iterator I = MBB.getLastNonDebugInstr();
  if (I == MBB.end())
    return true;

  // Skip over SpeculationBarrierEndBB terminators
  if (I->getOpcode() == AArch64::SpeculationBarrierISBDSBEndBB ||
      I->getOpcode() == AArch64::SpeculationBarrierSBEndBB) {
    --I;
  }

  if (!isUnpredicatedTerminator(*I))
    return true;

  // Get the last instruction in the block.
  MachineInstr *LastInst = &*I;
  unsigned LastOpc = LastInst->getOpcode();
  if (!isCondBranchOpcode(LastOpc))
    return true;

  switch (LastOpc) {
  default:
    return true;
  case AArch64::CBZW:
  case AArch64::CBZX:
  case AArch64::CBNZW:
  case AArch64::CBNZX:
    break;
  };

  MBP.TrueDest = LastInst->getOperand(1).getMBB();
  assert(MBP.TrueDest && "expected!");
  MBP.FalseDest = MBB.getNextNode();

  MBP.ConditionDef = nullptr;
  MBP.SingleUseCondition = false;

  MBP.LHS = LastInst->getOperand(0);
  MBP.RHS = MachineOperand::CreateImm(0);
  MBP.Predicate = (LastOpc == AArch64::CBNZX || LastOpc == AArch64::CBNZW)
                      ? MachineBranchPredicate::PRED_NE
                      : MachineBranchPredicate::PRED_EQ;
  return false;
}

bool AArch64InstrInfo::reverseBranchCondition(
    SmallVectorImpl<MachineOperand> &Cond) const {
  if (Cond[0].getImm() != -1) {
    // Regular Bcc
    AArch64CC::CondCode CC = (AArch64CC::CondCode)(int)Cond[0].getImm();
    Cond[0].setImm(AArch64CC::getInvertedCondCode(CC));
  } else {
    // Folded compare-and-branch
    switch (Cond[1].getImm()) {
    default:
      llvm_unreachable("Unknown conditional branch!");
    case AArch64::CBZW:
      Cond[1].setImm(AArch64::CBNZW);
      break;
    case AArch64::CBNZW:
      Cond[1].setImm(AArch64::CBZW);
      break;
    case AArch64::CBZX:
      Cond[1].setImm(AArch64::CBNZX);
      break;
    case AArch64::CBNZX:
      Cond[1].setImm(AArch64::CBZX);
      break;
    case AArch64::TBZW:
      Cond[1].setImm(AArch64::TBNZW);
      break;
    case AArch64::TBNZW:
      Cond[1].setImm(AArch64::TBZW);
      break;
    case AArch64::TBZX:
      Cond[1].setImm(AArch64::TBNZX);
      break;
    case AArch64::TBNZX:
      Cond[1].setImm(AArch64::TBZX);
      break;

    // Cond is { -1, Opcode, CC, Op0, Op1 }
    case AArch64::CBWPri:
    case AArch64::CBXPri:
    case AArch64::CBWPrr:
    case AArch64::CBXPrr: {
      // Pseudos using standard 4bit Arm condition codes
      AArch64CC::CondCode CC =
          static_cast<AArch64CC::CondCode>(Cond[2].getImm());
      Cond[2].setImm(AArch64CC::getInvertedCondCode(CC));
    }
    }
  }

  return false;
}

unsigned AArch64InstrInfo::removeBranch(MachineBasicBlock &MBB,
                                        int *BytesRemoved) const {
  MachineBasicBlock::iterator I = MBB.getLastNonDebugInstr();
  if (I == MBB.end())
    return 0;

  if (!isUncondBranchOpcode(I->getOpcode()) &&
      !isCondBranchOpcode(I->getOpcode()))
    return 0;

  // Remove the branch.
  I->eraseFromParent();

  I = MBB.end();

  if (I == MBB.begin()) {
    if (BytesRemoved)
      *BytesRemoved = 4;
    return 1;
  }
  --I;
  if (!isCondBranchOpcode(I->getOpcode())) {
    if (BytesRemoved)
      *BytesRemoved = 4;
    return 1;
  }

  // Remove the branch.
  I->eraseFromParent();
  if (BytesRemoved)
    *BytesRemoved = 8;

  return 2;
}

void AArch64InstrInfo::instantiateCondBranch(
    MachineBasicBlock &MBB, const DebugLoc &DL, MachineBasicBlock *TBB,
    ArrayRef<MachineOperand> Cond) const {
  if (Cond[0].getImm() != -1) {
    // Regular Bcc
    BuildMI(&MBB, DL, get(AArch64::Bcc)).addImm(Cond[0].getImm()).addMBB(TBB);
  } else {
    // Folded compare-and-branch
    // Note that we use addOperand instead of addReg to keep the flags.

    // cbz, cbnz
    const MachineInstrBuilder MIB =
        BuildMI(&MBB, DL, get(Cond[1].getImm())).add(Cond[2]);

    // tbz/tbnz
    if (Cond.size() > 3)
      MIB.add(Cond[3]);

    // cb
    if (Cond.size() > 4)
      MIB.add(Cond[4]);

    MIB.addMBB(TBB);
  }
}

unsigned AArch64InstrInfo::insertBranch(
    MachineBasicBlock &MBB, MachineBasicBlock *TBB, MachineBasicBlock *FBB,
    ArrayRef<MachineOperand> Cond, const DebugLoc &DL, int *BytesAdded) const {
  // Shouldn't be a fall through.
  assert(TBB && "insertBranch must not be told to insert a fallthrough");

  if (!FBB) {
    if (Cond.empty()) // Unconditional branch?
      BuildMI(&MBB, DL, get(AArch64::B)).addMBB(TBB);
    else
      instantiateCondBranch(MBB, DL, TBB, Cond);

    if (BytesAdded)
      *BytesAdded = 4;

    return 1;
  }

  // Two-way conditional branch.
  instantiateCondBranch(MBB, DL, TBB, Cond);
  BuildMI(&MBB, DL, get(AArch64::B)).addMBB(FBB);

  if (BytesAdded)
    *BytesAdded = 8;

  return 2;
}

// Find the original register that VReg is copied from.
static unsigned removeCopies(const MachineRegisterInfo &MRI, unsigned VReg) {
  while (Register::isVirtualRegister(VReg)) {
    const MachineInstr *DefMI = MRI.getVRegDef(VReg);
    if (!DefMI->isFullCopy())
      return VReg;
    VReg = DefMI->getOperand(1).getReg();
  }
  return VReg;
}

// Determine if VReg is defined by an instruction that can be folded into a
// csel instruction. If so, return the folded opcode, and the replacement
// register.
static unsigned canFoldIntoCSel(const MachineRegisterInfo &MRI, unsigned VReg,
                                unsigned *NewVReg = nullptr) {
  VReg = removeCopies(MRI, VReg);
  if (!Register::isVirtualRegister(VReg))
    return 0;

  bool Is64Bit = AArch64::GPR64allRegClass.hasSubClassEq(MRI.getRegClass(VReg));
  const MachineInstr *DefMI = MRI.getVRegDef(VReg);
  unsigned Opc = 0;
  unsigned SrcOpNum = 0;
  switch (DefMI->getOpcode()) {
  case AArch64::ADDSXri:
  case AArch64::ADDSWri:
    // if NZCV is used, do not fold.
    if (DefMI->findRegisterDefOperandIdx(AArch64::NZCV, /*TRI=*/nullptr,
                                         true) == -1)
      return 0;
    // fall-through to ADDXri and ADDWri.
    [[fallthrough]];
  case AArch64::ADDXri:
  case AArch64::ADDWri:
    // add x, 1 -> csinc.
    if (!DefMI->getOperand(2).isImm() || DefMI->getOperand(2).getImm() != 1 ||
        DefMI->getOperand(3).getImm() != 0)
      return 0;
    SrcOpNum = 1;
    Opc = Is64Bit ? AArch64::CSINCXr : AArch64::CSINCWr;
    break;

  case AArch64::ORNXrr:
  case AArch64::ORNWrr: {
    // not x -> csinv, represented as orn dst, xzr, src.
    unsigned ZReg = removeCopies(MRI, DefMI->getOperand(1).getReg());
    if (ZReg != AArch64::XZR && ZReg != AArch64::WZR)
      return 0;
    SrcOpNum = 2;
    Opc = Is64Bit ? AArch64::CSINVXr : AArch64::CSINVWr;
    break;
  }

  case AArch64::SUBSXrr:
  case AArch64::SUBSWrr:
    // if NZCV is used, do not fold.
    if (DefMI->findRegisterDefOperandIdx(AArch64::NZCV, /*TRI=*/nullptr,
                                         true) == -1)
      return 0;
    // fall-through to SUBXrr and SUBWrr.
    [[fallthrough]];
  case AArch64::SUBXrr:
  case AArch64::SUBWrr: {
    // neg x -> csneg, represented as sub dst, xzr, src.
    unsigned ZReg = removeCopies(MRI, DefMI->getOperand(1).getReg());
    if (ZReg != AArch64::XZR && ZReg != AArch64::WZR)
      return 0;
    SrcOpNum = 2;
    Opc = Is64Bit ? AArch64::CSNEGXr : AArch64::CSNEGWr;
    break;
  }
  default:
    return 0;
  }
  assert(Opc && SrcOpNum && "Missing parameters");

  if (NewVReg)
    *NewVReg = DefMI->getOperand(SrcOpNum).getReg();
  return Opc;
}

bool AArch64InstrInfo::canInsertSelect(const MachineBasicBlock &MBB,
                                       ArrayRef<MachineOperand> Cond,
                                       Register DstReg, Register TrueReg,
                                       Register FalseReg, int &CondCycles,
                                       int &TrueCycles,
                                       int &FalseCycles) const {
  // Check register classes.
  const MachineRegisterInfo &MRI = MBB.getParent()->getRegInfo();
  const TargetRegisterClass *RC =
      RI.getCommonSubClass(MRI.getRegClass(TrueReg), MRI.getRegClass(FalseReg));
  if (!RC)
    return false;

  // Also need to check the dest regclass, in case we're trying to optimize
  // something like:
  // %1(gpr) = PHI %2(fpr), bb1, %(fpr), bb2
  if (!RI.getCommonSubClass(RC, MRI.getRegClass(DstReg)))
    return false;

  // Expanding cbz/tbz requires an extra cycle of latency on the condition.
  unsigned ExtraCondLat = Cond.size() != 1;

  // GPRs are handled by csel.
  // FIXME: Fold in x+1, -x, and ~x when applicable.
  if (AArch64::GPR64allRegClass.hasSubClassEq(RC) ||
      AArch64::GPR32allRegClass.hasSubClassEq(RC)) {
    // Single-cycle csel, csinc, csinv, and csneg.
    CondCycles = 1 + ExtraCondLat;
    TrueCycles = FalseCycles = 1;
    if (canFoldIntoCSel(MRI, TrueReg))
      TrueCycles = 0;
    else if (canFoldIntoCSel(MRI, FalseReg))
      FalseCycles = 0;
    return true;
  }

  // Scalar floating point is handled by fcsel.
  // FIXME: Form fabs, fmin, and fmax when applicable.
  if (AArch64::FPR64RegClass.hasSubClassEq(RC) ||
      AArch64::FPR32RegClass.hasSubClassEq(RC)) {
    CondCycles = 5 + ExtraCondLat;
    TrueCycles = FalseCycles = 2;
    return true;
  }

  // Can't do vectors.
  return false;
}

void AArch64InstrInfo::insertSelect(MachineBasicBlock &MBB,
                                    MachineBasicBlock::iterator I,
                                    const DebugLoc &DL, Register DstReg,
                                    ArrayRef<MachineOperand> Cond,
                                    Register TrueReg, Register FalseReg) const {
  MachineRegisterInfo &MRI = MBB.getParent()->getRegInfo();

  // Parse the condition code, see parseCondBranch() above.
  AArch64CC::CondCode CC;
  switch (Cond.size()) {
  default:
    llvm_unreachable("Unknown condition opcode in Cond");
  case 1: // b.cc
    CC = AArch64CC::CondCode(Cond[0].getImm());
    break;
  case 3: { // cbz/cbnz
    // We must insert a compare against 0.
    bool Is64Bit;
    switch (Cond[1].getImm()) {
    default:
      llvm_unreachable("Unknown branch opcode in Cond");
    case AArch64::CBZW:
      Is64Bit = false;
      CC = AArch64CC::EQ;
      break;
    case AArch64::CBZX:
      Is64Bit = true;
      CC = AArch64CC::EQ;
      break;
    case AArch64::CBNZW:
      Is64Bit = false;
      CC = AArch64CC::NE;
      break;
    case AArch64::CBNZX:
      Is64Bit = true;
      CC = AArch64CC::NE;
      break;
    }
    Register SrcReg = Cond[2].getReg();
    if (Is64Bit) {
      // cmp reg, #0 is actually subs xzr, reg, #0.
      MRI.constrainRegClass(SrcReg, &AArch64::GPR64spRegClass);
      BuildMI(MBB, I, DL, get(AArch64::SUBSXri), AArch64::XZR)
          .addReg(SrcReg)
          .addImm(0)
          .addImm(0);
    } else {
      MRI.constrainRegClass(SrcReg, &AArch64::GPR32spRegClass);
      BuildMI(MBB, I, DL, get(AArch64::SUBSWri), AArch64::WZR)
          .addReg(SrcReg)
          .addImm(0)
          .addImm(0);
    }
    break;
  }
  case 4: { // tbz/tbnz
    // We must insert a tst instruction.
    switch (Cond[1].getImm()) {
    default:
      llvm_unreachable("Unknown branch opcode in Cond");
    case AArch64::TBZW:
    case AArch64::TBZX:
      CC = AArch64CC::EQ;
      break;
    case AArch64::TBNZW:
    case AArch64::TBNZX:
      CC = AArch64CC::NE;
      break;
    }
    // cmp reg, #foo is actually ands xzr, reg, #1<<foo.
    if (Cond[1].getImm() == AArch64::TBZW || Cond[1].getImm() == AArch64::TBNZW)
      BuildMI(MBB, I, DL, get(AArch64::ANDSWri), AArch64::WZR)
          .addReg(Cond[2].getReg())
          .addImm(
              AArch64_AM::encodeLogicalImmediate(1ull << Cond[3].getImm(), 32));
    else
      BuildMI(MBB, I, DL, get(AArch64::ANDSXri), AArch64::XZR)
          .addReg(Cond[2].getReg())
          .addImm(
              AArch64_AM::encodeLogicalImmediate(1ull << Cond[3].getImm(), 64));
    break;
  }
  case 5: { // cb
    // We must insert a cmp, that is a subs
    //            0       1   2    3    4
    // Cond is { -1, Opcode, CC, Op0, Op1 }
    unsigned SUBSOpC, SUBSDestReg;
    bool IsImm = false;
    CC = static_cast<AArch64CC::CondCode>(Cond[2].getImm());
    switch (Cond[1].getImm()) {
    default:
      llvm_unreachable("Unknown branch opcode in Cond");
    case AArch64::CBWPri:
      SUBSOpC = AArch64::SUBSWri;
      SUBSDestReg = AArch64::WZR;
      IsImm = true;
      break;
    case AArch64::CBXPri:
      SUBSOpC = AArch64::SUBSXri;
      SUBSDestReg = AArch64::XZR;
      IsImm = true;
      break;
    case AArch64::CBWPrr:
      SUBSOpC = AArch64::SUBSWrr;
      SUBSDestReg = AArch64::WZR;
      IsImm = false;
      break;
    case AArch64::CBXPrr:
      SUBSOpC = AArch64::SUBSXrr;
      SUBSDestReg = AArch64::XZR;
      IsImm = false;
      break;
    }

    if (IsImm)
      BuildMI(MBB, I, DL, get(SUBSOpC), SUBSDestReg)
          .addReg(Cond[3].getReg())
          .addImm(Cond[4].getImm())
          .addImm(0);
    else
      BuildMI(MBB, I, DL, get(SUBSOpC), SUBSDestReg)
          .addReg(Cond[3].getReg())
          .addReg(Cond[4].getReg());
  }
  }

  unsigned Opc = 0;
  const TargetRegisterClass *RC = nullptr;
  bool TryFold = false;
  if (MRI.constrainRegClass(DstReg, &AArch64::GPR64RegClass)) {
    RC = &AArch64::GPR64RegClass;
    Opc = AArch64::CSELXr;
    TryFold = true;
  } else if (MRI.constrainRegClass(DstReg, &AArch64::GPR32RegClass)) {
    RC = &AArch64::GPR32RegClass;
    Opc = AArch64::CSELWr;
    TryFold = true;
  } else if (MRI.constrainRegClass(DstReg, &AArch64::FPR64RegClass)) {
    RC = &AArch64::FPR64RegClass;
    Opc = AArch64::FCSELDrrr;
  } else if (MRI.constrainRegClass(DstReg, &AArch64::FPR32RegClass)) {
    RC = &AArch64::FPR32RegClass;
    Opc = AArch64::FCSELSrrr;
  }
  assert(RC && "Unsupported regclass");

  // Try folding simple instructions into the csel.
  if (TryFold) {
    unsigned NewVReg = 0;
    unsigned FoldedOpc = canFoldIntoCSel(MRI, TrueReg, &NewVReg);
    if (FoldedOpc) {
      // The folded opcodes csinc, csinc and csneg apply the operation to
      // FalseReg, so we need to invert the condition.
      CC = AArch64CC::getInvertedCondCode(CC);
      TrueReg = FalseReg;
    } else
      FoldedOpc = canFoldIntoCSel(MRI, FalseReg, &NewVReg);

    // Fold the operation. Leave any dead instructions for DCE to clean up.
    if (FoldedOpc) {
      FalseReg = NewVReg;
      Opc = FoldedOpc;
      // The extends the live range of NewVReg.
      MRI.clearKillFlags(NewVReg);
    }
  }

  // Pull all virtual register into the appropriate class.
  MRI.constrainRegClass(TrueReg, RC);
  MRI.constrainRegClass(FalseReg, RC);

  // Insert the csel.
  BuildMI(MBB, I, DL, get(Opc), DstReg)
      .addReg(TrueReg)
      .addReg(FalseReg)
      .addImm(CC);
}

// Return true if Imm can be loaded into a register by a "cheap" sequence of
// instructions. For now, "cheap" means at most two instructions.
static bool isCheapImmediate(const MachineInstr &MI, unsigned BitSize) {
  if (BitSize == 32)
    return true;

  assert(BitSize == 64 && "Only bit sizes of 32 or 64 allowed");
  uint64_t Imm = static_cast<uint64_t>(MI.getOperand(1).getImm());
  SmallVector<AArch64_IMM::ImmInsnModel, 4> Is;
  AArch64_IMM::expandMOVImm(Imm, BitSize, Is);

  return Is.size() <= 2;
}

// FIXME: this implementation should be micro-architecture dependent, so a
// micro-architecture target hook should be introduced here in future.
bool AArch64InstrInfo::isAsCheapAsAMove(const MachineInstr &MI) const {
  if (Subtarget.hasExynosCheapAsMoveHandling()) {
    if (isExynosCheapAsMove(MI))
      return true;
    return MI.isAsCheapAsAMove();
  }

  switch (MI.getOpcode()) {
  default:
    return MI.isAsCheapAsAMove();

  case AArch64::ADDWrs:
  case AArch64::ADDXrs:
  case AArch64::SUBWrs:
  case AArch64::SUBXrs:
    return Subtarget.hasALULSLFast() && MI.getOperand(3).getImm() <= 4;

  // If MOVi32imm or MOVi64imm can be expanded into ORRWri or
  // ORRXri, it is as cheap as MOV.
  // Likewise if it can be expanded to MOVZ/MOVN/MOVK.
  case AArch64::MOVi32imm:
    return isCheapImmediate(MI, 32);
  case AArch64::MOVi64imm:
    return isCheapImmediate(MI, 64);
  }
}

bool AArch64InstrInfo::isFalkorShiftExtFast(const MachineInstr &MI) {
  switch (MI.getOpcode()) {
  default:
    return false;

  case AArch64::ADDWrs:
  case AArch64::ADDXrs:
  case AArch64::ADDSWrs:
  case AArch64::ADDSXrs: {
    unsigned Imm = MI.getOperand(3).getImm();
    unsigned ShiftVal = AArch64_AM::getShiftValue(Imm);
    if (ShiftVal == 0)
      return true;
    return AArch64_AM::getShiftType(Imm) == AArch64_AM::LSL && ShiftVal <= 5;
  }

  case AArch64::ADDWrx:
  case AArch64::ADDXrx:
  case AArch64::ADDXrx64:
  case AArch64::ADDSWrx:
  case AArch64::ADDSXrx:
  case AArch64::ADDSXrx64: {
    unsigned Imm = MI.getOperand(3).getImm();
    switch (AArch64_AM::getArithExtendType(Imm)) {
    default:
      return false;
    case AArch64_AM::UXTB:
    case AArch64_AM::UXTH:
    case AArch64_AM::UXTW:
    case AArch64_AM::UXTX:
      return AArch64_AM::getArithShiftValue(Imm) <= 4;
    }
  }

  case AArch64::SUBWrs:
  case AArch64::SUBSWrs: {
    unsigned Imm = MI.getOperand(3).getImm();
    unsigned ShiftVal = AArch64_AM::getShiftValue(Imm);
    return ShiftVal == 0 ||
           (AArch64_AM::getShiftType(Imm) == AArch64_AM::ASR && ShiftVal == 31);
  }

  case AArch64::SUBXrs:
  case AArch64::SUBSXrs: {
    unsigned Imm = MI.getOperand(3).getImm();
    unsigned ShiftVal = AArch64_AM::getShiftValue(Imm);
    return ShiftVal == 0 ||
           (AArch64_AM::getShiftType(Imm) == AArch64_AM::ASR && ShiftVal == 63);
  }

  case AArch64::SUBWrx:
  case AArch64::SUBXrx:
  case AArch64::SUBXrx64:
  case AArch64::SUBSWrx:
  case AArch64::SUBSXrx:
  case AArch64::SUBSXrx64: {
    unsigned Imm = MI.getOperand(3).getImm();
    switch (AArch64_AM::getArithExtendType(Imm)) {
    default:
      return false;
    case AArch64_AM::UXTB:
    case AArch64_AM::UXTH:
    case AArch64_AM::UXTW:
    case AArch64_AM::UXTX:
      return AArch64_AM::getArithShiftValue(Imm) == 0;
    }
  }

  case AArch64::LDRBBroW:
  case AArch64::LDRBBroX:
  case AArch64::LDRBroW:
  case AArch64::LDRBroX:
  case AArch64::LDRDroW:
  case AArch64::LDRDroX:
  case AArch64::LDRHHroW:
  case AArch64::LDRHHroX:
  case AArch64::LDRHroW:
  case AArch64::LDRHroX:
  case AArch64::LDRQroW:
  case AArch64::LDRQroX:
  case AArch64::LDRSBWroW:
  case AArch64::LDRSBWroX:
  case AArch64::LDRSBXroW:
  case AArch64::LDRSBXroX:
  case AArch64::LDRSHWroW:
  case AArch64::LDRSHWroX:
  case AArch64::LDRSHXroW:
  case AArch64::LDRSHXroX:
  case AArch64::LDRSWroW:
  case AArch64::LDRSWroX:
  case AArch64::LDRSroW:
  case AArch64::LDRSroX:
  case AArch64::LDRWroW:
  case AArch64::LDRWroX:
  case AArch64::LDRXroW:
  case AArch64::LDRXroX:
  case AArch64::PRFMroW:
  case AArch64::PRFMroX:
  case AArch64::STRBBroW:
  case AArch64::STRBBroX:
  case AArch64::STRBroW:
  case AArch64::STRBroX:
  case AArch64::STRDroW:
  case AArch64::STRDroX:
  case AArch64::STRHHroW:
  case AArch64::STRHHroX:
  case AArch64::STRHroW:
  case AArch64::STRHroX:
  case AArch64::STRQroW:
  case AArch64::STRQroX:
  case AArch64::STRSroW:
  case AArch64::STRSroX:
  case AArch64::STRWroW:
  case AArch64::STRWroX:
  case AArch64::STRXroW:
  case AArch64::STRXroX: {
    unsigned IsSigned = MI.getOperand(3).getImm();
    return !IsSigned;
  }
  }
}

bool AArch64InstrInfo::isSEHInstruction(const MachineInstr &MI) {
  unsigned Opc = MI.getOpcode();
  switch (Opc) {
    default:
      return false;
    case AArch64::SEH_StackAlloc:
    case AArch64::SEH_SaveFPLR:
    case AArch64::SEH_SaveFPLR_X:
    case AArch64::SEH_SaveReg:
    case AArch64::SEH_SaveReg_X:
    case AArch64::SEH_SaveRegP:
    case AArch64::SEH_SaveRegP_X:
    case AArch64::SEH_SaveFReg:
    case AArch64::SEH_SaveFReg_X:
    case AArch64::SEH_SaveFRegP:
    case AArch64::SEH_SaveFRegP_X:
    case AArch64::SEH_SetFP:
    case AArch64::SEH_AddFP:
    case AArch64::SEH_Nop:
    case AArch64::SEH_PrologEnd:
    case AArch64::SEH_EpilogStart:
    case AArch64::SEH_EpilogEnd:
    case AArch64::SEH_PACSignLR:
    case AArch64::SEH_SaveAnyRegQP:
    case AArch64::SEH_SaveAnyRegQPX:
    case AArch64::SEH_AllocZ:
    case AArch64::SEH_SaveZReg:
    case AArch64::SEH_SavePReg:
      return true;
  }
}

bool AArch64InstrInfo::isCoalescableExtInstr(const MachineInstr &MI,
                                             Register &SrcReg, Register &DstReg,
                                             unsigned &SubIdx) const {
  switch (MI.getOpcode()) {
  default:
    return false;
  case AArch64::SBFMXri: // aka sxtw
  case AArch64::UBFMXri: // aka uxtw
    // Check for the 32 -> 64 bit extension case, these instructions can do
    // much more.
    if (MI.getOperand(2).getImm() != 0 || MI.getOperand(3).getImm() != 31)
      return false;
    // This is a signed or unsigned 32 -> 64 bit extension.
    SrcReg = MI.getOperand(1).getReg();
    DstReg = MI.getOperand(0).getReg();
    SubIdx = AArch64::sub_32;
    return true;
  }
}

bool AArch64InstrInfo::areMemAccessesTriviallyDisjoint(
    const MachineInstr &MIa, const MachineInstr &MIb) const {
  const TargetRegisterInfo *TRI = &getRegisterInfo();
  const MachineOperand *BaseOpA = nullptr, *BaseOpB = nullptr;
  int64_t OffsetA = 0, OffsetB = 0;
  TypeSize WidthA(0, false), WidthB(0, false);
  bool OffsetAIsScalable = false, OffsetBIsScalable = false;

  assert(MIa.mayLoadOrStore() && "MIa must be a load or store.");
  assert(MIb.mayLoadOrStore() && "MIb must be a load or store.");

  if (MIa.hasUnmodeledSideEffects() || MIb.hasUnmodeledSideEffects() ||
      MIa.hasOrderedMemoryRef() || MIb.hasOrderedMemoryRef())
    return false;

  // Retrieve the base, offset from the base and width. Width
  // is the size of memory that is being loaded/stored (e.g. 1, 2, 4, 8).  If
  // base are identical, and the offset of a lower memory access +
  // the width doesn't overlap the offset of a higher memory access,
  // then the memory accesses are different.
  // If OffsetAIsScalable and OffsetBIsScalable are both true, they
  // are assumed to have the same scale (vscale).
  if (getMemOperandWithOffsetWidth(MIa, BaseOpA, OffsetA, OffsetAIsScalable,
                                   WidthA, TRI) &&
      getMemOperandWithOffsetWidth(MIb, BaseOpB, OffsetB, OffsetBIsScalable,
                                   WidthB, TRI)) {
    if (BaseOpA->isIdenticalTo(*BaseOpB) &&
        OffsetAIsScalable == OffsetBIsScalable) {
      int LowOffset = OffsetA < OffsetB ? OffsetA : OffsetB;
      int HighOffset = OffsetA < OffsetB ? OffsetB : OffsetA;
      TypeSize LowWidth = (LowOffset == OffsetA) ? WidthA : WidthB;
      if (LowWidth.isScalable() == OffsetAIsScalable &&
          LowOffset + (int)LowWidth.getKnownMinValue() <= HighOffset)
        return true;
    }
  }
  return false;
}

bool AArch64InstrInfo::isSchedulingBoundary(const MachineInstr &MI,
                                            const MachineBasicBlock *MBB,
                                            const MachineFunction &MF) const {
  if (TargetInstrInfo::isSchedulingBoundary(MI, MBB, MF))
    return true;

  // Do not move an instruction that can be recognized as a branch target.
  if (hasBTISemantics(MI))
    return true;

  switch (MI.getOpcode()) {
  case AArch64::HINT:
    // CSDB hints are scheduling barriers.
    if (MI.getOperand(0).getImm() == 0x14)
      return true;
    break;
  case AArch64::DSB:
  case AArch64::ISB:
    // DSB and ISB also are scheduling barriers.
    return true;
  case AArch64::MSRpstatesvcrImm1:
    // SMSTART and SMSTOP are also scheduling barriers.
    return true;
  default:;
  }
  if (isSEHInstruction(MI))
    return true;
  auto Next = std::next(MI.getIterator());
  return Next != MBB->end() && Next->isCFIInstruction();
}

/// analyzeCompare - For a comparison instruction, return the source registers
/// in SrcReg and SrcReg2, and the value it compares against in CmpValue.
/// Return true if the comparison instruction can be analyzed.
bool AArch64InstrInfo::analyzeCompare(const MachineInstr &MI, Register &SrcReg,
                                      Register &SrcReg2, int64_t &CmpMask,
                                      int64_t &CmpValue) const {
  // The first operand can be a frame index where we'd normally expect a
  // register.
  // FIXME: Pass subregisters out of analyzeCompare
  assert(MI.getNumOperands() >= 2 && "All AArch64 cmps should have 2 operands");
  if (!MI.getOperand(1).isReg() || MI.getOperand(1).getSubReg())
    return false;

  switch (MI.getOpcode()) {
  default:
    break;
  case AArch64::PTEST_PP:
  case AArch64::PTEST_PP_ANY:
  case AArch64::PTEST_PP_FIRST:
    SrcReg = MI.getOperand(0).getReg();
    SrcReg2 = MI.getOperand(1).getReg();
    if (MI.getOperand(2).getSubReg())
      return false;

    // Not sure about the mask and value for now...
    CmpMask = ~0;
    CmpValue = 0;
    return true;
  case AArch64::SUBSWrr:
  case AArch64::SUBSWrs:
  case AArch64::SUBSWrx:
  case AArch64::SUBSXrr:
  case AArch64::SUBSXrs:
  case AArch64::SUBSXrx:
  case AArch64::ADDSWrr:
  case AArch64::ADDSWrs:
  case AArch64::ADDSWrx:
  case AArch64::ADDSXrr:
  case AArch64::ADDSXrs:
  case AArch64::ADDSXrx:
    // Replace SUBSWrr with SUBWrr if NZCV is not used.
    SrcReg = MI.getOperand(1).getReg();
    SrcReg2 = MI.getOperand(2).getReg();

    // FIXME: Pass subregisters out of analyzeCompare
    if (MI.getOperand(2).getSubReg())
      return false;

    CmpMask = ~0;
    CmpValue = 0;
    return true;
  case AArch64::SUBSWri:
  case AArch64::ADDSWri:
  case AArch64::SUBSXri:
  case AArch64::ADDSXri:
    SrcReg = MI.getOperand(1).getReg();
    SrcReg2 = 0;
    CmpMask = ~0;
    CmpValue = MI.getOperand(2).getImm();
    return true;
  case AArch64::ANDSWri:
  case AArch64::ANDSXri:
    // ANDS does not use the same encoding scheme as the others xxxS
    // instructions.
    SrcReg = MI.getOperand(1).getReg();
    SrcReg2 = 0;
    CmpMask = ~0;
    CmpValue = AArch64_AM::decodeLogicalImmediate(
                   MI.getOperand(2).getImm(),
                   MI.getOpcode() == AArch64::ANDSWri ? 32 : 64);
    return true;
  }

  return false;
}

static bool UpdateOperandRegClass(MachineInstr &Instr) {
  MachineBasicBlock *MBB = Instr.getParent();
  assert(MBB && "Can't get MachineBasicBlock here");
  MachineFunction *MF = MBB->getParent();
  assert(MF && "Can't get MachineFunction here");
  const TargetInstrInfo *TII = MF->getSubtarget().getInstrInfo();
  const TargetRegisterInfo *TRI = MF->getSubtarget().getRegisterInfo();
  MachineRegisterInfo *MRI = &MF->getRegInfo();

  for (unsigned OpIdx = 0, EndIdx = Instr.getNumOperands(); OpIdx < EndIdx;
       ++OpIdx) {
    MachineOperand &MO = Instr.getOperand(OpIdx);
    const TargetRegisterClass *OpRegCstraints =
        Instr.getRegClassConstraint(OpIdx, TII, TRI);

    // If there's no constraint, there's nothing to do.
    if (!OpRegCstraints)
      continue;
    // If the operand is a frame index, there's nothing to do here.
    // A frame index operand will resolve correctly during PEI.
    if (MO.isFI())
      continue;

    assert(MO.isReg() &&
           "Operand has register constraints without being a register!");

    Register Reg = MO.getReg();
    if (Reg.isPhysical()) {
      if (!OpRegCstraints->contains(Reg))
        return false;
    } else if (!OpRegCstraints->hasSubClassEq(MRI->getRegClass(Reg)) &&
               !MRI->constrainRegClass(Reg, OpRegCstraints))
      return false;
  }

  return true;
}

/// Return the opcode that does not set flags when possible - otherwise
/// return the original opcode. The caller is responsible to do the actual
/// substitution and legality checking.
static unsigned convertToNonFlagSettingOpc(const MachineInstr &MI) {
  // Don't convert all compare instructions, because for some the zero register
  // encoding becomes the sp register.
  bool MIDefinesZeroReg = false;
  if (MI.definesRegister(AArch64::WZR, /*TRI=*/nullptr) ||
      MI.definesRegister(AArch64::XZR, /*TRI=*/nullptr))
    MIDefinesZeroReg = true;

  switch (MI.getOpcode()) {
  default:
    return MI.getOpcode();
  case AArch64::ADDSWrr:
    return AArch64::ADDWrr;
  case AArch64::ADDSWri:
    return MIDefinesZeroReg ? AArch64::ADDSWri : AArch64::ADDWri;
  case AArch64::ADDSWrs:
    return MIDefinesZeroReg ? AArch64::ADDSWrs : AArch64::ADDWrs;
  case AArch64::ADDSWrx:
    return AArch64::ADDWrx;
  case AArch64::ADDSXrr:
    return AArch64::ADDXrr;
  case AArch64::ADDSXri:
    return MIDefinesZeroReg ? AArch64::ADDSXri : AArch64::ADDXri;
  case AArch64::ADDSXrs:
    return MIDefinesZeroReg ? AArch64::ADDSXrs : AArch64::ADDXrs;
  case AArch64::ADDSXrx:
    return AArch64::ADDXrx;
  case AArch64::SUBSWrr:
    return AArch64::SUBWrr;
  case AArch64::SUBSWri:
    return MIDefinesZeroReg ? AArch64::SUBSWri : AArch64::SUBWri;
  case AArch64::SUBSWrs:
    return MIDefinesZeroReg ? AArch64::SUBSWrs : AArch64::SUBWrs;
  case AArch64::SUBSWrx:
    return AArch64::SUBWrx;
  case AArch64::SUBSXrr:
    return AArch64::SUBXrr;
  case AArch64::SUBSXri:
    return MIDefinesZeroReg ? AArch64::SUBSXri : AArch64::SUBXri;
  case AArch64::SUBSXrs:
    return MIDefinesZeroReg ? AArch64::SUBSXrs : AArch64::SUBXrs;
  case AArch64::SUBSXrx:
    return AArch64::SUBXrx;
  }
}

enum AccessKind { AK_Write = 0x01, AK_Read = 0x10, AK_All = 0x11 };

/// True when condition flags are accessed (either by writing or reading)
/// on the instruction trace starting at From and ending at To.
///
/// Note: If From and To are from different blocks it's assumed CC are accessed
///       on the path.
static bool areCFlagsAccessedBetweenInstrs(
    MachineBasicBlock::iterator From, MachineBasicBlock::iterator To,
    const TargetRegisterInfo *TRI, const AccessKind AccessToCheck = AK_All) {
  // Early exit if To is at the beginning of the BB.
  if (To == To->getParent()->begin())
    return true;

  // Check whether the instructions are in the same basic block
  // If not, assume the condition flags might get modified somewhere.
  if (To->getParent() != From->getParent())
    return true;

  // From must be above To.
  assert(std::any_of(
      ++To.getReverse(), To->getParent()->rend(),
      [From](MachineInstr &MI) { return MI.getIterator() == From; }));

  // We iterate backward starting at \p To until we hit \p From.
  for (const MachineInstr &Instr :
       instructionsWithoutDebug(++To.getReverse(), From.getReverse())) {
    if (((AccessToCheck & AK_Write) &&
         Instr.modifiesRegister(AArch64::NZCV, TRI)) ||
        ((AccessToCheck & AK_Read) && Instr.readsRegister(AArch64::NZCV, TRI)))
      return true;
  }
  return false;
}

std::optional<unsigned>
AArch64InstrInfo::canRemovePTestInstr(MachineInstr *PTest, MachineInstr *Mask,
                                      MachineInstr *Pred,
                                      const MachineRegisterInfo *MRI) const {
  unsigned MaskOpcode = Mask->getOpcode();
  unsigned PredOpcode = Pred->getOpcode();
  bool PredIsPTestLike = isPTestLikeOpcode(PredOpcode);
  bool PredIsWhileLike = isWhileOpcode(PredOpcode);

  if (PredIsWhileLike) {
    // For PTEST(PG, PG), PTEST is redundant when PG is the result of a WHILEcc
    // instruction and the condition is "any" since WHILcc does an implicit
    // PTEST(ALL, PG) check and PG is always a subset of ALL.
    if ((Mask == Pred) && PTest->getOpcode() == AArch64::PTEST_PP_ANY)
      return PredOpcode;

    // For PTEST(PTRUE_ALL, WHILE), if the element size matches, the PTEST is
    // redundant since WHILE performs an implicit PTEST with an all active
    // mask.
    if (isPTrueOpcode(MaskOpcode) && Mask->getOperand(1).getImm() == 31 &&
        getElementSizeForOpcode(MaskOpcode) ==
            getElementSizeForOpcode(PredOpcode))
      return PredOpcode;

    return {};
  }

  if (PredIsPTestLike) {
    // For PTEST(PG, PG), PTEST is redundant when PG is the result of an
    // instruction that sets the flags as PTEST would and the condition is
    // "any" since PG is always a subset of the governing predicate of the
    // ptest-like instruction.
    if ((Mask == Pred) && PTest->getOpcode() == AArch64::PTEST_PP_ANY)
      return PredOpcode;

    auto PTestLikeMask = MRI->getUniqueVRegDef(Pred->getOperand(1).getReg());

    // If the PTEST like instruction's general predicate is not `Mask`, attempt
    // to look through a copy and try again. This is because some instructions
    // take a predicate whose register class is a subset of its result class.
    if (Mask != PTestLikeMask && PTestLikeMask->isFullCopy() &&
        PTestLikeMask->getOperand(1).getReg().isVirtual())
      PTestLikeMask =
          MRI->getUniqueVRegDef(PTestLikeMask->getOperand(1).getReg());

    // For PTEST(PTRUE_ALL, PTEST_LIKE), the PTEST is redundant if the
    // the element size matches and either the PTEST_LIKE instruction uses
    // the same all active mask or the condition is "any".
    if (isPTrueOpcode(MaskOpcode) && Mask->getOperand(1).getImm() == 31 &&
        getElementSizeForOpcode(MaskOpcode) ==
            getElementSizeForOpcode(PredOpcode)) {
      if (Mask == PTestLikeMask || PTest->getOpcode() == AArch64::PTEST_PP_ANY)
        return PredOpcode;
    }

    // For PTEST(PG, PTEST_LIKE(PG, ...)), the PTEST is redundant since the
    // flags are set based on the same mask 'PG', but PTEST_LIKE must operate
    // on 8-bit predicates like the PTEST.  Otherwise, for instructions like
    // compare that also support 16/32/64-bit predicates, the implicit PTEST
    // performed by the compare could consider fewer lanes for these element
    // sizes.
    //
    // For example, consider
    //
    //   ptrue p0.b                    ; P0=1111-1111-1111-1111
    //   index z0.s, #0, #1            ; Z0=<0,1,2,3>
    //   index z1.s, #1, #1            ; Z1=<1,2,3,4>
    //   cmphi p1.s, p0/z, z1.s, z0.s  ; P1=0001-0001-0001-0001
    //                                 ;       ^ last active
    //   ptest p0, p1.b                ; P1=0001-0001-0001-0001
    //                                 ;     ^ last active
    //
    // where the compare generates a canonical all active 32-bit predicate
    // (equivalent to 'ptrue p1.s, all'). The implicit PTEST sets the last
    // active flag, whereas the PTEST instruction with the same mask doesn't.
    // For PTEST_ANY this doesn't apply as the flags in this case would be
    // identical regardless of element size.
    uint64_t PredElementSize = getElementSizeForOpcode(PredOpcode);
    if (Mask == PTestLikeMask && (PredElementSize == AArch64::ElementSizeB ||
                                  PTest->getOpcode() == AArch64::PTEST_PP_ANY))
      return PredOpcode;

    return {};
  }

  // If OP in PTEST(PG, OP(PG, ...)) has a flag-setting variant change the
  // opcode so the PTEST becomes redundant.
  switch (PredOpcode) {
  case AArch64::AND_PPzPP:
  case AArch64::BIC_PPzPP:
  case AArch64::EOR_PPzPP:
  case AArch64::NAND_PPzPP:
  case AArch64::NOR_PPzPP:
  case AArch64::ORN_PPzPP:
  case AArch64::ORR_PPzPP:
  case AArch64::BRKA_PPzP:
  case AArch64::BRKPA_PPzPP:
  case AArch64::BRKB_PPzP:
  case AArch64::BRKPB_PPzPP:
  case AArch64::RDFFR_PPz: {
    // Check to see if our mask is the same. If not the resulting flag bits
    // may be different and we can't remove the ptest.
    auto *PredMask = MRI->getUniqueVRegDef(Pred->getOperand(1).getReg());
    if (Mask != PredMask)
      return {};
    break;
  }
  case AArch64::BRKN_PPzP: {
    // BRKN uses an all active implicit mask to set flags unlike the other
    // flag-setting instructions.
    // PTEST(PTRUE_B(31), BRKN(PG, A, B)) -> BRKNS(PG, A, B).
    if ((MaskOpcode != AArch64::PTRUE_B) ||
        (Mask->getOperand(1).getImm() != 31))
      return {};
    break;
  }
  case AArch64::PTRUE_B:
    // PTEST(OP=PTRUE_B(A), OP) -> PTRUES_B(A)
    break;
  default:
    // Bail out if we don't recognize the input
    return {};
  }

  return convertToFlagSettingOpc(PredOpcode);
}

/// optimizePTestInstr - Attempt to remove a ptest of a predicate-generating
/// operation which could set the flags in an identical manner
bool AArch64InstrInfo::optimizePTestInstr(
    MachineInstr *PTest, unsigned MaskReg, unsigned PredReg,
    const MachineRegisterInfo *MRI) const {
  auto *Mask = MRI->getUniqueVRegDef(MaskReg);
  auto *Pred = MRI->getUniqueVRegDef(PredReg);
  unsigned PredOpcode = Pred->getOpcode();
  auto NewOp = canRemovePTestInstr(PTest, Mask, Pred, MRI);
  if (!NewOp)
    return false;

  const TargetRegisterInfo *TRI = &getRegisterInfo();

  // If another instruction between Pred and PTest accesses flags, don't remove
  // the ptest or update the earlier instruction to modify them.
  if (areCFlagsAccessedBetweenInstrs(Pred, PTest, TRI))
    return false;

  // If we pass all the checks, it's safe to remove the PTEST and use the flags
  // as they are prior to PTEST. Sometimes this requires the tested PTEST
  // operand to be replaced with an equivalent instruction that also sets the
  // flags.
  PTest->eraseFromParent();
  if (*NewOp != PredOpcode) {
    Pred->setDesc(get(*NewOp));
    bool succeeded = UpdateOperandRegClass(*Pred);
    (void)succeeded;
    assert(succeeded && "Operands have incompatible register classes!");
    Pred->addRegisterDefined(AArch64::NZCV, TRI);
  }

  // Ensure that the flags def is live.
  if (Pred->registerDefIsDead(AArch64::NZCV, TRI)) {
    unsigned i = 0, e = Pred->getNumOperands();
    for (; i != e; ++i) {
      MachineOperand &MO = Pred->getOperand(i);
      if (MO.isReg() && MO.isDef() && MO.getReg() == AArch64::NZCV) {
        MO.setIsDead(false);
        break;
      }
    }
  }
  return true;
}

/// Try to optimize a compare instruction. A compare instruction is an
/// instruction which produces AArch64::NZCV. It can be truly compare
/// instruction
/// when there are no uses of its destination register.
///
/// The following steps are tried in order:
/// 1. Convert CmpInstr into an unconditional version.
/// 2. Remove CmpInstr if above there is an instruction producing a needed
///    condition code or an instruction which can be converted into such an
///    instruction.
///    Only comparison with zero is supported.
bool AArch64InstrInfo::optimizeCompareInstr(
    MachineInstr &CmpInstr, Register SrcReg, Register SrcReg2, int64_t CmpMask,
    int64_t CmpValue, const MachineRegisterInfo *MRI) const {
  assert(CmpInstr.getParent());
  assert(MRI);

  // Replace SUBSWrr with SUBWrr if NZCV is not used.
  int DeadNZCVIdx =
      CmpInstr.findRegisterDefOperandIdx(AArch64::NZCV, /*TRI=*/nullptr, true);
  if (DeadNZCVIdx != -1) {
    if (CmpInstr.definesRegister(AArch64::WZR, /*TRI=*/nullptr) ||
        CmpInstr.definesRegister(AArch64::XZR, /*TRI=*/nullptr)) {
      CmpInstr.eraseFromParent();
      return true;
    }
    unsigned Opc = CmpInstr.getOpcode();
    unsigned NewOpc = convertToNonFlagSettingOpc(CmpInstr);
    if (NewOpc == Opc)
      return false;
    const MCInstrDesc &MCID = get(NewOpc);
    CmpInstr.setDesc(MCID);
    CmpInstr.removeOperand(DeadNZCVIdx);
    bool succeeded = UpdateOperandRegClass(CmpInstr);
    (void)succeeded;
    assert(succeeded && "Some operands reg class are incompatible!");
    return true;
  }

  if (CmpInstr.getOpcode() == AArch64::PTEST_PP ||
      CmpInstr.getOpcode() == AArch64::PTEST_PP_ANY ||
      CmpInstr.getOpcode() == AArch64::PTEST_PP_FIRST)
    return optimizePTestInstr(&CmpInstr, SrcReg, SrcReg2, MRI);

  if (SrcReg2 != 0)
    return false;

  // CmpInstr is a Compare instruction if destination register is not used.
  if (!MRI->use_nodbg_empty(CmpInstr.getOperand(0).getReg()))
    return false;

  if (CmpValue == 0 && substituteCmpToZero(CmpInstr, SrcReg, *MRI))
    return true;
  return (CmpValue == 0 || CmpValue == 1) &&
         removeCmpToZeroOrOne(CmpInstr, SrcReg, CmpValue, *MRI);
}

/// Get opcode of S version of Instr.
/// If Instr is S version its opcode is returned.
/// AArch64::INSTRUCTION_LIST_END is returned if Instr does not have S version
/// or we are not interested in it.
static unsigned sForm(MachineInstr &Instr) {
  switch (Instr.getOpcode()) {
  default:
    return AArch64::INSTRUCTION_LIST_END;

  case AArch64::ADDSWrr:
  case AArch64::ADDSWri:
  case AArch64::ADDSXrr:
  case AArch64::ADDSXri:
  case AArch64::SUBSWrr:
  case AArch64::SUBSWri:
  case AArch64::SUBSXrr:
  case AArch64::SUBSXri:
    return Instr.getOpcode();

  case AArch64::ADDWrr:
    return AArch64::ADDSWrr;
  case AArch64::ADDWri:
    return AArch64::ADDSWri;
  case AArch64::ADDXrr:
    return AArch64::ADDSXrr;
  case AArch64::ADDXri:
    return AArch64::ADDSXri;
  case AArch64::ADCWr:
    return AArch64::ADCSWr;
  case AArch64::ADCXr:
    return AArch64::ADCSXr;
  case AArch64::SUBWrr:
    return AArch64::SUBSWrr;
  case AArch64::SUBWri:
    return AArch64::SUBSWri;
  case AArch64::SUBXrr:
    return AArch64::SUBSXrr;
  case AArch64::SUBXri:
    return AArch64::SUBSXri;
  case AArch64::SBCWr:
    return AArch64::SBCSWr;
  case AArch64::SBCXr:
    return AArch64::SBCSXr;
  case AArch64::ANDWri:
    return AArch64::ANDSWri;
  case AArch64::ANDXri:
    return AArch64::ANDSXri;
  }
}

/// Check if AArch64::NZCV should be alive in successors of MBB.
static bool areCFlagsAliveInSuccessors(const MachineBasicBlock *MBB) {
  for (auto *BB : MBB->successors())
    if (BB->isLiveIn(AArch64::NZCV))
      return true;
  return false;
}

/// \returns The condition code operand index for \p Instr if it is a branch
/// or select and -1 otherwise.
static int
findCondCodeUseOperandIdxForBranchOrSelect(const MachineInstr &Instr) {
  switch (Instr.getOpcode()) {
  default:
    return -1;

  case AArch64::Bcc: {
    int Idx = Instr.findRegisterUseOperandIdx(AArch64::NZCV, /*TRI=*/nullptr);
    assert(Idx >= 2);
    return Idx - 2;
  }

  case AArch64::CSINVWr:
  case AArch64::CSINVXr:
  case AArch64::CSINCWr:
  case AArch64::CSINCXr:
  case AArch64::CSELWr:
  case AArch64::CSELXr:
  case AArch64::CSNEGWr:
  case AArch64::CSNEGXr:
  case AArch64::FCSELSrrr:
  case AArch64::FCSELDrrr: {
    int Idx = Instr.findRegisterUseOperandIdx(AArch64::NZCV, /*TRI=*/nullptr);
    assert(Idx >= 1);
    return Idx - 1;
  }
  }
}

/// Find a condition code used by the instruction.
/// Returns AArch64CC::Invalid if either the instruction does not use condition
/// codes or we don't optimize CmpInstr in the presence of such instructions.
static AArch64CC::CondCode findCondCodeUsedByInstr(const MachineInstr &Instr) {
  int CCIdx = findCondCodeUseOperandIdxForBranchOrSelect(Instr);
  return CCIdx >= 0 ? static_cast<AArch64CC::CondCode>(
                          Instr.getOperand(CCIdx).getImm())
                    : AArch64CC::Invalid;
}

static UsedNZCV getUsedNZCV(AArch64CC::CondCode CC) {
  assert(CC != AArch64CC::Invalid);
  UsedNZCV UsedFlags;
  switch (CC) {
  default:
    break;

  case AArch64CC::EQ: // Z set
  case AArch64CC::NE: // Z clear
    UsedFlags.Z = true;
    break;

  case AArch64CC::HI: // Z clear and C set
  case AArch64CC::LS: // Z set   or  C clear
    UsedFlags.Z = true;
    [[fallthrough]];
  case AArch64CC::HS: // C set
  case AArch64CC::LO: // C clear
    UsedFlags.C = true;
    break;

  case AArch64CC::MI: // N set
  case AArch64CC::PL: // N clear
    UsedFlags.N = true;
    break;

  case AArch64CC::VS: // V set
  case AArch64CC::VC: // V clear
    UsedFlags.V = true;
    break;

  case AArch64CC::GT: // Z clear, N and V the same
  case AArch64CC::LE: // Z set,   N and V differ
    UsedFlags.Z = true;
    [[fallthrough]];
  case AArch64CC::GE: // N and V the same
  case AArch64CC::LT: // N and V differ
    UsedFlags.N = true;
    UsedFlags.V = true;
    break;
  }
  return UsedFlags;
}

/// \returns Conditions flags used after \p CmpInstr in its MachineBB if NZCV
/// flags are not alive in successors of the same \p CmpInstr and \p MI parent.
/// \returns std::nullopt otherwise.
///
/// Collect instructions using that flags in \p CCUseInstrs if provided.
std::optional<UsedNZCV>
llvm::examineCFlagsUse(MachineInstr &MI, MachineInstr &CmpInstr,
                       const TargetRegisterInfo &TRI,
                       SmallVectorImpl<MachineInstr *> *CCUseInstrs) {
  MachineBasicBlock *CmpParent = CmpInstr.getParent();
  if (MI.getParent() != CmpParent)
    return std::nullopt;

  if (areCFlagsAliveInSuccessors(CmpParent))
    return std::nullopt;

  UsedNZCV NZCVUsedAfterCmp;
  for (MachineInstr &Instr : instructionsWithoutDebug(
           std::next(CmpInstr.getIterator()), CmpParent->instr_end())) {
    if (Instr.readsRegister(AArch64::NZCV, &TRI)) {
      AArch64CC::CondCode CC = findCondCodeUsedByInstr(Instr);
      if (CC == AArch64CC::Invalid) // Unsupported conditional instruction
        return std::nullopt;
      NZCVUsedAfterCmp |= getUsedNZCV(CC);
      if (CCUseInstrs)
        CCUseInstrs->push_back(&Instr);
    }
    if (Instr.modifiesRegister(AArch64::NZCV, &TRI))
      break;
  }
  return NZCVUsedAfterCmp;
}

static bool isADDSRegImm(unsigned Opcode) {
  return Opcode == AArch64::ADDSWri || Opcode == AArch64::ADDSXri;
}

static bool isSUBSRegImm(unsigned Opcode) {
  return Opcode == AArch64::SUBSWri || Opcode == AArch64::SUBSXri;
}

/// Check if CmpInstr can be substituted by MI.
///
/// CmpInstr can be substituted:
/// - CmpInstr is either 'ADDS %vreg, 0' or 'SUBS %vreg, 0'
/// - and, MI and CmpInstr are from the same MachineBB
/// - and, condition flags are not alive in successors of the CmpInstr parent
/// - and, if MI opcode is the S form there must be no defs of flags between
///        MI and CmpInstr
///        or if MI opcode is not the S form there must be neither defs of flags
///        nor uses of flags between MI and CmpInstr.
/// - and, if C/V flags are not used after CmpInstr
///        or if N flag is used but MI produces poison value if signed overflow
///        occurs.
static bool canInstrSubstituteCmpInstr(MachineInstr &MI, MachineInstr &CmpInstr,
                                       const TargetRegisterInfo &TRI) {
  // NOTE this assertion guarantees that MI.getOpcode() is add or subtraction
  // that may or may not set flags.
  assert(sForm(MI) != AArch64::INSTRUCTION_LIST_END);

  const unsigned CmpOpcode = CmpInstr.getOpcode();
  if (!isADDSRegImm(CmpOpcode) && !isSUBSRegImm(CmpOpcode))
    return false;

  assert((CmpInstr.getOperand(2).isImm() &&
          CmpInstr.getOperand(2).getImm() == 0) &&
         "Caller guarantees that CmpInstr compares with constant 0");

  std::optional<UsedNZCV> NZVCUsed = examineCFlagsUse(MI, CmpInstr, TRI);
  if (!NZVCUsed || NZVCUsed->C)
    return false;

  // CmpInstr is either 'ADDS %vreg, 0' or 'SUBS %vreg, 0', and MI is either
  // '%vreg = add ...' or '%vreg = sub ...'.
  // Condition flag V is used to indicate signed overflow.
  // 1) MI and CmpInstr set N and V to the same value.
  // 2) If MI is add/sub with no-signed-wrap, it produces a poison value when
  //    signed overflow occurs, so CmpInstr could still be simplified away.
  if (NZVCUsed->V && !MI.getFlag(MachineInstr::NoSWrap))
    return false;

  AccessKind AccessToCheck = AK_Write;
  if (sForm(MI) != MI.getOpcode())
    AccessToCheck = AK_All;
  return !areCFlagsAccessedBetweenInstrs(&MI, &CmpInstr, &TRI, AccessToCheck);
}

/// Substitute an instruction comparing to zero with another instruction
/// which produces needed condition flags.
///
/// Return true on success.
bool AArch64InstrInfo::substituteCmpToZero(
    MachineInstr &CmpInstr, unsigned SrcReg,
    const MachineRegisterInfo &MRI) const {
  // Get the unique definition of SrcReg.
  MachineInstr *MI = MRI.getUniqueVRegDef(SrcReg);
  if (!MI)
    return false;

  const TargetRegisterInfo &TRI = getRegisterInfo();

  unsigned NewOpc = sForm(*MI);
  if (NewOpc == AArch64::INSTRUCTION_LIST_END)
    return false;

  if (!canInstrSubstituteCmpInstr(*MI, CmpInstr, TRI))
    return false;

  // Update the instruction to set NZCV.
  MI->setDesc(get(NewOpc));
  CmpInstr.eraseFromParent();
  bool succeeded = UpdateOperandRegClass(*MI);
  (void)succeeded;
  assert(succeeded && "Some operands reg class are incompatible!");
  MI->addRegisterDefined(AArch64::NZCV, &TRI);
  return true;
}

/// \returns True if \p CmpInstr can be removed.
///
/// \p IsInvertCC is true if, after removing \p CmpInstr, condition
/// codes used in \p CCUseInstrs must be inverted.
static bool canCmpInstrBeRemoved(MachineInstr &MI, MachineInstr &CmpInstr,
                                 int CmpValue, const TargetRegisterInfo &TRI,
                                 SmallVectorImpl<MachineInstr *> &CCUseInstrs,
                                 bool &IsInvertCC) {
  assert((CmpValue == 0 || CmpValue == 1) &&
         "Only comparisons to 0 or 1 considered for removal!");

  // MI is 'CSINCWr %vreg, wzr, wzr, <cc>' or 'CSINCXr %vreg, xzr, xzr, <cc>'
  unsigned MIOpc = MI.getOpcode();
  if (MIOpc == AArch64::CSINCWr) {
    if (MI.getOperand(1).getReg() != AArch64::WZR ||
        MI.getOperand(2).getReg() != AArch64::WZR)
      return false;
  } else if (MIOpc == AArch64::CSINCXr) {
    if (MI.getOperand(1).getReg() != AArch64::XZR ||
        MI.getOperand(2).getReg() != AArch64::XZR)
      return false;
  } else {
    return false;
  }
  AArch64CC::CondCode MICC = findCondCodeUsedByInstr(MI);
  if (MICC == AArch64CC::Invalid)
    return false;

  // NZCV needs to be defined
  if (MI.findRegisterDefOperandIdx(AArch64::NZCV, /*TRI=*/nullptr, true) != -1)
    return false;

  // CmpInstr is 'ADDS %vreg, 0' or 'SUBS %vreg, 0' or 'SUBS %vreg, 1'
  const unsigned CmpOpcode = CmpInstr.getOpcode();
  bool IsSubsRegImm = isSUBSRegImm(CmpOpcode);
  if (CmpValue && !IsSubsRegImm)
    return false;
  if (!CmpValue && !IsSubsRegImm && !isADDSRegImm(CmpOpcode))
    return false;

  // MI conditions allowed: eq, ne, mi, pl
  UsedNZCV MIUsedNZCV = getUsedNZCV(MICC);
  if (MIUsedNZCV.C || MIUsedNZCV.V)
    return false;

  std::optional<UsedNZCV> NZCVUsedAfterCmp =
      examineCFlagsUse(MI, CmpInstr, TRI, &CCUseInstrs);
  // Condition flags are not used in CmpInstr basic block successors and only
  // Z or N flags allowed to be used after CmpInstr within its basic block
  if (!NZCVUsedAfterCmp || NZCVUsedAfterCmp->C || NZCVUsedAfterCmp->V)
    return false;
  // Z or N flag used after CmpInstr must correspond to the flag used in MI
  if ((MIUsedNZCV.Z && NZCVUsedAfterCmp->N) ||
      (MIUsedNZCV.N && NZCVUsedAfterCmp->Z))
    return false;
  // If CmpInstr is comparison to zero MI conditions are limited to eq, ne
  if (MIUsedNZCV.N && !CmpValue)
    return false;

  // There must be no defs of flags between MI and CmpInstr
  if (areCFlagsAccessedBetweenInstrs(&MI, &CmpInstr, &TRI, AK_Write))
    return false;

  // Condition code is inverted in the following cases:
  // 1. MI condition is ne; CmpInstr is 'ADDS %vreg, 0' or 'SUBS %vreg, 0'
  // 2. MI condition is eq, pl; CmpInstr is 'SUBS %vreg, 1'
  IsInvertCC = (CmpValue && (MICC == AArch64CC::EQ || MICC == AArch64CC::PL)) ||
               (!CmpValue && MICC == AArch64CC::NE);
  return true;
}

/// Remove comparison in csinc-cmp sequence
///
/// Examples:
/// 1. \code
///   csinc w9, wzr, wzr, ne
///   cmp   w9, #0
///   b.eq
///    \endcode
/// to
///    \code
///   csinc w9, wzr, wzr, ne
///   b.ne
///    \endcode
///
/// 2. \code
///   csinc x2, xzr, xzr, mi
///   cmp   x2, #1
///   b.pl
///    \endcode
/// to
///    \code
///   csinc x2, xzr, xzr, mi
///   b.pl
///    \endcode
///
/// \param  CmpInstr comparison instruction
/// \return True when comparison removed
bool AArch64InstrInfo::removeCmpToZeroOrOne(
    MachineInstr &CmpInstr, unsigned SrcReg, int CmpValue,
    const MachineRegisterInfo &MRI) const {
  MachineInstr *MI = MRI.getUniqueVRegDef(SrcReg);
  if (!MI)
    return false;
  const TargetRegisterInfo &TRI = getRegisterInfo();
  SmallVector<MachineInstr *, 4> CCUseInstrs;
  bool IsInvertCC = false;
  if (!canCmpInstrBeRemoved(*MI, CmpInstr, CmpValue, TRI, CCUseInstrs,
                            IsInvertCC))
    return false;
  // Make transformation
  CmpInstr.eraseFromParent();
  if (IsInvertCC) {
    // Invert condition codes in CmpInstr CC users
    for (MachineInstr *CCUseInstr : CCUseInstrs) {
      int Idx = findCondCodeUseOperandIdxForBranchOrSelect(*CCUseInstr);
      assert(Idx >= 0 && "Unexpected instruction using CC.");
      MachineOperand &CCOperand = CCUseInstr->getOperand(Idx);
      AArch64CC::CondCode CCUse = AArch64CC::getInvertedCondCode(
          static_cast<AArch64CC::CondCode>(CCOperand.getImm()));
      CCOperand.setImm(CCUse);
    }
  }
  return true;
}

bool AArch64InstrInfo::expandPostRAPseudo(MachineInstr &MI) const {
  if (MI.getOpcode() != TargetOpcode::LOAD_STACK_GUARD &&
      MI.getOpcode() != AArch64::CATCHRET)
    return false;

  MachineBasicBlock &MBB = *MI.getParent();
  auto &Subtarget = MBB.getParent()->getSubtarget<AArch64Subtarget>();
  auto TRI = Subtarget.getRegisterInfo();
  DebugLoc DL = MI.getDebugLoc();

  if (MI.getOpcode() == AArch64::CATCHRET) {
    // Skip to the first instruction before the epilog.
    const TargetInstrInfo *TII =
      MBB.getParent()->getSubtarget().getInstrInfo();
    MachineBasicBlock *TargetMBB = MI.getOperand(0).getMBB();
    auto MBBI = MachineBasicBlock::iterator(MI);
    MachineBasicBlock::iterator FirstEpilogSEH = std::prev(MBBI);
    while (FirstEpilogSEH->getFlag(MachineInstr::FrameDestroy) &&
           FirstEpilogSEH != MBB.begin())
      FirstEpilogSEH = std::prev(FirstEpilogSEH);
    if (FirstEpilogSEH != MBB.begin())
      FirstEpilogSEH = std::next(FirstEpilogSEH);
    BuildMI(MBB, FirstEpilogSEH, DL, TII->get(AArch64::ADRP))
        .addReg(AArch64::X0, RegState::Define)
        .addMBB(TargetMBB);
    BuildMI(MBB, FirstEpilogSEH, DL, TII->get(AArch64::ADDXri))
        .addReg(AArch64::X0, RegState::Define)
        .addReg(AArch64::X0)
        .addMBB(TargetMBB)
        .addImm(0);
    TargetMBB->setMachineBlockAddressTaken();
    return true;
  }

  Register Reg = MI.getOperand(0).getReg();
  Module &M = *MBB.getParent()->getFunction().getParent();
  if (M.getStackProtectorGuard() == "sysreg") {
    const AArch64SysReg::SysReg *SrcReg =
        AArch64SysReg::lookupSysRegByName(M.getStackProtectorGuardReg());
    if (!SrcReg)
      report_fatal_error("Unknown SysReg for Stack Protector Guard Register");

    // mrs xN, sysreg
    BuildMI(MBB, MI, DL, get(AArch64::MRS))
        .addDef(Reg, RegState::Renamable)
        .addImm(SrcReg->Encoding);
    int Offset = M.getStackProtectorGuardOffset();
    if (Offset >= 0 && Offset <= 32760 && Offset % 8 == 0) {
      // ldr xN, [xN, #offset]
      BuildMI(MBB, MI, DL, get(AArch64::LDRXui))
          .addDef(Reg)
          .addUse(Reg, RegState::Kill)
          .addImm(Offset / 8);
    } else if (Offset >= -256 && Offset <= 255) {
      // ldur xN, [xN, #offset]
      BuildMI(MBB, MI, DL, get(AArch64::LDURXi))
          .addDef(Reg)
          .addUse(Reg, RegState::Kill)
          .addImm(Offset);
    } else if (Offset >= -4095 && Offset <= 4095) {
      if (Offset > 0) {
        // add xN, xN, #offset
        BuildMI(MBB, MI, DL, get(AArch64::ADDXri))
            .addDef(Reg)
            .addUse(Reg, RegState::Kill)
            .addImm(Offset)
            .addImm(0);
      } else {
        // sub xN, xN, #offset
        BuildMI(MBB, MI, DL, get(AArch64::SUBXri))
            .addDef(Reg)
            .addUse(Reg, RegState::Kill)
            .addImm(-Offset)
            .addImm(0);
      }
      // ldr xN, [xN]
      BuildMI(MBB, MI, DL, get(AArch64::LDRXui))
          .addDef(Reg)
          .addUse(Reg, RegState::Kill)
          .addImm(0);
    } else {
      // Cases that are larger than +/- 4095 and not a multiple of 8, or larger
      // than 23760.
      // It might be nice to use AArch64::MOVi32imm here, which would get
      // expanded in PreSched2 after PostRA, but our lone scratch Reg already
      // contains the MRS result. findScratchNonCalleeSaveRegister() in
      // AArch64FrameLowering might help us find such a scratch register
      // though. If we failed to find a scratch register, we could emit a
      // stream of add instructions to build up the immediate. Or, we could try
      // to insert a AArch64::MOVi32imm before register allocation so that we
      // didn't need to scavenge for a scratch register.
      report_fatal_error("Unable to encode Stack Protector Guard Offset");
    }
    MBB.erase(MI);
    return true;
  }

  const GlobalValue *GV =
      cast<GlobalValue>((*MI.memoperands_begin())->getValue());
  const TargetMachine &TM = MBB.getParent()->getTarget();
  unsigned OpFlags = Subtarget.ClassifyGlobalReference(GV, TM);
  const unsigned char MO_NC = AArch64II::MO_NC;

  if ((OpFlags & AArch64II::MO_GOT) != 0) {
    BuildMI(MBB, MI, DL, get(AArch64::LOADgot), Reg)
        .addGlobalAddress(GV, 0, OpFlags);
    if (Subtarget.isTargetILP32()) {
      unsigned Reg32 = TRI->getSubReg(Reg, AArch64::sub_32);
      BuildMI(MBB, MI, DL, get(AArch64::LDRWui))
          .addDef(Reg32, RegState::Dead)
          .addUse(Reg, RegState::Kill)
          .addImm(0)
          .addMemOperand(*MI.memoperands_begin())
          .addDef(Reg, RegState::Implicit);
    } else {
      BuildMI(MBB, MI, DL, get(AArch64::LDRXui), Reg)
          .addReg(Reg, RegState::Kill)
          .addImm(0)
          .addMemOperand(*MI.memoperands_begin());
    }
  } else if (TM.getCodeModel() == CodeModel::Large) {
    assert(!Subtarget.isTargetILP32() && "how can large exist in ILP32?");
    BuildMI(MBB, MI, DL, get(AArch64::MOVZXi), Reg)
        .addGlobalAddress(GV, 0, AArch64II::MO_G0 | MO_NC)
        .addImm(0);
    BuildMI(MBB, MI, DL, get(AArch64::MOVKXi), Reg)
        .addReg(Reg, RegState::Kill)
        .addGlobalAddress(GV, 0, AArch64II::MO_G1 | MO_NC)
        .addImm(16);
    BuildMI(MBB, MI, DL, get(AArch64::MOVKXi), Reg)
        .addReg(Reg, RegState::Kill)
        .addGlobalAddress(GV, 0, AArch64II::MO_G2 | MO_NC)
        .addImm(32);
    BuildMI(MBB, MI, DL, get(AArch64::MOVKXi), Reg)
        .addReg(Reg, RegState::Kill)
        .addGlobalAddress(GV, 0, AArch64II::MO_G3)
        .addImm(48);
    BuildMI(MBB, MI, DL, get(AArch64::LDRXui), Reg)
        .addReg(Reg, RegState::Kill)
        .addImm(0)
        .addMemOperand(*MI.memoperands_begin());
  } else if (TM.getCodeModel() == CodeModel::Tiny) {
    BuildMI(MBB, MI, DL, get(AArch64::ADR), Reg)
        .addGlobalAddress(GV, 0, OpFlags);
  } else {
    BuildMI(MBB, MI, DL, get(AArch64::ADRP), Reg)
        .addGlobalAddress(GV, 0, OpFlags | AArch64II::MO_PAGE);
    unsigned char LoFlags = OpFlags | AArch64II::MO_PAGEOFF | MO_NC;
    if (Subtarget.isTargetILP32()) {
      unsigned Reg32 = TRI->getSubReg(Reg, AArch64::sub_32);
      BuildMI(MBB, MI, DL, get(AArch64::LDRWui))
          .addDef(Reg32, RegState::Dead)
          .addUse(Reg, RegState::Kill)
          .addGlobalAddress(GV, 0, LoFlags)
          .addMemOperand(*MI.memoperands_begin())
          .addDef(Reg, RegState::Implicit);
    } else {
      BuildMI(MBB, MI, DL, get(AArch64::LDRXui), Reg)
          .addReg(Reg, RegState::Kill)
          .addGlobalAddress(GV, 0, LoFlags)
          .addMemOperand(*MI.memoperands_begin());
    }
  }

  MBB.erase(MI);

  return true;
}

// Return true if this instruction simply sets its single destination register
// to zero. This is equivalent to a register rename of the zero-register.
bool AArch64InstrInfo::isGPRZero(const MachineInstr &MI) {
  switch (MI.getOpcode()) {
  default:
    break;
  case AArch64::MOVZWi:
  case AArch64::MOVZXi: // movz Rd, #0 (LSL #0)
    if (MI.getOperand(1).isImm() && MI.getOperand(1).getImm() == 0) {
      assert(MI.getDesc().getNumOperands() == 3 &&
             MI.getOperand(2).getImm() == 0 && "invalid MOVZi operands");
      return true;
    }
    break;
  case AArch64::ANDWri: // and Rd, Rzr, #imm
    return MI.getOperand(1).getReg() == AArch64::WZR;
  case AArch64::ANDXri:
    return MI.getOperand(1).getReg() == AArch64::XZR;
  case TargetOpcode::COPY:
    return MI.getOperand(1).getReg() == AArch64::WZR;
  }
  return false;
}

// Return true if this instruction simply renames a general register without
// modifying bits.
bool AArch64InstrInfo::isGPRCopy(const MachineInstr &MI) {
  switch (MI.getOpcode()) {
  default:
    break;
  case TargetOpcode::COPY: {
    // GPR32 copies will by lowered to ORRXrs
    Register DstReg = MI.getOperand(0).getReg();
    return (AArch64::GPR32RegClass.contains(DstReg) ||
            AArch64::GPR64RegClass.contains(DstReg));
  }
  case AArch64::ORRXrs: // orr Xd, Xzr, Xm (LSL #0)
    if (MI.getOperand(1).getReg() == AArch64::XZR) {
      assert(MI.getDesc().getNumOperands() == 4 &&
             MI.getOperand(3).getImm() == 0 && "invalid ORRrs operands");
      return true;
    }
    break;
  case AArch64::ADDXri: // add Xd, Xn, #0 (LSL #0)
    if (MI.getOperand(2).getImm() == 0) {
      assert(MI.getDesc().getNumOperands() == 4 &&
             MI.getOperand(3).getImm() == 0 && "invalid ADDXri operands");
      return true;
    }
    break;
  }
  return false;
}

// Return true if this instruction simply renames a general register without
// modifying bits.
bool AArch64InstrInfo::isFPRCopy(const MachineInstr &MI) {
  switch (MI.getOpcode()) {
  default:
    break;
  case TargetOpcode::COPY: {
    Register DstReg = MI.getOperand(0).getReg();
    return AArch64::FPR128RegClass.contains(DstReg);
  }
  case AArch64::ORRv16i8:
    if (MI.getOperand(1).getReg() == MI.getOperand(2).getReg()) {
      assert(MI.getDesc().getNumOperands() == 3 && MI.getOperand(0).isReg() &&
             "invalid ORRv16i8 operands");
      return true;
    }
    break;
  }
  return false;
}

Register AArch64InstrInfo::isLoadFromStackSlot(const MachineInstr &MI,
                                               int &FrameIndex) const {
  switch (MI.getOpcode()) {
  default:
    break;
  case AArch64::LDRWui:
  case AArch64::LDRXui:
  case AArch64::LDRBui:
  case AArch64::LDRHui:
  case AArch64::LDRSui:
  case AArch64::LDRDui:
  case AArch64::LDRQui:
  case AArch64::LDR_PXI:
    if (MI.getOperand(0).getSubReg() == 0 && MI.getOperand(1).isFI() &&
        MI.getOperand(2).isImm() && MI.getOperand(2).getImm() == 0) {
      FrameIndex = MI.getOperand(1).getIndex();
      return MI.getOperand(0).getReg();
    }
    break;
  }

  return 0;
}

Register AArch64InstrInfo::isStoreToStackSlot(const MachineInstr &MI,
                                              int &FrameIndex) const {
  switch (MI.getOpcode()) {
  default:
    break;
  case AArch64::STRWui:
  case AArch64::STRXui:
  case AArch64::STRBui:
  case AArch64::STRHui:
  case AArch64::STRSui:
  case AArch64::STRDui:
  case AArch64::STRQui:
  case AArch64::STR_PXI:
    if (MI.getOperand(0).getSubReg() == 0 && MI.getOperand(1).isFI() &&
        MI.getOperand(2).isImm() && MI.getOperand(2).getImm() == 0) {
      FrameIndex = MI.getOperand(1).getIndex();
      return MI.getOperand(0).getReg();
    }
    break;
  }
  return 0;
}

/// Check all MachineMemOperands for a hint to suppress pairing.
bool AArch64InstrInfo::isLdStPairSuppressed(const MachineInstr &MI) {
  return llvm::any_of(MI.memoperands(), [](MachineMemOperand *MMO) {
    return MMO->getFlags() & MOSuppressPair;
  });
}

/// Set a flag on the first MachineMemOperand to suppress pairing.
void AArch64InstrInfo::suppressLdStPair(MachineInstr &MI) {
  if (MI.memoperands_empty())
    return;
  (*MI.memoperands_begin())->setFlags(MOSuppressPair);
}

/// Check all MachineMemOperands for a hint that the load/store is strided.
bool AArch64InstrInfo::isStridedAccess(const MachineInstr &MI) {
  return llvm::any_of(MI.memoperands(), [](MachineMemOperand *MMO) {
    return MMO->getFlags() & MOStridedAccess;
  });
}

bool AArch64InstrInfo::hasUnscaledLdStOffset(unsigned Opc) {
  switch (Opc) {
  default:
    return false;
  case AArch64::STURSi:
  case AArch64::STRSpre:
  case AArch64::STURDi:
  case AArch64::STRDpre:
  case AArch64::STURQi:
  case AArch64::STRQpre:
  case AArch64::STURBBi:
  case AArch64::STURHHi:
  case AArch64::STURWi:
  case AArch64::STRWpre:
  case AArch64::STURXi:
  case AArch64::STRXpre:
  case AArch64::LDURSi:
  case AArch64::LDRSpre:
  case AArch64::LDURDi:
  case AArch64::LDRDpre:
  case AArch64::LDURQi:
  case AArch64::LDRQpre:
  case AArch64::LDURWi:
  case AArch64::LDRWpre:
  case AArch64::LDURXi:
  case AArch64::LDRXpre:
  case AArch64::LDRSWpre:
  case AArch64::LDURSWi:
  case AArch64::LDURHHi:
  case AArch64::LDURBBi:
  case AArch64::LDURSBWi:
  case AArch64::LDURSHWi:
    return true;
  }
}

std::optional<unsigned> AArch64InstrInfo::getUnscaledLdSt(unsigned Opc) {
  switch (Opc) {
  default: return {};
  case AArch64::PRFMui: return AArch64::PRFUMi;
  case AArch64::LDRXui: return AArch64::LDURXi;
  case AArch64::LDRWui: return AArch64::LDURWi;
  case AArch64::LDRBui: return AArch64::LDURBi;
  case AArch64::LDRHui: return AArch64::LDURHi;
  case AArch64::LDRSui: return AArch64::LDURSi;
  case AArch64::LDRDui: return AArch64::LDURDi;
  case AArch64::LDRQui: return AArch64::LDURQi;
  case AArch64::LDRBBui: return AArch64::LDURBBi;
  case AArch64::LDRHHui: return AArch64::LDURHHi;
  case AArch64::LDRSBXui: return AArch64::LDURSBXi;
  case AArch64::LDRSBWui: return AArch64::LDURSBWi;
  case AArch64::LDRSHXui: return AArch64::LDURSHXi;
  case AArch64::LDRSHWui: return AArch64::LDURSHWi;
  case AArch64::LDRSWui: return AArch64::LDURSWi;
  case AArch64::STRXui: return AArch64::STURXi;
  case AArch64::STRWui: return AArch64::STURWi;
  case AArch64::STRBui: return AArch64::STURBi;
  case AArch64::STRHui: return AArch64::STURHi;
  case AArch64::STRSui: return AArch64::STURSi;
  case AArch64::STRDui: return AArch64::STURDi;
  case AArch64::STRQui: return AArch64::STURQi;
  case AArch64::STRBBui: return AArch64::STURBBi;
  case AArch64::STRHHui: return AArch64::STURHHi;
  }
}

unsigned AArch64InstrInfo::getLoadStoreImmIdx(unsigned Opc) {
  switch (Opc) {
  default:
    llvm_unreachable("Unhandled Opcode in getLoadStoreImmIdx");
  case AArch64::ADDG:
  case AArch64::LDAPURBi:
  case AArch64::LDAPURHi:
  case AArch64::LDAPURi:
  case AArch64::LDAPURSBWi:
  case AArch64::LDAPURSBXi:
  case AArch64::LDAPURSHWi:
  case AArch64::LDAPURSHXi:
  case AArch64::LDAPURSWi:
  case AArch64::LDAPURXi:
  case AArch64::LDR_PPXI:
  case AArch64::LDR_PXI:
  case AArch64::LDR_ZXI:
  case AArch64::LDR_ZZXI:
  case AArch64::LDR_ZZXI_STRIDED_CONTIGUOUS:
  case AArch64::LDR_ZZZXI:
  case AArch64::LDR_ZZZZXI:
  case AArch64::LDR_ZZZZXI_STRIDED_CONTIGUOUS:
  case AArch64::LDRBBui:
  case AArch64::LDRBui:
  case AArch64::LDRDui:
  case AArch64::LDRHHui:
  case AArch64::LDRHui:
  case AArch64::LDRQui:
  case AArch64::LDRSBWui:
  case AArch64::LDRSBXui:
  case AArch64::LDRSHWui:
  case AArch64::LDRSHXui:
  case AArch64::LDRSui:
  case AArch64::LDRSWui:
  case AArch64::LDRWui:
  case AArch64::LDRXui:
  case AArch64::LDURBBi:
  case AArch64::LDURBi:
  case AArch64::LDURDi:
  case AArch64::LDURHHi:
  case AArch64::LDURHi:
  case AArch64::LDURQi:
  case AArch64::LDURSBWi:
  case AArch64::LDURSBXi:
  case AArch64::LDURSHWi:
  case AArch64::LDURSHXi:
  case AArch64::LDURSi:
  case AArch64::LDURSWi:
  case AArch64::LDURWi:
  case AArch64::LDURXi:
  case AArch64::PRFMui:
  case AArch64::PRFUMi:
  case AArch64::ST2Gi:
  case AArch64::STGi:
  case AArch64::STLURBi:
  case AArch64::STLURHi:
  case AArch64::STLURWi:
  case AArch64::STLURXi:
  case AArch64::StoreSwiftAsyncContext:
  case AArch64::STR_PPXI:
  case AArch64::STR_PXI:
  case AArch64::STR_ZXI:
  case AArch64::STR_ZZXI:
  case AArch64::STR_ZZXI_STRIDED_CONTIGUOUS:
  case AArch64::STR_ZZZXI:
  case AArch64::STR_ZZZZXI:
  case AArch64::STR_ZZZZXI_STRIDED_CONTIGUOUS:
  case AArch64::STRBBui:
  case AArch64::STRBui:
  case AArch64::STRDui:
  case AArch64::STRHHui:
  case AArch64::STRHui:
  case AArch64::STRQui:
  case AArch64::STRSui:
  case AArch64::STRWui:
  case AArch64::STRXui:
  case AArch64::STURBBi:
  case AArch64::STURBi:
  case AArch64::STURDi:
  case AArch64::STURHHi:
  case AArch64::STURHi:
  case AArch64::STURQi:
  case AArch64::STURSi:
  case AArch64::STURWi:
  case AArch64::STURXi:
  case AArch64::STZ2Gi:
  case AArch64::STZGi:
  case AArch64::TAGPstack:
  case AArch64::SPILL_PPR_TO_ZPR_SLOT_PSEUDO:
  case AArch64::FILL_PPR_FROM_ZPR_SLOT_PSEUDO:
    return 2;
  case AArch64::LD1B_D_IMM:
  case AArch64::LD1B_H_IMM:
  case AArch64::LD1B_IMM:
  case AArch64::LD1B_S_IMM:
  case AArch64::LD1D_IMM:
  case AArch64::LD1H_D_IMM:
  case AArch64::LD1H_IMM:
  case AArch64::LD1H_S_IMM:
  case AArch64::LD1RB_D_IMM:
  case AArch64::LD1RB_H_IMM:
  case AArch64::LD1RB_IMM:
  case AArch64::LD1RB_S_IMM:
  case AArch64::LD1RD_IMM:
  case AArch64::LD1RH_D_IMM:
  case AArch64::LD1RH_IMM:
  case AArch64::LD1RH_S_IMM:
  case AArch64::LD1RSB_D_IMM:
  case AArch64::LD1RSB_H_IMM:
  case AArch64::LD1RSB_S_IMM:
  case AArch64::LD1RSH_D_IMM:
  case AArch64::LD1RSH_S_IMM:
  case AArch64::LD1RSW_IMM:
  case AArch64::LD1RW_D_IMM:
  case AArch64::LD1RW_IMM:
  case AArch64::LD1SB_D_IMM:
  case AArch64::LD1SB_H_IMM:
  case AArch64::LD1SB_S_IMM:
  case AArch64::LD1SH_D_IMM:
  case AArch64::LD1SH_S_IMM:
  case AArch64::LD1SW_D_IMM:
  case AArch64::LD1W_D_IMM:
  case AArch64::LD1W_IMM:
  case AArch64::LD2B_IMM:
  case AArch64::LD2D_IMM:
  case AArch64::LD2H_IMM:
  case AArch64::LD2W_IMM:
  case AArch64::LD3B_IMM:
  case AArch64::LD3D_IMM:
  case AArch64::LD3H_IMM:
  case AArch64::LD3W_IMM:
  case AArch64::LD4B_IMM:
  case AArch64::LD4D_IMM:
  case AArch64::LD4H_IMM:
  case AArch64::LD4W_IMM:
  case AArch64::LDG:
  case AArch64::LDNF1B_D_IMM:
  case AArch64::LDNF1B_H_IMM:
  case AArch64::LDNF1B_IMM:
  case AArch64::LDNF1B_S_IMM:
  case AArch64::LDNF1D_IMM:
  case AArch64::LDNF1H_D_IMM:
  case AArch64::LDNF1H_IMM:
  case AArch64::LDNF1H_S_IMM:
  case AArch64::LDNF1SB_D_IMM:
  case AArch64::LDNF1SB_H_IMM:
  case AArch64::LDNF1SB_S_IMM:
  case AArch64::LDNF1SH_D_IMM:
  case AArch64::LDNF1SH_S_IMM:
  case AArch64::LDNF1SW_D_IMM:
  case AArch64::LDNF1W_D_IMM:
  case AArch64::LDNF1W_IMM:
  case AArch64::LDNPDi:
  case AArch64::LDNPQi:
  case AArch64::LDNPSi:
  case AArch64::LDNPWi:
  case AArch64::LDNPXi:
  case AArch64::LDNT1B_ZRI:
  case AArch64::LDNT1D_ZRI:
  case AArch64::LDNT1H_ZRI:
  case AArch64::LDNT1W_ZRI:
  case AArch64::LDPDi:
  case AArch64::LDPQi:
  case AArch64::LDPSi:
  case AArch64::LDPWi:
  case AArch64::LDPXi:
  case AArch64::LDRBBpost:
  case AArch64::LDRBBpre:
  case AArch64::LDRBpost:
  case AArch64::LDRBpre:
  case AArch64::LDRDpost:
  case AArch64::LDRDpre:
  case AArch64::LDRHHpost:
  case AArch64::LDRHHpre:
  case AArch64::LDRHpost:
  case AArch64::LDRHpre:
  case AArch64::LDRQpost:
  case AArch64::LDRQpre:
  case AArch64::LDRSpost:
  case AArch64::LDRSpre:
  case AArch64::LDRWpost:
  case AArch64::LDRWpre:
  case AArch64::LDRXpost:
  case AArch64::LDRXpre:
  case AArch64::ST1B_D_IMM:
  case AArch64::ST1B_H_IMM:
  case AArch64::ST1B_IMM:
  case AArch64::ST1B_S_IMM:
  case AArch64::ST1D_IMM:
  case AArch64::ST1H_D_IMM:
  case AArch64::ST1H_IMM:
  case AArch64::ST1H_S_IMM:
  case AArch64::ST1W_D_IMM:
  case AArch64::ST1W_IMM:
  case AArch64::ST2B_IMM:
  case AArch64::ST2D_IMM:
  case AArch64::ST2H_IMM:
  case AArch64::ST2W_IMM:
  case AArch64::ST3B_IMM:
  case AArch64::ST3D_IMM:
  case AArch64::ST3H_IMM:
  case AArch64::ST3W_IMM:
  case AArch64::ST4B_IMM:
  case AArch64::ST4D_IMM:
  case AArch64::ST4H_IMM:
  case AArch64::ST4W_IMM:
  case AArch64::STGPi:
  case AArch64::STGPreIndex:
  case AArch64::STZGPreIndex:
  case AArch64::ST2GPreIndex:
  case AArch64::STZ2GPreIndex:
  case AArch64::STGPostIndex:
  case AArch64::STZGPostIndex:
  case AArch64::ST2GPostIndex:
  case AArch64::STZ2GPostIndex:
  case AArch64::STNPDi:
  case AArch64::STNPQi:
  case AArch64::STNPSi:
  case AArch64::STNPWi:
  case AArch64::STNPXi:
  case AArch64::STNT1B_ZRI:
  case AArch64::STNT1D_ZRI:
  case AArch64::STNT1H_ZRI:
  case AArch64::STNT1W_ZRI:
  case AArch64::STPDi:
  case AArch64::STPQi:
  case AArch64::STPSi:
  case AArch64::STPWi:
  case AArch64::STPXi:
  case AArch64::STRBBpost:
  case AArch64::STRBBpre:
  case AArch64::STRBpost:
  case AArch64::STRBpre:
  case AArch64::STRDpost:
  case AArch64::STRDpre:
  case AArch64::STRHHpost:
  case AArch64::STRHHpre:
  case AArch64::STRHpost:
  case AArch64::STRHpre:
  case AArch64::STRQpost:
  case AArch64::STRQpre:
  case AArch64::STRSpost:
  case AArch64::STRSpre:
  case AArch64::STRWpost:
  case AArch64::STRWpre:
  case AArch64::STRXpost:
  case AArch64::STRXpre:
    return 3;
  case AArch64::LDPDpost:
  case AArch64::LDPDpre:
  case AArch64::LDPQpost:
  case AArch64::LDPQpre:
  case AArch64::LDPSpost:
  case AArch64::LDPSpre:
  case AArch64::LDPWpost:
  case AArch64::LDPWpre:
  case AArch64::LDPXpost:
  case AArch64::LDPXpre:
  case AArch64::STGPpre:
  case AArch64::STGPpost:
  case AArch64::STPDpost:
  case AArch64::STPDpre:
  case AArch64::STPQpost:
  case AArch64::STPQpre:
  case AArch64::STPSpost:
  case AArch64::STPSpre:
  case AArch64::STPWpost:
  case AArch64::STPWpre:
  case AArch64::STPXpost:
  case AArch64::STPXpre:
    return 4;
  }
}

bool AArch64InstrInfo::isPairableLdStInst(const MachineInstr &MI) {
  switch (MI.getOpcode()) {
  default:
    return false;
  // Scaled instructions.
  case AArch64::STRSui:
  case AArch64::STRDui:
  case AArch64::STRQui:
  case AArch64::STRXui:
  case AArch64::STRWui:
  case AArch64::LDRSui:
  case AArch64::LDRDui:
  case AArch64::LDRQui:
  case AArch64::LDRXui:
  case AArch64::LDRWui:
  case AArch64::LDRSWui:
  // Unscaled instructions.
  case AArch64::STURSi:
  case AArch64::STRSpre:
  case AArch64::STURDi:
  case AArch64::STRDpre:
  case AArch64::STURQi:
  case AArch64::STRQpre:
  case AArch64::STURWi:
  case AArch64::STRWpre:
  case AArch64::STURXi:
  case AArch64::STRXpre:
  case AArch64::LDURSi:
  case AArch64::LDRSpre:
  case AArch64::LDURDi:
  case AArch64::LDRDpre:
  case AArch64::LDURQi:
  case AArch64::LDRQpre:
  case AArch64::LDURWi:
  case AArch64::LDRWpre:
  case AArch64::LDURXi:
  case AArch64::LDRXpre:
  case AArch64::LDURSWi:
  case AArch64::LDRSWpre:
  // SVE instructions.
  case AArch64::LDR_ZXI:
  case AArch64::STR_ZXI:
    return true;
  }
}

bool AArch64InstrInfo::isTailCallReturnInst(const MachineInstr &MI) {
  switch (MI.getOpcode()) {
  default:
    assert((!MI.isCall() || !MI.isReturn()) &&
           "Unexpected instruction - was a new tail call opcode introduced?");
    return false;
  case AArch64::TCRETURNdi:
  case AArch64::TCRETURNri:
  case AArch64::TCRETURNrix16x17:
  case AArch64::TCRETURNrix17:
  case AArch64::TCRETURNrinotx16:
  case AArch64::TCRETURNriALL:
  case AArch64::AUTH_TCRETURN:
  case AArch64::AUTH_TCRETURN_BTI:
    return true;
  }
}

unsigned AArch64InstrInfo::convertToFlagSettingOpc(unsigned Opc) {
  switch (Opc) {
  default:
    llvm_unreachable("Opcode has no flag setting equivalent!");
  // 32-bit cases:
  case AArch64::ADDWri:
    return AArch64::ADDSWri;
  case AArch64::ADDWrr:
    return AArch64::ADDSWrr;
  case AArch64::ADDWrs:
    return AArch64::ADDSWrs;
  case AArch64::ADDWrx:
    return AArch64::ADDSWrx;
  case AArch64::ANDWri:
    return AArch64::ANDSWri;
  case AArch64::ANDWrr:
    return AArch64::ANDSWrr;
  case AArch64::ANDWrs:
    return AArch64::ANDSWrs;
  case AArch64::BICWrr:
    return AArch64::BICSWrr;
  case AArch64::BICWrs:
    return AArch64::BICSWrs;
  case AArch64::SUBWri:
    return AArch64::SUBSWri;
  case AArch64::SUBWrr:
    return AArch64::SUBSWrr;
  case AArch64::SUBWrs:
    return AArch64::SUBSWrs;
  case AArch64::SUBWrx:
    return AArch64::SUBSWrx;
  // 64-bit cases:
  case AArch64::ADDXri:
    return AArch64::ADDSXri;
  case AArch64::ADDXrr:
    return AArch64::ADDSXrr;
  case AArch64::ADDXrs:
    return AArch64::ADDSXrs;
  case AArch64::ADDXrx:
    return AArch64::ADDSXrx;
  case AArch64::ANDXri:
    return AArch64::ANDSXri;
  case AArch64::ANDXrr:
    return AArch64::ANDSXrr;
  case AArch64::ANDXrs:
    return AArch64::ANDSXrs;
  case AArch64::BICXrr:
    return AArch64::BICSXrr;
  case AArch64::BICXrs:
    return AArch64::BICSXrs;
  case AArch64::SUBXri:
    return AArch64::SUBSXri;
  case AArch64::SUBXrr:
    return AArch64::SUBSXrr;
  case AArch64::SUBXrs:
    return AArch64::SUBSXrs;
  case AArch64::SUBXrx:
    return AArch64::SUBSXrx;
  // SVE instructions:
  case AArch64::AND_PPzPP:
    return AArch64::ANDS_PPzPP;
  case AArch64::BIC_PPzPP:
    return AArch64::BICS_PPzPP;
  case AArch64::EOR_PPzPP:
    return AArch64::EORS_PPzPP;
  case AArch64::NAND_PPzPP:
    return AArch64::NANDS_PPzPP;
  case AArch64::NOR_PPzPP:
    return AArch64::NORS_PPzPP;
  case AArch64::ORN_PPzPP:
    return AArch64::ORNS_PPzPP;
  case AArch64::ORR_PPzPP:
    return AArch64::ORRS_PPzPP;
  case AArch64::BRKA_PPzP:
    return AArch64::BRKAS_PPzP;
  case AArch64::BRKPA_PPzPP:
    return AArch64::BRKPAS_PPzPP;
  case AArch64::BRKB_PPzP:
    return AArch64::BRKBS_PPzP;
  case AArch64::BRKPB_PPzPP:
    return AArch64::BRKPBS_PPzPP;
  case AArch64::BRKN_PPzP:
    return AArch64::BRKNS_PPzP;
  case AArch64::RDFFR_PPz:
    return AArch64::RDFFRS_PPz;
  case AArch64::PTRUE_B:
    return AArch64::PTRUES_B;
  }
}

// Is this a candidate for ld/st merging or pairing?  For example, we don't
// touch volatiles or load/stores that have a hint to avoid pair formation.
bool AArch64InstrInfo::isCandidateToMergeOrPair(const MachineInstr &MI) const {

  bool IsPreLdSt = isPreLdSt(MI);

  // If this is a volatile load/store, don't mess with it.
  if (MI.hasOrderedMemoryRef())
    return false;

  // Make sure this is a reg/fi+imm (as opposed to an address reloc).
  // For Pre-inc LD/ST, the operand is shifted by one.
  assert((MI.getOperand(IsPreLdSt ? 2 : 1).isReg() ||
          MI.getOperand(IsPreLdSt ? 2 : 1).isFI()) &&
         "Expected a reg or frame index operand.");

  // For Pre-indexed addressing quadword instructions, the third operand is the
  // immediate value.
  bool IsImmPreLdSt = IsPreLdSt && MI.getOperand(3).isImm();

  if (!MI.getOperand(2).isImm() && !IsImmPreLdSt)
    return false;

  // Can't merge/pair if the instruction modifies the base register.
  // e.g., ldr x0, [x0]
  // This case will never occur with an FI base.
  // However, if the instruction is an LDR<S,D,Q,W,X,SW>pre or
  // STR<S,D,Q,W,X>pre, it can be merged.
  // For example:
  //   ldr q0, [x11, #32]!
  //   ldr q1, [x11, #16]
  //   to
  //   ldp q0, q1, [x11, #32]!
  if (MI.getOperand(1).isReg() && !IsPreLdSt) {
    Register BaseReg = MI.getOperand(1).getReg();
    const TargetRegisterInfo *TRI = &getRegisterInfo();
    if (MI.modifiesRegister(BaseReg, TRI))
      return false;
  }

  // Pairing SVE fills/spills is only valid for little-endian targets that
  // implement VLS 128.
  switch (MI.getOpcode()) {
  default:
    break;
  case AArch64::LDR_ZXI:
  case AArch64::STR_ZXI:
    if (!Subtarget.isLittleEndian() ||
        Subtarget.getSVEVectorSizeInBits() != 128)
      return false;
  }

  // Check if this load/store has a hint to avoid pair formation.
  // MachineMemOperands hints are set by the AArch64StorePairSuppress pass.
  if (isLdStPairSuppressed(MI))
    return false;

  // Do not pair any callee-save store/reload instructions in the
  // prologue/epilogue if the CFI information encoded the operations as separate
  // instructions, as that will cause the size of the actual prologue to mismatch
  // with the prologue size recorded in the Windows CFI.
  const MCAsmInfo *MAI = MI.getMF()->getTarget().getMCAsmInfo();
  bool NeedsWinCFI = MAI->usesWindowsCFI() &&
                     MI.getMF()->getFunction().needsUnwindTableEntry();
  if (NeedsWinCFI && (MI.getFlag(MachineInstr::FrameSetup) ||
                      MI.getFlag(MachineInstr::FrameDestroy)))
    return false;

  // On some CPUs quad load/store pairs are slower than two single load/stores.
  if (Subtarget.isPaired128Slow()) {
    switch (MI.getOpcode()) {
    default:
      break;
    case AArch64::LDURQi:
    case AArch64::STURQi:
    case AArch64::LDRQui:
    case AArch64::STRQui:
      return false;
    }
  }

  return true;
}

bool AArch64InstrInfo::getMemOperandsWithOffsetWidth(
    const MachineInstr &LdSt, SmallVectorImpl<const MachineOperand *> &BaseOps,
    int64_t &Offset, bool &OffsetIsScalable, LocationSize &Width,
    const TargetRegisterInfo *TRI) const {
  if (!LdSt.mayLoadOrStore())
    return false;

  const MachineOperand *BaseOp;
  TypeSize WidthN(0, false);
  if (!getMemOperandWithOffsetWidth(LdSt, BaseOp, Offset, OffsetIsScalable,
                                    WidthN, TRI))
    return false;
  // The maximum vscale is 16 under AArch64, return the maximal extent for the
  // vector.
  Width = LocationSize::precise(WidthN);
  BaseOps.push_back(BaseOp);
  return true;
}

std::optional<ExtAddrMode>
AArch64InstrInfo::getAddrModeFromMemoryOp(const MachineInstr &MemI,
                                          const TargetRegisterInfo *TRI) const {
  const MachineOperand *Base; // Filled with the base operand of MI.
  int64_t Offset;             // Filled with the offset of MI.
  bool OffsetIsScalable;
  if (!getMemOperandWithOffset(MemI, Base, Offset, OffsetIsScalable, TRI))
    return std::nullopt;

  if (!Base->isReg())
    return std::nullopt;
  ExtAddrMode AM;
  AM.BaseReg = Base->getReg();
  AM.Displacement = Offset;
  AM.ScaledReg = 0;
  AM.Scale = 0;
  return AM;
}

bool AArch64InstrInfo::canFoldIntoAddrMode(const MachineInstr &MemI,
                                           Register Reg,
                                           const MachineInstr &AddrI,
                                           ExtAddrMode &AM) const {
  // Filter out instructions into which we cannot fold.
  unsigned NumBytes;
  int64_t OffsetScale = 1;
  switch (MemI.getOpcode()) {
  default:
    return false;

  case AArch64::LDURQi:
  case AArch64::STURQi:
    NumBytes = 16;
    break;

  case AArch64::LDURDi:
  case AArch64::STURDi:
  case AArch64::LDURXi:
  case AArch64::STURXi:
    NumBytes = 8;
    break;

  case AArch64::LDURWi:
  case AArch64::LDURSWi:
  case AArch64::STURWi:
    NumBytes = 4;
    break;

  case AArch64::LDURHi:
  case AArch64::STURHi:
  case AArch64::LDURHHi:
  case AArch64::STURHHi:
  case AArch64::LDURSHXi:
  case AArch64::LDURSHWi:
    NumBytes = 2;
    break;

  case AArch64::LDRBroX:
  case AArch64::LDRBBroX:
  case AArch64::LDRSBXroX:
  case AArch64::LDRSBWroX:
  case AArch64::STRBroX:
  case AArch64::STRBBroX:
  case AArch64::LDURBi:
  case AArch64::LDURBBi:
  case AArch64::LDURSBXi:
  case AArch64::LDURSBWi:
  case AArch64::STURBi:
  case AArch64::STURBBi:
  case AArch64::LDRBui:
  case AArch64::LDRBBui:
  case AArch64::LDRSBXui:
  case AArch64::LDRSBWui:
  case AArch64::STRBui:
  case AArch64::STRBBui:
    NumBytes = 1;
    break;

  case AArch64::LDRQroX:
  case AArch64::STRQroX:
  case AArch64::LDRQui:
  case AArch64::STRQui:
    NumBytes = 16;
    OffsetScale = 16;
    break;

  case AArch64::LDRDroX:
  case AArch64::STRDroX:
  case AArch64::LDRXroX:
  case AArch64::STRXroX:
  case AArch64::LDRDui:
  case AArch64::STRDui:
  case AArch64::LDRXui:
  case AArch64::STRXui:
    NumBytes = 8;
    OffsetScale = 8;
    break;

  case AArch64::LDRWroX:
  case AArch64::LDRSWroX:
  case AArch64::STRWroX:
  case AArch64::LDRWui:
  case AArch64::LDRSWui:
  case AArch64::STRWui:
    NumBytes = 4;
    OffsetScale = 4;
    break;

  case AArch64::LDRHroX:
  case AArch64::STRHroX:
  case AArch64::LDRHHroX:
  case AArch64::STRHHroX:
  case AArch64::LDRSHXroX:
  case AArch64::LDRSHWroX:
  case AArch64::LDRHui:
  case AArch64::STRHui:
  case AArch64::LDRHHui:
  case AArch64::STRHHui:
  case AArch64::LDRSHXui:
  case AArch64::LDRSHWui:
    NumBytes = 2;
    OffsetScale = 2;
    break;
  }

  // Check the fold operand is not the loaded/stored value.
  const MachineOperand &BaseRegOp = MemI.getOperand(0);
  if (BaseRegOp.isReg() && BaseRegOp.getReg() == Reg)
    return false;

  // Handle memory instructions with a [Reg, Reg] addressing mode.
  if (MemI.getOperand(2).isReg()) {
    // Bail if the addressing mode already includes extension of the offset
    // register.
    if (MemI.getOperand(3).getImm())
      return false;

    // Check if we actually have a scaled offset.
    if (MemI.getOperand(4).getImm() == 0)
      OffsetScale = 1;

    // If the address instructions is folded into the base register, then the
    // addressing mode must not have a scale. Then we can swap the base and the
    // scaled registers.
    if (MemI.getOperand(1).getReg() == Reg && OffsetScale != 1)
      return false;

    switch (AddrI.getOpcode()) {
    default:
      return false;

    case AArch64::SBFMXri:
      // sxtw Xa, Wm
      // ldr Xd, [Xn, Xa, lsl #N]
      // ->
      // ldr Xd, [Xn, Wm, sxtw #N]
      if (AddrI.getOperand(2).getImm() != 0 ||
          AddrI.getOperand(3).getImm() != 31)
        return false;

      AM.BaseReg = MemI.getOperand(1).getReg();
      if (AM.BaseReg == Reg)
        AM.BaseReg = MemI.getOperand(2).getReg();
      AM.ScaledReg = AddrI.getOperand(1).getReg();
      AM.Scale = OffsetScale;
      AM.Displacement = 0;
      AM.Form = ExtAddrMode::Formula::SExtScaledReg;
      return true;

    case TargetOpcode::SUBREG_TO_REG: {
      // mov Wa, Wm
      // ldr Xd, [Xn, Xa, lsl #N]
      // ->
      // ldr Xd, [Xn, Wm, uxtw #N]

      // Zero-extension looks like an ORRWrs followed by a SUBREG_TO_REG.
      if (AddrI.getOperand(1).getImm() != 0 ||
          AddrI.getOperand(3).getImm() != AArch64::sub_32)
        return false;

      const MachineRegisterInfo &MRI = AddrI.getMF()->getRegInfo();
      Register OffsetReg = AddrI.getOperand(2).getReg();
      if (!OffsetReg.isVirtual() || !MRI.hasOneNonDBGUse(OffsetReg))
        return false;

      const MachineInstr &DefMI = *MRI.getVRegDef(OffsetReg);
      if (DefMI.getOpcode() != AArch64::ORRWrs ||
          DefMI.getOperand(1).getReg() != AArch64::WZR ||
          DefMI.getOperand(3).getImm() != 0)
        return false;

      AM.BaseReg = MemI.getOperand(1).getReg();
      if (AM.BaseReg == Reg)
        AM.BaseReg = MemI.getOperand(2).getReg();
      AM.ScaledReg = DefMI.getOperand(2).getReg();
      AM.Scale = OffsetScale;
      AM.Displacement = 0;
      AM.Form = ExtAddrMode::Formula::ZExtScaledReg;
      return true;
    }
    }
  }

  // Handle memory instructions with a [Reg, #Imm] addressing mode.

  // Check we are not breaking a potential conversion to an LDP.
  auto validateOffsetForLDP = [](unsigned NumBytes, int64_t OldOffset,
                                 int64_t NewOffset) -> bool {
    int64_t MinOffset, MaxOffset;
    switch (NumBytes) {
    default:
      return true;
    case 4:
      MinOffset = -256;
      MaxOffset = 252;
      break;
    case 8:
      MinOffset = -512;
      MaxOffset = 504;
      break;
    case 16:
      MinOffset = -1024;
      MaxOffset = 1008;
      break;
    }
    return OldOffset < MinOffset || OldOffset > MaxOffset ||
           (NewOffset >= MinOffset && NewOffset <= MaxOffset);
  };
  auto canFoldAddSubImmIntoAddrMode = [&](int64_t Disp) -> bool {
    int64_t OldOffset = MemI.getOperand(2).getImm() * OffsetScale;
    int64_t NewOffset = OldOffset + Disp;
    if (!isLegalAddressingMode(NumBytes, NewOffset, /* Scale */ 0))
      return false;
    // If the old offset would fit into an LDP, but the new offset wouldn't,
    // bail out.
    if (!validateOffsetForLDP(NumBytes, OldOffset, NewOffset))
      return false;
    AM.BaseReg = AddrI.getOperand(1).getReg();
    AM.ScaledReg = 0;
    AM.Scale = 0;
    AM.Displacement = NewOffset;
    AM.Form = ExtAddrMode::Formula::Basic;
    return true;
  };

  auto canFoldAddRegIntoAddrMode =
      [&](int64_t Scale,
          ExtAddrMode::Formula Form = ExtAddrMode::Formula::Basic) -> bool {
    if (MemI.getOperand(2).getImm() != 0)
      return false;
    if ((unsigned)Scale != Scale)
      return false;
    if (!isLegalAddressingMode(NumBytes, /* Offset */ 0, Scale))
      return false;
    AM.BaseReg = AddrI.getOperand(1).getReg();
    AM.ScaledReg = AddrI.getOperand(2).getReg();
    AM.Scale = Scale;
    AM.Displacement = 0;
    AM.Form = Form;
    return true;
  };

  auto avoidSlowSTRQ = [&](const MachineInstr &MemI) {
    unsigned Opcode = MemI.getOpcode();
    return (Opcode == AArch64::STURQi || Opcode == AArch64::STRQui) &&
           Subtarget.isSTRQroSlow();
  };

  int64_t Disp = 0;
  const bool OptSize = MemI.getMF()->getFunction().hasOptSize();
  switch (AddrI.getOpcode()) {
  default:
    return false;

  case AArch64::ADDXri:
    // add Xa, Xn, #N
    // ldr Xd, [Xa, #M]
    // ->
    // ldr Xd, [Xn, #N'+M]
    Disp = AddrI.getOperand(2).getImm() << AddrI.getOperand(3).getImm();
    return canFoldAddSubImmIntoAddrMode(Disp);

  case AArch64::SUBXri:
    // sub Xa, Xn, #N
    // ldr Xd, [Xa, #M]
    // ->
    // ldr Xd, [Xn, #N'+M]
    Disp = AddrI.getOperand(2).getImm() << AddrI.getOperand(3).getImm();
    return canFoldAddSubImmIntoAddrMode(-Disp);

  case AArch64::ADDXrs: {
    // add Xa, Xn, Xm, lsl #N
    // ldr Xd, [Xa]
    // ->
    // ldr Xd, [Xn, Xm, lsl #N]

    // Don't fold the add if the result would be slower, unless optimising for
    // size.
    unsigned Shift = static_cast<unsigned>(AddrI.getOperand(3).getImm());
    if (AArch64_AM::getShiftType(Shift) != AArch64_AM::ShiftExtendType::LSL)
      return false;
    Shift = AArch64_AM::getShiftValue(Shift);
    if (!OptSize) {
      if (Shift != 2 && Shift != 3 && Subtarget.hasAddrLSLSlow14())
        return false;
      if (avoidSlowSTRQ(MemI))
        return false;
    }
    return canFoldAddRegIntoAddrMode(1ULL << Shift);
  }

  case AArch64::ADDXrr:
    // add Xa, Xn, Xm
    // ldr Xd, [Xa]
    // ->
    // ldr Xd, [Xn, Xm, lsl #0]

    // Don't fold the add if the result would be slower, unless optimising for
    // size.
    if (!OptSize && avoidSlowSTRQ(MemI))
      return false;
    return canFoldAddRegIntoAddrMode(1);

  case AArch64::ADDXrx:
    // add Xa, Xn, Wm, {s,u}xtw #N
    // ldr Xd, [Xa]
    // ->
    // ldr Xd, [Xn, Wm, {s,u}xtw #N]

    // Don't fold the add if the result would be slower, unless optimising for
    // size.
    if (!OptSize && avoidSlowSTRQ(MemI))
      return false;

    // Can fold only sign-/zero-extend of a word.
    unsigned Imm = static_cast<unsigned>(AddrI.getOperand(3).getImm());
    AArch64_AM::ShiftExtendType Extend = AArch64_AM::getArithExtendType(Imm);
    if (Extend != AArch64_AM::UXTW && Extend != AArch64_AM::SXTW)
      return false;

    return canFoldAddRegIntoAddrMode(
        1ULL << AArch64_AM::getArithShiftValue(Imm),
        (Extend == AArch64_AM::SXTW) ? ExtAddrMode::Formula::SExtScaledReg
                                     : ExtAddrMode::Formula::ZExtScaledReg);
  }
}

// Given an opcode for an instruction with a [Reg, #Imm] addressing mode,
// return the opcode of an instruction performing the same operation, but using
// the [Reg, Reg] addressing mode.
static unsigned regOffsetOpcode(unsigned Opcode) {
  switch (Opcode) {
  default:
    llvm_unreachable("Address folding not implemented for instruction");

  case AArch64::LDURQi:
  case AArch64::LDRQui:
    return AArch64::LDRQroX;
  case AArch64::STURQi:
  case AArch64::STRQui:
    return AArch64::STRQroX;
  case AArch64::LDURDi:
  case AArch64::LDRDui:
    return AArch64::LDRDroX;
  case AArch64::STURDi:
  case AArch64::STRDui:
    return AArch64::STRDroX;
  case AArch64::LDURXi:
  case AArch64::LDRXui:
    return AArch64::LDRXroX;
  case AArch64::STURXi:
  case AArch64::STRXui:
    return AArch64::STRXroX;
  case AArch64::LDURWi:
  case AArch64::LDRWui:
    return AArch64::LDRWroX;
  case AArch64::LDURSWi:
  case AArch64::LDRSWui:
    return AArch64::LDRSWroX;
  case AArch64::STURWi:
  case AArch64::STRWui:
    return AArch64::STRWroX;
  case AArch64::LDURHi:
  case AArch64::LDRHui:
    return AArch64::LDRHroX;
  case AArch64::STURHi:
  case AArch64::STRHui:
    return AArch64::STRHroX;
  case AArch64::LDURHHi:
  case AArch64::LDRHHui:
    return AArch64::LDRHHroX;
  case AArch64::STURHHi:
  case AArch64::STRHHui:
    return AArch64::STRHHroX;
  case AArch64::LDURSHXi:
  case AArch64::LDRSHXui:
    return AArch64::LDRSHXroX;
  case AArch64::LDURSHWi:
  case AArch64::LDRSHWui:
    return AArch64::LDRSHWroX;
  case AArch64::LDURBi:
  case AArch64::LDRBui:
    return AArch64::LDRBroX;
  case AArch64::LDURBBi:
  case AArch64::LDRBBui:
    return AArch64::LDRBBroX;
  case AArch64::LDURSBXi:
  case AArch64::LDRSBXui:
    return AArch64::LDRSBXroX;
  case AArch64::LDURSBWi:
  case AArch64::LDRSBWui:
    return AArch64::LDRSBWroX;
  case AArch64::STURBi:
  case AArch64::STRBui:
    return AArch64::STRBroX;
  case AArch64::STURBBi:
  case AArch64::STRBBui:
    return AArch64::STRBBroX;
  }
}

// Given an opcode for an instruction with a [Reg, #Imm] addressing mode, return
// the opcode of an instruction performing the same operation, but using the
// [Reg, #Imm] addressing mode with scaled offset.
unsigned scaledOffsetOpcode(unsigned Opcode, unsigned &Scale) {
  switch (Opcode) {
  default:
    llvm_unreachable("Address folding not implemented for instruction");

  case AArch64::LDURQi:
    Scale = 16;
    return AArch64::LDRQui;
  case AArch64::STURQi:
    Scale = 16;
    return AArch64::STRQui;
  case AArch64::LDURDi:
    Scale = 8;
    return AArch64::LDRDui;
  case AArch64::STURDi:
    Scale = 8;
    return AArch64::STRDui;
  case AArch64::LDURXi:
    Scale = 8;
    return AArch64::LDRXui;
  case AArch64::STURXi:
    Scale = 8;
    return AArch64::STRXui;
  case AArch64::LDURWi:
    Scale = 4;
    return AArch64::LDRWui;
  case AArch64::LDURSWi:
    Scale = 4;
    return AArch64::LDRSWui;
  case AArch64::STURWi:
    Scale = 4;
    return AArch64::STRWui;
  case AArch64::LDURHi:
    Scale = 2;
    return AArch64::LDRHui;
  case AArch64::STURHi:
    Scale = 2;
    return AArch64::STRHui;
  case AArch64::LDURHHi:
    Scale = 2;
    return AArch64::LDRHHui;
  case AArch64::STURHHi:
    Scale = 2;
    return AArch64::STRHHui;
  case AArch64::LDURSHXi:
    Scale = 2;
    return AArch64::LDRSHXui;
  case AArch64::LDURSHWi:
    Scale = 2;
    return AArch64::LDRSHWui;
  case AArch64::LDURBi:
    Scale = 1;
    return AArch64::LDRBui;
  case AArch64::LDURBBi:
    Scale = 1;
    return AArch64::LDRBBui;
  case AArch64::LDURSBXi:
    Scale = 1;
    return AArch64::LDRSBXui;
  case AArch64::LDURSBWi:
    Scale = 1;
    return AArch64::LDRSBWui;
  case AArch64::STURBi:
    Scale = 1;
    return AArch64::STRBui;
  case AArch64::STURBBi:
    Scale = 1;
    return AArch64::STRBBui;
  case AArch64::LDRQui:
  case AArch64::STRQui:
    Scale = 16;
    return Opcode;
  case AArch64::LDRDui:
  case AArch64::STRDui:
  case AArch64::LDRXui:
  case AArch64::STRXui:
    Scale = 8;
    return Opcode;
  case AArch64::LDRWui:
  case AArch64::LDRSWui:
  case AArch64::STRWui:
    Scale = 4;
    return Opcode;
  case AArch64::LDRHui:
  case AArch64::STRHui:
  case AArch64::LDRHHui:
  case AArch64::STRHHui:
  case AArch64::LDRSHXui:
  case AArch64::LDRSHWui:
    Scale = 2;
    return Opcode;
  case AArch64::LDRBui:
  case AArch64::LDRBBui:
  case AArch64::LDRSBXui:
  case AArch64::LDRSBWui:
  case AArch64::STRBui:
  case AArch64::STRBBui:
    Scale = 1;
    return Opcode;
  }
}

// Given an opcode for an instruction with a [Reg, #Imm] addressing mode, return
// the opcode of an instruction performing the same operation, but using the
// [Reg, #Imm] addressing mode with unscaled offset.
unsigned unscaledOffsetOpcode(unsigned Opcode) {
  switch (Opcode) {
  default:
    llvm_unreachable("Address folding not implemented for instruction");

  case AArch64::LDURQi:
  case AArch64::STURQi:
  case AArch64::LDURDi:
  case AArch64::STURDi:
  case AArch64::LDURXi:
  case AArch64::STURXi:
  case AArch64::LDURWi:
  case AArch64::LDURSWi:
  case AArch64::STURWi:
  case AArch64::LDURHi:
  case AArch64::STURHi:
  case AArch64::LDURHHi:
  case AArch64::STURHHi:
  case AArch64::LDURSHXi:
  case AArch64::LDURSHWi:
  case AArch64::LDURBi:
  case AArch64::STURBi:
  case AArch64::LDURBBi:
  case AArch64::STURBBi:
  case AArch64::LDURSBWi:
  case AArch64::LDURSBXi:
    return Opcode;
  case AArch64::LDRQui:
    return AArch64::LDURQi;
  case AArch64::STRQui:
    return AArch64::STURQi;
  case AArch64::LDRDui:
    return AArch64::LDURDi;
  case AArch64::STRDui:
    return AArch64::STURDi;
  case AArch64::LDRXui:
    return AArch64::LDURXi;
  case AArch64::STRXui:
    return AArch64::STURXi;
  case AArch64::LDRWui:
    return AArch64::LDURWi;
  case AArch64::LDRSWui:
    return AArch64::LDURSWi;
  case AArch64::STRWui:
    return AArch64::STURWi;
  case AArch64::LDRHui:
    return AArch64::LDURHi;
  case AArch64::STRHui:
    return AArch64::STURHi;
  case AArch64::LDRHHui:
    return AArch64::LDURHHi;
  case AArch64::STRHHui:
    return AArch64::STURHHi;
  case AArch64::LDRSHXui:
    return AArch64::LDURSHXi;
  case AArch64::LDRSHWui:
    return AArch64::LDURSHWi;
  case AArch64::LDRBBui:
    return AArch64::LDURBBi;
  case AArch64::LDRBui:
    return AArch64::LDURBi;
  case AArch64::STRBBui:
    return AArch64::STURBBi;
  case AArch64::STRBui:
    return AArch64::STURBi;
  case AArch64::LDRSBWui:
    return AArch64::LDURSBWi;
  case AArch64::LDRSBXui:
    return AArch64::LDURSBXi;
  }
}

// Given the opcode of a memory load/store instruction, return the opcode of an
// instruction performing the same operation, but using
// the [Reg, Reg, {s,u}xtw #N] addressing mode with sign-/zero-extend of the
// offset register.
static unsigned offsetExtendOpcode(unsigned Opcode) {
  switch (Opcode) {
  default:
    llvm_unreachable("Address folding not implemented for instruction");

  case AArch64::LDRQroX:
  case AArch64::LDURQi:
  case AArch64::LDRQui:
    return AArch64::LDRQroW;
  case AArch64::STRQroX:
  case AArch64::STURQi:
  case AArch64::STRQui:
    return AArch64::STRQroW;
  case AArch64::LDRDroX:
  case AArch64::LDURDi:
  case AArch64::LDRDui:
    return AArch64::LDRDroW;
  case AArch64::STRDroX:
  case AArch64::STURDi:
  case AArch64::STRDui:
    return AArch64::STRDroW;
  case AArch64::LDRXroX:
  case AArch64::LDURXi:
  case AArch64::LDRXui:
    return AArch64::LDRXroW;
  case AArch64::STRXroX:
  case AArch64::STURXi:
  case AArch64::STRXui:
    return AArch64::STRXroW;
  case AArch64::LDRWroX:
  case AArch64::LDURWi:
  case AArch64::LDRWui:
    return AArch64::LDRWroW;
  case AArch64::LDRSWroX:
  case AArch64::LDURSWi:
  case AArch64::LDRSWui:
    return AArch64::LDRSWroW;
  case AArch64::STRWroX:
  case AArch64::STURWi:
  case AArch64::STRWui:
    return AArch64::STRWroW;
  case AArch64::LDRHroX:
  case AArch64::LDURHi:
  case AArch64::LDRHui:
    return AArch64::LDRHroW;
  case AArch64::STRHroX:
  case AArch64::STURHi:
  case AArch64::STRHui:
    return AArch64::STRHroW;
  case AArch64::LDRHHroX:
  case AArch64::LDURHHi:
  case AArch64::LDRHHui:
    return AArch64::LDRHHroW;
  case AArch64::STRHHroX:
  case AArch64::STURHHi:
  case AArch64::STRHHui:
    return AArch64::STRHHroW;
  case AArch64::LDRSHXroX:
  case AArch64::LDURSHXi:
  case AArch64::LDRSHXui:
    return AArch64::LDRSHXroW;
  case AArch64::LDRSHWroX:
  case AArch64::LDURSHWi:
  case AArch64::LDRSHWui:
    return AArch64::LDRSHWroW;
  case AArch64::LDRBroX:
  case AArch64::LDURBi:
  case AArch64::LDRBui:
    return AArch64::LDRBroW;
  case AArch64::LDRBBroX:
  case AArch64::LDURBBi:
  case AArch64::LDRBBui:
    return AArch64::LDRBBroW;
  case AArch64::LDRSBXroX:
  case AArch64::LDURSBXi:
  case AArch64::LDRSBXui:
    return AArch64::LDRSBXroW;
  case AArch64::LDRSBWroX:
  case AArch64::LDURSBWi:
  case AArch64::LDRSBWui:
    return AArch64::LDRSBWroW;
  case AArch64::STRBroX:
  case AArch64::STURBi:
  case AArch64::STRBui:
    return AArch64::STRBroW;
  case AArch64::STRBBroX:
  case AArch64::STURBBi:
  case AArch64::STRBBui:
    return AArch64::STRBBroW;
  }
}

MachineInstr *AArch64InstrInfo::emitLdStWithAddr(MachineInstr &MemI,
                                                 const ExtAddrMode &AM) const {

  const DebugLoc &DL = MemI.getDebugLoc();
  MachineBasicBlock &MBB = *MemI.getParent();
  MachineRegisterInfo &MRI = MemI.getMF()->getRegInfo();

  if (AM.Form == ExtAddrMode::Formula::Basic) {
    if (AM.ScaledReg) {
      // The new instruction will be in the form `ldr Rt, [Xn, Xm, lsl #imm]`.
      unsigned Opcode = regOffsetOpcode(MemI.getOpcode());
      MRI.constrainRegClass(AM.BaseReg, &AArch64::GPR64spRegClass);
      auto B = BuildMI(MBB, MemI, DL, get(Opcode))
                   .addReg(MemI.getOperand(0).getReg(),
                           MemI.mayLoad() ? RegState::Define : 0)
                   .addReg(AM.BaseReg)
                   .addReg(AM.ScaledReg)
                   .addImm(0)
                   .addImm(AM.Scale > 1)
                   .setMemRefs(MemI.memoperands())
                   .setMIFlags(MemI.getFlags());
      return B.getInstr();
    }

    assert(AM.ScaledReg == 0 && AM.Scale == 0 &&
           "Addressing mode not supported for folding");

    // The new instruction will be in the form `ld[u]r Rt, [Xn, #imm]`.
    unsigned Scale = 1;
    unsigned Opcode = MemI.getOpcode();
    if (isInt<9>(AM.Displacement))
      Opcode = unscaledOffsetOpcode(Opcode);
    else
      Opcode = scaledOffsetOpcode(Opcode, Scale);

    auto B = BuildMI(MBB, MemI, DL, get(Opcode))
                 .addReg(MemI.getOperand(0).getReg(),
                         MemI.mayLoad() ? RegState::Define : 0)
                 .addReg(AM.BaseReg)
                 .addImm(AM.Displacement / Scale)
                 .setMemRefs(MemI.memoperands())
                 .setMIFlags(MemI.getFlags());
    return B.getInstr();
  }

  if (AM.Form == ExtAddrMode::Formula::SExtScaledReg ||
      AM.Form == ExtAddrMode::Formula::ZExtScaledReg) {
    // The new instruction will be in the form `ldr Rt, [Xn, Wm, {s,u}xtw #N]`.
    assert(AM.ScaledReg && !AM.Displacement &&
           "Address offset can be a register or an immediate, but not both");
    unsigned Opcode = offsetExtendOpcode(MemI.getOpcode());
    MRI.constrainRegClass(AM.BaseReg, &AArch64::GPR64spRegClass);
    // Make sure the offset register is in the correct register class.
    Register OffsetReg = AM.ScaledReg;
    const TargetRegisterClass *RC = MRI.getRegClass(OffsetReg);
    if (RC->hasSuperClassEq(&AArch64::GPR64RegClass)) {
      OffsetReg = MRI.createVirtualRegister(&AArch64::GPR32RegClass);
      BuildMI(MBB, MemI, DL, get(TargetOpcode::COPY), OffsetReg)
          .addReg(AM.ScaledReg, 0, AArch64::sub_32);
    }
    auto B = BuildMI(MBB, MemI, DL, get(Opcode))
                 .addReg(MemI.getOperand(0).getReg(),
                         MemI.mayLoad() ? RegState::Define : 0)
                 .addReg(AM.BaseReg)
                 .addReg(OffsetReg)
                 .addImm(AM.Form == ExtAddrMode::Formula::SExtScaledReg)
                 .addImm(AM.Scale != 1)
                 .setMemRefs(MemI.memoperands())
                 .setMIFlags(MemI.getFlags());

    return B.getInstr();
  }

  llvm_unreachable(
      "Function must not be called with an addressing mode it can't handle");
}

/// Return true if the opcode is a post-index ld/st instruction, which really
/// loads from base+0.
static bool isPostIndexLdStOpcode(unsigned Opcode) {
  switch (Opcode) {
  default:
    return false;
  case AArch64::LD1Fourv16b_POST:
  case AArch64::LD1Fourv1d_POST:
  case AArch64::LD1Fourv2d_POST:
  case AArch64::LD1Fourv2s_POST:
  case AArch64::LD1Fourv4h_POST:
  case AArch64::LD1Fourv4s_POST:
  case AArch64::LD1Fourv8b_POST:
  case AArch64::LD1Fourv8h_POST:
  case AArch64::LD1Onev16b_POST:
  case AArch64::LD1Onev1d_POST:
  case AArch64::LD1Onev2d_POST:
  case AArch64::LD1Onev2s_POST:
  case AArch64::LD1Onev4h_POST:
  case AArch64::LD1Onev4s_POST:
  case AArch64::LD1Onev8b_POST:
  case AArch64::LD1Onev8h_POST:
  case AArch64::LD1Rv16b_POST:
  case AArch64::LD1Rv1d_POST:
  case AArch64::LD1Rv2d_POST:
  case AArch64::LD1Rv2s_POST:
  case AArch64::LD1Rv4h_POST:
  case AArch64::LD1Rv4s_POST:
  case AArch64::LD1Rv8b_POST:
  case AArch64::LD1Rv8h_POST:
  case AArch64::LD1Threev16b_POST:
  case AArch64::LD1Threev1d_POST:
  case AArch64::LD1Threev2d_POST:
  case AArch64::LD1Threev2s_POST:
  case AArch64::LD1Threev4h_POST:
  case AArch64::LD1Threev4s_POST:
  case AArch64::LD1Threev8b_POST:
  case AArch64::LD1Threev8h_POST:
  case AArch64::LD1Twov16b_POST:
  case AArch64::LD1Twov1d_POST:
  case AArch64::LD1Twov2d_POST:
  case AArch64::LD1Twov2s_POST:
  case AArch64::LD1Twov4h_POST:
  case AArch64::LD1Twov4s_POST:
  case AArch64::LD1Twov8b_POST:
  case AArch64::LD1Twov8h_POST:
  case AArch64::LD1i16_POST:
  case AArch64::LD1i32_POST:
  case AArch64::LD1i64_POST:
  case AArch64::LD1i8_POST:
  case AArch64::LD2Rv16b_POST:
  case AArch64::LD2Rv1d_POST:
  case AArch64::LD2Rv2d_POST:
  case AArch64::LD2Rv2s_POST:
  case AArch64::LD2Rv4h_POST:
  case AArch64::LD2Rv4s_POST:
  case AArch64::LD2Rv8b_POST:
  case AArch64::LD2Rv8h_POST:
  case AArch64::LD2Twov16b_POST:
  case AArch64::LD2Twov2d_POST:
  case AArch64::LD2Twov2s_POST:
  case AArch64::LD2Twov4h_POST:
  case AArch64::LD2Twov4s_POST:
  case AArch64::LD2Twov8b_POST:
  case AArch64::LD2Twov8h_POST:
  case AArch64::LD2i16_POST:
  case AArch64::LD2i32_POST:
  case AArch64::LD2i64_POST:
  case AArch64::LD2i8_POST:
  case AArch64::LD3Rv16b_POST:
  case AArch64::LD3Rv1d_POST:
  case AArch64::LD3Rv2d_POST:
  case AArch64::LD3Rv2s_POST:
  case AArch64::LD3Rv4h_POST:
  case AArch64::LD3Rv4s_POST:
  case AArch64::LD3Rv8b_POST:
  case AArch64::LD3Rv8h_POST:
  case AArch64::LD3Threev16b_POST:
  case AArch64::LD3Threev2d_POST:
  case AArch64::LD3Threev2s_POST:
  case AArch64::LD3Threev4h_POST:
  case AArch64::LD3Threev4s_POST:
  case AArch64::LD3Threev8b_POST:
  case AArch64::LD3Threev8h_POST:
  case AArch64::LD3i16_POST:
  case AArch64::LD3i32_POST:
  case AArch64::LD3i64_POST:
  case AArch64::LD3i8_POST:
  case AArch64::LD4Fourv16b_POST:
  case AArch64::LD4Fourv2d_POST:
  case AArch64::LD4Fourv2s_POST:
  case AArch64::LD4Fourv4h_POST:
  case AArch64::LD4Fourv4s_POST:
  case AArch64::LD4Fourv8b_POST:
  case AArch64::LD4Fourv8h_POST:
  case AArch64::LD4Rv16b_POST:
  case AArch64::LD4Rv1d_POST:
  case AArch64::LD4Rv2d_POST:
  case AArch64::LD4Rv2s_POST:
  case AArch64::LD4Rv4h_POST:
  case AArch64::LD4Rv4s_POST:
  case AArch64::LD4Rv8b_POST:
  case AArch64::LD4Rv8h_POST:
  case AArch64::LD4i16_POST:
  case AArch64::LD4i32_POST:
  case AArch64::LD4i64_POST:
  case AArch64::LD4i8_POST:
  case AArch64::LDAPRWpost:
  case AArch64::LDAPRXpost:
  case AArch64::LDIAPPWpost:
  case AArch64::LDIAPPXpost:
  case AArch64::LDPDpost:
  case AArch64::LDPQpost:
  case AArch64::LDPSWpost:
  case AArch64::LDPSpost:
  case AArch64::LDPWpost:
  case AArch64::LDPXpost:
  case AArch64::LDRBBpost:
  case AArch64::LDRBpost:
  case AArch64::LDRDpost:
  case AArch64::LDRHHpost:
  case AArch64::LDRHpost:
  case AArch64::LDRQpost:
  case AArch64::LDRSBWpost:
  case AArch64::LDRSBXpost:
  case AArch64::LDRSHWpost:
  case AArch64::LDRSHXpost:
  case AArch64::LDRSWpost:
  case AArch64::LDRSpost:
  case AArch64::LDRWpost:
  case AArch64::LDRXpost:
  case AArch64::ST1Fourv16b_POST:
  case AArch64::ST1Fourv1d_POST:
  case AArch64::ST1Fourv2d_POST:
  case AArch64::ST1Fourv2s_POST:
  case AArch64::ST1Fourv4h_POST:
  case AArch64::ST1Fourv4s_POST:
  case AArch64::ST1Fourv8b_POST:
  case AArch64::ST1Fourv8h_POST:
  case AArch64::ST1Onev16b_POST:
  case AArch64::ST1Onev1d_POST:
  case AArch64::ST1Onev2d_POST:
  case AArch64::ST1Onev2s_POST:
  case AArch64::ST1Onev4h_POST:
  case AArch64::ST1Onev4s_POST:
  case AArch64::ST1Onev8b_POST:
  case AArch64::ST1Onev8h_POST:
  case AArch64::ST1Threev16b_POST:
  case AArch64::ST1Threev1d_POST:
  case AArch64::ST1Threev2d_POST:
  case AArch64::ST1Threev2s_POST:
  case AArch64::ST1Threev4h_POST:
  case AArch64::ST1Threev4s_POST:
  case AArch64::ST1Threev8b_POST:
  case AArch64::ST1Threev8h_POST:
  case AArch64::ST1Twov16b_POST:
  case AArch64::ST1Twov1d_POST:
  case AArch64::ST1Twov2d_POST:
  case AArch64::ST1Twov2s_POST:
  case AArch64::ST1Twov4h_POST:
  case AArch64::ST1Twov4s_POST:
  case AArch64::ST1Twov8b_POST:
  case AArch64::ST1Twov8h_POST:
  case AArch64::ST1i16_POST:
  case AArch64::ST1i32_POST:
  case AArch64::ST1i64_POST:
  case AArch64::ST1i8_POST:
  case AArch64::ST2GPostIndex:
  case AArch64::ST2Twov16b_POST:
  case AArch64::ST2Twov2d_POST:
  case AArch64::ST2Twov2s_POST:
  case AArch64::ST2Twov4h_POST:
  case AArch64::ST2Twov4s_POST:
  case AArch64::ST2Twov8b_POST:
  case AArch64::ST2Twov8h_POST:
  case AArch64::ST2i16_POST:
  case AArch64::ST2i32_POST:
  case AArch64::ST2i64_POST:
  case AArch64::ST2i8_POST:
  case AArch64::ST3Threev16b_POST:
  case AArch64::ST3Threev2d_POST:
  case AArch64::ST3Threev2s_POST:
  case AArch64::ST3Threev4h_POST:
  case AArch64::ST3Threev4s_POST:
  case AArch64::ST3Threev8b_POST:
  case AArch64::ST3Threev8h_POST:
  case AArch64::ST3i16_POST:
  case AArch64::ST3i32_POST:
  case AArch64::ST3i64_POST:
  case AArch64::ST3i8_POST:
  case AArch64::ST4Fourv16b_POST:
  case AArch64::ST4Fourv2d_POST:
  case AArch64::ST4Fourv2s_POST:
  case AArch64::ST4Fourv4h_POST:
  case AArch64::ST4Fourv4s_POST:
  case AArch64::ST4Fourv8b_POST:
  case AArch64::ST4Fourv8h_POST:
  case AArch64::ST4i16_POST:
  case AArch64::ST4i32_POST:
  case AArch64::ST4i64_POST:
  case AArch64::ST4i8_POST:
  case AArch64::STGPostIndex:
  case AArch64::STGPpost:
  case AArch64::STPDpost:
  case AArch64::STPQpost:
  case AArch64::STPSpost:
  case AArch64::STPWpost:
  case AArch64::STPXpost:
  case AArch64::STRBBpost:
  case AArch64::STRBpost:
  case AArch64::STRDpost:
  case AArch64::STRHHpost:
  case AArch64::STRHpost:
  case AArch64::STRQpost:
  case AArch64::STRSpost:
  case AArch64::STRWpost:
  case AArch64::STRXpost:
  case AArch64::STZ2GPostIndex:
  case AArch64::STZGPostIndex:
    return true;
  }
}

bool AArch64InstrInfo::getMemOperandWithOffsetWidth(
    const MachineInstr &LdSt, const MachineOperand *&BaseOp, int64_t &Offset,
    bool &OffsetIsScalable, TypeSize &Width,
    const TargetRegisterInfo *TRI) const {
  assert(LdSt.mayLoadOrStore() && "Expected a memory operation.");
  // Handle only loads/stores with base register followed by immediate offset.
  if (LdSt.getNumExplicitOperands() == 3) {
    // Non-paired instruction (e.g., ldr x1, [x0, #8]).
    if ((!LdSt.getOperand(1).isReg() && !LdSt.getOperand(1).isFI()) ||
        !LdSt.getOperand(2).isImm())
      return false;
  } else if (LdSt.getNumExplicitOperands() == 4) {
    // Paired instruction (e.g., ldp x1, x2, [x0, #8]).
    if (!LdSt.getOperand(1).isReg() ||
        (!LdSt.getOperand(2).isReg() && !LdSt.getOperand(2).isFI()) ||
        !LdSt.getOperand(3).isImm())
      return false;
  } else
    return false;

  // Get the scaling factor for the instruction and set the width for the
  // instruction.
  TypeSize Scale(0U, false);
  int64_t Dummy1, Dummy2;

  // If this returns false, then it's an instruction we don't want to handle.
  if (!getMemOpInfo(LdSt.getOpcode(), Scale, Width, Dummy1, Dummy2))
    return false;

  // Compute the offset. Offset is calculated as the immediate operand
  // multiplied by the scaling factor. Unscaled instructions have scaling factor
  // set to 1. Postindex are a special case which have an offset of 0.
  if (isPostIndexLdStOpcode(LdSt.getOpcode())) {
    BaseOp = &LdSt.getOperand(2);
    Offset = 0;
  } else if (LdSt.getNumExplicitOperands() == 3) {
    BaseOp = &LdSt.getOperand(1);
    Offset = LdSt.getOperand(2).getImm() * Scale.getKnownMinValue();
  } else {
    assert(LdSt.getNumExplicitOperands() == 4 && "invalid number of operands");
    BaseOp = &LdSt.getOperand(2);
    Offset = LdSt.getOperand(3).getImm() * Scale.getKnownMinValue();
  }
  OffsetIsScalable = Scale.isScalable();

  return BaseOp->isReg() || BaseOp->isFI();
}

MachineOperand &
AArch64InstrInfo::getMemOpBaseRegImmOfsOffsetOperand(MachineInstr &LdSt) const {
  assert(LdSt.mayLoadOrStore() && "Expected a memory operation.");
  MachineOperand &OfsOp = LdSt.getOperand(LdSt.getNumExplicitOperands() - 1);
  assert(OfsOp.isImm() && "Offset operand wasn't immediate.");
  return OfsOp;
}

bool AArch64InstrInfo::getMemOpInfo(unsigned Opcode, TypeSize &Scale,
                                    TypeSize &Width, int64_t &MinOffset,
                                    int64_t &MaxOffset) {
  switch (Opcode) {
  // Not a memory operation or something we want to handle.
  default:
    Scale = TypeSize::getFixed(0);
    Width = TypeSize::getFixed(0);
    MinOffset = MaxOffset = 0;
    return false;
  // LDR / STR
  case AArch64::LDRQui:
  case AArch64::STRQui:
    Scale = TypeSize::getFixed(16);
    Width = TypeSize::getFixed(16);
    MinOffset = 0;
    MaxOffset = 4095;
    break;
  case AArch64::LDRXui:
  case AArch64::LDRDui:
  case AArch64::STRXui:
  case AArch64::STRDui:
  case AArch64::PRFMui:
    Scale = TypeSize::getFixed(8);
    Width = TypeSize::getFixed(8);
    MinOffset = 0;
    MaxOffset = 4095;
    break;
  case AArch64::LDRWui:
  case AArch64::LDRSui:
  case AArch64::LDRSWui:
  case AArch64::STRWui:
  case AArch64::STRSui:
    Scale = TypeSize::getFixed(4);
    Width = TypeSize::getFixed(4);
    MinOffset = 0;
    MaxOffset = 4095;
    break;
  case AArch64::LDRHui:
  case AArch64::LDRHHui:
  case AArch64::LDRSHWui:
  case AArch64::LDRSHXui:
  case AArch64::STRHui:
  case AArch64::STRHHui:
    Scale = TypeSize::getFixed(2);
    Width = TypeSize::getFixed(2);
    MinOffset = 0;
    MaxOffset = 4095;
    break;
  case AArch64::LDRBui:
  case AArch64::LDRBBui:
  case AArch64::LDRSBWui:
  case AArch64::LDRSBXui:
  case AArch64::STRBui:
  case AArch64::STRBBui:
    Scale = TypeSize::getFixed(1);
    Width = TypeSize::getFixed(1);
    MinOffset = 0;
    MaxOffset = 4095;
    break;
  // post/pre inc
  case AArch64::STRQpre:
  case AArch64::LDRQpost:
    Scale = TypeSize::getFixed(1);
    Width = TypeSize::getFixed(16);
    MinOffset = -256;
    MaxOffset = 255;
    break;
  case AArch64::LDRDpost:
  case AArch64::LDRDpre:
  case AArch64::LDRXpost:
  case AArch64::LDRXpre:
  case AArch64::STRDpost:
  case AArch64::STRDpre:
  case AArch64::STRXpost:
  case AArch64::STRXpre:
    Scale = TypeSize::getFixed(1);
    Width = TypeSize::getFixed(8);
    MinOffset = -256;
    MaxOffset = 255;
    break;
  case AArch64::STRWpost:
  case AArch64::STRWpre:
  case AArch64::LDRWpost:
  case AArch64::LDRWpre:
  case AArch64::STRSpost:
  case AArch64::STRSpre:
  case AArch64::LDRSpost:
  case AArch64::LDRSpre:
    Scale = TypeSize::getFixed(1);
    Width = TypeSize::getFixed(4);
    MinOffset = -256;
    MaxOffset = 255;
    break;
  case AArch64::LDRHpost:
  case AArch64::LDRHpre:
  case AArch64::STRHpost:
  case AArch64::STRHpre:
  case AArch64::LDRHHpost:
  case AArch64::LDRHHpre:
  case AArch64::STRHHpost:
  case AArch64::STRHHpre:
    Scale = TypeSize::getFixed(1);
    Width = TypeSize::getFixed(2);
    MinOffset = -256;
    MaxOffset = 255;
    break;
  case AArch64::LDRBpost:
  case AArch64::LDRBpre:
  case AArch64::STRBpost:
  case AArch64::STRBpre:
  case AArch64::LDRBBpost:
  case AArch64::LDRBBpre:
  case AArch64::STRBBpost:
  case AArch64::STRBBpre:
    Scale = TypeSize::getFixed(1);
    Width = TypeSize::getFixed(1);
    MinOffset = -256;
    MaxOffset = 255;
    break;
  // Unscaled
  case AArch64::LDURQi:
  case AArch64::STURQi:
    Scale = TypeSize::getFixed(1);
    Width = TypeSize::getFixed(16);
    MinOffset = -256;
    MaxOffset = 255;
    break;
  case AArch64::LDURXi:
  case AArch64::LDURDi:
  case AArch64::LDAPURXi:
  case AArch64::STURXi:
  case AArch64::STURDi:
  case AArch64::STLURXi:
  case AArch64::PRFUMi:
    Scale = TypeSize::getFixed(1);
    Width = TypeSize::getFixed(8);
    MinOffset = -256;
    MaxOffset = 255;
    break;
  case AArch64::LDURWi:
  case AArch64::LDURSi:
  case AArch64::LDURSWi:
  case AArch64::LDAPURi:
  case AArch64::LDAPURSWi:
  case AArch64::STURWi:
  case AArch64::STURSi:
  case AArch64::STLURWi:
    Scale = TypeSize::getFixed(1);
    Width = TypeSize::getFixed(4);
    MinOffset = -256;
    MaxOffset = 255;
    break;
  case AArch64::LDURHi:
  case AArch64::LDURHHi:
  case AArch64::LDURSHXi:
  case AArch64::LDURSHWi:
  case AArch64::LDAPURHi:
  case AArch64::LDAPURSHWi:
  case AArch64::LDAPURSHXi:
  case AArch64::STURHi:
  case AArch64::STURHHi:
  case AArch64::STLURHi:
    Scale = TypeSize::getFixed(1);
    Width = TypeSize::getFixed(2);
    MinOffset = -256;
    MaxOffset = 255;
    break;
  case AArch64::LDURBi:
  case AArch64::LDURBBi:
  case AArch64::LDURSBXi:
  case AArch64::LDURSBWi:
  case AArch64::LDAPURBi:
  case AArch64::LDAPURSBWi:
  case AArch64::LDAPURSBXi:
  case AArch64::STURBi:
  case AArch64::STURBBi:
  case AArch64::STLURBi:
    Scale = TypeSize::getFixed(1);
    Width = TypeSize::getFixed(1);
    MinOffset = -256;
    MaxOffset = 255;
    break;
  // LDP / STP (including pre/post inc)
  case AArch64::LDPQi:
  case AArch64::LDNPQi:
  case AArch64::STPQi:
  case AArch64::STNPQi:
  case AArch64::LDPQpost:
  case AArch64::LDPQpre:
  case AArch64::STPQpost:
  case AArch64::STPQpre:
    Scale = TypeSize::getFixed(16);
    Width = TypeSize::getFixed(16 * 2);
    MinOffset = -64;
    MaxOffset = 63;
    break;
  case AArch64::LDPXi:
  case AArch64::LDPDi:
  case AArch64::LDNPXi:
  case AArch64::LDNPDi:
  case AArch64::STPXi:
  case AArch64::STPDi:
  case AArch64::STNPXi:
  case AArch64::STNPDi:
  case AArch64::LDPDpost:
  case AArch64::LDPDpre:
  case AArch64::LDPXpost:
  case AArch64::LDPXpre:
  case AArch64::STPDpost:
  case AArch64::STPDpre:
  case AArch64::STPXpost:
  case AArch64::STPXpre:
    Scale = TypeSize::getFixed(8);
    Width = TypeSize::getFixed(8 * 2);
    MinOffset = -64;
    MaxOffset = 63;
    break;
  case AArch64::LDPWi:
  case AArch64::LDPSi:
  case AArch64::LDNPWi:
  case AArch64::LDNPSi:
  case AArch64::STPWi:
  case AArch64::STPSi:
  case AArch64::STNPWi:
  case AArch64::STNPSi:
  case AArch64::LDPSpost:
  case AArch64::LDPSpre:
  case AArch64::LDPWpost:
  case AArch64::LDPWpre:
  case AArch64::STPSpost:
  case AArch64::STPSpre:
  case AArch64::STPWpost:
  case AArch64::STPWpre:
    Scale = TypeSize::getFixed(4);
    Width = TypeSize::getFixed(4 * 2);
    MinOffset = -64;
    MaxOffset = 63;
    break;
  case AArch64::StoreSwiftAsyncContext:
    // Store is an STRXui, but there might be an ADDXri in the expansion too.
    Scale = TypeSize::getFixed(1);
    Width = TypeSize::getFixed(8);
    MinOffset = 0;
    MaxOffset = 4095;
    break;
  case AArch64::ADDG:
    Scale = TypeSize::getFixed(16);
    Width = TypeSize::getFixed(0);
    MinOffset = 0;
    MaxOffset = 63;
    break;
  case AArch64::TAGPstack:
    Scale = TypeSize::getFixed(16);
    Width = TypeSize::getFixed(0);
    // TAGP with a negative offset turns into SUBP, which has a maximum offset
    // of 63 (not 64!).
    MinOffset = -63;
    MaxOffset = 63;
    break;
  case AArch64::LDG:
  case AArch64::STGi:
  case AArch64::STGPreIndex:
  case AArch64::STGPostIndex:
  case AArch64::STZGi:
  case AArch64::STZGPreIndex:
  case AArch64::STZGPostIndex:
    Scale = TypeSize::getFixed(16);
    Width = TypeSize::getFixed(16);
    MinOffset = -256;
    MaxOffset = 255;
    break;
  // SVE
  case AArch64::STR_ZZZZXI:
  case AArch64::STR_ZZZZXI_STRIDED_CONTIGUOUS:
  case AArch64::LDR_ZZZZXI:
  case AArch64::LDR_ZZZZXI_STRIDED_CONTIGUOUS:
    Scale = TypeSize::getScalable(16);
    Width = TypeSize::getScalable(16 * 4);
    MinOffset = -256;
    MaxOffset = 252;
    break;
  case AArch64::STR_ZZZXI:
  case AArch64::LDR_ZZZXI:
    Scale = TypeSize::getScalable(16);
    Width = TypeSize::getScalable(16 * 3);
    MinOffset = -256;
    MaxOffset = 253;
    break;
  case AArch64::STR_ZZXI:
  case AArch64::STR_ZZXI_STRIDED_CONTIGUOUS:
  case AArch64::LDR_ZZXI:
  case AArch64::LDR_ZZXI_STRIDED_CONTIGUOUS:
    Scale = TypeSize::getScalable(16);
    Width = TypeSize::getScalable(16 * 2);
    MinOffset = -256;
    MaxOffset = 254;
    break;
  case AArch64::LDR_PXI:
  case AArch64::STR_PXI:
    Scale = TypeSize::getScalable(2);
    Width = TypeSize::getScalable(2);
    MinOffset = -256;
    MaxOffset = 255;
    break;
  case AArch64::LDR_PPXI:
  case AArch64::STR_PPXI:
    Scale = TypeSize::getScalable(2);
    Width = TypeSize::getScalable(2 * 2);
    MinOffset = -256;
    MaxOffset = 254;
    break;
  case AArch64::SPILL_PPR_TO_ZPR_SLOT_PSEUDO:
  case AArch64::FILL_PPR_FROM_ZPR_SLOT_PSEUDO:
  case AArch64::LDR_ZXI:
  case AArch64::STR_ZXI:
    Scale = TypeSize::getScalable(16);
    Width = TypeSize::getScalable(16);
    MinOffset = -256;
    MaxOffset = 255;
    break;
  case AArch64::LD1B_IMM:
  case AArch64::LD1H_IMM:
  case AArch64::LD1W_IMM:
  case AArch64::LD1D_IMM:
  case AArch64::LDNT1B_ZRI:
  case AArch64::LDNT1H_ZRI:
  case AArch64::LDNT1W_ZRI:
  case AArch64::LDNT1D_ZRI:
  case AArch64::ST1B_IMM:
  case AArch64::ST1H_IMM:
  case AArch64::ST1W_IMM:
  case AArch64::ST1D_IMM:
  case AArch64::STNT1B_ZRI:
  case AArch64::STNT1H_ZRI:
  case AArch64::STNT1W_ZRI:
  case AArch64::STNT1D_ZRI:
  case AArch64::LDNF1B_IMM:
  case AArch64::LDNF1H_IMM:
  case AArch64::LDNF1W_IMM:
  case AArch64::LDNF1D_IMM:
    // A full vectors worth of data
    // Width = mbytes * elements
    Scale = TypeSize::getScalable(16);
    Width = TypeSize::getScalable(16);
    MinOffset = -8;
    MaxOffset = 7;
    break;
  case AArch64::LD2B_IMM:
  case AArch64::LD2H_IMM:
  case AArch64::LD2W_IMM:
  case AArch64::LD2D_IMM:
  case AArch64::ST2B_IMM:
  case AArch64::ST2H_IMM:
  case AArch64::ST2W_IMM:
  case AArch64::ST2D_IMM:
    Scale = TypeSize::getScalable(32);
    Width = TypeSize::getScalable(16 * 2);
    MinOffset = -8;
    MaxOffset = 7;
    break;
  case AArch64::LD3B_IMM:
  case AArch64::LD3H_IMM:
  case AArch64::LD3W_IMM:
  case AArch64::LD3D_IMM:
  case AArch64::ST3B_IMM:
  case AArch64::ST3H_IMM:
  case AArch64::ST3W_IMM:
  case AArch64::ST3D_IMM:
    Scale = TypeSize::getScalable(48);
    Width = TypeSize::getScalable(16 * 3);
    MinOffset = -8;
    MaxOffset = 7;
    break;
  case AArch64::LD4B_IMM:
  case AArch64::LD4H_IMM:
  case AArch64::LD4W_IMM:
  case AArch64::LD4D_IMM:
  case AArch64::ST4B_IMM:
  case AArch64::ST4H_IMM:
  case AArch64::ST4W_IMM:
  case AArch64::ST4D_IMM:
    Scale = TypeSize::getScalable(64);
    Width = TypeSize::getScalable(16 * 4);
    MinOffset = -8;
    MaxOffset = 7;
    break;
  case AArch64::LD1B_H_IMM:
  case AArch64::LD1SB_H_IMM:
  case AArch64::LD1H_S_IMM:
  case AArch64::LD1SH_S_IMM:
  case AArch64::LD1W_D_IMM:
  case AArch64::LD1SW_D_IMM:
  case AArch64::ST1B_H_IMM:
  case AArch64::ST1H_S_IMM:
  case AArch64::ST1W_D_IMM:
  case AArch64::LDNF1B_H_IMM:
  case AArch64::LDNF1SB_H_IMM:
  case AArch64::LDNF1H_S_IMM:
  case AArch64::LDNF1SH_S_IMM:
  case AArch64::LDNF1W_D_IMM:
  case AArch64::LDNF1SW_D_IMM:
    // A half vector worth of data
    // Width = mbytes * elements
    Scale = TypeSize::getScalable(8);
    Width = TypeSize::getScalable(8);
    MinOffset = -8;
    MaxOffset = 7;
    break;
  case AArch64::LD1B_S_IMM:
  case AArch64::LD1SB_S_IMM:
  case AArch64::LD1H_D_IMM:
  case AArch64::LD1SH_D_IMM:
  case AArch64::ST1B_S_IMM:
  case AArch64::ST1H_D_IMM:
  case AArch64::LDNF1B_S_IMM:
  case AArch64::LDNF1SB_S_IMM:
  case AArch64::LDNF1H_D_IMM:
  case AArch64::LDNF1SH_D_IMM:
    // A quarter vector worth of data
    // Width = mbytes * elements
    Scale = TypeSize::getScalable(4);
    Width = TypeSize::getScalable(4);
    MinOffset = -8;
    MaxOffset = 7;
    break;
  case AArch64::LD1B_D_IMM:
  case AArch64::LD1SB_D_IMM:
  case AArch64::ST1B_D_IMM:
  case AArch64::LDNF1B_D_IMM:
  case AArch64::LDNF1SB_D_IMM:
    // A eighth vector worth of data
    // Width = mbytes * elements
    Scale = TypeSize::getScalable(2);
    Width = TypeSize::getScalable(2);
    MinOffset = -8;
    MaxOffset = 7;
    break;
  case AArch64::ST2Gi:
  case AArch64::ST2GPreIndex:
  case AArch64::ST2GPostIndex:
  case AArch64::STZ2Gi:
  case AArch64::STZ2GPreIndex:
  case AArch64::STZ2GPostIndex:
    Scale = TypeSize::getFixed(16);
    Width = TypeSize::getFixed(32);
    MinOffset = -256;
    MaxOffset = 255;
    break;
  case AArch64::STGPi:
  case AArch64::STGPpost:
  case AArch64::STGPpre:
    Scale = TypeSize::getFixed(16);
    Width = TypeSize::getFixed(16);
    MinOffset = -64;
    MaxOffset = 63;
    break;
  case AArch64::LD1RB_IMM:
  case AArch64::LD1RB_H_IMM:
  case AArch64::LD1RB_S_IMM:
  case AArch64::LD1RB_D_IMM:
  case AArch64::LD1RSB_H_IMM:
  case AArch64::LD1RSB_S_IMM:
  case AArch64::LD1RSB_D_IMM:
    Scale = TypeSize::getFixed(1);
    Width = TypeSize::getFixed(1);
    MinOffset = 0;
    MaxOffset = 63;
    break;
  case AArch64::LD1RH_IMM:
  case AArch64::LD1RH_S_IMM:
  case AArch64::LD1RH_D_IMM:
  case AArch64::LD1RSH_S_IMM:
  case AArch64::LD1RSH_D_IMM:
    Scale = TypeSize::getFixed(2);
    Width = TypeSize::getFixed(2);
    MinOffset = 0;
    MaxOffset = 63;
    break;
  case AArch64::LD1RW_IMM:
  case AArch64::LD1RW_D_IMM:
  case AArch64::LD1RSW_IMM:
    Scale = TypeSize::getFixed(4);
    Width = TypeSize::getFixed(4);
    MinOffset = 0;
    MaxOffset = 63;
    break;
  case AArch64::LD1RD_IMM:
    Scale = TypeSize::getFixed(8);
    Width = TypeSize::getFixed(8);
    MinOffset = 0;
    MaxOffset = 63;
    break;
  }

  return true;
}

// Scaling factor for unscaled load or store.
int AArch64InstrInfo::getMemScale(unsigned Opc) {
  switch (Opc) {
  default:
    llvm_unreachable("Opcode has unknown scale!");
  case AArch64::LDRBBui:
  case AArch64::LDURBBi:
  case AArch64::LDRSBWui:
  case AArch64::LDURSBWi:
  case AArch64::STRBBui:
  case AArch64::STURBBi:
    return 1;
  case AArch64::LDRHHui:
  case AArch64::LDURHHi:
  case AArch64::LDRSHWui:
  case AArch64::LDURSHWi:
  case AArch64::STRHHui:
  case AArch64::STURHHi:
    return 2;
  case AArch64::LDRSui:
  case AArch64::LDURSi:
  case AArch64::LDRSpre:
  case AArch64::LDRSWui:
  case AArch64::LDURSWi:
  case AArch64::LDRSWpre:
  case AArch64::LDRWpre:
  case AArch64::LDRWui:
  case AArch64::LDURWi:
  case AArch64::STRSui:
  case AArch64::STURSi:
  case AArch64::STRSpre:
  case AArch64::STRWui:
  case AArch64::STURWi:
  case AArch64::STRWpre:
  case AArch64::LDPSi:
  case AArch64::LDPSWi:
  case AArch64::LDPWi:
  case AArch64::STPSi:
  case AArch64::STPWi:
    return 4;
  case AArch64::LDRDui:
  case AArch64::LDURDi:
  case AArch64::LDRDpre:
  case AArch64::LDRXui:
  case AArch64::LDURXi:
  case AArch64::LDRXpre:
  case AArch64::STRDui:
  case AArch64::STURDi:
  case AArch64::STRDpre:
  case AArch64::STRXui:
  case AArch64::STURXi:
  case AArch64::STRXpre:
  case AArch64::LDPDi:
  case AArch64::LDPXi:
  case AArch64::STPDi:
  case AArch64::STPXi:
    return 8;
  case AArch64::LDRQui:
  case AArch64::LDURQi:
  case AArch64::STRQui:
  case AArch64::STURQi:
  case AArch64::STRQpre:
  case AArch64::LDPQi:
  case AArch64::LDRQpre:
  case AArch64::STPQi:
  case AArch64::STGi:
  case AArch64::STZGi:
  case AArch64::ST2Gi:
  case AArch64::STZ2Gi:
  case AArch64::STGPi:
    return 16;
  }
}

bool AArch64InstrInfo::isPreLd(const MachineInstr &MI) {
  switch (MI.getOpcode()) {
  default:
    return false;
  case AArch64::LDRWpre:
  case AArch64::LDRXpre:
  case AArch64::LDRSWpre:
  case AArch64::LDRSpre:
  case AArch64::LDRDpre:
  case AArch64::LDRQpre:
    return true;
  }
}

bool AArch64InstrInfo::isPreSt(const MachineInstr &MI) {
  switch (MI.getOpcode()) {
  default:
    return false;
  case AArch64::STRWpre:
  case AArch64::STRXpre:
  case AArch64::STRSpre:
  case AArch64::STRDpre:
  case AArch64::STRQpre:
    return true;
  }
}

bool AArch64InstrInfo::isPreLdSt(const MachineInstr &MI) {
  return isPreLd(MI) || isPreSt(MI);
}

bool AArch64InstrInfo::isPairedLdSt(const MachineInstr &MI) {
  switch (MI.getOpcode()) {
  default:
    return false;
  case AArch64::LDPSi:
  case AArch64::LDPSWi:
  case AArch64::LDPDi:
  case AArch64::LDPQi:
  case AArch64::LDPWi:
  case AArch64::LDPXi:
  case AArch64::STPSi:
  case AArch64::STPDi:
  case AArch64::STPQi:
  case AArch64::STPWi:
  case AArch64::STPXi:
  case AArch64::STGPi:
    return true;
  }
}

const MachineOperand &AArch64InstrInfo::getLdStBaseOp(const MachineInstr &MI) {
  assert(MI.mayLoadOrStore() && "Load or store instruction expected");
  unsigned Idx =
      AArch64InstrInfo::isPairedLdSt(MI) || AArch64InstrInfo::isPreLdSt(MI) ? 2
                                                                            : 1;
  return MI.getOperand(Idx);
}

const MachineOperand &
AArch64InstrInfo::getLdStOffsetOp(const MachineInstr &MI) {
  assert(MI.mayLoadOrStore() && "Load or store instruction expected");
  unsigned Idx =
      AArch64InstrInfo::isPairedLdSt(MI) || AArch64InstrInfo::isPreLdSt(MI) ? 3
                                                                            : 2;
  return MI.getOperand(Idx);
}

const MachineOperand &
AArch64InstrInfo::getLdStAmountOp(const MachineInstr &MI) {
  switch (MI.getOpcode()) {
  default:
    llvm_unreachable("Unexpected opcode");
  case AArch64::LDRBroX:
  case AArch64::LDRBBroX:
  case AArch64::LDRSBXroX:
  case AArch64::LDRSBWroX:
  case AArch64::LDRHroX:
  case AArch64::LDRHHroX:
  case AArch64::LDRSHXroX:
  case AArch64::LDRSHWroX:
  case AArch64::LDRWroX:
  case AArch64::LDRSroX:
  case AArch64::LDRSWroX:
  case AArch64::LDRDroX:
  case AArch64::LDRXroX:
  case AArch64::LDRQroX:
    return MI.getOperand(4);
  }
}

static const TargetRegisterClass *getRegClass(const MachineInstr &MI,
                                              Register Reg) {
  if (MI.getParent() == nullptr)
    return nullptr;
  const MachineFunction *MF = MI.getParent()->getParent();
  return MF ? MF->getRegInfo().getRegClassOrNull(Reg) : nullptr;
}

bool AArch64InstrInfo::isHForm(const MachineInstr &MI) {
  auto IsHFPR = [&](const MachineOperand &Op) {
    if (!Op.isReg())
      return false;
    auto Reg = Op.getReg();
    if (Reg.isPhysical())
      return AArch64::FPR16RegClass.contains(Reg);
    const TargetRegisterClass *TRC = ::getRegClass(MI, Reg);
    return TRC == &AArch64::FPR16RegClass ||
           TRC == &AArch64::FPR16_loRegClass;
  };
  return llvm::any_of(MI.operands(), IsHFPR);
}

bool AArch64InstrInfo::isQForm(const MachineInstr &MI) {
  auto IsQFPR = [&](const MachineOperand &Op) {
    if (!Op.isReg())
      return false;
    auto Reg = Op.getReg();
    if (Reg.isPhysical())
      return AArch64::FPR128RegClass.contains(Reg);
    const TargetRegisterClass *TRC = ::getRegClass(MI, Reg);
    return TRC == &AArch64::FPR128RegClass ||
           TRC == &AArch64::FPR128_loRegClass;
  };
  return llvm::any_of(MI.operands(), IsQFPR);
}

bool AArch64InstrInfo::hasBTISemantics(const MachineInstr &MI) {
  switch (MI.getOpcode()) {
  case AArch64::BRK:
  case AArch64::HLT:
  case AArch64::PACIASP:
  case AArch64::PACIBSP:
    // Implicit BTI behavior.
    return true;
  case AArch64::PAUTH_PROLOGUE:
    // PAUTH_PROLOGUE expands to PACI(A|B)SP.
    return true;
  case AArch64::HINT: {
    unsigned Imm = MI.getOperand(0).getImm();
    // Explicit BTI instruction.
    if (Imm == 32 || Imm == 34 || Imm == 36 || Imm == 38)
      return true;
    // PACI(A|B)SP instructions.
    if (Imm == 25 || Imm == 27)
      return true;
    return false;
  }
  default:
    return false;
  }
}

bool AArch64InstrInfo::isFpOrNEON(Register Reg) {
  if (Reg == 0)
    return false;
  assert(Reg.isPhysical() && "Expected physical register in isFpOrNEON");
  return AArch64::FPR128RegClass.contains(Reg) ||
         AArch64::FPR64RegClass.contains(Reg) ||
         AArch64::FPR32RegClass.contains(Reg) ||
         AArch64::FPR16RegClass.contains(Reg) ||
         AArch64::FPR8RegClass.contains(Reg);
}

bool AArch64InstrInfo::isFpOrNEON(const MachineInstr &MI) {
  auto IsFPR = [&](const MachineOperand &Op) {
    if (!Op.isReg())
      return false;
    auto Reg = Op.getReg();
    if (Reg.isPhysical())
      return isFpOrNEON(Reg);

    const TargetRegisterClass *TRC = ::getRegClass(MI, Reg);
    return TRC == &AArch64::FPR128RegClass ||
           TRC == &AArch64::FPR128_loRegClass ||
           TRC == &AArch64::FPR64RegClass ||
           TRC == &AArch64::FPR64_loRegClass ||
           TRC == &AArch64::FPR32RegClass || TRC == &AArch64::FPR16RegClass ||
           TRC == &AArch64::FPR8RegClass;
  };
  return llvm::any_of(MI.operands(), IsFPR);
}

// Scale the unscaled offsets.  Returns false if the unscaled offset can't be
// scaled.
static bool scaleOffset(unsigned Opc, int64_t &Offset) {
  int Scale = AArch64InstrInfo::getMemScale(Opc);

  // If the byte-offset isn't a multiple of the stride, we can't scale this
  // offset.
  if (Offset % Scale != 0)
    return false;

  // Convert the byte-offset used by unscaled into an "element" offset used
  // by the scaled pair load/store instructions.
  Offset /= Scale;
  return true;
}

static bool canPairLdStOpc(unsigned FirstOpc, unsigned SecondOpc) {
  if (FirstOpc == SecondOpc)
    return true;
  // We can also pair sign-ext and zero-ext instructions.
  switch (FirstOpc) {
  default:
    return false;
  case AArch64::STRSui:
  case AArch64::STURSi:
    return SecondOpc == AArch64::STRSui || SecondOpc == AArch64::STURSi;
  case AArch64::STRDui:
  case AArch64::STURDi:
    return SecondOpc == AArch64::STRDui || SecondOpc == AArch64::STURDi;
  case AArch64::STRQui:
  case AArch64::STURQi:
    return SecondOpc == AArch64::STRQui || SecondOpc == AArch64::STURQi;
  case AArch64::STRWui:
  case AArch64::STURWi:
    return SecondOpc == AArch64::STRWui || SecondOpc == AArch64::STURWi;
  case AArch64::STRXui:
  case AArch64::STURXi:
    return SecondOpc == AArch64::STRXui || SecondOpc == AArch64::STURXi;
  case AArch64::LDRSui:
  case AArch64::LDURSi:
    return SecondOpc == AArch64::LDRSui || SecondOpc == AArch64::LDURSi;
  case AArch64::LDRDui:
  case AArch64::LDURDi:
    return SecondOpc == AArch64::LDRDui || SecondOpc == AArch64::LDURDi;
  case AArch64::LDRQui:
  case AArch64::LDURQi:
    return SecondOpc == AArch64::LDRQui || SecondOpc == AArch64::LDURQi;
  case AArch64::LDRWui:
  case AArch64::LDURWi:
    return SecondOpc == AArch64::LDRSWui || SecondOpc == AArch64::LDURSWi;
  case AArch64::LDRSWui:
  case AArch64::LDURSWi:
    return SecondOpc == AArch64::LDRWui || SecondOpc == AArch64::LDURWi;
  case AArch64::LDRXui:
  case AArch64::LDURXi:
    return SecondOpc == AArch64::LDRXui || SecondOpc == AArch64::LDURXi;
  }
  // These instructions can't be paired based on their opcodes.
  return false;
}

static bool shouldClusterFI(const MachineFrameInfo &MFI, int FI1,
                            int64_t Offset1, unsigned Opcode1, int FI2,
                            int64_t Offset2, unsigned Opcode2) {
  // Accesses through fixed stack object frame indices may access a different
  // fixed stack slot. Check that the object offsets + offsets match.
  if (MFI.isFixedObjectIndex(FI1) && MFI.isFixedObjectIndex(FI2)) {
    int64_t ObjectOffset1 = MFI.getObjectOffset(FI1);
    int64_t ObjectOffset2 = MFI.getObjectOffset(FI2);
    assert(ObjectOffset1 <= ObjectOffset2 && "Object offsets are not ordered.");
    // Convert to scaled object offsets.
    int Scale1 = AArch64InstrInfo::getMemScale(Opcode1);
    if (ObjectOffset1 % Scale1 != 0)
      return false;
    ObjectOffset1 /= Scale1;
    int Scale2 = AArch64InstrInfo::getMemScale(Opcode2);
    if (ObjectOffset2 % Scale2 != 0)
      return false;
    ObjectOffset2 /= Scale2;
    ObjectOffset1 += Offset1;
    ObjectOffset2 += Offset2;
    return ObjectOffset1 + 1 == ObjectOffset2;
  }

  return FI1 == FI2;
}

/// Detect opportunities for ldp/stp formation.
///
/// Only called for LdSt for which getMemOperandWithOffset returns true.
bool AArch64InstrInfo::shouldClusterMemOps(
    ArrayRef<const MachineOperand *> BaseOps1, int64_t OpOffset1,
    bool OffsetIsScalable1, ArrayRef<const MachineOperand *> BaseOps2,
    int64_t OpOffset2, bool OffsetIsScalable2, unsigned ClusterSize,
    unsigned NumBytes) const {
  assert(BaseOps1.size() == 1 && BaseOps2.size() == 1);
  const MachineOperand &BaseOp1 = *BaseOps1.front();
  const MachineOperand &BaseOp2 = *BaseOps2.front();
  const MachineInstr &FirstLdSt = *BaseOp1.getParent();
  const MachineInstr &SecondLdSt = *BaseOp2.getParent();
  if (BaseOp1.getType() != BaseOp2.getType())
    return false;

  assert((BaseOp1.isReg() || BaseOp1.isFI()) &&
         "Only base registers and frame indices are supported.");

  // Check for both base regs and base FI.
  if (BaseOp1.isReg() && BaseOp1.getReg() != BaseOp2.getReg())
    return false;

  // Only cluster up to a single pair.
  if (ClusterSize > 2)
    return false;

  if (!isPairableLdStInst(FirstLdSt) || !isPairableLdStInst(SecondLdSt))
    return false;

  // Can we pair these instructions based on their opcodes?
  unsigned FirstOpc = FirstLdSt.getOpcode();
  unsigned SecondOpc = SecondLdSt.getOpcode();
  if (!canPairLdStOpc(FirstOpc, SecondOpc))
    return false;

  // Can't merge volatiles or load/stores that have a hint to avoid pair
  // formation, for example.
  if (!isCandidateToMergeOrPair(FirstLdSt) ||
      !isCandidateToMergeOrPair(SecondLdSt))
    return false;

  // isCandidateToMergeOrPair guarantees that operand 2 is an immediate.
  int64_t Offset1 = FirstLdSt.getOperand(2).getImm();
  if (hasUnscaledLdStOffset(FirstOpc) && !scaleOffset(FirstOpc, Offset1))
    return false;

  int64_t Offset2 = SecondLdSt.getOperand(2).getImm();
  if (hasUnscaledLdStOffset(SecondOpc) && !scaleOffset(SecondOpc, Offset2))
    return false;

  // Pairwise instructions have a 7-bit signed offset field.
  if (Offset1 > 63 || Offset1 < -64)
    return false;

  // The caller should already have ordered First/SecondLdSt by offset.
  // Note: except for non-equal frame index bases
  if (BaseOp1.isFI()) {
    assert((!BaseOp1.isIdenticalTo(BaseOp2) || Offset1 <= Offset2) &&
           "Caller should have ordered offsets.");

    const MachineFrameInfo &MFI =
        FirstLdSt.getParent()->getParent()->getFrameInfo();
    return shouldClusterFI(MFI, BaseOp1.getIndex(), Offset1, FirstOpc,
                           BaseOp2.getIndex(), Offset2, SecondOpc);
  }

  assert(Offset1 <= Offset2 && "Caller should have ordered offsets.");

  return Offset1 + 1 == Offset2;
}

static const MachineInstrBuilder &AddSubReg(const MachineInstrBuilder &MIB,
                                            MCRegister Reg, unsigned SubIdx,
                                            unsigned State,
                                            const TargetRegisterInfo *TRI) {
  if (!SubIdx)
    return MIB.addReg(Reg, State);

  if (Reg.isPhysical())
    return MIB.addReg(TRI->getSubReg(Reg, SubIdx), State);
  return MIB.addReg(Reg, State, SubIdx);
}

static bool forwardCopyWillClobberTuple(unsigned DestReg, unsigned SrcReg,
                                        unsigned NumRegs) {
  // We really want the positive remainder mod 32 here, that happens to be
  // easily obtainable with a mask.
  return ((DestReg - SrcReg) & 0x1f) < NumRegs;
}

void AArch64InstrInfo::copyPhysRegTuple(MachineBasicBlock &MBB,
                                        MachineBasicBlock::iterator I,
                                        const DebugLoc &DL, MCRegister DestReg,
                                        MCRegister SrcReg, bool KillSrc,
                                        unsigned Opcode,
                                        ArrayRef<unsigned> Indices) const {
  assert(Subtarget.hasNEON() && "Unexpected register copy without NEON");
  const TargetRegisterInfo *TRI = &getRegisterInfo();
  uint16_t DestEncoding = TRI->getEncodingValue(DestReg);
  uint16_t SrcEncoding = TRI->getEncodingValue(SrcReg);
  unsigned NumRegs = Indices.size();

  int SubReg = 0, End = NumRegs, Incr = 1;
  if (forwardCopyWillClobberTuple(DestEncoding, SrcEncoding, NumRegs)) {
    SubReg = NumRegs - 1;
    End = -1;
    Incr = -1;
  }

  for (; SubReg != End; SubReg += Incr) {
    const MachineInstrBuilder MIB = BuildMI(MBB, I, DL, get(Opcode));
    AddSubReg(MIB, DestReg, Indices[SubReg], RegState::Define, TRI);
    AddSubReg(MIB, SrcReg, Indices[SubReg], 0, TRI);
    AddSubReg(MIB, SrcReg, Indices[SubReg], getKillRegState(KillSrc), TRI);
  }
}

void AArch64InstrInfo::copyGPRRegTuple(MachineBasicBlock &MBB,
                                       MachineBasicBlock::iterator I,
                                       const DebugLoc &DL, MCRegister DestReg,
                                       MCRegister SrcReg, bool KillSrc,
                                       unsigned Opcode, unsigned ZeroReg,
                                       llvm::ArrayRef<unsigned> Indices) const {
  const TargetRegisterInfo *TRI = &getRegisterInfo();
  unsigned NumRegs = Indices.size();

#ifndef NDEBUG
  uint16_t DestEncoding = TRI->getEncodingValue(DestReg);
  uint16_t SrcEncoding = TRI->getEncodingValue(SrcReg);
  assert(DestEncoding % NumRegs == 0 && SrcEncoding % NumRegs == 0 &&
         "GPR reg sequences should not be able to overlap");
#endif

  for (unsigned SubReg = 0; SubReg != NumRegs; ++SubReg) {
    const MachineInstrBuilder MIB = BuildMI(MBB, I, DL, get(Opcode));
    AddSubReg(MIB, DestReg, Indices[SubReg], RegState::Define, TRI);
    MIB.addReg(ZeroReg);
    AddSubReg(MIB, SrcReg, Indices[SubReg], getKillRegState(KillSrc), TRI);
    MIB.addImm(0);
  }
}

void AArch64InstrInfo::copyPhysReg(MachineBasicBlock &MBB,
                                   MachineBasicBlock::iterator I,
                                   const DebugLoc &DL, Register DestReg,
                                   Register SrcReg, bool KillSrc,
                                   bool RenamableDest,
                                   bool RenamableSrc) const {
  if (AArch64::GPR32spRegClass.contains(DestReg) &&
      (AArch64::GPR32spRegClass.contains(SrcReg) || SrcReg == AArch64::WZR)) {
    const TargetRegisterInfo *TRI = &getRegisterInfo();

    if (DestReg == AArch64::WSP || SrcReg == AArch64::WSP) {
      // If either operand is WSP, expand to ADD #0.
      if (Subtarget.hasZeroCycleRegMoveGPR64() &&
          !Subtarget.hasZeroCycleRegMoveGPR32()) {
        // Cyclone recognizes "ADD Xd, Xn, #0" as a zero-cycle register move.
        MCRegister DestRegX = TRI->getMatchingSuperReg(
            DestReg, AArch64::sub_32, &AArch64::GPR64spRegClass);
        MCRegister SrcRegX = TRI->getMatchingSuperReg(
            SrcReg, AArch64::sub_32, &AArch64::GPR64spRegClass);
        // This instruction is reading and writing X registers.  This may upset
        // the register scavenger and machine verifier, so we need to indicate
        // that we are reading an undefined value from SrcRegX, but a proper
        // value from SrcReg.
        BuildMI(MBB, I, DL, get(AArch64::ADDXri), DestRegX)
            .addReg(SrcRegX, RegState::Undef)
            .addImm(0)
            .addImm(AArch64_AM::getShifterImm(AArch64_AM::LSL, 0))
            .addReg(SrcReg, RegState::Implicit | getKillRegState(KillSrc));
      } else {
        BuildMI(MBB, I, DL, get(AArch64::ADDWri), DestReg)
            .addReg(SrcReg, getKillRegState(KillSrc))
            .addImm(0)
            .addImm(AArch64_AM::getShifterImm(AArch64_AM::LSL, 0));
      }
    } else if (SrcReg == AArch64::WZR && Subtarget.hasZeroCycleZeroingGPR32()) {
      BuildMI(MBB, I, DL, get(AArch64::MOVZWi), DestReg)
          .addImm(0)
          .addImm(AArch64_AM::getShifterImm(AArch64_AM::LSL, 0));
    } else {
      if (Subtarget.hasZeroCycleRegMoveGPR64() &&
          !Subtarget.hasZeroCycleRegMoveGPR32()) {
        // Cyclone recognizes "ORR Xd, XZR, Xm" as a zero-cycle register move.
        MCRegister DestRegX = TRI->getMatchingSuperReg(
            DestReg, AArch64::sub_32, &AArch64::GPR64spRegClass);
        assert(DestRegX.isValid() && "Destination super-reg not valid");
        MCRegister SrcRegX =
            SrcReg == AArch64::WZR
                ? AArch64::XZR
                : TRI->getMatchingSuperReg(SrcReg, AArch64::sub_32,
                                           &AArch64::GPR64spRegClass);
        assert(SrcRegX.isValid() && "Source super-reg not valid");
        // This instruction is reading and writing X registers.  This may upset
        // the register scavenger and machine verifier, so we need to indicate
        // that we are reading an undefined value from SrcRegX, but a proper
        // value from SrcReg.
        BuildMI(MBB, I, DL, get(AArch64::ORRXrr), DestRegX)
            .addReg(AArch64::XZR)
            .addReg(SrcRegX, RegState::Undef)
            .addReg(SrcReg, RegState::Implicit | getKillRegState(KillSrc));
      } else {
        // Otherwise, expand to ORR WZR.
        BuildMI(MBB, I, DL, get(AArch64::ORRWrr), DestReg)
            .addReg(AArch64::WZR)
            .addReg(SrcReg, getKillRegState(KillSrc));
      }
    }
    return;
  }

  // Copy a Predicate register by ORRing with itself.
  if (AArch64::PPRRegClass.contains(DestReg) &&
      AArch64::PPRRegClass.contains(SrcReg)) {
    assert(Subtarget.isSVEorStreamingSVEAvailable() &&
           "Unexpected SVE register.");
    BuildMI(MBB, I, DL, get(AArch64::ORR_PPzPP), DestReg)
      .addReg(SrcReg) // Pg
      .addReg(SrcReg)
      .addReg(SrcReg, getKillRegState(KillSrc));
    return;
  }

  // Copy a predicate-as-counter register by ORRing with itself as if it
  // were a regular predicate (mask) register.
  bool DestIsPNR = AArch64::PNRRegClass.contains(DestReg);
  bool SrcIsPNR = AArch64::PNRRegClass.contains(SrcReg);
  if (DestIsPNR || SrcIsPNR) {
    auto ToPPR = [](MCRegister R) -> MCRegister {
      return (R - AArch64::PN0) + AArch64::P0;
    };
    MCRegister PPRSrcReg = SrcIsPNR ? ToPPR(SrcReg) : SrcReg.asMCReg();
    MCRegister PPRDestReg = DestIsPNR ? ToPPR(DestReg) : DestReg.asMCReg();

    if (PPRSrcReg != PPRDestReg) {
      auto NewMI = BuildMI(MBB, I, DL, get(AArch64::ORR_PPzPP), PPRDestReg)
                       .addReg(PPRSrcReg) // Pg
                       .addReg(PPRSrcReg)
                       .addReg(PPRSrcReg, getKillRegState(KillSrc));
      if (DestIsPNR)
        NewMI.addDef(DestReg, RegState::Implicit);
    }
    return;
  }

  // Copy a Z register by ORRing with itself.
  if (AArch64::ZPRRegClass.contains(DestReg) &&
      AArch64::ZPRRegClass.contains(SrcReg)) {
    assert(Subtarget.isSVEorStreamingSVEAvailable() &&
           "Unexpected SVE register.");
    BuildMI(MBB, I, DL, get(AArch64::ORR_ZZZ), DestReg)
      .addReg(SrcReg)
      .addReg(SrcReg, getKillRegState(KillSrc));
    return;
  }

  // Copy a Z register pair by copying the individual sub-registers.
  if ((AArch64::ZPR2RegClass.contains(DestReg) ||
       AArch64::ZPR2StridedOrContiguousRegClass.contains(DestReg)) &&
      (AArch64::ZPR2RegClass.contains(SrcReg) ||
       AArch64::ZPR2StridedOrContiguousRegClass.contains(SrcReg))) {
    assert(Subtarget.isSVEorStreamingSVEAvailable() &&
           "Unexpected SVE register.");
    static const unsigned Indices[] = {AArch64::zsub0, AArch64::zsub1};
    copyPhysRegTuple(MBB, I, DL, DestReg, SrcReg, KillSrc, AArch64::ORR_ZZZ,
                     Indices);
    return;
  }

  // Copy a Z register triple by copying the individual sub-registers.
  if (AArch64::ZPR3RegClass.contains(DestReg) &&
      AArch64::ZPR3RegClass.contains(SrcReg)) {
    assert(Subtarget.isSVEorStreamingSVEAvailable() &&
           "Unexpected SVE register.");
    static const unsigned Indices[] = {AArch64::zsub0, AArch64::zsub1,
                                       AArch64::zsub2};
    copyPhysRegTuple(MBB, I, DL, DestReg, SrcReg, KillSrc, AArch64::ORR_ZZZ,
                     Indices);
    return;
  }

  // Copy a Z register quad by copying the individual sub-registers.
  if ((AArch64::ZPR4RegClass.contains(DestReg) ||
       AArch64::ZPR4StridedOrContiguousRegClass.contains(DestReg)) &&
      (AArch64::ZPR4RegClass.contains(SrcReg) ||
       AArch64::ZPR4StridedOrContiguousRegClass.contains(SrcReg))) {
    assert(Subtarget.isSVEorStreamingSVEAvailable() &&
           "Unexpected SVE register.");
    static const unsigned Indices[] = {AArch64::zsub0, AArch64::zsub1,
                                       AArch64::zsub2, AArch64::zsub3};
    copyPhysRegTuple(MBB, I, DL, DestReg, SrcReg, KillSrc, AArch64::ORR_ZZZ,
                     Indices);
    return;
  }

  if (AArch64::GPR64spRegClass.contains(DestReg) &&
      (AArch64::GPR64spRegClass.contains(SrcReg) || SrcReg == AArch64::XZR)) {
    if (DestReg == AArch64::SP || SrcReg == AArch64::SP) {
      // If either operand is SP, expand to ADD #0.
      BuildMI(MBB, I, DL, get(AArch64::ADDXri), DestReg)
          .addReg(SrcReg, getKillRegState(KillSrc))
          .addImm(0)
          .addImm(AArch64_AM::getShifterImm(AArch64_AM::LSL, 0));
    } else if (SrcReg == AArch64::XZR && Subtarget.hasZeroCycleZeroingGPR64()) {
      BuildMI(MBB, I, DL, get(AArch64::MOVZXi), DestReg)
          .addImm(0)
          .addImm(AArch64_AM::getShifterImm(AArch64_AM::LSL, 0));
    } else {
      // Otherwise, expand to ORR XZR.
      BuildMI(MBB, I, DL, get(AArch64::ORRXrr), DestReg)
          .addReg(AArch64::XZR)
          .addReg(SrcReg, getKillRegState(KillSrc));
    }
    return;
  }

  // Copy a DDDD register quad by copying the individual sub-registers.
  if (AArch64::DDDDRegClass.contains(DestReg) &&
      AArch64::DDDDRegClass.contains(SrcReg)) {
    static const unsigned Indices[] = {AArch64::dsub0, AArch64::dsub1,
                                       AArch64::dsub2, AArch64::dsub3};
    copyPhysRegTuple(MBB, I, DL, DestReg, SrcReg, KillSrc, AArch64::ORRv8i8,
                     Indices);
    return;
  }

  // Copy a DDD register triple by copying the individual sub-registers.
  if (AArch64::DDDRegClass.contains(DestReg) &&
      AArch64::DDDRegClass.contains(SrcReg)) {
    static const unsigned Indices[] = {AArch64::dsub0, AArch64::dsub1,
                                       AArch64::dsub2};
    copyPhysRegTuple(MBB, I, DL, DestReg, SrcReg, KillSrc, AArch64::ORRv8i8,
                     Indices);
    return;
  }

  // Copy a DD register pair by copying the individual sub-registers.
  if (AArch64::DDRegClass.contains(DestReg) &&
      AArch64::DDRegClass.contains(SrcReg)) {
    static const unsigned Indices[] = {AArch64::dsub0, AArch64::dsub1};
    copyPhysRegTuple(MBB, I, DL, DestReg, SrcReg, KillSrc, AArch64::ORRv8i8,
                     Indices);
    return;
  }

  // Copy a QQQQ register quad by copying the individual sub-registers.
  if (AArch64::QQQQRegClass.contains(DestReg) &&
      AArch64::QQQQRegClass.contains(SrcReg)) {
    static const unsigned Indices[] = {AArch64::qsub0, AArch64::qsub1,
                                       AArch64::qsub2, AArch64::qsub3};
    copyPhysRegTuple(MBB, I, DL, DestReg, SrcReg, KillSrc, AArch64::ORRv16i8,
                     Indices);
    return;
  }

  // Copy a QQQ register triple by copying the individual sub-registers.
  if (AArch64::QQQRegClass.contains(DestReg) &&
      AArch64::QQQRegClass.contains(SrcReg)) {
    static const unsigned Indices[] = {AArch64::qsub0, AArch64::qsub1,
                                       AArch64::qsub2};
    copyPhysRegTuple(MBB, I, DL, DestReg, SrcReg, KillSrc, AArch64::ORRv16i8,
                     Indices);
    return;
  }

  // Copy a QQ register pair by copying the individual sub-registers.
  if (AArch64::QQRegClass.contains(DestReg) &&
      AArch64::QQRegClass.contains(SrcReg)) {
    static const unsigned Indices[] = {AArch64::qsub0, AArch64::qsub1};
    copyPhysRegTuple(MBB, I, DL, DestReg, SrcReg, KillSrc, AArch64::ORRv16i8,
                     Indices);
    return;
  }

  if (AArch64::XSeqPairsClassRegClass.contains(DestReg) &&
      AArch64::XSeqPairsClassRegClass.contains(SrcReg)) {
    static const unsigned Indices[] = {AArch64::sube64, AArch64::subo64};
    copyGPRRegTuple(MBB, I, DL, DestReg, SrcReg, KillSrc, AArch64::ORRXrs,
                    AArch64::XZR, Indices);
    return;
  }

  if (AArch64::WSeqPairsClassRegClass.contains(DestReg) &&
      AArch64::WSeqPairsClassRegClass.contains(SrcReg)) {
    static const unsigned Indices[] = {AArch64::sube32, AArch64::subo32};
    copyGPRRegTuple(MBB, I, DL, DestReg, SrcReg, KillSrc, AArch64::ORRWrs,
                    AArch64::WZR, Indices);
    return;
  }

  if (AArch64::FPR128RegClass.contains(DestReg) &&
      AArch64::FPR128RegClass.contains(SrcReg)) {
    if (Subtarget.isSVEorStreamingSVEAvailable() &&
        !Subtarget.isNeonAvailable())
      BuildMI(MBB, I, DL, get(AArch64::ORR_ZZZ))
          .addReg(AArch64::Z0 + (DestReg - AArch64::Q0), RegState::Define)
          .addReg(AArch64::Z0 + (SrcReg - AArch64::Q0))
          .addReg(AArch64::Z0 + (SrcReg - AArch64::Q0));
    else if (Subtarget.isNeonAvailable())
      BuildMI(MBB, I, DL, get(AArch64::ORRv16i8), DestReg)
          .addReg(SrcReg)
          .addReg(SrcReg, getKillRegState(KillSrc));
    else {
      BuildMI(MBB, I, DL, get(AArch64::STRQpre))
          .addReg(AArch64::SP, RegState::Define)
          .addReg(SrcReg, getKillRegState(KillSrc))
          .addReg(AArch64::SP)
          .addImm(-16);
      BuildMI(MBB, I, DL, get(AArch64::LDRQpost))
          .addReg(AArch64::SP, RegState::Define)
          .addReg(DestReg, RegState::Define)
          .addReg(AArch64::SP)
          .addImm(16);
    }
    return;
  }

  if (AArch64::FPR64RegClass.contains(DestReg) &&
      AArch64::FPR64RegClass.contains(SrcReg)) {
    if (Subtarget.hasZeroCycleRegMoveFPR128() &&
        !Subtarget.hasZeroCycleRegMoveFPR64() &&
        !Subtarget.hasZeroCycleRegMoveFPR32() && Subtarget.isNeonAvailable()) {
      const TargetRegisterInfo *TRI = &getRegisterInfo();
      MCRegister DestRegQ = TRI->getMatchingSuperReg(DestReg, AArch64::dsub,
                                                     &AArch64::FPR128RegClass);
      MCRegister SrcRegQ = TRI->getMatchingSuperReg(SrcReg, AArch64::dsub,
                                                    &AArch64::FPR128RegClass);
      // This instruction is reading and writing Q registers. This may upset
      // the register scavenger and machine verifier, so we need to indicate
      // that we are reading an undefined value from SrcRegQ, but a proper
      // value from SrcReg.
      BuildMI(MBB, I, DL, get(AArch64::ORRv16i8), DestRegQ)
          .addReg(SrcRegQ, RegState::Undef)
          .addReg(SrcRegQ, RegState::Undef)
          .addReg(SrcReg, RegState::Implicit | getKillRegState(KillSrc));
    } else {
      BuildMI(MBB, I, DL, get(AArch64::FMOVDr), DestReg)
          .addReg(SrcReg, getKillRegState(KillSrc));
    }
    return;
  }

  if (AArch64::FPR32RegClass.contains(DestReg) &&
      AArch64::FPR32RegClass.contains(SrcReg)) {
    if (Subtarget.hasZeroCycleRegMoveFPR128() &&
        !Subtarget.hasZeroCycleRegMoveFPR64() &&
        !Subtarget.hasZeroCycleRegMoveFPR32() && Subtarget.isNeonAvailable()) {
      const TargetRegisterInfo *TRI = &getRegisterInfo();
      MCRegister DestRegQ = TRI->getMatchingSuperReg(DestReg, AArch64::ssub,
                                                     &AArch64::FPR128RegClass);
      MCRegister SrcRegQ = TRI->getMatchingSuperReg(SrcReg, AArch64::ssub,
                                                    &AArch64::FPR128RegClass);
      // This instruction is reading and writing Q registers. This may upset
      // the register scavenger and machine verifier, so we need to indicate
      // that we are reading an undefined value from SrcRegQ, but a proper
      // value from SrcReg.
      BuildMI(MBB, I, DL, get(AArch64::ORRv16i8), DestRegQ)
          .addReg(SrcRegQ, RegState::Undef)
          .addReg(SrcRegQ, RegState::Undef)
          .addReg(SrcReg, RegState::Implicit | getKillRegState(KillSrc));
    } else if (Subtarget.hasZeroCycleRegMoveFPR64() &&
               !Subtarget.hasZeroCycleRegMoveFPR32()) {
      const TargetRegisterInfo *TRI = &getRegisterInfo();
      MCRegister DestRegD = TRI->getMatchingSuperReg(DestReg, AArch64::ssub,
                                                     &AArch64::FPR64RegClass);
      MCRegister SrcRegD = TRI->getMatchingSuperReg(SrcReg, AArch64::ssub,
                                                    &AArch64::FPR64RegClass);
      // This instruction is reading and writing D registers. This may upset
      // the register scavenger and machine verifier, so we need to indicate
      // that we are reading an undefined value from SrcRegD, but a proper
      // value from SrcReg.
      BuildMI(MBB, I, DL, get(AArch64::FMOVDr), DestRegD)
          .addReg(SrcRegD, RegState::Undef)
          .addReg(SrcReg, RegState::Implicit | getKillRegState(KillSrc));
    } else {
      BuildMI(MBB, I, DL, get(AArch64::FMOVSr), DestReg)
          .addReg(SrcReg, getKillRegState(KillSrc));
    }
    return;
  }

  if (AArch64::FPR16RegClass.contains(DestReg) &&
      AArch64::FPR16RegClass.contains(SrcReg)) {
    if (Subtarget.hasZeroCycleRegMoveFPR128() &&
        !Subtarget.hasZeroCycleRegMoveFPR64() &&
        !Subtarget.hasZeroCycleRegMoveFPR32() && Subtarget.isNeonAvailable()) {
      const TargetRegisterInfo *TRI = &getRegisterInfo();
      MCRegister DestRegQ = TRI->getMatchingSuperReg(DestReg, AArch64::hsub,
                                                     &AArch64::FPR128RegClass);
      MCRegister SrcRegQ = TRI->getMatchingSuperReg(SrcReg, AArch64::hsub,
                                                    &AArch64::FPR128RegClass);
      // This instruction is reading and writing Q registers. This may upset
      // the register scavenger and machine verifier, so we need to indicate
      // that we are reading an undefined value from SrcRegQ, but a proper
      // value from SrcReg.
      BuildMI(MBB, I, DL, get(AArch64::ORRv16i8), DestRegQ)
          .addReg(SrcRegQ, RegState::Undef)
          .addReg(SrcRegQ, RegState::Undef)
          .addReg(SrcReg, RegState::Implicit | getKillRegState(KillSrc));
    } else if (Subtarget.hasZeroCycleRegMoveFPR64() &&
               !Subtarget.hasZeroCycleRegMoveFPR32()) {
      const TargetRegisterInfo *TRI = &getRegisterInfo();
      MCRegister DestRegD = TRI->getMatchingSuperReg(DestReg, AArch64::hsub,
                                                     &AArch64::FPR64RegClass);
      MCRegister SrcRegD = TRI->getMatchingSuperReg(SrcReg, AArch64::hsub,
                                                    &AArch64::FPR64RegClass);
      // This instruction is reading and writing D registers. This may upset
      // the register scavenger and machine verifier, so we need to indicate
      // that we are reading an undefined value from SrcRegD, but a proper
      // value from SrcReg.
      BuildMI(MBB, I, DL, get(AArch64::FMOVDr), DestRegD)
          .addReg(SrcRegD, RegState::Undef)
          .addReg(SrcReg, RegState::Implicit | getKillRegState(KillSrc));
    } else {
      DestReg = RI.getMatchingSuperReg(DestReg, AArch64::hsub,
                                       &AArch64::FPR32RegClass);
      SrcReg = RI.getMatchingSuperReg(SrcReg, AArch64::hsub,
                                      &AArch64::FPR32RegClass);
      BuildMI(MBB, I, DL, get(AArch64::FMOVSr), DestReg)
          .addReg(SrcReg, getKillRegState(KillSrc));
    }
    return;
  }

  if (AArch64::FPR8RegClass.contains(DestReg) &&
      AArch64::FPR8RegClass.contains(SrcReg)) {
    if (Subtarget.hasZeroCycleRegMoveFPR128() &&
        !Subtarget.hasZeroCycleRegMoveFPR64() &&
        !Subtarget.hasZeroCycleRegMoveFPR64() && Subtarget.isNeonAvailable()) {
      const TargetRegisterInfo *TRI = &getRegisterInfo();
      MCRegister DestRegQ = TRI->getMatchingSuperReg(DestReg, AArch64::bsub,
                                                     &AArch64::FPR128RegClass);
      MCRegister SrcRegQ = TRI->getMatchingSuperReg(SrcReg, AArch64::bsub,
                                                    &AArch64::FPR128RegClass);
      // This instruction is reading and writing Q registers. This may upset
      // the register scavenger and machine verifier, so we need to indicate
      // that we are reading an undefined value from SrcRegQ, but a proper
      // value from SrcReg.
      BuildMI(MBB, I, DL, get(AArch64::ORRv16i8), DestRegQ)
          .addReg(SrcRegQ, RegState::Undef)
          .addReg(SrcRegQ, RegState::Undef)
          .addReg(SrcReg, RegState::Implicit | getKillRegState(KillSrc));
    } else if (Subtarget.hasZeroCycleRegMoveFPR64() &&
               !Subtarget.hasZeroCycleRegMoveFPR32()) {
      const TargetRegisterInfo *TRI = &getRegisterInfo();
      MCRegister DestRegD = TRI->getMatchingSuperReg(DestReg, AArch64::bsub,
                                                     &AArch64::FPR64RegClass);
      MCRegister SrcRegD = TRI->getMatchingSuperReg(SrcReg, AArch64::bsub,
                                                    &AArch64::FPR64RegClass);
      // This instruction is reading and writing D registers. This may upset
      // the register scavenger and machine verifier, so we need to indicate
      // that we are reading an undefined value from SrcRegD, but a proper
      // value from SrcReg.
      BuildMI(MBB, I, DL, get(AArch64::FMOVDr), DestRegD)
          .addReg(SrcRegD, RegState::Undef)
          .addReg(SrcReg, RegState::Implicit | getKillRegState(KillSrc));
    } else {
      DestReg = RI.getMatchingSuperReg(DestReg, AArch64::bsub,
                                       &AArch64::FPR32RegClass);
      SrcReg = RI.getMatchingSuperReg(SrcReg, AArch64::bsub,
                                      &AArch64::FPR32RegClass);
      BuildMI(MBB, I, DL, get(AArch64::FMOVSr), DestReg)
          .addReg(SrcReg, getKillRegState(KillSrc));
    }
    return;
  }

  // Copies between GPR64 and FPR64.
  if (AArch64::FPR64RegClass.contains(DestReg) &&
      AArch64::GPR64RegClass.contains(SrcReg)) {
    if (AArch64::XZR == SrcReg) {
      BuildMI(MBB, I, DL, get(AArch64::FMOVD0), DestReg);
    } else {
      BuildMI(MBB, I, DL, get(AArch64::FMOVXDr), DestReg)
          .addReg(SrcReg, getKillRegState(KillSrc));
    }
    return;
  }
  if (AArch64::GPR64RegClass.contains(DestReg) &&
      AArch64::FPR64RegClass.contains(SrcReg)) {
    BuildMI(MBB, I, DL, get(AArch64::FMOVDXr), DestReg)
        .addReg(SrcReg, getKillRegState(KillSrc));
    return;
  }
  // Copies between GPR32 and FPR32.
  if (AArch64::FPR32RegClass.contains(DestReg) &&
      AArch64::GPR32RegClass.contains(SrcReg)) {
    if (AArch64::WZR == SrcReg) {
      BuildMI(MBB, I, DL, get(AArch64::FMOVS0), DestReg);
    } else {
      BuildMI(MBB, I, DL, get(AArch64::FMOVWSr), DestReg)
          .addReg(SrcReg, getKillRegState(KillSrc));
    }
    return;
  }
  if (AArch64::GPR32RegClass.contains(DestReg) &&
      AArch64::FPR32RegClass.contains(SrcReg)) {
    BuildMI(MBB, I, DL, get(AArch64::FMOVSWr), DestReg)
        .addReg(SrcReg, getKillRegState(KillSrc));
    return;
  }

  if (DestReg == AArch64::NZCV) {
    assert(AArch64::GPR64RegClass.contains(SrcReg) && "Invalid NZCV copy");
    BuildMI(MBB, I, DL, get(AArch64::MSR))
        .addImm(AArch64SysReg::NZCV)
        .addReg(SrcReg, getKillRegState(KillSrc))
        .addReg(AArch64::NZCV, RegState::Implicit | RegState::Define);
    return;
  }

  if (SrcReg == AArch64::NZCV) {
    assert(AArch64::GPR64RegClass.contains(DestReg) && "Invalid NZCV copy");
    BuildMI(MBB, I, DL, get(AArch64::MRS), DestReg)
        .addImm(AArch64SysReg::NZCV)
        .addReg(AArch64::NZCV, RegState::Implicit | getKillRegState(KillSrc));
    return;
  }

#ifndef NDEBUG
  const TargetRegisterInfo &TRI = getRegisterInfo();
  errs() << TRI.getRegAsmName(DestReg) << " = COPY "
         << TRI.getRegAsmName(SrcReg) << "\n";
#endif
  llvm_unreachable("unimplemented reg-to-reg copy");
}

static void storeRegPairToStackSlot(const TargetRegisterInfo &TRI,
                                    MachineBasicBlock &MBB,
                                    MachineBasicBlock::iterator InsertBefore,
                                    const MCInstrDesc &MCID,
                                    Register SrcReg, bool IsKill,
                                    unsigned SubIdx0, unsigned SubIdx1, int FI,
                                    MachineMemOperand *MMO) {
  Register SrcReg0 = SrcReg;
  Register SrcReg1 = SrcReg;
  if (SrcReg.isPhysical()) {
    SrcReg0 = TRI.getSubReg(SrcReg, SubIdx0);
    SubIdx0 = 0;
    SrcReg1 = TRI.getSubReg(SrcReg, SubIdx1);
    SubIdx1 = 0;
  }
  BuildMI(MBB, InsertBefore, DebugLoc(), MCID)
      .addReg(SrcReg0, getKillRegState(IsKill), SubIdx0)
      .addReg(SrcReg1, getKillRegState(IsKill), SubIdx1)
      .addFrameIndex(FI)
      .addImm(0)
      .addMemOperand(MMO);
}

void AArch64InstrInfo::storeRegToStackSlot(MachineBasicBlock &MBB,
                                           MachineBasicBlock::iterator MBBI,
                                           Register SrcReg, bool isKill, int FI,
                                           const TargetRegisterClass *RC,
                                           const TargetRegisterInfo *TRI,
                                           Register VReg,
                                           MachineInstr::MIFlag Flags) const {
  MachineFunction &MF = *MBB.getParent();
  MachineFrameInfo &MFI = MF.getFrameInfo();

  MachinePointerInfo PtrInfo = MachinePointerInfo::getFixedStack(MF, FI);
  MachineMemOperand *MMO =
      MF.getMachineMemOperand(PtrInfo, MachineMemOperand::MOStore,
                              MFI.getObjectSize(FI), MFI.getObjectAlign(FI));
  unsigned Opc = 0;
  bool Offset = true;
  MCRegister PNRReg = MCRegister::NoRegister;
  unsigned StackID = TargetStackID::Default;
  switch (TRI->getSpillSize(*RC)) {
  case 1:
    if (AArch64::FPR8RegClass.hasSubClassEq(RC))
      Opc = AArch64::STRBui;
    break;
  case 2: {
    if (AArch64::FPR16RegClass.hasSubClassEq(RC))
      Opc = AArch64::STRHui;
    else if (AArch64::PNRRegClass.hasSubClassEq(RC) ||
             AArch64::PPRRegClass.hasSubClassEq(RC)) {
      assert(Subtarget.isSVEorStreamingSVEAvailable() &&
             "Unexpected register store without SVE store instructions");
      Opc = AArch64::STR_PXI;
      StackID = TargetStackID::ScalableVector;
    }
    break;
  }
  case 4:
    if (AArch64::GPR32allRegClass.hasSubClassEq(RC)) {
      Opc = AArch64::STRWui;
      if (SrcReg.isVirtual())
        MF.getRegInfo().constrainRegClass(SrcReg, &AArch64::GPR32RegClass);
      else
        assert(SrcReg != AArch64::WSP);
    } else if (AArch64::FPR32RegClass.hasSubClassEq(RC))
      Opc = AArch64::STRSui;
    else if (AArch64::PPR2RegClass.hasSubClassEq(RC)) {
      Opc = AArch64::STR_PPXI;
      StackID = TargetStackID::ScalableVector;
    }
    break;
  case 8:
    if (AArch64::GPR64allRegClass.hasSubClassEq(RC)) {
      Opc = AArch64::STRXui;
      if (SrcReg.isVirtual())
        MF.getRegInfo().constrainRegClass(SrcReg, &AArch64::GPR64RegClass);
      else
        assert(SrcReg != AArch64::SP);
    } else if (AArch64::FPR64RegClass.hasSubClassEq(RC)) {
      Opc = AArch64::STRDui;
    } else if (AArch64::WSeqPairsClassRegClass.hasSubClassEq(RC)) {
      storeRegPairToStackSlot(getRegisterInfo(), MBB, MBBI,
                              get(AArch64::STPWi), SrcReg, isKill,
                              AArch64::sube32, AArch64::subo32, FI, MMO);
      return;
    }
    break;
  case 16:
    if (AArch64::FPR128RegClass.hasSubClassEq(RC))
      Opc = AArch64::STRQui;
    else if (AArch64::DDRegClass.hasSubClassEq(RC)) {
      assert(Subtarget.hasNEON() && "Unexpected register store without NEON");
      Opc = AArch64::ST1Twov1d;
      Offset = false;
    } else if (AArch64::XSeqPairsClassRegClass.hasSubClassEq(RC)) {
      storeRegPairToStackSlot(getRegisterInfo(), MBB, MBBI,
                              get(AArch64::STPXi), SrcReg, isKill,
                              AArch64::sube64, AArch64::subo64, FI, MMO);
      return;
    } else if (AArch64::ZPRRegClass.hasSubClassEq(RC)) {
      assert(Subtarget.isSVEorStreamingSVEAvailable() &&
             "Unexpected register store without SVE store instructions");
      Opc = AArch64::STR_ZXI;
      StackID = TargetStackID::ScalableVector;
    } else if (AArch64::PPRRegClass.hasSubClassEq(RC)) {
      assert(Subtarget.isSVEorStreamingSVEAvailable() &&
             "Unexpected predicate store without SVE store instructions");
      Opc = AArch64::SPILL_PPR_TO_ZPR_SLOT_PSEUDO;
      StackID = TargetStackID::ScalableVector;
    }
    break;
  case 24:
    if (AArch64::DDDRegClass.hasSubClassEq(RC)) {
      assert(Subtarget.hasNEON() && "Unexpected register store without NEON");
      Opc = AArch64::ST1Threev1d;
      Offset = false;
    }
    break;
  case 32:
    if (AArch64::DDDDRegClass.hasSubClassEq(RC)) {
      assert(Subtarget.hasNEON() && "Unexpected register store without NEON");
      Opc = AArch64::ST1Fourv1d;
      Offset = false;
    } else if (AArch64::QQRegClass.hasSubClassEq(RC)) {
      assert(Subtarget.hasNEON() && "Unexpected register store without NEON");
      Opc = AArch64::ST1Twov2d;
      Offset = false;
    } else if (AArch64::ZPR2StridedOrContiguousRegClass.hasSubClassEq(RC)) {
      assert(Subtarget.isSVEorStreamingSVEAvailable() &&
             "Unexpected register store without SVE store instructions");
      Opc = AArch64::STR_ZZXI_STRIDED_CONTIGUOUS;
      StackID = TargetStackID::ScalableVector;
    } else if (AArch64::ZPR2RegClass.hasSubClassEq(RC)) {
      assert(Subtarget.isSVEorStreamingSVEAvailable() &&
             "Unexpected register store without SVE store instructions");
      Opc = AArch64::STR_ZZXI;
      StackID = TargetStackID::ScalableVector;
    }
    break;
  case 48:
    if (AArch64::QQQRegClass.hasSubClassEq(RC)) {
      assert(Subtarget.hasNEON() && "Unexpected register store without NEON");
      Opc = AArch64::ST1Threev2d;
      Offset = false;
    } else if (AArch64::ZPR3RegClass.hasSubClassEq(RC)) {
      assert(Subtarget.isSVEorStreamingSVEAvailable() &&
             "Unexpected register store without SVE store instructions");
      Opc = AArch64::STR_ZZZXI;
      StackID = TargetStackID::ScalableVector;
    }
    break;
  case 64:
    if (AArch64::QQQQRegClass.hasSubClassEq(RC)) {
      assert(Subtarget.hasNEON() && "Unexpected register store without NEON");
      Opc = AArch64::ST1Fourv2d;
      Offset = false;
    } else if (AArch64::ZPR4StridedOrContiguousRegClass.hasSubClassEq(RC)) {
      assert(Subtarget.isSVEorStreamingSVEAvailable() &&
             "Unexpected register store without SVE store instructions");
      Opc = AArch64::STR_ZZZZXI_STRIDED_CONTIGUOUS;
      StackID = TargetStackID::ScalableVector;
    } else if (AArch64::ZPR4RegClass.hasSubClassEq(RC)) {
      assert(Subtarget.isSVEorStreamingSVEAvailable() &&
             "Unexpected register store without SVE store instructions");
      Opc = AArch64::STR_ZZZZXI;
      StackID = TargetStackID::ScalableVector;
    }
    break;
  }
  assert(Opc && "Unknown register class");
  MFI.setStackID(FI, StackID);

  const MachineInstrBuilder MI = BuildMI(MBB, MBBI, DebugLoc(), get(Opc))
                                     .addReg(SrcReg, getKillRegState(isKill))
                                     .addFrameIndex(FI);

  if (Offset)
    MI.addImm(0);
  if (PNRReg.isValid())
    MI.addDef(PNRReg, RegState::Implicit);
  MI.addMemOperand(MMO);
}

static void loadRegPairFromStackSlot(const TargetRegisterInfo &TRI,
                                     MachineBasicBlock &MBB,
                                     MachineBasicBlock::iterator InsertBefore,
                                     const MCInstrDesc &MCID,
                                     Register DestReg, unsigned SubIdx0,
                                     unsigned SubIdx1, int FI,
                                     MachineMemOperand *MMO) {
  Register DestReg0 = DestReg;
  Register DestReg1 = DestReg;
  bool IsUndef = true;
  if (DestReg.isPhysical()) {
    DestReg0 = TRI.getSubReg(DestReg, SubIdx0);
    SubIdx0 = 0;
    DestReg1 = TRI.getSubReg(DestReg, SubIdx1);
    SubIdx1 = 0;
    IsUndef = false;
  }
  BuildMI(MBB, InsertBefore, DebugLoc(), MCID)
      .addReg(DestReg0, RegState::Define | getUndefRegState(IsUndef), SubIdx0)
      .addReg(DestReg1, RegState::Define | getUndefRegState(IsUndef), SubIdx1)
      .addFrameIndex(FI)
      .addImm(0)
      .addMemOperand(MMO);
}

void AArch64InstrInfo::loadRegFromStackSlot(
    MachineBasicBlock &MBB, MachineBasicBlock::iterator MBBI, Register DestReg,
    int FI, const TargetRegisterClass *RC, const TargetRegisterInfo *TRI,
    Register VReg, MachineInstr::MIFlag Flags) const {
  MachineFunction &MF = *MBB.getParent();
  MachineFrameInfo &MFI = MF.getFrameInfo();
  MachinePointerInfo PtrInfo = MachinePointerInfo::getFixedStack(MF, FI);
  MachineMemOperand *MMO =
      MF.getMachineMemOperand(PtrInfo, MachineMemOperand::MOLoad,
                              MFI.getObjectSize(FI), MFI.getObjectAlign(FI));

  unsigned Opc = 0;
  bool Offset = true;
  unsigned StackID = TargetStackID::Default;
  Register PNRReg = MCRegister::NoRegister;
  switch (TRI->getSpillSize(*RC)) {
  case 1:
    if (AArch64::FPR8RegClass.hasSubClassEq(RC))
      Opc = AArch64::LDRBui;
    break;
  case 2: {
    bool IsPNR = AArch64::PNRRegClass.hasSubClassEq(RC);
    if (AArch64::FPR16RegClass.hasSubClassEq(RC))
      Opc = AArch64::LDRHui;
    else if (IsPNR || AArch64::PPRRegClass.hasSubClassEq(RC)) {
      assert(Subtarget.isSVEorStreamingSVEAvailable() &&
             "Unexpected register load without SVE load instructions");
      if (IsPNR)
        PNRReg = DestReg;
      Opc = AArch64::LDR_PXI;
      StackID = TargetStackID::ScalableVector;
    }
    break;
  }
  case 4:
    if (AArch64::GPR32allRegClass.hasSubClassEq(RC)) {
      Opc = AArch64::LDRWui;
      if (DestReg.isVirtual())
        MF.getRegInfo().constrainRegClass(DestReg, &AArch64::GPR32RegClass);
      else
        assert(DestReg != AArch64::WSP);
    } else if (AArch64::FPR32RegClass.hasSubClassEq(RC))
      Opc = AArch64::LDRSui;
    else if (AArch64::PPR2RegClass.hasSubClassEq(RC)) {
      Opc = AArch64::LDR_PPXI;
      StackID = TargetStackID::ScalableVector;
    }
    break;
  case 8:
    if (AArch64::GPR64allRegClass.hasSubClassEq(RC)) {
      Opc = AArch64::LDRXui;
      if (DestReg.isVirtual())
        MF.getRegInfo().constrainRegClass(DestReg, &AArch64::GPR64RegClass);
      else
        assert(DestReg != AArch64::SP);
    } else if (AArch64::FPR64RegClass.hasSubClassEq(RC)) {
      Opc = AArch64::LDRDui;
    } else if (AArch64::WSeqPairsClassRegClass.hasSubClassEq(RC)) {
      loadRegPairFromStackSlot(getRegisterInfo(), MBB, MBBI,
                               get(AArch64::LDPWi), DestReg, AArch64::sube32,
                               AArch64::subo32, FI, MMO);
      return;
    }
    break;
  case 16:
    if (AArch64::FPR128RegClass.hasSubClassEq(RC))
      Opc = AArch64::LDRQui;
    else if (AArch64::DDRegClass.hasSubClassEq(RC)) {
      assert(Subtarget.hasNEON() && "Unexpected register load without NEON");
      Opc = AArch64::LD1Twov1d;
      Offset = false;
    } else if (AArch64::XSeqPairsClassRegClass.hasSubClassEq(RC)) {
      loadRegPairFromStackSlot(getRegisterInfo(), MBB, MBBI,
                               get(AArch64::LDPXi), DestReg, AArch64::sube64,
                               AArch64::subo64, FI, MMO);
      return;
    } else if (AArch64::ZPRRegClass.hasSubClassEq(RC)) {
      assert(Subtarget.isSVEorStreamingSVEAvailable() &&
             "Unexpected register load without SVE load instructions");
      Opc = AArch64::LDR_ZXI;
      StackID = TargetStackID::ScalableVector;
    } else if (AArch64::PPRRegClass.hasSubClassEq(RC)) {
      assert(Subtarget.isSVEorStreamingSVEAvailable() &&
             "Unexpected predicate load without SVE load instructions");
      Opc = AArch64::FILL_PPR_FROM_ZPR_SLOT_PSEUDO;
      StackID = TargetStackID::ScalableVector;
    }
    break;
  case 24:
    if (AArch64::DDDRegClass.hasSubClassEq(RC)) {
      assert(Subtarget.hasNEON() && "Unexpected register load without NEON");
      Opc = AArch64::LD1Threev1d;
      Offset = false;
    }
    break;
  case 32:
    if (AArch64::DDDDRegClass.hasSubClassEq(RC)) {
      assert(Subtarget.hasNEON() && "Unexpected register load without NEON");
      Opc = AArch64::LD1Fourv1d;
      Offset = false;
    } else if (AArch64::QQRegClass.hasSubClassEq(RC)) {
      assert(Subtarget.hasNEON() && "Unexpected register load without NEON");
      Opc = AArch64::LD1Twov2d;
      Offset = false;
    } else if (AArch64::ZPR2StridedOrContiguousRegClass.hasSubClassEq(RC)) {
      assert(Subtarget.isSVEorStreamingSVEAvailable() &&
             "Unexpected register load without SVE load instructions");
      Opc = AArch64::LDR_ZZXI_STRIDED_CONTIGUOUS;
      StackID = TargetStackID::ScalableVector;
    } else if (AArch64::ZPR2RegClass.hasSubClassEq(RC)) {
      assert(Subtarget.isSVEorStreamingSVEAvailable() &&
             "Unexpected register load without SVE load instructions");
      Opc = AArch64::LDR_ZZXI;
      StackID = TargetStackID::ScalableVector;
    }
    break;
  case 48:
    if (AArch64::QQQRegClass.hasSubClassEq(RC)) {
      assert(Subtarget.hasNEON() && "Unexpected register load without NEON");
      Opc = AArch64::LD1Threev2d;
      Offset = false;
    } else if (AArch64::ZPR3RegClass.hasSubClassEq(RC)) {
      assert(Subtarget.isSVEorStreamingSVEAvailable() &&
             "Unexpected register load without SVE load instructions");
      Opc = AArch64::LDR_ZZZXI;
      StackID = TargetStackID::ScalableVector;
    }
    break;
  case 64:
    if (AArch64::QQQQRegClass.hasSubClassEq(RC)) {
      assert(Subtarget.hasNEON() && "Unexpected register load without NEON");
      Opc = AArch64::LD1Fourv2d;
      Offset = false;
    } else if (AArch64::ZPR4StridedOrContiguousRegClass.hasSubClassEq(RC)) {
      assert(Subtarget.isSVEorStreamingSVEAvailable() &&
             "Unexpected register load without SVE load instructions");
      Opc = AArch64::LDR_ZZZZXI_STRIDED_CONTIGUOUS;
      StackID = TargetStackID::ScalableVector;
    } else if (AArch64::ZPR4RegClass.hasSubClassEq(RC)) {
      assert(Subtarget.isSVEorStreamingSVEAvailable() &&
             "Unexpected register load without SVE load instructions");
      Opc = AArch64::LDR_ZZZZXI;
      StackID = TargetStackID::ScalableVector;
    }
    break;
  }

  assert(Opc && "Unknown register class");
  MFI.setStackID(FI, StackID);

  const MachineInstrBuilder MI = BuildMI(MBB, MBBI, DebugLoc(), get(Opc))
                                     .addReg(DestReg, getDefRegState(true))
                                     .addFrameIndex(FI);
  if (Offset)
    MI.addImm(0);
  if (PNRReg.isValid() && !PNRReg.isVirtual())
    MI.addDef(PNRReg, RegState::Implicit);
  MI.addMemOperand(MMO);
}

bool llvm::isNZCVTouchedInInstructionRange(const MachineInstr &DefMI,
                                           const MachineInstr &UseMI,
                                           const TargetRegisterInfo *TRI) {
  return any_of(instructionsWithoutDebug(std::next(DefMI.getIterator()),
                                         UseMI.getIterator()),
                [TRI](const MachineInstr &I) {
                  return I.modifiesRegister(AArch64::NZCV, TRI) ||
                         I.readsRegister(AArch64::NZCV, TRI);
                });
}

void AArch64InstrInfo::decomposeStackOffsetForDwarfOffsets(
    const StackOffset &Offset, int64_t &ByteSized, int64_t &VGSized) {
  // The smallest scalable element supported by scaled SVE addressing
  // modes are predicates, which are 2 scalable bytes in size. So the scalable
  // byte offset must always be a multiple of 2.
  assert(Offset.getScalable() % 2 == 0 && "Invalid frame offset");

  // VGSized offsets are divided by '2', because the VG register is the
  // the number of 64bit granules as opposed to 128bit vector chunks,
  // which is how the 'n' in e.g. MVT::nxv1i8 is modelled.
  // So, for a stack offset of 16 MVT::nxv1i8's, the size is n x 16 bytes.
  // VG = n * 2 and the dwarf offset must be VG * 8 bytes.
  ByteSized = Offset.getFixed();
  VGSized = Offset.getScalable() / 2;
}

/// Returns the offset in parts to which this frame offset can be
/// decomposed for the purpose of describing a frame offset.
/// For non-scalable offsets this is simply its byte size.
void AArch64InstrInfo::decomposeStackOffsetForFrameOffsets(
    const StackOffset &Offset, int64_t &NumBytes, int64_t &NumPredicateVectors,
    int64_t &NumDataVectors) {
  // The smallest scalable element supported by scaled SVE addressing
  // modes are predicates, which are 2 scalable bytes in size. So the scalable
  // byte offset must always be a multiple of 2.
  assert(Offset.getScalable() % 2 == 0 && "Invalid frame offset");

  NumBytes = Offset.getFixed();
  NumDataVectors = 0;
  NumPredicateVectors = Offset.getScalable() / 2;
  // This method is used to get the offsets to adjust the frame offset.
  // If the function requires ADDPL to be used and needs more than two ADDPL
  // instructions, part of the offset is folded into NumDataVectors so that it
  // uses ADDVL for part of it, reducing the number of ADDPL instructions.
  if (NumPredicateVectors % 8 == 0 || NumPredicateVectors < -64 ||
      NumPredicateVectors > 62) {
    NumDataVectors = NumPredicateVectors / 8;
    NumPredicateVectors -= NumDataVectors * 8;
  }
}

// Convenience function to create a DWARF expression for: Constant `Operation`.
// This helper emits compact sequences for common cases. For example, for`-15
// DW_OP_plus`, this helper would create DW_OP_lit15 DW_OP_minus.
static void appendConstantExpr(SmallVectorImpl<char> &Expr, int64_t Constant,
                               dwarf::LocationAtom Operation) {
  if (Operation == dwarf::DW_OP_plus && Constant < 0 && -Constant <= 31) {
    // -Constant (1 to 31)
    Expr.push_back(dwarf::DW_OP_lit0 - Constant);
    Operation = dwarf::DW_OP_minus;
  } else if (Constant >= 0 && Constant <= 31) {
    // Literal value 0 to 31
    Expr.push_back(dwarf::DW_OP_lit0 + Constant);
  } else {
    // Signed constant
    Expr.push_back(dwarf::DW_OP_consts);
    appendLEB128<LEB128Sign::Signed>(Expr, Constant);
  }
  return Expr.push_back(Operation);
}

// Convenience function to create a DWARF expression for a register.
static void appendReadRegExpr(SmallVectorImpl<char> &Expr, unsigned RegNum) {
  Expr.push_back((char)dwarf::DW_OP_bregx);
  appendLEB128<LEB128Sign::Unsigned>(Expr, RegNum);
  Expr.push_back(0);
}
<<<<<<< HEAD
=======

// Convenience function to create a DWARF expression for loading a register from
// a CFA offset.
static void appendLoadRegExpr(SmallVectorImpl<char> &Expr,
                              int64_t OffsetFromDefCFA) {
  // This assumes the top of the DWARF stack contains the CFA.
  Expr.push_back(dwarf::DW_OP_dup);
  // Add the offset to the register.
  appendConstantExpr(Expr, OffsetFromDefCFA, dwarf::DW_OP_plus);
  // Dereference the address (loads a 64 bit value)..
  Expr.push_back(dwarf::DW_OP_deref);
}
>>>>>>> 35227056

// Convenience function to create a comment for
//  (+/-) NumBytes (* RegScale)?
static void appendOffsetComment(int NumBytes, llvm::raw_string_ostream &Comment,
                                StringRef RegScale = {}) {
  if (NumBytes) {
    Comment << (NumBytes < 0 ? " - " : " + ") << std::abs(NumBytes);
    if (!RegScale.empty())
      Comment << ' ' << RegScale;
  }
}

// Creates an MCCFIInstruction:
//    { DW_CFA_def_cfa_expression, ULEB128 (sizeof expr), expr }
static MCCFIInstruction createDefCFAExpression(const TargetRegisterInfo &TRI,
                                               unsigned Reg,
                                               const StackOffset &Offset) {
  int64_t NumBytes, NumVGScaledBytes;
  AArch64InstrInfo::decomposeStackOffsetForDwarfOffsets(Offset, NumBytes,
                                                        NumVGScaledBytes);
  std::string CommentBuffer;
  llvm::raw_string_ostream Comment(CommentBuffer);

  if (Reg == AArch64::SP)
    Comment << "sp";
  else if (Reg == AArch64::FP)
    Comment << "fp";
  else
    Comment << printReg(Reg, &TRI);

  // Build up the expression (Reg + NumBytes + VG * NumVGScaledBytes)
  SmallString<64> Expr;
  unsigned DwarfReg = TRI.getDwarfRegNum(Reg, true);
  assert(DwarfReg <= 31 && "DwarfReg out of bounds (0..31)");
  // Reg + NumBytes
  Expr.push_back(dwarf::DW_OP_breg0 + DwarfReg);
  appendLEB128<LEB128Sign::Signed>(Expr, NumBytes);
  appendOffsetComment(NumBytes, Comment);
  if (NumVGScaledBytes) {
    // + VG * NumVGScaledBytes
    appendOffsetComment(NumVGScaledBytes, Comment, "* VG");
    appendReadRegExpr(Expr, TRI.getDwarfRegNum(AArch64::VG, true));
    appendConstantExpr(Expr, NumVGScaledBytes, dwarf::DW_OP_mul);
    Expr.push_back(dwarf::DW_OP_plus);
  }

  // Wrap this into DW_CFA_def_cfa.
  SmallString<64> DefCfaExpr;
  DefCfaExpr.push_back(dwarf::DW_CFA_def_cfa_expression);
  appendLEB128<LEB128Sign::Unsigned>(DefCfaExpr, Expr.size());
  DefCfaExpr.append(Expr.str());
  return MCCFIInstruction::createEscape(nullptr, DefCfaExpr.str(), SMLoc(),
                                        Comment.str());
}

MCCFIInstruction llvm::createDefCFA(const TargetRegisterInfo &TRI,
                                    unsigned FrameReg, unsigned Reg,
                                    const StackOffset &Offset,
                                    bool LastAdjustmentWasScalable) {
  if (Offset.getScalable())
    return createDefCFAExpression(TRI, Reg, Offset);

  if (FrameReg == Reg && !LastAdjustmentWasScalable)
    return MCCFIInstruction::cfiDefCfaOffset(nullptr, int(Offset.getFixed()));

  unsigned DwarfReg = TRI.getDwarfRegNum(Reg, true);
  return MCCFIInstruction::cfiDefCfa(nullptr, DwarfReg, (int)Offset.getFixed());
}

MCCFIInstruction
llvm::createCFAOffset(const TargetRegisterInfo &TRI, unsigned Reg,
                      const StackOffset &OffsetFromDefCFA,
                      std::optional<int64_t> IncomingVGOffsetFromDefCFA) {
  int64_t NumBytes, NumVGScaledBytes;
  AArch64InstrInfo::decomposeStackOffsetForDwarfOffsets(
      OffsetFromDefCFA, NumBytes, NumVGScaledBytes);

  unsigned DwarfReg = TRI.getDwarfRegNum(Reg, true);

  // Non-scalable offsets can use DW_CFA_offset directly.
  if (!NumVGScaledBytes)
    return MCCFIInstruction::createOffset(nullptr, DwarfReg, NumBytes);

  std::string CommentBuffer;
  llvm::raw_string_ostream Comment(CommentBuffer);
  Comment << printReg(Reg, &TRI) << "  @ cfa";

  // Build up expression (CFA + VG * NumVGScaledBytes + NumBytes)
  assert(NumVGScaledBytes && "Expected scalable offset");
  SmallString<64> OffsetExpr;
  // + VG * NumVGScaledBytes
<<<<<<< HEAD
  appendOffsetComment(NumVGScaledBytes, Comment, "* VG");
  appendReadRegExpr(OffsetExpr, TRI.getDwarfRegNum(AArch64::VG, true));
  appendConstantExpr(OffsetExpr, NumVGScaledBytes, dwarf::DW_OP_mul);
=======
  StringRef VGRegScale;
  if (IncomingVGOffsetFromDefCFA) {
    appendLoadRegExpr(OffsetExpr, *IncomingVGOffsetFromDefCFA);
    VGRegScale = "* IncomingVG";
  } else {
    appendReadRegExpr(OffsetExpr, TRI.getDwarfRegNum(AArch64::VG, true));
    VGRegScale = "* VG";
  }
  appendConstantExpr(OffsetExpr, NumVGScaledBytes, dwarf::DW_OP_mul);
  appendOffsetComment(NumVGScaledBytes, Comment, VGRegScale);
>>>>>>> 35227056
  OffsetExpr.push_back(dwarf::DW_OP_plus);
  if (NumBytes) {
    // + NumBytes
    appendOffsetComment(NumBytes, Comment);
    appendConstantExpr(OffsetExpr, NumBytes, dwarf::DW_OP_plus);
  }

  // Wrap this into DW_CFA_expression
  SmallString<64> CfaExpr;
  CfaExpr.push_back(dwarf::DW_CFA_expression);
  appendLEB128<LEB128Sign::Unsigned>(CfaExpr, DwarfReg);
  appendLEB128<LEB128Sign::Unsigned>(CfaExpr, OffsetExpr.size());
  CfaExpr.append(OffsetExpr.str());

  return MCCFIInstruction::createEscape(nullptr, CfaExpr.str(), SMLoc(),
                                        Comment.str());
}

// Helper function to emit a frame offset adjustment from a given
// pointer (SrcReg), stored into DestReg. This function is explicit
// in that it requires the opcode.
static void emitFrameOffsetAdj(MachineBasicBlock &MBB,
                               MachineBasicBlock::iterator MBBI,
                               const DebugLoc &DL, unsigned DestReg,
                               unsigned SrcReg, int64_t Offset, unsigned Opc,
                               const TargetInstrInfo *TII,
                               MachineInstr::MIFlag Flag, bool NeedsWinCFI,
                               bool *HasWinCFI, bool EmitCFAOffset,
                               StackOffset CFAOffset, unsigned FrameReg) {
  int Sign = 1;
  unsigned MaxEncoding, ShiftSize;
  switch (Opc) {
  case AArch64::ADDXri:
  case AArch64::ADDSXri:
  case AArch64::SUBXri:
  case AArch64::SUBSXri:
    MaxEncoding = 0xfff;
    ShiftSize = 12;
    break;
  case AArch64::ADDVL_XXI:
  case AArch64::ADDPL_XXI:
  case AArch64::ADDSVL_XXI:
  case AArch64::ADDSPL_XXI:
    MaxEncoding = 31;
    ShiftSize = 0;
    if (Offset < 0) {
      MaxEncoding = 32;
      Sign = -1;
      Offset = -Offset;
    }
    break;
  default:
    llvm_unreachable("Unsupported opcode");
  }

  // `Offset` can be in bytes or in "scalable bytes".
  int VScale = 1;
  if (Opc == AArch64::ADDVL_XXI || Opc == AArch64::ADDSVL_XXI)
    VScale = 16;
  else if (Opc == AArch64::ADDPL_XXI || Opc == AArch64::ADDSPL_XXI)
    VScale = 2;

  // FIXME: If the offset won't fit in 24-bits, compute the offset into a
  // scratch register.  If DestReg is a virtual register, use it as the
  // scratch register; otherwise, create a new virtual register (to be
  // replaced by the scavenger at the end of PEI).  That case can be optimized
  // slightly if DestReg is SP which is always 16-byte aligned, so the scratch
  // register can be loaded with offset%8 and the add/sub can use an extending
  // instruction with LSL#3.
  // Currently the function handles any offsets but generates a poor sequence
  // of code.
  //  assert(Offset < (1 << 24) && "unimplemented reg plus immediate");

  const unsigned MaxEncodableValue = MaxEncoding << ShiftSize;
  Register TmpReg = DestReg;
  if (TmpReg == AArch64::XZR)
    TmpReg = MBB.getParent()->getRegInfo().createVirtualRegister(
        &AArch64::GPR64RegClass);
  do {
    uint64_t ThisVal = std::min<uint64_t>(Offset, MaxEncodableValue);
    unsigned LocalShiftSize = 0;
    if (ThisVal > MaxEncoding) {
      ThisVal = ThisVal >> ShiftSize;
      LocalShiftSize = ShiftSize;
    }
    assert((ThisVal >> ShiftSize) <= MaxEncoding &&
           "Encoding cannot handle value that big");

    Offset -= ThisVal << LocalShiftSize;
    if (Offset == 0)
      TmpReg = DestReg;
    auto MBI = BuildMI(MBB, MBBI, DL, TII->get(Opc), TmpReg)
                   .addReg(SrcReg)
                   .addImm(Sign * (int)ThisVal);
    if (ShiftSize)
      MBI = MBI.addImm(
          AArch64_AM::getShifterImm(AArch64_AM::LSL, LocalShiftSize));
    MBI = MBI.setMIFlag(Flag);

    auto Change =
        VScale == 1
            ? StackOffset::getFixed(ThisVal << LocalShiftSize)
            : StackOffset::getScalable(VScale * (ThisVal << LocalShiftSize));
    if (Sign == -1 || Opc == AArch64::SUBXri || Opc == AArch64::SUBSXri)
      CFAOffset += Change;
    else
      CFAOffset -= Change;
    if (EmitCFAOffset && DestReg == TmpReg) {
      MachineFunction &MF = *MBB.getParent();
      const TargetSubtargetInfo &STI = MF.getSubtarget();
      const TargetRegisterInfo &TRI = *STI.getRegisterInfo();

      unsigned CFIIndex = MF.addFrameInst(
          createDefCFA(TRI, FrameReg, DestReg, CFAOffset, VScale != 1));
      BuildMI(MBB, MBBI, DL, TII->get(TargetOpcode::CFI_INSTRUCTION))
          .addCFIIndex(CFIIndex)
          .setMIFlags(Flag);
    }

    if (NeedsWinCFI) {
      int Imm = (int)(ThisVal << LocalShiftSize);
      if (VScale != 1 && DestReg == AArch64::SP) {
        if (HasWinCFI)
          *HasWinCFI = true;
        BuildMI(MBB, MBBI, DL, TII->get(AArch64::SEH_AllocZ))
            .addImm(ThisVal)
            .setMIFlag(Flag);
      } else if ((DestReg == AArch64::FP && SrcReg == AArch64::SP) ||
                 (SrcReg == AArch64::FP && DestReg == AArch64::SP)) {
        assert(VScale == 1 && "Expected non-scalable operation");
        if (HasWinCFI)
          *HasWinCFI = true;
        if (Imm == 0)
          BuildMI(MBB, MBBI, DL, TII->get(AArch64::SEH_SetFP)).setMIFlag(Flag);
        else
          BuildMI(MBB, MBBI, DL, TII->get(AArch64::SEH_AddFP))
              .addImm(Imm)
              .setMIFlag(Flag);
        assert(Offset == 0 && "Expected remaining offset to be zero to "
                              "emit a single SEH directive");
      } else if (DestReg == AArch64::SP) {
        assert(VScale == 1 && "Expected non-scalable operation");
        if (HasWinCFI)
          *HasWinCFI = true;
        assert(SrcReg == AArch64::SP && "Unexpected SrcReg for SEH_StackAlloc");
        BuildMI(MBB, MBBI, DL, TII->get(AArch64::SEH_StackAlloc))
            .addImm(Imm)
            .setMIFlag(Flag);
      }
    }

    SrcReg = TmpReg;
  } while (Offset);
}

void llvm::emitFrameOffset(MachineBasicBlock &MBB,
                           MachineBasicBlock::iterator MBBI, const DebugLoc &DL,
                           unsigned DestReg, unsigned SrcReg,
                           StackOffset Offset, const TargetInstrInfo *TII,
                           MachineInstr::MIFlag Flag, bool SetNZCV,
                           bool NeedsWinCFI, bool *HasWinCFI,
                           bool EmitCFAOffset, StackOffset CFAOffset,
                           unsigned FrameReg) {
  // If a function is marked as arm_locally_streaming, then the runtime value of
  // vscale in the prologue/epilogue is different the runtime value of vscale
  // in the function's body. To avoid having to consider multiple vscales,
  // we can use `addsvl` to allocate any scalable stack-slots, which under
  // most circumstances will be only locals, not callee-save slots.
  const Function &F = MBB.getParent()->getFunction();
  bool UseSVL = F.hasFnAttribute("aarch64_pstate_sm_body");

  int64_t Bytes, NumPredicateVectors, NumDataVectors;
  AArch64InstrInfo::decomposeStackOffsetForFrameOffsets(
      Offset, Bytes, NumPredicateVectors, NumDataVectors);

  // First emit non-scalable frame offsets, or a simple 'mov'.
  if (Bytes || (!Offset && SrcReg != DestReg)) {
    assert((DestReg != AArch64::SP || Bytes % 8 == 0) &&
           "SP increment/decrement not 8-byte aligned");
    unsigned Opc = SetNZCV ? AArch64::ADDSXri : AArch64::ADDXri;
    if (Bytes < 0) {
      Bytes = -Bytes;
      Opc = SetNZCV ? AArch64::SUBSXri : AArch64::SUBXri;
    }
    emitFrameOffsetAdj(MBB, MBBI, DL, DestReg, SrcReg, Bytes, Opc, TII, Flag,
                       NeedsWinCFI, HasWinCFI, EmitCFAOffset, CFAOffset,
                       FrameReg);
    CFAOffset += (Opc == AArch64::ADDXri || Opc == AArch64::ADDSXri)
                     ? StackOffset::getFixed(-Bytes)
                     : StackOffset::getFixed(Bytes);
    SrcReg = DestReg;
    FrameReg = DestReg;
  }

  assert(!(SetNZCV && (NumPredicateVectors || NumDataVectors)) &&
         "SetNZCV not supported with SVE vectors");
  assert(!(NeedsWinCFI && NumPredicateVectors) &&
         "WinCFI can't allocate fractions of an SVE data vector");

  if (NumDataVectors) {
    emitFrameOffsetAdj(MBB, MBBI, DL, DestReg, SrcReg, NumDataVectors,
                       UseSVL ? AArch64::ADDSVL_XXI : AArch64::ADDVL_XXI, TII,
                       Flag, NeedsWinCFI, HasWinCFI, EmitCFAOffset, CFAOffset,
                       FrameReg);
    CFAOffset += StackOffset::getScalable(-NumDataVectors * 16);
    SrcReg = DestReg;
  }

  if (NumPredicateVectors) {
    assert(DestReg != AArch64::SP && "Unaligned access to SP");
    emitFrameOffsetAdj(MBB, MBBI, DL, DestReg, SrcReg, NumPredicateVectors,
                       UseSVL ? AArch64::ADDSPL_XXI : AArch64::ADDPL_XXI, TII,
                       Flag, NeedsWinCFI, HasWinCFI, EmitCFAOffset, CFAOffset,
                       FrameReg);
  }
}

MachineInstr *AArch64InstrInfo::foldMemoryOperandImpl(
    MachineFunction &MF, MachineInstr &MI, ArrayRef<unsigned> Ops,
    MachineBasicBlock::iterator InsertPt, int FrameIndex,
    LiveIntervals *LIS, VirtRegMap *VRM) const {
  // This is a bit of a hack. Consider this instruction:
  //
  //   %0 = COPY %sp; GPR64all:%0
  //
  // We explicitly chose GPR64all for the virtual register so such a copy might
  // be eliminated by RegisterCoalescer. However, that may not be possible, and
  // %0 may even spill. We can't spill %sp, and since it is in the GPR64all
  // register class, TargetInstrInfo::foldMemoryOperand() is going to try.
  //
  // To prevent that, we are going to constrain the %0 register class here.
  if (MI.isFullCopy()) {
    Register DstReg = MI.getOperand(0).getReg();
    Register SrcReg = MI.getOperand(1).getReg();
    if (SrcReg == AArch64::SP && DstReg.isVirtual()) {
      MF.getRegInfo().constrainRegClass(DstReg, &AArch64::GPR64RegClass);
      return nullptr;
    }
    if (DstReg == AArch64::SP && SrcReg.isVirtual()) {
      MF.getRegInfo().constrainRegClass(SrcReg, &AArch64::GPR64RegClass);
      return nullptr;
    }
    // Nothing can folded with copy from/to NZCV.
    if (SrcReg == AArch64::NZCV || DstReg == AArch64::NZCV)
      return nullptr;
  }

  // Handle the case where a copy is being spilled or filled but the source
  // and destination register class don't match.  For example:
  //
  //   %0 = COPY %xzr; GPR64common:%0
  //
  // In this case we can still safely fold away the COPY and generate the
  // following spill code:
  //
  //   STRXui %xzr, %stack.0
  //
  // This also eliminates spilled cross register class COPYs (e.g. between x and
  // d regs) of the same size.  For example:
  //
  //   %0 = COPY %1; GPR64:%0, FPR64:%1
  //
  // will be filled as
  //
  //   LDRDui %0, fi<#0>
  //
  // instead of
  //
  //   LDRXui %Temp, fi<#0>
  //   %0 = FMOV %Temp
  //
  if (MI.isCopy() && Ops.size() == 1 &&
      // Make sure we're only folding the explicit COPY defs/uses.
      (Ops[0] == 0 || Ops[0] == 1)) {
    bool IsSpill = Ops[0] == 0;
    bool IsFill = !IsSpill;
    const TargetRegisterInfo &TRI = *MF.getSubtarget().getRegisterInfo();
    const MachineRegisterInfo &MRI = MF.getRegInfo();
    MachineBasicBlock &MBB = *MI.getParent();
    const MachineOperand &DstMO = MI.getOperand(0);
    const MachineOperand &SrcMO = MI.getOperand(1);
    Register DstReg = DstMO.getReg();
    Register SrcReg = SrcMO.getReg();
    // This is slightly expensive to compute for physical regs since
    // getMinimalPhysRegClass is slow.
    auto getRegClass = [&](unsigned Reg) {
      return Register::isVirtualRegister(Reg) ? MRI.getRegClass(Reg)
                                              : TRI.getMinimalPhysRegClass(Reg);
    };

    if (DstMO.getSubReg() == 0 && SrcMO.getSubReg() == 0) {
      assert(TRI.getRegSizeInBits(*getRegClass(DstReg)) ==
                 TRI.getRegSizeInBits(*getRegClass(SrcReg)) &&
             "Mismatched register size in non subreg COPY");
      if (IsSpill)
        storeRegToStackSlot(MBB, InsertPt, SrcReg, SrcMO.isKill(), FrameIndex,
                            getRegClass(SrcReg), &TRI, Register());
      else
        loadRegFromStackSlot(MBB, InsertPt, DstReg, FrameIndex,
                             getRegClass(DstReg), &TRI, Register());
      return &*--InsertPt;
    }

    // Handle cases like spilling def of:
    //
    //   %0:sub_32<def,read-undef> = COPY %wzr; GPR64common:%0
    //
    // where the physical register source can be widened and stored to the full
    // virtual reg destination stack slot, in this case producing:
    //
    //   STRXui %xzr, %stack.0
    //
    if (IsSpill && DstMO.isUndef() && SrcReg == AArch64::WZR &&
        TRI.getRegSizeInBits(*getRegClass(DstReg)) == 64) {
      assert(SrcMO.getSubReg() == 0 &&
             "Unexpected subreg on physical register");
      storeRegToStackSlot(MBB, InsertPt, AArch64::XZR, SrcMO.isKill(),
                          FrameIndex, &AArch64::GPR64RegClass, &TRI,
                          Register());
      return &*--InsertPt;
    }

    // Handle cases like filling use of:
    //
    //   %0:sub_32<def,read-undef> = COPY %1; GPR64:%0, GPR32:%1
    //
    // where we can load the full virtual reg source stack slot, into the subreg
    // destination, in this case producing:
    //
    //   LDRWui %0:sub_32<def,read-undef>, %stack.0
    //
    if (IsFill && SrcMO.getSubReg() == 0 && DstMO.isUndef()) {
      const TargetRegisterClass *FillRC = nullptr;
      switch (DstMO.getSubReg()) {
      default:
        break;
      case AArch64::sub_32:
        if (AArch64::GPR64RegClass.hasSubClassEq(getRegClass(DstReg)))
          FillRC = &AArch64::GPR32RegClass;
        break;
      case AArch64::ssub:
        FillRC = &AArch64::FPR32RegClass;
        break;
      case AArch64::dsub:
        FillRC = &AArch64::FPR64RegClass;
        break;
      }

      if (FillRC) {
        assert(TRI.getRegSizeInBits(*getRegClass(SrcReg)) ==
                   TRI.getRegSizeInBits(*FillRC) &&
               "Mismatched regclass size on folded subreg COPY");
        loadRegFromStackSlot(MBB, InsertPt, DstReg, FrameIndex, FillRC, &TRI,
                             Register());
        MachineInstr &LoadMI = *--InsertPt;
        MachineOperand &LoadDst = LoadMI.getOperand(0);
        assert(LoadDst.getSubReg() == 0 && "unexpected subreg on fill load");
        LoadDst.setSubReg(DstMO.getSubReg());
        LoadDst.setIsUndef();
        return &LoadMI;
      }
    }
  }

  // Cannot fold.
  return nullptr;
}

int llvm::isAArch64FrameOffsetLegal(const MachineInstr &MI,
                                    StackOffset &SOffset,
                                    bool *OutUseUnscaledOp,
                                    unsigned *OutUnscaledOp,
                                    int64_t *EmittableOffset) {
  // Set output values in case of early exit.
  if (EmittableOffset)
    *EmittableOffset = 0;
  if (OutUseUnscaledOp)
    *OutUseUnscaledOp = false;
  if (OutUnscaledOp)
    *OutUnscaledOp = 0;

  // Exit early for structured vector spills/fills as they can't take an
  // immediate offset.
  switch (MI.getOpcode()) {
  default:
    break;
  case AArch64::LD1Rv1d:
  case AArch64::LD1Rv2s:
  case AArch64::LD1Rv2d:
  case AArch64::LD1Rv4h:
  case AArch64::LD1Rv4s:
  case AArch64::LD1Rv8b:
  case AArch64::LD1Rv8h:
  case AArch64::LD1Rv16b:
  case AArch64::LD1Twov2d:
  case AArch64::LD1Threev2d:
  case AArch64::LD1Fourv2d:
  case AArch64::LD1Twov1d:
  case AArch64::LD1Threev1d:
  case AArch64::LD1Fourv1d:
  case AArch64::ST1Twov2d:
  case AArch64::ST1Threev2d:
  case AArch64::ST1Fourv2d:
  case AArch64::ST1Twov1d:
  case AArch64::ST1Threev1d:
  case AArch64::ST1Fourv1d:
  case AArch64::ST1i8:
  case AArch64::ST1i16:
  case AArch64::ST1i32:
  case AArch64::ST1i64:
  case AArch64::IRG:
  case AArch64::IRGstack:
  case AArch64::STGloop:
  case AArch64::STZGloop:
    return AArch64FrameOffsetCannotUpdate;
  }

  // Get the min/max offset and the scale.
  TypeSize ScaleValue(0U, false), Width(0U, false);
  int64_t MinOff, MaxOff;
  if (!AArch64InstrInfo::getMemOpInfo(MI.getOpcode(), ScaleValue, Width, MinOff,
                                      MaxOff))
    llvm_unreachable("unhandled opcode in isAArch64FrameOffsetLegal");

  // Construct the complete offset.
  bool IsMulVL = ScaleValue.isScalable();
  unsigned Scale = ScaleValue.getKnownMinValue();
  int64_t Offset = IsMulVL ? SOffset.getScalable() : SOffset.getFixed();

  const MachineOperand &ImmOpnd =
      MI.getOperand(AArch64InstrInfo::getLoadStoreImmIdx(MI.getOpcode()));
  Offset += ImmOpnd.getImm() * Scale;

  // If the offset doesn't match the scale, we rewrite the instruction to
  // use the unscaled instruction instead. Likewise, if we have a negative
  // offset and there is an unscaled op to use.
  std::optional<unsigned> UnscaledOp =
      AArch64InstrInfo::getUnscaledLdSt(MI.getOpcode());
  bool useUnscaledOp = UnscaledOp && (Offset % Scale || Offset < 0);
  if (useUnscaledOp &&
      !AArch64InstrInfo::getMemOpInfo(*UnscaledOp, ScaleValue, Width, MinOff,
                                      MaxOff))
    llvm_unreachable("unhandled opcode in isAArch64FrameOffsetLegal");

  Scale = ScaleValue.getKnownMinValue();
  assert(IsMulVL == ScaleValue.isScalable() &&
         "Unscaled opcode has different value for scalable");

  int64_t Remainder = Offset % Scale;
  assert(!(Remainder && useUnscaledOp) &&
         "Cannot have remainder when using unscaled op");

  assert(MinOff < MaxOff && "Unexpected Min/Max offsets");
  int64_t NewOffset = Offset / Scale;
  if (MinOff <= NewOffset && NewOffset <= MaxOff)
    Offset = Remainder;
  else {
    NewOffset = NewOffset < 0 ? MinOff : MaxOff;
    Offset = Offset - (NewOffset * Scale);
  }

  if (EmittableOffset)
    *EmittableOffset = NewOffset;
  if (OutUseUnscaledOp)
    *OutUseUnscaledOp = useUnscaledOp;
  if (OutUnscaledOp && UnscaledOp)
    *OutUnscaledOp = *UnscaledOp;

  if (IsMulVL)
    SOffset = StackOffset::get(SOffset.getFixed(), Offset);
  else
    SOffset = StackOffset::get(Offset, SOffset.getScalable());
  return AArch64FrameOffsetCanUpdate |
         (SOffset ? 0 : AArch64FrameOffsetIsLegal);
}

bool llvm::rewriteAArch64FrameIndex(MachineInstr &MI, unsigned FrameRegIdx,
                                    unsigned FrameReg, StackOffset &Offset,
                                    const AArch64InstrInfo *TII) {
  unsigned Opcode = MI.getOpcode();
  unsigned ImmIdx = FrameRegIdx + 1;

  if (Opcode == AArch64::ADDSXri || Opcode == AArch64::ADDXri) {
    Offset += StackOffset::getFixed(MI.getOperand(ImmIdx).getImm());
    emitFrameOffset(*MI.getParent(), MI, MI.getDebugLoc(),
                    MI.getOperand(0).getReg(), FrameReg, Offset, TII,
                    MachineInstr::NoFlags, (Opcode == AArch64::ADDSXri));
    MI.eraseFromParent();
    Offset = StackOffset();
    return true;
  }

  int64_t NewOffset;
  unsigned UnscaledOp;
  bool UseUnscaledOp;
  int Status = isAArch64FrameOffsetLegal(MI, Offset, &UseUnscaledOp,
                                         &UnscaledOp, &NewOffset);
  if (Status & AArch64FrameOffsetCanUpdate) {
    if (Status & AArch64FrameOffsetIsLegal)
      // Replace the FrameIndex with FrameReg.
      MI.getOperand(FrameRegIdx).ChangeToRegister(FrameReg, false);
    if (UseUnscaledOp)
      MI.setDesc(TII->get(UnscaledOp));

    MI.getOperand(ImmIdx).ChangeToImmediate(NewOffset);
    return !Offset;
  }

  return false;
}

void AArch64InstrInfo::insertNoop(MachineBasicBlock &MBB,
                                  MachineBasicBlock::iterator MI) const {
  DebugLoc DL;
  BuildMI(MBB, MI, DL, get(AArch64::HINT)).addImm(0);
}

MCInst AArch64InstrInfo::getNop() const {
  return MCInstBuilder(AArch64::HINT).addImm(0);
}

// AArch64 supports MachineCombiner.
bool AArch64InstrInfo::useMachineCombiner() const { return true; }

// True when Opc sets flag
static bool isCombineInstrSettingFlag(unsigned Opc) {
  switch (Opc) {
  case AArch64::ADDSWrr:
  case AArch64::ADDSWri:
  case AArch64::ADDSXrr:
  case AArch64::ADDSXri:
  case AArch64::SUBSWrr:
  case AArch64::SUBSXrr:
  // Note: MSUB Wd,Wn,Wm,Wi -> Wd = Wi - WnxWm, not Wd=WnxWm - Wi.
  case AArch64::SUBSWri:
  case AArch64::SUBSXri:
    return true;
  default:
    break;
  }
  return false;
}

// 32b Opcodes that can be combined with a MUL
static bool isCombineInstrCandidate32(unsigned Opc) {
  switch (Opc) {
  case AArch64::ADDWrr:
  case AArch64::ADDWri:
  case AArch64::SUBWrr:
  case AArch64::ADDSWrr:
  case AArch64::ADDSWri:
  case AArch64::SUBSWrr:
  // Note: MSUB Wd,Wn,Wm,Wi -> Wd = Wi - WnxWm, not Wd=WnxWm - Wi.
  case AArch64::SUBWri:
  case AArch64::SUBSWri:
    return true;
  default:
    break;
  }
  return false;
}

// 64b Opcodes that can be combined with a MUL
static bool isCombineInstrCandidate64(unsigned Opc) {
  switch (Opc) {
  case AArch64::ADDXrr:
  case AArch64::ADDXri:
  case AArch64::SUBXrr:
  case AArch64::ADDSXrr:
  case AArch64::ADDSXri:
  case AArch64::SUBSXrr:
  // Note: MSUB Wd,Wn,Wm,Wi -> Wd = Wi - WnxWm, not Wd=WnxWm - Wi.
  case AArch64::SUBXri:
  case AArch64::SUBSXri:
  case AArch64::ADDv8i8:
  case AArch64::ADDv16i8:
  case AArch64::ADDv4i16:
  case AArch64::ADDv8i16:
  case AArch64::ADDv2i32:
  case AArch64::ADDv4i32:
  case AArch64::SUBv8i8:
  case AArch64::SUBv16i8:
  case AArch64::SUBv4i16:
  case AArch64::SUBv8i16:
  case AArch64::SUBv2i32:
  case AArch64::SUBv4i32:
    return true;
  default:
    break;
  }
  return false;
}

// FP Opcodes that can be combined with a FMUL.
static bool isCombineInstrCandidateFP(const MachineInstr &Inst) {
  switch (Inst.getOpcode()) {
  default:
    break;
  case AArch64::FADDHrr:
  case AArch64::FADDSrr:
  case AArch64::FADDDrr:
  case AArch64::FADDv4f16:
  case AArch64::FADDv8f16:
  case AArch64::FADDv2f32:
  case AArch64::FADDv2f64:
  case AArch64::FADDv4f32:
  case AArch64::FSUBHrr:
  case AArch64::FSUBSrr:
  case AArch64::FSUBDrr:
  case AArch64::FSUBv4f16:
  case AArch64::FSUBv8f16:
  case AArch64::FSUBv2f32:
  case AArch64::FSUBv2f64:
  case AArch64::FSUBv4f32:
    TargetOptions Options = Inst.getParent()->getParent()->getTarget().Options;
    // We can fuse FADD/FSUB with FMUL, if fusion is either allowed globally by
    // the target options or if FADD/FSUB has the contract fast-math flag.
    return Options.AllowFPOpFusion == FPOpFusion::Fast ||
           Inst.getFlag(MachineInstr::FmContract);
  }
  return false;
}

// Opcodes that can be combined with a MUL
static bool isCombineInstrCandidate(unsigned Opc) {
  return (isCombineInstrCandidate32(Opc) || isCombineInstrCandidate64(Opc));
}

//
// Utility routine that checks if \param MO is defined by an
// \param CombineOpc instruction in the basic block \param MBB
static bool canCombine(MachineBasicBlock &MBB, MachineOperand &MO,
                       unsigned CombineOpc, unsigned ZeroReg = 0,
                       bool CheckZeroReg = false) {
  MachineRegisterInfo &MRI = MBB.getParent()->getRegInfo();
  MachineInstr *MI = nullptr;

  if (MO.isReg() && MO.getReg().isVirtual())
    MI = MRI.getUniqueVRegDef(MO.getReg());
  // And it needs to be in the trace (otherwise, it won't have a depth).
  if (!MI || MI->getParent() != &MBB || MI->getOpcode() != CombineOpc)
    return false;
  // Must only used by the user we combine with.
  if (!MRI.hasOneNonDBGUse(MI->getOperand(0).getReg()))
    return false;

  if (CheckZeroReg) {
    assert(MI->getNumOperands() >= 4 && MI->getOperand(0).isReg() &&
           MI->getOperand(1).isReg() && MI->getOperand(2).isReg() &&
           MI->getOperand(3).isReg() && "MAdd/MSub must have a least 4 regs");
    // The third input reg must be zero.
    if (MI->getOperand(3).getReg() != ZeroReg)
      return false;
  }

  if (isCombineInstrSettingFlag(CombineOpc) &&
      MI->findRegisterDefOperandIdx(AArch64::NZCV, /*TRI=*/nullptr, true) == -1)
    return false;

  return true;
}

//
// Is \param MO defined by an integer multiply and can be combined?
static bool canCombineWithMUL(MachineBasicBlock &MBB, MachineOperand &MO,
                              unsigned MulOpc, unsigned ZeroReg) {
  return canCombine(MBB, MO, MulOpc, ZeroReg, true);
}

//
// Is \param MO defined by a floating-point multiply and can be combined?
static bool canCombineWithFMUL(MachineBasicBlock &MBB, MachineOperand &MO,
                               unsigned MulOpc) {
  return canCombine(MBB, MO, MulOpc);
}

// TODO: There are many more machine instruction opcodes to match:
//       1. Other data types (integer, vectors)
//       2. Other math / logic operations (xor, or)
//       3. Other forms of the same operation (intrinsics and other variants)
bool AArch64InstrInfo::isAssociativeAndCommutative(const MachineInstr &Inst,
                                                   bool Invert) const {
  if (Invert)
    return false;
  switch (Inst.getOpcode()) {
  // == Floating-point types ==
  // -- Floating-point instructions --
  case AArch64::FADDHrr:
  case AArch64::FADDSrr:
  case AArch64::FADDDrr:
  case AArch64::FMULHrr:
  case AArch64::FMULSrr:
  case AArch64::FMULDrr:
  case AArch64::FMULX16:
  case AArch64::FMULX32:
  case AArch64::FMULX64:
  // -- Advanced SIMD instructions --
  case AArch64::FADDv4f16:
  case AArch64::FADDv8f16:
  case AArch64::FADDv2f32:
  case AArch64::FADDv4f32:
  case AArch64::FADDv2f64:
  case AArch64::FMULv4f16:
  case AArch64::FMULv8f16:
  case AArch64::FMULv2f32:
  case AArch64::FMULv4f32:
  case AArch64::FMULv2f64:
  case AArch64::FMULXv4f16:
  case AArch64::FMULXv8f16:
  case AArch64::FMULXv2f32:
  case AArch64::FMULXv4f32:
  case AArch64::FMULXv2f64:
  // -- SVE instructions --
  // Opcodes FMULX_ZZZ_? don't exist because there is no unpredicated FMULX
  // in the SVE instruction set (though there are predicated ones).
  case AArch64::FADD_ZZZ_H:
  case AArch64::FADD_ZZZ_S:
  case AArch64::FADD_ZZZ_D:
  case AArch64::FMUL_ZZZ_H:
  case AArch64::FMUL_ZZZ_S:
  case AArch64::FMUL_ZZZ_D:
    return Inst.getFlag(MachineInstr::MIFlag::FmReassoc) &&
           Inst.getFlag(MachineInstr::MIFlag::FmNsz);

  // == Integer types ==
  // -- Base instructions --
  // Opcodes MULWrr and MULXrr don't exist because
  // `MUL <Wd>, <Wn>, <Wm>` and `MUL <Xd>, <Xn>, <Xm>` are aliases of
  // `MADD <Wd>, <Wn>, <Wm>, WZR` and `MADD <Xd>, <Xn>, <Xm>, XZR` respectively.
  // The machine-combiner does not support three-source-operands machine
  // instruction. So we cannot reassociate MULs.
  case AArch64::ADDWrr:
  case AArch64::ADDXrr:
  case AArch64::ANDWrr:
  case AArch64::ANDXrr:
  case AArch64::ORRWrr:
  case AArch64::ORRXrr:
  case AArch64::EORWrr:
  case AArch64::EORXrr:
  case AArch64::EONWrr:
  case AArch64::EONXrr:
  // -- Advanced SIMD instructions --
  // Opcodes MULv1i64 and MULv2i64 don't exist because there is no 64-bit MUL
  // in the Advanced SIMD instruction set.
  case AArch64::ADDv8i8:
  case AArch64::ADDv16i8:
  case AArch64::ADDv4i16:
  case AArch64::ADDv8i16:
  case AArch64::ADDv2i32:
  case AArch64::ADDv4i32:
  case AArch64::ADDv1i64:
  case AArch64::ADDv2i64:
  case AArch64::MULv8i8:
  case AArch64::MULv16i8:
  case AArch64::MULv4i16:
  case AArch64::MULv8i16:
  case AArch64::MULv2i32:
  case AArch64::MULv4i32:
  case AArch64::ANDv8i8:
  case AArch64::ANDv16i8:
  case AArch64::ORRv8i8:
  case AArch64::ORRv16i8:
  case AArch64::EORv8i8:
  case AArch64::EORv16i8:
  // -- SVE instructions --
  case AArch64::ADD_ZZZ_B:
  case AArch64::ADD_ZZZ_H:
  case AArch64::ADD_ZZZ_S:
  case AArch64::ADD_ZZZ_D:
  case AArch64::MUL_ZZZ_B:
  case AArch64::MUL_ZZZ_H:
  case AArch64::MUL_ZZZ_S:
  case AArch64::MUL_ZZZ_D:
  case AArch64::AND_ZZZ:
  case AArch64::ORR_ZZZ:
  case AArch64::EOR_ZZZ:
    return true;

  default:
    return false;
  }
}

/// Find instructions that can be turned into madd.
static bool getMaddPatterns(MachineInstr &Root,
                            SmallVectorImpl<unsigned> &Patterns) {
  unsigned Opc = Root.getOpcode();
  MachineBasicBlock &MBB = *Root.getParent();
  bool Found = false;

  if (!isCombineInstrCandidate(Opc))
    return false;
  if (isCombineInstrSettingFlag(Opc)) {
    int Cmp_NZCV =
        Root.findRegisterDefOperandIdx(AArch64::NZCV, /*TRI=*/nullptr, true);
    // When NZCV is live bail out.
    if (Cmp_NZCV == -1)
      return false;
    unsigned NewOpc = convertToNonFlagSettingOpc(Root);
    // When opcode can't change bail out.
    // CHECKME: do we miss any cases for opcode conversion?
    if (NewOpc == Opc)
      return false;
    Opc = NewOpc;
  }

  auto setFound = [&](int Opcode, int Operand, unsigned ZeroReg,
                      unsigned Pattern) {
    if (canCombineWithMUL(MBB, Root.getOperand(Operand), Opcode, ZeroReg)) {
      Patterns.push_back(Pattern);
      Found = true;
    }
  };

  auto setVFound = [&](int Opcode, int Operand, unsigned Pattern) {
    if (canCombine(MBB, Root.getOperand(Operand), Opcode)) {
      Patterns.push_back(Pattern);
      Found = true;
    }
  };

  typedef AArch64MachineCombinerPattern MCP;

  switch (Opc) {
  default:
    break;
  case AArch64::ADDWrr:
    assert(Root.getOperand(1).isReg() && Root.getOperand(2).isReg() &&
           "ADDWrr does not have register operands");
    setFound(AArch64::MADDWrrr, 1, AArch64::WZR, MCP::MULADDW_OP1);
    setFound(AArch64::MADDWrrr, 2, AArch64::WZR, MCP::MULADDW_OP2);
    break;
  case AArch64::ADDXrr:
    setFound(AArch64::MADDXrrr, 1, AArch64::XZR, MCP::MULADDX_OP1);
    setFound(AArch64::MADDXrrr, 2, AArch64::XZR, MCP::MULADDX_OP2);
    break;
  case AArch64::SUBWrr:
    setFound(AArch64::MADDWrrr, 2, AArch64::WZR, MCP::MULSUBW_OP2);
    setFound(AArch64::MADDWrrr, 1, AArch64::WZR, MCP::MULSUBW_OP1);
    break;
  case AArch64::SUBXrr:
    setFound(AArch64::MADDXrrr, 2, AArch64::XZR, MCP::MULSUBX_OP2);
    setFound(AArch64::MADDXrrr, 1, AArch64::XZR, MCP::MULSUBX_OP1);
    break;
  case AArch64::ADDWri:
    setFound(AArch64::MADDWrrr, 1, AArch64::WZR, MCP::MULADDWI_OP1);
    break;
  case AArch64::ADDXri:
    setFound(AArch64::MADDXrrr, 1, AArch64::XZR, MCP::MULADDXI_OP1);
    break;
  case AArch64::SUBWri:
    setFound(AArch64::MADDWrrr, 1, AArch64::WZR, MCP::MULSUBWI_OP1);
    break;
  case AArch64::SUBXri:
    setFound(AArch64::MADDXrrr, 1, AArch64::XZR, MCP::MULSUBXI_OP1);
    break;
  case AArch64::ADDv8i8:
    setVFound(AArch64::MULv8i8, 1, MCP::MULADDv8i8_OP1);
    setVFound(AArch64::MULv8i8, 2, MCP::MULADDv8i8_OP2);
    break;
  case AArch64::ADDv16i8:
    setVFound(AArch64::MULv16i8, 1, MCP::MULADDv16i8_OP1);
    setVFound(AArch64::MULv16i8, 2, MCP::MULADDv16i8_OP2);
    break;
  case AArch64::ADDv4i16:
    setVFound(AArch64::MULv4i16, 1, MCP::MULADDv4i16_OP1);
    setVFound(AArch64::MULv4i16, 2, MCP::MULADDv4i16_OP2);
    setVFound(AArch64::MULv4i16_indexed, 1, MCP::MULADDv4i16_indexed_OP1);
    setVFound(AArch64::MULv4i16_indexed, 2, MCP::MULADDv4i16_indexed_OP2);
    break;
  case AArch64::ADDv8i16:
    setVFound(AArch64::MULv8i16, 1, MCP::MULADDv8i16_OP1);
    setVFound(AArch64::MULv8i16, 2, MCP::MULADDv8i16_OP2);
    setVFound(AArch64::MULv8i16_indexed, 1, MCP::MULADDv8i16_indexed_OP1);
    setVFound(AArch64::MULv8i16_indexed, 2, MCP::MULADDv8i16_indexed_OP2);
    break;
  case AArch64::ADDv2i32:
    setVFound(AArch64::MULv2i32, 1, MCP::MULADDv2i32_OP1);
    setVFound(AArch64::MULv2i32, 2, MCP::MULADDv2i32_OP2);
    setVFound(AArch64::MULv2i32_indexed, 1, MCP::MULADDv2i32_indexed_OP1);
    setVFound(AArch64::MULv2i32_indexed, 2, MCP::MULADDv2i32_indexed_OP2);
    break;
  case AArch64::ADDv4i32:
    setVFound(AArch64::MULv4i32, 1, MCP::MULADDv4i32_OP1);
    setVFound(AArch64::MULv4i32, 2, MCP::MULADDv4i32_OP2);
    setVFound(AArch64::MULv4i32_indexed, 1, MCP::MULADDv4i32_indexed_OP1);
    setVFound(AArch64::MULv4i32_indexed, 2, MCP::MULADDv4i32_indexed_OP2);
    break;
  case AArch64::SUBv8i8:
    setVFound(AArch64::MULv8i8, 1, MCP::MULSUBv8i8_OP1);
    setVFound(AArch64::MULv8i8, 2, MCP::MULSUBv8i8_OP2);
    break;
  case AArch64::SUBv16i8:
    setVFound(AArch64::MULv16i8, 1, MCP::MULSUBv16i8_OP1);
    setVFound(AArch64::MULv16i8, 2, MCP::MULSUBv16i8_OP2);
    break;
  case AArch64::SUBv4i16:
    setVFound(AArch64::MULv4i16, 1, MCP::MULSUBv4i16_OP1);
    setVFound(AArch64::MULv4i16, 2, MCP::MULSUBv4i16_OP2);
    setVFound(AArch64::MULv4i16_indexed, 1, MCP::MULSUBv4i16_indexed_OP1);
    setVFound(AArch64::MULv4i16_indexed, 2, MCP::MULSUBv4i16_indexed_OP2);
    break;
  case AArch64::SUBv8i16:
    setVFound(AArch64::MULv8i16, 1, MCP::MULSUBv8i16_OP1);
    setVFound(AArch64::MULv8i16, 2, MCP::MULSUBv8i16_OP2);
    setVFound(AArch64::MULv8i16_indexed, 1, MCP::MULSUBv8i16_indexed_OP1);
    setVFound(AArch64::MULv8i16_indexed, 2, MCP::MULSUBv8i16_indexed_OP2);
    break;
  case AArch64::SUBv2i32:
    setVFound(AArch64::MULv2i32, 1, MCP::MULSUBv2i32_OP1);
    setVFound(AArch64::MULv2i32, 2, MCP::MULSUBv2i32_OP2);
    setVFound(AArch64::MULv2i32_indexed, 1, MCP::MULSUBv2i32_indexed_OP1);
    setVFound(AArch64::MULv2i32_indexed, 2, MCP::MULSUBv2i32_indexed_OP2);
    break;
  case AArch64::SUBv4i32:
    setVFound(AArch64::MULv4i32, 1, MCP::MULSUBv4i32_OP1);
    setVFound(AArch64::MULv4i32, 2, MCP::MULSUBv4i32_OP2);
    setVFound(AArch64::MULv4i32_indexed, 1, MCP::MULSUBv4i32_indexed_OP1);
    setVFound(AArch64::MULv4i32_indexed, 2, MCP::MULSUBv4i32_indexed_OP2);
    break;
  }
  return Found;
}

bool AArch64InstrInfo::isAccumulationOpcode(unsigned Opcode) const {
  switch (Opcode) {
  default:
    break;
  case AArch64::UABALB_ZZZ_D:
  case AArch64::UABALB_ZZZ_H:
  case AArch64::UABALB_ZZZ_S:
  case AArch64::UABALT_ZZZ_D:
  case AArch64::UABALT_ZZZ_H:
  case AArch64::UABALT_ZZZ_S:
  case AArch64::SABALB_ZZZ_D:
  case AArch64::SABALB_ZZZ_S:
  case AArch64::SABALB_ZZZ_H:
  case AArch64::SABALT_ZZZ_D:
  case AArch64::SABALT_ZZZ_S:
  case AArch64::SABALT_ZZZ_H:
  case AArch64::UABALv16i8_v8i16:
  case AArch64::UABALv2i32_v2i64:
  case AArch64::UABALv4i16_v4i32:
  case AArch64::UABALv4i32_v2i64:
  case AArch64::UABALv8i16_v4i32:
  case AArch64::UABALv8i8_v8i16:
  case AArch64::UABAv16i8:
  case AArch64::UABAv2i32:
  case AArch64::UABAv4i16:
  case AArch64::UABAv4i32:
  case AArch64::UABAv8i16:
  case AArch64::UABAv8i8:
  case AArch64::SABALv16i8_v8i16:
  case AArch64::SABALv2i32_v2i64:
  case AArch64::SABALv4i16_v4i32:
  case AArch64::SABALv4i32_v2i64:
  case AArch64::SABALv8i16_v4i32:
  case AArch64::SABALv8i8_v8i16:
  case AArch64::SABAv16i8:
  case AArch64::SABAv2i32:
  case AArch64::SABAv4i16:
  case AArch64::SABAv4i32:
  case AArch64::SABAv8i16:
  case AArch64::SABAv8i8:
    return true;
  }

  return false;
}

unsigned AArch64InstrInfo::getAccumulationStartOpcode(
    unsigned AccumulationOpcode) const {
  switch (AccumulationOpcode) {
  default:
    llvm_unreachable("Unsupported accumulation Opcode!");
  case AArch64::UABALB_ZZZ_D:
    return AArch64::UABDLB_ZZZ_D;
  case AArch64::UABALB_ZZZ_H:
    return AArch64::UABDLB_ZZZ_H;
  case AArch64::UABALB_ZZZ_S:
    return AArch64::UABDLB_ZZZ_S;
  case AArch64::UABALT_ZZZ_D:
    return AArch64::UABDLT_ZZZ_D;
  case AArch64::UABALT_ZZZ_H:
    return AArch64::UABDLT_ZZZ_H;
  case AArch64::UABALT_ZZZ_S:
    return AArch64::UABDLT_ZZZ_S;
  case AArch64::UABALv16i8_v8i16:
    return AArch64::UABDLv16i8_v8i16;
  case AArch64::UABALv2i32_v2i64:
    return AArch64::UABDLv2i32_v2i64;
  case AArch64::UABALv4i16_v4i32:
    return AArch64::UABDLv4i16_v4i32;
  case AArch64::UABALv4i32_v2i64:
    return AArch64::UABDLv4i32_v2i64;
  case AArch64::UABALv8i16_v4i32:
    return AArch64::UABDLv8i16_v4i32;
  case AArch64::UABALv8i8_v8i16:
    return AArch64::UABDLv8i8_v8i16;
  case AArch64::UABAv16i8:
    return AArch64::UABDv16i8;
  case AArch64::UABAv2i32:
    return AArch64::UABDv2i32;
  case AArch64::UABAv4i16:
    return AArch64::UABDv4i16;
  case AArch64::UABAv4i32:
    return AArch64::UABDv4i32;
  case AArch64::UABAv8i16:
    return AArch64::UABDv8i16;
  case AArch64::UABAv8i8:
    return AArch64::UABDv8i8;
  case AArch64::SABALB_ZZZ_D:
    return AArch64::SABDLB_ZZZ_D;
  case AArch64::SABALB_ZZZ_S:
    return AArch64::SABDLB_ZZZ_S;
  case AArch64::SABALB_ZZZ_H:
    return AArch64::SABDLB_ZZZ_H;
  case AArch64::SABALT_ZZZ_D:
    return AArch64::SABDLT_ZZZ_D;
  case AArch64::SABALT_ZZZ_S:
    return AArch64::SABDLT_ZZZ_S;
  case AArch64::SABALT_ZZZ_H:
    return AArch64::SABDLT_ZZZ_H;
  case AArch64::SABALv16i8_v8i16:
    return AArch64::SABDLv16i8_v8i16;
  case AArch64::SABALv2i32_v2i64:
    return AArch64::SABDLv2i32_v2i64;
  case AArch64::SABALv4i16_v4i32:
    return AArch64::SABDLv4i16_v4i32;
  case AArch64::SABALv4i32_v2i64:
    return AArch64::SABDLv4i32_v2i64;
  case AArch64::SABALv8i16_v4i32:
    return AArch64::SABDLv8i16_v4i32;
  case AArch64::SABALv8i8_v8i16:
    return AArch64::SABDLv8i8_v8i16;
  case AArch64::SABAv16i8:
    return AArch64::SABDv16i8;
  case AArch64::SABAv2i32:
    return AArch64::SABAv2i32;
  case AArch64::SABAv4i16:
    return AArch64::SABDv4i16;
  case AArch64::SABAv4i32:
    return AArch64::SABDv4i32;
  case AArch64::SABAv8i16:
    return AArch64::SABDv8i16;
  case AArch64::SABAv8i8:
    return AArch64::SABDv8i8;
  }
}

/// Floating-Point Support

/// Find instructions that can be turned into madd.
static bool getFMAPatterns(MachineInstr &Root,
                           SmallVectorImpl<unsigned> &Patterns) {

  if (!isCombineInstrCandidateFP(Root))
    return false;

  MachineBasicBlock &MBB = *Root.getParent();
  bool Found = false;

  auto Match = [&](int Opcode, int Operand, unsigned Pattern) -> bool {
    if (canCombineWithFMUL(MBB, Root.getOperand(Operand), Opcode)) {
      Patterns.push_back(Pattern);
      return true;
    }
    return false;
  };

  typedef AArch64MachineCombinerPattern MCP;

  switch (Root.getOpcode()) {
  default:
    assert(false && "Unsupported FP instruction in combiner\n");
    break;
  case AArch64::FADDHrr:
    assert(Root.getOperand(1).isReg() && Root.getOperand(2).isReg() &&
           "FADDHrr does not have register operands");

    Found  = Match(AArch64::FMULHrr, 1, MCP::FMULADDH_OP1);
    Found |= Match(AArch64::FMULHrr, 2, MCP::FMULADDH_OP2);
    break;
  case AArch64::FADDSrr:
    assert(Root.getOperand(1).isReg() && Root.getOperand(2).isReg() &&
           "FADDSrr does not have register operands");

    Found |= Match(AArch64::FMULSrr, 1, MCP::FMULADDS_OP1) ||
             Match(AArch64::FMULv1i32_indexed, 1, MCP::FMLAv1i32_indexed_OP1);

    Found |= Match(AArch64::FMULSrr, 2, MCP::FMULADDS_OP2) ||
             Match(AArch64::FMULv1i32_indexed, 2, MCP::FMLAv1i32_indexed_OP2);
    break;
  case AArch64::FADDDrr:
    Found |= Match(AArch64::FMULDrr, 1, MCP::FMULADDD_OP1) ||
             Match(AArch64::FMULv1i64_indexed, 1, MCP::FMLAv1i64_indexed_OP1);

    Found |= Match(AArch64::FMULDrr, 2, MCP::FMULADDD_OP2) ||
             Match(AArch64::FMULv1i64_indexed, 2, MCP::FMLAv1i64_indexed_OP2);
    break;
  case AArch64::FADDv4f16:
    Found |= Match(AArch64::FMULv4i16_indexed, 1, MCP::FMLAv4i16_indexed_OP1) ||
             Match(AArch64::FMULv4f16, 1, MCP::FMLAv4f16_OP1);

    Found |= Match(AArch64::FMULv4i16_indexed, 2, MCP::FMLAv4i16_indexed_OP2) ||
             Match(AArch64::FMULv4f16, 2, MCP::FMLAv4f16_OP2);
    break;
  case AArch64::FADDv8f16:
    Found |= Match(AArch64::FMULv8i16_indexed, 1, MCP::FMLAv8i16_indexed_OP1) ||
             Match(AArch64::FMULv8f16, 1, MCP::FMLAv8f16_OP1);

    Found |= Match(AArch64::FMULv8i16_indexed, 2, MCP::FMLAv8i16_indexed_OP2) ||
             Match(AArch64::FMULv8f16, 2, MCP::FMLAv8f16_OP2);
    break;
  case AArch64::FADDv2f32:
    Found |= Match(AArch64::FMULv2i32_indexed, 1, MCP::FMLAv2i32_indexed_OP1) ||
             Match(AArch64::FMULv2f32, 1, MCP::FMLAv2f32_OP1);

    Found |= Match(AArch64::FMULv2i32_indexed, 2, MCP::FMLAv2i32_indexed_OP2) ||
             Match(AArch64::FMULv2f32, 2, MCP::FMLAv2f32_OP2);
    break;
  case AArch64::FADDv2f64:
    Found |= Match(AArch64::FMULv2i64_indexed, 1, MCP::FMLAv2i64_indexed_OP1) ||
             Match(AArch64::FMULv2f64, 1, MCP::FMLAv2f64_OP1);

    Found |= Match(AArch64::FMULv2i64_indexed, 2, MCP::FMLAv2i64_indexed_OP2) ||
             Match(AArch64::FMULv2f64, 2, MCP::FMLAv2f64_OP2);
    break;
  case AArch64::FADDv4f32:
    Found |= Match(AArch64::FMULv4i32_indexed, 1, MCP::FMLAv4i32_indexed_OP1) ||
             Match(AArch64::FMULv4f32, 1, MCP::FMLAv4f32_OP1);

    Found |= Match(AArch64::FMULv4i32_indexed, 2, MCP::FMLAv4i32_indexed_OP2) ||
             Match(AArch64::FMULv4f32, 2, MCP::FMLAv4f32_OP2);
    break;
  case AArch64::FSUBHrr:
    Found  = Match(AArch64::FMULHrr, 1, MCP::FMULSUBH_OP1);
    Found |= Match(AArch64::FMULHrr, 2, MCP::FMULSUBH_OP2);
    Found |= Match(AArch64::FNMULHrr, 1, MCP::FNMULSUBH_OP1);
    break;
  case AArch64::FSUBSrr:
    Found = Match(AArch64::FMULSrr, 1, MCP::FMULSUBS_OP1);

    Found |= Match(AArch64::FMULSrr, 2, MCP::FMULSUBS_OP2) ||
             Match(AArch64::FMULv1i32_indexed, 2, MCP::FMLSv1i32_indexed_OP2);

    Found |= Match(AArch64::FNMULSrr, 1, MCP::FNMULSUBS_OP1);
    break;
  case AArch64::FSUBDrr:
    Found = Match(AArch64::FMULDrr, 1, MCP::FMULSUBD_OP1);

    Found |= Match(AArch64::FMULDrr, 2, MCP::FMULSUBD_OP2) ||
             Match(AArch64::FMULv1i64_indexed, 2, MCP::FMLSv1i64_indexed_OP2);

    Found |= Match(AArch64::FNMULDrr, 1, MCP::FNMULSUBD_OP1);
    break;
  case AArch64::FSUBv4f16:
    Found |= Match(AArch64::FMULv4i16_indexed, 2, MCP::FMLSv4i16_indexed_OP2) ||
             Match(AArch64::FMULv4f16, 2, MCP::FMLSv4f16_OP2);

    Found |= Match(AArch64::FMULv4i16_indexed, 1, MCP::FMLSv4i16_indexed_OP1) ||
             Match(AArch64::FMULv4f16, 1, MCP::FMLSv4f16_OP1);
    break;
  case AArch64::FSUBv8f16:
    Found |= Match(AArch64::FMULv8i16_indexed, 2, MCP::FMLSv8i16_indexed_OP2) ||
             Match(AArch64::FMULv8f16, 2, MCP::FMLSv8f16_OP2);

    Found |= Match(AArch64::FMULv8i16_indexed, 1, MCP::FMLSv8i16_indexed_OP1) ||
             Match(AArch64::FMULv8f16, 1, MCP::FMLSv8f16_OP1);
    break;
  case AArch64::FSUBv2f32:
    Found |= Match(AArch64::FMULv2i32_indexed, 2, MCP::FMLSv2i32_indexed_OP2) ||
             Match(AArch64::FMULv2f32, 2, MCP::FMLSv2f32_OP2);

    Found |= Match(AArch64::FMULv2i32_indexed, 1, MCP::FMLSv2i32_indexed_OP1) ||
             Match(AArch64::FMULv2f32, 1, MCP::FMLSv2f32_OP1);
    break;
  case AArch64::FSUBv2f64:
    Found |= Match(AArch64::FMULv2i64_indexed, 2, MCP::FMLSv2i64_indexed_OP2) ||
             Match(AArch64::FMULv2f64, 2, MCP::FMLSv2f64_OP2);

    Found |= Match(AArch64::FMULv2i64_indexed, 1, MCP::FMLSv2i64_indexed_OP1) ||
             Match(AArch64::FMULv2f64, 1, MCP::FMLSv2f64_OP1);
    break;
  case AArch64::FSUBv4f32:
    Found |= Match(AArch64::FMULv4i32_indexed, 2, MCP::FMLSv4i32_indexed_OP2) ||
             Match(AArch64::FMULv4f32, 2, MCP::FMLSv4f32_OP2);

    Found |= Match(AArch64::FMULv4i32_indexed, 1, MCP::FMLSv4i32_indexed_OP1) ||
             Match(AArch64::FMULv4f32, 1, MCP::FMLSv4f32_OP1);
    break;
  }
  return Found;
}

static bool getFMULPatterns(MachineInstr &Root,
                            SmallVectorImpl<unsigned> &Patterns) {
  MachineBasicBlock &MBB = *Root.getParent();
  bool Found = false;

  auto Match = [&](unsigned Opcode, int Operand, unsigned Pattern) -> bool {
    MachineRegisterInfo &MRI = MBB.getParent()->getRegInfo();
    MachineOperand &MO = Root.getOperand(Operand);
    MachineInstr *MI = nullptr;
    if (MO.isReg() && MO.getReg().isVirtual())
      MI = MRI.getUniqueVRegDef(MO.getReg());
    // Ignore No-op COPYs in FMUL(COPY(DUP(..)))
    if (MI && MI->getOpcode() == TargetOpcode::COPY &&
        MI->getOperand(1).getReg().isVirtual())
      MI = MRI.getUniqueVRegDef(MI->getOperand(1).getReg());
    if (MI && MI->getOpcode() == Opcode) {
      Patterns.push_back(Pattern);
      return true;
    }
    return false;
  };

  typedef AArch64MachineCombinerPattern MCP;

  switch (Root.getOpcode()) {
  default:
    return false;
  case AArch64::FMULv2f32:
    Found = Match(AArch64::DUPv2i32lane, 1, MCP::FMULv2i32_indexed_OP1);
    Found |= Match(AArch64::DUPv2i32lane, 2, MCP::FMULv2i32_indexed_OP2);
    break;
  case AArch64::FMULv2f64:
    Found = Match(AArch64::DUPv2i64lane, 1, MCP::FMULv2i64_indexed_OP1);
    Found |= Match(AArch64::DUPv2i64lane, 2, MCP::FMULv2i64_indexed_OP2);
    break;
  case AArch64::FMULv4f16:
    Found = Match(AArch64::DUPv4i16lane, 1, MCP::FMULv4i16_indexed_OP1);
    Found |= Match(AArch64::DUPv4i16lane, 2, MCP::FMULv4i16_indexed_OP2);
    break;
  case AArch64::FMULv4f32:
    Found = Match(AArch64::DUPv4i32lane, 1, MCP::FMULv4i32_indexed_OP1);
    Found |= Match(AArch64::DUPv4i32lane, 2, MCP::FMULv4i32_indexed_OP2);
    break;
  case AArch64::FMULv8f16:
    Found = Match(AArch64::DUPv8i16lane, 1, MCP::FMULv8i16_indexed_OP1);
    Found |= Match(AArch64::DUPv8i16lane, 2, MCP::FMULv8i16_indexed_OP2);
    break;
  }

  return Found;
}

static bool getFNEGPatterns(MachineInstr &Root,
                            SmallVectorImpl<unsigned> &Patterns) {
  unsigned Opc = Root.getOpcode();
  MachineBasicBlock &MBB = *Root.getParent();
  MachineRegisterInfo &MRI = MBB.getParent()->getRegInfo();

  auto Match = [&](unsigned Opcode, unsigned Pattern) -> bool {
    MachineOperand &MO = Root.getOperand(1);
    MachineInstr *MI = MRI.getUniqueVRegDef(MO.getReg());
    if (MI != nullptr && (MI->getOpcode() == Opcode) &&
        MRI.hasOneNonDBGUse(MI->getOperand(0).getReg()) &&
        Root.getFlag(MachineInstr::MIFlag::FmContract) &&
        Root.getFlag(MachineInstr::MIFlag::FmNsz) &&
        MI->getFlag(MachineInstr::MIFlag::FmContract) &&
        MI->getFlag(MachineInstr::MIFlag::FmNsz)) {
      Patterns.push_back(Pattern);
      return true;
    }
    return false;
  };

  switch (Opc) {
  default:
    break;
  case AArch64::FNEGDr:
    return Match(AArch64::FMADDDrrr, AArch64MachineCombinerPattern::FNMADD);
  case AArch64::FNEGSr:
    return Match(AArch64::FMADDSrrr, AArch64MachineCombinerPattern::FNMADD);
  }

  return false;
}

/// Return true when a code sequence can improve throughput. It
/// should be called only for instructions in loops.
/// \param Pattern - combiner pattern
bool AArch64InstrInfo::isThroughputPattern(unsigned Pattern) const {
  switch (Pattern) {
  default:
    break;
  case AArch64MachineCombinerPattern::FMULADDH_OP1:
  case AArch64MachineCombinerPattern::FMULADDH_OP2:
  case AArch64MachineCombinerPattern::FMULSUBH_OP1:
  case AArch64MachineCombinerPattern::FMULSUBH_OP2:
  case AArch64MachineCombinerPattern::FMULADDS_OP1:
  case AArch64MachineCombinerPattern::FMULADDS_OP2:
  case AArch64MachineCombinerPattern::FMULSUBS_OP1:
  case AArch64MachineCombinerPattern::FMULSUBS_OP2:
  case AArch64MachineCombinerPattern::FMULADDD_OP1:
  case AArch64MachineCombinerPattern::FMULADDD_OP2:
  case AArch64MachineCombinerPattern::FMULSUBD_OP1:
  case AArch64MachineCombinerPattern::FMULSUBD_OP2:
  case AArch64MachineCombinerPattern::FNMULSUBH_OP1:
  case AArch64MachineCombinerPattern::FNMULSUBS_OP1:
  case AArch64MachineCombinerPattern::FNMULSUBD_OP1:
  case AArch64MachineCombinerPattern::FMLAv4i16_indexed_OP1:
  case AArch64MachineCombinerPattern::FMLAv4i16_indexed_OP2:
  case AArch64MachineCombinerPattern::FMLAv8i16_indexed_OP1:
  case AArch64MachineCombinerPattern::FMLAv8i16_indexed_OP2:
  case AArch64MachineCombinerPattern::FMLAv1i32_indexed_OP1:
  case AArch64MachineCombinerPattern::FMLAv1i32_indexed_OP2:
  case AArch64MachineCombinerPattern::FMLAv1i64_indexed_OP1:
  case AArch64MachineCombinerPattern::FMLAv1i64_indexed_OP2:
  case AArch64MachineCombinerPattern::FMLAv4f16_OP2:
  case AArch64MachineCombinerPattern::FMLAv4f16_OP1:
  case AArch64MachineCombinerPattern::FMLAv8f16_OP1:
  case AArch64MachineCombinerPattern::FMLAv8f16_OP2:
  case AArch64MachineCombinerPattern::FMLAv2f32_OP2:
  case AArch64MachineCombinerPattern::FMLAv2f32_OP1:
  case AArch64MachineCombinerPattern::FMLAv2f64_OP1:
  case AArch64MachineCombinerPattern::FMLAv2f64_OP2:
  case AArch64MachineCombinerPattern::FMLAv2i32_indexed_OP1:
  case AArch64MachineCombinerPattern::FMLAv2i32_indexed_OP2:
  case AArch64MachineCombinerPattern::FMLAv2i64_indexed_OP1:
  case AArch64MachineCombinerPattern::FMLAv2i64_indexed_OP2:
  case AArch64MachineCombinerPattern::FMLAv4f32_OP1:
  case AArch64MachineCombinerPattern::FMLAv4f32_OP2:
  case AArch64MachineCombinerPattern::FMLAv4i32_indexed_OP1:
  case AArch64MachineCombinerPattern::FMLAv4i32_indexed_OP2:
  case AArch64MachineCombinerPattern::FMLSv4i16_indexed_OP1:
  case AArch64MachineCombinerPattern::FMLSv4i16_indexed_OP2:
  case AArch64MachineCombinerPattern::FMLSv8i16_indexed_OP1:
  case AArch64MachineCombinerPattern::FMLSv8i16_indexed_OP2:
  case AArch64MachineCombinerPattern::FMLSv1i32_indexed_OP2:
  case AArch64MachineCombinerPattern::FMLSv1i64_indexed_OP2:
  case AArch64MachineCombinerPattern::FMLSv2i32_indexed_OP2:
  case AArch64MachineCombinerPattern::FMLSv2i64_indexed_OP2:
  case AArch64MachineCombinerPattern::FMLSv4f16_OP1:
  case AArch64MachineCombinerPattern::FMLSv4f16_OP2:
  case AArch64MachineCombinerPattern::FMLSv8f16_OP1:
  case AArch64MachineCombinerPattern::FMLSv8f16_OP2:
  case AArch64MachineCombinerPattern::FMLSv2f32_OP2:
  case AArch64MachineCombinerPattern::FMLSv2f64_OP2:
  case AArch64MachineCombinerPattern::FMLSv4i32_indexed_OP2:
  case AArch64MachineCombinerPattern::FMLSv4f32_OP2:
  case AArch64MachineCombinerPattern::FMULv2i32_indexed_OP1:
  case AArch64MachineCombinerPattern::FMULv2i32_indexed_OP2:
  case AArch64MachineCombinerPattern::FMULv2i64_indexed_OP1:
  case AArch64MachineCombinerPattern::FMULv2i64_indexed_OP2:
  case AArch64MachineCombinerPattern::FMULv4i16_indexed_OP1:
  case AArch64MachineCombinerPattern::FMULv4i16_indexed_OP2:
  case AArch64MachineCombinerPattern::FMULv4i32_indexed_OP1:
  case AArch64MachineCombinerPattern::FMULv4i32_indexed_OP2:
  case AArch64MachineCombinerPattern::FMULv8i16_indexed_OP1:
  case AArch64MachineCombinerPattern::FMULv8i16_indexed_OP2:
  case AArch64MachineCombinerPattern::MULADDv8i8_OP1:
  case AArch64MachineCombinerPattern::MULADDv8i8_OP2:
  case AArch64MachineCombinerPattern::MULADDv16i8_OP1:
  case AArch64MachineCombinerPattern::MULADDv16i8_OP2:
  case AArch64MachineCombinerPattern::MULADDv4i16_OP1:
  case AArch64MachineCombinerPattern::MULADDv4i16_OP2:
  case AArch64MachineCombinerPattern::MULADDv8i16_OP1:
  case AArch64MachineCombinerPattern::MULADDv8i16_OP2:
  case AArch64MachineCombinerPattern::MULADDv2i32_OP1:
  case AArch64MachineCombinerPattern::MULADDv2i32_OP2:
  case AArch64MachineCombinerPattern::MULADDv4i32_OP1:
  case AArch64MachineCombinerPattern::MULADDv4i32_OP2:
  case AArch64MachineCombinerPattern::MULSUBv8i8_OP1:
  case AArch64MachineCombinerPattern::MULSUBv8i8_OP2:
  case AArch64MachineCombinerPattern::MULSUBv16i8_OP1:
  case AArch64MachineCombinerPattern::MULSUBv16i8_OP2:
  case AArch64MachineCombinerPattern::MULSUBv4i16_OP1:
  case AArch64MachineCombinerPattern::MULSUBv4i16_OP2:
  case AArch64MachineCombinerPattern::MULSUBv8i16_OP1:
  case AArch64MachineCombinerPattern::MULSUBv8i16_OP2:
  case AArch64MachineCombinerPattern::MULSUBv2i32_OP1:
  case AArch64MachineCombinerPattern::MULSUBv2i32_OP2:
  case AArch64MachineCombinerPattern::MULSUBv4i32_OP1:
  case AArch64MachineCombinerPattern::MULSUBv4i32_OP2:
  case AArch64MachineCombinerPattern::MULADDv4i16_indexed_OP1:
  case AArch64MachineCombinerPattern::MULADDv4i16_indexed_OP2:
  case AArch64MachineCombinerPattern::MULADDv8i16_indexed_OP1:
  case AArch64MachineCombinerPattern::MULADDv8i16_indexed_OP2:
  case AArch64MachineCombinerPattern::MULADDv2i32_indexed_OP1:
  case AArch64MachineCombinerPattern::MULADDv2i32_indexed_OP2:
  case AArch64MachineCombinerPattern::MULADDv4i32_indexed_OP1:
  case AArch64MachineCombinerPattern::MULADDv4i32_indexed_OP2:
  case AArch64MachineCombinerPattern::MULSUBv4i16_indexed_OP1:
  case AArch64MachineCombinerPattern::MULSUBv4i16_indexed_OP2:
  case AArch64MachineCombinerPattern::MULSUBv8i16_indexed_OP1:
  case AArch64MachineCombinerPattern::MULSUBv8i16_indexed_OP2:
  case AArch64MachineCombinerPattern::MULSUBv2i32_indexed_OP1:
  case AArch64MachineCombinerPattern::MULSUBv2i32_indexed_OP2:
  case AArch64MachineCombinerPattern::MULSUBv4i32_indexed_OP1:
  case AArch64MachineCombinerPattern::MULSUBv4i32_indexed_OP2:
    return true;
  } // end switch (Pattern)
  return false;
}

/// Find other MI combine patterns.
static bool getMiscPatterns(MachineInstr &Root,
                            SmallVectorImpl<unsigned> &Patterns) {
  // A - (B + C)  ==>   (A - B) - C  or  (A - C) - B
  unsigned Opc = Root.getOpcode();
  MachineBasicBlock &MBB = *Root.getParent();

  switch (Opc) {
  case AArch64::SUBWrr:
  case AArch64::SUBSWrr:
  case AArch64::SUBXrr:
  case AArch64::SUBSXrr:
    // Found candidate root.
    break;
  default:
    return false;
  }

  if (isCombineInstrSettingFlag(Opc) &&
      Root.findRegisterDefOperandIdx(AArch64::NZCV, /*TRI=*/nullptr, true) ==
          -1)
    return false;

  if (canCombine(MBB, Root.getOperand(2), AArch64::ADDWrr) ||
      canCombine(MBB, Root.getOperand(2), AArch64::ADDSWrr) ||
      canCombine(MBB, Root.getOperand(2), AArch64::ADDXrr) ||
      canCombine(MBB, Root.getOperand(2), AArch64::ADDSXrr)) {
    Patterns.push_back(AArch64MachineCombinerPattern::SUBADD_OP1);
    Patterns.push_back(AArch64MachineCombinerPattern::SUBADD_OP2);
    return true;
  }

  return false;
}

/// Check if the given instruction forms a gather load pattern that can be
/// optimized for better Memory-Level Parallelism (MLP). This function
/// identifies chains of NEON lane load instructions that load data from
/// different memory addresses into individual lanes of a 128-bit vector
/// register, then attempts to split the pattern into parallel loads to break
/// the serial dependency between instructions.
///
/// Pattern Matched:
///   Initial scalar load -> SUBREG_TO_REG (lane 0) -> LD1i* (lane 1) ->
///   LD1i* (lane 2) -> ... -> LD1i* (lane N-1, Root)
///
/// Transformed Into:
///   Two parallel vector loads using fewer lanes each, followed by ZIP1v2i64
///   to combine the results, enabling better memory-level parallelism.
///
/// Supported Element Types:
///   - 32-bit elements (LD1i32, 4 lanes total)
///   - 16-bit elements (LD1i16, 8 lanes total)
///   - 8-bit elements (LD1i8, 16 lanes total)
static bool getGatherLanePattern(MachineInstr &Root,
                                 SmallVectorImpl<unsigned> &Patterns,
                                 unsigned LoadLaneOpCode, unsigned NumLanes) {
  const MachineFunction *MF = Root.getMF();

  // Early exit if optimizing for size.
  if (MF->getFunction().hasMinSize())
    return false;

  const MachineRegisterInfo &MRI = MF->getRegInfo();
  const TargetRegisterInfo *TRI = MF->getSubtarget().getRegisterInfo();

  // The root of the pattern must load into the last lane of the vector.
  if (Root.getOperand(2).getImm() != NumLanes - 1)
    return false;

  // Check that we have load into all lanes except lane 0.
  // For each load we also want to check that:
  // 1. It has a single non-debug use (since we will be replacing the virtual
  // register)
  // 2. That the addressing mode only uses a single pointer operand
  auto *CurrInstr = MRI.getUniqueVRegDef(Root.getOperand(1).getReg());
  auto Range = llvm::seq<unsigned>(1, NumLanes - 1);
  SmallSet<unsigned, 16> RemainingLanes(Range.begin(), Range.end());
  SmallVector<const MachineInstr *, 16> LoadInstrs;
  while (!RemainingLanes.empty() && CurrInstr &&
         CurrInstr->getOpcode() == LoadLaneOpCode &&
         MRI.hasOneNonDBGUse(CurrInstr->getOperand(0).getReg()) &&
         CurrInstr->getNumOperands() == 4) {
    RemainingLanes.erase(CurrInstr->getOperand(2).getImm());
    LoadInstrs.push_back(CurrInstr);
    CurrInstr = MRI.getUniqueVRegDef(CurrInstr->getOperand(1).getReg());
  }

  // Check that we have found a match for lanes N-1.. 1.
  if (!RemainingLanes.empty())
    return false;

  // Match the SUBREG_TO_REG sequence.
  if (CurrInstr->getOpcode() != TargetOpcode::SUBREG_TO_REG)
    return false;

  // Verify that the subreg to reg loads an integer into the first lane.
  auto Lane0LoadReg = CurrInstr->getOperand(2).getReg();
  unsigned SingleLaneSizeInBits = 128 / NumLanes;
  if (TRI->getRegSizeInBits(Lane0LoadReg, MRI) != SingleLaneSizeInBits)
    return false;

  // Verify that it also has a single non debug use.
  if (!MRI.hasOneNonDBGUse(Lane0LoadReg))
    return false;

  LoadInstrs.push_back(MRI.getUniqueVRegDef(Lane0LoadReg));

  // If there is any chance of aliasing, do not apply the pattern.
  // Walk backward through the MBB starting from Root.
  // Exit early if we've encountered all load instructions or hit the search
  // limit.
  auto MBBItr = Root.getIterator();
  unsigned RemainingSteps = GatherOptSearchLimit;
  SmallPtrSet<const MachineInstr *, 16> RemainingLoadInstrs;
  RemainingLoadInstrs.insert(LoadInstrs.begin(), LoadInstrs.end());
  const MachineBasicBlock *MBB = Root.getParent();

  for (; MBBItr != MBB->begin() && RemainingSteps > 0 &&
         !RemainingLoadInstrs.empty();
       --MBBItr, --RemainingSteps) {
    const MachineInstr &CurrInstr = *MBBItr;

    // Remove this instruction from remaining loads if it's one we're tracking.
    RemainingLoadInstrs.erase(&CurrInstr);

    // Check for potential aliasing with any of the load instructions to
    // optimize.
    if (CurrInstr.isLoadFoldBarrier())
      return false;
  }

  // If we hit the search limit without finding all load instructions,
  // don't match the pattern.
  if (RemainingSteps == 0 && !RemainingLoadInstrs.empty())
    return false;

  switch (NumLanes) {
  case 4:
    Patterns.push_back(AArch64MachineCombinerPattern::GATHER_LANE_i32);
    break;
  case 8:
    Patterns.push_back(AArch64MachineCombinerPattern::GATHER_LANE_i16);
    break;
  case 16:
    Patterns.push_back(AArch64MachineCombinerPattern::GATHER_LANE_i8);
    break;
  default:
    llvm_unreachable("Got bad number of lanes for gather pattern.");
  }

  return true;
}

/// Search for patterns of LD instructions we can optimize.
static bool getLoadPatterns(MachineInstr &Root,
                            SmallVectorImpl<unsigned> &Patterns) {

  // The pattern searches for loads into single lanes.
  switch (Root.getOpcode()) {
  case AArch64::LD1i32:
    return getGatherLanePattern(Root, Patterns, Root.getOpcode(), 4);
  case AArch64::LD1i16:
    return getGatherLanePattern(Root, Patterns, Root.getOpcode(), 8);
  case AArch64::LD1i8:
    return getGatherLanePattern(Root, Patterns, Root.getOpcode(), 16);
  default:
    return false;
  }
}

/// Generate optimized instruction sequence for gather load patterns to improve
/// Memory-Level Parallelism (MLP). This function transforms a chain of
/// sequential NEON lane loads into parallel vector loads that can execute
/// concurrently.
static void
generateGatherLanePattern(MachineInstr &Root,
                          SmallVectorImpl<MachineInstr *> &InsInstrs,
                          SmallVectorImpl<MachineInstr *> &DelInstrs,
                          DenseMap<Register, unsigned> &InstrIdxForVirtReg,
                          unsigned Pattern, unsigned NumLanes) {
  MachineFunction &MF = *Root.getParent()->getParent();
  MachineRegisterInfo &MRI = MF.getRegInfo();
  const TargetInstrInfo *TII = MF.getSubtarget().getInstrInfo();

  // Gather the initial load instructions to build the pattern.
  SmallVector<MachineInstr *, 16> LoadToLaneInstrs;
  MachineInstr *CurrInstr = &Root;
  for (unsigned i = 0; i < NumLanes - 1; ++i) {
    LoadToLaneInstrs.push_back(CurrInstr);
    CurrInstr = MRI.getUniqueVRegDef(CurrInstr->getOperand(1).getReg());
  }

  // Sort the load instructions according to the lane.
  llvm::sort(LoadToLaneInstrs,
             [](const MachineInstr *A, const MachineInstr *B) {
               return A->getOperand(2).getImm() > B->getOperand(2).getImm();
             });

  MachineInstr *SubregToReg = CurrInstr;
  LoadToLaneInstrs.push_back(
      MRI.getUniqueVRegDef(SubregToReg->getOperand(2).getReg()));
  auto LoadToLaneInstrsAscending = llvm::reverse(LoadToLaneInstrs);

  const TargetRegisterClass *FPR128RegClass =
      MRI.getRegClass(Root.getOperand(0).getReg());

  // Helper lambda to create a LD1 instruction.
  auto CreateLD1Instruction = [&](MachineInstr *OriginalInstr,
                                  Register SrcRegister, unsigned Lane,
                                  Register OffsetRegister,
                                  bool OffsetRegisterKillState) {
    auto NewRegister = MRI.createVirtualRegister(FPR128RegClass);
    MachineInstrBuilder LoadIndexIntoRegister =
        BuildMI(MF, MIMetadata(*OriginalInstr), TII->get(Root.getOpcode()),
                NewRegister)
            .addReg(SrcRegister)
            .addImm(Lane)
            .addReg(OffsetRegister, getKillRegState(OffsetRegisterKillState));
    InstrIdxForVirtReg.insert(std::make_pair(NewRegister, InsInstrs.size()));
    InsInstrs.push_back(LoadIndexIntoRegister);
    return NewRegister;
  };

  // Helper to create load instruction based on the NumLanes in the NEON
  // register we are rewriting.
  auto CreateLDRInstruction = [&](unsigned NumLanes, Register DestReg,
                                  Register OffsetReg,
                                  bool KillState) -> MachineInstrBuilder {
    unsigned Opcode;
    switch (NumLanes) {
    case 4:
      Opcode = AArch64::LDRSui;
      break;
    case 8:
      Opcode = AArch64::LDRHui;
      break;
    case 16:
      Opcode = AArch64::LDRBui;
      break;
    default:
      llvm_unreachable(
          "Got unsupported number of lanes in machine-combiner gather pattern");
    }
    // Immediate offset load
    return BuildMI(MF, MIMetadata(Root), TII->get(Opcode), DestReg)
        .addReg(OffsetReg)
        .addImm(0);
  };

  // Load the remaining lanes into register 0.
  auto LanesToLoadToReg0 =
      llvm::make_range(LoadToLaneInstrsAscending.begin() + 1,
                       LoadToLaneInstrsAscending.begin() + NumLanes / 2);
  Register PrevReg = SubregToReg->getOperand(0).getReg();
  for (auto [Index, LoadInstr] : llvm::enumerate(LanesToLoadToReg0)) {
    const MachineOperand &OffsetRegOperand = LoadInstr->getOperand(3);
    PrevReg = CreateLD1Instruction(LoadInstr, PrevReg, Index + 1,
                                   OffsetRegOperand.getReg(),
                                   OffsetRegOperand.isKill());
    DelInstrs.push_back(LoadInstr);
  }
  Register LastLoadReg0 = PrevReg;

  // First load into register 1. Perform an integer load to zero out the upper
  // lanes in a single instruction.
  MachineInstr *Lane0Load = *LoadToLaneInstrsAscending.begin();
  MachineInstr *OriginalSplitLoad =
      *std::next(LoadToLaneInstrsAscending.begin(), NumLanes / 2);
  Register DestRegForMiddleIndex = MRI.createVirtualRegister(
      MRI.getRegClass(Lane0Load->getOperand(0).getReg()));

  const MachineOperand &OriginalSplitToLoadOffsetOperand =
      OriginalSplitLoad->getOperand(3);
  MachineInstrBuilder MiddleIndexLoadInstr =
      CreateLDRInstruction(NumLanes, DestRegForMiddleIndex,
                           OriginalSplitToLoadOffsetOperand.getReg(),
                           OriginalSplitToLoadOffsetOperand.isKill());

  InstrIdxForVirtReg.insert(
      std::make_pair(DestRegForMiddleIndex, InsInstrs.size()));
  InsInstrs.push_back(MiddleIndexLoadInstr);
  DelInstrs.push_back(OriginalSplitLoad);

  // Subreg To Reg instruction for register 1.
  Register DestRegForSubregToReg = MRI.createVirtualRegister(FPR128RegClass);
  unsigned SubregType;
  switch (NumLanes) {
  case 4:
    SubregType = AArch64::ssub;
    break;
  case 8:
    SubregType = AArch64::hsub;
    break;
  case 16:
    SubregType = AArch64::bsub;
    break;
  default:
    llvm_unreachable(
        "Got invalid NumLanes for machine-combiner gather pattern");
  }

  auto SubRegToRegInstr =
      BuildMI(MF, MIMetadata(Root), TII->get(SubregToReg->getOpcode()),
              DestRegForSubregToReg)
          .addImm(0)
          .addReg(DestRegForMiddleIndex, getKillRegState(true))
          .addImm(SubregType);
  InstrIdxForVirtReg.insert(
      std::make_pair(DestRegForSubregToReg, InsInstrs.size()));
  InsInstrs.push_back(SubRegToRegInstr);

  // Load remaining lanes into register 1.
  auto LanesToLoadToReg1 =
      llvm::make_range(LoadToLaneInstrsAscending.begin() + NumLanes / 2 + 1,
                       LoadToLaneInstrsAscending.end());
  PrevReg = SubRegToRegInstr->getOperand(0).getReg();
  for (auto [Index, LoadInstr] : llvm::enumerate(LanesToLoadToReg1)) {
    const MachineOperand &OffsetRegOperand = LoadInstr->getOperand(3);
    PrevReg = CreateLD1Instruction(LoadInstr, PrevReg, Index + 1,
                                   OffsetRegOperand.getReg(),
                                   OffsetRegOperand.isKill());

    // Do not add the last reg to DelInstrs - it will be removed later.
    if (Index == NumLanes / 2 - 2) {
      break;
    }
    DelInstrs.push_back(LoadInstr);
  }
  Register LastLoadReg1 = PrevReg;

  // Create the final zip instruction to combine the results.
  MachineInstrBuilder ZipInstr =
      BuildMI(MF, MIMetadata(Root), TII->get(AArch64::ZIP1v2i64),
              Root.getOperand(0).getReg())
          .addReg(LastLoadReg0)
          .addReg(LastLoadReg1);
  InsInstrs.push_back(ZipInstr);
}

CombinerObjective
AArch64InstrInfo::getCombinerObjective(unsigned Pattern) const {
  switch (Pattern) {
  case AArch64MachineCombinerPattern::SUBADD_OP1:
  case AArch64MachineCombinerPattern::SUBADD_OP2:
  case AArch64MachineCombinerPattern::GATHER_LANE_i32:
  case AArch64MachineCombinerPattern::GATHER_LANE_i16:
  case AArch64MachineCombinerPattern::GATHER_LANE_i8:
    return CombinerObjective::MustReduceDepth;
  default:
    return TargetInstrInfo::getCombinerObjective(Pattern);
  }
}

/// Return true when there is potentially a faster code sequence for an
/// instruction chain ending in \p Root. All potential patterns are listed in
/// the \p Pattern vector. Pattern should be sorted in priority order since the
/// pattern evaluator stops checking as soon as it finds a faster sequence.

bool AArch64InstrInfo::getMachineCombinerPatterns(
    MachineInstr &Root, SmallVectorImpl<unsigned> &Patterns,
    bool DoRegPressureReduce) const {
  // Integer patterns
  if (getMaddPatterns(Root, Patterns))
    return true;
  // Floating point patterns
  if (getFMULPatterns(Root, Patterns))
    return true;
  if (getFMAPatterns(Root, Patterns))
    return true;
  if (getFNEGPatterns(Root, Patterns))
    return true;

  // Other patterns
  if (getMiscPatterns(Root, Patterns))
    return true;

  // Load patterns
  if (getLoadPatterns(Root, Patterns))
    return true;

  return TargetInstrInfo::getMachineCombinerPatterns(Root, Patterns,
                                                     DoRegPressureReduce);
}

enum class FMAInstKind { Default, Indexed, Accumulator };
/// genFusedMultiply - Generate fused multiply instructions.
/// This function supports both integer and floating point instructions.
/// A typical example:
///  F|MUL I=A,B,0
///  F|ADD R,I,C
///  ==> F|MADD R,A,B,C
/// \param MF Containing MachineFunction
/// \param MRI Register information
/// \param TII Target information
/// \param Root is the F|ADD instruction
/// \param [out] InsInstrs is a vector of machine instructions and will
/// contain the generated madd instruction
/// \param IdxMulOpd is index of operand in Root that is the result of
/// the F|MUL. In the example above IdxMulOpd is 1.
/// \param MaddOpc the opcode fo the f|madd instruction
/// \param RC Register class of operands
/// \param kind of fma instruction (addressing mode) to be generated
/// \param ReplacedAddend is the result register from the instruction
/// replacing the non-combined operand, if any.
static MachineInstr *
genFusedMultiply(MachineFunction &MF, MachineRegisterInfo &MRI,
                 const TargetInstrInfo *TII, MachineInstr &Root,
                 SmallVectorImpl<MachineInstr *> &InsInstrs, unsigned IdxMulOpd,
                 unsigned MaddOpc, const TargetRegisterClass *RC,
                 FMAInstKind kind = FMAInstKind::Default,
                 const Register *ReplacedAddend = nullptr) {
  assert(IdxMulOpd == 1 || IdxMulOpd == 2);

  unsigned IdxOtherOpd = IdxMulOpd == 1 ? 2 : 1;
  MachineInstr *MUL = MRI.getUniqueVRegDef(Root.getOperand(IdxMulOpd).getReg());
  Register ResultReg = Root.getOperand(0).getReg();
  Register SrcReg0 = MUL->getOperand(1).getReg();
  bool Src0IsKill = MUL->getOperand(1).isKill();
  Register SrcReg1 = MUL->getOperand(2).getReg();
  bool Src1IsKill = MUL->getOperand(2).isKill();

  Register SrcReg2;
  bool Src2IsKill;
  if (ReplacedAddend) {
    // If we just generated a new addend, we must be it's only use.
    SrcReg2 = *ReplacedAddend;
    Src2IsKill = true;
  } else {
    SrcReg2 = Root.getOperand(IdxOtherOpd).getReg();
    Src2IsKill = Root.getOperand(IdxOtherOpd).isKill();
  }

  if (ResultReg.isVirtual())
    MRI.constrainRegClass(ResultReg, RC);
  if (SrcReg0.isVirtual())
    MRI.constrainRegClass(SrcReg0, RC);
  if (SrcReg1.isVirtual())
    MRI.constrainRegClass(SrcReg1, RC);
  if (SrcReg2.isVirtual())
    MRI.constrainRegClass(SrcReg2, RC);

  MachineInstrBuilder MIB;
  if (kind == FMAInstKind::Default)
    MIB = BuildMI(MF, MIMetadata(Root), TII->get(MaddOpc), ResultReg)
              .addReg(SrcReg0, getKillRegState(Src0IsKill))
              .addReg(SrcReg1, getKillRegState(Src1IsKill))
              .addReg(SrcReg2, getKillRegState(Src2IsKill));
  else if (kind == FMAInstKind::Indexed)
    MIB = BuildMI(MF, MIMetadata(Root), TII->get(MaddOpc), ResultReg)
              .addReg(SrcReg2, getKillRegState(Src2IsKill))
              .addReg(SrcReg0, getKillRegState(Src0IsKill))
              .addReg(SrcReg1, getKillRegState(Src1IsKill))
              .addImm(MUL->getOperand(3).getImm());
  else if (kind == FMAInstKind::Accumulator)
    MIB = BuildMI(MF, MIMetadata(Root), TII->get(MaddOpc), ResultReg)
              .addReg(SrcReg2, getKillRegState(Src2IsKill))
              .addReg(SrcReg0, getKillRegState(Src0IsKill))
              .addReg(SrcReg1, getKillRegState(Src1IsKill));
  else
    assert(false && "Invalid FMA instruction kind \n");
  // Insert the MADD (MADD, FMA, FMS, FMLA, FMSL)
  InsInstrs.push_back(MIB);
  return MUL;
}

static MachineInstr *
genFNegatedMAD(MachineFunction &MF, MachineRegisterInfo &MRI,
               const TargetInstrInfo *TII, MachineInstr &Root,
               SmallVectorImpl<MachineInstr *> &InsInstrs) {
  MachineInstr *MAD = MRI.getUniqueVRegDef(Root.getOperand(1).getReg());

  unsigned Opc = 0;
  const TargetRegisterClass *RC = MRI.getRegClass(MAD->getOperand(0).getReg());
  if (AArch64::FPR32RegClass.hasSubClassEq(RC))
    Opc = AArch64::FNMADDSrrr;
  else if (AArch64::FPR64RegClass.hasSubClassEq(RC))
    Opc = AArch64::FNMADDDrrr;
  else
    return nullptr;

  Register ResultReg = Root.getOperand(0).getReg();
  Register SrcReg0 = MAD->getOperand(1).getReg();
  Register SrcReg1 = MAD->getOperand(2).getReg();
  Register SrcReg2 = MAD->getOperand(3).getReg();
  bool Src0IsKill = MAD->getOperand(1).isKill();
  bool Src1IsKill = MAD->getOperand(2).isKill();
  bool Src2IsKill = MAD->getOperand(3).isKill();
  if (ResultReg.isVirtual())
    MRI.constrainRegClass(ResultReg, RC);
  if (SrcReg0.isVirtual())
    MRI.constrainRegClass(SrcReg0, RC);
  if (SrcReg1.isVirtual())
    MRI.constrainRegClass(SrcReg1, RC);
  if (SrcReg2.isVirtual())
    MRI.constrainRegClass(SrcReg2, RC);

  MachineInstrBuilder MIB =
      BuildMI(MF, MIMetadata(Root), TII->get(Opc), ResultReg)
          .addReg(SrcReg0, getKillRegState(Src0IsKill))
          .addReg(SrcReg1, getKillRegState(Src1IsKill))
          .addReg(SrcReg2, getKillRegState(Src2IsKill));
  InsInstrs.push_back(MIB);

  return MAD;
}

/// Fold (FMUL x (DUP y lane)) into (FMUL_indexed x y lane)
static MachineInstr *
genIndexedMultiply(MachineInstr &Root,
                   SmallVectorImpl<MachineInstr *> &InsInstrs,
                   unsigned IdxDupOp, unsigned MulOpc,
                   const TargetRegisterClass *RC, MachineRegisterInfo &MRI) {
  assert(((IdxDupOp == 1) || (IdxDupOp == 2)) &&
         "Invalid index of FMUL operand");

  MachineFunction &MF = *Root.getMF();
  const TargetInstrInfo *TII = MF.getSubtarget().getInstrInfo();

  MachineInstr *Dup =
      MF.getRegInfo().getUniqueVRegDef(Root.getOperand(IdxDupOp).getReg());

  if (Dup->getOpcode() == TargetOpcode::COPY)
    Dup = MRI.getUniqueVRegDef(Dup->getOperand(1).getReg());

  Register DupSrcReg = Dup->getOperand(1).getReg();
  MRI.clearKillFlags(DupSrcReg);
  MRI.constrainRegClass(DupSrcReg, RC);

  unsigned DupSrcLane = Dup->getOperand(2).getImm();

  unsigned IdxMulOp = IdxDupOp == 1 ? 2 : 1;
  MachineOperand &MulOp = Root.getOperand(IdxMulOp);

  Register ResultReg = Root.getOperand(0).getReg();

  MachineInstrBuilder MIB;
  MIB = BuildMI(MF, MIMetadata(Root), TII->get(MulOpc), ResultReg)
            .add(MulOp)
            .addReg(DupSrcReg)
            .addImm(DupSrcLane);

  InsInstrs.push_back(MIB);
  return &Root;
}

/// genFusedMultiplyAcc - Helper to generate fused multiply accumulate
/// instructions.
///
/// \see genFusedMultiply
static MachineInstr *genFusedMultiplyAcc(
    MachineFunction &MF, MachineRegisterInfo &MRI, const TargetInstrInfo *TII,
    MachineInstr &Root, SmallVectorImpl<MachineInstr *> &InsInstrs,
    unsigned IdxMulOpd, unsigned MaddOpc, const TargetRegisterClass *RC) {
  return genFusedMultiply(MF, MRI, TII, Root, InsInstrs, IdxMulOpd, MaddOpc, RC,
                          FMAInstKind::Accumulator);
}

/// genNeg - Helper to generate an intermediate negation of the second operand
/// of Root
static Register genNeg(MachineFunction &MF, MachineRegisterInfo &MRI,
                       const TargetInstrInfo *TII, MachineInstr &Root,
                       SmallVectorImpl<MachineInstr *> &InsInstrs,
                       DenseMap<Register, unsigned> &InstrIdxForVirtReg,
                       unsigned MnegOpc, const TargetRegisterClass *RC) {
  Register NewVR = MRI.createVirtualRegister(RC);
  MachineInstrBuilder MIB =
      BuildMI(MF, MIMetadata(Root), TII->get(MnegOpc), NewVR)
          .add(Root.getOperand(2));
  InsInstrs.push_back(MIB);

  assert(InstrIdxForVirtReg.empty());
  InstrIdxForVirtReg.insert(std::make_pair(NewVR, 0));

  return NewVR;
}

/// genFusedMultiplyAccNeg - Helper to generate fused multiply accumulate
/// instructions with an additional negation of the accumulator
static MachineInstr *genFusedMultiplyAccNeg(
    MachineFunction &MF, MachineRegisterInfo &MRI, const TargetInstrInfo *TII,
    MachineInstr &Root, SmallVectorImpl<MachineInstr *> &InsInstrs,
    DenseMap<Register, unsigned> &InstrIdxForVirtReg, unsigned IdxMulOpd,
    unsigned MaddOpc, unsigned MnegOpc, const TargetRegisterClass *RC) {
  assert(IdxMulOpd == 1);

  Register NewVR =
      genNeg(MF, MRI, TII, Root, InsInstrs, InstrIdxForVirtReg, MnegOpc, RC);
  return genFusedMultiply(MF, MRI, TII, Root, InsInstrs, IdxMulOpd, MaddOpc, RC,
                          FMAInstKind::Accumulator, &NewVR);
}

/// genFusedMultiplyIdx - Helper to generate fused multiply accumulate
/// instructions.
///
/// \see genFusedMultiply
static MachineInstr *genFusedMultiplyIdx(
    MachineFunction &MF, MachineRegisterInfo &MRI, const TargetInstrInfo *TII,
    MachineInstr &Root, SmallVectorImpl<MachineInstr *> &InsInstrs,
    unsigned IdxMulOpd, unsigned MaddOpc, const TargetRegisterClass *RC) {
  return genFusedMultiply(MF, MRI, TII, Root, InsInstrs, IdxMulOpd, MaddOpc, RC,
                          FMAInstKind::Indexed);
}

/// genFusedMultiplyAccNeg - Helper to generate fused multiply accumulate
/// instructions with an additional negation of the accumulator
static MachineInstr *genFusedMultiplyIdxNeg(
    MachineFunction &MF, MachineRegisterInfo &MRI, const TargetInstrInfo *TII,
    MachineInstr &Root, SmallVectorImpl<MachineInstr *> &InsInstrs,
    DenseMap<Register, unsigned> &InstrIdxForVirtReg, unsigned IdxMulOpd,
    unsigned MaddOpc, unsigned MnegOpc, const TargetRegisterClass *RC) {
  assert(IdxMulOpd == 1);

  Register NewVR =
      genNeg(MF, MRI, TII, Root, InsInstrs, InstrIdxForVirtReg, MnegOpc, RC);

  return genFusedMultiply(MF, MRI, TII, Root, InsInstrs, IdxMulOpd, MaddOpc, RC,
                          FMAInstKind::Indexed, &NewVR);
}

/// genMaddR - Generate madd instruction and combine mul and add using
/// an extra virtual register
/// Example - an ADD intermediate needs to be stored in a register:
///   MUL I=A,B,0
///   ADD R,I,Imm
///   ==> ORR  V, ZR, Imm
///   ==> MADD R,A,B,V
/// \param MF Containing MachineFunction
/// \param MRI Register information
/// \param TII Target information
/// \param Root is the ADD instruction
/// \param [out] InsInstrs is a vector of machine instructions and will
/// contain the generated madd instruction
/// \param IdxMulOpd is index of operand in Root that is the result of
/// the MUL. In the example above IdxMulOpd is 1.
/// \param MaddOpc the opcode fo the madd instruction
/// \param VR is a virtual register that holds the value of an ADD operand
/// (V in the example above).
/// \param RC Register class of operands
static MachineInstr *genMaddR(MachineFunction &MF, MachineRegisterInfo &MRI,
                              const TargetInstrInfo *TII, MachineInstr &Root,
                              SmallVectorImpl<MachineInstr *> &InsInstrs,
                              unsigned IdxMulOpd, unsigned MaddOpc, unsigned VR,
                              const TargetRegisterClass *RC) {
  assert(IdxMulOpd == 1 || IdxMulOpd == 2);

  MachineInstr *MUL = MRI.getUniqueVRegDef(Root.getOperand(IdxMulOpd).getReg());
  Register ResultReg = Root.getOperand(0).getReg();
  Register SrcReg0 = MUL->getOperand(1).getReg();
  bool Src0IsKill = MUL->getOperand(1).isKill();
  Register SrcReg1 = MUL->getOperand(2).getReg();
  bool Src1IsKill = MUL->getOperand(2).isKill();

  if (ResultReg.isVirtual())
    MRI.constrainRegClass(ResultReg, RC);
  if (SrcReg0.isVirtual())
    MRI.constrainRegClass(SrcReg0, RC);
  if (SrcReg1.isVirtual())
    MRI.constrainRegClass(SrcReg1, RC);
  if (Register::isVirtualRegister(VR))
    MRI.constrainRegClass(VR, RC);

  MachineInstrBuilder MIB =
      BuildMI(MF, MIMetadata(Root), TII->get(MaddOpc), ResultReg)
          .addReg(SrcReg0, getKillRegState(Src0IsKill))
          .addReg(SrcReg1, getKillRegState(Src1IsKill))
          .addReg(VR);
  // Insert the MADD
  InsInstrs.push_back(MIB);
  return MUL;
}

/// Do the following transformation
/// A - (B + C)  ==>   (A - B) - C
/// A - (B + C)  ==>   (A - C) - B
static void genSubAdd2SubSub(MachineFunction &MF, MachineRegisterInfo &MRI,
                             const TargetInstrInfo *TII, MachineInstr &Root,
                             SmallVectorImpl<MachineInstr *> &InsInstrs,
                             SmallVectorImpl<MachineInstr *> &DelInstrs,
                             unsigned IdxOpd1,
                             DenseMap<Register, unsigned> &InstrIdxForVirtReg) {
  assert(IdxOpd1 == 1 || IdxOpd1 == 2);
  unsigned IdxOtherOpd = IdxOpd1 == 1 ? 2 : 1;
  MachineInstr *AddMI = MRI.getUniqueVRegDef(Root.getOperand(2).getReg());

  Register ResultReg = Root.getOperand(0).getReg();
  Register RegA = Root.getOperand(1).getReg();
  bool RegAIsKill = Root.getOperand(1).isKill();
  Register RegB = AddMI->getOperand(IdxOpd1).getReg();
  bool RegBIsKill = AddMI->getOperand(IdxOpd1).isKill();
  Register RegC = AddMI->getOperand(IdxOtherOpd).getReg();
  bool RegCIsKill = AddMI->getOperand(IdxOtherOpd).isKill();
  Register NewVR =
      MRI.createVirtualRegister(MRI.getRegClass(Root.getOperand(2).getReg()));

  unsigned Opcode = Root.getOpcode();
  if (Opcode == AArch64::SUBSWrr)
    Opcode = AArch64::SUBWrr;
  else if (Opcode == AArch64::SUBSXrr)
    Opcode = AArch64::SUBXrr;
  else
    assert((Opcode == AArch64::SUBWrr || Opcode == AArch64::SUBXrr) &&
           "Unexpected instruction opcode.");

  uint32_t Flags = Root.mergeFlagsWith(*AddMI);
  Flags &= ~MachineInstr::NoSWrap;
  Flags &= ~MachineInstr::NoUWrap;

  MachineInstrBuilder MIB1 =
      BuildMI(MF, MIMetadata(Root), TII->get(Opcode), NewVR)
          .addReg(RegA, getKillRegState(RegAIsKill))
          .addReg(RegB, getKillRegState(RegBIsKill))
          .setMIFlags(Flags);
  MachineInstrBuilder MIB2 =
      BuildMI(MF, MIMetadata(Root), TII->get(Opcode), ResultReg)
          .addReg(NewVR, getKillRegState(true))
          .addReg(RegC, getKillRegState(RegCIsKill))
          .setMIFlags(Flags);

  InstrIdxForVirtReg.insert(std::make_pair(NewVR, 0));
  InsInstrs.push_back(MIB1);
  InsInstrs.push_back(MIB2);
  DelInstrs.push_back(AddMI);
  DelInstrs.push_back(&Root);
}

unsigned AArch64InstrInfo::getReduceOpcodeForAccumulator(
    unsigned int AccumulatorOpCode) const {
  switch (AccumulatorOpCode) {
  case AArch64::UABALB_ZZZ_D:
  case AArch64::SABALB_ZZZ_D:
  case AArch64::UABALT_ZZZ_D:
  case AArch64::SABALT_ZZZ_D:
    return AArch64::ADD_ZZZ_D;
  case AArch64::UABALB_ZZZ_H:
  case AArch64::SABALB_ZZZ_H:
  case AArch64::UABALT_ZZZ_H:
  case AArch64::SABALT_ZZZ_H:
    return AArch64::ADD_ZZZ_H;
  case AArch64::UABALB_ZZZ_S:
  case AArch64::SABALB_ZZZ_S:
  case AArch64::UABALT_ZZZ_S:
  case AArch64::SABALT_ZZZ_S:
    return AArch64::ADD_ZZZ_S;
  case AArch64::UABALv16i8_v8i16:
  case AArch64::SABALv8i8_v8i16:
  case AArch64::SABAv8i16:
  case AArch64::UABAv8i16:
    return AArch64::ADDv8i16;
  case AArch64::SABALv2i32_v2i64:
  case AArch64::UABALv2i32_v2i64:
  case AArch64::SABALv4i32_v2i64:
    return AArch64::ADDv2i64;
  case AArch64::UABALv4i16_v4i32:
  case AArch64::SABALv4i16_v4i32:
  case AArch64::SABALv8i16_v4i32:
  case AArch64::SABAv4i32:
  case AArch64::UABAv4i32:
    return AArch64::ADDv4i32;
  case AArch64::UABALv4i32_v2i64:
    return AArch64::ADDv2i64;
  case AArch64::UABALv8i16_v4i32:
    return AArch64::ADDv4i32;
  case AArch64::UABALv8i8_v8i16:
  case AArch64::SABALv16i8_v8i16:
    return AArch64::ADDv8i16;
  case AArch64::UABAv16i8:
  case AArch64::SABAv16i8:
    return AArch64::ADDv16i8;
  case AArch64::UABAv4i16:
  case AArch64::SABAv4i16:
    return AArch64::ADDv4i16;
  case AArch64::UABAv2i32:
  case AArch64::SABAv2i32:
    return AArch64::ADDv2i32;
  case AArch64::UABAv8i8:
  case AArch64::SABAv8i8:
    return AArch64::ADDv8i8;
  default:
    llvm_unreachable("Unknown accumulator opcode");
  }
}

/// When getMachineCombinerPatterns() finds potential patterns,
/// this function generates the instructions that could replace the
/// original code sequence
void AArch64InstrInfo::genAlternativeCodeSequence(
    MachineInstr &Root, unsigned Pattern,
    SmallVectorImpl<MachineInstr *> &InsInstrs,
    SmallVectorImpl<MachineInstr *> &DelInstrs,
    DenseMap<Register, unsigned> &InstrIdxForVirtReg) const {
  MachineBasicBlock &MBB = *Root.getParent();
  MachineRegisterInfo &MRI = MBB.getParent()->getRegInfo();
  MachineFunction &MF = *MBB.getParent();
  const TargetInstrInfo *TII = MF.getSubtarget().getInstrInfo();

  MachineInstr *MUL = nullptr;
  const TargetRegisterClass *RC;
  unsigned Opc;
  switch (Pattern) {
  default:
    // Reassociate instructions.
    TargetInstrInfo::genAlternativeCodeSequence(Root, Pattern, InsInstrs,
                                                DelInstrs, InstrIdxForVirtReg);
    return;
  case AArch64MachineCombinerPattern::SUBADD_OP1:
    // A - (B + C)
    // ==> (A - B) - C
    genSubAdd2SubSub(MF, MRI, TII, Root, InsInstrs, DelInstrs, 1,
                     InstrIdxForVirtReg);
    return;
  case AArch64MachineCombinerPattern::SUBADD_OP2:
    // A - (B + C)
    // ==> (A - C) - B
    genSubAdd2SubSub(MF, MRI, TII, Root, InsInstrs, DelInstrs, 2,
                     InstrIdxForVirtReg);
    return;
  case AArch64MachineCombinerPattern::MULADDW_OP1:
  case AArch64MachineCombinerPattern::MULADDX_OP1:
    // MUL I=A,B,0
    // ADD R,I,C
    // ==> MADD R,A,B,C
    // --- Create(MADD);
    if (Pattern == AArch64MachineCombinerPattern::MULADDW_OP1) {
      Opc = AArch64::MADDWrrr;
      RC = &AArch64::GPR32RegClass;
    } else {
      Opc = AArch64::MADDXrrr;
      RC = &AArch64::GPR64RegClass;
    }
    MUL = genFusedMultiply(MF, MRI, TII, Root, InsInstrs, 1, Opc, RC);
    break;
  case AArch64MachineCombinerPattern::MULADDW_OP2:
  case AArch64MachineCombinerPattern::MULADDX_OP2:
    // MUL I=A,B,0
    // ADD R,C,I
    // ==> MADD R,A,B,C
    // --- Create(MADD);
    if (Pattern == AArch64MachineCombinerPattern::MULADDW_OP2) {
      Opc = AArch64::MADDWrrr;
      RC = &AArch64::GPR32RegClass;
    } else {
      Opc = AArch64::MADDXrrr;
      RC = &AArch64::GPR64RegClass;
    }
    MUL = genFusedMultiply(MF, MRI, TII, Root, InsInstrs, 2, Opc, RC);
    break;
  case AArch64MachineCombinerPattern::MULADDWI_OP1:
  case AArch64MachineCombinerPattern::MULADDXI_OP1:
  case AArch64MachineCombinerPattern::MULSUBWI_OP1:
  case AArch64MachineCombinerPattern::MULSUBXI_OP1: {
    // MUL I=A,B,0
    // ADD/SUB R,I,Imm
    // ==> MOV V, Imm/-Imm
    // ==> MADD R,A,B,V
    // --- Create(MADD);
    const TargetRegisterClass *RC;
    unsigned BitSize, MovImm;
    if (Pattern == AArch64MachineCombinerPattern::MULADDWI_OP1 ||
        Pattern == AArch64MachineCombinerPattern::MULSUBWI_OP1) {
      MovImm = AArch64::MOVi32imm;
      RC = &AArch64::GPR32spRegClass;
      BitSize = 32;
      Opc = AArch64::MADDWrrr;
      RC = &AArch64::GPR32RegClass;
    } else {
      MovImm = AArch64::MOVi64imm;
      RC = &AArch64::GPR64spRegClass;
      BitSize = 64;
      Opc = AArch64::MADDXrrr;
      RC = &AArch64::GPR64RegClass;
    }
    Register NewVR = MRI.createVirtualRegister(RC);
    uint64_t Imm = Root.getOperand(2).getImm();

    if (Root.getOperand(3).isImm()) {
      unsigned Val = Root.getOperand(3).getImm();
      Imm = Imm << Val;
    }
    bool IsSub = Pattern == AArch64MachineCombinerPattern::MULSUBWI_OP1 ||
                 Pattern == AArch64MachineCombinerPattern::MULSUBXI_OP1;
    uint64_t UImm = SignExtend64(IsSub ? -Imm : Imm, BitSize);
    // Check that the immediate can be composed via a single instruction.
    SmallVector<AArch64_IMM::ImmInsnModel, 4> Insn;
    AArch64_IMM::expandMOVImm(UImm, BitSize, Insn);
    if (Insn.size() != 1)
      return;
    MachineInstrBuilder MIB1 =
        BuildMI(MF, MIMetadata(Root), TII->get(MovImm), NewVR)
            .addImm(IsSub ? -Imm : Imm);
    InsInstrs.push_back(MIB1);
    InstrIdxForVirtReg.insert(std::make_pair(NewVR, 0));
    MUL = genMaddR(MF, MRI, TII, Root, InsInstrs, 1, Opc, NewVR, RC);
    break;
  }
  case AArch64MachineCombinerPattern::MULSUBW_OP1:
  case AArch64MachineCombinerPattern::MULSUBX_OP1: {
    // MUL I=A,B,0
    // SUB R,I, C
    // ==> SUB  V, 0, C
    // ==> MADD R,A,B,V // = -C + A*B
    // --- Create(MADD);
    const TargetRegisterClass *SubRC;
    unsigned SubOpc, ZeroReg;
    if (Pattern == AArch64MachineCombinerPattern::MULSUBW_OP1) {
      SubOpc = AArch64::SUBWrr;
      SubRC = &AArch64::GPR32spRegClass;
      ZeroReg = AArch64::WZR;
      Opc = AArch64::MADDWrrr;
      RC = &AArch64::GPR32RegClass;
    } else {
      SubOpc = AArch64::SUBXrr;
      SubRC = &AArch64::GPR64spRegClass;
      ZeroReg = AArch64::XZR;
      Opc = AArch64::MADDXrrr;
      RC = &AArch64::GPR64RegClass;
    }
    Register NewVR = MRI.createVirtualRegister(SubRC);
    // SUB NewVR, 0, C
    MachineInstrBuilder MIB1 =
        BuildMI(MF, MIMetadata(Root), TII->get(SubOpc), NewVR)
            .addReg(ZeroReg)
            .add(Root.getOperand(2));
    InsInstrs.push_back(MIB1);
    InstrIdxForVirtReg.insert(std::make_pair(NewVR, 0));
    MUL = genMaddR(MF, MRI, TII, Root, InsInstrs, 1, Opc, NewVR, RC);
    break;
  }
  case AArch64MachineCombinerPattern::MULSUBW_OP2:
  case AArch64MachineCombinerPattern::MULSUBX_OP2:
    // MUL I=A,B,0
    // SUB R,C,I
    // ==> MSUB R,A,B,C (computes C - A*B)
    // --- Create(MSUB);
    if (Pattern == AArch64MachineCombinerPattern::MULSUBW_OP2) {
      Opc = AArch64::MSUBWrrr;
      RC = &AArch64::GPR32RegClass;
    } else {
      Opc = AArch64::MSUBXrrr;
      RC = &AArch64::GPR64RegClass;
    }
    MUL = genFusedMultiply(MF, MRI, TII, Root, InsInstrs, 2, Opc, RC);
    break;
  case AArch64MachineCombinerPattern::MULADDv8i8_OP1:
    Opc = AArch64::MLAv8i8;
    RC = &AArch64::FPR64RegClass;
    MUL = genFusedMultiplyAcc(MF, MRI, TII, Root, InsInstrs, 1, Opc, RC);
    break;
  case AArch64MachineCombinerPattern::MULADDv8i8_OP2:
    Opc = AArch64::MLAv8i8;
    RC = &AArch64::FPR64RegClass;
    MUL = genFusedMultiplyAcc(MF, MRI, TII, Root, InsInstrs, 2, Opc, RC);
    break;
  case AArch64MachineCombinerPattern::MULADDv16i8_OP1:
    Opc = AArch64::MLAv16i8;
    RC = &AArch64::FPR128RegClass;
    MUL = genFusedMultiplyAcc(MF, MRI, TII, Root, InsInstrs, 1, Opc, RC);
    break;
  case AArch64MachineCombinerPattern::MULADDv16i8_OP2:
    Opc = AArch64::MLAv16i8;
    RC = &AArch64::FPR128RegClass;
    MUL = genFusedMultiplyAcc(MF, MRI, TII, Root, InsInstrs, 2, Opc, RC);
    break;
  case AArch64MachineCombinerPattern::MULADDv4i16_OP1:
    Opc = AArch64::MLAv4i16;
    RC = &AArch64::FPR64RegClass;
    MUL = genFusedMultiplyAcc(MF, MRI, TII, Root, InsInstrs, 1, Opc, RC);
    break;
  case AArch64MachineCombinerPattern::MULADDv4i16_OP2:
    Opc = AArch64::MLAv4i16;
    RC = &AArch64::FPR64RegClass;
    MUL = genFusedMultiplyAcc(MF, MRI, TII, Root, InsInstrs, 2, Opc, RC);
    break;
  case AArch64MachineCombinerPattern::MULADDv8i16_OP1:
    Opc = AArch64::MLAv8i16;
    RC = &AArch64::FPR128RegClass;
    MUL = genFusedMultiplyAcc(MF, MRI, TII, Root, InsInstrs, 1, Opc, RC);
    break;
  case AArch64MachineCombinerPattern::MULADDv8i16_OP2:
    Opc = AArch64::MLAv8i16;
    RC = &AArch64::FPR128RegClass;
    MUL = genFusedMultiplyAcc(MF, MRI, TII, Root, InsInstrs, 2, Opc, RC);
    break;
  case AArch64MachineCombinerPattern::MULADDv2i32_OP1:
    Opc = AArch64::MLAv2i32;
    RC = &AArch64::FPR64RegClass;
    MUL = genFusedMultiplyAcc(MF, MRI, TII, Root, InsInstrs, 1, Opc, RC);
    break;
  case AArch64MachineCombinerPattern::MULADDv2i32_OP2:
    Opc = AArch64::MLAv2i32;
    RC = &AArch64::FPR64RegClass;
    MUL = genFusedMultiplyAcc(MF, MRI, TII, Root, InsInstrs, 2, Opc, RC);
    break;
  case AArch64MachineCombinerPattern::MULADDv4i32_OP1:
    Opc = AArch64::MLAv4i32;
    RC = &AArch64::FPR128RegClass;
    MUL = genFusedMultiplyAcc(MF, MRI, TII, Root, InsInstrs, 1, Opc, RC);
    break;
  case AArch64MachineCombinerPattern::MULADDv4i32_OP2:
    Opc = AArch64::MLAv4i32;
    RC = &AArch64::FPR128RegClass;
    MUL = genFusedMultiplyAcc(MF, MRI, TII, Root, InsInstrs, 2, Opc, RC);
    break;

  case AArch64MachineCombinerPattern::MULSUBv8i8_OP1:
    Opc = AArch64::MLAv8i8;
    RC = &AArch64::FPR64RegClass;
    MUL = genFusedMultiplyAccNeg(MF, MRI, TII, Root, InsInstrs,
                                 InstrIdxForVirtReg, 1, Opc, AArch64::NEGv8i8,
                                 RC);
    break;
  case AArch64MachineCombinerPattern::MULSUBv8i8_OP2:
    Opc = AArch64::MLSv8i8;
    RC = &AArch64::FPR64RegClass;
    MUL = genFusedMultiplyAcc(MF, MRI, TII, Root, InsInstrs, 2, Opc, RC);
    break;
  case AArch64MachineCombinerPattern::MULSUBv16i8_OP1:
    Opc = AArch64::MLAv16i8;
    RC = &AArch64::FPR128RegClass;
    MUL = genFusedMultiplyAccNeg(MF, MRI, TII, Root, InsInstrs,
                                 InstrIdxForVirtReg, 1, Opc, AArch64::NEGv16i8,
                                 RC);
    break;
  case AArch64MachineCombinerPattern::MULSUBv16i8_OP2:
    Opc = AArch64::MLSv16i8;
    RC = &AArch64::FPR128RegClass;
    MUL = genFusedMultiplyAcc(MF, MRI, TII, Root, InsInstrs, 2, Opc, RC);
    break;
  case AArch64MachineCombinerPattern::MULSUBv4i16_OP1:
    Opc = AArch64::MLAv4i16;
    RC = &AArch64::FPR64RegClass;
    MUL = genFusedMultiplyAccNeg(MF, MRI, TII, Root, InsInstrs,
                                 InstrIdxForVirtReg, 1, Opc, AArch64::NEGv4i16,
                                 RC);
    break;
  case AArch64MachineCombinerPattern::MULSUBv4i16_OP2:
    Opc = AArch64::MLSv4i16;
    RC = &AArch64::FPR64RegClass;
    MUL = genFusedMultiplyAcc(MF, MRI, TII, Root, InsInstrs, 2, Opc, RC);
    break;
  case AArch64MachineCombinerPattern::MULSUBv8i16_OP1:
    Opc = AArch64::MLAv8i16;
    RC = &AArch64::FPR128RegClass;
    MUL = genFusedMultiplyAccNeg(MF, MRI, TII, Root, InsInstrs,
                                 InstrIdxForVirtReg, 1, Opc, AArch64::NEGv8i16,
                                 RC);
    break;
  case AArch64MachineCombinerPattern::MULSUBv8i16_OP2:
    Opc = AArch64::MLSv8i16;
    RC = &AArch64::FPR128RegClass;
    MUL = genFusedMultiplyAcc(MF, MRI, TII, Root, InsInstrs, 2, Opc, RC);
    break;
  case AArch64MachineCombinerPattern::MULSUBv2i32_OP1:
    Opc = AArch64::MLAv2i32;
    RC = &AArch64::FPR64RegClass;
    MUL = genFusedMultiplyAccNeg(MF, MRI, TII, Root, InsInstrs,
                                 InstrIdxForVirtReg, 1, Opc, AArch64::NEGv2i32,
                                 RC);
    break;
  case AArch64MachineCombinerPattern::MULSUBv2i32_OP2:
    Opc = AArch64::MLSv2i32;
    RC = &AArch64::FPR64RegClass;
    MUL = genFusedMultiplyAcc(MF, MRI, TII, Root, InsInstrs, 2, Opc, RC);
    break;
  case AArch64MachineCombinerPattern::MULSUBv4i32_OP1:
    Opc = AArch64::MLAv4i32;
    RC = &AArch64::FPR128RegClass;
    MUL = genFusedMultiplyAccNeg(MF, MRI, TII, Root, InsInstrs,
                                 InstrIdxForVirtReg, 1, Opc, AArch64::NEGv4i32,
                                 RC);
    break;
  case AArch64MachineCombinerPattern::MULSUBv4i32_OP2:
    Opc = AArch64::MLSv4i32;
    RC = &AArch64::FPR128RegClass;
    MUL = genFusedMultiplyAcc(MF, MRI, TII, Root, InsInstrs, 2, Opc, RC);
    break;

  case AArch64MachineCombinerPattern::MULADDv4i16_indexed_OP1:
    Opc = AArch64::MLAv4i16_indexed;
    RC = &AArch64::FPR64RegClass;
    MUL = genFusedMultiplyIdx(MF, MRI, TII, Root, InsInstrs, 1, Opc, RC);
    break;
  case AArch64MachineCombinerPattern::MULADDv4i16_indexed_OP2:
    Opc = AArch64::MLAv4i16_indexed;
    RC = &AArch64::FPR64RegClass;
    MUL = genFusedMultiplyIdx(MF, MRI, TII, Root, InsInstrs, 2, Opc, RC);
    break;
  case AArch64MachineCombinerPattern::MULADDv8i16_indexed_OP1:
    Opc = AArch64::MLAv8i16_indexed;
    RC = &AArch64::FPR128RegClass;
    MUL = genFusedMultiplyIdx(MF, MRI, TII, Root, InsInstrs, 1, Opc, RC);
    break;
  case AArch64MachineCombinerPattern::MULADDv8i16_indexed_OP2:
    Opc = AArch64::MLAv8i16_indexed;
    RC = &AArch64::FPR128RegClass;
    MUL = genFusedMultiplyIdx(MF, MRI, TII, Root, InsInstrs, 2, Opc, RC);
    break;
  case AArch64MachineCombinerPattern::MULADDv2i32_indexed_OP1:
    Opc = AArch64::MLAv2i32_indexed;
    RC = &AArch64::FPR64RegClass;
    MUL = genFusedMultiplyIdx(MF, MRI, TII, Root, InsInstrs, 1, Opc, RC);
    break;
  case AArch64MachineCombinerPattern::MULADDv2i32_indexed_OP2:
    Opc = AArch64::MLAv2i32_indexed;
    RC = &AArch64::FPR64RegClass;
    MUL = genFusedMultiplyIdx(MF, MRI, TII, Root, InsInstrs, 2, Opc, RC);
    break;
  case AArch64MachineCombinerPattern::MULADDv4i32_indexed_OP1:
    Opc = AArch64::MLAv4i32_indexed;
    RC = &AArch64::FPR128RegClass;
    MUL = genFusedMultiplyIdx(MF, MRI, TII, Root, InsInstrs, 1, Opc, RC);
    break;
  case AArch64MachineCombinerPattern::MULADDv4i32_indexed_OP2:
    Opc = AArch64::MLAv4i32_indexed;
    RC = &AArch64::FPR128RegClass;
    MUL = genFusedMultiplyIdx(MF, MRI, TII, Root, InsInstrs, 2, Opc, RC);
    break;

  case AArch64MachineCombinerPattern::MULSUBv4i16_indexed_OP1:
    Opc = AArch64::MLAv4i16_indexed;
    RC = &AArch64::FPR64RegClass;
    MUL = genFusedMultiplyIdxNeg(MF, MRI, TII, Root, InsInstrs,
                                 InstrIdxForVirtReg, 1, Opc, AArch64::NEGv4i16,
                                 RC);
    break;
  case AArch64MachineCombinerPattern::MULSUBv4i16_indexed_OP2:
    Opc = AArch64::MLSv4i16_indexed;
    RC = &AArch64::FPR64RegClass;
    MUL = genFusedMultiplyIdx(MF, MRI, TII, Root, InsInstrs, 2, Opc, RC);
    break;
  case AArch64MachineCombinerPattern::MULSUBv8i16_indexed_OP1:
    Opc = AArch64::MLAv8i16_indexed;
    RC = &AArch64::FPR128RegClass;
    MUL = genFusedMultiplyIdxNeg(MF, MRI, TII, Root, InsInstrs,
                                 InstrIdxForVirtReg, 1, Opc, AArch64::NEGv8i16,
                                 RC);
    break;
  case AArch64MachineCombinerPattern::MULSUBv8i16_indexed_OP2:
    Opc = AArch64::MLSv8i16_indexed;
    RC = &AArch64::FPR128RegClass;
    MUL = genFusedMultiplyIdx(MF, MRI, TII, Root, InsInstrs, 2, Opc, RC);
    break;
  case AArch64MachineCombinerPattern::MULSUBv2i32_indexed_OP1:
    Opc = AArch64::MLAv2i32_indexed;
    RC = &AArch64::FPR64RegClass;
    MUL = genFusedMultiplyIdxNeg(MF, MRI, TII, Root, InsInstrs,
                                 InstrIdxForVirtReg, 1, Opc, AArch64::NEGv2i32,
                                 RC);
    break;
  case AArch64MachineCombinerPattern::MULSUBv2i32_indexed_OP2:
    Opc = AArch64::MLSv2i32_indexed;
    RC = &AArch64::FPR64RegClass;
    MUL = genFusedMultiplyIdx(MF, MRI, TII, Root, InsInstrs, 2, Opc, RC);
    break;
  case AArch64MachineCombinerPattern::MULSUBv4i32_indexed_OP1:
    Opc = AArch64::MLAv4i32_indexed;
    RC = &AArch64::FPR128RegClass;
    MUL = genFusedMultiplyIdxNeg(MF, MRI, TII, Root, InsInstrs,
                                 InstrIdxForVirtReg, 1, Opc, AArch64::NEGv4i32,
                                 RC);
    break;
  case AArch64MachineCombinerPattern::MULSUBv4i32_indexed_OP2:
    Opc = AArch64::MLSv4i32_indexed;
    RC = &AArch64::FPR128RegClass;
    MUL = genFusedMultiplyIdx(MF, MRI, TII, Root, InsInstrs, 2, Opc, RC);
    break;

  // Floating Point Support
  case AArch64MachineCombinerPattern::FMULADDH_OP1:
    Opc = AArch64::FMADDHrrr;
    RC = &AArch64::FPR16RegClass;
    MUL = genFusedMultiply(MF, MRI, TII, Root, InsInstrs, 1, Opc, RC);
    break;
  case AArch64MachineCombinerPattern::FMULADDS_OP1:
    Opc = AArch64::FMADDSrrr;
    RC = &AArch64::FPR32RegClass;
    MUL = genFusedMultiply(MF, MRI, TII, Root, InsInstrs, 1, Opc, RC);
    break;
  case AArch64MachineCombinerPattern::FMULADDD_OP1:
    Opc = AArch64::FMADDDrrr;
    RC = &AArch64::FPR64RegClass;
    MUL = genFusedMultiply(MF, MRI, TII, Root, InsInstrs, 1, Opc, RC);
    break;

  case AArch64MachineCombinerPattern::FMULADDH_OP2:
    Opc = AArch64::FMADDHrrr;
    RC = &AArch64::FPR16RegClass;
    MUL = genFusedMultiply(MF, MRI, TII, Root, InsInstrs, 2, Opc, RC);
    break;
  case AArch64MachineCombinerPattern::FMULADDS_OP2:
    Opc = AArch64::FMADDSrrr;
    RC = &AArch64::FPR32RegClass;
    MUL = genFusedMultiply(MF, MRI, TII, Root, InsInstrs, 2, Opc, RC);
    break;
  case AArch64MachineCombinerPattern::FMULADDD_OP2:
    Opc = AArch64::FMADDDrrr;
    RC = &AArch64::FPR64RegClass;
    MUL = genFusedMultiply(MF, MRI, TII, Root, InsInstrs, 2, Opc, RC);
    break;

  case AArch64MachineCombinerPattern::FMLAv1i32_indexed_OP1:
    Opc = AArch64::FMLAv1i32_indexed;
    RC = &AArch64::FPR32RegClass;
    MUL = genFusedMultiply(MF, MRI, TII, Root, InsInstrs, 1, Opc, RC,
                           FMAInstKind::Indexed);
    break;
  case AArch64MachineCombinerPattern::FMLAv1i32_indexed_OP2:
    Opc = AArch64::FMLAv1i32_indexed;
    RC = &AArch64::FPR32RegClass;
    MUL = genFusedMultiply(MF, MRI, TII, Root, InsInstrs, 2, Opc, RC,
                           FMAInstKind::Indexed);
    break;

  case AArch64MachineCombinerPattern::FMLAv1i64_indexed_OP1:
    Opc = AArch64::FMLAv1i64_indexed;
    RC = &AArch64::FPR64RegClass;
    MUL = genFusedMultiply(MF, MRI, TII, Root, InsInstrs, 1, Opc, RC,
                           FMAInstKind::Indexed);
    break;
  case AArch64MachineCombinerPattern::FMLAv1i64_indexed_OP2:
    Opc = AArch64::FMLAv1i64_indexed;
    RC = &AArch64::FPR64RegClass;
    MUL = genFusedMultiply(MF, MRI, TII, Root, InsInstrs, 2, Opc, RC,
                           FMAInstKind::Indexed);
    break;

  case AArch64MachineCombinerPattern::FMLAv4i16_indexed_OP1:
    RC = &AArch64::FPR64RegClass;
    Opc = AArch64::FMLAv4i16_indexed;
    MUL = genFusedMultiply(MF, MRI, TII, Root, InsInstrs, 1, Opc, RC,
                           FMAInstKind::Indexed);
    break;
  case AArch64MachineCombinerPattern::FMLAv4f16_OP1:
    RC = &AArch64::FPR64RegClass;
    Opc = AArch64::FMLAv4f16;
    MUL = genFusedMultiply(MF, MRI, TII, Root, InsInstrs, 1, Opc, RC,
                           FMAInstKind::Accumulator);
    break;
  case AArch64MachineCombinerPattern::FMLAv4i16_indexed_OP2:
    RC = &AArch64::FPR64RegClass;
    Opc = AArch64::FMLAv4i16_indexed;
    MUL = genFusedMultiply(MF, MRI, TII, Root, InsInstrs, 2, Opc, RC,
                           FMAInstKind::Indexed);
    break;
  case AArch64MachineCombinerPattern::FMLAv4f16_OP2:
    RC = &AArch64::FPR64RegClass;
    Opc = AArch64::FMLAv4f16;
    MUL = genFusedMultiply(MF, MRI, TII, Root, InsInstrs, 2, Opc, RC,
                           FMAInstKind::Accumulator);
    break;

  case AArch64MachineCombinerPattern::FMLAv2i32_indexed_OP1:
  case AArch64MachineCombinerPattern::FMLAv2f32_OP1:
    RC = &AArch64::FPR64RegClass;
    if (Pattern == AArch64MachineCombinerPattern::FMLAv2i32_indexed_OP1) {
      Opc = AArch64::FMLAv2i32_indexed;
      MUL = genFusedMultiply(MF, MRI, TII, Root, InsInstrs, 1, Opc, RC,
                             FMAInstKind::Indexed);
    } else {
      Opc = AArch64::FMLAv2f32;
      MUL = genFusedMultiply(MF, MRI, TII, Root, InsInstrs, 1, Opc, RC,
                             FMAInstKind::Accumulator);
    }
    break;
  case AArch64MachineCombinerPattern::FMLAv2i32_indexed_OP2:
  case AArch64MachineCombinerPattern::FMLAv2f32_OP2:
    RC = &AArch64::FPR64RegClass;
    if (Pattern == AArch64MachineCombinerPattern::FMLAv2i32_indexed_OP2) {
      Opc = AArch64::FMLAv2i32_indexed;
      MUL = genFusedMultiply(MF, MRI, TII, Root, InsInstrs, 2, Opc, RC,
                             FMAInstKind::Indexed);
    } else {
      Opc = AArch64::FMLAv2f32;
      MUL = genFusedMultiply(MF, MRI, TII, Root, InsInstrs, 2, Opc, RC,
                             FMAInstKind::Accumulator);
    }
    break;

  case AArch64MachineCombinerPattern::FMLAv8i16_indexed_OP1:
    RC = &AArch64::FPR128RegClass;
    Opc = AArch64::FMLAv8i16_indexed;
    MUL = genFusedMultiply(MF, MRI, TII, Root, InsInstrs, 1, Opc, RC,
                           FMAInstKind::Indexed);
    break;
  case AArch64MachineCombinerPattern::FMLAv8f16_OP1:
    RC = &AArch64::FPR128RegClass;
    Opc = AArch64::FMLAv8f16;
    MUL = genFusedMultiply(MF, MRI, TII, Root, InsInstrs, 1, Opc, RC,
                           FMAInstKind::Accumulator);
    break;
  case AArch64MachineCombinerPattern::FMLAv8i16_indexed_OP2:
    RC = &AArch64::FPR128RegClass;
    Opc = AArch64::FMLAv8i16_indexed;
    MUL = genFusedMultiply(MF, MRI, TII, Root, InsInstrs, 2, Opc, RC,
                           FMAInstKind::Indexed);
    break;
  case AArch64MachineCombinerPattern::FMLAv8f16_OP2:
    RC = &AArch64::FPR128RegClass;
    Opc = AArch64::FMLAv8f16;
    MUL = genFusedMultiply(MF, MRI, TII, Root, InsInstrs, 2, Opc, RC,
                           FMAInstKind::Accumulator);
    break;

  case AArch64MachineCombinerPattern::FMLAv2i64_indexed_OP1:
  case AArch64MachineCombinerPattern::FMLAv2f64_OP1:
    RC = &AArch64::FPR128RegClass;
    if (Pattern == AArch64MachineCombinerPattern::FMLAv2i64_indexed_OP1) {
      Opc = AArch64::FMLAv2i64_indexed;
      MUL = genFusedMultiply(MF, MRI, TII, Root, InsInstrs, 1, Opc, RC,
                             FMAInstKind::Indexed);
    } else {
      Opc = AArch64::FMLAv2f64;
      MUL = genFusedMultiply(MF, MRI, TII, Root, InsInstrs, 1, Opc, RC,
                             FMAInstKind::Accumulator);
    }
    break;
  case AArch64MachineCombinerPattern::FMLAv2i64_indexed_OP2:
  case AArch64MachineCombinerPattern::FMLAv2f64_OP2:
    RC = &AArch64::FPR128RegClass;
    if (Pattern == AArch64MachineCombinerPattern::FMLAv2i64_indexed_OP2) {
      Opc = AArch64::FMLAv2i64_indexed;
      MUL = genFusedMultiply(MF, MRI, TII, Root, InsInstrs, 2, Opc, RC,
                             FMAInstKind::Indexed);
    } else {
      Opc = AArch64::FMLAv2f64;
      MUL = genFusedMultiply(MF, MRI, TII, Root, InsInstrs, 2, Opc, RC,
                             FMAInstKind::Accumulator);
    }
    break;

  case AArch64MachineCombinerPattern::FMLAv4i32_indexed_OP1:
  case AArch64MachineCombinerPattern::FMLAv4f32_OP1:
    RC = &AArch64::FPR128RegClass;
    if (Pattern == AArch64MachineCombinerPattern::FMLAv4i32_indexed_OP1) {
      Opc = AArch64::FMLAv4i32_indexed;
      MUL = genFusedMultiply(MF, MRI, TII, Root, InsInstrs, 1, Opc, RC,
                             FMAInstKind::Indexed);
    } else {
      Opc = AArch64::FMLAv4f32;
      MUL = genFusedMultiply(MF, MRI, TII, Root, InsInstrs, 1, Opc, RC,
                             FMAInstKind::Accumulator);
    }
    break;

  case AArch64MachineCombinerPattern::FMLAv4i32_indexed_OP2:
  case AArch64MachineCombinerPattern::FMLAv4f32_OP2:
    RC = &AArch64::FPR128RegClass;
    if (Pattern == AArch64MachineCombinerPattern::FMLAv4i32_indexed_OP2) {
      Opc = AArch64::FMLAv4i32_indexed;
      MUL = genFusedMultiply(MF, MRI, TII, Root, InsInstrs, 2, Opc, RC,
                             FMAInstKind::Indexed);
    } else {
      Opc = AArch64::FMLAv4f32;
      MUL = genFusedMultiply(MF, MRI, TII, Root, InsInstrs, 2, Opc, RC,
                             FMAInstKind::Accumulator);
    }
    break;

  case AArch64MachineCombinerPattern::FMULSUBH_OP1:
    Opc = AArch64::FNMSUBHrrr;
    RC = &AArch64::FPR16RegClass;
    MUL = genFusedMultiply(MF, MRI, TII, Root, InsInstrs, 1, Opc, RC);
    break;
  case AArch64MachineCombinerPattern::FMULSUBS_OP1:
    Opc = AArch64::FNMSUBSrrr;
    RC = &AArch64::FPR32RegClass;
    MUL = genFusedMultiply(MF, MRI, TII, Root, InsInstrs, 1, Opc, RC);
    break;
  case AArch64MachineCombinerPattern::FMULSUBD_OP1:
    Opc = AArch64::FNMSUBDrrr;
    RC = &AArch64::FPR64RegClass;
    MUL = genFusedMultiply(MF, MRI, TII, Root, InsInstrs, 1, Opc, RC);
    break;

  case AArch64MachineCombinerPattern::FNMULSUBH_OP1:
    Opc = AArch64::FNMADDHrrr;
    RC = &AArch64::FPR16RegClass;
    MUL = genFusedMultiply(MF, MRI, TII, Root, InsInstrs, 1, Opc, RC);
    break;
  case AArch64MachineCombinerPattern::FNMULSUBS_OP1:
    Opc = AArch64::FNMADDSrrr;
    RC = &AArch64::FPR32RegClass;
    MUL = genFusedMultiply(MF, MRI, TII, Root, InsInstrs, 1, Opc, RC);
    break;
  case AArch64MachineCombinerPattern::FNMULSUBD_OP1:
    Opc = AArch64::FNMADDDrrr;
    RC = &AArch64::FPR64RegClass;
    MUL = genFusedMultiply(MF, MRI, TII, Root, InsInstrs, 1, Opc, RC);
    break;

  case AArch64MachineCombinerPattern::FMULSUBH_OP2:
    Opc = AArch64::FMSUBHrrr;
    RC = &AArch64::FPR16RegClass;
    MUL = genFusedMultiply(MF, MRI, TII, Root, InsInstrs, 2, Opc, RC);
    break;
  case AArch64MachineCombinerPattern::FMULSUBS_OP2:
    Opc = AArch64::FMSUBSrrr;
    RC = &AArch64::FPR32RegClass;
    MUL = genFusedMultiply(MF, MRI, TII, Root, InsInstrs, 2, Opc, RC);
    break;
  case AArch64MachineCombinerPattern::FMULSUBD_OP2:
    Opc = AArch64::FMSUBDrrr;
    RC = &AArch64::FPR64RegClass;
    MUL = genFusedMultiply(MF, MRI, TII, Root, InsInstrs, 2, Opc, RC);
    break;

  case AArch64MachineCombinerPattern::FMLSv1i32_indexed_OP2:
    Opc = AArch64::FMLSv1i32_indexed;
    RC = &AArch64::FPR32RegClass;
    MUL = genFusedMultiply(MF, MRI, TII, Root, InsInstrs, 2, Opc, RC,
                           FMAInstKind::Indexed);
    break;

  case AArch64MachineCombinerPattern::FMLSv1i64_indexed_OP2:
    Opc = AArch64::FMLSv1i64_indexed;
    RC = &AArch64::FPR64RegClass;
    MUL = genFusedMultiply(MF, MRI, TII, Root, InsInstrs, 2, Opc, RC,
                           FMAInstKind::Indexed);
    break;

  case AArch64MachineCombinerPattern::FMLSv4f16_OP1:
  case AArch64MachineCombinerPattern::FMLSv4i16_indexed_OP1: {
    RC = &AArch64::FPR64RegClass;
    Register NewVR = MRI.createVirtualRegister(RC);
    MachineInstrBuilder MIB1 =
        BuildMI(MF, MIMetadata(Root), TII->get(AArch64::FNEGv4f16), NewVR)
            .add(Root.getOperand(2));
    InsInstrs.push_back(MIB1);
    InstrIdxForVirtReg.insert(std::make_pair(NewVR, 0));
    if (Pattern == AArch64MachineCombinerPattern::FMLSv4f16_OP1) {
      Opc = AArch64::FMLAv4f16;
      MUL = genFusedMultiply(MF, MRI, TII, Root, InsInstrs, 1, Opc, RC,
                             FMAInstKind::Accumulator, &NewVR);
    } else {
      Opc = AArch64::FMLAv4i16_indexed;
      MUL = genFusedMultiply(MF, MRI, TII, Root, InsInstrs, 1, Opc, RC,
                             FMAInstKind::Indexed, &NewVR);
    }
    break;
  }
  case AArch64MachineCombinerPattern::FMLSv4f16_OP2:
    RC = &AArch64::FPR64RegClass;
    Opc = AArch64::FMLSv4f16;
    MUL = genFusedMultiply(MF, MRI, TII, Root, InsInstrs, 2, Opc, RC,
                           FMAInstKind::Accumulator);
    break;
  case AArch64MachineCombinerPattern::FMLSv4i16_indexed_OP2:
    RC = &AArch64::FPR64RegClass;
    Opc = AArch64::FMLSv4i16_indexed;
    MUL = genFusedMultiply(MF, MRI, TII, Root, InsInstrs, 2, Opc, RC,
                           FMAInstKind::Indexed);
    break;

  case AArch64MachineCombinerPattern::FMLSv2f32_OP2:
  case AArch64MachineCombinerPattern::FMLSv2i32_indexed_OP2:
    RC = &AArch64::FPR64RegClass;
    if (Pattern == AArch64MachineCombinerPattern::FMLSv2i32_indexed_OP2) {
      Opc = AArch64::FMLSv2i32_indexed;
      MUL = genFusedMultiply(MF, MRI, TII, Root, InsInstrs, 2, Opc, RC,
                             FMAInstKind::Indexed);
    } else {
      Opc = AArch64::FMLSv2f32;
      MUL = genFusedMultiply(MF, MRI, TII, Root, InsInstrs, 2, Opc, RC,
                             FMAInstKind::Accumulator);
    }
    break;

  case AArch64MachineCombinerPattern::FMLSv8f16_OP1:
  case AArch64MachineCombinerPattern::FMLSv8i16_indexed_OP1: {
    RC = &AArch64::FPR128RegClass;
    Register NewVR = MRI.createVirtualRegister(RC);
    MachineInstrBuilder MIB1 =
        BuildMI(MF, MIMetadata(Root), TII->get(AArch64::FNEGv8f16), NewVR)
            .add(Root.getOperand(2));
    InsInstrs.push_back(MIB1);
    InstrIdxForVirtReg.insert(std::make_pair(NewVR, 0));
    if (Pattern == AArch64MachineCombinerPattern::FMLSv8f16_OP1) {
      Opc = AArch64::FMLAv8f16;
      MUL = genFusedMultiply(MF, MRI, TII, Root, InsInstrs, 1, Opc, RC,
                             FMAInstKind::Accumulator, &NewVR);
    } else {
      Opc = AArch64::FMLAv8i16_indexed;
      MUL = genFusedMultiply(MF, MRI, TII, Root, InsInstrs, 1, Opc, RC,
                             FMAInstKind::Indexed, &NewVR);
    }
    break;
  }
  case AArch64MachineCombinerPattern::FMLSv8f16_OP2:
    RC = &AArch64::FPR128RegClass;
    Opc = AArch64::FMLSv8f16;
    MUL = genFusedMultiply(MF, MRI, TII, Root, InsInstrs, 2, Opc, RC,
                           FMAInstKind::Accumulator);
    break;
  case AArch64MachineCombinerPattern::FMLSv8i16_indexed_OP2:
    RC = &AArch64::FPR128RegClass;
    Opc = AArch64::FMLSv8i16_indexed;
    MUL = genFusedMultiply(MF, MRI, TII, Root, InsInstrs, 2, Opc, RC,
                           FMAInstKind::Indexed);
    break;

  case AArch64MachineCombinerPattern::FMLSv2f64_OP2:
  case AArch64MachineCombinerPattern::FMLSv2i64_indexed_OP2:
    RC = &AArch64::FPR128RegClass;
    if (Pattern == AArch64MachineCombinerPattern::FMLSv2i64_indexed_OP2) {
      Opc = AArch64::FMLSv2i64_indexed;
      MUL = genFusedMultiply(MF, MRI, TII, Root, InsInstrs, 2, Opc, RC,
                             FMAInstKind::Indexed);
    } else {
      Opc = AArch64::FMLSv2f64;
      MUL = genFusedMultiply(MF, MRI, TII, Root, InsInstrs, 2, Opc, RC,
                             FMAInstKind::Accumulator);
    }
    break;

  case AArch64MachineCombinerPattern::FMLSv4f32_OP2:
  case AArch64MachineCombinerPattern::FMLSv4i32_indexed_OP2:
    RC = &AArch64::FPR128RegClass;
    if (Pattern == AArch64MachineCombinerPattern::FMLSv4i32_indexed_OP2) {
      Opc = AArch64::FMLSv4i32_indexed;
      MUL = genFusedMultiply(MF, MRI, TII, Root, InsInstrs, 2, Opc, RC,
                             FMAInstKind::Indexed);
    } else {
      Opc = AArch64::FMLSv4f32;
      MUL = genFusedMultiply(MF, MRI, TII, Root, InsInstrs, 2, Opc, RC,
                             FMAInstKind::Accumulator);
    }
    break;
  case AArch64MachineCombinerPattern::FMLSv2f32_OP1:
  case AArch64MachineCombinerPattern::FMLSv2i32_indexed_OP1: {
    RC = &AArch64::FPR64RegClass;
    Register NewVR = MRI.createVirtualRegister(RC);
    MachineInstrBuilder MIB1 =
        BuildMI(MF, MIMetadata(Root), TII->get(AArch64::FNEGv2f32), NewVR)
            .add(Root.getOperand(2));
    InsInstrs.push_back(MIB1);
    InstrIdxForVirtReg.insert(std::make_pair(NewVR, 0));
    if (Pattern == AArch64MachineCombinerPattern::FMLSv2i32_indexed_OP1) {
      Opc = AArch64::FMLAv2i32_indexed;
      MUL = genFusedMultiply(MF, MRI, TII, Root, InsInstrs, 1, Opc, RC,
                             FMAInstKind::Indexed, &NewVR);
    } else {
      Opc = AArch64::FMLAv2f32;
      MUL = genFusedMultiply(MF, MRI, TII, Root, InsInstrs, 1, Opc, RC,
                             FMAInstKind::Accumulator, &NewVR);
    }
    break;
  }
  case AArch64MachineCombinerPattern::FMLSv4f32_OP1:
  case AArch64MachineCombinerPattern::FMLSv4i32_indexed_OP1: {
    RC = &AArch64::FPR128RegClass;
    Register NewVR = MRI.createVirtualRegister(RC);
    MachineInstrBuilder MIB1 =
        BuildMI(MF, MIMetadata(Root), TII->get(AArch64::FNEGv4f32), NewVR)
            .add(Root.getOperand(2));
    InsInstrs.push_back(MIB1);
    InstrIdxForVirtReg.insert(std::make_pair(NewVR, 0));
    if (Pattern == AArch64MachineCombinerPattern::FMLSv4i32_indexed_OP1) {
      Opc = AArch64::FMLAv4i32_indexed;
      MUL = genFusedMultiply(MF, MRI, TII, Root, InsInstrs, 1, Opc, RC,
                             FMAInstKind::Indexed, &NewVR);
    } else {
      Opc = AArch64::FMLAv4f32;
      MUL = genFusedMultiply(MF, MRI, TII, Root, InsInstrs, 1, Opc, RC,
                             FMAInstKind::Accumulator, &NewVR);
    }
    break;
  }
  case AArch64MachineCombinerPattern::FMLSv2f64_OP1:
  case AArch64MachineCombinerPattern::FMLSv2i64_indexed_OP1: {
    RC = &AArch64::FPR128RegClass;
    Register NewVR = MRI.createVirtualRegister(RC);
    MachineInstrBuilder MIB1 =
        BuildMI(MF, MIMetadata(Root), TII->get(AArch64::FNEGv2f64), NewVR)
            .add(Root.getOperand(2));
    InsInstrs.push_back(MIB1);
    InstrIdxForVirtReg.insert(std::make_pair(NewVR, 0));
    if (Pattern == AArch64MachineCombinerPattern::FMLSv2i64_indexed_OP1) {
      Opc = AArch64::FMLAv2i64_indexed;
      MUL = genFusedMultiply(MF, MRI, TII, Root, InsInstrs, 1, Opc, RC,
                             FMAInstKind::Indexed, &NewVR);
    } else {
      Opc = AArch64::FMLAv2f64;
      MUL = genFusedMultiply(MF, MRI, TII, Root, InsInstrs, 1, Opc, RC,
                             FMAInstKind::Accumulator, &NewVR);
    }
    break;
  }
  case AArch64MachineCombinerPattern::FMULv2i32_indexed_OP1:
  case AArch64MachineCombinerPattern::FMULv2i32_indexed_OP2: {
    unsigned IdxDupOp =
        (Pattern == AArch64MachineCombinerPattern::FMULv2i32_indexed_OP1) ? 1
                                                                          : 2;
    genIndexedMultiply(Root, InsInstrs, IdxDupOp, AArch64::FMULv2i32_indexed,
                       &AArch64::FPR128RegClass, MRI);
    break;
  }
  case AArch64MachineCombinerPattern::FMULv2i64_indexed_OP1:
  case AArch64MachineCombinerPattern::FMULv2i64_indexed_OP2: {
    unsigned IdxDupOp =
        (Pattern == AArch64MachineCombinerPattern::FMULv2i64_indexed_OP1) ? 1
                                                                          : 2;
    genIndexedMultiply(Root, InsInstrs, IdxDupOp, AArch64::FMULv2i64_indexed,
                       &AArch64::FPR128RegClass, MRI);
    break;
  }
  case AArch64MachineCombinerPattern::FMULv4i16_indexed_OP1:
  case AArch64MachineCombinerPattern::FMULv4i16_indexed_OP2: {
    unsigned IdxDupOp =
        (Pattern == AArch64MachineCombinerPattern::FMULv4i16_indexed_OP1) ? 1
                                                                          : 2;
    genIndexedMultiply(Root, InsInstrs, IdxDupOp, AArch64::FMULv4i16_indexed,
                       &AArch64::FPR128_loRegClass, MRI);
    break;
  }
  case AArch64MachineCombinerPattern::FMULv4i32_indexed_OP1:
  case AArch64MachineCombinerPattern::FMULv4i32_indexed_OP2: {
    unsigned IdxDupOp =
        (Pattern == AArch64MachineCombinerPattern::FMULv4i32_indexed_OP1) ? 1
                                                                          : 2;
    genIndexedMultiply(Root, InsInstrs, IdxDupOp, AArch64::FMULv4i32_indexed,
                       &AArch64::FPR128RegClass, MRI);
    break;
  }
  case AArch64MachineCombinerPattern::FMULv8i16_indexed_OP1:
  case AArch64MachineCombinerPattern::FMULv8i16_indexed_OP2: {
    unsigned IdxDupOp =
        (Pattern == AArch64MachineCombinerPattern::FMULv8i16_indexed_OP1) ? 1
                                                                          : 2;
    genIndexedMultiply(Root, InsInstrs, IdxDupOp, AArch64::FMULv8i16_indexed,
                       &AArch64::FPR128_loRegClass, MRI);
    break;
  }
  case AArch64MachineCombinerPattern::FNMADD: {
    MUL = genFNegatedMAD(MF, MRI, TII, Root, InsInstrs);
    break;
  }
  case AArch64MachineCombinerPattern::GATHER_LANE_i32: {
    generateGatherLanePattern(Root, InsInstrs, DelInstrs, InstrIdxForVirtReg,
                              Pattern, 4);
    break;
  }
  case AArch64MachineCombinerPattern::GATHER_LANE_i16: {
    generateGatherLanePattern(Root, InsInstrs, DelInstrs, InstrIdxForVirtReg,
                              Pattern, 8);
    break;
  }
  case AArch64MachineCombinerPattern::GATHER_LANE_i8: {
    generateGatherLanePattern(Root, InsInstrs, DelInstrs, InstrIdxForVirtReg,
                              Pattern, 16);
    break;
  }

  } // end switch (Pattern)
  // Record MUL and ADD/SUB for deletion
  if (MUL)
    DelInstrs.push_back(MUL);
  DelInstrs.push_back(&Root);

  // Set the flags on the inserted instructions to be the merged flags of the
  // instructions that we have combined.
  uint32_t Flags = Root.getFlags();
  if (MUL)
    Flags = Root.mergeFlagsWith(*MUL);
  for (auto *MI : InsInstrs)
    MI->setFlags(Flags);
}

/// Replace csincr-branch sequence by simple conditional branch
///
/// Examples:
/// 1. \code
///   csinc  w9, wzr, wzr, <condition code>
///   tbnz   w9, #0, 0x44
///    \endcode
/// to
///    \code
///   b.<inverted condition code>
///    \endcode
///
/// 2. \code
///   csinc w9, wzr, wzr, <condition code>
///   tbz   w9, #0, 0x44
///    \endcode
/// to
///    \code
///   b.<condition code>
///    \endcode
///
/// Replace compare and branch sequence by TBZ/TBNZ instruction when the
/// compare's constant operand is power of 2.
///
/// Examples:
///    \code
///   and  w8, w8, #0x400
///   cbnz w8, L1
///    \endcode
/// to
///    \code
///   tbnz w8, #10, L1
///    \endcode
///
/// \param  MI Conditional Branch
/// \return True when the simple conditional branch is generated
///
bool AArch64InstrInfo::optimizeCondBranch(MachineInstr &MI) const {
  bool IsNegativeBranch = false;
  bool IsTestAndBranch = false;
  unsigned TargetBBInMI = 0;
  switch (MI.getOpcode()) {
  default:
    llvm_unreachable("Unknown branch instruction?");
  case AArch64::Bcc:
  case AArch64::CBWPri:
  case AArch64::CBXPri:
  case AArch64::CBWPrr:
  case AArch64::CBXPrr:
    return false;
  case AArch64::CBZW:
  case AArch64::CBZX:
    TargetBBInMI = 1;
    break;
  case AArch64::CBNZW:
  case AArch64::CBNZX:
    TargetBBInMI = 1;
    IsNegativeBranch = true;
    break;
  case AArch64::TBZW:
  case AArch64::TBZX:
    TargetBBInMI = 2;
    IsTestAndBranch = true;
    break;
  case AArch64::TBNZW:
  case AArch64::TBNZX:
    TargetBBInMI = 2;
    IsNegativeBranch = true;
    IsTestAndBranch = true;
    break;
  }
  // So we increment a zero register and test for bits other
  // than bit 0? Conservatively bail out in case the verifier
  // missed this case.
  if (IsTestAndBranch && MI.getOperand(1).getImm())
    return false;

  // Find Definition.
  assert(MI.getParent() && "Incomplete machine instruction\n");
  MachineBasicBlock *MBB = MI.getParent();
  MachineFunction *MF = MBB->getParent();
  MachineRegisterInfo *MRI = &MF->getRegInfo();
  Register VReg = MI.getOperand(0).getReg();
  if (!VReg.isVirtual())
    return false;

  MachineInstr *DefMI = MRI->getVRegDef(VReg);

  // Look through COPY instructions to find definition.
  while (DefMI->isCopy()) {
    Register CopyVReg = DefMI->getOperand(1).getReg();
    if (!MRI->hasOneNonDBGUse(CopyVReg))
      return false;
    if (!MRI->hasOneDef(CopyVReg))
      return false;
    DefMI = MRI->getVRegDef(CopyVReg);
  }

  switch (DefMI->getOpcode()) {
  default:
    return false;
  // Fold AND into a TBZ/TBNZ if constant operand is power of 2.
  case AArch64::ANDWri:
  case AArch64::ANDXri: {
    if (IsTestAndBranch)
      return false;
    if (DefMI->getParent() != MBB)
      return false;
    if (!MRI->hasOneNonDBGUse(VReg))
      return false;

    bool Is32Bit = (DefMI->getOpcode() == AArch64::ANDWri);
    uint64_t Mask = AArch64_AM::decodeLogicalImmediate(
        DefMI->getOperand(2).getImm(), Is32Bit ? 32 : 64);
    if (!isPowerOf2_64(Mask))
      return false;

    MachineOperand &MO = DefMI->getOperand(1);
    Register NewReg = MO.getReg();
    if (!NewReg.isVirtual())
      return false;

    assert(!MRI->def_empty(NewReg) && "Register must be defined.");

    MachineBasicBlock &RefToMBB = *MBB;
    MachineBasicBlock *TBB = MI.getOperand(1).getMBB();
    DebugLoc DL = MI.getDebugLoc();
    unsigned Imm = Log2_64(Mask);
    unsigned Opc = (Imm < 32)
                       ? (IsNegativeBranch ? AArch64::TBNZW : AArch64::TBZW)
                       : (IsNegativeBranch ? AArch64::TBNZX : AArch64::TBZX);
    MachineInstr *NewMI = BuildMI(RefToMBB, MI, DL, get(Opc))
                              .addReg(NewReg)
                              .addImm(Imm)
                              .addMBB(TBB);
    // Register lives on to the CBZ now.
    MO.setIsKill(false);

    // For immediate smaller than 32, we need to use the 32-bit
    // variant (W) in all cases. Indeed the 64-bit variant does not
    // allow to encode them.
    // Therefore, if the input register is 64-bit, we need to take the
    // 32-bit sub-part.
    if (!Is32Bit && Imm < 32)
      NewMI->getOperand(0).setSubReg(AArch64::sub_32);
    MI.eraseFromParent();
    return true;
  }
  // Look for CSINC
  case AArch64::CSINCWr:
  case AArch64::CSINCXr: {
    if (!(DefMI->getOperand(1).getReg() == AArch64::WZR &&
          DefMI->getOperand(2).getReg() == AArch64::WZR) &&
        !(DefMI->getOperand(1).getReg() == AArch64::XZR &&
          DefMI->getOperand(2).getReg() == AArch64::XZR))
      return false;

    if (DefMI->findRegisterDefOperandIdx(AArch64::NZCV, /*TRI=*/nullptr,
                                         true) != -1)
      return false;

    AArch64CC::CondCode CC = (AArch64CC::CondCode)DefMI->getOperand(3).getImm();
    // Convert only when the condition code is not modified between
    // the CSINC and the branch. The CC may be used by other
    // instructions in between.
    if (areCFlagsAccessedBetweenInstrs(DefMI, MI, &getRegisterInfo(), AK_Write))
      return false;
    MachineBasicBlock &RefToMBB = *MBB;
    MachineBasicBlock *TBB = MI.getOperand(TargetBBInMI).getMBB();
    DebugLoc DL = MI.getDebugLoc();
    if (IsNegativeBranch)
      CC = AArch64CC::getInvertedCondCode(CC);
    BuildMI(RefToMBB, MI, DL, get(AArch64::Bcc)).addImm(CC).addMBB(TBB);
    MI.eraseFromParent();
    return true;
  }
  }
}

std::pair<unsigned, unsigned>
AArch64InstrInfo::decomposeMachineOperandsTargetFlags(unsigned TF) const {
  const unsigned Mask = AArch64II::MO_FRAGMENT;
  return std::make_pair(TF & Mask, TF & ~Mask);
}

ArrayRef<std::pair<unsigned, const char *>>
AArch64InstrInfo::getSerializableDirectMachineOperandTargetFlags() const {
  using namespace AArch64II;

  static const std::pair<unsigned, const char *> TargetFlags[] = {
      {MO_PAGE, "aarch64-page"}, {MO_PAGEOFF, "aarch64-pageoff"},
      {MO_G3, "aarch64-g3"},     {MO_G2, "aarch64-g2"},
      {MO_G1, "aarch64-g1"},     {MO_G0, "aarch64-g0"},
      {MO_HI12, "aarch64-hi12"}};
  return ArrayRef(TargetFlags);
}

ArrayRef<std::pair<unsigned, const char *>>
AArch64InstrInfo::getSerializableBitmaskMachineOperandTargetFlags() const {
  using namespace AArch64II;

  static const std::pair<unsigned, const char *> TargetFlags[] = {
      {MO_COFFSTUB, "aarch64-coffstub"},
      {MO_GOT, "aarch64-got"},
      {MO_NC, "aarch64-nc"},
      {MO_S, "aarch64-s"},
      {MO_TLS, "aarch64-tls"},
      {MO_DLLIMPORT, "aarch64-dllimport"},
      {MO_PREL, "aarch64-prel"},
      {MO_TAGGED, "aarch64-tagged"},
      {MO_ARM64EC_CALLMANGLE, "aarch64-arm64ec-callmangle"},
  };
  return ArrayRef(TargetFlags);
}

ArrayRef<std::pair<MachineMemOperand::Flags, const char *>>
AArch64InstrInfo::getSerializableMachineMemOperandTargetFlags() const {
  static const std::pair<MachineMemOperand::Flags, const char *> TargetFlags[] =
      {{MOSuppressPair, "aarch64-suppress-pair"},
       {MOStridedAccess, "aarch64-strided-access"}};
  return ArrayRef(TargetFlags);
}

/// Constants defining how certain sequences should be outlined.
/// This encompasses how an outlined function should be called, and what kind of
/// frame should be emitted for that outlined function.
///
/// \p MachineOutlinerDefault implies that the function should be called with
/// a save and restore of LR to the stack.
///
/// That is,
///
/// I1     Save LR                    OUTLINED_FUNCTION:
/// I2 --> BL OUTLINED_FUNCTION       I1
/// I3     Restore LR                 I2
///                                   I3
///                                   RET
///
/// * Call construction overhead: 3 (save + BL + restore)
/// * Frame construction overhead: 1 (ret)
/// * Requires stack fixups? Yes
///
/// \p MachineOutlinerTailCall implies that the function is being created from
/// a sequence of instructions ending in a return.
///
/// That is,
///
/// I1                             OUTLINED_FUNCTION:
/// I2 --> B OUTLINED_FUNCTION     I1
/// RET                            I2
///                                RET
///
/// * Call construction overhead: 1 (B)
/// * Frame construction overhead: 0 (Return included in sequence)
/// * Requires stack fixups? No
///
/// \p MachineOutlinerNoLRSave implies that the function should be called using
/// a BL instruction, but doesn't require LR to be saved and restored. This
/// happens when LR is known to be dead.
///
/// That is,
///
/// I1                                OUTLINED_FUNCTION:
/// I2 --> BL OUTLINED_FUNCTION       I1
/// I3                                I2
///                                   I3
///                                   RET
///
/// * Call construction overhead: 1 (BL)
/// * Frame construction overhead: 1 (RET)
/// * Requires stack fixups? No
///
/// \p MachineOutlinerThunk implies that the function is being created from
/// a sequence of instructions ending in a call. The outlined function is
/// called with a BL instruction, and the outlined function tail-calls the
/// original call destination.
///
/// That is,
///
/// I1                                OUTLINED_FUNCTION:
/// I2 --> BL OUTLINED_FUNCTION       I1
/// BL f                              I2
///                                   B f
/// * Call construction overhead: 1 (BL)
/// * Frame construction overhead: 0
/// * Requires stack fixups? No
///
/// \p MachineOutlinerRegSave implies that the function should be called with a
/// save and restore of LR to an available register. This allows us to avoid
/// stack fixups. Note that this outlining variant is compatible with the
/// NoLRSave case.
///
/// That is,
///
/// I1     Save LR                    OUTLINED_FUNCTION:
/// I2 --> BL OUTLINED_FUNCTION       I1
/// I3     Restore LR                 I2
///                                   I3
///                                   RET
///
/// * Call construction overhead: 3 (save + BL + restore)
/// * Frame construction overhead: 1 (ret)
/// * Requires stack fixups? No
enum MachineOutlinerClass {
  MachineOutlinerDefault,  /// Emit a save, restore, call, and return.
  MachineOutlinerTailCall, /// Only emit a branch.
  MachineOutlinerNoLRSave, /// Emit a call and return.
  MachineOutlinerThunk,    /// Emit a call and tail-call.
  MachineOutlinerRegSave   /// Same as default, but save to a register.
};

enum MachineOutlinerMBBFlags {
  LRUnavailableSomewhere = 0x2,
  HasCalls = 0x4,
  UnsafeRegsDead = 0x8
};

Register
AArch64InstrInfo::findRegisterToSaveLRTo(outliner::Candidate &C) const {
  MachineFunction *MF = C.getMF();
  const TargetRegisterInfo &TRI = *MF->getSubtarget().getRegisterInfo();
  const AArch64RegisterInfo *ARI =
      static_cast<const AArch64RegisterInfo *>(&TRI);
  // Check if there is an available register across the sequence that we can
  // use.
  for (unsigned Reg : AArch64::GPR64RegClass) {
    if (!ARI->isReservedReg(*MF, Reg) &&
        Reg != AArch64::LR &&  // LR is not reserved, but don't use it.
        Reg != AArch64::X16 && // X16 is not guaranteed to be preserved.
        Reg != AArch64::X17 && // Ditto for X17.
        C.isAvailableAcrossAndOutOfSeq(Reg, TRI) &&
        C.isAvailableInsideSeq(Reg, TRI))
      return Reg;
  }
  return Register();
}

static bool
outliningCandidatesSigningScopeConsensus(const outliner::Candidate &a,
                                         const outliner::Candidate &b) {
  const auto &MFIa = a.getMF()->getInfo<AArch64FunctionInfo>();
  const auto &MFIb = b.getMF()->getInfo<AArch64FunctionInfo>();

  return MFIa->shouldSignReturnAddress(false) == MFIb->shouldSignReturnAddress(false) &&
         MFIa->shouldSignReturnAddress(true) == MFIb->shouldSignReturnAddress(true);
}

static bool
outliningCandidatesSigningKeyConsensus(const outliner::Candidate &a,
                                       const outliner::Candidate &b) {
  const auto &MFIa = a.getMF()->getInfo<AArch64FunctionInfo>();
  const auto &MFIb = b.getMF()->getInfo<AArch64FunctionInfo>();

  return MFIa->shouldSignWithBKey() == MFIb->shouldSignWithBKey();
}

static bool outliningCandidatesV8_3OpsConsensus(const outliner::Candidate &a,
                                                const outliner::Candidate &b) {
  const AArch64Subtarget &SubtargetA =
      a.getMF()->getSubtarget<AArch64Subtarget>();
  const AArch64Subtarget &SubtargetB =
      b.getMF()->getSubtarget<AArch64Subtarget>();
  return SubtargetA.hasV8_3aOps() == SubtargetB.hasV8_3aOps();
}

std::optional<std::unique_ptr<outliner::OutlinedFunction>>
AArch64InstrInfo::getOutliningCandidateInfo(
    const MachineModuleInfo &MMI,
    std::vector<outliner::Candidate> &RepeatedSequenceLocs,
    unsigned MinRepeats) const {
  unsigned SequenceSize = 0;
  for (auto &MI : RepeatedSequenceLocs[0])
    SequenceSize += getInstSizeInBytes(MI);

  unsigned NumBytesToCreateFrame = 0;

  // We only allow outlining for functions having exactly matching return
  // address signing attributes, i.e., all share the same value for the
  // attribute "sign-return-address" and all share the same type of key they
  // are signed with.
  // Additionally we require all functions to simultaneously either support
  // v8.3a features or not. Otherwise an outlined function could get signed
  // using dedicated v8.3 instructions and a call from a function that doesn't
  // support v8.3 instructions would therefore be invalid.
  if (std::adjacent_find(
          RepeatedSequenceLocs.begin(), RepeatedSequenceLocs.end(),
          [](const outliner::Candidate &a, const outliner::Candidate &b) {
            // Return true if a and b are non-equal w.r.t. return address
            // signing or support of v8.3a features
            if (outliningCandidatesSigningScopeConsensus(a, b) &&
                outliningCandidatesSigningKeyConsensus(a, b) &&
                outliningCandidatesV8_3OpsConsensus(a, b)) {
              return false;
            }
            return true;
          }) != RepeatedSequenceLocs.end()) {
    return std::nullopt;
  }

  // Since at this point all candidates agree on their return address signing
  // picking just one is fine. If the candidate functions potentially sign their
  // return addresses, the outlined function should do the same. Note that in
  // the case of "sign-return-address"="non-leaf" this is an assumption: It is
  // not certainly true that the outlined function will have to sign its return
  // address but this decision is made later, when the decision to outline
  // has already been made.
  // The same holds for the number of additional instructions we need: On
  // v8.3a RET can be replaced by RETAA/RETAB and no AUT instruction is
  // necessary. However, at this point we don't know if the outlined function
  // will have a RET instruction so we assume the worst.
  const TargetRegisterInfo &TRI = getRegisterInfo();
  // Performing a tail call may require extra checks when PAuth is enabled.
  // If PAuth is disabled, set it to zero for uniformity.
  unsigned NumBytesToCheckLRInTCEpilogue = 0;
  if (RepeatedSequenceLocs[0]
          .getMF()
          ->getInfo<AArch64FunctionInfo>()
          ->shouldSignReturnAddress(true)) {
    // One PAC and one AUT instructions
    NumBytesToCreateFrame += 8;

    // PAuth is enabled - set extra tail call cost, if any.
    auto LRCheckMethod = Subtarget.getAuthenticatedLRCheckMethod(
        *RepeatedSequenceLocs[0].getMF());
    NumBytesToCheckLRInTCEpilogue =
        AArch64PAuth::getCheckerSizeInBytes(LRCheckMethod);
    // Checking the authenticated LR value may significantly impact
    // SequenceSize, so account for it for more precise results.
    if (isTailCallReturnInst(RepeatedSequenceLocs[0].back()))
      SequenceSize += NumBytesToCheckLRInTCEpilogue;

    // We have to check if sp modifying instructions would get outlined.
    // If so we only allow outlining if sp is unchanged overall, so matching
    // sub and add instructions are okay to outline, all other sp modifications
    // are not
    auto hasIllegalSPModification = [&TRI](outliner::Candidate &C) {
      int SPValue = 0;
      for (auto &MI : C) {
        if (MI.modifiesRegister(AArch64::SP, &TRI)) {
          switch (MI.getOpcode()) {
          case AArch64::ADDXri:
          case AArch64::ADDWri:
            assert(MI.getNumOperands() == 4 && "Wrong number of operands");
            assert(MI.getOperand(2).isImm() &&
                   "Expected operand to be immediate");
            assert(MI.getOperand(1).isReg() &&
                   "Expected operand to be a register");
            // Check if the add just increments sp. If so, we search for
            // matching sub instructions that decrement sp. If not, the
            // modification is illegal
            if (MI.getOperand(1).getReg() == AArch64::SP)
              SPValue += MI.getOperand(2).getImm();
            else
              return true;
            break;
          case AArch64::SUBXri:
          case AArch64::SUBWri:
            assert(MI.getNumOperands() == 4 && "Wrong number of operands");
            assert(MI.getOperand(2).isImm() &&
                   "Expected operand to be immediate");
            assert(MI.getOperand(1).isReg() &&
                   "Expected operand to be a register");
            // Check if the sub just decrements sp. If so, we search for
            // matching add instructions that increment sp. If not, the
            // modification is illegal
            if (MI.getOperand(1).getReg() == AArch64::SP)
              SPValue -= MI.getOperand(2).getImm();
            else
              return true;
            break;
          default:
            return true;
          }
        }
      }
      if (SPValue)
        return true;
      return false;
    };
    // Remove candidates with illegal stack modifying instructions
    llvm::erase_if(RepeatedSequenceLocs, hasIllegalSPModification);

    // If the sequence doesn't have enough candidates left, then we're done.
    if (RepeatedSequenceLocs.size() < MinRepeats)
      return std::nullopt;
  }

  // Properties about candidate MBBs that hold for all of them.
  unsigned FlagsSetInAll = 0xF;

  // Compute liveness information for each candidate, and set FlagsSetInAll.
  for (outliner::Candidate &C : RepeatedSequenceLocs)
    FlagsSetInAll &= C.Flags;

  unsigned LastInstrOpcode = RepeatedSequenceLocs[0].back().getOpcode();

  // Helper lambda which sets call information for every candidate.
  auto SetCandidateCallInfo =
      [&RepeatedSequenceLocs](unsigned CallID, unsigned NumBytesForCall) {
        for (outliner::Candidate &C : RepeatedSequenceLocs)
          C.setCallInfo(CallID, NumBytesForCall);
      };

  unsigned FrameID = MachineOutlinerDefault;
  NumBytesToCreateFrame += 4;

  bool HasBTI = any_of(RepeatedSequenceLocs, [](outliner::Candidate &C) {
    return C.getMF()->getInfo<AArch64FunctionInfo>()->branchTargetEnforcement();
  });

  // We check to see if CFI Instructions are present, and if they are
  // we find the number of CFI Instructions in the candidates.
  unsigned CFICount = 0;
  for (auto &I : RepeatedSequenceLocs[0]) {
    if (I.isCFIInstruction())
      CFICount++;
  }

  // We compare the number of found CFI Instructions to  the number of CFI
  // instructions in the parent function for each candidate.  We must check this
  // since if we outline one of the CFI instructions in a function, we have to
  // outline them all for correctness. If we do not, the address offsets will be
  // incorrect between the two sections of the program.
  for (outliner::Candidate &C : RepeatedSequenceLocs) {
    std::vector<MCCFIInstruction> CFIInstructions =
        C.getMF()->getFrameInstructions();

    if (CFICount > 0 && CFICount != CFIInstructions.size())
      return std::nullopt;
  }

  // Returns true if an instructions is safe to fix up, false otherwise.
  auto IsSafeToFixup = [this, &TRI](MachineInstr &MI) {
    if (MI.isCall())
      return true;

    if (!MI.modifiesRegister(AArch64::SP, &TRI) &&
        !MI.readsRegister(AArch64::SP, &TRI))
      return true;

    // Any modification of SP will break our code to save/restore LR.
    // FIXME: We could handle some instructions which add a constant
    // offset to SP, with a bit more work.
    if (MI.modifiesRegister(AArch64::SP, &TRI))
      return false;

    // At this point, we have a stack instruction that we might need to
    // fix up. We'll handle it if it's a load or store.
    if (MI.mayLoadOrStore()) {
      const MachineOperand *Base; // Filled with the base operand of MI.
      int64_t Offset;             // Filled with the offset of MI.
      bool OffsetIsScalable;

      // Does it allow us to offset the base operand and is the base the
      // register SP?
      if (!getMemOperandWithOffset(MI, Base, Offset, OffsetIsScalable, &TRI) ||
          !Base->isReg() || Base->getReg() != AArch64::SP)
        return false;

      // Fixe-up code below assumes bytes.
      if (OffsetIsScalable)
        return false;

      // Find the minimum/maximum offset for this instruction and check
      // if fixing it up would be in range.
      int64_t MinOffset,
          MaxOffset;  // Unscaled offsets for the instruction.
      // The scale to multiply the offsets by.
      TypeSize Scale(0U, false), DummyWidth(0U, false);
      getMemOpInfo(MI.getOpcode(), Scale, DummyWidth, MinOffset, MaxOffset);

      Offset += 16; // Update the offset to what it would be if we outlined.
      if (Offset < MinOffset * (int64_t)Scale.getFixedValue() ||
          Offset > MaxOffset * (int64_t)Scale.getFixedValue())
        return false;

      // It's in range, so we can outline it.
      return true;
    }

    // FIXME: Add handling for instructions like "add x0, sp, #8".

    // We can't fix it up, so don't outline it.
    return false;
  };

  // True if it's possible to fix up each stack instruction in this sequence.
  // Important for frames/call variants that modify the stack.
  bool AllStackInstrsSafe =
      llvm::all_of(RepeatedSequenceLocs[0], IsSafeToFixup);

  // If the last instruction in any candidate is a terminator, then we should
  // tail call all of the candidates.
  if (RepeatedSequenceLocs[0].back().isTerminator()) {
    FrameID = MachineOutlinerTailCall;
    NumBytesToCreateFrame = 0;
    unsigned NumBytesForCall = 4 + NumBytesToCheckLRInTCEpilogue;
    SetCandidateCallInfo(MachineOutlinerTailCall, NumBytesForCall);
  }

  else if (LastInstrOpcode == AArch64::BL ||
           ((LastInstrOpcode == AArch64::BLR ||
             LastInstrOpcode == AArch64::BLRNoIP) &&
            !HasBTI)) {
    // FIXME: Do we need to check if the code after this uses the value of LR?
    FrameID = MachineOutlinerThunk;
    NumBytesToCreateFrame = NumBytesToCheckLRInTCEpilogue;
    SetCandidateCallInfo(MachineOutlinerThunk, 4);
  }

  else {
    // We need to decide how to emit calls + frames. We can always emit the same
    // frame if we don't need to save to the stack. If we have to save to the
    // stack, then we need a different frame.
    unsigned NumBytesNoStackCalls = 0;
    std::vector<outliner::Candidate> CandidatesWithoutStackFixups;

    // Check if we have to save LR.
    for (outliner::Candidate &C : RepeatedSequenceLocs) {
      bool LRAvailable =
          (C.Flags & MachineOutlinerMBBFlags::LRUnavailableSomewhere)
              ? C.isAvailableAcrossAndOutOfSeq(AArch64::LR, TRI)
              : true;
      // If we have a noreturn caller, then we're going to be conservative and
      // say that we have to save LR. If we don't have a ret at the end of the
      // block, then we can't reason about liveness accurately.
      //
      // FIXME: We can probably do better than always disabling this in
      // noreturn functions by fixing up the liveness info.
      bool IsNoReturn =
          C.getMF()->getFunction().hasFnAttribute(Attribute::NoReturn);

      // Is LR available? If so, we don't need a save.
      if (LRAvailable && !IsNoReturn) {
        NumBytesNoStackCalls += 4;
        C.setCallInfo(MachineOutlinerNoLRSave, 4);
        CandidatesWithoutStackFixups.push_back(C);
      }

      // Is an unused register available? If so, we won't modify the stack, so
      // we can outline with the same frame type as those that don't save LR.
      else if (findRegisterToSaveLRTo(C)) {
        NumBytesNoStackCalls += 12;
        C.setCallInfo(MachineOutlinerRegSave, 12);
        CandidatesWithoutStackFixups.push_back(C);
      }

      // Is SP used in the sequence at all? If not, we don't have to modify
      // the stack, so we are guaranteed to get the same frame.
      else if (C.isAvailableInsideSeq(AArch64::SP, TRI)) {
        NumBytesNoStackCalls += 12;
        C.setCallInfo(MachineOutlinerDefault, 12);
        CandidatesWithoutStackFixups.push_back(C);
      }

      // If we outline this, we need to modify the stack. Pretend we don't
      // outline this by saving all of its bytes.
      else {
        NumBytesNoStackCalls += SequenceSize;
      }
    }

    // If there are no places where we have to save LR, then note that we
    // don't have to update the stack. Otherwise, give every candidate the
    // default call type, as long as it's safe to do so.
    if (!AllStackInstrsSafe ||
        NumBytesNoStackCalls <= RepeatedSequenceLocs.size() * 12) {
      RepeatedSequenceLocs = CandidatesWithoutStackFixups;
      FrameID = MachineOutlinerNoLRSave;
      if (RepeatedSequenceLocs.size() < MinRepeats)
        return std::nullopt;
    } else {
      SetCandidateCallInfo(MachineOutlinerDefault, 12);

      // Bugzilla ID: 46767
      // TODO: Check if fixing up the stack more than once is safe so we can
      // outline these.
      //
      // An outline resulting in a caller that requires stack fixups at the
      // callsite to a callee that also requires stack fixups can happen when
      // there are no available registers at the candidate callsite for a
      // candidate that itself also has calls.
      //
      // In other words if function_containing_sequence in the following pseudo
      // assembly requires that we save LR at the point of the call, but there
      // are no available registers: in this case we save using SP and as a
      // result the SP offsets requires stack fixups by multiples of 16.
      //
      // function_containing_sequence:
      //   ...
      //   save LR to SP <- Requires stack instr fixups in OUTLINED_FUNCTION_N
      //   call OUTLINED_FUNCTION_N
      //   restore LR from SP
      //   ...
      //
      // OUTLINED_FUNCTION_N:
      //   save LR to SP <- Requires stack instr fixups in OUTLINED_FUNCTION_N
      //   ...
      //   bl foo
      //   restore LR from SP
      //   ret
      //
      // Because the code to handle more than one stack fixup does not
      // currently have the proper checks for legality, these cases will assert
      // in the AArch64 MachineOutliner. This is because the code to do this
      // needs more hardening, testing, better checks that generated code is
      // legal, etc and because it is only verified to handle a single pass of
      // stack fixup.
      //
      // The assert happens in AArch64InstrInfo::buildOutlinedFrame to catch
      // these cases until they are known to be handled. Bugzilla 46767 is
      // referenced in comments at the assert site.
      //
      // To avoid asserting (or generating non-legal code on noassert builds)
      // we remove all candidates which would need more than one stack fixup by
      // pruning the cases where the candidate has calls while also having no
      // available LR and having no available general purpose registers to copy
      // LR to (ie one extra stack save/restore).
      //
      if (FlagsSetInAll & MachineOutlinerMBBFlags::HasCalls) {
        erase_if(RepeatedSequenceLocs, [this, &TRI](outliner::Candidate &C) {
          auto IsCall = [](const MachineInstr &MI) { return MI.isCall(); };
          return (llvm::any_of(C, IsCall)) &&
                 (!C.isAvailableAcrossAndOutOfSeq(AArch64::LR, TRI) ||
                  !findRegisterToSaveLRTo(C));
        });
      }
    }

    // If we dropped all of the candidates, bail out here.
    if (RepeatedSequenceLocs.size() < MinRepeats)
      return std::nullopt;
  }

  // Does every candidate's MBB contain a call? If so, then we might have a call
  // in the range.
  if (FlagsSetInAll & MachineOutlinerMBBFlags::HasCalls) {
    // Check if the range contains a call. These require a save + restore of the
    // link register.
    outliner::Candidate &FirstCand = RepeatedSequenceLocs[0];
    bool ModStackToSaveLR = false;
    if (any_of(drop_end(FirstCand),
               [](const MachineInstr &MI) { return MI.isCall(); }))
      ModStackToSaveLR = true;

    // Handle the last instruction separately. If this is a tail call, then the
    // last instruction is a call. We don't want to save + restore in this case.
    // However, it could be possible that the last instruction is a call without
    // it being valid to tail call this sequence. We should consider this as
    // well.
    else if (FrameID != MachineOutlinerThunk &&
             FrameID != MachineOutlinerTailCall && FirstCand.back().isCall())
      ModStackToSaveLR = true;

    if (ModStackToSaveLR) {
      // We can't fix up the stack. Bail out.
      if (!AllStackInstrsSafe)
        return std::nullopt;

      // Save + restore LR.
      NumBytesToCreateFrame += 8;
    }
  }

  // If we have CFI instructions, we can only outline if the outlined section
  // can be a tail call
  if (FrameID != MachineOutlinerTailCall && CFICount > 0)
    return std::nullopt;

  return std::make_unique<outliner::OutlinedFunction>(
      RepeatedSequenceLocs, SequenceSize, NumBytesToCreateFrame, FrameID);
}

void AArch64InstrInfo::mergeOutliningCandidateAttributes(
    Function &F, std::vector<outliner::Candidate> &Candidates) const {
  // If a bunch of candidates reach this point they must agree on their return
  // address signing. It is therefore enough to just consider the signing
  // behaviour of one of them
  const auto &CFn = Candidates.front().getMF()->getFunction();

  if (CFn.hasFnAttribute("ptrauth-returns"))
    F.addFnAttr(CFn.getFnAttribute("ptrauth-returns"));
  if (CFn.hasFnAttribute("ptrauth-auth-traps"))
    F.addFnAttr(CFn.getFnAttribute("ptrauth-auth-traps"));
  // Since all candidates belong to the same module, just copy the
  // function-level attributes of an arbitrary function.
  if (CFn.hasFnAttribute("sign-return-address"))
    F.addFnAttr(CFn.getFnAttribute("sign-return-address"));
  if (CFn.hasFnAttribute("sign-return-address-key"))
    F.addFnAttr(CFn.getFnAttribute("sign-return-address-key"));

  AArch64GenInstrInfo::mergeOutliningCandidateAttributes(F, Candidates);
}

bool AArch64InstrInfo::isFunctionSafeToOutlineFrom(
    MachineFunction &MF, bool OutlineFromLinkOnceODRs) const {
  const Function &F = MF.getFunction();

  // Can F be deduplicated by the linker? If it can, don't outline from it.
  if (!OutlineFromLinkOnceODRs && F.hasLinkOnceODRLinkage())
    return false;

  // Don't outline from functions with section markings; the program could
  // expect that all the code is in the named section.
  // FIXME: Allow outlining from multiple functions with the same section
  // marking.
  if (F.hasSection())
    return false;

  // Outlining from functions with redzones is unsafe since the outliner may
  // modify the stack. Check if hasRedZone is true or unknown; if yes, don't
  // outline from it.
  AArch64FunctionInfo *AFI = MF.getInfo<AArch64FunctionInfo>();
  if (!AFI || AFI->hasRedZone().value_or(true))
    return false;

  // FIXME: Determine whether it is safe to outline from functions which contain
  // streaming-mode changes. We may need to ensure any smstart/smstop pairs are
  // outlined together and ensure it is safe to outline with async unwind info,
  // required for saving & restoring VG around calls.
  if (AFI->hasStreamingModeChanges())
    return false;

  // FIXME: Teach the outliner to generate/handle Windows unwind info.
  if (MF.getTarget().getMCAsmInfo()->usesWindowsCFI())
    return false;

  // It's safe to outline from MF.
  return true;
}

SmallVector<std::pair<MachineBasicBlock::iterator, MachineBasicBlock::iterator>>
AArch64InstrInfo::getOutlinableRanges(MachineBasicBlock &MBB,
                                      unsigned &Flags) const {
  assert(MBB.getParent()->getRegInfo().tracksLiveness() &&
         "Must track liveness!");
  SmallVector<
      std::pair<MachineBasicBlock::iterator, MachineBasicBlock::iterator>>
      Ranges;
  // According to the AArch64 Procedure Call Standard, the following are
  // undefined on entry/exit from a function call:
  //
  // * Registers x16, x17, (and thus w16, w17)
  // * Condition codes (and thus the NZCV register)
  //
  // If any of these registers are used inside or live across an outlined
  // function, then they may be modified later, either by the compiler or
  // some other tool (like the linker).
  //
  // To avoid outlining in these situations, partition each block into ranges
  // where these registers are dead. We will only outline from those ranges.
  LiveRegUnits LRU(getRegisterInfo());
  auto AreAllUnsafeRegsDead = [&LRU]() {
    return LRU.available(AArch64::W16) && LRU.available(AArch64::W17) &&
           LRU.available(AArch64::NZCV);
  };

  // We need to know if LR is live across an outlining boundary later on in
  // order to decide how we'll create the outlined call, frame, etc.
  //
  // It's pretty expensive to check this for *every candidate* within a block.
  // That's some potentially n^2 behaviour, since in the worst case, we'd need
  // to compute liveness from the end of the block for O(n) candidates within
  // the block.
  //
  // So, to improve the average case, let's keep track of liveness from the end
  // of the block to the beginning of *every outlinable range*. If we know that
  // LR is available in every range we could outline from, then we know that
  // we don't need to check liveness for any candidate within that range.
  bool LRAvailableEverywhere = true;
  // Compute liveness bottom-up.
  LRU.addLiveOuts(MBB);
  // Update flags that require info about the entire MBB.
  auto UpdateWholeMBBFlags = [&Flags](const MachineInstr &MI) {
    if (MI.isCall() && !MI.isTerminator())
      Flags |= MachineOutlinerMBBFlags::HasCalls;
  };
  // Range: [RangeBegin, RangeEnd)
  MachineBasicBlock::instr_iterator RangeBegin, RangeEnd;
  unsigned RangeLen;
  auto CreateNewRangeStartingAt =
      [&RangeBegin, &RangeEnd,
       &RangeLen](MachineBasicBlock::instr_iterator NewBegin) {
        RangeBegin = NewBegin;
        RangeEnd = std::next(RangeBegin);
        RangeLen = 0;
      };
  auto SaveRangeIfNonEmpty = [&RangeLen, &Ranges, &RangeBegin, &RangeEnd]() {
    // At least one unsafe register is not dead. We do not want to outline at
    // this point. If it is long enough to outline from and does not cross a
    // bundle boundary, save the range [RangeBegin, RangeEnd).
    if (RangeLen <= 1)
      return;
    if (!RangeBegin.isEnd() && RangeBegin->isBundledWithPred())
      return;
    if (!RangeEnd.isEnd() && RangeEnd->isBundledWithPred())
      return;
    Ranges.emplace_back(RangeBegin, RangeEnd);
  };
  // Find the first point where all unsafe registers are dead.
  // FIND: <safe instr> <-- end of first potential range
  // SKIP: <unsafe def>
  // SKIP: ... everything between ...
  // SKIP: <unsafe use>
  auto FirstPossibleEndPt = MBB.instr_rbegin();
  for (; FirstPossibleEndPt != MBB.instr_rend(); ++FirstPossibleEndPt) {
    LRU.stepBackward(*FirstPossibleEndPt);
    // Update flags that impact how we outline across the entire block,
    // regardless of safety.
    UpdateWholeMBBFlags(*FirstPossibleEndPt);
    if (AreAllUnsafeRegsDead())
      break;
  }
  // If we exhausted the entire block, we have no safe ranges to outline.
  if (FirstPossibleEndPt == MBB.instr_rend())
    return Ranges;
  // Current range.
  CreateNewRangeStartingAt(FirstPossibleEndPt->getIterator());
  // StartPt points to the first place where all unsafe registers
  // are dead (if there is any such point). Begin partitioning the MBB into
  // ranges.
  for (auto &MI : make_range(FirstPossibleEndPt, MBB.instr_rend())) {
    LRU.stepBackward(MI);
    UpdateWholeMBBFlags(MI);
    if (!AreAllUnsafeRegsDead()) {
      SaveRangeIfNonEmpty();
      CreateNewRangeStartingAt(MI.getIterator());
      continue;
    }
    LRAvailableEverywhere &= LRU.available(AArch64::LR);
    RangeBegin = MI.getIterator();
    ++RangeLen;
  }
  // Above loop misses the last (or only) range. If we are still safe, then
  // let's save the range.
  if (AreAllUnsafeRegsDead())
    SaveRangeIfNonEmpty();
  if (Ranges.empty())
    return Ranges;
  // We found the ranges bottom-up. Mapping expects the top-down. Reverse
  // the order.
  std::reverse(Ranges.begin(), Ranges.end());
  // If there is at least one outlinable range where LR is unavailable
  // somewhere, remember that.
  if (!LRAvailableEverywhere)
    Flags |= MachineOutlinerMBBFlags::LRUnavailableSomewhere;
  return Ranges;
}

outliner::InstrType
AArch64InstrInfo::getOutliningTypeImpl(const MachineModuleInfo &MMI,
                                       MachineBasicBlock::iterator &MIT,
                                       unsigned Flags) const {
  MachineInstr &MI = *MIT;

  // Don't outline anything used for return address signing. The outlined
  // function will get signed later if needed
  switch (MI.getOpcode()) {
  case AArch64::PACM:
  case AArch64::PACIASP:
  case AArch64::PACIBSP:
  case AArch64::PACIASPPC:
  case AArch64::PACIBSPPC:
  case AArch64::AUTIASP:
  case AArch64::AUTIBSP:
  case AArch64::AUTIASPPCi:
  case AArch64::AUTIASPPCr:
  case AArch64::AUTIBSPPCi:
  case AArch64::AUTIBSPPCr:
  case AArch64::RETAA:
  case AArch64::RETAB:
  case AArch64::RETAASPPCi:
  case AArch64::RETAASPPCr:
  case AArch64::RETABSPPCi:
  case AArch64::RETABSPPCr:
  case AArch64::EMITBKEY:
  case AArch64::PAUTH_PROLOGUE:
  case AArch64::PAUTH_EPILOGUE:
    return outliner::InstrType::Illegal;
  }

  // We can only outline these if we will tail call the outlined function, or
  // fix up the CFI offsets. Currently, CFI instructions are outlined only if
  // in a tail call.
  //
  // FIXME: If the proper fixups for the offset are implemented, this should be
  // possible.
  if (MI.isCFIInstruction())
    return outliner::InstrType::Legal;

  // Is this a terminator for a basic block?
  if (MI.isTerminator())
    // TargetInstrInfo::getOutliningType has already filtered out anything
    // that would break this, so we can allow it here.
    return outliner::InstrType::Legal;

  // Make sure none of the operands are un-outlinable.
  for (const MachineOperand &MOP : MI.operands()) {
    // A check preventing CFI indices was here before, but only CFI
    // instructions should have those.
    assert(!MOP.isCFIIndex());

    // If it uses LR or W30 explicitly, then don't touch it.
    if (MOP.isReg() && !MOP.isImplicit() &&
        (MOP.getReg() == AArch64::LR || MOP.getReg() == AArch64::W30))
      return outliner::InstrType::Illegal;
  }

  // Special cases for instructions that can always be outlined, but will fail
  // the later tests. e.g, ADRPs, which are PC-relative use LR, but can always
  // be outlined because they don't require a *specific* value to be in LR.
  if (MI.getOpcode() == AArch64::ADRP)
    return outliner::InstrType::Legal;

  // If MI is a call we might be able to outline it. We don't want to outline
  // any calls that rely on the position of items on the stack. When we outline
  // something containing a call, we have to emit a save and restore of LR in
  // the outlined function. Currently, this always happens by saving LR to the
  // stack. Thus, if we outline, say, half the parameters for a function call
  // plus the call, then we'll break the callee's expectations for the layout
  // of the stack.
  //
  // FIXME: Allow calls to functions which construct a stack frame, as long
  // as they don't access arguments on the stack.
  // FIXME: Figure out some way to analyze functions defined in other modules.
  // We should be able to compute the memory usage based on the IR calling
  // convention, even if we can't see the definition.
  if (MI.isCall()) {
    // Get the function associated with the call. Look at each operand and find
    // the one that represents the callee and get its name.
    const Function *Callee = nullptr;
    for (const MachineOperand &MOP : MI.operands()) {
      if (MOP.isGlobal()) {
        Callee = dyn_cast<Function>(MOP.getGlobal());
        break;
      }
    }

    // Never outline calls to mcount.  There isn't any rule that would require
    // this, but the Linux kernel's "ftrace" feature depends on it.
    if (Callee && Callee->getName() == "\01_mcount")
      return outliner::InstrType::Illegal;

    // If we don't know anything about the callee, assume it depends on the
    // stack layout of the caller. In that case, it's only legal to outline
    // as a tail-call. Explicitly list the call instructions we know about so we
    // don't get unexpected results with call pseudo-instructions.
    auto UnknownCallOutlineType = outliner::InstrType::Illegal;
    if (MI.getOpcode() == AArch64::BLR ||
        MI.getOpcode() == AArch64::BLRNoIP || MI.getOpcode() == AArch64::BL)
      UnknownCallOutlineType = outliner::InstrType::LegalTerminator;

    if (!Callee)
      return UnknownCallOutlineType;

    // We have a function we have information about. Check it if it's something
    // can safely outline.
    MachineFunction *CalleeMF = MMI.getMachineFunction(*Callee);

    // We don't know what's going on with the callee at all. Don't touch it.
    if (!CalleeMF)
      return UnknownCallOutlineType;

    // Check if we know anything about the callee saves on the function. If we
    // don't, then don't touch it, since that implies that we haven't
    // computed anything about its stack frame yet.
    MachineFrameInfo &MFI = CalleeMF->getFrameInfo();
    if (!MFI.isCalleeSavedInfoValid() || MFI.getStackSize() > 0 ||
        MFI.getNumObjects() > 0)
      return UnknownCallOutlineType;

    // At this point, we can say that CalleeMF ought to not pass anything on the
    // stack. Therefore, we can outline it.
    return outliner::InstrType::Legal;
  }

  // Don't touch the link register or W30.
  if (MI.readsRegister(AArch64::W30, &getRegisterInfo()) ||
      MI.modifiesRegister(AArch64::W30, &getRegisterInfo()))
    return outliner::InstrType::Illegal;

  // Don't outline BTI instructions, because that will prevent the outlining
  // site from being indirectly callable.
  if (hasBTISemantics(MI))
    return outliner::InstrType::Illegal;

  return outliner::InstrType::Legal;
}

void AArch64InstrInfo::fixupPostOutline(MachineBasicBlock &MBB) const {
  for (MachineInstr &MI : MBB) {
    const MachineOperand *Base;
    TypeSize Width(0, false);
    int64_t Offset;
    bool OffsetIsScalable;

    // Is this a load or store with an immediate offset with SP as the base?
    if (!MI.mayLoadOrStore() ||
        !getMemOperandWithOffsetWidth(MI, Base, Offset, OffsetIsScalable, Width,
                                      &RI) ||
        (Base->isReg() && Base->getReg() != AArch64::SP))
      continue;

    // It is, so we have to fix it up.
    TypeSize Scale(0U, false);
    int64_t Dummy1, Dummy2;

    MachineOperand &StackOffsetOperand = getMemOpBaseRegImmOfsOffsetOperand(MI);
    assert(StackOffsetOperand.isImm() && "Stack offset wasn't immediate!");
    getMemOpInfo(MI.getOpcode(), Scale, Width, Dummy1, Dummy2);
    assert(Scale != 0 && "Unexpected opcode!");
    assert(!OffsetIsScalable && "Expected offset to be a byte offset");

    // We've pushed the return address to the stack, so add 16 to the offset.
    // This is safe, since we already checked if it would overflow when we
    // checked if this instruction was legal to outline.
    int64_t NewImm = (Offset + 16) / (int64_t)Scale.getFixedValue();
    StackOffsetOperand.setImm(NewImm);
  }
}

static void signOutlinedFunction(MachineFunction &MF, MachineBasicBlock &MBB,
                                 const AArch64InstrInfo *TII,
                                 bool ShouldSignReturnAddr) {
  if (!ShouldSignReturnAddr)
    return;

  BuildMI(MBB, MBB.begin(), DebugLoc(), TII->get(AArch64::PAUTH_PROLOGUE))
      .setMIFlag(MachineInstr::FrameSetup);
  BuildMI(MBB, MBB.getFirstInstrTerminator(), DebugLoc(),
          TII->get(AArch64::PAUTH_EPILOGUE))
      .setMIFlag(MachineInstr::FrameDestroy);
}

void AArch64InstrInfo::buildOutlinedFrame(
    MachineBasicBlock &MBB, MachineFunction &MF,
    const outliner::OutlinedFunction &OF) const {

  AArch64FunctionInfo *FI = MF.getInfo<AArch64FunctionInfo>();

  if (OF.FrameConstructionID == MachineOutlinerTailCall)
    FI->setOutliningStyle("Tail Call");
  else if (OF.FrameConstructionID == MachineOutlinerThunk) {
    // For thunk outlining, rewrite the last instruction from a call to a
    // tail-call.
    MachineInstr *Call = &*--MBB.instr_end();
    unsigned TailOpcode;
    if (Call->getOpcode() == AArch64::BL) {
      TailOpcode = AArch64::TCRETURNdi;
    } else {
      assert(Call->getOpcode() == AArch64::BLR ||
             Call->getOpcode() == AArch64::BLRNoIP);
      TailOpcode = AArch64::TCRETURNriALL;
    }
    MachineInstr *TC = BuildMI(MF, DebugLoc(), get(TailOpcode))
                           .add(Call->getOperand(0))
                           .addImm(0);
    MBB.insert(MBB.end(), TC);
    Call->eraseFromParent();

    FI->setOutliningStyle("Thunk");
  }

  bool IsLeafFunction = true;

  // Is there a call in the outlined range?
  auto IsNonTailCall = [](const MachineInstr &MI) {
    return MI.isCall() && !MI.isReturn();
  };

  if (llvm::any_of(MBB.instrs(), IsNonTailCall)) {
    // Fix up the instructions in the range, since we're going to modify the
    // stack.

    // Bugzilla ID: 46767
    // TODO: Check if fixing up twice is safe so we can outline these.
    assert(OF.FrameConstructionID != MachineOutlinerDefault &&
           "Can only fix up stack references once");
    fixupPostOutline(MBB);

    IsLeafFunction = false;

    // LR has to be a live in so that we can save it.
    if (!MBB.isLiveIn(AArch64::LR))
      MBB.addLiveIn(AArch64::LR);

    MachineBasicBlock::iterator It = MBB.begin();
    MachineBasicBlock::iterator Et = MBB.end();

    if (OF.FrameConstructionID == MachineOutlinerTailCall ||
        OF.FrameConstructionID == MachineOutlinerThunk)
      Et = std::prev(MBB.end());

    // Insert a save before the outlined region
    MachineInstr *STRXpre = BuildMI(MF, DebugLoc(), get(AArch64::STRXpre))
                                .addReg(AArch64::SP, RegState::Define)
                                .addReg(AArch64::LR)
                                .addReg(AArch64::SP)
                                .addImm(-16);
    It = MBB.insert(It, STRXpre);

    if (MF.getInfo<AArch64FunctionInfo>()->needsDwarfUnwindInfo(MF)) {
      CFIInstBuilder CFIBuilder(MBB, It, MachineInstr::FrameSetup);

      // Add a CFI saying the stack was moved 16 B down.
      CFIBuilder.buildDefCFAOffset(16);

      // Add a CFI saying that the LR that we want to find is now 16 B higher
      // than before.
      CFIBuilder.buildOffset(AArch64::LR, -16);
    }

    // Insert a restore before the terminator for the function.
    MachineInstr *LDRXpost = BuildMI(MF, DebugLoc(), get(AArch64::LDRXpost))
                                 .addReg(AArch64::SP, RegState::Define)
                                 .addReg(AArch64::LR, RegState::Define)
                                 .addReg(AArch64::SP)
                                 .addImm(16);
    Et = MBB.insert(Et, LDRXpost);
  }

  bool ShouldSignReturnAddr = FI->shouldSignReturnAddress(!IsLeafFunction);

  // If this is a tail call outlined function, then there's already a return.
  if (OF.FrameConstructionID == MachineOutlinerTailCall ||
      OF.FrameConstructionID == MachineOutlinerThunk) {
    signOutlinedFunction(MF, MBB, this, ShouldSignReturnAddr);
    return;
  }

  // It's not a tail call, so we have to insert the return ourselves.

  // LR has to be a live in so that we can return to it.
  if (!MBB.isLiveIn(AArch64::LR))
    MBB.addLiveIn(AArch64::LR);

  MachineInstr *ret = BuildMI(MF, DebugLoc(), get(AArch64::RET))
                          .addReg(AArch64::LR);
  MBB.insert(MBB.end(), ret);

  signOutlinedFunction(MF, MBB, this, ShouldSignReturnAddr);

  FI->setOutliningStyle("Function");

  // Did we have to modify the stack by saving the link register?
  if (OF.FrameConstructionID != MachineOutlinerDefault)
    return;

  // We modified the stack.
  // Walk over the basic block and fix up all the stack accesses.
  fixupPostOutline(MBB);
}

MachineBasicBlock::iterator AArch64InstrInfo::insertOutlinedCall(
    Module &M, MachineBasicBlock &MBB, MachineBasicBlock::iterator &It,
    MachineFunction &MF, outliner::Candidate &C) const {

  // Are we tail calling?
  if (C.CallConstructionID == MachineOutlinerTailCall) {
    // If yes, then we can just branch to the label.
    It = MBB.insert(It, BuildMI(MF, DebugLoc(), get(AArch64::TCRETURNdi))
                            .addGlobalAddress(M.getNamedValue(MF.getName()))
                            .addImm(0));
    return It;
  }

  // Are we saving the link register?
  if (C.CallConstructionID == MachineOutlinerNoLRSave ||
      C.CallConstructionID == MachineOutlinerThunk) {
    // No, so just insert the call.
    It = MBB.insert(It, BuildMI(MF, DebugLoc(), get(AArch64::BL))
                            .addGlobalAddress(M.getNamedValue(MF.getName())));
    return It;
  }

  // We want to return the spot where we inserted the call.
  MachineBasicBlock::iterator CallPt;

  // Instructions for saving and restoring LR around the call instruction we're
  // going to insert.
  MachineInstr *Save;
  MachineInstr *Restore;
  // Can we save to a register?
  if (C.CallConstructionID == MachineOutlinerRegSave) {
    // FIXME: This logic should be sunk into a target-specific interface so that
    // we don't have to recompute the register.
    Register Reg = findRegisterToSaveLRTo(C);
    assert(Reg && "No callee-saved register available?");

    // LR has to be a live in so that we can save it.
    if (!MBB.isLiveIn(AArch64::LR))
      MBB.addLiveIn(AArch64::LR);

    // Save and restore LR from Reg.
    Save = BuildMI(MF, DebugLoc(), get(AArch64::ORRXrs), Reg)
               .addReg(AArch64::XZR)
               .addReg(AArch64::LR)
               .addImm(0);
    Restore = BuildMI(MF, DebugLoc(), get(AArch64::ORRXrs), AArch64::LR)
                .addReg(AArch64::XZR)
                .addReg(Reg)
                .addImm(0);
  } else {
    // We have the default case. Save and restore from SP.
    Save = BuildMI(MF, DebugLoc(), get(AArch64::STRXpre))
               .addReg(AArch64::SP, RegState::Define)
               .addReg(AArch64::LR)
               .addReg(AArch64::SP)
               .addImm(-16);
    Restore = BuildMI(MF, DebugLoc(), get(AArch64::LDRXpost))
                  .addReg(AArch64::SP, RegState::Define)
                  .addReg(AArch64::LR, RegState::Define)
                  .addReg(AArch64::SP)
                  .addImm(16);
  }

  It = MBB.insert(It, Save);
  It++;

  // Insert the call.
  It = MBB.insert(It, BuildMI(MF, DebugLoc(), get(AArch64::BL))
                          .addGlobalAddress(M.getNamedValue(MF.getName())));
  CallPt = It;
  It++;

  It = MBB.insert(It, Restore);
  return CallPt;
}

bool AArch64InstrInfo::shouldOutlineFromFunctionByDefault(
  MachineFunction &MF) const {
  return MF.getFunction().hasMinSize();
}

void AArch64InstrInfo::buildClearRegister(Register Reg, MachineBasicBlock &MBB,
                                          MachineBasicBlock::iterator Iter,
                                          DebugLoc &DL,
                                          bool AllowSideEffects) const {
  const MachineFunction &MF = *MBB.getParent();
  const AArch64Subtarget &STI = MF.getSubtarget<AArch64Subtarget>();
  const AArch64RegisterInfo &TRI = *STI.getRegisterInfo();

  if (TRI.isGeneralPurposeRegister(MF, Reg)) {
    BuildMI(MBB, Iter, DL, get(AArch64::MOVZXi), Reg).addImm(0).addImm(0);
  } else if (STI.isSVEorStreamingSVEAvailable()) {
    BuildMI(MBB, Iter, DL, get(AArch64::DUP_ZI_D), Reg)
      .addImm(0)
      .addImm(0);
  } else if (STI.isNeonAvailable()) {
    BuildMI(MBB, Iter, DL, get(AArch64::MOVIv2d_ns), Reg)
      .addImm(0);
  } else {
    // This is a streaming-compatible function without SVE. We don't have full
    // Neon (just FPRs), so we can at most use the first 64-bit sub-register.
    // So given `movi v..` would be illegal use `fmov d..` instead.
    assert(STI.hasNEON() && "Expected to have NEON.");
    Register Reg64 = TRI.getSubReg(Reg, AArch64::dsub);
    BuildMI(MBB, Iter, DL, get(AArch64::FMOVD0), Reg64);
  }
}

std::optional<DestSourcePair>
AArch64InstrInfo::isCopyInstrImpl(const MachineInstr &MI) const {

  // AArch64::ORRWrs and AArch64::ORRXrs with WZR/XZR reg
  // and zero immediate operands used as an alias for mov instruction.
  if (((MI.getOpcode() == AArch64::ORRWrs &&
        MI.getOperand(1).getReg() == AArch64::WZR &&
        MI.getOperand(3).getImm() == 0x0) ||
       (MI.getOpcode() == AArch64::ORRWrr &&
        MI.getOperand(1).getReg() == AArch64::WZR)) &&
      // Check that the w->w move is not a zero-extending w->x mov.
      (!MI.getOperand(0).getReg().isVirtual() ||
       MI.getOperand(0).getSubReg() == 0) &&
      (!MI.getOperand(0).getReg().isPhysical() ||
       MI.findRegisterDefOperandIdx(getXRegFromWReg(MI.getOperand(0).getReg()),
                                    /*TRI=*/nullptr) == -1))
    return DestSourcePair{MI.getOperand(0), MI.getOperand(2)};

  if (MI.getOpcode() == AArch64::ORRXrs &&
      MI.getOperand(1).getReg() == AArch64::XZR &&
      MI.getOperand(3).getImm() == 0x0)
    return DestSourcePair{MI.getOperand(0), MI.getOperand(2)};

  return std::nullopt;
}

std::optional<DestSourcePair>
AArch64InstrInfo::isCopyLikeInstrImpl(const MachineInstr &MI) const {
  if ((MI.getOpcode() == AArch64::ORRWrs &&
       MI.getOperand(1).getReg() == AArch64::WZR &&
       MI.getOperand(3).getImm() == 0x0) ||
      (MI.getOpcode() == AArch64::ORRWrr &&
       MI.getOperand(1).getReg() == AArch64::WZR))
    return DestSourcePair{MI.getOperand(0), MI.getOperand(2)};
  return std::nullopt;
}

std::optional<RegImmPair>
AArch64InstrInfo::isAddImmediate(const MachineInstr &MI, Register Reg) const {
  int Sign = 1;
  int64_t Offset = 0;

  // TODO: Handle cases where Reg is a super- or sub-register of the
  // destination register.
  const MachineOperand &Op0 = MI.getOperand(0);
  if (!Op0.isReg() || Reg != Op0.getReg())
    return std::nullopt;

  switch (MI.getOpcode()) {
  default:
    return std::nullopt;
  case AArch64::SUBWri:
  case AArch64::SUBXri:
  case AArch64::SUBSWri:
  case AArch64::SUBSXri:
    Sign *= -1;
    [[fallthrough]];
  case AArch64::ADDSWri:
  case AArch64::ADDSXri:
  case AArch64::ADDWri:
  case AArch64::ADDXri: {
    // TODO: Third operand can be global address (usually some string).
    if (!MI.getOperand(0).isReg() || !MI.getOperand(1).isReg() ||
        !MI.getOperand(2).isImm())
      return std::nullopt;
    int Shift = MI.getOperand(3).getImm();
    assert((Shift == 0 || Shift == 12) && "Shift can be either 0 or 12");
    Offset = Sign * (MI.getOperand(2).getImm() << Shift);
  }
  }
  return RegImmPair{MI.getOperand(1).getReg(), Offset};
}

/// If the given ORR instruction is a copy, and \p DescribedReg overlaps with
/// the destination register then, if possible, describe the value in terms of
/// the source register.
static std::optional<ParamLoadedValue>
describeORRLoadedValue(const MachineInstr &MI, Register DescribedReg,
                       const TargetInstrInfo *TII,
                       const TargetRegisterInfo *TRI) {
  auto DestSrc = TII->isCopyLikeInstr(MI);
  if (!DestSrc)
    return std::nullopt;

  Register DestReg = DestSrc->Destination->getReg();
  Register SrcReg = DestSrc->Source->getReg();

  auto Expr = DIExpression::get(MI.getMF()->getFunction().getContext(), {});

  // If the described register is the destination, just return the source.
  if (DestReg == DescribedReg)
    return ParamLoadedValue(MachineOperand::CreateReg(SrcReg, false), Expr);

  // ORRWrs zero-extends to 64-bits, so we need to consider such cases.
  if (MI.getOpcode() == AArch64::ORRWrs &&
      TRI->isSuperRegister(DestReg, DescribedReg))
    return ParamLoadedValue(MachineOperand::CreateReg(SrcReg, false), Expr);

  // We may need to describe the lower part of a ORRXrs move.
  if (MI.getOpcode() == AArch64::ORRXrs &&
      TRI->isSubRegister(DestReg, DescribedReg)) {
    Register SrcSubReg = TRI->getSubReg(SrcReg, AArch64::sub_32);
    return ParamLoadedValue(MachineOperand::CreateReg(SrcSubReg, false), Expr);
  }

  assert(!TRI->isSuperOrSubRegisterEq(DestReg, DescribedReg) &&
         "Unhandled ORR[XW]rs copy case");

  return std::nullopt;
}

bool AArch64InstrInfo::isFunctionSafeToSplit(const MachineFunction &MF) const {
  // Functions cannot be split to different sections on AArch64 if they have
  // a red zone. This is because relaxing a cross-section branch may require
  // incrementing the stack pointer to spill a register, which would overwrite
  // the red zone.
  if (MF.getInfo<AArch64FunctionInfo>()->hasRedZone().value_or(true))
    return false;

  return TargetInstrInfo::isFunctionSafeToSplit(MF);
}

bool AArch64InstrInfo::isMBBSafeToSplitToCold(
    const MachineBasicBlock &MBB) const {
  // Asm Goto blocks can contain conditional branches to goto labels, which can
  // get moved out of range of the branch instruction.
  auto isAsmGoto = [](const MachineInstr &MI) {
    return MI.getOpcode() == AArch64::INLINEASM_BR;
  };
  if (llvm::any_of(MBB, isAsmGoto) || MBB.isInlineAsmBrIndirectTarget())
    return false;

  // Because jump tables are label-relative instead of table-relative, they all
  // must be in the same section or relocation fixup handling will fail.

  // Check if MBB is a jump table target
  const MachineJumpTableInfo *MJTI = MBB.getParent()->getJumpTableInfo();
  auto containsMBB = [&MBB](const MachineJumpTableEntry &JTE) {
    return llvm::is_contained(JTE.MBBs, &MBB);
  };
  if (MJTI != nullptr && llvm::any_of(MJTI->getJumpTables(), containsMBB))
    return false;

  // Check if MBB contains a jump table lookup
  for (const MachineInstr &MI : MBB) {
    switch (MI.getOpcode()) {
    case TargetOpcode::G_BRJT:
    case AArch64::JumpTableDest32:
    case AArch64::JumpTableDest16:
    case AArch64::JumpTableDest8:
      return false;
    default:
      continue;
    }
  }

  // MBB isn't a special case, so it's safe to be split to the cold section.
  return true;
}

std::optional<ParamLoadedValue>
AArch64InstrInfo::describeLoadedValue(const MachineInstr &MI,
                                      Register Reg) const {
  const MachineFunction *MF = MI.getMF();
  const TargetRegisterInfo *TRI = MF->getSubtarget().getRegisterInfo();
  switch (MI.getOpcode()) {
  case AArch64::MOVZWi:
  case AArch64::MOVZXi: {
    // MOVZWi may be used for producing zero-extended 32-bit immediates in
    // 64-bit parameters, so we need to consider super-registers.
    if (!TRI->isSuperRegisterEq(MI.getOperand(0).getReg(), Reg))
      return std::nullopt;

    if (!MI.getOperand(1).isImm())
      return std::nullopt;
    int64_t Immediate = MI.getOperand(1).getImm();
    int Shift = MI.getOperand(2).getImm();
    return ParamLoadedValue(MachineOperand::CreateImm(Immediate << Shift),
                            nullptr);
  }
  case AArch64::ORRWrs:
  case AArch64::ORRXrs:
    return describeORRLoadedValue(MI, Reg, this, TRI);
  }

  return TargetInstrInfo::describeLoadedValue(MI, Reg);
}

bool AArch64InstrInfo::isExtendLikelyToBeFolded(
    MachineInstr &ExtMI, MachineRegisterInfo &MRI) const {
  assert(ExtMI.getOpcode() == TargetOpcode::G_SEXT ||
         ExtMI.getOpcode() == TargetOpcode::G_ZEXT ||
         ExtMI.getOpcode() == TargetOpcode::G_ANYEXT);

  // Anyexts are nops.
  if (ExtMI.getOpcode() == TargetOpcode::G_ANYEXT)
    return true;

  Register DefReg = ExtMI.getOperand(0).getReg();
  if (!MRI.hasOneNonDBGUse(DefReg))
    return false;

  // It's likely that a sext/zext as a G_PTR_ADD offset will be folded into an
  // addressing mode.
  auto *UserMI = &*MRI.use_instr_nodbg_begin(DefReg);
  return UserMI->getOpcode() == TargetOpcode::G_PTR_ADD;
}

uint64_t AArch64InstrInfo::getElementSizeForOpcode(unsigned Opc) const {
  return get(Opc).TSFlags & AArch64::ElementSizeMask;
}

bool AArch64InstrInfo::isPTestLikeOpcode(unsigned Opc) const {
  return get(Opc).TSFlags & AArch64::InstrFlagIsPTestLike;
}

bool AArch64InstrInfo::isWhileOpcode(unsigned Opc) const {
  return get(Opc).TSFlags & AArch64::InstrFlagIsWhile;
}

unsigned int
AArch64InstrInfo::getTailDuplicateSize(CodeGenOptLevel OptLevel) const {
  return OptLevel >= CodeGenOptLevel::Aggressive ? 6 : 2;
}

bool AArch64InstrInfo::isLegalAddressingMode(unsigned NumBytes, int64_t Offset,
                                             unsigned Scale) const {
  if (Offset && Scale)
    return false;

  // Check Reg + Imm
  if (!Scale) {
    // 9-bit signed offset
    if (isInt<9>(Offset))
      return true;

    // 12-bit unsigned offset
    unsigned Shift = Log2_64(NumBytes);
    if (NumBytes && Offset > 0 && (Offset / NumBytes) <= (1LL << 12) - 1 &&
        // Must be a multiple of NumBytes (NumBytes is a power of 2)
        (Offset >> Shift) << Shift == Offset)
      return true;
    return false;
  }

  // Check reg1 + SIZE_IN_BYTES * reg2 and reg1 + reg2
  return Scale == 1 || (Scale > 0 && Scale == NumBytes);
}

unsigned llvm::getBLRCallOpcode(const MachineFunction &MF) {
  if (MF.getSubtarget<AArch64Subtarget>().hardenSlsBlr())
    return AArch64::BLRNoIP;
  else
    return AArch64::BLR;
}

MachineBasicBlock::iterator
AArch64InstrInfo::probedStackAlloc(MachineBasicBlock::iterator MBBI,
                                   Register TargetReg, bool FrameSetup) const {
  assert(TargetReg != AArch64::SP && "New top of stack cannot already be in SP");

  MachineBasicBlock &MBB = *MBBI->getParent();
  MachineFunction &MF = *MBB.getParent();
  const AArch64InstrInfo *TII =
      MF.getSubtarget<AArch64Subtarget>().getInstrInfo();
  int64_t ProbeSize = MF.getInfo<AArch64FunctionInfo>()->getStackProbeSize();
  DebugLoc DL = MBB.findDebugLoc(MBBI);

  MachineFunction::iterator MBBInsertPoint = std::next(MBB.getIterator());
  MachineBasicBlock *LoopTestMBB =
      MF.CreateMachineBasicBlock(MBB.getBasicBlock());
  MF.insert(MBBInsertPoint, LoopTestMBB);
  MachineBasicBlock *LoopBodyMBB =
      MF.CreateMachineBasicBlock(MBB.getBasicBlock());
  MF.insert(MBBInsertPoint, LoopBodyMBB);
  MachineBasicBlock *ExitMBB = MF.CreateMachineBasicBlock(MBB.getBasicBlock());
  MF.insert(MBBInsertPoint, ExitMBB);
  MachineInstr::MIFlag Flags =
      FrameSetup ? MachineInstr::FrameSetup : MachineInstr::NoFlags;

  // LoopTest:
  //   SUB SP, SP, #ProbeSize
  emitFrameOffset(*LoopTestMBB, LoopTestMBB->end(), DL, AArch64::SP,
                  AArch64::SP, StackOffset::getFixed(-ProbeSize), TII, Flags);

  //   CMP SP, TargetReg
  BuildMI(*LoopTestMBB, LoopTestMBB->end(), DL, TII->get(AArch64::SUBSXrx64),
          AArch64::XZR)
      .addReg(AArch64::SP)
      .addReg(TargetReg)
      .addImm(AArch64_AM::getArithExtendImm(AArch64_AM::UXTX, 0))
      .setMIFlags(Flags);

  //   B.<Cond> LoopExit
  BuildMI(*LoopTestMBB, LoopTestMBB->end(), DL, TII->get(AArch64::Bcc))
      .addImm(AArch64CC::LE)
      .addMBB(ExitMBB)
      .setMIFlags(Flags);

  //   STR XZR, [SP]
  BuildMI(*LoopBodyMBB, LoopBodyMBB->end(), DL, TII->get(AArch64::STRXui))
      .addReg(AArch64::XZR)
      .addReg(AArch64::SP)
      .addImm(0)
      .setMIFlags(Flags);

  //   B loop
  BuildMI(*LoopBodyMBB, LoopBodyMBB->end(), DL, TII->get(AArch64::B))
      .addMBB(LoopTestMBB)
      .setMIFlags(Flags);

  // LoopExit:
  //   MOV SP, TargetReg
  BuildMI(*ExitMBB, ExitMBB->end(), DL, TII->get(AArch64::ADDXri), AArch64::SP)
      .addReg(TargetReg)
      .addImm(0)
      .addImm(AArch64_AM::getShifterImm(AArch64_AM::LSL, 0))
      .setMIFlags(Flags);

  //   LDR XZR, [SP]
  BuildMI(*ExitMBB, ExitMBB->end(), DL, TII->get(AArch64::LDRXui))
      .addReg(AArch64::XZR, RegState::Define)
      .addReg(AArch64::SP)
      .addImm(0)
      .setMIFlags(Flags);

  ExitMBB->splice(ExitMBB->end(), &MBB, std::next(MBBI), MBB.end());
  ExitMBB->transferSuccessorsAndUpdatePHIs(&MBB);

  LoopTestMBB->addSuccessor(ExitMBB);
  LoopTestMBB->addSuccessor(LoopBodyMBB);
  LoopBodyMBB->addSuccessor(LoopTestMBB);
  MBB.addSuccessor(LoopTestMBB);

  // Update liveins.
  if (MF.getRegInfo().reservedRegsFrozen())
    fullyRecomputeLiveIns({ExitMBB, LoopBodyMBB, LoopTestMBB});

  return ExitMBB->begin();
}

namespace {
class AArch64PipelinerLoopInfo : public TargetInstrInfo::PipelinerLoopInfo {
  MachineFunction *MF;
  const TargetInstrInfo *TII;
  const TargetRegisterInfo *TRI;
  MachineRegisterInfo &MRI;

  /// The block of the loop
  MachineBasicBlock *LoopBB;
  /// The conditional branch of the loop
  MachineInstr *CondBranch;
  /// The compare instruction for loop control
  MachineInstr *Comp;
  /// The number of the operand of the loop counter value in Comp
  unsigned CompCounterOprNum;
  /// The instruction that updates the loop counter value
  MachineInstr *Update;
  /// The number of the operand of the loop counter value in Update
  unsigned UpdateCounterOprNum;
  /// The initial value of the loop counter
  Register Init;
  /// True iff Update is a predecessor of Comp
  bool IsUpdatePriorComp;

  /// The normalized condition used by createTripCountGreaterCondition()
  SmallVector<MachineOperand, 4> Cond;

public:
  AArch64PipelinerLoopInfo(MachineBasicBlock *LoopBB, MachineInstr *CondBranch,
                           MachineInstr *Comp, unsigned CompCounterOprNum,
                           MachineInstr *Update, unsigned UpdateCounterOprNum,
                           Register Init, bool IsUpdatePriorComp,
                           const SmallVectorImpl<MachineOperand> &Cond)
      : MF(Comp->getParent()->getParent()),
        TII(MF->getSubtarget().getInstrInfo()),
        TRI(MF->getSubtarget().getRegisterInfo()), MRI(MF->getRegInfo()),
        LoopBB(LoopBB), CondBranch(CondBranch), Comp(Comp),
        CompCounterOprNum(CompCounterOprNum), Update(Update),
        UpdateCounterOprNum(UpdateCounterOprNum), Init(Init),
        IsUpdatePriorComp(IsUpdatePriorComp), Cond(Cond.begin(), Cond.end()) {}

  bool shouldIgnoreForPipelining(const MachineInstr *MI) const override {
    // Make the instructions for loop control be placed in stage 0.
    // The predecessors of Comp are considered by the caller.
    return MI == Comp;
  }

  std::optional<bool> createTripCountGreaterCondition(
      int TC, MachineBasicBlock &MBB,
      SmallVectorImpl<MachineOperand> &CondParam) override {
    // A branch instruction will be inserted as "if (Cond) goto epilogue".
    // Cond is normalized for such use.
    // The predecessors of the branch are assumed to have already been inserted.
    CondParam = Cond;
    return {};
  }

  void createRemainingIterationsGreaterCondition(
      int TC, MachineBasicBlock &MBB, SmallVectorImpl<MachineOperand> &Cond,
      DenseMap<MachineInstr *, MachineInstr *> &LastStage0Insts) override;

  void setPreheader(MachineBasicBlock *NewPreheader) override {}

  void adjustTripCount(int TripCountAdjust) override {}

  bool isMVEExpanderSupported() override { return true; }
};
} // namespace

/// Clone an instruction from MI. The register of ReplaceOprNum-th operand
/// is replaced by ReplaceReg. The output register is newly created.
/// The other operands are unchanged from MI.
static Register cloneInstr(const MachineInstr *MI, unsigned ReplaceOprNum,
                           Register ReplaceReg, MachineBasicBlock &MBB,
                           MachineBasicBlock::iterator InsertTo) {
  MachineRegisterInfo &MRI = MBB.getParent()->getRegInfo();
  const TargetInstrInfo *TII = MBB.getParent()->getSubtarget().getInstrInfo();
  const TargetRegisterInfo *TRI =
      MBB.getParent()->getSubtarget().getRegisterInfo();
  MachineInstr *NewMI = MBB.getParent()->CloneMachineInstr(MI);
  Register Result = 0;
  for (unsigned I = 0; I < NewMI->getNumOperands(); ++I) {
    if (I == 0 && NewMI->getOperand(0).getReg().isVirtual()) {
      Result = MRI.createVirtualRegister(
          MRI.getRegClass(NewMI->getOperand(0).getReg()));
      NewMI->getOperand(I).setReg(Result);
    } else if (I == ReplaceOprNum) {
      MRI.constrainRegClass(
          ReplaceReg,
          TII->getRegClass(NewMI->getDesc(), I, TRI, *MBB.getParent()));
      NewMI->getOperand(I).setReg(ReplaceReg);
    }
  }
  MBB.insert(InsertTo, NewMI);
  return Result;
}

void AArch64PipelinerLoopInfo::createRemainingIterationsGreaterCondition(
    int TC, MachineBasicBlock &MBB, SmallVectorImpl<MachineOperand> &Cond,
    DenseMap<MachineInstr *, MachineInstr *> &LastStage0Insts) {
  // Create and accumulate conditions for next TC iterations.
  // Example:
  //   SUBSXrr N, counter, implicit-def $nzcv # compare instruction for the last
  //                                          # iteration of the kernel
  //
  //   # insert the following instructions
  //   cond = CSINCXr 0, 0, C, implicit $nzcv
  //   counter = ADDXri counter, 1            # clone from this->Update
  //   SUBSXrr n, counter, implicit-def $nzcv # clone from this->Comp
  //   cond = CSINCXr cond, cond, C, implicit $nzcv
  //   ... (repeat TC times)
  //   SUBSXri cond, 0, implicit-def $nzcv

  assert(CondBranch->getOpcode() == AArch64::Bcc);
  // CondCode to exit the loop
  AArch64CC::CondCode CC =
      (AArch64CC::CondCode)CondBranch->getOperand(0).getImm();
  if (CondBranch->getOperand(1).getMBB() == LoopBB)
    CC = AArch64CC::getInvertedCondCode(CC);

  // Accumulate conditions to exit the loop
  Register AccCond = AArch64::XZR;

  // If CC holds, CurCond+1 is returned; otherwise CurCond is returned.
  auto AccumulateCond = [&](Register CurCond,
                            AArch64CC::CondCode CC) -> Register {
    Register NewCond = MRI.createVirtualRegister(&AArch64::GPR64commonRegClass);
    BuildMI(MBB, MBB.end(), Comp->getDebugLoc(), TII->get(AArch64::CSINCXr))
        .addReg(NewCond, RegState::Define)
        .addReg(CurCond)
        .addReg(CurCond)
        .addImm(AArch64CC::getInvertedCondCode(CC));
    return NewCond;
  };

  if (!LastStage0Insts.empty() && LastStage0Insts[Comp]->getParent() == &MBB) {
    // Update and Comp for I==0 are already exists in MBB
    // (MBB is an unrolled kernel)
    Register Counter;
    for (int I = 0; I <= TC; ++I) {
      Register NextCounter;
      if (I != 0)
        NextCounter =
            cloneInstr(Comp, CompCounterOprNum, Counter, MBB, MBB.end());

      AccCond = AccumulateCond(AccCond, CC);

      if (I != TC) {
        if (I == 0) {
          if (Update != Comp && IsUpdatePriorComp) {
            Counter =
                LastStage0Insts[Comp]->getOperand(CompCounterOprNum).getReg();
            NextCounter = cloneInstr(Update, UpdateCounterOprNum, Counter, MBB,
                                     MBB.end());
          } else {
            // can use already calculated value
            NextCounter = LastStage0Insts[Update]->getOperand(0).getReg();
          }
        } else if (Update != Comp) {
          NextCounter =
              cloneInstr(Update, UpdateCounterOprNum, Counter, MBB, MBB.end());
        }
      }
      Counter = NextCounter;
    }
  } else {
    Register Counter;
    if (LastStage0Insts.empty()) {
      // use initial counter value (testing if the trip count is sufficient to
      // be executed by pipelined code)
      Counter = Init;
      if (IsUpdatePriorComp)
        Counter =
            cloneInstr(Update, UpdateCounterOprNum, Counter, MBB, MBB.end());
    } else {
      // MBB is an epilogue block. LastStage0Insts[Comp] is in the kernel block.
      Counter = LastStage0Insts[Comp]->getOperand(CompCounterOprNum).getReg();
    }

    for (int I = 0; I <= TC; ++I) {
      Register NextCounter;
      NextCounter =
          cloneInstr(Comp, CompCounterOprNum, Counter, MBB, MBB.end());
      AccCond = AccumulateCond(AccCond, CC);
      if (I != TC && Update != Comp)
        NextCounter =
            cloneInstr(Update, UpdateCounterOprNum, Counter, MBB, MBB.end());
      Counter = NextCounter;
    }
  }

  // If AccCond == 0, the remainder is greater than TC.
  BuildMI(MBB, MBB.end(), Comp->getDebugLoc(), TII->get(AArch64::SUBSXri))
      .addReg(AArch64::XZR, RegState::Define | RegState::Dead)
      .addReg(AccCond)
      .addImm(0)
      .addImm(0);
  Cond.clear();
  Cond.push_back(MachineOperand::CreateImm(AArch64CC::EQ));
}

static void extractPhiReg(const MachineInstr &Phi, const MachineBasicBlock *MBB,
                          Register &RegMBB, Register &RegOther) {
  assert(Phi.getNumOperands() == 5);
  if (Phi.getOperand(2).getMBB() == MBB) {
    RegMBB = Phi.getOperand(1).getReg();
    RegOther = Phi.getOperand(3).getReg();
  } else {
    assert(Phi.getOperand(4).getMBB() == MBB);
    RegMBB = Phi.getOperand(3).getReg();
    RegOther = Phi.getOperand(1).getReg();
  }
}

static bool isDefinedOutside(Register Reg, const MachineBasicBlock *BB) {
  if (!Reg.isVirtual())
    return false;
  const MachineRegisterInfo &MRI = BB->getParent()->getRegInfo();
  return MRI.getVRegDef(Reg)->getParent() != BB;
}

/// If Reg is an induction variable, return true and set some parameters
static bool getIndVarInfo(Register Reg, const MachineBasicBlock *LoopBB,
                          MachineInstr *&UpdateInst,
                          unsigned &UpdateCounterOprNum, Register &InitReg,
                          bool &IsUpdatePriorComp) {
  // Example:
  //
  // Preheader:
  //   InitReg = ...
  // LoopBB:
  //   Reg0 = PHI (InitReg, Preheader), (Reg1, LoopBB)
  //   Reg = COPY Reg0 ; COPY is ignored.
  //   Reg1 = ADD Reg, #1; UpdateInst. Incremented by a loop invariant value.
  //                     ; Reg is the value calculated in the previous
  //                     ; iteration, so IsUpdatePriorComp == false.

  if (LoopBB->pred_size() != 2)
    return false;
  if (!Reg.isVirtual())
    return false;
  const MachineRegisterInfo &MRI = LoopBB->getParent()->getRegInfo();
  UpdateInst = nullptr;
  UpdateCounterOprNum = 0;
  InitReg = 0;
  IsUpdatePriorComp = true;
  Register CurReg = Reg;
  while (true) {
    MachineInstr *Def = MRI.getVRegDef(CurReg);
    if (Def->getParent() != LoopBB)
      return false;
    if (Def->isCopy()) {
      // Ignore copy instructions unless they contain subregisters
      if (Def->getOperand(0).getSubReg() || Def->getOperand(1).getSubReg())
        return false;
      CurReg = Def->getOperand(1).getReg();
    } else if (Def->isPHI()) {
      if (InitReg != 0)
        return false;
      if (!UpdateInst)
        IsUpdatePriorComp = false;
      extractPhiReg(*Def, LoopBB, CurReg, InitReg);
    } else {
      if (UpdateInst)
        return false;
      switch (Def->getOpcode()) {
      case AArch64::ADDSXri:
      case AArch64::ADDSWri:
      case AArch64::SUBSXri:
      case AArch64::SUBSWri:
      case AArch64::ADDXri:
      case AArch64::ADDWri:
      case AArch64::SUBXri:
      case AArch64::SUBWri:
        UpdateInst = Def;
        UpdateCounterOprNum = 1;
        break;
      case AArch64::ADDSXrr:
      case AArch64::ADDSWrr:
      case AArch64::SUBSXrr:
      case AArch64::SUBSWrr:
      case AArch64::ADDXrr:
      case AArch64::ADDWrr:
      case AArch64::SUBXrr:
      case AArch64::SUBWrr:
        UpdateInst = Def;
        if (isDefinedOutside(Def->getOperand(2).getReg(), LoopBB))
          UpdateCounterOprNum = 1;
        else if (isDefinedOutside(Def->getOperand(1).getReg(), LoopBB))
          UpdateCounterOprNum = 2;
        else
          return false;
        break;
      default:
        return false;
      }
      CurReg = Def->getOperand(UpdateCounterOprNum).getReg();
    }

    if (!CurReg.isVirtual())
      return false;
    if (Reg == CurReg)
      break;
  }

  if (!UpdateInst)
    return false;

  return true;
}

std::unique_ptr<TargetInstrInfo::PipelinerLoopInfo>
AArch64InstrInfo::analyzeLoopForPipelining(MachineBasicBlock *LoopBB) const {
  // Accept loops that meet the following conditions
  // * The conditional branch is BCC
  // * The compare instruction is ADDS/SUBS/WHILEXX
  // * One operand of the compare is an induction variable and the other is a
  //   loop invariant value
  // * The induction variable is incremented/decremented by a single instruction
  // * Does not contain CALL or instructions which have unmodeled side effects

  for (MachineInstr &MI : *LoopBB)
    if (MI.isCall() || MI.hasUnmodeledSideEffects())
      // This instruction may use NZCV, which interferes with the instruction to
      // be inserted for loop control.
      return nullptr;

  MachineBasicBlock *TBB = nullptr, *FBB = nullptr;
  SmallVector<MachineOperand, 4> Cond;
  if (analyzeBranch(*LoopBB, TBB, FBB, Cond))
    return nullptr;

  // Infinite loops are not supported
  if (TBB == LoopBB && FBB == LoopBB)
    return nullptr;

  // Must be conditional branch
  if (TBB != LoopBB && FBB == nullptr)
    return nullptr;

  assert((TBB == LoopBB || FBB == LoopBB) &&
         "The Loop must be a single-basic-block loop");

  MachineInstr *CondBranch = &*LoopBB->getFirstTerminator();
  const TargetRegisterInfo &TRI = getRegisterInfo();

  if (CondBranch->getOpcode() != AArch64::Bcc)
    return nullptr;

  // Normalization for createTripCountGreaterCondition()
  if (TBB == LoopBB)
    reverseBranchCondition(Cond);

  MachineInstr *Comp = nullptr;
  unsigned CompCounterOprNum = 0;
  for (MachineInstr &MI : reverse(*LoopBB)) {
    if (MI.modifiesRegister(AArch64::NZCV, &TRI)) {
      // Guarantee that the compare is SUBS/ADDS/WHILEXX and that one of the
      // operands is a loop invariant value

      switch (MI.getOpcode()) {
      case AArch64::SUBSXri:
      case AArch64::SUBSWri:
      case AArch64::ADDSXri:
      case AArch64::ADDSWri:
        Comp = &MI;
        CompCounterOprNum = 1;
        break;
      case AArch64::ADDSWrr:
      case AArch64::ADDSXrr:
      case AArch64::SUBSWrr:
      case AArch64::SUBSXrr:
        Comp = &MI;
        break;
      default:
        if (isWhileOpcode(MI.getOpcode())) {
          Comp = &MI;
          break;
        }
        return nullptr;
      }

      if (CompCounterOprNum == 0) {
        if (isDefinedOutside(Comp->getOperand(1).getReg(), LoopBB))
          CompCounterOprNum = 2;
        else if (isDefinedOutside(Comp->getOperand(2).getReg(), LoopBB))
          CompCounterOprNum = 1;
        else
          return nullptr;
      }
      break;
    }
  }
  if (!Comp)
    return nullptr;

  MachineInstr *Update = nullptr;
  Register Init;
  bool IsUpdatePriorComp;
  unsigned UpdateCounterOprNum;
  if (!getIndVarInfo(Comp->getOperand(CompCounterOprNum).getReg(), LoopBB,
                     Update, UpdateCounterOprNum, Init, IsUpdatePriorComp))
    return nullptr;

  return std::make_unique<AArch64PipelinerLoopInfo>(
      LoopBB, CondBranch, Comp, CompCounterOprNum, Update, UpdateCounterOprNum,
      Init, IsUpdatePriorComp, Cond);
}

/// verifyInstruction - Perform target specific instruction verification.
bool AArch64InstrInfo::verifyInstruction(const MachineInstr &MI,
                                         StringRef &ErrInfo) const {

  // Verify that immediate offsets on load/store instructions are within range.
  // Stack objects with an FI operand are excluded as they can be fixed up
  // during PEI.
  TypeSize Scale(0U, false), Width(0U, false);
  int64_t MinOffset, MaxOffset;
  if (getMemOpInfo(MI.getOpcode(), Scale, Width, MinOffset, MaxOffset)) {
    unsigned ImmIdx = getLoadStoreImmIdx(MI.getOpcode());
    if (MI.getOperand(ImmIdx).isImm() && !MI.getOperand(ImmIdx - 1).isFI()) {
      int64_t Imm = MI.getOperand(ImmIdx).getImm();
      if (Imm < MinOffset || Imm > MaxOffset) {
        ErrInfo = "Unexpected immediate on load/store instruction";
        return false;
      }
    }
  }
  return true;
}

#define GET_INSTRINFO_HELPERS
#define GET_INSTRMAP_INFO
#include "AArch64GenInstrInfo.inc"<|MERGE_RESOLUTION|>--- conflicted
+++ resolved
@@ -5975,8 +5975,6 @@
   appendLEB128<LEB128Sign::Unsigned>(Expr, RegNum);
   Expr.push_back(0);
 }
-<<<<<<< HEAD
-=======
 
 // Convenience function to create a DWARF expression for loading a register from
 // a CFA offset.
@@ -5989,7 +5987,6 @@
   // Dereference the address (loads a 64 bit value)..
   Expr.push_back(dwarf::DW_OP_deref);
 }
->>>>>>> 35227056
 
 // Convenience function to create a comment for
 //  (+/-) NumBytes (* RegScale)?
@@ -6081,11 +6078,6 @@
   assert(NumVGScaledBytes && "Expected scalable offset");
   SmallString<64> OffsetExpr;
   // + VG * NumVGScaledBytes
-<<<<<<< HEAD
-  appendOffsetComment(NumVGScaledBytes, Comment, "* VG");
-  appendReadRegExpr(OffsetExpr, TRI.getDwarfRegNum(AArch64::VG, true));
-  appendConstantExpr(OffsetExpr, NumVGScaledBytes, dwarf::DW_OP_mul);
-=======
   StringRef VGRegScale;
   if (IncomingVGOffsetFromDefCFA) {
     appendLoadRegExpr(OffsetExpr, *IncomingVGOffsetFromDefCFA);
@@ -6096,7 +6088,6 @@
   }
   appendConstantExpr(OffsetExpr, NumVGScaledBytes, dwarf::DW_OP_mul);
   appendOffsetComment(NumVGScaledBytes, Comment, VGRegScale);
->>>>>>> 35227056
   OffsetExpr.push_back(dwarf::DW_OP_plus);
   if (NumBytes) {
     // + NumBytes
