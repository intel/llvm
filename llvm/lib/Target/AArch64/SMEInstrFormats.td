--- conflicted
+++ resolved
@@ -111,8 +111,6 @@
   let usesCustomInserter = 1;
 }
 
-<<<<<<< HEAD
-=======
 class sme2_movez_to_tile_pseudo<string name, Operand tile_imm, Operand imm_ty, RegisterOperand vector_ty, SMEMatrixTypeEnum za_flag>
     : SMEPseudo2Instr<name, 0>,
       Pseudo<(outs vector_ty:$Zn), (ins tile_imm:$tile, MatrixIndexGPR32Op12_15:$Rs, imm_ty:$imm), []> {
@@ -128,7 +126,6 @@
   let usesCustomInserter = 1;
 }
 
->>>>>>> 4fe5a3cc
 //===----------------------------------------------------------------------===//
 // SME pattern match helpers.
 //===----------------------------------------------------------------------===//
@@ -217,14 +214,11 @@
 class SME2_Zero_Matrix_Pat<string name, SDPatternOperator intrinsic, Operand offset_ty, ComplexPattern tileslice>
     : Pat<(intrinsic (i32 (tileslice MatrixIndexGPR32Op8_11:$base, offset_ty:$offset))),
     (!cast<Instruction>(name) $base, $offset)>; 
-<<<<<<< HEAD
-=======
 
 class SME2_Tile_Movaz_Pat<string name, SDPatternOperator intrinsic, ValueType out_vt, Operand tile_imm, Operand index_ty, ComplexPattern tileslice>
     : Pat<(out_vt (intrinsic tile_imm:$tile, (i32 (tileslice MatrixIndexGPR32Op12_15:$base, index_ty:$offset)))),
           (!cast<Instruction>(name # _PSEUDO) $tile, $base, $offset)>;
 
->>>>>>> 4fe5a3cc
 //===----------------------------------------------------------------------===//
 // SME pattern match helpers.
 //===----------------------------------------------------------------------===//
