--- conflicted
+++ resolved
@@ -372,8 +372,6 @@
           {ZPRCalleeSavesSize, PPRLocalsSize + ZPRLocalsSize}};
 }
 
-<<<<<<< HEAD
-=======
 SVEStackAllocations AArch64PrologueEpilogueCommon::getSVEStackAllocations(
     SVEFrameSizes const &SVE) {
   StackOffset AfterZPRs = SVE.ZPR.LocalsSize;
@@ -390,7 +388,6 @@
   return {BeforePPRs, AfterPPRs, AfterZPRs};
 }
 
->>>>>>> 811fe024
 struct SVEPartitions {
   struct {
     MachineBasicBlock::iterator Begin, End;
@@ -713,11 +710,8 @@
 
   MachineBasicBlock::iterator FirstGPRSaveI = PrologueBeginI;
   if (SVELayout == SVEStackLayout::CalleeSavesAboveFrameRecord) {
-<<<<<<< HEAD
-=======
     assert(!SVEAllocs.AfterPPRs &&
            "unexpected SVE allocs after PPRs with CalleeSavesAboveFrameRecord");
->>>>>>> 811fe024
     // If we're doing SVE saves first, we need to immediately allocate space
     // for fixed objects, then space for the SVE callee saves.
     //
@@ -791,20 +785,11 @@
   if (AFL.windowsRequiresStackProbe(MF, NumBytes + RealignmentPadding))
     emitWindowsStackProbe(AfterGPRSavesI, DL, NumBytes, RealignmentPadding);
 
-<<<<<<< HEAD
-  auto [PPR, ZPR] = getSVEStackFrameSizes();
-  StackOffset SVECalleeSavesSize = ZPR.CalleeSavesSize + PPR.CalleeSavesSize;
   StackOffset NonSVELocalsSize = StackOffset::getFixed(NumBytes);
+  SVEAllocs.AfterZPRs += NonSVELocalsSize;
+
   StackOffset CFAOffset =
       StackOffset::getFixed(MFI.getStackSize()) - NonSVELocalsSize;
-
-=======
-  StackOffset NonSVELocalsSize = StackOffset::getFixed(NumBytes);
-  SVEAllocs.AfterZPRs += NonSVELocalsSize;
-
-  StackOffset CFAOffset =
-      StackOffset::getFixed(MFI.getStackSize()) - NonSVELocalsSize;
->>>>>>> 811fe024
   MachineBasicBlock::iterator AfterSVESavesI = AfterGPRSavesI;
   // Allocate space for the callee saves and PPR locals (if any).
   if (SVELayout != SVEStackLayout::CalleeSavesAboveFrameRecord) {
@@ -815,33 +800,6 @@
     if (EmitAsyncCFI)
       emitCalleeSavedSVELocations(AfterSVESavesI);
 
-<<<<<<< HEAD
-    StackOffset AllocateBeforePPRs = SVECalleeSavesSize;
-    StackOffset AllocateAfterPPRs = PPR.LocalsSize;
-    if (SVELayout == SVEStackLayout::Split) {
-      AllocateBeforePPRs = PPR.CalleeSavesSize;
-      AllocateAfterPPRs = PPR.LocalsSize + ZPR.CalleeSavesSize;
-    }
-    allocateStackSpace(PPRRange.Begin, 0, AllocateBeforePPRs,
-                       EmitAsyncCFI && !HasFP, CFAOffset,
-                       MFI.hasVarSizedObjects() || AllocateAfterPPRs ||
-                           ZPR.LocalsSize || NonSVELocalsSize);
-    CFAOffset += AllocateBeforePPRs;
-    assert(PPRRange.End == ZPRRange.Begin &&
-           "Expected ZPR callee saves after PPR locals");
-    allocateStackSpace(PPRRange.End, RealignmentPadding, AllocateAfterPPRs,
-                       EmitAsyncCFI && !HasFP, CFAOffset,
-                       MFI.hasVarSizedObjects() || ZPR.LocalsSize ||
-                           NonSVELocalsSize);
-    CFAOffset += AllocateAfterPPRs;
-  } else {
-    assert(SVELayout == SVEStackLayout::CalleeSavesAboveFrameRecord);
-    // Note: With CalleeSavesAboveFrameRecord, the SVE CS have already been
-    // allocated (and separate PPR locals are not supported, all SVE locals,
-    // both PPR and ZPR, are within the ZPR locals area).
-    assert(!PPR.LocalsSize && "Unexpected PPR locals!");
-    CFAOffset += SVECalleeSavesSize;
-=======
     allocateStackSpace(PPRRange.Begin, 0, SVEAllocs.BeforePPRs,
                        EmitAsyncCFI && !HasFP, CFAOffset,
                        MFI.hasVarSizedObjects() || SVEAllocs.AfterPPRs ||
@@ -859,7 +817,6 @@
     // already been allocated. PPR locals (included in AfterPPRs) are not
     // supported (note: this is asserted above).
     CFAOffset += SVEAllocs.BeforePPRs;
->>>>>>> 811fe024
   }
 
   // Allocate space for the rest of the frame including ZPR locals. Align the
@@ -870,15 +827,9 @@
     // FIXME: in the case of dynamic re-alignment, NumBytes doesn't have the
     // correct value here, as NumBytes also includes padding bytes, which
     // shouldn't be counted here.
-<<<<<<< HEAD
-    allocateStackSpace(
-        AfterSVESavesI, RealignmentPadding, ZPR.LocalsSize + NonSVELocalsSize,
-        EmitAsyncCFI && !HasFP, CFAOffset, MFI.hasVarSizedObjects());
-=======
     allocateStackSpace(AfterSVESavesI, RealignmentPadding, SVEAllocs.AfterZPRs,
                        EmitAsyncCFI && !HasFP, CFAOffset,
                        MFI.hasVarSizedObjects());
->>>>>>> 811fe024
   }
 
   // If we need a base pointer, set it up here. It's whatever the value of the
@@ -1489,6 +1440,7 @@
       AfterCSRPopSize += ProloguePopSize;
     }
   }
+
   // Move past the restores of the callee-saved registers.
   // If we plan on combining the sp bump of the local stack size and the callee
   // save stack size, we might need to adjust the CSR save and restore offsets.
@@ -1553,29 +1505,6 @@
   assert(NumBytes >= 0 && "Negative stack allocation size!?");
 
   StackOffset SVECalleeSavesSize = ZPR.CalleeSavesSize + PPR.CalleeSavesSize;
-<<<<<<< HEAD
-  StackOffset SVEStackSize =
-      SVECalleeSavesSize + PPR.LocalsSize + ZPR.LocalsSize;
-  MachineBasicBlock::iterator RestoreBegin = ZPRRange.Begin;
-  MachineBasicBlock::iterator RestoreEnd = PPRRange.End;
-
-  // Deallocate the SVE area.
-  if (SVELayout == SVEStackLayout::CalleeSavesAboveFrameRecord) {
-    StackOffset SVELocalsSize = ZPR.LocalsSize + PPR.LocalsSize;
-    // If the callee-save area is before FP, restoring the FP implicitly
-    // deallocates non-callee-save SVE allocations.  Otherwise, deallocate them
-    // explicitly.
-    if (!AFI->isStackRealigned() && !MFI.hasVarSizedObjects()) {
-      emitFrameOffset(MBB, FirstGPRRestoreI, DL, AArch64::SP, AArch64::SP,
-                      SVELocalsSize, TII, MachineInstr::FrameDestroy, false,
-                      NeedsWinCFI, &HasWinCFI);
-    }
-
-    // Deallocate callee-save SVE registers.
-    emitFrameOffset(MBB, RestoreEnd, DL, AArch64::SP, AArch64::SP,
-                    SVECalleeSavesSize, TII, MachineInstr::FrameDestroy, false,
-                    NeedsWinCFI, &HasWinCFI);
-=======
   SVEStackAllocations SVEAllocs = getSVEStackAllocations({PPR, ZPR});
 
   // Deallocate the SVE area.
@@ -1595,7 +1524,6 @@
     emitFrameOffset(MBB, PPRRange.End, DL, AArch64::SP, AArch64::SP,
                     SVEAllocs.BeforePPRs, TII, MachineInstr::FrameDestroy,
                     false, NeedsWinCFI, &HasWinCFI);
->>>>>>> 811fe024
   } else if (AFI->hasSVEStackSize()) {
     // If we have stack realignment or variable-sized objects we must use the FP
     // to restore SVE callee saves (as there is an unknown amount of
@@ -1604,71 +1532,6 @@
         (AFI->isStackRealigned() || MFI.hasVarSizedObjects()) ? AArch64::FP
                                                               : AArch64::SP;
     if (SVECalleeSavesSize && BaseForSVEDealloc == AArch64::FP) {
-<<<<<<< HEAD
-      // TODO: Support stack realigment and variable-sized objects.
-      assert(
-          SVELayout != SVEStackLayout::Split &&
-          "unexpected stack realignment or variable sized objects with split "
-          "SVE stack objects");
-
-      Register CalleeSaveBase = AArch64::FP;
-      if (int64_t CalleeSaveBaseOffset =
-              AFI->getCalleeSaveBaseToFrameRecordOffset()) {
-        // If we have have an non-zero offset to the non-SVE CS base we need to
-        // compute the base address by subtracting the offest in a temporary
-        // register first (to avoid briefly deallocating the SVE CS).
-        CalleeSaveBase = MBB.getParent()->getRegInfo().createVirtualRegister(
-            &AArch64::GPR64RegClass);
-        emitFrameOffset(MBB, RestoreBegin, DL, CalleeSaveBase, AArch64::FP,
-                        StackOffset::getFixed(-CalleeSaveBaseOffset), TII,
-                        MachineInstr::FrameDestroy);
-      }
-      // The code below will deallocate the stack space space by moving the SP
-      // to the start of the SVE callee-save area.
-      emitFrameOffset(MBB, RestoreBegin, DL, AArch64::SP, CalleeSaveBase,
-                      -SVECalleeSavesSize, TII, MachineInstr::FrameDestroy);
-    } else if (BaseForSVEDealloc == AArch64::SP) {
-      auto CFAOffset =
-          SVEStackSize + StackOffset::getFixed(NumBytes + PrologueSaveSize);
-
-      if (SVECalleeSavesSize) {
-        // Deallocate the non-SVE locals first before we can deallocate (and
-        // restore callee saves) from the SVE area.
-        auto NonSVELocals = StackOffset::getFixed(NumBytes);
-        emitFrameOffset(MBB, ZPRRange.Begin, DL, AArch64::SP, AArch64::SP,
-                        NonSVELocals, TII, MachineInstr::FrameDestroy, false,
-                        NeedsWinCFI, &HasWinCFI, EmitCFI && !HasFP, CFAOffset);
-        CFAOffset -= NonSVELocals;
-        NumBytes = 0;
-      }
-
-      if (ZPR.LocalsSize) {
-        emitFrameOffset(MBB, ZPRRange.Begin, DL, AArch64::SP, AArch64::SP,
-                        ZPR.LocalsSize, TII, MachineInstr::FrameDestroy, false,
-                        NeedsWinCFI, &HasWinCFI, EmitCFI && !HasFP, CFAOffset);
-        CFAOffset -= ZPR.LocalsSize;
-      }
-
-      StackOffset SVECalleeSavesToDealloc = SVECalleeSavesSize;
-      if (SVELayout == SVEStackLayout::Split &&
-          (PPR.LocalsSize || ZPR.CalleeSavesSize)) {
-        assert(PPRRange.Begin == ZPRRange.End &&
-               "Expected PPR restores after ZPR");
-        emitFrameOffset(MBB, PPRRange.Begin, DL, AArch64::SP, AArch64::SP,
-                        PPR.LocalsSize + ZPR.CalleeSavesSize, TII,
-                        MachineInstr::FrameDestroy, false, NeedsWinCFI,
-                        &HasWinCFI, EmitCFI && !HasFP, CFAOffset);
-        CFAOffset -= PPR.LocalsSize + ZPR.CalleeSavesSize;
-        SVECalleeSavesToDealloc -= ZPR.CalleeSavesSize;
-      }
-
-      // If split SVE is on, this dealloc PPRs, otherwise, deallocs ZPRs + PPRs:
-      if (SVECalleeSavesToDealloc)
-        emitFrameOffset(MBB, PPRRange.End, DL, AArch64::SP, AArch64::SP,
-                        SVECalleeSavesToDealloc, TII,
-                        MachineInstr::FrameDestroy, false, NeedsWinCFI,
-                        &HasWinCFI, EmitCFI && !HasFP, CFAOffset);
-=======
       if (ZPR.CalleeSavesSize || SVELayout != SVEStackLayout::Split) {
         // The offset from the frame-pointer to the start of the ZPR saves.
         StackOffset FPOffsetZPR =
@@ -1716,7 +1579,6 @@
                       SVEAllocs.BeforePPRs, TII, MachineInstr::FrameDestroy,
                       false, NeedsWinCFI, &HasWinCFI, EmitCFI && !HasFP,
                       CFAOffset);
->>>>>>> 811fe024
     }
 
     if (EmitCFI)
