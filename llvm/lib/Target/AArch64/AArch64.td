--- conflicted
+++ resolved
@@ -78,11 +78,7 @@
 def SME2p2Unsupported : AArch64Unsupported;
 
 def SME2p1Unsupported : AArch64Unsupported {
-<<<<<<< HEAD
-  let F = !listconcat([HasSME2p1, HasSVE2p1_or_HasSME2p1, HasSVE2p1orSSVE_AES],
-=======
   let F = !listconcat([HasSME2p1, HasSVE2p1_or_HasSME2p1, HasNonStreamingSVE2p1orSSVE_AES],
->>>>>>> a8d96e15
                       SME2p2Unsupported.F);
 }
 
