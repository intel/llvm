//===-- AArch64TargetTransformInfo.cpp - AArch64 specific TTI -------------===//
//
// Part of the LLVM Project, under the Apache License v2.0 with LLVM Exceptions.
// See https://llvm.org/LICENSE.txt for license information.
// SPDX-License-Identifier: Apache-2.0 WITH LLVM-exception
//
//===----------------------------------------------------------------------===//

#include "AArch64TargetTransformInfo.h"
#include "AArch64ExpandImm.h"
#include "MCTargetDesc/AArch64AddressingModes.h"
#include "llvm/Analysis/LoopInfo.h"
#include "llvm/Analysis/TargetTransformInfo.h"
#include "llvm/CodeGen/BasicTTIImpl.h"
#include "llvm/CodeGen/CostTable.h"
#include "llvm/CodeGen/TargetLowering.h"
#include "llvm/IR/IntrinsicInst.h"
#include "llvm/IR/IntrinsicsAArch64.h"
#include "llvm/IR/PatternMatch.h"
#include "llvm/Support/Debug.h"
#include <algorithm>
using namespace llvm;
using namespace llvm::PatternMatch;

#define DEBUG_TYPE "aarch64tti"

static cl::opt<bool> EnableFalkorHWPFUnrollFix("enable-falkor-hwpf-unroll-fix",
                                               cl::init(true), cl::Hidden);

bool AArch64TTIImpl::areInlineCompatible(const Function *Caller,
                                         const Function *Callee) const {
  const TargetMachine &TM = getTLI()->getTargetMachine();

  const FeatureBitset &CallerBits =
      TM.getSubtargetImpl(*Caller)->getFeatureBits();
  const FeatureBitset &CalleeBits =
      TM.getSubtargetImpl(*Callee)->getFeatureBits();

  // Inline a callee if its target-features are a subset of the callers
  // target-features.
  return (CallerBits & CalleeBits) == CalleeBits;
}

/// Calculate the cost of materializing a 64-bit value. This helper
/// method might only calculate a fraction of a larger immediate. Therefore it
/// is valid to return a cost of ZERO.
int AArch64TTIImpl::getIntImmCost(int64_t Val) {
  // Check if the immediate can be encoded within an instruction.
  if (Val == 0 || AArch64_AM::isLogicalImmediate(Val, 64))
    return 0;

  if (Val < 0)
    Val = ~Val;

  // Calculate how many moves we will need to materialize this constant.
  SmallVector<AArch64_IMM::ImmInsnModel, 4> Insn;
  AArch64_IMM::expandMOVImm(Val, 64, Insn);
  return Insn.size();
}

/// Calculate the cost of materializing the given constant.
int AArch64TTIImpl::getIntImmCost(const APInt &Imm, Type *Ty,
                                  TTI::TargetCostKind CostKind) {
  assert(Ty->isIntegerTy());

  unsigned BitSize = Ty->getPrimitiveSizeInBits();
  if (BitSize == 0)
    return ~0U;

  // Sign-extend all constants to a multiple of 64-bit.
  APInt ImmVal = Imm;
  if (BitSize & 0x3f)
    ImmVal = Imm.sext((BitSize + 63) & ~0x3fU);

  // Split the constant into 64-bit chunks and calculate the cost for each
  // chunk.
  int Cost = 0;
  for (unsigned ShiftVal = 0; ShiftVal < BitSize; ShiftVal += 64) {
    APInt Tmp = ImmVal.ashr(ShiftVal).sextOrTrunc(64);
    int64_t Val = Tmp.getSExtValue();
    Cost += getIntImmCost(Val);
  }
  // We need at least one instruction to materialze the constant.
  return std::max(1, Cost);
}

int AArch64TTIImpl::getIntImmCostInst(unsigned Opcode, unsigned Idx,
                                      const APInt &Imm, Type *Ty,
                                      TTI::TargetCostKind CostKind,
                                      Instruction *Inst) {
  assert(Ty->isIntegerTy());

  unsigned BitSize = Ty->getPrimitiveSizeInBits();
  // There is no cost model for constants with a bit size of 0. Return TCC_Free
  // here, so that constant hoisting will ignore this constant.
  if (BitSize == 0)
    return TTI::TCC_Free;

  unsigned ImmIdx = ~0U;
  switch (Opcode) {
  default:
    return TTI::TCC_Free;
  case Instruction::GetElementPtr:
    // Always hoist the base address of a GetElementPtr.
    if (Idx == 0)
      return 2 * TTI::TCC_Basic;
    return TTI::TCC_Free;
  case Instruction::Store:
    ImmIdx = 0;
    break;
  case Instruction::Add:
  case Instruction::Sub:
  case Instruction::Mul:
  case Instruction::UDiv:
  case Instruction::SDiv:
  case Instruction::URem:
  case Instruction::SRem:
  case Instruction::And:
  case Instruction::Or:
  case Instruction::Xor:
  case Instruction::ICmp:
    ImmIdx = 1;
    break;
  // Always return TCC_Free for the shift value of a shift instruction.
  case Instruction::Shl:
  case Instruction::LShr:
  case Instruction::AShr:
    if (Idx == 1)
      return TTI::TCC_Free;
    break;
  case Instruction::Trunc:
  case Instruction::ZExt:
  case Instruction::SExt:
  case Instruction::IntToPtr:
  case Instruction::PtrToInt:
  case Instruction::BitCast:
  case Instruction::PHI:
  case Instruction::Call:
  case Instruction::Select:
  case Instruction::Ret:
  case Instruction::Load:
    break;
  }

  if (Idx == ImmIdx) {
    int NumConstants = (BitSize + 63) / 64;
    int Cost = AArch64TTIImpl::getIntImmCost(Imm, Ty, CostKind);
    return (Cost <= NumConstants * TTI::TCC_Basic)
               ? static_cast<int>(TTI::TCC_Free)
               : Cost;
  }
  return AArch64TTIImpl::getIntImmCost(Imm, Ty, CostKind);
}

int AArch64TTIImpl::getIntImmCostIntrin(Intrinsic::ID IID, unsigned Idx,
                                        const APInt &Imm, Type *Ty,
                                        TTI::TargetCostKind CostKind) {
  assert(Ty->isIntegerTy());

  unsigned BitSize = Ty->getPrimitiveSizeInBits();
  // There is no cost model for constants with a bit size of 0. Return TCC_Free
  // here, so that constant hoisting will ignore this constant.
  if (BitSize == 0)
    return TTI::TCC_Free;

  // Most (all?) AArch64 intrinsics do not support folding immediates into the
  // selected instruction, so we compute the materialization cost for the
  // immediate directly.
  if (IID >= Intrinsic::aarch64_addg && IID <= Intrinsic::aarch64_udiv)
    return AArch64TTIImpl::getIntImmCost(Imm, Ty, CostKind);

  switch (IID) {
  default:
    return TTI::TCC_Free;
  case Intrinsic::sadd_with_overflow:
  case Intrinsic::uadd_with_overflow:
  case Intrinsic::ssub_with_overflow:
  case Intrinsic::usub_with_overflow:
  case Intrinsic::smul_with_overflow:
  case Intrinsic::umul_with_overflow:
    if (Idx == 1) {
      int NumConstants = (BitSize + 63) / 64;
      int Cost = AArch64TTIImpl::getIntImmCost(Imm, Ty, CostKind);
      return (Cost <= NumConstants * TTI::TCC_Basic)
                 ? static_cast<int>(TTI::TCC_Free)
                 : Cost;
    }
    break;
  case Intrinsic::experimental_stackmap:
    if ((Idx < 2) || (Imm.getBitWidth() <= 64 && isInt<64>(Imm.getSExtValue())))
      return TTI::TCC_Free;
    break;
  case Intrinsic::experimental_patchpoint_void:
  case Intrinsic::experimental_patchpoint_i64:
    if ((Idx < 4) || (Imm.getBitWidth() <= 64 && isInt<64>(Imm.getSExtValue())))
      return TTI::TCC_Free;
    break;
  case Intrinsic::experimental_gc_statepoint:
    if ((Idx < 5) || (Imm.getBitWidth() <= 64 && isInt<64>(Imm.getSExtValue())))
      return TTI::TCC_Free;
    break;
  }
  return AArch64TTIImpl::getIntImmCost(Imm, Ty, CostKind);
}

TargetTransformInfo::PopcntSupportKind
AArch64TTIImpl::getPopcntSupport(unsigned TyWidth) {
  assert(isPowerOf2_32(TyWidth) && "Ty width must be power of 2");
  if (TyWidth == 32 || TyWidth == 64)
    return TTI::PSK_FastHardware;
  // TODO: AArch64TargetLowering::LowerCTPOP() supports 128bit popcount.
  return TTI::PSK_Software;
}

unsigned
AArch64TTIImpl::getIntrinsicInstrCost(const IntrinsicCostAttributes &ICA,
                                      TTI::TargetCostKind CostKind) {
  auto *RetTy = ICA.getReturnType();
  switch (ICA.getID()) {
  case Intrinsic::umin:
  case Intrinsic::umax: {
    auto LT = TLI->getTypeLegalizationCost(DL, RetTy);
    // umin(x,y) -> sub(x,usubsat(x,y))
    // umax(x,y) -> add(x,usubsat(y,x))
    if (LT.second == MVT::v2i64)
      return LT.first * 2;
    LLVM_FALLTHROUGH;
  }
  case Intrinsic::smin:
  case Intrinsic::smax: {
    static const auto ValidMinMaxTys = {MVT::v8i8,  MVT::v16i8, MVT::v4i16,
                                        MVT::v8i16, MVT::v2i32, MVT::v4i32};
    auto LT = TLI->getTypeLegalizationCost(DL, RetTy);
    if (any_of(ValidMinMaxTys, [&LT](MVT M) { return M == LT.second; }))
      return LT.first;
    break;
  }
  case Intrinsic::sadd_sat:
  case Intrinsic::ssub_sat:
  case Intrinsic::uadd_sat:
  case Intrinsic::usub_sat: {
    static const auto ValidSatTys = {MVT::v8i8,  MVT::v16i8, MVT::v4i16,
                                     MVT::v8i16, MVT::v2i32, MVT::v4i32,
                                     MVT::v2i64};
    auto LT = TLI->getTypeLegalizationCost(DL, RetTy);
    // This is a base cost of 1 for the vadd, plus 3 extract shifts if we
    // need to extend the type, as it uses shr(qadd(shl, shl)).
    unsigned Instrs =
        LT.second.getScalarSizeInBits() == RetTy->getScalarSizeInBits() ? 1 : 4;
    if (any_of(ValidSatTys, [&LT](MVT M) { return M == LT.second; }))
      return LT.first * Instrs;
    break;
  }
  case Intrinsic::abs: {
    static const auto ValidAbsTys = {MVT::v8i8,  MVT::v16i8, MVT::v4i16,
                                     MVT::v8i16, MVT::v2i32, MVT::v4i32,
                                     MVT::v2i64};
    auto LT = TLI->getTypeLegalizationCost(DL, RetTy);
    if (any_of(ValidAbsTys, [&LT](MVT M) { return M == LT.second; }))
      return LT.first;
    break;
  }
  default:
    break;
  }
  return BaseT::getIntrinsicInstrCost(ICA, CostKind);
}

bool AArch64TTIImpl::isWideningInstruction(Type *DstTy, unsigned Opcode,
                                           ArrayRef<const Value *> Args) {

  // A helper that returns a vector type from the given type. The number of
  // elements in type Ty determine the vector width.
  auto toVectorTy = [&](Type *ArgTy) {
    return VectorType::get(ArgTy->getScalarType(),
                           cast<VectorType>(DstTy)->getElementCount());
  };

  // Exit early if DstTy is not a vector type whose elements are at least
  // 16-bits wide.
  if (!DstTy->isVectorTy() || DstTy->getScalarSizeInBits() < 16)
    return false;

  // Determine if the operation has a widening variant. We consider both the
  // "long" (e.g., usubl) and "wide" (e.g., usubw) versions of the
  // instructions.
  //
  // TODO: Add additional widening operations (e.g., mul, shl, etc.) once we
  //       verify that their extending operands are eliminated during code
  //       generation.
  switch (Opcode) {
  case Instruction::Add: // UADDL(2), SADDL(2), UADDW(2), SADDW(2).
  case Instruction::Sub: // USUBL(2), SSUBL(2), USUBW(2), SSUBW(2).
    break;
  default:
    return false;
  }

  // To be a widening instruction (either the "wide" or "long" versions), the
  // second operand must be a sign- or zero extend having a single user. We
  // only consider extends having a single user because they may otherwise not
  // be eliminated.
  if (Args.size() != 2 ||
      (!isa<SExtInst>(Args[1]) && !isa<ZExtInst>(Args[1])) ||
      !Args[1]->hasOneUse())
    return false;
  auto *Extend = cast<CastInst>(Args[1]);

  // Legalize the destination type and ensure it can be used in a widening
  // operation.
  auto DstTyL = TLI->getTypeLegalizationCost(DL, DstTy);
  unsigned DstElTySize = DstTyL.second.getScalarSizeInBits();
  if (!DstTyL.second.isVector() || DstElTySize != DstTy->getScalarSizeInBits())
    return false;

  // Legalize the source type and ensure it can be used in a widening
  // operation.
  auto *SrcTy = toVectorTy(Extend->getSrcTy());
  auto SrcTyL = TLI->getTypeLegalizationCost(DL, SrcTy);
  unsigned SrcElTySize = SrcTyL.second.getScalarSizeInBits();
  if (!SrcTyL.second.isVector() || SrcElTySize != SrcTy->getScalarSizeInBits())
    return false;

  // Get the total number of vector elements in the legalized types.
  unsigned NumDstEls = DstTyL.first * DstTyL.second.getVectorMinNumElements();
  unsigned NumSrcEls = SrcTyL.first * SrcTyL.second.getVectorMinNumElements();

  // Return true if the legalized types have the same number of vector elements
  // and the destination element type size is twice that of the source type.
  return NumDstEls == NumSrcEls && 2 * SrcElTySize == DstElTySize;
}

int AArch64TTIImpl::getCastInstrCost(unsigned Opcode, Type *Dst, Type *Src,
                                     TTI::CastContextHint CCH,
                                     TTI::TargetCostKind CostKind,
                                     const Instruction *I) {
  int ISD = TLI->InstructionOpcodeToISD(Opcode);
  assert(ISD && "Invalid opcode");

  // If the cast is observable, and it is used by a widening instruction (e.g.,
  // uaddl, saddw, etc.), it may be free.
  if (I && I->hasOneUse()) {
    auto *SingleUser = cast<Instruction>(*I->user_begin());
    SmallVector<const Value *, 4> Operands(SingleUser->operand_values());
    if (isWideningInstruction(Dst, SingleUser->getOpcode(), Operands)) {
      // If the cast is the second operand, it is free. We will generate either
      // a "wide" or "long" version of the widening instruction.
      if (I == SingleUser->getOperand(1))
        return 0;
      // If the cast is not the second operand, it will be free if it looks the
      // same as the second operand. In this case, we will generate a "long"
      // version of the widening instruction.
      if (auto *Cast = dyn_cast<CastInst>(SingleUser->getOperand(1)))
        if (I->getOpcode() == unsigned(Cast->getOpcode()) &&
            cast<CastInst>(I)->getSrcTy() == Cast->getSrcTy())
          return 0;
    }
  }

  // TODO: Allow non-throughput costs that aren't binary.
  auto AdjustCost = [&CostKind](int Cost) {
    if (CostKind != TTI::TCK_RecipThroughput)
      return Cost == 0 ? 0 : 1;
    return Cost;
  };

  EVT SrcTy = TLI->getValueType(DL, Src);
  EVT DstTy = TLI->getValueType(DL, Dst);

  if (!SrcTy.isSimple() || !DstTy.isSimple())
    return AdjustCost(
        BaseT::getCastInstrCost(Opcode, Dst, Src, CCH, CostKind, I));

  static const TypeConversionCostTblEntry
  ConversionTbl[] = {
    { ISD::TRUNCATE, MVT::v4i16, MVT::v4i32,  1 },
    { ISD::TRUNCATE, MVT::v4i32, MVT::v4i64,  0 },
    { ISD::TRUNCATE, MVT::v8i8,  MVT::v8i32,  3 },
    { ISD::TRUNCATE, MVT::v16i8, MVT::v16i32, 6 },

    // The number of shll instructions for the extension.
    { ISD::SIGN_EXTEND, MVT::v4i64,  MVT::v4i16, 3 },
    { ISD::ZERO_EXTEND, MVT::v4i64,  MVT::v4i16, 3 },
    { ISD::SIGN_EXTEND, MVT::v4i64,  MVT::v4i32, 2 },
    { ISD::ZERO_EXTEND, MVT::v4i64,  MVT::v4i32, 2 },
    { ISD::SIGN_EXTEND, MVT::v8i32,  MVT::v8i8,  3 },
    { ISD::ZERO_EXTEND, MVT::v8i32,  MVT::v8i8,  3 },
    { ISD::SIGN_EXTEND, MVT::v8i32,  MVT::v8i16, 2 },
    { ISD::ZERO_EXTEND, MVT::v8i32,  MVT::v8i16, 2 },
    { ISD::SIGN_EXTEND, MVT::v8i64,  MVT::v8i8,  7 },
    { ISD::ZERO_EXTEND, MVT::v8i64,  MVT::v8i8,  7 },
    { ISD::SIGN_EXTEND, MVT::v8i64,  MVT::v8i16, 6 },
    { ISD::ZERO_EXTEND, MVT::v8i64,  MVT::v8i16, 6 },
    { ISD::SIGN_EXTEND, MVT::v16i16, MVT::v16i8, 2 },
    { ISD::ZERO_EXTEND, MVT::v16i16, MVT::v16i8, 2 },
    { ISD::SIGN_EXTEND, MVT::v16i32, MVT::v16i8, 6 },
    { ISD::ZERO_EXTEND, MVT::v16i32, MVT::v16i8, 6 },

    // LowerVectorINT_TO_FP:
    { ISD::SINT_TO_FP, MVT::v2f32, MVT::v2i32, 1 },
    { ISD::SINT_TO_FP, MVT::v4f32, MVT::v4i32, 1 },
    { ISD::SINT_TO_FP, MVT::v2f64, MVT::v2i64, 1 },
    { ISD::UINT_TO_FP, MVT::v2f32, MVT::v2i32, 1 },
    { ISD::UINT_TO_FP, MVT::v4f32, MVT::v4i32, 1 },
    { ISD::UINT_TO_FP, MVT::v2f64, MVT::v2i64, 1 },

    // Complex: to v2f32
    { ISD::SINT_TO_FP, MVT::v2f32, MVT::v2i8,  3 },
    { ISD::SINT_TO_FP, MVT::v2f32, MVT::v2i16, 3 },
    { ISD::SINT_TO_FP, MVT::v2f32, MVT::v2i64, 2 },
    { ISD::UINT_TO_FP, MVT::v2f32, MVT::v2i8,  3 },
    { ISD::UINT_TO_FP, MVT::v2f32, MVT::v2i16, 3 },
    { ISD::UINT_TO_FP, MVT::v2f32, MVT::v2i64, 2 },

    // Complex: to v4f32
    { ISD::SINT_TO_FP, MVT::v4f32, MVT::v4i8,  4 },
    { ISD::SINT_TO_FP, MVT::v4f32, MVT::v4i16, 2 },
    { ISD::UINT_TO_FP, MVT::v4f32, MVT::v4i8,  3 },
    { ISD::UINT_TO_FP, MVT::v4f32, MVT::v4i16, 2 },

    // Complex: to v8f32
    { ISD::SINT_TO_FP, MVT::v8f32, MVT::v8i8,  10 },
    { ISD::SINT_TO_FP, MVT::v8f32, MVT::v8i16, 4 },
    { ISD::UINT_TO_FP, MVT::v8f32, MVT::v8i8,  10 },
    { ISD::UINT_TO_FP, MVT::v8f32, MVT::v8i16, 4 },

    // Complex: to v16f32
    { ISD::SINT_TO_FP, MVT::v16f32, MVT::v16i8, 21 },
    { ISD::UINT_TO_FP, MVT::v16f32, MVT::v16i8, 21 },

    // Complex: to v2f64
    { ISD::SINT_TO_FP, MVT::v2f64, MVT::v2i8,  4 },
    { ISD::SINT_TO_FP, MVT::v2f64, MVT::v2i16, 4 },
    { ISD::SINT_TO_FP, MVT::v2f64, MVT::v2i32, 2 },
    { ISD::UINT_TO_FP, MVT::v2f64, MVT::v2i8,  4 },
    { ISD::UINT_TO_FP, MVT::v2f64, MVT::v2i16, 4 },
    { ISD::UINT_TO_FP, MVT::v2f64, MVT::v2i32, 2 },


    // LowerVectorFP_TO_INT
    { ISD::FP_TO_SINT, MVT::v2i32, MVT::v2f32, 1 },
    { ISD::FP_TO_SINT, MVT::v4i32, MVT::v4f32, 1 },
    { ISD::FP_TO_SINT, MVT::v2i64, MVT::v2f64, 1 },
    { ISD::FP_TO_UINT, MVT::v2i32, MVT::v2f32, 1 },
    { ISD::FP_TO_UINT, MVT::v4i32, MVT::v4f32, 1 },
    { ISD::FP_TO_UINT, MVT::v2i64, MVT::v2f64, 1 },

    // Complex, from v2f32: legal type is v2i32 (no cost) or v2i64 (1 ext).
    { ISD::FP_TO_SINT, MVT::v2i64, MVT::v2f32, 2 },
    { ISD::FP_TO_SINT, MVT::v2i16, MVT::v2f32, 1 },
    { ISD::FP_TO_SINT, MVT::v2i8,  MVT::v2f32, 1 },
    { ISD::FP_TO_UINT, MVT::v2i64, MVT::v2f32, 2 },
    { ISD::FP_TO_UINT, MVT::v2i16, MVT::v2f32, 1 },
    { ISD::FP_TO_UINT, MVT::v2i8,  MVT::v2f32, 1 },

    // Complex, from v4f32: legal type is v4i16, 1 narrowing => ~2
    { ISD::FP_TO_SINT, MVT::v4i16, MVT::v4f32, 2 },
    { ISD::FP_TO_SINT, MVT::v4i8,  MVT::v4f32, 2 },
    { ISD::FP_TO_UINT, MVT::v4i16, MVT::v4f32, 2 },
    { ISD::FP_TO_UINT, MVT::v4i8,  MVT::v4f32, 2 },

    // Complex, from v2f64: legal type is v2i32, 1 narrowing => ~2.
    { ISD::FP_TO_SINT, MVT::v2i32, MVT::v2f64, 2 },
    { ISD::FP_TO_SINT, MVT::v2i16, MVT::v2f64, 2 },
    { ISD::FP_TO_SINT, MVT::v2i8,  MVT::v2f64, 2 },
    { ISD::FP_TO_UINT, MVT::v2i32, MVT::v2f64, 2 },
    { ISD::FP_TO_UINT, MVT::v2i16, MVT::v2f64, 2 },
    { ISD::FP_TO_UINT, MVT::v2i8,  MVT::v2f64, 2 },
  };

  if (const auto *Entry = ConvertCostTableLookup(ConversionTbl, ISD,
                                                 DstTy.getSimpleVT(),
                                                 SrcTy.getSimpleVT()))
    return AdjustCost(Entry->Cost);

  return AdjustCost(
      BaseT::getCastInstrCost(Opcode, Dst, Src, CCH, CostKind, I));
}

int AArch64TTIImpl::getExtractWithExtendCost(unsigned Opcode, Type *Dst,
                                             VectorType *VecTy,
                                             unsigned Index) {

  // Make sure we were given a valid extend opcode.
  assert((Opcode == Instruction::SExt || Opcode == Instruction::ZExt) &&
         "Invalid opcode");

  // We are extending an element we extract from a vector, so the source type
  // of the extend is the element type of the vector.
  auto *Src = VecTy->getElementType();

  // Sign- and zero-extends are for integer types only.
  assert(isa<IntegerType>(Dst) && isa<IntegerType>(Src) && "Invalid type");

  // Get the cost for the extract. We compute the cost (if any) for the extend
  // below.
  auto Cost = getVectorInstrCost(Instruction::ExtractElement, VecTy, Index);

  // Legalize the types.
  auto VecLT = TLI->getTypeLegalizationCost(DL, VecTy);
  auto DstVT = TLI->getValueType(DL, Dst);
  auto SrcVT = TLI->getValueType(DL, Src);
  TTI::TargetCostKind CostKind = TTI::TCK_RecipThroughput;

  // If the resulting type is still a vector and the destination type is legal,
  // we may get the extension for free. If not, get the default cost for the
  // extend.
  if (!VecLT.second.isVector() || !TLI->isTypeLegal(DstVT))
    return Cost + getCastInstrCost(Opcode, Dst, Src, TTI::CastContextHint::None,
                                   CostKind);

  // The destination type should be larger than the element type. If not, get
  // the default cost for the extend.
  if (DstVT.getFixedSizeInBits() < SrcVT.getFixedSizeInBits())
    return Cost + getCastInstrCost(Opcode, Dst, Src, TTI::CastContextHint::None,
                                   CostKind);

  switch (Opcode) {
  default:
    llvm_unreachable("Opcode should be either SExt or ZExt");

  // For sign-extends, we only need a smov, which performs the extension
  // automatically.
  case Instruction::SExt:
    return Cost;

  // For zero-extends, the extend is performed automatically by a umov unless
  // the destination type is i64 and the element type is i8 or i16.
  case Instruction::ZExt:
    if (DstVT.getSizeInBits() != 64u || SrcVT.getSizeInBits() == 32u)
      return Cost;
  }

  // If we are unable to perform the extend for free, get the default cost.
  return Cost + getCastInstrCost(Opcode, Dst, Src, TTI::CastContextHint::None,
                                 CostKind);
}

unsigned AArch64TTIImpl::getCFInstrCost(unsigned Opcode,
                                        TTI::TargetCostKind CostKind) {
  if (CostKind != TTI::TCK_RecipThroughput)
    return Opcode == Instruction::PHI ? 0 : 1;
  assert(CostKind == TTI::TCK_RecipThroughput && "unexpected CostKind");
  // Branches are assumed to be predicted.
  return 0;
}

int AArch64TTIImpl::getVectorInstrCost(unsigned Opcode, Type *Val,
                                       unsigned Index) {
  assert(Val->isVectorTy() && "This must be a vector type");

  if (Index != -1U) {
    // Legalize the type.
    std::pair<int, MVT> LT = TLI->getTypeLegalizationCost(DL, Val);

    // This type is legalized to a scalar type.
    if (!LT.second.isVector())
      return 0;

    // The type may be split. Normalize the index to the new type.
    unsigned Width = LT.second.getVectorNumElements();
    Index = Index % Width;

    // The element at index zero is already inside the vector.
    if (Index == 0)
      return 0;
  }

  // All other insert/extracts cost this much.
  return ST->getVectorInsertExtractBaseCost();
}

int AArch64TTIImpl::getArithmeticInstrCost(
    unsigned Opcode, Type *Ty, TTI::TargetCostKind CostKind,
    TTI::OperandValueKind Opd1Info,
    TTI::OperandValueKind Opd2Info, TTI::OperandValueProperties Opd1PropInfo,
    TTI::OperandValueProperties Opd2PropInfo, ArrayRef<const Value *> Args,
    const Instruction *CxtI) {
  // TODO: Handle more cost kinds.
  if (CostKind != TTI::TCK_RecipThroughput)
    return BaseT::getArithmeticInstrCost(Opcode, Ty, CostKind, Opd1Info,
                                         Opd2Info, Opd1PropInfo,
                                         Opd2PropInfo, Args, CxtI);

  // Legalize the type.
  std::pair<int, MVT> LT = TLI->getTypeLegalizationCost(DL, Ty);

  // If the instruction is a widening instruction (e.g., uaddl, saddw, etc.),
  // add in the widening overhead specified by the sub-target. Since the
  // extends feeding widening instructions are performed automatically, they
  // aren't present in the generated code and have a zero cost. By adding a
  // widening overhead here, we attach the total cost of the combined operation
  // to the widening instruction.
  int Cost = 0;
  if (isWideningInstruction(Ty, Opcode, Args))
    Cost += ST->getWideningBaseCost();

  int ISD = TLI->InstructionOpcodeToISD(Opcode);

  switch (ISD) {
  default:
    return Cost + BaseT::getArithmeticInstrCost(Opcode, Ty, CostKind, Opd1Info,
                                                Opd2Info,
                                                Opd1PropInfo, Opd2PropInfo);
  case ISD::SDIV:
    if (Opd2Info == TargetTransformInfo::OK_UniformConstantValue &&
        Opd2PropInfo == TargetTransformInfo::OP_PowerOf2) {
      // On AArch64, scalar signed division by constants power-of-two are
      // normally expanded to the sequence ADD + CMP + SELECT + SRA.
      // The OperandValue properties many not be same as that of previous
      // operation; conservatively assume OP_None.
      Cost += getArithmeticInstrCost(Instruction::Add, Ty, CostKind,
                                     Opd1Info, Opd2Info,
                                     TargetTransformInfo::OP_None,
                                     TargetTransformInfo::OP_None);
      Cost += getArithmeticInstrCost(Instruction::Sub, Ty, CostKind,
                                     Opd1Info, Opd2Info,
                                     TargetTransformInfo::OP_None,
                                     TargetTransformInfo::OP_None);
      Cost += getArithmeticInstrCost(Instruction::Select, Ty, CostKind,
                                     Opd1Info, Opd2Info,
                                     TargetTransformInfo::OP_None,
                                     TargetTransformInfo::OP_None);
      Cost += getArithmeticInstrCost(Instruction::AShr, Ty, CostKind,
                                     Opd1Info, Opd2Info,
                                     TargetTransformInfo::OP_None,
                                     TargetTransformInfo::OP_None);
      return Cost;
    }
    LLVM_FALLTHROUGH;
  case ISD::UDIV:
    if (Opd2Info == TargetTransformInfo::OK_UniformConstantValue) {
      auto VT = TLI->getValueType(DL, Ty);
      if (TLI->isOperationLegalOrCustom(ISD::MULHU, VT)) {
        // Vector signed division by constant are expanded to the
        // sequence MULHS + ADD/SUB + SRA + SRL + ADD, and unsigned division
        // to MULHS + SUB + SRL + ADD + SRL.
        int MulCost = getArithmeticInstrCost(Instruction::Mul, Ty, CostKind,
                                             Opd1Info, Opd2Info,
                                             TargetTransformInfo::OP_None,
                                             TargetTransformInfo::OP_None);
        int AddCost = getArithmeticInstrCost(Instruction::Add, Ty, CostKind,
                                             Opd1Info, Opd2Info,
                                             TargetTransformInfo::OP_None,
                                             TargetTransformInfo::OP_None);
        int ShrCost = getArithmeticInstrCost(Instruction::AShr, Ty, CostKind,
                                             Opd1Info, Opd2Info,
                                             TargetTransformInfo::OP_None,
                                             TargetTransformInfo::OP_None);
        return MulCost * 2 + AddCost * 2 + ShrCost * 2 + 1;
      }
    }

    Cost += BaseT::getArithmeticInstrCost(Opcode, Ty, CostKind, Opd1Info,
                                          Opd2Info,
                                          Opd1PropInfo, Opd2PropInfo);
    if (Ty->isVectorTy()) {
      // On AArch64, vector divisions are not supported natively and are
      // expanded into scalar divisions of each pair of elements.
      Cost += getArithmeticInstrCost(Instruction::ExtractElement, Ty, CostKind,
                                     Opd1Info, Opd2Info, Opd1PropInfo,
                                     Opd2PropInfo);
      Cost += getArithmeticInstrCost(Instruction::InsertElement, Ty, CostKind,
                                     Opd1Info, Opd2Info, Opd1PropInfo,
                                     Opd2PropInfo);
      // TODO: if one of the arguments is scalar, then it's not necessary to
      // double the cost of handling the vector elements.
      Cost += Cost;
    }
    return Cost;

  case ISD::MUL:
    if (LT.second != MVT::v2i64)
      return (Cost + 1) * LT.first;
    // Since we do not have a MUL.2d instruction, a mul <2 x i64> is expensive
    // as elements are extracted from the vectors and the muls scalarized.
    // As getScalarizationOverhead is a bit too pessimistic, we estimate the
    // cost for a i64 vector directly here, which is:
    // - four i64 extracts,
    // - two i64 inserts, and
    // - two muls.
    // So, for a v2i64 with LT.First = 1 the cost is 8, and for a v4i64 with
    // LT.first = 2 the cost is 16.
    return LT.first * 8;
  case ISD::ADD:
  case ISD::XOR:
  case ISD::OR:
  case ISD::AND:
    // These nodes are marked as 'custom' for combining purposes only.
    // We know that they are legal. See LowerAdd in ISelLowering.
    return (Cost + 1) * LT.first;

  case ISD::FADD:
    // These nodes are marked as 'custom' just to lower them to SVE.
    // We know said lowering will incur no additional cost.
    if (isa<FixedVectorType>(Ty) && !Ty->getScalarType()->isFP128Ty())
      return (Cost + 2) * LT.first;

    return Cost + BaseT::getArithmeticInstrCost(Opcode, Ty, CostKind, Opd1Info,
                                                Opd2Info,
                                                Opd1PropInfo, Opd2PropInfo);
  }
}

int AArch64TTIImpl::getAddressComputationCost(Type *Ty, ScalarEvolution *SE,
                                              const SCEV *Ptr) {
  // Address computations in vectorized code with non-consecutive addresses will
  // likely result in more instructions compared to scalar code where the
  // computation can more often be merged into the index mode. The resulting
  // extra micro-ops can significantly decrease throughput.
  unsigned NumVectorInstToHideOverhead = 10;
  int MaxMergeDistance = 64;

  if (Ty->isVectorTy() && SE &&
      !BaseT::isConstantStridedAccessLessThan(SE, Ptr, MaxMergeDistance + 1))
    return NumVectorInstToHideOverhead;

  // In many cases the address computation is not merged into the instruction
  // addressing mode.
  return 1;
}

int AArch64TTIImpl::getCmpSelInstrCost(unsigned Opcode, Type *ValTy,
                                       Type *CondTy, CmpInst::Predicate VecPred,
                                       TTI::TargetCostKind CostKind,
                                       const Instruction *I) {
  // TODO: Handle other cost kinds.
  if (CostKind != TTI::TCK_RecipThroughput)
    return BaseT::getCmpSelInstrCost(Opcode, ValTy, CondTy, VecPred, CostKind,
                                     I);

  int ISD = TLI->InstructionOpcodeToISD(Opcode);
  // We don't lower some vector selects well that are wider than the register
  // width.
  if (isa<FixedVectorType>(ValTy) && ISD == ISD::SELECT) {
    // We would need this many instructions to hide the scalarization happening.
    const int AmortizationCost = 20;

    // If VecPred is not set, check if we can get a predicate from the context
    // instruction, if its type matches the requested ValTy.
    if (VecPred == CmpInst::BAD_ICMP_PREDICATE && I && I->getType() == ValTy) {
      CmpInst::Predicate CurrentPred;
      if (match(I, m_Select(m_Cmp(CurrentPred, m_Value(), m_Value()), m_Value(),
                            m_Value())))
        VecPred = CurrentPred;
    }
    // Check if we have a compare/select chain that can be lowered using CMxx &
    // BFI pair.
    if (CmpInst::isIntPredicate(VecPred)) {
      static const auto ValidMinMaxTys = {MVT::v8i8,  MVT::v16i8, MVT::v4i16,
                                          MVT::v8i16, MVT::v2i32, MVT::v4i32,
                                          MVT::v2i64};
      auto LT = TLI->getTypeLegalizationCost(DL, ValTy);
      if (any_of(ValidMinMaxTys, [&LT](MVT M) { return M == LT.second; }))
        return LT.first;
    }

    static const TypeConversionCostTblEntry
    VectorSelectTbl[] = {
      { ISD::SELECT, MVT::v16i1, MVT::v16i16, 16 },
      { ISD::SELECT, MVT::v8i1, MVT::v8i32, 8 },
      { ISD::SELECT, MVT::v16i1, MVT::v16i32, 16 },
      { ISD::SELECT, MVT::v4i1, MVT::v4i64, 4 * AmortizationCost },
      { ISD::SELECT, MVT::v8i1, MVT::v8i64, 8 * AmortizationCost },
      { ISD::SELECT, MVT::v16i1, MVT::v16i64, 16 * AmortizationCost }
    };

    EVT SelCondTy = TLI->getValueType(DL, CondTy);
    EVT SelValTy = TLI->getValueType(DL, ValTy);
    if (SelCondTy.isSimple() && SelValTy.isSimple()) {
      if (const auto *Entry = ConvertCostTableLookup(VectorSelectTbl, ISD,
                                                     SelCondTy.getSimpleVT(),
                                                     SelValTy.getSimpleVT()))
        return Entry->Cost;
    }
  }
  // The base case handles scalable vectors fine for now, since it treats the
  // cost as 1 * legalization cost.
  return BaseT::getCmpSelInstrCost(Opcode, ValTy, CondTy, VecPred, CostKind, I);
}

AArch64TTIImpl::TTI::MemCmpExpansionOptions
AArch64TTIImpl::enableMemCmpExpansion(bool OptSize, bool IsZeroCmp) const {
  TTI::MemCmpExpansionOptions Options;
  if (ST->requiresStrictAlign()) {
    // TODO: Add cost modeling for strict align. Misaligned loads expand to
    // a bunch of instructions when strict align is enabled.
    return Options;
  }
  Options.AllowOverlappingLoads = true;
  Options.MaxNumLoads = TLI->getMaxExpandSizeMemcmp(OptSize);
  Options.NumLoadsPerBlock = Options.MaxNumLoads;
  // TODO: Though vector loads usually perform well on AArch64, in some targets
  // they may wake up the FP unit, which raises the power consumption.  Perhaps
  // they could be used with no holds barred (-O3).
  Options.LoadSizes = {8, 4, 2, 1};
  return Options;
}

unsigned AArch64TTIImpl::getGatherScatterOpCost(
    unsigned Opcode, Type *DataTy, const Value *Ptr, bool VariableMask,
    Align Alignment, TTI::TargetCostKind CostKind, const Instruction *I) {

  if (!isa<ScalableVectorType>(DataTy))
    return BaseT::getGatherScatterOpCost(Opcode, DataTy, Ptr, VariableMask,
                                         Alignment, CostKind, I);
  auto *VT = cast<VectorType>(DataTy);
  auto LT = TLI->getTypeLegalizationCost(DL, DataTy);
  ElementCount LegalVF = LT.second.getVectorElementCount();
  Optional<unsigned> MaxNumVScale = getMaxVScale();
  assert(MaxNumVScale && "Expected valid max vscale value");

  unsigned MemOpCost =
      getMemoryOpCost(Opcode, VT->getElementType(), Alignment, 0, CostKind, I);
  unsigned MaxNumElementsPerGather =
      MaxNumVScale.getValue() * LegalVF.getKnownMinValue();
  return LT.first * MaxNumElementsPerGather * MemOpCost;
}

bool AArch64TTIImpl::useNeonVector(const Type *Ty) const {
  return isa<FixedVectorType>(Ty) && !ST->useSVEForFixedLengthVectors();
}

int AArch64TTIImpl::getMemoryOpCost(unsigned Opcode, Type *Ty,
                                    MaybeAlign Alignment, unsigned AddressSpace,
                                    TTI::TargetCostKind CostKind,
                                    const Instruction *I) {
  // TODO: Handle other cost kinds.
  if (CostKind != TTI::TCK_RecipThroughput)
    return 1;

  // Type legalization can't handle structs
  if (TLI->getValueType(DL, Ty,  true) == MVT::Other)
    return BaseT::getMemoryOpCost(Opcode, Ty, Alignment, AddressSpace,
                                  CostKind);

  auto LT = TLI->getTypeLegalizationCost(DL, Ty);

  if (ST->isMisaligned128StoreSlow() && Opcode == Instruction::Store &&
      LT.second.is128BitVector() && (!Alignment || *Alignment < Align(16))) {
    // Unaligned stores are extremely inefficient. We don't split all
    // unaligned 128-bit stores because the negative impact that has shown in
    // practice on inlined block copy code.
    // We make such stores expensive so that we will only vectorize if there
    // are 6 other instructions getting vectorized.
    const int AmortizationCost = 6;

    return LT.first * 2 * AmortizationCost;
  }

  if (useNeonVector(Ty) &&
      cast<VectorType>(Ty)->getElementType()->isIntegerTy(8)) {
    unsigned ProfitableNumElements;
    if (Opcode == Instruction::Store)
      // We use a custom trunc store lowering so v.4b should be profitable.
      ProfitableNumElements = 4;
    else
      // We scalarize the loads because there is not v.4b register and we
      // have to promote the elements to v.2.
      ProfitableNumElements = 8;

    if (cast<FixedVectorType>(Ty)->getNumElements() < ProfitableNumElements) {
      unsigned NumVecElts = cast<FixedVectorType>(Ty)->getNumElements();
      unsigned NumVectorizableInstsToAmortize = NumVecElts * 2;
      // We generate 2 instructions per vector element.
      return NumVectorizableInstsToAmortize * NumVecElts * 2;
    }
  }

  return LT.first;
}

int AArch64TTIImpl::getInterleavedMemoryOpCost(
    unsigned Opcode, Type *VecTy, unsigned Factor, ArrayRef<unsigned> Indices,
    Align Alignment, unsigned AddressSpace, TTI::TargetCostKind CostKind,
    bool UseMaskForCond, bool UseMaskForGaps) {
  assert(Factor >= 2 && "Invalid interleave factor");
  auto *VecVTy = cast<FixedVectorType>(VecTy);

  if (!UseMaskForCond && !UseMaskForGaps &&
      Factor <= TLI->getMaxSupportedInterleaveFactor()) {
    unsigned NumElts = VecVTy->getNumElements();
    auto *SubVecTy =
        FixedVectorType::get(VecTy->getScalarType(), NumElts / Factor);

    // ldN/stN only support legal vector types of size 64 or 128 in bits.
    // Accesses having vector types that are a multiple of 128 bits can be
    // matched to more than one ldN/stN instruction.
    if (NumElts % Factor == 0 &&
        TLI->isLegalInterleavedAccessType(SubVecTy, DL))
      return Factor * TLI->getNumInterleavedAccesses(SubVecTy, DL);
  }

  return BaseT::getInterleavedMemoryOpCost(Opcode, VecTy, Factor, Indices,
                                           Alignment, AddressSpace, CostKind,
                                           UseMaskForCond, UseMaskForGaps);
}

int AArch64TTIImpl::getCostOfKeepingLiveOverCall(ArrayRef<Type *> Tys) {
  int Cost = 0;
  TTI::TargetCostKind CostKind = TTI::TCK_RecipThroughput;
  for (auto *I : Tys) {
    if (!I->isVectorTy())
      continue;
    if (I->getScalarSizeInBits() * cast<FixedVectorType>(I)->getNumElements() ==
        128)
      Cost += getMemoryOpCost(Instruction::Store, I, Align(128), 0, CostKind) +
              getMemoryOpCost(Instruction::Load, I, Align(128), 0, CostKind);
  }
  return Cost;
}

unsigned AArch64TTIImpl::getMaxInterleaveFactor(unsigned VF) {
  return ST->getMaxInterleaveFactor();
}

// For Falkor, we want to avoid having too many strided loads in a loop since
// that can exhaust the HW prefetcher resources.  We adjust the unroller
// MaxCount preference below to attempt to ensure unrolling doesn't create too
// many strided loads.
static void
getFalkorUnrollingPreferences(Loop *L, ScalarEvolution &SE,
                              TargetTransformInfo::UnrollingPreferences &UP) {
  enum { MaxStridedLoads = 7 };
  auto countStridedLoads = [](Loop *L, ScalarEvolution &SE) {
    int StridedLoads = 0;
    // FIXME? We could make this more precise by looking at the CFG and
    // e.g. not counting loads in each side of an if-then-else diamond.
    for (const auto BB : L->blocks()) {
      for (auto &I : *BB) {
        LoadInst *LMemI = dyn_cast<LoadInst>(&I);
        if (!LMemI)
          continue;

        Value *PtrValue = LMemI->getPointerOperand();
        if (L->isLoopInvariant(PtrValue))
          continue;

        const SCEV *LSCEV = SE.getSCEV(PtrValue);
        const SCEVAddRecExpr *LSCEVAddRec = dyn_cast<SCEVAddRecExpr>(LSCEV);
        if (!LSCEVAddRec || !LSCEVAddRec->isAffine())
          continue;

        // FIXME? We could take pairing of unrolled load copies into account
        // by looking at the AddRec, but we would probably have to limit this
        // to loops with no stores or other memory optimization barriers.
        ++StridedLoads;
        // We've seen enough strided loads that seeing more won't make a
        // difference.
        if (StridedLoads > MaxStridedLoads / 2)
          return StridedLoads;
      }
    }
    return StridedLoads;
  };

  int StridedLoads = countStridedLoads(L, SE);
  LLVM_DEBUG(dbgs() << "falkor-hwpf: detected " << StridedLoads
                    << " strided loads\n");
  // Pick the largest power of 2 unroll count that won't result in too many
  // strided loads.
  if (StridedLoads) {
    UP.MaxCount = 1 << Log2_32(MaxStridedLoads / StridedLoads);
    LLVM_DEBUG(dbgs() << "falkor-hwpf: setting unroll MaxCount to "
                      << UP.MaxCount << '\n');
  }
}

void AArch64TTIImpl::getUnrollingPreferences(Loop *L, ScalarEvolution &SE,
                                             TTI::UnrollingPreferences &UP) {
  // Enable partial unrolling and runtime unrolling.
  BaseT::getUnrollingPreferences(L, SE, UP);

  // For inner loop, it is more likely to be a hot one, and the runtime check
  // can be promoted out from LICM pass, so the overhead is less, let's try
  // a larger threshold to unroll more loops.
  if (L->getLoopDepth() > 1)
    UP.PartialThreshold *= 2;

  // Disable partial & runtime unrolling on -Os.
  UP.PartialOptSizeThreshold = 0;

  if (ST->getProcFamily() == AArch64Subtarget::Falkor &&
      EnableFalkorHWPFUnrollFix)
    getFalkorUnrollingPreferences(L, SE, UP);
}

void AArch64TTIImpl::getPeelingPreferences(Loop *L, ScalarEvolution &SE,
                                           TTI::PeelingPreferences &PP) {
  BaseT::getPeelingPreferences(L, SE, PP);
}

Value *AArch64TTIImpl::getOrCreateResultFromMemIntrinsic(IntrinsicInst *Inst,
                                                         Type *ExpectedType) {
  switch (Inst->getIntrinsicID()) {
  default:
    return nullptr;
  case Intrinsic::aarch64_neon_st2:
  case Intrinsic::aarch64_neon_st3:
  case Intrinsic::aarch64_neon_st4: {
    // Create a struct type
    StructType *ST = dyn_cast<StructType>(ExpectedType);
    if (!ST)
      return nullptr;
    unsigned NumElts = Inst->getNumArgOperands() - 1;
    if (ST->getNumElements() != NumElts)
      return nullptr;
    for (unsigned i = 0, e = NumElts; i != e; ++i) {
      if (Inst->getArgOperand(i)->getType() != ST->getElementType(i))
        return nullptr;
    }
    Value *Res = UndefValue::get(ExpectedType);
    IRBuilder<> Builder(Inst);
    for (unsigned i = 0, e = NumElts; i != e; ++i) {
      Value *L = Inst->getArgOperand(i);
      Res = Builder.CreateInsertValue(Res, L, i);
    }
    return Res;
  }
  case Intrinsic::aarch64_neon_ld2:
  case Intrinsic::aarch64_neon_ld3:
  case Intrinsic::aarch64_neon_ld4:
    if (Inst->getType() == ExpectedType)
      return Inst;
    return nullptr;
  }
}

bool AArch64TTIImpl::getTgtMemIntrinsic(IntrinsicInst *Inst,
                                        MemIntrinsicInfo &Info) {
  switch (Inst->getIntrinsicID()) {
  default:
    break;
  case Intrinsic::aarch64_neon_ld2:
  case Intrinsic::aarch64_neon_ld3:
  case Intrinsic::aarch64_neon_ld4:
    Info.ReadMem = true;
    Info.WriteMem = false;
    Info.PtrVal = Inst->getArgOperand(0);
    break;
  case Intrinsic::aarch64_neon_st2:
  case Intrinsic::aarch64_neon_st3:
  case Intrinsic::aarch64_neon_st4:
    Info.ReadMem = false;
    Info.WriteMem = true;
    Info.PtrVal = Inst->getArgOperand(Inst->getNumArgOperands() - 1);
    break;
  }

  switch (Inst->getIntrinsicID()) {
  default:
    return false;
  case Intrinsic::aarch64_neon_ld2:
  case Intrinsic::aarch64_neon_st2:
    Info.MatchingId = VECTOR_LDST_TWO_ELEMENTS;
    break;
  case Intrinsic::aarch64_neon_ld3:
  case Intrinsic::aarch64_neon_st3:
    Info.MatchingId = VECTOR_LDST_THREE_ELEMENTS;
    break;
  case Intrinsic::aarch64_neon_ld4:
  case Intrinsic::aarch64_neon_st4:
    Info.MatchingId = VECTOR_LDST_FOUR_ELEMENTS;
    break;
  }
  return true;
}

/// See if \p I should be considered for address type promotion. We check if \p
/// I is a sext with right type and used in memory accesses. If it used in a
/// "complex" getelementptr, we allow it to be promoted without finding other
/// sext instructions that sign extended the same initial value. A getelementptr
/// is considered as "complex" if it has more than 2 operands.
bool AArch64TTIImpl::shouldConsiderAddressTypePromotion(
    const Instruction &I, bool &AllowPromotionWithoutCommonHeader) {
  bool Considerable = false;
  AllowPromotionWithoutCommonHeader = false;
  if (!isa<SExtInst>(&I))
    return false;
  Type *ConsideredSExtType =
      Type::getInt64Ty(I.getParent()->getParent()->getContext());
  if (I.getType() != ConsideredSExtType)
    return false;
  // See if the sext is the one with the right type and used in at least one
  // GetElementPtrInst.
  for (const User *U : I.users()) {
    if (const GetElementPtrInst *GEPInst = dyn_cast<GetElementPtrInst>(U)) {
      Considerable = true;
      // A getelementptr is considered as "complex" if it has more than 2
      // operands. We will promote a SExt used in such complex GEP as we
      // expect some computation to be merged if they are done on 64 bits.
      if (GEPInst->getNumOperands() > 2) {
        AllowPromotionWithoutCommonHeader = true;
        break;
      }
    }
  }
  return Considerable;
}

<<<<<<< HEAD
=======
bool AArch64TTIImpl::isLegalToVectorizeReduction(RecurrenceDescriptor RdxDesc,
                                                 ElementCount VF) const {
  if (!VF.isScalable())
    return true;

  Type *Ty = RdxDesc.getRecurrenceType();
  if (Ty->isBFloatTy() || !isLegalElementTypeForSVE(Ty))
    return false;

  switch (RdxDesc.getRecurrenceKind()) {
  case RecurKind::Add:
  case RecurKind::FAdd:
  case RecurKind::And:
  case RecurKind::Or:
  case RecurKind::Xor:
  case RecurKind::SMin:
  case RecurKind::SMax:
  case RecurKind::UMin:
  case RecurKind::UMax:
  case RecurKind::FMin:
  case RecurKind::FMax:
    return true;
  default:
    return false;
  }
}

>>>>>>> 2e412c55
int AArch64TTIImpl::getMinMaxReductionCost(VectorType *Ty, VectorType *CondTy,
                                           bool IsPairwise, bool IsUnsigned,
                                           TTI::TargetCostKind CostKind) {
  if (!isa<ScalableVectorType>(Ty))
    return BaseT::getMinMaxReductionCost(Ty, CondTy, IsPairwise, IsUnsigned,
                                         CostKind);
  assert((isa<ScalableVectorType>(Ty) && isa<ScalableVectorType>(CondTy)) &&
         "Both vector needs to be scalable");

  std::pair<int, MVT> LT = TLI->getTypeLegalizationCost(DL, Ty);
  int LegalizationCost = 0;
  if (LT.first > 1) {
    Type *LegalVTy = EVT(LT.second).getTypeForEVT(Ty->getContext());
    unsigned CmpOpcode =
        Ty->isFPOrFPVectorTy() ? Instruction::FCmp : Instruction::ICmp;
    LegalizationCost =
        getCmpSelInstrCost(CmpOpcode, LegalVTy, LegalVTy,
                           CmpInst::BAD_ICMP_PREDICATE, CostKind) +
        getCmpSelInstrCost(Instruction::Select, LegalVTy, LegalVTy,
                           CmpInst::BAD_ICMP_PREDICATE, CostKind);
    LegalizationCost *= LT.first - 1;
  }

  return LegalizationCost + /*Cost of horizontal reduction*/ 2;
}

int AArch64TTIImpl::getArithmeticReductionCostSVE(
    unsigned Opcode, VectorType *ValTy, bool IsPairwise,
    TTI::TargetCostKind CostKind) {
  assert(!IsPairwise && "Cannot be pair wise to continue");

  std::pair<int, MVT> LT = TLI->getTypeLegalizationCost(DL, ValTy);
  int LegalizationCost = 0;
  if (LT.first > 1) {
    Type *LegalVTy = EVT(LT.second).getTypeForEVT(ValTy->getContext());
    LegalizationCost = getArithmeticInstrCost(Opcode, LegalVTy, CostKind);
    LegalizationCost *= LT.first - 1;
  }

  int ISD = TLI->InstructionOpcodeToISD(Opcode);
  assert(ISD && "Invalid opcode");
  // Add the final reduction cost for the legal horizontal reduction
  switch (ISD) {
  case ISD::ADD:
  case ISD::AND:
  case ISD::OR:
  case ISD::XOR:
  case ISD::FADD:
    return LegalizationCost + 2;
  default:
    // TODO: Replace for invalid when InstructionCost is used
    // cases not supported by SVE
    return 16;
  }
}

int AArch64TTIImpl::getArithmeticReductionCost(unsigned Opcode,
                                               VectorType *ValTy,
                                               bool IsPairwiseForm,
                                               TTI::TargetCostKind CostKind) {

  if (isa<ScalableVectorType>(ValTy))
    return getArithmeticReductionCostSVE(Opcode, ValTy, IsPairwiseForm,
                                         CostKind);
  if (IsPairwiseForm)
    return BaseT::getArithmeticReductionCost(Opcode, ValTy, IsPairwiseForm,
                                             CostKind);

  std::pair<int, MVT> LT = TLI->getTypeLegalizationCost(DL, ValTy);
  MVT MTy = LT.second;
  int ISD = TLI->InstructionOpcodeToISD(Opcode);
  assert(ISD && "Invalid opcode");

  // Horizontal adds can use the 'addv' instruction. We model the cost of these
  // instructions as normal vector adds. This is the only arithmetic vector
  // reduction operation for which we have an instruction.
  static const CostTblEntry CostTblNoPairwise[]{
      {ISD::ADD, MVT::v8i8,  1},
      {ISD::ADD, MVT::v16i8, 1},
      {ISD::ADD, MVT::v4i16, 1},
      {ISD::ADD, MVT::v8i16, 1},
      {ISD::ADD, MVT::v4i32, 1},
  };

  if (const auto *Entry = CostTableLookup(CostTblNoPairwise, ISD, MTy))
    return LT.first * Entry->Cost;

  return BaseT::getArithmeticReductionCost(Opcode, ValTy, IsPairwiseForm,
                                           CostKind);
}

int AArch64TTIImpl::getShuffleCost(TTI::ShuffleKind Kind, VectorType *Tp,
                                   int Index, VectorType *SubTp) {
  if (Kind == TTI::SK_Broadcast || Kind == TTI::SK_Transpose ||
      Kind == TTI::SK_Select || Kind == TTI::SK_PermuteSingleSrc ||
      Kind == TTI::SK_Reverse) {
    static const CostTblEntry ShuffleTbl[] = {
      // Broadcast shuffle kinds can be performed with 'dup'.
      { TTI::SK_Broadcast, MVT::v8i8,  1 },
      { TTI::SK_Broadcast, MVT::v16i8, 1 },
      { TTI::SK_Broadcast, MVT::v4i16, 1 },
      { TTI::SK_Broadcast, MVT::v8i16, 1 },
      { TTI::SK_Broadcast, MVT::v2i32, 1 },
      { TTI::SK_Broadcast, MVT::v4i32, 1 },
      { TTI::SK_Broadcast, MVT::v2i64, 1 },
      { TTI::SK_Broadcast, MVT::v2f32, 1 },
      { TTI::SK_Broadcast, MVT::v4f32, 1 },
      { TTI::SK_Broadcast, MVT::v2f64, 1 },
      // Transpose shuffle kinds can be performed with 'trn1/trn2' and
      // 'zip1/zip2' instructions.
      { TTI::SK_Transpose, MVT::v8i8,  1 },
      { TTI::SK_Transpose, MVT::v16i8, 1 },
      { TTI::SK_Transpose, MVT::v4i16, 1 },
      { TTI::SK_Transpose, MVT::v8i16, 1 },
      { TTI::SK_Transpose, MVT::v2i32, 1 },
      { TTI::SK_Transpose, MVT::v4i32, 1 },
      { TTI::SK_Transpose, MVT::v2i64, 1 },
      { TTI::SK_Transpose, MVT::v2f32, 1 },
      { TTI::SK_Transpose, MVT::v4f32, 1 },
      { TTI::SK_Transpose, MVT::v2f64, 1 },
      // Select shuffle kinds.
      // TODO: handle vXi8/vXi16.
      { TTI::SK_Select, MVT::v2i32, 1 }, // mov.
      { TTI::SK_Select, MVT::v4i32, 2 }, // rev+trn (or similar).
      { TTI::SK_Select, MVT::v2i64, 1 }, // mov.
      { TTI::SK_Select, MVT::v2f32, 1 }, // mov.
      { TTI::SK_Select, MVT::v4f32, 2 }, // rev+trn (or similar).
      { TTI::SK_Select, MVT::v2f64, 1 }, // mov.
      // PermuteSingleSrc shuffle kinds.
      // TODO: handle vXi8/vXi16.
      { TTI::SK_PermuteSingleSrc, MVT::v2i32, 1 }, // mov.
      { TTI::SK_PermuteSingleSrc, MVT::v4i32, 3 }, // perfectshuffle worst case.
      { TTI::SK_PermuteSingleSrc, MVT::v2i64, 1 }, // mov.
      { TTI::SK_PermuteSingleSrc, MVT::v2f32, 1 }, // mov.
      { TTI::SK_PermuteSingleSrc, MVT::v4f32, 3 }, // perfectshuffle worst case.
      { TTI::SK_PermuteSingleSrc, MVT::v2f64, 1 }, // mov.
      // Broadcast shuffle kinds for scalable vectors
      { TTI::SK_Broadcast, MVT::nxv16i8,  1 },
      { TTI::SK_Broadcast, MVT::nxv8i16,  1 },
      { TTI::SK_Broadcast, MVT::nxv4i32,  1 },
      { TTI::SK_Broadcast, MVT::nxv2i64,  1 },
      { TTI::SK_Broadcast, MVT::nxv8f16,  1 },
      { TTI::SK_Broadcast, MVT::nxv8bf16, 1 },
      { TTI::SK_Broadcast, MVT::nxv4f32,  1 },
      { TTI::SK_Broadcast, MVT::nxv2f64,  1 },
      // Handle the cases for vector.reverse with scalable vectors
      { TTI::SK_Reverse, MVT::nxv16i8,  1 },
      { TTI::SK_Reverse, MVT::nxv8i16,  1 },
      { TTI::SK_Reverse, MVT::nxv4i32,  1 },
      { TTI::SK_Reverse, MVT::nxv2i64,  1 },
      { TTI::SK_Reverse, MVT::nxv8f16,  1 },
      { TTI::SK_Reverse, MVT::nxv8bf16, 1 },
      { TTI::SK_Reverse, MVT::nxv4f32,  1 },
      { TTI::SK_Reverse, MVT::nxv2f64,  1 },
    };
    std::pair<int, MVT> LT = TLI->getTypeLegalizationCost(DL, Tp);
    if (const auto *Entry = CostTableLookup(ShuffleTbl, Kind, LT.second))
      return LT.first * Entry->Cost;
  }

  return BaseT::getShuffleCost(Kind, Tp, Index, SubTp);
}<|MERGE_RESOLUTION|>--- conflicted
+++ resolved
@@ -1098,8 +1098,6 @@
   return Considerable;
 }
 
-<<<<<<< HEAD
-=======
 bool AArch64TTIImpl::isLegalToVectorizeReduction(RecurrenceDescriptor RdxDesc,
                                                  ElementCount VF) const {
   if (!VF.isScalable())
@@ -1127,7 +1125,6 @@
   }
 }
 
->>>>>>> 2e412c55
 int AArch64TTIImpl::getMinMaxReductionCost(VectorType *Ty, VectorType *CondTy,
                                            bool IsPairwise, bool IsUnsigned,
                                            TTI::TargetCostKind CostKind) {
