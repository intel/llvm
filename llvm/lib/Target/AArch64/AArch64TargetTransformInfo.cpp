//===-- AArch64TargetTransformInfo.cpp - AArch64 specific TTI -------------===//
//
// Part of the LLVM Project, under the Apache License v2.0 with LLVM Exceptions.
// See https://llvm.org/LICENSE.txt for license information.
// SPDX-License-Identifier: Apache-2.0 WITH LLVM-exception
//
//===----------------------------------------------------------------------===//

#include "AArch64TargetTransformInfo.h"
#include "AArch64ExpandImm.h"
#include "AArch64PerfectShuffle.h"
#include "MCTargetDesc/AArch64AddressingModes.h"
#include "Utils/AArch64SMEAttributes.h"
#include "llvm/ADT/DenseMap.h"
#include "llvm/Analysis/LoopInfo.h"
#include "llvm/Analysis/TargetTransformInfo.h"
#include "llvm/CodeGen/BasicTTIImpl.h"
#include "llvm/CodeGen/CostTable.h"
#include "llvm/CodeGen/TargetLowering.h"
#include "llvm/IR/DerivedTypes.h"
#include "llvm/IR/IntrinsicInst.h"
#include "llvm/IR/Intrinsics.h"
#include "llvm/IR/IntrinsicsAArch64.h"
#include "llvm/IR/PatternMatch.h"
#include "llvm/Support/Debug.h"
#include "llvm/TargetParser/AArch64TargetParser.h"
#include "llvm/Transforms/InstCombine/InstCombiner.h"
#include "llvm/Transforms/Utils/UnrollLoop.h"
#include "llvm/Transforms/Vectorize/LoopVectorizationLegality.h"
#include <algorithm>
#include <optional>
using namespace llvm;
using namespace llvm::PatternMatch;

#define DEBUG_TYPE "aarch64tti"

static cl::opt<bool> EnableFalkorHWPFUnrollFix("enable-falkor-hwpf-unroll-fix",
                                               cl::init(true), cl::Hidden);

static cl::opt<bool> SVEPreferFixedOverScalableIfEqualCost(
    "sve-prefer-fixed-over-scalable-if-equal", cl::Hidden);

static cl::opt<unsigned> SVEGatherOverhead("sve-gather-overhead", cl::init(10),
                                           cl::Hidden);

static cl::opt<unsigned> SVEScatterOverhead("sve-scatter-overhead",
                                            cl::init(10), cl::Hidden);

static cl::opt<unsigned> SVETailFoldInsnThreshold("sve-tail-folding-insn-threshold",
                                                  cl::init(15), cl::Hidden);

static cl::opt<unsigned>
    NeonNonConstStrideOverhead("neon-nonconst-stride-overhead", cl::init(10),
                               cl::Hidden);

static cl::opt<unsigned> CallPenaltyChangeSM(
    "call-penalty-sm-change", cl::init(5), cl::Hidden,
    cl::desc(
        "Penalty of calling a function that requires a change to PSTATE.SM"));

static cl::opt<unsigned> InlineCallPenaltyChangeSM(
    "inline-call-penalty-sm-change", cl::init(10), cl::Hidden,
    cl::desc("Penalty of inlining a call that requires a change to PSTATE.SM"));

static cl::opt<bool> EnableOrLikeSelectOpt("enable-aarch64-or-like-select",
                                           cl::init(true), cl::Hidden);

static cl::opt<bool> EnableLSRCostOpt("enable-aarch64-lsr-cost-opt",
                                      cl::init(true), cl::Hidden);

// A complete guess as to a reasonable cost.
static cl::opt<unsigned>
    BaseHistCntCost("aarch64-base-histcnt-cost", cl::init(8), cl::Hidden,
                    cl::desc("The cost of a histcnt instruction"));

static cl::opt<unsigned> DMBLookaheadThreshold(
    "dmb-lookahead-threshold", cl::init(10), cl::Hidden,
    cl::desc("The number of instructions to search for a redundant dmb"));

namespace {
class TailFoldingOption {
  // These bitfields will only ever be set to something non-zero in operator=,
  // when setting the -sve-tail-folding option. This option should always be of
  // the form (default|simple|all|disable)[+(Flag1|Flag2|etc)], where here
  // InitialBits is one of (disabled|all|simple). EnableBits represents
  // additional flags we're enabling, and DisableBits for those flags we're
  // disabling. The default flag is tracked in the variable NeedsDefault, since
  // at the time of setting the option we may not know what the default value
  // for the CPU is.
  TailFoldingOpts InitialBits = TailFoldingOpts::Disabled;
  TailFoldingOpts EnableBits = TailFoldingOpts::Disabled;
  TailFoldingOpts DisableBits = TailFoldingOpts::Disabled;

  // This value needs to be initialised to true in case the user does not
  // explicitly set the -sve-tail-folding option.
  bool NeedsDefault = true;

  void setInitialBits(TailFoldingOpts Bits) { InitialBits = Bits; }

  void setNeedsDefault(bool V) { NeedsDefault = V; }

  void setEnableBit(TailFoldingOpts Bit) {
    EnableBits |= Bit;
    DisableBits &= ~Bit;
  }

  void setDisableBit(TailFoldingOpts Bit) {
    EnableBits &= ~Bit;
    DisableBits |= Bit;
  }

  TailFoldingOpts getBits(TailFoldingOpts DefaultBits) const {
    TailFoldingOpts Bits = TailFoldingOpts::Disabled;

    assert((InitialBits == TailFoldingOpts::Disabled || !NeedsDefault) &&
           "Initial bits should only include one of "
           "(disabled|all|simple|default)");
    Bits = NeedsDefault ? DefaultBits : InitialBits;
    Bits |= EnableBits;
    Bits &= ~DisableBits;

    return Bits;
  }

  void reportError(std::string Opt) {
    errs() << "invalid argument '" << Opt
           << "' to -sve-tail-folding=; the option should be of the form\n"
              "  (disabled|all|default|simple)[+(reductions|recurrences"
              "|reverse|noreductions|norecurrences|noreverse)]\n";
    report_fatal_error("Unrecognised tail-folding option");
  }

public:

  void operator=(const std::string &Val) {
    // If the user explicitly sets -sve-tail-folding= then treat as an error.
    if (Val.empty()) {
      reportError("");
      return;
    }

    // Since the user is explicitly setting the option we don't automatically
    // need the default unless they require it.
    setNeedsDefault(false);

    SmallVector<StringRef, 4> TailFoldTypes;
    StringRef(Val).split(TailFoldTypes, '+', -1, false);

    unsigned StartIdx = 1;
    if (TailFoldTypes[0] == "disabled")
      setInitialBits(TailFoldingOpts::Disabled);
    else if (TailFoldTypes[0] == "all")
      setInitialBits(TailFoldingOpts::All);
    else if (TailFoldTypes[0] == "default")
      setNeedsDefault(true);
    else if (TailFoldTypes[0] == "simple")
      setInitialBits(TailFoldingOpts::Simple);
    else {
      StartIdx = 0;
      setInitialBits(TailFoldingOpts::Disabled);
    }

    for (unsigned I = StartIdx; I < TailFoldTypes.size(); I++) {
      if (TailFoldTypes[I] == "reductions")
        setEnableBit(TailFoldingOpts::Reductions);
      else if (TailFoldTypes[I] == "recurrences")
        setEnableBit(TailFoldingOpts::Recurrences);
      else if (TailFoldTypes[I] == "reverse")
        setEnableBit(TailFoldingOpts::Reverse);
      else if (TailFoldTypes[I] == "noreductions")
        setDisableBit(TailFoldingOpts::Reductions);
      else if (TailFoldTypes[I] == "norecurrences")
        setDisableBit(TailFoldingOpts::Recurrences);
      else if (TailFoldTypes[I] == "noreverse")
        setDisableBit(TailFoldingOpts::Reverse);
      else
        reportError(Val);
    }
  }

  bool satisfies(TailFoldingOpts DefaultBits, TailFoldingOpts Required) const {
    return (getBits(DefaultBits) & Required) == Required;
  }
};
} // namespace

TailFoldingOption TailFoldingOptionLoc;

static cl::opt<TailFoldingOption, true, cl::parser<std::string>> SVETailFolding(
    "sve-tail-folding",
    cl::desc(
        "Control the use of vectorisation using tail-folding for SVE where the"
        " option is specified in the form (Initial)[+(Flag1|Flag2|...)]:"
        "\ndisabled      (Initial) No loop types will vectorize using "
        "tail-folding"
        "\ndefault       (Initial) Uses the default tail-folding settings for "
        "the target CPU"
        "\nall           (Initial) All legal loop types will vectorize using "
        "tail-folding"
        "\nsimple        (Initial) Use tail-folding for simple loops (not "
        "reductions or recurrences)"
        "\nreductions    Use tail-folding for loops containing reductions"
        "\nnoreductions  Inverse of above"
        "\nrecurrences   Use tail-folding for loops containing fixed order "
        "recurrences"
        "\nnorecurrences Inverse of above"
        "\nreverse       Use tail-folding for loops requiring reversed "
        "predicates"
        "\nnoreverse     Inverse of above"),
    cl::location(TailFoldingOptionLoc));

// Experimental option that will only be fully functional when the
// code-generator is changed to use SVE instead of NEON for all fixed-width
// operations.
static cl::opt<bool> EnableFixedwidthAutovecInStreamingMode(
    "enable-fixedwidth-autovec-in-streaming-mode", cl::init(false), cl::Hidden);

// Experimental option that will only be fully functional when the cost-model
// and code-generator have been changed to avoid using scalable vector
// instructions that are not legal in streaming SVE mode.
static cl::opt<bool> EnableScalableAutovecInStreamingMode(
    "enable-scalable-autovec-in-streaming-mode", cl::init(false), cl::Hidden);

static bool isSMEABIRoutineCall(const CallInst &CI,
                                const AArch64TargetLowering &TLI) {
  const auto *F = CI.getCalledFunction();
  return F && SMEAttrs(F->getName(), TLI).isSMEABIRoutine();
}

/// Returns true if the function has explicit operations that can only be
/// lowered using incompatible instructions for the selected mode. This also
/// returns true if the function F may use or modify ZA state.
static bool hasPossibleIncompatibleOps(const Function *F,
                                       const AArch64TargetLowering &TLI) {
  for (const BasicBlock &BB : *F) {
    for (const Instruction &I : BB) {
      // Be conservative for now and assume that any call to inline asm or to
      // intrinsics could could result in non-streaming ops (e.g. calls to
      // @llvm.aarch64.* or @llvm.gather/scatter intrinsics). We can assume that
      // all native LLVM instructions can be lowered to compatible instructions.
      if (isa<CallInst>(I) && !I.isDebugOrPseudoInst() &&
          (cast<CallInst>(I).isInlineAsm() || isa<IntrinsicInst>(I) ||
           isSMEABIRoutineCall(cast<CallInst>(I), TLI)))
        return true;
    }
  }
  return false;
}

APInt AArch64TTIImpl::getFeatureMask(const Function &F) const {
  StringRef AttributeStr =
      isMultiversionedFunction(F) ? "fmv-features" : "target-features";
  StringRef FeatureStr = F.getFnAttribute(AttributeStr).getValueAsString();
  SmallVector<StringRef, 8> Features;
  FeatureStr.split(Features, ",");
  return AArch64::getFMVPriority(Features);
}

bool AArch64TTIImpl::isMultiversionedFunction(const Function &F) const {
  return F.hasFnAttribute("fmv-features");
}

const FeatureBitset AArch64TTIImpl::InlineInverseFeatures = {
    AArch64::FeatureExecuteOnly,
};

bool AArch64TTIImpl::areInlineCompatible(const Function *Caller,
                                         const Function *Callee) const {
  SMECallAttrs CallAttrs(*Caller, *Callee);

  // Never inline a function explicitly marked as being streaming,
  // into a non-streaming function. Assume it was marked as streaming
  // for a reason.
  if (CallAttrs.caller().hasNonStreamingInterfaceAndBody() &&
      CallAttrs.callee().hasStreamingInterfaceOrBody())
    return false;

  // When inlining, we should consider the body of the function, not the
  // interface.
  if (CallAttrs.callee().hasStreamingBody()) {
    CallAttrs.callee().set(SMEAttrs::SM_Compatible, false);
    CallAttrs.callee().set(SMEAttrs::SM_Enabled, true);
  }

  if (CallAttrs.callee().isNewZA() || CallAttrs.callee().isNewZT0())
    return false;

  if (CallAttrs.requiresLazySave() || CallAttrs.requiresSMChange() ||
      CallAttrs.requiresPreservingZT0() ||
      CallAttrs.requiresPreservingAllZAState()) {
    if (hasPossibleIncompatibleOps(Callee, *getTLI()))
      return false;
  }

  const TargetMachine &TM = getTLI()->getTargetMachine();
  const FeatureBitset &CallerBits =
      TM.getSubtargetImpl(*Caller)->getFeatureBits();
  const FeatureBitset &CalleeBits =
      TM.getSubtargetImpl(*Callee)->getFeatureBits();
  // Adjust the feature bitsets by inverting some of the bits. This is needed
  // for target features that represent restrictions rather than capabilities,
  // for example a "+execute-only" callee can be inlined into a caller without
  // "+execute-only", but not vice versa.
  FeatureBitset EffectiveCallerBits = CallerBits ^ InlineInverseFeatures;
  FeatureBitset EffectiveCalleeBits = CalleeBits ^ InlineInverseFeatures;

  return (EffectiveCallerBits & EffectiveCalleeBits) == EffectiveCalleeBits;
}

bool AArch64TTIImpl::areTypesABICompatible(
    const Function *Caller, const Function *Callee,
    const ArrayRef<Type *> &Types) const {
  if (!BaseT::areTypesABICompatible(Caller, Callee, Types))
    return false;

  // We need to ensure that argument promotion does not attempt to promote
  // pointers to fixed-length vector types larger than 128 bits like
  // <8 x float> (and pointers to aggregate types which have such fixed-length
  // vector type members) into the values of the pointees. Such vector types
  // are used for SVE VLS but there is no ABI for SVE VLS arguments and the
  // backend cannot lower such value arguments. The 128-bit fixed-length SVE
  // types can be safely treated as 128-bit NEON types and they cannot be
  // distinguished in IR.
  if (ST->useSVEForFixedLengthVectors() && llvm::any_of(Types, [](Type *Ty) {
        auto FVTy = dyn_cast<FixedVectorType>(Ty);
        return FVTy &&
               FVTy->getScalarSizeInBits() * FVTy->getNumElements() > 128;
      }))
    return false;

  return true;
}

unsigned
AArch64TTIImpl::getInlineCallPenalty(const Function *F, const CallBase &Call,
                                     unsigned DefaultCallPenalty) const {
  // This function calculates a penalty for executing Call in F.
  //
  // There are two ways this function can be called:
  // (1)  F:
  //       call from F -> G (the call here is Call)
  //
  // For (1), Call.getCaller() == F, so it will always return a high cost if
  // a streaming-mode change is required (thus promoting the need to inline the
  // function)
  //
  // (2)  F:
  //       call from F -> G (the call here is not Call)
  //      G:
  //       call from G -> H (the call here is Call)
  //
  // For (2), if after inlining the body of G into F the call to H requires a
  // streaming-mode change, and the call to G from F would also require a
  // streaming-mode change, then there is benefit to do the streaming-mode
  // change only once and avoid inlining of G into F.

  SMEAttrs FAttrs(*F);
  SMECallAttrs CallAttrs(Call, getTLI());

  if (SMECallAttrs(FAttrs, CallAttrs.callee()).requiresSMChange()) {
    if (F == Call.getCaller()) // (1)
      return CallPenaltyChangeSM * DefaultCallPenalty;
    if (SMECallAttrs(FAttrs, CallAttrs.caller()).requiresSMChange()) // (2)
      return InlineCallPenaltyChangeSM * DefaultCallPenalty;
  }

  return DefaultCallPenalty;
}

bool AArch64TTIImpl::shouldMaximizeVectorBandwidth(
    TargetTransformInfo::RegisterKind K) const {
  assert(K != TargetTransformInfo::RGK_Scalar);
  return (K == TargetTransformInfo::RGK_FixedWidthVector &&
          ST->isNeonAvailable());
}

/// Calculate the cost of materializing a 64-bit value. This helper
/// method might only calculate a fraction of a larger immediate. Therefore it
/// is valid to return a cost of ZERO.
InstructionCost AArch64TTIImpl::getIntImmCost(int64_t Val) const {
  // Check if the immediate can be encoded within an instruction.
  if (Val == 0 || AArch64_AM::isLogicalImmediate(Val, 64))
    return 0;

  if (Val < 0)
    Val = ~Val;

  // Calculate how many moves we will need to materialize this constant.
  SmallVector<AArch64_IMM::ImmInsnModel, 4> Insn;
  AArch64_IMM::expandMOVImm(Val, 64, Insn);
  return Insn.size();
}

/// Calculate the cost of materializing the given constant.
InstructionCost
AArch64TTIImpl::getIntImmCost(const APInt &Imm, Type *Ty,
                              TTI::TargetCostKind CostKind) const {
  assert(Ty->isIntegerTy());

  unsigned BitSize = Ty->getPrimitiveSizeInBits();
  if (BitSize == 0)
    return ~0U;

  // Sign-extend all constants to a multiple of 64-bit.
  APInt ImmVal = Imm;
  if (BitSize & 0x3f)
    ImmVal = Imm.sext((BitSize + 63) & ~0x3fU);

  // Split the constant into 64-bit chunks and calculate the cost for each
  // chunk.
  InstructionCost Cost = 0;
  for (unsigned ShiftVal = 0; ShiftVal < BitSize; ShiftVal += 64) {
    APInt Tmp = ImmVal.ashr(ShiftVal).sextOrTrunc(64);
    int64_t Val = Tmp.getSExtValue();
    Cost += getIntImmCost(Val);
  }
  // We need at least one instruction to materialze the constant.
  return std::max<InstructionCost>(1, Cost);
}

InstructionCost AArch64TTIImpl::getIntImmCostInst(unsigned Opcode, unsigned Idx,
                                                  const APInt &Imm, Type *Ty,
                                                  TTI::TargetCostKind CostKind,
                                                  Instruction *Inst) const {
  assert(Ty->isIntegerTy());

  unsigned BitSize = Ty->getPrimitiveSizeInBits();
  // There is no cost model for constants with a bit size of 0. Return TCC_Free
  // here, so that constant hoisting will ignore this constant.
  if (BitSize == 0)
    return TTI::TCC_Free;

  unsigned ImmIdx = ~0U;
  switch (Opcode) {
  default:
    return TTI::TCC_Free;
  case Instruction::GetElementPtr:
    // Always hoist the base address of a GetElementPtr.
    if (Idx == 0)
      return 2 * TTI::TCC_Basic;
    return TTI::TCC_Free;
  case Instruction::Store:
    ImmIdx = 0;
    break;
  case Instruction::Add:
  case Instruction::Sub:
  case Instruction::Mul:
  case Instruction::UDiv:
  case Instruction::SDiv:
  case Instruction::URem:
  case Instruction::SRem:
  case Instruction::And:
  case Instruction::Or:
  case Instruction::Xor:
  case Instruction::ICmp:
    ImmIdx = 1;
    break;
  // Always return TCC_Free for the shift value of a shift instruction.
  case Instruction::Shl:
  case Instruction::LShr:
  case Instruction::AShr:
    if (Idx == 1)
      return TTI::TCC_Free;
    break;
  case Instruction::Trunc:
  case Instruction::ZExt:
  case Instruction::SExt:
  case Instruction::IntToPtr:
  case Instruction::PtrToInt:
  case Instruction::BitCast:
  case Instruction::PHI:
  case Instruction::Call:
  case Instruction::Select:
  case Instruction::Ret:
  case Instruction::Load:
    break;
  }

  if (Idx == ImmIdx) {
    int NumConstants = (BitSize + 63) / 64;
    InstructionCost Cost = AArch64TTIImpl::getIntImmCost(Imm, Ty, CostKind);
    return (Cost <= NumConstants * TTI::TCC_Basic)
               ? static_cast<int>(TTI::TCC_Free)
               : Cost;
  }
  return AArch64TTIImpl::getIntImmCost(Imm, Ty, CostKind);
}

InstructionCost
AArch64TTIImpl::getIntImmCostIntrin(Intrinsic::ID IID, unsigned Idx,
                                    const APInt &Imm, Type *Ty,
                                    TTI::TargetCostKind CostKind) const {
  assert(Ty->isIntegerTy());

  unsigned BitSize = Ty->getPrimitiveSizeInBits();
  // There is no cost model for constants with a bit size of 0. Return TCC_Free
  // here, so that constant hoisting will ignore this constant.
  if (BitSize == 0)
    return TTI::TCC_Free;

  // Most (all?) AArch64 intrinsics do not support folding immediates into the
  // selected instruction, so we compute the materialization cost for the
  // immediate directly.
  if (IID >= Intrinsic::aarch64_addg && IID <= Intrinsic::aarch64_udiv)
    return AArch64TTIImpl::getIntImmCost(Imm, Ty, CostKind);

  switch (IID) {
  default:
    return TTI::TCC_Free;
  case Intrinsic::sadd_with_overflow:
  case Intrinsic::uadd_with_overflow:
  case Intrinsic::ssub_with_overflow:
  case Intrinsic::usub_with_overflow:
  case Intrinsic::smul_with_overflow:
  case Intrinsic::umul_with_overflow:
    if (Idx == 1) {
      int NumConstants = (BitSize + 63) / 64;
      InstructionCost Cost = AArch64TTIImpl::getIntImmCost(Imm, Ty, CostKind);
      return (Cost <= NumConstants * TTI::TCC_Basic)
                 ? static_cast<int>(TTI::TCC_Free)
                 : Cost;
    }
    break;
  case Intrinsic::experimental_stackmap:
    if ((Idx < 2) || (Imm.getBitWidth() <= 64 && isInt<64>(Imm.getSExtValue())))
      return TTI::TCC_Free;
    break;
  case Intrinsic::experimental_patchpoint_void:
  case Intrinsic::experimental_patchpoint:
    if ((Idx < 4) || (Imm.getBitWidth() <= 64 && isInt<64>(Imm.getSExtValue())))
      return TTI::TCC_Free;
    break;
  case Intrinsic::experimental_gc_statepoint:
    if ((Idx < 5) || (Imm.getBitWidth() <= 64 && isInt<64>(Imm.getSExtValue())))
      return TTI::TCC_Free;
    break;
  }
  return AArch64TTIImpl::getIntImmCost(Imm, Ty, CostKind);
}

TargetTransformInfo::PopcntSupportKind
AArch64TTIImpl::getPopcntSupport(unsigned TyWidth) const {
  assert(isPowerOf2_32(TyWidth) && "Ty width must be power of 2");
  if (TyWidth == 32 || TyWidth == 64)
    return TTI::PSK_FastHardware;
  // TODO: AArch64TargetLowering::LowerCTPOP() supports 128bit popcount.
  return TTI::PSK_Software;
}

static bool isUnpackedVectorVT(EVT VecVT) {
  return VecVT.isScalableVector() &&
         VecVT.getSizeInBits().getKnownMinValue() < AArch64::SVEBitsPerBlock;
}

static InstructionCost getHistogramCost(const AArch64Subtarget *ST,
                                        const IntrinsicCostAttributes &ICA) {
  // We need to know at least the number of elements in the vector of buckets
  // and the size of each element to update.
  if (ICA.getArgTypes().size() < 2)
    return InstructionCost::getInvalid();

  // Only interested in costing for the hardware instruction from SVE2.
  if (!ST->hasSVE2())
    return InstructionCost::getInvalid();

  Type *BucketPtrsTy = ICA.getArgTypes()[0]; // Type of vector of pointers
  Type *EltTy = ICA.getArgTypes()[1];        // Type of bucket elements
  unsigned TotalHistCnts = 1;

  unsigned EltSize = EltTy->getScalarSizeInBits();
  // Only allow (up to 64b) integers or pointers
  if ((!EltTy->isIntegerTy() && !EltTy->isPointerTy()) || EltSize > 64)
    return InstructionCost::getInvalid();

  // FIXME: We should be able to generate histcnt for fixed-length vectors
  //        using ptrue with a specific VL.
  if (VectorType *VTy = dyn_cast<VectorType>(BucketPtrsTy)) {
    unsigned EC = VTy->getElementCount().getKnownMinValue();
    if (!isPowerOf2_64(EC) || !VTy->isScalableTy())
      return InstructionCost::getInvalid();

    // HistCnt only supports 32b and 64b element types
    unsigned LegalEltSize = EltSize <= 32 ? 32 : 64;

    if (EC == 2 || (LegalEltSize == 32 && EC == 4))
      return InstructionCost(BaseHistCntCost);

    unsigned NaturalVectorWidth = AArch64::SVEBitsPerBlock / LegalEltSize;
    TotalHistCnts = EC / NaturalVectorWidth;

    return InstructionCost(BaseHistCntCost * TotalHistCnts);
  }

  return InstructionCost::getInvalid();
}

InstructionCost
AArch64TTIImpl::getIntrinsicInstrCost(const IntrinsicCostAttributes &ICA,
                                      TTI::TargetCostKind CostKind) const {
  // The code-generator is currently not able to handle scalable vectors
  // of <vscale x 1 x eltty> yet, so return an invalid cost to avoid selecting
  // it. This change will be removed when code-generation for these types is
  // sufficiently reliable.
  auto *RetTy = ICA.getReturnType();
  if (auto *VTy = dyn_cast<ScalableVectorType>(RetTy))
    if (VTy->getElementCount() == ElementCount::getScalable(1))
      return InstructionCost::getInvalid();

  switch (ICA.getID()) {
  case Intrinsic::experimental_vector_histogram_add: {
    InstructionCost HistCost = getHistogramCost(ST, ICA);
    // If the cost isn't valid, we may still be able to scalarize
    if (HistCost.isValid())
      return HistCost;
    break;
  }
  case Intrinsic::umin:
  case Intrinsic::umax:
  case Intrinsic::smin:
  case Intrinsic::smax: {
    static const auto ValidMinMaxTys = {MVT::v8i8,  MVT::v16i8, MVT::v4i16,
                                        MVT::v8i16, MVT::v2i32, MVT::v4i32,
                                        MVT::nxv16i8, MVT::nxv8i16, MVT::nxv4i32,
                                        MVT::nxv2i64};
    auto LT = getTypeLegalizationCost(RetTy);
    // v2i64 types get converted to cmp+bif hence the cost of 2
    if (LT.second == MVT::v2i64)
      return LT.first * 2;
    if (any_of(ValidMinMaxTys, [&LT](MVT M) { return M == LT.second; }))
      return LT.first;
    break;
  }
  case Intrinsic::sadd_sat:
  case Intrinsic::ssub_sat:
  case Intrinsic::uadd_sat:
  case Intrinsic::usub_sat: {
    static const auto ValidSatTys = {MVT::v8i8,  MVT::v16i8, MVT::v4i16,
                                     MVT::v8i16, MVT::v2i32, MVT::v4i32,
                                     MVT::v2i64};
    auto LT = getTypeLegalizationCost(RetTy);
    // This is a base cost of 1 for the vadd, plus 3 extract shifts if we
    // need to extend the type, as it uses shr(qadd(shl, shl)).
    unsigned Instrs =
        LT.second.getScalarSizeInBits() == RetTy->getScalarSizeInBits() ? 1 : 4;
    if (any_of(ValidSatTys, [&LT](MVT M) { return M == LT.second; }))
      return LT.first * Instrs;

    TypeSize TS = getDataLayout().getTypeSizeInBits(RetTy);
    uint64_t VectorSize = TS.getKnownMinValue();

    if (ST->isSVEAvailable() && VectorSize >= 128 && isPowerOf2_64(VectorSize))
      return LT.first * Instrs;

    break;
  }
  case Intrinsic::abs: {
    static const auto ValidAbsTys = {MVT::v8i8,  MVT::v16i8, MVT::v4i16,
                                     MVT::v8i16, MVT::v2i32, MVT::v4i32,
                                     MVT::v2i64};
    auto LT = getTypeLegalizationCost(RetTy);
    if (any_of(ValidAbsTys, [&LT](MVT M) { return M == LT.second; }))
      return LT.first;
    break;
  }
  case Intrinsic::bswap: {
    static const auto ValidAbsTys = {MVT::v4i16, MVT::v8i16, MVT::v2i32,
                                     MVT::v4i32, MVT::v2i64};
    auto LT = getTypeLegalizationCost(RetTy);
    if (any_of(ValidAbsTys, [&LT](MVT M) { return M == LT.second; }) &&
        LT.second.getScalarSizeInBits() == RetTy->getScalarSizeInBits())
      return LT.first;
    break;
  }
  case Intrinsic::fma:
  case Intrinsic::fmuladd: {
    // Given a fma or fmuladd, cost it the same as a fmul instruction which are
    // usually the same for costs. TODO: Add fp16 and bf16 expansion costs.
    Type *EltTy = RetTy->getScalarType();
    if (EltTy->isFloatTy() || EltTy->isDoubleTy() ||
        (EltTy->isHalfTy() && ST->hasFullFP16()))
      return getArithmeticInstrCost(Instruction::FMul, RetTy, CostKind);
    break;
  }
  case Intrinsic::stepvector: {
    InstructionCost Cost = 1; // Cost of the `index' instruction
    auto LT = getTypeLegalizationCost(RetTy);
    // Legalisation of illegal vectors involves an `index' instruction plus
    // (LT.first - 1) vector adds.
    if (LT.first > 1) {
      Type *LegalVTy = EVT(LT.second).getTypeForEVT(RetTy->getContext());
      InstructionCost AddCost =
          getArithmeticInstrCost(Instruction::Add, LegalVTy, CostKind);
      Cost += AddCost * (LT.first - 1);
    }
    return Cost;
  }
  case Intrinsic::vector_extract:
  case Intrinsic::vector_insert: {
    // If both the vector and subvector types are legal types and the index
    // is 0, then this should be a no-op or simple operation; return a
    // relatively low cost.

    // If arguments aren't actually supplied, then we cannot determine the
    // value of the index. We also want to skip predicate types.
    if (ICA.getArgs().size() != ICA.getArgTypes().size() ||
        ICA.getReturnType()->getScalarType()->isIntegerTy(1))
      break;

    LLVMContext &C = RetTy->getContext();
    EVT VecVT = getTLI()->getValueType(DL, ICA.getArgTypes()[0]);
    bool IsExtract = ICA.getID() == Intrinsic::vector_extract;
    EVT SubVecVT = IsExtract ? getTLI()->getValueType(DL, RetTy)
                             : getTLI()->getValueType(DL, ICA.getArgTypes()[1]);
    // Skip this if either the vector or subvector types are unpacked
    // SVE types; they may get lowered to stack stores and loads.
    if (isUnpackedVectorVT(VecVT) || isUnpackedVectorVT(SubVecVT))
      break;

    TargetLoweringBase::LegalizeKind SubVecLK =
        getTLI()->getTypeConversion(C, SubVecVT);
    TargetLoweringBase::LegalizeKind VecLK =
        getTLI()->getTypeConversion(C, VecVT);
    const Value *Idx = IsExtract ? ICA.getArgs()[1] : ICA.getArgs()[2];
    const ConstantInt *CIdx = cast<ConstantInt>(Idx);
    if (SubVecLK.first == TargetLoweringBase::TypeLegal &&
        VecLK.first == TargetLoweringBase::TypeLegal && CIdx->isZero())
      return TTI::TCC_Free;
    break;
  }
  case Intrinsic::bitreverse: {
    static const CostTblEntry BitreverseTbl[] = {
        {Intrinsic::bitreverse, MVT::i32, 1},
        {Intrinsic::bitreverse, MVT::i64, 1},
        {Intrinsic::bitreverse, MVT::v8i8, 1},
        {Intrinsic::bitreverse, MVT::v16i8, 1},
        {Intrinsic::bitreverse, MVT::v4i16, 2},
        {Intrinsic::bitreverse, MVT::v8i16, 2},
        {Intrinsic::bitreverse, MVT::v2i32, 2},
        {Intrinsic::bitreverse, MVT::v4i32, 2},
        {Intrinsic::bitreverse, MVT::v1i64, 2},
        {Intrinsic::bitreverse, MVT::v2i64, 2},
    };
    const auto LegalisationCost = getTypeLegalizationCost(RetTy);
    const auto *Entry =
        CostTableLookup(BitreverseTbl, ICA.getID(), LegalisationCost.second);
    if (Entry) {
      // Cost Model is using the legal type(i32) that i8 and i16 will be
      // converted to +1 so that we match the actual lowering cost
      if (TLI->getValueType(DL, RetTy, true) == MVT::i8 ||
          TLI->getValueType(DL, RetTy, true) == MVT::i16)
        return LegalisationCost.first * Entry->Cost + 1;

      return LegalisationCost.first * Entry->Cost;
    }
    break;
  }
  case Intrinsic::ctpop: {
    if (!ST->hasNEON()) {
      // 32-bit or 64-bit ctpop without NEON is 12 instructions.
      return getTypeLegalizationCost(RetTy).first * 12;
    }
    static const CostTblEntry CtpopCostTbl[] = {
        {ISD::CTPOP, MVT::v2i64, 4},
        {ISD::CTPOP, MVT::v4i32, 3},
        {ISD::CTPOP, MVT::v8i16, 2},
        {ISD::CTPOP, MVT::v16i8, 1},
        {ISD::CTPOP, MVT::i64,   4},
        {ISD::CTPOP, MVT::v2i32, 3},
        {ISD::CTPOP, MVT::v4i16, 2},
        {ISD::CTPOP, MVT::v8i8,  1},
        {ISD::CTPOP, MVT::i32,   5},
    };
    auto LT = getTypeLegalizationCost(RetTy);
    MVT MTy = LT.second;
    if (const auto *Entry = CostTableLookup(CtpopCostTbl, ISD::CTPOP, MTy)) {
      // Extra cost of +1 when illegal vector types are legalized by promoting
      // the integer type.
      int ExtraCost = MTy.isVector() && MTy.getScalarSizeInBits() !=
                                            RetTy->getScalarSizeInBits()
                          ? 1
                          : 0;
      return LT.first * Entry->Cost + ExtraCost;
    }
    break;
  }
  case Intrinsic::sadd_with_overflow:
  case Intrinsic::uadd_with_overflow:
  case Intrinsic::ssub_with_overflow:
  case Intrinsic::usub_with_overflow:
  case Intrinsic::smul_with_overflow:
  case Intrinsic::umul_with_overflow: {
    static const CostTblEntry WithOverflowCostTbl[] = {
        {Intrinsic::sadd_with_overflow, MVT::i8, 3},
        {Intrinsic::uadd_with_overflow, MVT::i8, 3},
        {Intrinsic::sadd_with_overflow, MVT::i16, 3},
        {Intrinsic::uadd_with_overflow, MVT::i16, 3},
        {Intrinsic::sadd_with_overflow, MVT::i32, 1},
        {Intrinsic::uadd_with_overflow, MVT::i32, 1},
        {Intrinsic::sadd_with_overflow, MVT::i64, 1},
        {Intrinsic::uadd_with_overflow, MVT::i64, 1},
        {Intrinsic::ssub_with_overflow, MVT::i8, 3},
        {Intrinsic::usub_with_overflow, MVT::i8, 3},
        {Intrinsic::ssub_with_overflow, MVT::i16, 3},
        {Intrinsic::usub_with_overflow, MVT::i16, 3},
        {Intrinsic::ssub_with_overflow, MVT::i32, 1},
        {Intrinsic::usub_with_overflow, MVT::i32, 1},
        {Intrinsic::ssub_with_overflow, MVT::i64, 1},
        {Intrinsic::usub_with_overflow, MVT::i64, 1},
        {Intrinsic::smul_with_overflow, MVT::i8, 5},
        {Intrinsic::umul_with_overflow, MVT::i8, 4},
        {Intrinsic::smul_with_overflow, MVT::i16, 5},
        {Intrinsic::umul_with_overflow, MVT::i16, 4},
        {Intrinsic::smul_with_overflow, MVT::i32, 2}, // eg umull;tst
        {Intrinsic::umul_with_overflow, MVT::i32, 2}, // eg umull;cmp sxtw
        {Intrinsic::smul_with_overflow, MVT::i64, 3}, // eg mul;smulh;cmp
        {Intrinsic::umul_with_overflow, MVT::i64, 3}, // eg mul;umulh;cmp asr
    };
    EVT MTy = TLI->getValueType(DL, RetTy->getContainedType(0), true);
    if (MTy.isSimple())
      if (const auto *Entry = CostTableLookup(WithOverflowCostTbl, ICA.getID(),
                                              MTy.getSimpleVT()))
        return Entry->Cost;
    break;
  }
  case Intrinsic::fptosi_sat:
  case Intrinsic::fptoui_sat: {
    if (ICA.getArgTypes().empty())
      break;
    bool IsSigned = ICA.getID() == Intrinsic::fptosi_sat;
    auto LT = getTypeLegalizationCost(ICA.getArgTypes()[0]);
    EVT MTy = TLI->getValueType(DL, RetTy);
    // Check for the legal types, which are where the size of the input and the
    // output are the same, or we are using cvt f64->i32 or f32->i64.
    if ((LT.second == MVT::f32 || LT.second == MVT::f64 ||
         LT.second == MVT::v2f32 || LT.second == MVT::v4f32 ||
         LT.second == MVT::v2f64)) {
      if ((LT.second.getScalarSizeInBits() == MTy.getScalarSizeInBits() ||
           (LT.second == MVT::f64 && MTy == MVT::i32) ||
           (LT.second == MVT::f32 && MTy == MVT::i64)))
        return LT.first;
      // Extending vector types v2f32->v2i64, fcvtl*2 + fcvt*2
      if (LT.second.getScalarType() == MVT::f32 && MTy.isFixedLengthVector() &&
          MTy.getScalarSizeInBits() == 64)
        return LT.first * (MTy.getVectorNumElements() > 2 ? 4 : 2);
    }
    // Similarly for fp16 sizes. Without FullFP16 we generally need to fcvt to
    // f32.
    if (LT.second.getScalarType() == MVT::f16 && !ST->hasFullFP16())
      return LT.first + getIntrinsicInstrCost(
                            {ICA.getID(),
                             RetTy,
                             {ICA.getArgTypes()[0]->getWithNewType(
                                 Type::getFloatTy(RetTy->getContext()))}},
                            CostKind);
    if ((LT.second == MVT::f16 && MTy == MVT::i32) ||
        (LT.second == MVT::f16 && MTy == MVT::i64) ||
        ((LT.second == MVT::v4f16 || LT.second == MVT::v8f16) &&
         (LT.second.getScalarSizeInBits() == MTy.getScalarSizeInBits())))
      return LT.first;
    // Extending vector types v8f16->v8i32, fcvtl*2 + fcvt*2
    if (LT.second.getScalarType() == MVT::f16 && MTy.isFixedLengthVector() &&
        MTy.getScalarSizeInBits() == 32)
      return LT.first * (MTy.getVectorNumElements() > 4 ? 4 : 2);
    // Extending vector types v8f16->v8i32. These current scalarize but the
    // codegen could be better.
    if (LT.second.getScalarType() == MVT::f16 && MTy.isFixedLengthVector() &&
        MTy.getScalarSizeInBits() == 64)
      return MTy.getVectorNumElements() * 3;

    // If we can we use a legal convert followed by a min+max
    if ((LT.second.getScalarType() == MVT::f32 ||
         LT.second.getScalarType() == MVT::f64 ||
         LT.second.getScalarType() == MVT::f16) &&
        LT.second.getScalarSizeInBits() >= MTy.getScalarSizeInBits()) {
      Type *LegalTy =
          Type::getIntNTy(RetTy->getContext(), LT.second.getScalarSizeInBits());
      if (LT.second.isVector())
        LegalTy = VectorType::get(LegalTy, LT.second.getVectorElementCount());
      InstructionCost Cost = 1;
      IntrinsicCostAttributes Attrs1(IsSigned ? Intrinsic::smin : Intrinsic::umin,
                                    LegalTy, {LegalTy, LegalTy});
      Cost += getIntrinsicInstrCost(Attrs1, CostKind);
      IntrinsicCostAttributes Attrs2(IsSigned ? Intrinsic::smax : Intrinsic::umax,
                                    LegalTy, {LegalTy, LegalTy});
      Cost += getIntrinsicInstrCost(Attrs2, CostKind);
      return LT.first * Cost +
             ((LT.second.getScalarType() != MVT::f16 || ST->hasFullFP16()) ? 0
                                                                           : 1);
    }
    // Otherwise we need to follow the default expansion that clamps the value
    // using a float min/max with a fcmp+sel for nan handling when signed.
    Type *FPTy = ICA.getArgTypes()[0]->getScalarType();
    RetTy = RetTy->getScalarType();
    if (LT.second.isVector()) {
      FPTy = VectorType::get(FPTy, LT.second.getVectorElementCount());
      RetTy = VectorType::get(RetTy, LT.second.getVectorElementCount());
    }
    IntrinsicCostAttributes Attrs1(Intrinsic::minnum, FPTy, {FPTy, FPTy});
    InstructionCost Cost = getIntrinsicInstrCost(Attrs1, CostKind);
    IntrinsicCostAttributes Attrs2(Intrinsic::maxnum, FPTy, {FPTy, FPTy});
    Cost += getIntrinsicInstrCost(Attrs2, CostKind);
    Cost +=
        getCastInstrCost(IsSigned ? Instruction::FPToSI : Instruction::FPToUI,
                         RetTy, FPTy, TTI::CastContextHint::None, CostKind);
    if (IsSigned) {
      Type *CondTy = RetTy->getWithNewBitWidth(1);
      Cost += getCmpSelInstrCost(BinaryOperator::FCmp, FPTy, CondTy,
                                 CmpInst::FCMP_UNO, CostKind);
      Cost += getCmpSelInstrCost(BinaryOperator::Select, RetTy, CondTy,
                                 CmpInst::FCMP_UNO, CostKind);
    }
    return LT.first * Cost;
  }
  case Intrinsic::fshl:
  case Intrinsic::fshr: {
    if (ICA.getArgs().empty())
      break;

    // TODO: Add handling for fshl where third argument is not a constant.
    const TTI::OperandValueInfo OpInfoZ = TTI::getOperandInfo(ICA.getArgs()[2]);
    if (!OpInfoZ.isConstant())
      break;

    const auto LegalisationCost = getTypeLegalizationCost(RetTy);
    if (OpInfoZ.isUniform()) {
      static const CostTblEntry FshlTbl[] = {
          {Intrinsic::fshl, MVT::v4i32, 2}, // shl + usra
          {Intrinsic::fshl, MVT::v2i64, 2}, {Intrinsic::fshl, MVT::v16i8, 2},
          {Intrinsic::fshl, MVT::v8i16, 2}, {Intrinsic::fshl, MVT::v2i32, 2},
          {Intrinsic::fshl, MVT::v8i8, 2},  {Intrinsic::fshl, MVT::v4i16, 2}};
      // Costs for both fshl & fshr are the same, so just pass Intrinsic::fshl
      // to avoid having to duplicate the costs.
      const auto *Entry =
          CostTableLookup(FshlTbl, Intrinsic::fshl, LegalisationCost.second);
      if (Entry)
        return LegalisationCost.first * Entry->Cost;
    }

    auto TyL = getTypeLegalizationCost(RetTy);
    if (!RetTy->isIntegerTy())
      break;

    // Estimate cost manually, as types like i8 and i16 will get promoted to
    // i32 and CostTableLookup will ignore the extra conversion cost.
    bool HigherCost = (RetTy->getScalarSizeInBits() != 32 &&
                       RetTy->getScalarSizeInBits() < 64) ||
                      (RetTy->getScalarSizeInBits() % 64 != 0);
    unsigned ExtraCost = HigherCost ? 1 : 0;
    if (RetTy->getScalarSizeInBits() == 32 ||
        RetTy->getScalarSizeInBits() == 64)
      ExtraCost = 0; // fhsl/fshr for i32 and i64 can be lowered to a single
                     // extr instruction.
    else if (HigherCost)
      ExtraCost = 1;
    else
      break;
    return TyL.first + ExtraCost;
  }
  case Intrinsic::get_active_lane_mask: {
    auto *RetTy = dyn_cast<FixedVectorType>(ICA.getReturnType());
    if (RetTy) {
      EVT RetVT = getTLI()->getValueType(DL, RetTy);
      EVT OpVT = getTLI()->getValueType(DL, ICA.getArgTypes()[0]);
      if (!getTLI()->shouldExpandGetActiveLaneMask(RetVT, OpVT) &&
          !getTLI()->isTypeLegal(RetVT)) {
        // We don't have enough context at this point to determine if the mask
        // is going to be kept live after the block, which will force the vXi1
        // type to be expanded to legal vectors of integers, e.g. v4i1->v4i32.
        // For now, we just assume the vectorizer created this intrinsic and
        // the result will be the input for a PHI. In this case the cost will
        // be extremely high for fixed-width vectors.
        // NOTE: getScalarizationOverhead returns a cost that's far too
        // pessimistic for the actual generated codegen. In reality there are
        // two instructions generated per lane.
        return RetTy->getNumElements() * 2;
      }
    }
    break;
  }
  case Intrinsic::experimental_vector_match: {
    auto *NeedleTy = cast<FixedVectorType>(ICA.getArgTypes()[1]);
    EVT SearchVT = getTLI()->getValueType(DL, ICA.getArgTypes()[0]);
    unsigned SearchSize = NeedleTy->getNumElements();
    if (!getTLI()->shouldExpandVectorMatch(SearchVT, SearchSize)) {
      // Base cost for MATCH instructions. At least on the Neoverse V2 and
      // Neoverse V3, these are cheap operations with the same latency as a
      // vector ADD. In most cases, however, we also need to do an extra DUP.
      // For fixed-length vectors we currently need an extra five--six
      // instructions besides the MATCH.
      InstructionCost Cost = 4;
      if (isa<FixedVectorType>(RetTy))
        Cost += 10;
      return Cost;
    }
    break;
  }
  case Intrinsic::experimental_cttz_elts: {
    EVT ArgVT = getTLI()->getValueType(DL, ICA.getArgTypes()[0]);
    if (!getTLI()->shouldExpandCttzElements(ArgVT)) {
      // This will consist of a SVE brkb and a cntp instruction. These
      // typically have the same latency and half the throughput as a vector
      // add instruction.
      return 4;
    }
    break;
  }
  default:
    break;
  }
  return BaseT::getIntrinsicInstrCost(ICA, CostKind);
}

/// The function will remove redundant reinterprets casting in the presence
/// of the control flow
static std::optional<Instruction *> processPhiNode(InstCombiner &IC,
                                                   IntrinsicInst &II) {
  SmallVector<Instruction *, 32> Worklist;
  auto RequiredType = II.getType();

  auto *PN = dyn_cast<PHINode>(II.getArgOperand(0));
  assert(PN && "Expected Phi Node!");

  // Don't create a new Phi unless we can remove the old one.
  if (!PN->hasOneUse())
    return std::nullopt;

  for (Value *IncValPhi : PN->incoming_values()) {
    auto *Reinterpret = dyn_cast<IntrinsicInst>(IncValPhi);
    if (!Reinterpret ||
        Reinterpret->getIntrinsicID() !=
            Intrinsic::aarch64_sve_convert_to_svbool ||
        RequiredType != Reinterpret->getArgOperand(0)->getType())
      return std::nullopt;
  }

  // Create the new Phi
  IC.Builder.SetInsertPoint(PN);
  PHINode *NPN = IC.Builder.CreatePHI(RequiredType, PN->getNumIncomingValues());
  Worklist.push_back(PN);

  for (unsigned I = 0; I < PN->getNumIncomingValues(); I++) {
    auto *Reinterpret = cast<Instruction>(PN->getIncomingValue(I));
    NPN->addIncoming(Reinterpret->getOperand(0), PN->getIncomingBlock(I));
    Worklist.push_back(Reinterpret);
  }

  // Cleanup Phi Node and reinterprets
  return IC.replaceInstUsesWith(II, NPN);
}

// A collection of properties common to SVE intrinsics that allow for combines
// to be written without needing to know the specific intrinsic.
struct SVEIntrinsicInfo {
  //
  // Helper routines for common intrinsic definitions.
  //

  // e.g. llvm.aarch64.sve.add pg, op1, op2
  //        with IID ==> llvm.aarch64.sve.add_u
  static SVEIntrinsicInfo
  defaultMergingOp(Intrinsic::ID IID = Intrinsic::not_intrinsic) {
    return SVEIntrinsicInfo()
        .setGoverningPredicateOperandIdx(0)
        .setOperandIdxInactiveLanesTakenFrom(1)
        .setMatchingUndefIntrinsic(IID);
  }

  // e.g. llvm.aarch64.sve.neg inactive, pg, op
  static SVEIntrinsicInfo defaultMergingUnaryOp() {
    return SVEIntrinsicInfo()
        .setGoverningPredicateOperandIdx(1)
        .setOperandIdxInactiveLanesTakenFrom(0)
        .setOperandIdxWithNoActiveLanes(0);
  }

  // e.g. llvm.aarch64.sve.fcvtnt inactive, pg, op
  static SVEIntrinsicInfo defaultMergingUnaryNarrowingTopOp() {
    return SVEIntrinsicInfo()
        .setGoverningPredicateOperandIdx(1)
        .setOperandIdxInactiveLanesTakenFrom(0);
  }

  // e.g. llvm.aarch64.sve.add_u pg, op1, op2
  static SVEIntrinsicInfo defaultUndefOp() {
    return SVEIntrinsicInfo()
        .setGoverningPredicateOperandIdx(0)
        .setInactiveLanesAreNotDefined();
  }

  // e.g. llvm.aarch64.sve.prf pg, ptr        (GPIndex = 0)
  //      llvm.aarch64.sve.st1 data, pg, ptr  (GPIndex = 1)
  static SVEIntrinsicInfo defaultVoidOp(unsigned GPIndex) {
    return SVEIntrinsicInfo()
        .setGoverningPredicateOperandIdx(GPIndex)
        .setInactiveLanesAreUnused();
  }

  // e.g. llvm.aarch64.sve.cmpeq pg, op1, op2
  //      llvm.aarch64.sve.ld1 pg, ptr
  static SVEIntrinsicInfo defaultZeroingOp() {
    return SVEIntrinsicInfo()
        .setGoverningPredicateOperandIdx(0)
        .setInactiveLanesAreUnused()
        .setResultIsZeroInitialized();
  }

  // All properties relate to predication and thus having a general predicate
  // is the minimum requirement to say there is intrinsic info to act on.
  explicit operator bool() const { return hasGoverningPredicate(); }

  //
  // Properties relating to the governing predicate.
  //

  bool hasGoverningPredicate() const {
    return GoverningPredicateIdx != std::numeric_limits<unsigned>::max();
  }

  unsigned getGoverningPredicateOperandIdx() const {
    assert(hasGoverningPredicate() && "Propery not set!");
    return GoverningPredicateIdx;
  }

  SVEIntrinsicInfo &setGoverningPredicateOperandIdx(unsigned Index) {
    assert(!hasGoverningPredicate() && "Cannot set property twice!");
    GoverningPredicateIdx = Index;
    return *this;
  }

  //
  // Properties relating to operations the intrinsic could be transformed into.
  // NOTE: This does not mean such a transformation is always possible, but the
  // knowledge makes it possible to reuse existing optimisations without needing
  // to embed specific handling for each intrinsic. For example, instruction
  // simplification can be used to optimise an intrinsic's active lanes.
  //

  bool hasMatchingUndefIntrinsic() const {
    return UndefIntrinsic != Intrinsic::not_intrinsic;
  }

  Intrinsic::ID getMatchingUndefIntrinsic() const {
    assert(hasMatchingUndefIntrinsic() && "Propery not set!");
    return UndefIntrinsic;
  }

  SVEIntrinsicInfo &setMatchingUndefIntrinsic(Intrinsic::ID IID) {
    assert(!hasMatchingUndefIntrinsic() && "Cannot set property twice!");
    UndefIntrinsic = IID;
    return *this;
  }

  bool hasMatchingIROpode() const { return IROpcode != 0; }

  unsigned getMatchingIROpode() const {
    assert(hasMatchingIROpode() && "Propery not set!");
    return IROpcode;
  }

  SVEIntrinsicInfo &setMatchingIROpcode(unsigned Opcode) {
    assert(!hasMatchingIROpode() && "Cannot set property twice!");
    IROpcode = Opcode;
    return *this;
  }

  //
  // Properties relating to the result of inactive lanes.
  //

  bool inactiveLanesTakenFromOperand() const {
    return ResultLanes == InactiveLanesTakenFromOperand;
  }

  unsigned getOperandIdxInactiveLanesTakenFrom() const {
    assert(inactiveLanesTakenFromOperand() && "Propery not set!");
    return OperandIdxForInactiveLanes;
  }

  SVEIntrinsicInfo &setOperandIdxInactiveLanesTakenFrom(unsigned Index) {
    assert(ResultLanes == Uninitialized && "Cannot set property twice!");
    ResultLanes = InactiveLanesTakenFromOperand;
    OperandIdxForInactiveLanes = Index;
    return *this;
  }

  bool inactiveLanesAreNotDefined() const {
    return ResultLanes == InactiveLanesAreNotDefined;
  }

  SVEIntrinsicInfo &setInactiveLanesAreNotDefined() {
    assert(ResultLanes == Uninitialized && "Cannot set property twice!");
    ResultLanes = InactiveLanesAreNotDefined;
    return *this;
  }

  bool inactiveLanesAreUnused() const {
    return ResultLanes == InactiveLanesAreUnused;
  }

  SVEIntrinsicInfo &setInactiveLanesAreUnused() {
    assert(ResultLanes == Uninitialized && "Cannot set property twice!");
    ResultLanes = InactiveLanesAreUnused;
    return *this;
  }

  // NOTE: Whilst not limited to only inactive lanes, the common use case is:
  // inactiveLanesAreZeroed =
  //     resultIsZeroInitialized() && inactiveLanesAreUnused()
  bool resultIsZeroInitialized() const { return ResultIsZeroInitialized; }

  SVEIntrinsicInfo &setResultIsZeroInitialized() {
    ResultIsZeroInitialized = true;
    return *this;
  }

  //
  // The first operand of unary merging operations is typically only used to
  // set the result for inactive lanes. Knowing this allows us to deadcode the
  // operand when we can prove there are no inactive lanes.
  //

  bool hasOperandWithNoActiveLanes() const {
    return OperandIdxWithNoActiveLanes != std::numeric_limits<unsigned>::max();
  }

  unsigned getOperandIdxWithNoActiveLanes() const {
    assert(hasOperandWithNoActiveLanes() && "Propery not set!");
    return OperandIdxWithNoActiveLanes;
  }

  SVEIntrinsicInfo &setOperandIdxWithNoActiveLanes(unsigned Index) {
    assert(!hasOperandWithNoActiveLanes() && "Cannot set property twice!");
    OperandIdxWithNoActiveLanes = Index;
    return *this;
  }

private:
  unsigned GoverningPredicateIdx = std::numeric_limits<unsigned>::max();

  Intrinsic::ID UndefIntrinsic = Intrinsic::not_intrinsic;
  unsigned IROpcode = 0;

  enum PredicationStyle {
    Uninitialized,
    InactiveLanesTakenFromOperand,
    InactiveLanesAreNotDefined,
    InactiveLanesAreUnused
  } ResultLanes = Uninitialized;

  bool ResultIsZeroInitialized = false;
  unsigned OperandIdxForInactiveLanes = std::numeric_limits<unsigned>::max();
  unsigned OperandIdxWithNoActiveLanes = std::numeric_limits<unsigned>::max();
};

static SVEIntrinsicInfo constructSVEIntrinsicInfo(IntrinsicInst &II) {
  // Some SVE intrinsics do not use scalable vector types, but since they are
  // not relevant from an SVEIntrinsicInfo perspective, they are also ignored.
  if (!isa<ScalableVectorType>(II.getType()) &&
      all_of(II.args(), [&](const Value *V) {
        return !isa<ScalableVectorType>(V->getType());
      }))
    return SVEIntrinsicInfo();

  Intrinsic::ID IID = II.getIntrinsicID();
  switch (IID) {
  default:
    break;
  case Intrinsic::aarch64_sve_fcvt_bf16f32_v2:
  case Intrinsic::aarch64_sve_fcvt_f16f32:
  case Intrinsic::aarch64_sve_fcvt_f16f64:
  case Intrinsic::aarch64_sve_fcvt_f32f16:
  case Intrinsic::aarch64_sve_fcvt_f32f64:
  case Intrinsic::aarch64_sve_fcvt_f64f16:
  case Intrinsic::aarch64_sve_fcvt_f64f32:
  case Intrinsic::aarch64_sve_fcvtlt_f32f16:
  case Intrinsic::aarch64_sve_fcvtlt_f64f32:
  case Intrinsic::aarch64_sve_fcvtx_f32f64:
  case Intrinsic::aarch64_sve_fcvtzs:
  case Intrinsic::aarch64_sve_fcvtzs_i32f16:
  case Intrinsic::aarch64_sve_fcvtzs_i32f64:
  case Intrinsic::aarch64_sve_fcvtzs_i64f16:
  case Intrinsic::aarch64_sve_fcvtzs_i64f32:
  case Intrinsic::aarch64_sve_fcvtzu:
  case Intrinsic::aarch64_sve_fcvtzu_i32f16:
  case Intrinsic::aarch64_sve_fcvtzu_i32f64:
  case Intrinsic::aarch64_sve_fcvtzu_i64f16:
  case Intrinsic::aarch64_sve_fcvtzu_i64f32:
  case Intrinsic::aarch64_sve_scvtf:
  case Intrinsic::aarch64_sve_scvtf_f16i32:
  case Intrinsic::aarch64_sve_scvtf_f16i64:
  case Intrinsic::aarch64_sve_scvtf_f32i64:
  case Intrinsic::aarch64_sve_scvtf_f64i32:
  case Intrinsic::aarch64_sve_ucvtf:
  case Intrinsic::aarch64_sve_ucvtf_f16i32:
  case Intrinsic::aarch64_sve_ucvtf_f16i64:
  case Intrinsic::aarch64_sve_ucvtf_f32i64:
  case Intrinsic::aarch64_sve_ucvtf_f64i32:
    return SVEIntrinsicInfo::defaultMergingUnaryOp();

  case Intrinsic::aarch64_sve_fcvtnt_bf16f32_v2:
  case Intrinsic::aarch64_sve_fcvtnt_f16f32:
  case Intrinsic::aarch64_sve_fcvtnt_f32f64:
  case Intrinsic::aarch64_sve_fcvtxnt_f32f64:
    return SVEIntrinsicInfo::defaultMergingUnaryNarrowingTopOp();

  case Intrinsic::aarch64_sve_fabd:
    return SVEIntrinsicInfo::defaultMergingOp(Intrinsic::aarch64_sve_fabd_u);
  case Intrinsic::aarch64_sve_fadd:
    return SVEIntrinsicInfo::defaultMergingOp(Intrinsic::aarch64_sve_fadd_u)
        .setMatchingIROpcode(Instruction::FAdd);
  case Intrinsic::aarch64_sve_fdiv:
    return SVEIntrinsicInfo::defaultMergingOp(Intrinsic::aarch64_sve_fdiv_u)
        .setMatchingIROpcode(Instruction::FDiv);
  case Intrinsic::aarch64_sve_fmax:
    return SVEIntrinsicInfo::defaultMergingOp(Intrinsic::aarch64_sve_fmax_u);
  case Intrinsic::aarch64_sve_fmaxnm:
    return SVEIntrinsicInfo::defaultMergingOp(Intrinsic::aarch64_sve_fmaxnm_u);
  case Intrinsic::aarch64_sve_fmin:
    return SVEIntrinsicInfo::defaultMergingOp(Intrinsic::aarch64_sve_fmin_u);
  case Intrinsic::aarch64_sve_fminnm:
    return SVEIntrinsicInfo::defaultMergingOp(Intrinsic::aarch64_sve_fminnm_u);
  case Intrinsic::aarch64_sve_fmla:
    return SVEIntrinsicInfo::defaultMergingOp(Intrinsic::aarch64_sve_fmla_u);
  case Intrinsic::aarch64_sve_fmls:
    return SVEIntrinsicInfo::defaultMergingOp(Intrinsic::aarch64_sve_fmls_u);
  case Intrinsic::aarch64_sve_fmul:
    return SVEIntrinsicInfo::defaultMergingOp(Intrinsic::aarch64_sve_fmul_u)
        .setMatchingIROpcode(Instruction::FMul);
  case Intrinsic::aarch64_sve_fmulx:
    return SVEIntrinsicInfo::defaultMergingOp(Intrinsic::aarch64_sve_fmulx_u);
  case Intrinsic::aarch64_sve_fnmla:
    return SVEIntrinsicInfo::defaultMergingOp(Intrinsic::aarch64_sve_fnmla_u);
  case Intrinsic::aarch64_sve_fnmls:
    return SVEIntrinsicInfo::defaultMergingOp(Intrinsic::aarch64_sve_fnmls_u);
  case Intrinsic::aarch64_sve_fsub:
    return SVEIntrinsicInfo::defaultMergingOp(Intrinsic::aarch64_sve_fsub_u)
        .setMatchingIROpcode(Instruction::FSub);
  case Intrinsic::aarch64_sve_add:
    return SVEIntrinsicInfo::defaultMergingOp(Intrinsic::aarch64_sve_add_u)
        .setMatchingIROpcode(Instruction::Add);
  case Intrinsic::aarch64_sve_mla:
    return SVEIntrinsicInfo::defaultMergingOp(Intrinsic::aarch64_sve_mla_u);
  case Intrinsic::aarch64_sve_mls:
    return SVEIntrinsicInfo::defaultMergingOp(Intrinsic::aarch64_sve_mls_u);
  case Intrinsic::aarch64_sve_mul:
    return SVEIntrinsicInfo::defaultMergingOp(Intrinsic::aarch64_sve_mul_u)
        .setMatchingIROpcode(Instruction::Mul);
  case Intrinsic::aarch64_sve_sabd:
    return SVEIntrinsicInfo::defaultMergingOp(Intrinsic::aarch64_sve_sabd_u);
  case Intrinsic::aarch64_sve_sdiv:
    return SVEIntrinsicInfo::defaultMergingOp(Intrinsic::aarch64_sve_sdiv_u)
        .setMatchingIROpcode(Instruction::SDiv);
  case Intrinsic::aarch64_sve_smax:
    return SVEIntrinsicInfo::defaultMergingOp(Intrinsic::aarch64_sve_smax_u);
  case Intrinsic::aarch64_sve_smin:
    return SVEIntrinsicInfo::defaultMergingOp(Intrinsic::aarch64_sve_smin_u);
  case Intrinsic::aarch64_sve_smulh:
    return SVEIntrinsicInfo::defaultMergingOp(Intrinsic::aarch64_sve_smulh_u);
  case Intrinsic::aarch64_sve_sub:
    return SVEIntrinsicInfo::defaultMergingOp(Intrinsic::aarch64_sve_sub_u)
        .setMatchingIROpcode(Instruction::Sub);
  case Intrinsic::aarch64_sve_uabd:
    return SVEIntrinsicInfo::defaultMergingOp(Intrinsic::aarch64_sve_uabd_u);
  case Intrinsic::aarch64_sve_udiv:
    return SVEIntrinsicInfo::defaultMergingOp(Intrinsic::aarch64_sve_udiv_u)
        .setMatchingIROpcode(Instruction::UDiv);
  case Intrinsic::aarch64_sve_umax:
    return SVEIntrinsicInfo::defaultMergingOp(Intrinsic::aarch64_sve_umax_u);
  case Intrinsic::aarch64_sve_umin:
    return SVEIntrinsicInfo::defaultMergingOp(Intrinsic::aarch64_sve_umin_u);
  case Intrinsic::aarch64_sve_umulh:
    return SVEIntrinsicInfo::defaultMergingOp(Intrinsic::aarch64_sve_umulh_u);
  case Intrinsic::aarch64_sve_asr:
    return SVEIntrinsicInfo::defaultMergingOp(Intrinsic::aarch64_sve_asr_u)
        .setMatchingIROpcode(Instruction::AShr);
  case Intrinsic::aarch64_sve_lsl:
    return SVEIntrinsicInfo::defaultMergingOp(Intrinsic::aarch64_sve_lsl_u)
        .setMatchingIROpcode(Instruction::Shl);
  case Intrinsic::aarch64_sve_lsr:
    return SVEIntrinsicInfo::defaultMergingOp(Intrinsic::aarch64_sve_lsr_u)
        .setMatchingIROpcode(Instruction::LShr);
  case Intrinsic::aarch64_sve_and:
    return SVEIntrinsicInfo::defaultMergingOp(Intrinsic::aarch64_sve_and_u)
        .setMatchingIROpcode(Instruction::And);
  case Intrinsic::aarch64_sve_bic:
    return SVEIntrinsicInfo::defaultMergingOp(Intrinsic::aarch64_sve_bic_u);
  case Intrinsic::aarch64_sve_eor:
    return SVEIntrinsicInfo::defaultMergingOp(Intrinsic::aarch64_sve_eor_u)
        .setMatchingIROpcode(Instruction::Xor);
  case Intrinsic::aarch64_sve_orr:
    return SVEIntrinsicInfo::defaultMergingOp(Intrinsic::aarch64_sve_orr_u)
        .setMatchingIROpcode(Instruction::Or);
  case Intrinsic::aarch64_sve_sqsub:
    return SVEIntrinsicInfo::defaultMergingOp(Intrinsic::aarch64_sve_sqsub_u);
  case Intrinsic::aarch64_sve_uqsub:
    return SVEIntrinsicInfo::defaultMergingOp(Intrinsic::aarch64_sve_uqsub_u);

  case Intrinsic::aarch64_sve_add_u:
    return SVEIntrinsicInfo::defaultUndefOp().setMatchingIROpcode(
        Instruction::Add);
  case Intrinsic::aarch64_sve_and_u:
    return SVEIntrinsicInfo::defaultUndefOp().setMatchingIROpcode(
        Instruction::And);
  case Intrinsic::aarch64_sve_asr_u:
    return SVEIntrinsicInfo::defaultUndefOp().setMatchingIROpcode(
        Instruction::AShr);
  case Intrinsic::aarch64_sve_eor_u:
    return SVEIntrinsicInfo::defaultUndefOp().setMatchingIROpcode(
        Instruction::Xor);
  case Intrinsic::aarch64_sve_fadd_u:
    return SVEIntrinsicInfo::defaultUndefOp().setMatchingIROpcode(
        Instruction::FAdd);
  case Intrinsic::aarch64_sve_fdiv_u:
    return SVEIntrinsicInfo::defaultUndefOp().setMatchingIROpcode(
        Instruction::FDiv);
  case Intrinsic::aarch64_sve_fmul_u:
    return SVEIntrinsicInfo::defaultUndefOp().setMatchingIROpcode(
        Instruction::FMul);
  case Intrinsic::aarch64_sve_fsub_u:
    return SVEIntrinsicInfo::defaultUndefOp().setMatchingIROpcode(
        Instruction::FSub);
  case Intrinsic::aarch64_sve_lsl_u:
    return SVEIntrinsicInfo::defaultUndefOp().setMatchingIROpcode(
        Instruction::Shl);
  case Intrinsic::aarch64_sve_lsr_u:
    return SVEIntrinsicInfo::defaultUndefOp().setMatchingIROpcode(
        Instruction::LShr);
  case Intrinsic::aarch64_sve_mul_u:
    return SVEIntrinsicInfo::defaultUndefOp().setMatchingIROpcode(
        Instruction::Mul);
  case Intrinsic::aarch64_sve_orr_u:
    return SVEIntrinsicInfo::defaultUndefOp().setMatchingIROpcode(
        Instruction::Or);
  case Intrinsic::aarch64_sve_sdiv_u:
    return SVEIntrinsicInfo::defaultUndefOp().setMatchingIROpcode(
        Instruction::SDiv);
  case Intrinsic::aarch64_sve_sub_u:
    return SVEIntrinsicInfo::defaultUndefOp().setMatchingIROpcode(
        Instruction::Sub);
  case Intrinsic::aarch64_sve_udiv_u:
    return SVEIntrinsicInfo::defaultUndefOp().setMatchingIROpcode(
        Instruction::UDiv);

  case Intrinsic::aarch64_sve_addqv:
  case Intrinsic::aarch64_sve_and_z:
  case Intrinsic::aarch64_sve_bic_z:
  case Intrinsic::aarch64_sve_brka_z:
  case Intrinsic::aarch64_sve_brkb_z:
  case Intrinsic::aarch64_sve_brkn_z:
  case Intrinsic::aarch64_sve_brkpa_z:
  case Intrinsic::aarch64_sve_brkpb_z:
  case Intrinsic::aarch64_sve_cntp:
  case Intrinsic::aarch64_sve_compact:
  case Intrinsic::aarch64_sve_eor_z:
  case Intrinsic::aarch64_sve_eorv:
  case Intrinsic::aarch64_sve_eorqv:
  case Intrinsic::aarch64_sve_nand_z:
  case Intrinsic::aarch64_sve_nor_z:
  case Intrinsic::aarch64_sve_orn_z:
  case Intrinsic::aarch64_sve_orr_z:
  case Intrinsic::aarch64_sve_orv:
  case Intrinsic::aarch64_sve_orqv:
  case Intrinsic::aarch64_sve_pnext:
  case Intrinsic::aarch64_sve_rdffr_z:
  case Intrinsic::aarch64_sve_saddv:
  case Intrinsic::aarch64_sve_uaddv:
  case Intrinsic::aarch64_sve_umaxv:
  case Intrinsic::aarch64_sve_umaxqv:
  case Intrinsic::aarch64_sve_cmpeq:
  case Intrinsic::aarch64_sve_cmpeq_wide:
  case Intrinsic::aarch64_sve_cmpge:
  case Intrinsic::aarch64_sve_cmpge_wide:
  case Intrinsic::aarch64_sve_cmpgt:
  case Intrinsic::aarch64_sve_cmpgt_wide:
  case Intrinsic::aarch64_sve_cmphi:
  case Intrinsic::aarch64_sve_cmphi_wide:
  case Intrinsic::aarch64_sve_cmphs:
  case Intrinsic::aarch64_sve_cmphs_wide:
  case Intrinsic::aarch64_sve_cmple_wide:
  case Intrinsic::aarch64_sve_cmplo_wide:
  case Intrinsic::aarch64_sve_cmpls_wide:
  case Intrinsic::aarch64_sve_cmplt_wide:
  case Intrinsic::aarch64_sve_cmpne:
  case Intrinsic::aarch64_sve_cmpne_wide:
  case Intrinsic::aarch64_sve_facge:
  case Intrinsic::aarch64_sve_facgt:
  case Intrinsic::aarch64_sve_fcmpeq:
  case Intrinsic::aarch64_sve_fcmpge:
  case Intrinsic::aarch64_sve_fcmpgt:
  case Intrinsic::aarch64_sve_fcmpne:
  case Intrinsic::aarch64_sve_fcmpuo:
  case Intrinsic::aarch64_sve_ld1:
  case Intrinsic::aarch64_sve_ld1_gather:
  case Intrinsic::aarch64_sve_ld1_gather_index:
  case Intrinsic::aarch64_sve_ld1_gather_scalar_offset:
  case Intrinsic::aarch64_sve_ld1_gather_sxtw:
  case Intrinsic::aarch64_sve_ld1_gather_sxtw_index:
  case Intrinsic::aarch64_sve_ld1_gather_uxtw:
  case Intrinsic::aarch64_sve_ld1_gather_uxtw_index:
  case Intrinsic::aarch64_sve_ld1q_gather_index:
  case Intrinsic::aarch64_sve_ld1q_gather_scalar_offset:
  case Intrinsic::aarch64_sve_ld1q_gather_vector_offset:
  case Intrinsic::aarch64_sve_ld1ro:
  case Intrinsic::aarch64_sve_ld1rq:
  case Intrinsic::aarch64_sve_ld1udq:
  case Intrinsic::aarch64_sve_ld1uwq:
  case Intrinsic::aarch64_sve_ld2_sret:
  case Intrinsic::aarch64_sve_ld2q_sret:
  case Intrinsic::aarch64_sve_ld3_sret:
  case Intrinsic::aarch64_sve_ld3q_sret:
  case Intrinsic::aarch64_sve_ld4_sret:
  case Intrinsic::aarch64_sve_ld4q_sret:
  case Intrinsic::aarch64_sve_ldff1:
  case Intrinsic::aarch64_sve_ldff1_gather:
  case Intrinsic::aarch64_sve_ldff1_gather_index:
  case Intrinsic::aarch64_sve_ldff1_gather_scalar_offset:
  case Intrinsic::aarch64_sve_ldff1_gather_sxtw:
  case Intrinsic::aarch64_sve_ldff1_gather_sxtw_index:
  case Intrinsic::aarch64_sve_ldff1_gather_uxtw:
  case Intrinsic::aarch64_sve_ldff1_gather_uxtw_index:
  case Intrinsic::aarch64_sve_ldnf1:
  case Intrinsic::aarch64_sve_ldnt1:
  case Intrinsic::aarch64_sve_ldnt1_gather:
  case Intrinsic::aarch64_sve_ldnt1_gather_index:
  case Intrinsic::aarch64_sve_ldnt1_gather_scalar_offset:
  case Intrinsic::aarch64_sve_ldnt1_gather_uxtw:
    return SVEIntrinsicInfo::defaultZeroingOp();

  case Intrinsic::aarch64_sve_prf:
  case Intrinsic::aarch64_sve_prfb_gather_index:
  case Intrinsic::aarch64_sve_prfb_gather_scalar_offset:
  case Intrinsic::aarch64_sve_prfb_gather_sxtw_index:
  case Intrinsic::aarch64_sve_prfb_gather_uxtw_index:
  case Intrinsic::aarch64_sve_prfd_gather_index:
  case Intrinsic::aarch64_sve_prfd_gather_scalar_offset:
  case Intrinsic::aarch64_sve_prfd_gather_sxtw_index:
  case Intrinsic::aarch64_sve_prfd_gather_uxtw_index:
  case Intrinsic::aarch64_sve_prfh_gather_index:
  case Intrinsic::aarch64_sve_prfh_gather_scalar_offset:
  case Intrinsic::aarch64_sve_prfh_gather_sxtw_index:
  case Intrinsic::aarch64_sve_prfh_gather_uxtw_index:
  case Intrinsic::aarch64_sve_prfw_gather_index:
  case Intrinsic::aarch64_sve_prfw_gather_scalar_offset:
  case Intrinsic::aarch64_sve_prfw_gather_sxtw_index:
  case Intrinsic::aarch64_sve_prfw_gather_uxtw_index:
    return SVEIntrinsicInfo::defaultVoidOp(0);

  case Intrinsic::aarch64_sve_st1_scatter:
  case Intrinsic::aarch64_sve_st1_scatter_scalar_offset:
  case Intrinsic::aarch64_sve_st1_scatter_sxtw:
  case Intrinsic::aarch64_sve_st1_scatter_sxtw_index:
  case Intrinsic::aarch64_sve_st1_scatter_uxtw:
  case Intrinsic::aarch64_sve_st1_scatter_uxtw_index:
  case Intrinsic::aarch64_sve_st1dq:
  case Intrinsic::aarch64_sve_st1q_scatter_index:
  case Intrinsic::aarch64_sve_st1q_scatter_scalar_offset:
  case Intrinsic::aarch64_sve_st1q_scatter_vector_offset:
  case Intrinsic::aarch64_sve_st1wq:
  case Intrinsic::aarch64_sve_stnt1:
  case Intrinsic::aarch64_sve_stnt1_scatter:
  case Intrinsic::aarch64_sve_stnt1_scatter_index:
  case Intrinsic::aarch64_sve_stnt1_scatter_scalar_offset:
  case Intrinsic::aarch64_sve_stnt1_scatter_uxtw:
    return SVEIntrinsicInfo::defaultVoidOp(1);
  case Intrinsic::aarch64_sve_st2:
  case Intrinsic::aarch64_sve_st2q:
    return SVEIntrinsicInfo::defaultVoidOp(2);
  case Intrinsic::aarch64_sve_st3:
  case Intrinsic::aarch64_sve_st3q:
    return SVEIntrinsicInfo::defaultVoidOp(3);
  case Intrinsic::aarch64_sve_st4:
  case Intrinsic::aarch64_sve_st4q:
    return SVEIntrinsicInfo::defaultVoidOp(4);
  }

  return SVEIntrinsicInfo();
}

static bool isAllActivePredicate(Value *Pred) {
  // Look through convert.from.svbool(convert.to.svbool(...) chain.
  Value *UncastedPred;
  if (match(Pred, m_Intrinsic<Intrinsic::aarch64_sve_convert_from_svbool>(
                      m_Intrinsic<Intrinsic::aarch64_sve_convert_to_svbool>(
                          m_Value(UncastedPred)))))
    // If the predicate has the same or less lanes than the uncasted
    // predicate then we know the casting has no effect.
    if (cast<ScalableVectorType>(Pred->getType())->getMinNumElements() <=
        cast<ScalableVectorType>(UncastedPred->getType())->getMinNumElements())
      Pred = UncastedPred;
  auto *C = dyn_cast<Constant>(Pred);
  return (C && C->isAllOnesValue());
}

// Simplify `V` by only considering the operations that affect active lanes.
// This function should only return existing Values or newly created Constants.
static Value *stripInactiveLanes(Value *V, const Value *Pg) {
  auto *Dup = dyn_cast<IntrinsicInst>(V);
  if (Dup && Dup->getIntrinsicID() == Intrinsic::aarch64_sve_dup &&
      Dup->getOperand(1) == Pg && isa<Constant>(Dup->getOperand(2)))
    return ConstantVector::getSplat(
        cast<VectorType>(V->getType())->getElementCount(),
        cast<Constant>(Dup->getOperand(2)));

  return V;
}

static std::optional<Instruction *>
simplifySVEIntrinsicBinOp(InstCombiner &IC, IntrinsicInst &II,
                          const SVEIntrinsicInfo &IInfo) {
  const unsigned Opc = IInfo.getMatchingIROpode();
  assert(Instruction::isBinaryOp(Opc) && "Expected a binary operation!");

  Value *Pg = II.getOperand(0);
  Value *Op1 = II.getOperand(1);
  Value *Op2 = II.getOperand(2);
  const DataLayout &DL = II.getDataLayout();

  // Canonicalise constants to the RHS.
  if (Instruction::isCommutative(Opc) && IInfo.inactiveLanesAreNotDefined() &&
      isa<Constant>(Op1) && !isa<Constant>(Op2)) {
    IC.replaceOperand(II, 1, Op2);
    IC.replaceOperand(II, 2, Op1);
    return &II;
  }

  // Only active lanes matter when simplifying the operation.
  Op1 = stripInactiveLanes(Op1, Pg);
  Op2 = stripInactiveLanes(Op2, Pg);

  Value *SimpleII;
  if (auto FII = dyn_cast<FPMathOperator>(&II))
    SimpleII = simplifyBinOp(Opc, Op1, Op2, FII->getFastMathFlags(), DL);
  else
    SimpleII = simplifyBinOp(Opc, Op1, Op2, DL);

  // An SVE intrinsic's result is always defined. However, this is not the case
  // for its equivalent IR instruction (e.g. when shifting by an amount more
  // than the data's bitwidth). Simplifications to an undefined result must be
  // ignored to preserve the intrinsic's expected behaviour.
  if (!SimpleII || isa<UndefValue>(SimpleII))
    return std::nullopt;

  if (IInfo.inactiveLanesAreNotDefined())
    return IC.replaceInstUsesWith(II, SimpleII);

  Value *Inactive = II.getOperand(IInfo.getOperandIdxInactiveLanesTakenFrom());

  // The intrinsic does nothing (e.g. sve.mul(pg, A, 1.0)).
  if (SimpleII == Inactive)
    return IC.replaceInstUsesWith(II, SimpleII);

  // Inactive lanes must be preserved.
  SimpleII = IC.Builder.CreateSelect(Pg, SimpleII, Inactive);
  return IC.replaceInstUsesWith(II, SimpleII);
}

// Use SVE intrinsic info to eliminate redundant operands and/or canonicalise
// to operations with less strict inactive lane requirements.
static std::optional<Instruction *>
simplifySVEIntrinsic(InstCombiner &IC, IntrinsicInst &II,
                     const SVEIntrinsicInfo &IInfo) {
  if (!IInfo.hasGoverningPredicate())
    return std::nullopt;

  auto *OpPredicate = II.getOperand(IInfo.getGoverningPredicateOperandIdx());

  // If there are no active lanes.
  if (match(OpPredicate, m_ZeroInt())) {
    if (IInfo.inactiveLanesTakenFromOperand())
      return IC.replaceInstUsesWith(
          II, II.getOperand(IInfo.getOperandIdxInactiveLanesTakenFrom()));

    if (IInfo.inactiveLanesAreUnused()) {
      if (IInfo.resultIsZeroInitialized())
        IC.replaceInstUsesWith(II, Constant::getNullValue(II.getType()));

      return IC.eraseInstFromFunction(II);
    }
  }

  // If there are no inactive lanes.
  if (isAllActivePredicate(OpPredicate)) {
    if (IInfo.hasOperandWithNoActiveLanes()) {
      unsigned OpIdx = IInfo.getOperandIdxWithNoActiveLanes();
      if (!isa<UndefValue>(II.getOperand(OpIdx)))
        return IC.replaceOperand(II, OpIdx, UndefValue::get(II.getType()));
    }

    if (IInfo.hasMatchingUndefIntrinsic()) {
      auto *NewDecl = Intrinsic::getOrInsertDeclaration(
          II.getModule(), IInfo.getMatchingUndefIntrinsic(), {II.getType()});
      II.setCalledFunction(NewDecl);
      return &II;
    }
  }

  // Operation specific simplifications.
  if (IInfo.hasMatchingIROpode() &&
      Instruction::isBinaryOp(IInfo.getMatchingIROpode()))
    return simplifySVEIntrinsicBinOp(IC, II, IInfo);

  return std::nullopt;
}

// (from_svbool (binop (to_svbool pred) (svbool_t _) (svbool_t _))))
// => (binop (pred) (from_svbool _) (from_svbool _))
//
// The above transformation eliminates a `to_svbool` in the predicate
// operand of bitwise operation `binop` by narrowing the vector width of
// the operation. For example, it would convert a `<vscale x 16 x i1>
// and` into a `<vscale x 4 x i1> and`. This is profitable because
// to_svbool must zero the new lanes during widening, whereas
// from_svbool is free.
static std::optional<Instruction *>
tryCombineFromSVBoolBinOp(InstCombiner &IC, IntrinsicInst &II) {
  auto BinOp = dyn_cast<IntrinsicInst>(II.getOperand(0));
  if (!BinOp)
    return std::nullopt;

  auto IntrinsicID = BinOp->getIntrinsicID();
  switch (IntrinsicID) {
  case Intrinsic::aarch64_sve_and_z:
  case Intrinsic::aarch64_sve_bic_z:
  case Intrinsic::aarch64_sve_eor_z:
  case Intrinsic::aarch64_sve_nand_z:
  case Intrinsic::aarch64_sve_nor_z:
  case Intrinsic::aarch64_sve_orn_z:
  case Intrinsic::aarch64_sve_orr_z:
    break;
  default:
    return std::nullopt;
  }

  auto BinOpPred = BinOp->getOperand(0);
  auto BinOpOp1 = BinOp->getOperand(1);
  auto BinOpOp2 = BinOp->getOperand(2);

  auto PredIntr = dyn_cast<IntrinsicInst>(BinOpPred);
  if (!PredIntr ||
      PredIntr->getIntrinsicID() != Intrinsic::aarch64_sve_convert_to_svbool)
    return std::nullopt;

  auto PredOp = PredIntr->getOperand(0);
  auto PredOpTy = cast<VectorType>(PredOp->getType());
  if (PredOpTy != II.getType())
    return std::nullopt;

  SmallVector<Value *> NarrowedBinOpArgs = {PredOp};
  auto NarrowBinOpOp1 = IC.Builder.CreateIntrinsic(
      Intrinsic::aarch64_sve_convert_from_svbool, {PredOpTy}, {BinOpOp1});
  NarrowedBinOpArgs.push_back(NarrowBinOpOp1);
  if (BinOpOp1 == BinOpOp2)
    NarrowedBinOpArgs.push_back(NarrowBinOpOp1);
  else
    NarrowedBinOpArgs.push_back(IC.Builder.CreateIntrinsic(
        Intrinsic::aarch64_sve_convert_from_svbool, {PredOpTy}, {BinOpOp2}));

  auto NarrowedBinOp =
      IC.Builder.CreateIntrinsic(IntrinsicID, {PredOpTy}, NarrowedBinOpArgs);
  return IC.replaceInstUsesWith(II, NarrowedBinOp);
}

static std::optional<Instruction *>
instCombineConvertFromSVBool(InstCombiner &IC, IntrinsicInst &II) {
  // If the reinterpret instruction operand is a PHI Node
  if (isa<PHINode>(II.getArgOperand(0)))
    return processPhiNode(IC, II);

  if (auto BinOpCombine = tryCombineFromSVBoolBinOp(IC, II))
    return BinOpCombine;

  // Ignore converts to/from svcount_t.
  if (isa<TargetExtType>(II.getArgOperand(0)->getType()) ||
      isa<TargetExtType>(II.getType()))
    return std::nullopt;

  SmallVector<Instruction *, 32> CandidatesForRemoval;
  Value *Cursor = II.getOperand(0), *EarliestReplacement = nullptr;

  const auto *IVTy = cast<VectorType>(II.getType());

  // Walk the chain of conversions.
  while (Cursor) {
    // If the type of the cursor has fewer lanes than the final result, zeroing
    // must take place, which breaks the equivalence chain.
    const auto *CursorVTy = cast<VectorType>(Cursor->getType());
    if (CursorVTy->getElementCount().getKnownMinValue() <
        IVTy->getElementCount().getKnownMinValue())
      break;

    // If the cursor has the same type as I, it is a viable replacement.
    if (Cursor->getType() == IVTy)
      EarliestReplacement = Cursor;

    auto *IntrinsicCursor = dyn_cast<IntrinsicInst>(Cursor);

    // If this is not an SVE conversion intrinsic, this is the end of the chain.
    if (!IntrinsicCursor || !(IntrinsicCursor->getIntrinsicID() ==
                                  Intrinsic::aarch64_sve_convert_to_svbool ||
                              IntrinsicCursor->getIntrinsicID() ==
                                  Intrinsic::aarch64_sve_convert_from_svbool))
      break;

    CandidatesForRemoval.insert(CandidatesForRemoval.begin(), IntrinsicCursor);
    Cursor = IntrinsicCursor->getOperand(0);
  }

  // If no viable replacement in the conversion chain was found, there is
  // nothing to do.
  if (!EarliestReplacement)
    return std::nullopt;

  return IC.replaceInstUsesWith(II, EarliestReplacement);
}

static std::optional<Instruction *> instCombineSVESel(InstCombiner &IC,
                                                      IntrinsicInst &II) {
  // svsel(ptrue, x, y) => x
  auto *OpPredicate = II.getOperand(0);
  if (isAllActivePredicate(OpPredicate))
    return IC.replaceInstUsesWith(II, II.getOperand(1));

  auto Select =
      IC.Builder.CreateSelect(OpPredicate, II.getOperand(1), II.getOperand(2));
  return IC.replaceInstUsesWith(II, Select);
}

static std::optional<Instruction *> instCombineSVEDup(InstCombiner &IC,
                                                      IntrinsicInst &II) {
  IntrinsicInst *Pg = dyn_cast<IntrinsicInst>(II.getArgOperand(1));
  if (!Pg)
    return std::nullopt;

  if (Pg->getIntrinsicID() != Intrinsic::aarch64_sve_ptrue)
    return std::nullopt;

  const auto PTruePattern =
      cast<ConstantInt>(Pg->getOperand(0))->getZExtValue();
  if (PTruePattern != AArch64SVEPredPattern::vl1)
    return std::nullopt;

  // The intrinsic is inserting into lane zero so use an insert instead.
  auto *IdxTy = Type::getInt64Ty(II.getContext());
  auto *Insert = InsertElementInst::Create(
      II.getArgOperand(0), II.getArgOperand(2), ConstantInt::get(IdxTy, 0));
  Insert->insertBefore(II.getIterator());
  Insert->takeName(&II);

  return IC.replaceInstUsesWith(II, Insert);
}

static std::optional<Instruction *> instCombineSVEDupX(InstCombiner &IC,
                                                       IntrinsicInst &II) {
  // Replace DupX with a regular IR splat.
  auto *RetTy = cast<ScalableVectorType>(II.getType());
  Value *Splat = IC.Builder.CreateVectorSplat(RetTy->getElementCount(),
                                              II.getArgOperand(0));
  Splat->takeName(&II);
  return IC.replaceInstUsesWith(II, Splat);
}

static std::optional<Instruction *> instCombineSVECmpNE(InstCombiner &IC,
                                                        IntrinsicInst &II) {
  LLVMContext &Ctx = II.getContext();

  if (!isAllActivePredicate(II.getArgOperand(0)))
    return std::nullopt;

  // Check that we have a compare of zero..
  auto *SplatValue =
      dyn_cast_or_null<ConstantInt>(getSplatValue(II.getArgOperand(2)));
  if (!SplatValue || !SplatValue->isZero())
    return std::nullopt;

  // ..against a dupq
  auto *DupQLane = dyn_cast<IntrinsicInst>(II.getArgOperand(1));
  if (!DupQLane ||
      DupQLane->getIntrinsicID() != Intrinsic::aarch64_sve_dupq_lane)
    return std::nullopt;

  // Where the dupq is a lane 0 replicate of a vector insert
  auto *DupQLaneIdx = dyn_cast<ConstantInt>(DupQLane->getArgOperand(1));
  if (!DupQLaneIdx || !DupQLaneIdx->isZero())
    return std::nullopt;

  auto *VecIns = dyn_cast<IntrinsicInst>(DupQLane->getArgOperand(0));
  if (!VecIns || VecIns->getIntrinsicID() != Intrinsic::vector_insert)
    return std::nullopt;

  // Where the vector insert is a fixed constant vector insert into undef at
  // index zero
  if (!isa<UndefValue>(VecIns->getArgOperand(0)))
    return std::nullopt;

  if (!cast<ConstantInt>(VecIns->getArgOperand(2))->isZero())
    return std::nullopt;

  auto *ConstVec = dyn_cast<Constant>(VecIns->getArgOperand(1));
  if (!ConstVec)
    return std::nullopt;

  auto *VecTy = dyn_cast<FixedVectorType>(ConstVec->getType());
  auto *OutTy = dyn_cast<ScalableVectorType>(II.getType());
  if (!VecTy || !OutTy || VecTy->getNumElements() != OutTy->getMinNumElements())
    return std::nullopt;

  unsigned NumElts = VecTy->getNumElements();
  unsigned PredicateBits = 0;

  // Expand intrinsic operands to a 16-bit byte level predicate
  for (unsigned I = 0; I < NumElts; ++I) {
    auto *Arg = dyn_cast<ConstantInt>(ConstVec->getAggregateElement(I));
    if (!Arg)
      return std::nullopt;
    if (!Arg->isZero())
      PredicateBits |= 1 << (I * (16 / NumElts));
  }

  // If all bits are zero bail early with an empty predicate
  if (PredicateBits == 0) {
    auto *PFalse = Constant::getNullValue(II.getType());
    PFalse->takeName(&II);
    return IC.replaceInstUsesWith(II, PFalse);
  }

  // Calculate largest predicate type used (where byte predicate is largest)
  unsigned Mask = 8;
  for (unsigned I = 0; I < 16; ++I)
    if ((PredicateBits & (1 << I)) != 0)
      Mask |= (I % 8);

  unsigned PredSize = Mask & -Mask;
  auto *PredType = ScalableVectorType::get(
      Type::getInt1Ty(Ctx), AArch64::SVEBitsPerBlock / (PredSize * 8));

  // Ensure all relevant bits are set
  for (unsigned I = 0; I < 16; I += PredSize)
    if ((PredicateBits & (1 << I)) == 0)
      return std::nullopt;

  auto *PTruePat =
      ConstantInt::get(Type::getInt32Ty(Ctx), AArch64SVEPredPattern::all);
  auto *PTrue = IC.Builder.CreateIntrinsic(Intrinsic::aarch64_sve_ptrue,
                                           {PredType}, {PTruePat});
  auto *ConvertToSVBool = IC.Builder.CreateIntrinsic(
      Intrinsic::aarch64_sve_convert_to_svbool, {PredType}, {PTrue});
  auto *ConvertFromSVBool =
      IC.Builder.CreateIntrinsic(Intrinsic::aarch64_sve_convert_from_svbool,
                                 {II.getType()}, {ConvertToSVBool});

  ConvertFromSVBool->takeName(&II);
  return IC.replaceInstUsesWith(II, ConvertFromSVBool);
}

static std::optional<Instruction *> instCombineSVELast(InstCombiner &IC,
                                                       IntrinsicInst &II) {
  Value *Pg = II.getArgOperand(0);
  Value *Vec = II.getArgOperand(1);
  auto IntrinsicID = II.getIntrinsicID();
  bool IsAfter = IntrinsicID == Intrinsic::aarch64_sve_lasta;

  // lastX(splat(X)) --> X
  if (auto *SplatVal = getSplatValue(Vec))
    return IC.replaceInstUsesWith(II, SplatVal);

  // If x and/or y is a splat value then:
  // lastX (binop (x, y)) --> binop(lastX(x), lastX(y))
  Value *LHS, *RHS;
  if (match(Vec, m_OneUse(m_BinOp(m_Value(LHS), m_Value(RHS))))) {
    if (isSplatValue(LHS) || isSplatValue(RHS)) {
      auto *OldBinOp = cast<BinaryOperator>(Vec);
      auto OpC = OldBinOp->getOpcode();
      auto *NewLHS =
          IC.Builder.CreateIntrinsic(IntrinsicID, {Vec->getType()}, {Pg, LHS});
      auto *NewRHS =
          IC.Builder.CreateIntrinsic(IntrinsicID, {Vec->getType()}, {Pg, RHS});
      auto *NewBinOp = BinaryOperator::CreateWithCopiedFlags(
          OpC, NewLHS, NewRHS, OldBinOp, OldBinOp->getName(), II.getIterator());
      return IC.replaceInstUsesWith(II, NewBinOp);
    }
  }

  auto *C = dyn_cast<Constant>(Pg);
  if (IsAfter && C && C->isNullValue()) {
    // The intrinsic is extracting lane 0 so use an extract instead.
    auto *IdxTy = Type::getInt64Ty(II.getContext());
    auto *Extract = ExtractElementInst::Create(Vec, ConstantInt::get(IdxTy, 0));
    Extract->insertBefore(II.getIterator());
    Extract->takeName(&II);
    return IC.replaceInstUsesWith(II, Extract);
  }

  auto *IntrPG = dyn_cast<IntrinsicInst>(Pg);
  if (!IntrPG)
    return std::nullopt;

  if (IntrPG->getIntrinsicID() != Intrinsic::aarch64_sve_ptrue)
    return std::nullopt;

  const auto PTruePattern =
      cast<ConstantInt>(IntrPG->getOperand(0))->getZExtValue();

  // Can the intrinsic's predicate be converted to a known constant index?
  unsigned MinNumElts = getNumElementsFromSVEPredPattern(PTruePattern);
  if (!MinNumElts)
    return std::nullopt;

  unsigned Idx = MinNumElts - 1;
  // Increment the index if extracting the element after the last active
  // predicate element.
  if (IsAfter)
    ++Idx;

  // Ignore extracts whose index is larger than the known minimum vector
  // length. NOTE: This is an artificial constraint where we prefer to
  // maintain what the user asked for until an alternative is proven faster.
  auto *PgVTy = cast<ScalableVectorType>(Pg->getType());
  if (Idx >= PgVTy->getMinNumElements())
    return std::nullopt;

  // The intrinsic is extracting a fixed lane so use an extract instead.
  auto *IdxTy = Type::getInt64Ty(II.getContext());
  auto *Extract = ExtractElementInst::Create(Vec, ConstantInt::get(IdxTy, Idx));
  Extract->insertBefore(II.getIterator());
  Extract->takeName(&II);
  return IC.replaceInstUsesWith(II, Extract);
}

static std::optional<Instruction *> instCombineSVECondLast(InstCombiner &IC,
                                                           IntrinsicInst &II) {
  // The SIMD&FP variant of CLAST[AB] is significantly faster than the scalar
  // integer variant across a variety of micro-architectures. Replace scalar
  // integer CLAST[AB] intrinsic with optimal SIMD&FP variant. A simple
  // bitcast-to-fp + clast[ab] + bitcast-to-int will cost a cycle or two more
  // depending on the micro-architecture, but has been observed as generally
  // being faster, particularly when the CLAST[AB] op is a loop-carried
  // dependency.
  Value *Pg = II.getArgOperand(0);
  Value *Fallback = II.getArgOperand(1);
  Value *Vec = II.getArgOperand(2);
  Type *Ty = II.getType();

  if (!Ty->isIntegerTy())
    return std::nullopt;

  Type *FPTy;
  switch (cast<IntegerType>(Ty)->getBitWidth()) {
  default:
    return std::nullopt;
  case 16:
    FPTy = IC.Builder.getHalfTy();
    break;
  case 32:
    FPTy = IC.Builder.getFloatTy();
    break;
  case 64:
    FPTy = IC.Builder.getDoubleTy();
    break;
  }

  Value *FPFallBack = IC.Builder.CreateBitCast(Fallback, FPTy);
  auto *FPVTy = VectorType::get(
      FPTy, cast<VectorType>(Vec->getType())->getElementCount());
  Value *FPVec = IC.Builder.CreateBitCast(Vec, FPVTy);
  auto *FPII = IC.Builder.CreateIntrinsic(
      II.getIntrinsicID(), {FPVec->getType()}, {Pg, FPFallBack, FPVec});
  Value *FPIItoInt = IC.Builder.CreateBitCast(FPII, II.getType());
  return IC.replaceInstUsesWith(II, FPIItoInt);
}

static std::optional<Instruction *> instCombineRDFFR(InstCombiner &IC,
                                                     IntrinsicInst &II) {
  LLVMContext &Ctx = II.getContext();
  // Replace rdffr with predicated rdffr.z intrinsic, so that optimizePTestInstr
  // can work with RDFFR_PP for ptest elimination.
  auto *AllPat =
      ConstantInt::get(Type::getInt32Ty(Ctx), AArch64SVEPredPattern::all);
  auto *PTrue = IC.Builder.CreateIntrinsic(Intrinsic::aarch64_sve_ptrue,
                                           {II.getType()}, {AllPat});
  auto *RDFFR =
      IC.Builder.CreateIntrinsic(Intrinsic::aarch64_sve_rdffr_z, {PTrue});
  RDFFR->takeName(&II);
  return IC.replaceInstUsesWith(II, RDFFR);
}

static std::optional<Instruction *>
instCombineSVECntElts(InstCombiner &IC, IntrinsicInst &II, unsigned NumElts) {
  const auto Pattern = cast<ConstantInt>(II.getArgOperand(0))->getZExtValue();

  if (Pattern == AArch64SVEPredPattern::all) {
    Value *Cnt = IC.Builder.CreateElementCount(
        II.getType(), ElementCount::getScalable(NumElts));
    Cnt->takeName(&II);
    return IC.replaceInstUsesWith(II, Cnt);
  }

  unsigned MinNumElts = getNumElementsFromSVEPredPattern(Pattern);

  return MinNumElts && NumElts >= MinNumElts
             ? std::optional<Instruction *>(IC.replaceInstUsesWith(
                   II, ConstantInt::get(II.getType(), MinNumElts)))
             : std::nullopt;
}

static std::optional<Instruction *>
instCombineSMECntsElts(InstCombiner &IC, IntrinsicInst &II, unsigned NumElts,
                       const AArch64Subtarget *ST) {
  if (!ST->isStreaming())
    return std::nullopt;

  // In streaming-mode, aarch64_sme_cnts is equivalent to aarch64_sve_cnt
  // with SVEPredPattern::all
  Value *Cnt = IC.Builder.CreateElementCount(
      II.getType(), ElementCount::getScalable(NumElts));
  Cnt->takeName(&II);
  return IC.replaceInstUsesWith(II, Cnt);
}

static std::optional<Instruction *> instCombineSVEPTest(InstCombiner &IC,
                                                        IntrinsicInst &II) {
  Value *PgVal = II.getArgOperand(0);
  Value *OpVal = II.getArgOperand(1);

  // PTEST_<FIRST|LAST>(X, X) is equivalent to PTEST_ANY(X, X).
  // Later optimizations prefer this form.
  if (PgVal == OpVal &&
      (II.getIntrinsicID() == Intrinsic::aarch64_sve_ptest_first ||
       II.getIntrinsicID() == Intrinsic::aarch64_sve_ptest_last)) {
    Value *Ops[] = {PgVal, OpVal};
    Type *Tys[] = {PgVal->getType()};

    auto *PTest =
        IC.Builder.CreateIntrinsic(Intrinsic::aarch64_sve_ptest_any, Tys, Ops);
    PTest->takeName(&II);

    return IC.replaceInstUsesWith(II, PTest);
  }

  IntrinsicInst *Pg = dyn_cast<IntrinsicInst>(PgVal);
  IntrinsicInst *Op = dyn_cast<IntrinsicInst>(OpVal);

  if (!Pg || !Op)
    return std::nullopt;

  Intrinsic::ID OpIID = Op->getIntrinsicID();

  if (Pg->getIntrinsicID() == Intrinsic::aarch64_sve_convert_to_svbool &&
      OpIID == Intrinsic::aarch64_sve_convert_to_svbool &&
      Pg->getArgOperand(0)->getType() == Op->getArgOperand(0)->getType()) {
    Value *Ops[] = {Pg->getArgOperand(0), Op->getArgOperand(0)};
    Type *Tys[] = {Pg->getArgOperand(0)->getType()};

    auto *PTest = IC.Builder.CreateIntrinsic(II.getIntrinsicID(), Tys, Ops);

    PTest->takeName(&II);
    return IC.replaceInstUsesWith(II, PTest);
  }

  // Transform PTEST_ANY(X=OP(PG,...), X) -> PTEST_ANY(PG, X)).
  // Later optimizations may rewrite sequence to use the flag-setting variant
  // of instruction X to remove PTEST.
  if ((Pg == Op) && (II.getIntrinsicID() == Intrinsic::aarch64_sve_ptest_any) &&
      ((OpIID == Intrinsic::aarch64_sve_brka_z) ||
       (OpIID == Intrinsic::aarch64_sve_brkb_z) ||
       (OpIID == Intrinsic::aarch64_sve_brkpa_z) ||
       (OpIID == Intrinsic::aarch64_sve_brkpb_z) ||
       (OpIID == Intrinsic::aarch64_sve_rdffr_z) ||
       (OpIID == Intrinsic::aarch64_sve_and_z) ||
       (OpIID == Intrinsic::aarch64_sve_bic_z) ||
       (OpIID == Intrinsic::aarch64_sve_eor_z) ||
       (OpIID == Intrinsic::aarch64_sve_nand_z) ||
       (OpIID == Intrinsic::aarch64_sve_nor_z) ||
       (OpIID == Intrinsic::aarch64_sve_orn_z) ||
       (OpIID == Intrinsic::aarch64_sve_orr_z))) {
    Value *Ops[] = {Pg->getArgOperand(0), Pg};
    Type *Tys[] = {Pg->getType()};

    auto *PTest = IC.Builder.CreateIntrinsic(II.getIntrinsicID(), Tys, Ops);
    PTest->takeName(&II);

    return IC.replaceInstUsesWith(II, PTest);
  }

  return std::nullopt;
}

template <Intrinsic::ID MulOpc, typename Intrinsic::ID FuseOpc>
static std::optional<Instruction *>
instCombineSVEVectorFuseMulAddSub(InstCombiner &IC, IntrinsicInst &II,
                                  bool MergeIntoAddendOp) {
  Value *P = II.getOperand(0);
  Value *MulOp0, *MulOp1, *AddendOp, *Mul;
  if (MergeIntoAddendOp) {
    AddendOp = II.getOperand(1);
    Mul = II.getOperand(2);
  } else {
    AddendOp = II.getOperand(2);
    Mul = II.getOperand(1);
  }

  if (!match(Mul, m_Intrinsic<MulOpc>(m_Specific(P), m_Value(MulOp0),
                                      m_Value(MulOp1))))
    return std::nullopt;

  if (!Mul->hasOneUse())
    return std::nullopt;

  Instruction *FMFSource = nullptr;
  if (II.getType()->isFPOrFPVectorTy()) {
    llvm::FastMathFlags FAddFlags = II.getFastMathFlags();
    // Stop the combine when the flags on the inputs differ in case dropping
    // flags would lead to us missing out on more beneficial optimizations.
    if (FAddFlags != cast<CallInst>(Mul)->getFastMathFlags())
      return std::nullopt;
    if (!FAddFlags.allowContract())
      return std::nullopt;
    FMFSource = &II;
  }

  CallInst *Res;
  if (MergeIntoAddendOp)
    Res = IC.Builder.CreateIntrinsic(FuseOpc, {II.getType()},
                                     {P, AddendOp, MulOp0, MulOp1}, FMFSource);
  else
    Res = IC.Builder.CreateIntrinsic(FuseOpc, {II.getType()},
                                     {P, MulOp0, MulOp1, AddendOp}, FMFSource);

  return IC.replaceInstUsesWith(II, Res);
}

static std::optional<Instruction *>
instCombineSVELD1(InstCombiner &IC, IntrinsicInst &II, const DataLayout &DL) {
  Value *Pred = II.getOperand(0);
  Value *PtrOp = II.getOperand(1);
  Type *VecTy = II.getType();

  if (isAllActivePredicate(Pred)) {
    LoadInst *Load = IC.Builder.CreateLoad(VecTy, PtrOp);
    Load->copyMetadata(II);
    return IC.replaceInstUsesWith(II, Load);
  }

  CallInst *MaskedLoad =
      IC.Builder.CreateMaskedLoad(VecTy, PtrOp, PtrOp->getPointerAlignment(DL),
                                  Pred, ConstantAggregateZero::get(VecTy));
  MaskedLoad->copyMetadata(II);
  return IC.replaceInstUsesWith(II, MaskedLoad);
}

static std::optional<Instruction *>
instCombineSVEST1(InstCombiner &IC, IntrinsicInst &II, const DataLayout &DL) {
  Value *VecOp = II.getOperand(0);
  Value *Pred = II.getOperand(1);
  Value *PtrOp = II.getOperand(2);

  if (isAllActivePredicate(Pred)) {
    StoreInst *Store = IC.Builder.CreateStore(VecOp, PtrOp);
    Store->copyMetadata(II);
    return IC.eraseInstFromFunction(II);
  }

  CallInst *MaskedStore = IC.Builder.CreateMaskedStore(
      VecOp, PtrOp, PtrOp->getPointerAlignment(DL), Pred);
  MaskedStore->copyMetadata(II);
  return IC.eraseInstFromFunction(II);
}

static Instruction::BinaryOps intrinsicIDToBinOpCode(unsigned Intrinsic) {
  switch (Intrinsic) {
  case Intrinsic::aarch64_sve_fmul_u:
    return Instruction::BinaryOps::FMul;
  case Intrinsic::aarch64_sve_fadd_u:
    return Instruction::BinaryOps::FAdd;
  case Intrinsic::aarch64_sve_fsub_u:
    return Instruction::BinaryOps::FSub;
  default:
    return Instruction::BinaryOpsEnd;
  }
}

static std::optional<Instruction *>
instCombineSVEVectorBinOp(InstCombiner &IC, IntrinsicInst &II) {
  // Bail due to missing support for ISD::STRICT_ scalable vector operations.
  if (II.isStrictFP())
    return std::nullopt;

  auto *OpPredicate = II.getOperand(0);
  auto BinOpCode = intrinsicIDToBinOpCode(II.getIntrinsicID());
  if (BinOpCode == Instruction::BinaryOpsEnd ||
      !isAllActivePredicate(OpPredicate))
    return std::nullopt;
  auto BinOp = IC.Builder.CreateBinOpFMF(
      BinOpCode, II.getOperand(1), II.getOperand(2), II.getFastMathFlags());
  return IC.replaceInstUsesWith(II, BinOp);
}

static std::optional<Instruction *> instCombineSVEVectorAdd(InstCombiner &IC,
                                                            IntrinsicInst &II) {
  if (auto MLA = instCombineSVEVectorFuseMulAddSub<Intrinsic::aarch64_sve_mul,
                                                   Intrinsic::aarch64_sve_mla>(
          IC, II, true))
    return MLA;
  if (auto MAD = instCombineSVEVectorFuseMulAddSub<Intrinsic::aarch64_sve_mul,
                                                   Intrinsic::aarch64_sve_mad>(
          IC, II, false))
    return MAD;
  return std::nullopt;
}

static std::optional<Instruction *>
instCombineSVEVectorFAdd(InstCombiner &IC, IntrinsicInst &II) {
  if (auto FMLA =
          instCombineSVEVectorFuseMulAddSub<Intrinsic::aarch64_sve_fmul,
                                            Intrinsic::aarch64_sve_fmla>(IC, II,
                                                                         true))
    return FMLA;
  if (auto FMAD =
          instCombineSVEVectorFuseMulAddSub<Intrinsic::aarch64_sve_fmul,
                                            Intrinsic::aarch64_sve_fmad>(IC, II,
                                                                         false))
    return FMAD;
  if (auto FMLA =
          instCombineSVEVectorFuseMulAddSub<Intrinsic::aarch64_sve_fmul_u,
                                            Intrinsic::aarch64_sve_fmla>(IC, II,
                                                                         true))
    return FMLA;
  return std::nullopt;
}

static std::optional<Instruction *>
instCombineSVEVectorFAddU(InstCombiner &IC, IntrinsicInst &II) {
  if (auto FMLA =
          instCombineSVEVectorFuseMulAddSub<Intrinsic::aarch64_sve_fmul,
                                            Intrinsic::aarch64_sve_fmla>(IC, II,
                                                                         true))
    return FMLA;
  if (auto FMAD =
          instCombineSVEVectorFuseMulAddSub<Intrinsic::aarch64_sve_fmul,
                                            Intrinsic::aarch64_sve_fmad>(IC, II,
                                                                         false))
    return FMAD;
  if (auto FMLA_U =
          instCombineSVEVectorFuseMulAddSub<Intrinsic::aarch64_sve_fmul_u,
                                            Intrinsic::aarch64_sve_fmla_u>(
              IC, II, true))
    return FMLA_U;
  return instCombineSVEVectorBinOp(IC, II);
}

static std::optional<Instruction *>
instCombineSVEVectorFSub(InstCombiner &IC, IntrinsicInst &II) {
  if (auto FMLS =
          instCombineSVEVectorFuseMulAddSub<Intrinsic::aarch64_sve_fmul,
                                            Intrinsic::aarch64_sve_fmls>(IC, II,
                                                                         true))
    return FMLS;
  if (auto FMSB =
          instCombineSVEVectorFuseMulAddSub<Intrinsic::aarch64_sve_fmul,
                                            Intrinsic::aarch64_sve_fnmsb>(
              IC, II, false))
    return FMSB;
  if (auto FMLS =
          instCombineSVEVectorFuseMulAddSub<Intrinsic::aarch64_sve_fmul_u,
                                            Intrinsic::aarch64_sve_fmls>(IC, II,
                                                                         true))
    return FMLS;
  return std::nullopt;
}

static std::optional<Instruction *>
instCombineSVEVectorFSubU(InstCombiner &IC, IntrinsicInst &II) {
  if (auto FMLS =
          instCombineSVEVectorFuseMulAddSub<Intrinsic::aarch64_sve_fmul,
                                            Intrinsic::aarch64_sve_fmls>(IC, II,
                                                                         true))
    return FMLS;
  if (auto FMSB =
          instCombineSVEVectorFuseMulAddSub<Intrinsic::aarch64_sve_fmul,
                                            Intrinsic::aarch64_sve_fnmsb>(
              IC, II, false))
    return FMSB;
  if (auto FMLS_U =
          instCombineSVEVectorFuseMulAddSub<Intrinsic::aarch64_sve_fmul_u,
                                            Intrinsic::aarch64_sve_fmls_u>(
              IC, II, true))
    return FMLS_U;
  return instCombineSVEVectorBinOp(IC, II);
}

static std::optional<Instruction *> instCombineSVEVectorSub(InstCombiner &IC,
                                                            IntrinsicInst &II) {
  if (auto MLS = instCombineSVEVectorFuseMulAddSub<Intrinsic::aarch64_sve_mul,
                                                   Intrinsic::aarch64_sve_mls>(
          IC, II, true))
    return MLS;
  return std::nullopt;
}

static std::optional<Instruction *> instCombineSVEUnpack(InstCombiner &IC,
                                                         IntrinsicInst &II) {
  Value *UnpackArg = II.getArgOperand(0);
  auto *RetTy = cast<ScalableVectorType>(II.getType());
  bool IsSigned = II.getIntrinsicID() == Intrinsic::aarch64_sve_sunpkhi ||
                  II.getIntrinsicID() == Intrinsic::aarch64_sve_sunpklo;

  // Hi = uunpkhi(splat(X)) --> Hi = splat(extend(X))
  // Lo = uunpklo(splat(X)) --> Lo = splat(extend(X))
  if (auto *ScalarArg = getSplatValue(UnpackArg)) {
    ScalarArg =
        IC.Builder.CreateIntCast(ScalarArg, RetTy->getScalarType(), IsSigned);
    Value *NewVal =
        IC.Builder.CreateVectorSplat(RetTy->getElementCount(), ScalarArg);
    NewVal->takeName(&II);
    return IC.replaceInstUsesWith(II, NewVal);
  }

  return std::nullopt;
}
static std::optional<Instruction *> instCombineSVETBL(InstCombiner &IC,
                                                      IntrinsicInst &II) {
  auto *OpVal = II.getOperand(0);
  auto *OpIndices = II.getOperand(1);
  VectorType *VTy = cast<VectorType>(II.getType());

  // Check whether OpIndices is a constant splat value < minimal element count
  // of result.
  auto *SplatValue = dyn_cast_or_null<ConstantInt>(getSplatValue(OpIndices));
  if (!SplatValue ||
      SplatValue->getValue().uge(VTy->getElementCount().getKnownMinValue()))
    return std::nullopt;

  // Convert sve_tbl(OpVal sve_dup_x(SplatValue)) to
  // splat_vector(extractelement(OpVal, SplatValue)) for further optimization.
  auto *Extract = IC.Builder.CreateExtractElement(OpVal, SplatValue);
  auto *VectorSplat =
      IC.Builder.CreateVectorSplat(VTy->getElementCount(), Extract);

  VectorSplat->takeName(&II);
  return IC.replaceInstUsesWith(II, VectorSplat);
}

static std::optional<Instruction *> instCombineSVEUzp1(InstCombiner &IC,
                                                       IntrinsicInst &II) {
  Value *A, *B;
  Type *RetTy = II.getType();
  constexpr Intrinsic::ID FromSVB = Intrinsic::aarch64_sve_convert_from_svbool;
  constexpr Intrinsic::ID ToSVB = Intrinsic::aarch64_sve_convert_to_svbool;

  // uzp1(to_svbool(A), to_svbool(B)) --> <A, B>
  // uzp1(from_svbool(to_svbool(A)), from_svbool(to_svbool(B))) --> <A, B>
  if ((match(II.getArgOperand(0),
             m_Intrinsic<FromSVB>(m_Intrinsic<ToSVB>(m_Value(A)))) &&
       match(II.getArgOperand(1),
             m_Intrinsic<FromSVB>(m_Intrinsic<ToSVB>(m_Value(B))))) ||
      (match(II.getArgOperand(0), m_Intrinsic<ToSVB>(m_Value(A))) &&
       match(II.getArgOperand(1), m_Intrinsic<ToSVB>(m_Value(B))))) {
    auto *TyA = cast<ScalableVectorType>(A->getType());
    if (TyA == B->getType() &&
        RetTy == ScalableVectorType::getDoubleElementsVectorType(TyA)) {
      auto *SubVec = IC.Builder.CreateInsertVector(
          RetTy, PoisonValue::get(RetTy), A, uint64_t(0));
      auto *ConcatVec = IC.Builder.CreateInsertVector(RetTy, SubVec, B,
                                                      TyA->getMinNumElements());
      ConcatVec->takeName(&II);
      return IC.replaceInstUsesWith(II, ConcatVec);
    }
  }

  return std::nullopt;
}

static std::optional<Instruction *> instCombineSVEZip(InstCombiner &IC,
                                                      IntrinsicInst &II) {
  // zip1(uzp1(A, B), uzp2(A, B)) --> A
  // zip2(uzp1(A, B), uzp2(A, B)) --> B
  Value *A, *B;
  if (match(II.getArgOperand(0),
            m_Intrinsic<Intrinsic::aarch64_sve_uzp1>(m_Value(A), m_Value(B))) &&
      match(II.getArgOperand(1), m_Intrinsic<Intrinsic::aarch64_sve_uzp2>(
                                     m_Specific(A), m_Specific(B))))
    return IC.replaceInstUsesWith(
        II, (II.getIntrinsicID() == Intrinsic::aarch64_sve_zip1 ? A : B));

  return std::nullopt;
}

static std::optional<Instruction *>
instCombineLD1GatherIndex(InstCombiner &IC, IntrinsicInst &II) {
  Value *Mask = II.getOperand(0);
  Value *BasePtr = II.getOperand(1);
  Value *Index = II.getOperand(2);
  Type *Ty = II.getType();
  Value *PassThru = ConstantAggregateZero::get(Ty);

  // Contiguous gather => masked load.
  // (sve.ld1.gather.index Mask BasePtr (sve.index IndexBase 1))
  // => (masked.load (gep BasePtr IndexBase) Align Mask zeroinitializer)
  Value *IndexBase;
  if (match(Index, m_Intrinsic<Intrinsic::aarch64_sve_index>(
                       m_Value(IndexBase), m_SpecificInt(1)))) {
    Align Alignment =
        BasePtr->getPointerAlignment(II.getDataLayout());

    Value *Ptr = IC.Builder.CreateGEP(cast<VectorType>(Ty)->getElementType(),
                                      BasePtr, IndexBase);
    CallInst *MaskedLoad =
        IC.Builder.CreateMaskedLoad(Ty, Ptr, Alignment, Mask, PassThru);
    MaskedLoad->takeName(&II);
    return IC.replaceInstUsesWith(II, MaskedLoad);
  }

  return std::nullopt;
}

static std::optional<Instruction *>
instCombineST1ScatterIndex(InstCombiner &IC, IntrinsicInst &II) {
  Value *Val = II.getOperand(0);
  Value *Mask = II.getOperand(1);
  Value *BasePtr = II.getOperand(2);
  Value *Index = II.getOperand(3);
  Type *Ty = Val->getType();

  // Contiguous scatter => masked store.
  // (sve.st1.scatter.index Value Mask BasePtr (sve.index IndexBase 1))
  // => (masked.store Value (gep BasePtr IndexBase) Align Mask)
  Value *IndexBase;
  if (match(Index, m_Intrinsic<Intrinsic::aarch64_sve_index>(
                       m_Value(IndexBase), m_SpecificInt(1)))) {
    Align Alignment =
        BasePtr->getPointerAlignment(II.getDataLayout());

    Value *Ptr = IC.Builder.CreateGEP(cast<VectorType>(Ty)->getElementType(),
                                      BasePtr, IndexBase);
    (void)IC.Builder.CreateMaskedStore(Val, Ptr, Alignment, Mask);

    return IC.eraseInstFromFunction(II);
  }

  return std::nullopt;
}

static std::optional<Instruction *> instCombineSVESDIV(InstCombiner &IC,
                                                       IntrinsicInst &II) {
  Type *Int32Ty = IC.Builder.getInt32Ty();
  Value *Pred = II.getOperand(0);
  Value *Vec = II.getOperand(1);
  Value *DivVec = II.getOperand(2);

  Value *SplatValue = getSplatValue(DivVec);
  ConstantInt *SplatConstantInt = dyn_cast_or_null<ConstantInt>(SplatValue);
  if (!SplatConstantInt)
    return std::nullopt;

  APInt Divisor = SplatConstantInt->getValue();
  const int64_t DivisorValue = Divisor.getSExtValue();
  if (DivisorValue == -1)
    return std::nullopt;
  if (DivisorValue == 1)
    IC.replaceInstUsesWith(II, Vec);

  if (Divisor.isPowerOf2()) {
    Constant *DivisorLog2 = ConstantInt::get(Int32Ty, Divisor.logBase2());
    auto ASRD = IC.Builder.CreateIntrinsic(
        Intrinsic::aarch64_sve_asrd, {II.getType()}, {Pred, Vec, DivisorLog2});
    return IC.replaceInstUsesWith(II, ASRD);
  }
  if (Divisor.isNegatedPowerOf2()) {
    Divisor.negate();
    Constant *DivisorLog2 = ConstantInt::get(Int32Ty, Divisor.logBase2());
    auto ASRD = IC.Builder.CreateIntrinsic(
        Intrinsic::aarch64_sve_asrd, {II.getType()}, {Pred, Vec, DivisorLog2});
    auto NEG = IC.Builder.CreateIntrinsic(
        Intrinsic::aarch64_sve_neg, {ASRD->getType()}, {ASRD, Pred, ASRD});
    return IC.replaceInstUsesWith(II, NEG);
  }

  return std::nullopt;
}

bool SimplifyValuePattern(SmallVector<Value *> &Vec, bool AllowPoison) {
  size_t VecSize = Vec.size();
  if (VecSize == 1)
    return true;
  if (!isPowerOf2_64(VecSize))
    return false;
  size_t HalfVecSize = VecSize / 2;

  for (auto LHS = Vec.begin(), RHS = Vec.begin() + HalfVecSize;
       RHS != Vec.end(); LHS++, RHS++) {
    if (*LHS != nullptr && *RHS != nullptr) {
      if (*LHS == *RHS)
        continue;
      else
        return false;
    }
    if (!AllowPoison)
      return false;
    if (*LHS == nullptr && *RHS != nullptr)
      *LHS = *RHS;
  }

  Vec.resize(HalfVecSize);
  SimplifyValuePattern(Vec, AllowPoison);
  return true;
}

// Try to simplify dupqlane patterns like dupqlane(f32 A, f32 B, f32 A, f32 B)
// to dupqlane(f64(C)) where C is A concatenated with B
static std::optional<Instruction *> instCombineSVEDupqLane(InstCombiner &IC,
                                                           IntrinsicInst &II) {
  Value *CurrentInsertElt = nullptr, *Default = nullptr;
  if (!match(II.getOperand(0),
             m_Intrinsic<Intrinsic::vector_insert>(
                 m_Value(Default), m_Value(CurrentInsertElt), m_Value())) ||
      !isa<FixedVectorType>(CurrentInsertElt->getType()))
    return std::nullopt;
  auto IIScalableTy = cast<ScalableVectorType>(II.getType());

  // Insert the scalars into a container ordered by InsertElement index
  SmallVector<Value *> Elts(IIScalableTy->getMinNumElements(), nullptr);
  while (auto InsertElt = dyn_cast<InsertElementInst>(CurrentInsertElt)) {
    auto Idx = cast<ConstantInt>(InsertElt->getOperand(2));
    Elts[Idx->getValue().getZExtValue()] = InsertElt->getOperand(1);
    CurrentInsertElt = InsertElt->getOperand(0);
  }

  bool AllowPoison =
      isa<PoisonValue>(CurrentInsertElt) && isa<PoisonValue>(Default);
  if (!SimplifyValuePattern(Elts, AllowPoison))
    return std::nullopt;

  // Rebuild the simplified chain of InsertElements. e.g. (a, b, a, b) as (a, b)
  Value *InsertEltChain = PoisonValue::get(CurrentInsertElt->getType());
  for (size_t I = 0; I < Elts.size(); I++) {
    if (Elts[I] == nullptr)
      continue;
    InsertEltChain = IC.Builder.CreateInsertElement(InsertEltChain, Elts[I],
                                                    IC.Builder.getInt64(I));
  }
  if (InsertEltChain == nullptr)
    return std::nullopt;

  // Splat the simplified sequence, e.g. (f16 a, f16 b, f16 c, f16 d) as one i64
  // value or (f16 a, f16 b) as one i32 value. This requires an InsertSubvector
  // be bitcast to a type wide enough to fit the sequence, be splatted, and then
  // be narrowed back to the original type.
  unsigned PatternWidth = IIScalableTy->getScalarSizeInBits() * Elts.size();
  unsigned PatternElementCount = IIScalableTy->getScalarSizeInBits() *
                                 IIScalableTy->getMinNumElements() /
                                 PatternWidth;

  IntegerType *WideTy = IC.Builder.getIntNTy(PatternWidth);
  auto *WideScalableTy = ScalableVectorType::get(WideTy, PatternElementCount);
  auto *WideShuffleMaskTy =
      ScalableVectorType::get(IC.Builder.getInt32Ty(), PatternElementCount);

  auto InsertSubvector = IC.Builder.CreateInsertVector(
      II.getType(), PoisonValue::get(II.getType()), InsertEltChain,
      uint64_t(0));
  auto WideBitcast =
      IC.Builder.CreateBitOrPointerCast(InsertSubvector, WideScalableTy);
  auto WideShuffleMask = ConstantAggregateZero::get(WideShuffleMaskTy);
  auto WideShuffle = IC.Builder.CreateShuffleVector(
      WideBitcast, PoisonValue::get(WideScalableTy), WideShuffleMask);
  auto NarrowBitcast =
      IC.Builder.CreateBitOrPointerCast(WideShuffle, II.getType());

  return IC.replaceInstUsesWith(II, NarrowBitcast);
}

static std::optional<Instruction *> instCombineMaxMinNM(InstCombiner &IC,
                                                        IntrinsicInst &II) {
  Value *A = II.getArgOperand(0);
  Value *B = II.getArgOperand(1);
  if (A == B)
    return IC.replaceInstUsesWith(II, A);

  return std::nullopt;
}

static std::optional<Instruction *> instCombineSVESrshl(InstCombiner &IC,
                                                        IntrinsicInst &II) {
  Value *Pred = II.getOperand(0);
  Value *Vec = II.getOperand(1);
  Value *Shift = II.getOperand(2);

  // Convert SRSHL into the simpler LSL intrinsic when fed by an ABS intrinsic.
  Value *AbsPred, *MergedValue;
  if (!match(Vec, m_Intrinsic<Intrinsic::aarch64_sve_sqabs>(
                      m_Value(MergedValue), m_Value(AbsPred), m_Value())) &&
      !match(Vec, m_Intrinsic<Intrinsic::aarch64_sve_abs>(
                      m_Value(MergedValue), m_Value(AbsPred), m_Value())))

    return std::nullopt;

  // Transform is valid if any of the following are true:
  // * The ABS merge value is an undef or non-negative
  // * The ABS predicate is all active
  // * The ABS predicate and the SRSHL predicates are the same
  if (!isa<UndefValue>(MergedValue) && !match(MergedValue, m_NonNegative()) &&
      AbsPred != Pred && !isAllActivePredicate(AbsPred))
    return std::nullopt;

  // Only valid when the shift amount is non-negative, otherwise the rounding
  // behaviour of SRSHL cannot be ignored.
  if (!match(Shift, m_NonNegative()))
    return std::nullopt;

  auto LSL = IC.Builder.CreateIntrinsic(Intrinsic::aarch64_sve_lsl,
                                        {II.getType()}, {Pred, Vec, Shift});

  return IC.replaceInstUsesWith(II, LSL);
}

static std::optional<Instruction *> instCombineSVEInsr(InstCombiner &IC,
                                                       IntrinsicInst &II) {
  Value *Vec = II.getOperand(0);

  if (getSplatValue(Vec) == II.getOperand(1))
    return IC.replaceInstUsesWith(II, Vec);

  return std::nullopt;
}

static std::optional<Instruction *> instCombineDMB(InstCombiner &IC,
                                                   IntrinsicInst &II) {
  // If this barrier is post-dominated by identical one we can remove it
  auto *NI = II.getNextNode();
  unsigned LookaheadThreshold = DMBLookaheadThreshold;
  auto CanSkipOver = [](Instruction *I) {
    return !I->mayReadOrWriteMemory() && !I->mayHaveSideEffects();
  };
  while (LookaheadThreshold-- && CanSkipOver(NI)) {
    auto *NIBB = NI->getParent();
    NI = NI->getNextNode();
    if (!NI) {
      if (auto *SuccBB = NIBB->getUniqueSuccessor())
        NI = &*SuccBB->getFirstNonPHIOrDbgOrLifetime();
      else
        break;
    }
  }
  auto *NextII = dyn_cast_or_null<IntrinsicInst>(NI);
  if (NextII && II.isIdenticalTo(NextII))
    return IC.eraseInstFromFunction(II);

  return std::nullopt;
}

static std::optional<Instruction *> instCombinePTrue(InstCombiner &IC,
                                                     IntrinsicInst &II) {
  if (match(II.getOperand(0), m_ConstantInt<AArch64SVEPredPattern::all>()))
    return IC.replaceInstUsesWith(II, Constant::getAllOnesValue(II.getType()));
  return std::nullopt;
}

static std::optional<Instruction *> instCombineSVEUxt(InstCombiner &IC,
                                                      IntrinsicInst &II,
                                                      unsigned NumBits) {
  Value *Passthru = II.getOperand(0);
  Value *Pg = II.getOperand(1);
  Value *Op = II.getOperand(2);

  // Convert UXT[BHW] to AND.
  if (isa<UndefValue>(Passthru) || isAllActivePredicate(Pg)) {
    auto *Ty = cast<VectorType>(II.getType());
    auto MaskValue = APInt::getLowBitsSet(Ty->getScalarSizeInBits(), NumBits);
    auto *Mask = ConstantInt::get(Ty, MaskValue);
    auto *And = IC.Builder.CreateIntrinsic(Intrinsic::aarch64_sve_and_u, {Ty},
                                           {Pg, Op, Mask});
    return IC.replaceInstUsesWith(II, And);
  }

  return std::nullopt;
}

static std::optional<Instruction *>
instCombineInStreamingMode(InstCombiner &IC, IntrinsicInst &II) {
  SMEAttrs FnSMEAttrs(*II.getFunction());
  bool IsStreaming = FnSMEAttrs.hasStreamingInterfaceOrBody();
  if (IsStreaming || !FnSMEAttrs.hasStreamingCompatibleInterface())
    return IC.replaceInstUsesWith(
        II, ConstantInt::getBool(II.getType(), IsStreaming));
  return std::nullopt;
}

std::optional<Instruction *>
AArch64TTIImpl::instCombineIntrinsic(InstCombiner &IC,
                                     IntrinsicInst &II) const {
  const SVEIntrinsicInfo &IInfo = constructSVEIntrinsicInfo(II);
  if (std::optional<Instruction *> I = simplifySVEIntrinsic(IC, II, IInfo))
    return I;

  Intrinsic::ID IID = II.getIntrinsicID();
  switch (IID) {
  default:
    break;
  case Intrinsic::aarch64_dmb:
    return instCombineDMB(IC, II);
  case Intrinsic::aarch64_neon_fmaxnm:
  case Intrinsic::aarch64_neon_fminnm:
    return instCombineMaxMinNM(IC, II);
  case Intrinsic::aarch64_sve_convert_from_svbool:
    return instCombineConvertFromSVBool(IC, II);
  case Intrinsic::aarch64_sve_dup:
    return instCombineSVEDup(IC, II);
  case Intrinsic::aarch64_sve_dup_x:
    return instCombineSVEDupX(IC, II);
  case Intrinsic::aarch64_sve_cmpne:
  case Intrinsic::aarch64_sve_cmpne_wide:
    return instCombineSVECmpNE(IC, II);
  case Intrinsic::aarch64_sve_rdffr:
    return instCombineRDFFR(IC, II);
  case Intrinsic::aarch64_sve_lasta:
  case Intrinsic::aarch64_sve_lastb:
    return instCombineSVELast(IC, II);
  case Intrinsic::aarch64_sve_clasta_n:
  case Intrinsic::aarch64_sve_clastb_n:
    return instCombineSVECondLast(IC, II);
  case Intrinsic::aarch64_sve_cntd:
    return instCombineSVECntElts(IC, II, 2);
  case Intrinsic::aarch64_sve_cntw:
    return instCombineSVECntElts(IC, II, 4);
  case Intrinsic::aarch64_sve_cnth:
    return instCombineSVECntElts(IC, II, 8);
  case Intrinsic::aarch64_sve_cntb:
    return instCombineSVECntElts(IC, II, 16);
  case Intrinsic::aarch64_sme_cntsd:
    return instCombineSMECntsElts(IC, II, 2, ST);
  case Intrinsic::aarch64_sme_cntsw:
    return instCombineSMECntsElts(IC, II, 4, ST);
  case Intrinsic::aarch64_sme_cntsh:
    return instCombineSMECntsElts(IC, II, 8, ST);
  case Intrinsic::aarch64_sme_cntsb:
    return instCombineSMECntsElts(IC, II, 16, ST);
  case Intrinsic::aarch64_sve_ptest_any:
  case Intrinsic::aarch64_sve_ptest_first:
  case Intrinsic::aarch64_sve_ptest_last:
    return instCombineSVEPTest(IC, II);
  case Intrinsic::aarch64_sve_fadd:
    return instCombineSVEVectorFAdd(IC, II);
  case Intrinsic::aarch64_sve_fadd_u:
    return instCombineSVEVectorFAddU(IC, II);
  case Intrinsic::aarch64_sve_fmul_u:
    return instCombineSVEVectorBinOp(IC, II);
  case Intrinsic::aarch64_sve_fsub:
    return instCombineSVEVectorFSub(IC, II);
  case Intrinsic::aarch64_sve_fsub_u:
    return instCombineSVEVectorFSubU(IC, II);
  case Intrinsic::aarch64_sve_add:
    return instCombineSVEVectorAdd(IC, II);
  case Intrinsic::aarch64_sve_add_u:
    return instCombineSVEVectorFuseMulAddSub<Intrinsic::aarch64_sve_mul_u,
                                             Intrinsic::aarch64_sve_mla_u>(
        IC, II, true);
  case Intrinsic::aarch64_sve_sub:
    return instCombineSVEVectorSub(IC, II);
  case Intrinsic::aarch64_sve_sub_u:
    return instCombineSVEVectorFuseMulAddSub<Intrinsic::aarch64_sve_mul_u,
                                             Intrinsic::aarch64_sve_mls_u>(
        IC, II, true);
  case Intrinsic::aarch64_sve_tbl:
    return instCombineSVETBL(IC, II);
  case Intrinsic::aarch64_sve_uunpkhi:
  case Intrinsic::aarch64_sve_uunpklo:
  case Intrinsic::aarch64_sve_sunpkhi:
  case Intrinsic::aarch64_sve_sunpklo:
    return instCombineSVEUnpack(IC, II);
  case Intrinsic::aarch64_sve_uzp1:
    return instCombineSVEUzp1(IC, II);
  case Intrinsic::aarch64_sve_zip1:
  case Intrinsic::aarch64_sve_zip2:
    return instCombineSVEZip(IC, II);
  case Intrinsic::aarch64_sve_ld1_gather_index:
    return instCombineLD1GatherIndex(IC, II);
  case Intrinsic::aarch64_sve_st1_scatter_index:
    return instCombineST1ScatterIndex(IC, II);
  case Intrinsic::aarch64_sve_ld1:
    return instCombineSVELD1(IC, II, DL);
  case Intrinsic::aarch64_sve_st1:
    return instCombineSVEST1(IC, II, DL);
  case Intrinsic::aarch64_sve_sdiv:
    return instCombineSVESDIV(IC, II);
  case Intrinsic::aarch64_sve_sel:
    return instCombineSVESel(IC, II);
  case Intrinsic::aarch64_sve_srshl:
    return instCombineSVESrshl(IC, II);
  case Intrinsic::aarch64_sve_dupq_lane:
    return instCombineSVEDupqLane(IC, II);
  case Intrinsic::aarch64_sve_insr:
    return instCombineSVEInsr(IC, II);
  case Intrinsic::aarch64_sve_ptrue:
    return instCombinePTrue(IC, II);
  case Intrinsic::aarch64_sve_uxtb:
    return instCombineSVEUxt(IC, II, 8);
  case Intrinsic::aarch64_sve_uxth:
    return instCombineSVEUxt(IC, II, 16);
  case Intrinsic::aarch64_sve_uxtw:
    return instCombineSVEUxt(IC, II, 32);
  case Intrinsic::aarch64_sme_in_streaming_mode:
    return instCombineInStreamingMode(IC, II);
  }

  return std::nullopt;
}

std::optional<Value *> AArch64TTIImpl::simplifyDemandedVectorEltsIntrinsic(
    InstCombiner &IC, IntrinsicInst &II, APInt OrigDemandedElts,
    APInt &UndefElts, APInt &UndefElts2, APInt &UndefElts3,
    std::function<void(Instruction *, unsigned, APInt, APInt &)>
        SimplifyAndSetOp) const {
  switch (II.getIntrinsicID()) {
  default:
    break;
  case Intrinsic::aarch64_neon_fcvtxn:
  case Intrinsic::aarch64_neon_rshrn:
  case Intrinsic::aarch64_neon_sqrshrn:
  case Intrinsic::aarch64_neon_sqrshrun:
  case Intrinsic::aarch64_neon_sqshrn:
  case Intrinsic::aarch64_neon_sqshrun:
  case Intrinsic::aarch64_neon_sqxtn:
  case Intrinsic::aarch64_neon_sqxtun:
  case Intrinsic::aarch64_neon_uqrshrn:
  case Intrinsic::aarch64_neon_uqshrn:
  case Intrinsic::aarch64_neon_uqxtn:
    SimplifyAndSetOp(&II, 0, OrigDemandedElts, UndefElts);
    break;
  }

  return std::nullopt;
}

bool AArch64TTIImpl::enableScalableVectorization() const {
  return ST->isSVEAvailable() || (ST->isSVEorStreamingSVEAvailable() &&
                                  EnableScalableAutovecInStreamingMode);
}

TypeSize
AArch64TTIImpl::getRegisterBitWidth(TargetTransformInfo::RegisterKind K) const {
  switch (K) {
  case TargetTransformInfo::RGK_Scalar:
    return TypeSize::getFixed(64);
  case TargetTransformInfo::RGK_FixedWidthVector:
    if (ST->useSVEForFixedLengthVectors() &&
        (ST->isSVEAvailable() || EnableFixedwidthAutovecInStreamingMode))
      return TypeSize::getFixed(
          std::max(ST->getMinSVEVectorSizeInBits(), 128u));
    else if (ST->isNeonAvailable())
      return TypeSize::getFixed(128);
    else
      return TypeSize::getFixed(0);
  case TargetTransformInfo::RGK_ScalableVector:
    if (ST->isSVEAvailable() || (ST->isSVEorStreamingSVEAvailable() &&
                                 EnableScalableAutovecInStreamingMode))
      return TypeSize::getScalable(128);
    else
      return TypeSize::getScalable(0);
  }
  llvm_unreachable("Unsupported register kind");
}

bool AArch64TTIImpl::isWideningInstruction(Type *DstTy, unsigned Opcode,
                                           ArrayRef<const Value *> Args,
                                           Type *SrcOverrideTy) const {
  // A helper that returns a vector type from the given type. The number of
  // elements in type Ty determines the vector width.
  auto toVectorTy = [&](Type *ArgTy) {
    return VectorType::get(ArgTy->getScalarType(),
                           cast<VectorType>(DstTy)->getElementCount());
  };

  // Exit early if DstTy is not a vector type whose elements are one of [i16,
  // i32, i64]. SVE doesn't generally have the same set of instructions to
  // perform an extend with the add/sub/mul. There are SMULLB style
  // instructions, but they operate on top/bottom, requiring some sort of lane
  // interleaving to be used with zext/sext.
  unsigned DstEltSize = DstTy->getScalarSizeInBits();
  if (!useNeonVector(DstTy) || Args.size() != 2 ||
      (DstEltSize != 16 && DstEltSize != 32 && DstEltSize != 64))
    return false;

  // Determine if the operation has a widening variant. We consider both the
  // "long" (e.g., usubl) and "wide" (e.g., usubw) versions of the
  // instructions.
  //
  // TODO: Add additional widening operations (e.g., shl, etc.) once we
  //       verify that their extending operands are eliminated during code
  //       generation.
  Type *SrcTy = SrcOverrideTy;
  switch (Opcode) {
  case Instruction::Add: // UADDL(2), SADDL(2), UADDW(2), SADDW(2).
  case Instruction::Sub: // USUBL(2), SSUBL(2), USUBW(2), SSUBW(2).
    // The second operand needs to be an extend
    if (isa<SExtInst>(Args[1]) || isa<ZExtInst>(Args[1])) {
      if (!SrcTy)
        SrcTy =
            toVectorTy(cast<Instruction>(Args[1])->getOperand(0)->getType());
    } else
      return false;
    break;
  case Instruction::Mul: { // SMULL(2), UMULL(2)
    // Both operands need to be extends of the same type.
    if ((isa<SExtInst>(Args[0]) && isa<SExtInst>(Args[1])) ||
        (isa<ZExtInst>(Args[0]) && isa<ZExtInst>(Args[1]))) {
      if (!SrcTy)
        SrcTy =
            toVectorTy(cast<Instruction>(Args[0])->getOperand(0)->getType());
    } else if (isa<ZExtInst>(Args[0]) || isa<ZExtInst>(Args[1])) {
      // If one of the operands is a Zext and the other has enough zero bits to
      // be treated as unsigned, we can still general a umull, meaning the zext
      // is free.
      KnownBits Known =
          computeKnownBits(isa<ZExtInst>(Args[0]) ? Args[1] : Args[0], DL);
      if (Args[0]->getType()->getScalarSizeInBits() -
              Known.Zero.countLeadingOnes() >
          DstTy->getScalarSizeInBits() / 2)
        return false;
      if (!SrcTy)
        SrcTy = toVectorTy(Type::getIntNTy(DstTy->getContext(),
                                           DstTy->getScalarSizeInBits() / 2));
    } else
      return false;
    break;
  }
  default:
    return false;
  }

  // Legalize the destination type and ensure it can be used in a widening
  // operation.
  auto DstTyL = getTypeLegalizationCost(DstTy);
  if (!DstTyL.second.isVector() || DstEltSize != DstTy->getScalarSizeInBits())
    return false;

  // Legalize the source type and ensure it can be used in a widening
  // operation.
  assert(SrcTy && "Expected some SrcTy");
  auto SrcTyL = getTypeLegalizationCost(SrcTy);
  unsigned SrcElTySize = SrcTyL.second.getScalarSizeInBits();
  if (!SrcTyL.second.isVector() || SrcElTySize != SrcTy->getScalarSizeInBits())
    return false;

  // Get the total number of vector elements in the legalized types.
  InstructionCost NumDstEls =
      DstTyL.first * DstTyL.second.getVectorMinNumElements();
  InstructionCost NumSrcEls =
      SrcTyL.first * SrcTyL.second.getVectorMinNumElements();

  // Return true if the legalized types have the same number of vector elements
  // and the destination element type size is twice that of the source type.
  return NumDstEls == NumSrcEls && 2 * SrcElTySize == DstEltSize;
}

// s/urhadd instructions implement the following pattern, making the
// extends free:
//   %x = add ((zext i8 -> i16), 1)
//   %y = (zext i8 -> i16)
//   trunc i16 (lshr (add %x, %y), 1) -> i8
//
bool AArch64TTIImpl::isExtPartOfAvgExpr(const Instruction *ExtUser, Type *Dst,
                                        Type *Src) const {
  // The source should be a legal vector type.
  if (!Src->isVectorTy() || !TLI->isTypeLegal(TLI->getValueType(DL, Src)) ||
      (Src->isScalableTy() && !ST->hasSVE2()))
    return false;

  if (ExtUser->getOpcode() != Instruction::Add || !ExtUser->hasOneUse())
    return false;

  // Look for trunc/shl/add before trying to match the pattern.
  const Instruction *Add = ExtUser;
  auto *AddUser =
      dyn_cast_or_null<Instruction>(Add->getUniqueUndroppableUser());
  if (AddUser && AddUser->getOpcode() == Instruction::Add)
    Add = AddUser;

  auto *Shr = dyn_cast_or_null<Instruction>(Add->getUniqueUndroppableUser());
  if (!Shr || Shr->getOpcode() != Instruction::LShr)
    return false;

  auto *Trunc = dyn_cast_or_null<Instruction>(Shr->getUniqueUndroppableUser());
  if (!Trunc || Trunc->getOpcode() != Instruction::Trunc ||
      Src->getScalarSizeInBits() !=
          cast<CastInst>(Trunc)->getDestTy()->getScalarSizeInBits())
    return false;

  // Try to match the whole pattern. Ext could be either the first or second
  // m_ZExtOrSExt matched.
  Instruction *Ex1, *Ex2;
  if (!(match(Add, m_c_Add(m_Instruction(Ex1),
                           m_c_Add(m_Instruction(Ex2), m_SpecificInt(1))))))
    return false;

  // Ensure both extends are of the same type
  if (match(Ex1, m_ZExtOrSExt(m_Value())) &&
      Ex1->getOpcode() == Ex2->getOpcode())
    return true;

  return false;
}

InstructionCost AArch64TTIImpl::getCastInstrCost(unsigned Opcode, Type *Dst,
                                                 Type *Src,
                                                 TTI::CastContextHint CCH,
                                                 TTI::TargetCostKind CostKind,
                                                 const Instruction *I) const {
  int ISD = TLI->InstructionOpcodeToISD(Opcode);
  assert(ISD && "Invalid opcode");
  // If the cast is observable, and it is used by a widening instruction (e.g.,
  // uaddl, saddw, etc.), it may be free.
  if (I && I->hasOneUser()) {
    auto *SingleUser = cast<Instruction>(*I->user_begin());
    SmallVector<const Value *, 4> Operands(SingleUser->operand_values());
    if (isWideningInstruction(Dst, SingleUser->getOpcode(), Operands, Src)) {
      // For adds only count the second operand as free if both operands are
      // extends but not the same operation. (i.e both operands are not free in
      // add(sext, zext)).
      if (SingleUser->getOpcode() == Instruction::Add) {
        if (I == SingleUser->getOperand(1) ||
            (isa<CastInst>(SingleUser->getOperand(1)) &&
             cast<CastInst>(SingleUser->getOperand(1))->getOpcode() == Opcode))
          return 0;
      } else // Others are free so long as isWideningInstruction returned true.
        return 0;
    }

    // The cast will be free for the s/urhadd instructions
    if ((isa<ZExtInst>(I) || isa<SExtInst>(I)) &&
        isExtPartOfAvgExpr(SingleUser, Dst, Src))
      return 0;
  }

  // TODO: Allow non-throughput costs that aren't binary.
  auto AdjustCost = [&CostKind](InstructionCost Cost) -> InstructionCost {
    if (CostKind != TTI::TCK_RecipThroughput)
      return Cost == 0 ? 0 : 1;
    return Cost;
  };

  EVT SrcTy = TLI->getValueType(DL, Src);
  EVT DstTy = TLI->getValueType(DL, Dst);

  if (!SrcTy.isSimple() || !DstTy.isSimple())
    return AdjustCost(
        BaseT::getCastInstrCost(Opcode, Dst, Src, CCH, CostKind, I));

  // For the moment we do not have lowering for SVE1-only fptrunc f64->bf16 as
  // we use fcvtx under SVE2. Give them invalid costs.
  if (!ST->hasSVE2() && !ST->isStreamingSVEAvailable() &&
      ISD == ISD::FP_ROUND && SrcTy.isScalableVector() &&
      DstTy.getScalarType() == MVT::bf16 && SrcTy.getScalarType() == MVT::f64)
    return InstructionCost::getInvalid();

  static const TypeConversionCostTblEntry BF16Tbl[] = {
      {ISD::FP_ROUND, MVT::bf16, MVT::f32, 1},     // bfcvt
      {ISD::FP_ROUND, MVT::bf16, MVT::f64, 1},     // bfcvt
      {ISD::FP_ROUND, MVT::v4bf16, MVT::v4f32, 1}, // bfcvtn
      {ISD::FP_ROUND, MVT::v8bf16, MVT::v8f32, 2}, // bfcvtn+bfcvtn2
      {ISD::FP_ROUND, MVT::v2bf16, MVT::v2f64, 2}, // bfcvtn+fcvtn
      {ISD::FP_ROUND, MVT::v4bf16, MVT::v4f64, 3}, // fcvtn+fcvtl2+bfcvtn
      {ISD::FP_ROUND, MVT::v8bf16, MVT::v8f64, 6}, // 2 * fcvtn+fcvtn2+bfcvtn
      {ISD::FP_ROUND, MVT::nxv2bf16, MVT::nxv2f32, 1},  // bfcvt
      {ISD::FP_ROUND, MVT::nxv4bf16, MVT::nxv4f32, 1},  // bfcvt
      {ISD::FP_ROUND, MVT::nxv8bf16, MVT::nxv8f32, 3},  // bfcvt+bfcvt+uzp1
      {ISD::FP_ROUND, MVT::nxv2bf16, MVT::nxv2f64, 2},  // fcvtx+bfcvt
      {ISD::FP_ROUND, MVT::nxv4bf16, MVT::nxv4f64, 5},  // 2*fcvtx+2*bfcvt+uzp1
      {ISD::FP_ROUND, MVT::nxv8bf16, MVT::nxv8f64, 11}, // 4*fcvt+4*bfcvt+3*uzp
  };

  if (ST->hasBF16())
    if (const auto *Entry = ConvertCostTableLookup(
            BF16Tbl, ISD, DstTy.getSimpleVT(), SrcTy.getSimpleVT()))
      return AdjustCost(Entry->Cost);

  // Symbolic constants for the SVE sitofp/uitofp entries in the table below
  // The cost of unpacking twice is artificially increased for now in order
  // to avoid regressions against NEON, which will use tbl instructions directly
  // instead of multiple layers of [s|u]unpk[lo|hi].
  // We use the unpacks in cases where the destination type is illegal and
  // requires splitting of the input, even if the input type itself is legal.
  const unsigned int SVE_EXT_COST = 1;
  const unsigned int SVE_FCVT_COST = 1;
  const unsigned int SVE_UNPACK_ONCE = 4;
  const unsigned int SVE_UNPACK_TWICE = 16;

  static const TypeConversionCostTblEntry ConversionTbl[] = {
      {ISD::TRUNCATE, MVT::v2i8, MVT::v2i64, 1},    // xtn
      {ISD::TRUNCATE, MVT::v2i16, MVT::v2i64, 1},   // xtn
      {ISD::TRUNCATE, MVT::v2i32, MVT::v2i64, 1},   // xtn
      {ISD::TRUNCATE, MVT::v4i8, MVT::v4i32, 1},    // xtn
      {ISD::TRUNCATE, MVT::v4i8, MVT::v4i64, 3},    // 2 xtn + 1 uzp1
      {ISD::TRUNCATE, MVT::v4i16, MVT::v4i32, 1},   // xtn
      {ISD::TRUNCATE, MVT::v4i16, MVT::v4i64, 2},   // 1 uzp1 + 1 xtn
      {ISD::TRUNCATE, MVT::v4i32, MVT::v4i64, 1},   // 1 uzp1
      {ISD::TRUNCATE, MVT::v8i8, MVT::v8i16, 1},    // 1 xtn
      {ISD::TRUNCATE, MVT::v8i8, MVT::v8i32, 2},    // 1 uzp1 + 1 xtn
      {ISD::TRUNCATE, MVT::v8i8, MVT::v8i64, 4},    // 3 x uzp1 + xtn
      {ISD::TRUNCATE, MVT::v8i16, MVT::v8i32, 1},   // 1 uzp1
      {ISD::TRUNCATE, MVT::v8i16, MVT::v8i64, 3},   // 3 x uzp1
      {ISD::TRUNCATE, MVT::v8i32, MVT::v8i64, 2},   // 2 x uzp1
      {ISD::TRUNCATE, MVT::v16i8, MVT::v16i16, 1},  // uzp1
      {ISD::TRUNCATE, MVT::v16i8, MVT::v16i32, 3},  // (2 + 1) x uzp1
      {ISD::TRUNCATE, MVT::v16i8, MVT::v16i64, 7},  // (4 + 2 + 1) x uzp1
      {ISD::TRUNCATE, MVT::v16i16, MVT::v16i32, 2}, // 2 x uzp1
      {ISD::TRUNCATE, MVT::v16i16, MVT::v16i64, 6}, // (4 + 2) x uzp1
      {ISD::TRUNCATE, MVT::v16i32, MVT::v16i64, 4}, // 4 x uzp1

      // Truncations on nxvmiN
      {ISD::TRUNCATE, MVT::nxv2i1, MVT::nxv2i8, 2},
      {ISD::TRUNCATE, MVT::nxv2i1, MVT::nxv2i16, 2},
      {ISD::TRUNCATE, MVT::nxv2i1, MVT::nxv2i32, 2},
      {ISD::TRUNCATE, MVT::nxv2i1, MVT::nxv2i64, 2},
      {ISD::TRUNCATE, MVT::nxv4i1, MVT::nxv4i8, 2},
      {ISD::TRUNCATE, MVT::nxv4i1, MVT::nxv4i16, 2},
      {ISD::TRUNCATE, MVT::nxv4i1, MVT::nxv4i32, 2},
      {ISD::TRUNCATE, MVT::nxv4i1, MVT::nxv4i64, 5},
      {ISD::TRUNCATE, MVT::nxv8i1, MVT::nxv8i8, 2},
      {ISD::TRUNCATE, MVT::nxv8i1, MVT::nxv8i16, 2},
      {ISD::TRUNCATE, MVT::nxv8i1, MVT::nxv8i32, 5},
      {ISD::TRUNCATE, MVT::nxv8i1, MVT::nxv8i64, 11},
      {ISD::TRUNCATE, MVT::nxv16i1, MVT::nxv16i8, 2},
      {ISD::TRUNCATE, MVT::nxv2i8, MVT::nxv2i16, 0},
      {ISD::TRUNCATE, MVT::nxv2i8, MVT::nxv2i32, 0},
      {ISD::TRUNCATE, MVT::nxv2i8, MVT::nxv2i64, 0},
      {ISD::TRUNCATE, MVT::nxv2i16, MVT::nxv2i32, 0},
      {ISD::TRUNCATE, MVT::nxv2i16, MVT::nxv2i64, 0},
      {ISD::TRUNCATE, MVT::nxv2i32, MVT::nxv2i64, 0},
      {ISD::TRUNCATE, MVT::nxv4i8, MVT::nxv4i16, 0},
      {ISD::TRUNCATE, MVT::nxv4i8, MVT::nxv4i32, 0},
      {ISD::TRUNCATE, MVT::nxv4i8, MVT::nxv4i64, 1},
      {ISD::TRUNCATE, MVT::nxv4i16, MVT::nxv4i32, 0},
      {ISD::TRUNCATE, MVT::nxv4i16, MVT::nxv4i64, 1},
      {ISD::TRUNCATE, MVT::nxv4i32, MVT::nxv4i64, 1},
      {ISD::TRUNCATE, MVT::nxv8i8, MVT::nxv8i16, 0},
      {ISD::TRUNCATE, MVT::nxv8i8, MVT::nxv8i32, 1},
      {ISD::TRUNCATE, MVT::nxv8i8, MVT::nxv8i64, 3},
      {ISD::TRUNCATE, MVT::nxv8i16, MVT::nxv8i32, 1},
      {ISD::TRUNCATE, MVT::nxv8i16, MVT::nxv8i64, 3},
      {ISD::TRUNCATE, MVT::nxv16i8, MVT::nxv16i16, 1},
      {ISD::TRUNCATE, MVT::nxv16i8, MVT::nxv16i32, 3},
      {ISD::TRUNCATE, MVT::nxv16i8, MVT::nxv16i64, 7},

      // The number of shll instructions for the extension.
      {ISD::SIGN_EXTEND, MVT::v4i64, MVT::v4i16, 3},
      {ISD::ZERO_EXTEND, MVT::v4i64, MVT::v4i16, 3},
      {ISD::SIGN_EXTEND, MVT::v4i64, MVT::v4i32, 2},
      {ISD::ZERO_EXTEND, MVT::v4i64, MVT::v4i32, 2},
      {ISD::SIGN_EXTEND, MVT::v8i32, MVT::v8i8, 3},
      {ISD::ZERO_EXTEND, MVT::v8i32, MVT::v8i8, 3},
      {ISD::SIGN_EXTEND, MVT::v8i32, MVT::v8i16, 2},
      {ISD::ZERO_EXTEND, MVT::v8i32, MVT::v8i16, 2},
      {ISD::SIGN_EXTEND, MVT::v8i64, MVT::v8i8, 7},
      {ISD::ZERO_EXTEND, MVT::v8i64, MVT::v8i8, 7},
      {ISD::SIGN_EXTEND, MVT::v8i64, MVT::v8i16, 6},
      {ISD::ZERO_EXTEND, MVT::v8i64, MVT::v8i16, 6},
      {ISD::SIGN_EXTEND, MVT::v16i16, MVT::v16i8, 2},
      {ISD::ZERO_EXTEND, MVT::v16i16, MVT::v16i8, 2},
      {ISD::SIGN_EXTEND, MVT::v16i32, MVT::v16i8, 6},
      {ISD::ZERO_EXTEND, MVT::v16i32, MVT::v16i8, 6},

      // FP Ext and trunc
      {ISD::FP_EXTEND, MVT::f64, MVT::f32, 1},     // fcvt
      {ISD::FP_EXTEND, MVT::v2f64, MVT::v2f32, 1}, // fcvtl
      {ISD::FP_EXTEND, MVT::v4f64, MVT::v4f32, 2}, // fcvtl+fcvtl2
      //   FP16
      {ISD::FP_EXTEND, MVT::f32, MVT::f16, 1},     // fcvt
      {ISD::FP_EXTEND, MVT::f64, MVT::f16, 1},     // fcvt
      {ISD::FP_EXTEND, MVT::v4f32, MVT::v4f16, 1}, // fcvtl
      {ISD::FP_EXTEND, MVT::v8f32, MVT::v8f16, 2}, // fcvtl+fcvtl2
      {ISD::FP_EXTEND, MVT::v2f64, MVT::v2f16, 2}, // fcvtl+fcvtl
      {ISD::FP_EXTEND, MVT::v4f64, MVT::v4f16, 3}, // fcvtl+fcvtl2+fcvtl
      {ISD::FP_EXTEND, MVT::v8f64, MVT::v8f16, 6}, // 2 * fcvtl+fcvtl2+fcvtl
      //   BF16 (uses shift)
      {ISD::FP_EXTEND, MVT::f32, MVT::bf16, 1},     // shl
      {ISD::FP_EXTEND, MVT::f64, MVT::bf16, 2},     // shl+fcvt
      {ISD::FP_EXTEND, MVT::v4f32, MVT::v4bf16, 1}, // shll
      {ISD::FP_EXTEND, MVT::v8f32, MVT::v8bf16, 2}, // shll+shll2
      {ISD::FP_EXTEND, MVT::v2f64, MVT::v2bf16, 2}, // shll+fcvtl
      {ISD::FP_EXTEND, MVT::v4f64, MVT::v4bf16, 3}, // shll+fcvtl+fcvtl2
      {ISD::FP_EXTEND, MVT::v8f64, MVT::v8bf16, 6}, // 2 * shll+fcvtl+fcvtl2
      // FP Ext and trunc
      {ISD::FP_ROUND, MVT::f32, MVT::f64, 1},     // fcvt
      {ISD::FP_ROUND, MVT::v2f32, MVT::v2f64, 1}, // fcvtn
      {ISD::FP_ROUND, MVT::v4f32, MVT::v4f64, 2}, // fcvtn+fcvtn2
      //   FP16
      {ISD::FP_ROUND, MVT::f16, MVT::f32, 1},     // fcvt
      {ISD::FP_ROUND, MVT::f16, MVT::f64, 1},     // fcvt
      {ISD::FP_ROUND, MVT::v4f16, MVT::v4f32, 1}, // fcvtn
      {ISD::FP_ROUND, MVT::v8f16, MVT::v8f32, 2}, // fcvtn+fcvtn2
      {ISD::FP_ROUND, MVT::v2f16, MVT::v2f64, 2}, // fcvtn+fcvtn
      {ISD::FP_ROUND, MVT::v4f16, MVT::v4f64, 3}, // fcvtn+fcvtn2+fcvtn
      {ISD::FP_ROUND, MVT::v8f16, MVT::v8f64, 6}, // 2 * fcvtn+fcvtn2+fcvtn
      //   BF16 (more complex, with +bf16 is handled above)
      {ISD::FP_ROUND, MVT::bf16, MVT::f32, 8}, // Expansion is ~8 insns
      {ISD::FP_ROUND, MVT::bf16, MVT::f64, 9}, // fcvtn + above
      {ISD::FP_ROUND, MVT::v2bf16, MVT::v2f32, 8},
      {ISD::FP_ROUND, MVT::v4bf16, MVT::v4f32, 8},
      {ISD::FP_ROUND, MVT::v8bf16, MVT::v8f32, 15},
      {ISD::FP_ROUND, MVT::v2bf16, MVT::v2f64, 9},
      {ISD::FP_ROUND, MVT::v4bf16, MVT::v4f64, 10},
      {ISD::FP_ROUND, MVT::v8bf16, MVT::v8f64, 19},

      // LowerVectorINT_TO_FP:
      {ISD::SINT_TO_FP, MVT::v2f32, MVT::v2i32, 1},
      {ISD::SINT_TO_FP, MVT::v4f32, MVT::v4i32, 1},
      {ISD::SINT_TO_FP, MVT::v2f64, MVT::v2i64, 1},
      {ISD::UINT_TO_FP, MVT::v2f32, MVT::v2i32, 1},
      {ISD::UINT_TO_FP, MVT::v4f32, MVT::v4i32, 1},
      {ISD::UINT_TO_FP, MVT::v2f64, MVT::v2i64, 1},

      // SVE: to nxv2f16
      {ISD::SINT_TO_FP, MVT::nxv2f16, MVT::nxv2i8,
       SVE_EXT_COST + SVE_FCVT_COST},
      {ISD::SINT_TO_FP, MVT::nxv2f16, MVT::nxv2i16, SVE_FCVT_COST},
      {ISD::SINT_TO_FP, MVT::nxv2f16, MVT::nxv2i32, SVE_FCVT_COST},
      {ISD::SINT_TO_FP, MVT::nxv2f16, MVT::nxv2i64, SVE_FCVT_COST},
      {ISD::UINT_TO_FP, MVT::nxv2f16, MVT::nxv2i8,
       SVE_EXT_COST + SVE_FCVT_COST},
      {ISD::UINT_TO_FP, MVT::nxv2f16, MVT::nxv2i16, SVE_FCVT_COST},
      {ISD::UINT_TO_FP, MVT::nxv2f16, MVT::nxv2i32, SVE_FCVT_COST},
      {ISD::UINT_TO_FP, MVT::nxv2f16, MVT::nxv2i64, SVE_FCVT_COST},

      // SVE: to nxv4f16
      {ISD::SINT_TO_FP, MVT::nxv4f16, MVT::nxv4i8,
       SVE_EXT_COST + SVE_FCVT_COST},
      {ISD::SINT_TO_FP, MVT::nxv4f16, MVT::nxv4i16, SVE_FCVT_COST},
      {ISD::SINT_TO_FP, MVT::nxv4f16, MVT::nxv4i32, SVE_FCVT_COST},
      {ISD::UINT_TO_FP, MVT::nxv4f16, MVT::nxv4i8,
       SVE_EXT_COST + SVE_FCVT_COST},
      {ISD::UINT_TO_FP, MVT::nxv4f16, MVT::nxv4i16, SVE_FCVT_COST},
      {ISD::UINT_TO_FP, MVT::nxv4f16, MVT::nxv4i32, SVE_FCVT_COST},

      // SVE: to nxv8f16
      {ISD::SINT_TO_FP, MVT::nxv8f16, MVT::nxv8i8,
       SVE_EXT_COST + SVE_FCVT_COST},
      {ISD::SINT_TO_FP, MVT::nxv8f16, MVT::nxv8i16, SVE_FCVT_COST},
      {ISD::UINT_TO_FP, MVT::nxv8f16, MVT::nxv8i8,
       SVE_EXT_COST + SVE_FCVT_COST},
      {ISD::UINT_TO_FP, MVT::nxv8f16, MVT::nxv8i16, SVE_FCVT_COST},

      // SVE: to nxv16f16
      {ISD::SINT_TO_FP, MVT::nxv16f16, MVT::nxv16i8,
       SVE_UNPACK_ONCE + 2 * SVE_FCVT_COST},
      {ISD::UINT_TO_FP, MVT::nxv16f16, MVT::nxv16i8,
       SVE_UNPACK_ONCE + 2 * SVE_FCVT_COST},

      // Complex: to v2f32
      {ISD::SINT_TO_FP, MVT::v2f32, MVT::v2i8, 3},
      {ISD::SINT_TO_FP, MVT::v2f32, MVT::v2i16, 3},
      {ISD::UINT_TO_FP, MVT::v2f32, MVT::v2i8, 3},
      {ISD::UINT_TO_FP, MVT::v2f32, MVT::v2i16, 3},

      // SVE: to nxv2f32
      {ISD::SINT_TO_FP, MVT::nxv2f32, MVT::nxv2i8,
       SVE_EXT_COST + SVE_FCVT_COST},
      {ISD::SINT_TO_FP, MVT::nxv2f32, MVT::nxv2i16, SVE_FCVT_COST},
      {ISD::SINT_TO_FP, MVT::nxv2f32, MVT::nxv2i32, SVE_FCVT_COST},
      {ISD::SINT_TO_FP, MVT::nxv2f32, MVT::nxv2i64, SVE_FCVT_COST},
      {ISD::UINT_TO_FP, MVT::nxv2f32, MVT::nxv2i8,
       SVE_EXT_COST + SVE_FCVT_COST},
      {ISD::UINT_TO_FP, MVT::nxv2f32, MVT::nxv2i16, SVE_FCVT_COST},
      {ISD::UINT_TO_FP, MVT::nxv2f32, MVT::nxv2i32, SVE_FCVT_COST},
      {ISD::UINT_TO_FP, MVT::nxv2f32, MVT::nxv2i64, SVE_FCVT_COST},

      // Complex: to v4f32
      {ISD::SINT_TO_FP, MVT::v4f32, MVT::v4i8, 4},
      {ISD::SINT_TO_FP, MVT::v4f32, MVT::v4i16, 2},
      {ISD::UINT_TO_FP, MVT::v4f32, MVT::v4i8, 3},
      {ISD::UINT_TO_FP, MVT::v4f32, MVT::v4i16, 2},

      // SVE: to nxv4f32
      {ISD::SINT_TO_FP, MVT::nxv4f32, MVT::nxv4i8,
       SVE_EXT_COST + SVE_FCVT_COST},
      {ISD::SINT_TO_FP, MVT::nxv4f32, MVT::nxv4i16, SVE_FCVT_COST},
      {ISD::SINT_TO_FP, MVT::nxv4f32, MVT::nxv4i32, SVE_FCVT_COST},
      {ISD::UINT_TO_FP, MVT::nxv4f32, MVT::nxv4i8,
       SVE_EXT_COST + SVE_FCVT_COST},
      {ISD::UINT_TO_FP, MVT::nxv4f32, MVT::nxv4i16, SVE_FCVT_COST},
      {ISD::SINT_TO_FP, MVT::nxv4f32, MVT::nxv4i32, SVE_FCVT_COST},

      // Complex: to v8f32
      {ISD::SINT_TO_FP, MVT::v8f32, MVT::v8i8, 10},
      {ISD::SINT_TO_FP, MVT::v8f32, MVT::v8i16, 4},
      {ISD::UINT_TO_FP, MVT::v8f32, MVT::v8i8, 10},
      {ISD::UINT_TO_FP, MVT::v8f32, MVT::v8i16, 4},

      // SVE: to nxv8f32
      {ISD::SINT_TO_FP, MVT::nxv8f32, MVT::nxv8i8,
       SVE_EXT_COST + SVE_UNPACK_ONCE + 2 * SVE_FCVT_COST},
      {ISD::SINT_TO_FP, MVT::nxv8f32, MVT::nxv8i16,
       SVE_UNPACK_ONCE + 2 * SVE_FCVT_COST},
      {ISD::UINT_TO_FP, MVT::nxv8f32, MVT::nxv8i8,
       SVE_EXT_COST + SVE_UNPACK_ONCE + 2 * SVE_FCVT_COST},
      {ISD::UINT_TO_FP, MVT::nxv8f32, MVT::nxv8i16,
       SVE_UNPACK_ONCE + 2 * SVE_FCVT_COST},

      // SVE: to nxv16f32
      {ISD::SINT_TO_FP, MVT::nxv16f32, MVT::nxv16i8,
       SVE_UNPACK_TWICE + 4 * SVE_FCVT_COST},
      {ISD::UINT_TO_FP, MVT::nxv16f32, MVT::nxv16i8,
       SVE_UNPACK_TWICE + 4 * SVE_FCVT_COST},

      // Complex: to v16f32
      {ISD::SINT_TO_FP, MVT::v16f32, MVT::v16i8, 21},
      {ISD::UINT_TO_FP, MVT::v16f32, MVT::v16i8, 21},

      // Complex: to v2f64
      {ISD::SINT_TO_FP, MVT::v2f64, MVT::v2i8, 4},
      {ISD::SINT_TO_FP, MVT::v2f64, MVT::v2i16, 4},
      {ISD::SINT_TO_FP, MVT::v2f64, MVT::v2i32, 2},
      {ISD::UINT_TO_FP, MVT::v2f64, MVT::v2i8, 4},
      {ISD::UINT_TO_FP, MVT::v2f64, MVT::v2i16, 4},
      {ISD::UINT_TO_FP, MVT::v2f64, MVT::v2i32, 2},

      // SVE: to nxv2f64
      {ISD::SINT_TO_FP, MVT::nxv2f64, MVT::nxv2i8,
       SVE_EXT_COST + SVE_FCVT_COST},
      {ISD::SINT_TO_FP, MVT::nxv2f64, MVT::nxv2i16, SVE_FCVT_COST},
      {ISD::SINT_TO_FP, MVT::nxv2f64, MVT::nxv2i32, SVE_FCVT_COST},
      {ISD::SINT_TO_FP, MVT::nxv2f64, MVT::nxv2i64, SVE_FCVT_COST},
      {ISD::UINT_TO_FP, MVT::nxv2f64, MVT::nxv2i8,
       SVE_EXT_COST + SVE_FCVT_COST},
      {ISD::UINT_TO_FP, MVT::nxv2f64, MVT::nxv2i16, SVE_FCVT_COST},
      {ISD::UINT_TO_FP, MVT::nxv2f64, MVT::nxv2i32, SVE_FCVT_COST},
      {ISD::UINT_TO_FP, MVT::nxv2f64, MVT::nxv2i64, SVE_FCVT_COST},

      // Complex: to v4f64
      {ISD::SINT_TO_FP, MVT::v4f64, MVT::v4i32, 4},
      {ISD::UINT_TO_FP, MVT::v4f64, MVT::v4i32, 4},

      // SVE: to nxv4f64
      {ISD::SINT_TO_FP, MVT::nxv4f64, MVT::nxv4i8,
       SVE_EXT_COST + SVE_UNPACK_ONCE + 2 * SVE_FCVT_COST},
      {ISD::SINT_TO_FP, MVT::nxv4f64, MVT::nxv4i16,
       SVE_UNPACK_ONCE + 2 * SVE_FCVT_COST},
      {ISD::SINT_TO_FP, MVT::nxv4f64, MVT::nxv4i32,
       SVE_UNPACK_ONCE + 2 * SVE_FCVT_COST},
      {ISD::UINT_TO_FP, MVT::nxv4f64, MVT::nxv4i8,
       SVE_EXT_COST + SVE_UNPACK_ONCE + 2 * SVE_FCVT_COST},
      {ISD::UINT_TO_FP, MVT::nxv4f64, MVT::nxv4i16,
       SVE_UNPACK_ONCE + 2 * SVE_FCVT_COST},
      {ISD::UINT_TO_FP, MVT::nxv4f64, MVT::nxv4i32,
       SVE_UNPACK_ONCE + 2 * SVE_FCVT_COST},

      // SVE: to nxv8f64
      {ISD::SINT_TO_FP, MVT::nxv8f64, MVT::nxv8i8,
       SVE_EXT_COST + SVE_UNPACK_TWICE + 4 * SVE_FCVT_COST},
      {ISD::SINT_TO_FP, MVT::nxv8f64, MVT::nxv8i16,
       SVE_UNPACK_TWICE + 4 * SVE_FCVT_COST},
      {ISD::UINT_TO_FP, MVT::nxv8f64, MVT::nxv8i8,
       SVE_EXT_COST + SVE_UNPACK_TWICE + 4 * SVE_FCVT_COST},
      {ISD::UINT_TO_FP, MVT::nxv8f64, MVT::nxv8i16,
       SVE_UNPACK_TWICE + 4 * SVE_FCVT_COST},

      // LowerVectorFP_TO_INT
      {ISD::FP_TO_SINT, MVT::v2i32, MVT::v2f32, 1},
      {ISD::FP_TO_SINT, MVT::v4i32, MVT::v4f32, 1},
      {ISD::FP_TO_SINT, MVT::v2i64, MVT::v2f64, 1},
      {ISD::FP_TO_UINT, MVT::v2i32, MVT::v2f32, 1},
      {ISD::FP_TO_UINT, MVT::v4i32, MVT::v4f32, 1},
      {ISD::FP_TO_UINT, MVT::v2i64, MVT::v2f64, 1},

      // Complex, from v2f32: legal type is v2i32 (no cost) or v2i64 (1 ext).
      {ISD::FP_TO_SINT, MVT::v2i64, MVT::v2f32, 2},
      {ISD::FP_TO_SINT, MVT::v2i16, MVT::v2f32, 1},
      {ISD::FP_TO_SINT, MVT::v2i8, MVT::v2f32, 1},
      {ISD::FP_TO_UINT, MVT::v2i64, MVT::v2f32, 2},
      {ISD::FP_TO_UINT, MVT::v2i16, MVT::v2f32, 1},
      {ISD::FP_TO_UINT, MVT::v2i8, MVT::v2f32, 1},

      // Complex, from v4f32: legal type is v4i16, 1 narrowing => ~2
      {ISD::FP_TO_SINT, MVT::v4i16, MVT::v4f32, 2},
      {ISD::FP_TO_SINT, MVT::v4i8, MVT::v4f32, 2},
      {ISD::FP_TO_UINT, MVT::v4i16, MVT::v4f32, 2},
      {ISD::FP_TO_UINT, MVT::v4i8, MVT::v4f32, 2},

      // Complex, from nxv2f32.
      {ISD::FP_TO_SINT, MVT::nxv2i64, MVT::nxv2f32, 1},
      {ISD::FP_TO_SINT, MVT::nxv2i32, MVT::nxv2f32, 1},
      {ISD::FP_TO_SINT, MVT::nxv2i16, MVT::nxv2f32, 1},
      {ISD::FP_TO_SINT, MVT::nxv2i8, MVT::nxv2f32, 1},
      {ISD::FP_TO_UINT, MVT::nxv2i64, MVT::nxv2f32, 1},
      {ISD::FP_TO_UINT, MVT::nxv2i32, MVT::nxv2f32, 1},
      {ISD::FP_TO_UINT, MVT::nxv2i16, MVT::nxv2f32, 1},
      {ISD::FP_TO_UINT, MVT::nxv2i8, MVT::nxv2f32, 1},

      // Complex, from v2f64: legal type is v2i32, 1 narrowing => ~2.
      {ISD::FP_TO_SINT, MVT::v2i32, MVT::v2f64, 2},
      {ISD::FP_TO_SINT, MVT::v2i16, MVT::v2f64, 2},
      {ISD::FP_TO_SINT, MVT::v2i8, MVT::v2f64, 2},
      {ISD::FP_TO_UINT, MVT::v2i32, MVT::v2f64, 2},
      {ISD::FP_TO_UINT, MVT::v2i16, MVT::v2f64, 2},
      {ISD::FP_TO_UINT, MVT::v2i8, MVT::v2f64, 2},

      // Complex, from nxv2f64.
      {ISD::FP_TO_SINT, MVT::nxv2i64, MVT::nxv2f64, 1},
      {ISD::FP_TO_SINT, MVT::nxv2i32, MVT::nxv2f64, 1},
      {ISD::FP_TO_SINT, MVT::nxv2i16, MVT::nxv2f64, 1},
      {ISD::FP_TO_SINT, MVT::nxv2i8, MVT::nxv2f64, 1},
      {ISD::FP_TO_SINT, MVT::nxv2i1, MVT::nxv2f64, 1},
      {ISD::FP_TO_UINT, MVT::nxv2i64, MVT::nxv2f64, 1},
      {ISD::FP_TO_UINT, MVT::nxv2i32, MVT::nxv2f64, 1},
      {ISD::FP_TO_UINT, MVT::nxv2i16, MVT::nxv2f64, 1},
      {ISD::FP_TO_UINT, MVT::nxv2i8, MVT::nxv2f64, 1},
      {ISD::FP_TO_UINT, MVT::nxv2i1, MVT::nxv2f64, 1},

      // Complex, from nxv4f32.
      {ISD::FP_TO_SINT, MVT::nxv4i64, MVT::nxv4f32, 4},
      {ISD::FP_TO_SINT, MVT::nxv4i32, MVT::nxv4f32, 1},
      {ISD::FP_TO_SINT, MVT::nxv4i16, MVT::nxv4f32, 1},
      {ISD::FP_TO_SINT, MVT::nxv4i8, MVT::nxv4f32, 1},
      {ISD::FP_TO_SINT, MVT::nxv4i1, MVT::nxv4f32, 1},
      {ISD::FP_TO_UINT, MVT::nxv4i64, MVT::nxv4f32, 4},
      {ISD::FP_TO_UINT, MVT::nxv4i32, MVT::nxv4f32, 1},
      {ISD::FP_TO_UINT, MVT::nxv4i16, MVT::nxv4f32, 1},
      {ISD::FP_TO_UINT, MVT::nxv4i8, MVT::nxv4f32, 1},
      {ISD::FP_TO_UINT, MVT::nxv4i1, MVT::nxv4f32, 1},

      // Complex, from nxv8f64. Illegal -> illegal conversions not required.
      {ISD::FP_TO_SINT, MVT::nxv8i16, MVT::nxv8f64, 7},
      {ISD::FP_TO_SINT, MVT::nxv8i8, MVT::nxv8f64, 7},
      {ISD::FP_TO_UINT, MVT::nxv8i16, MVT::nxv8f64, 7},
      {ISD::FP_TO_UINT, MVT::nxv8i8, MVT::nxv8f64, 7},

      // Complex, from nxv4f64. Illegal -> illegal conversions not required.
      {ISD::FP_TO_SINT, MVT::nxv4i32, MVT::nxv4f64, 3},
      {ISD::FP_TO_SINT, MVT::nxv4i16, MVT::nxv4f64, 3},
      {ISD::FP_TO_SINT, MVT::nxv4i8, MVT::nxv4f64, 3},
      {ISD::FP_TO_UINT, MVT::nxv4i32, MVT::nxv4f64, 3},
      {ISD::FP_TO_UINT, MVT::nxv4i16, MVT::nxv4f64, 3},
      {ISD::FP_TO_UINT, MVT::nxv4i8, MVT::nxv4f64, 3},

      // Complex, from nxv8f32. Illegal -> illegal conversions not required.
      {ISD::FP_TO_SINT, MVT::nxv8i16, MVT::nxv8f32, 3},
      {ISD::FP_TO_SINT, MVT::nxv8i8, MVT::nxv8f32, 3},
      {ISD::FP_TO_UINT, MVT::nxv8i16, MVT::nxv8f32, 3},
      {ISD::FP_TO_UINT, MVT::nxv8i8, MVT::nxv8f32, 3},

      // Complex, from nxv8f16.
      {ISD::FP_TO_SINT, MVT::nxv8i64, MVT::nxv8f16, 10},
      {ISD::FP_TO_SINT, MVT::nxv8i32, MVT::nxv8f16, 4},
      {ISD::FP_TO_SINT, MVT::nxv8i16, MVT::nxv8f16, 1},
      {ISD::FP_TO_SINT, MVT::nxv8i8, MVT::nxv8f16, 1},
      {ISD::FP_TO_SINT, MVT::nxv8i1, MVT::nxv8f16, 1},
      {ISD::FP_TO_UINT, MVT::nxv8i64, MVT::nxv8f16, 10},
      {ISD::FP_TO_UINT, MVT::nxv8i32, MVT::nxv8f16, 4},
      {ISD::FP_TO_UINT, MVT::nxv8i16, MVT::nxv8f16, 1},
      {ISD::FP_TO_UINT, MVT::nxv8i8, MVT::nxv8f16, 1},
      {ISD::FP_TO_UINT, MVT::nxv8i1, MVT::nxv8f16, 1},

      // Complex, from nxv4f16.
      {ISD::FP_TO_SINT, MVT::nxv4i64, MVT::nxv4f16, 4},
      {ISD::FP_TO_SINT, MVT::nxv4i32, MVT::nxv4f16, 1},
      {ISD::FP_TO_SINT, MVT::nxv4i16, MVT::nxv4f16, 1},
      {ISD::FP_TO_SINT, MVT::nxv4i8, MVT::nxv4f16, 1},
      {ISD::FP_TO_UINT, MVT::nxv4i64, MVT::nxv4f16, 4},
      {ISD::FP_TO_UINT, MVT::nxv4i32, MVT::nxv4f16, 1},
      {ISD::FP_TO_UINT, MVT::nxv4i16, MVT::nxv4f16, 1},
      {ISD::FP_TO_UINT, MVT::nxv4i8, MVT::nxv4f16, 1},

      // Complex, from nxv2f16.
      {ISD::FP_TO_SINT, MVT::nxv2i64, MVT::nxv2f16, 1},
      {ISD::FP_TO_SINT, MVT::nxv2i32, MVT::nxv2f16, 1},
      {ISD::FP_TO_SINT, MVT::nxv2i16, MVT::nxv2f16, 1},
      {ISD::FP_TO_SINT, MVT::nxv2i8, MVT::nxv2f16, 1},
      {ISD::FP_TO_UINT, MVT::nxv2i64, MVT::nxv2f16, 1},
      {ISD::FP_TO_UINT, MVT::nxv2i32, MVT::nxv2f16, 1},
      {ISD::FP_TO_UINT, MVT::nxv2i16, MVT::nxv2f16, 1},
      {ISD::FP_TO_UINT, MVT::nxv2i8, MVT::nxv2f16, 1},

      // Truncate from nxvmf32 to nxvmf16.
      {ISD::FP_ROUND, MVT::nxv2f16, MVT::nxv2f32, 1},
      {ISD::FP_ROUND, MVT::nxv4f16, MVT::nxv4f32, 1},
      {ISD::FP_ROUND, MVT::nxv8f16, MVT::nxv8f32, 3},

      // Truncate from nxvmf32 to nxvmbf16.
      {ISD::FP_ROUND, MVT::nxv2bf16, MVT::nxv2f32, 8},
      {ISD::FP_ROUND, MVT::nxv4bf16, MVT::nxv4f32, 8},
      {ISD::FP_ROUND, MVT::nxv8bf16, MVT::nxv8f32, 17},

      // Truncate from nxvmf64 to nxvmf16.
      {ISD::FP_ROUND, MVT::nxv2f16, MVT::nxv2f64, 1},
      {ISD::FP_ROUND, MVT::nxv4f16, MVT::nxv4f64, 3},
      {ISD::FP_ROUND, MVT::nxv8f16, MVT::nxv8f64, 7},

      // Truncate from nxvmf64 to nxvmbf16.
      {ISD::FP_ROUND, MVT::nxv2bf16, MVT::nxv2f64, 9},
      {ISD::FP_ROUND, MVT::nxv4bf16, MVT::nxv4f64, 19},
      {ISD::FP_ROUND, MVT::nxv8bf16, MVT::nxv8f64, 39},

      // Truncate from nxvmf64 to nxvmf32.
      {ISD::FP_ROUND, MVT::nxv2f32, MVT::nxv2f64, 1},
      {ISD::FP_ROUND, MVT::nxv4f32, MVT::nxv4f64, 3},
      {ISD::FP_ROUND, MVT::nxv8f32, MVT::nxv8f64, 6},

      // Extend from nxvmf16 to nxvmf32.
      {ISD::FP_EXTEND, MVT::nxv2f32, MVT::nxv2f16, 1},
      {ISD::FP_EXTEND, MVT::nxv4f32, MVT::nxv4f16, 1},
      {ISD::FP_EXTEND, MVT::nxv8f32, MVT::nxv8f16, 2},

      // Extend from nxvmbf16 to nxvmf32.
      {ISD::FP_EXTEND, MVT::nxv2f32, MVT::nxv2bf16, 1}, // lsl
      {ISD::FP_EXTEND, MVT::nxv4f32, MVT::nxv4bf16, 1}, // lsl
      {ISD::FP_EXTEND, MVT::nxv8f32, MVT::nxv8bf16, 4}, // unpck+unpck+lsl+lsl

      // Extend from nxvmf16 to nxvmf64.
      {ISD::FP_EXTEND, MVT::nxv2f64, MVT::nxv2f16, 1},
      {ISD::FP_EXTEND, MVT::nxv4f64, MVT::nxv4f16, 2},
      {ISD::FP_EXTEND, MVT::nxv8f64, MVT::nxv8f16, 4},

      // Extend from nxvmbf16 to nxvmf64.
      {ISD::FP_EXTEND, MVT::nxv2f64, MVT::nxv2bf16, 2},  // lsl+fcvt
      {ISD::FP_EXTEND, MVT::nxv4f64, MVT::nxv4bf16, 6},  // 2*unpck+2*lsl+2*fcvt
      {ISD::FP_EXTEND, MVT::nxv8f64, MVT::nxv8bf16, 14}, // 6*unpck+4*lsl+4*fcvt

      // Extend from nxvmf32 to nxvmf64.
      {ISD::FP_EXTEND, MVT::nxv2f64, MVT::nxv2f32, 1},
      {ISD::FP_EXTEND, MVT::nxv4f64, MVT::nxv4f32, 2},
      {ISD::FP_EXTEND, MVT::nxv8f64, MVT::nxv8f32, 6},

      // Bitcasts from float to integer
      {ISD::BITCAST, MVT::nxv2f16, MVT::nxv2i16, 0},
      {ISD::BITCAST, MVT::nxv4f16, MVT::nxv4i16, 0},
      {ISD::BITCAST, MVT::nxv2f32, MVT::nxv2i32, 0},

      // Bitcasts from integer to float
      {ISD::BITCAST, MVT::nxv2i16, MVT::nxv2f16, 0},
      {ISD::BITCAST, MVT::nxv4i16, MVT::nxv4f16, 0},
      {ISD::BITCAST, MVT::nxv2i32, MVT::nxv2f32, 0},

      // Add cost for extending to illegal -too wide- scalable vectors.
      // zero/sign extend are implemented by multiple unpack operations,
      // where each operation has a cost of 1.
      {ISD::ZERO_EXTEND, MVT::nxv16i16, MVT::nxv16i8, 2},
      {ISD::ZERO_EXTEND, MVT::nxv16i32, MVT::nxv16i8, 6},
      {ISD::ZERO_EXTEND, MVT::nxv16i64, MVT::nxv16i8, 14},
      {ISD::ZERO_EXTEND, MVT::nxv8i32, MVT::nxv8i16, 2},
      {ISD::ZERO_EXTEND, MVT::nxv8i64, MVT::nxv8i16, 6},
      {ISD::ZERO_EXTEND, MVT::nxv4i64, MVT::nxv4i32, 2},

      {ISD::SIGN_EXTEND, MVT::nxv16i16, MVT::nxv16i8, 2},
      {ISD::SIGN_EXTEND, MVT::nxv16i32, MVT::nxv16i8, 6},
      {ISD::SIGN_EXTEND, MVT::nxv16i64, MVT::nxv16i8, 14},
      {ISD::SIGN_EXTEND, MVT::nxv8i32, MVT::nxv8i16, 2},
      {ISD::SIGN_EXTEND, MVT::nxv8i64, MVT::nxv8i16, 6},
      {ISD::SIGN_EXTEND, MVT::nxv4i64, MVT::nxv4i32, 2},
  };

  // We have to estimate a cost of fixed length operation upon
  // SVE registers(operations) with the number of registers required
  // for a fixed type to be represented upon SVE registers.
  EVT WiderTy = SrcTy.bitsGT(DstTy) ? SrcTy : DstTy;
  if (SrcTy.isFixedLengthVector() && DstTy.isFixedLengthVector() &&
      SrcTy.getVectorNumElements() == DstTy.getVectorNumElements() &&
      ST->useSVEForFixedLengthVectors(WiderTy)) {
    std::pair<InstructionCost, MVT> LT =
        getTypeLegalizationCost(WiderTy.getTypeForEVT(Dst->getContext()));
    unsigned NumElements =
        AArch64::SVEBitsPerBlock / LT.second.getScalarSizeInBits();
    return AdjustCost(
        LT.first *
        getCastInstrCost(
            Opcode, ScalableVectorType::get(Dst->getScalarType(), NumElements),
            ScalableVectorType::get(Src->getScalarType(), NumElements), CCH,
            CostKind, I));
  }

  if (const auto *Entry = ConvertCostTableLookup(
          ConversionTbl, ISD, DstTy.getSimpleVT(), SrcTy.getSimpleVT()))
    return AdjustCost(Entry->Cost);

  static const TypeConversionCostTblEntry FP16Tbl[] = {
      {ISD::FP_TO_SINT, MVT::v4i8, MVT::v4f16, 1}, // fcvtzs
      {ISD::FP_TO_UINT, MVT::v4i8, MVT::v4f16, 1},
      {ISD::FP_TO_SINT, MVT::v4i16, MVT::v4f16, 1}, // fcvtzs
      {ISD::FP_TO_UINT, MVT::v4i16, MVT::v4f16, 1},
      {ISD::FP_TO_SINT, MVT::v4i32, MVT::v4f16, 2}, // fcvtl+fcvtzs
      {ISD::FP_TO_UINT, MVT::v4i32, MVT::v4f16, 2},
      {ISD::FP_TO_SINT, MVT::v8i8, MVT::v8f16, 2}, // fcvtzs+xtn
      {ISD::FP_TO_UINT, MVT::v8i8, MVT::v8f16, 2},
      {ISD::FP_TO_SINT, MVT::v8i16, MVT::v8f16, 1}, // fcvtzs
      {ISD::FP_TO_UINT, MVT::v8i16, MVT::v8f16, 1},
      {ISD::FP_TO_SINT, MVT::v8i32, MVT::v8f16, 4}, // 2*fcvtl+2*fcvtzs
      {ISD::FP_TO_UINT, MVT::v8i32, MVT::v8f16, 4},
      {ISD::FP_TO_SINT, MVT::v16i8, MVT::v16f16, 3}, // 2*fcvtzs+xtn
      {ISD::FP_TO_UINT, MVT::v16i8, MVT::v16f16, 3},
      {ISD::FP_TO_SINT, MVT::v16i16, MVT::v16f16, 2}, // 2*fcvtzs
      {ISD::FP_TO_UINT, MVT::v16i16, MVT::v16f16, 2},
      {ISD::FP_TO_SINT, MVT::v16i32, MVT::v16f16, 8}, // 4*fcvtl+4*fcvtzs
      {ISD::FP_TO_UINT, MVT::v16i32, MVT::v16f16, 8},
      {ISD::UINT_TO_FP, MVT::v8f16, MVT::v8i8, 2},   // ushll + ucvtf
      {ISD::SINT_TO_FP, MVT::v8f16, MVT::v8i8, 2},   // sshll + scvtf
      {ISD::UINT_TO_FP, MVT::v16f16, MVT::v16i8, 4}, // 2 * ushl(2) + 2 * ucvtf
      {ISD::SINT_TO_FP, MVT::v16f16, MVT::v16i8, 4}, // 2 * sshl(2) + 2 * scvtf
  };

  if (ST->hasFullFP16())
    if (const auto *Entry = ConvertCostTableLookup(
            FP16Tbl, ISD, DstTy.getSimpleVT(), SrcTy.getSimpleVT()))
      return AdjustCost(Entry->Cost);

  // INT_TO_FP of i64->f32 will scalarize, which is required to avoid
  // double-rounding issues.
  if ((ISD == ISD::SINT_TO_FP || ISD == ISD::UINT_TO_FP) &&
      DstTy.getScalarType() == MVT::f32 && SrcTy.getScalarSizeInBits() > 32 &&
      isa<FixedVectorType>(Dst) && isa<FixedVectorType>(Src))
    return AdjustCost(
        cast<FixedVectorType>(Dst)->getNumElements() *
            getCastInstrCost(Opcode, Dst->getScalarType(), Src->getScalarType(),
                             CCH, CostKind) +
        BaseT::getScalarizationOverhead(cast<FixedVectorType>(Src), false, true,
                                        CostKind) +
        BaseT::getScalarizationOverhead(cast<FixedVectorType>(Dst), true, false,
                                        CostKind));

  if ((ISD == ISD::ZERO_EXTEND || ISD == ISD::SIGN_EXTEND) &&
      CCH == TTI::CastContextHint::Masked &&
      ST->isSVEorStreamingSVEAvailable() &&
      TLI->getTypeAction(Src->getContext(), SrcTy) ==
          TargetLowering::TypePromoteInteger &&
      TLI->getTypeAction(Dst->getContext(), DstTy) ==
          TargetLowering::TypeSplitVector) {
    // The standard behaviour in the backend for these cases is to split the
    // extend up into two parts:
    //  1. Perform an extending load or masked load up to the legal type.
    //  2. Extend the loaded data to the final type.
    std::pair<InstructionCost, MVT> SrcLT = getTypeLegalizationCost(Src);
    Type *LegalTy = EVT(SrcLT.second).getTypeForEVT(Src->getContext());
    InstructionCost Part1 = AArch64TTIImpl::getCastInstrCost(
        Opcode, LegalTy, Src, CCH, CostKind, I);
    InstructionCost Part2 = AArch64TTIImpl::getCastInstrCost(
        Opcode, Dst, LegalTy, TTI::CastContextHint::None, CostKind, I);
    return Part1 + Part2;
  }

  // The BasicTTIImpl version only deals with CCH==TTI::CastContextHint::Normal,
  // but we also want to include the TTI::CastContextHint::Masked case too.
  if ((ISD == ISD::ZERO_EXTEND || ISD == ISD::SIGN_EXTEND) &&
      CCH == TTI::CastContextHint::Masked &&
      ST->isSVEorStreamingSVEAvailable() && TLI->isTypeLegal(DstTy))
    CCH = TTI::CastContextHint::Normal;

  return AdjustCost(
      BaseT::getCastInstrCost(Opcode, Dst, Src, CCH, CostKind, I));
}

InstructionCost
AArch64TTIImpl::getExtractWithExtendCost(unsigned Opcode, Type *Dst,
                                         VectorType *VecTy, unsigned Index,
                                         TTI::TargetCostKind CostKind) const {

  // Make sure we were given a valid extend opcode.
  assert((Opcode == Instruction::SExt || Opcode == Instruction::ZExt) &&
         "Invalid opcode");

  // We are extending an element we extract from a vector, so the source type
  // of the extend is the element type of the vector.
  auto *Src = VecTy->getElementType();

  // Sign- and zero-extends are for integer types only.
  assert(isa<IntegerType>(Dst) && isa<IntegerType>(Src) && "Invalid type");

  // Get the cost for the extract. We compute the cost (if any) for the extend
  // below.
  InstructionCost Cost = getVectorInstrCost(Instruction::ExtractElement, VecTy,
                                            CostKind, Index, nullptr, nullptr);

  // Legalize the types.
  auto VecLT = getTypeLegalizationCost(VecTy);
  auto DstVT = TLI->getValueType(DL, Dst);
  auto SrcVT = TLI->getValueType(DL, Src);

  // If the resulting type is still a vector and the destination type is legal,
  // we may get the extension for free. If not, get the default cost for the
  // extend.
  if (!VecLT.second.isVector() || !TLI->isTypeLegal(DstVT))
    return Cost + getCastInstrCost(Opcode, Dst, Src, TTI::CastContextHint::None,
                                   CostKind);

  // The destination type should be larger than the element type. If not, get
  // the default cost for the extend.
  if (DstVT.getFixedSizeInBits() < SrcVT.getFixedSizeInBits())
    return Cost + getCastInstrCost(Opcode, Dst, Src, TTI::CastContextHint::None,
                                   CostKind);

  switch (Opcode) {
  default:
    llvm_unreachable("Opcode should be either SExt or ZExt");

  // For sign-extends, we only need a smov, which performs the extension
  // automatically.
  case Instruction::SExt:
    return Cost;

  // For zero-extends, the extend is performed automatically by a umov unless
  // the destination type is i64 and the element type is i8 or i16.
  case Instruction::ZExt:
    if (DstVT.getSizeInBits() != 64u || SrcVT.getSizeInBits() == 32u)
      return Cost;
  }

  // If we are unable to perform the extend for free, get the default cost.
  return Cost + getCastInstrCost(Opcode, Dst, Src, TTI::CastContextHint::None,
                                 CostKind);
}

InstructionCost AArch64TTIImpl::getCFInstrCost(unsigned Opcode,
                                               TTI::TargetCostKind CostKind,
                                               const Instruction *I) const {
  if (CostKind != TTI::TCK_RecipThroughput)
    return Opcode == Instruction::PHI ? 0 : 1;
  assert(CostKind == TTI::TCK_RecipThroughput && "unexpected CostKind");
  // Branches are assumed to be predicted.
  return 0;
}

InstructionCost AArch64TTIImpl::getVectorInstrCostHelper(
    unsigned Opcode, Type *Val, TTI::TargetCostKind CostKind, unsigned Index,
    const Instruction *I, Value *Scalar,
    ArrayRef<std::tuple<Value *, User *, int>> ScalarUserAndIdx) const {
  assert(Val->isVectorTy() && "This must be a vector type");

  if (Index != -1U) {
    // Legalize the type.
    std::pair<InstructionCost, MVT> LT = getTypeLegalizationCost(Val);

    // This type is legalized to a scalar type.
    if (!LT.second.isVector())
      return 0;

    // The type may be split. For fixed-width vectors we can normalize the
    // index to the new type.
    if (LT.second.isFixedLengthVector()) {
      unsigned Width = LT.second.getVectorNumElements();
      Index = Index % Width;
    }

    // The element at index zero is already inside the vector.
    // - For a insert-element or extract-element
    // instruction that extracts integers, an explicit FPR -> GPR move is
    // needed. So it has non-zero cost.
    if (Index == 0 && !Val->getScalarType()->isIntegerTy())
      return 0;

    // This is recognising a LD1 single-element structure to one lane of one
    // register instruction. I.e., if this is an `insertelement` instruction,
    // and its second operand is a load, then we will generate a LD1, which
    // are expensive instructions.
    if (I && dyn_cast<LoadInst>(I->getOperand(1)))
      return CostKind == TTI::TCK_CodeSize
                 ? 0
                 : ST->getVectorInsertExtractBaseCost() + 1;

    // i1 inserts and extract will include an extra cset or cmp of the vector
    // value. Increase the cost by 1 to account.
    if (Val->getScalarSizeInBits() == 1)
      return CostKind == TTI::TCK_CodeSize
                 ? 2
                 : ST->getVectorInsertExtractBaseCost() + 1;

    // FIXME:
    // If the extract-element and insert-element instructions could be
    // simplified away (e.g., could be combined into users by looking at use-def
    // context), they have no cost. This is not done in the first place for
    // compile-time considerations.
  }

  // In case of Neon, if there exists extractelement from lane != 0 such that
  // 1. extractelement does not necessitate a move from vector_reg -> GPR.
  // 2. extractelement result feeds into fmul.
  // 3. Other operand of fmul is an extractelement from lane 0 or lane
  // equivalent to 0.
  // then the extractelement can be merged with fmul in the backend and it
  // incurs no cost.
  // e.g.
  // define double @foo(<2 x double> %a) {
  //   %1 = extractelement <2 x double> %a, i32 0
  //   %2 = extractelement <2 x double> %a, i32 1
  //   %res = fmul double %1, %2
  //   ret double %res
  // }
  // %2 and %res can be merged in the backend to generate fmul d0, d0, v1.d[1]
  auto ExtractCanFuseWithFmul = [&]() {
    // We bail out if the extract is from lane 0.
    if (Index == 0)
      return false;

    // Check if the scalar element type of the vector operand of ExtractElement
    // instruction is one of the allowed types.
    auto IsAllowedScalarTy = [&](const Type *T) {
      return T->isFloatTy() || T->isDoubleTy() ||
             (T->isHalfTy() && ST->hasFullFP16());
    };

    // Check if the extractelement user is scalar fmul.
    auto IsUserFMulScalarTy = [](const Value *EEUser) {
      // Check if the user is scalar fmul.
      const auto *BO = dyn_cast<BinaryOperator>(EEUser);
      return BO && BO->getOpcode() == BinaryOperator::FMul &&
             !BO->getType()->isVectorTy();
    };

    // Check if the extract index is from lane 0 or lane equivalent to 0 for a
    // certain scalar type and a certain vector register width.
    auto IsExtractLaneEquivalentToZero = [&](unsigned Idx, unsigned EltSz) {
      auto RegWidth =
          getRegisterBitWidth(TargetTransformInfo::RGK_FixedWidthVector)
              .getFixedValue();
      return Idx == 0 || (RegWidth != 0 && (Idx * EltSz) % RegWidth == 0);
    };

    // Check if the type constraints on input vector type and result scalar type
    // of extractelement instruction are satisfied.
    if (!isa<FixedVectorType>(Val) || !IsAllowedScalarTy(Val->getScalarType()))
      return false;

    if (Scalar) {
      DenseMap<User *, unsigned> UserToExtractIdx;
      for (auto *U : Scalar->users()) {
        if (!IsUserFMulScalarTy(U))
          return false;
        // Recording entry for the user is important. Index value is not
        // important.
        UserToExtractIdx[U];
      }
      if (UserToExtractIdx.empty())
        return false;
      for (auto &[S, U, L] : ScalarUserAndIdx) {
        for (auto *U : S->users()) {
          if (UserToExtractIdx.contains(U)) {
            auto *FMul = cast<BinaryOperator>(U);
            auto *Op0 = FMul->getOperand(0);
            auto *Op1 = FMul->getOperand(1);
            if ((Op0 == S && Op1 == S) || Op0 != S || Op1 != S) {
              UserToExtractIdx[U] = L;
              break;
            }
          }
        }
      }
      for (auto &[U, L] : UserToExtractIdx) {
        if (!IsExtractLaneEquivalentToZero(Index, Val->getScalarSizeInBits()) &&
            !IsExtractLaneEquivalentToZero(L, Val->getScalarSizeInBits()))
          return false;
      }
    } else {
      const auto *EE = cast<ExtractElementInst>(I);

      const auto *IdxOp = dyn_cast<ConstantInt>(EE->getIndexOperand());
      if (!IdxOp)
        return false;

      return !EE->users().empty() && all_of(EE->users(), [&](const User *U) {
        if (!IsUserFMulScalarTy(U))
          return false;

        // Check if the other operand of extractelement is also extractelement
        // from lane equivalent to 0.
        const auto *BO = cast<BinaryOperator>(U);
        const auto *OtherEE = dyn_cast<ExtractElementInst>(
            BO->getOperand(0) == EE ? BO->getOperand(1) : BO->getOperand(0));
        if (OtherEE) {
          const auto *IdxOp = dyn_cast<ConstantInt>(OtherEE->getIndexOperand());
          if (!IdxOp)
            return false;
          return IsExtractLaneEquivalentToZero(
              cast<ConstantInt>(OtherEE->getIndexOperand())
                  ->getValue()
                  .getZExtValue(),
              OtherEE->getType()->getScalarSizeInBits());
        }
        return true;
      });
    }
    return true;
  };

  if (Opcode == Instruction::ExtractElement && (I || Scalar) &&
      ExtractCanFuseWithFmul())
    return 0;

  // All other insert/extracts cost this much.
  return CostKind == TTI::TCK_CodeSize ? 1
                                       : ST->getVectorInsertExtractBaseCost();
}

InstructionCost AArch64TTIImpl::getVectorInstrCost(unsigned Opcode, Type *Val,
                                                   TTI::TargetCostKind CostKind,
                                                   unsigned Index,
                                                   const Value *Op0,
                                                   const Value *Op1) const {
  // Treat insert at lane 0 into a poison vector as having zero cost. This
  // ensures vector broadcasts via an insert + shuffle (and will be lowered to a
  // single dup) are treated as cheap.
  if (Opcode == Instruction::InsertElement && Index == 0 && Op0 &&
      isa<PoisonValue>(Op0))
    return 0;
  return getVectorInstrCostHelper(Opcode, Val, CostKind, Index);
}

InstructionCost AArch64TTIImpl::getVectorInstrCost(
    unsigned Opcode, Type *Val, TTI::TargetCostKind CostKind, unsigned Index,
    Value *Scalar,
    ArrayRef<std::tuple<Value *, User *, int>> ScalarUserAndIdx) const {
  return getVectorInstrCostHelper(Opcode, Val, CostKind, Index, nullptr, Scalar,
                                  ScalarUserAndIdx);
}

InstructionCost AArch64TTIImpl::getVectorInstrCost(const Instruction &I,
                                                   Type *Val,
                                                   TTI::TargetCostKind CostKind,
                                                   unsigned Index) const {
  return getVectorInstrCostHelper(I.getOpcode(), Val, CostKind, Index, &I);
<<<<<<< HEAD
=======
}

InstructionCost
AArch64TTIImpl::getIndexedVectorInstrCostFromEnd(unsigned Opcode, Type *Val,
                                                 TTI::TargetCostKind CostKind,
                                                 unsigned Index) const {
  if (isa<FixedVectorType>(Val))
    return BaseT::getIndexedVectorInstrCostFromEnd(Opcode, Val, CostKind,
                                                   Index);

  // This typically requires both while and lastb instructions in order
  // to extract the last element. If this is in a loop the while
  // instruction can at least be hoisted out, although it will consume a
  // predicate register. The cost should be more expensive than the base
  // extract cost, which is 2 for most CPUs.
  return CostKind == TTI::TCK_CodeSize
             ? 2
             : ST->getVectorInsertExtractBaseCost() + 1;
>>>>>>> 35227056
}

InstructionCost AArch64TTIImpl::getScalarizationOverhead(
    VectorType *Ty, const APInt &DemandedElts, bool Insert, bool Extract,
    TTI::TargetCostKind CostKind, bool ForPoisonSrc,
    ArrayRef<Value *> VL) const {
  if (isa<ScalableVectorType>(Ty))
    return InstructionCost::getInvalid();
  if (Ty->getElementType()->isFloatingPointTy())
    return BaseT::getScalarizationOverhead(Ty, DemandedElts, Insert, Extract,
                                           CostKind);
  unsigned VecInstCost =
      CostKind == TTI::TCK_CodeSize ? 1 : ST->getVectorInsertExtractBaseCost();
  return DemandedElts.popcount() * (Insert + Extract) * VecInstCost;
}

std::optional<InstructionCost> AArch64TTIImpl::getFP16BF16PromoteCost(
    Type *Ty, TTI::TargetCostKind CostKind, TTI::OperandValueInfo Op1Info,
    TTI::OperandValueInfo Op2Info, bool IncludeTrunc,
    std::function<InstructionCost(Type *)> InstCost) const {
  if (!Ty->getScalarType()->isHalfTy() && !Ty->getScalarType()->isBFloatTy())
    return std::nullopt;
  if (Ty->getScalarType()->isHalfTy() && ST->hasFullFP16())
    return std::nullopt;

  Type *PromotedTy = Ty->getWithNewType(Type::getFloatTy(Ty->getContext()));
  InstructionCost Cost = getCastInstrCost(Instruction::FPExt, PromotedTy, Ty,
                                          TTI::CastContextHint::None, CostKind);
  if (!Op1Info.isConstant() && !Op2Info.isConstant())
    Cost *= 2;
  Cost += InstCost(PromotedTy);
  if (IncludeTrunc)
    Cost += getCastInstrCost(Instruction::FPTrunc, Ty, PromotedTy,
                             TTI::CastContextHint::None, CostKind);
  return Cost;
}

InstructionCost AArch64TTIImpl::getArithmeticInstrCost(
    unsigned Opcode, Type *Ty, TTI::TargetCostKind CostKind,
    TTI::OperandValueInfo Op1Info, TTI::OperandValueInfo Op2Info,
    ArrayRef<const Value *> Args, const Instruction *CxtI) const {

  // The code-generator is currently not able to handle scalable vectors
  // of <vscale x 1 x eltty> yet, so return an invalid cost to avoid selecting
  // it. This change will be removed when code-generation for these types is
  // sufficiently reliable.
  if (auto *VTy = dyn_cast<ScalableVectorType>(Ty))
    if (VTy->getElementCount() == ElementCount::getScalable(1))
      return InstructionCost::getInvalid();

  // TODO: Handle more cost kinds.
  if (CostKind != TTI::TCK_RecipThroughput)
    return BaseT::getArithmeticInstrCost(Opcode, Ty, CostKind, Op1Info,
                                         Op2Info, Args, CxtI);

  // Legalize the type.
  std::pair<InstructionCost, MVT> LT = getTypeLegalizationCost(Ty);
  int ISD = TLI->InstructionOpcodeToISD(Opcode);

  // Increase the cost for half and bfloat types if not architecturally
  // supported.
  if (ISD == ISD::FADD || ISD == ISD::FSUB || ISD == ISD::FMUL ||
      ISD == ISD::FDIV || ISD == ISD::FREM)
    if (auto PromotedCost = getFP16BF16PromoteCost(
            Ty, CostKind, Op1Info, Op2Info, /*IncludeTrunc=*/true,
            [&](Type *PromotedTy) {
              return getArithmeticInstrCost(Opcode, PromotedTy, CostKind,
                                            Op1Info, Op2Info);
            }))
      return *PromotedCost;

  switch (ISD) {
  default:
    return BaseT::getArithmeticInstrCost(Opcode, Ty, CostKind, Op1Info,
                                         Op2Info);
  case ISD::SREM:
  case ISD::SDIV:
    /*
    Notes for sdiv/srem specific costs:
    1. This only considers the cases where the divisor is constant, uniform and
    (pow-of-2/non-pow-of-2). Other cases are not important since they either
    result in some form of (ldr + adrp), corresponding to constant vectors, or
    scalarization of the division operation.
    2. Constant divisors, either negative in whole or partially, don't result in
    significantly different codegen as compared to positive constant divisors.
    So, we don't consider negative divisors separately.
    3. If the codegen is significantly different with SVE, it has been indicated
    using comments at appropriate places.

    sdiv specific cases:
    -----------------------------------------------------------------------
    codegen                       | pow-of-2               | Type
    -----------------------------------------------------------------------
    add + cmp + csel + asr        | Y                      | i64
    add + cmp + csel + asr        | Y                      | i32
    -----------------------------------------------------------------------

    srem specific cases:
    -----------------------------------------------------------------------
    codegen                       | pow-of-2               | Type
    -----------------------------------------------------------------------
    negs + and + and + csneg      | Y                      | i64
    negs + and + and + csneg      | Y                      | i32
    -----------------------------------------------------------------------

    other sdiv/srem cases:
    -------------------------------------------------------------------------
    common codegen            | + srem     | + sdiv     | pow-of-2  | Type
    -------------------------------------------------------------------------
    smulh + asr + add + add   | -          | -          | N         | i64
    smull + lsr + add + add   | -          | -          | N         | i32
    usra                      | and + sub  | sshr       | Y         | <2 x i64>
    2 * (scalar code)         | -          | -          | N         | <2 x i64>
    usra                      | bic + sub  | sshr + neg | Y         | <4 x i32>
    smull2 + smull + uzp2     | mls        | -          | N         | <4 x i32>
           + sshr  + usra     |            |            |           |
    -------------------------------------------------------------------------
    */
    if (Op2Info.isConstant() && Op2Info.isUniform()) {
      InstructionCost AddCost =
          getArithmeticInstrCost(Instruction::Add, Ty, CostKind,
                                 Op1Info.getNoProps(), Op2Info.getNoProps());
      InstructionCost AsrCost =
          getArithmeticInstrCost(Instruction::AShr, Ty, CostKind,
                                 Op1Info.getNoProps(), Op2Info.getNoProps());
      InstructionCost MulCost =
          getArithmeticInstrCost(Instruction::Mul, Ty, CostKind,
                                 Op1Info.getNoProps(), Op2Info.getNoProps());
      // add/cmp/csel/csneg should have similar cost while asr/negs/and should
      // have similar cost.
      auto VT = TLI->getValueType(DL, Ty);
      if (VT.isScalarInteger() && VT.getSizeInBits() <= 64) {
        if (Op2Info.isPowerOf2() || Op2Info.isNegatedPowerOf2()) {
          // Neg can be folded into the asr instruction.
          return ISD == ISD::SDIV ? (3 * AddCost + AsrCost)
                                  : (3 * AsrCost + AddCost);
        } else {
          return MulCost + AsrCost + 2 * AddCost;
        }
      } else if (VT.isVector()) {
        InstructionCost UsraCost = 2 * AsrCost;
        if (Op2Info.isPowerOf2() || Op2Info.isNegatedPowerOf2()) {
          // Division with scalable types corresponds to native 'asrd'
          // instruction when SVE is available.
          // e.g. %1 = sdiv <vscale x 4 x i32> %a, splat (i32 8)

          // One more for the negation in SDIV
          InstructionCost Cost =
              (Op2Info.isNegatedPowerOf2() && ISD == ISD::SDIV) ? AsrCost : 0;
          if (Ty->isScalableTy() && ST->hasSVE())
            Cost += 2 * AsrCost;
          else {
            Cost +=
                UsraCost +
                (ISD == ISD::SDIV
                     ? (LT.second.getScalarType() == MVT::i64 ? 1 : 2) * AsrCost
                     : 2 * AddCost);
          }
          return Cost;
        } else if (LT.second == MVT::v2i64) {
          return VT.getVectorNumElements() *
                 getArithmeticInstrCost(Opcode, Ty->getScalarType(), CostKind,
                                        Op1Info.getNoProps(),
                                        Op2Info.getNoProps());
        } else {
          // When SVE is available, we get:
          // smulh + lsr + add/sub + asr + add/sub.
          if (Ty->isScalableTy() && ST->hasSVE())
            return MulCost /*smulh cost*/ + 2 * AddCost + 2 * AsrCost;
          return 2 * MulCost + AddCost /*uzp2 cost*/ + AsrCost + UsraCost;
        }
      }
    }
    if (Op2Info.isConstant() && !Op2Info.isUniform() &&
        LT.second.isFixedLengthVector()) {
      // FIXME: When the constant vector is non-uniform, this may result in
      // loading the vector from constant pool or in some cases, may also result
      // in scalarization. For now, we are approximating this with the
      // scalarization cost.
      auto ExtractCost = 2 * getVectorInstrCost(Instruction::ExtractElement, Ty,
                                                CostKind, -1, nullptr, nullptr);
      auto InsertCost = getVectorInstrCost(Instruction::InsertElement, Ty,
                                           CostKind, -1, nullptr, nullptr);
      unsigned NElts = cast<FixedVectorType>(Ty)->getNumElements();
      return ExtractCost + InsertCost +
             NElts * getArithmeticInstrCost(Opcode, Ty->getScalarType(),
                                            CostKind, Op1Info.getNoProps(),
                                            Op2Info.getNoProps());
    }
    [[fallthrough]];
  case ISD::UDIV:
  case ISD::UREM: {
    auto VT = TLI->getValueType(DL, Ty);
    if (Op2Info.isConstant()) {
      // If the operand is a power of 2 we can use the shift or and cost.
      if (ISD == ISD::UDIV && Op2Info.isPowerOf2())
        return getArithmeticInstrCost(Instruction::LShr, Ty, CostKind,
                                      Op1Info.getNoProps(),
                                      Op2Info.getNoProps());
      if (ISD == ISD::UREM && Op2Info.isPowerOf2())
        return getArithmeticInstrCost(Instruction::And, Ty, CostKind,
                                      Op1Info.getNoProps(),
                                      Op2Info.getNoProps());

      if (ISD == ISD::UDIV || ISD == ISD::UREM) {
        // Divides by a constant are expanded to MULHU + SUB + SRL + ADD + SRL.
        // The MULHU will be expanded to UMULL for the types not listed below,
        // and will become a pair of UMULL+MULL2 for 128bit vectors.
        bool HasMULH = VT == MVT::i64 || LT.second == MVT::nxv2i64 ||
                       LT.second == MVT::nxv4i32 || LT.second == MVT::nxv8i16 ||
                       LT.second == MVT::nxv16i8;
        bool Is128bit = LT.second.is128BitVector();

        InstructionCost MulCost =
            getArithmeticInstrCost(Instruction::Mul, Ty, CostKind,
                                   Op1Info.getNoProps(), Op2Info.getNoProps());
        InstructionCost AddCost =
            getArithmeticInstrCost(Instruction::Add, Ty, CostKind,
                                   Op1Info.getNoProps(), Op2Info.getNoProps());
        InstructionCost ShrCost =
            getArithmeticInstrCost(Instruction::AShr, Ty, CostKind,
                                   Op1Info.getNoProps(), Op2Info.getNoProps());
        InstructionCost DivCost = MulCost * (Is128bit ? 2 : 1) + // UMULL/UMULH
                                  (HasMULH ? 0 : ShrCost) +      // UMULL shift
                                  AddCost * 2 + ShrCost;
        return DivCost + (ISD == ISD::UREM ? MulCost + AddCost : 0);
      }
    }

    // div i128's are lowered as libcalls.  Pass nullptr as (u)divti3 calls are
    // emitted by the backend even when those functions are not declared in the
    // module.
    if (!VT.isVector() && VT.getSizeInBits() > 64)
      return getCallInstrCost(/*Function*/ nullptr, Ty, {Ty, Ty}, CostKind);

    InstructionCost Cost = BaseT::getArithmeticInstrCost(
        Opcode, Ty, CostKind, Op1Info, Op2Info);
    if (Ty->isVectorTy() && (ISD == ISD::SDIV || ISD == ISD::UDIV)) {
      if (TLI->isOperationLegalOrCustom(ISD, LT.second) && ST->hasSVE()) {
        // SDIV/UDIV operations are lowered using SVE, then we can have less
        // costs.
        if (VT.isSimple() && isa<FixedVectorType>(Ty) &&
            Ty->getPrimitiveSizeInBits().getFixedValue() < 128) {
          static const CostTblEntry DivTbl[]{
              {ISD::SDIV, MVT::v2i8, 5},  {ISD::SDIV, MVT::v4i8, 8},
              {ISD::SDIV, MVT::v8i8, 8},  {ISD::SDIV, MVT::v2i16, 5},
              {ISD::SDIV, MVT::v4i16, 5}, {ISD::SDIV, MVT::v2i32, 1},
              {ISD::UDIV, MVT::v2i8, 5},  {ISD::UDIV, MVT::v4i8, 8},
              {ISD::UDIV, MVT::v8i8, 8},  {ISD::UDIV, MVT::v2i16, 5},
              {ISD::UDIV, MVT::v4i16, 5}, {ISD::UDIV, MVT::v2i32, 1}};

          const auto *Entry = CostTableLookup(DivTbl, ISD, VT.getSimpleVT());
          if (nullptr != Entry)
            return Entry->Cost;
        }
        // For 8/16-bit elements, the cost is higher because the type
        // requires promotion and possibly splitting:
        if (LT.second.getScalarType() == MVT::i8)
          Cost *= 8;
        else if (LT.second.getScalarType() == MVT::i16)
          Cost *= 4;
        return Cost;
      } else {
        // If one of the operands is a uniform constant then the cost for each
        // element is Cost for insertion, extraction and division.
        // Insertion cost = 2, Extraction Cost = 2, Division = cost for the
        // operation with scalar type
        if ((Op1Info.isConstant() && Op1Info.isUniform()) ||
            (Op2Info.isConstant() && Op2Info.isUniform())) {
          if (auto *VTy = dyn_cast<FixedVectorType>(Ty)) {
            InstructionCost DivCost = BaseT::getArithmeticInstrCost(
                Opcode, Ty->getScalarType(), CostKind, Op1Info, Op2Info);
            return (4 + DivCost) * VTy->getNumElements();
          }
        }
        // On AArch64, without SVE, vector divisions are expanded
        // into scalar divisions of each pair of elements.
        Cost += getVectorInstrCost(Instruction::ExtractElement, Ty, CostKind,
                                   -1, nullptr, nullptr);
        Cost += getVectorInstrCost(Instruction::InsertElement, Ty, CostKind, -1,
                                   nullptr, nullptr);
      }

      // TODO: if one of the arguments is scalar, then it's not necessary to
      // double the cost of handling the vector elements.
      Cost += Cost;
    }
    return Cost;
  }
  case ISD::MUL:
    // When SVE is available, then we can lower the v2i64 operation using
    // the SVE mul instruction, which has a lower cost.
    if (LT.second == MVT::v2i64 && ST->hasSVE())
      return LT.first;

    // When SVE is not available, there is no MUL.2d instruction,
    // which means mul <2 x i64> is expensive as elements are extracted
    // from the vectors and the muls scalarized.
    // As getScalarizationOverhead is a bit too pessimistic, we
    // estimate the cost for a i64 vector directly here, which is:
    // - four 2-cost i64 extracts,
    // - two 2-cost i64 inserts, and
    // - two 1-cost muls.
    // So, for a v2i64 with LT.First = 1 the cost is 14, and for a v4i64 with
    // LT.first = 2 the cost is 28. If both operands are extensions it will not
    // need to scalarize so the cost can be cheaper (smull or umull).
    // so the cost can be cheaper (smull or umull).
    if (LT.second != MVT::v2i64 || isWideningInstruction(Ty, Opcode, Args))
      return LT.first;
    return cast<VectorType>(Ty)->getElementCount().getKnownMinValue() *
           (getArithmeticInstrCost(Opcode, Ty->getScalarType(), CostKind) +
            getVectorInstrCost(Instruction::ExtractElement, Ty, CostKind, -1,
                               nullptr, nullptr) *
                2 +
            getVectorInstrCost(Instruction::InsertElement, Ty, CostKind, -1,
                               nullptr, nullptr));
  case ISD::ADD:
  case ISD::XOR:
  case ISD::OR:
  case ISD::AND:
  case ISD::SRL:
  case ISD::SRA:
  case ISD::SHL:
    // These nodes are marked as 'custom' for combining purposes only.
    // We know that they are legal. See LowerAdd in ISelLowering.
    return LT.first;

  case ISD::FNEG:
    // Scalar fmul(fneg) or fneg(fmul) can be converted to fnmul
    if ((Ty->isFloatTy() || Ty->isDoubleTy() ||
         (Ty->isHalfTy() && ST->hasFullFP16())) &&
        CxtI &&
        ((CxtI->hasOneUse() &&
          match(*CxtI->user_begin(), m_FMul(m_Value(), m_Value()))) ||
         match(CxtI->getOperand(0), m_FMul(m_Value(), m_Value()))))
      return 0;
    [[fallthrough]];
  case ISD::FADD:
  case ISD::FSUB:
    if (!Ty->getScalarType()->isFP128Ty())
      return LT.first;
    [[fallthrough]];
  case ISD::FMUL:
  case ISD::FDIV:
    // These nodes are marked as 'custom' just to lower them to SVE.
    // We know said lowering will incur no additional cost.
    if (!Ty->getScalarType()->isFP128Ty())
      return 2 * LT.first;

    return BaseT::getArithmeticInstrCost(Opcode, Ty, CostKind, Op1Info,
                                         Op2Info);
  case ISD::FREM:
    // Pass nullptr as fmod/fmodf calls are emitted by the backend even when
    // those functions are not declared in the module.
    if (!Ty->isVectorTy())
      return getCallInstrCost(/*Function*/ nullptr, Ty, {Ty, Ty}, CostKind);
    return BaseT::getArithmeticInstrCost(Opcode, Ty, CostKind, Op1Info,
                                         Op2Info);
  }
}

InstructionCost
AArch64TTIImpl::getAddressComputationCost(Type *PtrTy, ScalarEvolution *SE,
                                          const SCEV *Ptr,
                                          TTI::TargetCostKind CostKind) const {
  // Address computations in vectorized code with non-consecutive addresses will
  // likely result in more instructions compared to scalar code where the
  // computation can more often be merged into the index mode. The resulting
  // extra micro-ops can significantly decrease throughput.
  unsigned NumVectorInstToHideOverhead = NeonNonConstStrideOverhead;
  int MaxMergeDistance = 64;

  if (PtrTy->isVectorTy() && SE &&
      !BaseT::isConstantStridedAccessLessThan(SE, Ptr, MaxMergeDistance + 1))
    return NumVectorInstToHideOverhead;

  // In many cases the address computation is not merged into the instruction
  // addressing mode.
  return 1;
}

/// Check whether Opcode1 has less throughput according to the scheduling
/// model than Opcode2.
bool AArch64TTIImpl::hasKnownLowerThroughputFromSchedulingModel(
    unsigned Opcode1, unsigned Opcode2) const {
  const MCSchedModel &Sched = ST->getSchedModel();
  const TargetInstrInfo *TII = ST->getInstrInfo();
  if (!Sched.hasInstrSchedModel())
    return false;

  const MCSchedClassDesc *SCD1 =
      Sched.getSchedClassDesc(TII->get(Opcode1).getSchedClass());
  const MCSchedClassDesc *SCD2 =
      Sched.getSchedClassDesc(TII->get(Opcode2).getSchedClass());
  // We cannot handle variant scheduling classes without an MI. If we need to
  // support them for any of the instructions we query the information of we
  // might need to add a way to resolve them without a MI or not use the
  // scheduling info.
  assert(!SCD1->isVariant() && !SCD2->isVariant() &&
         "Cannot handle variant scheduling classes without an MI");
  if (!SCD1->isValid() || !SCD2->isValid())
    return false;

  return MCSchedModel::getReciprocalThroughput(*ST, *SCD1) >
         MCSchedModel::getReciprocalThroughput(*ST, *SCD2);
}

InstructionCost AArch64TTIImpl::getCmpSelInstrCost(
    unsigned Opcode, Type *ValTy, Type *CondTy, CmpInst::Predicate VecPred,
    TTI::TargetCostKind CostKind, TTI::OperandValueInfo Op1Info,
    TTI::OperandValueInfo Op2Info, const Instruction *I) const {
  // We don't lower some vector selects well that are wider than the register
  // width. TODO: Improve this with different cost kinds.
  if (isa<FixedVectorType>(ValTy) && Opcode == Instruction::Select) {
    // We would need this many instructions to hide the scalarization happening.
    const int AmortizationCost = 20;

    // If VecPred is not set, check if we can get a predicate from the context
    // instruction, if its type matches the requested ValTy.
    if (VecPred == CmpInst::BAD_ICMP_PREDICATE && I && I->getType() == ValTy) {
      CmpPredicate CurrentPred;
      if (match(I, m_Select(m_Cmp(CurrentPred, m_Value(), m_Value()), m_Value(),
                            m_Value())))
        VecPred = CurrentPred;
    }
    // Check if we have a compare/select chain that can be lowered using
    // a (F)CMxx & BFI pair.
    if (CmpInst::isIntPredicate(VecPred) || VecPred == CmpInst::FCMP_OLE ||
        VecPred == CmpInst::FCMP_OLT || VecPred == CmpInst::FCMP_OGT ||
        VecPred == CmpInst::FCMP_OGE || VecPred == CmpInst::FCMP_OEQ ||
        VecPred == CmpInst::FCMP_UNE) {
      static const auto ValidMinMaxTys = {
          MVT::v8i8,  MVT::v16i8, MVT::v4i16, MVT::v8i16, MVT::v2i32,
          MVT::v4i32, MVT::v2i64, MVT::v2f32, MVT::v4f32, MVT::v2f64};
      static const auto ValidFP16MinMaxTys = {MVT::v4f16, MVT::v8f16};

      auto LT = getTypeLegalizationCost(ValTy);
      if (any_of(ValidMinMaxTys, [&LT](MVT M) { return M == LT.second; }) ||
          (ST->hasFullFP16() &&
           any_of(ValidFP16MinMaxTys, [&LT](MVT M) { return M == LT.second; })))
        return LT.first;
    }

    static const TypeConversionCostTblEntry VectorSelectTbl[] = {
        {Instruction::Select, MVT::v2i1, MVT::v2f32, 2},
        {Instruction::Select, MVT::v2i1, MVT::v2f64, 2},
        {Instruction::Select, MVT::v4i1, MVT::v4f32, 2},
        {Instruction::Select, MVT::v4i1, MVT::v4f16, 2},
        {Instruction::Select, MVT::v8i1, MVT::v8f16, 2},
        {Instruction::Select, MVT::v16i1, MVT::v16i16, 16},
        {Instruction::Select, MVT::v8i1, MVT::v8i32, 8},
        {Instruction::Select, MVT::v16i1, MVT::v16i32, 16},
        {Instruction::Select, MVT::v4i1, MVT::v4i64, 4 * AmortizationCost},
        {Instruction::Select, MVT::v8i1, MVT::v8i64, 8 * AmortizationCost},
        {Instruction::Select, MVT::v16i1, MVT::v16i64, 16 * AmortizationCost}};

    EVT SelCondTy = TLI->getValueType(DL, CondTy);
    EVT SelValTy = TLI->getValueType(DL, ValTy);
    if (SelCondTy.isSimple() && SelValTy.isSimple()) {
      if (const auto *Entry = ConvertCostTableLookup(VectorSelectTbl, Opcode,
                                                     SelCondTy.getSimpleVT(),
                                                     SelValTy.getSimpleVT()))
        return Entry->Cost;
    }
  }

  if (Opcode == Instruction::FCmp) {
    if (auto PromotedCost = getFP16BF16PromoteCost(
            ValTy, CostKind, Op1Info, Op2Info, /*IncludeTrunc=*/false,
            [&](Type *PromotedTy) {
              InstructionCost Cost =
                  getCmpSelInstrCost(Opcode, PromotedTy, CondTy, VecPred,
                                     CostKind, Op1Info, Op2Info);
              if (isa<VectorType>(PromotedTy))
                Cost += getCastInstrCost(
                    Instruction::Trunc,
                    VectorType::getInteger(cast<VectorType>(ValTy)),
                    VectorType::getInteger(cast<VectorType>(PromotedTy)),
                    TTI::CastContextHint::None, CostKind);
              return Cost;
            }))
      return *PromotedCost;

    auto LT = getTypeLegalizationCost(ValTy);
    // Model unknown fp compares as a libcall.
    if (LT.second.getScalarType() != MVT::f64 &&
        LT.second.getScalarType() != MVT::f32 &&
        LT.second.getScalarType() != MVT::f16)
      return LT.first * getCallInstrCost(/*Function*/ nullptr, ValTy,
                                         {ValTy, ValTy}, CostKind);

    // Some comparison operators require expanding to multiple compares + or.
    unsigned Factor = 1;
    if (!CondTy->isVectorTy() &&
        (VecPred == FCmpInst::FCMP_ONE || VecPred == FCmpInst::FCMP_UEQ))
      Factor = 2; // fcmp with 2 selects
    else if (isa<FixedVectorType>(ValTy) &&
             (VecPred == FCmpInst::FCMP_ONE || VecPred == FCmpInst::FCMP_UEQ ||
              VecPred == FCmpInst::FCMP_ORD || VecPred == FCmpInst::FCMP_UNO))
      Factor = 3; // fcmxx+fcmyy+or
    else if (isa<ScalableVectorType>(ValTy) &&
             (VecPred == FCmpInst::FCMP_ONE || VecPred == FCmpInst::FCMP_UEQ))
      Factor = 3; // fcmxx+fcmyy+or

<<<<<<< HEAD
=======
    if (isa<ScalableVectorType>(ValTy) &&
        CostKind == TTI::TCK_RecipThroughput &&
        hasKnownLowerThroughputFromSchedulingModel(AArch64::FCMEQ_PPzZZ_S,
                                                   AArch64::FCMEQv4f32))
      Factor *= 2;

>>>>>>> 35227056
    return Factor * (CostKind == TTI::TCK_Latency ? 2 : LT.first);
  }

  // Treat the icmp in icmp(and, 0) or icmp(and, -1/1) when it can be folded to
  // icmp(and, 0) as free, as we can make use of ands, but only if the
  // comparison is not unsigned. FIXME: Enable for non-throughput cost kinds
  // providing it will not cause performance regressions.
  if (CostKind == TTI::TCK_RecipThroughput && ValTy->isIntegerTy() &&
      Opcode == Instruction::ICmp && I && !CmpInst::isUnsigned(VecPred) &&
      TLI->isTypeLegal(TLI->getValueType(DL, ValTy)) &&
      match(I->getOperand(0), m_And(m_Value(), m_Value()))) {
    if (match(I->getOperand(1), m_Zero()))
      return 0;

    // x >= 1 / x < 1 -> x > 0 / x <= 0
    if (match(I->getOperand(1), m_One()) &&
        (VecPred == CmpInst::ICMP_SLT || VecPred == CmpInst::ICMP_SGE))
      return 0;

    // x <= -1 / x > -1 -> x > 0 / x <= 0
    if (match(I->getOperand(1), m_AllOnes()) &&
        (VecPred == CmpInst::ICMP_SLE || VecPred == CmpInst::ICMP_SGT))
      return 0;
  }

  // The base case handles scalable vectors fine for now, since it treats the
  // cost as 1 * legalization cost.
  return BaseT::getCmpSelInstrCost(Opcode, ValTy, CondTy, VecPred, CostKind,
                                   Op1Info, Op2Info, I);
}

AArch64TTIImpl::TTI::MemCmpExpansionOptions
AArch64TTIImpl::enableMemCmpExpansion(bool OptSize, bool IsZeroCmp) const {
  TTI::MemCmpExpansionOptions Options;
  if (ST->requiresStrictAlign()) {
    // TODO: Add cost modeling for strict align. Misaligned loads expand to
    // a bunch of instructions when strict align is enabled.
    return Options;
  }
  Options.AllowOverlappingLoads = true;
  Options.MaxNumLoads = TLI->getMaxExpandSizeMemcmp(OptSize);
  Options.NumLoadsPerBlock = Options.MaxNumLoads;
  // TODO: Though vector loads usually perform well on AArch64, in some targets
  // they may wake up the FP unit, which raises the power consumption.  Perhaps
  // they could be used with no holds barred (-O3).
  Options.LoadSizes = {8, 4, 2, 1};
  Options.AllowedTailExpansions = {3, 5, 6};
  return Options;
}

bool AArch64TTIImpl::prefersVectorizedAddressing() const {
  return ST->hasSVE();
}

InstructionCost
AArch64TTIImpl::getMaskedMemoryOpCost(unsigned Opcode, Type *Src,
                                      Align Alignment, unsigned AddressSpace,
                                      TTI::TargetCostKind CostKind) const {
  if (useNeonVector(Src))
    return BaseT::getMaskedMemoryOpCost(Opcode, Src, Alignment, AddressSpace,
                                        CostKind);
  auto LT = getTypeLegalizationCost(Src);
  if (!LT.first.isValid())
    return InstructionCost::getInvalid();

  // Return an invalid cost for element types that we are unable to lower.
  auto *VT = cast<VectorType>(Src);
  if (VT->getElementType()->isIntegerTy(1))
    return InstructionCost::getInvalid();

  // The code-generator is currently not able to handle scalable vectors
  // of <vscale x 1 x eltty> yet, so return an invalid cost to avoid selecting
  // it. This change will be removed when code-generation for these types is
  // sufficiently reliable.
  if (VT->getElementCount() == ElementCount::getScalable(1))
    return InstructionCost::getInvalid();

  return LT.first;
}

// This function returns gather/scatter overhead either from
// user-provided value or specialized values per-target from \p ST.
static unsigned getSVEGatherScatterOverhead(unsigned Opcode,
                                            const AArch64Subtarget *ST) {
  assert((Opcode == Instruction::Load || Opcode == Instruction::Store) &&
         "Should be called on only load or stores.");
  switch (Opcode) {
  case Instruction::Load:
    if (SVEGatherOverhead.getNumOccurrences() > 0)
      return SVEGatherOverhead;
    return ST->getGatherOverhead();
    break;
  case Instruction::Store:
    if (SVEScatterOverhead.getNumOccurrences() > 0)
      return SVEScatterOverhead;
    return ST->getScatterOverhead();
    break;
  default:
    llvm_unreachable("Shouldn't have reached here");
  }
}

InstructionCost AArch64TTIImpl::getGatherScatterOpCost(
    unsigned Opcode, Type *DataTy, const Value *Ptr, bool VariableMask,
    Align Alignment, TTI::TargetCostKind CostKind, const Instruction *I) const {
  if (useNeonVector(DataTy) || !isLegalMaskedGatherScatter(DataTy))
    return BaseT::getGatherScatterOpCost(Opcode, DataTy, Ptr, VariableMask,
                                         Alignment, CostKind, I);
  auto *VT = cast<VectorType>(DataTy);
  auto LT = getTypeLegalizationCost(DataTy);
  if (!LT.first.isValid())
    return InstructionCost::getInvalid();

  // Return an invalid cost for element types that we are unable to lower.
  if (!LT.second.isVector() ||
      !isElementTypeLegalForScalableVector(VT->getElementType()) ||
      VT->getElementType()->isIntegerTy(1))
    return InstructionCost::getInvalid();

  // The code-generator is currently not able to handle scalable vectors
  // of <vscale x 1 x eltty> yet, so return an invalid cost to avoid selecting
  // it. This change will be removed when code-generation for these types is
  // sufficiently reliable.
  if (VT->getElementCount() == ElementCount::getScalable(1))
    return InstructionCost::getInvalid();

  ElementCount LegalVF = LT.second.getVectorElementCount();
  InstructionCost MemOpCost =
      getMemoryOpCost(Opcode, VT->getElementType(), Alignment, 0, CostKind,
                      {TTI::OK_AnyValue, TTI::OP_None}, I);
  // Add on an overhead cost for using gathers/scatters.
  MemOpCost *= getSVEGatherScatterOverhead(Opcode, ST);
  return LT.first * MemOpCost * getMaxNumElements(LegalVF);
}

bool AArch64TTIImpl::useNeonVector(const Type *Ty) const {
  return isa<FixedVectorType>(Ty) && !ST->useSVEForFixedLengthVectors();
}

InstructionCost AArch64TTIImpl::getMemoryOpCost(unsigned Opcode, Type *Ty,
                                                Align Alignment,
                                                unsigned AddressSpace,
                                                TTI::TargetCostKind CostKind,
                                                TTI::OperandValueInfo OpInfo,
                                                const Instruction *I) const {
  EVT VT = TLI->getValueType(DL, Ty, true);
  // Type legalization can't handle structs
  if (VT == MVT::Other)
    return BaseT::getMemoryOpCost(Opcode, Ty, Alignment, AddressSpace,
                                  CostKind);

  auto LT = getTypeLegalizationCost(Ty);
  if (!LT.first.isValid())
    return InstructionCost::getInvalid();

  // The code-generator is currently not able to handle scalable vectors
  // of <vscale x 1 x eltty> yet, so return an invalid cost to avoid selecting
  // it. This change will be removed when code-generation for these types is
  // sufficiently reliable.
  // We also only support full register predicate loads and stores.
  if (auto *VTy = dyn_cast<ScalableVectorType>(Ty))
    if (VTy->getElementCount() == ElementCount::getScalable(1) ||
        (VTy->getElementType()->isIntegerTy(1) &&
         !VTy->getElementCount().isKnownMultipleOf(
             ElementCount::getScalable(16))))
      return InstructionCost::getInvalid();

  // TODO: consider latency as well for TCK_SizeAndLatency.
  if (CostKind == TTI::TCK_CodeSize || CostKind == TTI::TCK_SizeAndLatency)
    return LT.first;

  if (CostKind != TTI::TCK_RecipThroughput)
    return 1;

  if (ST->isMisaligned128StoreSlow() && Opcode == Instruction::Store &&
      LT.second.is128BitVector() && Alignment < Align(16)) {
    // Unaligned stores are extremely inefficient. We don't split all
    // unaligned 128-bit stores because the negative impact that has shown in
    // practice on inlined block copy code.
    // We make such stores expensive so that we will only vectorize if there
    // are 6 other instructions getting vectorized.
    const int AmortizationCost = 6;

    return LT.first * 2 * AmortizationCost;
  }

  // Opaque ptr or ptr vector types are i64s and can be lowered to STP/LDPs.
  if (Ty->isPtrOrPtrVectorTy())
    return LT.first;

  if (useNeonVector(Ty)) {
    // Check truncating stores and extending loads.
    if (Ty->getScalarSizeInBits() != LT.second.getScalarSizeInBits()) {
      // v4i8 types are lowered to scalar a load/store and sshll/xtn.
      if (VT == MVT::v4i8)
        return 2;
      // Otherwise we need to scalarize.
      return cast<FixedVectorType>(Ty)->getNumElements() * 2;
    }
    EVT EltVT = VT.getVectorElementType();
    unsigned EltSize = EltVT.getScalarSizeInBits();
    if (!isPowerOf2_32(EltSize) || EltSize < 8 || EltSize > 64 ||
        VT.getVectorNumElements() >= (128 / EltSize) || Alignment != Align(1))
      return LT.first;
    // FIXME: v3i8 lowering currently is very inefficient, due to automatic
    // widening to v4i8, which produces suboptimal results.
    if (VT.getVectorNumElements() == 3 && EltVT == MVT::i8)
      return LT.first;

    // Check non-power-of-2 loads/stores for legal vector element types with
    // NEON. Non-power-of-2 memory ops will get broken down to a set of
    // operations on smaller power-of-2 ops, including ld1/st1.
    LLVMContext &C = Ty->getContext();
    InstructionCost Cost(0);
    SmallVector<EVT> TypeWorklist;
    TypeWorklist.push_back(VT);
    while (!TypeWorklist.empty()) {
      EVT CurrVT = TypeWorklist.pop_back_val();
      unsigned CurrNumElements = CurrVT.getVectorNumElements();
      if (isPowerOf2_32(CurrNumElements)) {
        Cost += 1;
        continue;
      }

      unsigned PrevPow2 = NextPowerOf2(CurrNumElements) / 2;
      TypeWorklist.push_back(EVT::getVectorVT(C, EltVT, PrevPow2));
      TypeWorklist.push_back(
          EVT::getVectorVT(C, EltVT, CurrNumElements - PrevPow2));
    }
    return Cost;
  }

  return LT.first;
}

InstructionCost AArch64TTIImpl::getInterleavedMemoryOpCost(
    unsigned Opcode, Type *VecTy, unsigned Factor, ArrayRef<unsigned> Indices,
    Align Alignment, unsigned AddressSpace, TTI::TargetCostKind CostKind,
    bool UseMaskForCond, bool UseMaskForGaps) const {
  assert(Factor >= 2 && "Invalid interleave factor");
  auto *VecVTy = cast<VectorType>(VecTy);

  if (VecTy->isScalableTy() && !ST->hasSVE())
    return InstructionCost::getInvalid();

  // Scalable VFs will emit vector.[de]interleave intrinsics, and currently we
  // only have lowering for power-of-2 factors.
  // TODO: Add lowering for vector.[de]interleave3 intrinsics and support in
  // InterleavedAccessPass for ld3/st3
  if (VecTy->isScalableTy() && !isPowerOf2_32(Factor))
    return InstructionCost::getInvalid();

  // Vectorization for masked interleaved accesses is only enabled for scalable
  // VF.
  if (!VecTy->isScalableTy() && (UseMaskForCond || UseMaskForGaps))
    return InstructionCost::getInvalid();

  if (!UseMaskForGaps && Factor <= TLI->getMaxSupportedInterleaveFactor()) {
    unsigned MinElts = VecVTy->getElementCount().getKnownMinValue();
    auto *SubVecTy =
        VectorType::get(VecVTy->getElementType(),
                        VecVTy->getElementCount().divideCoefficientBy(Factor));

    // ldN/stN only support legal vector types of size 64 or 128 in bits.
    // Accesses having vector types that are a multiple of 128 bits can be
    // matched to more than one ldN/stN instruction.
    bool UseScalable;
    if (MinElts % Factor == 0 &&
        TLI->isLegalInterleavedAccessType(SubVecTy, DL, UseScalable))
      return Factor * TLI->getNumInterleavedAccesses(SubVecTy, DL, UseScalable);
  }

  return BaseT::getInterleavedMemoryOpCost(Opcode, VecTy, Factor, Indices,
                                           Alignment, AddressSpace, CostKind,
                                           UseMaskForCond, UseMaskForGaps);
}

InstructionCost
AArch64TTIImpl::getCostOfKeepingLiveOverCall(ArrayRef<Type *> Tys) const {
  InstructionCost Cost = 0;
  TTI::TargetCostKind CostKind = TTI::TCK_RecipThroughput;
  for (auto *I : Tys) {
    if (!I->isVectorTy())
      continue;
    if (I->getScalarSizeInBits() * cast<FixedVectorType>(I)->getNumElements() ==
        128)
      Cost += getMemoryOpCost(Instruction::Store, I, Align(128), 0, CostKind) +
              getMemoryOpCost(Instruction::Load, I, Align(128), 0, CostKind);
  }
  return Cost;
}

unsigned AArch64TTIImpl::getMaxInterleaveFactor(ElementCount VF) const {
  return ST->getMaxInterleaveFactor();
}

// For Falkor, we want to avoid having too many strided loads in a loop since
// that can exhaust the HW prefetcher resources.  We adjust the unroller
// MaxCount preference below to attempt to ensure unrolling doesn't create too
// many strided loads.
static void
getFalkorUnrollingPreferences(Loop *L, ScalarEvolution &SE,
                              TargetTransformInfo::UnrollingPreferences &UP) {
  enum { MaxStridedLoads = 7 };
  auto countStridedLoads = [](Loop *L, ScalarEvolution &SE) {
    int StridedLoads = 0;
    // FIXME? We could make this more precise by looking at the CFG and
    // e.g. not counting loads in each side of an if-then-else diamond.
    for (const auto BB : L->blocks()) {
      for (auto &I : *BB) {
        LoadInst *LMemI = dyn_cast<LoadInst>(&I);
        if (!LMemI)
          continue;

        Value *PtrValue = LMemI->getPointerOperand();
        if (L->isLoopInvariant(PtrValue))
          continue;

        const SCEV *LSCEV = SE.getSCEV(PtrValue);
        const SCEVAddRecExpr *LSCEVAddRec = dyn_cast<SCEVAddRecExpr>(LSCEV);
        if (!LSCEVAddRec || !LSCEVAddRec->isAffine())
          continue;

        // FIXME? We could take pairing of unrolled load copies into account
        // by looking at the AddRec, but we would probably have to limit this
        // to loops with no stores or other memory optimization barriers.
        ++StridedLoads;
        // We've seen enough strided loads that seeing more won't make a
        // difference.
        if (StridedLoads > MaxStridedLoads / 2)
          return StridedLoads;
      }
    }
    return StridedLoads;
  };

  int StridedLoads = countStridedLoads(L, SE);
  LLVM_DEBUG(dbgs() << "falkor-hwpf: detected " << StridedLoads
                    << " strided loads\n");
  // Pick the largest power of 2 unroll count that won't result in too many
  // strided loads.
  if (StridedLoads) {
    UP.MaxCount = 1 << Log2_32(MaxStridedLoads / StridedLoads);
    LLVM_DEBUG(dbgs() << "falkor-hwpf: setting unroll MaxCount to "
                      << UP.MaxCount << '\n');
  }
}

// This function returns true if the loop:
//  1. Has a valid cost, and
//  2. Has a cost within the supplied budget.
// Otherwise it returns false.
static bool isLoopSizeWithinBudget(Loop *L, const AArch64TTIImpl &TTI,
                                   InstructionCost Budget,
                                   unsigned *FinalSize) {
  // Estimate the size of the loop.
  InstructionCost LoopCost = 0;

  for (auto *BB : L->getBlocks()) {
    for (auto &I : *BB) {
      SmallVector<const Value *, 4> Operands(I.operand_values());
      InstructionCost Cost =
          TTI.getInstructionCost(&I, Operands, TTI::TCK_CodeSize);
      // This can happen with intrinsics that don't currently have a cost model
      // or for some operations that require SVE.
      if (!Cost.isValid())
        return false;

      LoopCost += Cost;
      if (LoopCost > Budget)
        return false;
    }
  }

  if (FinalSize)
    *FinalSize = LoopCost.getValue();
  return true;
}

static bool shouldUnrollMultiExitLoop(Loop *L, ScalarEvolution &SE,
                                      const AArch64TTIImpl &TTI) {
  // Only consider loops with unknown trip counts for which we can determine
  // a symbolic expression. Multi-exit loops with small known trip counts will
  // likely be unrolled anyway.
  const SCEV *BTC = SE.getSymbolicMaxBackedgeTakenCount(L);
  if (isa<SCEVConstant>(BTC) || isa<SCEVCouldNotCompute>(BTC))
    return false;

  // It might not be worth unrolling loops with low max trip counts. Restrict
  // this to max trip counts > 32 for now.
  unsigned MaxTC = SE.getSmallConstantMaxTripCount(L);
  if (MaxTC > 0 && MaxTC <= 32)
    return false;

  // Make sure the loop size is <= 5.
  if (!isLoopSizeWithinBudget(L, TTI, 5, nullptr))
    return false;

  // Small search loops with multiple exits can be highly beneficial to unroll.
  // We only care about loops with exactly two exiting blocks, although each
  // block could jump to the same exit block.
  ArrayRef<BasicBlock *> Blocks = L->getBlocks();
  if (Blocks.size() != 2)
    return false;

  if (any_of(Blocks, [](BasicBlock *BB) {
        return !isa<BranchInst>(BB->getTerminator());
      }))
    return false;

  return true;
}

/// For Apple CPUs, we want to runtime-unroll loops to make better use if the
/// OOO engine's wide instruction window and various predictors.
static void
getAppleRuntimeUnrollPreferences(Loop *L, ScalarEvolution &SE,
                                 TargetTransformInfo::UnrollingPreferences &UP,
                                 const AArch64TTIImpl &TTI) {
  // Limit loops with structure that is highly likely to benefit from runtime
  // unrolling; that is we exclude outer loops and loops with many blocks (i.e.
  // likely with complex control flow). Note that the heuristics here may be
  // overly conservative and we err on the side of avoiding runtime unrolling
  // rather than unroll excessively. They are all subject to further refinement.
  if (!L->isInnermost() || L->getNumBlocks() > 8)
    return;

  // Loops with multiple exits are handled by common code.
  if (!L->getExitBlock())
    return;

  // Check if the loop contains any reductions that could be parallelized when
  // unrolling. If so, enable partial unrolling, if the trip count is know to be
  // a multiple of 2.
  bool HasParellelizableReductions =
      L->getNumBlocks() == 1 &&
      any_of(L->getHeader()->phis(),
             [&SE, L](PHINode &Phi) {
               return canParallelizeReductionWhenUnrolling(Phi, L, &SE);
             }) &&
      isLoopSizeWithinBudget(L, TTI, 12, nullptr);
  if (HasParellelizableReductions &&
      SE.getSmallConstantTripMultiple(L, L->getExitingBlock()) % 2 == 0) {
    UP.Partial = true;
    UP.MaxCount = 4;
    UP.AddAdditionalAccumulators = true;
  }

  const SCEV *BTC = SE.getSymbolicMaxBackedgeTakenCount(L);
  if (isa<SCEVConstant>(BTC) || isa<SCEVCouldNotCompute>(BTC) ||
      (SE.getSmallConstantMaxTripCount(L) > 0 &&
       SE.getSmallConstantMaxTripCount(L) <= 32))
    return;

  if (findStringMetadataForLoop(L, "llvm.loop.isvectorized"))
    return;

  if (SE.getSymbolicMaxBackedgeTakenCount(L) != SE.getBackedgeTakenCount(L))
    return;

  // Limit to loops with trip counts that are cheap to expand.
  UP.SCEVExpansionBudget = 1;

<<<<<<< HEAD
=======
  if (HasParellelizableReductions) {
    UP.Runtime = true;
    UP.DefaultUnrollRuntimeCount = 4;
    UP.AddAdditionalAccumulators = true;
  }

>>>>>>> 35227056
  // Try to unroll small loops, of few-blocks with low budget, if they have
  // load/store dependencies, to expose more parallel memory access streams,
  // or if they do little work inside a block (i.e. load -> X -> store pattern).
  BasicBlock *Header = L->getHeader();
  BasicBlock *Latch = L->getLoopLatch();
  if (Header == Latch) {
    // Estimate the size of the loop.
    unsigned Size;
    unsigned Width = 10;
    if (!isLoopSizeWithinBudget(L, TTI, Width, &Size))
      return;

<<<<<<< HEAD
    SmallPtrSet<Value *, 8> LoadedValuesPlus;
    SmallVector<StoreInst *> Stores;
    for (auto *BB : L->blocks()) {
      for (auto &I : *BB) {
        Value *Ptr = getLoadStorePointerOperand(&I);
        if (!Ptr)
          continue;
        const SCEV *PtrSCEV = SE.getSCEV(Ptr);
        if (SE.isLoopInvariant(PtrSCEV, L))
          continue;
        if (isa<LoadInst>(&I)) {
          LoadedValuesPlus.insert(&I);
          // Include in-loop 1st users of loaded values.
          for (auto *U : I.users())
            if (L->contains(cast<Instruction>(U)))
              LoadedValuesPlus.insert(U);
        } else
          Stores.push_back(cast<StoreInst>(&I));
      }
    }

=======
>>>>>>> 35227056
    // Try to find an unroll count that maximizes the use of the instruction
    // window, i.e. trying to fetch as many instructions per cycle as possible.
    unsigned MaxInstsPerLine = 16;
    unsigned UC = 1;
    unsigned BestUC = 1;
    unsigned SizeWithBestUC = BestUC * Size;
    while (UC <= 8) {
      unsigned SizeWithUC = UC * Size;
      if (SizeWithUC > 48)
        break;
      if ((SizeWithUC % MaxInstsPerLine) == 0 ||
          (SizeWithBestUC % MaxInstsPerLine) < (SizeWithUC % MaxInstsPerLine)) {
        BestUC = UC;
        SizeWithBestUC = BestUC * Size;
      }
      UC++;
    }

<<<<<<< HEAD
    if (BestUC == 1 || none_of(Stores, [&LoadedValuesPlus](StoreInst *SI) {
=======
    if (BestUC == 1)
      return;

    SmallPtrSet<Value *, 8> LoadedValuesPlus;
    SmallVector<StoreInst *> Stores;
    for (auto *BB : L->blocks()) {
      for (auto &I : *BB) {
        Value *Ptr = getLoadStorePointerOperand(&I);
        if (!Ptr)
          continue;
        const SCEV *PtrSCEV = SE.getSCEV(Ptr);
        if (SE.isLoopInvariant(PtrSCEV, L))
          continue;
        if (isa<LoadInst>(&I)) {
          LoadedValuesPlus.insert(&I);
          // Include in-loop 1st users of loaded values.
          for (auto *U : I.users())
            if (L->contains(cast<Instruction>(U)))
              LoadedValuesPlus.insert(U);
        } else
          Stores.push_back(cast<StoreInst>(&I));
      }
    }

    if (none_of(Stores, [&LoadedValuesPlus](StoreInst *SI) {
>>>>>>> 35227056
          return LoadedValuesPlus.contains(SI->getOperand(0));
        }))
      return;

    UP.Runtime = true;
    UP.DefaultUnrollRuntimeCount = BestUC;
    return;
  }

  // Try to runtime-unroll loops with early-continues depending on loop-varying
  // loads; this helps with branch-prediction for the early-continues.
  auto *Term = dyn_cast<BranchInst>(Header->getTerminator());
  SmallVector<BasicBlock *> Preds(predecessors(Latch));
  if (!Term || !Term->isConditional() || Preds.size() == 1 ||
      !llvm::is_contained(Preds, Header) ||
      none_of(Preds, [L](BasicBlock *Pred) { return L->contains(Pred); }))
    return;

  std::function<bool(Instruction *, unsigned)> DependsOnLoopLoad =
      [&](Instruction *I, unsigned Depth) -> bool {
    if (isa<PHINode>(I) || L->isLoopInvariant(I) || Depth > 8)
      return false;

    if (isa<LoadInst>(I))
      return true;

    return any_of(I->operands(), [&](Value *V) {
      auto *I = dyn_cast<Instruction>(V);
      return I && DependsOnLoopLoad(I, Depth + 1);
    });
  };
  CmpPredicate Pred;
  Instruction *I;
  if (match(Term, m_Br(m_ICmp(Pred, m_Instruction(I), m_Value()), m_Value(),
                       m_Value())) &&
      DependsOnLoopLoad(I, 0)) {
    UP.Runtime = true;
  }
}

void AArch64TTIImpl::getUnrollingPreferences(
    Loop *L, ScalarEvolution &SE, TTI::UnrollingPreferences &UP,
    OptimizationRemarkEmitter *ORE) const {
  // Enable partial unrolling and runtime unrolling.
  BaseT::getUnrollingPreferences(L, SE, UP, ORE);

  UP.UpperBound = true;

  // For inner loop, it is more likely to be a hot one, and the runtime check
  // can be promoted out from LICM pass, so the overhead is less, let's try
  // a larger threshold to unroll more loops.
  if (L->getLoopDepth() > 1)
    UP.PartialThreshold *= 2;

  // Disable partial & runtime unrolling on -Os.
  UP.PartialOptSizeThreshold = 0;

  // Scan the loop: don't unroll loops with calls as this could prevent
  // inlining. Don't unroll auto-vectorized loops either, though do allow
  // unrolling of the scalar remainder.
  bool IsVectorized = getBooleanLoopAttribute(L, "llvm.loop.isvectorized");
  for (auto *BB : L->getBlocks()) {
    for (auto &I : *BB) {
      // Both auto-vectorized loops and the scalar remainder have the
      // isvectorized attribute, so differentiate between them by the presence
      // of vector instructions.
      if (IsVectorized && I.getType()->isVectorTy())
        return;
      if (isa<CallBase>(I)) {
        if (isa<CallInst>(I) || isa<InvokeInst>(I))
          if (const Function *F = cast<CallBase>(I).getCalledFunction())
            if (!isLoweredToCall(F))
              continue;
        return;
      }
    }
  }

  // Apply subtarget-specific unrolling preferences.
  switch (ST->getProcFamily()) {
  case AArch64Subtarget::AppleA14:
  case AArch64Subtarget::AppleA15:
  case AArch64Subtarget::AppleA16:
  case AArch64Subtarget::AppleM4:
    getAppleRuntimeUnrollPreferences(L, SE, UP, *this);
    break;
  case AArch64Subtarget::Falkor:
    if (EnableFalkorHWPFUnrollFix)
      getFalkorUnrollingPreferences(L, SE, UP);
    break;
  default:
    break;
  }

  // If this is a small, multi-exit loop similar to something like std::find,
  // then there is typically a performance improvement achieved by unrolling.
  if (!L->getExitBlock() && shouldUnrollMultiExitLoop(L, SE, *this)) {
    UP.RuntimeUnrollMultiExit = true;
    UP.Runtime = true;
    // Limit unroll count.
    UP.DefaultUnrollRuntimeCount = 4;
    // Allow slightly more costly trip-count expansion to catch search loops
    // with pointer inductions.
    UP.SCEVExpansionBudget = 5;
    return;
  }

  // Enable runtime unrolling for in-order models
  // If mcpu is omitted, getProcFamily() returns AArch64Subtarget::Others, so by
  // checking for that case, we can ensure that the default behaviour is
  // unchanged
  if (ST->getProcFamily() != AArch64Subtarget::Generic &&
      !ST->getSchedModel().isOutOfOrder()) {
    UP.Runtime = true;
    UP.Partial = true;
    UP.UnrollRemainder = true;
    UP.DefaultUnrollRuntimeCount = 4;

    UP.UnrollAndJam = true;
    UP.UnrollAndJamInnerLoopThreshold = 60;
  }
}

void AArch64TTIImpl::getPeelingPreferences(Loop *L, ScalarEvolution &SE,
                                           TTI::PeelingPreferences &PP) const {
  BaseT::getPeelingPreferences(L, SE, PP);
}

Value *AArch64TTIImpl::getOrCreateResultFromMemIntrinsic(IntrinsicInst *Inst,
                                                         Type *ExpectedType,
                                                         bool CanCreate) const {
  switch (Inst->getIntrinsicID()) {
  default:
    return nullptr;
  case Intrinsic::aarch64_neon_st2:
  case Intrinsic::aarch64_neon_st3:
  case Intrinsic::aarch64_neon_st4: {
    // Create a struct type
    StructType *ST = dyn_cast<StructType>(ExpectedType);
    if (!CanCreate || !ST)
      return nullptr;
    unsigned NumElts = Inst->arg_size() - 1;
    if (ST->getNumElements() != NumElts)
      return nullptr;
    for (unsigned i = 0, e = NumElts; i != e; ++i) {
      if (Inst->getArgOperand(i)->getType() != ST->getElementType(i))
        return nullptr;
    }
    Value *Res = PoisonValue::get(ExpectedType);
    IRBuilder<> Builder(Inst);
    for (unsigned i = 0, e = NumElts; i != e; ++i) {
      Value *L = Inst->getArgOperand(i);
      Res = Builder.CreateInsertValue(Res, L, i);
    }
    return Res;
  }
  case Intrinsic::aarch64_neon_ld2:
  case Intrinsic::aarch64_neon_ld3:
  case Intrinsic::aarch64_neon_ld4:
    if (Inst->getType() == ExpectedType)
      return Inst;
    return nullptr;
  }
}

bool AArch64TTIImpl::getTgtMemIntrinsic(IntrinsicInst *Inst,
                                        MemIntrinsicInfo &Info) const {
  switch (Inst->getIntrinsicID()) {
  default:
    break;
  case Intrinsic::aarch64_neon_ld2:
  case Intrinsic::aarch64_neon_ld3:
  case Intrinsic::aarch64_neon_ld4:
    Info.ReadMem = true;
    Info.WriteMem = false;
    Info.PtrVal = Inst->getArgOperand(0);
    break;
  case Intrinsic::aarch64_neon_st2:
  case Intrinsic::aarch64_neon_st3:
  case Intrinsic::aarch64_neon_st4:
    Info.ReadMem = false;
    Info.WriteMem = true;
    Info.PtrVal = Inst->getArgOperand(Inst->arg_size() - 1);
    break;
  }

  switch (Inst->getIntrinsicID()) {
  default:
    return false;
  case Intrinsic::aarch64_neon_ld2:
  case Intrinsic::aarch64_neon_st2:
    Info.MatchingId = VECTOR_LDST_TWO_ELEMENTS;
    break;
  case Intrinsic::aarch64_neon_ld3:
  case Intrinsic::aarch64_neon_st3:
    Info.MatchingId = VECTOR_LDST_THREE_ELEMENTS;
    break;
  case Intrinsic::aarch64_neon_ld4:
  case Intrinsic::aarch64_neon_st4:
    Info.MatchingId = VECTOR_LDST_FOUR_ELEMENTS;
    break;
  }
  return true;
}

/// See if \p I should be considered for address type promotion. We check if \p
/// I is a sext with right type and used in memory accesses. If it used in a
/// "complex" getelementptr, we allow it to be promoted without finding other
/// sext instructions that sign extended the same initial value. A getelementptr
/// is considered as "complex" if it has more than 2 operands.
bool AArch64TTIImpl::shouldConsiderAddressTypePromotion(
    const Instruction &I, bool &AllowPromotionWithoutCommonHeader) const {
  bool Considerable = false;
  AllowPromotionWithoutCommonHeader = false;
  if (!isa<SExtInst>(&I))
    return false;
  Type *ConsideredSExtType =
      Type::getInt64Ty(I.getParent()->getParent()->getContext());
  if (I.getType() != ConsideredSExtType)
    return false;
  // See if the sext is the one with the right type and used in at least one
  // GetElementPtrInst.
  for (const User *U : I.users()) {
    if (const GetElementPtrInst *GEPInst = dyn_cast<GetElementPtrInst>(U)) {
      Considerable = true;
      // A getelementptr is considered as "complex" if it has more than 2
      // operands. We will promote a SExt used in such complex GEP as we
      // expect some computation to be merged if they are done on 64 bits.
      if (GEPInst->getNumOperands() > 2) {
        AllowPromotionWithoutCommonHeader = true;
        break;
      }
    }
  }
  return Considerable;
}

bool AArch64TTIImpl::isLegalToVectorizeReduction(
    const RecurrenceDescriptor &RdxDesc, ElementCount VF) const {
  if (!VF.isScalable())
    return true;

  Type *Ty = RdxDesc.getRecurrenceType();
  if (Ty->isBFloatTy() || !isElementTypeLegalForScalableVector(Ty))
    return false;

  switch (RdxDesc.getRecurrenceKind()) {
  case RecurKind::Sub:
  case RecurKind::AddChainWithSubs:
  case RecurKind::Add:
  case RecurKind::FAdd:
  case RecurKind::And:
  case RecurKind::Or:
  case RecurKind::Xor:
  case RecurKind::SMin:
  case RecurKind::SMax:
  case RecurKind::UMin:
  case RecurKind::UMax:
  case RecurKind::FMin:
  case RecurKind::FMax:
  case RecurKind::FMulAdd:
  case RecurKind::AnyOf:
    return true;
  default:
    return false;
  }
}

InstructionCost
AArch64TTIImpl::getMinMaxReductionCost(Intrinsic::ID IID, VectorType *Ty,
                                       FastMathFlags FMF,
                                       TTI::TargetCostKind CostKind) const {
  // The code-generator is currently not able to handle scalable vectors
  // of <vscale x 1 x eltty> yet, so return an invalid cost to avoid selecting
  // it. This change will be removed when code-generation for these types is
  // sufficiently reliable.
  if (auto *VTy = dyn_cast<ScalableVectorType>(Ty))
    if (VTy->getElementCount() == ElementCount::getScalable(1))
      return InstructionCost::getInvalid();

  std::pair<InstructionCost, MVT> LT = getTypeLegalizationCost(Ty);

  if (LT.second.getScalarType() == MVT::f16 && !ST->hasFullFP16())
    return BaseT::getMinMaxReductionCost(IID, Ty, FMF, CostKind);

  InstructionCost LegalizationCost = 0;
  if (LT.first > 1) {
    Type *LegalVTy = EVT(LT.second).getTypeForEVT(Ty->getContext());
    IntrinsicCostAttributes Attrs(IID, LegalVTy, {LegalVTy, LegalVTy}, FMF);
    LegalizationCost = getIntrinsicInstrCost(Attrs, CostKind) * (LT.first - 1);
  }

  return LegalizationCost + /*Cost of horizontal reduction*/ 2;
}

InstructionCost AArch64TTIImpl::getArithmeticReductionCostSVE(
    unsigned Opcode, VectorType *ValTy, TTI::TargetCostKind CostKind) const {
  std::pair<InstructionCost, MVT> LT = getTypeLegalizationCost(ValTy);
  InstructionCost LegalizationCost = 0;
  if (LT.first > 1) {
    Type *LegalVTy = EVT(LT.second).getTypeForEVT(ValTy->getContext());
    LegalizationCost = getArithmeticInstrCost(Opcode, LegalVTy, CostKind);
    LegalizationCost *= LT.first - 1;
  }

  int ISD = TLI->InstructionOpcodeToISD(Opcode);
  assert(ISD && "Invalid opcode");
  // Add the final reduction cost for the legal horizontal reduction
  switch (ISD) {
  case ISD::ADD:
  case ISD::AND:
  case ISD::OR:
  case ISD::XOR:
  case ISD::FADD:
    return LegalizationCost + 2;
  default:
    return InstructionCost::getInvalid();
  }
}

InstructionCost
AArch64TTIImpl::getArithmeticReductionCost(unsigned Opcode, VectorType *ValTy,
                                           std::optional<FastMathFlags> FMF,
                                           TTI::TargetCostKind CostKind) const {
  // The code-generator is currently not able to handle scalable vectors
  // of <vscale x 1 x eltty> yet, so return an invalid cost to avoid selecting
  // it. This change will be removed when code-generation for these types is
  // sufficiently reliable.
  if (auto *VTy = dyn_cast<ScalableVectorType>(ValTy))
    if (VTy->getElementCount() == ElementCount::getScalable(1))
      return InstructionCost::getInvalid();

  if (TTI::requiresOrderedReduction(FMF)) {
    if (auto *FixedVTy = dyn_cast<FixedVectorType>(ValTy)) {
      InstructionCost BaseCost =
          BaseT::getArithmeticReductionCost(Opcode, ValTy, FMF, CostKind);
      // Add on extra cost to reflect the extra overhead on some CPUs. We still
      // end up vectorizing for more computationally intensive loops.
      return BaseCost + FixedVTy->getNumElements();
    }

    if (Opcode != Instruction::FAdd)
      return InstructionCost::getInvalid();

    auto *VTy = cast<ScalableVectorType>(ValTy);
    InstructionCost Cost =
        getArithmeticInstrCost(Opcode, VTy->getScalarType(), CostKind);
    Cost *= getMaxNumElements(VTy->getElementCount());
    return Cost;
  }

  if (isa<ScalableVectorType>(ValTy))
    return getArithmeticReductionCostSVE(Opcode, ValTy, CostKind);

  std::pair<InstructionCost, MVT> LT = getTypeLegalizationCost(ValTy);
  MVT MTy = LT.second;
  int ISD = TLI->InstructionOpcodeToISD(Opcode);
  assert(ISD && "Invalid opcode");

  // Horizontal adds can use the 'addv' instruction. We model the cost of these
  // instructions as twice a normal vector add, plus 1 for each legalization
  // step (LT.first). This is the only arithmetic vector reduction operation for
  // which we have an instruction.
  // OR, XOR and AND costs should match the codegen from:
  // OR: llvm/test/CodeGen/AArch64/reduce-or.ll
  // XOR: llvm/test/CodeGen/AArch64/reduce-xor.ll
  // AND: llvm/test/CodeGen/AArch64/reduce-and.ll
  static const CostTblEntry CostTblNoPairwise[]{
      {ISD::ADD, MVT::v8i8, 2},
      {ISD::ADD, MVT::v16i8, 2},
      {ISD::ADD, MVT::v4i16, 2},
      {ISD::ADD, MVT::v8i16, 2},
      {ISD::ADD, MVT::v2i32, 2},
      {ISD::ADD, MVT::v4i32, 2},
      {ISD::ADD, MVT::v2i64, 2},
      {ISD::OR, MVT::v8i8, 5},  // fmov + orr_lsr + orr_lsr + lsr + orr
      {ISD::OR, MVT::v16i8, 7}, // ext + orr + same as v8i8
      {ISD::OR, MVT::v4i16, 4}, // fmov + orr_lsr + lsr + orr
      {ISD::OR, MVT::v8i16, 6}, // ext + orr + same as v4i16
      {ISD::OR, MVT::v2i32, 3}, // fmov + lsr + orr
      {ISD::OR, MVT::v4i32, 5}, // ext + orr + same as v2i32
      {ISD::OR, MVT::v2i64, 3}, // ext + orr + fmov
      {ISD::XOR, MVT::v8i8, 5}, // Same as above for or...
      {ISD::XOR, MVT::v16i8, 7},
      {ISD::XOR, MVT::v4i16, 4},
      {ISD::XOR, MVT::v8i16, 6},
      {ISD::XOR, MVT::v2i32, 3},
      {ISD::XOR, MVT::v4i32, 5},
      {ISD::XOR, MVT::v2i64, 3},
      {ISD::AND, MVT::v8i8, 5}, // Same as above for or...
      {ISD::AND, MVT::v16i8, 7},
      {ISD::AND, MVT::v4i16, 4},
      {ISD::AND, MVT::v8i16, 6},
      {ISD::AND, MVT::v2i32, 3},
      {ISD::AND, MVT::v4i32, 5},
      {ISD::AND, MVT::v2i64, 3},
  };
  switch (ISD) {
  default:
    break;
  case ISD::FADD:
    if (Type *EltTy = ValTy->getScalarType();
        // FIXME: For half types without fullfp16 support, this could extend and
        // use a fp32 faddp reduction but current codegen unrolls.
        MTy.isVector() && (EltTy->isFloatTy() || EltTy->isDoubleTy() ||
                           (EltTy->isHalfTy() && ST->hasFullFP16()))) {
      const unsigned NElts = MTy.getVectorNumElements();
      if (ValTy->getElementCount().getFixedValue() >= 2 && NElts >= 2 &&
          isPowerOf2_32(NElts))
        // Reduction corresponding to series of fadd instructions is lowered to
        // series of faddp instructions. faddp has latency/throughput that
        // matches fadd instruction and hence, every faddp instruction can be
        // considered to have a relative cost = 1 with
        // CostKind = TCK_RecipThroughput.
        // An faddp will pairwise add vector elements, so the size of input
        // vector reduces by half every time, requiring
        // #(faddp instructions) = log2_32(NElts).
        return (LT.first - 1) + /*No of faddp instructions*/ Log2_32(NElts);
    }
    break;
  case ISD::ADD:
    if (const auto *Entry = CostTableLookup(CostTblNoPairwise, ISD, MTy))
      return (LT.first - 1) + Entry->Cost;
    break;
  case ISD::XOR:
  case ISD::AND:
  case ISD::OR:
    const auto *Entry = CostTableLookup(CostTblNoPairwise, ISD, MTy);
    if (!Entry)
      break;
    auto *ValVTy = cast<FixedVectorType>(ValTy);
    if (MTy.getVectorNumElements() <= ValVTy->getNumElements() &&
        isPowerOf2_32(ValVTy->getNumElements())) {
      InstructionCost ExtraCost = 0;
      if (LT.first != 1) {
        // Type needs to be split, so there is an extra cost of LT.first - 1
        // arithmetic ops.
        auto *Ty = FixedVectorType::get(ValTy->getElementType(),
                                        MTy.getVectorNumElements());
        ExtraCost = getArithmeticInstrCost(Opcode, Ty, CostKind);
        ExtraCost *= LT.first - 1;
      }
      // All and/or/xor of i1 will be lowered with maxv/minv/addv + fmov
      auto Cost = ValVTy->getElementType()->isIntegerTy(1) ? 2 : Entry->Cost;
      return Cost + ExtraCost;
    }
    break;
  }
  return BaseT::getArithmeticReductionCost(Opcode, ValTy, FMF, CostKind);
}

InstructionCost AArch64TTIImpl::getExtendedReductionCost(
    unsigned Opcode, bool IsUnsigned, Type *ResTy, VectorType *VecTy,
    std::optional<FastMathFlags> FMF, TTI::TargetCostKind CostKind) const {
  EVT VecVT = TLI->getValueType(DL, VecTy);
  EVT ResVT = TLI->getValueType(DL, ResTy);

  if (Opcode == Instruction::Add && VecVT.isSimple() && ResVT.isSimple() &&
      VecVT.getSizeInBits() >= 64) {
    std::pair<InstructionCost, MVT> LT = getTypeLegalizationCost(VecTy);

    // The legal cases are:
    //   UADDLV 8/16/32->32
    //   UADDLP 32->64
    unsigned RevVTSize = ResVT.getSizeInBits();
    if (((LT.second == MVT::v8i8 || LT.second == MVT::v16i8) &&
         RevVTSize <= 32) ||
        ((LT.second == MVT::v4i16 || LT.second == MVT::v8i16) &&
         RevVTSize <= 32) ||
        ((LT.second == MVT::v2i32 || LT.second == MVT::v4i32) &&
         RevVTSize <= 64))
      return (LT.first - 1) * 2 + 2;
  }

  return BaseT::getExtendedReductionCost(Opcode, IsUnsigned, ResTy, VecTy, FMF,
                                         CostKind);
}

InstructionCost
AArch64TTIImpl::getMulAccReductionCost(bool IsUnsigned, unsigned RedOpcode,
                                       Type *ResTy, VectorType *VecTy,
                                       TTI::TargetCostKind CostKind) const {
  EVT VecVT = TLI->getValueType(DL, VecTy);
  EVT ResVT = TLI->getValueType(DL, ResTy);

  if (ST->hasDotProd() && VecVT.isSimple() && ResVT.isSimple() &&
      RedOpcode == Instruction::Add) {
    std::pair<InstructionCost, MVT> LT = getTypeLegalizationCost(VecTy);

    // The legal cases with dotprod are
    //   UDOT 8->32
    // Which requires an additional uaddv to sum the i32 values.
    if ((LT.second == MVT::v8i8 || LT.second == MVT::v16i8) &&
         ResVT == MVT::i32)
      return LT.first + 2;
  }

  return BaseT::getMulAccReductionCost(IsUnsigned, RedOpcode, ResTy, VecTy,
                                       CostKind);
}

InstructionCost
AArch64TTIImpl::getSpliceCost(VectorType *Tp, int Index,
                              TTI::TargetCostKind CostKind) const {
  static const CostTblEntry ShuffleTbl[] = {
      { TTI::SK_Splice, MVT::nxv16i8,  1 },
      { TTI::SK_Splice, MVT::nxv8i16,  1 },
      { TTI::SK_Splice, MVT::nxv4i32,  1 },
      { TTI::SK_Splice, MVT::nxv2i64,  1 },
      { TTI::SK_Splice, MVT::nxv2f16,  1 },
      { TTI::SK_Splice, MVT::nxv4f16,  1 },
      { TTI::SK_Splice, MVT::nxv8f16,  1 },
      { TTI::SK_Splice, MVT::nxv2bf16, 1 },
      { TTI::SK_Splice, MVT::nxv4bf16, 1 },
      { TTI::SK_Splice, MVT::nxv8bf16, 1 },
      { TTI::SK_Splice, MVT::nxv2f32,  1 },
      { TTI::SK_Splice, MVT::nxv4f32,  1 },
      { TTI::SK_Splice, MVT::nxv2f64,  1 },
  };

  // The code-generator is currently not able to handle scalable vectors
  // of <vscale x 1 x eltty> yet, so return an invalid cost to avoid selecting
  // it. This change will be removed when code-generation for these types is
  // sufficiently reliable.
  if (Tp->getElementCount() == ElementCount::getScalable(1))
    return InstructionCost::getInvalid();

  std::pair<InstructionCost, MVT> LT = getTypeLegalizationCost(Tp);
  Type *LegalVTy = EVT(LT.second).getTypeForEVT(Tp->getContext());
  EVT PromotedVT = LT.second.getScalarType() == MVT::i1
                       ? TLI->getPromotedVTForPredicate(EVT(LT.second))
                       : LT.second;
  Type *PromotedVTy = EVT(PromotedVT).getTypeForEVT(Tp->getContext());
  InstructionCost LegalizationCost = 0;
  if (Index < 0) {
    LegalizationCost =
        getCmpSelInstrCost(Instruction::ICmp, PromotedVTy, PromotedVTy,
                           CmpInst::BAD_ICMP_PREDICATE, CostKind) +
        getCmpSelInstrCost(Instruction::Select, PromotedVTy, LegalVTy,
                           CmpInst::BAD_ICMP_PREDICATE, CostKind);
  }

  // Predicated splice are promoted when lowering. See AArch64ISelLowering.cpp
  // Cost performed on a promoted type.
  if (LT.second.getScalarType() == MVT::i1) {
    LegalizationCost +=
        getCastInstrCost(Instruction::ZExt, PromotedVTy, LegalVTy,
                         TTI::CastContextHint::None, CostKind) +
        getCastInstrCost(Instruction::Trunc, LegalVTy, PromotedVTy,
                         TTI::CastContextHint::None, CostKind);
  }
  const auto *Entry =
      CostTableLookup(ShuffleTbl, TTI::SK_Splice, PromotedVT.getSimpleVT());
  assert(Entry && "Illegal Type for Splice");
  LegalizationCost += Entry->Cost;
  return LegalizationCost * LT.first;
}

InstructionCost AArch64TTIImpl::getPartialReductionCost(
    unsigned Opcode, Type *InputTypeA, Type *InputTypeB, Type *AccumType,
    ElementCount VF, TTI::PartialReductionExtendKind OpAExtend,
    TTI::PartialReductionExtendKind OpBExtend, std::optional<unsigned> BinOp,
    TTI::TargetCostKind CostKind) const {
  InstructionCost Invalid = InstructionCost::getInvalid();
  InstructionCost Cost(TTI::TCC_Basic);

  if (CostKind != TTI::TCK_RecipThroughput)
    return Invalid;

  // Sub opcodes currently only occur in chained cases.
  // Independent partial reduction subtractions are still costed as an add
  if ((Opcode != Instruction::Add && Opcode != Instruction::Sub) ||
      OpAExtend == TTI::PR_None)
    return Invalid;

  // We only support multiply binary operations for now, and for muls we
  // require the types being extended to be the same.
  // NOTE: For muls AArch64 supports lowering mixed extensions to a usdot but
  // only if the i8mm or sve/streaming features are available.
  if (BinOp && (*BinOp != Instruction::Mul || InputTypeA != InputTypeB ||
                OpBExtend == TTI::PR_None ||
                (OpAExtend != OpBExtend && !ST->hasMatMulInt8() &&
                 !ST->isSVEorStreamingSVEAvailable())))
    return Invalid;
  assert((BinOp || (OpBExtend == TTI::PR_None && !InputTypeB)) &&
         "Unexpected values for OpBExtend or InputTypeB");

  EVT InputEVT = EVT::getEVT(InputTypeA);
  EVT AccumEVT = EVT::getEVT(AccumType);

  unsigned VFMinValue = VF.getKnownMinValue();

  if (VF.isScalable()) {
    if (!ST->isSVEorStreamingSVEAvailable())
      return Invalid;

    // Don't accept a partial reduction if the scaled accumulator is vscale x 1,
    // since we can't lower that type.
    unsigned Scale =
        AccumEVT.getScalarSizeInBits() / InputEVT.getScalarSizeInBits();
    if (VFMinValue == Scale)
      return Invalid;
  }
  if (VF.isFixed() &&
      (!ST->isNeonAvailable() || !ST->hasDotProd() || AccumEVT == MVT::i64))
    return Invalid;

  if (InputEVT == MVT::i8) {
    switch (VFMinValue) {
    default:
      return Invalid;
    case 8:
      if (AccumEVT == MVT::i32)
        Cost *= 2;
      else if (AccumEVT != MVT::i64)
        return Invalid;
      break;
    case 16:
      if (AccumEVT == MVT::i64)
        Cost *= 2;
      else if (AccumEVT != MVT::i32)
        return Invalid;
      break;
    }
  } else if (InputEVT == MVT::i16) {
    // FIXME: Allow i32 accumulator but increase cost, as we would extend
    //        it to i64.
    if (VFMinValue != 8 || AccumEVT != MVT::i64)
      return Invalid;
  } else
    return Invalid;

  return Cost;
}

InstructionCost
AArch64TTIImpl::getShuffleCost(TTI::ShuffleKind Kind, VectorType *DstTy,
                               VectorType *SrcTy, ArrayRef<int> Mask,
                               TTI::TargetCostKind CostKind, int Index,
                               VectorType *SubTp, ArrayRef<const Value *> Args,
                               const Instruction *CxtI) const {
  assert((Mask.empty() || DstTy->isScalableTy() ||
          Mask.size() == DstTy->getElementCount().getKnownMinValue()) &&
         "Expected the Mask to match the return size if given");
  assert(SrcTy->getScalarType() == DstTy->getScalarType() &&
         "Expected the same scalar types");
  std::pair<InstructionCost, MVT> LT = getTypeLegalizationCost(SrcTy);

  // If we have a Mask, and the LT is being legalized somehow, split the Mask
  // into smaller vectors and sum the cost of each shuffle.
  if (!Mask.empty() && isa<FixedVectorType>(SrcTy) && LT.second.isVector() &&
      LT.second.getScalarSizeInBits() * Mask.size() > 128 &&
      SrcTy->getScalarSizeInBits() == LT.second.getScalarSizeInBits() &&
      Mask.size() > LT.second.getVectorNumElements() && !Index && !SubTp) {
    // Check for LD3/LD4 instructions, which are represented in llvm IR as
    // deinterleaving-shuffle(load). The shuffle cost could potentially be free,
    // but we model it with a cost of LT.first so that LD3/LD4 have a higher
    // cost than just the load.
    if (Args.size() >= 1 && isa<LoadInst>(Args[0]) &&
        (ShuffleVectorInst::isDeInterleaveMaskOfFactor(Mask, 3) ||
         ShuffleVectorInst::isDeInterleaveMaskOfFactor(Mask, 4)))
      return std::max<InstructionCost>(1, LT.first / 4);

    // Check for ST3/ST4 instructions, which are represented in llvm IR as
    // store(interleaving-shuffle). The shuffle cost could potentially be free,
    // but we model it with a cost of LT.first so that ST3/ST4 have a higher
    // cost than just the store.
    if (CxtI && CxtI->hasOneUse() && isa<StoreInst>(*CxtI->user_begin()) &&
        (ShuffleVectorInst::isInterleaveMask(
             Mask, 4, SrcTy->getElementCount().getKnownMinValue() * 2) ||
         ShuffleVectorInst::isInterleaveMask(
             Mask, 3, SrcTy->getElementCount().getKnownMinValue() * 2)))
      return LT.first;

    unsigned TpNumElts = Mask.size();
    unsigned LTNumElts = LT.second.getVectorNumElements();
    unsigned NumVecs = (TpNumElts + LTNumElts - 1) / LTNumElts;
    VectorType *NTp = VectorType::get(SrcTy->getScalarType(),
                                      LT.second.getVectorElementCount());
    InstructionCost Cost;
    std::map<std::tuple<unsigned, unsigned, SmallVector<int>>, InstructionCost>
        PreviousCosts;
    for (unsigned N = 0; N < NumVecs; N++) {
      SmallVector<int> NMask;
      // Split the existing mask into chunks of size LTNumElts. Track the source
      // sub-vectors to ensure the result has at most 2 inputs.
      unsigned Source1 = -1U, Source2 = -1U;
      unsigned NumSources = 0;
      for (unsigned E = 0; E < LTNumElts; E++) {
        int MaskElt = (N * LTNumElts + E < TpNumElts) ? Mask[N * LTNumElts + E]
                                                      : PoisonMaskElem;
        if (MaskElt < 0) {
          NMask.push_back(PoisonMaskElem);
          continue;
        }

        // Calculate which source from the input this comes from and whether it
        // is new to us.
        unsigned Source = MaskElt / LTNumElts;
        if (NumSources == 0) {
          Source1 = Source;
          NumSources = 1;
        } else if (NumSources == 1 && Source != Source1) {
          Source2 = Source;
          NumSources = 2;
        } else if (NumSources >= 2 && Source != Source1 && Source != Source2) {
          NumSources++;
        }

        // Add to the new mask. For the NumSources>2 case these are not correct,
        // but are only used for the modular lane number.
        if (Source == Source1)
          NMask.push_back(MaskElt % LTNumElts);
        else if (Source == Source2)
          NMask.push_back(MaskElt % LTNumElts + LTNumElts);
        else
          NMask.push_back(MaskElt % LTNumElts);
      }
      // Check if we have already generated this sub-shuffle, which means we
      // will have already generated the output. For example a <16 x i32> splat
      // will be the same sub-splat 4 times, which only needs to be generated
      // once and reused.
      auto Result =
          PreviousCosts.insert({std::make_tuple(Source1, Source2, NMask), 0});
      // Check if it was already in the map (already costed).
      if (!Result.second)
        continue;
      // If the sub-mask has at most 2 input sub-vectors then re-cost it using
      // getShuffleCost. If not then cost it using the worst case as the number
      // of element moves into a new vector.
      InstructionCost NCost =
          NumSources <= 2
              ? getShuffleCost(NumSources <= 1 ? TTI::SK_PermuteSingleSrc
                                               : TTI::SK_PermuteTwoSrc,
                               NTp, NTp, NMask, CostKind, 0, nullptr, Args,
                               CxtI)
              : LTNumElts;
      Result.first->second = NCost;
      Cost += NCost;
    }
    return Cost;
  }

  Kind = improveShuffleKindFromMask(Kind, Mask, SrcTy, Index, SubTp);
  bool IsExtractSubvector = Kind == TTI::SK_ExtractSubvector;
  // A subvector extract can be implemented with a NEON/SVE ext (or trivial
  // extract, if from lane 0) for 128-bit NEON vectors or legal SVE vectors.
  // This currently only handles low or high extracts to prevent SLP vectorizer
  // regressions.
  // Note that SVE's ext instruction is destructive, but it can be fused with
  // a movprfx to act like a constructive instruction.
  if (IsExtractSubvector && LT.second.isFixedLengthVector()) {
    if (LT.second.getFixedSizeInBits() >= 128 &&
        cast<FixedVectorType>(SubTp)->getNumElements() ==
            LT.second.getVectorNumElements() / 2) {
      if (Index == 0)
        return 0;
      if (Index == (int)LT.second.getVectorNumElements() / 2)
        return 1;
    }
    Kind = TTI::SK_PermuteSingleSrc;
  }
  // FIXME: This was added to keep the costs equal when adding DstTys. Update
  // the code to handle length-changing shuffles.
  if (Kind == TTI::SK_InsertSubvector) {
    LT = getTypeLegalizationCost(DstTy);
    SrcTy = DstTy;
  }

  // Segmented shuffle matching.
  if (Kind == TTI::SK_PermuteSingleSrc && isa<FixedVectorType>(SrcTy) &&
      !Mask.empty() && SrcTy->getPrimitiveSizeInBits().isNonZero() &&
      SrcTy->getPrimitiveSizeInBits().isKnownMultipleOf(
          AArch64::SVEBitsPerBlock)) {

    FixedVectorType *VTy = cast<FixedVectorType>(SrcTy);
    unsigned Segments =
        VTy->getPrimitiveSizeInBits() / AArch64::SVEBitsPerBlock;
    unsigned SegmentElts = VTy->getNumElements() / Segments;

    // dupq zd.t, zn.t[idx]
    if ((ST->hasSVE2p1() || ST->hasSME2p1()) &&
        ST->isSVEorStreamingSVEAvailable() &&
        isDUPQMask(Mask, Segments, SegmentElts))
      return LT.first;

    // mov zd.q, vn
    if (ST->isSVEorStreamingSVEAvailable() &&
        isDUPFirstSegmentMask(Mask, Segments, SegmentElts))
      return LT.first;
  }

  // Check for broadcast loads, which are supported by the LD1R instruction.
  // In terms of code-size, the shuffle vector is free when a load + dup get
  // folded into a LD1R. That's what we check and return here. For performance
  // and reciprocal throughput, a LD1R is not completely free. In this case, we
  // return the cost for the broadcast below (i.e. 1 for most/all types), so
  // that we model the load + dup sequence slightly higher because LD1R is a
  // high latency instruction.
  if (CostKind == TTI::TCK_CodeSize && Kind == TTI::SK_Broadcast) {
    bool IsLoad = !Args.empty() && isa<LoadInst>(Args[0]);
    if (IsLoad && LT.second.isVector() &&
        isLegalBroadcastLoad(SrcTy->getElementType(),
                             LT.second.getVectorElementCount()))
      return 0;
  }

  // If we have 4 elements for the shuffle and a Mask, get the cost straight
  // from the perfect shuffle tables.
  if (Mask.size() == 4 &&
      SrcTy->getElementCount() == ElementCount::getFixed(4) &&
      (SrcTy->getScalarSizeInBits() == 16 ||
       SrcTy->getScalarSizeInBits() == 32) &&
      all_of(Mask, [](int E) { return E < 8; }))
    return getPerfectShuffleCost(Mask);

  // Check for identity masks, which we can treat as free.
  if (!Mask.empty() && LT.second.isFixedLengthVector() &&
      (Kind == TTI::SK_PermuteTwoSrc || Kind == TTI::SK_PermuteSingleSrc) &&
      all_of(enumerate(Mask), [](const auto &M) {
        return M.value() < 0 || M.value() == (int)M.index();
      }))
    return 0;

  // Check for other shuffles that are not SK_ kinds but we have native
  // instructions for, for example ZIP and UZP.
  unsigned Unused;
  if (LT.second.isFixedLengthVector() &&
      LT.second.getVectorNumElements() == Mask.size() &&
      (Kind == TTI::SK_PermuteTwoSrc || Kind == TTI::SK_PermuteSingleSrc) &&
      (isZIPMask(Mask, LT.second.getVectorNumElements(), Unused) ||
       isUZPMask(Mask, LT.second.getVectorNumElements(), Unused) ||
       isREVMask(Mask, LT.second.getScalarSizeInBits(),
                 LT.second.getVectorNumElements(), 16) ||
       isREVMask(Mask, LT.second.getScalarSizeInBits(),
                 LT.second.getVectorNumElements(), 32) ||
       isREVMask(Mask, LT.second.getScalarSizeInBits(),
                 LT.second.getVectorNumElements(), 64) ||
       // Check for non-zero lane splats
       all_of(drop_begin(Mask),
              [&Mask](int M) { return M < 0 || M == Mask[0]; })))
    return 1;

  if (Kind == TTI::SK_Broadcast || Kind == TTI::SK_Transpose ||
      Kind == TTI::SK_Select || Kind == TTI::SK_PermuteSingleSrc ||
      Kind == TTI::SK_Reverse || Kind == TTI::SK_Splice) {
    static const CostTblEntry ShuffleTbl[] = {
        // Broadcast shuffle kinds can be performed with 'dup'.
        {TTI::SK_Broadcast, MVT::v8i8, 1},
        {TTI::SK_Broadcast, MVT::v16i8, 1},
        {TTI::SK_Broadcast, MVT::v4i16, 1},
        {TTI::SK_Broadcast, MVT::v8i16, 1},
        {TTI::SK_Broadcast, MVT::v2i32, 1},
        {TTI::SK_Broadcast, MVT::v4i32, 1},
        {TTI::SK_Broadcast, MVT::v2i64, 1},
        {TTI::SK_Broadcast, MVT::v4f16, 1},
        {TTI::SK_Broadcast, MVT::v8f16, 1},
        {TTI::SK_Broadcast, MVT::v4bf16, 1},
        {TTI::SK_Broadcast, MVT::v8bf16, 1},
        {TTI::SK_Broadcast, MVT::v2f32, 1},
        {TTI::SK_Broadcast, MVT::v4f32, 1},
        {TTI::SK_Broadcast, MVT::v2f64, 1},
        // Transpose shuffle kinds can be performed with 'trn1/trn2' and
        // 'zip1/zip2' instructions.
        {TTI::SK_Transpose, MVT::v8i8, 1},
        {TTI::SK_Transpose, MVT::v16i8, 1},
        {TTI::SK_Transpose, MVT::v4i16, 1},
        {TTI::SK_Transpose, MVT::v8i16, 1},
        {TTI::SK_Transpose, MVT::v2i32, 1},
        {TTI::SK_Transpose, MVT::v4i32, 1},
        {TTI::SK_Transpose, MVT::v2i64, 1},
        {TTI::SK_Transpose, MVT::v4f16, 1},
        {TTI::SK_Transpose, MVT::v8f16, 1},
        {TTI::SK_Transpose, MVT::v4bf16, 1},
        {TTI::SK_Transpose, MVT::v8bf16, 1},
        {TTI::SK_Transpose, MVT::v2f32, 1},
        {TTI::SK_Transpose, MVT::v4f32, 1},
        {TTI::SK_Transpose, MVT::v2f64, 1},
        // Select shuffle kinds.
        // TODO: handle vXi8/vXi16.
        {TTI::SK_Select, MVT::v2i32, 1}, // mov.
        {TTI::SK_Select, MVT::v4i32, 2}, // rev+trn (or similar).
        {TTI::SK_Select, MVT::v2i64, 1}, // mov.
        {TTI::SK_Select, MVT::v2f32, 1}, // mov.
        {TTI::SK_Select, MVT::v4f32, 2}, // rev+trn (or similar).
        {TTI::SK_Select, MVT::v2f64, 1}, // mov.
        // PermuteSingleSrc shuffle kinds.
        {TTI::SK_PermuteSingleSrc, MVT::v2i32, 1}, // mov.
        {TTI::SK_PermuteSingleSrc, MVT::v4i32, 3}, // perfectshuffle worst case.
        {TTI::SK_PermuteSingleSrc, MVT::v2i64, 1}, // mov.
        {TTI::SK_PermuteSingleSrc, MVT::v2f32, 1}, // mov.
        {TTI::SK_PermuteSingleSrc, MVT::v4f32, 3}, // perfectshuffle worst case.
        {TTI::SK_PermuteSingleSrc, MVT::v2f64, 1}, // mov.
        {TTI::SK_PermuteSingleSrc, MVT::v4i16, 3}, // perfectshuffle worst case.
        {TTI::SK_PermuteSingleSrc, MVT::v4f16, 3}, // perfectshuffle worst case.
        {TTI::SK_PermuteSingleSrc, MVT::v4bf16, 3}, // same
        {TTI::SK_PermuteSingleSrc, MVT::v8i16, 8},  // constpool + load + tbl
        {TTI::SK_PermuteSingleSrc, MVT::v8f16, 8},  // constpool + load + tbl
        {TTI::SK_PermuteSingleSrc, MVT::v8bf16, 8}, // constpool + load + tbl
        {TTI::SK_PermuteSingleSrc, MVT::v8i8, 8},   // constpool + load + tbl
        {TTI::SK_PermuteSingleSrc, MVT::v16i8, 8},  // constpool + load + tbl
        // Reverse can be lowered with `rev`.
        {TTI::SK_Reverse, MVT::v2i32, 1}, // REV64
        {TTI::SK_Reverse, MVT::v4i32, 2}, // REV64; EXT
        {TTI::SK_Reverse, MVT::v2i64, 1}, // EXT
        {TTI::SK_Reverse, MVT::v2f32, 1}, // REV64
        {TTI::SK_Reverse, MVT::v4f32, 2}, // REV64; EXT
        {TTI::SK_Reverse, MVT::v2f64, 1}, // EXT
        {TTI::SK_Reverse, MVT::v8f16, 2}, // REV64; EXT
        {TTI::SK_Reverse, MVT::v8bf16, 2}, // REV64; EXT
        {TTI::SK_Reverse, MVT::v8i16, 2}, // REV64; EXT
        {TTI::SK_Reverse, MVT::v16i8, 2}, // REV64; EXT
        {TTI::SK_Reverse, MVT::v4f16, 1}, // REV64
        {TTI::SK_Reverse, MVT::v4bf16, 1}, // REV64
        {TTI::SK_Reverse, MVT::v4i16, 1}, // REV64
        {TTI::SK_Reverse, MVT::v8i8, 1},  // REV64
        // Splice can all be lowered as `ext`.
        {TTI::SK_Splice, MVT::v2i32, 1},
        {TTI::SK_Splice, MVT::v4i32, 1},
        {TTI::SK_Splice, MVT::v2i64, 1},
        {TTI::SK_Splice, MVT::v2f32, 1},
        {TTI::SK_Splice, MVT::v4f32, 1},
        {TTI::SK_Splice, MVT::v2f64, 1},
        {TTI::SK_Splice, MVT::v8f16, 1},
        {TTI::SK_Splice, MVT::v8bf16, 1},
        {TTI::SK_Splice, MVT::v8i16, 1},
        {TTI::SK_Splice, MVT::v16i8, 1},
        {TTI::SK_Splice, MVT::v4f16, 1},
        {TTI::SK_Splice, MVT::v4bf16, 1},
        {TTI::SK_Splice, MVT::v4i16, 1},
        {TTI::SK_Splice, MVT::v8i8, 1},
        // Broadcast shuffle kinds for scalable vectors
        {TTI::SK_Broadcast, MVT::nxv16i8, 1},
        {TTI::SK_Broadcast, MVT::nxv8i16, 1},
        {TTI::SK_Broadcast, MVT::nxv4i32, 1},
        {TTI::SK_Broadcast, MVT::nxv2i64, 1},
        {TTI::SK_Broadcast, MVT::nxv2f16, 1},
        {TTI::SK_Broadcast, MVT::nxv4f16, 1},
        {TTI::SK_Broadcast, MVT::nxv8f16, 1},
        {TTI::SK_Broadcast, MVT::nxv2bf16, 1},
        {TTI::SK_Broadcast, MVT::nxv4bf16, 1},
        {TTI::SK_Broadcast, MVT::nxv8bf16, 1},
        {TTI::SK_Broadcast, MVT::nxv2f32, 1},
        {TTI::SK_Broadcast, MVT::nxv4f32, 1},
        {TTI::SK_Broadcast, MVT::nxv2f64, 1},
        {TTI::SK_Broadcast, MVT::nxv16i1, 1},
        {TTI::SK_Broadcast, MVT::nxv8i1, 1},
        {TTI::SK_Broadcast, MVT::nxv4i1, 1},
        {TTI::SK_Broadcast, MVT::nxv2i1, 1},
        // Handle the cases for vector.reverse with scalable vectors
        {TTI::SK_Reverse, MVT::nxv16i8, 1},
        {TTI::SK_Reverse, MVT::nxv8i16, 1},
        {TTI::SK_Reverse, MVT::nxv4i32, 1},
        {TTI::SK_Reverse, MVT::nxv2i64, 1},
        {TTI::SK_Reverse, MVT::nxv2f16, 1},
        {TTI::SK_Reverse, MVT::nxv4f16, 1},
        {TTI::SK_Reverse, MVT::nxv8f16, 1},
        {TTI::SK_Reverse, MVT::nxv2bf16, 1},
        {TTI::SK_Reverse, MVT::nxv4bf16, 1},
        {TTI::SK_Reverse, MVT::nxv8bf16, 1},
        {TTI::SK_Reverse, MVT::nxv2f32, 1},
        {TTI::SK_Reverse, MVT::nxv4f32, 1},
        {TTI::SK_Reverse, MVT::nxv2f64, 1},
        {TTI::SK_Reverse, MVT::nxv16i1, 1},
        {TTI::SK_Reverse, MVT::nxv8i1, 1},
        {TTI::SK_Reverse, MVT::nxv4i1, 1},
        {TTI::SK_Reverse, MVT::nxv2i1, 1},
    };
    if (const auto *Entry = CostTableLookup(ShuffleTbl, Kind, LT.second))
      return LT.first * Entry->Cost;
  }

  if (Kind == TTI::SK_Splice && isa<ScalableVectorType>(SrcTy))
    return getSpliceCost(SrcTy, Index, CostKind);

  // Inserting a subvector can often be done with either a D, S or H register
  // move, so long as the inserted vector is "aligned".
  if (Kind == TTI::SK_InsertSubvector && LT.second.isFixedLengthVector() &&
      LT.second.getSizeInBits() <= 128 && SubTp) {
    std::pair<InstructionCost, MVT> SubLT = getTypeLegalizationCost(SubTp);
    if (SubLT.second.isVector()) {
      int NumElts = LT.second.getVectorNumElements();
      int NumSubElts = SubLT.second.getVectorNumElements();
      if ((Index % NumSubElts) == 0 && (NumElts % NumSubElts) == 0)
        return SubLT.first;
    }
  }

  // Restore optimal kind.
  if (IsExtractSubvector)
    Kind = TTI::SK_ExtractSubvector;
  return BaseT::getShuffleCost(Kind, DstTy, SrcTy, Mask, CostKind, Index, SubTp,
                               Args, CxtI);
}

static bool containsDecreasingPointers(Loop *TheLoop,
                                       PredicatedScalarEvolution *PSE) {
  const auto &Strides = DenseMap<Value *, const SCEV *>();
  for (BasicBlock *BB : TheLoop->blocks()) {
    // Scan the instructions in the block and look for addresses that are
    // consecutive and decreasing.
    for (Instruction &I : *BB) {
      if (isa<LoadInst>(&I) || isa<StoreInst>(&I)) {
        Value *Ptr = getLoadStorePointerOperand(&I);
        Type *AccessTy = getLoadStoreType(&I);
        if (getPtrStride(*PSE, AccessTy, Ptr, TheLoop, Strides, /*Assume=*/true,
                         /*ShouldCheckWrap=*/false)
                .value_or(0) < 0)
          return true;
      }
    }
  }
  return false;
}

bool AArch64TTIImpl::preferFixedOverScalableIfEqualCost(bool IsEpilogue) const {
  if (SVEPreferFixedOverScalableIfEqualCost.getNumOccurrences())
    return SVEPreferFixedOverScalableIfEqualCost;
  // For cases like post-LTO vectorization, when we eventually know the trip
  // count, epilogue with fixed-width vectorization can be deleted if the trip
  // count is less than the epilogue iterations. That's why we prefer
  // fixed-width vectorization in epilogue in case of equal costs.
  if (IsEpilogue)
    return true;
  return ST->useFixedOverScalableIfEqualCost();
}

unsigned AArch64TTIImpl::getEpilogueVectorizationMinVF() const {
  return ST->getEpilogueVectorizationMinVF();
}

bool AArch64TTIImpl::preferPredicateOverEpilogue(TailFoldingInfo *TFI) const {
  if (!ST->hasSVE())
    return false;

  // We don't currently support vectorisation with interleaving for SVE - with
  // such loops we're better off not using tail-folding. This gives us a chance
  // to fall back on fixed-width vectorisation using NEON's ld2/st2/etc.
  if (TFI->IAI->hasGroups())
    return false;

  TailFoldingOpts Required = TailFoldingOpts::Disabled;
  if (TFI->LVL->getReductionVars().size())
    Required |= TailFoldingOpts::Reductions;
  if (TFI->LVL->getFixedOrderRecurrences().size())
    Required |= TailFoldingOpts::Recurrences;

  // We call this to discover whether any load/store pointers in the loop have
  // negative strides. This will require extra work to reverse the loop
  // predicate, which may be expensive.
  if (containsDecreasingPointers(TFI->LVL->getLoop(),
                                 TFI->LVL->getPredicatedScalarEvolution()))
    Required |= TailFoldingOpts::Reverse;
  if (Required == TailFoldingOpts::Disabled)
    Required |= TailFoldingOpts::Simple;

  if (!TailFoldingOptionLoc.satisfies(ST->getSVETailFoldingDefaultOpts(),
                                      Required))
    return false;

  // Don't tail-fold for tight loops where we would be better off interleaving
  // with an unpredicated loop.
  unsigned NumInsns = 0;
  for (BasicBlock *BB : TFI->LVL->getLoop()->blocks()) {
    NumInsns += BB->sizeWithoutDebug();
  }

  // We expect 4 of these to be a IV PHI, IV add, IV compare and branch.
  return NumInsns >= SVETailFoldInsnThreshold;
}

InstructionCost
AArch64TTIImpl::getScalingFactorCost(Type *Ty, GlobalValue *BaseGV,
                                     StackOffset BaseOffset, bool HasBaseReg,
                                     int64_t Scale, unsigned AddrSpace) const {
  // Scaling factors are not free at all.
  // Operands                     | Rt Latency
  // -------------------------------------------
  // Rt, [Xn, Xm]                 | 4
  // -------------------------------------------
  // Rt, [Xn, Xm, lsl #imm]       | Rn: 4 Rm: 5
  // Rt, [Xn, Wm, <extend> #imm]  |
  TargetLoweringBase::AddrMode AM;
  AM.BaseGV = BaseGV;
  AM.BaseOffs = BaseOffset.getFixed();
  AM.HasBaseReg = HasBaseReg;
  AM.Scale = Scale;
  AM.ScalableOffset = BaseOffset.getScalable();
  if (getTLI()->isLegalAddressingMode(DL, AM, Ty, AddrSpace))
    // Scale represents reg2 * scale, thus account for 1 if
    // it is not equal to 0 or 1.
    return AM.Scale != 0 && AM.Scale != 1;
  return InstructionCost::getInvalid();
}

bool AArch64TTIImpl::shouldTreatInstructionLikeSelect(
    const Instruction *I) const {
  if (EnableOrLikeSelectOpt) {
    // For the binary operators (e.g. or) we need to be more careful than
    // selects, here we only transform them if they are already at a natural
    // break point in the code - the end of a block with an unconditional
    // terminator.
    if (I->getOpcode() == Instruction::Or &&
        isa<BranchInst>(I->getNextNode()) &&
        cast<BranchInst>(I->getNextNode())->isUnconditional())
      return true;

    if (I->getOpcode() == Instruction::Add ||
        I->getOpcode() == Instruction::Sub)
      return true;
  }
  return BaseT::shouldTreatInstructionLikeSelect(I);
}

bool AArch64TTIImpl::isLSRCostLess(
    const TargetTransformInfo::LSRCost &C1,
    const TargetTransformInfo::LSRCost &C2) const {
  // AArch64 specific here is adding the number of instructions to the
  // comparison (though not as the first consideration, as some targets do)
  // along with changing the priority of the base additions.
  // TODO: Maybe a more nuanced tradeoff between instruction count
  // and number of registers? To be investigated at a later date.
  if (EnableLSRCostOpt)
    return std::tie(C1.NumRegs, C1.Insns, C1.NumBaseAdds, C1.AddRecCost,
                    C1.NumIVMuls, C1.ScaleCost, C1.ImmCost, C1.SetupCost) <
           std::tie(C2.NumRegs, C2.Insns, C2.NumBaseAdds, C2.AddRecCost,
                    C2.NumIVMuls, C2.ScaleCost, C2.ImmCost, C2.SetupCost);

  return TargetTransformInfoImplBase::isLSRCostLess(C1, C2);
}

static bool isSplatShuffle(Value *V) {
  if (auto *Shuf = dyn_cast<ShuffleVectorInst>(V))
    return all_equal(Shuf->getShuffleMask());
  return false;
}

/// Check if both Op1 and Op2 are shufflevector extracts of either the lower
/// or upper half of the vector elements.
static bool areExtractShuffleVectors(Value *Op1, Value *Op2,
                                     bool AllowSplat = false) {
  // Scalable types can't be extract shuffle vectors.
  if (Op1->getType()->isScalableTy() || Op2->getType()->isScalableTy())
    return false;

  auto areTypesHalfed = [](Value *FullV, Value *HalfV) {
    auto *FullTy = FullV->getType();
    auto *HalfTy = HalfV->getType();
    return FullTy->getPrimitiveSizeInBits().getFixedValue() ==
           2 * HalfTy->getPrimitiveSizeInBits().getFixedValue();
  };

  auto extractHalf = [](Value *FullV, Value *HalfV) {
    auto *FullVT = cast<FixedVectorType>(FullV->getType());
    auto *HalfVT = cast<FixedVectorType>(HalfV->getType());
    return FullVT->getNumElements() == 2 * HalfVT->getNumElements();
  };

  ArrayRef<int> M1, M2;
  Value *S1Op1 = nullptr, *S2Op1 = nullptr;
  if (!match(Op1, m_Shuffle(m_Value(S1Op1), m_Undef(), m_Mask(M1))) ||
      !match(Op2, m_Shuffle(m_Value(S2Op1), m_Undef(), m_Mask(M2))))
    return false;

  // If we allow splats, set S1Op1/S2Op1 to nullptr for the relevant arg so that
  // it is not checked as an extract below.
  if (AllowSplat && isSplatShuffle(Op1))
    S1Op1 = nullptr;
  if (AllowSplat && isSplatShuffle(Op2))
    S2Op1 = nullptr;

  // Check that the operands are half as wide as the result and we extract
  // half of the elements of the input vectors.
  if ((S1Op1 && (!areTypesHalfed(S1Op1, Op1) || !extractHalf(S1Op1, Op1))) ||
      (S2Op1 && (!areTypesHalfed(S2Op1, Op2) || !extractHalf(S2Op1, Op2))))
    return false;

  // Check the mask extracts either the lower or upper half of vector
  // elements.
  int M1Start = 0;
  int M2Start = 0;
  int NumElements = cast<FixedVectorType>(Op1->getType())->getNumElements() * 2;
  if ((S1Op1 &&
       !ShuffleVectorInst::isExtractSubvectorMask(M1, NumElements, M1Start)) ||
      (S2Op1 &&
       !ShuffleVectorInst::isExtractSubvectorMask(M2, NumElements, M2Start)))
    return false;

  if ((M1Start != 0 && M1Start != (NumElements / 2)) ||
      (M2Start != 0 && M2Start != (NumElements / 2)))
    return false;
  if (S1Op1 && S2Op1 && M1Start != M2Start)
    return false;

  return true;
}

/// Check if Ext1 and Ext2 are extends of the same type, doubling the bitwidth
/// of the vector elements.
static bool areExtractExts(Value *Ext1, Value *Ext2) {
  auto areExtDoubled = [](Instruction *Ext) {
    return Ext->getType()->getScalarSizeInBits() ==
           2 * Ext->getOperand(0)->getType()->getScalarSizeInBits();
  };

  if (!match(Ext1, m_ZExtOrSExt(m_Value())) ||
      !match(Ext2, m_ZExtOrSExt(m_Value())) ||
      !areExtDoubled(cast<Instruction>(Ext1)) ||
      !areExtDoubled(cast<Instruction>(Ext2)))
    return false;

  return true;
}

/// Check if Op could be used with vmull_high_p64 intrinsic.
static bool isOperandOfVmullHighP64(Value *Op) {
  Value *VectorOperand = nullptr;
  ConstantInt *ElementIndex = nullptr;
  return match(Op, m_ExtractElt(m_Value(VectorOperand),
                                m_ConstantInt(ElementIndex))) &&
         ElementIndex->getValue() == 1 &&
         isa<FixedVectorType>(VectorOperand->getType()) &&
         cast<FixedVectorType>(VectorOperand->getType())->getNumElements() == 2;
}

/// Check if Op1 and Op2 could be used with vmull_high_p64 intrinsic.
static bool areOperandsOfVmullHighP64(Value *Op1, Value *Op2) {
  return isOperandOfVmullHighP64(Op1) && isOperandOfVmullHighP64(Op2);
}

static bool shouldSinkVectorOfPtrs(Value *Ptrs, SmallVectorImpl<Use *> &Ops) {
  // Restrict ourselves to the form CodeGenPrepare typically constructs.
  auto *GEP = dyn_cast<GetElementPtrInst>(Ptrs);
  if (!GEP || GEP->getNumOperands() != 2)
    return false;

  Value *Base = GEP->getOperand(0);
  Value *Offsets = GEP->getOperand(1);

  // We only care about scalar_base+vector_offsets.
  if (Base->getType()->isVectorTy() || !Offsets->getType()->isVectorTy())
    return false;

  // Sink extends that would allow us to use 32-bit offset vectors.
  if (isa<SExtInst>(Offsets) || isa<ZExtInst>(Offsets)) {
    auto *OffsetsInst = cast<Instruction>(Offsets);
    if (OffsetsInst->getType()->getScalarSizeInBits() > 32 &&
        OffsetsInst->getOperand(0)->getType()->getScalarSizeInBits() <= 32)
      Ops.push_back(&GEP->getOperandUse(1));
  }

  // Sink the GEP.
  return true;
}

/// We want to sink following cases:
/// (add|sub|gep) A, ((mul|shl) vscale, imm); (add|sub|gep) A, vscale;
/// (add|sub|gep) A, ((mul|shl) zext(vscale), imm);
static bool shouldSinkVScale(Value *Op, SmallVectorImpl<Use *> &Ops) {
  if (match(Op, m_VScale()))
    return true;
  if (match(Op, m_Shl(m_VScale(), m_ConstantInt())) ||
      match(Op, m_Mul(m_VScale(), m_ConstantInt()))) {
    Ops.push_back(&cast<Instruction>(Op)->getOperandUse(0));
    return true;
  }
  if (match(Op, m_Shl(m_ZExt(m_VScale()), m_ConstantInt())) ||
      match(Op, m_Mul(m_ZExt(m_VScale()), m_ConstantInt()))) {
    Value *ZExtOp = cast<Instruction>(Op)->getOperand(0);
    Ops.push_back(&cast<Instruction>(ZExtOp)->getOperandUse(0));
    Ops.push_back(&cast<Instruction>(Op)->getOperandUse(0));
    return true;
  }
  return false;
}

/// Check if sinking \p I's operands to I's basic block is profitable, because
/// the operands can be folded into a target instruction, e.g.
/// shufflevectors extracts and/or sext/zext can be folded into (u,s)subl(2).
bool AArch64TTIImpl::isProfitableToSinkOperands(
    Instruction *I, SmallVectorImpl<Use *> &Ops) const {
  if (IntrinsicInst *II = dyn_cast<IntrinsicInst>(I)) {
    switch (II->getIntrinsicID()) {
    case Intrinsic::aarch64_neon_smull:
    case Intrinsic::aarch64_neon_umull:
      if (areExtractShuffleVectors(II->getOperand(0), II->getOperand(1),
                                   /*AllowSplat=*/true)) {
        Ops.push_back(&II->getOperandUse(0));
        Ops.push_back(&II->getOperandUse(1));
        return true;
      }
      [[fallthrough]];

    case Intrinsic::fma:
    case Intrinsic::fmuladd:
      if (isa<VectorType>(I->getType()) &&
          cast<VectorType>(I->getType())->getElementType()->isHalfTy() &&
          !ST->hasFullFP16())
        return false;
      [[fallthrough]];
    case Intrinsic::aarch64_neon_sqdmull:
    case Intrinsic::aarch64_neon_sqdmulh:
    case Intrinsic::aarch64_neon_sqrdmulh:
      // Sink splats for index lane variants
      if (isSplatShuffle(II->getOperand(0)))
        Ops.push_back(&II->getOperandUse(0));
      if (isSplatShuffle(II->getOperand(1)))
        Ops.push_back(&II->getOperandUse(1));
      return !Ops.empty();
    case Intrinsic::aarch64_neon_fmlal:
    case Intrinsic::aarch64_neon_fmlal2:
    case Intrinsic::aarch64_neon_fmlsl:
    case Intrinsic::aarch64_neon_fmlsl2:
      // Sink splats for index lane variants
      if (isSplatShuffle(II->getOperand(1)))
        Ops.push_back(&II->getOperandUse(1));
      if (isSplatShuffle(II->getOperand(2)))
        Ops.push_back(&II->getOperandUse(2));
      return !Ops.empty();
    case Intrinsic::aarch64_sve_ptest_first:
    case Intrinsic::aarch64_sve_ptest_last:
      if (auto *IIOp = dyn_cast<IntrinsicInst>(II->getOperand(0)))
        if (IIOp->getIntrinsicID() == Intrinsic::aarch64_sve_ptrue)
          Ops.push_back(&II->getOperandUse(0));
      return !Ops.empty();
    case Intrinsic::aarch64_sme_write_horiz:
    case Intrinsic::aarch64_sme_write_vert:
    case Intrinsic::aarch64_sme_writeq_horiz:
    case Intrinsic::aarch64_sme_writeq_vert: {
      auto *Idx = dyn_cast<Instruction>(II->getOperand(1));
      if (!Idx || Idx->getOpcode() != Instruction::Add)
        return false;
      Ops.push_back(&II->getOperandUse(1));
      return true;
    }
    case Intrinsic::aarch64_sme_read_horiz:
    case Intrinsic::aarch64_sme_read_vert:
    case Intrinsic::aarch64_sme_readq_horiz:
    case Intrinsic::aarch64_sme_readq_vert:
    case Intrinsic::aarch64_sme_ld1b_vert:
    case Intrinsic::aarch64_sme_ld1h_vert:
    case Intrinsic::aarch64_sme_ld1w_vert:
    case Intrinsic::aarch64_sme_ld1d_vert:
    case Intrinsic::aarch64_sme_ld1q_vert:
    case Intrinsic::aarch64_sme_st1b_vert:
    case Intrinsic::aarch64_sme_st1h_vert:
    case Intrinsic::aarch64_sme_st1w_vert:
    case Intrinsic::aarch64_sme_st1d_vert:
    case Intrinsic::aarch64_sme_st1q_vert:
    case Intrinsic::aarch64_sme_ld1b_horiz:
    case Intrinsic::aarch64_sme_ld1h_horiz:
    case Intrinsic::aarch64_sme_ld1w_horiz:
    case Intrinsic::aarch64_sme_ld1d_horiz:
    case Intrinsic::aarch64_sme_ld1q_horiz:
    case Intrinsic::aarch64_sme_st1b_horiz:
    case Intrinsic::aarch64_sme_st1h_horiz:
    case Intrinsic::aarch64_sme_st1w_horiz:
    case Intrinsic::aarch64_sme_st1d_horiz:
    case Intrinsic::aarch64_sme_st1q_horiz: {
      auto *Idx = dyn_cast<Instruction>(II->getOperand(3));
      if (!Idx || Idx->getOpcode() != Instruction::Add)
        return false;
      Ops.push_back(&II->getOperandUse(3));
      return true;
    }
    case Intrinsic::aarch64_neon_pmull:
      if (!areExtractShuffleVectors(II->getOperand(0), II->getOperand(1)))
        return false;
      Ops.push_back(&II->getOperandUse(0));
      Ops.push_back(&II->getOperandUse(1));
      return true;
    case Intrinsic::aarch64_neon_pmull64:
      if (!areOperandsOfVmullHighP64(II->getArgOperand(0),
                                     II->getArgOperand(1)))
        return false;
      Ops.push_back(&II->getArgOperandUse(0));
      Ops.push_back(&II->getArgOperandUse(1));
      return true;
    case Intrinsic::masked_gather:
      if (!shouldSinkVectorOfPtrs(II->getArgOperand(0), Ops))
        return false;
      Ops.push_back(&II->getArgOperandUse(0));
      return true;
    case Intrinsic::masked_scatter:
      if (!shouldSinkVectorOfPtrs(II->getArgOperand(1), Ops))
        return false;
      Ops.push_back(&II->getArgOperandUse(1));
      return true;
    default:
      return false;
    }
  }

  auto ShouldSinkCondition = [](Value *Cond,
                                SmallVectorImpl<Use *> &Ops) -> bool {
    if (!isa<IntrinsicInst>(Cond))
      return false;
    auto *II = dyn_cast<IntrinsicInst>(Cond);
    if (II->getIntrinsicID() != Intrinsic::vector_reduce_or ||
        !isa<ScalableVectorType>(II->getOperand(0)->getType()))
      return false;
    if (isa<CmpInst>(II->getOperand(0)))
      Ops.push_back(&II->getOperandUse(0));
    return true;
  };

  switch (I->getOpcode()) {
  case Instruction::GetElementPtr:
  case Instruction::Add:
  case Instruction::Sub:
    // Sink vscales closer to uses for better isel
    for (unsigned Op = 0; Op < I->getNumOperands(); ++Op) {
      if (shouldSinkVScale(I->getOperand(Op), Ops)) {
        Ops.push_back(&I->getOperandUse(Op));
        return true;
      }
    }
    break;
  case Instruction::Select: {
    if (!ShouldSinkCondition(I->getOperand(0), Ops))
      return false;

    Ops.push_back(&I->getOperandUse(0));
    return true;
  }
  case Instruction::Br: {
    if (cast<BranchInst>(I)->isUnconditional())
      return false;

    if (!ShouldSinkCondition(cast<BranchInst>(I)->getCondition(), Ops))
      return false;

    Ops.push_back(&I->getOperandUse(0));
    return true;
  }
  default:
    break;
  }

  if (!I->getType()->isVectorTy())
    return false;

  switch (I->getOpcode()) {
  case Instruction::Sub:
  case Instruction::Add: {
    if (!areExtractExts(I->getOperand(0), I->getOperand(1)))
      return false;

    // If the exts' operands extract either the lower or upper elements, we
    // can sink them too.
    auto Ext1 = cast<Instruction>(I->getOperand(0));
    auto Ext2 = cast<Instruction>(I->getOperand(1));
    if (areExtractShuffleVectors(Ext1->getOperand(0), Ext2->getOperand(0))) {
      Ops.push_back(&Ext1->getOperandUse(0));
      Ops.push_back(&Ext2->getOperandUse(0));
    }

    Ops.push_back(&I->getOperandUse(0));
    Ops.push_back(&I->getOperandUse(1));

    return true;
  }
  case Instruction::Or: {
    // Pattern: Or(And(MaskValue, A), And(Not(MaskValue), B)) ->
    // bitselect(MaskValue, A, B) where Not(MaskValue) = Xor(MaskValue, -1)
    if (ST->hasNEON()) {
      Instruction *OtherAnd, *IA, *IB;
      Value *MaskValue;
      // MainAnd refers to And instruction that has 'Not' as one of its operands
      if (match(I, m_c_Or(m_OneUse(m_Instruction(OtherAnd)),
                          m_OneUse(m_c_And(m_OneUse(m_Not(m_Value(MaskValue))),
                                           m_Instruction(IA)))))) {
        if (match(OtherAnd,
                  m_c_And(m_Specific(MaskValue), m_Instruction(IB)))) {
          Instruction *MainAnd = I->getOperand(0) == OtherAnd
                                     ? cast<Instruction>(I->getOperand(1))
                                     : cast<Instruction>(I->getOperand(0));

          // Both Ands should be in same basic block as Or
          if (I->getParent() != MainAnd->getParent() ||
              I->getParent() != OtherAnd->getParent())
            return false;

          // Non-mask operands of both Ands should also be in same basic block
          if (I->getParent() != IA->getParent() ||
              I->getParent() != IB->getParent())
            return false;

          Ops.push_back(
              &MainAnd->getOperandUse(MainAnd->getOperand(0) == IA ? 1 : 0));
          Ops.push_back(&I->getOperandUse(0));
          Ops.push_back(&I->getOperandUse(1));

          return true;
        }
      }
    }

    return false;
  }
  case Instruction::Mul: {
    auto ShouldSinkSplatForIndexedVariant = [](Value *V) {
      auto *Ty = cast<VectorType>(V->getType());
      // For SVE the lane-indexing is within 128-bits, so we can't fold splats.
      if (Ty->isScalableTy())
        return false;

      // Indexed variants of Mul exist for i16 and i32 element types only.
      return Ty->getScalarSizeInBits() == 16 || Ty->getScalarSizeInBits() == 32;
    };

    int NumZExts = 0, NumSExts = 0;
    for (auto &Op : I->operands()) {
      // Make sure we are not already sinking this operand
      if (any_of(Ops, [&](Use *U) { return U->get() == Op; }))
        continue;

      if (match(&Op, m_ZExtOrSExt(m_Value()))) {
        auto *Ext = cast<Instruction>(Op);
        auto *ExtOp = Ext->getOperand(0);
        if (isSplatShuffle(ExtOp) && ShouldSinkSplatForIndexedVariant(ExtOp))
          Ops.push_back(&Ext->getOperandUse(0));
        Ops.push_back(&Op);

        if (isa<SExtInst>(Ext))
          NumSExts++;
        else
          NumZExts++;

        continue;
      }

      ShuffleVectorInst *Shuffle = dyn_cast<ShuffleVectorInst>(Op);
      if (!Shuffle)
        continue;

      // If the Shuffle is a splat and the operand is a zext/sext, sinking the
      // operand and the s/zext can help create indexed s/umull. This is
      // especially useful to prevent i64 mul being scalarized.
      if (isSplatShuffle(Shuffle) &&
          match(Shuffle->getOperand(0), m_ZExtOrSExt(m_Value()))) {
        Ops.push_back(&Shuffle->getOperandUse(0));
        Ops.push_back(&Op);
        if (match(Shuffle->getOperand(0), m_SExt(m_Value())))
          NumSExts++;
        else
          NumZExts++;
        continue;
      }

      Value *ShuffleOperand = Shuffle->getOperand(0);
      InsertElementInst *Insert = dyn_cast<InsertElementInst>(ShuffleOperand);
      if (!Insert)
        continue;

      Instruction *OperandInstr = dyn_cast<Instruction>(Insert->getOperand(1));
      if (!OperandInstr)
        continue;

      ConstantInt *ElementConstant =
          dyn_cast<ConstantInt>(Insert->getOperand(2));
      // Check that the insertelement is inserting into element 0
      if (!ElementConstant || !ElementConstant->isZero())
        continue;

      unsigned Opcode = OperandInstr->getOpcode();
      if (Opcode == Instruction::SExt)
        NumSExts++;
      else if (Opcode == Instruction::ZExt)
        NumZExts++;
      else {
        // If we find that the top bits are known 0, then we can sink and allow
        // the backend to generate a umull.
        unsigned Bitwidth = I->getType()->getScalarSizeInBits();
        APInt UpperMask = APInt::getHighBitsSet(Bitwidth, Bitwidth / 2);
        if (!MaskedValueIsZero(OperandInstr, UpperMask, DL))
          continue;
        NumZExts++;
      }

      // And(Load) is excluded to prevent CGP getting stuck in a loop of sinking
      // the And, just to hoist it again back to the load.
      if (!match(OperandInstr, m_And(m_Load(m_Value()), m_Value())))
        Ops.push_back(&Insert->getOperandUse(1));
      Ops.push_back(&Shuffle->getOperandUse(0));
      Ops.push_back(&Op);
    }

    // It is profitable to sink if we found two of the same type of extends.
    if (!Ops.empty() && (NumSExts == 2 || NumZExts == 2))
      return true;

    // Otherwise, see if we should sink splats for indexed variants.
    if (!ShouldSinkSplatForIndexedVariant(I))
      return false;

    Ops.clear();
    if (isSplatShuffle(I->getOperand(0)))
      Ops.push_back(&I->getOperandUse(0));
    if (isSplatShuffle(I->getOperand(1)))
      Ops.push_back(&I->getOperandUse(1));

    return !Ops.empty();
  }
  case Instruction::FMul: {
    // For SVE the lane-indexing is within 128-bits, so we can't fold splats.
    if (I->getType()->isScalableTy())
      return false;

    if (cast<VectorType>(I->getType())->getElementType()->isHalfTy() &&
        !ST->hasFullFP16())
      return false;

    // Sink splats for index lane variants
    if (isSplatShuffle(I->getOperand(0)))
      Ops.push_back(&I->getOperandUse(0));
    if (isSplatShuffle(I->getOperand(1)))
      Ops.push_back(&I->getOperandUse(1));
    return !Ops.empty();
  }
  default:
    return false;
  }
  return false;
}<|MERGE_RESOLUTION|>--- conflicted
+++ resolved
@@ -4011,8 +4011,6 @@
                                                    TTI::TargetCostKind CostKind,
                                                    unsigned Index) const {
   return getVectorInstrCostHelper(I.getOpcode(), Val, CostKind, Index, &I);
-<<<<<<< HEAD
-=======
 }
 
 InstructionCost
@@ -4031,7 +4029,6 @@
   return CostKind == TTI::TCK_CodeSize
              ? 2
              : ST->getVectorInsertExtractBaseCost() + 1;
->>>>>>> 35227056
 }
 
 InstructionCost AArch64TTIImpl::getScalarizationOverhead(
@@ -4536,15 +4533,12 @@
              (VecPred == FCmpInst::FCMP_ONE || VecPred == FCmpInst::FCMP_UEQ))
       Factor = 3; // fcmxx+fcmyy+or
 
-<<<<<<< HEAD
-=======
     if (isa<ScalableVectorType>(ValTy) &&
         CostKind == TTI::TCK_RecipThroughput &&
         hasKnownLowerThroughputFromSchedulingModel(AArch64::FCMEQ_PPzZZ_S,
                                                    AArch64::FCMEQv4f32))
       Factor *= 2;
 
->>>>>>> 35227056
     return Factor * (CostKind == TTI::TCK_Latency ? 2 : LT.first);
   }
 
@@ -5008,15 +5002,12 @@
   // Limit to loops with trip counts that are cheap to expand.
   UP.SCEVExpansionBudget = 1;
 
-<<<<<<< HEAD
-=======
   if (HasParellelizableReductions) {
     UP.Runtime = true;
     UP.DefaultUnrollRuntimeCount = 4;
     UP.AddAdditionalAccumulators = true;
   }
 
->>>>>>> 35227056
   // Try to unroll small loops, of few-blocks with low budget, if they have
   // load/store dependencies, to expose more parallel memory access streams,
   // or if they do little work inside a block (i.e. load -> X -> store pattern).
@@ -5029,7 +5020,27 @@
     if (!isLoopSizeWithinBudget(L, TTI, Width, &Size))
       return;
 
-<<<<<<< HEAD
+    // Try to find an unroll count that maximizes the use of the instruction
+    // window, i.e. trying to fetch as many instructions per cycle as possible.
+    unsigned MaxInstsPerLine = 16;
+    unsigned UC = 1;
+    unsigned BestUC = 1;
+    unsigned SizeWithBestUC = BestUC * Size;
+    while (UC <= 8) {
+      unsigned SizeWithUC = UC * Size;
+      if (SizeWithUC > 48)
+        break;
+      if ((SizeWithUC % MaxInstsPerLine) == 0 ||
+          (SizeWithBestUC % MaxInstsPerLine) < (SizeWithUC % MaxInstsPerLine)) {
+        BestUC = UC;
+        SizeWithBestUC = BestUC * Size;
+      }
+      UC++;
+    }
+
+    if (BestUC == 1)
+      return;
+
     SmallPtrSet<Value *, 8> LoadedValuesPlus;
     SmallVector<StoreInst *> Stores;
     for (auto *BB : L->blocks()) {
@@ -5051,55 +5062,7 @@
       }
     }
 
-=======
->>>>>>> 35227056
-    // Try to find an unroll count that maximizes the use of the instruction
-    // window, i.e. trying to fetch as many instructions per cycle as possible.
-    unsigned MaxInstsPerLine = 16;
-    unsigned UC = 1;
-    unsigned BestUC = 1;
-    unsigned SizeWithBestUC = BestUC * Size;
-    while (UC <= 8) {
-      unsigned SizeWithUC = UC * Size;
-      if (SizeWithUC > 48)
-        break;
-      if ((SizeWithUC % MaxInstsPerLine) == 0 ||
-          (SizeWithBestUC % MaxInstsPerLine) < (SizeWithUC % MaxInstsPerLine)) {
-        BestUC = UC;
-        SizeWithBestUC = BestUC * Size;
-      }
-      UC++;
-    }
-
-<<<<<<< HEAD
-    if (BestUC == 1 || none_of(Stores, [&LoadedValuesPlus](StoreInst *SI) {
-=======
-    if (BestUC == 1)
-      return;
-
-    SmallPtrSet<Value *, 8> LoadedValuesPlus;
-    SmallVector<StoreInst *> Stores;
-    for (auto *BB : L->blocks()) {
-      for (auto &I : *BB) {
-        Value *Ptr = getLoadStorePointerOperand(&I);
-        if (!Ptr)
-          continue;
-        const SCEV *PtrSCEV = SE.getSCEV(Ptr);
-        if (SE.isLoopInvariant(PtrSCEV, L))
-          continue;
-        if (isa<LoadInst>(&I)) {
-          LoadedValuesPlus.insert(&I);
-          // Include in-loop 1st users of loaded values.
-          for (auto *U : I.users())
-            if (L->contains(cast<Instruction>(U)))
-              LoadedValuesPlus.insert(U);
-        } else
-          Stores.push_back(cast<StoreInst>(&I));
-      }
-    }
-
     if (none_of(Stores, [&LoadedValuesPlus](StoreInst *SI) {
->>>>>>> 35227056
           return LoadedValuesPlus.contains(SI->getOperand(0));
         }))
       return;
