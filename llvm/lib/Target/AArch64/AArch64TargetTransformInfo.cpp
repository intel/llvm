//===-- AArch64TargetTransformInfo.cpp - AArch64 specific TTI -------------===//
//
// Part of the LLVM Project, under the Apache License v2.0 with LLVM Exceptions.
// See https://llvm.org/LICENSE.txt for license information.
// SPDX-License-Identifier: Apache-2.0 WITH LLVM-exception
//
//===----------------------------------------------------------------------===//

#include "AArch64TargetTransformInfo.h"
#include "AArch64ExpandImm.h"
#include "AArch64PerfectShuffle.h"
#include "MCTargetDesc/AArch64AddressingModes.h"
#include "Utils/AArch64SMEAttributes.h"
#include "llvm/ADT/DenseMap.h"
#include "llvm/Analysis/IVDescriptors.h"
#include "llvm/Analysis/LoopInfo.h"
#include "llvm/Analysis/TargetTransformInfo.h"
#include "llvm/CodeGen/BasicTTIImpl.h"
#include "llvm/CodeGen/CostTable.h"
#include "llvm/CodeGen/TargetLowering.h"
#include "llvm/IR/DerivedTypes.h"
#include "llvm/IR/IntrinsicInst.h"
#include "llvm/IR/Intrinsics.h"
#include "llvm/IR/IntrinsicsAArch64.h"
#include "llvm/IR/PatternMatch.h"
#include "llvm/Support/Debug.h"
#include "llvm/TargetParser/AArch64TargetParser.h"
#include "llvm/Transforms/InstCombine/InstCombiner.h"
#include "llvm/Transforms/Vectorize/LoopVectorizationLegality.h"
#include <algorithm>
#include <optional>
using namespace llvm;
using namespace llvm::PatternMatch;

#define DEBUG_TYPE "aarch64tti"

static cl::opt<bool> EnableFalkorHWPFUnrollFix("enable-falkor-hwpf-unroll-fix",
                                               cl::init(true), cl::Hidden);

static cl::opt<bool> SVEPreferFixedOverScalableIfEqualCost(
    "sve-prefer-fixed-over-scalable-if-equal", cl::Hidden);

static cl::opt<unsigned> SVEGatherOverhead("sve-gather-overhead", cl::init(10),
                                           cl::Hidden);

static cl::opt<unsigned> SVEScatterOverhead("sve-scatter-overhead",
                                            cl::init(10), cl::Hidden);

static cl::opt<unsigned> SVETailFoldInsnThreshold("sve-tail-folding-insn-threshold",
                                                  cl::init(15), cl::Hidden);

static cl::opt<unsigned>
    NeonNonConstStrideOverhead("neon-nonconst-stride-overhead", cl::init(10),
                               cl::Hidden);

static cl::opt<unsigned> CallPenaltyChangeSM(
    "call-penalty-sm-change", cl::init(5), cl::Hidden,
    cl::desc(
        "Penalty of calling a function that requires a change to PSTATE.SM"));

static cl::opt<unsigned> InlineCallPenaltyChangeSM(
    "inline-call-penalty-sm-change", cl::init(10), cl::Hidden,
    cl::desc("Penalty of inlining a call that requires a change to PSTATE.SM"));

static cl::opt<bool> EnableOrLikeSelectOpt("enable-aarch64-or-like-select",
                                           cl::init(true), cl::Hidden);

static cl::opt<bool> EnableLSRCostOpt("enable-aarch64-lsr-cost-opt",
                                      cl::init(true), cl::Hidden);

// A complete guess as to a reasonable cost.
static cl::opt<unsigned>
    BaseHistCntCost("aarch64-base-histcnt-cost", cl::init(8), cl::Hidden,
                    cl::desc("The cost of a histcnt instruction"));

static cl::opt<unsigned> DMBLookaheadThreshold(
    "dmb-lookahead-threshold", cl::init(10), cl::Hidden,
    cl::desc("The number of instructions to search for a redundant dmb"));

namespace {
class TailFoldingOption {
  // These bitfields will only ever be set to something non-zero in operator=,
  // when setting the -sve-tail-folding option. This option should always be of
  // the form (default|simple|all|disable)[+(Flag1|Flag2|etc)], where here
  // InitialBits is one of (disabled|all|simple). EnableBits represents
  // additional flags we're enabling, and DisableBits for those flags we're
  // disabling. The default flag is tracked in the variable NeedsDefault, since
  // at the time of setting the option we may not know what the default value
  // for the CPU is.
  TailFoldingOpts InitialBits = TailFoldingOpts::Disabled;
  TailFoldingOpts EnableBits = TailFoldingOpts::Disabled;
  TailFoldingOpts DisableBits = TailFoldingOpts::Disabled;

  // This value needs to be initialised to true in case the user does not
  // explicitly set the -sve-tail-folding option.
  bool NeedsDefault = true;

  void setInitialBits(TailFoldingOpts Bits) { InitialBits = Bits; }

  void setNeedsDefault(bool V) { NeedsDefault = V; }

  void setEnableBit(TailFoldingOpts Bit) {
    EnableBits |= Bit;
    DisableBits &= ~Bit;
  }

  void setDisableBit(TailFoldingOpts Bit) {
    EnableBits &= ~Bit;
    DisableBits |= Bit;
  }

  TailFoldingOpts getBits(TailFoldingOpts DefaultBits) const {
    TailFoldingOpts Bits = TailFoldingOpts::Disabled;

    assert((InitialBits == TailFoldingOpts::Disabled || !NeedsDefault) &&
           "Initial bits should only include one of "
           "(disabled|all|simple|default)");
    Bits = NeedsDefault ? DefaultBits : InitialBits;
    Bits |= EnableBits;
    Bits &= ~DisableBits;

    return Bits;
  }

  void reportError(std::string Opt) {
    errs() << "invalid argument '" << Opt
           << "' to -sve-tail-folding=; the option should be of the form\n"
              "  (disabled|all|default|simple)[+(reductions|recurrences"
              "|reverse|noreductions|norecurrences|noreverse)]\n";
    report_fatal_error("Unrecognised tail-folding option");
  }

public:

  void operator=(const std::string &Val) {
    // If the user explicitly sets -sve-tail-folding= then treat as an error.
    if (Val.empty()) {
      reportError("");
      return;
    }

    // Since the user is explicitly setting the option we don't automatically
    // need the default unless they require it.
    setNeedsDefault(false);

    SmallVector<StringRef, 4> TailFoldTypes;
    StringRef(Val).split(TailFoldTypes, '+', -1, false);

    unsigned StartIdx = 1;
    if (TailFoldTypes[0] == "disabled")
      setInitialBits(TailFoldingOpts::Disabled);
    else if (TailFoldTypes[0] == "all")
      setInitialBits(TailFoldingOpts::All);
    else if (TailFoldTypes[0] == "default")
      setNeedsDefault(true);
    else if (TailFoldTypes[0] == "simple")
      setInitialBits(TailFoldingOpts::Simple);
    else {
      StartIdx = 0;
      setInitialBits(TailFoldingOpts::Disabled);
    }

    for (unsigned I = StartIdx; I < TailFoldTypes.size(); I++) {
      if (TailFoldTypes[I] == "reductions")
        setEnableBit(TailFoldingOpts::Reductions);
      else if (TailFoldTypes[I] == "recurrences")
        setEnableBit(TailFoldingOpts::Recurrences);
      else if (TailFoldTypes[I] == "reverse")
        setEnableBit(TailFoldingOpts::Reverse);
      else if (TailFoldTypes[I] == "noreductions")
        setDisableBit(TailFoldingOpts::Reductions);
      else if (TailFoldTypes[I] == "norecurrences")
        setDisableBit(TailFoldingOpts::Recurrences);
      else if (TailFoldTypes[I] == "noreverse")
        setDisableBit(TailFoldingOpts::Reverse);
      else
        reportError(Val);
    }
  }

  bool satisfies(TailFoldingOpts DefaultBits, TailFoldingOpts Required) const {
    return (getBits(DefaultBits) & Required) == Required;
  }
};
} // namespace

TailFoldingOption TailFoldingOptionLoc;

static cl::opt<TailFoldingOption, true, cl::parser<std::string>> SVETailFolding(
    "sve-tail-folding",
    cl::desc(
        "Control the use of vectorisation using tail-folding for SVE where the"
        " option is specified in the form (Initial)[+(Flag1|Flag2|...)]:"
        "\ndisabled      (Initial) No loop types will vectorize using "
        "tail-folding"
        "\ndefault       (Initial) Uses the default tail-folding settings for "
        "the target CPU"
        "\nall           (Initial) All legal loop types will vectorize using "
        "tail-folding"
        "\nsimple        (Initial) Use tail-folding for simple loops (not "
        "reductions or recurrences)"
        "\nreductions    Use tail-folding for loops containing reductions"
        "\nnoreductions  Inverse of above"
        "\nrecurrences   Use tail-folding for loops containing fixed order "
        "recurrences"
        "\nnorecurrences Inverse of above"
        "\nreverse       Use tail-folding for loops requiring reversed "
        "predicates"
        "\nnoreverse     Inverse of above"),
    cl::location(TailFoldingOptionLoc));

// Experimental option that will only be fully functional when the
// code-generator is changed to use SVE instead of NEON for all fixed-width
// operations.
static cl::opt<bool> EnableFixedwidthAutovecInStreamingMode(
    "enable-fixedwidth-autovec-in-streaming-mode", cl::init(false), cl::Hidden);

// Experimental option that will only be fully functional when the cost-model
// and code-generator have been changed to avoid using scalable vector
// instructions that are not legal in streaming SVE mode.
static cl::opt<bool> EnableScalableAutovecInStreamingMode(
    "enable-scalable-autovec-in-streaming-mode", cl::init(false), cl::Hidden);

static bool isSMEABIRoutineCall(const CallInst &CI) {
  const auto *F = CI.getCalledFunction();
  return F && StringSwitch<bool>(F->getName())
                  .Case("__arm_sme_state", true)
                  .Case("__arm_tpidr2_save", true)
                  .Case("__arm_tpidr2_restore", true)
                  .Case("__arm_za_disable", true)
                  .Default(false);
}

/// Returns true if the function has explicit operations that can only be
/// lowered using incompatible instructions for the selected mode. This also
/// returns true if the function F may use or modify ZA state.
static bool hasPossibleIncompatibleOps(const Function *F) {
  for (const BasicBlock &BB : *F) {
    for (const Instruction &I : BB) {
      // Be conservative for now and assume that any call to inline asm or to
      // intrinsics could could result in non-streaming ops (e.g. calls to
      // @llvm.aarch64.* or @llvm.gather/scatter intrinsics). We can assume that
      // all native LLVM instructions can be lowered to compatible instructions.
      if (isa<CallInst>(I) && !I.isDebugOrPseudoInst() &&
          (cast<CallInst>(I).isInlineAsm() || isa<IntrinsicInst>(I) ||
           isSMEABIRoutineCall(cast<CallInst>(I))))
        return true;
    }
  }
  return false;
}

uint64_t AArch64TTIImpl::getFeatureMask(const Function &F) const {
  StringRef AttributeStr =
      isMultiversionedFunction(F) ? "fmv-features" : "target-features";
  StringRef FeatureStr = F.getFnAttribute(AttributeStr).getValueAsString();
  SmallVector<StringRef, 8> Features;
  FeatureStr.split(Features, ",");
  return AArch64::getFMVPriority(Features);
}

bool AArch64TTIImpl::isMultiversionedFunction(const Function &F) const {
  return F.hasFnAttribute("fmv-features");
}

const FeatureBitset AArch64TTIImpl::InlineInverseFeatures = {
    AArch64::FeatureExecuteOnly,
};

bool AArch64TTIImpl::areInlineCompatible(const Function *Caller,
                                         const Function *Callee) const {
  SMEAttrs CallerAttrs(*Caller), CalleeAttrs(*Callee);

  // When inlining, we should consider the body of the function, not the
  // interface.
  if (CalleeAttrs.hasStreamingBody()) {
    CalleeAttrs.set(SMEAttrs::SM_Compatible, false);
    CalleeAttrs.set(SMEAttrs::SM_Enabled, true);
  }

  if (CalleeAttrs.isNewZA() || CalleeAttrs.isNewZT0())
    return false;

  if (CallerAttrs.requiresLazySave(CalleeAttrs) ||
      CallerAttrs.requiresSMChange(CalleeAttrs) ||
      CallerAttrs.requiresPreservingZT0(CalleeAttrs) ||
      CallerAttrs.requiresPreservingAllZAState(CalleeAttrs)) {
    if (hasPossibleIncompatibleOps(Callee))
      return false;
  }

  const TargetMachine &TM = getTLI()->getTargetMachine();
  const FeatureBitset &CallerBits =
      TM.getSubtargetImpl(*Caller)->getFeatureBits();
  const FeatureBitset &CalleeBits =
      TM.getSubtargetImpl(*Callee)->getFeatureBits();
  // Adjust the feature bitsets by inverting some of the bits. This is needed
  // for target features that represent restrictions rather than capabilities,
  // for example a "+execute-only" callee can be inlined into a caller without
  // "+execute-only", but not vice versa.
  FeatureBitset EffectiveCallerBits = CallerBits ^ InlineInverseFeatures;
  FeatureBitset EffectiveCalleeBits = CalleeBits ^ InlineInverseFeatures;

  return (EffectiveCallerBits & EffectiveCalleeBits) == EffectiveCalleeBits;
}

bool AArch64TTIImpl::areTypesABICompatible(
    const Function *Caller, const Function *Callee,
    const ArrayRef<Type *> &Types) const {
  if (!BaseT::areTypesABICompatible(Caller, Callee, Types))
    return false;

  // We need to ensure that argument promotion does not attempt to promote
  // pointers to fixed-length vector types larger than 128 bits like
  // <8 x float> (and pointers to aggregate types which have such fixed-length
  // vector type members) into the values of the pointees. Such vector types
  // are used for SVE VLS but there is no ABI for SVE VLS arguments and the
  // backend cannot lower such value arguments. The 128-bit fixed-length SVE
  // types can be safely treated as 128-bit NEON types and they cannot be
  // distinguished in IR.
  if (ST->useSVEForFixedLengthVectors() && llvm::any_of(Types, [](Type *Ty) {
        auto FVTy = dyn_cast<FixedVectorType>(Ty);
        return FVTy &&
               FVTy->getScalarSizeInBits() * FVTy->getNumElements() > 128;
      }))
    return false;

  return true;
}

unsigned
AArch64TTIImpl::getInlineCallPenalty(const Function *F, const CallBase &Call,
                                     unsigned DefaultCallPenalty) const {
  // This function calculates a penalty for executing Call in F.
  //
  // There are two ways this function can be called:
  // (1)  F:
  //       call from F -> G (the call here is Call)
  //
  // For (1), Call.getCaller() == F, so it will always return a high cost if
  // a streaming-mode change is required (thus promoting the need to inline the
  // function)
  //
  // (2)  F:
  //       call from F -> G (the call here is not Call)
  //      G:
  //       call from G -> H (the call here is Call)
  //
  // For (2), if after inlining the body of G into F the call to H requires a
  // streaming-mode change, and the call to G from F would also require a
  // streaming-mode change, then there is benefit to do the streaming-mode
  // change only once and avoid inlining of G into F.
  SMEAttrs FAttrs(*F);
  SMEAttrs CalleeAttrs(Call);
  if (FAttrs.requiresSMChange(CalleeAttrs)) {
    if (F == Call.getCaller()) // (1)
      return CallPenaltyChangeSM * DefaultCallPenalty;
    if (FAttrs.requiresSMChange(SMEAttrs(*Call.getCaller()))) // (2)
      return InlineCallPenaltyChangeSM * DefaultCallPenalty;
  }

  return DefaultCallPenalty;
}

bool AArch64TTIImpl::shouldMaximizeVectorBandwidth(
    TargetTransformInfo::RegisterKind K) const {
  assert(K != TargetTransformInfo::RGK_Scalar);
  return (K == TargetTransformInfo::RGK_FixedWidthVector &&
          ST->isNeonAvailable());
}

/// Calculate the cost of materializing a 64-bit value. This helper
/// method might only calculate a fraction of a larger immediate. Therefore it
/// is valid to return a cost of ZERO.
InstructionCost AArch64TTIImpl::getIntImmCost(int64_t Val) {
  // Check if the immediate can be encoded within an instruction.
  if (Val == 0 || AArch64_AM::isLogicalImmediate(Val, 64))
    return 0;

  if (Val < 0)
    Val = ~Val;

  // Calculate how many moves we will need to materialize this constant.
  SmallVector<AArch64_IMM::ImmInsnModel, 4> Insn;
  AArch64_IMM::expandMOVImm(Val, 64, Insn);
  return Insn.size();
}

/// Calculate the cost of materializing the given constant.
InstructionCost AArch64TTIImpl::getIntImmCost(const APInt &Imm, Type *Ty,
                                              TTI::TargetCostKind CostKind) {
  assert(Ty->isIntegerTy());

  unsigned BitSize = Ty->getPrimitiveSizeInBits();
  if (BitSize == 0)
    return ~0U;

  // Sign-extend all constants to a multiple of 64-bit.
  APInt ImmVal = Imm;
  if (BitSize & 0x3f)
    ImmVal = Imm.sext((BitSize + 63) & ~0x3fU);

  // Split the constant into 64-bit chunks and calculate the cost for each
  // chunk.
  InstructionCost Cost = 0;
  for (unsigned ShiftVal = 0; ShiftVal < BitSize; ShiftVal += 64) {
    APInt Tmp = ImmVal.ashr(ShiftVal).sextOrTrunc(64);
    int64_t Val = Tmp.getSExtValue();
    Cost += getIntImmCost(Val);
  }
  // We need at least one instruction to materialze the constant.
  return std::max<InstructionCost>(1, Cost);
}

InstructionCost AArch64TTIImpl::getIntImmCostInst(unsigned Opcode, unsigned Idx,
                                                  const APInt &Imm, Type *Ty,
                                                  TTI::TargetCostKind CostKind,
                                                  Instruction *Inst) {
  assert(Ty->isIntegerTy());

  unsigned BitSize = Ty->getPrimitiveSizeInBits();
  // There is no cost model for constants with a bit size of 0. Return TCC_Free
  // here, so that constant hoisting will ignore this constant.
  if (BitSize == 0)
    return TTI::TCC_Free;

  unsigned ImmIdx = ~0U;
  switch (Opcode) {
  default:
    return TTI::TCC_Free;
  case Instruction::GetElementPtr:
    // Always hoist the base address of a GetElementPtr.
    if (Idx == 0)
      return 2 * TTI::TCC_Basic;
    return TTI::TCC_Free;
  case Instruction::Store:
    ImmIdx = 0;
    break;
  case Instruction::Add:
  case Instruction::Sub:
  case Instruction::Mul:
  case Instruction::UDiv:
  case Instruction::SDiv:
  case Instruction::URem:
  case Instruction::SRem:
  case Instruction::And:
  case Instruction::Or:
  case Instruction::Xor:
  case Instruction::ICmp:
    ImmIdx = 1;
    break;
  // Always return TCC_Free for the shift value of a shift instruction.
  case Instruction::Shl:
  case Instruction::LShr:
  case Instruction::AShr:
    if (Idx == 1)
      return TTI::TCC_Free;
    break;
  case Instruction::Trunc:
  case Instruction::ZExt:
  case Instruction::SExt:
  case Instruction::IntToPtr:
  case Instruction::PtrToInt:
  case Instruction::BitCast:
  case Instruction::PHI:
  case Instruction::Call:
  case Instruction::Select:
  case Instruction::Ret:
  case Instruction::Load:
    break;
  }

  if (Idx == ImmIdx) {
    int NumConstants = (BitSize + 63) / 64;
    InstructionCost Cost = AArch64TTIImpl::getIntImmCost(Imm, Ty, CostKind);
    return (Cost <= NumConstants * TTI::TCC_Basic)
               ? static_cast<int>(TTI::TCC_Free)
               : Cost;
  }
  return AArch64TTIImpl::getIntImmCost(Imm, Ty, CostKind);
}

InstructionCost
AArch64TTIImpl::getIntImmCostIntrin(Intrinsic::ID IID, unsigned Idx,
                                    const APInt &Imm, Type *Ty,
                                    TTI::TargetCostKind CostKind) {
  assert(Ty->isIntegerTy());

  unsigned BitSize = Ty->getPrimitiveSizeInBits();
  // There is no cost model for constants with a bit size of 0. Return TCC_Free
  // here, so that constant hoisting will ignore this constant.
  if (BitSize == 0)
    return TTI::TCC_Free;

  // Most (all?) AArch64 intrinsics do not support folding immediates into the
  // selected instruction, so we compute the materialization cost for the
  // immediate directly.
  if (IID >= Intrinsic::aarch64_addg && IID <= Intrinsic::aarch64_udiv)
    return AArch64TTIImpl::getIntImmCost(Imm, Ty, CostKind);

  switch (IID) {
  default:
    return TTI::TCC_Free;
  case Intrinsic::sadd_with_overflow:
  case Intrinsic::uadd_with_overflow:
  case Intrinsic::ssub_with_overflow:
  case Intrinsic::usub_with_overflow:
  case Intrinsic::smul_with_overflow:
  case Intrinsic::umul_with_overflow:
    if (Idx == 1) {
      int NumConstants = (BitSize + 63) / 64;
      InstructionCost Cost = AArch64TTIImpl::getIntImmCost(Imm, Ty, CostKind);
      return (Cost <= NumConstants * TTI::TCC_Basic)
                 ? static_cast<int>(TTI::TCC_Free)
                 : Cost;
    }
    break;
  case Intrinsic::experimental_stackmap:
    if ((Idx < 2) || (Imm.getBitWidth() <= 64 && isInt<64>(Imm.getSExtValue())))
      return TTI::TCC_Free;
    break;
  case Intrinsic::experimental_patchpoint_void:
  case Intrinsic::experimental_patchpoint:
    if ((Idx < 4) || (Imm.getBitWidth() <= 64 && isInt<64>(Imm.getSExtValue())))
      return TTI::TCC_Free;
    break;
  case Intrinsic::experimental_gc_statepoint:
    if ((Idx < 5) || (Imm.getBitWidth() <= 64 && isInt<64>(Imm.getSExtValue())))
      return TTI::TCC_Free;
    break;
  }
  return AArch64TTIImpl::getIntImmCost(Imm, Ty, CostKind);
}

TargetTransformInfo::PopcntSupportKind
AArch64TTIImpl::getPopcntSupport(unsigned TyWidth) {
  assert(isPowerOf2_32(TyWidth) && "Ty width must be power of 2");
  if (TyWidth == 32 || TyWidth == 64)
    return TTI::PSK_FastHardware;
  // TODO: AArch64TargetLowering::LowerCTPOP() supports 128bit popcount.
  return TTI::PSK_Software;
}

static bool isUnpackedVectorVT(EVT VecVT) {
  return VecVT.isScalableVector() &&
         VecVT.getSizeInBits().getKnownMinValue() < AArch64::SVEBitsPerBlock;
}

static InstructionCost getHistogramCost(const IntrinsicCostAttributes &ICA) {
  Type *BucketPtrsTy = ICA.getArgTypes()[0]; // Type of vector of pointers
  Type *EltTy = ICA.getArgTypes()[1];        // Type of bucket elements
  unsigned TotalHistCnts = 1;

  unsigned EltSize = EltTy->getScalarSizeInBits();
  // Only allow (up to 64b) integers or pointers
  if ((!EltTy->isIntegerTy() && !EltTy->isPointerTy()) || EltSize > 64)
    return InstructionCost::getInvalid();

  // FIXME: We should be able to generate histcnt for fixed-length vectors
  //        using ptrue with a specific VL.
  if (VectorType *VTy = dyn_cast<VectorType>(BucketPtrsTy)) {
    unsigned EC = VTy->getElementCount().getKnownMinValue();
    if (!isPowerOf2_64(EC) || !VTy->isScalableTy())
      return InstructionCost::getInvalid();

    // HistCnt only supports 32b and 64b element types
    unsigned LegalEltSize = EltSize <= 32 ? 32 : 64;

    if (EC == 2 || (LegalEltSize == 32 && EC == 4))
      return InstructionCost(BaseHistCntCost);

    unsigned NaturalVectorWidth = AArch64::SVEBitsPerBlock / LegalEltSize;
    TotalHistCnts = EC / NaturalVectorWidth;
  }

  return InstructionCost(BaseHistCntCost * TotalHistCnts);
}

InstructionCost
AArch64TTIImpl::getIntrinsicInstrCost(const IntrinsicCostAttributes &ICA,
                                      TTI::TargetCostKind CostKind) {
  // The code-generator is currently not able to handle scalable vectors
  // of <vscale x 1 x eltty> yet, so return an invalid cost to avoid selecting
  // it. This change will be removed when code-generation for these types is
  // sufficiently reliable.
  auto *RetTy = ICA.getReturnType();
  if (auto *VTy = dyn_cast<ScalableVectorType>(RetTy))
    if (VTy->getElementCount() == ElementCount::getScalable(1))
      return InstructionCost::getInvalid();

  switch (ICA.getID()) {
  case Intrinsic::experimental_vector_histogram_add:
    if (!ST->hasSVE2())
      return InstructionCost::getInvalid();
    return getHistogramCost(ICA);
  case Intrinsic::umin:
  case Intrinsic::umax:
  case Intrinsic::smin:
  case Intrinsic::smax: {
    static const auto ValidMinMaxTys = {MVT::v8i8,  MVT::v16i8, MVT::v4i16,
                                        MVT::v8i16, MVT::v2i32, MVT::v4i32,
                                        MVT::nxv16i8, MVT::nxv8i16, MVT::nxv4i32,
                                        MVT::nxv2i64};
    auto LT = getTypeLegalizationCost(RetTy);
    // v2i64 types get converted to cmp+bif hence the cost of 2
    if (LT.second == MVT::v2i64)
      return LT.first * 2;
    if (any_of(ValidMinMaxTys, [&LT](MVT M) { return M == LT.second; }))
      return LT.first;
    break;
  }
  case Intrinsic::sadd_sat:
  case Intrinsic::ssub_sat:
  case Intrinsic::uadd_sat:
  case Intrinsic::usub_sat: {
    static const auto ValidSatTys = {MVT::v8i8,  MVT::v16i8, MVT::v4i16,
                                     MVT::v8i16, MVT::v2i32, MVT::v4i32,
                                     MVT::v2i64};
    auto LT = getTypeLegalizationCost(RetTy);
    // This is a base cost of 1 for the vadd, plus 3 extract shifts if we
    // need to extend the type, as it uses shr(qadd(shl, shl)).
    unsigned Instrs =
        LT.second.getScalarSizeInBits() == RetTy->getScalarSizeInBits() ? 1 : 4;
    if (any_of(ValidSatTys, [&LT](MVT M) { return M == LT.second; }))
      return LT.first * Instrs;
    break;
  }
  case Intrinsic::abs: {
    static const auto ValidAbsTys = {MVT::v8i8,  MVT::v16i8, MVT::v4i16,
                                     MVT::v8i16, MVT::v2i32, MVT::v4i32,
                                     MVT::v2i64};
    auto LT = getTypeLegalizationCost(RetTy);
    if (any_of(ValidAbsTys, [&LT](MVT M) { return M == LT.second; }))
      return LT.first;
    break;
  }
  case Intrinsic::bswap: {
    static const auto ValidAbsTys = {MVT::v4i16, MVT::v8i16, MVT::v2i32,
                                     MVT::v4i32, MVT::v2i64};
    auto LT = getTypeLegalizationCost(RetTy);
    if (any_of(ValidAbsTys, [&LT](MVT M) { return M == LT.second; }) &&
        LT.second.getScalarSizeInBits() == RetTy->getScalarSizeInBits())
      return LT.first;
    break;
  }
  case Intrinsic::stepvector: {
    InstructionCost Cost = 1; // Cost of the `index' instruction
    auto LT = getTypeLegalizationCost(RetTy);
    // Legalisation of illegal vectors involves an `index' instruction plus
    // (LT.first - 1) vector adds.
    if (LT.first > 1) {
      Type *LegalVTy = EVT(LT.second).getTypeForEVT(RetTy->getContext());
      InstructionCost AddCost =
          getArithmeticInstrCost(Instruction::Add, LegalVTy, CostKind);
      Cost += AddCost * (LT.first - 1);
    }
    return Cost;
  }
  case Intrinsic::vector_extract:
  case Intrinsic::vector_insert: {
    // If both the vector and subvector types are legal types and the index
    // is 0, then this should be a no-op or simple operation; return a
    // relatively low cost.

    // If arguments aren't actually supplied, then we cannot determine the
    // value of the index. We also want to skip predicate types.
    if (ICA.getArgs().size() != ICA.getArgTypes().size() ||
        ICA.getReturnType()->getScalarType()->isIntegerTy(1))
      break;

    LLVMContext &C = RetTy->getContext();
    EVT VecVT = getTLI()->getValueType(DL, ICA.getArgTypes()[0]);
    bool IsExtract = ICA.getID() == Intrinsic::vector_extract;
    EVT SubVecVT = IsExtract ? getTLI()->getValueType(DL, RetTy)
                             : getTLI()->getValueType(DL, ICA.getArgTypes()[1]);
    // Skip this if either the vector or subvector types are unpacked
    // SVE types; they may get lowered to stack stores and loads.
    if (isUnpackedVectorVT(VecVT) || isUnpackedVectorVT(SubVecVT))
      break;

    TargetLoweringBase::LegalizeKind SubVecLK =
        getTLI()->getTypeConversion(C, SubVecVT);
    TargetLoweringBase::LegalizeKind VecLK =
        getTLI()->getTypeConversion(C, VecVT);
    const Value *Idx = IsExtract ? ICA.getArgs()[1] : ICA.getArgs()[2];
    const ConstantInt *CIdx = cast<ConstantInt>(Idx);
    if (SubVecLK.first == TargetLoweringBase::TypeLegal &&
        VecLK.first == TargetLoweringBase::TypeLegal && CIdx->isZero())
      return TTI::TCC_Free;
    break;
  }
  case Intrinsic::bitreverse: {
    static const CostTblEntry BitreverseTbl[] = {
        {Intrinsic::bitreverse, MVT::i32, 1},
        {Intrinsic::bitreverse, MVT::i64, 1},
        {Intrinsic::bitreverse, MVT::v8i8, 1},
        {Intrinsic::bitreverse, MVT::v16i8, 1},
        {Intrinsic::bitreverse, MVT::v4i16, 2},
        {Intrinsic::bitreverse, MVT::v8i16, 2},
        {Intrinsic::bitreverse, MVT::v2i32, 2},
        {Intrinsic::bitreverse, MVT::v4i32, 2},
        {Intrinsic::bitreverse, MVT::v1i64, 2},
        {Intrinsic::bitreverse, MVT::v2i64, 2},
    };
    const auto LegalisationCost = getTypeLegalizationCost(RetTy);
    const auto *Entry =
        CostTableLookup(BitreverseTbl, ICA.getID(), LegalisationCost.second);
    if (Entry) {
      // Cost Model is using the legal type(i32) that i8 and i16 will be
      // converted to +1 so that we match the actual lowering cost
      if (TLI->getValueType(DL, RetTy, true) == MVT::i8 ||
          TLI->getValueType(DL, RetTy, true) == MVT::i16)
        return LegalisationCost.first * Entry->Cost + 1;

      return LegalisationCost.first * Entry->Cost;
    }
    break;
  }
  case Intrinsic::ctpop: {
    if (!ST->hasNEON()) {
      // 32-bit or 64-bit ctpop without NEON is 12 instructions.
      return getTypeLegalizationCost(RetTy).first * 12;
    }
    static const CostTblEntry CtpopCostTbl[] = {
        {ISD::CTPOP, MVT::v2i64, 4},
        {ISD::CTPOP, MVT::v4i32, 3},
        {ISD::CTPOP, MVT::v8i16, 2},
        {ISD::CTPOP, MVT::v16i8, 1},
        {ISD::CTPOP, MVT::i64,   4},
        {ISD::CTPOP, MVT::v2i32, 3},
        {ISD::CTPOP, MVT::v4i16, 2},
        {ISD::CTPOP, MVT::v8i8,  1},
        {ISD::CTPOP, MVT::i32,   5},
    };
    auto LT = getTypeLegalizationCost(RetTy);
    MVT MTy = LT.second;
    if (const auto *Entry = CostTableLookup(CtpopCostTbl, ISD::CTPOP, MTy)) {
      // Extra cost of +1 when illegal vector types are legalized by promoting
      // the integer type.
      int ExtraCost = MTy.isVector() && MTy.getScalarSizeInBits() !=
                                            RetTy->getScalarSizeInBits()
                          ? 1
                          : 0;
      return LT.first * Entry->Cost + ExtraCost;
    }
    break;
  }
  case Intrinsic::sadd_with_overflow:
  case Intrinsic::uadd_with_overflow:
  case Intrinsic::ssub_with_overflow:
  case Intrinsic::usub_with_overflow:
  case Intrinsic::smul_with_overflow:
  case Intrinsic::umul_with_overflow: {
    static const CostTblEntry WithOverflowCostTbl[] = {
        {Intrinsic::sadd_with_overflow, MVT::i8, 3},
        {Intrinsic::uadd_with_overflow, MVT::i8, 3},
        {Intrinsic::sadd_with_overflow, MVT::i16, 3},
        {Intrinsic::uadd_with_overflow, MVT::i16, 3},
        {Intrinsic::sadd_with_overflow, MVT::i32, 1},
        {Intrinsic::uadd_with_overflow, MVT::i32, 1},
        {Intrinsic::sadd_with_overflow, MVT::i64, 1},
        {Intrinsic::uadd_with_overflow, MVT::i64, 1},
        {Intrinsic::ssub_with_overflow, MVT::i8, 3},
        {Intrinsic::usub_with_overflow, MVT::i8, 3},
        {Intrinsic::ssub_with_overflow, MVT::i16, 3},
        {Intrinsic::usub_with_overflow, MVT::i16, 3},
        {Intrinsic::ssub_with_overflow, MVT::i32, 1},
        {Intrinsic::usub_with_overflow, MVT::i32, 1},
        {Intrinsic::ssub_with_overflow, MVT::i64, 1},
        {Intrinsic::usub_with_overflow, MVT::i64, 1},
        {Intrinsic::smul_with_overflow, MVT::i8, 5},
        {Intrinsic::umul_with_overflow, MVT::i8, 4},
        {Intrinsic::smul_with_overflow, MVT::i16, 5},
        {Intrinsic::umul_with_overflow, MVT::i16, 4},
        {Intrinsic::smul_with_overflow, MVT::i32, 2}, // eg umull;tst
        {Intrinsic::umul_with_overflow, MVT::i32, 2}, // eg umull;cmp sxtw
        {Intrinsic::smul_with_overflow, MVT::i64, 3}, // eg mul;smulh;cmp
        {Intrinsic::umul_with_overflow, MVT::i64, 3}, // eg mul;umulh;cmp asr
    };
    EVT MTy = TLI->getValueType(DL, RetTy->getContainedType(0), true);
    if (MTy.isSimple())
      if (const auto *Entry = CostTableLookup(WithOverflowCostTbl, ICA.getID(),
                                              MTy.getSimpleVT()))
        return Entry->Cost;
    break;
  }
  case Intrinsic::fptosi_sat:
  case Intrinsic::fptoui_sat: {
    if (ICA.getArgTypes().empty())
      break;
    bool IsSigned = ICA.getID() == Intrinsic::fptosi_sat;
    auto LT = getTypeLegalizationCost(ICA.getArgTypes()[0]);
    EVT MTy = TLI->getValueType(DL, RetTy);
    // Check for the legal types, which are where the size of the input and the
    // output are the same, or we are using cvt f64->i32 or f32->i64.
    if ((LT.second == MVT::f32 || LT.second == MVT::f64 ||
         LT.second == MVT::v2f32 || LT.second == MVT::v4f32 ||
         LT.second == MVT::v2f64)) {
      if ((LT.second.getScalarSizeInBits() == MTy.getScalarSizeInBits() ||
           (LT.second == MVT::f64 && MTy == MVT::i32) ||
           (LT.second == MVT::f32 && MTy == MVT::i64)))
        return LT.first;
      // Extending vector types v2f32->v2i64, fcvtl*2 + fcvt*2
      if (LT.second.getScalarType() == MVT::f32 && MTy.isFixedLengthVector() &&
          MTy.getScalarSizeInBits() == 64)
        return LT.first * (MTy.getVectorNumElements() > 2 ? 4 : 2);
    }
    // Similarly for fp16 sizes. Without FullFP16 we generally need to fcvt to
    // f32.
    if (LT.second.getScalarType() == MVT::f16 && !ST->hasFullFP16())
      return LT.first + getIntrinsicInstrCost(
                            {ICA.getID(),
                             RetTy,
                             {ICA.getArgTypes()[0]->getWithNewType(
                                 Type::getFloatTy(RetTy->getContext()))}},
                            CostKind);
    if ((LT.second == MVT::f16 && MTy == MVT::i32) ||
        (LT.second == MVT::f16 && MTy == MVT::i64) ||
        ((LT.second == MVT::v4f16 || LT.second == MVT::v8f16) &&
         (LT.second.getScalarSizeInBits() == MTy.getScalarSizeInBits())))
      return LT.first;
    // Extending vector types v8f16->v8i32, fcvtl*2 + fcvt*2
    if (LT.second.getScalarType() == MVT::f16 && MTy.isFixedLengthVector() &&
        MTy.getScalarSizeInBits() == 32)
      return LT.first * (MTy.getVectorNumElements() > 4 ? 4 : 2);
    // Extending vector types v8f16->v8i32. These current scalarize but the
    // codegen could be better.
    if (LT.second.getScalarType() == MVT::f16 && MTy.isFixedLengthVector() &&
        MTy.getScalarSizeInBits() == 64)
      return MTy.getVectorNumElements() * 3;

    // If we can we use a legal convert followed by a min+max
    if ((LT.second.getScalarType() == MVT::f32 ||
         LT.second.getScalarType() == MVT::f64 ||
         LT.second.getScalarType() == MVT::f16) &&
        LT.second.getScalarSizeInBits() >= MTy.getScalarSizeInBits()) {
      Type *LegalTy =
          Type::getIntNTy(RetTy->getContext(), LT.second.getScalarSizeInBits());
      if (LT.second.isVector())
        LegalTy = VectorType::get(LegalTy, LT.second.getVectorElementCount());
      InstructionCost Cost = 1;
      IntrinsicCostAttributes Attrs1(IsSigned ? Intrinsic::smin : Intrinsic::umin,
                                    LegalTy, {LegalTy, LegalTy});
      Cost += getIntrinsicInstrCost(Attrs1, CostKind);
      IntrinsicCostAttributes Attrs2(IsSigned ? Intrinsic::smax : Intrinsic::umax,
                                    LegalTy, {LegalTy, LegalTy});
      Cost += getIntrinsicInstrCost(Attrs2, CostKind);
      return LT.first * Cost +
             ((LT.second.getScalarType() != MVT::f16 || ST->hasFullFP16()) ? 0
                                                                           : 1);
    }
    // Otherwise we need to follow the default expansion that clamps the value
    // using a float min/max with a fcmp+sel for nan handling when signed.
    Type *FPTy = ICA.getArgTypes()[0]->getScalarType();
    RetTy = RetTy->getScalarType();
    if (LT.second.isVector()) {
      FPTy = VectorType::get(FPTy, LT.second.getVectorElementCount());
      RetTy = VectorType::get(RetTy, LT.second.getVectorElementCount());
    }
    IntrinsicCostAttributes Attrs1(Intrinsic::minnum, FPTy, {FPTy, FPTy});
    InstructionCost Cost = getIntrinsicInstrCost(Attrs1, CostKind);
    IntrinsicCostAttributes Attrs2(Intrinsic::maxnum, FPTy, {FPTy, FPTy});
    Cost += getIntrinsicInstrCost(Attrs2, CostKind);
    Cost +=
        getCastInstrCost(IsSigned ? Instruction::FPToSI : Instruction::FPToUI,
                         RetTy, FPTy, TTI::CastContextHint::None, CostKind);
    if (IsSigned) {
      Type *CondTy = RetTy->getWithNewBitWidth(1);
      Cost += getCmpSelInstrCost(BinaryOperator::FCmp, FPTy, CondTy,
                                 CmpInst::FCMP_UNO, CostKind);
      Cost += getCmpSelInstrCost(BinaryOperator::Select, RetTy, CondTy,
                                 CmpInst::FCMP_UNO, CostKind);
    }
    return LT.first * Cost;
  }
  case Intrinsic::fshl:
  case Intrinsic::fshr: {
    if (ICA.getArgs().empty())
      break;

    // TODO: Add handling for fshl where third argument is not a constant.
    const TTI::OperandValueInfo OpInfoZ = TTI::getOperandInfo(ICA.getArgs()[2]);
    if (!OpInfoZ.isConstant())
      break;

    const auto LegalisationCost = getTypeLegalizationCost(RetTy);
    if (OpInfoZ.isUniform()) {
      static const CostTblEntry FshlTbl[] = {
          {Intrinsic::fshl, MVT::v4i32, 2}, // shl + usra
          {Intrinsic::fshl, MVT::v2i64, 2}, {Intrinsic::fshl, MVT::v16i8, 2},
          {Intrinsic::fshl, MVT::v8i16, 2}, {Intrinsic::fshl, MVT::v2i32, 2},
          {Intrinsic::fshl, MVT::v8i8, 2},  {Intrinsic::fshl, MVT::v4i16, 2}};
      // Costs for both fshl & fshr are the same, so just pass Intrinsic::fshl
      // to avoid having to duplicate the costs.
      const auto *Entry =
          CostTableLookup(FshlTbl, Intrinsic::fshl, LegalisationCost.second);
      if (Entry)
        return LegalisationCost.first * Entry->Cost;
    }

    auto TyL = getTypeLegalizationCost(RetTy);
    if (!RetTy->isIntegerTy())
      break;

    // Estimate cost manually, as types like i8 and i16 will get promoted to
    // i32 and CostTableLookup will ignore the extra conversion cost.
    bool HigherCost = (RetTy->getScalarSizeInBits() != 32 &&
                       RetTy->getScalarSizeInBits() < 64) ||
                      (RetTy->getScalarSizeInBits() % 64 != 0);
    unsigned ExtraCost = HigherCost ? 1 : 0;
    if (RetTy->getScalarSizeInBits() == 32 ||
        RetTy->getScalarSizeInBits() == 64)
      ExtraCost = 0; // fhsl/fshr for i32 and i64 can be lowered to a single
                     // extr instruction.
    else if (HigherCost)
      ExtraCost = 1;
    else
      break;
    return TyL.first + ExtraCost;
  }
  case Intrinsic::get_active_lane_mask: {
    auto *RetTy = dyn_cast<FixedVectorType>(ICA.getReturnType());
    if (RetTy) {
      EVT RetVT = getTLI()->getValueType(DL, RetTy);
      EVT OpVT = getTLI()->getValueType(DL, ICA.getArgTypes()[0]);
      if (!getTLI()->shouldExpandGetActiveLaneMask(RetVT, OpVT) &&
          !getTLI()->isTypeLegal(RetVT)) {
        // We don't have enough context at this point to determine if the mask
        // is going to be kept live after the block, which will force the vXi1
        // type to be expanded to legal vectors of integers, e.g. v4i1->v4i32.
        // For now, we just assume the vectorizer created this intrinsic and
        // the result will be the input for a PHI. In this case the cost will
        // be extremely high for fixed-width vectors.
        // NOTE: getScalarizationOverhead returns a cost that's far too
        // pessimistic for the actual generated codegen. In reality there are
        // two instructions generated per lane.
        return RetTy->getNumElements() * 2;
      }
    }
    break;
  }
  case Intrinsic::experimental_vector_match: {
    auto *NeedleTy = cast<FixedVectorType>(ICA.getArgTypes()[1]);
    EVT SearchVT = getTLI()->getValueType(DL, ICA.getArgTypes()[0]);
    unsigned SearchSize = NeedleTy->getNumElements();
    if (!getTLI()->shouldExpandVectorMatch(SearchVT, SearchSize)) {
      // Base cost for MATCH instructions. At least on the Neoverse V2 and
      // Neoverse V3, these are cheap operations with the same latency as a
      // vector ADD. In most cases, however, we also need to do an extra DUP.
      // For fixed-length vectors we currently need an extra five--six
      // instructions besides the MATCH.
      InstructionCost Cost = 4;
      if (isa<FixedVectorType>(RetTy))
        Cost += 10;
      return Cost;
    }
    break;
  }
  case Intrinsic::experimental_cttz_elts: {
    EVT ArgVT = getTLI()->getValueType(DL, ICA.getArgTypes()[0]);
    if (!getTLI()->shouldExpandCttzElements(ArgVT)) {
      // This will consist of a SVE brkb and a cntp instruction. These
      // typically have the same latency and half the throughput as a vector
      // add instruction.
      return 4;
    }
    break;
  }
  default:
    break;
  }
  return BaseT::getIntrinsicInstrCost(ICA, CostKind);
}

/// The function will remove redundant reinterprets casting in the presence
/// of the control flow
static std::optional<Instruction *> processPhiNode(InstCombiner &IC,
                                                   IntrinsicInst &II) {
  SmallVector<Instruction *, 32> Worklist;
  auto RequiredType = II.getType();

  auto *PN = dyn_cast<PHINode>(II.getArgOperand(0));
  assert(PN && "Expected Phi Node!");

  // Don't create a new Phi unless we can remove the old one.
  if (!PN->hasOneUse())
    return std::nullopt;

  for (Value *IncValPhi : PN->incoming_values()) {
    auto *Reinterpret = dyn_cast<IntrinsicInst>(IncValPhi);
    if (!Reinterpret ||
        Reinterpret->getIntrinsicID() !=
            Intrinsic::aarch64_sve_convert_to_svbool ||
        RequiredType != Reinterpret->getArgOperand(0)->getType())
      return std::nullopt;
  }

  // Create the new Phi
  IC.Builder.SetInsertPoint(PN);
  PHINode *NPN = IC.Builder.CreatePHI(RequiredType, PN->getNumIncomingValues());
  Worklist.push_back(PN);

  for (unsigned I = 0; I < PN->getNumIncomingValues(); I++) {
    auto *Reinterpret = cast<Instruction>(PN->getIncomingValue(I));
    NPN->addIncoming(Reinterpret->getOperand(0), PN->getIncomingBlock(I));
    Worklist.push_back(Reinterpret);
  }

  // Cleanup Phi Node and reinterprets
  return IC.replaceInstUsesWith(II, NPN);
}

// (from_svbool (binop (to_svbool pred) (svbool_t _) (svbool_t _))))
// => (binop (pred) (from_svbool _) (from_svbool _))
//
// The above transformation eliminates a `to_svbool` in the predicate
// operand of bitwise operation `binop` by narrowing the vector width of
// the operation. For example, it would convert a `<vscale x 16 x i1>
// and` into a `<vscale x 4 x i1> and`. This is profitable because
// to_svbool must zero the new lanes during widening, whereas
// from_svbool is free.
static std::optional<Instruction *>
tryCombineFromSVBoolBinOp(InstCombiner &IC, IntrinsicInst &II) {
  auto BinOp = dyn_cast<IntrinsicInst>(II.getOperand(0));
  if (!BinOp)
    return std::nullopt;

  auto IntrinsicID = BinOp->getIntrinsicID();
  switch (IntrinsicID) {
  case Intrinsic::aarch64_sve_and_z:
  case Intrinsic::aarch64_sve_bic_z:
  case Intrinsic::aarch64_sve_eor_z:
  case Intrinsic::aarch64_sve_nand_z:
  case Intrinsic::aarch64_sve_nor_z:
  case Intrinsic::aarch64_sve_orn_z:
  case Intrinsic::aarch64_sve_orr_z:
    break;
  default:
    return std::nullopt;
  }

  auto BinOpPred = BinOp->getOperand(0);
  auto BinOpOp1 = BinOp->getOperand(1);
  auto BinOpOp2 = BinOp->getOperand(2);

  auto PredIntr = dyn_cast<IntrinsicInst>(BinOpPred);
  if (!PredIntr ||
      PredIntr->getIntrinsicID() != Intrinsic::aarch64_sve_convert_to_svbool)
    return std::nullopt;

  auto PredOp = PredIntr->getOperand(0);
  auto PredOpTy = cast<VectorType>(PredOp->getType());
  if (PredOpTy != II.getType())
    return std::nullopt;

  SmallVector<Value *> NarrowedBinOpArgs = {PredOp};
  auto NarrowBinOpOp1 = IC.Builder.CreateIntrinsic(
      Intrinsic::aarch64_sve_convert_from_svbool, {PredOpTy}, {BinOpOp1});
  NarrowedBinOpArgs.push_back(NarrowBinOpOp1);
  if (BinOpOp1 == BinOpOp2)
    NarrowedBinOpArgs.push_back(NarrowBinOpOp1);
  else
    NarrowedBinOpArgs.push_back(IC.Builder.CreateIntrinsic(
        Intrinsic::aarch64_sve_convert_from_svbool, {PredOpTy}, {BinOpOp2}));

  auto NarrowedBinOp =
      IC.Builder.CreateIntrinsic(IntrinsicID, {PredOpTy}, NarrowedBinOpArgs);
  return IC.replaceInstUsesWith(II, NarrowedBinOp);
}

static std::optional<Instruction *>
instCombineConvertFromSVBool(InstCombiner &IC, IntrinsicInst &II) {
  // If the reinterpret instruction operand is a PHI Node
  if (isa<PHINode>(II.getArgOperand(0)))
    return processPhiNode(IC, II);

  if (auto BinOpCombine = tryCombineFromSVBoolBinOp(IC, II))
    return BinOpCombine;

  // Ignore converts to/from svcount_t.
  if (isa<TargetExtType>(II.getArgOperand(0)->getType()) ||
      isa<TargetExtType>(II.getType()))
    return std::nullopt;

  SmallVector<Instruction *, 32> CandidatesForRemoval;
  Value *Cursor = II.getOperand(0), *EarliestReplacement = nullptr;

  const auto *IVTy = cast<VectorType>(II.getType());

  // Walk the chain of conversions.
  while (Cursor) {
    // If the type of the cursor has fewer lanes than the final result, zeroing
    // must take place, which breaks the equivalence chain.
    const auto *CursorVTy = cast<VectorType>(Cursor->getType());
    if (CursorVTy->getElementCount().getKnownMinValue() <
        IVTy->getElementCount().getKnownMinValue())
      break;

    // If the cursor has the same type as I, it is a viable replacement.
    if (Cursor->getType() == IVTy)
      EarliestReplacement = Cursor;

    auto *IntrinsicCursor = dyn_cast<IntrinsicInst>(Cursor);

    // If this is not an SVE conversion intrinsic, this is the end of the chain.
    if (!IntrinsicCursor || !(IntrinsicCursor->getIntrinsicID() ==
                                  Intrinsic::aarch64_sve_convert_to_svbool ||
                              IntrinsicCursor->getIntrinsicID() ==
                                  Intrinsic::aarch64_sve_convert_from_svbool))
      break;

    CandidatesForRemoval.insert(CandidatesForRemoval.begin(), IntrinsicCursor);
    Cursor = IntrinsicCursor->getOperand(0);
  }

  // If no viable replacement in the conversion chain was found, there is
  // nothing to do.
  if (!EarliestReplacement)
    return std::nullopt;

  return IC.replaceInstUsesWith(II, EarliestReplacement);
}

static bool isAllActivePredicate(Value *Pred) {
  // Look through convert.from.svbool(convert.to.svbool(...) chain.
  Value *UncastedPred;
  if (match(Pred, m_Intrinsic<Intrinsic::aarch64_sve_convert_from_svbool>(
                      m_Intrinsic<Intrinsic::aarch64_sve_convert_to_svbool>(
                          m_Value(UncastedPred)))))
    // If the predicate has the same or less lanes than the uncasted
    // predicate then we know the casting has no effect.
    if (cast<ScalableVectorType>(Pred->getType())->getMinNumElements() <=
        cast<ScalableVectorType>(UncastedPred->getType())->getMinNumElements())
      Pred = UncastedPred;

  return match(Pred, m_Intrinsic<Intrinsic::aarch64_sve_ptrue>(
                         m_ConstantInt<AArch64SVEPredPattern::all>()));
}

// Simplify unary operation where predicate has all inactive lanes by replacing
// instruction with its operand
static std::optional<Instruction *>
instCombineSVENoActiveReplace(InstCombiner &IC, IntrinsicInst &II,
                              bool hasInactiveVector) {
  int PredOperand = hasInactiveVector ? 1 : 0;
  int ReplaceOperand = hasInactiveVector ? 0 : 1;
  if (match(II.getOperand(PredOperand), m_ZeroInt())) {
    IC.replaceInstUsesWith(II, II.getOperand(ReplaceOperand));
    return IC.eraseInstFromFunction(II);
  }
  return std::nullopt;
}

// Simplify unary operation where predicate has all inactive lanes or
// replace unused first operand with undef when all lanes are active
static std::optional<Instruction *>
instCombineSVEAllOrNoActiveUnary(InstCombiner &IC, IntrinsicInst &II) {
  if (isAllActivePredicate(II.getOperand(1)) &&
      !isa<llvm::UndefValue>(II.getOperand(0)) &&
      !isa<llvm::PoisonValue>(II.getOperand(0))) {
    Value *Undef = llvm::UndefValue::get(II.getType());
    return IC.replaceOperand(II, 0, Undef);
  }
  return instCombineSVENoActiveReplace(IC, II, true);
}

// Erase unary operation where predicate has all inactive lanes
static std::optional<Instruction *>
instCombineSVENoActiveUnaryErase(InstCombiner &IC, IntrinsicInst &II,
                                 int PredPos) {
  if (match(II.getOperand(PredPos), m_ZeroInt())) {
    return IC.eraseInstFromFunction(II);
  }
  return std::nullopt;
}

// Simplify operation where predicate has all inactive lanes by replacing
// instruction with zeroed object
static std::optional<Instruction *>
instCombineSVENoActiveZero(InstCombiner &IC, IntrinsicInst &II) {
  if (match(II.getOperand(0), m_ZeroInt())) {
    Constant *Node;
    Type *RetTy = II.getType();
    if (RetTy->isStructTy()) {
      auto StructT = cast<StructType>(RetTy);
      auto VecT = StructT->getElementType(0);
      SmallVector<llvm::Constant *, 4> ZerVec;
      for (unsigned i = 0; i < StructT->getNumElements(); i++) {
        ZerVec.push_back(VecT->isFPOrFPVectorTy() ? ConstantFP::get(VecT, 0.0)
                                                  : ConstantInt::get(VecT, 0));
      }
      Node = ConstantStruct::get(StructT, ZerVec);
    } else
      Node = RetTy->isFPOrFPVectorTy() ? ConstantFP::get(RetTy, 0.0)
                                       : ConstantInt::get(II.getType(), 0);

    IC.replaceInstUsesWith(II, Node);
    return IC.eraseInstFromFunction(II);
  }
  return std::nullopt;
}

static std::optional<Instruction *> instCombineSVESel(InstCombiner &IC,
                                                      IntrinsicInst &II) {
  // svsel(ptrue, x, y) => x
  auto *OpPredicate = II.getOperand(0);
  if (isAllActivePredicate(OpPredicate))
    return IC.replaceInstUsesWith(II, II.getOperand(1));

  auto Select =
      IC.Builder.CreateSelect(OpPredicate, II.getOperand(1), II.getOperand(2));
  return IC.replaceInstUsesWith(II, Select);
}

static std::optional<Instruction *> instCombineSVEDup(InstCombiner &IC,
                                                      IntrinsicInst &II) {
  IntrinsicInst *Pg = dyn_cast<IntrinsicInst>(II.getArgOperand(1));
  if (!Pg)
    return std::nullopt;

  if (Pg->getIntrinsicID() != Intrinsic::aarch64_sve_ptrue)
    return std::nullopt;

  const auto PTruePattern =
      cast<ConstantInt>(Pg->getOperand(0))->getZExtValue();
  if (PTruePattern != AArch64SVEPredPattern::vl1)
    return std::nullopt;

  // The intrinsic is inserting into lane zero so use an insert instead.
  auto *IdxTy = Type::getInt64Ty(II.getContext());
  auto *Insert = InsertElementInst::Create(
      II.getArgOperand(0), II.getArgOperand(2), ConstantInt::get(IdxTy, 0));
  Insert->insertBefore(II.getIterator());
  Insert->takeName(&II);

  return IC.replaceInstUsesWith(II, Insert);
}

static std::optional<Instruction *> instCombineSVEDupX(InstCombiner &IC,
                                                       IntrinsicInst &II) {
  // Replace DupX with a regular IR splat.
  auto *RetTy = cast<ScalableVectorType>(II.getType());
  Value *Splat = IC.Builder.CreateVectorSplat(RetTy->getElementCount(),
                                              II.getArgOperand(0));
  Splat->takeName(&II);
  return IC.replaceInstUsesWith(II, Splat);
}

static std::optional<Instruction *> instCombineSVECmpNE(InstCombiner &IC,
                                                        IntrinsicInst &II) {
  LLVMContext &Ctx = II.getContext();

  // Replace by zero constant when all lanes are inactive
  if (auto II_NA = instCombineSVENoActiveZero(IC, II))
    return II_NA;

  // Check that the predicate is all active
  auto *Pg = dyn_cast<IntrinsicInst>(II.getArgOperand(0));
  if (!Pg || Pg->getIntrinsicID() != Intrinsic::aarch64_sve_ptrue)
    return std::nullopt;

  const auto PTruePattern =
      cast<ConstantInt>(Pg->getOperand(0))->getZExtValue();
  if (PTruePattern != AArch64SVEPredPattern::all)
    return std::nullopt;

  // Check that we have a compare of zero..
  auto *SplatValue =
      dyn_cast_or_null<ConstantInt>(getSplatValue(II.getArgOperand(2)));
  if (!SplatValue || !SplatValue->isZero())
    return std::nullopt;

  // ..against a dupq
  auto *DupQLane = dyn_cast<IntrinsicInst>(II.getArgOperand(1));
  if (!DupQLane ||
      DupQLane->getIntrinsicID() != Intrinsic::aarch64_sve_dupq_lane)
    return std::nullopt;

  // Where the dupq is a lane 0 replicate of a vector insert
  auto *DupQLaneIdx = dyn_cast<ConstantInt>(DupQLane->getArgOperand(1));
  if (!DupQLaneIdx || !DupQLaneIdx->isZero())
    return std::nullopt;

  auto *VecIns = dyn_cast<IntrinsicInst>(DupQLane->getArgOperand(0));
  if (!VecIns || VecIns->getIntrinsicID() != Intrinsic::vector_insert)
    return std::nullopt;

  // Where the vector insert is a fixed constant vector insert into undef at
  // index zero
  if (!isa<UndefValue>(VecIns->getArgOperand(0)))
    return std::nullopt;

  if (!cast<ConstantInt>(VecIns->getArgOperand(2))->isZero())
    return std::nullopt;

  auto *ConstVec = dyn_cast<Constant>(VecIns->getArgOperand(1));
  if (!ConstVec)
    return std::nullopt;

  auto *VecTy = dyn_cast<FixedVectorType>(ConstVec->getType());
  auto *OutTy = dyn_cast<ScalableVectorType>(II.getType());
  if (!VecTy || !OutTy || VecTy->getNumElements() != OutTy->getMinNumElements())
    return std::nullopt;

  unsigned NumElts = VecTy->getNumElements();
  unsigned PredicateBits = 0;

  // Expand intrinsic operands to a 16-bit byte level predicate
  for (unsigned I = 0; I < NumElts; ++I) {
    auto *Arg = dyn_cast<ConstantInt>(ConstVec->getAggregateElement(I));
    if (!Arg)
      return std::nullopt;
    if (!Arg->isZero())
      PredicateBits |= 1 << (I * (16 / NumElts));
  }

  // If all bits are zero bail early with an empty predicate
  if (PredicateBits == 0) {
    auto *PFalse = Constant::getNullValue(II.getType());
    PFalse->takeName(&II);
    return IC.replaceInstUsesWith(II, PFalse);
  }

  // Calculate largest predicate type used (where byte predicate is largest)
  unsigned Mask = 8;
  for (unsigned I = 0; I < 16; ++I)
    if ((PredicateBits & (1 << I)) != 0)
      Mask |= (I % 8);

  unsigned PredSize = Mask & -Mask;
  auto *PredType = ScalableVectorType::get(
      Type::getInt1Ty(Ctx), AArch64::SVEBitsPerBlock / (PredSize * 8));

  // Ensure all relevant bits are set
  for (unsigned I = 0; I < 16; I += PredSize)
    if ((PredicateBits & (1 << I)) == 0)
      return std::nullopt;

  auto *PTruePat =
      ConstantInt::get(Type::getInt32Ty(Ctx), AArch64SVEPredPattern::all);
  auto *PTrue = IC.Builder.CreateIntrinsic(Intrinsic::aarch64_sve_ptrue,
                                           {PredType}, {PTruePat});
  auto *ConvertToSVBool = IC.Builder.CreateIntrinsic(
      Intrinsic::aarch64_sve_convert_to_svbool, {PredType}, {PTrue});
  auto *ConvertFromSVBool =
      IC.Builder.CreateIntrinsic(Intrinsic::aarch64_sve_convert_from_svbool,
                                 {II.getType()}, {ConvertToSVBool});

  ConvertFromSVBool->takeName(&II);
  return IC.replaceInstUsesWith(II, ConvertFromSVBool);
}

static std::optional<Instruction *> instCombineSVELast(InstCombiner &IC,
                                                       IntrinsicInst &II) {
  Value *Pg = II.getArgOperand(0);
  Value *Vec = II.getArgOperand(1);
  auto IntrinsicID = II.getIntrinsicID();
  bool IsAfter = IntrinsicID == Intrinsic::aarch64_sve_lasta;

  // lastX(splat(X)) --> X
  if (auto *SplatVal = getSplatValue(Vec))
    return IC.replaceInstUsesWith(II, SplatVal);

  // If x and/or y is a splat value then:
  // lastX (binop (x, y)) --> binop(lastX(x), lastX(y))
  Value *LHS, *RHS;
  if (match(Vec, m_OneUse(m_BinOp(m_Value(LHS), m_Value(RHS))))) {
    if (isSplatValue(LHS) || isSplatValue(RHS)) {
      auto *OldBinOp = cast<BinaryOperator>(Vec);
      auto OpC = OldBinOp->getOpcode();
      auto *NewLHS =
          IC.Builder.CreateIntrinsic(IntrinsicID, {Vec->getType()}, {Pg, LHS});
      auto *NewRHS =
          IC.Builder.CreateIntrinsic(IntrinsicID, {Vec->getType()}, {Pg, RHS});
      auto *NewBinOp = BinaryOperator::CreateWithCopiedFlags(
          OpC, NewLHS, NewRHS, OldBinOp, OldBinOp->getName(), II.getIterator());
      return IC.replaceInstUsesWith(II, NewBinOp);
    }
  }

  auto *C = dyn_cast<Constant>(Pg);
  if (IsAfter && C && C->isNullValue()) {
    // The intrinsic is extracting lane 0 so use an extract instead.
    auto *IdxTy = Type::getInt64Ty(II.getContext());
    auto *Extract = ExtractElementInst::Create(Vec, ConstantInt::get(IdxTy, 0));
    Extract->insertBefore(II.getIterator());
    Extract->takeName(&II);
    return IC.replaceInstUsesWith(II, Extract);
  }

  auto *IntrPG = dyn_cast<IntrinsicInst>(Pg);
  if (!IntrPG)
    return std::nullopt;

  if (IntrPG->getIntrinsicID() != Intrinsic::aarch64_sve_ptrue)
    return std::nullopt;

  const auto PTruePattern =
      cast<ConstantInt>(IntrPG->getOperand(0))->getZExtValue();

  // Can the intrinsic's predicate be converted to a known constant index?
  unsigned MinNumElts = getNumElementsFromSVEPredPattern(PTruePattern);
  if (!MinNumElts)
    return std::nullopt;

  unsigned Idx = MinNumElts - 1;
  // Increment the index if extracting the element after the last active
  // predicate element.
  if (IsAfter)
    ++Idx;

  // Ignore extracts whose index is larger than the known minimum vector
  // length. NOTE: This is an artificial constraint where we prefer to
  // maintain what the user asked for until an alternative is proven faster.
  auto *PgVTy = cast<ScalableVectorType>(Pg->getType());
  if (Idx >= PgVTy->getMinNumElements())
    return std::nullopt;

  // The intrinsic is extracting a fixed lane so use an extract instead.
  auto *IdxTy = Type::getInt64Ty(II.getContext());
  auto *Extract = ExtractElementInst::Create(Vec, ConstantInt::get(IdxTy, Idx));
  Extract->insertBefore(II.getIterator());
  Extract->takeName(&II);
  return IC.replaceInstUsesWith(II, Extract);
}

static std::optional<Instruction *> instCombineSVECondLast(InstCombiner &IC,
                                                           IntrinsicInst &II) {
  // The SIMD&FP variant of CLAST[AB] is significantly faster than the scalar
  // integer variant across a variety of micro-architectures. Replace scalar
  // integer CLAST[AB] intrinsic with optimal SIMD&FP variant. A simple
  // bitcast-to-fp + clast[ab] + bitcast-to-int will cost a cycle or two more
  // depending on the micro-architecture, but has been observed as generally
  // being faster, particularly when the CLAST[AB] op is a loop-carried
  // dependency.
  Value *Pg = II.getArgOperand(0);
  Value *Fallback = II.getArgOperand(1);
  Value *Vec = II.getArgOperand(2);
  Type *Ty = II.getType();

  if (!Ty->isIntegerTy())
    return std::nullopt;

  Type *FPTy;
  switch (cast<IntegerType>(Ty)->getBitWidth()) {
  default:
    return std::nullopt;
  case 16:
    FPTy = IC.Builder.getHalfTy();
    break;
  case 32:
    FPTy = IC.Builder.getFloatTy();
    break;
  case 64:
    FPTy = IC.Builder.getDoubleTy();
    break;
  }

  Value *FPFallBack = IC.Builder.CreateBitCast(Fallback, FPTy);
  auto *FPVTy = VectorType::get(
      FPTy, cast<VectorType>(Vec->getType())->getElementCount());
  Value *FPVec = IC.Builder.CreateBitCast(Vec, FPVTy);
  auto *FPII = IC.Builder.CreateIntrinsic(
      II.getIntrinsicID(), {FPVec->getType()}, {Pg, FPFallBack, FPVec});
  Value *FPIItoInt = IC.Builder.CreateBitCast(FPII, II.getType());
  return IC.replaceInstUsesWith(II, FPIItoInt);
}

static std::optional<Instruction *> instCombineRDFFR(InstCombiner &IC,
                                                     IntrinsicInst &II) {
  LLVMContext &Ctx = II.getContext();
  // Replace rdffr with predicated rdffr.z intrinsic, so that optimizePTestInstr
  // can work with RDFFR_PP for ptest elimination.
  auto *AllPat =
      ConstantInt::get(Type::getInt32Ty(Ctx), AArch64SVEPredPattern::all);
  auto *PTrue = IC.Builder.CreateIntrinsic(Intrinsic::aarch64_sve_ptrue,
                                           {II.getType()}, {AllPat});
  auto *RDFFR =
      IC.Builder.CreateIntrinsic(Intrinsic::aarch64_sve_rdffr_z, {PTrue});
  RDFFR->takeName(&II);
  return IC.replaceInstUsesWith(II, RDFFR);
}

static std::optional<Instruction *>
instCombineSVECntElts(InstCombiner &IC, IntrinsicInst &II, unsigned NumElts) {
  const auto Pattern = cast<ConstantInt>(II.getArgOperand(0))->getZExtValue();

  if (Pattern == AArch64SVEPredPattern::all) {
    Constant *StepVal = ConstantInt::get(II.getType(), NumElts);
    auto *VScale = IC.Builder.CreateVScale(StepVal);
    VScale->takeName(&II);
    return IC.replaceInstUsesWith(II, VScale);
  }

  unsigned MinNumElts = getNumElementsFromSVEPredPattern(Pattern);

  return MinNumElts && NumElts >= MinNumElts
             ? std::optional<Instruction *>(IC.replaceInstUsesWith(
                   II, ConstantInt::get(II.getType(), MinNumElts)))
             : std::nullopt;
}

static std::optional<Instruction *> instCombineSVEPTest(InstCombiner &IC,
                                                        IntrinsicInst &II) {
  Value *PgVal = II.getArgOperand(0);
  Value *OpVal = II.getArgOperand(1);

  // PTEST_<FIRST|LAST>(X, X) is equivalent to PTEST_ANY(X, X).
  // Later optimizations prefer this form.
  if (PgVal == OpVal &&
      (II.getIntrinsicID() == Intrinsic::aarch64_sve_ptest_first ||
       II.getIntrinsicID() == Intrinsic::aarch64_sve_ptest_last)) {
    Value *Ops[] = {PgVal, OpVal};
    Type *Tys[] = {PgVal->getType()};

    auto *PTest =
        IC.Builder.CreateIntrinsic(Intrinsic::aarch64_sve_ptest_any, Tys, Ops);
    PTest->takeName(&II);

    return IC.replaceInstUsesWith(II, PTest);
  }

  IntrinsicInst *Pg = dyn_cast<IntrinsicInst>(PgVal);
  IntrinsicInst *Op = dyn_cast<IntrinsicInst>(OpVal);

  if (!Pg || !Op)
    return std::nullopt;

  Intrinsic::ID OpIID = Op->getIntrinsicID();

  if (Pg->getIntrinsicID() == Intrinsic::aarch64_sve_convert_to_svbool &&
      OpIID == Intrinsic::aarch64_sve_convert_to_svbool &&
      Pg->getArgOperand(0)->getType() == Op->getArgOperand(0)->getType()) {
    Value *Ops[] = {Pg->getArgOperand(0), Op->getArgOperand(0)};
    Type *Tys[] = {Pg->getArgOperand(0)->getType()};

    auto *PTest = IC.Builder.CreateIntrinsic(II.getIntrinsicID(), Tys, Ops);

    PTest->takeName(&II);
    return IC.replaceInstUsesWith(II, PTest);
  }

  // Transform PTEST_ANY(X=OP(PG,...), X) -> PTEST_ANY(PG, X)).
  // Later optimizations may rewrite sequence to use the flag-setting variant
  // of instruction X to remove PTEST.
  if ((Pg == Op) && (II.getIntrinsicID() == Intrinsic::aarch64_sve_ptest_any) &&
      ((OpIID == Intrinsic::aarch64_sve_brka_z) ||
       (OpIID == Intrinsic::aarch64_sve_brkb_z) ||
       (OpIID == Intrinsic::aarch64_sve_brkpa_z) ||
       (OpIID == Intrinsic::aarch64_sve_brkpb_z) ||
       (OpIID == Intrinsic::aarch64_sve_rdffr_z) ||
       (OpIID == Intrinsic::aarch64_sve_and_z) ||
       (OpIID == Intrinsic::aarch64_sve_bic_z) ||
       (OpIID == Intrinsic::aarch64_sve_eor_z) ||
       (OpIID == Intrinsic::aarch64_sve_nand_z) ||
       (OpIID == Intrinsic::aarch64_sve_nor_z) ||
       (OpIID == Intrinsic::aarch64_sve_orn_z) ||
       (OpIID == Intrinsic::aarch64_sve_orr_z))) {
    Value *Ops[] = {Pg->getArgOperand(0), Pg};
    Type *Tys[] = {Pg->getType()};

    auto *PTest = IC.Builder.CreateIntrinsic(II.getIntrinsicID(), Tys, Ops);
    PTest->takeName(&II);

    return IC.replaceInstUsesWith(II, PTest);
  }

  return std::nullopt;
}

template <Intrinsic::ID MulOpc, typename Intrinsic::ID FuseOpc>
static std::optional<Instruction *>
instCombineSVEVectorFuseMulAddSub(InstCombiner &IC, IntrinsicInst &II,
                                  bool MergeIntoAddendOp) {
  Value *P = II.getOperand(0);
  Value *MulOp0, *MulOp1, *AddendOp, *Mul;
  if (MergeIntoAddendOp) {
    AddendOp = II.getOperand(1);
    Mul = II.getOperand(2);
  } else {
    AddendOp = II.getOperand(2);
    Mul = II.getOperand(1);
  }

  if (!match(Mul, m_Intrinsic<MulOpc>(m_Specific(P), m_Value(MulOp0),
                                      m_Value(MulOp1))))
    return std::nullopt;

  if (!Mul->hasOneUse())
    return std::nullopt;

  Instruction *FMFSource = nullptr;
  if (II.getType()->isFPOrFPVectorTy()) {
    llvm::FastMathFlags FAddFlags = II.getFastMathFlags();
    // Stop the combine when the flags on the inputs differ in case dropping
    // flags would lead to us missing out on more beneficial optimizations.
    if (FAddFlags != cast<CallInst>(Mul)->getFastMathFlags())
      return std::nullopt;
    if (!FAddFlags.allowContract())
      return std::nullopt;
    FMFSource = &II;
  }

  CallInst *Res;
  if (MergeIntoAddendOp)
    Res = IC.Builder.CreateIntrinsic(FuseOpc, {II.getType()},
                                     {P, AddendOp, MulOp0, MulOp1}, FMFSource);
  else
    Res = IC.Builder.CreateIntrinsic(FuseOpc, {II.getType()},
                                     {P, MulOp0, MulOp1, AddendOp}, FMFSource);

  return IC.replaceInstUsesWith(II, Res);
}

static std::optional<Instruction *>
instCombineSVELD1(InstCombiner &IC, IntrinsicInst &II, const DataLayout &DL) {
  Value *Pred = II.getOperand(0);
  Value *PtrOp = II.getOperand(1);
  Type *VecTy = II.getType();

  // Replace by zero constant when all lanes are inactive
  if (auto II_NA = instCombineSVENoActiveZero(IC, II))
    return II_NA;

  if (isAllActivePredicate(Pred)) {
    LoadInst *Load = IC.Builder.CreateLoad(VecTy, PtrOp);
    Load->copyMetadata(II);
    return IC.replaceInstUsesWith(II, Load);
  }

  CallInst *MaskedLoad =
      IC.Builder.CreateMaskedLoad(VecTy, PtrOp, PtrOp->getPointerAlignment(DL),
                                  Pred, ConstantAggregateZero::get(VecTy));
  MaskedLoad->copyMetadata(II);
  return IC.replaceInstUsesWith(II, MaskedLoad);
}

static std::optional<Instruction *>
instCombineSVEST1(InstCombiner &IC, IntrinsicInst &II, const DataLayout &DL) {
  Value *VecOp = II.getOperand(0);
  Value *Pred = II.getOperand(1);
  Value *PtrOp = II.getOperand(2);

  if (isAllActivePredicate(Pred)) {
    StoreInst *Store = IC.Builder.CreateStore(VecOp, PtrOp);
    Store->copyMetadata(II);
    return IC.eraseInstFromFunction(II);
  }

  CallInst *MaskedStore = IC.Builder.CreateMaskedStore(
      VecOp, PtrOp, PtrOp->getPointerAlignment(DL), Pred);
  MaskedStore->copyMetadata(II);
  return IC.eraseInstFromFunction(II);
}

static Instruction::BinaryOps intrinsicIDToBinOpCode(unsigned Intrinsic) {
  switch (Intrinsic) {
  case Intrinsic::aarch64_sve_fmul_u:
    return Instruction::BinaryOps::FMul;
  case Intrinsic::aarch64_sve_fadd_u:
    return Instruction::BinaryOps::FAdd;
  case Intrinsic::aarch64_sve_fsub_u:
    return Instruction::BinaryOps::FSub;
  default:
    return Instruction::BinaryOpsEnd;
  }
}

static std::optional<Instruction *>
instCombineSVEVectorBinOp(InstCombiner &IC, IntrinsicInst &II) {
  // Bail due to missing support for ISD::STRICT_ scalable vector operations.
  if (II.isStrictFP())
    return std::nullopt;

  auto *OpPredicate = II.getOperand(0);
  auto BinOpCode = intrinsicIDToBinOpCode(II.getIntrinsicID());
  if (BinOpCode == Instruction::BinaryOpsEnd ||
      !match(OpPredicate, m_Intrinsic<Intrinsic::aarch64_sve_ptrue>(
                              m_ConstantInt<AArch64SVEPredPattern::all>())))
    return std::nullopt;
  auto BinOp = IC.Builder.CreateBinOpFMF(
      BinOpCode, II.getOperand(1), II.getOperand(2), II.getFastMathFlags());
  return IC.replaceInstUsesWith(II, BinOp);
}

// Canonicalise operations that take an all active predicate (e.g. sve.add ->
// sve.add_u).
static std::optional<Instruction *> instCombineSVEAllActive(IntrinsicInst &II,
                                                            Intrinsic::ID IID) {
  auto *OpPredicate = II.getOperand(0);
  if (!match(OpPredicate, m_Intrinsic<Intrinsic::aarch64_sve_ptrue>(
                              m_ConstantInt<AArch64SVEPredPattern::all>())))
    return std::nullopt;

  auto *Mod = II.getModule();
  auto *NewDecl = Intrinsic::getOrInsertDeclaration(Mod, IID, {II.getType()});
  II.setCalledFunction(NewDecl);

  return &II;
}

// Simplify operations where predicate has all inactive lanes or try to replace
// with _u form when all lanes are active
static std::optional<Instruction *>
instCombineSVEAllOrNoActive(InstCombiner &IC, IntrinsicInst &II,
                            Intrinsic::ID IID) {
  if (match(II.getOperand(0), m_ZeroInt())) {
    //  llvm_ir, pred(0), op1, op2 - Spec says to return op1 when all lanes are
    //  inactive for sv[func]_m
    return IC.replaceInstUsesWith(II, II.getOperand(1));
  }
  return instCombineSVEAllActive(II, IID);
}

static std::optional<Instruction *> instCombineSVEVectorAdd(InstCombiner &IC,
                                                            IntrinsicInst &II) {
  if (auto II_U =
          instCombineSVEAllOrNoActive(IC, II, Intrinsic::aarch64_sve_add_u))
    return II_U;
  if (auto MLA = instCombineSVEVectorFuseMulAddSub<Intrinsic::aarch64_sve_mul,
                                                   Intrinsic::aarch64_sve_mla>(
          IC, II, true))
    return MLA;
  if (auto MAD = instCombineSVEVectorFuseMulAddSub<Intrinsic::aarch64_sve_mul,
                                                   Intrinsic::aarch64_sve_mad>(
          IC, II, false))
    return MAD;
  return std::nullopt;
}

static std::optional<Instruction *>
instCombineSVEVectorFAdd(InstCombiner &IC, IntrinsicInst &II) {
  if (auto II_U =
          instCombineSVEAllOrNoActive(IC, II, Intrinsic::aarch64_sve_fadd_u))
    return II_U;
  if (auto FMLA =
          instCombineSVEVectorFuseMulAddSub<Intrinsic::aarch64_sve_fmul,
                                            Intrinsic::aarch64_sve_fmla>(IC, II,
                                                                         true))
    return FMLA;
  if (auto FMAD =
          instCombineSVEVectorFuseMulAddSub<Intrinsic::aarch64_sve_fmul,
                                            Intrinsic::aarch64_sve_fmad>(IC, II,
                                                                         false))
    return FMAD;
  if (auto FMLA =
          instCombineSVEVectorFuseMulAddSub<Intrinsic::aarch64_sve_fmul_u,
                                            Intrinsic::aarch64_sve_fmla>(IC, II,
                                                                         true))
    return FMLA;
  return std::nullopt;
}

static std::optional<Instruction *>
instCombineSVEVectorFAddU(InstCombiner &IC, IntrinsicInst &II) {
  if (auto FMLA =
          instCombineSVEVectorFuseMulAddSub<Intrinsic::aarch64_sve_fmul,
                                            Intrinsic::aarch64_sve_fmla>(IC, II,
                                                                         true))
    return FMLA;
  if (auto FMAD =
          instCombineSVEVectorFuseMulAddSub<Intrinsic::aarch64_sve_fmul,
                                            Intrinsic::aarch64_sve_fmad>(IC, II,
                                                                         false))
    return FMAD;
  if (auto FMLA_U =
          instCombineSVEVectorFuseMulAddSub<Intrinsic::aarch64_sve_fmul_u,
                                            Intrinsic::aarch64_sve_fmla_u>(
              IC, II, true))
    return FMLA_U;
  return instCombineSVEVectorBinOp(IC, II);
}

static std::optional<Instruction *>
instCombineSVEVectorFSub(InstCombiner &IC, IntrinsicInst &II) {
  if (auto II_U =
          instCombineSVEAllOrNoActive(IC, II, Intrinsic::aarch64_sve_fsub_u))
    return II_U;
  if (auto FMLS =
          instCombineSVEVectorFuseMulAddSub<Intrinsic::aarch64_sve_fmul,
                                            Intrinsic::aarch64_sve_fmls>(IC, II,
                                                                         true))
    return FMLS;
  if (auto FMSB =
          instCombineSVEVectorFuseMulAddSub<Intrinsic::aarch64_sve_fmul,
                                            Intrinsic::aarch64_sve_fnmsb>(
              IC, II, false))
    return FMSB;
  if (auto FMLS =
          instCombineSVEVectorFuseMulAddSub<Intrinsic::aarch64_sve_fmul_u,
                                            Intrinsic::aarch64_sve_fmls>(IC, II,
                                                                         true))
    return FMLS;
  return std::nullopt;
}

static std::optional<Instruction *>
instCombineSVEVectorFSubU(InstCombiner &IC, IntrinsicInst &II) {
  if (auto FMLS =
          instCombineSVEVectorFuseMulAddSub<Intrinsic::aarch64_sve_fmul,
                                            Intrinsic::aarch64_sve_fmls>(IC, II,
                                                                         true))
    return FMLS;
  if (auto FMSB =
          instCombineSVEVectorFuseMulAddSub<Intrinsic::aarch64_sve_fmul,
                                            Intrinsic::aarch64_sve_fnmsb>(
              IC, II, false))
    return FMSB;
  if (auto FMLS_U =
          instCombineSVEVectorFuseMulAddSub<Intrinsic::aarch64_sve_fmul_u,
                                            Intrinsic::aarch64_sve_fmls_u>(
              IC, II, true))
    return FMLS_U;
  return instCombineSVEVectorBinOp(IC, II);
}

static std::optional<Instruction *> instCombineSVEVectorSub(InstCombiner &IC,
                                                            IntrinsicInst &II) {
  if (auto II_U =
          instCombineSVEAllOrNoActive(IC, II, Intrinsic::aarch64_sve_sub_u))
    return II_U;
  if (auto MLS = instCombineSVEVectorFuseMulAddSub<Intrinsic::aarch64_sve_mul,
                                                   Intrinsic::aarch64_sve_mls>(
          IC, II, true))
    return MLS;
  return std::nullopt;
}

static std::optional<Instruction *> instCombineSVEVectorMul(InstCombiner &IC,
                                                            IntrinsicInst &II,
                                                            Intrinsic::ID IID) {
  auto *OpPredicate = II.getOperand(0);
  auto *OpMultiplicand = II.getOperand(1);
  auto *OpMultiplier = II.getOperand(2);

  // Return true if a given instruction is a unit splat value, false otherwise.
  auto IsUnitSplat = [](auto *I) {
    auto *SplatValue = getSplatValue(I);
    if (!SplatValue)
      return false;
    return match(SplatValue, m_FPOne()) || match(SplatValue, m_One());
  };

  // Return true if a given instruction is an aarch64_sve_dup intrinsic call
  // with a unit splat value, false otherwise.
  auto IsUnitDup = [](auto *I) {
    auto *IntrI = dyn_cast<IntrinsicInst>(I);
    if (!IntrI || IntrI->getIntrinsicID() != Intrinsic::aarch64_sve_dup)
      return false;

    auto *SplatValue = IntrI->getOperand(2);
    return match(SplatValue, m_FPOne()) || match(SplatValue, m_One());
  };

  if (IsUnitSplat(OpMultiplier)) {
    // [f]mul pg %n, (dupx 1) => %n
    OpMultiplicand->takeName(&II);
    return IC.replaceInstUsesWith(II, OpMultiplicand);
  } else if (IsUnitDup(OpMultiplier)) {
    // [f]mul pg %n, (dup pg 1) => %n
    auto *DupInst = cast<IntrinsicInst>(OpMultiplier);
    auto *DupPg = DupInst->getOperand(1);
    // TODO: this is naive. The optimization is still valid if DupPg
    // 'encompasses' OpPredicate, not only if they're the same predicate.
    if (OpPredicate == DupPg) {
      OpMultiplicand->takeName(&II);
      return IC.replaceInstUsesWith(II, OpMultiplicand);
    }
  }

  return instCombineSVEVectorBinOp(IC, II);
}

static std::optional<Instruction *> instCombineSVEUnpack(InstCombiner &IC,
                                                         IntrinsicInst &II) {
  Value *UnpackArg = II.getArgOperand(0);
  auto *RetTy = cast<ScalableVectorType>(II.getType());
  bool IsSigned = II.getIntrinsicID() == Intrinsic::aarch64_sve_sunpkhi ||
                  II.getIntrinsicID() == Intrinsic::aarch64_sve_sunpklo;

  // Hi = uunpkhi(splat(X)) --> Hi = splat(extend(X))
  // Lo = uunpklo(splat(X)) --> Lo = splat(extend(X))
  if (auto *ScalarArg = getSplatValue(UnpackArg)) {
    ScalarArg =
        IC.Builder.CreateIntCast(ScalarArg, RetTy->getScalarType(), IsSigned);
    Value *NewVal =
        IC.Builder.CreateVectorSplat(RetTy->getElementCount(), ScalarArg);
    NewVal->takeName(&II);
    return IC.replaceInstUsesWith(II, NewVal);
  }

  return std::nullopt;
}
static std::optional<Instruction *> instCombineSVETBL(InstCombiner &IC,
                                                      IntrinsicInst &II) {
  auto *OpVal = II.getOperand(0);
  auto *OpIndices = II.getOperand(1);
  VectorType *VTy = cast<VectorType>(II.getType());

  // Check whether OpIndices is a constant splat value < minimal element count
  // of result.
  auto *SplatValue = dyn_cast_or_null<ConstantInt>(getSplatValue(OpIndices));
  if (!SplatValue ||
      SplatValue->getValue().uge(VTy->getElementCount().getKnownMinValue()))
    return std::nullopt;

  // Convert sve_tbl(OpVal sve_dup_x(SplatValue)) to
  // splat_vector(extractelement(OpVal, SplatValue)) for further optimization.
  auto *Extract = IC.Builder.CreateExtractElement(OpVal, SplatValue);
  auto *VectorSplat =
      IC.Builder.CreateVectorSplat(VTy->getElementCount(), Extract);

  VectorSplat->takeName(&II);
  return IC.replaceInstUsesWith(II, VectorSplat);
}

static std::optional<Instruction *> instCombineSVEUzp1(InstCombiner &IC,
                                                       IntrinsicInst &II) {
  Value *A, *B;
  Type *RetTy = II.getType();
  constexpr Intrinsic::ID FromSVB = Intrinsic::aarch64_sve_convert_from_svbool;
  constexpr Intrinsic::ID ToSVB = Intrinsic::aarch64_sve_convert_to_svbool;

  // uzp1(to_svbool(A), to_svbool(B)) --> <A, B>
  // uzp1(from_svbool(to_svbool(A)), from_svbool(to_svbool(B))) --> <A, B>
  if ((match(II.getArgOperand(0),
             m_Intrinsic<FromSVB>(m_Intrinsic<ToSVB>(m_Value(A)))) &&
       match(II.getArgOperand(1),
             m_Intrinsic<FromSVB>(m_Intrinsic<ToSVB>(m_Value(B))))) ||
      (match(II.getArgOperand(0), m_Intrinsic<ToSVB>(m_Value(A))) &&
       match(II.getArgOperand(1), m_Intrinsic<ToSVB>(m_Value(B))))) {
    auto *TyA = cast<ScalableVectorType>(A->getType());
    if (TyA == B->getType() &&
        RetTy == ScalableVectorType::getDoubleElementsVectorType(TyA)) {
      auto *SubVec = IC.Builder.CreateInsertVector(
          RetTy, PoisonValue::get(RetTy), A, IC.Builder.getInt64(0));
      auto *ConcatVec = IC.Builder.CreateInsertVector(
          RetTy, SubVec, B, IC.Builder.getInt64(TyA->getMinNumElements()));
      ConcatVec->takeName(&II);
      return IC.replaceInstUsesWith(II, ConcatVec);
    }
  }

  return std::nullopt;
}

static std::optional<Instruction *> instCombineSVEZip(InstCombiner &IC,
                                                      IntrinsicInst &II) {
  // zip1(uzp1(A, B), uzp2(A, B)) --> A
  // zip2(uzp1(A, B), uzp2(A, B)) --> B
  Value *A, *B;
  if (match(II.getArgOperand(0),
            m_Intrinsic<Intrinsic::aarch64_sve_uzp1>(m_Value(A), m_Value(B))) &&
      match(II.getArgOperand(1), m_Intrinsic<Intrinsic::aarch64_sve_uzp2>(
                                     m_Specific(A), m_Specific(B))))
    return IC.replaceInstUsesWith(
        II, (II.getIntrinsicID() == Intrinsic::aarch64_sve_zip1 ? A : B));

  return std::nullopt;
}

static std::optional<Instruction *>
instCombineLD1GatherIndex(InstCombiner &IC, IntrinsicInst &II) {
  Value *Mask = II.getOperand(0);
  Value *BasePtr = II.getOperand(1);
  Value *Index = II.getOperand(2);
  Type *Ty = II.getType();
  Value *PassThru = ConstantAggregateZero::get(Ty);

  // Replace by zero constant when all lanes are inactive
  if (auto II_NA = instCombineSVENoActiveZero(IC, II))
    return II_NA;

  // Contiguous gather => masked load.
  // (sve.ld1.gather.index Mask BasePtr (sve.index IndexBase 1))
  // => (masked.load (gep BasePtr IndexBase) Align Mask zeroinitializer)
  Value *IndexBase;
  if (match(Index, m_Intrinsic<Intrinsic::aarch64_sve_index>(
                       m_Value(IndexBase), m_SpecificInt(1)))) {
    Align Alignment =
        BasePtr->getPointerAlignment(II.getDataLayout());

    Value *Ptr = IC.Builder.CreateGEP(cast<VectorType>(Ty)->getElementType(),
                                      BasePtr, IndexBase);
    CallInst *MaskedLoad =
        IC.Builder.CreateMaskedLoad(Ty, Ptr, Alignment, Mask, PassThru);
    MaskedLoad->takeName(&II);
    return IC.replaceInstUsesWith(II, MaskedLoad);
  }

  return std::nullopt;
}

static std::optional<Instruction *>
instCombineST1ScatterIndex(InstCombiner &IC, IntrinsicInst &II) {
  Value *Val = II.getOperand(0);
  Value *Mask = II.getOperand(1);
  Value *BasePtr = II.getOperand(2);
  Value *Index = II.getOperand(3);
  Type *Ty = Val->getType();

  // Contiguous scatter => masked store.
  // (sve.st1.scatter.index Value Mask BasePtr (sve.index IndexBase 1))
  // => (masked.store Value (gep BasePtr IndexBase) Align Mask)
  Value *IndexBase;
  if (match(Index, m_Intrinsic<Intrinsic::aarch64_sve_index>(
                       m_Value(IndexBase), m_SpecificInt(1)))) {
    Align Alignment =
        BasePtr->getPointerAlignment(II.getDataLayout());

    Value *Ptr = IC.Builder.CreateGEP(cast<VectorType>(Ty)->getElementType(),
                                      BasePtr, IndexBase);
    (void)IC.Builder.CreateMaskedStore(Val, Ptr, Alignment, Mask);

    return IC.eraseInstFromFunction(II);
  }

  return std::nullopt;
}

static std::optional<Instruction *> instCombineSVESDIV(InstCombiner &IC,
                                                       IntrinsicInst &II) {
  Type *Int32Ty = IC.Builder.getInt32Ty();
  Value *Pred = II.getOperand(0);
  Value *Vec = II.getOperand(1);
  Value *DivVec = II.getOperand(2);

  Value *SplatValue = getSplatValue(DivVec);
  ConstantInt *SplatConstantInt = dyn_cast_or_null<ConstantInt>(SplatValue);
  if (!SplatConstantInt)
    return std::nullopt;

  APInt Divisor = SplatConstantInt->getValue();
  const int64_t DivisorValue = Divisor.getSExtValue();
  if (DivisorValue == -1)
    return std::nullopt;
  if (DivisorValue == 1)
    IC.replaceInstUsesWith(II, Vec);

  if (Divisor.isPowerOf2()) {
    Constant *DivisorLog2 = ConstantInt::get(Int32Ty, Divisor.logBase2());
    auto ASRD = IC.Builder.CreateIntrinsic(
        Intrinsic::aarch64_sve_asrd, {II.getType()}, {Pred, Vec, DivisorLog2});
    return IC.replaceInstUsesWith(II, ASRD);
  }
  if (Divisor.isNegatedPowerOf2()) {
    Divisor.negate();
    Constant *DivisorLog2 = ConstantInt::get(Int32Ty, Divisor.logBase2());
    auto ASRD = IC.Builder.CreateIntrinsic(
        Intrinsic::aarch64_sve_asrd, {II.getType()}, {Pred, Vec, DivisorLog2});
    auto NEG = IC.Builder.CreateIntrinsic(
        Intrinsic::aarch64_sve_neg, {ASRD->getType()}, {ASRD, Pred, ASRD});
    return IC.replaceInstUsesWith(II, NEG);
  }

  return std::nullopt;
}

bool SimplifyValuePattern(SmallVector<Value *> &Vec, bool AllowPoison) {
  size_t VecSize = Vec.size();
  if (VecSize == 1)
    return true;
  if (!isPowerOf2_64(VecSize))
    return false;
  size_t HalfVecSize = VecSize / 2;

  for (auto LHS = Vec.begin(), RHS = Vec.begin() + HalfVecSize;
       RHS != Vec.end(); LHS++, RHS++) {
    if (*LHS != nullptr && *RHS != nullptr) {
      if (*LHS == *RHS)
        continue;
      else
        return false;
    }
    if (!AllowPoison)
      return false;
    if (*LHS == nullptr && *RHS != nullptr)
      *LHS = *RHS;
  }

  Vec.resize(HalfVecSize);
  SimplifyValuePattern(Vec, AllowPoison);
  return true;
}

// Try to simplify dupqlane patterns like dupqlane(f32 A, f32 B, f32 A, f32 B)
// to dupqlane(f64(C)) where C is A concatenated with B
static std::optional<Instruction *> instCombineSVEDupqLane(InstCombiner &IC,
                                                           IntrinsicInst &II) {
  Value *CurrentInsertElt = nullptr, *Default = nullptr;
  if (!match(II.getOperand(0),
             m_Intrinsic<Intrinsic::vector_insert>(
                 m_Value(Default), m_Value(CurrentInsertElt), m_Value())) ||
      !isa<FixedVectorType>(CurrentInsertElt->getType()))
    return std::nullopt;
  auto IIScalableTy = cast<ScalableVectorType>(II.getType());

  // Insert the scalars into a container ordered by InsertElement index
  SmallVector<Value *> Elts(IIScalableTy->getMinNumElements(), nullptr);
  while (auto InsertElt = dyn_cast<InsertElementInst>(CurrentInsertElt)) {
    auto Idx = cast<ConstantInt>(InsertElt->getOperand(2));
    Elts[Idx->getValue().getZExtValue()] = InsertElt->getOperand(1);
    CurrentInsertElt = InsertElt->getOperand(0);
  }

  bool AllowPoison =
      isa<PoisonValue>(CurrentInsertElt) && isa<PoisonValue>(Default);
  if (!SimplifyValuePattern(Elts, AllowPoison))
    return std::nullopt;

  // Rebuild the simplified chain of InsertElements. e.g. (a, b, a, b) as (a, b)
  Value *InsertEltChain = PoisonValue::get(CurrentInsertElt->getType());
  for (size_t I = 0; I < Elts.size(); I++) {
    if (Elts[I] == nullptr)
      continue;
    InsertEltChain = IC.Builder.CreateInsertElement(InsertEltChain, Elts[I],
                                                    IC.Builder.getInt64(I));
  }
  if (InsertEltChain == nullptr)
    return std::nullopt;

  // Splat the simplified sequence, e.g. (f16 a, f16 b, f16 c, f16 d) as one i64
  // value or (f16 a, f16 b) as one i32 value. This requires an InsertSubvector
  // be bitcast to a type wide enough to fit the sequence, be splatted, and then
  // be narrowed back to the original type.
  unsigned PatternWidth = IIScalableTy->getScalarSizeInBits() * Elts.size();
  unsigned PatternElementCount = IIScalableTy->getScalarSizeInBits() *
                                 IIScalableTy->getMinNumElements() /
                                 PatternWidth;

  IntegerType *WideTy = IC.Builder.getIntNTy(PatternWidth);
  auto *WideScalableTy = ScalableVectorType::get(WideTy, PatternElementCount);
  auto *WideShuffleMaskTy =
      ScalableVectorType::get(IC.Builder.getInt32Ty(), PatternElementCount);

  auto ZeroIdx = ConstantInt::get(IC.Builder.getInt64Ty(), APInt(64, 0));
  auto InsertSubvector = IC.Builder.CreateInsertVector(
      II.getType(), PoisonValue::get(II.getType()), InsertEltChain, ZeroIdx);
  auto WideBitcast =
      IC.Builder.CreateBitOrPointerCast(InsertSubvector, WideScalableTy);
  auto WideShuffleMask = ConstantAggregateZero::get(WideShuffleMaskTy);
  auto WideShuffle = IC.Builder.CreateShuffleVector(
      WideBitcast, PoisonValue::get(WideScalableTy), WideShuffleMask);
  auto NarrowBitcast =
      IC.Builder.CreateBitOrPointerCast(WideShuffle, II.getType());

  return IC.replaceInstUsesWith(II, NarrowBitcast);
}

static std::optional<Instruction *> instCombineMaxMinNM(InstCombiner &IC,
                                                        IntrinsicInst &II) {
  Value *A = II.getArgOperand(0);
  Value *B = II.getArgOperand(1);
  if (A == B)
    return IC.replaceInstUsesWith(II, A);

  return std::nullopt;
}

static std::optional<Instruction *> instCombineSVESrshl(InstCombiner &IC,
                                                        IntrinsicInst &II) {
  Value *Pred = II.getOperand(0);
  Value *Vec = II.getOperand(1);
  Value *Shift = II.getOperand(2);

  // Convert SRSHL into the simpler LSL intrinsic when fed by an ABS intrinsic.
  Value *AbsPred, *MergedValue;
  if (!match(Vec, m_Intrinsic<Intrinsic::aarch64_sve_sqabs>(
                      m_Value(MergedValue), m_Value(AbsPred), m_Value())) &&
      !match(Vec, m_Intrinsic<Intrinsic::aarch64_sve_abs>(
                      m_Value(MergedValue), m_Value(AbsPred), m_Value())))

    return std::nullopt;

  // Transform is valid if any of the following are true:
  // * The ABS merge value is an undef or non-negative
  // * The ABS predicate is all active
  // * The ABS predicate and the SRSHL predicates are the same
  if (!isa<UndefValue>(MergedValue) && !match(MergedValue, m_NonNegative()) &&
      AbsPred != Pred && !isAllActivePredicate(AbsPred))
    return std::nullopt;

  // Only valid when the shift amount is non-negative, otherwise the rounding
  // behaviour of SRSHL cannot be ignored.
  if (!match(Shift, m_NonNegative()))
    return std::nullopt;

  auto LSL = IC.Builder.CreateIntrinsic(Intrinsic::aarch64_sve_lsl,
                                        {II.getType()}, {Pred, Vec, Shift});

  return IC.replaceInstUsesWith(II, LSL);
}

static std::optional<Instruction *> instCombineSVEInsr(InstCombiner &IC,
                                                       IntrinsicInst &II) {
  Value *Vec = II.getOperand(0);

  if (getSplatValue(Vec) == II.getOperand(1))
    return IC.replaceInstUsesWith(II, Vec);

  return std::nullopt;
}

static std::optional<Instruction *> instCombineDMB(InstCombiner &IC,
                                                   IntrinsicInst &II) {
  // If this barrier is post-dominated by identical one we can remove it
  auto *NI = II.getNextNonDebugInstruction();
  unsigned LookaheadThreshold = DMBLookaheadThreshold;
  auto CanSkipOver = [](Instruction *I) {
    return !I->mayReadOrWriteMemory() && !I->mayHaveSideEffects();
  };
  while (LookaheadThreshold-- && CanSkipOver(NI)) {
    auto *NIBB = NI->getParent();
    NI = NI->getNextNonDebugInstruction();
    if (!NI) {
      if (auto *SuccBB = NIBB->getUniqueSuccessor())
        NI = &*SuccBB->getFirstNonPHIOrDbgOrLifetime();
      else
        break;
    }
  }
  auto *NextII = dyn_cast_or_null<IntrinsicInst>(NI);
  if (NextII && II.isIdenticalTo(NextII))
    return IC.eraseInstFromFunction(II);

  return std::nullopt;
}

std::optional<Instruction *>
AArch64TTIImpl::instCombineIntrinsic(InstCombiner &IC,
                                     IntrinsicInst &II) const {
  Intrinsic::ID IID = II.getIntrinsicID();
  switch (IID) {
  default:
    break;
  case Intrinsic::aarch64_dmb:
    return instCombineDMB(IC, II);
  case Intrinsic::aarch64_sve_fcvt_bf16f32_v2:
  case Intrinsic::aarch64_sve_fcvt_f16f32:
  case Intrinsic::aarch64_sve_fcvt_f16f64:
  case Intrinsic::aarch64_sve_fcvt_f32f16:
  case Intrinsic::aarch64_sve_fcvt_f32f64:
  case Intrinsic::aarch64_sve_fcvt_f64f16:
  case Intrinsic::aarch64_sve_fcvt_f64f32:
  case Intrinsic::aarch64_sve_fcvtlt_f32f16:
  case Intrinsic::aarch64_sve_fcvtlt_f64f32:
  case Intrinsic::aarch64_sve_fcvtx_f32f64:
  case Intrinsic::aarch64_sve_fcvtzs:
  case Intrinsic::aarch64_sve_fcvtzs_i32f16:
  case Intrinsic::aarch64_sve_fcvtzs_i32f64:
  case Intrinsic::aarch64_sve_fcvtzs_i64f16:
  case Intrinsic::aarch64_sve_fcvtzs_i64f32:
  case Intrinsic::aarch64_sve_fcvtzu:
  case Intrinsic::aarch64_sve_fcvtzu_i32f16:
  case Intrinsic::aarch64_sve_fcvtzu_i32f64:
  case Intrinsic::aarch64_sve_fcvtzu_i64f16:
  case Intrinsic::aarch64_sve_fcvtzu_i64f32:
  case Intrinsic::aarch64_sve_scvtf:
  case Intrinsic::aarch64_sve_scvtf_f16i32:
  case Intrinsic::aarch64_sve_scvtf_f16i64:
  case Intrinsic::aarch64_sve_scvtf_f32i64:
  case Intrinsic::aarch64_sve_scvtf_f64i32:
  case Intrinsic::aarch64_sve_ucvtf:
  case Intrinsic::aarch64_sve_ucvtf_f16i32:
  case Intrinsic::aarch64_sve_ucvtf_f16i64:
  case Intrinsic::aarch64_sve_ucvtf_f32i64:
  case Intrinsic::aarch64_sve_ucvtf_f64i32:
    return instCombineSVEAllOrNoActiveUnary(IC, II);
  case Intrinsic::aarch64_sve_fcvtnt_bf16f32_v2:
  case Intrinsic::aarch64_sve_fcvtnt_f16f32:
  case Intrinsic::aarch64_sve_fcvtnt_f32f64:
  case Intrinsic::aarch64_sve_fcvtxnt_f32f64:
    return instCombineSVENoActiveReplace(IC, II, true);
  case Intrinsic::aarch64_sve_st1_scatter:
  case Intrinsic::aarch64_sve_st1_scatter_scalar_offset:
  case Intrinsic::aarch64_sve_st1_scatter_sxtw:
  case Intrinsic::aarch64_sve_st1_scatter_sxtw_index:
  case Intrinsic::aarch64_sve_st1_scatter_uxtw:
  case Intrinsic::aarch64_sve_st1_scatter_uxtw_index:
  case Intrinsic::aarch64_sve_st1dq:
  case Intrinsic::aarch64_sve_st1q_scatter_index:
  case Intrinsic::aarch64_sve_st1q_scatter_scalar_offset:
  case Intrinsic::aarch64_sve_st1q_scatter_vector_offset:
  case Intrinsic::aarch64_sve_st1wq:
  case Intrinsic::aarch64_sve_stnt1:
  case Intrinsic::aarch64_sve_stnt1_scatter:
  case Intrinsic::aarch64_sve_stnt1_scatter_index:
  case Intrinsic::aarch64_sve_stnt1_scatter_scalar_offset:
  case Intrinsic::aarch64_sve_stnt1_scatter_uxtw:
    return instCombineSVENoActiveUnaryErase(IC, II, 1);
  case Intrinsic::aarch64_sve_st2:
  case Intrinsic::aarch64_sve_st2q:
    return instCombineSVENoActiveUnaryErase(IC, II, 2);
  case Intrinsic::aarch64_sve_st3:
  case Intrinsic::aarch64_sve_st3q:
    return instCombineSVENoActiveUnaryErase(IC, II, 3);
  case Intrinsic::aarch64_sve_st4:
  case Intrinsic::aarch64_sve_st4q:
    return instCombineSVENoActiveUnaryErase(IC, II, 4);
  case Intrinsic::aarch64_sve_addqv:
  case Intrinsic::aarch64_sve_and_z:
  case Intrinsic::aarch64_sve_bic_z:
  case Intrinsic::aarch64_sve_brka_z:
  case Intrinsic::aarch64_sve_brkb_z:
  case Intrinsic::aarch64_sve_brkn_z:
  case Intrinsic::aarch64_sve_brkpa_z:
  case Intrinsic::aarch64_sve_brkpb_z:
  case Intrinsic::aarch64_sve_cntp:
  case Intrinsic::aarch64_sve_compact:
  case Intrinsic::aarch64_sve_eor_z:
  case Intrinsic::aarch64_sve_eorv:
  case Intrinsic::aarch64_sve_eorqv:
  case Intrinsic::aarch64_sve_nand_z:
  case Intrinsic::aarch64_sve_nor_z:
  case Intrinsic::aarch64_sve_orn_z:
  case Intrinsic::aarch64_sve_orr_z:
  case Intrinsic::aarch64_sve_orv:
  case Intrinsic::aarch64_sve_orqv:
  case Intrinsic::aarch64_sve_pnext:
  case Intrinsic::aarch64_sve_rdffr_z:
  case Intrinsic::aarch64_sve_saddv:
  case Intrinsic::aarch64_sve_uaddv:
  case Intrinsic::aarch64_sve_umaxv:
  case Intrinsic::aarch64_sve_umaxqv:
  case Intrinsic::aarch64_sve_cmpeq:
  case Intrinsic::aarch64_sve_cmpeq_wide:
  case Intrinsic::aarch64_sve_cmpge:
  case Intrinsic::aarch64_sve_cmpge_wide:
  case Intrinsic::aarch64_sve_cmpgt:
  case Intrinsic::aarch64_sve_cmpgt_wide:
  case Intrinsic::aarch64_sve_cmphi:
  case Intrinsic::aarch64_sve_cmphi_wide:
  case Intrinsic::aarch64_sve_cmphs:
  case Intrinsic::aarch64_sve_cmphs_wide:
  case Intrinsic::aarch64_sve_cmple_wide:
  case Intrinsic::aarch64_sve_cmplo_wide:
  case Intrinsic::aarch64_sve_cmpls_wide:
  case Intrinsic::aarch64_sve_cmplt_wide:
  case Intrinsic::aarch64_sve_facge:
  case Intrinsic::aarch64_sve_facgt:
  case Intrinsic::aarch64_sve_fcmpeq:
  case Intrinsic::aarch64_sve_fcmpge:
  case Intrinsic::aarch64_sve_fcmpgt:
  case Intrinsic::aarch64_sve_fcmpne:
  case Intrinsic::aarch64_sve_fcmpuo:
  case Intrinsic::aarch64_sve_ld1_gather:
  case Intrinsic::aarch64_sve_ld1_gather_scalar_offset:
  case Intrinsic::aarch64_sve_ld1_gather_sxtw:
  case Intrinsic::aarch64_sve_ld1_gather_sxtw_index:
  case Intrinsic::aarch64_sve_ld1_gather_uxtw:
  case Intrinsic::aarch64_sve_ld1_gather_uxtw_index:
  case Intrinsic::aarch64_sve_ld1q_gather_index:
  case Intrinsic::aarch64_sve_ld1q_gather_scalar_offset:
  case Intrinsic::aarch64_sve_ld1q_gather_vector_offset:
  case Intrinsic::aarch64_sve_ld1ro:
  case Intrinsic::aarch64_sve_ld1rq:
  case Intrinsic::aarch64_sve_ld1udq:
  case Intrinsic::aarch64_sve_ld1uwq:
  case Intrinsic::aarch64_sve_ld2_sret:
  case Intrinsic::aarch64_sve_ld2q_sret:
  case Intrinsic::aarch64_sve_ld3_sret:
  case Intrinsic::aarch64_sve_ld3q_sret:
  case Intrinsic::aarch64_sve_ld4_sret:
  case Intrinsic::aarch64_sve_ld4q_sret:
  case Intrinsic::aarch64_sve_ldff1:
  case Intrinsic::aarch64_sve_ldff1_gather:
  case Intrinsic::aarch64_sve_ldff1_gather_index:
  case Intrinsic::aarch64_sve_ldff1_gather_scalar_offset:
  case Intrinsic::aarch64_sve_ldff1_gather_sxtw:
  case Intrinsic::aarch64_sve_ldff1_gather_sxtw_index:
  case Intrinsic::aarch64_sve_ldff1_gather_uxtw:
  case Intrinsic::aarch64_sve_ldff1_gather_uxtw_index:
  case Intrinsic::aarch64_sve_ldnf1:
  case Intrinsic::aarch64_sve_ldnt1:
  case Intrinsic::aarch64_sve_ldnt1_gather:
  case Intrinsic::aarch64_sve_ldnt1_gather_index:
  case Intrinsic::aarch64_sve_ldnt1_gather_scalar_offset:
  case Intrinsic::aarch64_sve_ldnt1_gather_uxtw:
    return instCombineSVENoActiveZero(IC, II);
  case Intrinsic::aarch64_sve_prf:
  case Intrinsic::aarch64_sve_prfb_gather_index:
  case Intrinsic::aarch64_sve_prfb_gather_scalar_offset:
  case Intrinsic::aarch64_sve_prfb_gather_sxtw_index:
  case Intrinsic::aarch64_sve_prfb_gather_uxtw_index:
  case Intrinsic::aarch64_sve_prfd_gather_index:
  case Intrinsic::aarch64_sve_prfd_gather_scalar_offset:
  case Intrinsic::aarch64_sve_prfd_gather_sxtw_index:
  case Intrinsic::aarch64_sve_prfd_gather_uxtw_index:
  case Intrinsic::aarch64_sve_prfh_gather_index:
  case Intrinsic::aarch64_sve_prfh_gather_scalar_offset:
  case Intrinsic::aarch64_sve_prfh_gather_sxtw_index:
  case Intrinsic::aarch64_sve_prfh_gather_uxtw_index:
  case Intrinsic::aarch64_sve_prfw_gather_index:
  case Intrinsic::aarch64_sve_prfw_gather_scalar_offset:
  case Intrinsic::aarch64_sve_prfw_gather_sxtw_index:
  case Intrinsic::aarch64_sve_prfw_gather_uxtw_index:
    return instCombineSVENoActiveUnaryErase(IC, II, 0);
  case Intrinsic::aarch64_neon_fmaxnm:
  case Intrinsic::aarch64_neon_fminnm:
    return instCombineMaxMinNM(IC, II);
  case Intrinsic::aarch64_sve_convert_from_svbool:
    return instCombineConvertFromSVBool(IC, II);
  case Intrinsic::aarch64_sve_dup:
    return instCombineSVEDup(IC, II);
  case Intrinsic::aarch64_sve_dup_x:
    return instCombineSVEDupX(IC, II);
  case Intrinsic::aarch64_sve_cmpne:
  case Intrinsic::aarch64_sve_cmpne_wide:
    return instCombineSVECmpNE(IC, II);
  case Intrinsic::aarch64_sve_rdffr:
    return instCombineRDFFR(IC, II);
  case Intrinsic::aarch64_sve_lasta:
  case Intrinsic::aarch64_sve_lastb:
    return instCombineSVELast(IC, II);
  case Intrinsic::aarch64_sve_clasta_n:
  case Intrinsic::aarch64_sve_clastb_n:
    return instCombineSVECondLast(IC, II);
  case Intrinsic::aarch64_sve_cntd:
    return instCombineSVECntElts(IC, II, 2);
  case Intrinsic::aarch64_sve_cntw:
    return instCombineSVECntElts(IC, II, 4);
  case Intrinsic::aarch64_sve_cnth:
    return instCombineSVECntElts(IC, II, 8);
  case Intrinsic::aarch64_sve_cntb:
    return instCombineSVECntElts(IC, II, 16);
  case Intrinsic::aarch64_sve_ptest_any:
  case Intrinsic::aarch64_sve_ptest_first:
  case Intrinsic::aarch64_sve_ptest_last:
    return instCombineSVEPTest(IC, II);
  case Intrinsic::aarch64_sve_fabd:
    return instCombineSVEAllOrNoActive(IC, II, Intrinsic::aarch64_sve_fabd_u);
  case Intrinsic::aarch64_sve_fadd:
    return instCombineSVEVectorFAdd(IC, II);
  case Intrinsic::aarch64_sve_fadd_u:
    return instCombineSVEVectorFAddU(IC, II);
  case Intrinsic::aarch64_sve_fdiv:
    return instCombineSVEAllOrNoActive(IC, II, Intrinsic::aarch64_sve_fdiv_u);
  case Intrinsic::aarch64_sve_fmax:
    return instCombineSVEAllOrNoActive(IC, II, Intrinsic::aarch64_sve_fmax_u);
  case Intrinsic::aarch64_sve_fmaxnm:
    return instCombineSVEAllOrNoActive(IC, II, Intrinsic::aarch64_sve_fmaxnm_u);
  case Intrinsic::aarch64_sve_fmin:
    return instCombineSVEAllOrNoActive(IC, II, Intrinsic::aarch64_sve_fmin_u);
  case Intrinsic::aarch64_sve_fminnm:
    return instCombineSVEAllOrNoActive(IC, II, Intrinsic::aarch64_sve_fminnm_u);
  case Intrinsic::aarch64_sve_fmla:
    return instCombineSVEAllOrNoActive(IC, II, Intrinsic::aarch64_sve_fmla_u);
  case Intrinsic::aarch64_sve_fmls:
    return instCombineSVEAllOrNoActive(IC, II, Intrinsic::aarch64_sve_fmls_u);
  case Intrinsic::aarch64_sve_fmul:
    if (auto II_U =
            instCombineSVEAllOrNoActive(IC, II, Intrinsic::aarch64_sve_fmul_u))
      return II_U;
    return instCombineSVEVectorMul(IC, II, Intrinsic::aarch64_sve_fmul_u);
  case Intrinsic::aarch64_sve_fmul_u:
    return instCombineSVEVectorMul(IC, II, Intrinsic::aarch64_sve_fmul_u);
  case Intrinsic::aarch64_sve_fmulx:
    return instCombineSVEAllOrNoActive(IC, II, Intrinsic::aarch64_sve_fmulx_u);
  case Intrinsic::aarch64_sve_fnmla:
    return instCombineSVEAllOrNoActive(IC, II, Intrinsic::aarch64_sve_fnmla_u);
  case Intrinsic::aarch64_sve_fnmls:
    return instCombineSVEAllOrNoActive(IC, II, Intrinsic::aarch64_sve_fnmls_u);
  case Intrinsic::aarch64_sve_fsub:
    return instCombineSVEVectorFSub(IC, II);
  case Intrinsic::aarch64_sve_fsub_u:
    return instCombineSVEVectorFSubU(IC, II);
  case Intrinsic::aarch64_sve_add:
    return instCombineSVEVectorAdd(IC, II);
  case Intrinsic::aarch64_sve_add_u:
    return instCombineSVEVectorFuseMulAddSub<Intrinsic::aarch64_sve_mul_u,
                                             Intrinsic::aarch64_sve_mla_u>(
        IC, II, true);
  case Intrinsic::aarch64_sve_mla:
    return instCombineSVEAllOrNoActive(IC, II, Intrinsic::aarch64_sve_mla_u);
  case Intrinsic::aarch64_sve_mls:
    return instCombineSVEAllOrNoActive(IC, II, Intrinsic::aarch64_sve_mls_u);
  case Intrinsic::aarch64_sve_mul:
    if (auto II_U =
            instCombineSVEAllOrNoActive(IC, II, Intrinsic::aarch64_sve_mul_u))
      return II_U;
    return instCombineSVEVectorMul(IC, II, Intrinsic::aarch64_sve_mul_u);
  case Intrinsic::aarch64_sve_mul_u:
    return instCombineSVEVectorMul(IC, II, Intrinsic::aarch64_sve_mul_u);
  case Intrinsic::aarch64_sve_sabd:
    return instCombineSVEAllOrNoActive(IC, II, Intrinsic::aarch64_sve_sabd_u);
  case Intrinsic::aarch64_sve_smax:
    return instCombineSVEAllOrNoActive(IC, II, Intrinsic::aarch64_sve_smax_u);
  case Intrinsic::aarch64_sve_smin:
    return instCombineSVEAllOrNoActive(IC, II, Intrinsic::aarch64_sve_smin_u);
  case Intrinsic::aarch64_sve_smulh:
    return instCombineSVEAllOrNoActive(IC, II, Intrinsic::aarch64_sve_smulh_u);
  case Intrinsic::aarch64_sve_sub:
    return instCombineSVEVectorSub(IC, II);
  case Intrinsic::aarch64_sve_sub_u:
    return instCombineSVEVectorFuseMulAddSub<Intrinsic::aarch64_sve_mul_u,
                                             Intrinsic::aarch64_sve_mls_u>(
        IC, II, true);
  case Intrinsic::aarch64_sve_uabd:
    return instCombineSVEAllOrNoActive(IC, II, Intrinsic::aarch64_sve_uabd_u);
  case Intrinsic::aarch64_sve_umax:
    return instCombineSVEAllOrNoActive(IC, II, Intrinsic::aarch64_sve_umax_u);
  case Intrinsic::aarch64_sve_umin:
    return instCombineSVEAllOrNoActive(IC, II, Intrinsic::aarch64_sve_umin_u);
  case Intrinsic::aarch64_sve_umulh:
    return instCombineSVEAllOrNoActive(IC, II, Intrinsic::aarch64_sve_umulh_u);
  case Intrinsic::aarch64_sve_asr:
    return instCombineSVEAllOrNoActive(IC, II, Intrinsic::aarch64_sve_asr_u);
  case Intrinsic::aarch64_sve_lsl:
    return instCombineSVEAllOrNoActive(IC, II, Intrinsic::aarch64_sve_lsl_u);
  case Intrinsic::aarch64_sve_lsr:
    return instCombineSVEAllOrNoActive(IC, II, Intrinsic::aarch64_sve_lsr_u);
  case Intrinsic::aarch64_sve_and:
    return instCombineSVEAllOrNoActive(IC, II, Intrinsic::aarch64_sve_and_u);
  case Intrinsic::aarch64_sve_bic:
    return instCombineSVEAllOrNoActive(IC, II, Intrinsic::aarch64_sve_bic_u);
  case Intrinsic::aarch64_sve_eor:
    return instCombineSVEAllOrNoActive(IC, II, Intrinsic::aarch64_sve_eor_u);
  case Intrinsic::aarch64_sve_orr:
    return instCombineSVEAllOrNoActive(IC, II, Intrinsic::aarch64_sve_orr_u);
  case Intrinsic::aarch64_sve_sqsub:
    return instCombineSVEAllOrNoActive(IC, II, Intrinsic::aarch64_sve_sqsub_u);
  case Intrinsic::aarch64_sve_uqsub:
    return instCombineSVEAllOrNoActive(IC, II, Intrinsic::aarch64_sve_uqsub_u);
  case Intrinsic::aarch64_sve_tbl:
    return instCombineSVETBL(IC, II);
  case Intrinsic::aarch64_sve_uunpkhi:
  case Intrinsic::aarch64_sve_uunpklo:
  case Intrinsic::aarch64_sve_sunpkhi:
  case Intrinsic::aarch64_sve_sunpklo:
    return instCombineSVEUnpack(IC, II);
  case Intrinsic::aarch64_sve_uzp1:
    return instCombineSVEUzp1(IC, II);
  case Intrinsic::aarch64_sve_zip1:
  case Intrinsic::aarch64_sve_zip2:
    return instCombineSVEZip(IC, II);
  case Intrinsic::aarch64_sve_ld1_gather_index:
    return instCombineLD1GatherIndex(IC, II);
  case Intrinsic::aarch64_sve_st1_scatter_index:
    return instCombineST1ScatterIndex(IC, II);
  case Intrinsic::aarch64_sve_ld1:
    return instCombineSVELD1(IC, II, DL);
  case Intrinsic::aarch64_sve_st1:
    return instCombineSVEST1(IC, II, DL);
  case Intrinsic::aarch64_sve_sdiv:
    return instCombineSVESDIV(IC, II);
  case Intrinsic::aarch64_sve_sel:
    return instCombineSVESel(IC, II);
  case Intrinsic::aarch64_sve_srshl:
    return instCombineSVESrshl(IC, II);
  case Intrinsic::aarch64_sve_dupq_lane:
    return instCombineSVEDupqLane(IC, II);
  case Intrinsic::aarch64_sve_insr:
    return instCombineSVEInsr(IC, II);
  }

  return std::nullopt;
}

std::optional<Value *> AArch64TTIImpl::simplifyDemandedVectorEltsIntrinsic(
    InstCombiner &IC, IntrinsicInst &II, APInt OrigDemandedElts,
    APInt &UndefElts, APInt &UndefElts2, APInt &UndefElts3,
    std::function<void(Instruction *, unsigned, APInt, APInt &)>
        SimplifyAndSetOp) const {
  switch (II.getIntrinsicID()) {
  default:
    break;
  case Intrinsic::aarch64_neon_fcvtxn:
  case Intrinsic::aarch64_neon_rshrn:
  case Intrinsic::aarch64_neon_sqrshrn:
  case Intrinsic::aarch64_neon_sqrshrun:
  case Intrinsic::aarch64_neon_sqshrn:
  case Intrinsic::aarch64_neon_sqshrun:
  case Intrinsic::aarch64_neon_sqxtn:
  case Intrinsic::aarch64_neon_sqxtun:
  case Intrinsic::aarch64_neon_uqrshrn:
  case Intrinsic::aarch64_neon_uqshrn:
  case Intrinsic::aarch64_neon_uqxtn:
    SimplifyAndSetOp(&II, 0, OrigDemandedElts, UndefElts);
    break;
  }

  return std::nullopt;
}

bool AArch64TTIImpl::enableScalableVectorization() const {
  return ST->isSVEAvailable() || (ST->isSVEorStreamingSVEAvailable() &&
                                  EnableScalableAutovecInStreamingMode);
}

TypeSize
AArch64TTIImpl::getRegisterBitWidth(TargetTransformInfo::RegisterKind K) const {
  switch (K) {
  case TargetTransformInfo::RGK_Scalar:
    return TypeSize::getFixed(64);
  case TargetTransformInfo::RGK_FixedWidthVector:
    if (ST->useSVEForFixedLengthVectors() &&
        (ST->isSVEAvailable() || EnableFixedwidthAutovecInStreamingMode))
      return TypeSize::getFixed(
          std::max(ST->getMinSVEVectorSizeInBits(), 128u));
    else if (ST->isNeonAvailable())
      return TypeSize::getFixed(128);
    else
      return TypeSize::getFixed(0);
  case TargetTransformInfo::RGK_ScalableVector:
    if (ST->isSVEAvailable() || (ST->isSVEorStreamingSVEAvailable() &&
                                 EnableScalableAutovecInStreamingMode))
      return TypeSize::getScalable(128);
    else
      return TypeSize::getScalable(0);
  }
  llvm_unreachable("Unsupported register kind");
}

bool AArch64TTIImpl::isWideningInstruction(Type *DstTy, unsigned Opcode,
                                           ArrayRef<const Value *> Args,
                                           Type *SrcOverrideTy) {
  // A helper that returns a vector type from the given type. The number of
  // elements in type Ty determines the vector width.
  auto toVectorTy = [&](Type *ArgTy) {
    return VectorType::get(ArgTy->getScalarType(),
                           cast<VectorType>(DstTy)->getElementCount());
  };

  // Exit early if DstTy is not a vector type whose elements are one of [i16,
  // i32, i64]. SVE doesn't generally have the same set of instructions to
  // perform an extend with the add/sub/mul. There are SMULLB style
  // instructions, but they operate on top/bottom, requiring some sort of lane
  // interleaving to be used with zext/sext.
  unsigned DstEltSize = DstTy->getScalarSizeInBits();
  if (!useNeonVector(DstTy) || Args.size() != 2 ||
      (DstEltSize != 16 && DstEltSize != 32 && DstEltSize != 64))
    return false;

  // Determine if the operation has a widening variant. We consider both the
  // "long" (e.g., usubl) and "wide" (e.g., usubw) versions of the
  // instructions.
  //
  // TODO: Add additional widening operations (e.g., shl, etc.) once we
  //       verify that their extending operands are eliminated during code
  //       generation.
  Type *SrcTy = SrcOverrideTy;
  switch (Opcode) {
  case Instruction::Add: // UADDL(2), SADDL(2), UADDW(2), SADDW(2).
  case Instruction::Sub: // USUBL(2), SSUBL(2), USUBW(2), SSUBW(2).
    // The second operand needs to be an extend
    if (isa<SExtInst>(Args[1]) || isa<ZExtInst>(Args[1])) {
      if (!SrcTy)
        SrcTy =
            toVectorTy(cast<Instruction>(Args[1])->getOperand(0)->getType());
    } else
      return false;
    break;
  case Instruction::Mul: { // SMULL(2), UMULL(2)
    // Both operands need to be extends of the same type.
    if ((isa<SExtInst>(Args[0]) && isa<SExtInst>(Args[1])) ||
        (isa<ZExtInst>(Args[0]) && isa<ZExtInst>(Args[1]))) {
      if (!SrcTy)
        SrcTy =
            toVectorTy(cast<Instruction>(Args[0])->getOperand(0)->getType());
    } else if (isa<ZExtInst>(Args[0]) || isa<ZExtInst>(Args[1])) {
      // If one of the operands is a Zext and the other has enough zero bits to
      // be treated as unsigned, we can still general a umull, meaning the zext
      // is free.
      KnownBits Known =
          computeKnownBits(isa<ZExtInst>(Args[0]) ? Args[1] : Args[0], DL);
      if (Args[0]->getType()->getScalarSizeInBits() -
              Known.Zero.countLeadingOnes() >
          DstTy->getScalarSizeInBits() / 2)
        return false;
      if (!SrcTy)
        SrcTy = toVectorTy(Type::getIntNTy(DstTy->getContext(),
                                           DstTy->getScalarSizeInBits() / 2));
    } else
      return false;
    break;
  }
  default:
    return false;
  }

  // Legalize the destination type and ensure it can be used in a widening
  // operation.
  auto DstTyL = getTypeLegalizationCost(DstTy);
  if (!DstTyL.second.isVector() || DstEltSize != DstTy->getScalarSizeInBits())
    return false;

  // Legalize the source type and ensure it can be used in a widening
  // operation.
  assert(SrcTy && "Expected some SrcTy");
  auto SrcTyL = getTypeLegalizationCost(SrcTy);
  unsigned SrcElTySize = SrcTyL.second.getScalarSizeInBits();
  if (!SrcTyL.second.isVector() || SrcElTySize != SrcTy->getScalarSizeInBits())
    return false;

  // Get the total number of vector elements in the legalized types.
  InstructionCost NumDstEls =
      DstTyL.first * DstTyL.second.getVectorMinNumElements();
  InstructionCost NumSrcEls =
      SrcTyL.first * SrcTyL.second.getVectorMinNumElements();

  // Return true if the legalized types have the same number of vector elements
  // and the destination element type size is twice that of the source type.
  return NumDstEls == NumSrcEls && 2 * SrcElTySize == DstEltSize;
}

// s/urhadd instructions implement the following pattern, making the
// extends free:
//   %x = add ((zext i8 -> i16), 1)
//   %y = (zext i8 -> i16)
//   trunc i16 (lshr (add %x, %y), 1) -> i8
//
bool AArch64TTIImpl::isExtPartOfAvgExpr(const Instruction *ExtUser, Type *Dst,
                                        Type *Src) {
  // The source should be a legal vector type.
  if (!Src->isVectorTy() || !TLI->isTypeLegal(TLI->getValueType(DL, Src)) ||
      (Src->isScalableTy() && !ST->hasSVE2()))
    return false;

  if (ExtUser->getOpcode() != Instruction::Add || !ExtUser->hasOneUse())
    return false;

  // Look for trunc/shl/add before trying to match the pattern.
  const Instruction *Add = ExtUser;
  auto *AddUser =
      dyn_cast_or_null<Instruction>(Add->getUniqueUndroppableUser());
  if (AddUser && AddUser->getOpcode() == Instruction::Add)
    Add = AddUser;

  auto *Shr = dyn_cast_or_null<Instruction>(Add->getUniqueUndroppableUser());
  if (!Shr || Shr->getOpcode() != Instruction::LShr)
    return false;

  auto *Trunc = dyn_cast_or_null<Instruction>(Shr->getUniqueUndroppableUser());
  if (!Trunc || Trunc->getOpcode() != Instruction::Trunc ||
      Src->getScalarSizeInBits() !=
          cast<CastInst>(Trunc)->getDestTy()->getScalarSizeInBits())
    return false;

  // Try to match the whole pattern. Ext could be either the first or second
  // m_ZExtOrSExt matched.
  Instruction *Ex1, *Ex2;
  if (!(match(Add, m_c_Add(m_Instruction(Ex1),
                           m_c_Add(m_Instruction(Ex2), m_SpecificInt(1))))))
    return false;

  // Ensure both extends are of the same type
  if (match(Ex1, m_ZExtOrSExt(m_Value())) &&
      Ex1->getOpcode() == Ex2->getOpcode())
    return true;

  return false;
}

InstructionCost AArch64TTIImpl::getCastInstrCost(unsigned Opcode, Type *Dst,
                                                 Type *Src,
                                                 TTI::CastContextHint CCH,
                                                 TTI::TargetCostKind CostKind,
                                                 const Instruction *I) {
  int ISD = TLI->InstructionOpcodeToISD(Opcode);
  assert(ISD && "Invalid opcode");
  // If the cast is observable, and it is used by a widening instruction (e.g.,
  // uaddl, saddw, etc.), it may be free.
  if (I && I->hasOneUser()) {
    auto *SingleUser = cast<Instruction>(*I->user_begin());
    SmallVector<const Value *, 4> Operands(SingleUser->operand_values());
    if (isWideningInstruction(Dst, SingleUser->getOpcode(), Operands, Src)) {
      // For adds only count the second operand as free if both operands are
      // extends but not the same operation. (i.e both operands are not free in
      // add(sext, zext)).
      if (SingleUser->getOpcode() == Instruction::Add) {
        if (I == SingleUser->getOperand(1) ||
            (isa<CastInst>(SingleUser->getOperand(1)) &&
             cast<CastInst>(SingleUser->getOperand(1))->getOpcode() == Opcode))
          return 0;
      } else // Others are free so long as isWideningInstruction returned true.
        return 0;
    }

    // The cast will be free for the s/urhadd instructions
    if ((isa<ZExtInst>(I) || isa<SExtInst>(I)) &&
        isExtPartOfAvgExpr(SingleUser, Dst, Src))
      return 0;
  }

  // TODO: Allow non-throughput costs that aren't binary.
  auto AdjustCost = [&CostKind](InstructionCost Cost) -> InstructionCost {
    if (CostKind != TTI::TCK_RecipThroughput)
      return Cost == 0 ? 0 : 1;
    return Cost;
  };

  EVT SrcTy = TLI->getValueType(DL, Src);
  EVT DstTy = TLI->getValueType(DL, Dst);

  if (!SrcTy.isSimple() || !DstTy.isSimple())
    return AdjustCost(
        BaseT::getCastInstrCost(Opcode, Dst, Src, CCH, CostKind, I));

  static const TypeConversionCostTblEntry BF16Tbl[] = {
      {ISD::FP_ROUND, MVT::bf16, MVT::f32, 1},     // bfcvt
      {ISD::FP_ROUND, MVT::bf16, MVT::f64, 1},     // bfcvt
      {ISD::FP_ROUND, MVT::v4bf16, MVT::v4f32, 1}, // bfcvtn
      {ISD::FP_ROUND, MVT::v8bf16, MVT::v8f32, 2}, // bfcvtn+bfcvtn2
      {ISD::FP_ROUND, MVT::v2bf16, MVT::v2f64, 2}, // bfcvtn+fcvtn
      {ISD::FP_ROUND, MVT::v4bf16, MVT::v4f64, 3}, // fcvtn+fcvtl2+bfcvtn
      {ISD::FP_ROUND, MVT::v8bf16, MVT::v8f64, 6}, // 2 * fcvtn+fcvtn2+bfcvtn
  };

  if (ST->hasBF16())
    if (const auto *Entry = ConvertCostTableLookup(
            BF16Tbl, ISD, DstTy.getSimpleVT(), SrcTy.getSimpleVT()))
      return AdjustCost(Entry->Cost);

  // Symbolic constants for the SVE sitofp/uitofp entries in the table below
  // The cost of unpacking twice is artificially increased for now in order
  // to avoid regressions against NEON, which will use tbl instructions directly
  // instead of multiple layers of [s|u]unpk[lo|hi].
  // We use the unpacks in cases where the destination type is illegal and
  // requires splitting of the input, even if the input type itself is legal.
  const unsigned int SVE_EXT_COST = 1;
  const unsigned int SVE_FCVT_COST = 1;
  const unsigned int SVE_UNPACK_ONCE = 4;
  const unsigned int SVE_UNPACK_TWICE = 16;

  static const TypeConversionCostTblEntry ConversionTbl[] = {
      {ISD::TRUNCATE, MVT::v2i8, MVT::v2i64, 1},    // xtn
      {ISD::TRUNCATE, MVT::v2i16, MVT::v2i64, 1},   // xtn
      {ISD::TRUNCATE, MVT::v2i32, MVT::v2i64, 1},   // xtn
      {ISD::TRUNCATE, MVT::v4i8, MVT::v4i32, 1},    // xtn
      {ISD::TRUNCATE, MVT::v4i8, MVT::v4i64, 3},    // 2 xtn + 1 uzp1
      {ISD::TRUNCATE, MVT::v4i16, MVT::v4i32, 1},   // xtn
      {ISD::TRUNCATE, MVT::v4i16, MVT::v4i64, 2},   // 1 uzp1 + 1 xtn
      {ISD::TRUNCATE, MVT::v4i32, MVT::v4i64, 1},   // 1 uzp1
      {ISD::TRUNCATE, MVT::v8i8, MVT::v8i16, 1},    // 1 xtn
      {ISD::TRUNCATE, MVT::v8i8, MVT::v8i32, 2},    // 1 uzp1 + 1 xtn
      {ISD::TRUNCATE, MVT::v8i8, MVT::v8i64, 4},    // 3 x uzp1 + xtn
      {ISD::TRUNCATE, MVT::v8i16, MVT::v8i32, 1},   // 1 uzp1
      {ISD::TRUNCATE, MVT::v8i16, MVT::v8i64, 3},   // 3 x uzp1
      {ISD::TRUNCATE, MVT::v8i32, MVT::v8i64, 2},   // 2 x uzp1
      {ISD::TRUNCATE, MVT::v16i8, MVT::v16i16, 1},  // uzp1
      {ISD::TRUNCATE, MVT::v16i8, MVT::v16i32, 3},  // (2 + 1) x uzp1
      {ISD::TRUNCATE, MVT::v16i8, MVT::v16i64, 7},  // (4 + 2 + 1) x uzp1
      {ISD::TRUNCATE, MVT::v16i16, MVT::v16i32, 2}, // 2 x uzp1
      {ISD::TRUNCATE, MVT::v16i16, MVT::v16i64, 6}, // (4 + 2) x uzp1
      {ISD::TRUNCATE, MVT::v16i32, MVT::v16i64, 4}, // 4 x uzp1

      // Truncations on nxvmiN
      {ISD::TRUNCATE, MVT::nxv2i1, MVT::nxv2i8, 2},
      {ISD::TRUNCATE, MVT::nxv2i1, MVT::nxv2i16, 2},
      {ISD::TRUNCATE, MVT::nxv2i1, MVT::nxv2i32, 2},
      {ISD::TRUNCATE, MVT::nxv2i1, MVT::nxv2i64, 2},
      {ISD::TRUNCATE, MVT::nxv4i1, MVT::nxv4i8, 2},
      {ISD::TRUNCATE, MVT::nxv4i1, MVT::nxv4i16, 2},
      {ISD::TRUNCATE, MVT::nxv4i1, MVT::nxv4i32, 2},
      {ISD::TRUNCATE, MVT::nxv4i1, MVT::nxv4i64, 5},
      {ISD::TRUNCATE, MVT::nxv8i1, MVT::nxv8i8, 2},
      {ISD::TRUNCATE, MVT::nxv8i1, MVT::nxv8i16, 2},
      {ISD::TRUNCATE, MVT::nxv8i1, MVT::nxv8i32, 5},
      {ISD::TRUNCATE, MVT::nxv8i1, MVT::nxv8i64, 11},
      {ISD::TRUNCATE, MVT::nxv16i1, MVT::nxv16i8, 2},
      {ISD::TRUNCATE, MVT::nxv2i8, MVT::nxv2i16, 0},
      {ISD::TRUNCATE, MVT::nxv2i8, MVT::nxv2i32, 0},
      {ISD::TRUNCATE, MVT::nxv2i8, MVT::nxv2i64, 0},
      {ISD::TRUNCATE, MVT::nxv2i16, MVT::nxv2i32, 0},
      {ISD::TRUNCATE, MVT::nxv2i16, MVT::nxv2i64, 0},
      {ISD::TRUNCATE, MVT::nxv2i32, MVT::nxv2i64, 0},
      {ISD::TRUNCATE, MVT::nxv4i8, MVT::nxv4i16, 0},
      {ISD::TRUNCATE, MVT::nxv4i8, MVT::nxv4i32, 0},
      {ISD::TRUNCATE, MVT::nxv4i8, MVT::nxv4i64, 1},
      {ISD::TRUNCATE, MVT::nxv4i16, MVT::nxv4i32, 0},
      {ISD::TRUNCATE, MVT::nxv4i16, MVT::nxv4i64, 1},
      {ISD::TRUNCATE, MVT::nxv4i32, MVT::nxv4i64, 1},
      {ISD::TRUNCATE, MVT::nxv8i8, MVT::nxv8i16, 0},
      {ISD::TRUNCATE, MVT::nxv8i8, MVT::nxv8i32, 1},
      {ISD::TRUNCATE, MVT::nxv8i8, MVT::nxv8i64, 3},
      {ISD::TRUNCATE, MVT::nxv8i16, MVT::nxv8i32, 1},
      {ISD::TRUNCATE, MVT::nxv8i16, MVT::nxv8i64, 3},
      {ISD::TRUNCATE, MVT::nxv16i8, MVT::nxv16i16, 1},
      {ISD::TRUNCATE, MVT::nxv16i8, MVT::nxv16i32, 3},
      {ISD::TRUNCATE, MVT::nxv16i8, MVT::nxv16i64, 7},

      // The number of shll instructions for the extension.
      {ISD::SIGN_EXTEND, MVT::v4i64, MVT::v4i16, 3},
      {ISD::ZERO_EXTEND, MVT::v4i64, MVT::v4i16, 3},
      {ISD::SIGN_EXTEND, MVT::v4i64, MVT::v4i32, 2},
      {ISD::ZERO_EXTEND, MVT::v4i64, MVT::v4i32, 2},
      {ISD::SIGN_EXTEND, MVT::v8i32, MVT::v8i8, 3},
      {ISD::ZERO_EXTEND, MVT::v8i32, MVT::v8i8, 3},
      {ISD::SIGN_EXTEND, MVT::v8i32, MVT::v8i16, 2},
      {ISD::ZERO_EXTEND, MVT::v8i32, MVT::v8i16, 2},
      {ISD::SIGN_EXTEND, MVT::v8i64, MVT::v8i8, 7},
      {ISD::ZERO_EXTEND, MVT::v8i64, MVT::v8i8, 7},
      {ISD::SIGN_EXTEND, MVT::v8i64, MVT::v8i16, 6},
      {ISD::ZERO_EXTEND, MVT::v8i64, MVT::v8i16, 6},
      {ISD::SIGN_EXTEND, MVT::v16i16, MVT::v16i8, 2},
      {ISD::ZERO_EXTEND, MVT::v16i16, MVT::v16i8, 2},
      {ISD::SIGN_EXTEND, MVT::v16i32, MVT::v16i8, 6},
      {ISD::ZERO_EXTEND, MVT::v16i32, MVT::v16i8, 6},

      // FP Ext and trunc
      {ISD::FP_EXTEND, MVT::f64, MVT::f32, 1},     // fcvt
      {ISD::FP_EXTEND, MVT::v2f64, MVT::v2f32, 1}, // fcvtl
      {ISD::FP_EXTEND, MVT::v4f64, MVT::v4f32, 2}, // fcvtl+fcvtl2
      //   FP16
      {ISD::FP_EXTEND, MVT::f32, MVT::f16, 1},     // fcvt
      {ISD::FP_EXTEND, MVT::f64, MVT::f16, 1},     // fcvt
      {ISD::FP_EXTEND, MVT::v4f32, MVT::v4f16, 1}, // fcvtl
      {ISD::FP_EXTEND, MVT::v8f32, MVT::v8f16, 2}, // fcvtl+fcvtl2
      {ISD::FP_EXTEND, MVT::v2f64, MVT::v2f16, 2}, // fcvtl+fcvtl
      {ISD::FP_EXTEND, MVT::v4f64, MVT::v4f16, 3}, // fcvtl+fcvtl2+fcvtl
      {ISD::FP_EXTEND, MVT::v8f64, MVT::v8f16, 6}, // 2 * fcvtl+fcvtl2+fcvtl
      //   BF16 (uses shift)
      {ISD::FP_EXTEND, MVT::f32, MVT::bf16, 1},     // shl
      {ISD::FP_EXTEND, MVT::f64, MVT::bf16, 2},     // shl+fcvt
      {ISD::FP_EXTEND, MVT::v4f32, MVT::v4bf16, 1}, // shll
      {ISD::FP_EXTEND, MVT::v8f32, MVT::v8bf16, 2}, // shll+shll2
      {ISD::FP_EXTEND, MVT::v2f64, MVT::v2bf16, 2}, // shll+fcvtl
      {ISD::FP_EXTEND, MVT::v4f64, MVT::v4bf16, 3}, // shll+fcvtl+fcvtl2
      {ISD::FP_EXTEND, MVT::v8f64, MVT::v8bf16, 6}, // 2 * shll+fcvtl+fcvtl2
      // FP Ext and trunc
      {ISD::FP_ROUND, MVT::f32, MVT::f64, 1},     // fcvt
      {ISD::FP_ROUND, MVT::v2f32, MVT::v2f64, 1}, // fcvtn
      {ISD::FP_ROUND, MVT::v4f32, MVT::v4f64, 2}, // fcvtn+fcvtn2
      //   FP16
      {ISD::FP_ROUND, MVT::f16, MVT::f32, 1},     // fcvt
      {ISD::FP_ROUND, MVT::f16, MVT::f64, 1},     // fcvt
      {ISD::FP_ROUND, MVT::v4f16, MVT::v4f32, 1}, // fcvtn
      {ISD::FP_ROUND, MVT::v8f16, MVT::v8f32, 2}, // fcvtn+fcvtn2
      {ISD::FP_ROUND, MVT::v2f16, MVT::v2f64, 2}, // fcvtn+fcvtn
      {ISD::FP_ROUND, MVT::v4f16, MVT::v4f64, 3}, // fcvtn+fcvtn2+fcvtn
      {ISD::FP_ROUND, MVT::v8f16, MVT::v8f64, 6}, // 2 * fcvtn+fcvtn2+fcvtn
      //   BF16 (more complex, with +bf16 is handled above)
      {ISD::FP_ROUND, MVT::bf16, MVT::f32, 8}, // Expansion is ~8 insns
      {ISD::FP_ROUND, MVT::bf16, MVT::f64, 9}, // fcvtn + above
      {ISD::FP_ROUND, MVT::v2bf16, MVT::v2f32, 8},
      {ISD::FP_ROUND, MVT::v4bf16, MVT::v4f32, 8},
      {ISD::FP_ROUND, MVT::v8bf16, MVT::v8f32, 15},
      {ISD::FP_ROUND, MVT::v2bf16, MVT::v2f64, 9},
      {ISD::FP_ROUND, MVT::v4bf16, MVT::v4f64, 10},
      {ISD::FP_ROUND, MVT::v8bf16, MVT::v8f64, 19},

      // LowerVectorINT_TO_FP:
      {ISD::SINT_TO_FP, MVT::v2f32, MVT::v2i32, 1},
      {ISD::SINT_TO_FP, MVT::v4f32, MVT::v4i32, 1},
      {ISD::SINT_TO_FP, MVT::v2f64, MVT::v2i64, 1},
      {ISD::UINT_TO_FP, MVT::v2f32, MVT::v2i32, 1},
      {ISD::UINT_TO_FP, MVT::v4f32, MVT::v4i32, 1},
      {ISD::UINT_TO_FP, MVT::v2f64, MVT::v2i64, 1},

      // SVE: to nxv2f16
      {ISD::SINT_TO_FP, MVT::nxv2f16, MVT::nxv2i8,
       SVE_EXT_COST + SVE_FCVT_COST},
      {ISD::SINT_TO_FP, MVT::nxv2f16, MVT::nxv2i16, SVE_FCVT_COST},
      {ISD::SINT_TO_FP, MVT::nxv2f16, MVT::nxv2i32, SVE_FCVT_COST},
      {ISD::SINT_TO_FP, MVT::nxv2f16, MVT::nxv2i64, SVE_FCVT_COST},
      {ISD::UINT_TO_FP, MVT::nxv2f16, MVT::nxv2i8,
       SVE_EXT_COST + SVE_FCVT_COST},
      {ISD::UINT_TO_FP, MVT::nxv2f16, MVT::nxv2i16, SVE_FCVT_COST},
      {ISD::UINT_TO_FP, MVT::nxv2f16, MVT::nxv2i32, SVE_FCVT_COST},
      {ISD::UINT_TO_FP, MVT::nxv2f16, MVT::nxv2i64, SVE_FCVT_COST},

      // SVE: to nxv4f16
      {ISD::SINT_TO_FP, MVT::nxv4f16, MVT::nxv4i8,
       SVE_EXT_COST + SVE_FCVT_COST},
      {ISD::SINT_TO_FP, MVT::nxv4f16, MVT::nxv4i16, SVE_FCVT_COST},
      {ISD::SINT_TO_FP, MVT::nxv4f16, MVT::nxv4i32, SVE_FCVT_COST},
      {ISD::UINT_TO_FP, MVT::nxv4f16, MVT::nxv4i8,
       SVE_EXT_COST + SVE_FCVT_COST},
      {ISD::UINT_TO_FP, MVT::nxv4f16, MVT::nxv4i16, SVE_FCVT_COST},
      {ISD::UINT_TO_FP, MVT::nxv4f16, MVT::nxv4i32, SVE_FCVT_COST},

      // SVE: to nxv8f16
      {ISD::SINT_TO_FP, MVT::nxv8f16, MVT::nxv8i8,
       SVE_EXT_COST + SVE_FCVT_COST},
      {ISD::SINT_TO_FP, MVT::nxv8f16, MVT::nxv8i16, SVE_FCVT_COST},
      {ISD::UINT_TO_FP, MVT::nxv8f16, MVT::nxv8i8,
       SVE_EXT_COST + SVE_FCVT_COST},
      {ISD::UINT_TO_FP, MVT::nxv8f16, MVT::nxv8i16, SVE_FCVT_COST},

      // SVE: to nxv16f16
      {ISD::SINT_TO_FP, MVT::nxv16f16, MVT::nxv16i8,
       SVE_UNPACK_ONCE + 2 * SVE_FCVT_COST},
      {ISD::UINT_TO_FP, MVT::nxv16f16, MVT::nxv16i8,
       SVE_UNPACK_ONCE + 2 * SVE_FCVT_COST},

      // Complex: to v2f32
      {ISD::SINT_TO_FP, MVT::v2f32, MVT::v2i8, 3},
      {ISD::SINT_TO_FP, MVT::v2f32, MVT::v2i16, 3},
      {ISD::UINT_TO_FP, MVT::v2f32, MVT::v2i8, 3},
      {ISD::UINT_TO_FP, MVT::v2f32, MVT::v2i16, 3},

      // SVE: to nxv2f32
      {ISD::SINT_TO_FP, MVT::nxv2f32, MVT::nxv2i8,
       SVE_EXT_COST + SVE_FCVT_COST},
      {ISD::SINT_TO_FP, MVT::nxv2f32, MVT::nxv2i16, SVE_FCVT_COST},
      {ISD::SINT_TO_FP, MVT::nxv2f32, MVT::nxv2i32, SVE_FCVT_COST},
      {ISD::SINT_TO_FP, MVT::nxv2f32, MVT::nxv2i64, SVE_FCVT_COST},
      {ISD::UINT_TO_FP, MVT::nxv2f32, MVT::nxv2i8,
       SVE_EXT_COST + SVE_FCVT_COST},
      {ISD::UINT_TO_FP, MVT::nxv2f32, MVT::nxv2i16, SVE_FCVT_COST},
      {ISD::UINT_TO_FP, MVT::nxv2f32, MVT::nxv2i32, SVE_FCVT_COST},
      {ISD::UINT_TO_FP, MVT::nxv2f32, MVT::nxv2i64, SVE_FCVT_COST},

      // Complex: to v4f32
      {ISD::SINT_TO_FP, MVT::v4f32, MVT::v4i8, 4},
      {ISD::SINT_TO_FP, MVT::v4f32, MVT::v4i16, 2},
      {ISD::UINT_TO_FP, MVT::v4f32, MVT::v4i8, 3},
      {ISD::UINT_TO_FP, MVT::v4f32, MVT::v4i16, 2},

      // SVE: to nxv4f32
      {ISD::SINT_TO_FP, MVT::nxv4f32, MVT::nxv4i8,
       SVE_EXT_COST + SVE_FCVT_COST},
      {ISD::SINT_TO_FP, MVT::nxv4f32, MVT::nxv4i16, SVE_FCVT_COST},
      {ISD::SINT_TO_FP, MVT::nxv4f32, MVT::nxv4i32, SVE_FCVT_COST},
      {ISD::UINT_TO_FP, MVT::nxv4f32, MVT::nxv4i8,
       SVE_EXT_COST + SVE_FCVT_COST},
      {ISD::UINT_TO_FP, MVT::nxv4f32, MVT::nxv4i16, SVE_FCVT_COST},
      {ISD::SINT_TO_FP, MVT::nxv4f32, MVT::nxv4i32, SVE_FCVT_COST},

      // Complex: to v8f32
      {ISD::SINT_TO_FP, MVT::v8f32, MVT::v8i8, 10},
      {ISD::SINT_TO_FP, MVT::v8f32, MVT::v8i16, 4},
      {ISD::UINT_TO_FP, MVT::v8f32, MVT::v8i8, 10},
      {ISD::UINT_TO_FP, MVT::v8f32, MVT::v8i16, 4},

      // SVE: to nxv8f32
      {ISD::SINT_TO_FP, MVT::nxv8f32, MVT::nxv8i8,
       SVE_EXT_COST + SVE_UNPACK_ONCE + 2 * SVE_FCVT_COST},
      {ISD::SINT_TO_FP, MVT::nxv8f32, MVT::nxv8i16,
       SVE_UNPACK_ONCE + 2 * SVE_FCVT_COST},
      {ISD::UINT_TO_FP, MVT::nxv8f32, MVT::nxv8i8,
       SVE_EXT_COST + SVE_UNPACK_ONCE + 2 * SVE_FCVT_COST},
      {ISD::UINT_TO_FP, MVT::nxv8f32, MVT::nxv8i16,
       SVE_UNPACK_ONCE + 2 * SVE_FCVT_COST},

      // SVE: to nxv16f32
      {ISD::SINT_TO_FP, MVT::nxv16f32, MVT::nxv16i8,
       SVE_UNPACK_TWICE + 4 * SVE_FCVT_COST},
      {ISD::UINT_TO_FP, MVT::nxv16f32, MVT::nxv16i8,
       SVE_UNPACK_TWICE + 4 * SVE_FCVT_COST},

      // Complex: to v16f32
      {ISD::SINT_TO_FP, MVT::v16f32, MVT::v16i8, 21},
      {ISD::UINT_TO_FP, MVT::v16f32, MVT::v16i8, 21},

      // Complex: to v2f64
      {ISD::SINT_TO_FP, MVT::v2f64, MVT::v2i8, 4},
      {ISD::SINT_TO_FP, MVT::v2f64, MVT::v2i16, 4},
      {ISD::SINT_TO_FP, MVT::v2f64, MVT::v2i32, 2},
      {ISD::UINT_TO_FP, MVT::v2f64, MVT::v2i8, 4},
      {ISD::UINT_TO_FP, MVT::v2f64, MVT::v2i16, 4},
      {ISD::UINT_TO_FP, MVT::v2f64, MVT::v2i32, 2},

      // SVE: to nxv2f64
      {ISD::SINT_TO_FP, MVT::nxv2f64, MVT::nxv2i8,
       SVE_EXT_COST + SVE_FCVT_COST},
      {ISD::SINT_TO_FP, MVT::nxv2f64, MVT::nxv2i16, SVE_FCVT_COST},
      {ISD::SINT_TO_FP, MVT::nxv2f64, MVT::nxv2i32, SVE_FCVT_COST},
      {ISD::SINT_TO_FP, MVT::nxv2f64, MVT::nxv2i64, SVE_FCVT_COST},
      {ISD::UINT_TO_FP, MVT::nxv2f64, MVT::nxv2i8,
       SVE_EXT_COST + SVE_FCVT_COST},
      {ISD::UINT_TO_FP, MVT::nxv2f64, MVT::nxv2i16, SVE_FCVT_COST},
      {ISD::UINT_TO_FP, MVT::nxv2f64, MVT::nxv2i32, SVE_FCVT_COST},
      {ISD::UINT_TO_FP, MVT::nxv2f64, MVT::nxv2i64, SVE_FCVT_COST},

      // Complex: to v4f64
      {ISD::SINT_TO_FP, MVT::v4f64, MVT::v4i32, 4},
      {ISD::UINT_TO_FP, MVT::v4f64, MVT::v4i32, 4},

      // SVE: to nxv4f64
      {ISD::SINT_TO_FP, MVT::nxv4f64, MVT::nxv4i8,
       SVE_EXT_COST + SVE_UNPACK_ONCE + 2 * SVE_FCVT_COST},
      {ISD::SINT_TO_FP, MVT::nxv4f64, MVT::nxv4i16,
       SVE_UNPACK_ONCE + 2 * SVE_FCVT_COST},
      {ISD::SINT_TO_FP, MVT::nxv4f64, MVT::nxv4i32,
       SVE_UNPACK_ONCE + 2 * SVE_FCVT_COST},
      {ISD::UINT_TO_FP, MVT::nxv4f64, MVT::nxv4i8,
       SVE_EXT_COST + SVE_UNPACK_ONCE + 2 * SVE_FCVT_COST},
      {ISD::UINT_TO_FP, MVT::nxv4f64, MVT::nxv4i16,
       SVE_UNPACK_ONCE + 2 * SVE_FCVT_COST},
      {ISD::UINT_TO_FP, MVT::nxv4f64, MVT::nxv4i32,
       SVE_UNPACK_ONCE + 2 * SVE_FCVT_COST},

      // SVE: to nxv8f64
      {ISD::SINT_TO_FP, MVT::nxv8f64, MVT::nxv8i8,
       SVE_EXT_COST + SVE_UNPACK_TWICE + 4 * SVE_FCVT_COST},
      {ISD::SINT_TO_FP, MVT::nxv8f64, MVT::nxv8i16,
       SVE_UNPACK_TWICE + 4 * SVE_FCVT_COST},
      {ISD::UINT_TO_FP, MVT::nxv8f64, MVT::nxv8i8,
       SVE_EXT_COST + SVE_UNPACK_TWICE + 4 * SVE_FCVT_COST},
      {ISD::UINT_TO_FP, MVT::nxv8f64, MVT::nxv8i16,
       SVE_UNPACK_TWICE + 4 * SVE_FCVT_COST},

      // LowerVectorFP_TO_INT
      {ISD::FP_TO_SINT, MVT::v2i32, MVT::v2f32, 1},
      {ISD::FP_TO_SINT, MVT::v4i32, MVT::v4f32, 1},
      {ISD::FP_TO_SINT, MVT::v2i64, MVT::v2f64, 1},
      {ISD::FP_TO_UINT, MVT::v2i32, MVT::v2f32, 1},
      {ISD::FP_TO_UINT, MVT::v4i32, MVT::v4f32, 1},
      {ISD::FP_TO_UINT, MVT::v2i64, MVT::v2f64, 1},

      // Complex, from v2f32: legal type is v2i32 (no cost) or v2i64 (1 ext).
      {ISD::FP_TO_SINT, MVT::v2i64, MVT::v2f32, 2},
      {ISD::FP_TO_SINT, MVT::v2i16, MVT::v2f32, 1},
      {ISD::FP_TO_SINT, MVT::v2i8, MVT::v2f32, 1},
      {ISD::FP_TO_UINT, MVT::v2i64, MVT::v2f32, 2},
      {ISD::FP_TO_UINT, MVT::v2i16, MVT::v2f32, 1},
      {ISD::FP_TO_UINT, MVT::v2i8, MVT::v2f32, 1},

      // Complex, from v4f32: legal type is v4i16, 1 narrowing => ~2
      {ISD::FP_TO_SINT, MVT::v4i16, MVT::v4f32, 2},
      {ISD::FP_TO_SINT, MVT::v4i8, MVT::v4f32, 2},
      {ISD::FP_TO_UINT, MVT::v4i16, MVT::v4f32, 2},
      {ISD::FP_TO_UINT, MVT::v4i8, MVT::v4f32, 2},

      // Complex, from nxv2f32.
      {ISD::FP_TO_SINT, MVT::nxv2i64, MVT::nxv2f32, 1},
      {ISD::FP_TO_SINT, MVT::nxv2i32, MVT::nxv2f32, 1},
      {ISD::FP_TO_SINT, MVT::nxv2i16, MVT::nxv2f32, 1},
      {ISD::FP_TO_SINT, MVT::nxv2i8, MVT::nxv2f32, 1},
      {ISD::FP_TO_UINT, MVT::nxv2i64, MVT::nxv2f32, 1},
      {ISD::FP_TO_UINT, MVT::nxv2i32, MVT::nxv2f32, 1},
      {ISD::FP_TO_UINT, MVT::nxv2i16, MVT::nxv2f32, 1},
      {ISD::FP_TO_UINT, MVT::nxv2i8, MVT::nxv2f32, 1},

      // Complex, from v2f64: legal type is v2i32, 1 narrowing => ~2.
      {ISD::FP_TO_SINT, MVT::v2i32, MVT::v2f64, 2},
      {ISD::FP_TO_SINT, MVT::v2i16, MVT::v2f64, 2},
      {ISD::FP_TO_SINT, MVT::v2i8, MVT::v2f64, 2},
      {ISD::FP_TO_UINT, MVT::v2i32, MVT::v2f64, 2},
      {ISD::FP_TO_UINT, MVT::v2i16, MVT::v2f64, 2},
      {ISD::FP_TO_UINT, MVT::v2i8, MVT::v2f64, 2},

      // Complex, from nxv2f64.
      {ISD::FP_TO_SINT, MVT::nxv2i64, MVT::nxv2f64, 1},
      {ISD::FP_TO_SINT, MVT::nxv2i32, MVT::nxv2f64, 1},
      {ISD::FP_TO_SINT, MVT::nxv2i16, MVT::nxv2f64, 1},
      {ISD::FP_TO_SINT, MVT::nxv2i8, MVT::nxv2f64, 1},
      {ISD::FP_TO_SINT, MVT::nxv2i1, MVT::nxv2f64, 1},
      {ISD::FP_TO_UINT, MVT::nxv2i64, MVT::nxv2f64, 1},
      {ISD::FP_TO_UINT, MVT::nxv2i32, MVT::nxv2f64, 1},
      {ISD::FP_TO_UINT, MVT::nxv2i16, MVT::nxv2f64, 1},
      {ISD::FP_TO_UINT, MVT::nxv2i8, MVT::nxv2f64, 1},
      {ISD::FP_TO_UINT, MVT::nxv2i1, MVT::nxv2f64, 1},

      // Complex, from nxv4f32.
      {ISD::FP_TO_SINT, MVT::nxv4i64, MVT::nxv4f32, 4},
      {ISD::FP_TO_SINT, MVT::nxv4i32, MVT::nxv4f32, 1},
      {ISD::FP_TO_SINT, MVT::nxv4i16, MVT::nxv4f32, 1},
      {ISD::FP_TO_SINT, MVT::nxv4i8, MVT::nxv4f32, 1},
      {ISD::FP_TO_SINT, MVT::nxv4i1, MVT::nxv4f32, 1},
      {ISD::FP_TO_UINT, MVT::nxv4i64, MVT::nxv4f32, 4},
      {ISD::FP_TO_UINT, MVT::nxv4i32, MVT::nxv4f32, 1},
      {ISD::FP_TO_UINT, MVT::nxv4i16, MVT::nxv4f32, 1},
      {ISD::FP_TO_UINT, MVT::nxv4i8, MVT::nxv4f32, 1},
      {ISD::FP_TO_UINT, MVT::nxv4i1, MVT::nxv4f32, 1},

      // Complex, from nxv8f64. Illegal -> illegal conversions not required.
      {ISD::FP_TO_SINT, MVT::nxv8i16, MVT::nxv8f64, 7},
      {ISD::FP_TO_SINT, MVT::nxv8i8, MVT::nxv8f64, 7},
      {ISD::FP_TO_UINT, MVT::nxv8i16, MVT::nxv8f64, 7},
      {ISD::FP_TO_UINT, MVT::nxv8i8, MVT::nxv8f64, 7},

      // Complex, from nxv4f64. Illegal -> illegal conversions not required.
      {ISD::FP_TO_SINT, MVT::nxv4i32, MVT::nxv4f64, 3},
      {ISD::FP_TO_SINT, MVT::nxv4i16, MVT::nxv4f64, 3},
      {ISD::FP_TO_SINT, MVT::nxv4i8, MVT::nxv4f64, 3},
      {ISD::FP_TO_UINT, MVT::nxv4i32, MVT::nxv4f64, 3},
      {ISD::FP_TO_UINT, MVT::nxv4i16, MVT::nxv4f64, 3},
      {ISD::FP_TO_UINT, MVT::nxv4i8, MVT::nxv4f64, 3},

      // Complex, from nxv8f32. Illegal -> illegal conversions not required.
      {ISD::FP_TO_SINT, MVT::nxv8i16, MVT::nxv8f32, 3},
      {ISD::FP_TO_SINT, MVT::nxv8i8, MVT::nxv8f32, 3},
      {ISD::FP_TO_UINT, MVT::nxv8i16, MVT::nxv8f32, 3},
      {ISD::FP_TO_UINT, MVT::nxv8i8, MVT::nxv8f32, 3},

      // Complex, from nxv8f16.
      {ISD::FP_TO_SINT, MVT::nxv8i64, MVT::nxv8f16, 10},
      {ISD::FP_TO_SINT, MVT::nxv8i32, MVT::nxv8f16, 4},
      {ISD::FP_TO_SINT, MVT::nxv8i16, MVT::nxv8f16, 1},
      {ISD::FP_TO_SINT, MVT::nxv8i8, MVT::nxv8f16, 1},
      {ISD::FP_TO_SINT, MVT::nxv8i1, MVT::nxv8f16, 1},
      {ISD::FP_TO_UINT, MVT::nxv8i64, MVT::nxv8f16, 10},
      {ISD::FP_TO_UINT, MVT::nxv8i32, MVT::nxv8f16, 4},
      {ISD::FP_TO_UINT, MVT::nxv8i16, MVT::nxv8f16, 1},
      {ISD::FP_TO_UINT, MVT::nxv8i8, MVT::nxv8f16, 1},
      {ISD::FP_TO_UINT, MVT::nxv8i1, MVT::nxv8f16, 1},

      // Complex, from nxv4f16.
      {ISD::FP_TO_SINT, MVT::nxv4i64, MVT::nxv4f16, 4},
      {ISD::FP_TO_SINT, MVT::nxv4i32, MVT::nxv4f16, 1},
      {ISD::FP_TO_SINT, MVT::nxv4i16, MVT::nxv4f16, 1},
      {ISD::FP_TO_SINT, MVT::nxv4i8, MVT::nxv4f16, 1},
      {ISD::FP_TO_UINT, MVT::nxv4i64, MVT::nxv4f16, 4},
      {ISD::FP_TO_UINT, MVT::nxv4i32, MVT::nxv4f16, 1},
      {ISD::FP_TO_UINT, MVT::nxv4i16, MVT::nxv4f16, 1},
      {ISD::FP_TO_UINT, MVT::nxv4i8, MVT::nxv4f16, 1},

      // Complex, from nxv2f16.
      {ISD::FP_TO_SINT, MVT::nxv2i64, MVT::nxv2f16, 1},
      {ISD::FP_TO_SINT, MVT::nxv2i32, MVT::nxv2f16, 1},
      {ISD::FP_TO_SINT, MVT::nxv2i16, MVT::nxv2f16, 1},
      {ISD::FP_TO_SINT, MVT::nxv2i8, MVT::nxv2f16, 1},
      {ISD::FP_TO_UINT, MVT::nxv2i64, MVT::nxv2f16, 1},
      {ISD::FP_TO_UINT, MVT::nxv2i32, MVT::nxv2f16, 1},
      {ISD::FP_TO_UINT, MVT::nxv2i16, MVT::nxv2f16, 1},
      {ISD::FP_TO_UINT, MVT::nxv2i8, MVT::nxv2f16, 1},

      // Truncate from nxvmf32 to nxvmf16.
      {ISD::FP_ROUND, MVT::nxv2f16, MVT::nxv2f32, 1},
      {ISD::FP_ROUND, MVT::nxv4f16, MVT::nxv4f32, 1},
      {ISD::FP_ROUND, MVT::nxv8f16, MVT::nxv8f32, 3},

      // Truncate from nxvmf64 to nxvmf16.
      {ISD::FP_ROUND, MVT::nxv2f16, MVT::nxv2f64, 1},
      {ISD::FP_ROUND, MVT::nxv4f16, MVT::nxv4f64, 3},
      {ISD::FP_ROUND, MVT::nxv8f16, MVT::nxv8f64, 7},

      // Truncate from nxvmf64 to nxvmf32.
      {ISD::FP_ROUND, MVT::nxv2f32, MVT::nxv2f64, 1},
      {ISD::FP_ROUND, MVT::nxv4f32, MVT::nxv4f64, 3},
      {ISD::FP_ROUND, MVT::nxv8f32, MVT::nxv8f64, 6},

      // Extend from nxvmf16 to nxvmf32.
      {ISD::FP_EXTEND, MVT::nxv2f32, MVT::nxv2f16, 1},
      {ISD::FP_EXTEND, MVT::nxv4f32, MVT::nxv4f16, 1},
      {ISD::FP_EXTEND, MVT::nxv8f32, MVT::nxv8f16, 2},

      // Extend from nxvmf16 to nxvmf64.
      {ISD::FP_EXTEND, MVT::nxv2f64, MVT::nxv2f16, 1},
      {ISD::FP_EXTEND, MVT::nxv4f64, MVT::nxv4f16, 2},
      {ISD::FP_EXTEND, MVT::nxv8f64, MVT::nxv8f16, 4},

      // Extend from nxvmf32 to nxvmf64.
      {ISD::FP_EXTEND, MVT::nxv2f64, MVT::nxv2f32, 1},
      {ISD::FP_EXTEND, MVT::nxv4f64, MVT::nxv4f32, 2},
      {ISD::FP_EXTEND, MVT::nxv8f64, MVT::nxv8f32, 6},

      // Bitcasts from float to integer
      {ISD::BITCAST, MVT::nxv2f16, MVT::nxv2i16, 0},
      {ISD::BITCAST, MVT::nxv4f16, MVT::nxv4i16, 0},
      {ISD::BITCAST, MVT::nxv2f32, MVT::nxv2i32, 0},

      // Bitcasts from integer to float
      {ISD::BITCAST, MVT::nxv2i16, MVT::nxv2f16, 0},
      {ISD::BITCAST, MVT::nxv4i16, MVT::nxv4f16, 0},
      {ISD::BITCAST, MVT::nxv2i32, MVT::nxv2f32, 0},

      // Add cost for extending to illegal -too wide- scalable vectors.
      // zero/sign extend are implemented by multiple unpack operations,
      // where each operation has a cost of 1.
      {ISD::ZERO_EXTEND, MVT::nxv16i16, MVT::nxv16i8, 2},
      {ISD::ZERO_EXTEND, MVT::nxv16i32, MVT::nxv16i8, 6},
      {ISD::ZERO_EXTEND, MVT::nxv16i64, MVT::nxv16i8, 14},
      {ISD::ZERO_EXTEND, MVT::nxv8i32, MVT::nxv8i16, 2},
      {ISD::ZERO_EXTEND, MVT::nxv8i64, MVT::nxv8i16, 6},
      {ISD::ZERO_EXTEND, MVT::nxv4i64, MVT::nxv4i32, 2},

      {ISD::SIGN_EXTEND, MVT::nxv16i16, MVT::nxv16i8, 2},
      {ISD::SIGN_EXTEND, MVT::nxv16i32, MVT::nxv16i8, 6},
      {ISD::SIGN_EXTEND, MVT::nxv16i64, MVT::nxv16i8, 14},
      {ISD::SIGN_EXTEND, MVT::nxv8i32, MVT::nxv8i16, 2},
      {ISD::SIGN_EXTEND, MVT::nxv8i64, MVT::nxv8i16, 6},
      {ISD::SIGN_EXTEND, MVT::nxv4i64, MVT::nxv4i32, 2},
  };

  // We have to estimate a cost of fixed length operation upon
  // SVE registers(operations) with the number of registers required
  // for a fixed type to be represented upon SVE registers.
  EVT WiderTy = SrcTy.bitsGT(DstTy) ? SrcTy : DstTy;
  if (SrcTy.isFixedLengthVector() && DstTy.isFixedLengthVector() &&
      SrcTy.getVectorNumElements() == DstTy.getVectorNumElements() &&
      ST->useSVEForFixedLengthVectors(WiderTy)) {
    std::pair<InstructionCost, MVT> LT =
        getTypeLegalizationCost(WiderTy.getTypeForEVT(Dst->getContext()));
    unsigned NumElements =
        AArch64::SVEBitsPerBlock / LT.second.getScalarSizeInBits();
    return AdjustCost(
        LT.first *
        getCastInstrCost(
            Opcode, ScalableVectorType::get(Dst->getScalarType(), NumElements),
            ScalableVectorType::get(Src->getScalarType(), NumElements), CCH,
            CostKind, I));
  }

  if (const auto *Entry = ConvertCostTableLookup(
          ConversionTbl, ISD, DstTy.getSimpleVT(), SrcTy.getSimpleVT()))
    return AdjustCost(Entry->Cost);

  static const TypeConversionCostTblEntry FP16Tbl[] = {
      {ISD::FP_TO_SINT, MVT::v4i8, MVT::v4f16, 1}, // fcvtzs
      {ISD::FP_TO_UINT, MVT::v4i8, MVT::v4f16, 1},
      {ISD::FP_TO_SINT, MVT::v4i16, MVT::v4f16, 1}, // fcvtzs
      {ISD::FP_TO_UINT, MVT::v4i16, MVT::v4f16, 1},
      {ISD::FP_TO_SINT, MVT::v4i32, MVT::v4f16, 2}, // fcvtl+fcvtzs
      {ISD::FP_TO_UINT, MVT::v4i32, MVT::v4f16, 2},
      {ISD::FP_TO_SINT, MVT::v8i8, MVT::v8f16, 2}, // fcvtzs+xtn
      {ISD::FP_TO_UINT, MVT::v8i8, MVT::v8f16, 2},
      {ISD::FP_TO_SINT, MVT::v8i16, MVT::v8f16, 1}, // fcvtzs
      {ISD::FP_TO_UINT, MVT::v8i16, MVT::v8f16, 1},
      {ISD::FP_TO_SINT, MVT::v8i32, MVT::v8f16, 4}, // 2*fcvtl+2*fcvtzs
      {ISD::FP_TO_UINT, MVT::v8i32, MVT::v8f16, 4},
      {ISD::FP_TO_SINT, MVT::v16i8, MVT::v16f16, 3}, // 2*fcvtzs+xtn
      {ISD::FP_TO_UINT, MVT::v16i8, MVT::v16f16, 3},
      {ISD::FP_TO_SINT, MVT::v16i16, MVT::v16f16, 2}, // 2*fcvtzs
      {ISD::FP_TO_UINT, MVT::v16i16, MVT::v16f16, 2},
      {ISD::FP_TO_SINT, MVT::v16i32, MVT::v16f16, 8}, // 4*fcvtl+4*fcvtzs
      {ISD::FP_TO_UINT, MVT::v16i32, MVT::v16f16, 8},
      {ISD::UINT_TO_FP, MVT::v8f16, MVT::v8i8, 2},   // ushll + ucvtf
      {ISD::SINT_TO_FP, MVT::v8f16, MVT::v8i8, 2},   // sshll + scvtf
      {ISD::UINT_TO_FP, MVT::v16f16, MVT::v16i8, 4}, // 2 * ushl(2) + 2 * ucvtf
      {ISD::SINT_TO_FP, MVT::v16f16, MVT::v16i8, 4}, // 2 * sshl(2) + 2 * scvtf
  };

  if (ST->hasFullFP16())
    if (const auto *Entry = ConvertCostTableLookup(
            FP16Tbl, ISD, DstTy.getSimpleVT(), SrcTy.getSimpleVT()))
      return AdjustCost(Entry->Cost);

  // INT_TO_FP of i64->f32 will scalarize, which is required to avoid
  // double-rounding issues.
  if ((ISD == ISD::SINT_TO_FP || ISD == ISD::UINT_TO_FP) &&
      DstTy.getScalarType() == MVT::f32 && SrcTy.getScalarSizeInBits() > 32 &&
      isa<FixedVectorType>(Dst) && isa<FixedVectorType>(Src))
    return AdjustCost(
        cast<FixedVectorType>(Dst)->getNumElements() *
            getCastInstrCost(Opcode, Dst->getScalarType(), Src->getScalarType(),
                             CCH, CostKind) +
        BaseT::getScalarizationOverhead(cast<FixedVectorType>(Src), false, true,
                                        CostKind) +
        BaseT::getScalarizationOverhead(cast<FixedVectorType>(Dst), true, false,
                                        CostKind));

  if ((ISD == ISD::ZERO_EXTEND || ISD == ISD::SIGN_EXTEND) &&
      CCH == TTI::CastContextHint::Masked &&
      ST->isSVEorStreamingSVEAvailable() &&
      TLI->getTypeAction(Src->getContext(), SrcTy) ==
          TargetLowering::TypePromoteInteger &&
      TLI->getTypeAction(Dst->getContext(), DstTy) ==
          TargetLowering::TypeSplitVector) {
    // The standard behaviour in the backend for these cases is to split the
    // extend up into two parts:
    //  1. Perform an extending load or masked load up to the legal type.
    //  2. Extend the loaded data to the final type.
    std::pair<InstructionCost, MVT> SrcLT = getTypeLegalizationCost(Src);
    Type *LegalTy = EVT(SrcLT.second).getTypeForEVT(Src->getContext());
    InstructionCost Part1 = AArch64TTIImpl::getCastInstrCost(
        Opcode, LegalTy, Src, CCH, CostKind, I);
    InstructionCost Part2 = AArch64TTIImpl::getCastInstrCost(
        Opcode, Dst, LegalTy, TTI::CastContextHint::None, CostKind, I);
    return Part1 + Part2;
  }

  // The BasicTTIImpl version only deals with CCH==TTI::CastContextHint::Normal,
  // but we also want to include the TTI::CastContextHint::Masked case too.
  if ((ISD == ISD::ZERO_EXTEND || ISD == ISD::SIGN_EXTEND) &&
      CCH == TTI::CastContextHint::Masked &&
      ST->isSVEorStreamingSVEAvailable() && TLI->isTypeLegal(DstTy))
    CCH = TTI::CastContextHint::Normal;

  return AdjustCost(
      BaseT::getCastInstrCost(Opcode, Dst, Src, CCH, CostKind, I));
}

InstructionCost AArch64TTIImpl::getExtractWithExtendCost(unsigned Opcode,
                                                         Type *Dst,
                                                         VectorType *VecTy,
                                                         unsigned Index) {

  // Make sure we were given a valid extend opcode.
  assert((Opcode == Instruction::SExt || Opcode == Instruction::ZExt) &&
         "Invalid opcode");

  // We are extending an element we extract from a vector, so the source type
  // of the extend is the element type of the vector.
  auto *Src = VecTy->getElementType();

  // Sign- and zero-extends are for integer types only.
  assert(isa<IntegerType>(Dst) && isa<IntegerType>(Src) && "Invalid type");

  // Get the cost for the extract. We compute the cost (if any) for the extend
  // below.
  TTI::TargetCostKind CostKind = TTI::TCK_RecipThroughput;
  InstructionCost Cost = getVectorInstrCost(Instruction::ExtractElement, VecTy,
                                            CostKind, Index, nullptr, nullptr);

  // Legalize the types.
  auto VecLT = getTypeLegalizationCost(VecTy);
  auto DstVT = TLI->getValueType(DL, Dst);
  auto SrcVT = TLI->getValueType(DL, Src);

  // If the resulting type is still a vector and the destination type is legal,
  // we may get the extension for free. If not, get the default cost for the
  // extend.
  if (!VecLT.second.isVector() || !TLI->isTypeLegal(DstVT))
    return Cost + getCastInstrCost(Opcode, Dst, Src, TTI::CastContextHint::None,
                                   CostKind);

  // The destination type should be larger than the element type. If not, get
  // the default cost for the extend.
  if (DstVT.getFixedSizeInBits() < SrcVT.getFixedSizeInBits())
    return Cost + getCastInstrCost(Opcode, Dst, Src, TTI::CastContextHint::None,
                                   CostKind);

  switch (Opcode) {
  default:
    llvm_unreachable("Opcode should be either SExt or ZExt");

  // For sign-extends, we only need a smov, which performs the extension
  // automatically.
  case Instruction::SExt:
    return Cost;

  // For zero-extends, the extend is performed automatically by a umov unless
  // the destination type is i64 and the element type is i8 or i16.
  case Instruction::ZExt:
    if (DstVT.getSizeInBits() != 64u || SrcVT.getSizeInBits() == 32u)
      return Cost;
  }

  // If we are unable to perform the extend for free, get the default cost.
  return Cost + getCastInstrCost(Opcode, Dst, Src, TTI::CastContextHint::None,
                                 CostKind);
}

InstructionCost AArch64TTIImpl::getCFInstrCost(unsigned Opcode,
                                               TTI::TargetCostKind CostKind,
                                               const Instruction *I) {
  if (CostKind != TTI::TCK_RecipThroughput)
    return Opcode == Instruction::PHI ? 0 : 1;
  assert(CostKind == TTI::TCK_RecipThroughput && "unexpected CostKind");
  // Branches are assumed to be predicted.
  return 0;
}

InstructionCost AArch64TTIImpl::getVectorInstrCostHelper(
    unsigned Opcode, Type *Val, TTI::TargetCostKind CostKind, unsigned Index,
    bool HasRealUse, const Instruction *I, Value *Scalar,
    ArrayRef<std::tuple<Value *, User *, int>> ScalarUserAndIdx) {
  assert(Val->isVectorTy() && "This must be a vector type");

  if (Index != -1U) {
    // Legalize the type.
    std::pair<InstructionCost, MVT> LT = getTypeLegalizationCost(Val);

    // This type is legalized to a scalar type.
    if (!LT.second.isVector())
      return 0;

    // The type may be split. For fixed-width vectors we can normalize the
    // index to the new type.
    if (LT.second.isFixedLengthVector()) {
      unsigned Width = LT.second.getVectorNumElements();
      Index = Index % Width;
    }

    // The element at index zero is already inside the vector.
    // - For a physical (HasRealUse==true) insert-element or extract-element
    // instruction that extracts integers, an explicit FPR -> GPR move is
    // needed. So it has non-zero cost.
    // - For the rest of cases (virtual instruction or element type is float),
    // consider the instruction free.
    if (Index == 0 && (!HasRealUse || !Val->getScalarType()->isIntegerTy()))
      return 0;

    // This is recognising a LD1 single-element structure to one lane of one
    // register instruction. I.e., if this is an `insertelement` instruction,
    // and its second operand is a load, then we will generate a LD1, which
    // are expensive instructions.
    if (I && dyn_cast<LoadInst>(I->getOperand(1)))
      return CostKind == TTI::TCK_CodeSize
                 ? 0
                 : ST->getVectorInsertExtractBaseCost() + 1;

    // i1 inserts and extract will include an extra cset or cmp of the vector
    // value. Increase the cost by 1 to account.
    if (Val->getScalarSizeInBits() == 1)
      return CostKind == TTI::TCK_CodeSize
                 ? 2
                 : ST->getVectorInsertExtractBaseCost() + 1;

    // FIXME:
    // If the extract-element and insert-element instructions could be
    // simplified away (e.g., could be combined into users by looking at use-def
    // context), they have no cost. This is not done in the first place for
    // compile-time considerations.
  }

  // In case of Neon, if there exists extractelement from lane != 0 such that
  // 1. extractelement does not necessitate a move from vector_reg -> GPR.
  // 2. extractelement result feeds into fmul.
  // 3. Other operand of fmul is an extractelement from lane 0 or lane
  // equivalent to 0.
  // then the extractelement can be merged with fmul in the backend and it
  // incurs no cost.
  // e.g.
  // define double @foo(<2 x double> %a) {
  //   %1 = extractelement <2 x double> %a, i32 0
  //   %2 = extractelement <2 x double> %a, i32 1
  //   %res = fmul double %1, %2
  //   ret double %res
  // }
  // %2 and %res can be merged in the backend to generate fmul d0, d0, v1.d[1]
  auto ExtractCanFuseWithFmul = [&]() {
    // We bail out if the extract is from lane 0.
    if (Index == 0)
      return false;

    // Check if the scalar element type of the vector operand of ExtractElement
    // instruction is one of the allowed types.
    auto IsAllowedScalarTy = [&](const Type *T) {
      return T->isFloatTy() || T->isDoubleTy() ||
             (T->isHalfTy() && ST->hasFullFP16());
    };

    // Check if the extractelement user is scalar fmul.
    auto IsUserFMulScalarTy = [](const Value *EEUser) {
      // Check if the user is scalar fmul.
      const auto *BO = dyn_cast<BinaryOperator>(EEUser);
      return BO && BO->getOpcode() == BinaryOperator::FMul &&
             !BO->getType()->isVectorTy();
    };

    // Check if the extract index is from lane 0 or lane equivalent to 0 for a
    // certain scalar type and a certain vector register width.
    auto IsExtractLaneEquivalentToZero = [&](unsigned Idx, unsigned EltSz) {
      auto RegWidth =
          getRegisterBitWidth(TargetTransformInfo::RGK_FixedWidthVector)
              .getFixedValue();
      return Idx == 0 || (RegWidth != 0 && (Idx * EltSz) % RegWidth == 0);
    };

    // Check if the type constraints on input vector type and result scalar type
    // of extractelement instruction are satisfied.
    if (!isa<FixedVectorType>(Val) || !IsAllowedScalarTy(Val->getScalarType()))
      return false;

    if (Scalar) {
      DenseMap<User *, unsigned> UserToExtractIdx;
      for (auto *U : Scalar->users()) {
        if (!IsUserFMulScalarTy(U))
          return false;
        // Recording entry for the user is important. Index value is not
        // important.
        UserToExtractIdx[U];
      }
      if (UserToExtractIdx.empty())
        return false;
      for (auto &[S, U, L] : ScalarUserAndIdx) {
        for (auto *U : S->users()) {
          if (UserToExtractIdx.find(U) != UserToExtractIdx.end()) {
            auto *FMul = cast<BinaryOperator>(U);
            auto *Op0 = FMul->getOperand(0);
            auto *Op1 = FMul->getOperand(1);
            if ((Op0 == S && Op1 == S) || Op0 != S || Op1 != S) {
              UserToExtractIdx[U] = L;
              break;
            }
          }
        }
      }
      for (auto &[U, L] : UserToExtractIdx) {
        if (!IsExtractLaneEquivalentToZero(Index, Val->getScalarSizeInBits()) &&
            !IsExtractLaneEquivalentToZero(L, Val->getScalarSizeInBits()))
          return false;
      }
    } else {
      const auto *EE = cast<ExtractElementInst>(I);

      const auto *IdxOp = dyn_cast<ConstantInt>(EE->getIndexOperand());
      if (!IdxOp)
        return false;

      return !EE->users().empty() && all_of(EE->users(), [&](const User *U) {
        if (!IsUserFMulScalarTy(U))
          return false;

        // Check if the other operand of extractelement is also extractelement
        // from lane equivalent to 0.
        const auto *BO = cast<BinaryOperator>(U);
        const auto *OtherEE = dyn_cast<ExtractElementInst>(
            BO->getOperand(0) == EE ? BO->getOperand(1) : BO->getOperand(0));
        if (OtherEE) {
          const auto *IdxOp = dyn_cast<ConstantInt>(OtherEE->getIndexOperand());
          if (!IdxOp)
            return false;
          return IsExtractLaneEquivalentToZero(
              cast<ConstantInt>(OtherEE->getIndexOperand())
                  ->getValue()
                  .getZExtValue(),
              OtherEE->getType()->getScalarSizeInBits());
        }
        return true;
      });
    }
    return true;
  };

  if (Opcode == Instruction::ExtractElement && (I || Scalar) &&
      ExtractCanFuseWithFmul())
    return 0;

  // All other insert/extracts cost this much.
  return CostKind == TTI::TCK_CodeSize ? 1
                                       : ST->getVectorInsertExtractBaseCost();
}

InstructionCost AArch64TTIImpl::getVectorInstrCost(unsigned Opcode, Type *Val,
                                                   TTI::TargetCostKind CostKind,
                                                   unsigned Index, Value *Op0,
                                                   Value *Op1) {
  bool HasRealUse =
      Opcode == Instruction::InsertElement && Op0 && !isa<UndefValue>(Op0);
  return getVectorInstrCostHelper(Opcode, Val, CostKind, Index, HasRealUse);
}

InstructionCost AArch64TTIImpl::getVectorInstrCost(
    unsigned Opcode, Type *Val, TTI::TargetCostKind CostKind, unsigned Index,
    Value *Scalar,
    ArrayRef<std::tuple<Value *, User *, int>> ScalarUserAndIdx) {
  return getVectorInstrCostHelper(Opcode, Val, CostKind, Index, false, nullptr,
                                  Scalar, ScalarUserAndIdx);
}

InstructionCost AArch64TTIImpl::getVectorInstrCost(const Instruction &I,
                                                   Type *Val,
                                                   TTI::TargetCostKind CostKind,
                                                   unsigned Index) {
  return getVectorInstrCostHelper(I.getOpcode(), Val, CostKind, Index,
                                  true /* HasRealUse */, &I);
}

InstructionCost AArch64TTIImpl::getScalarizationOverhead(
    VectorType *Ty, const APInt &DemandedElts, bool Insert, bool Extract,
    TTI::TargetCostKind CostKind, ArrayRef<Value *> VL) {
  if (isa<ScalableVectorType>(Ty))
    return InstructionCost::getInvalid();
  if (Ty->getElementType()->isFloatingPointTy())
    return BaseT::getScalarizationOverhead(Ty, DemandedElts, Insert, Extract,
                                           CostKind);
  return DemandedElts.popcount() * (Insert + Extract) *
         ST->getVectorInsertExtractBaseCost();
}

InstructionCost AArch64TTIImpl::getArithmeticInstrCost(
    unsigned Opcode, Type *Ty, TTI::TargetCostKind CostKind,
    TTI::OperandValueInfo Op1Info, TTI::OperandValueInfo Op2Info,
    ArrayRef<const Value *> Args,
    const Instruction *CxtI) {

  // The code-generator is currently not able to handle scalable vectors
  // of <vscale x 1 x eltty> yet, so return an invalid cost to avoid selecting
  // it. This change will be removed when code-generation for these types is
  // sufficiently reliable.
  if (auto *VTy = dyn_cast<ScalableVectorType>(Ty))
    if (VTy->getElementCount() == ElementCount::getScalable(1))
      return InstructionCost::getInvalid();

  // TODO: Handle more cost kinds.
  if (CostKind != TTI::TCK_RecipThroughput)
    return BaseT::getArithmeticInstrCost(Opcode, Ty, CostKind, Op1Info,
                                         Op2Info, Args, CxtI);

  // Legalize the type.
  std::pair<InstructionCost, MVT> LT = getTypeLegalizationCost(Ty);
  int ISD = TLI->InstructionOpcodeToISD(Opcode);

  switch (ISD) {
  default:
    return BaseT::getArithmeticInstrCost(Opcode, Ty, CostKind, Op1Info,
                                         Op2Info);
  case ISD::SREM:
  case ISD::SDIV:
    /*
    Notes for sdiv/srem specific costs:
    1. This only considers the cases where the divisor is constant, uniform and
    (pow-of-2/non-pow-of-2). Other cases are not important since they either
    result in some form of (ldr + adrp), corresponding to constant vectors, or
    scalarization of the division operation.
    2. Constant divisors, either negative in whole or partially, don't result in
    significantly different codegen as compared to positive constant divisors.
    So, we don't consider negative divisors seperately.
    3. If the codegen is significantly different with SVE, it has been indicated
    using comments at appropriate places.

    sdiv specific cases:
    -----------------------------------------------------------------------
    codegen                       | pow-of-2               | Type
    -----------------------------------------------------------------------
    add + cmp + csel + asr        | Y                      | i64
    add + cmp + csel + asr        | Y                      | i32
    -----------------------------------------------------------------------

    srem specific cases:
    -----------------------------------------------------------------------
    codegen                       | pow-of-2               | Type
    -----------------------------------------------------------------------
    negs + and + and + csneg      | Y                      | i64
    negs + and + and + csneg      | Y                      | i32
    -----------------------------------------------------------------------

    other sdiv/srem cases:
    -------------------------------------------------------------------------
    commom codegen            | + srem     | + sdiv     | pow-of-2  | Type
    -------------------------------------------------------------------------
    smulh + asr + add + add   | -          | -          | N         | i64
    smull + lsr + add + add   | -          | -          | N         | i32
    usra                      | and + sub  | sshr       | Y         | <2 x i64>
    2 * (scalar code)         | -          | -          | N         | <2 x i64>
    usra                      | bic + sub  | sshr + neg | Y         | <4 x i32>
    smull2 + smull + uzp2     | mls        | -          | N         | <4 x i32>
           + sshr  + usra     |            |            |           |
    -------------------------------------------------------------------------
    */
    if (Op2Info.isConstant() && Op2Info.isUniform()) {
      InstructionCost AddCost =
          getArithmeticInstrCost(Instruction::Add, Ty, CostKind,
                                 Op1Info.getNoProps(), Op2Info.getNoProps());
      InstructionCost AsrCost =
          getArithmeticInstrCost(Instruction::AShr, Ty, CostKind,
                                 Op1Info.getNoProps(), Op2Info.getNoProps());
      InstructionCost MulCost =
          getArithmeticInstrCost(Instruction::Mul, Ty, CostKind,
                                 Op1Info.getNoProps(), Op2Info.getNoProps());
      // add/cmp/csel/csneg should have similar cost while asr/negs/and should
      // have similar cost.
      auto VT = TLI->getValueType(DL, Ty);
<<<<<<< HEAD
      if (LT.second.isScalarInteger() && VT.getSizeInBits() <= 64) {
=======
      if (VT.isScalarInteger() && VT.getSizeInBits() <= 64) {
>>>>>>> 5eee2751
        if (Op2Info.isPowerOf2()) {
          return ISD == ISD::SDIV ? (3 * AddCost + AsrCost)
                                  : (3 * AsrCost + AddCost);
        } else {
          return MulCost + AsrCost + 2 * AddCost;
        }
      } else if (VT.isVector()) {
        InstructionCost UsraCost = 2 * AsrCost;
        if (Op2Info.isPowerOf2()) {
          // Division with scalable types corresponds to native 'asrd'
          // instruction when SVE is available.
          // e.g. %1 = sdiv <vscale x 4 x i32> %a, splat (i32 8)
          if (Ty->isScalableTy() && ST->hasSVE())
            return 2 * AsrCost;
          return UsraCost +
                 (ISD == ISD::SDIV
                      ? (LT.second.getScalarType() == MVT::i64 ? 1 : 2) *
                            AsrCost
                      : 2 * AddCost);
        } else if (LT.second == MVT::v2i64) {
          return VT.getVectorNumElements() *
                 getArithmeticInstrCost(Opcode, Ty->getScalarType(), CostKind,
                                        Op1Info.getNoProps(),
                                        Op2Info.getNoProps());
        } else {
          // When SVE is available, we get:
          // smulh + lsr + add/sub + asr + add/sub.
          if (Ty->isScalableTy() && ST->hasSVE())
            return MulCost /*smulh cost*/ + 2 * AddCost + 2 * AsrCost;
          return 2 * MulCost + AddCost /*uzp2 cost*/ + AsrCost + UsraCost;
        }
      }
    }
    if (Op2Info.isConstant() && !Op2Info.isUniform() &&
        LT.second.isFixedLengthVector()) {
      // FIXME: When the constant vector is non-uniform, this may result in
      // loading the vector from constant pool or in some cases, may also result
      // in scalarization. For now, we are approximating this with the
      // scalarization cost.
      auto ExtractCost = 2 * getVectorInstrCost(Instruction::ExtractElement, Ty,
                                                CostKind, -1, nullptr, nullptr);
      auto InsertCost = getVectorInstrCost(Instruction::InsertElement, Ty,
                                           CostKind, -1, nullptr, nullptr);
      unsigned NElts = cast<FixedVectorType>(Ty)->getNumElements();
      return ExtractCost + InsertCost +
             NElts * getArithmeticInstrCost(Opcode, Ty->getScalarType(),
                                            CostKind, Op1Info.getNoProps(),
                                            Op2Info.getNoProps());
    }
    [[fallthrough]];
  case ISD::UDIV:
  case ISD::UREM: {
    auto VT = TLI->getValueType(DL, Ty);
    if (Op2Info.isConstant()) {
      // If the operand is a power of 2 we can use the shift or and cost.
      if (ISD == ISD::UDIV && Op2Info.isPowerOf2())
        return getArithmeticInstrCost(Instruction::LShr, Ty, CostKind,
                                      Op1Info.getNoProps(),
                                      Op2Info.getNoProps());
      if (ISD == ISD::UREM && Op2Info.isPowerOf2())
        return getArithmeticInstrCost(Instruction::And, Ty, CostKind,
                                      Op1Info.getNoProps(),
                                      Op2Info.getNoProps());

      if (ISD == ISD::UDIV || ISD == ISD::UREM) {
        // Divides by a constant are expanded to MULHU + SUB + SRL + ADD + SRL.
        // The MULHU will be expanded to UMULL for the types not listed below,
        // and will become a pair of UMULL+MULL2 for 128bit vectors.
        bool HasMULH = VT == MVT::i64 || LT.second == MVT::nxv2i64 ||
                       LT.second == MVT::nxv4i32 || LT.second == MVT::nxv8i16 ||
                       LT.second == MVT::nxv16i8;
        bool Is128bit = LT.second.is128BitVector();

        InstructionCost MulCost =
            getArithmeticInstrCost(Instruction::Mul, Ty, CostKind,
                                   Op1Info.getNoProps(), Op2Info.getNoProps());
        InstructionCost AddCost =
            getArithmeticInstrCost(Instruction::Add, Ty, CostKind,
                                   Op1Info.getNoProps(), Op2Info.getNoProps());
        InstructionCost ShrCost =
            getArithmeticInstrCost(Instruction::AShr, Ty, CostKind,
                                   Op1Info.getNoProps(), Op2Info.getNoProps());
        InstructionCost DivCost = MulCost * (Is128bit ? 2 : 1) + // UMULL/UMULH
                                  (HasMULH ? 0 : ShrCost) +      // UMULL shift
                                  AddCost * 2 + ShrCost;
        return DivCost + (ISD == ISD::UREM ? MulCost + AddCost : 0);
      }
    }

    // div i128's are lowered as libcalls.  Pass nullptr as (u)divti3 calls are
    // emitted by the backend even when those functions are not declared in the
    // module.
    if (!VT.isVector() && VT.getSizeInBits() > 64)
      return getCallInstrCost(/*Function*/ nullptr, Ty, {Ty, Ty}, CostKind);

    InstructionCost Cost = BaseT::getArithmeticInstrCost(
        Opcode, Ty, CostKind, Op1Info, Op2Info);
    if (Ty->isVectorTy() && (ISD == ISD::SDIV || ISD == ISD::UDIV)) {
      if (TLI->isOperationLegalOrCustom(ISD, LT.second) && ST->hasSVE()) {
        // SDIV/UDIV operations are lowered using SVE, then we can have less
        // costs.
        if (isa<FixedVectorType>(Ty) && cast<FixedVectorType>(Ty)
                                                ->getPrimitiveSizeInBits()
                                                .getFixedValue() < 128) {
          EVT VT = TLI->getValueType(DL, Ty);
          static const CostTblEntry DivTbl[]{
              {ISD::SDIV, MVT::v2i8, 5},  {ISD::SDIV, MVT::v4i8, 8},
              {ISD::SDIV, MVT::v8i8, 8},  {ISD::SDIV, MVT::v2i16, 5},
              {ISD::SDIV, MVT::v4i16, 5}, {ISD::SDIV, MVT::v2i32, 1},
              {ISD::UDIV, MVT::v2i8, 5},  {ISD::UDIV, MVT::v4i8, 8},
              {ISD::UDIV, MVT::v8i8, 8},  {ISD::UDIV, MVT::v2i16, 5},
              {ISD::UDIV, MVT::v4i16, 5}, {ISD::UDIV, MVT::v2i32, 1}};

          const auto *Entry = CostTableLookup(DivTbl, ISD, VT.getSimpleVT());
          if (nullptr != Entry)
            return Entry->Cost;
        }
        // For 8/16-bit elements, the cost is higher because the type
        // requires promotion and possibly splitting:
        if (LT.second.getScalarType() == MVT::i8)
          Cost *= 8;
        else if (LT.second.getScalarType() == MVT::i16)
          Cost *= 4;
        return Cost;
      } else {
        // If one of the operands is a uniform constant then the cost for each
        // element is Cost for insertion, extraction and division.
        // Insertion cost = 2, Extraction Cost = 2, Division = cost for the
        // operation with scalar type
        if ((Op1Info.isConstant() && Op1Info.isUniform()) ||
            (Op2Info.isConstant() && Op2Info.isUniform())) {
          if (auto *VTy = dyn_cast<FixedVectorType>(Ty)) {
            InstructionCost DivCost = BaseT::getArithmeticInstrCost(
                Opcode, Ty->getScalarType(), CostKind, Op1Info, Op2Info);
            return (4 + DivCost) * VTy->getNumElements();
          }
        }
        // On AArch64, without SVE, vector divisions are expanded
        // into scalar divisions of each pair of elements.
        Cost += getArithmeticInstrCost(Instruction::ExtractElement, Ty,
                                       CostKind, Op1Info, Op2Info);
        Cost += getArithmeticInstrCost(Instruction::InsertElement, Ty, CostKind,
                                       Op1Info, Op2Info);
      }

      // TODO: if one of the arguments is scalar, then it's not necessary to
      // double the cost of handling the vector elements.
      Cost += Cost;
    }
    return Cost;
  }
  case ISD::MUL:
    // When SVE is available, then we can lower the v2i64 operation using
    // the SVE mul instruction, which has a lower cost.
    if (LT.second == MVT::v2i64 && ST->hasSVE())
      return LT.first;

    // When SVE is not available, there is no MUL.2d instruction,
    // which means mul <2 x i64> is expensive as elements are extracted
    // from the vectors and the muls scalarized.
    // As getScalarizationOverhead is a bit too pessimistic, we
    // estimate the cost for a i64 vector directly here, which is:
    // - four 2-cost i64 extracts,
    // - two 2-cost i64 inserts, and
    // - two 1-cost muls.
    // So, for a v2i64 with LT.First = 1 the cost is 14, and for a v4i64 with
    // LT.first = 2 the cost is 28. If both operands are extensions it will not
    // need to scalarize so the cost can be cheaper (smull or umull).
    // so the cost can be cheaper (smull or umull).
    if (LT.second != MVT::v2i64 || isWideningInstruction(Ty, Opcode, Args))
      return LT.first;
    return cast<VectorType>(Ty)->getElementCount().getKnownMinValue() *
           (getArithmeticInstrCost(Opcode, Ty->getScalarType(), CostKind) +
            getVectorInstrCost(Instruction::ExtractElement, Ty, CostKind, -1,
                               nullptr, nullptr) *
                2 +
            getVectorInstrCost(Instruction::InsertElement, Ty, CostKind, -1,
                               nullptr, nullptr));
  case ISD::ADD:
  case ISD::XOR:
  case ISD::OR:
  case ISD::AND:
  case ISD::SRL:
  case ISD::SRA:
  case ISD::SHL:
    // These nodes are marked as 'custom' for combining purposes only.
    // We know that they are legal. See LowerAdd in ISelLowering.
    return LT.first;

  case ISD::FNEG:
    // Scalar fmul(fneg) or fneg(fmul) can be converted to fnmul
    if ((Ty->isFloatTy() || Ty->isDoubleTy() ||
         (Ty->isHalfTy() && ST->hasFullFP16())) &&
        CxtI &&
        ((CxtI->hasOneUse() &&
          match(*CxtI->user_begin(), m_FMul(m_Value(), m_Value()))) ||
         match(CxtI->getOperand(0), m_FMul(m_Value(), m_Value()))))
      return 0;
    [[fallthrough]];
  case ISD::FADD:
  case ISD::FSUB:
    // Increase the cost for half and bfloat types if not architecturally
    // supported.
    if ((Ty->getScalarType()->isHalfTy() && !ST->hasFullFP16()) ||
        (Ty->getScalarType()->isBFloatTy() && !ST->hasBF16()))
      return 2 * LT.first;
    if (!Ty->getScalarType()->isFP128Ty())
      return LT.first;
    [[fallthrough]];
  case ISD::FMUL:
  case ISD::FDIV:
    // These nodes are marked as 'custom' just to lower them to SVE.
    // We know said lowering will incur no additional cost.
    if (!Ty->getScalarType()->isFP128Ty())
      return 2 * LT.first;

    return BaseT::getArithmeticInstrCost(Opcode, Ty, CostKind, Op1Info,
                                         Op2Info);
  case ISD::FREM:
    // Pass nullptr as fmod/fmodf calls are emitted by the backend even when
    // those functions are not declared in the module.
    if (!Ty->isVectorTy())
      return getCallInstrCost(/*Function*/ nullptr, Ty, {Ty, Ty}, CostKind);
    return BaseT::getArithmeticInstrCost(Opcode, Ty, CostKind, Op1Info,
                                         Op2Info);
  }
}

InstructionCost AArch64TTIImpl::getAddressComputationCost(Type *Ty,
                                                          ScalarEvolution *SE,
                                                          const SCEV *Ptr) {
  // Address computations in vectorized code with non-consecutive addresses will
  // likely result in more instructions compared to scalar code where the
  // computation can more often be merged into the index mode. The resulting
  // extra micro-ops can significantly decrease throughput.
  unsigned NumVectorInstToHideOverhead = NeonNonConstStrideOverhead;
  int MaxMergeDistance = 64;

  if (Ty->isVectorTy() && SE &&
      !BaseT::isConstantStridedAccessLessThan(SE, Ptr, MaxMergeDistance + 1))
    return NumVectorInstToHideOverhead;

  // In many cases the address computation is not merged into the instruction
  // addressing mode.
  return 1;
}

InstructionCost AArch64TTIImpl::getCmpSelInstrCost(
    unsigned Opcode, Type *ValTy, Type *CondTy, CmpInst::Predicate VecPred,
    TTI::TargetCostKind CostKind, TTI::OperandValueInfo Op1Info,
    TTI::OperandValueInfo Op2Info, const Instruction *I) {
  // TODO: Handle other cost kinds.
  if (CostKind != TTI::TCK_RecipThroughput)
    return BaseT::getCmpSelInstrCost(Opcode, ValTy, CondTy, VecPred, CostKind,
                                     Op1Info, Op2Info, I);

  int ISD = TLI->InstructionOpcodeToISD(Opcode);
  // We don't lower some vector selects well that are wider than the register
  // width.
  if (isa<FixedVectorType>(ValTy) && ISD == ISD::SELECT) {
    // We would need this many instructions to hide the scalarization happening.
    const int AmortizationCost = 20;

    // If VecPred is not set, check if we can get a predicate from the context
    // instruction, if its type matches the requested ValTy.
    if (VecPred == CmpInst::BAD_ICMP_PREDICATE && I && I->getType() == ValTy) {
      CmpPredicate CurrentPred;
      if (match(I, m_Select(m_Cmp(CurrentPred, m_Value(), m_Value()), m_Value(),
                            m_Value())))
        VecPred = CurrentPred;
    }
    // Check if we have a compare/select chain that can be lowered using
    // a (F)CMxx & BFI pair.
    if (CmpInst::isIntPredicate(VecPred) || VecPred == CmpInst::FCMP_OLE ||
        VecPred == CmpInst::FCMP_OLT || VecPred == CmpInst::FCMP_OGT ||
        VecPred == CmpInst::FCMP_OGE || VecPred == CmpInst::FCMP_OEQ ||
        VecPred == CmpInst::FCMP_UNE) {
      static const auto ValidMinMaxTys = {
          MVT::v8i8,  MVT::v16i8, MVT::v4i16, MVT::v8i16, MVT::v2i32,
          MVT::v4i32, MVT::v2i64, MVT::v2f32, MVT::v4f32, MVT::v2f64};
      static const auto ValidFP16MinMaxTys = {MVT::v4f16, MVT::v8f16};

      auto LT = getTypeLegalizationCost(ValTy);
      if (any_of(ValidMinMaxTys, [&LT](MVT M) { return M == LT.second; }) ||
          (ST->hasFullFP16() &&
           any_of(ValidFP16MinMaxTys, [&LT](MVT M) { return M == LT.second; })))
        return LT.first;
    }

    static const TypeConversionCostTblEntry
    VectorSelectTbl[] = {
      { ISD::SELECT, MVT::v2i1, MVT::v2f32, 2 },
      { ISD::SELECT, MVT::v2i1, MVT::v2f64, 2 },
      { ISD::SELECT, MVT::v4i1, MVT::v4f32, 2 },
      { ISD::SELECT, MVT::v4i1, MVT::v4f16, 2 },
      { ISD::SELECT, MVT::v8i1, MVT::v8f16, 2 },
      { ISD::SELECT, MVT::v16i1, MVT::v16i16, 16 },
      { ISD::SELECT, MVT::v8i1, MVT::v8i32, 8 },
      { ISD::SELECT, MVT::v16i1, MVT::v16i32, 16 },
      { ISD::SELECT, MVT::v4i1, MVT::v4i64, 4 * AmortizationCost },
      { ISD::SELECT, MVT::v8i1, MVT::v8i64, 8 * AmortizationCost },
      { ISD::SELECT, MVT::v16i1, MVT::v16i64, 16 * AmortizationCost }
    };

    EVT SelCondTy = TLI->getValueType(DL, CondTy);
    EVT SelValTy = TLI->getValueType(DL, ValTy);
    if (SelCondTy.isSimple() && SelValTy.isSimple()) {
      if (const auto *Entry = ConvertCostTableLookup(VectorSelectTbl, ISD,
                                                     SelCondTy.getSimpleVT(),
                                                     SelValTy.getSimpleVT()))
        return Entry->Cost;
    }
  }

  if (isa<FixedVectorType>(ValTy) && ISD == ISD::SETCC) {
    auto LT = getTypeLegalizationCost(ValTy);
    // Cost v4f16 FCmp without FP16 support via converting to v4f32 and back.
    if (LT.second == MVT::v4f16 && !ST->hasFullFP16())
      return LT.first * 4; // fcvtl + fcvtl + fcmp + xtn
  }

  // Treat the icmp in icmp(and, 0) as free, as we can make use of ands.
  // FIXME: This can apply to more conditions and add/sub if it can be shown to
  // be profitable.
  if (ValTy->isIntegerTy() && ISD == ISD::SETCC && I &&
      ICmpInst::isEquality(VecPred) &&
      TLI->isTypeLegal(TLI->getValueType(DL, ValTy)) &&
      match(I->getOperand(1), m_Zero()) &&
      match(I->getOperand(0), m_And(m_Value(), m_Value())))
    return 0;

  // The base case handles scalable vectors fine for now, since it treats the
  // cost as 1 * legalization cost.
  return BaseT::getCmpSelInstrCost(Opcode, ValTy, CondTy, VecPred, CostKind,
                                   Op1Info, Op2Info, I);
}

AArch64TTIImpl::TTI::MemCmpExpansionOptions
AArch64TTIImpl::enableMemCmpExpansion(bool OptSize, bool IsZeroCmp) const {
  TTI::MemCmpExpansionOptions Options;
  if (ST->requiresStrictAlign()) {
    // TODO: Add cost modeling for strict align. Misaligned loads expand to
    // a bunch of instructions when strict align is enabled.
    return Options;
  }
  Options.AllowOverlappingLoads = true;
  Options.MaxNumLoads = TLI->getMaxExpandSizeMemcmp(OptSize);
  Options.NumLoadsPerBlock = Options.MaxNumLoads;
  // TODO: Though vector loads usually perform well on AArch64, in some targets
  // they may wake up the FP unit, which raises the power consumption.  Perhaps
  // they could be used with no holds barred (-O3).
  Options.LoadSizes = {8, 4, 2, 1};
  Options.AllowedTailExpansions = {3, 5, 6};
  return Options;
}

bool AArch64TTIImpl::prefersVectorizedAddressing() const {
  return ST->hasSVE();
}

InstructionCost
AArch64TTIImpl::getMaskedMemoryOpCost(unsigned Opcode, Type *Src,
                                      Align Alignment, unsigned AddressSpace,
                                      TTI::TargetCostKind CostKind) {
  if (useNeonVector(Src))
    return BaseT::getMaskedMemoryOpCost(Opcode, Src, Alignment, AddressSpace,
                                        CostKind);
  auto LT = getTypeLegalizationCost(Src);
  if (!LT.first.isValid())
    return InstructionCost::getInvalid();

  // Return an invalid cost for element types that we are unable to lower.
  auto *VT = cast<VectorType>(Src);
  if (VT->getElementType()->isIntegerTy(1))
    return InstructionCost::getInvalid();

  // The code-generator is currently not able to handle scalable vectors
  // of <vscale x 1 x eltty> yet, so return an invalid cost to avoid selecting
  // it. This change will be removed when code-generation for these types is
  // sufficiently reliable.
  if (VT->getElementCount() == ElementCount::getScalable(1))
    return InstructionCost::getInvalid();

  return LT.first;
}

// This function returns gather/scatter overhead either from
// user-provided value or specialized values per-target from \p ST.
static unsigned getSVEGatherScatterOverhead(unsigned Opcode,
                                            const AArch64Subtarget *ST) {
  assert((Opcode == Instruction::Load || Opcode == Instruction::Store) &&
         "Should be called on only load or stores.");
  switch (Opcode) {
  case Instruction::Load:
    if (SVEGatherOverhead.getNumOccurrences() > 0)
      return SVEGatherOverhead;
    return ST->getGatherOverhead();
    break;
  case Instruction::Store:
    if (SVEScatterOverhead.getNumOccurrences() > 0)
      return SVEScatterOverhead;
    return ST->getScatterOverhead();
    break;
  default:
    llvm_unreachable("Shouldn't have reached here");
  }
}

InstructionCost AArch64TTIImpl::getGatherScatterOpCost(
    unsigned Opcode, Type *DataTy, const Value *Ptr, bool VariableMask,
    Align Alignment, TTI::TargetCostKind CostKind, const Instruction *I) {
  if (useNeonVector(DataTy) || !isLegalMaskedGatherScatter(DataTy))
    return BaseT::getGatherScatterOpCost(Opcode, DataTy, Ptr, VariableMask,
                                         Alignment, CostKind, I);
  auto *VT = cast<VectorType>(DataTy);
  auto LT = getTypeLegalizationCost(DataTy);
  if (!LT.first.isValid())
    return InstructionCost::getInvalid();

  // Return an invalid cost for element types that we are unable to lower.
  if (!LT.second.isVector() ||
      !isElementTypeLegalForScalableVector(VT->getElementType()) ||
      VT->getElementType()->isIntegerTy(1))
    return InstructionCost::getInvalid();

  // The code-generator is currently not able to handle scalable vectors
  // of <vscale x 1 x eltty> yet, so return an invalid cost to avoid selecting
  // it. This change will be removed when code-generation for these types is
  // sufficiently reliable.
  if (VT->getElementCount() == ElementCount::getScalable(1))
    return InstructionCost::getInvalid();

  ElementCount LegalVF = LT.second.getVectorElementCount();
  InstructionCost MemOpCost =
      getMemoryOpCost(Opcode, VT->getElementType(), Alignment, 0, CostKind,
                      {TTI::OK_AnyValue, TTI::OP_None}, I);
  // Add on an overhead cost for using gathers/scatters.
  MemOpCost *= getSVEGatherScatterOverhead(Opcode, ST);
  return LT.first * MemOpCost * getMaxNumElements(LegalVF);
}

bool AArch64TTIImpl::useNeonVector(const Type *Ty) const {
  return isa<FixedVectorType>(Ty) && !ST->useSVEForFixedLengthVectors();
}

InstructionCost AArch64TTIImpl::getMemoryOpCost(unsigned Opcode, Type *Ty,
                                                MaybeAlign Alignment,
                                                unsigned AddressSpace,
                                                TTI::TargetCostKind CostKind,
                                                TTI::OperandValueInfo OpInfo,
                                                const Instruction *I) {
  EVT VT = TLI->getValueType(DL, Ty, true);
  // Type legalization can't handle structs
  if (VT == MVT::Other)
    return BaseT::getMemoryOpCost(Opcode, Ty, Alignment, AddressSpace,
                                  CostKind);

  auto LT = getTypeLegalizationCost(Ty);
  if (!LT.first.isValid())
    return InstructionCost::getInvalid();

  // The code-generator is currently not able to handle scalable vectors
  // of <vscale x 1 x eltty> yet, so return an invalid cost to avoid selecting
  // it. This change will be removed when code-generation for these types is
  // sufficiently reliable.
  // We also only support full register predicate loads and stores.
  if (auto *VTy = dyn_cast<ScalableVectorType>(Ty))
    if (VTy->getElementCount() == ElementCount::getScalable(1) ||
        (VTy->getElementType()->isIntegerTy(1) &&
         !VTy->getElementCount().isKnownMultipleOf(
             ElementCount::getScalable(16))))
      return InstructionCost::getInvalid();

  // TODO: consider latency as well for TCK_SizeAndLatency.
  if (CostKind == TTI::TCK_CodeSize || CostKind == TTI::TCK_SizeAndLatency)
    return LT.first;

  if (CostKind != TTI::TCK_RecipThroughput)
    return 1;

  if (ST->isMisaligned128StoreSlow() && Opcode == Instruction::Store &&
      LT.second.is128BitVector() && (!Alignment || *Alignment < Align(16))) {
    // Unaligned stores are extremely inefficient. We don't split all
    // unaligned 128-bit stores because the negative impact that has shown in
    // practice on inlined block copy code.
    // We make such stores expensive so that we will only vectorize if there
    // are 6 other instructions getting vectorized.
    const int AmortizationCost = 6;

    return LT.first * 2 * AmortizationCost;
  }

  // Opaque ptr or ptr vector types are i64s and can be lowered to STP/LDPs.
  if (Ty->isPtrOrPtrVectorTy())
    return LT.first;

  if (useNeonVector(Ty)) {
    // Check truncating stores and extending loads.
    if (Ty->getScalarSizeInBits() != LT.second.getScalarSizeInBits()) {
      // v4i8 types are lowered to scalar a load/store and sshll/xtn.
      if (VT == MVT::v4i8)
        return 2;
      // Otherwise we need to scalarize.
      return cast<FixedVectorType>(Ty)->getNumElements() * 2;
    }
    EVT EltVT = VT.getVectorElementType();
    unsigned EltSize = EltVT.getScalarSizeInBits();
    if (!isPowerOf2_32(EltSize) || EltSize < 8 || EltSize > 64 ||
        VT.getVectorNumElements() >= (128 / EltSize) || !Alignment ||
        *Alignment != Align(1))
      return LT.first;
    // FIXME: v3i8 lowering currently is very inefficient, due to automatic
    // widening to v4i8, which produces suboptimal results.
    if (VT.getVectorNumElements() == 3 && EltVT == MVT::i8)
      return LT.first;

    // Check non-power-of-2 loads/stores for legal vector element types with
    // NEON. Non-power-of-2 memory ops will get broken down to a set of
    // operations on smaller power-of-2 ops, including ld1/st1.
    LLVMContext &C = Ty->getContext();
    InstructionCost Cost(0);
    SmallVector<EVT> TypeWorklist;
    TypeWorklist.push_back(VT);
    while (!TypeWorklist.empty()) {
      EVT CurrVT = TypeWorklist.pop_back_val();
      unsigned CurrNumElements = CurrVT.getVectorNumElements();
      if (isPowerOf2_32(CurrNumElements)) {
        Cost += 1;
        continue;
      }

      unsigned PrevPow2 = NextPowerOf2(CurrNumElements) / 2;
      TypeWorklist.push_back(EVT::getVectorVT(C, EltVT, PrevPow2));
      TypeWorklist.push_back(
          EVT::getVectorVT(C, EltVT, CurrNumElements - PrevPow2));
    }
    return Cost;
  }

  return LT.first;
}

InstructionCost AArch64TTIImpl::getInterleavedMemoryOpCost(
    unsigned Opcode, Type *VecTy, unsigned Factor, ArrayRef<unsigned> Indices,
    Align Alignment, unsigned AddressSpace, TTI::TargetCostKind CostKind,
    bool UseMaskForCond, bool UseMaskForGaps) {
  assert(Factor >= 2 && "Invalid interleave factor");
  auto *VecVTy = cast<VectorType>(VecTy);

  if (VecTy->isScalableTy() && !ST->hasSVE())
    return InstructionCost::getInvalid();

  // Vectorization for masked interleaved accesses is only enabled for scalable
  // VF.
  if (!VecTy->isScalableTy() && (UseMaskForCond || UseMaskForGaps))
    return InstructionCost::getInvalid();

  if (!UseMaskForGaps && Factor <= TLI->getMaxSupportedInterleaveFactor()) {
    unsigned MinElts = VecVTy->getElementCount().getKnownMinValue();
    auto *SubVecTy =
        VectorType::get(VecVTy->getElementType(),
                        VecVTy->getElementCount().divideCoefficientBy(Factor));

    // ldN/stN only support legal vector types of size 64 or 128 in bits.
    // Accesses having vector types that are a multiple of 128 bits can be
    // matched to more than one ldN/stN instruction.
    bool UseScalable;
    if (MinElts % Factor == 0 &&
        TLI->isLegalInterleavedAccessType(SubVecTy, DL, UseScalable))
      return Factor * TLI->getNumInterleavedAccesses(SubVecTy, DL, UseScalable);
  }

  return BaseT::getInterleavedMemoryOpCost(Opcode, VecTy, Factor, Indices,
                                           Alignment, AddressSpace, CostKind,
                                           UseMaskForCond, UseMaskForGaps);
}

InstructionCost
AArch64TTIImpl::getCostOfKeepingLiveOverCall(ArrayRef<Type *> Tys) {
  InstructionCost Cost = 0;
  TTI::TargetCostKind CostKind = TTI::TCK_RecipThroughput;
  for (auto *I : Tys) {
    if (!I->isVectorTy())
      continue;
    if (I->getScalarSizeInBits() * cast<FixedVectorType>(I)->getNumElements() ==
        128)
      Cost += getMemoryOpCost(Instruction::Store, I, Align(128), 0, CostKind) +
              getMemoryOpCost(Instruction::Load, I, Align(128), 0, CostKind);
  }
  return Cost;
}

unsigned AArch64TTIImpl::getMaxInterleaveFactor(ElementCount VF) {
  return ST->getMaxInterleaveFactor();
}

// For Falkor, we want to avoid having too many strided loads in a loop since
// that can exhaust the HW prefetcher resources.  We adjust the unroller
// MaxCount preference below to attempt to ensure unrolling doesn't create too
// many strided loads.
static void
getFalkorUnrollingPreferences(Loop *L, ScalarEvolution &SE,
                              TargetTransformInfo::UnrollingPreferences &UP) {
  enum { MaxStridedLoads = 7 };
  auto countStridedLoads = [](Loop *L, ScalarEvolution &SE) {
    int StridedLoads = 0;
    // FIXME? We could make this more precise by looking at the CFG and
    // e.g. not counting loads in each side of an if-then-else diamond.
    for (const auto BB : L->blocks()) {
      for (auto &I : *BB) {
        LoadInst *LMemI = dyn_cast<LoadInst>(&I);
        if (!LMemI)
          continue;

        Value *PtrValue = LMemI->getPointerOperand();
        if (L->isLoopInvariant(PtrValue))
          continue;

        const SCEV *LSCEV = SE.getSCEV(PtrValue);
        const SCEVAddRecExpr *LSCEVAddRec = dyn_cast<SCEVAddRecExpr>(LSCEV);
        if (!LSCEVAddRec || !LSCEVAddRec->isAffine())
          continue;

        // FIXME? We could take pairing of unrolled load copies into account
        // by looking at the AddRec, but we would probably have to limit this
        // to loops with no stores or other memory optimization barriers.
        ++StridedLoads;
        // We've seen enough strided loads that seeing more won't make a
        // difference.
        if (StridedLoads > MaxStridedLoads / 2)
          return StridedLoads;
      }
    }
    return StridedLoads;
  };

  int StridedLoads = countStridedLoads(L, SE);
  LLVM_DEBUG(dbgs() << "falkor-hwpf: detected " << StridedLoads
                    << " strided loads\n");
  // Pick the largest power of 2 unroll count that won't result in too many
  // strided loads.
  if (StridedLoads) {
    UP.MaxCount = 1 << Log2_32(MaxStridedLoads / StridedLoads);
    LLVM_DEBUG(dbgs() << "falkor-hwpf: setting unroll MaxCount to "
                      << UP.MaxCount << '\n');
  }
}

/// For Apple CPUs, we want to runtime-unroll loops to make better use if the
/// OOO engine's wide instruction window and various predictors.
static void
getAppleRuntimeUnrollPreferences(Loop *L, ScalarEvolution &SE,
                                 TargetTransformInfo::UnrollingPreferences &UP,
                                 AArch64TTIImpl &TTI) {
  // Limit loops with structure that is highly likely to benefit from runtime
  // unrolling; that is we exclude outer loops and loops with many blocks (i.e.
  // likely with complex control flow). Note that the heuristics here may be
  // overly conservative and we err on the side of avoiding runtime unrolling
  // rather than unroll excessively. They are all subject to further refinement.
  if (!L->isInnermost() || L->getNumBlocks() > 8)
    return;

  const SCEV *BTC = SE.getSymbolicMaxBackedgeTakenCount(L);
  if (isa<SCEVConstant>(BTC) || isa<SCEVCouldNotCompute>(BTC) ||
      (SE.getSmallConstantMaxTripCount(L) > 0 &&
       SE.getSmallConstantMaxTripCount(L) <= 32))
    return;
  if (findStringMetadataForLoop(L, "llvm.loop.isvectorized"))
    return;

  int64_t Size = 0;
  for (auto *BB : L->getBlocks()) {
    for (auto &I : *BB) {
      if (!isa<IntrinsicInst>(&I) && isa<CallBase>(&I))
        return;
      SmallVector<const Value *, 4> Operands(I.operand_values());
      Size +=
          *TTI.getInstructionCost(&I, Operands, TTI::TCK_CodeSize).getValue();
    }
  }

  // Small search loops with multiple exits can be highly beneficial to unroll.
  if (!L->getExitBlock()) {
    if (L->getNumBlocks() == 2 && Size < 6 &&
        all_of(
            L->getBlocks(),
            [](BasicBlock *BB) {
              return isa<BranchInst>(BB->getTerminator());
            })) {
      UP.RuntimeUnrollMultiExit = true;
      UP.Runtime = true;
      // Limit unroll count.
      UP.DefaultUnrollRuntimeCount = 4;
      // Allow slightly more costly trip-count expansion to catch search loops
      // with pointer inductions.
      UP.SCEVExpansionBudget = 5;
    }
    return;
  }

  if (SE.getSymbolicMaxBackedgeTakenCount(L) != SE.getBackedgeTakenCount(L))
    return;

  // Limit to loops with trip counts that are cheap to expand.
  UP.SCEVExpansionBudget = 1;

  // Try to unroll small, single block loops, if they have load/store
  // dependencies, to expose more parallel memory access streams.
  BasicBlock *Header = L->getHeader();
  if (Header == L->getLoopLatch()) {
    if (Size > 8)
      return;

    SmallPtrSet<Value *, 8> LoadedValues;
    SmallVector<StoreInst *> Stores;
    for (auto *BB : L->blocks()) {
      for (auto &I : *BB) {
        Value *Ptr = getLoadStorePointerOperand(&I);
        if (!Ptr)
          continue;
        const SCEV *PtrSCEV = SE.getSCEV(Ptr);
        if (SE.isLoopInvariant(PtrSCEV, L))
          continue;
        if (isa<LoadInst>(&I))
          LoadedValues.insert(&I);
        else
          Stores.push_back(cast<StoreInst>(&I));
      }
    }

    // Try to find an unroll count that maximizes the use of the instruction
    // window, i.e. trying to fetch as many instructions per cycle as possible.
    unsigned MaxInstsPerLine = 16;
    unsigned UC = 1;
    unsigned BestUC = 1;
    unsigned SizeWithBestUC = BestUC * Size;
    while (UC <= 8) {
      unsigned SizeWithUC = UC * Size;
      if (SizeWithUC > 48)
        break;
      if ((SizeWithUC % MaxInstsPerLine) == 0 ||
          (SizeWithBestUC % MaxInstsPerLine) < (SizeWithUC % MaxInstsPerLine)) {
        BestUC = UC;
        SizeWithBestUC = BestUC * Size;
      }
      UC++;
    }

    if (BestUC == 1 || none_of(Stores, [&LoadedValues](StoreInst *SI) {
          return LoadedValues.contains(SI->getOperand(0));
        }))
      return;

    UP.Runtime = true;
    UP.DefaultUnrollRuntimeCount = BestUC;
    return;
  }

  // Try to runtime-unroll loops with early-continues depending on loop-varying
  // loads; this helps with branch-prediction for the early-continues.
  auto *Term = dyn_cast<BranchInst>(Header->getTerminator());
  auto *Latch = L->getLoopLatch();
  SmallVector<BasicBlock *> Preds(predecessors(Latch));
  if (!Term || !Term->isConditional() || Preds.size() == 1 ||
      none_of(Preds, [Header](BasicBlock *Pred) { return Header == Pred; }) ||
      none_of(Preds, [L](BasicBlock *Pred) { return L->contains(Pred); }))
    return;

  std::function<bool(Instruction *, unsigned)> DependsOnLoopLoad =
      [&](Instruction *I, unsigned Depth) -> bool {
    if (isa<PHINode>(I) || L->isLoopInvariant(I) || Depth > 8)
      return false;

    if (isa<LoadInst>(I))
      return true;

    return any_of(I->operands(), [&](Value *V) {
      auto *I = dyn_cast<Instruction>(V);
      return I && DependsOnLoopLoad(I, Depth + 1);
    });
  };
  CmpPredicate Pred;
  Instruction *I;
  if (match(Term, m_Br(m_ICmp(Pred, m_Instruction(I), m_Value()), m_Value(),
                       m_Value())) &&
      DependsOnLoopLoad(I, 0)) {
    UP.Runtime = true;
  }
}

void AArch64TTIImpl::getUnrollingPreferences(Loop *L, ScalarEvolution &SE,
                                             TTI::UnrollingPreferences &UP,
                                             OptimizationRemarkEmitter *ORE) {
  // Enable partial unrolling and runtime unrolling.
  BaseT::getUnrollingPreferences(L, SE, UP, ORE);

  UP.UpperBound = true;

  // For inner loop, it is more likely to be a hot one, and the runtime check
  // can be promoted out from LICM pass, so the overhead is less, let's try
  // a larger threshold to unroll more loops.
  if (L->getLoopDepth() > 1)
    UP.PartialThreshold *= 2;

  // Disable partial & runtime unrolling on -Os.
  UP.PartialOptSizeThreshold = 0;

  // Apply subtarget-specific unrolling preferences.
  switch (ST->getProcFamily()) {
  case AArch64Subtarget::AppleA14:
  case AArch64Subtarget::AppleA15:
  case AArch64Subtarget::AppleA16:
  case AArch64Subtarget::AppleM4:
    getAppleRuntimeUnrollPreferences(L, SE, UP, *this);
    break;
  case AArch64Subtarget::Falkor:
    if (EnableFalkorHWPFUnrollFix)
      getFalkorUnrollingPreferences(L, SE, UP);
    break;
  default:
    break;
  }

  // Scan the loop: don't unroll loops with calls as this could prevent
  // inlining. Don't unroll vector loops either, as they don't benefit much from
  // unrolling.
  for (auto *BB : L->getBlocks()) {
    for (auto &I : *BB) {
      // Don't unroll vectorised loop.
      if (I.getType()->isVectorTy())
        return;

      if (isa<CallInst>(I) || isa<InvokeInst>(I)) {
        if (const Function *F = cast<CallBase>(I).getCalledFunction()) {
          if (!isLoweredToCall(F))
            continue;
        }
        return;
      }
    }
  }

  // Enable runtime unrolling for in-order models
  // If mcpu is omitted, getProcFamily() returns AArch64Subtarget::Others, so by
  // checking for that case, we can ensure that the default behaviour is
  // unchanged
  if (ST->getProcFamily() != AArch64Subtarget::Generic &&
      !ST->getSchedModel().isOutOfOrder()) {
    UP.Runtime = true;
    UP.Partial = true;
    UP.UnrollRemainder = true;
    UP.DefaultUnrollRuntimeCount = 4;

    UP.UnrollAndJam = true;
    UP.UnrollAndJamInnerLoopThreshold = 60;
  }
}

void AArch64TTIImpl::getPeelingPreferences(Loop *L, ScalarEvolution &SE,
                                           TTI::PeelingPreferences &PP) {
  BaseT::getPeelingPreferences(L, SE, PP);
}

Value *AArch64TTIImpl::getOrCreateResultFromMemIntrinsic(IntrinsicInst *Inst,
                                                         Type *ExpectedType) {
  switch (Inst->getIntrinsicID()) {
  default:
    return nullptr;
  case Intrinsic::aarch64_neon_st2:
  case Intrinsic::aarch64_neon_st3:
  case Intrinsic::aarch64_neon_st4: {
    // Create a struct type
    StructType *ST = dyn_cast<StructType>(ExpectedType);
    if (!ST)
      return nullptr;
    unsigned NumElts = Inst->arg_size() - 1;
    if (ST->getNumElements() != NumElts)
      return nullptr;
    for (unsigned i = 0, e = NumElts; i != e; ++i) {
      if (Inst->getArgOperand(i)->getType() != ST->getElementType(i))
        return nullptr;
    }
    Value *Res = PoisonValue::get(ExpectedType);
    IRBuilder<> Builder(Inst);
    for (unsigned i = 0, e = NumElts; i != e; ++i) {
      Value *L = Inst->getArgOperand(i);
      Res = Builder.CreateInsertValue(Res, L, i);
    }
    return Res;
  }
  case Intrinsic::aarch64_neon_ld2:
  case Intrinsic::aarch64_neon_ld3:
  case Intrinsic::aarch64_neon_ld4:
    if (Inst->getType() == ExpectedType)
      return Inst;
    return nullptr;
  }
}

bool AArch64TTIImpl::getTgtMemIntrinsic(IntrinsicInst *Inst,
                                        MemIntrinsicInfo &Info) {
  switch (Inst->getIntrinsicID()) {
  default:
    break;
  case Intrinsic::aarch64_neon_ld2:
  case Intrinsic::aarch64_neon_ld3:
  case Intrinsic::aarch64_neon_ld4:
    Info.ReadMem = true;
    Info.WriteMem = false;
    Info.PtrVal = Inst->getArgOperand(0);
    break;
  case Intrinsic::aarch64_neon_st2:
  case Intrinsic::aarch64_neon_st3:
  case Intrinsic::aarch64_neon_st4:
    Info.ReadMem = false;
    Info.WriteMem = true;
    Info.PtrVal = Inst->getArgOperand(Inst->arg_size() - 1);
    break;
  }

  switch (Inst->getIntrinsicID()) {
  default:
    return false;
  case Intrinsic::aarch64_neon_ld2:
  case Intrinsic::aarch64_neon_st2:
    Info.MatchingId = VECTOR_LDST_TWO_ELEMENTS;
    break;
  case Intrinsic::aarch64_neon_ld3:
  case Intrinsic::aarch64_neon_st3:
    Info.MatchingId = VECTOR_LDST_THREE_ELEMENTS;
    break;
  case Intrinsic::aarch64_neon_ld4:
  case Intrinsic::aarch64_neon_st4:
    Info.MatchingId = VECTOR_LDST_FOUR_ELEMENTS;
    break;
  }
  return true;
}

/// See if \p I should be considered for address type promotion. We check if \p
/// I is a sext with right type and used in memory accesses. If it used in a
/// "complex" getelementptr, we allow it to be promoted without finding other
/// sext instructions that sign extended the same initial value. A getelementptr
/// is considered as "complex" if it has more than 2 operands.
bool AArch64TTIImpl::shouldConsiderAddressTypePromotion(
    const Instruction &I, bool &AllowPromotionWithoutCommonHeader) {
  bool Considerable = false;
  AllowPromotionWithoutCommonHeader = false;
  if (!isa<SExtInst>(&I))
    return false;
  Type *ConsideredSExtType =
      Type::getInt64Ty(I.getParent()->getParent()->getContext());
  if (I.getType() != ConsideredSExtType)
    return false;
  // See if the sext is the one with the right type and used in at least one
  // GetElementPtrInst.
  for (const User *U : I.users()) {
    if (const GetElementPtrInst *GEPInst = dyn_cast<GetElementPtrInst>(U)) {
      Considerable = true;
      // A getelementptr is considered as "complex" if it has more than 2
      // operands. We will promote a SExt used in such complex GEP as we
      // expect some computation to be merged if they are done on 64 bits.
      if (GEPInst->getNumOperands() > 2) {
        AllowPromotionWithoutCommonHeader = true;
        break;
      }
    }
  }
  return Considerable;
}

bool AArch64TTIImpl::isLegalToVectorizeReduction(
    const RecurrenceDescriptor &RdxDesc, ElementCount VF) const {
  if (!VF.isScalable())
    return true;

  Type *Ty = RdxDesc.getRecurrenceType();
  if (Ty->isBFloatTy() || !isElementTypeLegalForScalableVector(Ty))
    return false;

  switch (RdxDesc.getRecurrenceKind()) {
  case RecurKind::Add:
  case RecurKind::FAdd:
  case RecurKind::And:
  case RecurKind::Or:
  case RecurKind::Xor:
  case RecurKind::SMin:
  case RecurKind::SMax:
  case RecurKind::UMin:
  case RecurKind::UMax:
  case RecurKind::FMin:
  case RecurKind::FMax:
  case RecurKind::FMulAdd:
  case RecurKind::IAnyOf:
  case RecurKind::FAnyOf:
    return true;
  default:
    return false;
  }
}

InstructionCost
AArch64TTIImpl::getMinMaxReductionCost(Intrinsic::ID IID, VectorType *Ty,
                                       FastMathFlags FMF,
                                       TTI::TargetCostKind CostKind) {
  // The code-generator is currently not able to handle scalable vectors
  // of <vscale x 1 x eltty> yet, so return an invalid cost to avoid selecting
  // it. This change will be removed when code-generation for these types is
  // sufficiently reliable.
  if (auto *VTy = dyn_cast<ScalableVectorType>(Ty))
    if (VTy->getElementCount() == ElementCount::getScalable(1))
      return InstructionCost::getInvalid();

  std::pair<InstructionCost, MVT> LT = getTypeLegalizationCost(Ty);

  if (LT.second.getScalarType() == MVT::f16 && !ST->hasFullFP16())
    return BaseT::getMinMaxReductionCost(IID, Ty, FMF, CostKind);

  InstructionCost LegalizationCost = 0;
  if (LT.first > 1) {
    Type *LegalVTy = EVT(LT.second).getTypeForEVT(Ty->getContext());
    IntrinsicCostAttributes Attrs(IID, LegalVTy, {LegalVTy, LegalVTy}, FMF);
    LegalizationCost = getIntrinsicInstrCost(Attrs, CostKind) * (LT.first - 1);
  }

  return LegalizationCost + /*Cost of horizontal reduction*/ 2;
}

InstructionCost AArch64TTIImpl::getArithmeticReductionCostSVE(
    unsigned Opcode, VectorType *ValTy, TTI::TargetCostKind CostKind) {
  std::pair<InstructionCost, MVT> LT = getTypeLegalizationCost(ValTy);
  InstructionCost LegalizationCost = 0;
  if (LT.first > 1) {
    Type *LegalVTy = EVT(LT.second).getTypeForEVT(ValTy->getContext());
    LegalizationCost = getArithmeticInstrCost(Opcode, LegalVTy, CostKind);
    LegalizationCost *= LT.first - 1;
  }

  int ISD = TLI->InstructionOpcodeToISD(Opcode);
  assert(ISD && "Invalid opcode");
  // Add the final reduction cost for the legal horizontal reduction
  switch (ISD) {
  case ISD::ADD:
  case ISD::AND:
  case ISD::OR:
  case ISD::XOR:
  case ISD::FADD:
    return LegalizationCost + 2;
  default:
    return InstructionCost::getInvalid();
  }
}

InstructionCost
AArch64TTIImpl::getArithmeticReductionCost(unsigned Opcode, VectorType *ValTy,
                                           std::optional<FastMathFlags> FMF,
                                           TTI::TargetCostKind CostKind) {
  // The code-generator is currently not able to handle scalable vectors
  // of <vscale x 1 x eltty> yet, so return an invalid cost to avoid selecting
  // it. This change will be removed when code-generation for these types is
  // sufficiently reliable.
  if (auto *VTy = dyn_cast<ScalableVectorType>(ValTy))
    if (VTy->getElementCount() == ElementCount::getScalable(1))
      return InstructionCost::getInvalid();

  if (TTI::requiresOrderedReduction(FMF)) {
    if (auto *FixedVTy = dyn_cast<FixedVectorType>(ValTy)) {
      InstructionCost BaseCost =
          BaseT::getArithmeticReductionCost(Opcode, ValTy, FMF, CostKind);
      // Add on extra cost to reflect the extra overhead on some CPUs. We still
      // end up vectorizing for more computationally intensive loops.
      return BaseCost + FixedVTy->getNumElements();
    }

    if (Opcode != Instruction::FAdd)
      return InstructionCost::getInvalid();

    auto *VTy = cast<ScalableVectorType>(ValTy);
    InstructionCost Cost =
        getArithmeticInstrCost(Opcode, VTy->getScalarType(), CostKind);
    Cost *= getMaxNumElements(VTy->getElementCount());
    return Cost;
  }

  if (isa<ScalableVectorType>(ValTy))
    return getArithmeticReductionCostSVE(Opcode, ValTy, CostKind);

  std::pair<InstructionCost, MVT> LT = getTypeLegalizationCost(ValTy);
  MVT MTy = LT.second;
  int ISD = TLI->InstructionOpcodeToISD(Opcode);
  assert(ISD && "Invalid opcode");

  // Horizontal adds can use the 'addv' instruction. We model the cost of these
  // instructions as twice a normal vector add, plus 1 for each legalization
  // step (LT.first). This is the only arithmetic vector reduction operation for
  // which we have an instruction.
  // OR, XOR and AND costs should match the codegen from:
  // OR: llvm/test/CodeGen/AArch64/reduce-or.ll
  // XOR: llvm/test/CodeGen/AArch64/reduce-xor.ll
  // AND: llvm/test/CodeGen/AArch64/reduce-and.ll
  static const CostTblEntry CostTblNoPairwise[]{
      {ISD::ADD, MVT::v8i8,   2},
      {ISD::ADD, MVT::v16i8,  2},
      {ISD::ADD, MVT::v4i16,  2},
      {ISD::ADD, MVT::v8i16,  2},
      {ISD::ADD, MVT::v4i32,  2},
      {ISD::ADD, MVT::v2i64,  2},
      {ISD::OR,  MVT::v8i8,  15},
      {ISD::OR,  MVT::v16i8, 17},
      {ISD::OR,  MVT::v4i16,  7},
      {ISD::OR,  MVT::v8i16,  9},
      {ISD::OR,  MVT::v2i32,  3},
      {ISD::OR,  MVT::v4i32,  5},
      {ISD::OR,  MVT::v2i64,  3},
      {ISD::XOR, MVT::v8i8,  15},
      {ISD::XOR, MVT::v16i8, 17},
      {ISD::XOR, MVT::v4i16,  7},
      {ISD::XOR, MVT::v8i16,  9},
      {ISD::XOR, MVT::v2i32,  3},
      {ISD::XOR, MVT::v4i32,  5},
      {ISD::XOR, MVT::v2i64,  3},
      {ISD::AND, MVT::v8i8,  15},
      {ISD::AND, MVT::v16i8, 17},
      {ISD::AND, MVT::v4i16,  7},
      {ISD::AND, MVT::v8i16,  9},
      {ISD::AND, MVT::v2i32,  3},
      {ISD::AND, MVT::v4i32,  5},
      {ISD::AND, MVT::v2i64,  3},
  };
  switch (ISD) {
  default:
    break;
  case ISD::FADD:
    if (Type *EltTy = ValTy->getScalarType();
        // FIXME: For half types without fullfp16 support, this could extend and
        // use a fp32 faddp reduction but current codegen unrolls.
        MTy.isVector() && (EltTy->isFloatTy() || EltTy->isDoubleTy() ||
                           (EltTy->isHalfTy() && ST->hasFullFP16()))) {
      const unsigned NElts = MTy.getVectorNumElements();
      if (ValTy->getElementCount().getFixedValue() >= 2 && NElts >= 2 &&
          isPowerOf2_32(NElts))
        // Reduction corresponding to series of fadd instructions is lowered to
        // series of faddp instructions. faddp has latency/throughput that
        // matches fadd instruction and hence, every faddp instruction can be
        // considered to have a relative cost = 1 with
        // CostKind = TCK_RecipThroughput.
        // An faddp will pairwise add vector elements, so the size of input
        // vector reduces by half every time, requiring
        // #(faddp instructions) = log2_32(NElts).
        return (LT.first - 1) + /*No of faddp instructions*/ Log2_32(NElts);
    }
    break;
  case ISD::ADD:
    if (const auto *Entry = CostTableLookup(CostTblNoPairwise, ISD, MTy))
      return (LT.first - 1) + Entry->Cost;
    break;
  case ISD::XOR:
  case ISD::AND:
  case ISD::OR:
    const auto *Entry = CostTableLookup(CostTblNoPairwise, ISD, MTy);
    if (!Entry)
      break;
    auto *ValVTy = cast<FixedVectorType>(ValTy);
    if (MTy.getVectorNumElements() <= ValVTy->getNumElements() &&
        isPowerOf2_32(ValVTy->getNumElements())) {
      InstructionCost ExtraCost = 0;
      if (LT.first != 1) {
        // Type needs to be split, so there is an extra cost of LT.first - 1
        // arithmetic ops.
        auto *Ty = FixedVectorType::get(ValTy->getElementType(),
                                        MTy.getVectorNumElements());
        ExtraCost = getArithmeticInstrCost(Opcode, Ty, CostKind);
        ExtraCost *= LT.first - 1;
      }
      // All and/or/xor of i1 will be lowered with maxv/minv/addv + fmov
      auto Cost = ValVTy->getElementType()->isIntegerTy(1) ? 2 : Entry->Cost;
      return Cost + ExtraCost;
    }
    break;
  }
  return BaseT::getArithmeticReductionCost(Opcode, ValTy, FMF, CostKind);
}

InstructionCost AArch64TTIImpl::getExtendedReductionCost(
    unsigned Opcode, bool IsUnsigned, Type *ResTy, VectorType *VecTy,
<<<<<<< HEAD
    FastMathFlags FMF, TTI::TargetCostKind CostKind) {
=======
    std::optional<FastMathFlags> FMF, TTI::TargetCostKind CostKind) {
>>>>>>> 5eee2751
  EVT VecVT = TLI->getValueType(DL, VecTy);
  EVT ResVT = TLI->getValueType(DL, ResTy);

  if (Opcode == Instruction::Add && VecVT.isSimple() && ResVT.isSimple() &&
      VecVT.getSizeInBits() >= 64) {
    std::pair<InstructionCost, MVT> LT = getTypeLegalizationCost(VecTy);

    // The legal cases are:
    //   UADDLV 8/16/32->32
    //   UADDLP 32->64
    unsigned RevVTSize = ResVT.getSizeInBits();
    if (((LT.second == MVT::v8i8 || LT.second == MVT::v16i8) &&
         RevVTSize <= 32) ||
        ((LT.second == MVT::v4i16 || LT.second == MVT::v8i16) &&
         RevVTSize <= 32) ||
        ((LT.second == MVT::v2i32 || LT.second == MVT::v4i32) &&
         RevVTSize <= 64))
      return (LT.first - 1) * 2 + 2;
  }

  return BaseT::getExtendedReductionCost(Opcode, IsUnsigned, ResTy, VecTy, FMF,
                                         CostKind);
}

InstructionCost
AArch64TTIImpl::getMulAccReductionCost(bool IsUnsigned, Type *ResTy,
                                       VectorType *VecTy,
                                       TTI::TargetCostKind CostKind) {
  EVT VecVT = TLI->getValueType(DL, VecTy);
  EVT ResVT = TLI->getValueType(DL, ResTy);

  if (ST->hasDotProd() && VecVT.isSimple() && ResVT.isSimple()) {
    std::pair<InstructionCost, MVT> LT = getTypeLegalizationCost(VecTy);

    // The legal cases with dotprod are
    //   UDOT 8->32
    // Which requires an additional uaddv to sum the i32 values.
    if ((LT.second == MVT::v8i8 || LT.second == MVT::v16i8) &&
         ResVT == MVT::i32)
      return LT.first + 2;
  }

  return BaseT::getMulAccReductionCost(IsUnsigned, ResTy, VecTy, CostKind);
}

InstructionCost AArch64TTIImpl::getSpliceCost(VectorType *Tp, int Index) {
  static const CostTblEntry ShuffleTbl[] = {
      { TTI::SK_Splice, MVT::nxv16i8,  1 },
      { TTI::SK_Splice, MVT::nxv8i16,  1 },
      { TTI::SK_Splice, MVT::nxv4i32,  1 },
      { TTI::SK_Splice, MVT::nxv2i64,  1 },
      { TTI::SK_Splice, MVT::nxv2f16,  1 },
      { TTI::SK_Splice, MVT::nxv4f16,  1 },
      { TTI::SK_Splice, MVT::nxv8f16,  1 },
      { TTI::SK_Splice, MVT::nxv2bf16, 1 },
      { TTI::SK_Splice, MVT::nxv4bf16, 1 },
      { TTI::SK_Splice, MVT::nxv8bf16, 1 },
      { TTI::SK_Splice, MVT::nxv2f32,  1 },
      { TTI::SK_Splice, MVT::nxv4f32,  1 },
      { TTI::SK_Splice, MVT::nxv2f64,  1 },
  };

  // The code-generator is currently not able to handle scalable vectors
  // of <vscale x 1 x eltty> yet, so return an invalid cost to avoid selecting
  // it. This change will be removed when code-generation for these types is
  // sufficiently reliable.
  if (Tp->getElementCount() == ElementCount::getScalable(1))
    return InstructionCost::getInvalid();

  std::pair<InstructionCost, MVT> LT = getTypeLegalizationCost(Tp);
  Type *LegalVTy = EVT(LT.second).getTypeForEVT(Tp->getContext());
  TTI::TargetCostKind CostKind = TTI::TCK_RecipThroughput;
  EVT PromotedVT = LT.second.getScalarType() == MVT::i1
                       ? TLI->getPromotedVTForPredicate(EVT(LT.second))
                       : LT.second;
  Type *PromotedVTy = EVT(PromotedVT).getTypeForEVT(Tp->getContext());
  InstructionCost LegalizationCost = 0;
  if (Index < 0) {
    LegalizationCost =
        getCmpSelInstrCost(Instruction::ICmp, PromotedVTy, PromotedVTy,
                           CmpInst::BAD_ICMP_PREDICATE, CostKind) +
        getCmpSelInstrCost(Instruction::Select, PromotedVTy, LegalVTy,
                           CmpInst::BAD_ICMP_PREDICATE, CostKind);
  }

  // Predicated splice are promoted when lowering. See AArch64ISelLowering.cpp
  // Cost performed on a promoted type.
  if (LT.second.getScalarType() == MVT::i1) {
    LegalizationCost +=
        getCastInstrCost(Instruction::ZExt, PromotedVTy, LegalVTy,
                         TTI::CastContextHint::None, CostKind) +
        getCastInstrCost(Instruction::Trunc, LegalVTy, PromotedVTy,
                         TTI::CastContextHint::None, CostKind);
  }
  const auto *Entry =
      CostTableLookup(ShuffleTbl, TTI::SK_Splice, PromotedVT.getSimpleVT());
  assert(Entry && "Illegal Type for Splice");
  LegalizationCost += Entry->Cost;
  return LegalizationCost * LT.first;
}

InstructionCost AArch64TTIImpl::getPartialReductionCost(
    unsigned Opcode, Type *InputTypeA, Type *InputTypeB, Type *AccumType,
    ElementCount VF, TTI::PartialReductionExtendKind OpAExtend,
    TTI::PartialReductionExtendKind OpBExtend,
    std::optional<unsigned> BinOp) const {
  InstructionCost Invalid = InstructionCost::getInvalid();
  InstructionCost Cost(TTI::TCC_Basic);

  // Sub opcodes currently only occur in chained cases.
  // Independent partial reduction subtractions are still costed as an add
  if (Opcode != Instruction::Add && Opcode != Instruction::Sub)
    return Invalid;

  if (InputTypeA != InputTypeB)
    return Invalid;

  EVT InputEVT = EVT::getEVT(InputTypeA);
  EVT AccumEVT = EVT::getEVT(AccumType);

  unsigned VFMinValue = VF.getKnownMinValue();

  if (VF.isScalable()) {
    if (!ST->isSVEorStreamingSVEAvailable())
      return Invalid;

    // Don't accept a partial reduction if the scaled accumulator is vscale x 1,
    // since we can't lower that type.
    unsigned Scale =
        AccumEVT.getScalarSizeInBits() / InputEVT.getScalarSizeInBits();
    if (VFMinValue == Scale)
      return Invalid;
  }
  if (VF.isFixed() &&
      (!ST->isNeonAvailable() || !ST->hasDotProd() || AccumEVT == MVT::i64))
    return Invalid;

  if (InputEVT == MVT::i8) {
    switch (VFMinValue) {
    default:
      return Invalid;
    case 8:
      if (AccumEVT == MVT::i32)
        Cost *= 2;
      else if (AccumEVT != MVT::i64)
        return Invalid;
      break;
    case 16:
      if (AccumEVT == MVT::i64)
        Cost *= 2;
      else if (AccumEVT != MVT::i32)
        return Invalid;
      break;
    }
  } else if (InputEVT == MVT::i16) {
    // FIXME: Allow i32 accumulator but increase cost, as we would extend
    //        it to i64.
    if (VFMinValue != 8 || AccumEVT != MVT::i64)
      return Invalid;
  } else
    return Invalid;

  // AArch64 supports lowering mixed extensions to a usdot but only if the
  // i8mm or sve/streaming features are available.
  if (OpAExtend == TTI::PR_None || OpBExtend == TTI::PR_None ||
      (OpAExtend != OpBExtend && !ST->hasMatMulInt8() &&
       !ST->isSVEorStreamingSVEAvailable()))
    return Invalid;

  if (!BinOp || *BinOp != Instruction::Mul)
    return Invalid;

  return Cost;
}

InstructionCost AArch64TTIImpl::getShuffleCost(
    TTI::ShuffleKind Kind, VectorType *Tp, ArrayRef<int> Mask,
    TTI::TargetCostKind CostKind, int Index, VectorType *SubTp,
    ArrayRef<const Value *> Args, const Instruction *CxtI) {
  std::pair<InstructionCost, MVT> LT = getTypeLegalizationCost(Tp);

  // If we have a Mask, and the LT is being legalized somehow, split the Mask
  // into smaller vectors and sum the cost of each shuffle.
  if (!Mask.empty() && isa<FixedVectorType>(Tp) && LT.second.isVector() &&
      Tp->getScalarSizeInBits() == LT.second.getScalarSizeInBits() &&
      Mask.size() > LT.second.getVectorNumElements() && !Index && !SubTp) {

    // Check for LD3/LD4 instructions, which are represented in llvm IR as
    // deinterleaving-shuffle(load). The shuffle cost could potentially be free,
    // but we model it with a cost of LT.first so that LD3/LD4 have a higher
    // cost than just the load.
    if (Args.size() >= 1 && isa<LoadInst>(Args[0]) &&
        (ShuffleVectorInst::isDeInterleaveMaskOfFactor(Mask, 3) ||
         ShuffleVectorInst::isDeInterleaveMaskOfFactor(Mask, 4)))
      return std::max<InstructionCost>(1, LT.first / 4);

    // Check for ST3/ST4 instructions, which are represented in llvm IR as
    // store(interleaving-shuffle). The shuffle cost could potentially be free,
    // but we model it with a cost of LT.first so that ST3/ST4 have a higher
    // cost than just the store.
    if (CxtI && CxtI->hasOneUse() && isa<StoreInst>(*CxtI->user_begin()) &&
        (ShuffleVectorInst::isInterleaveMask(
             Mask, 4, Tp->getElementCount().getKnownMinValue() * 2) ||
         ShuffleVectorInst::isInterleaveMask(
             Mask, 3, Tp->getElementCount().getKnownMinValue() * 2)))
      return LT.first;

    unsigned TpNumElts = Mask.size();
    unsigned LTNumElts = LT.second.getVectorNumElements();
    unsigned NumVecs = (TpNumElts + LTNumElts - 1) / LTNumElts;
    VectorType *NTp =
        VectorType::get(Tp->getScalarType(), LT.second.getVectorElementCount());
    InstructionCost Cost;
    for (unsigned N = 0; N < NumVecs; N++) {
      SmallVector<int> NMask;
      // Split the existing mask into chunks of size LTNumElts. Track the source
      // sub-vectors to ensure the result has at most 2 inputs.
      unsigned Source1, Source2;
      unsigned NumSources = 0;
      for (unsigned E = 0; E < LTNumElts; E++) {
        int MaskElt = (N * LTNumElts + E < TpNumElts) ? Mask[N * LTNumElts + E]
                                                      : PoisonMaskElem;
        if (MaskElt < 0) {
          NMask.push_back(PoisonMaskElem);
          continue;
        }

        // Calculate which source from the input this comes from and whether it
        // is new to us.
        unsigned Source = MaskElt / LTNumElts;
        if (NumSources == 0) {
          Source1 = Source;
          NumSources = 1;
        } else if (NumSources == 1 && Source != Source1) {
          Source2 = Source;
          NumSources = 2;
        } else if (NumSources >= 2 && Source != Source1 && Source != Source2) {
          NumSources++;
        }

        // Add to the new mask. For the NumSources>2 case these are not correct,
        // but are only used for the modular lane number.
        if (Source == Source1)
          NMask.push_back(MaskElt % LTNumElts);
        else if (Source == Source2)
          NMask.push_back(MaskElt % LTNumElts + LTNumElts);
        else
          NMask.push_back(MaskElt % LTNumElts);
      }
      // If the sub-mask has at most 2 input sub-vectors then re-cost it using
      // getShuffleCost. If not then cost it using the worst case as the number
      // of element moves into a new vector.
      if (NumSources <= 2)
        Cost += getShuffleCost(NumSources <= 1 ? TTI::SK_PermuteSingleSrc
                                               : TTI::SK_PermuteTwoSrc,
                               NTp, NMask, CostKind, 0, nullptr, Args, CxtI);
      else
        Cost += LTNumElts;
    }
    return Cost;
  }

  Kind = improveShuffleKindFromMask(Kind, Mask, Tp, Index, SubTp);
  bool IsExtractSubvector = Kind == TTI::SK_ExtractSubvector;
  // A subvector extract can be implemented with an ext (or trivial extract, if
  // from lane 0). This currently only handles low or high extracts to prevent
  // SLP vectorizer regressions.
  if (IsExtractSubvector && LT.second.isFixedLengthVector()) {
    if (LT.second.is128BitVector() &&
        cast<FixedVectorType>(SubTp)->getNumElements() ==
            LT.second.getVectorNumElements() / 2) {
      if (Index == 0)
        return 0;
      if (Index == (int)LT.second.getVectorNumElements() / 2)
        return 1;
    }
    Kind = TTI::SK_PermuteSingleSrc;
  }

  // Check for broadcast loads, which are supported by the LD1R instruction.
  // In terms of code-size, the shuffle vector is free when a load + dup get
  // folded into a LD1R. That's what we check and return here. For performance
  // and reciprocal throughput, a LD1R is not completely free. In this case, we
  // return the cost for the broadcast below (i.e. 1 for most/all types), so
  // that we model the load + dup sequence slightly higher because LD1R is a
  // high latency instruction.
  if (CostKind == TTI::TCK_CodeSize && Kind == TTI::SK_Broadcast) {
    bool IsLoad = !Args.empty() && isa<LoadInst>(Args[0]);
    if (IsLoad && LT.second.isVector() &&
        isLegalBroadcastLoad(Tp->getElementType(),
                             LT.second.getVectorElementCount()))
      return 0;
  }

  // If we have 4 elements for the shuffle and a Mask, get the cost straight
  // from the perfect shuffle tables.
  if (Mask.size() == 4 && Tp->getElementCount() == ElementCount::getFixed(4) &&
      (Tp->getScalarSizeInBits() == 16 || Tp->getScalarSizeInBits() == 32) &&
      all_of(Mask, [](int E) { return E < 8; }))
    return getPerfectShuffleCost(Mask);

  // Check for identity masks, which we can treat as free.
  if (!Mask.empty() && LT.second.isFixedLengthVector() &&
      (Kind == TTI::SK_PermuteTwoSrc || Kind == TTI::SK_PermuteSingleSrc) &&
      all_of(enumerate(Mask), [](const auto &M) {
        return M.value() < 0 || M.value() == (int)M.index();
      }))
    return 0;

  // Check for other shuffles that are not SK_ kinds but we have native
  // instructions for, for example ZIP and UZP.
  unsigned Unused;
  if (LT.second.isFixedLengthVector() &&
      LT.second.getVectorNumElements() == Mask.size() &&
      (Kind == TTI::SK_PermuteTwoSrc || Kind == TTI::SK_PermuteSingleSrc) &&
      (isZIPMask(Mask, LT.second.getVectorNumElements(), Unused) ||
       isUZPMask(Mask, LT.second.getVectorNumElements(), Unused) ||
       isREVMask(Mask, LT.second.getScalarSizeInBits(),
                 LT.second.getVectorNumElements(), 16) ||
       isREVMask(Mask, LT.second.getScalarSizeInBits(),
                 LT.second.getVectorNumElements(), 32) ||
       isREVMask(Mask, LT.second.getScalarSizeInBits(),
                 LT.second.getVectorNumElements(), 64) ||
       // Check for non-zero lane splats
       all_of(drop_begin(Mask),
              [&Mask](int M) { return M < 0 || M == Mask[0]; })))
    return 1;

  if (Kind == TTI::SK_Broadcast || Kind == TTI::SK_Transpose ||
      Kind == TTI::SK_Select || Kind == TTI::SK_PermuteSingleSrc ||
      Kind == TTI::SK_Reverse || Kind == TTI::SK_Splice) {
    static const CostTblEntry ShuffleTbl[] = {
        // Broadcast shuffle kinds can be performed with 'dup'.
        {TTI::SK_Broadcast, MVT::v8i8, 1},
        {TTI::SK_Broadcast, MVT::v16i8, 1},
        {TTI::SK_Broadcast, MVT::v4i16, 1},
        {TTI::SK_Broadcast, MVT::v8i16, 1},
        {TTI::SK_Broadcast, MVT::v2i32, 1},
        {TTI::SK_Broadcast, MVT::v4i32, 1},
        {TTI::SK_Broadcast, MVT::v2i64, 1},
        {TTI::SK_Broadcast, MVT::v4f16, 1},
        {TTI::SK_Broadcast, MVT::v8f16, 1},
        {TTI::SK_Broadcast, MVT::v2f32, 1},
        {TTI::SK_Broadcast, MVT::v4f32, 1},
        {TTI::SK_Broadcast, MVT::v2f64, 1},
        // Transpose shuffle kinds can be performed with 'trn1/trn2' and
        // 'zip1/zip2' instructions.
        {TTI::SK_Transpose, MVT::v8i8, 1},
        {TTI::SK_Transpose, MVT::v16i8, 1},
        {TTI::SK_Transpose, MVT::v4i16, 1},
        {TTI::SK_Transpose, MVT::v8i16, 1},
        {TTI::SK_Transpose, MVT::v2i32, 1},
        {TTI::SK_Transpose, MVT::v4i32, 1},
        {TTI::SK_Transpose, MVT::v2i64, 1},
        {TTI::SK_Transpose, MVT::v4f16, 1},
        {TTI::SK_Transpose, MVT::v8f16, 1},
        {TTI::SK_Transpose, MVT::v2f32, 1},
        {TTI::SK_Transpose, MVT::v4f32, 1},
        {TTI::SK_Transpose, MVT::v2f64, 1},
        // Select shuffle kinds.
        // TODO: handle vXi8/vXi16.
        {TTI::SK_Select, MVT::v2i32, 1}, // mov.
        {TTI::SK_Select, MVT::v4i32, 2}, // rev+trn (or similar).
        {TTI::SK_Select, MVT::v2i64, 1}, // mov.
        {TTI::SK_Select, MVT::v2f32, 1}, // mov.
        {TTI::SK_Select, MVT::v4f32, 2}, // rev+trn (or similar).
        {TTI::SK_Select, MVT::v2f64, 1}, // mov.
        // PermuteSingleSrc shuffle kinds.
        {TTI::SK_PermuteSingleSrc, MVT::v2i32, 1}, // mov.
        {TTI::SK_PermuteSingleSrc, MVT::v4i32, 3}, // perfectshuffle worst case.
        {TTI::SK_PermuteSingleSrc, MVT::v2i64, 1}, // mov.
        {TTI::SK_PermuteSingleSrc, MVT::v2f32, 1}, // mov.
        {TTI::SK_PermuteSingleSrc, MVT::v4f32, 3}, // perfectshuffle worst case.
        {TTI::SK_PermuteSingleSrc, MVT::v2f64, 1}, // mov.
        {TTI::SK_PermuteSingleSrc, MVT::v4i16, 3}, // perfectshuffle worst case.
        {TTI::SK_PermuteSingleSrc, MVT::v4f16, 3}, // perfectshuffle worst case.
        {TTI::SK_PermuteSingleSrc, MVT::v4bf16, 3}, // same
        {TTI::SK_PermuteSingleSrc, MVT::v8i16, 8},  // constpool + load + tbl
        {TTI::SK_PermuteSingleSrc, MVT::v8f16, 8},  // constpool + load + tbl
        {TTI::SK_PermuteSingleSrc, MVT::v8bf16, 8}, // constpool + load + tbl
        {TTI::SK_PermuteSingleSrc, MVT::v8i8, 8},   // constpool + load + tbl
        {TTI::SK_PermuteSingleSrc, MVT::v16i8, 8},  // constpool + load + tbl
        // Reverse can be lowered with `rev`.
        {TTI::SK_Reverse, MVT::v2i32, 1}, // REV64
        {TTI::SK_Reverse, MVT::v4i32, 2}, // REV64; EXT
        {TTI::SK_Reverse, MVT::v2i64, 1}, // EXT
        {TTI::SK_Reverse, MVT::v2f32, 1}, // REV64
        {TTI::SK_Reverse, MVT::v4f32, 2}, // REV64; EXT
        {TTI::SK_Reverse, MVT::v2f64, 1}, // EXT
        {TTI::SK_Reverse, MVT::v8f16, 2}, // REV64; EXT
        {TTI::SK_Reverse, MVT::v8bf16, 2}, // REV64; EXT
        {TTI::SK_Reverse, MVT::v8i16, 2}, // REV64; EXT
        {TTI::SK_Reverse, MVT::v16i8, 2}, // REV64; EXT
        {TTI::SK_Reverse, MVT::v4f16, 1}, // REV64
        {TTI::SK_Reverse, MVT::v4bf16, 1}, // REV64
        {TTI::SK_Reverse, MVT::v4i16, 1}, // REV64
        {TTI::SK_Reverse, MVT::v8i8, 1},  // REV64
        // Splice can all be lowered as `ext`.
        {TTI::SK_Splice, MVT::v2i32, 1},
        {TTI::SK_Splice, MVT::v4i32, 1},
        {TTI::SK_Splice, MVT::v2i64, 1},
        {TTI::SK_Splice, MVT::v2f32, 1},
        {TTI::SK_Splice, MVT::v4f32, 1},
        {TTI::SK_Splice, MVT::v2f64, 1},
        {TTI::SK_Splice, MVT::v8f16, 1},
        {TTI::SK_Splice, MVT::v8bf16, 1},
        {TTI::SK_Splice, MVT::v8i16, 1},
        {TTI::SK_Splice, MVT::v16i8, 1},
        {TTI::SK_Splice, MVT::v4f16, 1},
        {TTI::SK_Splice, MVT::v4bf16, 1},
        {TTI::SK_Splice, MVT::v4i16, 1},
        {TTI::SK_Splice, MVT::v8i8, 1},
        // Broadcast shuffle kinds for scalable vectors
        {TTI::SK_Broadcast, MVT::nxv16i8, 1},
        {TTI::SK_Broadcast, MVT::nxv8i16, 1},
        {TTI::SK_Broadcast, MVT::nxv4i32, 1},
        {TTI::SK_Broadcast, MVT::nxv2i64, 1},
        {TTI::SK_Broadcast, MVT::nxv2f16, 1},
        {TTI::SK_Broadcast, MVT::nxv4f16, 1},
        {TTI::SK_Broadcast, MVT::nxv8f16, 1},
        {TTI::SK_Broadcast, MVT::nxv2bf16, 1},
        {TTI::SK_Broadcast, MVT::nxv4bf16, 1},
        {TTI::SK_Broadcast, MVT::nxv8bf16, 1},
        {TTI::SK_Broadcast, MVT::nxv2f32, 1},
        {TTI::SK_Broadcast, MVT::nxv4f32, 1},
        {TTI::SK_Broadcast, MVT::nxv2f64, 1},
        {TTI::SK_Broadcast, MVT::nxv16i1, 1},
        {TTI::SK_Broadcast, MVT::nxv8i1, 1},
        {TTI::SK_Broadcast, MVT::nxv4i1, 1},
        {TTI::SK_Broadcast, MVT::nxv2i1, 1},
        // Handle the cases for vector.reverse with scalable vectors
        {TTI::SK_Reverse, MVT::nxv16i8, 1},
        {TTI::SK_Reverse, MVT::nxv8i16, 1},
        {TTI::SK_Reverse, MVT::nxv4i32, 1},
        {TTI::SK_Reverse, MVT::nxv2i64, 1},
        {TTI::SK_Reverse, MVT::nxv2f16, 1},
        {TTI::SK_Reverse, MVT::nxv4f16, 1},
        {TTI::SK_Reverse, MVT::nxv8f16, 1},
        {TTI::SK_Reverse, MVT::nxv2bf16, 1},
        {TTI::SK_Reverse, MVT::nxv4bf16, 1},
        {TTI::SK_Reverse, MVT::nxv8bf16, 1},
        {TTI::SK_Reverse, MVT::nxv2f32, 1},
        {TTI::SK_Reverse, MVT::nxv4f32, 1},
        {TTI::SK_Reverse, MVT::nxv2f64, 1},
        {TTI::SK_Reverse, MVT::nxv16i1, 1},
        {TTI::SK_Reverse, MVT::nxv8i1, 1},
        {TTI::SK_Reverse, MVT::nxv4i1, 1},
        {TTI::SK_Reverse, MVT::nxv2i1, 1},
    };
    if (const auto *Entry = CostTableLookup(ShuffleTbl, Kind, LT.second))
      return LT.first * Entry->Cost;
  }

  if (Kind == TTI::SK_Splice && isa<ScalableVectorType>(Tp))
    return getSpliceCost(Tp, Index);

  // Inserting a subvector can often be done with either a D, S or H register
  // move, so long as the inserted vector is "aligned".
  if (Kind == TTI::SK_InsertSubvector && LT.second.isFixedLengthVector() &&
      LT.second.getSizeInBits() <= 128 && SubTp) {
    std::pair<InstructionCost, MVT> SubLT = getTypeLegalizationCost(SubTp);
    if (SubLT.second.isVector()) {
      int NumElts = LT.second.getVectorNumElements();
      int NumSubElts = SubLT.second.getVectorNumElements();
      if ((Index % NumSubElts) == 0 && (NumElts % NumSubElts) == 0)
        return SubLT.first;
    }
  }

  // Restore optimal kind.
  if (IsExtractSubvector)
    Kind = TTI::SK_ExtractSubvector;
  return BaseT::getShuffleCost(Kind, Tp, Mask, CostKind, Index, SubTp, Args,
                               CxtI);
}

static bool containsDecreasingPointers(Loop *TheLoop,
                                       PredicatedScalarEvolution *PSE) {
  const auto &Strides = DenseMap<Value *, const SCEV *>();
  for (BasicBlock *BB : TheLoop->blocks()) {
    // Scan the instructions in the block and look for addresses that are
    // consecutive and decreasing.
    for (Instruction &I : *BB) {
      if (isa<LoadInst>(&I) || isa<StoreInst>(&I)) {
        Value *Ptr = getLoadStorePointerOperand(&I);
        Type *AccessTy = getLoadStoreType(&I);
        if (getPtrStride(*PSE, AccessTy, Ptr, TheLoop, Strides, /*Assume=*/true,
                         /*ShouldCheckWrap=*/false)
                .value_or(0) < 0)
          return true;
      }
    }
  }
  return false;
}

bool AArch64TTIImpl::preferFixedOverScalableIfEqualCost() const {
  if (SVEPreferFixedOverScalableIfEqualCost.getNumOccurrences())
    return SVEPreferFixedOverScalableIfEqualCost;
  return ST->useFixedOverScalableIfEqualCost();
}

unsigned AArch64TTIImpl::getEpilogueVectorizationMinVF() const {
  return ST->getEpilogueVectorizationMinVF();
}

bool AArch64TTIImpl::preferPredicateOverEpilogue(TailFoldingInfo *TFI) {
  if (!ST->hasSVE())
    return false;

  // We don't currently support vectorisation with interleaving for SVE - with
  // such loops we're better off not using tail-folding. This gives us a chance
  // to fall back on fixed-width vectorisation using NEON's ld2/st2/etc.
  if (TFI->IAI->hasGroups())
    return false;

  TailFoldingOpts Required = TailFoldingOpts::Disabled;
  if (TFI->LVL->getReductionVars().size())
    Required |= TailFoldingOpts::Reductions;
  if (TFI->LVL->getFixedOrderRecurrences().size())
    Required |= TailFoldingOpts::Recurrences;

  // We call this to discover whether any load/store pointers in the loop have
  // negative strides. This will require extra work to reverse the loop
  // predicate, which may be expensive.
  if (containsDecreasingPointers(TFI->LVL->getLoop(),
                                 TFI->LVL->getPredicatedScalarEvolution()))
    Required |= TailFoldingOpts::Reverse;
  if (Required == TailFoldingOpts::Disabled)
    Required |= TailFoldingOpts::Simple;

  if (!TailFoldingOptionLoc.satisfies(ST->getSVETailFoldingDefaultOpts(),
                                      Required))
    return false;

  // Don't tail-fold for tight loops where we would be better off interleaving
  // with an unpredicated loop.
  unsigned NumInsns = 0;
  for (BasicBlock *BB : TFI->LVL->getLoop()->blocks()) {
    NumInsns += BB->sizeWithoutDebug();
  }

  // We expect 4 of these to be a IV PHI, IV add, IV compare and branch.
  return NumInsns >= SVETailFoldInsnThreshold;
}

InstructionCost
AArch64TTIImpl::getScalingFactorCost(Type *Ty, GlobalValue *BaseGV,
                                     StackOffset BaseOffset, bool HasBaseReg,
                                     int64_t Scale, unsigned AddrSpace) const {
  // Scaling factors are not free at all.
  // Operands                     | Rt Latency
  // -------------------------------------------
  // Rt, [Xn, Xm]                 | 4
  // -------------------------------------------
  // Rt, [Xn, Xm, lsl #imm]       | Rn: 4 Rm: 5
  // Rt, [Xn, Wm, <extend> #imm]  |
  TargetLoweringBase::AddrMode AM;
  AM.BaseGV = BaseGV;
  AM.BaseOffs = BaseOffset.getFixed();
  AM.HasBaseReg = HasBaseReg;
  AM.Scale = Scale;
  AM.ScalableOffset = BaseOffset.getScalable();
  if (getTLI()->isLegalAddressingMode(DL, AM, Ty, AddrSpace))
    // Scale represents reg2 * scale, thus account for 1 if
    // it is not equal to 0 or 1.
    return AM.Scale != 0 && AM.Scale != 1;
  return InstructionCost::getInvalid();
}

bool AArch64TTIImpl::shouldTreatInstructionLikeSelect(const Instruction *I) {
  if (EnableOrLikeSelectOpt) {
    // For the binary operators (e.g. or) we need to be more careful than
    // selects, here we only transform them if they are already at a natural
    // break point in the code - the end of a block with an unconditional
    // terminator.
    if (I->getOpcode() == Instruction::Or &&
        isa<BranchInst>(I->getNextNode()) &&
        cast<BranchInst>(I->getNextNode())->isUnconditional())
      return true;

    if (I->getOpcode() == Instruction::Add ||
        I->getOpcode() == Instruction::Sub)
      return true;
  }
  return BaseT::shouldTreatInstructionLikeSelect(I);
}

bool AArch64TTIImpl::isLSRCostLess(const TargetTransformInfo::LSRCost &C1,
                                   const TargetTransformInfo::LSRCost &C2) {
  // AArch64 specific here is adding the number of instructions to the
  // comparison (though not as the first consideration, as some targets do)
  // along with changing the priority of the base additions.
  // TODO: Maybe a more nuanced tradeoff between instruction count
  // and number of registers? To be investigated at a later date.
  if (EnableLSRCostOpt)
    return std::tie(C1.NumRegs, C1.Insns, C1.NumBaseAdds, C1.AddRecCost,
                    C1.NumIVMuls, C1.ScaleCost, C1.ImmCost, C1.SetupCost) <
           std::tie(C2.NumRegs, C2.Insns, C2.NumBaseAdds, C2.AddRecCost,
                    C2.NumIVMuls, C2.ScaleCost, C2.ImmCost, C2.SetupCost);

  return TargetTransformInfoImplBase::isLSRCostLess(C1, C2);
}

static bool isSplatShuffle(Value *V) {
  if (auto *Shuf = dyn_cast<ShuffleVectorInst>(V))
    return all_equal(Shuf->getShuffleMask());
  return false;
}

/// Check if both Op1 and Op2 are shufflevector extracts of either the lower
/// or upper half of the vector elements.
static bool areExtractShuffleVectors(Value *Op1, Value *Op2,
                                     bool AllowSplat = false) {
  // Scalable types can't be extract shuffle vectors.
  if (Op1->getType()->isScalableTy() || Op2->getType()->isScalableTy())
    return false;

  auto areTypesHalfed = [](Value *FullV, Value *HalfV) {
    auto *FullTy = FullV->getType();
    auto *HalfTy = HalfV->getType();
    return FullTy->getPrimitiveSizeInBits().getFixedValue() ==
           2 * HalfTy->getPrimitiveSizeInBits().getFixedValue();
  };

  auto extractHalf = [](Value *FullV, Value *HalfV) {
    auto *FullVT = cast<FixedVectorType>(FullV->getType());
    auto *HalfVT = cast<FixedVectorType>(HalfV->getType());
    return FullVT->getNumElements() == 2 * HalfVT->getNumElements();
  };

  ArrayRef<int> M1, M2;
  Value *S1Op1 = nullptr, *S2Op1 = nullptr;
  if (!match(Op1, m_Shuffle(m_Value(S1Op1), m_Undef(), m_Mask(M1))) ||
      !match(Op2, m_Shuffle(m_Value(S2Op1), m_Undef(), m_Mask(M2))))
    return false;

  // If we allow splats, set S1Op1/S2Op1 to nullptr for the relavant arg so that
  // it is not checked as an extract below.
  if (AllowSplat && isSplatShuffle(Op1))
    S1Op1 = nullptr;
  if (AllowSplat && isSplatShuffle(Op2))
    S2Op1 = nullptr;

  // Check that the operands are half as wide as the result and we extract
  // half of the elements of the input vectors.
  if ((S1Op1 && (!areTypesHalfed(S1Op1, Op1) || !extractHalf(S1Op1, Op1))) ||
      (S2Op1 && (!areTypesHalfed(S2Op1, Op2) || !extractHalf(S2Op1, Op2))))
    return false;

  // Check the mask extracts either the lower or upper half of vector
  // elements.
  int M1Start = 0;
  int M2Start = 0;
  int NumElements = cast<FixedVectorType>(Op1->getType())->getNumElements() * 2;
  if ((S1Op1 &&
       !ShuffleVectorInst::isExtractSubvectorMask(M1, NumElements, M1Start)) ||
      (S2Op1 &&
       !ShuffleVectorInst::isExtractSubvectorMask(M2, NumElements, M2Start)))
    return false;

  if ((M1Start != 0 && M1Start != (NumElements / 2)) ||
      (M2Start != 0 && M2Start != (NumElements / 2)))
    return false;
  if (S1Op1 && S2Op1 && M1Start != M2Start)
    return false;

  return true;
}

/// Check if Ext1 and Ext2 are extends of the same type, doubling the bitwidth
/// of the vector elements.
static bool areExtractExts(Value *Ext1, Value *Ext2) {
  auto areExtDoubled = [](Instruction *Ext) {
    return Ext->getType()->getScalarSizeInBits() ==
           2 * Ext->getOperand(0)->getType()->getScalarSizeInBits();
  };

  if (!match(Ext1, m_ZExtOrSExt(m_Value())) ||
      !match(Ext2, m_ZExtOrSExt(m_Value())) ||
      !areExtDoubled(cast<Instruction>(Ext1)) ||
      !areExtDoubled(cast<Instruction>(Ext2)))
    return false;

  return true;
}

/// Check if Op could be used with vmull_high_p64 intrinsic.
static bool isOperandOfVmullHighP64(Value *Op) {
  Value *VectorOperand = nullptr;
  ConstantInt *ElementIndex = nullptr;
  return match(Op, m_ExtractElt(m_Value(VectorOperand),
                                m_ConstantInt(ElementIndex))) &&
         ElementIndex->getValue() == 1 &&
         isa<FixedVectorType>(VectorOperand->getType()) &&
         cast<FixedVectorType>(VectorOperand->getType())->getNumElements() == 2;
}

/// Check if Op1 and Op2 could be used with vmull_high_p64 intrinsic.
static bool areOperandsOfVmullHighP64(Value *Op1, Value *Op2) {
  return isOperandOfVmullHighP64(Op1) && isOperandOfVmullHighP64(Op2);
}

static bool shouldSinkVectorOfPtrs(Value *Ptrs, SmallVectorImpl<Use *> &Ops) {
  // Restrict ourselves to the form CodeGenPrepare typically constructs.
  auto *GEP = dyn_cast<GetElementPtrInst>(Ptrs);
  if (!GEP || GEP->getNumOperands() != 2)
    return false;

  Value *Base = GEP->getOperand(0);
  Value *Offsets = GEP->getOperand(1);

  // We only care about scalar_base+vector_offsets.
  if (Base->getType()->isVectorTy() || !Offsets->getType()->isVectorTy())
    return false;

  // Sink extends that would allow us to use 32-bit offset vectors.
  if (isa<SExtInst>(Offsets) || isa<ZExtInst>(Offsets)) {
    auto *OffsetsInst = cast<Instruction>(Offsets);
    if (OffsetsInst->getType()->getScalarSizeInBits() > 32 &&
        OffsetsInst->getOperand(0)->getType()->getScalarSizeInBits() <= 32)
      Ops.push_back(&GEP->getOperandUse(1));
  }

  // Sink the GEP.
  return true;
}

/// We want to sink following cases:
/// (add|sub|gep) A, ((mul|shl) vscale, imm); (add|sub|gep) A, vscale;
/// (add|sub|gep) A, ((mul|shl) zext(vscale), imm);
static bool shouldSinkVScale(Value *Op, SmallVectorImpl<Use *> &Ops) {
  if (match(Op, m_VScale()))
    return true;
  if (match(Op, m_Shl(m_VScale(), m_ConstantInt())) ||
      match(Op, m_Mul(m_VScale(), m_ConstantInt()))) {
    Ops.push_back(&cast<Instruction>(Op)->getOperandUse(0));
    return true;
  }
  if (match(Op, m_Shl(m_ZExt(m_VScale()), m_ConstantInt())) ||
      match(Op, m_Mul(m_ZExt(m_VScale()), m_ConstantInt()))) {
    Value *ZExtOp = cast<Instruction>(Op)->getOperand(0);
    Ops.push_back(&cast<Instruction>(ZExtOp)->getOperandUse(0));
    Ops.push_back(&cast<Instruction>(Op)->getOperandUse(0));
    return true;
  }
  return false;
}

/// Check if sinking \p I's operands to I's basic block is profitable, because
/// the operands can be folded into a target instruction, e.g.
/// shufflevectors extracts and/or sext/zext can be folded into (u,s)subl(2).
bool AArch64TTIImpl::isProfitableToSinkOperands(
    Instruction *I, SmallVectorImpl<Use *> &Ops) const {
  if (IntrinsicInst *II = dyn_cast<IntrinsicInst>(I)) {
    switch (II->getIntrinsicID()) {
    case Intrinsic::aarch64_neon_smull:
    case Intrinsic::aarch64_neon_umull:
      if (areExtractShuffleVectors(II->getOperand(0), II->getOperand(1),
                                   /*AllowSplat=*/true)) {
        Ops.push_back(&II->getOperandUse(0));
        Ops.push_back(&II->getOperandUse(1));
        return true;
      }
      [[fallthrough]];

    case Intrinsic::fma:
    case Intrinsic::fmuladd:
      if (isa<VectorType>(I->getType()) &&
          cast<VectorType>(I->getType())->getElementType()->isHalfTy() &&
          !ST->hasFullFP16())
        return false;
      [[fallthrough]];
    case Intrinsic::aarch64_neon_sqdmull:
    case Intrinsic::aarch64_neon_sqdmulh:
    case Intrinsic::aarch64_neon_sqrdmulh:
      // Sink splats for index lane variants
      if (isSplatShuffle(II->getOperand(0)))
        Ops.push_back(&II->getOperandUse(0));
      if (isSplatShuffle(II->getOperand(1)))
        Ops.push_back(&II->getOperandUse(1));
      return !Ops.empty();
    case Intrinsic::aarch64_neon_fmlal:
    case Intrinsic::aarch64_neon_fmlal2:
    case Intrinsic::aarch64_neon_fmlsl:
    case Intrinsic::aarch64_neon_fmlsl2:
      // Sink splats for index lane variants
      if (isSplatShuffle(II->getOperand(1)))
        Ops.push_back(&II->getOperandUse(1));
      if (isSplatShuffle(II->getOperand(2)))
        Ops.push_back(&II->getOperandUse(2));
      return !Ops.empty();
    case Intrinsic::aarch64_sve_ptest_first:
    case Intrinsic::aarch64_sve_ptest_last:
      if (auto *IIOp = dyn_cast<IntrinsicInst>(II->getOperand(0)))
        if (IIOp->getIntrinsicID() == Intrinsic::aarch64_sve_ptrue)
          Ops.push_back(&II->getOperandUse(0));
      return !Ops.empty();
    case Intrinsic::aarch64_sme_write_horiz:
    case Intrinsic::aarch64_sme_write_vert:
    case Intrinsic::aarch64_sme_writeq_horiz:
    case Intrinsic::aarch64_sme_writeq_vert: {
      auto *Idx = dyn_cast<Instruction>(II->getOperand(1));
      if (!Idx || Idx->getOpcode() != Instruction::Add)
        return false;
      Ops.push_back(&II->getOperandUse(1));
      return true;
    }
    case Intrinsic::aarch64_sme_read_horiz:
    case Intrinsic::aarch64_sme_read_vert:
    case Intrinsic::aarch64_sme_readq_horiz:
    case Intrinsic::aarch64_sme_readq_vert:
    case Intrinsic::aarch64_sme_ld1b_vert:
    case Intrinsic::aarch64_sme_ld1h_vert:
    case Intrinsic::aarch64_sme_ld1w_vert:
    case Intrinsic::aarch64_sme_ld1d_vert:
    case Intrinsic::aarch64_sme_ld1q_vert:
    case Intrinsic::aarch64_sme_st1b_vert:
    case Intrinsic::aarch64_sme_st1h_vert:
    case Intrinsic::aarch64_sme_st1w_vert:
    case Intrinsic::aarch64_sme_st1d_vert:
    case Intrinsic::aarch64_sme_st1q_vert:
    case Intrinsic::aarch64_sme_ld1b_horiz:
    case Intrinsic::aarch64_sme_ld1h_horiz:
    case Intrinsic::aarch64_sme_ld1w_horiz:
    case Intrinsic::aarch64_sme_ld1d_horiz:
    case Intrinsic::aarch64_sme_ld1q_horiz:
    case Intrinsic::aarch64_sme_st1b_horiz:
    case Intrinsic::aarch64_sme_st1h_horiz:
    case Intrinsic::aarch64_sme_st1w_horiz:
    case Intrinsic::aarch64_sme_st1d_horiz:
    case Intrinsic::aarch64_sme_st1q_horiz: {
      auto *Idx = dyn_cast<Instruction>(II->getOperand(3));
      if (!Idx || Idx->getOpcode() != Instruction::Add)
        return false;
      Ops.push_back(&II->getOperandUse(3));
      return true;
    }
    case Intrinsic::aarch64_neon_pmull:
      if (!areExtractShuffleVectors(II->getOperand(0), II->getOperand(1)))
        return false;
      Ops.push_back(&II->getOperandUse(0));
      Ops.push_back(&II->getOperandUse(1));
      return true;
    case Intrinsic::aarch64_neon_pmull64:
      if (!areOperandsOfVmullHighP64(II->getArgOperand(0),
                                     II->getArgOperand(1)))
        return false;
      Ops.push_back(&II->getArgOperandUse(0));
      Ops.push_back(&II->getArgOperandUse(1));
      return true;
    case Intrinsic::masked_gather:
      if (!shouldSinkVectorOfPtrs(II->getArgOperand(0), Ops))
        return false;
      Ops.push_back(&II->getArgOperandUse(0));
      return true;
    case Intrinsic::masked_scatter:
      if (!shouldSinkVectorOfPtrs(II->getArgOperand(1), Ops))
        return false;
      Ops.push_back(&II->getArgOperandUse(1));
      return true;
    default:
      return false;
    }
  }

  auto ShouldSinkCondition = [](Value *Cond) -> bool {
    auto *II = dyn_cast<IntrinsicInst>(Cond);
    return II && II->getIntrinsicID() == Intrinsic::vector_reduce_or &&
           isa<ScalableVectorType>(II->getOperand(0)->getType());
  };

  switch (I->getOpcode()) {
  case Instruction::GetElementPtr:
  case Instruction::Add:
  case Instruction::Sub:
    // Sink vscales closer to uses for better isel
    for (unsigned Op = 0; Op < I->getNumOperands(); ++Op) {
      if (shouldSinkVScale(I->getOperand(Op), Ops)) {
        Ops.push_back(&I->getOperandUse(Op));
        return true;
      }
    }
    break;
  case Instruction::Select: {
    if (!ShouldSinkCondition(I->getOperand(0)))
      return false;

    Ops.push_back(&I->getOperandUse(0));
    return true;
  }
  case Instruction::Br: {
    if (cast<BranchInst>(I)->isUnconditional())
      return false;

    if (!ShouldSinkCondition(cast<BranchInst>(I)->getCondition()))
      return false;

    Ops.push_back(&I->getOperandUse(0));
    return true;
  }
  default:
    break;
  }

  if (!I->getType()->isVectorTy())
    return false;

  switch (I->getOpcode()) {
  case Instruction::Sub:
  case Instruction::Add: {
    if (!areExtractExts(I->getOperand(0), I->getOperand(1)))
      return false;

    // If the exts' operands extract either the lower or upper elements, we
    // can sink them too.
    auto Ext1 = cast<Instruction>(I->getOperand(0));
    auto Ext2 = cast<Instruction>(I->getOperand(1));
    if (areExtractShuffleVectors(Ext1->getOperand(0), Ext2->getOperand(0))) {
      Ops.push_back(&Ext1->getOperandUse(0));
      Ops.push_back(&Ext2->getOperandUse(0));
    }

    Ops.push_back(&I->getOperandUse(0));
    Ops.push_back(&I->getOperandUse(1));

    return true;
  }
  case Instruction::Or: {
    // Pattern: Or(And(MaskValue, A), And(Not(MaskValue), B)) ->
    // bitselect(MaskValue, A, B) where Not(MaskValue) = Xor(MaskValue, -1)
    if (ST->hasNEON()) {
      Instruction *OtherAnd, *IA, *IB;
      Value *MaskValue;
      // MainAnd refers to And instruction that has 'Not' as one of its operands
      if (match(I, m_c_Or(m_OneUse(m_Instruction(OtherAnd)),
                          m_OneUse(m_c_And(m_OneUse(m_Not(m_Value(MaskValue))),
                                           m_Instruction(IA)))))) {
        if (match(OtherAnd,
                  m_c_And(m_Specific(MaskValue), m_Instruction(IB)))) {
          Instruction *MainAnd = I->getOperand(0) == OtherAnd
                                     ? cast<Instruction>(I->getOperand(1))
                                     : cast<Instruction>(I->getOperand(0));

          // Both Ands should be in same basic block as Or
          if (I->getParent() != MainAnd->getParent() ||
              I->getParent() != OtherAnd->getParent())
            return false;

          // Non-mask operands of both Ands should also be in same basic block
          if (I->getParent() != IA->getParent() ||
              I->getParent() != IB->getParent())
            return false;

          Ops.push_back(
              &MainAnd->getOperandUse(MainAnd->getOperand(0) == IA ? 1 : 0));
          Ops.push_back(&I->getOperandUse(0));
          Ops.push_back(&I->getOperandUse(1));

          return true;
        }
      }
    }

    return false;
  }
  case Instruction::Mul: {
    auto ShouldSinkSplatForIndexedVariant = [](Value *V) {
      auto *Ty = cast<VectorType>(V->getType());
      // For SVE the lane-indexing is within 128-bits, so we can't fold splats.
      if (Ty->isScalableTy())
        return false;

      // Indexed variants of Mul exist for i16 and i32 element types only.
      return Ty->getScalarSizeInBits() == 16 || Ty->getScalarSizeInBits() == 32;
    };

    int NumZExts = 0, NumSExts = 0;
    for (auto &Op : I->operands()) {
      // Make sure we are not already sinking this operand
      if (any_of(Ops, [&](Use *U) { return U->get() == Op; }))
        continue;

      if (match(&Op, m_ZExtOrSExt(m_Value()))) {
        auto *Ext = cast<Instruction>(Op);
        auto *ExtOp = Ext->getOperand(0);
        if (isSplatShuffle(ExtOp) && ShouldSinkSplatForIndexedVariant(ExtOp))
          Ops.push_back(&Ext->getOperandUse(0));
        Ops.push_back(&Op);

        if (isa<SExtInst>(Ext))
          NumSExts++;
        else
          NumZExts++;

        continue;
      }

      ShuffleVectorInst *Shuffle = dyn_cast<ShuffleVectorInst>(Op);
      if (!Shuffle)
        continue;

      // If the Shuffle is a splat and the operand is a zext/sext, sinking the
      // operand and the s/zext can help create indexed s/umull. This is
      // especially useful to prevent i64 mul being scalarized.
      if (isSplatShuffle(Shuffle) &&
          match(Shuffle->getOperand(0), m_ZExtOrSExt(m_Value()))) {
        Ops.push_back(&Shuffle->getOperandUse(0));
        Ops.push_back(&Op);
        if (match(Shuffle->getOperand(0), m_SExt(m_Value())))
          NumSExts++;
        else
          NumZExts++;
        continue;
      }

      Value *ShuffleOperand = Shuffle->getOperand(0);
      InsertElementInst *Insert = dyn_cast<InsertElementInst>(ShuffleOperand);
      if (!Insert)
        continue;

      Instruction *OperandInstr = dyn_cast<Instruction>(Insert->getOperand(1));
      if (!OperandInstr)
        continue;

      ConstantInt *ElementConstant =
          dyn_cast<ConstantInt>(Insert->getOperand(2));
      // Check that the insertelement is inserting into element 0
      if (!ElementConstant || !ElementConstant->isZero())
        continue;

      unsigned Opcode = OperandInstr->getOpcode();
      if (Opcode == Instruction::SExt)
        NumSExts++;
      else if (Opcode == Instruction::ZExt)
        NumZExts++;
      else {
        // If we find that the top bits are known 0, then we can sink and allow
        // the backend to generate a umull.
        unsigned Bitwidth = I->getType()->getScalarSizeInBits();
        APInt UpperMask = APInt::getHighBitsSet(Bitwidth, Bitwidth / 2);
        const DataLayout &DL = I->getDataLayout();
        if (!MaskedValueIsZero(OperandInstr, UpperMask, DL))
          continue;
        NumZExts++;
      }

      // And(Load) is excluded to prevent CGP getting stuck in a loop of sinking
      // the And, just to hoist it again back to the load.
      if (!match(OperandInstr, m_And(m_Load(m_Value()), m_Value())))
        Ops.push_back(&Insert->getOperandUse(1));
      Ops.push_back(&Shuffle->getOperandUse(0));
      Ops.push_back(&Op);
    }

    // It is profitable to sink if we found two of the same type of extends.
    if (!Ops.empty() && (NumSExts == 2 || NumZExts == 2))
      return true;

    // Otherwise, see if we should sink splats for indexed variants.
    if (!ShouldSinkSplatForIndexedVariant(I))
      return false;

    Ops.clear();
    if (isSplatShuffle(I->getOperand(0)))
      Ops.push_back(&I->getOperandUse(0));
    if (isSplatShuffle(I->getOperand(1)))
      Ops.push_back(&I->getOperandUse(1));

    return !Ops.empty();
  }
  case Instruction::FMul: {
    // For SVE the lane-indexing is within 128-bits, so we can't fold splats.
    if (I->getType()->isScalableTy())
      return false;

    if (cast<VectorType>(I->getType())->getElementType()->isHalfTy() &&
        !ST->hasFullFP16())
      return false;

    // Sink splats for index lane variants
    if (isSplatShuffle(I->getOperand(0)))
      Ops.push_back(&I->getOperandUse(0));
    if (isSplatShuffle(I->getOperand(1)))
      Ops.push_back(&I->getOperandUse(1));
    return !Ops.empty();
  }
  default:
    return false;
  }
  return false;
}<|MERGE_RESOLUTION|>--- conflicted
+++ resolved
@@ -3726,11 +3726,7 @@
       // add/cmp/csel/csneg should have similar cost while asr/negs/and should
       // have similar cost.
       auto VT = TLI->getValueType(DL, Ty);
-<<<<<<< HEAD
-      if (LT.second.isScalarInteger() && VT.getSizeInBits() <= 64) {
-=======
       if (VT.isScalarInteger() && VT.getSizeInBits() <= 64) {
->>>>>>> 5eee2751
         if (Op2Info.isPowerOf2()) {
           return ISD == ISD::SDIV ? (3 * AddCost + AsrCost)
                                   : (3 * AsrCost + AddCost);
@@ -4916,11 +4912,7 @@
 
 InstructionCost AArch64TTIImpl::getExtendedReductionCost(
     unsigned Opcode, bool IsUnsigned, Type *ResTy, VectorType *VecTy,
-<<<<<<< HEAD
-    FastMathFlags FMF, TTI::TargetCostKind CostKind) {
-=======
     std::optional<FastMathFlags> FMF, TTI::TargetCostKind CostKind) {
->>>>>>> 5eee2751
   EVT VecVT = TLI->getValueType(DL, VecTy);
   EVT ResVT = TLI->getValueType(DL, ResTy);
 
