--- conflicted
+++ resolved
@@ -3248,31 +3248,18 @@
     // Check if the extractelement user is scalar fmul.
     auto IsUserFMulScalarTy = [](const Value *EEUser) {
       // Check if the user is scalar fmul.
-<<<<<<< HEAD
-      const auto *BO = dyn_cast_if_present<BinaryOperator>(EEUser);
-=======
       const auto *BO = dyn_cast<BinaryOperator>(EEUser);
->>>>>>> 93e44d24
       return BO && BO->getOpcode() == BinaryOperator::FMul &&
              !BO->getType()->isVectorTy();
     };
 
     // Check if the extract index is from lane 0 or lane equivalent to 0 for a
     // certain scalar type and a certain vector register width.
-<<<<<<< HEAD
-    auto IsExtractLaneEquivalentToZero = [&](const unsigned &Idx,
-                                             const unsigned &EltSz) {
-      auto RegWidth =
-          getRegisterBitWidth(TargetTransformInfo::RGK_FixedWidthVector)
-              .getFixedValue();
-      return (Idx == 0 || (Idx * EltSz) % RegWidth == 0);
-=======
     auto IsExtractLaneEquivalentToZero = [&](unsigned Idx, unsigned EltSz) {
       auto RegWidth =
           getRegisterBitWidth(TargetTransformInfo::RGK_FixedWidthVector)
               .getFixedValue();
       return Idx == 0 || (RegWidth != 0 && (Idx * EltSz) % RegWidth == 0);
->>>>>>> 93e44d24
     };
 
     // Check if the type constraints on input vector type and result scalar type
@@ -3289,22 +3276,15 @@
         // important.
         UserToExtractIdx[U];
       }
-<<<<<<< HEAD
-=======
       if (UserToExtractIdx.empty())
         return false;
->>>>>>> 93e44d24
       for (auto &[S, U, L] : ScalarUserAndIdx) {
         for (auto *U : S->users()) {
           if (UserToExtractIdx.find(U) != UserToExtractIdx.end()) {
             auto *FMul = cast<BinaryOperator>(U);
             auto *Op0 = FMul->getOperand(0);
             auto *Op1 = FMul->getOperand(1);
-<<<<<<< HEAD
-            if ((Op0 == S && Op1 == S) || (Op0 != S) || (Op1 != S)) {
-=======
             if ((Op0 == S && Op1 == S) || Op0 != S || Op1 != S) {
->>>>>>> 93e44d24
               UserToExtractIdx[U] = L;
               break;
             }
@@ -5405,22 +5385,6 @@
       Ops.push_back(&I->getOperandUse(1));
     return !Ops.empty();
   }
-  case Instruction::FMul: {
-    // For SVE the lane-indexing is within 128-bits, so we can't fold splats.
-    if (I->getType()->isScalableTy())
-      return false;
-
-    if (cast<VectorType>(I->getType())->getElementType()->isHalfTy() &&
-        !ST->hasFullFP16())
-      return false;
-
-    // Sink splats for index lane variants
-    if (isSplatShuffle(I->getOperand(0)))
-      Ops.push_back(&I->getOperandUse(0));
-    if (isSplatShuffle(I->getOperand(1)))
-      Ops.push_back(&I->getOperandUse(1));
-    return !Ops.empty();
-  }
   default:
     return false;
   }
