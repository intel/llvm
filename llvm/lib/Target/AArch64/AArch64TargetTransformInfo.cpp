//===-- AArch64TargetTransformInfo.cpp - AArch64 specific TTI -------------===//
//
// Part of the LLVM Project, under the Apache License v2.0 with LLVM Exceptions.
// See https://llvm.org/LICENSE.txt for license information.
// SPDX-License-Identifier: Apache-2.0 WITH LLVM-exception
//
//===----------------------------------------------------------------------===//

#include "AArch64TargetTransformInfo.h"
#include "AArch64ExpandImm.h"
#include "AArch64PerfectShuffle.h"
#include "MCTargetDesc/AArch64AddressingModes.h"
#include "llvm/Analysis/IVDescriptors.h"
#include "llvm/Analysis/LoopInfo.h"
#include "llvm/Analysis/TargetTransformInfo.h"
#include "llvm/CodeGen/BasicTTIImpl.h"
#include "llvm/CodeGen/CostTable.h"
#include "llvm/CodeGen/TargetLowering.h"
#include "llvm/IR/IntrinsicInst.h"
#include "llvm/IR/Intrinsics.h"
#include "llvm/IR/IntrinsicsAArch64.h"
#include "llvm/IR/PatternMatch.h"
#include "llvm/Support/Debug.h"
#include "llvm/Transforms/InstCombine/InstCombiner.h"
#include "llvm/Transforms/Vectorize/LoopVectorizationLegality.h"
#include <algorithm>
#include <optional>
using namespace llvm;
using namespace llvm::PatternMatch;

#define DEBUG_TYPE "aarch64tti"

static cl::opt<bool> EnableFalkorHWPFUnrollFix("enable-falkor-hwpf-unroll-fix",
                                               cl::init(true), cl::Hidden);

static cl::opt<unsigned> SVEGatherOverhead("sve-gather-overhead", cl::init(10),
                                           cl::Hidden);

static cl::opt<unsigned> SVEScatterOverhead("sve-scatter-overhead",
                                            cl::init(10), cl::Hidden);

static cl::opt<unsigned> SVETailFoldInsnThreshold("sve-tail-folding-insn-threshold",
                                                  cl::init(15), cl::Hidden);

static cl::opt<unsigned>
    NeonNonConstStrideOverhead("neon-nonconst-stride-overhead", cl::init(10),
                               cl::Hidden);

static cl::opt<unsigned> CallPenaltyChangeSM(
    "call-penalty-sm-change", cl::init(5), cl::Hidden,
    cl::desc(
        "Penalty of calling a function that requires a change to PSTATE.SM"));

static cl::opt<unsigned> InlineCallPenaltyChangeSM(
    "inline-call-penalty-sm-change", cl::init(10), cl::Hidden,
    cl::desc("Penalty of inlining a call that requires a change to PSTATE.SM"));

static cl::opt<bool> EnableOrLikeSelectOpt("enable-aarch64-or-like-select",
                                           cl::init(true), cl::Hidden);

static cl::opt<bool> EnableLSRCostOpt("enable-aarch64-lsr-cost-opt",
                                      cl::init(true), cl::Hidden);

namespace {
class TailFoldingOption {
  // These bitfields will only ever be set to something non-zero in operator=,
  // when setting the -sve-tail-folding option. This option should always be of
  // the form (default|simple|all|disable)[+(Flag1|Flag2|etc)], where here
  // InitialBits is one of (disabled|all|simple). EnableBits represents
  // additional flags we're enabling, and DisableBits for those flags we're
  // disabling. The default flag is tracked in the variable NeedsDefault, since
  // at the time of setting the option we may not know what the default value
  // for the CPU is.
  TailFoldingOpts InitialBits = TailFoldingOpts::Disabled;
  TailFoldingOpts EnableBits = TailFoldingOpts::Disabled;
  TailFoldingOpts DisableBits = TailFoldingOpts::Disabled;

  // This value needs to be initialised to true in case the user does not
  // explicitly set the -sve-tail-folding option.
  bool NeedsDefault = true;

  void setInitialBits(TailFoldingOpts Bits) { InitialBits = Bits; }

  void setNeedsDefault(bool V) { NeedsDefault = V; }

  void setEnableBit(TailFoldingOpts Bit) {
    EnableBits |= Bit;
    DisableBits &= ~Bit;
  }

  void setDisableBit(TailFoldingOpts Bit) {
    EnableBits &= ~Bit;
    DisableBits |= Bit;
  }

  TailFoldingOpts getBits(TailFoldingOpts DefaultBits) const {
    TailFoldingOpts Bits = TailFoldingOpts::Disabled;

    assert((InitialBits == TailFoldingOpts::Disabled || !NeedsDefault) &&
           "Initial bits should only include one of "
           "(disabled|all|simple|default)");
    Bits = NeedsDefault ? DefaultBits : InitialBits;
    Bits |= EnableBits;
    Bits &= ~DisableBits;

    return Bits;
  }

  void reportError(std::string Opt) {
    errs() << "invalid argument '" << Opt
           << "' to -sve-tail-folding=; the option should be of the form\n"
              "  (disabled|all|default|simple)[+(reductions|recurrences"
              "|reverse|noreductions|norecurrences|noreverse)]\n";
    report_fatal_error("Unrecognised tail-folding option");
  }

public:

  void operator=(const std::string &Val) {
    // If the user explicitly sets -sve-tail-folding= then treat as an error.
    if (Val.empty()) {
      reportError("");
      return;
    }

    // Since the user is explicitly setting the option we don't automatically
    // need the default unless they require it.
    setNeedsDefault(false);

    SmallVector<StringRef, 4> TailFoldTypes;
    StringRef(Val).split(TailFoldTypes, '+', -1, false);

    unsigned StartIdx = 1;
    if (TailFoldTypes[0] == "disabled")
      setInitialBits(TailFoldingOpts::Disabled);
    else if (TailFoldTypes[0] == "all")
      setInitialBits(TailFoldingOpts::All);
    else if (TailFoldTypes[0] == "default")
      setNeedsDefault(true);
    else if (TailFoldTypes[0] == "simple")
      setInitialBits(TailFoldingOpts::Simple);
    else {
      StartIdx = 0;
      setInitialBits(TailFoldingOpts::Disabled);
    }

    for (unsigned I = StartIdx; I < TailFoldTypes.size(); I++) {
      if (TailFoldTypes[I] == "reductions")
        setEnableBit(TailFoldingOpts::Reductions);
      else if (TailFoldTypes[I] == "recurrences")
        setEnableBit(TailFoldingOpts::Recurrences);
      else if (TailFoldTypes[I] == "reverse")
        setEnableBit(TailFoldingOpts::Reverse);
      else if (TailFoldTypes[I] == "noreductions")
        setDisableBit(TailFoldingOpts::Reductions);
      else if (TailFoldTypes[I] == "norecurrences")
        setDisableBit(TailFoldingOpts::Recurrences);
      else if (TailFoldTypes[I] == "noreverse")
        setDisableBit(TailFoldingOpts::Reverse);
      else
        reportError(Val);
    }
  }

  bool satisfies(TailFoldingOpts DefaultBits, TailFoldingOpts Required) const {
    return (getBits(DefaultBits) & Required) == Required;
  }
};
} // namespace

TailFoldingOption TailFoldingOptionLoc;

cl::opt<TailFoldingOption, true, cl::parser<std::string>> SVETailFolding(
    "sve-tail-folding",
    cl::desc(
        "Control the use of vectorisation using tail-folding for SVE where the"
        " option is specified in the form (Initial)[+(Flag1|Flag2|...)]:"
        "\ndisabled      (Initial) No loop types will vectorize using "
        "tail-folding"
        "\ndefault       (Initial) Uses the default tail-folding settings for "
        "the target CPU"
        "\nall           (Initial) All legal loop types will vectorize using "
        "tail-folding"
        "\nsimple        (Initial) Use tail-folding for simple loops (not "
        "reductions or recurrences)"
        "\nreductions    Use tail-folding for loops containing reductions"
        "\nnoreductions  Inverse of above"
        "\nrecurrences   Use tail-folding for loops containing fixed order "
        "recurrences"
        "\nnorecurrences Inverse of above"
        "\nreverse       Use tail-folding for loops requiring reversed "
        "predicates"
        "\nnoreverse     Inverse of above"),
    cl::location(TailFoldingOptionLoc));

// Experimental option that will only be fully functional when the
// code-generator is changed to use SVE instead of NEON for all fixed-width
// operations.
static cl::opt<bool> EnableFixedwidthAutovecInStreamingMode(
    "enable-fixedwidth-autovec-in-streaming-mode", cl::init(false), cl::Hidden);

// Experimental option that will only be fully functional when the cost-model
// and code-generator have been changed to avoid using scalable vector
// instructions that are not legal in streaming SVE mode.
static cl::opt<bool> EnableScalableAutovecInStreamingMode(
    "enable-scalable-autovec-in-streaming-mode", cl::init(false), cl::Hidden);

static bool isSMEABIRoutineCall(const CallInst &CI) {
  const auto *F = CI.getCalledFunction();
  return F && StringSwitch<bool>(F->getName())
                  .Case("__arm_sme_state", true)
                  .Case("__arm_tpidr2_save", true)
                  .Case("__arm_tpidr2_restore", true)
                  .Case("__arm_za_disable", true)
                  .Default(false);
}

/// Returns true if the function has explicit operations that can only be
/// lowered using incompatible instructions for the selected mode. This also
/// returns true if the function F may use or modify ZA state.
static bool hasPossibleIncompatibleOps(const Function *F) {
  for (const BasicBlock &BB : *F) {
    for (const Instruction &I : BB) {
      // Be conservative for now and assume that any call to inline asm or to
      // intrinsics could could result in non-streaming ops (e.g. calls to
      // @llvm.aarch64.* or @llvm.gather/scatter intrinsics). We can assume that
      // all native LLVM instructions can be lowered to compatible instructions.
      if (isa<CallInst>(I) && !I.isDebugOrPseudoInst() &&
          (cast<CallInst>(I).isInlineAsm() || isa<IntrinsicInst>(I) ||
           isSMEABIRoutineCall(cast<CallInst>(I))))
        return true;
    }
  }
  return false;
}

bool AArch64TTIImpl::areInlineCompatible(const Function *Caller,
                                         const Function *Callee) const {
  SMEAttrs CallerAttrs(*Caller), CalleeAttrs(*Callee);

  // When inlining, we should consider the body of the function, not the
  // interface.
  if (CalleeAttrs.hasStreamingBody()) {
    CalleeAttrs.set(SMEAttrs::SM_Compatible, false);
    CalleeAttrs.set(SMEAttrs::SM_Enabled, true);
  }

  if (CalleeAttrs.isNewZA())
    return false;

  if (CallerAttrs.requiresLazySave(CalleeAttrs) ||
      CallerAttrs.requiresSMChange(CalleeAttrs)) {
    if (hasPossibleIncompatibleOps(Callee))
      return false;
  }

  const TargetMachine &TM = getTLI()->getTargetMachine();

  const FeatureBitset &CallerBits =
      TM.getSubtargetImpl(*Caller)->getFeatureBits();
  const FeatureBitset &CalleeBits =
      TM.getSubtargetImpl(*Callee)->getFeatureBits();

  // Inline a callee if its target-features are a subset of the callers
  // target-features.
  return (CallerBits & CalleeBits) == CalleeBits;
}

bool AArch64TTIImpl::areTypesABICompatible(
    const Function *Caller, const Function *Callee,
    const ArrayRef<Type *> &Types) const {
  if (!BaseT::areTypesABICompatible(Caller, Callee, Types))
    return false;

  // We need to ensure that argument promotion does not attempt to promote
  // pointers to fixed-length vector types larger than 128 bits like
  // <8 x float> (and pointers to aggregate types which have such fixed-length
  // vector type members) into the values of the pointees. Such vector types
  // are used for SVE VLS but there is no ABI for SVE VLS arguments and the
  // backend cannot lower such value arguments. The 128-bit fixed-length SVE
  // types can be safely treated as 128-bit NEON types and they cannot be
  // distinguished in IR.
  if (ST->useSVEForFixedLengthVectors() && llvm::any_of(Types, [](Type *Ty) {
        auto FVTy = dyn_cast<FixedVectorType>(Ty);
        return FVTy &&
               FVTy->getScalarSizeInBits() * FVTy->getNumElements() > 128;
      }))
    return false;

  return true;
}

unsigned
AArch64TTIImpl::getInlineCallPenalty(const Function *F, const CallBase &Call,
                                     unsigned DefaultCallPenalty) const {
  // This function calculates a penalty for executing Call in F.
  //
  // There are two ways this function can be called:
  // (1)  F:
  //       call from F -> G (the call here is Call)
  //
  // For (1), Call.getCaller() == F, so it will always return a high cost if
  // a streaming-mode change is required (thus promoting the need to inline the
  // function)
  //
  // (2)  F:
  //       call from F -> G (the call here is not Call)
  //      G:
  //       call from G -> H (the call here is Call)
  //
  // For (2), if after inlining the body of G into F the call to H requires a
  // streaming-mode change, and the call to G from F would also require a
  // streaming-mode change, then there is benefit to do the streaming-mode
  // change only once and avoid inlining of G into F.
  SMEAttrs FAttrs(*F);
  SMEAttrs CalleeAttrs(Call);
  if (FAttrs.requiresSMChange(CalleeAttrs)) {
    if (F == Call.getCaller()) // (1)
      return CallPenaltyChangeSM * DefaultCallPenalty;
    if (FAttrs.requiresSMChange(SMEAttrs(*Call.getCaller()))) // (2)
      return InlineCallPenaltyChangeSM * DefaultCallPenalty;
  }

  return DefaultCallPenalty;
}

bool AArch64TTIImpl::shouldMaximizeVectorBandwidth(
    TargetTransformInfo::RegisterKind K) const {
  assert(K != TargetTransformInfo::RGK_Scalar);
  return (K == TargetTransformInfo::RGK_FixedWidthVector &&
          ST->isNeonAvailable());
}

/// Calculate the cost of materializing a 64-bit value. This helper
/// method might only calculate a fraction of a larger immediate. Therefore it
/// is valid to return a cost of ZERO.
InstructionCost AArch64TTIImpl::getIntImmCost(int64_t Val) {
  // Check if the immediate can be encoded within an instruction.
  if (Val == 0 || AArch64_AM::isLogicalImmediate(Val, 64))
    return 0;

  if (Val < 0)
    Val = ~Val;

  // Calculate how many moves we will need to materialize this constant.
  SmallVector<AArch64_IMM::ImmInsnModel, 4> Insn;
  AArch64_IMM::expandMOVImm(Val, 64, Insn);
  return Insn.size();
}

/// Calculate the cost of materializing the given constant.
InstructionCost AArch64TTIImpl::getIntImmCost(const APInt &Imm, Type *Ty,
                                              TTI::TargetCostKind CostKind) {
  assert(Ty->isIntegerTy());

  unsigned BitSize = Ty->getPrimitiveSizeInBits();
  if (BitSize == 0)
    return ~0U;

  // Sign-extend all constants to a multiple of 64-bit.
  APInt ImmVal = Imm;
  if (BitSize & 0x3f)
    ImmVal = Imm.sext((BitSize + 63) & ~0x3fU);

  // Split the constant into 64-bit chunks and calculate the cost for each
  // chunk.
  InstructionCost Cost = 0;
  for (unsigned ShiftVal = 0; ShiftVal < BitSize; ShiftVal += 64) {
    APInt Tmp = ImmVal.ashr(ShiftVal).sextOrTrunc(64);
    int64_t Val = Tmp.getSExtValue();
    Cost += getIntImmCost(Val);
  }
  // We need at least one instruction to materialze the constant.
  return std::max<InstructionCost>(1, Cost);
}

InstructionCost AArch64TTIImpl::getIntImmCostInst(unsigned Opcode, unsigned Idx,
                                                  const APInt &Imm, Type *Ty,
                                                  TTI::TargetCostKind CostKind,
                                                  Instruction *Inst) {
  assert(Ty->isIntegerTy());

  unsigned BitSize = Ty->getPrimitiveSizeInBits();
  // There is no cost model for constants with a bit size of 0. Return TCC_Free
  // here, so that constant hoisting will ignore this constant.
  if (BitSize == 0)
    return TTI::TCC_Free;

  unsigned ImmIdx = ~0U;
  switch (Opcode) {
  default:
    return TTI::TCC_Free;
  case Instruction::GetElementPtr:
    // Always hoist the base address of a GetElementPtr.
    if (Idx == 0)
      return 2 * TTI::TCC_Basic;
    return TTI::TCC_Free;
  case Instruction::Store:
    ImmIdx = 0;
    break;
  case Instruction::Add:
  case Instruction::Sub:
  case Instruction::Mul:
  case Instruction::UDiv:
  case Instruction::SDiv:
  case Instruction::URem:
  case Instruction::SRem:
  case Instruction::And:
  case Instruction::Or:
  case Instruction::Xor:
  case Instruction::ICmp:
    ImmIdx = 1;
    break;
  // Always return TCC_Free for the shift value of a shift instruction.
  case Instruction::Shl:
  case Instruction::LShr:
  case Instruction::AShr:
    if (Idx == 1)
      return TTI::TCC_Free;
    break;
  case Instruction::Trunc:
  case Instruction::ZExt:
  case Instruction::SExt:
  case Instruction::IntToPtr:
  case Instruction::PtrToInt:
  case Instruction::BitCast:
  case Instruction::PHI:
  case Instruction::Call:
  case Instruction::Select:
  case Instruction::Ret:
  case Instruction::Load:
    break;
  }

  if (Idx == ImmIdx) {
    int NumConstants = (BitSize + 63) / 64;
    InstructionCost Cost = AArch64TTIImpl::getIntImmCost(Imm, Ty, CostKind);
    return (Cost <= NumConstants * TTI::TCC_Basic)
               ? static_cast<int>(TTI::TCC_Free)
               : Cost;
  }
  return AArch64TTIImpl::getIntImmCost(Imm, Ty, CostKind);
}

InstructionCost
AArch64TTIImpl::getIntImmCostIntrin(Intrinsic::ID IID, unsigned Idx,
                                    const APInt &Imm, Type *Ty,
                                    TTI::TargetCostKind CostKind) {
  assert(Ty->isIntegerTy());

  unsigned BitSize = Ty->getPrimitiveSizeInBits();
  // There is no cost model for constants with a bit size of 0. Return TCC_Free
  // here, so that constant hoisting will ignore this constant.
  if (BitSize == 0)
    return TTI::TCC_Free;

  // Most (all?) AArch64 intrinsics do not support folding immediates into the
  // selected instruction, so we compute the materialization cost for the
  // immediate directly.
  if (IID >= Intrinsic::aarch64_addg && IID <= Intrinsic::aarch64_udiv)
    return AArch64TTIImpl::getIntImmCost(Imm, Ty, CostKind);

  switch (IID) {
  default:
    return TTI::TCC_Free;
  case Intrinsic::sadd_with_overflow:
  case Intrinsic::uadd_with_overflow:
  case Intrinsic::ssub_with_overflow:
  case Intrinsic::usub_with_overflow:
  case Intrinsic::smul_with_overflow:
  case Intrinsic::umul_with_overflow:
    if (Idx == 1) {
      int NumConstants = (BitSize + 63) / 64;
      InstructionCost Cost = AArch64TTIImpl::getIntImmCost(Imm, Ty, CostKind);
      return (Cost <= NumConstants * TTI::TCC_Basic)
                 ? static_cast<int>(TTI::TCC_Free)
                 : Cost;
    }
    break;
  case Intrinsic::experimental_stackmap:
    if ((Idx < 2) || (Imm.getBitWidth() <= 64 && isInt<64>(Imm.getSExtValue())))
      return TTI::TCC_Free;
    break;
  case Intrinsic::experimental_patchpoint_void:
  case Intrinsic::experimental_patchpoint:
    if ((Idx < 4) || (Imm.getBitWidth() <= 64 && isInt<64>(Imm.getSExtValue())))
      return TTI::TCC_Free;
    break;
  case Intrinsic::experimental_gc_statepoint:
    if ((Idx < 5) || (Imm.getBitWidth() <= 64 && isInt<64>(Imm.getSExtValue())))
      return TTI::TCC_Free;
    break;
  }
  return AArch64TTIImpl::getIntImmCost(Imm, Ty, CostKind);
}

TargetTransformInfo::PopcntSupportKind
AArch64TTIImpl::getPopcntSupport(unsigned TyWidth) {
  assert(isPowerOf2_32(TyWidth) && "Ty width must be power of 2");
  if (TyWidth == 32 || TyWidth == 64)
    return TTI::PSK_FastHardware;
  // TODO: AArch64TargetLowering::LowerCTPOP() supports 128bit popcount.
  return TTI::PSK_Software;
}

static bool isUnpackedVectorVT(EVT VecVT) {
  return VecVT.isScalableVector() &&
         VecVT.getSizeInBits().getKnownMinValue() < AArch64::SVEBitsPerBlock;
}

InstructionCost
AArch64TTIImpl::getIntrinsicInstrCost(const IntrinsicCostAttributes &ICA,
                                      TTI::TargetCostKind CostKind) {
  auto *RetTy = ICA.getReturnType();
  switch (ICA.getID()) {
  case Intrinsic::umin:
  case Intrinsic::umax:
  case Intrinsic::smin:
  case Intrinsic::smax: {
    static const auto ValidMinMaxTys = {MVT::v8i8,  MVT::v16i8, MVT::v4i16,
                                        MVT::v8i16, MVT::v2i32, MVT::v4i32,
                                        MVT::nxv16i8, MVT::nxv8i16, MVT::nxv4i32,
                                        MVT::nxv2i64};
    auto LT = getTypeLegalizationCost(RetTy);
    // v2i64 types get converted to cmp+bif hence the cost of 2
    if (LT.second == MVT::v2i64)
      return LT.first * 2;
    if (any_of(ValidMinMaxTys, [&LT](MVT M) { return M == LT.second; }))
      return LT.first;
    break;
  }
  case Intrinsic::sadd_sat:
  case Intrinsic::ssub_sat:
  case Intrinsic::uadd_sat:
  case Intrinsic::usub_sat: {
    static const auto ValidSatTys = {MVT::v8i8,  MVT::v16i8, MVT::v4i16,
                                     MVT::v8i16, MVT::v2i32, MVT::v4i32,
                                     MVT::v2i64};
    auto LT = getTypeLegalizationCost(RetTy);
    // This is a base cost of 1 for the vadd, plus 3 extract shifts if we
    // need to extend the type, as it uses shr(qadd(shl, shl)).
    unsigned Instrs =
        LT.second.getScalarSizeInBits() == RetTy->getScalarSizeInBits() ? 1 : 4;
    if (any_of(ValidSatTys, [&LT](MVT M) { return M == LT.second; }))
      return LT.first * Instrs;
    break;
  }
  case Intrinsic::abs: {
    static const auto ValidAbsTys = {MVT::v8i8,  MVT::v16i8, MVT::v4i16,
                                     MVT::v8i16, MVT::v2i32, MVT::v4i32,
                                     MVT::v2i64};
    auto LT = getTypeLegalizationCost(RetTy);
    if (any_of(ValidAbsTys, [&LT](MVT M) { return M == LT.second; }))
      return LT.first;
    break;
  }
  case Intrinsic::bswap: {
    static const auto ValidAbsTys = {MVT::v4i16, MVT::v8i16, MVT::v2i32,
                                     MVT::v4i32, MVT::v2i64};
    auto LT = getTypeLegalizationCost(RetTy);
    if (any_of(ValidAbsTys, [&LT](MVT M) { return M == LT.second; }) &&
        LT.second.getScalarSizeInBits() == RetTy->getScalarSizeInBits())
      return LT.first;
    break;
  }
  case Intrinsic::experimental_stepvector: {
    InstructionCost Cost = 1; // Cost of the `index' instruction
    auto LT = getTypeLegalizationCost(RetTy);
    // Legalisation of illegal vectors involves an `index' instruction plus
    // (LT.first - 1) vector adds.
    if (LT.first > 1) {
      Type *LegalVTy = EVT(LT.second).getTypeForEVT(RetTy->getContext());
      InstructionCost AddCost =
          getArithmeticInstrCost(Instruction::Add, LegalVTy, CostKind);
      Cost += AddCost * (LT.first - 1);
    }
    return Cost;
  }
  case Intrinsic::vector_extract:
  case Intrinsic::vector_insert: {
    // If both the vector and subvector types are legal types and the index
    // is 0, then this should be a no-op or simple operation; return a
    // relatively low cost.

    // If arguments aren't actually supplied, then we cannot determine the
    // value of the index. We also want to skip predicate types.
    if (ICA.getArgs().size() != ICA.getArgTypes().size() ||
        ICA.getReturnType()->getScalarType()->isIntegerTy(1))
      break;

    LLVMContext &C = RetTy->getContext();
    EVT VecVT = getTLI()->getValueType(DL, ICA.getArgTypes()[0]);
    bool IsExtract = ICA.getID() == Intrinsic::vector_extract;
    EVT SubVecVT = IsExtract ? getTLI()->getValueType(DL, RetTy)
                             : getTLI()->getValueType(DL, ICA.getArgTypes()[1]);
    // Skip this if either the vector or subvector types are unpacked
    // SVE types; they may get lowered to stack stores and loads.
    if (isUnpackedVectorVT(VecVT) || isUnpackedVectorVT(SubVecVT))
      break;

    TargetLoweringBase::LegalizeKind SubVecLK =
        getTLI()->getTypeConversion(C, SubVecVT);
    TargetLoweringBase::LegalizeKind VecLK =
        getTLI()->getTypeConversion(C, VecVT);
    const Value *Idx = IsExtract ? ICA.getArgs()[1] : ICA.getArgs()[2];
    const ConstantInt *CIdx = cast<ConstantInt>(Idx);
    if (SubVecLK.first == TargetLoweringBase::TypeLegal &&
        VecLK.first == TargetLoweringBase::TypeLegal && CIdx->isZero())
      return TTI::TCC_Free;
    break;
  }
  case Intrinsic::bitreverse: {
    static const CostTblEntry BitreverseTbl[] = {
        {Intrinsic::bitreverse, MVT::i32, 1},
        {Intrinsic::bitreverse, MVT::i64, 1},
        {Intrinsic::bitreverse, MVT::v8i8, 1},
        {Intrinsic::bitreverse, MVT::v16i8, 1},
        {Intrinsic::bitreverse, MVT::v4i16, 2},
        {Intrinsic::bitreverse, MVT::v8i16, 2},
        {Intrinsic::bitreverse, MVT::v2i32, 2},
        {Intrinsic::bitreverse, MVT::v4i32, 2},
        {Intrinsic::bitreverse, MVT::v1i64, 2},
        {Intrinsic::bitreverse, MVT::v2i64, 2},
    };
    const auto LegalisationCost = getTypeLegalizationCost(RetTy);
    const auto *Entry =
        CostTableLookup(BitreverseTbl, ICA.getID(), LegalisationCost.second);
    if (Entry) {
      // Cost Model is using the legal type(i32) that i8 and i16 will be
      // converted to +1 so that we match the actual lowering cost
      if (TLI->getValueType(DL, RetTy, true) == MVT::i8 ||
          TLI->getValueType(DL, RetTy, true) == MVT::i16)
        return LegalisationCost.first * Entry->Cost + 1;

      return LegalisationCost.first * Entry->Cost;
    }
    break;
  }
  case Intrinsic::ctpop: {
    if (!ST->hasNEON()) {
      // 32-bit or 64-bit ctpop without NEON is 12 instructions.
      return getTypeLegalizationCost(RetTy).first * 12;
    }
    static const CostTblEntry CtpopCostTbl[] = {
        {ISD::CTPOP, MVT::v2i64, 4},
        {ISD::CTPOP, MVT::v4i32, 3},
        {ISD::CTPOP, MVT::v8i16, 2},
        {ISD::CTPOP, MVT::v16i8, 1},
        {ISD::CTPOP, MVT::i64,   4},
        {ISD::CTPOP, MVT::v2i32, 3},
        {ISD::CTPOP, MVT::v4i16, 2},
        {ISD::CTPOP, MVT::v8i8,  1},
        {ISD::CTPOP, MVT::i32,   5},
    };
    auto LT = getTypeLegalizationCost(RetTy);
    MVT MTy = LT.second;
    if (const auto *Entry = CostTableLookup(CtpopCostTbl, ISD::CTPOP, MTy)) {
      // Extra cost of +1 when illegal vector types are legalized by promoting
      // the integer type.
      int ExtraCost = MTy.isVector() && MTy.getScalarSizeInBits() !=
                                            RetTy->getScalarSizeInBits()
                          ? 1
                          : 0;
      return LT.first * Entry->Cost + ExtraCost;
    }
    break;
  }
  case Intrinsic::sadd_with_overflow:
  case Intrinsic::uadd_with_overflow:
  case Intrinsic::ssub_with_overflow:
  case Intrinsic::usub_with_overflow:
  case Intrinsic::smul_with_overflow:
  case Intrinsic::umul_with_overflow: {
    static const CostTblEntry WithOverflowCostTbl[] = {
        {Intrinsic::sadd_with_overflow, MVT::i8, 3},
        {Intrinsic::uadd_with_overflow, MVT::i8, 3},
        {Intrinsic::sadd_with_overflow, MVT::i16, 3},
        {Intrinsic::uadd_with_overflow, MVT::i16, 3},
        {Intrinsic::sadd_with_overflow, MVT::i32, 1},
        {Intrinsic::uadd_with_overflow, MVT::i32, 1},
        {Intrinsic::sadd_with_overflow, MVT::i64, 1},
        {Intrinsic::uadd_with_overflow, MVT::i64, 1},
        {Intrinsic::ssub_with_overflow, MVT::i8, 3},
        {Intrinsic::usub_with_overflow, MVT::i8, 3},
        {Intrinsic::ssub_with_overflow, MVT::i16, 3},
        {Intrinsic::usub_with_overflow, MVT::i16, 3},
        {Intrinsic::ssub_with_overflow, MVT::i32, 1},
        {Intrinsic::usub_with_overflow, MVT::i32, 1},
        {Intrinsic::ssub_with_overflow, MVT::i64, 1},
        {Intrinsic::usub_with_overflow, MVT::i64, 1},
        {Intrinsic::smul_with_overflow, MVT::i8, 5},
        {Intrinsic::umul_with_overflow, MVT::i8, 4},
        {Intrinsic::smul_with_overflow, MVT::i16, 5},
        {Intrinsic::umul_with_overflow, MVT::i16, 4},
        {Intrinsic::smul_with_overflow, MVT::i32, 2}, // eg umull;tst
        {Intrinsic::umul_with_overflow, MVT::i32, 2}, // eg umull;cmp sxtw
        {Intrinsic::smul_with_overflow, MVT::i64, 3}, // eg mul;smulh;cmp
        {Intrinsic::umul_with_overflow, MVT::i64, 3}, // eg mul;umulh;cmp asr
    };
    EVT MTy = TLI->getValueType(DL, RetTy->getContainedType(0), true);
    if (MTy.isSimple())
      if (const auto *Entry = CostTableLookup(WithOverflowCostTbl, ICA.getID(),
                                              MTy.getSimpleVT()))
        return Entry->Cost;
    break;
  }
  case Intrinsic::fptosi_sat:
  case Intrinsic::fptoui_sat: {
    if (ICA.getArgTypes().empty())
      break;
    bool IsSigned = ICA.getID() == Intrinsic::fptosi_sat;
    auto LT = getTypeLegalizationCost(ICA.getArgTypes()[0]);
    EVT MTy = TLI->getValueType(DL, RetTy);
    // Check for the legal types, which are where the size of the input and the
    // output are the same, or we are using cvt f64->i32 or f32->i64.
    if ((LT.second == MVT::f32 || LT.second == MVT::f64 ||
         LT.second == MVT::v2f32 || LT.second == MVT::v4f32 ||
         LT.second == MVT::v2f64) &&
        (LT.second.getScalarSizeInBits() == MTy.getScalarSizeInBits() ||
         (LT.second == MVT::f64 && MTy == MVT::i32) ||
         (LT.second == MVT::f32 && MTy == MVT::i64)))
      return LT.first;
    // Similarly for fp16 sizes
    if (ST->hasFullFP16() &&
        ((LT.second == MVT::f16 && MTy == MVT::i32) ||
         ((LT.second == MVT::v4f16 || LT.second == MVT::v8f16) &&
          (LT.second.getScalarSizeInBits() == MTy.getScalarSizeInBits()))))
      return LT.first;

    // Otherwise we use a legal convert followed by a min+max
    if ((LT.second.getScalarType() == MVT::f32 ||
         LT.second.getScalarType() == MVT::f64 ||
         (ST->hasFullFP16() && LT.second.getScalarType() == MVT::f16)) &&
        LT.second.getScalarSizeInBits() >= MTy.getScalarSizeInBits()) {
      Type *LegalTy =
          Type::getIntNTy(RetTy->getContext(), LT.second.getScalarSizeInBits());
      if (LT.second.isVector())
        LegalTy = VectorType::get(LegalTy, LT.second.getVectorElementCount());
      InstructionCost Cost = 1;
      IntrinsicCostAttributes Attrs1(IsSigned ? Intrinsic::smin : Intrinsic::umin,
                                    LegalTy, {LegalTy, LegalTy});
      Cost += getIntrinsicInstrCost(Attrs1, CostKind);
      IntrinsicCostAttributes Attrs2(IsSigned ? Intrinsic::smax : Intrinsic::umax,
                                    LegalTy, {LegalTy, LegalTy});
      Cost += getIntrinsicInstrCost(Attrs2, CostKind);
      return LT.first * Cost;
    }
    break;
  }
  case Intrinsic::fshl:
  case Intrinsic::fshr: {
    if (ICA.getArgs().empty())
      break;

    // TODO: Add handling for fshl where third argument is not a constant.
    const TTI::OperandValueInfo OpInfoZ = TTI::getOperandInfo(ICA.getArgs()[2]);
    if (!OpInfoZ.isConstant())
      break;

    const auto LegalisationCost = getTypeLegalizationCost(RetTy);
    if (OpInfoZ.isUniform()) {
      // FIXME: The costs could be lower if the codegen is better.
      static const CostTblEntry FshlTbl[] = {
          {Intrinsic::fshl, MVT::v4i32, 3}, // ushr + shl + orr
          {Intrinsic::fshl, MVT::v2i64, 3}, {Intrinsic::fshl, MVT::v16i8, 4},
          {Intrinsic::fshl, MVT::v8i16, 4}, {Intrinsic::fshl, MVT::v2i32, 3},
          {Intrinsic::fshl, MVT::v8i8, 4},  {Intrinsic::fshl, MVT::v4i16, 4}};
      // Costs for both fshl & fshr are the same, so just pass Intrinsic::fshl
      // to avoid having to duplicate the costs.
      const auto *Entry =
          CostTableLookup(FshlTbl, Intrinsic::fshl, LegalisationCost.second);
      if (Entry)
        return LegalisationCost.first * Entry->Cost;
    }

    auto TyL = getTypeLegalizationCost(RetTy);
    if (!RetTy->isIntegerTy())
      break;

    // Estimate cost manually, as types like i8 and i16 will get promoted to
    // i32 and CostTableLookup will ignore the extra conversion cost.
    bool HigherCost = (RetTy->getScalarSizeInBits() != 32 &&
                       RetTy->getScalarSizeInBits() < 64) ||
                      (RetTy->getScalarSizeInBits() % 64 != 0);
    unsigned ExtraCost = HigherCost ? 1 : 0;
    if (RetTy->getScalarSizeInBits() == 32 ||
        RetTy->getScalarSizeInBits() == 64)
      ExtraCost = 0; // fhsl/fshr for i32 and i64 can be lowered to a single
                     // extr instruction.
    else if (HigherCost)
      ExtraCost = 1;
    else
      break;
    return TyL.first + ExtraCost;
  }
  case Intrinsic::get_active_lane_mask: {
    auto *RetTy = dyn_cast<FixedVectorType>(ICA.getReturnType());
    if (RetTy) {
      EVT RetVT = getTLI()->getValueType(DL, RetTy);
      EVT OpVT = getTLI()->getValueType(DL, ICA.getArgTypes()[0]);
      if (!getTLI()->shouldExpandGetActiveLaneMask(RetVT, OpVT) &&
          !getTLI()->isTypeLegal(RetVT)) {
        // We don't have enough context at this point to determine if the mask
        // is going to be kept live after the block, which will force the vXi1
        // type to be expanded to legal vectors of integers, e.g. v4i1->v4i32.
        // For now, we just assume the vectorizer created this intrinsic and
        // the result will be the input for a PHI. In this case the cost will
        // be extremely high for fixed-width vectors.
        // NOTE: getScalarizationOverhead returns a cost that's far too
        // pessimistic for the actual generated codegen. In reality there are
        // two instructions generated per lane.
        return RetTy->getNumElements() * 2;
      }
    }
    break;
  }
  default:
    break;
  }
  return BaseT::getIntrinsicInstrCost(ICA, CostKind);
}

/// The function will remove redundant reinterprets casting in the presence
/// of the control flow
static std::optional<Instruction *> processPhiNode(InstCombiner &IC,
                                                   IntrinsicInst &II) {
  SmallVector<Instruction *, 32> Worklist;
  auto RequiredType = II.getType();

  auto *PN = dyn_cast<PHINode>(II.getArgOperand(0));
  assert(PN && "Expected Phi Node!");

  // Don't create a new Phi unless we can remove the old one.
  if (!PN->hasOneUse())
    return std::nullopt;

  for (Value *IncValPhi : PN->incoming_values()) {
    auto *Reinterpret = dyn_cast<IntrinsicInst>(IncValPhi);
    if (!Reinterpret ||
        Reinterpret->getIntrinsicID() !=
            Intrinsic::aarch64_sve_convert_to_svbool ||
        RequiredType != Reinterpret->getArgOperand(0)->getType())
      return std::nullopt;
  }

  // Create the new Phi
  IC.Builder.SetInsertPoint(PN);
  PHINode *NPN = IC.Builder.CreatePHI(RequiredType, PN->getNumIncomingValues());
  Worklist.push_back(PN);

  for (unsigned I = 0; I < PN->getNumIncomingValues(); I++) {
    auto *Reinterpret = cast<Instruction>(PN->getIncomingValue(I));
    NPN->addIncoming(Reinterpret->getOperand(0), PN->getIncomingBlock(I));
    Worklist.push_back(Reinterpret);
  }

  // Cleanup Phi Node and reinterprets
  return IC.replaceInstUsesWith(II, NPN);
}

// (from_svbool (binop (to_svbool pred) (svbool_t _) (svbool_t _))))
// => (binop (pred) (from_svbool _) (from_svbool _))
//
// The above transformation eliminates a `to_svbool` in the predicate
// operand of bitwise operation `binop` by narrowing the vector width of
// the operation. For example, it would convert a `<vscale x 16 x i1>
// and` into a `<vscale x 4 x i1> and`. This is profitable because
// to_svbool must zero the new lanes during widening, whereas
// from_svbool is free.
static std::optional<Instruction *>
tryCombineFromSVBoolBinOp(InstCombiner &IC, IntrinsicInst &II) {
  auto BinOp = dyn_cast<IntrinsicInst>(II.getOperand(0));
  if (!BinOp)
    return std::nullopt;

  auto IntrinsicID = BinOp->getIntrinsicID();
  switch (IntrinsicID) {
  case Intrinsic::aarch64_sve_and_z:
  case Intrinsic::aarch64_sve_bic_z:
  case Intrinsic::aarch64_sve_eor_z:
  case Intrinsic::aarch64_sve_nand_z:
  case Intrinsic::aarch64_sve_nor_z:
  case Intrinsic::aarch64_sve_orn_z:
  case Intrinsic::aarch64_sve_orr_z:
    break;
  default:
    return std::nullopt;
  }

  auto BinOpPred = BinOp->getOperand(0);
  auto BinOpOp1 = BinOp->getOperand(1);
  auto BinOpOp2 = BinOp->getOperand(2);

  auto PredIntr = dyn_cast<IntrinsicInst>(BinOpPred);
  if (!PredIntr ||
      PredIntr->getIntrinsicID() != Intrinsic::aarch64_sve_convert_to_svbool)
    return std::nullopt;

  auto PredOp = PredIntr->getOperand(0);
  auto PredOpTy = cast<VectorType>(PredOp->getType());
  if (PredOpTy != II.getType())
    return std::nullopt;

  SmallVector<Value *> NarrowedBinOpArgs = {PredOp};
  auto NarrowBinOpOp1 = IC.Builder.CreateIntrinsic(
      Intrinsic::aarch64_sve_convert_from_svbool, {PredOpTy}, {BinOpOp1});
  NarrowedBinOpArgs.push_back(NarrowBinOpOp1);
  if (BinOpOp1 == BinOpOp2)
    NarrowedBinOpArgs.push_back(NarrowBinOpOp1);
  else
    NarrowedBinOpArgs.push_back(IC.Builder.CreateIntrinsic(
        Intrinsic::aarch64_sve_convert_from_svbool, {PredOpTy}, {BinOpOp2}));

  auto NarrowedBinOp =
      IC.Builder.CreateIntrinsic(IntrinsicID, {PredOpTy}, NarrowedBinOpArgs);
  return IC.replaceInstUsesWith(II, NarrowedBinOp);
}

static std::optional<Instruction *>
instCombineConvertFromSVBool(InstCombiner &IC, IntrinsicInst &II) {
  // If the reinterpret instruction operand is a PHI Node
  if (isa<PHINode>(II.getArgOperand(0)))
    return processPhiNode(IC, II);

  if (auto BinOpCombine = tryCombineFromSVBoolBinOp(IC, II))
    return BinOpCombine;

  // Ignore converts to/from svcount_t.
  if (isa<TargetExtType>(II.getArgOperand(0)->getType()) ||
      isa<TargetExtType>(II.getType()))
    return std::nullopt;

  SmallVector<Instruction *, 32> CandidatesForRemoval;
  Value *Cursor = II.getOperand(0), *EarliestReplacement = nullptr;

  const auto *IVTy = cast<VectorType>(II.getType());

  // Walk the chain of conversions.
  while (Cursor) {
    // If the type of the cursor has fewer lanes than the final result, zeroing
    // must take place, which breaks the equivalence chain.
    const auto *CursorVTy = cast<VectorType>(Cursor->getType());
    if (CursorVTy->getElementCount().getKnownMinValue() <
        IVTy->getElementCount().getKnownMinValue())
      break;

    // If the cursor has the same type as I, it is a viable replacement.
    if (Cursor->getType() == IVTy)
      EarliestReplacement = Cursor;

    auto *IntrinsicCursor = dyn_cast<IntrinsicInst>(Cursor);

    // If this is not an SVE conversion intrinsic, this is the end of the chain.
    if (!IntrinsicCursor || !(IntrinsicCursor->getIntrinsicID() ==
                                  Intrinsic::aarch64_sve_convert_to_svbool ||
                              IntrinsicCursor->getIntrinsicID() ==
                                  Intrinsic::aarch64_sve_convert_from_svbool))
      break;

    CandidatesForRemoval.insert(CandidatesForRemoval.begin(), IntrinsicCursor);
    Cursor = IntrinsicCursor->getOperand(0);
  }

  // If no viable replacement in the conversion chain was found, there is
  // nothing to do.
  if (!EarliestReplacement)
    return std::nullopt;

  return IC.replaceInstUsesWith(II, EarliestReplacement);
}

static bool isAllActivePredicate(Value *Pred) {
  // Look through convert.from.svbool(convert.to.svbool(...) chain.
  Value *UncastedPred;
  if (match(Pred, m_Intrinsic<Intrinsic::aarch64_sve_convert_from_svbool>(
                      m_Intrinsic<Intrinsic::aarch64_sve_convert_to_svbool>(
                          m_Value(UncastedPred)))))
    // If the predicate has the same or less lanes than the uncasted
    // predicate then we know the casting has no effect.
    if (cast<ScalableVectorType>(Pred->getType())->getMinNumElements() <=
        cast<ScalableVectorType>(UncastedPred->getType())->getMinNumElements())
      Pred = UncastedPred;

  return match(Pred, m_Intrinsic<Intrinsic::aarch64_sve_ptrue>(
                         m_ConstantInt<AArch64SVEPredPattern::all>()));
}

<<<<<<< HEAD
=======
// Erase unary operation where predicate has all inactive lanes
static std::optional<Instruction *>
instCombineSVENoActiveUnaryErase(InstCombiner &IC, IntrinsicInst &II,
                                 int PredPos) {
  if (match(II.getOperand(PredPos), m_ZeroInt())) {
    return IC.eraseInstFromFunction(II);
  }
  return std::nullopt;
}

>>>>>>> 4fe5a3cc
// Simplify unary operation where predicate has all inactive lanes by replacing
// instruction with zeroed object
static std::optional<Instruction *>
instCombineSVENoActiveUnaryZero(InstCombiner &IC, IntrinsicInst &II) {
  if (match(II.getOperand(0), m_ZeroInt())) {
    Constant *Node;
    Type *RetTy = II.getType();
    if (RetTy->isStructTy()) {
      auto StructT = cast<StructType>(RetTy);
      auto VecT = StructT->getElementType(0);
      SmallVector<llvm::Constant *, 4> ZerVec;
      for (unsigned i = 0; i < StructT->getNumElements(); i++) {
        ZerVec.push_back(VecT->isFPOrFPVectorTy() ? ConstantFP::get(VecT, 0.0)
                                                  : ConstantInt::get(VecT, 0));
      }
      Node = ConstantStruct::get(StructT, ZerVec);
    } else if (RetTy->isFPOrFPVectorTy())
      Node = ConstantFP::get(RetTy, 0.0);
    else
      Node = ConstantInt::get(II.getType(), 0);

    IC.replaceInstUsesWith(II, Node);
    return IC.eraseInstFromFunction(II);
  }
  return std::nullopt;
}

static std::optional<Instruction *> instCombineSVESel(InstCombiner &IC,
                                                      IntrinsicInst &II) {
  // svsel(ptrue, x, y) => x
  auto *OpPredicate = II.getOperand(0);
  if (isAllActivePredicate(OpPredicate))
    return IC.replaceInstUsesWith(II, II.getOperand(1));

  auto Select =
      IC.Builder.CreateSelect(OpPredicate, II.getOperand(1), II.getOperand(2));
  return IC.replaceInstUsesWith(II, Select);
}

static std::optional<Instruction *> instCombineSVEDup(InstCombiner &IC,
                                                      IntrinsicInst &II) {
  IntrinsicInst *Pg = dyn_cast<IntrinsicInst>(II.getArgOperand(1));
  if (!Pg)
    return std::nullopt;

  if (Pg->getIntrinsicID() != Intrinsic::aarch64_sve_ptrue)
    return std::nullopt;

  const auto PTruePattern =
      cast<ConstantInt>(Pg->getOperand(0))->getZExtValue();
  if (PTruePattern != AArch64SVEPredPattern::vl1)
    return std::nullopt;

  // The intrinsic is inserting into lane zero so use an insert instead.
  auto *IdxTy = Type::getInt64Ty(II.getContext());
  auto *Insert = InsertElementInst::Create(
      II.getArgOperand(0), II.getArgOperand(2), ConstantInt::get(IdxTy, 0));
  Insert->insertBefore(&II);
  Insert->takeName(&II);

  return IC.replaceInstUsesWith(II, Insert);
}

static std::optional<Instruction *> instCombineSVEDupX(InstCombiner &IC,
                                                       IntrinsicInst &II) {
  // Replace DupX with a regular IR splat.
  auto *RetTy = cast<ScalableVectorType>(II.getType());
  Value *Splat = IC.Builder.CreateVectorSplat(RetTy->getElementCount(),
                                              II.getArgOperand(0));
  Splat->takeName(&II);
  return IC.replaceInstUsesWith(II, Splat);
}

static std::optional<Instruction *> instCombineSVECmpNE(InstCombiner &IC,
                                                        IntrinsicInst &II) {
  LLVMContext &Ctx = II.getContext();

  // Check that the predicate is all active
  auto *Pg = dyn_cast<IntrinsicInst>(II.getArgOperand(0));
  if (!Pg || Pg->getIntrinsicID() != Intrinsic::aarch64_sve_ptrue)
    return std::nullopt;

  const auto PTruePattern =
      cast<ConstantInt>(Pg->getOperand(0))->getZExtValue();
  if (PTruePattern != AArch64SVEPredPattern::all)
    return std::nullopt;

  // Check that we have a compare of zero..
  auto *SplatValue =
      dyn_cast_or_null<ConstantInt>(getSplatValue(II.getArgOperand(2)));
  if (!SplatValue || !SplatValue->isZero())
    return std::nullopt;

  // ..against a dupq
  auto *DupQLane = dyn_cast<IntrinsicInst>(II.getArgOperand(1));
  if (!DupQLane ||
      DupQLane->getIntrinsicID() != Intrinsic::aarch64_sve_dupq_lane)
    return std::nullopt;

  // Where the dupq is a lane 0 replicate of a vector insert
  if (!cast<ConstantInt>(DupQLane->getArgOperand(1))->isZero())
    return std::nullopt;

  auto *VecIns = dyn_cast<IntrinsicInst>(DupQLane->getArgOperand(0));
  if (!VecIns || VecIns->getIntrinsicID() != Intrinsic::vector_insert)
    return std::nullopt;

  // Where the vector insert is a fixed constant vector insert into undef at
  // index zero
  if (!isa<UndefValue>(VecIns->getArgOperand(0)))
    return std::nullopt;

  if (!cast<ConstantInt>(VecIns->getArgOperand(2))->isZero())
    return std::nullopt;

  auto *ConstVec = dyn_cast<Constant>(VecIns->getArgOperand(1));
  if (!ConstVec)
    return std::nullopt;

  auto *VecTy = dyn_cast<FixedVectorType>(ConstVec->getType());
  auto *OutTy = dyn_cast<ScalableVectorType>(II.getType());
  if (!VecTy || !OutTy || VecTy->getNumElements() != OutTy->getMinNumElements())
    return std::nullopt;

  unsigned NumElts = VecTy->getNumElements();
  unsigned PredicateBits = 0;

  // Expand intrinsic operands to a 16-bit byte level predicate
  for (unsigned I = 0; I < NumElts; ++I) {
    auto *Arg = dyn_cast<ConstantInt>(ConstVec->getAggregateElement(I));
    if (!Arg)
      return std::nullopt;
    if (!Arg->isZero())
      PredicateBits |= 1 << (I * (16 / NumElts));
  }

  // If all bits are zero bail early with an empty predicate
  if (PredicateBits == 0) {
    auto *PFalse = Constant::getNullValue(II.getType());
    PFalse->takeName(&II);
    return IC.replaceInstUsesWith(II, PFalse);
  }

  // Calculate largest predicate type used (where byte predicate is largest)
  unsigned Mask = 8;
  for (unsigned I = 0; I < 16; ++I)
    if ((PredicateBits & (1 << I)) != 0)
      Mask |= (I % 8);

  unsigned PredSize = Mask & -Mask;
  auto *PredType = ScalableVectorType::get(
      Type::getInt1Ty(Ctx), AArch64::SVEBitsPerBlock / (PredSize * 8));

  // Ensure all relevant bits are set
  for (unsigned I = 0; I < 16; I += PredSize)
    if ((PredicateBits & (1 << I)) == 0)
      return std::nullopt;

  auto *PTruePat =
      ConstantInt::get(Type::getInt32Ty(Ctx), AArch64SVEPredPattern::all);
  auto *PTrue = IC.Builder.CreateIntrinsic(Intrinsic::aarch64_sve_ptrue,
                                           {PredType}, {PTruePat});
  auto *ConvertToSVBool = IC.Builder.CreateIntrinsic(
      Intrinsic::aarch64_sve_convert_to_svbool, {PredType}, {PTrue});
  auto *ConvertFromSVBool =
      IC.Builder.CreateIntrinsic(Intrinsic::aarch64_sve_convert_from_svbool,
                                 {II.getType()}, {ConvertToSVBool});

  ConvertFromSVBool->takeName(&II);
  return IC.replaceInstUsesWith(II, ConvertFromSVBool);
}

static std::optional<Instruction *> instCombineSVELast(InstCombiner &IC,
                                                       IntrinsicInst &II) {
  Value *Pg = II.getArgOperand(0);
  Value *Vec = II.getArgOperand(1);
  auto IntrinsicID = II.getIntrinsicID();
  bool IsAfter = IntrinsicID == Intrinsic::aarch64_sve_lasta;

  // lastX(splat(X)) --> X
  if (auto *SplatVal = getSplatValue(Vec))
    return IC.replaceInstUsesWith(II, SplatVal);

  // If x and/or y is a splat value then:
  // lastX (binop (x, y)) --> binop(lastX(x), lastX(y))
  Value *LHS, *RHS;
  if (match(Vec, m_OneUse(m_BinOp(m_Value(LHS), m_Value(RHS))))) {
    if (isSplatValue(LHS) || isSplatValue(RHS)) {
      auto *OldBinOp = cast<BinaryOperator>(Vec);
      auto OpC = OldBinOp->getOpcode();
      auto *NewLHS =
          IC.Builder.CreateIntrinsic(IntrinsicID, {Vec->getType()}, {Pg, LHS});
      auto *NewRHS =
          IC.Builder.CreateIntrinsic(IntrinsicID, {Vec->getType()}, {Pg, RHS});
      auto *NewBinOp = BinaryOperator::CreateWithCopiedFlags(
          OpC, NewLHS, NewRHS, OldBinOp, OldBinOp->getName(), II.getIterator());
      return IC.replaceInstUsesWith(II, NewBinOp);
    }
  }

  auto *C = dyn_cast<Constant>(Pg);
  if (IsAfter && C && C->isNullValue()) {
    // The intrinsic is extracting lane 0 so use an extract instead.
    auto *IdxTy = Type::getInt64Ty(II.getContext());
    auto *Extract = ExtractElementInst::Create(Vec, ConstantInt::get(IdxTy, 0));
    Extract->insertBefore(&II);
    Extract->takeName(&II);
    return IC.replaceInstUsesWith(II, Extract);
  }

  auto *IntrPG = dyn_cast<IntrinsicInst>(Pg);
  if (!IntrPG)
    return std::nullopt;

  if (IntrPG->getIntrinsicID() != Intrinsic::aarch64_sve_ptrue)
    return std::nullopt;

  const auto PTruePattern =
      cast<ConstantInt>(IntrPG->getOperand(0))->getZExtValue();

  // Can the intrinsic's predicate be converted to a known constant index?
  unsigned MinNumElts = getNumElementsFromSVEPredPattern(PTruePattern);
  if (!MinNumElts)
    return std::nullopt;

  unsigned Idx = MinNumElts - 1;
  // Increment the index if extracting the element after the last active
  // predicate element.
  if (IsAfter)
    ++Idx;

  // Ignore extracts whose index is larger than the known minimum vector
  // length. NOTE: This is an artificial constraint where we prefer to
  // maintain what the user asked for until an alternative is proven faster.
  auto *PgVTy = cast<ScalableVectorType>(Pg->getType());
  if (Idx >= PgVTy->getMinNumElements())
    return std::nullopt;

  // The intrinsic is extracting a fixed lane so use an extract instead.
  auto *IdxTy = Type::getInt64Ty(II.getContext());
  auto *Extract = ExtractElementInst::Create(Vec, ConstantInt::get(IdxTy, Idx));
  Extract->insertBefore(&II);
  Extract->takeName(&II);
  return IC.replaceInstUsesWith(II, Extract);
}

static std::optional<Instruction *> instCombineSVECondLast(InstCombiner &IC,
                                                           IntrinsicInst &II) {
  // The SIMD&FP variant of CLAST[AB] is significantly faster than the scalar
  // integer variant across a variety of micro-architectures. Replace scalar
  // integer CLAST[AB] intrinsic with optimal SIMD&FP variant. A simple
  // bitcast-to-fp + clast[ab] + bitcast-to-int will cost a cycle or two more
  // depending on the micro-architecture, but has been observed as generally
  // being faster, particularly when the CLAST[AB] op is a loop-carried
  // dependency.
  Value *Pg = II.getArgOperand(0);
  Value *Fallback = II.getArgOperand(1);
  Value *Vec = II.getArgOperand(2);
  Type *Ty = II.getType();

  if (!Ty->isIntegerTy())
    return std::nullopt;

  Type *FPTy;
  switch (cast<IntegerType>(Ty)->getBitWidth()) {
  default:
    return std::nullopt;
  case 16:
    FPTy = IC.Builder.getHalfTy();
    break;
  case 32:
    FPTy = IC.Builder.getFloatTy();
    break;
  case 64:
    FPTy = IC.Builder.getDoubleTy();
    break;
  }

  Value *FPFallBack = IC.Builder.CreateBitCast(Fallback, FPTy);
  auto *FPVTy = VectorType::get(
      FPTy, cast<VectorType>(Vec->getType())->getElementCount());
  Value *FPVec = IC.Builder.CreateBitCast(Vec, FPVTy);
  auto *FPII = IC.Builder.CreateIntrinsic(
      II.getIntrinsicID(), {FPVec->getType()}, {Pg, FPFallBack, FPVec});
  Value *FPIItoInt = IC.Builder.CreateBitCast(FPII, II.getType());
  return IC.replaceInstUsesWith(II, FPIItoInt);
}

static std::optional<Instruction *> instCombineRDFFR(InstCombiner &IC,
                                                     IntrinsicInst &II) {
  LLVMContext &Ctx = II.getContext();
  // Replace rdffr with predicated rdffr.z intrinsic, so that optimizePTestInstr
  // can work with RDFFR_PP for ptest elimination.
  auto *AllPat =
      ConstantInt::get(Type::getInt32Ty(Ctx), AArch64SVEPredPattern::all);
  auto *PTrue = IC.Builder.CreateIntrinsic(Intrinsic::aarch64_sve_ptrue,
                                           {II.getType()}, {AllPat});
  auto *RDFFR =
      IC.Builder.CreateIntrinsic(Intrinsic::aarch64_sve_rdffr_z, {}, {PTrue});
  RDFFR->takeName(&II);
  return IC.replaceInstUsesWith(II, RDFFR);
}

static std::optional<Instruction *>
instCombineSVECntElts(InstCombiner &IC, IntrinsicInst &II, unsigned NumElts) {
  const auto Pattern = cast<ConstantInt>(II.getArgOperand(0))->getZExtValue();

  if (Pattern == AArch64SVEPredPattern::all) {
    Constant *StepVal = ConstantInt::get(II.getType(), NumElts);
    auto *VScale = IC.Builder.CreateVScale(StepVal);
    VScale->takeName(&II);
    return IC.replaceInstUsesWith(II, VScale);
  }

  unsigned MinNumElts = getNumElementsFromSVEPredPattern(Pattern);

  return MinNumElts && NumElts >= MinNumElts
             ? std::optional<Instruction *>(IC.replaceInstUsesWith(
                   II, ConstantInt::get(II.getType(), MinNumElts)))
             : std::nullopt;
}

static std::optional<Instruction *> instCombineSVEPTest(InstCombiner &IC,
                                                        IntrinsicInst &II) {
  Value *PgVal = II.getArgOperand(0);
  Value *OpVal = II.getArgOperand(1);

  // PTEST_<FIRST|LAST>(X, X) is equivalent to PTEST_ANY(X, X).
  // Later optimizations prefer this form.
  if (PgVal == OpVal &&
      (II.getIntrinsicID() == Intrinsic::aarch64_sve_ptest_first ||
       II.getIntrinsicID() == Intrinsic::aarch64_sve_ptest_last)) {
    Value *Ops[] = {PgVal, OpVal};
    Type *Tys[] = {PgVal->getType()};

    auto *PTest =
        IC.Builder.CreateIntrinsic(Intrinsic::aarch64_sve_ptest_any, Tys, Ops);
    PTest->takeName(&II);

    return IC.replaceInstUsesWith(II, PTest);
  }

  IntrinsicInst *Pg = dyn_cast<IntrinsicInst>(PgVal);
  IntrinsicInst *Op = dyn_cast<IntrinsicInst>(OpVal);

  if (!Pg || !Op)
    return std::nullopt;

  Intrinsic::ID OpIID = Op->getIntrinsicID();

  if (Pg->getIntrinsicID() == Intrinsic::aarch64_sve_convert_to_svbool &&
      OpIID == Intrinsic::aarch64_sve_convert_to_svbool &&
      Pg->getArgOperand(0)->getType() == Op->getArgOperand(0)->getType()) {
    Value *Ops[] = {Pg->getArgOperand(0), Op->getArgOperand(0)};
    Type *Tys[] = {Pg->getArgOperand(0)->getType()};

    auto *PTest = IC.Builder.CreateIntrinsic(II.getIntrinsicID(), Tys, Ops);

    PTest->takeName(&II);
    return IC.replaceInstUsesWith(II, PTest);
  }

  // Transform PTEST_ANY(X=OP(PG,...), X) -> PTEST_ANY(PG, X)).
  // Later optimizations may rewrite sequence to use the flag-setting variant
  // of instruction X to remove PTEST.
  if ((Pg == Op) && (II.getIntrinsicID() == Intrinsic::aarch64_sve_ptest_any) &&
      ((OpIID == Intrinsic::aarch64_sve_brka_z) ||
       (OpIID == Intrinsic::aarch64_sve_brkb_z) ||
       (OpIID == Intrinsic::aarch64_sve_brkpa_z) ||
       (OpIID == Intrinsic::aarch64_sve_brkpb_z) ||
       (OpIID == Intrinsic::aarch64_sve_rdffr_z) ||
       (OpIID == Intrinsic::aarch64_sve_and_z) ||
       (OpIID == Intrinsic::aarch64_sve_bic_z) ||
       (OpIID == Intrinsic::aarch64_sve_eor_z) ||
       (OpIID == Intrinsic::aarch64_sve_nand_z) ||
       (OpIID == Intrinsic::aarch64_sve_nor_z) ||
       (OpIID == Intrinsic::aarch64_sve_orn_z) ||
       (OpIID == Intrinsic::aarch64_sve_orr_z))) {
    Value *Ops[] = {Pg->getArgOperand(0), Pg};
    Type *Tys[] = {Pg->getType()};

    auto *PTest = IC.Builder.CreateIntrinsic(II.getIntrinsicID(), Tys, Ops);
    PTest->takeName(&II);

    return IC.replaceInstUsesWith(II, PTest);
  }

  return std::nullopt;
}

template <Intrinsic::ID MulOpc, typename Intrinsic::ID FuseOpc>
static std::optional<Instruction *>
instCombineSVEVectorFuseMulAddSub(InstCombiner &IC, IntrinsicInst &II,
                                  bool MergeIntoAddendOp) {
  Value *P = II.getOperand(0);
  Value *MulOp0, *MulOp1, *AddendOp, *Mul;
  if (MergeIntoAddendOp) {
    AddendOp = II.getOperand(1);
    Mul = II.getOperand(2);
  } else {
    AddendOp = II.getOperand(2);
    Mul = II.getOperand(1);
  }

  if (!match(Mul, m_Intrinsic<MulOpc>(m_Specific(P), m_Value(MulOp0),
                                      m_Value(MulOp1))))
    return std::nullopt;

  if (!Mul->hasOneUse())
    return std::nullopt;

  Instruction *FMFSource = nullptr;
  if (II.getType()->isFPOrFPVectorTy()) {
    llvm::FastMathFlags FAddFlags = II.getFastMathFlags();
    // Stop the combine when the flags on the inputs differ in case dropping
    // flags would lead to us missing out on more beneficial optimizations.
    if (FAddFlags != cast<CallInst>(Mul)->getFastMathFlags())
      return std::nullopt;
    if (!FAddFlags.allowContract())
      return std::nullopt;
    FMFSource = &II;
  }

  CallInst *Res;
  if (MergeIntoAddendOp)
    Res = IC.Builder.CreateIntrinsic(FuseOpc, {II.getType()},
                                     {P, AddendOp, MulOp0, MulOp1}, FMFSource);
  else
    Res = IC.Builder.CreateIntrinsic(FuseOpc, {II.getType()},
                                     {P, MulOp0, MulOp1, AddendOp}, FMFSource);

  return IC.replaceInstUsesWith(II, Res);
}

static std::optional<Instruction *>
instCombineSVELD1(InstCombiner &IC, IntrinsicInst &II, const DataLayout &DL) {
  Value *Pred = II.getOperand(0);
  Value *PtrOp = II.getOperand(1);
  Type *VecTy = II.getType();

  // Replace by zero constant when all lanes are inactive
  if (auto II_NA = instCombineSVENoActiveUnaryZero(IC, II))
    return II_NA;

  if (isAllActivePredicate(Pred)) {
    LoadInst *Load = IC.Builder.CreateLoad(VecTy, PtrOp);
    Load->copyMetadata(II);
    return IC.replaceInstUsesWith(II, Load);
  }

  CallInst *MaskedLoad =
      IC.Builder.CreateMaskedLoad(VecTy, PtrOp, PtrOp->getPointerAlignment(DL),
                                  Pred, ConstantAggregateZero::get(VecTy));
  MaskedLoad->copyMetadata(II);
  return IC.replaceInstUsesWith(II, MaskedLoad);
}

static std::optional<Instruction *>
instCombineSVEST1(InstCombiner &IC, IntrinsicInst &II, const DataLayout &DL) {
  Value *VecOp = II.getOperand(0);
  Value *Pred = II.getOperand(1);
  Value *PtrOp = II.getOperand(2);

  if (isAllActivePredicate(Pred)) {
    StoreInst *Store = IC.Builder.CreateStore(VecOp, PtrOp);
    Store->copyMetadata(II);
    return IC.eraseInstFromFunction(II);
  }

  CallInst *MaskedStore = IC.Builder.CreateMaskedStore(
      VecOp, PtrOp, PtrOp->getPointerAlignment(DL), Pred);
  MaskedStore->copyMetadata(II);
  return IC.eraseInstFromFunction(II);
}

static Instruction::BinaryOps intrinsicIDToBinOpCode(unsigned Intrinsic) {
  switch (Intrinsic) {
  case Intrinsic::aarch64_sve_fmul_u:
    return Instruction::BinaryOps::FMul;
  case Intrinsic::aarch64_sve_fadd_u:
    return Instruction::BinaryOps::FAdd;
  case Intrinsic::aarch64_sve_fsub_u:
    return Instruction::BinaryOps::FSub;
  default:
    return Instruction::BinaryOpsEnd;
  }
}

static std::optional<Instruction *>
instCombineSVEVectorBinOp(InstCombiner &IC, IntrinsicInst &II) {
  // Bail due to missing support for ISD::STRICT_ scalable vector operations.
  if (II.isStrictFP())
    return std::nullopt;

  auto *OpPredicate = II.getOperand(0);
  auto BinOpCode = intrinsicIDToBinOpCode(II.getIntrinsicID());
  if (BinOpCode == Instruction::BinaryOpsEnd ||
      !match(OpPredicate, m_Intrinsic<Intrinsic::aarch64_sve_ptrue>(
                              m_ConstantInt<AArch64SVEPredPattern::all>())))
    return std::nullopt;
  IRBuilderBase::FastMathFlagGuard FMFGuard(IC.Builder);
  IC.Builder.setFastMathFlags(II.getFastMathFlags());
  auto BinOp =
      IC.Builder.CreateBinOp(BinOpCode, II.getOperand(1), II.getOperand(2));
  return IC.replaceInstUsesWith(II, BinOp);
}

// Canonicalise operations that take an all active predicate (e.g. sve.add ->
// sve.add_u).
static std::optional<Instruction *> instCombineSVEAllActive(IntrinsicInst &II,
                                                            Intrinsic::ID IID) {
  auto *OpPredicate = II.getOperand(0);
  if (!match(OpPredicate, m_Intrinsic<Intrinsic::aarch64_sve_ptrue>(
                              m_ConstantInt<AArch64SVEPredPattern::all>())))
    return std::nullopt;

  auto *Mod = II.getModule();
  auto *NewDecl = Intrinsic::getDeclaration(Mod, IID, {II.getType()});
  II.setCalledFunction(NewDecl);

  return &II;
}

// Simplify operations where predicate has all inactive lanes or try to replace
// with _u form when all lanes are active
static std::optional<Instruction *>
instCombineSVEAllOrNoActive(InstCombiner &IC, IntrinsicInst &II,
                            Intrinsic::ID IID) {
  if (match(II.getOperand(0), m_ZeroInt())) {
    //  llvm_ir, pred(0), op1, op2 - Spec says to return op1 when all lanes are
    //  inactive for sv[func]_m
    return IC.replaceInstUsesWith(II, II.getOperand(1));
  }
  return instCombineSVEAllActive(II, IID);
}

static std::optional<Instruction *> instCombineSVEVectorAdd(InstCombiner &IC,
                                                            IntrinsicInst &II) {
  if (auto II_U =
          instCombineSVEAllOrNoActive(IC, II, Intrinsic::aarch64_sve_add_u))
    return II_U;
  if (auto MLA = instCombineSVEVectorFuseMulAddSub<Intrinsic::aarch64_sve_mul,
                                                   Intrinsic::aarch64_sve_mla>(
          IC, II, true))
    return MLA;
  if (auto MAD = instCombineSVEVectorFuseMulAddSub<Intrinsic::aarch64_sve_mul,
                                                   Intrinsic::aarch64_sve_mad>(
          IC, II, false))
    return MAD;
  return std::nullopt;
}

static std::optional<Instruction *>
instCombineSVEVectorFAdd(InstCombiner &IC, IntrinsicInst &II) {
  if (auto II_U =
          instCombineSVEAllOrNoActive(IC, II, Intrinsic::aarch64_sve_fadd_u))
    return II_U;
  if (auto FMLA =
          instCombineSVEVectorFuseMulAddSub<Intrinsic::aarch64_sve_fmul,
                                            Intrinsic::aarch64_sve_fmla>(IC, II,
                                                                         true))
    return FMLA;
  if (auto FMAD =
          instCombineSVEVectorFuseMulAddSub<Intrinsic::aarch64_sve_fmul,
                                            Intrinsic::aarch64_sve_fmad>(IC, II,
                                                                         false))
    return FMAD;
  if (auto FMLA =
          instCombineSVEVectorFuseMulAddSub<Intrinsic::aarch64_sve_fmul_u,
                                            Intrinsic::aarch64_sve_fmla>(IC, II,
                                                                         true))
    return FMLA;
  return std::nullopt;
}

static std::optional<Instruction *>
instCombineSVEVectorFAddU(InstCombiner &IC, IntrinsicInst &II) {
  if (auto FMLA =
          instCombineSVEVectorFuseMulAddSub<Intrinsic::aarch64_sve_fmul,
                                            Intrinsic::aarch64_sve_fmla>(IC, II,
                                                                         true))
    return FMLA;
  if (auto FMAD =
          instCombineSVEVectorFuseMulAddSub<Intrinsic::aarch64_sve_fmul,
                                            Intrinsic::aarch64_sve_fmad>(IC, II,
                                                                         false))
    return FMAD;
  if (auto FMLA_U =
          instCombineSVEVectorFuseMulAddSub<Intrinsic::aarch64_sve_fmul_u,
                                            Intrinsic::aarch64_sve_fmla_u>(
              IC, II, true))
    return FMLA_U;
  return instCombineSVEVectorBinOp(IC, II);
}

static std::optional<Instruction *>
instCombineSVEVectorFSub(InstCombiner &IC, IntrinsicInst &II) {
  if (auto II_U =
          instCombineSVEAllOrNoActive(IC, II, Intrinsic::aarch64_sve_fsub_u))
    return II_U;
  if (auto FMLS =
          instCombineSVEVectorFuseMulAddSub<Intrinsic::aarch64_sve_fmul,
                                            Intrinsic::aarch64_sve_fmls>(IC, II,
                                                                         true))
    return FMLS;
  if (auto FMSB =
          instCombineSVEVectorFuseMulAddSub<Intrinsic::aarch64_sve_fmul,
                                            Intrinsic::aarch64_sve_fnmsb>(
              IC, II, false))
    return FMSB;
  if (auto FMLS =
          instCombineSVEVectorFuseMulAddSub<Intrinsic::aarch64_sve_fmul_u,
                                            Intrinsic::aarch64_sve_fmls>(IC, II,
                                                                         true))
    return FMLS;
  return std::nullopt;
}

static std::optional<Instruction *>
instCombineSVEVectorFSubU(InstCombiner &IC, IntrinsicInst &II) {
  if (auto FMLS =
          instCombineSVEVectorFuseMulAddSub<Intrinsic::aarch64_sve_fmul,
                                            Intrinsic::aarch64_sve_fmls>(IC, II,
                                                                         true))
    return FMLS;
  if (auto FMSB =
          instCombineSVEVectorFuseMulAddSub<Intrinsic::aarch64_sve_fmul,
                                            Intrinsic::aarch64_sve_fnmsb>(
              IC, II, false))
    return FMSB;
  if (auto FMLS_U =
          instCombineSVEVectorFuseMulAddSub<Intrinsic::aarch64_sve_fmul_u,
                                            Intrinsic::aarch64_sve_fmls_u>(
              IC, II, true))
    return FMLS_U;
  return instCombineSVEVectorBinOp(IC, II);
}

static std::optional<Instruction *> instCombineSVEVectorSub(InstCombiner &IC,
                                                            IntrinsicInst &II) {
  if (auto II_U =
          instCombineSVEAllOrNoActive(IC, II, Intrinsic::aarch64_sve_sub_u))
    return II_U;
  if (auto MLS = instCombineSVEVectorFuseMulAddSub<Intrinsic::aarch64_sve_mul,
                                                   Intrinsic::aarch64_sve_mls>(
          IC, II, true))
    return MLS;
  return std::nullopt;
}

static std::optional<Instruction *> instCombineSVEVectorMul(InstCombiner &IC,
                                                            IntrinsicInst &II,
                                                            Intrinsic::ID IID) {
  auto *OpPredicate = II.getOperand(0);
  auto *OpMultiplicand = II.getOperand(1);
  auto *OpMultiplier = II.getOperand(2);

  // Return true if a given instruction is a unit splat value, false otherwise.
  auto IsUnitSplat = [](auto *I) {
    auto *SplatValue = getSplatValue(I);
    if (!SplatValue)
      return false;
    return match(SplatValue, m_FPOne()) || match(SplatValue, m_One());
  };

  // Return true if a given instruction is an aarch64_sve_dup intrinsic call
  // with a unit splat value, false otherwise.
  auto IsUnitDup = [](auto *I) {
    auto *IntrI = dyn_cast<IntrinsicInst>(I);
    if (!IntrI || IntrI->getIntrinsicID() != Intrinsic::aarch64_sve_dup)
      return false;

    auto *SplatValue = IntrI->getOperand(2);
    return match(SplatValue, m_FPOne()) || match(SplatValue, m_One());
  };

  if (IsUnitSplat(OpMultiplier)) {
    // [f]mul pg %n, (dupx 1) => %n
    OpMultiplicand->takeName(&II);
    return IC.replaceInstUsesWith(II, OpMultiplicand);
  } else if (IsUnitDup(OpMultiplier)) {
    // [f]mul pg %n, (dup pg 1) => %n
    auto *DupInst = cast<IntrinsicInst>(OpMultiplier);
    auto *DupPg = DupInst->getOperand(1);
    // TODO: this is naive. The optimization is still valid if DupPg
    // 'encompasses' OpPredicate, not only if they're the same predicate.
    if (OpPredicate == DupPg) {
      OpMultiplicand->takeName(&II);
      return IC.replaceInstUsesWith(II, OpMultiplicand);
    }
  }

  return instCombineSVEVectorBinOp(IC, II);
}

static std::optional<Instruction *> instCombineSVEUnpack(InstCombiner &IC,
                                                         IntrinsicInst &II) {
  Value *UnpackArg = II.getArgOperand(0);
  auto *RetTy = cast<ScalableVectorType>(II.getType());
  bool IsSigned = II.getIntrinsicID() == Intrinsic::aarch64_sve_sunpkhi ||
                  II.getIntrinsicID() == Intrinsic::aarch64_sve_sunpklo;

  // Hi = uunpkhi(splat(X)) --> Hi = splat(extend(X))
  // Lo = uunpklo(splat(X)) --> Lo = splat(extend(X))
  if (auto *ScalarArg = getSplatValue(UnpackArg)) {
    ScalarArg =
        IC.Builder.CreateIntCast(ScalarArg, RetTy->getScalarType(), IsSigned);
    Value *NewVal =
        IC.Builder.CreateVectorSplat(RetTy->getElementCount(), ScalarArg);
    NewVal->takeName(&II);
    return IC.replaceInstUsesWith(II, NewVal);
  }

  return std::nullopt;
}
static std::optional<Instruction *> instCombineSVETBL(InstCombiner &IC,
                                                      IntrinsicInst &II) {
  auto *OpVal = II.getOperand(0);
  auto *OpIndices = II.getOperand(1);
  VectorType *VTy = cast<VectorType>(II.getType());

  // Check whether OpIndices is a constant splat value < minimal element count
  // of result.
  auto *SplatValue = dyn_cast_or_null<ConstantInt>(getSplatValue(OpIndices));
  if (!SplatValue ||
      SplatValue->getValue().uge(VTy->getElementCount().getKnownMinValue()))
    return std::nullopt;

  // Convert sve_tbl(OpVal sve_dup_x(SplatValue)) to
  // splat_vector(extractelement(OpVal, SplatValue)) for further optimization.
  auto *Extract = IC.Builder.CreateExtractElement(OpVal, SplatValue);
  auto *VectorSplat =
      IC.Builder.CreateVectorSplat(VTy->getElementCount(), Extract);

  VectorSplat->takeName(&II);
  return IC.replaceInstUsesWith(II, VectorSplat);
}

static std::optional<Instruction *> instCombineSVEUzp1(InstCombiner &IC,
                                                       IntrinsicInst &II) {
  Value *A, *B;
  Type *RetTy = II.getType();
  constexpr Intrinsic::ID FromSVB = Intrinsic::aarch64_sve_convert_from_svbool;
  constexpr Intrinsic::ID ToSVB = Intrinsic::aarch64_sve_convert_to_svbool;

  // uzp1(to_svbool(A), to_svbool(B)) --> <A, B>
  // uzp1(from_svbool(to_svbool(A)), from_svbool(to_svbool(B))) --> <A, B>
  if ((match(II.getArgOperand(0),
             m_Intrinsic<FromSVB>(m_Intrinsic<ToSVB>(m_Value(A)))) &&
       match(II.getArgOperand(1),
             m_Intrinsic<FromSVB>(m_Intrinsic<ToSVB>(m_Value(B))))) ||
      (match(II.getArgOperand(0), m_Intrinsic<ToSVB>(m_Value(A))) &&
       match(II.getArgOperand(1), m_Intrinsic<ToSVB>(m_Value(B))))) {
    auto *TyA = cast<ScalableVectorType>(A->getType());
    if (TyA == B->getType() &&
        RetTy == ScalableVectorType::getDoubleElementsVectorType(TyA)) {
      auto *SubVec = IC.Builder.CreateInsertVector(
          RetTy, PoisonValue::get(RetTy), A, IC.Builder.getInt64(0));
      auto *ConcatVec = IC.Builder.CreateInsertVector(
          RetTy, SubVec, B, IC.Builder.getInt64(TyA->getMinNumElements()));
      ConcatVec->takeName(&II);
      return IC.replaceInstUsesWith(II, ConcatVec);
    }
  }

  return std::nullopt;
}

static std::optional<Instruction *> instCombineSVEZip(InstCombiner &IC,
                                                      IntrinsicInst &II) {
  // zip1(uzp1(A, B), uzp2(A, B)) --> A
  // zip2(uzp1(A, B), uzp2(A, B)) --> B
  Value *A, *B;
  if (match(II.getArgOperand(0),
            m_Intrinsic<Intrinsic::aarch64_sve_uzp1>(m_Value(A), m_Value(B))) &&
      match(II.getArgOperand(1), m_Intrinsic<Intrinsic::aarch64_sve_uzp2>(
                                     m_Specific(A), m_Specific(B))))
    return IC.replaceInstUsesWith(
        II, (II.getIntrinsicID() == Intrinsic::aarch64_sve_zip1 ? A : B));

  return std::nullopt;
}

static std::optional<Instruction *>
instCombineLD1GatherIndex(InstCombiner &IC, IntrinsicInst &II) {
  Value *Mask = II.getOperand(0);
  Value *BasePtr = II.getOperand(1);
  Value *Index = II.getOperand(2);
  Type *Ty = II.getType();
  Value *PassThru = ConstantAggregateZero::get(Ty);

  // Replace by zero constant when all lanes are inactive
  if (auto II_NA = instCombineSVENoActiveUnaryZero(IC, II))
    return II_NA;

  // Contiguous gather => masked load.
  // (sve.ld1.gather.index Mask BasePtr (sve.index IndexBase 1))
  // => (masked.load (gep BasePtr IndexBase) Align Mask zeroinitializer)
  Value *IndexBase;
  if (match(Index, m_Intrinsic<Intrinsic::aarch64_sve_index>(
                       m_Value(IndexBase), m_SpecificInt(1)))) {
    Align Alignment =
        BasePtr->getPointerAlignment(II.getDataLayout());

    Type *VecPtrTy = PointerType::getUnqual(Ty);
    Value *Ptr = IC.Builder.CreateGEP(cast<VectorType>(Ty)->getElementType(),
                                      BasePtr, IndexBase);
    Ptr = IC.Builder.CreateBitCast(Ptr, VecPtrTy);
    CallInst *MaskedLoad =
        IC.Builder.CreateMaskedLoad(Ty, Ptr, Alignment, Mask, PassThru);
    MaskedLoad->takeName(&II);
    return IC.replaceInstUsesWith(II, MaskedLoad);
  }

  return std::nullopt;
}

static std::optional<Instruction *>
instCombineST1ScatterIndex(InstCombiner &IC, IntrinsicInst &II) {
  Value *Val = II.getOperand(0);
  Value *Mask = II.getOperand(1);
  Value *BasePtr = II.getOperand(2);
  Value *Index = II.getOperand(3);
  Type *Ty = Val->getType();

  // Contiguous scatter => masked store.
  // (sve.st1.scatter.index Value Mask BasePtr (sve.index IndexBase 1))
  // => (masked.store Value (gep BasePtr IndexBase) Align Mask)
  Value *IndexBase;
  if (match(Index, m_Intrinsic<Intrinsic::aarch64_sve_index>(
                       m_Value(IndexBase), m_SpecificInt(1)))) {
    Align Alignment =
        BasePtr->getPointerAlignment(II.getDataLayout());

    Value *Ptr = IC.Builder.CreateGEP(cast<VectorType>(Ty)->getElementType(),
                                      BasePtr, IndexBase);
    Type *VecPtrTy = PointerType::getUnqual(Ty);
    Ptr = IC.Builder.CreateBitCast(Ptr, VecPtrTy);

    (void)IC.Builder.CreateMaskedStore(Val, Ptr, Alignment, Mask);

    return IC.eraseInstFromFunction(II);
  }

  return std::nullopt;
}

static std::optional<Instruction *> instCombineSVESDIV(InstCombiner &IC,
                                                       IntrinsicInst &II) {
  Type *Int32Ty = IC.Builder.getInt32Ty();
  Value *Pred = II.getOperand(0);
  Value *Vec = II.getOperand(1);
  Value *DivVec = II.getOperand(2);

  Value *SplatValue = getSplatValue(DivVec);
  ConstantInt *SplatConstantInt = dyn_cast_or_null<ConstantInt>(SplatValue);
  if (!SplatConstantInt)
    return std::nullopt;
  APInt Divisor = SplatConstantInt->getValue();

  if (Divisor.isPowerOf2()) {
    Constant *DivisorLog2 = ConstantInt::get(Int32Ty, Divisor.logBase2());
    auto ASRD = IC.Builder.CreateIntrinsic(
        Intrinsic::aarch64_sve_asrd, {II.getType()}, {Pred, Vec, DivisorLog2});
    return IC.replaceInstUsesWith(II, ASRD);
  }
  if (Divisor.isNegatedPowerOf2()) {
    Divisor.negate();
    Constant *DivisorLog2 = ConstantInt::get(Int32Ty, Divisor.logBase2());
    auto ASRD = IC.Builder.CreateIntrinsic(
        Intrinsic::aarch64_sve_asrd, {II.getType()}, {Pred, Vec, DivisorLog2});
    auto NEG = IC.Builder.CreateIntrinsic(
        Intrinsic::aarch64_sve_neg, {ASRD->getType()}, {ASRD, Pred, ASRD});
    return IC.replaceInstUsesWith(II, NEG);
  }

  return std::nullopt;
}

bool SimplifyValuePattern(SmallVector<Value *> &Vec, bool AllowPoison) {
  size_t VecSize = Vec.size();
  if (VecSize == 1)
    return true;
  if (!isPowerOf2_64(VecSize))
    return false;
  size_t HalfVecSize = VecSize / 2;

  for (auto LHS = Vec.begin(), RHS = Vec.begin() + HalfVecSize;
       RHS != Vec.end(); LHS++, RHS++) {
    if (*LHS != nullptr && *RHS != nullptr) {
      if (*LHS == *RHS)
        continue;
      else
        return false;
    }
    if (!AllowPoison)
      return false;
    if (*LHS == nullptr && *RHS != nullptr)
      *LHS = *RHS;
  }

  Vec.resize(HalfVecSize);
  SimplifyValuePattern(Vec, AllowPoison);
  return true;
}

// Try to simplify dupqlane patterns like dupqlane(f32 A, f32 B, f32 A, f32 B)
// to dupqlane(f64(C)) where C is A concatenated with B
static std::optional<Instruction *> instCombineSVEDupqLane(InstCombiner &IC,
                                                           IntrinsicInst &II) {
  Value *CurrentInsertElt = nullptr, *Default = nullptr;
  if (!match(II.getOperand(0),
             m_Intrinsic<Intrinsic::vector_insert>(
                 m_Value(Default), m_Value(CurrentInsertElt), m_Value())) ||
      !isa<FixedVectorType>(CurrentInsertElt->getType()))
    return std::nullopt;
  auto IIScalableTy = cast<ScalableVectorType>(II.getType());

  // Insert the scalars into a container ordered by InsertElement index
  SmallVector<Value *> Elts(IIScalableTy->getMinNumElements(), nullptr);
  while (auto InsertElt = dyn_cast<InsertElementInst>(CurrentInsertElt)) {
    auto Idx = cast<ConstantInt>(InsertElt->getOperand(2));
    Elts[Idx->getValue().getZExtValue()] = InsertElt->getOperand(1);
    CurrentInsertElt = InsertElt->getOperand(0);
  }

  bool AllowPoison =
      isa<PoisonValue>(CurrentInsertElt) && isa<PoisonValue>(Default);
  if (!SimplifyValuePattern(Elts, AllowPoison))
    return std::nullopt;

  // Rebuild the simplified chain of InsertElements. e.g. (a, b, a, b) as (a, b)
  Value *InsertEltChain = PoisonValue::get(CurrentInsertElt->getType());
  for (size_t I = 0; I < Elts.size(); I++) {
    if (Elts[I] == nullptr)
      continue;
    InsertEltChain = IC.Builder.CreateInsertElement(InsertEltChain, Elts[I],
                                                    IC.Builder.getInt64(I));
  }
  if (InsertEltChain == nullptr)
    return std::nullopt;

  // Splat the simplified sequence, e.g. (f16 a, f16 b, f16 c, f16 d) as one i64
  // value or (f16 a, f16 b) as one i32 value. This requires an InsertSubvector
  // be bitcast to a type wide enough to fit the sequence, be splatted, and then
  // be narrowed back to the original type.
  unsigned PatternWidth = IIScalableTy->getScalarSizeInBits() * Elts.size();
  unsigned PatternElementCount = IIScalableTy->getScalarSizeInBits() *
                                 IIScalableTy->getMinNumElements() /
                                 PatternWidth;

  IntegerType *WideTy = IC.Builder.getIntNTy(PatternWidth);
  auto *WideScalableTy = ScalableVectorType::get(WideTy, PatternElementCount);
  auto *WideShuffleMaskTy =
      ScalableVectorType::get(IC.Builder.getInt32Ty(), PatternElementCount);

  auto ZeroIdx = ConstantInt::get(IC.Builder.getInt64Ty(), APInt(64, 0));
  auto InsertSubvector = IC.Builder.CreateInsertVector(
      II.getType(), PoisonValue::get(II.getType()), InsertEltChain, ZeroIdx);
  auto WideBitcast =
      IC.Builder.CreateBitOrPointerCast(InsertSubvector, WideScalableTy);
  auto WideShuffleMask = ConstantAggregateZero::get(WideShuffleMaskTy);
  auto WideShuffle = IC.Builder.CreateShuffleVector(
      WideBitcast, PoisonValue::get(WideScalableTy), WideShuffleMask);
  auto NarrowBitcast =
      IC.Builder.CreateBitOrPointerCast(WideShuffle, II.getType());

  return IC.replaceInstUsesWith(II, NarrowBitcast);
}

static std::optional<Instruction *> instCombineMaxMinNM(InstCombiner &IC,
                                                        IntrinsicInst &II) {
  Value *A = II.getArgOperand(0);
  Value *B = II.getArgOperand(1);
  if (A == B)
    return IC.replaceInstUsesWith(II, A);

  return std::nullopt;
}

static std::optional<Instruction *> instCombineSVESrshl(InstCombiner &IC,
                                                        IntrinsicInst &II) {
  Value *Pred = II.getOperand(0);
  Value *Vec = II.getOperand(1);
  Value *Shift = II.getOperand(2);

  // Convert SRSHL into the simpler LSL intrinsic when fed by an ABS intrinsic.
  Value *AbsPred, *MergedValue;
  if (!match(Vec, m_Intrinsic<Intrinsic::aarch64_sve_sqabs>(
                      m_Value(MergedValue), m_Value(AbsPred), m_Value())) &&
      !match(Vec, m_Intrinsic<Intrinsic::aarch64_sve_abs>(
                      m_Value(MergedValue), m_Value(AbsPred), m_Value())))

    return std::nullopt;

  // Transform is valid if any of the following are true:
  // * The ABS merge value is an undef or non-negative
  // * The ABS predicate is all active
  // * The ABS predicate and the SRSHL predicates are the same
  if (!isa<UndefValue>(MergedValue) && !match(MergedValue, m_NonNegative()) &&
      AbsPred != Pred && !isAllActivePredicate(AbsPred))
    return std::nullopt;

  // Only valid when the shift amount is non-negative, otherwise the rounding
  // behaviour of SRSHL cannot be ignored.
  if (!match(Shift, m_NonNegative()))
    return std::nullopt;

  auto LSL = IC.Builder.CreateIntrinsic(Intrinsic::aarch64_sve_lsl,
                                        {II.getType()}, {Pred, Vec, Shift});

  return IC.replaceInstUsesWith(II, LSL);
}

std::optional<Instruction *>
AArch64TTIImpl::instCombineIntrinsic(InstCombiner &IC,
                                     IntrinsicInst &II) const {
  Intrinsic::ID IID = II.getIntrinsicID();
  switch (IID) {
  default:
    break;

<<<<<<< HEAD
=======
  case Intrinsic::aarch64_sve_st1_scatter:
  case Intrinsic::aarch64_sve_st1_scatter_scalar_offset:
  case Intrinsic::aarch64_sve_st1_scatter_sxtw:
  case Intrinsic::aarch64_sve_st1_scatter_sxtw_index:
  case Intrinsic::aarch64_sve_st1_scatter_uxtw:
  case Intrinsic::aarch64_sve_st1_scatter_uxtw_index:
  case Intrinsic::aarch64_sve_st1dq:
  case Intrinsic::aarch64_sve_st1q_scatter_index:
  case Intrinsic::aarch64_sve_st1q_scatter_scalar_offset:
  case Intrinsic::aarch64_sve_st1q_scatter_vector_offset:
  case Intrinsic::aarch64_sve_st1wq:
  case Intrinsic::aarch64_sve_stnt1:
  case Intrinsic::aarch64_sve_stnt1_scatter:
  case Intrinsic::aarch64_sve_stnt1_scatter_index:
  case Intrinsic::aarch64_sve_stnt1_scatter_scalar_offset:
  case Intrinsic::aarch64_sve_stnt1_scatter_uxtw:
    return instCombineSVENoActiveUnaryErase(IC, II, 1);
  case Intrinsic::aarch64_sve_st2:
  case Intrinsic::aarch64_sve_st2q:
    return instCombineSVENoActiveUnaryErase(IC, II, 2);
  case Intrinsic::aarch64_sve_st3:
  case Intrinsic::aarch64_sve_st3q:
    return instCombineSVENoActiveUnaryErase(IC, II, 3);
  case Intrinsic::aarch64_sve_st4:
  case Intrinsic::aarch64_sve_st4q:
    return instCombineSVENoActiveUnaryErase(IC, II, 4);
>>>>>>> 4fe5a3cc
  case Intrinsic::aarch64_sve_ld1_gather:
  case Intrinsic::aarch64_sve_ld1_gather_scalar_offset:
  case Intrinsic::aarch64_sve_ld1_gather_sxtw:
  case Intrinsic::aarch64_sve_ld1_gather_sxtw_index:
  case Intrinsic::aarch64_sve_ld1_gather_uxtw:
  case Intrinsic::aarch64_sve_ld1_gather_uxtw_index:
  case Intrinsic::aarch64_sve_ld1q_gather_index:
  case Intrinsic::aarch64_sve_ld1q_gather_scalar_offset:
  case Intrinsic::aarch64_sve_ld1q_gather_vector_offset:
  case Intrinsic::aarch64_sve_ld1ro:
  case Intrinsic::aarch64_sve_ld1rq:
  case Intrinsic::aarch64_sve_ld1udq:
  case Intrinsic::aarch64_sve_ld1uwq:
  case Intrinsic::aarch64_sve_ld2_sret:
  case Intrinsic::aarch64_sve_ld2q_sret:
  case Intrinsic::aarch64_sve_ld3_sret:
  case Intrinsic::aarch64_sve_ld3q_sret:
  case Intrinsic::aarch64_sve_ld4_sret:
  case Intrinsic::aarch64_sve_ld4q_sret:
  case Intrinsic::aarch64_sve_ldff1:
  case Intrinsic::aarch64_sve_ldff1_gather:
  case Intrinsic::aarch64_sve_ldff1_gather_index:
  case Intrinsic::aarch64_sve_ldff1_gather_scalar_offset:
  case Intrinsic::aarch64_sve_ldff1_gather_sxtw:
  case Intrinsic::aarch64_sve_ldff1_gather_sxtw_index:
  case Intrinsic::aarch64_sve_ldff1_gather_uxtw:
  case Intrinsic::aarch64_sve_ldff1_gather_uxtw_index:
  case Intrinsic::aarch64_sve_ldnf1:
  case Intrinsic::aarch64_sve_ldnt1:
  case Intrinsic::aarch64_sve_ldnt1_gather:
  case Intrinsic::aarch64_sve_ldnt1_gather_index:
  case Intrinsic::aarch64_sve_ldnt1_gather_scalar_offset:
  case Intrinsic::aarch64_sve_ldnt1_gather_uxtw:
    return instCombineSVENoActiveUnaryZero(IC, II);
  case Intrinsic::aarch64_neon_fmaxnm:
  case Intrinsic::aarch64_neon_fminnm:
    return instCombineMaxMinNM(IC, II);
  case Intrinsic::aarch64_sve_convert_from_svbool:
    return instCombineConvertFromSVBool(IC, II);
  case Intrinsic::aarch64_sve_dup:
    return instCombineSVEDup(IC, II);
  case Intrinsic::aarch64_sve_dup_x:
    return instCombineSVEDupX(IC, II);
  case Intrinsic::aarch64_sve_cmpne:
  case Intrinsic::aarch64_sve_cmpne_wide:
    return instCombineSVECmpNE(IC, II);
  case Intrinsic::aarch64_sve_rdffr:
    return instCombineRDFFR(IC, II);
  case Intrinsic::aarch64_sve_lasta:
  case Intrinsic::aarch64_sve_lastb:
    return instCombineSVELast(IC, II);
  case Intrinsic::aarch64_sve_clasta_n:
  case Intrinsic::aarch64_sve_clastb_n:
    return instCombineSVECondLast(IC, II);
  case Intrinsic::aarch64_sve_cntd:
    return instCombineSVECntElts(IC, II, 2);
  case Intrinsic::aarch64_sve_cntw:
    return instCombineSVECntElts(IC, II, 4);
  case Intrinsic::aarch64_sve_cnth:
    return instCombineSVECntElts(IC, II, 8);
  case Intrinsic::aarch64_sve_cntb:
    return instCombineSVECntElts(IC, II, 16);
  case Intrinsic::aarch64_sve_ptest_any:
  case Intrinsic::aarch64_sve_ptest_first:
  case Intrinsic::aarch64_sve_ptest_last:
    return instCombineSVEPTest(IC, II);
  case Intrinsic::aarch64_sve_fabd:
    return instCombineSVEAllOrNoActive(IC, II, Intrinsic::aarch64_sve_fabd_u);
  case Intrinsic::aarch64_sve_fadd:
    return instCombineSVEVectorFAdd(IC, II);
  case Intrinsic::aarch64_sve_fadd_u:
    return instCombineSVEVectorFAddU(IC, II);
  case Intrinsic::aarch64_sve_fdiv:
    return instCombineSVEAllOrNoActive(IC, II, Intrinsic::aarch64_sve_fdiv_u);
  case Intrinsic::aarch64_sve_fmax:
    return instCombineSVEAllOrNoActive(IC, II, Intrinsic::aarch64_sve_fmax_u);
  case Intrinsic::aarch64_sve_fmaxnm:
    return instCombineSVEAllOrNoActive(IC, II, Intrinsic::aarch64_sve_fmaxnm_u);
  case Intrinsic::aarch64_sve_fmin:
    return instCombineSVEAllOrNoActive(IC, II, Intrinsic::aarch64_sve_fmin_u);
  case Intrinsic::aarch64_sve_fminnm:
    return instCombineSVEAllOrNoActive(IC, II, Intrinsic::aarch64_sve_fminnm_u);
  case Intrinsic::aarch64_sve_fmla:
    return instCombineSVEAllOrNoActive(IC, II, Intrinsic::aarch64_sve_fmla_u);
  case Intrinsic::aarch64_sve_fmls:
    return instCombineSVEAllOrNoActive(IC, II, Intrinsic::aarch64_sve_fmls_u);
  case Intrinsic::aarch64_sve_fmul:
    if (auto II_U =
            instCombineSVEAllOrNoActive(IC, II, Intrinsic::aarch64_sve_fmul_u))
      return II_U;
    return instCombineSVEVectorMul(IC, II, Intrinsic::aarch64_sve_fmul_u);
  case Intrinsic::aarch64_sve_fmul_u:
    return instCombineSVEVectorMul(IC, II, Intrinsic::aarch64_sve_fmul_u);
  case Intrinsic::aarch64_sve_fmulx:
    return instCombineSVEAllOrNoActive(IC, II, Intrinsic::aarch64_sve_fmulx_u);
  case Intrinsic::aarch64_sve_fnmla:
    return instCombineSVEAllOrNoActive(IC, II, Intrinsic::aarch64_sve_fnmla_u);
  case Intrinsic::aarch64_sve_fnmls:
    return instCombineSVEAllOrNoActive(IC, II, Intrinsic::aarch64_sve_fnmls_u);
  case Intrinsic::aarch64_sve_fsub:
    return instCombineSVEVectorFSub(IC, II);
  case Intrinsic::aarch64_sve_fsub_u:
    return instCombineSVEVectorFSubU(IC, II);
  case Intrinsic::aarch64_sve_add:
    return instCombineSVEVectorAdd(IC, II);
  case Intrinsic::aarch64_sve_add_u:
    return instCombineSVEVectorFuseMulAddSub<Intrinsic::aarch64_sve_mul_u,
                                             Intrinsic::aarch64_sve_mla_u>(
        IC, II, true);
  case Intrinsic::aarch64_sve_mla:
    return instCombineSVEAllOrNoActive(IC, II, Intrinsic::aarch64_sve_mla_u);
  case Intrinsic::aarch64_sve_mls:
    return instCombineSVEAllOrNoActive(IC, II, Intrinsic::aarch64_sve_mls_u);
  case Intrinsic::aarch64_sve_mul:
    if (auto II_U =
            instCombineSVEAllOrNoActive(IC, II, Intrinsic::aarch64_sve_mul_u))
      return II_U;
    return instCombineSVEVectorMul(IC, II, Intrinsic::aarch64_sve_mul_u);
  case Intrinsic::aarch64_sve_mul_u:
    return instCombineSVEVectorMul(IC, II, Intrinsic::aarch64_sve_mul_u);
  case Intrinsic::aarch64_sve_sabd:
    return instCombineSVEAllOrNoActive(IC, II, Intrinsic::aarch64_sve_sabd_u);
  case Intrinsic::aarch64_sve_smax:
    return instCombineSVEAllOrNoActive(IC, II, Intrinsic::aarch64_sve_smax_u);
  case Intrinsic::aarch64_sve_smin:
    return instCombineSVEAllOrNoActive(IC, II, Intrinsic::aarch64_sve_smin_u);
  case Intrinsic::aarch64_sve_smulh:
    return instCombineSVEAllOrNoActive(IC, II, Intrinsic::aarch64_sve_smulh_u);
  case Intrinsic::aarch64_sve_sub:
    return instCombineSVEVectorSub(IC, II);
  case Intrinsic::aarch64_sve_sub_u:
    return instCombineSVEVectorFuseMulAddSub<Intrinsic::aarch64_sve_mul_u,
                                             Intrinsic::aarch64_sve_mls_u>(
        IC, II, true);
  case Intrinsic::aarch64_sve_uabd:
    return instCombineSVEAllOrNoActive(IC, II, Intrinsic::aarch64_sve_uabd_u);
  case Intrinsic::aarch64_sve_umax:
    return instCombineSVEAllOrNoActive(IC, II, Intrinsic::aarch64_sve_umax_u);
  case Intrinsic::aarch64_sve_umin:
    return instCombineSVEAllOrNoActive(IC, II, Intrinsic::aarch64_sve_umin_u);
  case Intrinsic::aarch64_sve_umulh:
    return instCombineSVEAllOrNoActive(IC, II, Intrinsic::aarch64_sve_umulh_u);
  case Intrinsic::aarch64_sve_asr:
    return instCombineSVEAllOrNoActive(IC, II, Intrinsic::aarch64_sve_asr_u);
  case Intrinsic::aarch64_sve_lsl:
    return instCombineSVEAllOrNoActive(IC, II, Intrinsic::aarch64_sve_lsl_u);
  case Intrinsic::aarch64_sve_lsr:
    return instCombineSVEAllOrNoActive(IC, II, Intrinsic::aarch64_sve_lsr_u);
  case Intrinsic::aarch64_sve_and:
    return instCombineSVEAllOrNoActive(IC, II, Intrinsic::aarch64_sve_and_u);
  case Intrinsic::aarch64_sve_bic:
    return instCombineSVEAllOrNoActive(IC, II, Intrinsic::aarch64_sve_bic_u);
  case Intrinsic::aarch64_sve_eor:
    return instCombineSVEAllOrNoActive(IC, II, Intrinsic::aarch64_sve_eor_u);
  case Intrinsic::aarch64_sve_orr:
    return instCombineSVEAllOrNoActive(IC, II, Intrinsic::aarch64_sve_orr_u);
  case Intrinsic::aarch64_sve_sqsub:
    return instCombineSVEAllOrNoActive(IC, II, Intrinsic::aarch64_sve_sqsub_u);
  case Intrinsic::aarch64_sve_uqsub:
    return instCombineSVEAllOrNoActive(IC, II, Intrinsic::aarch64_sve_uqsub_u);
  case Intrinsic::aarch64_sve_tbl:
    return instCombineSVETBL(IC, II);
  case Intrinsic::aarch64_sve_uunpkhi:
  case Intrinsic::aarch64_sve_uunpklo:
  case Intrinsic::aarch64_sve_sunpkhi:
  case Intrinsic::aarch64_sve_sunpklo:
    return instCombineSVEUnpack(IC, II);
  case Intrinsic::aarch64_sve_uzp1:
    return instCombineSVEUzp1(IC, II);
  case Intrinsic::aarch64_sve_zip1:
  case Intrinsic::aarch64_sve_zip2:
    return instCombineSVEZip(IC, II);
  case Intrinsic::aarch64_sve_ld1_gather_index:
    return instCombineLD1GatherIndex(IC, II);
  case Intrinsic::aarch64_sve_st1_scatter_index:
    return instCombineST1ScatterIndex(IC, II);
  case Intrinsic::aarch64_sve_ld1:
    return instCombineSVELD1(IC, II, DL);
  case Intrinsic::aarch64_sve_st1:
    return instCombineSVEST1(IC, II, DL);
  case Intrinsic::aarch64_sve_sdiv:
    return instCombineSVESDIV(IC, II);
  case Intrinsic::aarch64_sve_sel:
    return instCombineSVESel(IC, II);
  case Intrinsic::aarch64_sve_srshl:
    return instCombineSVESrshl(IC, II);
  case Intrinsic::aarch64_sve_dupq_lane:
    return instCombineSVEDupqLane(IC, II);
  }

  return std::nullopt;
}

std::optional<Value *> AArch64TTIImpl::simplifyDemandedVectorEltsIntrinsic(
    InstCombiner &IC, IntrinsicInst &II, APInt OrigDemandedElts,
    APInt &UndefElts, APInt &UndefElts2, APInt &UndefElts3,
    std::function<void(Instruction *, unsigned, APInt, APInt &)>
        SimplifyAndSetOp) const {
  switch (II.getIntrinsicID()) {
  default:
    break;
  case Intrinsic::aarch64_neon_fcvtxn:
  case Intrinsic::aarch64_neon_rshrn:
  case Intrinsic::aarch64_neon_sqrshrn:
  case Intrinsic::aarch64_neon_sqrshrun:
  case Intrinsic::aarch64_neon_sqshrn:
  case Intrinsic::aarch64_neon_sqshrun:
  case Intrinsic::aarch64_neon_sqxtn:
  case Intrinsic::aarch64_neon_sqxtun:
  case Intrinsic::aarch64_neon_uqrshrn:
  case Intrinsic::aarch64_neon_uqshrn:
  case Intrinsic::aarch64_neon_uqxtn:
    SimplifyAndSetOp(&II, 0, OrigDemandedElts, UndefElts);
    break;
  }

  return std::nullopt;
}

TypeSize
AArch64TTIImpl::getRegisterBitWidth(TargetTransformInfo::RegisterKind K) const {
  switch (K) {
  case TargetTransformInfo::RGK_Scalar:
    return TypeSize::getFixed(64);
  case TargetTransformInfo::RGK_FixedWidthVector:
    if (ST->useSVEForFixedLengthVectors() &&
        (ST->isSVEAvailable() || EnableFixedwidthAutovecInStreamingMode))
      return TypeSize::getFixed(
          std::max(ST->getMinSVEVectorSizeInBits(), 128u));
    else if (ST->isNeonAvailable())
      return TypeSize::getFixed(128);
    else
      return TypeSize::getFixed(0);
  case TargetTransformInfo::RGK_ScalableVector:
    if (ST->isSVEAvailable() || (ST->isSVEorStreamingSVEAvailable() &&
                                 EnableScalableAutovecInStreamingMode))
      return TypeSize::getScalable(128);
    else
      return TypeSize::getScalable(0);
  }
  llvm_unreachable("Unsupported register kind");
}

bool AArch64TTIImpl::isWideningInstruction(Type *DstTy, unsigned Opcode,
                                           ArrayRef<const Value *> Args,
                                           Type *SrcOverrideTy) {
  // A helper that returns a vector type from the given type. The number of
  // elements in type Ty determines the vector width.
  auto toVectorTy = [&](Type *ArgTy) {
    return VectorType::get(ArgTy->getScalarType(),
                           cast<VectorType>(DstTy)->getElementCount());
  };

  // Exit early if DstTy is not a vector type whose elements are one of [i16,
  // i32, i64]. SVE doesn't generally have the same set of instructions to
  // perform an extend with the add/sub/mul. There are SMULLB style
  // instructions, but they operate on top/bottom, requiring some sort of lane
  // interleaving to be used with zext/sext.
  unsigned DstEltSize = DstTy->getScalarSizeInBits();
  if (!useNeonVector(DstTy) || Args.size() != 2 ||
      (DstEltSize != 16 && DstEltSize != 32 && DstEltSize != 64))
    return false;

  // Determine if the operation has a widening variant. We consider both the
  // "long" (e.g., usubl) and "wide" (e.g., usubw) versions of the
  // instructions.
  //
  // TODO: Add additional widening operations (e.g., shl, etc.) once we
  //       verify that their extending operands are eliminated during code
  //       generation.
  Type *SrcTy = SrcOverrideTy;
  switch (Opcode) {
  case Instruction::Add: // UADDL(2), SADDL(2), UADDW(2), SADDW(2).
  case Instruction::Sub: // USUBL(2), SSUBL(2), USUBW(2), SSUBW(2).
    // The second operand needs to be an extend
    if (isa<SExtInst>(Args[1]) || isa<ZExtInst>(Args[1])) {
      if (!SrcTy)
        SrcTy =
            toVectorTy(cast<Instruction>(Args[1])->getOperand(0)->getType());
    } else
      return false;
    break;
  case Instruction::Mul: { // SMULL(2), UMULL(2)
    // Both operands need to be extends of the same type.
    if ((isa<SExtInst>(Args[0]) && isa<SExtInst>(Args[1])) ||
        (isa<ZExtInst>(Args[0]) && isa<ZExtInst>(Args[1]))) {
      if (!SrcTy)
        SrcTy =
            toVectorTy(cast<Instruction>(Args[0])->getOperand(0)->getType());
    } else if (isa<ZExtInst>(Args[0]) || isa<ZExtInst>(Args[1])) {
      // If one of the operands is a Zext and the other has enough zero bits to
      // be treated as unsigned, we can still general a umull, meaning the zext
      // is free.
      KnownBits Known =
          computeKnownBits(isa<ZExtInst>(Args[0]) ? Args[1] : Args[0], DL);
      if (Args[0]->getType()->getScalarSizeInBits() -
              Known.Zero.countLeadingOnes() >
          DstTy->getScalarSizeInBits() / 2)
        return false;
      if (!SrcTy)
        SrcTy = toVectorTy(Type::getIntNTy(DstTy->getContext(),
                                           DstTy->getScalarSizeInBits() / 2));
    } else
      return false;
    break;
  }
  default:
    return false;
  }

  // Legalize the destination type and ensure it can be used in a widening
  // operation.
  auto DstTyL = getTypeLegalizationCost(DstTy);
  if (!DstTyL.second.isVector() || DstEltSize != DstTy->getScalarSizeInBits())
    return false;

  // Legalize the source type and ensure it can be used in a widening
  // operation.
  assert(SrcTy && "Expected some SrcTy");
  auto SrcTyL = getTypeLegalizationCost(SrcTy);
  unsigned SrcElTySize = SrcTyL.second.getScalarSizeInBits();
  if (!SrcTyL.second.isVector() || SrcElTySize != SrcTy->getScalarSizeInBits())
    return false;

  // Get the total number of vector elements in the legalized types.
  InstructionCost NumDstEls =
      DstTyL.first * DstTyL.second.getVectorMinNumElements();
  InstructionCost NumSrcEls =
      SrcTyL.first * SrcTyL.second.getVectorMinNumElements();

  // Return true if the legalized types have the same number of vector elements
  // and the destination element type size is twice that of the source type.
  return NumDstEls == NumSrcEls && 2 * SrcElTySize == DstEltSize;
}

// s/urhadd instructions implement the following pattern, making the
// extends free:
//   %x = add ((zext i8 -> i16), 1)
//   %y = (zext i8 -> i16)
//   trunc i16 (lshr (add %x, %y), 1) -> i8
//
bool AArch64TTIImpl::isExtPartOfAvgExpr(const Instruction *ExtUser, Type *Dst,
                                        Type *Src) {
  // The source should be a legal vector type.
  if (!Src->isVectorTy() || !TLI->isTypeLegal(TLI->getValueType(DL, Src)) ||
      (Src->isScalableTy() && !ST->hasSVE2()))
    return false;

  if (ExtUser->getOpcode() != Instruction::Add || !ExtUser->hasOneUse())
    return false;

  // Look for trunc/shl/add before trying to match the pattern.
  const Instruction *Add = ExtUser;
  auto *AddUser =
      dyn_cast_or_null<Instruction>(Add->getUniqueUndroppableUser());
  if (AddUser && AddUser->getOpcode() == Instruction::Add)
    Add = AddUser;

  auto *Shr = dyn_cast_or_null<Instruction>(Add->getUniqueUndroppableUser());
  if (!Shr || Shr->getOpcode() != Instruction::LShr)
    return false;

  auto *Trunc = dyn_cast_or_null<Instruction>(Shr->getUniqueUndroppableUser());
  if (!Trunc || Trunc->getOpcode() != Instruction::Trunc ||
      Src->getScalarSizeInBits() !=
          cast<CastInst>(Trunc)->getDestTy()->getScalarSizeInBits())
    return false;

  // Try to match the whole pattern. Ext could be either the first or second
  // m_ZExtOrSExt matched.
  Instruction *Ex1, *Ex2;
  if (!(match(Add, m_c_Add(m_Instruction(Ex1),
                           m_c_Add(m_Instruction(Ex2), m_SpecificInt(1))))))
    return false;

  // Ensure both extends are of the same type
  if (match(Ex1, m_ZExtOrSExt(m_Value())) &&
      Ex1->getOpcode() == Ex2->getOpcode())
    return true;

  return false;
}

InstructionCost AArch64TTIImpl::getCastInstrCost(unsigned Opcode, Type *Dst,
                                                 Type *Src,
                                                 TTI::CastContextHint CCH,
                                                 TTI::TargetCostKind CostKind,
                                                 const Instruction *I) {
  int ISD = TLI->InstructionOpcodeToISD(Opcode);
  assert(ISD && "Invalid opcode");
  // If the cast is observable, and it is used by a widening instruction (e.g.,
  // uaddl, saddw, etc.), it may be free.
  if (I && I->hasOneUser()) {
    auto *SingleUser = cast<Instruction>(*I->user_begin());
    SmallVector<const Value *, 4> Operands(SingleUser->operand_values());
    if (isWideningInstruction(Dst, SingleUser->getOpcode(), Operands, Src)) {
      // For adds only count the second operand as free if both operands are
      // extends but not the same operation. (i.e both operands are not free in
      // add(sext, zext)).
      if (SingleUser->getOpcode() == Instruction::Add) {
        if (I == SingleUser->getOperand(1) ||
            (isa<CastInst>(SingleUser->getOperand(1)) &&
             cast<CastInst>(SingleUser->getOperand(1))->getOpcode() == Opcode))
          return 0;
      } else // Others are free so long as isWideningInstruction returned true.
        return 0;
    }

    // The cast will be free for the s/urhadd instructions
    if ((isa<ZExtInst>(I) || isa<SExtInst>(I)) &&
        isExtPartOfAvgExpr(SingleUser, Dst, Src))
      return 0;
  }

  // TODO: Allow non-throughput costs that aren't binary.
  auto AdjustCost = [&CostKind](InstructionCost Cost) -> InstructionCost {
    if (CostKind != TTI::TCK_RecipThroughput)
      return Cost == 0 ? 0 : 1;
    return Cost;
  };

  EVT SrcTy = TLI->getValueType(DL, Src);
  EVT DstTy = TLI->getValueType(DL, Dst);

  if (!SrcTy.isSimple() || !DstTy.isSimple())
    return AdjustCost(
        BaseT::getCastInstrCost(Opcode, Dst, Src, CCH, CostKind, I));

  static const TypeConversionCostTblEntry
  ConversionTbl[] = {
    { ISD::TRUNCATE, MVT::v2i8,   MVT::v2i64,  1},  // xtn
    { ISD::TRUNCATE, MVT::v2i16,  MVT::v2i64,  1},  // xtn
    { ISD::TRUNCATE, MVT::v2i32,  MVT::v2i64,  1},  // xtn
    { ISD::TRUNCATE, MVT::v4i8,   MVT::v4i32,  1},  // xtn
    { ISD::TRUNCATE, MVT::v4i8,   MVT::v4i64,  3},  // 2 xtn + 1 uzp1
    { ISD::TRUNCATE, MVT::v4i16,  MVT::v4i32,  1},  // xtn
    { ISD::TRUNCATE, MVT::v4i16,  MVT::v4i64,  2},  // 1 uzp1 + 1 xtn
    { ISD::TRUNCATE, MVT::v4i32,  MVT::v4i64,  1},  // 1 uzp1
    { ISD::TRUNCATE, MVT::v8i8,   MVT::v8i16,  1},  // 1 xtn
    { ISD::TRUNCATE, MVT::v8i8,   MVT::v8i32,  2},  // 1 uzp1 + 1 xtn
    { ISD::TRUNCATE, MVT::v8i8,   MVT::v8i64,  4},  // 3 x uzp1 + xtn
    { ISD::TRUNCATE, MVT::v8i16,  MVT::v8i32,  1},  // 1 uzp1
    { ISD::TRUNCATE, MVT::v8i16,  MVT::v8i64,  3},  // 3 x uzp1
    { ISD::TRUNCATE, MVT::v8i32,  MVT::v8i64,  2},  // 2 x uzp1
    { ISD::TRUNCATE, MVT::v16i8,  MVT::v16i16, 1},  // uzp1
    { ISD::TRUNCATE, MVT::v16i8,  MVT::v16i32, 3},  // (2 + 1) x uzp1
    { ISD::TRUNCATE, MVT::v16i8,  MVT::v16i64, 7},  // (4 + 2 + 1) x uzp1
    { ISD::TRUNCATE, MVT::v16i16, MVT::v16i32, 2},  // 2 x uzp1
    { ISD::TRUNCATE, MVT::v16i16, MVT::v16i64, 6},  // (4 + 2) x uzp1
    { ISD::TRUNCATE, MVT::v16i32, MVT::v16i64, 4},  // 4 x uzp1

    // Truncations on nxvmiN
    { ISD::TRUNCATE, MVT::nxv2i1, MVT::nxv2i16, 1 },
    { ISD::TRUNCATE, MVT::nxv2i1, MVT::nxv2i32, 1 },
    { ISD::TRUNCATE, MVT::nxv2i1, MVT::nxv2i64, 1 },
    { ISD::TRUNCATE, MVT::nxv4i1, MVT::nxv4i16, 1 },
    { ISD::TRUNCATE, MVT::nxv4i1, MVT::nxv4i32, 1 },
    { ISD::TRUNCATE, MVT::nxv4i1, MVT::nxv4i64, 2 },
    { ISD::TRUNCATE, MVT::nxv8i1, MVT::nxv8i16, 1 },
    { ISD::TRUNCATE, MVT::nxv8i1, MVT::nxv8i32, 3 },
    { ISD::TRUNCATE, MVT::nxv8i1, MVT::nxv8i64, 5 },
    { ISD::TRUNCATE, MVT::nxv16i1, MVT::nxv16i8, 1 },
    { ISD::TRUNCATE, MVT::nxv2i16, MVT::nxv2i32, 1 },
    { ISD::TRUNCATE, MVT::nxv2i32, MVT::nxv2i64, 1 },
    { ISD::TRUNCATE, MVT::nxv4i16, MVT::nxv4i32, 1 },
    { ISD::TRUNCATE, MVT::nxv4i32, MVT::nxv4i64, 2 },
    { ISD::TRUNCATE, MVT::nxv8i16, MVT::nxv8i32, 3 },
    { ISD::TRUNCATE, MVT::nxv8i32, MVT::nxv8i64, 6 },

    // The number of shll instructions for the extension.
    { ISD::SIGN_EXTEND, MVT::v4i64,  MVT::v4i16, 3 },
    { ISD::ZERO_EXTEND, MVT::v4i64,  MVT::v4i16, 3 },
    { ISD::SIGN_EXTEND, MVT::v4i64,  MVT::v4i32, 2 },
    { ISD::ZERO_EXTEND, MVT::v4i64,  MVT::v4i32, 2 },
    { ISD::SIGN_EXTEND, MVT::v8i32,  MVT::v8i8,  3 },
    { ISD::ZERO_EXTEND, MVT::v8i32,  MVT::v8i8,  3 },
    { ISD::SIGN_EXTEND, MVT::v8i32,  MVT::v8i16, 2 },
    { ISD::ZERO_EXTEND, MVT::v8i32,  MVT::v8i16, 2 },
    { ISD::SIGN_EXTEND, MVT::v8i64,  MVT::v8i8,  7 },
    { ISD::ZERO_EXTEND, MVT::v8i64,  MVT::v8i8,  7 },
    { ISD::SIGN_EXTEND, MVT::v8i64,  MVT::v8i16, 6 },
    { ISD::ZERO_EXTEND, MVT::v8i64,  MVT::v8i16, 6 },
    { ISD::SIGN_EXTEND, MVT::v16i16, MVT::v16i8, 2 },
    { ISD::ZERO_EXTEND, MVT::v16i16, MVT::v16i8, 2 },
    { ISD::SIGN_EXTEND, MVT::v16i32, MVT::v16i8, 6 },
    { ISD::ZERO_EXTEND, MVT::v16i32, MVT::v16i8, 6 },

    // LowerVectorINT_TO_FP:
    { ISD::SINT_TO_FP, MVT::v2f32, MVT::v2i32, 1 },
    { ISD::SINT_TO_FP, MVT::v4f32, MVT::v4i32, 1 },
    { ISD::SINT_TO_FP, MVT::v2f64, MVT::v2i64, 1 },
    { ISD::UINT_TO_FP, MVT::v2f32, MVT::v2i32, 1 },
    { ISD::UINT_TO_FP, MVT::v4f32, MVT::v4i32, 1 },
    { ISD::UINT_TO_FP, MVT::v2f64, MVT::v2i64, 1 },

    // Complex: to v2f32
    { ISD::SINT_TO_FP, MVT::v2f32, MVT::v2i8,  3 },
    { ISD::SINT_TO_FP, MVT::v2f32, MVT::v2i16, 3 },
    { ISD::SINT_TO_FP, MVT::v2f32, MVT::v2i64, 2 },
    { ISD::UINT_TO_FP, MVT::v2f32, MVT::v2i8,  3 },
    { ISD::UINT_TO_FP, MVT::v2f32, MVT::v2i16, 3 },
    { ISD::UINT_TO_FP, MVT::v2f32, MVT::v2i64, 2 },

    // Complex: to v4f32
    { ISD::SINT_TO_FP, MVT::v4f32, MVT::v4i8,  4 },
    { ISD::SINT_TO_FP, MVT::v4f32, MVT::v4i16, 2 },
    { ISD::UINT_TO_FP, MVT::v4f32, MVT::v4i8,  3 },
    { ISD::UINT_TO_FP, MVT::v4f32, MVT::v4i16, 2 },

    // Complex: to v8f32
    { ISD::SINT_TO_FP, MVT::v8f32, MVT::v8i8,  10 },
    { ISD::SINT_TO_FP, MVT::v8f32, MVT::v8i16, 4 },
    { ISD::UINT_TO_FP, MVT::v8f32, MVT::v8i8,  10 },
    { ISD::UINT_TO_FP, MVT::v8f32, MVT::v8i16, 4 },

    // Complex: to v16f32
    { ISD::SINT_TO_FP, MVT::v16f32, MVT::v16i8, 21 },
    { ISD::UINT_TO_FP, MVT::v16f32, MVT::v16i8, 21 },

    // Complex: to v2f64
    { ISD::SINT_TO_FP, MVT::v2f64, MVT::v2i8,  4 },
    { ISD::SINT_TO_FP, MVT::v2f64, MVT::v2i16, 4 },
    { ISD::SINT_TO_FP, MVT::v2f64, MVT::v2i32, 2 },
    { ISD::UINT_TO_FP, MVT::v2f64, MVT::v2i8,  4 },
    { ISD::UINT_TO_FP, MVT::v2f64, MVT::v2i16, 4 },
    { ISD::UINT_TO_FP, MVT::v2f64, MVT::v2i32, 2 },

    // Complex: to v4f64
    { ISD::SINT_TO_FP, MVT::v4f64, MVT::v4i32,  4 },
    { ISD::UINT_TO_FP, MVT::v4f64, MVT::v4i32,  4 },

    // LowerVectorFP_TO_INT
    { ISD::FP_TO_SINT, MVT::v2i32, MVT::v2f32, 1 },
    { ISD::FP_TO_SINT, MVT::v4i32, MVT::v4f32, 1 },
    { ISD::FP_TO_SINT, MVT::v2i64, MVT::v2f64, 1 },
    { ISD::FP_TO_UINT, MVT::v2i32, MVT::v2f32, 1 },
    { ISD::FP_TO_UINT, MVT::v4i32, MVT::v4f32, 1 },
    { ISD::FP_TO_UINT, MVT::v2i64, MVT::v2f64, 1 },

    // Complex, from v2f32: legal type is v2i32 (no cost) or v2i64 (1 ext).
    { ISD::FP_TO_SINT, MVT::v2i64, MVT::v2f32, 2 },
    { ISD::FP_TO_SINT, MVT::v2i16, MVT::v2f32, 1 },
    { ISD::FP_TO_SINT, MVT::v2i8,  MVT::v2f32, 1 },
    { ISD::FP_TO_UINT, MVT::v2i64, MVT::v2f32, 2 },
    { ISD::FP_TO_UINT, MVT::v2i16, MVT::v2f32, 1 },
    { ISD::FP_TO_UINT, MVT::v2i8,  MVT::v2f32, 1 },

    // Complex, from v4f32: legal type is v4i16, 1 narrowing => ~2
    { ISD::FP_TO_SINT, MVT::v4i16, MVT::v4f32, 2 },
    { ISD::FP_TO_SINT, MVT::v4i8,  MVT::v4f32, 2 },
    { ISD::FP_TO_UINT, MVT::v4i16, MVT::v4f32, 2 },
    { ISD::FP_TO_UINT, MVT::v4i8,  MVT::v4f32, 2 },

    // Complex, from nxv2f32.
    { ISD::FP_TO_SINT, MVT::nxv2i64, MVT::nxv2f32, 1 },
    { ISD::FP_TO_SINT, MVT::nxv2i32, MVT::nxv2f32, 1 },
    { ISD::FP_TO_SINT, MVT::nxv2i16, MVT::nxv2f32, 1 },
    { ISD::FP_TO_SINT, MVT::nxv2i8,  MVT::nxv2f32, 1 },
    { ISD::FP_TO_UINT, MVT::nxv2i64, MVT::nxv2f32, 1 },
    { ISD::FP_TO_UINT, MVT::nxv2i32, MVT::nxv2f32, 1 },
    { ISD::FP_TO_UINT, MVT::nxv2i16, MVT::nxv2f32, 1 },
    { ISD::FP_TO_UINT, MVT::nxv2i8,  MVT::nxv2f32, 1 },

    // Complex, from v2f64: legal type is v2i32, 1 narrowing => ~2.
    { ISD::FP_TO_SINT, MVT::v2i32, MVT::v2f64, 2 },
    { ISD::FP_TO_SINT, MVT::v2i16, MVT::v2f64, 2 },
    { ISD::FP_TO_SINT, MVT::v2i8,  MVT::v2f64, 2 },
    { ISD::FP_TO_UINT, MVT::v2i32, MVT::v2f64, 2 },
    { ISD::FP_TO_UINT, MVT::v2i16, MVT::v2f64, 2 },
    { ISD::FP_TO_UINT, MVT::v2i8,  MVT::v2f64, 2 },

    // Complex, from nxv2f64.
    { ISD::FP_TO_SINT, MVT::nxv2i64, MVT::nxv2f64, 1 },
    { ISD::FP_TO_SINT, MVT::nxv2i32, MVT::nxv2f64, 1 },
    { ISD::FP_TO_SINT, MVT::nxv2i16, MVT::nxv2f64, 1 },
    { ISD::FP_TO_SINT, MVT::nxv2i8,  MVT::nxv2f64, 1 },
    { ISD::FP_TO_UINT, MVT::nxv2i64, MVT::nxv2f64, 1 },
    { ISD::FP_TO_UINT, MVT::nxv2i32, MVT::nxv2f64, 1 },
    { ISD::FP_TO_UINT, MVT::nxv2i16, MVT::nxv2f64, 1 },
    { ISD::FP_TO_UINT, MVT::nxv2i8,  MVT::nxv2f64, 1 },

    // Complex, from nxv4f32.
    { ISD::FP_TO_SINT, MVT::nxv4i64, MVT::nxv4f32, 4 },
    { ISD::FP_TO_SINT, MVT::nxv4i32, MVT::nxv4f32, 1 },
    { ISD::FP_TO_SINT, MVT::nxv4i16, MVT::nxv4f32, 1 },
    { ISD::FP_TO_SINT, MVT::nxv4i8,  MVT::nxv4f32, 1 },
    { ISD::FP_TO_UINT, MVT::nxv4i64, MVT::nxv4f32, 4 },
    { ISD::FP_TO_UINT, MVT::nxv4i32, MVT::nxv4f32, 1 },
    { ISD::FP_TO_UINT, MVT::nxv4i16, MVT::nxv4f32, 1 },
    { ISD::FP_TO_UINT, MVT::nxv4i8,  MVT::nxv4f32, 1 },

    // Complex, from nxv8f64. Illegal -> illegal conversions not required.
    { ISD::FP_TO_SINT, MVT::nxv8i16, MVT::nxv8f64, 7 },
    { ISD::FP_TO_SINT, MVT::nxv8i8,  MVT::nxv8f64, 7 },
    { ISD::FP_TO_UINT, MVT::nxv8i16, MVT::nxv8f64, 7 },
    { ISD::FP_TO_UINT, MVT::nxv8i8,  MVT::nxv8f64, 7 },

    // Complex, from nxv4f64. Illegal -> illegal conversions not required.
    { ISD::FP_TO_SINT, MVT::nxv4i32, MVT::nxv4f64, 3 },
    { ISD::FP_TO_SINT, MVT::nxv4i16, MVT::nxv4f64, 3 },
    { ISD::FP_TO_SINT, MVT::nxv4i8,  MVT::nxv4f64, 3 },
    { ISD::FP_TO_UINT, MVT::nxv4i32, MVT::nxv4f64, 3 },
    { ISD::FP_TO_UINT, MVT::nxv4i16, MVT::nxv4f64, 3 },
    { ISD::FP_TO_UINT, MVT::nxv4i8,  MVT::nxv4f64, 3 },

    // Complex, from nxv8f32. Illegal -> illegal conversions not required.
    { ISD::FP_TO_SINT, MVT::nxv8i16, MVT::nxv8f32, 3 },
    { ISD::FP_TO_SINT, MVT::nxv8i8,  MVT::nxv8f32, 3 },
    { ISD::FP_TO_UINT, MVT::nxv8i16, MVT::nxv8f32, 3 },
    { ISD::FP_TO_UINT, MVT::nxv8i8,  MVT::nxv8f32, 3 },

    // Complex, from nxv8f16.
    { ISD::FP_TO_SINT, MVT::nxv8i64, MVT::nxv8f16, 10 },
    { ISD::FP_TO_SINT, MVT::nxv8i32, MVT::nxv8f16, 4 },
    { ISD::FP_TO_SINT, MVT::nxv8i16, MVT::nxv8f16, 1 },
    { ISD::FP_TO_SINT, MVT::nxv8i8,  MVT::nxv8f16, 1 },
    { ISD::FP_TO_UINT, MVT::nxv8i64, MVT::nxv8f16, 10 },
    { ISD::FP_TO_UINT, MVT::nxv8i32, MVT::nxv8f16, 4 },
    { ISD::FP_TO_UINT, MVT::nxv8i16, MVT::nxv8f16, 1 },
    { ISD::FP_TO_UINT, MVT::nxv8i8,  MVT::nxv8f16, 1 },

    // Complex, from nxv4f16.
    { ISD::FP_TO_SINT, MVT::nxv4i64, MVT::nxv4f16, 4 },
    { ISD::FP_TO_SINT, MVT::nxv4i32, MVT::nxv4f16, 1 },
    { ISD::FP_TO_SINT, MVT::nxv4i16, MVT::nxv4f16, 1 },
    { ISD::FP_TO_SINT, MVT::nxv4i8,  MVT::nxv4f16, 1 },
    { ISD::FP_TO_UINT, MVT::nxv4i64, MVT::nxv4f16, 4 },
    { ISD::FP_TO_UINT, MVT::nxv4i32, MVT::nxv4f16, 1 },
    { ISD::FP_TO_UINT, MVT::nxv4i16, MVT::nxv4f16, 1 },
    { ISD::FP_TO_UINT, MVT::nxv4i8,  MVT::nxv4f16, 1 },

    // Complex, from nxv2f16.
    { ISD::FP_TO_SINT, MVT::nxv2i64, MVT::nxv2f16, 1 },
    { ISD::FP_TO_SINT, MVT::nxv2i32, MVT::nxv2f16, 1 },
    { ISD::FP_TO_SINT, MVT::nxv2i16, MVT::nxv2f16, 1 },
    { ISD::FP_TO_SINT, MVT::nxv2i8,  MVT::nxv2f16, 1 },
    { ISD::FP_TO_UINT, MVT::nxv2i64, MVT::nxv2f16, 1 },
    { ISD::FP_TO_UINT, MVT::nxv2i32, MVT::nxv2f16, 1 },
    { ISD::FP_TO_UINT, MVT::nxv2i16, MVT::nxv2f16, 1 },
    { ISD::FP_TO_UINT, MVT::nxv2i8,  MVT::nxv2f16, 1 },

    // Truncate from nxvmf32 to nxvmf16.
    { ISD::FP_ROUND, MVT::nxv2f16, MVT::nxv2f32, 1 },
    { ISD::FP_ROUND, MVT::nxv4f16, MVT::nxv4f32, 1 },
    { ISD::FP_ROUND, MVT::nxv8f16, MVT::nxv8f32, 3 },

    // Truncate from nxvmf64 to nxvmf16.
    { ISD::FP_ROUND, MVT::nxv2f16, MVT::nxv2f64, 1 },
    { ISD::FP_ROUND, MVT::nxv4f16, MVT::nxv4f64, 3 },
    { ISD::FP_ROUND, MVT::nxv8f16, MVT::nxv8f64, 7 },

    // Truncate from nxvmf64 to nxvmf32.
    { ISD::FP_ROUND, MVT::nxv2f32, MVT::nxv2f64, 1 },
    { ISD::FP_ROUND, MVT::nxv4f32, MVT::nxv4f64, 3 },
    { ISD::FP_ROUND, MVT::nxv8f32, MVT::nxv8f64, 6 },

    // Extend from nxvmf16 to nxvmf32.
    { ISD::FP_EXTEND, MVT::nxv2f32, MVT::nxv2f16, 1},
    { ISD::FP_EXTEND, MVT::nxv4f32, MVT::nxv4f16, 1},
    { ISD::FP_EXTEND, MVT::nxv8f32, MVT::nxv8f16, 2},

    // Extend from nxvmf16 to nxvmf64.
    { ISD::FP_EXTEND, MVT::nxv2f64, MVT::nxv2f16, 1},
    { ISD::FP_EXTEND, MVT::nxv4f64, MVT::nxv4f16, 2},
    { ISD::FP_EXTEND, MVT::nxv8f64, MVT::nxv8f16, 4},

    // Extend from nxvmf32 to nxvmf64.
    { ISD::FP_EXTEND, MVT::nxv2f64, MVT::nxv2f32, 1},
    { ISD::FP_EXTEND, MVT::nxv4f64, MVT::nxv4f32, 2},
    { ISD::FP_EXTEND, MVT::nxv8f64, MVT::nxv8f32, 6},

    // Bitcasts from float to integer
    { ISD::BITCAST, MVT::nxv2f16, MVT::nxv2i16, 0 },
    { ISD::BITCAST, MVT::nxv4f16, MVT::nxv4i16, 0 },
    { ISD::BITCAST, MVT::nxv2f32, MVT::nxv2i32, 0 },

    // Bitcasts from integer to float
    { ISD::BITCAST, MVT::nxv2i16, MVT::nxv2f16, 0 },
    { ISD::BITCAST, MVT::nxv4i16, MVT::nxv4f16, 0 },
    { ISD::BITCAST, MVT::nxv2i32, MVT::nxv2f32, 0 },

    // Add cost for extending to illegal -too wide- scalable vectors.
    // zero/sign extend are implemented by multiple unpack operations,
    // where each operation has a cost of 1.
    { ISD::ZERO_EXTEND, MVT::nxv16i16, MVT::nxv16i8, 2},
    { ISD::ZERO_EXTEND, MVT::nxv16i32, MVT::nxv16i8, 6},
    { ISD::ZERO_EXTEND, MVT::nxv16i64, MVT::nxv16i8, 14},
    { ISD::ZERO_EXTEND, MVT::nxv8i32, MVT::nxv8i16, 2},
    { ISD::ZERO_EXTEND, MVT::nxv8i64, MVT::nxv8i16, 6},
    { ISD::ZERO_EXTEND, MVT::nxv4i64, MVT::nxv4i32, 2},

    { ISD::SIGN_EXTEND, MVT::nxv16i16, MVT::nxv16i8, 2},
    { ISD::SIGN_EXTEND, MVT::nxv16i32, MVT::nxv16i8, 6},
    { ISD::SIGN_EXTEND, MVT::nxv16i64, MVT::nxv16i8, 14},
    { ISD::SIGN_EXTEND, MVT::nxv8i32, MVT::nxv8i16, 2},
    { ISD::SIGN_EXTEND, MVT::nxv8i64, MVT::nxv8i16, 6},
    { ISD::SIGN_EXTEND, MVT::nxv4i64, MVT::nxv4i32, 2},
  };

  // We have to estimate a cost of fixed length operation upon
  // SVE registers(operations) with the number of registers required
  // for a fixed type to be represented upon SVE registers.
  EVT WiderTy = SrcTy.bitsGT(DstTy) ? SrcTy : DstTy;
  if (SrcTy.isFixedLengthVector() && DstTy.isFixedLengthVector() &&
      SrcTy.getVectorNumElements() == DstTy.getVectorNumElements() &&
      ST->useSVEForFixedLengthVectors(WiderTy)) {
    std::pair<InstructionCost, MVT> LT =
        getTypeLegalizationCost(WiderTy.getTypeForEVT(Dst->getContext()));
    unsigned NumElements = AArch64::SVEBitsPerBlock /
                           LT.second.getVectorElementType().getSizeInBits();
    return AdjustCost(
        LT.first *
        getCastInstrCost(
            Opcode, ScalableVectorType::get(Dst->getScalarType(), NumElements),
            ScalableVectorType::get(Src->getScalarType(), NumElements), CCH,
            CostKind, I));
  }

  if (const auto *Entry = ConvertCostTableLookup(ConversionTbl, ISD,
                                                 DstTy.getSimpleVT(),
                                                 SrcTy.getSimpleVT()))
    return AdjustCost(Entry->Cost);

  static const TypeConversionCostTblEntry FP16Tbl[] = {
      {ISD::FP_TO_SINT, MVT::v4i8, MVT::v4f16, 1}, // fcvtzs
      {ISD::FP_TO_UINT, MVT::v4i8, MVT::v4f16, 1},
      {ISD::FP_TO_SINT, MVT::v4i16, MVT::v4f16, 1}, // fcvtzs
      {ISD::FP_TO_UINT, MVT::v4i16, MVT::v4f16, 1},
      {ISD::FP_TO_SINT, MVT::v4i32, MVT::v4f16, 2}, // fcvtl+fcvtzs
      {ISD::FP_TO_UINT, MVT::v4i32, MVT::v4f16, 2},
      {ISD::FP_TO_SINT, MVT::v8i8, MVT::v8f16, 2}, // fcvtzs+xtn
      {ISD::FP_TO_UINT, MVT::v8i8, MVT::v8f16, 2},
      {ISD::FP_TO_SINT, MVT::v8i16, MVT::v8f16, 1}, // fcvtzs
      {ISD::FP_TO_UINT, MVT::v8i16, MVT::v8f16, 1},
      {ISD::FP_TO_SINT, MVT::v8i32, MVT::v8f16, 4}, // 2*fcvtl+2*fcvtzs
      {ISD::FP_TO_UINT, MVT::v8i32, MVT::v8f16, 4},
      {ISD::FP_TO_SINT, MVT::v16i8, MVT::v16f16, 3}, // 2*fcvtzs+xtn
      {ISD::FP_TO_UINT, MVT::v16i8, MVT::v16f16, 3},
      {ISD::FP_TO_SINT, MVT::v16i16, MVT::v16f16, 2}, // 2*fcvtzs
      {ISD::FP_TO_UINT, MVT::v16i16, MVT::v16f16, 2},
      {ISD::FP_TO_SINT, MVT::v16i32, MVT::v16f16, 8}, // 4*fcvtl+4*fcvtzs
      {ISD::FP_TO_UINT, MVT::v16i32, MVT::v16f16, 8},
      {ISD::UINT_TO_FP, MVT::v8f16, MVT::v8i8, 2},   // ushll + ucvtf
      {ISD::SINT_TO_FP, MVT::v8f16, MVT::v8i8, 2},   // sshll + scvtf
      {ISD::UINT_TO_FP, MVT::v16f16, MVT::v16i8, 4}, // 2 * ushl(2) + 2 * ucvtf
      {ISD::SINT_TO_FP, MVT::v16f16, MVT::v16i8, 4}, // 2 * sshl(2) + 2 * scvtf
  };

  if (ST->hasFullFP16())
    if (const auto *Entry = ConvertCostTableLookup(
            FP16Tbl, ISD, DstTy.getSimpleVT(), SrcTy.getSimpleVT()))
      return AdjustCost(Entry->Cost);

  if ((ISD == ISD::ZERO_EXTEND || ISD == ISD::SIGN_EXTEND) &&
      CCH == TTI::CastContextHint::Masked &&
      ST->isSVEorStreamingSVEAvailable() &&
      TLI->getTypeAction(Src->getContext(), SrcTy) ==
          TargetLowering::TypePromoteInteger &&
      TLI->getTypeAction(Dst->getContext(), DstTy) ==
          TargetLowering::TypeSplitVector) {
    // The standard behaviour in the backend for these cases is to split the
    // extend up into two parts:
    //  1. Perform an extending load or masked load up to the legal type.
    //  2. Extend the loaded data to the final type.
    std::pair<InstructionCost, MVT> SrcLT = getTypeLegalizationCost(Src);
    Type *LegalTy = EVT(SrcLT.second).getTypeForEVT(Src->getContext());
    InstructionCost Part1 = AArch64TTIImpl::getCastInstrCost(
        Opcode, LegalTy, Src, CCH, CostKind, I);
    InstructionCost Part2 = AArch64TTIImpl::getCastInstrCost(
        Opcode, Dst, LegalTy, TTI::CastContextHint::None, CostKind, I);
    return Part1 + Part2;
  }

  // The BasicTTIImpl version only deals with CCH==TTI::CastContextHint::Normal,
  // but we also want to include the TTI::CastContextHint::Masked case too.
  if ((ISD == ISD::ZERO_EXTEND || ISD == ISD::SIGN_EXTEND) &&
      CCH == TTI::CastContextHint::Masked &&
      ST->isSVEorStreamingSVEAvailable() && TLI->isTypeLegal(DstTy))
    CCH = TTI::CastContextHint::Normal;

  return AdjustCost(
      BaseT::getCastInstrCost(Opcode, Dst, Src, CCH, CostKind, I));
}

InstructionCost AArch64TTIImpl::getExtractWithExtendCost(unsigned Opcode,
                                                         Type *Dst,
                                                         VectorType *VecTy,
                                                         unsigned Index) {

  // Make sure we were given a valid extend opcode.
  assert((Opcode == Instruction::SExt || Opcode == Instruction::ZExt) &&
         "Invalid opcode");

  // We are extending an element we extract from a vector, so the source type
  // of the extend is the element type of the vector.
  auto *Src = VecTy->getElementType();

  // Sign- and zero-extends are for integer types only.
  assert(isa<IntegerType>(Dst) && isa<IntegerType>(Src) && "Invalid type");

  // Get the cost for the extract. We compute the cost (if any) for the extend
  // below.
  TTI::TargetCostKind CostKind = TTI::TCK_RecipThroughput;
  InstructionCost Cost = getVectorInstrCost(Instruction::ExtractElement, VecTy,
                                            CostKind, Index, nullptr, nullptr);

  // Legalize the types.
  auto VecLT = getTypeLegalizationCost(VecTy);
  auto DstVT = TLI->getValueType(DL, Dst);
  auto SrcVT = TLI->getValueType(DL, Src);

  // If the resulting type is still a vector and the destination type is legal,
  // we may get the extension for free. If not, get the default cost for the
  // extend.
  if (!VecLT.second.isVector() || !TLI->isTypeLegal(DstVT))
    return Cost + getCastInstrCost(Opcode, Dst, Src, TTI::CastContextHint::None,
                                   CostKind);

  // The destination type should be larger than the element type. If not, get
  // the default cost for the extend.
  if (DstVT.getFixedSizeInBits() < SrcVT.getFixedSizeInBits())
    return Cost + getCastInstrCost(Opcode, Dst, Src, TTI::CastContextHint::None,
                                   CostKind);

  switch (Opcode) {
  default:
    llvm_unreachable("Opcode should be either SExt or ZExt");

  // For sign-extends, we only need a smov, which performs the extension
  // automatically.
  case Instruction::SExt:
    return Cost;

  // For zero-extends, the extend is performed automatically by a umov unless
  // the destination type is i64 and the element type is i8 or i16.
  case Instruction::ZExt:
    if (DstVT.getSizeInBits() != 64u || SrcVT.getSizeInBits() == 32u)
      return Cost;
  }

  // If we are unable to perform the extend for free, get the default cost.
  return Cost + getCastInstrCost(Opcode, Dst, Src, TTI::CastContextHint::None,
                                 CostKind);
}

InstructionCost AArch64TTIImpl::getCFInstrCost(unsigned Opcode,
                                               TTI::TargetCostKind CostKind,
                                               const Instruction *I) {
  if (CostKind != TTI::TCK_RecipThroughput)
    return Opcode == Instruction::PHI ? 0 : 1;
  assert(CostKind == TTI::TCK_RecipThroughput && "unexpected CostKind");
  // Branches are assumed to be predicted.
  return 0;
}

InstructionCost AArch64TTIImpl::getVectorInstrCostHelper(const Instruction *I,
                                                         Type *Val,
                                                         unsigned Index,
                                                         bool HasRealUse) {
  assert(Val->isVectorTy() && "This must be a vector type");

  if (Index != -1U) {
    // Legalize the type.
    std::pair<InstructionCost, MVT> LT = getTypeLegalizationCost(Val);

    // This type is legalized to a scalar type.
    if (!LT.second.isVector())
      return 0;

    // The type may be split. For fixed-width vectors we can normalize the
    // index to the new type.
    if (LT.second.isFixedLengthVector()) {
      unsigned Width = LT.second.getVectorNumElements();
      Index = Index % Width;
    }

    // The element at index zero is already inside the vector.
    // - For a physical (HasRealUse==true) insert-element or extract-element
    // instruction that extracts integers, an explicit FPR -> GPR move is
    // needed. So it has non-zero cost.
    // - For the rest of cases (virtual instruction or element type is float),
    // consider the instruction free.
    if (Index == 0 && (!HasRealUse || !Val->getScalarType()->isIntegerTy()))
      return 0;

    // This is recognising a LD1 single-element structure to one lane of one
    // register instruction. I.e., if this is an `insertelement` instruction,
    // and its second operand is a load, then we will generate a LD1, which
    // are expensive instructions.
    if (I && dyn_cast<LoadInst>(I->getOperand(1)))
      return ST->getVectorInsertExtractBaseCost() + 1;

    // i1 inserts and extract will include an extra cset or cmp of the vector
    // value. Increase the cost by 1 to account.
    if (Val->getScalarSizeInBits() == 1)
      return ST->getVectorInsertExtractBaseCost() + 1;

    // FIXME:
    // If the extract-element and insert-element instructions could be
    // simplified away (e.g., could be combined into users by looking at use-def
    // context), they have no cost. This is not done in the first place for
    // compile-time considerations.
  }

  // All other insert/extracts cost this much.
  return ST->getVectorInsertExtractBaseCost();
}

InstructionCost AArch64TTIImpl::getVectorInstrCost(unsigned Opcode, Type *Val,
                                                   TTI::TargetCostKind CostKind,
                                                   unsigned Index, Value *Op0,
                                                   Value *Op1) {
  bool HasRealUse =
      Opcode == Instruction::InsertElement && Op0 && !isa<UndefValue>(Op0);
  return getVectorInstrCostHelper(nullptr, Val, Index, HasRealUse);
}

InstructionCost AArch64TTIImpl::getVectorInstrCost(const Instruction &I,
                                                   Type *Val,
                                                   TTI::TargetCostKind CostKind,
                                                   unsigned Index) {
  return getVectorInstrCostHelper(&I, Val, Index, true /* HasRealUse */);
}

InstructionCost AArch64TTIImpl::getScalarizationOverhead(
    VectorType *Ty, const APInt &DemandedElts, bool Insert, bool Extract,
    TTI::TargetCostKind CostKind) {
  if (isa<ScalableVectorType>(Ty))
    return InstructionCost::getInvalid();
  if (Ty->getElementType()->isFloatingPointTy())
    return BaseT::getScalarizationOverhead(Ty, DemandedElts, Insert, Extract,
                                           CostKind);
  return DemandedElts.popcount() * (Insert + Extract) *
         ST->getVectorInsertExtractBaseCost();
}

InstructionCost AArch64TTIImpl::getArithmeticInstrCost(
    unsigned Opcode, Type *Ty, TTI::TargetCostKind CostKind,
    TTI::OperandValueInfo Op1Info, TTI::OperandValueInfo Op2Info,
    ArrayRef<const Value *> Args,
    const Instruction *CxtI) {

  // TODO: Handle more cost kinds.
  if (CostKind != TTI::TCK_RecipThroughput)
    return BaseT::getArithmeticInstrCost(Opcode, Ty, CostKind, Op1Info,
                                         Op2Info, Args, CxtI);

  // Legalize the type.
  std::pair<InstructionCost, MVT> LT = getTypeLegalizationCost(Ty);
  int ISD = TLI->InstructionOpcodeToISD(Opcode);

  switch (ISD) {
  default:
    return BaseT::getArithmeticInstrCost(Opcode, Ty, CostKind, Op1Info,
                                         Op2Info);
  case ISD::SDIV:
    if (Op2Info.isConstant() && Op2Info.isUniform() && Op2Info.isPowerOf2()) {
      // On AArch64, scalar signed division by constants power-of-two are
      // normally expanded to the sequence ADD + CMP + SELECT + SRA.
      // The OperandValue properties many not be same as that of previous
      // operation; conservatively assume OP_None.
      InstructionCost Cost = getArithmeticInstrCost(
          Instruction::Add, Ty, CostKind,
          Op1Info.getNoProps(), Op2Info.getNoProps());
      Cost += getArithmeticInstrCost(Instruction::Sub, Ty, CostKind,
                                     Op1Info.getNoProps(), Op2Info.getNoProps());
      Cost += getArithmeticInstrCost(
          Instruction::Select, Ty, CostKind,
          Op1Info.getNoProps(), Op2Info.getNoProps());
      Cost += getArithmeticInstrCost(Instruction::AShr, Ty, CostKind,
                                     Op1Info.getNoProps(), Op2Info.getNoProps());
      return Cost;
    }
    [[fallthrough]];
  case ISD::UDIV: {
    if (Op2Info.isConstant() && Op2Info.isUniform()) {
      auto VT = TLI->getValueType(DL, Ty);
      if (TLI->isOperationLegalOrCustom(ISD::MULHU, VT)) {
        // Vector signed division by constant are expanded to the
        // sequence MULHS + ADD/SUB + SRA + SRL + ADD, and unsigned division
        // to MULHS + SUB + SRL + ADD + SRL.
        InstructionCost MulCost = getArithmeticInstrCost(
            Instruction::Mul, Ty, CostKind, Op1Info.getNoProps(), Op2Info.getNoProps());
        InstructionCost AddCost = getArithmeticInstrCost(
            Instruction::Add, Ty, CostKind, Op1Info.getNoProps(), Op2Info.getNoProps());
        InstructionCost ShrCost = getArithmeticInstrCost(
            Instruction::AShr, Ty, CostKind, Op1Info.getNoProps(), Op2Info.getNoProps());
        return MulCost * 2 + AddCost * 2 + ShrCost * 2 + 1;
      }
    }

    InstructionCost Cost = BaseT::getArithmeticInstrCost(
        Opcode, Ty, CostKind, Op1Info, Op2Info);
    if (Ty->isVectorTy()) {
      if (TLI->isOperationLegalOrCustom(ISD, LT.second) && ST->hasSVE()) {
        // SDIV/UDIV operations are lowered using SVE, then we can have less
        // costs.
        if (isa<FixedVectorType>(Ty) && cast<FixedVectorType>(Ty)
                                                ->getPrimitiveSizeInBits()
                                                .getFixedValue() < 128) {
          EVT VT = TLI->getValueType(DL, Ty);
          static const CostTblEntry DivTbl[]{
              {ISD::SDIV, MVT::v2i8, 5},  {ISD::SDIV, MVT::v4i8, 8},
              {ISD::SDIV, MVT::v8i8, 8},  {ISD::SDIV, MVT::v2i16, 5},
              {ISD::SDIV, MVT::v4i16, 5}, {ISD::SDIV, MVT::v2i32, 1},
              {ISD::UDIV, MVT::v2i8, 5},  {ISD::UDIV, MVT::v4i8, 8},
              {ISD::UDIV, MVT::v8i8, 8},  {ISD::UDIV, MVT::v2i16, 5},
              {ISD::UDIV, MVT::v4i16, 5}, {ISD::UDIV, MVT::v2i32, 1}};

          const auto *Entry = CostTableLookup(DivTbl, ISD, VT.getSimpleVT());
          if (nullptr != Entry)
            return Entry->Cost;
        }
        // For 8/16-bit elements, the cost is higher because the type
        // requires promotion and possibly splitting:
        if (LT.second.getScalarType() == MVT::i8)
          Cost *= 8;
        else if (LT.second.getScalarType() == MVT::i16)
          Cost *= 4;
        return Cost;
      } else {
        // If one of the operands is a uniform constant then the cost for each
        // element is Cost for insertion, extraction and division.
        // Insertion cost = 2, Extraction Cost = 2, Division = cost for the
        // operation with scalar type
        if ((Op1Info.isConstant() && Op1Info.isUniform()) ||
            (Op2Info.isConstant() && Op2Info.isUniform())) {
          if (auto *VTy = dyn_cast<FixedVectorType>(Ty)) {
            InstructionCost DivCost = BaseT::getArithmeticInstrCost(
                Opcode, Ty->getScalarType(), CostKind, Op1Info, Op2Info);
            return (4 + DivCost) * VTy->getNumElements();
          }
        }
        // On AArch64, without SVE, vector divisions are expanded
        // into scalar divisions of each pair of elements.
        Cost += getArithmeticInstrCost(Instruction::ExtractElement, Ty,
                                       CostKind, Op1Info, Op2Info);
        Cost += getArithmeticInstrCost(Instruction::InsertElement, Ty, CostKind,
                                       Op1Info, Op2Info);
      }

      // TODO: if one of the arguments is scalar, then it's not necessary to
      // double the cost of handling the vector elements.
      Cost += Cost;
    }
    return Cost;
  }
  case ISD::MUL:
    // When SVE is available, then we can lower the v2i64 operation using
    // the SVE mul instruction, which has a lower cost.
    if (LT.second == MVT::v2i64 && ST->hasSVE())
      return LT.first;

    // When SVE is not available, there is no MUL.2d instruction,
    // which means mul <2 x i64> is expensive as elements are extracted
    // from the vectors and the muls scalarized.
    // As getScalarizationOverhead is a bit too pessimistic, we
    // estimate the cost for a i64 vector directly here, which is:
    // - four 2-cost i64 extracts,
    // - two 2-cost i64 inserts, and
    // - two 1-cost muls.
    // So, for a v2i64 with LT.First = 1 the cost is 14, and for a v4i64 with
    // LT.first = 2 the cost is 28. If both operands are extensions it will not
    // need to scalarize so the cost can be cheaper (smull or umull).
    // so the cost can be cheaper (smull or umull).
    if (LT.second != MVT::v2i64 || isWideningInstruction(Ty, Opcode, Args))
      return LT.first;
    return LT.first * 14;
  case ISD::ADD:
  case ISD::XOR:
  case ISD::OR:
  case ISD::AND:
  case ISD::SRL:
  case ISD::SRA:
  case ISD::SHL:
    // These nodes are marked as 'custom' for combining purposes only.
    // We know that they are legal. See LowerAdd in ISelLowering.
    return LT.first;

  case ISD::FNEG:
  case ISD::FADD:
  case ISD::FSUB:
    // Increase the cost for half and bfloat types if not architecturally
    // supported.
    if ((Ty->getScalarType()->isHalfTy() && !ST->hasFullFP16()) ||
        (Ty->getScalarType()->isBFloatTy() && !ST->hasBF16()))
      return 2 * LT.first;
    if (!Ty->getScalarType()->isFP128Ty())
      return LT.first;
    [[fallthrough]];
  case ISD::FMUL:
  case ISD::FDIV:
    // These nodes are marked as 'custom' just to lower them to SVE.
    // We know said lowering will incur no additional cost.
    if (!Ty->getScalarType()->isFP128Ty())
      return 2 * LT.first;

    return BaseT::getArithmeticInstrCost(Opcode, Ty, CostKind, Op1Info,
                                         Op2Info);
  case ISD::FREM:
    // Pass nullptr as fmod/fmodf calls are emitted by the backend even when
    // those functions are not declared in the module.
    if (!Ty->isVectorTy())
      return getCallInstrCost(/*Function*/ nullptr, Ty, {Ty, Ty}, CostKind);
    return BaseT::getArithmeticInstrCost(Opcode, Ty, CostKind, Op1Info,
                                         Op2Info);
  }
}

InstructionCost AArch64TTIImpl::getAddressComputationCost(Type *Ty,
                                                          ScalarEvolution *SE,
                                                          const SCEV *Ptr) {
  // Address computations in vectorized code with non-consecutive addresses will
  // likely result in more instructions compared to scalar code where the
  // computation can more often be merged into the index mode. The resulting
  // extra micro-ops can significantly decrease throughput.
  unsigned NumVectorInstToHideOverhead = NeonNonConstStrideOverhead;
  int MaxMergeDistance = 64;

  if (Ty->isVectorTy() && SE &&
      !BaseT::isConstantStridedAccessLessThan(SE, Ptr, MaxMergeDistance + 1))
    return NumVectorInstToHideOverhead;

  // In many cases the address computation is not merged into the instruction
  // addressing mode.
  return 1;
}

InstructionCost AArch64TTIImpl::getCmpSelInstrCost(unsigned Opcode, Type *ValTy,
                                                   Type *CondTy,
                                                   CmpInst::Predicate VecPred,
                                                   TTI::TargetCostKind CostKind,
                                                   const Instruction *I) {
  // TODO: Handle other cost kinds.
  if (CostKind != TTI::TCK_RecipThroughput)
    return BaseT::getCmpSelInstrCost(Opcode, ValTy, CondTy, VecPred, CostKind,
                                     I);

  int ISD = TLI->InstructionOpcodeToISD(Opcode);
  // We don't lower some vector selects well that are wider than the register
  // width.
  if (isa<FixedVectorType>(ValTy) && ISD == ISD::SELECT) {
    // We would need this many instructions to hide the scalarization happening.
    const int AmortizationCost = 20;

    // If VecPred is not set, check if we can get a predicate from the context
    // instruction, if its type matches the requested ValTy.
    if (VecPred == CmpInst::BAD_ICMP_PREDICATE && I && I->getType() == ValTy) {
      CmpInst::Predicate CurrentPred;
      if (match(I, m_Select(m_Cmp(CurrentPred, m_Value(), m_Value()), m_Value(),
                            m_Value())))
        VecPred = CurrentPred;
    }
    // Check if we have a compare/select chain that can be lowered using
    // a (F)CMxx & BFI pair.
    if (CmpInst::isIntPredicate(VecPred) || VecPred == CmpInst::FCMP_OLE ||
        VecPred == CmpInst::FCMP_OLT || VecPred == CmpInst::FCMP_OGT ||
        VecPred == CmpInst::FCMP_OGE || VecPred == CmpInst::FCMP_OEQ ||
        VecPred == CmpInst::FCMP_UNE) {
      static const auto ValidMinMaxTys = {
          MVT::v8i8,  MVT::v16i8, MVT::v4i16, MVT::v8i16, MVT::v2i32,
          MVT::v4i32, MVT::v2i64, MVT::v2f32, MVT::v4f32, MVT::v2f64};
      static const auto ValidFP16MinMaxTys = {MVT::v4f16, MVT::v8f16};

      auto LT = getTypeLegalizationCost(ValTy);
      if (any_of(ValidMinMaxTys, [&LT](MVT M) { return M == LT.second; }) ||
          (ST->hasFullFP16() &&
           any_of(ValidFP16MinMaxTys, [&LT](MVT M) { return M == LT.second; })))
        return LT.first;
    }

    static const TypeConversionCostTblEntry
    VectorSelectTbl[] = {
      { ISD::SELECT, MVT::v2i1, MVT::v2f32, 2 },
      { ISD::SELECT, MVT::v2i1, MVT::v2f64, 2 },
      { ISD::SELECT, MVT::v4i1, MVT::v4f32, 2 },
      { ISD::SELECT, MVT::v4i1, MVT::v4f16, 2 },
      { ISD::SELECT, MVT::v8i1, MVT::v8f16, 2 },
      { ISD::SELECT, MVT::v16i1, MVT::v16i16, 16 },
      { ISD::SELECT, MVT::v8i1, MVT::v8i32, 8 },
      { ISD::SELECT, MVT::v16i1, MVT::v16i32, 16 },
      { ISD::SELECT, MVT::v4i1, MVT::v4i64, 4 * AmortizationCost },
      { ISD::SELECT, MVT::v8i1, MVT::v8i64, 8 * AmortizationCost },
      { ISD::SELECT, MVT::v16i1, MVT::v16i64, 16 * AmortizationCost }
    };

    EVT SelCondTy = TLI->getValueType(DL, CondTy);
    EVT SelValTy = TLI->getValueType(DL, ValTy);
    if (SelCondTy.isSimple() && SelValTy.isSimple()) {
      if (const auto *Entry = ConvertCostTableLookup(VectorSelectTbl, ISD,
                                                     SelCondTy.getSimpleVT(),
                                                     SelValTy.getSimpleVT()))
        return Entry->Cost;
    }
  }

  if (isa<FixedVectorType>(ValTy) && ISD == ISD::SETCC) {
    auto LT = getTypeLegalizationCost(ValTy);
    // Cost v4f16 FCmp without FP16 support via converting to v4f32 and back.
    if (LT.second == MVT::v4f16 && !ST->hasFullFP16())
      return LT.first * 4; // fcvtl + fcvtl + fcmp + xtn
  }

  // Treat the icmp in icmp(and, 0) as free, as we can make use of ands.
  // FIXME: This can apply to more conditions and add/sub if it can be shown to
  // be profitable.
  if (ValTy->isIntegerTy() && ISD == ISD::SETCC && I &&
      ICmpInst::isEquality(VecPred) &&
      TLI->isTypeLegal(TLI->getValueType(DL, ValTy)) &&
      match(I->getOperand(1), m_Zero()) &&
      match(I->getOperand(0), m_And(m_Value(), m_Value())))
    return 0;

  // The base case handles scalable vectors fine for now, since it treats the
  // cost as 1 * legalization cost.
  return BaseT::getCmpSelInstrCost(Opcode, ValTy, CondTy, VecPred, CostKind, I);
}

AArch64TTIImpl::TTI::MemCmpExpansionOptions
AArch64TTIImpl::enableMemCmpExpansion(bool OptSize, bool IsZeroCmp) const {
  TTI::MemCmpExpansionOptions Options;
  if (ST->requiresStrictAlign()) {
    // TODO: Add cost modeling for strict align. Misaligned loads expand to
    // a bunch of instructions when strict align is enabled.
    return Options;
  }
  Options.AllowOverlappingLoads = true;
  Options.MaxNumLoads = TLI->getMaxExpandSizeMemcmp(OptSize);
  Options.NumLoadsPerBlock = Options.MaxNumLoads;
  // TODO: Though vector loads usually perform well on AArch64, in some targets
  // they may wake up the FP unit, which raises the power consumption.  Perhaps
  // they could be used with no holds barred (-O3).
  Options.LoadSizes = {8, 4, 2, 1};
  Options.AllowedTailExpansions = {3, 5, 6};
  return Options;
}

bool AArch64TTIImpl::prefersVectorizedAddressing() const {
  return ST->hasSVE();
}

InstructionCost
AArch64TTIImpl::getMaskedMemoryOpCost(unsigned Opcode, Type *Src,
                                      Align Alignment, unsigned AddressSpace,
                                      TTI::TargetCostKind CostKind) {
  if (useNeonVector(Src))
    return BaseT::getMaskedMemoryOpCost(Opcode, Src, Alignment, AddressSpace,
                                        CostKind);
  auto LT = getTypeLegalizationCost(Src);
  if (!LT.first.isValid())
    return InstructionCost::getInvalid();

  // Return an invalid cost for element types that we are unable to lower.
  auto *VT = cast<VectorType>(Src);
  if (VT->getElementType()->isIntegerTy(1))
    return InstructionCost::getInvalid();

  // The code-generator is currently not able to handle scalable vectors
  // of <vscale x 1 x eltty> yet, so return an invalid cost to avoid selecting
  // it. This change will be removed when code-generation for these types is
  // sufficiently reliable.
  if (VT->getElementCount() == ElementCount::getScalable(1))
    return InstructionCost::getInvalid();

  return LT.first;
}

static unsigned getSVEGatherScatterOverhead(unsigned Opcode) {
  return Opcode == Instruction::Load ? SVEGatherOverhead : SVEScatterOverhead;
}

InstructionCost AArch64TTIImpl::getGatherScatterOpCost(
    unsigned Opcode, Type *DataTy, const Value *Ptr, bool VariableMask,
    Align Alignment, TTI::TargetCostKind CostKind, const Instruction *I) {
  if (useNeonVector(DataTy) || !isLegalMaskedGatherScatter(DataTy))
    return BaseT::getGatherScatterOpCost(Opcode, DataTy, Ptr, VariableMask,
                                         Alignment, CostKind, I);
  auto *VT = cast<VectorType>(DataTy);
  auto LT = getTypeLegalizationCost(DataTy);
  if (!LT.first.isValid())
    return InstructionCost::getInvalid();

  // Return an invalid cost for element types that we are unable to lower.
  if (!LT.second.isVector() ||
      !isElementTypeLegalForScalableVector(VT->getElementType()) ||
      VT->getElementType()->isIntegerTy(1))
    return InstructionCost::getInvalid();

  // The code-generator is currently not able to handle scalable vectors
  // of <vscale x 1 x eltty> yet, so return an invalid cost to avoid selecting
  // it. This change will be removed when code-generation for these types is
  // sufficiently reliable.
  if (VT->getElementCount() == ElementCount::getScalable(1))
    return InstructionCost::getInvalid();

  ElementCount LegalVF = LT.second.getVectorElementCount();
  InstructionCost MemOpCost =
      getMemoryOpCost(Opcode, VT->getElementType(), Alignment, 0, CostKind,
                      {TTI::OK_AnyValue, TTI::OP_None}, I);
  // Add on an overhead cost for using gathers/scatters.
  // TODO: At the moment this is applied unilaterally for all CPUs, but at some
  // point we may want a per-CPU overhead.
  MemOpCost *= getSVEGatherScatterOverhead(Opcode);
  return LT.first * MemOpCost * getMaxNumElements(LegalVF);
}

bool AArch64TTIImpl::useNeonVector(const Type *Ty) const {
  return isa<FixedVectorType>(Ty) && !ST->useSVEForFixedLengthVectors();
}

InstructionCost AArch64TTIImpl::getMemoryOpCost(unsigned Opcode, Type *Ty,
                                                MaybeAlign Alignment,
                                                unsigned AddressSpace,
                                                TTI::TargetCostKind CostKind,
                                                TTI::OperandValueInfo OpInfo,
                                                const Instruction *I) {
  EVT VT = TLI->getValueType(DL, Ty, true);
  // Type legalization can't handle structs
  if (VT == MVT::Other)
    return BaseT::getMemoryOpCost(Opcode, Ty, Alignment, AddressSpace,
                                  CostKind);

  auto LT = getTypeLegalizationCost(Ty);
  if (!LT.first.isValid())
    return InstructionCost::getInvalid();

  // The code-generator is currently not able to handle scalable vectors
  // of <vscale x 1 x eltty> yet, so return an invalid cost to avoid selecting
  // it. This change will be removed when code-generation for these types is
  // sufficiently reliable.
  // We also only support full register predicate loads and stores.
  if (auto *VTy = dyn_cast<ScalableVectorType>(Ty))
    if (VTy->getElementCount() == ElementCount::getScalable(1) ||
        (VTy->getElementType()->isIntegerTy(1) &&
         !VTy->getElementCount().isKnownMultipleOf(
             ElementCount::getScalable(16))))
      return InstructionCost::getInvalid();

  // TODO: consider latency as well for TCK_SizeAndLatency.
  if (CostKind == TTI::TCK_CodeSize || CostKind == TTI::TCK_SizeAndLatency)
    return LT.first;

  if (CostKind != TTI::TCK_RecipThroughput)
    return 1;

  if (ST->isMisaligned128StoreSlow() && Opcode == Instruction::Store &&
      LT.second.is128BitVector() && (!Alignment || *Alignment < Align(16))) {
    // Unaligned stores are extremely inefficient. We don't split all
    // unaligned 128-bit stores because the negative impact that has shown in
    // practice on inlined block copy code.
    // We make such stores expensive so that we will only vectorize if there
    // are 6 other instructions getting vectorized.
    const int AmortizationCost = 6;

    return LT.first * 2 * AmortizationCost;
  }

  // Opaque ptr or ptr vector types are i64s and can be lowered to STP/LDPs.
  if (Ty->isPtrOrPtrVectorTy())
    return LT.first;

  if (useNeonVector(Ty)) {
    // Check truncating stores and extending loads.
    if (Ty->getScalarSizeInBits() != LT.second.getScalarSizeInBits()) {
      // v4i8 types are lowered to scalar a load/store and sshll/xtn.
      if (VT == MVT::v4i8)
        return 2;
      // Otherwise we need to scalarize.
      return cast<FixedVectorType>(Ty)->getNumElements() * 2;
    }
    EVT EltVT = VT.getVectorElementType();
    unsigned EltSize = EltVT.getScalarSizeInBits();
    if (!isPowerOf2_32(EltSize) || EltSize < 8 || EltSize > 64 ||
        VT.getVectorNumElements() >= (128 / EltSize) || !Alignment ||
        *Alignment != Align(1))
      return LT.first;
    // FIXME: v3i8 lowering currently is very inefficient, due to automatic
    // widening to v4i8, which produces suboptimal results.
    if (VT.getVectorNumElements() == 3 && EltVT == MVT::i8)
      return LT.first;

    // Check non-power-of-2 loads/stores for legal vector element types with
    // NEON. Non-power-of-2 memory ops will get broken down to a set of
    // operations on smaller power-of-2 ops, including ld1/st1.
    LLVMContext &C = Ty->getContext();
    InstructionCost Cost(0);
    SmallVector<EVT> TypeWorklist;
    TypeWorklist.push_back(VT);
    while (!TypeWorklist.empty()) {
      EVT CurrVT = TypeWorklist.pop_back_val();
      unsigned CurrNumElements = CurrVT.getVectorNumElements();
      if (isPowerOf2_32(CurrNumElements)) {
        Cost += 1;
        continue;
      }

      unsigned PrevPow2 = NextPowerOf2(CurrNumElements) / 2;
      TypeWorklist.push_back(EVT::getVectorVT(C, EltVT, PrevPow2));
      TypeWorklist.push_back(
          EVT::getVectorVT(C, EltVT, CurrNumElements - PrevPow2));
    }
    return Cost;
  }

  return LT.first;
}

InstructionCost AArch64TTIImpl::getInterleavedMemoryOpCost(
    unsigned Opcode, Type *VecTy, unsigned Factor, ArrayRef<unsigned> Indices,
    Align Alignment, unsigned AddressSpace, TTI::TargetCostKind CostKind,
    bool UseMaskForCond, bool UseMaskForGaps) {
  assert(Factor >= 2 && "Invalid interleave factor");
  auto *VecVTy = cast<VectorType>(VecTy);

  if (VecTy->isScalableTy() && (!ST->hasSVE() || Factor != 2))
    return InstructionCost::getInvalid();

  // Vectorization for masked interleaved accesses is only enabled for scalable
  // VF.
  if (!VecTy->isScalableTy() && (UseMaskForCond || UseMaskForGaps))
    return InstructionCost::getInvalid();

  if (!UseMaskForGaps && Factor <= TLI->getMaxSupportedInterleaveFactor()) {
    unsigned MinElts = VecVTy->getElementCount().getKnownMinValue();
    auto *SubVecTy =
        VectorType::get(VecVTy->getElementType(),
                        VecVTy->getElementCount().divideCoefficientBy(Factor));

    // ldN/stN only support legal vector types of size 64 or 128 in bits.
    // Accesses having vector types that are a multiple of 128 bits can be
    // matched to more than one ldN/stN instruction.
    bool UseScalable;
    if (MinElts % Factor == 0 &&
        TLI->isLegalInterleavedAccessType(SubVecTy, DL, UseScalable))
      return Factor * TLI->getNumInterleavedAccesses(SubVecTy, DL, UseScalable);
  }

  return BaseT::getInterleavedMemoryOpCost(Opcode, VecTy, Factor, Indices,
                                           Alignment, AddressSpace, CostKind,
                                           UseMaskForCond, UseMaskForGaps);
}

InstructionCost
AArch64TTIImpl::getCostOfKeepingLiveOverCall(ArrayRef<Type *> Tys) {
  InstructionCost Cost = 0;
  TTI::TargetCostKind CostKind = TTI::TCK_RecipThroughput;
  for (auto *I : Tys) {
    if (!I->isVectorTy())
      continue;
    if (I->getScalarSizeInBits() * cast<FixedVectorType>(I)->getNumElements() ==
        128)
      Cost += getMemoryOpCost(Instruction::Store, I, Align(128), 0, CostKind) +
              getMemoryOpCost(Instruction::Load, I, Align(128), 0, CostKind);
  }
  return Cost;
}

unsigned AArch64TTIImpl::getMaxInterleaveFactor(ElementCount VF) {
  return ST->getMaxInterleaveFactor();
}

// For Falkor, we want to avoid having too many strided loads in a loop since
// that can exhaust the HW prefetcher resources.  We adjust the unroller
// MaxCount preference below to attempt to ensure unrolling doesn't create too
// many strided loads.
static void
getFalkorUnrollingPreferences(Loop *L, ScalarEvolution &SE,
                              TargetTransformInfo::UnrollingPreferences &UP) {
  enum { MaxStridedLoads = 7 };
  auto countStridedLoads = [](Loop *L, ScalarEvolution &SE) {
    int StridedLoads = 0;
    // FIXME? We could make this more precise by looking at the CFG and
    // e.g. not counting loads in each side of an if-then-else diamond.
    for (const auto BB : L->blocks()) {
      for (auto &I : *BB) {
        LoadInst *LMemI = dyn_cast<LoadInst>(&I);
        if (!LMemI)
          continue;

        Value *PtrValue = LMemI->getPointerOperand();
        if (L->isLoopInvariant(PtrValue))
          continue;

        const SCEV *LSCEV = SE.getSCEV(PtrValue);
        const SCEVAddRecExpr *LSCEVAddRec = dyn_cast<SCEVAddRecExpr>(LSCEV);
        if (!LSCEVAddRec || !LSCEVAddRec->isAffine())
          continue;

        // FIXME? We could take pairing of unrolled load copies into account
        // by looking at the AddRec, but we would probably have to limit this
        // to loops with no stores or other memory optimization barriers.
        ++StridedLoads;
        // We've seen enough strided loads that seeing more won't make a
        // difference.
        if (StridedLoads > MaxStridedLoads / 2)
          return StridedLoads;
      }
    }
    return StridedLoads;
  };

  int StridedLoads = countStridedLoads(L, SE);
  LLVM_DEBUG(dbgs() << "falkor-hwpf: detected " << StridedLoads
                    << " strided loads\n");
  // Pick the largest power of 2 unroll count that won't result in too many
  // strided loads.
  if (StridedLoads) {
    UP.MaxCount = 1 << Log2_32(MaxStridedLoads / StridedLoads);
    LLVM_DEBUG(dbgs() << "falkor-hwpf: setting unroll MaxCount to "
                      << UP.MaxCount << '\n');
  }
}

void AArch64TTIImpl::getUnrollingPreferences(Loop *L, ScalarEvolution &SE,
                                             TTI::UnrollingPreferences &UP,
                                             OptimizationRemarkEmitter *ORE) {
  // Enable partial unrolling and runtime unrolling.
  BaseT::getUnrollingPreferences(L, SE, UP, ORE);

  UP.UpperBound = true;

  // For inner loop, it is more likely to be a hot one, and the runtime check
  // can be promoted out from LICM pass, so the overhead is less, let's try
  // a larger threshold to unroll more loops.
  if (L->getLoopDepth() > 1)
    UP.PartialThreshold *= 2;

  // Disable partial & runtime unrolling on -Os.
  UP.PartialOptSizeThreshold = 0;

  if (ST->getProcFamily() == AArch64Subtarget::Falkor &&
      EnableFalkorHWPFUnrollFix)
    getFalkorUnrollingPreferences(L, SE, UP);

  // Scan the loop: don't unroll loops with calls as this could prevent
  // inlining. Don't unroll vector loops either, as they don't benefit much from
  // unrolling.
  for (auto *BB : L->getBlocks()) {
    for (auto &I : *BB) {
      // Don't unroll vectorised loop.
      if (I.getType()->isVectorTy())
        return;

      if (isa<CallInst>(I) || isa<InvokeInst>(I)) {
        if (const Function *F = cast<CallBase>(I).getCalledFunction()) {
          if (!isLoweredToCall(F))
            continue;
        }
        return;
      }
    }
  }

  // Enable runtime unrolling for in-order models
  // If mcpu is omitted, getProcFamily() returns AArch64Subtarget::Others, so by
  // checking for that case, we can ensure that the default behaviour is
  // unchanged
  if (ST->getProcFamily() != AArch64Subtarget::Others &&
      !ST->getSchedModel().isOutOfOrder()) {
    UP.Runtime = true;
    UP.Partial = true;
    UP.UnrollRemainder = true;
    UP.DefaultUnrollRuntimeCount = 4;

    UP.UnrollAndJam = true;
    UP.UnrollAndJamInnerLoopThreshold = 60;
  }
}

void AArch64TTIImpl::getPeelingPreferences(Loop *L, ScalarEvolution &SE,
                                           TTI::PeelingPreferences &PP) {
  BaseT::getPeelingPreferences(L, SE, PP);
}

Value *AArch64TTIImpl::getOrCreateResultFromMemIntrinsic(IntrinsicInst *Inst,
                                                         Type *ExpectedType) {
  switch (Inst->getIntrinsicID()) {
  default:
    return nullptr;
  case Intrinsic::aarch64_neon_st2:
  case Intrinsic::aarch64_neon_st3:
  case Intrinsic::aarch64_neon_st4: {
    // Create a struct type
    StructType *ST = dyn_cast<StructType>(ExpectedType);
    if (!ST)
      return nullptr;
    unsigned NumElts = Inst->arg_size() - 1;
    if (ST->getNumElements() != NumElts)
      return nullptr;
    for (unsigned i = 0, e = NumElts; i != e; ++i) {
      if (Inst->getArgOperand(i)->getType() != ST->getElementType(i))
        return nullptr;
    }
    Value *Res = PoisonValue::get(ExpectedType);
    IRBuilder<> Builder(Inst);
    for (unsigned i = 0, e = NumElts; i != e; ++i) {
      Value *L = Inst->getArgOperand(i);
      Res = Builder.CreateInsertValue(Res, L, i);
    }
    return Res;
  }
  case Intrinsic::aarch64_neon_ld2:
  case Intrinsic::aarch64_neon_ld3:
  case Intrinsic::aarch64_neon_ld4:
    if (Inst->getType() == ExpectedType)
      return Inst;
    return nullptr;
  }
}

bool AArch64TTIImpl::getTgtMemIntrinsic(IntrinsicInst *Inst,
                                        MemIntrinsicInfo &Info) {
  switch (Inst->getIntrinsicID()) {
  default:
    break;
  case Intrinsic::aarch64_neon_ld2:
  case Intrinsic::aarch64_neon_ld3:
  case Intrinsic::aarch64_neon_ld4:
    Info.ReadMem = true;
    Info.WriteMem = false;
    Info.PtrVal = Inst->getArgOperand(0);
    break;
  case Intrinsic::aarch64_neon_st2:
  case Intrinsic::aarch64_neon_st3:
  case Intrinsic::aarch64_neon_st4:
    Info.ReadMem = false;
    Info.WriteMem = true;
    Info.PtrVal = Inst->getArgOperand(Inst->arg_size() - 1);
    break;
  }

  switch (Inst->getIntrinsicID()) {
  default:
    return false;
  case Intrinsic::aarch64_neon_ld2:
  case Intrinsic::aarch64_neon_st2:
    Info.MatchingId = VECTOR_LDST_TWO_ELEMENTS;
    break;
  case Intrinsic::aarch64_neon_ld3:
  case Intrinsic::aarch64_neon_st3:
    Info.MatchingId = VECTOR_LDST_THREE_ELEMENTS;
    break;
  case Intrinsic::aarch64_neon_ld4:
  case Intrinsic::aarch64_neon_st4:
    Info.MatchingId = VECTOR_LDST_FOUR_ELEMENTS;
    break;
  }
  return true;
}

/// See if \p I should be considered for address type promotion. We check if \p
/// I is a sext with right type and used in memory accesses. If it used in a
/// "complex" getelementptr, we allow it to be promoted without finding other
/// sext instructions that sign extended the same initial value. A getelementptr
/// is considered as "complex" if it has more than 2 operands.
bool AArch64TTIImpl::shouldConsiderAddressTypePromotion(
    const Instruction &I, bool &AllowPromotionWithoutCommonHeader) {
  bool Considerable = false;
  AllowPromotionWithoutCommonHeader = false;
  if (!isa<SExtInst>(&I))
    return false;
  Type *ConsideredSExtType =
      Type::getInt64Ty(I.getParent()->getParent()->getContext());
  if (I.getType() != ConsideredSExtType)
    return false;
  // See if the sext is the one with the right type and used in at least one
  // GetElementPtrInst.
  for (const User *U : I.users()) {
    if (const GetElementPtrInst *GEPInst = dyn_cast<GetElementPtrInst>(U)) {
      Considerable = true;
      // A getelementptr is considered as "complex" if it has more than 2
      // operands. We will promote a SExt used in such complex GEP as we
      // expect some computation to be merged if they are done on 64 bits.
      if (GEPInst->getNumOperands() > 2) {
        AllowPromotionWithoutCommonHeader = true;
        break;
      }
    }
  }
  return Considerable;
}

bool AArch64TTIImpl::isLegalToVectorizeReduction(
    const RecurrenceDescriptor &RdxDesc, ElementCount VF) const {
  if (!VF.isScalable())
    return true;

  Type *Ty = RdxDesc.getRecurrenceType();
  if (Ty->isBFloatTy() || !isElementTypeLegalForScalableVector(Ty))
    return false;

  switch (RdxDesc.getRecurrenceKind()) {
  case RecurKind::Add:
  case RecurKind::FAdd:
  case RecurKind::And:
  case RecurKind::Or:
  case RecurKind::Xor:
  case RecurKind::SMin:
  case RecurKind::SMax:
  case RecurKind::UMin:
  case RecurKind::UMax:
  case RecurKind::FMin:
  case RecurKind::FMax:
  case RecurKind::FMulAdd:
  case RecurKind::IAnyOf:
  case RecurKind::FAnyOf:
    return true;
  default:
    return false;
  }
}

InstructionCost
AArch64TTIImpl::getMinMaxReductionCost(Intrinsic::ID IID, VectorType *Ty,
                                       FastMathFlags FMF,
                                       TTI::TargetCostKind CostKind) {
  std::pair<InstructionCost, MVT> LT = getTypeLegalizationCost(Ty);

  if (LT.second.getScalarType() == MVT::f16 && !ST->hasFullFP16())
    return BaseT::getMinMaxReductionCost(IID, Ty, FMF, CostKind);

  InstructionCost LegalizationCost = 0;
  if (LT.first > 1) {
    Type *LegalVTy = EVT(LT.second).getTypeForEVT(Ty->getContext());
    IntrinsicCostAttributes Attrs(IID, LegalVTy, {LegalVTy, LegalVTy}, FMF);
    LegalizationCost = getIntrinsicInstrCost(Attrs, CostKind) * (LT.first - 1);
  }

  return LegalizationCost + /*Cost of horizontal reduction*/ 2;
}

InstructionCost AArch64TTIImpl::getArithmeticReductionCostSVE(
    unsigned Opcode, VectorType *ValTy, TTI::TargetCostKind CostKind) {
  std::pair<InstructionCost, MVT> LT = getTypeLegalizationCost(ValTy);
  InstructionCost LegalizationCost = 0;
  if (LT.first > 1) {
    Type *LegalVTy = EVT(LT.second).getTypeForEVT(ValTy->getContext());
    LegalizationCost = getArithmeticInstrCost(Opcode, LegalVTy, CostKind);
    LegalizationCost *= LT.first - 1;
  }

  int ISD = TLI->InstructionOpcodeToISD(Opcode);
  assert(ISD && "Invalid opcode");
  // Add the final reduction cost for the legal horizontal reduction
  switch (ISD) {
  case ISD::ADD:
  case ISD::AND:
  case ISD::OR:
  case ISD::XOR:
  case ISD::FADD:
    return LegalizationCost + 2;
  default:
    return InstructionCost::getInvalid();
  }
}

InstructionCost
AArch64TTIImpl::getArithmeticReductionCost(unsigned Opcode, VectorType *ValTy,
                                           std::optional<FastMathFlags> FMF,
                                           TTI::TargetCostKind CostKind) {
  if (TTI::requiresOrderedReduction(FMF)) {
    if (auto *FixedVTy = dyn_cast<FixedVectorType>(ValTy)) {
      InstructionCost BaseCost =
          BaseT::getArithmeticReductionCost(Opcode, ValTy, FMF, CostKind);
      // Add on extra cost to reflect the extra overhead on some CPUs. We still
      // end up vectorizing for more computationally intensive loops.
      return BaseCost + FixedVTy->getNumElements();
    }

    if (Opcode != Instruction::FAdd)
      return InstructionCost::getInvalid();

    auto *VTy = cast<ScalableVectorType>(ValTy);
    InstructionCost Cost =
        getArithmeticInstrCost(Opcode, VTy->getScalarType(), CostKind);
    Cost *= getMaxNumElements(VTy->getElementCount());
    return Cost;
  }

  if (isa<ScalableVectorType>(ValTy))
    return getArithmeticReductionCostSVE(Opcode, ValTy, CostKind);

  std::pair<InstructionCost, MVT> LT = getTypeLegalizationCost(ValTy);
  MVT MTy = LT.second;
  int ISD = TLI->InstructionOpcodeToISD(Opcode);
  assert(ISD && "Invalid opcode");

  // Horizontal adds can use the 'addv' instruction. We model the cost of these
  // instructions as twice a normal vector add, plus 1 for each legalization
  // step (LT.first). This is the only arithmetic vector reduction operation for
  // which we have an instruction.
  // OR, XOR and AND costs should match the codegen from:
  // OR: llvm/test/CodeGen/AArch64/reduce-or.ll
  // XOR: llvm/test/CodeGen/AArch64/reduce-xor.ll
  // AND: llvm/test/CodeGen/AArch64/reduce-and.ll
  static const CostTblEntry CostTblNoPairwise[]{
      {ISD::ADD, MVT::v8i8,   2},
      {ISD::ADD, MVT::v16i8,  2},
      {ISD::ADD, MVT::v4i16,  2},
      {ISD::ADD, MVT::v8i16,  2},
      {ISD::ADD, MVT::v4i32,  2},
      {ISD::ADD, MVT::v2i64,  2},
      {ISD::OR,  MVT::v8i8,  15},
      {ISD::OR,  MVT::v16i8, 17},
      {ISD::OR,  MVT::v4i16,  7},
      {ISD::OR,  MVT::v8i16,  9},
      {ISD::OR,  MVT::v2i32,  3},
      {ISD::OR,  MVT::v4i32,  5},
      {ISD::OR,  MVT::v2i64,  3},
      {ISD::XOR, MVT::v8i8,  15},
      {ISD::XOR, MVT::v16i8, 17},
      {ISD::XOR, MVT::v4i16,  7},
      {ISD::XOR, MVT::v8i16,  9},
      {ISD::XOR, MVT::v2i32,  3},
      {ISD::XOR, MVT::v4i32,  5},
      {ISD::XOR, MVT::v2i64,  3},
      {ISD::AND, MVT::v8i8,  15},
      {ISD::AND, MVT::v16i8, 17},
      {ISD::AND, MVT::v4i16,  7},
      {ISD::AND, MVT::v8i16,  9},
      {ISD::AND, MVT::v2i32,  3},
      {ISD::AND, MVT::v4i32,  5},
      {ISD::AND, MVT::v2i64,  3},
  };
  switch (ISD) {
  default:
    break;
  case ISD::ADD:
    if (const auto *Entry = CostTableLookup(CostTblNoPairwise, ISD, MTy))
      return (LT.first - 1) + Entry->Cost;
    break;
  case ISD::XOR:
  case ISD::AND:
  case ISD::OR:
    const auto *Entry = CostTableLookup(CostTblNoPairwise, ISD, MTy);
    if (!Entry)
      break;
    auto *ValVTy = cast<FixedVectorType>(ValTy);
    if (MTy.getVectorNumElements() <= ValVTy->getNumElements() &&
        isPowerOf2_32(ValVTy->getNumElements())) {
      InstructionCost ExtraCost = 0;
      if (LT.first != 1) {
        // Type needs to be split, so there is an extra cost of LT.first - 1
        // arithmetic ops.
        auto *Ty = FixedVectorType::get(ValTy->getElementType(),
                                        MTy.getVectorNumElements());
        ExtraCost = getArithmeticInstrCost(Opcode, Ty, CostKind);
        ExtraCost *= LT.first - 1;
      }
      // All and/or/xor of i1 will be lowered with maxv/minv/addv + fmov
      auto Cost = ValVTy->getElementType()->isIntegerTy(1) ? 2 : Entry->Cost;
      return Cost + ExtraCost;
    }
    break;
  }
  return BaseT::getArithmeticReductionCost(Opcode, ValTy, FMF, CostKind);
}

InstructionCost AArch64TTIImpl::getSpliceCost(VectorType *Tp, int Index) {
  static const CostTblEntry ShuffleTbl[] = {
      { TTI::SK_Splice, MVT::nxv16i8,  1 },
      { TTI::SK_Splice, MVT::nxv8i16,  1 },
      { TTI::SK_Splice, MVT::nxv4i32,  1 },
      { TTI::SK_Splice, MVT::nxv2i64,  1 },
      { TTI::SK_Splice, MVT::nxv2f16,  1 },
      { TTI::SK_Splice, MVT::nxv4f16,  1 },
      { TTI::SK_Splice, MVT::nxv8f16,  1 },
      { TTI::SK_Splice, MVT::nxv2bf16, 1 },
      { TTI::SK_Splice, MVT::nxv4bf16, 1 },
      { TTI::SK_Splice, MVT::nxv8bf16, 1 },
      { TTI::SK_Splice, MVT::nxv2f32,  1 },
      { TTI::SK_Splice, MVT::nxv4f32,  1 },
      { TTI::SK_Splice, MVT::nxv2f64,  1 },
  };

  // The code-generator is currently not able to handle scalable vectors
  // of <vscale x 1 x eltty> yet, so return an invalid cost to avoid selecting
  // it. This change will be removed when code-generation for these types is
  // sufficiently reliable.
  if (Tp->getElementCount() == ElementCount::getScalable(1))
    return InstructionCost::getInvalid();

  std::pair<InstructionCost, MVT> LT = getTypeLegalizationCost(Tp);
  Type *LegalVTy = EVT(LT.second).getTypeForEVT(Tp->getContext());
  TTI::TargetCostKind CostKind = TTI::TCK_RecipThroughput;
  EVT PromotedVT = LT.second.getScalarType() == MVT::i1
                       ? TLI->getPromotedVTForPredicate(EVT(LT.second))
                       : LT.second;
  Type *PromotedVTy = EVT(PromotedVT).getTypeForEVT(Tp->getContext());
  InstructionCost LegalizationCost = 0;
  if (Index < 0) {
    LegalizationCost =
        getCmpSelInstrCost(Instruction::ICmp, PromotedVTy, PromotedVTy,
                           CmpInst::BAD_ICMP_PREDICATE, CostKind) +
        getCmpSelInstrCost(Instruction::Select, PromotedVTy, LegalVTy,
                           CmpInst::BAD_ICMP_PREDICATE, CostKind);
  }

  // Predicated splice are promoted when lowering. See AArch64ISelLowering.cpp
  // Cost performed on a promoted type.
  if (LT.second.getScalarType() == MVT::i1) {
    LegalizationCost +=
        getCastInstrCost(Instruction::ZExt, PromotedVTy, LegalVTy,
                         TTI::CastContextHint::None, CostKind) +
        getCastInstrCost(Instruction::Trunc, LegalVTy, PromotedVTy,
                         TTI::CastContextHint::None, CostKind);
  }
  const auto *Entry =
      CostTableLookup(ShuffleTbl, TTI::SK_Splice, PromotedVT.getSimpleVT());
  assert(Entry && "Illegal Type for Splice");
  LegalizationCost += Entry->Cost;
  return LegalizationCost * LT.first;
}

InstructionCost AArch64TTIImpl::getShuffleCost(
    TTI::ShuffleKind Kind, VectorType *Tp, ArrayRef<int> Mask,
    TTI::TargetCostKind CostKind, int Index, VectorType *SubTp,
    ArrayRef<const Value *> Args, const Instruction *CxtI) {
  std::pair<InstructionCost, MVT> LT = getTypeLegalizationCost(Tp);

  // If we have a Mask, and the LT is being legalized somehow, split the Mask
  // into smaller vectors and sum the cost of each shuffle.
  if (!Mask.empty() && isa<FixedVectorType>(Tp) && LT.second.isVector() &&
      Tp->getScalarSizeInBits() == LT.second.getScalarSizeInBits() &&
      Mask.size() > LT.second.getVectorNumElements() && !Index && !SubTp) {

    // Check for LD3/LD4 instructions, which are represented in llvm IR as
    // deinterleaving-shuffle(load). The shuffle cost could potentially be free,
    // but we model it with a cost of LT.first so that LD3/LD4 have a higher
    // cost than just the load.
    if (Args.size() >= 1 && isa<LoadInst>(Args[0]) &&
        (ShuffleVectorInst::isDeInterleaveMaskOfFactor(Mask, 3) ||
         ShuffleVectorInst::isDeInterleaveMaskOfFactor(Mask, 4)))
      return std::max<InstructionCost>(1, LT.first / 4);

    // Check for ST3/ST4 instructions, which are represented in llvm IR as
    // store(interleaving-shuffle). The shuffle cost could potentially be free,
    // but we model it with a cost of LT.first so that ST3/ST4 have a higher
    // cost than just the store.
    if (CxtI && CxtI->hasOneUse() && isa<StoreInst>(*CxtI->user_begin()) &&
        (ShuffleVectorInst::isInterleaveMask(
             Mask, 4, Tp->getElementCount().getKnownMinValue() * 2) ||
         ShuffleVectorInst::isInterleaveMask(
             Mask, 3, Tp->getElementCount().getKnownMinValue() * 2)))
      return LT.first;

    unsigned TpNumElts = Mask.size();
    unsigned LTNumElts = LT.second.getVectorNumElements();
    unsigned NumVecs = (TpNumElts + LTNumElts - 1) / LTNumElts;
    VectorType *NTp =
        VectorType::get(Tp->getScalarType(), LT.second.getVectorElementCount());
    InstructionCost Cost;
    for (unsigned N = 0; N < NumVecs; N++) {
      SmallVector<int> NMask;
      // Split the existing mask into chunks of size LTNumElts. Track the source
      // sub-vectors to ensure the result has at most 2 inputs.
      unsigned Source1, Source2;
      unsigned NumSources = 0;
      for (unsigned E = 0; E < LTNumElts; E++) {
        int MaskElt = (N * LTNumElts + E < TpNumElts) ? Mask[N * LTNumElts + E]
                                                      : PoisonMaskElem;
        if (MaskElt < 0) {
          NMask.push_back(PoisonMaskElem);
          continue;
        }

        // Calculate which source from the input this comes from and whether it
        // is new to us.
        unsigned Source = MaskElt / LTNumElts;
        if (NumSources == 0) {
          Source1 = Source;
          NumSources = 1;
        } else if (NumSources == 1 && Source != Source1) {
          Source2 = Source;
          NumSources = 2;
        } else if (NumSources >= 2 && Source != Source1 && Source != Source2) {
          NumSources++;
        }

        // Add to the new mask. For the NumSources>2 case these are not correct,
        // but are only used for the modular lane number.
        if (Source == Source1)
          NMask.push_back(MaskElt % LTNumElts);
        else if (Source == Source2)
          NMask.push_back(MaskElt % LTNumElts + LTNumElts);
        else
          NMask.push_back(MaskElt % LTNumElts);
      }
      // If the sub-mask has at most 2 input sub-vectors then re-cost it using
      // getShuffleCost. If not then cost it using the worst case.
      if (NumSources <= 2)
        Cost += getShuffleCost(NumSources <= 1 ? TTI::SK_PermuteSingleSrc
                                               : TTI::SK_PermuteTwoSrc,
                               NTp, NMask, CostKind, 0, nullptr, Args, CxtI);
      else if (any_of(enumerate(NMask), [&](const auto &ME) {
                 return ME.value() % LTNumElts == ME.index();
               }))
        Cost += LTNumElts - 1;
      else
        Cost += LTNumElts;
    }
    return Cost;
  }

  Kind = improveShuffleKindFromMask(Kind, Mask, Tp, Index, SubTp);
  // Treat extractsubvector as single op permutation.
  bool IsExtractSubvector = Kind == TTI::SK_ExtractSubvector;
  if (IsExtractSubvector && LT.second.isFixedLengthVector())
    Kind = TTI::SK_PermuteSingleSrc;

  // Check for broadcast loads, which are supported by the LD1R instruction.
  // In terms of code-size, the shuffle vector is free when a load + dup get
  // folded into a LD1R. That's what we check and return here. For performance
  // and reciprocal throughput, a LD1R is not completely free. In this case, we
  // return the cost for the broadcast below (i.e. 1 for most/all types), so
  // that we model the load + dup sequence slightly higher because LD1R is a
  // high latency instruction.
  if (CostKind == TTI::TCK_CodeSize && Kind == TTI::SK_Broadcast) {
    bool IsLoad = !Args.empty() && isa<LoadInst>(Args[0]);
    if (IsLoad && LT.second.isVector() &&
        isLegalBroadcastLoad(Tp->getElementType(),
                             LT.second.getVectorElementCount()))
      return 0;
  }

  // If we have 4 elements for the shuffle and a Mask, get the cost straight
  // from the perfect shuffle tables.
  if (Mask.size() == 4 && Tp->getElementCount() == ElementCount::getFixed(4) &&
      (Tp->getScalarSizeInBits() == 16 || Tp->getScalarSizeInBits() == 32) &&
      all_of(Mask, [](int E) { return E < 8; }))
    return getPerfectShuffleCost(Mask);

  // Check for identity masks, which we can treat as free.
  if (!Mask.empty() && LT.second.isFixedLengthVector() &&
      (Kind == TTI::SK_PermuteTwoSrc || Kind == TTI::SK_PermuteSingleSrc) &&
      all_of(enumerate(Mask), [](const auto &M) {
        return M.value() < 0 || M.value() == (int)M.index();
      }))
    return 0;

  // Check for other shuffles that are not SK_ kinds but we have native
  // instructions for, for example ZIP and UZP.
  unsigned Unused;
  if (LT.second.isFixedLengthVector() &&
      LT.second.getVectorNumElements() == Mask.size() &&
      (Kind == TTI::SK_PermuteTwoSrc || Kind == TTI::SK_PermuteSingleSrc) &&
      (isZIPMask(Mask, LT.second.getVectorNumElements(), Unused) ||
       isUZPMask(Mask, LT.second.getVectorNumElements(), Unused) ||
       // Check for non-zero lane splats
       all_of(drop_begin(Mask),
              [&Mask](int M) { return M < 0 || M == Mask[0]; })))
    return 1;

  if (Kind == TTI::SK_Broadcast || Kind == TTI::SK_Transpose ||
      Kind == TTI::SK_Select || Kind == TTI::SK_PermuteSingleSrc ||
      Kind == TTI::SK_Reverse || Kind == TTI::SK_Splice) {
    static const CostTblEntry ShuffleTbl[] = {
        // Broadcast shuffle kinds can be performed with 'dup'.
        {TTI::SK_Broadcast, MVT::v8i8, 1},
        {TTI::SK_Broadcast, MVT::v16i8, 1},
        {TTI::SK_Broadcast, MVT::v4i16, 1},
        {TTI::SK_Broadcast, MVT::v8i16, 1},
        {TTI::SK_Broadcast, MVT::v2i32, 1},
        {TTI::SK_Broadcast, MVT::v4i32, 1},
        {TTI::SK_Broadcast, MVT::v2i64, 1},
        {TTI::SK_Broadcast, MVT::v4f16, 1},
        {TTI::SK_Broadcast, MVT::v8f16, 1},
        {TTI::SK_Broadcast, MVT::v2f32, 1},
        {TTI::SK_Broadcast, MVT::v4f32, 1},
        {TTI::SK_Broadcast, MVT::v2f64, 1},
        // Transpose shuffle kinds can be performed with 'trn1/trn2' and
        // 'zip1/zip2' instructions.
        {TTI::SK_Transpose, MVT::v8i8, 1},
        {TTI::SK_Transpose, MVT::v16i8, 1},
        {TTI::SK_Transpose, MVT::v4i16, 1},
        {TTI::SK_Transpose, MVT::v8i16, 1},
        {TTI::SK_Transpose, MVT::v2i32, 1},
        {TTI::SK_Transpose, MVT::v4i32, 1},
        {TTI::SK_Transpose, MVT::v2i64, 1},
        {TTI::SK_Transpose, MVT::v4f16, 1},
        {TTI::SK_Transpose, MVT::v8f16, 1},
        {TTI::SK_Transpose, MVT::v2f32, 1},
        {TTI::SK_Transpose, MVT::v4f32, 1},
        {TTI::SK_Transpose, MVT::v2f64, 1},
        // Select shuffle kinds.
        // TODO: handle vXi8/vXi16.
        {TTI::SK_Select, MVT::v2i32, 1}, // mov.
        {TTI::SK_Select, MVT::v4i32, 2}, // rev+trn (or similar).
        {TTI::SK_Select, MVT::v2i64, 1}, // mov.
        {TTI::SK_Select, MVT::v2f32, 1}, // mov.
        {TTI::SK_Select, MVT::v4f32, 2}, // rev+trn (or similar).
        {TTI::SK_Select, MVT::v2f64, 1}, // mov.
        // PermuteSingleSrc shuffle kinds.
        {TTI::SK_PermuteSingleSrc, MVT::v2i32, 1}, // mov.
        {TTI::SK_PermuteSingleSrc, MVT::v4i32, 3}, // perfectshuffle worst case.
        {TTI::SK_PermuteSingleSrc, MVT::v2i64, 1}, // mov.
        {TTI::SK_PermuteSingleSrc, MVT::v2f32, 1}, // mov.
        {TTI::SK_PermuteSingleSrc, MVT::v4f32, 3}, // perfectshuffle worst case.
        {TTI::SK_PermuteSingleSrc, MVT::v2f64, 1}, // mov.
        {TTI::SK_PermuteSingleSrc, MVT::v4i16, 3}, // perfectshuffle worst case.
        {TTI::SK_PermuteSingleSrc, MVT::v4f16, 3}, // perfectshuffle worst case.
        {TTI::SK_PermuteSingleSrc, MVT::v4bf16, 3}, // same
        {TTI::SK_PermuteSingleSrc, MVT::v8i16, 8},  // constpool + load + tbl
        {TTI::SK_PermuteSingleSrc, MVT::v8f16, 8},  // constpool + load + tbl
        {TTI::SK_PermuteSingleSrc, MVT::v8bf16, 8}, // constpool + load + tbl
        {TTI::SK_PermuteSingleSrc, MVT::v8i8, 8},   // constpool + load + tbl
        {TTI::SK_PermuteSingleSrc, MVT::v16i8, 8},  // constpool + load + tbl
        // Reverse can be lowered with `rev`.
        {TTI::SK_Reverse, MVT::v2i32, 1}, // REV64
        {TTI::SK_Reverse, MVT::v4i32, 2}, // REV64; EXT
        {TTI::SK_Reverse, MVT::v2i64, 1}, // EXT
        {TTI::SK_Reverse, MVT::v2f32, 1}, // REV64
        {TTI::SK_Reverse, MVT::v4f32, 2}, // REV64; EXT
        {TTI::SK_Reverse, MVT::v2f64, 1}, // EXT
        {TTI::SK_Reverse, MVT::v8f16, 2}, // REV64; EXT
        {TTI::SK_Reverse, MVT::v8i16, 2}, // REV64; EXT
        {TTI::SK_Reverse, MVT::v16i8, 2}, // REV64; EXT
        {TTI::SK_Reverse, MVT::v4f16, 1}, // REV64
        {TTI::SK_Reverse, MVT::v4i16, 1}, // REV64
        {TTI::SK_Reverse, MVT::v8i8, 1},  // REV64
        // Splice can all be lowered as `ext`.
        {TTI::SK_Splice, MVT::v2i32, 1},
        {TTI::SK_Splice, MVT::v4i32, 1},
        {TTI::SK_Splice, MVT::v2i64, 1},
        {TTI::SK_Splice, MVT::v2f32, 1},
        {TTI::SK_Splice, MVT::v4f32, 1},
        {TTI::SK_Splice, MVT::v2f64, 1},
        {TTI::SK_Splice, MVT::v8f16, 1},
        {TTI::SK_Splice, MVT::v8bf16, 1},
        {TTI::SK_Splice, MVT::v8i16, 1},
        {TTI::SK_Splice, MVT::v16i8, 1},
        {TTI::SK_Splice, MVT::v4bf16, 1},
        {TTI::SK_Splice, MVT::v4f16, 1},
        {TTI::SK_Splice, MVT::v4i16, 1},
        {TTI::SK_Splice, MVT::v8i8, 1},
        // Broadcast shuffle kinds for scalable vectors
        {TTI::SK_Broadcast, MVT::nxv16i8, 1},
        {TTI::SK_Broadcast, MVT::nxv8i16, 1},
        {TTI::SK_Broadcast, MVT::nxv4i32, 1},
        {TTI::SK_Broadcast, MVT::nxv2i64, 1},
        {TTI::SK_Broadcast, MVT::nxv2f16, 1},
        {TTI::SK_Broadcast, MVT::nxv4f16, 1},
        {TTI::SK_Broadcast, MVT::nxv8f16, 1},
        {TTI::SK_Broadcast, MVT::nxv2bf16, 1},
        {TTI::SK_Broadcast, MVT::nxv4bf16, 1},
        {TTI::SK_Broadcast, MVT::nxv8bf16, 1},
        {TTI::SK_Broadcast, MVT::nxv2f32, 1},
        {TTI::SK_Broadcast, MVT::nxv4f32, 1},
        {TTI::SK_Broadcast, MVT::nxv2f64, 1},
        {TTI::SK_Broadcast, MVT::nxv16i1, 1},
        {TTI::SK_Broadcast, MVT::nxv8i1, 1},
        {TTI::SK_Broadcast, MVT::nxv4i1, 1},
        {TTI::SK_Broadcast, MVT::nxv2i1, 1},
        // Handle the cases for vector.reverse with scalable vectors
        {TTI::SK_Reverse, MVT::nxv16i8, 1},
        {TTI::SK_Reverse, MVT::nxv8i16, 1},
        {TTI::SK_Reverse, MVT::nxv4i32, 1},
        {TTI::SK_Reverse, MVT::nxv2i64, 1},
        {TTI::SK_Reverse, MVT::nxv2f16, 1},
        {TTI::SK_Reverse, MVT::nxv4f16, 1},
        {TTI::SK_Reverse, MVT::nxv8f16, 1},
        {TTI::SK_Reverse, MVT::nxv2bf16, 1},
        {TTI::SK_Reverse, MVT::nxv4bf16, 1},
        {TTI::SK_Reverse, MVT::nxv8bf16, 1},
        {TTI::SK_Reverse, MVT::nxv2f32, 1},
        {TTI::SK_Reverse, MVT::nxv4f32, 1},
        {TTI::SK_Reverse, MVT::nxv2f64, 1},
        {TTI::SK_Reverse, MVT::nxv16i1, 1},
        {TTI::SK_Reverse, MVT::nxv8i1, 1},
        {TTI::SK_Reverse, MVT::nxv4i1, 1},
        {TTI::SK_Reverse, MVT::nxv2i1, 1},
    };
    if (const auto *Entry = CostTableLookup(ShuffleTbl, Kind, LT.second))
      return LT.first * Entry->Cost;
  }

  if (Kind == TTI::SK_Splice && isa<ScalableVectorType>(Tp))
    return getSpliceCost(Tp, Index);

  // Inserting a subvector can often be done with either a D, S or H register
  // move, so long as the inserted vector is "aligned".
  if (Kind == TTI::SK_InsertSubvector && LT.second.isFixedLengthVector() &&
      LT.second.getSizeInBits() <= 128 && SubTp) {
    std::pair<InstructionCost, MVT> SubLT = getTypeLegalizationCost(SubTp);
    if (SubLT.second.isVector()) {
      int NumElts = LT.second.getVectorNumElements();
      int NumSubElts = SubLT.second.getVectorNumElements();
      if ((Index % NumSubElts) == 0 && (NumElts % NumSubElts) == 0)
        return SubLT.first;
    }
  }

  // Restore optimal kind.
  if (IsExtractSubvector)
    Kind = TTI::SK_ExtractSubvector;
  return BaseT::getShuffleCost(Kind, Tp, Mask, CostKind, Index, SubTp, Args,
                               CxtI);
}

static bool containsDecreasingPointers(Loop *TheLoop,
                                       PredicatedScalarEvolution *PSE) {
  const auto &Strides = DenseMap<Value *, const SCEV *>();
  for (BasicBlock *BB : TheLoop->blocks()) {
    // Scan the instructions in the block and look for addresses that are
    // consecutive and decreasing.
    for (Instruction &I : *BB) {
      if (isa<LoadInst>(&I) || isa<StoreInst>(&I)) {
        Value *Ptr = getLoadStorePointerOperand(&I);
        Type *AccessTy = getLoadStoreType(&I);
        if (getPtrStride(*PSE, AccessTy, Ptr, TheLoop, Strides, /*Assume=*/true,
                         /*ShouldCheckWrap=*/false)
                .value_or(0) < 0)
          return true;
      }
    }
  }
  return false;
}

bool AArch64TTIImpl::preferPredicateOverEpilogue(TailFoldingInfo *TFI) {
  if (!ST->hasSVE())
    return false;

  // We don't currently support vectorisation with interleaving for SVE - with
  // such loops we're better off not using tail-folding. This gives us a chance
  // to fall back on fixed-width vectorisation using NEON's ld2/st2/etc.
  if (TFI->IAI->hasGroups())
    return false;

  TailFoldingOpts Required = TailFoldingOpts::Disabled;
  if (TFI->LVL->getReductionVars().size())
    Required |= TailFoldingOpts::Reductions;
  if (TFI->LVL->getFixedOrderRecurrences().size())
    Required |= TailFoldingOpts::Recurrences;

  // We call this to discover whether any load/store pointers in the loop have
  // negative strides. This will require extra work to reverse the loop
  // predicate, which may be expensive.
  if (containsDecreasingPointers(TFI->LVL->getLoop(),
                                 TFI->LVL->getPredicatedScalarEvolution()))
    Required |= TailFoldingOpts::Reverse;
  if (Required == TailFoldingOpts::Disabled)
    Required |= TailFoldingOpts::Simple;

  if (!TailFoldingOptionLoc.satisfies(ST->getSVETailFoldingDefaultOpts(),
                                      Required))
    return false;

  // Don't tail-fold for tight loops where we would be better off interleaving
  // with an unpredicated loop.
  unsigned NumInsns = 0;
  for (BasicBlock *BB : TFI->LVL->getLoop()->blocks()) {
    NumInsns += BB->sizeWithoutDebug();
  }

  // We expect 4 of these to be a IV PHI, IV add, IV compare and branch.
  return NumInsns >= SVETailFoldInsnThreshold;
}

InstructionCost
AArch64TTIImpl::getScalingFactorCost(Type *Ty, GlobalValue *BaseGV,
                                     StackOffset BaseOffset, bool HasBaseReg,
                                     int64_t Scale, unsigned AddrSpace) const {
  // Scaling factors are not free at all.
  // Operands                     | Rt Latency
  // -------------------------------------------
  // Rt, [Xn, Xm]                 | 4
  // -------------------------------------------
  // Rt, [Xn, Xm, lsl #imm]       | Rn: 4 Rm: 5
  // Rt, [Xn, Wm, <extend> #imm]  |
  TargetLoweringBase::AddrMode AM;
  AM.BaseGV = BaseGV;
  AM.BaseOffs = BaseOffset.getFixed();
  AM.HasBaseReg = HasBaseReg;
  AM.Scale = Scale;
  AM.ScalableOffset = BaseOffset.getScalable();
  if (getTLI()->isLegalAddressingMode(DL, AM, Ty, AddrSpace))
    // Scale represents reg2 * scale, thus account for 1 if
    // it is not equal to 0 or 1.
    return AM.Scale != 0 && AM.Scale != 1;
  return -1;
}

bool AArch64TTIImpl::shouldTreatInstructionLikeSelect(const Instruction *I) {
  // For the binary operators (e.g. or) we need to be more careful than
  // selects, here we only transform them if they are already at a natural
  // break point in the code - the end of a block with an unconditional
  // terminator.
  if (EnableOrLikeSelectOpt && I->getOpcode() == Instruction::Or &&
      isa<BranchInst>(I->getNextNode()) &&
      cast<BranchInst>(I->getNextNode())->isUnconditional())
    return true;
  return BaseT::shouldTreatInstructionLikeSelect(I);
}

bool AArch64TTIImpl::isLSRCostLess(const TargetTransformInfo::LSRCost &C1,
                                   const TargetTransformInfo::LSRCost &C2) {
  // AArch64 specific here is adding the number of instructions to the
  // comparison (though not as the first consideration, as some targets do)
  // along with changing the priority of the base additions.
  // TODO: Maybe a more nuanced tradeoff between instruction count
  // and number of registers? To be investigated at a later date.
  if (EnableLSRCostOpt)
    return std::tie(C1.NumRegs, C1.Insns, C1.NumBaseAdds, C1.AddRecCost,
                    C1.NumIVMuls, C1.ScaleCost, C1.ImmCost, C1.SetupCost) <
           std::tie(C2.NumRegs, C2.Insns, C2.NumBaseAdds, C2.AddRecCost,
                    C2.NumIVMuls, C2.ScaleCost, C2.ImmCost, C2.SetupCost);

  return TargetTransformInfoImplBase::isLSRCostLess(C1, C2);
}<|MERGE_RESOLUTION|>--- conflicted
+++ resolved
@@ -985,8 +985,6 @@
                          m_ConstantInt<AArch64SVEPredPattern::all>()));
 }
 
-<<<<<<< HEAD
-=======
 // Erase unary operation where predicate has all inactive lanes
 static std::optional<Instruction *>
 instCombineSVENoActiveUnaryErase(InstCombiner &IC, IntrinsicInst &II,
@@ -997,7 +995,6 @@
   return std::nullopt;
 }
 
->>>>>>> 4fe5a3cc
 // Simplify unary operation where predicate has all inactive lanes by replacing
 // instruction with zeroed object
 static std::optional<Instruction *>
@@ -2020,8 +2017,6 @@
   default:
     break;
 
-<<<<<<< HEAD
-=======
   case Intrinsic::aarch64_sve_st1_scatter:
   case Intrinsic::aarch64_sve_st1_scatter_scalar_offset:
   case Intrinsic::aarch64_sve_st1_scatter_sxtw:
@@ -2048,7 +2043,6 @@
   case Intrinsic::aarch64_sve_st4:
   case Intrinsic::aarch64_sve_st4q:
     return instCombineSVENoActiveUnaryErase(IC, II, 4);
->>>>>>> 4fe5a3cc
   case Intrinsic::aarch64_sve_ld1_gather:
   case Intrinsic::aarch64_sve_ld1_gather_scalar_offset:
   case Intrinsic::aarch64_sve_ld1_gather_sxtw:
