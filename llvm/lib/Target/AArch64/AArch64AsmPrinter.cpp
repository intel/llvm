//===- AArch64AsmPrinter.cpp - AArch64 LLVM assembly writer ---------------===//
//
// Part of the LLVM Project, under the Apache License v2.0 with LLVM Exceptions.
// See https://llvm.org/LICENSE.txt for license information.
// SPDX-License-Identifier: Apache-2.0 WITH LLVM-exception
//
//===----------------------------------------------------------------------===//
//
// This file contains a printer that converts from our internal representation
// of machine-dependent LLVM code to the AArch64 assembly language.
//
//===----------------------------------------------------------------------===//

#include "AArch64.h"
#include "AArch64MCInstLower.h"
#include "AArch64MachineFunctionInfo.h"
#include "AArch64RegisterInfo.h"
#include "AArch64Subtarget.h"
#include "AArch64TargetObjectFile.h"
#include "MCTargetDesc/AArch64AddressingModes.h"
#include "MCTargetDesc/AArch64InstPrinter.h"
#include "MCTargetDesc/AArch64MCExpr.h"
#include "MCTargetDesc/AArch64MCTargetDesc.h"
#include "MCTargetDesc/AArch64TargetStreamer.h"
#include "TargetInfo/AArch64TargetInfo.h"
#include "Utils/AArch64BaseInfo.h"
#include "llvm/ADT/ScopeExit.h"
#include "llvm/ADT/SmallString.h"
#include "llvm/ADT/SmallVector.h"
#include "llvm/ADT/StringRef.h"
#include "llvm/ADT/Twine.h"
#include "llvm/BinaryFormat/COFF.h"
#include "llvm/BinaryFormat/ELF.h"
#include "llvm/BinaryFormat/MachO.h"
#include "llvm/CodeGen/AsmPrinter.h"
#include "llvm/CodeGen/FaultMaps.h"
#include "llvm/CodeGen/MachineBasicBlock.h"
#include "llvm/CodeGen/MachineFunction.h"
#include "llvm/CodeGen/MachineInstr.h"
#include "llvm/CodeGen/MachineJumpTableInfo.h"
#include "llvm/CodeGen/MachineModuleInfoImpls.h"
#include "llvm/CodeGen/MachineOperand.h"
#include "llvm/CodeGen/StackMaps.h"
#include "llvm/CodeGen/TargetRegisterInfo.h"
#include "llvm/IR/DataLayout.h"
#include "llvm/IR/DebugInfoMetadata.h"
#include "llvm/IR/Module.h"
#include "llvm/MC/MCAsmInfo.h"
#include "llvm/MC/MCContext.h"
#include "llvm/MC/MCInst.h"
#include "llvm/MC/MCInstBuilder.h"
#include "llvm/MC/MCSectionELF.h"
#include "llvm/MC/MCSectionMachO.h"
#include "llvm/MC/MCStreamer.h"
#include "llvm/MC/MCSymbol.h"
#include "llvm/MC/TargetRegistry.h"
#include "llvm/Support/Casting.h"
#include "llvm/Support/CommandLine.h"
#include "llvm/Support/ErrorHandling.h"
#include "llvm/Support/raw_ostream.h"
#include "llvm/Target/TargetMachine.h"
#include "llvm/TargetParser/Triple.h"
#include "llvm/Transforms/Instrumentation/HWAddressSanitizer.h"
#include <cassert>
#include <cstdint>
#include <map>
#include <memory>

using namespace llvm;

enum PtrauthCheckMode { Default, Unchecked, Poison, Trap };
static cl::opt<PtrauthCheckMode> PtrauthAuthChecks(
    "aarch64-ptrauth-auth-checks", cl::Hidden,
    cl::values(clEnumValN(Unchecked, "none", "don't test for failure"),
               clEnumValN(Poison, "poison", "poison on failure"),
               clEnumValN(Trap, "trap", "trap on failure")),
    cl::desc("Check pointer authentication auth/resign failures"),
    cl::init(Default));

#define DEBUG_TYPE "asm-printer"

namespace {

class AArch64AsmPrinter : public AsmPrinter {
  AArch64MCInstLower MCInstLowering;
  FaultMaps FM;
  const AArch64Subtarget *STI;
  bool ShouldEmitWeakSwiftAsyncExtendedFramePointerFlags = false;
#ifndef NDEBUG
  unsigned InstsEmitted;
#endif

public:
  AArch64AsmPrinter(TargetMachine &TM, std::unique_ptr<MCStreamer> Streamer)
      : AsmPrinter(TM, std::move(Streamer)), MCInstLowering(OutContext, *this),
        FM(*this) {}

  StringRef getPassName() const override { return "AArch64 Assembly Printer"; }

  /// Wrapper for MCInstLowering.lowerOperand() for the
  /// tblgen'erated pseudo lowering.
  bool lowerOperand(const MachineOperand &MO, MCOperand &MCOp) const {
    return MCInstLowering.lowerOperand(MO, MCOp);
  }

  const MCExpr *lowerConstantPtrAuth(const ConstantPtrAuth &CPA) override;

  const MCExpr *lowerBlockAddressConstant(const BlockAddress &BA) override;

  void emitStartOfAsmFile(Module &M) override;
  void emitJumpTableInfo() override;
  std::tuple<const MCSymbol *, uint64_t, const MCSymbol *,
             codeview::JumpTableEntrySize>
  getCodeViewJumpTableInfo(int JTI, const MachineInstr *BranchInstr,
                           const MCSymbol *BranchLabel) const override;

  void emitFunctionEntryLabel() override;

  void emitXXStructor(const DataLayout &DL, const Constant *CV) override;

  void LowerJumpTableDest(MCStreamer &OutStreamer, const MachineInstr &MI);

  void LowerHardenedBRJumpTable(const MachineInstr &MI);

  void LowerMOPS(MCStreamer &OutStreamer, const MachineInstr &MI);

  void LowerSTACKMAP(MCStreamer &OutStreamer, StackMaps &SM,
                     const MachineInstr &MI);
  void LowerPATCHPOINT(MCStreamer &OutStreamer, StackMaps &SM,
                       const MachineInstr &MI);
  void LowerSTATEPOINT(MCStreamer &OutStreamer, StackMaps &SM,
                       const MachineInstr &MI);
  void LowerFAULTING_OP(const MachineInstr &MI);

  void LowerPATCHABLE_FUNCTION_ENTER(const MachineInstr &MI);
  void LowerPATCHABLE_FUNCTION_EXIT(const MachineInstr &MI);
  void LowerPATCHABLE_TAIL_CALL(const MachineInstr &MI);
  void LowerPATCHABLE_EVENT_CALL(const MachineInstr &MI, bool Typed);

  typedef std::tuple<unsigned, bool, uint32_t, bool, uint64_t>
      HwasanMemaccessTuple;
  std::map<HwasanMemaccessTuple, MCSymbol *> HwasanMemaccessSymbols;
  void LowerKCFI_CHECK(const MachineInstr &MI);
  void LowerHWASAN_CHECK_MEMACCESS(const MachineInstr &MI);
  void emitHwasanMemaccessSymbols(Module &M);

  void emitSled(const MachineInstr &MI, SledKind Kind);

  // Emit the sequence for BRA/BLRA (authenticate + branch/call).
  void emitPtrauthBranch(const MachineInstr *MI);

  void emitPtrauthCheckAuthenticatedValue(Register TestedReg,
                                          Register ScratchReg,
                                          AArch64PACKey::ID Key,
<<<<<<< HEAD
                                          bool ShouldTrap,
                                          const MCSymbol *OnFailure);

=======
                                          AArch64PAuth::AuthCheckMethod Method,
                                          bool ShouldTrap,
                                          const MCSymbol *OnFailure);

  // Check authenticated LR before tail calling.
  void emitPtrauthTailCallHardening(const MachineInstr *TC);

>>>>>>> a8d96e15
  // Emit the sequence for AUT or AUTPAC.
  void emitPtrauthAuthResign(const MachineInstr *MI);

  // Emit the sequence to compute a discriminator into x17, or reuse AddrDisc.
  unsigned emitPtrauthDiscriminator(uint16_t Disc, unsigned AddrDisc);

  // Emit the sequence for LOADauthptrstatic
  void LowerLOADauthptrstatic(const MachineInstr &MI);

  // Emit the sequence for LOADgotPAC/MOVaddrPAC (either GOT adrp-ldr or
  // adrp-add followed by PAC sign)
  void LowerMOVaddrPAC(const MachineInstr &MI);

  // Emit the sequence for LOADgotAUTH (load signed pointer from signed ELF GOT
  // and authenticate it with, if FPAC bit is not set, check+trap sequence after
  // authenticating)
  void LowerLOADgotAUTH(const MachineInstr &MI);

  /// tblgen'erated driver function for lowering simple MI->MC
  /// pseudo instructions.
  bool lowerPseudoInstExpansion(const MachineInstr *MI, MCInst &Inst);

  void EmitToStreamer(MCStreamer &S, const MCInst &Inst);
  void EmitToStreamer(const MCInst &Inst) {
    EmitToStreamer(*OutStreamer, Inst);
  }

  void emitInstruction(const MachineInstr *MI) override;

  void emitFunctionHeaderComment() override;

  void getAnalysisUsage(AnalysisUsage &AU) const override {
    AsmPrinter::getAnalysisUsage(AU);
    AU.setPreservesAll();
  }

  bool runOnMachineFunction(MachineFunction &MF) override {
    AArch64FI = MF.getInfo<AArch64FunctionInfo>();
    STI = &MF.getSubtarget<AArch64Subtarget>();

    SetupMachineFunction(MF);

    if (STI->isTargetCOFF()) {
      bool Local = MF.getFunction().hasLocalLinkage();
      COFF::SymbolStorageClass Scl =
          Local ? COFF::IMAGE_SYM_CLASS_STATIC : COFF::IMAGE_SYM_CLASS_EXTERNAL;
      int Type =
        COFF::IMAGE_SYM_DTYPE_FUNCTION << COFF::SCT_COMPLEX_TYPE_SHIFT;

      OutStreamer->beginCOFFSymbolDef(CurrentFnSym);
      OutStreamer->emitCOFFSymbolStorageClass(Scl);
      OutStreamer->emitCOFFSymbolType(Type);
      OutStreamer->endCOFFSymbolDef();
    }

    // Emit the rest of the function body.
    emitFunctionBody();

    // Emit the XRay table for this function.
    emitXRayTable();

    // We didn't modify anything.
    return false;
  }

  const MCExpr *lowerConstant(const Constant *CV) override;

private:
  void printOperand(const MachineInstr *MI, unsigned OpNum, raw_ostream &O);
  bool printAsmMRegister(const MachineOperand &MO, char Mode, raw_ostream &O);
  bool printAsmRegInClass(const MachineOperand &MO,
                          const TargetRegisterClass *RC, unsigned AltName,
                          raw_ostream &O);

  bool PrintAsmOperand(const MachineInstr *MI, unsigned OpNum,
                       const char *ExtraCode, raw_ostream &O) override;
  bool PrintAsmMemoryOperand(const MachineInstr *MI, unsigned OpNum,
                             const char *ExtraCode, raw_ostream &O) override;

  void PrintDebugValueComment(const MachineInstr *MI, raw_ostream &OS);

  void emitFunctionBodyEnd() override;
  void emitGlobalAlias(const Module &M, const GlobalAlias &GA) override;

  MCSymbol *GetCPISymbol(unsigned CPID) const override;
  void emitEndOfAsmFile(Module &M) override;

  AArch64FunctionInfo *AArch64FI = nullptr;

  /// Emit the LOHs contained in AArch64FI.
  void emitLOHs();

  void emitMovXReg(Register Dest, Register Src);
  void emitMOVZ(Register Dest, uint64_t Imm, unsigned Shift);
  void emitMOVK(Register Dest, uint64_t Imm, unsigned Shift);

  /// Emit instruction to set float register to zero.
  void emitFMov0(const MachineInstr &MI);

  using MInstToMCSymbol = std::map<const MachineInstr *, MCSymbol *>;

  MInstToMCSymbol LOHInstToLabel;

  bool shouldEmitWeakSwiftAsyncExtendedFramePointerFlags() const override {
    return ShouldEmitWeakSwiftAsyncExtendedFramePointerFlags;
  }

  const MCSubtargetInfo *getIFuncMCSubtargetInfo() const override {
    assert(STI);
    return STI;
  }
  void emitMachOIFuncStubBody(Module &M, const GlobalIFunc &GI,
                              MCSymbol *LazyPointer) override;
  void emitMachOIFuncStubHelperBody(Module &M, const GlobalIFunc &GI,
                                    MCSymbol *LazyPointer) override;
};

} // end anonymous namespace

void AArch64AsmPrinter::emitStartOfAsmFile(Module &M) {
  const Triple &TT = TM.getTargetTriple();

  if (TT.isOSBinFormatCOFF()) {
    // Emit an absolute @feat.00 symbol
    MCSymbol *S = MMI->getContext().getOrCreateSymbol(StringRef("@feat.00"));
    OutStreamer->beginCOFFSymbolDef(S);
    OutStreamer->emitCOFFSymbolStorageClass(COFF::IMAGE_SYM_CLASS_STATIC);
    OutStreamer->emitCOFFSymbolType(COFF::IMAGE_SYM_DTYPE_NULL);
    OutStreamer->endCOFFSymbolDef();
    int64_t Feat00Value = 0;

    if (M.getModuleFlag("cfguard")) {
      // Object is CFG-aware.
      Feat00Value |= COFF::Feat00Flags::GuardCF;
    }

    if (M.getModuleFlag("ehcontguard")) {
      // Object also has EHCont.
      Feat00Value |= COFF::Feat00Flags::GuardEHCont;
    }

    if (M.getModuleFlag("ms-kernel")) {
      // Object is compiled with /kernel.
      Feat00Value |= COFF::Feat00Flags::Kernel;
    }

    OutStreamer->emitSymbolAttribute(S, MCSA_Global);
    OutStreamer->emitAssignment(
        S, MCConstantExpr::create(Feat00Value, MMI->getContext()));
  }

  if (!TT.isOSBinFormatELF())
    return;

  // Assemble feature flags that may require creation of a note section.
  unsigned Flags = 0;
  if (const auto *BTE = mdconst::extract_or_null<ConstantInt>(
          M.getModuleFlag("branch-target-enforcement")))
    if (!BTE->isZero())
      Flags |= ELF::GNU_PROPERTY_AARCH64_FEATURE_1_BTI;

  if (const auto *GCS = mdconst::extract_or_null<ConstantInt>(
          M.getModuleFlag("guarded-control-stack")))
    if (!GCS->isZero())
      Flags |= ELF::GNU_PROPERTY_AARCH64_FEATURE_1_GCS;

  if (const auto *Sign = mdconst::extract_or_null<ConstantInt>(
          M.getModuleFlag("sign-return-address")))
    if (!Sign->isZero())
      Flags |= ELF::GNU_PROPERTY_AARCH64_FEATURE_1_PAC;

  uint64_t PAuthABIPlatform = -1;
  if (const auto *PAP = mdconst::extract_or_null<ConstantInt>(
          M.getModuleFlag("aarch64-elf-pauthabi-platform")))
    PAuthABIPlatform = PAP->getZExtValue();
  uint64_t PAuthABIVersion = -1;
  if (const auto *PAV = mdconst::extract_or_null<ConstantInt>(
          M.getModuleFlag("aarch64-elf-pauthabi-version")))
    PAuthABIVersion = PAV->getZExtValue();

  // Emit a .note.gnu.property section with the flags.
  auto *TS =
      static_cast<AArch64TargetStreamer *>(OutStreamer->getTargetStreamer());
  TS->emitNoteSection(Flags, PAuthABIPlatform, PAuthABIVersion);
}

void AArch64AsmPrinter::emitFunctionHeaderComment() {
  const AArch64FunctionInfo *FI = MF->getInfo<AArch64FunctionInfo>();
  std::optional<std::string> OutlinerString = FI->getOutliningStyle();
  if (OutlinerString != std::nullopt)
    OutStreamer->getCommentOS() << ' ' << OutlinerString;
}

void AArch64AsmPrinter::LowerPATCHABLE_FUNCTION_ENTER(const MachineInstr &MI)
{
  const Function &F = MF->getFunction();
  if (F.hasFnAttribute("patchable-function-entry")) {
    unsigned Num;
    if (F.getFnAttribute("patchable-function-entry")
            .getValueAsString()
            .getAsInteger(10, Num))
      return;
    emitNops(Num);
    return;
  }

  emitSled(MI, SledKind::FUNCTION_ENTER);
}

void AArch64AsmPrinter::LowerPATCHABLE_FUNCTION_EXIT(const MachineInstr &MI) {
  emitSled(MI, SledKind::FUNCTION_EXIT);
}

void AArch64AsmPrinter::LowerPATCHABLE_TAIL_CALL(const MachineInstr &MI) {
  emitSled(MI, SledKind::TAIL_CALL);
}

void AArch64AsmPrinter::emitSled(const MachineInstr &MI, SledKind Kind) {
  static const int8_t NoopsInSledCount = 7;
  // We want to emit the following pattern:
  //
  // .Lxray_sled_N:
  //   ALIGN
  //   B #32
  //   ; 7 NOP instructions (28 bytes)
  // .tmpN
  //
  // We need the 28 bytes (7 instructions) because at runtime, we'd be patching
  // over the full 32 bytes (8 instructions) with the following pattern:
  //
  //   STP X0, X30, [SP, #-16]! ; push X0 and the link register to the stack
  //   LDR W17, #12 ; W17 := function ID
  //   LDR X16,#12 ; X16 := addr of __xray_FunctionEntry or __xray_FunctionExit
  //   BLR X16 ; call the tracing trampoline
  //   ;DATA: 32 bits of function ID
  //   ;DATA: lower 32 bits of the address of the trampoline
  //   ;DATA: higher 32 bits of the address of the trampoline
  //   LDP X0, X30, [SP], #16 ; pop X0 and the link register from the stack
  //
  OutStreamer->emitCodeAlignment(Align(4), &getSubtargetInfo());
  auto CurSled = OutContext.createTempSymbol("xray_sled_", true);
  OutStreamer->emitLabel(CurSled);
  auto Target = OutContext.createTempSymbol();

  // Emit "B #32" instruction, which jumps over the next 28 bytes.
  // The operand has to be the number of 4-byte instructions to jump over,
  // including the current instruction.
  EmitToStreamer(*OutStreamer, MCInstBuilder(AArch64::B).addImm(8));

  for (int8_t I = 0; I < NoopsInSledCount; I++)
    EmitToStreamer(*OutStreamer, MCInstBuilder(AArch64::HINT).addImm(0));

  OutStreamer->emitLabel(Target);
  recordSled(CurSled, MI, Kind, 2);
}

// Emit the following code for Intrinsic::{xray_customevent,xray_typedevent}
// (built-in functions __xray_customevent/__xray_typedevent).
//
// .Lxray_event_sled_N:
//   b 1f
//   save x0 and x1 (and also x2 for TYPED_EVENT_CALL)
//   set up x0 and x1 (and also x2 for TYPED_EVENT_CALL)
//   bl __xray_CustomEvent or __xray_TypedEvent
//   restore x0 and x1 (and also x2 for TYPED_EVENT_CALL)
// 1:
//
// There are 6 instructions for EVENT_CALL and 9 for TYPED_EVENT_CALL.
//
// Then record a sled of kind CUSTOM_EVENT or TYPED_EVENT.
// After patching, b .+N will become a nop.
void AArch64AsmPrinter::LowerPATCHABLE_EVENT_CALL(const MachineInstr &MI,
                                                  bool Typed) {
  auto &O = *OutStreamer;
  MCSymbol *CurSled = OutContext.createTempSymbol("xray_sled_", true);
  O.emitLabel(CurSled);
  bool MachO = TM.getTargetTriple().isOSBinFormatMachO();
  auto *Sym = MCSymbolRefExpr::create(
      OutContext.getOrCreateSymbol(
          Twine(MachO ? "_" : "") +
          (Typed ? "__xray_TypedEvent" : "__xray_CustomEvent")),
      OutContext);
  if (Typed) {
    O.AddComment("Begin XRay typed event");
    EmitToStreamer(O, MCInstBuilder(AArch64::B).addImm(9));
    EmitToStreamer(O, MCInstBuilder(AArch64::STPXpre)
                          .addReg(AArch64::SP)
                          .addReg(AArch64::X0)
                          .addReg(AArch64::X1)
                          .addReg(AArch64::SP)
                          .addImm(-4));
    EmitToStreamer(O, MCInstBuilder(AArch64::STRXui)
                          .addReg(AArch64::X2)
                          .addReg(AArch64::SP)
                          .addImm(2));
    emitMovXReg(AArch64::X0, MI.getOperand(0).getReg());
    emitMovXReg(AArch64::X1, MI.getOperand(1).getReg());
    emitMovXReg(AArch64::X2, MI.getOperand(2).getReg());
    EmitToStreamer(O, MCInstBuilder(AArch64::BL).addExpr(Sym));
    EmitToStreamer(O, MCInstBuilder(AArch64::LDRXui)
                          .addReg(AArch64::X2)
                          .addReg(AArch64::SP)
                          .addImm(2));
    O.AddComment("End XRay typed event");
    EmitToStreamer(O, MCInstBuilder(AArch64::LDPXpost)
                          .addReg(AArch64::SP)
                          .addReg(AArch64::X0)
                          .addReg(AArch64::X1)
                          .addReg(AArch64::SP)
                          .addImm(4));

    recordSled(CurSled, MI, SledKind::TYPED_EVENT, 2);
  } else {
    O.AddComment("Begin XRay custom event");
    EmitToStreamer(O, MCInstBuilder(AArch64::B).addImm(6));
    EmitToStreamer(O, MCInstBuilder(AArch64::STPXpre)
                          .addReg(AArch64::SP)
                          .addReg(AArch64::X0)
                          .addReg(AArch64::X1)
                          .addReg(AArch64::SP)
                          .addImm(-2));
    emitMovXReg(AArch64::X0, MI.getOperand(0).getReg());
    emitMovXReg(AArch64::X1, MI.getOperand(1).getReg());
    EmitToStreamer(O, MCInstBuilder(AArch64::BL).addExpr(Sym));
    O.AddComment("End XRay custom event");
    EmitToStreamer(O, MCInstBuilder(AArch64::LDPXpost)
                          .addReg(AArch64::SP)
                          .addReg(AArch64::X0)
                          .addReg(AArch64::X1)
                          .addReg(AArch64::SP)
                          .addImm(2));

    recordSled(CurSled, MI, SledKind::CUSTOM_EVENT, 2);
  }
}

void AArch64AsmPrinter::LowerKCFI_CHECK(const MachineInstr &MI) {
  Register AddrReg = MI.getOperand(0).getReg();
  assert(std::next(MI.getIterator())->isCall() &&
         "KCFI_CHECK not followed by a call instruction");
  assert(std::next(MI.getIterator())->getOperand(0).getReg() == AddrReg &&
         "KCFI_CHECK call target doesn't match call operand");

  // Default to using the intra-procedure-call temporary registers for
  // comparing the hashes.
  unsigned ScratchRegs[] = {AArch64::W16, AArch64::W17};
  if (AddrReg == AArch64::XZR) {
    // Checking XZR makes no sense. Instead of emitting a load, zero
    // ScratchRegs[0] and use it for the ESR AddrIndex below.
    AddrReg = getXRegFromWReg(ScratchRegs[0]);
    emitMovXReg(AddrReg, AArch64::XZR);
  } else {
    // If one of the scratch registers is used for the call target (e.g.
    // with AArch64::TCRETURNriBTI), we can clobber another caller-saved
    // temporary register instead (in this case, AArch64::W9) as the check
    // is immediately followed by the call instruction.
    for (auto &Reg : ScratchRegs) {
      if (Reg == getWRegFromXReg(AddrReg)) {
        Reg = AArch64::W9;
        break;
      }
    }
    assert(ScratchRegs[0] != AddrReg && ScratchRegs[1] != AddrReg &&
           "Invalid scratch registers for KCFI_CHECK");

    // Adjust the offset for patchable-function-prefix. This assumes that
    // patchable-function-prefix is the same for all functions.
    int64_t PrefixNops = 0;
    (void)MI.getMF()
        ->getFunction()
        .getFnAttribute("patchable-function-prefix")
        .getValueAsString()
        .getAsInteger(10, PrefixNops);

    // Load the target function type hash.
    EmitToStreamer(*OutStreamer, MCInstBuilder(AArch64::LDURWi)
                                     .addReg(ScratchRegs[0])
                                     .addReg(AddrReg)
                                     .addImm(-(PrefixNops * 4 + 4)));
  }

  // Load the expected type hash.
  const int64_t Type = MI.getOperand(1).getImm();
  emitMOVK(ScratchRegs[1], Type & 0xFFFF, 0);
  emitMOVK(ScratchRegs[1], (Type >> 16) & 0xFFFF, 16);

  // Compare the hashes and trap if there's a mismatch.
  EmitToStreamer(*OutStreamer, MCInstBuilder(AArch64::SUBSWrs)
                                   .addReg(AArch64::WZR)
                                   .addReg(ScratchRegs[0])
                                   .addReg(ScratchRegs[1])
                                   .addImm(0));

  MCSymbol *Pass = OutContext.createTempSymbol();
  EmitToStreamer(*OutStreamer,
                 MCInstBuilder(AArch64::Bcc)
                     .addImm(AArch64CC::EQ)
                     .addExpr(MCSymbolRefExpr::create(Pass, OutContext)));

  // The base ESR is 0x8000 and the register information is encoded in bits
  // 0-9 as follows:
  // - 0-4: n, where the register Xn contains the target address
  // - 5-9: m, where the register Wm contains the expected type hash
  // Where n, m are in [0, 30].
  unsigned TypeIndex = ScratchRegs[1] - AArch64::W0;
  unsigned AddrIndex;
  switch (AddrReg) {
  default:
    AddrIndex = AddrReg - AArch64::X0;
    break;
  case AArch64::FP:
    AddrIndex = 29;
    break;
  case AArch64::LR:
    AddrIndex = 30;
    break;
  }

  assert(AddrIndex < 31 && TypeIndex < 31);

  unsigned ESR = 0x8000 | ((TypeIndex & 31) << 5) | (AddrIndex & 31);
  EmitToStreamer(*OutStreamer, MCInstBuilder(AArch64::BRK).addImm(ESR));
  OutStreamer->emitLabel(Pass);
}

void AArch64AsmPrinter::LowerHWASAN_CHECK_MEMACCESS(const MachineInstr &MI) {
  Register Reg = MI.getOperand(0).getReg();
  bool IsShort =
      ((MI.getOpcode() == AArch64::HWASAN_CHECK_MEMACCESS_SHORTGRANULES) ||
       (MI.getOpcode() ==
        AArch64::HWASAN_CHECK_MEMACCESS_SHORTGRANULES_FIXEDSHADOW));
  uint32_t AccessInfo = MI.getOperand(1).getImm();
  bool IsFixedShadow =
      ((MI.getOpcode() == AArch64::HWASAN_CHECK_MEMACCESS_FIXEDSHADOW) ||
       (MI.getOpcode() ==
        AArch64::HWASAN_CHECK_MEMACCESS_SHORTGRANULES_FIXEDSHADOW));
  uint64_t FixedShadowOffset = IsFixedShadow ? MI.getOperand(2).getImm() : 0;

  MCSymbol *&Sym = HwasanMemaccessSymbols[HwasanMemaccessTuple(
      Reg, IsShort, AccessInfo, IsFixedShadow, FixedShadowOffset)];
  if (!Sym) {
    // FIXME: Make this work on non-ELF.
    if (!TM.getTargetTriple().isOSBinFormatELF())
      report_fatal_error("llvm.hwasan.check.memaccess only supported on ELF");

    std::string SymName = "__hwasan_check_x" + utostr(Reg - AArch64::X0) + "_" +
                          utostr(AccessInfo);
    if (IsFixedShadow)
      SymName += "_fixed_" + utostr(FixedShadowOffset);
    if (IsShort)
      SymName += "_short_v2";
    Sym = OutContext.getOrCreateSymbol(SymName);
  }

  EmitToStreamer(*OutStreamer,
                 MCInstBuilder(AArch64::BL)
                     .addExpr(MCSymbolRefExpr::create(Sym, OutContext)));
}

void AArch64AsmPrinter::emitHwasanMemaccessSymbols(Module &M) {
  if (HwasanMemaccessSymbols.empty())
    return;

  const Triple &TT = TM.getTargetTriple();
  assert(TT.isOSBinFormatELF());
  std::unique_ptr<MCSubtargetInfo> STI(
      TM.getTarget().createMCSubtargetInfo(TT.str(), "", ""));
  assert(STI && "Unable to create subtarget info");
  this->STI = static_cast<const AArch64Subtarget *>(&*STI);

  MCSymbol *HwasanTagMismatchV1Sym =
      OutContext.getOrCreateSymbol("__hwasan_tag_mismatch");
  MCSymbol *HwasanTagMismatchV2Sym =
      OutContext.getOrCreateSymbol("__hwasan_tag_mismatch_v2");

  const MCSymbolRefExpr *HwasanTagMismatchV1Ref =
      MCSymbolRefExpr::create(HwasanTagMismatchV1Sym, OutContext);
  const MCSymbolRefExpr *HwasanTagMismatchV2Ref =
      MCSymbolRefExpr::create(HwasanTagMismatchV2Sym, OutContext);

  for (auto &P : HwasanMemaccessSymbols) {
    unsigned Reg = std::get<0>(P.first);
    bool IsShort = std::get<1>(P.first);
    uint32_t AccessInfo = std::get<2>(P.first);
    bool IsFixedShadow = std::get<3>(P.first);
    uint64_t FixedShadowOffset = std::get<4>(P.first);
    const MCSymbolRefExpr *HwasanTagMismatchRef =
        IsShort ? HwasanTagMismatchV2Ref : HwasanTagMismatchV1Ref;
    MCSymbol *Sym = P.second;

    bool HasMatchAllTag =
        (AccessInfo >> HWASanAccessInfo::HasMatchAllShift) & 1;
    uint8_t MatchAllTag =
        (AccessInfo >> HWASanAccessInfo::MatchAllShift) & 0xff;
    unsigned Size =
        1 << ((AccessInfo >> HWASanAccessInfo::AccessSizeShift) & 0xf);
    bool CompileKernel =
        (AccessInfo >> HWASanAccessInfo::CompileKernelShift) & 1;

    OutStreamer->switchSection(OutContext.getELFSection(
        ".text.hot", ELF::SHT_PROGBITS,
        ELF::SHF_EXECINSTR | ELF::SHF_ALLOC | ELF::SHF_GROUP, 0, Sym->getName(),
        /*IsComdat=*/true));

    OutStreamer->emitSymbolAttribute(Sym, MCSA_ELF_TypeFunction);
    OutStreamer->emitSymbolAttribute(Sym, MCSA_Weak);
    OutStreamer->emitSymbolAttribute(Sym, MCSA_Hidden);
    OutStreamer->emitLabel(Sym);

    EmitToStreamer(MCInstBuilder(AArch64::SBFMXri)
                       .addReg(AArch64::X16)
                       .addReg(Reg)
                       .addImm(4)
                       .addImm(55));

    if (IsFixedShadow) {
      // Aarch64 makes it difficult to embed large constants in the code.
      // Fortuitously, kShadowBaseAlignment == 32, so we use the 32-bit
      // left-shift option in the MOV instruction. Combined with the 16-bit
      // immediate, this is enough to represent any offset up to 2**48.
      emitMOVZ(AArch64::X17, FixedShadowOffset >> 32, 32);
      EmitToStreamer(MCInstBuilder(AArch64::LDRBBroX)
                         .addReg(AArch64::W16)
                         .addReg(AArch64::X17)
                         .addReg(AArch64::X16)
                         .addImm(0)
                         .addImm(0));
    } else {
      EmitToStreamer(MCInstBuilder(AArch64::LDRBBroX)
                         .addReg(AArch64::W16)
                         .addReg(IsShort ? AArch64::X20 : AArch64::X9)
                         .addReg(AArch64::X16)
                         .addImm(0)
                         .addImm(0));
    }

    EmitToStreamer(MCInstBuilder(AArch64::SUBSXrs)
                       .addReg(AArch64::XZR)
                       .addReg(AArch64::X16)
                       .addReg(Reg)
                       .addImm(AArch64_AM::getShifterImm(AArch64_AM::LSR, 56)));
    MCSymbol *HandleMismatchOrPartialSym = OutContext.createTempSymbol();
    EmitToStreamer(MCInstBuilder(AArch64::Bcc)
                       .addImm(AArch64CC::NE)
                       .addExpr(MCSymbolRefExpr::create(
                           HandleMismatchOrPartialSym, OutContext)));
    MCSymbol *ReturnSym = OutContext.createTempSymbol();
    OutStreamer->emitLabel(ReturnSym);
    EmitToStreamer(MCInstBuilder(AArch64::RET).addReg(AArch64::LR));
    OutStreamer->emitLabel(HandleMismatchOrPartialSym);

    if (HasMatchAllTag) {
      EmitToStreamer(MCInstBuilder(AArch64::UBFMXri)
                         .addReg(AArch64::X17)
                         .addReg(Reg)
                         .addImm(56)
                         .addImm(63));
      EmitToStreamer(MCInstBuilder(AArch64::SUBSXri)
                         .addReg(AArch64::XZR)
                         .addReg(AArch64::X17)
                         .addImm(MatchAllTag)
                         .addImm(0));
      EmitToStreamer(
          MCInstBuilder(AArch64::Bcc)
              .addImm(AArch64CC::EQ)
              .addExpr(MCSymbolRefExpr::create(ReturnSym, OutContext)));
    }

    if (IsShort) {
      EmitToStreamer(MCInstBuilder(AArch64::SUBSWri)
                         .addReg(AArch64::WZR)
                         .addReg(AArch64::W16)
                         .addImm(15)
                         .addImm(0));
      MCSymbol *HandleMismatchSym = OutContext.createTempSymbol();
      EmitToStreamer(
          MCInstBuilder(AArch64::Bcc)
              .addImm(AArch64CC::HI)
              .addExpr(MCSymbolRefExpr::create(HandleMismatchSym, OutContext)));

      EmitToStreamer(MCInstBuilder(AArch64::ANDXri)
                         .addReg(AArch64::X17)
                         .addReg(Reg)
                         .addImm(AArch64_AM::encodeLogicalImmediate(0xf, 64)));
      if (Size != 1)
        EmitToStreamer(MCInstBuilder(AArch64::ADDXri)
                           .addReg(AArch64::X17)
                           .addReg(AArch64::X17)
                           .addImm(Size - 1)
                           .addImm(0));
      EmitToStreamer(MCInstBuilder(AArch64::SUBSWrs)
                         .addReg(AArch64::WZR)
                         .addReg(AArch64::W16)
                         .addReg(AArch64::W17)
                         .addImm(0));
      EmitToStreamer(
          MCInstBuilder(AArch64::Bcc)
              .addImm(AArch64CC::LS)
              .addExpr(MCSymbolRefExpr::create(HandleMismatchSym, OutContext)));

      EmitToStreamer(MCInstBuilder(AArch64::ORRXri)
                         .addReg(AArch64::X16)
                         .addReg(Reg)
                         .addImm(AArch64_AM::encodeLogicalImmediate(0xf, 64)));
      EmitToStreamer(MCInstBuilder(AArch64::LDRBBui)
                         .addReg(AArch64::W16)
                         .addReg(AArch64::X16)
                         .addImm(0));
      EmitToStreamer(
          MCInstBuilder(AArch64::SUBSXrs)
              .addReg(AArch64::XZR)
              .addReg(AArch64::X16)
              .addReg(Reg)
              .addImm(AArch64_AM::getShifterImm(AArch64_AM::LSR, 56)));
      EmitToStreamer(
          MCInstBuilder(AArch64::Bcc)
              .addImm(AArch64CC::EQ)
              .addExpr(MCSymbolRefExpr::create(ReturnSym, OutContext)));

      OutStreamer->emitLabel(HandleMismatchSym);
    }

    EmitToStreamer(MCInstBuilder(AArch64::STPXpre)
                       .addReg(AArch64::SP)
                       .addReg(AArch64::X0)
                       .addReg(AArch64::X1)
                       .addReg(AArch64::SP)
                       .addImm(-32));
    EmitToStreamer(MCInstBuilder(AArch64::STPXi)
                       .addReg(AArch64::FP)
                       .addReg(AArch64::LR)
                       .addReg(AArch64::SP)
                       .addImm(29));

    if (Reg != AArch64::X0)
      emitMovXReg(AArch64::X0, Reg);
    emitMOVZ(AArch64::X1, AccessInfo & HWASanAccessInfo::RuntimeMask, 0);

    if (CompileKernel) {
      // The Linux kernel's dynamic loader doesn't support GOT relative
      // relocations, but it doesn't support late binding either, so just call
      // the function directly.
      EmitToStreamer(MCInstBuilder(AArch64::B).addExpr(HwasanTagMismatchRef));
    } else {
      // Intentionally load the GOT entry and branch to it, rather than possibly
      // late binding the function, which may clobber the registers before we
      // have a chance to save them.
      EmitToStreamer(
          MCInstBuilder(AArch64::ADRP)
              .addReg(AArch64::X16)
              .addExpr(AArch64MCExpr::create(
                  HwasanTagMismatchRef, AArch64MCExpr::VariantKind::VK_GOT_PAGE,
                  OutContext)));
      EmitToStreamer(
          MCInstBuilder(AArch64::LDRXui)
              .addReg(AArch64::X16)
              .addReg(AArch64::X16)
              .addExpr(AArch64MCExpr::create(
                  HwasanTagMismatchRef, AArch64MCExpr::VariantKind::VK_GOT_LO12,
                  OutContext)));
      EmitToStreamer(MCInstBuilder(AArch64::BR).addReg(AArch64::X16));
    }
  }
  this->STI = nullptr;
}

static void emitAuthenticatedPointer(MCStreamer &OutStreamer,
                                     MCSymbol *StubLabel,
                                     const MCExpr *StubAuthPtrRef) {
  // sym$auth_ptr$key$disc:
  OutStreamer.emitLabel(StubLabel);
  OutStreamer.emitValue(StubAuthPtrRef, /*size=*/8);
}

void AArch64AsmPrinter::emitEndOfAsmFile(Module &M) {
  emitHwasanMemaccessSymbols(M);

  const Triple &TT = TM.getTargetTriple();
  if (TT.isOSBinFormatMachO()) {
    // Output authenticated pointers as indirect symbols, if we have any.
    MachineModuleInfoMachO &MMIMacho =
        MMI->getObjFileInfo<MachineModuleInfoMachO>();

    auto Stubs = MMIMacho.getAuthGVStubList();

    if (!Stubs.empty()) {
      // Switch to the "__auth_ptr" section.
      OutStreamer->switchSection(
          OutContext.getMachOSection("__DATA", "__auth_ptr", MachO::S_REGULAR,
                                     SectionKind::getMetadata()));
      emitAlignment(Align(8));

      for (const auto &Stub : Stubs)
        emitAuthenticatedPointer(*OutStreamer, Stub.first, Stub.second);

      OutStreamer->addBlankLine();
    }

    // Funny Darwin hack: This flag tells the linker that no global symbols
    // contain code that falls through to other global symbols (e.g. the obvious
    // implementation of multiple entry points).  If this doesn't occur, the
    // linker can safely perform dead code stripping.  Since LLVM never
    // generates code that does this, it is always safe to set.
    OutStreamer->emitAssemblerFlag(MCAF_SubsectionsViaSymbols);
  }

  if (TT.isOSBinFormatELF()) {
    // Output authenticated pointers as indirect symbols, if we have any.
    MachineModuleInfoELF &MMIELF = MMI->getObjFileInfo<MachineModuleInfoELF>();

    auto Stubs = MMIELF.getAuthGVStubList();

    if (!Stubs.empty()) {
      const TargetLoweringObjectFile &TLOF = getObjFileLowering();
      OutStreamer->switchSection(TLOF.getDataSection());
      emitAlignment(Align(8));

      for (const auto &Stub : Stubs)
        emitAuthenticatedPointer(*OutStreamer, Stub.first, Stub.second);

      OutStreamer->addBlankLine();
    }

    // With signed ELF GOT enabled, the linker looks at the symbol type to
    // choose between keys IA (for STT_FUNC) and DA (for other types). Symbols
    // for functions not defined in the module have STT_NOTYPE type by default.
    // This makes linker to emit signing schema with DA key (instead of IA) for
    // corresponding R_AARCH64_AUTH_GLOB_DAT dynamic reloc. To avoid that, force
    // all function symbols used in the module to have STT_FUNC type. See
    // https://github.com/ARM-software/abi-aa/blob/main/pauthabielf64/pauthabielf64.rst#default-signing-schema
    const auto *PtrAuthELFGOTFlag = mdconst::extract_or_null<ConstantInt>(
        M.getModuleFlag("ptrauth-elf-got"));
    if (PtrAuthELFGOTFlag && PtrAuthELFGOTFlag->getZExtValue() == 1)
      for (const GlobalValue &GV : M.global_values())
        if (!GV.use_empty() && isa<Function>(GV) &&
            !GV.getName().starts_with("llvm."))
          OutStreamer->emitSymbolAttribute(getSymbol(&GV),
                                           MCSA_ELF_TypeFunction);
  }

  // Emit stack and fault map information.
  FM.serializeToFaultMapSection();

}

void AArch64AsmPrinter::emitLOHs() {
  SmallVector<MCSymbol *, 3> MCArgs;

  for (const auto &D : AArch64FI->getLOHContainer()) {
    for (const MachineInstr *MI : D.getArgs()) {
      MInstToMCSymbol::iterator LabelIt = LOHInstToLabel.find(MI);
      assert(LabelIt != LOHInstToLabel.end() &&
             "Label hasn't been inserted for LOH related instruction");
      MCArgs.push_back(LabelIt->second);
    }
    OutStreamer->emitLOHDirective(D.getKind(), MCArgs);
    MCArgs.clear();
  }
}

void AArch64AsmPrinter::emitFunctionBodyEnd() {
  if (!AArch64FI->getLOHRelated().empty())
    emitLOHs();
}

/// GetCPISymbol - Return the symbol for the specified constant pool entry.
MCSymbol *AArch64AsmPrinter::GetCPISymbol(unsigned CPID) const {
  // Darwin uses a linker-private symbol name for constant-pools (to
  // avoid addends on the relocation?), ELF has no such concept and
  // uses a normal private symbol.
  if (!getDataLayout().getLinkerPrivateGlobalPrefix().empty())
    return OutContext.getOrCreateSymbol(
        Twine(getDataLayout().getLinkerPrivateGlobalPrefix()) + "CPI" +
        Twine(getFunctionNumber()) + "_" + Twine(CPID));

  return AsmPrinter::GetCPISymbol(CPID);
}

void AArch64AsmPrinter::printOperand(const MachineInstr *MI, unsigned OpNum,
                                     raw_ostream &O) {
  const MachineOperand &MO = MI->getOperand(OpNum);
  switch (MO.getType()) {
  default:
    llvm_unreachable("<unknown operand type>");
  case MachineOperand::MO_Register: {
    Register Reg = MO.getReg();
    assert(Reg.isPhysical());
    assert(!MO.getSubReg() && "Subregs should be eliminated!");
    O << AArch64InstPrinter::getRegisterName(Reg);
    break;
  }
  case MachineOperand::MO_Immediate: {
    O << MO.getImm();
    break;
  }
  case MachineOperand::MO_GlobalAddress: {
    PrintSymbolOperand(MO, O);
    break;
  }
  case MachineOperand::MO_BlockAddress: {
    MCSymbol *Sym = GetBlockAddressSymbol(MO.getBlockAddress());
    Sym->print(O, MAI);
    break;
  }
  }
}

bool AArch64AsmPrinter::printAsmMRegister(const MachineOperand &MO, char Mode,
                                          raw_ostream &O) {
  Register Reg = MO.getReg();
  switch (Mode) {
  default:
    return true; // Unknown mode.
  case 'w':
    Reg = getWRegFromXReg(Reg);
    break;
  case 'x':
    Reg = getXRegFromWReg(Reg);
    break;
  case 't':
    Reg = getXRegFromXRegTuple(Reg);
    break;
  }

  O << AArch64InstPrinter::getRegisterName(Reg);
  return false;
}

// Prints the register in MO using class RC using the offset in the
// new register class. This should not be used for cross class
// printing.
bool AArch64AsmPrinter::printAsmRegInClass(const MachineOperand &MO,
                                           const TargetRegisterClass *RC,
                                           unsigned AltName, raw_ostream &O) {
  assert(MO.isReg() && "Should only get here with a register!");
  const TargetRegisterInfo *RI = STI->getRegisterInfo();
  Register Reg = MO.getReg();
  unsigned RegToPrint = RC->getRegister(RI->getEncodingValue(Reg));
  if (!RI->regsOverlap(RegToPrint, Reg))
    return true;
  O << AArch64InstPrinter::getRegisterName(RegToPrint, AltName);
  return false;
}

bool AArch64AsmPrinter::PrintAsmOperand(const MachineInstr *MI, unsigned OpNum,
                                        const char *ExtraCode, raw_ostream &O) {
  const MachineOperand &MO = MI->getOperand(OpNum);

  // First try the generic code, which knows about modifiers like 'c' and 'n'.
  if (!AsmPrinter::PrintAsmOperand(MI, OpNum, ExtraCode, O))
    return false;

  // Does this asm operand have a single letter operand modifier?
  if (ExtraCode && ExtraCode[0]) {
    if (ExtraCode[1] != 0)
      return true; // Unknown modifier.

    switch (ExtraCode[0]) {
    default:
      return true; // Unknown modifier.
    case 'w':      // Print W register
    case 'x':      // Print X register
      if (MO.isReg())
        return printAsmMRegister(MO, ExtraCode[0], O);
      if (MO.isImm() && MO.getImm() == 0) {
        unsigned Reg = ExtraCode[0] == 'w' ? AArch64::WZR : AArch64::XZR;
        O << AArch64InstPrinter::getRegisterName(Reg);
        return false;
      }
      printOperand(MI, OpNum, O);
      return false;
    case 'b': // Print B register.
    case 'h': // Print H register.
    case 's': // Print S register.
    case 'd': // Print D register.
    case 'q': // Print Q register.
    case 'z': // Print Z register.
      if (MO.isReg()) {
        const TargetRegisterClass *RC;
        switch (ExtraCode[0]) {
        case 'b':
          RC = &AArch64::FPR8RegClass;
          break;
        case 'h':
          RC = &AArch64::FPR16RegClass;
          break;
        case 's':
          RC = &AArch64::FPR32RegClass;
          break;
        case 'd':
          RC = &AArch64::FPR64RegClass;
          break;
        case 'q':
          RC = &AArch64::FPR128RegClass;
          break;
        case 'z':
          RC = &AArch64::ZPRRegClass;
          break;
        default:
          return true;
        }
        return printAsmRegInClass(MO, RC, AArch64::NoRegAltName, O);
      }
      printOperand(MI, OpNum, O);
      return false;
    }
  }

  // According to ARM, we should emit x and v registers unless we have a
  // modifier.
  if (MO.isReg()) {
    Register Reg = MO.getReg();

    // If this is a w or x register, print an x register.
    if (AArch64::GPR32allRegClass.contains(Reg) ||
        AArch64::GPR64allRegClass.contains(Reg))
      return printAsmMRegister(MO, 'x', O);

    // If this is an x register tuple, print an x register.
    if (AArch64::GPR64x8ClassRegClass.contains(Reg))
      return printAsmMRegister(MO, 't', O);

    unsigned AltName = AArch64::NoRegAltName;
    const TargetRegisterClass *RegClass;
    if (AArch64::ZPRRegClass.contains(Reg)) {
      RegClass = &AArch64::ZPRRegClass;
    } else if (AArch64::PPRRegClass.contains(Reg)) {
      RegClass = &AArch64::PPRRegClass;
    } else if (AArch64::PNRRegClass.contains(Reg)) {
      RegClass = &AArch64::PNRRegClass;
    } else {
      RegClass = &AArch64::FPR128RegClass;
      AltName = AArch64::vreg;
    }

    // If this is a b, h, s, d, or q register, print it as a v register.
    return printAsmRegInClass(MO, RegClass, AltName, O);
  }

  printOperand(MI, OpNum, O);
  return false;
}

bool AArch64AsmPrinter::PrintAsmMemoryOperand(const MachineInstr *MI,
                                              unsigned OpNum,
                                              const char *ExtraCode,
                                              raw_ostream &O) {
  if (ExtraCode && ExtraCode[0] && ExtraCode[0] != 'a')
    return true; // Unknown modifier.

  const MachineOperand &MO = MI->getOperand(OpNum);
  assert(MO.isReg() && "unexpected inline asm memory operand");
  O << "[" << AArch64InstPrinter::getRegisterName(MO.getReg()) << "]";
  return false;
}

void AArch64AsmPrinter::PrintDebugValueComment(const MachineInstr *MI,
                                               raw_ostream &OS) {
  unsigned NOps = MI->getNumOperands();
  assert(NOps == 4);
  OS << '\t' << MAI->getCommentString() << "DEBUG_VALUE: ";
  // cast away const; DIetc do not take const operands for some reason.
  OS << MI->getDebugVariable()->getName();
  OS << " <- ";
  // Frame address.  Currently handles register +- offset only.
  assert(MI->isIndirectDebugValue());
  OS << '[';
  for (unsigned I = 0, E = std::distance(MI->debug_operands().begin(),
                                         MI->debug_operands().end());
       I < E; ++I) {
    if (I != 0)
      OS << ", ";
    printOperand(MI, I, OS);
  }
  OS << ']';
  OS << "+";
  printOperand(MI, NOps - 2, OS);
}

void AArch64AsmPrinter::emitJumpTableInfo() {
  const MachineJumpTableInfo *MJTI = MF->getJumpTableInfo();
  if (!MJTI) return;

  const std::vector<MachineJumpTableEntry> &JT = MJTI->getJumpTables();
  if (JT.empty()) return;

  const TargetLoweringObjectFile &TLOF = getObjFileLowering();
  MCSection *ReadOnlySec = TLOF.getSectionForJumpTable(MF->getFunction(), TM);
  OutStreamer->switchSection(ReadOnlySec);

  auto AFI = MF->getInfo<AArch64FunctionInfo>();
  for (unsigned JTI = 0, e = JT.size(); JTI != e; ++JTI) {
    const std::vector<MachineBasicBlock*> &JTBBs = JT[JTI].MBBs;

    // If this jump table was deleted, ignore it.
    if (JTBBs.empty()) continue;

    unsigned Size = AFI->getJumpTableEntrySize(JTI);
    emitAlignment(Align(Size));
    OutStreamer->emitLabel(GetJTISymbol(JTI));

    const MCSymbol *BaseSym = AArch64FI->getJumpTableEntryPCRelSymbol(JTI);
    const MCExpr *Base = MCSymbolRefExpr::create(BaseSym, OutContext);

    for (auto *JTBB : JTBBs) {
      const MCExpr *Value =
          MCSymbolRefExpr::create(JTBB->getSymbol(), OutContext);

      // Each entry is:
      //     .byte/.hword (LBB - Lbase)>>2
      // or plain:
      //     .word LBB - Lbase
      Value = MCBinaryExpr::createSub(Value, Base, OutContext);
      if (Size != 4)
        Value = MCBinaryExpr::createLShr(
            Value, MCConstantExpr::create(2, OutContext), OutContext);

      OutStreamer->emitValue(Value, Size);
    }
  }
}

std::tuple<const MCSymbol *, uint64_t, const MCSymbol *,
           codeview::JumpTableEntrySize>
AArch64AsmPrinter::getCodeViewJumpTableInfo(int JTI,
                                            const MachineInstr *BranchInstr,
                                            const MCSymbol *BranchLabel) const {
  const auto AFI = MF->getInfo<AArch64FunctionInfo>();
  const auto Base = AArch64FI->getJumpTableEntryPCRelSymbol(JTI);
  codeview::JumpTableEntrySize EntrySize;
  switch (AFI->getJumpTableEntrySize(JTI)) {
  case 1:
    EntrySize = codeview::JumpTableEntrySize::UInt8ShiftLeft;
    break;
  case 2:
    EntrySize = codeview::JumpTableEntrySize::UInt16ShiftLeft;
    break;
  case 4:
    EntrySize = codeview::JumpTableEntrySize::Int32;
    break;
  default:
    llvm_unreachable("Unexpected jump table entry size");
  }
  return std::make_tuple(Base, 0, BranchLabel, EntrySize);
}

void AArch64AsmPrinter::emitFunctionEntryLabel() {
  if (MF->getFunction().getCallingConv() == CallingConv::AArch64_VectorCall ||
      MF->getFunction().getCallingConv() ==
          CallingConv::AArch64_SVE_VectorCall ||
      MF->getInfo<AArch64FunctionInfo>()->isSVECC()) {
    auto *TS =
        static_cast<AArch64TargetStreamer *>(OutStreamer->getTargetStreamer());
    TS->emitDirectiveVariantPCS(CurrentFnSym);
  }

  AsmPrinter::emitFunctionEntryLabel();

  if (TM.getTargetTriple().isWindowsArm64EC() &&
      !MF->getFunction().hasLocalLinkage()) {
    // For ARM64EC targets, a function definition's name is mangled differently
    // from the normal symbol, emit required aliases here.
    auto emitFunctionAlias = [&](MCSymbol *Src, MCSymbol *Dst) {
      OutStreamer->emitSymbolAttribute(Src, MCSA_WeakAntiDep);
      OutStreamer->emitAssignment(
          Src, MCSymbolRefExpr::create(Dst, MCSymbolRefExpr::VK_None,
                                       MMI->getContext()));
    };

    auto getSymbolFromMetadata = [&](StringRef Name) {
      MCSymbol *Sym = nullptr;
      if (MDNode *Node = MF->getFunction().getMetadata(Name)) {
        StringRef NameStr = cast<MDString>(Node->getOperand(0))->getString();
        Sym = MMI->getContext().getOrCreateSymbol(NameStr);
      }
      return Sym;
    };

    if (MCSymbol *UnmangledSym =
            getSymbolFromMetadata("arm64ec_unmangled_name")) {
      MCSymbol *ECMangledSym = getSymbolFromMetadata("arm64ec_ecmangled_name");

      if (ECMangledSym) {
        // An external function, emit the alias from the unmangled symbol to
        // mangled symbol name and the alias from the mangled symbol to guest
        // exit thunk.
        emitFunctionAlias(UnmangledSym, ECMangledSym);
        emitFunctionAlias(ECMangledSym, CurrentFnSym);
      } else {
        // A function implementation, emit the alias from the unmangled symbol
        // to mangled symbol name.
        emitFunctionAlias(UnmangledSym, CurrentFnSym);
      }
    }
  }
}

void AArch64AsmPrinter::emitXXStructor(const DataLayout &DL,
                                       const Constant *CV) {
  if (const auto *CPA = dyn_cast<ConstantPtrAuth>(CV))
    if (CPA->hasAddressDiscriminator() &&
        !CPA->hasSpecialAddressDiscriminator(
            ConstantPtrAuth::AddrDiscriminator_CtorsDtors))
      report_fatal_error(
          "unexpected address discrimination value for ctors/dtors entry, only "
          "'ptr inttoptr (i64 1 to ptr)' is allowed");
  // If we have signed pointers in xxstructors list, they'll be lowered to @AUTH
  // MCExpr's via AArch64AsmPrinter::lowerConstantPtrAuth. It does not look at
  // actual address discrimination value and only checks
  // hasAddressDiscriminator(), so it's OK to leave special address
  // discrimination value here.
  AsmPrinter::emitXXStructor(DL, CV);
}

void AArch64AsmPrinter::emitGlobalAlias(const Module &M,
                                        const GlobalAlias &GA) {
  if (auto F = dyn_cast_or_null<Function>(GA.getAliasee())) {
    // Global aliases must point to a definition, but unmangled patchable
    // symbols are special and need to point to an undefined symbol with "EXP+"
    // prefix. Such undefined symbol is resolved by the linker by creating
    // x86 thunk that jumps back to the actual EC target.
    if (MDNode *Node = F->getMetadata("arm64ec_exp_name")) {
      StringRef ExpStr = cast<MDString>(Node->getOperand(0))->getString();
      MCSymbol *ExpSym = MMI->getContext().getOrCreateSymbol(ExpStr);
      MCSymbol *Sym = MMI->getContext().getOrCreateSymbol(GA.getName());

      OutStreamer->beginCOFFSymbolDef(ExpSym);
      OutStreamer->emitCOFFSymbolStorageClass(COFF::IMAGE_SYM_CLASS_EXTERNAL);
      OutStreamer->emitCOFFSymbolType(COFF::IMAGE_SYM_DTYPE_FUNCTION
                                      << COFF::SCT_COMPLEX_TYPE_SHIFT);
      OutStreamer->endCOFFSymbolDef();

      OutStreamer->beginCOFFSymbolDef(Sym);
      OutStreamer->emitCOFFSymbolStorageClass(COFF::IMAGE_SYM_CLASS_EXTERNAL);
      OutStreamer->emitCOFFSymbolType(COFF::IMAGE_SYM_DTYPE_FUNCTION
                                      << COFF::SCT_COMPLEX_TYPE_SHIFT);
      OutStreamer->endCOFFSymbolDef();
      OutStreamer->emitSymbolAttribute(Sym, MCSA_Weak);
      OutStreamer->emitAssignment(
          Sym, MCSymbolRefExpr::create(ExpSym, MCSymbolRefExpr::VK_None,
                                       MMI->getContext()));
      return;
    }
  }
  AsmPrinter::emitGlobalAlias(M, GA);
}

/// Small jump tables contain an unsigned byte or half, representing the offset
/// from the lowest-addressed possible destination to the desired basic
/// block. Since all instructions are 4-byte aligned, this is further compressed
/// by counting in instructions rather than bytes (i.e. divided by 4). So, to
/// materialize the correct destination we need:
///
///             adr xDest, .LBB0_0
///             ldrb wScratch, [xTable, xEntry]   (with "lsl #1" for ldrh).
///             add xDest, xDest, xScratch (with "lsl #2" for smaller entries)
void AArch64AsmPrinter::LowerJumpTableDest(llvm::MCStreamer &OutStreamer,
                                           const llvm::MachineInstr &MI) {
  Register DestReg = MI.getOperand(0).getReg();
  Register ScratchReg = MI.getOperand(1).getReg();
  Register ScratchRegW =
      STI->getRegisterInfo()->getSubReg(ScratchReg, AArch64::sub_32);
  Register TableReg = MI.getOperand(2).getReg();
  Register EntryReg = MI.getOperand(3).getReg();
  int JTIdx = MI.getOperand(4).getIndex();
  int Size = AArch64FI->getJumpTableEntrySize(JTIdx);

  // This has to be first because the compression pass based its reachability
  // calculations on the start of the JumpTableDest instruction.
  auto Label =
      MF->getInfo<AArch64FunctionInfo>()->getJumpTableEntryPCRelSymbol(JTIdx);

  // If we don't already have a symbol to use as the base, use the ADR
  // instruction itself.
  if (!Label) {
    Label = MF->getContext().createTempSymbol();
    AArch64FI->setJumpTableEntryInfo(JTIdx, Size, Label);
    OutStreamer.emitLabel(Label);
  }

  auto LabelExpr = MCSymbolRefExpr::create(Label, MF->getContext());
  EmitToStreamer(OutStreamer, MCInstBuilder(AArch64::ADR)
                                  .addReg(DestReg)
                                  .addExpr(LabelExpr));

  // Load the number of instruction-steps to offset from the label.
  unsigned LdrOpcode;
  switch (Size) {
  case 1: LdrOpcode = AArch64::LDRBBroX; break;
  case 2: LdrOpcode = AArch64::LDRHHroX; break;
  case 4: LdrOpcode = AArch64::LDRSWroX; break;
  default:
    llvm_unreachable("Unknown jump table size");
  }

  EmitToStreamer(OutStreamer, MCInstBuilder(LdrOpcode)
                                  .addReg(Size == 4 ? ScratchReg : ScratchRegW)
                                  .addReg(TableReg)
                                  .addReg(EntryReg)
                                  .addImm(0)
                                  .addImm(Size == 1 ? 0 : 1));

  // Add to the already materialized base label address, multiplying by 4 if
  // compressed.
  EmitToStreamer(OutStreamer, MCInstBuilder(AArch64::ADDXrs)
                                  .addReg(DestReg)
                                  .addReg(DestReg)
                                  .addReg(ScratchReg)
                                  .addImm(Size == 4 ? 0 : 2));
}

void AArch64AsmPrinter::LowerHardenedBRJumpTable(const MachineInstr &MI) {
  const MachineJumpTableInfo *MJTI = MF->getJumpTableInfo();
  assert(MJTI && "Can't lower jump-table dispatch without JTI");

  const std::vector<MachineJumpTableEntry> &JTs = MJTI->getJumpTables();
  assert(!JTs.empty() && "Invalid JT index for jump-table dispatch");

  // Emit:
  //     mov x17, #<size of table>     ; depending on table size, with MOVKs
  //     cmp x16, x17                  ; or #imm if table size fits in 12-bit
  //     csel x16, x16, xzr, ls        ; check for index overflow
  //
  //     adrp x17, Ltable@PAGE         ; materialize table address
  //     add x17, Ltable@PAGEOFF
  //     ldrsw x16, [x17, x16, lsl #2] ; load table entry
  //
  //   Lanchor:
  //     adr x17, Lanchor              ; compute target address
  //     add x16, x17, x16
  //     br x16                        ; branch to target

  MachineOperand JTOp = MI.getOperand(0);

  unsigned JTI = JTOp.getIndex();
  assert(!AArch64FI->getJumpTableEntryPCRelSymbol(JTI) &&
         "unsupported compressed jump table");

  const uint64_t NumTableEntries = JTs[JTI].MBBs.size();

  // cmp only supports a 12-bit immediate.  If we need more, materialize the
  // immediate, using x17 as a scratch register.
  uint64_t MaxTableEntry = NumTableEntries - 1;
  if (isUInt<12>(MaxTableEntry)) {
    EmitToStreamer(*OutStreamer, MCInstBuilder(AArch64::SUBSXri)
                                     .addReg(AArch64::XZR)
                                     .addReg(AArch64::X16)
                                     .addImm(MaxTableEntry)
                                     .addImm(0));
  } else {
    emitMOVZ(AArch64::X17, static_cast<uint16_t>(MaxTableEntry), 0);
    // It's sad that we have to manually materialize instructions, but we can't
    // trivially reuse the main pseudo expansion logic.
    // A MOVK sequence is easy enough to generate and handles the general case.
    for (int Offset = 16; Offset < 64; Offset += 16) {
      if ((MaxTableEntry >> Offset) == 0)
        break;
      emitMOVK(AArch64::X17, static_cast<uint16_t>(MaxTableEntry >> Offset),
               Offset);
    }
    EmitToStreamer(*OutStreamer, MCInstBuilder(AArch64::SUBSXrs)
                                     .addReg(AArch64::XZR)
                                     .addReg(AArch64::X16)
                                     .addReg(AArch64::X17)
                                     .addImm(0));
  }

  // This picks entry #0 on failure.
  // We might want to trap instead.
  EmitToStreamer(*OutStreamer, MCInstBuilder(AArch64::CSELXr)
                                   .addReg(AArch64::X16)
                                   .addReg(AArch64::X16)
                                   .addReg(AArch64::XZR)
                                   .addImm(AArch64CC::LS));

  // Prepare the @PAGE/@PAGEOFF low/high operands.
  MachineOperand JTMOHi(JTOp), JTMOLo(JTOp);
  MCOperand JTMCHi, JTMCLo;

  JTMOHi.setTargetFlags(AArch64II::MO_PAGE);
  JTMOLo.setTargetFlags(AArch64II::MO_PAGEOFF | AArch64II::MO_NC);

  MCInstLowering.lowerOperand(JTMOHi, JTMCHi);
  MCInstLowering.lowerOperand(JTMOLo, JTMCLo);

  EmitToStreamer(
      *OutStreamer,
      MCInstBuilder(AArch64::ADRP).addReg(AArch64::X17).addOperand(JTMCHi));

  EmitToStreamer(*OutStreamer, MCInstBuilder(AArch64::ADDXri)
                                   .addReg(AArch64::X17)
                                   .addReg(AArch64::X17)
                                   .addOperand(JTMCLo)
                                   .addImm(0));

  EmitToStreamer(*OutStreamer, MCInstBuilder(AArch64::LDRSWroX)
                                   .addReg(AArch64::X16)
                                   .addReg(AArch64::X17)
                                   .addReg(AArch64::X16)
                                   .addImm(0)
                                   .addImm(1));

  MCSymbol *AdrLabel = MF->getContext().createTempSymbol();
  const auto *AdrLabelE = MCSymbolRefExpr::create(AdrLabel, MF->getContext());
  AArch64FI->setJumpTableEntryInfo(JTI, 4, AdrLabel);

  OutStreamer->emitLabel(AdrLabel);
  EmitToStreamer(
      *OutStreamer,
      MCInstBuilder(AArch64::ADR).addReg(AArch64::X17).addExpr(AdrLabelE));

  EmitToStreamer(*OutStreamer, MCInstBuilder(AArch64::ADDXrs)
                                   .addReg(AArch64::X16)
                                   .addReg(AArch64::X17)
                                   .addReg(AArch64::X16)
                                   .addImm(0));

  EmitToStreamer(*OutStreamer, MCInstBuilder(AArch64::BR).addReg(AArch64::X16));
}

void AArch64AsmPrinter::LowerMOPS(llvm::MCStreamer &OutStreamer,
                                  const llvm::MachineInstr &MI) {
  unsigned Opcode = MI.getOpcode();
  assert(STI->hasMOPS());
  assert(STI->hasMTE() || Opcode != AArch64::MOPSMemorySetTaggingPseudo);

  const auto Ops = [Opcode]() -> std::array<unsigned, 3> {
    if (Opcode == AArch64::MOPSMemoryCopyPseudo)
      return {AArch64::CPYFP, AArch64::CPYFM, AArch64::CPYFE};
    if (Opcode == AArch64::MOPSMemoryMovePseudo)
      return {AArch64::CPYP, AArch64::CPYM, AArch64::CPYE};
    if (Opcode == AArch64::MOPSMemorySetPseudo)
      return {AArch64::SETP, AArch64::SETM, AArch64::SETE};
    if (Opcode == AArch64::MOPSMemorySetTaggingPseudo)
      return {AArch64::SETGP, AArch64::SETGM, AArch64::MOPSSETGE};
    llvm_unreachable("Unhandled memory operation pseudo");
  }();
  const bool IsSet = Opcode == AArch64::MOPSMemorySetPseudo ||
                     Opcode == AArch64::MOPSMemorySetTaggingPseudo;

  for (auto Op : Ops) {
    int i = 0;
    auto MCIB = MCInstBuilder(Op);
    // Destination registers
    MCIB.addReg(MI.getOperand(i++).getReg());
    MCIB.addReg(MI.getOperand(i++).getReg());
    if (!IsSet)
      MCIB.addReg(MI.getOperand(i++).getReg());
    // Input registers
    MCIB.addReg(MI.getOperand(i++).getReg());
    MCIB.addReg(MI.getOperand(i++).getReg());
    MCIB.addReg(MI.getOperand(i++).getReg());

    EmitToStreamer(OutStreamer, MCIB);
  }
}

void AArch64AsmPrinter::LowerSTACKMAP(MCStreamer &OutStreamer, StackMaps &SM,
                                      const MachineInstr &MI) {
  unsigned NumNOPBytes = StackMapOpers(&MI).getNumPatchBytes();

  auto &Ctx = OutStreamer.getContext();
  MCSymbol *MILabel = Ctx.createTempSymbol();
  OutStreamer.emitLabel(MILabel);

  SM.recordStackMap(*MILabel, MI);
  assert(NumNOPBytes % 4 == 0 && "Invalid number of NOP bytes requested!");

  // Scan ahead to trim the shadow.
  const MachineBasicBlock &MBB = *MI.getParent();
  MachineBasicBlock::const_iterator MII(MI);
  ++MII;
  while (NumNOPBytes > 0) {
    if (MII == MBB.end() || MII->isCall() ||
        MII->getOpcode() == AArch64::DBG_VALUE ||
        MII->getOpcode() == TargetOpcode::PATCHPOINT ||
        MII->getOpcode() == TargetOpcode::STACKMAP)
      break;
    ++MII;
    NumNOPBytes -= 4;
  }

  // Emit nops.
  for (unsigned i = 0; i < NumNOPBytes; i += 4)
    EmitToStreamer(OutStreamer, MCInstBuilder(AArch64::HINT).addImm(0));
}

// Lower a patchpoint of the form:
// [<def>], <id>, <numBytes>, <target>, <numArgs>
void AArch64AsmPrinter::LowerPATCHPOINT(MCStreamer &OutStreamer, StackMaps &SM,
                                        const MachineInstr &MI) {
  auto &Ctx = OutStreamer.getContext();
  MCSymbol *MILabel = Ctx.createTempSymbol();
  OutStreamer.emitLabel(MILabel);
  SM.recordPatchPoint(*MILabel, MI);

  PatchPointOpers Opers(&MI);

  int64_t CallTarget = Opers.getCallTarget().getImm();
  unsigned EncodedBytes = 0;
  if (CallTarget) {
    assert((CallTarget & 0xFFFFFFFFFFFF) == CallTarget &&
           "High 16 bits of call target should be zero.");
    Register ScratchReg = MI.getOperand(Opers.getNextScratchIdx()).getReg();
    EncodedBytes = 16;
    // Materialize the jump address:
    emitMOVZ(ScratchReg, (CallTarget >> 32) & 0xFFFF, 32);
    emitMOVK(ScratchReg, (CallTarget >> 16) & 0xFFFF, 16);
    emitMOVK(ScratchReg, CallTarget & 0xFFFF, 0);
    EmitToStreamer(OutStreamer, MCInstBuilder(AArch64::BLR).addReg(ScratchReg));
  }
  // Emit padding.
  unsigned NumBytes = Opers.getNumPatchBytes();
  assert(NumBytes >= EncodedBytes &&
         "Patchpoint can't request size less than the length of a call.");
  assert((NumBytes - EncodedBytes) % 4 == 0 &&
         "Invalid number of NOP bytes requested!");
  for (unsigned i = EncodedBytes; i < NumBytes; i += 4)
    EmitToStreamer(OutStreamer, MCInstBuilder(AArch64::HINT).addImm(0));
}

void AArch64AsmPrinter::LowerSTATEPOINT(MCStreamer &OutStreamer, StackMaps &SM,
                                        const MachineInstr &MI) {
  StatepointOpers SOpers(&MI);
  if (unsigned PatchBytes = SOpers.getNumPatchBytes()) {
    assert(PatchBytes % 4 == 0 && "Invalid number of NOP bytes requested!");
    for (unsigned i = 0; i < PatchBytes; i += 4)
      EmitToStreamer(OutStreamer, MCInstBuilder(AArch64::HINT).addImm(0));
  } else {
    // Lower call target and choose correct opcode
    const MachineOperand &CallTarget = SOpers.getCallTarget();
    MCOperand CallTargetMCOp;
    unsigned CallOpcode;
    switch (CallTarget.getType()) {
    case MachineOperand::MO_GlobalAddress:
    case MachineOperand::MO_ExternalSymbol:
      MCInstLowering.lowerOperand(CallTarget, CallTargetMCOp);
      CallOpcode = AArch64::BL;
      break;
    case MachineOperand::MO_Immediate:
      CallTargetMCOp = MCOperand::createImm(CallTarget.getImm());
      CallOpcode = AArch64::BL;
      break;
    case MachineOperand::MO_Register:
      CallTargetMCOp = MCOperand::createReg(CallTarget.getReg());
      CallOpcode = AArch64::BLR;
      break;
    default:
      llvm_unreachable("Unsupported operand type in statepoint call target");
      break;
    }

    EmitToStreamer(OutStreamer,
                   MCInstBuilder(CallOpcode).addOperand(CallTargetMCOp));
  }

  auto &Ctx = OutStreamer.getContext();
  MCSymbol *MILabel = Ctx.createTempSymbol();
  OutStreamer.emitLabel(MILabel);
  SM.recordStatepoint(*MILabel, MI);
}

void AArch64AsmPrinter::LowerFAULTING_OP(const MachineInstr &FaultingMI) {
  // FAULTING_LOAD_OP <def>, <faltinf type>, <MBB handler>,
  //                  <opcode>, <operands>

  Register DefRegister = FaultingMI.getOperand(0).getReg();
  FaultMaps::FaultKind FK =
      static_cast<FaultMaps::FaultKind>(FaultingMI.getOperand(1).getImm());
  MCSymbol *HandlerLabel = FaultingMI.getOperand(2).getMBB()->getSymbol();
  unsigned Opcode = FaultingMI.getOperand(3).getImm();
  unsigned OperandsBeginIdx = 4;

  auto &Ctx = OutStreamer->getContext();
  MCSymbol *FaultingLabel = Ctx.createTempSymbol();
  OutStreamer->emitLabel(FaultingLabel);

  assert(FK < FaultMaps::FaultKindMax && "Invalid Faulting Kind!");
  FM.recordFaultingOp(FK, FaultingLabel, HandlerLabel);

  MCInst MI;
  MI.setOpcode(Opcode);

  if (DefRegister != (Register)0)
    MI.addOperand(MCOperand::createReg(DefRegister));

  for (const MachineOperand &MO :
       llvm::drop_begin(FaultingMI.operands(), OperandsBeginIdx)) {
    MCOperand Dest;
    lowerOperand(MO, Dest);
    MI.addOperand(Dest);
  }

  OutStreamer->AddComment("on-fault: " + HandlerLabel->getName());
  EmitToStreamer(MI);
}

void AArch64AsmPrinter::emitMovXReg(Register Dest, Register Src) {
  EmitToStreamer(*OutStreamer, MCInstBuilder(AArch64::ORRXrs)
                                   .addReg(Dest)
                                   .addReg(AArch64::XZR)
                                   .addReg(Src)
                                   .addImm(0));
}

void AArch64AsmPrinter::emitMOVZ(Register Dest, uint64_t Imm, unsigned Shift) {
  bool Is64Bit = AArch64::GPR64RegClass.contains(Dest);
  EmitToStreamer(*OutStreamer,
                 MCInstBuilder(Is64Bit ? AArch64::MOVZXi : AArch64::MOVZWi)
                     .addReg(Dest)
                     .addImm(Imm)
                     .addImm(Shift));
}

void AArch64AsmPrinter::emitMOVK(Register Dest, uint64_t Imm, unsigned Shift) {
  bool Is64Bit = AArch64::GPR64RegClass.contains(Dest);
  EmitToStreamer(*OutStreamer,
                 MCInstBuilder(Is64Bit ? AArch64::MOVKXi : AArch64::MOVKWi)
                     .addReg(Dest)
                     .addReg(Dest)
                     .addImm(Imm)
                     .addImm(Shift));
}

void AArch64AsmPrinter::emitFMov0(const MachineInstr &MI) {
  Register DestReg = MI.getOperand(0).getReg();
  if (STI->hasZeroCycleZeroingFP() && !STI->hasZeroCycleZeroingFPWorkaround() &&
      STI->isNeonAvailable()) {
    // Convert H/S register to corresponding D register
    if (AArch64::H0 <= DestReg && DestReg <= AArch64::H31)
      DestReg = AArch64::D0 + (DestReg - AArch64::H0);
    else if (AArch64::S0 <= DestReg && DestReg <= AArch64::S31)
      DestReg = AArch64::D0 + (DestReg - AArch64::S0);
    else
      assert(AArch64::D0 <= DestReg && DestReg <= AArch64::D31);

    MCInst MOVI;
    MOVI.setOpcode(AArch64::MOVID);
    MOVI.addOperand(MCOperand::createReg(DestReg));
    MOVI.addOperand(MCOperand::createImm(0));
    EmitToStreamer(*OutStreamer, MOVI);
  } else {
    MCInst FMov;
    switch (MI.getOpcode()) {
    default: llvm_unreachable("Unexpected opcode");
    case AArch64::FMOVH0:
      FMov.setOpcode(STI->hasFullFP16() ? AArch64::FMOVWHr : AArch64::FMOVWSr);
      if (!STI->hasFullFP16())
        DestReg = (AArch64::S0 + (DestReg - AArch64::H0));
      FMov.addOperand(MCOperand::createReg(DestReg));
      FMov.addOperand(MCOperand::createReg(AArch64::WZR));
      break;
    case AArch64::FMOVS0:
      FMov.setOpcode(AArch64::FMOVWSr);
      FMov.addOperand(MCOperand::createReg(DestReg));
      FMov.addOperand(MCOperand::createReg(AArch64::WZR));
      break;
    case AArch64::FMOVD0:
      FMov.setOpcode(AArch64::FMOVXDr);
      FMov.addOperand(MCOperand::createReg(DestReg));
      FMov.addOperand(MCOperand::createReg(AArch64::XZR));
      break;
    }
    EmitToStreamer(*OutStreamer, FMov);
  }
}

unsigned AArch64AsmPrinter::emitPtrauthDiscriminator(uint16_t Disc,
                                                     unsigned AddrDisc) {
  // So far we've used NoRegister in pseudos.  Now we need real encodings.
  if (AddrDisc == AArch64::NoRegister)
    AddrDisc = AArch64::XZR;

  // If there is no constant discriminator, there's no blend involved:
  // just use the address discriminator register as-is (XZR or not).
  if (!Disc)
    return AddrDisc;

  // If there's only a constant discriminator, MOV it into x17.
  if (AddrDisc == AArch64::XZR) {
    emitMOVZ(AArch64::X17, Disc, 0);
    return AArch64::X17;
  }

  // If there are both, emit a blend into x17.
  emitMovXReg(AArch64::X17, AddrDisc);
  emitMOVK(AArch64::X17, Disc, 48);
  return AArch64::X17;
}

/// Emits a code sequence to check an authenticated pointer value.
///
/// If OnFailure argument is passed, jump there on check failure instead
/// of proceeding to the next instruction (only if ShouldTrap is false).
void AArch64AsmPrinter::emitPtrauthCheckAuthenticatedValue(
    Register TestedReg, Register ScratchReg, AArch64PACKey::ID Key,
<<<<<<< HEAD
    bool ShouldTrap, const MCSymbol *OnFailure) {
=======
    AArch64PAuth::AuthCheckMethod Method, bool ShouldTrap,
    const MCSymbol *OnFailure) {
>>>>>>> a8d96e15
  // Insert a sequence to check if authentication of TestedReg succeeded,
  // such as:
  //
  // - checked and clearing:
  //      ; x16 is TestedReg, x17 is ScratchReg
  //      mov x17, x16
  //      xpaci x17
  //      cmp x16, x17
  //      b.eq Lsuccess
  //      mov x16, x17
  //      b Lend
  //    Lsuccess:
  //      ; skipped if authentication failed
  //    Lend:
  //      ...
  //
  // - checked and trapping:
  //      mov x17, x16
  //      xpaci x17
  //      cmp x16, x17
  //      b.eq Lsuccess
  //      brk #<0xc470 + aut key>
  //    Lsuccess:
  //      ...
  //
  // See the documentation on AuthCheckMethod enumeration constants for
  // the specific code sequences that can be used to perform the check.
  using AArch64PAuth::AuthCheckMethod;

  if (Method == AuthCheckMethod::None)
    return;
  if (Method == AuthCheckMethod::DummyLoad) {
    EmitToStreamer(MCInstBuilder(AArch64::LDRWui)
                       .addReg(getWRegFromXReg(ScratchReg))
                       .addReg(TestedReg)
                       .addImm(0));
    assert(ShouldTrap && !OnFailure && "DummyLoad always traps on error");
    return;
  }

  MCSymbol *SuccessSym = createTempSymbol("auth_success_");
  if (Method == AuthCheckMethod::XPAC || Method == AuthCheckMethod::XPACHint) {
    //  mov Xscratch, Xtested
    emitMovXReg(ScratchReg, TestedReg);

    if (Method == AuthCheckMethod::XPAC) {
      //  xpac(i|d) Xscratch
      unsigned XPACOpc = getXPACOpcodeForKey(Key);
      EmitToStreamer(
          MCInstBuilder(XPACOpc).addReg(ScratchReg).addReg(ScratchReg));
    } else {
      //  xpaclri

      // Note that this method applies XPAC to TestedReg instead of ScratchReg.
      assert(TestedReg == AArch64::LR &&
             "XPACHint mode is only compatible with checking the LR register");
      assert((Key == AArch64PACKey::IA || Key == AArch64PACKey::IB) &&
             "XPACHint mode is only compatible with I-keys");
      EmitToStreamer(MCInstBuilder(AArch64::XPACLRI));
    }

    //  cmp Xtested, Xscratch
    EmitToStreamer(MCInstBuilder(AArch64::SUBSXrs)
                       .addReg(AArch64::XZR)
                       .addReg(TestedReg)
                       .addReg(ScratchReg)
                       .addImm(0));

    //  b.eq Lsuccess
    EmitToStreamer(
        MCInstBuilder(AArch64::Bcc)
            .addImm(AArch64CC::EQ)
            .addExpr(MCSymbolRefExpr::create(SuccessSym, OutContext)));
  } else if (Method == AuthCheckMethod::HighBitsNoTBI) {
    //  eor Xscratch, Xtested, Xtested, lsl #1
    EmitToStreamer(MCInstBuilder(AArch64::EORXrs)
                       .addReg(ScratchReg)
                       .addReg(TestedReg)
                       .addReg(TestedReg)
                       .addImm(1));
    //  tbz Xscratch, #62, Lsuccess
    EmitToStreamer(
        MCInstBuilder(AArch64::TBZX)
            .addReg(ScratchReg)
            .addImm(62)
            .addExpr(MCSymbolRefExpr::create(SuccessSym, OutContext)));
  } else {
    llvm_unreachable("Unsupported check method");
  }

  if (ShouldTrap) {
    assert(!OnFailure && "Cannot specify OnFailure with ShouldTrap");
    // Trapping sequences do a 'brk'.
    //  brk #<0xc470 + aut key>
    EmitToStreamer(MCInstBuilder(AArch64::BRK).addImm(0xc470 | Key));
  } else {
    // Non-trapping checked sequences return the stripped result in TestedReg,
    // skipping over success-only code (such as re-signing the pointer) if
    // there is one.
    // Note that this can introduce an authentication oracle (such as based on
    // the high bits of the re-signed value).

    // FIXME: The XPAC method can be optimized by applying XPAC to TestedReg
    //        instead of ScratchReg, thus eliminating one `mov` instruction.
    //        Both XPAC and XPACHint can be further optimized by not using a
    //        conditional branch jumping over an unconditional one.

    switch (Method) {
    case AuthCheckMethod::XPACHint:
      // LR is already XPAC-ed at this point.
      break;
    case AuthCheckMethod::XPAC:
      //  mov Xtested, Xscratch
      emitMovXReg(TestedReg, ScratchReg);
      break;
    default:
      // If Xtested was not XPAC-ed so far, emit XPAC here.
      //  xpac(i|d) Xtested
      unsigned XPACOpc = getXPACOpcodeForKey(Key);
      EmitToStreamer(
          MCInstBuilder(XPACOpc).addReg(TestedReg).addReg(TestedReg));
    }

    if (OnFailure) {
      //  b Lend
      EmitToStreamer(
          MCInstBuilder(AArch64::B)
              .addExpr(MCSymbolRefExpr::create(OnFailure, OutContext)));
    }
  }

  // If the auth check succeeds, we can continue.
  // Lsuccess:
  OutStreamer->emitLabel(SuccessSym);
}

// With Pointer Authentication, it may be needed to explicitly check the
// authenticated value in LR before performing a tail call.
// Otherwise, the callee may re-sign the invalid return address,
// introducing a signing oracle.
void AArch64AsmPrinter::emitPtrauthTailCallHardening(const MachineInstr *TC) {
  if (!AArch64FI->shouldSignReturnAddress(*MF))
    return;

  auto LRCheckMethod = STI->getAuthenticatedLRCheckMethod(*MF);
  if (LRCheckMethod == AArch64PAuth::AuthCheckMethod::None)
    return;

  const AArch64RegisterInfo *TRI = STI->getRegisterInfo();
  Register ScratchReg =
      TC->readsRegister(AArch64::X16, TRI) ? AArch64::X17 : AArch64::X16;
  assert(!TC->readsRegister(ScratchReg, TRI) &&
         "Neither x16 nor x17 is available as a scratch register");
  AArch64PACKey::ID Key =
      AArch64FI->shouldSignWithBKey() ? AArch64PACKey::IB : AArch64PACKey::IA;
  emitPtrauthCheckAuthenticatedValue(
      AArch64::LR, ScratchReg, Key, LRCheckMethod,
      /*ShouldTrap=*/true, /*OnFailure=*/nullptr);
}

void AArch64AsmPrinter::emitPtrauthAuthResign(const MachineInstr *MI) {
  const bool IsAUTPAC = MI->getOpcode() == AArch64::AUTPAC;

  // We expand AUT/AUTPAC into a sequence of the form
  //
  //      ; authenticate x16
  //      ; check pointer in x16
  //    Lsuccess:
  //      ; sign x16 (if AUTPAC)
  //    Lend:   ; if not trapping on failure
  //
  // with the checking sequence chosen depending on whether/how we should check
  // the pointer and whether we should trap on failure.

  unsigned XPACOpc = getXPACOpcodeForKey(Key);

  MCSymbol *SuccessSym = createTempSymbol("auth_success_");

  //  mov Xscratch, Xtested
  emitMovXReg(ScratchReg, TestedReg);

  //  xpac(i|d) Xscratch
  EmitToStreamer(MCInstBuilder(XPACOpc).addReg(ScratchReg).addReg(ScratchReg));

  //  cmp Xtested, Xscratch
  EmitToStreamer(MCInstBuilder(AArch64::SUBSXrs)
                     .addReg(AArch64::XZR)
                     .addReg(TestedReg)
                     .addReg(ScratchReg)
                     .addImm(0));

  //  b.eq Lsuccess
  EmitToStreamer(MCInstBuilder(AArch64::Bcc)
                     .addImm(AArch64CC::EQ)
                     .addExpr(MCSymbolRefExpr::create(SuccessSym, OutContext)));

  if (ShouldTrap) {
    assert(!OnFailure && "Cannot specify OnFailure with ShouldTrap");
    // Trapping sequences do a 'brk'.
    //  brk #<0xc470 + aut key>
    EmitToStreamer(MCInstBuilder(AArch64::BRK).addImm(0xc470 | Key));
  } else {
    // Non-trapping checked sequences return the stripped result in TestedReg,
    // skipping over success-only code (such as re-signing the pointer) if
    // there is one.
    // Note that this can introduce an authentication oracle (such as based on
    // the high bits of the re-signed value).

    // FIXME: Can we simply return the AUT result, already in TestedReg?
    //  mov Xtested, Xscratch
    emitMovXReg(TestedReg, ScratchReg);

    if (OnFailure) {
      //  b Lend
      EmitToStreamer(
          MCInstBuilder(AArch64::B)
              .addExpr(MCSymbolRefExpr::create(OnFailure, OutContext)));
    }
  }

  // If the auth check succeeds, we can continue.
  // Lsuccess:
  OutStreamer->emitLabel(SuccessSym);
}

void AArch64AsmPrinter::emitPtrauthAuthResign(const MachineInstr *MI) {
  const bool IsAUTPAC = MI->getOpcode() == AArch64::AUTPAC;

  // We expand AUT/AUTPAC into a sequence of the form
  //
  //      ; authenticate x16
  //      ; check pointer in x16
  //    Lsuccess:
  //      ; sign x16 (if AUTPAC)
  //    Lend:   ; if not trapping on failure
  //
  // with the checking sequence chosen depending on whether we should check
  // the pointer and whether we should trap on failure.

  // By default, auth/resign sequences check for auth failures.
  bool ShouldCheck = true;
  // In the checked sequence, we only trap if explicitly requested.
  bool ShouldTrap = MF->getFunction().hasFnAttribute("ptrauth-auth-traps");

  // On an FPAC CPU, you get traps whether you want them or not: there's
  // no point in emitting checks or traps.
  if (STI->hasFPAC())
    ShouldCheck = ShouldTrap = false;

  // However, command-line flags can override this, for experimentation.
  switch (PtrauthAuthChecks) {
  case PtrauthCheckMode::Default:
    break;
  case PtrauthCheckMode::Unchecked:
    ShouldCheck = ShouldTrap = false;
    break;
  case PtrauthCheckMode::Poison:
    ShouldCheck = true;
    ShouldTrap = false;
    break;
  case PtrauthCheckMode::Trap:
    ShouldCheck = ShouldTrap = true;
    break;
  }

  auto AUTKey = (AArch64PACKey::ID)MI->getOperand(0).getImm();
  uint64_t AUTDisc = MI->getOperand(1).getImm();
  unsigned AUTAddrDisc = MI->getOperand(2).getReg();

  // Compute aut discriminator into x17
  assert(isUInt<16>(AUTDisc));
  unsigned AUTDiscReg = emitPtrauthDiscriminator(AUTDisc, AUTAddrDisc);
  bool AUTZero = AUTDiscReg == AArch64::XZR;
  unsigned AUTOpc = getAUTOpcodeForKey(AUTKey, AUTZero);

  //  autiza x16      ; if  AUTZero
  //  autia x16, x17  ; if !AUTZero
  MCInst AUTInst;
  AUTInst.setOpcode(AUTOpc);
  AUTInst.addOperand(MCOperand::createReg(AArch64::X16));
  AUTInst.addOperand(MCOperand::createReg(AArch64::X16));
  if (!AUTZero)
    AUTInst.addOperand(MCOperand::createReg(AUTDiscReg));
  EmitToStreamer(*OutStreamer, AUTInst);

  // Unchecked or checked-but-non-trapping AUT is just an "AUT": we're done.
  if (!IsAUTPAC && (!ShouldCheck || !ShouldTrap))
    return;

  MCSymbol *EndSym = nullptr;

  if (ShouldCheck) {
    if (IsAUTPAC && !ShouldTrap)
      EndSym = createTempSymbol("resign_end_");

    emitPtrauthCheckAuthenticatedValue(AArch64::X16, AArch64::X17, AUTKey,
<<<<<<< HEAD
=======
                                       AArch64PAuth::AuthCheckMethod::XPAC,
>>>>>>> a8d96e15
                                       ShouldTrap, EndSym);
  }

  // We already emitted unchecked and checked-but-non-trapping AUTs.
  // That left us with trapping AUTs, and AUTPACs.
  // Trapping AUTs don't need PAC: we're done.
  if (!IsAUTPAC)
    return;

  auto PACKey = (AArch64PACKey::ID)MI->getOperand(3).getImm();
  uint64_t PACDisc = MI->getOperand(4).getImm();
  unsigned PACAddrDisc = MI->getOperand(5).getReg();

  // Compute pac discriminator into x17
  assert(isUInt<16>(PACDisc));
  unsigned PACDiscReg = emitPtrauthDiscriminator(PACDisc, PACAddrDisc);
  bool PACZero = PACDiscReg == AArch64::XZR;
  unsigned PACOpc = getPACOpcodeForKey(PACKey, PACZero);

  //  pacizb x16      ; if  PACZero
  //  pacib x16, x17  ; if !PACZero
  MCInst PACInst;
  PACInst.setOpcode(PACOpc);
  PACInst.addOperand(MCOperand::createReg(AArch64::X16));
  PACInst.addOperand(MCOperand::createReg(AArch64::X16));
  if (!PACZero)
    PACInst.addOperand(MCOperand::createReg(PACDiscReg));
  EmitToStreamer(*OutStreamer, PACInst);

  //  Lend:
  if (EndSym)
    OutStreamer->emitLabel(EndSym);
}

void AArch64AsmPrinter::emitPtrauthBranch(const MachineInstr *MI) {
  bool IsCall = MI->getOpcode() == AArch64::BLRA;
  unsigned BrTarget = MI->getOperand(0).getReg();

  auto Key = (AArch64PACKey::ID)MI->getOperand(1).getImm();
  assert((Key == AArch64PACKey::IA || Key == AArch64PACKey::IB) &&
         "Invalid auth call key");

  uint64_t Disc = MI->getOperand(2).getImm();
  assert(isUInt<16>(Disc));

  unsigned AddrDisc = MI->getOperand(3).getReg();

  // Compute discriminator into x17
  unsigned DiscReg = emitPtrauthDiscriminator(Disc, AddrDisc);
  bool IsZeroDisc = DiscReg == AArch64::XZR;

  unsigned Opc;
  if (IsCall) {
    if (Key == AArch64PACKey::IA)
      Opc = IsZeroDisc ? AArch64::BLRAAZ : AArch64::BLRAA;
    else
      Opc = IsZeroDisc ? AArch64::BLRABZ : AArch64::BLRAB;
  } else {
    if (Key == AArch64PACKey::IA)
      Opc = IsZeroDisc ? AArch64::BRAAZ : AArch64::BRAA;
    else
      Opc = IsZeroDisc ? AArch64::BRABZ : AArch64::BRAB;
  }

  MCInst BRInst;
  BRInst.setOpcode(Opc);
  BRInst.addOperand(MCOperand::createReg(BrTarget));
  if (!IsZeroDisc)
    BRInst.addOperand(MCOperand::createReg(DiscReg));
  EmitToStreamer(*OutStreamer, BRInst);
}

const MCExpr *
AArch64AsmPrinter::lowerConstantPtrAuth(const ConstantPtrAuth &CPA) {
  MCContext &Ctx = OutContext;

  // Figure out the base symbol and the addend, if any.
  APInt Offset(64, 0);
  const Value *BaseGV = CPA.getPointer()->stripAndAccumulateConstantOffsets(
      getDataLayout(), Offset, /*AllowNonInbounds=*/true);

  auto *BaseGVB = dyn_cast<GlobalValue>(BaseGV);

  // If we can't understand the referenced ConstantExpr, there's nothing
  // else we can do: emit an error.
  if (!BaseGVB) {
    BaseGV->getContext().emitError(
        "cannot resolve target base/addend of ptrauth constant");
    return nullptr;
  }

  // If there is an addend, turn that into the appropriate MCExpr.
  const MCExpr *Sym = MCSymbolRefExpr::create(getSymbol(BaseGVB), Ctx);
  if (Offset.sgt(0))
    Sym = MCBinaryExpr::createAdd(
        Sym, MCConstantExpr::create(Offset.getSExtValue(), Ctx), Ctx);
  else if (Offset.slt(0))
    Sym = MCBinaryExpr::createSub(
        Sym, MCConstantExpr::create((-Offset).getSExtValue(), Ctx), Ctx);

  uint64_t KeyID = CPA.getKey()->getZExtValue();
  // We later rely on valid KeyID value in AArch64PACKeyIDToString call from
  // AArch64AuthMCExpr::printImpl, so fail fast.
  if (KeyID > AArch64PACKey::LAST)
    report_fatal_error("AArch64 PAC Key ID '" + Twine(KeyID) +
                       "' out of range [0, " +
                       Twine((unsigned)AArch64PACKey::LAST) + "]");

  uint64_t Disc = CPA.getDiscriminator()->getZExtValue();
  if (!isUInt<16>(Disc))
    report_fatal_error("AArch64 PAC Discriminator '" + Twine(Disc) +
                       "' out of range [0, 0xFFFF]");

  // Finally build the complete @AUTH expr.
  return AArch64AuthMCExpr::create(Sym, Disc, AArch64PACKey::ID(KeyID),
                                   CPA.hasAddressDiscriminator(), Ctx);
}

void AArch64AsmPrinter::LowerLOADauthptrstatic(const MachineInstr &MI) {
  unsigned DstReg = MI.getOperand(0).getReg();
  const MachineOperand &GAOp = MI.getOperand(1);
  const uint64_t KeyC = MI.getOperand(2).getImm();
  assert(KeyC <= AArch64PACKey::LAST &&
         "key is out of range [0, AArch64PACKey::LAST]");
  const auto Key = (AArch64PACKey::ID)KeyC;
  const uint64_t Disc = MI.getOperand(3).getImm();
  assert(isUInt<16>(Disc) &&
         "constant discriminator is out of range [0, 0xffff]");

  // Emit instruction sequence like the following:
  //   ADRP x16, symbol$auth_ptr$key$disc
  //   LDR x16, [x16, :lo12:symbol$auth_ptr$key$disc]
  //
  // Where the $auth_ptr$ symbol is the stub slot containing the signed pointer
  // to symbol.
  MCSymbol *AuthPtrStubSym;
  if (TM.getTargetTriple().isOSBinFormatELF()) {
    const auto &TLOF =
        static_cast<const AArch64_ELFTargetObjectFile &>(getObjFileLowering());

    assert(GAOp.getOffset() == 0 &&
           "non-zero offset for $auth_ptr$ stub slots is not supported");
    const MCSymbol *GASym = TM.getSymbol(GAOp.getGlobal());
    AuthPtrStubSym = TLOF.getAuthPtrSlotSymbol(TM, MMI, GASym, Key, Disc);
  } else {
    assert(TM.getTargetTriple().isOSBinFormatMachO() &&
           "LOADauthptrstatic is implemented only for MachO/ELF");

    const auto &TLOF = static_cast<const AArch64_MachoTargetObjectFile &>(
        getObjFileLowering());

    assert(GAOp.getOffset() == 0 &&
           "non-zero offset for $auth_ptr$ stub slots is not supported");
    const MCSymbol *GASym = TM.getSymbol(GAOp.getGlobal());
    AuthPtrStubSym = TLOF.getAuthPtrSlotSymbol(TM, MMI, GASym, Key, Disc);
  }

  MachineOperand StubMOHi =
      MachineOperand::CreateMCSymbol(AuthPtrStubSym, AArch64II::MO_PAGE);
  MachineOperand StubMOLo = MachineOperand::CreateMCSymbol(
      AuthPtrStubSym, AArch64II::MO_PAGEOFF | AArch64II::MO_NC);
  MCOperand StubMCHi, StubMCLo;

  MCInstLowering.lowerOperand(StubMOHi, StubMCHi);
  MCInstLowering.lowerOperand(StubMOLo, StubMCLo);

  EmitToStreamer(
      *OutStreamer,
      MCInstBuilder(AArch64::ADRP).addReg(DstReg).addOperand(StubMCHi));

  EmitToStreamer(*OutStreamer, MCInstBuilder(AArch64::LDRXui)
                                   .addReg(DstReg)
                                   .addReg(DstReg)
                                   .addOperand(StubMCLo));
}

void AArch64AsmPrinter::LowerMOVaddrPAC(const MachineInstr &MI) {
  const bool IsGOTLoad = MI.getOpcode() == AArch64::LOADgotPAC;
  const bool IsELFSignedGOT = MI.getParent()
                                  ->getParent()
                                  ->getInfo<AArch64FunctionInfo>()
                                  ->hasELFSignedGOT();
  MachineOperand GAOp = MI.getOperand(0);
  const uint64_t KeyC = MI.getOperand(1).getImm();
  assert(KeyC <= AArch64PACKey::LAST &&
         "key is out of range [0, AArch64PACKey::LAST]");
  const auto Key = (AArch64PACKey::ID)KeyC;
  const unsigned AddrDisc = MI.getOperand(2).getReg();
  const uint64_t Disc = MI.getOperand(3).getImm();
  assert(isUInt<16>(Disc) &&
         "constant discriminator is out of range [0, 0xffff]");

  const int64_t Offset = GAOp.getOffset();
  GAOp.setOffset(0);

  // Emit:
  // target materialization:
  // - via GOT:
  //   - unsigned GOT:
  //       adrp x16, :got:target
  //       ldr x16, [x16, :got_lo12:target]
  //       add offset to x16 if offset != 0
  //   - ELF signed GOT:
  //       adrp x17, :got:target
  //       add x17, x17, :got_auth_lo12:target
  //       ldr x16, [x17]
  //       aut{i|d}a x16, x17
  //       check+trap sequence (if no FPAC)
  //       add offset to x16 if offset != 0
  //
  // - direct:
  //     adrp x16, target
  //     add x16, x16, :lo12:target
  //     add offset to x16 if offset != 0
  //
  // add offset to x16:
  // - abs(offset) fits 24 bits:
  //     add/sub x16, x16, #<offset>[, #lsl 12] (up to 2 instructions)
  // - abs(offset) does not fit 24 bits:
  //   - offset < 0:
  //       movn+movk sequence filling x17 register with the offset (up to 4
  //       instructions)
  //       add x16, x16, x17
  //   - offset > 0:
  //       movz+movk sequence filling x17 register with the offset (up to 4
  //       instructions)
  //       add x16, x16, x17
  //
  // signing:
  // - 0 discriminator:
  //     paciza x16
  // - Non-0 discriminator, no address discriminator:
  //     mov x17, #Disc
  //     pacia x16, x17
  // - address discriminator (with potentially folded immediate discriminator):
  //     pacia x16, xAddrDisc

  MachineOperand GAMOHi(GAOp), GAMOLo(GAOp);
  MCOperand GAMCHi, GAMCLo;

  GAMOHi.setTargetFlags(AArch64II::MO_PAGE);
  GAMOLo.setTargetFlags(AArch64II::MO_PAGEOFF | AArch64II::MO_NC);
  if (IsGOTLoad) {
    GAMOHi.addTargetFlag(AArch64II::MO_GOT);
    GAMOLo.addTargetFlag(AArch64II::MO_GOT);
  }

  MCInstLowering.lowerOperand(GAMOHi, GAMCHi);
  MCInstLowering.lowerOperand(GAMOLo, GAMCLo);

  EmitToStreamer(
      MCInstBuilder(AArch64::ADRP)
          .addReg(IsGOTLoad && IsELFSignedGOT ? AArch64::X17 : AArch64::X16)
          .addOperand(GAMCHi));

  if (IsGOTLoad) {
    if (IsELFSignedGOT) {
      EmitToStreamer(MCInstBuilder(AArch64::ADDXri)
                         .addReg(AArch64::X17)
                         .addReg(AArch64::X17)
                         .addOperand(GAMCLo)
                         .addImm(0));

      EmitToStreamer(MCInstBuilder(AArch64::LDRXui)
                         .addReg(AArch64::X16)
                         .addReg(AArch64::X17)
                         .addImm(0));

      assert(GAOp.isGlobal());
      assert(GAOp.getGlobal()->getValueType() != nullptr);
      unsigned AuthOpcode = GAOp.getGlobal()->getValueType()->isFunctionTy()
                                ? AArch64::AUTIA
                                : AArch64::AUTDA;

      EmitToStreamer(MCInstBuilder(AuthOpcode)
                         .addReg(AArch64::X16)
                         .addReg(AArch64::X16)
                         .addReg(AArch64::X17));

      if (!STI->hasFPAC()) {
        auto AuthKey = (AuthOpcode == AArch64::AUTIA ? AArch64PACKey::IA
                                                     : AArch64PACKey::DA);

        emitPtrauthCheckAuthenticatedValue(AArch64::X16, AArch64::X17, AuthKey,
<<<<<<< HEAD
=======
                                           AArch64PAuth::AuthCheckMethod::XPAC,
>>>>>>> a8d96e15
                                           /*ShouldTrap=*/true,
                                           /*OnFailure=*/nullptr);
      }
    } else {
      EmitToStreamer(MCInstBuilder(AArch64::LDRXui)
                         .addReg(AArch64::X16)
                         .addReg(AArch64::X16)
                         .addOperand(GAMCLo));
    }
  } else {
    EmitToStreamer(MCInstBuilder(AArch64::ADDXri)
                       .addReg(AArch64::X16)
                       .addReg(AArch64::X16)
                       .addOperand(GAMCLo)
                       .addImm(0));
  }

  if (Offset != 0) {
    const uint64_t AbsOffset = (Offset > 0 ? Offset : -((uint64_t)Offset));
    const bool IsNeg = Offset < 0;
    if (isUInt<24>(AbsOffset)) {
      for (int BitPos = 0; BitPos != 24 && (AbsOffset >> BitPos);
           BitPos += 12) {
        EmitToStreamer(
            MCInstBuilder(IsNeg ? AArch64::SUBXri : AArch64::ADDXri)
                .addReg(AArch64::X16)
                .addReg(AArch64::X16)
                .addImm((AbsOffset >> BitPos) & 0xfff)
                .addImm(AArch64_AM::getShifterImm(AArch64_AM::LSL, BitPos)));
      }
    } else {
      const uint64_t UOffset = Offset;
      EmitToStreamer(MCInstBuilder(IsNeg ? AArch64::MOVNXi : AArch64::MOVZXi)
                         .addReg(AArch64::X17)
                         .addImm((IsNeg ? ~UOffset : UOffset) & 0xffff)
                         .addImm(/*shift=*/0));
      auto NeedMovk = [IsNeg, UOffset](int BitPos) -> bool {
        assert(BitPos == 16 || BitPos == 32 || BitPos == 48);
        uint64_t Shifted = UOffset >> BitPos;
        if (!IsNeg)
          return Shifted != 0;
        for (int I = 0; I != 64 - BitPos; I += 16)
          if (((Shifted >> I) & 0xffff) != 0xffff)
            return true;
        return false;
      };
      for (int BitPos = 16; BitPos != 64 && NeedMovk(BitPos); BitPos += 16)
        emitMOVK(AArch64::X17, (UOffset >> BitPos) & 0xffff, BitPos);

      EmitToStreamer(MCInstBuilder(AArch64::ADDXrs)
                         .addReg(AArch64::X16)
                         .addReg(AArch64::X16)
                         .addReg(AArch64::X17)
                         .addImm(/*shift=*/0));
    }
  }

  unsigned DiscReg = AddrDisc;
  if (Disc != 0) {
    if (AddrDisc != AArch64::XZR) {
      emitMovXReg(AArch64::X17, AddrDisc);
      emitMOVK(AArch64::X17, Disc, 48);
    } else {
      emitMOVZ(AArch64::X17, Disc, 0);
    }
    DiscReg = AArch64::X17;
  }

  auto MIB = MCInstBuilder(getPACOpcodeForKey(Key, DiscReg == AArch64::XZR))
                 .addReg(AArch64::X16)
                 .addReg(AArch64::X16);
  if (DiscReg != AArch64::XZR)
    MIB.addReg(DiscReg);
  EmitToStreamer(MIB);
}

void AArch64AsmPrinter::LowerLOADgotAUTH(const MachineInstr &MI) {
  Register DstReg = MI.getOperand(0).getReg();
  Register AuthResultReg = STI->hasFPAC() ? DstReg : AArch64::X16;
  const MachineOperand &GAMO = MI.getOperand(1);
  assert(GAMO.getOffset() == 0);

  MachineOperand GAHiOp(GAMO);
  MachineOperand GALoOp(GAMO);
  GAHiOp.addTargetFlag(AArch64II::MO_PAGE);
  GALoOp.addTargetFlag(AArch64II::MO_PAGEOFF | AArch64II::MO_NC);

  MCOperand GAMCHi, GAMCLo;
  MCInstLowering.lowerOperand(GAHiOp, GAMCHi);
  MCInstLowering.lowerOperand(GALoOp, GAMCLo);

  EmitToStreamer(
      MCInstBuilder(AArch64::ADRP).addReg(AArch64::X17).addOperand(GAMCHi));

  EmitToStreamer(MCInstBuilder(AArch64::ADDXri)
                     .addReg(AArch64::X17)
                     .addReg(AArch64::X17)
                     .addOperand(GAMCLo)
                     .addImm(0));

  EmitToStreamer(MCInstBuilder(AArch64::LDRXui)
                     .addReg(AuthResultReg)
                     .addReg(AArch64::X17)
                     .addImm(0));

  assert(GAMO.isGlobal());
  MCSymbol *UndefWeakSym;
  if (GAMO.getGlobal()->hasExternalWeakLinkage()) {
    UndefWeakSym = createTempSymbol("undef_weak");
    EmitToStreamer(
        MCInstBuilder(AArch64::CBZX)
            .addReg(AuthResultReg)
            .addExpr(MCSymbolRefExpr::create(UndefWeakSym, OutContext)));
  }

  assert(GAMO.getGlobal()->getValueType() != nullptr);
  unsigned AuthOpcode = GAMO.getGlobal()->getValueType()->isFunctionTy()
                            ? AArch64::AUTIA
                            : AArch64::AUTDA;
  EmitToStreamer(MCInstBuilder(AuthOpcode)
                     .addReg(AuthResultReg)
                     .addReg(AuthResultReg)
                     .addReg(AArch64::X17));

  if (GAMO.getGlobal()->hasExternalWeakLinkage())
    OutStreamer->emitLabel(UndefWeakSym);

  if (!STI->hasFPAC()) {
    auto AuthKey =
        (AuthOpcode == AArch64::AUTIA ? AArch64PACKey::IA : AArch64PACKey::DA);

    emitPtrauthCheckAuthenticatedValue(AuthResultReg, AArch64::X17, AuthKey,
<<<<<<< HEAD
=======
                                       AArch64PAuth::AuthCheckMethod::XPAC,
>>>>>>> a8d96e15
                                       /*ShouldTrap=*/true,
                                       /*OnFailure=*/nullptr);

    emitMovXReg(DstReg, AuthResultReg);
  }
}

const MCExpr *
AArch64AsmPrinter::lowerBlockAddressConstant(const BlockAddress &BA) {
  const MCExpr *BAE = AsmPrinter::lowerBlockAddressConstant(BA);
  const Function &Fn = *BA.getFunction();

  if (std::optional<uint16_t> BADisc =
          STI->getPtrAuthBlockAddressDiscriminatorIfEnabled(Fn))
    return AArch64AuthMCExpr::create(BAE, *BADisc, AArch64PACKey::IA,
                                     /*HasAddressDiversity=*/false, OutContext);

  return BAE;
}

// Simple pseudo-instructions have their lowering (with expansion to real
// instructions) auto-generated.
#include "AArch64GenMCPseudoLowering.inc"

void AArch64AsmPrinter::EmitToStreamer(MCStreamer &S, const MCInst &Inst) {
  S.emitInstruction(Inst, *STI);
#ifndef NDEBUG
  ++InstsEmitted;
#endif
}

void AArch64AsmPrinter::emitInstruction(const MachineInstr *MI) {
  AArch64_MC::verifyInstructionPredicates(MI->getOpcode(), STI->getFeatureBits());

#ifndef NDEBUG
  InstsEmitted = 0;
  auto CheckMISize = make_scope_exit([&]() {
    assert(STI->getInstrInfo()->getInstSizeInBytes(*MI) >= InstsEmitted * 4);
  });
#endif

  // Do any auto-generated pseudo lowerings.
  if (MCInst OutInst; lowerPseudoInstExpansion(MI, OutInst)) {
    EmitToStreamer(*OutStreamer, OutInst);
    return;
  }

  if (MI->getOpcode() == AArch64::ADRP) {
    for (auto &Opd : MI->operands()) {
      if (Opd.isSymbol() && StringRef(Opd.getSymbolName()) ==
                                "swift_async_extendedFramePointerFlags") {
        ShouldEmitWeakSwiftAsyncExtendedFramePointerFlags = true;
      }
    }
  }

  if (AArch64FI->getLOHRelated().count(MI)) {
    // Generate a label for LOH related instruction
    MCSymbol *LOHLabel = createTempSymbol("loh");
    // Associate the instruction with the label
    LOHInstToLabel[MI] = LOHLabel;
    OutStreamer->emitLabel(LOHLabel);
  }

  AArch64TargetStreamer *TS =
    static_cast<AArch64TargetStreamer *>(OutStreamer->getTargetStreamer());
  // Do any manual lowerings.
  switch (MI->getOpcode()) {
  default:
    assert(!AArch64InstrInfo::isTailCallReturnInst(*MI) &&
           "Unhandled tail call instruction");
    break;
  case AArch64::HINT: {
    // CurrentPatchableFunctionEntrySym can be CurrentFnBegin only for
    // -fpatchable-function-entry=N,0. The entry MBB is guaranteed to be
    // non-empty. If MI is the initial BTI, place the
    // __patchable_function_entries label after BTI.
    if (CurrentPatchableFunctionEntrySym &&
        CurrentPatchableFunctionEntrySym == CurrentFnBegin &&
        MI == &MF->front().front()) {
      int64_t Imm = MI->getOperand(0).getImm();
      if ((Imm & 32) && (Imm & 6)) {
        MCInst Inst;
        MCInstLowering.Lower(MI, Inst);
        EmitToStreamer(*OutStreamer, Inst);
        CurrentPatchableFunctionEntrySym = createTempSymbol("patch");
        OutStreamer->emitLabel(CurrentPatchableFunctionEntrySym);
        return;
      }
    }
    break;
  }
    case AArch64::MOVMCSym: {
      Register DestReg = MI->getOperand(0).getReg();
      const MachineOperand &MO_Sym = MI->getOperand(1);
      MachineOperand Hi_MOSym(MO_Sym), Lo_MOSym(MO_Sym);
      MCOperand Hi_MCSym, Lo_MCSym;

      Hi_MOSym.setTargetFlags(AArch64II::MO_G1 | AArch64II::MO_S);
      Lo_MOSym.setTargetFlags(AArch64II::MO_G0 | AArch64II::MO_NC);

      MCInstLowering.lowerOperand(Hi_MOSym, Hi_MCSym);
      MCInstLowering.lowerOperand(Lo_MOSym, Lo_MCSym);

      MCInst MovZ;
      MovZ.setOpcode(AArch64::MOVZXi);
      MovZ.addOperand(MCOperand::createReg(DestReg));
      MovZ.addOperand(Hi_MCSym);
      MovZ.addOperand(MCOperand::createImm(16));
      EmitToStreamer(*OutStreamer, MovZ);

      MCInst MovK;
      MovK.setOpcode(AArch64::MOVKXi);
      MovK.addOperand(MCOperand::createReg(DestReg));
      MovK.addOperand(MCOperand::createReg(DestReg));
      MovK.addOperand(Lo_MCSym);
      MovK.addOperand(MCOperand::createImm(0));
      EmitToStreamer(*OutStreamer, MovK);
      return;
  }
  case AArch64::MOVIv2d_ns:
    // It is generally beneficial to rewrite "fmov s0, wzr" to "movi d0, #0".
    // as movi is more efficient across all cores. Newer cores can eliminate
    // fmovs early and there is no difference with movi, but this not true for
    // all implementations.
    //
    // The floating-point version doesn't quite work in rare cases on older
    // CPUs, so on those targets we lower this instruction to movi.16b instead.
    if (STI->hasZeroCycleZeroingFPWorkaround() &&
        MI->getOperand(1).getImm() == 0) {
      MCInst TmpInst;
      TmpInst.setOpcode(AArch64::MOVIv16b_ns);
      TmpInst.addOperand(MCOperand::createReg(MI->getOperand(0).getReg()));
      TmpInst.addOperand(MCOperand::createImm(MI->getOperand(1).getImm()));
      EmitToStreamer(*OutStreamer, TmpInst);
      return;
    }
    break;

  case AArch64::DBG_VALUE:
  case AArch64::DBG_VALUE_LIST:
    if (isVerbose() && OutStreamer->hasRawTextSupport()) {
      SmallString<128> TmpStr;
      raw_svector_ostream OS(TmpStr);
      PrintDebugValueComment(MI, OS);
      OutStreamer->emitRawText(StringRef(OS.str()));
    }
    return;

  case AArch64::EMITBKEY: {
      ExceptionHandling ExceptionHandlingType = MAI->getExceptionHandlingType();
      if (ExceptionHandlingType != ExceptionHandling::DwarfCFI &&
          ExceptionHandlingType != ExceptionHandling::ARM)
        return;

      if (getFunctionCFISectionType(*MF) == CFISection::None)
        return;

      OutStreamer->emitCFIBKeyFrame();
      return;
  }

  case AArch64::EMITMTETAGGED: {
    ExceptionHandling ExceptionHandlingType = MAI->getExceptionHandlingType();
    if (ExceptionHandlingType != ExceptionHandling::DwarfCFI &&
        ExceptionHandlingType != ExceptionHandling::ARM)
      return;

    if (getFunctionCFISectionType(*MF) != CFISection::None)
      OutStreamer->emitCFIMTETaggedFrame();
    return;
  }

  case AArch64::AUT:
  case AArch64::AUTPAC:
    emitPtrauthAuthResign(MI);
    return;

  case AArch64::LOADauthptrstatic:
    LowerLOADauthptrstatic(*MI);
    return;

  case AArch64::LOADgotPAC:
  case AArch64::MOVaddrPAC:
    LowerMOVaddrPAC(*MI);
    return;

  case AArch64::LOADgotAUTH:
    LowerLOADgotAUTH(*MI);
    return;

  case AArch64::BRA:
  case AArch64::BLRA:
    emitPtrauthBranch(MI);
    return;

  // Tail calls use pseudo instructions so they have the proper code-gen
  // attributes (isCall, isReturn, etc.). We lower them to the real
  // instruction here.
  case AArch64::AUTH_TCRETURN:
  case AArch64::AUTH_TCRETURN_BTI: {
    const uint64_t Key = MI->getOperand(2).getImm();
    assert((Key == AArch64PACKey::IA || Key == AArch64PACKey::IB) &&
           "Invalid auth key for tail-call return");

    const uint64_t Disc = MI->getOperand(3).getImm();
    assert(isUInt<16>(Disc) && "Integer discriminator is too wide");

    Register AddrDisc = MI->getOperand(4).getReg();

    Register ScratchReg = MI->getOperand(0).getReg() == AArch64::X16
                              ? AArch64::X17
                              : AArch64::X16;

    emitPtrauthTailCallHardening(MI);

    unsigned DiscReg = AddrDisc;
    if (Disc) {
      if (AddrDisc != AArch64::NoRegister) {
        if (ScratchReg != AddrDisc)
          emitMovXReg(ScratchReg, AddrDisc);
        emitMOVK(ScratchReg, Disc, 48);
      } else {
        emitMOVZ(ScratchReg, Disc, 0);
      }
      DiscReg = ScratchReg;
    }

    const bool IsZero = DiscReg == AArch64::NoRegister;
    const unsigned Opcodes[2][2] = {{AArch64::BRAA, AArch64::BRAAZ},
                                    {AArch64::BRAB, AArch64::BRABZ}};

    MCInst TmpInst;
    TmpInst.setOpcode(Opcodes[Key][IsZero]);
    TmpInst.addOperand(MCOperand::createReg(MI->getOperand(0).getReg()));
    if (!IsZero)
      TmpInst.addOperand(MCOperand::createReg(DiscReg));
    EmitToStreamer(*OutStreamer, TmpInst);
    return;
  }

  case AArch64::TCRETURNri:
  case AArch64::TCRETURNrix16x17:
  case AArch64::TCRETURNrix17:
  case AArch64::TCRETURNrinotx16:
  case AArch64::TCRETURNriALL: {
    emitPtrauthTailCallHardening(MI);

    MCInst TmpInst;
    TmpInst.setOpcode(AArch64::BR);
    TmpInst.addOperand(MCOperand::createReg(MI->getOperand(0).getReg()));
    EmitToStreamer(*OutStreamer, TmpInst);
    return;
  }
  case AArch64::TCRETURNdi: {
    emitPtrauthTailCallHardening(MI);

    MCOperand Dest;
    MCInstLowering.lowerOperand(MI->getOperand(0), Dest);
    MCInst TmpInst;
    TmpInst.setOpcode(AArch64::B);
    TmpInst.addOperand(Dest);
    EmitToStreamer(*OutStreamer, TmpInst);
    return;
  }
  case AArch64::SpeculationBarrierISBDSBEndBB: {
    // Print DSB SYS + ISB
    MCInst TmpInstDSB;
    TmpInstDSB.setOpcode(AArch64::DSB);
    TmpInstDSB.addOperand(MCOperand::createImm(0xf));
    EmitToStreamer(*OutStreamer, TmpInstDSB);
    MCInst TmpInstISB;
    TmpInstISB.setOpcode(AArch64::ISB);
    TmpInstISB.addOperand(MCOperand::createImm(0xf));
    EmitToStreamer(*OutStreamer, TmpInstISB);
    return;
  }
  case AArch64::SpeculationBarrierSBEndBB: {
    // Print SB
    MCInst TmpInstSB;
    TmpInstSB.setOpcode(AArch64::SB);
    EmitToStreamer(*OutStreamer, TmpInstSB);
    return;
  }
  case AArch64::TLSDESC_CALLSEQ: {
    /// lower this to:
    ///    adrp  x0, :tlsdesc:var
    ///    ldr   x1, [x0, #:tlsdesc_lo12:var]
    ///    add   x0, x0, #:tlsdesc_lo12:var
    ///    .tlsdesccall var
    ///    blr   x1
    ///    (TPIDR_EL0 offset now in x0)
    const MachineOperand &MO_Sym = MI->getOperand(0);
    MachineOperand MO_TLSDESC_LO12(MO_Sym), MO_TLSDESC(MO_Sym);
    MCOperand Sym, SymTLSDescLo12, SymTLSDesc;
    MO_TLSDESC_LO12.setTargetFlags(AArch64II::MO_TLS | AArch64II::MO_PAGEOFF);
    MO_TLSDESC.setTargetFlags(AArch64II::MO_TLS | AArch64II::MO_PAGE);
    MCInstLowering.lowerOperand(MO_Sym, Sym);
    MCInstLowering.lowerOperand(MO_TLSDESC_LO12, SymTLSDescLo12);
    MCInstLowering.lowerOperand(MO_TLSDESC, SymTLSDesc);

    MCInst Adrp;
    Adrp.setOpcode(AArch64::ADRP);
    Adrp.addOperand(MCOperand::createReg(AArch64::X0));
    Adrp.addOperand(SymTLSDesc);
    EmitToStreamer(*OutStreamer, Adrp);

    MCInst Ldr;
    if (STI->isTargetILP32()) {
      Ldr.setOpcode(AArch64::LDRWui);
      Ldr.addOperand(MCOperand::createReg(AArch64::W1));
    } else {
      Ldr.setOpcode(AArch64::LDRXui);
      Ldr.addOperand(MCOperand::createReg(AArch64::X1));
    }
    Ldr.addOperand(MCOperand::createReg(AArch64::X0));
    Ldr.addOperand(SymTLSDescLo12);
    Ldr.addOperand(MCOperand::createImm(0));
    EmitToStreamer(*OutStreamer, Ldr);

    MCInst Add;
    if (STI->isTargetILP32()) {
      Add.setOpcode(AArch64::ADDWri);
      Add.addOperand(MCOperand::createReg(AArch64::W0));
      Add.addOperand(MCOperand::createReg(AArch64::W0));
    } else {
      Add.setOpcode(AArch64::ADDXri);
      Add.addOperand(MCOperand::createReg(AArch64::X0));
      Add.addOperand(MCOperand::createReg(AArch64::X0));
    }
    Add.addOperand(SymTLSDescLo12);
    Add.addOperand(MCOperand::createImm(AArch64_AM::getShiftValue(0)));
    EmitToStreamer(*OutStreamer, Add);

    // Emit a relocation-annotation. This expands to no code, but requests
    // the following instruction gets an R_AARCH64_TLSDESC_CALL.
    MCInst TLSDescCall;
    TLSDescCall.setOpcode(AArch64::TLSDESCCALL);
    TLSDescCall.addOperand(Sym);
    EmitToStreamer(*OutStreamer, TLSDescCall);
#ifndef NDEBUG
    --InstsEmitted; // no code emitted
#endif

    MCInst Blr;
    Blr.setOpcode(AArch64::BLR);
    Blr.addOperand(MCOperand::createReg(AArch64::X1));
    EmitToStreamer(*OutStreamer, Blr);

    return;
  }

  case AArch64::JumpTableDest32:
  case AArch64::JumpTableDest16:
  case AArch64::JumpTableDest8:
    LowerJumpTableDest(*OutStreamer, *MI);
    return;

  case AArch64::BR_JumpTable:
    LowerHardenedBRJumpTable(*MI);
    return;

  case AArch64::FMOVH0:
  case AArch64::FMOVS0:
  case AArch64::FMOVD0:
    emitFMov0(*MI);
    return;

  case AArch64::MOPSMemoryCopyPseudo:
  case AArch64::MOPSMemoryMovePseudo:
  case AArch64::MOPSMemorySetPseudo:
  case AArch64::MOPSMemorySetTaggingPseudo:
    LowerMOPS(*OutStreamer, *MI);
    return;

  case TargetOpcode::STACKMAP:
    return LowerSTACKMAP(*OutStreamer, SM, *MI);

  case TargetOpcode::PATCHPOINT:
    return LowerPATCHPOINT(*OutStreamer, SM, *MI);

  case TargetOpcode::STATEPOINT:
    return LowerSTATEPOINT(*OutStreamer, SM, *MI);

  case TargetOpcode::FAULTING_OP:
    return LowerFAULTING_OP(*MI);

  case TargetOpcode::PATCHABLE_FUNCTION_ENTER:
    LowerPATCHABLE_FUNCTION_ENTER(*MI);
    return;

  case TargetOpcode::PATCHABLE_FUNCTION_EXIT:
    LowerPATCHABLE_FUNCTION_EXIT(*MI);
    return;

  case TargetOpcode::PATCHABLE_TAIL_CALL:
    LowerPATCHABLE_TAIL_CALL(*MI);
    return;
  case TargetOpcode::PATCHABLE_EVENT_CALL:
    return LowerPATCHABLE_EVENT_CALL(*MI, false);
  case TargetOpcode::PATCHABLE_TYPED_EVENT_CALL:
    return LowerPATCHABLE_EVENT_CALL(*MI, true);

  case AArch64::KCFI_CHECK:
    LowerKCFI_CHECK(*MI);
    return;

  case AArch64::HWASAN_CHECK_MEMACCESS:
  case AArch64::HWASAN_CHECK_MEMACCESS_SHORTGRANULES:
  case AArch64::HWASAN_CHECK_MEMACCESS_FIXEDSHADOW:
  case AArch64::HWASAN_CHECK_MEMACCESS_SHORTGRANULES_FIXEDSHADOW:
    LowerHWASAN_CHECK_MEMACCESS(*MI);
    return;

  case AArch64::SEH_StackAlloc:
    TS->emitARM64WinCFIAllocStack(MI->getOperand(0).getImm());
    return;

  case AArch64::SEH_SaveFPLR:
    TS->emitARM64WinCFISaveFPLR(MI->getOperand(0).getImm());
    return;

  case AArch64::SEH_SaveFPLR_X:
    assert(MI->getOperand(0).getImm() < 0 &&
           "Pre increment SEH opcode must have a negative offset");
    TS->emitARM64WinCFISaveFPLRX(-MI->getOperand(0).getImm());
    return;

  case AArch64::SEH_SaveReg:
    TS->emitARM64WinCFISaveReg(MI->getOperand(0).getImm(),
                               MI->getOperand(1).getImm());
    return;

  case AArch64::SEH_SaveReg_X:
    assert(MI->getOperand(1).getImm() < 0 &&
           "Pre increment SEH opcode must have a negative offset");
    TS->emitARM64WinCFISaveRegX(MI->getOperand(0).getImm(),
                                -MI->getOperand(1).getImm());
    return;

  case AArch64::SEH_SaveRegP:
    if (MI->getOperand(1).getImm() == 30 && MI->getOperand(0).getImm() >= 19 &&
        MI->getOperand(0).getImm() <= 28) {
      assert((MI->getOperand(0).getImm() - 19) % 2 == 0 &&
             "Register paired with LR must be odd");
      TS->emitARM64WinCFISaveLRPair(MI->getOperand(0).getImm(),
                                    MI->getOperand(2).getImm());
      return;
    }
    assert((MI->getOperand(1).getImm() - MI->getOperand(0).getImm() == 1) &&
            "Non-consecutive registers not allowed for save_regp");
    TS->emitARM64WinCFISaveRegP(MI->getOperand(0).getImm(),
                                MI->getOperand(2).getImm());
    return;

  case AArch64::SEH_SaveRegP_X:
    assert((MI->getOperand(1).getImm() - MI->getOperand(0).getImm() == 1) &&
            "Non-consecutive registers not allowed for save_regp_x");
    assert(MI->getOperand(2).getImm() < 0 &&
           "Pre increment SEH opcode must have a negative offset");
    TS->emitARM64WinCFISaveRegPX(MI->getOperand(0).getImm(),
                                 -MI->getOperand(2).getImm());
    return;

  case AArch64::SEH_SaveFReg:
    TS->emitARM64WinCFISaveFReg(MI->getOperand(0).getImm(),
                                MI->getOperand(1).getImm());
    return;

  case AArch64::SEH_SaveFReg_X:
    assert(MI->getOperand(1).getImm() < 0 &&
           "Pre increment SEH opcode must have a negative offset");
    TS->emitARM64WinCFISaveFRegX(MI->getOperand(0).getImm(),
                                 -MI->getOperand(1).getImm());
    return;

  case AArch64::SEH_SaveFRegP:
    assert((MI->getOperand(1).getImm() - MI->getOperand(0).getImm() == 1) &&
            "Non-consecutive registers not allowed for save_regp");
    TS->emitARM64WinCFISaveFRegP(MI->getOperand(0).getImm(),
                                 MI->getOperand(2).getImm());
    return;

  case AArch64::SEH_SaveFRegP_X:
    assert((MI->getOperand(1).getImm() - MI->getOperand(0).getImm() == 1) &&
            "Non-consecutive registers not allowed for save_regp_x");
    assert(MI->getOperand(2).getImm() < 0 &&
           "Pre increment SEH opcode must have a negative offset");
    TS->emitARM64WinCFISaveFRegPX(MI->getOperand(0).getImm(),
                                  -MI->getOperand(2).getImm());
    return;

  case AArch64::SEH_SetFP:
    TS->emitARM64WinCFISetFP();
    return;

  case AArch64::SEH_AddFP:
    TS->emitARM64WinCFIAddFP(MI->getOperand(0).getImm());
    return;

  case AArch64::SEH_Nop:
    TS->emitARM64WinCFINop();
    return;

  case AArch64::SEH_PrologEnd:
    TS->emitARM64WinCFIPrologEnd();
    return;

  case AArch64::SEH_EpilogStart:
    TS->emitARM64WinCFIEpilogStart();
    return;

  case AArch64::SEH_EpilogEnd:
    TS->emitARM64WinCFIEpilogEnd();
    return;

  case AArch64::SEH_PACSignLR:
    TS->emitARM64WinCFIPACSignLR();
    return;

  case AArch64::SEH_SaveAnyRegQP:
    assert(MI->getOperand(1).getImm() - MI->getOperand(0).getImm() == 1 &&
           "Non-consecutive registers not allowed for save_any_reg");
    assert(MI->getOperand(2).getImm() >= 0 &&
           "SaveAnyRegQP SEH opcode offset must be non-negative");
    assert(MI->getOperand(2).getImm() <= 1008 &&
           "SaveAnyRegQP SEH opcode offset must fit into 6 bits");
    TS->emitARM64WinCFISaveAnyRegQP(MI->getOperand(0).getImm(),
                                    MI->getOperand(2).getImm());
    return;

  case AArch64::SEH_SaveAnyRegQPX:
    assert(MI->getOperand(1).getImm() - MI->getOperand(0).getImm() == 1 &&
           "Non-consecutive registers not allowed for save_any_reg");
    assert(MI->getOperand(2).getImm() < 0 &&
           "SaveAnyRegQPX SEH opcode offset must be negative");
    assert(MI->getOperand(2).getImm() >= -1008 &&
           "SaveAnyRegQPX SEH opcode offset must fit into 6 bits");
    TS->emitARM64WinCFISaveAnyRegQPX(MI->getOperand(0).getImm(),
                                     -MI->getOperand(2).getImm());
    return;
  }

  // Finally, do the automated lowerings for everything else.
  MCInst TmpInst;
  MCInstLowering.Lower(MI, TmpInst);
  EmitToStreamer(*OutStreamer, TmpInst);
}

void AArch64AsmPrinter::emitMachOIFuncStubBody(Module &M, const GlobalIFunc &GI,
                                               MCSymbol *LazyPointer) {
  // _ifunc:
  //   adrp    x16, lazy_pointer@GOTPAGE
  //   ldr     x16, [x16, lazy_pointer@GOTPAGEOFF]
  //   ldr     x16, [x16]
  //   br      x16

  {
    MCInst Adrp;
    Adrp.setOpcode(AArch64::ADRP);
    Adrp.addOperand(MCOperand::createReg(AArch64::X16));
    MCOperand SymPage;
    MCInstLowering.lowerOperand(
        MachineOperand::CreateMCSymbol(LazyPointer,
                                       AArch64II::MO_GOT | AArch64II::MO_PAGE),
        SymPage);
    Adrp.addOperand(SymPage);
    EmitToStreamer(Adrp);
  }

  {
    MCInst Ldr;
    Ldr.setOpcode(AArch64::LDRXui);
    Ldr.addOperand(MCOperand::createReg(AArch64::X16));
    Ldr.addOperand(MCOperand::createReg(AArch64::X16));
    MCOperand SymPageOff;
    MCInstLowering.lowerOperand(
        MachineOperand::CreateMCSymbol(LazyPointer, AArch64II::MO_GOT |
                                                        AArch64II::MO_PAGEOFF),
        SymPageOff);
    Ldr.addOperand(SymPageOff);
    Ldr.addOperand(MCOperand::createImm(0));
    EmitToStreamer(Ldr);
  }

  EmitToStreamer(MCInstBuilder(AArch64::LDRXui)
                     .addReg(AArch64::X16)
                     .addReg(AArch64::X16)
                     .addImm(0));

  EmitToStreamer(MCInstBuilder(TM.getTargetTriple().isArm64e() ? AArch64::BRAAZ
                                                               : AArch64::BR)
                     .addReg(AArch64::X16));
}

void AArch64AsmPrinter::emitMachOIFuncStubHelperBody(Module &M,
                                                     const GlobalIFunc &GI,
                                                     MCSymbol *LazyPointer) {
  // These stub helpers are only ever called once, so here we're optimizing for
  // minimum size by using the pre-indexed store variants, which saves a few
  // bytes of instructions to bump & restore sp.

  // _ifunc.stub_helper:
  //   stp	fp, lr, [sp, #-16]!
  //   mov	fp, sp
  //   stp	x1, x0, [sp, #-16]!
  //   stp	x3, x2, [sp, #-16]!
  //   stp	x5, x4, [sp, #-16]!
  //   stp	x7, x6, [sp, #-16]!
  //   stp	d1, d0, [sp, #-16]!
  //   stp	d3, d2, [sp, #-16]!
  //   stp	d5, d4, [sp, #-16]!
  //   stp	d7, d6, [sp, #-16]!
  //   bl	_resolver
  //   adrp	x16, lazy_pointer@GOTPAGE
  //   ldr	x16, [x16, lazy_pointer@GOTPAGEOFF]
  //   str	x0, [x16]
  //   mov	x16, x0
  //   ldp	d7, d6, [sp], #16
  //   ldp	d5, d4, [sp], #16
  //   ldp	d3, d2, [sp], #16
  //   ldp	d1, d0, [sp], #16
  //   ldp	x7, x6, [sp], #16
  //   ldp	x5, x4, [sp], #16
  //   ldp	x3, x2, [sp], #16
  //   ldp	x1, x0, [sp], #16
  //   ldp	fp, lr, [sp], #16
  //   br	x16

  EmitToStreamer(MCInstBuilder(AArch64::STPXpre)
                     .addReg(AArch64::SP)
                     .addReg(AArch64::FP)
                     .addReg(AArch64::LR)
                     .addReg(AArch64::SP)
                     .addImm(-2));

  EmitToStreamer(MCInstBuilder(AArch64::ADDXri)
                     .addReg(AArch64::FP)
                     .addReg(AArch64::SP)
                     .addImm(0)
                     .addImm(0));

  for (int I = 0; I != 4; ++I)
    EmitToStreamer(MCInstBuilder(AArch64::STPXpre)
                       .addReg(AArch64::SP)
                       .addReg(AArch64::X1 + 2 * I)
                       .addReg(AArch64::X0 + 2 * I)
                       .addReg(AArch64::SP)
                       .addImm(-2));

  for (int I = 0; I != 4; ++I)
    EmitToStreamer(MCInstBuilder(AArch64::STPDpre)
                       .addReg(AArch64::SP)
                       .addReg(AArch64::D1 + 2 * I)
                       .addReg(AArch64::D0 + 2 * I)
                       .addReg(AArch64::SP)
                       .addImm(-2));

  EmitToStreamer(
      MCInstBuilder(AArch64::BL)
          .addOperand(MCOperand::createExpr(lowerConstant(GI.getResolver()))));

  {
    MCInst Adrp;
    Adrp.setOpcode(AArch64::ADRP);
    Adrp.addOperand(MCOperand::createReg(AArch64::X16));
    MCOperand SymPage;
    MCInstLowering.lowerOperand(
        MachineOperand::CreateES(LazyPointer->getName().data() + 1,
                                 AArch64II::MO_GOT | AArch64II::MO_PAGE),
        SymPage);
    Adrp.addOperand(SymPage);
    EmitToStreamer(Adrp);
  }

  {
    MCInst Ldr;
    Ldr.setOpcode(AArch64::LDRXui);
    Ldr.addOperand(MCOperand::createReg(AArch64::X16));
    Ldr.addOperand(MCOperand::createReg(AArch64::X16));
    MCOperand SymPageOff;
    MCInstLowering.lowerOperand(
        MachineOperand::CreateES(LazyPointer->getName().data() + 1,
                                 AArch64II::MO_GOT | AArch64II::MO_PAGEOFF),
        SymPageOff);
    Ldr.addOperand(SymPageOff);
    Ldr.addOperand(MCOperand::createImm(0));
    EmitToStreamer(Ldr);
  }

  EmitToStreamer(MCInstBuilder(AArch64::STRXui)
                     .addReg(AArch64::X0)
                     .addReg(AArch64::X16)
                     .addImm(0));

  EmitToStreamer(MCInstBuilder(AArch64::ADDXri)
                     .addReg(AArch64::X16)
                     .addReg(AArch64::X0)
                     .addImm(0)
                     .addImm(0));

  for (int I = 3; I != -1; --I)
    EmitToStreamer(MCInstBuilder(AArch64::LDPDpost)
                       .addReg(AArch64::SP)
                       .addReg(AArch64::D1 + 2 * I)
                       .addReg(AArch64::D0 + 2 * I)
                       .addReg(AArch64::SP)
                       .addImm(2));

  for (int I = 3; I != -1; --I)
    EmitToStreamer(MCInstBuilder(AArch64::LDPXpost)
                       .addReg(AArch64::SP)
                       .addReg(AArch64::X1 + 2 * I)
                       .addReg(AArch64::X0 + 2 * I)
                       .addReg(AArch64::SP)
                       .addImm(2));

  EmitToStreamer(MCInstBuilder(AArch64::LDPXpost)
                     .addReg(AArch64::SP)
                     .addReg(AArch64::FP)
                     .addReg(AArch64::LR)
                     .addReg(AArch64::SP)
                     .addImm(2));

  EmitToStreamer(MCInstBuilder(TM.getTargetTriple().isArm64e() ? AArch64::BRAAZ
                                                               : AArch64::BR)
                     .addReg(AArch64::X16));
}

const MCExpr *AArch64AsmPrinter::lowerConstant(const Constant *CV) {
  if (const GlobalValue *GV = dyn_cast<GlobalValue>(CV)) {
    return MCSymbolRefExpr::create(MCInstLowering.GetGlobalValueSymbol(GV, 0),
                                   OutContext);
  }

  return AsmPrinter::lowerConstant(CV);
}

// Force static initialization.
extern "C" LLVM_EXTERNAL_VISIBILITY void LLVMInitializeAArch64AsmPrinter() {
  RegisterAsmPrinter<AArch64AsmPrinter> X(getTheAArch64leTarget());
  RegisterAsmPrinter<AArch64AsmPrinter> Y(getTheAArch64beTarget());
  RegisterAsmPrinter<AArch64AsmPrinter> Z(getTheARM64Target());
  RegisterAsmPrinter<AArch64AsmPrinter> W(getTheARM64_32Target());
  RegisterAsmPrinter<AArch64AsmPrinter> V(getTheAArch64_32Target());
}<|MERGE_RESOLUTION|>--- conflicted
+++ resolved
@@ -152,11 +152,6 @@
   void emitPtrauthCheckAuthenticatedValue(Register TestedReg,
                                           Register ScratchReg,
                                           AArch64PACKey::ID Key,
-<<<<<<< HEAD
-                                          bool ShouldTrap,
-                                          const MCSymbol *OnFailure);
-
-=======
                                           AArch64PAuth::AuthCheckMethod Method,
                                           bool ShouldTrap,
                                           const MCSymbol *OnFailure);
@@ -164,7 +159,6 @@
   // Check authenticated LR before tail calling.
   void emitPtrauthTailCallHardening(const MachineInstr *TC);
 
->>>>>>> a8d96e15
   // Emit the sequence for AUT or AUTPAC.
   void emitPtrauthAuthResign(const MachineInstr *MI);
 
@@ -1761,12 +1755,8 @@
 /// of proceeding to the next instruction (only if ShouldTrap is false).
 void AArch64AsmPrinter::emitPtrauthCheckAuthenticatedValue(
     Register TestedReg, Register ScratchReg, AArch64PACKey::ID Key,
-<<<<<<< HEAD
-    bool ShouldTrap, const MCSymbol *OnFailure) {
-=======
     AArch64PAuth::AuthCheckMethod Method, bool ShouldTrap,
     const MCSymbol *OnFailure) {
->>>>>>> a8d96e15
   // Insert a sequence to check if authentication of TestedReg succeeded,
   // such as:
   //
@@ -1941,71 +1931,6 @@
   // with the checking sequence chosen depending on whether/how we should check
   // the pointer and whether we should trap on failure.
 
-  unsigned XPACOpc = getXPACOpcodeForKey(Key);
-
-  MCSymbol *SuccessSym = createTempSymbol("auth_success_");
-
-  //  mov Xscratch, Xtested
-  emitMovXReg(ScratchReg, TestedReg);
-
-  //  xpac(i|d) Xscratch
-  EmitToStreamer(MCInstBuilder(XPACOpc).addReg(ScratchReg).addReg(ScratchReg));
-
-  //  cmp Xtested, Xscratch
-  EmitToStreamer(MCInstBuilder(AArch64::SUBSXrs)
-                     .addReg(AArch64::XZR)
-                     .addReg(TestedReg)
-                     .addReg(ScratchReg)
-                     .addImm(0));
-
-  //  b.eq Lsuccess
-  EmitToStreamer(MCInstBuilder(AArch64::Bcc)
-                     .addImm(AArch64CC::EQ)
-                     .addExpr(MCSymbolRefExpr::create(SuccessSym, OutContext)));
-
-  if (ShouldTrap) {
-    assert(!OnFailure && "Cannot specify OnFailure with ShouldTrap");
-    // Trapping sequences do a 'brk'.
-    //  brk #<0xc470 + aut key>
-    EmitToStreamer(MCInstBuilder(AArch64::BRK).addImm(0xc470 | Key));
-  } else {
-    // Non-trapping checked sequences return the stripped result in TestedReg,
-    // skipping over success-only code (such as re-signing the pointer) if
-    // there is one.
-    // Note that this can introduce an authentication oracle (such as based on
-    // the high bits of the re-signed value).
-
-    // FIXME: Can we simply return the AUT result, already in TestedReg?
-    //  mov Xtested, Xscratch
-    emitMovXReg(TestedReg, ScratchReg);
-
-    if (OnFailure) {
-      //  b Lend
-      EmitToStreamer(
-          MCInstBuilder(AArch64::B)
-              .addExpr(MCSymbolRefExpr::create(OnFailure, OutContext)));
-    }
-  }
-
-  // If the auth check succeeds, we can continue.
-  // Lsuccess:
-  OutStreamer->emitLabel(SuccessSym);
-}
-
-void AArch64AsmPrinter::emitPtrauthAuthResign(const MachineInstr *MI) {
-  const bool IsAUTPAC = MI->getOpcode() == AArch64::AUTPAC;
-
-  // We expand AUT/AUTPAC into a sequence of the form
-  //
-  //      ; authenticate x16
-  //      ; check pointer in x16
-  //    Lsuccess:
-  //      ; sign x16 (if AUTPAC)
-  //    Lend:   ; if not trapping on failure
-  //
-  // with the checking sequence chosen depending on whether we should check
-  // the pointer and whether we should trap on failure.
-
   // By default, auth/resign sequences check for auth failures.
   bool ShouldCheck = true;
   // In the checked sequence, we only trap if explicitly requested.
@@ -2063,10 +1988,7 @@
       EndSym = createTempSymbol("resign_end_");
 
     emitPtrauthCheckAuthenticatedValue(AArch64::X16, AArch64::X17, AUTKey,
-<<<<<<< HEAD
-=======
                                        AArch64PAuth::AuthCheckMethod::XPAC,
->>>>>>> a8d96e15
                                        ShouldTrap, EndSym);
   }
 
@@ -2351,10 +2273,7 @@
                                                      : AArch64PACKey::DA);
 
         emitPtrauthCheckAuthenticatedValue(AArch64::X16, AArch64::X17, AuthKey,
-<<<<<<< HEAD
-=======
                                            AArch64PAuth::AuthCheckMethod::XPAC,
->>>>>>> a8d96e15
                                            /*ShouldTrap=*/true,
                                            /*OnFailure=*/nullptr);
       }
@@ -2487,10 +2406,7 @@
         (AuthOpcode == AArch64::AUTIA ? AArch64PACKey::IA : AArch64PACKey::DA);
 
     emitPtrauthCheckAuthenticatedValue(AuthResultReg, AArch64::X17, AuthKey,
-<<<<<<< HEAD
-=======
                                        AArch64PAuth::AuthCheckMethod::XPAC,
->>>>>>> a8d96e15
                                        /*ShouldTrap=*/true,
                                        /*OnFailure=*/nullptr);
 
