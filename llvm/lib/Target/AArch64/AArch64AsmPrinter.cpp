--- conflicted
+++ resolved
@@ -910,17 +910,6 @@
       // have a chance to save them.
       EmitToStreamer(MCInstBuilder(AArch64::ADRP)
                          .addReg(AArch64::X16)
-<<<<<<< HEAD
-                         .addExpr(MCSpecifierExpr::create(
-                             HwasanTagMismatchRef, AArch64MCExpr::VK_GOT_PAGE,
-                             OutContext)));
-      EmitToStreamer(MCInstBuilder(AArch64::LDRXui)
-                         .addReg(AArch64::X16)
-                         .addReg(AArch64::X16)
-                         .addExpr(MCSpecifierExpr::create(
-                             HwasanTagMismatchRef, AArch64MCExpr::VK_GOT_LO12,
-                             OutContext)));
-=======
                          .addExpr(MCSpecifierExpr::create(HwasanTagMismatchRef,
                                                           AArch64::S_GOT_PAGE,
                                                           OutContext)));
@@ -930,7 +919,6 @@
                          .addExpr(MCSpecifierExpr::create(HwasanTagMismatchRef,
                                                           AArch64::S_GOT_LO12,
                                                           OutContext)));
->>>>>>> 5ee67ebe
       EmitToStreamer(MCInstBuilder(AArch64::BR).addReg(AArch64::X16));
     }
   }
