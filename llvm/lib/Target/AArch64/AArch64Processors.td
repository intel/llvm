//=- AArch64Processors.td - Describe AArch64 Processors ------*- tablegen -*-=//
//
// Part of the LLVM Project, under the Apache License v2.0 with LLVM Exceptions.
// See https://llvm.org/LICENSE.txt for license information.
// SPDX-License-Identifier: Apache-2.0 WITH LLVM-exception
//
//===----------------------------------------------------------------------===//
//
//
//===----------------------------------------------------------------------===//

//===----------------------------------------------------------------------===//
// AArch64 Processor subtarget features.
//===----------------------------------------------------------------------===//


def TuneA35     : SubtargetFeature<"a35", "ARMProcFamily", "CortexA35",
                                "Cortex-A35 ARM processors">;

def TuneA53     : SubtargetFeature<"a53", "ARMProcFamily", "CortexA53",
                                   "Cortex-A53 ARM processors", [
                                   FeatureFuseAES,
                                   FeatureFuseAdrpAdd,
                                   FeatureBalanceFPOps,
                                   FeaturePostRAScheduler]>;

def TuneA55     : SubtargetFeature<"a55", "ARMProcFamily", "CortexA55",
                                   "Cortex-A55 ARM processors", [
                                   FeatureFuseAES,
                                   FeatureFuseAdrpAdd,
                                   FeaturePostRAScheduler,
                                   FeatureFuseAddress]>;

def TuneA510    : SubtargetFeature<"a510", "ARMProcFamily", "CortexA510",
                                   "Cortex-A510 ARM processors", [
                                   FeatureFuseAES,
                                   FeatureFuseAdrpAdd,
                                   FeaturePostRAScheduler
                                   ]>;

def TuneA520    : SubtargetFeature<"a520", "ARMProcFamily", "CortexA520",
                                   "Cortex-A520 ARM processors", [
                                   FeatureFuseAES,
                                   FeatureFuseAdrpAdd,
                                   FeaturePostRAScheduler]>;

def TuneA520AE  : SubtargetFeature<"a520ae", "ARMProcFamily", "CortexA520",
                                   "Cortex-A520AE ARM processors", [
                                   FeatureFuseAES,
                                   FeatureFuseAdrpAdd,
                                   FeaturePostRAScheduler]>;

def TuneA57     : SubtargetFeature<"a57", "ARMProcFamily", "CortexA57",
                                   "Cortex-A57 ARM processors", [
                                   FeatureFuseAES,
                                   FeatureBalanceFPOps,
                                   FeatureFuseAdrpAdd,
                                   FeatureFuseLiterals,
                                   FeatureAddrLSLSlow14,
                                   FeaturePostRAScheduler,
                                   FeatureEnableSelectOptimize,
                                   FeaturePredictableSelectIsExpensive]>;

def TuneA65     : SubtargetFeature<"a65", "ARMProcFamily", "CortexA65",
                                   "Cortex-A65 ARM processors", [
                                   FeatureFuseAES,
                                   FeatureFuseAddress,
                                   FeatureFuseAdrpAdd,
                                   FeatureFuseLiterals,
                                   FeatureEnableSelectOptimize,
                                   FeaturePredictableSelectIsExpensive]>;

def TuneA72     : SubtargetFeature<"a72", "ARMProcFamily", "CortexA72",
                                   "Cortex-A72 ARM processors", [
                                   FeatureFuseAES,
                                   FeatureFuseAdrpAdd,
                                   FeatureFuseLiterals,
                                   FeatureAddrLSLSlow14,
                                   FeatureEnableSelectOptimize,
                                   FeaturePredictableSelectIsExpensive]>;

def TuneA73     : SubtargetFeature<"a73", "ARMProcFamily", "CortexA73",
                                   "Cortex-A73 ARM processors", [
                                   FeatureFuseAES,
                                   FeatureFuseAdrpAdd,
                                   FeatureAddrLSLSlow14,
                                   FeatureEnableSelectOptimize,
                                   FeaturePredictableSelectIsExpensive]>;

def TuneA75     : SubtargetFeature<"a75", "ARMProcFamily", "CortexA75",
                                   "Cortex-A75 ARM processors", [
                                   FeatureFuseAES,
                                   FeatureFuseAdrpAdd,
                                   FeatureAddrLSLSlow14,
                                   FeatureEnableSelectOptimize,
                                   FeaturePredictableSelectIsExpensive]>;

def TuneA76     : SubtargetFeature<"a76", "ARMProcFamily", "CortexA76",
                                   "Cortex-A76 ARM processors", [
                                   FeatureFuseAES,
                                   FeatureFuseAdrpAdd,
                                   FeatureAddrLSLSlow14,
                                   FeatureALULSLFast,
                                   FeatureEnableSelectOptimize,
                                   FeaturePredictableSelectIsExpensive]>;

def TuneA77     : SubtargetFeature<"a77", "ARMProcFamily", "CortexA77",
                                   "Cortex-A77 ARM processors", [
                                   FeatureCmpBccFusion,
                                   FeatureFuseAES,
                                   FeatureFuseAdrpAdd,
                                   FeatureAddrLSLSlow14,
                                   FeatureALULSLFast,
                                   FeatureEnableSelectOptimize,
                                   FeaturePredictableSelectIsExpensive]>;

def TuneA78 : SubtargetFeature<"a78", "ARMProcFamily", "CortexA78",
                               "Cortex-A78 ARM processors", [
                               FeatureCmpBccFusion,
                               FeatureFuseAES,
                               FeatureFuseAdrpAdd,
                               FeatureAddrLSLSlow14,
                               FeatureALULSLFast,
                               FeaturePostRAScheduler,
                               FeatureEnableSelectOptimize,
                               FeaturePredictableSelectIsExpensive]>;

def TuneA78AE : SubtargetFeature<"a78ae", "ARMProcFamily",
                                 "CortexA78AE",
                                 "Cortex-A78AE ARM processors", [
                                 FeatureCmpBccFusion,
                                 FeatureFuseAES,
                                 FeatureFuseAdrpAdd,
                                 FeatureAddrLSLSlow14,
                                 FeatureALULSLFast,
                                 FeaturePostRAScheduler,
                                 FeatureEnableSelectOptimize,
                                 FeaturePredictableSelectIsExpensive]>;

def TuneA78C : SubtargetFeature<"a78c", "ARMProcFamily",
                                "CortexA78C",
                                "Cortex-A78C ARM processors", [
                                FeatureCmpBccFusion,
                                FeatureFuseAES,
                                FeatureFuseAdrpAdd,
                                FeatureAddrLSLSlow14,
                                FeatureALULSLFast,
                                FeaturePostRAScheduler,
                                FeatureEnableSelectOptimize,
                                FeaturePredictableSelectIsExpensive]>;

def TuneA710    : SubtargetFeature<"a710", "ARMProcFamily", "CortexA710",
                                   "Cortex-A710 ARM processors", [
                                   FeatureCmpBccFusion,
                                   FeatureFuseAES,
                                   FeatureFuseAdrpAdd,
                                   FeatureALULSLFast,
                                   FeaturePostRAScheduler,
                                   FeatureEnableSelectOptimize,
                                   FeaturePredictableSelectIsExpensive]>;

def TuneA715 : SubtargetFeature<"a715", "ARMProcFamily", "CortexA715",
                                 "Cortex-A715 ARM processors", [
                                 FeatureFuseAES,
                                 FeaturePostRAScheduler,
                                 FeatureCmpBccFusion,
                                 FeatureALULSLFast,
                                 FeatureFuseAdrpAdd,
                                 FeatureEnableSelectOptimize,
                                 FeaturePredictableSelectIsExpensive]>;

def TuneA720 : SubtargetFeature<"a720", "ARMProcFamily", "CortexA720",
                                "Cortex-A720 ARM processors", [
                                 FeatureFuseAES,
                                 FeaturePostRAScheduler,
                                 FeatureCmpBccFusion,
                                 FeatureALULSLFast,
                                 FeatureFuseAdrpAdd,
                                 FeatureEnableSelectOptimize,
                                 FeaturePredictableSelectIsExpensive]>;

def TuneA720AE : SubtargetFeature<"a720ae", "ARMProcFamily", "CortexA720",
                                "Cortex-A720AE ARM processors", [
                                 FeatureFuseAES,
                                 FeaturePostRAScheduler,
                                 FeatureCmpBccFusion,
                                 FeatureALULSLFast,
                                 FeatureFuseAdrpAdd,
                                 FeatureEnableSelectOptimize,
                                 FeaturePredictableSelectIsExpensive]>;

def TuneA725 : SubtargetFeature<"cortex-a725", "ARMProcFamily",
                                "CortexA725",
                                "Cortex-A725 ARM processors", [
                                FeatureFuseAES,
                                FeaturePostRAScheduler,
                                FeatureCmpBccFusion,
                                FeatureALULSLFast,
                                FeatureFuseAdrpAdd,
                                FeatureEnableSelectOptimize,
                                FeaturePredictableSelectIsExpensive]>;

def TuneR82 : SubtargetFeature<"cortex-r82", "ARMProcFamily",
                               "CortexR82",
                               "Cortex-R82 ARM processors", [
                               FeaturePostRAScheduler]>;

def TuneR82AE : SubtargetFeature<"cortex-r82ae", "ARMProcFamily",
                                 "CortexR82AE",
                                 "Cortex-R82-AE ARM processors",
                                 [FeaturePostRAScheduler]>;

def TuneX1 : SubtargetFeature<"cortex-x1", "ARMProcFamily", "CortexX1",
                                  "Cortex-X1 ARM processors", [
                                  FeatureCmpBccFusion,
                                  FeatureFuseAES,
                                  FeatureFuseAdrpAdd,
                                  FeatureAddrLSLSlow14,
                                  FeatureALULSLFast,
                                  FeaturePostRAScheduler,
                                  FeatureEnableSelectOptimize,
                                  FeaturePredictableSelectIsExpensive]>;

def TuneX2 : SubtargetFeature<"cortex-x2", "ARMProcFamily", "CortexX2",
                                  "Cortex-X2 ARM processors", [
                                  FeatureCmpBccFusion,
                                  FeatureFuseAES,
                                  FeatureFuseAdrpAdd,
                                  FeatureALULSLFast,
                                  FeaturePostRAScheduler,
                                  FeatureEnableSelectOptimize,
                                  FeaturePredictableSelectIsExpensive]>;

def TuneX3 : SubtargetFeature<"cortex-x3", "ARMProcFamily", "CortexX3",
                              "Cortex-X3 ARM processors", [
                               FeatureALULSLFast,
                               FeatureFuseAdrpAdd,
                               FeatureFuseAES,
                               FeaturePostRAScheduler,
                               FeatureEnableSelectOptimize,
                               FeaturePredictableSelectIsExpensive]>;

def TuneX4 : SubtargetFeature<"cortex-x4", "ARMProcFamily", "CortexX4",
                              "Cortex-X4 ARM processors", [
                               FeatureALULSLFast,
                               FeatureFuseAdrpAdd,
                               FeatureFuseAES,
                               FeaturePostRAScheduler,
                               FeatureEnableSelectOptimize,
                               FeaturePredictableSelectIsExpensive]>;

def TuneX925 : SubtargetFeature<"cortex-x925", "ARMProcFamily",
                                "CortexX925", "Cortex-X925 ARM processors",[
                                FeatureALULSLFast,
                                FeatureFuseAdrpAdd,
                                FeatureFuseAES,
                                FeaturePostRAScheduler,
                                FeatureEnableSelectOptimize,
                                FeaturePredictableSelectIsExpensive]>;

def TuneA64FX : SubtargetFeature<"a64fx", "ARMProcFamily", "A64FX",
                                 "Fujitsu A64FX processors", [
                                 FeaturePostRAScheduler,
                                 FeatureAggressiveFMA,
                                 FeatureArithmeticBccFusion,
                                 FeatureStorePairSuppress,
                                 FeaturePredictableSelectIsExpensive]>;

def TuneCarmel : SubtargetFeature<"carmel", "ARMProcFamily", "Carmel",
                                  "Nvidia Carmel processors">;

// Note that cyclone does not fuse AES instructions, but newer apple chips do
// perform the fusion and cyclone is used by default when targetting apple OSes.
def TuneAppleA7  : SubtargetFeature<"apple-a7", "ARMProcFamily", "AppleA7",
                                    "Apple A7 (the CPU formerly known as Cyclone)", [
                                    FeatureAlternateSExtLoadCVTF32Pattern,
                                    FeatureArithmeticBccFusion,
                                    FeatureArithmeticCbzFusion,
                                    FeatureDisableLatencySchedHeuristic,
                                    FeatureFuseAES, FeatureFuseCryptoEOR,
                                    FeatureStorePairSuppress,
                                    FeatureZCRegMove,
                                    FeatureZCZeroing,
                                    FeatureZCZeroingFPWorkaround]>;

def TuneAppleA10 : SubtargetFeature<"apple-a10", "ARMProcFamily", "AppleA10",
                                    "Apple A10", [
                                    FeatureAlternateSExtLoadCVTF32Pattern,
                                    FeatureArithmeticBccFusion,
                                    FeatureArithmeticCbzFusion,
                                    FeatureDisableLatencySchedHeuristic,
                                    FeatureFuseAES,
                                    FeatureFuseCryptoEOR,
                                    FeatureStorePairSuppress,
                                    FeatureZCRegMove,
                                    FeatureZCZeroing]>;

def TuneAppleA11 : SubtargetFeature<"apple-a11", "ARMProcFamily", "AppleA11",
                                    "Apple A11", [
                                    FeatureAlternateSExtLoadCVTF32Pattern,
                                    FeatureArithmeticBccFusion,
                                    FeatureArithmeticCbzFusion,
                                    FeatureDisableLatencySchedHeuristic,
                                    FeatureFuseAES,
                                    FeatureFuseCryptoEOR,
                                    FeatureStorePairSuppress,
                                    FeatureZCRegMove,
                                    FeatureZCZeroing]>;

def TuneAppleA12 : SubtargetFeature<"apple-a12", "ARMProcFamily", "AppleA12",
                                    "Apple A12", [
                                    FeatureAlternateSExtLoadCVTF32Pattern,
                                    FeatureArithmeticBccFusion,
                                    FeatureArithmeticCbzFusion,
                                    FeatureDisableLatencySchedHeuristic,
                                    FeatureFuseAES,
                                    FeatureFuseCryptoEOR,
                                    FeatureStorePairSuppress,
                                    FeatureZCRegMove,
                                    FeatureZCZeroing]>;

def TuneAppleA13 : SubtargetFeature<"apple-a13", "ARMProcFamily", "AppleA13",
                                    "Apple A13", [
                                    FeatureAlternateSExtLoadCVTF32Pattern,
                                    FeatureArithmeticBccFusion,
                                    FeatureArithmeticCbzFusion,
                                    FeatureDisableLatencySchedHeuristic,
                                    FeatureFuseAES,
                                    FeatureFuseCryptoEOR,
                                    FeatureStorePairSuppress,
                                    FeatureZCRegMove,
                                    FeatureZCZeroing]>;

def TuneAppleA14 : SubtargetFeature<"apple-a14", "ARMProcFamily", "AppleA14",
                                    "Apple A14", [
                                    FeatureAggressiveFMA,
                                    FeatureAlternateSExtLoadCVTF32Pattern,
                                    FeatureArithmeticBccFusion,
                                    FeatureArithmeticCbzFusion,
                                    FeatureDisableLatencySchedHeuristic,
                                    FeatureFuseAddress,
                                    FeatureFuseAES,
                                    FeatureFuseArithmeticLogic,
                                    FeatureFuseCCSelect,
                                    FeatureFuseCryptoEOR,
                                    FeatureFuseLiterals,
                                    FeatureStorePairSuppress,
                                    FeatureZCRegMove,
                                    FeatureZCZeroing]>;

def TuneAppleA15 : SubtargetFeature<"apple-a15", "ARMProcFamily", "AppleA15",
                                    "Apple A15", [
                                    FeatureAlternateSExtLoadCVTF32Pattern,
                                    FeatureArithmeticBccFusion,
                                    FeatureArithmeticCbzFusion,
                                    FeatureDisableLatencySchedHeuristic,
                                    FeatureFuseAddress,
                                    FeatureFuseAES,
                                    FeatureFuseArithmeticLogic,
                                    FeatureFuseCCSelect,
                                    FeatureFuseCryptoEOR,
                                    FeatureFuseLiterals,
                                    FeatureStorePairSuppress,
                                    FeatureZCRegMove,
                                    FeatureZCZeroing]>;

def TuneAppleA16 : SubtargetFeature<"apple-a16", "ARMProcFamily", "AppleA16",
                                    "Apple A16", [
                                    FeatureAlternateSExtLoadCVTF32Pattern,
                                    FeatureArithmeticBccFusion,
                                    FeatureArithmeticCbzFusion,
                                    FeatureDisableLatencySchedHeuristic,
                                    FeatureFuseAddress,
                                    FeatureFuseAdrpAdd,
                                    FeatureFuseAES,
                                    FeatureFuseArithmeticLogic,
                                    FeatureFuseCCSelect,
                                    FeatureFuseCryptoEOR,
                                    FeatureFuseLiterals,
                                    FeatureStorePairSuppress,
                                    FeatureZCRegMove,
                                    FeatureZCZeroing]>;

def TuneAppleA17 : SubtargetFeature<"apple-a17", "ARMProcFamily", "AppleA17",
                                    "Apple A17", [
                                    FeatureAlternateSExtLoadCVTF32Pattern,
                                    FeatureArithmeticBccFusion,
                                    FeatureArithmeticCbzFusion,
                                    FeatureDisableLatencySchedHeuristic,
                                    FeatureFuseAddress,
                                    FeatureFuseAdrpAdd,
                                    FeatureFuseAES,
                                    FeatureFuseArithmeticLogic,
                                    FeatureFuseCCSelect,
                                    FeatureFuseCryptoEOR,
                                    FeatureFuseLiterals,
                                    FeatureStorePairSuppress,
                                    FeatureZCRegMove,
                                    FeatureZCZeroing]>;

def TuneAppleM4 : SubtargetFeature<"apple-m4", "ARMProcFamily", "AppleM4",
                                     "Apple M4", [
                                     FeatureAlternateSExtLoadCVTF32Pattern,
                                     FeatureArithmeticBccFusion,
                                     FeatureArithmeticCbzFusion,
                                     FeatureDisableLatencySchedHeuristic,
                                     FeatureFuseAddress,
                                     FeatureFuseAES,
                                     FeatureFuseArithmeticLogic,
                                     FeatureFuseCCSelect,
                                     FeatureFuseCryptoEOR,
                                     FeatureFuseLiterals,
                                     FeatureZCRegMove,
                                     FeatureZCZeroing
                                     ]>;

def TuneExynosM3 : SubtargetFeature<"exynosm3", "ARMProcFamily", "ExynosM3",
                                    "Samsung Exynos-M3 processors",
                                    [FeatureExynosCheapAsMoveHandling,
                                     FeatureForce32BitJumpTables,
                                     FeatureFuseAddress,
                                     FeatureFuseAES,
                                     FeatureFuseCCSelect,
                                     FeatureFuseAdrpAdd,
                                     FeatureFuseLiterals,
                                     FeatureStorePairSuppress,
                                     FeatureALULSLFast,
                                     FeaturePostRAScheduler,
                                     FeaturePredictableSelectIsExpensive]>;

// Re-uses some scheduling and tunings from the ExynosM3 proc family.
def TuneExynosM4 : SubtargetFeature<"exynosm4", "ARMProcFamily", "ExynosM3",
                                    "Samsung Exynos-M4 processors",
                                    [FeatureArithmeticBccFusion,
                                     FeatureArithmeticCbzFusion,
                                     FeatureExynosCheapAsMoveHandling,
                                     FeatureForce32BitJumpTables,
                                     FeatureFuseAddress,
                                     FeatureFuseAES,
                                     FeatureFuseArithmeticLogic,
                                     FeatureFuseCCSelect,
                                     FeatureFuseAdrpAdd,
                                     FeatureFuseLiterals,
                                     FeatureStorePairSuppress,
                                     FeatureALULSLFast,
                                     FeaturePostRAScheduler,
                                     FeatureZCZeroing]>;

def TuneKryo    : SubtargetFeature<"kryo", "ARMProcFamily", "Kryo",
                                   "Qualcomm Kryo processors", [
                                   FeaturePostRAScheduler,
                                   FeaturePredictableSelectIsExpensive,
                                   FeatureZCZeroing,
                                   FeatureALULSLFast,
                                   FeatureStorePairSuppress]>;

def TuneFalkor  : SubtargetFeature<"falkor", "ARMProcFamily", "Falkor",
                                   "Qualcomm Falkor processors", [
                                   FeaturePostRAScheduler,
                                   FeaturePredictableSelectIsExpensive,
                                   FeatureZCZeroing,
                                   FeatureStorePairSuppress,
                                   FeatureALULSLFast,
                                   FeatureSlowSTRQro]>;

def TuneNeoverseE1 : SubtargetFeature<"neoversee1", "ARMProcFamily", "NeoverseE1",
                                      "Neoverse E1 ARM processors", [
                                      FeatureFuseAES,
                                      FeatureFuseAdrpAdd,
                                      FeaturePostRAScheduler]>;

def TuneNeoverseN1 : SubtargetFeature<"neoversen1", "ARMProcFamily", "NeoverseN1",
                                      "Neoverse N1 ARM processors", [
                                      FeatureFuseAES,
                                      FeatureFuseAdrpAdd,
                                      FeatureAddrLSLSlow14,
                                      FeatureALULSLFast,
                                      FeaturePostRAScheduler,
                                      FeatureEnableSelectOptimize,
                                      FeaturePredictableSelectIsExpensive]>;

def TuneNeoverseN2 : SubtargetFeature<"neoversen2", "ARMProcFamily", "NeoverseN2",
                                      "Neoverse N2 ARM processors", [
                                      FeatureFuseAES,
                                      FeatureFuseAdrpAdd,
                                      FeatureALULSLFast,
                                      FeaturePostRAScheduler,
                                      FeatureEnableSelectOptimize,
                                      FeaturePredictableSelectIsExpensive]>;

def TuneNeoverseN3 : SubtargetFeature<"neoversen3", "ARMProcFamily", "NeoverseN3",
                                      "Neoverse N3 ARM processors", [
                                      FeatureFuseAES,
                                      FeaturePostRAScheduler,
                                      FeatureALULSLFast,
                                      FeatureFuseAdrpAdd,
                                      FeatureEnableSelectOptimize,
                                      FeaturePredictableSelectIsExpensive]>;

def TuneNeoverse512TVB : SubtargetFeature<"neoverse512tvb", "ARMProcFamily", "Neoverse512TVB",
                                      "Neoverse 512-TVB ARM processors", [
                                      FeatureFuseAES,
                                      FeatureFuseAdrpAdd,
                                      FeatureALULSLFast,
                                      FeaturePostRAScheduler,
                                      FeatureEnableSelectOptimize,
                                      FeaturePredictableSelectIsExpensive]>;

def TuneNeoverseV1 : SubtargetFeature<"neoversev1", "ARMProcFamily", "NeoverseV1",
                                      "Neoverse V1 ARM processors", [
                                      FeatureFuseAES,
                                      FeatureFuseAdrpAdd,
                                      FeatureAddrLSLSlow14,
                                      FeatureALULSLFast,
                                      FeaturePostRAScheduler,
                                      FeatureEnableSelectOptimize,
                                      FeaturePredictableSelectIsExpensive,
                                      FeatureNoSVEFPLD1R]>;

def TuneNeoverseV2 : SubtargetFeature<"neoversev2", "ARMProcFamily", "NeoverseV2",
                                      "Neoverse V2 ARM processors", [
                                      FeatureFuseAES,
                                      FeatureCmpBccFusion,
                                      FeatureFuseAdrpAdd,
                                      FeatureALULSLFast,
                                      FeaturePostRAScheduler,
                                      FeatureEnableSelectOptimize,
                                      FeaturePredictableSelectIsExpensive]>;

def TuneNeoverseV3 : SubtargetFeature<"neoversev3", "ARMProcFamily", "NeoverseV3",
                                      "Neoverse V3 ARM processors", [
                                      FeatureFuseAES,
                                      FeatureALULSLFast,
                                      FeatureFuseAdrpAdd,
                                      FeaturePostRAScheduler,
                                      FeatureEnableSelectOptimize,
                                      FeaturePredictableSelectIsExpensive]>;

def TuneNeoverseV3AE : SubtargetFeature<"neoversev3AE", "ARMProcFamily", "NeoverseV3",
                                      "Neoverse V3AE ARM processors", [
                                      FeatureFuseAES,
                                      FeatureALULSLFast,
                                      FeatureFuseAdrpAdd,
                                      FeaturePostRAScheduler,
                                      FeatureEnableSelectOptimize,
                                      FeaturePredictableSelectIsExpensive]>;

def TuneSaphira  : SubtargetFeature<"saphira", "ARMProcFamily", "Saphira",
                                   "Qualcomm Saphira processors", [
                                   FeaturePostRAScheduler,
                                   FeaturePredictableSelectIsExpensive,
                                   FeatureZCZeroing,
                                   FeatureStorePairSuppress,
                                   FeatureALULSLFast]>;

def TuneThunderX2T99  : SubtargetFeature<"thunderx2t99", "ARMProcFamily", "ThunderX2T99",
                                         "Cavium ThunderX2 processors", [
                                          FeatureAggressiveFMA,
                                          FeatureArithmeticBccFusion,
                                          FeaturePostRAScheduler,
                                          FeatureStorePairSuppress,
                                          FeaturePredictableSelectIsExpensive]>;

def TuneThunderX3T110  : SubtargetFeature<"thunderx3t110", "ARMProcFamily",
                                          "ThunderX3T110",
                                          "Marvell ThunderX3 processors", [
                                           FeatureAggressiveFMA,
                                           FeatureArithmeticBccFusion,
                                           FeaturePostRAScheduler,
                                           FeaturePredictableSelectIsExpensive,
                                           FeatureBalanceFPOps,
                                           FeatureStorePairSuppress,
                                           FeatureStrictAlign]>;

def TuneThunderX : SubtargetFeature<"thunderx", "ARMProcFamily", "ThunderX",
                                    "Cavium ThunderX processors", [
                                    FeaturePostRAScheduler,
                                    FeatureStorePairSuppress,
                                    FeaturePredictableSelectIsExpensive]>;

def TuneThunderXT88 : SubtargetFeature<"thunderxt88", "ARMProcFamily",
                                       "ThunderXT88",
                                       "Cavium ThunderX processors", [
                                       FeaturePostRAScheduler,
                                       FeatureStorePairSuppress,
                                       FeaturePredictableSelectIsExpensive]>;

def TuneThunderXT81 : SubtargetFeature<"thunderxt81", "ARMProcFamily",
                                       "ThunderXT81",
                                       "Cavium ThunderX processors", [
                                       FeaturePostRAScheduler,
                                       FeatureStorePairSuppress,
                                       FeaturePredictableSelectIsExpensive]>;

def TuneThunderXT83 : SubtargetFeature<"thunderxt83", "ARMProcFamily",
                                       "ThunderXT83",
                                       "Cavium ThunderX processors", [
                                       FeaturePostRAScheduler,
                                       FeatureStorePairSuppress,
                                       FeaturePredictableSelectIsExpensive]>;

def TuneTSV110 : SubtargetFeature<"tsv110", "ARMProcFamily", "TSV110",
                                  "HiSilicon TS-V110 processors", [
                                  FeatureFuseAES,
                                  FeatureStorePairSuppress,
                                  FeaturePostRAScheduler]>;

def TuneAmpere1 : SubtargetFeature<"ampere1", "ARMProcFamily", "Ampere1",
                                   "Ampere Computing Ampere-1 processors", [
                                   FeaturePostRAScheduler,
                                   FeatureFuseAES,
                                   FeatureFuseAdrpAdd,
                                   FeatureALULSLFast,
                                   FeatureAggressiveFMA,
                                   FeatureArithmeticBccFusion,
                                   FeatureCmpBccFusion,
                                   FeatureFuseAddress,
                                   FeatureFuseLiterals,
                                   FeatureStorePairSuppress,
                                   FeatureLdpAlignedOnly,
                                   FeatureStpAlignedOnly]>;

def TuneAmpere1A : SubtargetFeature<"ampere1a", "ARMProcFamily", "Ampere1A",
                                    "Ampere Computing Ampere-1A processors", [
                                    FeaturePostRAScheduler,
                                    FeatureFuseAES,
                                    FeatureFuseAdrpAdd,
                                    FeatureALULSLFast,
                                    FeatureAggressiveFMA,
                                    FeatureArithmeticBccFusion,
                                    FeatureCmpBccFusion,
                                    FeatureFuseAddress,
                                    FeatureFuseLiterals,
                                    FeatureFuseAddSub2RegAndConstOne,
                                    FeatureStorePairSuppress,
                                    FeatureLdpAlignedOnly,
                                    FeatureStpAlignedOnly]>;

def TuneAmpere1B : SubtargetFeature<"ampere1b", "ARMProcFamily", "Ampere1B",
                                    "Ampere Computing Ampere-1B processors", [
                                    FeaturePostRAScheduler,
                                    FeatureFuseAES,
                                    FeatureFuseAdrpAdd,
                                    FeatureALULSLFast,
                                    FeatureAggressiveFMA,
                                    FeatureArithmeticBccFusion,
                                    FeatureCmpBccFusion,
                                    FeatureFuseAddress,
                                    FeatureFuseLiterals,
                                    FeatureStorePairSuppress,
                                    FeatureEnableSelectOptimize,
                                    FeaturePredictableSelectIsExpensive,
                                    FeatureLdpAlignedOnly,
                                    FeatureStpAlignedOnly]>;

def TuneOryon  : SubtargetFeature<"oryon-1", "ARMProcFamily",
                                    "Oryon",
                                    "Nuvia Inc Oryon processors", [
                                    FeatureSHA2,
                                    FeatureAES,
                                    FeatureFPARMv8,
                                    FeatureNEON,
                                    FeatureFuseAES,
                                    FeatureFuseAdrpAdd,
                                    FeatureEnableSelectOptimize,
                                    FeatureFuseCryptoEOR,
                                    FeatureFuseAddress,
                                    FeatureSM4,
                                    FeatureSHA2,
                                    FeatureSHA3,
                                    FeatureAES,
                                    FeatureFullFP16,
                                    FeatureFP16FML,
                                    FeaturePerfMon,
                                    FeatureSPE,
                                    FeaturePostRAScheduler,
                                    HasV8_6aOps]>;

def ProcessorFeatures {
  list<SubtargetFeature> A53  = [HasV8_0aOps, FeatureCRC, FeatureSHA2, FeatureAES,
                                 FeatureFPARMv8, FeatureNEON, FeaturePerfMon];
  list<SubtargetFeature> A55  = [HasV8_2aOps, FeatureSHA2, FeatureAES, FeatureFPARMv8,
                                 FeatureNEON, FeatureFullFP16, FeatureDotProd,
                                 FeatureRCPC, FeaturePerfMon];
  list<SubtargetFeature> A510 = [HasV9_0aOps, FeatureNEON, FeaturePerfMon,
                                 FeatureMatMulInt8, FeatureBF16, FeatureAM,
                                 FeatureMTE, FeatureETE, FeatureSVE2BitPerm,
                                 FeatureFP16FML,
                                 FeatureSB, FeaturePAuth, FeatureSSBS, FeatureSVE, FeatureSVE2];
  list<SubtargetFeature> A520 = [HasV9_2aOps, FeaturePerfMon, FeatureAM,
                                 FeatureMTE, FeatureETE, FeatureSVE2BitPerm,
                                 FeatureFP16FML,
                                 FeatureSB, FeatureSSBS, FeaturePAuth, FeatureFlagM, FeaturePredRes,
                                 FeatureSVE, FeatureSVE2];
  list<SubtargetFeature> A520AE = [HasV9_2aOps, FeaturePerfMon, FeatureAM,
                                 FeatureMTE, FeatureETE, FeatureSVE2BitPerm,
                                 FeatureFP16FML,
                                 FeatureSB, FeatureSSBS, FeaturePAuth, FeatureFlagM, FeaturePredRes,
                                 FeatureSVE, FeatureSVE2];
  list<SubtargetFeature> A65  = [HasV8_2aOps, FeatureSHA2, FeatureAES, FeatureFPARMv8,
                                 FeatureNEON, FeatureFullFP16, FeatureDotProd,
                                 FeatureRCPC, FeatureSSBS, FeatureRAS,
                                 FeaturePerfMon];
  list<SubtargetFeature> A76  = [HasV8_2aOps, FeatureSHA2, FeatureAES, FeatureFPARMv8,
                                 FeatureNEON, FeatureFullFP16, FeatureDotProd,
                                 FeatureRCPC, FeatureSSBS, FeaturePerfMon];
  list<SubtargetFeature> A77  = [HasV8_2aOps, FeatureSHA2, FeatureAES, FeatureFPARMv8,
                                 FeatureNEON, FeatureFullFP16, FeatureDotProd,
                                 FeatureRCPC, FeaturePerfMon, FeatureSSBS];
  list<SubtargetFeature> A78  = [HasV8_2aOps, FeatureSHA2, FeatureAES, FeatureFPARMv8,
                                 FeatureNEON, FeatureFullFP16, FeatureDotProd,
                                 FeatureRCPC, FeaturePerfMon, FeatureSPE,
                                 FeatureSSBS];
  list<SubtargetFeature> A78AE = [HasV8_2aOps, FeatureSHA2, FeatureAES, FeatureFPARMv8,
                                  FeatureNEON, FeatureFullFP16, FeatureDotProd,
                                  FeatureRCPC, FeaturePerfMon, FeatureSPE,
                                  FeatureSSBS];
  list<SubtargetFeature> A78C = [HasV8_2aOps, FeatureSHA2, FeatureAES, FeatureFPARMv8,
                                 FeatureNEON, FeatureFullFP16, FeatureDotProd,
                                 FeatureFlagM, FeaturePAuth,
                                 FeaturePerfMon, FeatureRCPC, FeatureSPE,
                                 FeatureSSBS];
  list<SubtargetFeature> A710 = [HasV9_0aOps, FeatureNEON, FeaturePerfMon,
                                 FeatureETE, FeatureMTE, FeatureFP16FML,
                                 FeatureSVE2BitPerm, FeatureBF16, FeatureMatMulInt8,
                                 FeaturePAuth, FeatureFlagM, FeatureSB, FeatureSVE, FeatureSVE2];
  list<SubtargetFeature> A715 = [HasV9_0aOps, FeatureNEON, FeatureMTE,
                                 FeatureFP16FML, FeatureSVE, FeatureTRBE,
                                 FeatureSVE2BitPerm, FeatureBF16, FeatureETE,
                                 FeaturePerfMon, FeatureMatMulInt8, FeatureSPE,
                                 FeatureSB, FeatureSSBS, FeatureFullFP16, FeaturePAuth, FeaturePredRes, FeatureFlagM,
                                 FeatureSVE2];
  list<SubtargetFeature> A720 = [HasV9_2aOps, FeatureMTE, FeatureFP16FML,
                                 FeatureTRBE, FeatureSVE2BitPerm, FeatureETE,
                                 FeaturePerfMon, FeatureSPE, FeatureSPE_EEF,
                                 FeatureSB, FeatureSSBS, FeaturePAuth, FeatureFlagM, FeaturePredRes,
                                 FeatureSVE, FeatureSVE2];
  list<SubtargetFeature> A720AE = [HasV9_2aOps, FeatureMTE, FeatureFP16FML,
                                 FeatureTRBE, FeatureSVE2BitPerm, FeatureETE,
                                 FeaturePerfMon, FeatureSPE, FeatureSPE_EEF,
                                 FeatureSB, FeatureSSBS, FeaturePAuth, FeatureFlagM, FeaturePredRes,
                                 FeatureSVE, FeatureSVE2];
  list<SubtargetFeature> A725 = [HasV9_2aOps, FeatureMTE, FeatureFP16FML,
                                 FeatureETE, FeaturePerfMon, FeatureSPE,
                                 FeatureSVE2BitPerm, FeatureSPE_EEF, FeatureTRBE,
                                 FeatureFlagM, FeaturePredRes, FeatureSB, FeatureSSBS,
                                 FeatureSVE, FeatureSVE2];
  list<SubtargetFeature> R82  = [HasV8_0rOps, FeaturePerfMon, FeatureFullFP16,
                                 FeatureFP16FML, FeatureSSBS, FeaturePredRes,
                                 FeatureSB, FeatureRDM, FeatureDotProd,
                                 FeatureComplxNum, FeatureJS,
                                 FeatureCacheDeepPersist,
                                 FeatureLSE, FeatureFlagM];
  list<SubtargetFeature> R82AE = [HasV8_0rOps, FeaturePerfMon, FeatureFullFP16,
                                  FeatureFP16FML, FeatureSSBS, FeaturePredRes,
                                  FeatureSB, FeatureRDM, FeatureDotProd,
                                  FeatureComplxNum, FeatureJS,
                                  FeatureCacheDeepPersist,
                                  FeatureLSE, FeatureFlagM];
  list<SubtargetFeature> X1   = [HasV8_2aOps, FeatureSHA2, FeatureAES, FeatureFPARMv8,
                                 FeatureNEON, FeatureRCPC, FeaturePerfMon,
                                 FeatureSPE, FeatureFullFP16, FeatureDotProd,
                                 FeatureSSBS];
  list<SubtargetFeature> X1C  = [HasV8_2aOps, FeatureSHA2, FeatureAES, FeatureFPARMv8,
                                 FeatureNEON, FeatureRCPC_IMMO, FeaturePerfMon,
                                 FeatureSPE, FeatureFullFP16, FeatureDotProd,
                                 FeaturePAuth, FeatureSSBS, FeatureFlagM,
                                 FeatureLSE2,
                                 FeatureRCPC];
  list<SubtargetFeature> X2   = [HasV9_0aOps, FeatureNEON, FeaturePerfMon,
                                 FeatureMatMulInt8, FeatureBF16, FeatureAM,
                                 FeatureMTE, FeatureETE, FeatureSVE2BitPerm,
                                 FeatureFP16FML,
                                 FeaturePAuth, FeatureSSBS, FeatureSB, FeatureSVE, FeatureSVE2, FeatureFlagM];
  list<SubtargetFeature> X3 =   [HasV9_0aOps, FeatureSVE, FeatureNEON,
                                 FeaturePerfMon, FeatureETE, FeatureTRBE,
                                 FeatureSPE, FeatureBF16, FeatureMatMulInt8,
                                 FeatureMTE, FeatureSVE2BitPerm, FeatureFullFP16,
                                 FeatureFP16FML,
                                 FeatureSB, FeaturePAuth, FeaturePredRes, FeatureFlagM, FeatureSSBS,
                                 FeatureSVE2];
  list<SubtargetFeature> X4 =   [HasV9_2aOps,
                                 FeaturePerfMon, FeatureETE, FeatureTRBE,
                                 FeatureSPE, FeatureMTE, FeatureSVE2BitPerm,
                                 FeatureFP16FML, FeatureSPE_EEF,
                                 FeatureSB, FeatureSSBS, FeaturePAuth, FeatureFlagM, FeaturePredRes,
                                 FeatureSVE, FeatureSVE2];
  list<SubtargetFeature> X925 = [HasV9_2aOps, FeatureMTE, FeatureFP16FML,
                                 FeatureETE, FeaturePerfMon, FeatureSPE,
                                 FeatureSVE2BitPerm, FeatureSPE_EEF, FeatureTRBE,
                                 FeatureFlagM, FeaturePredRes, FeatureSB, FeatureSSBS,
                                 FeatureSVE, FeatureSVE2];
  list<SubtargetFeature> A64FX    = [HasV8_2aOps, FeatureFPARMv8, FeatureNEON,
                                     FeatureSHA2, FeaturePerfMon, FeatureFullFP16,
                                     FeatureSVE, FeatureComplxNum,
                                     FeatureAES];
  list<SubtargetFeature> Carmel   = [HasV8_2aOps, FeatureNEON, FeatureSHA2, FeatureAES,
                                     FeatureFullFP16];
  list<SubtargetFeature> AppleA7  = [HasV8_0aOps, FeatureSHA2, FeatureAES, FeatureFPARMv8,
                                     FeatureNEON,FeaturePerfMon, FeatureAppleA7SysReg];
  list<SubtargetFeature> AppleA10 = [HasV8_0aOps, FeatureSHA2, FeatureAES, FeatureFPARMv8,
                                     FeatureNEON, FeaturePerfMon, FeatureCRC,
                                     FeatureRDM, FeaturePAN, FeatureLOR, FeatureVH];
  list<SubtargetFeature> AppleA11 = [HasV8_2aOps, FeatureSHA2, FeatureAES, FeatureFPARMv8,
                                     FeatureNEON, FeaturePerfMon, FeatureFullFP16];
  list<SubtargetFeature> AppleA12 = [HasV8_3aOps, FeatureSHA2, FeatureAES, FeatureFPARMv8,
                                     FeatureNEON, FeaturePerfMon, FeatureFullFP16];
  list<SubtargetFeature> AppleA13 = [HasV8_4aOps, FeatureSHA2, FeatureAES, FeatureFPARMv8,
                                     FeatureNEON, FeaturePerfMon, FeatureFullFP16,
                                     FeatureFP16FML, FeatureSHA3];
  list<SubtargetFeature> AppleA14 = [HasV8_4aOps, FeatureSHA2, FeatureAES, FeatureFPARMv8,
                                     FeatureNEON, FeaturePerfMon,
                                     FeatureFullFP16, FeatureFP16FML, FeatureSHA3,
                                     // ArmV8.5-a extensions, excluding BTI:
                                     FeatureAltFPCmp, FeatureFRInt3264,
                                     FeatureSpecRestrict, FeatureSSBS, FeatureSB,
                                     FeaturePredRes, FeatureCacheDeepPersist];
  list<SubtargetFeature> AppleA15 = [HasV8_6aOps, FeatureSHA2, FeatureAES, FeatureFPARMv8,
                                     FeatureNEON, FeaturePerfMon, FeatureSHA3,
                                     FeatureFullFP16, FeatureFP16FML];
  list<SubtargetFeature> AppleA16 = [HasV8_6aOps, FeatureSHA2, FeatureAES, FeatureFPARMv8,
                                     FeatureNEON, FeaturePerfMon, FeatureSHA3,
                                     FeatureFullFP16, FeatureFP16FML,
                                     FeatureHCX];
  list<SubtargetFeature> AppleA17 = [HasV8_6aOps, FeatureSHA2, FeatureAES, FeatureFPARMv8,
                                     FeatureNEON, FeaturePerfMon, FeatureSHA3,
                                     FeatureFullFP16, FeatureFP16FML,
                                     FeatureHCX];
  // Technically apple-m4 is ARMv9.2a, but a quirk of LLVM defines v9.0 as
  // requiring SVE, which is optional according to the Arm ARM and not
  // supported by the core. ARMv8.7a is the next closest choice.
  list<SubtargetFeature> AppleM4 = [HasV8_7aOps, FeatureSHA2, FeatureFPARMv8,
                                    FeatureNEON, FeaturePerfMon, FeatureSHA3,
                                    FeatureFullFP16, FeatureFP16FML,
                                    FeatureAES, FeatureBF16,
                                    FeatureSME, FeatureSME2,
                                    FeatureSMEF64F64, FeatureSMEI16I64];
  list<SubtargetFeature> ExynosM3 = [HasV8_0aOps, FeatureCRC, FeatureSHA2, FeatureAES,
                                     FeaturePerfMon];
  list<SubtargetFeature> ExynosM4 = [HasV8_2aOps, FeatureSHA2, FeatureAES, FeatureDotProd,
                                     FeatureFullFP16, FeaturePerfMon];
  list<SubtargetFeature> Falkor   = [HasV8_0aOps, FeatureCRC, FeatureSHA2, FeatureAES,
                                     FeatureFPARMv8, FeatureNEON, FeaturePerfMon,
                                     FeatureRDM];
  list<SubtargetFeature> NeoverseE1 = [HasV8_2aOps, FeatureSHA2, FeatureAES, FeatureDotProd,
                                       FeatureFPARMv8, FeatureFullFP16, FeatureNEON,
                                       FeatureRCPC, FeatureSSBS, FeaturePerfMon];
  list<SubtargetFeature> NeoverseN1 = [HasV8_2aOps, FeatureSHA2, FeatureAES, FeatureDotProd,
                                       FeatureFPARMv8, FeatureFullFP16, FeatureNEON,
                                       FeatureRCPC, FeatureSPE, FeatureSSBS,
                                       FeaturePerfMon];
  list<SubtargetFeature> NeoverseN2 = [HasV9_0aOps, FeatureBF16, FeatureETE, FeatureFP16FML,
                                       FeatureMatMulInt8, FeatureMTE, FeatureSVE2,
                                       FeatureSVE2BitPerm, FeatureTRBE,
                                       FeaturePerfMon,
                                       FeatureDotProd, FeatureFullFP16, FeatureSB, FeatureSSBS, FeatureSVE];
  list<SubtargetFeature> NeoverseN3 = [HasV9_2aOps, FeatureETE, FeatureFP16FML,
                                      FeatureFullFP16, FeatureMTE, FeaturePerfMon,
                                      FeatureRandGen, FeatureSPE, FeatureSPE_EEF,
                                      FeatureSVE2BitPerm,
                                      FeatureSSBS, FeatureSB, FeaturePredRes, FeaturePAuth, FeatureFlagM,
                                      FeatureSVE, FeatureSVE2];
  list<SubtargetFeature> Neoverse512TVB = [HasV8_4aOps, FeatureBF16, FeatureCacheDeepPersist,
                                           FeatureSHA2, FeatureAES, FeatureFPARMv8, FeatureFP16FML,
                                           FeatureFullFP16, FeatureMatMulInt8, FeatureNEON,
                                           FeaturePerfMon, FeatureRandGen, FeatureSPE,
                                           FeatureSSBS, FeatureSVE,
                                           FeatureSHA3, FeatureSM4, FeatureDotProd];
  list<SubtargetFeature> NeoverseV1 = [HasV8_4aOps, FeatureBF16, FeatureCacheDeepPersist,
                                       FeatureSHA2, FeatureAES, FeatureFPARMv8, FeatureFP16FML,
                                       FeatureFullFP16, FeatureMatMulInt8, FeatureNEON,
                                       FeaturePerfMon, FeatureRandGen, FeatureSPE,
                                       FeatureSSBS, FeatureSVE,
                                       FeatureSHA3, FeatureSM4, FeatureDotProd];
  list<SubtargetFeature> NeoverseV2 = [HasV9_0aOps, FeatureBF16, FeatureSPE,
                                       FeaturePerfMon, FeatureETE, FeatureMatMulInt8,
                                       FeatureNEON, FeatureSVE2BitPerm, FeatureFP16FML,
                                       FeatureMTE, FeatureRandGen,
                                       FeatureSVE, FeatureSVE2, FeatureSSBS, FeatureFullFP16, FeatureDotProd];
  list<SubtargetFeature> NeoverseV3 = [HasV9_2aOps, FeatureETE, FeatureFP16FML,
                                      FeatureFullFP16, FeatureLS64, FeatureMTE,
                                      FeaturePerfMon, FeatureRandGen, FeatureSPE,
                                      FeatureSPE_EEF, FeatureSVE2BitPerm, FeatureBRBE,
                                      FeatureSSBS, FeatureSB, FeaturePredRes, FeaturePAuth, FeatureFlagM,
                                      FeatureSVE, FeatureSVE2];
  list<SubtargetFeature> NeoverseV3AE = [HasV9_2aOps, FeatureETE, FeatureFP16FML,
                                      FeatureFullFP16, FeatureLS64, FeatureMTE,
                                      FeaturePerfMon, FeatureRandGen, FeatureSPE,
                                      FeatureSPE_EEF, FeatureSVE2BitPerm, FeatureBRBE,
                                      FeatureSSBS, FeatureSB, FeaturePredRes, FeaturePAuth, FeatureFlagM,
                                      FeatureSVE, FeatureSVE2];
  list<SubtargetFeature> Saphira    = [HasV8_4aOps, FeatureSHA2, FeatureAES, FeatureFPARMv8,
                                       FeatureNEON, FeatureSPE, FeaturePerfMon];
  list<SubtargetFeature> ThunderX   = [HasV8_0aOps, FeatureCRC, FeatureSHA2, FeatureAES,
                                       FeatureFPARMv8, FeaturePerfMon, FeatureNEON];
  list<SubtargetFeature> ThunderX2T99  = [HasV8_1aOps, FeatureCRC, FeatureSHA2, FeatureAES,
                                          FeatureFPARMv8, FeatureNEON, FeatureLSE];
  list<SubtargetFeature> ThunderX3T110 = [HasV8_3aOps, FeatureCRC, FeatureSHA2, FeatureAES,
                                          FeatureFPARMv8, FeatureNEON, FeatureLSE,
                                          FeaturePAuth, FeaturePerfMon];
  list<SubtargetFeature> TSV110 = [HasV8_2aOps, FeatureSHA2, FeatureAES, FeatureFPARMv8,
                                   FeatureNEON, FeaturePerfMon, FeatureSPE,
                                   FeatureFullFP16, FeatureFP16FML, FeatureDotProd,
                                   FeatureJS, FeatureComplxNum];
  list<SubtargetFeature> Ampere1 = [HasV8_6aOps, FeatureNEON, FeaturePerfMon,
                                    FeatureSSBS, FeatureRandGen, FeatureSB,
                                    FeatureSHA2, FeatureSHA3, FeatureAES,
                                    FeatureFullFP16];
  list<SubtargetFeature> Ampere1A = [HasV8_6aOps, FeatureNEON, FeaturePerfMon,
                                     FeatureMTE, FeatureSSBS, FeatureRandGen,
                                     FeatureSB, FeatureSM4, FeatureSHA2,
                                     FeatureSHA3, FeatureAES,
                                     FeatureFullFP16];
  list<SubtargetFeature> Ampere1B = [HasV8_7aOps, FeatureNEON, FeaturePerfMon,
                                     FeatureMTE, FeatureSSBS, FeatureRandGen,
                                     FeatureSB, FeatureSM4, FeatureSHA2,
                                     FeatureSHA3, FeatureAES, FeatureCSSC,
                                     FeatureWFxT, FeatureFullFP16];

  list<SubtargetFeature> Oryon = [HasV8_6aOps, FeatureNEON, FeaturePerfMon,
                                     FeatureRandGen,
                                     FeaturePAuth, FeatureSM4, FeatureSHA2,
                                     FeatureSHA3, FeatureAES,
                                     FeatureSPE];

  // ETE and TRBE are future architecture extensions. We temporarily enable them
  // by default for users targeting generic AArch64. The extensions do not
  // affect code generated by the compiler and can be used only by explicitly
  // mentioning the new system register names in assembly.
  list<SubtargetFeature> Generic = [FeatureFPARMv8, FeatureNEON, FeatureETE];
}

// Define an alternative name for a given Processor.
class ProcessorAlias<string n, string alias> {
  string Name = n;
  string Alias = alias;
}

// FeatureFuseAdrpAdd is enabled under Generic to allow linker merging
// optimizations.
def : ProcessorModel<"generic", CortexA510Model, ProcessorFeatures.Generic,
                     [FeatureFuseAES, FeatureFuseAdrpAdd, FeaturePostRAScheduler,
                      FeatureEnableSelectOptimize]>;
def : ProcessorModel<"cortex-a35", CortexA53Model, ProcessorFeatures.A53,
                     [TuneA35]>;
def : ProcessorModel<"cortex-a34", CortexA53Model, ProcessorFeatures.A53,
                     [TuneA35]>;
def : ProcessorModel<"cortex-a53", CortexA53Model, ProcessorFeatures.A53,
                     [TuneA53]>;
def : ProcessorModel<"cortex-a55", CortexA55Model, ProcessorFeatures.A55,
                     [TuneA55]>;
def : ProcessorModel<"cortex-a510", CortexA510Model, ProcessorFeatures.A510,
                     [TuneA510]>;
def : ProcessorModel<"cortex-a520", CortexA510Model, ProcessorFeatures.A520,
                     [TuneA520]>;
def : ProcessorModel<"cortex-a520ae", CortexA510Model, ProcessorFeatures.A520AE,
                     [TuneA520AE]>;
def : ProcessorModel<"cortex-a57", CortexA57Model, ProcessorFeatures.A53,
                     [TuneA57]>;
def : ProcessorModel<"cortex-a65", CortexA53Model, ProcessorFeatures.A65,
                     [TuneA65]>;
def : ProcessorModel<"cortex-a65ae", CortexA53Model, ProcessorFeatures.A65,
                     [TuneA65]>;
def : ProcessorModel<"cortex-a72", CortexA57Model, ProcessorFeatures.A53,
                     [TuneA72]>;
def : ProcessorModel<"cortex-a73", CortexA57Model, ProcessorFeatures.A53,
                     [TuneA73]>;
def : ProcessorModel<"cortex-a75", CortexA57Model, ProcessorFeatures.A55,
                     [TuneA75]>;
def : ProcessorModel<"cortex-a76", CortexA57Model, ProcessorFeatures.A76,
                     [TuneA76]>;
def : ProcessorModel<"cortex-a76ae", CortexA57Model, ProcessorFeatures.A76,
                     [TuneA76]>;
def : ProcessorModel<"cortex-a77", CortexA57Model, ProcessorFeatures.A77,
                     [TuneA77]>;
def : ProcessorModel<"cortex-a78", CortexA57Model, ProcessorFeatures.A78,
                     [TuneA78]>;
def : ProcessorModel<"cortex-a78ae", CortexA57Model, ProcessorFeatures.A78AE,
                     [TuneA78AE]>;
def : ProcessorModel<"cortex-a78c", CortexA57Model, ProcessorFeatures.A78C,
                     [TuneA78C]>;
def : ProcessorModel<"cortex-a710", NeoverseN2Model, ProcessorFeatures.A710,
                     [TuneA710]>;
def : ProcessorModel<"cortex-a715", NeoverseN2Model, ProcessorFeatures.A715,
                     [TuneA715]>;
def : ProcessorModel<"cortex-a720", NeoverseN2Model, ProcessorFeatures.A720,
                     [TuneA720]>;
def : ProcessorModel<"cortex-a720ae", NeoverseN2Model, ProcessorFeatures.A720AE,
                     [TuneA720AE]>;
def : ProcessorModel<"cortex-a725", NeoverseN2Model, ProcessorFeatures.A725,
                     [TuneA725]>;
def : ProcessorModel<"cortex-r82", CortexA55Model, ProcessorFeatures.R82,
                     [TuneR82]>;
def : ProcessorModel<"cortex-r82ae", CortexA55Model, ProcessorFeatures.R82AE,
                     [TuneR82AE]>;
def : ProcessorModel<"cortex-x1", CortexA57Model, ProcessorFeatures.X1,
                     [TuneX1]>;
def : ProcessorModel<"cortex-x1c", CortexA57Model, ProcessorFeatures.X1C,
                     [TuneX1]>;
def : ProcessorModel<"cortex-x2", NeoverseN2Model, ProcessorFeatures.X2,
                     [TuneX2]>;
def : ProcessorModel<"cortex-x3", NeoverseN2Model, ProcessorFeatures.X3,
                     [TuneX3]>;
def : ProcessorModel<"cortex-x4", NeoverseN2Model, ProcessorFeatures.X4,
                     [TuneX4]>;
def : ProcessorModel<"cortex-x925", NeoverseV2Model, ProcessorFeatures.X925,
                     [TuneX925]>;
def : ProcessorModel<"neoverse-e1", CortexA53Model,
                     ProcessorFeatures.NeoverseE1, [TuneNeoverseE1]>;
def : ProcessorModel<"neoverse-n1", NeoverseN1Model,
                     ProcessorFeatures.NeoverseN1, [TuneNeoverseN1]>;
def : ProcessorModel<"neoverse-n2", NeoverseN2Model,
                     ProcessorFeatures.NeoverseN2, [TuneNeoverseN2]>;
def : ProcessorAlias<"cobalt-100", "neoverse-n2">;
def : ProcessorModel<"neoverse-n3", NeoverseN2Model,
                     ProcessorFeatures.NeoverseN3, [TuneNeoverseN3]>;
def : ProcessorModel<"neoverse-512tvb", NeoverseV1Model,
                     ProcessorFeatures.Neoverse512TVB, [TuneNeoverse512TVB]>;
def : ProcessorModel<"neoverse-v1", NeoverseV1Model,
                     ProcessorFeatures.NeoverseV1, [TuneNeoverseV1]>;
def : ProcessorModel<"neoverse-v2", NeoverseV2Model,
                     ProcessorFeatures.NeoverseV2, [TuneNeoverseV2]>;
def : ProcessorAlias<"grace", "neoverse-v2">;
def : ProcessorModel<"neoverse-v3", NeoverseV2Model,
                     ProcessorFeatures.NeoverseV3, [TuneNeoverseV3]>;
def : ProcessorModel<"neoverse-v3ae", NeoverseV2Model,
                     ProcessorFeatures.NeoverseV3AE, [TuneNeoverseV3AE]>;
def : ProcessorModel<"exynos-m3", ExynosM3Model, ProcessorFeatures.ExynosM3,
                     [TuneExynosM3]>;
def : ProcessorModel<"exynos-m4", ExynosM4Model, ProcessorFeatures.ExynosM4,
                     [TuneExynosM4]>;
def : ProcessorModel<"exynos-m5", ExynosM5Model, ProcessorFeatures.ExynosM4,
                     [TuneExynosM4]>;
def : ProcessorModel<"falkor", FalkorModel, ProcessorFeatures.Falkor,
                     [TuneFalkor]>;
def : ProcessorModel<"saphira", FalkorModel, ProcessorFeatures.Saphira,
                     [TuneSaphira]>;
def : ProcessorModel<"kryo", KryoModel, ProcessorFeatures.A53, [TuneKryo]>;

// Cavium ThunderX/ThunderX T8X  Processors
def : ProcessorModel<"thunderx", ThunderXT8XModel,  ProcessorFeatures.ThunderX,
                     [TuneThunderX]>;
def : ProcessorModel<"thunderxt88", ThunderXT8XModel,
                     ProcessorFeatures.ThunderX, [TuneThunderXT88]>;
def : ProcessorModel<"thunderxt81", ThunderXT8XModel,
                     ProcessorFeatures.ThunderX, [TuneThunderXT81]>;
def : ProcessorModel<"thunderxt83", ThunderXT8XModel,
                     ProcessorFeatures.ThunderX, [TuneThunderXT83]>;
// Cavium ThunderX2T9X  Processors. Formerly Broadcom Vulcan.
def : ProcessorModel<"thunderx2t99", ThunderX2T99Model,
                     ProcessorFeatures.ThunderX2T99, [TuneThunderX2T99]>;
// Marvell ThunderX3T110 Processors.
def : ProcessorModel<"thunderx3t110", ThunderX3T110Model,
                     ProcessorFeatures.ThunderX3T110, [TuneThunderX3T110]>;
def : ProcessorModel<"tsv110", TSV110Model, ProcessorFeatures.TSV110,
                     [TuneTSV110]>;


// Apple CPUs

<<<<<<< HEAD
// Support cyclone as an alias for apple-a7 so we can still LTO old bitcode.
def : ProcessorModel<"cyclone", CycloneModel, ProcessorFeatures.AppleA7,
                     [TuneAppleA7]>;
def : ProcessorModel<"apple-a7", CycloneModel, ProcessorFeatures.AppleA7,
                     [TuneAppleA7]>;
def : ProcessorModel<"apple-a8", CycloneModel, ProcessorFeatures.AppleA7,
                     [TuneAppleA7]>;
def : ProcessorModel<"apple-a9", CycloneModel, ProcessorFeatures.AppleA7,
                     [TuneAppleA7]>;
=======
def : ProcessorModel<"apple-a7", CycloneModel, ProcessorFeatures.AppleA7,
                     [TuneAppleA7]>;
// Support cyclone as an alias for apple-a7 so we can still LTO old bitcode.
def : ProcessorAlias<"cyclone", "apple-a7">;
def : ProcessorAlias<"apple-a8", "apple-a7">;
def : ProcessorAlias<"apple-a9", "apple-a7">;
>>>>>>> 4fe5a3cc

def : ProcessorModel<"apple-a10", CycloneModel, ProcessorFeatures.AppleA10,
                     [TuneAppleA10]>;

def : ProcessorModel<"apple-a11", CycloneModel, ProcessorFeatures.AppleA11,
                     [TuneAppleA11]>;

def : ProcessorModel<"apple-a12", CycloneModel, ProcessorFeatures.AppleA12,
                     [TuneAppleA12]>;
<<<<<<< HEAD
def : ProcessorModel<"apple-s4", CycloneModel, ProcessorFeatures.AppleA12,
                     [TuneAppleA12]>;
def : ProcessorModel<"apple-s5", CycloneModel, ProcessorFeatures.AppleA12,
                     [TuneAppleA12]>;
=======
def : ProcessorAlias<"apple-s4", "apple-a12">;
def : ProcessorAlias<"apple-s5", "apple-a12">;
>>>>>>> 4fe5a3cc

def : ProcessorModel<"apple-a13", CycloneModel, ProcessorFeatures.AppleA13,
                     [TuneAppleA13]>;

def : ProcessorModel<"apple-a14", CycloneModel, ProcessorFeatures.AppleA14,
                     [TuneAppleA14]>;
<<<<<<< HEAD
def : ProcessorModel<"apple-m1", CycloneModel, ProcessorFeatures.AppleA14,
                     [TuneAppleA14]>;

def : ProcessorModel<"apple-a15", CycloneModel, ProcessorFeatures.AppleA15,
                     [TuneAppleA15]>;
def : ProcessorModel<"apple-m2", CycloneModel, ProcessorFeatures.AppleA15,
                     [TuneAppleA15]>;

def : ProcessorModel<"apple-a16", CycloneModel, ProcessorFeatures.AppleA16,
                     [TuneAppleA16]>;
def : ProcessorModel<"apple-m3", CycloneModel, ProcessorFeatures.AppleA16,
                     [TuneAppleA16]>;

def : ProcessorModel<"apple-a17", CycloneModel, ProcessorFeatures.AppleA17,
                     [TuneAppleA17]>;

=======
def : ProcessorAlias<"apple-m1", "apple-a14">;

def : ProcessorModel<"apple-a15", CycloneModel, ProcessorFeatures.AppleA15,
                     [TuneAppleA15]>;
def : ProcessorAlias<"apple-m2", "apple-a15">;

def : ProcessorModel<"apple-a16", CycloneModel, ProcessorFeatures.AppleA16,
                     [TuneAppleA16]>;
def : ProcessorAlias<"apple-m3", "apple-a16">;

def : ProcessorModel<"apple-a17", CycloneModel, ProcessorFeatures.AppleA17,
                     [TuneAppleA17]>;

>>>>>>> 4fe5a3cc
def : ProcessorModel<"apple-m4", CycloneModel, ProcessorFeatures.AppleM4,
                     [TuneAppleM4]>;

// Alias for the latest Apple processor model supported by LLVM.
<<<<<<< HEAD
def : ProcessorModel<"apple-latest", CycloneModel, ProcessorFeatures.AppleM4,
                     [TuneAppleM4]>;
=======
def : ProcessorAlias<"apple-latest", "apple-m4">;
>>>>>>> 4fe5a3cc


// Fujitsu A64FX
def : ProcessorModel<"a64fx", A64FXModel, ProcessorFeatures.A64FX,
                     [TuneA64FX]>;

// Nvidia Carmel
def : ProcessorModel<"carmel", NoSchedModel, ProcessorFeatures.Carmel,
                     [TuneCarmel]>;

// Ampere Computing
def : ProcessorModel<"ampere1", Ampere1Model, ProcessorFeatures.Ampere1,
                     [TuneAmpere1]>;

def : ProcessorModel<"ampere1a", Ampere1Model, ProcessorFeatures.Ampere1A,
                     [TuneAmpere1A]>;

def : ProcessorModel<"ampere1b", Ampere1BModel, ProcessorFeatures.Ampere1B,
                     [TuneAmpere1B]>;

// Qualcomm Oryon
def : ProcessorModel<"oryon-1", OryonModel, ProcessorFeatures.Oryon,
                       [TuneOryon]>;<|MERGE_RESOLUTION|>--- conflicted
+++ resolved
@@ -1058,24 +1058,12 @@
 
 // Apple CPUs
 
-<<<<<<< HEAD
-// Support cyclone as an alias for apple-a7 so we can still LTO old bitcode.
-def : ProcessorModel<"cyclone", CycloneModel, ProcessorFeatures.AppleA7,
-                     [TuneAppleA7]>;
-def : ProcessorModel<"apple-a7", CycloneModel, ProcessorFeatures.AppleA7,
-                     [TuneAppleA7]>;
-def : ProcessorModel<"apple-a8", CycloneModel, ProcessorFeatures.AppleA7,
-                     [TuneAppleA7]>;
-def : ProcessorModel<"apple-a9", CycloneModel, ProcessorFeatures.AppleA7,
-                     [TuneAppleA7]>;
-=======
 def : ProcessorModel<"apple-a7", CycloneModel, ProcessorFeatures.AppleA7,
                      [TuneAppleA7]>;
 // Support cyclone as an alias for apple-a7 so we can still LTO old bitcode.
 def : ProcessorAlias<"cyclone", "apple-a7">;
 def : ProcessorAlias<"apple-a8", "apple-a7">;
 def : ProcessorAlias<"apple-a9", "apple-a7">;
->>>>>>> 4fe5a3cc
 
 def : ProcessorModel<"apple-a10", CycloneModel, ProcessorFeatures.AppleA10,
                      [TuneAppleA10]>;
@@ -1085,39 +1073,14 @@
 
 def : ProcessorModel<"apple-a12", CycloneModel, ProcessorFeatures.AppleA12,
                      [TuneAppleA12]>;
-<<<<<<< HEAD
-def : ProcessorModel<"apple-s4", CycloneModel, ProcessorFeatures.AppleA12,
-                     [TuneAppleA12]>;
-def : ProcessorModel<"apple-s5", CycloneModel, ProcessorFeatures.AppleA12,
-                     [TuneAppleA12]>;
-=======
 def : ProcessorAlias<"apple-s4", "apple-a12">;
 def : ProcessorAlias<"apple-s5", "apple-a12">;
->>>>>>> 4fe5a3cc
 
 def : ProcessorModel<"apple-a13", CycloneModel, ProcessorFeatures.AppleA13,
                      [TuneAppleA13]>;
 
 def : ProcessorModel<"apple-a14", CycloneModel, ProcessorFeatures.AppleA14,
                      [TuneAppleA14]>;
-<<<<<<< HEAD
-def : ProcessorModel<"apple-m1", CycloneModel, ProcessorFeatures.AppleA14,
-                     [TuneAppleA14]>;
-
-def : ProcessorModel<"apple-a15", CycloneModel, ProcessorFeatures.AppleA15,
-                     [TuneAppleA15]>;
-def : ProcessorModel<"apple-m2", CycloneModel, ProcessorFeatures.AppleA15,
-                     [TuneAppleA15]>;
-
-def : ProcessorModel<"apple-a16", CycloneModel, ProcessorFeatures.AppleA16,
-                     [TuneAppleA16]>;
-def : ProcessorModel<"apple-m3", CycloneModel, ProcessorFeatures.AppleA16,
-                     [TuneAppleA16]>;
-
-def : ProcessorModel<"apple-a17", CycloneModel, ProcessorFeatures.AppleA17,
-                     [TuneAppleA17]>;
-
-=======
 def : ProcessorAlias<"apple-m1", "apple-a14">;
 
 def : ProcessorModel<"apple-a15", CycloneModel, ProcessorFeatures.AppleA15,
@@ -1131,17 +1094,11 @@
 def : ProcessorModel<"apple-a17", CycloneModel, ProcessorFeatures.AppleA17,
                      [TuneAppleA17]>;
 
->>>>>>> 4fe5a3cc
 def : ProcessorModel<"apple-m4", CycloneModel, ProcessorFeatures.AppleM4,
                      [TuneAppleM4]>;
 
 // Alias for the latest Apple processor model supported by LLVM.
-<<<<<<< HEAD
-def : ProcessorModel<"apple-latest", CycloneModel, ProcessorFeatures.AppleM4,
-                     [TuneAppleM4]>;
-=======
 def : ProcessorAlias<"apple-latest", "apple-m4">;
->>>>>>> 4fe5a3cc
 
 
 // Fujitsu A64FX
