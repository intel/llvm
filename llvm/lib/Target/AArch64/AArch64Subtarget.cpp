//===-- AArch64Subtarget.cpp - AArch64 Subtarget Information ----*- C++ -*-===//
//
// Part of the LLVM Project, under the Apache License v2.0 with LLVM Exceptions.
// See https://llvm.org/LICENSE.txt for license information.
// SPDX-License-Identifier: Apache-2.0 WITH LLVM-exception
//
//===----------------------------------------------------------------------===//
//
// This file implements the AArch64 specific subclass of TargetSubtarget.
//
//===----------------------------------------------------------------------===//

#include "AArch64Subtarget.h"

#include "AArch64.h"
#include "AArch64InstrInfo.h"
#include "AArch64PBQPRegAlloc.h"
#include "AArch64TargetMachine.h"
#include "GISel/AArch64CallLowering.h"
#include "GISel/AArch64LegalizerInfo.h"
#include "GISel/AArch64RegisterBankInfo.h"
#include "MCTargetDesc/AArch64AddressingModes.h"
#include "llvm/CodeGen/GlobalISel/InstructionSelect.h"
#include "llvm/CodeGen/MachineFrameInfo.h"
#include "llvm/CodeGen/MachineScheduler.h"
#include "llvm/IR/GlobalValue.h"
#include "llvm/Support/SipHash.h"
#include "llvm/TargetParser/AArch64TargetParser.h"

using namespace llvm;

#define DEBUG_TYPE "aarch64-subtarget"

#define GET_SUBTARGETINFO_CTOR
#define GET_SUBTARGETINFO_TARGET_DESC
#include "AArch64GenSubtargetInfo.inc"

static cl::opt<bool>
EnableEarlyIfConvert("aarch64-early-ifcvt", cl::desc("Enable the early if "
                     "converter pass"), cl::init(true), cl::Hidden);

// If OS supports TBI, use this flag to enable it.
static cl::opt<bool>
UseAddressTopByteIgnored("aarch64-use-tbi", cl::desc("Assume that top byte of "
                         "an address is ignored"), cl::init(false), cl::Hidden);

static cl::opt<bool> MachOUseNonLazyBind(
    "aarch64-macho-enable-nonlazybind",
    cl::desc("Call nonlazybind functions via direct GOT load for Mach-O"),
    cl::Hidden);

static cl::opt<bool> UseAA("aarch64-use-aa", cl::init(true),
                           cl::desc("Enable the use of AA during codegen."));

static cl::opt<unsigned> OverrideVectorInsertExtractBaseCost(
    "aarch64-insert-extract-base-cost",
    cl::desc("Base cost of vector insert/extract element"), cl::Hidden);

// Reserve a list of X# registers, so they are unavailable for register
// allocator, but can still be used as ABI requests, such as passing arguments
// to function call.
static cl::list<std::string>
ReservedRegsForRA("reserve-regs-for-regalloc", cl::desc("Reserve physical "
                  "registers, so they can't be used by register allocator. "
                  "Should only be used for testing register allocator."),
                  cl::CommaSeparated, cl::Hidden);

static cl::opt<AArch64PAuth::AuthCheckMethod>
    AuthenticatedLRCheckMethod("aarch64-authenticated-lr-check-method",
                               cl::Hidden,
                               cl::desc("Override the variant of check applied "
                                        "to authenticated LR during tail call"),
                               cl::values(AUTH_CHECK_METHOD_CL_VALUES_LR));

static cl::opt<unsigned> AArch64MinimumJumpTableEntries(
    "aarch64-min-jump-table-entries", cl::init(13), cl::Hidden,
    cl::desc("Set minimum number of entries to use a jump table on AArch64"));

static cl::opt<unsigned> AArch64StreamingHazardSize(
    "aarch64-streaming-hazard-size",
    cl::desc("Hazard size for streaming mode memory accesses. 0 = disabled."),
    cl::init(0), cl::Hidden);

static cl::alias AArch64StreamingStackHazardSize(
    "aarch64-stack-hazard-size",
    cl::desc("alias for -aarch64-streaming-hazard-size"),
    cl::aliasopt(AArch64StreamingHazardSize));

// Subreg liveness tracking is disabled by default for now until all issues
// are ironed out. This option allows the feature to be used in tests.
static cl::opt<bool>
    EnableSubregLivenessTracking("aarch64-enable-subreg-liveness-tracking",
                                 cl::init(false), cl::Hidden,
                                 cl::desc("Enable subreg liveness tracking"));

<<<<<<< HEAD
=======
static cl::opt<bool>
    UseScalarIncVL("sve-use-scalar-inc-vl", cl::init(false), cl::Hidden,
                   cl::desc("Prefer add+cnt over addvl/inc/dec"));

>>>>>>> a8d96e15
unsigned AArch64Subtarget::getVectorInsertExtractBaseCost() const {
  if (OverrideVectorInsertExtractBaseCost.getNumOccurrences() > 0)
    return OverrideVectorInsertExtractBaseCost;
  return VectorInsertExtractBaseCost;
}

AArch64Subtarget &AArch64Subtarget::initializeSubtargetDependencies(
    StringRef FS, StringRef CPUString, StringRef TuneCPUString,
    bool HasMinSize) {
  // Determine default and user-specified characteristics

  if (CPUString.empty())
    CPUString = "generic";

  if (TuneCPUString.empty())
    TuneCPUString = CPUString;

  ParseSubtargetFeatures(CPUString, TuneCPUString, FS);
  initializeProperties(HasMinSize);

  return *this;
}

void AArch64Subtarget::initializeProperties(bool HasMinSize) {
  // Initialize CPU specific properties. We should add a tablegen feature for
  // this in the future so we can specify it together with the subtarget
  // features.
  switch (ARMProcFamily) {
  case Others:
    break;
  case Carmel:
    CacheLineSize = 64;
    break;
  case CortexA35:
  case CortexA53:
  case CortexA55:
  case CortexR82:
  case CortexR82AE:
    PrefFunctionAlignment = Align(16);
    PrefLoopAlignment = Align(16);
    MaxBytesForLoopAlignment = 8;
    break;
  case CortexA57:
    MaxInterleaveFactor = 4;
    PrefFunctionAlignment = Align(16);
    PrefLoopAlignment = Align(16);
    MaxBytesForLoopAlignment = 8;
    break;
  case CortexA65:
    PrefFunctionAlignment = Align(8);
    break;
  case CortexA72:
  case CortexA73:
  case CortexA75:
    PrefFunctionAlignment = Align(16);
    PrefLoopAlignment = Align(16);
    MaxBytesForLoopAlignment = 8;
    break;
  case CortexA76:
  case CortexA77:
  case CortexA78:
  case CortexA78AE:
  case CortexA78C:
  case CortexX1:
    PrefFunctionAlignment = Align(16);
    PrefLoopAlignment = Align(32);
    MaxBytesForLoopAlignment = 16;
    break;
  case CortexA510:
  case CortexA520:
    PrefFunctionAlignment = Align(16);
    VScaleForTuning = 1;
    PrefLoopAlignment = Align(16);
    MaxBytesForLoopAlignment = 8;
    break;
  case CortexA710:
  case CortexA715:
  case CortexA720:
  case CortexA725:
  case CortexX2:
  case CortexX3:
  case CortexX4:
  case CortexX925:
    PrefFunctionAlignment = Align(16);
    VScaleForTuning = 1;
    PrefLoopAlignment = Align(32);
    MaxBytesForLoopAlignment = 16;
    break;
  case A64FX:
    CacheLineSize = 256;
    PrefFunctionAlignment = Align(8);
    PrefLoopAlignment = Align(4);
    MaxInterleaveFactor = 4;
    PrefetchDistance = 128;
    MinPrefetchStride = 1024;
    MaxPrefetchIterationsAhead = 4;
    VScaleForTuning = 4;
    break;
  case AppleA7:
  case AppleA10:
  case AppleA11:
  case AppleA12:
  case AppleA13:
  case AppleA14:
  case AppleA15:
  case AppleA16:
  case AppleA17:
  case AppleM4:
    CacheLineSize = 64;
    PrefetchDistance = 280;
    MinPrefetchStride = 2048;
    MaxPrefetchIterationsAhead = 3;
    switch (ARMProcFamily) {
    case AppleA14:
    case AppleA15:
    case AppleA16:
    case AppleA17:
    case AppleM4:
      MaxInterleaveFactor = 4;
      break;
    default:
      break;
    }
    break;
  case ExynosM3:
    MaxInterleaveFactor = 4;
    MaxJumpTableSize = 20;
    PrefFunctionAlignment = Align(32);
    PrefLoopAlignment = Align(16);
    break;
  case Falkor:
    MaxInterleaveFactor = 4;
    // FIXME: remove this to enable 64-bit SLP if performance looks good.
    MinVectorRegisterBitWidth = 128;
    CacheLineSize = 128;
    PrefetchDistance = 820;
    MinPrefetchStride = 2048;
    MaxPrefetchIterationsAhead = 8;
    break;
  case Kryo:
    MaxInterleaveFactor = 4;
    VectorInsertExtractBaseCost = 2;
    CacheLineSize = 128;
    PrefetchDistance = 740;
    MinPrefetchStride = 1024;
    MaxPrefetchIterationsAhead = 11;
    // FIXME: remove this to enable 64-bit SLP if performance looks good.
    MinVectorRegisterBitWidth = 128;
    break;
  case NeoverseE1:
    PrefFunctionAlignment = Align(8);
    break;
  case NeoverseN1:
    PrefFunctionAlignment = Align(16);
    PrefLoopAlignment = Align(32);
    MaxBytesForLoopAlignment = 16;
    break;
  case NeoverseV2:
  case NeoverseV3:
    EpilogueVectorizationMinVF = 8;
    MaxInterleaveFactor = 4;
    ScatterOverhead = 13;
    LLVM_FALLTHROUGH;
  case NeoverseN2:
  case NeoverseN3:
    PrefFunctionAlignment = Align(16);
    PrefLoopAlignment = Align(32);
    MaxBytesForLoopAlignment = 16;
    VScaleForTuning = 1;
    break;
  case NeoverseV1:
    PrefFunctionAlignment = Align(16);
    PrefLoopAlignment = Align(32);
    MaxBytesForLoopAlignment = 16;
    VScaleForTuning = 2;
    DefaultSVETFOpts = TailFoldingOpts::Simple;
    break;
  case Neoverse512TVB:
    PrefFunctionAlignment = Align(16);
    VScaleForTuning = 1;
    MaxInterleaveFactor = 4;
    break;
  case Saphira:
    MaxInterleaveFactor = 4;
    // FIXME: remove this to enable 64-bit SLP if performance looks good.
    MinVectorRegisterBitWidth = 128;
    break;
  case ThunderX2T99:
    CacheLineSize = 64;
    PrefFunctionAlignment = Align(8);
    PrefLoopAlignment = Align(4);
    MaxInterleaveFactor = 4;
    PrefetchDistance = 128;
    MinPrefetchStride = 1024;
    MaxPrefetchIterationsAhead = 4;
    // FIXME: remove this to enable 64-bit SLP if performance looks good.
    MinVectorRegisterBitWidth = 128;
    break;
  case ThunderX:
  case ThunderXT88:
  case ThunderXT81:
  case ThunderXT83:
    CacheLineSize = 128;
    PrefFunctionAlignment = Align(8);
    PrefLoopAlignment = Align(4);
    // FIXME: remove this to enable 64-bit SLP if performance looks good.
    MinVectorRegisterBitWidth = 128;
    break;
  case TSV110:
    CacheLineSize = 64;
    PrefFunctionAlignment = Align(16);
    PrefLoopAlignment = Align(4);
    break;
  case ThunderX3T110:
    CacheLineSize = 64;
    PrefFunctionAlignment = Align(16);
    PrefLoopAlignment = Align(4);
    MaxInterleaveFactor = 4;
    PrefetchDistance = 128;
    MinPrefetchStride = 1024;
    MaxPrefetchIterationsAhead = 4;
    // FIXME: remove this to enable 64-bit SLP if performance looks good.
    MinVectorRegisterBitWidth = 128;
    break;
  case Ampere1:
  case Ampere1A:
  case Ampere1B:
    CacheLineSize = 64;
    PrefFunctionAlignment = Align(64);
    PrefLoopAlignment = Align(64);
    MaxInterleaveFactor = 4;
    break;
  case Oryon:
    CacheLineSize = 64;
    PrefFunctionAlignment = Align(16);
    MaxInterleaveFactor = 4;
    PrefetchDistance = 128;
    MinPrefetchStride = 1024;
    break;
  }

  if (AArch64MinimumJumpTableEntries.getNumOccurrences() > 0 || !HasMinSize)
    MinimumJumpTableEntries = AArch64MinimumJumpTableEntries;
}

AArch64Subtarget::AArch64Subtarget(const Triple &TT, StringRef CPU,
                                   StringRef TuneCPU, StringRef FS,
                                   const TargetMachine &TM, bool LittleEndian,
                                   unsigned MinSVEVectorSizeInBitsOverride,
                                   unsigned MaxSVEVectorSizeInBitsOverride,
                                   bool IsStreaming, bool IsStreamingCompatible,
                                   bool HasMinSize)
    : AArch64GenSubtargetInfo(TT, CPU, TuneCPU, FS),
      ReserveXRegister(AArch64::GPR64commonRegClass.getNumRegs()),
      ReserveXRegisterForRA(AArch64::GPR64commonRegClass.getNumRegs()),
      CustomCallSavedXRegs(AArch64::GPR64commonRegClass.getNumRegs()),
      IsLittle(LittleEndian), IsStreaming(IsStreaming),
      IsStreamingCompatible(IsStreamingCompatible),
      StreamingHazardSize(AArch64StreamingHazardSize),
      MinSVEVectorSizeInBits(MinSVEVectorSizeInBitsOverride),
      MaxSVEVectorSizeInBits(MaxSVEVectorSizeInBitsOverride), TargetTriple(TT),
      InstrInfo(initializeSubtargetDependencies(FS, CPU, TuneCPU, HasMinSize)),
      TLInfo(TM, *this) {
  if (AArch64::isX18ReservedByDefault(TT))
    ReserveXRegister.set(18);

  CallLoweringInfo.reset(new AArch64CallLowering(*getTargetLowering()));
  InlineAsmLoweringInfo.reset(new InlineAsmLowering(getTargetLowering()));
  Legalizer.reset(new AArch64LegalizerInfo(*this));

  auto *RBI = new AArch64RegisterBankInfo(*getRegisterInfo());

  // FIXME: At this point, we can't rely on Subtarget having RBI.
  // It's awkward to mix passing RBI and the Subtarget; should we pass
  // TII/TRI as well?
  InstSelector.reset(createAArch64InstructionSelector(
      *static_cast<const AArch64TargetMachine *>(&TM), *this, *RBI));

  RegBankInfo.reset(RBI);

  auto TRI = getRegisterInfo();
  StringSet<> ReservedRegNames;
  ReservedRegNames.insert(ReservedRegsForRA.begin(), ReservedRegsForRA.end());
  for (unsigned i = 0; i < 29; ++i) {
    if (ReservedRegNames.count(TRI->getName(AArch64::X0 + i)))
      ReserveXRegisterForRA.set(i);
  }
  // X30 is named LR, so we can't use TRI->getName to check X30.
  if (ReservedRegNames.count("X30") || ReservedRegNames.count("LR"))
    ReserveXRegisterForRA.set(30);
  // X29 is named FP, so we can't use TRI->getName to check X29.
  if (ReservedRegNames.count("X29") || ReservedRegNames.count("FP"))
    ReserveXRegisterForRA.set(29);

<<<<<<< HEAD
  AddressCheckPSV.reset(new AddressCheckPseudoSourceValue(TM));

=======
>>>>>>> a8d96e15
  EnableSubregLiveness = EnableSubregLivenessTracking.getValue();
}

const CallLowering *AArch64Subtarget::getCallLowering() const {
  return CallLoweringInfo.get();
}

const InlineAsmLowering *AArch64Subtarget::getInlineAsmLowering() const {
  return InlineAsmLoweringInfo.get();
}

InstructionSelector *AArch64Subtarget::getInstructionSelector() const {
  return InstSelector.get();
}

const LegalizerInfo *AArch64Subtarget::getLegalizerInfo() const {
  return Legalizer.get();
}

const RegisterBankInfo *AArch64Subtarget::getRegBankInfo() const {
  return RegBankInfo.get();
}

/// Find the target operand flags that describe how a global value should be
/// referenced for the current subtarget.
unsigned
AArch64Subtarget::ClassifyGlobalReference(const GlobalValue *GV,
                                          const TargetMachine &TM) const {
  // MachO large model always goes via a GOT, simply to get a single 8-byte
  // absolute relocation on all global addresses.
  if (TM.getCodeModel() == CodeModel::Large && isTargetMachO())
    return AArch64II::MO_GOT;

  // All globals dynamically protected by MTE must have their address tags
  // synthesized. This is done by having the loader stash the tag in the GOT
  // entry. Force all tagged globals (even ones with internal linkage) through
  // the GOT.
  if (GV->isTagged())
    return AArch64II::MO_GOT;

  if (!TM.shouldAssumeDSOLocal(GV)) {
    if (GV->hasDLLImportStorageClass()) {
      return AArch64II::MO_GOT | AArch64II::MO_DLLIMPORT;
    }
    if (getTargetTriple().isOSWindows())
      return AArch64II::MO_GOT | AArch64II::MO_COFFSTUB;
    return AArch64II::MO_GOT;
  }

  // The small code model's direct accesses use ADRP, which cannot
  // necessarily produce the value 0 (if the code is above 4GB).
  // Same for the tiny code model, where we have a pc relative LDR.
  if ((useSmallAddressing() || TM.getCodeModel() == CodeModel::Tiny) &&
      GV->hasExternalWeakLinkage())
    return AArch64II::MO_GOT;

  // References to tagged globals are marked with MO_NC | MO_TAGGED to indicate
  // that their nominal addresses are tagged and outside of the code model. In
  // AArch64ExpandPseudo::expandMI we emit an additional instruction to set the
  // tag if necessary based on MO_TAGGED.
  if (AllowTaggedGlobals && !isa<FunctionType>(GV->getValueType()))
    return AArch64II::MO_NC | AArch64II::MO_TAGGED;

  return AArch64II::MO_NO_FLAG;
}

unsigned AArch64Subtarget::classifyGlobalFunctionReference(
    const GlobalValue *GV, const TargetMachine &TM) const {
  // MachO large model always goes via a GOT, because we don't have the
  // relocations available to do anything else..
  if (TM.getCodeModel() == CodeModel::Large && isTargetMachO() &&
      !GV->hasInternalLinkage())
    return AArch64II::MO_GOT;

  // NonLazyBind goes via GOT unless we know it's available locally.
  auto *F = dyn_cast<Function>(GV);
  if ((!isTargetMachO() || MachOUseNonLazyBind) && F &&
      F->hasFnAttribute(Attribute::NonLazyBind) && !TM.shouldAssumeDSOLocal(GV))
    return AArch64II::MO_GOT;

  if (getTargetTriple().isOSWindows()) {
    if (isWindowsArm64EC() && GV->getValueType()->isFunctionTy()) {
      if (GV->hasDLLImportStorageClass()) {
        // On Arm64EC, if we're calling a symbol from the import table
        // directly, use MO_ARM64EC_CALLMANGLE.
        return AArch64II::MO_GOT | AArch64II::MO_DLLIMPORT |
               AArch64II::MO_ARM64EC_CALLMANGLE;
      }
      if (GV->hasExternalLinkage()) {
        // If we're calling a symbol directly, use the mangled form in the
        // call instruction.
        return AArch64II::MO_ARM64EC_CALLMANGLE;
      }
    }

    // Use ClassifyGlobalReference for setting MO_DLLIMPORT/MO_COFFSTUB.
    return ClassifyGlobalReference(GV, TM);
  }

  return AArch64II::MO_NO_FLAG;
}

void AArch64Subtarget::overrideSchedPolicy(MachineSchedPolicy &Policy,
                                           unsigned NumRegionInstrs) const {
  // LNT run (at least on Cyclone) showed reasonably significant gains for
  // bi-directional scheduling. 253.perlbmk.
  Policy.OnlyTopDown = false;
  Policy.OnlyBottomUp = false;
  // Enabling or Disabling the latency heuristic is a close call: It seems to
  // help nearly no benchmark on out-of-order architectures, on the other hand
  // it regresses register pressure on a few benchmarking.
  Policy.DisableLatencyHeuristic = DisableLatencySchedHeuristic;
}

void AArch64Subtarget::adjustSchedDependency(
    SUnit *Def, int DefOpIdx, SUnit *Use, int UseOpIdx, SDep &Dep,
    const TargetSchedModel *SchedModel) const {
  if (!SchedModel || Dep.getKind() != SDep::Kind::Data || !Dep.getReg() ||
      !Def->isInstr() || !Use->isInstr() ||
      (Def->getInstr()->getOpcode() != TargetOpcode::BUNDLE &&
       Use->getInstr()->getOpcode() != TargetOpcode::BUNDLE))
    return;

  // If the Def is a BUNDLE, find the last instruction in the bundle that defs
  // the register.
  const MachineInstr *DefMI = Def->getInstr();
  if (DefMI->getOpcode() == TargetOpcode::BUNDLE) {
    Register Reg = DefMI->getOperand(DefOpIdx).getReg();
    for (const auto &Op : const_mi_bundle_ops(*DefMI)) {
      if (Op.isReg() && Op.isDef() && Op.getReg() == Reg) {
        DefMI = Op.getParent();
        DefOpIdx = Op.getOperandNo();
      }
    }
  }

  // If the Use is a BUNDLE, find the first instruction that uses the Reg.
  const MachineInstr *UseMI = Use->getInstr();
  if (UseMI->getOpcode() == TargetOpcode::BUNDLE) {
    Register Reg = UseMI->getOperand(UseOpIdx).getReg();
    for (const auto &Op : const_mi_bundle_ops(*UseMI)) {
      if (Op.isReg() && Op.isUse() && Op.getReg() == Reg) {
        UseMI = Op.getParent();
        UseOpIdx = Op.getOperandNo();
        break;
      }
    }
  }

  Dep.setLatency(
      SchedModel->computeOperandLatency(DefMI, DefOpIdx, UseMI, UseOpIdx));
}

bool AArch64Subtarget::enableEarlyIfConversion() const {
  return EnableEarlyIfConvert;
}

bool AArch64Subtarget::supportsAddressTopByteIgnored() const {
  if (!UseAddressTopByteIgnored)
    return false;

  if (TargetTriple.isDriverKit())
    return true;
  if (TargetTriple.isiOS()) {
    return TargetTriple.getiOSVersion() >= VersionTuple(8);
  }

  return false;
}

std::unique_ptr<PBQPRAConstraint>
AArch64Subtarget::getCustomPBQPConstraints() const {
  return balanceFPOps() ? std::make_unique<A57ChainingConstraint>() : nullptr;
}

void AArch64Subtarget::mirFileLoaded(MachineFunction &MF) const {
  // We usually compute max call frame size after ISel. Do the computation now
  // if the .mir file didn't specify it. Note that this will probably give you
  // bogus values after PEI has eliminated the callframe setup/destroy pseudo
  // instructions, specify explicitly if you need it to be correct.
  MachineFrameInfo &MFI = MF.getFrameInfo();
  if (!MFI.isMaxCallFrameSizeComputed())
    MFI.computeMaxCallFrameSize(MF);
}

bool AArch64Subtarget::useAA() const { return UseAA; }

bool AArch64Subtarget::useScalarIncVL() const {
  // If SVE2 or SME is present (we are not SVE-1 only) and UseScalarIncVL
  // is not otherwise set, enable it by default.
  if (UseScalarIncVL.getNumOccurrences())
    return UseScalarIncVL;
  return hasSVE2() || hasSME();
}

// If return address signing is enabled, tail calls are emitted as follows:
//
// ```
//   <authenticate LR>
//   <check LR>
//   TCRETURN          ; the callee may sign and spill the LR in its prologue
// ```
//
// LR may require explicit checking because if FEAT_FPAC is not implemented
// and LR was tampered with, then `<authenticate LR>` will not generate an
// exception on its own. Later, if the callee spills the signed LR value and
// neither FEAT_PAuth2 nor FEAT_EPAC are implemented, the valid PAC replaces
// the higher bits of LR thus hiding the authentication failure.
AArch64PAuth::AuthCheckMethod AArch64Subtarget::getAuthenticatedLRCheckMethod(
    const MachineFunction &MF) const {
  // TODO: Check subtarget for the scheme. Present variant is a default for
  // pauthtest ABI.
  if (MF.getFunction().hasFnAttribute("ptrauth-returns") &&
      MF.getFunction().hasFnAttribute("ptrauth-auth-traps"))
    return AArch64PAuth::AuthCheckMethod::HighBitsNoTBI;
  if (AuthenticatedLRCheckMethod.getNumOccurrences())
    return AuthenticatedLRCheckMethod;

  // At now, use None by default because checks may introduce an unexpected
  // performance regression or incompatibility with execute-only mappings.
  return AArch64PAuth::AuthCheckMethod::None;
}

std::optional<uint16_t>
AArch64Subtarget::getPtrAuthBlockAddressDiscriminatorIfEnabled(
    const Function &ParentFn) const {
  if (!ParentFn.hasFnAttribute("ptrauth-indirect-gotos"))
    return std::nullopt;
  // We currently have one simple mechanism for all targets.
  // This isn't ABI, so we can always do better in the future.
  return getPointerAuthStableSipHash(
      (Twine(ParentFn.getName()) + " blockaddress").str());
}

bool AArch64Subtarget::enableMachinePipeliner() const {
  return getSchedModel().hasInstrSchedModel();
}<|MERGE_RESOLUTION|>--- conflicted
+++ resolved
@@ -93,13 +93,10 @@
                                  cl::init(false), cl::Hidden,
                                  cl::desc("Enable subreg liveness tracking"));
 
-<<<<<<< HEAD
-=======
 static cl::opt<bool>
     UseScalarIncVL("sve-use-scalar-inc-vl", cl::init(false), cl::Hidden,
                    cl::desc("Prefer add+cnt over addvl/inc/dec"));
 
->>>>>>> a8d96e15
 unsigned AArch64Subtarget::getVectorInsertExtractBaseCost() const {
   if (OverrideVectorInsertExtractBaseCost.getNumOccurrences() > 0)
     return OverrideVectorInsertExtractBaseCost;
@@ -394,11 +391,6 @@
   if (ReservedRegNames.count("X29") || ReservedRegNames.count("FP"))
     ReserveXRegisterForRA.set(29);
 
-<<<<<<< HEAD
-  AddressCheckPSV.reset(new AddressCheckPseudoSourceValue(TM));
-
-=======
->>>>>>> a8d96e15
   EnableSubregLiveness = EnableSubregLivenessTracking.getValue();
 }
 
