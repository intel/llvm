//=- AArch64.td - Define AArch64 Combine Rules ---------------*- tablegen -*-=//
//
// Part of the LLVM Project, under the Apache License v2.0 with LLVM Exceptions.
// See https://llvm.org/LICENSE.txt for license information.
// SPDX-License-Identifier: Apache-2.0 WITH LLVM-exception
//
//===----------------------------------------------------------------------===//
//
//
//===----------------------------------------------------------------------===//

include "llvm/Target/GlobalISel/Combine.td"

def fconstant_to_constant : GICombineRule<
  (defs root:$root),
  (match (wip_match_opcode G_FCONSTANT):$root,
         [{ return matchFConstantToConstant(*${root}, MRI); }]),
  (apply [{ applyFConstantToConstant(*${root}); }])>;

def icmp_redundant_trunc_matchdata : GIDefMatchData<"Register">;
def icmp_redundant_trunc : GICombineRule<
  (defs root:$root, icmp_redundant_trunc_matchdata:$matchinfo),
  (match (wip_match_opcode G_ICMP):$root,
         [{ return matchICmpRedundantTrunc(*${root}, MRI, Helper.getKnownBits(), ${matchinfo}); }]),
  (apply [{ applyICmpRedundantTrunc(*${root}, MRI, B, Observer, ${matchinfo}); }])>;

<<<<<<< HEAD
// AArch64-specific offset folding for G_GLOBAL_VALUE.
def fold_global_offset_matchdata : GIDefMatchData<"std::pair<uint64_t, uint64_t>">;
def fold_global_offset : GICombineRule<
  (defs root:$root, fold_global_offset_matchdata:$matchinfo),
  (match (wip_match_opcode G_GLOBAL_VALUE):$root,
          [{ return matchFoldGlobalOffset(*${root}, MRI, ${matchinfo}); }]),
  (apply [{  return applyFoldGlobalOffset(*${root}, MRI, B, Observer, ${matchinfo});}])
>;

def AArch64PreLegalizerCombinerHelper: GICombinerHelper<
  "AArch64GenPreLegalizerCombinerHelper", [all_combines,
                                           fconstant_to_constant,
                                           icmp_redundant_trunc,
                                           fold_global_offset]> {
=======
def AArch64PreLegalizerCombinerHelper: GICombinerHelper<
  "AArch64GenPreLegalizerCombinerHelper", [all_combines,
                                           fconstant_to_constant,
                                           icmp_redundant_trunc]> {
>>>>>>> 2e412c55
  let DisableRuleOption = "aarch64prelegalizercombiner-disable-rule";
  let StateClass = "AArch64PreLegalizerCombinerHelperState";
  let AdditionalArguments = [];
}

// Matchdata for combines which replace a G_SHUFFLE_VECTOR with a
// target-specific opcode.
def shuffle_matchdata : GIDefMatchData<"ShuffleVectorPseudo">;

def rev : GICombineRule<
  (defs root:$root, shuffle_matchdata:$matchinfo),
  (match (wip_match_opcode G_SHUFFLE_VECTOR):$root,
         [{ return matchREV(*${root}, MRI, ${matchinfo}); }]),
  (apply [{ applyShuffleVectorPseudo(*${root}, ${matchinfo}); }])
>;

def zip : GICombineRule<
  (defs root:$root, shuffle_matchdata:$matchinfo),
  (match (wip_match_opcode G_SHUFFLE_VECTOR):$root,
         [{ return matchZip(*${root}, MRI, ${matchinfo}); }]),
  (apply [{ applyShuffleVectorPseudo(*${root}, ${matchinfo}); }])
>;

def uzp : GICombineRule<
  (defs root:$root, shuffle_matchdata:$matchinfo),
  (match (wip_match_opcode G_SHUFFLE_VECTOR):$root,
         [{ return matchUZP(*${root}, MRI, ${matchinfo}); }]),
  (apply [{ applyShuffleVectorPseudo(*${root}, ${matchinfo}); }])
>;

def dup: GICombineRule <
  (defs root:$root, shuffle_matchdata:$matchinfo),
  (match (wip_match_opcode G_SHUFFLE_VECTOR):$root,
         [{ return matchDup(*${root}, MRI, ${matchinfo}); }]),
  (apply [{ applyShuffleVectorPseudo(*${root}, ${matchinfo}); }])
>;

def trn : GICombineRule<
  (defs root:$root, shuffle_matchdata:$matchinfo),
  (match (wip_match_opcode G_SHUFFLE_VECTOR):$root,
         [{ return matchTRN(*${root}, MRI, ${matchinfo}); }]),
  (apply [{ applyShuffleVectorPseudo(*${root}, ${matchinfo}); }])
>;

def ext: GICombineRule <
  (defs root:$root, shuffle_matchdata:$matchinfo),
  (match (wip_match_opcode G_SHUFFLE_VECTOR):$root,
         [{ return matchEXT(*${root}, MRI, ${matchinfo}); }]),
  (apply [{ applyEXT(*${root}, ${matchinfo}); }])
>;

def shuf_to_ins_matchdata : GIDefMatchData<"std::tuple<Register, int, Register, int>">;
def shuf_to_ins: GICombineRule <
  (defs root:$root, shuf_to_ins_matchdata:$matchinfo),
  (match (wip_match_opcode G_SHUFFLE_VECTOR):$root,
         [{ return matchINS(*${root}, MRI, ${matchinfo}); }]),
  (apply [{ return applyINS(*${root}, MRI, B, ${matchinfo}); }])
>;

def vashr_vlshr_imm_matchdata : GIDefMatchData<"int64_t">;
def vashr_vlshr_imm : GICombineRule<
  (defs root:$root, vashr_vlshr_imm_matchdata:$matchinfo),
  (match (wip_match_opcode G_ASHR, G_LSHR):$root,
          [{ return matchVAshrLshrImm(*${root}, MRI, ${matchinfo}); }]),
  (apply [{ applyVAshrLshrImm(*${root}, MRI, ${matchinfo}); }])
>;

def form_duplane_matchdata :
  GIDefMatchData<"std::pair<unsigned, int>">;
def form_duplane : GICombineRule <
  (defs root:$root, form_duplane_matchdata:$matchinfo),
  (match (wip_match_opcode G_SHUFFLE_VECTOR):$root,
          [{ return matchDupLane(*${root}, MRI, ${matchinfo}); }]),
  (apply [{ applyDupLane(*${root}, MRI, B, ${matchinfo}); }])
>;

def shuffle_vector_lowering : GICombineGroup<[dup, rev, ext, zip, uzp, trn,
                                              form_duplane,
                                              shuf_to_ins]>;

def adjust_icmp_imm_matchdata :
  GIDefMatchData<"std::pair<uint64_t, CmpInst::Predicate>">;
def adjust_icmp_imm : GICombineRule <
  (defs root:$root, adjust_icmp_imm_matchdata:$matchinfo),
  (match (wip_match_opcode G_ICMP):$root,
          [{ return matchAdjustICmpImmAndPred(*${root}, MRI, ${matchinfo}); }]),
  (apply [{ applyAdjustICmpImmAndPred(*${root}, ${matchinfo}, B, Observer); }])
>;

def icmp_lowering : GICombineGroup<[adjust_icmp_imm]>;

def extractvecelt_pairwise_add_matchdata : GIDefMatchData<"std::tuple<unsigned, LLT, Register>">;
def extractvecelt_pairwise_add : GICombineRule<
  (defs root:$root, extractvecelt_pairwise_add_matchdata:$matchinfo),
  (match (wip_match_opcode G_EXTRACT_VECTOR_ELT):$root,
          [{ return matchExtractVecEltPairwiseAdd(*${root}, MRI, ${matchinfo}); }]),
  (apply [{ applyExtractVecEltPairwiseAdd(*${root}, MRI, B, ${matchinfo}); }])
>;

def mul_const_matchdata : GIDefMatchData<"std::function<void(MachineIRBuilder&, Register)>">;
def mul_const : GICombineRule<
  (defs root:$root, mul_const_matchdata:$matchinfo),
  (match (wip_match_opcode G_MUL):$root,
          [{ return matchAArch64MulConstCombine(*${root}, MRI, ${matchinfo}); }]),
  (apply [{ applyAArch64MulConstCombine(*${root}, MRI, B, ${matchinfo}); }])
>;

// Post-legalization combines which should happen at all optimization levels.
// (E.g. ones that facilitate matching for the selector) For example, matching
// pseudos.
def AArch64PostLegalizerLoweringHelper
    : GICombinerHelper<"AArch64GenPostLegalizerLoweringHelper",
                       [shuffle_vector_lowering, vashr_vlshr_imm,
                        icmp_lowering]> {
  let DisableRuleOption = "aarch64postlegalizerlowering-disable-rule";
}

// Post-legalization combines which are primarily optimizations.
def AArch64PostLegalizerCombinerHelper
    : GICombinerHelper<"AArch64GenPostLegalizerCombinerHelper",
                       [copy_prop, erase_undef_store, combines_for_extload,
                        sext_trunc_sextload,
                        hoist_logic_op_with_same_opcode_hands,
                        redundant_and, xor_of_and_with_same_reg,
                        extractvecelt_pairwise_add, redundant_or,
                        mul_const, redundant_sext_inreg]> {
  let DisableRuleOption = "aarch64postlegalizercombiner-disable-rule";
}<|MERGE_RESOLUTION|>--- conflicted
+++ resolved
@@ -24,27 +24,10 @@
          [{ return matchICmpRedundantTrunc(*${root}, MRI, Helper.getKnownBits(), ${matchinfo}); }]),
   (apply [{ applyICmpRedundantTrunc(*${root}, MRI, B, Observer, ${matchinfo}); }])>;
 
-<<<<<<< HEAD
-// AArch64-specific offset folding for G_GLOBAL_VALUE.
-def fold_global_offset_matchdata : GIDefMatchData<"std::pair<uint64_t, uint64_t>">;
-def fold_global_offset : GICombineRule<
-  (defs root:$root, fold_global_offset_matchdata:$matchinfo),
-  (match (wip_match_opcode G_GLOBAL_VALUE):$root,
-          [{ return matchFoldGlobalOffset(*${root}, MRI, ${matchinfo}); }]),
-  (apply [{  return applyFoldGlobalOffset(*${root}, MRI, B, Observer, ${matchinfo});}])
->;
-
-def AArch64PreLegalizerCombinerHelper: GICombinerHelper<
-  "AArch64GenPreLegalizerCombinerHelper", [all_combines,
-                                           fconstant_to_constant,
-                                           icmp_redundant_trunc,
-                                           fold_global_offset]> {
-=======
 def AArch64PreLegalizerCombinerHelper: GICombinerHelper<
   "AArch64GenPreLegalizerCombinerHelper", [all_combines,
                                            fconstant_to_constant,
                                            icmp_redundant_trunc]> {
->>>>>>> 2e412c55
   let DisableRuleOption = "aarch64prelegalizercombiner-disable-rule";
   let StateClass = "AArch64PreLegalizerCombinerHelperState";
   let AdditionalArguments = [];
