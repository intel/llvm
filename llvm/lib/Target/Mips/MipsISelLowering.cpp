--- conflicted
+++ resolved
@@ -4474,8 +4474,6 @@
   return Imm.isZero();
 }
 
-<<<<<<< HEAD
-=======
 bool MipsTargetLowering::isLegalICmpImmediate(int64_t Imm) const {
   return isInt<16>(Imm);
 }
@@ -4484,7 +4482,6 @@
   return isInt<16>(Imm);
 }
 
->>>>>>> 5eee2751
 unsigned MipsTargetLowering::getJumpTableEncoding() const {
   if (!isPositionIndependent())
     return MachineJumpTableInfo::EK_BlockAddress;
