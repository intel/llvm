//===-- MipsELFObjectWriter.cpp - Mips ELF Writer -------------------------===//
//
// Part of the LLVM Project, under the Apache License v2.0 with LLVM Exceptions.
// See https://llvm.org/LICENSE.txt for license information.
// SPDX-License-Identifier: Apache-2.0 WITH LLVM-exception
//
//===----------------------------------------------------------------------===//

#include "MCTargetDesc/MipsFixupKinds.h"
#include "MCTargetDesc/MipsMCExpr.h"
#include "MCTargetDesc/MipsMCTargetDesc.h"
#include "llvm/ADT/STLExtras.h"
#include "llvm/BinaryFormat/ELF.h"
#include "llvm/MC/MCContext.h"
#include "llvm/MC/MCELFObjectWriter.h"
#include "llvm/MC/MCFixup.h"
#include "llvm/MC/MCObjectWriter.h"
#include "llvm/MC/MCSymbolELF.h"
#include "llvm/Support/Casting.h"
#include "llvm/Support/Compiler.h"
#include "llvm/Support/Debug.h"
#include "llvm/Support/ErrorHandling.h"
#include "llvm/Support/MathExtras.h"
#include "llvm/Support/raw_ostream.h"
#include <cassert>
#include <cstdint>
#include <iterator>
#include <list>
#include <utility>

#define DEBUG_TYPE "mips-elf-object-writer"

using namespace llvm;

namespace {

/// Holds additional information needed by the relocation ordering algorithm.
struct MipsRelocationEntry {
  const ELFRelocationEntry R; ///< The relocation.
  bool Matched = false;       ///< Is this relocation part of a match.

  MipsRelocationEntry(const ELFRelocationEntry &R) : R(R) {}
};

class MipsELFObjectWriter : public MCELFObjectTargetWriter {
public:
  MipsELFObjectWriter(uint8_t OSABI, bool HasRelocationAddend, bool Is64);

  ~MipsELFObjectWriter() override = default;

  unsigned getRelocType(MCContext &Ctx, const MCValue &Target,
                        const MCFixup &Fixup, bool IsPCRel) const override;
  bool needsRelocateWithSymbol(const MCValue &Val, const MCSymbol &Sym,
                               unsigned Type) const override;
  void sortRelocs(const MCAssembler &Asm,
                  std::vector<ELFRelocationEntry> &Relocs) override;
};

/// The possible results of the Predicate function used by find_best.
enum FindBestPredicateResult {
  FindBest_NoMatch = 0,  ///< The current element is not a match.
  FindBest_Match,        ///< The current element is a match but better ones are
                         ///  possible.
  FindBest_PerfectMatch, ///< The current element is an unbeatable match.
};

} // end anonymous namespace

/// Copy elements in the range [First, Last) to d1 when the predicate is true or
/// d2 when the predicate is false. This is essentially both std::copy_if and
/// std::remove_copy_if combined into a single pass.
template <class InputIt, class OutputIt1, class OutputIt2, class UnaryPredicate>
static std::pair<OutputIt1, OutputIt2> copy_if_else(InputIt First, InputIt Last,
                                                    OutputIt1 d1, OutputIt2 d2,
                                                    UnaryPredicate Predicate) {
  for (InputIt I = First; I != Last; ++I) {
    if (Predicate(*I)) {
      *d1 = *I;
      d1++;
    } else {
      *d2 = *I;
      d2++;
    }
  }

  return std::make_pair(d1, d2);
}

/// Find the best match in the range [First, Last).
///
/// An element matches when Predicate(X) returns FindBest_Match or
/// FindBest_PerfectMatch. A value of FindBest_PerfectMatch also terminates
/// the search. BetterThan(A, B) is a comparator that returns true when A is a
/// better match than B. The return value is the position of the best match.
///
/// This is similar to std::find_if but finds the best of multiple possible
/// matches.
template <class InputIt, class UnaryPredicate, class Comparator>
static InputIt find_best(InputIt First, InputIt Last, UnaryPredicate Predicate,
                         Comparator BetterThan) {
  InputIt Best = Last;

  for (InputIt I = First; I != Last; ++I) {
    unsigned Matched = Predicate(*I);
    if (Matched != FindBest_NoMatch) {
      if (Best == Last || BetterThan(*I, *Best))
        Best = I;
    }
    if (Matched == FindBest_PerfectMatch)
      break;
  }

  return Best;
}

/// Determine the low relocation that matches the given relocation.
/// If the relocation does not need a low relocation then the return value
/// is ELF::R_MIPS_NONE.
///
/// The relocations that need a matching low part are
/// R_(MIPS|MICROMIPS|MIPS16)_HI16 for all symbols and
/// R_(MIPS|MICROMIPS|MIPS16)_GOT16 for local symbols only.
static unsigned getMatchingLoType(const ELFRelocationEntry &Reloc) {
  unsigned Type = Reloc.Type;
  if (Type == ELF::R_MIPS_HI16)
    return ELF::R_MIPS_LO16;
  if (Type == ELF::R_MICROMIPS_HI16)
    return ELF::R_MICROMIPS_LO16;
  if (Type == ELF::R_MIPS16_HI16)
    return ELF::R_MIPS16_LO16;

  if (Reloc.Symbol && Reloc.Symbol->getBinding() != ELF::STB_LOCAL)
    return ELF::R_MIPS_NONE;

  if (Type == ELF::R_MIPS_GOT16)
    return ELF::R_MIPS_LO16;
  if (Type == ELF::R_MICROMIPS_GOT16)
    return ELF::R_MICROMIPS_LO16;
  if (Type == ELF::R_MIPS16_GOT16)
    return ELF::R_MIPS16_LO16;

  return ELF::R_MIPS_NONE;
}

// Determine whether a relocation X is a low-part and matches the high-part R
// perfectly by symbol and addend.
static bool isMatchingReloc(unsigned MatchingType, const ELFRelocationEntry &R,
                            const ELFRelocationEntry &X) {
  return X.Type == MatchingType && X.Symbol == R.Symbol && X.Addend == R.Addend;
}

MipsELFObjectWriter::MipsELFObjectWriter(uint8_t OSABI,
                                         bool HasRelocationAddend, bool Is64)
    : MCELFObjectTargetWriter(Is64, OSABI, ELF::EM_MIPS, HasRelocationAddend) {}

unsigned MipsELFObjectWriter::getRelocType(MCContext &Ctx,
                                           const MCValue &Target,
                                           const MCFixup &Fixup,
                                           bool IsPCRel) const {
  // Determine the type of the relocation.
  unsigned Kind = Fixup.getTargetKind();
  if (Kind >= FirstLiteralRelocationKind)
    return Kind - FirstLiteralRelocationKind;

<<<<<<< HEAD
  switch (Target.getRefKind()) {
=======
  switch (Target.getSpecifier()) {
>>>>>>> d465594a
  case MipsMCExpr::MEK_DTPREL:
  case MipsMCExpr::MEK_DTPREL_HI:
  case MipsMCExpr::MEK_DTPREL_LO:
  case MipsMCExpr::MEK_TLSLDM:
  case MipsMCExpr::MEK_TLSGD:
  case MipsMCExpr::MEK_GOTTPREL:
  case MipsMCExpr::MEK_TPREL_HI:
  case MipsMCExpr::MEK_TPREL_LO:
<<<<<<< HEAD
    if (auto *S = Target.getSymA())
      cast<MCSymbolELF>(S->getSymbol()).setType(ELF::STT_TLS);
=======
    if (auto *SA = Target.getAddSym())
      cast<MCSymbolELF>(SA)->setType(ELF::STT_TLS);
>>>>>>> d465594a
    break;
  default:
    break;
  }

  switch (Kind) {
  case FK_NONE:
    return ELF::R_MIPS_NONE;
  case FK_Data_1:
    Ctx.reportError(Fixup.getLoc(),
                    "MIPS does not support one byte relocations");
    return ELF::R_MIPS_NONE;
  case Mips::fixup_Mips_16:
  case FK_Data_2:
    return IsPCRel ? ELF::R_MIPS_PC16 : ELF::R_MIPS_16;
  case Mips::fixup_Mips_32:
  case FK_Data_4:
    return IsPCRel ? ELF::R_MIPS_PC32 : ELF::R_MIPS_32;
  case Mips::fixup_Mips_64:
  case FK_Data_8:
    return IsPCRel
               ? setRTypes(ELF::R_MIPS_PC32, ELF::R_MIPS_64, ELF::R_MIPS_NONE)
               : (unsigned)ELF::R_MIPS_64;
  }

  if (IsPCRel) {
    switch (Kind) {
    case Mips::fixup_Mips_Branch_PCRel:
    case Mips::fixup_Mips_PC16:
      return ELF::R_MIPS_PC16;
    case Mips::fixup_MICROMIPS_PC7_S1:
      return ELF::R_MICROMIPS_PC7_S1;
    case Mips::fixup_MICROMIPS_PC10_S1:
      return ELF::R_MICROMIPS_PC10_S1;
    case Mips::fixup_MICROMIPS_PC16_S1:
      return ELF::R_MICROMIPS_PC16_S1;
    case Mips::fixup_MICROMIPS_PC26_S1:
      return ELF::R_MICROMIPS_PC26_S1;
    case Mips::fixup_MICROMIPS_PC19_S2:
      return ELF::R_MICROMIPS_PC19_S2;
    case Mips::fixup_MICROMIPS_PC18_S3:
      return ELF::R_MICROMIPS_PC18_S3;
    case Mips::fixup_MICROMIPS_PC21_S1:
      return ELF::R_MICROMIPS_PC21_S1;
    case Mips::fixup_MIPS_PC19_S2:
      return ELF::R_MIPS_PC19_S2;
    case Mips::fixup_MIPS_PC18_S3:
      return ELF::R_MIPS_PC18_S3;
    case Mips::fixup_MIPS_PC21_S2:
      return ELF::R_MIPS_PC21_S2;
    case Mips::fixup_MIPS_PC26_S2:
      return ELF::R_MIPS_PC26_S2;
    case Mips::fixup_MIPS_PCHI16:
      return ELF::R_MIPS_PCHI16;
    case Mips::fixup_MIPS_PCLO16:
      return ELF::R_MIPS_PCLO16;
    }

    llvm_unreachable("invalid PC-relative fixup kind!");
  }

  switch (Kind) {
  case Mips::fixup_Mips_DTPREL32:
    return ELF::R_MIPS_TLS_DTPREL32;
  case Mips::fixup_Mips_DTPREL64:
    return ELF::R_MIPS_TLS_DTPREL64;
  case Mips::fixup_Mips_TPREL32:
    return ELF::R_MIPS_TLS_TPREL32;
  case Mips::fixup_Mips_TPREL64:
    return ELF::R_MIPS_TLS_TPREL64;
  case Mips::fixup_Mips_GPREL32:
    return setRTypes(ELF::R_MIPS_GPREL32,
                     is64Bit() ? ELF::R_MIPS_64 : ELF::R_MIPS_NONE,
                     ELF::R_MIPS_NONE);
  case Mips::fixup_Mips_GPREL16:
    return ELF::R_MIPS_GPREL16;
  case Mips::fixup_Mips_26:
    return ELF::R_MIPS_26;
  case Mips::fixup_Mips_CALL16:
    return ELF::R_MIPS_CALL16;
  case Mips::fixup_Mips_GOT:
    return ELF::R_MIPS_GOT16;
  case Mips::fixup_Mips_HI16:
    return ELF::R_MIPS_HI16;
  case Mips::fixup_Mips_LO16:
    return ELF::R_MIPS_LO16;
  case Mips::fixup_Mips_TLSGD:
    return ELF::R_MIPS_TLS_GD;
  case Mips::fixup_Mips_GOTTPREL:
    return ELF::R_MIPS_TLS_GOTTPREL;
  case Mips::fixup_Mips_TPREL_HI:
    return ELF::R_MIPS_TLS_TPREL_HI16;
  case Mips::fixup_Mips_TPREL_LO:
    return ELF::R_MIPS_TLS_TPREL_LO16;
  case Mips::fixup_Mips_TLSLDM:
    return ELF::R_MIPS_TLS_LDM;
  case Mips::fixup_Mips_DTPREL_HI:
    return ELF::R_MIPS_TLS_DTPREL_HI16;
  case Mips::fixup_Mips_DTPREL_LO:
    return ELF::R_MIPS_TLS_DTPREL_LO16;
  case Mips::fixup_Mips_GOT_PAGE:
    return ELF::R_MIPS_GOT_PAGE;
  case Mips::fixup_Mips_GOT_OFST:
    return ELF::R_MIPS_GOT_OFST;
  case Mips::fixup_Mips_GOT_DISP:
    return ELF::R_MIPS_GOT_DISP;
  case Mips::fixup_Mips_GPOFF_HI:
    return setRTypes(ELF::R_MIPS_GPREL16, ELF::R_MIPS_SUB, ELF::R_MIPS_HI16);
  case Mips::fixup_MICROMIPS_GPOFF_HI:
    return setRTypes(ELF::R_MICROMIPS_GPREL16, ELF::R_MICROMIPS_SUB,
                     ELF::R_MICROMIPS_HI16);
  case Mips::fixup_Mips_GPOFF_LO:
    return setRTypes(ELF::R_MIPS_GPREL16, ELF::R_MIPS_SUB, ELF::R_MIPS_LO16);
  case Mips::fixup_MICROMIPS_GPOFF_LO:
    return setRTypes(ELF::R_MICROMIPS_GPREL16, ELF::R_MICROMIPS_SUB,
                     ELF::R_MICROMIPS_LO16);
  case Mips::fixup_Mips_HIGHER:
    return ELF::R_MIPS_HIGHER;
  case Mips::fixup_Mips_HIGHEST:
    return ELF::R_MIPS_HIGHEST;
  case Mips::fixup_Mips_SUB:
    return ELF::R_MIPS_SUB;
  case Mips::fixup_Mips_GOT_HI16:
    return ELF::R_MIPS_GOT_HI16;
  case Mips::fixup_Mips_GOT_LO16:
    return ELF::R_MIPS_GOT_LO16;
  case Mips::fixup_Mips_CALL_HI16:
    return ELF::R_MIPS_CALL_HI16;
  case Mips::fixup_Mips_CALL_LO16:
    return ELF::R_MIPS_CALL_LO16;
  case Mips::fixup_MICROMIPS_26_S1:
    return ELF::R_MICROMIPS_26_S1;
  case Mips::fixup_MICROMIPS_HI16:
    return ELF::R_MICROMIPS_HI16;
  case Mips::fixup_MICROMIPS_LO16:
    return ELF::R_MICROMIPS_LO16;
  case Mips::fixup_MICROMIPS_GOT16:
    return ELF::R_MICROMIPS_GOT16;
  case Mips::fixup_MICROMIPS_CALL16:
    return ELF::R_MICROMIPS_CALL16;
  case Mips::fixup_MICROMIPS_GOT_DISP:
    return ELF::R_MICROMIPS_GOT_DISP;
  case Mips::fixup_MICROMIPS_GOT_PAGE:
    return ELF::R_MICROMIPS_GOT_PAGE;
  case Mips::fixup_MICROMIPS_GOT_OFST:
    return ELF::R_MICROMIPS_GOT_OFST;
  case Mips::fixup_MICROMIPS_TLS_GD:
    return ELF::R_MICROMIPS_TLS_GD;
  case Mips::fixup_MICROMIPS_TLS_LDM:
    return ELF::R_MICROMIPS_TLS_LDM;
  case Mips::fixup_MICROMIPS_TLS_DTPREL_HI16:
    return ELF::R_MICROMIPS_TLS_DTPREL_HI16;
  case Mips::fixup_MICROMIPS_TLS_DTPREL_LO16:
    return ELF::R_MICROMIPS_TLS_DTPREL_LO16;
  case Mips::fixup_MICROMIPS_GOTTPREL:
    return ELF::R_MICROMIPS_TLS_GOTTPREL;
  case Mips::fixup_MICROMIPS_TLS_TPREL_HI16:
    return ELF::R_MICROMIPS_TLS_TPREL_HI16;
  case Mips::fixup_MICROMIPS_TLS_TPREL_LO16:
    return ELF::R_MICROMIPS_TLS_TPREL_LO16;
  case Mips::fixup_MICROMIPS_SUB:
    return ELF::R_MICROMIPS_SUB;
  case Mips::fixup_MICROMIPS_HIGHER:
    return ELF::R_MICROMIPS_HIGHER;
  case Mips::fixup_MICROMIPS_HIGHEST:
    return ELF::R_MICROMIPS_HIGHEST;
  case Mips::fixup_Mips_JALR:
    return ELF::R_MIPS_JALR;
  case Mips::fixup_MICROMIPS_JALR:
    return ELF::R_MICROMIPS_JALR;
  }

  Ctx.reportError(Fixup.getLoc(), "unsupported relocation type");
  return ELF::R_MIPS_NONE;
}

/// Sort relocation table entries by offset except where another order is
/// required by the MIPS ABI.
///
/// MIPS has a few relocations that have an AHL component in the expression used
/// to evaluate them. This AHL component is an addend with the same number of
/// bits as a symbol value but not all of our ABI's are able to supply a
/// sufficiently sized addend in a single relocation.
///
/// The O32 ABI for example, uses REL relocations which store the addend in the
/// section data. All the relocations with AHL components affect 16-bit fields
/// so the addend for a single relocation is limited to 16-bit. This ABI
/// resolves the limitation by linking relocations (e.g. R_MIPS_HI16 and
/// R_MIPS_LO16) and distributing the addend between the linked relocations. The
/// ABI mandates that such relocations must be next to each other in a
/// particular order (e.g. R_MIPS_HI16 must be immediately followed by a
/// matching R_MIPS_LO16) but the rule is less strict in practice.
///
/// The de facto standard is lenient in the following ways:
/// - 'Immediately following' does not refer to the next relocation entry but
///   the next matching relocation.
/// - There may be multiple high parts relocations for one low part relocation.
/// - There may be multiple low part relocations for one high part relocation.
/// - The AHL addend in each part does not have to be exactly equal as long as
///   the difference does not affect the carry bit from bit 15 into 16. This is
///   to allow, for example, the use of %lo(foo) and %lo(foo+4) when loading
///   both halves of a long long.
///
/// See getMatchingLoType() for a description of which high part relocations
/// match which low part relocations. One particular thing to note is that
/// R_MIPS_GOT16 and similar only have AHL addends if they refer to local
/// symbols.
///
/// It should also be noted that this function is not affected by whether
/// the symbol was kept or rewritten into a section-relative equivalent. We
/// always match using the expressions from the source.
void MipsELFObjectWriter::sortRelocs(const MCAssembler &Asm,
                                     std::vector<ELFRelocationEntry> &Relocs) {
  // We do not need to sort the relocation table for RELA relocations which
  // N32/N64 uses as the relocation addend contains the value we require,
  // rather than it being split across a pair of relocations.
  if (hasRelocationAddend())
    return;

  // Sort relocations by the address they are applied to.
  llvm::sort(Relocs,
             [](const ELFRelocationEntry &A, const ELFRelocationEntry &B) {
               return A.Offset < B.Offset;
             });

  // Place relocations in a list for reorder convenience. Hi16 contains the
  // iterators of high-part relocations.
  std::list<MipsRelocationEntry> Sorted;
  SmallVector<std::list<MipsRelocationEntry>::iterator, 0> Hi16;
  for (auto &R : Relocs) {
    Sorted.push_back(R);
    if (getMatchingLoType(R) != ELF::R_MIPS_NONE)
      Hi16.push_back(std::prev(Sorted.end()));
  }

  for (auto I : Hi16) {
    auto &R = I->R;
    unsigned MatchingType = getMatchingLoType(R);
    // If the next relocation is a perfect match, continue;
    if (std::next(I) != Sorted.end() &&
        isMatchingReloc(MatchingType, R, std::next(I)->R))
      continue;
    // Otherwise, find the best matching low-part relocation with the following
    // criteria. It must have the same symbol and its addend is no lower than
    // that of the current high-part.
    //
    // (1) %lo with a smaller offset is preferred.
    // (2) %lo with the same offset that is unmatched is preferred.
    // (3) later %lo is preferred.
    auto Best = Sorted.end();
    for (auto J = Sorted.begin(); J != Sorted.end(); ++J) {
      auto &R1 = J->R;
      if (R1.Type == MatchingType && R.Symbol == R1.Symbol &&
          R.Addend <= R1.Addend &&
          (Best == Sorted.end() || R1.Addend < Best->R.Addend ||
           (!Best->Matched && R1.Addend == Best->R.Addend)))
        Best = J;
    }
    if (Best != Sorted.end() && R.Addend == Best->R.Addend)
      Best->Matched = true;

    // Move the high-part before the low-part, or if not found, the end of the
    // list. The unmatched high-part will lead to a linker warning/error.
    Sorted.splice(Best, Sorted, I);
  }

  assert(Relocs.size() == Sorted.size() && "Some relocs were not consumed");

  // Overwrite the original vector with the sorted elements.
  unsigned CopyTo = 0;
  for (const auto &R : Sorted)
    Relocs[CopyTo++] = R.R;
}

bool MipsELFObjectWriter::needsRelocateWithSymbol(const MCValue &Val,
                                                  const MCSymbol &Sym,
                                                  unsigned Type) const {
  // If it's a compound relocation for N64 then we need the relocation if any
  // sub-relocation needs it.
  if (!isUInt<8>(Type))
    return needsRelocateWithSymbol(Val, Sym, Type & 0xff) ||
           needsRelocateWithSymbol(Val, Sym, (Type >> 8) & 0xff) ||
           needsRelocateWithSymbol(Val, Sym, (Type >> 16) & 0xff);

  switch (Type) {
  default:
    errs() << Type << "\n";
    llvm_unreachable("Unexpected relocation");
    return true;

  // This relocation doesn't affect the section data.
  case ELF::R_MIPS_NONE:
    return false;

  // On REL ABI's (e.g. O32), these relocations form pairs. The pairing is done
  // by the static linker by matching the symbol and offset.
  // We only see one relocation at a time but it's still safe to relocate with
  // the section so long as both relocations make the same decision.
  //
  // Some older linkers may require the symbol for particular cases. Such cases
  // are not supported yet but can be added as required.
  case ELF::R_MIPS_GOT16:
  case ELF::R_MIPS16_GOT16:
  case ELF::R_MICROMIPS_GOT16:
  case ELF::R_MIPS_HIGHER:
  case ELF::R_MIPS_HIGHEST:
  case ELF::R_MIPS_HI16:
  case ELF::R_MIPS16_HI16:
  case ELF::R_MICROMIPS_HI16:
  case ELF::R_MIPS_LO16:
  case ELF::R_MIPS16_LO16:
  case ELF::R_MICROMIPS_LO16:
    // FIXME: It should be safe to return false for the STO_MIPS_MICROMIPS but
    //        we neglect to handle the adjustment to the LSB of the addend that
    //        it causes in applyFixup() and similar.
    if (cast<MCSymbolELF>(Sym).getOther() & ELF::STO_MIPS_MICROMIPS)
      return true;
    return false;

  case ELF::R_MIPS_GOT_PAGE:
  case ELF::R_MICROMIPS_GOT_PAGE:
  case ELF::R_MIPS_GOT_OFST:
  case ELF::R_MICROMIPS_GOT_OFST:
  case ELF::R_MIPS_16:
  case ELF::R_MIPS_32:
  case ELF::R_MIPS_GPREL32:
    if (cast<MCSymbolELF>(Sym).getOther() & ELF::STO_MIPS_MICROMIPS)
      return true;
    [[fallthrough]];
  case ELF::R_MIPS_26:
  case ELF::R_MIPS_64:
  case ELF::R_MIPS_GPREL16:
  case ELF::R_MIPS_PC16:
  case ELF::R_MIPS_SUB:
    return false;

  // FIXME: Many of these relocations should probably return false but this
  //        hasn't been confirmed to be safe yet.
  case ELF::R_MIPS_REL32:
  case ELF::R_MIPS_LITERAL:
  case ELF::R_MIPS_CALL16:
  case ELF::R_MIPS_SHIFT5:
  case ELF::R_MIPS_SHIFT6:
  case ELF::R_MIPS_GOT_DISP:
  case ELF::R_MIPS_GOT_HI16:
  case ELF::R_MIPS_GOT_LO16:
  case ELF::R_MIPS_INSERT_A:
  case ELF::R_MIPS_INSERT_B:
  case ELF::R_MIPS_DELETE:
  case ELF::R_MIPS_CALL_HI16:
  case ELF::R_MIPS_CALL_LO16:
  case ELF::R_MIPS_SCN_DISP:
  case ELF::R_MIPS_REL16:
  case ELF::R_MIPS_ADD_IMMEDIATE:
  case ELF::R_MIPS_PJUMP:
  case ELF::R_MIPS_RELGOT:
  case ELF::R_MIPS_JALR:
  case ELF::R_MIPS_TLS_DTPMOD32:
  case ELF::R_MIPS_TLS_DTPREL32:
  case ELF::R_MIPS_TLS_DTPMOD64:
  case ELF::R_MIPS_TLS_DTPREL64:
  case ELF::R_MIPS_TLS_GD:
  case ELF::R_MIPS_TLS_LDM:
  case ELF::R_MIPS_TLS_DTPREL_HI16:
  case ELF::R_MIPS_TLS_DTPREL_LO16:
  case ELF::R_MIPS_TLS_GOTTPREL:
  case ELF::R_MIPS_TLS_TPREL32:
  case ELF::R_MIPS_TLS_TPREL64:
  case ELF::R_MIPS_TLS_TPREL_HI16:
  case ELF::R_MIPS_TLS_TPREL_LO16:
  case ELF::R_MIPS_GLOB_DAT:
  case ELF::R_MIPS_PC21_S2:
  case ELF::R_MIPS_PC26_S2:
  case ELF::R_MIPS_PC18_S3:
  case ELF::R_MIPS_PC19_S2:
  case ELF::R_MIPS_PCHI16:
  case ELF::R_MIPS_PCLO16:
  case ELF::R_MIPS_COPY:
  case ELF::R_MIPS_JUMP_SLOT:
  case ELF::R_MIPS_NUM:
  case ELF::R_MIPS_PC32:
  case ELF::R_MIPS_EH:
  case ELF::R_MICROMIPS_26_S1:
  case ELF::R_MICROMIPS_GPREL16:
  case ELF::R_MICROMIPS_LITERAL:
  case ELF::R_MICROMIPS_PC7_S1:
  case ELF::R_MICROMIPS_PC10_S1:
  case ELF::R_MICROMIPS_PC16_S1:
  case ELF::R_MICROMIPS_CALL16:
  case ELF::R_MICROMIPS_GOT_DISP:
  case ELF::R_MICROMIPS_GOT_HI16:
  case ELF::R_MICROMIPS_GOT_LO16:
  case ELF::R_MICROMIPS_SUB:
  case ELF::R_MICROMIPS_HIGHER:
  case ELF::R_MICROMIPS_HIGHEST:
  case ELF::R_MICROMIPS_CALL_HI16:
  case ELF::R_MICROMIPS_CALL_LO16:
  case ELF::R_MICROMIPS_SCN_DISP:
  case ELF::R_MICROMIPS_JALR:
  case ELF::R_MICROMIPS_HI0_LO16:
  case ELF::R_MICROMIPS_TLS_GD:
  case ELF::R_MICROMIPS_TLS_LDM:
  case ELF::R_MICROMIPS_TLS_DTPREL_HI16:
  case ELF::R_MICROMIPS_TLS_DTPREL_LO16:
  case ELF::R_MICROMIPS_TLS_GOTTPREL:
  case ELF::R_MICROMIPS_TLS_TPREL_HI16:
  case ELF::R_MICROMIPS_TLS_TPREL_LO16:
  case ELF::R_MICROMIPS_GPREL7_S2:
  case ELF::R_MICROMIPS_PC23_S2:
  case ELF::R_MICROMIPS_PC21_S1:
  case ELF::R_MICROMIPS_PC26_S1:
  case ELF::R_MICROMIPS_PC18_S3:
  case ELF::R_MICROMIPS_PC19_S2:
    return true;

  // FIXME: Many of these should probably return false but MIPS16 isn't
  //        supported by the integrated assembler.
  case ELF::R_MIPS16_26:
  case ELF::R_MIPS16_GPREL:
  case ELF::R_MIPS16_CALL16:
  case ELF::R_MIPS16_TLS_GD:
  case ELF::R_MIPS16_TLS_LDM:
  case ELF::R_MIPS16_TLS_DTPREL_HI16:
  case ELF::R_MIPS16_TLS_DTPREL_LO16:
  case ELF::R_MIPS16_TLS_GOTTPREL:
  case ELF::R_MIPS16_TLS_TPREL_HI16:
  case ELF::R_MIPS16_TLS_TPREL_LO16:
    llvm_unreachable("Unsupported MIPS16 relocation");
    return true;
  }
}

std::unique_ptr<MCObjectTargetWriter>
llvm::createMipsELFObjectWriter(const Triple &TT, bool IsN32) {
  uint8_t OSABI = MCELFObjectTargetWriter::getOSABI(TT.getOS());
  bool IsN64 = TT.isArch64Bit() && !IsN32;
  bool HasRelocationAddend = TT.isArch64Bit();
  return std::make_unique<MipsELFObjectWriter>(OSABI, HasRelocationAddend,
                                                IsN64);
}<|MERGE_RESOLUTION|>--- conflicted
+++ resolved
@@ -162,11 +162,7 @@
   if (Kind >= FirstLiteralRelocationKind)
     return Kind - FirstLiteralRelocationKind;
 
-<<<<<<< HEAD
-  switch (Target.getRefKind()) {
-=======
   switch (Target.getSpecifier()) {
->>>>>>> d465594a
   case MipsMCExpr::MEK_DTPREL:
   case MipsMCExpr::MEK_DTPREL_HI:
   case MipsMCExpr::MEK_DTPREL_LO:
@@ -175,13 +171,8 @@
   case MipsMCExpr::MEK_GOTTPREL:
   case MipsMCExpr::MEK_TPREL_HI:
   case MipsMCExpr::MEK_TPREL_LO:
-<<<<<<< HEAD
-    if (auto *S = Target.getSymA())
-      cast<MCSymbolELF>(S->getSymbol()).setType(ELF::STT_TLS);
-=======
     if (auto *SA = Target.getAddSym())
       cast<MCSymbolELF>(SA)->setType(ELF::STT_TLS);
->>>>>>> d465594a
     break;
   default:
     break;
