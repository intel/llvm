//===-- MipsMCCodeEmitter.cpp - Convert Mips Code to Machine Code ---------===//
//
// Part of the LLVM Project, under the Apache License v2.0 with LLVM Exceptions.
// See https://llvm.org/LICENSE.txt for license information.
// SPDX-License-Identifier: Apache-2.0 WITH LLVM-exception
//
//===----------------------------------------------------------------------===//
//
// This file implements the MipsMCCodeEmitter class.
//
//===----------------------------------------------------------------------===//

#include "MipsMCCodeEmitter.h"
#include "MCTargetDesc/MipsBaseInfo.h"
#include "MCTargetDesc/MipsFixupKinds.h"
#include "MCTargetDesc/MipsMCAsmInfo.h"
#include "MCTargetDesc/MipsMCTargetDesc.h"
#include "llvm/ADT/APFloat.h"
#include "llvm/ADT/APInt.h"
#include "llvm/ADT/SmallVector.h"
#include "llvm/MC/MCContext.h"
#include "llvm/MC/MCExpr.h"
#include "llvm/MC/MCFixup.h"
#include "llvm/MC/MCInst.h"
#include "llvm/MC/MCInstrDesc.h"
#include "llvm/MC/MCInstrInfo.h"
#include "llvm/MC/MCRegisterInfo.h"
#include "llvm/MC/MCSubtargetInfo.h"
#include "llvm/Support/Casting.h"
#include "llvm/Support/EndianStream.h"
#include "llvm/Support/ErrorHandling.h"
#include "llvm/Support/raw_ostream.h"
#include <cassert>
#include <cstdint>

using namespace llvm;

#define DEBUG_TYPE "mccodeemitter"

#define GET_INSTRMAP_INFO
#include "MipsGenInstrInfo.inc"
#undef GET_INSTRMAP_INFO

namespace llvm {

MCCodeEmitter *createMipsMCCodeEmitterEB(const MCInstrInfo &MCII,
                                         MCContext &Ctx) {
  return new MipsMCCodeEmitter(MCII, Ctx, false);
}

MCCodeEmitter *createMipsMCCodeEmitterEL(const MCInstrInfo &MCII,
                                         MCContext &Ctx) {
  return new MipsMCCodeEmitter(MCII, Ctx, true);
}

} // end namespace llvm

// If the D<shift> instruction has a shift amount that is greater
// than 31 (checked in calling routine), lower it to a D<shift>32 instruction
static void LowerLargeShift(MCInst& Inst) {
  assert(Inst.getNumOperands() == 3 && "Invalid no. of operands for shift!");
  assert(Inst.getOperand(2).isImm());

  int64_t Shift = Inst.getOperand(2).getImm();
  if (Shift <= 31)
    return; // Do nothing
  Shift -= 32;

  // saminus32
  Inst.getOperand(2).setImm(Shift);

  switch (Inst.getOpcode()) {
  default:
    // Calling function is not synchronized
    llvm_unreachable("Unexpected shift instruction");
  case Mips::DSLL:
    Inst.setOpcode(Mips::DSLL32);
    return;
  case Mips::DSRL:
    Inst.setOpcode(Mips::DSRL32);
    return;
  case Mips::DSRA:
    Inst.setOpcode(Mips::DSRA32);
    return;
  case Mips::DROTR:
    Inst.setOpcode(Mips::DROTR32);
    return;
  }
}

// Fix a bad compact branch encoding for beqc/bnec.
void MipsMCCodeEmitter::LowerCompactBranch(MCInst& Inst) const {
  // Encoding may be illegal !(rs < rt), but this situation is
  // easily fixed.
  MCRegister RegOp0 = Inst.getOperand(0).getReg();
  MCRegister RegOp1 = Inst.getOperand(1).getReg();

  unsigned Reg0 =  Ctx.getRegisterInfo()->getEncodingValue(RegOp0);
  unsigned Reg1 =  Ctx.getRegisterInfo()->getEncodingValue(RegOp1);

  if (Inst.getOpcode() == Mips::BNEC || Inst.getOpcode() == Mips::BEQC ||
      Inst.getOpcode() == Mips::BNEC64 || Inst.getOpcode() == Mips::BEQC64) {
    assert(Reg0 != Reg1 && "Instruction has bad operands ($rs == $rt)!");
    if (Reg0 < Reg1)
      return;
  } else if (Inst.getOpcode() == Mips::BNVC || Inst.getOpcode() == Mips::BOVC) {
    if (Reg0 >= Reg1)
      return;
  } else if (Inst.getOpcode() == Mips::BNVC_MMR6 ||
             Inst.getOpcode() == Mips::BOVC_MMR6) {
    if (Reg1 >= Reg0)
      return;
  } else
    llvm_unreachable("Cannot rewrite unknown branch!");

  Inst.getOperand(0).setReg(RegOp1);
  Inst.getOperand(1).setReg(RegOp0);
}

bool MipsMCCodeEmitter::isMicroMips(const MCSubtargetInfo &STI) const {
  return STI.hasFeature(Mips::FeatureMicroMips);
}

bool MipsMCCodeEmitter::isMips32r6(const MCSubtargetInfo &STI) const {
  return STI.hasFeature(Mips::FeatureMips32r6);
}

void MipsMCCodeEmitter::EmitByte(unsigned char C, raw_ostream &OS) const {
  OS << (char)C;
}

/// encodeInstruction - Emit the instruction.
/// Size the instruction with Desc.getSize().
void MipsMCCodeEmitter::encodeInstruction(const MCInst &MI,
                                          SmallVectorImpl<char> &CB,
                                          SmallVectorImpl<MCFixup> &Fixups,
                                          const MCSubtargetInfo &STI) const {
  // Non-pseudo instructions that get changed for direct object
  // only based on operand values.
  // If this list of instructions get much longer we will move
  // the check to a function call. Until then, this is more efficient.
  MCInst TmpInst = MI;
  switch (MI.getOpcode()) {
  // If shift amount is >= 32 it the inst needs to be lowered further
  case Mips::DSLL:
  case Mips::DSRL:
  case Mips::DSRA:
  case Mips::DROTR:
    LowerLargeShift(TmpInst);
    break;
  // Compact branches, enforce encoding restrictions.
  case Mips::BEQC:
  case Mips::BNEC:
  case Mips::BEQC64:
  case Mips::BNEC64:
  case Mips::BOVC:
  case Mips::BOVC_MMR6:
  case Mips::BNVC:
  case Mips::BNVC_MMR6:
    LowerCompactBranch(TmpInst);
  }

  size_t N = Fixups.size();
  uint32_t Binary = getBinaryCodeForInstr(TmpInst, Fixups, STI);

  // Check for unimplemented opcodes.
  // Unfortunately in MIPS both NOP and SLL will come in with Binary == 0
  // so we have to special check for them.
  const unsigned Opcode = TmpInst.getOpcode();
  if ((Opcode != Mips::NOP) && (Opcode != Mips::SLL) &&
      (Opcode != Mips::SLL_MM) && (Opcode != Mips::SLL_MMR6) && !Binary)
    llvm_unreachable("unimplemented opcode in encodeInstruction()");

  int NewOpcode = -1;
  if (isMicroMips(STI)) {
    if (isMips32r6(STI)) {
      NewOpcode = Mips::MipsR62MicroMipsR6(Opcode, Mips::Arch_micromipsr6);
      if (NewOpcode == -1)
        NewOpcode = Mips::Std2MicroMipsR6(Opcode, Mips::Arch_micromipsr6);
    }
    else
      NewOpcode = Mips::Std2MicroMips(Opcode, Mips::Arch_micromips);

    // Check whether it is Dsp instruction.
    if (NewOpcode == -1)
      NewOpcode = Mips::Dsp2MicroMips(Opcode, Mips::Arch_mmdsp);

    if (NewOpcode != -1) {
      if (Fixups.size() > N)
        Fixups.pop_back();

      TmpInst.setOpcode (NewOpcode);
      Binary = getBinaryCodeForInstr(TmpInst, Fixups, STI);
    }

    if (((MI.getOpcode() == Mips::MOVEP_MM) ||
         (MI.getOpcode() == Mips::MOVEP_MMR6))) {
      unsigned RegPair = getMovePRegPairOpValue(MI, 0, Fixups, STI);
      Binary = (Binary & 0xFFFFFC7F) | (RegPair << 7);
    }
  }

  const MCInstrDesc &Desc = MCII.get(TmpInst.getOpcode());

  // Get byte count of instruction
  unsigned Size = Desc.getSize();
  if (!Size)
    llvm_unreachable("Desc.getSize() returns 0");

  auto Endian =
      IsLittleEndian ? llvm::endianness::little : llvm::endianness::big;
  if (Size == 2) {
    support::endian::write<uint16_t>(CB, Binary, Endian);
  } else if (IsLittleEndian && isMicroMips(STI)) {
    support::endian::write<uint16_t>(CB, Binary >> 16, Endian);
    support::endian::write<uint16_t>(CB, Binary & 0xffff, Endian);
  } else {
    support::endian::write<uint32_t>(CB, Binary, Endian);
  }
}

/// getBranchTargetOpValue - Return binary encoding of the branch
/// target operand. If the machine operand requires relocation,
/// record the relocation and return zero.
unsigned MipsMCCodeEmitter::
getBranchTargetOpValue(const MCInst &MI, unsigned OpNo,
                       SmallVectorImpl<MCFixup> &Fixups,
                       const MCSubtargetInfo &STI) const {
  const MCOperand &MO = MI.getOperand(OpNo);

  // If the destination is an immediate, divide by 4.
  if (MO.isImm()) return MO.getImm() >> 2;

  assert(MO.isExpr() &&
         "getBranchTargetOpValue expects only expressions or immediates");

  const MCExpr *FixupExpression = MCBinaryExpr::createAdd(
      MO.getExpr(), MCConstantExpr::create(-4, Ctx), Ctx);
  Fixups.push_back(MCFixup::create(0, FixupExpression,
                                   MCFixupKind(Mips::fixup_Mips_PC16)));
  return 0;
}

/// getBranchTargetOpValue1SImm16 - Return binary encoding of the branch
/// target operand. If the machine operand requires relocation,
/// record the relocation and return zero.
unsigned MipsMCCodeEmitter::
getBranchTargetOpValue1SImm16(const MCInst &MI, unsigned OpNo,
                              SmallVectorImpl<MCFixup> &Fixups,
                              const MCSubtargetInfo &STI) const {
  const MCOperand &MO = MI.getOperand(OpNo);

  // If the destination is an immediate, divide by 2.
  if (MO.isImm()) return MO.getImm() >> 1;

  assert(MO.isExpr() &&
         "getBranchTargetOpValue expects only expressions or immediates");

  const MCExpr *FixupExpression = MCBinaryExpr::createAdd(
      MO.getExpr(), MCConstantExpr::create(-4, Ctx), Ctx);
  Fixups.push_back(MCFixup::create(0, FixupExpression,
                                   MCFixupKind(Mips::fixup_Mips_PC16)));
  return 0;
}

/// getBranchTargetOpValueMMR6 - Return binary encoding of the branch
/// target operand. If the machine operand requires relocation,
/// record the relocation and return zero.
unsigned MipsMCCodeEmitter::
getBranchTargetOpValueMMR6(const MCInst &MI, unsigned OpNo,
                           SmallVectorImpl<MCFixup> &Fixups,
                           const MCSubtargetInfo &STI) const {
  const MCOperand &MO = MI.getOperand(OpNo);

  // If the destination is an immediate, divide by 2.
  if (MO.isImm())
    return MO.getImm() >> 1;

  assert(MO.isExpr() &&
         "getBranchTargetOpValueMMR6 expects only expressions or immediates");

  const MCExpr *FixupExpression = MCBinaryExpr::createAdd(
      MO.getExpr(), MCConstantExpr::create(-2, Ctx), Ctx);
  Fixups.push_back(MCFixup::create(0, FixupExpression,
                                   MCFixupKind(Mips::fixup_Mips_PC16)));
  return 0;
}

/// getBranchTargetOpValueLsl2MMR6 - Return binary encoding of the branch
/// target operand. If the machine operand requires relocation,
/// record the relocation and return zero.
unsigned MipsMCCodeEmitter::
getBranchTargetOpValueLsl2MMR6(const MCInst &MI, unsigned OpNo,
                               SmallVectorImpl<MCFixup> &Fixups,
                               const MCSubtargetInfo &STI) const {
  const MCOperand &MO = MI.getOperand(OpNo);

  // If the destination is an immediate, divide by 4.
  if (MO.isImm())
    return MO.getImm() >> 2;

  assert(MO.isExpr() &&
         "getBranchTargetOpValueLsl2MMR6 expects only expressions or immediates");

  const MCExpr *FixupExpression = MCBinaryExpr::createAdd(
      MO.getExpr(), MCConstantExpr::create(-4, Ctx), Ctx);
  Fixups.push_back(MCFixup::create(0, FixupExpression,
                                   MCFixupKind(Mips::fixup_Mips_PC16)));
  return 0;
}

/// getBranchTarget7OpValueMM - Return binary encoding of the microMIPS branch
/// target operand. If the machine operand requires relocation,
/// record the relocation and return zero.
unsigned MipsMCCodeEmitter::
getBranchTarget7OpValueMM(const MCInst &MI, unsigned OpNo,
                          SmallVectorImpl<MCFixup> &Fixups,
                          const MCSubtargetInfo &STI) const {
  const MCOperand &MO = MI.getOperand(OpNo);

  // If the destination is an immediate, divide by 2.
  if (MO.isImm()) return MO.getImm() >> 1;

  assert(MO.isExpr() &&
         "getBranchTargetOpValueMM expects only expressions or immediates");

  const MCExpr *Expr = MO.getExpr();
  Fixups.push_back(MCFixup::create(0, Expr,
                                   MCFixupKind(Mips::fixup_MICROMIPS_PC7_S1)));
  return 0;
}

/// getBranchTargetOpValueMMPC10 - Return binary encoding of the microMIPS
/// 10-bit branch target operand. If the machine operand requires relocation,
/// record the relocation and return zero.
unsigned MipsMCCodeEmitter::
getBranchTargetOpValueMMPC10(const MCInst &MI, unsigned OpNo,
                             SmallVectorImpl<MCFixup> &Fixups,
                             const MCSubtargetInfo &STI) const {
  const MCOperand &MO = MI.getOperand(OpNo);

  // If the destination is an immediate, divide by 2.
  if (MO.isImm()) return MO.getImm() >> 1;

  assert(MO.isExpr() &&
         "getBranchTargetOpValuePC10 expects only expressions or immediates");

  const MCExpr *Expr = MO.getExpr();
  Fixups.push_back(MCFixup::create(0, Expr,
                   MCFixupKind(Mips::fixup_MICROMIPS_PC10_S1)));
  return 0;
}

/// getBranchTargetOpValue - Return binary encoding of the microMIPS branch
/// target operand. If the machine operand requires relocation,
/// record the relocation and return zero.
unsigned MipsMCCodeEmitter::
getBranchTargetOpValueMM(const MCInst &MI, unsigned OpNo,
                         SmallVectorImpl<MCFixup> &Fixups,
                         const MCSubtargetInfo &STI) const {
  const MCOperand &MO = MI.getOperand(OpNo);

  // If the destination is an immediate, divide by 2.
  if (MO.isImm()) return MO.getImm() >> 1;

  assert(MO.isExpr() &&
         "getBranchTargetOpValueMM expects only expressions or immediates");

  const MCExpr *Expr = MO.getExpr();
  Fixups.push_back(MCFixup::create(0, Expr, Mips::fixup_MICROMIPS_PC16_S1));
  return 0;
}

/// getBranchTarget21OpValue - Return binary encoding of the branch
/// target operand. If the machine operand requires relocation,
/// record the relocation and return zero.
unsigned MipsMCCodeEmitter::
getBranchTarget21OpValue(const MCInst &MI, unsigned OpNo,
                         SmallVectorImpl<MCFixup> &Fixups,
                         const MCSubtargetInfo &STI) const {
  const MCOperand &MO = MI.getOperand(OpNo);

  // If the destination is an immediate, divide by 4.
  if (MO.isImm()) return MO.getImm() >> 2;

  assert(MO.isExpr() &&
         "getBranchTarget21OpValue expects only expressions or immediates");

  const MCExpr *FixupExpression = MCBinaryExpr::createAdd(
      MO.getExpr(), MCConstantExpr::create(-4, Ctx), Ctx);
  Fixups.push_back(
      MCFixup::create(0, FixupExpression, Mips::fixup_MIPS_PC21_S2));
  return 0;
}

/// getBranchTarget21OpValueMM - Return binary encoding of the branch
/// target operand for microMIPS. If the machine operand requires
/// relocation, record the relocation and return zero.
unsigned MipsMCCodeEmitter::
getBranchTarget21OpValueMM(const MCInst &MI, unsigned OpNo,
                           SmallVectorImpl<MCFixup> &Fixups,
                           const MCSubtargetInfo &STI) const {
  const MCOperand &MO = MI.getOperand(OpNo);

  // If the destination is an immediate, divide by 4.
  if (MO.isImm()) return MO.getImm() >> 2;

  assert(MO.isExpr() &&
    "getBranchTarget21OpValueMM expects only expressions or immediates");

  const MCExpr *FixupExpression = MCBinaryExpr::createAdd(
      MO.getExpr(), MCConstantExpr::create(-4, Ctx), Ctx);
  Fixups.push_back(
      MCFixup::create(0, FixupExpression, Mips::fixup_MICROMIPS_PC21_S1));
  return 0;
}

/// getBranchTarget26OpValue - Return binary encoding of the branch
/// target operand. If the machine operand requires relocation,
/// record the relocation and return zero.
unsigned MipsMCCodeEmitter::
getBranchTarget26OpValue(const MCInst &MI, unsigned OpNo,
                         SmallVectorImpl<MCFixup> &Fixups,
                         const MCSubtargetInfo &STI) const {
  const MCOperand &MO = MI.getOperand(OpNo);

  // If the destination is an immediate, divide by 4.
  if (MO.isImm()) return MO.getImm() >> 2;

  assert(MO.isExpr() &&
         "getBranchTarget26OpValue expects only expressions or immediates");

  const MCExpr *FixupExpression = MCBinaryExpr::createAdd(
      MO.getExpr(), MCConstantExpr::create(-4, Ctx), Ctx);
  Fixups.push_back(
      MCFixup::create(0, FixupExpression, Mips::fixup_MIPS_PC26_S2));
  return 0;
}

/// getBranchTarget26OpValueMM - Return binary encoding of the branch
/// target operand. If the machine operand requires relocation,
/// record the relocation and return zero.
unsigned MipsMCCodeEmitter::getBranchTarget26OpValueMM(
    const MCInst &MI, unsigned OpNo, SmallVectorImpl<MCFixup> &Fixups,
    const MCSubtargetInfo &STI) const {
  const MCOperand &MO = MI.getOperand(OpNo);

  // If the destination is an immediate, divide by 2.
  if (MO.isImm())
    return MO.getImm() >> 1;

  assert(MO.isExpr() &&
         "getBranchTarget26OpValueMM expects only expressions or immediates");

  const MCExpr *FixupExpression = MCBinaryExpr::createAdd(
      MO.getExpr(), MCConstantExpr::create(-4, Ctx), Ctx);
  Fixups.push_back(MCFixup::create(0, FixupExpression,
                                   MCFixupKind(Mips::fixup_MICROMIPS_PC26_S1)));
  return 0;
}

/// getJumpOffset16OpValue - Return binary encoding of the jump
/// target operand. If the machine operand requires relocation,
/// record the relocation and return zero.
unsigned MipsMCCodeEmitter::
getJumpOffset16OpValue(const MCInst &MI, unsigned OpNo,
                       SmallVectorImpl<MCFixup> &Fixups,
                       const MCSubtargetInfo &STI) const {
  const MCOperand &MO = MI.getOperand(OpNo);

  if (MO.isImm()) return MO.getImm();

  assert(MO.isExpr() &&
         "getJumpOffset16OpValue expects only expressions or an immediate");

  const MCExpr *Expr = MO.getExpr();
  Mips::Fixups FixupKind =
      isMicroMips(STI) ? Mips::fixup_MICROMIPS_LO16 : Mips::fixup_Mips_LO16;
  Fixups.push_back(MCFixup::create(0, Expr, MCFixupKind(FixupKind)));
  return 0;
}

/// getJumpTargetOpValue - Return binary encoding of the jump
/// target operand. If the machine operand requires relocation,
/// record the relocation and return zero.
unsigned MipsMCCodeEmitter::
getJumpTargetOpValue(const MCInst &MI, unsigned OpNo,
                     SmallVectorImpl<MCFixup> &Fixups,
                     const MCSubtargetInfo &STI) const {
  const MCOperand &MO = MI.getOperand(OpNo);
  // If the destination is an immediate, divide by 4.
  if (MO.isImm()) return MO.getImm()>>2;

  assert(MO.isExpr() &&
         "getJumpTargetOpValue expects only expressions or an immediate");

  const MCExpr *Expr = MO.getExpr();
  Fixups.push_back(MCFixup::create(0, Expr,
                                   MCFixupKind(Mips::fixup_Mips_26)));
  return 0;
}

unsigned MipsMCCodeEmitter::
getJumpTargetOpValueMM(const MCInst &MI, unsigned OpNo,
                       SmallVectorImpl<MCFixup> &Fixups,
                       const MCSubtargetInfo &STI) const {
  const MCOperand &MO = MI.getOperand(OpNo);
  // If the destination is an immediate, divide by 2.
  if (MO.isImm()) return MO.getImm() >> 1;

  assert(MO.isExpr() &&
         "getJumpTargetOpValueMM expects only expressions or an immediate");

  const MCExpr *Expr = MO.getExpr();
  Fixups.push_back(MCFixup::create(0, Expr,
                                   MCFixupKind(Mips::fixup_MICROMIPS_26_S1)));
  return 0;
}

unsigned MipsMCCodeEmitter::
getUImm5Lsl2Encoding(const MCInst &MI, unsigned OpNo,
                     SmallVectorImpl<MCFixup> &Fixups,
                     const MCSubtargetInfo &STI) const {
  const MCOperand &MO = MI.getOperand(OpNo);
  if (MO.isImm()) {
    // The immediate is encoded as 'immediate << 2'.
    unsigned Res = getMachineOpValue(MI, MO, Fixups, STI);
    assert((Res & 3) == 0);
    return Res >> 2;
  }

  assert(MO.isExpr() &&
         "getUImm5Lsl2Encoding expects only expressions or an immediate");

  return 0;
}

unsigned MipsMCCodeEmitter::
getSImm3Lsa2Value(const MCInst &MI, unsigned OpNo,
                  SmallVectorImpl<MCFixup> &Fixups,
                  const MCSubtargetInfo &STI) const {
  const MCOperand &MO = MI.getOperand(OpNo);
  if (MO.isImm()) {
    int Value = MO.getImm();
    return Value >> 2;
  }

  return 0;
}

unsigned MipsMCCodeEmitter::
getUImm6Lsl2Encoding(const MCInst &MI, unsigned OpNo,
                     SmallVectorImpl<MCFixup> &Fixups,
                     const MCSubtargetInfo &STI) const {
  const MCOperand &MO = MI.getOperand(OpNo);
  if (MO.isImm()) {
    unsigned Value = MO.getImm();
    return Value >> 2;
  }

  return 0;
}

unsigned MipsMCCodeEmitter::
getSImm9AddiuspValue(const MCInst &MI, unsigned OpNo,
                     SmallVectorImpl<MCFixup> &Fixups,
                     const MCSubtargetInfo &STI) const {
  const MCOperand &MO = MI.getOperand(OpNo);
  if (MO.isImm()) {
    unsigned Binary = (MO.getImm() >> 2) & 0x0000ffff;
    return (((Binary & 0x8000) >> 7) | (Binary & 0x00ff));
  }

  return 0;
}

unsigned MipsMCCodeEmitter::
getExprOpValue(const MCExpr *Expr, SmallVectorImpl<MCFixup> &Fixups,
               const MCSubtargetInfo &STI) const {
  MCExpr::ExprKind Kind = Expr->getKind();
  if (Kind == MCExpr::Specifier) {
    const auto *MipsExpr = cast<MCSpecifierExpr>(Expr);

    Mips::Fixups FixupKind = Mips::Fixups(0);
    switch (MipsExpr->getSpecifier()) {
    case Mips::S_None:
    case Mips::S_Special:
      llvm_unreachable("Unhandled fixup kind!");
      break;
    case Mips::S_DTPREL:
      // MEK_DTPREL is used for marking TLS DIEExpr only
      // and contains a regular sub-expression.
      return getExprOpValue(MipsExpr->getSubExpr(), Fixups, STI);
    case Mips::S_CALL_HI16:
      FixupKind = Mips::fixup_Mips_CALL_HI16;
      break;
    case Mips::S_CALL_LO16:
      FixupKind = Mips::fixup_Mips_CALL_LO16;
      break;
    case Mips::S_DTPREL_HI:
      FixupKind = isMicroMips(STI) ? Mips::fixup_MICROMIPS_TLS_DTPREL_HI16
                                   : Mips::fixup_Mips_DTPREL_HI;
      break;
    case Mips::S_DTPREL_LO:
      FixupKind = isMicroMips(STI) ? Mips::fixup_MICROMIPS_TLS_DTPREL_LO16
                                   : Mips::fixup_Mips_DTPREL_LO;
      break;
    case Mips::S_GOTTPREL:
      FixupKind = isMicroMips(STI) ? Mips::fixup_MICROMIPS_GOTTPREL
                                   : Mips::fixup_Mips_GOTTPREL;
      break;
    case Mips::S_GOT:
      FixupKind = isMicroMips(STI) ? Mips::fixup_MICROMIPS_GOT16
                                   : Mips::fixup_Mips_GOT;
      break;
    case Mips::S_GOT_CALL:
      FixupKind = isMicroMips(STI) ? Mips::fixup_MICROMIPS_CALL16
                                   : Mips::fixup_Mips_CALL16;
      break;
    case Mips::S_GOT_DISP:
      FixupKind = isMicroMips(STI) ? Mips::fixup_MICROMIPS_GOT_DISP
                                   : Mips::fixup_Mips_GOT_DISP;
      break;
    case Mips::S_GOT_HI16:
      FixupKind = Mips::fixup_Mips_GOT_HI16;
      break;
    case Mips::S_GOT_LO16:
      FixupKind = Mips::fixup_Mips_GOT_LO16;
      break;
    case Mips::S_GOT_PAGE:
      FixupKind = isMicroMips(STI) ? Mips::fixup_MICROMIPS_GOT_PAGE
                                   : Mips::fixup_Mips_GOT_PAGE;
      break;
    case Mips::S_GOT_OFST:
      FixupKind = isMicroMips(STI) ? Mips::fixup_MICROMIPS_GOT_OFST
                                   : Mips::fixup_Mips_GOT_OFST;
      break;
    case Mips::S_GPREL:
      FixupKind = Mips::fixup_Mips_GPREL16;
      break;
    case Mips::S_LO:
      // Check for %lo(%neg(%gp_rel(X)))
      if (Mips::isGpOff(*MipsExpr))
        FixupKind = isMicroMips(STI) ? Mips::fixup_MICROMIPS_GPOFF_LO
                                     : Mips::fixup_Mips_GPOFF_LO;
      else
        FixupKind = isMicroMips(STI) ? Mips::fixup_MICROMIPS_LO16
                                     : Mips::fixup_Mips_LO16;
      break;
    case Mips::S_HIGHEST:
      FixupKind = isMicroMips(STI) ? Mips::fixup_MICROMIPS_HIGHEST
                                   : Mips::fixup_Mips_HIGHEST;
      break;
    case Mips::S_HIGHER:
      FixupKind = isMicroMips(STI) ? Mips::fixup_MICROMIPS_HIGHER
                                   : Mips::fixup_Mips_HIGHER;
      break;
    case Mips::S_HI:
      // Check for %hi(%neg(%gp_rel(X)))
      if (Mips::isGpOff(*MipsExpr))
        FixupKind = isMicroMips(STI) ? Mips::fixup_MICROMIPS_GPOFF_HI
                                     : Mips::fixup_Mips_GPOFF_HI;
      else
        FixupKind = isMicroMips(STI) ? Mips::fixup_MICROMIPS_HI16
                                     : Mips::fixup_Mips_HI16;
      break;
    case Mips::S_PCREL_HI16:
      FixupKind = Mips::fixup_MIPS_PCHI16;
      break;
    case Mips::S_PCREL_LO16:
      FixupKind = Mips::fixup_MIPS_PCLO16;
      break;
    case Mips::S_TLSGD:
      FixupKind = isMicroMips(STI) ? Mips::fixup_MICROMIPS_TLS_GD
                                   : Mips::fixup_Mips_TLSGD;
      break;
    case Mips::S_TLSLDM:
      FixupKind = isMicroMips(STI) ? Mips::fixup_MICROMIPS_TLS_LDM
                                   : Mips::fixup_Mips_TLSLDM;
      break;
    case Mips::S_TPREL_HI:
      FixupKind = isMicroMips(STI) ? Mips::fixup_MICROMIPS_TLS_TPREL_HI16
                                   : Mips::fixup_Mips_TPREL_HI;
      break;
    case Mips::S_TPREL_LO:
      FixupKind = isMicroMips(STI) ? Mips::fixup_MICROMIPS_TLS_TPREL_LO16
                                   : Mips::fixup_Mips_TPREL_LO;
      break;
    case Mips::S_NEG:
      FixupKind =
          isMicroMips(STI) ? Mips::fixup_MICROMIPS_SUB : Mips::fixup_Mips_SUB;
      break;
    }
    Fixups.push_back(MCFixup::create(0, MipsExpr, MCFixupKind(FixupKind)));
    return 0;
  }

  Ctx.reportError(Expr->getLoc(), "expected an immediate");
  return 0;
}

/// getMachineOpValue - Return binary encoding of operand. If the machine
/// operand requires relocation, record the relocation and return zero.
unsigned MipsMCCodeEmitter::
getMachineOpValue(const MCInst &MI, const MCOperand &MO,
                  SmallVectorImpl<MCFixup> &Fixups,
                  const MCSubtargetInfo &STI) const {
  if (MO.isReg()) {
    MCRegister Reg = MO.getReg();
    unsigned RegNo = Ctx.getRegisterInfo()->getEncodingValue(Reg);
    return RegNo;
  } else if (MO.isImm()) {
    return static_cast<unsigned>(MO.getImm());
  } else if (MO.isDFPImm()) {
    return static_cast<unsigned>(bit_cast<double>(MO.getDFPImm()));
  }
  // TODO: Set EncoderMethod to "getImmOpValue" for imm Operand so that
  // getMachineOpValue will not be called for isExpr code paths.
  assert(MO.isExpr());
  return getImmOpValue(MI, MO, Fixups, STI);
}

unsigned MipsMCCodeEmitter::getImmOpValue(const MCInst &MI, const MCOperand &MO,
                                          SmallVectorImpl<MCFixup> &Fixups,
                                          const MCSubtargetInfo &STI) const {
  if (MO.isImm())
    return MO.getImm();
  assert(MO.isExpr() && "getImmOpValue expects only expressions or immediates");
  const MCExpr *Expr = MO.getExpr();
  int64_t Res;
  if (Expr->evaluateAsAbsolute(Res))
    return Res;
  unsigned MIFrm = MipsII::getFormat(MCII.get(MI.getOpcode()).TSFlags);
  if (!isa<MCSpecifierExpr>(Expr) && MIFrm == MipsII::FrmI) {
<<<<<<< HEAD
    Fixups.push_back(MCFixup::create(
        0, Expr, MCFixupKind(Mips::fixup_Mips_AnyImm16), Expr->getLoc()));
=======
    Fixups.push_back(
        MCFixup::create(0, Expr, MCFixupKind(Mips::fixup_Mips_AnyImm16)));
>>>>>>> 5ee67ebe
    return 0;
  }
  return getExprOpValue(Expr, Fixups, STI);
}

/// Return binary encoding of memory related operand.
/// If the offset operand requires relocation, record the relocation.
template <unsigned ShiftAmount>
unsigned MipsMCCodeEmitter::getMemEncoding(const MCInst &MI, unsigned OpNo,
                                           SmallVectorImpl<MCFixup> &Fixups,
                                           const MCSubtargetInfo &STI) const {
  // Base register is encoded in bits 20-16, offset is encoded in bits 15-0.
  assert(MI.getOperand(OpNo).isReg());
  unsigned RegBits = getMachineOpValue(MI, MI.getOperand(OpNo), Fixups, STI)
                     << 16;
  unsigned OffBits = getMachineOpValue(MI, MI.getOperand(OpNo+1), Fixups, STI);

  // Apply the scale factor if there is one.
  OffBits >>= ShiftAmount;

  return (OffBits & 0xFFFF) | RegBits;
}

unsigned MipsMCCodeEmitter::
getMemEncodingMMImm4(const MCInst &MI, unsigned OpNo,
                     SmallVectorImpl<MCFixup> &Fixups,
                     const MCSubtargetInfo &STI) const {
  // Base register is encoded in bits 6-4, offset is encoded in bits 3-0.
  assert(MI.getOperand(OpNo).isReg());
  unsigned RegBits = getMachineOpValue(MI, MI.getOperand(OpNo),
                                       Fixups, STI) << 4;
  unsigned OffBits = getMachineOpValue(MI, MI.getOperand(OpNo+1),
                                       Fixups, STI);

  return (OffBits & 0xF) | RegBits;
}

unsigned MipsMCCodeEmitter::
getMemEncodingMMImm4Lsl1(const MCInst &MI, unsigned OpNo,
                         SmallVectorImpl<MCFixup> &Fixups,
                         const MCSubtargetInfo &STI) const {
  // Base register is encoded in bits 6-4, offset is encoded in bits 3-0.
  assert(MI.getOperand(OpNo).isReg());
  unsigned RegBits = getMachineOpValue(MI, MI.getOperand(OpNo),
                                       Fixups, STI) << 4;
  unsigned OffBits = getMachineOpValue(MI, MI.getOperand(OpNo+1),
                                       Fixups, STI) >> 1;

  return (OffBits & 0xF) | RegBits;
}

unsigned MipsMCCodeEmitter::
getMemEncodingMMImm4Lsl2(const MCInst &MI, unsigned OpNo,
                         SmallVectorImpl<MCFixup> &Fixups,
                         const MCSubtargetInfo &STI) const {
  // Base register is encoded in bits 6-4, offset is encoded in bits 3-0.
  assert(MI.getOperand(OpNo).isReg());
  unsigned RegBits = getMachineOpValue(MI, MI.getOperand(OpNo),
                                       Fixups, STI) << 4;
  unsigned OffBits = getMachineOpValue(MI, MI.getOperand(OpNo+1),
                                       Fixups, STI) >> 2;

  return (OffBits & 0xF) | RegBits;
}

unsigned MipsMCCodeEmitter::
getMemEncodingMMSPImm5Lsl2(const MCInst &MI, unsigned OpNo,
                           SmallVectorImpl<MCFixup> &Fixups,
                           const MCSubtargetInfo &STI) const {
  // Register is encoded in bits 9-5, offset is encoded in bits 4-0.
  assert(MI.getOperand(OpNo).isReg() &&
         (MI.getOperand(OpNo).getReg() == Mips::SP ||
         MI.getOperand(OpNo).getReg() == Mips::SP_64) &&
         "Unexpected base register!");
  unsigned OffBits = getMachineOpValue(MI, MI.getOperand(OpNo+1),
                                       Fixups, STI) >> 2;

  return OffBits & 0x1F;
}

unsigned MipsMCCodeEmitter::
getMemEncodingMMGPImm7Lsl2(const MCInst &MI, unsigned OpNo,
                           SmallVectorImpl<MCFixup> &Fixups,
                           const MCSubtargetInfo &STI) const {
  // Register is encoded in bits 9-7, offset is encoded in bits 6-0.
  assert(MI.getOperand(OpNo).isReg() &&
         MI.getOperand(OpNo).getReg() == Mips::GP &&
         "Unexpected base register!");

  unsigned OffBits = getMachineOpValue(MI, MI.getOperand(OpNo+1),
                                       Fixups, STI) >> 2;

  return OffBits & 0x7F;
}

unsigned MipsMCCodeEmitter::
getMemEncodingMMImm9(const MCInst &MI, unsigned OpNo,
                     SmallVectorImpl<MCFixup> &Fixups,
                     const MCSubtargetInfo &STI) const {
  // Base register is encoded in bits 20-16, offset is encoded in bits 8-0.
  assert(MI.getOperand(OpNo).isReg());
  unsigned RegBits = getMachineOpValue(MI, MI.getOperand(OpNo), Fixups,
                                       STI) << 16;
  unsigned OffBits =
      getMachineOpValue(MI, MI.getOperand(OpNo + 1), Fixups, STI);

  return (OffBits & 0x1FF) | RegBits;
}

unsigned MipsMCCodeEmitter::
getMemEncodingMMImm11(const MCInst &MI, unsigned OpNo,
                      SmallVectorImpl<MCFixup> &Fixups,
                      const MCSubtargetInfo &STI) const {
  // Base register is encoded in bits 20-16, offset is encoded in bits 10-0.
  assert(MI.getOperand(OpNo).isReg());
  unsigned RegBits = getMachineOpValue(MI, MI.getOperand(OpNo), Fixups,
                                       STI) << 16;
  unsigned OffBits = getMachineOpValue(MI, MI.getOperand(OpNo+1), Fixups, STI);

  return (OffBits & 0x07FF) | RegBits;
}

unsigned MipsMCCodeEmitter::
getMemEncodingMMImm12(const MCInst &MI, unsigned OpNo,
                      SmallVectorImpl<MCFixup> &Fixups,
                      const MCSubtargetInfo &STI) const {
  // opNum can be invalid if instruction had reglist as operand.
  // MemOperand is always last operand of instruction (base + offset).
  switch (MI.getOpcode()) {
  default:
    break;
  case Mips::SWM32_MM:
  case Mips::LWM32_MM:
    OpNo = MI.getNumOperands() - 2;
    break;
  }

  // Base register is encoded in bits 20-16, offset is encoded in bits 11-0.
  assert(MI.getOperand(OpNo).isReg());
  unsigned RegBits = getMachineOpValue(MI, MI.getOperand(OpNo), Fixups, STI)
                     << 16;
  unsigned OffBits = getMachineOpValue(MI, MI.getOperand(OpNo+1), Fixups, STI);

  return (OffBits & 0x0FFF) | RegBits;
}

unsigned MipsMCCodeEmitter::
getMemEncodingMMImm16(const MCInst &MI, unsigned OpNo,
                      SmallVectorImpl<MCFixup> &Fixups,
                      const MCSubtargetInfo &STI) const {
  // Base register is encoded in bits 20-16, offset is encoded in bits 15-0.
  assert(MI.getOperand(OpNo).isReg());
  unsigned RegBits = getMachineOpValue(MI, MI.getOperand(OpNo), Fixups,
                                       STI) << 16;
  unsigned OffBits = getMachineOpValue(MI, MI.getOperand(OpNo+1), Fixups, STI);

  return (OffBits & 0xFFFF) | RegBits;
}

unsigned MipsMCCodeEmitter::
getMemEncodingMMImm4sp(const MCInst &MI, unsigned OpNo,
                       SmallVectorImpl<MCFixup> &Fixups,
                       const MCSubtargetInfo &STI) const {
  // opNum can be invalid if instruction had reglist as operand
  // MemOperand is always last operand of instruction (base + offset)
  switch (MI.getOpcode()) {
  default:
    break;
  case Mips::SWM16_MM:
  case Mips::SWM16_MMR6:
  case Mips::LWM16_MM:
  case Mips::LWM16_MMR6:
    OpNo = MI.getNumOperands() - 2;
    break;
  }

  // Offset is encoded in bits 4-0.
  assert(MI.getOperand(OpNo).isReg());
  // Base register is always SP - thus it is not encoded.
  assert(MI.getOperand(OpNo+1).isImm());
  unsigned OffBits = getMachineOpValue(MI, MI.getOperand(OpNo+1), Fixups, STI);

  return ((OffBits >> 2) & 0x0F);
}

// FIXME: should be called getMSBEncoding
//
unsigned
MipsMCCodeEmitter::getSizeInsEncoding(const MCInst &MI, unsigned OpNo,
                                      SmallVectorImpl<MCFixup> &Fixups,
                                      const MCSubtargetInfo &STI) const {
  assert(MI.getOperand(OpNo-1).isImm());
  assert(MI.getOperand(OpNo).isImm());
  unsigned Position = getMachineOpValue(MI, MI.getOperand(OpNo-1), Fixups, STI);
  unsigned Size = getMachineOpValue(MI, MI.getOperand(OpNo), Fixups, STI);

  return Position + Size - 1;
}

template <unsigned Bits, int Offset>
unsigned
MipsMCCodeEmitter::getUImmWithOffsetEncoding(const MCInst &MI, unsigned OpNo,
                                             SmallVectorImpl<MCFixup> &Fixups,
                                             const MCSubtargetInfo &STI) const {
  assert(MI.getOperand(OpNo).isImm());
  unsigned Value = getMachineOpValue(MI, MI.getOperand(OpNo), Fixups, STI);
  Value -= Offset;
  return Value;
}

unsigned
MipsMCCodeEmitter::getSimm19Lsl2Encoding(const MCInst &MI, unsigned OpNo,
                                         SmallVectorImpl<MCFixup> &Fixups,
                                         const MCSubtargetInfo &STI) const {
  const MCOperand &MO = MI.getOperand(OpNo);
  if (MO.isImm()) {
    // The immediate is encoded as 'immediate << 2'.
    unsigned Res = getMachineOpValue(MI, MO, Fixups, STI);
    assert((Res & 3) == 0);
    return Res >> 2;
  }

  assert(MO.isExpr() &&
         "getSimm19Lsl2Encoding expects only expressions or an immediate");

  const MCExpr *Expr = MO.getExpr();
  Mips::Fixups FixupKind = isMicroMips(STI) ? Mips::fixup_MICROMIPS_PC19_S2
                                            : Mips::fixup_MIPS_PC19_S2;
  Fixups.push_back(MCFixup::create(0, Expr, MCFixupKind(FixupKind)));
  return 0;
}

unsigned
MipsMCCodeEmitter::getSimm18Lsl3Encoding(const MCInst &MI, unsigned OpNo,
                                         SmallVectorImpl<MCFixup> &Fixups,
                                         const MCSubtargetInfo &STI) const {
  const MCOperand &MO = MI.getOperand(OpNo);
  if (MO.isImm()) {
    // The immediate is encoded as 'immediate << 3'.
    unsigned Res = getMachineOpValue(MI, MI.getOperand(OpNo), Fixups, STI);
    assert((Res & 7) == 0);
    return Res >> 3;
  }

  assert(MO.isExpr() &&
         "getSimm18Lsl2Encoding expects only expressions or an immediate");

  const MCExpr *Expr = MO.getExpr();
  Mips::Fixups FixupKind = isMicroMips(STI) ? Mips::fixup_MICROMIPS_PC18_S3
                                            : Mips::fixup_MIPS_PC18_S3;
  Fixups.push_back(MCFixup::create(0, Expr, MCFixupKind(FixupKind)));
  return 0;
}

unsigned
MipsMCCodeEmitter::getUImm3Mod8Encoding(const MCInst &MI, unsigned OpNo,
                                        SmallVectorImpl<MCFixup> &Fixups,
                                        const MCSubtargetInfo &STI) const {
  assert(MI.getOperand(OpNo).isImm());
  const MCOperand &MO = MI.getOperand(OpNo);
  return MO.getImm() % 8;
}

unsigned
MipsMCCodeEmitter::getUImm4AndValue(const MCInst &MI, unsigned OpNo,
                                    SmallVectorImpl<MCFixup> &Fixups,
                                    const MCSubtargetInfo &STI) const {
  assert(MI.getOperand(OpNo).isImm());
  const MCOperand &MO = MI.getOperand(OpNo);
  unsigned Value = MO.getImm();
  switch (Value) {
    case 128:   return 0x0;
    case 1:     return 0x1;
    case 2:     return 0x2;
    case 3:     return 0x3;
    case 4:     return 0x4;
    case 7:     return 0x5;
    case 8:     return 0x6;
    case 15:    return 0x7;
    case 16:    return 0x8;
    case 31:    return 0x9;
    case 32:    return 0xa;
    case 63:    return 0xb;
    case 64:    return 0xc;
    case 255:   return 0xd;
    case 32768: return 0xe;
    case 65535: return 0xf;
  }
  llvm_unreachable("Unexpected value");
}

unsigned
MipsMCCodeEmitter::getRegisterListOpValue(const MCInst &MI, unsigned OpNo,
                                          SmallVectorImpl<MCFixup> &Fixups,
                                          const MCSubtargetInfo &STI) const {
  unsigned res = 0;

  // Register list operand is always first operand of instruction and it is
  // placed before memory operand (register + imm).

  for (unsigned I = OpNo, E = MI.getNumOperands() - 2; I < E; ++I) {
    MCRegister Reg = MI.getOperand(I).getReg();
    unsigned RegNo = Ctx.getRegisterInfo()->getEncodingValue(Reg);
    if (RegNo != 31)
      res++;
    else
      res |= 0x10;
  }
  return res;
}

unsigned
MipsMCCodeEmitter::getRegisterListOpValue16(const MCInst &MI, unsigned OpNo,
                                            SmallVectorImpl<MCFixup> &Fixups,
                                            const MCSubtargetInfo &STI) const {
  return (MI.getNumOperands() - 4);
}

unsigned
MipsMCCodeEmitter::getMovePRegPairOpValue(const MCInst &MI, unsigned OpNo,
                                          SmallVectorImpl<MCFixup> &Fixups,
                                          const MCSubtargetInfo &STI) const {
  unsigned res = 0;

  if (MI.getOperand(0).getReg() == Mips::A1 &&
      MI.getOperand(1).getReg() == Mips::A2)
    res = 0;
  else if (MI.getOperand(0).getReg() == Mips::A1 &&
           MI.getOperand(1).getReg() == Mips::A3)
    res = 1;
  else if (MI.getOperand(0).getReg() == Mips::A2 &&
           MI.getOperand(1).getReg() == Mips::A3)
    res = 2;
  else if (MI.getOperand(0).getReg() == Mips::A0 &&
           MI.getOperand(1).getReg() == Mips::S5)
    res = 3;
  else if (MI.getOperand(0).getReg() == Mips::A0 &&
           MI.getOperand(1).getReg() == Mips::S6)
    res = 4;
  else if (MI.getOperand(0).getReg() == Mips::A0 &&
           MI.getOperand(1).getReg() == Mips::A1)
    res = 5;
  else if (MI.getOperand(0).getReg() == Mips::A0 &&
           MI.getOperand(1).getReg() == Mips::A2)
    res = 6;
  else if (MI.getOperand(0).getReg() == Mips::A0 &&
           MI.getOperand(1).getReg() == Mips::A3)
    res = 7;

  return res;
}

unsigned
MipsMCCodeEmitter::getMovePRegSingleOpValue(const MCInst &MI, unsigned OpNo,
                                            SmallVectorImpl<MCFixup> &Fixups,
                                            const MCSubtargetInfo &STI) const {
  assert(((OpNo == 2) || (OpNo == 3)) &&
         "Unexpected OpNo for movep operand encoding!");

  MCOperand Op = MI.getOperand(OpNo);
  assert(Op.isReg() && "Operand of movep is not a register!");
  switch (Op.getReg().id()) {
  default:
    llvm_unreachable("Unknown register for movep!");
  case Mips::ZERO:  return 0;
  case Mips::S1:    return 1;
  case Mips::V0:    return 2;
  case Mips::V1:    return 3;
  case Mips::S0:    return 4;
  case Mips::S2:    return 5;
  case Mips::S3:    return 6;
  case Mips::S4:    return 7;
  }
}

unsigned
MipsMCCodeEmitter::getSimm23Lsl2Encoding(const MCInst &MI, unsigned OpNo,
                                         SmallVectorImpl<MCFixup> &Fixups,
                                         const MCSubtargetInfo &STI) const {
  const MCOperand &MO = MI.getOperand(OpNo);
  assert(MO.isImm() && "getSimm23Lsl2Encoding expects only an immediate");
  // The immediate is encoded as 'immediate >> 2'.
  unsigned Res = static_cast<unsigned>(MO.getImm());
  assert((Res & 3) == 0);
  return Res >> 2;
}

#include "MipsGenMCCodeEmitter.inc"<|MERGE_RESOLUTION|>--- conflicted
+++ resolved
@@ -732,13 +732,8 @@
     return Res;
   unsigned MIFrm = MipsII::getFormat(MCII.get(MI.getOpcode()).TSFlags);
   if (!isa<MCSpecifierExpr>(Expr) && MIFrm == MipsII::FrmI) {
-<<<<<<< HEAD
-    Fixups.push_back(MCFixup::create(
-        0, Expr, MCFixupKind(Mips::fixup_Mips_AnyImm16), Expr->getLoc()));
-=======
     Fixups.push_back(
         MCFixup::create(0, Expr, MCFixupKind(Mips::fixup_Mips_AnyImm16)));
->>>>>>> 5ee67ebe
     return 0;
   }
   return getExprOpValue(Expr, Fixups, STI);
