--- conflicted
+++ resolved
@@ -6353,11 +6353,7 @@
 // e.g. "%lo foo", "(%lo(foo))", "%lo(foo)+1".
 const MCExpr *MipsAsmParser::parseRelocExpr() {
   auto getOp = [](StringRef Op) {
-<<<<<<< HEAD
-    return StringSwitch<MipsMCExpr::MipsExprKind>(Op)
-=======
     return StringSwitch<MipsMCExpr::Specifier>(Op)
->>>>>>> 5eee2751
         .Case("call16", MipsMCExpr::MEK_GOT_CALL)
         .Case("call_hi", MipsMCExpr::MEK_CALL_HI16)
         .Case("call_lo", MipsMCExpr::MEK_CALL_LO16)
@@ -6388,11 +6384,7 @@
   MCAsmParser &Parser = getParser();
   StringRef Name;
   const MCExpr *Res = nullptr;
-<<<<<<< HEAD
-  SmallVector<MipsMCExpr::MipsExprKind, 0> Ops;
-=======
   SmallVector<MipsMCExpr::Specifier, 0> Ops;
->>>>>>> 5eee2751
   while (parseOptionalToken(AsmToken::Percent)) {
     if (Parser.parseIdentifier(Name) ||
         Parser.parseToken(AsmToken::LParen, "expected '('"))
