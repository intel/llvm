--- conflicted
+++ resolved
@@ -6352,11 +6352,7 @@
 // e.g. "%lo foo", "(%lo(foo))", "%lo(foo)+1".
 const MCExpr *MipsAsmParser::parseRelocExpr() {
   auto getOp = [](StringRef Op) {
-<<<<<<< HEAD
-    return StringSwitch<MipsMCExpr::MipsExprKind>(Op)
-=======
     return StringSwitch<MipsMCExpr::Specifier>(Op)
->>>>>>> d465594a
         .Case("call16", MipsMCExpr::MEK_GOT_CALL)
         .Case("call_hi", MipsMCExpr::MEK_CALL_HI16)
         .Case("call_lo", MipsMCExpr::MEK_CALL_LO16)
@@ -6387,11 +6383,7 @@
   MCAsmParser &Parser = getParser();
   StringRef Name;
   const MCExpr *Res = nullptr;
-<<<<<<< HEAD
-  SmallVector<MipsMCExpr::MipsExprKind, 0> Ops;
-=======
   SmallVector<MipsMCExpr::Specifier, 0> Ops;
->>>>>>> d465594a
   while (parseOptionalToken(AsmToken::Percent)) {
     if (Parser.parseIdentifier(Name) ||
         Parser.parseToken(AsmToken::LParen, "expected '('"))
