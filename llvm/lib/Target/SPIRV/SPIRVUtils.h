//===--- SPIRVUtils.h ---- SPIR-V Utility Functions -------------*- C++ -*-===//
//
// Part of the LLVM Project, under the Apache License v2.0 with LLVM Exceptions.
// See https://llvm.org/LICENSE.txt for license information.
// SPDX-License-Identifier: Apache-2.0 WITH LLVM-exception
//
//===----------------------------------------------------------------------===//
//
// This file contains miscellaneous utility functions.
//
//===----------------------------------------------------------------------===//

#ifndef LLVM_LIB_TARGET_SPIRV_SPIRVUTILS_H
#define LLVM_LIB_TARGET_SPIRV_SPIRVUTILS_H

#include "MCTargetDesc/SPIRVBaseInfo.h"
#include "llvm/Analysis/LoopInfo.h"
#include "llvm/CodeGen/MachineBasicBlock.h"
#include "llvm/IR/Dominators.h"
#include "llvm/IR/GlobalVariable.h"
#include "llvm/IR/IRBuilder.h"
#include "llvm/IR/TypedPointerType.h"
#include <queue>
#include <string>
#include <unordered_map>
#include <unordered_set>

namespace llvm {
class MCInst;
class MachineFunction;
class MachineInstr;
class MachineInstrBuilder;
class MachineIRBuilder;
class MachineRegisterInfo;
class Register;
class StringRef;
class SPIRVInstrInfo;
class SPIRVSubtarget;
class SPIRVGlobalRegistry;

// This class implements a partial ordering visitor, which visits a cyclic graph
// in natural topological-like ordering. Topological ordering is not defined for
// directed graphs with cycles, so this assumes cycles are a single node, and
// ignores back-edges. The cycle is visited from the entry in the same
// topological-like ordering.
//
// Note: this visitor REQUIRES a reducible graph.
//
// This means once we visit a node, we know all the possible ancestors have been
// visited.
//
// clang-format off
//
// Given this graph:
//
//     ,-> B -\
// A -+        +---> D ----> E -> F -> G -> H
//     `-> C -/      ^                 |
//                   +-----------------+
//
// Visit order is:
//  A, [B, C in any order], D, E, F, G, H
//
// clang-format on
//
// Changing the function CFG between the construction of the visitor and
// visiting is undefined. The visitor can be reused, but if the CFG is updated,
// the visitor must be rebuilt.
class PartialOrderingVisitor {
  DomTreeBuilder::BBDomTree DT;
  LoopInfo LI;

  std::unordered_set<BasicBlock *> Queued = {};
  std::queue<BasicBlock *> ToVisit = {};

  struct OrderInfo {
    size_t Rank;
    size_t TraversalIndex;
  };

  using BlockToOrderInfoMap = std::unordered_map<BasicBlock *, OrderInfo>;
  BlockToOrderInfoMap BlockToOrder;
  std::vector<BasicBlock *> Order = {};

  // Get all basic-blocks reachable from Start.
  std::unordered_set<BasicBlock *> getReachableFrom(BasicBlock *Start);

  // Internal function used to determine the partial ordering.
  // Visits |BB| with the current rank being |Rank|.
  size_t visit(BasicBlock *BB, size_t Rank);

  bool CanBeVisited(BasicBlock *BB) const;

public:
  size_t GetNodeRank(BasicBlock *BB) const;

  // Build the visitor to operate on the function F.
  PartialOrderingVisitor(Function &F);

  // Returns true is |LHS| comes before |RHS| in the partial ordering.
  // If |LHS| and |RHS| have the same rank, the traversal order determines the
  // order (order is stable).
  bool compare(const BasicBlock *LHS, const BasicBlock *RHS) const;

  // Visit the function starting from the basic block |Start|, and calling |Op|
  // on each visited BB. This traversal ignores back-edges, meaning this won't
  // visit a node to which |Start| is not an ancestor.
  // If Op returns |true|, the visitor continues. If |Op| returns false, the
  // visitor will stop at that rank. This means if 2 nodes share the same rank,
  // and Op returns false when visiting the first, the second will be visited
  // afterwards. But none of their successors will.
  void partialOrderVisit(BasicBlock &Start,
                         std::function<bool(BasicBlock *)> Op);
};

// Add the given string as a series of integer operand, inserting null
// terminators and padding to make sure the operands all have 32-bit
// little-endian words.
void addStringImm(const StringRef &Str, MCInst &Inst);
void addStringImm(const StringRef &Str, MachineInstrBuilder &MIB);
void addStringImm(const StringRef &Str, IRBuilder<> &B,
                  std::vector<Value *> &Args);

// Read the series of integer operands back as a null-terminated string using
// the reverse of the logic in addStringImm.
std::string getStringImm(const MachineInstr &MI, unsigned StartIndex);

// Add the given numerical immediate to MIB.
void addNumImm(const APInt &Imm, MachineInstrBuilder &MIB);

// Add an OpName instruction for the given target register.
void buildOpName(Register Target, const StringRef &Name,
                 MachineIRBuilder &MIRBuilder);
void buildOpName(Register Target, const StringRef &Name, MachineInstr &I,
                 const SPIRVInstrInfo &TII);

// Add an OpDecorate instruction for the given Reg.
void buildOpDecorate(Register Reg, MachineIRBuilder &MIRBuilder,
                     SPIRV::Decoration::Decoration Dec,
                     const std::vector<uint32_t> &DecArgs,
                     StringRef StrImm = "");
void buildOpDecorate(Register Reg, MachineInstr &I, const SPIRVInstrInfo &TII,
                     SPIRV::Decoration::Decoration Dec,
                     const std::vector<uint32_t> &DecArgs,
                     StringRef StrImm = "");

// Add an OpDecorate instruction for the given Reg.
void buildOpMemberDecorate(Register Reg, MachineIRBuilder &MIRBuilder,
                           SPIRV::Decoration::Decoration Dec, uint32_t Member,
                           const std::vector<uint32_t> &DecArgs,
                           StringRef StrImm = "");
void buildOpMemberDecorate(Register Reg, MachineInstr &I,
                           const SPIRVInstrInfo &TII,
                           SPIRV::Decoration::Decoration Dec, uint32_t Member,
                           const std::vector<uint32_t> &DecArgs,
                           StringRef StrImm = "");

// Add an OpDecorate instruction by "spirv.Decorations" metadata node.
void buildOpSpirvDecorations(Register Reg, MachineIRBuilder &MIRBuilder,
                             const MDNode *GVarMD);

// Return a valid position for the OpVariable instruction inside a function,
// i.e., at the beginning of the first block of the function.
MachineBasicBlock::iterator getOpVariableMBBIt(MachineInstr &I);

// Return a valid position for the instruction at the end of the block before
// terminators and debug instructions.
MachineBasicBlock::iterator getInsertPtValidEnd(MachineBasicBlock *MBB);

// Convert a SPIR-V storage class to the corresponding LLVM IR address space.
// TODO: maybe the following two functions should be handled in the subtarget
// to allow for different OpenCL vs Vulkan handling.
constexpr unsigned
storageClassToAddressSpace(SPIRV::StorageClass::StorageClass SC) {
  switch (SC) {
  case SPIRV::StorageClass::Function:
    return 0;
  case SPIRV::StorageClass::CrossWorkgroup:
    return 1;
  case SPIRV::StorageClass::UniformConstant:
    return 2;
  case SPIRV::StorageClass::Workgroup:
    return 3;
  case SPIRV::StorageClass::Generic:
    return 4;
  case SPIRV::StorageClass::DeviceOnlyINTEL:
    return 5;
  case SPIRV::StorageClass::HostOnlyINTEL:
    return 6;
  case SPIRV::StorageClass::Input:
    return 7;
  case SPIRV::StorageClass::Output:
    return 8;
  case SPIRV::StorageClass::CodeSectionINTEL:
    return 9;
  case SPIRV::StorageClass::Private:
    return 10;
  case SPIRV::StorageClass::StorageBuffer:
    return 11;
  default:
    report_fatal_error("Unable to get address space id");
  }
}

// Convert an LLVM IR address space to a SPIR-V storage class.
SPIRV::StorageClass::StorageClass
addressSpaceToStorageClass(unsigned AddrSpace, const SPIRVSubtarget &STI);

SPIRV::MemorySemantics::MemorySemantics
getMemSemanticsForStorageClass(SPIRV::StorageClass::StorageClass SC);

SPIRV::MemorySemantics::MemorySemantics getMemSemantics(AtomicOrdering Ord);

SPIRV::Scope::Scope getMemScope(LLVMContext &Ctx, SyncScope::ID Id);

// Find def instruction for the given ConstReg, walking through
// spv_track_constant and ASSIGN_TYPE instructions. Updates ConstReg by def
// of OpConstant instruction.
MachineInstr *getDefInstrMaybeConstant(Register &ConstReg,
                                       const MachineRegisterInfo *MRI);

// Get constant integer value of the given ConstReg.
uint64_t getIConstVal(Register ConstReg, const MachineRegisterInfo *MRI);

// Check if MI is a SPIR-V specific intrinsic call.
bool isSpvIntrinsic(const MachineInstr &MI, Intrinsic::ID IntrinsicID);
// Check if it's a SPIR-V specific intrinsic call.
bool isSpvIntrinsic(const Value *Arg);

// Get type of i-th operand of the metadata node.
Type *getMDOperandAsType(const MDNode *N, unsigned I);

// If OpenCL or SPIR-V builtin function name is recognized, return a demangled
// name, otherwise return an empty string.
std::string getOclOrSpirvBuiltinDemangledName(StringRef Name);

// Check if a string contains a builtin prefix.
bool hasBuiltinTypePrefix(StringRef Name);

// Check if given LLVM type is a special opaque builtin type.
bool isSpecialOpaqueType(const Type *Ty);

// Check if the function is an SPIR-V entry point
bool isEntryPoint(const Function &F);

// Parse basic scalar type name, substring TypeName, and return LLVM type.
Type *parseBasicTypeName(StringRef &TypeName, LLVMContext &Ctx);

// Sort blocks in a partial ordering, so each block is after all its
// dominators. This should match both the SPIR-V and the MIR requirements.
// Returns true if the function was changed.
bool sortBlocks(Function &F);

inline bool hasInitializer(const GlobalVariable *GV) {
  return GV->hasInitializer() && !isa<UndefValue>(GV->getInitializer());
}

// True if this is an instance of TypedPointerType.
inline bool isTypedPointerTy(const Type *T) {
  return T && T->getTypeID() == Type::TypedPointerTyID;
}

// True if this is an instance of PointerType.
inline bool isUntypedPointerTy(const Type *T) {
  return T && T->getTypeID() == Type::PointerTyID;
}

// True if this is an instance of PointerType or TypedPointerType.
inline bool isPointerTy(const Type *T) {
  return isUntypedPointerTy(T) || isTypedPointerTy(T);
}

// Get the address space of this pointer or pointer vector type for instances of
// PointerType or TypedPointerType.
inline unsigned getPointerAddressSpace(const Type *T) {
  Type *SubT = T->getScalarType();
  return SubT->getTypeID() == Type::PointerTyID
             ? cast<PointerType>(SubT)->getAddressSpace()
             : cast<TypedPointerType>(SubT)->getAddressSpace();
}

// Return true if the Argument is decorated with a pointee type
inline bool hasPointeeTypeAttr(Argument *Arg) {
  return Arg->hasByValAttr() || Arg->hasByRefAttr() || Arg->hasStructRetAttr();
}

// Return the pointee type of the argument or nullptr otherwise
inline Type *getPointeeTypeByAttr(Argument *Arg) {
  if (Arg->hasByValAttr())
    return Arg->getParamByValType();
  if (Arg->hasStructRetAttr())
    return Arg->getParamStructRetType();
  if (Arg->hasByRefAttr())
    return Arg->getParamByRefType();
  return nullptr;
}

inline Type *reconstructFunctionType(Function *F) {
  SmallVector<Type *> ArgTys;
  for (unsigned i = 0; i < F->arg_size(); ++i)
    ArgTys.push_back(F->getArg(i)->getType());
  return FunctionType::get(F->getReturnType(), ArgTys, F->isVarArg());
}

#define TYPED_PTR_TARGET_EXT_NAME "spirv.$TypedPointerType"
inline Type *getTypedPointerWrapper(Type *ElemTy, unsigned AS) {
  return TargetExtType::get(ElemTy->getContext(), TYPED_PTR_TARGET_EXT_NAME,
                            {ElemTy}, {AS});
}

inline bool isTypedPointerWrapper(const TargetExtType *ExtTy) {
  return ExtTy->getName() == TYPED_PTR_TARGET_EXT_NAME &&
         ExtTy->getNumIntParameters() == 1 &&
         ExtTy->getNumTypeParameters() == 1;
}

// True if this is an instance of PointerType or TypedPointerType.
inline bool isPointerTyOrWrapper(const Type *Ty) {
  if (auto *ExtTy = dyn_cast<TargetExtType>(Ty))
    return isTypedPointerWrapper(ExtTy);
  return isPointerTy(Ty);
}

inline Type *applyWrappers(Type *Ty) {
  if (auto *ExtTy = dyn_cast<TargetExtType>(Ty)) {
    if (isTypedPointerWrapper(ExtTy))
      return TypedPointerType::get(applyWrappers(ExtTy->getTypeParameter(0)),
                                   ExtTy->getIntParameter(0));
  } else if (auto *VecTy = dyn_cast<VectorType>(Ty)) {
    Type *ElemTy = VecTy->getElementType();
    Type *NewElemTy = ElemTy->isTargetExtTy() ? applyWrappers(ElemTy) : ElemTy;
    if (NewElemTy != ElemTy)
      return VectorType::get(NewElemTy, VecTy->getElementCount());
  }
  return Ty;
}

inline Type *getPointeeType(const Type *Ty) {
  if (Ty) {
    if (auto PType = dyn_cast<TypedPointerType>(Ty))
      return PType->getElementType();
    else if (auto *ExtTy = dyn_cast<TargetExtType>(Ty))
      if (isTypedPointerWrapper(ExtTy))
        return ExtTy->getTypeParameter(0);
  }
  return nullptr;
}

inline bool isUntypedEquivalentToTyExt(Type *Ty1, Type *Ty2) {
  if (!isUntypedPointerTy(Ty1) || !Ty2)
    return false;
  if (auto *ExtTy = dyn_cast<TargetExtType>(Ty2))
    if (isTypedPointerWrapper(ExtTy) &&
        ExtTy->getTypeParameter(0) ==
            IntegerType::getInt8Ty(Ty1->getContext()) &&
        ExtTy->getIntParameter(0) == cast<PointerType>(Ty1)->getAddressSpace())
      return true;
  return false;
}

inline bool isEquivalentTypes(Type *Ty1, Type *Ty2) {
  return isUntypedEquivalentToTyExt(Ty1, Ty2) ||
         isUntypedEquivalentToTyExt(Ty2, Ty1);
}

inline Type *toTypedPointer(Type *Ty) {
  if (Type *NewTy = applyWrappers(Ty); NewTy != Ty)
    return NewTy;
  return isUntypedPointerTy(Ty)
             ? TypedPointerType::get(IntegerType::getInt8Ty(Ty->getContext()),
                                     getPointerAddressSpace(Ty))
             : Ty;
}

inline Type *toTypedFunPointer(FunctionType *FTy) {
  Type *OrigRetTy = FTy->getReturnType();
  Type *RetTy = toTypedPointer(OrigRetTy);
  bool IsUntypedPtr = false;
  for (Type *PTy : FTy->params()) {
    if (isUntypedPointerTy(PTy)) {
      IsUntypedPtr = true;
      break;
    }
  }
  if (!IsUntypedPtr && RetTy == OrigRetTy)
    return FTy;
  SmallVector<Type *> ParamTys;
  for (Type *PTy : FTy->params())
    ParamTys.push_back(toTypedPointer(PTy));
  return FunctionType::get(RetTy, ParamTys, FTy->isVarArg());
}

inline const Type *unifyPtrType(const Type *Ty) {
  if (auto FTy = dyn_cast<FunctionType>(Ty))
    return toTypedFunPointer(const_cast<FunctionType *>(FTy));
  return toTypedPointer(const_cast<Type *>(Ty));
}

inline bool isVector1(Type *Ty) {
  auto *FVTy = dyn_cast<FixedVectorType>(Ty);
  return FVTy && FVTy->getNumElements() == 1;
}

// Modify an LLVM type to conform with future transformations in IRTranslator.
// At the moment use cases comprise only a <1 x Type> vector. To extend when/if
// needed.
inline Type *normalizeType(Type *Ty) {
  auto *FVTy = dyn_cast<FixedVectorType>(Ty);
  if (!FVTy || FVTy->getNumElements() != 1)
    return Ty;
  // If it's a <1 x Type> vector type, replace it by the element type, because
  // it's not a legal vector type in LLT and IRTranslator will represent it as
  // the scalar eventually.
  return normalizeType(FVTy->getElementType());
}

inline PoisonValue *getNormalizedPoisonValue(Type *Ty) {
  return PoisonValue::get(normalizeType(Ty));
}

inline MetadataAsValue *buildMD(Value *Arg) {
  LLVMContext &Ctx = Arg->getContext();
  return MetadataAsValue::get(
      Ctx, MDNode::get(Ctx, ValueAsMetadata::getConstant(Arg)));
}

CallInst *buildIntrWithMD(Intrinsic::ID IntrID, ArrayRef<Type *> Types,
                          Value *Arg, Value *Arg2, ArrayRef<Constant *> Imms,
                          IRBuilder<> &B);

MachineInstr *getVRegDef(MachineRegisterInfo &MRI, Register Reg);

#define SPIRV_BACKEND_SERVICE_FUN_NAME "__spirv_backend_service_fun"
bool getVacantFunctionName(Module &M, std::string &Name);

void setRegClassType(Register Reg, const Type *Ty, SPIRVGlobalRegistry *GR,
                     MachineIRBuilder &MIRBuilder,
                     SPIRV::AccessQualifier::AccessQualifier AccessQual,
                     bool EmitIR, bool Force = false);
void setRegClassType(Register Reg, const MachineInstr *SpvType,
                     SPIRVGlobalRegistry *GR, MachineRegisterInfo *MRI,
                     const MachineFunction &MF, bool Force = false);
Register createVirtualRegister(const MachineInstr *SpvType,
                               SPIRVGlobalRegistry *GR,
                               MachineRegisterInfo *MRI,
                               const MachineFunction &MF);
Register createVirtualRegister(const MachineInstr *SpvType,
                               SPIRVGlobalRegistry *GR,
                               MachineIRBuilder &MIRBuilder);
Register createVirtualRegister(
    const Type *Ty, SPIRVGlobalRegistry *GR, MachineIRBuilder &MIRBuilder,
    SPIRV::AccessQualifier::AccessQualifier AccessQual, bool EmitIR);

// Return true if there is an opaque pointer type nested in the argument.
bool isNestedPointer(const Type *Ty);

enum FPDecorationId { NONE, RTE, RTZ, RTP, RTN, SAT };

inline FPDecorationId demangledPostfixToDecorationId(const std::string &S) {
  static std::unordered_map<std::string, FPDecorationId> Mapping = {
      {"rte", FPDecorationId::RTE},
      {"rtz", FPDecorationId::RTZ},
      {"rtp", FPDecorationId::RTP},
      {"rtn", FPDecorationId::RTN},
      {"sat", FPDecorationId::SAT}};
  auto It = Mapping.find(S);
  return It == Mapping.end() ? FPDecorationId::NONE : It->second;
}

SmallVector<MachineInstr *, 4>
createContinuedInstructions(MachineIRBuilder &MIRBuilder, unsigned Opcode,
                            unsigned MinWC, unsigned ContinuedOpcode,
                            ArrayRef<Register> Args, Register ReturnRegister,
                            Register TypeID);

<<<<<<< HEAD
=======
// Instruction selection directed by type folding.
const std::set<unsigned> &getTypeFoldingSupportedOpcodes();
bool isTypeFoldingSupported(unsigned Opcode);

// Get loop controls from llvm.loop. metadata.
SmallVector<unsigned, 1> getSpirvLoopControlOperandsFromLoopMetadata(Loop *L);

// Traversing [g]MIR accounting for pseudo-instructions.
MachineInstr *passCopy(MachineInstr *Def, const MachineRegisterInfo *MRI);
MachineInstr *getDef(const MachineOperand &MO, const MachineRegisterInfo *MRI);
MachineInstr *getImm(const MachineOperand &MO, const MachineRegisterInfo *MRI);
int64_t foldImm(const MachineOperand &MO, const MachineRegisterInfo *MRI);
unsigned getArrayComponentCount(const MachineRegisterInfo *MRI,
                                const MachineInstr *ResType);

>>>>>>> d465594a
} // namespace llvm
#endif // LLVM_LIB_TARGET_SPIRV_SPIRVUTILS_H<|MERGE_RESOLUTION|>--- conflicted
+++ resolved
@@ -473,8 +473,6 @@
                             ArrayRef<Register> Args, Register ReturnRegister,
                             Register TypeID);
 
-<<<<<<< HEAD
-=======
 // Instruction selection directed by type folding.
 const std::set<unsigned> &getTypeFoldingSupportedOpcodes();
 bool isTypeFoldingSupported(unsigned Opcode);
@@ -490,6 +488,5 @@
 unsigned getArrayComponentCount(const MachineRegisterInfo *MRI,
                                 const MachineInstr *ResType);
 
->>>>>>> d465594a
 } // namespace llvm
 #endif // LLVM_LIB_TARGET_SPIRV_SPIRVUTILS_H