//===--- SPIRVUtils.h ---- SPIR-V Utility Functions -------------*- C++ -*-===//
//
// Part of the LLVM Project, under the Apache License v2.0 with LLVM Exceptions.
// See https://llvm.org/LICENSE.txt for license information.
// SPDX-License-Identifier: Apache-2.0 WITH LLVM-exception
//
//===----------------------------------------------------------------------===//
//
// This file contains miscellaneous utility functions.
//
//===----------------------------------------------------------------------===//

#ifndef LLVM_LIB_TARGET_SPIRV_SPIRVUTILS_H
#define LLVM_LIB_TARGET_SPIRV_SPIRVUTILS_H

#include "MCTargetDesc/SPIRVBaseInfo.h"
#include "llvm/Analysis/LoopInfo.h"
#include "llvm/CodeGen/MachineBasicBlock.h"
#include "llvm/IR/Dominators.h"
#include "llvm/IR/GlobalVariable.h"
#include "llvm/IR/IRBuilder.h"
#include "llvm/IR/TypedPointerType.h"
#include <queue>
#include <string>
#include <unordered_map>
#include <unordered_set>

namespace llvm {
class MCInst;
class MachineFunction;
class MachineInstr;
class MachineInstrBuilder;
class MachineIRBuilder;
class MachineRegisterInfo;
class Register;
class StringRef;
class SPIRVInstrInfo;
class SPIRVSubtarget;
class SPIRVGlobalRegistry;

// This class implements a partial ordering visitor, which visits a cyclic graph
// in natural topological-like ordering. Topological ordering is not defined for
// directed graphs with cycles, so this assumes cycles are a single node, and
// ignores back-edges. The cycle is visited from the entry in the same
// topological-like ordering.
//
// Note: this visitor REQUIRES a reducible graph.
//
// This means once we visit a node, we know all the possible ancestors have been
// visited.
//
// clang-format off
//
// Given this graph:
//
//     ,-> B -\
// A -+        +---> D ----> E -> F -> G -> H
//     `-> C -/      ^                 |
//                   +-----------------+
//
// Visit order is:
//  A, [B, C in any order], D, E, F, G, H
//
// clang-format on
//
// Changing the function CFG between the construction of the visitor and
// visiting is undefined. The visitor can be reused, but if the CFG is updated,
// the visitor must be rebuilt.
class PartialOrderingVisitor {
  DomTreeBuilder::BBDomTree DT;
  LoopInfo LI;

  std::unordered_set<BasicBlock *> Queued = {};
  std::queue<BasicBlock *> ToVisit = {};

  struct OrderInfo {
    size_t Rank;
    size_t TraversalIndex;
  };

  using BlockToOrderInfoMap = std::unordered_map<BasicBlock *, OrderInfo>;
  BlockToOrderInfoMap BlockToOrder;
  std::vector<BasicBlock *> Order = {};

  // Get all basic-blocks reachable from Start.
  std::unordered_set<BasicBlock *> getReachableFrom(BasicBlock *Start);

  // Internal function used to determine the partial ordering.
  // Visits |BB| with the current rank being |Rank|.
  size_t visit(BasicBlock *BB, size_t Rank);

  bool CanBeVisited(BasicBlock *BB) const;

public:
  size_t GetNodeRank(BasicBlock *BB) const;

  // Build the visitor to operate on the function F.
  PartialOrderingVisitor(Function &F);

  // Returns true is |LHS| comes before |RHS| in the partial ordering.
  // If |LHS| and |RHS| have the same rank, the traversal order determines the
  // order (order is stable).
  bool compare(const BasicBlock *LHS, const BasicBlock *RHS) const;

  // Visit the function starting from the basic block |Start|, and calling |Op|
  // on each visited BB. This traversal ignores back-edges, meaning this won't
  // visit a node to which |Start| is not an ancestor.
  // If Op returns |true|, the visitor continues. If |Op| returns false, the
  // visitor will stop at that rank. This means if 2 nodes share the same rank,
  // and Op returns false when visiting the first, the second will be visited
  // afterwards. But none of their successors will.
  void partialOrderVisit(BasicBlock &Start,
                         std::function<bool(BasicBlock *)> Op);
};

namespace SPIRV {
struct FPFastMathDefaultInfo {
  const Type *Ty = nullptr;
  unsigned FastMathFlags = 0;
  // When SPV_KHR_float_controls2 ContractionOff and SignzeroInfNanPreserve are
  // deprecated, and we replace them with FPFastMathDefault appropriate flags
  // instead. However, we have no guarantee about the order in which we will
  // process execution modes. Therefore it could happen that we first process
  // ContractionOff, setting AllowContraction bit to 0, and then we process
  // FPFastMathDefault enabling AllowContraction bit, effectively invalidating
  // ContractionOff. Because of that, it's best to keep separate bits for the
  // different execution modes, and we will try and combine them later when we
  // emit OpExecutionMode instructions.
  bool ContractionOff = false;
  bool SignedZeroInfNanPreserve = false;
  bool FPFastMathDefault = false;

  FPFastMathDefaultInfo() = default;
  FPFastMathDefaultInfo(const Type *Ty, unsigned FastMathFlags)
      : Ty(Ty), FastMathFlags(FastMathFlags) {}
  bool operator==(const FPFastMathDefaultInfo &Other) const {
    return Ty == Other.Ty && FastMathFlags == Other.FastMathFlags &&
           ContractionOff == Other.ContractionOff &&
           SignedZeroInfNanPreserve == Other.SignedZeroInfNanPreserve &&
           FPFastMathDefault == Other.FPFastMathDefault;
  }
};

struct FPFastMathDefaultInfoVector
    : public SmallVector<SPIRV::FPFastMathDefaultInfo, 3> {
  static size_t computeFPFastMathDefaultInfoVecIndex(size_t BitWidth) {
    switch (BitWidth) {
    case 16: // half
      return 0;
    case 32: // float
      return 1;
    case 64: // double
      return 2;
    default:
      report_fatal_error("Expected BitWidth to be 16, 32, 64", false);
    }
    llvm_unreachable(
        "Unreachable code in computeFPFastMathDefaultInfoVecIndex");
  }
};

} // namespace SPIRV

// Add the given string as a series of integer operand, inserting null
// terminators and padding to make sure the operands all have 32-bit
// little-endian words.
void addStringImm(const StringRef &Str, MCInst &Inst);
void addStringImm(const StringRef &Str, MachineInstrBuilder &MIB);
void addStringImm(const StringRef &Str, IRBuilder<> &B,
                  std::vector<Value *> &Args);

// Read the series of integer operands back as a null-terminated string using
// the reverse of the logic in addStringImm.
std::string getStringImm(const MachineInstr &MI, unsigned StartIndex);

// Returns the string constant that the register refers to. It is assumed that
// Reg is a global value that contains a string.
std::string getStringValueFromReg(Register Reg, MachineRegisterInfo &MRI);

// Add the given numerical immediate to MIB.
void addNumImm(const APInt &Imm, MachineInstrBuilder &MIB);

// Add an OpName instruction for the given target register.
void buildOpName(Register Target, const StringRef &Name,
                 MachineIRBuilder &MIRBuilder);
void buildOpName(Register Target, const StringRef &Name, MachineInstr &I,
                 const SPIRVInstrInfo &TII);

// Add an OpDecorate instruction for the given Reg.
void buildOpDecorate(Register Reg, MachineIRBuilder &MIRBuilder,
                     SPIRV::Decoration::Decoration Dec,
                     const std::vector<uint32_t> &DecArgs,
                     StringRef StrImm = "");
void buildOpDecorate(Register Reg, MachineInstr &I, const SPIRVInstrInfo &TII,
                     SPIRV::Decoration::Decoration Dec,
                     const std::vector<uint32_t> &DecArgs,
                     StringRef StrImm = "");

// Add an OpDecorate instruction for the given Reg.
void buildOpMemberDecorate(Register Reg, MachineIRBuilder &MIRBuilder,
                           SPIRV::Decoration::Decoration Dec, uint32_t Member,
                           const std::vector<uint32_t> &DecArgs,
                           StringRef StrImm = "");
void buildOpMemberDecorate(Register Reg, MachineInstr &I,
                           const SPIRVInstrInfo &TII,
                           SPIRV::Decoration::Decoration Dec, uint32_t Member,
                           const std::vector<uint32_t> &DecArgs,
                           StringRef StrImm = "");

// Add an OpDecorate instruction by "spirv.Decorations" metadata node.
void buildOpSpirvDecorations(Register Reg, MachineIRBuilder &MIRBuilder,
                             const MDNode *GVarMD, const SPIRVSubtarget &ST);

// Return a valid position for the OpVariable instruction inside a function,
// i.e., at the beginning of the first block of the function.
MachineBasicBlock::iterator getOpVariableMBBIt(MachineInstr &I);

// Return a valid position for the instruction at the end of the block before
// terminators and debug instructions.
MachineBasicBlock::iterator getInsertPtValidEnd(MachineBasicBlock *MBB);

// Convert a SPIR-V storage class to the corresponding LLVM IR address space.
// TODO: maybe the following two functions should be handled in the subtarget
// to allow for different OpenCL vs Vulkan handling.
constexpr unsigned
storageClassToAddressSpace(SPIRV::StorageClass::StorageClass SC) {
  switch (SC) {
  case SPIRV::StorageClass::Function:
    return 0;
  case SPIRV::StorageClass::CrossWorkgroup:
    return 1;
  case SPIRV::StorageClass::UniformConstant:
    return 2;
  case SPIRV::StorageClass::Workgroup:
    return 3;
  case SPIRV::StorageClass::Generic:
    return 4;
  case SPIRV::StorageClass::DeviceOnlyINTEL:
    return 5;
  case SPIRV::StorageClass::HostOnlyINTEL:
    return 6;
  case SPIRV::StorageClass::Input:
    return 7;
  case SPIRV::StorageClass::Output:
    return 8;
  case SPIRV::StorageClass::CodeSectionINTEL:
    return 9;
  case SPIRV::StorageClass::Private:
    return 10;
  case SPIRV::StorageClass::StorageBuffer:
    return 11;
  case SPIRV::StorageClass::Uniform:
    return 12;
  default:
    report_fatal_error("Unable to get address space id");
  }
}

// Convert an LLVM IR address space to a SPIR-V storage class.
SPIRV::StorageClass::StorageClass
addressSpaceToStorageClass(unsigned AddrSpace, const SPIRVSubtarget &STI);

SPIRV::MemorySemantics::MemorySemantics
getMemSemanticsForStorageClass(SPIRV::StorageClass::StorageClass SC);

SPIRV::MemorySemantics::MemorySemantics getMemSemantics(AtomicOrdering Ord);

SPIRV::Scope::Scope getMemScope(LLVMContext &Ctx, SyncScope::ID Id);

// Find def instruction for the given ConstReg, walking through
// spv_track_constant and ASSIGN_TYPE instructions. Updates ConstReg by def
// of OpConstant instruction.
MachineInstr *getDefInstrMaybeConstant(Register &ConstReg,
                                       const MachineRegisterInfo *MRI);

// Get constant integer value of the given ConstReg.
uint64_t getIConstVal(Register ConstReg, const MachineRegisterInfo *MRI);

// Get constant integer value of the given ConstReg, sign-extended.
int64_t getIConstValSext(Register ConstReg, const MachineRegisterInfo *MRI);

// Check if MI is a SPIR-V specific intrinsic call.
bool isSpvIntrinsic(const MachineInstr &MI, Intrinsic::ID IntrinsicID);
// Check if it's a SPIR-V specific intrinsic call.
bool isSpvIntrinsic(const Value *Arg);

// Get type of i-th operand of the metadata node.
Type *getMDOperandAsType(const MDNode *N, unsigned I);

// If OpenCL or SPIR-V builtin function name is recognized, return a demangled
// name, otherwise return an empty string.
std::string getOclOrSpirvBuiltinDemangledName(StringRef Name);

// Check if a string contains a builtin prefix.
bool hasBuiltinTypePrefix(StringRef Name);

// Check if given LLVM type is a special opaque builtin type.
bool isSpecialOpaqueType(const Type *Ty);

// Check if the function is an SPIR-V entry point
bool isEntryPoint(const Function &F);

// Parse basic scalar type name, substring TypeName, and return LLVM type.
Type *parseBasicTypeName(StringRef &TypeName, LLVMContext &Ctx);

// Sort blocks in a partial ordering, so each block is after all its
// dominators. This should match both the SPIR-V and the MIR requirements.
// Returns true if the function was changed.
bool sortBlocks(Function &F);

inline bool hasInitializer(const GlobalVariable *GV) {
  return GV->hasInitializer() && !isa<UndefValue>(GV->getInitializer());
}

// True if this is an instance of TypedPointerType.
inline bool isTypedPointerTy(const Type *T) {
  return T && T->getTypeID() == Type::TypedPointerTyID;
}

// True if this is an instance of PointerType.
inline bool isUntypedPointerTy(const Type *T) {
  return T && T->getTypeID() == Type::PointerTyID;
}

// True if this is an instance of PointerType or TypedPointerType.
inline bool isPointerTy(const Type *T) {
  return isUntypedPointerTy(T) || isTypedPointerTy(T);
}

// Get the address space of this pointer or pointer vector type for instances of
// PointerType or TypedPointerType.
inline unsigned getPointerAddressSpace(const Type *T) {
  Type *SubT = T->getScalarType();
  return SubT->getTypeID() == Type::PointerTyID
             ? cast<PointerType>(SubT)->getAddressSpace()
             : cast<TypedPointerType>(SubT)->getAddressSpace();
}

// Return true if the Argument is decorated with a pointee type
inline bool hasPointeeTypeAttr(Argument *Arg) {
  return Arg->hasByValAttr() || Arg->hasByRefAttr() || Arg->hasStructRetAttr();
}

// Return the pointee type of the argument or nullptr otherwise
inline Type *getPointeeTypeByAttr(Argument *Arg) {
  if (Arg->hasByValAttr())
    return Arg->getParamByValType();
  if (Arg->hasStructRetAttr())
    return Arg->getParamStructRetType();
  if (Arg->hasByRefAttr())
    return Arg->getParamByRefType();
  return nullptr;
}

inline Type *reconstructFunctionType(Function *F) {
  SmallVector<Type *> ArgTys;
  for (unsigned i = 0; i < F->arg_size(); ++i)
    ArgTys.push_back(F->getArg(i)->getType());
  return FunctionType::get(F->getReturnType(), ArgTys, F->isVarArg());
}

#define TYPED_PTR_TARGET_EXT_NAME "spirv.$TypedPointerType"
inline Type *getTypedPointerWrapper(Type *ElemTy, unsigned AS) {
  return TargetExtType::get(ElemTy->getContext(), TYPED_PTR_TARGET_EXT_NAME,
                            {ElemTy}, {AS});
}

inline bool isTypedPointerWrapper(const TargetExtType *ExtTy) {
  return ExtTy->getName() == TYPED_PTR_TARGET_EXT_NAME &&
         ExtTy->getNumIntParameters() == 1 &&
         ExtTy->getNumTypeParameters() == 1;
}

// True if this is an instance of PointerType or TypedPointerType.
inline bool isPointerTyOrWrapper(const Type *Ty) {
  if (auto *ExtTy = dyn_cast<TargetExtType>(Ty))
    return isTypedPointerWrapper(ExtTy);
  return isPointerTy(Ty);
}

inline Type *applyWrappers(Type *Ty) {
  if (auto *ExtTy = dyn_cast<TargetExtType>(Ty)) {
    if (isTypedPointerWrapper(ExtTy))
      return TypedPointerType::get(applyWrappers(ExtTy->getTypeParameter(0)),
                                   ExtTy->getIntParameter(0));
  } else if (auto *VecTy = dyn_cast<VectorType>(Ty)) {
    Type *ElemTy = VecTy->getElementType();
    Type *NewElemTy = ElemTy->isTargetExtTy() ? applyWrappers(ElemTy) : ElemTy;
    if (NewElemTy != ElemTy)
      return VectorType::get(NewElemTy, VecTy->getElementCount());
  }
  return Ty;
}

inline Type *getPointeeType(const Type *Ty) {
  if (Ty) {
    if (auto PType = dyn_cast<TypedPointerType>(Ty))
      return PType->getElementType();
    else if (auto *ExtTy = dyn_cast<TargetExtType>(Ty))
      if (isTypedPointerWrapper(ExtTy))
        return ExtTy->getTypeParameter(0);
  }
  return nullptr;
}

inline bool isUntypedEquivalentToTyExt(Type *Ty1, Type *Ty2) {
  if (!isUntypedPointerTy(Ty1) || !Ty2)
    return false;
  if (auto *ExtTy = dyn_cast<TargetExtType>(Ty2))
    if (isTypedPointerWrapper(ExtTy) &&
        ExtTy->getTypeParameter(0) ==
            IntegerType::getInt8Ty(Ty1->getContext()) &&
        ExtTy->getIntParameter(0) == cast<PointerType>(Ty1)->getAddressSpace())
      return true;
  return false;
}

inline bool isEquivalentTypes(Type *Ty1, Type *Ty2) {
  return isUntypedEquivalentToTyExt(Ty1, Ty2) ||
         isUntypedEquivalentToTyExt(Ty2, Ty1);
}

inline Type *toTypedPointer(Type *Ty) {
  if (Type *NewTy = applyWrappers(Ty); NewTy != Ty)
    return NewTy;
  return isUntypedPointerTy(Ty)
             ? TypedPointerType::get(IntegerType::getInt8Ty(Ty->getContext()),
                                     getPointerAddressSpace(Ty))
             : Ty;
}

inline Type *toTypedFunPointer(FunctionType *FTy) {
  Type *OrigRetTy = FTy->getReturnType();
  Type *RetTy = toTypedPointer(OrigRetTy);
  bool IsUntypedPtr = false;
  for (Type *PTy : FTy->params()) {
    if (isUntypedPointerTy(PTy)) {
      IsUntypedPtr = true;
      break;
    }
  }
  if (!IsUntypedPtr && RetTy == OrigRetTy)
    return FTy;
  SmallVector<Type *> ParamTys;
  for (Type *PTy : FTy->params())
    ParamTys.push_back(toTypedPointer(PTy));
  return FunctionType::get(RetTy, ParamTys, FTy->isVarArg());
}

inline const Type *unifyPtrType(const Type *Ty) {
  if (auto FTy = dyn_cast<FunctionType>(Ty))
    return toTypedFunPointer(const_cast<FunctionType *>(FTy));
  return toTypedPointer(const_cast<Type *>(Ty));
}

inline bool isVector1(Type *Ty) {
  auto *FVTy = dyn_cast<FixedVectorType>(Ty);
  return FVTy && FVTy->getNumElements() == 1;
}

// Modify an LLVM type to conform with future transformations in IRTranslator.
// At the moment use cases comprise only a <1 x Type> vector. To extend when/if
// needed.
inline Type *normalizeType(Type *Ty) {
  auto *FVTy = dyn_cast<FixedVectorType>(Ty);
  if (!FVTy || FVTy->getNumElements() != 1)
    return Ty;
  // If it's a <1 x Type> vector type, replace it by the element type, because
  // it's not a legal vector type in LLT and IRTranslator will represent it as
  // the scalar eventually.
  return normalizeType(FVTy->getElementType());
}

inline PoisonValue *getNormalizedPoisonValue(Type *Ty) {
  return PoisonValue::get(normalizeType(Ty));
}

inline MetadataAsValue *buildMD(Value *Arg) {
  LLVMContext &Ctx = Arg->getContext();
  return MetadataAsValue::get(
      Ctx, MDNode::get(Ctx, ValueAsMetadata::getConstant(Arg)));
}

CallInst *buildIntrWithMD(Intrinsic::ID IntrID, ArrayRef<Type *> Types,
                          Value *Arg, Value *Arg2, ArrayRef<Constant *> Imms,
                          IRBuilder<> &B);

MachineInstr *getVRegDef(MachineRegisterInfo &MRI, Register Reg);

#define SPIRV_BACKEND_SERVICE_FUN_NAME "__spirv_backend_service_fun"
bool getVacantFunctionName(Module &M, std::string &Name);

void setRegClassType(Register Reg, const Type *Ty, SPIRVGlobalRegistry *GR,
                     MachineIRBuilder &MIRBuilder,
                     SPIRV::AccessQualifier::AccessQualifier AccessQual,
                     bool EmitIR, bool Force = false);
void setRegClassType(Register Reg, const MachineInstr *SpvType,
                     SPIRVGlobalRegistry *GR, MachineRegisterInfo *MRI,
                     const MachineFunction &MF, bool Force = false);
Register createVirtualRegister(const MachineInstr *SpvType,
                               SPIRVGlobalRegistry *GR,
                               MachineRegisterInfo *MRI,
                               const MachineFunction &MF);
Register createVirtualRegister(const MachineInstr *SpvType,
                               SPIRVGlobalRegistry *GR,
                               MachineIRBuilder &MIRBuilder);
Register createVirtualRegister(
    const Type *Ty, SPIRVGlobalRegistry *GR, MachineIRBuilder &MIRBuilder,
    SPIRV::AccessQualifier::AccessQualifier AccessQual, bool EmitIR);

// Return true if there is an opaque pointer type nested in the argument.
bool isNestedPointer(const Type *Ty);

enum FPDecorationId { NONE, RTE, RTZ, RTP, RTN, SAT };

inline FPDecorationId demangledPostfixToDecorationId(const std::string &S) {
  static std::unordered_map<std::string, FPDecorationId> Mapping = {
      {"rte", FPDecorationId::RTE},
      {"rtz", FPDecorationId::RTZ},
      {"rtp", FPDecorationId::RTP},
      {"rtn", FPDecorationId::RTN},
      {"sat", FPDecorationId::SAT}};
  auto It = Mapping.find(S);
  return It == Mapping.end() ? FPDecorationId::NONE : It->second;
}

SmallVector<MachineInstr *, 4>
createContinuedInstructions(MachineIRBuilder &MIRBuilder, unsigned Opcode,
                            unsigned MinWC, unsigned ContinuedOpcode,
                            ArrayRef<Register> Args, Register ReturnRegister,
                            Register TypeID);

// Instruction selection directed by type folding.
const std::set<unsigned> &getTypeFoldingSupportedOpcodes();
bool isTypeFoldingSupported(unsigned Opcode);

// Get loop controls from llvm.loop. metadata.
SmallVector<unsigned, 1> getSpirvLoopControlOperandsFromLoopMetadata(Loop *L);

// Traversing [g]MIR accounting for pseudo-instructions.
MachineInstr *passCopy(MachineInstr *Def, const MachineRegisterInfo *MRI);
MachineInstr *getDef(const MachineOperand &MO, const MachineRegisterInfo *MRI);
MachineInstr *getImm(const MachineOperand &MO, const MachineRegisterInfo *MRI);
int64_t foldImm(const MachineOperand &MO, const MachineRegisterInfo *MRI);
unsigned getArrayComponentCount(const MachineRegisterInfo *MRI,
                                const MachineInstr *ResType);
MachineBasicBlock::iterator
getFirstValidInstructionInsertPoint(MachineBasicBlock &BB);
<<<<<<< HEAD
=======

std::optional<SPIRV::LinkageType::LinkageType>
getSpirvLinkageTypeFor(const SPIRVSubtarget &ST, const GlobalValue &GV);
>>>>>>> e5a0e13b
} // namespace llvm
#endif // LLVM_LIB_TARGET_SPIRV_SPIRVUTILS_H<|MERGE_RESOLUTION|>--- conflicted
+++ resolved
@@ -546,11 +546,8 @@
                                 const MachineInstr *ResType);
 MachineBasicBlock::iterator
 getFirstValidInstructionInsertPoint(MachineBasicBlock &BB);
-<<<<<<< HEAD
-=======
 
 std::optional<SPIRV::LinkageType::LinkageType>
 getSpirvLinkageTypeFor(const SPIRVSubtarget &ST, const GlobalValue &GV);
->>>>>>> e5a0e13b
 } // namespace llvm
 #endif // LLVM_LIB_TARGET_SPIRV_SPIRVUTILS_H