--- conflicted
+++ resolved
@@ -400,8 +400,6 @@
 // Return true if there is an opaque pointer type nested in the argument.
 bool isNestedPointer(const Type *Ty);
 
-<<<<<<< HEAD
-=======
 enum FPDecorationId { NONE, RTE, RTZ, RTP, RTN, SAT };
 
 inline FPDecorationId demangledPostfixToDecorationId(const std::string &S) {
@@ -415,6 +413,5 @@
   return It == Mapping.end() ? FPDecorationId::NONE : It->second;
 }
 
->>>>>>> 49fd7d4f
 } // namespace llvm
 #endif // LLVM_LIB_TARGET_SPIRV_SPIRVUTILS_H