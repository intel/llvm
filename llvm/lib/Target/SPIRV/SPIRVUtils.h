--- conflicted
+++ resolved
@@ -460,8 +460,6 @@
                             ArrayRef<Register> Args, Register ReturnRegister,
                             Register TypeID);
 
-<<<<<<< HEAD
-=======
 // Instruction selection directed by type folding.
 const std::set<unsigned> &getTypeFoldingSupportedOpcodes();
 bool isTypeFoldingSupported(unsigned Opcode);
@@ -477,6 +475,5 @@
 unsigned getArrayComponentCount(const MachineRegisterInfo *MRI,
                                 const MachineInstr *ResType);
 
->>>>>>> 5eee2751
 } // namespace llvm
 #endif // LLVM_LIB_TARGET_SPIRV_SPIRVUTILS_H