--- conflicted
+++ resolved
@@ -1437,8 +1437,6 @@
       Reqs.addCapability(SPIRV::Capability::SplitBarrierINTEL);
     }
     break;
-<<<<<<< HEAD
-=======
   case SPIRV::OpCooperativeMatrixMulAddKHR: {
     if (!ST.canUseExtension(SPIRV::Extension::SPV_KHR_cooperative_matrix))
       report_fatal_error("Cooperative matrix instructions require the "
@@ -1571,7 +1569,6 @@
     Reqs.addCapability(
         SPIRV::Capability::CooperativeMatrixInvocationInstructionsINTEL);
     break;
->>>>>>> 93e44d24
   case SPIRV::OpKill: {
     Reqs.addCapability(SPIRV::Capability::Shader);
   } break;
