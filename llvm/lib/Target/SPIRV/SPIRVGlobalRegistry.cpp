--- conflicted
+++ resolved
@@ -246,65 +246,6 @@
   });
 }
 
-<<<<<<< HEAD
-std::tuple<Register, ConstantInt *, bool, unsigned>
-SPIRVGlobalRegistry::getOrCreateConstIntReg(uint64_t Val, SPIRVType *SpvType,
-                                            MachineIRBuilder *MIRBuilder,
-                                            MachineInstr *I,
-                                            const SPIRVInstrInfo *TII) {
-  assert(SpvType);
-  const IntegerType *LLVMIntTy =
-      cast<IntegerType>(getTypeForSPIRVType(SpvType));
-  unsigned BitWidth = getScalarOrVectorBitWidth(SpvType);
-  bool NewInstr = false;
-  // Find a constant in DT or build a new one.
-  ConstantInt *CI = ConstantInt::get(const_cast<IntegerType *>(LLVMIntTy), Val);
-  Register Res = DT.find(CI, CurMF);
-  if (!Res.isValid()) {
-    Res =
-        CurMF->getRegInfo().createGenericVirtualRegister(LLT::scalar(BitWidth));
-    CurMF->getRegInfo().setRegClass(Res, &SPIRV::iIDRegClass);
-    if (MIRBuilder)
-      assignTypeToVReg(LLVMIntTy, Res, *MIRBuilder,
-                       SPIRV::AccessQualifier::ReadWrite, true);
-    else
-      assignIntTypeToVReg(BitWidth, Res, *I, *TII);
-    DT.add(CI, CurMF, Res);
-    NewInstr = true;
-  }
-  return std::make_tuple(Res, CI, NewInstr, BitWidth);
-}
-
-std::tuple<Register, ConstantFP *, bool, unsigned>
-SPIRVGlobalRegistry::getOrCreateConstFloatReg(APFloat Val, SPIRVType *SpvType,
-                                              MachineIRBuilder *MIRBuilder,
-                                              MachineInstr *I,
-                                              const SPIRVInstrInfo *TII) {
-  assert(SpvType);
-  LLVMContext &Ctx = CurMF->getFunction().getContext();
-  const Type *LLVMFloatTy = getTypeForSPIRVType(SpvType);
-  unsigned BitWidth = getScalarOrVectorBitWidth(SpvType);
-  bool NewInstr = false;
-  // Find a constant in DT or build a new one.
-  auto *const CI = ConstantFP::get(Ctx, Val);
-  Register Res = DT.find(CI, CurMF);
-  if (!Res.isValid()) {
-    Res =
-        CurMF->getRegInfo().createGenericVirtualRegister(LLT::scalar(BitWidth));
-    CurMF->getRegInfo().setRegClass(Res, &SPIRV::fIDRegClass);
-    if (MIRBuilder)
-      assignTypeToVReg(LLVMFloatTy, Res, *MIRBuilder,
-                       SPIRV::AccessQualifier::ReadWrite, true);
-    else
-      assignFloatTypeToVReg(BitWidth, Res, *I, *TII);
-    DT.add(CI, CurMF, Res);
-    NewInstr = true;
-  }
-  return std::make_tuple(Res, CI, NewInstr, BitWidth);
-}
-
-=======
->>>>>>> 5eee2751
 Register SPIRVGlobalRegistry::getOrCreateConstFP(APFloat Val, MachineInstr &I,
                                                  SPIRVType *SpvType,
                                                  const SPIRVInstrInfo &TII,
@@ -461,32 +402,6 @@
                                               MachineIRBuilder &MIRBuilder,
                                               SPIRVType *SpvType) {
   auto &MF = MIRBuilder.getMF();
-<<<<<<< HEAD
-  auto &Ctx = MF.getFunction().getContext();
-  if (!SpvType) {
-    const Type *LLVMFPTy = Type::getFloatTy(Ctx);
-    SpvType = getOrCreateSPIRVType(LLVMFPTy, MIRBuilder,
-                                   SPIRV::AccessQualifier::ReadWrite, true);
-  }
-  // Find a constant in DT or build a new one.
-  const auto ConstFP = ConstantFP::get(Ctx, Val);
-  Register Res = DT.find(ConstFP, &MF);
-  if (!Res.isValid()) {
-    Res = MF.getRegInfo().createGenericVirtualRegister(
-        LLT::scalar(getScalarOrVectorBitWidth(SpvType)));
-    MF.getRegInfo().setRegClass(Res, &SPIRV::fIDRegClass);
-    assignSPIRVTypeToVReg(SpvType, Res, MF);
-    DT.add(ConstFP, &MF, Res);
-    createOpType(MIRBuilder, [&](MachineIRBuilder &MIRBuilder) {
-      MachineInstrBuilder MIB;
-      MIB = MIRBuilder.buildInstr(SPIRV::OpConstantF)
-                .addDef(Res)
-                .addUse(getSPIRVTypeID(SpvType));
-      addNumImm(ConstFP->getValueAPF().bitcastToAPInt(), MIB);
-      return MIB;
-    });
-  }
-=======
   LLVMContext &Ctx = MF.getFunction().getContext();
   if (!SpvType)
     SpvType = getOrCreateSPIRVType(Type::getFloatTy(Ctx), MIRBuilder,
@@ -495,7 +410,6 @@
   Register Res = find(CF, &MF);
   if (Res.isValid())
     return Res;
->>>>>>> 5eee2751
 
   LLT LLTy = LLT::scalar(getScalarOrVectorBitWidth(SpvType));
   Res = MF.getRegInfo().createGenericVirtualRegister(LLTy);
@@ -725,24 +639,10 @@
   return Res;
 }
 
-<<<<<<< HEAD
-Register SPIRVGlobalRegistry::buildConstantSampler(
-    Register ResReg, unsigned AddrMode, unsigned Param, unsigned FilerMode,
-    MachineIRBuilder &MIRBuilder, SPIRVType *SpvType) {
-  SPIRVType *SampTy;
-  if (SpvType)
-    SampTy = getOrCreateSPIRVType(getTypeForSPIRVType(SpvType), MIRBuilder,
-                                  SPIRV::AccessQualifier::ReadWrite, true);
-  else if ((SampTy = getOrCreateSPIRVTypeByName("opencl.sampler_t", MIRBuilder,
-                                                false)) == nullptr)
-    report_fatal_error("Unable to recognize SPIRV type name: opencl.sampler_t");
-
-=======
 Register
 SPIRVGlobalRegistry::buildConstantSampler(Register ResReg, unsigned AddrMode,
                                           unsigned Param, unsigned FilerMode,
                                           MachineIRBuilder &MIRBuilder) {
->>>>>>> 5eee2751
   auto Sampler =
       ResReg.isValid()
           ? ResReg
@@ -993,13 +893,6 @@
   if (Ty->isPacked())
     buildOpDecorate(ResVReg, MIRBuilder, SPIRV::Decoration::CPacked, {});
 
-<<<<<<< HEAD
-  auto SPVType = createOpType(MIRBuilder, [&](MachineIRBuilder &MIRBuilder) {
-    auto MIB = MIRBuilder.buildInstr(SPIRV::OpTypeStruct).addDef(ResVReg);
-    for (size_t I = 0; I < SPIRVStructNumElements; ++I)
-      MIB.addUse(FieldTypes[I]);
-    return MIB;
-=======
   return createOpType(MIRBuilder, [&](MachineIRBuilder &MIRBuilder) {
     auto MIBStruct = MIRBuilder.buildInstr(SPIRV::OpTypeStruct).addDef(ResVReg);
     for (size_t I = 0; I < SPIRVStructNumElements; ++I)
@@ -1011,19 +904,7 @@
         MIBCont.addUse(FieldTypes[I]);
     }
     return MIBStruct;
->>>>>>> 5eee2751
   });
-
-  for (size_t I = SPIRVStructNumElements; I < NumElements;
-       I += MaxNumElements) {
-    createOpType(MIRBuilder, [&](MachineIRBuilder &MIRBuilder) {
-      auto MIB = MIRBuilder.buildInstr(SPIRV::OpTypeStructContinuedINTEL);
-      for (size_t J = I; J < std::min(I + MaxNumElements, NumElements); ++J)
-        MIB.addUse(FieldTypes[I]);
-      return MIB;
-    });
-  }
-  return SPVType;
 }
 
 SPIRVType *SPIRVGlobalRegistry::getOrCreateSpecialType(
@@ -1084,14 +965,8 @@
     const Type *Ty, MachineIRBuilder &MIRBuilder,
     SPIRV::AccessQualifier::AccessQualifier AccQual, bool EmitIR) {
   Ty = adjustIntTypeByWidth(Ty);
-<<<<<<< HEAD
-  Register Reg = DT.find(Ty, &MIRBuilder.getMF());
-  if (Reg.isValid())
-    return getSPIRVTypeForVReg(Reg);
-=======
   if (const MachineInstr *MI = findMI(Ty, &MIRBuilder.getMF()))
     return MI;
->>>>>>> 5eee2751
   if (auto It = ForwardPointerTypes.find(Ty); It != ForwardPointerTypes.end())
     return It->second;
   return restOfCreateSPIRVType(Ty, MIRBuilder, AccQual, EmitIR);
@@ -1518,23 +1393,6 @@
     MachineIRBuilder &MIRBuilder, const TargetExtType *ExtensionType,
     const SPIRVType *ElemType, uint32_t Scope, uint32_t Rows, uint32_t Columns,
     uint32_t Use, bool EmitIR) {
-<<<<<<< HEAD
-  Register ResVReg = DT.find(ExtensionType, &MIRBuilder.getMF());
-  if (ResVReg.isValid())
-    return MIRBuilder.getMF().getRegInfo().getUniqueVRegDef(ResVReg);
-  ResVReg = createTypeVReg(MIRBuilder);
-  SPIRVType *SpvTypeInt32 = getOrCreateSPIRVIntegerType(32, MIRBuilder);
-  SPIRVType *SpirvTy =
-      MIRBuilder.buildInstr(SPIRV::OpTypeCooperativeMatrixKHR)
-          .addDef(ResVReg)
-          .addUse(getSPIRVTypeID(ElemType))
-          .addUse(buildConstantInt(Scope, MIRBuilder, SpvTypeInt32, EmitIR))
-          .addUse(buildConstantInt(Rows, MIRBuilder, SpvTypeInt32, EmitIR))
-          .addUse(buildConstantInt(Columns, MIRBuilder, SpvTypeInt32, EmitIR))
-          .addUse(buildConstantInt(Use, MIRBuilder, SpvTypeInt32, EmitIR));
-  DT.add(ExtensionType, &MIRBuilder.getMF(), ResVReg);
-  return SpirvTy;
-=======
   if (const MachineInstr *MI = findMI(ExtensionType, &MIRBuilder.getMF()))
     return MI;
   const MachineInstr *NewMI =
@@ -1550,7 +1408,6 @@
       });
   add(ExtensionType, NewMI);
   return NewMI;
->>>>>>> 5eee2751
 }
 
 SPIRVType *SPIRVGlobalRegistry::getOrCreateOpTypeByOpcode(
@@ -1990,15 +1847,9 @@
     SmallVector<Metadata *, 2> ArgMDs{
         MDNode::get(Ctx, ValueAsMetadata::getConstant(OfType)),
         MDString::get(Ctx, Arg->getName())};
-<<<<<<< HEAD
-    B.CreateIntrinsic(Intrinsic::spv_value_md, {},
-                      {MetadataAsValue::get(Ctx, MDTuple::get(Ctx, ArgMDs))});
-    AssignCI = B.CreateIntrinsic(Intrinsic::fake_use, {}, {Arg});
-=======
     B.CreateIntrinsic(Intrinsic::spv_value_md,
                       {MetadataAsValue::get(Ctx, MDTuple::get(Ctx, ArgMDs))});
     AssignCI = B.CreateIntrinsic(Intrinsic::fake_use, {Arg});
->>>>>>> 5eee2751
   } else {
     AssignCI = buildIntrWithMD(Intrinsic::spv_assign_type, {Arg->getType()},
                                OfType, Arg, {}, B);
