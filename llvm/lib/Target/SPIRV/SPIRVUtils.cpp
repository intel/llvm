//===--- SPIRVUtils.cpp ---- SPIR-V Utility Functions -----------*- C++ -*-===//
//
// Part of the LLVM Project, under the Apache License v2.0 with LLVM Exceptions.
// See https://llvm.org/LICENSE.txt for license information.
// SPDX-License-Identifier: Apache-2.0 WITH LLVM-exception
//
//===----------------------------------------------------------------------===//
//
// This file contains miscellaneous utility functions.
//
//===----------------------------------------------------------------------===//

#include "SPIRVUtils.h"
#include "MCTargetDesc/SPIRVBaseInfo.h"
#include "SPIRV.h"
#include "SPIRVGlobalRegistry.h"
#include "SPIRVInstrInfo.h"
#include "SPIRVSubtarget.h"
#include "llvm/ADT/StringRef.h"
#include "llvm/CodeGen/GlobalISel/GenericMachineInstrs.h"
#include "llvm/CodeGen/GlobalISel/MachineIRBuilder.h"
#include "llvm/CodeGen/MachineInstr.h"
#include "llvm/CodeGen/MachineInstrBuilder.h"
#include "llvm/Demangle/Demangle.h"
#include "llvm/IR/IntrinsicInst.h"
#include "llvm/IR/IntrinsicsSPIRV.h"
#include <queue>
#include <vector>

namespace llvm {

// The following functions are used to add these string literals as a series of
// 32-bit integer operands with the correct format, and unpack them if necessary
// when making string comparisons in compiler passes.
// SPIR-V requires null-terminated UTF-8 strings padded to 32-bit alignment.
static uint32_t convertCharsToWord(const StringRef &Str, unsigned i) {
  uint32_t Word = 0u; // Build up this 32-bit word from 4 8-bit chars.
  for (unsigned WordIndex = 0; WordIndex < 4; ++WordIndex) {
    unsigned StrIndex = i + WordIndex;
    uint8_t CharToAdd = 0;       // Initilize char as padding/null.
    if (StrIndex < Str.size()) { // If it's within the string, get a real char.
      CharToAdd = Str[StrIndex];
    }
    Word |= (CharToAdd << (WordIndex * 8));
  }
  return Word;
}

// Get length including padding and null terminator.
static size_t getPaddedLen(const StringRef &Str) {
  return (Str.size() + 4) & ~3;
}

void addStringImm(const StringRef &Str, MCInst &Inst) {
  const size_t PaddedLen = getPaddedLen(Str);
  for (unsigned i = 0; i < PaddedLen; i += 4) {
    // Add an operand for the 32-bits of chars or padding.
    Inst.addOperand(MCOperand::createImm(convertCharsToWord(Str, i)));
  }
}

void addStringImm(const StringRef &Str, MachineInstrBuilder &MIB) {
  const size_t PaddedLen = getPaddedLen(Str);
  for (unsigned i = 0; i < PaddedLen; i += 4) {
    // Add an operand for the 32-bits of chars or padding.
    MIB.addImm(convertCharsToWord(Str, i));
  }
}

void addStringImm(const StringRef &Str, IRBuilder<> &B,
                  std::vector<Value *> &Args) {
  const size_t PaddedLen = getPaddedLen(Str);
  for (unsigned i = 0; i < PaddedLen; i += 4) {
    // Add a vector element for the 32-bits of chars or padding.
    Args.push_back(B.getInt32(convertCharsToWord(Str, i)));
  }
}

std::string getStringImm(const MachineInstr &MI, unsigned StartIndex) {
  return getSPIRVStringOperand(MI, StartIndex);
}

void addNumImm(const APInt &Imm, MachineInstrBuilder &MIB) {
  const auto Bitwidth = Imm.getBitWidth();
  if (Bitwidth == 1)
    return; // Already handled
  else if (Bitwidth <= 32) {
    MIB.addImm(Imm.getZExtValue());
    // Asm Printer needs this info to print floating-type correctly
    if (Bitwidth == 16)
      MIB.getInstr()->setAsmPrinterFlag(SPIRV::ASM_PRINTER_WIDTH16);
    return;
  } else if (Bitwidth <= 64) {
    uint64_t FullImm = Imm.getZExtValue();
    uint32_t LowBits = FullImm & 0xffffffff;
    uint32_t HighBits = (FullImm >> 32) & 0xffffffff;
    MIB.addImm(LowBits).addImm(HighBits);
    return;
  }
  report_fatal_error("Unsupported constant bitwidth");
}

void buildOpName(Register Target, const StringRef &Name,
                 MachineIRBuilder &MIRBuilder) {
  if (!Name.empty()) {
    auto MIB = MIRBuilder.buildInstr(SPIRV::OpName).addUse(Target);
    addStringImm(Name, MIB);
  }
}

void buildOpName(Register Target, const StringRef &Name, MachineInstr &I,
                 const SPIRVInstrInfo &TII) {
  if (!Name.empty()) {
    auto MIB =
        BuildMI(*I.getParent(), I, I.getDebugLoc(), TII.get(SPIRV::OpName))
            .addUse(Target);
    addStringImm(Name, MIB);
  }
}

static void finishBuildOpDecorate(MachineInstrBuilder &MIB,
                                  const std::vector<uint32_t> &DecArgs,
                                  StringRef StrImm) {
  if (!StrImm.empty())
    addStringImm(StrImm, MIB);
  for (const auto &DecArg : DecArgs)
    MIB.addImm(DecArg);
}

void buildOpDecorate(Register Reg, MachineIRBuilder &MIRBuilder,
                     SPIRV::Decoration::Decoration Dec,
                     const std::vector<uint32_t> &DecArgs, StringRef StrImm) {
  auto MIB = MIRBuilder.buildInstr(SPIRV::OpDecorate)
                 .addUse(Reg)
                 .addImm(static_cast<uint32_t>(Dec));
  finishBuildOpDecorate(MIB, DecArgs, StrImm);
}

void buildOpDecorate(Register Reg, MachineInstr &I, const SPIRVInstrInfo &TII,
                     SPIRV::Decoration::Decoration Dec,
                     const std::vector<uint32_t> &DecArgs, StringRef StrImm) {
  MachineBasicBlock &MBB = *I.getParent();
  auto MIB = BuildMI(MBB, I, I.getDebugLoc(), TII.get(SPIRV::OpDecorate))
                 .addUse(Reg)
                 .addImm(static_cast<uint32_t>(Dec));
  finishBuildOpDecorate(MIB, DecArgs, StrImm);
}

void buildOpSpirvDecorations(Register Reg, MachineIRBuilder &MIRBuilder,
                             const MDNode *GVarMD) {
  for (unsigned I = 0, E = GVarMD->getNumOperands(); I != E; ++I) {
    auto *OpMD = dyn_cast<MDNode>(GVarMD->getOperand(I));
    if (!OpMD)
      report_fatal_error("Invalid decoration");
    if (OpMD->getNumOperands() == 0)
      report_fatal_error("Expect operand(s) of the decoration");
    ConstantInt *DecorationId =
        mdconst::dyn_extract<ConstantInt>(OpMD->getOperand(0));
    if (!DecorationId)
      report_fatal_error("Expect SPIR-V <Decoration> operand to be the first "
                         "element of the decoration");
    auto MIB = MIRBuilder.buildInstr(SPIRV::OpDecorate)
                   .addUse(Reg)
                   .addImm(static_cast<uint32_t>(DecorationId->getZExtValue()));
    for (unsigned OpI = 1, OpE = OpMD->getNumOperands(); OpI != OpE; ++OpI) {
      if (ConstantInt *OpV =
              mdconst::dyn_extract<ConstantInt>(OpMD->getOperand(OpI)))
        MIB.addImm(static_cast<uint32_t>(OpV->getZExtValue()));
      else if (MDString *OpV = dyn_cast<MDString>(OpMD->getOperand(OpI)))
        addStringImm(OpV->getString(), MIB);
      else
        report_fatal_error("Unexpected operand of the decoration");
    }
  }
}

MachineBasicBlock::iterator getOpVariableMBBIt(MachineInstr &I) {
  MachineFunction *MF = I.getParent()->getParent();
  MachineBasicBlock *MBB = &MF->front();
  MachineBasicBlock::iterator It = MBB->SkipPHIsAndLabels(MBB->begin()),
                              E = MBB->end();
  bool IsHeader = false;
  unsigned Opcode;
  for (; It != E && It != I; ++It) {
    Opcode = It->getOpcode();
    if (Opcode == SPIRV::OpFunction || Opcode == SPIRV::OpFunctionParameter) {
      IsHeader = true;
    } else if (IsHeader &&
               !(Opcode == SPIRV::ASSIGN_TYPE || Opcode == SPIRV::OpLabel)) {
      ++It;
      break;
    }
  }
  return It;
}

MachineBasicBlock::iterator getInsertPtValidEnd(MachineBasicBlock *MBB) {
  MachineBasicBlock::iterator I = MBB->end();
  if (I == MBB->begin())
    return I;
  --I;
  while (I->isTerminator() || I->isDebugValue()) {
    if (I == MBB->begin())
      break;
    --I;
  }
  return I;
}

SPIRV::StorageClass::StorageClass
addressSpaceToStorageClass(unsigned AddrSpace, const SPIRVSubtarget &STI) {
  switch (AddrSpace) {
  case 0:
    return SPIRV::StorageClass::Function;
  case 1:
    return SPIRV::StorageClass::CrossWorkgroup;
  case 2:
    return SPIRV::StorageClass::UniformConstant;
  case 3:
    return SPIRV::StorageClass::Workgroup;
  case 4:
    return SPIRV::StorageClass::Generic;
  case 5:
    return STI.canUseExtension(SPIRV::Extension::SPV_INTEL_usm_storage_classes)
               ? SPIRV::StorageClass::DeviceOnlyINTEL
               : SPIRV::StorageClass::CrossWorkgroup;
  case 6:
    return STI.canUseExtension(SPIRV::Extension::SPV_INTEL_usm_storage_classes)
               ? SPIRV::StorageClass::HostOnlyINTEL
               : SPIRV::StorageClass::CrossWorkgroup;
  case 7:
    return SPIRV::StorageClass::Input;
  case 8:
    return SPIRV::StorageClass::Output;
  case 9:
    return SPIRV::StorageClass::CodeSectionINTEL;
  case 10:
    return SPIRV::StorageClass::Private;
  default:
    report_fatal_error("Unknown address space");
  }
}

SPIRV::MemorySemantics::MemorySemantics
getMemSemanticsForStorageClass(SPIRV::StorageClass::StorageClass SC) {
  switch (SC) {
  case SPIRV::StorageClass::StorageBuffer:
  case SPIRV::StorageClass::Uniform:
    return SPIRV::MemorySemantics::UniformMemory;
  case SPIRV::StorageClass::Workgroup:
    return SPIRV::MemorySemantics::WorkgroupMemory;
  case SPIRV::StorageClass::CrossWorkgroup:
    return SPIRV::MemorySemantics::CrossWorkgroupMemory;
  case SPIRV::StorageClass::AtomicCounter:
    return SPIRV::MemorySemantics::AtomicCounterMemory;
  case SPIRV::StorageClass::Image:
    return SPIRV::MemorySemantics::ImageMemory;
  default:
    return SPIRV::MemorySemantics::None;
  }
}

SPIRV::MemorySemantics::MemorySemantics getMemSemantics(AtomicOrdering Ord) {
  switch (Ord) {
  case AtomicOrdering::Acquire:
    return SPIRV::MemorySemantics::Acquire;
  case AtomicOrdering::Release:
    return SPIRV::MemorySemantics::Release;
  case AtomicOrdering::AcquireRelease:
    return SPIRV::MemorySemantics::AcquireRelease;
  case AtomicOrdering::SequentiallyConsistent:
    return SPIRV::MemorySemantics::SequentiallyConsistent;
  case AtomicOrdering::Unordered:
  case AtomicOrdering::Monotonic:
  case AtomicOrdering::NotAtomic:
    return SPIRV::MemorySemantics::None;
  }
  llvm_unreachable(nullptr);
}

SPIRV::Scope::Scope getMemScope(LLVMContext &Ctx, SyncScope::ID Id) {
  // Named by
  // https://registry.khronos.org/SPIR-V/specs/unified1/SPIRV.html#_scope_id.
  // We don't need aliases for Invocation and CrossDevice, as we already have
  // them covered by "singlethread" and "" strings respectively (see
  // implementation of LLVMContext::LLVMContext()).
  static const llvm::SyncScope::ID SubGroup =
      Ctx.getOrInsertSyncScopeID("subgroup");
  static const llvm::SyncScope::ID WorkGroup =
      Ctx.getOrInsertSyncScopeID("workgroup");
  static const llvm::SyncScope::ID Device =
      Ctx.getOrInsertSyncScopeID("device");

  if (Id == llvm::SyncScope::SingleThread)
    return SPIRV::Scope::Invocation;
  else if (Id == llvm::SyncScope::System)
    return SPIRV::Scope::CrossDevice;
  else if (Id == SubGroup)
    return SPIRV::Scope::Subgroup;
  else if (Id == WorkGroup)
    return SPIRV::Scope::Workgroup;
  else if (Id == Device)
    return SPIRV::Scope::Device;
  return SPIRV::Scope::CrossDevice;
}

MachineInstr *getDefInstrMaybeConstant(Register &ConstReg,
                                       const MachineRegisterInfo *MRI) {
  MachineInstr *MI = MRI->getVRegDef(ConstReg);
  MachineInstr *ConstInstr =
      MI->getOpcode() == SPIRV::G_TRUNC || MI->getOpcode() == SPIRV::G_ZEXT
          ? MRI->getVRegDef(MI->getOperand(1).getReg())
          : MI;
  if (auto *GI = dyn_cast<GIntrinsic>(ConstInstr)) {
    if (GI->is(Intrinsic::spv_track_constant)) {
      ConstReg = ConstInstr->getOperand(2).getReg();
      return MRI->getVRegDef(ConstReg);
    }
  } else if (ConstInstr->getOpcode() == SPIRV::ASSIGN_TYPE) {
    ConstReg = ConstInstr->getOperand(1).getReg();
    return MRI->getVRegDef(ConstReg);
  } else if (ConstInstr->getOpcode() == TargetOpcode::G_CONSTANT ||
             ConstInstr->getOpcode() == TargetOpcode::G_FCONSTANT) {
    ConstReg = ConstInstr->getOperand(0).getReg();
    return ConstInstr;
  }
  return MRI->getVRegDef(ConstReg);
}

uint64_t getIConstVal(Register ConstReg, const MachineRegisterInfo *MRI) {
  const MachineInstr *MI = getDefInstrMaybeConstant(ConstReg, MRI);
  assert(MI && MI->getOpcode() == TargetOpcode::G_CONSTANT);
  return MI->getOperand(1).getCImm()->getValue().getZExtValue();
}

bool isSpvIntrinsic(const MachineInstr &MI, Intrinsic::ID IntrinsicID) {
  if (const auto *GI = dyn_cast<GIntrinsic>(&MI))
    return GI->is(IntrinsicID);
  return false;
}

Type *getMDOperandAsType(const MDNode *N, unsigned I) {
  Type *ElementTy = cast<ValueAsMetadata>(N->getOperand(I))->getType();
  return toTypedPointer(ElementTy);
}

// The set of names is borrowed from the SPIR-V translator.
// TODO: may be implemented in SPIRVBuiltins.td.
static bool isPipeOrAddressSpaceCastBI(const StringRef MangledName) {
  return MangledName == "write_pipe_2" || MangledName == "read_pipe_2" ||
         MangledName == "write_pipe_2_bl" || MangledName == "read_pipe_2_bl" ||
         MangledName == "write_pipe_4" || MangledName == "read_pipe_4" ||
         MangledName == "reserve_write_pipe" ||
         MangledName == "reserve_read_pipe" ||
         MangledName == "commit_write_pipe" ||
         MangledName == "commit_read_pipe" ||
         MangledName == "work_group_reserve_write_pipe" ||
         MangledName == "work_group_reserve_read_pipe" ||
         MangledName == "work_group_commit_write_pipe" ||
         MangledName == "work_group_commit_read_pipe" ||
         MangledName == "get_pipe_num_packets_ro" ||
         MangledName == "get_pipe_max_packets_ro" ||
         MangledName == "get_pipe_num_packets_wo" ||
         MangledName == "get_pipe_max_packets_wo" ||
         MangledName == "sub_group_reserve_write_pipe" ||
         MangledName == "sub_group_reserve_read_pipe" ||
         MangledName == "sub_group_commit_write_pipe" ||
         MangledName == "sub_group_commit_read_pipe" ||
         MangledName == "to_global" || MangledName == "to_local" ||
         MangledName == "to_private";
}

static bool isEnqueueKernelBI(const StringRef MangledName) {
  return MangledName == "__enqueue_kernel_basic" ||
         MangledName == "__enqueue_kernel_basic_events" ||
         MangledName == "__enqueue_kernel_varargs" ||
         MangledName == "__enqueue_kernel_events_varargs";
}

static bool isKernelQueryBI(const StringRef MangledName) {
  return MangledName == "__get_kernel_work_group_size_impl" ||
         MangledName == "__get_kernel_sub_group_count_for_ndrange_impl" ||
         MangledName == "__get_kernel_max_sub_group_size_for_ndrange_impl" ||
         MangledName == "__get_kernel_preferred_work_group_size_multiple_impl";
}

static bool isNonMangledOCLBuiltin(StringRef Name) {
  if (!Name.starts_with("__"))
    return false;

  return isEnqueueKernelBI(Name) || isKernelQueryBI(Name) ||
         isPipeOrAddressSpaceCastBI(Name.drop_front(2)) ||
         Name == "__translate_sampler_initializer";
}

std::string getOclOrSpirvBuiltinDemangledName(StringRef Name) {
  bool IsNonMangledOCL = isNonMangledOCLBuiltin(Name);
  bool IsNonMangledSPIRV = Name.starts_with("__spirv_");
  bool IsNonMangledHLSL = Name.starts_with("__hlsl_");
  bool IsMangled = Name.starts_with("_Z");

  // Otherwise use simple demangling to return the function name.
  if (IsNonMangledOCL || IsNonMangledSPIRV || IsNonMangledHLSL || !IsMangled)
    return Name.str();

  // Try to use the itanium demangler.
  if (char *DemangledName = itaniumDemangle(Name.data())) {
    std::string Result = DemangledName;
    free(DemangledName);
    return Result;
  }

  // Autocheck C++, maybe need to do explicit check of the source language.
  // OpenCL C++ built-ins are declared in cl namespace.
  // TODO: consider using 'St' abbriviation for cl namespace mangling.
  // Similar to ::std:: in C++.
  size_t Start, Len = 0;
  size_t DemangledNameLenStart = 2;
  if (Name.starts_with("_ZN")) {
    // Skip CV and ref qualifiers.
    size_t NameSpaceStart = Name.find_first_not_of("rVKRO", 3);
    // All built-ins are in the ::cl:: namespace.
    if (Name.substr(NameSpaceStart, 11) != "2cl7__spirv")
      return std::string();
    DemangledNameLenStart = NameSpaceStart + 11;
  }
  Start = Name.find_first_not_of("0123456789", DemangledNameLenStart);
  Name.substr(DemangledNameLenStart, Start - DemangledNameLenStart)
      .getAsInteger(10, Len);
  return Name.substr(Start, Len).str();
}

bool hasBuiltinTypePrefix(StringRef Name) {
  if (Name.starts_with("opencl.") || Name.starts_with("ocl_") ||
      Name.starts_with("spirv."))
    return true;
  return false;
}

bool isSpecialOpaqueType(const Type *Ty) {
  if (const TargetExtType *ExtTy = dyn_cast<TargetExtType>(Ty))
    return isTypedPointerWrapper(ExtTy)
               ? false
               : hasBuiltinTypePrefix(ExtTy->getName());

  return false;
}

bool isEntryPoint(const Function &F) {
  // OpenCL handling: any function with the SPIR_KERNEL
  // calling convention will be a potential entry point.
  if (F.getCallingConv() == CallingConv::SPIR_KERNEL)
    return true;

  // HLSL handling: special attribute are emitted from the
  // front-end.
  if (F.getFnAttribute("hlsl.shader").isValid())
    return true;

  return false;
}

Type *parseBasicTypeName(StringRef &TypeName, LLVMContext &Ctx) {
  TypeName.consume_front("atomic_");
  if (TypeName.consume_front("void"))
    return Type::getVoidTy(Ctx);
  else if (TypeName.consume_front("bool") || TypeName.consume_front("_Bool"))
    return Type::getIntNTy(Ctx, 1);
  else if (TypeName.consume_front("char") ||
           TypeName.consume_front("signed char") ||
           TypeName.consume_front("unsigned char") ||
           TypeName.consume_front("uchar"))
    return Type::getInt8Ty(Ctx);
  else if (TypeName.consume_front("short") ||
           TypeName.consume_front("signed short") ||
           TypeName.consume_front("unsigned short") ||
           TypeName.consume_front("ushort"))
    return Type::getInt16Ty(Ctx);
  else if (TypeName.consume_front("int") ||
           TypeName.consume_front("signed int") ||
           TypeName.consume_front("unsigned int") ||
           TypeName.consume_front("uint"))
    return Type::getInt32Ty(Ctx);
  else if (TypeName.consume_front("long") ||
           TypeName.consume_front("signed long") ||
           TypeName.consume_front("unsigned long") ||
           TypeName.consume_front("ulong"))
    return Type::getInt64Ty(Ctx);
  else if (TypeName.consume_front("half") ||
           TypeName.consume_front("_Float16") ||
           TypeName.consume_front("__fp16"))
    return Type::getHalfTy(Ctx);
  else if (TypeName.consume_front("float"))
    return Type::getFloatTy(Ctx);
  else if (TypeName.consume_front("double"))
    return Type::getDoubleTy(Ctx);

  // Unable to recognize SPIRV type name
  return nullptr;
}

std::unordered_set<BasicBlock *>
PartialOrderingVisitor::getReachableFrom(BasicBlock *Start) {
  std::queue<BasicBlock *> ToVisit;
  ToVisit.push(Start);

  std::unordered_set<BasicBlock *> Output;
  while (ToVisit.size() != 0) {
    BasicBlock *BB = ToVisit.front();
    ToVisit.pop();

    if (Output.count(BB) != 0)
      continue;
    Output.insert(BB);

    for (BasicBlock *Successor : successors(BB)) {
      if (DT.dominates(Successor, BB))
        continue;
      ToVisit.push(Successor);
    }
  }

  return Output;
}

bool PartialOrderingVisitor::CanBeVisited(BasicBlock *BB) const {
  for (BasicBlock *P : predecessors(BB)) {
    // Ignore back-edges.
    if (DT.dominates(BB, P))
      continue;

    // One of the predecessor hasn't been visited. Not ready yet.
    if (BlockToOrder.count(P) == 0)
      return false;

    // If the block is a loop exit, the loop must be finished before
    // we can continue.
    Loop *L = LI.getLoopFor(P);
    if (L == nullptr || L->contains(BB))
      continue;

    // SPIR-V requires a single back-edge. And the backend first
    // step transforms loops into the simplified format. If we have
    // more than 1 back-edge, something is wrong.
    assert(L->getNumBackEdges() <= 1);

    // If the loop has no latch, loop's rank won't matter, so we can
    // proceed.
    BasicBlock *Latch = L->getLoopLatch();
    assert(Latch);
    if (Latch == nullptr)
      continue;

    // The latch is not ready yet, let's wait.
    if (BlockToOrder.count(Latch) == 0)
      return false;
  }

  return true;
}

size_t PartialOrderingVisitor::GetNodeRank(BasicBlock *BB) const {
  auto It = BlockToOrder.find(BB);
  if (It != BlockToOrder.end())
    return It->second.Rank;

  size_t result = 0;
  for (BasicBlock *P : predecessors(BB)) {
    // Ignore back-edges.
    if (DT.dominates(BB, P))
      continue;

    auto Iterator = BlockToOrder.end();
    Loop *L = LI.getLoopFor(P);
    BasicBlock *Latch = L ? L->getLoopLatch() : nullptr;

    // If the predecessor is either outside a loop, or part of
    // the same loop, simply take its rank + 1.
    if (L == nullptr || L->contains(BB) || Latch == nullptr) {
      Iterator = BlockToOrder.find(P);
    } else {
      // Otherwise, take the loop's rank (highest rank in the loop) as base.
      // Since loops have a single latch, highest rank is easy to find.
      // If the loop has no latch, then it doesn't matter.
      Iterator = BlockToOrder.find(Latch);
    }

    assert(Iterator != BlockToOrder.end());
    result = std::max(result, Iterator->second.Rank + 1);
  }

  return result;
}

size_t PartialOrderingVisitor::visit(BasicBlock *BB, size_t Unused) {
  ToVisit.push(BB);
  Queued.insert(BB);

  size_t QueueIndex = 0;
  while (ToVisit.size() != 0) {
    BasicBlock *BB = ToVisit.front();
    ToVisit.pop();

    if (!CanBeVisited(BB)) {
      ToVisit.push(BB);
      if (QueueIndex >= ToVisit.size())
        llvm::report_fatal_error(
            "No valid candidate in the queue. Is the graph reducible?");
      QueueIndex++;
      continue;
    }

    QueueIndex = 0;
    size_t Rank = GetNodeRank(BB);
    OrderInfo Info = {Rank, BlockToOrder.size()};
    BlockToOrder.emplace(BB, Info);

    for (BasicBlock *S : successors(BB)) {
      if (Queued.count(S) != 0)
        continue;
      ToVisit.push(S);
      Queued.insert(S);
    }
  }

  return 0;
}

PartialOrderingVisitor::PartialOrderingVisitor(Function &F) {
  DT.recalculate(F);
  LI = LoopInfo(DT);

  visit(&*F.begin(), 0);

  Order.reserve(F.size());
  for (auto &[BB, Info] : BlockToOrder)
    Order.emplace_back(BB);

  std::sort(Order.begin(), Order.end(), [&](const auto &LHS, const auto &RHS) {
    return compare(LHS, RHS);
  });
}

bool PartialOrderingVisitor::compare(const BasicBlock *LHS,
                                     const BasicBlock *RHS) const {
  const OrderInfo &InfoLHS = BlockToOrder.at(const_cast<BasicBlock *>(LHS));
  const OrderInfo &InfoRHS = BlockToOrder.at(const_cast<BasicBlock *>(RHS));
  if (InfoLHS.Rank != InfoRHS.Rank)
    return InfoLHS.Rank < InfoRHS.Rank;
  return InfoLHS.TraversalIndex < InfoRHS.TraversalIndex;
}

void PartialOrderingVisitor::partialOrderVisit(
    BasicBlock &Start, std::function<bool(BasicBlock *)> Op) {
  std::unordered_set<BasicBlock *> Reachable = getReachableFrom(&Start);
  assert(BlockToOrder.count(&Start) != 0);

  // Skipping blocks with a rank inferior to |Start|'s rank.
  auto It = Order.begin();
  while (It != Order.end() && *It != &Start)
    ++It;

  // This is unexpected. Worst case |Start| is the last block,
  // so It should point to the last block, not past-end.
  assert(It != Order.end());

  // By default, there is no rank limit. Setting it to the maximum value.
  std::optional<size_t> EndRank = std::nullopt;
  for (; It != Order.end(); ++It) {
    if (EndRank.has_value() && BlockToOrder[*It].Rank > *EndRank)
      break;

    if (Reachable.count(*It) == 0) {
      continue;
    }

    if (!Op(*It)) {
      EndRank = BlockToOrder[*It].Rank;
    }
  }
}

bool sortBlocks(Function &F) {
  if (F.size() == 0)
    return false;

  bool Modified = false;
  std::vector<BasicBlock *> Order;
  Order.reserve(F.size());

  ReversePostOrderTraversal<Function *> RPOT(&F);
  llvm::append_range(Order, RPOT);

  assert(&*F.begin() == Order[0]);
  BasicBlock *LastBlock = &*F.begin();
  for (BasicBlock *BB : Order) {
    if (BB != LastBlock && &*LastBlock->getNextNode() != BB) {
      Modified = true;
      BB->moveAfter(LastBlock);
    }
    LastBlock = BB;
  }

  return Modified;
}

MachineInstr *getVRegDef(MachineRegisterInfo &MRI, Register Reg) {
  MachineInstr *MaybeDef = MRI.getVRegDef(Reg);
  if (MaybeDef && MaybeDef->getOpcode() == SPIRV::ASSIGN_TYPE)
    MaybeDef = MRI.getVRegDef(MaybeDef->getOperand(1).getReg());
  return MaybeDef;
}

bool getVacantFunctionName(Module &M, std::string &Name) {
  // It's a bit of paranoia, but still we don't want to have even a chance that
  // the loop will work for too long.
  constexpr unsigned MaxIters = 1024;
  for (unsigned I = 0; I < MaxIters; ++I) {
    std::string OrdName = Name + Twine(I).str();
    if (!M.getFunction(OrdName)) {
      Name = OrdName;
      return true;
    }
  }
  return false;
}

// Assign SPIR-V type to the register. If the register has no valid assigned
// class, set register LLT type and class according to the SPIR-V type.
void setRegClassType(Register Reg, SPIRVType *SpvType, SPIRVGlobalRegistry *GR,
                     MachineRegisterInfo *MRI, const MachineFunction &MF,
                     bool Force) {
  GR->assignSPIRVTypeToVReg(SpvType, Reg, MF);
  if (!MRI->getRegClassOrNull(Reg) || Force) {
    MRI->setRegClass(Reg, GR->getRegClass(SpvType));
    MRI->setType(Reg, GR->getRegType(SpvType));
  }
}

// Create a SPIR-V type, assign SPIR-V type to the register. If the register has
// no valid assigned class, set register LLT type and class according to the
// SPIR-V type.
void setRegClassType(Register Reg, const Type *Ty, SPIRVGlobalRegistry *GR,
                     MachineIRBuilder &MIRBuilder,
                     SPIRV::AccessQualifier::AccessQualifier AccessQual,
                     bool EmitIR, bool Force) {
  setRegClassType(Reg,
                  GR->getOrCreateSPIRVType(Ty, MIRBuilder, AccessQual, EmitIR),
                  GR, MIRBuilder.getMRI(), MIRBuilder.getMF(), Force);
}

// Create a virtual register and assign SPIR-V type to the register. Set
// register LLT type and class according to the SPIR-V type.
Register createVirtualRegister(SPIRVType *SpvType, SPIRVGlobalRegistry *GR,
                               MachineRegisterInfo *MRI,
                               const MachineFunction &MF) {
  Register Reg = MRI->createVirtualRegister(GR->getRegClass(SpvType));
  MRI->setType(Reg, GR->getRegType(SpvType));
  GR->assignSPIRVTypeToVReg(SpvType, Reg, MF);
  return Reg;
}

// Create a virtual register and assign SPIR-V type to the register. Set
// register LLT type and class according to the SPIR-V type.
Register createVirtualRegister(SPIRVType *SpvType, SPIRVGlobalRegistry *GR,
                               MachineIRBuilder &MIRBuilder) {
  return createVirtualRegister(SpvType, GR, MIRBuilder.getMRI(),
                               MIRBuilder.getMF());
}

// Create a SPIR-V type, virtual register and assign SPIR-V type to the
// register. Set register LLT type and class according to the SPIR-V type.
Register createVirtualRegister(
    const Type *Ty, SPIRVGlobalRegistry *GR, MachineIRBuilder &MIRBuilder,
    SPIRV::AccessQualifier::AccessQualifier AccessQual, bool EmitIR) {
  return createVirtualRegister(
      GR->getOrCreateSPIRVType(Ty, MIRBuilder, AccessQual, EmitIR), GR,
      MIRBuilder);
}

CallInst *buildIntrWithMD(Intrinsic::ID IntrID, ArrayRef<Type *> Types,
                          Value *Arg, Value *Arg2, ArrayRef<Constant *> Imms,
                          IRBuilder<> &B) {
  SmallVector<Value *, 4> Args;
  Args.push_back(Arg2);
  Args.push_back(buildMD(Arg));
<<<<<<< HEAD
  for (auto *Imm : Imms)
    Args.push_back(Imm);
=======
  llvm::append_range(Args, Imms);
>>>>>>> 5eee2751
  return B.CreateIntrinsic(IntrID, {Types}, Args);
}

// Return true if there is an opaque pointer type nested in the argument.
bool isNestedPointer(const Type *Ty) {
  if (Ty->isPtrOrPtrVectorTy())
    return true;
  if (const FunctionType *RefTy = dyn_cast<FunctionType>(Ty)) {
    if (isNestedPointer(RefTy->getReturnType()))
      return true;
    for (const Type *ArgTy : RefTy->params())
      if (isNestedPointer(ArgTy))
        return true;
    return false;
  }
  if (const ArrayType *RefTy = dyn_cast<ArrayType>(Ty))
    return isNestedPointer(RefTy->getElementType());
  return false;
}

bool isSpvIntrinsic(const Value *Arg) {
  if (const auto *II = dyn_cast<IntrinsicInst>(Arg))
    if (Function *F = II->getCalledFunction())
      if (F->getName().starts_with("llvm.spv."))
        return true;
  return false;
}

// Function to create continued instructions for SPV_INTEL_long_composites
// extension
SmallVector<MachineInstr *, 4>
createContinuedInstructions(MachineIRBuilder &MIRBuilder, unsigned Opcode,
                            unsigned MinWC, unsigned ContinuedOpcode,
                            ArrayRef<Register> Args, Register ReturnRegister,
                            Register TypeID) {

  SmallVector<MachineInstr *, 4> Instructions;
  constexpr unsigned MaxWordCount = UINT16_MAX;
  const size_t NumElements = Args.size();
  size_t MaxNumElements = MaxWordCount - MinWC;
  size_t SPIRVStructNumElements = NumElements;

  if (NumElements > MaxNumElements) {
    // Do adjustments for continued instructions which always had only one
    // minumum word count.
    SPIRVStructNumElements = MaxNumElements;
    MaxNumElements = MaxWordCount - 1;
  }

  auto MIB =
      MIRBuilder.buildInstr(Opcode).addDef(ReturnRegister).addUse(TypeID);

  for (size_t I = 0; I < SPIRVStructNumElements; ++I)
    MIB.addUse(Args[I]);

  Instructions.push_back(MIB.getInstr());

  for (size_t I = SPIRVStructNumElements; I < NumElements;
       I += MaxNumElements) {
    auto MIB = MIRBuilder.buildInstr(ContinuedOpcode);
    for (size_t J = I; J < std::min(I + MaxNumElements, NumElements); ++J)
      MIB.addUse(Args[J]);
    Instructions.push_back(MIB.getInstr());
  }
  return Instructions;
}

<<<<<<< HEAD
=======
SmallVector<unsigned, 1> getSpirvLoopControlOperandsFromLoopMetadata(Loop *L) {
  unsigned LC = SPIRV::LoopControl::None;
  // Currently used only to store PartialCount value. Later when other
  // LoopControls are added - this map should be sorted before making
  // them loop_merge operands to satisfy 3.23. Loop Control requirements.
  std::vector<std::pair<unsigned, unsigned>> MaskToValueMap;
  if (getBooleanLoopAttribute(L, "llvm.loop.unroll.disable")) {
    LC |= SPIRV::LoopControl::DontUnroll;
  } else {
    if (getBooleanLoopAttribute(L, "llvm.loop.unroll.enable") ||
        getBooleanLoopAttribute(L, "llvm.loop.unroll.full")) {
      LC |= SPIRV::LoopControl::Unroll;
    }
    std::optional<int> Count =
        getOptionalIntLoopAttribute(L, "llvm.loop.unroll.count");
    if (Count && Count != 1) {
      LC |= SPIRV::LoopControl::PartialCount;
      MaskToValueMap.emplace_back(
          std::make_pair(SPIRV::LoopControl::PartialCount, *Count));
    }
  }
  SmallVector<unsigned, 1> Result = {LC};
  for (auto &[Mask, Val] : MaskToValueMap)
    Result.push_back(Val);
  return Result;
}

const std::set<unsigned> &getTypeFoldingSupportedOpcodes() {
  // clang-format off
  static const std::set<unsigned> TypeFoldingSupportingOpcs = {
    TargetOpcode::G_ADD,
    TargetOpcode::G_FADD,
    TargetOpcode::G_STRICT_FADD,
    TargetOpcode::G_SUB,
    TargetOpcode::G_FSUB,
    TargetOpcode::G_STRICT_FSUB,
    TargetOpcode::G_MUL,
    TargetOpcode::G_FMUL,
    TargetOpcode::G_STRICT_FMUL,
    TargetOpcode::G_SDIV,
    TargetOpcode::G_UDIV,
    TargetOpcode::G_FDIV,
    TargetOpcode::G_STRICT_FDIV,
    TargetOpcode::G_SREM,
    TargetOpcode::G_UREM,
    TargetOpcode::G_FREM,
    TargetOpcode::G_STRICT_FREM,
    TargetOpcode::G_FNEG,
    TargetOpcode::G_CONSTANT,
    TargetOpcode::G_FCONSTANT,
    TargetOpcode::G_AND,
    TargetOpcode::G_OR,
    TargetOpcode::G_XOR,
    TargetOpcode::G_SHL,
    TargetOpcode::G_ASHR,
    TargetOpcode::G_LSHR,
    TargetOpcode::G_SELECT,
    TargetOpcode::G_EXTRACT_VECTOR_ELT,
  };
  // clang-format on
  return TypeFoldingSupportingOpcs;
}

bool isTypeFoldingSupported(unsigned Opcode) {
  return getTypeFoldingSupportedOpcodes().count(Opcode) > 0;
}

// Traversing [g]MIR accounting for pseudo-instructions.
MachineInstr *passCopy(MachineInstr *Def, const MachineRegisterInfo *MRI) {
  return (Def->getOpcode() == SPIRV::ASSIGN_TYPE ||
          Def->getOpcode() == TargetOpcode::COPY)
             ? MRI->getVRegDef(Def->getOperand(1).getReg())
             : Def;
}

MachineInstr *getDef(const MachineOperand &MO, const MachineRegisterInfo *MRI) {
  if (MachineInstr *Def = MRI->getVRegDef(MO.getReg()))
    return passCopy(Def, MRI);
  return nullptr;
}

MachineInstr *getImm(const MachineOperand &MO, const MachineRegisterInfo *MRI) {
  if (MachineInstr *Def = getDef(MO, MRI)) {
    if (Def->getOpcode() == TargetOpcode::G_CONSTANT ||
        Def->getOpcode() == SPIRV::OpConstantI)
      return Def;
  }
  return nullptr;
}

int64_t foldImm(const MachineOperand &MO, const MachineRegisterInfo *MRI) {
  if (MachineInstr *Def = getImm(MO, MRI)) {
    if (Def->getOpcode() == SPIRV::OpConstantI)
      return Def->getOperand(2).getImm();
    if (Def->getOpcode() == TargetOpcode::G_CONSTANT)
      return Def->getOperand(1).getCImm()->getZExtValue();
  }
  llvm_unreachable("Unexpected integer constant pattern");
}

unsigned getArrayComponentCount(const MachineRegisterInfo *MRI,
                                const MachineInstr *ResType) {
  return foldImm(ResType->getOperand(2), MRI);
}

>>>>>>> 5eee2751
} // namespace llvm<|MERGE_RESOLUTION|>--- conflicted
+++ resolved
@@ -784,12 +784,7 @@
   SmallVector<Value *, 4> Args;
   Args.push_back(Arg2);
   Args.push_back(buildMD(Arg));
-<<<<<<< HEAD
-  for (auto *Imm : Imms)
-    Args.push_back(Imm);
-=======
   llvm::append_range(Args, Imms);
->>>>>>> 5eee2751
   return B.CreateIntrinsic(IntrID, {Types}, Args);
 }
 
@@ -857,8 +852,6 @@
   return Instructions;
 }
 
-<<<<<<< HEAD
-=======
 SmallVector<unsigned, 1> getSpirvLoopControlOperandsFromLoopMetadata(Loop *L) {
   unsigned LC = SPIRV::LoopControl::None;
   // Currently used only to store PartialCount value. Later when other
@@ -964,5 +957,4 @@
   return foldImm(ResType->getOperand(2), MRI);
 }
 
->>>>>>> 5eee2751
 } // namespace llvm