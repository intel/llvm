//===--- SPIRVUtils.cpp ---- SPIR-V Utility Functions -----------*- C++ -*-===//
//
// Part of the LLVM Project, under the Apache License v2.0 with LLVM Exceptions.
// See https://llvm.org/LICENSE.txt for license information.
// SPDX-License-Identifier: Apache-2.0 WITH LLVM-exception
//
//===----------------------------------------------------------------------===//
//
// This file contains miscellaneous utility functions.
//
//===----------------------------------------------------------------------===//

#include "SPIRVUtils.h"
#include "MCTargetDesc/SPIRVBaseInfo.h"
#include "SPIRV.h"
#include "SPIRVGlobalRegistry.h"
#include "SPIRVInstrInfo.h"
#include "SPIRVSubtarget.h"
#include "llvm/ADT/StringRef.h"
#include "llvm/CodeGen/GlobalISel/GenericMachineInstrs.h"
#include "llvm/CodeGen/GlobalISel/MachineIRBuilder.h"
#include "llvm/CodeGen/MachineInstr.h"
#include "llvm/CodeGen/MachineInstrBuilder.h"
#include "llvm/Demangle/Demangle.h"
#include "llvm/IR/IntrinsicInst.h"
#include "llvm/IR/IntrinsicsSPIRV.h"
#include <queue>
#include <vector>

namespace llvm {

// The following functions are used to add these string literals as a series of
// 32-bit integer operands with the correct format, and unpack them if necessary
// when making string comparisons in compiler passes.
// SPIR-V requires null-terminated UTF-8 strings padded to 32-bit alignment.
static uint32_t convertCharsToWord(const StringRef &Str, unsigned i) {
  uint32_t Word = 0u; // Build up this 32-bit word from 4 8-bit chars.
  for (unsigned WordIndex = 0; WordIndex < 4; ++WordIndex) {
    unsigned StrIndex = i + WordIndex;
    uint8_t CharToAdd = 0;       // Initilize char as padding/null.
    if (StrIndex < Str.size()) { // If it's within the string, get a real char.
      CharToAdd = Str[StrIndex];
    }
    Word |= (CharToAdd << (WordIndex * 8));
  }
  return Word;
}

// Get length including padding and null terminator.
static size_t getPaddedLen(const StringRef &Str) {
  return (Str.size() + 4) & ~3;
}

void addStringImm(const StringRef &Str, MCInst &Inst) {
  const size_t PaddedLen = getPaddedLen(Str);
  for (unsigned i = 0; i < PaddedLen; i += 4) {
    // Add an operand for the 32-bits of chars or padding.
    Inst.addOperand(MCOperand::createImm(convertCharsToWord(Str, i)));
  }
}

void addStringImm(const StringRef &Str, MachineInstrBuilder &MIB) {
  const size_t PaddedLen = getPaddedLen(Str);
  for (unsigned i = 0; i < PaddedLen; i += 4) {
    // Add an operand for the 32-bits of chars or padding.
    MIB.addImm(convertCharsToWord(Str, i));
  }
}

void addStringImm(const StringRef &Str, IRBuilder<> &B,
                  std::vector<Value *> &Args) {
  const size_t PaddedLen = getPaddedLen(Str);
  for (unsigned i = 0; i < PaddedLen; i += 4) {
    // Add a vector element for the 32-bits of chars or padding.
    Args.push_back(B.getInt32(convertCharsToWord(Str, i)));
  }
}

std::string getStringImm(const MachineInstr &MI, unsigned StartIndex) {
  return getSPIRVStringOperand(MI, StartIndex);
}

void addNumImm(const APInt &Imm, MachineInstrBuilder &MIB) {
  const auto Bitwidth = Imm.getBitWidth();
  if (Bitwidth == 1)
    return; // Already handled
  else if (Bitwidth <= 32) {
    MIB.addImm(Imm.getZExtValue());
    // Asm Printer needs this info to print floating-type correctly
    if (Bitwidth == 16)
      MIB.getInstr()->setAsmPrinterFlag(SPIRV::ASM_PRINTER_WIDTH16);
    return;
  } else if (Bitwidth <= 64) {
    uint64_t FullImm = Imm.getZExtValue();
    uint32_t LowBits = FullImm & 0xffffffff;
    uint32_t HighBits = (FullImm >> 32) & 0xffffffff;
    MIB.addImm(LowBits).addImm(HighBits);
    return;
  }
  report_fatal_error("Unsupported constant bitwidth");
}

void buildOpName(Register Target, const StringRef &Name,
                 MachineIRBuilder &MIRBuilder) {
  if (!Name.empty()) {
    auto MIB = MIRBuilder.buildInstr(SPIRV::OpName).addUse(Target);
    addStringImm(Name, MIB);
  }
}

void buildOpName(Register Target, const StringRef &Name, MachineInstr &I,
                 const SPIRVInstrInfo &TII) {
  if (!Name.empty()) {
    auto MIB =
        BuildMI(*I.getParent(), I, I.getDebugLoc(), TII.get(SPIRV::OpName))
            .addUse(Target);
    addStringImm(Name, MIB);
  }
}

static void finishBuildOpDecorate(MachineInstrBuilder &MIB,
                                  const std::vector<uint32_t> &DecArgs,
                                  StringRef StrImm) {
  if (!StrImm.empty())
    addStringImm(StrImm, MIB);
  for (const auto &DecArg : DecArgs)
    MIB.addImm(DecArg);
}

void buildOpDecorate(Register Reg, MachineIRBuilder &MIRBuilder,
                     SPIRV::Decoration::Decoration Dec,
                     const std::vector<uint32_t> &DecArgs, StringRef StrImm) {
  auto MIB = MIRBuilder.buildInstr(SPIRV::OpDecorate)
                 .addUse(Reg)
                 .addImm(static_cast<uint32_t>(Dec));
  finishBuildOpDecorate(MIB, DecArgs, StrImm);
}

void buildOpDecorate(Register Reg, MachineInstr &I, const SPIRVInstrInfo &TII,
                     SPIRV::Decoration::Decoration Dec,
                     const std::vector<uint32_t> &DecArgs, StringRef StrImm) {
  MachineBasicBlock &MBB = *I.getParent();
  auto MIB = BuildMI(MBB, I, I.getDebugLoc(), TII.get(SPIRV::OpDecorate))
                 .addUse(Reg)
                 .addImm(static_cast<uint32_t>(Dec));
  finishBuildOpDecorate(MIB, DecArgs, StrImm);
}

void buildOpSpirvDecorations(Register Reg, MachineIRBuilder &MIRBuilder,
                             const MDNode *GVarMD) {
  for (unsigned I = 0, E = GVarMD->getNumOperands(); I != E; ++I) {
    auto *OpMD = dyn_cast<MDNode>(GVarMD->getOperand(I));
    if (!OpMD)
      report_fatal_error("Invalid decoration");
    if (OpMD->getNumOperands() == 0)
      report_fatal_error("Expect operand(s) of the decoration");
    ConstantInt *DecorationId =
        mdconst::dyn_extract<ConstantInt>(OpMD->getOperand(0));
    if (!DecorationId)
      report_fatal_error("Expect SPIR-V <Decoration> operand to be the first "
                         "element of the decoration");
    auto MIB = MIRBuilder.buildInstr(SPIRV::OpDecorate)
                   .addUse(Reg)
                   .addImm(static_cast<uint32_t>(DecorationId->getZExtValue()));
    for (unsigned OpI = 1, OpE = OpMD->getNumOperands(); OpI != OpE; ++OpI) {
      if (ConstantInt *OpV =
              mdconst::dyn_extract<ConstantInt>(OpMD->getOperand(OpI)))
        MIB.addImm(static_cast<uint32_t>(OpV->getZExtValue()));
      else if (MDString *OpV = dyn_cast<MDString>(OpMD->getOperand(OpI)))
        addStringImm(OpV->getString(), MIB);
      else
        report_fatal_error("Unexpected operand of the decoration");
    }
  }
}

MachineBasicBlock::iterator getOpVariableMBBIt(MachineInstr &I) {
  MachineFunction *MF = I.getParent()->getParent();
  MachineBasicBlock *MBB = &MF->front();
  MachineBasicBlock::iterator It = MBB->SkipPHIsAndLabels(MBB->begin()),
                              E = MBB->end();
  bool IsHeader = false;
  unsigned Opcode;
  for (; It != E && It != I; ++It) {
    Opcode = It->getOpcode();
    if (Opcode == SPIRV::OpFunction || Opcode == SPIRV::OpFunctionParameter) {
      IsHeader = true;
    } else if (IsHeader &&
               !(Opcode == SPIRV::ASSIGN_TYPE || Opcode == SPIRV::OpLabel)) {
      ++It;
      break;
    }
  }
  return It;
}

SPIRV::StorageClass::StorageClass
addressSpaceToStorageClass(unsigned AddrSpace, const SPIRVSubtarget &STI) {
  switch (AddrSpace) {
  case 0:
    return SPIRV::StorageClass::Function;
  case 1:
    return SPIRV::StorageClass::CrossWorkgroup;
  case 2:
    return SPIRV::StorageClass::UniformConstant;
  case 3:
    return SPIRV::StorageClass::Workgroup;
  case 4:
    return SPIRV::StorageClass::Generic;
  case 5:
    return STI.canUseExtension(SPIRV::Extension::SPV_INTEL_usm_storage_classes)
               ? SPIRV::StorageClass::DeviceOnlyINTEL
               : SPIRV::StorageClass::CrossWorkgroup;
  case 6:
    return STI.canUseExtension(SPIRV::Extension::SPV_INTEL_usm_storage_classes)
               ? SPIRV::StorageClass::HostOnlyINTEL
               : SPIRV::StorageClass::CrossWorkgroup;
  case 7:
    return SPIRV::StorageClass::Input;
<<<<<<< HEAD
  case 9:
    return SPIRV::StorageClass::CodeSectionINTEL;
=======
  case 8:
    return SPIRV::StorageClass::Output;
  case 9:
    return SPIRV::StorageClass::CodeSectionINTEL;
  case 10:
    return SPIRV::StorageClass::Private;
>>>>>>> 93e44d24
  default:
    report_fatal_error("Unknown address space");
  }
}

SPIRV::MemorySemantics::MemorySemantics
getMemSemanticsForStorageClass(SPIRV::StorageClass::StorageClass SC) {
  switch (SC) {
  case SPIRV::StorageClass::StorageBuffer:
  case SPIRV::StorageClass::Uniform:
    return SPIRV::MemorySemantics::UniformMemory;
  case SPIRV::StorageClass::Workgroup:
    return SPIRV::MemorySemantics::WorkgroupMemory;
  case SPIRV::StorageClass::CrossWorkgroup:
    return SPIRV::MemorySemantics::CrossWorkgroupMemory;
  case SPIRV::StorageClass::AtomicCounter:
    return SPIRV::MemorySemantics::AtomicCounterMemory;
  case SPIRV::StorageClass::Image:
    return SPIRV::MemorySemantics::ImageMemory;
  default:
    return SPIRV::MemorySemantics::None;
  }
}

SPIRV::MemorySemantics::MemorySemantics getMemSemantics(AtomicOrdering Ord) {
  switch (Ord) {
  case AtomicOrdering::Acquire:
    return SPIRV::MemorySemantics::Acquire;
  case AtomicOrdering::Release:
    return SPIRV::MemorySemantics::Release;
  case AtomicOrdering::AcquireRelease:
    return SPIRV::MemorySemantics::AcquireRelease;
  case AtomicOrdering::SequentiallyConsistent:
    return SPIRV::MemorySemantics::SequentiallyConsistent;
  case AtomicOrdering::Unordered:
  case AtomicOrdering::Monotonic:
  case AtomicOrdering::NotAtomic:
    return SPIRV::MemorySemantics::None;
  }
  llvm_unreachable(nullptr);
}

SPIRV::Scope::Scope getMemScope(LLVMContext &Ctx, SyncScope::ID Id) {
  // Named by
  // https://registry.khronos.org/SPIR-V/specs/unified1/SPIRV.html#_scope_id.
  // We don't need aliases for Invocation and CrossDevice, as we already have
  // them covered by "singlethread" and "" strings respectively (see
  // implementation of LLVMContext::LLVMContext()).
  static const llvm::SyncScope::ID SubGroup =
      Ctx.getOrInsertSyncScopeID("subgroup");
  static const llvm::SyncScope::ID WorkGroup =
      Ctx.getOrInsertSyncScopeID("workgroup");
  static const llvm::SyncScope::ID Device =
      Ctx.getOrInsertSyncScopeID("device");

  if (Id == llvm::SyncScope::SingleThread)
    return SPIRV::Scope::Invocation;
  else if (Id == llvm::SyncScope::System)
    return SPIRV::Scope::CrossDevice;
  else if (Id == SubGroup)
    return SPIRV::Scope::Subgroup;
  else if (Id == WorkGroup)
    return SPIRV::Scope::Workgroup;
  else if (Id == Device)
    return SPIRV::Scope::Device;
  return SPIRV::Scope::CrossDevice;
}

MachineInstr *getDefInstrMaybeConstant(Register &ConstReg,
                                       const MachineRegisterInfo *MRI) {
  MachineInstr *MI = MRI->getVRegDef(ConstReg);
  MachineInstr *ConstInstr =
      MI->getOpcode() == SPIRV::G_TRUNC || MI->getOpcode() == SPIRV::G_ZEXT
          ? MRI->getVRegDef(MI->getOperand(1).getReg())
          : MI;
  if (auto *GI = dyn_cast<GIntrinsic>(ConstInstr)) {
    if (GI->is(Intrinsic::spv_track_constant)) {
      ConstReg = ConstInstr->getOperand(2).getReg();
      return MRI->getVRegDef(ConstReg);
    }
  } else if (ConstInstr->getOpcode() == SPIRV::ASSIGN_TYPE) {
    ConstReg = ConstInstr->getOperand(1).getReg();
    return MRI->getVRegDef(ConstReg);
  }
  return MRI->getVRegDef(ConstReg);
}

uint64_t getIConstVal(Register ConstReg, const MachineRegisterInfo *MRI) {
  const MachineInstr *MI = getDefInstrMaybeConstant(ConstReg, MRI);
  assert(MI && MI->getOpcode() == TargetOpcode::G_CONSTANT);
  return MI->getOperand(1).getCImm()->getValue().getZExtValue();
}

bool isSpvIntrinsic(const MachineInstr &MI, Intrinsic::ID IntrinsicID) {
  if (const auto *GI = dyn_cast<GIntrinsic>(&MI))
    return GI->is(IntrinsicID);
  return false;
}

Type *getMDOperandAsType(const MDNode *N, unsigned I) {
  Type *ElementTy = cast<ValueAsMetadata>(N->getOperand(I))->getType();
  return toTypedPointer(ElementTy);
}

// The set of names is borrowed from the SPIR-V translator.
// TODO: may be implemented in SPIRVBuiltins.td.
static bool isPipeOrAddressSpaceCastBI(const StringRef MangledName) {
  return MangledName == "write_pipe_2" || MangledName == "read_pipe_2" ||
         MangledName == "write_pipe_2_bl" || MangledName == "read_pipe_2_bl" ||
         MangledName == "write_pipe_4" || MangledName == "read_pipe_4" ||
         MangledName == "reserve_write_pipe" ||
         MangledName == "reserve_read_pipe" ||
         MangledName == "commit_write_pipe" ||
         MangledName == "commit_read_pipe" ||
         MangledName == "work_group_reserve_write_pipe" ||
         MangledName == "work_group_reserve_read_pipe" ||
         MangledName == "work_group_commit_write_pipe" ||
         MangledName == "work_group_commit_read_pipe" ||
         MangledName == "get_pipe_num_packets_ro" ||
         MangledName == "get_pipe_max_packets_ro" ||
         MangledName == "get_pipe_num_packets_wo" ||
         MangledName == "get_pipe_max_packets_wo" ||
         MangledName == "sub_group_reserve_write_pipe" ||
         MangledName == "sub_group_reserve_read_pipe" ||
         MangledName == "sub_group_commit_write_pipe" ||
         MangledName == "sub_group_commit_read_pipe" ||
         MangledName == "to_global" || MangledName == "to_local" ||
         MangledName == "to_private";
}

static bool isEnqueueKernelBI(const StringRef MangledName) {
  return MangledName == "__enqueue_kernel_basic" ||
         MangledName == "__enqueue_kernel_basic_events" ||
         MangledName == "__enqueue_kernel_varargs" ||
         MangledName == "__enqueue_kernel_events_varargs";
}

static bool isKernelQueryBI(const StringRef MangledName) {
  return MangledName == "__get_kernel_work_group_size_impl" ||
         MangledName == "__get_kernel_sub_group_count_for_ndrange_impl" ||
         MangledName == "__get_kernel_max_sub_group_size_for_ndrange_impl" ||
         MangledName == "__get_kernel_preferred_work_group_size_multiple_impl";
}

static bool isNonMangledOCLBuiltin(StringRef Name) {
  if (!Name.starts_with("__"))
    return false;

  return isEnqueueKernelBI(Name) || isKernelQueryBI(Name) ||
         isPipeOrAddressSpaceCastBI(Name.drop_front(2)) ||
         Name == "__translate_sampler_initializer";
}

std::string getOclOrSpirvBuiltinDemangledName(StringRef Name) {
  bool IsNonMangledOCL = isNonMangledOCLBuiltin(Name);
  bool IsNonMangledSPIRV = Name.starts_with("__spirv_");
  bool IsNonMangledHLSL = Name.starts_with("__hlsl_");
  bool IsMangled = Name.starts_with("_Z");

  // Otherwise use simple demangling to return the function name.
  if (IsNonMangledOCL || IsNonMangledSPIRV || IsNonMangledHLSL || !IsMangled)
    return Name.str();

  // Try to use the itanium demangler.
  if (char *DemangledName = itaniumDemangle(Name.data())) {
    std::string Result = DemangledName;
    free(DemangledName);
    return Result;
  }

  // Autocheck C++, maybe need to do explicit check of the source language.
  // OpenCL C++ built-ins are declared in cl namespace.
  // TODO: consider using 'St' abbriviation for cl namespace mangling.
  // Similar to ::std:: in C++.
  size_t Start, Len = 0;
  size_t DemangledNameLenStart = 2;
  if (Name.starts_with("_ZN")) {
    // Skip CV and ref qualifiers.
    size_t NameSpaceStart = Name.find_first_not_of("rVKRO", 3);
    // All built-ins are in the ::cl:: namespace.
    if (Name.substr(NameSpaceStart, 11) != "2cl7__spirv")
      return std::string();
    DemangledNameLenStart = NameSpaceStart + 11;
  }
  Start = Name.find_first_not_of("0123456789", DemangledNameLenStart);
  Name.substr(DemangledNameLenStart, Start - DemangledNameLenStart)
      .getAsInteger(10, Len);
  return Name.substr(Start, Len).str();
}

bool hasBuiltinTypePrefix(StringRef Name) {
  if (Name.starts_with("opencl.") || Name.starts_with("ocl_") ||
      Name.starts_with("spirv."))
    return true;
  return false;
}

bool isSpecialOpaqueType(const Type *Ty) {
  if (const TargetExtType *ExtTy = dyn_cast<TargetExtType>(Ty))
    return isTypedPointerWrapper(ExtTy)
               ? false
               : hasBuiltinTypePrefix(ExtTy->getName());

  return false;
}

bool isEntryPoint(const Function &F) {
  // OpenCL handling: any function with the SPIR_KERNEL
  // calling convention will be a potential entry point.
  if (F.getCallingConv() == CallingConv::SPIR_KERNEL)
    return true;

  // HLSL handling: special attribute are emitted from the
  // front-end.
  if (F.getFnAttribute("hlsl.shader").isValid())
    return true;

  return false;
}

Type *parseBasicTypeName(StringRef &TypeName, LLVMContext &Ctx) {
  TypeName.consume_front("atomic_");
  if (TypeName.consume_front("void"))
    return Type::getVoidTy(Ctx);
  else if (TypeName.consume_front("bool") || TypeName.consume_front("_Bool"))
    return Type::getIntNTy(Ctx, 1);
  else if (TypeName.consume_front("char") ||
           TypeName.consume_front("signed char") ||
           TypeName.consume_front("unsigned char") ||
           TypeName.consume_front("uchar"))
    return Type::getInt8Ty(Ctx);
  else if (TypeName.consume_front("short") ||
           TypeName.consume_front("signed short") ||
           TypeName.consume_front("unsigned short") ||
           TypeName.consume_front("ushort"))
    return Type::getInt16Ty(Ctx);
  else if (TypeName.consume_front("int") ||
           TypeName.consume_front("signed int") ||
           TypeName.consume_front("unsigned int") ||
           TypeName.consume_front("uint"))
    return Type::getInt32Ty(Ctx);
  else if (TypeName.consume_front("long") ||
           TypeName.consume_front("signed long") ||
           TypeName.consume_front("unsigned long") ||
           TypeName.consume_front("ulong"))
    return Type::getInt64Ty(Ctx);
  else if (TypeName.consume_front("half") ||
           TypeName.consume_front("_Float16") ||
           TypeName.consume_front("__fp16"))
    return Type::getHalfTy(Ctx);
  else if (TypeName.consume_front("float"))
    return Type::getFloatTy(Ctx);
  else if (TypeName.consume_front("double"))
    return Type::getDoubleTy(Ctx);

  // Unable to recognize SPIRV type name
  return nullptr;
}

std::unordered_set<BasicBlock *>
PartialOrderingVisitor::getReachableFrom(BasicBlock *Start) {
  std::queue<BasicBlock *> ToVisit;
  ToVisit.push(Start);

  std::unordered_set<BasicBlock *> Output;
  while (ToVisit.size() != 0) {
    BasicBlock *BB = ToVisit.front();
    ToVisit.pop();

    if (Output.count(BB) != 0)
      continue;
    Output.insert(BB);

    for (BasicBlock *Successor : successors(BB)) {
      if (DT.dominates(Successor, BB))
        continue;
      ToVisit.push(Successor);
    }
  }

  return Output;
}

bool PartialOrderingVisitor::CanBeVisited(BasicBlock *BB) const {
  for (BasicBlock *P : predecessors(BB)) {
    // Ignore back-edges.
    if (DT.dominates(BB, P))
      continue;

    // One of the predecessor hasn't been visited. Not ready yet.
    if (BlockToOrder.count(P) == 0)
      return false;

    // If the block is a loop exit, the loop must be finished before
    // we can continue.
    Loop *L = LI.getLoopFor(P);
    if (L == nullptr || L->contains(BB))
      continue;

    // SPIR-V requires a single back-edge. And the backend first
    // step transforms loops into the simplified format. If we have
    // more than 1 back-edge, something is wrong.
    assert(L->getNumBackEdges() <= 1);

    // If the loop has no latch, loop's rank won't matter, so we can
    // proceed.
    BasicBlock *Latch = L->getLoopLatch();
    assert(Latch);
    if (Latch == nullptr)
      continue;

    // The latch is not ready yet, let's wait.
    if (BlockToOrder.count(Latch) == 0)
      return false;
  }

  return true;
}

size_t PartialOrderingVisitor::GetNodeRank(BasicBlock *BB) const {
  auto It = BlockToOrder.find(BB);
  if (It != BlockToOrder.end())
    return It->second.Rank;

  size_t result = 0;
  for (BasicBlock *P : predecessors(BB)) {
    // Ignore back-edges.
    if (DT.dominates(BB, P))
      continue;

    auto Iterator = BlockToOrder.end();
    Loop *L = LI.getLoopFor(P);
    BasicBlock *Latch = L ? L->getLoopLatch() : nullptr;

    // If the predecessor is either outside a loop, or part of
    // the same loop, simply take its rank + 1.
    if (L == nullptr || L->contains(BB) || Latch == nullptr) {
      Iterator = BlockToOrder.find(P);
    } else {
      // Otherwise, take the loop's rank (highest rank in the loop) as base.
      // Since loops have a single latch, highest rank is easy to find.
      // If the loop has no latch, then it doesn't matter.
      Iterator = BlockToOrder.find(Latch);
    }

    assert(Iterator != BlockToOrder.end());
    result = std::max(result, Iterator->second.Rank + 1);
  }

  return result;
}

size_t PartialOrderingVisitor::visit(BasicBlock *BB, size_t Unused) {
  ToVisit.push(BB);
  Queued.insert(BB);

  size_t QueueIndex = 0;
  while (ToVisit.size() != 0) {
    BasicBlock *BB = ToVisit.front();
    ToVisit.pop();

    if (!CanBeVisited(BB)) {
      ToVisit.push(BB);
      if (QueueIndex >= ToVisit.size())
        llvm::report_fatal_error(
            "No valid candidate in the queue. Is the graph reducible?");
      QueueIndex++;
      continue;
    }

    QueueIndex = 0;
    size_t Rank = GetNodeRank(BB);
    OrderInfo Info = {Rank, BlockToOrder.size()};
    BlockToOrder.emplace(BB, Info);

    for (BasicBlock *S : successors(BB)) {
      if (Queued.count(S) != 0)
        continue;
      ToVisit.push(S);
      Queued.insert(S);
    }
  }

  return 0;
}

PartialOrderingVisitor::PartialOrderingVisitor(Function &F) {
  DT.recalculate(F);
  LI = LoopInfo(DT);

  visit(&*F.begin(), 0);

  Order.reserve(F.size());
  for (auto &[BB, Info] : BlockToOrder)
    Order.emplace_back(BB);

  std::sort(Order.begin(), Order.end(), [&](const auto &LHS, const auto &RHS) {
    return compare(LHS, RHS);
  });
}

bool PartialOrderingVisitor::compare(const BasicBlock *LHS,
                                     const BasicBlock *RHS) const {
  const OrderInfo &InfoLHS = BlockToOrder.at(const_cast<BasicBlock *>(LHS));
  const OrderInfo &InfoRHS = BlockToOrder.at(const_cast<BasicBlock *>(RHS));
  if (InfoLHS.Rank != InfoRHS.Rank)
    return InfoLHS.Rank < InfoRHS.Rank;
  return InfoLHS.TraversalIndex < InfoRHS.TraversalIndex;
}

void PartialOrderingVisitor::partialOrderVisit(
    BasicBlock &Start, std::function<bool(BasicBlock *)> Op) {
  std::unordered_set<BasicBlock *> Reachable = getReachableFrom(&Start);
  assert(BlockToOrder.count(&Start) != 0);

  // Skipping blocks with a rank inferior to |Start|'s rank.
  auto It = Order.begin();
  while (It != Order.end() && *It != &Start)
    ++It;

  // This is unexpected. Worst case |Start| is the last block,
  // so It should point to the last block, not past-end.
  assert(It != Order.end());

  // By default, there is no rank limit. Setting it to the maximum value.
  std::optional<size_t> EndRank = std::nullopt;
  for (; It != Order.end(); ++It) {
    if (EndRank.has_value() && BlockToOrder[*It].Rank > *EndRank)
      break;

    if (Reachable.count(*It) == 0) {
      continue;
    }

    if (!Op(*It)) {
      EndRank = BlockToOrder[*It].Rank;
    }
  }
}

bool sortBlocks(Function &F) {
  if (F.size() == 0)
    return false;

  bool Modified = false;
  std::vector<BasicBlock *> Order;
  Order.reserve(F.size());

  ReversePostOrderTraversal<Function *> RPOT(&F);
  for (BasicBlock *BB : RPOT)
    Order.push_back(BB);

  assert(&*F.begin() == Order[0]);
  BasicBlock *LastBlock = &*F.begin();
  for (BasicBlock *BB : Order) {
    if (BB != LastBlock && &*LastBlock->getNextNode() != BB) {
      Modified = true;
      BB->moveAfter(LastBlock);
    }
    LastBlock = BB;
  }

  return Modified;
}

MachineInstr *getVRegDef(MachineRegisterInfo &MRI, Register Reg) {
  MachineInstr *MaybeDef = MRI.getVRegDef(Reg);
  if (MaybeDef && MaybeDef->getOpcode() == SPIRV::ASSIGN_TYPE)
    MaybeDef = MRI.getVRegDef(MaybeDef->getOperand(1).getReg());
  return MaybeDef;
}

bool getVacantFunctionName(Module &M, std::string &Name) {
  // It's a bit of paranoia, but still we don't want to have even a chance that
  // the loop will work for too long.
  constexpr unsigned MaxIters = 1024;
  for (unsigned I = 0; I < MaxIters; ++I) {
    std::string OrdName = Name + Twine(I).str();
    if (!M.getFunction(OrdName)) {
      Name = OrdName;
      return true;
    }
  }
  return false;
}

// Assign SPIR-V type to the register. If the register has no valid assigned
// class, set register LLT type and class according to the SPIR-V type.
void setRegClassType(Register Reg, SPIRVType *SpvType, SPIRVGlobalRegistry *GR,
                     MachineRegisterInfo *MRI, const MachineFunction &MF,
                     bool Force) {
  GR->assignSPIRVTypeToVReg(SpvType, Reg, MF);
  if (!MRI->getRegClassOrNull(Reg) || Force) {
    MRI->setRegClass(Reg, GR->getRegClass(SpvType));
    MRI->setType(Reg, GR->getRegType(SpvType));
  }
}

// Create a SPIR-V type, assign SPIR-V type to the register. If the register has
// no valid assigned class, set register LLT type and class according to the
// SPIR-V type.
void setRegClassType(Register Reg, const Type *Ty, SPIRVGlobalRegistry *GR,
                     MachineIRBuilder &MIRBuilder, bool Force) {
  setRegClassType(Reg, GR->getOrCreateSPIRVType(Ty, MIRBuilder), GR,
                  MIRBuilder.getMRI(), MIRBuilder.getMF(), Force);
}

// Create a virtual register and assign SPIR-V type to the register. Set
// register LLT type and class according to the SPIR-V type.
Register createVirtualRegister(SPIRVType *SpvType, SPIRVGlobalRegistry *GR,
                               MachineRegisterInfo *MRI,
                               const MachineFunction &MF) {
  Register Reg = MRI->createVirtualRegister(GR->getRegClass(SpvType));
  MRI->setType(Reg, GR->getRegType(SpvType));
  GR->assignSPIRVTypeToVReg(SpvType, Reg, MF);
  return Reg;
}

// Create a virtual register and assign SPIR-V type to the register. Set
// register LLT type and class according to the SPIR-V type.
Register createVirtualRegister(SPIRVType *SpvType, SPIRVGlobalRegistry *GR,
                               MachineIRBuilder &MIRBuilder) {
  return createVirtualRegister(SpvType, GR, MIRBuilder.getMRI(),
                               MIRBuilder.getMF());
}

// Create a SPIR-V type, virtual register and assign SPIR-V type to the
// register. Set register LLT type and class according to the SPIR-V type.
Register createVirtualRegister(const Type *Ty, SPIRVGlobalRegistry *GR,
                               MachineIRBuilder &MIRBuilder) {
  return createVirtualRegister(GR->getOrCreateSPIRVType(Ty, MIRBuilder), GR,
                               MIRBuilder);
}

// Return true if there is an opaque pointer type nested in the argument.
bool isNestedPointer(const Type *Ty) {
  if (Ty->isPtrOrPtrVectorTy())
    return true;
  if (const FunctionType *RefTy = dyn_cast<FunctionType>(Ty)) {
    if (isNestedPointer(RefTy->getReturnType()))
      return true;
    for (const Type *ArgTy : RefTy->params())
      if (isNestedPointer(ArgTy))
        return true;
    return false;
  }
  if (const ArrayType *RefTy = dyn_cast<ArrayType>(Ty))
    return isNestedPointer(RefTy->getElementType());
  return false;
}

bool isSpvIntrinsic(const Value *Arg) {
  if (const auto *II = dyn_cast<IntrinsicInst>(Arg))
    if (Function *F = II->getCalledFunction())
      if (F->getName().starts_with("llvm.spv."))
        return true;
  return false;
}

} // namespace llvm<|MERGE_RESOLUTION|>--- conflicted
+++ resolved
@@ -217,17 +217,12 @@
                : SPIRV::StorageClass::CrossWorkgroup;
   case 7:
     return SPIRV::StorageClass::Input;
-<<<<<<< HEAD
-  case 9:
-    return SPIRV::StorageClass::CodeSectionINTEL;
-=======
   case 8:
     return SPIRV::StorageClass::Output;
   case 9:
     return SPIRV::StorageClass::CodeSectionINTEL;
   case 10:
     return SPIRV::StorageClass::Private;
->>>>>>> 93e44d24
   default:
     report_fatal_error("Unknown address space");
   }
