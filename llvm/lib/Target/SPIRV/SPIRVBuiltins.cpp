//===- SPIRVBuiltins.cpp - SPIR-V Built-in Functions ------------*- C++ -*-===//
//
// Part of the LLVM Project, under the Apache License v2.0 with LLVM Exceptions.
// See https://llvm.org/LICENSE.txt for license information.
// SPDX-License-Identifier: Apache-2.0 WITH LLVM-exception
//
//===----------------------------------------------------------------------===//
//
// This file implements lowering builtin function calls and types using their
// demangled names and TableGen records.
//
//===----------------------------------------------------------------------===//

#include "SPIRVBuiltins.h"
#include "SPIRV.h"
#include "SPIRVSubtarget.h"
#include "SPIRVUtils.h"
#include "llvm/ADT/StringExtras.h"
#include "llvm/Analysis/ValueTracking.h"
#include "llvm/IR/IntrinsicsSPIRV.h"
#include <regex>
#include <string>
#include <tuple>

#define DEBUG_TYPE "spirv-builtins"

namespace llvm {
namespace SPIRV {
#define GET_BuiltinGroup_DECL
#include "SPIRVGenTables.inc"

struct DemangledBuiltin {
  StringRef Name;
  InstructionSet::InstructionSet Set;
  BuiltinGroup Group;
  uint8_t MinNumArgs;
  uint8_t MaxNumArgs;
};

#define GET_DemangledBuiltins_DECL
#define GET_DemangledBuiltins_IMPL

struct IncomingCall {
  const std::string BuiltinName;
  const DemangledBuiltin *Builtin;

  const Register ReturnRegister;
  const SPIRVType *ReturnType;
  const SmallVectorImpl<Register> &Arguments;

  IncomingCall(const std::string BuiltinName, const DemangledBuiltin *Builtin,
               const Register ReturnRegister, const SPIRVType *ReturnType,
               const SmallVectorImpl<Register> &Arguments)
      : BuiltinName(std::move(BuiltinName)), Builtin(Builtin),
        ReturnRegister(ReturnRegister), ReturnType(ReturnType),
        Arguments(Arguments) {}

  bool isSpirvOp() const { return BuiltinName.rfind("__spirv_", 0) == 0; }
};

struct NativeBuiltin {
  StringRef Name;
  InstructionSet::InstructionSet Set;
  uint32_t Opcode;
};

#define GET_NativeBuiltins_DECL
#define GET_NativeBuiltins_IMPL

struct GroupBuiltin {
  StringRef Name;
  uint32_t Opcode;
  uint32_t GroupOperation;
  bool IsElect;
  bool IsAllOrAny;
  bool IsAllEqual;
  bool IsBallot;
  bool IsInverseBallot;
  bool IsBallotBitExtract;
  bool IsBallotFindBit;
  bool IsLogical;
  bool NoGroupOperation;
  bool HasBoolArg;
};

#define GET_GroupBuiltins_DECL
#define GET_GroupBuiltins_IMPL

struct IntelSubgroupsBuiltin {
  StringRef Name;
  uint32_t Opcode;
  bool IsBlock;
  bool IsWrite;
  bool IsMedia;
};

#define GET_IntelSubgroupsBuiltins_DECL
#define GET_IntelSubgroupsBuiltins_IMPL

struct AtomicFloatingBuiltin {
  StringRef Name;
  uint32_t Opcode;
};

#define GET_AtomicFloatingBuiltins_DECL
#define GET_AtomicFloatingBuiltins_IMPL
struct GroupUniformBuiltin {
  StringRef Name;
  uint32_t Opcode;
  bool IsLogical;
};

#define GET_GroupUniformBuiltins_DECL
#define GET_GroupUniformBuiltins_IMPL

struct GetBuiltin {
  StringRef Name;
  InstructionSet::InstructionSet Set;
  BuiltIn::BuiltIn Value;
};

using namespace BuiltIn;
#define GET_GetBuiltins_DECL
#define GET_GetBuiltins_IMPL

struct ImageQueryBuiltin {
  StringRef Name;
  InstructionSet::InstructionSet Set;
  uint32_t Component;
};

#define GET_ImageQueryBuiltins_DECL
#define GET_ImageQueryBuiltins_IMPL

struct IntegerDotProductBuiltin {
  StringRef Name;
  uint32_t Opcode;
  bool IsSwapReq;
};

#define GET_IntegerDotProductBuiltins_DECL
#define GET_IntegerDotProductBuiltins_IMPL

struct ConvertBuiltin {
  StringRef Name;
  InstructionSet::InstructionSet Set;
  bool IsDestinationSigned;
  bool IsSaturated;
  bool IsRounded;
  bool IsBfloat16;
  bool IsTF32;
  FPRoundingMode::FPRoundingMode RoundingMode;
};

struct VectorLoadStoreBuiltin {
  StringRef Name;
  InstructionSet::InstructionSet Set;
  uint32_t Number;
  uint32_t ElementCount;
  bool IsRounded;
  FPRoundingMode::FPRoundingMode RoundingMode;
};

using namespace FPRoundingMode;
#define GET_ConvertBuiltins_DECL
#define GET_ConvertBuiltins_IMPL

using namespace InstructionSet;
#define GET_VectorLoadStoreBuiltins_DECL
#define GET_VectorLoadStoreBuiltins_IMPL

#define GET_CLMemoryScope_DECL
#define GET_CLSamplerAddressingMode_DECL
#define GET_CLMemoryFenceFlags_DECL
#define GET_ExtendedBuiltins_DECL
#include "SPIRVGenTables.inc"
} // namespace SPIRV

//===----------------------------------------------------------------------===//
// Misc functions for looking up builtins and veryfying requirements using
// TableGen records
//===----------------------------------------------------------------------===//

namespace SPIRV {
/// Parses the name part of the demangled builtin call.
std::string lookupBuiltinNameHelper(StringRef DemangledCall,
                                    FPDecorationId *DecorationId) {
  StringRef PassPrefix = "(anonymous namespace)::";
  std::string BuiltinName;
  // Itanium Demangler result may have "(anonymous namespace)::" prefix
  if (DemangledCall.starts_with(PassPrefix))
    BuiltinName = DemangledCall.substr(PassPrefix.size());
  else
    BuiltinName = DemangledCall;
  // Extract the builtin function name and types of arguments from the call
  // skeleton.
  BuiltinName = BuiltinName.substr(0, BuiltinName.find('('));

  // Account for possible "__spirv_ocl_" prefix in SPIR-V friendly LLVM IR
  if (BuiltinName.rfind("__spirv_ocl_", 0) == 0)
    BuiltinName = BuiltinName.substr(12);

  // Check if the extracted name contains type information between angle
  // brackets. If so, the builtin is an instantiated template - needs to have
  // the information after angle brackets and return type removed.
  std::size_t Pos1 = BuiltinName.rfind('<');
  if (Pos1 != std::string::npos && BuiltinName.back() == '>') {
    std::size_t Pos2 = BuiltinName.rfind(' ', Pos1);
    if (Pos2 == std::string::npos)
      Pos2 = 0;
    else
      ++Pos2;
    BuiltinName = BuiltinName.substr(Pos2, Pos1 - Pos2);
    BuiltinName = BuiltinName.substr(BuiltinName.find_last_of(' ') + 1);
  }

  // Check if the extracted name begins with:
  // - "__spirv_ImageSampleExplicitLod"
  // - "__spirv_ImageRead"
  // - "__spirv_ImageWrite"
  // - "__spirv_ImageQuerySizeLod"
  // - "__spirv_UDotKHR"
  // - "__spirv_SDotKHR"
  // - "__spirv_SUDotKHR"
  // - "__spirv_SDotAccSatKHR"
  // - "__spirv_UDotAccSatKHR"
  // - "__spirv_SUDotAccSatKHR"
  // - "__spirv_ReadClockKHR"
  // - "__spirv_SubgroupBlockReadINTEL"
  // - "__spirv_SubgroupImageBlockReadINTEL"
  // - "__spirv_SubgroupImageMediaBlockReadINTEL"
  // - "__spirv_SubgroupImageMediaBlockWriteINTEL"
  // - "__spirv_Convert"
  // - "__spirv_Round"
  // - "__spirv_UConvert"
  // - "__spirv_SConvert"
  // - "__spirv_FConvert"
  // - "__spirv_SatConvert"
  // and maybe contains return type information at the end "_R<type>".
  // If so, extract the plain builtin name without the type information.
  static const std::regex SpvWithR(
      "(__spirv_(ImageSampleExplicitLod|ImageRead|ImageWrite|ImageQuerySizeLod|"
      "UDotKHR|"
      "SDotKHR|SUDotKHR|SDotAccSatKHR|UDotAccSatKHR|SUDotAccSatKHR|"
      "ReadClockKHR|SubgroupBlockReadINTEL|SubgroupImageBlockReadINTEL|"
      "SubgroupImageMediaBlockReadINTEL|SubgroupImageMediaBlockWriteINTEL|"
      "Convert|Round|"
      "UConvert|SConvert|FConvert|SatConvert)[^_]*)(_R[^_]*_?(\\w+)?.*)?");
  std::smatch Match;
  if (std::regex_match(BuiltinName, Match, SpvWithR) && Match.size() > 1) {
    std::ssub_match SubMatch;
    if (DecorationId && Match.size() > 3) {
      SubMatch = Match[4];
      *DecorationId = demangledPostfixToDecorationId(SubMatch.str());
    }
    SubMatch = Match[1];
    BuiltinName = SubMatch.str();
  }

  return BuiltinName;
}
} // namespace SPIRV

/// Looks up the demangled builtin call in the SPIRVBuiltins.td records using
/// the provided \p DemangledCall and specified \p Set.
///
/// The lookup follows the following algorithm, returning the first successful
/// match:
/// 1. Search with the plain demangled name (expecting a 1:1 match).
/// 2. Search with the prefix before or suffix after the demangled name
/// signyfying the type of the first argument.
///
/// \returns Wrapper around the demangled call and found builtin definition.
static std::unique_ptr<const SPIRV::IncomingCall>
lookupBuiltin(StringRef DemangledCall,
              SPIRV::InstructionSet::InstructionSet Set,
              Register ReturnRegister, const SPIRVType *ReturnType,
              const SmallVectorImpl<Register> &Arguments) {
  std::string BuiltinName = SPIRV::lookupBuiltinNameHelper(DemangledCall);

  SmallVector<StringRef, 10> BuiltinArgumentTypes;
  StringRef BuiltinArgs =
      DemangledCall.slice(DemangledCall.find('(') + 1, DemangledCall.find(')'));
  BuiltinArgs.split(BuiltinArgumentTypes, ',', -1, false);

  // Look up the builtin in the defined set. Start with the plain demangled
  // name, expecting a 1:1 match in the defined builtin set.
  const SPIRV::DemangledBuiltin *Builtin;
  if ((Builtin = SPIRV::lookupBuiltin(BuiltinName, Set)))
    return std::make_unique<SPIRV::IncomingCall>(
        BuiltinName, Builtin, ReturnRegister, ReturnType, Arguments);

  // If the initial look up was unsuccessful and the demangled call takes at
  // least 1 argument, add a prefix or suffix signifying the type of the first
  // argument and repeat the search.
  if (BuiltinArgumentTypes.size() >= 1) {
    char FirstArgumentType = BuiltinArgumentTypes[0][0];
    // Prefix to be added to the builtin's name for lookup.
    // For example, OpenCL "abs" taking an unsigned value has a prefix "u_".
    std::string Prefix;

    switch (FirstArgumentType) {
    // Unsigned:
    case 'u':
      if (Set == SPIRV::InstructionSet::OpenCL_std)
        Prefix = "u_";
      else if (Set == SPIRV::InstructionSet::GLSL_std_450)
        Prefix = "u";
      break;
    // Signed:
    case 'c':
    case 's':
    case 'i':
    case 'l':
      if (Set == SPIRV::InstructionSet::OpenCL_std)
        Prefix = "s_";
      else if (Set == SPIRV::InstructionSet::GLSL_std_450)
        Prefix = "s";
      break;
    // Floating-point:
    case 'f':
    case 'd':
    case 'h':
      if (Set == SPIRV::InstructionSet::OpenCL_std ||
          Set == SPIRV::InstructionSet::GLSL_std_450)
        Prefix = "f";
      break;
    }

    // If argument-type name prefix was added, look up the builtin again.
    if (!Prefix.empty() &&
        (Builtin = SPIRV::lookupBuiltin(Prefix + BuiltinName, Set)))
      return std::make_unique<SPIRV::IncomingCall>(
          BuiltinName, Builtin, ReturnRegister, ReturnType, Arguments);

    // If lookup with a prefix failed, find a suffix to be added to the
    // builtin's name for lookup. For example, OpenCL "group_reduce_max" taking
    // an unsigned value has a suffix "u".
    std::string Suffix;

    switch (FirstArgumentType) {
    // Unsigned:
    case 'u':
      Suffix = "u";
      break;
    // Signed:
    case 'c':
    case 's':
    case 'i':
    case 'l':
      Suffix = "s";
      break;
    // Floating-point:
    case 'f':
    case 'd':
    case 'h':
      Suffix = "f";
      break;
    }

    // If argument-type name suffix was added, look up the builtin again.
    if (!Suffix.empty() &&
        (Builtin = SPIRV::lookupBuiltin(BuiltinName + Suffix, Set)))
      return std::make_unique<SPIRV::IncomingCall>(
          BuiltinName, Builtin, ReturnRegister, ReturnType, Arguments);
  }

  // No builtin with such name was found in the set.
  return nullptr;
}

static MachineInstr *getBlockStructInstr(Register ParamReg,
                                         MachineRegisterInfo *MRI) {
  // We expect the following sequence of instructions:
  //   %0:_(pN) = G_INTRINSIC_W_SIDE_EFFECTS intrinsic(@llvm.spv.alloca)
  //   or       = G_GLOBAL_VALUE @block_literal_global
  //   %1:_(pN) = G_INTRINSIC_W_SIDE_EFFECTS intrinsic(@llvm.spv.bitcast), %0
  //   %2:_(p4) = G_ADDRSPACE_CAST %1:_(pN)
  MachineInstr *MI = MRI->getUniqueVRegDef(ParamReg);
  assert(MI->getOpcode() == TargetOpcode::G_ADDRSPACE_CAST &&
         MI->getOperand(1).isReg());
  Register BitcastReg = MI->getOperand(1).getReg();
  MachineInstr *BitcastMI = MRI->getUniqueVRegDef(BitcastReg);
  assert(isSpvIntrinsic(*BitcastMI, Intrinsic::spv_bitcast) &&
         BitcastMI->getOperand(2).isReg());
  Register ValueReg = BitcastMI->getOperand(2).getReg();
  MachineInstr *ValueMI = MRI->getUniqueVRegDef(ValueReg);
  return ValueMI;
}

// Return an integer constant corresponding to the given register and
// defined in spv_track_constant.
// TODO: maybe unify with prelegalizer pass.
static unsigned getConstFromIntrinsic(Register Reg, MachineRegisterInfo *MRI) {
  MachineInstr *DefMI = MRI->getUniqueVRegDef(Reg);
  assert(DefMI->getOpcode() == TargetOpcode::G_CONSTANT &&
         DefMI->getOperand(1).isCImm());
  return DefMI->getOperand(1).getCImm()->getValue().getZExtValue();
}

// Return type of the instruction result from spv_assign_type intrinsic.
// TODO: maybe unify with prelegalizer pass.
static const Type *getMachineInstrType(MachineInstr *MI) {
  MachineInstr *NextMI = MI->getNextNode();
  if (!NextMI)
    return nullptr;
  if (isSpvIntrinsic(*NextMI, Intrinsic::spv_assign_name))
    if ((NextMI = NextMI->getNextNode()) == nullptr)
      return nullptr;
  Register ValueReg = MI->getOperand(0).getReg();
  if ((!isSpvIntrinsic(*NextMI, Intrinsic::spv_assign_type) &&
       !isSpvIntrinsic(*NextMI, Intrinsic::spv_assign_ptr_type)) ||
      NextMI->getOperand(1).getReg() != ValueReg)
    return nullptr;
  Type *Ty = getMDOperandAsType(NextMI->getOperand(2).getMetadata(), 0);
  assert(Ty && "Type is expected");
  return Ty;
}

static const Type *getBlockStructType(Register ParamReg,
                                      MachineRegisterInfo *MRI) {
  // In principle, this information should be passed to us from Clang via
  // an elementtype attribute. However, said attribute requires that
  // the function call be an intrinsic, which is not. Instead, we rely on being
  // able to trace this to the declaration of a variable: OpenCL C specification
  // section 6.12.5 should guarantee that we can do this.
  MachineInstr *MI = getBlockStructInstr(ParamReg, MRI);
  if (MI->getOpcode() == TargetOpcode::G_GLOBAL_VALUE)
    return MI->getOperand(1).getGlobal()->getType();
  assert(isSpvIntrinsic(*MI, Intrinsic::spv_alloca) &&
         "Blocks in OpenCL C must be traceable to allocation site");
  return getMachineInstrType(MI);
}

//===----------------------------------------------------------------------===//
// Helper functions for building misc instructions
//===----------------------------------------------------------------------===//

/// Helper function building either a resulting scalar or vector bool register
/// depending on the expected \p ResultType.
///
/// \returns Tuple of the resulting register and its type.
static std::tuple<Register, SPIRVType *>
buildBoolRegister(MachineIRBuilder &MIRBuilder, const SPIRVType *ResultType,
                  SPIRVGlobalRegistry *GR) {
  LLT Type;
  SPIRVType *BoolType = GR->getOrCreateSPIRVBoolType(MIRBuilder, true);

  if (ResultType->getOpcode() == SPIRV::OpTypeVector) {
    unsigned VectorElements = ResultType->getOperand(2).getImm();
    BoolType = GR->getOrCreateSPIRVVectorType(BoolType, VectorElements,
                                              MIRBuilder, true);
    const FixedVectorType *LLVMVectorType =
        cast<FixedVectorType>(GR->getTypeForSPIRVType(BoolType));
    Type = LLT::vector(LLVMVectorType->getElementCount(), 1);
  } else {
    Type = LLT::scalar(1);
  }

  Register ResultRegister =
      MIRBuilder.getMRI()->createGenericVirtualRegister(Type);
  MIRBuilder.getMRI()->setRegClass(ResultRegister, GR->getRegClass(ResultType));
  GR->assignSPIRVTypeToVReg(BoolType, ResultRegister, MIRBuilder.getMF());
  return std::make_tuple(ResultRegister, BoolType);
}

/// Helper function for building either a vector or scalar select instruction
/// depending on the expected \p ResultType.
static bool buildSelectInst(MachineIRBuilder &MIRBuilder,
                            Register ReturnRegister, Register SourceRegister,
                            const SPIRVType *ReturnType,
                            SPIRVGlobalRegistry *GR) {
  Register TrueConst, FalseConst;

  if (ReturnType->getOpcode() == SPIRV::OpTypeVector) {
    unsigned Bits = GR->getScalarOrVectorBitWidth(ReturnType);
    uint64_t AllOnes = APInt::getAllOnes(Bits).getZExtValue();
    TrueConst =
        GR->getOrCreateConsIntVector(AllOnes, MIRBuilder, ReturnType, true);
    FalseConst = GR->getOrCreateConsIntVector(0, MIRBuilder, ReturnType, true);
  } else {
    TrueConst = GR->buildConstantInt(1, MIRBuilder, ReturnType, true);
    FalseConst = GR->buildConstantInt(0, MIRBuilder, ReturnType, true);
  }

  return MIRBuilder.buildSelect(ReturnRegister, SourceRegister, TrueConst,
                                FalseConst);
}

/// Helper function for building a load instruction loading into the
/// \p DestinationReg.
static Register buildLoadInst(SPIRVType *BaseType, Register PtrRegister,
                              MachineIRBuilder &MIRBuilder,
                              SPIRVGlobalRegistry *GR, LLT LowLevelType,
                              Register DestinationReg = Register(0)) {
  if (!DestinationReg.isValid())
    DestinationReg = createVirtualRegister(BaseType, GR, MIRBuilder);
  // TODO: consider using correct address space and alignment (p0 is canonical
  // type for selection though).
  MachinePointerInfo PtrInfo = MachinePointerInfo();
  MIRBuilder.buildLoad(DestinationReg, PtrRegister, PtrInfo, Align());
  return DestinationReg;
}

/// Helper function for building a load instruction for loading a builtin global
/// variable of \p BuiltinValue value.
static Register buildBuiltinVariableLoad(
    MachineIRBuilder &MIRBuilder, SPIRVType *VariableType,
    SPIRVGlobalRegistry *GR, SPIRV::BuiltIn::BuiltIn BuiltinValue, LLT LLType,
    Register Reg = Register(0), bool isConst = true,
    const std::optional<SPIRV::LinkageType::LinkageType> &LinkageTy = {
        SPIRV::LinkageType::Import}) {
  Register NewRegister =
      MIRBuilder.getMRI()->createVirtualRegister(&SPIRV::pIDRegClass);
  MIRBuilder.getMRI()->setType(
      NewRegister,
      LLT::pointer(storageClassToAddressSpace(SPIRV::StorageClass::Function),
                   GR->getPointerSize()));
  SPIRVType *PtrType = GR->getOrCreateSPIRVPointerType(
      VariableType, MIRBuilder, SPIRV::StorageClass::Input);
  GR->assignSPIRVTypeToVReg(PtrType, NewRegister, MIRBuilder.getMF());

  // Set up the global OpVariable with the necessary builtin decorations.
  Register Variable = GR->buildGlobalVariable(
      NewRegister, PtrType, getLinkStringForBuiltIn(BuiltinValue), nullptr,
      SPIRV::StorageClass::Input, nullptr, /* isConst= */ isConst, LinkageTy,
      MIRBuilder, false);

  // Load the value from the global variable.
  Register LoadedRegister =
      buildLoadInst(VariableType, Variable, MIRBuilder, GR, LLType, Reg);
  MIRBuilder.getMRI()->setType(LoadedRegister, LLType);
  return LoadedRegister;
}

/// Helper external function for inserting ASSIGN_TYPE instuction between \p Reg
/// and its definition, set the new register as a destination of the definition,
/// assign SPIRVType to both registers. If SpirvTy is provided, use it as
/// SPIRVType in ASSIGN_TYPE, otherwise create it from \p Ty. Defined in
/// SPIRVPreLegalizer.cpp.
extern void insertAssignInstr(Register Reg, Type *Ty, SPIRVType *SpirvTy,
                              SPIRVGlobalRegistry *GR, MachineIRBuilder &MIB,
                              MachineRegisterInfo &MRI);

// TODO: Move to TableGen.
static SPIRV::MemorySemantics::MemorySemantics
getSPIRVMemSemantics(std::memory_order MemOrder) {
  switch (MemOrder) {
  case std::memory_order_relaxed:
    return SPIRV::MemorySemantics::None;
  case std::memory_order_acquire:
    return SPIRV::MemorySemantics::Acquire;
  case std::memory_order_release:
    return SPIRV::MemorySemantics::Release;
  case std::memory_order_acq_rel:
    return SPIRV::MemorySemantics::AcquireRelease;
  case std::memory_order_seq_cst:
    return SPIRV::MemorySemantics::SequentiallyConsistent;
  default:
    report_fatal_error("Unknown CL memory scope");
  }
}

static SPIRV::Scope::Scope getSPIRVScope(SPIRV::CLMemoryScope ClScope) {
  switch (ClScope) {
  case SPIRV::CLMemoryScope::memory_scope_work_item:
    return SPIRV::Scope::Invocation;
  case SPIRV::CLMemoryScope::memory_scope_work_group:
    return SPIRV::Scope::Workgroup;
  case SPIRV::CLMemoryScope::memory_scope_device:
    return SPIRV::Scope::Device;
  case SPIRV::CLMemoryScope::memory_scope_all_svm_devices:
    return SPIRV::Scope::CrossDevice;
  case SPIRV::CLMemoryScope::memory_scope_sub_group:
    return SPIRV::Scope::Subgroup;
  }
  report_fatal_error("Unknown CL memory scope");
}

static Register buildConstantIntReg32(uint64_t Val,
                                      MachineIRBuilder &MIRBuilder,
                                      SPIRVGlobalRegistry *GR) {
  return GR->buildConstantInt(
      Val, MIRBuilder, GR->getOrCreateSPIRVIntegerType(32, MIRBuilder), true);
}

static Register buildScopeReg(Register CLScopeRegister,
                              SPIRV::Scope::Scope Scope,
                              MachineIRBuilder &MIRBuilder,
                              SPIRVGlobalRegistry *GR,
                              MachineRegisterInfo *MRI) {
  if (CLScopeRegister.isValid()) {
    auto CLScope =
        static_cast<SPIRV::CLMemoryScope>(getIConstVal(CLScopeRegister, MRI));
    Scope = getSPIRVScope(CLScope);

    if (CLScope == static_cast<unsigned>(Scope)) {
      MRI->setRegClass(CLScopeRegister, &SPIRV::iIDRegClass);
      return CLScopeRegister;
    }
  }
  return buildConstantIntReg32(Scope, MIRBuilder, GR);
}

static void setRegClassIfNull(Register Reg, MachineRegisterInfo *MRI,
                              SPIRVGlobalRegistry *GR) {
  if (MRI->getRegClassOrNull(Reg))
    return;
  SPIRVType *SpvType = GR->getSPIRVTypeForVReg(Reg);
  MRI->setRegClass(Reg,
                   SpvType ? GR->getRegClass(SpvType) : &SPIRV::iIDRegClass);
}

static Register buildMemSemanticsReg(Register SemanticsRegister,
                                     Register PtrRegister, unsigned &Semantics,
                                     MachineIRBuilder &MIRBuilder,
                                     SPIRVGlobalRegistry *GR) {
  if (SemanticsRegister.isValid()) {
    MachineRegisterInfo *MRI = MIRBuilder.getMRI();
    std::memory_order Order =
        static_cast<std::memory_order>(getIConstVal(SemanticsRegister, MRI));
    Semantics =
        getSPIRVMemSemantics(Order) |
        getMemSemanticsForStorageClass(GR->getPointerStorageClass(PtrRegister));
    if (static_cast<unsigned>(Order) == Semantics) {
      MRI->setRegClass(SemanticsRegister, &SPIRV::iIDRegClass);
      return SemanticsRegister;
    }
  }
  return buildConstantIntReg32(Semantics, MIRBuilder, GR);
}

static bool buildOpFromWrapper(MachineIRBuilder &MIRBuilder, unsigned Opcode,
                               const SPIRV::IncomingCall *Call,
                               Register TypeReg,
                               ArrayRef<uint32_t> ImmArgs = {}) {
  auto MIB = MIRBuilder.buildInstr(Opcode);
  if (TypeReg.isValid())
    MIB.addDef(Call->ReturnRegister).addUse(TypeReg);
  unsigned Sz = Call->Arguments.size() - ImmArgs.size();
  for (unsigned i = 0; i < Sz; ++i)
    MIB.addUse(Call->Arguments[i]);
  for (uint32_t ImmArg : ImmArgs)
    MIB.addImm(ImmArg);
  return true;
}

/// Helper function for translating atomic init to OpStore.
static bool buildAtomicInitInst(const SPIRV::IncomingCall *Call,
                                MachineIRBuilder &MIRBuilder) {
  if (Call->isSpirvOp())
    return buildOpFromWrapper(MIRBuilder, SPIRV::OpStore, Call, Register(0));

  assert(Call->Arguments.size() == 2 &&
         "Need 2 arguments for atomic init translation");
  MIRBuilder.buildInstr(SPIRV::OpStore)
      .addUse(Call->Arguments[0])
      .addUse(Call->Arguments[1]);
  return true;
}

/// Helper function for building an atomic load instruction.
static bool buildAtomicLoadInst(const SPIRV::IncomingCall *Call,
                                MachineIRBuilder &MIRBuilder,
                                SPIRVGlobalRegistry *GR) {
  Register TypeReg = GR->getSPIRVTypeID(Call->ReturnType);
  if (Call->isSpirvOp())
    return buildOpFromWrapper(MIRBuilder, SPIRV::OpAtomicLoad, Call, TypeReg);

  Register PtrRegister = Call->Arguments[0];
  // TODO: if true insert call to __translate_ocl_memory_sccope before
  // OpAtomicLoad and the function implementation. We can use Translator's
  // output for transcoding/atomic_explicit_arguments.cl as an example.
  Register ScopeRegister =
      Call->Arguments.size() > 1
          ? Call->Arguments[1]
          : buildConstantIntReg32(SPIRV::Scope::Device, MIRBuilder, GR);
  Register MemSemanticsReg;
  if (Call->Arguments.size() > 2) {
    // TODO: Insert call to __translate_ocl_memory_order before OpAtomicLoad.
    MemSemanticsReg = Call->Arguments[2];
  } else {
    int Semantics =
        SPIRV::MemorySemantics::SequentiallyConsistent |
        getMemSemanticsForStorageClass(GR->getPointerStorageClass(PtrRegister));
    MemSemanticsReg = buildConstantIntReg32(Semantics, MIRBuilder, GR);
  }

  MIRBuilder.buildInstr(SPIRV::OpAtomicLoad)
      .addDef(Call->ReturnRegister)
      .addUse(TypeReg)
      .addUse(PtrRegister)
      .addUse(ScopeRegister)
      .addUse(MemSemanticsReg);
  return true;
}

/// Helper function for building an atomic store instruction.
static bool buildAtomicStoreInst(const SPIRV::IncomingCall *Call,
                                 MachineIRBuilder &MIRBuilder,
                                 SPIRVGlobalRegistry *GR) {
  if (Call->isSpirvOp())
    return buildOpFromWrapper(MIRBuilder, SPIRV::OpAtomicStore, Call,
                              Register(0));

  Register ScopeRegister =
      buildConstantIntReg32(SPIRV::Scope::Device, MIRBuilder, GR);
  Register PtrRegister = Call->Arguments[0];
  int Semantics =
      SPIRV::MemorySemantics::SequentiallyConsistent |
      getMemSemanticsForStorageClass(GR->getPointerStorageClass(PtrRegister));
  Register MemSemanticsReg = buildConstantIntReg32(Semantics, MIRBuilder, GR);
  MIRBuilder.buildInstr(SPIRV::OpAtomicStore)
      .addUse(PtrRegister)
      .addUse(ScopeRegister)
      .addUse(MemSemanticsReg)
      .addUse(Call->Arguments[1]);
  return true;
}

/// Helper function for building an atomic compare-exchange instruction.
static bool buildAtomicCompareExchangeInst(
    const SPIRV::IncomingCall *Call, const SPIRV::DemangledBuiltin *Builtin,
    unsigned Opcode, MachineIRBuilder &MIRBuilder, SPIRVGlobalRegistry *GR) {
  if (Call->isSpirvOp())
    return buildOpFromWrapper(MIRBuilder, Opcode, Call,
                              GR->getSPIRVTypeID(Call->ReturnType));

  bool IsCmpxchg = Call->Builtin->Name.contains("cmpxchg");
  MachineRegisterInfo *MRI = MIRBuilder.getMRI();

  Register ObjectPtr = Call->Arguments[0];   // Pointer (volatile A *object.)
  Register ExpectedArg = Call->Arguments[1]; // Comparator (C* expected).
  Register Desired = Call->Arguments[2];     // Value (C Desired).
  SPIRVType *SpvDesiredTy = GR->getSPIRVTypeForVReg(Desired);
  LLT DesiredLLT = MRI->getType(Desired);

  assert(GR->getSPIRVTypeForVReg(ObjectPtr)->getOpcode() ==
         SPIRV::OpTypePointer);
  unsigned ExpectedType = GR->getSPIRVTypeForVReg(ExpectedArg)->getOpcode();
  (void)ExpectedType;
  assert(IsCmpxchg ? ExpectedType == SPIRV::OpTypeInt
                   : ExpectedType == SPIRV::OpTypePointer);
  assert(GR->isScalarOfType(Desired, SPIRV::OpTypeInt));

  SPIRVType *SpvObjectPtrTy = GR->getSPIRVTypeForVReg(ObjectPtr);
  assert(SpvObjectPtrTy->getOperand(2).isReg() && "SPIRV type is expected");
  auto StorageClass = static_cast<SPIRV::StorageClass::StorageClass>(
      SpvObjectPtrTy->getOperand(1).getImm());
  auto MemSemStorage = getMemSemanticsForStorageClass(StorageClass);

  Register MemSemEqualReg;
  Register MemSemUnequalReg;
  uint64_t MemSemEqual =
      IsCmpxchg
          ? SPIRV::MemorySemantics::None
          : SPIRV::MemorySemantics::SequentiallyConsistent | MemSemStorage;
  uint64_t MemSemUnequal =
      IsCmpxchg
          ? SPIRV::MemorySemantics::None
          : SPIRV::MemorySemantics::SequentiallyConsistent | MemSemStorage;
  if (Call->Arguments.size() >= 4) {
    assert(Call->Arguments.size() >= 5 &&
           "Need 5+ args for explicit atomic cmpxchg");
    auto MemOrdEq =
        static_cast<std::memory_order>(getIConstVal(Call->Arguments[3], MRI));
    auto MemOrdNeq =
        static_cast<std::memory_order>(getIConstVal(Call->Arguments[4], MRI));
    MemSemEqual = getSPIRVMemSemantics(MemOrdEq) | MemSemStorage;
    MemSemUnequal = getSPIRVMemSemantics(MemOrdNeq) | MemSemStorage;
    if (static_cast<unsigned>(MemOrdEq) == MemSemEqual)
      MemSemEqualReg = Call->Arguments[3];
    if (static_cast<unsigned>(MemOrdNeq) == MemSemEqual)
      MemSemUnequalReg = Call->Arguments[4];
  }
  if (!MemSemEqualReg.isValid())
    MemSemEqualReg = buildConstantIntReg32(MemSemEqual, MIRBuilder, GR);
  if (!MemSemUnequalReg.isValid())
    MemSemUnequalReg = buildConstantIntReg32(MemSemUnequal, MIRBuilder, GR);

  Register ScopeReg;
  auto Scope = IsCmpxchg ? SPIRV::Scope::Workgroup : SPIRV::Scope::Device;
  if (Call->Arguments.size() >= 6) {
    assert(Call->Arguments.size() == 6 &&
           "Extra args for explicit atomic cmpxchg");
    auto ClScope = static_cast<SPIRV::CLMemoryScope>(
        getIConstVal(Call->Arguments[5], MRI));
    Scope = getSPIRVScope(ClScope);
    if (ClScope == static_cast<unsigned>(Scope))
      ScopeReg = Call->Arguments[5];
  }
  if (!ScopeReg.isValid())
    ScopeReg = buildConstantIntReg32(Scope, MIRBuilder, GR);

  Register Expected = IsCmpxchg
                          ? ExpectedArg
                          : buildLoadInst(SpvDesiredTy, ExpectedArg, MIRBuilder,
                                          GR, LLT::scalar(64));
  MRI->setType(Expected, DesiredLLT);
  Register Tmp = !IsCmpxchg ? MRI->createGenericVirtualRegister(DesiredLLT)
                            : Call->ReturnRegister;
  if (!MRI->getRegClassOrNull(Tmp))
    MRI->setRegClass(Tmp, GR->getRegClass(SpvDesiredTy));
  GR->assignSPIRVTypeToVReg(SpvDesiredTy, Tmp, MIRBuilder.getMF());

  MIRBuilder.buildInstr(Opcode)
      .addDef(Tmp)
      .addUse(GR->getSPIRVTypeID(SpvDesiredTy))
      .addUse(ObjectPtr)
      .addUse(ScopeReg)
      .addUse(MemSemEqualReg)
      .addUse(MemSemUnequalReg)
      .addUse(Desired)
      .addUse(Expected);
  if (!IsCmpxchg) {
    MIRBuilder.buildInstr(SPIRV::OpStore).addUse(ExpectedArg).addUse(Tmp);
    MIRBuilder.buildICmp(CmpInst::ICMP_EQ, Call->ReturnRegister, Tmp, Expected);
  }
  return true;
}

/// Helper function for building atomic instructions.
static bool buildAtomicRMWInst(const SPIRV::IncomingCall *Call, unsigned Opcode,
                               MachineIRBuilder &MIRBuilder,
                               SPIRVGlobalRegistry *GR) {
  if (Call->isSpirvOp())
    return buildOpFromWrapper(MIRBuilder, Opcode, Call,
                              GR->getSPIRVTypeID(Call->ReturnType));

  MachineRegisterInfo *MRI = MIRBuilder.getMRI();
  Register ScopeRegister =
      Call->Arguments.size() >= 4 ? Call->Arguments[3] : Register();

  assert(Call->Arguments.size() <= 4 &&
         "Too many args for explicit atomic RMW");
  ScopeRegister = buildScopeReg(ScopeRegister, SPIRV::Scope::Workgroup,
                                MIRBuilder, GR, MRI);

  Register PtrRegister = Call->Arguments[0];
  unsigned Semantics = SPIRV::MemorySemantics::None;
  Register MemSemanticsReg =
      Call->Arguments.size() >= 3 ? Call->Arguments[2] : Register();
  MemSemanticsReg = buildMemSemanticsReg(MemSemanticsReg, PtrRegister,
                                         Semantics, MIRBuilder, GR);
  Register ValueReg = Call->Arguments[1];
  Register ValueTypeReg = GR->getSPIRVTypeID(Call->ReturnType);
  // support cl_ext_float_atomics
  if (Call->ReturnType->getOpcode() == SPIRV::OpTypeFloat) {
    if (Opcode == SPIRV::OpAtomicIAdd) {
      Opcode = SPIRV::OpAtomicFAddEXT;
    } else if (Opcode == SPIRV::OpAtomicISub) {
      // Translate OpAtomicISub applied to a floating type argument to
      // OpAtomicFAddEXT with the negative value operand
      Opcode = SPIRV::OpAtomicFAddEXT;
      Register NegValueReg =
          MRI->createGenericVirtualRegister(MRI->getType(ValueReg));
      MRI->setRegClass(NegValueReg, GR->getRegClass(Call->ReturnType));
      GR->assignSPIRVTypeToVReg(Call->ReturnType, NegValueReg,
                                MIRBuilder.getMF());
      MIRBuilder.buildInstr(TargetOpcode::G_FNEG)
          .addDef(NegValueReg)
          .addUse(ValueReg);
      insertAssignInstr(NegValueReg, nullptr, Call->ReturnType, GR, MIRBuilder,
                        MIRBuilder.getMF().getRegInfo());
      ValueReg = NegValueReg;
    }
  }
  MIRBuilder.buildInstr(Opcode)
      .addDef(Call->ReturnRegister)
      .addUse(ValueTypeReg)
      .addUse(PtrRegister)
      .addUse(ScopeRegister)
      .addUse(MemSemanticsReg)
      .addUse(ValueReg);
  return true;
}

/// Helper function for building an atomic floating-type instruction.
static bool buildAtomicFloatingRMWInst(const SPIRV::IncomingCall *Call,
                                       unsigned Opcode,
                                       MachineIRBuilder &MIRBuilder,
                                       SPIRVGlobalRegistry *GR) {
  assert(Call->Arguments.size() == 4 &&
         "Wrong number of atomic floating-type builtin");
  Register PtrReg = Call->Arguments[0];
  Register ScopeReg = Call->Arguments[1];
  Register MemSemanticsReg = Call->Arguments[2];
  Register ValueReg = Call->Arguments[3];
  MIRBuilder.buildInstr(Opcode)
      .addDef(Call->ReturnRegister)
      .addUse(GR->getSPIRVTypeID(Call->ReturnType))
      .addUse(PtrReg)
      .addUse(ScopeReg)
      .addUse(MemSemanticsReg)
      .addUse(ValueReg);
  return true;
}

/// Helper function for building atomic flag instructions (e.g.
/// OpAtomicFlagTestAndSet).
static bool buildAtomicFlagInst(const SPIRV::IncomingCall *Call,
                                unsigned Opcode, MachineIRBuilder &MIRBuilder,
                                SPIRVGlobalRegistry *GR) {
  bool IsSet = Opcode == SPIRV::OpAtomicFlagTestAndSet;
  Register TypeReg = GR->getSPIRVTypeID(Call->ReturnType);
  if (Call->isSpirvOp())
    return buildOpFromWrapper(MIRBuilder, Opcode, Call,
                              IsSet ? TypeReg : Register(0));

  MachineRegisterInfo *MRI = MIRBuilder.getMRI();
  Register PtrRegister = Call->Arguments[0];
  unsigned Semantics = SPIRV::MemorySemantics::SequentiallyConsistent;
  Register MemSemanticsReg =
      Call->Arguments.size() >= 2 ? Call->Arguments[1] : Register();
  MemSemanticsReg = buildMemSemanticsReg(MemSemanticsReg, PtrRegister,
                                         Semantics, MIRBuilder, GR);

  assert((Opcode != SPIRV::OpAtomicFlagClear ||
          (Semantics != SPIRV::MemorySemantics::Acquire &&
           Semantics != SPIRV::MemorySemantics::AcquireRelease)) &&
         "Invalid memory order argument!");

  Register ScopeRegister =
      Call->Arguments.size() >= 3 ? Call->Arguments[2] : Register();
  ScopeRegister =
      buildScopeReg(ScopeRegister, SPIRV::Scope::Device, MIRBuilder, GR, MRI);

  auto MIB = MIRBuilder.buildInstr(Opcode);
  if (IsSet)
    MIB.addDef(Call->ReturnRegister).addUse(TypeReg);

  MIB.addUse(PtrRegister).addUse(ScopeRegister).addUse(MemSemanticsReg);
  return true;
}

/// Helper function for building barriers, i.e., memory/control ordering
/// operations.
static bool buildBarrierInst(const SPIRV::IncomingCall *Call, unsigned Opcode,
                             MachineIRBuilder &MIRBuilder,
                             SPIRVGlobalRegistry *GR) {
  const SPIRV::DemangledBuiltin *Builtin = Call->Builtin;
  const auto *ST =
      static_cast<const SPIRVSubtarget *>(&MIRBuilder.getMF().getSubtarget());
  if ((Opcode == SPIRV::OpControlBarrierArriveINTEL ||
       Opcode == SPIRV::OpControlBarrierWaitINTEL) &&
      !ST->canUseExtension(SPIRV::Extension::SPV_INTEL_split_barrier)) {
    std::string DiagMsg = std::string(Builtin->Name) +
                          ": the builtin requires the following SPIR-V "
                          "extension: SPV_INTEL_split_barrier";
    report_fatal_error(DiagMsg.c_str(), false);
  }

  if (Call->isSpirvOp())
    return buildOpFromWrapper(MIRBuilder, Opcode, Call, Register(0));

  MachineRegisterInfo *MRI = MIRBuilder.getMRI();
  unsigned MemFlags = getIConstVal(Call->Arguments[0], MRI);
  unsigned MemSemantics = SPIRV::MemorySemantics::None;

  if (MemFlags & SPIRV::CLK_LOCAL_MEM_FENCE)
    MemSemantics |= SPIRV::MemorySemantics::WorkgroupMemory;

  if (MemFlags & SPIRV::CLK_GLOBAL_MEM_FENCE)
    MemSemantics |= SPIRV::MemorySemantics::CrossWorkgroupMemory;

  if (MemFlags & SPIRV::CLK_IMAGE_MEM_FENCE)
    MemSemantics |= SPIRV::MemorySemantics::ImageMemory;

  if (Opcode == SPIRV::OpMemoryBarrier)
    MemSemantics = getSPIRVMemSemantics(static_cast<std::memory_order>(
                       getIConstVal(Call->Arguments[1], MRI))) |
                   MemSemantics;
  else if (Opcode == SPIRV::OpControlBarrierArriveINTEL)
    MemSemantics |= SPIRV::MemorySemantics::Release;
  else if (Opcode == SPIRV::OpControlBarrierWaitINTEL)
    MemSemantics |= SPIRV::MemorySemantics::Acquire;
  else
    MemSemantics |= SPIRV::MemorySemantics::SequentiallyConsistent;

  Register MemSemanticsReg =
      MemFlags == MemSemantics
          ? Call->Arguments[0]
          : buildConstantIntReg32(MemSemantics, MIRBuilder, GR);
  Register ScopeReg;
  SPIRV::Scope::Scope Scope = SPIRV::Scope::Workgroup;
  SPIRV::Scope::Scope MemScope = Scope;
  if (Call->Arguments.size() >= 2) {
    assert(
        ((Opcode != SPIRV::OpMemoryBarrier && Call->Arguments.size() == 2) ||
         (Opcode == SPIRV::OpMemoryBarrier && Call->Arguments.size() == 3)) &&
        "Extra args for explicitly scoped barrier");
    Register ScopeArg = (Opcode == SPIRV::OpMemoryBarrier) ? Call->Arguments[2]
                                                           : Call->Arguments[1];
    SPIRV::CLMemoryScope CLScope =
        static_cast<SPIRV::CLMemoryScope>(getIConstVal(ScopeArg, MRI));
    MemScope = getSPIRVScope(CLScope);
    if (!(MemFlags & SPIRV::CLK_LOCAL_MEM_FENCE) ||
        (Opcode == SPIRV::OpMemoryBarrier))
      Scope = MemScope;
    if (CLScope == static_cast<unsigned>(Scope))
      ScopeReg = Call->Arguments[1];
  }

  if (!ScopeReg.isValid())
    ScopeReg = buildConstantIntReg32(Scope, MIRBuilder, GR);

  auto MIB = MIRBuilder.buildInstr(Opcode).addUse(ScopeReg);
  if (Opcode != SPIRV::OpMemoryBarrier)
    MIB.addUse(buildConstantIntReg32(MemScope, MIRBuilder, GR));
  MIB.addUse(MemSemanticsReg);
  return true;
}

/// Helper function for building extended bit operations.
static bool buildExtendedBitOpsInst(const SPIRV::IncomingCall *Call,
                                    unsigned Opcode,
                                    MachineIRBuilder &MIRBuilder,
                                    SPIRVGlobalRegistry *GR) {
  const SPIRV::DemangledBuiltin *Builtin = Call->Builtin;
  const auto *ST =
      static_cast<const SPIRVSubtarget *>(&MIRBuilder.getMF().getSubtarget());
  if ((Opcode == SPIRV::OpBitFieldInsert ||
       Opcode == SPIRV::OpBitFieldSExtract ||
       Opcode == SPIRV::OpBitFieldUExtract || Opcode == SPIRV::OpBitReverse) &&
      !ST->canUseExtension(SPIRV::Extension::SPV_KHR_bit_instructions)) {
    std::string DiagMsg = std::string(Builtin->Name) +
                          ": the builtin requires the following SPIR-V "
                          "extension: SPV_KHR_bit_instructions";
    report_fatal_error(DiagMsg.c_str(), false);
  }

  // Generate SPIRV instruction accordingly.
  if (Call->isSpirvOp())
    return buildOpFromWrapper(MIRBuilder, Opcode, Call,
                              GR->getSPIRVTypeID(Call->ReturnType));

  auto MIB = MIRBuilder.buildInstr(Opcode)
                 .addDef(Call->ReturnRegister)
                 .addUse(GR->getSPIRVTypeID(Call->ReturnType));
  for (unsigned i = 0; i < Call->Arguments.size(); ++i)
    MIB.addUse(Call->Arguments[i]);

  return true;
}

/// Helper function for building Intel's bindless image instructions.
static bool buildBindlessImageINTELInst(const SPIRV::IncomingCall *Call,
                                        unsigned Opcode,
                                        MachineIRBuilder &MIRBuilder,
                                        SPIRVGlobalRegistry *GR) {
  // Generate SPIRV instruction accordingly.
  if (Call->isSpirvOp())
    return buildOpFromWrapper(MIRBuilder, Opcode, Call,
                              GR->getSPIRVTypeID(Call->ReturnType));

  MIRBuilder.buildInstr(Opcode)
      .addDef(Call->ReturnRegister)
      .addUse(GR->getSPIRVTypeID(Call->ReturnType))
      .addUse(Call->Arguments[0]);

  return true;
}

/// Helper function for building Intel's OpBitwiseFunctionINTEL instruction.
static bool buildTernaryBitwiseFunctionINTELInst(
    const SPIRV::IncomingCall *Call, unsigned Opcode,
    MachineIRBuilder &MIRBuilder, SPIRVGlobalRegistry *GR) {
  // Generate SPIRV instruction accordingly.
  if (Call->isSpirvOp())
    return buildOpFromWrapper(MIRBuilder, Opcode, Call,
                              GR->getSPIRVTypeID(Call->ReturnType));

  auto MIB = MIRBuilder.buildInstr(Opcode)
                 .addDef(Call->ReturnRegister)
                 .addUse(GR->getSPIRVTypeID(Call->ReturnType));
  for (unsigned i = 0; i < Call->Arguments.size(); ++i)
    MIB.addUse(Call->Arguments[i]);

  return true;
}

/// Helper function for building Intel's 2d block io instructions.
static bool build2DBlockIOINTELInst(const SPIRV::IncomingCall *Call,
                                    unsigned Opcode,
                                    MachineIRBuilder &MIRBuilder,
                                    SPIRVGlobalRegistry *GR) {
  // Generate SPIRV instruction accordingly.
  if (Call->isSpirvOp())
    return buildOpFromWrapper(MIRBuilder, Opcode, Call, Register(0));

  auto MIB = MIRBuilder.buildInstr(Opcode)
                 .addDef(Call->ReturnRegister)
                 .addUse(GR->getSPIRVTypeID(Call->ReturnType));
  for (unsigned i = 0; i < Call->Arguments.size(); ++i)
    MIB.addUse(Call->Arguments[i]);

  return true;
}

static bool buildPipeInst(const SPIRV::IncomingCall *Call, unsigned Opcode,
                          unsigned Scope, MachineIRBuilder &MIRBuilder,
                          SPIRVGlobalRegistry *GR) {
  switch (Opcode) {
  case SPIRV::OpCommitReadPipe:
  case SPIRV::OpCommitWritePipe:
    return buildOpFromWrapper(MIRBuilder, Opcode, Call, Register(0));
  case SPIRV::OpGroupCommitReadPipe:
  case SPIRV::OpGroupCommitWritePipe:
  case SPIRV::OpGroupReserveReadPipePackets:
  case SPIRV::OpGroupReserveWritePipePackets: {
    Register ScopeConstReg =
        MIRBuilder.buildConstant(LLT::scalar(32), Scope).getReg(0);
    MachineRegisterInfo *MRI = MIRBuilder.getMRI();
    MRI->setRegClass(ScopeConstReg, &SPIRV::iIDRegClass);
    MachineInstrBuilder MIB;
    MIB = MIRBuilder.buildInstr(Opcode);
    // Add Return register and type.
    if (Opcode == SPIRV::OpGroupReserveReadPipePackets ||
        Opcode == SPIRV::OpGroupReserveWritePipePackets)
      MIB.addDef(Call->ReturnRegister)
          .addUse(GR->getSPIRVTypeID(Call->ReturnType));

    MIB.addUse(ScopeConstReg);
    for (unsigned int i = 0; i < Call->Arguments.size(); ++i)
      MIB.addUse(Call->Arguments[i]);

    return true;
  }
  default:
    return buildOpFromWrapper(MIRBuilder, Opcode, Call,
                              GR->getSPIRVTypeID(Call->ReturnType));
  }
}

static unsigned getNumComponentsForDim(SPIRV::Dim::Dim dim) {
  switch (dim) {
  case SPIRV::Dim::DIM_1D:
  case SPIRV::Dim::DIM_Buffer:
    return 1;
  case SPIRV::Dim::DIM_2D:
  case SPIRV::Dim::DIM_Cube:
  case SPIRV::Dim::DIM_Rect:
    return 2;
  case SPIRV::Dim::DIM_3D:
    return 3;
  default:
    report_fatal_error("Cannot get num components for given Dim");
  }
}

/// Helper function for obtaining the number of size components.
static unsigned getNumSizeComponents(SPIRVType *imgType) {
  assert(imgType->getOpcode() == SPIRV::OpTypeImage);
  auto dim = static_cast<SPIRV::Dim::Dim>(imgType->getOperand(2).getImm());
  unsigned numComps = getNumComponentsForDim(dim);
  bool arrayed = imgType->getOperand(4).getImm() == 1;
  return arrayed ? numComps + 1 : numComps;
}

//===----------------------------------------------------------------------===//
// Implementation functions for each builtin group
//===----------------------------------------------------------------------===//

static bool generateExtInst(const SPIRV::IncomingCall *Call,
                            MachineIRBuilder &MIRBuilder,
                            SPIRVGlobalRegistry *GR, const CallBase &CB) {
  // Lookup the extended instruction number in the TableGen records.
  const SPIRV::DemangledBuiltin *Builtin = Call->Builtin;
  uint32_t Number =
      SPIRV::lookupExtendedBuiltin(Builtin->Name, Builtin->Set)->Number;
  // fmin_common and fmax_common are now deprecated, and we should use fmin and
  // fmax with NotInf and NotNaN flags instead. Keep original number to add
  // later the NoNans and NoInfs flags.
  uint32_t OrigNumber = Number;
  const SPIRVSubtarget &ST =
      cast<SPIRVSubtarget>(MIRBuilder.getMF().getSubtarget());
  if (ST.canUseExtension(SPIRV::Extension::SPV_KHR_float_controls2) &&
      (Number == SPIRV::OpenCLExtInst::fmin_common ||
       Number == SPIRV::OpenCLExtInst::fmax_common)) {
    Number = (Number == SPIRV::OpenCLExtInst::fmin_common)
                 ? SPIRV::OpenCLExtInst::fmin
                 : SPIRV::OpenCLExtInst::fmax;
  }

  // Build extended instruction.
  auto MIB =
      MIRBuilder.buildInstr(SPIRV::OpExtInst)
          .addDef(Call->ReturnRegister)
          .addUse(GR->getSPIRVTypeID(Call->ReturnType))
          .addImm(static_cast<uint32_t>(SPIRV::InstructionSet::OpenCL_std))
          .addImm(Number);

  for (auto Argument : Call->Arguments)
    MIB.addUse(Argument);
  MIB.getInstr()->copyIRFlags(CB);
  if (OrigNumber == SPIRV::OpenCLExtInst::fmin_common ||
      OrigNumber == SPIRV::OpenCLExtInst::fmax_common) {
    // Add NoNans and NoInfs flags to fmin/fmax instruction.
    MIB.getInstr()->setFlag(MachineInstr::MIFlag::FmNoNans);
    MIB.getInstr()->setFlag(MachineInstr::MIFlag::FmNoInfs);
  }
  return true;
}

static bool generateRelationalInst(const SPIRV::IncomingCall *Call,
                                   MachineIRBuilder &MIRBuilder,
                                   SPIRVGlobalRegistry *GR) {
  // Lookup the instruction opcode in the TableGen records.
  const SPIRV::DemangledBuiltin *Builtin = Call->Builtin;
  unsigned Opcode =
      SPIRV::lookupNativeBuiltin(Builtin->Name, Builtin->Set)->Opcode;

  Register CompareRegister;
  SPIRVType *RelationType;
  std::tie(CompareRegister, RelationType) =
      buildBoolRegister(MIRBuilder, Call->ReturnType, GR);

  // Build relational instruction.
  auto MIB = MIRBuilder.buildInstr(Opcode)
                 .addDef(CompareRegister)
                 .addUse(GR->getSPIRVTypeID(RelationType));

  for (auto Argument : Call->Arguments)
    MIB.addUse(Argument);

  // Build select instruction.
  return buildSelectInst(MIRBuilder, Call->ReturnRegister, CompareRegister,
                         Call->ReturnType, GR);
}

static bool generateGroupInst(const SPIRV::IncomingCall *Call,
                              MachineIRBuilder &MIRBuilder,
                              SPIRVGlobalRegistry *GR) {
  const SPIRV::DemangledBuiltin *Builtin = Call->Builtin;
  const SPIRV::GroupBuiltin *GroupBuiltin =
      SPIRV::lookupGroupBuiltin(Builtin->Name);

  MachineRegisterInfo *MRI = MIRBuilder.getMRI();
  if (Call->isSpirvOp()) {
    if (GroupBuiltin->NoGroupOperation) {
      SmallVector<uint32_t, 1> ImmArgs;
      if (GroupBuiltin->Opcode ==
              SPIRV::OpSubgroupMatrixMultiplyAccumulateINTEL &&
          Call->Arguments.size() > 4)
        ImmArgs.push_back(getConstFromIntrinsic(Call->Arguments[4], MRI));
      return buildOpFromWrapper(MIRBuilder, GroupBuiltin->Opcode, Call,
                                GR->getSPIRVTypeID(Call->ReturnType), ImmArgs);
    }

    // Group Operation is a literal
    Register GroupOpReg = Call->Arguments[1];
    const MachineInstr *MI = getDefInstrMaybeConstant(GroupOpReg, MRI);
    if (!MI || MI->getOpcode() != TargetOpcode::G_CONSTANT)
      report_fatal_error(
          "Group Operation parameter must be an integer constant");
    uint64_t GrpOp = MI->getOperand(1).getCImm()->getValue().getZExtValue();
    Register ScopeReg = Call->Arguments[0];
    auto MIB = MIRBuilder.buildInstr(GroupBuiltin->Opcode)
                   .addDef(Call->ReturnRegister)
                   .addUse(GR->getSPIRVTypeID(Call->ReturnType))
                   .addUse(ScopeReg)
                   .addImm(GrpOp);
    for (unsigned i = 2; i < Call->Arguments.size(); ++i)
      MIB.addUse(Call->Arguments[i]);
    return true;
  }

  Register Arg0;
  if (GroupBuiltin->HasBoolArg) {
    SPIRVType *BoolType = GR->getOrCreateSPIRVBoolType(MIRBuilder, true);
    Register BoolReg = Call->Arguments[0];
    SPIRVType *BoolRegType = GR->getSPIRVTypeForVReg(BoolReg);
    if (!BoolRegType)
      report_fatal_error("Can't find a register's type definition");
    MachineInstr *ArgInstruction = getDefInstrMaybeConstant(BoolReg, MRI);
    if (ArgInstruction->getOpcode() == TargetOpcode::G_CONSTANT) {
      if (BoolRegType->getOpcode() != SPIRV::OpTypeBool)
        Arg0 = GR->buildConstantInt(getIConstVal(BoolReg, MRI), MIRBuilder,
                                    BoolType, true);
    } else {
      if (BoolRegType->getOpcode() == SPIRV::OpTypeInt) {
        Arg0 = MRI->createGenericVirtualRegister(LLT::scalar(1));
        MRI->setRegClass(Arg0, &SPIRV::iIDRegClass);
        GR->assignSPIRVTypeToVReg(BoolType, Arg0, MIRBuilder.getMF());
        MIRBuilder.buildICmp(
            CmpInst::ICMP_NE, Arg0, BoolReg,
            GR->buildConstantInt(0, MIRBuilder, BoolRegType, true));
        insertAssignInstr(Arg0, nullptr, BoolType, GR, MIRBuilder,
                          MIRBuilder.getMF().getRegInfo());
      } else if (BoolRegType->getOpcode() != SPIRV::OpTypeBool) {
        report_fatal_error("Expect a boolean argument");
      }
      // if BoolReg is a boolean register, we don't need to do anything
    }
  }

  Register GroupResultRegister = Call->ReturnRegister;
  SPIRVType *GroupResultType = Call->ReturnType;

  // TODO: maybe we need to check whether the result type is already boolean
  // and in this case do not insert select instruction.
  const bool HasBoolReturnTy =
      GroupBuiltin->IsElect || GroupBuiltin->IsAllOrAny ||
      GroupBuiltin->IsAllEqual || GroupBuiltin->IsLogical ||
      GroupBuiltin->IsInverseBallot || GroupBuiltin->IsBallotBitExtract;

  if (HasBoolReturnTy)
    std::tie(GroupResultRegister, GroupResultType) =
        buildBoolRegister(MIRBuilder, Call->ReturnType, GR);

  auto Scope = Builtin->Name.starts_with("sub_group") ? SPIRV::Scope::Subgroup
                                                      : SPIRV::Scope::Workgroup;
  Register ScopeRegister = buildConstantIntReg32(Scope, MIRBuilder, GR);

  Register VecReg;
  if (GroupBuiltin->Opcode == SPIRV::OpGroupBroadcast &&
      Call->Arguments.size() > 2) {
    // For OpGroupBroadcast "LocalId must be an integer datatype. It must be a
    // scalar, a vector with 2 components, or a vector with 3 components.",
    // meaning that we must create a vector from the function arguments if
    // it's a work_group_broadcast(val, local_id_x, local_id_y) or
    // work_group_broadcast(val, local_id_x, local_id_y, local_id_z) call.
    Register ElemReg = Call->Arguments[1];
    SPIRVType *ElemType = GR->getSPIRVTypeForVReg(ElemReg);
    if (!ElemType || ElemType->getOpcode() != SPIRV::OpTypeInt)
      report_fatal_error("Expect an integer <LocalId> argument");
    unsigned VecLen = Call->Arguments.size() - 1;
    VecReg = MRI->createGenericVirtualRegister(
        LLT::fixed_vector(VecLen, MRI->getType(ElemReg)));
    MRI->setRegClass(VecReg, &SPIRV::vIDRegClass);
    SPIRVType *VecType =
        GR->getOrCreateSPIRVVectorType(ElemType, VecLen, MIRBuilder, true);
    GR->assignSPIRVTypeToVReg(VecType, VecReg, MIRBuilder.getMF());
    auto MIB =
        MIRBuilder.buildInstr(TargetOpcode::G_BUILD_VECTOR).addDef(VecReg);
    for (unsigned i = 1; i < Call->Arguments.size(); i++) {
      MIB.addUse(Call->Arguments[i]);
      setRegClassIfNull(Call->Arguments[i], MRI, GR);
    }
    insertAssignInstr(VecReg, nullptr, VecType, GR, MIRBuilder,
                      MIRBuilder.getMF().getRegInfo());
  }

  // Build work/sub group instruction.
  auto MIB = MIRBuilder.buildInstr(GroupBuiltin->Opcode)
                 .addDef(GroupResultRegister)
                 .addUse(GR->getSPIRVTypeID(GroupResultType))
                 .addUse(ScopeRegister);

  if (!GroupBuiltin->NoGroupOperation)
    MIB.addImm(GroupBuiltin->GroupOperation);
  if (Call->Arguments.size() > 0) {
    MIB.addUse(Arg0.isValid() ? Arg0 : Call->Arguments[0]);
    setRegClassIfNull(Call->Arguments[0], MRI, GR);
    if (VecReg.isValid())
      MIB.addUse(VecReg);
    else
      for (unsigned i = 1; i < Call->Arguments.size(); i++)
        MIB.addUse(Call->Arguments[i]);
  }

  // Build select instruction.
  if (HasBoolReturnTy)
    buildSelectInst(MIRBuilder, Call->ReturnRegister, GroupResultRegister,
                    Call->ReturnType, GR);
  return true;
}

static bool generateIntelSubgroupsInst(const SPIRV::IncomingCall *Call,
                                       MachineIRBuilder &MIRBuilder,
                                       SPIRVGlobalRegistry *GR) {
  const SPIRV::DemangledBuiltin *Builtin = Call->Builtin;
  MachineFunction &MF = MIRBuilder.getMF();
  const auto *ST = static_cast<const SPIRVSubtarget *>(&MF.getSubtarget());
  const SPIRV::IntelSubgroupsBuiltin *IntelSubgroups =
      SPIRV::lookupIntelSubgroupsBuiltin(Builtin->Name);

  if (IntelSubgroups->IsMedia &&
      !ST->canUseExtension(SPIRV::Extension::SPV_INTEL_media_block_io)) {
    std::string DiagMsg = std::string(Builtin->Name) +
                          ": the builtin requires the following SPIR-V "
                          "extension: SPV_INTEL_media_block_io";
    report_fatal_error(DiagMsg.c_str(), false);
  } else if (!IntelSubgroups->IsMedia &&
             !ST->canUseExtension(SPIRV::Extension::SPV_INTEL_subgroups)) {
    std::string DiagMsg = std::string(Builtin->Name) +
                          ": the builtin requires the following SPIR-V "
                          "extension: SPV_INTEL_subgroups";
    report_fatal_error(DiagMsg.c_str(), false);
  }

  uint32_t OpCode = IntelSubgroups->Opcode;
  if (Call->isSpirvOp()) {
    bool IsSet = OpCode != SPIRV::OpSubgroupBlockWriteINTEL &&
                 OpCode != SPIRV::OpSubgroupImageBlockWriteINTEL &&
                 OpCode != SPIRV::OpSubgroupImageMediaBlockWriteINTEL;
    return buildOpFromWrapper(MIRBuilder, OpCode, Call,
                              IsSet ? GR->getSPIRVTypeID(Call->ReturnType)
                                    : Register(0));
  }

  if (IntelSubgroups->IsBlock) {
    // Minimal number or arguments set in TableGen records is 1
    if (SPIRVType *Arg0Type = GR->getSPIRVTypeForVReg(Call->Arguments[0])) {
      if (Arg0Type->getOpcode() == SPIRV::OpTypeImage) {
        // TODO: add required validation from the specification:
        // "'Image' must be an object whose type is OpTypeImage with a 'Sampled'
        // operand of 0 or 2. If the 'Sampled' operand is 2, then some
        // dimensions require a capability."
        switch (OpCode) {
        case SPIRV::OpSubgroupBlockReadINTEL:
          OpCode = SPIRV::OpSubgroupImageBlockReadINTEL;
          break;
        case SPIRV::OpSubgroupBlockWriteINTEL:
          OpCode = SPIRV::OpSubgroupImageBlockWriteINTEL;
          break;
        }
      }
    }
  }

  // TODO: opaque pointers types should be eventually resolved in such a way
  // that validation of block read is enabled with respect to the following
  // specification requirement:
  // "'Result Type' may be a scalar or vector type, and its component type must
  // be equal to the type pointed to by 'Ptr'."
  // For example, function parameter type should not be default i8 pointer, but
  // depend on the result type of the instruction where it is used as a pointer
  // argument of OpSubgroupBlockReadINTEL

  // Build Intel subgroups instruction
  MachineInstrBuilder MIB =
      IntelSubgroups->IsWrite
          ? MIRBuilder.buildInstr(OpCode)
          : MIRBuilder.buildInstr(OpCode)
                .addDef(Call->ReturnRegister)
                .addUse(GR->getSPIRVTypeID(Call->ReturnType));
  for (size_t i = 0; i < Call->Arguments.size(); ++i)
    MIB.addUse(Call->Arguments[i]);
  return true;
}

static bool generateGroupUniformInst(const SPIRV::IncomingCall *Call,
                                     MachineIRBuilder &MIRBuilder,
                                     SPIRVGlobalRegistry *GR) {
  const SPIRV::DemangledBuiltin *Builtin = Call->Builtin;
  MachineFunction &MF = MIRBuilder.getMF();
  const auto *ST = static_cast<const SPIRVSubtarget *>(&MF.getSubtarget());
  if (!ST->canUseExtension(
          SPIRV::Extension::SPV_KHR_uniform_group_instructions)) {
    std::string DiagMsg = std::string(Builtin->Name) +
                          ": the builtin requires the following SPIR-V "
                          "extension: SPV_KHR_uniform_group_instructions";
    report_fatal_error(DiagMsg.c_str(), false);
  }
  const SPIRV::GroupUniformBuiltin *GroupUniform =
      SPIRV::lookupGroupUniformBuiltin(Builtin->Name);
  MachineRegisterInfo *MRI = MIRBuilder.getMRI();

  Register GroupResultReg = Call->ReturnRegister;
  Register ScopeReg = Call->Arguments[0];
  Register ValueReg = Call->Arguments[2];

  // Group Operation
  Register ConstGroupOpReg = Call->Arguments[1];
  const MachineInstr *Const = getDefInstrMaybeConstant(ConstGroupOpReg, MRI);
  if (!Const || Const->getOpcode() != TargetOpcode::G_CONSTANT)
    report_fatal_error(
        "expect a constant group operation for a uniform group instruction",
        false);
  const MachineOperand &ConstOperand = Const->getOperand(1);
  if (!ConstOperand.isCImm())
    report_fatal_error("uniform group instructions: group operation must be an "
                       "integer constant",
                       false);

  auto MIB = MIRBuilder.buildInstr(GroupUniform->Opcode)
                 .addDef(GroupResultReg)
                 .addUse(GR->getSPIRVTypeID(Call->ReturnType))
                 .addUse(ScopeReg);
  addNumImm(ConstOperand.getCImm()->getValue(), MIB);
  MIB.addUse(ValueReg);

  return true;
}

static bool generateKernelClockInst(const SPIRV::IncomingCall *Call,
                                    MachineIRBuilder &MIRBuilder,
                                    SPIRVGlobalRegistry *GR) {
  const SPIRV::DemangledBuiltin *Builtin = Call->Builtin;
  MachineFunction &MF = MIRBuilder.getMF();
  const auto *ST = static_cast<const SPIRVSubtarget *>(&MF.getSubtarget());
  if (!ST->canUseExtension(SPIRV::Extension::SPV_KHR_shader_clock)) {
    std::string DiagMsg = std::string(Builtin->Name) +
                          ": the builtin requires the following SPIR-V "
                          "extension: SPV_KHR_shader_clock";
    report_fatal_error(DiagMsg.c_str(), false);
  }

  Register ResultReg = Call->ReturnRegister;

  if (Builtin->Name == "__spirv_ReadClockKHR") {
    MIRBuilder.buildInstr(SPIRV::OpReadClockKHR)
        .addDef(ResultReg)
        .addUse(GR->getSPIRVTypeID(Call->ReturnType))
        .addUse(Call->Arguments[0]);
  } else {
    // Deduce the `Scope` operand from the builtin function name.
    SPIRV::Scope::Scope ScopeArg =
        StringSwitch<SPIRV::Scope::Scope>(Builtin->Name)
            .EndsWith("device", SPIRV::Scope::Scope::Device)
            .EndsWith("work_group", SPIRV::Scope::Scope::Workgroup)
            .EndsWith("sub_group", SPIRV::Scope::Scope::Subgroup);
    Register ScopeReg = buildConstantIntReg32(ScopeArg, MIRBuilder, GR);

    MIRBuilder.buildInstr(SPIRV::OpReadClockKHR)
        .addDef(ResultReg)
        .addUse(GR->getSPIRVTypeID(Call->ReturnType))
        .addUse(ScopeReg);
  }

  return true;
}

// These queries ask for a single size_t result for a given dimension index,
// e.g. size_t get_global_id(uint dimindex). In SPIR-V, the builtins
// corresponding to these values are all vec3 types, so we need to extract the
// correct index or return DefaultValue (0 or 1 depending on the query). We also
// handle extending or truncating in case size_t does not match the expected
// result type's bitwidth.
//
// For a constant index >= 3 we generate:
//  %res = OpConstant %SizeT DefaultValue
//
// For other indices we generate:
//  %g = OpVariable %ptr_V3_SizeT Input
//  OpDecorate %g BuiltIn XXX
//  OpDecorate %g LinkageAttributes "__spirv_BuiltInXXX"
//  OpDecorate %g Constant
//  %loadedVec = OpLoad %V3_SizeT %g
//
//  Then, if the index is constant < 3, we generate:
//    %res = OpCompositeExtract %SizeT %loadedVec idx
//  If the index is dynamic, we generate:
//    %tmp = OpVectorExtractDynamic %SizeT %loadedVec %idx
//    %cmp = OpULessThan %bool %idx %const_3
//    %res = OpSelect %SizeT %cmp %tmp %const_<DefaultValue>
//
//  If the bitwidth of %res does not match the expected return type, we add an
//  extend or truncate.
static bool genWorkgroupQuery(const SPIRV::IncomingCall *Call,
                              MachineIRBuilder &MIRBuilder,
                              SPIRVGlobalRegistry *GR,
                              SPIRV::BuiltIn::BuiltIn BuiltinValue,
                              uint64_t DefaultValue) {
  Register IndexRegister = Call->Arguments[0];
  const unsigned ResultWidth = Call->ReturnType->getOperand(1).getImm();
  const unsigned PointerSize = GR->getPointerSize();
  const SPIRVType *PointerSizeType =
      GR->getOrCreateSPIRVIntegerType(PointerSize, MIRBuilder);
  MachineRegisterInfo *MRI = MIRBuilder.getMRI();
  auto IndexInstruction = getDefInstrMaybeConstant(IndexRegister, MRI);

  // Set up the final register to do truncation or extension on at the end.
  Register ToTruncate = Call->ReturnRegister;

  // If the index is constant, we can statically determine if it is in range.
  bool IsConstantIndex =
      IndexInstruction->getOpcode() == TargetOpcode::G_CONSTANT;

  // If it's out of range (max dimension is 3), we can just return the constant
  // default value (0 or 1 depending on which query function).
  if (IsConstantIndex && getIConstVal(IndexRegister, MRI) >= 3) {
    Register DefaultReg = Call->ReturnRegister;
    if (PointerSize != ResultWidth) {
      DefaultReg = MRI->createGenericVirtualRegister(LLT::scalar(PointerSize));
      MRI->setRegClass(DefaultReg, &SPIRV::iIDRegClass);
      GR->assignSPIRVTypeToVReg(PointerSizeType, DefaultReg,
                                MIRBuilder.getMF());
      ToTruncate = DefaultReg;
    }
    auto NewRegister =
        GR->buildConstantInt(DefaultValue, MIRBuilder, PointerSizeType, true);
    MIRBuilder.buildCopy(DefaultReg, NewRegister);
  } else { // If it could be in range, we need to load from the given builtin.
    auto Vec3Ty =
        GR->getOrCreateSPIRVVectorType(PointerSizeType, 3, MIRBuilder, true);
    Register LoadedVector =
        buildBuiltinVariableLoad(MIRBuilder, Vec3Ty, GR, BuiltinValue,
                                 LLT::fixed_vector(3, PointerSize));
    // Set up the vreg to extract the result to (possibly a new temporary one).
    Register Extracted = Call->ReturnRegister;
    if (!IsConstantIndex || PointerSize != ResultWidth) {
      Extracted = MRI->createGenericVirtualRegister(LLT::scalar(PointerSize));
      MRI->setRegClass(Extracted, &SPIRV::iIDRegClass);
      GR->assignSPIRVTypeToVReg(PointerSizeType, Extracted, MIRBuilder.getMF());
    }
    // Use Intrinsic::spv_extractelt so dynamic vs static extraction is
    // handled later: extr = spv_extractelt LoadedVector, IndexRegister.
    MachineInstrBuilder ExtractInst = MIRBuilder.buildIntrinsic(
        Intrinsic::spv_extractelt, ArrayRef<Register>{Extracted}, true, false);
    ExtractInst.addUse(LoadedVector).addUse(IndexRegister);

    // If the index is dynamic, need check if it's < 3, and then use a select.
    if (!IsConstantIndex) {
      insertAssignInstr(Extracted, nullptr, PointerSizeType, GR, MIRBuilder,
                        *MRI);

      auto IndexType = GR->getSPIRVTypeForVReg(IndexRegister);
      auto BoolType = GR->getOrCreateSPIRVBoolType(MIRBuilder, true);

      Register CompareRegister =
          MRI->createGenericVirtualRegister(LLT::scalar(1));
      MRI->setRegClass(CompareRegister, &SPIRV::iIDRegClass);
      GR->assignSPIRVTypeToVReg(BoolType, CompareRegister, MIRBuilder.getMF());

      // Use G_ICMP to check if idxVReg < 3.
      MIRBuilder.buildICmp(
          CmpInst::ICMP_ULT, CompareRegister, IndexRegister,
          GR->buildConstantInt(3, MIRBuilder, IndexType, true));

      // Get constant for the default value (0 or 1 depending on which
      // function).
      Register DefaultRegister =
          GR->buildConstantInt(DefaultValue, MIRBuilder, PointerSizeType, true);

      // Get a register for the selection result (possibly a new temporary one).
      Register SelectionResult = Call->ReturnRegister;
      if (PointerSize != ResultWidth) {
        SelectionResult =
            MRI->createGenericVirtualRegister(LLT::scalar(PointerSize));
        MRI->setRegClass(SelectionResult, &SPIRV::iIDRegClass);
        GR->assignSPIRVTypeToVReg(PointerSizeType, SelectionResult,
                                  MIRBuilder.getMF());
      }
      // Create the final G_SELECT to return the extracted value or the default.
      MIRBuilder.buildSelect(SelectionResult, CompareRegister, Extracted,
                             DefaultRegister);
      ToTruncate = SelectionResult;
    } else {
      ToTruncate = Extracted;
    }
  }
  // Alter the result's bitwidth if it does not match the SizeT value extracted.
  if (PointerSize != ResultWidth)
    MIRBuilder.buildZExtOrTrunc(Call->ReturnRegister, ToTruncate);
  return true;
}

static bool generateBuiltinVar(const SPIRV::IncomingCall *Call,
                               MachineIRBuilder &MIRBuilder,
                               SPIRVGlobalRegistry *GR) {
  // Lookup the builtin variable record.
  const SPIRV::DemangledBuiltin *Builtin = Call->Builtin;
  SPIRV::BuiltIn::BuiltIn Value =
      SPIRV::lookupGetBuiltin(Builtin->Name, Builtin->Set)->Value;

  if (Value == SPIRV::BuiltIn::GlobalInvocationId)
    return genWorkgroupQuery(Call, MIRBuilder, GR, Value, 0);

  // Build a load instruction for the builtin variable.
  unsigned BitWidth = GR->getScalarOrVectorBitWidth(Call->ReturnType);
  LLT LLType;
  if (Call->ReturnType->getOpcode() == SPIRV::OpTypeVector)
    LLType =
        LLT::fixed_vector(Call->ReturnType->getOperand(2).getImm(), BitWidth);
  else
    LLType = LLT::scalar(BitWidth);

  return buildBuiltinVariableLoad(MIRBuilder, Call->ReturnType, GR, Value,
                                  LLType, Call->ReturnRegister);
}

static bool generateAtomicInst(const SPIRV::IncomingCall *Call,
                               MachineIRBuilder &MIRBuilder,
                               SPIRVGlobalRegistry *GR) {
  // Lookup the instruction opcode in the TableGen records.
  const SPIRV::DemangledBuiltin *Builtin = Call->Builtin;
  unsigned Opcode =
      SPIRV::lookupNativeBuiltin(Builtin->Name, Builtin->Set)->Opcode;

  switch (Opcode) {
  case SPIRV::OpStore:
    return buildAtomicInitInst(Call, MIRBuilder);
  case SPIRV::OpAtomicLoad:
    return buildAtomicLoadInst(Call, MIRBuilder, GR);
  case SPIRV::OpAtomicStore:
    return buildAtomicStoreInst(Call, MIRBuilder, GR);
  case SPIRV::OpAtomicCompareExchange:
  case SPIRV::OpAtomicCompareExchangeWeak:
    return buildAtomicCompareExchangeInst(Call, Builtin, Opcode, MIRBuilder,
                                          GR);
  case SPIRV::OpAtomicIAdd:
  case SPIRV::OpAtomicISub:
  case SPIRV::OpAtomicOr:
  case SPIRV::OpAtomicXor:
  case SPIRV::OpAtomicAnd:
  case SPIRV::OpAtomicExchange:
    return buildAtomicRMWInst(Call, Opcode, MIRBuilder, GR);
  case SPIRV::OpMemoryBarrier:
    return buildBarrierInst(Call, SPIRV::OpMemoryBarrier, MIRBuilder, GR);
  case SPIRV::OpAtomicFlagTestAndSet:
  case SPIRV::OpAtomicFlagClear:
    return buildAtomicFlagInst(Call, Opcode, MIRBuilder, GR);
  default:
    if (Call->isSpirvOp())
      return buildOpFromWrapper(MIRBuilder, Opcode, Call,
                                GR->getSPIRVTypeID(Call->ReturnType));
    return false;
  }
}

static bool generateAtomicFloatingInst(const SPIRV::IncomingCall *Call,
                                       MachineIRBuilder &MIRBuilder,
                                       SPIRVGlobalRegistry *GR) {
  // Lookup the instruction opcode in the TableGen records.
  const SPIRV::DemangledBuiltin *Builtin = Call->Builtin;
  unsigned Opcode = SPIRV::lookupAtomicFloatingBuiltin(Builtin->Name)->Opcode;

  switch (Opcode) {
  case SPIRV::OpAtomicFAddEXT:
  case SPIRV::OpAtomicFMinEXT:
  case SPIRV::OpAtomicFMaxEXT:
    return buildAtomicFloatingRMWInst(Call, Opcode, MIRBuilder, GR);
  default:
    return false;
  }
}

static bool generateBarrierInst(const SPIRV::IncomingCall *Call,
                                MachineIRBuilder &MIRBuilder,
                                SPIRVGlobalRegistry *GR) {
  // Lookup the instruction opcode in the TableGen records.
  const SPIRV::DemangledBuiltin *Builtin = Call->Builtin;
  unsigned Opcode =
      SPIRV::lookupNativeBuiltin(Builtin->Name, Builtin->Set)->Opcode;

  return buildBarrierInst(Call, Opcode, MIRBuilder, GR);
}

static bool generateCastToPtrInst(const SPIRV::IncomingCall *Call,
                                  MachineIRBuilder &MIRBuilder) {
  MIRBuilder.buildInstr(TargetOpcode::G_ADDRSPACE_CAST)
      .addDef(Call->ReturnRegister)
      .addUse(Call->Arguments[0]);
  return true;
}

static bool generateDotOrFMulInst(const StringRef DemangledCall,
                                  const SPIRV::IncomingCall *Call,
                                  MachineIRBuilder &MIRBuilder,
                                  SPIRVGlobalRegistry *GR) {
  if (Call->isSpirvOp())
    return buildOpFromWrapper(MIRBuilder, SPIRV::OpDot, Call,
                              GR->getSPIRVTypeID(Call->ReturnType));

  bool IsVec = GR->getSPIRVTypeForVReg(Call->Arguments[0])->getOpcode() ==
               SPIRV::OpTypeVector;
  // Use OpDot only in case of vector args and OpFMul in case of scalar args.
  uint32_t OC = IsVec ? SPIRV::OpDot : SPIRV::OpFMulS;
  bool IsSwapReq = false;

  const auto *ST =
      static_cast<const SPIRVSubtarget *>(&MIRBuilder.getMF().getSubtarget());
  if (GR->isScalarOrVectorOfType(Call->ReturnRegister, SPIRV::OpTypeInt) &&
      (ST->canUseExtension(SPIRV::Extension::SPV_KHR_integer_dot_product) ||
       ST->isAtLeastSPIRVVer(VersionTuple(1, 6)))) {
    const SPIRV::DemangledBuiltin *Builtin = Call->Builtin;
    const SPIRV::IntegerDotProductBuiltin *IntDot =
        SPIRV::lookupIntegerDotProductBuiltin(Builtin->Name);
    if (IntDot) {
      OC = IntDot->Opcode;
      IsSwapReq = IntDot->IsSwapReq;
    } else if (IsVec) {
      // Handling "dot" and "dot_acc_sat" builtins which use vectors of
      // integers.
      LLVMContext &Ctx = MIRBuilder.getContext();
      SmallVector<StringRef, 10> TypeStrs;
      SPIRV::parseBuiltinTypeStr(TypeStrs, DemangledCall, Ctx);
      bool IsFirstSigned = TypeStrs[0].trim()[0] != 'u';
      bool IsSecondSigned = TypeStrs[1].trim()[0] != 'u';

      if (Call->BuiltinName == "dot") {
        if (IsFirstSigned && IsSecondSigned)
          OC = SPIRV::OpSDot;
        else if (!IsFirstSigned && !IsSecondSigned)
          OC = SPIRV::OpUDot;
        else {
          OC = SPIRV::OpSUDot;
          if (!IsFirstSigned)
            IsSwapReq = true;
        }
      } else if (Call->BuiltinName == "dot_acc_sat") {
        if (IsFirstSigned && IsSecondSigned)
          OC = SPIRV::OpSDotAccSat;
        else if (!IsFirstSigned && !IsSecondSigned)
          OC = SPIRV::OpUDotAccSat;
        else {
          OC = SPIRV::OpSUDotAccSat;
          if (!IsFirstSigned)
            IsSwapReq = true;
        }
      }
    }
  }

  MachineInstrBuilder MIB = MIRBuilder.buildInstr(OC)
                                .addDef(Call->ReturnRegister)
                                .addUse(GR->getSPIRVTypeID(Call->ReturnType));

  if (IsSwapReq) {
    MIB.addUse(Call->Arguments[1]);
    MIB.addUse(Call->Arguments[0]);
    // needed for dot_acc_sat* builtins
    for (size_t i = 2; i < Call->Arguments.size(); ++i)
      MIB.addUse(Call->Arguments[i]);
  } else {
    for (size_t i = 0; i < Call->Arguments.size(); ++i)
      MIB.addUse(Call->Arguments[i]);
  }

  // Add Packed Vector Format for Integer dot product builtins if arguments are
  // scalar
  if (!IsVec && OC != SPIRV::OpFMulS)
    MIB.addImm(SPIRV::PackedVectorFormat4x8Bit);

  return true;
}

static bool generateWaveInst(const SPIRV::IncomingCall *Call,
                             MachineIRBuilder &MIRBuilder,
                             SPIRVGlobalRegistry *GR) {
  const SPIRV::DemangledBuiltin *Builtin = Call->Builtin;
  SPIRV::BuiltIn::BuiltIn Value =
      SPIRV::lookupGetBuiltin(Builtin->Name, Builtin->Set)->Value;

  // For now, we only support a single Wave intrinsic with a single return type.
  assert(Call->ReturnType->getOpcode() == SPIRV::OpTypeInt);
  LLT LLType = LLT::scalar(GR->getScalarOrVectorBitWidth(Call->ReturnType));

  return buildBuiltinVariableLoad(
      MIRBuilder, Call->ReturnType, GR, Value, LLType, Call->ReturnRegister,
      /* isConst= */ false, /* LinkageType= */ std::nullopt);
}

// We expect a builtin
//     Name(ptr sret([RetType]) %result, Type %operand1, Type %operand1)
// where %result is a pointer to where the result of the builtin execution
// is to be stored, and generate the following instructions:
//     Res = Opcode RetType Operand1 Operand1
//     OpStore RetVariable Res
static bool generateICarryBorrowInst(const SPIRV::IncomingCall *Call,
                                     MachineIRBuilder &MIRBuilder,
                                     SPIRVGlobalRegistry *GR) {
  const SPIRV::DemangledBuiltin *Builtin = Call->Builtin;
  unsigned Opcode =
      SPIRV::lookupNativeBuiltin(Builtin->Name, Builtin->Set)->Opcode;

  Register SRetReg = Call->Arguments[0];
  SPIRVType *PtrRetType = GR->getSPIRVTypeForVReg(SRetReg);
  SPIRVType *RetType = GR->getPointeeType(PtrRetType);
  if (!RetType)
    report_fatal_error("The first parameter must be a pointer");
  if (RetType->getOpcode() != SPIRV::OpTypeStruct)
    report_fatal_error("Expected struct type result for the arithmetic with "
                       "overflow builtins");

  SPIRVType *OpType1 = GR->getSPIRVTypeForVReg(Call->Arguments[1]);
  SPIRVType *OpType2 = GR->getSPIRVTypeForVReg(Call->Arguments[2]);
  if (!OpType1 || !OpType2 || OpType1 != OpType2)
    report_fatal_error("Operands must have the same type");
  if (OpType1->getOpcode() == SPIRV::OpTypeVector)
    switch (Opcode) {
    case SPIRV::OpIAddCarryS:
      Opcode = SPIRV::OpIAddCarryV;
      break;
    case SPIRV::OpISubBorrowS:
      Opcode = SPIRV::OpISubBorrowV;
      break;
    }

  MachineRegisterInfo *MRI = MIRBuilder.getMRI();
  Register ResReg = MRI->createVirtualRegister(&SPIRV::iIDRegClass);
  if (const TargetRegisterClass *DstRC =
          MRI->getRegClassOrNull(Call->Arguments[1])) {
    MRI->setRegClass(ResReg, DstRC);
    MRI->setType(ResReg, MRI->getType(Call->Arguments[1]));
  } else {
    MRI->setType(ResReg, LLT::scalar(64));
  }
  GR->assignSPIRVTypeToVReg(RetType, ResReg, MIRBuilder.getMF());
  MIRBuilder.buildInstr(Opcode)
      .addDef(ResReg)
      .addUse(GR->getSPIRVTypeID(RetType))
      .addUse(Call->Arguments[1])
      .addUse(Call->Arguments[2]);
  MIRBuilder.buildInstr(SPIRV::OpStore).addUse(SRetReg).addUse(ResReg);
  return true;
}

static bool generateGetQueryInst(const SPIRV::IncomingCall *Call,
                                 MachineIRBuilder &MIRBuilder,
                                 SPIRVGlobalRegistry *GR) {
  // Lookup the builtin record.
  SPIRV::BuiltIn::BuiltIn Value =
      SPIRV::lookupGetBuiltin(Call->Builtin->Name, Call->Builtin->Set)->Value;
  const bool IsDefaultOne = (Value == SPIRV::BuiltIn::GlobalSize ||
                             Value == SPIRV::BuiltIn::NumWorkgroups ||
                             Value == SPIRV::BuiltIn::WorkgroupSize ||
                             Value == SPIRV::BuiltIn::EnqueuedWorkgroupSize);
  return genWorkgroupQuery(Call, MIRBuilder, GR, Value, IsDefaultOne ? 1 : 0);
}

static bool generateImageSizeQueryInst(const SPIRV::IncomingCall *Call,
                                       MachineIRBuilder &MIRBuilder,
                                       SPIRVGlobalRegistry *GR) {
  // Lookup the image size query component number in the TableGen records.
  const SPIRV::DemangledBuiltin *Builtin = Call->Builtin;
  uint32_t Component =
      SPIRV::lookupImageQueryBuiltin(Builtin->Name, Builtin->Set)->Component;
  // Query result may either be a vector or a scalar. If return type is not a
  // vector, expect only a single size component. Otherwise get the number of
  // expected components.
  unsigned NumExpectedRetComponents =
      Call->ReturnType->getOpcode() == SPIRV::OpTypeVector
          ? Call->ReturnType->getOperand(2).getImm()
          : 1;
  // Get the actual number of query result/size components.
  SPIRVType *ImgType = GR->getSPIRVTypeForVReg(Call->Arguments[0]);
  unsigned NumActualRetComponents = getNumSizeComponents(ImgType);
  Register QueryResult = Call->ReturnRegister;
  SPIRVType *QueryResultType = Call->ReturnType;
  if (NumExpectedRetComponents != NumActualRetComponents) {
    unsigned Bitwidth = Call->ReturnType->getOpcode() == SPIRV::OpTypeInt
                            ? Call->ReturnType->getOperand(1).getImm()
                            : 32;
    QueryResult = MIRBuilder.getMRI()->createGenericVirtualRegister(
        LLT::fixed_vector(NumActualRetComponents, Bitwidth));
    MIRBuilder.getMRI()->setRegClass(QueryResult, &SPIRV::vIDRegClass);
    SPIRVType *IntTy = GR->getOrCreateSPIRVIntegerType(Bitwidth, MIRBuilder);
    QueryResultType = GR->getOrCreateSPIRVVectorType(
        IntTy, NumActualRetComponents, MIRBuilder, true);
    GR->assignSPIRVTypeToVReg(QueryResultType, QueryResult, MIRBuilder.getMF());
  }
  bool IsDimBuf = ImgType->getOperand(2).getImm() == SPIRV::Dim::DIM_Buffer;
  unsigned Opcode =
      IsDimBuf ? SPIRV::OpImageQuerySize : SPIRV::OpImageQuerySizeLod;
  auto MIB = MIRBuilder.buildInstr(Opcode)
                 .addDef(QueryResult)
                 .addUse(GR->getSPIRVTypeID(QueryResultType))
                 .addUse(Call->Arguments[0]);
  if (!IsDimBuf)
    MIB.addUse(buildConstantIntReg32(0, MIRBuilder, GR)); // Lod id.
  if (NumExpectedRetComponents == NumActualRetComponents)
    return true;
  if (NumExpectedRetComponents == 1) {
    // Only 1 component is expected, build OpCompositeExtract instruction.
    unsigned ExtractedComposite =
        Component == 3 ? NumActualRetComponents - 1 : Component;
    assert(ExtractedComposite < NumActualRetComponents &&
           "Invalid composite index!");
    Register TypeReg = GR->getSPIRVTypeID(Call->ReturnType);
    SPIRVType *NewType = nullptr;
    if (QueryResultType->getOpcode() == SPIRV::OpTypeVector) {
      Register NewTypeReg = QueryResultType->getOperand(1).getReg();
      if (TypeReg != NewTypeReg &&
          (NewType = GR->getSPIRVTypeForVReg(NewTypeReg)) != nullptr)
        TypeReg = NewTypeReg;
    }
    MIRBuilder.buildInstr(SPIRV::OpCompositeExtract)
        .addDef(Call->ReturnRegister)
        .addUse(TypeReg)
        .addUse(QueryResult)
        .addImm(ExtractedComposite);
    if (NewType != nullptr)
      insertAssignInstr(Call->ReturnRegister, nullptr, NewType, GR, MIRBuilder,
                        MIRBuilder.getMF().getRegInfo());
  } else {
    // More than 1 component is expected, fill a new vector.
    auto MIB = MIRBuilder.buildInstr(SPIRV::OpVectorShuffle)
                   .addDef(Call->ReturnRegister)
                   .addUse(GR->getSPIRVTypeID(Call->ReturnType))
                   .addUse(QueryResult)
                   .addUse(QueryResult);
    for (unsigned i = 0; i < NumExpectedRetComponents; ++i)
      MIB.addImm(i < NumActualRetComponents ? i : 0xffffffff);
  }
  return true;
}

static bool generateImageMiscQueryInst(const SPIRV::IncomingCall *Call,
                                       MachineIRBuilder &MIRBuilder,
                                       SPIRVGlobalRegistry *GR) {
  assert(Call->ReturnType->getOpcode() == SPIRV::OpTypeInt &&
         "Image samples query result must be of int type!");

  // Lookup the instruction opcode in the TableGen records.
  const SPIRV::DemangledBuiltin *Builtin = Call->Builtin;
  unsigned Opcode =
      SPIRV::lookupNativeBuiltin(Builtin->Name, Builtin->Set)->Opcode;

  Register Image = Call->Arguments[0];
  SPIRV::Dim::Dim ImageDimensionality = static_cast<SPIRV::Dim::Dim>(
      GR->getSPIRVTypeForVReg(Image)->getOperand(2).getImm());
  (void)ImageDimensionality;

  switch (Opcode) {
  case SPIRV::OpImageQuerySamples:
    assert(ImageDimensionality == SPIRV::Dim::DIM_2D &&
           "Image must be of 2D dimensionality");
    break;
  case SPIRV::OpImageQueryLevels:
    assert((ImageDimensionality == SPIRV::Dim::DIM_1D ||
            ImageDimensionality == SPIRV::Dim::DIM_2D ||
            ImageDimensionality == SPIRV::Dim::DIM_3D ||
            ImageDimensionality == SPIRV::Dim::DIM_Cube) &&
           "Image must be of 1D/2D/3D/Cube dimensionality");
    break;
  }

  MIRBuilder.buildInstr(Opcode)
      .addDef(Call->ReturnRegister)
      .addUse(GR->getSPIRVTypeID(Call->ReturnType))
      .addUse(Image);
  return true;
}

// TODO: Move to TableGen.
static SPIRV::SamplerAddressingMode::SamplerAddressingMode
getSamplerAddressingModeFromBitmask(unsigned Bitmask) {
  switch (Bitmask & SPIRV::CLK_ADDRESS_MODE_MASK) {
  case SPIRV::CLK_ADDRESS_CLAMP:
    return SPIRV::SamplerAddressingMode::Clamp;
  case SPIRV::CLK_ADDRESS_CLAMP_TO_EDGE:
    return SPIRV::SamplerAddressingMode::ClampToEdge;
  case SPIRV::CLK_ADDRESS_REPEAT:
    return SPIRV::SamplerAddressingMode::Repeat;
  case SPIRV::CLK_ADDRESS_MIRRORED_REPEAT:
    return SPIRV::SamplerAddressingMode::RepeatMirrored;
  case SPIRV::CLK_ADDRESS_NONE:
    return SPIRV::SamplerAddressingMode::None;
  default:
    report_fatal_error("Unknown CL address mode");
  }
}

static unsigned getSamplerParamFromBitmask(unsigned Bitmask) {
  return (Bitmask & SPIRV::CLK_NORMALIZED_COORDS_TRUE) ? 1 : 0;
}

static SPIRV::SamplerFilterMode::SamplerFilterMode
getSamplerFilterModeFromBitmask(unsigned Bitmask) {
  if (Bitmask & SPIRV::CLK_FILTER_LINEAR)
    return SPIRV::SamplerFilterMode::Linear;
  if (Bitmask & SPIRV::CLK_FILTER_NEAREST)
    return SPIRV::SamplerFilterMode::Nearest;
  return SPIRV::SamplerFilterMode::Nearest;
}

static bool generateReadImageInst(const StringRef DemangledCall,
                                  const SPIRV::IncomingCall *Call,
                                  MachineIRBuilder &MIRBuilder,
                                  SPIRVGlobalRegistry *GR) {
  if (Call->isSpirvOp())
    return buildOpFromWrapper(MIRBuilder, SPIRV::OpImageRead, Call,
                              GR->getSPIRVTypeID(Call->ReturnType));
  Register Image = Call->Arguments[0];
  MachineRegisterInfo *MRI = MIRBuilder.getMRI();
  bool HasOclSampler = DemangledCall.contains_insensitive("ocl_sampler");
  bool HasMsaa = DemangledCall.contains_insensitive("msaa");
  if (HasOclSampler) {
    Register Sampler = Call->Arguments[1];

    if (!GR->isScalarOfType(Sampler, SPIRV::OpTypeSampler) &&
        getDefInstrMaybeConstant(Sampler, MRI)->getOperand(1).isCImm()) {
      uint64_t SamplerMask = getIConstVal(Sampler, MRI);
      Sampler = GR->buildConstantSampler(
          Register(), getSamplerAddressingModeFromBitmask(SamplerMask),
          getSamplerParamFromBitmask(SamplerMask),
          getSamplerFilterModeFromBitmask(SamplerMask), MIRBuilder);
    }
    SPIRVType *ImageType = GR->getSPIRVTypeForVReg(Image);
    SPIRVType *SampledImageType =
        GR->getOrCreateOpTypeSampledImage(ImageType, MIRBuilder);
    Register SampledImage = MRI->createVirtualRegister(&SPIRV::iIDRegClass);

    MIRBuilder.buildInstr(SPIRV::OpSampledImage)
        .addDef(SampledImage)
        .addUse(GR->getSPIRVTypeID(SampledImageType))
        .addUse(Image)
        .addUse(Sampler);

    Register Lod = GR->buildConstantFP(APFloat::getZero(APFloat::IEEEsingle()),
                                       MIRBuilder);

    if (Call->ReturnType->getOpcode() != SPIRV::OpTypeVector) {
      SPIRVType *TempType =
          GR->getOrCreateSPIRVVectorType(Call->ReturnType, 4, MIRBuilder, true);
      Register TempRegister =
          MRI->createGenericVirtualRegister(GR->getRegType(TempType));
      MRI->setRegClass(TempRegister, GR->getRegClass(TempType));
      GR->assignSPIRVTypeToVReg(TempType, TempRegister, MIRBuilder.getMF());
      MIRBuilder.buildInstr(SPIRV::OpImageSampleExplicitLod)
          .addDef(TempRegister)
          .addUse(GR->getSPIRVTypeID(TempType))
          .addUse(SampledImage)
          .addUse(Call->Arguments[2]) // Coordinate.
          .addImm(SPIRV::ImageOperand::Lod)
          .addUse(Lod);
      MIRBuilder.buildInstr(SPIRV::OpCompositeExtract)
          .addDef(Call->ReturnRegister)
          .addUse(GR->getSPIRVTypeID(Call->ReturnType))
          .addUse(TempRegister)
          .addImm(0);
    } else {
      MIRBuilder.buildInstr(SPIRV::OpImageSampleExplicitLod)
          .addDef(Call->ReturnRegister)
          .addUse(GR->getSPIRVTypeID(Call->ReturnType))
          .addUse(SampledImage)
          .addUse(Call->Arguments[2]) // Coordinate.
          .addImm(SPIRV::ImageOperand::Lod)
          .addUse(Lod);
    }
  } else if (HasMsaa) {
    MIRBuilder.buildInstr(SPIRV::OpImageRead)
        .addDef(Call->ReturnRegister)
        .addUse(GR->getSPIRVTypeID(Call->ReturnType))
        .addUse(Image)
        .addUse(Call->Arguments[1]) // Coordinate.
        .addImm(SPIRV::ImageOperand::Sample)
        .addUse(Call->Arguments[2]);
  } else {
    MIRBuilder.buildInstr(SPIRV::OpImageRead)
        .addDef(Call->ReturnRegister)
        .addUse(GR->getSPIRVTypeID(Call->ReturnType))
        .addUse(Image)
        .addUse(Call->Arguments[1]); // Coordinate.
  }
  return true;
}

static bool generateWriteImageInst(const SPIRV::IncomingCall *Call,
                                   MachineIRBuilder &MIRBuilder,
                                   SPIRVGlobalRegistry *GR) {
  if (Call->isSpirvOp())
    return buildOpFromWrapper(MIRBuilder, SPIRV::OpImageWrite, Call,
                              Register(0));
  MIRBuilder.buildInstr(SPIRV::OpImageWrite)
      .addUse(Call->Arguments[0])  // Image.
      .addUse(Call->Arguments[1])  // Coordinate.
      .addUse(Call->Arguments[2]); // Texel.
  return true;
}

static bool generateSampleImageInst(const StringRef DemangledCall,
                                    const SPIRV::IncomingCall *Call,
                                    MachineIRBuilder &MIRBuilder,
                                    SPIRVGlobalRegistry *GR) {
  MachineRegisterInfo *MRI = MIRBuilder.getMRI();
  if (Call->Builtin->Name.contains_insensitive(
          "__translate_sampler_initializer")) {
    // Build sampler literal.
    uint64_t Bitmask = getIConstVal(Call->Arguments[0], MRI);
    Register Sampler = GR->buildConstantSampler(
        Call->ReturnRegister, getSamplerAddressingModeFromBitmask(Bitmask),
        getSamplerParamFromBitmask(Bitmask),
        getSamplerFilterModeFromBitmask(Bitmask), MIRBuilder);
    return Sampler.isValid();
  } else if (Call->Builtin->Name.contains_insensitive("__spirv_SampledImage")) {
    // Create OpSampledImage.
    Register Image = Call->Arguments[0];
    SPIRVType *ImageType = GR->getSPIRVTypeForVReg(Image);
    SPIRVType *SampledImageType =
        GR->getOrCreateOpTypeSampledImage(ImageType, MIRBuilder);
    Register SampledImage =
        Call->ReturnRegister.isValid()
            ? Call->ReturnRegister
            : MRI->createVirtualRegister(&SPIRV::iIDRegClass);
    MIRBuilder.buildInstr(SPIRV::OpSampledImage)
        .addDef(SampledImage)
        .addUse(GR->getSPIRVTypeID(SampledImageType))
        .addUse(Image)
        .addUse(Call->Arguments[1]); // Sampler.
    return true;
  } else if (Call->Builtin->Name.contains_insensitive(
                 "__spirv_ImageSampleExplicitLod")) {
    // Sample an image using an explicit level of detail.
    std::string ReturnType = DemangledCall.str();
    if (DemangledCall.contains("_R")) {
      ReturnType = ReturnType.substr(ReturnType.find("_R") + 2);
      ReturnType = ReturnType.substr(0, ReturnType.find('('));
    }
    SPIRVType *Type =
        Call->ReturnType
            ? Call->ReturnType
            : GR->getOrCreateSPIRVTypeByName(ReturnType, MIRBuilder, true);
    if (!Type) {
      std::string DiagMsg =
          "Unable to recognize SPIRV type name: " + ReturnType;
      report_fatal_error(DiagMsg.c_str());
    }
    MIRBuilder.buildInstr(SPIRV::OpImageSampleExplicitLod)
        .addDef(Call->ReturnRegister)
        .addUse(GR->getSPIRVTypeID(Type))
        .addUse(Call->Arguments[0]) // Image.
        .addUse(Call->Arguments[1]) // Coordinate.
        .addImm(SPIRV::ImageOperand::Lod)
        .addUse(Call->Arguments[3]);
    return true;
  }
  return false;
}

static bool generateSelectInst(const SPIRV::IncomingCall *Call,
                               MachineIRBuilder &MIRBuilder) {
  MIRBuilder.buildSelect(Call->ReturnRegister, Call->Arguments[0],
                         Call->Arguments[1], Call->Arguments[2]);
  return true;
}

static bool generateConstructInst(const SPIRV::IncomingCall *Call,
                                  MachineIRBuilder &MIRBuilder,
                                  SPIRVGlobalRegistry *GR) {
  createContinuedInstructions(MIRBuilder, SPIRV::OpCompositeConstruct, 3,
                              SPIRV::OpCompositeConstructContinuedINTEL,
                              Call->Arguments, Call->ReturnRegister,
                              GR->getSPIRVTypeID(Call->ReturnType));
  return true;
}

static bool generateCoopMatrInst(const SPIRV::IncomingCall *Call,
                                 MachineIRBuilder &MIRBuilder,
                                 SPIRVGlobalRegistry *GR) {
  const SPIRV::DemangledBuiltin *Builtin = Call->Builtin;
  unsigned Opcode =
      SPIRV::lookupNativeBuiltin(Builtin->Name, Builtin->Set)->Opcode;
  bool IsSet = Opcode != SPIRV::OpCooperativeMatrixStoreKHR &&
               Opcode != SPIRV::OpCooperativeMatrixStoreCheckedINTEL &&
               Opcode != SPIRV::OpCooperativeMatrixPrefetchINTEL;
  unsigned ArgSz = Call->Arguments.size();
  unsigned LiteralIdx = 0;
  switch (Opcode) {
  // Memory operand is optional and is literal.
  case SPIRV::OpCooperativeMatrixLoadKHR:
    LiteralIdx = ArgSz > 3 ? 3 : 0;
    break;
  case SPIRV::OpCooperativeMatrixStoreKHR:
    LiteralIdx = ArgSz > 4 ? 4 : 0;
    break;
  case SPIRV::OpCooperativeMatrixLoadCheckedINTEL:
    LiteralIdx = ArgSz > 7 ? 7 : 0;
    break;
  case SPIRV::OpCooperativeMatrixStoreCheckedINTEL:
    LiteralIdx = ArgSz > 8 ? 8 : 0;
    break;
  // Cooperative Matrix Operands operand is optional and is literal.
  case SPIRV::OpCooperativeMatrixMulAddKHR:
    LiteralIdx = ArgSz > 3 ? 3 : 0;
    break;
  };

  SmallVector<uint32_t, 1> ImmArgs;
  MachineRegisterInfo *MRI = MIRBuilder.getMRI();
  if (Opcode == SPIRV::OpCooperativeMatrixPrefetchINTEL) {
    const uint32_t CacheLevel = getConstFromIntrinsic(Call->Arguments[3], MRI);
    auto MIB = MIRBuilder.buildInstr(SPIRV::OpCooperativeMatrixPrefetchINTEL)
                   .addUse(Call->Arguments[0])  // pointer
                   .addUse(Call->Arguments[1])  // rows
                   .addUse(Call->Arguments[2])  // columns
                   .addImm(CacheLevel)          // cache level
                   .addUse(Call->Arguments[4]); // memory layout
    if (ArgSz > 5)
      MIB.addUse(Call->Arguments[5]); // stride
    if (ArgSz > 6) {
      const uint32_t MemOp = getConstFromIntrinsic(Call->Arguments[6], MRI);
      MIB.addImm(MemOp); // memory operand
    }
    return true;
  }
  if (LiteralIdx > 0)
    ImmArgs.push_back(getConstFromIntrinsic(Call->Arguments[LiteralIdx], MRI));
  Register TypeReg = GR->getSPIRVTypeID(Call->ReturnType);
  if (Opcode == SPIRV::OpCooperativeMatrixLengthKHR) {
    SPIRVType *CoopMatrType = GR->getSPIRVTypeForVReg(Call->Arguments[0]);
    if (!CoopMatrType)
      report_fatal_error("Can't find a register's type definition");
    MIRBuilder.buildInstr(Opcode)
        .addDef(Call->ReturnRegister)
        .addUse(TypeReg)
        .addUse(CoopMatrType->getOperand(0).getReg());
    return true;
  }
  return buildOpFromWrapper(MIRBuilder, Opcode, Call,
                            IsSet ? TypeReg : Register(0), ImmArgs);
}

static bool generateSpecConstantInst(const SPIRV::IncomingCall *Call,
                                     MachineIRBuilder &MIRBuilder,
                                     SPIRVGlobalRegistry *GR) {
  // Lookup the instruction opcode in the TableGen records.
  const SPIRV::DemangledBuiltin *Builtin = Call->Builtin;
  unsigned Opcode =
      SPIRV::lookupNativeBuiltin(Builtin->Name, Builtin->Set)->Opcode;
  const MachineRegisterInfo *MRI = MIRBuilder.getMRI();

  switch (Opcode) {
  case SPIRV::OpSpecConstant: {
    // Build the SpecID decoration.
    unsigned SpecId =
        static_cast<unsigned>(getIConstVal(Call->Arguments[0], MRI));
    buildOpDecorate(Call->ReturnRegister, MIRBuilder, SPIRV::Decoration::SpecId,
                    {SpecId});
    // Determine the constant MI.
    Register ConstRegister = Call->Arguments[1];
    const MachineInstr *Const = getDefInstrMaybeConstant(ConstRegister, MRI);
    assert(Const &&
           (Const->getOpcode() == TargetOpcode::G_CONSTANT ||
            Const->getOpcode() == TargetOpcode::G_FCONSTANT) &&
           "Argument should be either an int or floating-point constant");
    // Determine the opcode and built the OpSpec MI.
    const MachineOperand &ConstOperand = Const->getOperand(1);
    if (Call->ReturnType->getOpcode() == SPIRV::OpTypeBool) {
      assert(ConstOperand.isCImm() && "Int constant operand is expected");
      Opcode = ConstOperand.getCImm()->getValue().getZExtValue()
                   ? SPIRV::OpSpecConstantTrue
                   : SPIRV::OpSpecConstantFalse;
    }
    auto MIB = MIRBuilder.buildInstr(Opcode)
                   .addDef(Call->ReturnRegister)
                   .addUse(GR->getSPIRVTypeID(Call->ReturnType));

    if (Call->ReturnType->getOpcode() != SPIRV::OpTypeBool) {
      if (Const->getOpcode() == TargetOpcode::G_CONSTANT)
        addNumImm(ConstOperand.getCImm()->getValue(), MIB);
      else
        addNumImm(ConstOperand.getFPImm()->getValueAPF().bitcastToAPInt(), MIB);
    }
    return true;
  }
  case SPIRV::OpSpecConstantComposite: {
    createContinuedInstructions(MIRBuilder, Opcode, 3,
                                SPIRV::OpSpecConstantCompositeContinuedINTEL,
                                Call->Arguments, Call->ReturnRegister,
                                GR->getSPIRVTypeID(Call->ReturnType));
    return true;
  }
  default:
    return false;
  }
}

static bool generateExtendedBitOpsInst(const SPIRV::IncomingCall *Call,
                                       MachineIRBuilder &MIRBuilder,
                                       SPIRVGlobalRegistry *GR) {
  // Lookup the instruction opcode in the TableGen records.
  const SPIRV::DemangledBuiltin *Builtin = Call->Builtin;
  unsigned Opcode =
      SPIRV::lookupNativeBuiltin(Builtin->Name, Builtin->Set)->Opcode;

  return buildExtendedBitOpsInst(Call, Opcode, MIRBuilder, GR);
}

static bool generateBindlessImageINTELInst(const SPIRV::IncomingCall *Call,
                                           MachineIRBuilder &MIRBuilder,
                                           SPIRVGlobalRegistry *GR) {
  // Lookup the instruction opcode in the TableGen records.
  const SPIRV::DemangledBuiltin *Builtin = Call->Builtin;
  unsigned Opcode =
      SPIRV::lookupNativeBuiltin(Builtin->Name, Builtin->Set)->Opcode;

  return buildBindlessImageINTELInst(Call, Opcode, MIRBuilder, GR);
}

static bool
generateTernaryBitwiseFunctionINTELInst(const SPIRV::IncomingCall *Call,
                                        MachineIRBuilder &MIRBuilder,
                                        SPIRVGlobalRegistry *GR) {
  // Lookup the instruction opcode in the TableGen records.
  const SPIRV::DemangledBuiltin *Builtin = Call->Builtin;
  unsigned Opcode =
      SPIRV::lookupNativeBuiltin(Builtin->Name, Builtin->Set)->Opcode;

  return buildTernaryBitwiseFunctionINTELInst(Call, Opcode, MIRBuilder, GR);
}

static bool generate2DBlockIOINTELInst(const SPIRV::IncomingCall *Call,
                                       MachineIRBuilder &MIRBuilder,
                                       SPIRVGlobalRegistry *GR) {
  // Lookup the instruction opcode in the TableGen records.
  const SPIRV::DemangledBuiltin *Builtin = Call->Builtin;
  unsigned Opcode =
      SPIRV::lookupNativeBuiltin(Builtin->Name, Builtin->Set)->Opcode;

  return build2DBlockIOINTELInst(Call, Opcode, MIRBuilder, GR);
}

static bool generatePipeInst(const SPIRV::IncomingCall *Call,
                             MachineIRBuilder &MIRBuilder,
                             SPIRVGlobalRegistry *GR) {
  const SPIRV::DemangledBuiltin *Builtin = Call->Builtin;
  unsigned Opcode =
      SPIRV::lookupNativeBuiltin(Builtin->Name, Builtin->Set)->Opcode;

  unsigned Scope = SPIRV::Scope::Workgroup;
  if (Builtin->Name.contains("sub_group"))
    Scope = SPIRV::Scope::Subgroup;

  return buildPipeInst(Call, Opcode, Scope, MIRBuilder, GR);
}

<<<<<<< HEAD
=======
static bool generatePredicatedLoadStoreInst(const SPIRV::IncomingCall *Call,
                                            MachineIRBuilder &MIRBuilder,
                                            SPIRVGlobalRegistry *GR) {
  const SPIRV::DemangledBuiltin *Builtin = Call->Builtin;
  unsigned Opcode =
      SPIRV::lookupNativeBuiltin(Builtin->Name, Builtin->Set)->Opcode;

  bool IsSet = Opcode != SPIRV::OpPredicatedStoreINTEL;
  unsigned ArgSz = Call->Arguments.size();
  SmallVector<uint32_t, 1> ImmArgs;
  MachineRegisterInfo *MRI = MIRBuilder.getMRI();
  // Memory operand is optional and is literal.
  if (ArgSz > 3)
    ImmArgs.push_back(
        getConstFromIntrinsic(Call->Arguments[/*Literal index*/ 3], MRI));

  Register TypeReg = GR->getSPIRVTypeID(Call->ReturnType);
  return buildOpFromWrapper(MIRBuilder, Opcode, Call,
                            IsSet ? TypeReg : Register(0), ImmArgs);
}

>>>>>>> 54c4ef26
static bool buildNDRange(const SPIRV::IncomingCall *Call,
                         MachineIRBuilder &MIRBuilder,
                         SPIRVGlobalRegistry *GR) {
  MachineRegisterInfo *MRI = MIRBuilder.getMRI();
  SPIRVType *PtrType = GR->getSPIRVTypeForVReg(Call->Arguments[0]);
  assert(PtrType->getOpcode() == SPIRV::OpTypePointer &&
         PtrType->getOperand(2).isReg());
  Register TypeReg = PtrType->getOperand(2).getReg();
  SPIRVType *StructType = GR->getSPIRVTypeForVReg(TypeReg);
  MachineFunction &MF = MIRBuilder.getMF();
  Register TmpReg = MRI->createVirtualRegister(&SPIRV::iIDRegClass);
  GR->assignSPIRVTypeToVReg(StructType, TmpReg, MF);
  // Skip the first arg, it's the destination pointer. OpBuildNDRange takes
  // three other arguments, so pass zero constant on absence.
  unsigned NumArgs = Call->Arguments.size();
  assert(NumArgs >= 2);
  Register GlobalWorkSize = Call->Arguments[NumArgs < 4 ? 1 : 2];
  Register LocalWorkSize =
      NumArgs == 2 ? Register(0) : Call->Arguments[NumArgs < 4 ? 2 : 3];
  Register GlobalWorkOffset = NumArgs <= 3 ? Register(0) : Call->Arguments[1];
  if (NumArgs < 4) {
    Register Const;
    SPIRVType *SpvTy = GR->getSPIRVTypeForVReg(GlobalWorkSize);
    if (SpvTy->getOpcode() == SPIRV::OpTypePointer) {
      MachineInstr *DefInstr = MRI->getUniqueVRegDef(GlobalWorkSize);
      assert(DefInstr && isSpvIntrinsic(*DefInstr, Intrinsic::spv_gep) &&
             DefInstr->getOperand(3).isReg());
      Register GWSPtr = DefInstr->getOperand(3).getReg();
      // TODO: Maybe simplify generation of the type of the fields.
      unsigned Size = Call->Builtin->Name == "ndrange_3D" ? 3 : 2;
      unsigned BitWidth = GR->getPointerSize() == 64 ? 64 : 32;
      Type *BaseTy = IntegerType::get(MF.getFunction().getContext(), BitWidth);
      Type *FieldTy = ArrayType::get(BaseTy, Size);
      SPIRVType *SpvFieldTy = GR->getOrCreateSPIRVType(
          FieldTy, MIRBuilder, SPIRV::AccessQualifier::ReadWrite, true);
      GlobalWorkSize = MRI->createVirtualRegister(&SPIRV::iIDRegClass);
      GR->assignSPIRVTypeToVReg(SpvFieldTy, GlobalWorkSize, MF);
      MIRBuilder.buildInstr(SPIRV::OpLoad)
          .addDef(GlobalWorkSize)
          .addUse(GR->getSPIRVTypeID(SpvFieldTy))
          .addUse(GWSPtr);
      const SPIRVSubtarget &ST =
          cast<SPIRVSubtarget>(MIRBuilder.getMF().getSubtarget());
      Const = GR->getOrCreateConstIntArray(0, Size, *MIRBuilder.getInsertPt(),
                                           SpvFieldTy, *ST.getInstrInfo());
    } else {
      Const = GR->buildConstantInt(0, MIRBuilder, SpvTy, true);
    }
    if (!LocalWorkSize.isValid())
      LocalWorkSize = Const;
    if (!GlobalWorkOffset.isValid())
      GlobalWorkOffset = Const;
  }
  assert(LocalWorkSize.isValid() && GlobalWorkOffset.isValid());
  MIRBuilder.buildInstr(SPIRV::OpBuildNDRange)
      .addDef(TmpReg)
      .addUse(TypeReg)
      .addUse(GlobalWorkSize)
      .addUse(LocalWorkSize)
      .addUse(GlobalWorkOffset);
  return MIRBuilder.buildInstr(SPIRV::OpStore)
      .addUse(Call->Arguments[0])
      .addUse(TmpReg);
}

// TODO: maybe move to the global register.
static SPIRVType *
getOrCreateSPIRVDeviceEventPointer(MachineIRBuilder &MIRBuilder,
                                   SPIRVGlobalRegistry *GR) {
  LLVMContext &Context = MIRBuilder.getMF().getFunction().getContext();
  unsigned SC1 = storageClassToAddressSpace(SPIRV::StorageClass::Generic);
  Type *PtrType = PointerType::get(Context, SC1);
  return GR->getOrCreateSPIRVType(PtrType, MIRBuilder,
                                  SPIRV::AccessQualifier::ReadWrite, true);
}

static bool buildEnqueueKernel(const SPIRV::IncomingCall *Call,
                               MachineIRBuilder &MIRBuilder,
                               SPIRVGlobalRegistry *GR) {
  MachineRegisterInfo *MRI = MIRBuilder.getMRI();
  const DataLayout &DL = MIRBuilder.getDataLayout();
  bool IsSpirvOp = Call->isSpirvOp();
  bool HasEvents = Call->Builtin->Name.contains("events") || IsSpirvOp;
  const SPIRVType *Int32Ty = GR->getOrCreateSPIRVIntegerType(32, MIRBuilder);

  // Make vararg instructions before OpEnqueueKernel.
  // Local sizes arguments: Sizes of block invoke arguments. Clang generates
  // local size operands as an array, so we need to unpack them.
  SmallVector<Register, 16> LocalSizes;
  if (Call->Builtin->Name.contains("_varargs") || IsSpirvOp) {
    const unsigned LocalSizeArrayIdx = HasEvents ? 9 : 6;
    Register GepReg = Call->Arguments[LocalSizeArrayIdx];
    MachineInstr *GepMI = MRI->getUniqueVRegDef(GepReg);
    assert(isSpvIntrinsic(*GepMI, Intrinsic::spv_gep) &&
           GepMI->getOperand(3).isReg());
    Register ArrayReg = GepMI->getOperand(3).getReg();
    MachineInstr *ArrayMI = MRI->getUniqueVRegDef(ArrayReg);
    const Type *LocalSizeTy = getMachineInstrType(ArrayMI);
    assert(LocalSizeTy && "Local size type is expected");
    const uint64_t LocalSizeNum =
        cast<ArrayType>(LocalSizeTy)->getNumElements();
    unsigned SC = storageClassToAddressSpace(SPIRV::StorageClass::Generic);
    const LLT LLType = LLT::pointer(SC, GR->getPointerSize());
    const SPIRVType *PointerSizeTy = GR->getOrCreateSPIRVPointerType(
        Int32Ty, MIRBuilder, SPIRV::StorageClass::Function);
    for (unsigned I = 0; I < LocalSizeNum; ++I) {
      Register Reg = MRI->createVirtualRegister(&SPIRV::pIDRegClass);
      MRI->setType(Reg, LLType);
      GR->assignSPIRVTypeToVReg(PointerSizeTy, Reg, MIRBuilder.getMF());
      auto GEPInst = MIRBuilder.buildIntrinsic(
          Intrinsic::spv_gep, ArrayRef<Register>{Reg}, true, false);
      GEPInst
          .addImm(GepMI->getOperand(2).getImm())            // In bound.
          .addUse(ArrayMI->getOperand(0).getReg())          // Alloca.
          .addUse(buildConstantIntReg32(0, MIRBuilder, GR)) // Indices.
          .addUse(buildConstantIntReg32(I, MIRBuilder, GR));
      LocalSizes.push_back(Reg);
    }
  }

  // SPIRV OpEnqueueKernel instruction has 10+ arguments.
  auto MIB = MIRBuilder.buildInstr(SPIRV::OpEnqueueKernel)
                 .addDef(Call->ReturnRegister)
                 .addUse(GR->getSPIRVTypeID(Int32Ty));

  // Copy all arguments before block invoke function pointer.
  const unsigned BlockFIdx = HasEvents ? 6 : 3;
  for (unsigned i = 0; i < BlockFIdx; i++)
    MIB.addUse(Call->Arguments[i]);

  // If there are no event arguments in the original call, add dummy ones.
  if (!HasEvents) {
    MIB.addUse(buildConstantIntReg32(0, MIRBuilder, GR)); // Dummy num events.
    Register NullPtr = GR->getOrCreateConstNullPtr(
        MIRBuilder, getOrCreateSPIRVDeviceEventPointer(MIRBuilder, GR));
    MIB.addUse(NullPtr); // Dummy wait events.
    MIB.addUse(NullPtr); // Dummy ret event.
  }

  MachineInstr *BlockMI = getBlockStructInstr(Call->Arguments[BlockFIdx], MRI);
  assert(BlockMI->getOpcode() == TargetOpcode::G_GLOBAL_VALUE);
  // Invoke: Pointer to invoke function.
  MIB.addGlobalAddress(BlockMI->getOperand(1).getGlobal());

  Register BlockLiteralReg = Call->Arguments[BlockFIdx + 1];
  // Param: Pointer to block literal.
  MIB.addUse(BlockLiteralReg);

  Type *PType = const_cast<Type *>(getBlockStructType(BlockLiteralReg, MRI));
  // TODO: these numbers should be obtained from block literal structure.
  // Param Size: Size of block literal structure.
  MIB.addUse(buildConstantIntReg32(DL.getTypeStoreSize(PType), MIRBuilder, GR));
  // Param Aligment: Aligment of block literal structure.
  MIB.addUse(buildConstantIntReg32(DL.getPrefTypeAlign(PType).value(),
                                   MIRBuilder, GR));

  for (unsigned i = 0; i < LocalSizes.size(); i++)
    MIB.addUse(LocalSizes[i]);
  return true;
}

static bool generateEnqueueInst(const SPIRV::IncomingCall *Call,
                                MachineIRBuilder &MIRBuilder,
                                SPIRVGlobalRegistry *GR) {
  // Lookup the instruction opcode in the TableGen records.
  const SPIRV::DemangledBuiltin *Builtin = Call->Builtin;
  unsigned Opcode =
      SPIRV::lookupNativeBuiltin(Builtin->Name, Builtin->Set)->Opcode;

  switch (Opcode) {
  case SPIRV::OpRetainEvent:
  case SPIRV::OpReleaseEvent:
    return MIRBuilder.buildInstr(Opcode).addUse(Call->Arguments[0]);
  case SPIRV::OpCreateUserEvent:
  case SPIRV::OpGetDefaultQueue:
    return MIRBuilder.buildInstr(Opcode)
        .addDef(Call->ReturnRegister)
        .addUse(GR->getSPIRVTypeID(Call->ReturnType));
  case SPIRV::OpIsValidEvent:
    return MIRBuilder.buildInstr(Opcode)
        .addDef(Call->ReturnRegister)
        .addUse(GR->getSPIRVTypeID(Call->ReturnType))
        .addUse(Call->Arguments[0]);
  case SPIRV::OpSetUserEventStatus:
    return MIRBuilder.buildInstr(Opcode)
        .addUse(Call->Arguments[0])
        .addUse(Call->Arguments[1]);
  case SPIRV::OpCaptureEventProfilingInfo:
    return MIRBuilder.buildInstr(Opcode)
        .addUse(Call->Arguments[0])
        .addUse(Call->Arguments[1])
        .addUse(Call->Arguments[2]);
  case SPIRV::OpBuildNDRange:
    return buildNDRange(Call, MIRBuilder, GR);
  case SPIRV::OpEnqueueKernel:
    return buildEnqueueKernel(Call, MIRBuilder, GR);
  default:
    return false;
  }
}

static bool generateAsyncCopy(const SPIRV::IncomingCall *Call,
                              MachineIRBuilder &MIRBuilder,
                              SPIRVGlobalRegistry *GR) {
  // Lookup the instruction opcode in the TableGen records.
  const SPIRV::DemangledBuiltin *Builtin = Call->Builtin;
  unsigned Opcode =
      SPIRV::lookupNativeBuiltin(Builtin->Name, Builtin->Set)->Opcode;

  bool IsSet = Opcode == SPIRV::OpGroupAsyncCopy;
  Register TypeReg = GR->getSPIRVTypeID(Call->ReturnType);
  if (Call->isSpirvOp())
    return buildOpFromWrapper(MIRBuilder, Opcode, Call,
                              IsSet ? TypeReg : Register(0));

  auto Scope = buildConstantIntReg32(SPIRV::Scope::Workgroup, MIRBuilder, GR);

  switch (Opcode) {
  case SPIRV::OpGroupAsyncCopy: {
    SPIRVType *NewType =
        Call->ReturnType->getOpcode() == SPIRV::OpTypeEvent
            ? nullptr
            : GR->getOrCreateSPIRVTypeByName("spirv.Event", MIRBuilder, true);
    Register TypeReg = GR->getSPIRVTypeID(NewType ? NewType : Call->ReturnType);
    unsigned NumArgs = Call->Arguments.size();
    Register EventReg = Call->Arguments[NumArgs - 1];
    bool Res = MIRBuilder.buildInstr(Opcode)
                   .addDef(Call->ReturnRegister)
                   .addUse(TypeReg)
                   .addUse(Scope)
                   .addUse(Call->Arguments[0])
                   .addUse(Call->Arguments[1])
                   .addUse(Call->Arguments[2])
                   .addUse(Call->Arguments.size() > 4
                               ? Call->Arguments[3]
                               : buildConstantIntReg32(1, MIRBuilder, GR))
                   .addUse(EventReg);
    if (NewType != nullptr)
      insertAssignInstr(Call->ReturnRegister, nullptr, NewType, GR, MIRBuilder,
                        MIRBuilder.getMF().getRegInfo());
    return Res;
  }
  case SPIRV::OpGroupWaitEvents:
    return MIRBuilder.buildInstr(Opcode)
        .addUse(Scope)
        .addUse(Call->Arguments[0])
        .addUse(Call->Arguments[1]);
  default:
    return false;
  }
}

static bool generateConvertInst(const StringRef DemangledCall,
                                const SPIRV::IncomingCall *Call,
                                MachineIRBuilder &MIRBuilder,
                                SPIRVGlobalRegistry *GR) {
  // Lookup the conversion builtin in the TableGen records.
  const SPIRV::ConvertBuiltin *Builtin =
      SPIRV::lookupConvertBuiltin(Call->Builtin->Name, Call->Builtin->Set);

  if (!Builtin && Call->isSpirvOp()) {
    const SPIRV::DemangledBuiltin *Builtin = Call->Builtin;
    unsigned Opcode =
        SPIRV::lookupNativeBuiltin(Builtin->Name, Builtin->Set)->Opcode;
    return buildOpFromWrapper(MIRBuilder, Opcode, Call,
                              GR->getSPIRVTypeID(Call->ReturnType));
  }

  assert(Builtin && "Conversion builtin not found.");
  if (Builtin->IsSaturated)
    buildOpDecorate(Call->ReturnRegister, MIRBuilder,
                    SPIRV::Decoration::SaturatedConversion, {});
  if (Builtin->IsRounded)
    buildOpDecorate(Call->ReturnRegister, MIRBuilder,
                    SPIRV::Decoration::FPRoundingMode,
                    {(unsigned)Builtin->RoundingMode});

  std::string NeedExtMsg;              // no errors if empty
  bool IsRightComponentsNumber = true; // check if input/output accepts vectors
  unsigned Opcode = SPIRV::OpNop;
  if (GR->isScalarOrVectorOfType(Call->Arguments[0], SPIRV::OpTypeInt)) {
    // Int -> ...
    if (GR->isScalarOrVectorOfType(Call->ReturnRegister, SPIRV::OpTypeInt)) {
      // Int -> Int
      if (Builtin->IsSaturated)
        Opcode = Builtin->IsDestinationSigned ? SPIRV::OpSatConvertUToS
                                              : SPIRV::OpSatConvertSToU;
      else
        Opcode = Builtin->IsDestinationSigned ? SPIRV::OpUConvert
                                              : SPIRV::OpSConvert;
    } else if (GR->isScalarOrVectorOfType(Call->ReturnRegister,
                                          SPIRV::OpTypeFloat)) {
      // Int -> Float
      if (Builtin->IsBfloat16) {
        const auto *ST = static_cast<const SPIRVSubtarget *>(
            &MIRBuilder.getMF().getSubtarget());
        if (!ST->canUseExtension(
                SPIRV::Extension::SPV_INTEL_bfloat16_conversion))
          NeedExtMsg = "SPV_INTEL_bfloat16_conversion";
        IsRightComponentsNumber =
            GR->getScalarOrVectorComponentCount(Call->Arguments[0]) ==
            GR->getScalarOrVectorComponentCount(Call->ReturnRegister);
        Opcode = SPIRV::OpConvertBF16ToFINTEL;
      } else {
        bool IsSourceSigned =
            DemangledCall[DemangledCall.find_first_of('(') + 1] != 'u';
        Opcode = IsSourceSigned ? SPIRV::OpConvertSToF : SPIRV::OpConvertUToF;
      }
    }
  } else if (GR->isScalarOrVectorOfType(Call->Arguments[0],
                                        SPIRV::OpTypeFloat)) {
    // Float -> ...
    if (GR->isScalarOrVectorOfType(Call->ReturnRegister, SPIRV::OpTypeInt)) {
      // Float -> Int
      if (Builtin->IsBfloat16) {
        const auto *ST = static_cast<const SPIRVSubtarget *>(
            &MIRBuilder.getMF().getSubtarget());
        if (!ST->canUseExtension(
                SPIRV::Extension::SPV_INTEL_bfloat16_conversion))
          NeedExtMsg = "SPV_INTEL_bfloat16_conversion";
        IsRightComponentsNumber =
            GR->getScalarOrVectorComponentCount(Call->Arguments[0]) ==
            GR->getScalarOrVectorComponentCount(Call->ReturnRegister);
        Opcode = SPIRV::OpConvertFToBF16INTEL;
      } else {
        Opcode = Builtin->IsDestinationSigned ? SPIRV::OpConvertFToS
                                              : SPIRV::OpConvertFToU;
      }
    } else if (GR->isScalarOrVectorOfType(Call->ReturnRegister,
                                          SPIRV::OpTypeFloat)) {
      if (Builtin->IsTF32) {
        const auto *ST = static_cast<const SPIRVSubtarget *>(
            &MIRBuilder.getMF().getSubtarget());
        if (!ST->canUseExtension(
                SPIRV::Extension::SPV_INTEL_tensor_float32_conversion))
          NeedExtMsg = "SPV_INTEL_tensor_float32_conversion";
        IsRightComponentsNumber =
            GR->getScalarOrVectorComponentCount(Call->Arguments[0]) ==
            GR->getScalarOrVectorComponentCount(Call->ReturnRegister);
        Opcode = SPIRV::OpRoundFToTF32INTEL;
      } else {
        // Float -> Float
        Opcode = SPIRV::OpFConvert;
      }
    }
  }

  if (!NeedExtMsg.empty()) {
    std::string DiagMsg = std::string(Builtin->Name) +
                          ": the builtin requires the following SPIR-V "
                          "extension: " +
                          NeedExtMsg;
    report_fatal_error(DiagMsg.c_str(), false);
  }
  if (!IsRightComponentsNumber) {
    std::string DiagMsg =
        std::string(Builtin->Name) +
        ": result and argument must have the same number of components";
    report_fatal_error(DiagMsg.c_str(), false);
  }
  assert(Opcode != SPIRV::OpNop &&
         "Conversion between the types not implemented!");

  MIRBuilder.buildInstr(Opcode)
      .addDef(Call->ReturnRegister)
      .addUse(GR->getSPIRVTypeID(Call->ReturnType))
      .addUse(Call->Arguments[0]);
  return true;
}

static bool generateVectorLoadStoreInst(const SPIRV::IncomingCall *Call,
                                        MachineIRBuilder &MIRBuilder,
                                        SPIRVGlobalRegistry *GR) {
  // Lookup the vector load/store builtin in the TableGen records.
  const SPIRV::VectorLoadStoreBuiltin *Builtin =
      SPIRV::lookupVectorLoadStoreBuiltin(Call->Builtin->Name,
                                          Call->Builtin->Set);
  // Build extended instruction.
  auto MIB =
      MIRBuilder.buildInstr(SPIRV::OpExtInst)
          .addDef(Call->ReturnRegister)
          .addUse(GR->getSPIRVTypeID(Call->ReturnType))
          .addImm(static_cast<uint32_t>(SPIRV::InstructionSet::OpenCL_std))
          .addImm(Builtin->Number);
  for (auto Argument : Call->Arguments)
    MIB.addUse(Argument);
  if (Builtin->Name.contains("load") && Builtin->ElementCount > 1)
    MIB.addImm(Builtin->ElementCount);

  // Rounding mode should be passed as a last argument in the MI for builtins
  // like "vstorea_halfn_r".
  if (Builtin->IsRounded)
    MIB.addImm(static_cast<uint32_t>(Builtin->RoundingMode));
  return true;
}

static bool generateLoadStoreInst(const SPIRV::IncomingCall *Call,
                                  MachineIRBuilder &MIRBuilder,
                                  SPIRVGlobalRegistry *GR) {
  // Lookup the instruction opcode in the TableGen records.
  const SPIRV::DemangledBuiltin *Builtin = Call->Builtin;
  unsigned Opcode =
      SPIRV::lookupNativeBuiltin(Builtin->Name, Builtin->Set)->Opcode;
  bool IsLoad = Opcode == SPIRV::OpLoad;
  // Build the instruction.
  auto MIB = MIRBuilder.buildInstr(Opcode);
  if (IsLoad) {
    MIB.addDef(Call->ReturnRegister);
    MIB.addUse(GR->getSPIRVTypeID(Call->ReturnType));
  }
  // Add a pointer to the value to load/store.
  MIB.addUse(Call->Arguments[0]);
  MachineRegisterInfo *MRI = MIRBuilder.getMRI();
  // Add a value to store.
  if (!IsLoad)
    MIB.addUse(Call->Arguments[1]);
  // Add optional memory attributes and an alignment.
  unsigned NumArgs = Call->Arguments.size();
  if ((IsLoad && NumArgs >= 2) || NumArgs >= 3)
    MIB.addImm(getConstFromIntrinsic(Call->Arguments[IsLoad ? 1 : 2], MRI));
  if ((IsLoad && NumArgs >= 3) || NumArgs >= 4)
    MIB.addImm(getConstFromIntrinsic(Call->Arguments[IsLoad ? 2 : 3], MRI));
  return true;
}

namespace SPIRV {
// Try to find a builtin function attributes by a demangled function name and
// return a tuple <builtin group, op code, ext instruction number>, or a special
// tuple value <-1, 0, 0> if the builtin function is not found.
// Not all builtin functions are supported, only those with a ready-to-use op
// code or instruction number defined in TableGen.
// TODO: consider a major rework of mapping demangled calls into a builtin
// functions to unify search and decrease number of individual cases.
std::tuple<int, unsigned, unsigned>
mapBuiltinToOpcode(const StringRef DemangledCall,
                   SPIRV::InstructionSet::InstructionSet Set) {
  Register Reg;
  SmallVector<Register> Args;
  std::unique_ptr<const IncomingCall> Call =
      lookupBuiltin(DemangledCall, Set, Reg, nullptr, Args);
  if (!Call)
    return std::make_tuple(-1, 0, 0);

  switch (Call->Builtin->Group) {
  case SPIRV::Relational:
  case SPIRV::Atomic:
  case SPIRV::Barrier:
  case SPIRV::CastToPtr:
  case SPIRV::ImageMiscQuery:
  case SPIRV::SpecConstant:
  case SPIRV::Enqueue:
  case SPIRV::AsyncCopy:
  case SPIRV::LoadStore:
  case SPIRV::CoopMatr:
    if (const auto *R =
            SPIRV::lookupNativeBuiltin(Call->Builtin->Name, Call->Builtin->Set))
      return std::make_tuple(Call->Builtin->Group, R->Opcode, 0);
    break;
  case SPIRV::Extended:
    if (const auto *R = SPIRV::lookupExtendedBuiltin(Call->Builtin->Name,
                                                     Call->Builtin->Set))
      return std::make_tuple(Call->Builtin->Group, 0, R->Number);
    break;
  case SPIRV::VectorLoadStore:
    if (const auto *R = SPIRV::lookupVectorLoadStoreBuiltin(Call->Builtin->Name,
                                                            Call->Builtin->Set))
      return std::make_tuple(SPIRV::Extended, 0, R->Number);
    break;
  case SPIRV::Group:
    if (const auto *R = SPIRV::lookupGroupBuiltin(Call->Builtin->Name))
      return std::make_tuple(Call->Builtin->Group, R->Opcode, 0);
    break;
  case SPIRV::AtomicFloating:
    if (const auto *R = SPIRV::lookupAtomicFloatingBuiltin(Call->Builtin->Name))
      return std::make_tuple(Call->Builtin->Group, R->Opcode, 0);
    break;
  case SPIRV::IntelSubgroups:
    if (const auto *R = SPIRV::lookupIntelSubgroupsBuiltin(Call->Builtin->Name))
      return std::make_tuple(Call->Builtin->Group, R->Opcode, 0);
    break;
  case SPIRV::GroupUniform:
    if (const auto *R = SPIRV::lookupGroupUniformBuiltin(Call->Builtin->Name))
      return std::make_tuple(Call->Builtin->Group, R->Opcode, 0);
    break;
  case SPIRV::IntegerDot:
    if (const auto *R =
            SPIRV::lookupIntegerDotProductBuiltin(Call->Builtin->Name))
      return std::make_tuple(Call->Builtin->Group, R->Opcode, 0);
    break;
  case SPIRV::WriteImage:
    return std::make_tuple(Call->Builtin->Group, SPIRV::OpImageWrite, 0);
  case SPIRV::Select:
    return std::make_tuple(Call->Builtin->Group, TargetOpcode::G_SELECT, 0);
  case SPIRV::Construct:
    return std::make_tuple(Call->Builtin->Group, SPIRV::OpCompositeConstruct,
                           0);
  case SPIRV::KernelClock:
    return std::make_tuple(Call->Builtin->Group, SPIRV::OpReadClockKHR, 0);
  default:
    return std::make_tuple(-1, 0, 0);
  }
  return std::make_tuple(-1, 0, 0);
}

std::optional<bool> lowerBuiltin(const StringRef DemangledCall,
                                 SPIRV::InstructionSet::InstructionSet Set,
                                 MachineIRBuilder &MIRBuilder,
                                 const Register OrigRet, const Type *OrigRetTy,
                                 const SmallVectorImpl<Register> &Args,
                                 SPIRVGlobalRegistry *GR, const CallBase &CB) {
  LLVM_DEBUG(dbgs() << "Lowering builtin call: " << DemangledCall << "\n");

  // Lookup the builtin in the TableGen records.
  SPIRVType *SpvType = GR->getSPIRVTypeForVReg(OrigRet);
  assert(SpvType && "Inconsistent return register: expected valid type info");
  std::unique_ptr<const IncomingCall> Call =
      lookupBuiltin(DemangledCall, Set, OrigRet, SpvType, Args);

  if (!Call) {
    LLVM_DEBUG(dbgs() << "Builtin record was not found!\n");
    return std::nullopt;
  }

  // TODO: check if the provided args meet the builtin requirments.
  assert(Args.size() >= Call->Builtin->MinNumArgs &&
         "Too few arguments to generate the builtin");
  if (Call->Builtin->MaxNumArgs && Args.size() > Call->Builtin->MaxNumArgs)
    LLVM_DEBUG(dbgs() << "More arguments provided than required!\n");

  // Match the builtin with implementation based on the grouping.
  switch (Call->Builtin->Group) {
  case SPIRV::Extended:
    return generateExtInst(Call.get(), MIRBuilder, GR, CB);
  case SPIRV::Relational:
    return generateRelationalInst(Call.get(), MIRBuilder, GR);
  case SPIRV::Group:
    return generateGroupInst(Call.get(), MIRBuilder, GR);
  case SPIRV::Variable:
    return generateBuiltinVar(Call.get(), MIRBuilder, GR);
  case SPIRV::Atomic:
    return generateAtomicInst(Call.get(), MIRBuilder, GR);
  case SPIRV::AtomicFloating:
    return generateAtomicFloatingInst(Call.get(), MIRBuilder, GR);
  case SPIRV::Barrier:
    return generateBarrierInst(Call.get(), MIRBuilder, GR);
  case SPIRV::CastToPtr:
    return generateCastToPtrInst(Call.get(), MIRBuilder);
  case SPIRV::Dot:
  case SPIRV::IntegerDot:
    return generateDotOrFMulInst(DemangledCall, Call.get(), MIRBuilder, GR);
  case SPIRV::Wave:
    return generateWaveInst(Call.get(), MIRBuilder, GR);
  case SPIRV::ICarryBorrow:
    return generateICarryBorrowInst(Call.get(), MIRBuilder, GR);
  case SPIRV::GetQuery:
    return generateGetQueryInst(Call.get(), MIRBuilder, GR);
  case SPIRV::ImageSizeQuery:
    return generateImageSizeQueryInst(Call.get(), MIRBuilder, GR);
  case SPIRV::ImageMiscQuery:
    return generateImageMiscQueryInst(Call.get(), MIRBuilder, GR);
  case SPIRV::ReadImage:
    return generateReadImageInst(DemangledCall, Call.get(), MIRBuilder, GR);
  case SPIRV::WriteImage:
    return generateWriteImageInst(Call.get(), MIRBuilder, GR);
  case SPIRV::SampleImage:
    return generateSampleImageInst(DemangledCall, Call.get(), MIRBuilder, GR);
  case SPIRV::Select:
    return generateSelectInst(Call.get(), MIRBuilder);
  case SPIRV::Construct:
    return generateConstructInst(Call.get(), MIRBuilder, GR);
  case SPIRV::SpecConstant:
    return generateSpecConstantInst(Call.get(), MIRBuilder, GR);
  case SPIRV::Enqueue:
    return generateEnqueueInst(Call.get(), MIRBuilder, GR);
  case SPIRV::AsyncCopy:
    return generateAsyncCopy(Call.get(), MIRBuilder, GR);
  case SPIRV::Convert:
    return generateConvertInst(DemangledCall, Call.get(), MIRBuilder, GR);
  case SPIRV::VectorLoadStore:
    return generateVectorLoadStoreInst(Call.get(), MIRBuilder, GR);
  case SPIRV::LoadStore:
    return generateLoadStoreInst(Call.get(), MIRBuilder, GR);
  case SPIRV::IntelSubgroups:
    return generateIntelSubgroupsInst(Call.get(), MIRBuilder, GR);
  case SPIRV::GroupUniform:
    return generateGroupUniformInst(Call.get(), MIRBuilder, GR);
  case SPIRV::KernelClock:
    return generateKernelClockInst(Call.get(), MIRBuilder, GR);
  case SPIRV::CoopMatr:
    return generateCoopMatrInst(Call.get(), MIRBuilder, GR);
  case SPIRV::ExtendedBitOps:
    return generateExtendedBitOpsInst(Call.get(), MIRBuilder, GR);
  case SPIRV::BindlessINTEL:
    return generateBindlessImageINTELInst(Call.get(), MIRBuilder, GR);
  case SPIRV::TernaryBitwiseINTEL:
    return generateTernaryBitwiseFunctionINTELInst(Call.get(), MIRBuilder, GR);
  case SPIRV::Block2DLoadStore:
    return generate2DBlockIOINTELInst(Call.get(), MIRBuilder, GR);
  case SPIRV::Pipe:
    return generatePipeInst(Call.get(), MIRBuilder, GR);
<<<<<<< HEAD
=======
  case SPIRV::PredicatedLoadStore:
    return generatePredicatedLoadStoreInst(Call.get(), MIRBuilder, GR);
>>>>>>> 54c4ef26
  }
  return false;
}

Type *parseBuiltinCallArgumentType(StringRef TypeStr, LLVMContext &Ctx) {
  // Parse strings representing OpenCL builtin types.
  if (hasBuiltinTypePrefix(TypeStr)) {
    // OpenCL builtin types in demangled call strings have the following format:
    // e.g. ocl_image2d_ro
    [[maybe_unused]] bool IsOCLBuiltinType = TypeStr.consume_front("ocl_");
    assert(IsOCLBuiltinType && "Invalid OpenCL builtin prefix");

    // Check if this is pointer to a builtin type and not just pointer
    // representing a builtin type. In case it is a pointer to builtin type,
    // this will require additional handling in the method calling
    // parseBuiltinCallArgumentBaseType(...) as this function only retrieves the
    // base types.
    if (TypeStr.ends_with("*"))
      TypeStr = TypeStr.slice(0, TypeStr.find_first_of(" *"));

    return parseBuiltinTypeNameToTargetExtType("opencl." + TypeStr.str() + "_t",
                                               Ctx);
  }

  // Parse type name in either "typeN" or "type vector[N]" format, where
  // N is the number of elements of the vector.
  Type *BaseType;
  unsigned VecElts = 0;

  BaseType = parseBasicTypeName(TypeStr, Ctx);
  if (!BaseType)
    // Unable to recognize SPIRV type name.
    return nullptr;

  // Handle "typeN*" or "type vector[N]*".
  TypeStr.consume_back("*");

  if (TypeStr.consume_front(" vector["))
    TypeStr = TypeStr.substr(0, TypeStr.find(']'));

  TypeStr.getAsInteger(10, VecElts);
  if (VecElts > 0)
    BaseType = VectorType::get(
        BaseType->isVoidTy() ? Type::getInt8Ty(Ctx) : BaseType, VecElts, false);

  return BaseType;
}

bool parseBuiltinTypeStr(SmallVector<StringRef, 10> &BuiltinArgsTypeStrs,
                         const StringRef DemangledCall, LLVMContext &Ctx) {
  auto Pos1 = DemangledCall.find('(');
  if (Pos1 == StringRef::npos)
    return false;
  auto Pos2 = DemangledCall.find(')');
  if (Pos2 == StringRef::npos || Pos1 > Pos2)
    return false;
  DemangledCall.slice(Pos1 + 1, Pos2)
      .split(BuiltinArgsTypeStrs, ',', -1, false);
  return true;
}

Type *parseBuiltinCallArgumentBaseType(const StringRef DemangledCall,
                                       unsigned ArgIdx, LLVMContext &Ctx) {
  SmallVector<StringRef, 10> BuiltinArgsTypeStrs;
  parseBuiltinTypeStr(BuiltinArgsTypeStrs, DemangledCall, Ctx);
  if (ArgIdx >= BuiltinArgsTypeStrs.size())
    return nullptr;
  StringRef TypeStr = BuiltinArgsTypeStrs[ArgIdx].trim();
  return parseBuiltinCallArgumentType(TypeStr, Ctx);
}

struct BuiltinType {
  StringRef Name;
  uint32_t Opcode;
};

#define GET_BuiltinTypes_DECL
#define GET_BuiltinTypes_IMPL

struct OpenCLType {
  StringRef Name;
  StringRef SpirvTypeLiteral;
};

#define GET_OpenCLTypes_DECL
#define GET_OpenCLTypes_IMPL

#include "SPIRVGenTables.inc"
} // namespace SPIRV

//===----------------------------------------------------------------------===//
// Misc functions for parsing builtin types.
//===----------------------------------------------------------------------===//

static Type *parseTypeString(const StringRef Name, LLVMContext &Context) {
  if (Name.starts_with("void"))
    return Type::getVoidTy(Context);
  else if (Name.starts_with("int") || Name.starts_with("uint"))
    return Type::getInt32Ty(Context);
  else if (Name.starts_with("float"))
    return Type::getFloatTy(Context);
  else if (Name.starts_with("half"))
    return Type::getHalfTy(Context);
  report_fatal_error("Unable to recognize type!");
}

//===----------------------------------------------------------------------===//
// Implementation functions for builtin types.
//===----------------------------------------------------------------------===//

static SPIRVType *getNonParameterizedType(const TargetExtType *ExtensionType,
                                          const SPIRV::BuiltinType *TypeRecord,
                                          MachineIRBuilder &MIRBuilder,
                                          SPIRVGlobalRegistry *GR) {
  unsigned Opcode = TypeRecord->Opcode;
  // Create or get an existing type from GlobalRegistry.
  return GR->getOrCreateOpTypeByOpcode(ExtensionType, MIRBuilder, Opcode);
}

static SPIRVType *getSamplerType(MachineIRBuilder &MIRBuilder,
                                 SPIRVGlobalRegistry *GR) {
  // Create or get an existing type from GlobalRegistry.
  return GR->getOrCreateOpTypeSampler(MIRBuilder);
}

static SPIRVType *getPipeType(const TargetExtType *ExtensionType,
                              MachineIRBuilder &MIRBuilder,
                              SPIRVGlobalRegistry *GR) {
  assert(ExtensionType->getNumIntParameters() == 1 &&
         "Invalid number of parameters for SPIR-V pipe builtin!");
  // Create or get an existing type from GlobalRegistry.
  return GR->getOrCreateOpTypePipe(MIRBuilder,
                                   SPIRV::AccessQualifier::AccessQualifier(
                                       ExtensionType->getIntParameter(0)));
}

static SPIRVType *getCoopMatrType(const TargetExtType *ExtensionType,
                                  MachineIRBuilder &MIRBuilder,
                                  SPIRVGlobalRegistry *GR) {
  assert(ExtensionType->getNumIntParameters() == 4 &&
         "Invalid number of parameters for SPIR-V coop matrices builtin!");
  assert(ExtensionType->getNumTypeParameters() == 1 &&
         "SPIR-V coop matrices builtin type must have a type parameter!");
  const SPIRVType *ElemType =
      GR->getOrCreateSPIRVType(ExtensionType->getTypeParameter(0), MIRBuilder,
                               SPIRV::AccessQualifier::ReadWrite, true);
  // Create or get an existing type from GlobalRegistry.
  return GR->getOrCreateOpTypeCoopMatr(
      MIRBuilder, ExtensionType, ElemType, ExtensionType->getIntParameter(0),
      ExtensionType->getIntParameter(1), ExtensionType->getIntParameter(2),
      ExtensionType->getIntParameter(3), true);
}

static SPIRVType *getSampledImageType(const TargetExtType *OpaqueType,
                                      MachineIRBuilder &MIRBuilder,
                                      SPIRVGlobalRegistry *GR) {
  SPIRVType *OpaqueImageType = GR->getImageType(
      OpaqueType, SPIRV::AccessQualifier::ReadOnly, MIRBuilder);
  // Create or get an existing type from GlobalRegistry.
  return GR->getOrCreateOpTypeSampledImage(OpaqueImageType, MIRBuilder);
}

static SPIRVType *getInlineSpirvType(const TargetExtType *ExtensionType,
                                     MachineIRBuilder &MIRBuilder,
                                     SPIRVGlobalRegistry *GR) {
  assert(ExtensionType->getNumIntParameters() == 3 &&
         "Inline SPIR-V type builtin takes an opcode, size, and alignment "
         "parameter");
  auto Opcode = ExtensionType->getIntParameter(0);

  SmallVector<MCOperand> Operands;
  for (Type *Param : ExtensionType->type_params()) {
    if (const TargetExtType *ParamEType = dyn_cast<TargetExtType>(Param)) {
      if (ParamEType->getName() == "spirv.IntegralConstant") {
        assert(ParamEType->getNumTypeParameters() == 1 &&
               "Inline SPIR-V integral constant builtin must have a type "
               "parameter");
        assert(ParamEType->getNumIntParameters() == 1 &&
               "Inline SPIR-V integral constant builtin must have a "
               "value parameter");

        auto OperandValue = ParamEType->getIntParameter(0);
        auto *OperandType = ParamEType->getTypeParameter(0);

        const SPIRVType *OperandSPIRVType = GR->getOrCreateSPIRVType(
            OperandType, MIRBuilder, SPIRV::AccessQualifier::ReadWrite, true);

        Operands.push_back(MCOperand::createReg(GR->buildConstantInt(
            OperandValue, MIRBuilder, OperandSPIRVType, true)));
        continue;
      } else if (ParamEType->getName() == "spirv.Literal") {
        assert(ParamEType->getNumTypeParameters() == 0 &&
               "Inline SPIR-V literal builtin does not take type "
               "parameters");
        assert(ParamEType->getNumIntParameters() == 1 &&
               "Inline SPIR-V literal builtin must have an integer "
               "parameter");

        auto OperandValue = ParamEType->getIntParameter(0);

        Operands.push_back(MCOperand::createImm(OperandValue));
        continue;
      }
    }
    const SPIRVType *TypeOperand = GR->getOrCreateSPIRVType(
        Param, MIRBuilder, SPIRV::AccessQualifier::ReadWrite, true);
    Operands.push_back(MCOperand::createReg(GR->getSPIRVTypeID(TypeOperand)));
  }

  return GR->getOrCreateUnknownType(ExtensionType, MIRBuilder, Opcode,
                                    Operands);
}

static SPIRVType *getVulkanBufferType(const TargetExtType *ExtensionType,
                                      MachineIRBuilder &MIRBuilder,
                                      SPIRVGlobalRegistry *GR) {
  assert(ExtensionType->getNumTypeParameters() == 1 &&
         "Vulkan buffers have exactly one type for the type of the buffer.");
  assert(ExtensionType->getNumIntParameters() == 2 &&
         "Vulkan buffer have 2 integer parameters: storage class and is "
         "writable.");

  auto *T = ExtensionType->getTypeParameter(0);
  auto SC = static_cast<SPIRV::StorageClass::StorageClass>(
      ExtensionType->getIntParameter(0));
  bool IsWritable = ExtensionType->getIntParameter(1);
  return GR->getOrCreateVulkanBufferType(MIRBuilder, T, SC, IsWritable);
}

static SPIRVType *getLayoutType(const TargetExtType *ExtensionType,
                                MachineIRBuilder &MIRBuilder,
                                SPIRVGlobalRegistry *GR) {
  return GR->getOrCreateLayoutType(MIRBuilder, ExtensionType);
}

namespace SPIRV {
TargetExtType *parseBuiltinTypeNameToTargetExtType(std::string TypeName,
                                                   LLVMContext &Context) {
  StringRef NameWithParameters = TypeName;

  // Pointers-to-opaque-structs representing OpenCL types are first translated
  // to equivalent SPIR-V types. OpenCL builtin type names should have the
  // following format: e.g. %opencl.event_t
  if (NameWithParameters.starts_with("opencl.")) {
    const SPIRV::OpenCLType *OCLTypeRecord =
        SPIRV::lookupOpenCLType(NameWithParameters);
    if (!OCLTypeRecord)
      report_fatal_error("Missing TableGen record for OpenCL type: " +
                         NameWithParameters);
    NameWithParameters = OCLTypeRecord->SpirvTypeLiteral;
    // Continue with the SPIR-V builtin type...
  }

  // Names of the opaque structs representing a SPIR-V builtins without
  // parameters should have the following format: e.g. %spirv.Event
  assert(NameWithParameters.starts_with("spirv.") &&
         "Unknown builtin opaque type!");

  // Parameterized SPIR-V builtins names follow this format:
  // e.g. %spirv.Image._void_1_0_0_0_0_0_0, %spirv.Pipe._0
  if (!NameWithParameters.contains('_'))
    return TargetExtType::get(Context, NameWithParameters);

  SmallVector<StringRef> Parameters;
  unsigned BaseNameLength = NameWithParameters.find('_') - 1;
  SplitString(NameWithParameters.substr(BaseNameLength + 1), Parameters, "_");

  SmallVector<Type *, 1> TypeParameters;
  bool HasTypeParameter = !isDigit(Parameters[0][0]);
  if (HasTypeParameter)
    TypeParameters.push_back(parseTypeString(Parameters[0], Context));
  SmallVector<unsigned> IntParameters;
  for (unsigned i = HasTypeParameter ? 1 : 0; i < Parameters.size(); i++) {
    unsigned IntParameter = 0;
    bool ValidLiteral = !Parameters[i].getAsInteger(10, IntParameter);
    (void)ValidLiteral;
    assert(ValidLiteral &&
           "Invalid format of SPIR-V builtin parameter literal!");
    IntParameters.push_back(IntParameter);
  }
  return TargetExtType::get(Context,
                            NameWithParameters.substr(0, BaseNameLength),
                            TypeParameters, IntParameters);
}

SPIRVType *lowerBuiltinType(const Type *OpaqueType,
                            SPIRV::AccessQualifier::AccessQualifier AccessQual,
                            MachineIRBuilder &MIRBuilder,
                            SPIRVGlobalRegistry *GR) {
  // In LLVM IR, SPIR-V and OpenCL builtin types are represented as either
  // target(...) target extension types or pointers-to-opaque-structs. The
  // approach relying on structs is deprecated and works only in the non-opaque
  // pointer mode (-opaque-pointers=0).
  // In order to maintain compatibility with LLVM IR generated by older versions
  // of Clang and LLVM/SPIR-V Translator, the pointers-to-opaque-structs are
  // "translated" to target extension types. This translation is temporary and
  // will be removed in the future release of LLVM.
  const TargetExtType *BuiltinType = dyn_cast<TargetExtType>(OpaqueType);
  if (!BuiltinType)
    BuiltinType = parseBuiltinTypeNameToTargetExtType(
        OpaqueType->getStructName().str(), MIRBuilder.getContext());

  unsigned NumStartingVRegs = MIRBuilder.getMRI()->getNumVirtRegs();

  const StringRef Name = BuiltinType->getName();
  LLVM_DEBUG(dbgs() << "Lowering builtin type: " << Name << "\n");

  SPIRVType *TargetType;
  if (Name == "spirv.Type") {
    TargetType = getInlineSpirvType(BuiltinType, MIRBuilder, GR);
  } else if (Name == "spirv.VulkanBuffer") {
    TargetType = getVulkanBufferType(BuiltinType, MIRBuilder, GR);
  } else if (Name == "spirv.Layout") {
    TargetType = getLayoutType(BuiltinType, MIRBuilder, GR);
  } else {
    // Lookup the demangled builtin type in the TableGen records.
    const SPIRV::BuiltinType *TypeRecord = SPIRV::lookupBuiltinType(Name);
    if (!TypeRecord)
      report_fatal_error("Missing TableGen record for builtin type: " + Name);

    // "Lower" the BuiltinType into TargetType. The following get<...>Type
    // methods use the implementation details from TableGen records or
    // TargetExtType parameters to either create a new OpType<...> machine
    // instruction or get an existing equivalent SPIRVType from
    // GlobalRegistry.

    switch (TypeRecord->Opcode) {
    case SPIRV::OpTypeImage:
      TargetType = GR->getImageType(BuiltinType, AccessQual, MIRBuilder);
      break;
    case SPIRV::OpTypePipe:
      TargetType = getPipeType(BuiltinType, MIRBuilder, GR);
      break;
    case SPIRV::OpTypeDeviceEvent:
      TargetType = GR->getOrCreateOpTypeDeviceEvent(MIRBuilder);
      break;
    case SPIRV::OpTypeSampler:
      TargetType = getSamplerType(MIRBuilder, GR);
      break;
    case SPIRV::OpTypeSampledImage:
      TargetType = getSampledImageType(BuiltinType, MIRBuilder, GR);
      break;
    case SPIRV::OpTypeCooperativeMatrixKHR:
      TargetType = getCoopMatrType(BuiltinType, MIRBuilder, GR);
      break;
    default:
      TargetType =
          getNonParameterizedType(BuiltinType, TypeRecord, MIRBuilder, GR);
      break;
    }
  }

  // Emit OpName instruction if a new OpType<...> instruction was added
  // (equivalent type was not found in GlobalRegistry).
  if (NumStartingVRegs < MIRBuilder.getMRI()->getNumVirtRegs())
    buildOpName(GR->getSPIRVTypeID(TargetType), Name, MIRBuilder);

  return TargetType;
}
} // namespace SPIRV
} // namespace llvm<|MERGE_RESOLUTION|>--- conflicted
+++ resolved
@@ -1163,24 +1163,11 @@
 
 static bool generateExtInst(const SPIRV::IncomingCall *Call,
                             MachineIRBuilder &MIRBuilder,
-                            SPIRVGlobalRegistry *GR, const CallBase &CB) {
+                            SPIRVGlobalRegistry *GR) {
   // Lookup the extended instruction number in the TableGen records.
   const SPIRV::DemangledBuiltin *Builtin = Call->Builtin;
   uint32_t Number =
       SPIRV::lookupExtendedBuiltin(Builtin->Name, Builtin->Set)->Number;
-  // fmin_common and fmax_common are now deprecated, and we should use fmin and
-  // fmax with NotInf and NotNaN flags instead. Keep original number to add
-  // later the NoNans and NoInfs flags.
-  uint32_t OrigNumber = Number;
-  const SPIRVSubtarget &ST =
-      cast<SPIRVSubtarget>(MIRBuilder.getMF().getSubtarget());
-  if (ST.canUseExtension(SPIRV::Extension::SPV_KHR_float_controls2) &&
-      (Number == SPIRV::OpenCLExtInst::fmin_common ||
-       Number == SPIRV::OpenCLExtInst::fmax_common)) {
-    Number = (Number == SPIRV::OpenCLExtInst::fmin_common)
-                 ? SPIRV::OpenCLExtInst::fmin
-                 : SPIRV::OpenCLExtInst::fmax;
-  }
 
   // Build extended instruction.
   auto MIB =
@@ -1192,13 +1179,6 @@
 
   for (auto Argument : Call->Arguments)
     MIB.addUse(Argument);
-  MIB.getInstr()->copyIRFlags(CB);
-  if (OrigNumber == SPIRV::OpenCLExtInst::fmin_common ||
-      OrigNumber == SPIRV::OpenCLExtInst::fmax_common) {
-    // Add NoNans and NoInfs flags to fmin/fmax instruction.
-    MIB.getInstr()->setFlag(MachineInstr::MIFlag::FmNoNans);
-    MIB.getInstr()->setFlag(MachineInstr::MIFlag::FmNoInfs);
-  }
   return true;
 }
 
@@ -2408,8 +2388,6 @@
   return buildPipeInst(Call, Opcode, Scope, MIRBuilder, GR);
 }
 
-<<<<<<< HEAD
-=======
 static bool generatePredicatedLoadStoreInst(const SPIRV::IncomingCall *Call,
                                             MachineIRBuilder &MIRBuilder,
                                             SPIRVGlobalRegistry *GR) {
@@ -2431,7 +2409,6 @@
                             IsSet ? TypeReg : Register(0), ImmArgs);
 }
 
->>>>>>> 54c4ef26
 static bool buildNDRange(const SPIRV::IncomingCall *Call,
                          MachineIRBuilder &MIRBuilder,
                          SPIRVGlobalRegistry *GR) {
@@ -2941,7 +2918,7 @@
                                  MachineIRBuilder &MIRBuilder,
                                  const Register OrigRet, const Type *OrigRetTy,
                                  const SmallVectorImpl<Register> &Args,
-                                 SPIRVGlobalRegistry *GR, const CallBase &CB) {
+                                 SPIRVGlobalRegistry *GR) {
   LLVM_DEBUG(dbgs() << "Lowering builtin call: " << DemangledCall << "\n");
 
   // Lookup the builtin in the TableGen records.
@@ -2964,7 +2941,7 @@
   // Match the builtin with implementation based on the grouping.
   switch (Call->Builtin->Group) {
   case SPIRV::Extended:
-    return generateExtInst(Call.get(), MIRBuilder, GR, CB);
+    return generateExtInst(Call.get(), MIRBuilder, GR);
   case SPIRV::Relational:
     return generateRelationalInst(Call.get(), MIRBuilder, GR);
   case SPIRV::Group:
@@ -3032,11 +3009,8 @@
     return generate2DBlockIOINTELInst(Call.get(), MIRBuilder, GR);
   case SPIRV::Pipe:
     return generatePipeInst(Call.get(), MIRBuilder, GR);
-<<<<<<< HEAD
-=======
   case SPIRV::PredicatedLoadStore:
     return generatePredicatedLoadStoreInst(Call.get(), MIRBuilder, GR);
->>>>>>> 54c4ef26
   }
   return false;
 }
