//===-- SPIRVEmitIntrinsics.cpp - emit SPIRV intrinsics ---------*- C++ -*-===//
//
// Part of the LLVM Project, under the Apache License v2.0 with LLVM Exceptions.
// See https://llvm.org/LICENSE.txt for license information.
// SPDX-License-Identifier: Apache-2.0 WITH LLVM-exception
//
//===----------------------------------------------------------------------===//
//
// The pass emits SPIRV intrinsics keeping essential high-level information for
// the translation of LLVM IR to SPIR-V.
//
//===----------------------------------------------------------------------===//

#include "SPIRV.h"
#include "SPIRVBuiltins.h"
#include "SPIRVMetadata.h"
#include "SPIRVSubtarget.h"
#include "SPIRVTargetMachine.h"
#include "SPIRVUtils.h"
#include "llvm/ADT/DenseSet.h"
#include "llvm/IR/IRBuilder.h"
#include "llvm/IR/InstIterator.h"
#include "llvm/IR/InstVisitor.h"
#include "llvm/IR/IntrinsicsSPIRV.h"
#include "llvm/IR/TypedPointerType.h"

#include <queue>
#include <unordered_set>

// This pass performs the following transformation on LLVM IR level required
// for the following translation to SPIR-V:
// - replaces direct usages of aggregate constants with target-specific
//   intrinsics;
// - replaces aggregates-related instructions (extract/insert, ld/st, etc)
//   with a target-specific intrinsics;
// - emits intrinsics for the global variable initializers since IRTranslator
//   doesn't handle them and it's not very convenient to translate them
//   ourselves;
// - emits intrinsics to keep track of the string names assigned to the values;
// - emits intrinsics to keep track of constants (this is necessary to have an
//   LLVM IR constant after the IRTranslation is completed) for their further
//   deduplication;
// - emits intrinsics to keep track of original LLVM types of the values
//   to be able to emit proper SPIR-V types eventually.
//
// TODO: consider removing spv.track.constant in favor of spv.assign.type.

using namespace llvm;

namespace llvm {
namespace SPIRV {
#define GET_BuiltinGroup_DECL
#include "SPIRVGenTables.inc"
} // namespace SPIRV
void initializeSPIRVEmitIntrinsicsPass(PassRegistry &);
} // namespace llvm

namespace {

inline MetadataAsValue *buildMD(Value *Arg) {
  LLVMContext &Ctx = Arg->getContext();
  return MetadataAsValue::get(
      Ctx, MDNode::get(Ctx, ValueAsMetadata::getConstant(Arg)));
}

class SPIRVEmitIntrinsics
    : public ModulePass,
      public InstVisitor<SPIRVEmitIntrinsics, Instruction *> {
  SPIRVTargetMachine *TM = nullptr;
  SPIRVGlobalRegistry *GR = nullptr;
  Function *CurrF = nullptr;
  bool TrackConstants = true;
  bool HaveFunPtrs = false;
  DenseMap<Instruction *, Constant *> AggrConsts;
  DenseMap<Instruction *, Type *> AggrConstTypes;
  DenseSet<Instruction *> AggrStores;
  SPIRV::InstructionSet::InstructionSet InstrSet;

  // map of function declarations to <pointer arg index => element type>
  DenseMap<Function *, SmallVector<std::pair<unsigned, Type *>>> FDeclPtrTys;

  // a register of Instructions that don't have a complete type definition
  bool CanTodoType = true;
  unsigned TodoTypeSz = 0;
  DenseMap<Value *, bool> TodoType;
  void insertTodoType(Value *Op) {
    // TODO: add isa<CallInst>(Op) to no-insert
    if (CanTodoType && !isa<GetElementPtrInst>(Op)) {
      auto It = TodoType.try_emplace(Op, true);
      if (It.second)
        ++TodoTypeSz;
    }
  }
  void eraseTodoType(Value *Op) {
    auto It = TodoType.find(Op);
    if (It != TodoType.end() && It->second) {
      TodoType[Op] = false;
      --TodoTypeSz;
    }
  }
  bool isTodoType(Value *Op) {
    if (isa<GetElementPtrInst>(Op))
      return false;
    auto It = TodoType.find(Op);
    return It != TodoType.end() && It->second;
  }
  // a register of Instructions that were visited by deduceOperandElementType()
  // to validate operand types with an instruction
  std::unordered_set<Instruction *> TypeValidated;

  // well known result types of builtins
  enum WellKnownTypes { Event };

  // deduce element type of untyped pointers
  Type *deduceElementType(Value *I, bool UnknownElemTypeI8);
  Type *deduceElementTypeHelper(Value *I, bool UnknownElemTypeI8);
  Type *deduceElementTypeHelper(Value *I, std::unordered_set<Value *> &Visited,
                                bool UnknownElemTypeI8,
                                bool IgnoreKnownType = false);
  Type *deduceElementTypeByValueDeep(Type *ValueTy, Value *Operand,
                                     bool UnknownElemTypeI8);
  Type *deduceElementTypeByValueDeep(Type *ValueTy, Value *Operand,
                                     std::unordered_set<Value *> &Visited,
                                     bool UnknownElemTypeI8);
  Type *deduceElementTypeByUsersDeep(Value *Op,
                                     std::unordered_set<Value *> &Visited,
                                     bool UnknownElemTypeI8);
  void maybeAssignPtrType(Type *&Ty, Value *I, Type *RefTy,
                          bool UnknownElemTypeI8);

  // deduce nested types of composites
  Type *deduceNestedTypeHelper(User *U, bool UnknownElemTypeI8);
  Type *deduceNestedTypeHelper(User *U, Type *Ty,
                               std::unordered_set<Value *> &Visited,
                               bool UnknownElemTypeI8);

  // deduce Types of operands of the Instruction if possible
  void deduceOperandElementType(Instruction *I,
                                SmallPtrSet<Instruction *, 4> *UncompleteRets,
                                const SmallPtrSet<Value *, 4> *AskOps = nullptr,
                                bool IsPostprocessing = false);

  void preprocessCompositeConstants(IRBuilder<> &B);
  void preprocessUndefs(IRBuilder<> &B);

  CallInst *buildIntrWithMD(Intrinsic::ID IntrID, ArrayRef<Type *> Types,
                            Value *Arg, Value *Arg2, ArrayRef<Constant *> Imms,
                            IRBuilder<> &B) {
    SmallVector<Value *, 4> Args;
    Args.push_back(Arg2);
    Args.push_back(buildMD(Arg));
    for (auto *Imm : Imms)
      Args.push_back(Imm);
    return B.CreateIntrinsic(IntrID, {Types}, Args);
  }

  Type *reconstructType(Value *Op, bool UnknownElemTypeI8,
                        bool IsPostprocessing);

  void buildAssignType(IRBuilder<> &B, Type *ElemTy, Value *Arg);
  void buildAssignPtr(IRBuilder<> &B, Type *ElemTy, Value *Arg);
  void updateAssignType(CallInst *AssignCI, Value *Arg, Value *OfType);

  void replaceMemInstrUses(Instruction *Old, Instruction *New, IRBuilder<> &B);
  void processInstrAfterVisit(Instruction *I, IRBuilder<> &B);
  bool insertAssignPtrTypeIntrs(Instruction *I, IRBuilder<> &B,
                                bool UnknownElemTypeI8);
  void insertAssignTypeIntrs(Instruction *I, IRBuilder<> &B);
  void insertAssignPtrTypeTargetExt(TargetExtType *AssignedType, Value *V,
                                    IRBuilder<> &B);
  void replacePointerOperandWithPtrCast(Instruction *I, Value *Pointer,
                                        Type *ExpectedElementType,
                                        unsigned OperandToReplace,
                                        IRBuilder<> &B);
  void insertPtrCastOrAssignTypeInstr(Instruction *I, IRBuilder<> &B);
  void insertSpirvDecorations(Instruction *I, IRBuilder<> &B);
  void processGlobalValue(GlobalVariable &GV, IRBuilder<> &B);
  void processParamTypes(Function *F, IRBuilder<> &B);
  void processParamTypesByFunHeader(Function *F, IRBuilder<> &B);
  Type *deduceFunParamElementType(Function *F, unsigned OpIdx);
  Type *deduceFunParamElementType(Function *F, unsigned OpIdx,
                                  std::unordered_set<Function *> &FVisited);

  bool deduceOperandElementTypeCalledFunction(
      CallInst *CI, SmallVector<std::pair<Value *, unsigned>> &Ops,
      Type *&KnownElemTy);
  void deduceOperandElementTypeFunctionPointer(
      CallInst *CI, SmallVector<std::pair<Value *, unsigned>> &Ops,
      Type *&KnownElemTy, bool IsPostprocessing);
  bool deduceOperandElementTypeFunctionRet(
      Instruction *I, SmallPtrSet<Instruction *, 4> *UncompleteRets,
      const SmallPtrSet<Value *, 4> *AskOps, bool IsPostprocessing,
      Type *&KnownElemTy, Value *Op, Function *F);

  CallInst *buildSpvPtrcast(Function *F, Value *Op, Type *ElemTy);
  void replaceUsesOfWithSpvPtrcast(Value *Op, Type *ElemTy, Instruction *I,
                                   DenseMap<Function *, CallInst *> Ptrcasts);
  void propagateElemType(Value *Op, Type *ElemTy,
                         DenseSet<std::pair<Value *, Value *>> &VisitedSubst);
  void
  propagateElemTypeRec(Value *Op, Type *PtrElemTy, Type *CastElemTy,
                       DenseSet<std::pair<Value *, Value *>> &VisitedSubst);
  void propagateElemTypeRec(Value *Op, Type *PtrElemTy, Type *CastElemTy,
                            DenseSet<std::pair<Value *, Value *>> &VisitedSubst,
                            std::unordered_set<Value *> &Visited,
                            DenseMap<Function *, CallInst *> Ptrcasts);

  void replaceAllUsesWith(Value *Src, Value *Dest, bool DeleteOld = true);
  void replaceAllUsesWithAndErase(IRBuilder<> &B, Instruction *Src,
                                  Instruction *Dest, bool DeleteOld = true);

  void applyDemangledPtrArgTypes(IRBuilder<> &B);

  bool runOnFunction(Function &F);
  bool postprocessTypes(Module &M);
  bool processFunctionPointers(Module &M);
  void parseFunDeclarations(Module &M);
<<<<<<< HEAD
=======

  void useRoundingMode(ConstrainedFPIntrinsic *FPI, IRBuilder<> &B);
>>>>>>> 49fd7d4f

public:
  static char ID;
  SPIRVEmitIntrinsics() : ModulePass(ID) {
    initializeSPIRVEmitIntrinsicsPass(*PassRegistry::getPassRegistry());
  }
  SPIRVEmitIntrinsics(SPIRVTargetMachine *_TM) : ModulePass(ID), TM(_TM) {
    initializeSPIRVEmitIntrinsicsPass(*PassRegistry::getPassRegistry());
  }
  Instruction *visitInstruction(Instruction &I) { return &I; }
  Instruction *visitSwitchInst(SwitchInst &I);
  Instruction *visitGetElementPtrInst(GetElementPtrInst &I);
  Instruction *visitBitCastInst(BitCastInst &I);
  Instruction *visitInsertElementInst(InsertElementInst &I);
  Instruction *visitExtractElementInst(ExtractElementInst &I);
  Instruction *visitInsertValueInst(InsertValueInst &I);
  Instruction *visitExtractValueInst(ExtractValueInst &I);
  Instruction *visitLoadInst(LoadInst &I);
  Instruction *visitStoreInst(StoreInst &I);
  Instruction *visitAllocaInst(AllocaInst &I);
  Instruction *visitAtomicCmpXchgInst(AtomicCmpXchgInst &I);
  Instruction *visitUnreachableInst(UnreachableInst &I);
  Instruction *visitCallInst(CallInst &I);

  StringRef getPassName() const override { return "SPIRV emit intrinsics"; }

  bool runOnModule(Module &M) override;

  void getAnalysisUsage(AnalysisUsage &AU) const override {
    ModulePass::getAnalysisUsage(AU);
  }
};

bool isConvergenceIntrinsic(const Instruction *I) {
  const auto *II = dyn_cast<IntrinsicInst>(I);
  if (!II)
    return false;

  return II->getIntrinsicID() == Intrinsic::experimental_convergence_entry ||
         II->getIntrinsicID() == Intrinsic::experimental_convergence_loop ||
         II->getIntrinsicID() == Intrinsic::experimental_convergence_anchor;
}

bool expectIgnoredInIRTranslation(const Instruction *I) {
  const auto *II = dyn_cast<IntrinsicInst>(I);
  if (!II)
    return false;
  return II->getIntrinsicID() == Intrinsic::invariant_start;
}

bool allowEmitFakeUse(const Value *Arg) {
  if (isSpvIntrinsic(Arg))
    return false;
  if (dyn_cast<AtomicCmpXchgInst>(Arg) || dyn_cast<InsertValueInst>(Arg) ||
      dyn_cast<UndefValue>(Arg))
    return false;
  if (const auto *LI = dyn_cast<LoadInst>(Arg))
    if (LI->getType()->isAggregateType())
      return false;
  return true;
}

} // namespace

char SPIRVEmitIntrinsics::ID = 0;

INITIALIZE_PASS(SPIRVEmitIntrinsics, "emit-intrinsics", "SPIRV emit intrinsics",
                false, false)

static inline bool isAssignTypeInstr(const Instruction *I) {
  return isa<IntrinsicInst>(I) &&
         cast<IntrinsicInst>(I)->getIntrinsicID() == Intrinsic::spv_assign_type;
}

static bool isMemInstrToReplace(Instruction *I) {
  return isa<StoreInst>(I) || isa<LoadInst>(I) || isa<InsertValueInst>(I) ||
         isa<ExtractValueInst>(I) || isa<AtomicCmpXchgInst>(I);
}

static bool isAggrConstForceInt32(const Value *V) {
  return isa<ConstantArray>(V) || isa<ConstantStruct>(V) ||
         isa<ConstantDataArray>(V) ||
         (isa<ConstantAggregateZero>(V) && !V->getType()->isVectorTy());
}

static void setInsertPointSkippingPhis(IRBuilder<> &B, Instruction *I) {
  if (isa<PHINode>(I))
    B.SetInsertPoint(I->getParent()->getFirstNonPHIOrDbgOrAlloca());
  else
    B.SetInsertPoint(I);
}

static void setInsertPointAfterDef(IRBuilder<> &B, Instruction *I) {
  B.SetCurrentDebugLocation(I->getDebugLoc());
  if (I->getType()->isVoidTy())
    B.SetInsertPoint(I->getNextNode());
  else
    B.SetInsertPoint(*I->getInsertionPointAfterDef());
}

static bool requireAssignType(Instruction *I) {
  IntrinsicInst *Intr = dyn_cast<IntrinsicInst>(I);
  if (Intr) {
    switch (Intr->getIntrinsicID()) {
    case Intrinsic::invariant_start:
    case Intrinsic::invariant_end:
      return false;
    }
  }
  return true;
}

static inline void reportFatalOnTokenType(const Instruction *I) {
  if (I->getType()->isTokenTy())
    report_fatal_error("A token is encountered but SPIR-V without extensions "
                       "does not support token type",
                       false);
}

static void emitAssignName(Instruction *I, IRBuilder<> &B) {
  if (!I->hasName() || I->getType()->isAggregateType() ||
      expectIgnoredInIRTranslation(I))
    return;
  reportFatalOnTokenType(I);
  setInsertPointAfterDef(B, I);
  std::vector<Value *> Args = {I};
  addStringImm(I->getName(), B, Args);
  B.CreateIntrinsic(Intrinsic::spv_assign_name, {I->getType()}, Args);
}

void SPIRVEmitIntrinsics::replaceAllUsesWith(Value *Src, Value *Dest,
                                             bool DeleteOld) {
  Src->replaceAllUsesWith(Dest);
  // Update deduced type records
  GR->updateIfExistDeducedElementType(Src, Dest, DeleteOld);
  GR->updateIfExistAssignPtrTypeInstr(Src, Dest, DeleteOld);
  // Update uncomplete type records if any
  if (isTodoType(Src)) {
    if (DeleteOld)
      eraseTodoType(Src);
    insertTodoType(Dest);
  }
}

void SPIRVEmitIntrinsics::replaceAllUsesWithAndErase(IRBuilder<> &B,
                                                     Instruction *Src,
                                                     Instruction *Dest,
                                                     bool DeleteOld) {
  replaceAllUsesWith(Src, Dest, DeleteOld);
  std::string Name = Src->hasName() ? Src->getName().str() : "";
  Src->eraseFromParent();
  if (!Name.empty()) {
    Dest->setName(Name);
    emitAssignName(Dest, B);
  }
}

static bool IsKernelArgInt8(Function *F, StoreInst *SI) {
  return SI && F->getCallingConv() == CallingConv::SPIR_KERNEL &&
         isPointerTy(SI->getValueOperand()->getType()) &&
         isa<Argument>(SI->getValueOperand());
}

// Maybe restore original function return type.
static inline Type *restoreMutatedType(SPIRVGlobalRegistry *GR, Instruction *I,
                                       Type *Ty) {
  CallInst *CI = dyn_cast<CallInst>(I);
  if (!CI || CI->isIndirectCall() || CI->isInlineAsm() ||
      !CI->getCalledFunction() || CI->getCalledFunction()->isIntrinsic())
    return Ty;
  if (Type *OriginalTy = GR->findMutated(CI->getCalledFunction()))
    return OriginalTy;
  return Ty;
}

// Reconstruct type with nested element types according to deduced type info.
// Return nullptr if no detailed type info is available.
Type *SPIRVEmitIntrinsics::reconstructType(Value *Op, bool UnknownElemTypeI8,
                                           bool IsPostprocessing) {
  Type *Ty = Op->getType();
  if (auto *OpI = dyn_cast<Instruction>(Op))
    Ty = restoreMutatedType(GR, OpI, Ty);
  if (!isUntypedPointerTy(Ty))
    return Ty;
  // try to find the pointee type
  if (Type *NestedTy = GR->findDeducedElementType(Op))
    return getTypedPointerWrapper(NestedTy, getPointerAddressSpace(Ty));
  // not a pointer according to the type info (e.g., Event object)
  CallInst *CI = GR->findAssignPtrTypeInstr(Op);
  if (CI) {
    MetadataAsValue *MD = cast<MetadataAsValue>(CI->getArgOperand(1));
    return cast<ConstantAsMetadata>(MD->getMetadata())->getType();
  }
  if (UnknownElemTypeI8) {
    if (!IsPostprocessing)
      insertTodoType(Op);
    return getTypedPointerWrapper(IntegerType::getInt8Ty(Op->getContext()),
                                  getPointerAddressSpace(Ty));
  }
  return nullptr;
}

void SPIRVEmitIntrinsics::buildAssignType(IRBuilder<> &B, Type *Ty,
                                          Value *Arg) {
  Value *OfType = PoisonValue::get(Ty);
  CallInst *AssignCI = nullptr;
  if (Arg->getType()->isAggregateType() && Ty->isAggregateType() &&
      allowEmitFakeUse(Arg)) {
    LLVMContext &Ctx = Arg->getContext();
    SmallVector<Metadata *, 2> ArgMDs{
        MDNode::get(Ctx, ValueAsMetadata::getConstant(OfType)),
        MDString::get(Ctx, Arg->getName())};
    B.CreateIntrinsic(Intrinsic::spv_value_md, {},
                      {MetadataAsValue::get(Ctx, MDTuple::get(Ctx, ArgMDs))});
    AssignCI = B.CreateIntrinsic(Intrinsic::fake_use, {}, {Arg});
  } else {
    AssignCI = buildIntrWithMD(Intrinsic::spv_assign_type, {Arg->getType()},
                               OfType, Arg, {}, B);
  }
  GR->addAssignPtrTypeInstr(Arg, AssignCI);
}

void SPIRVEmitIntrinsics::buildAssignPtr(IRBuilder<> &B, Type *ElemTy,
                                         Value *Arg) {
  Value *OfType = PoisonValue::get(ElemTy);
  CallInst *AssignPtrTyCI = GR->findAssignPtrTypeInstr(Arg);
  if (AssignPtrTyCI == nullptr ||
      AssignPtrTyCI->getParent()->getParent() != CurrF) {
    AssignPtrTyCI = buildIntrWithMD(
        Intrinsic::spv_assign_ptr_type, {Arg->getType()}, OfType, Arg,
        {B.getInt32(getPointerAddressSpace(Arg->getType()))}, B);
    GR->addDeducedElementType(AssignPtrTyCI, ElemTy);
    GR->addDeducedElementType(Arg, ElemTy);
    GR->addAssignPtrTypeInstr(Arg, AssignPtrTyCI);
  } else {
    updateAssignType(AssignPtrTyCI, Arg, OfType);
  }
}

void SPIRVEmitIntrinsics::updateAssignType(CallInst *AssignCI, Value *Arg,
                                           Value *OfType) {
  AssignCI->setArgOperand(1, buildMD(OfType));
  if (cast<IntrinsicInst>(AssignCI)->getIntrinsicID() !=
      Intrinsic::spv_assign_ptr_type)
    return;

  // update association with the pointee type
  Type *ElemTy = OfType->getType();
  GR->addDeducedElementType(AssignCI, ElemTy);
  GR->addDeducedElementType(Arg, ElemTy);
}

CallInst *SPIRVEmitIntrinsics::buildSpvPtrcast(Function *F, Value *Op,
                                               Type *ElemTy) {
  IRBuilder<> B(Op->getContext());
  if (auto *OpI = dyn_cast<Instruction>(Op)) {
    // spv_ptrcast's argument Op denotes an instruction that generates
    // a value, and we may use getInsertionPointAfterDef()
    setInsertPointAfterDef(B, OpI);
  } else if (auto *OpA = dyn_cast<Argument>(Op)) {
    B.SetInsertPointPastAllocas(OpA->getParent());
    B.SetCurrentDebugLocation(DebugLoc());
  } else {
    B.SetInsertPoint(F->getEntryBlock().getFirstNonPHIOrDbgOrAlloca());
  }
  Type *OpTy = Op->getType();
  SmallVector<Type *, 2> Types = {OpTy, OpTy};
  SmallVector<Value *, 2> Args = {Op, buildMD(PoisonValue::get(ElemTy)),
                                  B.getInt32(getPointerAddressSpace(OpTy))};
  CallInst *PtrCasted =
      B.CreateIntrinsic(Intrinsic::spv_ptrcast, {Types}, Args);
  buildAssignPtr(B, ElemTy, PtrCasted);
  return PtrCasted;
}

void SPIRVEmitIntrinsics::replaceUsesOfWithSpvPtrcast(
    Value *Op, Type *ElemTy, Instruction *I,
    DenseMap<Function *, CallInst *> Ptrcasts) {
  Function *F = I->getParent()->getParent();
  CallInst *PtrCastedI = nullptr;
  auto It = Ptrcasts.find(F);
  if (It == Ptrcasts.end()) {
    PtrCastedI = buildSpvPtrcast(F, Op, ElemTy);
    Ptrcasts[F] = PtrCastedI;
  } else {
    PtrCastedI = It->second;
  }
  I->replaceUsesOfWith(Op, PtrCastedI);
}

void SPIRVEmitIntrinsics::propagateElemType(
    Value *Op, Type *ElemTy,
    DenseSet<std::pair<Value *, Value *>> &VisitedSubst) {
  DenseMap<Function *, CallInst *> Ptrcasts;
  SmallVector<User *> Users(Op->users());
  for (auto *U : Users) {
    if (!isa<Instruction>(U) || isSpvIntrinsic(U))
      continue;
    if (!VisitedSubst.insert(std::make_pair(U, Op)).second)
      continue;
    Instruction *UI = dyn_cast<Instruction>(U);
    // If the instruction was validated already, we need to keep it valid by
    // keeping current Op type.
    if (isa<GetElementPtrInst>(UI) ||
        TypeValidated.find(UI) != TypeValidated.end())
      replaceUsesOfWithSpvPtrcast(Op, ElemTy, UI, Ptrcasts);
  }
}

void SPIRVEmitIntrinsics::propagateElemTypeRec(
    Value *Op, Type *PtrElemTy, Type *CastElemTy,
    DenseSet<std::pair<Value *, Value *>> &VisitedSubst) {
  std::unordered_set<Value *> Visited;
  DenseMap<Function *, CallInst *> Ptrcasts;
  propagateElemTypeRec(Op, PtrElemTy, CastElemTy, VisitedSubst, Visited,
                       Ptrcasts);
}

void SPIRVEmitIntrinsics::propagateElemTypeRec(
    Value *Op, Type *PtrElemTy, Type *CastElemTy,
    DenseSet<std::pair<Value *, Value *>> &VisitedSubst,
    std::unordered_set<Value *> &Visited,
    DenseMap<Function *, CallInst *> Ptrcasts) {
  if (!Visited.insert(Op).second)
    return;
  SmallVector<User *> Users(Op->users());
  for (auto *U : Users) {
    if (!isa<Instruction>(U) || isSpvIntrinsic(U))
      continue;
    if (!VisitedSubst.insert(std::make_pair(U, Op)).second)
      continue;
    Instruction *UI = dyn_cast<Instruction>(U);
    // If the instruction was validated already, we need to keep it valid by
    // keeping current Op type.
    if (isa<GetElementPtrInst>(UI) ||
        TypeValidated.find(UI) != TypeValidated.end())
      replaceUsesOfWithSpvPtrcast(Op, CastElemTy, UI, Ptrcasts);
  }
}

// Set element pointer type to the given value of ValueTy and tries to
// specify this type further (recursively) by Operand value, if needed.

Type *
SPIRVEmitIntrinsics::deduceElementTypeByValueDeep(Type *ValueTy, Value *Operand,
                                                  bool UnknownElemTypeI8) {
  std::unordered_set<Value *> Visited;
  return deduceElementTypeByValueDeep(ValueTy, Operand, Visited,
                                      UnknownElemTypeI8);
}

Type *SPIRVEmitIntrinsics::deduceElementTypeByValueDeep(
    Type *ValueTy, Value *Operand, std::unordered_set<Value *> &Visited,
    bool UnknownElemTypeI8) {
  Type *Ty = ValueTy;
  if (Operand) {
    if (auto *PtrTy = dyn_cast<PointerType>(Ty)) {
      if (Type *NestedTy =
              deduceElementTypeHelper(Operand, Visited, UnknownElemTypeI8))
        Ty = getTypedPointerWrapper(NestedTy, PtrTy->getAddressSpace());
    } else {
      Ty = deduceNestedTypeHelper(dyn_cast<User>(Operand), Ty, Visited,
                                  UnknownElemTypeI8);
    }
  }
  return Ty;
}

// Traverse User instructions to deduce an element pointer type of the operand.
Type *SPIRVEmitIntrinsics::deduceElementTypeByUsersDeep(
    Value *Op, std::unordered_set<Value *> &Visited, bool UnknownElemTypeI8) {
  if (!Op || !isPointerTy(Op->getType()) || isa<ConstantPointerNull>(Op) ||
      isa<UndefValue>(Op))
    return nullptr;

  if (auto ElemTy = getPointeeType(Op->getType()))
    return ElemTy;

  // maybe we already know operand's element type
  if (Type *KnownTy = GR->findDeducedElementType(Op))
    return KnownTy;

  for (User *OpU : Op->users()) {
    if (Instruction *Inst = dyn_cast<Instruction>(OpU)) {
      if (Type *Ty = deduceElementTypeHelper(Inst, Visited, UnknownElemTypeI8))
        return Ty;
    }
  }
  return nullptr;
}

// Implements what we know in advance about intrinsics and builtin calls
// TODO: consider feasibility of this particular case to be generalized by
// encoding knowledge about intrinsics and builtin calls by corresponding
// specification rules
static Type *getPointeeTypeByCallInst(StringRef DemangledName,
                                      Function *CalledF, unsigned OpIdx) {
  if ((DemangledName.starts_with("__spirv_ocl_printf(") ||
       DemangledName.starts_with("printf(")) &&
      OpIdx == 0)
    return IntegerType::getInt8Ty(CalledF->getContext());
  return nullptr;
}

// Deduce and return a successfully deduced Type of the Instruction,
// or nullptr otherwise.
Type *SPIRVEmitIntrinsics::deduceElementTypeHelper(Value *I,
                                                   bool UnknownElemTypeI8) {
  std::unordered_set<Value *> Visited;
  return deduceElementTypeHelper(I, Visited, UnknownElemTypeI8);
}

void SPIRVEmitIntrinsics::maybeAssignPtrType(Type *&Ty, Value *Op, Type *RefTy,
                                             bool UnknownElemTypeI8) {
  if (isUntypedPointerTy(RefTy)) {
    if (!UnknownElemTypeI8)
      return;
    insertTodoType(Op);
  }
  Ty = RefTy;
}

Type *SPIRVEmitIntrinsics::deduceElementTypeHelper(
    Value *I, std::unordered_set<Value *> &Visited, bool UnknownElemTypeI8,
    bool IgnoreKnownType) {
  // allow to pass nullptr as an argument
  if (!I)
    return nullptr;

  // maybe already known
  if (!IgnoreKnownType)
    if (Type *KnownTy = GR->findDeducedElementType(I))
      return KnownTy;

  // maybe a cycle
  if (!Visited.insert(I).second)
    return nullptr;

  // fallback value in case when we fail to deduce a type
  Type *Ty = nullptr;
  // look for known basic patterns of type inference
  if (auto *Ref = dyn_cast<AllocaInst>(I)) {
    maybeAssignPtrType(Ty, I, Ref->getAllocatedType(), UnknownElemTypeI8);
  } else if (auto *Ref = dyn_cast<GetElementPtrInst>(I)) {
    // TODO: not sure if GetElementPtrInst::getTypeAtIndex() does anything
    // useful here
    if (isNestedPointer(Ref->getSourceElementType())) {
      Ty = Ref->getSourceElementType();
      for (Use &U : drop_begin(Ref->indices()))
        Ty = GetElementPtrInst::getTypeAtIndex(Ty, U.get());
    } else {
      Ty = Ref->getResultElementType();
    }
  } else if (auto *Ref = dyn_cast<LoadInst>(I)) {
    Value *Op = Ref->getPointerOperand();
    Type *KnownTy = GR->findDeducedElementType(Op);
    if (!KnownTy)
      KnownTy = Op->getType();
    if (Type *ElemTy = getPointeeType(KnownTy))
      maybeAssignPtrType(Ty, I, ElemTy, UnknownElemTypeI8);
  } else if (auto *Ref = dyn_cast<GlobalValue>(I)) {
    Ty = deduceElementTypeByValueDeep(
        Ref->getValueType(),
        Ref->getNumOperands() > 0 ? Ref->getOperand(0) : nullptr, Visited,
        UnknownElemTypeI8);
  } else if (auto *Ref = dyn_cast<AddrSpaceCastInst>(I)) {
    Type *RefTy = deduceElementTypeHelper(Ref->getPointerOperand(), Visited,
                                          UnknownElemTypeI8);
    maybeAssignPtrType(Ty, I, RefTy, UnknownElemTypeI8);
  } else if (auto *Ref = dyn_cast<BitCastInst>(I)) {
    if (Type *Src = Ref->getSrcTy(), *Dest = Ref->getDestTy();
        isPointerTy(Src) && isPointerTy(Dest))
      Ty = deduceElementTypeHelper(Ref->getOperand(0), Visited,
                                   UnknownElemTypeI8);
  } else if (auto *Ref = dyn_cast<AtomicCmpXchgInst>(I)) {
    Value *Op = Ref->getNewValOperand();
    if (isPointerTy(Op->getType()))
      Ty = deduceElementTypeHelper(Op, Visited, UnknownElemTypeI8);
  } else if (auto *Ref = dyn_cast<AtomicRMWInst>(I)) {
    Value *Op = Ref->getValOperand();
    if (isPointerTy(Op->getType()))
      Ty = deduceElementTypeHelper(Op, Visited, UnknownElemTypeI8);
  } else if (auto *Ref = dyn_cast<PHINode>(I)) {
    Type *BestTy = nullptr;
    unsigned MaxN = 1;
    DenseMap<Type *, unsigned> PhiTys;
    for (int i = Ref->getNumIncomingValues() - 1; i >= 0; --i) {
      Ty = deduceElementTypeByUsersDeep(Ref->getIncomingValue(i), Visited,
                                        UnknownElemTypeI8);
      if (!Ty)
        continue;
      auto It = PhiTys.try_emplace(Ty, 1);
      if (!It.second) {
        ++It.first->second;
        if (It.first->second > MaxN) {
          MaxN = It.first->second;
          BestTy = Ty;
        }
      }
    }
    if (BestTy)
      Ty = BestTy;
  } else if (auto *Ref = dyn_cast<SelectInst>(I)) {
    for (Value *Op : {Ref->getTrueValue(), Ref->getFalseValue()}) {
      Ty = deduceElementTypeByUsersDeep(Op, Visited, UnknownElemTypeI8);
      if (Ty)
        break;
    }
  } else if (auto *CI = dyn_cast<CallInst>(I)) {
    static StringMap<unsigned> ResTypeByArg = {
        {"to_global", 0},
        {"to_local", 0},
        {"to_private", 0},
        {"__spirv_GenericCastToPtr_ToGlobal", 0},
        {"__spirv_GenericCastToPtr_ToLocal", 0},
        {"__spirv_GenericCastToPtr_ToPrivate", 0},
        {"__spirv_GenericCastToPtrExplicit_ToGlobal", 0},
        {"__spirv_GenericCastToPtrExplicit_ToLocal", 0},
        {"__spirv_GenericCastToPtrExplicit_ToPrivate", 0}};
    // TODO: maybe improve performance by caching demangled names
    if (Function *CalledF = CI->getCalledFunction()) {
      std::string DemangledName =
          getOclOrSpirvBuiltinDemangledName(CalledF->getName());
      if (DemangledName.length() > 0)
        DemangledName = SPIRV::lookupBuiltinNameHelper(DemangledName);
      auto AsArgIt = ResTypeByArg.find(DemangledName);
      if (AsArgIt != ResTypeByArg.end())
        Ty = deduceElementTypeHelper(CI->getArgOperand(AsArgIt->second),
                                     Visited, UnknownElemTypeI8);
      else if (Type *KnownRetTy = GR->findDeducedElementType(CalledF))
        Ty = KnownRetTy;
    }
  }

  // remember the found relationship
  if (Ty && !IgnoreKnownType) {
    // specify nested types if needed, otherwise return unchanged
    GR->addDeducedElementType(I, Ty);
  }

  return Ty;
}

// Re-create a type of the value if it has untyped pointer fields, also nested.
// Return the original value type if no corrections of untyped pointer
// information is found or needed.
Type *SPIRVEmitIntrinsics::deduceNestedTypeHelper(User *U,
                                                  bool UnknownElemTypeI8) {
  std::unordered_set<Value *> Visited;
  return deduceNestedTypeHelper(U, U->getType(), Visited, UnknownElemTypeI8);
}

Type *SPIRVEmitIntrinsics::deduceNestedTypeHelper(
    User *U, Type *OrigTy, std::unordered_set<Value *> &Visited,
    bool UnknownElemTypeI8) {
  if (!U)
    return OrigTy;

  // maybe already known
  if (Type *KnownTy = GR->findDeducedCompositeType(U))
    return KnownTy;

  // maybe a cycle
  if (!Visited.insert(U).second)
    return OrigTy;

  if (dyn_cast<StructType>(OrigTy)) {
    SmallVector<Type *> Tys;
    bool Change = false;
    for (unsigned i = 0; i < U->getNumOperands(); ++i) {
      Value *Op = U->getOperand(i);
      Type *OpTy = Op->getType();
      Type *Ty = OpTy;
      if (Op) {
        if (auto *PtrTy = dyn_cast<PointerType>(OpTy)) {
          if (Type *NestedTy =
                  deduceElementTypeHelper(Op, Visited, UnknownElemTypeI8))
            Ty = getTypedPointerWrapper(NestedTy, PtrTy->getAddressSpace());
        } else {
          Ty = deduceNestedTypeHelper(dyn_cast<User>(Op), OpTy, Visited,
                                      UnknownElemTypeI8);
        }
      }
      Tys.push_back(Ty);
      Change |= Ty != OpTy;
    }
    if (Change) {
      Type *NewTy = StructType::create(Tys);
      GR->addDeducedCompositeType(U, NewTy);
      return NewTy;
    }
  } else if (auto *ArrTy = dyn_cast<ArrayType>(OrigTy)) {
    if (Value *Op = U->getNumOperands() > 0 ? U->getOperand(0) : nullptr) {
      Type *OpTy = ArrTy->getElementType();
      Type *Ty = OpTy;
      if (auto *PtrTy = dyn_cast<PointerType>(OpTy)) {
        if (Type *NestedTy =
                deduceElementTypeHelper(Op, Visited, UnknownElemTypeI8))
          Ty = getTypedPointerWrapper(NestedTy, PtrTy->getAddressSpace());
      } else {
        Ty = deduceNestedTypeHelper(dyn_cast<User>(Op), OpTy, Visited,
                                    UnknownElemTypeI8);
      }
      if (Ty != OpTy) {
        Type *NewTy = ArrayType::get(Ty, ArrTy->getNumElements());
        GR->addDeducedCompositeType(U, NewTy);
        return NewTy;
      }
    }
  } else if (auto *VecTy = dyn_cast<VectorType>(OrigTy)) {
    if (Value *Op = U->getNumOperands() > 0 ? U->getOperand(0) : nullptr) {
      Type *OpTy = VecTy->getElementType();
      Type *Ty = OpTy;
      if (auto *PtrTy = dyn_cast<PointerType>(OpTy)) {
        if (Type *NestedTy =
                deduceElementTypeHelper(Op, Visited, UnknownElemTypeI8))
          Ty = getTypedPointerWrapper(NestedTy, PtrTy->getAddressSpace());
      } else {
        Ty = deduceNestedTypeHelper(dyn_cast<User>(Op), OpTy, Visited,
                                    UnknownElemTypeI8);
      }
      if (Ty != OpTy) {
        Type *NewTy = VectorType::get(Ty, VecTy->getElementCount());
        GR->addDeducedCompositeType(U, NewTy);
        return NewTy;
      }
    }
  }

  return OrigTy;
}

Type *SPIRVEmitIntrinsics::deduceElementType(Value *I, bool UnknownElemTypeI8) {
  if (Type *Ty = deduceElementTypeHelper(I, UnknownElemTypeI8))
    return Ty;
  if (!UnknownElemTypeI8)
    return nullptr;
  insertTodoType(I);
  return IntegerType::getInt8Ty(I->getContext());
}

static inline Type *getAtomicElemTy(SPIRVGlobalRegistry *GR, Instruction *I,
                                    Value *PointerOperand) {
  Type *PointeeTy = GR->findDeducedElementType(PointerOperand);
  if (PointeeTy && !isUntypedPointerTy(PointeeTy))
    return nullptr;
  auto *PtrTy = dyn_cast<PointerType>(I->getType());
  if (!PtrTy)
    return I->getType();
  if (Type *NestedTy = GR->findDeducedElementType(I))
    return getTypedPointerWrapper(NestedTy, PtrTy->getAddressSpace());
  return nullptr;
}

// Try to deduce element type for a call base. Returns false if this is an
// indirect function invocation, and true otherwise.
bool SPIRVEmitIntrinsics::deduceOperandElementTypeCalledFunction(
    CallInst *CI, SmallVector<std::pair<Value *, unsigned>> &Ops,
    Type *&KnownElemTy) {
  Function *CalledF = CI->getCalledFunction();
  if (!CalledF)
    return false;
  std::string DemangledName =
      getOclOrSpirvBuiltinDemangledName(CalledF->getName());
  if (DemangledName.length() > 0 &&
      !StringRef(DemangledName).starts_with("llvm.")) {
    auto [Grp, Opcode, ExtNo] =
        SPIRV::mapBuiltinToOpcode(DemangledName, InstrSet);
    if (Opcode == SPIRV::OpGroupAsyncCopy) {
      for (unsigned i = 0, PtrCnt = 0; i < CI->arg_size() && PtrCnt < 2; ++i) {
        Value *Op = CI->getArgOperand(i);
        if (!isPointerTy(Op->getType()))
          continue;
        ++PtrCnt;
        if (Type *ElemTy = GR->findDeducedElementType(Op))
          KnownElemTy = ElemTy; // src will rewrite dest if both are defined
        Ops.push_back(std::make_pair(Op, i));
      }
    } else if (Grp == SPIRV::Atomic || Grp == SPIRV::AtomicFloating) {
      if (CI->arg_size() < 2)
        return true;
      Value *Op = CI->getArgOperand(0);
      if (!isPointerTy(Op->getType()))
        return true;
      switch (Opcode) {
      case SPIRV::OpAtomicLoad:
      case SPIRV::OpAtomicCompareExchangeWeak:
      case SPIRV::OpAtomicCompareExchange:
      case SPIRV::OpAtomicExchange:
      case SPIRV::OpAtomicIAdd:
      case SPIRV::OpAtomicISub:
      case SPIRV::OpAtomicOr:
      case SPIRV::OpAtomicXor:
      case SPIRV::OpAtomicAnd:
      case SPIRV::OpAtomicUMin:
      case SPIRV::OpAtomicUMax:
      case SPIRV::OpAtomicSMin:
      case SPIRV::OpAtomicSMax: {
        KnownElemTy = getAtomicElemTy(GR, CI, Op);
        if (!KnownElemTy)
          return true;
        Ops.push_back(std::make_pair(Op, 0));
      } break;
      }
    }
  }
  return true;
}

// Try to deduce element type for a function pointer.
void SPIRVEmitIntrinsics::deduceOperandElementTypeFunctionPointer(
    CallInst *CI, SmallVector<std::pair<Value *, unsigned>> &Ops,
    Type *&KnownElemTy, bool IsPostprocessing) {
  Value *Op = CI->getCalledOperand();
  if (!Op || !isPointerTy(Op->getType()))
    return;
  Ops.push_back(std::make_pair(Op, std::numeric_limits<unsigned>::max()));
  FunctionType *FTy = CI->getFunctionType();
  bool IsNewFTy = false, IsUncomplete = false;
  SmallVector<Type *, 4> ArgTys;
  for (Value *Arg : CI->args()) {
    Type *ArgTy = Arg->getType();
    if (ArgTy->isPointerTy()) {
      if (Type *ElemTy = GR->findDeducedElementType(Arg)) {
        IsNewFTy = true;
        ArgTy = getTypedPointerWrapper(ElemTy, getPointerAddressSpace(ArgTy));
        if (isTodoType(Arg))
          IsUncomplete = true;
      } else {
        IsUncomplete = true;
      }
    }
    ArgTys.push_back(ArgTy);
  }
  Type *RetTy = FTy->getReturnType();
  if (CI->getType()->isPointerTy()) {
    if (Type *ElemTy = GR->findDeducedElementType(CI)) {
      IsNewFTy = true;
      RetTy =
          getTypedPointerWrapper(ElemTy, getPointerAddressSpace(CI->getType()));
      if (isTodoType(CI))
        IsUncomplete = true;
    } else {
      IsUncomplete = true;
    }
  }
  if (!IsPostprocessing && IsUncomplete)
    insertTodoType(Op);
  KnownElemTy =
      IsNewFTy ? FunctionType::get(RetTy, ArgTys, FTy->isVarArg()) : FTy;
}

bool SPIRVEmitIntrinsics::deduceOperandElementTypeFunctionRet(
    Instruction *I, SmallPtrSet<Instruction *, 4> *UncompleteRets,
    const SmallPtrSet<Value *, 4> *AskOps, bool IsPostprocessing,
    Type *&KnownElemTy, Value *Op, Function *F) {
  KnownElemTy = GR->findDeducedElementType(F);
  if (KnownElemTy)
    return false;
  if (Type *OpElemTy = GR->findDeducedElementType(Op)) {
    GR->addDeducedElementType(F, OpElemTy);
    GR->addReturnType(
        F, TypedPointerType::get(OpElemTy,
                                 getPointerAddressSpace(F->getReturnType())));
    // non-recursive update of types in function uses
    DenseSet<std::pair<Value *, Value *>> VisitedSubst{std::make_pair(I, Op)};
    for (User *U : F->users()) {
      CallInst *CI = dyn_cast<CallInst>(U);
      if (!CI || CI->getCalledFunction() != F)
        continue;
      if (CallInst *AssignCI = GR->findAssignPtrTypeInstr(CI)) {
        if (Type *PrevElemTy = GR->findDeducedElementType(CI)) {
          updateAssignType(AssignCI, CI, PoisonValue::get(OpElemTy));
          propagateElemType(CI, PrevElemTy, VisitedSubst);
        }
      }
    }
    // Non-recursive update of types in the function uncomplete returns.
    // This may happen just once per a function, the latch is a pair of
    // findDeducedElementType(F) / addDeducedElementType(F, ...).
    // With or without the latch it is a non-recursive call due to
    // UncompleteRets set to nullptr in this call.
    if (UncompleteRets)
      for (Instruction *UncompleteRetI : *UncompleteRets)
        deduceOperandElementType(UncompleteRetI, nullptr, AskOps,
                                 IsPostprocessing);
  } else if (UncompleteRets) {
    UncompleteRets->insert(I);
  }
  TypeValidated.insert(I);
  return true;
}

// If the Instruction has Pointer operands with unresolved types, this function
// tries to deduce them. If the Instruction has Pointer operands with known
// types which differ from expected, this function tries to insert a bitcast to
// resolve the issue.
void SPIRVEmitIntrinsics::deduceOperandElementType(
    Instruction *I, SmallPtrSet<Instruction *, 4> *UncompleteRets,
    const SmallPtrSet<Value *, 4> *AskOps, bool IsPostprocessing) {
  SmallVector<std::pair<Value *, unsigned>> Ops;
  Type *KnownElemTy = nullptr;
  bool Uncomplete = false;
  // look for known basic patterns of type inference
  if (auto *Ref = dyn_cast<PHINode>(I)) {
    if (!isPointerTy(I->getType()) ||
        !(KnownElemTy = GR->findDeducedElementType(I)))
      return;
    Uncomplete = isTodoType(I);
    for (unsigned i = 0; i < Ref->getNumIncomingValues(); i++) {
      Value *Op = Ref->getIncomingValue(i);
      if (isPointerTy(Op->getType()))
        Ops.push_back(std::make_pair(Op, i));
    }
  } else if (auto *Ref = dyn_cast<AddrSpaceCastInst>(I)) {
    KnownElemTy = GR->findDeducedElementType(I);
    if (!KnownElemTy)
      return;
    Uncomplete = isTodoType(I);
    Ops.push_back(std::make_pair(Ref->getPointerOperand(), 0));
  } else if (auto *Ref = dyn_cast<BitCastInst>(I)) {
    if (!isPointerTy(I->getType()))
      return;
    KnownElemTy = GR->findDeducedElementType(I);
    if (!KnownElemTy)
<<<<<<< HEAD
      return;
    Uncomplete = isTodoType(I);
    Ops.push_back(std::make_pair(Ref->getOperand(0), 0));
  } else if (auto *Ref = dyn_cast<GetElementPtrInst>(I)) {
    if (GR->findDeducedElementType(Ref->getPointerOperand()))
      return;
=======
      return;
    Uncomplete = isTodoType(I);
    Ops.push_back(std::make_pair(Ref->getOperand(0), 0));
  } else if (auto *Ref = dyn_cast<GetElementPtrInst>(I)) {
    if (GR->findDeducedElementType(Ref->getPointerOperand()))
      return;
>>>>>>> 49fd7d4f
    KnownElemTy = Ref->getSourceElementType();
    Ops.push_back(std::make_pair(Ref->getPointerOperand(),
                                 GetElementPtrInst::getPointerOperandIndex()));
  } else if (auto *Ref = dyn_cast<LoadInst>(I)) {
    KnownElemTy = I->getType();
    if (isUntypedPointerTy(KnownElemTy))
      return;
    Type *PointeeTy = GR->findDeducedElementType(Ref->getPointerOperand());
    if (PointeeTy && !isUntypedPointerTy(PointeeTy))
      return;
    Ops.push_back(std::make_pair(Ref->getPointerOperand(),
                                 LoadInst::getPointerOperandIndex()));
  } else if (auto *Ref = dyn_cast<StoreInst>(I)) {
    if (!(KnownElemTy =
              reconstructType(Ref->getValueOperand(), false, IsPostprocessing)))
      return;
    Type *PointeeTy = GR->findDeducedElementType(Ref->getPointerOperand());
    if (PointeeTy && !isUntypedPointerTy(PointeeTy))
      return;
    Ops.push_back(std::make_pair(Ref->getPointerOperand(),
                                 StoreInst::getPointerOperandIndex()));
  } else if (auto *Ref = dyn_cast<AtomicCmpXchgInst>(I)) {
    KnownElemTy = getAtomicElemTy(GR, I, Ref->getPointerOperand());
    if (!KnownElemTy)
      return;
    Ops.push_back(std::make_pair(Ref->getPointerOperand(),
                                 AtomicCmpXchgInst::getPointerOperandIndex()));
  } else if (auto *Ref = dyn_cast<AtomicRMWInst>(I)) {
    KnownElemTy = getAtomicElemTy(GR, I, Ref->getPointerOperand());
    if (!KnownElemTy)
      return;
    Ops.push_back(std::make_pair(Ref->getPointerOperand(),
                                 AtomicRMWInst::getPointerOperandIndex()));
  } else if (auto *Ref = dyn_cast<SelectInst>(I)) {
    if (!isPointerTy(I->getType()) ||
        !(KnownElemTy = GR->findDeducedElementType(I)))
      return;
    Uncomplete = isTodoType(I);
    for (unsigned i = 0; i < Ref->getNumOperands(); i++) {
      Value *Op = Ref->getOperand(i);
      if (isPointerTy(Op->getType()))
        Ops.push_back(std::make_pair(Op, i));
    }
  } else if (auto *Ref = dyn_cast<ReturnInst>(I)) {
    if (!isPointerTy(CurrF->getReturnType()))
      return;
    Value *Op = Ref->getReturnValue();
    if (!Op)
      return;
    if (deduceOperandElementTypeFunctionRet(I, UncompleteRets, AskOps,
                                            IsPostprocessing, KnownElemTy, Op,
                                            CurrF))
      return;
    Uncomplete = isTodoType(CurrF);
    Ops.push_back(std::make_pair(Op, 0));
  } else if (auto *Ref = dyn_cast<ICmpInst>(I)) {
    if (!isPointerTy(Ref->getOperand(0)->getType()))
      return;
    Value *Op0 = Ref->getOperand(0);
    Value *Op1 = Ref->getOperand(1);
    Type *ElemTy0 = GR->findDeducedElementType(Op0);
    Type *ElemTy1 = GR->findDeducedElementType(Op1);
    if (ElemTy0) {
      KnownElemTy = ElemTy0;
      Uncomplete = isTodoType(Op0);
      Ops.push_back(std::make_pair(Op1, 1));
    } else if (ElemTy1) {
      KnownElemTy = ElemTy1;
      Uncomplete = isTodoType(Op1);
      Ops.push_back(std::make_pair(Op0, 0));
    }
  } else if (CallInst *CI = dyn_cast<CallInst>(I)) {
    if (!CI->isIndirectCall())
      deduceOperandElementTypeCalledFunction(CI, Ops, KnownElemTy);
    else if (HaveFunPtrs)
      deduceOperandElementTypeFunctionPointer(CI, Ops, KnownElemTy,
                                              IsPostprocessing);
  }

  // There is no enough info to deduce types or all is valid.
  if (!KnownElemTy || Ops.size() == 0)
    return;

  LLVMContext &Ctx = CurrF->getContext();
  IRBuilder<> B(Ctx);
  for (auto &OpIt : Ops) {
    Value *Op = OpIt.first;
    if (Op->use_empty())
      continue;
    if (AskOps && !AskOps->contains(Op))
      continue;
    Type *AskTy = nullptr;
    CallInst *AskCI = nullptr;
    if (IsPostprocessing && AskOps) {
      AskTy = GR->findDeducedElementType(Op);
      AskCI = GR->findAssignPtrTypeInstr(Op);
      assert(AskTy && AskCI);
    }
    Type *Ty = AskTy ? AskTy : GR->findDeducedElementType(Op);
    if (Ty == KnownElemTy)
      continue;
    Value *OpTyVal = PoisonValue::get(KnownElemTy);
    Type *OpTy = Op->getType();
    if (!Ty || AskTy || isUntypedPointerTy(Ty) || isTodoType(Op)) {
      Type *PrevElemTy = GR->findDeducedElementType(Op);
      GR->addDeducedElementType(Op, KnownElemTy);
      // check if KnownElemTy is complete
      if (!Uncomplete)
        eraseTodoType(Op);
      else if (!IsPostprocessing)
        insertTodoType(Op);
      // check if there is existing Intrinsic::spv_assign_ptr_type instruction
      CallInst *AssignCI = AskCI ? AskCI : GR->findAssignPtrTypeInstr(Op);
      if (AssignCI == nullptr) {
        Instruction *User = dyn_cast<Instruction>(Op->use_begin()->get());
        setInsertPointSkippingPhis(B, User ? User->getNextNode() : I);
        CallInst *CI =
            buildIntrWithMD(Intrinsic::spv_assign_ptr_type, {OpTy}, OpTyVal, Op,
                            {B.getInt32(getPointerAddressSpace(OpTy))}, B);
        GR->addAssignPtrTypeInstr(Op, CI);
      } else {
        updateAssignType(AssignCI, Op, OpTyVal);
        DenseSet<std::pair<Value *, Value *>> VisitedSubst{
            std::make_pair(I, Op)};
        propagateElemTypeRec(Op, KnownElemTy, PrevElemTy, VisitedSubst);
      }
    } else {
      eraseTodoType(Op);
      CallInst *PtrCastI =
          buildSpvPtrcast(I->getParent()->getParent(), Op, KnownElemTy);
      if (OpIt.second == std::numeric_limits<unsigned>::max())
        dyn_cast<CallInst>(I)->setCalledOperand(PtrCastI);
      else
        I->setOperand(OpIt.second, PtrCastI);
    }
  }
  TypeValidated.insert(I);
}

void SPIRVEmitIntrinsics::replaceMemInstrUses(Instruction *Old,
                                              Instruction *New,
                                              IRBuilder<> &B) {
  while (!Old->user_empty()) {
    auto *U = Old->user_back();
    if (isAssignTypeInstr(U)) {
      B.SetInsertPoint(U);
      SmallVector<Value *, 2> Args = {New, U->getOperand(1)};
      CallInst *AssignCI =
          B.CreateIntrinsic(Intrinsic::spv_assign_type, {New->getType()}, Args);
      GR->addAssignPtrTypeInstr(New, AssignCI);
      U->eraseFromParent();
    } else if (isMemInstrToReplace(U) || isa<ReturnInst>(U) ||
               isa<CallInst>(U)) {
      U->replaceUsesOfWith(Old, New);
    } else {
      llvm_unreachable("illegal aggregate intrinsic user");
    }
  }
  Old->eraseFromParent();
}

void SPIRVEmitIntrinsics::preprocessUndefs(IRBuilder<> &B) {
  std::queue<Instruction *> Worklist;
  for (auto &I : instructions(CurrF))
    Worklist.push(&I);

  while (!Worklist.empty()) {
    Instruction *I = Worklist.front();
    bool BPrepared = false;
    Worklist.pop();

    for (auto &Op : I->operands()) {
      auto *AggrUndef = dyn_cast<UndefValue>(Op);
      if (!AggrUndef || !Op->getType()->isAggregateType())
        continue;

      if (!BPrepared) {
        setInsertPointSkippingPhis(B, I);
        BPrepared = true;
      }
      auto *IntrUndef = B.CreateIntrinsic(Intrinsic::spv_undef, {}, {});
      Worklist.push(IntrUndef);
      I->replaceUsesOfWith(Op, IntrUndef);
      AggrConsts[IntrUndef] = AggrUndef;
      AggrConstTypes[IntrUndef] = AggrUndef->getType();
    }
  }
}

void SPIRVEmitIntrinsics::preprocessCompositeConstants(IRBuilder<> &B) {
  std::queue<Instruction *> Worklist;
  for (auto &I : instructions(CurrF))
    Worklist.push(&I);

  while (!Worklist.empty()) {
    auto *I = Worklist.front();
    bool IsPhi = isa<PHINode>(I), BPrepared = false;
    assert(I);
    bool KeepInst = false;
    for (const auto &Op : I->operands()) {
      Constant *AggrConst = nullptr;
      Type *ResTy = nullptr;
      if (auto *COp = dyn_cast<ConstantVector>(Op)) {
        AggrConst = cast<Constant>(COp);
        ResTy = COp->getType();
      } else if (auto *COp = dyn_cast<ConstantArray>(Op)) {
        AggrConst = cast<Constant>(COp);
        ResTy = B.getInt32Ty();
      } else if (auto *COp = dyn_cast<ConstantStruct>(Op)) {
        AggrConst = cast<Constant>(COp);
        ResTy = B.getInt32Ty();
      } else if (auto *COp = dyn_cast<ConstantDataArray>(Op)) {
        AggrConst = cast<Constant>(COp);
        ResTy = B.getInt32Ty();
      } else if (auto *COp = dyn_cast<ConstantAggregateZero>(Op)) {
        AggrConst = cast<Constant>(COp);
        ResTy = Op->getType()->isVectorTy() ? COp->getType() : B.getInt32Ty();
      }
      if (AggrConst) {
        SmallVector<Value *> Args;
        if (auto *COp = dyn_cast<ConstantDataSequential>(Op))
          for (unsigned i = 0; i < COp->getNumElements(); ++i)
            Args.push_back(COp->getElementAsConstant(i));
        else
          for (auto &COp : AggrConst->operands())
            Args.push_back(COp);
        if (!BPrepared) {
          IsPhi ? B.SetInsertPointPastAllocas(I->getParent()->getParent())
                : B.SetInsertPoint(I);
          BPrepared = true;
        }
        auto *CI =
            B.CreateIntrinsic(Intrinsic::spv_const_composite, {ResTy}, {Args});
        Worklist.push(CI);
        I->replaceUsesOfWith(Op, CI);
        KeepInst = true;
        AggrConsts[CI] = AggrConst;
        AggrConstTypes[CI] = deduceNestedTypeHelper(AggrConst, false);
      }
    }
    if (!KeepInst)
      Worklist.pop();
  }
}

static void createDecorationIntrinsic(Instruction *I, MDNode *Node,
                                      IRBuilder<> &B) {
  LLVMContext &Ctx = I->getContext();
  setInsertPointAfterDef(B, I);
  B.CreateIntrinsic(Intrinsic::spv_assign_decoration, {I->getType()},
                    {I, MetadataAsValue::get(Ctx, MDNode::get(Ctx, {Node}))});
}

static void createRoundingModeDecoration(Instruction *I,
                                         unsigned RoundingModeDeco,
                                         IRBuilder<> &B) {
  LLVMContext &Ctx = I->getContext();
  Type *Int32Ty = Type::getInt32Ty(Ctx);
  MDNode *RoundingModeNode = MDNode::get(
      Ctx,
      {ConstantAsMetadata::get(
           ConstantInt::get(Int32Ty, SPIRV::Decoration::FPRoundingMode)),
       ConstantAsMetadata::get(ConstantInt::get(Int32Ty, RoundingModeDeco))});
  createDecorationIntrinsic(I, RoundingModeNode, B);
}

static void createSaturatedConversionDecoration(Instruction *I,
                                                IRBuilder<> &B) {
  LLVMContext &Ctx = I->getContext();
  Type *Int32Ty = Type::getInt32Ty(Ctx);
  MDNode *SaturatedConversionNode =
      MDNode::get(Ctx, {ConstantAsMetadata::get(ConstantInt::get(
                           Int32Ty, SPIRV::Decoration::SaturatedConversion))});
  createDecorationIntrinsic(I, SaturatedConversionNode, B);
}

Instruction *SPIRVEmitIntrinsics::visitCallInst(CallInst &Call) {
  if (!Call.isInlineAsm())
    return &Call;

  const InlineAsm *IA = cast<InlineAsm>(Call.getCalledOperand());
  LLVMContext &Ctx = CurrF->getContext();

  Constant *TyC = UndefValue::get(IA->getFunctionType());
  MDString *ConstraintString = MDString::get(Ctx, IA->getConstraintString());
  SmallVector<Value *> Args = {
      buildMD(TyC),
      MetadataAsValue::get(Ctx, MDNode::get(Ctx, ConstraintString))};
  for (unsigned OpIdx = 0; OpIdx < Call.arg_size(); OpIdx++)
    Args.push_back(Call.getArgOperand(OpIdx));

  IRBuilder<> B(Call.getParent());
  B.SetInsertPoint(&Call);
  B.CreateIntrinsic(Intrinsic::spv_inline_asm, {}, {Args});
  return &Call;
}

// Use a tip about rounding mode to create a decoration.
void SPIRVEmitIntrinsics::useRoundingMode(ConstrainedFPIntrinsic *FPI,
                                          IRBuilder<> &B) {
  std::optional<RoundingMode> RM = FPI->getRoundingMode();
  if (!RM.has_value())
    return;
  unsigned RoundingModeDeco = std::numeric_limits<unsigned>::max();
  switch (RM.value()) {
  default:
    // ignore unknown rounding modes
    break;
  case RoundingMode::NearestTiesToEven:
    RoundingModeDeco = SPIRV::FPRoundingMode::FPRoundingMode::RTE;
    break;
  case RoundingMode::TowardNegative:
    RoundingModeDeco = SPIRV::FPRoundingMode::FPRoundingMode::RTN;
    break;
  case RoundingMode::TowardPositive:
    RoundingModeDeco = SPIRV::FPRoundingMode::FPRoundingMode::RTP;
    break;
  case RoundingMode::TowardZero:
    RoundingModeDeco = SPIRV::FPRoundingMode::FPRoundingMode::RTZ;
    break;
  case RoundingMode::Dynamic:
  case RoundingMode::NearestTiesToAway:
    // TODO: check if supported
    break;
  }
  if (RoundingModeDeco == std::numeric_limits<unsigned>::max())
    return;
  // Convert the tip about rounding mode into a decoration record.
  createRoundingModeDecoration(FPI, RoundingModeDeco, B);
}

Instruction *SPIRVEmitIntrinsics::visitSwitchInst(SwitchInst &I) {
  BasicBlock *ParentBB = I.getParent();
  IRBuilder<> B(ParentBB);
  B.SetInsertPoint(&I);
  SmallVector<Value *, 4> Args;
  SmallVector<BasicBlock *> BBCases;
  for (auto &Op : I.operands()) {
    if (Op.get()->getType()->isSized()) {
      Args.push_back(Op);
    } else if (BasicBlock *BB = dyn_cast<BasicBlock>(Op.get())) {
      BBCases.push_back(BB);
      Args.push_back(BlockAddress::get(BB->getParent(), BB));
    } else {
      report_fatal_error("Unexpected switch operand");
    }
  }
  CallInst *NewI = B.CreateIntrinsic(Intrinsic::spv_switch,
                                     {I.getOperand(0)->getType()}, {Args});
  // remove switch to avoid its unneeded and undesirable unwrap into branches
  // and conditions
  replaceAllUsesWith(&I, NewI);
  I.eraseFromParent();
  // insert artificial and temporary instruction to preserve valid CFG,
  // it will be removed after IR translation pass
  B.SetInsertPoint(ParentBB);
  IndirectBrInst *BrI = B.CreateIndirectBr(
      Constant::getNullValue(PointerType::getUnqual(ParentBB->getContext())),
      BBCases.size());
  for (BasicBlock *BBCase : BBCases)
    BrI->addDestination(BBCase);
  return BrI;
}

Instruction *SPIRVEmitIntrinsics::visitGetElementPtrInst(GetElementPtrInst &I) {
  IRBuilder<> B(I.getParent());
  B.SetInsertPoint(&I);
  SmallVector<Type *, 2> Types = {I.getType(), I.getOperand(0)->getType()};
  SmallVector<Value *, 4> Args;
  Args.push_back(B.getInt1(I.isInBounds()));
  for (auto &Op : I.operands())
    Args.push_back(Op);
  auto *NewI = B.CreateIntrinsic(Intrinsic::spv_gep, {Types}, {Args});
  replaceAllUsesWithAndErase(B, &I, NewI);
  return NewI;
}

Instruction *SPIRVEmitIntrinsics::visitBitCastInst(BitCastInst &I) {
  IRBuilder<> B(I.getParent());
  B.SetInsertPoint(&I);
  Value *Source = I.getOperand(0);

  // SPIR-V, contrary to LLVM 17+ IR, supports bitcasts between pointers of
  // varying element types. In case of IR coming from older versions of LLVM
  // such bitcasts do not provide sufficient information, should be just skipped
  // here, and handled in insertPtrCastOrAssignTypeInstr.
  if (isPointerTy(I.getType())) {
    replaceAllUsesWith(&I, Source);
    I.eraseFromParent();
    return nullptr;
  }

  SmallVector<Type *, 2> Types = {I.getType(), Source->getType()};
  SmallVector<Value *> Args(I.op_begin(), I.op_end());
  auto *NewI = B.CreateIntrinsic(Intrinsic::spv_bitcast, {Types}, {Args});
  replaceAllUsesWithAndErase(B, &I, NewI);
  return NewI;
}

void SPIRVEmitIntrinsics::insertAssignPtrTypeTargetExt(
    TargetExtType *AssignedType, Value *V, IRBuilder<> &B) {
  Type *VTy = V->getType();

  // A couple of sanity checks.
  assert((isPointerTy(VTy)) && "Expect a pointer type!");
  if (Type *ElemTy = getPointeeType(VTy))
    if (ElemTy != AssignedType)
      report_fatal_error("Unexpected pointer element type!");

  CallInst *AssignCI = GR->findAssignPtrTypeInstr(V);
  if (!AssignCI) {
    buildAssignType(B, AssignedType, V);
    return;
  }

  Type *CurrentType =
      dyn_cast<ConstantAsMetadata>(
          cast<MetadataAsValue>(AssignCI->getOperand(1))->getMetadata())
          ->getType();
  if (CurrentType == AssignedType)
    return;

  // Builtin types cannot be redeclared or casted.
  if (CurrentType->isTargetExtTy())
    report_fatal_error("Type mismatch " + CurrentType->getTargetExtName() +
                           "/" + AssignedType->getTargetExtName() +
                           " for value " + V->getName(),
                       false);

  // Our previous guess about the type seems to be wrong, let's update
  // inferred type according to a new, more precise type information.
  updateAssignType(AssignCI, V, PoisonValue::get(AssignedType));
}

void SPIRVEmitIntrinsics::replacePointerOperandWithPtrCast(
    Instruction *I, Value *Pointer, Type *ExpectedElementType,
    unsigned OperandToReplace, IRBuilder<> &B) {
  TypeValidated.insert(I);

  // Do not emit spv_ptrcast if Pointer's element type is ExpectedElementType
  Type *PointerElemTy = deduceElementTypeHelper(Pointer, false);
  if (PointerElemTy == ExpectedElementType ||
      isEquivalentTypes(PointerElemTy, ExpectedElementType))
    return;

  setInsertPointSkippingPhis(B, I);
  Value *ExpectedElementVal = PoisonValue::get(ExpectedElementType);
  MetadataAsValue *VMD = buildMD(ExpectedElementVal);
  unsigned AddressSpace = getPointerAddressSpace(Pointer->getType());
  bool FirstPtrCastOrAssignPtrType = true;

  // Do not emit new spv_ptrcast if equivalent one already exists or when
  // spv_assign_ptr_type already targets this pointer with the same element
  // type.
  for (auto User : Pointer->users()) {
    auto *II = dyn_cast<IntrinsicInst>(User);
    if (!II ||
        (II->getIntrinsicID() != Intrinsic::spv_assign_ptr_type &&
         II->getIntrinsicID() != Intrinsic::spv_ptrcast) ||
        II->getOperand(0) != Pointer)
      continue;

    // There is some spv_ptrcast/spv_assign_ptr_type already targeting this
    // pointer.
    FirstPtrCastOrAssignPtrType = false;
    if (II->getOperand(1) != VMD ||
        dyn_cast<ConstantInt>(II->getOperand(2))->getSExtValue() !=
            AddressSpace)
      continue;

    // The spv_ptrcast/spv_assign_ptr_type targeting this pointer is of the same
    // element type and address space.
    if (II->getIntrinsicID() != Intrinsic::spv_ptrcast)
      return;

    // This must be a spv_ptrcast, do not emit new if this one has the same BB
    // as I. Otherwise, search for other spv_ptrcast/spv_assign_ptr_type.
    if (II->getParent() != I->getParent())
      continue;

    I->setOperand(OperandToReplace, II);
    return;
  }

  if (isa<Instruction>(Pointer) || isa<Argument>(Pointer)) {
    if (FirstPtrCastOrAssignPtrType) {
      // If this would be the first spv_ptrcast, do not emit spv_ptrcast and
      // emit spv_assign_ptr_type instead.
      buildAssignPtr(B, ExpectedElementType, Pointer);
      return;
    } else if (isTodoType(Pointer)) {
      eraseTodoType(Pointer);
      if (!isa<CallInst>(Pointer) && !isa<GetElementPtrInst>(Pointer)) {
        //  If this wouldn't be the first spv_ptrcast but existing type info is
        //  uncomplete, update spv_assign_ptr_type arguments.
        if (CallInst *AssignCI = GR->findAssignPtrTypeInstr(Pointer)) {
          Type *PrevElemTy = GR->findDeducedElementType(Pointer);
          assert(PrevElemTy);
          DenseSet<std::pair<Value *, Value *>> VisitedSubst{
              std::make_pair(I, Pointer)};
          updateAssignType(AssignCI, Pointer, ExpectedElementVal);
          propagateElemType(Pointer, PrevElemTy, VisitedSubst);
        } else {
          buildAssignPtr(B, ExpectedElementType, Pointer);
        }
        return;
      }
    }
  }

  // Emit spv_ptrcast
  SmallVector<Type *, 2> Types = {Pointer->getType(), Pointer->getType()};
  SmallVector<Value *, 2> Args = {Pointer, VMD, B.getInt32(AddressSpace)};
  auto *PtrCastI = B.CreateIntrinsic(Intrinsic::spv_ptrcast, {Types}, Args);
  I->setOperand(OperandToReplace, PtrCastI);
  // We need to set up a pointee type for the newly created spv_ptrcast.
  buildAssignPtr(B, ExpectedElementType, PtrCastI);
}

void SPIRVEmitIntrinsics::insertPtrCastOrAssignTypeInstr(Instruction *I,
                                                         IRBuilder<> &B) {
  // Handle basic instructions:
  StoreInst *SI = dyn_cast<StoreInst>(I);
  if (IsKernelArgInt8(CurrF, SI)) {
    replacePointerOperandWithPtrCast(
        I, SI->getValueOperand(), IntegerType::getInt8Ty(CurrF->getContext()),
        0, B);
  }
  if (SI) {
    Value *Op = SI->getValueOperand();
    Value *Pointer = SI->getPointerOperand();
    Type *OpTy = Op->getType();
    if (auto *OpI = dyn_cast<Instruction>(Op))
      OpTy = restoreMutatedType(GR, OpI, OpTy);
    if (OpTy == Op->getType())
      OpTy = deduceElementTypeByValueDeep(OpTy, Op, false);
    replacePointerOperandWithPtrCast(I, Pointer, OpTy, 1, B);
    return;
  }
  if (LoadInst *LI = dyn_cast<LoadInst>(I)) {
    Value *Pointer = LI->getPointerOperand();
    Type *OpTy = LI->getType();
    if (auto *PtrTy = dyn_cast<PointerType>(OpTy)) {
      if (Type *ElemTy = GR->findDeducedElementType(LI)) {
        OpTy = getTypedPointerWrapper(ElemTy, PtrTy->getAddressSpace());
      } else {
        Type *NewOpTy = OpTy;
        OpTy = deduceElementTypeByValueDeep(OpTy, LI, false);
        if (OpTy == NewOpTy)
          insertTodoType(Pointer);
      }
    }
    replacePointerOperandWithPtrCast(I, Pointer, OpTy, 0, B);
    return;
  }
  if (GetElementPtrInst *GEPI = dyn_cast<GetElementPtrInst>(I)) {
    Value *Pointer = GEPI->getPointerOperand();
    Type *OpTy = GEPI->getSourceElementType();
    replacePointerOperandWithPtrCast(I, Pointer, OpTy, 0, B);
    if (isNestedPointer(OpTy))
      insertTodoType(Pointer);
    return;
  }

  // TODO: review and merge with existing logics:
  // Handle calls to builtins (non-intrinsics):
  CallInst *CI = dyn_cast<CallInst>(I);
  if (!CI || CI->isIndirectCall() || CI->isInlineAsm() ||
      !CI->getCalledFunction() || CI->getCalledFunction()->isIntrinsic())
    return;

  // collect information about formal parameter types
  std::string DemangledName =
      getOclOrSpirvBuiltinDemangledName(CI->getCalledFunction()->getName());
  Function *CalledF = CI->getCalledFunction();
  SmallVector<Type *, 4> CalledArgTys;
  bool HaveTypes = false;
  for (unsigned OpIdx = 0; OpIdx < CalledF->arg_size(); ++OpIdx) {
    Argument *CalledArg = CalledF->getArg(OpIdx);
    Type *ArgType = CalledArg->getType();
    if (!isPointerTy(ArgType)) {
      CalledArgTys.push_back(nullptr);
    } else if (Type *ArgTypeElem = getPointeeType(ArgType)) {
      CalledArgTys.push_back(ArgTypeElem);
      HaveTypes = true;
    } else {
      Type *ElemTy = GR->findDeducedElementType(CalledArg);
      if (!ElemTy && hasPointeeTypeAttr(CalledArg))
        ElemTy = getPointeeTypeByAttr(CalledArg);
      if (!ElemTy) {
        ElemTy = getPointeeTypeByCallInst(DemangledName, CalledF, OpIdx);
        if (ElemTy) {
          GR->addDeducedElementType(CalledArg, ElemTy);
        } else {
          for (User *U : CalledArg->users()) {
            if (Instruction *Inst = dyn_cast<Instruction>(U)) {
              if ((ElemTy = deduceElementTypeHelper(Inst, false)) != nullptr)
                break;
            }
          }
        }
      }
      HaveTypes |= ElemTy != nullptr;
      CalledArgTys.push_back(ElemTy);
    }
  }

  if (DemangledName.empty() && !HaveTypes)
    return;

  for (unsigned OpIdx = 0; OpIdx < CI->arg_size(); OpIdx++) {
    Value *ArgOperand = CI->getArgOperand(OpIdx);
    if (!isPointerTy(ArgOperand->getType()))
      continue;

    // Constants (nulls/undefs) are handled in insertAssignPtrTypeIntrs()
    if (!isa<Instruction>(ArgOperand) && !isa<Argument>(ArgOperand)) {
      // However, we may have assumptions about the formal argument's type and
      // may have a need to insert a ptr cast for the actual parameter of this
      // call.
      Argument *CalledArg = CalledF->getArg(OpIdx);
      if (!GR->findDeducedElementType(CalledArg))
        continue;
    }

    Type *ExpectedType =
        OpIdx < CalledArgTys.size() ? CalledArgTys[OpIdx] : nullptr;
    if (!ExpectedType && !DemangledName.empty())
      ExpectedType = SPIRV::parseBuiltinCallArgumentBaseType(
          DemangledName, OpIdx, I->getContext());
    if (!ExpectedType || ExpectedType->isVoidTy())
      continue;

    if (ExpectedType->isTargetExtTy() &&
        !isTypedPointerWrapper(cast<TargetExtType>(ExpectedType)))
      insertAssignPtrTypeTargetExt(cast<TargetExtType>(ExpectedType),
                                   ArgOperand, B);
    else
      replacePointerOperandWithPtrCast(CI, ArgOperand, ExpectedType, OpIdx, B);
  }
}

Instruction *SPIRVEmitIntrinsics::visitInsertElementInst(InsertElementInst &I) {
  SmallVector<Type *, 4> Types = {I.getType(), I.getOperand(0)->getType(),
                                  I.getOperand(1)->getType(),
                                  I.getOperand(2)->getType()};
  IRBuilder<> B(I.getParent());
  B.SetInsertPoint(&I);
  SmallVector<Value *> Args(I.op_begin(), I.op_end());
  auto *NewI = B.CreateIntrinsic(Intrinsic::spv_insertelt, {Types}, {Args});
  replaceAllUsesWithAndErase(B, &I, NewI);
  return NewI;
}

Instruction *
SPIRVEmitIntrinsics::visitExtractElementInst(ExtractElementInst &I) {
  IRBuilder<> B(I.getParent());
  B.SetInsertPoint(&I);
  SmallVector<Type *, 3> Types = {I.getType(), I.getVectorOperandType(),
                                  I.getIndexOperand()->getType()};
  SmallVector<Value *, 2> Args = {I.getVectorOperand(), I.getIndexOperand()};
  auto *NewI = B.CreateIntrinsic(Intrinsic::spv_extractelt, {Types}, {Args});
  replaceAllUsesWithAndErase(B, &I, NewI);
  return NewI;
}

Instruction *SPIRVEmitIntrinsics::visitInsertValueInst(InsertValueInst &I) {
  IRBuilder<> B(I.getParent());
  B.SetInsertPoint(&I);
  SmallVector<Type *, 1> Types = {I.getInsertedValueOperand()->getType()};
  SmallVector<Value *> Args;
  for (auto &Op : I.operands())
    if (isa<UndefValue>(Op))
      Args.push_back(UndefValue::get(B.getInt32Ty()));
    else
      Args.push_back(Op);
  for (auto &Op : I.indices())
    Args.push_back(B.getInt32(Op));
  Instruction *NewI =
      B.CreateIntrinsic(Intrinsic::spv_insertv, {Types}, {Args});
  replaceMemInstrUses(&I, NewI, B);
  return NewI;
}

Instruction *SPIRVEmitIntrinsics::visitExtractValueInst(ExtractValueInst &I) {
  if (I.getAggregateOperand()->getType()->isAggregateType())
    return &I;
  IRBuilder<> B(I.getParent());
  B.SetInsertPoint(&I);
  SmallVector<Value *> Args;
  for (auto &Op : I.operands())
    Args.push_back(Op);
  for (auto &Op : I.indices())
    Args.push_back(B.getInt32(Op));
  auto *NewI =
      B.CreateIntrinsic(Intrinsic::spv_extractv, {I.getType()}, {Args});
  replaceAllUsesWithAndErase(B, &I, NewI);
  return NewI;
}

Instruction *SPIRVEmitIntrinsics::visitLoadInst(LoadInst &I) {
  if (!I.getType()->isAggregateType())
    return &I;
  IRBuilder<> B(I.getParent());
  B.SetInsertPoint(&I);
  TrackConstants = false;
  const auto *TLI = TM->getSubtargetImpl()->getTargetLowering();
  MachineMemOperand::Flags Flags =
      TLI->getLoadMemOperandFlags(I, CurrF->getDataLayout());
  auto *NewI =
      B.CreateIntrinsic(Intrinsic::spv_load, {I.getOperand(0)->getType()},
                        {I.getPointerOperand(), B.getInt16(Flags),
                         B.getInt8(I.getAlign().value())});
  replaceMemInstrUses(&I, NewI, B);
  return NewI;
}

Instruction *SPIRVEmitIntrinsics::visitStoreInst(StoreInst &I) {
  if (!AggrStores.contains(&I))
    return &I;
  IRBuilder<> B(I.getParent());
  B.SetInsertPoint(&I);
  TrackConstants = false;
  const auto *TLI = TM->getSubtargetImpl()->getTargetLowering();
  MachineMemOperand::Flags Flags =
      TLI->getStoreMemOperandFlags(I, CurrF->getDataLayout());
  auto *PtrOp = I.getPointerOperand();
  auto *NewI = B.CreateIntrinsic(
      Intrinsic::spv_store, {I.getValueOperand()->getType(), PtrOp->getType()},
      {I.getValueOperand(), PtrOp, B.getInt16(Flags),
       B.getInt8(I.getAlign().value())});
  I.eraseFromParent();
  return NewI;
}

Instruction *SPIRVEmitIntrinsics::visitAllocaInst(AllocaInst &I) {
  Value *ArraySize = nullptr;
  if (I.isArrayAllocation()) {
    const SPIRVSubtarget *STI = TM->getSubtargetImpl(*I.getFunction());
    if (!STI->canUseExtension(
            SPIRV::Extension::SPV_INTEL_variable_length_array))
      report_fatal_error(
          "array allocation: this instruction requires the following "
          "SPIR-V extension: SPV_INTEL_variable_length_array",
          false);
    ArraySize = I.getArraySize();
  }
  IRBuilder<> B(I.getParent());
  B.SetInsertPoint(&I);
  TrackConstants = false;
  Type *PtrTy = I.getType();
  auto *NewI =
      ArraySize
          ? B.CreateIntrinsic(Intrinsic::spv_alloca_array,
                              {PtrTy, ArraySize->getType()},
                              {ArraySize, B.getInt8(I.getAlign().value())})
          : B.CreateIntrinsic(Intrinsic::spv_alloca, {PtrTy},
                              {B.getInt8(I.getAlign().value())});
  replaceAllUsesWithAndErase(B, &I, NewI);
  return NewI;
}

Instruction *SPIRVEmitIntrinsics::visitAtomicCmpXchgInst(AtomicCmpXchgInst &I) {
  assert(I.getType()->isAggregateType() && "Aggregate result is expected");
  IRBuilder<> B(I.getParent());
  B.SetInsertPoint(&I);
  SmallVector<Value *> Args;
  for (auto &Op : I.operands())
    Args.push_back(Op);
  Args.push_back(B.getInt32(
      static_cast<uint32_t>(getMemScope(I.getContext(), I.getSyncScopeID()))));
  Args.push_back(B.getInt32(
      static_cast<uint32_t>(getMemSemantics(I.getSuccessOrdering()))));
  Args.push_back(B.getInt32(
      static_cast<uint32_t>(getMemSemantics(I.getFailureOrdering()))));
  auto *NewI = B.CreateIntrinsic(Intrinsic::spv_cmpxchg,
                                 {I.getPointerOperand()->getType()}, {Args});
  replaceMemInstrUses(&I, NewI, B);
  return NewI;
}

Instruction *SPIRVEmitIntrinsics::visitUnreachableInst(UnreachableInst &I) {
  IRBuilder<> B(I.getParent());
  B.SetInsertPoint(&I);
  B.CreateIntrinsic(Intrinsic::spv_unreachable, {}, {});
  return &I;
}

void SPIRVEmitIntrinsics::processGlobalValue(GlobalVariable &GV,
                                             IRBuilder<> &B) {
  // Skip special artifical variable llvm.global.annotations.
  if (GV.getName() == "llvm.global.annotations")
    return;
  if (GV.hasInitializer() && !isa<UndefValue>(GV.getInitializer())) {
    // Deduce element type and store results in Global Registry.
    // Result is ignored, because TypedPointerType is not supported
    // by llvm IR general logic.
    deduceElementTypeHelper(&GV, false);
    Constant *Init = GV.getInitializer();
    Type *Ty = isAggrConstForceInt32(Init) ? B.getInt32Ty() : Init->getType();
    Constant *Const = isAggrConstForceInt32(Init) ? B.getInt32(1) : Init;
    auto *InitInst = B.CreateIntrinsic(Intrinsic::spv_init_global,
                                       {GV.getType(), Ty}, {&GV, Const});
    InitInst->setArgOperand(1, Init);
  }
  if ((!GV.hasInitializer() || isa<UndefValue>(GV.getInitializer())) &&
      GV.getNumUses() == 0)
    B.CreateIntrinsic(Intrinsic::spv_unref_global, GV.getType(), &GV);
}

// Return true, if we can't decide what is the pointee type now and will get
// back to the question later. Return false is spv_assign_ptr_type is not needed
// or can be inserted immediately.
bool SPIRVEmitIntrinsics::insertAssignPtrTypeIntrs(Instruction *I,
                                                   IRBuilder<> &B,
                                                   bool UnknownElemTypeI8) {
  reportFatalOnTokenType(I);
  if (!isPointerTy(I->getType()) || !requireAssignType(I))
    return false;

  setInsertPointAfterDef(B, I);
  if (Type *ElemTy = deduceElementType(I, UnknownElemTypeI8)) {
    buildAssignPtr(B, ElemTy, I);
    return false;
  }
  return true;
}

void SPIRVEmitIntrinsics::insertAssignTypeIntrs(Instruction *I,
                                                IRBuilder<> &B) {
  // TODO: extend the list of functions with known result types
  static StringMap<unsigned> ResTypeWellKnown = {
      {"async_work_group_copy", WellKnownTypes::Event},
      {"async_work_group_strided_copy", WellKnownTypes::Event},
      {"__spirv_GroupAsyncCopy", WellKnownTypes::Event}};

  reportFatalOnTokenType(I);

  bool IsKnown = false;
  if (auto *CI = dyn_cast<CallInst>(I)) {
    if (!CI->isIndirectCall() && !CI->isInlineAsm() &&
        CI->getCalledFunction() && !CI->getCalledFunction()->isIntrinsic()) {
      Function *CalledF = CI->getCalledFunction();
      std::string DemangledName =
          getOclOrSpirvBuiltinDemangledName(CalledF->getName());
      FPDecorationId DecorationId = FPDecorationId::NONE;
      if (DemangledName.length() > 0)
        DemangledName =
            SPIRV::lookupBuiltinNameHelper(DemangledName, &DecorationId);
      auto ResIt = ResTypeWellKnown.find(DemangledName);
      if (ResIt != ResTypeWellKnown.end()) {
        IsKnown = true;
        setInsertPointAfterDef(B, I);
        switch (ResIt->second) {
        case WellKnownTypes::Event:
          buildAssignType(B, TargetExtType::get(I->getContext(), "spirv.Event"),
                          I);
          break;
        }
      }
      // check if a floating rounding mode or saturation info is present
      switch (DecorationId) {
      default:
        break;
      case FPDecorationId::SAT:
        createSaturatedConversionDecoration(CI, B);
        break;
      case FPDecorationId::RTE:
        createRoundingModeDecoration(
            CI, SPIRV::FPRoundingMode::FPRoundingMode::RTE, B);
        break;
      case FPDecorationId::RTZ:
        createRoundingModeDecoration(
            CI, SPIRV::FPRoundingMode::FPRoundingMode::RTZ, B);
        break;
      case FPDecorationId::RTP:
        createRoundingModeDecoration(
            CI, SPIRV::FPRoundingMode::FPRoundingMode::RTP, B);
        break;
      case FPDecorationId::RTN:
        createRoundingModeDecoration(
            CI, SPIRV::FPRoundingMode::FPRoundingMode::RTN, B);
        break;
      }
    }
  }

  Type *Ty = I->getType();
  if (!IsKnown && !Ty->isVoidTy() && !isPointerTy(Ty) && requireAssignType(I)) {
    setInsertPointAfterDef(B, I);
    Type *TypeToAssign = Ty;
    if (auto *II = dyn_cast<IntrinsicInst>(I)) {
      if (II->getIntrinsicID() == Intrinsic::spv_const_composite ||
          II->getIntrinsicID() == Intrinsic::spv_undef) {
        auto It = AggrConstTypes.find(II);
        if (It == AggrConstTypes.end())
          report_fatal_error("Unknown composite intrinsic type");
        TypeToAssign = It->second;
      }
    }
    TypeToAssign = restoreMutatedType(GR, I, TypeToAssign);
    buildAssignType(B, TypeToAssign, I);
  }
  for (const auto &Op : I->operands()) {
    if (isa<ConstantPointerNull>(Op) || isa<UndefValue>(Op) ||
        // Check GetElementPtrConstantExpr case.
        (isa<ConstantExpr>(Op) && isa<GEPOperator>(Op))) {
      setInsertPointSkippingPhis(B, I);
      Type *OpTy = Op->getType();
      if (isa<UndefValue>(Op) && OpTy->isAggregateType()) {
        CallInst *AssignCI =
            buildIntrWithMD(Intrinsic::spv_assign_type, {B.getInt32Ty()}, Op,
                            UndefValue::get(B.getInt32Ty()), {}, B);
        GR->addAssignPtrTypeInstr(Op, AssignCI);
      } else if (!isa<Instruction>(Op)) {
        Type *OpTy = Op->getType();
        Type *OpTyElem = getPointeeType(OpTy);
        if (OpTyElem) {
          buildAssignPtr(B, OpTyElem, Op);
        } else if (isPointerTy(OpTy)) {
          Type *ElemTy = GR->findDeducedElementType(Op);
          buildAssignPtr(B, ElemTy ? ElemTy : deduceElementType(Op, true), Op);
        } else {
          CallInst *AssignCI = buildIntrWithMD(Intrinsic::spv_assign_type,
                                               {OpTy}, Op, Op, {}, B);
          GR->addAssignPtrTypeInstr(Op, AssignCI);
        }
      }
    }
  }
}

void SPIRVEmitIntrinsics::insertSpirvDecorations(Instruction *I,
                                                 IRBuilder<> &B) {
  if (MDNode *MD = I->getMetadata("spirv.Decorations")) {
    setInsertPointAfterDef(B, I);
    B.CreateIntrinsic(Intrinsic::spv_assign_decoration, {I->getType()},
                      {I, MetadataAsValue::get(I->getContext(), MD)});
  }
}

void SPIRVEmitIntrinsics::processInstrAfterVisit(Instruction *I,
                                                 IRBuilder<> &B) {
  auto *II = dyn_cast<IntrinsicInst>(I);
  bool IsConstComposite =
      II && II->getIntrinsicID() == Intrinsic::spv_const_composite;
  if (IsConstComposite && TrackConstants) {
    setInsertPointAfterDef(B, I);
    auto t = AggrConsts.find(I);
    assert(t != AggrConsts.end());
    auto *NewOp =
        buildIntrWithMD(Intrinsic::spv_track_constant,
                        {II->getType(), II->getType()}, t->second, I, {}, B);
    replaceAllUsesWith(I, NewOp, false);
    NewOp->setArgOperand(0, I);
  }
  bool IsPhi = isa<PHINode>(I), BPrepared = false;
  for (const auto &Op : I->operands()) {
    if (isa<PHINode>(I) || isa<SwitchInst>(I))
      TrackConstants = false;
    if ((isa<ConstantData>(Op) || isa<ConstantExpr>(Op)) && TrackConstants) {
      unsigned OpNo = Op.getOperandNo();
      if (II && ((II->getIntrinsicID() == Intrinsic::spv_gep && OpNo == 0) ||
                 (II->paramHasAttr(OpNo, Attribute::ImmArg))))
        continue;
      if (!BPrepared) {
        IsPhi ? B.SetInsertPointPastAllocas(I->getParent()->getParent())
              : B.SetInsertPoint(I);
        BPrepared = true;
      }
      Type *OpTy = Op->getType();
      Value *OpTyVal = Op;
      if (OpTy->isTargetExtTy())
        OpTyVal = PoisonValue::get(OpTy);
      CallInst *NewOp =
          buildIntrWithMD(Intrinsic::spv_track_constant,
                          {OpTy, OpTyVal->getType()}, Op, OpTyVal, {}, B);
      Type *OpElemTy = nullptr;
      if (!IsConstComposite && isPointerTy(OpTy) &&
          (OpElemTy = GR->findDeducedElementType(Op)) != nullptr &&
          OpElemTy != IntegerType::getInt8Ty(I->getContext())) {
        buildAssignPtr(B, IntegerType::getInt8Ty(I->getContext()), NewOp);
        SmallVector<Type *, 2> Types = {OpTy, OpTy};
        SmallVector<Value *, 2> Args = {
            NewOp, buildMD(PoisonValue::get(OpElemTy)),
            B.getInt32(getPointerAddressSpace(OpTy))};
        CallInst *PtrCasted =
            B.CreateIntrinsic(Intrinsic::spv_ptrcast, {Types}, Args);
        buildAssignPtr(B, OpElemTy, PtrCasted);
        NewOp = PtrCasted;
      }
      I->setOperand(OpNo, NewOp);
    }
  }
  emitAssignName(I, B);
}

Type *SPIRVEmitIntrinsics::deduceFunParamElementType(Function *F,
                                                     unsigned OpIdx) {
  std::unordered_set<Function *> FVisited;
  return deduceFunParamElementType(F, OpIdx, FVisited);
}

Type *SPIRVEmitIntrinsics::deduceFunParamElementType(
    Function *F, unsigned OpIdx, std::unordered_set<Function *> &FVisited) {
  // maybe a cycle
  if (!FVisited.insert(F).second)
    return nullptr;

  std::unordered_set<Value *> Visited;
  SmallVector<std::pair<Function *, unsigned>> Lookup;
  // search in function's call sites
  for (User *U : F->users()) {
    CallInst *CI = dyn_cast<CallInst>(U);
    if (!CI || OpIdx >= CI->arg_size())
      continue;
    Value *OpArg = CI->getArgOperand(OpIdx);
    if (!isPointerTy(OpArg->getType()))
      continue;
    // maybe we already know operand's element type
    if (Type *KnownTy = GR->findDeducedElementType(OpArg))
      return KnownTy;
    // try to deduce from the operand itself
    Visited.clear();
    if (Type *Ty = deduceElementTypeHelper(OpArg, Visited, false))
      return Ty;
    // search in actual parameter's users
    for (User *OpU : OpArg->users()) {
      Instruction *Inst = dyn_cast<Instruction>(OpU);
      if (!Inst || Inst == CI)
        continue;
      Visited.clear();
      if (Type *Ty = deduceElementTypeHelper(Inst, Visited, false))
        return Ty;
    }
    // check if it's a formal parameter of the outer function
    if (!CI->getParent() || !CI->getParent()->getParent())
      continue;
    Function *OuterF = CI->getParent()->getParent();
    if (FVisited.find(OuterF) != FVisited.end())
      continue;
    for (unsigned i = 0; i < OuterF->arg_size(); ++i) {
      if (OuterF->getArg(i) == OpArg) {
        Lookup.push_back(std::make_pair(OuterF, i));
        break;
      }
    }
  }

  // search in function parameters
  for (auto &Pair : Lookup) {
    if (Type *Ty = deduceFunParamElementType(Pair.first, Pair.second, FVisited))
      return Ty;
  }

  return nullptr;
}

void SPIRVEmitIntrinsics::processParamTypesByFunHeader(Function *F,
                                                       IRBuilder<> &B) {
  B.SetInsertPointPastAllocas(F);
  for (unsigned OpIdx = 0; OpIdx < F->arg_size(); ++OpIdx) {
    Argument *Arg = F->getArg(OpIdx);
    if (!isUntypedPointerTy(Arg->getType()))
      continue;
    Type *ElemTy = GR->findDeducedElementType(Arg);
    if (ElemTy)
      continue;
    if (hasPointeeTypeAttr(Arg) &&
        (ElemTy = getPointeeTypeByAttr(Arg)) != nullptr) {
<<<<<<< HEAD
      buildAssignPtr(B, ElemTy, Arg);
      continue;
    }
    // search in function's call sites
    for (User *U : F->users()) {
      CallInst *CI = dyn_cast<CallInst>(U);
      if (!CI || OpIdx >= CI->arg_size())
        continue;
      Value *OpArg = CI->getArgOperand(OpIdx);
      if (!isPointerTy(OpArg->getType()))
        continue;
      // maybe we already know operand's element type
      if ((ElemTy = GR->findDeducedElementType(OpArg)) != nullptr)
        break;
    }
    if (ElemTy) {
      buildAssignPtr(B, ElemTy, Arg);
      continue;
    }
=======
      buildAssignPtr(B, ElemTy, Arg);
      continue;
    }
    // search in function's call sites
    for (User *U : F->users()) {
      CallInst *CI = dyn_cast<CallInst>(U);
      if (!CI || OpIdx >= CI->arg_size())
        continue;
      Value *OpArg = CI->getArgOperand(OpIdx);
      if (!isPointerTy(OpArg->getType()))
        continue;
      // maybe we already know operand's element type
      if ((ElemTy = GR->findDeducedElementType(OpArg)) != nullptr)
        break;
    }
    if (ElemTy) {
      buildAssignPtr(B, ElemTy, Arg);
      continue;
    }
>>>>>>> 49fd7d4f
    if (HaveFunPtrs) {
      for (User *U : Arg->users()) {
        CallInst *CI = dyn_cast<CallInst>(U);
        if (CI && !isa<IntrinsicInst>(CI) && CI->isIndirectCall() &&
            CI->getCalledOperand() == Arg &&
            CI->getParent()->getParent() == CurrF) {
          SmallVector<std::pair<Value *, unsigned>> Ops;
          deduceOperandElementTypeFunctionPointer(CI, Ops, ElemTy, false);
          if (ElemTy) {
            buildAssignPtr(B, ElemTy, Arg);
            break;
          }
        }
      }
    }
  }
}

void SPIRVEmitIntrinsics::processParamTypes(Function *F, IRBuilder<> &B) {
  B.SetInsertPointPastAllocas(F);
  for (unsigned OpIdx = 0; OpIdx < F->arg_size(); ++OpIdx) {
    Argument *Arg = F->getArg(OpIdx);
    if (!isUntypedPointerTy(Arg->getType()))
      continue;
    Type *ElemTy = GR->findDeducedElementType(Arg);
    if (!ElemTy && (ElemTy = deduceFunParamElementType(F, OpIdx)) != nullptr) {
      if (CallInst *AssignCI = GR->findAssignPtrTypeInstr(Arg)) {
        DenseSet<std::pair<Value *, Value *>> VisitedSubst;
        updateAssignType(AssignCI, Arg, PoisonValue::get(ElemTy));
        propagateElemType(Arg, IntegerType::getInt8Ty(F->getContext()),
                          VisitedSubst);
      } else {
        buildAssignPtr(B, ElemTy, Arg);
      }
    }
  }
}

static FunctionType *getFunctionPointerElemType(Function *F,
                                                SPIRVGlobalRegistry *GR) {
  FunctionType *FTy = F->getFunctionType();
  bool IsNewFTy = false;
  SmallVector<Type *, 4> ArgTys;
  for (Argument &Arg : F->args()) {
    Type *ArgTy = Arg.getType();
    if (ArgTy->isPointerTy())
      if (Type *ElemTy = GR->findDeducedElementType(&Arg)) {
        IsNewFTy = true;
        ArgTy = getTypedPointerWrapper(ElemTy, getPointerAddressSpace(ArgTy));
      }
    ArgTys.push_back(ArgTy);
  }
  return IsNewFTy
             ? FunctionType::get(FTy->getReturnType(), ArgTys, FTy->isVarArg())
             : FTy;
}

bool SPIRVEmitIntrinsics::processFunctionPointers(Module &M) {
  SmallVector<Function *> Worklist;
  for (auto &F : M) {
    if (F.isIntrinsic())
      continue;
    if (F.isDeclaration()) {
      for (User *U : F.users()) {
        CallInst *CI = dyn_cast<CallInst>(U);
        if (!CI || CI->getCalledFunction() != &F) {
          Worklist.push_back(&F);
          break;
        }
      }
    } else {
      if (F.user_empty())
        continue;
      Type *FPElemTy = GR->findDeducedElementType(&F);
      if (!FPElemTy)
        FPElemTy = getFunctionPointerElemType(&F, GR);
      for (User *U : F.users()) {
        IntrinsicInst *II = dyn_cast<IntrinsicInst>(U);
        if (!II || II->arg_size() != 3 || II->getOperand(0) != &F)
          continue;
        if (II->getIntrinsicID() == Intrinsic::spv_assign_ptr_type ||
            II->getIntrinsicID() == Intrinsic::spv_ptrcast) {
          updateAssignType(II, &F, PoisonValue::get(FPElemTy));
          break;
        }
      }
    }
  }
  if (Worklist.empty())
    return false;

  std::string ServiceFunName = SPIRV_BACKEND_SERVICE_FUN_NAME;
  if (!getVacantFunctionName(M, ServiceFunName))
    report_fatal_error(
        "cannot allocate a name for the internal service function");
  LLVMContext &Ctx = M.getContext();
  Function *SF =
      Function::Create(FunctionType::get(Type::getVoidTy(Ctx), {}, false),
                       GlobalValue::PrivateLinkage, ServiceFunName, M);
  SF->addFnAttr(SPIRV_BACKEND_SERVICE_FUN_NAME, "");
  BasicBlock *BB = BasicBlock::Create(Ctx, "entry", SF);
  IRBuilder<> IRB(BB);

  for (Function *F : Worklist) {
    SmallVector<Value *> Args;
    for (const auto &Arg : F->args())
      Args.push_back(PoisonValue::get(Arg.getType()));
    IRB.CreateCall(F, Args);
  }
  IRB.CreateRetVoid();

  return true;
}

// Apply types parsed from demangled function declarations.
void SPIRVEmitIntrinsics::applyDemangledPtrArgTypes(IRBuilder<> &B) {
  for (auto It : FDeclPtrTys) {
    Function *F = It.first;
    for (auto *U : F->users()) {
      CallInst *CI = dyn_cast<CallInst>(U);
      if (!CI || CI->getCalledFunction() != F)
        continue;
      unsigned Sz = CI->arg_size();
      for (auto [Idx, ElemTy] : It.second) {
        if (Idx >= Sz)
          continue;
        Value *Param = CI->getArgOperand(Idx);
        if (GR->findDeducedElementType(Param) || isa<GlobalValue>(Param))
          continue;
        if (Argument *Arg = dyn_cast<Argument>(Param)) {
          if (!hasPointeeTypeAttr(Arg)) {
            B.SetInsertPointPastAllocas(Arg->getParent());
            B.SetCurrentDebugLocation(DebugLoc());
            buildAssignPtr(B, ElemTy, Arg);
          }
        } else if (isa<Instruction>(Param)) {
          GR->addDeducedElementType(Param, ElemTy);
          // insertAssignTypeIntrs() will complete buildAssignPtr()
        } else {
          B.SetInsertPoint(CI->getParent()
                               ->getParent()
                               ->getEntryBlock()
                               .getFirstNonPHIOrDbgOrAlloca());
          buildAssignPtr(B, ElemTy, Param);
        }
        CallInst *Ref = dyn_cast<CallInst>(Param);
        if (!Ref)
          continue;
        Function *RefF = Ref->getCalledFunction();
        if (!RefF || !isPointerTy(RefF->getReturnType()) ||
            GR->findDeducedElementType(RefF))
          continue;
        GR->addDeducedElementType(RefF, ElemTy);
        GR->addReturnType(
            RefF, TypedPointerType::get(
                      ElemTy, getPointerAddressSpace(RefF->getReturnType())));
      }
    }
  }
}

bool SPIRVEmitIntrinsics::runOnFunction(Function &Func) {
  if (Func.isDeclaration())
    return false;

  const SPIRVSubtarget &ST = TM->getSubtarget<SPIRVSubtarget>(Func);
  GR = ST.getSPIRVGlobalRegistry();
  InstrSet = ST.isOpenCLEnv() ? SPIRV::InstructionSet::OpenCL_std
                              : SPIRV::InstructionSet::GLSL_std_450;

  if (!CurrF)
    HaveFunPtrs =
        ST.canUseExtension(SPIRV::Extension::SPV_INTEL_function_pointers);

  CurrF = &Func;
  IRBuilder<> B(Func.getContext());
  AggrConsts.clear();
  AggrConstTypes.clear();
  AggrStores.clear();

  processParamTypesByFunHeader(CurrF, B);

  // StoreInst's operand type can be changed during the next transformations,
  // so we need to store it in the set. Also store already transformed types.
  for (auto &I : instructions(Func)) {
    StoreInst *SI = dyn_cast<StoreInst>(&I);
    if (!SI)
      continue;
    Type *ElTy = SI->getValueOperand()->getType();
    PointerType *PTy = cast<PointerType>(SI->getOperand(1)->getType());
    if (ElTy->isAggregateType() || ElTy->isVectorTy())
      AggrStores.insert(&I);
  }

  B.SetInsertPoint(&Func.getEntryBlock(), Func.getEntryBlock().begin());
  for (auto &GV : Func.getParent()->globals())
    processGlobalValue(GV, B);

  preprocessUndefs(B);
  preprocessCompositeConstants(B);
  SmallVector<Instruction *> Worklist;
  for (auto &I : instructions(Func))
    Worklist.push_back(&I);

  applyDemangledPtrArgTypes(B);

  // Pass forward: use operand to deduce instructions result.
  for (auto &I : Worklist) {
    // Don't emit intrinsincs for convergence intrinsics.
    if (isConvergenceIntrinsic(I))
      continue;

    bool Postpone = insertAssignPtrTypeIntrs(I, B, false);
    // if Postpone is true, we can't decide on pointee type yet
    insertAssignTypeIntrs(I, B);
    insertPtrCastOrAssignTypeInstr(I, B);
    insertSpirvDecorations(I, B);
    // if instruction requires a pointee type set, let's check if we know it
    // already, and force it to be i8 if not
    if (Postpone && !GR->findAssignPtrTypeInstr(I))
      insertAssignPtrTypeIntrs(I, B, true);

    if (auto *FPI = dyn_cast<ConstrainedFPIntrinsic>(I))
      useRoundingMode(FPI, B);
  }

  // Pass backward: use instructions results to specify/update/cast operands
  // where needed.
  SmallPtrSet<Instruction *, 4> UncompleteRets;
  for (auto &I : llvm::reverse(instructions(Func)))
    deduceOperandElementType(&I, &UncompleteRets);

  // Pass forward for PHIs only, their operands are not preceed the instruction
  // in meaning of `instructions(Func)`.
  for (BasicBlock &BB : Func)
    for (PHINode &Phi : BB.phis())
      if (isPointerTy(Phi.getType()))
        deduceOperandElementType(&Phi, nullptr);

  for (auto *I : Worklist) {
    TrackConstants = true;
    if (!I->getType()->isVoidTy() || isa<StoreInst>(I))
      setInsertPointAfterDef(B, I);
    // Visitors return either the original/newly created instruction for further
    // processing, nullptr otherwise.
    I = visit(*I);
    if (!I)
      continue;

    // Don't emit intrinsics for convergence operations.
    if (isConvergenceIntrinsic(I))
      continue;

    processInstrAfterVisit(I, B);
  }

  return true;
}

// Try to deduce a better type for pointers to untyped ptr.
bool SPIRVEmitIntrinsics::postprocessTypes(Module &M) {
  if (!GR || TodoTypeSz == 0)
    return false;

  unsigned SzTodo = TodoTypeSz;
  DenseMap<Value *, SmallPtrSet<Value *, 4>> ToProcess;
  for (auto [Op, Enabled] : TodoType) {
    // TODO: add isa<CallInst>(Op) to continue
    if (!Enabled || isa<GetElementPtrInst>(Op))
      continue;
    CallInst *AssignCI = GR->findAssignPtrTypeInstr(Op);
    Type *KnownTy = GR->findDeducedElementType(Op);
    if (!KnownTy || !AssignCI)
      continue;
    assert(Op == AssignCI->getArgOperand(0));
    // Try to improve the type deduced after all Functions are processed.
    if (auto *CI = dyn_cast<Instruction>(Op)) {
      CurrF = CI->getParent()->getParent();
      std::unordered_set<Value *> Visited;
      if (Type *ElemTy = deduceElementTypeHelper(Op, Visited, false, true)) {
        if (ElemTy != KnownTy) {
          DenseSet<std::pair<Value *, Value *>> VisitedSubst;
          propagateElemType(CI, ElemTy, VisitedSubst);
          eraseTodoType(Op);
          continue;
        }
      }
    }
    for (User *U : Op->users()) {
      Instruction *Inst = dyn_cast<Instruction>(U);
      if (Inst && !isa<IntrinsicInst>(Inst))
        ToProcess[Inst].insert(Op);
    }
  }
  if (TodoTypeSz == 0)
    return true;

  for (auto &F : M) {
    CurrF = &F;
    SmallPtrSet<Instruction *, 4> UncompleteRets;
    for (auto &I : llvm::reverse(instructions(F))) {
      auto It = ToProcess.find(&I);
      if (It == ToProcess.end())
        continue;
      It->second.remove_if([this](Value *V) { return !isTodoType(V); });
      if (It->second.size() == 0)
        continue;
      deduceOperandElementType(&I, &UncompleteRets, &It->second, true);
      if (TodoTypeSz == 0)
        return true;
    }
  }

  return SzTodo > TodoTypeSz;
}

// Parse and store argument types of function declarations where needed.
void SPIRVEmitIntrinsics::parseFunDeclarations(Module &M) {
  for (auto &F : M) {
    if (!F.isDeclaration() || F.isIntrinsic())
      continue;
    // get the demangled name
    std::string DemangledName = getOclOrSpirvBuiltinDemangledName(F.getName());
    if (DemangledName.empty())
      continue;
    // allow only OpGroupAsyncCopy use case at the moment
    auto [Grp, Opcode, ExtNo] =
        SPIRV::mapBuiltinToOpcode(DemangledName, InstrSet);
    if (Opcode != SPIRV::OpGroupAsyncCopy)
      continue;
    // find pointer arguments
    SmallVector<unsigned> Idxs;
    for (unsigned OpIdx = 0; OpIdx < F.arg_size(); ++OpIdx) {
      Argument *Arg = F.getArg(OpIdx);
      if (isPointerTy(Arg->getType()) && !hasPointeeTypeAttr(Arg))
        Idxs.push_back(OpIdx);
    }
    if (!Idxs.size())
      continue;
    // parse function arguments
    LLVMContext &Ctx = F.getContext();
    SmallVector<StringRef, 10> TypeStrs;
    SPIRV::parseBuiltinTypeStr(TypeStrs, DemangledName, Ctx);
    if (!TypeStrs.size())
      continue;
    // find type info for pointer arguments
    for (unsigned Idx : Idxs) {
      if (Idx >= TypeStrs.size())
        continue;
      if (Type *ElemTy =
              SPIRV::parseBuiltinCallArgumentType(TypeStrs[Idx].trim(), Ctx))
        if (TypedPointerType::isValidElementType(ElemTy) &&
            !ElemTy->isTargetExtTy())
          FDeclPtrTys[&F].push_back(std::make_pair(Idx, ElemTy));
    }
  }
}

bool SPIRVEmitIntrinsics::runOnModule(Module &M) {
  bool Changed = false;

  parseFunDeclarations(M);

  TodoType.clear();
  for (auto &F : M)
    Changed |= runOnFunction(F);

  // Specify function parameters after all functions were processed.
  for (auto &F : M) {
    // check if function parameter types are set
    CurrF = &F;
    if (!F.isDeclaration() && !F.isIntrinsic()) {
      IRBuilder<> B(F.getContext());
      processParamTypes(&F, B);
    }
  }

  CanTodoType = false;
  Changed |= postprocessTypes(M);

  if (HaveFunPtrs)
    Changed |= processFunctionPointers(M);

  return Changed;
}

ModulePass *llvm::createSPIRVEmitIntrinsicsPass(SPIRVTargetMachine *TM) {
  return new SPIRVEmitIntrinsics(TM);
}<|MERGE_RESOLUTION|>--- conflicted
+++ resolved
@@ -215,11 +215,8 @@
   bool postprocessTypes(Module &M);
   bool processFunctionPointers(Module &M);
   void parseFunDeclarations(Module &M);
-<<<<<<< HEAD
-=======
 
   void useRoundingMode(ConstrainedFPIntrinsic *FPI, IRBuilder<> &B);
->>>>>>> 49fd7d4f
 
 public:
   static char ID;
@@ -1045,21 +1042,12 @@
       return;
     KnownElemTy = GR->findDeducedElementType(I);
     if (!KnownElemTy)
-<<<<<<< HEAD
       return;
     Uncomplete = isTodoType(I);
     Ops.push_back(std::make_pair(Ref->getOperand(0), 0));
   } else if (auto *Ref = dyn_cast<GetElementPtrInst>(I)) {
     if (GR->findDeducedElementType(Ref->getPointerOperand()))
       return;
-=======
-      return;
-    Uncomplete = isTodoType(I);
-    Ops.push_back(std::make_pair(Ref->getOperand(0), 0));
-  } else if (auto *Ref = dyn_cast<GetElementPtrInst>(I)) {
-    if (GR->findDeducedElementType(Ref->getPointerOperand()))
-      return;
->>>>>>> 49fd7d4f
     KnownElemTy = Ref->getSourceElementType();
     Ops.push_back(std::make_pair(Ref->getPointerOperand(),
                                  GetElementPtrInst::getPointerOperandIndex()));
@@ -2130,7 +2118,6 @@
       continue;
     if (hasPointeeTypeAttr(Arg) &&
         (ElemTy = getPointeeTypeByAttr(Arg)) != nullptr) {
-<<<<<<< HEAD
       buildAssignPtr(B, ElemTy, Arg);
       continue;
     }
@@ -2150,27 +2137,6 @@
       buildAssignPtr(B, ElemTy, Arg);
       continue;
     }
-=======
-      buildAssignPtr(B, ElemTy, Arg);
-      continue;
-    }
-    // search in function's call sites
-    for (User *U : F->users()) {
-      CallInst *CI = dyn_cast<CallInst>(U);
-      if (!CI || OpIdx >= CI->arg_size())
-        continue;
-      Value *OpArg = CI->getArgOperand(OpIdx);
-      if (!isPointerTy(OpArg->getType()))
-        continue;
-      // maybe we already know operand's element type
-      if ((ElemTy = GR->findDeducedElementType(OpArg)) != nullptr)
-        break;
-    }
-    if (ElemTy) {
-      buildAssignPtr(B, ElemTy, Arg);
-      continue;
-    }
->>>>>>> 49fd7d4f
     if (HaveFunPtrs) {
       for (User *U : Arg->users()) {
         CallInst *CI = dyn_cast<CallInst>(U);
