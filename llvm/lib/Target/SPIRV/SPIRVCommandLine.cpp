--- conflicted
+++ resolved
@@ -151,15 +151,11 @@
         {"SPV_KHR_bfloat16", SPIRV::Extension::Extension::SPV_KHR_bfloat16},
         {"SPV_EXT_relaxed_printf_string_address_space",
          SPIRV::Extension::Extension::
-<<<<<<< HEAD
-             SPV_EXT_relaxed_printf_string_address_space}};
-=======
              SPV_EXT_relaxed_printf_string_address_space},
         {"SPV_INTEL_predicated_io",
          SPIRV::Extension::Extension::SPV_INTEL_predicated_io},
         {"SPV_KHR_maximal_reconvergence",
          SPIRV::Extension::Extension::SPV_KHR_maximal_reconvergence}};
->>>>>>> 54c4ef26
 
 bool SPIRVExtensionsParser::parse(cl::Option &O, StringRef ArgName,
                                   StringRef ArgValue,
