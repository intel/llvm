--- conflicted
+++ resolved
@@ -159,15 +159,11 @@
         {"SPV_INTEL_predicated_io",
          SPIRV::Extension::Extension::SPV_INTEL_predicated_io},
         {"SPV_KHR_maximal_reconvergence",
-<<<<<<< HEAD
-         SPIRV::Extension::Extension::SPV_KHR_maximal_reconvergence}};
-=======
          SPIRV::Extension::Extension::SPV_KHR_maximal_reconvergence},
         {"SPV_INTEL_kernel_attributes",
          SPIRV::Extension::Extension::SPV_INTEL_kernel_attributes},
         {"SPV_ALTERA_blocking_pipes",
          SPIRV::Extension::Extension::SPV_ALTERA_blocking_pipes}};
->>>>>>> 811fe024
 
 bool SPIRVExtensionsParser::parse(cl::Option &O, StringRef ArgName,
                                   StringRef ArgValue,
