//===-- SPIRVAsmPrinter.cpp - SPIR-V LLVM assembly writer ------*- C++ -*--===//
//
// Part of the LLVM Project, under the Apache License v2.0 with LLVM Exceptions.
// See https://llvm.org/LICENSE.txt for license information.
// SPDX-License-Identifier: Apache-2.0 WITH LLVM-exception
//
//===----------------------------------------------------------------------===//
//
// This file contains a printer that converts from our internal representation
// of machine-dependent LLVM code to the SPIR-V assembly language.
//
//===----------------------------------------------------------------------===//

#include "MCTargetDesc/SPIRVInstPrinter.h"
#include "SPIRV.h"
#include "SPIRVInstrInfo.h"
#include "SPIRVMCInstLower.h"
#include "SPIRVModuleAnalysis.h"
#include "SPIRVSubtarget.h"
#include "SPIRVTargetMachine.h"
#include "SPIRVUtils.h"
#include "TargetInfo/SPIRVTargetInfo.h"
#include "llvm/ADT/DenseMap.h"
#include "llvm/Analysis/ValueTracking.h"
#include "llvm/CodeGen/AsmPrinter.h"
#include "llvm/CodeGen/MachineConstantPool.h"
#include "llvm/CodeGen/MachineInstr.h"
#include "llvm/CodeGen/MachineModuleInfo.h"
#include "llvm/CodeGen/TargetLoweringObjectFileImpl.h"
#include "llvm/MC/MCAsmInfo.h"
#include "llvm/MC/MCAssembler.h"
#include "llvm/MC/MCInst.h"
#include "llvm/MC/MCObjectStreamer.h"
#include "llvm/MC/MCSPIRVObjectWriter.h"
#include "llvm/MC/MCStreamer.h"
#include "llvm/MC/MCSymbol.h"
#include "llvm/MC/TargetRegistry.h"
#include "llvm/Support/Compiler.h"
#include "llvm/Support/raw_ostream.h"

using namespace llvm;

#define DEBUG_TYPE "asm-printer"

namespace {
class SPIRVAsmPrinter : public AsmPrinter {
  unsigned NLabels = 0;
  SmallPtrSet<const MachineBasicBlock *, 8> LabeledMBB;

public:
  explicit SPIRVAsmPrinter(TargetMachine &TM,
                           std::unique_ptr<MCStreamer> Streamer)
      : AsmPrinter(TM, std::move(Streamer), ID), ModuleSectionsEmitted(false),
        ST(nullptr), TII(nullptr), MAI(nullptr) {}
  static char ID;
  bool ModuleSectionsEmitted;
  const SPIRVSubtarget *ST;
  const SPIRVInstrInfo *TII;

  StringRef getPassName() const override { return "SPIRV Assembly Printer"; }
  void printOperand(const MachineInstr *MI, int OpNum, raw_ostream &O);
  bool PrintAsmOperand(const MachineInstr *MI, unsigned OpNo,
                       const char *ExtraCode, raw_ostream &O) override;

  void outputMCInst(MCInst &Inst);
  void outputInstruction(const MachineInstr *MI);
  void outputModuleSection(SPIRV::ModuleSectionType MSType);
  void outputGlobalRequirements();
  void outputEntryPoints();
  void outputDebugSourceAndStrings(const Module &M);
  void outputOpExtInstImports(const Module &M);
  void outputOpMemoryModel();
  void outputOpFunctionEnd();
  void outputExtFuncDecls();
  void outputExecutionModeFromMDNode(MCRegister Reg, MDNode *Node,
                                     SPIRV::ExecutionMode::ExecutionMode EM,
                                     unsigned ExpectMDOps, int64_t DefVal);
  void outputExecutionModeFromNumthreadsAttribute(
      const MCRegister &Reg, const Attribute &Attr,
      SPIRV::ExecutionMode::ExecutionMode EM);
  void outputExecutionModeFromEnableMaximalReconvergenceAttr(
      const MCRegister &Reg, const SPIRVSubtarget &ST);
  void outputExecutionMode(const Module &M);
  void outputAnnotations(const Module &M);
  void outputModuleSections();
  void outputFPFastMathDefaultInfo();
  bool isHidden() {
    return MF->getFunction()
        .getFnAttribute(SPIRV_BACKEND_SERVICE_FUN_NAME)
        .isValid();
  }

  void emitInstruction(const MachineInstr *MI) override;
  void emitFunctionEntryLabel() override {}
  void emitFunctionHeader() override;
  void emitFunctionBodyStart() override {}
  void emitFunctionBodyEnd() override;
  void emitBasicBlockStart(const MachineBasicBlock &MBB) override;
  void emitBasicBlockEnd(const MachineBasicBlock &MBB) override {}
  void emitGlobalVariable(const GlobalVariable *GV) override {}
  void emitOpLabel(const MachineBasicBlock &MBB);
  void emitEndOfAsmFile(Module &M) override;
  bool doInitialization(Module &M) override;

  void getAnalysisUsage(AnalysisUsage &AU) const override;
  SPIRV::ModuleAnalysisInfo *MAI;

protected:
  void cleanUp(Module &M);
};
} // namespace

void SPIRVAsmPrinter::getAnalysisUsage(AnalysisUsage &AU) const {
  AU.addRequired<SPIRVModuleAnalysis>();
  AU.addPreserved<SPIRVModuleAnalysis>();
  AsmPrinter::getAnalysisUsage(AU);
}

// If the module has no functions, we need output global info anyway.
void SPIRVAsmPrinter::emitEndOfAsmFile(Module &M) {
  if (ModuleSectionsEmitted == false) {
    outputModuleSections();
    ModuleSectionsEmitted = true;
  }

  ST = static_cast<const SPIRVTargetMachine &>(TM).getSubtargetImpl();
  VersionTuple SPIRVVersion = ST->getSPIRVVersion();
  uint32_t Major = SPIRVVersion.getMajor();
  uint32_t Minor = SPIRVVersion.getMinor().value_or(0);
  // Bound is an approximation that accounts for the maximum used register
  // number and number of generated OpLabels
  unsigned Bound = 2 * (ST->getBound() + 1) + NLabels;
  if (MCAssembler *Asm = OutStreamer->getAssemblerPtr())
    static_cast<SPIRVObjectWriter &>(Asm->getWriter())
        .setBuildVersion(Major, Minor, Bound);

  cleanUp(M);
}

// Any cleanup actions with the Module after we don't care about its content
// anymore.
void SPIRVAsmPrinter::cleanUp(Module &M) {
  // Verifier disallows uses of intrinsic global variables.
  for (StringRef GVName :
       {"llvm.global_ctors", "llvm.global_dtors", "llvm.used"}) {
    if (GlobalVariable *GV = M.getNamedGlobal(GVName))
      GV->setName("");
  }
}

void SPIRVAsmPrinter::emitFunctionHeader() {
  if (ModuleSectionsEmitted == false) {
    outputModuleSections();
    ModuleSectionsEmitted = true;
  }
  // Get the subtarget from the current MachineFunction.
  ST = &MF->getSubtarget<SPIRVSubtarget>();
  TII = ST->getInstrInfo();
  const Function &F = MF->getFunction();

  if (isVerbose() && !isHidden()) {
    OutStreamer->getCommentOS()
        << "-- Begin function "
        << GlobalValue::dropLLVMManglingEscape(F.getName()) << '\n';
  }

  auto Section = getObjFileLowering().SectionForGlobal(&F, TM);
  MF->setSection(Section);
}

void SPIRVAsmPrinter::outputOpFunctionEnd() {
  MCInst FunctionEndInst;
  FunctionEndInst.setOpcode(SPIRV::OpFunctionEnd);
  outputMCInst(FunctionEndInst);
}

void SPIRVAsmPrinter::emitFunctionBodyEnd() {
  if (!isHidden())
    outputOpFunctionEnd();
}

void SPIRVAsmPrinter::emitOpLabel(const MachineBasicBlock &MBB) {
  // Do not emit anything if it's an internal service function.
  if (isHidden())
    return;

  MCInst LabelInst;
  LabelInst.setOpcode(SPIRV::OpLabel);
  LabelInst.addOperand(MCOperand::createReg(MAI->getOrCreateMBBRegister(MBB)));
  outputMCInst(LabelInst);
  ++NLabels;
  LabeledMBB.insert(&MBB);
}

void SPIRVAsmPrinter::emitBasicBlockStart(const MachineBasicBlock &MBB) {
  // Do not emit anything if it's an internal service function.
  if (MBB.empty())
    return;

  // If it's the first MBB in MF, it has OpFunction and OpFunctionParameter, so
  // OpLabel should be output after them.
  if (MBB.getNumber() == MF->front().getNumber()) {
    for (const MachineInstr &MI : MBB)
      if (MI.getOpcode() == SPIRV::OpFunction)
        return;
    // TODO: this case should be checked by the verifier.
    report_fatal_error("OpFunction is expected in the front MBB of MF");
  }
  emitOpLabel(MBB);
}

void SPIRVAsmPrinter::printOperand(const MachineInstr *MI, int OpNum,
                                   raw_ostream &O) {
  const MachineOperand &MO = MI->getOperand(OpNum);

  switch (MO.getType()) {
  case MachineOperand::MO_Register:
    O << SPIRVInstPrinter::getRegisterName(MO.getReg());
    break;

  case MachineOperand::MO_Immediate:
    O << MO.getImm();
    break;

  case MachineOperand::MO_FPImmediate:
    O << MO.getFPImm();
    break;

  case MachineOperand::MO_MachineBasicBlock:
    O << *MO.getMBB()->getSymbol();
    break;

  case MachineOperand::MO_GlobalAddress:
    O << *getSymbol(MO.getGlobal());
    break;

  case MachineOperand::MO_BlockAddress: {
    MCSymbol *BA = GetBlockAddressSymbol(MO.getBlockAddress());
    O << BA->getName();
    break;
  }

  case MachineOperand::MO_ExternalSymbol:
    O << *GetExternalSymbolSymbol(MO.getSymbolName());
    break;

  case MachineOperand::MO_JumpTableIndex:
  case MachineOperand::MO_ConstantPoolIndex:
  default:
    llvm_unreachable("<unknown operand type>");
  }
}

bool SPIRVAsmPrinter::PrintAsmOperand(const MachineInstr *MI, unsigned OpNo,
                                      const char *ExtraCode, raw_ostream &O) {
  if (ExtraCode && ExtraCode[0])
    return true; // Invalid instruction - SPIR-V does not have special modifiers

  printOperand(MI, OpNo, O);
  return false;
}

static bool isFuncOrHeaderInstr(const MachineInstr *MI,
                                const SPIRVInstrInfo *TII) {
  return TII->isHeaderInstr(*MI) || MI->getOpcode() == SPIRV::OpFunction ||
         MI->getOpcode() == SPIRV::OpFunctionParameter;
}

void SPIRVAsmPrinter::outputMCInst(MCInst &Inst) {
  OutStreamer->emitInstruction(Inst, *OutContext.getSubtargetInfo());
}

void SPIRVAsmPrinter::outputInstruction(const MachineInstr *MI) {
  SPIRVMCInstLower MCInstLowering;
  MCInst TmpInst;
  MCInstLowering.lower(MI, TmpInst, MAI);
  outputMCInst(TmpInst);
}

void SPIRVAsmPrinter::emitInstruction(const MachineInstr *MI) {
  SPIRV_MC::verifyInstructionPredicates(MI->getOpcode(),
                                        getSubtargetInfo().getFeatureBits());

  if (!MAI->getSkipEmission(MI))
    outputInstruction(MI);

  // Output OpLabel after OpFunction and OpFunctionParameter in the first MBB.
  const MachineInstr *NextMI = MI->getNextNode();
  if (!LabeledMBB.contains(MI->getParent()) && isFuncOrHeaderInstr(MI, TII) &&
      (!NextMI || !isFuncOrHeaderInstr(NextMI, TII))) {
    assert(MI->getParent()->getNumber() == MF->front().getNumber() &&
           "OpFunction is not in the front MBB of MF");
    emitOpLabel(*MI->getParent());
  }
}

void SPIRVAsmPrinter::outputModuleSection(SPIRV::ModuleSectionType MSType) {
  for (const MachineInstr *MI : MAI->getMSInstrs(MSType))
    outputInstruction(MI);
}

void SPIRVAsmPrinter::outputDebugSourceAndStrings(const Module &M) {
  // Output OpSourceExtensions.
  for (auto &Str : MAI->SrcExt) {
    MCInst Inst;
    Inst.setOpcode(SPIRV::OpSourceExtension);
    addStringImm(Str.first(), Inst);
    outputMCInst(Inst);
  }
  // Output OpString.
  outputModuleSection(SPIRV::MB_DebugStrings);
  // Output OpSource.
  MCInst Inst;
  Inst.setOpcode(SPIRV::OpSource);
  Inst.addOperand(MCOperand::createImm(static_cast<unsigned>(MAI->SrcLang)));
  Inst.addOperand(
      MCOperand::createImm(static_cast<unsigned>(MAI->SrcLangVersion)));
  outputMCInst(Inst);
}

void SPIRVAsmPrinter::outputOpExtInstImports(const Module &M) {
  for (auto &CU : MAI->ExtInstSetMap) {
    unsigned Set = CU.first;
    MCRegister Reg = CU.second;
    MCInst Inst;
    Inst.setOpcode(SPIRV::OpExtInstImport);
    Inst.addOperand(MCOperand::createReg(Reg));
    addStringImm(getExtInstSetName(
                     static_cast<SPIRV::InstructionSet::InstructionSet>(Set)),
                 Inst);
    outputMCInst(Inst);
  }
}

void SPIRVAsmPrinter::outputOpMemoryModel() {
  MCInst Inst;
  Inst.setOpcode(SPIRV::OpMemoryModel);
  Inst.addOperand(MCOperand::createImm(static_cast<unsigned>(MAI->Addr)));
  Inst.addOperand(MCOperand::createImm(static_cast<unsigned>(MAI->Mem)));
  outputMCInst(Inst);
}

// Before the OpEntryPoints' output, we need to add the entry point's
// interfaces. The interface is a list of IDs of global OpVariable instructions.
// These declare the set of global variables from a module that form
// the interface of this entry point.
void SPIRVAsmPrinter::outputEntryPoints() {
  // Find all OpVariable IDs with required StorageClass.
  DenseSet<MCRegister> InterfaceIDs;
  for (const MachineInstr *MI : MAI->GlobalVarList) {
    assert(MI->getOpcode() == SPIRV::OpVariable);
    auto SC = static_cast<SPIRV::StorageClass::StorageClass>(
        MI->getOperand(2).getImm());
    // Before version 1.4, the interface's storage classes are limited to
    // the Input and Output storage classes. Starting with version 1.4,
    // the interface's storage classes are all storage classes used in
    // declaring all global variables referenced by the entry point call tree.
    if (ST->isAtLeastSPIRVVer(VersionTuple(1, 4)) ||
        SC == SPIRV::StorageClass::Input || SC == SPIRV::StorageClass::Output) {
      const MachineFunction *MF = MI->getMF();
      MCRegister Reg = MAI->getRegisterAlias(MF, MI->getOperand(0).getReg());
      InterfaceIDs.insert(Reg);
    }
  }

  // Output OpEntryPoints adding interface args to all of them.
  for (const MachineInstr *MI : MAI->getMSInstrs(SPIRV::MB_EntryPoints)) {
    SPIRVMCInstLower MCInstLowering;
    MCInst TmpInst;
    MCInstLowering.lower(MI, TmpInst, MAI);
    for (MCRegister Reg : InterfaceIDs) {
      assert(Reg.isValid());
      TmpInst.addOperand(MCOperand::createReg(Reg));
    }
    outputMCInst(TmpInst);
  }
}

// Create global OpCapability instructions for the required capabilities.
void SPIRVAsmPrinter::outputGlobalRequirements() {
  // Abort here if not all requirements can be satisfied.
  MAI->Reqs.checkSatisfiable(*ST);

  for (const auto &Cap : MAI->Reqs.getMinimalCapabilities()) {
    MCInst Inst;
    Inst.setOpcode(SPIRV::OpCapability);
    Inst.addOperand(MCOperand::createImm(Cap));
    outputMCInst(Inst);
  }

  // Generate the final OpExtensions with strings instead of enums.
  for (const auto &Ext : MAI->Reqs.getExtensions()) {
    MCInst Inst;
    Inst.setOpcode(SPIRV::OpExtension);
    addStringImm(getSymbolicOperandMnemonic(
                     SPIRV::OperandCategory::ExtensionOperand, Ext),
                 Inst);
    outputMCInst(Inst);
  }
  // TODO add a pseudo instr for version number.
}

void SPIRVAsmPrinter::outputExtFuncDecls() {
  // Insert OpFunctionEnd after each declaration.
  auto I = MAI->getMSInstrs(SPIRV::MB_ExtFuncDecls).begin(),
       E = MAI->getMSInstrs(SPIRV::MB_ExtFuncDecls).end();
  for (; I != E; ++I) {
    outputInstruction(*I);
    if ((I + 1) == E || (*(I + 1))->getOpcode() == SPIRV::OpFunction)
      outputOpFunctionEnd();
  }
}

// Encode LLVM type by SPIR-V execution mode VecTypeHint.
static unsigned encodeVecTypeHint(Type *Ty) {
  if (Ty->isHalfTy())
    return 4;
  if (Ty->isFloatTy())
    return 5;
  if (Ty->isDoubleTy())
    return 6;
  if (IntegerType *IntTy = dyn_cast<IntegerType>(Ty)) {
    switch (IntTy->getIntegerBitWidth()) {
    case 8:
      return 0;
    case 16:
      return 1;
    case 32:
      return 2;
    case 64:
      return 3;
    default:
      llvm_unreachable("invalid integer type");
    }
  }
  if (FixedVectorType *VecTy = dyn_cast<FixedVectorType>(Ty)) {
    Type *EleTy = VecTy->getElementType();
    unsigned Size = VecTy->getNumElements();
    return Size << 16 | encodeVecTypeHint(EleTy);
  }
  llvm_unreachable("invalid type");
}

static void addOpsFromMDNode(MDNode *MDN, MCInst &Inst,
                             SPIRV::ModuleAnalysisInfo *MAI) {
  for (const MDOperand &MDOp : MDN->operands()) {
    if (auto *CMeta = dyn_cast<ConstantAsMetadata>(MDOp)) {
      Constant *C = CMeta->getValue();
      if (ConstantInt *Const = dyn_cast<ConstantInt>(C)) {
        Inst.addOperand(MCOperand::createImm(Const->getZExtValue()));
      } else if (auto *CE = dyn_cast<Function>(C)) {
        MCRegister FuncReg = MAI->getFuncReg(CE);
        assert(FuncReg.isValid());
        Inst.addOperand(MCOperand::createReg(FuncReg));
      }
    }
  }
}

void SPIRVAsmPrinter::outputExecutionModeFromMDNode(
    MCRegister Reg, MDNode *Node, SPIRV::ExecutionMode::ExecutionMode EM,
    unsigned ExpectMDOps, int64_t DefVal) {
  MCInst Inst;
  Inst.setOpcode(SPIRV::OpExecutionMode);
  Inst.addOperand(MCOperand::createReg(Reg));
  Inst.addOperand(MCOperand::createImm(static_cast<unsigned>(EM)));
  addOpsFromMDNode(Node, Inst, MAI);
  // reqd_work_group_size and work_group_size_hint require 3 operands,
  // if metadata contains less operands, just add a default value
  unsigned NodeSz = Node->getNumOperands();
  if (ExpectMDOps > 0 && NodeSz < ExpectMDOps)
    for (unsigned i = NodeSz; i < ExpectMDOps; ++i)
      Inst.addOperand(MCOperand::createImm(DefVal));
  outputMCInst(Inst);
}

void SPIRVAsmPrinter::outputExecutionModeFromNumthreadsAttribute(
    const MCRegister &Reg, const Attribute &Attr,
    SPIRV::ExecutionMode::ExecutionMode EM) {
  assert(Attr.isValid() && "Function called with an invalid attribute.");

  MCInst Inst;
  Inst.setOpcode(SPIRV::OpExecutionMode);
  Inst.addOperand(MCOperand::createReg(Reg));
  Inst.addOperand(MCOperand::createImm(static_cast<unsigned>(EM)));

  SmallVector<StringRef> NumThreads;
  Attr.getValueAsString().split(NumThreads, ',');
  assert(NumThreads.size() == 3 && "invalid numthreads");
  for (uint32_t i = 0; i < 3; ++i) {
    uint32_t V;
    [[maybe_unused]] bool Result = NumThreads[i].getAsInteger(10, V);
    assert(!Result && "Failed to parse numthreads");
    Inst.addOperand(MCOperand::createImm(V));
  }

  outputMCInst(Inst);
}

void SPIRVAsmPrinter::outputExecutionModeFromEnableMaximalReconvergenceAttr(
    const MCRegister &Reg, const SPIRVSubtarget &ST) {
  assert(ST.canUseExtension(SPIRV::Extension::SPV_KHR_maximal_reconvergence) &&
         "Function called when SPV_KHR_maximal_reconvergence is not enabled.");

  MCInst Inst;
  Inst.setOpcode(SPIRV::OpExecutionMode);
  Inst.addOperand(MCOperand::createReg(Reg));
  unsigned EM =
      static_cast<unsigned>(SPIRV::ExecutionMode::MaximallyReconvergesKHR);
  Inst.addOperand(MCOperand::createImm(EM));
  outputMCInst(Inst);
}

void SPIRVAsmPrinter::outputExecutionMode(const Module &M) {
  NamedMDNode *Node = M.getNamedMetadata("spirv.ExecutionMode");
  if (Node) {
    for (unsigned i = 0; i < Node->getNumOperands(); i++) {
      // If SPV_KHR_float_controls2 is enabled and we find any of
      // FPFastMathDefault, ContractionOff or SignedZeroInfNanPreserve execution
      // modes, skip it, it'll be done somewhere else.
      if (ST->canUseExtension(SPIRV::Extension::SPV_KHR_float_controls2)) {
        const auto EM =
            cast<ConstantInt>(
                cast<ConstantAsMetadata>((Node->getOperand(i))->getOperand(1))
                    ->getValue())
                ->getZExtValue();
        if (EM == SPIRV::ExecutionMode::FPFastMathDefault ||
            EM == SPIRV::ExecutionMode::ContractionOff ||
            EM == SPIRV::ExecutionMode::SignedZeroInfNanPreserve)
          continue;
      }

      MCInst Inst;
      Inst.setOpcode(SPIRV::OpExecutionMode);
      addOpsFromMDNode(cast<MDNode>(Node->getOperand(i)), Inst, MAI);
      outputMCInst(Inst);
    }
    outputFPFastMathDefaultInfo();
  }
  for (auto FI = M.begin(), E = M.end(); FI != E; ++FI) {
    const Function &F = *FI;
    // Only operands of OpEntryPoint instructions are allowed to be
    // <Entry Point> operands of OpExecutionMode
    if (F.isDeclaration() || !isEntryPoint(F))
      continue;
    MCRegister FReg = MAI->getFuncReg(&F);
    assert(FReg.isValid());

    if (Attribute Attr = F.getFnAttribute("hlsl.shader"); Attr.isValid()) {
      // SPIR-V common validation: Fragment requires OriginUpperLeft or
      // OriginLowerLeft.
      // VUID-StandaloneSpirv-OriginLowerLeft-04653: Fragment must declare
      // OriginUpperLeft.
      if (Attr.getValueAsString() == "pixel") {
        MCInst Inst;
        Inst.setOpcode(SPIRV::OpExecutionMode);
        Inst.addOperand(MCOperand::createReg(FReg));
        unsigned EM =
            static_cast<unsigned>(SPIRV::ExecutionMode::OriginUpperLeft);
        Inst.addOperand(MCOperand::createImm(EM));
        outputMCInst(Inst);
      }
    }
    if (MDNode *Node = F.getMetadata("reqd_work_group_size"))
      outputExecutionModeFromMDNode(FReg, Node, SPIRV::ExecutionMode::LocalSize,
                                    3, 1);
    if (Attribute Attr = F.getFnAttribute("hlsl.numthreads"); Attr.isValid())
      outputExecutionModeFromNumthreadsAttribute(
          FReg, Attr, SPIRV::ExecutionMode::LocalSize);
    if (Attribute Attr = F.getFnAttribute("enable-maximal-reconvergence");
        Attr.getValueAsBool()) {
      outputExecutionModeFromEnableMaximalReconvergenceAttr(FReg, *ST);
    }
    if (MDNode *Node = F.getMetadata("work_group_size_hint"))
      outputExecutionModeFromMDNode(FReg, Node,
                                    SPIRV::ExecutionMode::LocalSizeHint, 3, 1);
    if (MDNode *Node = F.getMetadata("intel_reqd_sub_group_size"))
      outputExecutionModeFromMDNode(FReg, Node,
                                    SPIRV::ExecutionMode::SubgroupSize, 0, 0);
    if (MDNode *Node = F.getMetadata("max_work_group_size")) {
      if (ST->canUseExtension(SPIRV::Extension::SPV_INTEL_kernel_attributes))
        outputExecutionModeFromMDNode(
            FReg, Node, SPIRV::ExecutionMode::MaxWorkgroupSizeINTEL, 3, 1);
    }
    if (MDNode *Node = F.getMetadata("vec_type_hint")) {
      MCInst Inst;
      Inst.setOpcode(SPIRV::OpExecutionMode);
      Inst.addOperand(MCOperand::createReg(FReg));
      unsigned EM = static_cast<unsigned>(SPIRV::ExecutionMode::VecTypeHint);
      Inst.addOperand(MCOperand::createImm(EM));
      unsigned TypeCode = encodeVecTypeHint(getMDOperandAsType(Node, 0));
      Inst.addOperand(MCOperand::createImm(TypeCode));
      outputMCInst(Inst);
    }
    if (ST->isKernel() && !M.getNamedMetadata("spirv.ExecutionMode") &&
        !M.getNamedMetadata("opencl.enable.FP_CONTRACT")) {
      if (ST->canUseExtension(SPIRV::Extension::SPV_KHR_float_controls2)) {
        // When SPV_KHR_float_controls2 is enabled, ContractionOff is
        // deprecated. We need to use FPFastMathDefault with the appropriate
        // flags instead. Since FPFastMathDefault takes a target type, we need
        // to emit it for each floating-point type that exists in the module
        // to match the effect of ContractionOff. As of now, there are 3 FP
        // types: fp16, fp32 and fp64.

        // We only end up here because there is no "spirv.ExecutionMode"
        // metadata, so that means no FPFastMathDefault. Therefore, we only
        // need to make sure AllowContract is set to 0, as the rest of flags.
        // We still need to emit the OpExecutionMode instruction, otherwise
        // it's up to the client API to define the flags. Therefore, we need
        // to find the constant with 0 value.

        // Collect the SPIRVTypes for fp16, fp32, and fp64 and the constant of
        // type int32 with 0 value to represent the FP Fast Math Mode.
        std::vector<const MachineInstr *> SPIRVFloatTypes;
<<<<<<< HEAD
        const MachineInstr *ConstZeroInt32 = nullptr;
        for (const MachineInstr *MI :
             MAI->getMSInstrs(SPIRV::MB_TypeConstVars)) {
          unsigned OpCode = MI->getOpcode();
=======
        const MachineInstr *ConstZero = nullptr;
        for (const MachineInstr *MI :
             MAI->getMSInstrs(SPIRV::MB_TypeConstVars)) {
          // Skip if the instruction is not OpTypeFloat or OpConstant.
          unsigned OpCode = MI->getOpcode();
          if (OpCode != SPIRV::OpTypeFloat && OpCode != SPIRV::OpConstantNull)
            continue;
>>>>>>> 64bc42d6

          // Collect the SPIRV type if it's a float.
          if (OpCode == SPIRV::OpTypeFloat) {
            // Skip if the target type is not fp16, fp32, fp64.
            const unsigned OpTypeFloatSize = MI->getOperand(1).getImm();
            if (OpTypeFloatSize != 16 && OpTypeFloatSize != 32 &&
                OpTypeFloatSize != 64) {
              continue;
            }
            SPIRVFloatTypes.push_back(MI);
<<<<<<< HEAD
            continue;
          }

          if (OpCode == SPIRV::OpConstantNull) {
            // Check if the constant is int32, if not skip it.
            const MachineRegisterInfo &MRI = MI->getMF()->getRegInfo();
            MachineInstr *TypeMI = MRI.getVRegDef(MI->getOperand(1).getReg());
            bool IsInt32Ty = TypeMI &&
                             TypeMI->getOpcode() == SPIRV::OpTypeInt &&
                             TypeMI->getOperand(1).getImm() == 32;
            if (IsInt32Ty)
              ConstZeroInt32 = MI;
=======
          } else {
            // Check if the constant is int32, if not skip it.
            const MachineRegisterInfo &MRI = MI->getMF()->getRegInfo();
            MachineInstr *TypeMI = MRI.getVRegDef(MI->getOperand(1).getReg());
            if (!TypeMI || TypeMI->getOperand(1).getImm() != 32)
              continue;

            ConstZero = MI;
>>>>>>> 64bc42d6
          }
        }

        // When SPV_KHR_float_controls2 is enabled, ContractionOff is
        // deprecated. We need to use FPFastMathDefault with the appropriate
        // flags instead. Since FPFastMathDefault takes a target type, we need
        // to emit it for each floating-point type that exists in the module
        // to match the effect of ContractionOff. As of now, there are 3 FP
        // types: fp16, fp32 and fp64.
        for (const MachineInstr *MI : SPIRVFloatTypes) {
          MCInst Inst;
          Inst.setOpcode(SPIRV::OpExecutionModeId);
          Inst.addOperand(MCOperand::createReg(FReg));
          unsigned EM =
              static_cast<unsigned>(SPIRV::ExecutionMode::FPFastMathDefault);
          Inst.addOperand(MCOperand::createImm(EM));
          const MachineFunction *MF = MI->getMF();
          MCRegister TypeReg =
              MAI->getRegisterAlias(MF, MI->getOperand(0).getReg());
          Inst.addOperand(MCOperand::createReg(TypeReg));
<<<<<<< HEAD
          assert(ConstZeroInt32 && "There should be a constant zero.");
          MCRegister ConstReg = MAI->getRegisterAlias(
              ConstZeroInt32->getMF(), ConstZeroInt32->getOperand(0).getReg());
=======
          assert(ConstZero && "There should be a constant zero.");
          MCRegister ConstReg = MAI->getRegisterAlias(
              ConstZero->getMF(), ConstZero->getOperand(0).getReg());
>>>>>>> 64bc42d6
          Inst.addOperand(MCOperand::createReg(ConstReg));
          outputMCInst(Inst);
        }
      } else {
        MCInst Inst;
        Inst.setOpcode(SPIRV::OpExecutionMode);
        Inst.addOperand(MCOperand::createReg(FReg));
        unsigned EM =
            static_cast<unsigned>(SPIRV::ExecutionMode::ContractionOff);
        Inst.addOperand(MCOperand::createImm(EM));
        outputMCInst(Inst);
      }
    }
  }
}

void SPIRVAsmPrinter::outputAnnotations(const Module &M) {
  outputModuleSection(SPIRV::MB_Annotations);
  // Process llvm.global.annotations special global variable.
  for (auto F = M.global_begin(), E = M.global_end(); F != E; ++F) {
    if ((*F).getName() != "llvm.global.annotations")
      continue;
    const GlobalVariable *V = &(*F);
    const ConstantArray *CA = cast<ConstantArray>(V->getOperand(0));
    for (Value *Op : CA->operands()) {
      ConstantStruct *CS = cast<ConstantStruct>(Op);
      // The first field of the struct contains a pointer to
      // the annotated variable.
      Value *AnnotatedVar = CS->getOperand(0)->stripPointerCasts();
      if (!isa<Function>(AnnotatedVar))
        report_fatal_error("Unsupported value in llvm.global.annotations");
      Function *Func = cast<Function>(AnnotatedVar);
      MCRegister Reg = MAI->getFuncReg(Func);
      if (!Reg.isValid()) {
        std::string DiagMsg;
        raw_string_ostream OS(DiagMsg);
        AnnotatedVar->print(OS);
        DiagMsg = "Unknown function in llvm.global.annotations: " + DiagMsg;
        report_fatal_error(DiagMsg.c_str());
      }

      // The second field contains a pointer to a global annotation string.
      GlobalVariable *GV =
          cast<GlobalVariable>(CS->getOperand(1)->stripPointerCasts());

      StringRef AnnotationString;
      [[maybe_unused]] bool Success =
          getConstantStringInfo(GV, AnnotationString);
      assert(Success && "Failed to get annotation string");
      MCInst Inst;
      Inst.setOpcode(SPIRV::OpDecorate);
      Inst.addOperand(MCOperand::createReg(Reg));
      unsigned Dec = static_cast<unsigned>(SPIRV::Decoration::UserSemantic);
      Inst.addOperand(MCOperand::createImm(Dec));
      addStringImm(AnnotationString, Inst);
      outputMCInst(Inst);
    }
  }
}

void SPIRVAsmPrinter::outputFPFastMathDefaultInfo() {
  // Collect the SPIRVTypes that are OpTypeFloat and the constants of type
  // int32, that might be used as FP Fast Math Mode.
  std::vector<const MachineInstr *> SPIRVFloatTypes;
  // Hashtable to associate immediate values with the constant holding them.
  std::unordered_map<int, const MachineInstr *> ConstMap;
  for (const MachineInstr *MI : MAI->getMSInstrs(SPIRV::MB_TypeConstVars)) {
    // Skip if the instruction is not OpTypeFloat or OpConstant.
    unsigned OpCode = MI->getOpcode();
    if (OpCode != SPIRV::OpTypeFloat && OpCode != SPIRV::OpConstantI &&
        OpCode != SPIRV::OpConstantNull)
      continue;

    // Collect the SPIRV type if it's a float.
    if (OpCode == SPIRV::OpTypeFloat) {
      SPIRVFloatTypes.push_back(MI);
    } else {
      // Check if the constant is int32, if not skip it.
      const MachineRegisterInfo &MRI = MI->getMF()->getRegInfo();
      MachineInstr *TypeMI = MRI.getVRegDef(MI->getOperand(1).getReg());
      if (!TypeMI || TypeMI->getOpcode() != SPIRV::OpTypeInt ||
          TypeMI->getOperand(1).getImm() != 32)
        continue;

      if (OpCode == SPIRV::OpConstantI)
        ConstMap[MI->getOperand(2).getImm()] = MI;
      else
        ConstMap[0] = MI;
    }
  }

  for (const auto &[Func, FPFastMathDefaultInfoVec] :
       MAI->FPFastMathDefaultInfoMap) {
    if (FPFastMathDefaultInfoVec.empty())
      continue;

    for (const MachineInstr *MI : SPIRVFloatTypes) {
      unsigned OpTypeFloatSize = MI->getOperand(1).getImm();
      unsigned Index = SPIRV::FPFastMathDefaultInfoVector::
          computeFPFastMathDefaultInfoVecIndex(OpTypeFloatSize);
      assert(Index < FPFastMathDefaultInfoVec.size() &&
             "Index out of bounds for FPFastMathDefaultInfoVec");
      const auto &FPFastMathDefaultInfo = FPFastMathDefaultInfoVec[Index];
      assert(FPFastMathDefaultInfo.Ty &&
             "Expected target type for FPFastMathDefaultInfo");
      assert(FPFastMathDefaultInfo.Ty->getScalarSizeInBits() ==
                 OpTypeFloatSize &&
             "Mismatched float type size");
      MCInst Inst;
      Inst.setOpcode(SPIRV::OpExecutionModeId);
      MCRegister FuncReg = MAI->getFuncReg(Func);
      assert(FuncReg.isValid());
      Inst.addOperand(MCOperand::createReg(FuncReg));
      Inst.addOperand(
          MCOperand::createImm(SPIRV::ExecutionMode::FPFastMathDefault));
      MCRegister TypeReg =
          MAI->getRegisterAlias(MI->getMF(), MI->getOperand(0).getReg());
      Inst.addOperand(MCOperand::createReg(TypeReg));
      unsigned Flags = FPFastMathDefaultInfo.FastMathFlags;
      if (FPFastMathDefaultInfo.ContractionOff &&
          (Flags & SPIRV::FPFastMathMode::AllowContract))
        report_fatal_error(
            "Conflicting FPFastMathFlags: ContractionOff and AllowContract");

      if (FPFastMathDefaultInfo.SignedZeroInfNanPreserve &&
          !(Flags &
            (SPIRV::FPFastMathMode::NotNaN | SPIRV::FPFastMathMode::NotInf |
             SPIRV::FPFastMathMode::NSZ))) {
        if (FPFastMathDefaultInfo.FPFastMathDefault)
          report_fatal_error("Conflicting FPFastMathFlags: "
                             "SignedZeroInfNanPreserve but at least one of "
                             "NotNaN/NotInf/NSZ is enabled.");
      }

      // Don't emit if none of the execution modes was used.
      if (Flags == SPIRV::FPFastMathMode::None &&
          !FPFastMathDefaultInfo.ContractionOff &&
          !FPFastMathDefaultInfo.SignedZeroInfNanPreserve &&
          !FPFastMathDefaultInfo.FPFastMathDefault)
        continue;

      // Retrieve the constant instruction for the immediate value.
      auto It = ConstMap.find(Flags);
      if (It == ConstMap.end())
        report_fatal_error("Expected constant instruction for FP Fast Math "
                           "Mode operand of FPFastMathDefault execution mode.");
      const MachineInstr *ConstMI = It->second;
      MCRegister ConstReg = MAI->getRegisterAlias(
          ConstMI->getMF(), ConstMI->getOperand(0).getReg());
      Inst.addOperand(MCOperand::createReg(ConstReg));
      outputMCInst(Inst);
    }
  }
}

void SPIRVAsmPrinter::outputModuleSections() {
  const Module *M = MMI->getModule();
  // Get the global subtarget to output module-level info.
  ST = static_cast<const SPIRVTargetMachine &>(TM).getSubtargetImpl();
  TII = ST->getInstrInfo();
  MAI = &SPIRVModuleAnalysis::MAI;
  assert(ST && TII && MAI && M && "Module analysis is required");
  // Output instructions according to the Logical Layout of a Module:
  // 1,2. All OpCapability instructions, then optional OpExtension
  // instructions.
  outputGlobalRequirements();
  // 3. Optional OpExtInstImport instructions.
  outputOpExtInstImports(*M);
  // 4. The single required OpMemoryModel instruction.
  outputOpMemoryModel();
  // 5. All entry point declarations, using OpEntryPoint.
  outputEntryPoints();
  // 6. Execution-mode declarations, using OpExecutionMode or
  // OpExecutionModeId.
  outputExecutionMode(*M);
  // 7a. Debug: all OpString, OpSourceExtension, OpSource, and
  // OpSourceContinued, without forward references.
  outputDebugSourceAndStrings(*M);
  // 7b. Debug: all OpName and all OpMemberName.
  outputModuleSection(SPIRV::MB_DebugNames);
  // 7c. Debug: all OpModuleProcessed instructions.
  outputModuleSection(SPIRV::MB_DebugModuleProcessed);
  // xxx. SPV_INTEL_memory_access_aliasing instructions go before 8.
  // "All annotation instructions"
  outputModuleSection(SPIRV::MB_AliasingInsts);
  // 8. All annotation instructions (all decorations).
  outputAnnotations(*M);
  // 9. All type declarations (OpTypeXXX instructions), all constant
  // instructions, and all global variable declarations. This section is
  // the first section to allow use of: OpLine and OpNoLine debug information;
  // non-semantic instructions with OpExtInst.
  outputModuleSection(SPIRV::MB_TypeConstVars);
  // 10. All global NonSemantic.Shader.DebugInfo.100 instructions.
  outputModuleSection(SPIRV::MB_NonSemanticGlobalDI);
  // 11. All function declarations (functions without a body).
  outputExtFuncDecls();
  // 12. All function definitions (functions with a body).
  // This is done in regular function output.
}

bool SPIRVAsmPrinter::doInitialization(Module &M) {
  ModuleSectionsEmitted = false;
  // We need to call the parent's one explicitly.
  return AsmPrinter::doInitialization(M);
}

char SPIRVAsmPrinter::ID = 0;

INITIALIZE_PASS(SPIRVAsmPrinter, "spirv-asm-printer", "SPIRV Assembly Printer",
                false, false)

// Force static initialization.
extern "C" LLVM_ABI LLVM_EXTERNAL_VISIBILITY void
LLVMInitializeSPIRVAsmPrinter() {
  RegisterAsmPrinter<SPIRVAsmPrinter> X(getTheSPIRV32Target());
  RegisterAsmPrinter<SPIRVAsmPrinter> Y(getTheSPIRV64Target());
  RegisterAsmPrinter<SPIRVAsmPrinter> Z(getTheSPIRVLogicalTarget());
}<|MERGE_RESOLUTION|>--- conflicted
+++ resolved
@@ -612,20 +612,10 @@
         // Collect the SPIRVTypes for fp16, fp32, and fp64 and the constant of
         // type int32 with 0 value to represent the FP Fast Math Mode.
         std::vector<const MachineInstr *> SPIRVFloatTypes;
-<<<<<<< HEAD
         const MachineInstr *ConstZeroInt32 = nullptr;
         for (const MachineInstr *MI :
              MAI->getMSInstrs(SPIRV::MB_TypeConstVars)) {
           unsigned OpCode = MI->getOpcode();
-=======
-        const MachineInstr *ConstZero = nullptr;
-        for (const MachineInstr *MI :
-             MAI->getMSInstrs(SPIRV::MB_TypeConstVars)) {
-          // Skip if the instruction is not OpTypeFloat or OpConstant.
-          unsigned OpCode = MI->getOpcode();
-          if (OpCode != SPIRV::OpTypeFloat && OpCode != SPIRV::OpConstantNull)
-            continue;
->>>>>>> 64bc42d6
 
           // Collect the SPIRV type if it's a float.
           if (OpCode == SPIRV::OpTypeFloat) {
@@ -636,7 +626,6 @@
               continue;
             }
             SPIRVFloatTypes.push_back(MI);
-<<<<<<< HEAD
             continue;
           }
 
@@ -649,16 +638,6 @@
                              TypeMI->getOperand(1).getImm() == 32;
             if (IsInt32Ty)
               ConstZeroInt32 = MI;
-=======
-          } else {
-            // Check if the constant is int32, if not skip it.
-            const MachineRegisterInfo &MRI = MI->getMF()->getRegInfo();
-            MachineInstr *TypeMI = MRI.getVRegDef(MI->getOperand(1).getReg());
-            if (!TypeMI || TypeMI->getOperand(1).getImm() != 32)
-              continue;
-
-            ConstZero = MI;
->>>>>>> 64bc42d6
           }
         }
 
@@ -679,15 +658,9 @@
           MCRegister TypeReg =
               MAI->getRegisterAlias(MF, MI->getOperand(0).getReg());
           Inst.addOperand(MCOperand::createReg(TypeReg));
-<<<<<<< HEAD
           assert(ConstZeroInt32 && "There should be a constant zero.");
           MCRegister ConstReg = MAI->getRegisterAlias(
               ConstZeroInt32->getMF(), ConstZeroInt32->getOperand(0).getReg());
-=======
-          assert(ConstZero && "There should be a constant zero.");
-          MCRegister ConstReg = MAI->getRegisterAlias(
-              ConstZero->getMF(), ConstZero->getOperand(0).getReg());
->>>>>>> 64bc42d6
           Inst.addOperand(MCOperand::createReg(ConstReg));
           outputMCInst(Inst);
         }
