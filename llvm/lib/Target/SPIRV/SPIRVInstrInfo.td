--- conflicted
+++ resolved
@@ -992,14 +992,10 @@
 def OpPredicatedLoadINTEL: Op<6528, (outs ID:$res), (ins TYPE:$resType, ID:$ptr, ID:$predicate, ID:$default_value, variable_ops),
                   "$res = OpPredicatedLoadINTEL $resType $ptr $predicate $default_value">;
 def OpPredicatedStoreINTEL: Op<6529, (outs), (ins ID:$ptr, ID:$object, ID:$predicate, variable_ops),
-<<<<<<< HEAD
-                  "OpPredicatedStoreINTEL $ptr $object $predicate">;
-=======
                   "OpPredicatedStoreINTEL $ptr $object $predicate">;
 
 //SPV_ALTERA_blocking_pipes
 def OpReadPipeBlockingALTERA :Op<5946, (outs), (ins ID:$pipe, ID:$pointer, ID:$packetSize, ID:$packetAlignment),
                    "OpReadPipeBlockingALTERA $pipe $pointer $packetSize $packetAlignment">;
 def OpWritePipeBlockingALTERA :Op<5946, (outs), (ins ID:$pipe, ID:$pointer, ID:$packetSize, ID:$packetAlignment),
-                   "OpWritePipeBlockingALTERA $pipe $pointer $packetSize $packetAlignment">;
->>>>>>> 811fe024
+                   "OpWritePipeBlockingALTERA $pipe $pointer $packetSize $packetAlignment">;