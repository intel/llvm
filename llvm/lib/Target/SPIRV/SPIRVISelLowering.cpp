//===- SPIRVISelLowering.cpp - SPIR-V DAG Lowering Impl ---------*- C++ -*-===//
//
// Part of the LLVM Project, under the Apache License v2.0 with LLVM Exceptions.
// See https://llvm.org/LICENSE.txt for license information.
// SPDX-License-Identifier: Apache-2.0 WITH LLVM-exception
//
//===----------------------------------------------------------------------===//
//
// This file implements the SPIRVTargetLowering class.
//
//===----------------------------------------------------------------------===//

#include "SPIRVISelLowering.h"
#include "SPIRV.h"
#include "SPIRVInstrInfo.h"
#include "SPIRVRegisterBankInfo.h"
#include "SPIRVRegisterInfo.h"
#include "SPIRVSubtarget.h"
#include "SPIRVTargetMachine.h"
#include "llvm/CodeGen/MachineInstrBuilder.h"
#include "llvm/CodeGen/MachineRegisterInfo.h"
#include "llvm/IR/IntrinsicsSPIRV.h"

#define DEBUG_TYPE "spirv-lower"

using namespace llvm;

unsigned SPIRVTargetLowering::getNumRegistersForCallingConv(
    LLVMContext &Context, CallingConv::ID CC, EVT VT) const {
  // This code avoids CallLowering fail inside getVectorTypeBreakdown
  // on v3i1 arguments. Maybe we need to return 1 for all types.
  // TODO: remove it once this case is supported by the default implementation.
  if (VT.isVector() && VT.getVectorNumElements() == 3 &&
      (VT.getVectorElementType() == MVT::i1 ||
       VT.getVectorElementType() == MVT::i8))
    return 1;
  if (!VT.isVector() && VT.isInteger() && VT.getSizeInBits() <= 64)
    return 1;
  return getNumRegisters(Context, VT);
}

MVT SPIRVTargetLowering::getRegisterTypeForCallingConv(LLVMContext &Context,
                                                       CallingConv::ID CC,
                                                       EVT VT) const {
  // This code avoids CallLowering fail inside getVectorTypeBreakdown
  // on v3i1 arguments. Maybe we need to return i32 for all types.
  // TODO: remove it once this case is supported by the default implementation.
  if (VT.isVector() && VT.getVectorNumElements() == 3) {
    if (VT.getVectorElementType() == MVT::i1)
      return MVT::v4i1;
    else if (VT.getVectorElementType() == MVT::i8)
      return MVT::v4i8;
  }
  return getRegisterType(Context, VT);
}

bool SPIRVTargetLowering::getTgtMemIntrinsic(IntrinsicInfo &Info,
                                             const CallInst &I,
                                             MachineFunction &MF,
                                             unsigned Intrinsic) const {
  unsigned AlignIdx = 3;
  switch (Intrinsic) {
  case Intrinsic::spv_load:
    AlignIdx = 2;
    [[fallthrough]];
  case Intrinsic::spv_store: {
    if (I.getNumOperands() >= AlignIdx + 1) {
      auto *AlignOp = cast<ConstantInt>(I.getOperand(AlignIdx));
      Info.align = Align(AlignOp->getZExtValue());
    }
    Info.flags = static_cast<MachineMemOperand::Flags>(
        cast<ConstantInt>(I.getOperand(AlignIdx - 1))->getZExtValue());
    Info.memVT = MVT::i64;
    // TODO: take into account opaque pointers (don't use getElementType).
    // MVT::getVT(PtrTy->getElementType());
    return true;
    break;
  }
  default:
    break;
  }
  return false;
}

std::pair<unsigned, const TargetRegisterClass *>
SPIRVTargetLowering::getRegForInlineAsmConstraint(const TargetRegisterInfo *TRI,
                                                  StringRef Constraint,
                                                  MVT VT) const {
  const TargetRegisterClass *RC = nullptr;
  if (Constraint.starts_with("{"))
    return std::make_pair(0u, RC);

  if (VT.isFloatingPoint())
    RC = VT.isVector() ? &SPIRV::vfIDRegClass : &SPIRV::fIDRegClass;
  else if (VT.isInteger())
<<<<<<< HEAD
    RC = VT.isVector() ? &SPIRV::vIDRegClass
                       : (VT.getScalarSizeInBits() > 32 ? &SPIRV::iID64RegClass
                                                        : &SPIRV::iIDRegClass);
=======
    RC = VT.isVector() ? &SPIRV::vIDRegClass : &SPIRV::iIDRegClass;
>>>>>>> 1d22c955
  else
    RC = &SPIRV::iIDRegClass;

  return std::make_pair(0u, RC);
}

inline Register getTypeReg(MachineRegisterInfo *MRI, Register OpReg) {
  SPIRVType *TypeInst = MRI->getVRegDef(OpReg);
  return TypeInst && TypeInst->getOpcode() == SPIRV::OpFunctionParameter
             ? TypeInst->getOperand(1).getReg()
             : OpReg;
}

static void doInsertBitcast(const SPIRVSubtarget &STI, MachineRegisterInfo *MRI,
                            SPIRVGlobalRegistry &GR, MachineInstr &I,
                            Register OpReg, unsigned OpIdx,
                            SPIRVType *NewPtrType) {
  Register NewReg = MRI->createGenericVirtualRegister(LLT::scalar(64));
  MachineIRBuilder MIB(I);
  bool Res = MIB.buildInstr(SPIRV::OpBitcast)
                 .addDef(NewReg)
                 .addUse(GR.getSPIRVTypeID(NewPtrType))
                 .addUse(OpReg)
                 .constrainAllUses(*STI.getInstrInfo(), *STI.getRegisterInfo(),
                                   *STI.getRegBankInfo());
  if (!Res)
    report_fatal_error("insert validation bitcast: cannot constrain all uses");
  MRI->setRegClass(NewReg, &SPIRV::iIDRegClass);
  GR.assignSPIRVTypeToVReg(NewPtrType, NewReg, MIB.getMF());
  I.getOperand(OpIdx).setReg(NewReg);
}

static SPIRVType *createNewPtrType(SPIRVGlobalRegistry &GR, MachineInstr &I,
                                   SPIRVType *OpType, bool ReuseType,
                                   bool EmitIR, SPIRVType *ResType,
                                   const Type *ResTy) {
  SPIRV::StorageClass::StorageClass SC =
      static_cast<SPIRV::StorageClass::StorageClass>(
          OpType->getOperand(1).getImm());
  MachineIRBuilder MIB(I);
  SPIRVType *NewBaseType =
      ReuseType ? ResType
                : GR.getOrCreateSPIRVType(
                      ResTy, MIB, SPIRV::AccessQualifier::ReadWrite, EmitIR);
  return GR.getOrCreateSPIRVPointerType(NewBaseType, MIB, SC);
}

// Insert a bitcast before the instruction to keep SPIR-V code valid
// when there is a type mismatch between results and operand types.
static void validatePtrTypes(const SPIRVSubtarget &STI,
                             MachineRegisterInfo *MRI, SPIRVGlobalRegistry &GR,
                             MachineInstr &I, unsigned OpIdx,
                             SPIRVType *ResType, const Type *ResTy = nullptr) {
  // Get operand type
  MachineFunction *MF = I.getParent()->getParent();
  Register OpReg = I.getOperand(OpIdx).getReg();
  Register OpTypeReg = getTypeReg(MRI, OpReg);
  SPIRVType *OpType = GR.getSPIRVTypeForVReg(OpTypeReg, MF);
  if (!ResType || !OpType || OpType->getOpcode() != SPIRV::OpTypePointer)
    return;
  // Get operand's pointee type
  Register ElemTypeReg = OpType->getOperand(2).getReg();
  SPIRVType *ElemType = GR.getSPIRVTypeForVReg(ElemTypeReg, MF);
  if (!ElemType)
    return;
  // Check if we need a bitcast to make a statement valid
  bool IsSameMF = MF == ResType->getParent()->getParent();
  bool IsEqualTypes = IsSameMF ? ElemType == ResType
                               : GR.getTypeForSPIRVType(ElemType) == ResTy;
  if (IsEqualTypes)
    return;
  // There is a type mismatch between results and operand types
  // and we insert a bitcast before the instruction to keep SPIR-V code valid
  SPIRVType *NewPtrType =
      createNewPtrType(GR, I, OpType, IsSameMF, false, ResType, ResTy);
  if (!GR.isBitcastCompatible(NewPtrType, OpType))
    report_fatal_error(
        "insert validation bitcast: incompatible result and operand types");
  doInsertBitcast(STI, MRI, GR, I, OpReg, OpIdx, NewPtrType);
}

// Insert a bitcast before OpGroupWaitEvents if the last argument is a pointer
// that doesn't point to OpTypeEvent.
static void validateGroupWaitEventsPtr(const SPIRVSubtarget &STI,
                                       MachineRegisterInfo *MRI,
                                       SPIRVGlobalRegistry &GR,
                                       MachineInstr &I) {
  constexpr unsigned OpIdx = 2;
  MachineFunction *MF = I.getParent()->getParent();
  Register OpReg = I.getOperand(OpIdx).getReg();
  Register OpTypeReg = getTypeReg(MRI, OpReg);
  SPIRVType *OpType = GR.getSPIRVTypeForVReg(OpTypeReg, MF);
  if (!OpType || OpType->getOpcode() != SPIRV::OpTypePointer)
    return;
  SPIRVType *ElemType = GR.getSPIRVTypeForVReg(OpType->getOperand(2).getReg());
  if (!ElemType || ElemType->getOpcode() == SPIRV::OpTypeEvent)
    return;
  // Insert a bitcast before the instruction to keep SPIR-V code valid.
  LLVMContext &Context = MF->getFunction().getContext();
  SPIRVType *NewPtrType =
      createNewPtrType(GR, I, OpType, false, true, nullptr,
                       TargetExtType::get(Context, "spirv.Event"));
  doInsertBitcast(STI, MRI, GR, I, OpReg, OpIdx, NewPtrType);
}

static void validateLifetimeStart(const SPIRVSubtarget &STI,
                                  MachineRegisterInfo *MRI,
                                  SPIRVGlobalRegistry &GR, MachineInstr &I) {
  Register PtrReg = I.getOperand(0).getReg();
  MachineFunction *MF = I.getParent()->getParent();
  Register PtrTypeReg = getTypeReg(MRI, PtrReg);
  SPIRVType *PtrType = GR.getSPIRVTypeForVReg(PtrTypeReg, MF);
  SPIRVType *PonteeElemType = PtrType ? GR.getPointeeType(PtrType) : nullptr;
  if (!PonteeElemType || PonteeElemType->getOpcode() == SPIRV::OpTypeVoid ||
      (PonteeElemType->getOpcode() == SPIRV::OpTypeInt &&
       PonteeElemType->getOperand(1).getImm() == 8))
    return;
  // To keep the code valid a bitcast must be inserted
  SPIRV::StorageClass::StorageClass SC =
      static_cast<SPIRV::StorageClass::StorageClass>(
          PtrType->getOperand(1).getImm());
  MachineIRBuilder MIB(I);
  LLVMContext &Context = MF->getFunction().getContext();
  SPIRVType *ElemType =
      GR.getOrCreateSPIRVType(IntegerType::getInt8Ty(Context), MIB);
  SPIRVType *NewPtrType = GR.getOrCreateSPIRVPointerType(ElemType, MIB, SC);
  doInsertBitcast(STI, MRI, GR, I, PtrReg, 0, NewPtrType);
}

static void validateGroupAsyncCopyPtr(const SPIRVSubtarget &STI,
                                      MachineRegisterInfo *MRI,
                                      SPIRVGlobalRegistry &GR, MachineInstr &I,
                                      unsigned OpIdx) {
  MachineFunction *MF = I.getParent()->getParent();
  Register OpReg = I.getOperand(OpIdx).getReg();
  Register OpTypeReg = getTypeReg(MRI, OpReg);
  SPIRVType *OpType = GR.getSPIRVTypeForVReg(OpTypeReg, MF);
  if (!OpType || OpType->getOpcode() != SPIRV::OpTypePointer)
    return;
  SPIRVType *ElemType = GR.getSPIRVTypeForVReg(OpType->getOperand(2).getReg());
  if (!ElemType || ElemType->getOpcode() != SPIRV::OpTypeStruct ||
      ElemType->getNumOperands() != 2)
    return;
  // It's a structure-wrapper around another type with a single member field.
  SPIRVType *MemberType =
      GR.getSPIRVTypeForVReg(ElemType->getOperand(1).getReg());
  if (!MemberType)
    return;
  unsigned MemberTypeOp = MemberType->getOpcode();
  if (MemberTypeOp != SPIRV::OpTypeVector && MemberTypeOp != SPIRV::OpTypeInt &&
      MemberTypeOp != SPIRV::OpTypeFloat && MemberTypeOp != SPIRV::OpTypeBool)
    return;
  // It's a structure-wrapper around a valid type. Insert a bitcast before the
  // instruction to keep SPIR-V code valid.
  SPIRV::StorageClass::StorageClass SC =
      static_cast<SPIRV::StorageClass::StorageClass>(
          OpType->getOperand(1).getImm());
  MachineIRBuilder MIB(I);
  SPIRVType *NewPtrType = GR.getOrCreateSPIRVPointerType(MemberType, MIB, SC);
  doInsertBitcast(STI, MRI, GR, I, OpReg, OpIdx, NewPtrType);
}

// Insert a bitcast before the function call instruction to keep SPIR-V code
// valid when there is a type mismatch between actual and expected types of an
// argument:
// %formal = OpFunctionParameter %formal_type
// ...
// %res = OpFunctionCall %ty %fun %actual ...
// implies that %actual is of %formal_type, and in case of opaque pointers.
// We may need to insert a bitcast to ensure this.
void validateFunCallMachineDef(const SPIRVSubtarget &STI,
                               MachineRegisterInfo *DefMRI,
                               MachineRegisterInfo *CallMRI,
                               SPIRVGlobalRegistry &GR, MachineInstr &FunCall,
                               MachineInstr *FunDef) {
  if (FunDef->getOpcode() != SPIRV::OpFunction)
    return;
  unsigned OpIdx = 3;
  for (FunDef = FunDef->getNextNode();
       FunDef && FunDef->getOpcode() == SPIRV::OpFunctionParameter &&
       OpIdx < FunCall.getNumOperands();
       FunDef = FunDef->getNextNode(), OpIdx++) {
    SPIRVType *DefPtrType = DefMRI->getVRegDef(FunDef->getOperand(1).getReg());
    SPIRVType *DefElemType =
        DefPtrType && DefPtrType->getOpcode() == SPIRV::OpTypePointer
            ? GR.getSPIRVTypeForVReg(DefPtrType->getOperand(2).getReg(),
                                     DefPtrType->getParent()->getParent())
            : nullptr;
    if (DefElemType) {
      const Type *DefElemTy = GR.getTypeForSPIRVType(DefElemType);
      // validatePtrTypes() works in the context if the call site
      // When we process historical records about forward calls
      // we need to switch context to the (forward) call site and
      // then restore it back to the current machine function.
      MachineFunction *CurMF =
          GR.setCurrentFunc(*FunCall.getParent()->getParent());
      validatePtrTypes(STI, CallMRI, GR, FunCall, OpIdx, DefElemType,
                       DefElemTy);
      GR.setCurrentFunc(*CurMF);
    }
  }
}

// Ensure there is no mismatch between actual and expected arg types: calls
// with a processed definition. Return Function pointer if it's a forward
// call (ahead of definition), and nullptr otherwise.
const Function *validateFunCall(const SPIRVSubtarget &STI,
                                MachineRegisterInfo *CallMRI,
                                SPIRVGlobalRegistry &GR,
                                MachineInstr &FunCall) {
  const GlobalValue *GV = FunCall.getOperand(2).getGlobal();
  const Function *F = dyn_cast<Function>(GV);
  MachineInstr *FunDef =
      const_cast<MachineInstr *>(GR.getFunctionDefinition(F));
  if (!FunDef)
    return F;
  MachineRegisterInfo *DefMRI = &FunDef->getParent()->getParent()->getRegInfo();
  validateFunCallMachineDef(STI, DefMRI, CallMRI, GR, FunCall, FunDef);
  return nullptr;
}

// Ensure there is no mismatch between actual and expected arg types: calls
// ahead of a processed definition.
void validateForwardCalls(const SPIRVSubtarget &STI,
                          MachineRegisterInfo *DefMRI, SPIRVGlobalRegistry &GR,
                          MachineInstr &FunDef) {
  const Function *F = GR.getFunctionByDefinition(&FunDef);
  if (SmallPtrSet<MachineInstr *, 8> *FwdCalls = GR.getForwardCalls(F))
    for (MachineInstr *FunCall : *FwdCalls) {
      MachineRegisterInfo *CallMRI =
          &FunCall->getParent()->getParent()->getRegInfo();
      validateFunCallMachineDef(STI, DefMRI, CallMRI, GR, *FunCall, &FunDef);
    }
}

// Validation of an access chain.
void validateAccessChain(const SPIRVSubtarget &STI, MachineRegisterInfo *MRI,
                         SPIRVGlobalRegistry &GR, MachineInstr &I) {
  SPIRVType *BaseTypeInst = GR.getSPIRVTypeForVReg(I.getOperand(0).getReg());
  if (BaseTypeInst && BaseTypeInst->getOpcode() == SPIRV::OpTypePointer) {
    SPIRVType *BaseElemType =
        GR.getSPIRVTypeForVReg(BaseTypeInst->getOperand(2).getReg());
    validatePtrTypes(STI, MRI, GR, I, 2, BaseElemType);
  }
}

// TODO: the logic of inserting additional bitcast's is to be moved
// to pre-IRTranslation passes eventually
void SPIRVTargetLowering::finalizeLowering(MachineFunction &MF) const {
  // finalizeLowering() is called twice (see GlobalISel/InstructionSelect.cpp)
  // We'd like to avoid the needless second processing pass.
  if (ProcessedMF.find(&MF) != ProcessedMF.end())
    return;

  MachineRegisterInfo *MRI = &MF.getRegInfo();
  SPIRVGlobalRegistry &GR = *STI.getSPIRVGlobalRegistry();
  GR.setCurrentFunc(MF);
  for (MachineFunction::iterator I = MF.begin(), E = MF.end(); I != E; ++I) {
    MachineBasicBlock *MBB = &*I;
    for (MachineBasicBlock::iterator MBBI = MBB->begin(), MBBE = MBB->end();
         MBBI != MBBE;) {
      MachineInstr &MI = *MBBI++;
      switch (MI.getOpcode()) {
      case SPIRV::OpAtomicLoad:
      case SPIRV::OpAtomicExchange:
      case SPIRV::OpAtomicCompareExchange:
      case SPIRV::OpAtomicCompareExchangeWeak:
      case SPIRV::OpAtomicIIncrement:
      case SPIRV::OpAtomicIDecrement:
      case SPIRV::OpAtomicIAdd:
      case SPIRV::OpAtomicISub:
      case SPIRV::OpAtomicSMin:
      case SPIRV::OpAtomicUMin:
      case SPIRV::OpAtomicSMax:
      case SPIRV::OpAtomicUMax:
      case SPIRV::OpAtomicAnd:
      case SPIRV::OpAtomicOr:
      case SPIRV::OpAtomicXor:
        // for the above listed instructions
        // OpAtomicXXX <ResType>, ptr %Op, ...
        // implies that %Op is a pointer to <ResType>
      case SPIRV::OpLoad:
        // OpLoad <ResType>, ptr %Op implies that %Op is a pointer to <ResType>
        validatePtrTypes(STI, MRI, GR, MI, 2,
                         GR.getSPIRVTypeForVReg(MI.getOperand(0).getReg()));
        break;
      case SPIRV::OpAtomicStore:
        // OpAtomicStore ptr %Op, <Scope>, <Mem>, <Obj>
        // implies that %Op points to the <Obj>'s type
        validatePtrTypes(STI, MRI, GR, MI, 0,
                         GR.getSPIRVTypeForVReg(MI.getOperand(3).getReg()));
        break;
      case SPIRV::OpStore:
        // OpStore ptr %Op, <Obj> implies that %Op points to the <Obj>'s type
        validatePtrTypes(STI, MRI, GR, MI, 0,
                         GR.getSPIRVTypeForVReg(MI.getOperand(1).getReg()));
        break;
      case SPIRV::OpPtrCastToGeneric:
      case SPIRV::OpGenericCastToPtr:
        validateAccessChain(STI, MRI, GR, MI);
        break;
      case SPIRV::OpInBoundsPtrAccessChain:
        if (MI.getNumOperands() == 4)
          validateAccessChain(STI, MRI, GR, MI);
        break;

      case SPIRV::OpFunctionCall:
        // ensure there is no mismatch between actual and expected arg types:
        // calls with a processed definition
        if (MI.getNumOperands() > 3)
          if (const Function *F = validateFunCall(STI, MRI, GR, MI))
            GR.addForwardCall(F, &MI);
        break;
      case SPIRV::OpFunction:
        // ensure there is no mismatch between actual and expected arg types:
        // calls ahead of a processed definition
        validateForwardCalls(STI, MRI, GR, MI);
        break;

      // ensure that LLVM IR bitwise instructions result in logical SPIR-V
      // instructions when applied to bool type
      case SPIRV::OpBitwiseOrS:
      case SPIRV::OpBitwiseOrV:
        if (GR.isScalarOrVectorOfType(MI.getOperand(1).getReg(),
                                      SPIRV::OpTypeBool))
          MI.setDesc(STI.getInstrInfo()->get(SPIRV::OpLogicalOr));
        break;
      case SPIRV::OpBitwiseAndS:
      case SPIRV::OpBitwiseAndV:
        if (GR.isScalarOrVectorOfType(MI.getOperand(1).getReg(),
                                      SPIRV::OpTypeBool))
          MI.setDesc(STI.getInstrInfo()->get(SPIRV::OpLogicalAnd));
        break;
      case SPIRV::OpBitwiseXorS:
      case SPIRV::OpBitwiseXorV:
        if (GR.isScalarOrVectorOfType(MI.getOperand(1).getReg(),
                                      SPIRV::OpTypeBool))
          MI.setDesc(STI.getInstrInfo()->get(SPIRV::OpLogicalNotEqual));
        break;
      case SPIRV::OpLifetimeStart:
      case SPIRV::OpLifetimeStop:
        if (MI.getOperand(1).getImm() > 0)
          validateLifetimeStart(STI, MRI, GR, MI);
        break;
      case SPIRV::OpGroupAsyncCopy:
        validateGroupAsyncCopyPtr(STI, MRI, GR, MI, 3);
        validateGroupAsyncCopyPtr(STI, MRI, GR, MI, 4);
        break;
      case SPIRV::OpGroupWaitEvents:
        // OpGroupWaitEvents ..., ..., <pointer to OpTypeEvent>
        validateGroupWaitEventsPtr(STI, MRI, GR, MI);
        break;
      case SPIRV::OpConstantI: {
        SPIRVType *Type = GR.getSPIRVTypeForVReg(MI.getOperand(1).getReg());
        if (Type->getOpcode() != SPIRV::OpTypeInt && MI.getOperand(2).isImm() &&
            MI.getOperand(2).getImm() == 0) {
          // Validate the null constant of a target extension type
          MI.setDesc(STI.getInstrInfo()->get(SPIRV::OpConstantNull));
          for (unsigned i = MI.getNumOperands() - 1; i > 1; --i)
            MI.removeOperand(i);
        }
      } break;
      }
    }
  }
  ProcessedMF.insert(&MF);
  TargetLowering::finalizeLowering(MF);
}<|MERGE_RESOLUTION|>--- conflicted
+++ resolved
@@ -93,13 +93,7 @@
   if (VT.isFloatingPoint())
     RC = VT.isVector() ? &SPIRV::vfIDRegClass : &SPIRV::fIDRegClass;
   else if (VT.isInteger())
-<<<<<<< HEAD
-    RC = VT.isVector() ? &SPIRV::vIDRegClass
-                       : (VT.getScalarSizeInBits() > 32 ? &SPIRV::iID64RegClass
-                                                        : &SPIRV::iIDRegClass);
-=======
     RC = VT.isVector() ? &SPIRV::vIDRegClass : &SPIRV::iIDRegClass;
->>>>>>> 1d22c955
   else
     RC = &SPIRV::iIDRegClass;
 
