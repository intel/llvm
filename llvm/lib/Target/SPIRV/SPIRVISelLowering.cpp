//===- SPIRVISelLowering.cpp - SPIR-V DAG Lowering Impl ---------*- C++ -*-===//
//
// Part of the LLVM Project, under the Apache License v2.0 with LLVM Exceptions.
// See https://llvm.org/LICENSE.txt for license information.
// SPDX-License-Identifier: Apache-2.0 WITH LLVM-exception
//
//===----------------------------------------------------------------------===//
//
// This file implements the SPIRVTargetLowering class.
//
//===----------------------------------------------------------------------===//

#include "SPIRVISelLowering.h"
#include "SPIRV.h"
#include "SPIRVInstrInfo.h"
#include "SPIRVRegisterBankInfo.h"
#include "SPIRVRegisterInfo.h"
#include "SPIRVSubtarget.h"
#include "SPIRVTargetMachine.h"
#include "llvm/CodeGen/MachineInstrBuilder.h"
#include "llvm/CodeGen/MachineRegisterInfo.h"
#include "llvm/IR/IntrinsicsSPIRV.h"

#define DEBUG_TYPE "spirv-lower"

using namespace llvm;

unsigned SPIRVTargetLowering::getNumRegistersForCallingConv(
    LLVMContext &Context, CallingConv::ID CC, EVT VT) const {
  // This code avoids CallLowering fail inside getVectorTypeBreakdown
  // on v3i1 arguments. Maybe we need to return 1 for all types.
  // TODO: remove it once this case is supported by the default implementation.
  if (VT.isVector() && VT.getVectorNumElements() == 3 &&
      (VT.getVectorElementType() == MVT::i1 ||
       VT.getVectorElementType() == MVT::i8))
    return 1;
  if (!VT.isVector() && VT.isInteger() && VT.getSizeInBits() <= 64)
    return 1;
  return getNumRegisters(Context, VT);
}

MVT SPIRVTargetLowering::getRegisterTypeForCallingConv(LLVMContext &Context,
                                                       CallingConv::ID CC,
                                                       EVT VT) const {
  // This code avoids CallLowering fail inside getVectorTypeBreakdown
  // on v3i1 arguments. Maybe we need to return i32 for all types.
  // TODO: remove it once this case is supported by the default implementation.
  if (VT.isVector() && VT.getVectorNumElements() == 3) {
    if (VT.getVectorElementType() == MVT::i1)
      return MVT::v4i1;
    else if (VT.getVectorElementType() == MVT::i8)
      return MVT::v4i8;
  }
  return getRegisterType(Context, VT);
}

bool SPIRVTargetLowering::getTgtMemIntrinsic(IntrinsicInfo &Info,
                                             const CallInst &I,
                                             MachineFunction &MF,
                                             unsigned Intrinsic) const {
  unsigned AlignIdx = 3;
  switch (Intrinsic) {
  case Intrinsic::spv_load:
    AlignIdx = 2;
    [[fallthrough]];
  case Intrinsic::spv_store: {
    if (I.getNumOperands() >= AlignIdx + 1) {
      auto *AlignOp = cast<ConstantInt>(I.getOperand(AlignIdx));
      Info.align = Align(AlignOp->getZExtValue());
    }
    Info.flags = static_cast<MachineMemOperand::Flags>(
        cast<ConstantInt>(I.getOperand(AlignIdx - 1))->getZExtValue());
    Info.memVT = MVT::i64;
    // TODO: take into account opaque pointers (don't use getElementType).
    // MVT::getVT(PtrTy->getElementType());
    return true;
    break;
  }
  default:
    break;
  }
  return false;
}

std::pair<unsigned, const TargetRegisterClass *>
SPIRVTargetLowering::getRegForInlineAsmConstraint(const TargetRegisterInfo *TRI,
                                                  StringRef Constraint,
                                                  MVT VT) const {
  const TargetRegisterClass *RC = nullptr;
  if (Constraint.starts_with("{"))
    return std::make_pair(0u, RC);

  if (VT.isFloatingPoint())
    RC = VT.isVector() ? &SPIRV::vfIDRegClass : &SPIRV::fIDRegClass;
  else if (VT.isInteger())
    RC = VT.isVector() ? &SPIRV::vIDRegClass : &SPIRV::iIDRegClass;
  else
    RC = &SPIRV::iIDRegClass;

  return std::make_pair(0u, RC);
}

inline Register getTypeReg(MachineRegisterInfo *MRI, Register OpReg) {
  SPIRVType *TypeInst = MRI->getVRegDef(OpReg);
  return TypeInst && TypeInst->getOpcode() == SPIRV::OpFunctionParameter
             ? TypeInst->getOperand(1).getReg()
             : OpReg;
}

static void doInsertBitcast(const SPIRVSubtarget &STI, MachineRegisterInfo *MRI,
                            SPIRVGlobalRegistry &GR, MachineInstr &I,
                            Register OpReg, unsigned OpIdx,
                            SPIRVType *NewPtrType) {
  Register NewReg = MRI->createGenericVirtualRegister(LLT::scalar(64));
  MachineIRBuilder MIB(I);
  bool Res = MIB.buildInstr(SPIRV::OpBitcast)
                 .addDef(NewReg)
                 .addUse(GR.getSPIRVTypeID(NewPtrType))
                 .addUse(OpReg)
                 .constrainAllUses(*STI.getInstrInfo(), *STI.getRegisterInfo(),
                                   *STI.getRegBankInfo());
  if (!Res)
    report_fatal_error("insert validation bitcast: cannot constrain all uses");
  MRI->setRegClass(NewReg, &SPIRV::iIDRegClass);
  GR.assignSPIRVTypeToVReg(NewPtrType, NewReg, MIB.getMF());
  I.getOperand(OpIdx).setReg(NewReg);
}

static SPIRVType *createNewPtrType(SPIRVGlobalRegistry &GR, MachineInstr &I,
                                   SPIRVType *OpType, bool ReuseType,
                                   bool EmitIR, SPIRVType *ResType,
                                   const Type *ResTy) {
  SPIRV::StorageClass::StorageClass SC =
      static_cast<SPIRV::StorageClass::StorageClass>(
          OpType->getOperand(1).getImm());
  MachineIRBuilder MIB(I);
  SPIRVType *NewBaseType =
      ReuseType ? ResType
                : GR.getOrCreateSPIRVType(
                      ResTy, MIB, SPIRV::AccessQualifier::ReadWrite, EmitIR);
  return GR.getOrCreateSPIRVPointerType(NewBaseType, MIB, SC);
}

// Insert a bitcast before the instruction to keep SPIR-V code valid
// when there is a type mismatch between results and operand types.
static void validatePtrTypes(const SPIRVSubtarget &STI,
                             MachineRegisterInfo *MRI, SPIRVGlobalRegistry &GR,
                             MachineInstr &I, unsigned OpIdx,
                             SPIRVType *ResType, const Type *ResTy = nullptr) {
  // Get operand type
  MachineFunction *MF = I.getParent()->getParent();
  Register OpReg = I.getOperand(OpIdx).getReg();
  Register OpTypeReg = getTypeReg(MRI, OpReg);
  SPIRVType *OpType = GR.getSPIRVTypeForVReg(OpTypeReg, MF);
  if (!ResType || !OpType || OpType->getOpcode() != SPIRV::OpTypePointer)
    return;
  // Get operand's pointee type
  Register ElemTypeReg = OpType->getOperand(2).getReg();
  SPIRVType *ElemType = GR.getSPIRVTypeForVReg(ElemTypeReg, MF);
  if (!ElemType)
    return;
  // Check if we need a bitcast to make a statement valid
  bool IsSameMF = MF == ResType->getParent()->getParent();
  bool IsEqualTypes = IsSameMF ? ElemType == ResType
                               : GR.getTypeForSPIRVType(ElemType) == ResTy;
  if (IsEqualTypes)
    return;
  // There is a type mismatch between results and operand types
  // and we insert a bitcast before the instruction to keep SPIR-V code valid
  SPIRVType *NewPtrType =
      createNewPtrType(GR, I, OpType, IsSameMF, false, ResType, ResTy);
  if (!GR.isBitcastCompatible(NewPtrType, OpType))
    report_fatal_error(
        "insert validation bitcast: incompatible result and operand types");
  doInsertBitcast(STI, MRI, GR, I, OpReg, OpIdx, NewPtrType);
}

// Insert a bitcast before OpGroupWaitEvents if the last argument is a pointer
// that doesn't point to OpTypeEvent.
static void validateGroupWaitEventsPtr(const SPIRVSubtarget &STI,
                                       MachineRegisterInfo *MRI,
                                       SPIRVGlobalRegistry &GR,
                                       MachineInstr &I) {
  constexpr unsigned OpIdx = 2;
  MachineFunction *MF = I.getParent()->getParent();
  Register OpReg = I.getOperand(OpIdx).getReg();
  Register OpTypeReg = getTypeReg(MRI, OpReg);
  SPIRVType *OpType = GR.getSPIRVTypeForVReg(OpTypeReg, MF);
  if (!OpType || OpType->getOpcode() != SPIRV::OpTypePointer)
    return;
  SPIRVType *ElemType = GR.getSPIRVTypeForVReg(OpType->getOperand(2).getReg());
  if (!ElemType || ElemType->getOpcode() == SPIRV::OpTypeEvent)
    return;
  // Insert a bitcast before the instruction to keep SPIR-V code valid.
  LLVMContext &Context = MF->getFunction().getContext();
  SPIRVType *NewPtrType =
      createNewPtrType(GR, I, OpType, false, true, nullptr,
                       TargetExtType::get(Context, "spirv.Event"));
  doInsertBitcast(STI, MRI, GR, I, OpReg, OpIdx, NewPtrType);
}

static void validateLifetimeStart(const SPIRVSubtarget &STI,
                                  MachineRegisterInfo *MRI,
                                  SPIRVGlobalRegistry &GR, MachineInstr &I) {
  Register PtrReg = I.getOperand(0).getReg();
  MachineFunction *MF = I.getParent()->getParent();
  Register PtrTypeReg = getTypeReg(MRI, PtrReg);
  SPIRVType *PtrType = GR.getSPIRVTypeForVReg(PtrTypeReg, MF);
  SPIRVType *PonteeElemType = PtrType ? GR.getPointeeType(PtrType) : nullptr;
  if (!PonteeElemType || PonteeElemType->getOpcode() == SPIRV::OpTypeVoid ||
      (PonteeElemType->getOpcode() == SPIRV::OpTypeInt &&
       PonteeElemType->getOperand(1).getImm() == 8))
    return;
  // To keep the code valid a bitcast must be inserted
  SPIRV::StorageClass::StorageClass SC =
      static_cast<SPIRV::StorageClass::StorageClass>(
          PtrType->getOperand(1).getImm());
  MachineIRBuilder MIB(I);
  LLVMContext &Context = MF->getFunction().getContext();
  SPIRVType *ElemType =
      GR.getOrCreateSPIRVType(IntegerType::getInt8Ty(Context), MIB);
  SPIRVType *NewPtrType = GR.getOrCreateSPIRVPointerType(ElemType, MIB, SC);
  doInsertBitcast(STI, MRI, GR, I, PtrReg, 0, NewPtrType);
}

static void validatePtrUnwrapStructField(const SPIRVSubtarget &STI,
                                         MachineRegisterInfo *MRI,
                                         SPIRVGlobalRegistry &GR,
                                         MachineInstr &I, unsigned OpIdx) {
  MachineFunction *MF = I.getParent()->getParent();
  Register OpReg = I.getOperand(OpIdx).getReg();
  Register OpTypeReg = getTypeReg(MRI, OpReg);
  SPIRVType *OpType = GR.getSPIRVTypeForVReg(OpTypeReg, MF);
  if (!OpType || OpType->getOpcode() != SPIRV::OpTypePointer)
    return;
  SPIRVType *ElemType = GR.getSPIRVTypeForVReg(OpType->getOperand(2).getReg());
  if (!ElemType || ElemType->getOpcode() != SPIRV::OpTypeStruct ||
      ElemType->getNumOperands() != 2)
    return;
  // It's a structure-wrapper around another type with a single member field.
  SPIRVType *MemberType =
      GR.getSPIRVTypeForVReg(ElemType->getOperand(1).getReg());
  if (!MemberType)
    return;
  unsigned MemberTypeOp = MemberType->getOpcode();
  if (MemberTypeOp != SPIRV::OpTypeVector && MemberTypeOp != SPIRV::OpTypeInt &&
      MemberTypeOp != SPIRV::OpTypeFloat && MemberTypeOp != SPIRV::OpTypeBool)
    return;
  // It's a structure-wrapper around a valid type. Insert a bitcast before the
  // instruction to keep SPIR-V code valid.
  SPIRV::StorageClass::StorageClass SC =
      static_cast<SPIRV::StorageClass::StorageClass>(
          OpType->getOperand(1).getImm());
  MachineIRBuilder MIB(I);
  SPIRVType *NewPtrType = GR.getOrCreateSPIRVPointerType(MemberType, MIB, SC);
  doInsertBitcast(STI, MRI, GR, I, OpReg, OpIdx, NewPtrType);
}

// Insert a bitcast before the function call instruction to keep SPIR-V code
// valid when there is a type mismatch between actual and expected types of an
// argument:
// %formal = OpFunctionParameter %formal_type
// ...
// %res = OpFunctionCall %ty %fun %actual ...
// implies that %actual is of %formal_type, and in case of opaque pointers.
// We may need to insert a bitcast to ensure this.
void validateFunCallMachineDef(const SPIRVSubtarget &STI,
                               MachineRegisterInfo *DefMRI,
                               MachineRegisterInfo *CallMRI,
                               SPIRVGlobalRegistry &GR, MachineInstr &FunCall,
                               MachineInstr *FunDef) {
  if (FunDef->getOpcode() != SPIRV::OpFunction)
    return;
  unsigned OpIdx = 3;
  for (FunDef = FunDef->getNextNode();
       FunDef && FunDef->getOpcode() == SPIRV::OpFunctionParameter &&
       OpIdx < FunCall.getNumOperands();
       FunDef = FunDef->getNextNode(), OpIdx++) {
    SPIRVType *DefPtrType = DefMRI->getVRegDef(FunDef->getOperand(1).getReg());
    SPIRVType *DefElemType =
        DefPtrType && DefPtrType->getOpcode() == SPIRV::OpTypePointer
            ? GR.getSPIRVTypeForVReg(DefPtrType->getOperand(2).getReg(),
                                     DefPtrType->getParent()->getParent())
            : nullptr;
    if (DefElemType) {
      const Type *DefElemTy = GR.getTypeForSPIRVType(DefElemType);
      // validatePtrTypes() works in the context if the call site
      // When we process historical records about forward calls
      // we need to switch context to the (forward) call site and
      // then restore it back to the current machine function.
      MachineFunction *CurMF =
          GR.setCurrentFunc(*FunCall.getParent()->getParent());
      validatePtrTypes(STI, CallMRI, GR, FunCall, OpIdx, DefElemType,
                       DefElemTy);
      GR.setCurrentFunc(*CurMF);
    }
  }
}

// Ensure there is no mismatch between actual and expected arg types: calls
// with a processed definition. Return Function pointer if it's a forward
// call (ahead of definition), and nullptr otherwise.
const Function *validateFunCall(const SPIRVSubtarget &STI,
                                MachineRegisterInfo *CallMRI,
                                SPIRVGlobalRegistry &GR,
                                MachineInstr &FunCall) {
  const GlobalValue *GV = FunCall.getOperand(2).getGlobal();
  const Function *F = dyn_cast<Function>(GV);
  MachineInstr *FunDef =
      const_cast<MachineInstr *>(GR.getFunctionDefinition(F));
  if (!FunDef)
    return F;
  MachineRegisterInfo *DefMRI = &FunDef->getParent()->getParent()->getRegInfo();
  validateFunCallMachineDef(STI, DefMRI, CallMRI, GR, FunCall, FunDef);
  return nullptr;
}

// Ensure there is no mismatch between actual and expected arg types: calls
// ahead of a processed definition.
void validateForwardCalls(const SPIRVSubtarget &STI,
                          MachineRegisterInfo *DefMRI, SPIRVGlobalRegistry &GR,
                          MachineInstr &FunDef) {
  const Function *F = GR.getFunctionByDefinition(&FunDef);
  if (SmallPtrSet<MachineInstr *, 8> *FwdCalls = GR.getForwardCalls(F))
    for (MachineInstr *FunCall : *FwdCalls) {
      MachineRegisterInfo *CallMRI =
          &FunCall->getParent()->getParent()->getRegInfo();
      validateFunCallMachineDef(STI, DefMRI, CallMRI, GR, *FunCall, &FunDef);
    }
}

// Validation of an access chain.
void validateAccessChain(const SPIRVSubtarget &STI, MachineRegisterInfo *MRI,
                         SPIRVGlobalRegistry &GR, MachineInstr &I) {
  SPIRVType *BaseTypeInst = GR.getSPIRVTypeForVReg(I.getOperand(0).getReg());
  if (BaseTypeInst && BaseTypeInst->getOpcode() == SPIRV::OpTypePointer) {
    SPIRVType *BaseElemType =
        GR.getSPIRVTypeForVReg(BaseTypeInst->getOperand(2).getReg());
    validatePtrTypes(STI, MRI, GR, I, 2, BaseElemType);
  }
}

// TODO: the logic of inserting additional bitcast's is to be moved
// to pre-IRTranslation passes eventually
void SPIRVTargetLowering::finalizeLowering(MachineFunction &MF) const {
  // finalizeLowering() is called twice (see GlobalISel/InstructionSelect.cpp)
  // We'd like to avoid the needless second processing pass.
  if (ProcessedMF.find(&MF) != ProcessedMF.end())
    return;

  MachineRegisterInfo *MRI = &MF.getRegInfo();
  SPIRVGlobalRegistry &GR = *STI.getSPIRVGlobalRegistry();
  GR.setCurrentFunc(MF);
  for (MachineFunction::iterator I = MF.begin(), E = MF.end(); I != E; ++I) {
    MachineBasicBlock *MBB = &*I;
    SmallPtrSet<MachineInstr *, 8> ToMove;
    for (MachineBasicBlock::iterator MBBI = MBB->begin(), MBBE = MBB->end();
         MBBI != MBBE;) {
      MachineInstr &MI = *MBBI++;
      switch (MI.getOpcode()) {
      case SPIRV::OpAtomicLoad:
      case SPIRV::OpAtomicExchange:
      case SPIRV::OpAtomicCompareExchange:
      case SPIRV::OpAtomicCompareExchangeWeak:
      case SPIRV::OpAtomicIIncrement:
      case SPIRV::OpAtomicIDecrement:
      case SPIRV::OpAtomicIAdd:
      case SPIRV::OpAtomicISub:
      case SPIRV::OpAtomicSMin:
      case SPIRV::OpAtomicUMin:
      case SPIRV::OpAtomicSMax:
      case SPIRV::OpAtomicUMax:
      case SPIRV::OpAtomicAnd:
      case SPIRV::OpAtomicOr:
      case SPIRV::OpAtomicXor:
        // for the above listed instructions
        // OpAtomicXXX <ResType>, ptr %Op, ...
        // implies that %Op is a pointer to <ResType>
      case SPIRV::OpLoad:
        // OpLoad <ResType>, ptr %Op implies that %Op is a pointer to <ResType>
        validatePtrTypes(STI, MRI, GR, MI, 2,
                         GR.getSPIRVTypeForVReg(MI.getOperand(0).getReg()));
        break;
      case SPIRV::OpAtomicStore:
        // OpAtomicStore ptr %Op, <Scope>, <Mem>, <Obj>
        // implies that %Op points to the <Obj>'s type
        validatePtrTypes(STI, MRI, GR, MI, 0,
                         GR.getSPIRVTypeForVReg(MI.getOperand(3).getReg()));
        break;
      case SPIRV::OpStore:
        // OpStore ptr %Op, <Obj> implies that %Op points to the <Obj>'s type
        validatePtrTypes(STI, MRI, GR, MI, 0,
                         GR.getSPIRVTypeForVReg(MI.getOperand(1).getReg()));
        break;
      case SPIRV::OpPtrCastToGeneric:
      case SPIRV::OpGenericCastToPtr:
        validateAccessChain(STI, MRI, GR, MI);
        break;
      case SPIRV::OpInBoundsPtrAccessChain:
        if (MI.getNumOperands() == 4)
          validateAccessChain(STI, MRI, GR, MI);
        break;

      case SPIRV::OpFunctionCall:
        // ensure there is no mismatch between actual and expected arg types:
        // calls with a processed definition
        if (MI.getNumOperands() > 3)
          if (const Function *F = validateFunCall(STI, MRI, GR, MI))
            GR.addForwardCall(F, &MI);
        break;
      case SPIRV::OpFunction:
        // ensure there is no mismatch between actual and expected arg types:
        // calls ahead of a processed definition
        validateForwardCalls(STI, MRI, GR, MI);
        break;

      // ensure that LLVM IR add/sub instructions result in logical SPIR-V
      // instructions when applied to bool type
      case SPIRV::OpIAddS:
      case SPIRV::OpIAddV:
      case SPIRV::OpISubS:
      case SPIRV::OpISubV:
        if (GR.isScalarOrVectorOfType(MI.getOperand(1).getReg(),
                                      SPIRV::OpTypeBool))
          MI.setDesc(STI.getInstrInfo()->get(SPIRV::OpLogicalNotEqual));
        break;

      // ensure that LLVM IR bitwise instructions result in logical SPIR-V
      // instructions when applied to bool type
      case SPIRV::OpBitwiseOrS:
      case SPIRV::OpBitwiseOrV:
        if (GR.isScalarOrVectorOfType(MI.getOperand(1).getReg(),
                                      SPIRV::OpTypeBool))
          MI.setDesc(STI.getInstrInfo()->get(SPIRV::OpLogicalOr));
        break;
      case SPIRV::OpBitwiseAndS:
      case SPIRV::OpBitwiseAndV:
        if (GR.isScalarOrVectorOfType(MI.getOperand(1).getReg(),
                                      SPIRV::OpTypeBool))
          MI.setDesc(STI.getInstrInfo()->get(SPIRV::OpLogicalAnd));
        break;
      case SPIRV::OpBitwiseXorS:
      case SPIRV::OpBitwiseXorV:
        if (GR.isScalarOrVectorOfType(MI.getOperand(1).getReg(),
                                      SPIRV::OpTypeBool))
          MI.setDesc(STI.getInstrInfo()->get(SPIRV::OpLogicalNotEqual));
        break;
      case SPIRV::OpLifetimeStart:
      case SPIRV::OpLifetimeStop:
        if (MI.getOperand(1).getImm() > 0)
          validateLifetimeStart(STI, MRI, GR, MI);
        break;
      case SPIRV::OpGroupAsyncCopy:
        validatePtrUnwrapStructField(STI, MRI, GR, MI, 3);
        validatePtrUnwrapStructField(STI, MRI, GR, MI, 4);
        break;
      case SPIRV::OpGroupWaitEvents:
        // OpGroupWaitEvents ..., ..., <pointer to OpTypeEvent>
        validateGroupWaitEventsPtr(STI, MRI, GR, MI);
        break;
      case SPIRV::OpConstantI: {
        SPIRVType *Type = GR.getSPIRVTypeForVReg(MI.getOperand(1).getReg());
        if (Type->getOpcode() != SPIRV::OpTypeInt && MI.getOperand(2).isImm() &&
            MI.getOperand(2).getImm() == 0) {
          // Validate the null constant of a target extension type
          MI.setDesc(STI.getInstrInfo()->get(SPIRV::OpConstantNull));
          for (unsigned i = MI.getNumOperands() - 1; i > 1; --i)
            MI.removeOperand(i);
        }
      } break;
      case SPIRV::OpPhi: {
        // Phi refers to a type definition that goes after the Phi
        // instruction, so that the virtual register definition of the type
        // doesn't dominate all uses. Let's place the type definition
        // instruction at the end of the predecessor.
        MachineBasicBlock *Curr = MI.getParent();
        SPIRVType *Type = GR.getSPIRVTypeForVReg(MI.getOperand(1).getReg());
        if (Type->getParent() == Curr && !Curr->pred_empty())
          ToMove.insert(const_cast<MachineInstr *>(Type));
      } break;
      case SPIRV::OpExtInst: {
        // prefetch
        if (!MI.getOperand(2).isImm() || !MI.getOperand(3).isImm() ||
            MI.getOperand(2).getImm() != SPIRV::InstructionSet::OpenCL_std)
          continue;
        switch (MI.getOperand(3).getImm()) {
<<<<<<< HEAD
        case SPIRV::OpenCLExtInst::remquo: {
          // The last operand must be of a pointer to the return type.
=======
        case SPIRV::OpenCLExtInst::frexp:
        case SPIRV::OpenCLExtInst::lgamma_r:
        case SPIRV::OpenCLExtInst::remquo: {
          // The last operand must be of a pointer to i32 or vector of i32
          // values.
>>>>>>> a8d96e15
          MachineIRBuilder MIB(MI);
          SPIRVType *Int32Type = GR.getOrCreateSPIRVIntegerType(32, MIB);
          SPIRVType *RetType = MRI->getVRegDef(MI.getOperand(1).getReg());
          assert(RetType && "Expected return type");
          validatePtrTypes(
              STI, MRI, GR, MI, MI.getNumOperands() - 1,
              RetType->getOpcode() != SPIRV::OpTypeVector
                  ? Int32Type
                  : GR.getOrCreateSPIRVVectorType(
                        Int32Type, RetType->getOperand(2).getImm(), MIB));
        } break;
        case SPIRV::OpenCLExtInst::fract:
<<<<<<< HEAD
        case SPIRV::OpenCLExtInst::frexp:
        case SPIRV::OpenCLExtInst::lgamma_r:
=======
>>>>>>> a8d96e15
        case SPIRV::OpenCLExtInst::modf:
        case SPIRV::OpenCLExtInst::sincos:
          // The last operand must be of a pointer to the base type represented
          // by the previous operand.
          assert(MI.getOperand(MI.getNumOperands() - 2).isReg() &&
                 "Expected v-reg");
          validatePtrTypes(
              STI, MRI, GR, MI, MI.getNumOperands() - 1,
              GR.getSPIRVTypeForVReg(
                  MI.getOperand(MI.getNumOperands() - 2).getReg()));
          break;
        case SPIRV::OpenCLExtInst::prefetch:
          // Expected `ptr` type is a pointer to float, integer or vector, but
          // the pontee value can be wrapped into a struct.
          assert(MI.getOperand(MI.getNumOperands() - 2).isReg() &&
                 "Expected v-reg");
          validatePtrUnwrapStructField(STI, MRI, GR, MI,
                                       MI.getNumOperands() - 2);
          break;
        }
      } break;
      }
    }
    for (MachineInstr *MI : ToMove) {
      MachineBasicBlock *Curr = MI->getParent();
      MachineBasicBlock *Pred = *Curr->pred_begin();
      Pred->insert(Pred->getFirstTerminator(), Curr->remove_instr(MI));
    }
  }
  ProcessedMF.insert(&MF);
  TargetLowering::finalizeLowering(MF);
}<|MERGE_RESOLUTION|>--- conflicted
+++ resolved
@@ -484,16 +484,11 @@
             MI.getOperand(2).getImm() != SPIRV::InstructionSet::OpenCL_std)
           continue;
         switch (MI.getOperand(3).getImm()) {
-<<<<<<< HEAD
-        case SPIRV::OpenCLExtInst::remquo: {
-          // The last operand must be of a pointer to the return type.
-=======
         case SPIRV::OpenCLExtInst::frexp:
         case SPIRV::OpenCLExtInst::lgamma_r:
         case SPIRV::OpenCLExtInst::remquo: {
           // The last operand must be of a pointer to i32 or vector of i32
           // values.
->>>>>>> a8d96e15
           MachineIRBuilder MIB(MI);
           SPIRVType *Int32Type = GR.getOrCreateSPIRVIntegerType(32, MIB);
           SPIRVType *RetType = MRI->getVRegDef(MI.getOperand(1).getReg());
@@ -506,11 +501,6 @@
                         Int32Type, RetType->getOperand(2).getImm(), MIB));
         } break;
         case SPIRV::OpenCLExtInst::fract:
-<<<<<<< HEAD
-        case SPIRV::OpenCLExtInst::frexp:
-        case SPIRV::OpenCLExtInst::lgamma_r:
-=======
->>>>>>> a8d96e15
         case SPIRV::OpenCLExtInst::modf:
         case SPIRV::OpenCLExtInst::sincos:
           // The last operand must be of a pointer to the base type represented
