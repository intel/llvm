//===-- SPIRVPreLegalizer.cpp - prepare IR for legalization -----*- C++ -*-===//
//
// Part of the LLVM Project, under the Apache License v2.0 with LLVM Exceptions.
// See https://llvm.org/LICENSE.txt for license information.
// SPDX-License-Identifier: Apache-2.0 WITH LLVM-exception
//
//===----------------------------------------------------------------------===//
//
// The pass prepares IR for legalization: it assigns SPIR-V types to registers
// and removes intrinsics which holded these types during IR translation.
// Also it processes constants and registers them in GR to avoid duplication.
//
//===----------------------------------------------------------------------===//

#include "SPIRV.h"
#include "SPIRVSubtarget.h"
#include "SPIRVUtils.h"
#include "llvm/ADT/PostOrderIterator.h"
#include "llvm/Analysis/OptimizationRemarkEmitter.h"
#include "llvm/IR/Attributes.h"
#include "llvm/IR/Constants.h"
#include "llvm/IR/DebugInfoMetadata.h"
#include "llvm/IR/IntrinsicsSPIRV.h"
#include "llvm/Target/TargetIntrinsicInfo.h"

#define DEBUG_TYPE "spirv-prelegalizer"

using namespace llvm;

namespace {
class SPIRVPreLegalizer : public MachineFunctionPass {
public:
  static char ID;
  SPIRVPreLegalizer() : MachineFunctionPass(ID) {
    initializeSPIRVPreLegalizerPass(*PassRegistry::getPassRegistry());
  }
  bool runOnMachineFunction(MachineFunction &MF) override;
};
} // namespace

static void
addConstantsToTrack(MachineFunction &MF, SPIRVGlobalRegistry *GR,
                    const SPIRVSubtarget &STI,
                    DenseMap<MachineInstr *, Type *> &TargetExtConstTypes,
                    SmallSet<Register, 4> &TrackedConstRegs) {
  MachineRegisterInfo &MRI = MF.getRegInfo();
  DenseMap<MachineInstr *, Register> RegsAlreadyAddedToDT;
  SmallVector<MachineInstr *, 10> ToErase, ToEraseComposites;
  for (MachineBasicBlock &MBB : MF) {
    for (MachineInstr &MI : MBB) {
      if (!isSpvIntrinsic(MI, Intrinsic::spv_track_constant))
        continue;
      ToErase.push_back(&MI);
      Register SrcReg = MI.getOperand(2).getReg();
      auto *Const =
          cast<Constant>(cast<ConstantAsMetadata>(
                             MI.getOperand(3).getMetadata()->getOperand(0))
                             ->getValue());
      if (auto *GV = dyn_cast<GlobalValue>(Const)) {
        Register Reg = GR->find(GV, &MF);
        if (!Reg.isValid())
          GR->add(GV, &MF, SrcReg);
        else
          RegsAlreadyAddedToDT[&MI] = Reg;
      } else {
        Register Reg = GR->find(Const, &MF);
        if (!Reg.isValid()) {
          if (auto *ConstVec = dyn_cast<ConstantDataVector>(Const)) {
            auto *BuildVec = MRI.getVRegDef(SrcReg);
            assert(BuildVec &&
                   BuildVec->getOpcode() == TargetOpcode::G_BUILD_VECTOR);
            for (unsigned i = 0; i < ConstVec->getNumElements(); ++i) {
              // Ensure that OpConstantComposite reuses a constant when it's
              // already created and available in the same machine function.
              Constant *ElemConst = ConstVec->getElementAsConstant(i);
              Register ElemReg = GR->find(ElemConst, &MF);
              if (!ElemReg.isValid())
                GR->add(ElemConst, &MF, BuildVec->getOperand(1 + i).getReg());
              else
                BuildVec->getOperand(1 + i).setReg(ElemReg);
            }
          }
          GR->add(Const, &MF, SrcReg);
          TrackedConstRegs.insert(SrcReg);
          if (Const->getType()->isTargetExtTy()) {
            // remember association so that we can restore it when assign types
            MachineInstr *SrcMI = MRI.getVRegDef(SrcReg);
            if (SrcMI && (SrcMI->getOpcode() == TargetOpcode::G_CONSTANT ||
                          SrcMI->getOpcode() == TargetOpcode::G_IMPLICIT_DEF))
              TargetExtConstTypes[SrcMI] = Const->getType();
            if (Const->isNullValue()) {
              MachineIRBuilder MIB(MF);
              SPIRVType *ExtType =
                  GR->getOrCreateSPIRVType(Const->getType(), MIB);
              SrcMI->setDesc(STI.getInstrInfo()->get(SPIRV::OpConstantNull));
              SrcMI->addOperand(MachineOperand::CreateReg(
                  GR->getSPIRVTypeID(ExtType), false));
            }
          }
        } else {
          RegsAlreadyAddedToDT[&MI] = Reg;
          // This MI is unused and will be removed. If the MI uses
          // const_composite, it will be unused and should be removed too.
          assert(MI.getOperand(2).isReg() && "Reg operand is expected");
          MachineInstr *SrcMI = MRI.getVRegDef(MI.getOperand(2).getReg());
          if (SrcMI && isSpvIntrinsic(*SrcMI, Intrinsic::spv_const_composite))
            ToEraseComposites.push_back(SrcMI);
        }
      }
    }
  }
  for (MachineInstr *MI : ToErase) {
    Register Reg = MI->getOperand(2).getReg();
    if (RegsAlreadyAddedToDT.contains(MI))
      Reg = RegsAlreadyAddedToDT[MI];
    auto *RC = MRI.getRegClassOrNull(MI->getOperand(0).getReg());
    if (!MRI.getRegClassOrNull(Reg) && RC)
      MRI.setRegClass(Reg, RC);
    MRI.replaceRegWith(MI->getOperand(0).getReg(), Reg);
    MI->eraseFromParent();
  }
  for (MachineInstr *MI : ToEraseComposites)
    MI->eraseFromParent();
}

static void
foldConstantsIntoIntrinsics(MachineFunction &MF,
                            const SmallSet<Register, 4> &TrackedConstRegs) {
  SmallVector<MachineInstr *, 10> ToErase;
  MachineRegisterInfo &MRI = MF.getRegInfo();
  const unsigned AssignNameOperandShift = 2;
  for (MachineBasicBlock &MBB : MF) {
    for (MachineInstr &MI : MBB) {
      if (!isSpvIntrinsic(MI, Intrinsic::spv_assign_name))
        continue;
      unsigned NumOp = MI.getNumExplicitDefs() + AssignNameOperandShift;
      while (MI.getOperand(NumOp).isReg()) {
        MachineOperand &MOp = MI.getOperand(NumOp);
        MachineInstr *ConstMI = MRI.getVRegDef(MOp.getReg());
        assert(ConstMI->getOpcode() == TargetOpcode::G_CONSTANT);
        MI.removeOperand(NumOp);
        MI.addOperand(MachineOperand::CreateImm(
            ConstMI->getOperand(1).getCImm()->getZExtValue()));
        Register DefReg = ConstMI->getOperand(0).getReg();
        if (MRI.use_empty(DefReg) && !TrackedConstRegs.contains(DefReg))
          ToErase.push_back(ConstMI);
      }
    }
  }
  for (MachineInstr *MI : ToErase)
    MI->eraseFromParent();
}

static void insertBitcasts(MachineFunction &MF, SPIRVGlobalRegistry *GR,
                           MachineIRBuilder MIB) {
  // Get access to information about available extensions
  const SPIRVSubtarget *ST =
      static_cast<const SPIRVSubtarget *>(&MIB.getMF().getSubtarget());
  SmallVector<MachineInstr *, 10> ToErase;
  for (MachineBasicBlock &MBB : MF) {
    for (MachineInstr &MI : MBB) {
      if (!isSpvIntrinsic(MI, Intrinsic::spv_bitcast) &&
          !isSpvIntrinsic(MI, Intrinsic::spv_ptrcast))
        continue;
      assert(MI.getOperand(2).isReg());
      MIB.setInsertPt(*MI.getParent(), MI);
      ToErase.push_back(&MI);
      if (isSpvIntrinsic(MI, Intrinsic::spv_bitcast)) {
        MIB.buildBitcast(MI.getOperand(0).getReg(), MI.getOperand(2).getReg());
        continue;
      }
      Register Def = MI.getOperand(0).getReg();
      Register Source = MI.getOperand(2).getReg();
      Type *ElemTy = getMDOperandAsType(MI.getOperand(3).getMetadata(), 0);
      SPIRVType *BaseTy = GR->getOrCreateSPIRVType(ElemTy, MIB);
      SPIRVType *AssignedPtrType = GR->getOrCreateSPIRVPointerType(
          BaseTy, MI, *MF.getSubtarget<SPIRVSubtarget>().getInstrInfo(),
          addressSpaceToStorageClass(MI.getOperand(4).getImm(), *ST));

      // If the bitcast would be redundant, replace all uses with the source
      // register.
      if (GR->getSPIRVTypeForVReg(Source) == AssignedPtrType) {
        MIB.getMRI()->replaceRegWith(Def, Source);
      } else {
        GR->assignSPIRVTypeToVReg(AssignedPtrType, Def, MF);
        MIB.buildBitcast(Def, Source);
      }
    }
  }
  for (MachineInstr *MI : ToErase)
    MI->eraseFromParent();
}

// Translating GV, IRTranslator sometimes generates following IR:
//   %1 = G_GLOBAL_VALUE
//   %2 = COPY %1
//   %3 = G_ADDRSPACE_CAST %2
//
// or
//
//  %1 = G_ZEXT %2
//  G_MEMCPY ... %2 ...
//
// New registers have no SPIRVType and no register class info.
//
// Set SPIRVType for GV, propagate it from GV to other instructions,
// also set register classes.
static SPIRVType *propagateSPIRVType(MachineInstr *MI, SPIRVGlobalRegistry *GR,
                                     MachineRegisterInfo &MRI,
                                     MachineIRBuilder &MIB) {
  SPIRVType *SpirvTy = nullptr;
  assert(MI && "Machine instr is expected");
  if (MI->getOperand(0).isReg()) {
    Register Reg = MI->getOperand(0).getReg();
    SpirvTy = GR->getSPIRVTypeForVReg(Reg);
    if (!SpirvTy) {
      switch (MI->getOpcode()) {
      case TargetOpcode::G_CONSTANT: {
        MIB.setInsertPt(*MI->getParent(), MI);
        Type *Ty = MI->getOperand(1).getCImm()->getType();
        SpirvTy = GR->getOrCreateSPIRVType(Ty, MIB);
        break;
      }
      case TargetOpcode::G_GLOBAL_VALUE: {
        MIB.setInsertPt(*MI->getParent(), MI);
        const GlobalValue *Global = MI->getOperand(1).getGlobal();
        Type *ElementTy = GR->getDeducedGlobalValueType(Global);
        auto *Ty = TypedPointerType::get(toTypedPointer(ElementTy),
                                         Global->getType()->getAddressSpace());
        SpirvTy = GR->getOrCreateSPIRVType(Ty, MIB);
        break;
      }
      case TargetOpcode::G_ANYEXT:
      case TargetOpcode::G_SEXT:
      case TargetOpcode::G_ZEXT: {
        if (MI->getOperand(1).isReg()) {
          if (MachineInstr *DefInstr =
                  MRI.getVRegDef(MI->getOperand(1).getReg())) {
            if (SPIRVType *Def = propagateSPIRVType(DefInstr, GR, MRI, MIB)) {
              unsigned CurrentBW = GR->getScalarOrVectorBitWidth(Def);
              unsigned ExpectedBW =
                  std::max(MRI.getType(Reg).getScalarSizeInBits(), CurrentBW);
              unsigned NumElements = GR->getScalarOrVectorComponentCount(Def);
              SpirvTy = GR->getOrCreateSPIRVIntegerType(ExpectedBW, MIB);
              if (NumElements > 1)
                SpirvTy =
                    GR->getOrCreateSPIRVVectorType(SpirvTy, NumElements, MIB);
            }
          }
        }
        break;
      }
      case TargetOpcode::G_PTRTOINT:
        SpirvTy = GR->getOrCreateSPIRVIntegerType(
            MRI.getType(Reg).getScalarSizeInBits(), MIB);
        break;
      case TargetOpcode::G_TRUNC:
      case TargetOpcode::G_ADDRSPACE_CAST:
      case TargetOpcode::G_PTR_ADD:
      case TargetOpcode::COPY: {
        MachineOperand &Op = MI->getOperand(1);
        MachineInstr *Def = Op.isReg() ? MRI.getVRegDef(Op.getReg()) : nullptr;
        if (Def)
          SpirvTy = propagateSPIRVType(Def, GR, MRI, MIB);
        break;
      }
      default:
        break;
      }
      if (SpirvTy)
        GR->assignSPIRVTypeToVReg(SpirvTy, Reg, MIB.getMF());
      if (!MRI.getRegClassOrNull(Reg))
        MRI.setRegClass(Reg, &SPIRV::IDRegClass);
    }
  }
  return SpirvTy;
}

// To support current approach and limitations wrt. bit width here we widen a
// scalar register with a bit width greater than 1 to valid sizes and cap it to
// 64 width.
static void widenScalarLLTNextPow2(Register Reg, MachineRegisterInfo &MRI) {
  LLT RegType = MRI.getType(Reg);
  if (!RegType.isScalar())
    return;
  unsigned Sz = RegType.getScalarSizeInBits();
  if (Sz == 1)
    return;
  unsigned NewSz = std::min(std::max(1u << Log2_32_Ceil(Sz), 8u), 64u);
  if (NewSz != Sz)
    MRI.setType(Reg, LLT::scalar(NewSz));
}

static std::pair<Register, unsigned>
createNewIdReg(SPIRVType *SpvType, Register SrcReg, MachineRegisterInfo &MRI,
               const SPIRVGlobalRegistry &GR) {
  if (!SpvType)
    SpvType = GR.getSPIRVTypeForVReg(SrcReg);
  assert(SpvType && "VReg is expected to have SPIRV type");
  LLT SrcLLT = MRI.getType(SrcReg);
  LLT NewT = LLT::scalar(32);
  bool IsFloat = SpvType->getOpcode() == SPIRV::OpTypeFloat;
  bool IsVectorFloat =
      SpvType->getOpcode() == SPIRV::OpTypeVector &&
      GR.getSPIRVTypeForVReg(SpvType->getOperand(1).getReg())->getOpcode() ==
          SPIRV::OpTypeFloat;
  IsFloat |= IsVectorFloat;
  auto GetIdOp = IsFloat ? SPIRV::GET_fID : SPIRV::GET_ID;
  auto DstClass = IsFloat ? &SPIRV::fIDRegClass : &SPIRV::IDRegClass;
  if (SrcLLT.isPointer()) {
    unsigned PtrSz = GR.getPointerSize();
    NewT = LLT::pointer(0, PtrSz);
    bool IsVec = SrcLLT.isVector();
    if (IsVec)
      NewT = LLT::fixed_vector(2, NewT);
    if (PtrSz == 64) {
      if (IsVec) {
        GetIdOp = SPIRV::GET_vpID64;
        DstClass = &SPIRV::vpID64RegClass;
      } else {
        GetIdOp = SPIRV::GET_pID64;
        DstClass = &SPIRV::pID64RegClass;
      }
    } else {
      if (IsVec) {
        GetIdOp = SPIRV::GET_vpID32;
        DstClass = &SPIRV::vpID32RegClass;
      } else {
        GetIdOp = SPIRV::GET_pID32;
        DstClass = &SPIRV::pID32RegClass;
      }
    }
  } else if (SrcLLT.isVector()) {
    NewT = LLT::fixed_vector(2, NewT);
    if (IsFloat) {
      GetIdOp = SPIRV::GET_vfID;
      DstClass = &SPIRV::vfIDRegClass;
    } else {
      GetIdOp = SPIRV::GET_vID;
      DstClass = &SPIRV::vIDRegClass;
    }
  }
  Register IdReg = MRI.createGenericVirtualRegister(NewT);
  MRI.setRegClass(IdReg, DstClass);
  return {IdReg, GetIdOp};
}

// Insert ASSIGN_TYPE instuction between Reg and its definition, set NewReg as
// a dst of the definition, assign SPIRVType to both registers. If SpirvTy is
// provided, use it as SPIRVType in ASSIGN_TYPE, otherwise create it from Ty.
// It's used also in SPIRVBuiltins.cpp.
// TODO: maybe move to SPIRVUtils.
namespace llvm {
Register insertAssignInstr(Register Reg, Type *Ty, SPIRVType *SpirvTy,
                           SPIRVGlobalRegistry *GR, MachineIRBuilder &MIB,
                           MachineRegisterInfo &MRI) {
  MachineInstr *Def = MRI.getVRegDef(Reg);
  assert((Ty || SpirvTy) && "Either LLVM or SPIRV type is expected.");
  MIB.setInsertPt(*Def->getParent(),
                  (Def->getNextNode() ? Def->getNextNode()->getIterator()
                                      : Def->getParent()->end()));
  SpirvTy = SpirvTy ? SpirvTy : GR->getOrCreateSPIRVType(Ty, MIB);
  Register NewReg = MRI.createGenericVirtualRegister(MRI.getType(Reg));
  if (auto *RC = MRI.getRegClassOrNull(Reg)) {
    MRI.setRegClass(NewReg, RC);
  } else {
    MRI.setRegClass(NewReg, &SPIRV::IDRegClass);
    MRI.setRegClass(Reg, &SPIRV::IDRegClass);
  }
  GR->assignSPIRVTypeToVReg(SpirvTy, Reg, MIB.getMF());
  // This is to make it convenient for Legalizer to get the SPIRVType
  // when processing the actual MI (i.e. not pseudo one).
  GR->assignSPIRVTypeToVReg(SpirvTy, NewReg, MIB.getMF());
  // Copy MIFlags from Def to ASSIGN_TYPE instruction. It's required to keep
  // the flags after instruction selection.
  const uint32_t Flags = Def->getFlags();
  MIB.buildInstr(SPIRV::ASSIGN_TYPE)
      .addDef(Reg)
      .addUse(NewReg)
      .addUse(GR->getSPIRVTypeID(SpirvTy))
      .setMIFlags(Flags);
  Def->getOperand(0).setReg(NewReg);
  return NewReg;
}

void processInstr(MachineInstr &MI, MachineIRBuilder &MIB,
                  MachineRegisterInfo &MRI, SPIRVGlobalRegistry *GR) {
  assert(MI.getNumDefs() > 0 && MRI.hasOneUse(MI.getOperand(0).getReg()));
  MachineInstr &AssignTypeInst =
      *(MRI.use_instr_begin(MI.getOperand(0).getReg()));
  auto NewReg =
      createNewIdReg(nullptr, MI.getOperand(0).getReg(), MRI, *GR).first;
  AssignTypeInst.getOperand(1).setReg(NewReg);
  MI.getOperand(0).setReg(NewReg);
  MIB.setInsertPt(*MI.getParent(),
                  (MI.getNextNode() ? MI.getNextNode()->getIterator()
                                    : MI.getParent()->end()));
  for (auto &Op : MI.operands()) {
    if (!Op.isReg() || Op.isDef())
      continue;
    auto IdOpInfo = createNewIdReg(nullptr, Op.getReg(), MRI, *GR);
    MIB.buildInstr(IdOpInfo.second).addDef(IdOpInfo.first).addUse(Op.getReg());
    Op.setReg(IdOpInfo.first);
  }
}
} // namespace llvm

static void
generateAssignInstrs(MachineFunction &MF, SPIRVGlobalRegistry *GR,
                     MachineIRBuilder MIB,
                     DenseMap<MachineInstr *, Type *> &TargetExtConstTypes) {
  // Get access to information about available extensions
  const SPIRVSubtarget *ST =
      static_cast<const SPIRVSubtarget *>(&MIB.getMF().getSubtarget());

  MachineRegisterInfo &MRI = MF.getRegInfo();
  SmallVector<MachineInstr *, 10> ToErase;
  DenseMap<MachineInstr *, Register> RegsAlreadyAddedToDT;

  for (MachineBasicBlock *MBB : post_order(&MF)) {
    if (MBB->empty())
      continue;

    bool ReachedBegin = false;
    for (auto MII = std::prev(MBB->end()), Begin = MBB->begin();
         !ReachedBegin;) {
      MachineInstr &MI = *MII;
      unsigned MIOp = MI.getOpcode();

      // validate bit width of scalar registers
      for (const auto &MOP : MI.operands())
        if (MOP.isReg())
          widenScalarLLTNextPow2(MOP.getReg(), MRI);

      if (isSpvIntrinsic(MI, Intrinsic::spv_assign_ptr_type)) {
        Register Reg = MI.getOperand(1).getReg();
        MIB.setInsertPt(*MI.getParent(), MI.getIterator());
        Type *ElementTy = getMDOperandAsType(MI.getOperand(2).getMetadata(), 0);
        SPIRVType *BaseTy = GR->getOrCreateSPIRVType(ElementTy, MIB);
        SPIRVType *AssignedPtrType = GR->getOrCreateSPIRVPointerType(
            BaseTy, MI, *MF.getSubtarget<SPIRVSubtarget>().getInstrInfo(),
            addressSpaceToStorageClass(MI.getOperand(3).getImm(), *ST));
        MachineInstr *Def = MRI.getVRegDef(Reg);
        assert(Def && "Expecting an instruction that defines the register");
        // G_GLOBAL_VALUE already has type info.
        if (Def->getOpcode() != TargetOpcode::G_GLOBAL_VALUE &&
            Def->getOpcode() != SPIRV::ASSIGN_TYPE)
          insertAssignInstr(Reg, nullptr, AssignedPtrType, GR, MIB,
                            MF.getRegInfo());
        ToErase.push_back(&MI);
      } else if (isSpvIntrinsic(MI, Intrinsic::spv_assign_type)) {
        Register Reg = MI.getOperand(1).getReg();
        Type *Ty = getMDOperandAsType(MI.getOperand(2).getMetadata(), 0);
        MachineInstr *Def = MRI.getVRegDef(Reg);
        assert(Def && "Expecting an instruction that defines the register");
        // G_GLOBAL_VALUE already has type info.
        if (Def->getOpcode() != TargetOpcode::G_GLOBAL_VALUE &&
            Def->getOpcode() != SPIRV::ASSIGN_TYPE)
          insertAssignInstr(Reg, Ty, nullptr, GR, MIB, MF.getRegInfo());
        ToErase.push_back(&MI);
      } else if (MIOp == TargetOpcode::G_CONSTANT ||
                 MIOp == TargetOpcode::G_FCONSTANT ||
                 MIOp == TargetOpcode::G_BUILD_VECTOR) {
        // %rc = G_CONSTANT ty Val
        // ===>
        // %cty = OpType* ty
        // %rctmp = G_CONSTANT ty Val
        // %rc = ASSIGN_TYPE %rctmp, %cty
        Register Reg = MI.getOperand(0).getReg();
        bool NeedAssignType = true;
        if (MRI.hasOneUse(Reg)) {
          MachineInstr &UseMI = *MRI.use_instr_begin(Reg);
          if (isSpvIntrinsic(UseMI, Intrinsic::spv_assign_type) ||
              isSpvIntrinsic(UseMI, Intrinsic::spv_assign_name))
            continue;
        }
        Type *Ty = nullptr;
        if (MIOp == TargetOpcode::G_CONSTANT) {
          auto TargetExtIt = TargetExtConstTypes.find(&MI);
          Ty = TargetExtIt == TargetExtConstTypes.end()
                   ? MI.getOperand(1).getCImm()->getType()
                   : TargetExtIt->second;
<<<<<<< HEAD
          GR->add(MI.getOperand(1).getCImm(), &MF, Reg);
=======
          const ConstantInt *OpCI = MI.getOperand(1).getCImm();
          Register PrimaryReg = GR->find(OpCI, &MF);
          if (!PrimaryReg.isValid()) {
            GR->add(OpCI, &MF, Reg);
          } else if (PrimaryReg != Reg &&
                     MRI.getType(Reg) == MRI.getType(PrimaryReg)) {
            auto *RCReg = MRI.getRegClassOrNull(Reg);
            auto *RCPrimary = MRI.getRegClassOrNull(PrimaryReg);
            if (!RCReg || RCPrimary == RCReg) {
              RegsAlreadyAddedToDT[&MI] = PrimaryReg;
              ToErase.push_back(&MI);
              NeedAssignType = false;
            }
          }
>>>>>>> 4fe5a3cc
        } else if (MIOp == TargetOpcode::G_FCONSTANT) {
          Ty = MI.getOperand(1).getFPImm()->getType();
        } else {
          assert(MIOp == TargetOpcode::G_BUILD_VECTOR);
          Type *ElemTy = nullptr;
          MachineInstr *ElemMI = MRI.getVRegDef(MI.getOperand(1).getReg());
          assert(ElemMI);

          if (ElemMI->getOpcode() == TargetOpcode::G_CONSTANT)
            ElemTy = ElemMI->getOperand(1).getCImm()->getType();
          else if (ElemMI->getOpcode() == TargetOpcode::G_FCONSTANT)
            ElemTy = ElemMI->getOperand(1).getFPImm()->getType();
          else
            llvm_unreachable("Unexpected opcode");
          unsigned NumElts =
              MI.getNumExplicitOperands() - MI.getNumExplicitDefs();
          Ty = VectorType::get(ElemTy, NumElts, false);
        }
<<<<<<< HEAD
        insertAssignInstr(Reg, Ty, nullptr, GR, MIB, MRI);
=======
        if (NeedAssignType)
          insertAssignInstr(Reg, Ty, nullptr, GR, MIB, MRI);
>>>>>>> 4fe5a3cc
      } else if (MIOp == TargetOpcode::G_GLOBAL_VALUE) {
        propagateSPIRVType(&MI, GR, MRI, MIB);
      }

      if (MII == Begin)
        ReachedBegin = true;
      else
        --MII;
    }
  }
  for (MachineInstr *MI : ToErase) {
    auto It = RegsAlreadyAddedToDT.find(MI);
    if (RegsAlreadyAddedToDT.contains(MI))
      MRI.replaceRegWith(MI->getOperand(0).getReg(), It->second);
    MI->eraseFromParent();
  }

  // Address the case when IRTranslator introduces instructions with new
  // registers without SPIRVType associated.
  for (MachineBasicBlock &MBB : MF) {
    for (MachineInstr &MI : MBB) {
      switch (MI.getOpcode()) {
      case TargetOpcode::G_TRUNC:
      case TargetOpcode::G_ANYEXT:
      case TargetOpcode::G_SEXT:
      case TargetOpcode::G_ZEXT:
      case TargetOpcode::G_PTRTOINT:
      case TargetOpcode::COPY:
      case TargetOpcode::G_ADDRSPACE_CAST:
        propagateSPIRVType(&MI, GR, MRI, MIB);
        break;
      }
    }
  }
}

// Defined in SPIRVLegalizerInfo.cpp.
extern bool isTypeFoldingSupported(unsigned Opcode);

static void processInstrsWithTypeFolding(MachineFunction &MF,
                                         SPIRVGlobalRegistry *GR,
                                         MachineIRBuilder MIB) {
  MachineRegisterInfo &MRI = MF.getRegInfo();
  for (MachineBasicBlock &MBB : MF) {
    for (MachineInstr &MI : MBB) {
      if (isTypeFoldingSupported(MI.getOpcode()))
        processInstr(MI, MIB, MRI, GR);
    }
  }

  for (MachineBasicBlock &MBB : MF) {
    for (MachineInstr &MI : MBB) {
      // We need to rewrite dst types for ASSIGN_TYPE instrs to be able
      // to perform tblgen'erated selection and we can't do that on Legalizer
      // as it operates on gMIR only.
      if (MI.getOpcode() != SPIRV::ASSIGN_TYPE)
        continue;
      Register SrcReg = MI.getOperand(1).getReg();
      unsigned Opcode = MRI.getVRegDef(SrcReg)->getOpcode();
      if (!isTypeFoldingSupported(Opcode))
        continue;
      Register DstReg = MI.getOperand(0).getReg();
      bool IsDstPtr = MRI.getType(DstReg).isPointer();
      bool isDstVec = MRI.getType(DstReg).isVector();
      if (IsDstPtr || isDstVec)
        MRI.setRegClass(DstReg, &SPIRV::IDRegClass);
      // Don't need to reset type of register holding constant and used in
      // G_ADDRSPACE_CAST, since it breaks legalizer.
      if (Opcode == TargetOpcode::G_CONSTANT && MRI.hasOneUse(DstReg)) {
        MachineInstr &UseMI = *MRI.use_instr_begin(DstReg);
        if (UseMI.getOpcode() == TargetOpcode::G_ADDRSPACE_CAST)
          continue;
      }
      MRI.setType(DstReg, IsDstPtr ? LLT::pointer(0, GR->getPointerSize())
                                   : LLT::scalar(32));
    }
  }
}

static void
insertInlineAsmProcess(MachineFunction &MF, SPIRVGlobalRegistry *GR,
                       const SPIRVSubtarget &ST, MachineIRBuilder MIRBuilder,
                       const SmallVector<MachineInstr *> &ToProcess) {
  MachineRegisterInfo &MRI = MF.getRegInfo();
  Register AsmTargetReg;
  for (unsigned i = 0, Sz = ToProcess.size(); i + 1 < Sz; i += 2) {
    MachineInstr *I1 = ToProcess[i], *I2 = ToProcess[i + 1];
    assert(isSpvIntrinsic(*I1, Intrinsic::spv_inline_asm) && I2->isInlineAsm());
    MIRBuilder.setInsertPt(*I1->getParent(), *I1);

    if (!AsmTargetReg.isValid()) {
      // define vendor specific assembly target or dialect
      AsmTargetReg = MRI.createGenericVirtualRegister(LLT::scalar(32));
      MRI.setRegClass(AsmTargetReg, &SPIRV::IDRegClass);
      auto AsmTargetMIB =
          MIRBuilder.buildInstr(SPIRV::OpAsmTargetINTEL).addDef(AsmTargetReg);
      addStringImm(ST.getTargetTripleAsStr(), AsmTargetMIB);
      GR->add(AsmTargetMIB.getInstr(), &MF, AsmTargetReg);
    }

    // create types
    const MDNode *IAMD = I1->getOperand(1).getMetadata();
    FunctionType *FTy = cast<FunctionType>(getMDOperandAsType(IAMD, 0));
    SmallVector<SPIRVType *, 4> ArgTypes;
    for (const auto &ArgTy : FTy->params())
      ArgTypes.push_back(GR->getOrCreateSPIRVType(ArgTy, MIRBuilder));
    SPIRVType *RetType =
        GR->getOrCreateSPIRVType(FTy->getReturnType(), MIRBuilder);
    SPIRVType *FuncType = GR->getOrCreateOpTypeFunctionWithArgs(
        FTy, RetType, ArgTypes, MIRBuilder);

    // define vendor specific assembly instructions string
    Register AsmReg = MRI.createGenericVirtualRegister(LLT::scalar(32));
    MRI.setRegClass(AsmReg, &SPIRV::IDRegClass);
    auto AsmMIB = MIRBuilder.buildInstr(SPIRV::OpAsmINTEL)
                      .addDef(AsmReg)
                      .addUse(GR->getSPIRVTypeID(RetType))
                      .addUse(GR->getSPIRVTypeID(FuncType))
                      .addUse(AsmTargetReg);
    // inline asm string:
    addStringImm(I2->getOperand(InlineAsm::MIOp_AsmString).getSymbolName(),
                 AsmMIB);
    // inline asm constraint string:
    addStringImm(cast<MDString>(I1->getOperand(2).getMetadata()->getOperand(0))
                     ->getString(),
                 AsmMIB);
    GR->add(AsmMIB.getInstr(), &MF, AsmReg);

    // calls the inline assembly instruction
    unsigned ExtraInfo = I2->getOperand(InlineAsm::MIOp_ExtraInfo).getImm();
    if (ExtraInfo & InlineAsm::Extra_HasSideEffects)
      MIRBuilder.buildInstr(SPIRV::OpDecorate)
          .addUse(AsmReg)
          .addImm(static_cast<uint32_t>(SPIRV::Decoration::SideEffectsINTEL));
    Register DefReg;
    SmallVector<unsigned, 4> Ops;
    unsigned StartOp = InlineAsm::MIOp_FirstOperand,
             AsmDescOp = InlineAsm::MIOp_FirstOperand;
    unsigned I2Sz = I2->getNumOperands();
    for (unsigned Idx = StartOp; Idx != I2Sz; ++Idx) {
      const MachineOperand &MO = I2->getOperand(Idx);
      if (MO.isMetadata())
        continue;
      if (Idx == AsmDescOp && MO.isImm()) {
        // compute the index of the next operand descriptor
        const InlineAsm::Flag F(MO.getImm());
        AsmDescOp += 1 + F.getNumOperandRegisters();
      } else {
        if (MO.isReg() && MO.isDef())
          DefReg = MO.getReg();
        else
          Ops.push_back(Idx);
      }
    }
    if (!DefReg.isValid()) {
      DefReg = MRI.createGenericVirtualRegister(LLT::scalar(32));
      MRI.setRegClass(DefReg, &SPIRV::IDRegClass);
      SPIRVType *VoidType = GR->getOrCreateSPIRVType(
          Type::getVoidTy(MF.getFunction().getContext()), MIRBuilder);
      GR->assignSPIRVTypeToVReg(VoidType, DefReg, MF);
    }
    auto AsmCall = MIRBuilder.buildInstr(SPIRV::OpAsmCallINTEL)
                       .addDef(DefReg)
                       .addUse(GR->getSPIRVTypeID(RetType))
                       .addUse(AsmReg);
    unsigned IntrIdx = 2;
    for (unsigned Idx : Ops) {
      ++IntrIdx;
      const MachineOperand &MO = I2->getOperand(Idx);
      if (MO.isReg())
        AsmCall.addUse(MO.getReg());
      else
        AsmCall.addUse(I1->getOperand(IntrIdx).getReg());
    }
  }
  for (MachineInstr *MI : ToProcess)
    MI->eraseFromParent();
}

static void insertInlineAsm(MachineFunction &MF, SPIRVGlobalRegistry *GR,
                            const SPIRVSubtarget &ST,
                            MachineIRBuilder MIRBuilder) {
  SmallVector<MachineInstr *> ToProcess;
  for (MachineBasicBlock &MBB : MF) {
    for (MachineInstr &MI : MBB) {
      if (isSpvIntrinsic(MI, Intrinsic::spv_inline_asm) ||
          MI.getOpcode() == TargetOpcode::INLINEASM)
        ToProcess.push_back(&MI);
    }
  }
  if (ToProcess.size() == 0)
    return;

  if (!ST.canUseExtension(SPIRV::Extension::SPV_INTEL_inline_assembly))
    report_fatal_error("Inline assembly instructions require the "
                       "following SPIR-V extension: SPV_INTEL_inline_assembly",
                       false);

  insertInlineAsmProcess(MF, GR, ST, MIRBuilder, ToProcess);
}

static void insertSpirvDecorations(MachineFunction &MF, MachineIRBuilder MIB) {
  SmallVector<MachineInstr *, 10> ToErase;
  for (MachineBasicBlock &MBB : MF) {
    for (MachineInstr &MI : MBB) {
      if (!isSpvIntrinsic(MI, Intrinsic::spv_assign_decoration))
        continue;
      MIB.setInsertPt(*MI.getParent(), MI);
      buildOpSpirvDecorations(MI.getOperand(1).getReg(), MIB,
                              MI.getOperand(2).getMetadata());
      ToErase.push_back(&MI);
    }
  }
  for (MachineInstr *MI : ToErase)
    MI->eraseFromParent();
}

// Find basic blocks of the switch and replace registers in spv_switch() by its
// MBB equivalent.
static void processSwitches(MachineFunction &MF, SPIRVGlobalRegistry *GR,
                            MachineIRBuilder MIB) {
  DenseMap<const BasicBlock *, MachineBasicBlock *> BB2MBB;
  SmallVector<std::pair<MachineInstr *, SmallVector<MachineInstr *, 8>>>
      Switches;
  for (MachineBasicBlock &MBB : MF) {
    MachineRegisterInfo &MRI = MF.getRegInfo();
    BB2MBB[MBB.getBasicBlock()] = &MBB;
    for (MachineInstr &MI : MBB) {
      if (!isSpvIntrinsic(MI, Intrinsic::spv_switch))
        continue;
      // Calls to spv_switch intrinsics representing IR switches.
      SmallVector<MachineInstr *, 8> NewOps;
      for (unsigned i = 2; i < MI.getNumOperands(); ++i) {
        Register Reg = MI.getOperand(i).getReg();
        if (i % 2 == 1) {
          MachineInstr *ConstInstr = getDefInstrMaybeConstant(Reg, &MRI);
          NewOps.push_back(ConstInstr);
        } else {
          MachineInstr *BuildMBB = MRI.getVRegDef(Reg);
          assert(BuildMBB &&
                 BuildMBB->getOpcode() == TargetOpcode::G_BLOCK_ADDR &&
                 BuildMBB->getOperand(1).isBlockAddress() &&
                 BuildMBB->getOperand(1).getBlockAddress());
          NewOps.push_back(BuildMBB);
        }
      }
      Switches.push_back(std::make_pair(&MI, NewOps));
    }
  }

  SmallPtrSet<MachineInstr *, 8> ToEraseMI;
  for (auto &SwIt : Switches) {
    MachineInstr &MI = *SwIt.first;
    SmallVector<MachineInstr *, 8> &Ins = SwIt.second;
    SmallVector<MachineOperand, 8> NewOps;
    for (unsigned i = 0; i < Ins.size(); ++i) {
      if (Ins[i]->getOpcode() == TargetOpcode::G_BLOCK_ADDR) {
        BasicBlock *CaseBB =
            Ins[i]->getOperand(1).getBlockAddress()->getBasicBlock();
        auto It = BB2MBB.find(CaseBB);
        if (It == BB2MBB.end())
          report_fatal_error("cannot find a machine basic block by a basic "
                             "block in a switch statement");
        NewOps.push_back(MachineOperand::CreateMBB(It->second));
        MI.getParent()->addSuccessor(It->second);
        ToEraseMI.insert(Ins[i]);
      } else {
        NewOps.push_back(
            MachineOperand::CreateCImm(Ins[i]->getOperand(1).getCImm()));
      }
    }
    for (unsigned i = MI.getNumOperands() - 1; i > 1; --i)
      MI.removeOperand(i);
    for (auto &MO : NewOps)
      MI.addOperand(MO);
    if (MachineInstr *Next = MI.getNextNode()) {
      if (isSpvIntrinsic(*Next, Intrinsic::spv_track_constant)) {
        ToEraseMI.insert(Next);
        Next = MI.getNextNode();
      }
      if (Next && Next->getOpcode() == TargetOpcode::G_BRINDIRECT)
        ToEraseMI.insert(Next);
    }
  }

  // If we just delete G_BLOCK_ADDR instructions with BlockAddress operands,
  // this leaves their BasicBlock counterparts in a "address taken" status. This
  // would make AsmPrinter to generate a series of unneeded labels of a "Address
  // of block that was removed by CodeGen" kind. Let's first ensure that we
  // don't have a dangling BlockAddress constants by zapping the BlockAddress
  // nodes, and only after that proceed with erasing G_BLOCK_ADDR instructions.
  Constant *Replacement =
      ConstantInt::get(Type::getInt32Ty(MF.getFunction().getContext()), 1);
  for (MachineInstr *BlockAddrI : ToEraseMI) {
    if (BlockAddrI->getOpcode() == TargetOpcode::G_BLOCK_ADDR) {
      BlockAddress *BA = const_cast<BlockAddress *>(
          BlockAddrI->getOperand(1).getBlockAddress());
      BA->replaceAllUsesWith(
          ConstantExpr::getIntToPtr(Replacement, BA->getType()));
      BA->destroyConstant();
    }
    BlockAddrI->eraseFromParent();
  }
}

static bool isImplicitFallthrough(MachineBasicBlock &MBB) {
  if (MBB.empty())
    return true;

  // Branching SPIR-V intrinsics are not detected by this generic method.
  // Thus, we can only trust negative result.
  if (!MBB.canFallThrough())
    return false;

  // Otherwise, we must manually check if we have a SPIR-V intrinsic which
  // prevent an implicit fallthrough.
  for (MachineBasicBlock::reverse_iterator It = MBB.rbegin(), E = MBB.rend();
       It != E; ++It) {
    if (isSpvIntrinsic(*It, Intrinsic::spv_switch))
      return false;
  }
  return true;
}

static void removeImplicitFallthroughs(MachineFunction &MF,
                                       MachineIRBuilder MIB) {
  // It is valid for MachineBasicBlocks to not finish with a branch instruction.
  // In such cases, they will simply fallthrough their immediate successor.
  for (MachineBasicBlock &MBB : MF) {
    if (!isImplicitFallthrough(MBB))
      continue;

    assert(std::distance(MBB.successors().begin(), MBB.successors().end()) ==
           1);
    MIB.setInsertPt(MBB, MBB.end());
    MIB.buildBr(**MBB.successors().begin());
  }
}

bool SPIRVPreLegalizer::runOnMachineFunction(MachineFunction &MF) {
  // Initialize the type registry.
  const SPIRVSubtarget &ST = MF.getSubtarget<SPIRVSubtarget>();
  SPIRVGlobalRegistry *GR = ST.getSPIRVGlobalRegistry();
  GR->setCurrentFunc(MF);
  MachineIRBuilder MIB(MF);
  // a registry of target extension constants
  DenseMap<MachineInstr *, Type *> TargetExtConstTypes;
  // to keep record of tracked constants
  SmallSet<Register, 4> TrackedConstRegs;
  addConstantsToTrack(MF, GR, ST, TargetExtConstTypes, TrackedConstRegs);
  foldConstantsIntoIntrinsics(MF, TrackedConstRegs);
  insertBitcasts(MF, GR, MIB);
  generateAssignInstrs(MF, GR, MIB, TargetExtConstTypes);
  processSwitches(MF, GR, MIB);
  processInstrsWithTypeFolding(MF, GR, MIB);
  removeImplicitFallthroughs(MF, MIB);
  insertSpirvDecorations(MF, MIB);
  insertInlineAsm(MF, GR, ST, MIB);

  return true;
}

INITIALIZE_PASS(SPIRVPreLegalizer, DEBUG_TYPE, "SPIRV pre legalizer", false,
                false)

char SPIRVPreLegalizer::ID = 0;

FunctionPass *llvm::createSPIRVPreLegalizerPass() {
  return new SPIRVPreLegalizer();
}<|MERGE_RESOLUTION|>--- conflicted
+++ resolved
@@ -480,9 +480,6 @@
           Ty = TargetExtIt == TargetExtConstTypes.end()
                    ? MI.getOperand(1).getCImm()->getType()
                    : TargetExtIt->second;
-<<<<<<< HEAD
-          GR->add(MI.getOperand(1).getCImm(), &MF, Reg);
-=======
           const ConstantInt *OpCI = MI.getOperand(1).getCImm();
           Register PrimaryReg = GR->find(OpCI, &MF);
           if (!PrimaryReg.isValid()) {
@@ -497,7 +494,6 @@
               NeedAssignType = false;
             }
           }
->>>>>>> 4fe5a3cc
         } else if (MIOp == TargetOpcode::G_FCONSTANT) {
           Ty = MI.getOperand(1).getFPImm()->getType();
         } else {
@@ -516,12 +512,8 @@
               MI.getNumExplicitOperands() - MI.getNumExplicitDefs();
           Ty = VectorType::get(ElemTy, NumElts, false);
         }
-<<<<<<< HEAD
-        insertAssignInstr(Reg, Ty, nullptr, GR, MIB, MRI);
-=======
         if (NeedAssignType)
           insertAssignInstr(Reg, Ty, nullptr, GR, MIB, MRI);
->>>>>>> 4fe5a3cc
       } else if (MIOp == TargetOpcode::G_GLOBAL_VALUE) {
         propagateSPIRVType(&MI, GR, MRI, MIB);
       }
