--- conflicted
+++ resolved
@@ -314,8 +314,6 @@
           }
           break;
         }
-<<<<<<< HEAD
-=======
         case SPIRV::OpPredicatedLoadINTEL:
         case SPIRV::OpPredicatedStoreINTEL: {
           const unsigned NumOps = MI->getNumOperands();
@@ -327,7 +325,6 @@
           }
           break;
         }
->>>>>>> 54c4ef26
         default:
           printRemainingVariableOps(MI, NumFixedOps, OS);
           break;
