--- conflicted
+++ resolved
@@ -575,11 +575,7 @@
 }
 
 def RUR : RRR_Inst<0x00, 0x03, 0x0E, (outs AR:$r), (ins UR:$ur),
-<<<<<<< HEAD
-                  "rur\t$r, $ur", []> {
-=======
                   "rur\t$r, $ur", [(set AR:$r, (Xtensa_rur UR:$ur))]> {
->>>>>>> 5ee67ebe
   bits<8> ur;
 
   let s = ur{7-4};
@@ -1314,8 +1310,6 @@
           (WFR (L32R tconstpool:$in))>;
 
 //===----------------------------------------------------------------------===//
-<<<<<<< HEAD
-=======
 // SelectCC and BranchCC instructions with FP operands
 //===----------------------------------------------------------------------===//
 
@@ -1344,7 +1338,6 @@
           (BRCC_FP (cond_as_i32imm $cond), FPR:$s, FPR:$t, bb:$target)>;
 
 //===----------------------------------------------------------------------===//
->>>>>>> 5ee67ebe
 // Region Protection feature instructions
 //===----------------------------------------------------------------------===//
 
