--- conflicted
+++ resolved
@@ -144,11 +144,7 @@
   // For a few PC-relative fixups, offsets need to be aligned down. We
   // compensate here because the default handler's `Value` decrement doesn't
   // account for this alignment.
-<<<<<<< HEAD
-  switch (Fixup.getTargetKind()) {
-=======
   switch (Fixup.getKind()) {
->>>>>>> 10a576f7
   case Xtensa::fixup_xtensa_call_18:
   case Xtensa::fixup_xtensa_l32r_16:
     Value = (Asm->getFragmentOffset(F) + Fixup.getOffset()) % 4;
