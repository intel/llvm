--- conflicted
+++ resolved
@@ -186,23 +186,17 @@
     return FeatureBits[Xtensa::FeatureMiscSR];
   case Xtensa::PRID:
     return RAType == Xtensa::REGISTER_READ && FeatureBits[Xtensa::FeaturePRID];
-<<<<<<< HEAD
-=======
   case Xtensa::THREADPTR:
     return FeatureBits[FeatureTHREADPTR];
->>>>>>> 5ee67ebe
   case Xtensa::VECBASE:
     return FeatureBits[Xtensa::FeatureRelocatableVector];
   case Xtensa::FCR:
   case Xtensa::FSR:
     return FeatureBits[FeatureSingleFloat];
-<<<<<<< HEAD
-=======
   case Xtensa::F64R_LO:
   case Xtensa::F64R_HI:
   case Xtensa::F64S:
     return FeatureBits[FeatureDFPAccel];
->>>>>>> 5ee67ebe
   case Xtensa::WINDOWBASE:
   case Xtensa::WINDOWSTART:
     return FeatureBits[Xtensa::FeatureWindowed];
@@ -215,14 +209,6 @@
 
 // Get Xtensa User Register by encoding value.
 MCRegister Xtensa::getUserRegister(unsigned Code, const MCRegisterInfo &MRI) {
-<<<<<<< HEAD
-  if (MRI.getEncodingValue(Xtensa::FCR) == Code) {
-    return Xtensa::FCR;
-  } else if (MRI.getEncodingValue(Xtensa::FSR) == Code) {
-    return Xtensa::FSR;
-  }
-  return Xtensa::NoRegister;
-=======
   MCRegister UserReg = Xtensa::NoRegister;
 
   if (MRI.getEncodingValue(Xtensa::FCR) == Code) {
@@ -240,7 +226,6 @@
   }
 
   return UserReg;
->>>>>>> 5ee67ebe
 }
 
 static MCAsmInfo *createXtensaMCAsmInfo(const MCRegisterInfo &MRI,
