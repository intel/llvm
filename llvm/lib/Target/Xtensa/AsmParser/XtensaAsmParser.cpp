//===- XtensaAsmParser.cpp - Parse Xtensa assembly to MCInst instructions -===//
//
//                     The LLVM Compiler Infrastructure
//
// Part of the LLVM Project, under the Apache License v2.0 with LLVM Exceptions.
// See https://llvm.org/LICENSE.txt for license information.
// SPDX-License-Identifier: Apache-2.0 WITH LLVM-exception
//
//===----------------------------------------------------------------------===//

#include "MCTargetDesc/XtensaMCExpr.h"
#include "MCTargetDesc/XtensaMCTargetDesc.h"
#include "MCTargetDesc/XtensaTargetStreamer.h"
#include "TargetInfo/XtensaTargetInfo.h"
#include "llvm/ADT/STLExtras.h"
#include "llvm/ADT/StringSwitch.h"
#include "llvm/MC/MCContext.h"
#include "llvm/MC/MCExpr.h"
#include "llvm/MC/MCInst.h"
#include "llvm/MC/MCInstrInfo.h"
#include "llvm/MC/MCParser/MCAsmLexer.h"
#include "llvm/MC/MCParser/MCParsedAsmOperand.h"
#include "llvm/MC/MCParser/MCTargetAsmParser.h"
#include "llvm/MC/MCRegisterInfo.h"
#include "llvm/MC/MCStreamer.h"
#include "llvm/MC/MCSubtargetInfo.h"
#include "llvm/MC/MCSymbol.h"
#include "llvm/MC/TargetRegistry.h"
#include "llvm/Support/Casting.h"

using namespace llvm;

#define DEBUG_TYPE "xtensa-asm-parser"

struct XtensaOperand;

class XtensaAsmParser : public MCTargetAsmParser {

  SMLoc getLoc() const { return getParser().getTok().getLoc(); }

  XtensaTargetStreamer &getTargetStreamer() {
    MCTargetStreamer &TS = *getParser().getStreamer().getTargetStreamer();
    return static_cast<XtensaTargetStreamer &>(TS);
  }

  ParseStatus parseDirective(AsmToken DirectiveID) override;
  bool parseRegister(MCRegister &Reg, SMLoc &StartLoc, SMLoc &EndLoc) override;
  bool parseInstruction(ParseInstructionInfo &Info, StringRef Name,
                        SMLoc NameLoc, OperandVector &Operands) override;
  bool matchAndEmitInstruction(SMLoc IDLoc, unsigned &Opcode,
                               OperandVector &Operands, MCStreamer &Out,
                               uint64_t &ErrorInfo,
                               bool MatchingInlineAsm) override;
  unsigned validateTargetOperandClass(MCParsedAsmOperand &Op,
                                      unsigned Kind) override;

  bool processInstruction(MCInst &Inst, SMLoc IDLoc, MCStreamer &Out,
                          const MCSubtargetInfo *STI);

// Auto-generated instruction matching functions
#define GET_ASSEMBLER_HEADER
#include "XtensaGenAsmMatcher.inc"

  ParseStatus parseImmediate(OperandVector &Operands);
  ParseStatus parseRegister(OperandVector &Operands, bool AllowParens = false,
                            bool SR = false);
  ParseStatus parseOperandWithModifier(OperandVector &Operands);
  bool parseOperand(OperandVector &Operands, StringRef Mnemonic,
                    bool SR = false);
  bool ParseInstructionWithSR(ParseInstructionInfo &Info, StringRef Name,
                              SMLoc NameLoc, OperandVector &Operands);
  ParseStatus tryParseRegister(MCRegister &Reg, SMLoc &StartLoc,
                               SMLoc &EndLoc) override {
    return ParseStatus::NoMatch;
  }

  ParseStatus parsePCRelTarget(OperandVector &Operands);
  bool parseLiteralDirective(SMLoc L);

public:
  enum XtensaMatchResultTy {
    Match_Dummy = FIRST_TARGET_MATCH_RESULT_TY,
#define GET_OPERAND_DIAGNOSTIC_TYPES
#include "XtensaGenAsmMatcher.inc"
#undef GET_OPERAND_DIAGNOSTIC_TYPES
  };

  XtensaAsmParser(const MCSubtargetInfo &STI, MCAsmParser &Parser,
                  const MCInstrInfo &MII, const MCTargetOptions &Options)
      : MCTargetAsmParser(Options, STI, MII) {
    setAvailableFeatures(ComputeAvailableFeatures(STI.getFeatureBits()));
  }

  bool hasWindowed() const {
    return getSTI().getFeatureBits()[Xtensa::FeatureWindowed];
  };
};

// Return true if Expr is in the range [MinValue, MaxValue].
static bool inRange(const MCExpr *Expr, int64_t MinValue, int64_t MaxValue) {
  if (auto *CE = dyn_cast<MCConstantExpr>(Expr)) {
    int64_t Value = CE->getValue();
    return Value >= MinValue && Value <= MaxValue;
  }
  return false;
}

struct XtensaOperand : public MCParsedAsmOperand {

  enum KindTy {
    Token,
    Register,
    Immediate,
  } Kind;

  struct RegOp {
    unsigned RegNum;
  };

  struct ImmOp {
    const MCExpr *Val;
  };

  SMLoc StartLoc, EndLoc;
  union {
    StringRef Tok;
    RegOp Reg;
    ImmOp Imm;
  };

  XtensaOperand(KindTy K) : MCParsedAsmOperand(), Kind(K) {}

public:
  XtensaOperand(const XtensaOperand &o) : MCParsedAsmOperand() {
    Kind = o.Kind;
    StartLoc = o.StartLoc;
    EndLoc = o.EndLoc;
    switch (Kind) {
    case Register:
      Reg = o.Reg;
      break;
    case Immediate:
      Imm = o.Imm;
      break;
    case Token:
      Tok = o.Tok;
      break;
    }
  }

  bool isToken() const override { return Kind == Token; }
  bool isReg() const override { return Kind == Register; }
  bool isImm() const override { return Kind == Immediate; }
  bool isMem() const override { return false; }

  bool isImm(int64_t MinValue, int64_t MaxValue) const {
    return Kind == Immediate && inRange(getImm(), MinValue, MaxValue);
  }

  bool isImm8() const { return isImm(-128, 127); }

  bool isImm8_sh8() const {
    return isImm(-32768, 32512) &&
           ((cast<MCConstantExpr>(getImm())->getValue() & 0xFF) == 0);
  }

  bool isImm12() const { return isImm(-2048, 2047); }

  // Convert MOVI to literal load, when immediate is not in range (-2048, 2047)
  bool isImm12m() const { return Kind == Immediate; }

  bool isOffset4m32() const {
    return isImm(0, 60) &&
           ((cast<MCConstantExpr>(getImm())->getValue() & 0x3) == 0);
  }

  bool isOffset8m8() const { return isImm(0, 255); }

  bool isOffset8m16() const {
    return isImm(0, 510) &&
           ((cast<MCConstantExpr>(getImm())->getValue() & 0x1) == 0);
  }

  bool isOffset8m32() const {
    return isImm(0, 1020) &&
           ((cast<MCConstantExpr>(getImm())->getValue() & 0x3) == 0);
  }

  bool isentry_imm12() const {
    return isImm(0, 32760) &&
           ((cast<MCConstantExpr>(getImm())->getValue() % 8) == 0);
  }

  bool isUimm4() const { return isImm(0, 15); }

  bool isUimm5() const { return isImm(0, 31); }

  bool isImm8n_7() const { return isImm(-8, 7); }

  bool isShimm1_31() const { return isImm(1, 31); }

  bool isImm16_31() const { return isImm(16, 31); }

  bool isImm1_16() const { return isImm(1, 16); }

  // Check that value is either equals (-1) or from [1,15] range.
  bool isImm1n_15() const { return isImm(1, 15) || isImm(-1, -1); }

  bool isImm32n_95() const { return isImm(-32, 95); }

  bool isImm64n_4n() const {
    return isImm(-64, -4) &&
           ((cast<MCConstantExpr>(getImm())->getValue() & 0x3) == 0);
  }

  bool isB4const() const {
    if (Kind != Immediate)
      return false;
    if (auto *CE = dyn_cast<MCConstantExpr>(getImm())) {
      int64_t Value = CE->getValue();
      switch (Value) {
      case -1:
      case 1:
      case 2:
      case 3:
      case 4:
      case 5:
      case 6:
      case 7:
      case 8:
      case 10:
      case 12:
      case 16:
      case 32:
      case 64:
      case 128:
      case 256:
        return true;
      default:
        return false;
      }
    }
    return false;
  }

  bool isB4constu() const {
    if (Kind != Immediate)
      return false;
    if (auto *CE = dyn_cast<MCConstantExpr>(getImm())) {
      int64_t Value = CE->getValue();
      switch (Value) {
      case 32768:
      case 65536:
      case 2:
      case 3:
      case 4:
      case 5:
      case 6:
      case 7:
      case 8:
      case 10:
      case 12:
      case 16:
      case 32:
      case 64:
      case 128:
      case 256:
        return true;
      default:
        return false;
      }
    }
    return false;
  }

  /// getStartLoc - Gets location of the first token of this operand
  SMLoc getStartLoc() const override { return StartLoc; }
  /// getEndLoc - Gets location of the last token of this operand
  SMLoc getEndLoc() const override { return EndLoc; }

  MCRegister getReg() const override {
    assert(Kind == Register && "Invalid type access!");
    return Reg.RegNum;
  }

  const MCExpr *getImm() const {
    assert(Kind == Immediate && "Invalid type access!");
    return Imm.Val;
  }

  StringRef getToken() const {
    assert(Kind == Token && "Invalid type access!");
    return Tok;
  }

  void print(raw_ostream &OS) const override {
    switch (Kind) {
    case Immediate:
      OS << *getImm();
      break;
    case Register:
      OS << "<register x";
      OS << getReg() << ">";
      break;
    case Token:
      OS << "'" << getToken() << "'";
      break;
    }
  }

  static std::unique_ptr<XtensaOperand> createToken(StringRef Str, SMLoc S) {
    auto Op = std::make_unique<XtensaOperand>(Token);
    Op->Tok = Str;
    Op->StartLoc = S;
    Op->EndLoc = S;
    return Op;
  }

  static std::unique_ptr<XtensaOperand> createReg(unsigned RegNo, SMLoc S,
                                                  SMLoc E) {
    auto Op = std::make_unique<XtensaOperand>(Register);
    Op->Reg.RegNum = RegNo;
    Op->StartLoc = S;
    Op->EndLoc = E;
    return Op;
  }

  static std::unique_ptr<XtensaOperand> createImm(const MCExpr *Val, SMLoc S,
                                                  SMLoc E) {
    auto Op = std::make_unique<XtensaOperand>(Immediate);
    Op->Imm.Val = Val;
    Op->StartLoc = S;
    Op->EndLoc = E;
    return Op;
  }

  void addExpr(MCInst &Inst, const MCExpr *Expr) const {
    assert(Expr && "Expr shouldn't be null!");
    int64_t Imm = 0;
    bool IsConstant = false;

    if (auto *CE = dyn_cast<MCConstantExpr>(Expr)) {
      IsConstant = true;
      Imm = CE->getValue();
    }

    if (IsConstant)
      Inst.addOperand(MCOperand::createImm(Imm));
    else
      Inst.addOperand(MCOperand::createExpr(Expr));
  }

  // Used by the TableGen Code
  void addRegOperands(MCInst &Inst, unsigned N) const {
    assert(N == 1 && "Invalid number of operands!");
    Inst.addOperand(MCOperand::createReg(getReg()));
  }

  void addImmOperands(MCInst &Inst, unsigned N) const {
    assert(N == 1 && "Invalid number of operands!");
    addExpr(Inst, getImm());
  }
};

#define GET_REGISTER_MATCHER
#define GET_MATCHER_IMPLEMENTATION
#include "XtensaGenAsmMatcher.inc"

unsigned XtensaAsmParser::validateTargetOperandClass(MCParsedAsmOperand &AsmOp,
                                                     unsigned Kind) {
  return Match_InvalidOperand;
}

static SMLoc RefineErrorLoc(const SMLoc Loc, const OperandVector &Operands,
                            uint64_t ErrorInfo) {
  if (ErrorInfo != ~0ULL && ErrorInfo < Operands.size()) {
    SMLoc ErrorLoc = Operands[ErrorInfo]->getStartLoc();
    if (ErrorLoc == SMLoc())
      return Loc;
    return ErrorLoc;
  }
  return Loc;
}

bool XtensaAsmParser::processInstruction(MCInst &Inst, SMLoc IDLoc,
                                         MCStreamer &Out,
                                         const MCSubtargetInfo *STI) {
  Inst.setLoc(IDLoc);
  const unsigned Opcode = Inst.getOpcode();
  switch (Opcode) {
  case Xtensa::L32R: {
    const MCSymbolRefExpr *OpExpr =
        static_cast<const MCSymbolRefExpr *>(Inst.getOperand(1).getExpr());
    XtensaMCExpr::Specifier Kind = XtensaMCExpr::VK_None;
    const MCExpr *NewOpExpr = XtensaMCExpr::create(OpExpr, Kind, getContext());
    Inst.getOperand(1).setExpr(NewOpExpr);
    break;
  }
  case Xtensa::MOVI: {
    XtensaTargetStreamer &TS = this->getTargetStreamer();

    // Expand MOVI operand
    if (!Inst.getOperand(1).isExpr()) {
      uint64_t ImmOp64 = Inst.getOperand(1).getImm();
      int32_t Imm = ImmOp64;
      if (!isInt<12>(Imm)) {
        XtensaTargetStreamer &TS = this->getTargetStreamer();
        MCInst TmpInst;
        TmpInst.setLoc(IDLoc);
        TmpInst.setOpcode(Xtensa::L32R);
        const MCExpr *Value = MCConstantExpr::create(ImmOp64, getContext());
        MCSymbol *Sym = getContext().createTempSymbol();
        const MCExpr *Expr = MCSymbolRefExpr::create(Sym, getContext());
<<<<<<< HEAD
        const MCExpr *OpExpr = XtensaMCExpr::create(
            Expr, XtensaMCExpr::VK_Xtensa_None, getContext());
=======
        const MCExpr *OpExpr =
            XtensaMCExpr::create(Expr, XtensaMCExpr::VK_None, getContext());
>>>>>>> d465594a
        TmpInst.addOperand(Inst.getOperand(0));
        MCOperand Op1 = MCOperand::createExpr(OpExpr);
        TmpInst.addOperand(Op1);
        TS.emitLiteral(Sym, Value, true, IDLoc);
        Inst = TmpInst;
      }
    } else {
      MCInst TmpInst;
      TmpInst.setLoc(IDLoc);
      TmpInst.setOpcode(Xtensa::L32R);
      const MCExpr *Value = Inst.getOperand(1).getExpr();
      MCSymbol *Sym = getContext().createTempSymbol();
      const MCExpr *Expr = MCSymbolRefExpr::create(Sym, getContext());
<<<<<<< HEAD
      const MCExpr *OpExpr = XtensaMCExpr::create(
          Expr, XtensaMCExpr::VK_Xtensa_None, getContext());
=======
      const MCExpr *OpExpr =
          XtensaMCExpr::create(Expr, XtensaMCExpr::VK_None, getContext());
>>>>>>> d465594a
      TmpInst.addOperand(Inst.getOperand(0));
      MCOperand Op1 = MCOperand::createExpr(OpExpr);
      TmpInst.addOperand(Op1);
      Inst = TmpInst;
      TS.emitLiteral(Sym, Value, true, IDLoc);
    }
    break;
  }
  default:
    break;
  }

  return true;
}

bool XtensaAsmParser::matchAndEmitInstruction(SMLoc IDLoc, unsigned &Opcode,
                                              OperandVector &Operands,
                                              MCStreamer &Out,
                                              uint64_t &ErrorInfo,
                                              bool MatchingInlineAsm) {
  MCInst Inst;
  auto Result =
      MatchInstructionImpl(Operands, Inst, ErrorInfo, MatchingInlineAsm);

  switch (Result) {
  default:
    break;
  case Match_Success:
    processInstruction(Inst, IDLoc, Out, STI);
    Inst.setLoc(IDLoc);
    Out.emitInstruction(Inst, getSTI());
    return false;
  case Match_MissingFeature:
    return Error(IDLoc, "instruction use requires an option to be enabled");
  case Match_MnemonicFail:
    return Error(IDLoc, "unrecognized instruction mnemonic");
  case Match_InvalidOperand: {
    SMLoc ErrorLoc = IDLoc;
    if (ErrorInfo != ~0U) {
      if (ErrorInfo >= Operands.size())
        return Error(ErrorLoc, "too few operands for instruction");

      ErrorLoc = ((XtensaOperand &)*Operands[ErrorInfo]).getStartLoc();
      if (ErrorLoc == SMLoc())
        ErrorLoc = IDLoc;
    }
    return Error(ErrorLoc, "invalid operand for instruction");
  }
  case Match_InvalidImm8:
    return Error(RefineErrorLoc(IDLoc, Operands, ErrorInfo),
                 "expected immediate in range [-128, 127]");
  case Match_InvalidImm8_sh8:
    return Error(RefineErrorLoc(IDLoc, Operands, ErrorInfo),
                 "expected immediate in range [-32768, 32512], first 8 bits "
                 "should be zero");
  case Match_InvalidB4const:
    return Error(RefineErrorLoc(IDLoc, Operands, ErrorInfo),
                 "expected b4const immediate");
  case Match_InvalidB4constu:
    return Error(RefineErrorLoc(IDLoc, Operands, ErrorInfo),
                 "expected b4constu immediate");
  case Match_InvalidImm12:
    return Error(RefineErrorLoc(IDLoc, Operands, ErrorInfo),
                 "expected immediate in range [-2048, 2047]");
  case Match_InvalidImm12m:
    return Error(RefineErrorLoc(IDLoc, Operands, ErrorInfo),
                 "expected immediate in range [-2048, 2047]");
  case Match_InvalidImm1_16:
    return Error(RefineErrorLoc(IDLoc, Operands, ErrorInfo),
                 "expected immediate in range [1, 16]");
  case Match_InvalidImm1n_15:
    return Error(RefineErrorLoc(IDLoc, Operands, ErrorInfo),
                 "expected immediate in range [-1, 15] except 0");
  case Match_InvalidImm32n_95:
    return Error(RefineErrorLoc(IDLoc, Operands, ErrorInfo),
                 "expected immediate in range [-32, 95]");
  case Match_InvalidImm64n_4n:
    return Error(RefineErrorLoc(IDLoc, Operands, ErrorInfo),
                 "expected immediate in range [-64, -4]");
  case Match_InvalidImm8n_7:
    return Error(RefineErrorLoc(IDLoc, Operands, ErrorInfo),
                 "expected immediate in range [-8, 7]");
  case Match_InvalidShimm1_31:
    return Error(RefineErrorLoc(IDLoc, Operands, ErrorInfo),
                 "expected immediate in range [1, 31]");
  case Match_InvalidUimm4:
    return Error(RefineErrorLoc(IDLoc, Operands, ErrorInfo),
                 "expected immediate in range [0, 15]");
  case Match_InvalidUimm5:
    return Error(RefineErrorLoc(IDLoc, Operands, ErrorInfo),
                 "expected immediate in range [0, 31]");
  case Match_InvalidOffset8m8:
    return Error(RefineErrorLoc(IDLoc, Operands, ErrorInfo),
                 "expected immediate in range [0, 255]");
  case Match_InvalidOffset8m16:
    return Error(RefineErrorLoc(IDLoc, Operands, ErrorInfo),
                 "expected immediate in range [0, 510], first bit "
                 "should be zero");
  case Match_InvalidOffset8m32:
    return Error(RefineErrorLoc(IDLoc, Operands, ErrorInfo),
                 "expected immediate in range [0, 1020], first 2 bits "
                 "should be zero");
  case Match_InvalidOffset4m32:
    return Error(RefineErrorLoc(IDLoc, Operands, ErrorInfo),
                 "expected immediate in range [0, 60], first 2 bits "
                 "should be zero");
  case Match_Invalidentry_imm12:
    return Error(RefineErrorLoc(IDLoc, Operands, ErrorInfo),
                 "expected immediate in range [0, 32760], first 3 bits "
                 "should be zero");
  }

  report_fatal_error("Unknown match type detected!");
}

ParseStatus XtensaAsmParser::parsePCRelTarget(OperandVector &Operands) {
  MCAsmParser &Parser = getParser();
  LLVM_DEBUG(dbgs() << "parsePCRelTarget\n");

  SMLoc S = getLexer().getLoc();

  // Expressions are acceptable
  const MCExpr *Expr = nullptr;
  if (Parser.parseExpression(Expr)) {
    // We have no way of knowing if a symbol was consumed so we must ParseFail
    return ParseStatus::Failure;
  }

  // Currently not support constants
  if (Expr->getKind() == MCExpr::ExprKind::Constant)
    return Error(getLoc(), "unknown operand");

  Operands.push_back(XtensaOperand::createImm(Expr, S, getLexer().getLoc()));
  return ParseStatus::Success;
}

bool XtensaAsmParser::parseRegister(MCRegister &Reg, SMLoc &StartLoc,
                                    SMLoc &EndLoc) {
  const AsmToken &Tok = getParser().getTok();
  StartLoc = Tok.getLoc();
  EndLoc = Tok.getEndLoc();
  Reg = Xtensa::NoRegister;
  StringRef Name = getLexer().getTok().getIdentifier();

  if (!MatchRegisterName(Name) && !MatchRegisterAltName(Name)) {
    getParser().Lex(); // Eat identifier token.
    return false;
  }

  return Error(StartLoc, "invalid register name");
}

ParseStatus XtensaAsmParser::parseRegister(OperandVector &Operands,
                                           bool AllowParens, bool SR) {
  SMLoc FirstS = getLoc();
  bool HadParens = false;
  AsmToken Buf[2];
  StringRef RegName;

  // If this a parenthesised register name is allowed, parse it atomically
  if (AllowParens && getLexer().is(AsmToken::LParen)) {
    size_t ReadCount = getLexer().peekTokens(Buf);
    if (ReadCount == 2 && Buf[1].getKind() == AsmToken::RParen) {
      if ((Buf[0].getKind() == AsmToken::Integer) && (!SR))
        return ParseStatus::NoMatch;
      HadParens = true;
      getParser().Lex(); // Eat '('
    }
  }

  unsigned RegNo = 0;

  switch (getLexer().getKind()) {
  default:
    return ParseStatus::NoMatch;
  case AsmToken::Integer:
    if (!SR)
      return ParseStatus::NoMatch;
    RegName = getLexer().getTok().getString();
    RegNo = MatchRegisterName(RegName);
    if (RegNo == 0)
      RegNo = MatchRegisterAltName(RegName);
    break;
  case AsmToken::Identifier:
    RegName = getLexer().getTok().getIdentifier();
    RegNo = MatchRegisterName(RegName);
    if (RegNo == 0)
      RegNo = MatchRegisterAltName(RegName);
    break;
  }

  if (RegNo == 0) {
    if (HadParens)
      getLexer().UnLex(Buf[0]);
    return ParseStatus::NoMatch;
  }

  if (!Xtensa::checkRegister(RegNo, getSTI().getFeatureBits()))
    return ParseStatus::NoMatch;

  if (HadParens)
    Operands.push_back(XtensaOperand::createToken("(", FirstS));
  SMLoc S = getLoc();
  SMLoc E = getParser().getTok().getEndLoc();
  getLexer().Lex();
  Operands.push_back(XtensaOperand::createReg(RegNo, S, E));

  if (HadParens) {
    getParser().Lex(); // Eat ')'
    Operands.push_back(XtensaOperand::createToken(")", getLoc()));
  }

  return ParseStatus::Success;
}

ParseStatus XtensaAsmParser::parseImmediate(OperandVector &Operands) {
  SMLoc S = getLoc();
  SMLoc E;
  const MCExpr *Res;

  switch (getLexer().getKind()) {
  default:
    return ParseStatus::NoMatch;
  case AsmToken::LParen:
  case AsmToken::Minus:
  case AsmToken::Plus:
  case AsmToken::Tilde:
  case AsmToken::Integer:
  case AsmToken::String:
    if (getParser().parseExpression(Res))
      return ParseStatus::Failure;
    break;
  case AsmToken::Identifier: {
    StringRef Identifier;
    if (getParser().parseIdentifier(Identifier))
      return ParseStatus::Failure;

    MCSymbol *Sym = getContext().getOrCreateSymbol(Identifier);
    Res = MCSymbolRefExpr::create(Sym, getContext());
    break;
  }
  case AsmToken::Percent:
    return parseOperandWithModifier(Operands);
  }

  E = SMLoc::getFromPointer(S.getPointer() - 1);
  Operands.push_back(XtensaOperand::createImm(Res, S, E));
  return ParseStatus::Success;
}

ParseStatus XtensaAsmParser::parseOperandWithModifier(OperandVector &Operands) {
  return ParseStatus::Failure;
}

/// Looks at a token type and creates the relevant operand
/// from this information, adding to Operands.
/// If operand was parsed, returns false, else true.
bool XtensaAsmParser::parseOperand(OperandVector &Operands, StringRef Mnemonic,
                                   bool SR) {
  // Check if the current operand has a custom associated parser, if so, try to
  // custom parse the operand, or fallback to the general approach.
  ParseStatus Res = MatchOperandParserImpl(Operands, Mnemonic);
  if (Res.isSuccess())
    return false;

  // If there wasn't a custom match, try the generic matcher below. Otherwise,
  // there was a match, but an error occurred, in which case, just return that
  // the operand parsing failed.
  if (Res.isFailure())
    return true;

  // Attempt to parse token as register
  if (parseRegister(Operands, true, SR).isSuccess())
    return false;

  // Attempt to parse token as an immediate
  if (parseImmediate(Operands).isSuccess())
    return false;

  // Finally we have exhausted all options and must declare defeat.
  return Error(getLoc(), "unknown operand");
}

bool XtensaAsmParser::ParseInstructionWithSR(ParseInstructionInfo &Info,
                                             StringRef Name, SMLoc NameLoc,
                                             OperandVector &Operands) {
  if ((Name.starts_with("wsr.") || Name.starts_with("rsr.") ||
       Name.starts_with("xsr.")) &&
      (Name.size() > 4)) {
    // Parse case when instruction name is concatenated with SR register
    // name, like "wsr.sar a1"

    // First operand is token for instruction
    Operands.push_back(XtensaOperand::createToken(Name.take_front(3), NameLoc));

    StringRef RegName = Name.drop_front(4);
    unsigned RegNo = MatchRegisterName(RegName);

    if (RegNo == 0)
      RegNo = MatchRegisterAltName(RegName);

    if (!Xtensa::checkRegister(RegNo, getSTI().getFeatureBits()))
      return Error(NameLoc, "invalid register name");

    // Parse operand
    if (parseOperand(Operands, Name))
      return true;

    SMLoc S = getLoc();
    SMLoc E = SMLoc::getFromPointer(S.getPointer() - 1);
    Operands.push_back(XtensaOperand::createReg(RegNo, S, E));
  } else {
    // First operand is token for instruction
    Operands.push_back(XtensaOperand::createToken(Name, NameLoc));

    // Parse first operand
    if (parseOperand(Operands, Name))
      return true;

    if (!parseOptionalToken(AsmToken::Comma)) {
      SMLoc Loc = getLexer().getLoc();
      getParser().eatToEndOfStatement();
      return Error(Loc, "unexpected token");
    }

    // Parse second operand
    if (parseOperand(Operands, Name, true))
      return true;
  }

  if (getLexer().isNot(AsmToken::EndOfStatement)) {
    SMLoc Loc = getLexer().getLoc();
    getParser().eatToEndOfStatement();
    return Error(Loc, "unexpected token");
  }

  getParser().Lex(); // Consume the EndOfStatement.
  return false;
}

bool XtensaAsmParser::parseInstruction(ParseInstructionInfo &Info,
                                       StringRef Name, SMLoc NameLoc,
                                       OperandVector &Operands) {
  if (Name.starts_with("wsr") || Name.starts_with("rsr") ||
      Name.starts_with("xsr")) {
    return ParseInstructionWithSR(Info, Name, NameLoc, Operands);
  }

  // First operand is token for instruction
  Operands.push_back(XtensaOperand::createToken(Name, NameLoc));

  // If there are no more operands, then finish
  if (getLexer().is(AsmToken::EndOfStatement))
    return false;

  // Parse first operand
  if (parseOperand(Operands, Name))
    return true;

  // Parse until end of statement, consuming commas between operands
  while (parseOptionalToken(AsmToken::Comma))
    if (parseOperand(Operands, Name))
      return true;

  if (getLexer().isNot(AsmToken::EndOfStatement)) {
    SMLoc Loc = getLexer().getLoc();
    getParser().eatToEndOfStatement();
    return Error(Loc, "unexpected token");
  }

  getParser().Lex(); // Consume the EndOfStatement.
  return false;
}

bool XtensaAsmParser::parseLiteralDirective(SMLoc L) {
  MCAsmParser &Parser = getParser();
  const MCExpr *Value;
  SMLoc LiteralLoc = getLexer().getLoc();
  XtensaTargetStreamer &TS = this->getTargetStreamer();

  if (Parser.parseExpression(Value))
    return true;

  const MCSymbolRefExpr *SE = dyn_cast<MCSymbolRefExpr>(Value);

  if (!SE)
    return Error(LiteralLoc, "literal label must be a symbol");

  if (Parser.parseComma())
    return true;

  SMLoc OpcodeLoc = getLexer().getLoc();
  if (parseOptionalToken(AsmToken::EndOfStatement))
    return Error(OpcodeLoc, "expected value");

  if (Parser.parseExpression(Value))
    return true;

  if (parseEOL())
    return true;

  MCSymbol *Sym = getContext().getOrCreateSymbol(SE->getSymbol().getName());

  TS.emitLiteral(Sym, Value, true, LiteralLoc);

  return false;
}

ParseStatus XtensaAsmParser::parseDirective(AsmToken DirectiveID) {
  StringRef IDVal = DirectiveID.getString();
  SMLoc Loc = getLexer().getLoc();

  if (IDVal == ".literal_position") {
    XtensaTargetStreamer &TS = this->getTargetStreamer();
    TS.emitLiteralPosition();
    return parseEOL();
  }

  if (IDVal == ".literal") {
    return parseLiteralDirective(Loc);
  }

  return ParseStatus::NoMatch;
}

// Force static initialization.
extern "C" LLVM_EXTERNAL_VISIBILITY void LLVMInitializeXtensaAsmParser() {
  RegisterMCAsmParser<XtensaAsmParser> X(getTheXtensaTarget());
}<|MERGE_RESOLUTION|>--- conflicted
+++ resolved
@@ -411,13 +411,8 @@
         const MCExpr *Value = MCConstantExpr::create(ImmOp64, getContext());
         MCSymbol *Sym = getContext().createTempSymbol();
         const MCExpr *Expr = MCSymbolRefExpr::create(Sym, getContext());
-<<<<<<< HEAD
-        const MCExpr *OpExpr = XtensaMCExpr::create(
-            Expr, XtensaMCExpr::VK_Xtensa_None, getContext());
-=======
         const MCExpr *OpExpr =
             XtensaMCExpr::create(Expr, XtensaMCExpr::VK_None, getContext());
->>>>>>> d465594a
         TmpInst.addOperand(Inst.getOperand(0));
         MCOperand Op1 = MCOperand::createExpr(OpExpr);
         TmpInst.addOperand(Op1);
@@ -431,13 +426,8 @@
       const MCExpr *Value = Inst.getOperand(1).getExpr();
       MCSymbol *Sym = getContext().createTempSymbol();
       const MCExpr *Expr = MCSymbolRefExpr::create(Sym, getContext());
-<<<<<<< HEAD
-      const MCExpr *OpExpr = XtensaMCExpr::create(
-          Expr, XtensaMCExpr::VK_Xtensa_None, getContext());
-=======
       const MCExpr *OpExpr =
           XtensaMCExpr::create(Expr, XtensaMCExpr::VK_None, getContext());
->>>>>>> d465594a
       TmpInst.addOperand(Inst.getOperand(0));
       MCOperand Op1 = MCOperand::createExpr(OpExpr);
       TmpInst.addOperand(Op1);
