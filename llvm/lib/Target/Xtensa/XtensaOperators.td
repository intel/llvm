--- conflicted
+++ resolved
@@ -28,12 +28,8 @@
 def SDT_XtensaCmp                 : SDTypeProfile<1, 2, [SDTCisVT<0, v1i1>, SDTCisVT<1, f32>, SDTCisVT<2, f32>]>;
 def SDT_XtensaMADD                : SDTypeProfile<1, 3, [SDTCisSameAs<0, 1>, SDTCisSameAs<0, 2>, SDTCisSameAs<0, 3>, SDTCisVT<0, f32>]>;
 def SDT_XtensaMOVS                : SDTypeProfile<1, 1, [SDTCisSameAs<0, 1>, SDTCisVT<0, f32>]>;
-<<<<<<< HEAD
-def SDT_XtensaSelectCCFP          : SDTypeProfile<1, 5, [SDTCisSameAs<0, 3>, SDTCisSameAs<1, 2>, SDTCisSameAs<3, 4>, SDTCisVT<5, i32>]>;
-=======
 def SDT_XtensaSelectCCFP          : SDTypeProfile<1, 6, [SDTCisSameAs<0, 3>, SDTCisSameAs<1, 2>, SDTCisSameAs<3, 4>,
                                                          SDTCisVT<5, i32>, SDTCisVT<6, i32>]>;
->>>>>>> 5ee67ebe
 
 def SDT_XtensaSRC                 : SDTypeProfile<1, 3, [SDTCisVT<0, i32>, SDTCisVT<1, i32>,
                                                          SDTCisVT<2, i32>, SDTCisVT<3, i32>]>;
@@ -83,12 +79,9 @@
 def Xtensa_movsp: SDNode<"XtensaISD::MOVSP", SDT_XtensaMOVSP,
                         [SDNPHasChain, SDNPSideEffect, SDNPInGlue]>;
 
-<<<<<<< HEAD
-=======
 def Xtensa_rur: SDNode<"XtensaISD::RUR", SDT_XtensaRUR,
                       [SDNPInGlue]>;
 
->>>>>>> 5ee67ebe
 def Xtensa_cmpoeq     : SDNode<"XtensaISD::CMPOEQ", SDT_XtensaCmp, [SDNPOutGlue]>;
 def Xtensa_cmpolt     : SDNode<"XtensaISD::CMPOLT", SDT_XtensaCmp, [SDNPOutGlue]>;
 def Xtensa_cmpole     : SDNode<"XtensaISD::CMPOLE", SDT_XtensaCmp, [SDNPOutGlue]>;
@@ -99,11 +92,7 @@
 
 def Xtensa_madd: SDNode<"XtensaISD::MADD", SDT_XtensaMADD, [SDNPInGlue]>;
 def Xtensa_msub: SDNode<"XtensaISD::MSUB", SDT_XtensaMADD, [SDNPInGlue]>;
-<<<<<<< HEAD
-def Xtensa_movs: SDNode<"XtensaISD::MOVS", SDT_XtensaMOVS, [SDNPInGlue]>;
-=======
 def Xtensa_movs: SDNode<"XtensaISD::MOVS", SDT_XtensaMOVS, [SDNPInGlue]>;
 
 def Xtensa_select_cc_fp: SDNode<"XtensaISD::SELECT_CC_FP", SDT_XtensaSelectCCFP,
-                               [SDNPInGlue]>;
->>>>>>> 5ee67ebe
+                               [SDNPInGlue]>;