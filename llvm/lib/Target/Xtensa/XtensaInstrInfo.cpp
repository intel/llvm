--- conflicted
+++ resolved
@@ -189,8 +189,6 @@
   }
 }
 
-<<<<<<< HEAD
-=======
 unsigned XtensaInstrInfo::getInstSizeInBytes(const MachineInstr &MI) const {
   switch (MI.getOpcode()) {
   case TargetOpcode::INLINEASM: { // Inline Asm: Variable size.
@@ -203,7 +201,6 @@
   }
 }
 
->>>>>>> a8d96e15
 bool XtensaInstrInfo::reverseBranchCondition(
     SmallVectorImpl<MachineOperand> &Cond) const {
   assert(Cond.size() <= 4 && "Invalid branch condition!");
@@ -262,8 +259,6 @@
   }
 }
 
-<<<<<<< HEAD
-=======
 MachineBasicBlock *
 XtensaInstrInfo::getBranchDestBlock(const MachineInstr &MI) const {
   unsigned OpCode = MI.getOpcode();
@@ -332,7 +327,6 @@
   }
 }
 
->>>>>>> a8d96e15
 bool XtensaInstrInfo::analyzeBranch(MachineBasicBlock &MBB,
                                     MachineBasicBlock *&TBB,
                                     MachineBasicBlock *&FBB,
@@ -465,8 +459,6 @@
   return Count;
 }
 
-<<<<<<< HEAD
-=======
 void XtensaInstrInfo::insertIndirectBranch(MachineBasicBlock &MBB,
                                            MachineBasicBlock &DestBB,
                                            MachineBasicBlock &RestoreBB,
@@ -589,7 +581,6 @@
   return Count;
 }
 
->>>>>>> a8d96e15
 unsigned XtensaInstrInfo::insertBranchAtInst(MachineBasicBlock &MBB,
                                              MachineBasicBlock::iterator I,
                                              MachineBasicBlock *TBB,
