--- conflicted
+++ resolved
@@ -115,9 +115,6 @@
   setOperationAction(ISD::SELECT, MVT::i32, Expand);
   setOperationAction(ISD::SELECT, MVT::f32, Expand);
   setOperationAction(ISD::SELECT_CC, MVT::i32, Custom);
-<<<<<<< HEAD
-  setOperationAction(ISD::SELECT_CC, MVT::f32, Expand);
-=======
 
   if (Subtarget.hasSingleFloat()) {
     setOperationAction(ISD::BR_CC, MVT::f32, Legal);
@@ -126,7 +123,6 @@
     setOperationAction(ISD::BR_CC, MVT::f32, Expand);
     setOperationAction(ISD::SELECT_CC, MVT::f32, Expand);
   }
->>>>>>> 5ee67ebe
 
   setOperationAction(ISD::SETCC, MVT::i32, Expand);
   setOperationAction(ISD::SETCC, MVT::f32, Expand);
@@ -975,8 +971,6 @@
       PtrVT, DL, DAG.getEntryNode(), CPWrap,
       MachinePointerInfo::getConstantPool(DAG.getMachineFunction()));
   return Res;
-<<<<<<< HEAD
-=======
 }
 
 SDValue XtensaTargetLowering::LowerGlobalTLSAddress(SDValue Op,
@@ -1029,7 +1023,6 @@
       "only local-exec and initial-exec TLS mode supported", DL.getDebugLoc()));
 
   return DAG.getPOISON(Op->getValueType(0));
->>>>>>> 5ee67ebe
 }
 
 SDValue XtensaTargetLowering::LowerBlockAddress(SDValue Op,
