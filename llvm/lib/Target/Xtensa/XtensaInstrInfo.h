//===-- XtensaInstrInfo.h - Xtensa Instruction Information ------*- C++ -*-===//
//
//                     The LLVM Compiler Infrastructure
//
// Part of the LLVM Project, under the Apache License v2.0 with LLVM Exceptions.
// See https://llvm.org/LICENSE.txt for license information.
// SPDX-License-Identifier: Apache-2.0 WITH LLVM-exception
//
//===----------------------------------------------------------------------===//
//
// This file contains the Xtensa implementation of the TargetInstrInfo class.
//
//===----------------------------------------------------------------------===//

#ifndef LLVM_LIB_TARGET_XTENSA_XTENSAINSTRINFO_H
#define LLVM_LIB_TARGET_XTENSA_XTENSAINSTRINFO_H

#include "Xtensa.h"
#include "XtensaRegisterInfo.h"
#include "llvm/CodeGen/TargetInstrInfo.h"
#include "llvm/CodeGen/TargetRegisterInfo.h"

#define GET_INSTRINFO_HEADER

#include "XtensaGenInstrInfo.inc"

namespace llvm {

class XtensaTargetMachine;
class XtensaSubtarget;
class XtensaInstrInfo : public XtensaGenInstrInfo {
  const XtensaRegisterInfo RI;
  const XtensaSubtarget &STI;

public:
  XtensaInstrInfo(const XtensaSubtarget &STI);

  void adjustStackPtr(unsigned SP, int64_t Amount, MachineBasicBlock &MBB,
                      MachineBasicBlock::iterator I) const;

  unsigned getInstSizeInBytes(const MachineInstr &MI) const override;

  // Return the XtensaRegisterInfo, which this class owns.
  const XtensaRegisterInfo &getRegisterInfo() const { return RI; }

  Register isLoadFromStackSlot(const MachineInstr &MI,
                               int &FrameIndex) const override;

  Register isStoreToStackSlot(const MachineInstr &MI,
                              int &FrameIndex) const override;

  void copyPhysReg(MachineBasicBlock &MBB, MachineBasicBlock::iterator MBBI,
                   const DebugLoc &DL, MCRegister DestReg, MCRegister SrcReg,
                   bool KillSrc, bool RenamableDest = false,
                   bool RenamableSrc = false) const override;

  void storeRegToStackSlot(MachineBasicBlock &MBB,
                           MachineBasicBlock::iterator MBBI, Register SrcReg,
                           bool isKill, int FrameIndex,
                           const TargetRegisterClass *RC,
                           const TargetRegisterInfo *TRI,
                           Register VReg) const override;

  void loadRegFromStackSlot(MachineBasicBlock &MBB,
                            MachineBasicBlock::iterator MBBI, Register DestReg,
                            int FrameIdx, const TargetRegisterClass *RC,
                            const TargetRegisterInfo *TRI,
                            Register VReg) const override;

  // Get the load and store opcodes for a given register class and offset.
  void getLoadStoreOpcodes(const TargetRegisterClass *RC, unsigned &LoadOpcode,
                           unsigned &StoreOpcode, int64_t offset) const;

  // Emit code before MBBI in MI to move immediate value Value into
  // physical register Reg.
  void loadImmediate(MachineBasicBlock &MBB, MachineBasicBlock::iterator MBBI,
                     unsigned *Reg, int64_t Value) const;

  bool
  reverseBranchCondition(SmallVectorImpl<MachineOperand> &Cond) const override;

<<<<<<< HEAD
=======
  MachineBasicBlock *getBranchDestBlock(const MachineInstr &MI) const override;

  bool isBranchOffsetInRange(unsigned BranchOpc,
                             int64_t BrOffset) const override;

>>>>>>> a8d96e15
  bool analyzeBranch(MachineBasicBlock &MBB, MachineBasicBlock *&TBB,
                     MachineBasicBlock *&FBB,
                     SmallVectorImpl<MachineOperand> &Cond,
                     bool AllowModify) const override;

  unsigned removeBranch(MachineBasicBlock &MBB,
                        int *BytesRemoved = nullptr) const override;

  unsigned insertBranch(MachineBasicBlock &MBB, MachineBasicBlock *TBB,
                        MachineBasicBlock *FBB, ArrayRef<MachineOperand> Cond,
                        const DebugLoc &DL,
                        int *BytesAdded = nullptr) const override;

<<<<<<< HEAD
=======
  void insertIndirectBranch(MachineBasicBlock &MBB, MachineBasicBlock &DestBB,
                            MachineBasicBlock &RestoreBB, const DebugLoc &DL,
                            int64_t BrOffset = 0,
                            RegScavenger *RS = nullptr) const override;

>>>>>>> a8d96e15
  unsigned insertBranchAtInst(MachineBasicBlock &MBB,
                              MachineBasicBlock::iterator I,
                              MachineBasicBlock *TBB,
                              ArrayRef<MachineOperand> Cond, const DebugLoc &DL,
                              int *BytesAdded) const;

<<<<<<< HEAD
=======
  unsigned insertConstBranchAtInst(MachineBasicBlock &MBB, MachineInstr *I,
                                   int64_t offset,
                                   ArrayRef<MachineOperand> Cond, DebugLoc DL,
                                   int *BytesAdded) const;

>>>>>>> a8d96e15
  // Return true if MI is a conditional or unconditional branch.
  // When returning true, set Cond to the mask of condition-code
  // values on which the instruction will branch, and set Target
  // to the operand that contains the branch target.  This target
  // can be a register or a basic block.
  bool isBranch(const MachineBasicBlock::iterator &MI,
                SmallVectorImpl<MachineOperand> &Cond,
                const MachineOperand *&Target) const;

  const XtensaSubtarget &getSubtarget() const { return STI; }
};
} // end namespace llvm

#endif /* LLVM_LIB_TARGET_XTENSA_XTENSAINSTRINFO_H */<|MERGE_RESOLUTION|>--- conflicted
+++ resolved
@@ -79,14 +79,11 @@
   bool
   reverseBranchCondition(SmallVectorImpl<MachineOperand> &Cond) const override;
 
-<<<<<<< HEAD
-=======
   MachineBasicBlock *getBranchDestBlock(const MachineInstr &MI) const override;
 
   bool isBranchOffsetInRange(unsigned BranchOpc,
                              int64_t BrOffset) const override;
 
->>>>>>> a8d96e15
   bool analyzeBranch(MachineBasicBlock &MBB, MachineBasicBlock *&TBB,
                      MachineBasicBlock *&FBB,
                      SmallVectorImpl<MachineOperand> &Cond,
@@ -100,28 +97,22 @@
                         const DebugLoc &DL,
                         int *BytesAdded = nullptr) const override;
 
-<<<<<<< HEAD
-=======
   void insertIndirectBranch(MachineBasicBlock &MBB, MachineBasicBlock &DestBB,
                             MachineBasicBlock &RestoreBB, const DebugLoc &DL,
                             int64_t BrOffset = 0,
                             RegScavenger *RS = nullptr) const override;
 
->>>>>>> a8d96e15
   unsigned insertBranchAtInst(MachineBasicBlock &MBB,
                               MachineBasicBlock::iterator I,
                               MachineBasicBlock *TBB,
                               ArrayRef<MachineOperand> Cond, const DebugLoc &DL,
                               int *BytesAdded) const;
 
-<<<<<<< HEAD
-=======
   unsigned insertConstBranchAtInst(MachineBasicBlock &MBB, MachineInstr *I,
                                    int64_t offset,
                                    ArrayRef<MachineOperand> Cond, DebugLoc DL,
                                    int *BytesAdded) const;
 
->>>>>>> a8d96e15
   // Return true if MI is a conditional or unconditional branch.
   // When returning true, set Cond to the mask of condition-code
   // values on which the instruction will branch, and set Target
