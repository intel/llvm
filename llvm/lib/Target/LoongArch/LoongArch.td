--- conflicted
+++ resolved
@@ -118,15 +118,12 @@
                         "Support amswap[_db].{b/h} and amadd[_db].{b/h} instructions.">;
 def HasLAM_BH : Predicate<"Subtarget->hasLAM_BH()">;
 
-<<<<<<< HEAD
-=======
 // Atomic memory compare and swap instructions for byte, half word, word and double word
 def FeatureLAMCAS
     : SubtargetFeature<"lamcas", "HasLAMCAS", "true",
                         "Support amcas[_db].{b/h/w/d}.">;
 def HasLAMCAS : Predicate<"Subtarget->hasLAMCAS()">;
 
->>>>>>> 93e44d24
 def FeatureLD_SEQ_SA
     : SubtargetFeature<"ld-seq-sa", "HasLD_SEQ_SA", "true",
                         "Don't use load-load barrier (dbar 0x700).">;
@@ -181,11 +178,8 @@
                                              FeatureExtLBT,
                                              FeatureFrecipe,
                                              FeatureLAM_BH,
-<<<<<<< HEAD
-=======
                                              FeatureLAMCAS,
                                              FeatureLD_SEQ_SA,
->>>>>>> 93e44d24
                                              FeatureDiv32]>;
 
 //===----------------------------------------------------------------------===//
