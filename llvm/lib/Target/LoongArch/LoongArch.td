//===-- LoongArch.td - Describe the LoongArch Target -------*- tablegen -*-===//
//
// Part of the LLVM Project, under the Apache License v2.0 with LLVM Exceptions.
// See https://llvm.org/LICENSE.txt for license information.
// SPDX-License-Identifier: Apache-2.0 WITH LLVM-exception
//
//===----------------------------------------------------------------------===//

include "llvm/Target/Target.td"

//===----------------------------------------------------------------------===//
// LoongArch subtarget features and instruction predicates.
//===----------------------------------------------------------------------===//

// LoongArch is divided into two versions, the 32-bit version (LA32) and the
// 64-bit version (LA64).
def Feature64Bit
    : SubtargetFeature<"64bit", "HasLA64", "true",
                       "LA64 Basic Integer and Privilege Instruction Set">;
def Feature32Bit
    : SubtargetFeature<"32bit", "HasLA32", "true",
                       "LA32 Basic Integer and Privilege Instruction Set">;
def IsLA64
    : Predicate<"Subtarget->is64Bit()">,
      AssemblerPredicate<(all_of Feature64Bit),
                         "LA64 Basic Integer and Privilege Instruction Set">;
def IsLA32
    : Predicate<"!Subtarget->is64Bit()">,
      AssemblerPredicate<(all_of(not Feature64Bit)),
                         "LA32 Basic Integer and Privilege Instruction Set">;

defvar LA32 = DefaultMode;
def LA64 : HwMode<"+64bit", [IsLA64]>;

// Single Precision floating point
def FeatureBasicF
    : SubtargetFeature<"f", "HasBasicF", "true",
                       "'F' (Single-Precision Floating-Point)">;
def HasBasicF : Predicate<"Subtarget->hasBasicF()">;

// Double Precision floating point
def FeatureBasicD
    : SubtargetFeature<"d", "HasBasicD", "true",
                       "'D' (Double-Precision Floating-Point)",
                       [FeatureBasicF]>;
def HasBasicD : Predicate<"Subtarget->hasBasicD()">;

// Loongson SIMD eXtension (LSX)
def FeatureExtLSX
    : SubtargetFeature<"lsx", "HasExtLSX", "true",
                       "'LSX' (Loongson SIMD Extension)", [FeatureBasicD]>;
def HasExtLSX : Predicate<"Subtarget->hasExtLSX()">;

// Loongson Advanced SIMD eXtension (LASX)
def FeatureExtLASX
    : SubtargetFeature<"lasx", "HasExtLASX", "true",
                       "'LASX' (Loongson Advanced SIMD Extension)",
                       [FeatureExtLSX]>;
def HasExtLASX : Predicate<"Subtarget->hasExtLASX()">;

// Loongson VirtualiZation (LVZ)
def FeatureExtLVZ
    : SubtargetFeature<"lvz", "HasExtLVZ", "true",
                       "'LVZ' (Loongson Virtualization Extension)">;
def HasExtLVZ : Predicate<"Subtarget->hasExtLVZ()">;

// Loongson Binary Translation (LBT)
def FeatureExtLBT
    : SubtargetFeature<"lbt", "HasExtLBT", "true",
                       "'LBT' (Loongson Binary Translation Extension)">;
def HasExtLBT : Predicate<"Subtarget->hasExtLBT()">;

// Expand la.global as la.pcrel
def LaGlobalWithPcrel
    : SubtargetFeature<"la-global-with-pcrel", "HasLaGlobalWithPcrel", "true",
                       "Expand la.global as la.pcrel">;
def HasLaGlobalWithPcrel
    : Predicate<"Subtarget->hasLaGlobalWithPcrel()">,
      AssemblerPredicate<(all_of LaGlobalWithPcrel),
                         "Expand la.global as la.pcrel">;

// Expand la.global as la.abs
def LaGlobalWithAbs
    : SubtargetFeature<"la-global-with-abs", "HasLaGlobalWithAbs", "true",
                       "Expand la.global as la.abs">;
def HasLaGlobalWithAbs
    : Predicate<"Subtarget->hasLaGlobalWithAbs()">,
      AssemblerPredicate<(all_of LaGlobalWithAbs),
                         "Expand la.global as la.abs">;

// Expand la.local as la.abs
def LaLocalWithAbs
    : SubtargetFeature<"la-local-with-abs", "HasLaLocalWithAbs", "true",
                       "Expand la.local as la.abs">;
def HasLaLocalWithAbs
    : Predicate<"Subtarget->hasLaLocalWithAbs()">,
      AssemblerPredicate<(all_of LaLocalWithAbs),
                         "Expand la.local as la.abs">;

// Unaligned memory access
def FeatureUAL
    : SubtargetFeature<"ual", "HasUAL", "true",
                       "Allow memory accesses to be unaligned">;

def FeatureRelax
    : SubtargetFeature<"relax", "HasLinkerRelax", "true",
                       "Enable Linker relaxation">;

// Floating point approximation operation
def FeatureFrecipe
    : SubtargetFeature<"frecipe", "HasFrecipe", "true",
                       "Support frecipe.{s/d} and frsqrte.{s/d} instructions.">;
def HasFrecipe : Predicate<"Subtarget->hasFrecipe()">;

// Atomic memory swap and add instructions for byte and half word
def FeatureLAM_BH
    : SubtargetFeature<"lam-bh", "HasLAM_BH", "true",
                        "Support amswap[_db].{b/h} and amadd[_db].{b/h} instructions.">;
def HasLAM_BH : Predicate<"Subtarget->hasLAM_BH()">;

<<<<<<< HEAD
=======
def FeatureLD_SEQ_SA
    : SubtargetFeature<"ld-seq-sa", "HasLD_SEQ_SA", "true",
                        "Don't use load-load barrier (dbar 0x700).">;
def HasLD_SEQ_SA : Predicate<"Subtarget->hasLD_SEQ_SA()">;

>>>>>>> a8d96e15
def TunePreferWInst
    : SubtargetFeature<"prefer-w-inst", "PreferWInst", "true",
                       "Prefer instructions with W suffix">;

//===----------------------------------------------------------------------===//
// Registers, instruction descriptions ...
//===----------------------------------------------------------------------===//

include "LoongArchRegisterInfo.td"
include "LoongArchCallingConv.td"
include "LoongArchInstrInfo.td"

//===----------------------------------------------------------------------===//
// LoongArch processors supported.
//===----------------------------------------------------------------------===//

def : ProcessorModel<"generic-la32", NoSchedModel, [Feature32Bit]>;
def : ProcessorModel<"generic-la64", NoSchedModel, [Feature64Bit,
                                                    FeatureUAL,
                                                    FeatureExtLSX]>;

// Generic 64-bit processor with double-precision floating-point support.
def : ProcessorModel<"loongarch64", NoSchedModel, [Feature64Bit,
                                                   FeatureUAL,
                                                   FeatureBasicD]>;

// Support generic for compatibility with other targets. The triple will be used
// to change to the appropriate la32/la64 version.
def : ProcessorModel<"generic", NoSchedModel, []>;

def : ProcessorModel<"la464", NoSchedModel, [Feature64Bit,
                                             FeatureUAL,
                                             FeatureExtLASX,
                                             FeatureExtLVZ,
                                             FeatureExtLBT]>;

def : ProcessorModel<"la664", NoSchedModel, [Feature64Bit,
                                             FeatureUAL,
                                             FeatureExtLASX,
                                             FeatureExtLVZ,
                                             FeatureExtLBT,
                                             FeatureFrecipe,
                                             FeatureLAM_BH]>;

//===----------------------------------------------------------------------===//
// Define the LoongArch target.
//===----------------------------------------------------------------------===//

def LoongArchInstrInfo : InstrInfo {
  let guessInstructionProperties = 0;
}

def LoongArchAsmParser : AsmParser {
  let ShouldEmitMatchRegisterAltName = 1;
  let AllowDuplicateRegisterNames = 1;
}

def LoongArchAsmParserVariant : AsmParserVariant {
  int Variant = 0;
  // Recognize hard coded registers.
  string RegisterPrefix = "$";
}

def LoongArchAsmWriter : AsmWriter {
  int PassSubtarget = 1;
}

def LoongArch : Target {
  let InstructionSet = LoongArchInstrInfo;
  let AssemblyParsers = [LoongArchAsmParser];
  let AssemblyParserVariants = [LoongArchAsmParserVariant];
  let AssemblyWriters = [LoongArchAsmWriter];
  let AllowRegisterRenaming = 1;
}<|MERGE_RESOLUTION|>--- conflicted
+++ resolved
@@ -118,14 +118,11 @@
                         "Support amswap[_db].{b/h} and amadd[_db].{b/h} instructions.">;
 def HasLAM_BH : Predicate<"Subtarget->hasLAM_BH()">;
 
-<<<<<<< HEAD
-=======
 def FeatureLD_SEQ_SA
     : SubtargetFeature<"ld-seq-sa", "HasLD_SEQ_SA", "true",
                         "Don't use load-load barrier (dbar 0x700).">;
 def HasLD_SEQ_SA : Predicate<"Subtarget->hasLD_SEQ_SA()">;
 
->>>>>>> a8d96e15
 def TunePreferWInst
     : SubtargetFeature<"prefer-w-inst", "PreferWInst", "true",
                        "Prefer instructions with W suffix">;
