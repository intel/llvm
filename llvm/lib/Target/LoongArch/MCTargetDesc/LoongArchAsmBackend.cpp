//===-- LoongArchAsmBackend.cpp - LoongArch Assembler Backend -*- C++ -*---===//
//
// Part of the LLVM Project, under the Apache License v2.0 with LLVM Exceptions.
// See https://llvm.org/LICENSE.txt for license information.
// SPDX-License-Identifier: Apache-2.0 WITH LLVM-exception
//
//===----------------------------------------------------------------------===//
//
// This file implements the LoongArchAsmBackend class.
//
//===----------------------------------------------------------------------===//

#include "LoongArchAsmBackend.h"
#include "LoongArchFixupKinds.h"
#include "llvm/BinaryFormat/ELF.h"
#include "llvm/MC/MCAsmInfo.h"
#include "llvm/MC/MCAssembler.h"
#include "llvm/MC/MCContext.h"
#include "llvm/MC/MCELFObjectWriter.h"
#include "llvm/MC/MCExpr.h"
#include "llvm/MC/MCSection.h"
#include "llvm/MC/MCValue.h"
#include "llvm/Support/EndianStream.h"
#include "llvm/Support/LEB128.h"
#include "llvm/Support/MathExtras.h"

#define DEBUG_TYPE "loongarch-asmbackend"

using namespace llvm;

LoongArchAsmBackend::LoongArchAsmBackend(const MCSubtargetInfo &STI,
                                         uint8_t OSABI, bool Is64Bit,
                                         const MCTargetOptions &Options)
    : MCAsmBackend(llvm::endianness::little), STI(STI), OSABI(OSABI),
      Is64Bit(Is64Bit), TargetOptions(Options) {}

std::optional<MCFixupKind>
LoongArchAsmBackend::getFixupKind(StringRef Name) const {
  if (STI.getTargetTriple().isOSBinFormatELF()) {
    auto Type = llvm::StringSwitch<unsigned>(Name)
#define ELF_RELOC(X, Y) .Case(#X, Y)
#include "llvm/BinaryFormat/ELFRelocs/LoongArch.def"
#undef ELF_RELOC
                    .Case("BFD_RELOC_NONE", ELF::R_LARCH_NONE)
                    .Case("BFD_RELOC_32", ELF::R_LARCH_32)
                    .Case("BFD_RELOC_64", ELF::R_LARCH_64)
                    .Default(-1u);
    if (Type != -1u)
      return static_cast<MCFixupKind>(FirstLiteralRelocationKind + Type);
  }
  return std::nullopt;
}

MCFixupKindInfo LoongArchAsmBackend::getFixupKindInfo(MCFixupKind Kind) const {
  const static MCFixupKindInfo Infos[] = {
      // This table *must* be in the order that the fixup_* kinds are defined in
      // LoongArchFixupKinds.h.
      //
      // {name, offset, bits, flags}
      {"fixup_loongarch_b16", 10, 16, 0},
      {"fixup_loongarch_b21", 0, 26, 0},
      {"fixup_loongarch_b26", 0, 26, 0},
      {"fixup_loongarch_abs_hi20", 5, 20, 0},
      {"fixup_loongarch_abs_lo12", 10, 12, 0},
      {"fixup_loongarch_abs64_lo20", 5, 20, 0},
      {"fixup_loongarch_abs64_hi12", 10, 12, 0},
  };

  static_assert((std::size(Infos)) == LoongArch::NumTargetFixupKinds,
                "Not all fixup kinds added to Infos array");

  // Fixup kinds from .reloc directive are like R_LARCH_NONE. They
  // do not require any extra processing.
  if (mc::isRelocation(Kind))
    return {};

  if (Kind < FirstTargetFixupKind)
    return MCAsmBackend::getFixupKindInfo(Kind);

  assert(unsigned(Kind - FirstTargetFixupKind) <
             LoongArch::NumTargetFixupKinds &&
         "Invalid kind!");
  return Infos[Kind - FirstTargetFixupKind];
}

static void reportOutOfRangeError(MCContext &Ctx, SMLoc Loc, unsigned N) {
  Ctx.reportError(Loc, "fixup value out of range [" + Twine(llvm::minIntN(N)) +
                           ", " + Twine(llvm::maxIntN(N)) + "]");
}

static uint64_t adjustFixupValue(const MCFixup &Fixup, uint64_t Value,
                                 MCContext &Ctx) {
  switch (Fixup.getKind()) {
  default:
    llvm_unreachable("Unknown fixup kind");
  case FK_Data_1:
  case FK_Data_2:
  case FK_Data_4:
  case FK_Data_8:
  case FK_Data_leb128:
    return Value;
  case LoongArch::fixup_loongarch_b16: {
    if (!isInt<18>(Value))
      reportOutOfRangeError(Ctx, Fixup.getLoc(), 18);
    if (Value % 4)
      Ctx.reportError(Fixup.getLoc(), "fixup value must be 4-byte aligned");
    return (Value >> 2) & 0xffff;
  }
  case LoongArch::fixup_loongarch_b21: {
    if (!isInt<23>(Value))
      reportOutOfRangeError(Ctx, Fixup.getLoc(), 23);
    if (Value % 4)
      Ctx.reportError(Fixup.getLoc(), "fixup value must be 4-byte aligned");
    return ((Value & 0x3fffc) << 8) | ((Value >> 18) & 0x1f);
  }
  case LoongArch::fixup_loongarch_b26: {
    if (!isInt<28>(Value))
      reportOutOfRangeError(Ctx, Fixup.getLoc(), 28);
    if (Value % 4)
      Ctx.reportError(Fixup.getLoc(), "fixup value must be 4-byte aligned");
    return ((Value & 0x3fffc) << 8) | ((Value >> 18) & 0x3ff);
  }
  case LoongArch::fixup_loongarch_abs_hi20:
    return (Value >> 12) & 0xfffff;
  case LoongArch::fixup_loongarch_abs_lo12:
    return Value & 0xfff;
  case LoongArch::fixup_loongarch_abs64_lo20:
    return (Value >> 32) & 0xfffff;
  case LoongArch::fixup_loongarch_abs64_hi12:
    return (Value >> 52) & 0xfff;
  }
}

static void fixupLeb128(MCContext &Ctx, const MCFixup &Fixup, uint8_t *Data,
                        uint64_t Value) {
  unsigned I;
  for (I = 0; Value; ++I, Value >>= 7)
    Data[I] |= uint8_t(Value & 0x7f);
  if (Value)
    Ctx.reportError(Fixup.getLoc(), "Invalid uleb128 value!");
}

void LoongArchAsmBackend::applyFixup(const MCFragment &F, const MCFixup &Fixup,
                                     const MCValue &Target, uint8_t *Data,
                                     uint64_t Value, bool IsResolved) {
<<<<<<< HEAD
  if (IsResolved && shouldForceRelocation(Fixup, Target))
    IsResolved = false;
=======
>>>>>>> 35227056
  IsResolved = addReloc(F, Fixup, Target, Value, IsResolved);
  if (!Value)
    return; // Doesn't change encoding.

  auto Kind = Fixup.getKind();
  if (mc::isRelocation(Kind))
    return;
  MCFixupKindInfo Info = getFixupKindInfo(Kind);
  MCContext &Ctx = getContext();

  // Fixup leb128 separately.
  if (Fixup.getKind() == FK_Data_leb128)
    return fixupLeb128(Ctx, Fixup, Data, Value);

  // Apply any target-specific value adjustments.
  Value = adjustFixupValue(Fixup, Value, Ctx);

  // Shift the value into position.
  Value <<= Info.TargetOffset;

  unsigned NumBytes = alignTo(Info.TargetSize + Info.TargetOffset, 8) / 8;

  assert(Fixup.getOffset() + NumBytes <= F.getSize() &&
         "Invalid fixup offset!");
  // For each byte of the fragment that the fixup touches, mask in the
  // bits from the fixup value.
  for (unsigned I = 0; I != NumBytes; ++I) {
    Data[I] |= uint8_t((Value >> (I * 8)) & 0xff);
<<<<<<< HEAD
  }
}

bool LoongArchAsmBackend::shouldForceRelocation(const MCFixup &Fixup,
                                                const MCValue &Target) {
  switch (Fixup.getKind()) {
  default:
    return STI.hasFeature(LoongArch::FeatureRelax);
  case FK_Data_1:
  case FK_Data_2:
  case FK_Data_4:
  case FK_Data_8:
  case FK_Data_leb128:
    return !Target.isAbsolute();
=======
>>>>>>> 35227056
  }
}

static inline std::pair<MCFixupKind, MCFixupKind>
getRelocPairForSize(unsigned Size) {
  switch (Size) {
  default:
    llvm_unreachable("unsupported fixup size");
  case 6:
    return std::make_pair(ELF::R_LARCH_ADD6, ELF::R_LARCH_SUB6);
  case 8:
    return std::make_pair(ELF::R_LARCH_ADD8, ELF::R_LARCH_SUB8);
  case 16:
    return std::make_pair(ELF::R_LARCH_ADD16, ELF::R_LARCH_SUB16);
  case 32:
    return std::make_pair(ELF::R_LARCH_ADD32, ELF::R_LARCH_SUB32);
  case 64:
    return std::make_pair(ELF::R_LARCH_ADD64, ELF::R_LARCH_SUB64);
  case 128:
    return std::make_pair(ELF::R_LARCH_ADD_ULEB128, ELF::R_LARCH_SUB_ULEB128);
  }
}

// Check if an R_LARCH_ALIGN relocation is needed for an alignment directive.
// If conditions are met, compute the padding size and create a fixup encoding
// the padding size in the addend. If MaxBytesToEmit is smaller than the padding
// size, the fixup encodes MaxBytesToEmit in the higher bits and references a
// per-section marker symbol.
bool LoongArchAsmBackend::relaxAlign(MCFragment &F, unsigned &Size) {
<<<<<<< HEAD
  // Use default handling unless linker relaxation is enabled and the
  // MaxBytesToEmit >= the nop size.
  if (!F.getSubtargetInfo()->hasFeature(LoongArch::FeatureRelax))
    return false;
=======
  // Alignments before the first linker-relaxable instruction have fixed sizes
  // and do not require relocations. Alignments after a linker-relaxable
  // instruction require a relocation, even if the STI specifies norelax.
  //
  // firstLinkerRelaxable is the layout order within the subsection, which may
  // be smaller than the section's order. Therefore, alignments in a
  // lower-numbered subsection may be unnecessarily treated as linker-relaxable.
  auto *Sec = F.getParent();
  if (F.getLayoutOrder() <= Sec->firstLinkerRelaxable())
    return false;

  // Use default handling unless linker relaxation is enabled and the
  // MaxBytesToEmit >= the nop size.
>>>>>>> 35227056
  const unsigned MinNopLen = 4;
  unsigned MaxBytesToEmit = F.getAlignMaxBytesToEmit();
  if (MaxBytesToEmit < MinNopLen)
    return false;

  Size = F.getAlignment().value() - MinNopLen;
  if (F.getAlignment() <= MinNopLen)
    return false;

  MCContext &Ctx = getContext();
  const MCExpr *Expr = nullptr;
  if (MaxBytesToEmit >= Size) {
    Expr = MCConstantExpr::create(Size, getContext());
  } else {
    MCSection *Sec = F.getParent();
    const MCSymbolRefExpr *SymRef = getSecToAlignSym()[Sec];
    if (SymRef == nullptr) {
      // Define a marker symbol at the section with an offset of 0.
      MCSymbol *Sym = Ctx.createNamedTempSymbol("la-relax-align");
      Sym->setFragment(&*Sec->getBeginSymbol()->getFragment());
      Asm->registerSymbol(*Sym);
      SymRef = MCSymbolRefExpr::create(Sym, Ctx);
      getSecToAlignSym()[Sec] = SymRef;
    }
    Expr = MCBinaryExpr::createAdd(
        SymRef,
        MCConstantExpr::create((MaxBytesToEmit << 8) | Log2(F.getAlignment()),
                               Ctx),
        Ctx);
  }
  MCFixup Fixup =
      MCFixup::create(0, Expr, FirstLiteralRelocationKind + ELF::R_LARCH_ALIGN);
  F.setVarFixups({Fixup});
  F.setLinkerRelaxable();
<<<<<<< HEAD
  if (!F.getParent()->isLinkerRelaxable())
    F.getParent()->setFirstLinkerRelaxable(F.getLayoutOrder());
=======
>>>>>>> 35227056
  return true;
}

std::pair<bool, bool> LoongArchAsmBackend::relaxLEB128(MCFragment &F,
                                                       int64_t &Value) const {
  const MCExpr &Expr = F.getLEBValue();
  if (F.isLEBSigned() || !Expr.evaluateKnownAbsolute(Value, *Asm))
    return std::make_pair(false, false);
  F.setVarFixups({MCFixup::create(0, &Expr, FK_Data_leb128)});
  return std::make_pair(true, true);
}

<<<<<<< HEAD
bool LoongArchAsmBackend::relaxDwarfLineAddr(MCFragment &F,
                                             bool &WasRelaxed) const {
  MCContext &C = getContext();

  int64_t LineDelta = F.getDwarfLineDelta();
  const MCExpr &AddrDelta = F.getDwarfAddrDelta();
  size_t OldSize = F.getVarSize();

=======
bool LoongArchAsmBackend::relaxDwarfLineAddr(MCFragment &F) const {
  MCContext &C = getContext();
  int64_t LineDelta = F.getDwarfLineDelta();
  const MCExpr &AddrDelta = F.getDwarfAddrDelta();
>>>>>>> 35227056
  int64_t Value;
  if (AddrDelta.evaluateAsAbsolute(Value, *Asm))
    return false;
  [[maybe_unused]] bool IsAbsolute =
      AddrDelta.evaluateKnownAbsolute(Value, *Asm);
  assert(IsAbsolute);

  SmallVector<char> Data;
  raw_svector_ostream OS(Data);

  // INT64_MAX is a signal that this is actually a DW_LNE_end_sequence.
  if (LineDelta != INT64_MAX) {
    OS << uint8_t(dwarf::DW_LNS_advance_line);
    encodeSLEB128(LineDelta, OS);
  }

  // According to the DWARF specification, the `DW_LNS_fixed_advance_pc` opcode
  // takes a single unsigned half (unencoded) operand. The maximum encodable
  // value is therefore 65535.  Set a conservative upper bound for relaxation.
  unsigned PCBytes;
  if (Value > 60000) {
    unsigned PtrSize = C.getAsmInfo()->getCodePointerSize();
    assert((PtrSize == 4 || PtrSize == 8) && "Unexpected pointer size");
    PCBytes = PtrSize;
    OS << uint8_t(dwarf::DW_LNS_extended_op) << uint8_t(PtrSize + 1)
       << uint8_t(dwarf::DW_LNE_set_address);
    OS.write_zeros(PtrSize);
  } else {
    PCBytes = 2;
    OS << uint8_t(dwarf::DW_LNS_fixed_advance_pc);
    support::endian::write<uint16_t>(OS, 0, llvm::endianness::little);
  }
  auto Offset = OS.tell() - PCBytes;

  if (LineDelta == INT64_MAX) {
    OS << uint8_t(dwarf::DW_LNS_extended_op);
    OS << uint8_t(1);
    OS << uint8_t(dwarf::DW_LNE_end_sequence);
  } else {
    OS << uint8_t(dwarf::DW_LNS_copy);
  }

  F.setVarContents(Data);
  F.setVarFixups({MCFixup::create(Offset, &AddrDelta,
                                  MCFixup::getDataKindForSize(PCBytes))});
<<<<<<< HEAD
  WasRelaxed = OldSize != Data.size();
  return true;
}

bool LoongArchAsmBackend::relaxDwarfCFA(MCFragment &F, bool &WasRelaxed) const {
  const MCExpr &AddrDelta = F.getDwarfAddrDelta();
  SmallVector<MCFixup, 2> Fixups;
  size_t OldSize = F.getVarContents().size();

=======
  return true;
}

bool LoongArchAsmBackend::relaxDwarfCFA(MCFragment &F) const {
  const MCExpr &AddrDelta = F.getDwarfAddrDelta();
  SmallVector<MCFixup, 2> Fixups;
>>>>>>> 35227056
  int64_t Value;
  if (AddrDelta.evaluateAsAbsolute(Value, *Asm))
    return false;
  bool IsAbsolute = AddrDelta.evaluateKnownAbsolute(Value, *Asm);
  assert(IsAbsolute && "CFA with invalid expression");
  (void)IsAbsolute;

  assert(getContext().getAsmInfo()->getMinInstAlignment() == 1 &&
         "expected 1-byte alignment");
  if (Value == 0) {
    F.clearVarContents();
    F.clearVarFixups();
<<<<<<< HEAD
    WasRelaxed = OldSize != 0;
=======
>>>>>>> 35227056
    return true;
  }

  auto AddFixups = [&Fixups,
                    &AddrDelta](unsigned Offset,
                                std::pair<MCFixupKind, MCFixupKind> FK) {
    const MCBinaryExpr &MBE = cast<MCBinaryExpr>(AddrDelta);
    Fixups.push_back(MCFixup::create(Offset, MBE.getLHS(), std::get<0>(FK)));
    Fixups.push_back(MCFixup::create(Offset, MBE.getRHS(), std::get<1>(FK)));
  };

  SmallVector<char, 8> Data;
  raw_svector_ostream OS(Data);
  if (isUIntN(6, Value)) {
    OS << uint8_t(dwarf::DW_CFA_advance_loc);
    AddFixups(0, getRelocPairForSize(6));
  } else if (isUInt<8>(Value)) {
    OS << uint8_t(dwarf::DW_CFA_advance_loc1);
    support::endian::write<uint8_t>(OS, 0, llvm::endianness::little);
    AddFixups(1, getRelocPairForSize(8));
  } else if (isUInt<16>(Value)) {
    OS << uint8_t(dwarf::DW_CFA_advance_loc2);
    support::endian::write<uint16_t>(OS, 0, llvm::endianness::little);
    AddFixups(1, getRelocPairForSize(16));
  } else if (isUInt<32>(Value)) {
    OS << uint8_t(dwarf::DW_CFA_advance_loc4);
    support::endian::write<uint32_t>(OS, 0, llvm::endianness::little);
    AddFixups(1, getRelocPairForSize(32));
  } else {
    llvm_unreachable("unsupported CFA encoding");
  }
  F.setVarContents(Data);
  F.setVarFixups(Fixups);
<<<<<<< HEAD

  WasRelaxed = OldSize != Data.size();
=======
>>>>>>> 35227056
  return true;
}

bool LoongArchAsmBackend::writeNopData(raw_ostream &OS, uint64_t Count,
                                       const MCSubtargetInfo *STI) const {
  // We mostly follow binutils' convention here: align to 4-byte boundary with a
  // 0-fill padding.
  OS.write_zeros(Count % 4);

  // The remainder is now padded with 4-byte nops.
  // nop: andi r0, r0, 0
  for (; Count >= 4; Count -= 4)
    OS.write("\0\0\x40\x03", 4);

  return true;
}

bool LoongArchAsmBackend::isPCRelFixupResolved(const MCSymbol *SymA,
                                               const MCFragment &F) {
  // If the section does not contain linker-relaxable fragments, PC-relative
  // fixups can be resolved.
  if (!F.getParent()->isLinkerRelaxable())
    return true;

  // Otherwise, check if the offset between the symbol and fragment is fully
  // resolved, unaffected by linker-relaxable fragments (e.g. instructions or
  // offset-affected FT_Align fragments). Complements the generic
  // isSymbolRefDifferenceFullyResolvedImpl.
  if (!PCRelTemp)
    PCRelTemp = getContext().createTempSymbol();
  PCRelTemp->setFragment(const_cast<MCFragment *>(&F));
  MCValue Res;
  MCExpr::evaluateSymbolicAdd(Asm, false, MCValue::get(SymA),
                              MCValue::get(nullptr, PCRelTemp), Res);
  return !Res.getSubSym();
}

bool LoongArchAsmBackend::addReloc(const MCFragment &F, const MCFixup &Fixup,
                                   const MCValue &Target, uint64_t &FixedValue,
                                   bool IsResolved) {
  auto Fallback = [&]() {
    MCAsmBackend::maybeAddReloc(F, Fixup, Target, FixedValue, IsResolved);
    return true;
  };
  uint64_t FixedValueA, FixedValueB;
  if (Target.getSubSym()) {
    assert(Target.getSpecifier() == 0 &&
           "relocatable SymA-SymB cannot have relocation specifier");
    std::pair<MCFixupKind, MCFixupKind> FK;
    const MCSymbol &SA = *Target.getAddSym();
    const MCSymbol &SB = *Target.getSubSym();

    bool force = !SA.isInSection() || !SB.isInSection();
    if (!force) {
      const MCSection &SecA = SA.getSection();
      const MCSection &SecB = SB.getSection();
      const MCSection &SecCur = *F.getParent();

      // To handle the case of A - B which B is same section with the current,
      // generate PCRel relocations is better than ADD/SUB relocation pair.
      // We can resolve it as A - PC + PC - B. The A - PC will be resolved
      // as a PCRel relocation, while PC - B will serve as the addend.
      // If the linker relaxation is disabled, it can be done directly since
      // PC - B is constant. Otherwise, we should evaluate whether PC - B
      // is constant. If it can be resolved as PCRel, use Fallback which
      // generates R_LARCH_{32,64}_PCREL relocation later.
      if (&SecA != &SecB && &SecB == &SecCur &&
          isPCRelFixupResolved(Target.getSubSym(), F))
        return Fallback();

      // In SecA == SecB case. If the section is not linker-relaxable, the
      // FixedValue has already been calculated out in evaluateFixup,
      // return true and avoid record relocations.
      if (&SecA == &SecB && !SecA.isLinkerRelaxable())
        return true;
    }

    switch (Fixup.getKind()) {
    case llvm::FK_Data_1:
      FK = getRelocPairForSize(8);
      break;
    case llvm::FK_Data_2:
      FK = getRelocPairForSize(16);
      break;
    case llvm::FK_Data_4:
      FK = getRelocPairForSize(32);
      break;
    case llvm::FK_Data_8:
      FK = getRelocPairForSize(64);
      break;
    case llvm::FK_Data_leb128:
      FK = getRelocPairForSize(128);
      break;
    default:
      llvm_unreachable("unsupported fixup size");
    }
    MCValue A = MCValue::get(Target.getAddSym(), nullptr, Target.getConstant());
    MCValue B = MCValue::get(Target.getSubSym());
    auto FA = MCFixup::create(Fixup.getOffset(), nullptr, std::get<0>(FK));
    auto FB = MCFixup::create(Fixup.getOffset(), nullptr, std::get<1>(FK));
    Asm->getWriter().recordRelocation(F, FA, A, FixedValueA);
    Asm->getWriter().recordRelocation(F, FB, B, FixedValueB);
    FixedValue = FixedValueA - FixedValueB;
    return false;
  }

  // If linker relaxation is enabled and supported by the current relocation,
  // generate a relocation and then append a RELAX.
  if (Fixup.isLinkerRelaxable())
    IsResolved = false;
  if (IsResolved && Fixup.isPCRel())
    IsResolved = isPCRelFixupResolved(Target.getAddSym(), F);

  if (!IsResolved)
    Asm->getWriter().recordRelocation(F, Fixup, Target, FixedValue);

  if (Fixup.isLinkerRelaxable()) {
    auto FA = MCFixup::create(Fixup.getOffset(), nullptr, ELF::R_LARCH_RELAX);
    Asm->getWriter().recordRelocation(F, FA, MCValue::get(nullptr),
                                      FixedValueA);
  }

  return true;
}

std::unique_ptr<MCObjectTargetWriter>
LoongArchAsmBackend::createObjectTargetWriter() const {
  return createLoongArchELFObjectWriter(OSABI, Is64Bit);
}

MCAsmBackend *llvm::createLoongArchAsmBackend(const Target &T,
                                              const MCSubtargetInfo &STI,
                                              const MCRegisterInfo &MRI,
                                              const MCTargetOptions &Options) {
  const Triple &TT = STI.getTargetTriple();
  uint8_t OSABI = MCELFObjectTargetWriter::getOSABI(TT.getOS());
  return new LoongArchAsmBackend(STI, OSABI, TT.isArch64Bit(), Options);
}<|MERGE_RESOLUTION|>--- conflicted
+++ resolved
@@ -143,11 +143,6 @@
 void LoongArchAsmBackend::applyFixup(const MCFragment &F, const MCFixup &Fixup,
                                      const MCValue &Target, uint8_t *Data,
                                      uint64_t Value, bool IsResolved) {
-<<<<<<< HEAD
-  if (IsResolved && shouldForceRelocation(Fixup, Target))
-    IsResolved = false;
-=======
->>>>>>> 35227056
   IsResolved = addReloc(F, Fixup, Target, Value, IsResolved);
   if (!Value)
     return; // Doesn't change encoding.
@@ -176,23 +171,6 @@
   // bits from the fixup value.
   for (unsigned I = 0; I != NumBytes; ++I) {
     Data[I] |= uint8_t((Value >> (I * 8)) & 0xff);
-<<<<<<< HEAD
-  }
-}
-
-bool LoongArchAsmBackend::shouldForceRelocation(const MCFixup &Fixup,
-                                                const MCValue &Target) {
-  switch (Fixup.getKind()) {
-  default:
-    return STI.hasFeature(LoongArch::FeatureRelax);
-  case FK_Data_1:
-  case FK_Data_2:
-  case FK_Data_4:
-  case FK_Data_8:
-  case FK_Data_leb128:
-    return !Target.isAbsolute();
-=======
->>>>>>> 35227056
   }
 }
 
@@ -222,12 +200,6 @@
 // size, the fixup encodes MaxBytesToEmit in the higher bits and references a
 // per-section marker symbol.
 bool LoongArchAsmBackend::relaxAlign(MCFragment &F, unsigned &Size) {
-<<<<<<< HEAD
-  // Use default handling unless linker relaxation is enabled and the
-  // MaxBytesToEmit >= the nop size.
-  if (!F.getSubtargetInfo()->hasFeature(LoongArch::FeatureRelax))
-    return false;
-=======
   // Alignments before the first linker-relaxable instruction have fixed sizes
   // and do not require relocations. Alignments after a linker-relaxable
   // instruction require a relocation, even if the STI specifies norelax.
@@ -241,7 +213,6 @@
 
   // Use default handling unless linker relaxation is enabled and the
   // MaxBytesToEmit >= the nop size.
->>>>>>> 35227056
   const unsigned MinNopLen = 4;
   unsigned MaxBytesToEmit = F.getAlignMaxBytesToEmit();
   if (MaxBytesToEmit < MinNopLen)
@@ -276,11 +247,6 @@
       MCFixup::create(0, Expr, FirstLiteralRelocationKind + ELF::R_LARCH_ALIGN);
   F.setVarFixups({Fixup});
   F.setLinkerRelaxable();
-<<<<<<< HEAD
-  if (!F.getParent()->isLinkerRelaxable())
-    F.getParent()->setFirstLinkerRelaxable(F.getLayoutOrder());
-=======
->>>>>>> 35227056
   return true;
 }
 
@@ -293,21 +259,10 @@
   return std::make_pair(true, true);
 }
 
-<<<<<<< HEAD
-bool LoongArchAsmBackend::relaxDwarfLineAddr(MCFragment &F,
-                                             bool &WasRelaxed) const {
-  MCContext &C = getContext();
-
-  int64_t LineDelta = F.getDwarfLineDelta();
-  const MCExpr &AddrDelta = F.getDwarfAddrDelta();
-  size_t OldSize = F.getVarSize();
-
-=======
 bool LoongArchAsmBackend::relaxDwarfLineAddr(MCFragment &F) const {
   MCContext &C = getContext();
   int64_t LineDelta = F.getDwarfLineDelta();
   const MCExpr &AddrDelta = F.getDwarfAddrDelta();
->>>>>>> 35227056
   int64_t Value;
   if (AddrDelta.evaluateAsAbsolute(Value, *Asm))
     return false;
@@ -353,24 +308,12 @@
   F.setVarContents(Data);
   F.setVarFixups({MCFixup::create(Offset, &AddrDelta,
                                   MCFixup::getDataKindForSize(PCBytes))});
-<<<<<<< HEAD
-  WasRelaxed = OldSize != Data.size();
-  return true;
-}
-
-bool LoongArchAsmBackend::relaxDwarfCFA(MCFragment &F, bool &WasRelaxed) const {
-  const MCExpr &AddrDelta = F.getDwarfAddrDelta();
-  SmallVector<MCFixup, 2> Fixups;
-  size_t OldSize = F.getVarContents().size();
-
-=======
   return true;
 }
 
 bool LoongArchAsmBackend::relaxDwarfCFA(MCFragment &F) const {
   const MCExpr &AddrDelta = F.getDwarfAddrDelta();
   SmallVector<MCFixup, 2> Fixups;
->>>>>>> 35227056
   int64_t Value;
   if (AddrDelta.evaluateAsAbsolute(Value, *Asm))
     return false;
@@ -383,10 +326,6 @@
   if (Value == 0) {
     F.clearVarContents();
     F.clearVarFixups();
-<<<<<<< HEAD
-    WasRelaxed = OldSize != 0;
-=======
->>>>>>> 35227056
     return true;
   }
 
@@ -420,11 +359,6 @@
   }
   F.setVarContents(Data);
   F.setVarFixups(Fixups);
-<<<<<<< HEAD
-
-  WasRelaxed = OldSize != Data.size();
-=======
->>>>>>> 35227056
   return true;
 }
 
