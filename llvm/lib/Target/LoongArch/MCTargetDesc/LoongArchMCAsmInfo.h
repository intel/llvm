//===-- LoongArchMCAsmInfo.h - LoongArch Asm Info --------------*- C++ -*--===//
//
// Part of the LLVM Project, under the Apache License v2.0 with LLVM Exceptions.
// See https://llvm.org/LICENSE.txt for license information.
// SPDX-License-Identifier: Apache-2.0 WITH LLVM-exception
//
//===----------------------------------------------------------------------===//
//
// This file contains the declaration of the LoongArchMCAsmInfo class.
//
//===----------------------------------------------------------------------===//

#ifndef LLVM_LIB_TARGET_LOONGARCH_MCTARGETDESC_LOONGARCHMCASMINFO_H
#define LLVM_LIB_TARGET_LOONGARCH_MCTARGETDESC_LOONGARCHMCASMINFO_H

#include "llvm/MC/MCAsmInfoELF.h"
#include "llvm/MC/MCExpr.h"

namespace llvm {
class Triple;
class StringRef;

class LoongArchMCExpr : public MCSpecifierExpr {
public:
  using Specifier = uint16_t;
  enum { VK_None };

private:
  const bool RelaxHint;

  explicit LoongArchMCExpr(const MCExpr *Expr, Specifier S, bool Hint)
      : MCSpecifierExpr(Expr, S), RelaxHint(Hint) {}

public:
  static const LoongArchMCExpr *create(const MCExpr *Expr, uint16_t S,
                                       MCContext &Ctx, bool Hint = false);

  bool getRelaxHint() const { return RelaxHint; }
};

class LoongArchMCAsmInfo : public MCAsmInfoELF {
  void anchor() override;

public:
  explicit LoongArchMCAsmInfo(const Triple &TargetTriple);
  void printSpecifierExpr(raw_ostream &OS,
                          const MCSpecifierExpr &Expr) const override;
};

namespace LoongArch {
<<<<<<< HEAD
StringRef getSpecifierName(uint16_t S);
=======
>>>>>>> 5ee67ebe
uint16_t parseSpecifier(StringRef name);
} // namespace LoongArch

} // end namespace llvm

#endif // LLVM_LIB_TARGET_LOONGARCH_MCTARGETDESC_LOONGARCHMCASMINFO_H<|MERGE_RESOLUTION|>--- conflicted
+++ resolved
@@ -48,10 +48,6 @@
 };
 
 namespace LoongArch {
-<<<<<<< HEAD
-StringRef getSpecifierName(uint16_t S);
-=======
->>>>>>> 5ee67ebe
 uint16_t parseSpecifier(StringRef name);
 } // namespace LoongArch
 
