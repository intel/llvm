--- conflicted
+++ resolved
@@ -632,11 +632,7 @@
   case MVT::f32: {
     SDValue NewVal = DAG.getConstant(INTVal, DL, MVT::i32);
     if (Subtarget.is64Bit())
-<<<<<<< HEAD
-      NewVal = DAG.getNode(ISD::ZERO_EXTEND, DL, MVT::i64, NewVal);
-=======
       NewVal = DAG.getNode(ISD::ANY_EXTEND, DL, MVT::i64, NewVal);
->>>>>>> 54c4ef26
     return DAG.getNode(Subtarget.is64Bit() ? LoongArchISD::MOVGR2FR_W_LA64
                                            : LoongArchISD::MOVGR2FR_W,
                        DL, VT, NewVal);
@@ -2658,22 +2654,16 @@
     if ((Result = lowerVECTOR_SHUFFLE_XVSHUF4I(DL, Mask, VT, V1, V2, DAG,
                                                Subtarget)))
       return Result;
-<<<<<<< HEAD
-=======
     // Try to widen vectors to gain more optimization opportunities.
     if (SDValue NewShuffle = widenShuffleMask(DL, Mask, VT, V1, V2, DAG))
       return NewShuffle;
->>>>>>> 54c4ef26
     if ((Result =
              lowerVECTOR_SHUFFLE_XVPERMI(DL, Mask, VT, V1, DAG, Subtarget)))
       return Result;
     if ((Result = lowerVECTOR_SHUFFLE_XVPERM(DL, Mask, VT, V1, DAG, Subtarget)))
-<<<<<<< HEAD
-=======
       return Result;
     if ((Result =
              lowerVECTOR_SHUFFLE_IsReverse(DL, Mask, VT, V1, DAG, Subtarget)))
->>>>>>> 54c4ef26
       return Result;
 
     // TODO: This comment may be enabled in the future to better match the
@@ -2684,7 +2674,6 @@
   // It is recommended not to change the pattern comparison order for better
   // performance.
   if ((Result = lowerVECTOR_SHUFFLE_XVPACKEV(DL, Mask, VT, V1, V2, DAG)))
-<<<<<<< HEAD
     return Result;
   if ((Result = lowerVECTOR_SHUFFLE_XVPACKOD(DL, Mask, VT, V1, V2, DAG)))
     return Result;
@@ -2696,19 +2685,6 @@
     return Result;
   if ((Result = lowerVECTOR_SHUFFLE_XVPICKOD(DL, Mask, VT, V1, V2, DAG)))
     return Result;
-=======
-    return Result;
-  if ((Result = lowerVECTOR_SHUFFLE_XVPACKOD(DL, Mask, VT, V1, V2, DAG)))
-    return Result;
-  if ((Result = lowerVECTOR_SHUFFLE_XVILVH(DL, Mask, VT, V1, V2, DAG)))
-    return Result;
-  if ((Result = lowerVECTOR_SHUFFLE_XVILVL(DL, Mask, VT, V1, V2, DAG)))
-    return Result;
-  if ((Result = lowerVECTOR_SHUFFLE_XVPICKEV(DL, Mask, VT, V1, V2, DAG)))
-    return Result;
-  if ((Result = lowerVECTOR_SHUFFLE_XVPICKOD(DL, Mask, VT, V1, V2, DAG)))
-    return Result;
->>>>>>> 54c4ef26
   if ((Result = lowerVECTOR_SHUFFLEAsShift(DL, Mask, VT, V1, V2, DAG, Subtarget,
                                            Zeroable)))
     return Result;
