--- conflicted
+++ resolved
@@ -5664,8 +5664,6 @@
   return SDValue();
 }
 
-<<<<<<< HEAD
-=======
 static SDValue
 performSPLIT_PAIR_F64Combine(SDNode *N, SelectionDAG &DAG,
                              TargetLowering::DAGCombinerInfo &DCI,
@@ -5697,7 +5695,6 @@
   return SDValue();
 }
 
->>>>>>> 5ee67ebe
 SDValue LoongArchTargetLowering::PerformDAGCombine(SDNode *N,
                                                    DAGCombinerInfo &DCI) const {
   SelectionDAG &DAG = DCI.DAG;
@@ -5725,11 +5722,8 @@
   case LoongArchISD::VMSKLTZ:
   case LoongArchISD::XVMSKLTZ:
     return performVMSKLTZCombine(N, DAG, DCI, Subtarget);
-<<<<<<< HEAD
-=======
   case LoongArchISD::SPLIT_PAIR_F64:
     return performSPLIT_PAIR_F64Combine(N, DAG, DCI, Subtarget);
->>>>>>> 5ee67ebe
   }
   return SDValue();
 }
@@ -6126,8 +6120,6 @@
   return BB;
 }
 
-<<<<<<< HEAD
-=======
 static MachineBasicBlock *
 emitSplitPairF64Pseudo(MachineInstr &MI, MachineBasicBlock *BB,
                        const LoongArchSubtarget &Subtarget) {
@@ -6172,7 +6164,6 @@
   return BB;
 }
 
->>>>>>> 5ee67ebe
 static bool isSelectPseudo(MachineInstr &MI) {
   switch (MI.getOpcode()) {
   default:
