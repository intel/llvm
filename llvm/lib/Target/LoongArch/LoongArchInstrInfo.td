--- conflicted
+++ resolved
@@ -721,15 +721,9 @@
 }
 
 class AMCAS_3R<bits<32> op>
-<<<<<<< HEAD
-    : Fmt3R<op, (outs GPR:$rd_wb), (ins GPR:$rd, GPR:$rk, GPRMemAtomic:$rj),
-            "$rd, $rk, $rj"> {
-  let Constraints = "@earlyclobber $rd_wb, $rd_wb = $rd";
-=======
     : Fmt3R<op, (outs GPR:$dst), (ins GPR:$rd, GPR:$rk, GPRMemAtomic:$rj),
             "$rd, $rk, $rj"> {
   let Constraints = "@earlyclobber $dst, $dst = $rd";
->>>>>>> 93e44d24
   let IsAMCAS = 1;
 }
 } // hasSideEffects = 0, mayLoad = 1, mayStore = 1,
