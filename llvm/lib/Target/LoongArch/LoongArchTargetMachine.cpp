//===-- LoongArchTargetMachine.cpp - Define TargetMachine for LoongArch ---===//
//
// Part of the LLVM Project, under the Apache License v2.0 with LLVM Exceptions.
// See https://llvm.org/LICENSE.txt for license information.
// SPDX-License-Identifier: Apache-2.0 WITH LLVM-exception
//
//===----------------------------------------------------------------------===//
//
// Implements the info about LoongArch target spec.
//
//===----------------------------------------------------------------------===//

#include "LoongArchTargetMachine.h"
#include "LoongArch.h"
#include "LoongArchMachineFunctionInfo.h"
#include "LoongArchTargetTransformInfo.h"
#include "MCTargetDesc/LoongArchBaseInfo.h"
#include "TargetInfo/LoongArchTargetInfo.h"
#include "llvm/Analysis/TargetTransformInfo.h"
#include "llvm/CodeGen/Passes.h"
#include "llvm/CodeGen/TargetLoweringObjectFileImpl.h"
#include "llvm/CodeGen/TargetPassConfig.h"
#include "llvm/MC/TargetRegistry.h"
#include "llvm/Support/CodeGen.h"
#include "llvm/Support/Compiler.h"
#include "llvm/Transforms/Scalar.h"
#include <optional>

using namespace llvm;

#define DEBUG_TYPE "loongarch"

extern "C" LLVM_ABI LLVM_EXTERNAL_VISIBILITY void
LLVMInitializeLoongArchTarget() {
  // Register the target.
  RegisterTargetMachine<LoongArchTargetMachine> X(getTheLoongArch32Target());
  RegisterTargetMachine<LoongArchTargetMachine> Y(getTheLoongArch64Target());
  auto *PR = PassRegistry::getPassRegistry();
  initializeLoongArchDeadRegisterDefinitionsPass(*PR);
  initializeLoongArchMergeBaseOffsetOptPass(*PR);
  initializeLoongArchOptWInstrsPass(*PR);
  initializeLoongArchPreRAExpandPseudoPass(*PR);
  initializeLoongArchExpandPseudoPass(*PR);
  initializeLoongArchDAGToDAGISelLegacyPass(*PR);
  initializeLoongArchExpandAtomicPseudoPass(*PR);
}

static cl::opt<bool> EnableLoongArchDeadRegisterElimination(
    "loongarch-enable-dead-defs", cl::Hidden,
    cl::desc("Enable the pass that removes dead"
             " definitons and replaces stores to"
             " them with stores to r0"),
    cl::init(true));

static cl::opt<bool>
    EnableLoopDataPrefetch("loongarch-enable-loop-data-prefetch", cl::Hidden,
                           cl::desc("Enable the loop data prefetch pass"),
                           cl::init(false));

static cl::opt<bool>
    EnableMergeBaseOffset("loongarch-enable-merge-offset",
                          cl::desc("Enable the merge base offset pass"),
                          cl::init(true), cl::Hidden);

static Reloc::Model getEffectiveRelocModel(std::optional<Reloc::Model> RM) {
  return RM.value_or(Reloc::Static);
}

static CodeModel::Model
getEffectiveLoongArchCodeModel(const Triple &TT,
                               std::optional<CodeModel::Model> CM) {
  if (!CM)
    return TT.isArch64Bit() ? CodeModel::Medium : CodeModel::Small;

  switch (*CM) {
  case CodeModel::Small:
    return *CM;
  case CodeModel::Medium:
  case CodeModel::Large:
    if (!TT.isArch64Bit())
      report_fatal_error("Medium/Large code model requires LA64");
    return *CM;
  default:
    report_fatal_error(
        "Only small, medium and large code models are allowed on LoongArch");
  }
}

LoongArchTargetMachine::LoongArchTargetMachine(
    const Target &T, const Triple &TT, StringRef CPU, StringRef FS,
    const TargetOptions &Options, std::optional<Reloc::Model> RM,
    std::optional<CodeModel::Model> CM, CodeGenOptLevel OL, bool JIT)
    : CodeGenTargetMachineImpl(T, TT.computeDataLayout(), TT, CPU, FS, Options,
<<<<<<< HEAD
                               getEffectiveRelocModel(TT, RM),
=======
                               getEffectiveRelocModel(RM),
>>>>>>> 54c4ef26
                               getEffectiveLoongArchCodeModel(TT, CM), OL),
      TLOF(std::make_unique<TargetLoweringObjectFileELF>()) {
  initAsmInfo();
}

LoongArchTargetMachine::~LoongArchTargetMachine() = default;

const LoongArchSubtarget *
LoongArchTargetMachine::getSubtargetImpl(const Function &F) const {
  Attribute CPUAttr = F.getFnAttribute("target-cpu");
  Attribute TuneAttr = F.getFnAttribute("tune-cpu");
  Attribute FSAttr = F.getFnAttribute("target-features");

  std::string CPU =
      CPUAttr.isValid() ? CPUAttr.getValueAsString().str() : TargetCPU;
  std::string TuneCPU =
      TuneAttr.isValid() ? TuneAttr.getValueAsString().str() : CPU;
  std::string FS =
      FSAttr.isValid() ? FSAttr.getValueAsString().str() : TargetFS;

  std::string Key = CPU + TuneCPU + FS;
  auto &I = SubtargetMap[Key];
  if (!I) {
    // This needs to be done before we create a new subtarget since any
    // creation will depend on the TM and the code generation flags on the
    // function that reside in TargetOptions.
    resetTargetOptions(F);
    auto ABIName = Options.MCOptions.getABIName();
    if (const MDString *ModuleTargetABI = dyn_cast_or_null<MDString>(
            F.getParent()->getModuleFlag("target-abi"))) {
      auto TargetABI = LoongArchABI::getTargetABI(ABIName);
      if (TargetABI != LoongArchABI::ABI_Unknown &&
          ModuleTargetABI->getString() != ABIName) {
        report_fatal_error("-target-abi option != target-abi module flag");
      }
      ABIName = ModuleTargetABI->getString();
    }
    I = std::make_unique<LoongArchSubtarget>(TargetTriple, CPU, TuneCPU, FS,
                                             ABIName, *this);
  }
  return I.get();
}

MachineFunctionInfo *LoongArchTargetMachine::createMachineFunctionInfo(
    BumpPtrAllocator &Allocator, const Function &F,
    const TargetSubtargetInfo *STI) const {
  return LoongArchMachineFunctionInfo::create<LoongArchMachineFunctionInfo>(
      Allocator, F, STI);
}

namespace {
class LoongArchPassConfig : public TargetPassConfig {
public:
  LoongArchPassConfig(LoongArchTargetMachine &TM, PassManagerBase &PM)
      : TargetPassConfig(TM, PM) {}

  LoongArchTargetMachine &getLoongArchTargetMachine() const {
    return getTM<LoongArchTargetMachine>();
  }

  void addIRPasses() override;
  void addCodeGenPrepare() override;
  bool addInstSelector() override;
  void addPreEmitPass() override;
  void addPreEmitPass2() override;
  void addMachineSSAOptimization() override;
  void addPreRegAlloc() override;
  bool addRegAssignAndRewriteFast() override;
  bool addRegAssignAndRewriteOptimized() override;
};
} // end namespace

TargetPassConfig *
LoongArchTargetMachine::createPassConfig(PassManagerBase &PM) {
  return new LoongArchPassConfig(*this, PM);
}

void LoongArchPassConfig::addIRPasses() {
  // Run LoopDataPrefetch
  //
  // Run this before LSR to remove the multiplies involved in computing the
  // pointer values N iterations ahead.
  if (TM->getOptLevel() != CodeGenOptLevel::None && EnableLoopDataPrefetch)
    addPass(createLoopDataPrefetchPass());
  addPass(createAtomicExpandLegacyPass());

  TargetPassConfig::addIRPasses();
}

void LoongArchPassConfig::addCodeGenPrepare() {
  if (getOptLevel() != CodeGenOptLevel::None)
    addPass(createTypePromotionLegacyPass());
  TargetPassConfig::addCodeGenPrepare();
}

bool LoongArchPassConfig::addInstSelector() {
  addPass(createLoongArchISelDag(getLoongArchTargetMachine(), getOptLevel()));

  return false;
}

TargetTransformInfo
LoongArchTargetMachine::getTargetTransformInfo(const Function &F) const {
  return TargetTransformInfo(std::make_unique<LoongArchTTIImpl>(this, F));
}

void LoongArchPassConfig::addPreEmitPass() { addPass(&BranchRelaxationPassID); }

void LoongArchPassConfig::addPreEmitPass2() {
  addPass(createLoongArchExpandPseudoPass());
  // Schedule the expansion of AtomicPseudos at the last possible moment,
  // avoiding the possibility for other passes to break the requirements for
  // forward progress in the LL/SC block.
  addPass(createLoongArchExpandAtomicPseudoPass());
}

void LoongArchPassConfig::addMachineSSAOptimization() {
  TargetPassConfig::addMachineSSAOptimization();

  if (TM->getTargetTriple().isLoongArch64()) {
    addPass(createLoongArchOptWInstrsPass());
  }
}

void LoongArchPassConfig::addPreRegAlloc() {
  addPass(createLoongArchPreRAExpandPseudoPass());
  if (TM->getOptLevel() != CodeGenOptLevel::None && EnableMergeBaseOffset)
    addPass(createLoongArchMergeBaseOffsetOptPass());
}

bool LoongArchPassConfig::addRegAssignAndRewriteFast() {
  if (TM->getOptLevel() != CodeGenOptLevel::None &&
      EnableLoongArchDeadRegisterElimination)
    addPass(createLoongArchDeadRegisterDefinitionsPass());
  return TargetPassConfig::addRegAssignAndRewriteFast();
}

bool LoongArchPassConfig::addRegAssignAndRewriteOptimized() {
  if (TM->getOptLevel() != CodeGenOptLevel::None &&
      EnableLoongArchDeadRegisterElimination)
    addPass(createLoongArchDeadRegisterDefinitionsPass());
  return TargetPassConfig::addRegAssignAndRewriteOptimized();
}<|MERGE_RESOLUTION|>--- conflicted
+++ resolved
@@ -91,11 +91,7 @@
     const TargetOptions &Options, std::optional<Reloc::Model> RM,
     std::optional<CodeModel::Model> CM, CodeGenOptLevel OL, bool JIT)
     : CodeGenTargetMachineImpl(T, TT.computeDataLayout(), TT, CPU, FS, Options,
-<<<<<<< HEAD
-                               getEffectiveRelocModel(TT, RM),
-=======
                                getEffectiveRelocModel(RM),
->>>>>>> 54c4ef26
                                getEffectiveLoongArchCodeModel(TT, CM), OL),
       TLOF(std::make_unique<TargetLoweringObjectFileELF>()) {
   initAsmInfo();
