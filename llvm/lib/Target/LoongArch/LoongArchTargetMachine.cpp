--- conflicted
+++ resolved
@@ -62,14 +62,11 @@
                           cl::desc("Enable the merge base offset pass"),
                           cl::init(true), cl::Hidden);
 
-<<<<<<< HEAD
-=======
 static cl::opt<bool>
     EnableSinkFold("loongarch-enable-sink-fold",
                    cl::desc("Enable sinking and folding of instruction copies"),
                    cl::init(true), cl::Hidden);
 
->>>>>>> 811fe024
 static Reloc::Model getEffectiveRelocModel(std::optional<Reloc::Model> RM) {
   return RM.value_or(Reloc::Static);
 }
