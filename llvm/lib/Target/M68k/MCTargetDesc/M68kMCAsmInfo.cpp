//===-- M68kMCAsmInfo.cpp - M68k Asm Properties -----------------*- C++ -*-===//
//
// Part of the LLVM Project, under the Apache License v2.0 with LLVM Exceptions.
// See https://llvm.org/LICENSE.txt for license information.
// SPDX-License-Identifier: Apache-2.0 WITH LLVM-exception
//
//===----------------------------------------------------------------------===//
///
/// \file
/// This file contains the definitions of the M68k MCAsmInfo properties.
///
//===----------------------------------------------------------------------===//

#include "M68kMCAsmInfo.h"
#include "MCTargetDesc/M68kMCExpr.h"

#include "llvm/MC/MCExpr.h"
#include "llvm/TargetParser/Triple.h"

using namespace llvm;

const MCAsmInfo::VariantKindDesc variantKindDescs[] = {
<<<<<<< HEAD
    {MCSymbolRefExpr::VK_GOTOFF, "GOTOFF"},
    {MCSymbolRefExpr::VK_GOTPCREL, "GOTPCREL"},
    {MCSymbolRefExpr::VK_GOTTPOFF, "GOTTPOFF"},
    {MCSymbolRefExpr::VK_PLT, "PLT"},
    {MCSymbolRefExpr::VK_TLSGD, "TLSGD"},
    {MCSymbolRefExpr::VK_TLSLD, "TLSLD"},
    {MCSymbolRefExpr::VK_TLSLDM, "TLSLDM"},
    {MCSymbolRefExpr::VK_TPOFF, "TPOFF"},
=======
    {M68kMCExpr::VK_GOTOFF, "GOTOFF"},
    {M68kMCExpr::VK_GOTPCREL, "GOTPCREL"},
    {M68kMCExpr::VK_GOTTPOFF, "GOTTPOFF"},
    {M68kMCExpr::VK_PLT, "PLT"},
    {M68kMCExpr::VK_TLSGD, "TLSGD"},
    {M68kMCExpr::VK_TLSLD, "TLSLD"},
    {M68kMCExpr::VK_TLSLDM, "TLSLDM"},
    {M68kMCExpr::VK_TPOFF, "TPOFF"},
>>>>>>> d465594a
};

void M68kELFMCAsmInfo::anchor() {}

M68kELFMCAsmInfo::M68kELFMCAsmInfo(const Triple &T) {
  CodePointerSize = 4;
  CalleeSaveStackSlotSize = 4;

  IsLittleEndian = false;

  // Debug Information
  SupportsDebugInformation = true;

  // Exceptions handling
  ExceptionsType = ExceptionHandling::DwarfCFI;

  UseMotorolaIntegers = true;
  CommentString = ";";

  initializeVariantKinds(variantKindDescs);
}<|MERGE_RESOLUTION|>--- conflicted
+++ resolved
@@ -20,16 +20,6 @@
 using namespace llvm;
 
 const MCAsmInfo::VariantKindDesc variantKindDescs[] = {
-<<<<<<< HEAD
-    {MCSymbolRefExpr::VK_GOTOFF, "GOTOFF"},
-    {MCSymbolRefExpr::VK_GOTPCREL, "GOTPCREL"},
-    {MCSymbolRefExpr::VK_GOTTPOFF, "GOTTPOFF"},
-    {MCSymbolRefExpr::VK_PLT, "PLT"},
-    {MCSymbolRefExpr::VK_TLSGD, "TLSGD"},
-    {MCSymbolRefExpr::VK_TLSLD, "TLSLD"},
-    {MCSymbolRefExpr::VK_TLSLDM, "TLSLDM"},
-    {MCSymbolRefExpr::VK_TPOFF, "TPOFF"},
-=======
     {M68kMCExpr::VK_GOTOFF, "GOTOFF"},
     {M68kMCExpr::VK_GOTPCREL, "GOTPCREL"},
     {M68kMCExpr::VK_GOTTPOFF, "GOTTPOFF"},
@@ -38,7 +28,6 @@
     {M68kMCExpr::VK_TLSLD, "TLSLD"},
     {M68kMCExpr::VK_TLSLDM, "TLSLDM"},
     {M68kMCExpr::VK_TPOFF, "TPOFF"},
->>>>>>> d465594a
 };
 
 void M68kELFMCAsmInfo::anchor() {}
