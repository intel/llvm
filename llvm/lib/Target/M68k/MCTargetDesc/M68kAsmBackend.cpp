--- conflicted
+++ resolved
@@ -52,15 +52,8 @@
                               .CasesLower("m68020", "m68030", "m68040", true)
                               .Default(false)) {}
 
-<<<<<<< HEAD
-
-  void applyFixup(const MCAssembler &Asm, const MCFixup &Fixup,
-                  const MCValue &Target, MutableArrayRef<char> Data,
-                  uint64_t Value, bool IsResolved,
-=======
   void applyFixup(const MCAssembler &Asm, const MCFixup &Fixup, const MCValue &,
                   MutableArrayRef<char> Data, uint64_t Value, bool,
->>>>>>> 5eee2751
                   const MCSubtargetInfo *STI) const override {
     unsigned Size = 1 << getFixupKindLog2Size(Fixup.getKind());
 
