//===-- M68kTargetMachine.cpp - M68k Target Machine -------------*- C++ -*-===//
//
// Part of the LLVM Project, under the Apache License v2.0 with LLVM Exceptions.
// See https://llvm.org/LICENSE.txt for license information.
// SPDX-License-Identifier: Apache-2.0 WITH LLVM-exception
//
//===----------------------------------------------------------------------===//
///
/// \file
/// This file contains implementation for M68k target machine.
///
//===----------------------------------------------------------------------===//

#include "M68kTargetMachine.h"
#include "M68k.h"
#include "M68kMachineFunction.h"
#include "M68kSubtarget.h"
#include "M68kTargetObjectFile.h"
#include "TargetInfo/M68kTargetInfo.h"
#include "llvm/CodeGen/GlobalISel/IRTranslator.h"
#include "llvm/CodeGen/GlobalISel/InstructionSelect.h"
#include "llvm/CodeGen/GlobalISel/Legalizer.h"
#include "llvm/CodeGen/GlobalISel/RegBankSelect.h"
#include "llvm/CodeGen/Passes.h"
#include "llvm/CodeGen/TargetPassConfig.h"
#include "llvm/InitializePasses.h"
#include "llvm/MC/TargetRegistry.h"
#include "llvm/PassRegistry.h"
#include <memory>
#include <optional>

using namespace llvm;

#define DEBUG_TYPE "m68k"

extern "C" LLVM_EXTERNAL_VISIBILITY void LLVMInitializeM68kTarget() {
  RegisterTargetMachine<M68kTargetMachine> X(getTheM68kTarget());
  auto *PR = PassRegistry::getPassRegistry();
  initializeGlobalISel(*PR);
  initializeM68kAsmPrinterPass(*PR);
  initializeM68kDAGToDAGISelLegacyPass(*PR);
  initializeM68kExpandPseudoPass(*PR);
  initializeM68kGlobalBaseRegPass(*PR);
  initializeM68kCollapseMOVEMPass(*PR);
}

namespace {

<<<<<<< HEAD
Reloc::Model getEffectiveRelocModel(const Triple &TT,
                                    std::optional<Reloc::Model> RM) {
=======
Reloc::Model getEffectiveRelocModel(std::optional<Reloc::Model> RM) {
>>>>>>> 54c4ef26
  // If not defined we default to static
  return RM.value_or(Reloc::Static);
}

CodeModel::Model getEffectiveCodeModel(std::optional<CodeModel::Model> CM,
                                       bool JIT) {
  if (!CM) {
    return CodeModel::Small;
  } else if (CM == CodeModel::Kernel) {
    llvm_unreachable("Kernel code model is not implemented yet");
  }
  return CM.value();
}
} // end anonymous namespace

M68kTargetMachine::M68kTargetMachine(const Target &T, const Triple &TT,
                                     StringRef CPU, StringRef FS,
                                     const TargetOptions &Options,
                                     std::optional<Reloc::Model> RM,
                                     std::optional<CodeModel::Model> CM,
                                     CodeGenOptLevel OL, bool JIT)
    : CodeGenTargetMachineImpl(T, TT.computeDataLayout(), TT, CPU, FS, Options,
<<<<<<< HEAD
                               getEffectiveRelocModel(TT, RM),
=======
                               getEffectiveRelocModel(RM),
>>>>>>> 54c4ef26
                               ::getEffectiveCodeModel(CM, JIT), OL),
      TLOF(std::make_unique<M68kELFTargetObjectFile>()),
      Subtarget(TT, CPU, FS, *this) {
  initAsmInfo();
}

M68kTargetMachine::~M68kTargetMachine() {}

const M68kSubtarget *
M68kTargetMachine::getSubtargetImpl(const Function &F) const {
  Attribute CPUAttr = F.getFnAttribute("target-cpu");
  Attribute FSAttr = F.getFnAttribute("target-features");

  auto CPU = CPUAttr.isValid() ? CPUAttr.getValueAsString().str() : TargetCPU;
  auto FS = FSAttr.isValid() ? FSAttr.getValueAsString().str() : TargetFS;

  auto &I = SubtargetMap[CPU + FS];
  if (!I) {
    // This needs to be done before we create a new subtarget since any
    // creation will depend on the TM and the code generation flags on the
    // function that reside in TargetOptions.
    resetTargetOptions(F);
    I = std::make_unique<M68kSubtarget>(TargetTriple, CPU, FS, *this);
  }
  return I.get();
}

MachineFunctionInfo *M68kTargetMachine::createMachineFunctionInfo(
    BumpPtrAllocator &Allocator, const Function &F,
    const TargetSubtargetInfo *STI) const {
  return M68kMachineFunctionInfo::create<M68kMachineFunctionInfo>(Allocator, F,
                                                                  STI);
}

//===----------------------------------------------------------------------===//
// Pass Pipeline Configuration
//===----------------------------------------------------------------------===//

namespace {
class M68kPassConfig : public TargetPassConfig {
public:
  M68kPassConfig(M68kTargetMachine &TM, PassManagerBase &PM)
      : TargetPassConfig(TM, PM) {}

  M68kTargetMachine &getM68kTargetMachine() const {
    return getTM<M68kTargetMachine>();
  }

  const M68kSubtarget &getM68kSubtarget() const {
    return *getM68kTargetMachine().getSubtargetImpl();
  }
  void addIRPasses() override;
  bool addIRTranslator() override;
  bool addLegalizeMachineIR() override;
  bool addRegBankSelect() override;
  bool addGlobalInstructionSelect() override;
  bool addInstSelector() override;
  void addPreSched2() override;
  void addPreEmitPass() override;
};
} // namespace

TargetPassConfig *M68kTargetMachine::createPassConfig(PassManagerBase &PM) {
  return new M68kPassConfig(*this, PM);
}

void M68kPassConfig::addIRPasses() {
  addPass(createAtomicExpandLegacyPass());
  TargetPassConfig::addIRPasses();
}

bool M68kPassConfig::addInstSelector() {
  // Install an instruction selector.
  addPass(createM68kISelDag(getM68kTargetMachine()));
  addPass(createM68kGlobalBaseRegPass());
  return false;
}

bool M68kPassConfig::addIRTranslator() {
  addPass(new IRTranslator());
  return false;
}

bool M68kPassConfig::addLegalizeMachineIR() {
  addPass(new Legalizer());
  return false;
}

bool M68kPassConfig::addRegBankSelect() {
  addPass(new RegBankSelect());
  return false;
}

bool M68kPassConfig::addGlobalInstructionSelect() {
  addPass(new InstructionSelect());
  return false;
}

void M68kPassConfig::addPreSched2() { addPass(createM68kExpandPseudoPass()); }

void M68kPassConfig::addPreEmitPass() {
  addPass(createM68kCollapseMOVEMPass());
}<|MERGE_RESOLUTION|>--- conflicted
+++ resolved
@@ -46,12 +46,7 @@
 
 namespace {
 
-<<<<<<< HEAD
-Reloc::Model getEffectiveRelocModel(const Triple &TT,
-                                    std::optional<Reloc::Model> RM) {
-=======
 Reloc::Model getEffectiveRelocModel(std::optional<Reloc::Model> RM) {
->>>>>>> 54c4ef26
   // If not defined we default to static
   return RM.value_or(Reloc::Static);
 }
@@ -74,11 +69,7 @@
                                      std::optional<CodeModel::Model> CM,
                                      CodeGenOptLevel OL, bool JIT)
     : CodeGenTargetMachineImpl(T, TT.computeDataLayout(), TT, CPU, FS, Options,
-<<<<<<< HEAD
-                               getEffectiveRelocModel(TT, RM),
-=======
                                getEffectiveRelocModel(RM),
->>>>>>> 54c4ef26
                                ::getEffectiveCodeModel(CM, JIT), OL),
       TLOF(std::make_unique<M68kELFTargetObjectFile>()),
       Subtarget(TT, CPU, FS, *this) {
