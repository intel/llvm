//===- HexagonDisassembler.cpp - Disassembler for Hexagon ISA -------------===//
//
// Part of the LLVM Project, under the Apache License v2.0 with LLVM Exceptions.
// See https://llvm.org/LICENSE.txt for license information.
// SPDX-License-Identifier: Apache-2.0 WITH LLVM-exception
//
//===----------------------------------------------------------------------===//

#include "MCTargetDesc/HexagonBaseInfo.h"
#include "MCTargetDesc/HexagonMCChecker.h"
#include "MCTargetDesc/HexagonMCInstrInfo.h"
#include "MCTargetDesc/HexagonMCTargetDesc.h"
#include "TargetInfo/HexagonTargetInfo.h"
#include "llvm/ADT/ArrayRef.h"
#include "llvm/MC/MCContext.h"
#include "llvm/MC/MCDecoder.h"
#include "llvm/MC/MCDecoderOps.h"
#include "llvm/MC/MCDisassembler/MCDisassembler.h"
#include "llvm/MC/MCExpr.h"
#include "llvm/MC/MCInst.h"
#include "llvm/MC/MCInstrInfo.h"
#include "llvm/MC/MCRegisterInfo.h"
#include "llvm/MC/MCSubtargetInfo.h"
#include "llvm/MC/TargetRegistry.h"
#include "llvm/Support/Compiler.h"
#include "llvm/Support/Endian.h"
#include "llvm/Support/MathExtras.h"
#include "llvm/Support/raw_ostream.h"
#include <cassert>
#include <cstddef>
#include <cstdint>
#include <memory>

#define DEBUG_TYPE "hexagon-disassembler"

using namespace llvm;
using namespace Hexagon;

using DecodeStatus = MCDisassembler::DecodeStatus;

namespace {

/// Hexagon disassembler for all Hexagon platforms.
class HexagonDisassembler : public MCDisassembler {
public:
  std::unique_ptr<MCInstrInfo const> const MCII;
  mutable std::unique_ptr<MCInst> CurrentBundle;
  mutable MCInst const *CurrentExtender;

  HexagonDisassembler(const MCSubtargetInfo &STI, MCContext &Ctx,
                      MCInstrInfo const *MCII)
      : MCDisassembler(STI, Ctx), MCII(MCII), CurrentBundle(nullptr),
        CurrentExtender(nullptr) {}

  DecodeStatus getSingleInstruction(MCInst &Instr, MCInst &MCB,
                                    ArrayRef<uint8_t> Bytes, uint64_t Address,
                                    raw_ostream &CStream, bool &Complete) const;
  DecodeStatus getInstruction(MCInst &Instr, uint64_t &Size,
                              ArrayRef<uint8_t> Bytes, uint64_t Address,
                              raw_ostream &CStream) const override;

  DecodeStatus getInstructionBundle(MCInst &Instr, uint64_t &Size,
                                    ArrayRef<uint8_t> Bytes, uint64_t Address,
                                    raw_ostream &CStream) const override;

  void remapInstruction(MCInst &Instr) const;

private:
  bool makeBundle(ArrayRef<uint8_t> Bytes, uint64_t Address,
                  uint64_t &BytesToSkip, raw_ostream &CS) const;

  void resetBundle() const {
    CurrentBundle.reset();
    CurrentInstruction = nullptr;
  }

  mutable MCOperand *CurrentInstruction = nullptr;
};

static uint64_t fullValue(HexagonDisassembler const &Disassembler, MCInst &MI,
                          int64_t Value) {
  MCInstrInfo MCII = *Disassembler.MCII;
  if (!Disassembler.CurrentExtender ||
      MI.size() != HexagonMCInstrInfo::getExtendableOp(MCII, MI))
    return Value;
  unsigned Alignment = HexagonMCInstrInfo::getExtentAlignment(MCII, MI);
  uint32_t Lower6 = static_cast<uint32_t>(Value >> Alignment) & 0x3f;
  int64_t Bits;
  bool Success =
      Disassembler.CurrentExtender->getOperand(0).getExpr()->evaluateAsAbsolute(
          Bits);
  assert(Success);
  (void)Success;
  uint64_t Upper26 = static_cast<uint64_t>(Bits);
  uint64_t Operand = Upper26 | Lower6;
  return Operand;
}
static HexagonDisassembler const &disassembler(const MCDisassembler *Decoder) {
  return *static_cast<HexagonDisassembler const *>(Decoder);
}
template <size_t T>
static void signedDecoder(MCInst &MI, unsigned tmp,
                          const MCDisassembler *Decoder) {
  HexagonDisassembler const &Disassembler = disassembler(Decoder);
  int64_t FullValue = fullValue(Disassembler, MI, SignExtend64<T>(tmp));
  int64_t Extended = SignExtend64<32>(FullValue);
  HexagonMCInstrInfo::addConstant(MI, Extended, Disassembler.getContext());
}
}

// Forward declare these because the auto-generated code will reference them.
// Definitions are further down.

static DecodeStatus DecodeIntRegsRegisterClass(MCInst &Inst, unsigned RegNo,
                                               uint64_t Address,
                                               const MCDisassembler *Decoder);
static DecodeStatus
DecodeGeneralSubRegsRegisterClass(MCInst &Inst, unsigned RegNo,
                                  uint64_t Address,
                                  const MCDisassembler *Decoder);
static DecodeStatus
DecodeIntRegsLow8RegisterClass(MCInst &Inst, unsigned RegNo, uint64_t Address,
                               const MCDisassembler *Decoder);
static DecodeStatus DecodeHvxVRRegisterClass(MCInst &Inst, unsigned RegNo,
                                             uint64_t Address,
                                             const MCDisassembler *Decoder);
static DecodeStatus
DecodeDoubleRegsRegisterClass(MCInst &Inst, unsigned RegNo, uint64_t Address,
                              const MCDisassembler *Decoder);
static DecodeStatus
DecodeGeneralDoubleLow8RegsRegisterClass(MCInst &Inst, unsigned RegNo,
                                         uint64_t Address,
                                         const MCDisassembler *Decoder);
static DecodeStatus DecodeHvxWRRegisterClass(MCInst &Inst, unsigned RegNo,
                                             uint64_t Address,
                                             const MCDisassembler *Decoder);
static DecodeStatus DecodeHvxVQRRegisterClass(MCInst &Inst, unsigned RegNo,
                                              uint64_t Address,
                                              const MCDisassembler *Decoder);
static DecodeStatus DecodePredRegsRegisterClass(MCInst &Inst, unsigned RegNo,
                                                uint64_t Address,
                                                const MCDisassembler *Decoder);
static DecodeStatus DecodeHvxQRRegisterClass(MCInst &Inst, unsigned RegNo,
                                             uint64_t Address,
                                             const MCDisassembler *Decoder);
static DecodeStatus DecodeCtrRegsRegisterClass(MCInst &Inst, unsigned RegNo,
                                               uint64_t Address,
                                               const MCDisassembler *Decoder);
static DecodeStatus DecodeGuestRegsRegisterClass(MCInst &Inst, unsigned RegNo,
                                                 uint64_t Address,
                                                 const MCDisassembler *Decoder);
static DecodeStatus DecodeSysRegsRegisterClass(MCInst &Inst, unsigned RegNo,
                                               uint64_t Address,
                                               const MCDisassembler *Decoder);
static DecodeStatus DecodeModRegsRegisterClass(MCInst &Inst, unsigned RegNo,
                                               uint64_t Address,
                                               const MCDisassembler *Decoder);
static DecodeStatus DecodeCtrRegs64RegisterClass(MCInst &Inst, unsigned RegNo,
                                                 uint64_t Address,
                                                 const MCDisassembler *Decoder);
static DecodeStatus
DecodeGuestRegs64RegisterClass(MCInst &Inst, unsigned RegNo, uint64_t Address,
                               const MCDisassembler *Decoder);
static DecodeStatus DecodeSysRegs64RegisterClass(MCInst &Inst, unsigned RegNo,
                                                 uint64_t Address,
                                                 const MCDisassembler *Decoder);

static DecodeStatus unsignedImmDecoder(MCInst &MI, unsigned tmp,
                                       uint64_t Address,
                                       const MCDisassembler *Decoder);
static DecodeStatus s32_0ImmDecoder(MCInst &MI, unsigned tmp,
                                    uint64_t /*Address*/,
                                    const MCDisassembler *Decoder);
static DecodeStatus brtargetDecoder(MCInst &MI, unsigned tmp, uint64_t Address,
                                    const MCDisassembler *Decoder);

static DecodeStatus n1ConstDecoder(MCInst &MI, const MCDisassembler *Decoder) {
  MCContext &Ctx = Decoder->getContext();
  MI.addOperand(MCOperand::createExpr(MCConstantExpr::create(-1, Ctx)));
  return DecodeStatus::Success;
}

static DecodeStatus sgp10ConstDecoder(MCInst &MI,
                                      const MCDisassembler *Decoder) {
  MI.addOperand(MCOperand::createReg(Hexagon::SGP1_0));
  return DecodeStatus::Success;
}

#include "HexagonDepDecoders.inc"
#include "HexagonGenDisassemblerTables.inc"

static MCDisassembler *createHexagonDisassembler(const Target &T,
                                                 const MCSubtargetInfo &STI,
                                                 MCContext &Ctx) {
  return new HexagonDisassembler(STI, Ctx, T.createMCInstrInfo());
}

extern "C" LLVM_ABI LLVM_EXTERNAL_VISIBILITY void
LLVMInitializeHexagonDisassembler() {
  TargetRegistry::RegisterMCDisassembler(getTheHexagonTarget(),
                                         createHexagonDisassembler);
}

bool HexagonDisassembler::makeBundle(ArrayRef<uint8_t> Bytes, uint64_t Address,
                                     uint64_t &BytesToSkip,
                                     raw_ostream &CS) const {
  bool Complete = false;
  DecodeStatus Result = DecodeStatus::Success;

  CurrentBundle.reset(new MCInst);
  CurrentBundle->setOpcode(Hexagon::BUNDLE);
  CurrentBundle->addOperand(MCOperand::createImm(0));
  while (Result == Success && !Complete) {
    if (Bytes.size() < HEXAGON_INSTR_SIZE)
      return false;
    MCInst *Inst = getContext().createMCInst();
    Result = getSingleInstruction(*Inst, *CurrentBundle, Bytes, Address, CS,
                                  Complete);
    CurrentBundle->addOperand(MCOperand::createInst(Inst));
    BytesToSkip += HEXAGON_INSTR_SIZE;
    Bytes = Bytes.slice(HEXAGON_INSTR_SIZE);
  }
  if (Result == MCDisassembler::Fail)
    return false;
  if (BytesToSkip > HEXAGON_MAX_PACKET_SIZE)
    return false;

  const auto ArchSTI = Hexagon_MC::getArchSubtarget(&STI);
  const auto STI_ = (ArchSTI != nullptr) ? *ArchSTI : STI;
  HexagonMCChecker Checker(getContext(), *MCII, STI_, *CurrentBundle,
                           *getContext().getRegisterInfo(), false);
  if (!Checker.check())
    return false;
  remapInstruction(*CurrentBundle);
  return true;
}

DecodeStatus HexagonDisassembler::getInstruction(MCInst &MI, uint64_t &Size,
                                                 ArrayRef<uint8_t> Bytes,
                                                 uint64_t Address,
                                                 raw_ostream &CS) const {
  CommentStream = &CS;

  Size = 0;
  uint64_t BytesToSkip = 0;

  if (!CurrentBundle) {
    if (!makeBundle(Bytes, Address, BytesToSkip, CS)) {
      Size = BytesToSkip;
      resetBundle();
      return MCDisassembler::Fail;
    }
    CurrentInstruction = (CurrentBundle->begin() + 1);
  }

  MI = *(CurrentInstruction->getInst());
  Size = HEXAGON_INSTR_SIZE;
  if (++CurrentInstruction == CurrentBundle->end())
    resetBundle();
  return MCDisassembler::Success;
}

DecodeStatus HexagonDisassembler::getInstructionBundle(MCInst &MI,
                                                       uint64_t &Size,
                                                       ArrayRef<uint8_t> Bytes,
                                                       uint64_t Address,
                                                       raw_ostream &CS) const {
  CommentStream = &CS;
  Size = 0;
  uint64_t BytesToSkip = 0;
  assert(!CurrentBundle);

  if (!makeBundle(Bytes, Address, BytesToSkip, CS)) {
    Size = BytesToSkip;
    resetBundle();
    return MCDisassembler::Fail;
  }

  MI = *CurrentBundle;
  Size = HEXAGON_INSTR_SIZE * HexagonMCInstrInfo::bundleSize(MI);
  resetBundle();

  return Success;
}

void HexagonDisassembler::remapInstruction(MCInst &Instr) const {
  for (auto I: HexagonMCInstrInfo::bundleInstructions(Instr)) {
    auto &MI = const_cast<MCInst &>(*I.getInst());
    switch (MI.getOpcode()) {
    case Hexagon::S2_allocframe:
      if (MI.getOperand(0).getReg() == Hexagon::R29) {
        MI.setOpcode(Hexagon::S6_allocframe_to_raw);
        MI.erase(MI.begin () + 1);
        MI.erase(MI.begin ());
      }
      break;
    case Hexagon::L2_deallocframe:
      if (MI.getOperand(0).getReg() == Hexagon::D15 &&
          MI.getOperand(1).getReg() == Hexagon::R30) {
        MI.setOpcode(L6_deallocframe_map_to_raw);
        MI.erase(MI.begin () + 1);
        MI.erase(MI.begin ());
      }
      break;
    case Hexagon::L4_return:
      if (MI.getOperand(0).getReg() == Hexagon::D15 &&
          MI.getOperand(1).getReg() == Hexagon::R30) {
        MI.setOpcode(L6_return_map_to_raw);
        MI.erase(MI.begin () + 1);
        MI.erase(MI.begin ());
      }
      break;
    case Hexagon::L4_return_t:
      if (MI.getOperand(0).getReg() == Hexagon::D15 &&
          MI.getOperand(2).getReg() == Hexagon::R30) {
        MI.setOpcode(L4_return_map_to_raw_t);
        MI.erase(MI.begin () + 2);
        MI.erase(MI.begin ());
      }
      break;
    case Hexagon::L4_return_f:
      if (MI.getOperand(0).getReg() == Hexagon::D15 &&
          MI.getOperand(2).getReg() == Hexagon::R30) {
        MI.setOpcode(L4_return_map_to_raw_f);
        MI.erase(MI.begin () + 2);
        MI.erase(MI.begin ());
      }
      break;
    case Hexagon::L4_return_tnew_pt:
      if (MI.getOperand(0).getReg() == Hexagon::D15 &&
          MI.getOperand(2).getReg() == Hexagon::R30) {
        MI.setOpcode(L4_return_map_to_raw_tnew_pt);
        MI.erase(MI.begin () + 2);
        MI.erase(MI.begin ());
      }
      break;
    case Hexagon::L4_return_fnew_pt:
      if (MI.getOperand(0).getReg() == Hexagon::D15 &&
          MI.getOperand(2).getReg() == Hexagon::R30) {
        MI.setOpcode(L4_return_map_to_raw_fnew_pt);
        MI.erase(MI.begin () + 2);
        MI.erase(MI.begin ());
      }
      break;
    case Hexagon::L4_return_tnew_pnt:
      if (MI.getOperand(0).getReg() == Hexagon::D15 &&
          MI.getOperand(2).getReg() == Hexagon::R30) {
        MI.setOpcode(L4_return_map_to_raw_tnew_pnt);
        MI.erase(MI.begin () + 2);
        MI.erase(MI.begin ());
      }
      break;
    case Hexagon::L4_return_fnew_pnt:
      if (MI.getOperand(0).getReg() == Hexagon::D15 &&
          MI.getOperand(2).getReg() == Hexagon::R30) {
        MI.setOpcode(L4_return_map_to_raw_fnew_pnt);
        MI.erase(MI.begin () + 2);
        MI.erase(MI.begin ());
      }
      break;
    }
  }
}

DecodeStatus HexagonDisassembler::getSingleInstruction(MCInst &MI, MCInst &MCB,
                                                       ArrayRef<uint8_t> Bytes,
                                                       uint64_t Address,
                                                       raw_ostream &cs,
                                                       bool &Complete) const {
  assert(Bytes.size() >= HEXAGON_INSTR_SIZE);

  uint32_t Instruction = support::endian::read32le(Bytes.data());

  auto BundleSize = HexagonMCInstrInfo::bundleSize(MCB);
  if ((Instruction & HexagonII::INST_PARSE_MASK) ==
      HexagonII::INST_PARSE_LOOP_END) {
    if (BundleSize == 0)
      HexagonMCInstrInfo::setInnerLoop(MCB);
    else if (BundleSize == 1)
      HexagonMCInstrInfo::setOuterLoop(MCB);
    else
      return DecodeStatus::Fail;
  }

  CurrentExtender = HexagonMCInstrInfo::extenderForIndex(
      MCB, HexagonMCInstrInfo::bundleSize(MCB));

  DecodeStatus Result = DecodeStatus::Fail;
  if ((Instruction & HexagonII::INST_PARSE_MASK) ==
      HexagonII::INST_PARSE_DUPLEX) {
    unsigned duplexIClass;
    uint8_t const *DecodeLow, *DecodeHigh;
    duplexIClass = ((Instruction >> 28) & 0xe) | ((Instruction >> 13) & 0x1);
    switch (duplexIClass) {
    default:
      return MCDisassembler::Fail;
    case 0:
      DecodeLow = DecoderTableSUBINSN_L132;
      DecodeHigh = DecoderTableSUBINSN_L132;
      break;
    case 1:
      DecodeLow = DecoderTableSUBINSN_L232;
      DecodeHigh = DecoderTableSUBINSN_L132;
      break;
    case 2:
      DecodeLow = DecoderTableSUBINSN_L232;
      DecodeHigh = DecoderTableSUBINSN_L232;
      break;
    case 3:
      DecodeLow = DecoderTableSUBINSN_A32;
      DecodeHigh = DecoderTableSUBINSN_A32;
      break;
    case 4:
      DecodeLow = DecoderTableSUBINSN_L132;
      DecodeHigh = DecoderTableSUBINSN_A32;
      break;
    case 5:
      DecodeLow = DecoderTableSUBINSN_L232;
      DecodeHigh = DecoderTableSUBINSN_A32;
      break;
    case 6:
      DecodeLow = DecoderTableSUBINSN_S132;
      DecodeHigh = DecoderTableSUBINSN_A32;
      break;
    case 7:
      DecodeLow = DecoderTableSUBINSN_S232;
      DecodeHigh = DecoderTableSUBINSN_A32;
      break;
    case 8:
      DecodeLow = DecoderTableSUBINSN_S132;
      DecodeHigh = DecoderTableSUBINSN_L132;
      break;
    case 9:
      DecodeLow = DecoderTableSUBINSN_S132;
      DecodeHigh = DecoderTableSUBINSN_L232;
      break;
    case 10:
      DecodeLow = DecoderTableSUBINSN_S132;
      DecodeHigh = DecoderTableSUBINSN_S132;
      break;
    case 11:
      DecodeLow = DecoderTableSUBINSN_S232;
      DecodeHigh = DecoderTableSUBINSN_S132;
      break;
    case 12:
      DecodeLow = DecoderTableSUBINSN_S232;
      DecodeHigh = DecoderTableSUBINSN_L132;
      break;
    case 13:
      DecodeLow = DecoderTableSUBINSN_S232;
      DecodeHigh = DecoderTableSUBINSN_L232;
      break;
    case 14:
      DecodeLow = DecoderTableSUBINSN_S232;
      DecodeHigh = DecoderTableSUBINSN_S232;
      break;
    }
    MI.setOpcode(Hexagon::DuplexIClass0 + duplexIClass);
    MCInst *MILow = getContext().createMCInst();
    MCInst *MIHigh = getContext().createMCInst();
    auto TmpExtender = CurrentExtender;
    CurrentExtender =
        nullptr; // constant extenders in duplex must always be in slot 1
    Result = decodeInstruction(DecodeLow, *MILow, Instruction & 0x1fff, Address,
                               this, STI);
    CurrentExtender = TmpExtender;
    if (Result != DecodeStatus::Success)
      return DecodeStatus::Fail;
    Result = decodeInstruction(
        DecodeHigh, *MIHigh, (Instruction >> 16) & 0x1fff, Address, this, STI);
    if (Result != DecodeStatus::Success)
      return DecodeStatus::Fail;
    MCOperand OPLow = MCOperand::createInst(MILow);
    MCOperand OPHigh = MCOperand::createInst(MIHigh);
    MI.addOperand(OPLow);
    MI.addOperand(OPHigh);
    Complete = true;
  } else {
    if ((Instruction & HexagonII::INST_PARSE_MASK) ==
        HexagonII::INST_PARSE_PACKET_END)
      Complete = true;

    if (CurrentExtender != nullptr)
      Result = decodeInstruction(DecoderTableMustExtend32, MI, Instruction,
                                 Address, this, STI);

    if (Result != MCDisassembler::Success)
      Result = decodeInstruction(DecoderTable32, MI, Instruction, Address, this,
                                 STI);

    if (Result != MCDisassembler::Success &&
        STI.hasFeature(Hexagon::ExtensionHVX))
      Result = decodeInstruction(DecoderTableEXT_mmvec32, MI, Instruction,
                                 Address, this, STI);

  }

<<<<<<< HEAD
  switch (MI.getOpcode()) {
  case Hexagon::J4_cmpeqn1_f_jumpnv_nt:
  case Hexagon::J4_cmpeqn1_f_jumpnv_t:
  case Hexagon::J4_cmpeqn1_fp0_jump_nt:
  case Hexagon::J4_cmpeqn1_fp0_jump_t:
  case Hexagon::J4_cmpeqn1_fp1_jump_nt:
  case Hexagon::J4_cmpeqn1_fp1_jump_t:
  case Hexagon::J4_cmpeqn1_t_jumpnv_nt:
  case Hexagon::J4_cmpeqn1_t_jumpnv_t:
  case Hexagon::J4_cmpeqn1_tp0_jump_nt:
  case Hexagon::J4_cmpeqn1_tp0_jump_t:
  case Hexagon::J4_cmpeqn1_tp1_jump_nt:
  case Hexagon::J4_cmpeqn1_tp1_jump_t:
  case Hexagon::J4_cmpgtn1_f_jumpnv_nt:
  case Hexagon::J4_cmpgtn1_f_jumpnv_t:
  case Hexagon::J4_cmpgtn1_fp0_jump_nt:
  case Hexagon::J4_cmpgtn1_fp0_jump_t:
  case Hexagon::J4_cmpgtn1_fp1_jump_nt:
  case Hexagon::J4_cmpgtn1_fp1_jump_t:
  case Hexagon::J4_cmpgtn1_t_jumpnv_nt:
  case Hexagon::J4_cmpgtn1_t_jumpnv_t:
  case Hexagon::J4_cmpgtn1_tp0_jump_nt:
  case Hexagon::J4_cmpgtn1_tp0_jump_t:
  case Hexagon::J4_cmpgtn1_tp1_jump_nt:
  case Hexagon::J4_cmpgtn1_tp1_jump_t:
    MI.insert(MI.begin() + 1,
              MCOperand::createExpr(MCConstantExpr::create(-1, getContext())));
    break;
  case Hexagon::Y4_crswap10:
    MI.addOperand(MCOperand::createReg(Hexagon::SGP1_0));
    break;
  default:
    break;
  }

=======
>>>>>>> 35227056
  if (HexagonMCInstrInfo::isNewValue(*MCII, MI)) {
    unsigned OpIndex = HexagonMCInstrInfo::getNewValueOp(*MCII, MI);
    MCOperand &MCO = MI.getOperand(OpIndex);
    assert(MCO.isReg() && "New value consumers must be registers");
    unsigned Register =
        getContext().getRegisterInfo()->getEncodingValue(MCO.getReg());
    if ((Register & 0x6) == 0)
      // HexagonPRM 10.11 Bit 1-2 == 0 is reserved
      return MCDisassembler::Fail;
    unsigned Lookback = (Register & 0x6) >> 1;
    unsigned Offset = 1;
    bool Vector = HexagonMCInstrInfo::isVector(*MCII, MI);
    bool PrevVector = false;
    auto Instructions = HexagonMCInstrInfo::bundleInstructions(*CurrentBundle);
    auto i = Instructions.end() - 1;
    for (auto n = Instructions.begin() - 1;; --i, ++Offset) {
      if (i == n)
        // Couldn't find producer
        return MCDisassembler::Fail;
      bool CurrentVector = HexagonMCInstrInfo::isVector(*MCII, *i->getInst());
      if (Vector && !CurrentVector)
        // Skip scalars when calculating distances for vectors
        ++Lookback;
      if (HexagonMCInstrInfo::isImmext(*i->getInst()) && (Vector == PrevVector))
        ++Lookback;
      PrevVector = CurrentVector;
      if (Offset == Lookback)
        break;
    }
    auto const &Inst = *i->getInst();
    bool SubregBit = (Register & 0x1) != 0;
    if (HexagonMCInstrInfo::hasNewValue2(*MCII, Inst)) {
      // If subreg bit is set we're selecting the second produced newvalue
      MCRegister Producer =
          SubregBit
              ? HexagonMCInstrInfo::getNewValueOperand(*MCII, Inst).getReg()
              : HexagonMCInstrInfo::getNewValueOperand2(*MCII, Inst).getReg();
      assert(Producer != Hexagon::NoRegister);
      MCO.setReg(Producer);
    } else if (HexagonMCInstrInfo::hasNewValue(*MCII, Inst)) {
      MCRegister Producer =
          HexagonMCInstrInfo::getNewValueOperand(*MCII, Inst).getReg();

      if (HexagonMCInstrInfo::IsVecRegPair(Producer)) {
        const bool Rev = HexagonMCInstrInfo::IsReverseVecRegPair(Producer);
        const unsigned ProdPairIndex =
            Rev ? Producer - Hexagon::WR0 : Producer - Hexagon::W0;
        if (Rev)
          SubregBit = !SubregBit;
        Producer = (ProdPairIndex << 1) + SubregBit + Hexagon::V0;
      } else if (SubregBit)
        // Hexagon PRM 10.11 New-value operands
        // Nt[0] is reserved and should always be encoded as zero.
        return MCDisassembler::Fail;
      assert(Producer != Hexagon::NoRegister);
      MCO.setReg(Producer);
    } else
      return MCDisassembler::Fail;
  }

  if (CurrentExtender != nullptr) {
    MCInst const &Inst = HexagonMCInstrInfo::isDuplex(*MCII, MI)
                             ? *MI.getOperand(1).getInst()
                             : MI;
    if (!HexagonMCInstrInfo::isExtendable(*MCII, Inst) &&
        !HexagonMCInstrInfo::isExtended(*MCII, Inst))
      return MCDisassembler::Fail;
  }
  return Result;
}

static DecodeStatus DecodeRegisterClass(MCInst &Inst, unsigned RegNo,
                                        ArrayRef<MCPhysReg> Table) {
  if (RegNo < Table.size()) {
    Inst.addOperand(MCOperand::createReg(Table[RegNo]));
    return MCDisassembler::Success;
  }

  return MCDisassembler::Fail;
}

static DecodeStatus
DecodeIntRegsLow8RegisterClass(MCInst &Inst, unsigned RegNo, uint64_t Address,
                               const MCDisassembler *Decoder) {
  return DecodeIntRegsRegisterClass(Inst, RegNo, Address, Decoder);
}

static DecodeStatus DecodeIntRegsRegisterClass(MCInst &Inst, unsigned RegNo,
                                               uint64_t Address,
                                               const MCDisassembler *Decoder) {
  static const MCPhysReg IntRegDecoderTable[] = {
      Hexagon::R0,  Hexagon::R1,  Hexagon::R2,  Hexagon::R3,  Hexagon::R4,
      Hexagon::R5,  Hexagon::R6,  Hexagon::R7,  Hexagon::R8,  Hexagon::R9,
      Hexagon::R10, Hexagon::R11, Hexagon::R12, Hexagon::R13, Hexagon::R14,
      Hexagon::R15, Hexagon::R16, Hexagon::R17, Hexagon::R18, Hexagon::R19,
      Hexagon::R20, Hexagon::R21, Hexagon::R22, Hexagon::R23, Hexagon::R24,
      Hexagon::R25, Hexagon::R26, Hexagon::R27, Hexagon::R28, Hexagon::R29,
      Hexagon::R30, Hexagon::R31};

  return DecodeRegisterClass(Inst, RegNo, IntRegDecoderTable);
}

static DecodeStatus
DecodeGeneralSubRegsRegisterClass(MCInst &Inst, unsigned RegNo,
                                  uint64_t Address,
                                  const MCDisassembler *Decoder) {
  static const MCPhysReg GeneralSubRegDecoderTable[] = {
      Hexagon::R0,  Hexagon::R1,  Hexagon::R2,  Hexagon::R3,
      Hexagon::R4,  Hexagon::R5,  Hexagon::R6,  Hexagon::R7,
      Hexagon::R16, Hexagon::R17, Hexagon::R18, Hexagon::R19,
      Hexagon::R20, Hexagon::R21, Hexagon::R22, Hexagon::R23,
  };

  return DecodeRegisterClass(Inst, RegNo, GeneralSubRegDecoderTable);
}

static DecodeStatus DecodeHvxVRRegisterClass(MCInst &Inst, unsigned RegNo,
                                             uint64_t /*Address*/,
                                             const MCDisassembler *Decoder) {
  static const MCPhysReg HvxVRDecoderTable[] = {
      Hexagon::V0,  Hexagon::V1,  Hexagon::V2,  Hexagon::V3,  Hexagon::V4,
      Hexagon::V5,  Hexagon::V6,  Hexagon::V7,  Hexagon::V8,  Hexagon::V9,
      Hexagon::V10, Hexagon::V11, Hexagon::V12, Hexagon::V13, Hexagon::V14,
      Hexagon::V15, Hexagon::V16, Hexagon::V17, Hexagon::V18, Hexagon::V19,
      Hexagon::V20, Hexagon::V21, Hexagon::V22, Hexagon::V23, Hexagon::V24,
      Hexagon::V25, Hexagon::V26, Hexagon::V27, Hexagon::V28, Hexagon::V29,
      Hexagon::V30, Hexagon::V31};

  return DecodeRegisterClass(Inst, RegNo, HvxVRDecoderTable);
}

static DecodeStatus
DecodeDoubleRegsRegisterClass(MCInst &Inst, unsigned RegNo,
                              uint64_t /*Address*/,
                              const MCDisassembler *Decoder) {
  static const MCPhysReg DoubleRegDecoderTable[] = {
      Hexagon::D0,  Hexagon::D1,  Hexagon::D2,  Hexagon::D3,
      Hexagon::D4,  Hexagon::D5,  Hexagon::D6,  Hexagon::D7,
      Hexagon::D8,  Hexagon::D9,  Hexagon::D10, Hexagon::D11,
      Hexagon::D12, Hexagon::D13, Hexagon::D14, Hexagon::D15};

  return DecodeRegisterClass(Inst, RegNo >> 1, DoubleRegDecoderTable);
}

static DecodeStatus
DecodeGeneralDoubleLow8RegsRegisterClass(MCInst &Inst, unsigned RegNo,
                                         uint64_t /*Address*/,
                                         const MCDisassembler *Decoder) {
  static const MCPhysReg GeneralDoubleLow8RegDecoderTable[] = {
      Hexagon::D0, Hexagon::D1, Hexagon::D2,  Hexagon::D3,
      Hexagon::D8, Hexagon::D9, Hexagon::D10, Hexagon::D11};

  return DecodeRegisterClass(Inst, RegNo, GeneralDoubleLow8RegDecoderTable);
}

static DecodeStatus DecodeHvxWRRegisterClass(MCInst &Inst, unsigned RegNo,
                                             uint64_t /*Address*/,
                                             const MCDisassembler *Decoder) {
  static const MCPhysReg HvxWRDecoderTable[] = {
      Hexagon::W0,   Hexagon::WR0,  Hexagon::W1,   Hexagon::WR1,  Hexagon::W2,
      Hexagon::WR2,  Hexagon::W3,   Hexagon::WR3,  Hexagon::W4,   Hexagon::WR4,
      Hexagon::W5,   Hexagon::WR5,  Hexagon::W6,   Hexagon::WR6,  Hexagon::W7,
      Hexagon::WR7,  Hexagon::W8,   Hexagon::WR8,  Hexagon::W9,   Hexagon::WR9,
      Hexagon::W10,  Hexagon::WR10, Hexagon::W11,  Hexagon::WR11, Hexagon::W12,
      Hexagon::WR12, Hexagon::W13,  Hexagon::WR13, Hexagon::W14,  Hexagon::WR14,
      Hexagon::W15,  Hexagon::WR15,
  };

  return DecodeRegisterClass(Inst, RegNo, HvxWRDecoderTable);
}

LLVM_ATTRIBUTE_UNUSED // Suppress warning temporarily.
    static DecodeStatus
    DecodeHvxVQRRegisterClass(MCInst &Inst, unsigned RegNo,
                              uint64_t /*Address*/,
                              const MCDisassembler *Decoder) {
  static const MCPhysReg HvxVQRDecoderTable[] = {
      Hexagon::VQ0,  Hexagon::VQ1,  Hexagon::VQ2,  Hexagon::VQ3,
      Hexagon::VQ4,  Hexagon::VQ5,  Hexagon::VQ6,  Hexagon::VQ7};

  return DecodeRegisterClass(Inst, RegNo >> 2, HvxVQRDecoderTable);
}

static DecodeStatus DecodePredRegsRegisterClass(MCInst &Inst, unsigned RegNo,
                                                uint64_t /*Address*/,
                                                const MCDisassembler *Decoder) {
  static const MCPhysReg PredRegDecoderTable[] = {Hexagon::P0, Hexagon::P1,
                                                  Hexagon::P2, Hexagon::P3};

  return DecodeRegisterClass(Inst, RegNo, PredRegDecoderTable);
}

static DecodeStatus DecodeHvxQRRegisterClass(MCInst &Inst, unsigned RegNo,
                                             uint64_t /*Address*/,
                                             const MCDisassembler *Decoder) {
  static const MCPhysReg HvxQRDecoderTable[] = {Hexagon::Q0, Hexagon::Q1,
                                                Hexagon::Q2, Hexagon::Q3};

  return DecodeRegisterClass(Inst, RegNo, HvxQRDecoderTable);
}

static DecodeStatus DecodeCtrRegsRegisterClass(MCInst &Inst, unsigned RegNo,
                                               uint64_t /*Address*/,
                                               const MCDisassembler *Decoder) {
  using namespace Hexagon;

  static const MCPhysReg CtrlRegDecoderTable[] = {
    /*  0 */  SA0,        LC0,        SA1,        LC1,
    /*  4 */  P3_0,       C5,         M0,         M1,
    /*  8 */  USR,        PC,         UGP,        GP,
    /* 12 */  CS0,        CS1,        UPCYCLELO,  UPCYCLEHI,
    /* 16 */  FRAMELIMIT, FRAMEKEY,   PKTCOUNTLO, PKTCOUNTHI,
    /* 20 */  0,          0,          0,          0,
    /* 24 */  0,          0,          0,          0,
    /* 28 */  0,          0,          UTIMERLO,   UTIMERHI
  };

  if (RegNo >= std::size(CtrlRegDecoderTable))
    return MCDisassembler::Fail;

  static_assert(NoRegister == 0, "Expecting NoRegister to be 0");
  if (CtrlRegDecoderTable[RegNo] == NoRegister)
    return MCDisassembler::Fail;

  unsigned Register = CtrlRegDecoderTable[RegNo];
  Inst.addOperand(MCOperand::createReg(Register));
  return MCDisassembler::Success;
}

static DecodeStatus
DecodeCtrRegs64RegisterClass(MCInst &Inst, unsigned RegNo, uint64_t /*Address*/,
                             const MCDisassembler *Decoder) {
  using namespace Hexagon;

  static const MCPhysReg CtrlReg64DecoderTable[] = {
    /*  0 */  C1_0,       0,          C3_2,       0,
    /*  4 */  C5_4,       0,          C7_6,       0,
    /*  8 */  C9_8,       0,          C11_10,     0,
    /* 12 */  CS,         0,          UPCYCLE,    0,
    /* 16 */  C17_16,     0,          PKTCOUNT,   0,
    /* 20 */  0,          0,          0,          0,
    /* 24 */  0,          0,          0,          0,
    /* 28 */  0,          0,          UTIMER,     0
  };

  if (RegNo >= std::size(CtrlReg64DecoderTable))
    return MCDisassembler::Fail;

  static_assert(NoRegister == 0, "Expecting NoRegister to be 0");
  if (CtrlReg64DecoderTable[RegNo] == NoRegister)
    return MCDisassembler::Fail;

  unsigned Register = CtrlReg64DecoderTable[RegNo];
  Inst.addOperand(MCOperand::createReg(Register));
  return MCDisassembler::Success;
}

static DecodeStatus DecodeModRegsRegisterClass(MCInst &Inst, unsigned RegNo,
                                               uint64_t /*Address*/,
                                               const MCDisassembler *Decoder) {
  unsigned Register = 0;
  switch (RegNo) {
  case 0:
    Register = Hexagon::M0;
    break;
  case 1:
    Register = Hexagon::M1;
    break;
  default:
    return MCDisassembler::Fail;
  }
  Inst.addOperand(MCOperand::createReg(Register));
  return MCDisassembler::Success;
}

static DecodeStatus unsignedImmDecoder(MCInst &MI, unsigned tmp,
                                       uint64_t /*Address*/,
                                       const MCDisassembler *Decoder) {
  HexagonDisassembler const &Disassembler = disassembler(Decoder);
  int64_t FullValue = fullValue(Disassembler, MI, tmp);
  assert(FullValue >= 0 && "Negative in unsigned decoder");
  HexagonMCInstrInfo::addConstant(MI, FullValue, Disassembler.getContext());
  return MCDisassembler::Success;
}

static DecodeStatus s32_0ImmDecoder(MCInst &MI, unsigned tmp,
                                    uint64_t /*Address*/,
                                    const MCDisassembler *Decoder) {
  HexagonDisassembler const &Disassembler = disassembler(Decoder);
  unsigned Bits = HexagonMCInstrInfo::getExtentBits(*Disassembler.MCII, MI);
  tmp = SignExtend64(tmp, Bits);
  signedDecoder<32>(MI, tmp, Decoder);
  return MCDisassembler::Success;
}

// custom decoder for various jump/call immediates
static DecodeStatus brtargetDecoder(MCInst &MI, unsigned tmp, uint64_t Address,
                                    const MCDisassembler *Decoder) {
  HexagonDisassembler const &Disassembler = disassembler(Decoder);
  unsigned Bits = HexagonMCInstrInfo::getExtentBits(*Disassembler.MCII, MI);
  // r13_2 is not extendable, so if there are no extent bits, it's r13_2
  if (Bits == 0)
    Bits = 15;
  uint64_t FullValue = fullValue(Disassembler, MI, SignExtend64(tmp, Bits));
  uint32_t Extended = FullValue + Address;
  if (!Disassembler.tryAddingSymbolicOperand(MI, Extended, Address, true, 0, 0,
                                             4))
    HexagonMCInstrInfo::addConstant(MI, Extended, Disassembler.getContext());
  return MCDisassembler::Success;
}

static const uint16_t SysRegDecoderTable[] = {
    Hexagon::SGP0,       Hexagon::SGP1,      Hexagon::STID,
    Hexagon::ELR,        Hexagon::BADVA0,    Hexagon::BADVA1,
    Hexagon::SSR,        Hexagon::CCR,       Hexagon::HTID,
    Hexagon::BADVA,      Hexagon::IMASK,     Hexagon::S11,
    Hexagon::S12,        Hexagon::S13,       Hexagon::S14,
    Hexagon::S15,        Hexagon::EVB,       Hexagon::MODECTL,
    Hexagon::SYSCFG,     Hexagon::S19,       Hexagon::S20,
    Hexagon::VID,        Hexagon::S22,       Hexagon::S23,
    Hexagon::S24,        Hexagon::S25,       Hexagon::S26,
    Hexagon::CFGBASE,    Hexagon::DIAG,      Hexagon::REV,
    Hexagon::PCYCLELO,   Hexagon::PCYCLEHI,  Hexagon::ISDBST,
    Hexagon::ISDBCFG0,   Hexagon::ISDBCFG1,  Hexagon::S35,
    Hexagon::BRKPTPC0,   Hexagon::BRKPTCFG0, Hexagon::BRKPTPC1,
    Hexagon::BRKPTCFG1,  Hexagon::ISDBMBXIN, Hexagon::ISDBMBXOUT,
    Hexagon::ISDBEN,     Hexagon::ISDBGPR,   Hexagon::S44,
    Hexagon::S45,        Hexagon::S46,       Hexagon::S47,
    Hexagon::PMUCNT0,    Hexagon::PMUCNT1,   Hexagon::PMUCNT2,
    Hexagon::PMUCNT3,    Hexagon::PMUEVTCFG, Hexagon::PMUCFG,
    Hexagon::S54,        Hexagon::S55,       Hexagon::S56,
    Hexagon::S57,        Hexagon::S58,       Hexagon::S59,
    Hexagon::S60,        Hexagon::S61,       Hexagon::S62,
    Hexagon::S63,        Hexagon::S64,       Hexagon::S65,
    Hexagon::S66,        Hexagon::S67,       Hexagon::S68,
    Hexagon::S69,        Hexagon::S70,       Hexagon::S71,
    Hexagon::S72,        Hexagon::S73,       Hexagon::S74,
    Hexagon::S75,        Hexagon::S76,       Hexagon::S77,
    Hexagon::S78,        Hexagon::S79,       Hexagon::S80,
};

static DecodeStatus DecodeSysRegsRegisterClass(MCInst &Inst, unsigned RegNo,
                                               uint64_t /*Address*/,
                                               const MCDisassembler *Decoder) {
  if (RegNo >= std::size(SysRegDecoderTable))
    return MCDisassembler::Fail;

  if (SysRegDecoderTable[RegNo] == Hexagon::NoRegister)
    return MCDisassembler::Fail;

  unsigned Register = SysRegDecoderTable[RegNo];
  Inst.addOperand(MCOperand::createReg(Register));
  return MCDisassembler::Success;
}

static const uint16_t SysReg64DecoderTable[] = {
    Hexagon::SGP1_0, Hexagon::S3_2,   Hexagon::S5_4,   Hexagon::S7_6,
    Hexagon::S9_8,   Hexagon::S11_10, Hexagon::S13_12, Hexagon::S15_14,
    Hexagon::S17_16, Hexagon::S19_18, Hexagon::S21_20, Hexagon::S23_22,
    Hexagon::S25_24, Hexagon::S27_26, Hexagon::S29_28, Hexagon::S31_30,
    Hexagon::S33_32, Hexagon::S35_34, Hexagon::S37_36, Hexagon::S39_38,
    Hexagon::S41_40, Hexagon::S43_42, Hexagon::S45_44, Hexagon::S47_46,
    Hexagon::S49_48, Hexagon::S51_50, Hexagon::S53_52, Hexagon::S55_54,
    Hexagon::S57_56, Hexagon::S59_58, Hexagon::S61_60, Hexagon::S63_62,
    Hexagon::S65_64, Hexagon::S67_66, Hexagon::S69_68, Hexagon::S71_70,
    Hexagon::S73_72, Hexagon::S75_74, Hexagon::S77_76, Hexagon::S79_78,
};

static DecodeStatus
DecodeSysRegs64RegisterClass(MCInst &Inst, unsigned RegNo, uint64_t /*Address*/,
                             const MCDisassembler *Decoder) {
  RegNo = RegNo >> 1;
  if (RegNo >= std::size(SysReg64DecoderTable))
    return MCDisassembler::Fail;

  if (SysReg64DecoderTable[RegNo] == Hexagon::NoRegister)
    return MCDisassembler::Fail;

  unsigned Register = SysReg64DecoderTable[RegNo];
  Inst.addOperand(MCOperand::createReg(Register));
  return MCDisassembler::Success;
}

static DecodeStatus
DecodeGuestRegsRegisterClass(MCInst &Inst, unsigned RegNo, uint64_t /*Address*/,
                             const MCDisassembler *Decoder) {
  using namespace Hexagon;

  static const MCPhysReg GuestRegDecoderTable[] = {
    /*  0 */ GELR,      GSR,        GOSP,       G3,
    /*  4 */ G4,        G5,         G6,         G7,
    /*  8 */ G8,        G9,         G10,        G11,
    /* 12 */ G12,       G13,        G14,        G15,
    /* 16 */ GPMUCNT4,  GPMUCNT5,   GPMUCNT6,   GPMUCNT7,
    /* 20 */ G20,       G21,        G22,        G23,
    /* 24 */ GPCYCLELO, GPCYCLEHI,  GPMUCNT0,   GPMUCNT1,
    /* 28 */ GPMUCNT2,  GPMUCNT3,   G30,        G31
  };

  if (RegNo >= std::size(GuestRegDecoderTable))
    return MCDisassembler::Fail;
  if (GuestRegDecoderTable[RegNo] == Hexagon::NoRegister)
    return MCDisassembler::Fail;

  unsigned Register = GuestRegDecoderTable[RegNo];
  Inst.addOperand(MCOperand::createReg(Register));
  return MCDisassembler::Success;
}

static DecodeStatus
DecodeGuestRegs64RegisterClass(MCInst &Inst, unsigned RegNo,
                               uint64_t /*Address*/,
                               const MCDisassembler *Decoder) {
  using namespace Hexagon;

  static const MCPhysReg GuestReg64DecoderTable[] = {
    /*  0 */ G1_0,      0,          G3_2,       0,
    /*  4 */ G5_4,      0,          G7_6,       0,
    /*  8 */ G9_8,      0,          G11_10,     0,
    /* 12 */ G13_12,    0,          G15_14,     0,
    /* 16 */ G17_16,    0,          G19_18,     0,
    /* 20 */ G21_20,    0,          G23_22,     0,
    /* 24 */ G25_24,    0,          G27_26,     0,
    /* 28 */ G29_28,    0,          G31_30,     0
  };

  if (RegNo >= std::size(GuestReg64DecoderTable))
    return MCDisassembler::Fail;
  if (GuestReg64DecoderTable[RegNo] == Hexagon::NoRegister)
    return MCDisassembler::Fail;

  unsigned Register = GuestReg64DecoderTable[RegNo];
  Inst.addOperand(MCOperand::createReg(Register));
  return MCDisassembler::Success;
}<|MERGE_RESOLUTION|>--- conflicted
+++ resolved
@@ -495,44 +495,6 @@
 
   }
 
-<<<<<<< HEAD
-  switch (MI.getOpcode()) {
-  case Hexagon::J4_cmpeqn1_f_jumpnv_nt:
-  case Hexagon::J4_cmpeqn1_f_jumpnv_t:
-  case Hexagon::J4_cmpeqn1_fp0_jump_nt:
-  case Hexagon::J4_cmpeqn1_fp0_jump_t:
-  case Hexagon::J4_cmpeqn1_fp1_jump_nt:
-  case Hexagon::J4_cmpeqn1_fp1_jump_t:
-  case Hexagon::J4_cmpeqn1_t_jumpnv_nt:
-  case Hexagon::J4_cmpeqn1_t_jumpnv_t:
-  case Hexagon::J4_cmpeqn1_tp0_jump_nt:
-  case Hexagon::J4_cmpeqn1_tp0_jump_t:
-  case Hexagon::J4_cmpeqn1_tp1_jump_nt:
-  case Hexagon::J4_cmpeqn1_tp1_jump_t:
-  case Hexagon::J4_cmpgtn1_f_jumpnv_nt:
-  case Hexagon::J4_cmpgtn1_f_jumpnv_t:
-  case Hexagon::J4_cmpgtn1_fp0_jump_nt:
-  case Hexagon::J4_cmpgtn1_fp0_jump_t:
-  case Hexagon::J4_cmpgtn1_fp1_jump_nt:
-  case Hexagon::J4_cmpgtn1_fp1_jump_t:
-  case Hexagon::J4_cmpgtn1_t_jumpnv_nt:
-  case Hexagon::J4_cmpgtn1_t_jumpnv_t:
-  case Hexagon::J4_cmpgtn1_tp0_jump_nt:
-  case Hexagon::J4_cmpgtn1_tp0_jump_t:
-  case Hexagon::J4_cmpgtn1_tp1_jump_nt:
-  case Hexagon::J4_cmpgtn1_tp1_jump_t:
-    MI.insert(MI.begin() + 1,
-              MCOperand::createExpr(MCConstantExpr::create(-1, getContext())));
-    break;
-  case Hexagon::Y4_crswap10:
-    MI.addOperand(MCOperand::createReg(Hexagon::SGP1_0));
-    break;
-  default:
-    break;
-  }
-
-=======
->>>>>>> 35227056
   if (HexagonMCInstrInfo::isNewValue(*MCII, MI)) {
     unsigned OpIndex = HexagonMCInstrInfo::getNewValueOp(*MCII, MI);
     MCOperand &MCO = MI.getOperand(OpIndex);
