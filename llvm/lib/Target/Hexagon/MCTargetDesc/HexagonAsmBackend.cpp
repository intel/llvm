--- conflicted
+++ resolved
@@ -200,11 +200,7 @@
   }
 
   bool shouldForceRelocation(const MCFixup &Fixup) {
-<<<<<<< HEAD
-    switch(Fixup.getTargetKind()) {
-=======
     switch(Fixup.getKind()) {
->>>>>>> 10a576f7
       default:
         llvm_unreachable("Unknown Fixup Kind!");
 
