--- conflicted
+++ resolved
@@ -702,31 +702,18 @@
     return true;
   }
 
-<<<<<<< HEAD
-  void finishLayout(MCAssembler const &Asm,
-                    MCAsmLayout &Layout) const override {
-    SmallVector<MCFragment *> Frags;
-    for (auto *I : Layout.getSectionOrder()) {
-      Frags.clear();
-      for (MCFragment &F : *I)
-=======
   void finishLayout(MCAssembler const &Asm) const override {
     SmallVector<MCFragment *> Frags;
     for (MCSection &Sec : Asm) {
       Frags.clear();
       for (MCFragment &F : Sec)
->>>>>>> 4fe5a3cc
         Frags.push_back(&F);
       for (size_t J = 0, E = Frags.size(); J != E; ++J) {
         switch (Frags[J]->getKind()) {
         default:
           break;
         case MCFragment::FT_Align: {
-<<<<<<< HEAD
-          auto Size = Asm.computeFragmentSize(Layout, *Frags[J]);
-=======
           auto Size = Asm.computeFragmentSize(*Frags[J]);
->>>>>>> 4fe5a3cc
           for (auto K = J; K != 0 && Size >= HEXAGON_PACKET_SIZE;) {
             --K;
             switch (Frags[K]->getKind()) {
