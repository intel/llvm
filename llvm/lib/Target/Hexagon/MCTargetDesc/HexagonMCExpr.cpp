//===-- HexagonMCExpr.cpp - Hexagon specific MC expression classes
//----------===//
//
// Part of the LLVM Project, under the Apache License v2.0 with LLVM Exceptions.
// See https://llvm.org/LICENSE.txt for license information.
// SPDX-License-Identifier: Apache-2.0 WITH LLVM-exception
//
//===----------------------------------------------------------------------===//

#include "HexagonMCExpr.h"
#include "llvm/BinaryFormat/ELF.h"
#include "llvm/MC/MCContext.h"
#include "llvm/MC/MCStreamer.h"
#include "llvm/MC/MCSymbolELF.h"
#include "llvm/MC/MCValue.h"
#include "llvm/Support/Casting.h"
#include "llvm/Support/raw_ostream.h"

using namespace llvm;

#define DEBUG_TYPE "hexagon-mcexpr"

HexagonMCExpr *HexagonMCExpr::create(MCExpr const *Expr, MCContext &Ctx) {
  return new (Ctx) HexagonMCExpr(Expr);
}

bool HexagonMCExpr::evaluateAsRelocatableImpl(MCValue &Res,
                                              const MCAssembler *Asm) const {
  return Expr->evaluateAsRelocatable(Res, Asm);
}

void HexagonMCExpr::visitUsedExpr(MCStreamer &Streamer) const {
  Streamer.visitUsedExpr(*Expr);
}

MCFragment *llvm::HexagonMCExpr::findAssociatedFragment() const {
  return Expr->findAssociatedFragment();
}

<<<<<<< HEAD
static void fixELFSymbolsInTLSFixupsImpl(const MCExpr *Expr, MCAssembler &Asm) {
  switch (Expr->getKind()) {
  case MCExpr::Target:
    llvm_unreachable("Cannot handle nested target MCExpr");
    break;
  case MCExpr::Constant:
    break;

  case MCExpr::Binary: {
    const MCBinaryExpr *be = cast<MCBinaryExpr>(Expr);
    fixELFSymbolsInTLSFixupsImpl(be->getLHS(), Asm);
    fixELFSymbolsInTLSFixupsImpl(be->getRHS(), Asm);
    break;
  }
  case MCExpr::SymbolRef: {
    const MCSymbolRefExpr &symRef = *cast<MCSymbolRefExpr>(Expr);
    switch (getVariantKind(&symRef)) {
    default:
      return;
    case HexagonMCExpr::VK_GD_GOT:
    case HexagonMCExpr::VK_LD_GOT:
    case HexagonMCExpr::VK_GD_PLT:
    case HexagonMCExpr::VK_LD_PLT:
    case HexagonMCExpr::VK_IE:
    case HexagonMCExpr::VK_IE_GOT:
    case HexagonMCExpr::VK_TPREL:
      break;
    }
    cast<MCSymbolELF>(symRef.getSymbol()).setType(ELF::STT_TLS);
    break;
  }
  case MCExpr::Unary:
    fixELFSymbolsInTLSFixupsImpl(cast<MCUnaryExpr>(Expr)->getSubExpr(), Asm);
    break;
  }
}

void HexagonMCExpr::fixELFSymbolsInTLSFixups(MCAssembler &Asm) const {
  auto expr = getExpr();
  fixELFSymbolsInTLSFixupsImpl(expr, Asm);
}

=======
>>>>>>> 5eee2751
MCExpr const *HexagonMCExpr::getExpr() const { return Expr; }

void HexagonMCExpr::setMustExtend(bool Val) {
  assert((!Val || !MustNotExtend) && "Extension contradiction");
  MustExtend = Val;
}

bool HexagonMCExpr::mustExtend() const { return MustExtend; }
void HexagonMCExpr::setMustNotExtend(bool Val) {
  assert((!Val || !MustExtend) && "Extension contradiction");
  MustNotExtend = Val;
}
bool HexagonMCExpr::mustNotExtend() const { return MustNotExtend; }

bool HexagonMCExpr::s27_2_reloc() const { return S27_2_reloc; }
void HexagonMCExpr::setS27_2_reloc(bool Val) {
  S27_2_reloc = Val;
}

HexagonMCExpr::HexagonMCExpr(MCExpr const *Expr)
    : Expr(Expr), MustNotExtend(false), MustExtend(false), S27_2_reloc(false),
      SignMismatch(false) {}

void HexagonMCExpr::printImpl(raw_ostream &OS, const MCAsmInfo *MAI) const {
  Expr->print(OS, MAI);
}

void HexagonMCExpr::setSignMismatch(bool Val) {
  SignMismatch = Val;
}

bool HexagonMCExpr::signMismatch() const {
  return SignMismatch;
}<|MERGE_RESOLUTION|>--- conflicted
+++ resolved
@@ -37,51 +37,6 @@
   return Expr->findAssociatedFragment();
 }
 
-<<<<<<< HEAD
-static void fixELFSymbolsInTLSFixupsImpl(const MCExpr *Expr, MCAssembler &Asm) {
-  switch (Expr->getKind()) {
-  case MCExpr::Target:
-    llvm_unreachable("Cannot handle nested target MCExpr");
-    break;
-  case MCExpr::Constant:
-    break;
-
-  case MCExpr::Binary: {
-    const MCBinaryExpr *be = cast<MCBinaryExpr>(Expr);
-    fixELFSymbolsInTLSFixupsImpl(be->getLHS(), Asm);
-    fixELFSymbolsInTLSFixupsImpl(be->getRHS(), Asm);
-    break;
-  }
-  case MCExpr::SymbolRef: {
-    const MCSymbolRefExpr &symRef = *cast<MCSymbolRefExpr>(Expr);
-    switch (getVariantKind(&symRef)) {
-    default:
-      return;
-    case HexagonMCExpr::VK_GD_GOT:
-    case HexagonMCExpr::VK_LD_GOT:
-    case HexagonMCExpr::VK_GD_PLT:
-    case HexagonMCExpr::VK_LD_PLT:
-    case HexagonMCExpr::VK_IE:
-    case HexagonMCExpr::VK_IE_GOT:
-    case HexagonMCExpr::VK_TPREL:
-      break;
-    }
-    cast<MCSymbolELF>(symRef.getSymbol()).setType(ELF::STT_TLS);
-    break;
-  }
-  case MCExpr::Unary:
-    fixELFSymbolsInTLSFixupsImpl(cast<MCUnaryExpr>(Expr)->getSubExpr(), Asm);
-    break;
-  }
-}
-
-void HexagonMCExpr::fixELFSymbolsInTLSFixups(MCAssembler &Asm) const {
-  auto expr = getExpr();
-  fixELFSymbolsInTLSFixupsImpl(expr, Asm);
-}
-
-=======
->>>>>>> 5eee2751
 MCExpr const *HexagonMCExpr::getExpr() const { return Expr; }
 
 void HexagonMCExpr::setMustExtend(bool Val) {
