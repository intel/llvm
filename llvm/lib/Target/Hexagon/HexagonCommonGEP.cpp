--- conflicted
+++ resolved
@@ -606,11 +606,7 @@
       // original values of Min.
       if (NF & GepNode::Used) {
         auto &U = Uses[N];
-<<<<<<< HEAD
-        MinUs.insert(U.begin(), U.end());
-=======
         MinUs.insert_range(U);
->>>>>>> d465594a
       }
       Flags |= NF;
     }
