--- conflicted
+++ resolved
@@ -1249,11 +1249,7 @@
         MCValue Value;
         if (Expr->evaluateAsRelocatable(Value, nullptr)) {
           if (!Value.isAbsolute()) {
-<<<<<<< HEAD
-            switch (HexagonMCExpr::VariantKind(Value.getAccessVariant())) {
-=======
             switch (HexagonMCExpr::VariantKind(Value.getSpecifier())) {
->>>>>>> d465594a
             case HexagonMCExpr::VK_TPREL:
             case HexagonMCExpr::VK_DTPREL:
               // Don't lazy extend these expression variants
