--- conflicted
+++ resolved
@@ -745,16 +745,8 @@
   // end of the section.  Only legacy hexagon-gcc created assembly code
   // used negative subsections.
   if ((Res < 0) && (Res > -8193))
-<<<<<<< HEAD
-    Subsection = HexagonMCExpr::create(
-        MCConstantExpr::create(8192 + Res, getContext()), getContext());
-
-  getStreamer().switchSection(getStreamer().getCurrentSectionOnly(),
-                              Subsection);
-=======
     Res += 8192;
   getStreamer().switchSection(getStreamer().getCurrentSectionOnly(), Res);
->>>>>>> 4fe5a3cc
   return false;
 }
 
