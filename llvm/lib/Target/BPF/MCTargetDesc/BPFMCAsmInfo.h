//===-- BPFMCAsmInfo.h - BPF asm properties -------------------*- C++ -*--====//
//
// Part of the LLVM Project, under the Apache License v2.0 with LLVM Exceptions.
// See https://llvm.org/LICENSE.txt for license information.
// SPDX-License-Identifier: Apache-2.0 WITH LLVM-exception
//
//===----------------------------------------------------------------------===//
//
// This file contains the declaration of the BPFMCAsmInfo class.
//
//===----------------------------------------------------------------------===//

#ifndef LLVM_LIB_TARGET_BPF_MCTARGETDESC_BPFMCASMINFO_H
#define LLVM_LIB_TARGET_BPF_MCTARGETDESC_BPFMCASMINFO_H

#include "llvm/MC/MCAsmInfoELF.h"
#include "llvm/TargetParser/Triple.h"

namespace llvm {

class BPFMCAsmInfo : public MCAsmInfoELF {
public:
  explicit BPFMCAsmInfo(const Triple &TT, const MCTargetOptions &Options) {
    if (TT.getArch() == Triple::bpfeb)
      IsLittleEndian = false;

    PrivateGlobalPrefix = ".L";
    PrivateLabelPrefix = "L";
    WeakRefDirective = "\t.weak\t";

    UsesELFSectionDirectiveForBSS = true;
    HasSingleParameterDotFile = true;
    HasDotTypeDotSizeDirective = true;
    HasIdentDirective = false;

    SupportsDebugInformation = true;
    ExceptionsType = ExceptionHandling::DwarfCFI;
    MinInstAlignment = 8;

    // the default is 4 and it only affects dwarf elf output
    // so if not set correctly, the dwarf data will be
    // messed up in random places by 4 bytes. .debug_line
    // section will be parsable, but with odd offsets and
    // line numbers, etc.
    CodePointerSize = 8;
  }

  void setDwarfUsesRelocationsAcrossSections(bool enable) {
    DwarfUsesRelocationsAcrossSections = enable;
  }

<<<<<<< HEAD
  MCSection *getNonexecutableStackSection(MCContext &Ctx) const override {
=======
  MCSection *getStackSection(MCContext &Ctx, bool Exec) const override {
>>>>>>> 54c4ef26
    return nullptr;
  }
};
}

#endif<|MERGE_RESOLUTION|>--- conflicted
+++ resolved
@@ -49,11 +49,7 @@
     DwarfUsesRelocationsAcrossSections = enable;
   }
 
-<<<<<<< HEAD
-  MCSection *getNonexecutableStackSection(MCContext &Ctx) const override {
-=======
   MCSection *getStackSection(MCContext &Ctx, bool Exec) const override {
->>>>>>> 54c4ef26
     return nullptr;
   }
 };
