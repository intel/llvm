//===-- RISCVInstrFormats.td - RISCV Instruction Formats ---*- tablegen -*-===//
//
// Part of the LLVM Project, under the Apache License v2.0 with LLVM Exceptions.
// See https://llvm.org/LICENSE.txt for license information.
// SPDX-License-Identifier: Apache-2.0 WITH LLVM-exception
//
//===----------------------------------------------------------------------===//

//===----------------------------------------------------------------------===//
//
//  These instruction format definitions are structured to match the
//  description in the RISC-V User-Level ISA specification as closely as
//  possible. For instance, the specification describes instructions with the
//  MSB (31st bit) on the left and the LSB (0th bit) on the right. This is
//  reflected in the order of parameters to each instruction class.
//
//  One area of divergence is in the description of immediates. The
//  specification describes immediate encoding in terms of bit-slicing
//  operations on the logical value represented. The immediate argument to
//  these instruction formats instead represents the bit sequence that will be
//  inserted into the instruction. e.g. although JAL's immediate is logically
//  a 21-bit value (where the LSB is always zero), we describe it as an imm20
//  to match how it is encoded.
//
//===----------------------------------------------------------------------===//

// Format specifies the encoding used by the instruction. This is used by
// RISCVMCCodeEmitter to determine which form of fixup to use. These
// definitions must be kept in-sync with RISCVBaseInfo.h.
class InstFormat<bits<5> val> {
  bits<5> Value = val;
}
def InstFormatPseudo : InstFormat<0>;
def InstFormatR      : InstFormat<1>;
def InstFormatR4     : InstFormat<2>;
def InstFormatI      : InstFormat<3>;
def InstFormatS      : InstFormat<4>;
def InstFormatB      : InstFormat<5>;
def InstFormatU      : InstFormat<6>;
def InstFormatJ      : InstFormat<7>;
def InstFormatCR     : InstFormat<8>;
def InstFormatCI     : InstFormat<9>;
def InstFormatCSS    : InstFormat<10>;
def InstFormatCIW    : InstFormat<11>;
def InstFormatCL     : InstFormat<12>;
def InstFormatCS     : InstFormat<13>;
def InstFormatCA     : InstFormat<14>;
def InstFormatCB     : InstFormat<15>;
def InstFormatCJ     : InstFormat<16>;
<<<<<<< HEAD
def InstFormatCSZN   : InstFormat<17>;
def InstFormatOther  : InstFormat<18>;
=======
def InstFormatCU     : InstFormat<17>;
def InstFormatCLB    : InstFormat<18>;
def InstFormatCLH    : InstFormat<19>;
def InstFormatCSB    : InstFormat<20>;
def InstFormatCSH    : InstFormat<21>;
def InstFormatOther  : InstFormat<22>;
>>>>>>> cd74f4a4

class RISCVVConstraint<bits<3> val> {
  bits<3> Value = val;
}
def NoConstraint  : RISCVVConstraint<0b000>;
def VS2Constraint : RISCVVConstraint<0b001>;
def VS1Constraint : RISCVVConstraint<0b010>;
def VMConstraint  : RISCVVConstraint<0b100>;

// Illegal instructions:
//
// * The destination vector register group for a masked vector instruction
// cannot overlap the source mask register (v0), unless the destination vector
// register is being written with a mask value (e.g., comparisons) or the
// scalar result of a reduction.
//
// * Widening: The destination EEW is greater than the source EEW, the source
// EMUL is at least 1. The destination vector register group cannot overlap
// with the source vector register groups besides the highest-numbered part of
// the destination register group.
//
// * Narrowing: The destination EEW is smaller than the source EEW. The
// destination vector register group cannot overlap with the source vector
// register groups besides the lowest-numbered part of the source register
// group.
//
// * vmsbf.m/vmsif.m/vmsof.m: The destination register cannot overlap the
// source register and, if masked, cannot overlap the mask register ('v0').
//
// * viota: The destination register cannot overlap the source register and,
// if masked, cannot overlap the mask register ('v0').
//
// * v[f]slide[1]up: The destination vector register group for vslideup cannot
// overlap the source vector register group.
//
// * vrgather: The destination vector register group cannot overlap with the
// source vector register groups.
//
// * vcompress: The destination vector register group cannot overlap the
// source vector register group or the source mask register
def WidenV       : RISCVVConstraint<!or(VS2Constraint.Value,
                                        VS1Constraint.Value,
                                        VMConstraint.Value)>;
def WidenW       : RISCVVConstraint<!or(VS1Constraint.Value,
                                        VMConstraint.Value)>;
def WidenCvt     : RISCVVConstraint<!or(VS2Constraint.Value,
                                        VMConstraint.Value)>;
def Iota         : RISCVVConstraint<!or(VS2Constraint.Value,
                                        VMConstraint.Value)>;
def SlideUp      : RISCVVConstraint<!or(VS2Constraint.Value,
                                        VMConstraint.Value)>;
def Vrgather     : RISCVVConstraint<!or(VS2Constraint.Value,
                                        VS1Constraint.Value,
                                        VMConstraint.Value)>;
def Vcompress    : RISCVVConstraint<!or(VS2Constraint.Value,
                                        VS1Constraint.Value)>;

// The following opcode names match those given in Table 19.1 in the
// RISC-V User-level ISA specification ("RISC-V base opcode map").
class RISCVOpcode<string name, bits<7> val> {
  string Name = name;
  bits<7> Value = val;
}
def RISCVOpcodesList : GenericTable {
  let FilterClass = "RISCVOpcode";
  let Fields = [
    "Name", "Value"
  ];
  let PrimaryKey = [ "Value" ];
  let PrimaryKeyName = "lookupRISCVOpcodeByValue";
}
def lookupRISCVOpcodeByName : SearchIndex {
  let Table = RISCVOpcodesList;
  let Key = [ "Name" ];
}
def OPC_LOAD      : RISCVOpcode<"LOAD",      0b0000011>;
def OPC_LOAD_FP   : RISCVOpcode<"LOAD_FP",   0b0000111>;
def OPC_CUSTOM_0  : RISCVOpcode<"CUSTOM_0",  0b0001011>;
def OPC_MISC_MEM  : RISCVOpcode<"MISC_MEM",  0b0001111>;
def OPC_OP_IMM    : RISCVOpcode<"OP_IMM",    0b0010011>;
def OPC_AUIPC     : RISCVOpcode<"AUIPC",     0b0010111>;
def OPC_OP_IMM_32 : RISCVOpcode<"OP_IMM_32", 0b0011011>;
def OPC_STORE     : RISCVOpcode<"STORE",     0b0100011>;
def OPC_STORE_FP  : RISCVOpcode<"STORE_FP",  0b0100111>;
def OPC_CUSTOM_1  : RISCVOpcode<"CUSTOM_1",  0b0101011>;
def OPC_AMO       : RISCVOpcode<"AMO",       0b0101111>;
def OPC_OP        : RISCVOpcode<"OP",        0b0110011>;
def OPC_LUI       : RISCVOpcode<"LUI",       0b0110111>;
def OPC_OP_32     : RISCVOpcode<"OP_32",     0b0111011>;
def OPC_MADD      : RISCVOpcode<"MADD",      0b1000011>;
def OPC_MSUB      : RISCVOpcode<"MSUB",      0b1000111>;
def OPC_NMSUB     : RISCVOpcode<"NMSUB",     0b1001011>;
def OPC_NMADD     : RISCVOpcode<"NMADD",     0b1001111>;
def OPC_OP_FP     : RISCVOpcode<"OP_FP",     0b1010011>;
def OPC_OP_V      : RISCVOpcode<"OP_V",      0b1010111>;
def OPC_CUSTOM_2  : RISCVOpcode<"CUSTOM_2",  0b1011011>;
def OPC_BRANCH    : RISCVOpcode<"BRANCH",    0b1100011>;
def OPC_JALR      : RISCVOpcode<"JALR",      0b1100111>;
def OPC_JAL       : RISCVOpcode<"JAL",       0b1101111>;
def OPC_SYSTEM    : RISCVOpcode<"SYSTEM",    0b1110011>;
def OPC_CUSTOM_3  : RISCVOpcode<"CUSTOM_3",  0b1111011>;

class RVInst<dag outs, dag ins, string opcodestr, string argstr,
             list<dag> pattern, InstFormat format>
    : Instruction {
  field bits<32> Inst;
  // SoftFail is a field the disassembler can use to provide a way for
  // instructions to not match without killing the whole decode process. It is
  // mainly used for ARM, but Tablegen expects this field to exist or it fails
  // to build the decode table.
  field bits<32> SoftFail = 0;
  let Size = 4;

  bits<7> Opcode = 0;

  let Inst{6-0} = Opcode;

  let Namespace = "RISCV";

  dag OutOperandList = outs;
  dag InOperandList = ins;
  let AsmString = opcodestr # "\t" # argstr;
  let Pattern = pattern;

  let TSFlags{4-0} = format.Value;

  // Defaults
  RISCVVConstraint RVVConstraint = NoConstraint;
  let TSFlags{7-5} = RVVConstraint.Value;

  bits<3> VLMul = 0;
  let TSFlags{10-8} = VLMul;

  bit HasDummyMask = 0;
  let TSFlags{11} = HasDummyMask;

  bit ForceTailAgnostic = false;
  let TSFlags{12} = ForceTailAgnostic;

  bit HasMergeOp = 0;
  let TSFlags{13} = HasMergeOp;

  bit HasSEWOp = 0;
  let TSFlags{14} = HasSEWOp;

  bit HasVLOp = 0;
  let TSFlags{15} = HasVLOp;

  bit HasVecPolicyOp = 0;
  let TSFlags{16} = HasVecPolicyOp;

  bit IsRVVWideningReduction = 0;
  let TSFlags{17} = IsRVVWideningReduction;

  bit UsesMaskPolicy = 0;
  let TSFlags{18} = UsesMaskPolicy;

  // Indicates that the result can be considered sign extended from bit 31. Some
  // instructions with this flag aren't W instructions, but are either sign
  // extended from a smaller size, always outputs a small integer, or put zeros
  // in bits 63:31. Used by the SExtWRemoval pass.
  bit IsSignExtendingOpW = 0;
  let TSFlags{19} = IsSignExtendingOpW;
}

// Pseudo instructions
class Pseudo<dag outs, dag ins, list<dag> pattern, string opcodestr = "", string argstr = "">
    : RVInst<outs, ins, opcodestr, argstr, pattern, InstFormatPseudo> {
  let isPseudo = 1;
  let isCodeGenOnly = 1;
}

class PseudoQuietFCMP<RegisterClass Ty>
    : Pseudo<(outs GPR:$rd), (ins Ty:$rs1, Ty:$rs2), []> {
  let hasSideEffects = 1;
  let mayLoad = 0;
  let mayStore = 0;
}

// Pseudo load instructions.
class PseudoLoad<string opcodestr, RegisterClass rdty = GPR>
    : Pseudo<(outs rdty:$rd), (ins bare_symbol:$addr), [], opcodestr, "$rd, $addr"> {
  let hasSideEffects = 0;
  let mayLoad = 1;
  let mayStore = 0;
  let isCodeGenOnly = 0;
  let isAsmParserOnly = 1;
}

class PseudoFloatLoad<string opcodestr, RegisterClass rdty = GPR>
    : Pseudo<(outs GPR:$tmp, rdty:$rd), (ins bare_symbol:$addr), [], opcodestr, "$rd, $addr, $tmp"> {
  let hasSideEffects = 0;
  let mayLoad = 1;
  let mayStore = 0;
  let isCodeGenOnly = 0;
  let isAsmParserOnly = 1;
}

// Pseudo store instructions.
class PseudoStore<string opcodestr, RegisterClass rsty = GPR>
    : Pseudo<(outs GPR:$tmp), (ins rsty:$rs, bare_symbol:$addr), [], opcodestr, "$rs, $addr, $tmp"> {
  let hasSideEffects = 0;
  let mayLoad = 0;
  let mayStore = 1;
  let isCodeGenOnly = 0;
  let isAsmParserOnly = 1;
}

// Instruction formats are listed in the order they appear in the RISC-V
// instruction set manual (R, I, S, B, U, J) with sub-formats (e.g. RVInstR4,
// RVInstRAtomic) sorted alphabetically.

class RVInstR<bits<7> funct7, bits<3> funct3, RISCVOpcode opcode, dag outs,
              dag ins, string opcodestr, string argstr>
    : RVInst<outs, ins, opcodestr, argstr, [], InstFormatR> {
  bits<5> rs2;
  bits<5> rs1;
  bits<5> rd;

  let Inst{31-25} = funct7;
  let Inst{24-20} = rs2;
  let Inst{19-15} = rs1;
  let Inst{14-12} = funct3;
  let Inst{11-7} = rd;
  let Opcode = opcode.Value;
}

class RVInstR4<bits<2> funct2, bits<3> funct3, RISCVOpcode opcode, dag outs,
               dag ins, string opcodestr, string argstr>
    : RVInst<outs, ins, opcodestr, argstr, [], InstFormatR4> {
  bits<5> rs3;
  bits<5> rs2;
  bits<5> rs1;
  bits<5> rd;

  let Inst{31-27} = rs3;
  let Inst{26-25} = funct2;
  let Inst{24-20} = rs2;
  let Inst{19-15} = rs1;
  let Inst{14-12} = funct3;
  let Inst{11-7} = rd;
  let Opcode = opcode.Value;
}

class RVInstR4Frm<bits<2> funct2, RISCVOpcode opcode, dag outs, dag ins,
                  string opcodestr, string argstr>
    : RVInst<outs, ins, opcodestr, argstr, [], InstFormatR4> {
  bits<5> rs3;
  bits<5> rs2;
  bits<5> rs1;
  bits<3> frm;
  bits<5> rd;

  let Inst{31-27} = rs3;
  let Inst{26-25} = funct2;
  let Inst{24-20} = rs2;
  let Inst{19-15} = rs1;
  let Inst{14-12} = frm;
  let Inst{11-7} = rd;
  let Opcode = opcode.Value;
}

class RVInstRAtomic<bits<5> funct5, bit aq, bit rl, bits<3> funct3,
                    RISCVOpcode opcode, dag outs, dag ins, string opcodestr,
                    string argstr>
    : RVInst<outs, ins, opcodestr, argstr, [], InstFormatR> {
  bits<5> rs2;
  bits<5> rs1;
  bits<5> rd;

  let Inst{31-27} = funct5;
  let Inst{26} = aq;
  let Inst{25} = rl;
  let Inst{24-20} = rs2;
  let Inst{19-15} = rs1;
  let Inst{14-12} = funct3;
  let Inst{11-7} = rd;
  let Opcode = opcode.Value;
}

class RVInstRFrm<bits<7> funct7, RISCVOpcode opcode, dag outs, dag ins,
                 string opcodestr, string argstr>
    : RVInst<outs, ins, opcodestr, argstr, [], InstFormatR> {
  bits<5> rs2;
  bits<5> rs1;
  bits<3> frm;
  bits<5> rd;

  let Inst{31-25} = funct7;
  let Inst{24-20} = rs2;
  let Inst{19-15} = rs1;
  let Inst{14-12} = frm;
  let Inst{11-7} = rd;
  let Opcode = opcode.Value;
}

class RVInstI<bits<3> funct3, RISCVOpcode opcode, dag outs, dag ins,
              string opcodestr, string argstr>
    : RVInst<outs, ins, opcodestr, argstr, [], InstFormatI> {
  bits<12> imm12;
  bits<5> rs1;
  bits<5> rd;

  let Inst{31-20} = imm12;
  let Inst{19-15} = rs1;
  let Inst{14-12} = funct3;
  let Inst{11-7} = rd;
  let Opcode = opcode.Value;
}

class RVInstIShift<bits<5> imm11_7, bits<3> funct3, RISCVOpcode opcode,
                   dag outs, dag ins, string opcodestr, string argstr>
    : RVInst<outs, ins, opcodestr, argstr, [], InstFormatI> {
  bits<6> shamt;
  bits<5> rs1;
  bits<5> rd;

  let Inst{31-27} = imm11_7;
  let Inst{26} = 0;
  let Inst{25-20} = shamt;
  let Inst{19-15} = rs1;
  let Inst{14-12} = funct3;
  let Inst{11-7} = rd;
  let Opcode = opcode.Value;
}

class RVInstIShiftW<bits<7> imm11_5, bits<3> funct3, RISCVOpcode opcode,
                    dag outs, dag ins, string opcodestr, string argstr>
    : RVInst<outs, ins, opcodestr, argstr, [], InstFormatI> {
  bits<5> shamt;
  bits<5> rs1;
  bits<5> rd;

  let Inst{31-25} = imm11_5;
  let Inst{24-20} = shamt;
  let Inst{19-15} = rs1;
  let Inst{14-12} = funct3;
  let Inst{11-7} = rd;
  let Opcode = opcode.Value;
}

class RVInstS<bits<3> funct3, RISCVOpcode opcode, dag outs, dag ins,
              string opcodestr, string argstr>
    : RVInst<outs, ins, opcodestr, argstr, [], InstFormatS> {
  bits<12> imm12;
  bits<5> rs2;
  bits<5> rs1;

  let Inst{31-25} = imm12{11-5};
  let Inst{24-20} = rs2;
  let Inst{19-15} = rs1;
  let Inst{14-12} = funct3;
  let Inst{11-7} = imm12{4-0};
  let Opcode = opcode.Value;
}

class RVInstB<bits<3> funct3, RISCVOpcode opcode, dag outs, dag ins,
              string opcodestr, string argstr>
    : RVInst<outs, ins, opcodestr, argstr, [], InstFormatB> {
  bits<12> imm12;
  bits<5> rs2;
  bits<5> rs1;

  let Inst{31} = imm12{11};
  let Inst{30-25} = imm12{9-4};
  let Inst{24-20} = rs2;
  let Inst{19-15} = rs1;
  let Inst{14-12} = funct3;
  let Inst{11-8} = imm12{3-0};
  let Inst{7} = imm12{10};
  let Opcode = opcode.Value;
}

class RVInstU<RISCVOpcode opcode, dag outs, dag ins, string opcodestr,
              string argstr>
    : RVInst<outs, ins, opcodestr, argstr, [], InstFormatU> {
  bits<20> imm20;
  bits<5> rd;

  let Inst{31-12} = imm20;
  let Inst{11-7} = rd;
  let Opcode = opcode.Value;
}

class RVInstJ<RISCVOpcode opcode, dag outs, dag ins, string opcodestr,
              string argstr>
    : RVInst<outs, ins, opcodestr, argstr, [], InstFormatJ> {
  bits<20> imm20;
  bits<5> rd;

  let Inst{31} = imm20{19};
  let Inst{30-21} = imm20{9-0};
  let Inst{20} = imm20{10};
  let Inst{19-12} = imm20{18-11};
  let Inst{11-7} = rd;
  let Opcode = opcode.Value;
}

//===----------------------------------------------------------------------===//
// Instruction classes for .insn directives
//===----------------------------------------------------------------------===//

class DirectiveInsnR<dag outs, dag ins, string argstr>
  : RVInst<outs, ins, "", "", [], InstFormatR> {
  bits<7> opcode;
  bits<7> funct7;
  bits<3> funct3;

  bits<5> rs2;
  bits<5> rs1;
  bits<5> rd;

  let Inst{31-25} = funct7;
  let Inst{24-20} = rs2;
  let Inst{19-15} = rs1;
  let Inst{14-12} = funct3;
  let Inst{11-7} = rd;
  let Opcode = opcode;

  let AsmString = ".insn r " # argstr;
}

class DirectiveInsnR4<dag outs, dag ins, string argstr>
  : RVInst<outs, ins, "", "", [], InstFormatR4> {
  bits<7> opcode;
  bits<2> funct2;
  bits<3> funct3;

  bits<5> rs3;
  bits<5> rs2;
  bits<5> rs1;
  bits<5> rd;

  let Inst{31-27} = rs3;
  let Inst{26-25} = funct2;
  let Inst{24-20} = rs2;
  let Inst{19-15} = rs1;
  let Inst{14-12} = funct3;
  let Inst{11-7} = rd;
  let Opcode = opcode;

  let AsmString = ".insn r4 " # argstr;
}

class DirectiveInsnI<dag outs, dag ins, string argstr>
  : RVInst<outs, ins, "", "", [], InstFormatI> {
  bits<7> opcode;
  bits<3> funct3;

  bits<12> imm12;
  bits<5> rs1;
  bits<5> rd;

  let Inst{31-20} = imm12;
  let Inst{19-15} = rs1;
  let Inst{14-12} = funct3;
  let Inst{11-7} = rd;
  let Opcode = opcode;

  let AsmString = ".insn i " # argstr;
}

class DirectiveInsnS<dag outs, dag ins, string argstr>
  : RVInst<outs, ins, "", "", [], InstFormatS> {
  bits<7> opcode;
  bits<3> funct3;

  bits<12> imm12;
  bits<5> rs2;
  bits<5> rs1;

  let Inst{31-25} = imm12{11-5};
  let Inst{24-20} = rs2;
  let Inst{19-15} = rs1;
  let Inst{14-12} = funct3;
  let Inst{11-7} = imm12{4-0};
  let Opcode = opcode;

  let AsmString = ".insn s " # argstr;
}

class DirectiveInsnB<dag outs, dag ins, string argstr>
  : RVInst<outs, ins, "", "", [], InstFormatB> {
  bits<7> opcode;
  bits<3> funct3;

  bits<12> imm12;
  bits<5> rs2;
  bits<5> rs1;

  let Inst{31} = imm12{11};
  let Inst{30-25} = imm12{9-4};
  let Inst{24-20} = rs2;
  let Inst{19-15} = rs1;
  let Inst{14-12} = funct3;
  let Inst{11-8} = imm12{3-0};
  let Inst{7} = imm12{10};
  let Opcode = opcode;

  let AsmString = ".insn b " # argstr;
}

class DirectiveInsnU<dag outs, dag ins, string argstr>
  : RVInst<outs, ins, "", "", [], InstFormatU> {
  bits<7> opcode;

  bits<20> imm20;
  bits<5> rd;

  let Inst{31-12} = imm20;
  let Inst{11-7} = rd;
  let Opcode = opcode;

  let AsmString = ".insn u " # argstr;
}

class DirectiveInsnJ<dag outs, dag ins, string argstr>
  : RVInst<outs, ins, "", "", [], InstFormatJ> {
  bits<7> opcode;

  bits<20> imm20;
  bits<5> rd;

  let Inst{31-12} = imm20;
  let Inst{11-7} = rd;
  let Opcode = opcode;

  let AsmString = ".insn j " # argstr;
}<|MERGE_RESOLUTION|>--- conflicted
+++ resolved
@@ -47,17 +47,12 @@
 def InstFormatCA     : InstFormat<14>;
 def InstFormatCB     : InstFormat<15>;
 def InstFormatCJ     : InstFormat<16>;
-<<<<<<< HEAD
-def InstFormatCSZN   : InstFormat<17>;
-def InstFormatOther  : InstFormat<18>;
-=======
 def InstFormatCU     : InstFormat<17>;
 def InstFormatCLB    : InstFormat<18>;
 def InstFormatCLH    : InstFormat<19>;
 def InstFormatCSB    : InstFormat<20>;
 def InstFormatCSH    : InstFormat<21>;
 def InstFormatOther  : InstFormat<22>;
->>>>>>> cd74f4a4
 
 class RISCVVConstraint<bits<3> val> {
   bits<3> Value = val;
