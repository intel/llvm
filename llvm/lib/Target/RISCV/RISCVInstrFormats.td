--- conflicted
+++ resolved
@@ -217,8 +217,6 @@
 
   bit HasRoundModeOp = 0;
   let TSFlags{19} =  HasRoundModeOp;
-<<<<<<< HEAD
-=======
 
   // This is only valid when HasRoundModeOp is set to 1. HasRoundModeOp is set
   // to 1 for vector fixed-point or floating-point intrinsics. This bit is
@@ -227,7 +225,6 @@
   // to the correct CSR.
   bit UsesVXRM = 0;
   let TSFlags{20} =  UsesVXRM;
->>>>>>> bac3a63c
 }
 
 // Pseudo instructions
