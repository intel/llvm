--- conflicted
+++ resolved
@@ -2371,15 +2371,8 @@
 
   // parse case like ,s0
   if (parseOptionalToken(AsmToken::Comma)) {
-<<<<<<< HEAD
-    if (getLexer().isNot(AsmToken::Identifier)) {
-      Error(getLoc(), "invalid register");
-      return MatchOperand_ParseFail;
-    }
-=======
     if (getLexer().isNot(AsmToken::Identifier))
       return Error(getLoc(), "invalid register");
->>>>>>> bac3a63c
     StringRef RegName = getLexer().getTok().getIdentifier();
     RegStart = matchRegisterNameHelper(IsEABI, RegName);
     if (!RegStart)
@@ -2406,26 +2399,14 @@
   if (!IsEABI) {
     // parse extra part like ', x18[-x20]' for XRegList
     if (parseOptionalToken(AsmToken::Comma)) {
-<<<<<<< HEAD
-      if (RegEnd != RISCV::X9) {
-        Error(
-=======
       if (RegEnd != RISCV::X9)
         return Error(
->>>>>>> bac3a63c
             getLoc(),
             "first contiguous registers pair of register list must be 'x8-x9'");
 
       // parse ', x18' for extra part
-<<<<<<< HEAD
-      if (getLexer().isNot(AsmToken::Identifier)) {
-        Error(getLoc(), "invalid register");
-        return MatchOperand_ParseFail;
-      }
-=======
       if (getLexer().isNot(AsmToken::Identifier))
         return Error(getLoc(), "invalid register");
->>>>>>> bac3a63c
       StringRef EndName = getLexer().getTok().getIdentifier();
       if (MatchRegisterName(EndName) != RISCV::X18)
         return Error(getLoc(),
@@ -2435,15 +2416,8 @@
 
       // parse '-x20' for extra part
       if (parseOptionalToken(AsmToken::Minus)) {
-<<<<<<< HEAD
-        if (getLexer().isNot(AsmToken::Identifier)) {
-          Error(getLoc(), "invalid register");
-          return MatchOperand_ParseFail;
-        }
-=======
         if (getLexer().isNot(AsmToken::Identifier))
           return Error(getLoc(), "invalid register");
->>>>>>> bac3a63c
         EndName = getLexer().getTok().getIdentifier();
         if (MatchRegisterName(EndName) == RISCV::NoRegister)
           return Error(getLoc(), "invalid register");
@@ -2471,11 +2445,7 @@
   return ParseStatus::Success;
 }
 
-<<<<<<< HEAD
-OperandMatchResultTy RISCVAsmParser::parseZcmpSpimm(OperandVector &Operands) {
-=======
 ParseStatus RISCVAsmParser::parseZcmpSpimm(OperandVector &Operands) {
->>>>>>> bac3a63c
   (void)parseOptionalToken(AsmToken::Minus);
 
   SMLoc S = getLoc();
