//===-- RISCVAsmParser.cpp - Parse RISC-V assembly to MCInst instructions -===//
//
// Part of the LLVM Project, under the Apache License v2.0 with LLVM Exceptions.
// See https://llvm.org/LICENSE.txt for license information.
// SPDX-License-Identifier: Apache-2.0 WITH LLVM-exception
//
//===----------------------------------------------------------------------===//

#include "MCTargetDesc/RISCVAsmBackend.h"
#include "MCTargetDesc/RISCVBaseInfo.h"
#include "MCTargetDesc/RISCVInstPrinter.h"
#include "MCTargetDesc/RISCVMCExpr.h"
#include "MCTargetDesc/RISCVMCTargetDesc.h"
#include "MCTargetDesc/RISCVMatInt.h"
#include "MCTargetDesc/RISCVTargetStreamer.h"
#include "TargetInfo/RISCVTargetInfo.h"
#include "llvm/ADT/STLExtras.h"
#include "llvm/ADT/SmallBitVector.h"
#include "llvm/ADT/SmallString.h"
#include "llvm/ADT/SmallVector.h"
#include "llvm/ADT/Statistic.h"
#include "llvm/ADT/StringExtras.h"
#include "llvm/MC/MCAssembler.h"
#include "llvm/MC/MCContext.h"
#include "llvm/MC/MCExpr.h"
#include "llvm/MC/MCInst.h"
#include "llvm/MC/MCInstBuilder.h"
#include "llvm/MC/MCInstrInfo.h"
#include "llvm/MC/MCObjectFileInfo.h"
#include "llvm/MC/MCParser/MCAsmLexer.h"
#include "llvm/MC/MCParser/MCParsedAsmOperand.h"
#include "llvm/MC/MCParser/MCTargetAsmParser.h"
#include "llvm/MC/MCRegisterInfo.h"
#include "llvm/MC/MCStreamer.h"
#include "llvm/MC/MCSubtargetInfo.h"
#include "llvm/MC/MCValue.h"
#include "llvm/MC/TargetRegistry.h"
#include "llvm/Support/Casting.h"
#include "llvm/Support/CommandLine.h"
#include "llvm/Support/MathExtras.h"
#include "llvm/Support/RISCVAttributes.h"
#include "llvm/Support/RISCVISAInfo.h"

#include <limits>

using namespace llvm;

#define DEBUG_TYPE "riscv-asm-parser"

STATISTIC(RISCVNumInstrsCompressed,
          "Number of RISC-V Compressed instructions emitted");

static cl::opt<bool> AddBuildAttributes("riscv-add-build-attributes",
                                        cl::init(false));

namespace llvm {
extern const SubtargetFeatureKV RISCVFeatureKV[RISCV::NumSubtargetFeatures];
} // namespace llvm

namespace {
struct RISCVOperand;

struct ParserOptionsSet {
  bool IsPicEnabled;
};

class RISCVAsmParser : public MCTargetAsmParser {
  // This tracks the parsing of the 4 operands that make up the vtype portion
  // of vset(i)vli instructions which are separated by commas. The state names
  // represent the next expected operand with Done meaning no other operands are
  // expected.
  enum VTypeState {
    VTypeState_SEW,
    VTypeState_LMUL,
    VTypeState_TailPolicy,
    VTypeState_MaskPolicy,
    VTypeState_Done,
  };

  SmallVector<FeatureBitset, 4> FeatureBitStack;

  SmallVector<ParserOptionsSet, 4> ParserOptionsStack;
  ParserOptionsSet ParserOptions;

  SMLoc getLoc() const { return getParser().getTok().getLoc(); }
  bool isRV64() const { return getSTI().hasFeature(RISCV::Feature64Bit); }
  bool isRVE() const { return getSTI().hasFeature(RISCV::FeatureRVE); }

  RISCVTargetStreamer &getTargetStreamer() {
    assert(getParser().getStreamer().getTargetStreamer() &&
           "do not have a target streamer");
    MCTargetStreamer &TS = *getParser().getStreamer().getTargetStreamer();
    return static_cast<RISCVTargetStreamer &>(TS);
  }

  unsigned validateTargetOperandClass(MCParsedAsmOperand &Op,
                                      unsigned Kind) override;
  unsigned checkTargetMatchPredicate(MCInst &Inst) override;

  bool generateImmOutOfRangeError(OperandVector &Operands, uint64_t ErrorInfo,
                                  int64_t Lower, int64_t Upper,
                                  const Twine &Msg);
  bool generateImmOutOfRangeError(SMLoc ErrorLoc, int64_t Lower, int64_t Upper,
                                  const Twine &Msg);

  bool MatchAndEmitInstruction(SMLoc IDLoc, unsigned &Opcode,
                               OperandVector &Operands, MCStreamer &Out,
                               uint64_t &ErrorInfo,
                               bool MatchingInlineAsm) override;

  bool parseRegister(MCRegister &RegNo, SMLoc &StartLoc,
                     SMLoc &EndLoc) override;
  OperandMatchResultTy tryParseRegister(MCRegister &RegNo, SMLoc &StartLoc,
                                        SMLoc &EndLoc) override;

  bool ParseInstruction(ParseInstructionInfo &Info, StringRef Name,
                        SMLoc NameLoc, OperandVector &Operands) override;

  ParseStatus parseDirective(AsmToken DirectiveID) override;

  bool parseVTypeToken(StringRef Identifier, VTypeState &State, unsigned &Sew,
                       unsigned &Lmul, bool &Fractional, bool &TailAgnostic,
                       bool &MaskAgnostic);
  bool generateVTypeError(SMLoc ErrorLoc);

  // Helper to actually emit an instruction to the MCStreamer. Also, when
  // possible, compression of the instruction is performed.
  void emitToStreamer(MCStreamer &S, const MCInst &Inst);

  // Helper to emit a combination of LUI, ADDI(W), and SLLI instructions that
  // synthesize the desired immedate value into the destination register.
  void emitLoadImm(MCRegister DestReg, int64_t Value, MCStreamer &Out);

  // Helper to emit a combination of AUIPC and SecondOpcode. Used to implement
  // helpers such as emitLoadLocalAddress and emitLoadAddress.
  void emitAuipcInstPair(MCOperand DestReg, MCOperand TmpReg,
                         const MCExpr *Symbol, RISCVMCExpr::VariantKind VKHi,
                         unsigned SecondOpcode, SMLoc IDLoc, MCStreamer &Out);

  // Helper to emit pseudo instruction "lla" used in PC-rel addressing.
  void emitLoadLocalAddress(MCInst &Inst, SMLoc IDLoc, MCStreamer &Out);

  // Helper to emit pseudo instruction "lga" used in GOT-rel addressing.
  void emitLoadGlobalAddress(MCInst &Inst, SMLoc IDLoc, MCStreamer &Out);

  // Helper to emit pseudo instruction "la" used in GOT/PC-rel addressing.
  void emitLoadAddress(MCInst &Inst, SMLoc IDLoc, MCStreamer &Out);

  // Helper to emit pseudo instruction "la.tls.ie" used in initial-exec TLS
  // addressing.
  void emitLoadTLSIEAddress(MCInst &Inst, SMLoc IDLoc, MCStreamer &Out);

  // Helper to emit pseudo instruction "la.tls.gd" used in global-dynamic TLS
  // addressing.
  void emitLoadTLSGDAddress(MCInst &Inst, SMLoc IDLoc, MCStreamer &Out);

  // Helper to emit pseudo load/store instruction with a symbol.
  void emitLoadStoreSymbol(MCInst &Inst, unsigned Opcode, SMLoc IDLoc,
                           MCStreamer &Out, bool HasTmpReg);

  // Helper to emit pseudo sign/zero extend instruction.
  void emitPseudoExtend(MCInst &Inst, bool SignExtend, int64_t Width,
                        SMLoc IDLoc, MCStreamer &Out);

  // Helper to emit pseudo vmsge{u}.vx instruction.
  void emitVMSGE(MCInst &Inst, unsigned Opcode, SMLoc IDLoc, MCStreamer &Out);

  // Checks that a PseudoAddTPRel is using x4/tp in its second input operand.
  // Enforcing this using a restricted register class for the second input
  // operand of PseudoAddTPRel results in a poor diagnostic due to the fact
  // 'add' is an overloaded mnemonic.
  bool checkPseudoAddTPRel(MCInst &Inst, OperandVector &Operands);

  // Check instruction constraints.
  bool validateInstruction(MCInst &Inst, OperandVector &Operands);

  /// Helper for processing MC instructions that have been successfully matched
  /// by MatchAndEmitInstruction. Modifications to the emitted instructions,
  /// like the expansion of pseudo instructions (e.g., "li"), can be performed
  /// in this method.
  bool processInstruction(MCInst &Inst, SMLoc IDLoc, OperandVector &Operands,
                          MCStreamer &Out);

// Auto-generated instruction matching functions
#define GET_ASSEMBLER_HEADER
#include "RISCVGenAsmMatcher.inc"

  ParseStatus parseCSRSystemRegister(OperandVector &Operands);
  ParseStatus parseFPImm(OperandVector &Operands);
  ParseStatus parseImmediate(OperandVector &Operands);
  ParseStatus parseRegister(OperandVector &Operands, bool AllowParens = false);
  ParseStatus parseMemOpBaseReg(OperandVector &Operands);
  ParseStatus parseZeroOffsetMemOp(OperandVector &Operands);
  ParseStatus parseOperandWithModifier(OperandVector &Operands);
  ParseStatus parseBareSymbol(OperandVector &Operands);
  ParseStatus parseCallSymbol(OperandVector &Operands);
  ParseStatus parsePseudoJumpSymbol(OperandVector &Operands);
  ParseStatus parseJALOffset(OperandVector &Operands);
  ParseStatus parseVTypeI(OperandVector &Operands);
  ParseStatus parseMaskReg(OperandVector &Operands);
  ParseStatus parseInsnDirectiveOpcode(OperandVector &Operands);
  ParseStatus parseInsnCDirectiveOpcode(OperandVector &Operands);
  ParseStatus parseGPRAsFPR(OperandVector &Operands);
  ParseStatus parseFRMArg(OperandVector &Operands);
  ParseStatus parseFenceArg(OperandVector &Operands);
  ParseStatus parseReglist(OperandVector &Operands);
  ParseStatus parseRetval(OperandVector &Operands);
  ParseStatus parseZcmpSpimm(OperandVector &Operands);

  bool parseOperand(OperandVector &Operands, StringRef Mnemonic);

  bool parseDirectiveOption();
  bool parseDirectiveAttribute();
  bool parseDirectiveInsn(SMLoc L);
  bool parseDirectiveVariantCC();

  /// Helper to reset target features for a new arch string. It
  /// also records the new arch string that is expanded by RISCVISAInfo
  /// and reports error for invalid arch string.
  bool resetToArch(StringRef Arch, SMLoc Loc, std::string &Result,
                   bool FromOptionDirective);

  void setFeatureBits(uint64_t Feature, StringRef FeatureString) {
    if (!(getSTI().hasFeature(Feature))) {
      MCSubtargetInfo &STI = copySTI();
      setAvailableFeatures(
          ComputeAvailableFeatures(STI.ToggleFeature(FeatureString)));
    }
  }

  void clearFeatureBits(uint64_t Feature, StringRef FeatureString) {
    if (getSTI().hasFeature(Feature)) {
      MCSubtargetInfo &STI = copySTI();
      setAvailableFeatures(
          ComputeAvailableFeatures(STI.ToggleFeature(FeatureString)));
    }
  }

  void pushFeatureBits() {
    assert(FeatureBitStack.size() == ParserOptionsStack.size() &&
           "These two stacks must be kept synchronized");
    FeatureBitStack.push_back(getSTI().getFeatureBits());
    ParserOptionsStack.push_back(ParserOptions);
  }

  bool popFeatureBits() {
    assert(FeatureBitStack.size() == ParserOptionsStack.size() &&
           "These two stacks must be kept synchronized");
    if (FeatureBitStack.empty())
      return true;

    FeatureBitset FeatureBits = FeatureBitStack.pop_back_val();
    copySTI().setFeatureBits(FeatureBits);
    setAvailableFeatures(ComputeAvailableFeatures(FeatureBits));

    ParserOptions = ParserOptionsStack.pop_back_val();

    return false;
  }

  std::unique_ptr<RISCVOperand> defaultMaskRegOp() const;
  std::unique_ptr<RISCVOperand> defaultFRMArgOp() const;

public:
  enum RISCVMatchResultTy {
    Match_Dummy = FIRST_TARGET_MATCH_RESULT_TY,
    Match_RequiresEvenGPRs,
#define GET_OPERAND_DIAGNOSTIC_TYPES
#include "RISCVGenAsmMatcher.inc"
#undef GET_OPERAND_DIAGNOSTIC_TYPES
  };

  static bool classifySymbolRef(const MCExpr *Expr,
                                RISCVMCExpr::VariantKind &Kind);
  static bool isSymbolDiff(const MCExpr *Expr);

  RISCVAsmParser(const MCSubtargetInfo &STI, MCAsmParser &Parser,
                 const MCInstrInfo &MII, const MCTargetOptions &Options)
      : MCTargetAsmParser(Options, STI, MII) {
    MCAsmParserExtension::Initialize(Parser);

    Parser.addAliasForDirective(".half", ".2byte");
    Parser.addAliasForDirective(".hword", ".2byte");
    Parser.addAliasForDirective(".word", ".4byte");
    Parser.addAliasForDirective(".dword", ".8byte");
    setAvailableFeatures(ComputeAvailableFeatures(STI.getFeatureBits()));

    auto ABIName = StringRef(Options.ABIName);
    if (ABIName.endswith("f") && !getSTI().hasFeature(RISCV::FeatureStdExtF)) {
      errs() << "Hard-float 'f' ABI can't be used for a target that "
                "doesn't support the F instruction set extension (ignoring "
                "target-abi)\n";
    } else if (ABIName.endswith("d") &&
               !getSTI().hasFeature(RISCV::FeatureStdExtD)) {
      errs() << "Hard-float 'd' ABI can't be used for a target that "
                "doesn't support the D instruction set extension (ignoring "
                "target-abi)\n";
    }

    // Use computeTargetABI to check if ABIName is valid. If invalid, output
    // error message.
    RISCVABI::computeTargetABI(STI.getTargetTriple(), STI.getFeatureBits(),
                               ABIName);

    const MCObjectFileInfo *MOFI = Parser.getContext().getObjectFileInfo();
    ParserOptions.IsPicEnabled = MOFI->isPositionIndependent();

    if (AddBuildAttributes)
      getTargetStreamer().emitTargetAttributes(STI, /*EmitStackAlign*/ false);
  }
};

/// RISCVOperand - Instances of this class represent a parsed machine
/// instruction
struct RISCVOperand final : public MCParsedAsmOperand {

  enum class KindTy {
    Token,
    Register,
    Immediate,
    FPImmediate,
    SystemRegister,
    VType,
    FRM,
    Fence,
    Rlist,
    Spimm,
  } Kind;

  struct RegOp {
    MCRegister RegNum;
    bool IsGPRAsFPR;
  };

  struct ImmOp {
    const MCExpr *Val;
    bool IsRV64;
  };

  struct FPImmOp {
    uint64_t Val;
  };

  struct SysRegOp {
    const char *Data;
    unsigned Length;
    unsigned Encoding;
    // FIXME: Add the Encoding parsed fields as needed for checks,
    // e.g.: read/write or user/supervisor/machine privileges.
  };

  struct VTypeOp {
    unsigned Val;
  };

  struct FRMOp {
    RISCVFPRndMode::RoundingMode FRM;
  };

  struct FenceOp {
    unsigned Val;
  };

  struct RlistOp {
    unsigned Val;
  };

  struct SpimmOp {
    unsigned Val;
  };

  SMLoc StartLoc, EndLoc;
  union {
    StringRef Tok;
    RegOp Reg;
    ImmOp Imm;
    FPImmOp FPImm;
    struct SysRegOp SysReg;
    struct VTypeOp VType;
    struct FRMOp FRM;
    struct FenceOp Fence;
    struct RlistOp Rlist;
    struct SpimmOp Spimm;
  };

  RISCVOperand(KindTy K) : Kind(K) {}

public:
  RISCVOperand(const RISCVOperand &o) : MCParsedAsmOperand() {
    Kind = o.Kind;
    StartLoc = o.StartLoc;
    EndLoc = o.EndLoc;
    switch (Kind) {
    case KindTy::Register:
      Reg = o.Reg;
      break;
    case KindTy::Immediate:
      Imm = o.Imm;
      break;
    case KindTy::FPImmediate:
      FPImm = o.FPImm;
      break;
    case KindTy::Token:
      Tok = o.Tok;
      break;
    case KindTy::SystemRegister:
      SysReg = o.SysReg;
      break;
    case KindTy::VType:
      VType = o.VType;
      break;
    case KindTy::FRM:
      FRM = o.FRM;
      break;
    case KindTy::Fence:
      Fence = o.Fence;
      break;
    case KindTy::Rlist:
      Rlist = o.Rlist;
      break;
    case KindTy::Spimm:
      Spimm = o.Spimm;
      break;
    }
  }

  bool isToken() const override { return Kind == KindTy::Token; }
  bool isReg() const override { return Kind == KindTy::Register; }
  bool isV0Reg() const {
    return Kind == KindTy::Register && Reg.RegNum == RISCV::V0;
  }
  bool isAnyReg() const {
    return Kind == KindTy::Register &&
           (RISCVMCRegisterClasses[RISCV::GPRRegClassID].contains(Reg.RegNum) ||
            RISCVMCRegisterClasses[RISCV::FPR64RegClassID].contains(Reg.RegNum) ||
            RISCVMCRegisterClasses[RISCV::VRRegClassID].contains(Reg.RegNum));
  }
  bool isAnyRegC() const {
    return Kind == KindTy::Register &&
           (RISCVMCRegisterClasses[RISCV::GPRCRegClassID].contains(
                Reg.RegNum) ||
            RISCVMCRegisterClasses[RISCV::FPR64CRegClassID].contains(
                Reg.RegNum));
  }
  bool isImm() const override { return Kind == KindTy::Immediate; }
  bool isMem() const override { return false; }
  bool isSystemRegister() const { return Kind == KindTy::SystemRegister; }
  bool isRlist() const { return Kind == KindTy::Rlist; }
  bool isSpimm() const { return Kind == KindTy::Spimm; }

  bool isGPR() const {
    return Kind == KindTy::Register &&
           RISCVMCRegisterClasses[RISCV::GPRRegClassID].contains(Reg.RegNum);
  }

  bool isGPRAsFPR() const { return isGPR() && Reg.IsGPRAsFPR; }

  bool isGPRF64AsFPR() const { return isGPR() && Reg.IsGPRAsFPR; }

  bool isGPRPF64AsFPR() const { return isGPR() && Reg.IsGPRAsFPR; }

  static bool evaluateConstantImm(const MCExpr *Expr, int64_t &Imm,
                                  RISCVMCExpr::VariantKind &VK) {
    if (auto *RE = dyn_cast<RISCVMCExpr>(Expr)) {
      VK = RE->getKind();
      return RE->evaluateAsConstant(Imm);
    }

    if (auto CE = dyn_cast<MCConstantExpr>(Expr)) {
      VK = RISCVMCExpr::VK_RISCV_None;
      Imm = CE->getValue();
      return true;
    }

    return false;
  }

  // True if operand is a symbol with no modifiers, or a constant with no
  // modifiers and isShiftedInt<N-1, 1>(Op).
  template <int N> bool isBareSimmNLsb0() const {
    int64_t Imm;
    RISCVMCExpr::VariantKind VK = RISCVMCExpr::VK_RISCV_None;
    if (!isImm())
      return false;
    bool IsConstantImm = evaluateConstantImm(getImm(), Imm, VK);
    bool IsValid;
    if (!IsConstantImm)
      IsValid = RISCVAsmParser::classifySymbolRef(getImm(), VK);
    else
      IsValid = isShiftedInt<N - 1, 1>(Imm);
    return IsValid && VK == RISCVMCExpr::VK_RISCV_None;
  }

  // Predicate methods for AsmOperands defined in RISCVInstrInfo.td

  bool isBareSymbol() const {
    int64_t Imm;
    RISCVMCExpr::VariantKind VK = RISCVMCExpr::VK_RISCV_None;
    // Must be of 'immediate' type but not a constant.
    if (!isImm() || evaluateConstantImm(getImm(), Imm, VK))
      return false;
    return RISCVAsmParser::classifySymbolRef(getImm(), VK) &&
           VK == RISCVMCExpr::VK_RISCV_None;
  }

  bool isCallSymbol() const {
    int64_t Imm;
    RISCVMCExpr::VariantKind VK = RISCVMCExpr::VK_RISCV_None;
    // Must be of 'immediate' type but not a constant.
    if (!isImm() || evaluateConstantImm(getImm(), Imm, VK))
      return false;
    return RISCVAsmParser::classifySymbolRef(getImm(), VK) &&
           (VK == RISCVMCExpr::VK_RISCV_CALL ||
            VK == RISCVMCExpr::VK_RISCV_CALL_PLT);
  }

  bool isPseudoJumpSymbol() const {
    int64_t Imm;
    RISCVMCExpr::VariantKind VK = RISCVMCExpr::VK_RISCV_None;
    // Must be of 'immediate' type but not a constant.
    if (!isImm() || evaluateConstantImm(getImm(), Imm, VK))
      return false;
    return RISCVAsmParser::classifySymbolRef(getImm(), VK) &&
           VK == RISCVMCExpr::VK_RISCV_CALL;
  }

  bool isTPRelAddSymbol() const {
    int64_t Imm;
    RISCVMCExpr::VariantKind VK = RISCVMCExpr::VK_RISCV_None;
    // Must be of 'immediate' type but not a constant.
    if (!isImm() || evaluateConstantImm(getImm(), Imm, VK))
      return false;
    return RISCVAsmParser::classifySymbolRef(getImm(), VK) &&
           VK == RISCVMCExpr::VK_RISCV_TPREL_ADD;
  }

  bool isCSRSystemRegister() const { return isSystemRegister(); }

  bool isVTypeImm(unsigned N) const {
    int64_t Imm;
    RISCVMCExpr::VariantKind VK = RISCVMCExpr::VK_RISCV_None;
    if (!isImm())
      return false;
    bool IsConstantImm = evaluateConstantImm(getImm(), Imm, VK);
    return IsConstantImm && isUIntN(N, Imm) && VK == RISCVMCExpr::VK_RISCV_None;
  }

  // If the last operand of the vsetvli/vsetvli instruction is a constant
  // expression, KindTy is Immediate.
  bool isVTypeI10() const {
    if (Kind == KindTy::Immediate)
      return isVTypeImm(10);
    return Kind == KindTy::VType;
  }
  bool isVTypeI11() const {
    if (Kind == KindTy::Immediate)
      return isVTypeImm(11);
    return Kind == KindTy::VType;
  }

  /// Return true if the operand is a valid for the fence instruction e.g.
  /// ('iorw').
  bool isFenceArg() const { return Kind == KindTy::Fence; }

  /// Return true if the operand is a valid floating point rounding mode.
  bool isFRMArg() const { return Kind == KindTy::FRM; }
  bool isRTZArg() const { return isFRMArg() && FRM.FRM == RISCVFPRndMode::RTZ; }

  /// Return true if the operand is a valid fli.s floating-point immediate.
  bool isLoadFPImm() const {
    if (isImm())
      return isUImm5();
    if (Kind != KindTy::FPImmediate)
      return false;
    int Idx = RISCVLoadFPImm::getLoadFPImm(
        APFloat(APFloat::IEEEdouble(), APInt(64, getFPConst())));
    // Don't allow decimal version of the minimum value. It is a different value
    // for each supported data type.
    return Idx >= 0 && Idx != 1;
  }

  bool isImmXLenLI() const {
    int64_t Imm;
    RISCVMCExpr::VariantKind VK = RISCVMCExpr::VK_RISCV_None;
    if (!isImm())
      return false;
    bool IsConstantImm = evaluateConstantImm(getImm(), Imm, VK);
    if (VK == RISCVMCExpr::VK_RISCV_LO || VK == RISCVMCExpr::VK_RISCV_PCREL_LO)
      return true;
    // Given only Imm, ensuring that the actually specified constant is either
    // a signed or unsigned 64-bit number is unfortunately impossible.
    if (IsConstantImm) {
      return VK == RISCVMCExpr::VK_RISCV_None &&
             (isRV64Imm() || (isInt<32>(Imm) || isUInt<32>(Imm)));
    }

    return RISCVAsmParser::isSymbolDiff(getImm());
  }

  bool isImmXLenLI_Restricted() const {
    int64_t Imm;
    RISCVMCExpr::VariantKind VK = RISCVMCExpr::VK_RISCV_None;
    if (!isImm())
      return false;
    bool IsConstantImm = evaluateConstantImm(getImm(), Imm, VK);
    // 'la imm' supports constant immediates only.
    return IsConstantImm && (VK == RISCVMCExpr::VK_RISCV_None) &&
           (isRV64Imm() || (isInt<32>(Imm) || isUInt<32>(Imm)));
  }

  bool isUImmLog2XLen() const {
    int64_t Imm;
    RISCVMCExpr::VariantKind VK = RISCVMCExpr::VK_RISCV_None;
    if (!isImm())
      return false;
    if (!evaluateConstantImm(getImm(), Imm, VK) ||
        VK != RISCVMCExpr::VK_RISCV_None)
      return false;
    return (isRV64Imm() && isUInt<6>(Imm)) || isUInt<5>(Imm);
  }

  bool isUImmLog2XLenNonZero() const {
    int64_t Imm;
    RISCVMCExpr::VariantKind VK = RISCVMCExpr::VK_RISCV_None;
    if (!isImm())
      return false;
    if (!evaluateConstantImm(getImm(), Imm, VK) ||
        VK != RISCVMCExpr::VK_RISCV_None)
      return false;
    if (Imm == 0)
      return false;
    return (isRV64Imm() && isUInt<6>(Imm)) || isUInt<5>(Imm);
  }

  bool isUImmLog2XLenHalf() const {
    int64_t Imm;
    RISCVMCExpr::VariantKind VK = RISCVMCExpr::VK_RISCV_None;
    if (!isImm())
      return false;
    if (!evaluateConstantImm(getImm(), Imm, VK) ||
        VK != RISCVMCExpr::VK_RISCV_None)
      return false;
    return (isRV64Imm() && isUInt<5>(Imm)) || isUInt<4>(Imm);
  }

  template <unsigned N> bool IsUImm() const {
    int64_t Imm;
    RISCVMCExpr::VariantKind VK = RISCVMCExpr::VK_RISCV_None;
    if (!isImm())
      return false;
    bool IsConstantImm = evaluateConstantImm(getImm(), Imm, VK);
    return IsConstantImm && isUInt<N>(Imm) && VK == RISCVMCExpr::VK_RISCV_None;
  }

  bool isUImm1() const { return IsUImm<1>(); }
  bool isUImm2() const { return IsUImm<2>(); }
  bool isUImm3() const { return IsUImm<3>(); }
  bool isUImm4() const { return IsUImm<4>(); }
  bool isUImm5() const { return IsUImm<5>(); }
  bool isUImm6() const { return IsUImm<6>(); }
  bool isUImm7() const { return IsUImm<7>(); }
  bool isUImm8() const { return IsUImm<8>(); }

  bool isUImm8GE32() const {
    int64_t Imm;
    RISCVMCExpr::VariantKind VK = RISCVMCExpr::VK_RISCV_None;
    if (!isImm())
      return false;
    bool IsConstantImm = evaluateConstantImm(getImm(), Imm, VK);
    return IsConstantImm && isUInt<8>(Imm) && Imm >= 32 &&
           VK == RISCVMCExpr::VK_RISCV_None;
  }

  bool isRnumArg() const {
    int64_t Imm;
    RISCVMCExpr::VariantKind VK = RISCVMCExpr::VK_RISCV_None;
    if (!isImm())
      return false;
    bool IsConstantImm = evaluateConstantImm(getImm(), Imm, VK);
    return IsConstantImm && Imm >= INT64_C(0) && Imm <= INT64_C(10) &&
           VK == RISCVMCExpr::VK_RISCV_None;
  }

  bool isRnumArg_0_7() const {
    int64_t Imm;
    RISCVMCExpr::VariantKind VK = RISCVMCExpr::VK_RISCV_None;
    if (!isImm())
      return false;
    bool IsConstantImm = evaluateConstantImm(getImm(), Imm, VK);
    return IsConstantImm && Imm >= INT64_C(0) && Imm <= INT64_C(7) &&
           VK == RISCVMCExpr::VK_RISCV_None;
  }

  bool isRnumArg_1_10() const {
    int64_t Imm;
    RISCVMCExpr::VariantKind VK = RISCVMCExpr::VK_RISCV_None;
    if (!isImm())
      return false;
    bool IsConstantImm = evaluateConstantImm(getImm(), Imm, VK);
    return IsConstantImm && Imm >= INT64_C(1) && Imm <= INT64_C(10) &&
           VK == RISCVMCExpr::VK_RISCV_None;
  }

  bool isRnumArg_2_14() const {
    int64_t Imm;
    RISCVMCExpr::VariantKind VK = RISCVMCExpr::VK_RISCV_None;
    if (!isImm())
      return false;
    bool IsConstantImm = evaluateConstantImm(getImm(), Imm, VK);
    return IsConstantImm && Imm >= INT64_C(2) && Imm <= INT64_C(14) &&
           VK == RISCVMCExpr::VK_RISCV_None;
  }

  bool isSImm5() const {
    if (!isImm())
      return false;
    RISCVMCExpr::VariantKind VK = RISCVMCExpr::VK_RISCV_None;
    int64_t Imm;
    bool IsConstantImm = evaluateConstantImm(getImm(), Imm, VK);
    return IsConstantImm && isInt<5>(fixImmediateForRV32(Imm, isRV64Imm())) &&
           VK == RISCVMCExpr::VK_RISCV_None;
  }

  bool isSImm6() const {
    if (!isImm())
      return false;
    RISCVMCExpr::VariantKind VK = RISCVMCExpr::VK_RISCV_None;
    int64_t Imm;
    bool IsConstantImm = evaluateConstantImm(getImm(), Imm, VK);
    return IsConstantImm && isInt<6>(fixImmediateForRV32(Imm, isRV64Imm())) &&
           VK == RISCVMCExpr::VK_RISCV_None;
  }

  bool isSImm6NonZero() const {
    if (!isImm())
      return false;
    RISCVMCExpr::VariantKind VK = RISCVMCExpr::VK_RISCV_None;
    int64_t Imm;
    bool IsConstantImm = evaluateConstantImm(getImm(), Imm, VK);
    return IsConstantImm && Imm != 0 &&
           isInt<6>(fixImmediateForRV32(Imm, isRV64Imm())) &&
           VK == RISCVMCExpr::VK_RISCV_None;
  }

  bool isCLUIImm() const {
    if (!isImm())
      return false;
    int64_t Imm;
    RISCVMCExpr::VariantKind VK = RISCVMCExpr::VK_RISCV_None;
    bool IsConstantImm = evaluateConstantImm(getImm(), Imm, VK);
    return IsConstantImm && (Imm != 0) &&
           (isUInt<5>(Imm) || (Imm >= 0xfffe0 && Imm <= 0xfffff)) &&
           VK == RISCVMCExpr::VK_RISCV_None;
  }

  bool isUImm2Lsb0() const {
    if (!isImm())
      return false;
    int64_t Imm;
    RISCVMCExpr::VariantKind VK = RISCVMCExpr::VK_RISCV_None;
    bool IsConstantImm = evaluateConstantImm(getImm(), Imm, VK);
    return IsConstantImm && isShiftedUInt<1, 1>(Imm) &&
           VK == RISCVMCExpr::VK_RISCV_None;
  }

  bool isUImm7Lsb00() const {
    if (!isImm())
      return false;
    int64_t Imm;
    RISCVMCExpr::VariantKind VK = RISCVMCExpr::VK_RISCV_None;
    bool IsConstantImm = evaluateConstantImm(getImm(), Imm, VK);
    return IsConstantImm && isShiftedUInt<5, 2>(Imm) &&
           VK == RISCVMCExpr::VK_RISCV_None;
  }

  bool isUImm8Lsb00() const {
    if (!isImm())
      return false;
    int64_t Imm;
    RISCVMCExpr::VariantKind VK = RISCVMCExpr::VK_RISCV_None;
    bool IsConstantImm = evaluateConstantImm(getImm(), Imm, VK);
    return IsConstantImm && isShiftedUInt<6, 2>(Imm) &&
           VK == RISCVMCExpr::VK_RISCV_None;
  }

  bool isUImm8Lsb000() const {
    if (!isImm())
      return false;
    int64_t Imm;
    RISCVMCExpr::VariantKind VK = RISCVMCExpr::VK_RISCV_None;
    bool IsConstantImm = evaluateConstantImm(getImm(), Imm, VK);
    return IsConstantImm && isShiftedUInt<5, 3>(Imm) &&
           VK == RISCVMCExpr::VK_RISCV_None;
  }

  bool isSImm9Lsb0() const { return isBareSimmNLsb0<9>(); }

  bool isUImm9Lsb000() const {
    if (!isImm())
      return false;
    int64_t Imm;
    RISCVMCExpr::VariantKind VK = RISCVMCExpr::VK_RISCV_None;
    bool IsConstantImm = evaluateConstantImm(getImm(), Imm, VK);
    return IsConstantImm && isShiftedUInt<6, 3>(Imm) &&
           VK == RISCVMCExpr::VK_RISCV_None;
  }

  bool isUImm10Lsb00NonZero() const {
    if (!isImm())
      return false;
    int64_t Imm;
    RISCVMCExpr::VariantKind VK = RISCVMCExpr::VK_RISCV_None;
    bool IsConstantImm = evaluateConstantImm(getImm(), Imm, VK);
    return IsConstantImm && isShiftedUInt<8, 2>(Imm) && (Imm != 0) &&
           VK == RISCVMCExpr::VK_RISCV_None;
  }

  // If this a RV32 and the immediate is a uimm32, sign extend it to 32 bits.
  // This allows writing 'addi a0, a0, 0xffffffff'.
  static int64_t fixImmediateForRV32(int64_t Imm, bool IsRV64Imm) {
    if (IsRV64Imm || !isUInt<32>(Imm))
      return Imm;
    return SignExtend64<32>(Imm);
  }

  bool isSImm12() const {
    RISCVMCExpr::VariantKind VK = RISCVMCExpr::VK_RISCV_None;
    int64_t Imm;
    bool IsValid;
    if (!isImm())
      return false;
    bool IsConstantImm = evaluateConstantImm(getImm(), Imm, VK);
    if (!IsConstantImm)
      IsValid = RISCVAsmParser::classifySymbolRef(getImm(), VK);
    else
      IsValid = isInt<12>(fixImmediateForRV32(Imm, isRV64Imm()));
    return IsValid && ((IsConstantImm && VK == RISCVMCExpr::VK_RISCV_None) ||
                       VK == RISCVMCExpr::VK_RISCV_LO ||
                       VK == RISCVMCExpr::VK_RISCV_PCREL_LO ||
                       VK == RISCVMCExpr::VK_RISCV_TPREL_LO);
  }

  bool isSImm12Lsb0() const { return isBareSimmNLsb0<12>(); }

  bool isSImm12Lsb00000() const {
    if (!isImm())
      return false;
    RISCVMCExpr::VariantKind VK = RISCVMCExpr::VK_RISCV_None;
    int64_t Imm;
    bool IsConstantImm = evaluateConstantImm(getImm(), Imm, VK);
    return IsConstantImm && isShiftedInt<7, 5>(Imm) &&
           VK == RISCVMCExpr::VK_RISCV_None;
  }

  bool isSImm13Lsb0() const { return isBareSimmNLsb0<13>(); }

  bool isSImm10Lsb0000NonZero() const {
    if (!isImm())
      return false;
    int64_t Imm;
    RISCVMCExpr::VariantKind VK = RISCVMCExpr::VK_RISCV_None;
    bool IsConstantImm = evaluateConstantImm(getImm(), Imm, VK);
    return IsConstantImm && (Imm != 0) && isShiftedInt<6, 4>(Imm) &&
           VK == RISCVMCExpr::VK_RISCV_None;
  }

  bool isUImm20LUI() const {
    RISCVMCExpr::VariantKind VK = RISCVMCExpr::VK_RISCV_None;
    int64_t Imm;
    bool IsValid;
    if (!isImm())
      return false;
    bool IsConstantImm = evaluateConstantImm(getImm(), Imm, VK);
    if (!IsConstantImm) {
      IsValid = RISCVAsmParser::classifySymbolRef(getImm(), VK);
      return IsValid && (VK == RISCVMCExpr::VK_RISCV_HI ||
                         VK == RISCVMCExpr::VK_RISCV_TPREL_HI);
    } else {
      return isUInt<20>(Imm) && (VK == RISCVMCExpr::VK_RISCV_None ||
                                 VK == RISCVMCExpr::VK_RISCV_HI ||
                                 VK == RISCVMCExpr::VK_RISCV_TPREL_HI);
    }
  }

  bool isUImm20AUIPC() const {
    RISCVMCExpr::VariantKind VK = RISCVMCExpr::VK_RISCV_None;
    int64_t Imm;
    bool IsValid;
    if (!isImm())
      return false;
    bool IsConstantImm = evaluateConstantImm(getImm(), Imm, VK);
    if (!IsConstantImm) {
      IsValid = RISCVAsmParser::classifySymbolRef(getImm(), VK);
      return IsValid && (VK == RISCVMCExpr::VK_RISCV_PCREL_HI ||
                         VK == RISCVMCExpr::VK_RISCV_GOT_HI ||
                         VK == RISCVMCExpr::VK_RISCV_TLS_GOT_HI ||
                         VK == RISCVMCExpr::VK_RISCV_TLS_GD_HI);
    } else {
      return isUInt<20>(Imm) && (VK == RISCVMCExpr::VK_RISCV_None ||
                                 VK == RISCVMCExpr::VK_RISCV_PCREL_HI ||
                                 VK == RISCVMCExpr::VK_RISCV_GOT_HI ||
                                 VK == RISCVMCExpr::VK_RISCV_TLS_GOT_HI ||
                                 VK == RISCVMCExpr::VK_RISCV_TLS_GD_HI);
    }
  }

  bool isSImm21Lsb0JAL() const { return isBareSimmNLsb0<21>(); }

  bool isImmZero() const {
    if (!isImm())
      return false;
    int64_t Imm;
    RISCVMCExpr::VariantKind VK = RISCVMCExpr::VK_RISCV_None;
    bool IsConstantImm = evaluateConstantImm(getImm(), Imm, VK);
    return IsConstantImm && (Imm == 0) && VK == RISCVMCExpr::VK_RISCV_None;
  }

  bool isSImm5Plus1() const {
    if (!isImm())
      return false;
    RISCVMCExpr::VariantKind VK = RISCVMCExpr::VK_RISCV_None;
    int64_t Imm;
    bool IsConstantImm = evaluateConstantImm(getImm(), Imm, VK);
    return IsConstantImm &&
           isInt<5>(fixImmediateForRV32(Imm, isRV64Imm()) - 1) &&
           VK == RISCVMCExpr::VK_RISCV_None;
  }

  /// getStartLoc - Gets location of the first token of this operand
  SMLoc getStartLoc() const override { return StartLoc; }
  /// getEndLoc - Gets location of the last token of this operand
  SMLoc getEndLoc() const override { return EndLoc; }
  /// True if this operand is for an RV64 instruction
  bool isRV64Imm() const {
    assert(Kind == KindTy::Immediate && "Invalid type access!");
    return Imm.IsRV64;
  }

  unsigned getReg() const override {
    assert(Kind == KindTy::Register && "Invalid type access!");
    return Reg.RegNum.id();
  }

  StringRef getSysReg() const {
    assert(Kind == KindTy::SystemRegister && "Invalid type access!");
    return StringRef(SysReg.Data, SysReg.Length);
  }

  const MCExpr *getImm() const {
    assert(Kind == KindTy::Immediate && "Invalid type access!");
    return Imm.Val;
  }

  uint64_t getFPConst() const {
    assert(Kind == KindTy::FPImmediate && "Invalid type access!");
    return FPImm.Val;
  }

  StringRef getToken() const {
    assert(Kind == KindTy::Token && "Invalid type access!");
    return Tok;
  }

  unsigned getVType() const {
    assert(Kind == KindTy::VType && "Invalid type access!");
    return VType.Val;
  }

  RISCVFPRndMode::RoundingMode getFRM() const {
    assert(Kind == KindTy::FRM && "Invalid type access!");
    return FRM.FRM;
  }

  unsigned getFence() const {
    assert(Kind == KindTy::Fence && "Invalid type access!");
    return Fence.Val;
  }

  void print(raw_ostream &OS) const override {
    auto RegName = [](MCRegister Reg) {
      if (Reg)
        return RISCVInstPrinter::getRegisterName(Reg);
      else
        return "noreg";
    };

    switch (Kind) {
    case KindTy::Immediate:
      OS << *getImm();
      break;
    case KindTy::FPImmediate:
      break;
    case KindTy::Register:
      OS << "<register " << RegName(getReg()) << ">";
      break;
    case KindTy::Token:
      OS << "'" << getToken() << "'";
      break;
    case KindTy::SystemRegister:
      OS << "<sysreg: " << getSysReg() << '>';
      break;
    case KindTy::VType:
      OS << "<vtype: ";
      RISCVVType::printVType(getVType(), OS);
      OS << '>';
      break;
    case KindTy::FRM:
      OS << "<frm: ";
      roundingModeToString(getFRM());
      OS << '>';
      break;
    case KindTy::Fence:
      OS << "<fence: ";
      OS << getFence();
      OS << '>';
      break;
    case KindTy::Rlist:
      OS << "<rlist: ";
      RISCVZC::printRlist(Rlist.Val, OS);
      OS << '>';
      break;
    case KindTy::Spimm:
      OS << "<Spimm: ";
      RISCVZC::printSpimm(Spimm.Val, OS);
      OS << '>';
      break;
    }
  }

  static std::unique_ptr<RISCVOperand> createToken(StringRef Str, SMLoc S) {
    auto Op = std::make_unique<RISCVOperand>(KindTy::Token);
    Op->Tok = Str;
    Op->StartLoc = S;
    Op->EndLoc = S;
    return Op;
  }

  static std::unique_ptr<RISCVOperand>
  createReg(unsigned RegNo, SMLoc S, SMLoc E, bool IsGPRAsFPR = false) {
    auto Op = std::make_unique<RISCVOperand>(KindTy::Register);
    Op->Reg.RegNum = RegNo;
    Op->Reg.IsGPRAsFPR = IsGPRAsFPR;
    Op->StartLoc = S;
    Op->EndLoc = E;
    return Op;
  }

  static std::unique_ptr<RISCVOperand> createImm(const MCExpr *Val, SMLoc S,
                                                 SMLoc E, bool IsRV64) {
    auto Op = std::make_unique<RISCVOperand>(KindTy::Immediate);
    Op->Imm.Val = Val;
    Op->Imm.IsRV64 = IsRV64;
    Op->StartLoc = S;
    Op->EndLoc = E;
    return Op;
  }

  static std::unique_ptr<RISCVOperand> createFPImm(uint64_t Val, SMLoc S) {
    auto Op = std::make_unique<RISCVOperand>(KindTy::FPImmediate);
    Op->FPImm.Val = Val;
    Op->StartLoc = S;
    Op->EndLoc = S;
    return Op;
  }

  static std::unique_ptr<RISCVOperand> createSysReg(StringRef Str, SMLoc S,
                                                    unsigned Encoding) {
    auto Op = std::make_unique<RISCVOperand>(KindTy::SystemRegister);
    Op->SysReg.Data = Str.data();
    Op->SysReg.Length = Str.size();
    Op->SysReg.Encoding = Encoding;
    Op->StartLoc = S;
    Op->EndLoc = S;
    return Op;
  }

  static std::unique_ptr<RISCVOperand>
  createFRMArg(RISCVFPRndMode::RoundingMode FRM, SMLoc S) {
    auto Op = std::make_unique<RISCVOperand>(KindTy::FRM);
    Op->FRM.FRM = FRM;
    Op->StartLoc = S;
    Op->EndLoc = S;
    return Op;
  }

  static std::unique_ptr<RISCVOperand> createFenceArg(unsigned Val, SMLoc S) {
    auto Op = std::make_unique<RISCVOperand>(KindTy::Fence);
    Op->Fence.Val = Val;
    Op->StartLoc = S;
    Op->EndLoc = S;
    return Op;
  }

  static std::unique_ptr<RISCVOperand> createVType(unsigned VTypeI, SMLoc S) {
    auto Op = std::make_unique<RISCVOperand>(KindTy::VType);
    Op->VType.Val = VTypeI;
    Op->StartLoc = S;
    Op->EndLoc = S;
    return Op;
  }

  static std::unique_ptr<RISCVOperand> createRlist(unsigned RlistEncode,
                                                   SMLoc S) {
    auto Op = std::make_unique<RISCVOperand>(KindTy::Rlist);
    Op->Rlist.Val = RlistEncode;
    Op->StartLoc = S;
    return Op;
  }

  static std::unique_ptr<RISCVOperand> createSpimm(unsigned Spimm, SMLoc S) {
    auto Op = std::make_unique<RISCVOperand>(KindTy::Spimm);
    Op->Spimm.Val = Spimm;
    Op->StartLoc = S;
    return Op;
  }

  static void addExpr(MCInst &Inst, const MCExpr *Expr, bool IsRV64Imm) {
    assert(Expr && "Expr shouldn't be null!");
    int64_t Imm = 0;
    RISCVMCExpr::VariantKind VK = RISCVMCExpr::VK_RISCV_None;
    bool IsConstant = evaluateConstantImm(Expr, Imm, VK);

    if (IsConstant)
      Inst.addOperand(
          MCOperand::createImm(fixImmediateForRV32(Imm, IsRV64Imm)));
    else
      Inst.addOperand(MCOperand::createExpr(Expr));
  }

  // Used by the TableGen Code
  void addRegOperands(MCInst &Inst, unsigned N) const {
    assert(N == 1 && "Invalid number of operands!");
    Inst.addOperand(MCOperand::createReg(getReg()));
  }

  void addImmOperands(MCInst &Inst, unsigned N) const {
    assert(N == 1 && "Invalid number of operands!");
    addExpr(Inst, getImm(), isRV64Imm());
  }

  void addFPImmOperands(MCInst &Inst, unsigned N) const {
    assert(N == 1 && "Invalid number of operands!");
    if (isImm()) {
      addExpr(Inst, getImm(), isRV64Imm());
      return;
    }

    int Imm = RISCVLoadFPImm::getLoadFPImm(
        APFloat(APFloat::IEEEdouble(), APInt(64, getFPConst())));
    Inst.addOperand(MCOperand::createImm(Imm));
  }

  void addFenceArgOperands(MCInst &Inst, unsigned N) const {
    assert(N == 1 && "Invalid number of operands!");
    Inst.addOperand(MCOperand::createImm(Fence.Val));
  }

  void addCSRSystemRegisterOperands(MCInst &Inst, unsigned N) const {
    assert(N == 1 && "Invalid number of operands!");
    Inst.addOperand(MCOperand::createImm(SysReg.Encoding));
  }

  // Support non-canonical syntax:
  // "vsetivli rd, uimm, 0xabc" or "vsetvli rd, rs1, 0xabc"
  // "vsetivli rd, uimm, (0xc << N)" or "vsetvli rd, rs1, (0xc << N)"
  void addVTypeIOperands(MCInst &Inst, unsigned N) const {
    assert(N == 1 && "Invalid number of operands!");
    int64_t Imm = 0;
    if (Kind == KindTy::Immediate) {
      RISCVMCExpr::VariantKind VK = RISCVMCExpr::VK_RISCV_None;
      bool IsConstantImm = evaluateConstantImm(getImm(), Imm, VK);
      (void)IsConstantImm;
      assert(IsConstantImm && "Invalid VTypeI Operand!");
    } else {
      Imm = getVType();
    }
    Inst.addOperand(MCOperand::createImm(Imm));
  }

  void addRlistOperands(MCInst &Inst, unsigned N) const {
    assert(N == 1 && "Invalid number of operands!");
    Inst.addOperand(MCOperand::createImm(Rlist.Val));
  }

  void addSpimmOperands(MCInst &Inst, unsigned N) const {
    assert(N == 1 && "Invalid number of operands!");
    Inst.addOperand(MCOperand::createImm(Spimm.Val));
  }

  void addFRMArgOperands(MCInst &Inst, unsigned N) const {
    assert(N == 1 && "Invalid number of operands!");
    Inst.addOperand(MCOperand::createImm(getFRM()));
  }
};
} // end anonymous namespace.

#define GET_REGISTER_MATCHER
#define GET_SUBTARGET_FEATURE_NAME
#define GET_MATCHER_IMPLEMENTATION
#define GET_MNEMONIC_SPELL_CHECKER
#include "RISCVGenAsmMatcher.inc"

static MCRegister convertFPR64ToFPR16(MCRegister Reg) {
  assert(Reg >= RISCV::F0_D && Reg <= RISCV::F31_D && "Invalid register");
  return Reg - RISCV::F0_D + RISCV::F0_H;
}

static MCRegister convertFPR64ToFPR32(MCRegister Reg) {
  assert(Reg >= RISCV::F0_D && Reg <= RISCV::F31_D && "Invalid register");
  return Reg - RISCV::F0_D + RISCV::F0_F;
}

static MCRegister convertVRToVRMx(const MCRegisterInfo &RI, MCRegister Reg,
                                  unsigned Kind) {
  unsigned RegClassID;
  if (Kind == MCK_VRM2)
    RegClassID = RISCV::VRM2RegClassID;
  else if (Kind == MCK_VRM4)
    RegClassID = RISCV::VRM4RegClassID;
  else if (Kind == MCK_VRM8)
    RegClassID = RISCV::VRM8RegClassID;
  else
    return 0;
  return RI.getMatchingSuperReg(Reg, RISCV::sub_vrm1_0,
                                &RISCVMCRegisterClasses[RegClassID]);
}

unsigned RISCVAsmParser::validateTargetOperandClass(MCParsedAsmOperand &AsmOp,
                                                    unsigned Kind) {
  RISCVOperand &Op = static_cast<RISCVOperand &>(AsmOp);
  if (!Op.isReg())
    return Match_InvalidOperand;

  MCRegister Reg = Op.getReg();
  bool IsRegFPR64 =
      RISCVMCRegisterClasses[RISCV::FPR64RegClassID].contains(Reg);
  bool IsRegFPR64C =
      RISCVMCRegisterClasses[RISCV::FPR64CRegClassID].contains(Reg);
  bool IsRegVR = RISCVMCRegisterClasses[RISCV::VRRegClassID].contains(Reg);

  // As the parser couldn't differentiate an FPR32 from an FPR64, coerce the
  // register from FPR64 to FPR32 or FPR64C to FPR32C if necessary.
  if ((IsRegFPR64 && Kind == MCK_FPR32) ||
      (IsRegFPR64C && Kind == MCK_FPR32C)) {
    Op.Reg.RegNum = convertFPR64ToFPR32(Reg);
    return Match_Success;
  }
  // As the parser couldn't differentiate an FPR16 from an FPR64, coerce the
  // register from FPR64 to FPR16 if necessary.
  if (IsRegFPR64 && Kind == MCK_FPR16) {
    Op.Reg.RegNum = convertFPR64ToFPR16(Reg);
    return Match_Success;
  }
  // As the parser couldn't differentiate an VRM2/VRM4/VRM8 from an VR, coerce
  // the register from VR to VRM2/VRM4/VRM8 if necessary.
  if (IsRegVR && (Kind == MCK_VRM2 || Kind == MCK_VRM4 || Kind == MCK_VRM8)) {
    Op.Reg.RegNum = convertVRToVRMx(*getContext().getRegisterInfo(), Reg, Kind);
    if (Op.Reg.RegNum == 0)
      return Match_InvalidOperand;
    return Match_Success;
  }
  return Match_InvalidOperand;
}

unsigned RISCVAsmParser::checkTargetMatchPredicate(MCInst &Inst) {
  const MCInstrDesc &MCID = MII.get(Inst.getOpcode());

  for (unsigned I = 0; I < MCID.NumOperands; ++I) {
    if (MCID.operands()[I].RegClass == RISCV::GPRPF64RegClassID) {
      const auto &Op = Inst.getOperand(I);
      assert(Op.isReg());

      MCRegister Reg = Op.getReg();
      if (((Reg.id() - RISCV::X0) & 1) != 0)
        return Match_RequiresEvenGPRs;
    }
  }

  return Match_Success;
}

bool RISCVAsmParser::generateImmOutOfRangeError(
    SMLoc ErrorLoc, int64_t Lower, int64_t Upper,
    const Twine &Msg = "immediate must be an integer in the range") {
  return Error(ErrorLoc, Msg + " [" + Twine(Lower) + ", " + Twine(Upper) + "]");
}

bool RISCVAsmParser::generateImmOutOfRangeError(
    OperandVector &Operands, uint64_t ErrorInfo, int64_t Lower, int64_t Upper,
    const Twine &Msg = "immediate must be an integer in the range") {
  SMLoc ErrorLoc = ((RISCVOperand &)*Operands[ErrorInfo]).getStartLoc();
  return generateImmOutOfRangeError(ErrorLoc, Lower, Upper, Msg);
}

bool RISCVAsmParser::MatchAndEmitInstruction(SMLoc IDLoc, unsigned &Opcode,
                                             OperandVector &Operands,
                                             MCStreamer &Out,
                                             uint64_t &ErrorInfo,
                                             bool MatchingInlineAsm) {
  MCInst Inst;
  FeatureBitset MissingFeatures;

  auto Result = MatchInstructionImpl(Operands, Inst, ErrorInfo, MissingFeatures,
                                     MatchingInlineAsm);
  switch (Result) {
  default:
    break;
  case Match_Success:
    if (validateInstruction(Inst, Operands))
      return true;
    return processInstruction(Inst, IDLoc, Operands, Out);
  case Match_MissingFeature: {
    assert(MissingFeatures.any() && "Unknown missing features!");
    bool FirstFeature = true;
    std::string Msg = "instruction requires the following:";
    for (unsigned i = 0, e = MissingFeatures.size(); i != e; ++i) {
      if (MissingFeatures[i]) {
        Msg += FirstFeature ? " " : ", ";
        Msg += getSubtargetFeatureName(i);
        FirstFeature = false;
      }
    }
    return Error(IDLoc, Msg);
  }
  case Match_MnemonicFail: {
    FeatureBitset FBS = ComputeAvailableFeatures(getSTI().getFeatureBits());
    std::string Suggestion = RISCVMnemonicSpellCheck(
        ((RISCVOperand &)*Operands[0]).getToken(), FBS, 0);
    return Error(IDLoc, "unrecognized instruction mnemonic" + Suggestion);
  }
  case Match_InvalidOperand: {
    SMLoc ErrorLoc = IDLoc;
    if (ErrorInfo != ~0ULL) {
      if (ErrorInfo >= Operands.size())
        return Error(ErrorLoc, "too few operands for instruction");

      ErrorLoc = ((RISCVOperand &)*Operands[ErrorInfo]).getStartLoc();
      if (ErrorLoc == SMLoc())
        ErrorLoc = IDLoc;
    }
    return Error(ErrorLoc, "invalid operand for instruction");
  }
  }

  // Handle the case when the error message is of specific type
  // other than the generic Match_InvalidOperand, and the
  // corresponding operand is missing.
  if (Result > FIRST_TARGET_MATCH_RESULT_TY) {
    SMLoc ErrorLoc = IDLoc;
    if (ErrorInfo != ~0ULL && ErrorInfo >= Operands.size())
      return Error(ErrorLoc, "too few operands for instruction");
  }

  switch (Result) {
  default:
    break;
  case Match_RequiresEvenGPRs:
    return Error(IDLoc,
                 "double precision floating point operands must use even "
                 "numbered X register");
  case Match_InvalidImmXLenLI:
    if (isRV64()) {
      SMLoc ErrorLoc = ((RISCVOperand &)*Operands[ErrorInfo]).getStartLoc();
      return Error(ErrorLoc, "operand must be a constant 64-bit integer");
    }
    return generateImmOutOfRangeError(Operands, ErrorInfo,
                                      std::numeric_limits<int32_t>::min(),
                                      std::numeric_limits<uint32_t>::max());
  case Match_InvalidImmXLenLI_Restricted:
    if (isRV64()) {
      SMLoc ErrorLoc = ((RISCVOperand &)*Operands[ErrorInfo]).getStartLoc();
      return Error(ErrorLoc, "operand either must be a constant 64-bit integer "
                             "or a bare symbol name");
    }
    return generateImmOutOfRangeError(
        Operands, ErrorInfo, std::numeric_limits<int32_t>::min(),
        std::numeric_limits<uint32_t>::max(),
        "operand either must be a bare symbol name or an immediate integer in "
        "the range");
  case Match_InvalidImmZero: {
    SMLoc ErrorLoc = ((RISCVOperand &)*Operands[ErrorInfo]).getStartLoc();
    return Error(ErrorLoc, "immediate must be zero");
  }
  case Match_InvalidUImmLog2XLen:
    if (isRV64())
      return generateImmOutOfRangeError(Operands, ErrorInfo, 0, (1 << 6) - 1);
    return generateImmOutOfRangeError(Operands, ErrorInfo, 0, (1 << 5) - 1);
  case Match_InvalidUImmLog2XLenNonZero:
    if (isRV64())
      return generateImmOutOfRangeError(Operands, ErrorInfo, 1, (1 << 6) - 1);
    return generateImmOutOfRangeError(Operands, ErrorInfo, 1, (1 << 5) - 1);
  case Match_InvalidUImmLog2XLenHalf:
    if (isRV64())
      return generateImmOutOfRangeError(Operands, ErrorInfo, 0, (1 << 5) - 1);
    return generateImmOutOfRangeError(Operands, ErrorInfo, 0, (1 << 4) - 1);
  case Match_InvalidUImm1:
    return generateImmOutOfRangeError(Operands, ErrorInfo, 0, (1 << 1) - 1);
  case Match_InvalidUImm2:
    return generateImmOutOfRangeError(Operands, ErrorInfo, 0, (1 << 2) - 1);
  case Match_InvalidUImm2Lsb0:
    return generateImmOutOfRangeError(Operands, ErrorInfo, 0, 2,
                                      "immediate must be one of");
  case Match_InvalidUImm3:
    return generateImmOutOfRangeError(Operands, ErrorInfo, 0, (1 << 3) - 1);
  case Match_InvalidUImm4:
    return generateImmOutOfRangeError(Operands, ErrorInfo, 0, (1 << 4) - 1);
  case Match_InvalidUImm5:
    return generateImmOutOfRangeError(Operands, ErrorInfo, 0, (1 << 5) - 1);
  case Match_InvalidUImm6:
    return generateImmOutOfRangeError(Operands, ErrorInfo, 0, (1 << 6) - 1);
  case Match_InvalidUImm7:
    return generateImmOutOfRangeError(Operands, ErrorInfo, 0, (1 << 7) - 1);
  case Match_InvalidUImm8:
    return generateImmOutOfRangeError(Operands, ErrorInfo, 0, (1 << 8) - 1);
  case Match_InvalidUImm8GE32:
    return generateImmOutOfRangeError(Operands, ErrorInfo, 32, (1 << 8) - 1);
  case Match_InvalidSImm5:
    return generateImmOutOfRangeError(Operands, ErrorInfo, -(1 << 4),
                                      (1 << 4) - 1);
  case Match_InvalidSImm6:
    return generateImmOutOfRangeError(Operands, ErrorInfo, -(1 << 5),
                                      (1 << 5) - 1);
  case Match_InvalidSImm6NonZero:
    return generateImmOutOfRangeError(
        Operands, ErrorInfo, -(1 << 5), (1 << 5) - 1,
        "immediate must be non-zero in the range");
  case Match_InvalidCLUIImm:
    return generateImmOutOfRangeError(
        Operands, ErrorInfo, 1, (1 << 5) - 1,
        "immediate must be in [0xfffe0, 0xfffff] or");
  case Match_InvalidUImm7Lsb00:
    return generateImmOutOfRangeError(
        Operands, ErrorInfo, 0, (1 << 7) - 4,
        "immediate must be a multiple of 4 bytes in the range");
  case Match_InvalidUImm8Lsb00:
    return generateImmOutOfRangeError(
        Operands, ErrorInfo, 0, (1 << 8) - 4,
        "immediate must be a multiple of 4 bytes in the range");
  case Match_InvalidUImm8Lsb000:
    return generateImmOutOfRangeError(
        Operands, ErrorInfo, 0, (1 << 8) - 8,
        "immediate must be a multiple of 8 bytes in the range");
  case Match_InvalidSImm9Lsb0:
    return generateImmOutOfRangeError(
        Operands, ErrorInfo, -(1 << 8), (1 << 8) - 2,
        "immediate must be a multiple of 2 bytes in the range");
  case Match_InvalidUImm9Lsb000:
    return generateImmOutOfRangeError(
        Operands, ErrorInfo, 0, (1 << 9) - 8,
        "immediate must be a multiple of 8 bytes in the range");
  case Match_InvalidUImm10Lsb00NonZero:
    return generateImmOutOfRangeError(
        Operands, ErrorInfo, 4, (1 << 10) - 4,
        "immediate must be a multiple of 4 bytes in the range");
  case Match_InvalidSImm10Lsb0000NonZero:
    return generateImmOutOfRangeError(
        Operands, ErrorInfo, -(1 << 9), (1 << 9) - 16,
        "immediate must be a multiple of 16 bytes and non-zero in the range");
  case Match_InvalidSImm12:
    return generateImmOutOfRangeError(
        Operands, ErrorInfo, -(1 << 11), (1 << 11) - 1,
        "operand must be a symbol with %lo/%pcrel_lo/%tprel_lo modifier or an "
        "integer in the range");
  case Match_InvalidSImm12Lsb0:
    return generateImmOutOfRangeError(
        Operands, ErrorInfo, -(1 << 11), (1 << 11) - 2,
        "immediate must be a multiple of 2 bytes in the range");
  case Match_InvalidSImm12Lsb00000:
    return generateImmOutOfRangeError(
        Operands, ErrorInfo, -(1 << 11), (1 << 11) - 32,
        "immediate must be a multiple of 32 bytes in the range");
  case Match_InvalidSImm13Lsb0:
    return generateImmOutOfRangeError(
        Operands, ErrorInfo, -(1 << 12), (1 << 12) - 2,
        "immediate must be a multiple of 2 bytes in the range");
  case Match_InvalidUImm20LUI:
    return generateImmOutOfRangeError(Operands, ErrorInfo, 0, (1 << 20) - 1,
                                      "operand must be a symbol with "
                                      "%hi/%tprel_hi modifier or an integer in "
                                      "the range");
  case Match_InvalidUImm20AUIPC:
    return generateImmOutOfRangeError(
        Operands, ErrorInfo, 0, (1 << 20) - 1,
        "operand must be a symbol with a "
        "%pcrel_hi/%got_pcrel_hi/%tls_ie_pcrel_hi/%tls_gd_pcrel_hi modifier or "
        "an integer in the range");
  case Match_InvalidSImm21Lsb0JAL:
    return generateImmOutOfRangeError(
        Operands, ErrorInfo, -(1 << 20), (1 << 20) - 2,
        "immediate must be a multiple of 2 bytes in the range");
  case Match_InvalidCSRSystemRegister: {
    return generateImmOutOfRangeError(Operands, ErrorInfo, 0, (1 << 12) - 1,
                                      "operand must be a valid system register "
                                      "name or an integer in the range");
  }
  case Match_InvalidLoadFPImm: {
    SMLoc ErrorLoc = ((RISCVOperand &)*Operands[ErrorInfo]).getStartLoc();
    return Error(ErrorLoc, "operand must be a valid floating-point constant");
  }
  case Match_InvalidBareSymbol: {
    SMLoc ErrorLoc = ((RISCVOperand &)*Operands[ErrorInfo]).getStartLoc();
    return Error(ErrorLoc, "operand must be a bare symbol name");
  }
  case Match_InvalidPseudoJumpSymbol: {
    SMLoc ErrorLoc = ((RISCVOperand &)*Operands[ErrorInfo]).getStartLoc();
    return Error(ErrorLoc, "operand must be a valid jump target");
  }
  case Match_InvalidCallSymbol: {
    SMLoc ErrorLoc = ((RISCVOperand &)*Operands[ErrorInfo]).getStartLoc();
    return Error(ErrorLoc, "operand must be a bare symbol name");
  }
  case Match_InvalidTPRelAddSymbol: {
    SMLoc ErrorLoc = ((RISCVOperand &)*Operands[ErrorInfo]).getStartLoc();
    return Error(ErrorLoc, "operand must be a symbol with %tprel_add modifier");
  }
  case Match_InvalidRTZArg: {
    SMLoc ErrorLoc = ((RISCVOperand &)*Operands[ErrorInfo]).getStartLoc();
    return Error(ErrorLoc, "operand must be 'rtz' floating-point rounding mode");
  }
  case Match_InvalidVTypeI: {
    SMLoc ErrorLoc = ((RISCVOperand &)*Operands[ErrorInfo]).getStartLoc();
    return generateVTypeError(ErrorLoc);
  }
  case Match_InvalidVMaskRegister: {
    SMLoc ErrorLoc = ((RISCVOperand &)*Operands[ErrorInfo]).getStartLoc();
    return Error(ErrorLoc, "operand must be v0.t");
  }
  case Match_InvalidSImm5Plus1: {
    return generateImmOutOfRangeError(Operands, ErrorInfo, -(1 << 4) + 1,
                                      (1 << 4),
                                      "immediate must be in the range");
  }
  case Match_InvalidRlist: {
    SMLoc ErrorLoc = ((RISCVOperand &)*Operands[ErrorInfo]).getStartLoc();
    return Error(
        ErrorLoc,
        "operand must be {ra [, s0[-sN]]} or {x1 [, x8[-x9][, x18[-xN]]]}");
  }
  case Match_InvalidSpimm: {
    SMLoc ErrorLoc = ((RISCVOperand &)*Operands[ErrorInfo]).getStartLoc();
    return Error(
        ErrorLoc,
        "stack adjustment is invalid for this instruction and register list; "
        "refer to Zc spec for a detailed range of stack adjustment");
  }
  case Match_InvalidRnumArg: {
    return generateImmOutOfRangeError(Operands, ErrorInfo, 0, 10);
  }
  case Match_InvalidRnumArg_0_7: {
    return generateImmOutOfRangeError(Operands, ErrorInfo, 0, 7);
  }
  case Match_InvalidRnumArg_1_10: {
    return generateImmOutOfRangeError(Operands, ErrorInfo, 1, 10);
  }
  case Match_InvalidRnumArg_2_14: {
    return generateImmOutOfRangeError(Operands, ErrorInfo, 2, 14);
  }
  }

  llvm_unreachable("Unknown match type detected!");
}

// Attempts to match Name as a register (either using the default name or
// alternative ABI names), setting RegNo to the matching register. Upon
// failure, returns a non-valid MCRegister. If IsRVE, then registers x16-x31
// will be rejected.
static MCRegister matchRegisterNameHelper(bool IsRVE, StringRef Name) {
  MCRegister Reg = MatchRegisterName(Name);
  // The 16-/32- and 64-bit FPRs have the same asm name. Check that the initial
  // match always matches the 64-bit variant, and not the 16/32-bit one.
  assert(!(Reg >= RISCV::F0_H && Reg <= RISCV::F31_H));
  assert(!(Reg >= RISCV::F0_F && Reg <= RISCV::F31_F));
  // The default FPR register class is based on the tablegen enum ordering.
  static_assert(RISCV::F0_D < RISCV::F0_H, "FPR matching must be updated");
  static_assert(RISCV::F0_D < RISCV::F0_F, "FPR matching must be updated");
  if (!Reg)
    Reg = MatchRegisterAltName(Name);
  if (IsRVE && Reg >= RISCV::X16 && Reg <= RISCV::X31)
    Reg = RISCV::NoRegister;
  return Reg;
}

bool RISCVAsmParser::parseRegister(MCRegister &RegNo, SMLoc &StartLoc,
                                   SMLoc &EndLoc) {
  if (tryParseRegister(RegNo, StartLoc, EndLoc) != MatchOperand_Success)
    return Error(StartLoc, "invalid register name");
  return false;
}

OperandMatchResultTy RISCVAsmParser::tryParseRegister(MCRegister &RegNo,
                                                      SMLoc &StartLoc,
                                                      SMLoc &EndLoc) {
  const AsmToken &Tok = getParser().getTok();
  StartLoc = Tok.getLoc();
  EndLoc = Tok.getEndLoc();
  StringRef Name = getLexer().getTok().getIdentifier();

  RegNo = matchRegisterNameHelper(isRVE(), Name);
  if (!RegNo)
    return MatchOperand_NoMatch;

  getParser().Lex(); // Eat identifier token.
  return MatchOperand_Success;
}

ParseStatus RISCVAsmParser::parseRegister(OperandVector &Operands,
                                          bool AllowParens) {
  SMLoc FirstS = getLoc();
  bool HadParens = false;
  AsmToken LParen;

  // If this is an LParen and a parenthesised register name is allowed, parse it
  // atomically.
  if (AllowParens && getLexer().is(AsmToken::LParen)) {
    AsmToken Buf[2];
    size_t ReadCount = getLexer().peekTokens(Buf);
    if (ReadCount == 2 && Buf[1].getKind() == AsmToken::RParen) {
      HadParens = true;
      LParen = getParser().getTok();
      getParser().Lex(); // Eat '('
    }
  }

  switch (getLexer().getKind()) {
  default:
    if (HadParens)
      getLexer().UnLex(LParen);
    return ParseStatus::NoMatch;
  case AsmToken::Identifier:
    StringRef Name = getLexer().getTok().getIdentifier();
    MCRegister RegNo = matchRegisterNameHelper(isRVE(), Name);

    if (!RegNo) {
      if (HadParens)
        getLexer().UnLex(LParen);
      return ParseStatus::NoMatch;
    }
    if (HadParens)
      Operands.push_back(RISCVOperand::createToken("(", FirstS));
    SMLoc S = getLoc();
    SMLoc E = SMLoc::getFromPointer(S.getPointer() + Name.size());
    getLexer().Lex();
    Operands.push_back(RISCVOperand::createReg(RegNo, S, E));
  }

  if (HadParens) {
    getParser().Lex(); // Eat ')'
    Operands.push_back(RISCVOperand::createToken(")", getLoc()));
  }

  return ParseStatus::Success;
}

ParseStatus RISCVAsmParser::parseInsnDirectiveOpcode(OperandVector &Operands) {
  SMLoc S = getLoc();
  SMLoc E;
  const MCExpr *Res;

  switch (getLexer().getKind()) {
  default:
    return ParseStatus::NoMatch;
  case AsmToken::LParen:
  case AsmToken::Minus:
  case AsmToken::Plus:
  case AsmToken::Exclaim:
  case AsmToken::Tilde:
  case AsmToken::Integer:
  case AsmToken::String: {
    if (getParser().parseExpression(Res, E))
      return ParseStatus::Failure;

    auto *CE = dyn_cast<MCConstantExpr>(Res);
    if (CE) {
      int64_t Imm = CE->getValue();
      if (isUInt<7>(Imm)) {
        Operands.push_back(RISCVOperand::createImm(Res, S, E, isRV64()));
        return ParseStatus::Success;
      }
    }

    break;
  }
  case AsmToken::Identifier: {
    StringRef Identifier;
    if (getParser().parseIdentifier(Identifier))
      return ParseStatus::Failure;

    auto Opcode = RISCVInsnOpcode::lookupRISCVOpcodeByName(Identifier);
    if (Opcode) {
      assert(isUInt<7>(Opcode->Value) && (Opcode->Value & 0x3) == 3 &&
             "Unexpected opcode");
      Res = MCConstantExpr::create(Opcode->Value, getContext());
      E = SMLoc::getFromPointer(S.getPointer() + Identifier.size());
      Operands.push_back(RISCVOperand::createImm(Res, S, E, isRV64()));
      return ParseStatus::Success;
    }

    break;
  }
  case AsmToken::Percent:
    break;
  }

  return generateImmOutOfRangeError(
      S, 0, 127,
      "opcode must be a valid opcode name or an immediate in the range");
}

ParseStatus RISCVAsmParser::parseInsnCDirectiveOpcode(OperandVector &Operands) {
  SMLoc S = getLoc();
  SMLoc E;
  const MCExpr *Res;

  switch (getLexer().getKind()) {
  default:
    return ParseStatus::NoMatch;
  case AsmToken::LParen:
  case AsmToken::Minus:
  case AsmToken::Plus:
  case AsmToken::Exclaim:
  case AsmToken::Tilde:
  case AsmToken::Integer:
  case AsmToken::String: {
    if (getParser().parseExpression(Res, E))
      return ParseStatus::Failure;

    auto *CE = dyn_cast<MCConstantExpr>(Res);
    if (CE) {
      int64_t Imm = CE->getValue();
      if (Imm >= 0 && Imm <= 2) {
        Operands.push_back(RISCVOperand::createImm(Res, S, E, isRV64()));
        return ParseStatus::Success;
      }
    }

    break;
  }
  case AsmToken::Identifier: {
    StringRef Identifier;
    if (getParser().parseIdentifier(Identifier))
      return ParseStatus::Failure;

    unsigned Opcode;
    if (Identifier == "C0")
      Opcode = 0;
    else if (Identifier == "C1")
      Opcode = 1;
    else if (Identifier == "C2")
      Opcode = 2;
    else
      break;

    Res = MCConstantExpr::create(Opcode, getContext());
    E = SMLoc::getFromPointer(S.getPointer() + Identifier.size());
    Operands.push_back(RISCVOperand::createImm(Res, S, E, isRV64()));
    return ParseStatus::Success;
  }
  case AsmToken::Percent: {
    // Discard operand with modifier.
    break;
  }
  }

  return generateImmOutOfRangeError(
      S, 0, 2,
      "opcode must be a valid opcode name or an immediate in the range");
}

ParseStatus RISCVAsmParser::parseCSRSystemRegister(OperandVector &Operands) {
  SMLoc S = getLoc();
  const MCExpr *Res;

  switch (getLexer().getKind()) {
  default:
    return ParseStatus::NoMatch;
  case AsmToken::LParen:
  case AsmToken::Minus:
  case AsmToken::Plus:
  case AsmToken::Exclaim:
  case AsmToken::Tilde:
  case AsmToken::Integer:
  case AsmToken::String: {
    if (getParser().parseExpression(Res))
      return ParseStatus::Failure;

    auto *CE = dyn_cast<MCConstantExpr>(Res);
    if (CE) {
      int64_t Imm = CE->getValue();
      if (isUInt<12>(Imm)) {
        auto SysReg = RISCVSysReg::lookupSysRegByEncoding(Imm);
        // Accept an immediate representing a named or un-named Sys Reg
        // if the range is valid, regardless of the required features.
        Operands.push_back(
            RISCVOperand::createSysReg(SysReg ? SysReg->Name : "", S, Imm));
        return ParseStatus::Success;
      }
    }

    return generateImmOutOfRangeError(S, 0, (1 << 12) - 1);
  }
  case AsmToken::Identifier: {
    StringRef Identifier;
    if (getParser().parseIdentifier(Identifier))
      return ParseStatus::Failure;
<<<<<<< HEAD
=======

    // Check for CSR names conflicts.
    // Custom CSR names might conflict with CSR names in privileged spec.
    // E.g. - SiFive mnscratch(0x350) and privileged spec mnscratch(0x740).
    auto CheckCSRNameConflict = [&]() {
      if (!(RISCVSysReg::lookupSysRegByName(Identifier))) {
        Error(S, "system register use requires an option to be enabled");
        return true;
      }
      return false;
    };

    // First check for vendor specific CSRs.
    auto SiFiveReg = RISCVSysReg::lookupSiFiveRegByName(Identifier);
    if (SiFiveReg) {
      if (SiFiveReg->haveVendorRequiredFeatures(getSTI().getFeatureBits())) {
        Operands.push_back(
            RISCVOperand::createSysReg(Identifier, S, SiFiveReg->Encoding));
        return ParseStatus::Success;
      }
      if (CheckCSRNameConflict())
        return ParseStatus::Failure;
    }
>>>>>>> 6241a64e

    auto SysReg = RISCVSysReg::lookupSysRegByName(Identifier);
    if (!SysReg)
      if ((SysReg = RISCVSysReg::lookupSysRegByDeprecatedName(Identifier)))
        Warning(S, "'" + Identifier + "' is a deprecated alias for '" +
                       SysReg->Name + "'");

<<<<<<< HEAD
    // Accept a named Sys Reg if the required features are present.
    if (SysReg) {
      if (!SysReg->haveRequiredFeatures(getSTI().getFeatureBits()))
        return Error(S, "system register use requires an option to be enabled");
=======
    // Check for CSR encoding conflicts.
    // Custom CSR encoding might conflict with CSR encoding in privileged spec.
    // E.g. - SiFive mnscratch(0x350) and privileged spec miselect(0x350).
    auto CheckCSREncodingConflict = [&]() {
      auto Reg = RISCVSysReg::lookupSiFiveRegByEncoding(SysReg->Encoding);
      if (Reg && Reg->haveVendorRequiredFeatures(getSTI().getFeatureBits())) {
        Warning(S, "'" + Identifier + "' CSR is not available on the current " +
                       "subtarget. Instead '" + Reg->Name +
                       "' CSR will be used.");
        Operands.push_back(
            RISCVOperand::createSysReg(Reg->Name, S, Reg->Encoding));
        return true;
      }
      return false;
    };

    // Accept a named SysReg if the required features are present.
    if (SysReg) {
      if (!SysReg->haveRequiredFeatures(getSTI().getFeatureBits()))
        return Error(S, "system register use requires an option to be enabled");
      if (CheckCSREncodingConflict())
        return ParseStatus::Success;
>>>>>>> 6241a64e
      Operands.push_back(
          RISCVOperand::createSysReg(Identifier, S, SysReg->Encoding));
      return ParseStatus::Success;
    }

    return generateImmOutOfRangeError(S, 0, (1 << 12) - 1,
                                      "operand must be a valid system register "
                                      "name or an integer in the range");
  }
  case AsmToken::Percent: {
    // Discard operand with modifier.
    return generateImmOutOfRangeError(S, 0, (1 << 12) - 1);
  }
  }

  return ParseStatus::NoMatch;
}

ParseStatus RISCVAsmParser::parseFPImm(OperandVector &Operands) {
  SMLoc S = getLoc();

  // Parse special floats (inf/nan/min) representation.
  if (getTok().is(AsmToken::Identifier)) {
    StringRef Identifier = getTok().getIdentifier();
    if (Identifier.compare_insensitive("inf") == 0) {
      Operands.push_back(
          RISCVOperand::createImm(MCConstantExpr::create(30, getContext()), S,
                                  getTok().getEndLoc(), isRV64()));
    } else if (Identifier.compare_insensitive("nan") == 0) {
      Operands.push_back(
          RISCVOperand::createImm(MCConstantExpr::create(31, getContext()), S,
                                  getTok().getEndLoc(), isRV64()));
    } else if (Identifier.compare_insensitive("min") == 0) {
      Operands.push_back(
          RISCVOperand::createImm(MCConstantExpr::create(1, getContext()), S,
                                  getTok().getEndLoc(), isRV64()));
    } else {
      return TokError("invalid floating point literal");
    }

    Lex(); // Eat the token.

    return ParseStatus::Success;
  }

  // Handle negation, as that still comes through as a separate token.
  bool IsNegative = parseOptionalToken(AsmToken::Minus);

  const AsmToken &Tok = getTok();
  if (!Tok.is(AsmToken::Real))
    return TokError("invalid floating point immediate");

  // Parse FP representation.
  APFloat RealVal(APFloat::IEEEdouble());
  auto StatusOrErr =
      RealVal.convertFromString(Tok.getString(), APFloat::rmTowardZero);
  if (errorToBool(StatusOrErr.takeError()))
    return TokError("invalid floating point representation");

  if (IsNegative)
    RealVal.changeSign();

  Operands.push_back(RISCVOperand::createFPImm(
      RealVal.bitcastToAPInt().getZExtValue(), S));

  Lex(); // Eat the token.

  return ParseStatus::Success;
}

ParseStatus RISCVAsmParser::parseImmediate(OperandVector &Operands) {
  SMLoc S = getLoc();
  SMLoc E;
  const MCExpr *Res;

  switch (getLexer().getKind()) {
  default:
    return ParseStatus::NoMatch;
  case AsmToken::LParen:
  case AsmToken::Dot:
  case AsmToken::Minus:
  case AsmToken::Plus:
  case AsmToken::Exclaim:
  case AsmToken::Tilde:
  case AsmToken::Integer:
  case AsmToken::String:
  case AsmToken::Identifier:
    if (getParser().parseExpression(Res, E))
      return ParseStatus::Failure;
    break;
  case AsmToken::Percent:
    return parseOperandWithModifier(Operands);
  }

  Operands.push_back(RISCVOperand::createImm(Res, S, E, isRV64()));
  return ParseStatus::Success;
}

ParseStatus RISCVAsmParser::parseOperandWithModifier(OperandVector &Operands) {
  SMLoc S = getLoc();
  SMLoc E;

  if (parseToken(AsmToken::Percent, "expected '%' for operand modifier"))
    return ParseStatus::Failure;

  if (getLexer().getKind() != AsmToken::Identifier)
    return Error(getLoc(), "expected valid identifier for operand modifier");
  StringRef Identifier = getParser().getTok().getIdentifier();
  RISCVMCExpr::VariantKind VK = RISCVMCExpr::getVariantKindForName(Identifier);
  if (VK == RISCVMCExpr::VK_RISCV_Invalid)
    return Error(getLoc(), "unrecognized operand modifier");

  getParser().Lex(); // Eat the identifier
  if (parseToken(AsmToken::LParen, "expected '('"))
    return ParseStatus::Failure;

  const MCExpr *SubExpr;
  if (getParser().parseParenExpression(SubExpr, E))
    return ParseStatus::Failure;

  const MCExpr *ModExpr = RISCVMCExpr::create(SubExpr, VK, getContext());
  Operands.push_back(RISCVOperand::createImm(ModExpr, S, E, isRV64()));
  return ParseStatus::Success;
}

ParseStatus RISCVAsmParser::parseBareSymbol(OperandVector &Operands) {
  SMLoc S = getLoc();
  const MCExpr *Res;

  if (getLexer().getKind() != AsmToken::Identifier)
    return ParseStatus::NoMatch;

  StringRef Identifier;
  AsmToken Tok = getLexer().getTok();

  if (getParser().parseIdentifier(Identifier))
    return ParseStatus::Failure;

  SMLoc E = SMLoc::getFromPointer(S.getPointer() + Identifier.size());

  if (Identifier.consume_back("@plt"))
    return Error(getLoc(), "'@plt' operand not valid for instruction");

  MCSymbol *Sym = getContext().getOrCreateSymbol(Identifier);

  if (Sym->isVariable()) {
    const MCExpr *V = Sym->getVariableValue(/*SetUsed=*/false);
    if (!isa<MCSymbolRefExpr>(V)) {
      getLexer().UnLex(Tok); // Put back if it's not a bare symbol.
      return ParseStatus::NoMatch;
    }
    Res = V;
  } else
    Res = MCSymbolRefExpr::create(Sym, MCSymbolRefExpr::VK_None, getContext());

  MCBinaryExpr::Opcode Opcode;
  switch (getLexer().getKind()) {
  default:
    Operands.push_back(RISCVOperand::createImm(Res, S, E, isRV64()));
    return ParseStatus::Success;
  case AsmToken::Plus:
    Opcode = MCBinaryExpr::Add;
    getLexer().Lex();
    break;
  case AsmToken::Minus:
    Opcode = MCBinaryExpr::Sub;
    getLexer().Lex();
    break;
  }

  const MCExpr *Expr;
  if (getParser().parseExpression(Expr, E))
    return ParseStatus::Failure;
  Res = MCBinaryExpr::create(Opcode, Res, Expr, getContext());
  Operands.push_back(RISCVOperand::createImm(Res, S, E, isRV64()));
  return ParseStatus::Success;
}

ParseStatus RISCVAsmParser::parseCallSymbol(OperandVector &Operands) {
  SMLoc S = getLoc();
  const MCExpr *Res;

  if (getLexer().getKind() != AsmToken::Identifier)
    return ParseStatus::NoMatch;

  // Avoid parsing the register in `call rd, foo` as a call symbol.
  if (getLexer().peekTok().getKind() != AsmToken::EndOfStatement)
    return ParseStatus::NoMatch;

  StringRef Identifier;
  if (getParser().parseIdentifier(Identifier))
    return ParseStatus::Failure;

  SMLoc E = SMLoc::getFromPointer(S.getPointer() + Identifier.size());

  RISCVMCExpr::VariantKind Kind = RISCVMCExpr::VK_RISCV_CALL;
  if (Identifier.consume_back("@plt"))
    Kind = RISCVMCExpr::VK_RISCV_CALL_PLT;

  MCSymbol *Sym = getContext().getOrCreateSymbol(Identifier);
  Res = MCSymbolRefExpr::create(Sym, MCSymbolRefExpr::VK_None, getContext());
  Res = RISCVMCExpr::create(Res, Kind, getContext());
  Operands.push_back(RISCVOperand::createImm(Res, S, E, isRV64()));
  return ParseStatus::Success;
}

ParseStatus RISCVAsmParser::parsePseudoJumpSymbol(OperandVector &Operands) {
  SMLoc S = getLoc();
  SMLoc E;
  const MCExpr *Res;

  if (getParser().parseExpression(Res, E))
    return ParseStatus::Failure;

  if (Res->getKind() != MCExpr::ExprKind::SymbolRef ||
      cast<MCSymbolRefExpr>(Res)->getKind() ==
          MCSymbolRefExpr::VariantKind::VK_PLT)
    return Error(S, "operand must be a valid jump target");

  Res = RISCVMCExpr::create(Res, RISCVMCExpr::VK_RISCV_CALL, getContext());
  Operands.push_back(RISCVOperand::createImm(Res, S, E, isRV64()));
  return ParseStatus::Success;
}

ParseStatus RISCVAsmParser::parseJALOffset(OperandVector &Operands) {
  // Parsing jal operands is fiddly due to the `jal foo` and `jal ra, foo`
  // both being acceptable forms. When parsing `jal ra, foo` this function
  // will be called for the `ra` register operand in an attempt to match the
  // single-operand alias. parseJALOffset must fail for this case. It would
  // seem logical to try parse the operand using parseImmediate and return
  // NoMatch if the next token is a comma (meaning we must be parsing a jal in
  // the second form rather than the first). We can't do this as there's no
  // way of rewinding the lexer state. Instead, return NoMatch if this operand
  // is an identifier and is followed by a comma.
  if (getLexer().is(AsmToken::Identifier) &&
      getLexer().peekTok().is(AsmToken::Comma))
    return ParseStatus::NoMatch;

  return parseImmediate(Operands);
}

bool RISCVAsmParser::parseVTypeToken(StringRef Identifier, VTypeState &State,
                                     unsigned &Sew, unsigned &Lmul,
                                     bool &Fractional, bool &TailAgnostic,
                                     bool &MaskAgnostic) {
  switch (State) {
  case VTypeState_SEW:
    if (!Identifier.consume_front("e"))
      break;
    if (Identifier.getAsInteger(10, Sew))
      break;
    if (!RISCVVType::isValidSEW(Sew))
      break;
    State = VTypeState_LMUL;
    return false;
  case VTypeState_LMUL: {
    if (!Identifier.consume_front("m"))
      break;
    Fractional = Identifier.consume_front("f");
    if (Identifier.getAsInteger(10, Lmul))
      break;
    if (!RISCVVType::isValidLMUL(Lmul, Fractional))
      break;
    State = VTypeState_TailPolicy;
    return false;
  }
  case VTypeState_TailPolicy:
    if (Identifier == "ta")
      TailAgnostic = true;
    else if (Identifier == "tu")
      TailAgnostic = false;
    else
      break;
    State = VTypeState_MaskPolicy;
    return false;
  case VTypeState_MaskPolicy:
    if (Identifier == "ma")
      MaskAgnostic = true;
    else if (Identifier == "mu")
      MaskAgnostic = false;
    else
      break;
    State = VTypeState_Done;
    return false;
  case VTypeState_Done:
    // Extra token?
    break;
  }

  return true;
}

ParseStatus RISCVAsmParser::parseVTypeI(OperandVector &Operands) {
  SMLoc S = getLoc();

  unsigned Sew = 0;
  unsigned Lmul = 0;
  bool Fractional = false;
  bool TailAgnostic = false;
  bool MaskAgnostic = false;

  VTypeState State = VTypeState_SEW;

  if (getLexer().isNot(AsmToken::Identifier))
    return ParseStatus::NoMatch;

  StringRef Identifier = getTok().getIdentifier();

  if (parseVTypeToken(Identifier, State, Sew, Lmul, Fractional, TailAgnostic,
                      MaskAgnostic))
    return ParseStatus::NoMatch;

  getLexer().Lex();

  while (parseOptionalToken(AsmToken::Comma)) {
    if (getLexer().isNot(AsmToken::Identifier))
      break;

    Identifier = getTok().getIdentifier();

    if (parseVTypeToken(Identifier, State, Sew, Lmul, Fractional, TailAgnostic,
                        MaskAgnostic))
      break;

    getLexer().Lex();
  }

  if (getLexer().is(AsmToken::EndOfStatement) && State == VTypeState_Done) {
    RISCVII::VLMUL VLMUL = RISCVVType::encodeLMUL(Lmul, Fractional);

    unsigned VTypeI =
        RISCVVType::encodeVTYPE(VLMUL, Sew, TailAgnostic, MaskAgnostic);
    Operands.push_back(RISCVOperand::createVType(VTypeI, S));
    return ParseStatus::Success;
  }

  return generateVTypeError(S);
}

bool RISCVAsmParser::generateVTypeError(SMLoc ErrorLoc) {
  return Error(
      ErrorLoc,
      "operand must be "
      "e[8|16|32|64|128|256|512|1024],m[1|2|4|8|f2|f4|f8],[ta|tu],[ma|mu]");
}

ParseStatus RISCVAsmParser::parseMaskReg(OperandVector &Operands) {
  if (getLexer().isNot(AsmToken::Identifier))
    return ParseStatus::NoMatch;

  StringRef Name = getLexer().getTok().getIdentifier();
  if (!Name.consume_back(".t"))
    return Error(getLoc(), "expected '.t' suffix");
  MCRegister RegNo = matchRegisterNameHelper(isRVE(), Name);

  if (!RegNo)
    return ParseStatus::NoMatch;
  if (RegNo != RISCV::V0)
    return ParseStatus::NoMatch;
  SMLoc S = getLoc();
  SMLoc E = SMLoc::getFromPointer(S.getPointer() + Name.size());
  getLexer().Lex();
  Operands.push_back(RISCVOperand::createReg(RegNo, S, E));
  return ParseStatus::Success;
}

ParseStatus RISCVAsmParser::parseGPRAsFPR(OperandVector &Operands) {
  if (getLexer().isNot(AsmToken::Identifier))
    return ParseStatus::NoMatch;

  StringRef Name = getLexer().getTok().getIdentifier();
  MCRegister RegNo = matchRegisterNameHelper(isRVE(), Name);

  if (!RegNo)
    return ParseStatus::NoMatch;
  SMLoc S = getLoc();
  SMLoc E = SMLoc::getFromPointer(S.getPointer() + Name.size());
  getLexer().Lex();
  Operands.push_back(RISCVOperand::createReg(
      RegNo, S, E, !getSTI().hasFeature(RISCV::FeatureStdExtF)));
  return ParseStatus::Success;
}

ParseStatus RISCVAsmParser::parseFRMArg(OperandVector &Operands) {
  if (getLexer().isNot(AsmToken::Identifier))
    return TokError(
        "operand must be a valid floating point rounding mode mnemonic");

  StringRef Str = getLexer().getTok().getIdentifier();
  RISCVFPRndMode::RoundingMode FRM = RISCVFPRndMode::stringToRoundingMode(Str);

  if (FRM == RISCVFPRndMode::Invalid)
    return TokError(
        "operand must be a valid floating point rounding mode mnemonic");

  Operands.push_back(RISCVOperand::createFRMArg(FRM, getLoc()));
  Lex(); // Eat identifier token.
  return ParseStatus::Success;
}

ParseStatus RISCVAsmParser::parseFenceArg(OperandVector &Operands) {
  const AsmToken &Tok = getLexer().getTok();

  if (Tok.is(AsmToken::Integer)) {
    if (Tok.getIntVal() != 0)
      goto ParseFail;

    Operands.push_back(RISCVOperand::createFenceArg(0, getLoc()));
    Lex();
    return ParseStatus::Success;
  }

  if (Tok.is(AsmToken::Identifier)) {
    StringRef Str = Tok.getIdentifier();

    // Letters must be unique, taken from 'iorw', and in ascending order. This
    // holds as long as each individual character is one of 'iorw' and is
    // greater than the previous character.
    unsigned Imm = 0;
    bool Valid = true;
    char Prev = '\0';
    for (char c : Str) {
      switch (c) {
      default:
        Valid = false;
        break;
      case 'i':
        Imm |= RISCVFenceField::I;
        break;
      case 'o':
        Imm |= RISCVFenceField::O;
        break;
      case 'r':
        Imm |= RISCVFenceField::R;
        break;
      case 'w':
        Imm |= RISCVFenceField::W;
        break;
      }

      if (c <= Prev) {
        Valid = false;
        break;
      }
      Prev = c;
    }

    if (!Valid)
      goto ParseFail;

    Operands.push_back(RISCVOperand::createFenceArg(Imm, getLoc()));
    Lex();
    return ParseStatus::Success;
  }

ParseFail:
  return TokError("operand must be formed of letters selected in-order from "
                  "'iorw' or be 0");
}

ParseStatus RISCVAsmParser::parseMemOpBaseReg(OperandVector &Operands) {
  if (parseToken(AsmToken::LParen, "expected '('"))
    return ParseStatus::Failure;
  Operands.push_back(RISCVOperand::createToken("(", getLoc()));

  if (!parseRegister(Operands).isSuccess())
    return Error(getLoc(), "expected register");

  if (parseToken(AsmToken::RParen, "expected ')'"))
    return ParseStatus::Failure;
  Operands.push_back(RISCVOperand::createToken(")", getLoc()));

  return ParseStatus::Success;
}

ParseStatus RISCVAsmParser::parseZeroOffsetMemOp(OperandVector &Operands) {
  // Atomic operations such as lr.w, sc.w, and amo*.w accept a "memory operand"
  // as one of their register operands, such as `(a0)`. This just denotes that
  // the register (in this case `a0`) contains a memory address.
  //
  // Normally, we would be able to parse these by putting the parens into the
  // instruction string. However, GNU as also accepts a zero-offset memory
  // operand (such as `0(a0)`), and ignores the 0. Normally this would be parsed
  // with parseImmediate followed by parseMemOpBaseReg, but these instructions
  // do not accept an immediate operand, and we do not want to add a "dummy"
  // operand that is silently dropped.
  //
  // Instead, we use this custom parser. This will: allow (and discard) an
  // offset if it is zero; require (and discard) parentheses; and add only the
  // parsed register operand to `Operands`.
  //
  // These operands are printed with RISCVInstPrinter::printZeroOffsetMemOp,
  // which will only print the register surrounded by parentheses (which GNU as
  // also uses as its canonical representation for these operands).
  std::unique_ptr<RISCVOperand> OptionalImmOp;

  if (getLexer().isNot(AsmToken::LParen)) {
    // Parse an Integer token. We do not accept arbritrary constant expressions
    // in the offset field (because they may include parens, which complicates
    // parsing a lot).
    int64_t ImmVal;
    SMLoc ImmStart = getLoc();
    if (getParser().parseIntToken(ImmVal,
                                  "expected '(' or optional integer offset"))
      return ParseStatus::Failure;

    // Create a RISCVOperand for checking later (so the error messages are
    // nicer), but we don't add it to Operands.
    SMLoc ImmEnd = getLoc();
    OptionalImmOp =
        RISCVOperand::createImm(MCConstantExpr::create(ImmVal, getContext()),
                                ImmStart, ImmEnd, isRV64());
  }

  if (parseToken(AsmToken::LParen,
                 OptionalImmOp ? "expected '(' after optional integer offset"
                               : "expected '(' or optional integer offset"))
    return ParseStatus::Failure;

  if (!parseRegister(Operands).isSuccess())
    return Error(getLoc(), "expected register");

  if (parseToken(AsmToken::RParen, "expected ')'"))
    return ParseStatus::Failure;

  // Deferred Handling of non-zero offsets. This makes the error messages nicer.
  if (OptionalImmOp && !OptionalImmOp->isImmZero())
    return Error(
        OptionalImmOp->getStartLoc(), "optional integer offset must be 0",
        SMRange(OptionalImmOp->getStartLoc(), OptionalImmOp->getEndLoc()));

  return ParseStatus::Success;
}

ParseStatus RISCVAsmParser::parseReglist(OperandVector &Operands) {
  // Rlist: {ra [, s0[-sN]]}
  // XRlist: {x1 [, x8[-x9][, x18[-xN]]]}
  SMLoc S = getLoc();

  if (parseToken(AsmToken::LCurly, "register list must start with '{'"))
    return ParseStatus::Failure;

  bool IsEABI = isRVE();

  if (getLexer().isNot(AsmToken::Identifier))
    return Error(getLoc(), "register list must start from 'ra' or 'x1'");

  StringRef RegName = getLexer().getTok().getIdentifier();
  MCRegister RegStart = matchRegisterNameHelper(IsEABI, RegName);
  MCRegister RegEnd;
  if (RegStart != RISCV::X1)
    return Error(getLoc(), "register list must start from 'ra' or 'x1'");
  getLexer().Lex();

  // parse case like ,s0
  if (parseOptionalToken(AsmToken::Comma)) {
    if (getLexer().isNot(AsmToken::Identifier))
      return Error(getLoc(), "invalid register");
    StringRef RegName = getLexer().getTok().getIdentifier();
    RegStart = matchRegisterNameHelper(IsEABI, RegName);
    if (!RegStart)
      return Error(getLoc(), "invalid register");
    if (RegStart != RISCV::X8)
      return Error(getLoc(),
                   "continuous register list must start from 's0' or 'x8'");
    getLexer().Lex(); // eat reg
  }

  // parse case like -s1
  if (parseOptionalToken(AsmToken::Minus)) {
    StringRef EndName = getLexer().getTok().getIdentifier();
    // FIXME: the register mapping and checks of EABI is wrong
    RegEnd = matchRegisterNameHelper(IsEABI, EndName);
    if (!RegEnd)
      return Error(getLoc(), "invalid register");
    if (IsEABI && RegEnd != RISCV::X9)
      return Error(getLoc(), "contiguous register list of EABI can only be "
                             "'s0-s1' or 'x8-x9' pair");
    getLexer().Lex();
  }

  if (!IsEABI) {
    // parse extra part like ', x18[-x20]' for XRegList
    if (parseOptionalToken(AsmToken::Comma)) {
      if (RegEnd != RISCV::X9)
        return Error(
            getLoc(),
            "first contiguous registers pair of register list must be 'x8-x9'");

      // parse ', x18' for extra part
      if (getLexer().isNot(AsmToken::Identifier))
        return Error(getLoc(), "invalid register");
      StringRef EndName = getLexer().getTok().getIdentifier();
      if (MatchRegisterName(EndName) != RISCV::X18)
        return Error(getLoc(),
                     "second contiguous registers pair of register list "
                     "must start from 'x18'");
      getLexer().Lex();

      // parse '-x20' for extra part
      if (parseOptionalToken(AsmToken::Minus)) {
        if (getLexer().isNot(AsmToken::Identifier))
          return Error(getLoc(), "invalid register");
        EndName = getLexer().getTok().getIdentifier();
        if (MatchRegisterName(EndName) == RISCV::NoRegister)
          return Error(getLoc(), "invalid register");
        getLexer().Lex();
      }
      RegEnd = MatchRegisterName(EndName);
    }
  }

  if (RegEnd == RISCV::X26)
    return Error(getLoc(), "invalid register list, {ra, s0-s10} or {x1, x8-x9, "
                           "x18-x26} is not supported");

  if (parseToken(AsmToken::RCurly, "register list must end with '}'"))
    return ParseStatus::Failure;

  if (RegEnd == RISCV::NoRegister)
    RegEnd = RegStart;

  auto Encode = RISCVZC::encodeRlist(RegEnd, IsEABI);
  if (Encode == 16)
    return Error(S, "invalid register list");
  Operands.push_back(RISCVOperand::createRlist(Encode, S));

  return ParseStatus::Success;
}

ParseStatus RISCVAsmParser::parseZcmpSpimm(OperandVector &Operands) {
  (void)parseOptionalToken(AsmToken::Minus);

  SMLoc S = getLoc();
  int64_t StackAdjustment = getLexer().getTok().getIntVal();
  unsigned Spimm = 0;
  unsigned RlistVal = static_cast<RISCVOperand *>(Operands[1].get())->Rlist.Val;

  bool IsEABI = isRVE();
  if (!RISCVZC::getSpimm(RlistVal, Spimm, StackAdjustment, isRV64(), IsEABI))
    return ParseStatus::NoMatch;
  Operands.push_back(RISCVOperand::createSpimm(Spimm << 4, S));
  getLexer().Lex();
  return ParseStatus::Success;
}

/// Looks at a token type and creates the relevant operand from this
/// information, adding to Operands. If operand was parsed, returns false, else
/// true.
bool RISCVAsmParser::parseOperand(OperandVector &Operands, StringRef Mnemonic) {
  // Check if the current operand has a custom associated parser, if so, try to
  // custom parse the operand, or fallback to the general approach.
  ParseStatus Result =
      MatchOperandParserImpl(Operands, Mnemonic, /*ParseForAllFeatures=*/true);
  if (Result.isSuccess())
    return false;
  if (Result.isFailure())
    return true;

  // Attempt to parse token as a register.
  if (parseRegister(Operands, true).isSuccess())
    return false;

  // Attempt to parse token as an immediate
  if (parseImmediate(Operands).isSuccess()) {
    // Parse memory base register if present
    if (getLexer().is(AsmToken::LParen))
      return !parseMemOpBaseReg(Operands).isSuccess();
    return false;
  }

  // Finally we have exhausted all options and must declare defeat.
  Error(getLoc(), "unknown operand");
  return true;
}

bool RISCVAsmParser::ParseInstruction(ParseInstructionInfo &Info,
                                      StringRef Name, SMLoc NameLoc,
                                      OperandVector &Operands) {
  // Ensure that if the instruction occurs when relaxation is enabled,
  // relocations are forced for the file. Ideally this would be done when there
  // is enough information to reliably determine if the instruction itself may
  // cause relaxations. Unfortunately instruction processing stage occurs in the
  // same pass as relocation emission, so it's too late to set a 'sticky bit'
  // for the entire file.
  if (getSTI().hasFeature(RISCV::FeatureRelax)) {
    auto *Assembler = getTargetStreamer().getStreamer().getAssemblerPtr();
    if (Assembler != nullptr) {
      RISCVAsmBackend &MAB =
          static_cast<RISCVAsmBackend &>(Assembler->getBackend());
      MAB.setForceRelocs();
    }
  }

  // First operand is token for instruction
  Operands.push_back(RISCVOperand::createToken(Name, NameLoc));

  // If there are no more operands, then finish
  if (getLexer().is(AsmToken::EndOfStatement)) {
    getParser().Lex(); // Consume the EndOfStatement.
    return false;
  }

  // Parse first operand
  if (parseOperand(Operands, Name))
    return true;

  // Parse until end of statement, consuming commas between operands
  while (parseOptionalToken(AsmToken::Comma)) {
    // Parse next operand
    if (parseOperand(Operands, Name))
      return true;
  }

  if (getParser().parseEOL("unexpected token")) {
    getParser().eatToEndOfStatement();
    return true;
  }
  return false;
}

bool RISCVAsmParser::classifySymbolRef(const MCExpr *Expr,
                                       RISCVMCExpr::VariantKind &Kind) {
  Kind = RISCVMCExpr::VK_RISCV_None;

  if (const RISCVMCExpr *RE = dyn_cast<RISCVMCExpr>(Expr)) {
    Kind = RE->getKind();
    Expr = RE->getSubExpr();
  }

  MCValue Res;
  MCFixup Fixup;
  if (Expr->evaluateAsRelocatable(Res, nullptr, &Fixup))
    return Res.getRefKind() == RISCVMCExpr::VK_RISCV_None;
  return false;
}

bool RISCVAsmParser::isSymbolDiff(const MCExpr *Expr) {
  MCValue Res;
  MCFixup Fixup;
  if (Expr->evaluateAsRelocatable(Res, nullptr, &Fixup)) {
    return Res.getRefKind() == RISCVMCExpr::VK_RISCV_None && Res.getSymA() &&
           Res.getSymB();
  }
  return false;
}

ParseStatus RISCVAsmParser::parseDirective(AsmToken DirectiveID) {
  StringRef IDVal = DirectiveID.getString();

  if (IDVal == ".option")
    return parseDirectiveOption();
  if (IDVal == ".attribute")
    return parseDirectiveAttribute();
  if (IDVal == ".insn")
    return parseDirectiveInsn(DirectiveID.getLoc());
  if (IDVal == ".variant_cc")
    return parseDirectiveVariantCC();

  return ParseStatus::NoMatch;
}

bool RISCVAsmParser::resetToArch(StringRef Arch, SMLoc Loc, std::string &Result,
                                 bool FromOptionDirective) {
  for (auto Feature : RISCVFeatureKV)
    if (llvm::RISCVISAInfo::isSupportedExtensionFeature(Feature.Key))
      clearFeatureBits(Feature.Value, Feature.Key);

  auto ParseResult = llvm::RISCVISAInfo::parseArchString(
      Arch, /*EnableExperimentalExtension=*/true,
      /*ExperimentalExtensionVersionCheck=*/true);
  if (!ParseResult) {
    std::string Buffer;
    raw_string_ostream OutputErrMsg(Buffer);
    handleAllErrors(ParseResult.takeError(), [&](llvm::StringError &ErrMsg) {
      OutputErrMsg << "invalid arch name '" << Arch << "', "
                   << ErrMsg.getMessage();
    });

    return Error(Loc, OutputErrMsg.str());
  }
  auto &ISAInfo = *ParseResult;

  for (auto Feature : RISCVFeatureKV)
    if (ISAInfo->hasExtension(Feature.Key))
      setFeatureBits(Feature.Value, Feature.Key);

  if (FromOptionDirective) {
    if (ISAInfo->getXLen() == 32 && isRV64())
      return Error(Loc, "bad arch string switching from rv64 to rv32");
    else if (ISAInfo->getXLen() == 64 && !isRV64())
      return Error(Loc, "bad arch string switching from rv32 to rv64");
  }

  if (ISAInfo->getXLen() == 32)
    clearFeatureBits(RISCV::Feature64Bit, "64bit");
  else if (ISAInfo->getXLen() == 64)
    setFeatureBits(RISCV::Feature64Bit, "64bit");
  else
    return Error(Loc, "bad arch string " + Arch);

  Result = ISAInfo->toString();
  return false;
}

bool RISCVAsmParser::parseDirectiveOption() {
  MCAsmParser &Parser = getParser();
  // Get the option token.
  AsmToken Tok = Parser.getTok();

  // At the moment only identifiers are supported.
  if (parseToken(AsmToken::Identifier, "expected identifier"))
    return true;

  StringRef Option = Tok.getIdentifier();

  if (Option == "push") {
    if (Parser.parseEOL())
      return true;

    getTargetStreamer().emitDirectiveOptionPush();
    pushFeatureBits();
    return false;
  }

  if (Option == "pop") {
    SMLoc StartLoc = Parser.getTok().getLoc();
    if (Parser.parseEOL())
      return true;

    getTargetStreamer().emitDirectiveOptionPop();
    if (popFeatureBits())
      return Error(StartLoc, ".option pop with no .option push");

    return false;
  }

  if (Option == "arch") {
    SmallVector<RISCVOptionArchArg> Args;
    do {
      if (Parser.parseComma())
        return true;

      RISCVOptionArchArgType Type;
      if (parseOptionalToken(AsmToken::Plus))
        Type = RISCVOptionArchArgType::Plus;
      else if (parseOptionalToken(AsmToken::Minus))
        Type = RISCVOptionArchArgType::Minus;
      else if (!Args.empty())
        return Error(Parser.getTok().getLoc(),
                     "unexpected token, expected + or -");
      else
        Type = RISCVOptionArchArgType::Full;

      if (Parser.getTok().isNot(AsmToken::Identifier))
        return Error(Parser.getTok().getLoc(),
                     "unexpected token, expected identifier");

      StringRef Arch = Parser.getTok().getString();
      SMLoc Loc = Parser.getTok().getLoc();
      Parser.Lex();

      if (Type == RISCVOptionArchArgType::Full) {
        std::string Result;
        if (resetToArch(Arch, Loc, Result, true))
          return true;

        Args.emplace_back(Type, Result);
        break;
      }

      ArrayRef<SubtargetFeatureKV> KVArray(RISCVFeatureKV);
      auto Ext = llvm::lower_bound(KVArray, Arch);
      if (Ext == KVArray.end() || StringRef(Ext->Key) != Arch ||
          !RISCVISAInfo::isSupportedExtension(Arch)) {
        if (isDigit(Arch.back()))
          return Error(
              Loc,
              "Extension version number parsing not currently implemented");
        return Error(Loc, "unknown extension feature");
      }

      Args.emplace_back(Type, Ext->Key);

      if (Type == RISCVOptionArchArgType::Plus) {
        FeatureBitset OldFeatureBits = STI->getFeatureBits();

        setFeatureBits(Ext->Value, Ext->Key);
        auto ParseResult = RISCVFeatures::parseFeatureBits(isRV64(), STI->getFeatureBits());
        if (!ParseResult) {
          copySTI().setFeatureBits(OldFeatureBits);
          setAvailableFeatures(ComputeAvailableFeatures(OldFeatureBits));

          std::string Buffer;
          raw_string_ostream OutputErrMsg(Buffer);
          handleAllErrors(ParseResult.takeError(), [&](llvm::StringError &ErrMsg) {
            OutputErrMsg << ErrMsg.getMessage();
          });

          return Error(Loc, OutputErrMsg.str());
        }
      } else {
        assert(Type == RISCVOptionArchArgType::Minus);
        // It is invalid to disable an extension that there are other enabled
        // extensions depend on it.
        // TODO: Make use of RISCVISAInfo to handle this
        for (auto Feature : KVArray) {
          if (getSTI().hasFeature(Feature.Value) &&
              Feature.Implies.test(Ext->Value))
            return Error(Loc,
                         Twine("Can't disable ") + Ext->Key + " extension, " +
                             Feature.Key + " extension requires " + Ext->Key +
                             " extension be enabled");
        }

        clearFeatureBits(Ext->Value, Ext->Key);
      }
    } while (Parser.getTok().isNot(AsmToken::EndOfStatement));

    if (Parser.parseEOL())
      return true;

    getTargetStreamer().emitDirectiveOptionArch(Args);
    return false;
  }

  if (Option == "rvc") {
    if (Parser.parseEOL())
      return true;

    getTargetStreamer().emitDirectiveOptionRVC();
    setFeatureBits(RISCV::FeatureStdExtC, "c");
    return false;
  }

  if (Option == "norvc") {
    if (Parser.parseEOL())
      return true;

    getTargetStreamer().emitDirectiveOptionNoRVC();
    clearFeatureBits(RISCV::FeatureStdExtC, "c");
    clearFeatureBits(RISCV::FeatureStdExtZca, "+zca");
    return false;
  }

  if (Option == "pic") {
    if (Parser.parseEOL())
      return true;

    getTargetStreamer().emitDirectiveOptionPIC();
    ParserOptions.IsPicEnabled = true;
    return false;
  }

  if (Option == "nopic") {
    if (Parser.parseEOL())
      return true;

    getTargetStreamer().emitDirectiveOptionNoPIC();
    ParserOptions.IsPicEnabled = false;
    return false;
  }

  if (Option == "relax") {
    if (Parser.parseEOL())
      return true;

    getTargetStreamer().emitDirectiveOptionRelax();
    setFeatureBits(RISCV::FeatureRelax, "relax");
    return false;
  }

  if (Option == "norelax") {
    if (Parser.parseEOL())
      return true;

    getTargetStreamer().emitDirectiveOptionNoRelax();
    clearFeatureBits(RISCV::FeatureRelax, "relax");
    return false;
  }

  // Unknown option.
  Warning(Parser.getTok().getLoc(), "unknown option, expected 'push', 'pop', "
                                    "'rvc', 'norvc', 'arch', 'relax' or "
                                    "'norelax'");
  Parser.eatToEndOfStatement();
  return false;
}

/// parseDirectiveAttribute
///  ::= .attribute expression ',' ( expression | "string" )
///  ::= .attribute identifier ',' ( expression | "string" )
bool RISCVAsmParser::parseDirectiveAttribute() {
  MCAsmParser &Parser = getParser();
  int64_t Tag;
  SMLoc TagLoc;
  TagLoc = Parser.getTok().getLoc();
  if (Parser.getTok().is(AsmToken::Identifier)) {
    StringRef Name = Parser.getTok().getIdentifier();
    std::optional<unsigned> Ret =
        ELFAttrs::attrTypeFromString(Name, RISCVAttrs::getRISCVAttributeTags());
    if (!Ret)
      return Error(TagLoc, "attribute name not recognised: " + Name);
    Tag = *Ret;
    Parser.Lex();
  } else {
    const MCExpr *AttrExpr;

    TagLoc = Parser.getTok().getLoc();
    if (Parser.parseExpression(AttrExpr))
      return true;

    const MCConstantExpr *CE = dyn_cast<MCConstantExpr>(AttrExpr);
    if (check(!CE, TagLoc, "expected numeric constant"))
      return true;

    Tag = CE->getValue();
  }

  if (Parser.parseComma())
    return true;

  StringRef StringValue;
  int64_t IntegerValue = 0;
  bool IsIntegerValue = true;

  // RISC-V attributes have a string value if the tag number is odd
  // and an integer value if the tag number is even.
  if (Tag % 2)
    IsIntegerValue = false;

  SMLoc ValueExprLoc = Parser.getTok().getLoc();
  if (IsIntegerValue) {
    const MCExpr *ValueExpr;
    if (Parser.parseExpression(ValueExpr))
      return true;

    const MCConstantExpr *CE = dyn_cast<MCConstantExpr>(ValueExpr);
    if (!CE)
      return Error(ValueExprLoc, "expected numeric constant");
    IntegerValue = CE->getValue();
  } else {
    if (Parser.getTok().isNot(AsmToken::String))
      return Error(Parser.getTok().getLoc(), "expected string constant");

    StringValue = Parser.getTok().getStringContents();
    Parser.Lex();
  }

  if (Parser.parseEOL())
    return true;

  if (IsIntegerValue)
    getTargetStreamer().emitAttribute(Tag, IntegerValue);
  else if (Tag != RISCVAttrs::ARCH)
    getTargetStreamer().emitTextAttribute(Tag, StringValue);
  else {
    std::string Result;
    if (resetToArch(StringValue, ValueExprLoc, Result, false))
      return true;

    // Then emit the arch string.
    getTargetStreamer().emitTextAttribute(Tag, Result);
  }

  return false;
}

bool isValidInsnFormat(StringRef Format, bool AllowC) {
  return StringSwitch<bool>(Format)
      .Cases("r", "r4", "i", "b", "sb", "u", "j", "uj", "s", true)
      .Cases("cr", "ci", "ciw", "css", "cl", "cs", "ca", "cb", "cj", AllowC)
      .Default(false);
}

/// parseDirectiveInsn
/// ::= .insn [ format encoding, (operands (, operands)*) ]
bool RISCVAsmParser::parseDirectiveInsn(SMLoc L) {
  MCAsmParser &Parser = getParser();

  // Expect instruction format as identifier.
  StringRef Format;
  SMLoc ErrorLoc = Parser.getTok().getLoc();
  if (Parser.parseIdentifier(Format))
    return Error(ErrorLoc, "expected instruction format");

  bool AllowC = getSTI().hasFeature(RISCV::FeatureStdExtC) ||
                getSTI().hasFeature(RISCV::FeatureStdExtZca);
  if (!isValidInsnFormat(Format, AllowC))
    return Error(ErrorLoc, "invalid instruction format");

  std::string FormatName = (".insn_" + Format).str();

  ParseInstructionInfo Info;
  SmallVector<std::unique_ptr<MCParsedAsmOperand>, 8> Operands;

  if (ParseInstruction(Info, FormatName, L, Operands))
    return true;

  unsigned Opcode;
  uint64_t ErrorInfo;
  return MatchAndEmitInstruction(L, Opcode, Operands, Parser.getStreamer(),
                                 ErrorInfo,
                                 /*MatchingInlineAsm=*/false);
}

/// parseDirectiveVariantCC
///  ::= .variant_cc symbol
bool RISCVAsmParser::parseDirectiveVariantCC() {
  StringRef Name;
  if (getParser().parseIdentifier(Name))
    return TokError("expected symbol name");
  if (parseEOL())
    return true;
  getTargetStreamer().emitDirectiveVariantCC(
      *getContext().getOrCreateSymbol(Name));
  return false;
}

void RISCVAsmParser::emitToStreamer(MCStreamer &S, const MCInst &Inst) {
  MCInst CInst;
  bool Res = RISCVRVC::compress(CInst, Inst, getSTI());
  if (Res)
    ++RISCVNumInstrsCompressed;
  S.emitInstruction((Res ? CInst : Inst), getSTI());
}

void RISCVAsmParser::emitLoadImm(MCRegister DestReg, int64_t Value,
                                 MCStreamer &Out) {
  RISCVMatInt::InstSeq Seq =
      RISCVMatInt::generateInstSeq(Value, getSTI().getFeatureBits());

  MCRegister SrcReg = RISCV::X0;
  for (const RISCVMatInt::Inst &Inst : Seq) {
    switch (Inst.getOpndKind()) {
    case RISCVMatInt::Imm:
      emitToStreamer(Out,
                     MCInstBuilder(Inst.getOpcode()).addReg(DestReg).addImm(Inst.getImm()));
      break;
    case RISCVMatInt::RegX0:
      emitToStreamer(
          Out, MCInstBuilder(Inst.getOpcode()).addReg(DestReg).addReg(SrcReg).addReg(
                   RISCV::X0));
      break;
    case RISCVMatInt::RegReg:
      emitToStreamer(
          Out, MCInstBuilder(Inst.getOpcode()).addReg(DestReg).addReg(SrcReg).addReg(
                   SrcReg));
      break;
    case RISCVMatInt::RegImm:
      emitToStreamer(
          Out, MCInstBuilder(Inst.getOpcode()).addReg(DestReg).addReg(SrcReg).addImm(
                   Inst.getImm()));
      break;
    }

    // Only the first instruction has X0 as its source.
    SrcReg = DestReg;
  }
}

void RISCVAsmParser::emitAuipcInstPair(MCOperand DestReg, MCOperand TmpReg,
                                       const MCExpr *Symbol,
                                       RISCVMCExpr::VariantKind VKHi,
                                       unsigned SecondOpcode, SMLoc IDLoc,
                                       MCStreamer &Out) {
  // A pair of instructions for PC-relative addressing; expands to
  //   TmpLabel: AUIPC TmpReg, VKHi(symbol)
  //             OP DestReg, TmpReg, %pcrel_lo(TmpLabel)
  MCContext &Ctx = getContext();

  MCSymbol *TmpLabel = Ctx.createNamedTempSymbol("pcrel_hi");
  Out.emitLabel(TmpLabel);

  const RISCVMCExpr *SymbolHi = RISCVMCExpr::create(Symbol, VKHi, Ctx);
  emitToStreamer(
      Out, MCInstBuilder(RISCV::AUIPC).addOperand(TmpReg).addExpr(SymbolHi));

  const MCExpr *RefToLinkTmpLabel =
      RISCVMCExpr::create(MCSymbolRefExpr::create(TmpLabel, Ctx),
                          RISCVMCExpr::VK_RISCV_PCREL_LO, Ctx);

  emitToStreamer(Out, MCInstBuilder(SecondOpcode)
                          .addOperand(DestReg)
                          .addOperand(TmpReg)
                          .addExpr(RefToLinkTmpLabel));
}

void RISCVAsmParser::emitLoadLocalAddress(MCInst &Inst, SMLoc IDLoc,
                                          MCStreamer &Out) {
  // The load local address pseudo-instruction "lla" is used in PC-relative
  // addressing of local symbols:
  //   lla rdest, symbol
  // expands to
  //   TmpLabel: AUIPC rdest, %pcrel_hi(symbol)
  //             ADDI rdest, rdest, %pcrel_lo(TmpLabel)
  MCOperand DestReg = Inst.getOperand(0);
  const MCExpr *Symbol = Inst.getOperand(1).getExpr();
  emitAuipcInstPair(DestReg, DestReg, Symbol, RISCVMCExpr::VK_RISCV_PCREL_HI,
                    RISCV::ADDI, IDLoc, Out);
}

void RISCVAsmParser::emitLoadGlobalAddress(MCInst &Inst, SMLoc IDLoc,
                                           MCStreamer &Out) {
  // The load global address pseudo-instruction "lga" is used in GOT-indirect
  // addressing of global symbols:
  //   lga rdest, symbol
  // expands to
  //   TmpLabel: AUIPC rdest, %got_pcrel_hi(symbol)
  //             Lx rdest, %pcrel_lo(TmpLabel)(rdest)
  MCOperand DestReg = Inst.getOperand(0);
  const MCExpr *Symbol = Inst.getOperand(1).getExpr();
  unsigned SecondOpcode = isRV64() ? RISCV::LD : RISCV::LW;
  emitAuipcInstPair(DestReg, DestReg, Symbol, RISCVMCExpr::VK_RISCV_GOT_HI,
                    SecondOpcode, IDLoc, Out);
}

void RISCVAsmParser::emitLoadAddress(MCInst &Inst, SMLoc IDLoc,
                                     MCStreamer &Out) {
  // The load address pseudo-instruction "la" is used in PC-relative and
  // GOT-indirect addressing of global symbols:
  //   la rdest, symbol
  // is an alias for either (for non-PIC)
  //   lla rdest, symbol
  // or (for PIC)
  //   lga rdest, symbol
  if (ParserOptions.IsPicEnabled)
    emitLoadGlobalAddress(Inst, IDLoc, Out);
  else
    emitLoadLocalAddress(Inst, IDLoc, Out);
}

void RISCVAsmParser::emitLoadTLSIEAddress(MCInst &Inst, SMLoc IDLoc,
                                          MCStreamer &Out) {
  // The load TLS IE address pseudo-instruction "la.tls.ie" is used in
  // initial-exec TLS model addressing of global symbols:
  //   la.tls.ie rdest, symbol
  // expands to
  //   TmpLabel: AUIPC rdest, %tls_ie_pcrel_hi(symbol)
  //             Lx rdest, %pcrel_lo(TmpLabel)(rdest)
  MCOperand DestReg = Inst.getOperand(0);
  const MCExpr *Symbol = Inst.getOperand(1).getExpr();
  unsigned SecondOpcode = isRV64() ? RISCV::LD : RISCV::LW;
  emitAuipcInstPair(DestReg, DestReg, Symbol, RISCVMCExpr::VK_RISCV_TLS_GOT_HI,
                    SecondOpcode, IDLoc, Out);
}

void RISCVAsmParser::emitLoadTLSGDAddress(MCInst &Inst, SMLoc IDLoc,
                                          MCStreamer &Out) {
  // The load TLS GD address pseudo-instruction "la.tls.gd" is used in
  // global-dynamic TLS model addressing of global symbols:
  //   la.tls.gd rdest, symbol
  // expands to
  //   TmpLabel: AUIPC rdest, %tls_gd_pcrel_hi(symbol)
  //             ADDI rdest, rdest, %pcrel_lo(TmpLabel)
  MCOperand DestReg = Inst.getOperand(0);
  const MCExpr *Symbol = Inst.getOperand(1).getExpr();
  emitAuipcInstPair(DestReg, DestReg, Symbol, RISCVMCExpr::VK_RISCV_TLS_GD_HI,
                    RISCV::ADDI, IDLoc, Out);
}

void RISCVAsmParser::emitLoadStoreSymbol(MCInst &Inst, unsigned Opcode,
                                         SMLoc IDLoc, MCStreamer &Out,
                                         bool HasTmpReg) {
  // The load/store pseudo-instruction does a pc-relative load with
  // a symbol.
  //
  // The expansion looks like this
  //
  //   TmpLabel: AUIPC tmp, %pcrel_hi(symbol)
  //             [S|L]X    rd, %pcrel_lo(TmpLabel)(tmp)
  unsigned DestRegOpIdx = HasTmpReg ? 1 : 0;
  MCOperand DestReg = Inst.getOperand(DestRegOpIdx);
  unsigned SymbolOpIdx = HasTmpReg ? 2 : 1;
  MCOperand TmpReg = Inst.getOperand(0);
  const MCExpr *Symbol = Inst.getOperand(SymbolOpIdx).getExpr();
  emitAuipcInstPair(DestReg, TmpReg, Symbol, RISCVMCExpr::VK_RISCV_PCREL_HI,
                    Opcode, IDLoc, Out);
}

void RISCVAsmParser::emitPseudoExtend(MCInst &Inst, bool SignExtend,
                                      int64_t Width, SMLoc IDLoc,
                                      MCStreamer &Out) {
  // The sign/zero extend pseudo-instruction does two shifts, with the shift
  // amounts dependent on the XLEN.
  //
  // The expansion looks like this
  //
  //    SLLI rd, rs, XLEN - Width
  //    SR[A|R]I rd, rd, XLEN - Width
  MCOperand DestReg = Inst.getOperand(0);
  MCOperand SourceReg = Inst.getOperand(1);

  unsigned SecondOpcode = SignExtend ? RISCV::SRAI : RISCV::SRLI;
  int64_t ShAmt = (isRV64() ? 64 : 32) - Width;

  assert(ShAmt > 0 && "Shift amount must be non-zero.");

  emitToStreamer(Out, MCInstBuilder(RISCV::SLLI)
                          .addOperand(DestReg)
                          .addOperand(SourceReg)
                          .addImm(ShAmt));

  emitToStreamer(Out, MCInstBuilder(SecondOpcode)
                          .addOperand(DestReg)
                          .addOperand(DestReg)
                          .addImm(ShAmt));
}

void RISCVAsmParser::emitVMSGE(MCInst &Inst, unsigned Opcode, SMLoc IDLoc,
                               MCStreamer &Out) {
  if (Inst.getNumOperands() == 3) {
    // unmasked va >= x
    //
    //  pseudoinstruction: vmsge{u}.vx vd, va, x
    //  expansion: vmslt{u}.vx vd, va, x; vmnand.mm vd, vd, vd
    emitToStreamer(Out, MCInstBuilder(Opcode)
                            .addOperand(Inst.getOperand(0))
                            .addOperand(Inst.getOperand(1))
                            .addOperand(Inst.getOperand(2))
                            .addReg(RISCV::NoRegister));
    emitToStreamer(Out, MCInstBuilder(RISCV::VMNAND_MM)
                            .addOperand(Inst.getOperand(0))
                            .addOperand(Inst.getOperand(0))
                            .addOperand(Inst.getOperand(0)));
  } else if (Inst.getNumOperands() == 4) {
    // masked va >= x, vd != v0
    //
    //  pseudoinstruction: vmsge{u}.vx vd, va, x, v0.t
    //  expansion: vmslt{u}.vx vd, va, x, v0.t; vmxor.mm vd, vd, v0
    assert(Inst.getOperand(0).getReg() != RISCV::V0 &&
           "The destination register should not be V0.");
    emitToStreamer(Out, MCInstBuilder(Opcode)
                            .addOperand(Inst.getOperand(0))
                            .addOperand(Inst.getOperand(1))
                            .addOperand(Inst.getOperand(2))
                            .addOperand(Inst.getOperand(3)));
    emitToStreamer(Out, MCInstBuilder(RISCV::VMXOR_MM)
                            .addOperand(Inst.getOperand(0))
                            .addOperand(Inst.getOperand(0))
                            .addReg(RISCV::V0));
  } else if (Inst.getNumOperands() == 5 &&
             Inst.getOperand(0).getReg() == RISCV::V0) {
    // masked va >= x, vd == v0
    //
    //  pseudoinstruction: vmsge{u}.vx vd, va, x, v0.t, vt
    //  expansion: vmslt{u}.vx vt, va, x;  vmandn.mm vd, vd, vt
    assert(Inst.getOperand(0).getReg() == RISCV::V0 &&
           "The destination register should be V0.");
    assert(Inst.getOperand(1).getReg() != RISCV::V0 &&
           "The temporary vector register should not be V0.");
    emitToStreamer(Out, MCInstBuilder(Opcode)
                            .addOperand(Inst.getOperand(1))
                            .addOperand(Inst.getOperand(2))
                            .addOperand(Inst.getOperand(3))
                            .addOperand(Inst.getOperand(4)));
    emitToStreamer(Out, MCInstBuilder(RISCV::VMANDN_MM)
                            .addOperand(Inst.getOperand(0))
                            .addOperand(Inst.getOperand(0))
                            .addOperand(Inst.getOperand(1)));
  } else if (Inst.getNumOperands() == 5) {
    // masked va >= x, any vd
    //
    // pseudoinstruction: vmsge{u}.vx vd, va, x, v0.t, vt
    // expansion: vmslt{u}.vx vt, va, x; vmandn.mm vt, v0, vt; vmandn.mm vd,
    // vd, v0; vmor.mm vd, vt, vd
    assert(Inst.getOperand(1).getReg() != RISCV::V0 &&
           "The temporary vector register should not be V0.");
    emitToStreamer(Out, MCInstBuilder(Opcode)
                            .addOperand(Inst.getOperand(1))
                            .addOperand(Inst.getOperand(2))
                            .addOperand(Inst.getOperand(3))
                            .addReg(RISCV::NoRegister));
    emitToStreamer(Out, MCInstBuilder(RISCV::VMANDN_MM)
                            .addOperand(Inst.getOperand(1))
                            .addReg(RISCV::V0)
                            .addOperand(Inst.getOperand(1)));
    emitToStreamer(Out, MCInstBuilder(RISCV::VMANDN_MM)
                            .addOperand(Inst.getOperand(0))
                            .addOperand(Inst.getOperand(0))
                            .addReg(RISCV::V0));
    emitToStreamer(Out, MCInstBuilder(RISCV::VMOR_MM)
                            .addOperand(Inst.getOperand(0))
                            .addOperand(Inst.getOperand(1))
                            .addOperand(Inst.getOperand(0)));
  }
}

bool RISCVAsmParser::checkPseudoAddTPRel(MCInst &Inst,
                                         OperandVector &Operands) {
  assert(Inst.getOpcode() == RISCV::PseudoAddTPRel && "Invalid instruction");
  assert(Inst.getOperand(2).isReg() && "Unexpected second operand kind");
  if (Inst.getOperand(2).getReg() != RISCV::X4) {
    SMLoc ErrorLoc = ((RISCVOperand &)*Operands[3]).getStartLoc();
    return Error(ErrorLoc, "the second input operand must be tp/x4 when using "
                           "%tprel_add modifier");
  }

  return false;
}

std::unique_ptr<RISCVOperand> RISCVAsmParser::defaultMaskRegOp() const {
  return RISCVOperand::createReg(RISCV::NoRegister, llvm::SMLoc(),
                                 llvm::SMLoc());
}

std::unique_ptr<RISCVOperand> RISCVAsmParser::defaultFRMArgOp() const {
  return RISCVOperand::createFRMArg(RISCVFPRndMode::RoundingMode::DYN,
                                    llvm::SMLoc());
}

bool RISCVAsmParser::validateInstruction(MCInst &Inst,
                                         OperandVector &Operands) {
  unsigned Opcode = Inst.getOpcode();

  if (Opcode == RISCV::PseudoVMSGEU_VX_M_T ||
      Opcode == RISCV::PseudoVMSGE_VX_M_T) {
    unsigned DestReg = Inst.getOperand(0).getReg();
    unsigned TempReg = Inst.getOperand(1).getReg();
    if (DestReg == TempReg) {
      SMLoc Loc = Operands.back()->getStartLoc();
      return Error(Loc, "The temporary vector register cannot be the same as "
                        "the destination register.");
    }
  }

  if (Opcode == RISCV::TH_LDD || Opcode == RISCV::TH_LWUD ||
      Opcode == RISCV::TH_LWD) {
    unsigned Rd1 = Inst.getOperand(0).getReg();
    unsigned Rd2 = Inst.getOperand(1).getReg();
    unsigned Rs1 = Inst.getOperand(2).getReg();
    // The encoding with rd1 == rd2 == rs1 is reserved for XTHead load pair.
    if (Rs1 == Rd1 && Rs1 == Rd2) {
      SMLoc Loc = Operands[1]->getStartLoc();
      return Error(Loc, "The source register and destination registers "
                        "cannot be equal.");
    }
  }

  if (Opcode == RISCV::CM_MVSA01) {
    unsigned Rd1 = Inst.getOperand(0).getReg();
    unsigned Rd2 = Inst.getOperand(1).getReg();
    if (Rd1 == Rd2) {
      SMLoc Loc = Operands[1]->getStartLoc();
      return Error(Loc, "'rs1' and 'rs2' must be different.");
    }
  }

  bool IsTHeadMemPair32 = (Opcode == RISCV::TH_LWD ||
                           Opcode == RISCV::TH_LWUD || Opcode == RISCV::TH_SWD);
  bool IsTHeadMemPair64 = (Opcode == RISCV::TH_LDD || Opcode == RISCV::TH_SDD);
  // The last operand of XTHeadMemPair instructions must be constant 3 or 4
  // depending on the data width.
  if (IsTHeadMemPair32 && Inst.getOperand(4).getImm() != 3) {
    SMLoc Loc = Operands.back()->getStartLoc();
    return Error(Loc, "Operand must be constant 3.");
  } else if (IsTHeadMemPair64 && Inst.getOperand(4).getImm() != 4) {
    SMLoc Loc = Operands.back()->getStartLoc();
    return Error(Loc, "Operand must be constant 4.");
  }

  bool IsAMOCAS_D = Opcode == RISCV::AMOCAS_D || Opcode == RISCV::AMOCAS_D_AQ ||
                    Opcode == RISCV::AMOCAS_D_RL ||
                    Opcode == RISCV::AMOCAS_D_AQ_RL;
  bool IsAMOCAS_Q = Opcode == RISCV::AMOCAS_Q || Opcode == RISCV::AMOCAS_Q_AQ ||
                    Opcode == RISCV::AMOCAS_Q_RL ||
                    Opcode == RISCV::AMOCAS_Q_AQ_RL;
  if ((!isRV64() && IsAMOCAS_D) || IsAMOCAS_Q) {
    unsigned Rd = Inst.getOperand(0).getReg();
    unsigned Rs2 = Inst.getOperand(2).getReg();
    assert(Rd >= RISCV::X0 && Rd <= RISCV::X31);
    if ((Rd - RISCV::X0) % 2 != 0) {
      SMLoc Loc = Operands[1]->getStartLoc();
      return Error(Loc, "The destination register must be even.");
    }
    assert(Rs2 >= RISCV::X0 && Rs2 <= RISCV::X31);
    if ((Rs2 - RISCV::X0) % 2 != 0) {
      SMLoc Loc = Operands[2]->getStartLoc();
      return Error(Loc, "The source register must be even.");
    }
  }

  const MCInstrDesc &MCID = MII.get(Opcode);
  if (!(MCID.TSFlags & RISCVII::ConstraintMask))
    return false;

  if (Opcode == RISCV::VC_V_XVW || Opcode == RISCV::VC_V_IVW ||
      Opcode == RISCV::VC_V_FVW || Opcode == RISCV::VC_V_VVW) {
    // Operands Opcode, Dst, uimm, Dst, Rs2, Rs1 for VC_V_XVW.
    unsigned VCIXDst = Inst.getOperand(0).getReg();
    SMLoc VCIXDstLoc = Operands[2]->getStartLoc();
    if (MCID.TSFlags & RISCVII::VS1Constraint) {
      unsigned VCIXRs1 = Inst.getOperand(Inst.getNumOperands() - 1).getReg();
      if (VCIXDst == VCIXRs1)
        return Error(VCIXDstLoc, "The destination vector register group cannot"
                                 " overlap the source vector register group.");
    }
    if (MCID.TSFlags & RISCVII::VS2Constraint) {
      unsigned VCIXRs2 = Inst.getOperand(Inst.getNumOperands() - 2).getReg();
      if (VCIXDst == VCIXRs2)
        return Error(VCIXDstLoc, "The destination vector register group cannot"
                                 " overlap the source vector register group.");
    }
    return false;
  }

  unsigned DestReg = Inst.getOperand(0).getReg();
  // Operands[1] will be the first operand, DestReg.
  SMLoc Loc = Operands[1]->getStartLoc();
  if (MCID.TSFlags & RISCVII::VS2Constraint) {
    unsigned CheckReg = Inst.getOperand(1).getReg();
    if (DestReg == CheckReg)
      return Error(Loc, "The destination vector register group cannot overlap"
                        " the source vector register group.");
  }
  if ((MCID.TSFlags & RISCVII::VS1Constraint) && (Inst.getOperand(2).isReg())) {
    unsigned CheckReg = Inst.getOperand(2).getReg();
    if (DestReg == CheckReg)
      return Error(Loc, "The destination vector register group cannot overlap"
                        " the source vector register group.");
  }
  if ((MCID.TSFlags & RISCVII::VMConstraint) && (DestReg == RISCV::V0)) {
    // vadc, vsbc are special cases. These instructions have no mask register.
    // The destination register could not be V0.
    if (Opcode == RISCV::VADC_VVM || Opcode == RISCV::VADC_VXM ||
        Opcode == RISCV::VADC_VIM || Opcode == RISCV::VSBC_VVM ||
        Opcode == RISCV::VSBC_VXM || Opcode == RISCV::VFMERGE_VFM ||
        Opcode == RISCV::VMERGE_VIM || Opcode == RISCV::VMERGE_VVM ||
        Opcode == RISCV::VMERGE_VXM)
      return Error(Loc, "The destination vector register group cannot be V0.");

    // Regardless masked or unmasked version, the number of operands is the
    // same. For example, "viota.m v0, v2" is "viota.m v0, v2, NoRegister"
    // actually. We need to check the last operand to ensure whether it is
    // masked or not.
    unsigned CheckReg = Inst.getOperand(Inst.getNumOperands() - 1).getReg();
    assert((CheckReg == RISCV::V0 || CheckReg == RISCV::NoRegister) &&
           "Unexpected register for mask operand");

    if (DestReg == CheckReg)
      return Error(Loc, "The destination vector register group cannot overlap"
                        " the mask register.");
  }
  return false;
}

bool RISCVAsmParser::processInstruction(MCInst &Inst, SMLoc IDLoc,
                                        OperandVector &Operands,
                                        MCStreamer &Out) {
  Inst.setLoc(IDLoc);

  switch (Inst.getOpcode()) {
  default:
    break;
  case RISCV::PseudoLLAImm:
  case RISCV::PseudoLAImm:
  case RISCV::PseudoLI: {
    MCRegister Reg = Inst.getOperand(0).getReg();
    const MCOperand &Op1 = Inst.getOperand(1);
    if (Op1.isExpr()) {
      // We must have li reg, %lo(sym) or li reg, %pcrel_lo(sym) or similar.
      // Just convert to an addi. This allows compatibility with gas.
      emitToStreamer(Out, MCInstBuilder(RISCV::ADDI)
                              .addReg(Reg)
                              .addReg(RISCV::X0)
                              .addExpr(Op1.getExpr()));
      return false;
    }
    int64_t Imm = Inst.getOperand(1).getImm();
    // On RV32 the immediate here can either be a signed or an unsigned
    // 32-bit number. Sign extension has to be performed to ensure that Imm
    // represents the expected signed 64-bit number.
    if (!isRV64())
      Imm = SignExtend64<32>(Imm);
    emitLoadImm(Reg, Imm, Out);
    return false;
  }
  case RISCV::PseudoLLA:
    emitLoadLocalAddress(Inst, IDLoc, Out);
    return false;
  case RISCV::PseudoLGA:
    emitLoadGlobalAddress(Inst, IDLoc, Out);
    return false;
  case RISCV::PseudoLA:
    emitLoadAddress(Inst, IDLoc, Out);
    return false;
  case RISCV::PseudoLA_TLS_IE:
    emitLoadTLSIEAddress(Inst, IDLoc, Out);
    return false;
  case RISCV::PseudoLA_TLS_GD:
    emitLoadTLSGDAddress(Inst, IDLoc, Out);
    return false;
  case RISCV::PseudoLB:
    emitLoadStoreSymbol(Inst, RISCV::LB, IDLoc, Out, /*HasTmpReg=*/false);
    return false;
  case RISCV::PseudoLBU:
    emitLoadStoreSymbol(Inst, RISCV::LBU, IDLoc, Out, /*HasTmpReg=*/false);
    return false;
  case RISCV::PseudoLH:
    emitLoadStoreSymbol(Inst, RISCV::LH, IDLoc, Out, /*HasTmpReg=*/false);
    return false;
  case RISCV::PseudoLHU:
    emitLoadStoreSymbol(Inst, RISCV::LHU, IDLoc, Out, /*HasTmpReg=*/false);
    return false;
  case RISCV::PseudoLW:
    emitLoadStoreSymbol(Inst, RISCV::LW, IDLoc, Out, /*HasTmpReg=*/false);
    return false;
  case RISCV::PseudoLWU:
    emitLoadStoreSymbol(Inst, RISCV::LWU, IDLoc, Out, /*HasTmpReg=*/false);
    return false;
  case RISCV::PseudoLD:
    emitLoadStoreSymbol(Inst, RISCV::LD, IDLoc, Out, /*HasTmpReg=*/false);
    return false;
  case RISCV::PseudoFLH:
    emitLoadStoreSymbol(Inst, RISCV::FLH, IDLoc, Out, /*HasTmpReg=*/true);
    return false;
  case RISCV::PseudoFLW:
    emitLoadStoreSymbol(Inst, RISCV::FLW, IDLoc, Out, /*HasTmpReg=*/true);
    return false;
  case RISCV::PseudoFLD:
    emitLoadStoreSymbol(Inst, RISCV::FLD, IDLoc, Out, /*HasTmpReg=*/true);
    return false;
  case RISCV::PseudoSB:
    emitLoadStoreSymbol(Inst, RISCV::SB, IDLoc, Out, /*HasTmpReg=*/true);
    return false;
  case RISCV::PseudoSH:
    emitLoadStoreSymbol(Inst, RISCV::SH, IDLoc, Out, /*HasTmpReg=*/true);
    return false;
  case RISCV::PseudoSW:
    emitLoadStoreSymbol(Inst, RISCV::SW, IDLoc, Out, /*HasTmpReg=*/true);
    return false;
  case RISCV::PseudoSD:
    emitLoadStoreSymbol(Inst, RISCV::SD, IDLoc, Out, /*HasTmpReg=*/true);
    return false;
  case RISCV::PseudoFSH:
    emitLoadStoreSymbol(Inst, RISCV::FSH, IDLoc, Out, /*HasTmpReg=*/true);
    return false;
  case RISCV::PseudoFSW:
    emitLoadStoreSymbol(Inst, RISCV::FSW, IDLoc, Out, /*HasTmpReg=*/true);
    return false;
  case RISCV::PseudoFSD:
    emitLoadStoreSymbol(Inst, RISCV::FSD, IDLoc, Out, /*HasTmpReg=*/true);
    return false;
  case RISCV::PseudoAddTPRel:
    if (checkPseudoAddTPRel(Inst, Operands))
      return true;
    break;
  case RISCV::PseudoSEXT_B:
    emitPseudoExtend(Inst, /*SignExtend=*/true, /*Width=*/8, IDLoc, Out);
    return false;
  case RISCV::PseudoSEXT_H:
    emitPseudoExtend(Inst, /*SignExtend=*/true, /*Width=*/16, IDLoc, Out);
    return false;
  case RISCV::PseudoZEXT_H:
    emitPseudoExtend(Inst, /*SignExtend=*/false, /*Width=*/16, IDLoc, Out);
    return false;
  case RISCV::PseudoZEXT_W:
    emitPseudoExtend(Inst, /*SignExtend=*/false, /*Width=*/32, IDLoc, Out);
    return false;
  case RISCV::PseudoVMSGEU_VX:
  case RISCV::PseudoVMSGEU_VX_M:
  case RISCV::PseudoVMSGEU_VX_M_T:
    emitVMSGE(Inst, RISCV::VMSLTU_VX, IDLoc, Out);
    return false;
  case RISCV::PseudoVMSGE_VX:
  case RISCV::PseudoVMSGE_VX_M:
  case RISCV::PseudoVMSGE_VX_M_T:
    emitVMSGE(Inst, RISCV::VMSLT_VX, IDLoc, Out);
    return false;
  case RISCV::PseudoVMSGE_VI:
  case RISCV::PseudoVMSLT_VI: {
    // These instructions are signed and so is immediate so we can subtract one
    // and change the opcode.
    int64_t Imm = Inst.getOperand(2).getImm();
    unsigned Opc = Inst.getOpcode() == RISCV::PseudoVMSGE_VI ? RISCV::VMSGT_VI
                                                             : RISCV::VMSLE_VI;
    emitToStreamer(Out, MCInstBuilder(Opc)
                            .addOperand(Inst.getOperand(0))
                            .addOperand(Inst.getOperand(1))
                            .addImm(Imm - 1)
                            .addOperand(Inst.getOperand(3)));
    return false;
  }
  case RISCV::PseudoVMSGEU_VI:
  case RISCV::PseudoVMSLTU_VI: {
    int64_t Imm = Inst.getOperand(2).getImm();
    // Unsigned comparisons are tricky because the immediate is signed. If the
    // immediate is 0 we can't just subtract one. vmsltu.vi v0, v1, 0 is always
    // false, but vmsle.vi v0, v1, -1 is always true. Instead we use
    // vmsne v0, v1, v1 which is always false.
    if (Imm == 0) {
      unsigned Opc = Inst.getOpcode() == RISCV::PseudoVMSGEU_VI
                         ? RISCV::VMSEQ_VV
                         : RISCV::VMSNE_VV;
      emitToStreamer(Out, MCInstBuilder(Opc)
                              .addOperand(Inst.getOperand(0))
                              .addOperand(Inst.getOperand(1))
                              .addOperand(Inst.getOperand(1))
                              .addOperand(Inst.getOperand(3)));
    } else {
      // Other immediate values can subtract one like signed.
      unsigned Opc = Inst.getOpcode() == RISCV::PseudoVMSGEU_VI
                         ? RISCV::VMSGTU_VI
                         : RISCV::VMSLEU_VI;
      emitToStreamer(Out, MCInstBuilder(Opc)
                              .addOperand(Inst.getOperand(0))
                              .addOperand(Inst.getOperand(1))
                              .addImm(Imm - 1)
                              .addOperand(Inst.getOperand(3)));
    }

    return false;
  }
  }

  emitToStreamer(Out, Inst);
  return false;
}

extern "C" LLVM_EXTERNAL_VISIBILITY void LLVMInitializeRISCVAsmParser() {
  RegisterMCAsmParser<RISCVAsmParser> X(getTheRISCV32Target());
  RegisterMCAsmParser<RISCVAsmParser> Y(getTheRISCV64Target());
}<|MERGE_RESOLUTION|>--- conflicted
+++ resolved
@@ -1802,8 +1802,6 @@
     StringRef Identifier;
     if (getParser().parseIdentifier(Identifier))
       return ParseStatus::Failure;
-<<<<<<< HEAD
-=======
 
     // Check for CSR names conflicts.
     // Custom CSR names might conflict with CSR names in privileged spec.
@@ -1827,7 +1825,6 @@
       if (CheckCSRNameConflict())
         return ParseStatus::Failure;
     }
->>>>>>> 6241a64e
 
     auto SysReg = RISCVSysReg::lookupSysRegByName(Identifier);
     if (!SysReg)
@@ -1835,12 +1832,6 @@
         Warning(S, "'" + Identifier + "' is a deprecated alias for '" +
                        SysReg->Name + "'");
 
-<<<<<<< HEAD
-    // Accept a named Sys Reg if the required features are present.
-    if (SysReg) {
-      if (!SysReg->haveRequiredFeatures(getSTI().getFeatureBits()))
-        return Error(S, "system register use requires an option to be enabled");
-=======
     // Check for CSR encoding conflicts.
     // Custom CSR encoding might conflict with CSR encoding in privileged spec.
     // E.g. - SiFive mnscratch(0x350) and privileged spec miselect(0x350).
@@ -1863,7 +1854,6 @@
         return Error(S, "system register use requires an option to be enabled");
       if (CheckCSREncodingConflict())
         return ParseStatus::Success;
->>>>>>> 6241a64e
       Operands.push_back(
           RISCVOperand::createSysReg(Identifier, S, SysReg->Encoding));
       return ParseStatus::Success;
