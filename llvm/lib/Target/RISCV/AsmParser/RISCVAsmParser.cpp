--- conflicted
+++ resolved
@@ -2108,11 +2108,7 @@
   if (getParser().parseParenExpression(SubExpr, E))
     return true;
 
-<<<<<<< HEAD
-  Res = MCSpecifierExpr::create(SubExpr, Spec, getContext());
-=======
   Res = MCSpecifierExpr::create(SubExpr, Spec, getContext(), Loc);
->>>>>>> 5ee67ebe
   return false;
 }
 
