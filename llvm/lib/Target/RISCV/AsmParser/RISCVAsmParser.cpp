//===-- RISCVAsmParser.cpp - Parse RISC-V assembly to MCInst instructions -===//
//
// Part of the LLVM Project, under the Apache License v2.0 with LLVM Exceptions.
// See https://llvm.org/LICENSE.txt for license information.
// SPDX-License-Identifier: Apache-2.0 WITH LLVM-exception
//
//===----------------------------------------------------------------------===//

#include "MCTargetDesc/RISCVAsmBackend.h"
#include "MCTargetDesc/RISCVBaseInfo.h"
#include "MCTargetDesc/RISCVInstPrinter.h"
#include "MCTargetDesc/RISCVMCExpr.h"
#include "MCTargetDesc/RISCVMCTargetDesc.h"
#include "MCTargetDesc/RISCVMatInt.h"
#include "MCTargetDesc/RISCVTargetStreamer.h"
#include "TargetInfo/RISCVTargetInfo.h"
#include "llvm/ADT/STLExtras.h"
#include "llvm/ADT/SmallBitVector.h"
#include "llvm/ADT/SmallVector.h"
#include "llvm/ADT/Statistic.h"
#include "llvm/ADT/StringExtras.h"
#include "llvm/MC/MCAssembler.h"
#include "llvm/MC/MCContext.h"
#include "llvm/MC/MCExpr.h"
#include "llvm/MC/MCInst.h"
#include "llvm/MC/MCInstBuilder.h"
#include "llvm/MC/MCInstrInfo.h"
#include "llvm/MC/MCObjectFileInfo.h"
#include "llvm/MC/MCParser/MCAsmLexer.h"
#include "llvm/MC/MCParser/MCParsedAsmOperand.h"
#include "llvm/MC/MCParser/MCTargetAsmParser.h"
#include "llvm/MC/MCRegisterInfo.h"
#include "llvm/MC/MCStreamer.h"
#include "llvm/MC/MCSubtargetInfo.h"
#include "llvm/MC/MCValue.h"
#include "llvm/MC/TargetRegistry.h"
#include "llvm/Support/Casting.h"
#include "llvm/Support/CommandLine.h"
#include "llvm/Support/MathExtras.h"
#include "llvm/Support/RISCVAttributes.h"
#include "llvm/TargetParser/RISCVISAInfo.h"

#include <limits>
#include <optional>

using namespace llvm;

#define DEBUG_TYPE "riscv-asm-parser"

STATISTIC(RISCVNumInstrsCompressed,
          "Number of RISC-V Compressed instructions emitted");

static cl::opt<bool> AddBuildAttributes("riscv-add-build-attributes",
                                        cl::init(false));

namespace llvm {
extern const SubtargetFeatureKV RISCVFeatureKV[RISCV::NumSubtargetFeatures];
} // namespace llvm

namespace {
struct RISCVOperand;

struct ParserOptionsSet {
  bool IsPicEnabled;
};

class RISCVAsmParser : public MCTargetAsmParser {
  // This tracks the parsing of the 4 operands that make up the vtype portion
  // of vset(i)vli instructions which are separated by commas. The state names
  // represent the next expected operand with Done meaning no other operands are
  // expected.
  enum VTypeState {
    VTypeState_SEW,
    VTypeState_LMUL,
    VTypeState_TailPolicy,
    VTypeState_MaskPolicy,
    VTypeState_Done,
  };

  SmallVector<FeatureBitset, 4> FeatureBitStack;

  SmallVector<ParserOptionsSet, 4> ParserOptionsStack;
  ParserOptionsSet ParserOptions;

  SMLoc getLoc() const { return getParser().getTok().getLoc(); }
  bool isRV64() const { return getSTI().hasFeature(RISCV::Feature64Bit); }
  bool isRVE() const { return getSTI().hasFeature(RISCV::FeatureStdExtE); }
  bool enableExperimentalExtension() const {
    return getSTI().hasFeature(RISCV::Experimental);
  }

  RISCVTargetStreamer &getTargetStreamer() {
    assert(getParser().getStreamer().getTargetStreamer() &&
           "do not have a target streamer");
    MCTargetStreamer &TS = *getParser().getStreamer().getTargetStreamer();
    return static_cast<RISCVTargetStreamer &>(TS);
  }

  unsigned validateTargetOperandClass(MCParsedAsmOperand &Op,
                                      unsigned Kind) override;

  bool generateImmOutOfRangeError(OperandVector &Operands, uint64_t ErrorInfo,
                                  int64_t Lower, int64_t Upper,
                                  const Twine &Msg);
  bool generateImmOutOfRangeError(SMLoc ErrorLoc, int64_t Lower, int64_t Upper,
                                  const Twine &Msg);

  bool matchAndEmitInstruction(SMLoc IDLoc, unsigned &Opcode,
                               OperandVector &Operands, MCStreamer &Out,
                               uint64_t &ErrorInfo,
                               bool MatchingInlineAsm) override;

  MCRegister matchRegisterNameHelper(StringRef Name) const;
  bool parseRegister(MCRegister &Reg, SMLoc &StartLoc, SMLoc &EndLoc) override;
  ParseStatus tryParseRegister(MCRegister &Reg, SMLoc &StartLoc,
                               SMLoc &EndLoc) override;

  bool parseInstruction(ParseInstructionInfo &Info, StringRef Name,
                        SMLoc NameLoc, OperandVector &Operands) override;

  ParseStatus parseDirective(AsmToken DirectiveID) override;

  bool parseVTypeToken(const AsmToken &Tok, VTypeState &State, unsigned &Sew,
                       unsigned &Lmul, bool &Fractional, bool &TailAgnostic,
                       bool &MaskAgnostic);
  bool generateVTypeError(SMLoc ErrorLoc);

  // Helper to actually emit an instruction to the MCStreamer. Also, when
  // possible, compression of the instruction is performed.
  void emitToStreamer(MCStreamer &S, const MCInst &Inst);

  // Helper to emit a combination of LUI, ADDI(W), and SLLI instructions that
  // synthesize the desired immediate value into the destination register.
  void emitLoadImm(MCRegister DestReg, int64_t Value, MCStreamer &Out);

  // Helper to emit a combination of AUIPC and SecondOpcode. Used to implement
  // helpers such as emitLoadLocalAddress and emitLoadAddress.
  void emitAuipcInstPair(MCOperand DestReg, MCOperand TmpReg,
                         const MCExpr *Symbol, RISCVMCExpr::Specifier VKHi,
                         unsigned SecondOpcode, SMLoc IDLoc, MCStreamer &Out);

  // Helper to emit pseudo instruction "lla" used in PC-rel addressing.
  void emitLoadLocalAddress(MCInst &Inst, SMLoc IDLoc, MCStreamer &Out);

  // Helper to emit pseudo instruction "lga" used in GOT-rel addressing.
  void emitLoadGlobalAddress(MCInst &Inst, SMLoc IDLoc, MCStreamer &Out);

  // Helper to emit pseudo instruction "la" used in GOT/PC-rel addressing.
  void emitLoadAddress(MCInst &Inst, SMLoc IDLoc, MCStreamer &Out);

  // Helper to emit pseudo instruction "la.tls.ie" used in initial-exec TLS
  // addressing.
  void emitLoadTLSIEAddress(MCInst &Inst, SMLoc IDLoc, MCStreamer &Out);

  // Helper to emit pseudo instruction "la.tls.gd" used in global-dynamic TLS
  // addressing.
  void emitLoadTLSGDAddress(MCInst &Inst, SMLoc IDLoc, MCStreamer &Out);

  // Helper to emit pseudo load/store instruction with a symbol.
  void emitLoadStoreSymbol(MCInst &Inst, unsigned Opcode, SMLoc IDLoc,
                           MCStreamer &Out, bool HasTmpReg);

  // Helper to emit pseudo sign/zero extend instruction.
  void emitPseudoExtend(MCInst &Inst, bool SignExtend, int64_t Width,
                        SMLoc IDLoc, MCStreamer &Out);

  // Helper to emit pseudo vmsge{u}.vx instruction.
  void emitVMSGE(MCInst &Inst, unsigned Opcode, SMLoc IDLoc, MCStreamer &Out);

  // Checks that a PseudoAddTPRel is using x4/tp in its second input operand.
  // Enforcing this using a restricted register class for the second input
  // operand of PseudoAddTPRel results in a poor diagnostic due to the fact
  // 'add' is an overloaded mnemonic.
  bool checkPseudoAddTPRel(MCInst &Inst, OperandVector &Operands);

  // Checks that a PseudoTLSDESCCall is using x5/t0 in its output operand.
  // Enforcing this using a restricted register class for the output
  // operand of PseudoTLSDESCCall results in a poor diagnostic due to the fact
  // 'jalr' is an overloaded mnemonic.
  bool checkPseudoTLSDESCCall(MCInst &Inst, OperandVector &Operands);

  // Check instruction constraints.
  bool validateInstruction(MCInst &Inst, OperandVector &Operands);

  /// Helper for processing MC instructions that have been successfully matched
  /// by matchAndEmitInstruction. Modifications to the emitted instructions,
  /// like the expansion of pseudo instructions (e.g., "li"), can be performed
  /// in this method.
  bool processInstruction(MCInst &Inst, SMLoc IDLoc, OperandVector &Operands,
                          MCStreamer &Out);

// Auto-generated instruction matching functions
#define GET_ASSEMBLER_HEADER
#include "RISCVGenAsmMatcher.inc"

  ParseStatus parseCSRSystemRegister(OperandVector &Operands);
  ParseStatus parseFPImm(OperandVector &Operands);
  ParseStatus parseImmediate(OperandVector &Operands);
  ParseStatus parseRegister(OperandVector &Operands, bool AllowParens = false);
  ParseStatus parseMemOpBaseReg(OperandVector &Operands);
  ParseStatus parseZeroOffsetMemOp(OperandVector &Operands);
  ParseStatus parseOperandWithSpecifier(OperandVector &Operands);
  ParseStatus parseBareSymbol(OperandVector &Operands);
  ParseStatus parseCallSymbol(OperandVector &Operands);
  ParseStatus parsePseudoJumpSymbol(OperandVector &Operands);
  ParseStatus parseJALOffset(OperandVector &Operands);
  ParseStatus parseVTypeI(OperandVector &Operands);
  ParseStatus parseMaskReg(OperandVector &Operands);
  ParseStatus parseInsnDirectiveOpcode(OperandVector &Operands);
  ParseStatus parseInsnCDirectiveOpcode(OperandVector &Operands);
  ParseStatus parseGPRAsFPR(OperandVector &Operands);
  ParseStatus parseGPRAsFPR64(OperandVector &Operands);
  ParseStatus parseGPRPairAsFPR64(OperandVector &Operands);
  template <bool IsRV64Inst> ParseStatus parseGPRPair(OperandVector &Operands);
  ParseStatus parseGPRPair(OperandVector &Operands, bool IsRV64Inst);
  ParseStatus parseFRMArg(OperandVector &Operands);
  ParseStatus parseFenceArg(OperandVector &Operands);
  ParseStatus parseRegList(OperandVector &Operands) {
    return parseRegListCommon(Operands, /*MustIncludeS0=*/false);
  }
  ParseStatus parseRegListS0(OperandVector &Operands) {
    return parseRegListCommon(Operands, /*MustIncludeS0=*/true);
  }
  ParseStatus parseRegListCommon(OperandVector &Operands, bool MustIncludeS0);

  ParseStatus parseRegReg(OperandVector &Operands);
  ParseStatus parseRetval(OperandVector &Operands);
  ParseStatus parseZcmpStackAdj(OperandVector &Operands,
                                bool ExpectNegative = false);
  ParseStatus parseZcmpNegStackAdj(OperandVector &Operands) {
    return parseZcmpStackAdj(Operands, /*ExpectNegative*/ true);
  }

  bool parseOperand(OperandVector &Operands, StringRef Mnemonic);
  bool parseExprWithSpecifier(const MCExpr *&Res, SMLoc &E);
  bool parseDataExpr(const MCExpr *&Res) override;

  bool parseDirectiveOption();
  bool parseDirectiveAttribute();
  bool parseDirectiveInsn(SMLoc L);
  bool parseDirectiveVariantCC();

  /// Helper to reset target features for a new arch string. It
  /// also records the new arch string that is expanded by RISCVISAInfo
  /// and reports error for invalid arch string.
  bool resetToArch(StringRef Arch, SMLoc Loc, std::string &Result,
                   bool FromOptionDirective);

  void setFeatureBits(uint64_t Feature, StringRef FeatureString) {
    if (!(getSTI().hasFeature(Feature))) {
      MCSubtargetInfo &STI = copySTI();
      setAvailableFeatures(
          ComputeAvailableFeatures(STI.ToggleFeature(FeatureString)));
    }
  }

  void clearFeatureBits(uint64_t Feature, StringRef FeatureString) {
    if (getSTI().hasFeature(Feature)) {
      MCSubtargetInfo &STI = copySTI();
      setAvailableFeatures(
          ComputeAvailableFeatures(STI.ToggleFeature(FeatureString)));
    }
  }

  void pushFeatureBits() {
    assert(FeatureBitStack.size() == ParserOptionsStack.size() &&
           "These two stacks must be kept synchronized");
    FeatureBitStack.push_back(getSTI().getFeatureBits());
    ParserOptionsStack.push_back(ParserOptions);
  }

  bool popFeatureBits() {
    assert(FeatureBitStack.size() == ParserOptionsStack.size() &&
           "These two stacks must be kept synchronized");
    if (FeatureBitStack.empty())
      return true;

    FeatureBitset FeatureBits = FeatureBitStack.pop_back_val();
    copySTI().setFeatureBits(FeatureBits);
    setAvailableFeatures(ComputeAvailableFeatures(FeatureBits));

    ParserOptions = ParserOptionsStack.pop_back_val();

    return false;
  }

  std::unique_ptr<RISCVOperand> defaultMaskRegOp() const;
  std::unique_ptr<RISCVOperand> defaultFRMArgOp() const;
  std::unique_ptr<RISCVOperand> defaultFRMArgLegacyOp() const;

public:
  enum RISCVMatchResultTy : unsigned {
    Match_Dummy = FIRST_TARGET_MATCH_RESULT_TY,
#define GET_OPERAND_DIAGNOSTIC_TYPES
#include "RISCVGenAsmMatcher.inc"
#undef GET_OPERAND_DIAGNOSTIC_TYPES
  };

  static bool classifySymbolRef(const MCExpr *Expr,
                                RISCVMCExpr::Specifier &Kind);
  static bool isSymbolDiff(const MCExpr *Expr);

  RISCVAsmParser(const MCSubtargetInfo &STI, MCAsmParser &Parser,
                 const MCInstrInfo &MII, const MCTargetOptions &Options)
      : MCTargetAsmParser(Options, STI, MII) {
    MCAsmParserExtension::Initialize(Parser);

    Parser.addAliasForDirective(".half", ".2byte");
    Parser.addAliasForDirective(".hword", ".2byte");
    Parser.addAliasForDirective(".word", ".4byte");
    Parser.addAliasForDirective(".dword", ".8byte");
    setAvailableFeatures(ComputeAvailableFeatures(STI.getFeatureBits()));

    auto ABIName = StringRef(Options.ABIName);
    if (ABIName.ends_with("f") && !getSTI().hasFeature(RISCV::FeatureStdExtF)) {
      errs() << "Hard-float 'f' ABI can't be used for a target that "
                "doesn't support the F instruction set extension (ignoring "
                "target-abi)\n";
    } else if (ABIName.ends_with("d") &&
               !getSTI().hasFeature(RISCV::FeatureStdExtD)) {
      errs() << "Hard-float 'd' ABI can't be used for a target that "
                "doesn't support the D instruction set extension (ignoring "
                "target-abi)\n";
    }

    // Use computeTargetABI to check if ABIName is valid. If invalid, output
    // error message.
    RISCVABI::computeTargetABI(STI.getTargetTriple(), STI.getFeatureBits(),
                               ABIName);

    const MCObjectFileInfo *MOFI = Parser.getContext().getObjectFileInfo();
    ParserOptions.IsPicEnabled = MOFI->isPositionIndependent();

    if (AddBuildAttributes)
      getTargetStreamer().emitTargetAttributes(STI, /*EmitStackAlign*/ false);
  }
};

/// RISCVOperand - Instances of this class represent a parsed machine
/// instruction
struct RISCVOperand final : public MCParsedAsmOperand {

  enum class KindTy {
    Token,
    Register,
    Immediate,
    FPImmediate,
    SystemRegister,
    VType,
    FRM,
    Fence,
    RegList,
    StackAdj,
    RegReg,
  } Kind;

  struct RegOp {
    MCRegister RegNum;
    bool IsGPRAsFPR;
  };

  struct ImmOp {
    const MCExpr *Val;
    bool IsRV64;
  };

  struct FPImmOp {
    uint64_t Val;
  };

  struct SysRegOp {
    const char *Data;
    unsigned Length;
    unsigned Encoding;
    // FIXME: Add the Encoding parsed fields as needed for checks,
    // e.g.: read/write or user/supervisor/machine privileges.
  };

  struct VTypeOp {
    unsigned Val;
  };

  struct FRMOp {
    RISCVFPRndMode::RoundingMode FRM;
  };

  struct FenceOp {
    unsigned Val;
  };

  struct RegListOp {
    unsigned Encoding;
  };

  struct StackAdjOp {
    unsigned Val;
  };

  struct RegRegOp {
    MCRegister Reg1;
    MCRegister Reg2;
  };

  SMLoc StartLoc, EndLoc;
  union {
    StringRef Tok;
    RegOp Reg;
    ImmOp Imm;
    FPImmOp FPImm;
    SysRegOp SysReg;
    VTypeOp VType;
    FRMOp FRM;
    FenceOp Fence;
    RegListOp RegList;
    StackAdjOp StackAdj;
    RegRegOp RegReg;
  };

  RISCVOperand(KindTy K) : Kind(K) {}

public:
  RISCVOperand(const RISCVOperand &o) : MCParsedAsmOperand() {
    Kind = o.Kind;
    StartLoc = o.StartLoc;
    EndLoc = o.EndLoc;
    switch (Kind) {
    case KindTy::Register:
      Reg = o.Reg;
      break;
    case KindTy::Immediate:
      Imm = o.Imm;
      break;
    case KindTy::FPImmediate:
      FPImm = o.FPImm;
      break;
    case KindTy::Token:
      Tok = o.Tok;
      break;
    case KindTy::SystemRegister:
      SysReg = o.SysReg;
      break;
    case KindTy::VType:
      VType = o.VType;
      break;
    case KindTy::FRM:
      FRM = o.FRM;
      break;
    case KindTy::Fence:
      Fence = o.Fence;
      break;
    case KindTy::RegList:
      RegList = o.RegList;
      break;
    case KindTy::StackAdj:
      StackAdj = o.StackAdj;
      break;
    case KindTy::RegReg:
      RegReg = o.RegReg;
      break;
    }
  }

  bool isToken() const override { return Kind == KindTy::Token; }
  bool isReg() const override { return Kind == KindTy::Register; }
  bool isV0Reg() const {
    return Kind == KindTy::Register && Reg.RegNum == RISCV::V0;
  }
  bool isAnyReg() const {
    return Kind == KindTy::Register &&
           (RISCVMCRegisterClasses[RISCV::GPRRegClassID].contains(Reg.RegNum) ||
            RISCVMCRegisterClasses[RISCV::FPR64RegClassID].contains(Reg.RegNum) ||
            RISCVMCRegisterClasses[RISCV::VRRegClassID].contains(Reg.RegNum));
  }
  bool isAnyRegC() const {
    return Kind == KindTy::Register &&
           (RISCVMCRegisterClasses[RISCV::GPRCRegClassID].contains(
                Reg.RegNum) ||
            RISCVMCRegisterClasses[RISCV::FPR64CRegClassID].contains(
                Reg.RegNum));
  }
  bool isImm() const override { return Kind == KindTy::Immediate; }
  bool isMem() const override { return false; }
  bool isSystemRegister() const { return Kind == KindTy::SystemRegister; }
  bool isRegReg() const { return Kind == KindTy::RegReg; }
  bool isRegList() const { return Kind == KindTy::RegList; }
  bool isRegListS0() const {
    return Kind == KindTy::RegList && RegList.Encoding != RISCVZC::RA;
  }
  bool isStackAdj() const { return Kind == KindTy::StackAdj; }

  bool isGPR() const {
    return Kind == KindTy::Register &&
           RISCVMCRegisterClasses[RISCV::GPRRegClassID].contains(Reg.RegNum);
  }

  bool isGPRPair() const {
    return Kind == KindTy::Register &&
           RISCVMCRegisterClasses[RISCV::GPRPairRegClassID].contains(
               Reg.RegNum);
  }

  bool isGPRPairC() const {
    return Kind == KindTy::Register &&
           RISCVMCRegisterClasses[RISCV::GPRPairCRegClassID].contains(
               Reg.RegNum);
  }

  bool isGPRPairNoX0() const {
    return Kind == KindTy::Register &&
           RISCVMCRegisterClasses[RISCV::GPRPairNoX0RegClassID].contains(
               Reg.RegNum);
  }

  bool isGPRF16() const {
    return Kind == KindTy::Register &&
           RISCVMCRegisterClasses[RISCV::GPRF16RegClassID].contains(Reg.RegNum);
  }

  bool isGPRF32() const {
    return Kind == KindTy::Register &&
           RISCVMCRegisterClasses[RISCV::GPRF32RegClassID].contains(Reg.RegNum);
  }

  bool isGPRAsFPR() const { return isGPR() && Reg.IsGPRAsFPR; }
  bool isGPRAsFPR16() const { return isGPRF16() && Reg.IsGPRAsFPR; }
  bool isGPRAsFPR32() const { return isGPRF32() && Reg.IsGPRAsFPR; }
  bool isGPRPairAsFPR64() const { return isGPRPair() && Reg.IsGPRAsFPR; }

  static bool evaluateConstantImm(const MCExpr *Expr, int64_t &Imm) {
    if (auto CE = dyn_cast<MCConstantExpr>(Expr)) {
<<<<<<< HEAD
      VK = RISCVMCExpr::VK_None;
=======
>>>>>>> d465594a
      Imm = CE->getValue();
      return true;
    }

    return false;
  }

  // True if operand is a symbol with no modifiers, or a constant with no
  // modifiers and isShiftedInt<N-1, 1>(Op).
  template <int N> bool isBareSimmNLsb0() const {
    int64_t Imm;
<<<<<<< HEAD
    RISCVMCExpr::VariantKind VK = RISCVMCExpr::VK_None;
=======
    RISCVMCExpr::Specifier VK = RISCVMCExpr::VK_None;
>>>>>>> d465594a
    if (!isImm())
      return false;
    bool IsConstantImm = evaluateConstantImm(getImm(), Imm);
    bool IsValid;
    if (!IsConstantImm)
      IsValid = RISCVAsmParser::classifySymbolRef(getImm(), VK);
    else
      IsValid = isShiftedInt<N - 1, 1>(fixImmediateForRV32(Imm, isRV64Imm()));
    return IsValid && VK == RISCVMCExpr::VK_None;
  }

  // Predicate methods for AsmOperands defined in RISCVInstrInfo.td

  bool isBareSymbol() const {
    int64_t Imm;
<<<<<<< HEAD
    RISCVMCExpr::VariantKind VK = RISCVMCExpr::VK_None;
=======
>>>>>>> d465594a
    // Must be of 'immediate' type but not a constant.
    if (!isImm() || evaluateConstantImm(getImm(), Imm))
      return false;

    RISCVMCExpr::Specifier VK = RISCVMCExpr::VK_None;
    return RISCVAsmParser::classifySymbolRef(getImm(), VK) &&
           VK == RISCVMCExpr::VK_None;
  }

  bool isCallSymbol() const {
    int64_t Imm;
<<<<<<< HEAD
    RISCVMCExpr::VariantKind VK = RISCVMCExpr::VK_None;
=======
>>>>>>> d465594a
    // Must be of 'immediate' type but not a constant.
    if (!isImm() || evaluateConstantImm(getImm(), Imm))
      return false;

    RISCVMCExpr::Specifier VK = RISCVMCExpr::VK_None;
    return RISCVAsmParser::classifySymbolRef(getImm(), VK) &&
           (VK == RISCVMCExpr::VK_CALL || VK == RISCVMCExpr::VK_CALL_PLT);
  }

  bool isPseudoJumpSymbol() const {
    int64_t Imm;
<<<<<<< HEAD
    RISCVMCExpr::VariantKind VK = RISCVMCExpr::VK_None;
=======
>>>>>>> d465594a
    // Must be of 'immediate' type but not a constant.
    if (!isImm() || evaluateConstantImm(getImm(), Imm))
      return false;

    RISCVMCExpr::Specifier VK = RISCVMCExpr::VK_None;
    return RISCVAsmParser::classifySymbolRef(getImm(), VK) &&
           VK == RISCVMCExpr::VK_CALL;
  }

  bool isTPRelAddSymbol() const {
    int64_t Imm;
<<<<<<< HEAD
    RISCVMCExpr::VariantKind VK = RISCVMCExpr::VK_None;
=======
>>>>>>> d465594a
    // Must be of 'immediate' type but not a constant.
    if (!isImm() || evaluateConstantImm(getImm(), Imm))
      return false;

    RISCVMCExpr::Specifier VK = RISCVMCExpr::VK_None;
    return RISCVAsmParser::classifySymbolRef(getImm(), VK) &&
           VK == RISCVMCExpr::VK_TPREL_ADD;
  }

  bool isTLSDESCCallSymbol() const {
    int64_t Imm;
<<<<<<< HEAD
    RISCVMCExpr::VariantKind VK = RISCVMCExpr::VK_None;
=======
>>>>>>> d465594a
    // Must be of 'immediate' type but not a constant.
    if (!isImm() || evaluateConstantImm(getImm(), Imm))
      return false;

    RISCVMCExpr::Specifier VK = RISCVMCExpr::VK_None;
    return RISCVAsmParser::classifySymbolRef(getImm(), VK) &&
           VK == RISCVMCExpr::VK_TLSDESC_CALL;
  }

  bool isCSRSystemRegister() const { return isSystemRegister(); }

<<<<<<< HEAD
  bool isVTypeImm(unsigned N) const {
    int64_t Imm;
    RISCVMCExpr::VariantKind VK = RISCVMCExpr::VK_None;
    if (!isImm())
      return false;
    bool IsConstantImm = evaluateConstantImm(getImm(), Imm, VK);
    return IsConstantImm && isUIntN(N, Imm) && VK == RISCVMCExpr::VK_None;
  }

=======
>>>>>>> d465594a
  // If the last operand of the vsetvli/vsetvli instruction is a constant
  // expression, KindTy is Immediate.
  bool isVTypeI10() const {
    if (Kind == KindTy::VType)
      return true;
    return isUImm<10>();
  }
  bool isVTypeI11() const {
    if (Kind == KindTy::VType)
      return true;
    return isUImm<11>();
  }

  /// Return true if the operand is a valid for the fence instruction e.g.
  /// ('iorw').
  bool isFenceArg() const { return Kind == KindTy::Fence; }

  /// Return true if the operand is a valid floating point rounding mode.
  bool isFRMArg() const { return Kind == KindTy::FRM; }
  bool isFRMArgLegacy() const { return Kind == KindTy::FRM; }
  bool isRTZArg() const { return isFRMArg() && FRM.FRM == RISCVFPRndMode::RTZ; }

  /// Return true if the operand is a valid fli.s floating-point immediate.
  bool isLoadFPImm() const {
    if (isImm())
      return isUImm5();
    if (Kind != KindTy::FPImmediate)
      return false;
    int Idx = RISCVLoadFPImm::getLoadFPImm(
        APFloat(APFloat::IEEEdouble(), APInt(64, getFPConst())));
    // Don't allow decimal version of the minimum value. It is a different value
    // for each supported data type.
    return Idx >= 0 && Idx != 1;
  }

  bool isImmXLenLI() const {
    int64_t Imm;
<<<<<<< HEAD
    RISCVMCExpr::VariantKind VK = RISCVMCExpr::VK_None;
    if (!isImm())
      return false;
    bool IsConstantImm = evaluateConstantImm(getImm(), Imm, VK);
    if (VK == RISCVMCExpr::VK_LO || VK == RISCVMCExpr::VK_PCREL_LO ||
        VK == RISCVMCExpr::VK_TLSDESC_LOAD_LO ||
        VK == RISCVMCExpr::VK_TLSDESC_ADD_LO)
      return true;
    // Given only Imm, ensuring that the actually specified constant is either
    // a signed or unsigned 64-bit number is unfortunately impossible.
    if (IsConstantImm) {
      return VK == RISCVMCExpr::VK_None &&
             (isRV64Imm() || (isInt<32>(Imm) || isUInt<32>(Imm)));
    }
=======
    if (!isImm())
      return false;
    // Given only Imm, ensuring that the actually specified constant is either
    // a signed or unsigned 64-bit number is unfortunately impossible.
    if (evaluateConstantImm(getImm(), Imm))
      return isRV64Imm() || (isInt<32>(Imm) || isUInt<32>(Imm));
>>>>>>> d465594a

    return RISCVAsmParser::isSymbolDiff(getImm());
  }

  bool isImmXLenLI_Restricted() const {
    int64_t Imm;
<<<<<<< HEAD
    RISCVMCExpr::VariantKind VK = RISCVMCExpr::VK_None;
=======
>>>>>>> d465594a
    if (!isImm())
      return false;
    bool IsConstantImm = evaluateConstantImm(getImm(), Imm);
    // 'la imm' supports constant immediates only.
<<<<<<< HEAD
    return IsConstantImm && (VK == RISCVMCExpr::VK_None) &&
=======
    return IsConstantImm &&
>>>>>>> d465594a
           (isRV64Imm() || (isInt<32>(Imm) || isUInt<32>(Imm)));
  }

  template <unsigned N> bool isUImm() const {
    int64_t Imm;
<<<<<<< HEAD
    RISCVMCExpr::VariantKind VK = RISCVMCExpr::VK_None;
    if (!isImm())
      return false;
    if (!evaluateConstantImm(getImm(), Imm, VK) || VK != RISCVMCExpr::VK_None)
      return false;
    return (isRV64Imm() && isUInt<6>(Imm)) || isUInt<5>(Imm);
=======
    if (!isImm())
      return false;
    bool IsConstantImm = evaluateConstantImm(getImm(), Imm);
    return IsConstantImm && isUInt<N>(Imm);
>>>>>>> d465594a
  }

  template <unsigned N, unsigned S> bool isUImmShifted() const {
    int64_t Imm;
<<<<<<< HEAD
    RISCVMCExpr::VariantKind VK = RISCVMCExpr::VK_None;
    if (!isImm())
      return false;
    if (!evaluateConstantImm(getImm(), Imm, VK) || VK != RISCVMCExpr::VK_None)
      return false;
    if (Imm == 0)
      return false;
    return (isRV64Imm() && isUInt<6>(Imm)) || isUInt<5>(Imm);
=======
    if (!isImm())
      return false;
    bool IsConstantImm = evaluateConstantImm(getImm(), Imm);
    return IsConstantImm && isShiftedUInt<N, S>(Imm);
>>>>>>> d465594a
  }

  template <class Pred> bool isUImmPred(Pred p) const {
    int64_t Imm;
<<<<<<< HEAD
    RISCVMCExpr::VariantKind VK = RISCVMCExpr::VK_None;
    if (!isImm())
      return false;
    if (!evaluateConstantImm(getImm(), Imm, VK) || VK != RISCVMCExpr::VK_None)
      return false;
    return (isRV64Imm() && isUInt<5>(Imm)) || isUInt<4>(Imm);
  }

  template <unsigned N> bool IsUImm() const {
    int64_t Imm;
    RISCVMCExpr::VariantKind VK = RISCVMCExpr::VK_None;
    if (!isImm())
      return false;
    bool IsConstantImm = evaluateConstantImm(getImm(), Imm, VK);
    return IsConstantImm && isUInt<N>(Imm) && VK == RISCVMCExpr::VK_None;
  }

  bool isUImm1() const { return IsUImm<1>(); }
  bool isUImm2() const { return IsUImm<2>(); }
  bool isUImm3() const { return IsUImm<3>(); }
  bool isUImm4() const { return IsUImm<4>(); }
  bool isUImm5() const { return IsUImm<5>(); }
  bool isUImm6() const { return IsUImm<6>(); }
  bool isUImm7() const { return IsUImm<7>(); }
  bool isUImm8() const { return IsUImm<8>(); }
  bool isUImm10() const { return IsUImm<10>(); }
  bool isUImm11() const { return IsUImm<11>(); }
  bool isUImm16() const { return IsUImm<16>(); }
  bool isUImm20() const { return IsUImm<20>(); }
  bool isUImm32() const { return IsUImm<32>(); }
  bool isUImm48() const { return IsUImm<48>(); }
  bool isUImm64() const { return IsUImm<64>(); }

  bool isUImm5NonZero() const {
    if (!isImm())
      return false;
    int64_t Imm;
    RISCVMCExpr::VariantKind VK = RISCVMCExpr::VK_None;
    bool IsConstantImm = evaluateConstantImm(getImm(), Imm, VK);
    return IsConstantImm && isUInt<5>(Imm) && (Imm != 0) &&
           VK == RISCVMCExpr::VK_None;
  }

  bool isUImm5GT3() const {
    if (!isImm())
      return false;
    RISCVMCExpr::VariantKind VK = RISCVMCExpr::VK_None;
    int64_t Imm;
    bool IsConstantImm = evaluateConstantImm(getImm(), Imm, VK);
    return IsConstantImm && isUInt<5>(Imm) && (Imm > 3) &&
           VK == RISCVMCExpr::VK_None;
  }

  bool isUImm5Plus1() const {
    if (!isImm())
      return false;
    RISCVMCExpr::VariantKind VK = RISCVMCExpr::VK_None;
    int64_t Imm;
    bool IsConstantImm = evaluateConstantImm(getImm(), Imm, VK);
    return IsConstantImm && ((isUInt<5>(Imm) && (Imm != 0)) || (Imm == 32)) &&
           VK == RISCVMCExpr::VK_None;
  }

  bool isUImm5GE6Plus1() const {
    if (!isImm())
      return false;
    RISCVMCExpr::VariantKind VK = RISCVMCExpr::VK_None;
    int64_t Imm;
    bool IsConstantImm = evaluateConstantImm(getImm(), Imm, VK);
    return IsConstantImm && ((isUInt<5>(Imm) && (Imm >= 6)) || (Imm == 32)) &&
           VK == RISCVMCExpr::VK_None;
  }

  bool isUImm8GE32() const {
    int64_t Imm;
    RISCVMCExpr::VariantKind VK = RISCVMCExpr::VK_None;
    if (!isImm())
      return false;
    bool IsConstantImm = evaluateConstantImm(getImm(), Imm, VK);
    return IsConstantImm && isUInt<8>(Imm) && Imm >= 32 &&
           VK == RISCVMCExpr::VK_None;
  }

  bool isRnumArg() const {
    int64_t Imm;
    RISCVMCExpr::VariantKind VK = RISCVMCExpr::VK_None;
    if (!isImm())
      return false;
    bool IsConstantImm = evaluateConstantImm(getImm(), Imm, VK);
    return IsConstantImm && Imm >= INT64_C(0) && Imm <= INT64_C(10) &&
           VK == RISCVMCExpr::VK_None;
  }

  bool isRnumArg_0_7() const {
    int64_t Imm;
    RISCVMCExpr::VariantKind VK = RISCVMCExpr::VK_None;
    if (!isImm())
      return false;
    bool IsConstantImm = evaluateConstantImm(getImm(), Imm, VK);
    return IsConstantImm && Imm >= INT64_C(0) && Imm <= INT64_C(7) &&
           VK == RISCVMCExpr::VK_None;
  }

  bool isRnumArg_1_10() const {
    int64_t Imm;
    RISCVMCExpr::VariantKind VK = RISCVMCExpr::VK_None;
    if (!isImm())
      return false;
    bool IsConstantImm = evaluateConstantImm(getImm(), Imm, VK);
    return IsConstantImm && Imm >= INT64_C(1) && Imm <= INT64_C(10) &&
           VK == RISCVMCExpr::VK_None;
=======
    if (!isImm())
      return false;
    bool IsConstantImm = evaluateConstantImm(getImm(), Imm);
    return IsConstantImm && p(Imm);
  }

  bool isUImmLog2XLen() const {
    if (isImm() && isRV64Imm())
      return isUImm<6>();
    return isUImm<5>();
  }

  bool isUImmLog2XLenNonZero() const {
    if (isImm() && isRV64Imm())
      return isUImmPred([](int64_t Imm) { return Imm != 0 && isUInt<6>(Imm); });
    return isUImmPred([](int64_t Imm) { return Imm != 0 && isUInt<5>(Imm); });
  }

  bool isUImmLog2XLenHalf() const {
    if (isImm() && isRV64Imm())
      return isUImm<5>();
    return isUImm<4>();
  }

  bool isUImm1() const { return isUImm<1>(); }
  bool isUImm2() const { return isUImm<2>(); }
  bool isUImm3() const { return isUImm<3>(); }
  bool isUImm4() const { return isUImm<4>(); }
  bool isUImm5() const { return isUImm<5>(); }
  bool isUImm6() const { return isUImm<6>(); }
  bool isUImm7() const { return isUImm<7>(); }
  bool isUImm8() const { return isUImm<8>(); }
  bool isUImm10() const { return isUImm<10>(); }
  bool isUImm11() const { return isUImm<11>(); }
  bool isUImm16() const { return isUImm<16>(); }
  bool isUImm20() const { return isUImm<20>(); }
  bool isUImm32() const { return isUImm<32>(); }
  bool isUImm48() const { return isUImm<48>(); }
  bool isUImm64() const { return isUImm<64>(); }

  bool isUImm5NonZero() const {
    return isUImmPred([](int64_t Imm) { return Imm != 0 && isUInt<5>(Imm); });
  }

  bool isUImm5GT3() const {
    return isUImmPred([](int64_t Imm) { return isUInt<5>(Imm) && Imm > 3; });
  }

  bool isUImm5Plus1() const {
    return isUImmPred(
        [](int64_t Imm) { return Imm > 0 && isUInt<5>(Imm - 1); });
  }

  bool isUImm5GE6Plus1() const {
    return isUImmPred(
        [](int64_t Imm) { return Imm >= 6 && isUInt<5>(Imm - 1); });
  }

  bool isUImm5Slist() const {
    return isUImmPred([](int64_t Imm) {
      return (Imm == 0) || (Imm == 1) || (Imm == 2) || (Imm == 4) ||
             (Imm == 8) || (Imm == 16) || (Imm == 15) || (Imm == 31);
    });
  }

  bool isUImm8GE32() const {
    return isUImmPred([](int64_t Imm) { return isUInt<8>(Imm) && Imm >= 32; });
  }

  bool isRnumArg() const {
    return isUImmPred(
        [](int64_t Imm) { return Imm >= INT64_C(0) && Imm <= INT64_C(10); });
  }

  bool isRnumArg_0_7() const {
    return isUImmPred(
        [](int64_t Imm) { return Imm >= INT64_C(0) && Imm <= INT64_C(7); });
  }

  bool isRnumArg_1_10() const {
    return isUImmPred(
        [](int64_t Imm) { return Imm >= INT64_C(1) && Imm <= INT64_C(10); });
>>>>>>> d465594a
  }

  bool isRnumArg_2_14() const {
    return isUImmPred(
        [](int64_t Imm) { return Imm >= INT64_C(2) && Imm <= INT64_C(14); });
  }

  template <unsigned N> bool isSImm() const {
    int64_t Imm;
<<<<<<< HEAD
    RISCVMCExpr::VariantKind VK = RISCVMCExpr::VK_None;
    if (!isImm())
      return false;
    bool IsConstantImm = evaluateConstantImm(getImm(), Imm, VK);
    return IsConstantImm && Imm >= INT64_C(2) && Imm <= INT64_C(14) &&
           VK == RISCVMCExpr::VK_None;
=======
    if (!isImm())
      return false;
    bool IsConstantImm = evaluateConstantImm(getImm(), Imm);
    return IsConstantImm && isInt<N>(fixImmediateForRV32(Imm, isRV64Imm()));
>>>>>>> d465594a
  }

  template <class Pred> bool isSImmPred(Pred p) const {
    int64_t Imm;
    if (!isImm())
      return false;
<<<<<<< HEAD
    RISCVMCExpr::VariantKind VK = RISCVMCExpr::VK_None;
    int64_t Imm;
    bool IsConstantImm = evaluateConstantImm(getImm(), Imm, VK);
    return IsConstantImm && isInt<5>(fixImmediateForRV32(Imm, isRV64Imm())) &&
           VK == RISCVMCExpr::VK_None;
  }

  bool isSImm5NonZero() const {
    if (!isImm())
      return false;
    RISCVMCExpr::VariantKind VK = RISCVMCExpr::VK_None;
    int64_t Imm;
    bool IsConstantImm = evaluateConstantImm(getImm(), Imm, VK);
    return IsConstantImm && Imm != 0 &&
           isInt<5>(fixImmediateForRV32(Imm, isRV64Imm())) &&
           VK == RISCVMCExpr::VK_None;
  }

  bool isSImm6() const {
    if (!isImm())
      return false;
    RISCVMCExpr::VariantKind VK = RISCVMCExpr::VK_None;
    int64_t Imm;
    bool IsConstantImm = evaluateConstantImm(getImm(), Imm, VK);
    return IsConstantImm && isInt<6>(fixImmediateForRV32(Imm, isRV64Imm())) &&
           VK == RISCVMCExpr::VK_None;
  }

  bool isSImm6NonZero() const {
    if (!isImm())
      return false;
    RISCVMCExpr::VariantKind VK = RISCVMCExpr::VK_None;
    int64_t Imm;
    bool IsConstantImm = evaluateConstantImm(getImm(), Imm, VK);
    return IsConstantImm && Imm != 0 &&
           isInt<6>(fixImmediateForRV32(Imm, isRV64Imm())) &&
           VK == RISCVMCExpr::VK_None;
  }

  bool isCLUIImm() const {
    if (!isImm())
      return false;
    int64_t Imm;
    RISCVMCExpr::VariantKind VK = RISCVMCExpr::VK_None;
    bool IsConstantImm = evaluateConstantImm(getImm(), Imm, VK);
    return IsConstantImm && (Imm != 0) &&
           (isUInt<5>(Imm) || (Imm >= 0xfffe0 && Imm <= 0xfffff)) &&
           VK == RISCVMCExpr::VK_None;
  }

  bool isUImm2Lsb0() const {
    if (!isImm())
      return false;
    int64_t Imm;
    RISCVMCExpr::VariantKind VK = RISCVMCExpr::VK_None;
    bool IsConstantImm = evaluateConstantImm(getImm(), Imm, VK);
    return IsConstantImm && isShiftedUInt<1, 1>(Imm) &&
           VK == RISCVMCExpr::VK_None;
  }

  bool isUImm5Lsb0() const {
    if (!isImm())
      return false;
    int64_t Imm;
    RISCVMCExpr::VariantKind VK = RISCVMCExpr::VK_None;
    bool IsConstantImm = evaluateConstantImm(getImm(), Imm, VK);
    return IsConstantImm && isShiftedUInt<4, 1>(Imm) &&
           VK == RISCVMCExpr::VK_None;
  }

  bool isUImm6Lsb0() const {
    if (!isImm())
      return false;
    int64_t Imm;
    RISCVMCExpr::VariantKind VK = RISCVMCExpr::VK_None;
    bool IsConstantImm = evaluateConstantImm(getImm(), Imm, VK);
    return IsConstantImm && isShiftedUInt<5, 1>(Imm) &&
           VK == RISCVMCExpr::VK_None;
  }

  bool isUImm7Lsb00() const {
    if (!isImm())
      return false;
    int64_t Imm;
    RISCVMCExpr::VariantKind VK = RISCVMCExpr::VK_None;
    bool IsConstantImm = evaluateConstantImm(getImm(), Imm, VK);
    return IsConstantImm && isShiftedUInt<5, 2>(Imm) &&
           VK == RISCVMCExpr::VK_None;
  }

  bool isUImm7Lsb000() const {
    if (!isImm())
      return false;
    int64_t Imm;
    RISCVMCExpr::VariantKind VK = RISCVMCExpr::VK_None;
    bool IsConstantImm = evaluateConstantImm(getImm(), Imm, VK);
    return IsConstantImm && isShiftedUInt<4, 3>(Imm) &&
           VK == RISCVMCExpr::VK_None;
  }

  bool isUImm8Lsb00() const {
    if (!isImm())
      return false;
    int64_t Imm;
    RISCVMCExpr::VariantKind VK = RISCVMCExpr::VK_None;
    bool IsConstantImm = evaluateConstantImm(getImm(), Imm, VK);
    return IsConstantImm && isShiftedUInt<6, 2>(Imm) &&
           VK == RISCVMCExpr::VK_None;
  }

  bool isUImm8Lsb000() const {
    if (!isImm())
      return false;
    int64_t Imm;
    RISCVMCExpr::VariantKind VK = RISCVMCExpr::VK_None;
    bool IsConstantImm = evaluateConstantImm(getImm(), Imm, VK);
    return IsConstantImm && isShiftedUInt<5, 3>(Imm) &&
           VK == RISCVMCExpr::VK_None;
  }
=======
    bool IsConstantImm = evaluateConstantImm(getImm(), Imm);
    return IsConstantImm && p(fixImmediateForRV32(Imm, isRV64Imm()));
  }

  bool isSImm5() const { return isSImm<5>(); }
  bool isSImm6() const { return isSImm<6>(); }
  bool isSImm11() const { return isSImm<11>(); }
  bool isSImm16() const { return isSImm<16>(); }
  bool isSImm20() const { return isSImm<20>(); }
  bool isSImm26() const { return isSImm<26>(); }
  bool isSImm32() const { return isSImm<32>(); }

  bool isSImm5NonZero() const {
    return isSImmPred([](int64_t Imm) { return Imm != 0 && isInt<5>(Imm); });
  }

  bool isSImm6NonZero() const {
    return isSImmPred([](int64_t Imm) { return Imm != 0 && isInt<6>(Imm); });
  }

  bool isCLUIImm() const {
    return isUImmPred([](int64_t Imm) {
      return (isUInt<5>(Imm) && Imm != 0) || (Imm >= 0xfffe0 && Imm <= 0xfffff);
    });
  }

  bool isUImm2Lsb0() const { return isUImmShifted<1, 1>(); }

  bool isUImm5Lsb0() const { return isUImmShifted<4, 1>(); }

  bool isUImm6Lsb0() const { return isUImmShifted<5, 1>(); }

  bool isUImm7Lsb00() const { return isUImmShifted<5, 2>(); }

  bool isUImm7Lsb000() const { return isUImmShifted<4, 3>(); }

  bool isUImm8Lsb00() const { return isUImmShifted<6, 2>(); }

  bool isUImm8Lsb000() const { return isUImmShifted<5, 3>(); }
>>>>>>> d465594a

  bool isUImm9Lsb000() const { return isUImmShifted<6, 3>(); }

<<<<<<< HEAD
  bool isUImm9Lsb000() const {
    if (!isImm())
      return false;
    int64_t Imm;
    RISCVMCExpr::VariantKind VK = RISCVMCExpr::VK_None;
    bool IsConstantImm = evaluateConstantImm(getImm(), Imm, VK);
    return IsConstantImm && isShiftedUInt<6, 3>(Imm) &&
           VK == RISCVMCExpr::VK_None;
  }

  bool isUImm10Lsb00NonZero() const {
    if (!isImm())
      return false;
    int64_t Imm;
    RISCVMCExpr::VariantKind VK = RISCVMCExpr::VK_None;
    bool IsConstantImm = evaluateConstantImm(getImm(), Imm, VK);
    return IsConstantImm && isShiftedUInt<8, 2>(Imm) && (Imm != 0) &&
           VK == RISCVMCExpr::VK_None;
=======
  bool isUImm14Lsb00() const { return isUImmShifted<12, 2>(); }

  bool isUImm10Lsb00NonZero() const {
    return isUImmPred(
        [](int64_t Imm) { return isShiftedUInt<8, 2>(Imm) && (Imm != 0); });
>>>>>>> d465594a
  }

  // If this a RV32 and the immediate is a uimm32, sign extend it to 32 bits.
  // This allows writing 'addi a0, a0, 0xffffffff'.
  static int64_t fixImmediateForRV32(int64_t Imm, bool IsRV64Imm) {
    if (IsRV64Imm || !isUInt<32>(Imm))
      return Imm;
    return SignExtend64<32>(Imm);
  }

  bool isSImm11() const {
    if (!isImm())
      return false;
    RISCVMCExpr::VariantKind VK = RISCVMCExpr::VK_None;
    int64_t Imm;
    bool IsConstantImm = evaluateConstantImm(getImm(), Imm, VK);
    return IsConstantImm && isInt<11>(fixImmediateForRV32(Imm, isRV64Imm())) &&
           VK == RISCVMCExpr::VK_None;
  }

  bool isSImm12() const {
<<<<<<< HEAD
    RISCVMCExpr::VariantKind VK = RISCVMCExpr::VK_None;
    int64_t Imm;
    bool IsValid;
    if (!isImm())
      return false;
    bool IsConstantImm = evaluateConstantImm(getImm(), Imm, VK);
    if (!IsConstantImm)
      IsValid = RISCVAsmParser::classifySymbolRef(getImm(), VK);
    else
      IsValid = isInt<12>(fixImmediateForRV32(Imm, isRV64Imm()));
    return IsValid &&
           ((IsConstantImm && VK == RISCVMCExpr::VK_None) ||
            VK == RISCVMCExpr::VK_LO || VK == RISCVMCExpr::VK_PCREL_LO ||
            VK == RISCVMCExpr::VK_TPREL_LO ||
            VK == RISCVMCExpr::VK_TLSDESC_LOAD_LO ||
            VK == RISCVMCExpr::VK_TLSDESC_ADD_LO);
  }

  bool isSImm12Lsb0() const { return isBareSimmNLsb0<12>(); }

  bool isSImm12Lsb00000() const {
    if (!isImm())
      return false;
    RISCVMCExpr::VariantKind VK = RISCVMCExpr::VK_None;
    int64_t Imm;
    bool IsConstantImm = evaluateConstantImm(getImm(), Imm, VK);
    return IsConstantImm &&
           isShiftedInt<7, 5>(fixImmediateForRV32(Imm, isRV64Imm())) &&
           VK == RISCVMCExpr::VK_None;
=======
    if (!isImm())
      return false;

    int64_t Imm;
    if (evaluateConstantImm(getImm(), Imm))
      return isInt<12>(fixImmediateForRV32(Imm, isRV64Imm()));

    RISCVMCExpr::Specifier VK = RISCVMCExpr::VK_None;
    return RISCVAsmParser::classifySymbolRef(getImm(), VK) &&
           (VK == RISCVMCExpr::VK_LO || VK == RISCVMCExpr::VK_PCREL_LO ||
            VK == RISCVMCExpr::VK_TPREL_LO ||
            VK == RISCVMCExpr::VK_TLSDESC_LOAD_LO ||
            VK == RISCVMCExpr::VK_TLSDESC_ADD_LO);
>>>>>>> d465594a
  }

  bool isSImm12Lsb00000() const {
    return isSImmPred([](int64_t Imm) { return isShiftedInt<7, 5>(Imm); });
  }

  bool isSImm10Lsb0000NonZero() const {
<<<<<<< HEAD
    if (!isImm())
      return false;
    int64_t Imm;
    RISCVMCExpr::VariantKind VK = RISCVMCExpr::VK_None;
    bool IsConstantImm = evaluateConstantImm(getImm(), Imm, VK);
    return IsConstantImm && (Imm != 0) &&
           isShiftedInt<6, 4>(fixImmediateForRV32(Imm, isRV64Imm())) &&
           VK == RISCVMCExpr::VK_None;
  }

  bool isSImm16NonZero() const {
    if (!isImm())
      return false;
    RISCVMCExpr::VariantKind VK = RISCVMCExpr::VK_None;
    int64_t Imm;
    bool IsConstantImm = evaluateConstantImm(getImm(), Imm, VK);
    return IsConstantImm && Imm != 0 &&
           isInt<16>(fixImmediateForRV32(Imm, isRV64Imm())) &&
           VK == RISCVMCExpr::VK_None;
  }

  bool isUImm16NonZero() const {
    if (!isImm())
      return false;
    int64_t Imm;
    RISCVMCExpr::VariantKind VK = RISCVMCExpr::VK_None;
    bool IsConstantImm = evaluateConstantImm(getImm(), Imm, VK);
    return IsConstantImm && isUInt<16>(Imm) && (Imm != 0) &&
           VK == RISCVMCExpr::VK_None;
  }

  bool isUImm20LUI() const {
    RISCVMCExpr::VariantKind VK = RISCVMCExpr::VK_None;
    int64_t Imm;
    bool IsValid;
    if (!isImm())
      return false;
    bool IsConstantImm = evaluateConstantImm(getImm(), Imm, VK);
    if (!IsConstantImm) {
      IsValid = RISCVAsmParser::classifySymbolRef(getImm(), VK);
      return IsValid &&
             (VK == RISCVMCExpr::VK_HI || VK == RISCVMCExpr::VK_TPREL_HI);
    } else {
      return isUInt<20>(Imm) &&
             (VK == RISCVMCExpr::VK_None || VK == RISCVMCExpr::VK_HI ||
              VK == RISCVMCExpr::VK_TPREL_HI);
    }
  }

  bool isUImm20AUIPC() const {
    RISCVMCExpr::VariantKind VK = RISCVMCExpr::VK_None;
    int64_t Imm;
    bool IsValid;
    if (!isImm())
      return false;
    bool IsConstantImm = evaluateConstantImm(getImm(), Imm, VK);
    if (!IsConstantImm) {
      IsValid = RISCVAsmParser::classifySymbolRef(getImm(), VK);
      return IsValid &&
             (VK == RISCVMCExpr::VK_PCREL_HI || VK == RISCVMCExpr::VK_GOT_HI ||
              VK == RISCVMCExpr::VK_TLS_GOT_HI ||
              VK == RISCVMCExpr::VK_TLS_GD_HI ||
              VK == RISCVMCExpr::VK_TLSDESC_HI);
    }

    return isUInt<20>(Imm) &&
           (VK == RISCVMCExpr::VK_None || VK == RISCVMCExpr::VK_PCREL_HI ||
            VK == RISCVMCExpr::VK_GOT_HI || VK == RISCVMCExpr::VK_TLS_GOT_HI ||
            VK == RISCVMCExpr::VK_TLS_GD_HI ||
            VK == RISCVMCExpr::VK_TLSDESC_HI);
  }
=======
    return isSImmPred(
        [](int64_t Imm) { return Imm != 0 && isShiftedInt<6, 4>(Imm); });
  }

  bool isSImm16NonZero() const {
    return isSImmPred([](int64_t Imm) { return Imm != 0 && isInt<16>(Imm); });
  }

  bool isUImm16NonZero() const {
    return isUImmPred([](int64_t Imm) { return isUInt<16>(Imm) && Imm != 0; });
  }

  bool isUImm20LUI() const {
    if (!isImm())
      return false;

    int64_t Imm;
    if (evaluateConstantImm(getImm(), Imm))
      return isUInt<20>(Imm);

    RISCVMCExpr::Specifier VK = RISCVMCExpr::VK_None;
    return RISCVAsmParser::classifySymbolRef(getImm(), VK) &&
           (VK == RISCVMCExpr::VK_HI || VK == RISCVMCExpr::VK_TPREL_HI);
  }

  bool isUImm20AUIPC() const {
    if (!isImm())
      return false;

    int64_t Imm;
    if (evaluateConstantImm(getImm(), Imm))
      return isUInt<20>(Imm);
>>>>>>> d465594a

    RISCVMCExpr::Specifier VK = RISCVMCExpr::VK_None;
    return RISCVAsmParser::classifySymbolRef(getImm(), VK) &&
           (VK == RISCVMCExpr::VK_PCREL_HI || VK == RISCVMCExpr::VK_GOT_HI ||
            VK == RISCVMCExpr::VK_TLS_GOT_HI ||
            VK == RISCVMCExpr::VK_TLS_GD_HI ||
            VK == RISCVMCExpr::VK_TLSDESC_HI);
  }

  bool isImmZero() const {
<<<<<<< HEAD
    if (!isImm())
      return false;
    int64_t Imm;
    RISCVMCExpr::VariantKind VK = RISCVMCExpr::VK_None;
    bool IsConstantImm = evaluateConstantImm(getImm(), Imm, VK);
    return IsConstantImm && (Imm == 0) && VK == RISCVMCExpr::VK_None;
  }

  bool isSImm5Plus1() const {
    if (!isImm())
      return false;
    RISCVMCExpr::VariantKind VK = RISCVMCExpr::VK_None;
    int64_t Imm;
    bool IsConstantImm = evaluateConstantImm(getImm(), Imm, VK);
    return IsConstantImm &&
           isInt<5>(fixImmediateForRV32(Imm, isRV64Imm()) - 1) &&
           VK == RISCVMCExpr::VK_None;
  }

  bool isSImm20() const {
    if (!isImm())
      return false;
    RISCVMCExpr::VariantKind VK = RISCVMCExpr::VK_None;
    int64_t Imm;
    bool IsConstantImm = evaluateConstantImm(getImm(), Imm, VK);
    return IsConstantImm && (VK == RISCVMCExpr::VK_None) &&
           isInt<20>(fixImmediateForRV32(Imm, isRV64Imm()));
  }

  bool isSImm26() const {
    if (!isImm())
      return false;
    RISCVMCExpr::VariantKind VK = RISCVMCExpr::VK_None;
    int64_t Imm;
    bool IsConstantImm = evaluateConstantImm(getImm(), Imm, VK);
    return IsConstantImm && (VK == RISCVMCExpr::VK_None) &&
           isInt<26>(fixImmediateForRV32(Imm, isRV64Imm()));
=======
    return isUImmPred([](int64_t Imm) { return 0 == Imm; });
  }

  bool isSImm5Plus1() const {
    return isSImmPred(
        [](int64_t Imm) { return Imm != INT64_MIN && isInt<5>(Imm - 1); });
  }

  bool isSImm32Lsb0() const {
    return isSImmPred([](int64_t Imm) { return isShiftedInt<31, 1>(Imm); });
>>>>>>> d465594a
  }

  bool isSImm32() const {
    int64_t Imm;
    RISCVMCExpr::VariantKind VK = RISCVMCExpr::VK_None;
    if (!isImm())
      return false;
    bool IsConstantImm = evaluateConstantImm(getImm(), Imm, VK);
    return IsConstantImm && isInt<32>(fixImmediateForRV32(Imm, isRV64Imm())) &&
           VK == RISCVMCExpr::VK_None;
  }

  /// getStartLoc - Gets location of the first token of this operand
  SMLoc getStartLoc() const override { return StartLoc; }
  /// getEndLoc - Gets location of the last token of this operand
  SMLoc getEndLoc() const override { return EndLoc; }
  /// True if this operand is for an RV64 instruction
  bool isRV64Imm() const {
    assert(Kind == KindTy::Immediate && "Invalid type access!");
    return Imm.IsRV64;
  }

  MCRegister getReg() const override {
    assert(Kind == KindTy::Register && "Invalid type access!");
    return Reg.RegNum;
  }

  StringRef getSysReg() const {
    assert(Kind == KindTy::SystemRegister && "Invalid type access!");
    return StringRef(SysReg.Data, SysReg.Length);
  }

  const MCExpr *getImm() const {
    assert(Kind == KindTy::Immediate && "Invalid type access!");
    return Imm.Val;
  }

  uint64_t getFPConst() const {
    assert(Kind == KindTy::FPImmediate && "Invalid type access!");
    return FPImm.Val;
  }

  StringRef getToken() const {
    assert(Kind == KindTy::Token && "Invalid type access!");
    return Tok;
  }

  unsigned getVType() const {
    assert(Kind == KindTy::VType && "Invalid type access!");
    return VType.Val;
  }

  RISCVFPRndMode::RoundingMode getFRM() const {
    assert(Kind == KindTy::FRM && "Invalid type access!");
    return FRM.FRM;
  }

  unsigned getFence() const {
    assert(Kind == KindTy::Fence && "Invalid type access!");
    return Fence.Val;
  }

  void print(raw_ostream &OS) const override {
    auto RegName = [](MCRegister Reg) {
      if (Reg)
        return RISCVInstPrinter::getRegisterName(Reg);
      else
        return "noreg";
    };

    switch (Kind) {
    case KindTy::Immediate:
      OS << "<imm: " << *Imm.Val << " " << (Imm.IsRV64 ? "rv64" : "rv32")
         << ">";
      break;
    case KindTy::FPImmediate:
      OS << "<fpimm: " << FPImm.Val << ">";
      break;
    case KindTy::Register:
      OS << "<reg: " << RegName(Reg.RegNum) << " (" << Reg.RegNum
         << (Reg.IsGPRAsFPR ? ") GPRasFPR>" : ")>");
      break;
    case KindTy::Token:
      OS << "'" << getToken() << "'";
      break;
    case KindTy::SystemRegister:
      OS << "<sysreg: " << getSysReg() << " (" << SysReg.Encoding << ")>";
      break;
    case KindTy::VType:
      OS << "<vtype: ";
      RISCVVType::printVType(getVType(), OS);
      OS << '>';
      break;
    case KindTy::FRM:
      OS << "<frm: ";
      roundingModeToString(getFRM());
      OS << '>';
      break;
    case KindTy::Fence:
      OS << "<fence: ";
      OS << getFence();
      OS << '>';
      break;
    case KindTy::RegList:
      OS << "<reglist: ";
      RISCVZC::printRegList(RegList.Encoding, OS);
      OS << '>';
      break;
    case KindTy::StackAdj:
      OS << "<stackadj: ";
      OS << StackAdj.Val;
      OS << '>';
      break;
    case KindTy::RegReg:
      OS << "<RegReg:  Reg1 " << RegName(RegReg.Reg1);
      OS << " Reg2 " << RegName(RegReg.Reg2);
      break;
    }
  }

  static std::unique_ptr<RISCVOperand> createToken(StringRef Str, SMLoc S) {
    auto Op = std::make_unique<RISCVOperand>(KindTy::Token);
    Op->Tok = Str;
    Op->StartLoc = S;
    Op->EndLoc = S;
    return Op;
  }

  static std::unique_ptr<RISCVOperand>
  createReg(MCRegister Reg, SMLoc S, SMLoc E, bool IsGPRAsFPR = false) {
    auto Op = std::make_unique<RISCVOperand>(KindTy::Register);
    Op->Reg.RegNum = Reg;
    Op->Reg.IsGPRAsFPR = IsGPRAsFPR;
    Op->StartLoc = S;
    Op->EndLoc = E;
    return Op;
  }

  static std::unique_ptr<RISCVOperand> createImm(const MCExpr *Val, SMLoc S,
                                                 SMLoc E, bool IsRV64) {
    auto Op = std::make_unique<RISCVOperand>(KindTy::Immediate);
    Op->Imm.Val = Val;
    Op->Imm.IsRV64 = IsRV64;
    Op->StartLoc = S;
    Op->EndLoc = E;
    return Op;
  }

  static std::unique_ptr<RISCVOperand> createFPImm(uint64_t Val, SMLoc S) {
    auto Op = std::make_unique<RISCVOperand>(KindTy::FPImmediate);
    Op->FPImm.Val = Val;
    Op->StartLoc = S;
    Op->EndLoc = S;
    return Op;
  }

  static std::unique_ptr<RISCVOperand> createSysReg(StringRef Str, SMLoc S,
                                                    unsigned Encoding) {
    auto Op = std::make_unique<RISCVOperand>(KindTy::SystemRegister);
    Op->SysReg.Data = Str.data();
    Op->SysReg.Length = Str.size();
    Op->SysReg.Encoding = Encoding;
    Op->StartLoc = S;
    Op->EndLoc = S;
    return Op;
  }

  static std::unique_ptr<RISCVOperand>
  createFRMArg(RISCVFPRndMode::RoundingMode FRM, SMLoc S) {
    auto Op = std::make_unique<RISCVOperand>(KindTy::FRM);
    Op->FRM.FRM = FRM;
    Op->StartLoc = S;
    Op->EndLoc = S;
    return Op;
  }

  static std::unique_ptr<RISCVOperand> createFenceArg(unsigned Val, SMLoc S) {
    auto Op = std::make_unique<RISCVOperand>(KindTy::Fence);
    Op->Fence.Val = Val;
    Op->StartLoc = S;
    Op->EndLoc = S;
    return Op;
  }

  static std::unique_ptr<RISCVOperand> createVType(unsigned VTypeI, SMLoc S) {
    auto Op = std::make_unique<RISCVOperand>(KindTy::VType);
    Op->VType.Val = VTypeI;
    Op->StartLoc = S;
    Op->EndLoc = S;
    return Op;
  }

  static std::unique_ptr<RISCVOperand> createRegList(unsigned RlistEncode,
                                                   SMLoc S) {
    auto Op = std::make_unique<RISCVOperand>(KindTy::RegList);
    Op->RegList.Encoding = RlistEncode;
    Op->StartLoc = S;
    return Op;
  }

  static std::unique_ptr<RISCVOperand> createRegReg(MCRegister Reg1,
                                                    MCRegister Reg2, SMLoc S) {
    auto Op = std::make_unique<RISCVOperand>(KindTy::RegReg);
    Op->RegReg.Reg1 = Reg1;
    Op->RegReg.Reg2 = Reg2;
    Op->StartLoc = S;
    Op->EndLoc = S;
    return Op;
  }

  static std::unique_ptr<RISCVOperand> createStackAdj(unsigned StackAdj, SMLoc S) {
    auto Op = std::make_unique<RISCVOperand>(KindTy::StackAdj);
    Op->StackAdj.Val = StackAdj;
    Op->StartLoc = S;
    return Op;
  }

  static void addExpr(MCInst &Inst, const MCExpr *Expr, bool IsRV64Imm) {
    assert(Expr && "Expr shouldn't be null!");
    int64_t Imm = 0;
<<<<<<< HEAD
    RISCVMCExpr::VariantKind VK = RISCVMCExpr::VK_None;
    bool IsConstant = evaluateConstantImm(Expr, Imm, VK);
=======
    bool IsConstant = evaluateConstantImm(Expr, Imm);
>>>>>>> d465594a

    if (IsConstant)
      Inst.addOperand(
          MCOperand::createImm(fixImmediateForRV32(Imm, IsRV64Imm)));
    else
      Inst.addOperand(MCOperand::createExpr(Expr));
  }

  // Used by the TableGen Code
  void addRegOperands(MCInst &Inst, unsigned N) const {
    assert(N == 1 && "Invalid number of operands!");
    Inst.addOperand(MCOperand::createReg(getReg()));
  }

  void addImmOperands(MCInst &Inst, unsigned N) const {
    assert(N == 1 && "Invalid number of operands!");
    addExpr(Inst, getImm(), isRV64Imm());
  }

  void addFPImmOperands(MCInst &Inst, unsigned N) const {
    assert(N == 1 && "Invalid number of operands!");
    if (isImm()) {
      addExpr(Inst, getImm(), isRV64Imm());
      return;
    }

    int Imm = RISCVLoadFPImm::getLoadFPImm(
        APFloat(APFloat::IEEEdouble(), APInt(64, getFPConst())));
    Inst.addOperand(MCOperand::createImm(Imm));
  }

  void addFenceArgOperands(MCInst &Inst, unsigned N) const {
    assert(N == 1 && "Invalid number of operands!");
    Inst.addOperand(MCOperand::createImm(Fence.Val));
  }

  void addCSRSystemRegisterOperands(MCInst &Inst, unsigned N) const {
    assert(N == 1 && "Invalid number of operands!");
    Inst.addOperand(MCOperand::createImm(SysReg.Encoding));
  }

  // Support non-canonical syntax:
  // "vsetivli rd, uimm, 0xabc" or "vsetvli rd, rs1, 0xabc"
  // "vsetivli rd, uimm, (0xc << N)" or "vsetvli rd, rs1, (0xc << N)"
  void addVTypeIOperands(MCInst &Inst, unsigned N) const {
    assert(N == 1 && "Invalid number of operands!");
    int64_t Imm = 0;
    if (Kind == KindTy::Immediate) {
<<<<<<< HEAD
      RISCVMCExpr::VariantKind VK = RISCVMCExpr::VK_None;
      [[maybe_unused]] bool IsConstantImm =
          evaluateConstantImm(getImm(), Imm, VK);
=======
      [[maybe_unused]] bool IsConstantImm = evaluateConstantImm(getImm(), Imm);
>>>>>>> d465594a
      assert(IsConstantImm && "Invalid VTypeI Operand!");
    } else {
      Imm = getVType();
    }
    Inst.addOperand(MCOperand::createImm(Imm));
  }

  void addRegListOperands(MCInst &Inst, unsigned N) const {
    assert(N == 1 && "Invalid number of operands!");
    Inst.addOperand(MCOperand::createImm(RegList.Encoding));
  }

  void addRegRegOperands(MCInst &Inst, unsigned N) const {
    assert(N == 2 && "Invalid number of operands!");
    Inst.addOperand(MCOperand::createReg(RegReg.Reg1));
    Inst.addOperand(MCOperand::createReg(RegReg.Reg2));
  }

  void addStackAdjOperands(MCInst &Inst, unsigned N) const {
    assert(N == 1 && "Invalid number of operands!");
    Inst.addOperand(MCOperand::createImm(StackAdj.Val));
  }

  void addFRMArgOperands(MCInst &Inst, unsigned N) const {
    assert(N == 1 && "Invalid number of operands!");
    Inst.addOperand(MCOperand::createImm(getFRM()));
  }
};
} // end anonymous namespace.

#define GET_REGISTER_MATCHER
#define GET_SUBTARGET_FEATURE_NAME
#define GET_MATCHER_IMPLEMENTATION
#define GET_MNEMONIC_SPELL_CHECKER
#include "RISCVGenAsmMatcher.inc"

static MCRegister convertFPR64ToFPR16(MCRegister Reg) {
  assert(Reg >= RISCV::F0_D && Reg <= RISCV::F31_D && "Invalid register");
  return Reg - RISCV::F0_D + RISCV::F0_H;
}

static MCRegister convertFPR64ToFPR32(MCRegister Reg) {
  assert(Reg >= RISCV::F0_D && Reg <= RISCV::F31_D && "Invalid register");
  return Reg - RISCV::F0_D + RISCV::F0_F;
}

static MCRegister convertVRToVRMx(const MCRegisterInfo &RI, MCRegister Reg,
                                  unsigned Kind) {
  unsigned RegClassID;
  if (Kind == MCK_VRM2)
    RegClassID = RISCV::VRM2RegClassID;
  else if (Kind == MCK_VRM4)
    RegClassID = RISCV::VRM4RegClassID;
  else if (Kind == MCK_VRM8)
    RegClassID = RISCV::VRM8RegClassID;
  else
    return MCRegister();
  return RI.getMatchingSuperReg(Reg, RISCV::sub_vrm1_0,
                                &RISCVMCRegisterClasses[RegClassID]);
}

unsigned RISCVAsmParser::validateTargetOperandClass(MCParsedAsmOperand &AsmOp,
                                                    unsigned Kind) {
  RISCVOperand &Op = static_cast<RISCVOperand &>(AsmOp);
  if (!Op.isReg())
    return Match_InvalidOperand;

  MCRegister Reg = Op.getReg();
  bool IsRegFPR64 =
      RISCVMCRegisterClasses[RISCV::FPR64RegClassID].contains(Reg);
  bool IsRegFPR64C =
      RISCVMCRegisterClasses[RISCV::FPR64CRegClassID].contains(Reg);
  bool IsRegVR = RISCVMCRegisterClasses[RISCV::VRRegClassID].contains(Reg);

  // As the parser couldn't differentiate an FPR32 from an FPR64, coerce the
  // register from FPR64 to FPR32 or FPR64C to FPR32C if necessary.
  if ((IsRegFPR64 && Kind == MCK_FPR32) ||
      (IsRegFPR64C && Kind == MCK_FPR32C)) {
    Op.Reg.RegNum = convertFPR64ToFPR32(Reg);
    return Match_Success;
  }
  // As the parser couldn't differentiate an FPR16 from an FPR64, coerce the
  // register from FPR64 to FPR16 if necessary.
  if (IsRegFPR64 && Kind == MCK_FPR16) {
    Op.Reg.RegNum = convertFPR64ToFPR16(Reg);
    return Match_Success;
  }
  if (Kind == MCK_GPRAsFPR16 && Op.isGPRAsFPR()) {
    Op.Reg.RegNum = Reg - RISCV::X0 + RISCV::X0_H;
    return Match_Success;
  }
  if (Kind == MCK_GPRAsFPR32 && Op.isGPRAsFPR()) {
    Op.Reg.RegNum = Reg - RISCV::X0 + RISCV::X0_W;
    return Match_Success;
  }

  // There are some GPRF64AsFPR instructions that have no RV32 equivalent. We
  // reject them at parsing thinking we should match as GPRPairAsFPR for RV32.
  // So we explicitly accept them here for RV32 to allow the generic code to
  // report that the instruction requires RV64.
  if (RISCVMCRegisterClasses[RISCV::GPRRegClassID].contains(Reg) &&
      Kind == MCK_GPRF64AsFPR && STI->hasFeature(RISCV::FeatureStdExtZdinx) &&
      !isRV64())
    return Match_Success;

  // As the parser couldn't differentiate an VRM2/VRM4/VRM8 from an VR, coerce
  // the register from VR to VRM2/VRM4/VRM8 if necessary.
  if (IsRegVR && (Kind == MCK_VRM2 || Kind == MCK_VRM4 || Kind == MCK_VRM8)) {
    Op.Reg.RegNum = convertVRToVRMx(*getContext().getRegisterInfo(), Reg, Kind);
    if (!Op.Reg.RegNum)
      return Match_InvalidOperand;
    return Match_Success;
  }
  return Match_InvalidOperand;
}

bool RISCVAsmParser::generateImmOutOfRangeError(
    SMLoc ErrorLoc, int64_t Lower, int64_t Upper,
    const Twine &Msg = "immediate must be an integer in the range") {
  return Error(ErrorLoc, Msg + " [" + Twine(Lower) + ", " + Twine(Upper) + "]");
}

bool RISCVAsmParser::generateImmOutOfRangeError(
    OperandVector &Operands, uint64_t ErrorInfo, int64_t Lower, int64_t Upper,
    const Twine &Msg = "immediate must be an integer in the range") {
  SMLoc ErrorLoc = ((RISCVOperand &)*Operands[ErrorInfo]).getStartLoc();
  return generateImmOutOfRangeError(ErrorLoc, Lower, Upper, Msg);
}

bool RISCVAsmParser::matchAndEmitInstruction(SMLoc IDLoc, unsigned &Opcode,
                                             OperandVector &Operands,
                                             MCStreamer &Out,
                                             uint64_t &ErrorInfo,
                                             bool MatchingInlineAsm) {
  MCInst Inst;
  FeatureBitset MissingFeatures;

  auto Result = MatchInstructionImpl(Operands, Inst, ErrorInfo, MissingFeatures,
                                     MatchingInlineAsm);
  switch (Result) {
  default:
    break;
  case Match_Success:
    if (validateInstruction(Inst, Operands))
      return true;
    return processInstruction(Inst, IDLoc, Operands, Out);
  case Match_MissingFeature: {
    assert(MissingFeatures.any() && "Unknown missing features!");
    bool FirstFeature = true;
    std::string Msg = "instruction requires the following:";
    for (unsigned i = 0, e = MissingFeatures.size(); i != e; ++i) {
      if (MissingFeatures[i]) {
        Msg += FirstFeature ? " " : ", ";
        Msg += getSubtargetFeatureName(i);
        FirstFeature = false;
      }
    }
    return Error(IDLoc, Msg);
  }
  case Match_MnemonicFail: {
    FeatureBitset FBS = ComputeAvailableFeatures(getSTI().getFeatureBits());
    std::string Suggestion = RISCVMnemonicSpellCheck(
        ((RISCVOperand &)*Operands[0]).getToken(), FBS, 0);
    return Error(IDLoc, "unrecognized instruction mnemonic" + Suggestion);
  }
  case Match_InvalidOperand: {
    SMLoc ErrorLoc = IDLoc;
    if (ErrorInfo != ~0ULL) {
      if (ErrorInfo >= Operands.size())
        return Error(ErrorLoc, "too few operands for instruction");

      ErrorLoc = ((RISCVOperand &)*Operands[ErrorInfo]).getStartLoc();
      if (ErrorLoc == SMLoc())
        ErrorLoc = IDLoc;
    }
    return Error(ErrorLoc, "invalid operand for instruction");
  }
  }

  // Handle the case when the error message is of specific type
  // other than the generic Match_InvalidOperand, and the
  // corresponding operand is missing.
  if (Result > FIRST_TARGET_MATCH_RESULT_TY) {
    SMLoc ErrorLoc = IDLoc;
    if (ErrorInfo != ~0ULL && ErrorInfo >= Operands.size())
      return Error(ErrorLoc, "too few operands for instruction");
  }

  switch (Result) {
  default:
    break;
  case Match_InvalidImmXLenLI:
    if (isRV64()) {
      SMLoc ErrorLoc = ((RISCVOperand &)*Operands[ErrorInfo]).getStartLoc();
      return Error(ErrorLoc, "operand must be a constant 64-bit integer");
    }
    return generateImmOutOfRangeError(Operands, ErrorInfo,
                                      std::numeric_limits<int32_t>::min(),
                                      std::numeric_limits<uint32_t>::max());
  case Match_InvalidImmXLenLI_Restricted:
    if (isRV64()) {
      SMLoc ErrorLoc = ((RISCVOperand &)*Operands[ErrorInfo]).getStartLoc();
      return Error(ErrorLoc, "operand either must be a constant 64-bit integer "
                             "or a bare symbol name");
    }
    return generateImmOutOfRangeError(
        Operands, ErrorInfo, std::numeric_limits<int32_t>::min(),
        std::numeric_limits<uint32_t>::max(),
        "operand either must be a bare symbol name or an immediate integer in "
        "the range");
  case Match_InvalidUImmLog2XLen:
    if (isRV64())
      return generateImmOutOfRangeError(Operands, ErrorInfo, 0, (1 << 6) - 1);
    return generateImmOutOfRangeError(Operands, ErrorInfo, 0, (1 << 5) - 1);
  case Match_InvalidUImmLog2XLenNonZero:
    if (isRV64())
      return generateImmOutOfRangeError(Operands, ErrorInfo, 1, (1 << 6) - 1);
    return generateImmOutOfRangeError(Operands, ErrorInfo, 1, (1 << 5) - 1);
  case Match_InvalidUImm1:
    return generateImmOutOfRangeError(Operands, ErrorInfo, 0, (1 << 1) - 1);
  case Match_InvalidUImm2:
    return generateImmOutOfRangeError(Operands, ErrorInfo, 0, (1 << 2) - 1);
  case Match_InvalidUImm2Lsb0:
    return generateImmOutOfRangeError(Operands, ErrorInfo, 0, 2,
                                      "immediate must be one of");
  case Match_InvalidUImm3:
    return generateImmOutOfRangeError(Operands, ErrorInfo, 0, (1 << 3) - 1);
  case Match_InvalidUImm4:
    return generateImmOutOfRangeError(Operands, ErrorInfo, 0, (1 << 4) - 1);
  case Match_InvalidUImm5:
    return generateImmOutOfRangeError(Operands, ErrorInfo, 0, (1 << 5) - 1);
  case Match_InvalidUImm5NonZero:
    return generateImmOutOfRangeError(Operands, ErrorInfo, 1, (1 << 5) - 1);
  case Match_InvalidUImm5GT3:
    return generateImmOutOfRangeError(Operands, ErrorInfo, 4, (1 << 5) - 1);
  case Match_InvalidUImm5Plus1:
    return generateImmOutOfRangeError(Operands, ErrorInfo, 1, (1 << 5));
  case Match_InvalidUImm5GE6Plus1:
    return generateImmOutOfRangeError(Operands, ErrorInfo, 6, (1 << 5));
<<<<<<< HEAD
=======
  case Match_InvalidUImm5Slist: {
    SMLoc ErrorLoc = ((RISCVOperand &)*Operands[ErrorInfo]).getStartLoc();
    return Error(ErrorLoc,
                 "immediate must be one of: 0, 1, 2, 4, 8, 15, 16, 31");
  }
>>>>>>> d465594a
  case Match_InvalidUImm6:
    return generateImmOutOfRangeError(Operands, ErrorInfo, 0, (1 << 6) - 1);
  case Match_InvalidUImm7:
    return generateImmOutOfRangeError(Operands, ErrorInfo, 0, (1 << 7) - 1);
  case Match_InvalidUImm8:
    return generateImmOutOfRangeError(Operands, ErrorInfo, 0, (1 << 8) - 1);
  case Match_InvalidUImm8GE32:
    return generateImmOutOfRangeError(Operands, ErrorInfo, 32, (1 << 8) - 1);
  case Match_InvalidSImm5:
    return generateImmOutOfRangeError(Operands, ErrorInfo, -(1 << 4),
                                      (1 << 4) - 1);
  case Match_InvalidSImm5NonZero:
    return generateImmOutOfRangeError(
        Operands, ErrorInfo, -(1 << 4), (1 << 4) - 1,
        "immediate must be non-zero in the range");
  case Match_InvalidSImm6:
    return generateImmOutOfRangeError(Operands, ErrorInfo, -(1 << 5),
                                      (1 << 5) - 1);
  case Match_InvalidSImm6NonZero:
    return generateImmOutOfRangeError(
        Operands, ErrorInfo, -(1 << 5), (1 << 5) - 1,
        "immediate must be non-zero in the range");
  case Match_InvalidCLUIImm:
    return generateImmOutOfRangeError(
        Operands, ErrorInfo, 1, (1 << 5) - 1,
        "immediate must be in [0xfffe0, 0xfffff] or");
  case Match_InvalidUImm5Lsb0:
    return generateImmOutOfRangeError(
        Operands, ErrorInfo, 0, (1 << 5) - 2,
        "immediate must be a multiple of 2 bytes in the range");
  case Match_InvalidUImm6Lsb0:
    return generateImmOutOfRangeError(
        Operands, ErrorInfo, 0, (1 << 6) - 2,
        "immediate must be a multiple of 2 bytes in the range");
  case Match_InvalidUImm7Lsb00:
    return generateImmOutOfRangeError(
        Operands, ErrorInfo, 0, (1 << 7) - 4,
        "immediate must be a multiple of 4 bytes in the range");
  case Match_InvalidUImm8Lsb00:
    return generateImmOutOfRangeError(
        Operands, ErrorInfo, 0, (1 << 8) - 4,
        "immediate must be a multiple of 4 bytes in the range");
  case Match_InvalidUImm8Lsb000:
    return generateImmOutOfRangeError(
        Operands, ErrorInfo, 0, (1 << 8) - 8,
        "immediate must be a multiple of 8 bytes in the range");
  case Match_InvalidBareSImm9Lsb0:
    return generateImmOutOfRangeError(
        Operands, ErrorInfo, -(1 << 8), (1 << 8) - 2,
        "immediate must be a multiple of 2 bytes in the range");
  case Match_InvalidUImm9Lsb000:
    return generateImmOutOfRangeError(
        Operands, ErrorInfo, 0, (1 << 9) - 8,
        "immediate must be a multiple of 8 bytes in the range");
  case Match_InvalidUImm10Lsb00NonZero:
    return generateImmOutOfRangeError(
        Operands, ErrorInfo, 4, (1 << 10) - 4,
        "immediate must be a multiple of 4 bytes in the range");
  case Match_InvalidSImm10Lsb0000NonZero:
    return generateImmOutOfRangeError(
        Operands, ErrorInfo, -(1 << 9), (1 << 9) - 16,
        "immediate must be a multiple of 16 bytes and non-zero in the range");
  case Match_InvalidSImm11:
    return generateImmOutOfRangeError(Operands, ErrorInfo, -(1 << 10),
                                      (1 << 10) - 1);
  case Match_InvalidUImm10:
    return generateImmOutOfRangeError(Operands, ErrorInfo, 0, (1 << 10) - 1);
  case Match_InvalidUImm11:
    return generateImmOutOfRangeError(Operands, ErrorInfo, 0, (1 << 11) - 1);
<<<<<<< HEAD
=======
  case Match_InvalidUImm14Lsb00:
    return generateImmOutOfRangeError(
        Operands, ErrorInfo, 0, (1 << 14) - 4,
        "immediate must be a multiple of 4 bytes in the range");
>>>>>>> d465594a
  case Match_InvalidUImm16NonZero:
    return generateImmOutOfRangeError(Operands, ErrorInfo, 1, (1 << 16) - 1);
  case Match_InvalidSImm12:
    return generateImmOutOfRangeError(
        Operands, ErrorInfo, -(1 << 11), (1 << 11) - 1,
        "operand must be a symbol with %lo/%pcrel_lo/%tprel_lo specifier or an "
        "integer in the range");
  case Match_InvalidBareSImm12Lsb0:
    return generateImmOutOfRangeError(
        Operands, ErrorInfo, -(1 << 11), (1 << 11) - 2,
        "immediate must be a multiple of 2 bytes in the range");
  case Match_InvalidSImm12Lsb00000:
    return generateImmOutOfRangeError(
        Operands, ErrorInfo, -(1 << 11), (1 << 11) - 32,
        "immediate must be a multiple of 32 bytes in the range");
  case Match_InvalidBareSImm13Lsb0:
    return generateImmOutOfRangeError(
        Operands, ErrorInfo, -(1 << 12), (1 << 12) - 2,
        "immediate must be a multiple of 2 bytes in the range");
<<<<<<< HEAD
=======
  case Match_InvalidSImm16:
    return generateImmOutOfRangeError(Operands, ErrorInfo, -(1 << 15),
                                      (1 << 15) - 1);
>>>>>>> d465594a
  case Match_InvalidSImm16NonZero:
    return generateImmOutOfRangeError(
        Operands, ErrorInfo, -(1 << 15), (1 << 15) - 1,
        "immediate must be non-zero in the range");
  case Match_InvalidUImm20LUI:
    return generateImmOutOfRangeError(
        Operands, ErrorInfo, 0, (1 << 20) - 1,
        "operand must be a symbol with "
        "%hi/%tprel_hi specifier or an integer in "
        "the range");
  case Match_InvalidUImm20:
    return generateImmOutOfRangeError(Operands, ErrorInfo, 0, (1 << 20) - 1);
  case Match_InvalidUImm20AUIPC:
    return generateImmOutOfRangeError(
        Operands, ErrorInfo, 0, (1 << 20) - 1,
        "operand must be a symbol with a "
        "%pcrel_hi/%got_pcrel_hi/%tls_ie_pcrel_hi/%tls_gd_pcrel_hi specifier "
        "or "
        "an integer in the range");
  case Match_InvalidBareSImm21Lsb0:
    return generateImmOutOfRangeError(
        Operands, ErrorInfo, -(1 << 20), (1 << 20) - 2,
        "immediate must be a multiple of 2 bytes in the range");
  case Match_InvalidCSRSystemRegister: {
    return generateImmOutOfRangeError(Operands, ErrorInfo, 0, (1 << 12) - 1,
                                      "operand must be a valid system register "
                                      "name or an integer in the range");
  }
  case Match_InvalidVTypeI: {
    SMLoc ErrorLoc = ((RISCVOperand &)*Operands[ErrorInfo]).getStartLoc();
    return generateVTypeError(ErrorLoc);
  }
  case Match_InvalidSImm5Plus1: {
    return generateImmOutOfRangeError(Operands, ErrorInfo, -(1 << 4) + 1,
                                      (1 << 4),
                                      "immediate must be in the range");
  }
  case Match_InvalidSImm26:
    return generateImmOutOfRangeError(Operands, ErrorInfo, -(1 << 25),
                                      (1 << 25) - 1);
  case Match_InvalidSImm20:
    return generateImmOutOfRangeError(Operands, ErrorInfo, -(1 << 19),
                                      (1 << 19) - 1);
  case Match_InvalidSImm32:
    return generateImmOutOfRangeError(Operands, ErrorInfo,
                                      std::numeric_limits<int32_t>::min(),
                                      std::numeric_limits<uint32_t>::max());
<<<<<<< HEAD
=======
  case Match_InvalidSImm32Lsb0:
    return generateImmOutOfRangeError(
        Operands, ErrorInfo, std::numeric_limits<int32_t>::min(),
        std::numeric_limits<int32_t>::max() - 1,
        "operand must be a multiple of 2 bytes in the range ");
>>>>>>> d465594a
  case Match_InvalidRnumArg: {
    return generateImmOutOfRangeError(Operands, ErrorInfo, 0, 10);
  }
  case Match_InvalidStackAdj: {
    SMLoc ErrorLoc = ((RISCVOperand &)*Operands[ErrorInfo]).getStartLoc();
    return Error(
        ErrorLoc,
        "stack adjustment is invalid for this instruction and register list");
  }
  }

  if (const char *MatchDiag = getMatchKindDiag((RISCVMatchResultTy)Result)) {
    SMLoc ErrorLoc = ((RISCVOperand &)*Operands[ErrorInfo]).getStartLoc();
    return Error(ErrorLoc, MatchDiag);
  }

  llvm_unreachable("Unknown match type detected!");
}

// Attempts to match Name as a register (either using the default name or
// alternative ABI names), returning the matching register. Upon failure,
// returns a non-valid MCRegister. If IsRVE, then registers x16-x31 will be
// rejected.
MCRegister RISCVAsmParser::matchRegisterNameHelper(StringRef Name) const {
  MCRegister Reg = MatchRegisterName(Name);
  // The 16-/32- and 64-bit FPRs have the same asm name. Check that the initial
  // match always matches the 64-bit variant, and not the 16/32-bit one.
  assert(!(Reg >= RISCV::F0_H && Reg <= RISCV::F31_H));
  assert(!(Reg >= RISCV::F0_F && Reg <= RISCV::F31_F));
  // The default FPR register class is based on the tablegen enum ordering.
  static_assert(RISCV::F0_D < RISCV::F0_H, "FPR matching must be updated");
  static_assert(RISCV::F0_D < RISCV::F0_F, "FPR matching must be updated");
  if (!Reg)
    Reg = MatchRegisterAltName(Name);
  if (isRVE() && Reg >= RISCV::X16 && Reg <= RISCV::X31)
    Reg = MCRegister();
  return Reg;
}

bool RISCVAsmParser::parseRegister(MCRegister &Reg, SMLoc &StartLoc,
                                   SMLoc &EndLoc) {
  if (!tryParseRegister(Reg, StartLoc, EndLoc).isSuccess())
    return Error(StartLoc, "invalid register name");
  return false;
}

ParseStatus RISCVAsmParser::tryParseRegister(MCRegister &Reg, SMLoc &StartLoc,
                                             SMLoc &EndLoc) {
  const AsmToken &Tok = getParser().getTok();
  StartLoc = Tok.getLoc();
  EndLoc = Tok.getEndLoc();
  StringRef Name = getLexer().getTok().getIdentifier();

  Reg = matchRegisterNameHelper(Name);
  if (!Reg)
    return ParseStatus::NoMatch;

  getParser().Lex(); // Eat identifier token.
  return ParseStatus::Success;
}

ParseStatus RISCVAsmParser::parseRegister(OperandVector &Operands,
                                          bool AllowParens) {
  SMLoc FirstS = getLoc();
  bool HadParens = false;
  AsmToken LParen;

  // If this is an LParen and a parenthesised register name is allowed, parse it
  // atomically.
  if (AllowParens && getLexer().is(AsmToken::LParen)) {
    AsmToken Buf[2];
    size_t ReadCount = getLexer().peekTokens(Buf);
    if (ReadCount == 2 && Buf[1].getKind() == AsmToken::RParen) {
      HadParens = true;
      LParen = getParser().getTok();
      getParser().Lex(); // Eat '('
    }
  }

  switch (getLexer().getKind()) {
  default:
    if (HadParens)
      getLexer().UnLex(LParen);
    return ParseStatus::NoMatch;
  case AsmToken::Identifier:
    StringRef Name = getLexer().getTok().getIdentifier();
    MCRegister Reg = matchRegisterNameHelper(Name);

    if (!Reg) {
      if (HadParens)
        getLexer().UnLex(LParen);
      return ParseStatus::NoMatch;
    }
    if (HadParens)
      Operands.push_back(RISCVOperand::createToken("(", FirstS));
    SMLoc S = getLoc();
    SMLoc E = getTok().getEndLoc();
    getLexer().Lex();
    Operands.push_back(RISCVOperand::createReg(Reg, S, E));
  }

  if (HadParens) {
    getParser().Lex(); // Eat ')'
    Operands.push_back(RISCVOperand::createToken(")", getLoc()));
  }

  return ParseStatus::Success;
}

ParseStatus RISCVAsmParser::parseInsnDirectiveOpcode(OperandVector &Operands) {
  SMLoc S = getLoc();
  SMLoc E;
  const MCExpr *Res;

  switch (getLexer().getKind()) {
  default:
    return ParseStatus::NoMatch;
  case AsmToken::LParen:
  case AsmToken::Minus:
  case AsmToken::Plus:
  case AsmToken::Exclaim:
  case AsmToken::Tilde:
  case AsmToken::Integer:
  case AsmToken::String: {
    if (getParser().parseExpression(Res, E))
      return ParseStatus::Failure;

    auto *CE = dyn_cast<MCConstantExpr>(Res);
    if (CE) {
      int64_t Imm = CE->getValue();
      if (isUInt<7>(Imm)) {
        Operands.push_back(RISCVOperand::createImm(Res, S, E, isRV64()));
        return ParseStatus::Success;
      }
    }

    break;
  }
  case AsmToken::Identifier: {
    StringRef Identifier;
    if (getParser().parseIdentifier(Identifier))
      return ParseStatus::Failure;

    auto Opcode = RISCVInsnOpcode::lookupRISCVOpcodeByName(Identifier);
    if (Opcode) {
      assert(isUInt<7>(Opcode->Value) && (Opcode->Value & 0x3) == 3 &&
             "Unexpected opcode");
      Res = MCConstantExpr::create(Opcode->Value, getContext());
      E = SMLoc::getFromPointer(S.getPointer() + Identifier.size());
      Operands.push_back(RISCVOperand::createImm(Res, S, E, isRV64()));
      return ParseStatus::Success;
    }

    break;
  }
  case AsmToken::Percent:
    break;
  }

  return generateImmOutOfRangeError(
      S, 0, 127,
      "opcode must be a valid opcode name or an immediate in the range");
}

ParseStatus RISCVAsmParser::parseInsnCDirectiveOpcode(OperandVector &Operands) {
  SMLoc S = getLoc();
  SMLoc E;
  const MCExpr *Res;

  switch (getLexer().getKind()) {
  default:
    return ParseStatus::NoMatch;
  case AsmToken::LParen:
  case AsmToken::Minus:
  case AsmToken::Plus:
  case AsmToken::Exclaim:
  case AsmToken::Tilde:
  case AsmToken::Integer:
  case AsmToken::String: {
    if (getParser().parseExpression(Res, E))
      return ParseStatus::Failure;

    auto *CE = dyn_cast<MCConstantExpr>(Res);
    if (CE) {
      int64_t Imm = CE->getValue();
      if (Imm >= 0 && Imm <= 2) {
        Operands.push_back(RISCVOperand::createImm(Res, S, E, isRV64()));
        return ParseStatus::Success;
      }
    }

    break;
  }
  case AsmToken::Identifier: {
    StringRef Identifier;
    if (getParser().parseIdentifier(Identifier))
      return ParseStatus::Failure;

    unsigned Opcode;
    if (Identifier == "C0")
      Opcode = 0;
    else if (Identifier == "C1")
      Opcode = 1;
    else if (Identifier == "C2")
      Opcode = 2;
    else
      break;

    Res = MCConstantExpr::create(Opcode, getContext());
    E = SMLoc::getFromPointer(S.getPointer() + Identifier.size());
    Operands.push_back(RISCVOperand::createImm(Res, S, E, isRV64()));
    return ParseStatus::Success;
  }
  case AsmToken::Percent: {
    // Discard operand with modifier.
    break;
  }
  }

  return generateImmOutOfRangeError(
      S, 0, 2,
      "opcode must be a valid opcode name or an immediate in the range");
}

ParseStatus RISCVAsmParser::parseCSRSystemRegister(OperandVector &Operands) {
  SMLoc S = getLoc();
  const MCExpr *Res;

  auto SysRegFromConstantInt = [this](const MCExpr *E, SMLoc S) {
    if (auto *CE = dyn_cast<MCConstantExpr>(E)) {
      int64_t Imm = CE->getValue();
      if (isUInt<12>(Imm)) {
        auto Range = RISCVSysReg::lookupSysRegByEncoding(Imm);
        // Accept an immediate representing a named Sys Reg if it satisfies the
        // the required features.
        for (auto &Reg : Range) {
          if (Reg.IsAltName || Reg.IsDeprecatedName)
            continue;
          if (Reg.haveRequiredFeatures(STI->getFeatureBits()))
            return RISCVOperand::createSysReg(Reg.Name, S, Imm);
        }
        // Accept an immediate representing an un-named Sys Reg if the range is
        // valid, regardless of the required features.
        return RISCVOperand::createSysReg("", S, Imm);
      }
    }
    return std::unique_ptr<RISCVOperand>();
  };

  switch (getLexer().getKind()) {
  default:
    return ParseStatus::NoMatch;
  case AsmToken::LParen:
  case AsmToken::Minus:
  case AsmToken::Plus:
  case AsmToken::Exclaim:
  case AsmToken::Tilde:
  case AsmToken::Integer:
  case AsmToken::String: {
    if (getParser().parseExpression(Res))
      return ParseStatus::Failure;

    if (auto SysOpnd = SysRegFromConstantInt(Res, S)) {
      Operands.push_back(std::move(SysOpnd));
      return ParseStatus::Success;
    }

    return generateImmOutOfRangeError(S, 0, (1 << 12) - 1);
  }
  case AsmToken::Identifier: {
    StringRef Identifier;
    if (getParser().parseIdentifier(Identifier))
      return ParseStatus::Failure;

    const auto *SysReg = RISCVSysReg::lookupSysRegByName(Identifier);

    if (SysReg) {
      if (SysReg->IsDeprecatedName) {
        // Lookup the undeprecated name.
        auto Range = RISCVSysReg::lookupSysRegByEncoding(SysReg->Encoding);
        for (auto &Reg : Range) {
          if (Reg.IsAltName || Reg.IsDeprecatedName)
            continue;
          Warning(S, "'" + Identifier + "' is a deprecated alias for '" +
                         Reg.Name + "'");
        }
      }

      // Accept a named Sys Reg if the required features are present.
      const auto &FeatureBits = getSTI().getFeatureBits();
      if (!SysReg->haveRequiredFeatures(FeatureBits)) {
        const auto *Feature = llvm::find_if(RISCVFeatureKV, [&](auto Feature) {
          return SysReg->FeaturesRequired[Feature.Value];
        });
        auto ErrorMsg = std::string("system register '") + SysReg->Name + "' ";
        if (SysReg->IsRV32Only && FeatureBits[RISCV::Feature64Bit]) {
          ErrorMsg += "is RV32 only";
          if (Feature != std::end(RISCVFeatureKV))
            ErrorMsg += " and ";
        }
        if (Feature != std::end(RISCVFeatureKV)) {
          ErrorMsg +=
              "requires '" + std::string(Feature->Key) + "' to be enabled";
        }

        return Error(S, ErrorMsg);
      }
      Operands.push_back(
          RISCVOperand::createSysReg(Identifier, S, SysReg->Encoding));
      return ParseStatus::Success;
    }

    // Accept a symbol name that evaluates to an absolute value.
    MCSymbol *Sym = getContext().lookupSymbol(Identifier);
    if (Sym && Sym->isVariable()) {
      // Pass false for SetUsed, since redefining the value later does not
      // affect this instruction.
      if (auto SysOpnd = SysRegFromConstantInt(
              Sym->getVariableValue(/*SetUsed=*/false), S)) {
        Operands.push_back(std::move(SysOpnd));
        return ParseStatus::Success;
      }
    }

    return generateImmOutOfRangeError(S, 0, (1 << 12) - 1,
                                      "operand must be a valid system register "
                                      "name or an integer in the range");
  }
  case AsmToken::Percent: {
    // Discard operand with modifier.
    return generateImmOutOfRangeError(S, 0, (1 << 12) - 1);
  }
  }

  return ParseStatus::NoMatch;
}

ParseStatus RISCVAsmParser::parseFPImm(OperandVector &Operands) {
  SMLoc S = getLoc();

  // Parse special floats (inf/nan/min) representation.
  if (getTok().is(AsmToken::Identifier)) {
    StringRef Identifier = getTok().getIdentifier();
    if (Identifier.compare_insensitive("inf") == 0) {
      Operands.push_back(
          RISCVOperand::createImm(MCConstantExpr::create(30, getContext()), S,
                                  getTok().getEndLoc(), isRV64()));
    } else if (Identifier.compare_insensitive("nan") == 0) {
      Operands.push_back(
          RISCVOperand::createImm(MCConstantExpr::create(31, getContext()), S,
                                  getTok().getEndLoc(), isRV64()));
    } else if (Identifier.compare_insensitive("min") == 0) {
      Operands.push_back(
          RISCVOperand::createImm(MCConstantExpr::create(1, getContext()), S,
                                  getTok().getEndLoc(), isRV64()));
    } else {
      return TokError("invalid floating point literal");
    }

    Lex(); // Eat the token.

    return ParseStatus::Success;
  }

  // Handle negation, as that still comes through as a separate token.
  bool IsNegative = parseOptionalToken(AsmToken::Minus);

  const AsmToken &Tok = getTok();
  if (!Tok.is(AsmToken::Real))
    return TokError("invalid floating point immediate");

  // Parse FP representation.
  APFloat RealVal(APFloat::IEEEdouble());
  auto StatusOrErr =
      RealVal.convertFromString(Tok.getString(), APFloat::rmTowardZero);
  if (errorToBool(StatusOrErr.takeError()))
    return TokError("invalid floating point representation");

  if (IsNegative)
    RealVal.changeSign();

  Operands.push_back(RISCVOperand::createFPImm(
      RealVal.bitcastToAPInt().getZExtValue(), S));

  Lex(); // Eat the token.

  return ParseStatus::Success;
}

ParseStatus RISCVAsmParser::parseImmediate(OperandVector &Operands) {
  SMLoc S = getLoc();
  SMLoc E;
  const MCExpr *Res;

  switch (getLexer().getKind()) {
  default:
    return ParseStatus::NoMatch;
  case AsmToken::LParen:
  case AsmToken::Dot:
  case AsmToken::Minus:
  case AsmToken::Plus:
  case AsmToken::Exclaim:
  case AsmToken::Tilde:
  case AsmToken::Integer:
  case AsmToken::String:
  case AsmToken::Identifier:
    if (getParser().parseExpression(Res, E))
      return ParseStatus::Failure;
    break;
  case AsmToken::Percent:
    return parseOperandWithSpecifier(Operands);
  }

  Operands.push_back(RISCVOperand::createImm(Res, S, E, isRV64()));
  return ParseStatus::Success;
}

ParseStatus RISCVAsmParser::parseOperandWithSpecifier(OperandVector &Operands) {
  SMLoc S = getLoc();
  SMLoc E;

  if (parseToken(AsmToken::Percent, "expected '%' relocation specifier"))
    return ParseStatus::Failure;
  const MCExpr *Expr = nullptr;
  bool Failed = parseExprWithSpecifier(Expr, E);
  if (!Failed)
    Operands.push_back(RISCVOperand::createImm(Expr, S, E, isRV64()));
  return Failed;
}

bool RISCVAsmParser::parseExprWithSpecifier(const MCExpr *&Res, SMLoc &E) {
  if (getLexer().getKind() != AsmToken::Identifier)
    return Error(getLoc(), "expected '%' relocation specifier");
  StringRef Identifier = getParser().getTok().getIdentifier();
<<<<<<< HEAD
  RISCVMCExpr::VariantKind VK = RISCVMCExpr::getVariantKindForName(Identifier);
  if (VK == RISCVMCExpr::VK_Invalid)
    return Error(getLoc(), "unrecognized operand modifier");
=======
  auto Spec = RISCVMCExpr::getSpecifierForName(Identifier);
  if (!Spec)
    return Error(getLoc(), "invalid relocation specifier");
>>>>>>> d465594a

  getParser().Lex(); // Eat the identifier
  if (parseToken(AsmToken::LParen, "expected '('"))
    return true;

  const MCExpr *SubExpr;
  if (getParser().parseParenExpression(SubExpr, E))
    return true;

  Res = RISCVMCExpr::create(SubExpr, *Spec, getContext());
  return false;
}

bool RISCVAsmParser::parseDataExpr(const MCExpr *&Res) {
  SMLoc E;
  if (parseOptionalToken(AsmToken::Percent))
    return parseExprWithSpecifier(Res, E);
  return getParser().parseExpression(Res);
}

ParseStatus RISCVAsmParser::parseBareSymbol(OperandVector &Operands) {
  SMLoc S = getLoc();
  const MCExpr *Res;

  if (getLexer().getKind() != AsmToken::Identifier)
    return ParseStatus::NoMatch;

  StringRef Identifier;
  AsmToken Tok = getLexer().getTok();

  if (getParser().parseIdentifier(Identifier))
    return ParseStatus::Failure;

  SMLoc E = SMLoc::getFromPointer(S.getPointer() + Identifier.size());

  if (Identifier.consume_back("@plt"))
    return Error(getLoc(), "'@plt' operand not valid for instruction");

  MCSymbol *Sym = getContext().getOrCreateSymbol(Identifier);

  if (Sym->isVariable()) {
    const MCExpr *V = Sym->getVariableValue(/*SetUsed=*/false);
    if (!isa<MCSymbolRefExpr>(V)) {
      getLexer().UnLex(Tok); // Put back if it's not a bare symbol.
      return ParseStatus::NoMatch;
    }
    Res = V;
  } else
    Res = MCSymbolRefExpr::create(Sym, getContext());

  MCBinaryExpr::Opcode Opcode;
  switch (getLexer().getKind()) {
  default:
    Operands.push_back(RISCVOperand::createImm(Res, S, E, isRV64()));
    return ParseStatus::Success;
  case AsmToken::Plus:
    Opcode = MCBinaryExpr::Add;
    getLexer().Lex();
    break;
  case AsmToken::Minus:
    Opcode = MCBinaryExpr::Sub;
    getLexer().Lex();
    break;
  }

  const MCExpr *Expr;
  if (getParser().parseExpression(Expr, E))
    return ParseStatus::Failure;
  Res = MCBinaryExpr::create(Opcode, Res, Expr, getContext());
  Operands.push_back(RISCVOperand::createImm(Res, S, E, isRV64()));
  return ParseStatus::Success;
}

ParseStatus RISCVAsmParser::parseCallSymbol(OperandVector &Operands) {
  SMLoc S = getLoc();
  const MCExpr *Res;

  if (getLexer().getKind() != AsmToken::Identifier)
    return ParseStatus::NoMatch;
  std::string Identifier(getTok().getIdentifier());

  if (getLexer().peekTok().is(AsmToken::At)) {
    Lex();
    Lex();
    StringRef PLT;
    if (getParser().parseIdentifier(PLT) || PLT != "plt")
      return ParseStatus::Failure;
  } else if (!getLexer().peekTok().is(AsmToken::EndOfStatement)) {
    // Avoid parsing the register in `call rd, foo` as a call symbol.
    return ParseStatus::NoMatch;
  } else {
    Lex();
  }

  SMLoc E = SMLoc::getFromPointer(S.getPointer() + Identifier.size());
<<<<<<< HEAD

  RISCVMCExpr::VariantKind Kind = RISCVMCExpr::VK_CALL_PLT;
  (void)Identifier.consume_back("@plt");
=======
  RISCVMCExpr::Specifier Kind = RISCVMCExpr::VK_CALL_PLT;
>>>>>>> d465594a

  MCSymbol *Sym = getContext().getOrCreateSymbol(Identifier);
  Res = MCSymbolRefExpr::create(Sym, getContext());
  Res = RISCVMCExpr::create(Res, Kind, getContext());
  Operands.push_back(RISCVOperand::createImm(Res, S, E, isRV64()));
  return ParseStatus::Success;
}

ParseStatus RISCVAsmParser::parsePseudoJumpSymbol(OperandVector &Operands) {
  SMLoc S = getLoc();
  SMLoc E;
  const MCExpr *Res;

  if (getParser().parseExpression(Res, E))
    return ParseStatus::Failure;

  if (Res->getKind() != MCExpr::ExprKind::SymbolRef)
    return Error(S, "operand must be a valid jump target");

  Res = RISCVMCExpr::create(Res, RISCVMCExpr::VK_CALL, getContext());
  Operands.push_back(RISCVOperand::createImm(Res, S, E, isRV64()));
  return ParseStatus::Success;
}

ParseStatus RISCVAsmParser::parseJALOffset(OperandVector &Operands) {
  // Parsing jal operands is fiddly due to the `jal foo` and `jal ra, foo`
  // both being acceptable forms. When parsing `jal ra, foo` this function
  // will be called for the `ra` register operand in an attempt to match the
  // single-operand alias. parseJALOffset must fail for this case. It would
  // seem logical to try parse the operand using parseImmediate and return
  // NoMatch if the next token is a comma (meaning we must be parsing a jal in
  // the second form rather than the first). We can't do this as there's no
  // way of rewinding the lexer state. Instead, return NoMatch if this operand
  // is an identifier and is followed by a comma.
  if (getLexer().is(AsmToken::Identifier) &&
      getLexer().peekTok().is(AsmToken::Comma))
    return ParseStatus::NoMatch;

  return parseImmediate(Operands);
}

bool RISCVAsmParser::parseVTypeToken(const AsmToken &Tok, VTypeState &State,
                                     unsigned &Sew, unsigned &Lmul,
                                     bool &Fractional, bool &TailAgnostic,
                                     bool &MaskAgnostic) {
  if (Tok.isNot(AsmToken::Identifier))
    return true;

  StringRef Identifier = Tok.getIdentifier();

  switch (State) {
  case VTypeState_SEW:
    if (!Identifier.consume_front("e"))
      break;
    if (Identifier.getAsInteger(10, Sew))
      break;
    if (!RISCVVType::isValidSEW(Sew))
      break;
    State = VTypeState_LMUL;
    return false;
  case VTypeState_LMUL: {
    if (!Identifier.consume_front("m"))
      break;
    Fractional = Identifier.consume_front("f");
    if (Identifier.getAsInteger(10, Lmul))
      break;
    if (!RISCVVType::isValidLMUL(Lmul, Fractional))
      break;

    if (Fractional) {
      unsigned ELEN = STI->hasFeature(RISCV::FeatureStdExtZve64x) ? 64 : 32;
      unsigned MinLMUL = ELEN / 8;
      if (Lmul > MinLMUL)
        Warning(Tok.getLoc(),
                "use of vtype encodings with LMUL < SEWMIN/ELEN == mf" +
                    Twine(MinLMUL) + " is reserved");
    }

    State = VTypeState_TailPolicy;
    return false;
  }
  case VTypeState_TailPolicy:
    if (Identifier == "ta")
      TailAgnostic = true;
    else if (Identifier == "tu")
      TailAgnostic = false;
    else
      break;
    State = VTypeState_MaskPolicy;
    return false;
  case VTypeState_MaskPolicy:
    if (Identifier == "ma")
      MaskAgnostic = true;
    else if (Identifier == "mu")
      MaskAgnostic = false;
    else
      break;
    State = VTypeState_Done;
    return false;
  case VTypeState_Done:
    // Extra token?
    break;
  }

  return true;
}

ParseStatus RISCVAsmParser::parseVTypeI(OperandVector &Operands) {
  SMLoc S = getLoc();

  unsigned Sew = 0;
  unsigned Lmul = 0;
  bool Fractional = false;
  bool TailAgnostic = false;
  bool MaskAgnostic = false;

  VTypeState State = VTypeState_SEW;
  SMLoc SEWLoc = S;

  if (parseVTypeToken(getTok(), State, Sew, Lmul, Fractional, TailAgnostic,
                      MaskAgnostic))
    return ParseStatus::NoMatch;

  getLexer().Lex();

  while (parseOptionalToken(AsmToken::Comma)) {
    if (parseVTypeToken(getTok(), State, Sew, Lmul, Fractional, TailAgnostic,
                        MaskAgnostic))
      break;

    getLexer().Lex();
  }

  if (getLexer().is(AsmToken::EndOfStatement) && State == VTypeState_Done) {
    RISCVVType::VLMUL VLMUL = RISCVVType::encodeLMUL(Lmul, Fractional);
    if (Fractional) {
      unsigned ELEN = STI->hasFeature(RISCV::FeatureStdExtZve64x) ? 64 : 32;
      unsigned MaxSEW = ELEN / Lmul;
      // If MaxSEW < 8, we should have printed warning about reserved LMUL.
      if (MaxSEW >= 8 && Sew > MaxSEW)
        Warning(SEWLoc,
                "use of vtype encodings with SEW > " + Twine(MaxSEW) +
                    " and LMUL == mf" + Twine(Lmul) +
                    " may not be compatible with all RVV implementations");
    }

    unsigned VTypeI =
        RISCVVType::encodeVTYPE(VLMUL, Sew, TailAgnostic, MaskAgnostic);
    Operands.push_back(RISCVOperand::createVType(VTypeI, S));
    return ParseStatus::Success;
  }

  return generateVTypeError(S);
}

bool RISCVAsmParser::generateVTypeError(SMLoc ErrorLoc) {
  return Error(
      ErrorLoc,
      "operand must be "
      "e[8|16|32|64],m[1|2|4|8|f2|f4|f8],[ta|tu],[ma|mu]");
}

ParseStatus RISCVAsmParser::parseMaskReg(OperandVector &Operands) {
  if (getLexer().isNot(AsmToken::Identifier))
    return ParseStatus::NoMatch;

  StringRef Name = getLexer().getTok().getIdentifier();
  if (!Name.consume_back(".t"))
    return Error(getLoc(), "expected '.t' suffix");
  MCRegister Reg = matchRegisterNameHelper(Name);

  if (!Reg)
    return ParseStatus::NoMatch;
  if (Reg != RISCV::V0)
    return ParseStatus::NoMatch;
  SMLoc S = getLoc();
  SMLoc E = getTok().getEndLoc();
  getLexer().Lex();
  Operands.push_back(RISCVOperand::createReg(Reg, S, E));
  return ParseStatus::Success;
}

ParseStatus RISCVAsmParser::parseGPRAsFPR64(OperandVector &Operands) {
  if (!isRV64() || getSTI().hasFeature(RISCV::FeatureStdExtF))
    return ParseStatus::NoMatch;

  return parseGPRAsFPR(Operands);
}

ParseStatus RISCVAsmParser::parseGPRAsFPR(OperandVector &Operands) {
  if (getLexer().isNot(AsmToken::Identifier))
    return ParseStatus::NoMatch;

  StringRef Name = getLexer().getTok().getIdentifier();
  MCRegister Reg = matchRegisterNameHelper(Name);

  if (!Reg)
    return ParseStatus::NoMatch;
  SMLoc S = getLoc();
  SMLoc E = getTok().getEndLoc();
  getLexer().Lex();
  Operands.push_back(RISCVOperand::createReg(
      Reg, S, E, !getSTI().hasFeature(RISCV::FeatureStdExtF)));
  return ParseStatus::Success;
}

ParseStatus RISCVAsmParser::parseGPRPairAsFPR64(OperandVector &Operands) {
  if (isRV64() || getSTI().hasFeature(RISCV::FeatureStdExtF))
    return ParseStatus::NoMatch;

  if (getLexer().isNot(AsmToken::Identifier))
    return ParseStatus::NoMatch;

  StringRef Name = getLexer().getTok().getIdentifier();
  MCRegister Reg = matchRegisterNameHelper(Name);

  if (!Reg)
    return ParseStatus::NoMatch;

  if (!RISCVMCRegisterClasses[RISCV::GPRRegClassID].contains(Reg))
    return ParseStatus::NoMatch;

  if ((Reg - RISCV::X0) & 1) {
    // Only report the even register error if we have at least Zfinx so we know
    // some FP is enabled. We already checked F earlier.
    if (getSTI().hasFeature(RISCV::FeatureStdExtZfinx))
      return TokError("double precision floating point operands must use even "
                      "numbered X register");
    return ParseStatus::NoMatch;
  }

  SMLoc S = getLoc();
  SMLoc E = getTok().getEndLoc();
  getLexer().Lex();

  const MCRegisterInfo *RI = getContext().getRegisterInfo();
  MCRegister Pair = RI->getMatchingSuperReg(
      Reg, RISCV::sub_gpr_even,
      &RISCVMCRegisterClasses[RISCV::GPRPairRegClassID]);
  Operands.push_back(RISCVOperand::createReg(Pair, S, E, /*isGPRAsFPR=*/true));
  return ParseStatus::Success;
}

template <bool IsRV64>
ParseStatus RISCVAsmParser::parseGPRPair(OperandVector &Operands) {
  return parseGPRPair(Operands, IsRV64);
}

ParseStatus RISCVAsmParser::parseGPRPair(OperandVector &Operands,
                                         bool IsRV64Inst) {
  // If this is not an RV64 GPRPair instruction, don't parse as a GPRPair on
  // RV64 as it will prevent matching the RV64 version of the same instruction
  // that doesn't use a GPRPair.
  // If this is an RV64 GPRPair instruction, there is no RV32 version so we can
  // still parse as a pair.
  if (!IsRV64Inst && isRV64())
    return ParseStatus::NoMatch;

  if (getLexer().isNot(AsmToken::Identifier))
    return ParseStatus::NoMatch;

  StringRef Name = getLexer().getTok().getIdentifier();
  MCRegister Reg = matchRegisterNameHelper(Name);

  if (!Reg)
    return ParseStatus::NoMatch;

  if (!RISCVMCRegisterClasses[RISCV::GPRRegClassID].contains(Reg))
    return ParseStatus::NoMatch;

  if ((Reg - RISCV::X0) & 1)
    return TokError("register must be even");

  SMLoc S = getLoc();
  SMLoc E = getTok().getEndLoc();
  getLexer().Lex();

  const MCRegisterInfo *RI = getContext().getRegisterInfo();
  MCRegister Pair = RI->getMatchingSuperReg(
      Reg, RISCV::sub_gpr_even,
      &RISCVMCRegisterClasses[RISCV::GPRPairRegClassID]);
  Operands.push_back(RISCVOperand::createReg(Pair, S, E));
  return ParseStatus::Success;
}

ParseStatus RISCVAsmParser::parseFRMArg(OperandVector &Operands) {
  if (getLexer().isNot(AsmToken::Identifier))
    return TokError(
        "operand must be a valid floating point rounding mode mnemonic");

  StringRef Str = getLexer().getTok().getIdentifier();
  RISCVFPRndMode::RoundingMode FRM = RISCVFPRndMode::stringToRoundingMode(Str);

  if (FRM == RISCVFPRndMode::Invalid)
    return TokError(
        "operand must be a valid floating point rounding mode mnemonic");

  Operands.push_back(RISCVOperand::createFRMArg(FRM, getLoc()));
  Lex(); // Eat identifier token.
  return ParseStatus::Success;
}

ParseStatus RISCVAsmParser::parseFenceArg(OperandVector &Operands) {
  const AsmToken &Tok = getLexer().getTok();

  if (Tok.is(AsmToken::Integer)) {
    if (Tok.getIntVal() != 0)
      goto ParseFail;

    Operands.push_back(RISCVOperand::createFenceArg(0, getLoc()));
    Lex();
    return ParseStatus::Success;
  }

  if (Tok.is(AsmToken::Identifier)) {
    StringRef Str = Tok.getIdentifier();

    // Letters must be unique, taken from 'iorw', and in ascending order. This
    // holds as long as each individual character is one of 'iorw' and is
    // greater than the previous character.
    unsigned Imm = 0;
    bool Valid = true;
    char Prev = '\0';
    for (char c : Str) {
      switch (c) {
      default:
        Valid = false;
        break;
      case 'i':
        Imm |= RISCVFenceField::I;
        break;
      case 'o':
        Imm |= RISCVFenceField::O;
        break;
      case 'r':
        Imm |= RISCVFenceField::R;
        break;
      case 'w':
        Imm |= RISCVFenceField::W;
        break;
      }

      if (c <= Prev) {
        Valid = false;
        break;
      }
      Prev = c;
    }

    if (!Valid)
      goto ParseFail;

    Operands.push_back(RISCVOperand::createFenceArg(Imm, getLoc()));
    Lex();
    return ParseStatus::Success;
  }

ParseFail:
  return TokError("operand must be formed of letters selected in-order from "
                  "'iorw' or be 0");
}

ParseStatus RISCVAsmParser::parseMemOpBaseReg(OperandVector &Operands) {
  if (parseToken(AsmToken::LParen, "expected '('"))
    return ParseStatus::Failure;
  Operands.push_back(RISCVOperand::createToken("(", getLoc()));

  if (!parseRegister(Operands).isSuccess())
    return Error(getLoc(), "expected register");

  if (parseToken(AsmToken::RParen, "expected ')'"))
    return ParseStatus::Failure;
  Operands.push_back(RISCVOperand::createToken(")", getLoc()));

  return ParseStatus::Success;
}

ParseStatus RISCVAsmParser::parseZeroOffsetMemOp(OperandVector &Operands) {
  // Atomic operations such as lr.w, sc.w, and amo*.w accept a "memory operand"
  // as one of their register operands, such as `(a0)`. This just denotes that
  // the register (in this case `a0`) contains a memory address.
  //
  // Normally, we would be able to parse these by putting the parens into the
  // instruction string. However, GNU as also accepts a zero-offset memory
  // operand (such as `0(a0)`), and ignores the 0. Normally this would be parsed
  // with parseImmediate followed by parseMemOpBaseReg, but these instructions
  // do not accept an immediate operand, and we do not want to add a "dummy"
  // operand that is silently dropped.
  //
  // Instead, we use this custom parser. This will: allow (and discard) an
  // offset if it is zero; require (and discard) parentheses; and add only the
  // parsed register operand to `Operands`.
  //
  // These operands are printed with RISCVInstPrinter::printZeroOffsetMemOp,
  // which will only print the register surrounded by parentheses (which GNU as
  // also uses as its canonical representation for these operands).
  std::unique_ptr<RISCVOperand> OptionalImmOp;

  if (getLexer().isNot(AsmToken::LParen)) {
    // Parse an Integer token. We do not accept arbitrary constant expressions
    // in the offset field (because they may include parens, which complicates
    // parsing a lot).
    int64_t ImmVal;
    SMLoc ImmStart = getLoc();
    if (getParser().parseIntToken(ImmVal,
                                  "expected '(' or optional integer offset"))
      return ParseStatus::Failure;

    // Create a RISCVOperand for checking later (so the error messages are
    // nicer), but we don't add it to Operands.
    SMLoc ImmEnd = getLoc();
    OptionalImmOp =
        RISCVOperand::createImm(MCConstantExpr::create(ImmVal, getContext()),
                                ImmStart, ImmEnd, isRV64());
  }

  if (parseToken(AsmToken::LParen,
                 OptionalImmOp ? "expected '(' after optional integer offset"
                               : "expected '(' or optional integer offset"))
    return ParseStatus::Failure;

  if (!parseRegister(Operands).isSuccess())
    return Error(getLoc(), "expected register");

  if (parseToken(AsmToken::RParen, "expected ')'"))
    return ParseStatus::Failure;

  // Deferred Handling of non-zero offsets. This makes the error messages nicer.
  if (OptionalImmOp && !OptionalImmOp->isImmZero())
    return Error(
        OptionalImmOp->getStartLoc(), "optional integer offset must be 0",
        SMRange(OptionalImmOp->getStartLoc(), OptionalImmOp->getEndLoc()));

  return ParseStatus::Success;
}

ParseStatus RISCVAsmParser::parseRegReg(OperandVector &Operands) {
  // RR : a2(a1)
  if (getLexer().getKind() != AsmToken::Identifier)
    return ParseStatus::NoMatch;

  StringRef OffsetRegName = getLexer().getTok().getIdentifier();
  MCRegister OffsetReg = matchRegisterNameHelper(OffsetRegName);
  if (!OffsetReg)
    return Error(getLoc(), "invalid register");
  getLexer().Lex();

  if (parseToken(AsmToken::LParen, "expected '(' or invalid operand"))
    return ParseStatus::Failure;

  if (getLexer().getKind() != AsmToken::Identifier)
    return Error(getLoc(), "expected register");

  StringRef BaseRegName = getLexer().getTok().getIdentifier();
  MCRegister BaseReg = matchRegisterNameHelper(BaseRegName);
  if (!BaseReg)
    return Error(getLoc(), "invalid register");
  getLexer().Lex();

  if (parseToken(AsmToken::RParen, "expected ')'"))
    return ParseStatus::Failure;

  Operands.push_back(RISCVOperand::createRegReg(BaseReg, OffsetReg, getLoc()));

  return ParseStatus::Success;
}

ParseStatus RISCVAsmParser::parseRegListCommon(OperandVector &Operands,
                                               bool MustIncludeS0) {
  // RegList: {ra [, s0[-sN]]}
  // XRegList: {x1 [, x8[-x9][, x18[-xN]]]}

  // When MustIncludeS0 = true (not the default) (used for `qc.cm.pushfp`) which
  // must include `fp`/`s0` in the list:
  // RegList: {ra, s0[-sN]}
  // XRegList: {x1, x8[-x9][, x18[-xN]]}

  if (getTok().isNot(AsmToken::LCurly))
    return ParseStatus::NoMatch;

  SMLoc S = getLoc();
  Lex();

  bool IsRVE = isRVE();

  if (getLexer().isNot(AsmToken::Identifier))
    return Error(getLoc(), "register list must start from 'ra' or 'x1'");

  StringRef RegName = getLexer().getTok().getIdentifier();
  MCRegister RegEnd = matchRegisterNameHelper(RegName);
  if (RegEnd != RISCV::X1)
    return Error(getLoc(), "register list must start from 'ra' or 'x1'");
  getLexer().Lex();

  // parse case like ,s0 (knowing the comma must be there if required)
  if (parseOptionalToken(AsmToken::Comma)) {
    if (getLexer().isNot(AsmToken::Identifier))
      return Error(getLoc(), "invalid register");
    StringRef RegName = getLexer().getTok().getIdentifier();
    RegEnd = matchRegisterNameHelper(RegName);
    if (!RegEnd)
      return Error(getLoc(), "invalid register");
    if (RegEnd != RISCV::X8)
      return Error(getLoc(),
                   "continuous register list must start from 's0' or 'x8'");
    getLexer().Lex(); // eat reg

    // parse case like -s1
    if (parseOptionalToken(AsmToken::Minus)) {
      StringRef EndName = getLexer().getTok().getIdentifier();
      // FIXME: the register mapping and checks of RVE is wrong
      RegEnd = matchRegisterNameHelper(EndName);
      if (!(RegEnd == RISCV::X9 ||
            (RegEnd >= RISCV::X18 && RegEnd <= RISCV::X27)))
        return Error(getLoc(), "invalid register");
      getLexer().Lex();
    }

    // parse extra part like ', x18[-x20]' for XRegList
    if (parseOptionalToken(AsmToken::Comma)) {
      if (RegEnd != RISCV::X9)
        return Error(
            getLoc(),
            "first contiguous registers pair of register list must be 'x8-x9'");

      // parse ', x18' for extra part
      if (getLexer().isNot(AsmToken::Identifier) || IsRVE)
        return Error(getLoc(), "invalid register");
      StringRef EndName = getLexer().getTok().getIdentifier();
      RegEnd = MatchRegisterName(EndName);
      if (RegEnd != RISCV::X18)
        return Error(getLoc(),
                     "second contiguous registers pair of register list "
                     "must start from 'x18'");
      getLexer().Lex();

      // parse '-x20' for extra part
      if (parseOptionalToken(AsmToken::Minus)) {
        if (getLexer().isNot(AsmToken::Identifier) || IsRVE)
          return Error(getLoc(), "invalid register");
        EndName = getLexer().getTok().getIdentifier();
        RegEnd = MatchRegisterName(EndName);
        if (!(RegEnd >= RISCV::X19 && RegEnd <= RISCV::X27))
          return Error(getLoc(), "invalid register");
        getLexer().Lex();
      }
    }
  }

  if (parseToken(AsmToken::RCurly, "register list must end with '}'"))
    return ParseStatus::Failure;

  if (RegEnd == RISCV::X26)
    return Error(S, "invalid register list, {ra, s0-s10} or {x1, x8-x9, "
                    "x18-x26} is not supported");

  auto Encode = RISCVZC::encodeRegList(RegEnd, IsRVE);
  assert(Encode != RISCVZC::INVALID_RLIST);

  if (MustIncludeS0 && Encode == RISCVZC::RA)
    return Error(S, "register list must include 's0' or 'x8'");

<<<<<<< HEAD
  auto Encode = RISCVZC::encodeRlist(RegEnd, IsEABI);
  assert(Encode != RISCVZC::INVALID_RLIST);
  Operands.push_back(RISCVOperand::createRlist(Encode, S));
=======
  Operands.push_back(RISCVOperand::createRegList(Encode, S));
>>>>>>> d465594a

  return ParseStatus::Success;
}

ParseStatus RISCVAsmParser::parseZcmpStackAdj(OperandVector &Operands,
                                              bool ExpectNegative) {
  SMLoc S = getLoc();
  bool Negative = parseOptionalToken(AsmToken::Minus);

<<<<<<< HEAD
  SMLoc S = getLoc();
  int64_t StackAdjustment = getLexer().getTok().getIntVal();
  unsigned RlistVal = static_cast<RISCVOperand *>(Operands[1].get())->Rlist.Val;

  assert(RlistVal != RISCVZC::INVALID_RLIST);
  unsigned StackAdjBase = RISCVZC::getStackAdjBase(RlistVal, isRV64());
=======
  if (getTok().isNot(AsmToken::Integer))
    return ParseStatus::NoMatch;

  int64_t StackAdjustment = getTok().getIntVal();

  auto *RegListOp = static_cast<RISCVOperand *>(Operands.back().get());
  if (!RegListOp->isRegList())
    return ParseStatus::NoMatch;

  unsigned RlistEncode = RegListOp->RegList.Encoding;

  assert(RlistEncode != RISCVZC::INVALID_RLIST);
  unsigned StackAdjBase = RISCVZC::getStackAdjBase(RlistEncode, isRV64());
>>>>>>> d465594a
  if (Negative != ExpectNegative || StackAdjustment % 16 != 0 ||
      StackAdjustment < StackAdjBase || (StackAdjustment - StackAdjBase) > 48) {
    int64_t Lower = StackAdjBase;
    int64_t Upper = StackAdjBase + 48;
    if (ExpectNegative) {
      Lower = -Lower;
      Upper = -Upper;
      std::swap(Lower, Upper);
    }
    return generateImmOutOfRangeError(S, Lower, Upper,
                                      "stack adjustment for register list must "
                                      "be a multiple of 16 bytes in the range");
  }

<<<<<<< HEAD
  unsigned Spimm = (StackAdjustment - StackAdjBase) / 16;
  Operands.push_back(RISCVOperand::createSpimm(Spimm << 4, S));
  getLexer().Lex();
=======
  unsigned StackAdj = (StackAdjustment - StackAdjBase);
  Operands.push_back(RISCVOperand::createStackAdj(StackAdj, S));
  Lex();
>>>>>>> d465594a
  return ParseStatus::Success;
}

/// Looks at a token type and creates the relevant operand from this
/// information, adding to Operands. If operand was parsed, returns false, else
/// true.
bool RISCVAsmParser::parseOperand(OperandVector &Operands, StringRef Mnemonic) {
  // Check if the current operand has a custom associated parser, if so, try to
  // custom parse the operand, or fallback to the general approach.
  ParseStatus Result =
      MatchOperandParserImpl(Operands, Mnemonic, /*ParseForAllFeatures=*/true);
  if (Result.isSuccess())
    return false;
  if (Result.isFailure())
    return true;

  // Attempt to parse token as a register.
  if (parseRegister(Operands, true).isSuccess())
    return false;

  // Attempt to parse token as an immediate
  if (parseImmediate(Operands).isSuccess()) {
    // Parse memory base register if present
    if (getLexer().is(AsmToken::LParen))
      return !parseMemOpBaseReg(Operands).isSuccess();
    return false;
  }

  // Finally we have exhausted all options and must declare defeat.
  Error(getLoc(), "unknown operand");
  return true;
}

bool RISCVAsmParser::parseInstruction(ParseInstructionInfo &Info,
                                      StringRef Name, SMLoc NameLoc,
                                      OperandVector &Operands) {
  // Ensure that if the instruction occurs when relaxation is enabled,
  // relocations are forced for the file. Ideally this would be done when there
  // is enough information to reliably determine if the instruction itself may
  // cause relaxations. Unfortunately instruction processing stage occurs in the
  // same pass as relocation emission, so it's too late to set a 'sticky bit'
  // for the entire file.
  if (getSTI().hasFeature(RISCV::FeatureRelax)) {
    auto *Assembler = getTargetStreamer().getStreamer().getAssemblerPtr();
    if (Assembler != nullptr) {
      RISCVAsmBackend &MAB =
          static_cast<RISCVAsmBackend &>(Assembler->getBackend());
      MAB.setForceRelocs();
    }
  }

  // Apply mnemonic aliases because the destination mnemonic may have require
  // custom operand parsing. The generic tblgen'erated code does this later, at
  // the start of MatchInstructionImpl(), but that's too late for custom
  // operand parsing.
  const FeatureBitset &AvailableFeatures = getAvailableFeatures();
  applyMnemonicAliases(Name, AvailableFeatures, 0);

  // First operand is token for instruction
  Operands.push_back(RISCVOperand::createToken(Name, NameLoc));

  // If there are no more operands, then finish
  if (getLexer().is(AsmToken::EndOfStatement)) {
    getParser().Lex(); // Consume the EndOfStatement.
    return false;
  }

  // Parse first operand
  if (parseOperand(Operands, Name))
    return true;

  // Parse until end of statement, consuming commas between operands
  while (parseOptionalToken(AsmToken::Comma)) {
    // Parse next operand
    if (parseOperand(Operands, Name))
      return true;
  }

  if (getParser().parseEOL("unexpected token")) {
    getParser().eatToEndOfStatement();
    return true;
  }
  return false;
}

bool RISCVAsmParser::classifySymbolRef(const MCExpr *Expr,
<<<<<<< HEAD
                                       RISCVMCExpr::VariantKind &Kind) {
=======
                                       RISCVMCExpr::Specifier &Kind) {
>>>>>>> d465594a
  Kind = RISCVMCExpr::VK_None;

  if (const RISCVMCExpr *RE = dyn_cast<RISCVMCExpr>(Expr)) {
    Kind = RE->getSpecifier();
    Expr = RE->getSubExpr();
  }

  MCValue Res;
  if (Expr->evaluateAsRelocatable(Res, nullptr))
<<<<<<< HEAD
    return Res.getRefKind() == RISCVMCExpr::VK_None;
=======
    return Res.getSpecifier() == RISCVMCExpr::VK_None;
>>>>>>> d465594a
  return false;
}

bool RISCVAsmParser::isSymbolDiff(const MCExpr *Expr) {
  MCValue Res;
  if (Expr->evaluateAsRelocatable(Res, nullptr)) {
<<<<<<< HEAD
    return Res.getRefKind() == RISCVMCExpr::VK_None && Res.getSymA() &&
           Res.getSymB();
=======
    return Res.getSpecifier() == RISCVMCExpr::VK_None && Res.getAddSym() &&
           Res.getSubSym();
>>>>>>> d465594a
  }
  return false;
}

ParseStatus RISCVAsmParser::parseDirective(AsmToken DirectiveID) {
  StringRef IDVal = DirectiveID.getString();

  if (IDVal == ".option")
    return parseDirectiveOption();
  if (IDVal == ".attribute")
    return parseDirectiveAttribute();
  if (IDVal == ".insn")
    return parseDirectiveInsn(DirectiveID.getLoc());
  if (IDVal == ".variant_cc")
    return parseDirectiveVariantCC();

  return ParseStatus::NoMatch;
}

bool RISCVAsmParser::resetToArch(StringRef Arch, SMLoc Loc, std::string &Result,
                                 bool FromOptionDirective) {
  for (auto &Feature : RISCVFeatureKV)
    if (llvm::RISCVISAInfo::isSupportedExtensionFeature(Feature.Key))
      clearFeatureBits(Feature.Value, Feature.Key);

  auto ParseResult = llvm::RISCVISAInfo::parseArchString(
      Arch, /*EnableExperimentalExtension=*/true,
      /*ExperimentalExtensionVersionCheck=*/true);
  if (!ParseResult) {
    std::string Buffer;
    raw_string_ostream OutputErrMsg(Buffer);
    handleAllErrors(ParseResult.takeError(), [&](llvm::StringError &ErrMsg) {
      OutputErrMsg << "invalid arch name '" << Arch << "', "
                   << ErrMsg.getMessage();
    });

    return Error(Loc, OutputErrMsg.str());
  }
  auto &ISAInfo = *ParseResult;

  for (auto &Feature : RISCVFeatureKV)
    if (ISAInfo->hasExtension(Feature.Key))
      setFeatureBits(Feature.Value, Feature.Key);

  if (FromOptionDirective) {
    if (ISAInfo->getXLen() == 32 && isRV64())
      return Error(Loc, "bad arch string switching from rv64 to rv32");
    else if (ISAInfo->getXLen() == 64 && !isRV64())
      return Error(Loc, "bad arch string switching from rv32 to rv64");
  }

  if (ISAInfo->getXLen() == 32)
    clearFeatureBits(RISCV::Feature64Bit, "64bit");
  else if (ISAInfo->getXLen() == 64)
    setFeatureBits(RISCV::Feature64Bit, "64bit");
  else
    return Error(Loc, "bad arch string " + Arch);

  Result = ISAInfo->toString();
  return false;
}

bool RISCVAsmParser::parseDirectiveOption() {
  MCAsmParser &Parser = getParser();
  // Get the option token.
  AsmToken Tok = Parser.getTok();

  // At the moment only identifiers are supported.
  if (parseToken(AsmToken::Identifier, "expected identifier"))
    return true;

  StringRef Option = Tok.getIdentifier();

  if (Option == "push") {
    if (Parser.parseEOL())
      return true;

    getTargetStreamer().emitDirectiveOptionPush();
    pushFeatureBits();
    return false;
  }

  if (Option == "pop") {
    SMLoc StartLoc = Parser.getTok().getLoc();
    if (Parser.parseEOL())
      return true;

    getTargetStreamer().emitDirectiveOptionPop();
    if (popFeatureBits())
      return Error(StartLoc, ".option pop with no .option push");

    return false;
  }

  if (Option == "arch") {
    SmallVector<RISCVOptionArchArg> Args;
    do {
      if (Parser.parseComma())
        return true;

      RISCVOptionArchArgType Type;
      if (parseOptionalToken(AsmToken::Plus))
        Type = RISCVOptionArchArgType::Plus;
      else if (parseOptionalToken(AsmToken::Minus))
        Type = RISCVOptionArchArgType::Minus;
      else if (!Args.empty())
        return Error(Parser.getTok().getLoc(),
                     "unexpected token, expected + or -");
      else
        Type = RISCVOptionArchArgType::Full;

      if (Parser.getTok().isNot(AsmToken::Identifier))
        return Error(Parser.getTok().getLoc(),
                     "unexpected token, expected identifier");

      StringRef Arch = Parser.getTok().getString();
      SMLoc Loc = Parser.getTok().getLoc();
      Parser.Lex();

      if (Type == RISCVOptionArchArgType::Full) {
        std::string Result;
        if (resetToArch(Arch, Loc, Result, true))
          return true;

        Args.emplace_back(Type, Result);
        break;
      }

      if (isDigit(Arch.back()))
        return Error(
            Loc, "extension version number parsing not currently implemented");

      std::string Feature = RISCVISAInfo::getTargetFeatureForExtension(Arch);
      if (!enableExperimentalExtension() &&
          StringRef(Feature).starts_with("experimental-"))
        return Error(Loc, "unexpected experimental extensions");
      auto Ext = llvm::lower_bound(RISCVFeatureKV, Feature);
      if (Ext == std::end(RISCVFeatureKV) || StringRef(Ext->Key) != Feature)
        return Error(Loc, "unknown extension feature");

      Args.emplace_back(Type, Arch.str());

      if (Type == RISCVOptionArchArgType::Plus) {
        FeatureBitset OldFeatureBits = STI->getFeatureBits();

        setFeatureBits(Ext->Value, Ext->Key);
        auto ParseResult = RISCVFeatures::parseFeatureBits(isRV64(), STI->getFeatureBits());
        if (!ParseResult) {
          copySTI().setFeatureBits(OldFeatureBits);
          setAvailableFeatures(ComputeAvailableFeatures(OldFeatureBits));

          std::string Buffer;
          raw_string_ostream OutputErrMsg(Buffer);
          handleAllErrors(ParseResult.takeError(), [&](llvm::StringError &ErrMsg) {
            OutputErrMsg << ErrMsg.getMessage();
          });

          return Error(Loc, OutputErrMsg.str());
        }
      } else {
        assert(Type == RISCVOptionArchArgType::Minus);
        // It is invalid to disable an extension that there are other enabled
        // extensions depend on it.
        // TODO: Make use of RISCVISAInfo to handle this
        for (auto &Feature : RISCVFeatureKV) {
          if (getSTI().hasFeature(Feature.Value) &&
              Feature.Implies.test(Ext->Value))
            return Error(Loc, Twine("can't disable ") + Ext->Key +
                                  " extension; " + Feature.Key +
                                  " extension requires " + Ext->Key +
                                  " extension");
        }

        clearFeatureBits(Ext->Value, Ext->Key);
      }
    } while (Parser.getTok().isNot(AsmToken::EndOfStatement));

    if (Parser.parseEOL())
      return true;

    getTargetStreamer().emitDirectiveOptionArch(Args);
    return false;
  }

  if (Option == "exact") {
    if (Parser.parseEOL())
      return true;

    getTargetStreamer().emitDirectiveOptionExact();
    setFeatureBits(RISCV::FeatureExactAssembly, "exact-asm");
    clearFeatureBits(RISCV::FeatureRelax, "relax");
    return false;
  }

  if (Option == "noexact") {
    if (Parser.parseEOL())
      return true;

    getTargetStreamer().emitDirectiveOptionNoExact();
    clearFeatureBits(RISCV::FeatureExactAssembly, "exact-asm");
    setFeatureBits(RISCV::FeatureRelax, "relax");
    return false;
  }

  if (Option == "rvc") {
    if (Parser.parseEOL())
      return true;

    getTargetStreamer().emitDirectiveOptionRVC();
    setFeatureBits(RISCV::FeatureStdExtC, "c");
    return false;
  }

  if (Option == "norvc") {
    if (Parser.parseEOL())
      return true;

    getTargetStreamer().emitDirectiveOptionNoRVC();
    clearFeatureBits(RISCV::FeatureStdExtC, "c");
    clearFeatureBits(RISCV::FeatureStdExtZca, "zca");
    return false;
  }

  if (Option == "pic") {
    if (Parser.parseEOL())
      return true;

    getTargetStreamer().emitDirectiveOptionPIC();
    ParserOptions.IsPicEnabled = true;
    return false;
  }

  if (Option == "nopic") {
    if (Parser.parseEOL())
      return true;

    getTargetStreamer().emitDirectiveOptionNoPIC();
    ParserOptions.IsPicEnabled = false;
    return false;
  }

  if (Option == "relax") {
    if (Parser.parseEOL())
      return true;

    getTargetStreamer().emitDirectiveOptionRelax();
    setFeatureBits(RISCV::FeatureRelax, "relax");
    return false;
  }

  if (Option == "norelax") {
    if (Parser.parseEOL())
      return true;

    getTargetStreamer().emitDirectiveOptionNoRelax();
    clearFeatureBits(RISCV::FeatureRelax, "relax");
    return false;
  }

  // Unknown option.
  Warning(Parser.getTok().getLoc(),
          "unknown option, expected 'push', 'pop', "
          "'rvc', 'norvc', 'arch', 'relax', 'norelax', "
          "'exact', or 'noexact'");
  Parser.eatToEndOfStatement();
  return false;
}

/// parseDirectiveAttribute
///  ::= .attribute expression ',' ( expression | "string" )
///  ::= .attribute identifier ',' ( expression | "string" )
bool RISCVAsmParser::parseDirectiveAttribute() {
  MCAsmParser &Parser = getParser();
  int64_t Tag;
  SMLoc TagLoc;
  TagLoc = Parser.getTok().getLoc();
  if (Parser.getTok().is(AsmToken::Identifier)) {
    StringRef Name = Parser.getTok().getIdentifier();
    std::optional<unsigned> Ret =
        ELFAttrs::attrTypeFromString(Name, RISCVAttrs::getRISCVAttributeTags());
    if (!Ret)
      return Error(TagLoc, "attribute name not recognised: " + Name);
    Tag = *Ret;
    Parser.Lex();
  } else {
    const MCExpr *AttrExpr;

    TagLoc = Parser.getTok().getLoc();
    if (Parser.parseExpression(AttrExpr))
      return true;

    const MCConstantExpr *CE = dyn_cast<MCConstantExpr>(AttrExpr);
    if (check(!CE, TagLoc, "expected numeric constant"))
      return true;

    Tag = CE->getValue();
  }

  if (Parser.parseComma())
    return true;

  StringRef StringValue;
  int64_t IntegerValue = 0;
  bool IsIntegerValue = true;

  // RISC-V attributes have a string value if the tag number is odd
  // and an integer value if the tag number is even.
  if (Tag % 2)
    IsIntegerValue = false;

  SMLoc ValueExprLoc = Parser.getTok().getLoc();
  if (IsIntegerValue) {
    const MCExpr *ValueExpr;
    if (Parser.parseExpression(ValueExpr))
      return true;

    const MCConstantExpr *CE = dyn_cast<MCConstantExpr>(ValueExpr);
    if (!CE)
      return Error(ValueExprLoc, "expected numeric constant");
    IntegerValue = CE->getValue();
  } else {
    if (Parser.getTok().isNot(AsmToken::String))
      return Error(Parser.getTok().getLoc(), "expected string constant");

    StringValue = Parser.getTok().getStringContents();
    Parser.Lex();
  }

  if (Parser.parseEOL())
    return true;

  if (IsIntegerValue)
    getTargetStreamer().emitAttribute(Tag, IntegerValue);
  else if (Tag != RISCVAttrs::ARCH)
    getTargetStreamer().emitTextAttribute(Tag, StringValue);
  else {
    std::string Result;
    if (resetToArch(StringValue, ValueExprLoc, Result, false))
      return true;

    // Then emit the arch string.
    getTargetStreamer().emitTextAttribute(Tag, Result);
  }

  return false;
}

bool isValidInsnFormat(StringRef Format, const MCSubtargetInfo &STI) {
  return StringSwitch<bool>(Format)
      .Cases("r", "r4", "i", "b", "sb", "u", "j", "uj", "s", true)
      .Cases("cr", "ci", "ciw", "css", "cl", "cs", "ca", "cb", "cj",
             STI.hasFeature(RISCV::FeatureStdExtZca))
      .Cases("qc.eai", "qc.ei", "qc.eb", "qc.ej", "qc.es",
             !STI.hasFeature(RISCV::Feature64Bit))
      .Default(false);
}

/// parseDirectiveInsn
/// ::= .insn [ format encoding, (operands (, operands)*) ]
/// ::= .insn [ length, value ]
/// ::= .insn [ value ]
bool RISCVAsmParser::parseDirectiveInsn(SMLoc L) {
  MCAsmParser &Parser = getParser();

  bool AllowC = getSTI().hasFeature(RISCV::FeatureStdExtC) ||
                getSTI().hasFeature(RISCV::FeatureStdExtZca);

  // Expect instruction format as identifier.
  StringRef Format;
  SMLoc ErrorLoc = Parser.getTok().getLoc();
  if (Parser.parseIdentifier(Format)) {
    // Try parsing .insn [ length , ] value
    std::optional<int64_t> Length;
    int64_t Value = 0;
    if (Parser.parseAbsoluteExpression(Value))
      return true;
    if (Parser.parseOptionalToken(AsmToken::Comma)) {
      Length = Value;
      if (Parser.parseAbsoluteExpression(Value))
        return true;

      if (*Length == 0 || (*Length % 2) != 0)
        return Error(ErrorLoc,
                     "instruction lengths must be a non-zero multiple of two");

      // TODO: Support Instructions > 64 bits.
      if (*Length > 8)
        return Error(ErrorLoc,
                     "instruction lengths over 64 bits are not supported");
    }

    // We only derive a length from the encoding for 16- and 32-bit
    // instructions, as the encodings for longer instructions are not frozen in
    // the spec.
    int64_t EncodingDerivedLength = ((Value & 0b11) == 0b11) ? 4 : 2;

    if (Length) {
      // Only check the length against the encoding if the length is present and
      // could match
      if ((*Length <= 4) && (*Length != EncodingDerivedLength))
        return Error(ErrorLoc,
                     "instruction length does not match the encoding");

      if (!isUIntN(*Length * 8, Value))
        return Error(ErrorLoc, "encoding value does not fit into instruction");
    } else {
      if (!isUIntN(EncodingDerivedLength * 8, Value))
        return Error(ErrorLoc, "encoding value does not fit into instruction");
    }

    if (!AllowC && (EncodingDerivedLength == 2))
      return Error(ErrorLoc, "compressed instructions are not allowed");

    if (getParser().parseEOL("invalid operand for instruction")) {
      getParser().eatToEndOfStatement();
      return true;
    }

    unsigned Opcode;
    if (Length) {
      switch (*Length) {
      case 2:
        Opcode = RISCV::Insn16;
        break;
      case 4:
        Opcode = RISCV::Insn32;
        break;
      case 6:
        Opcode = RISCV::Insn48;
        break;
      case 8:
        Opcode = RISCV::Insn64;
        break;
      default:
        llvm_unreachable("Error should have already been emitted");
      }
    } else
      Opcode = (EncodingDerivedLength == 2) ? RISCV::Insn16 : RISCV::Insn32;

    emitToStreamer(getStreamer(), MCInstBuilder(Opcode).addImm(Value));
    return false;
  }

  if (!isValidInsnFormat(Format, getSTI()))
    return Error(ErrorLoc, "invalid instruction format");

  std::string FormatName = (".insn_" + Format).str();

  ParseInstructionInfo Info;
  SmallVector<std::unique_ptr<MCParsedAsmOperand>, 8> Operands;

  if (parseInstruction(Info, FormatName, L, Operands))
    return true;

  unsigned Opcode;
  uint64_t ErrorInfo;
  return matchAndEmitInstruction(L, Opcode, Operands, Parser.getStreamer(),
                                 ErrorInfo,
                                 /*MatchingInlineAsm=*/false);
}

/// parseDirectiveVariantCC
///  ::= .variant_cc symbol
bool RISCVAsmParser::parseDirectiveVariantCC() {
  StringRef Name;
  if (getParser().parseIdentifier(Name))
    return TokError("expected symbol name");
  if (parseEOL())
    return true;
  getTargetStreamer().emitDirectiveVariantCC(
      *getContext().getOrCreateSymbol(Name));
  return false;
}

void RISCVAsmParser::emitToStreamer(MCStreamer &S, const MCInst &Inst) {
  MCInst CInst;
  bool Res = false;
  const MCSubtargetInfo &STI = getSTI();
  if (!STI.hasFeature(RISCV::FeatureExactAssembly))
    Res = RISCVRVC::compress(CInst, Inst, STI);
  if (Res)
    ++RISCVNumInstrsCompressed;
  S.emitInstruction((Res ? CInst : Inst), STI);
}

void RISCVAsmParser::emitLoadImm(MCRegister DestReg, int64_t Value,
                                 MCStreamer &Out) {
  SmallVector<MCInst, 8> Seq;
  RISCVMatInt::generateMCInstSeq(Value, getSTI(), DestReg, Seq);

  for (MCInst &Inst : Seq) {
    emitToStreamer(Out, Inst);
  }
}

void RISCVAsmParser::emitAuipcInstPair(MCOperand DestReg, MCOperand TmpReg,
                                       const MCExpr *Symbol,
                                       RISCVMCExpr::Specifier VKHi,
                                       unsigned SecondOpcode, SMLoc IDLoc,
                                       MCStreamer &Out) {
  // A pair of instructions for PC-relative addressing; expands to
  //   TmpLabel: AUIPC TmpReg, VKHi(symbol)
  //             OP DestReg, TmpReg, %pcrel_lo(TmpLabel)
  MCContext &Ctx = getContext();

  MCSymbol *TmpLabel = Ctx.createNamedTempSymbol("pcrel_hi");
  Out.emitLabel(TmpLabel);

  const RISCVMCExpr *SymbolHi = RISCVMCExpr::create(Symbol, VKHi, Ctx);
  emitToStreamer(
      Out, MCInstBuilder(RISCV::AUIPC).addOperand(TmpReg).addExpr(SymbolHi));

  const MCExpr *RefToLinkTmpLabel = RISCVMCExpr::create(
      MCSymbolRefExpr::create(TmpLabel, Ctx), RISCVMCExpr::VK_PCREL_LO, Ctx);

  emitToStreamer(Out, MCInstBuilder(SecondOpcode)
                          .addOperand(DestReg)
                          .addOperand(TmpReg)
                          .addExpr(RefToLinkTmpLabel));
}

void RISCVAsmParser::emitLoadLocalAddress(MCInst &Inst, SMLoc IDLoc,
                                          MCStreamer &Out) {
  // The load local address pseudo-instruction "lla" is used in PC-relative
  // addressing of local symbols:
  //   lla rdest, symbol
  // expands to
  //   TmpLabel: AUIPC rdest, %pcrel_hi(symbol)
  //             ADDI rdest, rdest, %pcrel_lo(TmpLabel)
  MCOperand DestReg = Inst.getOperand(0);
  const MCExpr *Symbol = Inst.getOperand(1).getExpr();
  emitAuipcInstPair(DestReg, DestReg, Symbol, RISCVMCExpr::VK_PCREL_HI,
                    RISCV::ADDI, IDLoc, Out);
}

void RISCVAsmParser::emitLoadGlobalAddress(MCInst &Inst, SMLoc IDLoc,
                                           MCStreamer &Out) {
  // The load global address pseudo-instruction "lga" is used in GOT-indirect
  // addressing of global symbols:
  //   lga rdest, symbol
  // expands to
  //   TmpLabel: AUIPC rdest, %got_pcrel_hi(symbol)
  //             Lx rdest, %pcrel_lo(TmpLabel)(rdest)
  MCOperand DestReg = Inst.getOperand(0);
  const MCExpr *Symbol = Inst.getOperand(1).getExpr();
  unsigned SecondOpcode = isRV64() ? RISCV::LD : RISCV::LW;
  emitAuipcInstPair(DestReg, DestReg, Symbol, RISCVMCExpr::VK_GOT_HI,
                    SecondOpcode, IDLoc, Out);
}

void RISCVAsmParser::emitLoadAddress(MCInst &Inst, SMLoc IDLoc,
                                     MCStreamer &Out) {
  // The load address pseudo-instruction "la" is used in PC-relative and
  // GOT-indirect addressing of global symbols:
  //   la rdest, symbol
  // is an alias for either (for non-PIC)
  //   lla rdest, symbol
  // or (for PIC)
  //   lga rdest, symbol
  if (ParserOptions.IsPicEnabled)
    emitLoadGlobalAddress(Inst, IDLoc, Out);
  else
    emitLoadLocalAddress(Inst, IDLoc, Out);
}

void RISCVAsmParser::emitLoadTLSIEAddress(MCInst &Inst, SMLoc IDLoc,
                                          MCStreamer &Out) {
  // The load TLS IE address pseudo-instruction "la.tls.ie" is used in
  // initial-exec TLS model addressing of global symbols:
  //   la.tls.ie rdest, symbol
  // expands to
  //   TmpLabel: AUIPC rdest, %tls_ie_pcrel_hi(symbol)
  //             Lx rdest, %pcrel_lo(TmpLabel)(rdest)
  MCOperand DestReg = Inst.getOperand(0);
  const MCExpr *Symbol = Inst.getOperand(1).getExpr();
  unsigned SecondOpcode = isRV64() ? RISCV::LD : RISCV::LW;
  emitAuipcInstPair(DestReg, DestReg, Symbol, RISCVMCExpr::VK_TLS_GOT_HI,
                    SecondOpcode, IDLoc, Out);
}

void RISCVAsmParser::emitLoadTLSGDAddress(MCInst &Inst, SMLoc IDLoc,
                                          MCStreamer &Out) {
  // The load TLS GD address pseudo-instruction "la.tls.gd" is used in
  // global-dynamic TLS model addressing of global symbols:
  //   la.tls.gd rdest, symbol
  // expands to
  //   TmpLabel: AUIPC rdest, %tls_gd_pcrel_hi(symbol)
  //             ADDI rdest, rdest, %pcrel_lo(TmpLabel)
  MCOperand DestReg = Inst.getOperand(0);
  const MCExpr *Symbol = Inst.getOperand(1).getExpr();
  emitAuipcInstPair(DestReg, DestReg, Symbol, RISCVMCExpr::VK_TLS_GD_HI,
                    RISCV::ADDI, IDLoc, Out);
}

void RISCVAsmParser::emitLoadStoreSymbol(MCInst &Inst, unsigned Opcode,
                                         SMLoc IDLoc, MCStreamer &Out,
                                         bool HasTmpReg) {
  // The load/store pseudo-instruction does a pc-relative load with
  // a symbol.
  //
  // The expansion looks like this
  //
  //   TmpLabel: AUIPC tmp, %pcrel_hi(symbol)
  //             [S|L]X    rd, %pcrel_lo(TmpLabel)(tmp)
  unsigned DestRegOpIdx = HasTmpReg ? 1 : 0;
  MCOperand DestReg = Inst.getOperand(DestRegOpIdx);
  unsigned SymbolOpIdx = HasTmpReg ? 2 : 1;
  MCOperand TmpReg = Inst.getOperand(0);
  const MCExpr *Symbol = Inst.getOperand(SymbolOpIdx).getExpr();
  emitAuipcInstPair(DestReg, TmpReg, Symbol, RISCVMCExpr::VK_PCREL_HI, Opcode,
                    IDLoc, Out);
}

void RISCVAsmParser::emitPseudoExtend(MCInst &Inst, bool SignExtend,
                                      int64_t Width, SMLoc IDLoc,
                                      MCStreamer &Out) {
  // The sign/zero extend pseudo-instruction does two shifts, with the shift
  // amounts dependent on the XLEN.
  //
  // The expansion looks like this
  //
  //    SLLI rd, rs, XLEN - Width
  //    SR[A|R]I rd, rd, XLEN - Width
  MCOperand DestReg = Inst.getOperand(0);
  MCOperand SourceReg = Inst.getOperand(1);

  unsigned SecondOpcode = SignExtend ? RISCV::SRAI : RISCV::SRLI;
  int64_t ShAmt = (isRV64() ? 64 : 32) - Width;

  assert(ShAmt > 0 && "Shift amount must be non-zero.");

  emitToStreamer(Out, MCInstBuilder(RISCV::SLLI)
                          .addOperand(DestReg)
                          .addOperand(SourceReg)
                          .addImm(ShAmt));

  emitToStreamer(Out, MCInstBuilder(SecondOpcode)
                          .addOperand(DestReg)
                          .addOperand(DestReg)
                          .addImm(ShAmt));
}

void RISCVAsmParser::emitVMSGE(MCInst &Inst, unsigned Opcode, SMLoc IDLoc,
                               MCStreamer &Out) {
  if (Inst.getNumOperands() == 3) {
    // unmasked va >= x
    //
    //  pseudoinstruction: vmsge{u}.vx vd, va, x
    //  expansion: vmslt{u}.vx vd, va, x; vmnand.mm vd, vd, vd
    emitToStreamer(Out, MCInstBuilder(Opcode)
                            .addOperand(Inst.getOperand(0))
                            .addOperand(Inst.getOperand(1))
                            .addOperand(Inst.getOperand(2))
                            .addReg(MCRegister())
                            .setLoc(IDLoc));
    emitToStreamer(Out, MCInstBuilder(RISCV::VMNAND_MM)
                            .addOperand(Inst.getOperand(0))
                            .addOperand(Inst.getOperand(0))
                            .addOperand(Inst.getOperand(0))
                            .setLoc(IDLoc));
  } else if (Inst.getNumOperands() == 4) {
    // masked va >= x, vd != v0
    //
    //  pseudoinstruction: vmsge{u}.vx vd, va, x, v0.t
    //  expansion: vmslt{u}.vx vd, va, x, v0.t; vmxor.mm vd, vd, v0
    assert(Inst.getOperand(0).getReg() != RISCV::V0 &&
           "The destination register should not be V0.");
    emitToStreamer(Out, MCInstBuilder(Opcode)
                            .addOperand(Inst.getOperand(0))
                            .addOperand(Inst.getOperand(1))
                            .addOperand(Inst.getOperand(2))
                            .addOperand(Inst.getOperand(3))
                            .setLoc(IDLoc));
    emitToStreamer(Out, MCInstBuilder(RISCV::VMXOR_MM)
                            .addOperand(Inst.getOperand(0))
                            .addOperand(Inst.getOperand(0))
                            .addReg(RISCV::V0)
                            .setLoc(IDLoc));
  } else if (Inst.getNumOperands() == 5 &&
             Inst.getOperand(0).getReg() == RISCV::V0) {
    // masked va >= x, vd == v0
    //
    //  pseudoinstruction: vmsge{u}.vx vd, va, x, v0.t, vt
    //  expansion: vmslt{u}.vx vt, va, x;  vmandn.mm vd, vd, vt
    assert(Inst.getOperand(0).getReg() == RISCV::V0 &&
           "The destination register should be V0.");
    assert(Inst.getOperand(1).getReg() != RISCV::V0 &&
           "The temporary vector register should not be V0.");
    emitToStreamer(Out, MCInstBuilder(Opcode)
                            .addOperand(Inst.getOperand(1))
                            .addOperand(Inst.getOperand(2))
                            .addOperand(Inst.getOperand(3))
                            .addReg(MCRegister())
                            .setLoc(IDLoc));
    emitToStreamer(Out, MCInstBuilder(RISCV::VMANDN_MM)
                            .addOperand(Inst.getOperand(0))
                            .addOperand(Inst.getOperand(0))
                            .addOperand(Inst.getOperand(1))
                            .setLoc(IDLoc));
  } else if (Inst.getNumOperands() == 5) {
    // masked va >= x, any vd
    //
    // pseudoinstruction: vmsge{u}.vx vd, va, x, v0.t, vt
    // expansion: vmslt{u}.vx vt, va, x; vmandn.mm vt, v0, vt;
    //            vmandn.mm vd, vd, v0;  vmor.mm vd, vt, vd
    assert(Inst.getOperand(1).getReg() != RISCV::V0 &&
           "The temporary vector register should not be V0.");
    emitToStreamer(Out, MCInstBuilder(Opcode)
                            .addOperand(Inst.getOperand(1))
                            .addOperand(Inst.getOperand(2))
                            .addOperand(Inst.getOperand(3))
                            .addReg(MCRegister())
                            .setLoc(IDLoc));
    emitToStreamer(Out, MCInstBuilder(RISCV::VMANDN_MM)
                            .addOperand(Inst.getOperand(1))
                            .addReg(RISCV::V0)
                            .addOperand(Inst.getOperand(1))
                            .setLoc(IDLoc));
    emitToStreamer(Out, MCInstBuilder(RISCV::VMANDN_MM)
                            .addOperand(Inst.getOperand(0))
                            .addOperand(Inst.getOperand(0))
                            .addReg(RISCV::V0)
                            .setLoc(IDLoc));
    emitToStreamer(Out, MCInstBuilder(RISCV::VMOR_MM)
                            .addOperand(Inst.getOperand(0))
                            .addOperand(Inst.getOperand(1))
                            .addOperand(Inst.getOperand(0))
                            .setLoc(IDLoc));
  }
}

bool RISCVAsmParser::checkPseudoAddTPRel(MCInst &Inst,
                                         OperandVector &Operands) {
  assert(Inst.getOpcode() == RISCV::PseudoAddTPRel && "Invalid instruction");
  assert(Inst.getOperand(2).isReg() && "Unexpected second operand kind");
  if (Inst.getOperand(2).getReg() != RISCV::X4) {
    SMLoc ErrorLoc = ((RISCVOperand &)*Operands[3]).getStartLoc();
    return Error(ErrorLoc, "the second input operand must be tp/x4 when using "
                           "%tprel_add specifier");
  }

  return false;
}

bool RISCVAsmParser::checkPseudoTLSDESCCall(MCInst &Inst,
                                            OperandVector &Operands) {
  assert(Inst.getOpcode() == RISCV::PseudoTLSDESCCall && "Invalid instruction");
  assert(Inst.getOperand(0).isReg() && "Unexpected operand kind");
  if (Inst.getOperand(0).getReg() != RISCV::X5) {
    SMLoc ErrorLoc = ((RISCVOperand &)*Operands[3]).getStartLoc();
    return Error(ErrorLoc, "the output operand must be t0/x5 when using "
                           "%tlsdesc_call specifier");
  }

  return false;
}

std::unique_ptr<RISCVOperand> RISCVAsmParser::defaultMaskRegOp() const {
  return RISCVOperand::createReg(MCRegister(), llvm::SMLoc(), llvm::SMLoc());
}

std::unique_ptr<RISCVOperand> RISCVAsmParser::defaultFRMArgOp() const {
  return RISCVOperand::createFRMArg(RISCVFPRndMode::RoundingMode::DYN,
                                    llvm::SMLoc());
}

std::unique_ptr<RISCVOperand> RISCVAsmParser::defaultFRMArgLegacyOp() const {
  return RISCVOperand::createFRMArg(RISCVFPRndMode::RoundingMode::RNE,
                                    llvm::SMLoc());
}

bool RISCVAsmParser::validateInstruction(MCInst &Inst,
                                         OperandVector &Operands) {
  unsigned Opcode = Inst.getOpcode();

  if (Opcode == RISCV::PseudoVMSGEU_VX_M_T ||
      Opcode == RISCV::PseudoVMSGE_VX_M_T) {
    MCRegister DestReg = Inst.getOperand(0).getReg();
    MCRegister TempReg = Inst.getOperand(1).getReg();
    if (DestReg == TempReg) {
      SMLoc Loc = Operands.back()->getStartLoc();
      return Error(Loc, "the temporary vector register cannot be the same as "
                        "the destination register");
    }
  }

  if (Opcode == RISCV::TH_LDD || Opcode == RISCV::TH_LWUD ||
      Opcode == RISCV::TH_LWD) {
    MCRegister Rd1 = Inst.getOperand(0).getReg();
    MCRegister Rd2 = Inst.getOperand(1).getReg();
    MCRegister Rs1 = Inst.getOperand(2).getReg();
    // The encoding with rd1 == rd2 == rs1 is reserved for XTHead load pair.
    if (Rs1 == Rd1 && Rs1 == Rd2) {
      SMLoc Loc = Operands[1]->getStartLoc();
      return Error(Loc, "rs1, rd1, and rd2 cannot all be the same");
    }
  }

  if (Opcode == RISCV::CM_MVSA01 || Opcode == RISCV::QC_CM_MVSA01) {
    MCRegister Rd1 = Inst.getOperand(0).getReg();
    MCRegister Rd2 = Inst.getOperand(1).getReg();
    if (Rd1 == Rd2) {
      SMLoc Loc = Operands[1]->getStartLoc();
      return Error(Loc, "rs1 and rs2 must be different");
    }
  }

  bool IsTHeadMemPair32 = (Opcode == RISCV::TH_LWD ||
                           Opcode == RISCV::TH_LWUD || Opcode == RISCV::TH_SWD);
  bool IsTHeadMemPair64 = (Opcode == RISCV::TH_LDD || Opcode == RISCV::TH_SDD);
  // The last operand of XTHeadMemPair instructions must be constant 3 or 4
  // depending on the data width.
  if (IsTHeadMemPair32 && Inst.getOperand(4).getImm() != 3) {
    SMLoc Loc = Operands.back()->getStartLoc();
    return Error(Loc, "operand must be constant 3");
  } else if (IsTHeadMemPair64 && Inst.getOperand(4).getImm() != 4) {
    SMLoc Loc = Operands.back()->getStartLoc();
    return Error(Loc, "operand must be constant 4");
  }

  const MCInstrDesc &MCID = MII.get(Opcode);
  if (!(MCID.TSFlags & RISCVII::ConstraintMask))
    return false;

  if (Opcode == RISCV::VC_V_XVW || Opcode == RISCV::VC_V_IVW ||
      Opcode == RISCV::VC_V_FVW || Opcode == RISCV::VC_V_VVW) {
    // Operands Opcode, Dst, uimm, Dst, Rs2, Rs1 for VC_V_XVW.
    MCRegister VCIXDst = Inst.getOperand(0).getReg();
    SMLoc VCIXDstLoc = Operands[2]->getStartLoc();
    if (MCID.TSFlags & RISCVII::VS1Constraint) {
      MCRegister VCIXRs1 = Inst.getOperand(Inst.getNumOperands() - 1).getReg();
      if (VCIXDst == VCIXRs1)
        return Error(VCIXDstLoc, "the destination vector register group cannot"
                                 " overlap the source vector register group");
    }
    if (MCID.TSFlags & RISCVII::VS2Constraint) {
      MCRegister VCIXRs2 = Inst.getOperand(Inst.getNumOperands() - 2).getReg();
      if (VCIXDst == VCIXRs2)
        return Error(VCIXDstLoc, "the destination vector register group cannot"
                                 " overlap the source vector register group");
    }
    return false;
  }

  MCRegister DestReg = Inst.getOperand(0).getReg();
  unsigned Offset = 0;
  int TiedOp = MCID.getOperandConstraint(1, MCOI::TIED_TO);
  if (TiedOp == 0)
    Offset = 1;

  // Operands[1] will be the first operand, DestReg.
  SMLoc Loc = Operands[1]->getStartLoc();
  if (MCID.TSFlags & RISCVII::VS2Constraint) {
    MCRegister CheckReg = Inst.getOperand(Offset + 1).getReg();
    if (DestReg == CheckReg)
      return Error(Loc, "the destination vector register group cannot overlap"
                        " the source vector register group");
  }
  if ((MCID.TSFlags & RISCVII::VS1Constraint) && Inst.getOperand(Offset + 2).isReg()) {
    MCRegister CheckReg = Inst.getOperand(Offset + 2).getReg();
    if (DestReg == CheckReg)
      return Error(Loc, "the destination vector register group cannot overlap"
                        " the source vector register group");
  }
  if ((MCID.TSFlags & RISCVII::VMConstraint) && (DestReg == RISCV::V0)) {
    // vadc, vsbc are special cases. These instructions have no mask register.
    // The destination register could not be V0.
    if (Opcode == RISCV::VADC_VVM || Opcode == RISCV::VADC_VXM ||
        Opcode == RISCV::VADC_VIM || Opcode == RISCV::VSBC_VVM ||
        Opcode == RISCV::VSBC_VXM || Opcode == RISCV::VFMERGE_VFM ||
        Opcode == RISCV::VMERGE_VIM || Opcode == RISCV::VMERGE_VVM ||
        Opcode == RISCV::VMERGE_VXM)
      return Error(Loc, "the destination vector register group cannot be V0");

    // Regardless masked or unmasked version, the number of operands is the
    // same. For example, "viota.m v0, v2" is "viota.m v0, v2, NoRegister"
    // actually. We need to check the last operand to ensure whether it is
    // masked or not.
    MCRegister CheckReg = Inst.getOperand(Inst.getNumOperands() - 1).getReg();
    assert((CheckReg == RISCV::V0 || !CheckReg) &&
           "Unexpected register for mask operand");

    if (DestReg == CheckReg)
      return Error(Loc, "the destination vector register group cannot overlap"
                        " the mask register");
  }
  return false;
}

bool RISCVAsmParser::processInstruction(MCInst &Inst, SMLoc IDLoc,
                                        OperandVector &Operands,
                                        MCStreamer &Out) {
  Inst.setLoc(IDLoc);

  switch (Inst.getOpcode()) {
  default:
    break;
  case RISCV::PseudoC_ADDI_NOP:
    emitToStreamer(Out, MCInstBuilder(RISCV::C_NOP));
    return false;
  case RISCV::PseudoLLAImm:
  case RISCV::PseudoLAImm:
  case RISCV::PseudoLI: {
    MCRegister Reg = Inst.getOperand(0).getReg();
    const MCOperand &Op1 = Inst.getOperand(1);
    if (Op1.isExpr()) {
      // We must have li reg, %lo(sym) or li reg, %pcrel_lo(sym) or similar.
      // Just convert to an addi. This allows compatibility with gas.
      emitToStreamer(Out, MCInstBuilder(RISCV::ADDI)
                              .addReg(Reg)
                              .addReg(RISCV::X0)
                              .addExpr(Op1.getExpr()));
      return false;
    }
    int64_t Imm = Inst.getOperand(1).getImm();
    // On RV32 the immediate here can either be a signed or an unsigned
    // 32-bit number. Sign extension has to be performed to ensure that Imm
    // represents the expected signed 64-bit number.
    if (!isRV64())
      Imm = SignExtend64<32>(Imm);
    emitLoadImm(Reg, Imm, Out);
    return false;
  }
  case RISCV::PseudoLLA:
    emitLoadLocalAddress(Inst, IDLoc, Out);
    return false;
  case RISCV::PseudoLGA:
    emitLoadGlobalAddress(Inst, IDLoc, Out);
    return false;
  case RISCV::PseudoLA:
    emitLoadAddress(Inst, IDLoc, Out);
    return false;
  case RISCV::PseudoLA_TLS_IE:
    emitLoadTLSIEAddress(Inst, IDLoc, Out);
    return false;
  case RISCV::PseudoLA_TLS_GD:
    emitLoadTLSGDAddress(Inst, IDLoc, Out);
    return false;
  case RISCV::PseudoLB:
    emitLoadStoreSymbol(Inst, RISCV::LB, IDLoc, Out, /*HasTmpReg=*/false);
    return false;
  case RISCV::PseudoLBU:
    emitLoadStoreSymbol(Inst, RISCV::LBU, IDLoc, Out, /*HasTmpReg=*/false);
    return false;
  case RISCV::PseudoLH:
    emitLoadStoreSymbol(Inst, RISCV::LH, IDLoc, Out, /*HasTmpReg=*/false);
    return false;
  case RISCV::PseudoLHU:
    emitLoadStoreSymbol(Inst, RISCV::LHU, IDLoc, Out, /*HasTmpReg=*/false);
    return false;
  case RISCV::PseudoLW:
    emitLoadStoreSymbol(Inst, RISCV::LW, IDLoc, Out, /*HasTmpReg=*/false);
    return false;
  case RISCV::PseudoLWU:
    emitLoadStoreSymbol(Inst, RISCV::LWU, IDLoc, Out, /*HasTmpReg=*/false);
    return false;
  case RISCV::PseudoLD:
    emitLoadStoreSymbol(Inst, RISCV::LD, IDLoc, Out, /*HasTmpReg=*/false);
    return false;
  case RISCV::PseudoFLH:
    emitLoadStoreSymbol(Inst, RISCV::FLH, IDLoc, Out, /*HasTmpReg=*/true);
    return false;
  case RISCV::PseudoFLW:
    emitLoadStoreSymbol(Inst, RISCV::FLW, IDLoc, Out, /*HasTmpReg=*/true);
    return false;
  case RISCV::PseudoFLD:
    emitLoadStoreSymbol(Inst, RISCV::FLD, IDLoc, Out, /*HasTmpReg=*/true);
    return false;
  case RISCV::PseudoSB:
    emitLoadStoreSymbol(Inst, RISCV::SB, IDLoc, Out, /*HasTmpReg=*/true);
    return false;
  case RISCV::PseudoSH:
    emitLoadStoreSymbol(Inst, RISCV::SH, IDLoc, Out, /*HasTmpReg=*/true);
    return false;
  case RISCV::PseudoSW:
    emitLoadStoreSymbol(Inst, RISCV::SW, IDLoc, Out, /*HasTmpReg=*/true);
    return false;
  case RISCV::PseudoSD:
    emitLoadStoreSymbol(Inst, RISCV::SD, IDLoc, Out, /*HasTmpReg=*/true);
    return false;
  case RISCV::PseudoFSH:
    emitLoadStoreSymbol(Inst, RISCV::FSH, IDLoc, Out, /*HasTmpReg=*/true);
    return false;
  case RISCV::PseudoFSW:
    emitLoadStoreSymbol(Inst, RISCV::FSW, IDLoc, Out, /*HasTmpReg=*/true);
    return false;
  case RISCV::PseudoFSD:
    emitLoadStoreSymbol(Inst, RISCV::FSD, IDLoc, Out, /*HasTmpReg=*/true);
    return false;
  case RISCV::PseudoAddTPRel:
    if (checkPseudoAddTPRel(Inst, Operands))
      return true;
    break;
  case RISCV::PseudoTLSDESCCall:
    if (checkPseudoTLSDESCCall(Inst, Operands))
      return true;
    break;
  case RISCV::PseudoSEXT_B:
    emitPseudoExtend(Inst, /*SignExtend=*/true, /*Width=*/8, IDLoc, Out);
    return false;
  case RISCV::PseudoSEXT_H:
    emitPseudoExtend(Inst, /*SignExtend=*/true, /*Width=*/16, IDLoc, Out);
    return false;
  case RISCV::PseudoZEXT_H:
    emitPseudoExtend(Inst, /*SignExtend=*/false, /*Width=*/16, IDLoc, Out);
    return false;
  case RISCV::PseudoZEXT_W:
    emitPseudoExtend(Inst, /*SignExtend=*/false, /*Width=*/32, IDLoc, Out);
    return false;
  case RISCV::PseudoVMSGEU_VX:
  case RISCV::PseudoVMSGEU_VX_M:
  case RISCV::PseudoVMSGEU_VX_M_T:
    emitVMSGE(Inst, RISCV::VMSLTU_VX, IDLoc, Out);
    return false;
  case RISCV::PseudoVMSGE_VX:
  case RISCV::PseudoVMSGE_VX_M:
  case RISCV::PseudoVMSGE_VX_M_T:
    emitVMSGE(Inst, RISCV::VMSLT_VX, IDLoc, Out);
    return false;
  case RISCV::PseudoVMSGE_VI:
  case RISCV::PseudoVMSLT_VI: {
    // These instructions are signed and so is immediate so we can subtract one
    // and change the opcode.
    int64_t Imm = Inst.getOperand(2).getImm();
    unsigned Opc = Inst.getOpcode() == RISCV::PseudoVMSGE_VI ? RISCV::VMSGT_VI
                                                             : RISCV::VMSLE_VI;
    emitToStreamer(Out, MCInstBuilder(Opc)
                            .addOperand(Inst.getOperand(0))
                            .addOperand(Inst.getOperand(1))
                            .addImm(Imm - 1)
                            .addOperand(Inst.getOperand(3))
                            .setLoc(IDLoc));
    return false;
  }
  case RISCV::PseudoVMSGEU_VI:
  case RISCV::PseudoVMSLTU_VI: {
    int64_t Imm = Inst.getOperand(2).getImm();
    // Unsigned comparisons are tricky because the immediate is signed. If the
    // immediate is 0 we can't just subtract one. vmsltu.vi v0, v1, 0 is always
    // false, but vmsle.vi v0, v1, -1 is always true. Instead we use
    // vmsne v0, v1, v1 which is always false.
    if (Imm == 0) {
      unsigned Opc = Inst.getOpcode() == RISCV::PseudoVMSGEU_VI
                         ? RISCV::VMSEQ_VV
                         : RISCV::VMSNE_VV;
      emitToStreamer(Out, MCInstBuilder(Opc)
                              .addOperand(Inst.getOperand(0))
                              .addOperand(Inst.getOperand(1))
                              .addOperand(Inst.getOperand(1))
                              .addOperand(Inst.getOperand(3))
                              .setLoc(IDLoc));
    } else {
      // Other immediate values can subtract one like signed.
      unsigned Opc = Inst.getOpcode() == RISCV::PseudoVMSGEU_VI
                         ? RISCV::VMSGTU_VI
                         : RISCV::VMSLEU_VI;
      emitToStreamer(Out, MCInstBuilder(Opc)
                              .addOperand(Inst.getOperand(0))
                              .addOperand(Inst.getOperand(1))
                              .addImm(Imm - 1)
                              .addOperand(Inst.getOperand(3))
                              .setLoc(IDLoc));
    }

    return false;
  }
  }

  emitToStreamer(Out, Inst);
  return false;
}

extern "C" LLVM_EXTERNAL_VISIBILITY void LLVMInitializeRISCVAsmParser() {
  RegisterMCAsmParser<RISCVAsmParser> X(getTheRISCV32Target());
  RegisterMCAsmParser<RISCVAsmParser> Y(getTheRISCV64Target());
}<|MERGE_RESOLUTION|>--- conflicted
+++ resolved
@@ -528,10 +528,6 @@
 
   static bool evaluateConstantImm(const MCExpr *Expr, int64_t &Imm) {
     if (auto CE = dyn_cast<MCConstantExpr>(Expr)) {
-<<<<<<< HEAD
-      VK = RISCVMCExpr::VK_None;
-=======
->>>>>>> d465594a
       Imm = CE->getValue();
       return true;
     }
@@ -543,11 +539,7 @@
   // modifiers and isShiftedInt<N-1, 1>(Op).
   template <int N> bool isBareSimmNLsb0() const {
     int64_t Imm;
-<<<<<<< HEAD
-    RISCVMCExpr::VariantKind VK = RISCVMCExpr::VK_None;
-=======
     RISCVMCExpr::Specifier VK = RISCVMCExpr::VK_None;
->>>>>>> d465594a
     if (!isImm())
       return false;
     bool IsConstantImm = evaluateConstantImm(getImm(), Imm);
@@ -563,10 +555,6 @@
 
   bool isBareSymbol() const {
     int64_t Imm;
-<<<<<<< HEAD
-    RISCVMCExpr::VariantKind VK = RISCVMCExpr::VK_None;
-=======
->>>>>>> d465594a
     // Must be of 'immediate' type but not a constant.
     if (!isImm() || evaluateConstantImm(getImm(), Imm))
       return false;
@@ -578,10 +566,6 @@
 
   bool isCallSymbol() const {
     int64_t Imm;
-<<<<<<< HEAD
-    RISCVMCExpr::VariantKind VK = RISCVMCExpr::VK_None;
-=======
->>>>>>> d465594a
     // Must be of 'immediate' type but not a constant.
     if (!isImm() || evaluateConstantImm(getImm(), Imm))
       return false;
@@ -593,10 +577,6 @@
 
   bool isPseudoJumpSymbol() const {
     int64_t Imm;
-<<<<<<< HEAD
-    RISCVMCExpr::VariantKind VK = RISCVMCExpr::VK_None;
-=======
->>>>>>> d465594a
     // Must be of 'immediate' type but not a constant.
     if (!isImm() || evaluateConstantImm(getImm(), Imm))
       return false;
@@ -608,10 +588,6 @@
 
   bool isTPRelAddSymbol() const {
     int64_t Imm;
-<<<<<<< HEAD
-    RISCVMCExpr::VariantKind VK = RISCVMCExpr::VK_None;
-=======
->>>>>>> d465594a
     // Must be of 'immediate' type but not a constant.
     if (!isImm() || evaluateConstantImm(getImm(), Imm))
       return false;
@@ -623,10 +599,6 @@
 
   bool isTLSDESCCallSymbol() const {
     int64_t Imm;
-<<<<<<< HEAD
-    RISCVMCExpr::VariantKind VK = RISCVMCExpr::VK_None;
-=======
->>>>>>> d465594a
     // Must be of 'immediate' type but not a constant.
     if (!isImm() || evaluateConstantImm(getImm(), Imm))
       return false;
@@ -638,18 +610,6 @@
 
   bool isCSRSystemRegister() const { return isSystemRegister(); }
 
-<<<<<<< HEAD
-  bool isVTypeImm(unsigned N) const {
-    int64_t Imm;
-    RISCVMCExpr::VariantKind VK = RISCVMCExpr::VK_None;
-    if (!isImm())
-      return false;
-    bool IsConstantImm = evaluateConstantImm(getImm(), Imm, VK);
-    return IsConstantImm && isUIntN(N, Imm) && VK == RISCVMCExpr::VK_None;
-  }
-
-=======
->>>>>>> d465594a
   // If the last operand of the vsetvli/vsetvli instruction is a constant
   // expression, KindTy is Immediate.
   bool isVTypeI10() const {
@@ -687,202 +647,44 @@
 
   bool isImmXLenLI() const {
     int64_t Imm;
-<<<<<<< HEAD
-    RISCVMCExpr::VariantKind VK = RISCVMCExpr::VK_None;
-    if (!isImm())
-      return false;
-    bool IsConstantImm = evaluateConstantImm(getImm(), Imm, VK);
-    if (VK == RISCVMCExpr::VK_LO || VK == RISCVMCExpr::VK_PCREL_LO ||
-        VK == RISCVMCExpr::VK_TLSDESC_LOAD_LO ||
-        VK == RISCVMCExpr::VK_TLSDESC_ADD_LO)
-      return true;
-    // Given only Imm, ensuring that the actually specified constant is either
-    // a signed or unsigned 64-bit number is unfortunately impossible.
-    if (IsConstantImm) {
-      return VK == RISCVMCExpr::VK_None &&
-             (isRV64Imm() || (isInt<32>(Imm) || isUInt<32>(Imm)));
-    }
-=======
     if (!isImm())
       return false;
     // Given only Imm, ensuring that the actually specified constant is either
     // a signed or unsigned 64-bit number is unfortunately impossible.
     if (evaluateConstantImm(getImm(), Imm))
       return isRV64Imm() || (isInt<32>(Imm) || isUInt<32>(Imm));
->>>>>>> d465594a
 
     return RISCVAsmParser::isSymbolDiff(getImm());
   }
 
   bool isImmXLenLI_Restricted() const {
     int64_t Imm;
-<<<<<<< HEAD
-    RISCVMCExpr::VariantKind VK = RISCVMCExpr::VK_None;
-=======
->>>>>>> d465594a
     if (!isImm())
       return false;
     bool IsConstantImm = evaluateConstantImm(getImm(), Imm);
     // 'la imm' supports constant immediates only.
-<<<<<<< HEAD
-    return IsConstantImm && (VK == RISCVMCExpr::VK_None) &&
-=======
     return IsConstantImm &&
->>>>>>> d465594a
            (isRV64Imm() || (isInt<32>(Imm) || isUInt<32>(Imm)));
   }
 
   template <unsigned N> bool isUImm() const {
     int64_t Imm;
-<<<<<<< HEAD
-    RISCVMCExpr::VariantKind VK = RISCVMCExpr::VK_None;
-    if (!isImm())
-      return false;
-    if (!evaluateConstantImm(getImm(), Imm, VK) || VK != RISCVMCExpr::VK_None)
-      return false;
-    return (isRV64Imm() && isUInt<6>(Imm)) || isUInt<5>(Imm);
-=======
     if (!isImm())
       return false;
     bool IsConstantImm = evaluateConstantImm(getImm(), Imm);
     return IsConstantImm && isUInt<N>(Imm);
->>>>>>> d465594a
   }
 
   template <unsigned N, unsigned S> bool isUImmShifted() const {
     int64_t Imm;
-<<<<<<< HEAD
-    RISCVMCExpr::VariantKind VK = RISCVMCExpr::VK_None;
-    if (!isImm())
-      return false;
-    if (!evaluateConstantImm(getImm(), Imm, VK) || VK != RISCVMCExpr::VK_None)
-      return false;
-    if (Imm == 0)
-      return false;
-    return (isRV64Imm() && isUInt<6>(Imm)) || isUInt<5>(Imm);
-=======
     if (!isImm())
       return false;
     bool IsConstantImm = evaluateConstantImm(getImm(), Imm);
     return IsConstantImm && isShiftedUInt<N, S>(Imm);
->>>>>>> d465594a
   }
 
   template <class Pred> bool isUImmPred(Pred p) const {
     int64_t Imm;
-<<<<<<< HEAD
-    RISCVMCExpr::VariantKind VK = RISCVMCExpr::VK_None;
-    if (!isImm())
-      return false;
-    if (!evaluateConstantImm(getImm(), Imm, VK) || VK != RISCVMCExpr::VK_None)
-      return false;
-    return (isRV64Imm() && isUInt<5>(Imm)) || isUInt<4>(Imm);
-  }
-
-  template <unsigned N> bool IsUImm() const {
-    int64_t Imm;
-    RISCVMCExpr::VariantKind VK = RISCVMCExpr::VK_None;
-    if (!isImm())
-      return false;
-    bool IsConstantImm = evaluateConstantImm(getImm(), Imm, VK);
-    return IsConstantImm && isUInt<N>(Imm) && VK == RISCVMCExpr::VK_None;
-  }
-
-  bool isUImm1() const { return IsUImm<1>(); }
-  bool isUImm2() const { return IsUImm<2>(); }
-  bool isUImm3() const { return IsUImm<3>(); }
-  bool isUImm4() const { return IsUImm<4>(); }
-  bool isUImm5() const { return IsUImm<5>(); }
-  bool isUImm6() const { return IsUImm<6>(); }
-  bool isUImm7() const { return IsUImm<7>(); }
-  bool isUImm8() const { return IsUImm<8>(); }
-  bool isUImm10() const { return IsUImm<10>(); }
-  bool isUImm11() const { return IsUImm<11>(); }
-  bool isUImm16() const { return IsUImm<16>(); }
-  bool isUImm20() const { return IsUImm<20>(); }
-  bool isUImm32() const { return IsUImm<32>(); }
-  bool isUImm48() const { return IsUImm<48>(); }
-  bool isUImm64() const { return IsUImm<64>(); }
-
-  bool isUImm5NonZero() const {
-    if (!isImm())
-      return false;
-    int64_t Imm;
-    RISCVMCExpr::VariantKind VK = RISCVMCExpr::VK_None;
-    bool IsConstantImm = evaluateConstantImm(getImm(), Imm, VK);
-    return IsConstantImm && isUInt<5>(Imm) && (Imm != 0) &&
-           VK == RISCVMCExpr::VK_None;
-  }
-
-  bool isUImm5GT3() const {
-    if (!isImm())
-      return false;
-    RISCVMCExpr::VariantKind VK = RISCVMCExpr::VK_None;
-    int64_t Imm;
-    bool IsConstantImm = evaluateConstantImm(getImm(), Imm, VK);
-    return IsConstantImm && isUInt<5>(Imm) && (Imm > 3) &&
-           VK == RISCVMCExpr::VK_None;
-  }
-
-  bool isUImm5Plus1() const {
-    if (!isImm())
-      return false;
-    RISCVMCExpr::VariantKind VK = RISCVMCExpr::VK_None;
-    int64_t Imm;
-    bool IsConstantImm = evaluateConstantImm(getImm(), Imm, VK);
-    return IsConstantImm && ((isUInt<5>(Imm) && (Imm != 0)) || (Imm == 32)) &&
-           VK == RISCVMCExpr::VK_None;
-  }
-
-  bool isUImm5GE6Plus1() const {
-    if (!isImm())
-      return false;
-    RISCVMCExpr::VariantKind VK = RISCVMCExpr::VK_None;
-    int64_t Imm;
-    bool IsConstantImm = evaluateConstantImm(getImm(), Imm, VK);
-    return IsConstantImm && ((isUInt<5>(Imm) && (Imm >= 6)) || (Imm == 32)) &&
-           VK == RISCVMCExpr::VK_None;
-  }
-
-  bool isUImm8GE32() const {
-    int64_t Imm;
-    RISCVMCExpr::VariantKind VK = RISCVMCExpr::VK_None;
-    if (!isImm())
-      return false;
-    bool IsConstantImm = evaluateConstantImm(getImm(), Imm, VK);
-    return IsConstantImm && isUInt<8>(Imm) && Imm >= 32 &&
-           VK == RISCVMCExpr::VK_None;
-  }
-
-  bool isRnumArg() const {
-    int64_t Imm;
-    RISCVMCExpr::VariantKind VK = RISCVMCExpr::VK_None;
-    if (!isImm())
-      return false;
-    bool IsConstantImm = evaluateConstantImm(getImm(), Imm, VK);
-    return IsConstantImm && Imm >= INT64_C(0) && Imm <= INT64_C(10) &&
-           VK == RISCVMCExpr::VK_None;
-  }
-
-  bool isRnumArg_0_7() const {
-    int64_t Imm;
-    RISCVMCExpr::VariantKind VK = RISCVMCExpr::VK_None;
-    if (!isImm())
-      return false;
-    bool IsConstantImm = evaluateConstantImm(getImm(), Imm, VK);
-    return IsConstantImm && Imm >= INT64_C(0) && Imm <= INT64_C(7) &&
-           VK == RISCVMCExpr::VK_None;
-  }
-
-  bool isRnumArg_1_10() const {
-    int64_t Imm;
-    RISCVMCExpr::VariantKind VK = RISCVMCExpr::VK_None;
-    if (!isImm())
-      return false;
-    bool IsConstantImm = evaluateConstantImm(getImm(), Imm, VK);
-    return IsConstantImm && Imm >= INT64_C(1) && Imm <= INT64_C(10) &&
-           VK == RISCVMCExpr::VK_None;
-=======
     if (!isImm())
       return false;
     bool IsConstantImm = evaluateConstantImm(getImm(), Imm);
@@ -965,7 +767,6 @@
   bool isRnumArg_1_10() const {
     return isUImmPred(
         [](int64_t Imm) { return Imm >= INT64_C(1) && Imm <= INT64_C(10); });
->>>>>>> d465594a
   }
 
   bool isRnumArg_2_14() const {
@@ -975,146 +776,16 @@
 
   template <unsigned N> bool isSImm() const {
     int64_t Imm;
-<<<<<<< HEAD
-    RISCVMCExpr::VariantKind VK = RISCVMCExpr::VK_None;
-    if (!isImm())
-      return false;
-    bool IsConstantImm = evaluateConstantImm(getImm(), Imm, VK);
-    return IsConstantImm && Imm >= INT64_C(2) && Imm <= INT64_C(14) &&
-           VK == RISCVMCExpr::VK_None;
-=======
     if (!isImm())
       return false;
     bool IsConstantImm = evaluateConstantImm(getImm(), Imm);
     return IsConstantImm && isInt<N>(fixImmediateForRV32(Imm, isRV64Imm()));
->>>>>>> d465594a
   }
 
   template <class Pred> bool isSImmPred(Pred p) const {
     int64_t Imm;
     if (!isImm())
       return false;
-<<<<<<< HEAD
-    RISCVMCExpr::VariantKind VK = RISCVMCExpr::VK_None;
-    int64_t Imm;
-    bool IsConstantImm = evaluateConstantImm(getImm(), Imm, VK);
-    return IsConstantImm && isInt<5>(fixImmediateForRV32(Imm, isRV64Imm())) &&
-           VK == RISCVMCExpr::VK_None;
-  }
-
-  bool isSImm5NonZero() const {
-    if (!isImm())
-      return false;
-    RISCVMCExpr::VariantKind VK = RISCVMCExpr::VK_None;
-    int64_t Imm;
-    bool IsConstantImm = evaluateConstantImm(getImm(), Imm, VK);
-    return IsConstantImm && Imm != 0 &&
-           isInt<5>(fixImmediateForRV32(Imm, isRV64Imm())) &&
-           VK == RISCVMCExpr::VK_None;
-  }
-
-  bool isSImm6() const {
-    if (!isImm())
-      return false;
-    RISCVMCExpr::VariantKind VK = RISCVMCExpr::VK_None;
-    int64_t Imm;
-    bool IsConstantImm = evaluateConstantImm(getImm(), Imm, VK);
-    return IsConstantImm && isInt<6>(fixImmediateForRV32(Imm, isRV64Imm())) &&
-           VK == RISCVMCExpr::VK_None;
-  }
-
-  bool isSImm6NonZero() const {
-    if (!isImm())
-      return false;
-    RISCVMCExpr::VariantKind VK = RISCVMCExpr::VK_None;
-    int64_t Imm;
-    bool IsConstantImm = evaluateConstantImm(getImm(), Imm, VK);
-    return IsConstantImm && Imm != 0 &&
-           isInt<6>(fixImmediateForRV32(Imm, isRV64Imm())) &&
-           VK == RISCVMCExpr::VK_None;
-  }
-
-  bool isCLUIImm() const {
-    if (!isImm())
-      return false;
-    int64_t Imm;
-    RISCVMCExpr::VariantKind VK = RISCVMCExpr::VK_None;
-    bool IsConstantImm = evaluateConstantImm(getImm(), Imm, VK);
-    return IsConstantImm && (Imm != 0) &&
-           (isUInt<5>(Imm) || (Imm >= 0xfffe0 && Imm <= 0xfffff)) &&
-           VK == RISCVMCExpr::VK_None;
-  }
-
-  bool isUImm2Lsb0() const {
-    if (!isImm())
-      return false;
-    int64_t Imm;
-    RISCVMCExpr::VariantKind VK = RISCVMCExpr::VK_None;
-    bool IsConstantImm = evaluateConstantImm(getImm(), Imm, VK);
-    return IsConstantImm && isShiftedUInt<1, 1>(Imm) &&
-           VK == RISCVMCExpr::VK_None;
-  }
-
-  bool isUImm5Lsb0() const {
-    if (!isImm())
-      return false;
-    int64_t Imm;
-    RISCVMCExpr::VariantKind VK = RISCVMCExpr::VK_None;
-    bool IsConstantImm = evaluateConstantImm(getImm(), Imm, VK);
-    return IsConstantImm && isShiftedUInt<4, 1>(Imm) &&
-           VK == RISCVMCExpr::VK_None;
-  }
-
-  bool isUImm6Lsb0() const {
-    if (!isImm())
-      return false;
-    int64_t Imm;
-    RISCVMCExpr::VariantKind VK = RISCVMCExpr::VK_None;
-    bool IsConstantImm = evaluateConstantImm(getImm(), Imm, VK);
-    return IsConstantImm && isShiftedUInt<5, 1>(Imm) &&
-           VK == RISCVMCExpr::VK_None;
-  }
-
-  bool isUImm7Lsb00() const {
-    if (!isImm())
-      return false;
-    int64_t Imm;
-    RISCVMCExpr::VariantKind VK = RISCVMCExpr::VK_None;
-    bool IsConstantImm = evaluateConstantImm(getImm(), Imm, VK);
-    return IsConstantImm && isShiftedUInt<5, 2>(Imm) &&
-           VK == RISCVMCExpr::VK_None;
-  }
-
-  bool isUImm7Lsb000() const {
-    if (!isImm())
-      return false;
-    int64_t Imm;
-    RISCVMCExpr::VariantKind VK = RISCVMCExpr::VK_None;
-    bool IsConstantImm = evaluateConstantImm(getImm(), Imm, VK);
-    return IsConstantImm && isShiftedUInt<4, 3>(Imm) &&
-           VK == RISCVMCExpr::VK_None;
-  }
-
-  bool isUImm8Lsb00() const {
-    if (!isImm())
-      return false;
-    int64_t Imm;
-    RISCVMCExpr::VariantKind VK = RISCVMCExpr::VK_None;
-    bool IsConstantImm = evaluateConstantImm(getImm(), Imm, VK);
-    return IsConstantImm && isShiftedUInt<6, 2>(Imm) &&
-           VK == RISCVMCExpr::VK_None;
-  }
-
-  bool isUImm8Lsb000() const {
-    if (!isImm())
-      return false;
-    int64_t Imm;
-    RISCVMCExpr::VariantKind VK = RISCVMCExpr::VK_None;
-    bool IsConstantImm = evaluateConstantImm(getImm(), Imm, VK);
-    return IsConstantImm && isShiftedUInt<5, 3>(Imm) &&
-           VK == RISCVMCExpr::VK_None;
-  }
-=======
     bool IsConstantImm = evaluateConstantImm(getImm(), Imm);
     return IsConstantImm && p(fixImmediateForRV32(Imm, isRV64Imm()));
   }
@@ -1154,36 +825,14 @@
   bool isUImm8Lsb00() const { return isUImmShifted<6, 2>(); }
 
   bool isUImm8Lsb000() const { return isUImmShifted<5, 3>(); }
->>>>>>> d465594a
 
   bool isUImm9Lsb000() const { return isUImmShifted<6, 3>(); }
 
-<<<<<<< HEAD
-  bool isUImm9Lsb000() const {
-    if (!isImm())
-      return false;
-    int64_t Imm;
-    RISCVMCExpr::VariantKind VK = RISCVMCExpr::VK_None;
-    bool IsConstantImm = evaluateConstantImm(getImm(), Imm, VK);
-    return IsConstantImm && isShiftedUInt<6, 3>(Imm) &&
-           VK == RISCVMCExpr::VK_None;
-  }
-
-  bool isUImm10Lsb00NonZero() const {
-    if (!isImm())
-      return false;
-    int64_t Imm;
-    RISCVMCExpr::VariantKind VK = RISCVMCExpr::VK_None;
-    bool IsConstantImm = evaluateConstantImm(getImm(), Imm, VK);
-    return IsConstantImm && isShiftedUInt<8, 2>(Imm) && (Imm != 0) &&
-           VK == RISCVMCExpr::VK_None;
-=======
   bool isUImm14Lsb00() const { return isUImmShifted<12, 2>(); }
 
   bool isUImm10Lsb00NonZero() const {
     return isUImmPred(
         [](int64_t Imm) { return isShiftedUInt<8, 2>(Imm) && (Imm != 0); });
->>>>>>> d465594a
   }
 
   // If this a RV32 and the immediate is a uimm32, sign extend it to 32 bits.
@@ -1194,48 +843,7 @@
     return SignExtend64<32>(Imm);
   }
 
-  bool isSImm11() const {
-    if (!isImm())
-      return false;
-    RISCVMCExpr::VariantKind VK = RISCVMCExpr::VK_None;
-    int64_t Imm;
-    bool IsConstantImm = evaluateConstantImm(getImm(), Imm, VK);
-    return IsConstantImm && isInt<11>(fixImmediateForRV32(Imm, isRV64Imm())) &&
-           VK == RISCVMCExpr::VK_None;
-  }
-
   bool isSImm12() const {
-<<<<<<< HEAD
-    RISCVMCExpr::VariantKind VK = RISCVMCExpr::VK_None;
-    int64_t Imm;
-    bool IsValid;
-    if (!isImm())
-      return false;
-    bool IsConstantImm = evaluateConstantImm(getImm(), Imm, VK);
-    if (!IsConstantImm)
-      IsValid = RISCVAsmParser::classifySymbolRef(getImm(), VK);
-    else
-      IsValid = isInt<12>(fixImmediateForRV32(Imm, isRV64Imm()));
-    return IsValid &&
-           ((IsConstantImm && VK == RISCVMCExpr::VK_None) ||
-            VK == RISCVMCExpr::VK_LO || VK == RISCVMCExpr::VK_PCREL_LO ||
-            VK == RISCVMCExpr::VK_TPREL_LO ||
-            VK == RISCVMCExpr::VK_TLSDESC_LOAD_LO ||
-            VK == RISCVMCExpr::VK_TLSDESC_ADD_LO);
-  }
-
-  bool isSImm12Lsb0() const { return isBareSimmNLsb0<12>(); }
-
-  bool isSImm12Lsb00000() const {
-    if (!isImm())
-      return false;
-    RISCVMCExpr::VariantKind VK = RISCVMCExpr::VK_None;
-    int64_t Imm;
-    bool IsConstantImm = evaluateConstantImm(getImm(), Imm, VK);
-    return IsConstantImm &&
-           isShiftedInt<7, 5>(fixImmediateForRV32(Imm, isRV64Imm())) &&
-           VK == RISCVMCExpr::VK_None;
-=======
     if (!isImm())
       return false;
 
@@ -1249,7 +857,6 @@
             VK == RISCVMCExpr::VK_TPREL_LO ||
             VK == RISCVMCExpr::VK_TLSDESC_LOAD_LO ||
             VK == RISCVMCExpr::VK_TLSDESC_ADD_LO);
->>>>>>> d465594a
   }
 
   bool isSImm12Lsb00000() const {
@@ -1257,79 +864,6 @@
   }
 
   bool isSImm10Lsb0000NonZero() const {
-<<<<<<< HEAD
-    if (!isImm())
-      return false;
-    int64_t Imm;
-    RISCVMCExpr::VariantKind VK = RISCVMCExpr::VK_None;
-    bool IsConstantImm = evaluateConstantImm(getImm(), Imm, VK);
-    return IsConstantImm && (Imm != 0) &&
-           isShiftedInt<6, 4>(fixImmediateForRV32(Imm, isRV64Imm())) &&
-           VK == RISCVMCExpr::VK_None;
-  }
-
-  bool isSImm16NonZero() const {
-    if (!isImm())
-      return false;
-    RISCVMCExpr::VariantKind VK = RISCVMCExpr::VK_None;
-    int64_t Imm;
-    bool IsConstantImm = evaluateConstantImm(getImm(), Imm, VK);
-    return IsConstantImm && Imm != 0 &&
-           isInt<16>(fixImmediateForRV32(Imm, isRV64Imm())) &&
-           VK == RISCVMCExpr::VK_None;
-  }
-
-  bool isUImm16NonZero() const {
-    if (!isImm())
-      return false;
-    int64_t Imm;
-    RISCVMCExpr::VariantKind VK = RISCVMCExpr::VK_None;
-    bool IsConstantImm = evaluateConstantImm(getImm(), Imm, VK);
-    return IsConstantImm && isUInt<16>(Imm) && (Imm != 0) &&
-           VK == RISCVMCExpr::VK_None;
-  }
-
-  bool isUImm20LUI() const {
-    RISCVMCExpr::VariantKind VK = RISCVMCExpr::VK_None;
-    int64_t Imm;
-    bool IsValid;
-    if (!isImm())
-      return false;
-    bool IsConstantImm = evaluateConstantImm(getImm(), Imm, VK);
-    if (!IsConstantImm) {
-      IsValid = RISCVAsmParser::classifySymbolRef(getImm(), VK);
-      return IsValid &&
-             (VK == RISCVMCExpr::VK_HI || VK == RISCVMCExpr::VK_TPREL_HI);
-    } else {
-      return isUInt<20>(Imm) &&
-             (VK == RISCVMCExpr::VK_None || VK == RISCVMCExpr::VK_HI ||
-              VK == RISCVMCExpr::VK_TPREL_HI);
-    }
-  }
-
-  bool isUImm20AUIPC() const {
-    RISCVMCExpr::VariantKind VK = RISCVMCExpr::VK_None;
-    int64_t Imm;
-    bool IsValid;
-    if (!isImm())
-      return false;
-    bool IsConstantImm = evaluateConstantImm(getImm(), Imm, VK);
-    if (!IsConstantImm) {
-      IsValid = RISCVAsmParser::classifySymbolRef(getImm(), VK);
-      return IsValid &&
-             (VK == RISCVMCExpr::VK_PCREL_HI || VK == RISCVMCExpr::VK_GOT_HI ||
-              VK == RISCVMCExpr::VK_TLS_GOT_HI ||
-              VK == RISCVMCExpr::VK_TLS_GD_HI ||
-              VK == RISCVMCExpr::VK_TLSDESC_HI);
-    }
-
-    return isUInt<20>(Imm) &&
-           (VK == RISCVMCExpr::VK_None || VK == RISCVMCExpr::VK_PCREL_HI ||
-            VK == RISCVMCExpr::VK_GOT_HI || VK == RISCVMCExpr::VK_TLS_GOT_HI ||
-            VK == RISCVMCExpr::VK_TLS_GD_HI ||
-            VK == RISCVMCExpr::VK_TLSDESC_HI);
-  }
-=======
     return isSImmPred(
         [](int64_t Imm) { return Imm != 0 && isShiftedInt<6, 4>(Imm); });
   }
@@ -1362,7 +896,6 @@
     int64_t Imm;
     if (evaluateConstantImm(getImm(), Imm))
       return isUInt<20>(Imm);
->>>>>>> d465594a
 
     RISCVMCExpr::Specifier VK = RISCVMCExpr::VK_None;
     return RISCVAsmParser::classifySymbolRef(getImm(), VK) &&
@@ -1373,45 +906,6 @@
   }
 
   bool isImmZero() const {
-<<<<<<< HEAD
-    if (!isImm())
-      return false;
-    int64_t Imm;
-    RISCVMCExpr::VariantKind VK = RISCVMCExpr::VK_None;
-    bool IsConstantImm = evaluateConstantImm(getImm(), Imm, VK);
-    return IsConstantImm && (Imm == 0) && VK == RISCVMCExpr::VK_None;
-  }
-
-  bool isSImm5Plus1() const {
-    if (!isImm())
-      return false;
-    RISCVMCExpr::VariantKind VK = RISCVMCExpr::VK_None;
-    int64_t Imm;
-    bool IsConstantImm = evaluateConstantImm(getImm(), Imm, VK);
-    return IsConstantImm &&
-           isInt<5>(fixImmediateForRV32(Imm, isRV64Imm()) - 1) &&
-           VK == RISCVMCExpr::VK_None;
-  }
-
-  bool isSImm20() const {
-    if (!isImm())
-      return false;
-    RISCVMCExpr::VariantKind VK = RISCVMCExpr::VK_None;
-    int64_t Imm;
-    bool IsConstantImm = evaluateConstantImm(getImm(), Imm, VK);
-    return IsConstantImm && (VK == RISCVMCExpr::VK_None) &&
-           isInt<20>(fixImmediateForRV32(Imm, isRV64Imm()));
-  }
-
-  bool isSImm26() const {
-    if (!isImm())
-      return false;
-    RISCVMCExpr::VariantKind VK = RISCVMCExpr::VK_None;
-    int64_t Imm;
-    bool IsConstantImm = evaluateConstantImm(getImm(), Imm, VK);
-    return IsConstantImm && (VK == RISCVMCExpr::VK_None) &&
-           isInt<26>(fixImmediateForRV32(Imm, isRV64Imm()));
-=======
     return isUImmPred([](int64_t Imm) { return 0 == Imm; });
   }
 
@@ -1422,17 +916,6 @@
 
   bool isSImm32Lsb0() const {
     return isSImmPred([](int64_t Imm) { return isShiftedInt<31, 1>(Imm); });
->>>>>>> d465594a
-  }
-
-  bool isSImm32() const {
-    int64_t Imm;
-    RISCVMCExpr::VariantKind VK = RISCVMCExpr::VK_None;
-    if (!isImm())
-      return false;
-    bool IsConstantImm = evaluateConstantImm(getImm(), Imm, VK);
-    return IsConstantImm && isInt<32>(fixImmediateForRV32(Imm, isRV64Imm())) &&
-           VK == RISCVMCExpr::VK_None;
   }
 
   /// getStartLoc - Gets location of the first token of this operand
@@ -1643,12 +1126,7 @@
   static void addExpr(MCInst &Inst, const MCExpr *Expr, bool IsRV64Imm) {
     assert(Expr && "Expr shouldn't be null!");
     int64_t Imm = 0;
-<<<<<<< HEAD
-    RISCVMCExpr::VariantKind VK = RISCVMCExpr::VK_None;
-    bool IsConstant = evaluateConstantImm(Expr, Imm, VK);
-=======
     bool IsConstant = evaluateConstantImm(Expr, Imm);
->>>>>>> d465594a
 
     if (IsConstant)
       Inst.addOperand(
@@ -1697,13 +1175,7 @@
     assert(N == 1 && "Invalid number of operands!");
     int64_t Imm = 0;
     if (Kind == KindTy::Immediate) {
-<<<<<<< HEAD
-      RISCVMCExpr::VariantKind VK = RISCVMCExpr::VK_None;
-      [[maybe_unused]] bool IsConstantImm =
-          evaluateConstantImm(getImm(), Imm, VK);
-=======
       [[maybe_unused]] bool IsConstantImm = evaluateConstantImm(getImm(), Imm);
->>>>>>> d465594a
       assert(IsConstantImm && "Invalid VTypeI Operand!");
     } else {
       Imm = getVType();
@@ -1943,14 +1415,11 @@
     return generateImmOutOfRangeError(Operands, ErrorInfo, 1, (1 << 5));
   case Match_InvalidUImm5GE6Plus1:
     return generateImmOutOfRangeError(Operands, ErrorInfo, 6, (1 << 5));
-<<<<<<< HEAD
-=======
   case Match_InvalidUImm5Slist: {
     SMLoc ErrorLoc = ((RISCVOperand &)*Operands[ErrorInfo]).getStartLoc();
     return Error(ErrorLoc,
                  "immediate must be one of: 0, 1, 2, 4, 8, 15, 16, 31");
   }
->>>>>>> d465594a
   case Match_InvalidUImm6:
     return generateImmOutOfRangeError(Operands, ErrorInfo, 0, (1 << 6) - 1);
   case Match_InvalidUImm7:
@@ -2020,13 +1489,10 @@
     return generateImmOutOfRangeError(Operands, ErrorInfo, 0, (1 << 10) - 1);
   case Match_InvalidUImm11:
     return generateImmOutOfRangeError(Operands, ErrorInfo, 0, (1 << 11) - 1);
-<<<<<<< HEAD
-=======
   case Match_InvalidUImm14Lsb00:
     return generateImmOutOfRangeError(
         Operands, ErrorInfo, 0, (1 << 14) - 4,
         "immediate must be a multiple of 4 bytes in the range");
->>>>>>> d465594a
   case Match_InvalidUImm16NonZero:
     return generateImmOutOfRangeError(Operands, ErrorInfo, 1, (1 << 16) - 1);
   case Match_InvalidSImm12:
@@ -2046,12 +1512,9 @@
     return generateImmOutOfRangeError(
         Operands, ErrorInfo, -(1 << 12), (1 << 12) - 2,
         "immediate must be a multiple of 2 bytes in the range");
-<<<<<<< HEAD
-=======
   case Match_InvalidSImm16:
     return generateImmOutOfRangeError(Operands, ErrorInfo, -(1 << 15),
                                       (1 << 15) - 1);
->>>>>>> d465594a
   case Match_InvalidSImm16NonZero:
     return generateImmOutOfRangeError(
         Operands, ErrorInfo, -(1 << 15), (1 << 15) - 1,
@@ -2099,14 +1562,11 @@
     return generateImmOutOfRangeError(Operands, ErrorInfo,
                                       std::numeric_limits<int32_t>::min(),
                                       std::numeric_limits<uint32_t>::max());
-<<<<<<< HEAD
-=======
   case Match_InvalidSImm32Lsb0:
     return generateImmOutOfRangeError(
         Operands, ErrorInfo, std::numeric_limits<int32_t>::min(),
         std::numeric_limits<int32_t>::max() - 1,
         "operand must be a multiple of 2 bytes in the range ");
->>>>>>> d465594a
   case Match_InvalidRnumArg: {
     return generateImmOutOfRangeError(Operands, ErrorInfo, 0, 10);
   }
@@ -2541,15 +2001,9 @@
   if (getLexer().getKind() != AsmToken::Identifier)
     return Error(getLoc(), "expected '%' relocation specifier");
   StringRef Identifier = getParser().getTok().getIdentifier();
-<<<<<<< HEAD
-  RISCVMCExpr::VariantKind VK = RISCVMCExpr::getVariantKindForName(Identifier);
-  if (VK == RISCVMCExpr::VK_Invalid)
-    return Error(getLoc(), "unrecognized operand modifier");
-=======
   auto Spec = RISCVMCExpr::getSpecifierForName(Identifier);
   if (!Spec)
     return Error(getLoc(), "invalid relocation specifier");
->>>>>>> d465594a
 
   getParser().Lex(); // Eat the identifier
   if (parseToken(AsmToken::LParen, "expected '('"))
@@ -2645,13 +2099,7 @@
   }
 
   SMLoc E = SMLoc::getFromPointer(S.getPointer() + Identifier.size());
-<<<<<<< HEAD
-
-  RISCVMCExpr::VariantKind Kind = RISCVMCExpr::VK_CALL_PLT;
-  (void)Identifier.consume_back("@plt");
-=======
   RISCVMCExpr::Specifier Kind = RISCVMCExpr::VK_CALL_PLT;
->>>>>>> d465594a
 
   MCSymbol *Sym = getContext().getOrCreateSymbol(Identifier);
   Res = MCSymbolRefExpr::create(Sym, getContext());
@@ -3214,13 +2662,7 @@
   if (MustIncludeS0 && Encode == RISCVZC::RA)
     return Error(S, "register list must include 's0' or 'x8'");
 
-<<<<<<< HEAD
-  auto Encode = RISCVZC::encodeRlist(RegEnd, IsEABI);
-  assert(Encode != RISCVZC::INVALID_RLIST);
-  Operands.push_back(RISCVOperand::createRlist(Encode, S));
-=======
   Operands.push_back(RISCVOperand::createRegList(Encode, S));
->>>>>>> d465594a
 
   return ParseStatus::Success;
 }
@@ -3230,14 +2672,6 @@
   SMLoc S = getLoc();
   bool Negative = parseOptionalToken(AsmToken::Minus);
 
-<<<<<<< HEAD
-  SMLoc S = getLoc();
-  int64_t StackAdjustment = getLexer().getTok().getIntVal();
-  unsigned RlistVal = static_cast<RISCVOperand *>(Operands[1].get())->Rlist.Val;
-
-  assert(RlistVal != RISCVZC::INVALID_RLIST);
-  unsigned StackAdjBase = RISCVZC::getStackAdjBase(RlistVal, isRV64());
-=======
   if (getTok().isNot(AsmToken::Integer))
     return ParseStatus::NoMatch;
 
@@ -3251,7 +2685,6 @@
 
   assert(RlistEncode != RISCVZC::INVALID_RLIST);
   unsigned StackAdjBase = RISCVZC::getStackAdjBase(RlistEncode, isRV64());
->>>>>>> d465594a
   if (Negative != ExpectNegative || StackAdjustment % 16 != 0 ||
       StackAdjustment < StackAdjBase || (StackAdjustment - StackAdjBase) > 48) {
     int64_t Lower = StackAdjBase;
@@ -3266,15 +2699,9 @@
                                       "be a multiple of 16 bytes in the range");
   }
 
-<<<<<<< HEAD
-  unsigned Spimm = (StackAdjustment - StackAdjBase) / 16;
-  Operands.push_back(RISCVOperand::createSpimm(Spimm << 4, S));
-  getLexer().Lex();
-=======
   unsigned StackAdj = (StackAdjustment - StackAdjBase);
   Operands.push_back(RISCVOperand::createStackAdj(StackAdj, S));
   Lex();
->>>>>>> d465594a
   return ParseStatus::Success;
 }
 
@@ -3361,11 +2788,7 @@
 }
 
 bool RISCVAsmParser::classifySymbolRef(const MCExpr *Expr,
-<<<<<<< HEAD
-                                       RISCVMCExpr::VariantKind &Kind) {
-=======
                                        RISCVMCExpr::Specifier &Kind) {
->>>>>>> d465594a
   Kind = RISCVMCExpr::VK_None;
 
   if (const RISCVMCExpr *RE = dyn_cast<RISCVMCExpr>(Expr)) {
@@ -3375,24 +2798,15 @@
 
   MCValue Res;
   if (Expr->evaluateAsRelocatable(Res, nullptr))
-<<<<<<< HEAD
-    return Res.getRefKind() == RISCVMCExpr::VK_None;
-=======
     return Res.getSpecifier() == RISCVMCExpr::VK_None;
->>>>>>> d465594a
   return false;
 }
 
 bool RISCVAsmParser::isSymbolDiff(const MCExpr *Expr) {
   MCValue Res;
   if (Expr->evaluateAsRelocatable(Res, nullptr)) {
-<<<<<<< HEAD
-    return Res.getRefKind() == RISCVMCExpr::VK_None && Res.getSymA() &&
-           Res.getSymB();
-=======
     return Res.getSpecifier() == RISCVMCExpr::VK_None && Res.getAddSym() &&
            Res.getSubSym();
->>>>>>> d465594a
   }
   return false;
 }
