//===-- RISCVDisassembler.cpp - Disassembler for RISC-V -------------------===//
//
// Part of the LLVM Project, under the Apache License v2.0 with LLVM Exceptions.
// See https://llvm.org/LICENSE.txt for license information.
// SPDX-License-Identifier: Apache-2.0 WITH LLVM-exception
//
//===----------------------------------------------------------------------===//
//
// This file implements the RISCVDisassembler class.
//
//===----------------------------------------------------------------------===//

#include "MCTargetDesc/RISCVBaseInfo.h"
#include "MCTargetDesc/RISCVMCTargetDesc.h"
#include "TargetInfo/RISCVTargetInfo.h"
#include "llvm/MC/MCContext.h"
#include "llvm/MC/MCDecoderOps.h"
#include "llvm/MC/MCDisassembler/MCDisassembler.h"
#include "llvm/MC/MCInst.h"
#include "llvm/MC/MCInstrInfo.h"
#include "llvm/MC/MCRegisterInfo.h"
#include "llvm/MC/MCSubtargetInfo.h"
#include "llvm/MC/TargetRegistry.h"
#include "llvm/Support/Endian.h"

using namespace llvm;

#define DEBUG_TYPE "riscv-disassembler"

typedef MCDisassembler::DecodeStatus DecodeStatus;

namespace {
class RISCVDisassembler : public MCDisassembler {
  std::unique_ptr<MCInstrInfo const> const MCII;

public:
  RISCVDisassembler(const MCSubtargetInfo &STI, MCContext &Ctx,
                    MCInstrInfo const *MCII)
      : MCDisassembler(STI, Ctx), MCII(MCII) {}

  DecodeStatus getInstruction(MCInst &Instr, uint64_t &Size,
                              ArrayRef<uint8_t> Bytes, uint64_t Address,
                              raw_ostream &CStream) const override;

private:
  void addSPOperands(MCInst &MI) const;

  DecodeStatus getInstruction32(MCInst &Instr, uint64_t &Size,
                                ArrayRef<uint8_t> Bytes, uint64_t Address,
                                raw_ostream &CStream) const;
  DecodeStatus getInstruction16(MCInst &Instr, uint64_t &Size,
                                ArrayRef<uint8_t> Bytes, uint64_t Address,
                                raw_ostream &CStream) const;
};
} // end anonymous namespace

static MCDisassembler *createRISCVDisassembler(const Target &T,
                                               const MCSubtargetInfo &STI,
                                               MCContext &Ctx) {
  return new RISCVDisassembler(STI, Ctx, T.createMCInstrInfo());
}

extern "C" LLVM_EXTERNAL_VISIBILITY void LLVMInitializeRISCVDisassembler() {
  // Register the disassembler for each target.
  TargetRegistry::RegisterMCDisassembler(getTheRISCV32Target(),
                                         createRISCVDisassembler);
  TargetRegistry::RegisterMCDisassembler(getTheRISCV64Target(),
                                         createRISCVDisassembler);
}

static DecodeStatus DecodeGPRRegisterClass(MCInst &Inst, uint32_t RegNo,
                                           uint64_t Address,
                                           const MCDisassembler *Decoder) {
  bool IsRVE = Decoder->getSubtargetInfo().hasFeature(RISCV::FeatureStdExtE);

  if (RegNo >= 32 || (IsRVE && RegNo >= 16))
    return MCDisassembler::Fail;

  MCRegister Reg = RISCV::X0 + RegNo;
  Inst.addOperand(MCOperand::createReg(Reg));
  return MCDisassembler::Success;
}

static DecodeStatus DecodeGPRF16RegisterClass(MCInst &Inst, uint32_t RegNo,
                                              uint64_t Address,
                                              const MCDisassembler *Decoder) {
  bool IsRVE = Decoder->getSubtargetInfo().hasFeature(RISCV::FeatureStdExtE);

  if (RegNo >= 32 || (IsRVE && RegNo >= 16))
    return MCDisassembler::Fail;

  MCRegister Reg = RISCV::X0_H + RegNo;
  Inst.addOperand(MCOperand::createReg(Reg));
  return MCDisassembler::Success;
}

static DecodeStatus DecodeGPRF32RegisterClass(MCInst &Inst, uint32_t RegNo,
                                              uint64_t Address,
                                              const MCDisassembler *Decoder) {
  bool IsRVE = Decoder->getSubtargetInfo().hasFeature(RISCV::FeatureStdExtE);

  if (RegNo >= 32 || (IsRVE && RegNo >= 16))
    return MCDisassembler::Fail;

  MCRegister Reg = RISCV::X0_W + RegNo;
  Inst.addOperand(MCOperand::createReg(Reg));
  return MCDisassembler::Success;
}

static DecodeStatus DecodeGPRX1X5RegisterClass(MCInst &Inst, uint32_t RegNo,
                                               uint64_t Address,
                                               const MCDisassembler *Decoder) {
  MCRegister Reg = RISCV::X0 + RegNo;
  if (Reg != RISCV::X1 && Reg != RISCV::X5)
    return MCDisassembler::Fail;

  Inst.addOperand(MCOperand::createReg(Reg));
  return MCDisassembler::Success;
}

static DecodeStatus DecodeFPR16RegisterClass(MCInst &Inst, uint32_t RegNo,
                                             uint64_t Address,
                                             const MCDisassembler *Decoder) {
  if (RegNo >= 32)
    return MCDisassembler::Fail;

  MCRegister Reg = RISCV::F0_H + RegNo;
  Inst.addOperand(MCOperand::createReg(Reg));
  return MCDisassembler::Success;
}

static DecodeStatus DecodeFPR32RegisterClass(MCInst &Inst, uint32_t RegNo,
                                             uint64_t Address,
                                             const MCDisassembler *Decoder) {
  if (RegNo >= 32)
    return MCDisassembler::Fail;

  MCRegister Reg = RISCV::F0_F + RegNo;
  Inst.addOperand(MCOperand::createReg(Reg));
  return MCDisassembler::Success;
}

static DecodeStatus DecodeFPR32CRegisterClass(MCInst &Inst, uint32_t RegNo,
                                              uint64_t Address,
                                              const MCDisassembler *Decoder) {
  if (RegNo >= 8) {
    return MCDisassembler::Fail;
  }
  MCRegister Reg = RISCV::F8_F + RegNo;
  Inst.addOperand(MCOperand::createReg(Reg));
  return MCDisassembler::Success;
}

static DecodeStatus DecodeFPR64RegisterClass(MCInst &Inst, uint32_t RegNo,
                                             uint64_t Address,
                                             const MCDisassembler *Decoder) {
  if (RegNo >= 32)
    return MCDisassembler::Fail;

  MCRegister Reg = RISCV::F0_D + RegNo;
  Inst.addOperand(MCOperand::createReg(Reg));
  return MCDisassembler::Success;
}

static DecodeStatus DecodeFPR64CRegisterClass(MCInst &Inst, uint32_t RegNo,
                                              uint64_t Address,
                                              const MCDisassembler *Decoder) {
  if (RegNo >= 8) {
    return MCDisassembler::Fail;
  }
  MCRegister Reg = RISCV::F8_D + RegNo;
  Inst.addOperand(MCOperand::createReg(Reg));
  return MCDisassembler::Success;
}

static DecodeStatus DecodeGPRNoX0RegisterClass(MCInst &Inst, uint32_t RegNo,
                                               uint64_t Address,
                                               const MCDisassembler *Decoder) {
  if (RegNo == 0) {
    return MCDisassembler::Fail;
  }

  return DecodeGPRRegisterClass(Inst, RegNo, Address, Decoder);
}

static DecodeStatus
DecodeGPRNoX0X2RegisterClass(MCInst &Inst, uint64_t RegNo, uint32_t Address,
                             const MCDisassembler *Decoder) {
  if (RegNo == 2) {
    return MCDisassembler::Fail;
  }

  return DecodeGPRNoX0RegisterClass(Inst, RegNo, Address, Decoder);
}

static DecodeStatus DecodeGPRCRegisterClass(MCInst &Inst, uint32_t RegNo,
                                            uint64_t Address,
                                            const MCDisassembler *Decoder) {
  if (RegNo >= 8)
    return MCDisassembler::Fail;

  MCRegister Reg = RISCV::X8 + RegNo;
  Inst.addOperand(MCOperand::createReg(Reg));
  return MCDisassembler::Success;
}

static DecodeStatus DecodeGPRPairRegisterClass(MCInst &Inst, uint32_t RegNo,
                                               uint64_t Address,
                                               const MCDisassembler *Decoder) {
  if (RegNo >= 32 || RegNo % 2)
    return MCDisassembler::Fail;

  const RISCVDisassembler *Dis =
      static_cast<const RISCVDisassembler *>(Decoder);
  const MCRegisterInfo *RI = Dis->getContext().getRegisterInfo();
  MCRegister Reg = RI->getMatchingSuperReg(
      RISCV::X0 + RegNo, RISCV::sub_gpr_even,
      &RISCVMCRegisterClasses[RISCV::GPRPairRegClassID]);
  Inst.addOperand(MCOperand::createReg(Reg));
  return MCDisassembler::Success;
}

static DecodeStatus DecodeSR07RegisterClass(MCInst &Inst, uint32_t RegNo,
                                            uint64_t Address,
                                            const void *Decoder) {
  if (RegNo >= 8)
    return MCDisassembler::Fail;

  MCRegister Reg = (RegNo < 2) ? (RegNo + RISCV::X8) : (RegNo - 2 + RISCV::X18);
  Inst.addOperand(MCOperand::createReg(Reg));
  return MCDisassembler::Success;
}

static DecodeStatus DecodeVRRegisterClass(MCInst &Inst, uint32_t RegNo,
                                          uint64_t Address,
                                          const MCDisassembler *Decoder) {
  if (RegNo >= 32)
    return MCDisassembler::Fail;

  MCRegister Reg = RISCV::V0 + RegNo;
  Inst.addOperand(MCOperand::createReg(Reg));
  return MCDisassembler::Success;
}

static DecodeStatus DecodeVRM2RegisterClass(MCInst &Inst, uint32_t RegNo,
                                            uint64_t Address,
                                            const MCDisassembler *Decoder) {
  if (RegNo >= 32 || RegNo % 2)
    return MCDisassembler::Fail;

  const RISCVDisassembler *Dis =
      static_cast<const RISCVDisassembler *>(Decoder);
  const MCRegisterInfo *RI = Dis->getContext().getRegisterInfo();
  MCRegister Reg =
      RI->getMatchingSuperReg(RISCV::V0 + RegNo, RISCV::sub_vrm1_0,
                              &RISCVMCRegisterClasses[RISCV::VRM2RegClassID]);

  Inst.addOperand(MCOperand::createReg(Reg));
  return MCDisassembler::Success;
}

static DecodeStatus DecodeVRM4RegisterClass(MCInst &Inst, uint32_t RegNo,
                                            uint64_t Address,
                                            const MCDisassembler *Decoder) {
  if (RegNo >= 32 || RegNo % 4)
    return MCDisassembler::Fail;

  const RISCVDisassembler *Dis =
      static_cast<const RISCVDisassembler *>(Decoder);
  const MCRegisterInfo *RI = Dis->getContext().getRegisterInfo();
  MCRegister Reg =
      RI->getMatchingSuperReg(RISCV::V0 + RegNo, RISCV::sub_vrm1_0,
                              &RISCVMCRegisterClasses[RISCV::VRM4RegClassID]);

  Inst.addOperand(MCOperand::createReg(Reg));
  return MCDisassembler::Success;
}

static DecodeStatus DecodeVRM8RegisterClass(MCInst &Inst, uint32_t RegNo,
                                            uint64_t Address,
                                            const MCDisassembler *Decoder) {
  if (RegNo >= 32 || RegNo % 8)
    return MCDisassembler::Fail;

  const RISCVDisassembler *Dis =
      static_cast<const RISCVDisassembler *>(Decoder);
  const MCRegisterInfo *RI = Dis->getContext().getRegisterInfo();
  MCRegister Reg =
      RI->getMatchingSuperReg(RISCV::V0 + RegNo, RISCV::sub_vrm1_0,
                              &RISCVMCRegisterClasses[RISCV::VRM8RegClassID]);

  Inst.addOperand(MCOperand::createReg(Reg));
  return MCDisassembler::Success;
}

static DecodeStatus decodeVMaskReg(MCInst &Inst, uint32_t RegNo,
                                   uint64_t Address,
                                   const MCDisassembler *Decoder) {
  if (RegNo >= 2)
    return MCDisassembler::Fail;

  MCRegister Reg = (RegNo == 0) ? RISCV::V0 : RISCV::NoRegister;

  Inst.addOperand(MCOperand::createReg(Reg));
  return MCDisassembler::Success;
}

template <unsigned N>
static DecodeStatus decodeUImmOperand(MCInst &Inst, uint32_t Imm,
                                      int64_t Address,
                                      const MCDisassembler *Decoder) {
  assert(isUInt<N>(Imm) && "Invalid immediate");
  Inst.addOperand(MCOperand::createImm(Imm));
  return MCDisassembler::Success;
}

static DecodeStatus decodeUImmLog2XLenOperand(MCInst &Inst, uint32_t Imm,
                                              int64_t Address,
                                              const MCDisassembler *Decoder) {
  assert(isUInt<6>(Imm) && "Invalid immediate");

  if (!Decoder->getSubtargetInfo().hasFeature(RISCV::Feature64Bit) &&
      !isUInt<5>(Imm))
    return MCDisassembler::Fail;

  Inst.addOperand(MCOperand::createImm(Imm));
  return MCDisassembler::Success;
}

template <unsigned N>
static DecodeStatus decodeUImmNonZeroOperand(MCInst &Inst, uint32_t Imm,
                                             int64_t Address,
                                             const MCDisassembler *Decoder) {
  if (Imm == 0)
    return MCDisassembler::Fail;
  return decodeUImmOperand<N>(Inst, Imm, Address, Decoder);
}

static DecodeStatus
decodeUImmLog2XLenNonZeroOperand(MCInst &Inst, uint32_t Imm, int64_t Address,
                                 const MCDisassembler *Decoder) {
  if (Imm == 0)
    return MCDisassembler::Fail;
  return decodeUImmLog2XLenOperand(Inst, Imm, Address, Decoder);
}

template <unsigned N>
static DecodeStatus decodeSImmOperand(MCInst &Inst, uint32_t Imm,
                                      int64_t Address,
                                      const MCDisassembler *Decoder) {
  assert(isUInt<N>(Imm) && "Invalid immediate");
  // Sign-extend the number in the bottom N bits of Imm
  Inst.addOperand(MCOperand::createImm(SignExtend64<N>(Imm)));
  return MCDisassembler::Success;
}

template <unsigned N>
static DecodeStatus decodeSImmNonZeroOperand(MCInst &Inst, uint32_t Imm,
                                             int64_t Address,
                                             const MCDisassembler *Decoder) {
  if (Imm == 0)
    return MCDisassembler::Fail;
  return decodeSImmOperand<N>(Inst, Imm, Address, Decoder);
}

template <unsigned N>
static DecodeStatus decodeSImmOperandAndLsl1(MCInst &Inst, uint32_t Imm,
                                             int64_t Address,
                                             const MCDisassembler *Decoder) {
  assert(isUInt<N>(Imm) && "Invalid immediate");
  // Sign-extend the number in the bottom N bits of Imm after accounting for
  // the fact that the N bit immediate is stored in N-1 bits (the LSB is
  // always zero)
  Inst.addOperand(MCOperand::createImm(SignExtend64<N>(Imm << 1)));
  return MCDisassembler::Success;
}

static DecodeStatus decodeCLUIImmOperand(MCInst &Inst, uint32_t Imm,
                                         int64_t Address,
                                         const MCDisassembler *Decoder) {
  assert(isUInt<6>(Imm) && "Invalid immediate");
  if (Imm > 31) {
    Imm = (SignExtend64<6>(Imm) & 0xfffff);
  }
  Inst.addOperand(MCOperand::createImm(Imm));
  return MCDisassembler::Success;
}

static DecodeStatus decodeFRMArg(MCInst &Inst, uint32_t Imm, int64_t Address,
                                 const MCDisassembler *Decoder) {
  assert(isUInt<3>(Imm) && "Invalid immediate");
  if (!llvm::RISCVFPRndMode::isValidRoundingMode(Imm))
    return MCDisassembler::Fail;

  Inst.addOperand(MCOperand::createImm(Imm));
  return MCDisassembler::Success;
}

static DecodeStatus decodeRTZArg(MCInst &Inst, uint32_t Imm, int64_t Address,
                                 const MCDisassembler *Decoder) {
  assert(isUInt<3>(Imm) && "Invalid immediate");
  if (Imm != RISCVFPRndMode::RTZ)
    return MCDisassembler::Fail;

  Inst.addOperand(MCOperand::createImm(Imm));
  return MCDisassembler::Success;
}

static DecodeStatus decodeRVCInstrRdRs1ImmZero(MCInst &Inst, uint32_t Insn,
                                               uint64_t Address,
                                               const MCDisassembler *Decoder);

static DecodeStatus decodeRVCInstrRdSImm(MCInst &Inst, uint32_t Insn,
                                         uint64_t Address,
                                         const MCDisassembler *Decoder);

static DecodeStatus decodeRVCInstrRdRs1UImm(MCInst &Inst, uint32_t Insn,
                                            uint64_t Address,
                                            const MCDisassembler *Decoder);

static DecodeStatus decodeRVCInstrRdRs2(MCInst &Inst, uint32_t Insn,
                                        uint64_t Address,
                                        const MCDisassembler *Decoder);

static DecodeStatus decodeRVCInstrRdRs1Rs2(MCInst &Inst, uint32_t Insn,
                                           uint64_t Address,
                                           const MCDisassembler *Decoder);

static DecodeStatus decodeXTHeadMemPair(MCInst &Inst, uint32_t Insn,
                                        uint64_t Address,
                                        const MCDisassembler *Decoder);

static DecodeStatus decodeZcmpRlist(MCInst &Inst, uint32_t Imm,
                                    uint64_t Address, const void *Decoder);

static DecodeStatus decodeRegReg(MCInst &Inst, uint32_t Insn, uint64_t Address,
                                 const MCDisassembler *Decoder);

static DecodeStatus decodeZcmpSpimm(MCInst &Inst, uint32_t Imm,
                                    uint64_t Address, const void *Decoder);

static DecodeStatus decodeCSSPushPopchk(MCInst &Inst, uint32_t Insn,
                                        uint64_t Address,
                                        const MCDisassembler *Decoder);

#include "RISCVGenDisassemblerTables.inc"

static DecodeStatus decodeRVCInstrRdRs1ImmZero(MCInst &Inst, uint32_t Insn,
                                               uint64_t Address,
                                               const MCDisassembler *Decoder) {
  uint32_t Rd = fieldFromInstruction(Insn, 7, 5);
  [[maybe_unused]] DecodeStatus Result =
      DecodeGPRNoX0RegisterClass(Inst, Rd, Address, Decoder);
  assert(Result == MCDisassembler::Success && "Invalid register");
  Inst.addOperand(Inst.getOperand(0));
  Inst.addOperand(MCOperand::createImm(0));
  return MCDisassembler::Success;
}

static DecodeStatus decodeCSSPushPopchk(MCInst &Inst, uint32_t Insn,
                                        uint64_t Address,
                                        const MCDisassembler *Decoder) {
  uint32_t Rs1 = fieldFromInstruction(Insn, 7, 5);
  [[maybe_unused]] DecodeStatus Result =
      DecodeGPRX1X5RegisterClass(Inst, Rs1, Address, Decoder);
  assert(Result == MCDisassembler::Success && "Invalid register");
  return MCDisassembler::Success;
}

static DecodeStatus decodeRVCInstrRdSImm(MCInst &Inst, uint32_t Insn,
                                         uint64_t Address,
                                         const MCDisassembler *Decoder) {
  Inst.addOperand(MCOperand::createReg(RISCV::X0));
  uint32_t SImm6 =
      fieldFromInstruction(Insn, 12, 1) << 5 | fieldFromInstruction(Insn, 2, 5);
  [[maybe_unused]] DecodeStatus Result =
      decodeSImmOperand<6>(Inst, SImm6, Address, Decoder);
  assert(Result == MCDisassembler::Success && "Invalid immediate");
  return MCDisassembler::Success;
}

static DecodeStatus decodeRVCInstrRdRs1UImm(MCInst &Inst, uint32_t Insn,
                                            uint64_t Address,
                                            const MCDisassembler *Decoder) {
  Inst.addOperand(MCOperand::createReg(RISCV::X0));
  Inst.addOperand(Inst.getOperand(0));
  uint32_t UImm6 =
      fieldFromInstruction(Insn, 12, 1) << 5 | fieldFromInstruction(Insn, 2, 5);
  [[maybe_unused]] DecodeStatus Result =
      decodeUImmOperand<6>(Inst, UImm6, Address, Decoder);
  assert(Result == MCDisassembler::Success && "Invalid immediate");
  return MCDisassembler::Success;
}

static DecodeStatus decodeRVCInstrRdRs2(MCInst &Inst, uint32_t Insn,
                                        uint64_t Address,
                                        const MCDisassembler *Decoder) {
  uint32_t Rd = fieldFromInstruction(Insn, 7, 5);
  uint32_t Rs2 = fieldFromInstruction(Insn, 2, 5);
  DecodeGPRRegisterClass(Inst, Rd, Address, Decoder);
  DecodeGPRRegisterClass(Inst, Rs2, Address, Decoder);
  return MCDisassembler::Success;
}

static DecodeStatus decodeRVCInstrRdRs1Rs2(MCInst &Inst, uint32_t Insn,
                                           uint64_t Address,
                                           const MCDisassembler *Decoder) {
  uint32_t Rd = fieldFromInstruction(Insn, 7, 5);
  uint32_t Rs2 = fieldFromInstruction(Insn, 2, 5);
  DecodeGPRRegisterClass(Inst, Rd, Address, Decoder);
  Inst.addOperand(Inst.getOperand(0));
  DecodeGPRRegisterClass(Inst, Rs2, Address, Decoder);
  return MCDisassembler::Success;
}

static DecodeStatus decodeXTHeadMemPair(MCInst &Inst, uint32_t Insn,
                                        uint64_t Address,
                                        const MCDisassembler *Decoder) {
  uint32_t Rd1 = fieldFromInstruction(Insn, 7, 5);
  uint32_t Rs1 = fieldFromInstruction(Insn, 15, 5);
  uint32_t Rd2 = fieldFromInstruction(Insn, 20, 5);
  uint32_t UImm2 = fieldFromInstruction(Insn, 25, 2);
  DecodeGPRRegisterClass(Inst, Rd1, Address, Decoder);
  DecodeGPRRegisterClass(Inst, Rd2, Address, Decoder);
  DecodeGPRRegisterClass(Inst, Rs1, Address, Decoder);
  [[maybe_unused]] DecodeStatus Result =
      decodeUImmOperand<2>(Inst, UImm2, Address, Decoder);
  assert(Result == MCDisassembler::Success && "Invalid immediate");

  // Disassemble the final operand which is implicit.
  unsigned Opcode = Inst.getOpcode();
  bool IsWordOp = (Opcode == RISCV::TH_LWD || Opcode == RISCV::TH_LWUD ||
                   Opcode == RISCV::TH_SWD);
  if (IsWordOp)
    Inst.addOperand(MCOperand::createImm(3));
  else
    Inst.addOperand(MCOperand::createImm(4));

  return MCDisassembler::Success;
}

static DecodeStatus decodeZcmpRlist(MCInst &Inst, uint32_t Imm,
                                    uint64_t Address, const void *Decoder) {
  if (Imm <= 3)
    return MCDisassembler::Fail;
  Inst.addOperand(MCOperand::createImm(Imm));
  return MCDisassembler::Success;
}

static DecodeStatus decodeRegReg(MCInst &Inst, uint32_t Insn, uint64_t Address,
                                 const MCDisassembler *Decoder) {
  uint32_t Rs1 = fieldFromInstruction(Insn, 0, 5);
  uint32_t Rs2 = fieldFromInstruction(Insn, 5, 5);
  DecodeGPRRegisterClass(Inst, Rs1, Address, Decoder);
  DecodeGPRRegisterClass(Inst, Rs2, Address, Decoder);
  return MCDisassembler::Success;
}

static DecodeStatus decodeZcmpSpimm(MCInst &Inst, uint32_t Imm,
                                    uint64_t Address, const void *Decoder) {
  Inst.addOperand(MCOperand::createImm(Imm));
  return MCDisassembler::Success;
}

// Add implied SP operand for C.*SP compressed instructions. The SP operand
// isn't explicitly encoded in the instruction.
void RISCVDisassembler::addSPOperands(MCInst &MI) const {
  const MCInstrDesc &MCID = MCII->get(MI.getOpcode());
  for (unsigned i = 0; i < MCID.getNumOperands(); i++)
    if (MCID.operands()[i].RegClass == RISCV::SPRegClassID)
      MI.insert(MI.begin() + i, MCOperand::createReg(RISCV::X2));
}

#define TRY_TO_DECODE_WITH_ADDITIONAL_OPERATION(FEATURE_CHECKS, DECODER_TABLE, \
                                                DESC, ADDITIONAL_OPERATION)    \
  do {                                                                         \
    if (FEATURE_CHECKS) {                                                      \
      LLVM_DEBUG(dbgs() << "Trying " DESC ":\n");                              \
      DecodeStatus Result =                                                    \
          decodeInstruction(DECODER_TABLE, MI, Insn, Address, this, STI);      \
      if (Result != MCDisassembler::Fail) {                                    \
        ADDITIONAL_OPERATION;                                                  \
        return Result;                                                         \
      }                                                                        \
    }                                                                          \
  } while (false)
#define TRY_TO_DECODE_AND_ADD_SP(FEATURE_CHECKS, DECODER_TABLE, DESC)          \
  TRY_TO_DECODE_WITH_ADDITIONAL_OPERATION(FEATURE_CHECKS, DECODER_TABLE, DESC, \
                                          addSPOperands(MI))
#define TRY_TO_DECODE(FEATURE_CHECKS, DECODER_TABLE, DESC)                     \
  TRY_TO_DECODE_WITH_ADDITIONAL_OPERATION(FEATURE_CHECKS, DECODER_TABLE, DESC, \
                                          (void)nullptr)
#define TRY_TO_DECODE_FEATURE(FEATURE, DECODER_TABLE, DESC)                    \
  TRY_TO_DECODE(STI.hasFeature(FEATURE), DECODER_TABLE, DESC)

DecodeStatus RISCVDisassembler::getInstruction32(MCInst &MI, uint64_t &Size,
                                                 ArrayRef<uint8_t> Bytes,
                                                 uint64_t Address,
                                                 raw_ostream &CS) const {
  if (Bytes.size() < 4) {
    Size = 0;
    return MCDisassembler::Fail;
  }
  Size = 4;

  uint32_t Insn = support::endian::read32le(Bytes.data());

  TRY_TO_DECODE(STI.hasFeature(RISCV::FeatureStdExtZdinx) &&
                    !STI.hasFeature(RISCV::Feature64Bit),
                DecoderTableRV32Zdinx32,
                "RV32Zdinx table (Double in Integer and rv32)");
  TRY_TO_DECODE(STI.hasFeature(RISCV::FeatureStdExtZacas) &&
                    !STI.hasFeature(RISCV::Feature64Bit),
                DecoderTableRV32Zacas32,
                "RV32Zacas table (Compare-And-Swap and rv32)");
  TRY_TO_DECODE_FEATURE(RISCV::FeatureStdExtZfinx, DecoderTableRVZfinx32,
                        "RVZfinx table (Float in Integer)");
  TRY_TO_DECODE_FEATURE(RISCV::FeatureVendorXVentanaCondOps,
                        DecoderTableXVentana32, "Ventana custom opcode table");
  TRY_TO_DECODE_FEATURE(RISCV::FeatureVendorXTHeadBa, DecoderTableXTHeadBa32,
                        "XTHeadBa custom opcode table");
  TRY_TO_DECODE_FEATURE(RISCV::FeatureVendorXTHeadBb, DecoderTableXTHeadBb32,
                        "XTHeadBb custom opcode table");
  TRY_TO_DECODE_FEATURE(RISCV::FeatureVendorXTHeadBs, DecoderTableXTHeadBs32,
                        "XTHeadBs custom opcode table");
  TRY_TO_DECODE_FEATURE(RISCV::FeatureVendorXTHeadCondMov,
                        DecoderTableXTHeadCondMov32,
                        "XTHeadCondMov custom opcode table");
  TRY_TO_DECODE_FEATURE(RISCV::FeatureVendorXTHeadCmo, DecoderTableXTHeadCmo32,
                        "XTHeadCmo custom opcode table");
  TRY_TO_DECODE_FEATURE(RISCV::FeatureVendorXTHeadFMemIdx,
                        DecoderTableXTHeadFMemIdx32,
                        "XTHeadFMemIdx custom opcode table");
  TRY_TO_DECODE_FEATURE(RISCV::FeatureVendorXTHeadMac, DecoderTableXTHeadMac32,
                        "XTHeadMac custom opcode table");
  TRY_TO_DECODE_FEATURE(RISCV::FeatureVendorXTHeadMemIdx,
                        DecoderTableXTHeadMemIdx32,
                        "XTHeadMemIdx custom opcode table");
  TRY_TO_DECODE_FEATURE(RISCV::FeatureVendorXTHeadMemPair,
                        DecoderTableXTHeadMemPair32,
                        "XTHeadMemPair custom opcode table");
  TRY_TO_DECODE_FEATURE(RISCV::FeatureVendorXTHeadSync,
                        DecoderTableXTHeadSync32,
                        "XTHeadSync custom opcode table");
  TRY_TO_DECODE_FEATURE(RISCV::FeatureVendorXTHeadVdot,
                        DecoderTableXTHeadVdot32,
                        "XTHeadVdot custom opcode table");
  TRY_TO_DECODE_FEATURE(RISCV::FeatureVendorXSfvcp, DecoderTableXSfvcp32,
                        "SiFive VCIX custom opcode table");
  TRY_TO_DECODE_FEATURE(
      RISCV::FeatureVendorXSfvqmaccdod, DecoderTableXSfvqmaccdod32,
      "SiFive Matrix Multiplication (2x8 and 8x2) Instruction opcode table");
  TRY_TO_DECODE_FEATURE(
      RISCV::FeatureVendorXSfvqmaccqoq, DecoderTableXSfvqmaccqoq32,
      "SiFive Matrix Multiplication (4x8 and 8x4) Instruction opcode table");
  TRY_TO_DECODE_FEATURE(
      RISCV::FeatureVendorXSfvfwmaccqqq, DecoderTableXSfvfwmaccqqq32,
      "SiFive Matrix Multiplication Instruction opcode table");
  TRY_TO_DECODE_FEATURE(
      RISCV::FeatureVendorXSfvfnrclipxfqf, DecoderTableXSfvfnrclipxfqf32,
      "SiFive FP32-to-int8 Ranged Clip Instructions opcode table");
  TRY_TO_DECODE_FEATURE(RISCV::FeatureVendorXSiFivecdiscarddlone,
                        DecoderTableXSiFivecdiscarddlone32,
                        "SiFive sf.cdiscard.d.l1 custom opcode table");
  TRY_TO_DECODE_FEATURE(RISCV::FeatureVendorXSiFivecflushdlone,
                        DecoderTableXSiFivecflushdlone32,
                        "SiFive sf.cflush.d.l1 custom opcode table");
  TRY_TO_DECODE_FEATURE(RISCV::FeatureVendorXSfcease, DecoderTableXSfcease32,
                        "SiFive sf.cease custom opcode table");
  TRY_TO_DECODE_FEATURE(RISCV::FeatureVendorXCVbitmanip,
                        DecoderTableXCVbitmanip32,
                        "CORE-V Bit Manipulation custom opcode table");
  TRY_TO_DECODE_FEATURE(RISCV::FeatureVendorXCVelw, DecoderTableXCVelw32,
                        "CORE-V Event load custom opcode table");
  TRY_TO_DECODE_FEATURE(RISCV::FeatureVendorXCVmac, DecoderTableXCVmac32,
                        "CORE-V MAC custom opcode table");
  TRY_TO_DECODE_FEATURE(RISCV::FeatureVendorXCVmem, DecoderTableXCVmem32,
                        "CORE-V MEM custom opcode table");
  TRY_TO_DECODE_FEATURE(RISCV::FeatureVendorXCValu, DecoderTableXCValu32,
                        "CORE-V ALU custom opcode table");
  TRY_TO_DECODE_FEATURE(RISCV::FeatureVendorXCVsimd, DecoderTableXCVsimd32,
                        "CORE-V SIMD extensions custom opcode table");
  TRY_TO_DECODE_FEATURE(RISCV::FeatureVendorXCVbi, DecoderTableXCVbi32,
                        "CORE-V Immediate Branching custom opcode table");
  TRY_TO_DECODE_FEATURE(RISCV::FeatureVendorXqcicsr, DecoderTableXqcicsr32,
                        "Qualcomm uC CSR custom opcode table");
  TRY_TO_DECODE_FEATURE(RISCV::FeatureVendorXqcisls, DecoderTableXqcisls32,
                        "Qualcomm uC Scaled Load Store custom opcode table");
  TRY_TO_DECODE_FEATURE(RISCV::FeatureVendorXqcia, DecoderTableXqcia32,
                        "Qualcomm uC Arithmetic custom opcode table");
<<<<<<< HEAD
=======
  TRY_TO_DECODE_FEATURE(RISCV::FeatureVendorXqcics, DecoderTableXqcics32,
                        "Qualcomm uC Conditional Select custom opcode table");
  TRY_TO_DECODE_FEATURE(RISCV::FeatureVendorXqcilsm, DecoderTableXqcilsm32,
                        "Qualcomm uC Load Store Multiple custom opcode table");
>>>>>>> 49fd7d4f
  TRY_TO_DECODE(true, DecoderTable32, "RISCV32 table");

  return MCDisassembler::Fail;
}

DecodeStatus RISCVDisassembler::getInstruction16(MCInst &MI, uint64_t &Size,
                                                 ArrayRef<uint8_t> Bytes,
                                                 uint64_t Address,
                                                 raw_ostream &CS) const {
  if (Bytes.size() < 2) {
    Size = 0;
    return MCDisassembler::Fail;
  }
  Size = 2;

  uint32_t Insn = support::endian::read16le(Bytes.data());
  TRY_TO_DECODE_AND_ADD_SP(!STI.hasFeature(RISCV::Feature64Bit),
                           DecoderTableRISCV32Only_16,
                           "RISCV32Only_16 table (16-bit Instruction)");
  TRY_TO_DECODE_FEATURE(RISCV::FeatureStdExtZicfiss, DecoderTableZicfiss16,
                        "RVZicfiss table (Shadow Stack)");
  TRY_TO_DECODE_FEATURE(RISCV::FeatureStdExtZcmt, DecoderTableRVZcmt16,
                        "Zcmt table (16-bit Table Jump Instructions)");
  TRY_TO_DECODE_FEATURE(
      RISCV::FeatureStdExtZcmp, DecoderTableRVZcmp16,
      "Zcmp table (16-bit Push/Pop & Double Move Instructions)");
  TRY_TO_DECODE_AND_ADD_SP(STI.hasFeature(RISCV::FeatureVendorXwchc),
                           DecoderTableXwchc16,
                           "WCH QingKe XW custom opcode table");
  TRY_TO_DECODE_AND_ADD_SP(true, DecoderTable16,
                           "RISCV_C table (16-bit Instruction)");

  return MCDisassembler::Fail;
}

DecodeStatus RISCVDisassembler::getInstruction(MCInst &MI, uint64_t &Size,
                                               ArrayRef<uint8_t> Bytes,
                                               uint64_t Address,
                                               raw_ostream &CS) const {
  // It's a 16 bit instruction if bit 0 and 1 are not 0b11.
  if ((Bytes[0] & 0b11) != 0b11)
    return getInstruction16(MI, Size, Bytes, Address, CS);

  // It's a 32 bit instruction if bit 1:0 are 0b11(checked above) and bits 4:2
  // are not 0b111.
  if ((Bytes[0] & 0b1'1100) != 0b1'1100)
    return getInstruction32(MI, Size, Bytes, Address, CS);

  // 48-bit instructions are encoded as 0bxx011111.
  if ((Bytes[0] & 0b11'1111) == 0b01'1111) {
    Size = Bytes.size() >= 6 ? 6 : 0;
    return MCDisassembler::Fail;
  }

  // 64-bit instructions are encoded as 0x0111111.
  if ((Bytes[0] & 0b111'1111) == 0b011'1111) {
    Size = Bytes.size() >= 8 ? 8 : 0;
    return MCDisassembler::Fail;
  }

  // Remaining cases need to check a second byte.
  if (Bytes.size() < 2) {
    Size = 0;
    return MCDisassembler::Fail;
  }

  // 80-bit through 176-bit instructions are encoded as 0bxnnnxxxx_x1111111.
  // Where the number of bits is (80 + (nnn * 16)) for nnn != 0b111.
  unsigned nnn = (Bytes[1] >> 4) & 0b111;
  if (nnn != 0b111) {
    Size = 10 + (nnn * 2);
    if (Bytes.size() < Size)
      Size = 0;
    return MCDisassembler::Fail;
  }

  // Remaining encodings are reserved for > 176-bit instructions.
  Size = 0;
  return MCDisassembler::Fail;
}<|MERGE_RESOLUTION|>--- conflicted
+++ resolved
@@ -688,13 +688,10 @@
                         "Qualcomm uC Scaled Load Store custom opcode table");
   TRY_TO_DECODE_FEATURE(RISCV::FeatureVendorXqcia, DecoderTableXqcia32,
                         "Qualcomm uC Arithmetic custom opcode table");
-<<<<<<< HEAD
-=======
   TRY_TO_DECODE_FEATURE(RISCV::FeatureVendorXqcics, DecoderTableXqcics32,
                         "Qualcomm uC Conditional Select custom opcode table");
   TRY_TO_DECODE_FEATURE(RISCV::FeatureVendorXqcilsm, DecoderTableXqcilsm32,
                         "Qualcomm uC Load Store Multiple custom opcode table");
->>>>>>> 49fd7d4f
   TRY_TO_DECODE(true, DecoderTable32, "RISCV32 table");
 
   return MCDisassembler::Fail;
