//===-- RISCVDisassembler.cpp - Disassembler for RISC-V -------------------===//
//
// Part of the LLVM Project, under the Apache License v2.0 with LLVM Exceptions.
// See https://llvm.org/LICENSE.txt for license information.
// SPDX-License-Identifier: Apache-2.0 WITH LLVM-exception
//
//===----------------------------------------------------------------------===//
//
// This file implements the RISCVDisassembler class.
//
//===----------------------------------------------------------------------===//

#include "MCTargetDesc/RISCVBaseInfo.h"
#include "MCTargetDesc/RISCVMCTargetDesc.h"
#include "TargetInfo/RISCVTargetInfo.h"
#include "llvm/MC/MCContext.h"
#include "llvm/MC/MCDecoderOps.h"
#include "llvm/MC/MCDisassembler/MCDisassembler.h"
#include "llvm/MC/MCInst.h"
#include "llvm/MC/MCInstrInfo.h"
#include "llvm/MC/MCRegisterInfo.h"
#include "llvm/MC/MCSubtargetInfo.h"
#include "llvm/MC/TargetRegistry.h"
#include "llvm/Support/Endian.h"

using namespace llvm;

#define DEBUG_TYPE "riscv-disassembler"

typedef MCDisassembler::DecodeStatus DecodeStatus;

namespace {
class RISCVDisassembler : public MCDisassembler {
  std::unique_ptr<MCInstrInfo const> const MCII;

public:
  RISCVDisassembler(const MCSubtargetInfo &STI, MCContext &Ctx,
                    MCInstrInfo const *MCII)
      : MCDisassembler(STI, Ctx), MCII(MCII) {}

  DecodeStatus getInstruction(MCInst &Instr, uint64_t &Size,
                              ArrayRef<uint8_t> Bytes, uint64_t Address,
                              raw_ostream &CStream) const override;

private:
  void addSPOperands(MCInst &MI) const;

  DecodeStatus getInstruction48(MCInst &Instr, uint64_t &Size,
                                ArrayRef<uint8_t> Bytes, uint64_t Address,
                                raw_ostream &CStream) const;

  DecodeStatus getInstruction32(MCInst &Instr, uint64_t &Size,
                                ArrayRef<uint8_t> Bytes, uint64_t Address,
                                raw_ostream &CStream) const;
  DecodeStatus getInstruction16(MCInst &Instr, uint64_t &Size,
                                ArrayRef<uint8_t> Bytes, uint64_t Address,
                                raw_ostream &CStream) const;
};
} // end anonymous namespace

static MCDisassembler *createRISCVDisassembler(const Target &T,
                                               const MCSubtargetInfo &STI,
                                               MCContext &Ctx) {
  return new RISCVDisassembler(STI, Ctx, T.createMCInstrInfo());
}

extern "C" LLVM_EXTERNAL_VISIBILITY void LLVMInitializeRISCVDisassembler() {
  // Register the disassembler for each target.
  TargetRegistry::RegisterMCDisassembler(getTheRISCV32Target(),
                                         createRISCVDisassembler);
  TargetRegistry::RegisterMCDisassembler(getTheRISCV64Target(),
                                         createRISCVDisassembler);
}

static DecodeStatus DecodeGPRRegisterClass(MCInst &Inst, uint32_t RegNo,
                                           uint64_t Address,
                                           const MCDisassembler *Decoder) {
  bool IsRVE = Decoder->getSubtargetInfo().hasFeature(RISCV::FeatureStdExtE);

  if (RegNo >= 32 || (IsRVE && RegNo >= 16))
    return MCDisassembler::Fail;

  MCRegister Reg = RISCV::X0 + RegNo;
  Inst.addOperand(MCOperand::createReg(Reg));
  return MCDisassembler::Success;
}

static DecodeStatus DecodeGPRF16RegisterClass(MCInst &Inst, uint32_t RegNo,
                                              uint64_t Address,
                                              const MCDisassembler *Decoder) {
  bool IsRVE = Decoder->getSubtargetInfo().hasFeature(RISCV::FeatureStdExtE);

  if (RegNo >= 32 || (IsRVE && RegNo >= 16))
    return MCDisassembler::Fail;

  MCRegister Reg = RISCV::X0_H + RegNo;
  Inst.addOperand(MCOperand::createReg(Reg));
  return MCDisassembler::Success;
}

static DecodeStatus DecodeGPRF32RegisterClass(MCInst &Inst, uint32_t RegNo,
                                              uint64_t Address,
                                              const MCDisassembler *Decoder) {
  bool IsRVE = Decoder->getSubtargetInfo().hasFeature(RISCV::FeatureStdExtE);

  if (RegNo >= 32 || (IsRVE && RegNo >= 16))
    return MCDisassembler::Fail;

  MCRegister Reg = RISCV::X0_W + RegNo;
  Inst.addOperand(MCOperand::createReg(Reg));
  return MCDisassembler::Success;
}

static DecodeStatus DecodeGPRX1X5RegisterClass(MCInst &Inst, uint32_t RegNo,
                                               uint64_t Address,
                                               const MCDisassembler *Decoder) {
  MCRegister Reg = RISCV::X0 + RegNo;
  if (Reg != RISCV::X1 && Reg != RISCV::X5)
    return MCDisassembler::Fail;

  Inst.addOperand(MCOperand::createReg(Reg));
  return MCDisassembler::Success;
}

static DecodeStatus DecodeFPR16RegisterClass(MCInst &Inst, uint32_t RegNo,
                                             uint64_t Address,
                                             const MCDisassembler *Decoder) {
  if (RegNo >= 32)
    return MCDisassembler::Fail;

  MCRegister Reg = RISCV::F0_H + RegNo;
  Inst.addOperand(MCOperand::createReg(Reg));
  return MCDisassembler::Success;
}

static DecodeStatus DecodeFPR32RegisterClass(MCInst &Inst, uint32_t RegNo,
                                             uint64_t Address,
                                             const MCDisassembler *Decoder) {
  if (RegNo >= 32)
    return MCDisassembler::Fail;

  MCRegister Reg = RISCV::F0_F + RegNo;
  Inst.addOperand(MCOperand::createReg(Reg));
  return MCDisassembler::Success;
}

static DecodeStatus DecodeFPR32CRegisterClass(MCInst &Inst, uint32_t RegNo,
                                              uint64_t Address,
                                              const MCDisassembler *Decoder) {
  if (RegNo >= 8) {
    return MCDisassembler::Fail;
  }
  MCRegister Reg = RISCV::F8_F + RegNo;
  Inst.addOperand(MCOperand::createReg(Reg));
  return MCDisassembler::Success;
}

static DecodeStatus DecodeFPR64RegisterClass(MCInst &Inst, uint32_t RegNo,
                                             uint64_t Address,
                                             const MCDisassembler *Decoder) {
  if (RegNo >= 32)
    return MCDisassembler::Fail;

  MCRegister Reg = RISCV::F0_D + RegNo;
  Inst.addOperand(MCOperand::createReg(Reg));
  return MCDisassembler::Success;
}

static DecodeStatus DecodeFPR64CRegisterClass(MCInst &Inst, uint32_t RegNo,
                                              uint64_t Address,
                                              const MCDisassembler *Decoder) {
  if (RegNo >= 8) {
    return MCDisassembler::Fail;
  }
  MCRegister Reg = RISCV::F8_D + RegNo;
  Inst.addOperand(MCOperand::createReg(Reg));
  return MCDisassembler::Success;
}

static DecodeStatus DecodeGPRNoX0RegisterClass(MCInst &Inst, uint32_t RegNo,
                                               uint64_t Address,
                                               const MCDisassembler *Decoder) {
  if (RegNo == 0) {
    return MCDisassembler::Fail;
  }

  return DecodeGPRRegisterClass(Inst, RegNo, Address, Decoder);
}

static DecodeStatus
DecodeGPRNoX0X2RegisterClass(MCInst &Inst, uint64_t RegNo, uint32_t Address,
                             const MCDisassembler *Decoder) {
  if (RegNo == 2) {
    return MCDisassembler::Fail;
  }

  return DecodeGPRNoX0RegisterClass(Inst, RegNo, Address, Decoder);
}

static DecodeStatus DecodeGPRCRegisterClass(MCInst &Inst, uint32_t RegNo,
                                            uint64_t Address,
                                            const MCDisassembler *Decoder) {
  if (RegNo >= 8)
    return MCDisassembler::Fail;

  MCRegister Reg = RISCV::X8 + RegNo;
  Inst.addOperand(MCOperand::createReg(Reg));
  return MCDisassembler::Success;
}

static DecodeStatus DecodeGPRPairRegisterClass(MCInst &Inst, uint32_t RegNo,
                                               uint64_t Address,
                                               const MCDisassembler *Decoder) {
  if (RegNo >= 32 || RegNo % 2)
    return MCDisassembler::Fail;

  const RISCVDisassembler *Dis =
      static_cast<const RISCVDisassembler *>(Decoder);
  const MCRegisterInfo *RI = Dis->getContext().getRegisterInfo();
  MCRegister Reg = RI->getMatchingSuperReg(
      RISCV::X0 + RegNo, RISCV::sub_gpr_even,
      &RISCVMCRegisterClasses[RISCV::GPRPairRegClassID]);
  Inst.addOperand(MCOperand::createReg(Reg));
  return MCDisassembler::Success;
}

static DecodeStatus DecodeGPRPairCRegisterClass(MCInst &Inst, uint32_t RegNo,
                                                uint64_t Address,
                                                const MCDisassembler *Decoder) {
  if (RegNo >= 8 || RegNo % 2)
    return MCDisassembler::Fail;

  const RISCVDisassembler *Dis =
      static_cast<const RISCVDisassembler *>(Decoder);
  const MCRegisterInfo *RI = Dis->getContext().getRegisterInfo();
  MCRegister Reg = RI->getMatchingSuperReg(
      RISCV::X8 + RegNo, RISCV::sub_gpr_even,
      &RISCVMCRegisterClasses[RISCV::GPRPairCRegClassID]);
  Inst.addOperand(MCOperand::createReg(Reg));
  return MCDisassembler::Success;
}

static DecodeStatus DecodeSR07RegisterClass(MCInst &Inst, uint32_t RegNo,
                                            uint64_t Address,
                                            const void *Decoder) {
  if (RegNo >= 8)
    return MCDisassembler::Fail;

  MCRegister Reg = (RegNo < 2) ? (RegNo + RISCV::X8) : (RegNo - 2 + RISCV::X18);
  Inst.addOperand(MCOperand::createReg(Reg));
  return MCDisassembler::Success;
}

static DecodeStatus DecodeVRRegisterClass(MCInst &Inst, uint32_t RegNo,
                                          uint64_t Address,
                                          const MCDisassembler *Decoder) {
  if (RegNo >= 32)
    return MCDisassembler::Fail;

  MCRegister Reg = RISCV::V0 + RegNo;
  Inst.addOperand(MCOperand::createReg(Reg));
  return MCDisassembler::Success;
}

static DecodeStatus DecodeVRM2RegisterClass(MCInst &Inst, uint32_t RegNo,
                                            uint64_t Address,
                                            const MCDisassembler *Decoder) {
  if (RegNo >= 32 || RegNo % 2)
    return MCDisassembler::Fail;

  const RISCVDisassembler *Dis =
      static_cast<const RISCVDisassembler *>(Decoder);
  const MCRegisterInfo *RI = Dis->getContext().getRegisterInfo();
  MCRegister Reg =
      RI->getMatchingSuperReg(RISCV::V0 + RegNo, RISCV::sub_vrm1_0,
                              &RISCVMCRegisterClasses[RISCV::VRM2RegClassID]);

  Inst.addOperand(MCOperand::createReg(Reg));
  return MCDisassembler::Success;
}

static DecodeStatus DecodeVRM4RegisterClass(MCInst &Inst, uint32_t RegNo,
                                            uint64_t Address,
                                            const MCDisassembler *Decoder) {
  if (RegNo >= 32 || RegNo % 4)
    return MCDisassembler::Fail;

  const RISCVDisassembler *Dis =
      static_cast<const RISCVDisassembler *>(Decoder);
  const MCRegisterInfo *RI = Dis->getContext().getRegisterInfo();
  MCRegister Reg =
      RI->getMatchingSuperReg(RISCV::V0 + RegNo, RISCV::sub_vrm1_0,
                              &RISCVMCRegisterClasses[RISCV::VRM4RegClassID]);

  Inst.addOperand(MCOperand::createReg(Reg));
  return MCDisassembler::Success;
}

static DecodeStatus DecodeVRM8RegisterClass(MCInst &Inst, uint32_t RegNo,
                                            uint64_t Address,
                                            const MCDisassembler *Decoder) {
  if (RegNo >= 32 || RegNo % 8)
    return MCDisassembler::Fail;

  const RISCVDisassembler *Dis =
      static_cast<const RISCVDisassembler *>(Decoder);
  const MCRegisterInfo *RI = Dis->getContext().getRegisterInfo();
  MCRegister Reg =
      RI->getMatchingSuperReg(RISCV::V0 + RegNo, RISCV::sub_vrm1_0,
                              &RISCVMCRegisterClasses[RISCV::VRM8RegClassID]);

  Inst.addOperand(MCOperand::createReg(Reg));
  return MCDisassembler::Success;
}

static DecodeStatus DecodeVMV0RegisterClass(MCInst &Inst, uint32_t RegNo,
                                            uint64_t Address,
                                            const MCDisassembler *Decoder) {
  if (RegNo)
    return MCDisassembler::Fail;

  Inst.addOperand(MCOperand::createReg(RISCV::V0));
  return MCDisassembler::Success;
}

static DecodeStatus decodeVMaskReg(MCInst &Inst, uint32_t RegNo,
                                   uint64_t Address,
                                   const MCDisassembler *Decoder) {
  if (RegNo >= 2)
    return MCDisassembler::Fail;

  MCRegister Reg = (RegNo == 0) ? RISCV::V0 : RISCV::NoRegister;

  Inst.addOperand(MCOperand::createReg(Reg));
  return MCDisassembler::Success;
}

template <unsigned N>
static DecodeStatus decodeUImmOperand(MCInst &Inst, uint32_t Imm,
                                      int64_t Address,
                                      const MCDisassembler *Decoder) {
  assert(isUInt<N>(Imm) && "Invalid immediate");
  Inst.addOperand(MCOperand::createImm(Imm));
  return MCDisassembler::Success;
}

template <unsigned Width, unsigned LowerBound>
static DecodeStatus decodeUImmOperandGE(MCInst &Inst, uint32_t Imm,
                                        int64_t Address,
                                        const MCDisassembler *Decoder) {
  assert(isUInt<Width>(Imm) && "Invalid immediate");

  if (Imm < LowerBound)
    return MCDisassembler::Fail;

  Inst.addOperand(MCOperand::createImm(Imm));
  return MCDisassembler::Success;
}

template <unsigned Width, unsigned LowerBound>
static DecodeStatus decodeUImmPlus1OperandGE(MCInst &Inst, uint32_t Imm,
                                             int64_t Address,
                                             const MCDisassembler *Decoder) {
  assert(isUInt<Width>(Imm) && "Invalid immediate");

  if ((Imm + 1) < LowerBound)
    return MCDisassembler::Fail;

  Inst.addOperand(MCOperand::createImm(Imm + 1));
  return MCDisassembler::Success;
}

<<<<<<< HEAD
=======
static DecodeStatus decodeUImmSlistOperand(MCInst &Inst, uint32_t Imm,
                                           int64_t Address,
                                           const MCDisassembler *Decoder) {
  assert(isUInt<3>(Imm) && "Invalid Slist immediate");
  const uint8_t Slist[] = {0, 1, 2, 4, 8, 16, 15, 31};
  Inst.addOperand(MCOperand::createImm(Slist[Imm]));
  return MCDisassembler::Success;
}

>>>>>>> 5eee2751
static DecodeStatus decodeUImmLog2XLenOperand(MCInst &Inst, uint32_t Imm,
                                              int64_t Address,
                                              const MCDisassembler *Decoder) {
  assert(isUInt<6>(Imm) && "Invalid immediate");

  if (!Decoder->getSubtargetInfo().hasFeature(RISCV::Feature64Bit) &&
      !isUInt<5>(Imm))
    return MCDisassembler::Fail;

  Inst.addOperand(MCOperand::createImm(Imm));
  return MCDisassembler::Success;
}

template <unsigned N>
static DecodeStatus decodeUImmNonZeroOperand(MCInst &Inst, uint32_t Imm,
                                             int64_t Address,
                                             const MCDisassembler *Decoder) {
  if (Imm == 0)
    return MCDisassembler::Fail;
  return decodeUImmOperand<N>(Inst, Imm, Address, Decoder);
}

static DecodeStatus
decodeUImmLog2XLenNonZeroOperand(MCInst &Inst, uint32_t Imm, int64_t Address,
                                 const MCDisassembler *Decoder) {
  if (Imm == 0)
    return MCDisassembler::Fail;
  return decodeUImmLog2XLenOperand(Inst, Imm, Address, Decoder);
}

template <unsigned N>
static DecodeStatus decodeUImmPlus1Operand(MCInst &Inst, uint32_t Imm,
                                           int64_t Address,
                                           const MCDisassembler *Decoder) {
  assert(isUInt<N>(Imm) && "Invalid immediate");
  Inst.addOperand(MCOperand::createImm(Imm + 1));
  return MCDisassembler::Success;
}

template <unsigned N>
static DecodeStatus decodeSImmOperand(MCInst &Inst, uint32_t Imm,
                                      int64_t Address,
                                      const MCDisassembler *Decoder) {
  assert(isUInt<N>(Imm) && "Invalid immediate");
  // Sign-extend the number in the bottom N bits of Imm
  Inst.addOperand(MCOperand::createImm(SignExtend64<N>(Imm)));
  return MCDisassembler::Success;
}

template <unsigned N>
static DecodeStatus decodeSImmNonZeroOperand(MCInst &Inst, uint32_t Imm,
                                             int64_t Address,
                                             const MCDisassembler *Decoder) {
  if (Imm == 0)
    return MCDisassembler::Fail;
  return decodeSImmOperand<N>(Inst, Imm, Address, Decoder);
}

template <unsigned N>
static DecodeStatus decodeSImmOperandAndLsl1(MCInst &Inst, uint32_t Imm,
                                             int64_t Address,
                                             const MCDisassembler *Decoder) {
  assert(isUInt<N>(Imm) && "Invalid immediate");
  // Sign-extend the number in the bottom N bits of Imm after accounting for
  // the fact that the N bit immediate is stored in N-1 bits (the LSB is
  // always zero)
  Inst.addOperand(MCOperand::createImm(SignExtend64<N>(Imm << 1)));
  return MCDisassembler::Success;
}

static DecodeStatus decodeCLUIImmOperand(MCInst &Inst, uint32_t Imm,
                                         int64_t Address,
                                         const MCDisassembler *Decoder) {
  assert(isUInt<6>(Imm) && "Invalid immediate");
  if (Imm == 0)
    return MCDisassembler::Fail;
  Imm = SignExtend64<6>(Imm) & 0xfffff;
  Inst.addOperand(MCOperand::createImm(Imm));
  return MCDisassembler::Success;
}

static DecodeStatus decodeFRMArg(MCInst &Inst, uint32_t Imm, int64_t Address,
                                 const MCDisassembler *Decoder) {
  assert(isUInt<3>(Imm) && "Invalid immediate");
  if (!llvm::RISCVFPRndMode::isValidRoundingMode(Imm))
    return MCDisassembler::Fail;

  Inst.addOperand(MCOperand::createImm(Imm));
  return MCDisassembler::Success;
}

static DecodeStatus decodeRTZArg(MCInst &Inst, uint32_t Imm, int64_t Address,
                                 const MCDisassembler *Decoder) {
  assert(isUInt<3>(Imm) && "Invalid immediate");
  if (Imm != RISCVFPRndMode::RTZ)
    return MCDisassembler::Fail;

  Inst.addOperand(MCOperand::createImm(Imm));
  return MCDisassembler::Success;
}

static DecodeStatus decodeRVCInstrRdRs1ImmZero(MCInst &Inst, uint32_t Insn,
                                               uint64_t Address,
                                               const MCDisassembler *Decoder);

static DecodeStatus decodeRVCInstrRdSImm(MCInst &Inst, uint32_t Insn,
                                         uint64_t Address,
                                         const MCDisassembler *Decoder);

static DecodeStatus decodeRVCInstrRdRs1UImm(MCInst &Inst, uint32_t Insn,
                                            uint64_t Address,
                                            const MCDisassembler *Decoder);

static DecodeStatus decodeRVCInstrRdRs2(MCInst &Inst, uint32_t Insn,
                                        uint64_t Address,
                                        const MCDisassembler *Decoder);

static DecodeStatus decodeRVCInstrRdRs1Rs2(MCInst &Inst, uint32_t Insn,
                                           uint64_t Address,
                                           const MCDisassembler *Decoder);

static DecodeStatus decodeXTHeadMemPair(MCInst &Inst, uint32_t Insn,
                                        uint64_t Address,
                                        const MCDisassembler *Decoder);

static DecodeStatus decodeZcmpRlist(MCInst &Inst, uint32_t Imm,
                                    uint64_t Address, const void *Decoder);

static DecodeStatus decodeXqccmpRlistS0(MCInst &Inst, uint32_t Imm,
                                        uint64_t Address, const void *Decoder);

static DecodeStatus decodeZcmpSpimm(MCInst &Inst, uint32_t Imm,
                                    uint64_t Address, const void *Decoder);

static DecodeStatus decodeCSSPushPopchk(MCInst &Inst, uint32_t Insn,
                                        uint64_t Address,
                                        const MCDisassembler *Decoder);

#include "RISCVGenDisassemblerTables.inc"

static DecodeStatus decodeRVCInstrRdRs1ImmZero(MCInst &Inst, uint32_t Insn,
                                               uint64_t Address,
                                               const MCDisassembler *Decoder) {
  uint32_t Rd = fieldFromInstruction(Insn, 7, 5);
  [[maybe_unused]] DecodeStatus Result =
      DecodeGPRNoX0RegisterClass(Inst, Rd, Address, Decoder);
  assert(Result == MCDisassembler::Success && "Invalid register");
  Inst.addOperand(Inst.getOperand(0));
  Inst.addOperand(MCOperand::createImm(0));
  return MCDisassembler::Success;
}

static DecodeStatus decodeCSSPushPopchk(MCInst &Inst, uint32_t Insn,
                                        uint64_t Address,
                                        const MCDisassembler *Decoder) {
  uint32_t Rs1 = fieldFromInstruction(Insn, 7, 5);
  [[maybe_unused]] DecodeStatus Result =
      DecodeGPRX1X5RegisterClass(Inst, Rs1, Address, Decoder);
  assert(Result == MCDisassembler::Success && "Invalid register");
  return MCDisassembler::Success;
}

static DecodeStatus decodeRVCInstrRdSImm(MCInst &Inst, uint32_t Insn,
                                         uint64_t Address,
                                         const MCDisassembler *Decoder) {
  Inst.addOperand(MCOperand::createReg(RISCV::X0));
  uint32_t SImm6 =
      fieldFromInstruction(Insn, 12, 1) << 5 | fieldFromInstruction(Insn, 2, 5);
  [[maybe_unused]] DecodeStatus Result =
      decodeSImmOperand<6>(Inst, SImm6, Address, Decoder);
  assert(Result == MCDisassembler::Success && "Invalid immediate");
  return MCDisassembler::Success;
}

static DecodeStatus decodeRVCInstrRdRs1UImm(MCInst &Inst, uint32_t Insn,
                                            uint64_t Address,
                                            const MCDisassembler *Decoder) {
  Inst.addOperand(MCOperand::createReg(RISCV::X0));
  Inst.addOperand(Inst.getOperand(0));

  uint32_t UImm6 = fieldFromInstruction(Insn, 12, 1) << 5;
  // On RV32C, uimm[5]=1 is reserved for custom extensions.
  if (UImm6 != 0 && Decoder->getSubtargetInfo().hasFeature(RISCV::Feature32Bit))
    return MCDisassembler::Fail;
  UImm6 |= fieldFromInstruction(Insn, 2, 5);
  [[maybe_unused]] DecodeStatus Result =
      decodeUImmOperand<6>(Inst, UImm6, Address, Decoder);
  assert(Result == MCDisassembler::Success && "Invalid immediate");
  return MCDisassembler::Success;
}

static DecodeStatus decodeRVCInstrRdRs2(MCInst &Inst, uint32_t Insn,
                                        uint64_t Address,
                                        const MCDisassembler *Decoder) {
  uint32_t Rd = fieldFromInstruction(Insn, 7, 5);
  uint32_t Rs2 = fieldFromInstruction(Insn, 2, 5);
  DecodeGPRRegisterClass(Inst, Rd, Address, Decoder);
  DecodeGPRRegisterClass(Inst, Rs2, Address, Decoder);
  return MCDisassembler::Success;
}

static DecodeStatus decodeRVCInstrRdRs1Rs2(MCInst &Inst, uint32_t Insn,
                                           uint64_t Address,
                                           const MCDisassembler *Decoder) {
  uint32_t Rd = fieldFromInstruction(Insn, 7, 5);
  uint32_t Rs2 = fieldFromInstruction(Insn, 2, 5);
  DecodeGPRRegisterClass(Inst, Rd, Address, Decoder);
  Inst.addOperand(Inst.getOperand(0));
  DecodeGPRRegisterClass(Inst, Rs2, Address, Decoder);
  return MCDisassembler::Success;
}

static DecodeStatus decodeXTHeadMemPair(MCInst &Inst, uint32_t Insn,
                                        uint64_t Address,
                                        const MCDisassembler *Decoder) {
  uint32_t Rd1 = fieldFromInstruction(Insn, 7, 5);
  uint32_t Rs1 = fieldFromInstruction(Insn, 15, 5);
  uint32_t Rd2 = fieldFromInstruction(Insn, 20, 5);
  uint32_t UImm2 = fieldFromInstruction(Insn, 25, 2);
  DecodeGPRRegisterClass(Inst, Rd1, Address, Decoder);
  DecodeGPRRegisterClass(Inst, Rd2, Address, Decoder);
  DecodeGPRRegisterClass(Inst, Rs1, Address, Decoder);
  [[maybe_unused]] DecodeStatus Result =
      decodeUImmOperand<2>(Inst, UImm2, Address, Decoder);
  assert(Result == MCDisassembler::Success && "Invalid immediate");

  // Disassemble the final operand which is implicit.
  unsigned Opcode = Inst.getOpcode();
  bool IsWordOp = (Opcode == RISCV::TH_LWD || Opcode == RISCV::TH_LWUD ||
                   Opcode == RISCV::TH_SWD);
  if (IsWordOp)
    Inst.addOperand(MCOperand::createImm(3));
  else
    Inst.addOperand(MCOperand::createImm(4));

  return MCDisassembler::Success;
}

static DecodeStatus decodeZcmpRlist(MCInst &Inst, uint32_t Imm,
                                    uint64_t Address, const void *Decoder) {
  if (Imm < RISCVZC::RA)
    return MCDisassembler::Fail;
  Inst.addOperand(MCOperand::createImm(Imm));
  return MCDisassembler::Success;
}

static DecodeStatus decodeXqccmpRlistS0(MCInst &Inst, uint32_t Imm,
                                        uint64_t Address, const void *Decoder) {
  if (Imm < RISCVZC::RA_S0)
    return MCDisassembler::Fail;
  Inst.addOperand(MCOperand::createImm(Imm));
  return MCDisassembler::Success;
}

static DecodeStatus decodeZcmpSpimm(MCInst &Inst, uint32_t Imm,
                                    uint64_t Address, const void *Decoder) {
  Inst.addOperand(MCOperand::createImm(Imm));
  return MCDisassembler::Success;
}

// Add implied SP operand for C.*SP compressed instructions. The SP operand
// isn't explicitly encoded in the instruction.
void RISCVDisassembler::addSPOperands(MCInst &MI) const {
  const MCInstrDesc &MCID = MCII->get(MI.getOpcode());
  for (unsigned i = 0; i < MCID.getNumOperands(); i++)
    if (MCID.operands()[i].RegClass == RISCV::SPRegClassID)
      MI.insert(MI.begin() + i, MCOperand::createReg(RISCV::X2));
}

namespace {

struct DecoderListEntry {
  const uint8_t *Table;
  FeatureBitset ContainedFeatures;
  const char *Desc;

  bool haveContainedFeatures(const FeatureBitset &ActiveFeatures) const {
    return ContainedFeatures.none() ||
           (ContainedFeatures & ActiveFeatures).any();
  }
};

} // end anonymous namespace

static constexpr FeatureBitset XCVFeatureGroup = {
    RISCV::FeatureVendorXCVbitmanip, RISCV::FeatureVendorXCVelw,
    RISCV::FeatureVendorXCVmac,      RISCV::FeatureVendorXCVmem,
    RISCV::FeatureVendorXCValu,      RISCV::FeatureVendorXCVsimd,
    RISCV::FeatureVendorXCVbi};

static constexpr FeatureBitset XRivosFeatureGroup = {
    RISCV::FeatureVendorXRivosVisni,
    RISCV::FeatureVendorXRivosVizip,
};

static constexpr FeatureBitset XqciFeatureGroup = {
    RISCV::FeatureVendorXqcia,   RISCV::FeatureVendorXqciac,
    RISCV::FeatureVendorXqcibi,  RISCV::FeatureVendorXqcibm,
    RISCV::FeatureVendorXqcicli, RISCV::FeatureVendorXqcicm,
    RISCV::FeatureVendorXqcics,  RISCV::FeatureVendorXqcicsr,
<<<<<<< HEAD
    RISCV::FeatureVendorXqciint, RISCV::FeatureVendorXqcili,
    RISCV::FeatureVendorXqcilia, RISCV::FeatureVendorXqcilo,
    RISCV::FeatureVendorXqcilsm, RISCV::FeatureVendorXqcisim,
    RISCV::FeatureVendorXqcisls,
=======
    RISCV::FeatureVendorXqciint, RISCV::FeatureVendorXqciio,
    RISCV::FeatureVendorXqcilb,  RISCV::FeatureVendorXqcili,
    RISCV::FeatureVendorXqcilia, RISCV::FeatureVendorXqcilo,
    RISCV::FeatureVendorXqcilsm, RISCV::FeatureVendorXqcisim,
    RISCV::FeatureVendorXqcisls, RISCV::FeatureVendorXqcisync,
>>>>>>> 5eee2751
};

static constexpr FeatureBitset XSfVectorGroup = {
    RISCV::FeatureVendorXSfvcp, RISCV::FeatureVendorXSfvqmaccdod,
    RISCV::FeatureVendorXSfvqmaccqoq, RISCV::FeatureVendorXSfvfwmaccqqq,
    RISCV::FeatureVendorXSfvfnrclipxfqf};
static constexpr FeatureBitset XSfSystemGroup = {
    RISCV::FeatureVendorXSiFivecdiscarddlone,
    RISCV::FeatureVendorXSiFivecflushdlone,
};

static constexpr FeatureBitset XTHeadGroup = {
    RISCV::FeatureVendorXTHeadBa,      RISCV::FeatureVendorXTHeadBb,
    RISCV::FeatureVendorXTHeadBs,      RISCV::FeatureVendorXTHeadCondMov,
    RISCV::FeatureVendorXTHeadCmo,     RISCV::FeatureVendorXTHeadFMemIdx,
    RISCV::FeatureVendorXTHeadMac,     RISCV::FeatureVendorXTHeadMemIdx,
    RISCV::FeatureVendorXTHeadMemPair, RISCV::FeatureVendorXTHeadSync,
    RISCV::FeatureVendorXTHeadVdot};

static constexpr DecoderListEntry DecoderList32[]{
    // Vendor Extensions
    {DecoderTableXVentana32,
     {RISCV::FeatureVendorXVentanaCondOps},
     "XVentanaCondOps"},
    {DecoderTableXTHead32, XTHeadGroup, "T-Head extensions"},
    {DecoderTableXSfvector32, XSfVectorGroup, "SiFive vector extensions"},
    {DecoderTableXSfsystem32, XSfSystemGroup, "SiFive system extensions"},
    {DecoderTableXSfcease32, {RISCV::FeatureVendorXSfcease}, "SiFive sf.cease"},
    {DecoderTableXmipslsp32, {RISCV::FeatureVendorXMIPSLSP}, "MIPS mips.lsp"},
    {DecoderTableXmipscmove32,
     {RISCV::FeatureVendorXMIPSCMove},
     "MIPS mips.ccmov"},
    // Standard Extensions
    {DecoderTableXCV32, XCVFeatureGroup, "CORE-V extensions"},
    {DecoderTableXqci32, XqciFeatureGroup, "Qualcomm uC Extensions"},
    {DecoderTableXRivos32, XRivosFeatureGroup, "Rivos"},
    {DecoderTable32, {}, "standard 32-bit instructions"},
    {DecoderTableRV32Only32, {}, "RV32-only standard 32-bit instructions"},
    {DecoderTableZfinx32, {}, "Zfinx (Float in Integer)"},
    {DecoderTableZdinxRV32Only32, {}, "RV32-only Zdinx (Double in Integer)"},
};

DecodeStatus RISCVDisassembler::getInstruction32(MCInst &MI, uint64_t &Size,
                                                 ArrayRef<uint8_t> Bytes,
                                                 uint64_t Address,
                                                 raw_ostream &CS) const {
  if (Bytes.size() < 4) {
    Size = 0;
    return MCDisassembler::Fail;
  }
  Size = 4;

  uint32_t Insn = support::endian::read32le(Bytes.data());

  for (const DecoderListEntry &Entry : DecoderList32) {
    if (!Entry.haveContainedFeatures(STI.getFeatureBits()))
      continue;

    LLVM_DEBUG(dbgs() << "Trying " << Entry.Desc << " table:\n");
    DecodeStatus Result =
        decodeInstruction(Entry.Table, MI, Insn, Address, this, STI);
    if (Result == MCDisassembler::Fail)
      continue;

    return Result;
  }

  return MCDisassembler::Fail;
}

static constexpr DecoderListEntry DecoderList16[]{
    // Vendor Extensions
    {DecoderTableXqci16, XqciFeatureGroup, "Qualcomm uC 16-bit"},
    {DecoderTableXqccmp16,
     {RISCV::FeatureVendorXqccmp},
     "Xqccmp (Qualcomm 16-bit Push/Pop & Double Move Instructions)"},
    {DecoderTableXwchc16, {RISCV::FeatureVendorXwchc}, "WCH QingKe XW"},
    // Standard Extensions
    // DecoderTableZicfiss16 must be checked before DecoderTable16.
    {DecoderTableZicfiss16, {}, "Zicfiss (Shadow Stack 16-bit)"},
    {DecoderTable16, {}, "standard 16-bit instructions"},
    {DecoderTableRV32Only16, {}, "RV32-only 16-bit instructions"},
    // Zc* instructions incompatible with Zcf or Zcd
    {DecoderTableZcOverlap16,
     {},
     "ZcOverlap (16-bit Instructions overlapping with Zcf/Zcd)"},
};

DecodeStatus RISCVDisassembler::getInstruction16(MCInst &MI, uint64_t &Size,
                                                 ArrayRef<uint8_t> Bytes,
                                                 uint64_t Address,
                                                 raw_ostream &CS) const {
  if (Bytes.size() < 2) {
    Size = 0;
    return MCDisassembler::Fail;
  }
  Size = 2;

  uint32_t Insn = support::endian::read16le(Bytes.data());

  for (const DecoderListEntry &Entry : DecoderList16) {
    if (!Entry.haveContainedFeatures(STI.getFeatureBits()))
      continue;

<<<<<<< HEAD
    LLVM_DEBUG(dbgs() << "Trying " << Entry.Desc << "table:\n");
=======
    LLVM_DEBUG(dbgs() << "Trying " << Entry.Desc << " table:\n");
>>>>>>> 5eee2751
    DecodeStatus Result =
        decodeInstruction(Entry.Table, MI, Insn, Address, this, STI);
    if (Result == MCDisassembler::Fail)
      continue;

    addSPOperands(MI);

    return Result;
  }

  return MCDisassembler::Fail;
}

static constexpr DecoderListEntry DecoderList48[]{
    {DecoderTableXqci48, XqciFeatureGroup, "Qualcomm uC 48bit"},
};

DecodeStatus RISCVDisassembler::getInstruction48(MCInst &MI, uint64_t &Size,
                                                 ArrayRef<uint8_t> Bytes,
                                                 uint64_t Address,
                                                 raw_ostream &CS) const {
  if (Bytes.size() < 6) {
    Size = 0;
    return MCDisassembler::Fail;
  }
  Size = 6;

  uint64_t Insn = 0;
  for (size_t i = Size; i-- != 0;)
    Insn += (static_cast<uint64_t>(Bytes[i]) << 8 * i);

  for (const DecoderListEntry &Entry : DecoderList48) {
    if (!Entry.haveContainedFeatures(STI.getFeatureBits()))
      continue;

<<<<<<< HEAD
    LLVM_DEBUG(dbgs() << "Trying " << Entry.Desc << "table:\n");
=======
    LLVM_DEBUG(dbgs() << "Trying " << Entry.Desc << " table:\n");
>>>>>>> 5eee2751
    DecodeStatus Result =
        decodeInstruction(Entry.Table, MI, Insn, Address, this, STI);
    if (Result == MCDisassembler::Fail)
      continue;

    return Result;
  }

  return MCDisassembler::Fail;
}

DecodeStatus RISCVDisassembler::getInstruction(MCInst &MI, uint64_t &Size,
                                               ArrayRef<uint8_t> Bytes,
                                               uint64_t Address,
                                               raw_ostream &CS) const {
  CommentStream = &CS;
  // It's a 16 bit instruction if bit 0 and 1 are not 0b11.
  if ((Bytes[0] & 0b11) != 0b11)
    return getInstruction16(MI, Size, Bytes, Address, CS);

  // It's a 32 bit instruction if bit 1:0 are 0b11(checked above) and bits 4:2
  // are not 0b111.
  if ((Bytes[0] & 0b1'1100) != 0b1'1100)
    return getInstruction32(MI, Size, Bytes, Address, CS);

  // 48-bit instructions are encoded as 0bxx011111.
  if ((Bytes[0] & 0b11'1111) == 0b01'1111) {
    return getInstruction48(MI, Size, Bytes, Address, CS);
  }

  // 64-bit instructions are encoded as 0x0111111.
  if ((Bytes[0] & 0b111'1111) == 0b011'1111) {
    Size = Bytes.size() >= 8 ? 8 : 0;
    return MCDisassembler::Fail;
  }

  // Remaining cases need to check a second byte.
  if (Bytes.size() < 2) {
    Size = 0;
    return MCDisassembler::Fail;
  }

  // 80-bit through 176-bit instructions are encoded as 0bxnnnxxxx_x1111111.
  // Where the number of bits is (80 + (nnn * 16)) for nnn != 0b111.
  unsigned nnn = (Bytes[1] >> 4) & 0b111;
  if (nnn != 0b111) {
    Size = 10 + (nnn * 2);
    if (Bytes.size() < Size)
      Size = 0;
    return MCDisassembler::Fail;
  }

  // Remaining encodings are reserved for > 176-bit instructions.
  Size = 0;
  return MCDisassembler::Fail;
}<|MERGE_RESOLUTION|>--- conflicted
+++ resolved
@@ -370,8 +370,6 @@
   return MCDisassembler::Success;
 }
 
-<<<<<<< HEAD
-=======
 static DecodeStatus decodeUImmSlistOperand(MCInst &Inst, uint32_t Imm,
                                            int64_t Address,
                                            const MCDisassembler *Decoder) {
@@ -381,7 +379,6 @@
   return MCDisassembler::Success;
 }
 
->>>>>>> 5eee2751
 static DecodeStatus decodeUImmLog2XLenOperand(MCInst &Inst, uint32_t Imm,
                                               int64_t Address,
                                               const MCDisassembler *Decoder) {
@@ -682,18 +679,11 @@
     RISCV::FeatureVendorXqcibi,  RISCV::FeatureVendorXqcibm,
     RISCV::FeatureVendorXqcicli, RISCV::FeatureVendorXqcicm,
     RISCV::FeatureVendorXqcics,  RISCV::FeatureVendorXqcicsr,
-<<<<<<< HEAD
-    RISCV::FeatureVendorXqciint, RISCV::FeatureVendorXqcili,
-    RISCV::FeatureVendorXqcilia, RISCV::FeatureVendorXqcilo,
-    RISCV::FeatureVendorXqcilsm, RISCV::FeatureVendorXqcisim,
-    RISCV::FeatureVendorXqcisls,
-=======
     RISCV::FeatureVendorXqciint, RISCV::FeatureVendorXqciio,
     RISCV::FeatureVendorXqcilb,  RISCV::FeatureVendorXqcili,
     RISCV::FeatureVendorXqcilia, RISCV::FeatureVendorXqcilo,
     RISCV::FeatureVendorXqcilsm, RISCV::FeatureVendorXqcisim,
     RISCV::FeatureVendorXqcisls, RISCV::FeatureVendorXqcisync,
->>>>>>> 5eee2751
 };
 
 static constexpr FeatureBitset XSfVectorGroup = {
@@ -798,11 +788,7 @@
     if (!Entry.haveContainedFeatures(STI.getFeatureBits()))
       continue;
 
-<<<<<<< HEAD
-    LLVM_DEBUG(dbgs() << "Trying " << Entry.Desc << "table:\n");
-=======
     LLVM_DEBUG(dbgs() << "Trying " << Entry.Desc << " table:\n");
->>>>>>> 5eee2751
     DecodeStatus Result =
         decodeInstruction(Entry.Table, MI, Insn, Address, this, STI);
     if (Result == MCDisassembler::Fail)
@@ -838,11 +824,7 @@
     if (!Entry.haveContainedFeatures(STI.getFeatureBits()))
       continue;
 
-<<<<<<< HEAD
-    LLVM_DEBUG(dbgs() << "Trying " << Entry.Desc << "table:\n");
-=======
     LLVM_DEBUG(dbgs() << "Trying " << Entry.Desc << " table:\n");
->>>>>>> 5eee2751
     DecodeStatus Result =
         decodeInstruction(Entry.Table, MI, Insn, Address, this, STI);
     if (Result == MCDisassembler::Fail)
