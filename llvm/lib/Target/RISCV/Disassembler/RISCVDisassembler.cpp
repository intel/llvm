//===-- RISCVDisassembler.cpp - Disassembler for RISC-V -------------------===//
//
// Part of the LLVM Project, under the Apache License v2.0 with LLVM Exceptions.
// See https://llvm.org/LICENSE.txt for license information.
// SPDX-License-Identifier: Apache-2.0 WITH LLVM-exception
//
//===----------------------------------------------------------------------===//
//
// This file implements the RISCVDisassembler class.
//
//===----------------------------------------------------------------------===//

#include "MCTargetDesc/RISCVBaseInfo.h"
#include "MCTargetDesc/RISCVMCTargetDesc.h"
#include "TargetInfo/RISCVTargetInfo.h"
#include "llvm/MC/MCContext.h"
#include "llvm/MC/MCDecoder.h"
#include "llvm/MC/MCDecoderOps.h"
#include "llvm/MC/MCDisassembler/MCDisassembler.h"
#include "llvm/MC/MCInst.h"
#include "llvm/MC/MCInstrInfo.h"
#include "llvm/MC/MCRegisterInfo.h"
#include "llvm/MC/MCSubtargetInfo.h"
#include "llvm/MC/TargetRegistry.h"
#include "llvm/Support/Compiler.h"
#include "llvm/Support/Endian.h"

using namespace llvm;
using namespace llvm::MCD;

#define DEBUG_TYPE "riscv-disassembler"

typedef MCDisassembler::DecodeStatus DecodeStatus;

namespace {
class RISCVDisassembler : public MCDisassembler {
  std::unique_ptr<MCInstrInfo const> const MCII;

public:
  RISCVDisassembler(const MCSubtargetInfo &STI, MCContext &Ctx,
                    MCInstrInfo const *MCII)
      : MCDisassembler(STI, Ctx), MCII(MCII) {}

  DecodeStatus getInstruction(MCInst &Instr, uint64_t &Size,
                              ArrayRef<uint8_t> Bytes, uint64_t Address,
                              raw_ostream &CStream) const override;

private:
  DecodeStatus getInstruction48(MCInst &Instr, uint64_t &Size,
                                ArrayRef<uint8_t> Bytes, uint64_t Address,
                                raw_ostream &CStream) const;

  DecodeStatus getInstruction32(MCInst &Instr, uint64_t &Size,
                                ArrayRef<uint8_t> Bytes, uint64_t Address,
                                raw_ostream &CStream) const;
  DecodeStatus getInstruction16(MCInst &Instr, uint64_t &Size,
                                ArrayRef<uint8_t> Bytes, uint64_t Address,
                                raw_ostream &CStream) const;
};
} // end anonymous namespace

static MCDisassembler *createRISCVDisassembler(const Target &T,
                                               const MCSubtargetInfo &STI,
                                               MCContext &Ctx) {
  return new RISCVDisassembler(STI, Ctx, T.createMCInstrInfo());
}

extern "C" LLVM_ABI LLVM_EXTERNAL_VISIBILITY void
LLVMInitializeRISCVDisassembler() {
  // Register the disassembler for each target.
  TargetRegistry::RegisterMCDisassembler(getTheRISCV32Target(),
                                         createRISCVDisassembler);
  TargetRegistry::RegisterMCDisassembler(getTheRISCV64Target(),
                                         createRISCVDisassembler);
  TargetRegistry::RegisterMCDisassembler(getTheRISCV32beTarget(),
                                         createRISCVDisassembler);
  TargetRegistry::RegisterMCDisassembler(getTheRISCV64beTarget(),
                                         createRISCVDisassembler);
}

static DecodeStatus DecodeGPRRegisterClass(MCInst &Inst, uint32_t RegNo,
                                           uint64_t Address,
                                           const MCDisassembler *Decoder) {
  bool IsRVE = Decoder->getSubtargetInfo().hasFeature(RISCV::FeatureStdExtE);

  if (RegNo >= 32 || (IsRVE && RegNo >= 16))
    return MCDisassembler::Fail;

  MCRegister Reg = RISCV::X0 + RegNo;
  Inst.addOperand(MCOperand::createReg(Reg));
  return MCDisassembler::Success;
}

static DecodeStatus DecodeGPRF16RegisterClass(MCInst &Inst, uint32_t RegNo,
                                              uint64_t Address,
                                              const MCDisassembler *Decoder) {
  bool IsRVE = Decoder->getSubtargetInfo().hasFeature(RISCV::FeatureStdExtE);

  if (RegNo >= 32 || (IsRVE && RegNo >= 16))
    return MCDisassembler::Fail;

  MCRegister Reg = RISCV::X0_H + RegNo;
  Inst.addOperand(MCOperand::createReg(Reg));
  return MCDisassembler::Success;
}

static DecodeStatus DecodeGPRF32RegisterClass(MCInst &Inst, uint32_t RegNo,
                                              uint64_t Address,
                                              const MCDisassembler *Decoder) {
  bool IsRVE = Decoder->getSubtargetInfo().hasFeature(RISCV::FeatureStdExtE);

  if (RegNo >= 32 || (IsRVE && RegNo >= 16))
    return MCDisassembler::Fail;

  MCRegister Reg = RISCV::X0_W + RegNo;
  Inst.addOperand(MCOperand::createReg(Reg));
  return MCDisassembler::Success;
}

static DecodeStatus DecodeGPRX1X5RegisterClass(MCInst &Inst, uint32_t RegNo,
                                               uint64_t Address,
                                               const MCDisassembler *Decoder) {
  MCRegister Reg = RISCV::X0 + RegNo;
  if (Reg != RISCV::X1 && Reg != RISCV::X5)
    return MCDisassembler::Fail;

  Inst.addOperand(MCOperand::createReg(Reg));
  return MCDisassembler::Success;
}

static DecodeStatus DecodeFPR16RegisterClass(MCInst &Inst, uint32_t RegNo,
                                             uint64_t Address,
                                             const MCDisassembler *Decoder) {
  if (RegNo >= 32)
    return MCDisassembler::Fail;

  MCRegister Reg = RISCV::F0_H + RegNo;
  Inst.addOperand(MCOperand::createReg(Reg));
  return MCDisassembler::Success;
}

static DecodeStatus DecodeFPR32RegisterClass(MCInst &Inst, uint32_t RegNo,
                                             uint64_t Address,
                                             const MCDisassembler *Decoder) {
  if (RegNo >= 32)
    return MCDisassembler::Fail;

  MCRegister Reg = RISCV::F0_F + RegNo;
  Inst.addOperand(MCOperand::createReg(Reg));
  return MCDisassembler::Success;
}

static DecodeStatus DecodeFPR32CRegisterClass(MCInst &Inst, uint32_t RegNo,
                                              uint64_t Address,
                                              const MCDisassembler *Decoder) {
  if (RegNo >= 8) {
    return MCDisassembler::Fail;
  }
  MCRegister Reg = RISCV::F8_F + RegNo;
  Inst.addOperand(MCOperand::createReg(Reg));
  return MCDisassembler::Success;
}

static DecodeStatus DecodeFPR64RegisterClass(MCInst &Inst, uint32_t RegNo,
                                             uint64_t Address,
                                             const MCDisassembler *Decoder) {
  if (RegNo >= 32)
    return MCDisassembler::Fail;

  MCRegister Reg = RISCV::F0_D + RegNo;
  Inst.addOperand(MCOperand::createReg(Reg));
  return MCDisassembler::Success;
}

static DecodeStatus DecodeFPR64CRegisterClass(MCInst &Inst, uint32_t RegNo,
                                              uint64_t Address,
                                              const MCDisassembler *Decoder) {
  if (RegNo >= 8) {
    return MCDisassembler::Fail;
  }
  MCRegister Reg = RISCV::F8_D + RegNo;
  Inst.addOperand(MCOperand::createReg(Reg));
  return MCDisassembler::Success;
}

static DecodeStatus DecodeFPR128RegisterClass(MCInst &Inst, uint32_t RegNo,
                                              uint64_t Address,
                                              const MCDisassembler *Decoder) {
  if (RegNo >= 32)
    return MCDisassembler::Fail;

  MCRegister Reg = RISCV::F0_Q + RegNo;
  Inst.addOperand(MCOperand::createReg(Reg));
  return MCDisassembler::Success;
}

static DecodeStatus DecodeSPRegisterClass(MCInst &Inst,
                                          const MCDisassembler *Decoder) {
  Inst.addOperand(MCOperand::createReg(RISCV::X2));
  return MCDisassembler::Success;
}

static DecodeStatus DecodeGPRNoX0RegisterClass(MCInst &Inst, uint32_t RegNo,
                                               uint64_t Address,
                                               const MCDisassembler *Decoder) {
  if (RegNo == 0)
    return MCDisassembler::Fail;

  return DecodeGPRRegisterClass(Inst, RegNo, Address, Decoder);
}

static DecodeStatus DecodeGPRNoX2RegisterClass(MCInst &Inst, uint64_t RegNo,
                                               uint32_t Address,
                                               const MCDisassembler *Decoder) {
  if (RegNo == 2)
    return MCDisassembler::Fail;

  return DecodeGPRRegisterClass(Inst, RegNo, Address, Decoder);
}

static DecodeStatus DecodeGPRNoX31RegisterClass(MCInst &Inst, uint32_t RegNo,
                                                uint64_t Address,
                                                const MCDisassembler *Decoder) {
  if (RegNo == 31) {
    return MCDisassembler::Fail;
  }

  return DecodeGPRRegisterClass(Inst, RegNo, Address, Decoder);
}

static DecodeStatus DecodeGPRCRegisterClass(MCInst &Inst, uint32_t RegNo,
                                            uint64_t Address,
                                            const MCDisassembler *Decoder) {
  if (RegNo >= 8)
    return MCDisassembler::Fail;

  MCRegister Reg = RISCV::X8 + RegNo;
  Inst.addOperand(MCOperand::createReg(Reg));
  return MCDisassembler::Success;
}

static DecodeStatus DecodeGPRPairRegisterClass(MCInst &Inst, uint32_t RegNo,
                                               uint64_t Address,
                                               const MCDisassembler *Decoder) {
  if (RegNo >= 32 || RegNo % 2)
    return MCDisassembler::Fail;

  const RISCVDisassembler *Dis =
      static_cast<const RISCVDisassembler *>(Decoder);
  const MCRegisterInfo *RI = Dis->getContext().getRegisterInfo();
  MCRegister Reg = RI->getMatchingSuperReg(
      RISCV::X0 + RegNo, RISCV::sub_gpr_even,
      &RISCVMCRegisterClasses[RISCV::GPRPairRegClassID]);
  Inst.addOperand(MCOperand::createReg(Reg));
  return MCDisassembler::Success;
}

static DecodeStatus DecodeGPRPairCRegisterClass(MCInst &Inst, uint32_t RegNo,
                                                uint64_t Address,
                                                const MCDisassembler *Decoder) {
  if (RegNo >= 8 || RegNo % 2)
    return MCDisassembler::Fail;

  const RISCVDisassembler *Dis =
      static_cast<const RISCVDisassembler *>(Decoder);
  const MCRegisterInfo *RI = Dis->getContext().getRegisterInfo();
  MCRegister Reg = RI->getMatchingSuperReg(
      RISCV::X8 + RegNo, RISCV::sub_gpr_even,
      &RISCVMCRegisterClasses[RISCV::GPRPairCRegClassID]);
  Inst.addOperand(MCOperand::createReg(Reg));
  return MCDisassembler::Success;
}

static DecodeStatus DecodeSR07RegisterClass(MCInst &Inst, uint32_t RegNo,
                                            uint64_t Address,
                                            const void *Decoder) {
  if (RegNo >= 8)
    return MCDisassembler::Fail;

  MCRegister Reg = (RegNo < 2) ? (RegNo + RISCV::X8) : (RegNo - 2 + RISCV::X18);
  Inst.addOperand(MCOperand::createReg(Reg));
  return MCDisassembler::Success;
}

static DecodeStatus DecodeVRRegisterClass(MCInst &Inst, uint32_t RegNo,
                                          uint64_t Address,
                                          const MCDisassembler *Decoder) {
  if (RegNo >= 32)
    return MCDisassembler::Fail;

  MCRegister Reg = RISCV::V0 + RegNo;
  Inst.addOperand(MCOperand::createReg(Reg));
  return MCDisassembler::Success;
}

static DecodeStatus DecodeVRM2RegisterClass(MCInst &Inst, uint32_t RegNo,
                                            uint64_t Address,
                                            const MCDisassembler *Decoder) {
  if (RegNo >= 32 || RegNo % 2)
    return MCDisassembler::Fail;

  const RISCVDisassembler *Dis =
      static_cast<const RISCVDisassembler *>(Decoder);
  const MCRegisterInfo *RI = Dis->getContext().getRegisterInfo();
  MCRegister Reg =
      RI->getMatchingSuperReg(RISCV::V0 + RegNo, RISCV::sub_vrm1_0,
                              &RISCVMCRegisterClasses[RISCV::VRM2RegClassID]);

  Inst.addOperand(MCOperand::createReg(Reg));
  return MCDisassembler::Success;
}

static DecodeStatus DecodeVRM4RegisterClass(MCInst &Inst, uint32_t RegNo,
                                            uint64_t Address,
                                            const MCDisassembler *Decoder) {
  if (RegNo >= 32 || RegNo % 4)
    return MCDisassembler::Fail;

  const RISCVDisassembler *Dis =
      static_cast<const RISCVDisassembler *>(Decoder);
  const MCRegisterInfo *RI = Dis->getContext().getRegisterInfo();
  MCRegister Reg =
      RI->getMatchingSuperReg(RISCV::V0 + RegNo, RISCV::sub_vrm1_0,
                              &RISCVMCRegisterClasses[RISCV::VRM4RegClassID]);

  Inst.addOperand(MCOperand::createReg(Reg));
  return MCDisassembler::Success;
}

static DecodeStatus DecodeVRM8RegisterClass(MCInst &Inst, uint32_t RegNo,
                                            uint64_t Address,
                                            const MCDisassembler *Decoder) {
  if (RegNo >= 32 || RegNo % 8)
    return MCDisassembler::Fail;

  const RISCVDisassembler *Dis =
      static_cast<const RISCVDisassembler *>(Decoder);
  const MCRegisterInfo *RI = Dis->getContext().getRegisterInfo();
  MCRegister Reg =
      RI->getMatchingSuperReg(RISCV::V0 + RegNo, RISCV::sub_vrm1_0,
                              &RISCVMCRegisterClasses[RISCV::VRM8RegClassID]);

  Inst.addOperand(MCOperand::createReg(Reg));
  return MCDisassembler::Success;
}

static DecodeStatus DecodeVMV0RegisterClass(MCInst &Inst, uint32_t RegNo,
                                            uint64_t Address,
                                            const MCDisassembler *Decoder) {
  if (RegNo)
    return MCDisassembler::Fail;

  Inst.addOperand(MCOperand::createReg(RISCV::V0));
  return MCDisassembler::Success;
}

static DecodeStatus DecodeTRRegisterClass(MCInst &Inst, uint32_t RegNo,
                                          uint64_t Address,
                                          const MCDisassembler *Decoder) {
  if (RegNo > 15)
    return MCDisassembler::Fail;

  MCRegister Reg = RISCV::T0 + RegNo;
  Inst.addOperand(MCOperand::createReg(Reg));
  return MCDisassembler::Success;
}

static DecodeStatus DecodeTRM2RegisterClass(MCInst &Inst, uint32_t RegNo,
                                            uint64_t Address,
                                            const MCDisassembler *Decoder) {
  if (RegNo > 15 || RegNo % 2)
    return MCDisassembler::Fail;

  MCRegister Reg = RISCV::T0 + RegNo;
  Inst.addOperand(MCOperand::createReg(Reg));
  return MCDisassembler::Success;
}

static DecodeStatus DecodeTRM4RegisterClass(MCInst &Inst, uint32_t RegNo,
                                            uint64_t Address,
                                            const MCDisassembler *Decoder) {
  if (RegNo > 15 || RegNo % 4)
    return MCDisassembler::Fail;

  MCRegister Reg = RISCV::T0 + RegNo;
  Inst.addOperand(MCOperand::createReg(Reg));
  return MCDisassembler::Success;
}

static DecodeStatus decodeVMaskReg(MCInst &Inst, uint32_t RegNo,
                                   uint64_t Address,
                                   const MCDisassembler *Decoder) {
  if (RegNo >= 2)
    return MCDisassembler::Fail;

  MCRegister Reg = (RegNo == 0) ? RISCV::V0 : RISCV::NoRegister;

  Inst.addOperand(MCOperand::createReg(Reg));
  return MCDisassembler::Success;
}

template <unsigned N>
static DecodeStatus decodeUImmOperand(MCInst &Inst, uint32_t Imm,
                                      int64_t Address,
                                      const MCDisassembler *Decoder) {
  assert(isUInt<N>(Imm) && "Invalid immediate");
  Inst.addOperand(MCOperand::createImm(Imm));
  return MCDisassembler::Success;
}

template <unsigned Width, unsigned LowerBound>
static DecodeStatus decodeUImmOperandGE(MCInst &Inst, uint32_t Imm,
                                        int64_t Address,
                                        const MCDisassembler *Decoder) {
  assert(isUInt<Width>(Imm) && "Invalid immediate");

  if (Imm < LowerBound)
    return MCDisassembler::Fail;

  Inst.addOperand(MCOperand::createImm(Imm));
  return MCDisassembler::Success;
}

template <unsigned Width, unsigned LowerBound>
static DecodeStatus decodeUImmPlus1OperandGE(MCInst &Inst, uint32_t Imm,
                                             int64_t Address,
                                             const MCDisassembler *Decoder) {
  assert(isUInt<Width>(Imm) && "Invalid immediate");

  if ((Imm + 1) < LowerBound)
    return MCDisassembler::Fail;

  Inst.addOperand(MCOperand::createImm(Imm + 1));
  return MCDisassembler::Success;
}

static DecodeStatus decodeUImmSlistOperand(MCInst &Inst, uint32_t Imm,
                                           int64_t Address,
                                           const MCDisassembler *Decoder) {
  assert(isUInt<3>(Imm) && "Invalid Slist immediate");
  const uint8_t Slist[] = {0, 1, 2, 4, 8, 16, 15, 31};
  Inst.addOperand(MCOperand::createImm(Slist[Imm]));
  return MCDisassembler::Success;
}

static DecodeStatus decodeUImmLog2XLenOperand(MCInst &Inst, uint32_t Imm,
                                              int64_t Address,
                                              const MCDisassembler *Decoder) {
  assert(isUInt<6>(Imm) && "Invalid immediate");

  if (!Decoder->getSubtargetInfo().hasFeature(RISCV::Feature64Bit) &&
      !isUInt<5>(Imm))
    return MCDisassembler::Fail;

  Inst.addOperand(MCOperand::createImm(Imm));
  return MCDisassembler::Success;
}

template <unsigned N>
static DecodeStatus decodeUImmNonZeroOperand(MCInst &Inst, uint32_t Imm,
                                             int64_t Address,
                                             const MCDisassembler *Decoder) {
  if (Imm == 0)
    return MCDisassembler::Fail;
  return decodeUImmOperand<N>(Inst, Imm, Address, Decoder);
}

static DecodeStatus
decodeUImmLog2XLenNonZeroOperand(MCInst &Inst, uint32_t Imm, int64_t Address,
                                 const MCDisassembler *Decoder) {
  if (Imm == 0)
    return MCDisassembler::Fail;
  return decodeUImmLog2XLenOperand(Inst, Imm, Address, Decoder);
}

template <unsigned N>
static DecodeStatus decodeUImmPlus1Operand(MCInst &Inst, uint32_t Imm,
                                           int64_t Address,
                                           const MCDisassembler *Decoder) {
  assert(isUInt<N>(Imm) && "Invalid immediate");
  Inst.addOperand(MCOperand::createImm(Imm + 1));
  return MCDisassembler::Success;
}

template <unsigned N>
static DecodeStatus decodeSImmOperand(MCInst &Inst, uint32_t Imm,
                                      int64_t Address,
                                      const MCDisassembler *Decoder) {
  assert(isUInt<N>(Imm) && "Invalid immediate");
  // Sign-extend the number in the bottom N bits of Imm
  Inst.addOperand(MCOperand::createImm(SignExtend64<N>(Imm)));
  return MCDisassembler::Success;
}

template <unsigned N>
static DecodeStatus decodeSImmNonZeroOperand(MCInst &Inst, uint32_t Imm,
                                             int64_t Address,
                                             const MCDisassembler *Decoder) {
  if (Imm == 0)
    return MCDisassembler::Fail;
  return decodeSImmOperand<N>(Inst, Imm, Address, Decoder);
}

template <unsigned T, unsigned N>
static DecodeStatus decodeSImmOperandAndLslN(MCInst &Inst, uint32_t Imm,
                                             int64_t Address,
                                             const MCDisassembler *Decoder) {
  assert(isUInt<T - N + 1>(Imm) && "Invalid immediate");
  // Sign-extend the number in the bottom T bits of Imm after accounting for
  // the fact that the T bit immediate is stored in T-N bits (the LSB is
  // always zero)
  Inst.addOperand(MCOperand::createImm(SignExtend64<T>(Imm << N)));
  return MCDisassembler::Success;
}

static DecodeStatus decodeCLUIImmOperand(MCInst &Inst, uint32_t Imm,
                                         int64_t Address,
                                         const MCDisassembler *Decoder) {
  assert(isUInt<6>(Imm) && "Invalid immediate");
  if (Imm == 0)
    return MCDisassembler::Fail;
  Imm = SignExtend64<6>(Imm) & 0xfffff;
  Inst.addOperand(MCOperand::createImm(Imm));
  return MCDisassembler::Success;
}

static DecodeStatus decodeFRMArg(MCInst &Inst, uint32_t Imm, int64_t Address,
                                 const MCDisassembler *Decoder) {
  assert(isUInt<3>(Imm) && "Invalid immediate");
  if (!llvm::RISCVFPRndMode::isValidRoundingMode(Imm))
    return MCDisassembler::Fail;

  Inst.addOperand(MCOperand::createImm(Imm));
  return MCDisassembler::Success;
}

static DecodeStatus decodeRTZArg(MCInst &Inst, uint32_t Imm, int64_t Address,
                                 const MCDisassembler *Decoder) {
  assert(isUInt<3>(Imm) && "Invalid immediate");
  if (Imm != RISCVFPRndMode::RTZ)
    return MCDisassembler::Fail;

  Inst.addOperand(MCOperand::createImm(Imm));
  return MCDisassembler::Success;
}

static DecodeStatus decodeZcmpRlist(MCInst &Inst, uint32_t Imm,
                                    uint64_t Address,
                                    const MCDisassembler *Decoder) {
  bool IsRVE = Decoder->getSubtargetInfo().hasFeature(RISCV::FeatureStdExtE);
  if (Imm < RISCVZC::RA || (IsRVE && Imm >= RISCVZC::RA_S0_S2))
    return MCDisassembler::Fail;
  Inst.addOperand(MCOperand::createImm(Imm));
  return MCDisassembler::Success;
}

static DecodeStatus decodeXqccmpRlistS0(MCInst &Inst, uint32_t Imm,
                                        uint64_t Address,
                                        const MCDisassembler *Decoder) {
  if (Imm < RISCVZC::RA_S0)
    return MCDisassembler::Fail;
  return decodeZcmpRlist(Inst, Imm, Address, Decoder);
}

<<<<<<< HEAD
static DecodeStatus decodeXTHeadMemPair(MCInst &Inst, uint32_t Insn,
                                        uint64_t Address,
                                        const MCDisassembler *Decoder);

static DecodeStatus decodeCSSPushPopchk(MCInst &Inst, uint32_t Insn,
                                        uint64_t Address,
                                        const MCDisassembler *Decoder);

#include "RISCVGenDisassemblerTables.inc"

static DecodeStatus decodeCSSPushPopchk(MCInst &Inst, uint32_t Insn,
=======
static DecodeStatus decodeCSSPushPopchk(MCInst &Inst, uint16_t Insn,
>>>>>>> 35227056
                                        uint64_t Address,
                                        const MCDisassembler *Decoder) {
  uint32_t Rs1 = fieldFromInstruction(Insn, 7, 5);
  [[maybe_unused]] DecodeStatus Result =
      DecodeGPRX1X5RegisterClass(Inst, Rs1, Address, Decoder);
  assert(Result == MCDisassembler::Success && "Invalid register");
  return MCDisassembler::Success;
}

static DecodeStatus decodeXTHeadMemPair(MCInst &Inst, uint32_t Insn,
                                        uint64_t Address,
                                        const MCDisassembler *Decoder) {
  DecodeStatus S = MCDisassembler::Success;
  uint32_t Rd1 = fieldFromInstruction(Insn, 7, 5);
  uint32_t Rs1 = fieldFromInstruction(Insn, 15, 5);
  uint32_t Rd2 = fieldFromInstruction(Insn, 20, 5);
  uint32_t UImm2 = fieldFromInstruction(Insn, 25, 2);
  if (!Check(S, DecodeGPRRegisterClass(Inst, Rd1, Address, Decoder)))
    return MCDisassembler::Fail;
  if (!Check(S, DecodeGPRRegisterClass(Inst, Rd2, Address, Decoder)))
    return MCDisassembler::Fail;
  if (!Check(S, DecodeGPRRegisterClass(Inst, Rs1, Address, Decoder)))
    return MCDisassembler::Fail;
  [[maybe_unused]] DecodeStatus Result =
      decodeUImmOperand<2>(Inst, UImm2, Address, Decoder);
  assert(Result == MCDisassembler::Success && "Invalid immediate");

  // Disassemble the final operand which is implicit.
  unsigned Opcode = Inst.getOpcode();
  bool IsWordOp = (Opcode == RISCV::TH_LWD || Opcode == RISCV::TH_LWUD ||
                   Opcode == RISCV::TH_SWD);
  if (IsWordOp)
    Inst.addOperand(MCOperand::createImm(3));
  else
    Inst.addOperand(MCOperand::createImm(4));

  return S;
}

<<<<<<< HEAD
// Add implied SP operand for C.*SP compressed instructions. The SP operand
// isn't explicitly encoded in the instruction.
void RISCVDisassembler::addSPOperands(MCInst &MI) const {
  const MCInstrDesc &MCID = MCII->get(MI.getOpcode());
  for (unsigned i = 0; i < MCID.getNumOperands(); i++)
    if (MCID.operands()[i].RegClass == RISCV::SPRegClassID)
      MI.insert(MI.begin() + i, MCOperand::createReg(RISCV::X2));
}
=======
#include "RISCVGenDisassemblerTables.inc"
>>>>>>> 35227056

namespace {

struct DecoderListEntry {
  const uint8_t *Table;
  FeatureBitset ContainedFeatures;
  const char *Desc;

  bool haveContainedFeatures(const FeatureBitset &ActiveFeatures) const {
    return ContainedFeatures.none() ||
           (ContainedFeatures & ActiveFeatures).any();
  }
};

} // end anonymous namespace

static constexpr FeatureBitset XCVFeatureGroup = {
    RISCV::FeatureVendorXCVbitmanip, RISCV::FeatureVendorXCVelw,
    RISCV::FeatureVendorXCVmac,      RISCV::FeatureVendorXCVmem,
    RISCV::FeatureVendorXCValu,      RISCV::FeatureVendorXCVsimd,
    RISCV::FeatureVendorXCVbi};

static constexpr FeatureBitset XRivosFeatureGroup = {
    RISCV::FeatureVendorXRivosVisni,
    RISCV::FeatureVendorXRivosVizip,
};

static constexpr FeatureBitset XqciFeatureGroup = {
    RISCV::FeatureVendorXqcia,   RISCV::FeatureVendorXqciac,
    RISCV::FeatureVendorXqcibi,  RISCV::FeatureVendorXqcibm,
    RISCV::FeatureVendorXqcicli, RISCV::FeatureVendorXqcicm,
    RISCV::FeatureVendorXqcics,  RISCV::FeatureVendorXqcicsr,
    RISCV::FeatureVendorXqciint, RISCV::FeatureVendorXqciio,
    RISCV::FeatureVendorXqcilb,  RISCV::FeatureVendorXqcili,
    RISCV::FeatureVendorXqcilia, RISCV::FeatureVendorXqcilo,
    RISCV::FeatureVendorXqcilsm, RISCV::FeatureVendorXqcisim,
    RISCV::FeatureVendorXqcisls, RISCV::FeatureVendorXqcisync,
};

static constexpr FeatureBitset XSfVectorGroup = {
    RISCV::FeatureVendorXSfvcp,          RISCV::FeatureVendorXSfvqmaccdod,
    RISCV::FeatureVendorXSfvqmaccqoq,    RISCV::FeatureVendorXSfvfwmaccqqq,
    RISCV::FeatureVendorXSfvfnrclipxfqf, RISCV::FeatureVendorXSfmmbase};
static constexpr FeatureBitset XSfSystemGroup = {
    RISCV::FeatureVendorXSiFivecdiscarddlone,
    RISCV::FeatureVendorXSiFivecflushdlone,
};

static constexpr FeatureBitset XMIPSGroup = {
    RISCV::FeatureVendorXMIPSLSP,
    RISCV::FeatureVendorXMIPSCMov,
    RISCV::FeatureVendorXMIPSCBOP,
    RISCV::FeatureVendorXMIPSEXECTL,
};

static constexpr FeatureBitset XTHeadGroup = {
    RISCV::FeatureVendorXTHeadBa,      RISCV::FeatureVendorXTHeadBb,
    RISCV::FeatureVendorXTHeadBs,      RISCV::FeatureVendorXTHeadCondMov,
    RISCV::FeatureVendorXTHeadCmo,     RISCV::FeatureVendorXTHeadFMemIdx,
    RISCV::FeatureVendorXTHeadMac,     RISCV::FeatureVendorXTHeadMemIdx,
    RISCV::FeatureVendorXTHeadMemPair, RISCV::FeatureVendorXTHeadSync,
    RISCV::FeatureVendorXTHeadVdot};

static constexpr FeatureBitset XAndesGroup = {
    RISCV::FeatureVendorXAndesPerf, RISCV::FeatureVendorXAndesBFHCvt,
    RISCV::FeatureVendorXAndesVBFHCvt,
    RISCV::FeatureVendorXAndesVSIntLoad, RISCV::FeatureVendorXAndesVPackFPH,
    RISCV::FeatureVendorXAndesVDot};

static constexpr FeatureBitset XSMTGroup = {RISCV::FeatureVendorXSMTVDot};

static constexpr DecoderListEntry DecoderList32[]{
    // Vendor Extensions
    {DecoderTableXCV32, XCVFeatureGroup, "CORE-V extensions"},
    {DecoderTableXRivos32, XRivosFeatureGroup, "Rivos"},
    {DecoderTableXqci32, XqciFeatureGroup, "Qualcomm uC Extensions"},
    {DecoderTableXVentana32,
     {RISCV::FeatureVendorXVentanaCondOps},
     "XVentanaCondOps"},
    {DecoderTableXTHead32, XTHeadGroup, "T-Head extensions"},
    {DecoderTableXSfvector32, XSfVectorGroup, "SiFive vector extensions"},
    {DecoderTableXSfsystem32, XSfSystemGroup, "SiFive system extensions"},
    {DecoderTableXSfcease32, {RISCV::FeatureVendorXSfcease}, "SiFive sf.cease"},
    {DecoderTableXMIPS32, XMIPSGroup, "Mips extensions"},
    {DecoderTableXAndes32, XAndesGroup, "Andes extensions"},
    {DecoderTableXSMT32, XSMTGroup, "SpacemiT extensions"},
    // Standard Extensions
    {DecoderTable32, {}, "standard 32-bit instructions"},
    {DecoderTableRV32Only32, {}, "RV32-only standard 32-bit instructions"},
    {DecoderTableZfinx32, {}, "Zfinx (Float in Integer)"},
    {DecoderTableZdinxRV32Only32, {}, "RV32-only Zdinx (Double in Integer)"},
};

namespace {
// Define bitwidths for various types used to instantiate the decoder.
template <> constexpr uint32_t InsnBitWidth<uint16_t> = 16;
template <> constexpr uint32_t InsnBitWidth<uint32_t> = 32;
// Use uint64_t to represent 48 bit instructions.
template <> constexpr uint32_t InsnBitWidth<uint64_t> = 48;
} // namespace

DecodeStatus RISCVDisassembler::getInstruction32(MCInst &MI, uint64_t &Size,
                                                 ArrayRef<uint8_t> Bytes,
                                                 uint64_t Address,
                                                 raw_ostream &CS) const {
  if (Bytes.size() < 4) {
    Size = 0;
    return MCDisassembler::Fail;
  }
  Size = 4;

  uint32_t Insn = support::endian::read32le(Bytes.data());

  for (const DecoderListEntry &Entry : DecoderList32) {
    if (!Entry.haveContainedFeatures(STI.getFeatureBits()))
      continue;

    LLVM_DEBUG(dbgs() << "Trying " << Entry.Desc << " table:\n");
    DecodeStatus Result =
        decodeInstruction(Entry.Table, MI, Insn, Address, this, STI);
    if (Result == MCDisassembler::Fail)
      continue;

    return Result;
  }

  return MCDisassembler::Fail;
}

static constexpr DecoderListEntry DecoderList16[]{
    // Vendor Extensions
    {DecoderTableXqci16, XqciFeatureGroup, "Qualcomm uC 16-bit"},
    {DecoderTableXqccmp16,
     {RISCV::FeatureVendorXqccmp},
     "Xqccmp (Qualcomm 16-bit Push/Pop & Double Move Instructions)"},
    {DecoderTableXwchc16, {RISCV::FeatureVendorXwchc}, "WCH QingKe XW"},
    // Standard Extensions
    // DecoderTableZicfiss16 must be checked before DecoderTable16.
    {DecoderTableZicfiss16, {}, "Zicfiss (Shadow Stack 16-bit)"},
    {DecoderTable16, {}, "standard 16-bit instructions"},
    {DecoderTableRV32Only16, {}, "RV32-only 16-bit instructions"},
    // Zc* instructions incompatible with Zcf or Zcd
    {DecoderTableZcOverlap16,
     {},
     "ZcOverlap (16-bit Instructions overlapping with Zcf/Zcd)"},
};

DecodeStatus RISCVDisassembler::getInstruction16(MCInst &MI, uint64_t &Size,
                                                 ArrayRef<uint8_t> Bytes,
                                                 uint64_t Address,
                                                 raw_ostream &CS) const {
  if (Bytes.size() < 2) {
    Size = 0;
    return MCDisassembler::Fail;
  }
  Size = 2;

  uint16_t Insn = support::endian::read16le(Bytes.data());

  for (const DecoderListEntry &Entry : DecoderList16) {
    if (!Entry.haveContainedFeatures(STI.getFeatureBits()))
      continue;

    LLVM_DEBUG(dbgs() << "Trying " << Entry.Desc << " table:\n");
    DecodeStatus Result =
        decodeInstruction(Entry.Table, MI, Insn, Address, this, STI);
    if (Result != MCDisassembler::Fail)
      return Result;
  }

  return MCDisassembler::Fail;
}

static constexpr DecoderListEntry DecoderList48[]{
    {DecoderTableXqci48, XqciFeatureGroup, "Qualcomm uC 48bit"},
};

DecodeStatus RISCVDisassembler::getInstruction48(MCInst &MI, uint64_t &Size,
                                                 ArrayRef<uint8_t> Bytes,
                                                 uint64_t Address,
                                                 raw_ostream &CS) const {
  if (Bytes.size() < 6) {
    Size = 0;
    return MCDisassembler::Fail;
  }
  Size = 6;

  uint64_t Insn = 0;
  for (size_t i = Size; i-- != 0;)
    Insn += (static_cast<uint64_t>(Bytes[i]) << 8 * i);

  for (const DecoderListEntry &Entry : DecoderList48) {
    if (!Entry.haveContainedFeatures(STI.getFeatureBits()))
      continue;

    LLVM_DEBUG(dbgs() << "Trying " << Entry.Desc << " table:\n");
    DecodeStatus Result =
        decodeInstruction(Entry.Table, MI, Insn, Address, this, STI);
    if (Result == MCDisassembler::Fail)
      continue;

    return Result;
  }

  return MCDisassembler::Fail;
}

DecodeStatus RISCVDisassembler::getInstruction(MCInst &MI, uint64_t &Size,
                                               ArrayRef<uint8_t> Bytes,
                                               uint64_t Address,
                                               raw_ostream &CS) const {
  CommentStream = &CS;
  // It's a 16 bit instruction if bit 0 and 1 are not 0b11.
  if ((Bytes[0] & 0b11) != 0b11)
    return getInstruction16(MI, Size, Bytes, Address, CS);

  // It's a 32 bit instruction if bit 1:0 are 0b11(checked above) and bits 4:2
  // are not 0b111.
  if ((Bytes[0] & 0b1'1100) != 0b1'1100)
    return getInstruction32(MI, Size, Bytes, Address, CS);

  // 48-bit instructions are encoded as 0bxx011111.
  if ((Bytes[0] & 0b11'1111) == 0b01'1111) {
    return getInstruction48(MI, Size, Bytes, Address, CS);
  }

  // 64-bit instructions are encoded as 0x0111111.
  if ((Bytes[0] & 0b111'1111) == 0b011'1111) {
    Size = Bytes.size() >= 8 ? 8 : 0;
    return MCDisassembler::Fail;
  }

  // Remaining cases need to check a second byte.
  if (Bytes.size() < 2) {
    Size = 0;
    return MCDisassembler::Fail;
  }

  // 80-bit through 176-bit instructions are encoded as 0bxnnnxxxx_x1111111.
  // Where the number of bits is (80 + (nnn * 16)) for nnn != 0b111.
  unsigned nnn = (Bytes[1] >> 4) & 0b111;
  if (nnn != 0b111) {
    Size = 10 + (nnn * 2);
    if (Bytes.size() < Size)
      Size = 0;
    return MCDisassembler::Fail;
  }

  // Remaining encodings are reserved for > 176-bit instructions.
  Size = 0;
  return MCDisassembler::Fail;
}<|MERGE_RESOLUTION|>--- conflicted
+++ resolved
@@ -562,21 +562,7 @@
   return decodeZcmpRlist(Inst, Imm, Address, Decoder);
 }
 
-<<<<<<< HEAD
-static DecodeStatus decodeXTHeadMemPair(MCInst &Inst, uint32_t Insn,
-                                        uint64_t Address,
-                                        const MCDisassembler *Decoder);
-
-static DecodeStatus decodeCSSPushPopchk(MCInst &Inst, uint32_t Insn,
-                                        uint64_t Address,
-                                        const MCDisassembler *Decoder);
-
-#include "RISCVGenDisassemblerTables.inc"
-
-static DecodeStatus decodeCSSPushPopchk(MCInst &Inst, uint32_t Insn,
-=======
 static DecodeStatus decodeCSSPushPopchk(MCInst &Inst, uint16_t Insn,
->>>>>>> 35227056
                                         uint64_t Address,
                                         const MCDisassembler *Decoder) {
   uint32_t Rs1 = fieldFromInstruction(Insn, 7, 5);
@@ -616,18 +602,7 @@
   return S;
 }
 
-<<<<<<< HEAD
-// Add implied SP operand for C.*SP compressed instructions. The SP operand
-// isn't explicitly encoded in the instruction.
-void RISCVDisassembler::addSPOperands(MCInst &MI) const {
-  const MCInstrDesc &MCID = MCII->get(MI.getOpcode());
-  for (unsigned i = 0; i < MCID.getNumOperands(); i++)
-    if (MCID.operands()[i].RegClass == RISCV::SPRegClassID)
-      MI.insert(MI.begin() + i, MCOperand::createReg(RISCV::X2));
-}
-=======
 #include "RISCVGenDisassemblerTables.inc"
->>>>>>> 35227056
 
 namespace {
 
