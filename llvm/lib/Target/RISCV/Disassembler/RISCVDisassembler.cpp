--- conflicted
+++ resolved
@@ -774,15 +774,10 @@
     RISCV::FeatureVendorXTHeadVdot};
 
 static constexpr FeatureBitset XAndesGroup = {
-<<<<<<< HEAD
-    RISCV::FeatureVendorXAndesPerf, RISCV::FeatureVendorXAndesVBFHCvt,
-    RISCV::FeatureVendorXAndesVPackFPH, RISCV::FeatureVendorXAndesVDot};
-=======
     RISCV::FeatureVendorXAndesPerf, RISCV::FeatureVendorXAndesBFHCvt,
     RISCV::FeatureVendorXAndesVBFHCvt,
     RISCV::FeatureVendorXAndesVSIntLoad, RISCV::FeatureVendorXAndesVPackFPH,
     RISCV::FeatureVendorXAndesVDot};
->>>>>>> 10a576f7
 
 static constexpr DecoderListEntry DecoderList32[]{
     // Vendor Extensions
