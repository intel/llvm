//===-- RISCVDisassembler.cpp - Disassembler for RISC-V -------------------===//
//
// Part of the LLVM Project, under the Apache License v2.0 with LLVM Exceptions.
// See https://llvm.org/LICENSE.txt for license information.
// SPDX-License-Identifier: Apache-2.0 WITH LLVM-exception
//
//===----------------------------------------------------------------------===//
//
// This file implements the RISCVDisassembler class.
//
//===----------------------------------------------------------------------===//

#include "MCTargetDesc/RISCVBaseInfo.h"
#include "MCTargetDesc/RISCVMCTargetDesc.h"
#include "TargetInfo/RISCVTargetInfo.h"
#include "llvm/MC/MCContext.h"
#include "llvm/MC/MCDecoderOps.h"
#include "llvm/MC/MCDisassembler/MCDisassembler.h"
#include "llvm/MC/MCInst.h"
#include "llvm/MC/MCInstrInfo.h"
#include "llvm/MC/MCRegisterInfo.h"
#include "llvm/MC/MCSubtargetInfo.h"
#include "llvm/MC/TargetRegistry.h"
#include "llvm/Support/Endian.h"

using namespace llvm;

#define DEBUG_TYPE "riscv-disassembler"

typedef MCDisassembler::DecodeStatus DecodeStatus;

namespace {
class RISCVDisassembler : public MCDisassembler {
  std::unique_ptr<MCInstrInfo const> const MCII;

public:
  RISCVDisassembler(const MCSubtargetInfo &STI, MCContext &Ctx,
                    MCInstrInfo const *MCII)
      : MCDisassembler(STI, Ctx), MCII(MCII) {}

  DecodeStatus getInstruction(MCInst &Instr, uint64_t &Size,
                              ArrayRef<uint8_t> Bytes, uint64_t Address,
                              raw_ostream &CStream) const override;

private:
  void addSPOperands(MCInst &MI) const;

  DecodeStatus getInstruction48(MCInst &Instr, uint64_t &Size,
                                ArrayRef<uint8_t> Bytes, uint64_t Address,
                                raw_ostream &CStream) const;

  DecodeStatus getInstruction32(MCInst &Instr, uint64_t &Size,
                                ArrayRef<uint8_t> Bytes, uint64_t Address,
                                raw_ostream &CStream) const;
  DecodeStatus getInstruction16(MCInst &Instr, uint64_t &Size,
                                ArrayRef<uint8_t> Bytes, uint64_t Address,
                                raw_ostream &CStream) const;
};
} // end anonymous namespace

static MCDisassembler *createRISCVDisassembler(const Target &T,
                                               const MCSubtargetInfo &STI,
                                               MCContext &Ctx) {
  return new RISCVDisassembler(STI, Ctx, T.createMCInstrInfo());
}

extern "C" LLVM_EXTERNAL_VISIBILITY void LLVMInitializeRISCVDisassembler() {
  // Register the disassembler for each target.
  TargetRegistry::RegisterMCDisassembler(getTheRISCV32Target(),
                                         createRISCVDisassembler);
  TargetRegistry::RegisterMCDisassembler(getTheRISCV64Target(),
                                         createRISCVDisassembler);
}

static DecodeStatus DecodeGPRRegisterClass(MCInst &Inst, uint32_t RegNo,
                                           uint64_t Address,
                                           const MCDisassembler *Decoder) {
  bool IsRVE = Decoder->getSubtargetInfo().hasFeature(RISCV::FeatureStdExtE);

  if (RegNo >= 32 || (IsRVE && RegNo >= 16))
    return MCDisassembler::Fail;

  MCRegister Reg = RISCV::X0 + RegNo;
  Inst.addOperand(MCOperand::createReg(Reg));
  return MCDisassembler::Success;
}

static DecodeStatus DecodeGPRF16RegisterClass(MCInst &Inst, uint32_t RegNo,
                                              uint64_t Address,
                                              const MCDisassembler *Decoder) {
  bool IsRVE = Decoder->getSubtargetInfo().hasFeature(RISCV::FeatureStdExtE);

  if (RegNo >= 32 || (IsRVE && RegNo >= 16))
    return MCDisassembler::Fail;

  MCRegister Reg = RISCV::X0_H + RegNo;
  Inst.addOperand(MCOperand::createReg(Reg));
  return MCDisassembler::Success;
}

static DecodeStatus DecodeGPRF32RegisterClass(MCInst &Inst, uint32_t RegNo,
                                              uint64_t Address,
                                              const MCDisassembler *Decoder) {
  bool IsRVE = Decoder->getSubtargetInfo().hasFeature(RISCV::FeatureStdExtE);

  if (RegNo >= 32 || (IsRVE && RegNo >= 16))
    return MCDisassembler::Fail;

  MCRegister Reg = RISCV::X0_W + RegNo;
  Inst.addOperand(MCOperand::createReg(Reg));
  return MCDisassembler::Success;
}

static DecodeStatus DecodeGPRX1X5RegisterClass(MCInst &Inst, uint32_t RegNo,
                                               uint64_t Address,
                                               const MCDisassembler *Decoder) {
  MCRegister Reg = RISCV::X0 + RegNo;
  if (Reg != RISCV::X1 && Reg != RISCV::X5)
    return MCDisassembler::Fail;

  Inst.addOperand(MCOperand::createReg(Reg));
  return MCDisassembler::Success;
}

static DecodeStatus DecodeFPR16RegisterClass(MCInst &Inst, uint32_t RegNo,
                                             uint64_t Address,
                                             const MCDisassembler *Decoder) {
  if (RegNo >= 32)
    return MCDisassembler::Fail;

  MCRegister Reg = RISCV::F0_H + RegNo;
  Inst.addOperand(MCOperand::createReg(Reg));
  return MCDisassembler::Success;
}

static DecodeStatus DecodeFPR32RegisterClass(MCInst &Inst, uint32_t RegNo,
                                             uint64_t Address,
                                             const MCDisassembler *Decoder) {
  if (RegNo >= 32)
    return MCDisassembler::Fail;

  MCRegister Reg = RISCV::F0_F + RegNo;
  Inst.addOperand(MCOperand::createReg(Reg));
  return MCDisassembler::Success;
}

static DecodeStatus DecodeFPR32CRegisterClass(MCInst &Inst, uint32_t RegNo,
                                              uint64_t Address,
                                              const MCDisassembler *Decoder) {
  if (RegNo >= 8) {
    return MCDisassembler::Fail;
  }
  MCRegister Reg = RISCV::F8_F + RegNo;
  Inst.addOperand(MCOperand::createReg(Reg));
  return MCDisassembler::Success;
}

static DecodeStatus DecodeFPR64RegisterClass(MCInst &Inst, uint32_t RegNo,
                                             uint64_t Address,
                                             const MCDisassembler *Decoder) {
  if (RegNo >= 32)
    return MCDisassembler::Fail;

  MCRegister Reg = RISCV::F0_D + RegNo;
  Inst.addOperand(MCOperand::createReg(Reg));
  return MCDisassembler::Success;
}

static DecodeStatus DecodeFPR64CRegisterClass(MCInst &Inst, uint32_t RegNo,
                                              uint64_t Address,
                                              const MCDisassembler *Decoder) {
  if (RegNo >= 8) {
    return MCDisassembler::Fail;
  }
  MCRegister Reg = RISCV::F8_D + RegNo;
  Inst.addOperand(MCOperand::createReg(Reg));
  return MCDisassembler::Success;
}

static DecodeStatus DecodeGPRNoX0RegisterClass(MCInst &Inst, uint32_t RegNo,
                                               uint64_t Address,
                                               const MCDisassembler *Decoder) {
  if (RegNo == 0) {
    return MCDisassembler::Fail;
  }

  return DecodeGPRRegisterClass(Inst, RegNo, Address, Decoder);
}

static DecodeStatus
DecodeGPRNoX0X2RegisterClass(MCInst &Inst, uint64_t RegNo, uint32_t Address,
                             const MCDisassembler *Decoder) {
  if (RegNo == 2) {
    return MCDisassembler::Fail;
  }

  return DecodeGPRNoX0RegisterClass(Inst, RegNo, Address, Decoder);
}

static DecodeStatus DecodeGPRNoX31RegisterClass(MCInst &Inst, uint32_t RegNo,
                                                uint64_t Address,
                                                const MCDisassembler *Decoder) {
  if (RegNo == 31) {
    return MCDisassembler::Fail;
  }

  return DecodeGPRRegisterClass(Inst, RegNo, Address, Decoder);
}

static DecodeStatus DecodeGPRCRegisterClass(MCInst &Inst, uint32_t RegNo,
                                            uint64_t Address,
                                            const MCDisassembler *Decoder) {
  if (RegNo >= 8)
    return MCDisassembler::Fail;

  MCRegister Reg = RISCV::X8 + RegNo;
  Inst.addOperand(MCOperand::createReg(Reg));
  return MCDisassembler::Success;
}

static DecodeStatus DecodeGPRPairRegisterClass(MCInst &Inst, uint32_t RegNo,
                                               uint64_t Address,
                                               const MCDisassembler *Decoder) {
  if (RegNo >= 32 || RegNo % 2)
    return MCDisassembler::Fail;

  const RISCVDisassembler *Dis =
      static_cast<const RISCVDisassembler *>(Decoder);
  const MCRegisterInfo *RI = Dis->getContext().getRegisterInfo();
  MCRegister Reg = RI->getMatchingSuperReg(
      RISCV::X0 + RegNo, RISCV::sub_gpr_even,
      &RISCVMCRegisterClasses[RISCV::GPRPairRegClassID]);
  Inst.addOperand(MCOperand::createReg(Reg));
  return MCDisassembler::Success;
}

static DecodeStatus DecodeGPRPairCRegisterClass(MCInst &Inst, uint32_t RegNo,
                                                uint64_t Address,
                                                const MCDisassembler *Decoder) {
  if (RegNo >= 8 || RegNo % 2)
    return MCDisassembler::Fail;

  const RISCVDisassembler *Dis =
      static_cast<const RISCVDisassembler *>(Decoder);
  const MCRegisterInfo *RI = Dis->getContext().getRegisterInfo();
  MCRegister Reg = RI->getMatchingSuperReg(
      RISCV::X8 + RegNo, RISCV::sub_gpr_even,
      &RISCVMCRegisterClasses[RISCV::GPRPairCRegClassID]);
  Inst.addOperand(MCOperand::createReg(Reg));
  return MCDisassembler::Success;
}

static DecodeStatus DecodeSR07RegisterClass(MCInst &Inst, uint32_t RegNo,
                                            uint64_t Address,
                                            const void *Decoder) {
  if (RegNo >= 8)
    return MCDisassembler::Fail;

  MCRegister Reg = (RegNo < 2) ? (RegNo + RISCV::X8) : (RegNo - 2 + RISCV::X18);
  Inst.addOperand(MCOperand::createReg(Reg));
  return MCDisassembler::Success;
}

static DecodeStatus DecodeVRRegisterClass(MCInst &Inst, uint32_t RegNo,
                                          uint64_t Address,
                                          const MCDisassembler *Decoder) {
  if (RegNo >= 32)
    return MCDisassembler::Fail;

  MCRegister Reg = RISCV::V0 + RegNo;
  Inst.addOperand(MCOperand::createReg(Reg));
  return MCDisassembler::Success;
}

static DecodeStatus DecodeVRM2RegisterClass(MCInst &Inst, uint32_t RegNo,
                                            uint64_t Address,
                                            const MCDisassembler *Decoder) {
  if (RegNo >= 32 || RegNo % 2)
    return MCDisassembler::Fail;

  const RISCVDisassembler *Dis =
      static_cast<const RISCVDisassembler *>(Decoder);
  const MCRegisterInfo *RI = Dis->getContext().getRegisterInfo();
  MCRegister Reg =
      RI->getMatchingSuperReg(RISCV::V0 + RegNo, RISCV::sub_vrm1_0,
                              &RISCVMCRegisterClasses[RISCV::VRM2RegClassID]);

  Inst.addOperand(MCOperand::createReg(Reg));
  return MCDisassembler::Success;
}

static DecodeStatus DecodeVRM4RegisterClass(MCInst &Inst, uint32_t RegNo,
                                            uint64_t Address,
                                            const MCDisassembler *Decoder) {
  if (RegNo >= 32 || RegNo % 4)
    return MCDisassembler::Fail;

  const RISCVDisassembler *Dis =
      static_cast<const RISCVDisassembler *>(Decoder);
  const MCRegisterInfo *RI = Dis->getContext().getRegisterInfo();
  MCRegister Reg =
      RI->getMatchingSuperReg(RISCV::V0 + RegNo, RISCV::sub_vrm1_0,
                              &RISCVMCRegisterClasses[RISCV::VRM4RegClassID]);

  Inst.addOperand(MCOperand::createReg(Reg));
  return MCDisassembler::Success;
}

static DecodeStatus DecodeVRM8RegisterClass(MCInst &Inst, uint32_t RegNo,
                                            uint64_t Address,
                                            const MCDisassembler *Decoder) {
  if (RegNo >= 32 || RegNo % 8)
    return MCDisassembler::Fail;

  const RISCVDisassembler *Dis =
      static_cast<const RISCVDisassembler *>(Decoder);
  const MCRegisterInfo *RI = Dis->getContext().getRegisterInfo();
  MCRegister Reg =
      RI->getMatchingSuperReg(RISCV::V0 + RegNo, RISCV::sub_vrm1_0,
                              &RISCVMCRegisterClasses[RISCV::VRM8RegClassID]);

  Inst.addOperand(MCOperand::createReg(Reg));
  return MCDisassembler::Success;
}

static DecodeStatus DecodeVMV0RegisterClass(MCInst &Inst, uint32_t RegNo,
                                            uint64_t Address,
                                            const MCDisassembler *Decoder) {
  if (RegNo)
    return MCDisassembler::Fail;

  Inst.addOperand(MCOperand::createReg(RISCV::V0));
  return MCDisassembler::Success;
}

static DecodeStatus decodeVMaskReg(MCInst &Inst, uint32_t RegNo,
                                   uint64_t Address,
                                   const MCDisassembler *Decoder) {
  if (RegNo >= 2)
    return MCDisassembler::Fail;

  MCRegister Reg = (RegNo == 0) ? RISCV::V0 : RISCV::NoRegister;

  Inst.addOperand(MCOperand::createReg(Reg));
  return MCDisassembler::Success;
}

template <unsigned N>
static DecodeStatus decodeUImmOperand(MCInst &Inst, uint32_t Imm,
                                      int64_t Address,
                                      const MCDisassembler *Decoder) {
  assert(isUInt<N>(Imm) && "Invalid immediate");
  Inst.addOperand(MCOperand::createImm(Imm));
  return MCDisassembler::Success;
}

template <unsigned Width, unsigned LowerBound>
static DecodeStatus decodeUImmOperandGE(MCInst &Inst, uint32_t Imm,
                                        int64_t Address,
                                        const MCDisassembler *Decoder) {
  assert(isUInt<Width>(Imm) && "Invalid immediate");

  if (Imm < LowerBound)
    return MCDisassembler::Fail;

  Inst.addOperand(MCOperand::createImm(Imm));
  return MCDisassembler::Success;
}

template <unsigned Width, unsigned LowerBound>
static DecodeStatus decodeUImmPlus1OperandGE(MCInst &Inst, uint32_t Imm,
                                             int64_t Address,
                                             const MCDisassembler *Decoder) {
  assert(isUInt<Width>(Imm) && "Invalid immediate");

  if ((Imm + 1) < LowerBound)
    return MCDisassembler::Fail;

  Inst.addOperand(MCOperand::createImm(Imm + 1));
  return MCDisassembler::Success;
}

<<<<<<< HEAD
=======
static DecodeStatus decodeUImmSlistOperand(MCInst &Inst, uint32_t Imm,
                                           int64_t Address,
                                           const MCDisassembler *Decoder) {
  assert(isUInt<3>(Imm) && "Invalid Slist immediate");
  const uint8_t Slist[] = {0, 1, 2, 4, 8, 16, 15, 31};
  Inst.addOperand(MCOperand::createImm(Slist[Imm]));
  return MCDisassembler::Success;
}

>>>>>>> d465594a
static DecodeStatus decodeUImmLog2XLenOperand(MCInst &Inst, uint32_t Imm,
                                              int64_t Address,
                                              const MCDisassembler *Decoder) {
  assert(isUInt<6>(Imm) && "Invalid immediate");

  if (!Decoder->getSubtargetInfo().hasFeature(RISCV::Feature64Bit) &&
      !isUInt<5>(Imm))
    return MCDisassembler::Fail;

  Inst.addOperand(MCOperand::createImm(Imm));
  return MCDisassembler::Success;
}

template <unsigned N>
static DecodeStatus decodeUImmNonZeroOperand(MCInst &Inst, uint32_t Imm,
                                             int64_t Address,
                                             const MCDisassembler *Decoder) {
  if (Imm == 0)
    return MCDisassembler::Fail;
  return decodeUImmOperand<N>(Inst, Imm, Address, Decoder);
}

static DecodeStatus
decodeUImmLog2XLenNonZeroOperand(MCInst &Inst, uint32_t Imm, int64_t Address,
                                 const MCDisassembler *Decoder) {
  if (Imm == 0)
    return MCDisassembler::Fail;
  return decodeUImmLog2XLenOperand(Inst, Imm, Address, Decoder);
}

template <unsigned N>
static DecodeStatus decodeUImmPlus1Operand(MCInst &Inst, uint32_t Imm,
                                           int64_t Address,
                                           const MCDisassembler *Decoder) {
  assert(isUInt<N>(Imm) && "Invalid immediate");
  Inst.addOperand(MCOperand::createImm(Imm + 1));
  return MCDisassembler::Success;
}

template <unsigned N>
static DecodeStatus decodeSImmOperand(MCInst &Inst, uint32_t Imm,
                                      int64_t Address,
                                      const MCDisassembler *Decoder) {
  assert(isUInt<N>(Imm) && "Invalid immediate");
  // Sign-extend the number in the bottom N bits of Imm
  Inst.addOperand(MCOperand::createImm(SignExtend64<N>(Imm)));
  return MCDisassembler::Success;
}

template <unsigned N>
static DecodeStatus decodeSImmNonZeroOperand(MCInst &Inst, uint32_t Imm,
                                             int64_t Address,
                                             const MCDisassembler *Decoder) {
  if (Imm == 0)
    return MCDisassembler::Fail;
  return decodeSImmOperand<N>(Inst, Imm, Address, Decoder);
}

template <unsigned N>
static DecodeStatus decodeSImmOperandAndLsl1(MCInst &Inst, uint32_t Imm,
                                             int64_t Address,
                                             const MCDisassembler *Decoder) {
  assert(isUInt<N>(Imm) && "Invalid immediate");
  // Sign-extend the number in the bottom N bits of Imm after accounting for
  // the fact that the N bit immediate is stored in N-1 bits (the LSB is
  // always zero)
  Inst.addOperand(MCOperand::createImm(SignExtend64<N>(Imm << 1)));
  return MCDisassembler::Success;
}

static DecodeStatus decodeCLUIImmOperand(MCInst &Inst, uint32_t Imm,
                                         int64_t Address,
                                         const MCDisassembler *Decoder) {
  assert(isUInt<6>(Imm) && "Invalid immediate");
  if (Imm == 0)
    return MCDisassembler::Fail;
  Imm = SignExtend64<6>(Imm) & 0xfffff;
  Inst.addOperand(MCOperand::createImm(Imm));
  return MCDisassembler::Success;
}

static DecodeStatus decodeFRMArg(MCInst &Inst, uint32_t Imm, int64_t Address,
                                 const MCDisassembler *Decoder) {
  assert(isUInt<3>(Imm) && "Invalid immediate");
  if (!llvm::RISCVFPRndMode::isValidRoundingMode(Imm))
    return MCDisassembler::Fail;

  Inst.addOperand(MCOperand::createImm(Imm));
  return MCDisassembler::Success;
}

static DecodeStatus decodeRTZArg(MCInst &Inst, uint32_t Imm, int64_t Address,
                                 const MCDisassembler *Decoder) {
  assert(isUInt<3>(Imm) && "Invalid immediate");
  if (Imm != RISCVFPRndMode::RTZ)
    return MCDisassembler::Fail;

  Inst.addOperand(MCOperand::createImm(Imm));
  return MCDisassembler::Success;
}

static DecodeStatus decodeRVCInstrRdRs1ImmZero(MCInst &Inst, uint32_t Insn,
                                               uint64_t Address,
                                               const MCDisassembler *Decoder);

static DecodeStatus decodeRVCInstrRdSImm6(MCInst &Inst, uint32_t Insn,
                                          uint64_t Address,
                                          const MCDisassembler *Decoder);

static DecodeStatus decodeRVCInstrRdCLUIImm(MCInst &Inst, uint32_t Insn,
                                            uint64_t Address,
                                            const MCDisassembler *Decoder);

static DecodeStatus
decodeRVCInstrRdRs1UImmLog2XLenNonZero(MCInst &Inst, uint32_t Insn,
                                       uint64_t Address,
                                       const MCDisassembler *Decoder);

static DecodeStatus decodeRVCInstrRdRs2(MCInst &Inst, uint32_t Insn,
                                        uint64_t Address,
                                        const MCDisassembler *Decoder);

static DecodeStatus decodeRVCInstrRdRs1Rs2(MCInst &Inst, uint32_t Insn,
                                           uint64_t Address,
                                           const MCDisassembler *Decoder);

static DecodeStatus decodeXTHeadMemPair(MCInst &Inst, uint32_t Insn,
                                        uint64_t Address,
                                        const MCDisassembler *Decoder);

static DecodeStatus decodeZcmpRlist(MCInst &Inst, uint32_t Imm,
                                    uint64_t Address,
                                    const MCDisassembler *Decoder);

static DecodeStatus decodeXqccmpRlistS0(MCInst &Inst, uint32_t Imm,
                                        uint64_t Address,
                                        const MCDisassembler *Decoder);

static DecodeStatus decodeCSSPushPopchk(MCInst &Inst, uint32_t Insn,
                                        uint64_t Address,
                                        const MCDisassembler *Decoder);

#include "RISCVGenDisassemblerTables.inc"

static DecodeStatus decodeRVCInstrRdRs1ImmZero(MCInst &Inst, uint32_t Insn,
                                               uint64_t Address,
                                               const MCDisassembler *Decoder) {
  DecodeStatus S = MCDisassembler::Success;
  uint32_t Rd = fieldFromInstruction(Insn, 7, 5);
  if (!Check(S, DecodeGPRNoX0RegisterClass(Inst, Rd, Address, Decoder)))
    return MCDisassembler::Fail;
  Inst.addOperand(Inst.getOperand(0));
  Inst.addOperand(MCOperand::createImm(0));
  return S;
}

static DecodeStatus decodeCSSPushPopchk(MCInst &Inst, uint32_t Insn,
                                        uint64_t Address,
                                        const MCDisassembler *Decoder) {
  uint32_t Rs1 = fieldFromInstruction(Insn, 7, 5);
  [[maybe_unused]] DecodeStatus Result =
      DecodeGPRX1X5RegisterClass(Inst, Rs1, Address, Decoder);
  assert(Result == MCDisassembler::Success && "Invalid register");
  return MCDisassembler::Success;
}

static DecodeStatus decodeRVCInstrRdSImm6(MCInst &Inst, uint32_t Insn,
                                          uint64_t Address,
                                          const MCDisassembler *Decoder) {
  Inst.addOperand(MCOperand::createReg(RISCV::X0));
  uint32_t Imm =
      fieldFromInstruction(Insn, 12, 1) << 5 | fieldFromInstruction(Insn, 2, 5);
  [[maybe_unused]] DecodeStatus Result =
      decodeSImmOperand<6>(Inst, Imm, Address, Decoder);
  assert(Result == MCDisassembler::Success && "Invalid immediate");
  return MCDisassembler::Success;
}

static DecodeStatus decodeRVCInstrRdCLUIImm(MCInst &Inst, uint32_t Insn,
                                            uint64_t Address,
                                            const MCDisassembler *Decoder) {
  Inst.addOperand(MCOperand::createReg(RISCV::X0));
  uint32_t Imm =
      fieldFromInstruction(Insn, 12, 1) << 5 | fieldFromInstruction(Insn, 2, 5);
  return decodeCLUIImmOperand(Inst, Imm, Address, Decoder);
}

static DecodeStatus
decodeRVCInstrRdRs1UImmLog2XLenNonZero(MCInst &Inst, uint32_t Insn,
                                       uint64_t Address,
                                       const MCDisassembler *Decoder) {
  Inst.addOperand(MCOperand::createReg(RISCV::X0));
  Inst.addOperand(Inst.getOperand(0));

  uint32_t UImm6 =
      fieldFromInstruction(Insn, 12, 1) << 5 | fieldFromInstruction(Insn, 2, 5);
  return decodeUImmLog2XLenNonZeroOperand(Inst, UImm6, Address, Decoder);
}

static DecodeStatus decodeRVCInstrRdRs2(MCInst &Inst, uint32_t Insn,
                                        uint64_t Address,
                                        const MCDisassembler *Decoder) {
  DecodeStatus S = MCDisassembler::Success;
  uint32_t Rd = fieldFromInstruction(Insn, 7, 5);
  uint32_t Rs2 = fieldFromInstruction(Insn, 2, 5);
  if (!Check(S, DecodeGPRRegisterClass(Inst, Rd, Address, Decoder)))
    return MCDisassembler::Fail;
  if (!Check(S, DecodeGPRRegisterClass(Inst, Rs2, Address, Decoder)))
    return MCDisassembler::Fail;
  return S;
}

static DecodeStatus decodeRVCInstrRdRs1Rs2(MCInst &Inst, uint32_t Insn,
                                           uint64_t Address,
                                           const MCDisassembler *Decoder) {
  DecodeStatus S = MCDisassembler::Success;
  uint32_t Rd = fieldFromInstruction(Insn, 7, 5);
  uint32_t Rs2 = fieldFromInstruction(Insn, 2, 5);
  if (!Check(S, DecodeGPRRegisterClass(Inst, Rd, Address, Decoder)))
    return MCDisassembler::Fail;
  Inst.addOperand(Inst.getOperand(0));
  if (!Check(S, DecodeGPRRegisterClass(Inst, Rs2, Address, Decoder)))
    return MCDisassembler::Fail;
  return S;
}

static DecodeStatus decodeXTHeadMemPair(MCInst &Inst, uint32_t Insn,
                                        uint64_t Address,
                                        const MCDisassembler *Decoder) {
  DecodeStatus S = MCDisassembler::Success;
  uint32_t Rd1 = fieldFromInstruction(Insn, 7, 5);
  uint32_t Rs1 = fieldFromInstruction(Insn, 15, 5);
  uint32_t Rd2 = fieldFromInstruction(Insn, 20, 5);
  uint32_t UImm2 = fieldFromInstruction(Insn, 25, 2);
  if (!Check(S, DecodeGPRRegisterClass(Inst, Rd1, Address, Decoder)))
    return MCDisassembler::Fail;
  if (!Check(S, DecodeGPRRegisterClass(Inst, Rd2, Address, Decoder)))
    return MCDisassembler::Fail;
  if (!Check(S, DecodeGPRRegisterClass(Inst, Rs1, Address, Decoder)))
    return MCDisassembler::Fail;
  [[maybe_unused]] DecodeStatus Result =
      decodeUImmOperand<2>(Inst, UImm2, Address, Decoder);
  assert(Result == MCDisassembler::Success && "Invalid immediate");

  // Disassemble the final operand which is implicit.
  unsigned Opcode = Inst.getOpcode();
  bool IsWordOp = (Opcode == RISCV::TH_LWD || Opcode == RISCV::TH_LWUD ||
                   Opcode == RISCV::TH_SWD);
  if (IsWordOp)
    Inst.addOperand(MCOperand::createImm(3));
  else
    Inst.addOperand(MCOperand::createImm(4));

  return S;
}

static DecodeStatus decodeZcmpRlist(MCInst &Inst, uint32_t Imm,
                                    uint64_t Address,
                                    const MCDisassembler *Decoder) {
  bool IsRVE = Decoder->getSubtargetInfo().hasFeature(RISCV::FeatureStdExtE);
  if (Imm < RISCVZC::RA || (IsRVE && Imm >= RISCVZC::RA_S0_S2))
    return MCDisassembler::Fail;
  Inst.addOperand(MCOperand::createImm(Imm));
  return MCDisassembler::Success;
}

static DecodeStatus decodeXqccmpRlistS0(MCInst &Inst, uint32_t Imm,
                                        uint64_t Address,
                                        const MCDisassembler *Decoder) {
  if (Imm < RISCVZC::RA_S0)
    return MCDisassembler::Fail;
  return decodeZcmpRlist(Inst, Imm, Address, Decoder);
}

// Add implied SP operand for C.*SP compressed instructions. The SP operand
// isn't explicitly encoded in the instruction.
void RISCVDisassembler::addSPOperands(MCInst &MI) const {
  const MCInstrDesc &MCID = MCII->get(MI.getOpcode());
  for (unsigned i = 0; i < MCID.getNumOperands(); i++)
    if (MCID.operands()[i].RegClass == RISCV::SPRegClassID)
      MI.insert(MI.begin() + i, MCOperand::createReg(RISCV::X2));
}

namespace {

struct DecoderListEntry {
  const uint8_t *Table;
  FeatureBitset ContainedFeatures;
  const char *Desc;

  bool haveContainedFeatures(const FeatureBitset &ActiveFeatures) const {
    return ContainedFeatures.none() ||
           (ContainedFeatures & ActiveFeatures).any();
  }
};

} // end anonymous namespace

static constexpr FeatureBitset XCVFeatureGroup = {
    RISCV::FeatureVendorXCVbitmanip, RISCV::FeatureVendorXCVelw,
    RISCV::FeatureVendorXCVmac,      RISCV::FeatureVendorXCVmem,
    RISCV::FeatureVendorXCValu,      RISCV::FeatureVendorXCVsimd,
    RISCV::FeatureVendorXCVbi};

static constexpr FeatureBitset XRivosFeatureGroup = {
    RISCV::FeatureVendorXRivosVisni,
    RISCV::FeatureVendorXRivosVizip,
};

static constexpr FeatureBitset XqciFeatureGroup = {
    RISCV::FeatureVendorXqcia,   RISCV::FeatureVendorXqciac,
    RISCV::FeatureVendorXqcibi,  RISCV::FeatureVendorXqcibm,
    RISCV::FeatureVendorXqcicli, RISCV::FeatureVendorXqcicm,
    RISCV::FeatureVendorXqcics,  RISCV::FeatureVendorXqcicsr,
<<<<<<< HEAD
    RISCV::FeatureVendorXqciint, RISCV::FeatureVendorXqcili,
    RISCV::FeatureVendorXqcilia, RISCV::FeatureVendorXqcilo,
    RISCV::FeatureVendorXqcilsm, RISCV::FeatureVendorXqcisim,
    RISCV::FeatureVendorXqcisls,
=======
    RISCV::FeatureVendorXqciint, RISCV::FeatureVendorXqciio,
    RISCV::FeatureVendorXqcilb,  RISCV::FeatureVendorXqcili,
    RISCV::FeatureVendorXqcilia, RISCV::FeatureVendorXqcilo,
    RISCV::FeatureVendorXqcilsm, RISCV::FeatureVendorXqcisim,
    RISCV::FeatureVendorXqcisls, RISCV::FeatureVendorXqcisync,
>>>>>>> d465594a
};

static constexpr FeatureBitset XSfVectorGroup = {
    RISCV::FeatureVendorXSfvcp, RISCV::FeatureVendorXSfvqmaccdod,
    RISCV::FeatureVendorXSfvqmaccqoq, RISCV::FeatureVendorXSfvfwmaccqqq,
    RISCV::FeatureVendorXSfvfnrclipxfqf};
static constexpr FeatureBitset XSfSystemGroup = {
    RISCV::FeatureVendorXSiFivecdiscarddlone,
    RISCV::FeatureVendorXSiFivecflushdlone,
};

static constexpr FeatureBitset XTHeadGroup = {
    RISCV::FeatureVendorXTHeadBa,      RISCV::FeatureVendorXTHeadBb,
    RISCV::FeatureVendorXTHeadBs,      RISCV::FeatureVendorXTHeadCondMov,
    RISCV::FeatureVendorXTHeadCmo,     RISCV::FeatureVendorXTHeadFMemIdx,
    RISCV::FeatureVendorXTHeadMac,     RISCV::FeatureVendorXTHeadMemIdx,
    RISCV::FeatureVendorXTHeadMemPair, RISCV::FeatureVendorXTHeadSync,
    RISCV::FeatureVendorXTHeadVdot};

static constexpr DecoderListEntry DecoderList32[]{
    // Vendor Extensions
    {DecoderTableXVentana32,
     {RISCV::FeatureVendorXVentanaCondOps},
     "XVentanaCondOps"},
    {DecoderTableXTHead32, XTHeadGroup, "T-Head extensions"},
    {DecoderTableXSfvector32, XSfVectorGroup, "SiFive vector extensions"},
    {DecoderTableXSfsystem32, XSfSystemGroup, "SiFive system extensions"},
    {DecoderTableXSfcease32, {RISCV::FeatureVendorXSfcease}, "SiFive sf.cease"},
    {DecoderTableXmipslsp32, {RISCV::FeatureVendorXMIPSLSP}, "MIPS mips.lsp"},
    {DecoderTableXmipscmove32,
     {RISCV::FeatureVendorXMIPSCMove},
     "MIPS mips.ccmov"},
    // Standard Extensions
    {DecoderTableXCV32, XCVFeatureGroup, "CORE-V extensions"},
    {DecoderTableXqci32, XqciFeatureGroup, "Qualcomm uC Extensions"},
    {DecoderTableXRivos32, XRivosFeatureGroup, "Rivos"},
    {DecoderTable32, {}, "standard 32-bit instructions"},
    {DecoderTableRV32Only32, {}, "RV32-only standard 32-bit instructions"},
    {DecoderTableZfinx32, {}, "Zfinx (Float in Integer)"},
    {DecoderTableZdinxRV32Only32, {}, "RV32-only Zdinx (Double in Integer)"},
};

DecodeStatus RISCVDisassembler::getInstruction32(MCInst &MI, uint64_t &Size,
                                                 ArrayRef<uint8_t> Bytes,
                                                 uint64_t Address,
                                                 raw_ostream &CS) const {
  if (Bytes.size() < 4) {
    Size = 0;
    return MCDisassembler::Fail;
  }
  Size = 4;

  uint32_t Insn = support::endian::read32le(Bytes.data());

  for (const DecoderListEntry &Entry : DecoderList32) {
    if (!Entry.haveContainedFeatures(STI.getFeatureBits()))
      continue;

    LLVM_DEBUG(dbgs() << "Trying " << Entry.Desc << " table:\n");
    DecodeStatus Result =
        decodeInstruction(Entry.Table, MI, Insn, Address, this, STI);
    if (Result == MCDisassembler::Fail)
      continue;

    return Result;
  }

  return MCDisassembler::Fail;
}

static constexpr DecoderListEntry DecoderList16[]{
    // Vendor Extensions
    {DecoderTableXqci16, XqciFeatureGroup, "Qualcomm uC 16-bit"},
    {DecoderTableXqccmp16,
     {RISCV::FeatureVendorXqccmp},
     "Xqccmp (Qualcomm 16-bit Push/Pop & Double Move Instructions)"},
    {DecoderTableXwchc16, {RISCV::FeatureVendorXwchc}, "WCH QingKe XW"},
    // Standard Extensions
    // DecoderTableZicfiss16 must be checked before DecoderTable16.
    {DecoderTableZicfiss16, {}, "Zicfiss (Shadow Stack 16-bit)"},
    {DecoderTable16, {}, "standard 16-bit instructions"},
    {DecoderTableRV32Only16, {}, "RV32-only 16-bit instructions"},
    // Zc* instructions incompatible with Zcf or Zcd
    {DecoderTableZcOverlap16,
     {},
     "ZcOverlap (16-bit Instructions overlapping with Zcf/Zcd)"},
};

DecodeStatus RISCVDisassembler::getInstruction16(MCInst &MI, uint64_t &Size,
                                                 ArrayRef<uint8_t> Bytes,
                                                 uint64_t Address,
                                                 raw_ostream &CS) const {
  if (Bytes.size() < 2) {
    Size = 0;
    return MCDisassembler::Fail;
  }
  Size = 2;

  uint32_t Insn = support::endian::read16le(Bytes.data());

  for (const DecoderListEntry &Entry : DecoderList16) {
    if (!Entry.haveContainedFeatures(STI.getFeatureBits()))
      continue;

<<<<<<< HEAD
    LLVM_DEBUG(dbgs() << "Trying " << Entry.Desc << "table:\n");
=======
    LLVM_DEBUG(dbgs() << "Trying " << Entry.Desc << " table:\n");
>>>>>>> d465594a
    DecodeStatus Result =
        decodeInstruction(Entry.Table, MI, Insn, Address, this, STI);
    if (Result == MCDisassembler::Fail)
      continue;

    addSPOperands(MI);

    return Result;
  }

  return MCDisassembler::Fail;
}

static constexpr DecoderListEntry DecoderList48[]{
    {DecoderTableXqci48, XqciFeatureGroup, "Qualcomm uC 48bit"},
};

DecodeStatus RISCVDisassembler::getInstruction48(MCInst &MI, uint64_t &Size,
                                                 ArrayRef<uint8_t> Bytes,
                                                 uint64_t Address,
                                                 raw_ostream &CS) const {
  if (Bytes.size() < 6) {
    Size = 0;
    return MCDisassembler::Fail;
  }
  Size = 6;

  uint64_t Insn = 0;
  for (size_t i = Size; i-- != 0;)
    Insn += (static_cast<uint64_t>(Bytes[i]) << 8 * i);

  for (const DecoderListEntry &Entry : DecoderList48) {
    if (!Entry.haveContainedFeatures(STI.getFeatureBits()))
      continue;

<<<<<<< HEAD
    LLVM_DEBUG(dbgs() << "Trying " << Entry.Desc << "table:\n");
=======
    LLVM_DEBUG(dbgs() << "Trying " << Entry.Desc << " table:\n");
>>>>>>> d465594a
    DecodeStatus Result =
        decodeInstruction(Entry.Table, MI, Insn, Address, this, STI);
    if (Result == MCDisassembler::Fail)
      continue;

    return Result;
  }

  return MCDisassembler::Fail;
}

DecodeStatus RISCVDisassembler::getInstruction(MCInst &MI, uint64_t &Size,
                                               ArrayRef<uint8_t> Bytes,
                                               uint64_t Address,
                                               raw_ostream &CS) const {
  CommentStream = &CS;
  // It's a 16 bit instruction if bit 0 and 1 are not 0b11.
  if ((Bytes[0] & 0b11) != 0b11)
    return getInstruction16(MI, Size, Bytes, Address, CS);

  // It's a 32 bit instruction if bit 1:0 are 0b11(checked above) and bits 4:2
  // are not 0b111.
  if ((Bytes[0] & 0b1'1100) != 0b1'1100)
    return getInstruction32(MI, Size, Bytes, Address, CS);

  // 48-bit instructions are encoded as 0bxx011111.
  if ((Bytes[0] & 0b11'1111) == 0b01'1111) {
    return getInstruction48(MI, Size, Bytes, Address, CS);
  }

  // 64-bit instructions are encoded as 0x0111111.
  if ((Bytes[0] & 0b111'1111) == 0b011'1111) {
    Size = Bytes.size() >= 8 ? 8 : 0;
    return MCDisassembler::Fail;
  }

  // Remaining cases need to check a second byte.
  if (Bytes.size() < 2) {
    Size = 0;
    return MCDisassembler::Fail;
  }

  // 80-bit through 176-bit instructions are encoded as 0bxnnnxxxx_x1111111.
  // Where the number of bits is (80 + (nnn * 16)) for nnn != 0b111.
  unsigned nnn = (Bytes[1] >> 4) & 0b111;
  if (nnn != 0b111) {
    Size = 10 + (nnn * 2);
    if (Bytes.size() < Size)
      Size = 0;
    return MCDisassembler::Fail;
  }

  // Remaining encodings are reserved for > 176-bit instructions.
  Size = 0;
  return MCDisassembler::Fail;
}<|MERGE_RESOLUTION|>--- conflicted
+++ resolved
@@ -380,8 +380,6 @@
   return MCDisassembler::Success;
 }
 
-<<<<<<< HEAD
-=======
 static DecodeStatus decodeUImmSlistOperand(MCInst &Inst, uint32_t Imm,
                                            int64_t Address,
                                            const MCDisassembler *Decoder) {
@@ -391,7 +389,6 @@
   return MCDisassembler::Success;
 }
 
->>>>>>> d465594a
 static DecodeStatus decodeUImmLog2XLenOperand(MCInst &Inst, uint32_t Imm,
                                               int64_t Address,
                                               const MCDisassembler *Decoder) {
@@ -706,18 +703,11 @@
     RISCV::FeatureVendorXqcibi,  RISCV::FeatureVendorXqcibm,
     RISCV::FeatureVendorXqcicli, RISCV::FeatureVendorXqcicm,
     RISCV::FeatureVendorXqcics,  RISCV::FeatureVendorXqcicsr,
-<<<<<<< HEAD
-    RISCV::FeatureVendorXqciint, RISCV::FeatureVendorXqcili,
-    RISCV::FeatureVendorXqcilia, RISCV::FeatureVendorXqcilo,
-    RISCV::FeatureVendorXqcilsm, RISCV::FeatureVendorXqcisim,
-    RISCV::FeatureVendorXqcisls,
-=======
     RISCV::FeatureVendorXqciint, RISCV::FeatureVendorXqciio,
     RISCV::FeatureVendorXqcilb,  RISCV::FeatureVendorXqcili,
     RISCV::FeatureVendorXqcilia, RISCV::FeatureVendorXqcilo,
     RISCV::FeatureVendorXqcilsm, RISCV::FeatureVendorXqcisim,
     RISCV::FeatureVendorXqcisls, RISCV::FeatureVendorXqcisync,
->>>>>>> d465594a
 };
 
 static constexpr FeatureBitset XSfVectorGroup = {
@@ -822,11 +812,7 @@
     if (!Entry.haveContainedFeatures(STI.getFeatureBits()))
       continue;
 
-<<<<<<< HEAD
-    LLVM_DEBUG(dbgs() << "Trying " << Entry.Desc << "table:\n");
-=======
     LLVM_DEBUG(dbgs() << "Trying " << Entry.Desc << " table:\n");
->>>>>>> d465594a
     DecodeStatus Result =
         decodeInstruction(Entry.Table, MI, Insn, Address, this, STI);
     if (Result == MCDisassembler::Fail)
@@ -862,11 +848,7 @@
     if (!Entry.haveContainedFeatures(STI.getFeatureBits()))
       continue;
 
-<<<<<<< HEAD
-    LLVM_DEBUG(dbgs() << "Trying " << Entry.Desc << "table:\n");
-=======
     LLVM_DEBUG(dbgs() << "Trying " << Entry.Desc << " table:\n");
->>>>>>> d465594a
     DecodeStatus Result =
         decodeInstruction(Entry.Table, MI, Insn, Address, this, STI);
     if (Result == MCDisassembler::Fail)
