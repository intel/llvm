--- conflicted
+++ resolved
@@ -89,10 +89,7 @@
   initializeRISCVDAGToDAGISelPass(*PR);
   initializeRISCVInitUndefPass(*PR);
   initializeRISCVMoveMergePass(*PR);
-<<<<<<< HEAD
-=======
   initializeRISCVPushPopOptPass(*PR);
->>>>>>> bac3a63c
 }
 
 static StringRef computeDataLayout(const Triple &TT) {
@@ -357,17 +354,12 @@
 }
 
 void RISCVPassConfig::addPreEmitPass2() {
-<<<<<<< HEAD
-  if (TM->getOptLevel() != CodeGenOpt::None)
-    addPass(createRISCVMoveMergePass());
-=======
   if (TM->getOptLevel() != CodeGenOpt::None) {
     addPass(createRISCVMoveMergePass());
     // Schedule PushPop Optimization before expansion of Pseudo instruction,
     // ensuring return instruction is detected correctly.
     addPass(createRISCVPushPopOptimizationPass());
   }
->>>>>>> bac3a63c
   addPass(createRISCVExpandPseudoPass());
 
   // Schedule the expansion of AMOs at the last possible moment, avoiding the
