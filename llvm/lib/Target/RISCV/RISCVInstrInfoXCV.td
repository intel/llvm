//===-- RISCVInstrInfoXCV.td - CORE-V instructions ---------*- tablegen -*-===//
//
// Part of the LLVM Project, under the Apache License v2.0 with LLVM Exceptions.
// See https://llvm.org/LICENSE.txt for license information.
// SPDX-License-Identifier: Apache-2.0 WITH LLVM-exception
//
//===----------------------------------------------------------------------===//
//
// This file describes the vendor extensions defined by Core-V extensions.
//
//===----------------------------------------------------------------------===//

//===----------------------------------------------------------------------===//
// Operand and SDNode transformation definitions.
//===----------------------------------------------------------------------===//

def CVrrAsmOperand : AsmOperandClass {
  let Name = "RegReg";
  let ParserMethod = "parseRegReg";
}

def CVrr : Operand<i32>,
           ComplexPattern<i32, 2, "SelectAddrRegReg",[]> {
   let ParserMatchClass = CVrrAsmOperand;
   let PrintMethod = "printRegReg";
   let MIOperandInfo = (ops GPR:$base, GPR:$offset);
}

def cv_tuimm2 : TImmLeaf<XLenVT, [{return isUInt<2>(Imm);}]>;
def cv_tuimm5 : TImmLeaf<XLenVT, [{return isUInt<5>(Imm);}]>;
def cv_uimm10 : ImmLeaf<XLenVT, [{return isUInt<10>(Imm);}]>;

def CV_LO5: SDNodeXForm<imm, [{
  return CurDAG->getTargetConstant(N->getZExtValue() & 0x1f, SDLoc(N),
                                   N->getValueType(0));
}]>;

def CV_HI5: SDNodeXForm<imm, [{
  return CurDAG->getTargetConstant(N->getZExtValue() >> 5, SDLoc(N),
                                   N->getValueType(0));
}]>;

def powerOf2Minus1 : ImmLeaf<XLenVT, [{ return isPowerOf2_32(Imm+1); }]>;
def trailing1sPlus1 : SDNodeXForm<imm, [{
  return CurDAG->getTargetConstant(
                          llvm::countr_one(N->getZExtValue()) + 1,
                          SDLoc(N), N->getValueType(0));
}]>;

//===----------------------------------------------------------------------===//
// Instruction Class Templates
//===----------------------------------------------------------------------===//

let hasSideEffects = 0, mayLoad = 0, mayStore = 0 in {
  class CVInstBitManipRII<bits<2> funct2, bits<3> funct3, dag outs, dag ins,
                      string opcodestr, string argstr>
      : RVInstIBase<funct3, OPC_CUSTOM_2, outs, ins, opcodestr, argstr> {
    bits<5> is3;
    bits<5> is2;
    let Inst{31-30} = funct2;
    let Inst{29-25} = is3;
    let Inst{24-20} = is2;
  }

  class CVBitManipRII<bits<2> funct2, bits<3> funct3, string opcodestr,
                      Operand i3type = uimm5>
      : CVInstBitManipRII<funct2, funct3, (outs GPR:$rd),
                          (ins GPR:$rs1, i3type:$is3, uimm5:$is2),
                          opcodestr, "$rd, $rs1, $is3, $is2">;

  class CVBitManipRR<bits<7> funct7, string opcodestr>
      : RVInstR<funct7, 0b011, OPC_CUSTOM_1, (outs GPR:$rd),
                (ins GPR:$rs1, GPR:$rs2), opcodestr, "$rd, $rs1, $rs2">;

  class CVBitManipR<bits<7> funct7, string opcodestr>
      : RVInstR<funct7, 0b011, OPC_CUSTOM_1, (outs GPR:$rd),
                (ins GPR:$rs1), opcodestr, "$rd, $rs1"> {
    let rs2 = 0b00000;
  }
} // hasSideEffects = 0, mayLoad = 0, mayStore = 0

class CVInstMac<bits<7> funct7, bits<3> funct3, string opcodestr>
    : RVInstR<funct7, funct3, OPC_CUSTOM_1,
              (outs GPR:$rd_wb), (ins GPR:$rd, GPR:$rs1, GPR:$rs2),
              opcodestr, "$rd, $rs1, $rs2"> {
  let Constraints = "$rd = $rd_wb";
  let hasSideEffects = 0;
  let mayLoad = 0;
  let mayStore = 0;
}

class CVInstMacMulN<bits<2> funct2, bits<3> funct3, dag outs, dag ins,
                    string opcodestr>
    : RVInstRBase<funct3, OPC_CUSTOM_2, outs, ins, opcodestr,
                  "$rd, $rs1, $rs2, $imm5"> {
  bits<5> imm5;

  let Inst{31-30} = funct2;
  let Inst{29-25} = imm5;

  let hasSideEffects = 0;
  let mayLoad = 0;
  let mayStore = 0;
}

class CVInstMacN<bits<2> funct2, bits<3> funct3, string opcodestr>
    : CVInstMacMulN<funct2, funct3, (outs GPR:$rd_wb),
                    (ins GPR:$rd, GPR:$rs1, GPR:$rs2, uimm5:$imm5), opcodestr> {
  let Constraints = "$rd = $rd_wb";
}

class CVInstMulN<bits<2> funct2, bits<3> funct3, string opcodestr>
    : CVInstMacMulN<funct2, funct3, (outs GPR:$rd),
                    (ins GPR:$rs1, GPR:$rs2, uimm5:$imm5), opcodestr>;

let hasSideEffects = 0, mayLoad = 0, mayStore = 0 in {
  class CVInstAluRRI<bits<2> funct2, bits<3> funct3, string opcodestr>
      : RVInstRBase<funct3, OPC_CUSTOM_2, (outs GPR:$rd),
                    (ins GPR:$rs1, GPR:$rs2, uimm5:$imm5), opcodestr,
                    "$rd, $rs1, $rs2, $imm5"> {
    bits<5> imm5;

    let Inst{31-30} = funct2;
    let Inst{29-25} = imm5;
  }

  class CVInstAluRR<bits<7> funct7, bits<3> funct3, string opcodestr>
    : RVInstR<funct7, funct3, OPC_CUSTOM_1, (outs GPR:$rd),
              (ins GPR:$rs1, GPR:$rs2), opcodestr, "$rd, $rs1, $rs2">;

  class CVInstAluRRNR<bits<7> funct7, bits<3> funct3, string opcodestr>
    : RVInstR<funct7, funct3, OPC_CUSTOM_1, (outs GPR:$rd_wb),
              (ins GPR:$rd, GPR:$rs1, GPR:$rs2), opcodestr, "$rd, $rs1, $rs2"> {
    let Constraints = "$rd = $rd_wb";
  }

  class CVInstAluRI<bits<7> funct7, bits<3> funct3, string opcodestr>
      : RVInstIBase<funct3, OPC_CUSTOM_1, (outs GPR:$rd),
                    (ins GPR:$rs1, uimm5:$imm5), opcodestr,
                    "$rd, $rs1, $imm5"> {
    bits<5> imm5;

    let Inst{31-25} = funct7;
    let Inst{24-20} = imm5;
  }

  class CVInstAluR<bits<7> funct7, bits<3> funct3, string opcodestr>
    : RVInstR<funct7, funct3, OPC_CUSTOM_1, (outs GPR:$rd), (ins GPR:$rs1),
              opcodestr, "$rd, $rs1"> {
     let rs2 = 0b00000;
  }
} // hasSideEffects = 0, mayLoad = 0, mayStore = 0

class CVInstSIMDRR<bits<5> funct5, bit F, bit funct1, bits<3> funct3,
                   RISCVOpcode opcode, dag outs,
                   dag ins, string opcodestr, string argstr>
    : RVInstRBase<funct3, opcode, outs, ins, opcodestr, argstr> {
  let Inst{31-27} = funct5;
  let Inst{26} = F;
  let Inst{25} = funct1;
}

class CVInstSIMDRI<bits<5> funct5, bit F, bits<3> funct3, RISCVOpcode opcode,
                   dag outs, dag ins, string opcodestr, string argstr>
    : RVInstIBase<funct3, opcode, outs, ins, opcodestr, argstr> {
  bits<6> imm6;

  let Inst{31-27} = funct5;
  let Inst{26} = F;
  let Inst{25} = imm6{0}; // funct1 unused
  let Inst{24-20} = imm6{5-1};
}

let hasSideEffects = 0, mayLoad = 0, mayStore = 0 in {
class CVSIMDRR<bits<5> funct5, bit F, bit funct1, bits<3> funct3,
               string opcodestr>
    : CVInstSIMDRR<funct5, F, funct1, funct3, OPC_CUSTOM_3, (outs GPR:$rd),
              (ins GPR:$rs1, GPR:$rs2), opcodestr, "$rd, $rs1, $rs2">;

class CVSIMDRRWb<bits<5> funct5, bit F, bit funct1, bits<3> funct3,
                 string opcodestr>
    : CVInstSIMDRR<funct5, F, funct1, funct3, OPC_CUSTOM_3, (outs GPR:$rd_wb),
              (ins GPR:$rd, GPR:$rs1, GPR:$rs2), opcodestr, "$rd, $rs1, $rs2"> {
  let Constraints = "$rd = $rd_wb";
}

class CVSIMDRI<bits<5> funct5, bit F, bits<3> funct3, string opcodestr,
               Operand immtype = simm6>
    : CVInstSIMDRI<funct5, F, funct3, OPC_CUSTOM_3, (outs GPR:$rd),
                   (ins GPR:$rs1, immtype:$imm6), opcodestr, "$rd, $rs1, $imm6">;

class CVSIMDRIWb<bits<5> funct5, bit F, bits<3> funct3, string opcodestr,
                 Operand immtype = simm6>
    : CVInstSIMDRI<funct5, F, funct3, OPC_CUSTOM_3,
                   (outs GPR:$rd_wb), (ins GPR:$rd, GPR:$rs1, immtype:$imm6),
                   opcodestr, "$rd, $rs1, $imm6"> {
  let Constraints = "$rd = $rd_wb";
}

class CVSIMDRU<bits<5> funct5, bit F, bits<3> funct3, string opcodestr>
    : CVSIMDRI<funct5, F, funct3, opcodestr, uimm6>;

class CVSIMDRUWb<bits<5> funct5, bit F, bits<3> funct3, string opcodestr>
    : CVSIMDRIWb<funct5, F, funct3, opcodestr, uimm6>;

class CVSIMDR<bits<5> funct5, bit F, bit funct1, bits<3> funct3,
              string opcodestr>
    : CVInstSIMDRR<funct5, F, funct1, funct3, OPC_CUSTOM_3, (outs GPR:$rd),
                  (ins GPR:$rs1), opcodestr, "$rd, $rs1"> {
  let rs2 = 0b00000;
}
} // hasSideEffects = 0, mayLoad = 0, mayStore = 0

multiclass CVSIMDBinarySigned<bits<5> funct5, bit F, bit funct1, string mnemonic> {
  def CV_ # NAME # _H : CVSIMDRR<funct5, F, funct1, 0b000, "cv." # mnemonic # ".h">;
  def CV_ # NAME # _B : CVSIMDRR<funct5, F, funct1, 0b001, "cv." # mnemonic # ".b">;
  def CV_ # NAME # _SC_H : CVSIMDRR<funct5, F, funct1, 0b100, "cv." # mnemonic # ".sc.h">;
  def CV_ # NAME # _SC_B : CVSIMDRR<funct5, F, funct1, 0b101, "cv." # mnemonic # ".sc.b">;
  def CV_ # NAME # _SCI_H : CVSIMDRI<funct5, F, 0b110, "cv." # mnemonic # ".sci.h">;
  def CV_ # NAME # _SCI_B : CVSIMDRI<funct5, F, 0b111, "cv." # mnemonic # ".sci.b">;
}

multiclass CVSIMDBinaryUnsigned<bits<5> funct5, bit F, bit funct1, string mnemonic> {
  def CV_ # NAME # _H : CVSIMDRR<funct5, F, funct1, 0b000, "cv." # mnemonic # ".h">;
  def CV_ # NAME # _B : CVSIMDRR<funct5, F, funct1, 0b001, "cv." # mnemonic # ".b">;
  def CV_ # NAME # _SC_H : CVSIMDRR<funct5, F, funct1, 0b100, "cv." # mnemonic # ".sc.h">;
  def CV_ # NAME # _SC_B : CVSIMDRR<funct5, F, funct1, 0b101, "cv." # mnemonic # ".sc.b">;
  def CV_ # NAME # _SCI_H : CVSIMDRU<funct5, F, 0b110, "cv." # mnemonic # ".sci.h">;
  def CV_ # NAME # _SCI_B : CVSIMDRU<funct5, F, 0b111, "cv." # mnemonic # ".sci.b">;
}

multiclass CVSIMDShift<bits<5> funct5, bit F, bit funct1, string mnemonic> {
  def CV_ # NAME # _H : CVSIMDRR<funct5, F, funct1, 0b000, "cv." # mnemonic # ".h">;
  def CV_ # NAME # _B : CVSIMDRR<funct5, F, funct1, 0b001, "cv." # mnemonic # ".b">;
  def CV_ # NAME # _SC_H : CVSIMDRR<funct5, F, funct1, 0b100, "cv." # mnemonic # ".sc.h">;
  def CV_ # NAME # _SC_B : CVSIMDRR<funct5, F, funct1, 0b101, "cv." # mnemonic # ".sc.b">;
  def CV_ # NAME # _SCI_H : CVSIMDRI<funct5, F, 0b110, "cv." # mnemonic # ".sci.h", uimm4>;
  def CV_ # NAME # _SCI_B : CVSIMDRI<funct5, F, 0b111, "cv." # mnemonic # ".sci.b", uimm3>;
}

multiclass CVSIMDBinarySignedWb<bits<5> funct5, bit F, bit funct1, string mnemonic> {
  def CV_ # NAME # _H : CVSIMDRRWb<funct5, F, funct1, 0b000, "cv." # mnemonic # ".h">;
  def CV_ # NAME # _B : CVSIMDRRWb<funct5, F, funct1, 0b001, "cv." # mnemonic # ".b">;
  def CV_ # NAME # _SC_H : CVSIMDRRWb<funct5, F, funct1, 0b100, "cv." # mnemonic # ".sc.h">;
  def CV_ # NAME # _SC_B : CVSIMDRRWb<funct5, F, funct1, 0b101, "cv." # mnemonic # ".sc.b">;
  def CV_ # NAME # _SCI_H : CVSIMDRIWb<funct5, F, 0b110, "cv." # mnemonic # ".sci.h">;
  def CV_ # NAME # _SCI_B : CVSIMDRIWb<funct5, F, 0b111, "cv." # mnemonic # ".sci.b">;
}

multiclass CVSIMDBinaryUnsignedWb<bits<5> funct5, bit F, bit funct1, string mnemonic> {
  def CV_ # NAME # _H : CVSIMDRRWb<funct5, F, funct1, 0b000, "cv." # mnemonic # ".h">;
  def CV_ # NAME # _B : CVSIMDRRWb<funct5, F, funct1, 0b001, "cv." # mnemonic # ".b">;
  def CV_ # NAME # _SC_H : CVSIMDRRWb<funct5, F, funct1, 0b100, "cv." # mnemonic # ".sc.h">;
  def CV_ # NAME # _SC_B : CVSIMDRRWb<funct5, F, funct1, 0b101, "cv." # mnemonic # ".sc.b">;
  def CV_ # NAME # _SCI_H : CVSIMDRUWb<funct5, F, 0b110, "cv." # mnemonic # ".sci.h">;
  def CV_ # NAME # _SCI_B : CVSIMDRUWb<funct5, F, 0b111, "cv." # mnemonic # ".sci.b">;
}

class CVInstImmBranch<bits<3> funct3, dag outs, dag ins,
                      string opcodestr, string argstr>
    : RVInstB<funct3, OPC_CUSTOM_0, outs, ins, opcodestr, argstr> {
  bits<5> imm5;
  let rs2 = imm5;
  let isBranch = 1;
  let isTerminator = 1;
  let hasSideEffects = 0;
  let mayLoad = 0;
  let mayStore = 0;
}

let hasSideEffects = 0, mayLoad = 1, mayStore = 0 in {
class CVLoad_ri_inc<bits<3> funct3, string opcodestr>
    : RVInstI<funct3, OPC_CUSTOM_0, (outs GPR:$rd, GPR:$rs1_wb),
              (ins GPRMem:$rs1, simm12_lo:$imm12),
              opcodestr, "$rd, (${rs1}), ${imm12}"> {
  let Constraints = "$rs1_wb = $rs1";
}

class CVLoad_rr_inc<bits<7> funct7, bits<3> funct3, string opcodestr>
    : RVInstR<funct7, funct3, OPC_CUSTOM_1, (outs GPR:$rd, GPR:$rs1_wb),
              (ins GPRMem:$rs1, GPR:$rs2),
              opcodestr, "$rd, (${rs1}), ${rs2}"> {
  let Constraints = "$rs1_wb = $rs1";
}

class CVLoad_rr<bits<7> funct7, bits<3> funct3, string opcodestr>
    : RVInstR<funct7, funct3, OPC_CUSTOM_1, (outs GPR:$rd),
              (ins (CVrr $rs1, $rs2):$addr),
              opcodestr, "$rd, $addr">;
} // hasSideEffects = 0, mayLoad = 1, mayStore = 0

let hasSideEffects = 0, mayLoad = 0, mayStore = 1 in {
class CVStore_ri_inc<bits<3> funct3, string opcodestr>
    : RVInstS<funct3, OPC_CUSTOM_1, (outs GPR:$rs1_wb),
              (ins GPR:$rs2, GPR:$rs1, simm12_lo:$imm12),
              opcodestr, "$rs2, (${rs1}), ${imm12}"> {
  let Constraints = "$rs1_wb = $rs1";
}

class CVStore_rr_inc<bits<3> funct3, bits<7> funct7, string opcodestr>
    : RVInst<(outs GPR:$rs1_wb), (ins GPR:$rs2, GPR:$rs1, GPR:$rs3), opcodestr,
             "$rs2, (${rs1}), ${rs3}", [], InstFormatOther> {
  bits<5> rs3;
  bits<5> rs2;
  bits<5> rs1;

  let Inst{31-25} = funct7;
  let Inst{24-20} = rs2;
  let Inst{19-15} = rs1;
  let Inst{14-12} = funct3;
  let Inst{11-7} = rs3;
  let Inst{6-0} = OPC_CUSTOM_1.Value;
  let Constraints = "$rs1_wb = $rs1";
}


class CVStore_rr<bits<3> funct3, bits<7> funct7, string opcodestr>
    : RVInst<(outs), (ins GPR:$rs2, (CVrr $rs1, $rs3):$addr), opcodestr,
             "$rs2, $addr", [], InstFormatOther> {
  bits<5> rs1;
  bits<5> rs2;
  bits<5> rs3;

  let Inst{31-25} = funct7;
  let Inst{24-20} = rs2;
  let Inst{19-15} = rs1;
  let Inst{14-12} = funct3;
  let Inst{11-7} = rs3;
  let Inst{6-0} = OPC_CUSTOM_1.Value;
}
} // hasSideEffects = 0, mayLoad = 0, mayStore = 1

class CVLoad_ri<bits<3> funct3, string opcodestr>
    : RVInstI<funct3, OPC_CUSTOM_0, (outs GPR:$rd),
      (ins GPRMem:$rs1, simm12_lo:$imm12), opcodestr, "$rd, ${imm12}(${rs1})">;

//===----------------------------------------------------------------------===//
// Instructions
//===----------------------------------------------------------------------===//

let DecoderNamespace = "XCV" in {

let Predicates = [HasVendorXCVbitmanip, IsRV32] in {
  def CV_EXTRACT : CVBitManipRII<0b00, 0b000, "cv.extract">;
  def CV_EXTRACTU : CVBitManipRII<0b01, 0b000, "cv.extractu">;

  def CV_BCLR : CVBitManipRII<0b00, 0b001, "cv.bclr">;
  def CV_BSET : CVBitManipRII<0b01, 0b001, "cv.bset">;
  def CV_BITREV : CVBitManipRII<0b11, 0b001, "cv.bitrev", uimm2>;

  def CV_EXTRACTR : CVBitManipRR<0b0011000, "cv.extractr">;
  def CV_EXTRACTUR : CVBitManipRR<0b0011001, "cv.extractur">;

  let Constraints = "$rd = $rd_wb" in {
    def CV_INSERT : CVInstBitManipRII<0b10, 0b000, (outs GPR:$rd_wb),
                             (ins GPR:$rd, GPR:$rs1, uimm5:$is3, uimm5:$is2),
                             "cv.insert", "$rd, $rs1, $is3, $is2">;
    let hasSideEffects = 0, mayLoad = 0, mayStore = 0 in
    def CV_INSERTR : RVInstR<0b0011010, 0b011, OPC_CUSTOM_1, (outs GPR:$rd_wb),
                             (ins GPR:$rd, GPR:$rs1, GPR:$rs2),
                             "cv.insertr", "$rd, $rs1, $rs2">;
  }

  def CV_BCLRR : CVBitManipRR<0b0011100, "cv.bclrr">;
  def CV_BSETR : CVBitManipRR<0b0011101, "cv.bsetr">;

  def CV_ROR : CVBitManipRR<0b0100000, "cv.ror">;
  def CV_FF1 : CVBitManipR<0b0100001, "cv.ff1">;
  def CV_FL1 : CVBitManipR<0b0100010, "cv.fl1">;
  def CV_CLB : CVBitManipR<0b0100011, "cv.clb">;
  def CV_CNT : CVBitManipR<0b0100100, "cv.cnt">;
} // Predicates = [HasVendorXCVbitmanip, IsRV32]

let Predicates = [HasVendorXCVmac, IsRV32] in {
  // 32x32 bit macs
  def CV_MAC      : CVInstMac<0b1001000, 0b011, "cv.mac">,
                    Sched<[]>;
  def CV_MSU      : CVInstMac<0b1001001, 0b011, "cv.msu">,
                    Sched<[]>;

  // Signed 16x16 bit macs with imm
  def CV_MACSN    : CVInstMacN<0b00, 0b110, "cv.macsn">,
                    Sched<[]>;
  def CV_MACHHSN  : CVInstMacN<0b01, 0b110, "cv.machhsn">,
                    Sched<[]>;
  def CV_MACSRN   : CVInstMacN<0b10, 0b110, "cv.macsrn">,
                    Sched<[]>;
  def CV_MACHHSRN : CVInstMacN<0b11, 0b110, "cv.machhsrn">,
                    Sched<[]>;

  // Unsigned 16x16 bit macs with imm
  def CV_MACUN    : CVInstMacN<0b00, 0b111, "cv.macun">,
                    Sched<[]>;
  def CV_MACHHUN  : CVInstMacN<0b01, 0b111, "cv.machhun">,
                    Sched<[]>;
  def CV_MACURN   : CVInstMacN<0b10, 0b111, "cv.macurn">,
                    Sched<[]>;
  def CV_MACHHURN : CVInstMacN<0b11, 0b111, "cv.machhurn">,
                    Sched<[]>;

  // Signed 16x16 bit muls with imm
  def CV_MULSN    : CVInstMulN<0b00, 0b100, "cv.mulsn">,
                    Sched<[]>;
  def CV_MULHHSN  : CVInstMulN<0b01, 0b100, "cv.mulhhsn">,
                    Sched<[]>;
  def CV_MULSRN   : CVInstMulN<0b10, 0b100, "cv.mulsrn">,
                    Sched<[]>;
  def CV_MULHHSRN : CVInstMulN<0b11, 0b100, "cv.mulhhsrn">,
                    Sched<[]>;

  // Unsigned 16x16 bit muls with imm
  def CV_MULUN    : CVInstMulN<0b00, 0b101, "cv.mulun">,
                    Sched<[]>;
  def CV_MULHHUN  : CVInstMulN<0b01, 0b101, "cv.mulhhun">,
                    Sched<[]>;
  def CV_MULURN   : CVInstMulN<0b10, 0b101, "cv.mulurn">,
                    Sched<[]>;
  def CV_MULHHURN : CVInstMulN<0b11, 0b101, "cv.mulhhurn">,
                    Sched<[]>;
} // Predicates = [HasVendorXCVmac, IsRV32]

let Predicates = [HasVendorXCValu, IsRV32] in {
  // General ALU Operations
  def CV_ABS    : CVInstAluR<0b0101000, 0b011, "cv.abs">,
                  Sched<[]>;
  def CV_SLE    : CVInstAluRR<0b0101001, 0b011, "cv.sle">,
                  Sched<[]>;
  def CV_SLEU   : CVInstAluRR<0b0101010, 0b011, "cv.sleu">,
                  Sched<[]>;
  def CV_MIN    : CVInstAluRR<0b0101011, 0b011, "cv.min">,
                  Sched<[]>;
  def CV_MINU   : CVInstAluRR<0b0101100, 0b011, "cv.minu">,
                  Sched<[]>;
  def CV_MAX    : CVInstAluRR<0b0101101, 0b011, "cv.max">,
                  Sched<[]>;
  def CV_MAXU   : CVInstAluRR<0b0101110, 0b011, "cv.maxu">,
                  Sched<[]>;
  def CV_EXTHS  : CVInstAluR<0b0110000, 0b011, "cv.exths">,
                  Sched<[]>;
  def CV_EXTHZ  : CVInstAluR<0b0110001, 0b011, "cv.exthz">,
                  Sched<[]>;
  def CV_EXTBS  : CVInstAluR<0b0110010, 0b011, "cv.extbs">,
                  Sched<[]>;
  def CV_EXTBZ  : CVInstAluR<0b0110011, 0b011, "cv.extbz">,
                  Sched<[]>;

  def CV_CLIP   : CVInstAluRI<0b0111000, 0b011, "cv.clip">,
                  Sched<[]>;
  def CV_CLIPU  : CVInstAluRI<0b0111001, 0b011, "cv.clipu">,
                  Sched<[]>;
  def CV_CLIPR  : CVInstAluRR<0b0111010, 0b011, "cv.clipr">,
                  Sched<[]>;
  def CV_CLIPUR : CVInstAluRR<0b0111011, 0b011, "cv.clipur">,
                  Sched<[]>;

  def CV_ADDN   : CVInstAluRRI<0b00, 0b010, "cv.addn">,
                  Sched<[]>;
  def CV_ADDUN  : CVInstAluRRI<0b01, 0b010, "cv.addun">,
                  Sched<[]>;
  def CV_ADDRN  : CVInstAluRRI<0b10, 0b010, "cv.addrn">,
                  Sched<[]>;
  def CV_ADDURN : CVInstAluRRI<0b11, 0b010, "cv.addurn">,
                  Sched<[]>;
  def CV_SUBN   : CVInstAluRRI<0b00, 0b011, "cv.subn">,
                  Sched<[]>;
  def CV_SUBUN  : CVInstAluRRI<0b01, 0b011, "cv.subun">,
                  Sched<[]>;
  def CV_SUBRN  : CVInstAluRRI<0b10, 0b011, "cv.subrn">,
                  Sched<[]>;
  def CV_SUBURN : CVInstAluRRI<0b11, 0b011, "cv.suburn">,
                  Sched<[]>;

  def CV_ADDNR   : CVInstAluRRNR<0b1000000, 0b011, "cv.addnr">,
                   Sched<[]>;
  def CV_ADDUNR  : CVInstAluRRNR<0b1000001, 0b011, "cv.addunr">,
                   Sched<[]>;
  def CV_ADDRNR  : CVInstAluRRNR<0b1000010, 0b011, "cv.addrnr">,
                   Sched<[]>;
  def CV_ADDURNR : CVInstAluRRNR<0b1000011, 0b011, "cv.addurnr">,
                   Sched<[]>;
  def CV_SUBNR   : CVInstAluRRNR<0b1000100, 0b011, "cv.subnr">,
                   Sched<[]>;
  def CV_SUBUNR  : CVInstAluRRNR<0b1000101, 0b011, "cv.subunr">,
                   Sched<[]>;
  def CV_SUBRNR  : CVInstAluRRNR<0b1000110, 0b011, "cv.subrnr">,
                   Sched<[]>;
  def CV_SUBURNR : CVInstAluRRNR<0b1000111, 0b011, "cv.suburnr">,
                   Sched<[]>;
} // Predicates = [HasVendorXCValu, IsRV32]

let Predicates = [HasVendorXCVsimd, IsRV32] in {
  defm ADD :    CVSIMDBinarySigned<0b00000, 0, 0, "add">;
  defm SUB :    CVSIMDBinarySigned<0b00001, 0, 0, "sub">;
  defm AVG :    CVSIMDBinarySigned<0b00010, 0, 0, "avg">;
  defm AVGU : CVSIMDBinaryUnsigned<0b00011, 0, 0, "avgu">;
  defm MIN :    CVSIMDBinarySigned<0b00100, 0, 0, "min">;
  defm MINU : CVSIMDBinaryUnsigned<0b00101, 0, 0, "minu">;
  defm MAX :    CVSIMDBinarySigned<0b00110, 0, 0, "max">;
  defm MAXU : CVSIMDBinaryUnsigned<0b00111, 0, 0, "maxu">;
  defm SRL :           CVSIMDShift<0b01000, 0, 0, "srl">;
  defm SRA :           CVSIMDShift<0b01001, 0, 0, "sra">;
  defm SLL :           CVSIMDShift<0b01010, 0, 0, "sll">;
  defm OR :     CVSIMDBinarySigned<0b01011, 0, 0, "or">;
  defm XOR :    CVSIMDBinarySigned<0b01100, 0, 0, "xor">;
  defm AND :    CVSIMDBinarySigned<0b01101, 0, 0, "and">;

  def CV_ABS_H :    CVSIMDR<0b01110, 0, 0, 0b000, "cv.abs.h">;
  def CV_ABS_B :    CVSIMDR<0b01110, 0, 0, 0b001, "cv.abs.b">;

  // 0b01111xx: UNDEF

  defm DOTUP :   CVSIMDBinaryUnsigned<0b10000, 0, 0, "dotup">;
  defm DOTUSP :  CVSIMDBinarySigned<0b10001, 0, 0, "dotusp">;
  defm DOTSP :   CVSIMDBinarySigned<0b10010, 0, 0, "dotsp">;
  defm SDOTUP :  CVSIMDBinaryUnsignedWb<0b10011, 0, 0, "sdotup">;
  defm SDOTUSP : CVSIMDBinarySignedWb<0b10100, 0, 0, "sdotusp">;
  defm SDOTSP :  CVSIMDBinarySignedWb<0b10101, 0, 0, "sdotsp">;

  // 0b10110xx: UNDEF

  def CV_EXTRACT_H :    CVSIMDRU<0b10111, 0, 0b000, "cv.extract.h">;
  def CV_EXTRACT_B :    CVSIMDRU<0b10111, 0, 0b001, "cv.extract.b">;
  def CV_EXTRACTU_H :   CVSIMDRU<0b10111, 0, 0b010, "cv.extractu.h">;
  def CV_EXTRACTU_B :   CVSIMDRU<0b10111, 0, 0b011, "cv.extractu.b">;
  def CV_INSERT_H :     CVSIMDRUWb<0b10111, 0, 0b100, "cv.insert.h">;
  def CV_INSERT_B :     CVSIMDRUWb<0b10111, 0, 0b101, "cv.insert.b">;

  def CV_SHUFFLE_H :    CVSIMDRR<0b11000, 0, 0, 0b000, "cv.shuffle.h">;
  def CV_SHUFFLE_B :    CVSIMDRR<0b11000, 0, 0, 0b001, "cv.shuffle.b">;
  def CV_SHUFFLE_SCI_H :   CVSIMDRU<0b11000, 0, 0b110, "cv.shuffle.sci.h">;
  def CV_SHUFFLEI0_SCI_B : CVSIMDRU<0b11000, 0, 0b111, "cv.shufflei0.sci.b">;

  def CV_SHUFFLEI1_SCI_B : CVSIMDRU<0b11001, 0, 0b111, "cv.shufflei1.sci.b">;

  def CV_SHUFFLEI2_SCI_B : CVSIMDRU<0b11010, 0, 0b111, "cv.shufflei2.sci.b">;

  def CV_SHUFFLEI3_SCI_B : CVSIMDRU<0b11011, 0, 0b111, "cv.shufflei3.sci.b">;

  def CV_SHUFFLE2_H :    CVSIMDRRWb<0b11100, 0, 0, 0b000, "cv.shuffle2.h">;
  def CV_SHUFFLE2_B :    CVSIMDRRWb<0b11100, 0, 0, 0b001, "cv.shuffle2.b">;

  // 0b11101xx: UNDEF

  def CV_PACK :      CVSIMDRR<0b11110, 0, 0, 0b000, "cv.pack">;
  def CV_PACK_H :    CVSIMDRR<0b11110, 0, 1, 0b000, "cv.pack.h">;

  def CV_PACKHI_B : CVSIMDRRWb<0b11111, 0, 1, 0b001, "cv.packhi.b">;
  def CV_PACKLO_B : CVSIMDRRWb<0b11111, 0, 0, 0b001, "cv.packlo.b">;

  defm CMPEQ :  CVSIMDBinarySigned<0b00000, 1, 0, "cmpeq">;
  defm CMPNE :  CVSIMDBinarySigned<0b00001, 1, 0, "cmpne">;
  defm CMPGT :  CVSIMDBinarySigned<0b00010, 1, 0, "cmpgt">;
  defm CMPGE :  CVSIMDBinarySigned<0b00011, 1, 0, "cmpge">;
  defm CMPLT :  CVSIMDBinarySigned<0b00100, 1, 0, "cmplt">;
  defm CMPLE :  CVSIMDBinarySigned<0b00101, 1, 0, "cmple">;
  defm CMPGTU : CVSIMDBinaryUnsigned<0b00110, 1, 0, "cmpgtu">;
  defm CMPGEU : CVSIMDBinaryUnsigned<0b00111, 1, 0, "cmpgeu">;
  defm CMPLTU : CVSIMDBinaryUnsigned<0b01000, 1, 0, "cmpltu">;
  defm CMPLEU : CVSIMDBinaryUnsigned<0b01001, 1, 0, "cmpleu">;

  def CV_CPLXMUL_R :      CVSIMDRRWb<0b01010, 1, 0, 0b000, "cv.cplxmul.r">;
  def CV_CPLXMUL_I :      CVSIMDRRWb<0b01010, 1, 1, 0b000, "cv.cplxmul.i">;
  def CV_CPLXMUL_R_DIV2 : CVSIMDRRWb<0b01010, 1, 0, 0b010, "cv.cplxmul.r.div2">;
  def CV_CPLXMUL_I_DIV2 : CVSIMDRRWb<0b01010, 1, 1, 0b010, "cv.cplxmul.i.div2">;
  def CV_CPLXMUL_R_DIV4 : CVSIMDRRWb<0b01010, 1, 0, 0b100, "cv.cplxmul.r.div4">;
  def CV_CPLXMUL_I_DIV4 : CVSIMDRRWb<0b01010, 1, 1, 0b100, "cv.cplxmul.i.div4">;
  def CV_CPLXMUL_R_DIV8 : CVSIMDRRWb<0b01010, 1, 0, 0b110, "cv.cplxmul.r.div8">;
  def CV_CPLXMUL_I_DIV8 : CVSIMDRRWb<0b01010, 1, 1, 0b110, "cv.cplxmul.i.div8">;

  def CV_CPLXCONJ :    CVSIMDR<0b01011, 1, 0, 0b000, "cv.cplxconj">;

  // 0b01011xx: UNDEF

  def CV_SUBROTMJ :      CVSIMDRR<0b01100, 1, 0, 0b000, "cv.subrotmj">;
  def CV_SUBROTMJ_DIV2 : CVSIMDRR<0b01100, 1, 0, 0b010, "cv.subrotmj.div2">;
  def CV_SUBROTMJ_DIV4 : CVSIMDRR<0b01100, 1, 0, 0b100, "cv.subrotmj.div4">;
  def CV_SUBROTMJ_DIV8 : CVSIMDRR<0b01100, 1, 0, 0b110, "cv.subrotmj.div8">;

  def CV_ADD_DIV2 :    CVSIMDRR<0b01101, 1, 0, 0b010, "cv.add.div2">;
  def CV_ADD_DIV4 :    CVSIMDRR<0b01101, 1, 0, 0b100, "cv.add.div4">;
  def CV_ADD_DIV8 :    CVSIMDRR<0b01101, 1, 0, 0b110, "cv.add.div8">;

  def CV_SUB_DIV2 :    CVSIMDRR<0b01110, 1, 0, 0b010, "cv.sub.div2">;
  def CV_SUB_DIV4 :    CVSIMDRR<0b01110, 1, 0, 0b100, "cv.sub.div4">;
  def CV_SUB_DIV8 :    CVSIMDRR<0b01110, 1, 0, 0b110, "cv.sub.div8">;
}

let Predicates = [HasVendorXCVbi, IsRV32] in {
  // Immediate branching operations
  def CV_BEQIMM : CVInstImmBranch<0b110, (outs),
        (ins GPR:$rs1, simm5:$imm5, bare_simm13_lsb0:$imm12),
        "cv.beqimm", "$rs1, $imm5, $imm12">, Sched<[]>;
  def CV_BNEIMM : CVInstImmBranch<0b111, (outs),
        (ins GPR:$rs1, simm5:$imm5, bare_simm13_lsb0:$imm12),
        "cv.bneimm", "$rs1, $imm5, $imm12">, Sched<[]>;
}

let Predicates = [HasVendorXCVmem, IsRV32] in {
  // Register-Immediate load with post-increment
  def CV_LB_ri_inc  : CVLoad_ri_inc<0b000, "cv.lb">;
  def CV_LBU_ri_inc : CVLoad_ri_inc<0b100, "cv.lbu">;
  def CV_LH_ri_inc  : CVLoad_ri_inc<0b001, "cv.lh">;
  def CV_LHU_ri_inc : CVLoad_ri_inc<0b101, "cv.lhu">;
  def CV_LW_ri_inc  : CVLoad_ri_inc<0b010, "cv.lw">;

  // Register-Register load with post-increment
  def CV_LB_rr_inc  : CVLoad_rr_inc<0b0000000, 0b011, "cv.lb">;
  def CV_LBU_rr_inc : CVLoad_rr_inc<0b0001000, 0b011, "cv.lbu">;
  def CV_LH_rr_inc  : CVLoad_rr_inc<0b0000001, 0b011, "cv.lh">;
  def CV_LHU_rr_inc : CVLoad_rr_inc<0b0001001, 0b011, "cv.lhu">;
  def CV_LW_rr_inc  : CVLoad_rr_inc<0b0000010, 0b011, "cv.lw">;

  // Register-Register load
  def CV_LB_rr  : CVLoad_rr<0b0000100, 0b011, "cv.lb">;
  def CV_LBU_rr : CVLoad_rr<0b0001100, 0b011, "cv.lbu">;
  def CV_LH_rr  : CVLoad_rr<0b0000101, 0b011, "cv.lh">;
  def CV_LHU_rr : CVLoad_rr<0b0001101, 0b011, "cv.lhu">;
  def CV_LW_rr  : CVLoad_rr<0b0000110, 0b011, "cv.lw">;

  // Register-Immediate store with post-increment
  def CV_SB_ri_inc : CVStore_ri_inc<0b000, "cv.sb">;
  def CV_SH_ri_inc : CVStore_ri_inc<0b001, "cv.sh">;
  def CV_SW_ri_inc : CVStore_ri_inc<0b010, "cv.sw">;

  // Register-Register store with post-increment
  def CV_SB_rr_inc : CVStore_rr_inc<0b011, 0b0010000, "cv.sb">;
  def CV_SH_rr_inc : CVStore_rr_inc<0b011, 0b0010001, "cv.sh">;
  def CV_SW_rr_inc : CVStore_rr_inc<0b011, 0b0010010, "cv.sw">;

  // Register-Register store
  def CV_SB_rr : CVStore_rr<0b011, 0b0010100, "cv.sb">;
  def CV_SH_rr : CVStore_rr<0b011, 0b0010101, "cv.sh">;
  def CV_SW_rr : CVStore_rr<0b011, 0b0010110, "cv.sw">;
}

let Predicates = [HasVendorXCVelw, IsRV32], hasSideEffects = 0,
    mayLoad = 1, mayStore = 0 in {
  // Event load
  def CV_ELW : CVLoad_ri<0b011, "cv.elw">;
}

} // DecoderNamespace = "XCV"

//===----------------------------------------------------------------------===//
// Aliases
//===----------------------------------------------------------------------===//

let Predicates = [HasVendorXCVmac, IsRV32] in {
  // Xcvmac Pseudo Instructions
  // Signed 16x16 bit muls
  def : InstAlias<"cv.muls $rd1, $rs1, $rs2",
                  (CV_MULSN GPR:$rd1,   GPR:$rs1, GPR:$rs2, 0)>;
  def : InstAlias<"cv.mulhhs $rd1, $rs1, $rs2",
                  (CV_MULHHSN GPR:$rd1, GPR:$rs1, GPR:$rs2, 0)>;

  // Unsigned 16x16 bit muls
  def : InstAlias<"cv.mulu $rd1, $rs1, $rs2",
                  (CV_MULUN GPR:$rd1,   GPR:$rs1, GPR:$rs2, 0)>;
  def : InstAlias<"cv.mulhhu $rd1, $rs1, $rs2",
                  (CV_MULHHUN GPR:$rd1, GPR:$rs1, GPR:$rs2, 0)>;
} // Predicates = [HasVendorXCVmac, IsRV32]

let Predicates = [HasVendorXCValu, IsRV32] in {
  def : MnemonicAlias<"cv.slet", "cv.sle">;
  def : MnemonicAlias<"cv.sletu", "cv.sleu">;
}

//===----------------------------------------------------------------------===//
// Patterns for load & store operations
//===----------------------------------------------------------------------===//
class CVLdrrPat<PatFrag LoadOp, RVInst Inst>
    : Pat<(i32 (LoadOp CVrr:$regreg)),
          (Inst CVrr:$regreg)>;

class CVStriPat<PatFrag StoreOp, RVInst Inst>
<<<<<<< HEAD
    : Pat<(StoreOp (XLenVT GPR:$rs2), GPR:$rs1, simm12_lo:$imm12),
=======
    : Pat<(StoreOp (i32 GPR:$rs2), GPR:$rs1, simm12_lo:$imm12),
>>>>>>> 54c4ef26
          (Inst GPR:$rs2, GPR:$rs1, simm12_lo:$imm12)>;

class CVStrriPat<PatFrag StoreOp, RVInst Inst>
    : Pat<(StoreOp (i32 GPR:$rs2), GPR:$rs1, GPR:$rs3),
          (Inst GPR:$rs2, GPR:$rs1, GPR:$rs3)>;

class CVStrrPat<PatFrag StoreOp, RVInst Inst>
    : Pat<(StoreOp (i32 GPR:$rs2), CVrr:$regreg),
          (Inst GPR:$rs2, CVrr:$regreg)>;

let Predicates = [HasVendorXCVmem, IsRV32], AddedComplexity = 1 in {
  def : CVLdrrPat<sextloadi8, CV_LB_rr>;
  def : CVLdrrPat<zextloadi8, CV_LBU_rr>;
  def : CVLdrrPat<extloadi8, CV_LBU_rr>;
  def : CVLdrrPat<sextloadi16, CV_LH_rr>;
  def : CVLdrrPat<zextloadi16, CV_LHU_rr>;
  def : CVLdrrPat<extloadi16, CV_LHU_rr>;
  def : CVLdrrPat<load, CV_LW_rr>;

  def : CVStriPat<post_truncsti8, CV_SB_ri_inc>;
  def : CVStriPat<post_truncsti16, CV_SH_ri_inc>;
  def : CVStriPat<post_store, CV_SW_ri_inc>;

  def : CVStrriPat<post_truncsti8, CV_SB_rr_inc>;
  def : CVStrriPat<post_truncsti16, CV_SH_rr_inc>;
  def : CVStrriPat<post_store, CV_SW_rr_inc>;

  def : CVStrrPat<truncstorei8, CV_SB_rr>;
  def : CVStrrPat<truncstorei16, CV_SH_rr>;
  def : CVStrrPat<store, CV_SW_rr>;
}

multiclass PatCoreVBitManip<Intrinsic intr> {
  def : PatGprGpr<intr, !cast<RVInst>("CV_" # NAME # "R")>;
  def : Pat<(intr GPR:$rs1, cv_uimm10:$imm),
            (!cast<RVInst>("CV_" # NAME)
             GPR:$rs1, (CV_HI5 cv_uimm10:$imm), (CV_LO5 cv_uimm10:$imm))>;
}

let Predicates = [HasVendorXCVbitmanip, IsRV32] in {
  defm EXTRACT : PatCoreVBitManip<int_riscv_cv_bitmanip_extract>;
  defm EXTRACTU : PatCoreVBitManip<int_riscv_cv_bitmanip_extractu>;
  defm BCLR : PatCoreVBitManip<int_riscv_cv_bitmanip_bclr>;
  defm BSET : PatCoreVBitManip<int_riscv_cv_bitmanip_bset>;

  def : Pat<(int_riscv_cv_bitmanip_insert GPR:$rs1, GPR:$rs2, GPR:$rd),
            (CV_INSERTR GPR:$rd, GPR:$rs1, GPR:$rs2)>;
  def : Pat<(int_riscv_cv_bitmanip_insert GPR:$rs1, cv_uimm10:$imm, GPR:$rd),
            (CV_INSERT GPR:$rd, GPR:$rs1, (CV_HI5 cv_uimm10:$imm),
                                          (CV_LO5 cv_uimm10:$imm))>;

  def : PatGpr<cttz, CV_FF1, i32>;
  def : PatGpr<ctlz, CV_FL1, i32>;
  def : PatGpr<int_riscv_cv_bitmanip_clb, CV_CLB>;
  def : PatGpr<ctpop, CV_CNT, i32>;

  def : PatGprGpr<rotr, CV_ROR, i32>;

  def : Pat<(int_riscv_cv_bitmanip_bitrev GPR:$rs1, cv_tuimm5:$pts,
             cv_tuimm2:$radix),
            (CV_BITREV GPR:$rs1, cv_tuimm2:$radix, cv_tuimm5:$pts)>;
  def : Pat<(bitreverse (i32 GPR:$rs)), (CV_BITREV GPR:$rs, 0, 0)>;
}

class PatCoreVAluGpr<string intr, string asm> :
  PatGpr<!cast<Intrinsic>("int_riscv_cv_alu_" # intr),
            !cast<RVInst>("CV_" # asm)>;
class PatCoreVAluGprGpr <string intr, string asm> :
  PatGprGpr<!cast<Intrinsic>("int_riscv_cv_alu_" # intr),
               !cast<RVInst>("CV_" # asm)>;

multiclass PatCoreVAluGprImm<Intrinsic intr> {
  def : PatGprGpr<intr, !cast<RVInst>("CV_" # NAME # "R")>;
  def : Pat<(intr (XLenVT GPR:$rs1), powerOf2Minus1:$upperBound),
            (!cast<RVInst>("CV_" # NAME) GPR:$rs1,
            (trailing1sPlus1 imm:$upperBound))>;
}

multiclass PatCoreVAluGprGprImm<Intrinsic intr> {
  def : Pat<(intr GPR:$rs1, GPR:$rs2, GPR:$rs3),
            (!cast<RVInst>("CV_" # NAME # "R") GPR:$rs1, GPR:$rs2, GPR:$rs3)>;
  def : Pat<(intr GPR:$rs1, GPR:$rs2, uimm5:$imm),
            (!cast<RVInst>("CV_" # NAME) GPR:$rs1, GPR:$rs2, uimm5:$imm)>;
}

let Predicates = [HasVendorXCValu, IsRV32], AddedComplexity = 1 in {
  def : PatGpr<abs, CV_ABS, i32>;
  def : PatGprGpr<setle, CV_SLE, i32>;
  def : PatGprGpr<setule, CV_SLEU, i32>;
  def : PatGprGpr<smin, CV_MIN, i32>;
  def : PatGprGpr<umin, CV_MINU, i32>;
  def : PatGprGpr<smax, CV_MAX, i32>;
  def : PatGprGpr<umax, CV_MAXU, i32>;

  def : Pat<(sext_inreg (i32 GPR:$rs1), i16), (CV_EXTHS GPR:$rs1)>;
  def : Pat<(sext_inreg (i32 GPR:$rs1), i8), (CV_EXTBS GPR:$rs1)>;
  def : Pat<(and (i32 GPR:$rs1), 0xffff), (CV_EXTHZ GPR:$rs1)>;
  def : Pat<(and (i32 GPR:$rs1), 0xff), (CV_EXTBZ GPR:$rs1)>;

  defm CLIP   : PatCoreVAluGprImm<int_riscv_cv_alu_clip>;
  defm CLIPU  : PatCoreVAluGprImm<int_riscv_cv_alu_clipu>;
  defm ADDN   : PatCoreVAluGprGprImm<int_riscv_cv_alu_addN>;
  defm ADDUN  : PatCoreVAluGprGprImm<int_riscv_cv_alu_adduN>;
  defm ADDRN  : PatCoreVAluGprGprImm<int_riscv_cv_alu_addRN>;
  defm ADDURN : PatCoreVAluGprGprImm<int_riscv_cv_alu_adduRN>;
  defm SUBN   : PatCoreVAluGprGprImm<int_riscv_cv_alu_subN>;
  defm SUBUN  : PatCoreVAluGprGprImm<int_riscv_cv_alu_subuN>;
  defm SUBRN  : PatCoreVAluGprGprImm<int_riscv_cv_alu_subRN>;
  defm SUBURN : PatCoreVAluGprGprImm<int_riscv_cv_alu_subuRN>;
} // Predicates = [HasVendorXCValu, IsRV32]

//===----------------------------------------------------------------------===//
// Patterns for immediate branching operations
//===----------------------------------------------------------------------===//

let Predicates = [HasVendorXCVbi, IsRV32], AddedComplexity = 2 in {
  def : Pat<(riscv_brcc (i32 GPR:$rs1), simm5:$imm5, SETEQ, bb:$imm12),
            (CV_BEQIMM GPR:$rs1, simm5:$imm5, bare_simm13_lsb0_bb:$imm12)>;
  def : Pat<(riscv_brcc (i32 GPR:$rs1), simm5:$imm5, SETNE, bb:$imm12),
            (CV_BNEIMM GPR:$rs1, simm5:$imm5, bare_simm13_lsb0_bb:$imm12)>;

  defm CC_SImm5_CV : SelectCC_GPR_riirr<GPR, simm5>;

  class Selectbi<CondCode Cond>
      : Pat<(riscv_selectcc_frag:$cc (i32 GPR:$lhs), simm5:$Constant, Cond,
                                     (i32 GPR:$truev), GPR:$falsev),
            (Select_GPR_Using_CC_SImm5_CV GPR:$lhs, simm5:$Constant,
             (IntCCtoRISCVCC $cc), GPR:$truev, GPR:$falsev)>;

  def : Selectbi<SETEQ>;
  def : Selectbi<SETNE>;
}

class PatCoreVMacGprGprGpr <string intr, string asm>
  : Pat<(!cast<Intrinsic>("int_riscv_cv_mac_" # intr) GPR:$rs1, GPR:$rs2, GPR:$rd),
        (!cast<RVInst>("CV_" # asm) GPR:$rd, GPR:$rs1, GPR:$rs2)>;
class PatCoreVMacGprGprGprUimm5 <string intr, string asm>
  : Pat<(!cast<Intrinsic>("int_riscv_cv_mac_" # intr) GPR:$rs1, GPR:$rs2, GPR:$rd, cv_tuimm5:$imm5),
        (!cast<RVInst>("CV_" # asm) GPR:$rd, GPR:$rs1, GPR:$rs2, cv_tuimm5:$imm5)>;
class PatCoreVMacGprGprUimm5 <string intr, string asm>
  : Pat<(!cast<Intrinsic>("int_riscv_cv_mac_" # intr) GPR:$rs1, GPR:$rs2, cv_tuimm5:$imm5),
        (!cast<RVInst>("CV_" # asm) GPR:$rs1, GPR:$rs2, cv_tuimm5:$imm5)>;

let Predicates = [HasVendorXCVmac] in {
  def : PatCoreVMacGprGprGpr<"mac", "MAC">;
  def : PatCoreVMacGprGprGpr<"msu", "MSU">;

  def : PatCoreVMacGprGprUimm5<"muluN", "MULUN">;
  def : PatCoreVMacGprGprUimm5<"mulhhuN", "MULHHUN">;
  def : PatCoreVMacGprGprUimm5<"mulsN", "MULSN">;
  def : PatCoreVMacGprGprUimm5<"mulhhsN", "MULHHSN">;
  def : PatCoreVMacGprGprUimm5<"muluRN", "MULURN">;
  def : PatCoreVMacGprGprUimm5<"mulhhuRN", "MULHHURN">;
  def : PatCoreVMacGprGprUimm5<"mulsRN", "MULSRN">;
  def : PatCoreVMacGprGprUimm5<"mulhhsRN", "MULHHSRN">;

  def : PatCoreVMacGprGprGprUimm5<"macuN", "MACUN">;
  def : PatCoreVMacGprGprGprUimm5<"machhuN", "MACHHUN">;
  def : PatCoreVMacGprGprGprUimm5<"macsN", "MACSN">;
  def : PatCoreVMacGprGprGprUimm5<"machhsN", "MACHHSN">;
  def : PatCoreVMacGprGprGprUimm5<"macuRN", "MACURN">;
  def : PatCoreVMacGprGprGprUimm5<"machhuRN", "MACHHURN">;
  def : PatCoreVMacGprGprGprUimm5<"macsRN", "MACSRN">;
  def : PatCoreVMacGprGprGprUimm5<"machhsRN", "MACHHSRN">;
}<|MERGE_RESOLUTION|>--- conflicted
+++ resolved
@@ -673,11 +673,7 @@
           (Inst CVrr:$regreg)>;
 
 class CVStriPat<PatFrag StoreOp, RVInst Inst>
-<<<<<<< HEAD
-    : Pat<(StoreOp (XLenVT GPR:$rs2), GPR:$rs1, simm12_lo:$imm12),
-=======
     : Pat<(StoreOp (i32 GPR:$rs2), GPR:$rs1, simm12_lo:$imm12),
->>>>>>> 54c4ef26
           (Inst GPR:$rs2, GPR:$rs1, simm12_lo:$imm12)>;
 
 class CVStrriPat<PatFrag StoreOp, RVInst Inst>
