--- conflicted
+++ resolved
@@ -587,8 +587,6 @@
                      VReg op1_reg_class,
                      VReg op2_reg_class,
                      bit isSEWAware = 0>
-<<<<<<< HEAD
-=======
     : Pat<(result_type (vop
                        (op1_type op1_reg_class:$rs1),
                        (op2_type op2_reg_class:$rs2),
@@ -617,7 +615,6 @@
                      VReg op1_reg_class,
                      VReg op2_reg_class,
                      bit isSEWAware = 0>
->>>>>>> bac3a63c
     : Pat<(result_type (vop
                        (op1_type op1_reg_class:$rs1),
                        (op2_type op2_reg_class:$rs2),
@@ -815,8 +812,6 @@
                    !if(isSEWAware,
                        instruction_name#"_"#vlmul.MX#"_E"#!shl(1, log2sew)#"_MASK",
                        instruction_name#"_"#vlmul.MX#"_MASK"))
-<<<<<<< HEAD
-=======
                    result_reg_class:$merge,
                    vop_reg_class:$rs1,
                    scalar_reg_class:$rs2,
@@ -843,7 +838,6 @@
                    !if(isSEWAware,
                        instruction_name#"_"#vlmul.MX#"_E"#!shl(1, log2sew)#"_MASK",
                        instruction_name#"_"#vlmul.MX#"_MASK"))
->>>>>>> bac3a63c
                    result_reg_class:$merge,
                    vop_reg_class:$rs1,
                    scalar_reg_class:$rs2,
@@ -869,8 +863,6 @@
   }
 }
 
-<<<<<<< HEAD
-=======
 multiclass VPatBinaryFPVL_VV_VF_RM<SDPatternOperator vop, string instruction_name,
                                 bit isSEWAware = 0> {
   foreach vti = AllFloatVectors in {
@@ -887,7 +879,6 @@
   }
 }
 
->>>>>>> bac3a63c
 multiclass VPatBinaryFPVL_R_VF<SDPatternOperator vop, string instruction_name,
                                bit isSEWAware = 0> {
   foreach fvti = AllFloatVectors in {
@@ -901,8 +892,6 @@
                            !if(isSEWAware,
                                instruction_name#"_V"#fvti.ScalarSuffix#"_"#fvti.LMul.MX#"_E"#fvti.SEW#"_MASK",
                                instruction_name#"_V"#fvti.ScalarSuffix#"_"#fvti.LMul.MX#"_MASK"))
-<<<<<<< HEAD
-=======
                            fvti.RegClass:$merge,
                            fvti.RegClass:$rs1, fvti.ScalarRegClass:$rs2,
                            (fvti.Mask V0), GPR:$vl, fvti.Log2SEW, TAIL_AGNOSTIC)>;
@@ -922,7 +911,6 @@
                            !if(isSEWAware,
                                instruction_name#"_V"#fvti.ScalarSuffix#"_"#fvti.LMul.MX#"_E"#fvti.SEW#"_MASK",
                                instruction_name#"_V"#fvti.ScalarSuffix#"_"#fvti.LMul.MX#"_MASK"))
->>>>>>> bac3a63c
                            fvti.RegClass:$merge,
                            fvti.RegClass:$rs1, fvti.ScalarRegClass:$rs2,
                            (fvti.Mask V0),
@@ -1870,11 +1858,7 @@
                                             vti.RegClass:$rs1,
                                             vti.RegClass:$rs2,
                                             VLOpFrag)),
-<<<<<<< HEAD
-              (!cast<Instruction>("PseudoVMERGE_VVM_"#vti.LMul.MX#"_TU")
-=======
               (!cast<Instruction>("PseudoVMERGE_VVM_"#vti.LMul.MX)
->>>>>>> bac3a63c
                    (vti.Vector (IMPLICIT_DEF)),
                    vti.RegClass:$rs2, vti.RegClass:$rs1, (vti.Mask V0),
                    GPR:$vl, vti.Log2SEW)>;
@@ -1883,11 +1867,7 @@
                                             (SplatPat XLenVT:$rs1),
                                             vti.RegClass:$rs2,
                                             VLOpFrag)),
-<<<<<<< HEAD
-              (!cast<Instruction>("PseudoVMERGE_VXM_"#vti.LMul.MX#"_TU")
-=======
               (!cast<Instruction>("PseudoVMERGE_VXM_"#vti.LMul.MX)
->>>>>>> bac3a63c
                    (vti.Vector (IMPLICIT_DEF)),
                    vti.RegClass:$rs2, GPR:$rs1, (vti.Mask V0), GPR:$vl, vti.Log2SEW)>;
 
@@ -1895,11 +1875,7 @@
                                             (SplatPat_simm5 simm5:$rs1),
                                             vti.RegClass:$rs2,
                                             VLOpFrag)),
-<<<<<<< HEAD
-              (!cast<Instruction>("PseudoVMERGE_VIM_"#vti.LMul.MX#"_TU")
-=======
               (!cast<Instruction>("PseudoVMERGE_VIM_"#vti.LMul.MX)
->>>>>>> bac3a63c
                    (vti.Vector (IMPLICIT_DEF)),
                    vti.RegClass:$rs2, simm5:$rs1, (vti.Mask V0), GPR:$vl, vti.Log2SEW)>;
 
@@ -1932,34 +1908,6 @@
 // 11.16. Vector Integer Move Instructions
 foreach vti = AllVectors in {
   let Predicates = GetVTypePredicates<vti>.Predicates in {
-<<<<<<< HEAD
-    def : Pat<(vti.Vector (riscv_vmv_v_v_vl (vti.Vector undef),
-                                            vti.RegClass:$rs2, VLOpFrag)),
-              (!cast<Instruction>("PseudoVMV_V_V_"#vti.LMul.MX)
-               vti.RegClass:$rs2, GPR:$vl, vti.Log2SEW)>;
-    def : Pat<(vti.Vector (riscv_vmv_v_v_vl vti.RegClass:$passthru,
-                                            vti.RegClass:$rs2, VLOpFrag)),
-              (!cast<Instruction>("PseudoVMV_V_V_"#vti.LMul.MX#"_TU")
-               vti.RegClass:$passthru, vti.RegClass:$rs2, GPR:$vl, vti.Log2SEW)>;
-}
-
-foreach vti = AllIntegerVectors in {
-    def : Pat<(vti.Vector (riscv_vmv_v_x_vl (vti.Vector undef), GPR:$rs2, VLOpFrag)),
-              (!cast<Instruction>("PseudoVMV_V_X_"#vti.LMul.MX)
-               GPR:$rs2, GPR:$vl, vti.Log2SEW)>;
-    def : Pat<(vti.Vector (riscv_vmv_v_x_vl vti.RegClass:$passthru, GPR:$rs2, VLOpFrag)),
-              (!cast<Instruction>("PseudoVMV_V_X_"#vti.LMul.MX#"_TU")
-               vti.RegClass:$passthru, GPR:$rs2, GPR:$vl, vti.Log2SEW)>;
-    defvar ImmPat = !cast<ComplexPattern>("sew"#vti.SEW#"simm5");
-    def : Pat<(vti.Vector (riscv_vmv_v_x_vl (vti.Vector undef), (ImmPat simm5:$imm5),
-                                            VLOpFrag)),
-              (!cast<Instruction>("PseudoVMV_V_I_"#vti.LMul.MX)
-               simm5:$imm5, GPR:$vl, vti.Log2SEW)>;
-    def : Pat<(vti.Vector (riscv_vmv_v_x_vl vti.RegClass:$passthru, (ImmPat simm5:$imm5),
-                                                VLOpFrag)),
-              (!cast<Instruction>("PseudoVMV_V_I_"#vti.LMul.MX#"_TU")
-               vti.RegClass:$passthru, simm5:$imm5, GPR:$vl, vti.Log2SEW)>;
-=======
     def : Pat<(vti.Vector (riscv_vmv_v_v_vl vti.RegClass:$passthru,
                                             vti.RegClass:$rs2, VLOpFrag)),
               (!cast<Instruction>("PseudoVMV_V_V_"#vti.LMul.MX)
@@ -1975,7 +1923,6 @@
                                                 VLOpFrag)),
               (!cast<Instruction>("PseudoVMV_V_I_"#vti.LMul.MX)
                vti.RegClass:$passthru, simm5:$imm5, GPR:$vl, vti.Log2SEW, TU_MU)>;
->>>>>>> bac3a63c
   }
 }
 
@@ -2123,11 +2070,7 @@
                                              fvti.RegClass:$rs1,
                                              fvti.RegClass:$rs2,
                                              VLOpFrag)),
-<<<<<<< HEAD
-              (!cast<Instruction>("PseudoVMERGE_VVM_"#fvti.LMul.MX#"_TU")
-=======
               (!cast<Instruction>("PseudoVMERGE_VVM_"#fvti.LMul.MX)
->>>>>>> bac3a63c
                    (fvti.Vector (IMPLICIT_DEF)),
                    fvti.RegClass:$rs2, fvti.RegClass:$rs1, (fvti.Mask V0),
                    GPR:$vl, fvti.Log2SEW)>;
@@ -2136,11 +2079,7 @@
                                              (SplatFPOp fvti.ScalarRegClass:$rs1),
                                              fvti.RegClass:$rs2,
                                              VLOpFrag)),
-<<<<<<< HEAD
-              (!cast<Instruction>("PseudoVFMERGE_V"#fvti.ScalarSuffix#"M_"#fvti.LMul.MX#"_TU")
-=======
               (!cast<Instruction>("PseudoVFMERGE_V"#fvti.ScalarSuffix#"M_"#fvti.LMul.MX)
->>>>>>> bac3a63c
                    (fvti.Vector (IMPLICIT_DEF)),
                    fvti.RegClass:$rs2,
                    (fvti.Scalar fvti.ScalarRegClass:$rs1),
@@ -2150,11 +2089,7 @@
                                              (SplatFPOp (SelectFPImm (XLenVT GPR:$imm))),
                                              fvti.RegClass:$rs2,
                                              VLOpFrag)),
-<<<<<<< HEAD
-              (!cast<Instruction>("PseudoVMERGE_VXM_"#fvti.LMul.MX#"_TU")
-=======
               (!cast<Instruction>("PseudoVMERGE_VXM_"#fvti.LMul.MX)
->>>>>>> bac3a63c
                    (fvti.Vector (IMPLICIT_DEF)),
                    fvti.RegClass:$rs2,
                    GPR:$imm,
@@ -2164,11 +2099,7 @@
                                              (SplatFPOp (fvti.Scalar fpimm0)),
                                              fvti.RegClass:$rs2,
                                              VLOpFrag)),
-<<<<<<< HEAD
-              (!cast<Instruction>("PseudoVMERGE_VIM_"#fvti.LMul.MX#"_TU")
-=======
               (!cast<Instruction>("PseudoVMERGE_VIM_"#fvti.LMul.MX)
->>>>>>> bac3a63c
                    (fvti.Vector (IMPLICIT_DEF)),
                    fvti.RegClass:$rs2, 0, (fvti.Mask V0), GPR:$vl, fvti.Log2SEW)>;
 
@@ -2573,42 +2504,17 @@
               (!cast<Instruction>("PseudoVID_V_"#vti.LMul.MX#"_MASK")
                   (vti.Vector (IMPLICIT_DEF)), (vti.Mask V0), GPR:$vl, vti.Log2SEW,
                   TAIL_AGNOSTIC)>;
-<<<<<<< HEAD
-
-    def : Pat<(vti.Vector (riscv_slide1up_vl (vti.Vector undef),
+    def : Pat<(vti.Vector (riscv_slide1up_vl (vti.Vector vti.RegClass:$rd),
                                              (vti.Vector vti.RegClass:$rs1),
                                              GPR:$rs2, (vti.Mask true_mask),
                                              VLOpFrag)),
               (!cast<Instruction>("PseudoVSLIDE1UP_VX_"#vti.LMul.MX)
-                  vti.RegClass:$rs1, GPR:$rs2, GPR:$vl, vti.Log2SEW)>;
-=======
->>>>>>> bac3a63c
-    def : Pat<(vti.Vector (riscv_slide1up_vl (vti.Vector vti.RegClass:$rd),
-                                             (vti.Vector vti.RegClass:$rs1),
-                                             GPR:$rs2, (vti.Mask true_mask),
-                                             VLOpFrag)),
-<<<<<<< HEAD
-              (!cast<Instruction>("PseudoVSLIDE1UP_VX_"#vti.LMul.MX#"_TU")
                   vti.RegClass:$rd, vti.RegClass:$rs1, GPR:$rs2, GPR:$vl, vti.Log2SEW, TU_MU)>;
-    def : Pat<(vti.Vector (riscv_slide1down_vl (vti.Vector undef),
+    def : Pat<(vti.Vector (riscv_slide1down_vl (vti.Vector vti.RegClass:$rd),
                                                (vti.Vector vti.RegClass:$rs1),
                                                GPR:$rs2, (vti.Mask true_mask),
                                                VLOpFrag)),
               (!cast<Instruction>("PseudoVSLIDE1DOWN_VX_"#vti.LMul.MX)
-                  vti.RegClass:$rs1, GPR:$rs2, GPR:$vl, vti.Log2SEW)>;
-=======
-              (!cast<Instruction>("PseudoVSLIDE1UP_VX_"#vti.LMul.MX)
-                  vti.RegClass:$rd, vti.RegClass:$rs1, GPR:$rs2, GPR:$vl, vti.Log2SEW, TU_MU)>;
->>>>>>> bac3a63c
-    def : Pat<(vti.Vector (riscv_slide1down_vl (vti.Vector vti.RegClass:$rd),
-                                               (vti.Vector vti.RegClass:$rs1),
-                                               GPR:$rs2, (vti.Mask true_mask),
-                                               VLOpFrag)),
-<<<<<<< HEAD
-              (!cast<Instruction>("PseudoVSLIDE1DOWN_VX_"#vti.LMul.MX#"_TU")
-=======
-              (!cast<Instruction>("PseudoVSLIDE1DOWN_VX_"#vti.LMul.MX)
->>>>>>> bac3a63c
                   vti.RegClass:$rd, vti.RegClass:$rs1, GPR:$rs2, GPR:$vl, vti.Log2SEW, TU_MU)>;
   }
 }
@@ -2619,28 +2525,13 @@
                                             (vti.Vector vti.RegClass:$rs1),
                                             vti.Scalar:$rs2, (vti.Mask true_mask),
                                             VLOpFrag)),
-<<<<<<< HEAD
-            (!cast<Instruction>("PseudoVFSLIDE1UP_V"#vti.ScalarSuffix#"_"#vti.LMul.MX#"_TU")
+            (!cast<Instruction>("PseudoVFSLIDE1UP_V"#vti.ScalarSuffix#"_"#vti.LMul.MX)
                 vti.RegClass:$rd, vti.RegClass:$rs1, vti.ScalarRegClass:$rs2, GPR:$vl, vti.Log2SEW, TU_MU)>;
-  def : Pat<(vti.Vector (riscv_fslide1down_vl (vti.Vector undef),
+  def : Pat<(vti.Vector (riscv_fslide1down_vl (vti.Vector vti.RegClass:$rd),
                                               (vti.Vector vti.RegClass:$rs1),
                                               vti.Scalar:$rs2, (vti.Mask true_mask),
                                               VLOpFrag)),
             (!cast<Instruction>("PseudoVFSLIDE1DOWN_V"#vti.ScalarSuffix#"_"#vti.LMul.MX)
-                vti.RegClass:$rs1, vti.ScalarRegClass:$rs2, GPR:$vl, vti.Log2SEW)>;
-=======
-            (!cast<Instruction>("PseudoVFSLIDE1UP_V"#vti.ScalarSuffix#"_"#vti.LMul.MX)
-                vti.RegClass:$rd, vti.RegClass:$rs1, vti.ScalarRegClass:$rs2, GPR:$vl, vti.Log2SEW, TU_MU)>;
->>>>>>> bac3a63c
-  def : Pat<(vti.Vector (riscv_fslide1down_vl (vti.Vector vti.RegClass:$rd),
-                                              (vti.Vector vti.RegClass:$rs1),
-                                              vti.Scalar:$rs2, (vti.Mask true_mask),
-                                              VLOpFrag)),
-<<<<<<< HEAD
-            (!cast<Instruction>("PseudoVFSLIDE1DOWN_V"#vti.ScalarSuffix#"_"#vti.LMul.MX#"_TU")
-=======
-            (!cast<Instruction>("PseudoVFSLIDE1DOWN_V"#vti.ScalarSuffix#"_"#vti.LMul.MX)
->>>>>>> bac3a63c
                 vti.RegClass:$rd, vti.RegClass:$rs1, vti.ScalarRegClass:$rs2, GPR:$vl, vti.Log2SEW, TU_MU)>;
   }
 }
