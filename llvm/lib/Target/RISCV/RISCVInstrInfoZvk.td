--- conflicted
+++ resolved
@@ -140,11 +140,7 @@
   defm VROR_V   : VROR_IV_V_X_I<"vror", 0b010100>;
 } // Predicates = [HasStdExtZvkb]
 
-<<<<<<< HEAD
-let ActiveElementsAffectResult = 1 in {
-=======
 let ElementsDependOn = EltDepsVLMask in {
->>>>>>> 1d22c955
 
 let Predicates = [HasStdExtZvkg], RVVConstraint = NoConstraint in {
   def VGHSH_VV : PALUVVNoVmTernary<0b101100, OPMVV, "vghsh.vv">,
@@ -202,11 +198,7 @@
                   SchedUnaryMC<"WriteVSM3MEV", "ReadVSM3MEV">;
 } // Predicates = [HasStdExtZvksh]
 
-<<<<<<< HEAD
-} // ActiveElementsAffectResult = 1
-=======
 } // ElementsDependOn = EltDepsVLMask
->>>>>>> 1d22c955
 
 //===----------------------------------------------------------------------===//
 // Pseudo instructions
