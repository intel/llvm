//===-- RISCVInstrInfo.td - Target Description for RISC-V --*- tablegen -*-===//
//
// Part of the LLVM Project, under the Apache License v2.0 with LLVM Exceptions.
// See https://llvm.org/LICENSE.txt for license information.
// SPDX-License-Identifier: Apache-2.0 WITH LLVM-exception
//
//===----------------------------------------------------------------------===//
//
// This file describes the RISC-V instructions in TableGen format.
//
//===----------------------------------------------------------------------===//

//===----------------------------------------------------------------------===//
// RISC-V specific DAG Nodes.
//===----------------------------------------------------------------------===//

// Target-independent type requirements, but with target-specific formats.
def SDT_CallSeqStart : SDCallSeqStart<[SDTCisVT<0, i32>,
                                       SDTCisVT<1, i32>]>;
def SDT_CallSeqEnd   : SDCallSeqEnd<[SDTCisVT<0, i32>,
                                     SDTCisVT<1, i32>]>;

// Target-dependent type requirements.
def SDT_RISCVCall     : SDTypeProfile<0, -1, [SDTCisVT<0, XLenVT>]>;
def SDT_RISCVSelectCC : SDTypeProfile<1, 5, [SDTCisSameAs<1, 2>,
                                             SDTCisVT<3, OtherVT>,
                                             SDTCisSameAs<0, 4>,
                                             SDTCisSameAs<4, 5>]>;
def SDT_RISCVBrCC : SDTypeProfile<0, 4, [SDTCisSameAs<0, 1>,
                                         SDTCisVT<2, OtherVT>,
                                         SDTCisVT<3, OtherVT>]>;
def SDT_RISCVReadCSR  : SDTypeProfile<1, 1, [SDTCisInt<0>, SDTCisInt<1>]>;
def SDT_RISCVWriteCSR : SDTypeProfile<0, 2, [SDTCisInt<0>, SDTCisInt<1>]>;
def SDT_RISCVSwapCSR  : SDTypeProfile<1, 2, [SDTCisInt<0>, SDTCisInt<1>,
                                             SDTCisInt<2>]>;
def SDT_RISCVReadCounterWide : SDTypeProfile<2, 2, [SDTCisVT<0, i32>,
                                                    SDTCisVT<1, i32>,
                                                    SDTCisInt<2>,
                                                    SDTCisInt<3>]>;
def SDT_RISCVIntUnaryOpW : SDTypeProfile<1, 1, [
  SDTCisSameAs<0, 1>, SDTCisVT<0, i64>
]>;
def SDT_RISCVIntBinOpW : SDTypeProfile<1, 2, [
  SDTCisSameAs<0, 1>, SDTCisSameAs<0, 2>, SDTCisVT<0, i64>
]>;
def SDT_RISCVIntShiftDOpW : SDTypeProfile<1, 3, [
  SDTCisSameAs<0, 1>, SDTCisSameAs<0, 2>, SDTCisVT<0, i64>, SDTCisVT<3, i64>
]>;

// Target-independent nodes, but with target-specific formats.
def callseq_start : SDNode<"ISD::CALLSEQ_START", SDT_CallSeqStart,
                           [SDNPHasChain, SDNPOutGlue]>;
def callseq_end   : SDNode<"ISD::CALLSEQ_END", SDT_CallSeqEnd,
                           [SDNPHasChain, SDNPOptInGlue, SDNPOutGlue]>;

// Target-dependent nodes.
def riscv_call      : SDNode<"RISCVISD::CALL", SDT_RISCVCall,
                             [SDNPHasChain, SDNPOptInGlue, SDNPOutGlue,
                              SDNPVariadic]>;
def riscv_sw_guarded_call : SDNode<"RISCVISD::SW_GUARDED_CALL", SDT_RISCVCall,
                                   [SDNPHasChain, SDNPOptInGlue, SDNPOutGlue,
                                    SDNPVariadic]>;
def riscv_ret_glue  : SDNode<"RISCVISD::RET_GLUE", SDTNone,
                             [SDNPHasChain, SDNPOptInGlue, SDNPVariadic]>;
def riscv_sret_glue : SDNode<"RISCVISD::SRET_GLUE", SDTNone,
                             [SDNPHasChain, SDNPOptInGlue]>;
def riscv_mret_glue : SDNode<"RISCVISD::MRET_GLUE", SDTNone,
                             [SDNPHasChain, SDNPOptInGlue]>;
def riscv_mileaveret_glue : SDNode<"RISCVISD::QC_C_MILEAVERET_GLUE", SDTNone,
                                   [SDNPHasChain, SDNPOptInGlue]>;
def riscv_selectcc  : SDNode<"RISCVISD::SELECT_CC", SDT_RISCVSelectCC>;
def riscv_brcc      : SDNode<"RISCVISD::BR_CC", SDT_RISCVBrCC,
                             [SDNPHasChain]>;
def riscv_tail      : SDNode<"RISCVISD::TAIL", SDT_RISCVCall,
                             [SDNPHasChain, SDNPOptInGlue, SDNPOutGlue,
                              SDNPVariadic]>;
def riscv_sw_guarded_tail : SDNode<"RISCVISD::SW_GUARDED_TAIL", SDT_RISCVCall,
                                   [SDNPHasChain, SDNPOptInGlue, SDNPOutGlue,
                                    SDNPVariadic]>;
def riscv_sw_guarded_brind : SDNode<"RISCVISD::SW_GUARDED_BRIND",
                                    SDTBrind, [SDNPHasChain]>;
def riscv_sllw      : SDNode<"RISCVISD::SLLW", SDT_RISCVIntBinOpW>;
def riscv_sraw      : SDNode<"RISCVISD::SRAW", SDT_RISCVIntBinOpW>;
def riscv_srlw      : SDNode<"RISCVISD::SRLW", SDT_RISCVIntBinOpW>;
def riscv_read_csr  : SDNode<"RISCVISD::READ_CSR", SDT_RISCVReadCSR,
                             [SDNPHasChain]>;
def riscv_write_csr : SDNode<"RISCVISD::WRITE_CSR", SDT_RISCVWriteCSR,
                             [SDNPHasChain]>;
def riscv_swap_csr  : SDNode<"RISCVISD::SWAP_CSR", SDT_RISCVSwapCSR,
                             [SDNPHasChain]>;

def riscv_read_counter_wide : SDNode<"RISCVISD::READ_COUNTER_WIDE",
                                     SDT_RISCVReadCounterWide,
                                     [SDNPHasChain, SDNPSideEffect]>;

def riscv_add_lo : SDNode<"RISCVISD::ADD_LO", SDTIntBinOp>;
def riscv_hi : SDNode<"RISCVISD::HI", SDTIntUnaryOp>;
def riscv_lla : SDNode<"RISCVISD::LLA", SDTIntUnaryOp>;
def riscv_add_tprel : SDNode<"RISCVISD::ADD_TPREL",
                             SDTypeProfile<1, 3, [SDTCisSameAs<0, 1>,
                                                  SDTCisSameAs<0, 2>,
                                                  SDTCisSameAs<0, 3>,
                                                  SDTCisInt<0>]>>;

def riscv_probed_alloca : SDNode<"RISCVISD::PROBED_ALLOCA",
                                 SDTypeProfile<1, 1, [SDTCisSameAs<0, 1>,
                                                      SDTCisVT<0, i32>]>,
                                 [SDNPHasChain, SDNPMayStore]>;

//===----------------------------------------------------------------------===//
// Operand and SDNode transformation definitions.
//===----------------------------------------------------------------------===//

class ImmXLenAsmOperand<string prefix, string suffix = ""> : AsmOperandClass {
  let Name = prefix # "ImmXLen" # suffix;
  let RenderMethod = "addImmOperands";
  let DiagnosticType = !strconcat("Invalid", Name);
}

class ImmAsmOperand<string prefix, int width, string suffix> : AsmOperandClass {
  let Name = prefix # "Imm" # width # suffix;
  let RenderMethod = "addImmOperands";
  let DiagnosticType = !strconcat("Invalid", Name);
}

def ImmZeroAsmOperand : AsmOperandClass {
  let Name = "ImmZero";
  let RenderMethod = "addImmOperands";
  let DiagnosticType = !strconcat("Invalid", Name);
  let DiagnosticString = "immediate must be zero";
}

// A parse method for (${gpr}) or 0(${gpr}), where the 0 is be silently ignored.
def ZeroOffsetMemOpOperand : AsmOperandClass {
  let Name = "ZeroOffsetMemOpOperand";
  let RenderMethod = "addRegOperands";
  let PredicateMethod = "isGPR";
  let ParserMethod = "parseZeroOffsetMemOp";
}

class MemOperand<RegisterClass regClass> : RegisterOperand<regClass>{
  let OperandType = "OPERAND_MEMORY";
}

def GPRMemZeroOffset : MemOperand<GPR> {
  let ParserMatchClass = ZeroOffsetMemOpOperand;
  let PrintMethod = "printZeroOffsetMemOp";
}

def GPRMem : MemOperand<GPR>;

def SPMem : MemOperand<SP>;

def GPRCMem : MemOperand<GPRC>;

class SImmAsmOperand<int width, string suffix = "">
    : ImmAsmOperand<"S", width, suffix> {
}

class UImmAsmOperand<int width, string suffix = "">
    : ImmAsmOperand<"U", width, suffix> {
}

class BareSImmNLsb0AsmOperand<int width>
    : ImmAsmOperand<"BareS", width, "Lsb0"> {
  let PredicateMethod = "isBareSimmNLsb0<" # width # ">";
}

class RISCVOp<ValueType vt = XLenVT> : Operand<vt> {
  let OperandNamespace = "RISCVOp";
}

class RISCVUImmOp<int bitsNum> : RISCVOp {
  let ParserMatchClass = UImmAsmOperand<bitsNum>;
  let EncoderMethod = "getImmOpValue";
  let DecoderMethod = "decodeUImmOperand<" # bitsNum # ">";
  let OperandType = "OPERAND_UIMM" # bitsNum;
  let MCOperandPredicate = [{
    int64_t Imm;
    if (!MCOp.evaluateAsConstantImm(Imm))
      return false;
    return isUInt<}]# bitsNum #[{>(Imm);
  }];
}

class RISCVUImmLeafOp<int bitsNum> :
  RISCVUImmOp<bitsNum>, ImmLeaf<XLenVT, "return isUInt<" # bitsNum # ">(Imm);">;

class RISCVSImmOp<int bitsNum> : RISCVOp {
  let ParserMatchClass = SImmAsmOperand<bitsNum>;
  let EncoderMethod = "getImmOpValue";
  let DecoderMethod = "decodeSImmOperand<" # bitsNum # ">";
  let OperandType = "OPERAND_SIMM" # bitsNum;
  let MCOperandPredicate = [{
    int64_t Imm;
    if (!MCOp.evaluateAsConstantImm(Imm))
      return false;
    return isInt<}] # bitsNum # [{>(Imm);
  }];
}

class RISCVSImmLeafOp<int bitsNum> :
  RISCVSImmOp<bitsNum>, ImmLeaf<XLenVT, "return isInt<" # bitsNum # ">(Imm);">;

def FenceArg : AsmOperandClass {
  let Name = "FenceArg";
  let RenderMethod = "addFenceArgOperands";
  let ParserMethod = "parseFenceArg";
}

def fencearg : RISCVOp {
  let ParserMatchClass = FenceArg;
  let PrintMethod = "printFenceArg";
  let DecoderMethod = "decodeUImmOperand<4>";
  let OperandType = "OPERAND_UIMM4";
}

def UImmLog2XLenAsmOperand : AsmOperandClass {
  let Name = "UImmLog2XLen";
  let RenderMethod = "addImmOperands";
  let DiagnosticType = "InvalidUImmLog2XLen";
}

def uimmlog2xlen : RISCVOp, ImmLeaf<XLenVT, [{
  if (Subtarget->is64Bit())
    return isUInt<6>(Imm);
  return isUInt<5>(Imm);
}]> {
  let ParserMatchClass = UImmLog2XLenAsmOperand;
  let DecoderMethod = "decodeUImmLog2XLenOperand";
  let MCOperandPredicate = [{
    int64_t Imm;
    if (!MCOp.evaluateAsConstantImm(Imm))
      return false;
    if (STI.getTargetTriple().isArch64Bit())
      return isUInt<6>(Imm);
    return isUInt<5>(Imm);
  }];
  let OperandType = "OPERAND_UIMMLOG2XLEN";
}

def InsnDirectiveOpcode : AsmOperandClass {
  let Name = "InsnDirectiveOpcode";
  let ParserMethod = "parseInsnDirectiveOpcode";
  let RenderMethod = "addImmOperands";
  let PredicateMethod = "isImm";
}

def uimm1 : RISCVUImmLeafOp<1>;
def uimm2 : RISCVUImmLeafOp<2>;
def uimm3 : RISCVUImmOp<3>;
def uimm4 : RISCVUImmLeafOp<4>;
def uimm5 : RISCVUImmLeafOp<5>;
def uimm6 : RISCVUImmLeafOp<6>;
def uimm7_opcode : RISCVUImmOp<7> {
  let ParserMatchClass = InsnDirectiveOpcode;
}
def uimm7 : RISCVUImmOp<7>;
def uimm8 : RISCVUImmOp<8>;
def uimm16 : RISCVUImmOp<16>;
def uimm32 : RISCVUImmOp<32>;
def uimm48 : RISCVUImmOp<48>;
def uimm64 : RISCVUImmOp<64>;
def simm12 : RISCVSImmLeafOp<12> {
  let MCOperandPredicate = [{
    int64_t Imm;
    if (MCOp.evaluateAsConstantImm(Imm))
      return isInt<12>(Imm);
    return MCOp.isBareSymbolRef();
  }];
}

// A 12-bit signed immediate which cannot fit in 6-bit signed immediate,
// but even negative value fit in 12-bit.
def simm12_no6 : ImmLeaf<XLenVT, [{
  return isInt<12>(Imm) && !isInt<6>(Imm) && isInt<12>(-Imm);}]>;

// A 13-bit signed immediate where the least significant bit is zero.
def bare_simm13_lsb0 : Operand<OtherVT> {
  let ParserMatchClass = BareSImmNLsb0AsmOperand<13>;
  let PrintMethod = "printBranchOperand";
  let EncoderMethod = "getImmOpValueAsr1";
  let DecoderMethod = "decodeSImmOperandAndLsl1<13>";
  let MCOperandPredicate = [{
    int64_t Imm;
    if (MCOp.evaluateAsConstantImm(Imm))
      return isShiftedInt<12, 1>(Imm);
    return MCOp.isBareSymbolRef();
  }];
  let OperandType = "OPERAND_PCREL";
}

class UImm20OperandMaybeSym : RISCVUImmOp<20> {
  let MCOperandPredicate = [{
    int64_t Imm;
    if (MCOp.evaluateAsConstantImm(Imm))
      return isUInt<20>(Imm);
    return MCOp.isBareSymbolRef();
  }];
}

def uimm20_lui : UImm20OperandMaybeSym {
  let ParserMatchClass = UImmAsmOperand<20, "LUI">;
}
def uimm20_auipc : UImm20OperandMaybeSym {
  let ParserMatchClass = UImmAsmOperand<20, "AUIPC">;
}

def uimm20 : RISCVUImmOp<20>;

def Simm21Lsb0JALAsmOperand : BareSImmNLsb0AsmOperand<21> {
  let ParserMethod = "parseJALOffset";
}

// A 21-bit signed immediate where the least significant bit is zero.
def simm21_lsb0_jal : Operand<OtherVT> {
  let ParserMatchClass = Simm21Lsb0JALAsmOperand;
  let PrintMethod = "printBranchOperand";
  let EncoderMethod = "getImmOpValueAsr1";
  let DecoderMethod = "decodeSImmOperandAndLsl1<21>";
  let MCOperandPredicate = [{
    int64_t Imm;
    if (MCOp.evaluateAsConstantImm(Imm))
      return isShiftedInt<20, 1>(Imm);
    return MCOp.isBareSymbolRef();
  }];
  let OperandType = "OPERAND_PCREL";
}

def BareSymbol : AsmOperandClass {
  let Name = "BareSymbol";
  let RenderMethod = "addImmOperands";
  let DiagnosticType = "InvalidBareSymbol";
  let DiagnosticString = "operand must be a bare symbol name";
  let ParserMethod = "parseBareSymbol";
}

// A bare symbol.
def bare_symbol : Operand<XLenVT> {
  let ParserMatchClass = BareSymbol;
}

def CallSymbol : AsmOperandClass {
  let Name = "CallSymbol";
  let RenderMethod = "addImmOperands";
  let DiagnosticType = "InvalidCallSymbol";
  let DiagnosticString = "operand must be a bare symbol name";
  let ParserMethod = "parseCallSymbol";
}

// A bare symbol used in call/tail only.
def call_symbol : Operand<XLenVT> {
  let ParserMatchClass = CallSymbol;
}

def PseudoJumpSymbol : AsmOperandClass {
  let Name = "PseudoJumpSymbol";
  let RenderMethod = "addImmOperands";
  let DiagnosticType = "InvalidPseudoJumpSymbol";
  let DiagnosticString = "operand must be a valid jump target";
  let ParserMethod = "parsePseudoJumpSymbol";
}

// A bare symbol used for pseudo jumps only.
def pseudo_jump_symbol : Operand<XLenVT> {
  let ParserMatchClass = PseudoJumpSymbol;
}

def TPRelAddSymbol : AsmOperandClass {
  let Name = "TPRelAddSymbol";
  let RenderMethod = "addImmOperands";
  let DiagnosticType = "InvalidTPRelAddSymbol";
<<<<<<< HEAD
  let DiagnosticString = "operand must be a symbol with %tprel_add modifier";
  let ParserMethod = "parseOperandWithModifier";
=======
  let DiagnosticString = "operand must be a symbol with %tprel_add specifier";
  let ParserMethod = "parseOperandWithSpecifier";
>>>>>>> 5eee2751
}

// A bare symbol with the %tprel_add variant.
def tprel_add_symbol : Operand<XLenVT> {
  let ParserMatchClass = TPRelAddSymbol;
}

def CSRSystemRegister : AsmOperandClass {
  let Name = "CSRSystemRegister";
  let ParserMethod = "parseCSRSystemRegister";
  let DiagnosticType = "InvalidCSRSystemRegister";
}

def csr_sysreg : RISCVOp, TImmLeaf<XLenVT, "return isUInt<12>(Imm);"> {
  let ParserMatchClass = CSRSystemRegister;
  let PrintMethod = "printCSRSystemRegister";
  let DecoderMethod = "decodeUImmOperand<12>";
  let OperandType = "OPERAND_UIMM12";
}

// A parameterized register class alternative to i32imm/i64imm from Target.td.
def ixlenimm : Operand<XLenVT>;

// Condition code used by select and short forward branch pseudos.
def cond_code : RISCVOp {
  let OperandType = "OPERAND_COND_CODE";
}

def ixlenimm_li : Operand<XLenVT> {
  let ParserMatchClass = ImmXLenAsmOperand<"", "LI">;
}

// Accepts subset of LI operands, used by LAImm and LLAImm
def ixlenimm_li_restricted : Operand<XLenVT> {
  let ParserMatchClass = ImmXLenAsmOperand<"", "LI_Restricted">;
}

// Standalone (codegen-only) immleaf patterns.

// A 12-bit signed immediate plus one where the imm range will be -2047~2048.
def simm12_plus1 : ImmLeaf<XLenVT,
  [{return (isInt<12>(Imm) && Imm != -2048) || Imm == 2048;}]>;

// A 6-bit constant greater than 32.
def uimm6gt32 : ImmLeaf<XLenVT, [{
  return isUInt<6>(Imm) && Imm > 32;
}]>;

// Addressing modes.
def AddrRegImm : ComplexPattern<iPTR, 2, "SelectAddrRegImm">;

// Return the negation of an immediate value.
def NegImm : SDNodeXForm<imm, [{
  return CurDAG->getSignedTargetConstant(-N->getSExtValue(), SDLoc(N),
                                         N->getValueType(0));
}]>;
def GINegImm : GICustomOperandRenderer<"renderNegImm">,
  GISDNodeXFormEquiv<NegImm>;

// Return an immediate value minus 32.
def ImmSub32 : SDNodeXForm<imm, [{
  return CurDAG->getSignedTargetConstant(N->getSExtValue() - 32, SDLoc(N),
                                         N->getValueType(0));
}]>;

// Return an immediate subtracted from XLen.
def ImmSubFromXLen : SDNodeXForm<imm, [{
  uint64_t XLen = Subtarget->getXLen();
  return CurDAG->getTargetConstant(XLen - N->getZExtValue(), SDLoc(N),
                                   N->getValueType(0));
}]>;
def GIImmSubFromXLen : GICustomOperandRenderer<"renderImmSubFromXLen">,
  GISDNodeXFormEquiv<ImmSubFromXLen>;

// Return an immediate subtracted from 32.
def ImmSubFrom32 : SDNodeXForm<imm, [{
  return CurDAG->getTargetConstant(32 - N->getZExtValue(), SDLoc(N),
                                   N->getValueType(0));
}]>;
def GIImmSubFrom32 : GICustomOperandRenderer<"renderImmSubFrom32">,
  GISDNodeXFormEquiv<ImmSubFrom32>;

// Check if (add r, imm) can be optimized to (ADDI (ADDI r, imm0), imm1),
// in which imm = imm0 + imm1 and both imm0 and imm1 are simm12. We make imm0
// as large as possible and imm1 as small as possible so that we might be able
// to use c.addi for the small immediate.
def AddiPair : ImmLeaf<XLenVT, [{
  // The immediate operand must be in range [-4096,-2049] or [2048,4094].
  return (-4096 <= Imm && Imm <= -2049) || (2048 <= Imm && Imm <= 4094);
}]>;

// Return imm - (imm < 0 ? -2048 : 2047).
def AddiPairImmSmall : SDNodeXForm<imm, [{
  int64_t Imm = N->getSExtValue();
  int64_t Adj = N->getSExtValue() < 0 ? -2048 : 2047;
  return CurDAG->getSignedTargetConstant(Imm - Adj, SDLoc(N),
                                         N->getValueType(0));
}]>;
def GIAddiPairImmSmall : GICustomOperandRenderer<"renderAddiPairImmSmall">,
                         GISDNodeXFormEquiv<AddiPairImmSmall>;

// Return -2048 if immediate is negative or 2047 if positive. These are the
// largest simm12 values.
def AddiPairImmLarge : SDNodeXForm<imm, [{
  int64_t Imm = N->getSExtValue() < 0 ? -2048 : 2047;
  return CurDAG->getSignedTargetConstant(Imm, SDLoc(N), N->getValueType(0));
}]>;
def GIAddiPairImmLarge : GICustomOperandRenderer<"renderAddiPairImmLarge">,
                         GISDNodeXFormEquiv<AddiPairImmLarge>;

def TrailingZeros : SDNodeXForm<imm, [{
  return CurDAG->getTargetConstant(llvm::countr_zero(N->getZExtValue()),
                                   SDLoc(N), N->getValueType(0));
}]>;
def GITrailingZeros : GICustomOperandRenderer<"renderTrailingZeros">,
  GISDNodeXFormEquiv<TrailingZeros>;

def XLenSubTrailingOnes : SDNodeXForm<imm, [{
  uint64_t XLen = Subtarget->getXLen();
  uint64_t TrailingOnes = llvm::countr_one(N->getZExtValue());
  return CurDAG->getTargetConstant(XLen - TrailingOnes, SDLoc(N),
                                   N->getValueType(0));
}]>;
def GIXLenSubTrailingOnes : GICustomOperandRenderer<"renderXLenSubTrailingOnes">,
  GISDNodeXFormEquiv<XLenSubTrailingOnes>;

// Checks if this mask is a non-empty sequence of ones starting at the
// most/least significant bit with the remainder zero and exceeds simm32/simm12.
def LeadingOnesMask : ImmLeaf<XLenVT, [{
  return !isInt<32>(Imm) && isMask_64(~Imm);
}], TrailingZeros>;

def TrailingOnesMask : IntImmLeaf<XLenVT, [{
  return !isInt<12>(Imm.getSExtValue()) && isMask_64(Imm.getZExtValue());
}], XLenSubTrailingOnes>;

// Similar to LeadingOnesMask, but only consider leading ones in the lower 32
// bits.
def LeadingOnesWMask : ImmLeaf<XLenVT, [{
  // If the value is a uint32 but not an int32, it must have bit 31 set and
  // bits 63:32 cleared. After that we're looking for a shifted mask but not
  // an all ones mask.
  return !isInt<32>(Imm) && isUInt<32>(Imm) && isShiftedMask_64(Imm) &&
         Imm != UINT64_C(0xffffffff);
}], TrailingZeros>;

//===----------------------------------------------------------------------===//
// Instruction Formats
//===----------------------------------------------------------------------===//

include "RISCVInstrFormats.td"
include "RISCVInstrFormatsC.td"
include "RISCVInstrFormatsV.td"

//===----------------------------------------------------------------------===//
// Instruction Class Templates
//===----------------------------------------------------------------------===//

class BranchCC_rri<bits<3> funct3, string opcodestr>
    : RVInstB<funct3, OPC_BRANCH, (outs),
              (ins GPR:$rs1, GPR:$rs2, bare_simm13_lsb0:$imm12),
              opcodestr, "$rs1, $rs2, $imm12">,
      Sched<[WriteJmp, ReadJmp, ReadJmp]> {
  let isBranch = 1;
  let isTerminator = 1;
  let hasSideEffects = 0;
  let mayLoad = 0;
  let mayStore = 0;
}

let hasSideEffects = 0, mayLoad = 1, mayStore = 0 in {
class Load_ri<bits<3> funct3, string opcodestr, DAGOperand rty = GPR>
    : RVInstI<funct3, OPC_LOAD, (outs rty:$rd), (ins GPRMem:$rs1, simm12:$imm12),
              opcodestr, "$rd, ${imm12}(${rs1})">;

class HLoad_r<bits<7> funct7, bits<5> funct5, string opcodestr>
    : RVInstR<funct7, 0b100, OPC_SYSTEM, (outs GPR:$rd),
              (ins GPRMemZeroOffset:$rs1), opcodestr, "$rd, $rs1"> {
  let rs2 = funct5;
}
}

// Operands for stores are in the order srcreg, base, offset rather than
// reflecting the order these fields are specified in the instruction
// encoding.
let hasSideEffects = 0, mayLoad = 0, mayStore = 1 in {
class Store_rri<bits<3> funct3, string opcodestr, DAGOperand rty = GPR>
    : RVInstS<funct3, OPC_STORE, (outs),
              (ins rty:$rs2, GPRMem:$rs1, simm12:$imm12),
              opcodestr, "$rs2, ${imm12}(${rs1})">;

class HStore_rr<bits<7> funct7, string opcodestr>
    : RVInstR<funct7, 0b100, OPC_SYSTEM, (outs),
              (ins GPR:$rs2, GPRMemZeroOffset:$rs1),
               opcodestr, "$rs2, $rs1"> {
  let rd = 0;
}
}

let hasSideEffects = 0, mayLoad = 0, mayStore = 0 in
class ALU_ri<bits<3> funct3, string opcodestr>
    : RVInstI<funct3, OPC_OP_IMM, (outs GPR:$rd), (ins GPR:$rs1, simm12:$imm12),
              opcodestr, "$rd, $rs1, $imm12">,
      Sched<[WriteIALU, ReadIALU]>;

let hasSideEffects = 0, mayLoad = 0, mayStore = 0 in
class Shift_ri<bits<5> imm11_7, bits<3> funct3, string opcodestr>
    : RVInstIShift<imm11_7, funct3, OPC_OP_IMM, (outs GPR:$rd),
                   (ins GPR:$rs1, uimmlog2xlen:$shamt), opcodestr,
                   "$rd, $rs1, $shamt">;

let hasSideEffects = 0, mayLoad = 0, mayStore = 0 in
class ALU_rr<bits<7> funct7, bits<3> funct3, string opcodestr,
             bit Commutable = 0>
    : RVInstR<funct7, funct3, OPC_OP, (outs GPR:$rd), (ins GPR:$rs1, GPR:$rs2),
              opcodestr, "$rd, $rs1, $rs2"> {
  let isCommutable = Commutable;
}

let hasNoSchedulingInfo = 1,
    hasSideEffects = 1, mayLoad = 0, mayStore = 0 in
class CSR_ir<bits<3> funct3, string opcodestr>
    : RVInstI<funct3, OPC_SYSTEM, (outs GPR:$rd), (ins csr_sysreg:$imm12, GPR:$rs1),
              opcodestr, "$rd, $imm12, $rs1">, Sched<[WriteCSR, ReadCSR]>;

let hasNoSchedulingInfo = 1,
    hasSideEffects = 1, mayLoad = 0, mayStore = 0 in
class CSR_ii<bits<3> funct3, string opcodestr>
    : RVInstI<funct3, OPC_SYSTEM, (outs GPR:$rd),
              (ins csr_sysreg:$imm12, uimm5:$rs1),
              opcodestr, "$rd, $imm12, $rs1">, Sched<[WriteCSR]>;

let hasSideEffects = 0, mayLoad = 0, mayStore = 0 in
class ShiftW_ri<bits<7> imm11_5, bits<3> funct3, string opcodestr>
    : RVInstIShiftW<imm11_5, funct3, OPC_OP_IMM_32, (outs GPR:$rd),
                    (ins GPR:$rs1, uimm5:$shamt), opcodestr,
                    "$rd, $rs1, $shamt">;

let hasSideEffects = 0, mayLoad = 0, mayStore = 0 in
class ALUW_rr<bits<7> funct7, bits<3> funct3, string opcodestr,
              bit Commutable = 0>
    : RVInstR<funct7, funct3, OPC_OP_32, (outs GPR:$rd),
              (ins GPR:$rs1, GPR:$rs2), opcodestr, "$rd, $rs1, $rs2"> {
  let isCommutable = Commutable;
}

let hasSideEffects = 1, mayLoad = 0, mayStore = 0 in
class Priv<string opcodestr, bits<7> funct7>
    : RVInstR<funct7, 0b000, OPC_SYSTEM, (outs), (ins), opcodestr, "">;

let hasSideEffects = 1, mayLoad = 0, mayStore = 0 in
class Priv_rr<string opcodestr, bits<7> funct7>
    : RVInstR<funct7, 0b000, OPC_SYSTEM, (outs), (ins GPR:$rs1, GPR:$rs2),
              opcodestr, "$rs1, $rs2"> {
  let rd = 0;
}

let hasSideEffects = 0, mayLoad = 0, mayStore = 0 in
class Unary_r<bits<12> imm12, bits<3> funct3, string opcodestr>
    : RVInstIUnary<imm12, funct3, OPC_OP_IMM, (outs GPR:$rd), (ins GPR:$rs1),
                   opcodestr, "$rd, $rs1">;

let hasSideEffects = 0, mayLoad = 0, mayStore = 0 in
class UnaryW_r<bits<12> imm12, bits<3> funct3, string opcodestr>
    : RVInstIUnary<imm12, funct3, OPC_OP_IMM_32, (outs GPR:$rd), (ins GPR:$rs1),
                   opcodestr, "$rd, $rs1">;

//===----------------------------------------------------------------------===//
// Instructions
//===----------------------------------------------------------------------===//

let hasSideEffects = 0, mayLoad = 0, mayStore = 0 in {
let isReMaterializable = 1, isAsCheapAsAMove = 1,
    IsSignExtendingOpW = 1 in
def LUI : RVInstU<OPC_LUI, (outs GPR:$rd), (ins uimm20_lui:$imm20),
                  "lui", "$rd, $imm20">, Sched<[WriteIALU]>;

def AUIPC : RVInstU<OPC_AUIPC, (outs GPR:$rd), (ins uimm20_auipc:$imm20),
                    "auipc", "$rd, $imm20">, Sched<[WriteIALU]>;

def JAL : RVInstJ<OPC_JAL, (outs GPR:$rd), (ins simm21_lsb0_jal:$imm20),
                  "jal", "$rd, $imm20">, Sched<[WriteJal]>;

def JALR : RVInstI<0b000, OPC_JALR, (outs GPR:$rd),
                   (ins GPR:$rs1, simm12:$imm12),
                   "jalr", "$rd, ${imm12}(${rs1})">,
           Sched<[WriteJalr, ReadJalr]>;
} // hasSideEffects = 0, mayLoad = 0, mayStore = 0

def BEQ  : BranchCC_rri<0b000, "beq">;
def BNE  : BranchCC_rri<0b001, "bne">;
def BLT  : BranchCC_rri<0b100, "blt">;
def BGE  : BranchCC_rri<0b101, "bge">;
def BLTU : BranchCC_rri<0b110, "bltu">;
def BGEU : BranchCC_rri<0b111, "bgeu">;

let IsSignExtendingOpW = 1 in {
def LB  : Load_ri<0b000, "lb">, Sched<[WriteLDB, ReadMemBase]>;
def LH  : Load_ri<0b001, "lh">, Sched<[WriteLDH, ReadMemBase]>;
def LW  : Load_ri<0b010, "lw">, Sched<[WriteLDW, ReadMemBase]>;
def LBU : Load_ri<0b100, "lbu">, Sched<[WriteLDB, ReadMemBase]>;
def LHU : Load_ri<0b101, "lhu">, Sched<[WriteLDH, ReadMemBase]>;
}

def SB : Store_rri<0b000, "sb">, Sched<[WriteSTB, ReadStoreData, ReadMemBase]>;
def SH : Store_rri<0b001, "sh">, Sched<[WriteSTH, ReadStoreData, ReadMemBase]>;
def SW : Store_rri<0b010, "sw">, Sched<[WriteSTW, ReadStoreData, ReadMemBase]>;

// ADDI isn't always rematerializable, but isReMaterializable will be used as
// a hint which is verified in isReallyTriviallyReMaterializable.
let isReMaterializable = 1, isAsCheapAsAMove = 1 in
def ADDI  : ALU_ri<0b000, "addi">;

let IsSignExtendingOpW = 1 in {
def SLTI  : ALU_ri<0b010, "slti">;
def SLTIU : ALU_ri<0b011, "sltiu">;
}

let isReMaterializable = 1, isAsCheapAsAMove = 1 in {
def XORI  : ALU_ri<0b100, "xori">;
def ORI   : ALU_ri<0b110, "ori">;
}

def ANDI  : ALU_ri<0b111, "andi">;

def SLLI : Shift_ri<0b00000, 0b001, "slli">,
           Sched<[WriteShiftImm, ReadShiftImm]>;
def SRLI : Shift_ri<0b00000, 0b101, "srli">,
           Sched<[WriteShiftImm, ReadShiftImm]>;
def SRAI : Shift_ri<0b01000, 0b101, "srai">,
           Sched<[WriteShiftImm, ReadShiftImm]>;

def ADD  : ALU_rr<0b0000000, 0b000, "add", Commutable=1>,
           Sched<[WriteIALU, ReadIALU, ReadIALU]>;
def SUB  : ALU_rr<0b0100000, 0b000, "sub">,
           Sched<[WriteIALU, ReadIALU, ReadIALU]>;
def SLL  : ALU_rr<0b0000000, 0b001, "sll">,
           Sched<[WriteShiftReg, ReadShiftReg, ReadShiftReg]>;
let IsSignExtendingOpW = 1 in {
def SLT  : ALU_rr<0b0000000, 0b010, "slt">,
           Sched<[WriteIALU, ReadIALU, ReadIALU]>;
def SLTU : ALU_rr<0b0000000, 0b011, "sltu">,
           Sched<[WriteIALU, ReadIALU, ReadIALU]>;
}
def XOR  : ALU_rr<0b0000000, 0b100, "xor", Commutable=1>,
           Sched<[WriteIALU, ReadIALU, ReadIALU]>;
def SRL  : ALU_rr<0b0000000, 0b101, "srl">,
           Sched<[WriteShiftReg, ReadShiftReg, ReadShiftReg]>;
def SRA  : ALU_rr<0b0100000, 0b101, "sra">,
           Sched<[WriteShiftReg, ReadShiftReg, ReadShiftReg]>;
def OR   : ALU_rr<0b0000000, 0b110, "or", Commutable=1>,
           Sched<[WriteIALU, ReadIALU, ReadIALU]>;
def AND  : ALU_rr<0b0000000, 0b111, "and", Commutable=1>,
           Sched<[WriteIALU, ReadIALU, ReadIALU]>;

let hasSideEffects = 1, mayLoad = 0, mayStore = 0 in {
def FENCE : RVInstI<0b000, OPC_MISC_MEM, (outs),
                    (ins fencearg:$pred, fencearg:$succ),
                    "fence", "$pred, $succ">, Sched<[]> {
  bits<4> pred;
  bits<4> succ;

  let rs1 = 0;
  let rd = 0;
  let imm12 = {0b0000,pred,succ};
}

def FENCE_TSO : RVInstI<0b000, OPC_MISC_MEM, (outs), (ins), "fence.tso", "">, Sched<[]> {
  let rs1 = 0;
  let rd = 0;
  let imm12 = {0b1000,0b0011,0b0011};
}

def FENCE_I : RVInstI<0b001, OPC_MISC_MEM, (outs), (ins), "fence.i", "">, Sched<[]> {
  let rs1 = 0;
  let rd = 0;
  let imm12 = 0;
}

def ECALL : RVInstI<0b000, OPC_SYSTEM, (outs), (ins), "ecall", "">, Sched<[WriteJmp]> {
  let rs1 = 0;
  let rd = 0;
  let imm12 = 0;
}

let isTrap = 1 in
def EBREAK : RVInstI<0b000, OPC_SYSTEM, (outs), (ins), "ebreak", "">,
             Sched<[]> {
  let rs1 = 0;
  let rd = 0;
  let imm12 = 1;
}

// This is a de facto standard (as set by GNU binutils) 32-bit unimplemented
// instruction (i.e., it should always trap, if your implementation has invalid
// instruction traps).
let isTrap = 1 in
def UNIMP : RVInstI<0b001, OPC_SYSTEM, (outs), (ins), "unimp", "">,
            Sched<[]> {
  let rs1 = 0;
  let rd = 0;
  let imm12 = 0b110000000000;
}

} // hasSideEffects = 1, mayLoad = 0, mayStore = 0

def CSRRW : CSR_ir<0b001, "csrrw">;
def CSRRS : CSR_ir<0b010, "csrrs">;
def CSRRC : CSR_ir<0b011, "csrrc">;

def CSRRWI : CSR_ii<0b101, "csrrwi">;
def CSRRSI : CSR_ii<0b110, "csrrsi">;
def CSRRCI : CSR_ii<0b111, "csrrci">;

/// RV64I instructions

let Predicates = [IsRV64] in {
def LWU   : Load_ri<0b110, "lwu">, Sched<[WriteLDW, ReadMemBase]>;
def LD    : Load_ri<0b011, "ld">, Sched<[WriteLDD, ReadMemBase]>;
def SD    : Store_rri<0b011, "sd">, Sched<[WriteSTD, ReadStoreData, ReadMemBase]>;

let IsSignExtendingOpW = 1 in {
let hasSideEffects = 0, mayLoad = 0, mayStore = 0 in
def ADDIW : RVInstI<0b000, OPC_OP_IMM_32, (outs GPR:$rd),
                    (ins GPR:$rs1, simm12:$imm12),
                    "addiw", "$rd, $rs1, $imm12">,
            Sched<[WriteIALU32, ReadIALU32]>;

def SLLIW : ShiftW_ri<0b0000000, 0b001, "slliw">,
            Sched<[WriteShiftImm32, ReadShiftImm32]>;
def SRLIW : ShiftW_ri<0b0000000, 0b101, "srliw">,
            Sched<[WriteShiftImm32, ReadShiftImm32]>;
def SRAIW : ShiftW_ri<0b0100000, 0b101, "sraiw">,
            Sched<[WriteShiftImm32, ReadShiftImm32]>;

def ADDW  : ALUW_rr<0b0000000, 0b000, "addw", Commutable=1>,
            Sched<[WriteIALU32, ReadIALU32, ReadIALU32]>;
def SUBW  : ALUW_rr<0b0100000, 0b000, "subw">,
            Sched<[WriteIALU32, ReadIALU32, ReadIALU32]>;
def SLLW  : ALUW_rr<0b0000000, 0b001, "sllw">,
            Sched<[WriteShiftReg32, ReadShiftReg32, ReadShiftReg32]>;
def SRLW  : ALUW_rr<0b0000000, 0b101, "srlw">,
            Sched<[WriteShiftReg32, ReadShiftReg32, ReadShiftReg32]>;
def SRAW  : ALUW_rr<0b0100000, 0b101, "sraw">,
            Sched<[WriteShiftReg32, ReadShiftReg32, ReadShiftReg32]>;
} // IsSignExtendingOpW = 1
} // Predicates = [IsRV64]

//===----------------------------------------------------------------------===//
// Privileged instructions
//===----------------------------------------------------------------------===//

let isBarrier = 1, isReturn = 1, isTerminator = 1 in {
def SRET : Priv<"sret", 0b0001000>, Sched<[]> {
  let rd = 0;
  let rs1 = 0;
  let rs2 = 0b00010;
}

def MRET : Priv<"mret", 0b0011000>, Sched<[]> {
  let rd = 0;
  let rs1 = 0;
  let rs2 = 0b00010;
}
} // isBarrier = 1, isReturn = 1, isTerminator = 1

let Predicates = [HasStdExtSmrnmi] in {
def MNRET : Priv<"mnret", 0b0111000>, Sched<[]> {
  let rd = 0;
  let rs1 = 0;
  let rs2 = 0b00010;
}
}// Predicates = [HasStdExtSmrnmi]

def WFI : Priv<"wfi", 0b0001000>, Sched<[]> {
  let rd = 0;
  let rs1 = 0;
  let rs2 = 0b00101;
}

let Predicates = [HasStdExtSvinval] in {
def SFENCE_W_INVAL : Priv<"sfence.w.inval", 0b0001100>, Sched<[]> {
  let rd = 0;
  let rs1 = 0;
  let rs2 = 0;
}

def SFENCE_INVAL_IR : Priv<"sfence.inval.ir", 0b0001100>, Sched<[]> {
  let rd = 0;
  let rs1 = 0;
  let rs2 = 0b00001;
}
def SINVAL_VMA  : Priv_rr<"sinval.vma", 0b0001011>, Sched<[]>;
def HINVAL_VVMA : Priv_rr<"hinval.vvma", 0b0010011>, Sched<[]>;
def HINVAL_GVMA : Priv_rr<"hinval.gvma", 0b0110011>, Sched<[]>;
} // Predicates = [HasStdExtSvinval]

def SFENCE_VMA  : Priv_rr<"sfence.vma", 0b0001001>, Sched<[]>;

let Predicates = [HasStdExtH] in {
def HFENCE_VVMA : Priv_rr<"hfence.vvma", 0b0010001>, Sched<[]>;
def HFENCE_GVMA : Priv_rr<"hfence.gvma", 0b0110001>, Sched<[]>;

def HLV_B   : HLoad_r<0b0110000, 0b00000, "hlv.b">, Sched<[]>;
def HLV_BU  : HLoad_r<0b0110000, 0b00001, "hlv.bu">, Sched<[]>;
def HLV_H   : HLoad_r<0b0110010, 0b00000, "hlv.h">, Sched<[]>;
def HLV_HU  : HLoad_r<0b0110010, 0b00001, "hlv.hu">, Sched<[]>;
def HLVX_HU : HLoad_r<0b0110010, 0b00011, "hlvx.hu">, Sched<[]>;
def HLV_W   : HLoad_r<0b0110100, 0b00000, "hlv.w">, Sched<[]>;
def HLVX_WU : HLoad_r<0b0110100, 0b00011, "hlvx.wu">, Sched<[]>;
def HSV_B   : HStore_rr<0b0110001, "hsv.b">, Sched<[]>;
def HSV_H   : HStore_rr<0b0110011, "hsv.h">, Sched<[]>;
def HSV_W   : HStore_rr<0b0110101, "hsv.w">, Sched<[]>;
}
let Predicates = [IsRV64, HasStdExtH] in {
def HLV_WU  : HLoad_r<0b0110100, 0b00001, "hlv.wu">, Sched<[]>;
def HLV_D   : HLoad_r<0b0110110, 0b00000, "hlv.d">, Sched<[]>;
def HSV_D   : HStore_rr<0b0110111, "hsv.d">, Sched<[]>;
}

let Predicates = [HasStdExtSmctrOrSsctr] in {
def SCTRCLR : Priv<"sctrclr", 0b0001000>, Sched<[]> {
  let rd = 0;
  let rs1 = 0;
  let rs2 = 0b00100;
}
}

//===----------------------------------------------------------------------===//
// Debug instructions
//===----------------------------------------------------------------------===//

let isBarrier = 1, isReturn = 1, isTerminator = 1 in {
def DRET : Priv<"dret", 0b0111101>, Sched<[]> {
  let rd = 0;
  let rs1 = 0;
  let rs2 = 0b10010;
}
} // isBarrier = 1, isReturn = 1, isTerminator = 1

//===----------------------------------------------------------------------===//
// Assembler Pseudo Instructions (User-Level ISA, Version 2.2, Chapter 20)
//===----------------------------------------------------------------------===//

// Note that the size is 32 because up to 8 32-bit instructions are needed to
// generate an arbitrary 64-bit immediate. However, the size does not really
// matter since PseudoLI is currently only used in the AsmParser where it gets
// expanded to real instructions immediately.
let hasSideEffects = 0, mayLoad = 0, mayStore = 0, Size = 32,
    isCodeGenOnly = 0, isAsmParserOnly = 1 in
def PseudoLI : Pseudo<(outs GPR:$rd), (ins ixlenimm_li:$imm), [],
                      "li", "$rd, $imm">;

def PseudoLB  : PseudoLoad<"lb">;
def PseudoLBU : PseudoLoad<"lbu">;
def PseudoLH  : PseudoLoad<"lh">;
def PseudoLHU : PseudoLoad<"lhu">;
def PseudoLW  : PseudoLoad<"lw">;

def PseudoSB  : PseudoStore<"sb">;
def PseudoSH  : PseudoStore<"sh">;
def PseudoSW  : PseudoStore<"sw">;

let Predicates = [IsRV64] in {
def PseudoLWU : PseudoLoad<"lwu">;
def PseudoLD  : PseudoLoad<"ld">;
def PseudoSD  : PseudoStore<"sd">;
} // Predicates = [IsRV64]

def : InstAlias<"nop",           (ADDI      X0,      X0,           0), 3>;
def : InstAlias<"li $rd, $imm",  (ADDI GPR:$rd,      X0, simm12:$imm), 2>;
def : InstAlias<"mv $rd, $rs",   (ADDI GPR:$rd, GPR:$rs,           0)>;

def : InstAlias<"not $rd, $rs",  (XORI GPR:$rd, GPR:$rs,      -1)>;
def : InstAlias<"neg $rd, $rs",  (SUB  GPR:$rd,      X0, GPR:$rs)>;

let Predicates = [IsRV64] in {
def : InstAlias<"negw $rd, $rs",   (SUBW  GPR:$rd,      X0, GPR:$rs)>;
def : InstAlias<"sext.w $rd, $rs", (ADDIW GPR:$rd, GPR:$rs,       0)>;
} // Predicates = [IsRV64]

def : InstAlias<"seqz $rd, $rs", (SLTIU GPR:$rd, GPR:$rs,       1)>;
def : InstAlias<"snez $rd, $rs", (SLTU  GPR:$rd,      X0, GPR:$rs)>;
def : InstAlias<"sltz $rd, $rs", (SLT   GPR:$rd, GPR:$rs,      X0)>;
def : InstAlias<"sgtz $rd, $rs", (SLT   GPR:$rd,      X0, GPR:$rs)>;

// sgt/sgtu are recognised by the GNU assembler but the canonical slt/sltu
// form will always be printed. Therefore, set a zero weight.
def : InstAlias<"sgt $rd, $rs, $rt", (SLT GPR:$rd, GPR:$rt, GPR:$rs), 0>;
def : InstAlias<"sgtu $rd, $rs, $rt", (SLTU GPR:$rd, GPR:$rt, GPR:$rs), 0>;

def : InstAlias<"beqz $rs, $offset",
                (BEQ GPR:$rs,      X0, bare_simm13_lsb0:$offset)>;
def : InstAlias<"bnez $rs, $offset",
                (BNE GPR:$rs,      X0, bare_simm13_lsb0:$offset)>;
def : InstAlias<"blez $rs, $offset",
                (BGE      X0, GPR:$rs, bare_simm13_lsb0:$offset)>;
def : InstAlias<"bgez $rs, $offset",
                (BGE GPR:$rs,      X0, bare_simm13_lsb0:$offset)>;
def : InstAlias<"bltz $rs, $offset",
                (BLT GPR:$rs,      X0, bare_simm13_lsb0:$offset)>;
def : InstAlias<"bgtz $rs, $offset",
                (BLT      X0, GPR:$rs, bare_simm13_lsb0:$offset)>;

// Always output the canonical mnemonic for the pseudo branch instructions.
// The GNU tools emit the canonical mnemonic for the branch pseudo instructions
// as well (e.g. "bgt" will be recognised by the assembler but never printed by
// objdump). Match this behaviour by setting a zero weight.
def : InstAlias<"bgt $rs, $rt, $offset",
                (BLT  GPR:$rt, GPR:$rs, bare_simm13_lsb0:$offset), 0>;
def : InstAlias<"ble $rs, $rt, $offset",
                (BGE  GPR:$rt, GPR:$rs, bare_simm13_lsb0:$offset), 0>;
def : InstAlias<"bgtu $rs, $rt, $offset",
                (BLTU GPR:$rt, GPR:$rs, bare_simm13_lsb0:$offset), 0>;
def : InstAlias<"bleu $rs, $rt, $offset",
                (BGEU GPR:$rt, GPR:$rs, bare_simm13_lsb0:$offset), 0>;

def : InstAlias<"j $offset",   (JAL X0, simm21_lsb0_jal:$offset)>;
def : InstAlias<"jal $offset", (JAL X1, simm21_lsb0_jal:$offset)>;

// Non-zero offset aliases of "jalr" are the lowest weight, followed by the
// two-register form, then the one-register forms and finally "ret".
def : InstAlias<"jr $rs",                (JALR      X0, GPR:$rs, 0), 3>;
def : InstAlias<"jr ${offset}(${rs})",   (JALR      X0, GPR:$rs, simm12:$offset)>;
def : InstAlias<"jalr $rs",              (JALR      X1, GPR:$rs, 0), 3>;
def : InstAlias<"jalr ${offset}(${rs})", (JALR      X1, GPR:$rs, simm12:$offset)>;
def : InstAlias<"jalr $rd, $rs",         (JALR GPR:$rd, GPR:$rs, 0), 2>;
def : InstAlias<"ret",                   (JALR      X0,      X1, 0), 4>;

// Non-canonical forms for jump targets also accepted by the assembler.
def : InstAlias<"jr $rs, $offset",        (JALR      X0, GPR:$rs, simm12:$offset), 0>;
def : InstAlias<"jalr $rs, $offset",      (JALR      X1, GPR:$rs, simm12:$offset), 0>;
def : InstAlias<"jalr $rd, $rs, $offset", (JALR GPR:$rd, GPR:$rs, simm12:$offset), 0>;
def : InstAlias<"jr (${rs})",             (JALR      X0, GPR:$rs, 0), 0>;
def : InstAlias<"jalr (${rs})",           (JALR      X1, GPR:$rs, 0), 0>;
def : InstAlias<"jalr $rd, (${rs})",      (JALR GPR:$rd, GPR:$rs, 0), 0>;

def : InstAlias<"fence", (FENCE 0xF, 0xF)>; // 0xF == iorw

let Predicates = [HasStdExtZihintpause] in
def : InstAlias<"pause", (FENCE 0x1, 0x0)>; // 0x1 == w

def : InstAlias<"rdinstret $rd", (CSRRS GPR:$rd, INSTRET.Encoding, X0), 2>;
def : InstAlias<"rdcycle $rd",   (CSRRS GPR:$rd, CYCLE.Encoding, X0), 2>;
def : InstAlias<"rdtime $rd",    (CSRRS GPR:$rd, TIME.Encoding, X0), 2>;

let Predicates = [IsRV32] in {
def : InstAlias<"rdinstreth $rd", (CSRRS GPR:$rd, INSTRETH.Encoding, X0), 2>;
def : InstAlias<"rdcycleh $rd",   (CSRRS GPR:$rd, CYCLEH.Encoding, X0), 2>;
def : InstAlias<"rdtimeh $rd",    (CSRRS GPR:$rd, TIMEH.Encoding, X0), 2>;
} // Predicates = [IsRV32]

def : InstAlias<"csrr $rd, $csr", (CSRRS GPR:$rd, csr_sysreg:$csr,      X0)>;
def : InstAlias<"csrw $csr, $rs", (CSRRW      X0, csr_sysreg:$csr, GPR:$rs)>;
def : InstAlias<"csrs $csr, $rs", (CSRRS      X0, csr_sysreg:$csr, GPR:$rs)>;
def : InstAlias<"csrc $csr, $rs", (CSRRC      X0, csr_sysreg:$csr, GPR:$rs)>;

def : InstAlias<"csrwi $csr, $imm", (CSRRWI X0, csr_sysreg:$csr, uimm5:$imm)>;
def : InstAlias<"csrsi $csr, $imm", (CSRRSI X0, csr_sysreg:$csr, uimm5:$imm)>;
def : InstAlias<"csrci $csr, $imm", (CSRRCI X0, csr_sysreg:$csr, uimm5:$imm)>;

let EmitPriority = 0 in {
def : InstAlias<"csrw $csr, $imm", (CSRRWI X0, csr_sysreg:$csr, uimm5:$imm)>;
def : InstAlias<"csrs $csr, $imm", (CSRRSI X0, csr_sysreg:$csr, uimm5:$imm)>;
def : InstAlias<"csrc $csr, $imm", (CSRRCI X0, csr_sysreg:$csr, uimm5:$imm)>;

def : InstAlias<"csrrw $rd, $csr, $imm", (CSRRWI GPR:$rd, csr_sysreg:$csr, uimm5:$imm)>;
def : InstAlias<"csrrs $rd, $csr, $imm", (CSRRSI GPR:$rd, csr_sysreg:$csr, uimm5:$imm)>;
def : InstAlias<"csrrc $rd, $csr, $imm", (CSRRCI GPR:$rd, csr_sysreg:$csr, uimm5:$imm)>;
}

def : InstAlias<"sfence.vma",     (SFENCE_VMA      X0, X0), 2>;
def : InstAlias<"sfence.vma $rs", (SFENCE_VMA GPR:$rs, X0)>;

def : InstAlias<"hfence.gvma",     (HFENCE_GVMA      X0, X0), 2>;
def : InstAlias<"hfence.gvma $rs", (HFENCE_GVMA GPR:$rs, X0)>;

def : InstAlias<"hfence.vvma",     (HFENCE_VVMA      X0, X0), 2>;
def : InstAlias<"hfence.vvma $rs", (HFENCE_VVMA GPR:$rs, X0)>;

let Predicates = [HasStdExtZihintntl] in {
  def : InstAlias<"ntl.p1",     (ADD   X0, X0, X2)>;
  def : InstAlias<"ntl.pall",   (ADD   X0, X0, X3)>;
  def : InstAlias<"ntl.s1",     (ADD   X0, X0, X4)>;
  def : InstAlias<"ntl.all",    (ADD   X0, X0, X5)>;
} // Predicates = [HasStdExtZihintntl]

let EmitPriority = 0 in {
def : InstAlias<"lb $rd, (${rs1})",
                (LB  GPR:$rd, GPR:$rs1, 0)>;
def : InstAlias<"lh $rd, (${rs1})",
                (LH  GPR:$rd, GPR:$rs1, 0)>;
def : InstAlias<"lw $rd, (${rs1})",
                (LW  GPR:$rd, GPR:$rs1, 0)>;
def : InstAlias<"lbu $rd, (${rs1})",
                (LBU  GPR:$rd, GPR:$rs1, 0)>;
def : InstAlias<"lhu $rd, (${rs1})",
                (LHU  GPR:$rd, GPR:$rs1, 0)>;

def : InstAlias<"sb $rs2, (${rs1})",
                (SB  GPR:$rs2, GPR:$rs1, 0)>;
def : InstAlias<"sh $rs2, (${rs1})",
                (SH  GPR:$rs2, GPR:$rs1, 0)>;
def : InstAlias<"sw $rs2, (${rs1})",
                (SW  GPR:$rs2, GPR:$rs1, 0)>;

def : InstAlias<"add $rd, $rs1, $imm12",
                (ADDI  GPR:$rd, GPR:$rs1, simm12:$imm12)>;
def : InstAlias<"and $rd, $rs1, $imm12",
                (ANDI  GPR:$rd, GPR:$rs1, simm12:$imm12)>;
def : InstAlias<"xor $rd, $rs1, $imm12",
                (XORI  GPR:$rd, GPR:$rs1, simm12:$imm12)>;
def : InstAlias<"or $rd, $rs1, $imm12",
                (ORI  GPR:$rd, GPR:$rs1, simm12:$imm12)>;
def : InstAlias<"sll $rd, $rs1, $shamt",
                (SLLI  GPR:$rd, GPR:$rs1, uimmlog2xlen:$shamt)>;
def : InstAlias<"srl $rd, $rs1, $shamt",
                (SRLI  GPR:$rd, GPR:$rs1, uimmlog2xlen:$shamt)>;
def : InstAlias<"sra $rd, $rs1, $shamt",
                (SRAI  GPR:$rd, GPR:$rs1, uimmlog2xlen:$shamt)>;
let Predicates = [IsRV64] in {
def : InstAlias<"lwu $rd, (${rs1})",
                (LWU  GPR:$rd, GPR:$rs1, 0)>;
def : InstAlias<"ld $rd, (${rs1})",
                (LD  GPR:$rd, GPR:$rs1, 0)>;
def : InstAlias<"sd $rs2, (${rs1})",
                (SD  GPR:$rs2, GPR:$rs1, 0)>;

def : InstAlias<"addw $rd, $rs1, $imm12",
                (ADDIW  GPR:$rd, GPR:$rs1, simm12:$imm12)>;
def : InstAlias<"sllw $rd, $rs1, $shamt",
                (SLLIW  GPR:$rd, GPR:$rs1, uimm5:$shamt)>;
def : InstAlias<"srlw $rd, $rs1, $shamt",
                (SRLIW  GPR:$rd, GPR:$rs1, uimm5:$shamt)>;
def : InstAlias<"sraw $rd, $rs1, $shamt",
                (SRAIW  GPR:$rd, GPR:$rs1, uimm5:$shamt)>;
} // Predicates = [IsRV64]
def : InstAlias<"slt $rd, $rs1, $imm12",
                (SLTI  GPR:$rd, GPR:$rs1, simm12:$imm12)>;
def : InstAlias<"sltu $rd, $rs1, $imm12",
                (SLTIU  GPR:$rd, GPR:$rs1, simm12:$imm12)>;
}

def : MnemonicAlias<"move", "mv">;

// The SCALL and SBREAK instructions were renamed to ECALL and EBREAK in
// version 2.1 of the user-level ISA. Like the GNU toolchain, we still accept
// the old name for backwards compatibility.
def : MnemonicAlias<"scall", "ecall">;
def : MnemonicAlias<"sbreak", "ebreak">;

def : InstAlias<"zext.b $rd, $rs", (ANDI GPR:$rd, GPR:$rs, 0xFF)>;

let Predicates = [HasStdExtZicfilp] in {
def : InstAlias<"lpad $imm20", (AUIPC X0, uimm20:$imm20)>;
}

//===----------------------------------------------------------------------===//
// .insn directive instructions
//===----------------------------------------------------------------------===//

def AnyRegOperand : AsmOperandClass {
  let Name = "AnyRegOperand";
  let RenderMethod = "addRegOperands";
  let PredicateMethod = "isAnyReg";
}

def AnyReg : Operand<XLenVT> {
  let OperandType = "OPERAND_REGISTER";
  let ParserMatchClass = AnyRegOperand;
}

// isCodeGenOnly = 1 to hide them from the tablegened assembly parser.
let isCodeGenOnly = 1, hasSideEffects = 1, mayLoad = 1, mayStore = 1,
    hasNoSchedulingInfo = 1 in {
def InsnR : DirectiveInsnR<(outs AnyReg:$rd), (ins uimm7_opcode:$opcode, uimm3:$funct3,
                                                   uimm7:$funct7, AnyReg:$rs1,
                                                   AnyReg:$rs2),
                           "$opcode, $funct3, $funct7, $rd, $rs1, $rs2">;
def InsnR4 : DirectiveInsnR4<(outs AnyReg:$rd), (ins uimm7_opcode:$opcode,
                                                     uimm3:$funct3,
                                                     uimm2:$funct2,
                                                     AnyReg:$rs1, AnyReg:$rs2,
                                                     AnyReg:$rs3),
                            "$opcode, $funct3, $funct2, $rd, $rs1, $rs2, $rs3">;
def InsnI : DirectiveInsnI<(outs AnyReg:$rd), (ins uimm7_opcode:$opcode, uimm3:$funct3,
                                                   AnyReg:$rs1, simm12:$imm12),
                           "$opcode, $funct3, $rd, $rs1, $imm12">;
def InsnI_Mem : DirectiveInsnI<(outs AnyReg:$rd), (ins uimm7_opcode:$opcode,
                                                       uimm3:$funct3,
                                                       AnyReg:$rs1,
                                                       simm12:$imm12),
                               "$opcode, $funct3, $rd, ${imm12}(${rs1})">;
def InsnB : DirectiveInsnB<(outs), (ins uimm7_opcode:$opcode, uimm3:$funct3,
                                        AnyReg:$rs1, AnyReg:$rs2,
                                        bare_simm13_lsb0:$imm12),
                           "$opcode, $funct3, $rs1, $rs2, $imm12">;
def InsnU : DirectiveInsnU<(outs AnyReg:$rd), (ins uimm7_opcode:$opcode,
                                                   uimm20_lui:$imm20),
                           "$opcode, $rd, $imm20">;
def InsnJ : DirectiveInsnJ<(outs AnyReg:$rd), (ins uimm7_opcode:$opcode,
                                                   simm21_lsb0_jal:$imm20),
                           "$opcode, $rd, $imm20">;
def InsnS : DirectiveInsnS<(outs), (ins uimm7_opcode:$opcode, uimm3:$funct3,
                                        AnyReg:$rs2, AnyReg:$rs1,
                                        simm12:$imm12),
                           "$opcode, $funct3, $rs2, ${imm12}(${rs1})">;
def Insn32 : RVInst<(outs), (ins uimm32:$value), "", "", [], InstFormatOther> {
  bits<32> value;

  let Inst{31-0} = value;
  let AsmString = ".insn 0x4, $value";
}
def Insn48 : RVInst48<(outs), (ins uimm48:$value), "", "", [], InstFormatOther> {
  bits<48> value;
  let Inst{47-0} = value;
  let AsmString = ".insn 0x6, $value";
}
def Insn64 : RVInst64<(outs), (ins uimm64:$value), "", "", [], InstFormatOther> {
  bits<64> value;
  let Inst{63-0} = value;
  let AsmString = ".insn 0x8, $value";
}
}

// Use InstAliases to match these so that we can combine the insn and format
// into a mnemonic to use as the key for the tablegened asm matcher table. The
// parser will take care of creating these fake mnemonics and will only do it
// for known formats.
let EmitPriority = 0 in {
def : InstAlias<".insn_r $opcode, $funct3, $funct7, $rd, $rs1, $rs2",
                (InsnR AnyReg:$rd, uimm7_opcode:$opcode, uimm3:$funct3, uimm7:$funct7,
                       AnyReg:$rs1, AnyReg:$rs2)>;
// Accept 4 register form of ".insn r" as alias for ".insn r4".
def : InstAlias<".insn_r $opcode, $funct3, $funct2, $rd, $rs1, $rs2, $rs3",
                (InsnR4 AnyReg:$rd, uimm7_opcode:$opcode, uimm3:$funct3, uimm2:$funct2,
                        AnyReg:$rs1, AnyReg:$rs2, AnyReg:$rs3)>;
def : InstAlias<".insn_r4 $opcode, $funct3, $funct2, $rd, $rs1, $rs2, $rs3",
                (InsnR4 AnyReg:$rd, uimm7_opcode:$opcode, uimm3:$funct3, uimm2:$funct2,
                        AnyReg:$rs1, AnyReg:$rs2, AnyReg:$rs3)>;
def : InstAlias<".insn_i $opcode, $funct3, $rd, $rs1, $imm12",
                (InsnI AnyReg:$rd, uimm7_opcode:$opcode, uimm3:$funct3, AnyReg:$rs1,
                       simm12:$imm12)>;
def : InstAlias<".insn_i $opcode, $funct3, $rd, ${imm12}(${rs1})",
                (InsnI_Mem AnyReg:$rd, uimm7_opcode:$opcode, uimm3:$funct3,
                           AnyReg:$rs1, simm12:$imm12)>;
def : InstAlias<".insn_i $opcode, $funct3, $rd, (${rs1})",
                (InsnI_Mem AnyReg:$rd, uimm7_opcode:$opcode, uimm3:$funct3,
                           AnyReg:$rs1, 0)>;
def : InstAlias<".insn_b $opcode, $funct3, $rs1, $rs2, $imm12",
                (InsnB uimm7_opcode:$opcode, uimm3:$funct3, AnyReg:$rs1,
                       AnyReg:$rs2, bare_simm13_lsb0:$imm12)>;
// Accept sb as an alias for b.
def : InstAlias<".insn_sb $opcode, $funct3, $rs1, $rs2, $imm12",
                (InsnB uimm7_opcode:$opcode, uimm3:$funct3, AnyReg:$rs1,
                       AnyReg:$rs2, bare_simm13_lsb0:$imm12)>;
def : InstAlias<".insn_u $opcode, $rd, $imm20",
                (InsnU AnyReg:$rd, uimm7_opcode:$opcode, uimm20_lui:$imm20)>;
def : InstAlias<".insn_j $opcode, $rd, $imm20",
                (InsnJ AnyReg:$rd, uimm7_opcode:$opcode, simm21_lsb0_jal:$imm20)>;
// Accept uj as an alias for j.
def : InstAlias<".insn_uj $opcode, $rd, $imm20",
                (InsnJ AnyReg:$rd, uimm7_opcode:$opcode, simm21_lsb0_jal:$imm20)>;
def : InstAlias<".insn_s $opcode, $funct3, $rs2, ${imm12}(${rs1})",
                (InsnS uimm7_opcode:$opcode, uimm3:$funct3, AnyReg:$rs2,
                       AnyReg:$rs1, simm12:$imm12)>;
def : InstAlias<".insn_s $opcode, $funct3, $rs2, (${rs1})",
                (InsnS uimm7_opcode:$opcode, uimm3:$funct3, AnyReg:$rs2,
                       AnyReg:$rs1, 0)>;
}

//===----------------------------------------------------------------------===//
// Pseudo-instructions and codegen patterns
//
// Naming convention: For 'generic' pattern classes, we use the naming
// convention PatTy1Ty2. For pattern classes which offer a more complex
// expansion, prefix the class name, e.g. BccPat.
//===----------------------------------------------------------------------===//

/// Generic pattern classes

class PatGpr<SDPatternOperator OpNode, RVInst Inst, ValueType vt = XLenVT>
    : Pat<(vt (OpNode (vt GPR:$rs1))), (Inst GPR:$rs1)>;
class PatGprGpr<SDPatternOperator OpNode, RVInst Inst, ValueType vt1 = XLenVT,
                ValueType vt2 = XLenVT>
    : Pat<(vt1 (OpNode (vt1 GPR:$rs1), (vt2 GPR:$rs2))), (Inst GPR:$rs1, GPR:$rs2)>;

class PatGprImm<SDPatternOperator OpNode, RVInst Inst, ImmLeaf ImmType,
                ValueType vt = XLenVT>
    : Pat<(vt (OpNode (vt GPR:$rs1), ImmType:$imm)),
          (Inst GPR:$rs1, ImmType:$imm)>;
class PatGprSimm12<SDPatternOperator OpNode, RVInstI Inst>
    : PatGprImm<OpNode, Inst, simm12>;
class PatGprUimmLog2XLen<SDPatternOperator OpNode, RVInstIShift Inst>
    : PatGprImm<OpNode, Inst, uimmlog2xlen>;

/// Predicates

def assertsexti32 : PatFrag<(ops node:$src), (assertsext node:$src), [{
  return cast<VTSDNode>(N->getOperand(1))->getVT().bitsLE(MVT::i32);
}]>;
def sexti16 : ComplexPattern<XLenVT, 1, "selectSExtBits<16>">;

def sexti32 : ComplexPattern<i64, 1, "selectSExtBits<32>">;
def gi_sexti32 : GIComplexOperandMatcher<s64, "selectSExtBits<32>">,
                 GIComplexPatternEquiv<sexti32>;

def assertzexti32 : PatFrag<(ops node:$src), (assertzext node:$src), [{
  return cast<VTSDNode>(N->getOperand(1))->getVT().bitsLE(MVT::i32);
}]>;

def zexti32 : ComplexPattern<i64, 1, "selectZExtBits<32>">;
def gi_zexti32 : GIComplexOperandMatcher<s64, "selectZExtBits<32>">,
                 GIComplexPatternEquiv<zexti32>;

def zexti16 : ComplexPattern<XLenVT, 1, "selectZExtBits<16>">;
def gi_zexti16 : GIComplexOperandMatcher<s32, "selectZExtBits<16>">,
                 GIComplexPatternEquiv<zexti16>;

def zexti8 : ComplexPattern<XLenVT, 1, "selectZExtBits<8>">;
def gi_zexti8  : GIComplexOperandMatcher<s32, "selectZExtBits<8>">,
                 GIComplexPatternEquiv<zexti8>;

def ext : PatFrags<(ops node:$A), [(sext node:$A), (zext node:$A)]>;

class binop_oneuse<SDPatternOperator operator>
    : PatFrag<(ops node:$A, node:$B),
              (operator node:$A, node:$B), [{
  return N->hasOneUse();
}]>;

def and_oneuse : binop_oneuse<and>;
def mul_oneuse : binop_oneuse<mul>;

def mul_const_oneuse : PatFrag<(ops node:$A, node:$B),
                               (mul node:$A, node:$B), [{
  if (auto *N1C = dyn_cast<ConstantSDNode>(N->getOperand(1)))
    return N1C->hasOneUse();
  return false;
}]>;

class unop_oneuse<SDPatternOperator operator>
    : PatFrag<(ops node:$A),
              (operator node:$A), [{
  return N->hasOneUse();
}]>;

def sext_oneuse   : unop_oneuse<sext>;
def zext_oneuse   : unop_oneuse<zext>;
def anyext_oneuse : unop_oneuse<anyext>;
def ext_oneuse    : unop_oneuse<ext>;
def fpext_oneuse  : unop_oneuse<any_fpextend>;

def 33signbits_node : PatLeaf<(i64 GPR:$src), [{
  return CurDAG->ComputeNumSignBits(SDValue(N, 0)) > 32;
}]>;

class immop_oneuse<ImmLeaf leaf> : PatLeaf<(leaf), [{
  return N->hasOneUse();
}]> {
  let GISelPredicateCode = [{
    return MRI.hasOneNonDBGUse(MI.getOperand(0).getReg());
  }];
}

/// Simple arithmetic operations

def : PatGprGpr<add, ADD>;
def : PatGprSimm12<add, ADDI>;
def : PatGprGpr<sub, SUB>;
def : PatGprGpr<or, OR>;
def : PatGprSimm12<or, ORI>;
def : PatGprGpr<and, AND>;
def : PatGprSimm12<and, ANDI>;
def : PatGprGpr<xor, XOR>;
def : PatGprSimm12<xor, XORI>;
def : PatGprUimmLog2XLen<shl, SLLI>;
def : PatGprUimmLog2XLen<srl, SRLI>;
def : PatGprUimmLog2XLen<sra, SRAI>;

// Select 'or' as ADDI if the immediate bits are known to be 0 in $rs1. This
// can improve compressibility.
def or_is_add : PatFrag<(ops node:$lhs, node:$rhs), (or node:$lhs, node:$rhs),[{
  if (N->getFlags().hasDisjoint())
    return true;
  KnownBits Known0 = CurDAG->computeKnownBits(N->getOperand(0), 0);
  KnownBits Known1 = CurDAG->computeKnownBits(N->getOperand(1), 0);
  return KnownBits::haveNoCommonBitsSet(Known0, Known1);
}]>;
def : PatGprSimm12<or_is_add, ADDI>;

def add_like : PatFrags<(ops node:$lhs, node:$rhs),
                        [(or_is_add node:$lhs, node:$rhs),
                         (add  node:$lhs, node:$rhs)]>;

// negate of low bit can be done via two (compressible) shifts.  The negate
// is never compressible since rs1 and rd can't be the same register.
def : Pat<(i32 (sub 0, (and_oneuse GPR:$rs, 1))),
          (SRAI (i32 (SLLI $rs, 31)), 31)>, Requires<[IsRV32]>;
def : Pat<(i64 (sub 0, (and_oneuse GPR:$rs, 1))),
          (SRAI (i64 (SLLI $rs, 63)), 63)>, Requires<[IsRV64]>;

// AND with leading/trailing ones mask exceeding simm32/simm12.
def : Pat<(i64 (and GPR:$rs, immop_oneuse<LeadingOnesMask>:$mask)),
          (SLLI (i64 (SRLI $rs, (TrailingZeros imm:$mask))),
                (TrailingZeros imm:$mask))>;
def : Pat<(XLenVT (and GPR:$rs, immop_oneuse<TrailingOnesMask>:$mask)),
          (SRLI (XLenVT (SLLI $rs, (XLenSubTrailingOnes imm:$mask))),
                (XLenSubTrailingOnes imm:$mask))>;

// Match both a plain shift and one where the shift amount is masked (this is
// typically introduced when the legalizer promotes the shift amount and
// zero-extends it). For RISC-V, the mask is unnecessary as shifts in the base
// ISA only read the least significant 5 bits (RV32I) or 6 bits (RV64I).
def shiftMaskXLen : ComplexPattern<XLenVT, 1, "selectShiftMaskXLen", [], [], 0>;
def shiftMask32   : ComplexPattern<i64, 1, "selectShiftMask32", [], [], 0>;
// FIXME: This is labelled as handling 's32', however the ComplexPattern it
// refers to handles both i32 and i64 based on the HwMode. Currently this LLT
// parameter appears to be ignored so this pattern works for both, however we
// should add a LowLevelTypeByHwMode, and use that to define our XLenLLT instead
// here.
def GIShiftMaskXLen :
    GIComplexOperandMatcher<s32, "selectShiftMaskXLen">,
    GIComplexPatternEquiv<shiftMaskXLen>;
def GIShiftMask32 :
    GIComplexOperandMatcher<s64, "selectShiftMask32">,
    GIComplexPatternEquiv<shiftMask32>;

class shiftop<SDPatternOperator operator>
    : PatFrag<(ops node:$val, node:$count),
              (operator node:$val, (XLenVT (shiftMaskXLen node:$count)))>;
class shiftopw<SDPatternOperator operator>
    : PatFrag<(ops node:$val, node:$count),
              (operator node:$val, (i64 (shiftMask32 node:$count)))>;

def : PatGprGpr<shiftop<shl>, SLL>;
def : PatGprGpr<shiftop<srl>, SRL>;
def : PatGprGpr<shiftop<sra>, SRA>;

// This is a special case of the ADD instruction used to facilitate the use of a
// fourth operand to emit a relocation on a symbol relating to this instruction.
// The relocation does not affect any bits of the instruction itself but is used
// as a hint to the linker.
let hasSideEffects = 0, mayLoad = 0, mayStore = 0, isCodeGenOnly = 0 in
def PseudoAddTPRel : Pseudo<(outs GPR:$rd),
                            (ins GPR:$rs1, GPR:$rs2, tprel_add_symbol:$src), [],
                            "add", "$rd, $rs1, $rs2, $src">;

/// FrameIndex calculations

// Transforms frameindex -> tframeindex.
def to_tframeindex : SDNodeXForm<frameindex, [{
  return CurDAG->getTargetFrameIndex(N->getIndex(), N->getValueType(0));
}]>;

def : GICustomOperandRenderer<"renderFrameIndex">,
      GISDNodeXFormEquiv<to_tframeindex>;

def : Pat<(frameindex:$fi), (ADDI (iPTR (to_tframeindex $fi)), 0)>;

def : Pat<(add_like frameindex:$fi, simm12:$offset),
          (ADDI (iPTR (to_tframeindex $fi)), simm12:$offset)>;

def GIAddrRegImm :
  GIComplexOperandMatcher<s32, "selectAddrRegImm">,
  GIComplexPatternEquiv<AddrRegImm>;

/// Stack probing

let hasSideEffects = 1, mayLoad = 1, mayStore = 1, isCodeGenOnly = 1 in {
// Probed stack allocation of a constant size, used in function prologues when
// stack-clash protection is enabled.
def PROBED_STACKALLOC : Pseudo<(outs GPR:$sp),
                               (ins GPR:$scratch),
                               []>,
                               Sched<[]>;
def PROBED_STACKALLOC_RVV : Pseudo<(outs GPR:$sp),
                               (ins GPR:$scratch),
                               []>,
                               Sched<[]>;
let usesCustomInserter = 1 in
def PROBED_STACKALLOC_DYN : Pseudo<(outs GPR:$rd),
                               (ins GPR:$scratch),
                               [(set GPR:$rd, (riscv_probed_alloca GPR:$scratch))]>,
                               Sched<[]>;
}

/// HI and ADD_LO address nodes.

// Pseudo for a rematerializable LUI+ADDI sequence for loading an address.
// It will be expanded after register allocation.
// FIXME: The scheduling information does not reflect the multiple instructions.
let Size = 8, isReMaterializable = 1 in
def PseudoMovAddr : Pseudo<(outs GPR:$dst), (ins uimm20_lui:$hi, simm12:$lo), []>,
                    Sched<[WriteIALU]>;

def riscv_hi_oneuse : unop_oneuse<riscv_hi>;
def addr_hi_lo : PatFrag<(ops node:$hi, node:$lo),
                         (riscv_add_lo (riscv_hi_oneuse node:$hi), node:$lo)>;

def : Pat<(addr_hi_lo tglobaladdr:$hi, tglobaladdr:$lo),
          (PseudoMovAddr tglobaladdr:$hi, tglobaladdr:$lo)>;
def : Pat<(addr_hi_lo tblockaddress:$hi, tblockaddress:$lo),
          (PseudoMovAddr tblockaddress:$hi, tblockaddress:$lo)>;
def : Pat<(addr_hi_lo tjumptable:$hi, tjumptable:$lo),
          (PseudoMovAddr tjumptable:$hi, tjumptable:$lo)>;
def : Pat<(addr_hi_lo tconstpool:$hi, tconstpool:$lo),
          (PseudoMovAddr tconstpool:$hi, tconstpool:$lo)>;

def : Pat<(riscv_hi tglobaladdr:$in), (LUI tglobaladdr:$in)>;
def : Pat<(riscv_hi tblockaddress:$in), (LUI tblockaddress:$in)>;
def : Pat<(riscv_hi tjumptable:$in), (LUI tjumptable:$in)>;
def : Pat<(riscv_hi tconstpool:$in), (LUI tconstpool:$in)>;

def : Pat<(riscv_add_lo GPR:$hi, tglobaladdr:$lo),
          (ADDI GPR:$hi, tglobaladdr:$lo)>;
def : Pat<(riscv_add_lo GPR:$hi, tblockaddress:$lo),
          (ADDI GPR:$hi, tblockaddress:$lo)>;
def : Pat<(riscv_add_lo GPR:$hi, tjumptable:$lo),
          (ADDI GPR:$hi, tjumptable:$lo)>;
def : Pat<(riscv_add_lo GPR:$hi, tconstpool:$lo),
          (ADDI GPR:$hi, tconstpool:$lo)>;

/// TLS address nodes.

def : Pat<(riscv_hi tglobaltlsaddr:$in), (LUI tglobaltlsaddr:$in)>;
def : Pat<(riscv_add_tprel GPR:$rs1, GPR:$rs2, tglobaltlsaddr:$src),
          (PseudoAddTPRel GPR:$rs1, GPR:$rs2, tglobaltlsaddr:$src)>;
def : Pat<(riscv_add_lo GPR:$src, tglobaltlsaddr:$lo),
          (ADDI GPR:$src, tglobaltlsaddr:$lo)>;

/// Setcc

def : PatGprGpr<setlt, SLT>;
def : PatGprSimm12<setlt, SLTI>;
def : PatGprGpr<setult, SLTU>;
def : PatGprSimm12<setult, SLTIU>;

// RISC-V doesn't have general instructions for integer setne/seteq, but we can
// check for equality with 0. These ComplexPatterns rewrite the setne/seteq into
// something that can be compared with 0.
// These ComplexPatterns must be used in pairs.
def riscv_setne : ComplexPattern<XLenVT, 1, "selectSETNE", [setcc]>;
def riscv_seteq : ComplexPattern<XLenVT, 1, "selectSETEQ", [setcc]>;

// Define pattern expansions for setcc operations that aren't directly
// handled by a RISC-V instruction.
def : Pat<(riscv_seteq (XLenVT GPR:$rs1)), (SLTIU GPR:$rs1, 1)>;
def : Pat<(riscv_setne (XLenVT GPR:$rs1)), (SLTU (XLenVT X0), GPR:$rs1)>;
def : Pat<(XLenVT (setne (XLenVT GPR:$rs1), -1)), (SLTIU GPR:$rs1, -1)>;

def IntCCtoRISCVCC : SDNodeXForm<riscv_selectcc, [{
  ISD::CondCode CC = cast<CondCodeSDNode>(N->getOperand(2))->get();
  RISCVCC::CondCode BrCC = getRISCVCCForIntCC(CC);
  return CurDAG->getTargetConstant(BrCC, SDLoc(N), Subtarget->getXLenVT());
}]>;

def riscv_selectcc_frag : PatFrag<(ops node:$lhs, node:$rhs, node:$cc,
                                       node:$truev, node:$falsev),
                                  (riscv_selectcc node:$lhs, node:$rhs,
                                                  node:$cc, node:$truev,
                                                  node:$falsev), [{}],
                                  IntCCtoRISCVCC>;

multiclass SelectCC_GPR_rrirr<DAGOperand valty, ValueType vt> {
  let usesCustomInserter = 1 in
  def _Using_CC_GPR : Pseudo<(outs valty:$dst),
                             (ins GPR:$lhs, GPR:$rhs, cond_code:$cc,
                              valty:$truev, valty:$falsev),
                             [(set valty:$dst,
                               (riscv_selectcc_frag:$cc (XLenVT GPR:$lhs), GPR:$rhs, cond,
                                                        (vt valty:$truev), valty:$falsev))]>;
  // Explicitly select 0 in the condition to X0. The register coalescer doesn't
  // always do it.
  def : Pat<(riscv_selectcc_frag:$cc (XLenVT GPR:$lhs), 0, cond, (vt valty:$truev),
                                     valty:$falsev),
            (!cast<Instruction>(NAME#"_Using_CC_GPR") GPR:$lhs, (XLenVT X0),
             (IntCCtoRISCVCC $cc), valty:$truev, valty:$falsev)>;
}

let Predicates = [NoConditionalMoveFusion] in
defm Select_GPR : SelectCC_GPR_rrirr<GPR, XLenVT>;

class SelectCompressOpt<CondCode Cond>
    : Pat<(riscv_selectcc_frag:$select (XLenVT GPR:$lhs), simm12_no6:$Constant, Cond,
                                       (XLenVT GPR:$truev), GPR:$falsev),
    (Select_GPR_Using_CC_GPR (XLenVT (ADDI GPR:$lhs, (NegImm simm12:$Constant))), (XLenVT X0),
                          (IntCCtoRISCVCC $select), GPR:$truev, GPR:$falsev)>;

def OptForMinSize : Predicate<"MF ? MF->getFunction().hasMinSize() : false">;

let Predicates = [HasStdExtC, OptForMinSize] in {
  def : SelectCompressOpt<SETEQ>;
  def : SelectCompressOpt<SETNE>;
}

/// Branches and jumps

// Match `riscv_brcc` and lower to the appropriate RISC-V branch instruction.
multiclass BccPat<CondCode Cond, RVInstB Inst> {
  def : Pat<(riscv_brcc (XLenVT GPR:$rs1), GPR:$rs2, Cond, bb:$imm12),
            (Inst GPR:$rs1, GPR:$rs2, bare_simm13_lsb0:$imm12)>;
  // Explicitly select 0 to X0. The register coalescer doesn't always do it.
  def : Pat<(riscv_brcc (XLenVT GPR:$rs1), 0, Cond, bb:$imm12),
            (Inst GPR:$rs1, (XLenVT X0), bare_simm13_lsb0:$imm12)>;
}

class BrccCompressOpt<CondCode Cond, RVInstB Inst>
    : Pat<(riscv_brcc GPR:$lhs, simm12_no6:$Constant, Cond, bb:$place),
          (Inst (XLenVT (ADDI GPR:$lhs, (NegImm simm12:$Constant))),
                (XLenVT X0), bb:$place)>;

defm : BccPat<SETEQ, BEQ>;
defm : BccPat<SETNE, BNE>;
defm : BccPat<SETLT, BLT>;
defm : BccPat<SETGE, BGE>;
defm : BccPat<SETULT, BLTU>;
defm : BccPat<SETUGE, BGEU>;

let Predicates = [HasStdExtCOrZca, OptForMinSize] in {
  def : BrccCompressOpt<SETEQ, BEQ>;
  def : BrccCompressOpt<SETNE, BNE>;
}

class LongBccPseudo : Pseudo<(outs),
                             (ins GPR:$rs1, GPR:$rs2, simm21_lsb0_jal:$imm20),
                             []> {
  let Size = 8;
  let isBarrier = 1;
  let isBranch = 1;
  let hasSideEffects = 0;
  let mayStore = 0;
  let mayLoad = 0;
  let isAsmParserOnly = 1;
  let hasNoSchedulingInfo = 1;
}

def PseudoLongBEQ : LongBccPseudo;
def PseudoLongBNE : LongBccPseudo;
def PseudoLongBLT : LongBccPseudo;
def PseudoLongBGE : LongBccPseudo;
def PseudoLongBLTU : LongBccPseudo;
def PseudoLongBGEU : LongBccPseudo;

let isBarrier = 1, isBranch = 1, isTerminator = 1 in
def PseudoBR : Pseudo<(outs), (ins simm21_lsb0_jal:$imm20), [(br bb:$imm20)]>,
               PseudoInstExpansion<(JAL X0, simm21_lsb0_jal:$imm20)>;

let Predicates = [NoStdExtZicfilp],
    isBarrier = 1, isBranch = 1, isIndirectBranch = 1, isTerminator = 1 in
def PseudoBRIND : Pseudo<(outs), (ins GPRJALR:$rs1, simm12:$imm12), []>,
                  PseudoInstExpansion<(JALR X0, GPR:$rs1, simm12:$imm12)>;

let Predicates = [HasStdExtZicfilp],
    isBarrier = 1, isBranch = 1, isIndirectBranch = 1, isTerminator = 1 in {
def PseudoBRINDNonX7 : Pseudo<(outs), (ins GPRJALRNonX7:$rs1, simm12:$imm12), []>,
                       PseudoInstExpansion<(JALR X0, GPR:$rs1, simm12:$imm12)>;
def PseudoBRINDX7 : Pseudo<(outs), (ins GPRX7:$rs1, simm12:$imm12), []>,
                    PseudoInstExpansion<(JALR X0, GPR:$rs1, simm12:$imm12)>;
}

// For Zicfilp, need to avoid using X7/T2 for indirect branches which need
// landing pad.
let Predicates = [HasStdExtZicfilp] in {
def : Pat<(brind GPRJALRNonX7:$rs1), (PseudoBRINDNonX7 GPRJALRNonX7:$rs1, 0)>;
def : Pat<(brind (add GPRJALRNonX7:$rs1, simm12:$imm12)),
          (PseudoBRINDNonX7 GPRJALRNonX7:$rs1, simm12:$imm12)>;

def : Pat<(riscv_sw_guarded_brind GPRX7:$rs1), (PseudoBRINDX7 GPRX7:$rs1, 0)>;
def : Pat<(riscv_sw_guarded_brind (add GPRX7:$rs1, simm12:$imm12)),
          (PseudoBRINDX7 GPRX7:$rs1, simm12:$imm12)>;
}

let Predicates = [NoStdExtZicfilp] in {
def : Pat<(brind GPRJALR:$rs1), (PseudoBRIND GPRJALR:$rs1, 0)>;
def : Pat<(brind (add GPRJALR:$rs1, simm12:$imm12)),
          (PseudoBRIND GPRJALR:$rs1, simm12:$imm12)>;
}

// PseudoCALLReg is a generic pseudo instruction for calls which will eventually
// expand to auipc and jalr while encoding, with any given register used as the
// destination.
// Define AsmString to print "call" when compile with -S flag.
// Define isCodeGenOnly = 0 to support parsing assembly "call" instruction.
let isCall = 1, isBarrier = 1, isCodeGenOnly = 0, Size = 8, hasSideEffects = 0,
    mayStore = 0, mayLoad = 0 in
def PseudoCALLReg : Pseudo<(outs GPR:$rd), (ins call_symbol:$func), [],
                           "call", "$rd, $func">,
                    Sched<[WriteIALU, WriteJalr, ReadJalr]>;

// PseudoCALL is a pseudo instruction which will eventually expand to auipc
// and jalr while encoding. This is desirable, as an auipc+jalr pair with
// R_RISCV_CALL and R_RISCV_RELAX relocations can be be relaxed by the linker
// if the offset fits in a signed 21-bit immediate.
// Define AsmString to print "call" when compile with -S flag.
// Define isCodeGenOnly = 0 to support parsing assembly "call" instruction.
let isCall = 1, Defs = [X1], isCodeGenOnly = 0, Size = 8 in
def PseudoCALL : Pseudo<(outs), (ins call_symbol:$func), [],
                        "call", "$func">,
                 Sched<[WriteIALU, WriteJalr, ReadJalr]>;

def : Pat<(riscv_call tglobaladdr:$func), (PseudoCALL tglobaladdr:$func)>;
def : Pat<(riscv_call texternalsym:$func), (PseudoCALL texternalsym:$func)>;

def : Pat<(riscv_sret_glue), (SRET)>;
def : Pat<(riscv_mret_glue), (MRET)>;

let isCall = 1, Defs = [X1] in {
let Predicates = [NoStdExtZicfilp] in
def PseudoCALLIndirect : Pseudo<(outs), (ins GPRJALR:$rs1),
                                [(riscv_call GPRJALR:$rs1)]>,
                         PseudoInstExpansion<(JALR X1, GPR:$rs1, 0)>;
let Predicates = [HasStdExtZicfilp] in {
def PseudoCALLIndirectNonX7 : Pseudo<(outs), (ins GPRJALRNonX7:$rs1),
                                     [(riscv_call GPRJALRNonX7:$rs1)]>,
                              PseudoInstExpansion<(JALR X1, GPR:$rs1, 0)>;
// For large code model, non-indirect calls could be software-guarded
def PseudoCALLIndirectX7 : Pseudo<(outs), (ins GPRX7:$rs1),
                                  [(riscv_sw_guarded_call GPRX7:$rs1)]>,
                           PseudoInstExpansion<(JALR X1, GPR:$rs1, 0)>;
}
}

let isBarrier = 1, isReturn = 1, isTerminator = 1 in
def PseudoRET : Pseudo<(outs), (ins), [(riscv_ret_glue)]>,
                PseudoInstExpansion<(JALR X0, X1, 0)>;

// PseudoTAIL is a pseudo instruction similar to PseudoCALL and will eventually
// expand to auipc and jalr while encoding.
// Define AsmString to print "tail" when compile with -S flag.
let isCall = 1, isTerminator = 1, isReturn = 1, isBarrier = 1, Uses = [X2],
    Size = 8, isCodeGenOnly = 0 in
def PseudoTAIL : Pseudo<(outs), (ins call_symbol:$dst), [],
                        "tail", "$dst">,
                 Sched<[WriteIALU, WriteJalr, ReadJalr]>;

let isCall = 1, isTerminator = 1, isReturn = 1, isBarrier = 1, Uses = [X2] in {
let Predicates = [NoStdExtZicfilp] in
def PseudoTAILIndirect : Pseudo<(outs), (ins GPRTC:$rs1),
                                [(riscv_tail GPRTC:$rs1)]>,
                         PseudoInstExpansion<(JALR X0, GPR:$rs1, 0)>;
let Predicates = [HasStdExtZicfilp] in {
def PseudoTAILIndirectNonX7 : Pseudo<(outs), (ins GPRTCNonX7:$rs1),
                                     [(riscv_tail GPRTCNonX7:$rs1)]>,
                              PseudoInstExpansion<(JALR X0, GPR:$rs1, 0)>;
// For large code model, non-indirect calls could be software-guarded
def PseudoTAILIndirectX7 : Pseudo<(outs), (ins GPRX7:$rs1),
                                  [(riscv_sw_guarded_tail GPRX7:$rs1)]>,
                           PseudoInstExpansion<(JALR X0, GPR:$rs1, 0)>;
}
}

def : Pat<(riscv_tail (iPTR tglobaladdr:$dst)),
          (PseudoTAIL tglobaladdr:$dst)>;
def : Pat<(riscv_tail (iPTR texternalsym:$dst)),
          (PseudoTAIL texternalsym:$dst)>;

let isCall = 0, isBarrier = 1, isBranch = 1, isTerminator = 1, Size = 8,
    isCodeGenOnly = 0, hasSideEffects = 0, mayStore = 0, mayLoad = 0 in
def PseudoJump : Pseudo<(outs GPR:$rd), (ins pseudo_jump_symbol:$target), [],
                        "jump", "$target, $rd">,
                 Sched<[WriteIALU, WriteJalr, ReadJalr]>;

// Pseudo for a rematerializable constant materialization sequence.
// This is an experimental feature enabled by
// -riscv-use-rematerializable-movimm in RISCVISelDAGToDAG.cpp
// It will be expanded after register allocation.
// FIXME: The scheduling information does not reflect the multiple instructions.
let hasSideEffects = 0, mayLoad = 0, mayStore = 0, Size = 8,
    isReMaterializable = 1 in
def PseudoMovImm : Pseudo<(outs GPR:$dst), (ins i32imm:$imm), []>,
                   Sched<[WriteIALU]>;

let hasSideEffects = 0, mayLoad = 0, mayStore = 0, Size = 8, isCodeGenOnly = 0,
    isAsmParserOnly = 1 in
def PseudoLLA : Pseudo<(outs GPR:$dst), (ins bare_symbol:$src), [],
                       "lla", "$dst, $src">;

// Refer to comment on PseudoLI for explanation of Size=32
let hasSideEffects = 0, mayLoad = 0, mayStore = 0, Size = 8, isCodeGenOnly = 0,
    isAsmParserOnly = 1 in
def PseudoLLAImm : Pseudo<(outs GPR:$dst), (ins ixlenimm_li_restricted:$imm), [],
                          "lla", "$dst, $imm">;
def : Pat<(riscv_lla tglobaladdr:$in), (PseudoLLA tglobaladdr:$in)>;
def : Pat<(riscv_lla tblockaddress:$in), (PseudoLLA tblockaddress:$in)>;
def : Pat<(riscv_lla tjumptable:$in), (PseudoLLA tjumptable:$in)>;
def : Pat<(riscv_lla tconstpool:$in), (PseudoLLA tconstpool:$in)>;

let hasSideEffects = 0, mayLoad = 1, mayStore = 0, Size = 8, isCodeGenOnly = 0,
    isAsmParserOnly = 1 in
def PseudoLGA : Pseudo<(outs GPR:$dst), (ins bare_symbol:$src), [],
                       "lga", "$dst, $src">;

let hasSideEffects = 0, mayLoad = 1, mayStore = 0, Size = 8, isCodeGenOnly = 0,
    isAsmParserOnly = 1 in
def PseudoLA : Pseudo<(outs GPR:$dst), (ins bare_symbol:$src), [],
                      "la", "$dst, $src">;

// Refer to comment on PseudoLI for explanation of Size=32
let hasSideEffects = 0, mayLoad = 0, mayStore = 0, Size = 32,
    isCodeGenOnly = 0, isAsmParserOnly = 1 in
def PseudoLAImm : Pseudo<(outs GPR:$rd), (ins ixlenimm_li_restricted:$imm), [],
                         "la", "$rd, $imm">;

let hasSideEffects = 0, mayLoad = 1, mayStore = 0, Size = 8, isCodeGenOnly = 0,
    isAsmParserOnly = 1 in
def PseudoLA_TLS_IE : Pseudo<(outs GPR:$dst), (ins bare_symbol:$src), [],
                             "la.tls.ie", "$dst, $src">;

let hasSideEffects = 0, mayLoad = 0, mayStore = 0, Size = 8, isCodeGenOnly = 0,
    isAsmParserOnly = 1 in
def PseudoLA_TLS_GD : Pseudo<(outs GPR:$dst), (ins bare_symbol:$src), [],
                             "la.tls.gd", "$dst, $src">;

let hasSideEffects = 0, mayLoad = 1, mayStore = 0, Size = 32, isCodeGenOnly = 0 in
def PseudoLA_TLSDESC : Pseudo<(outs GPR:$dst), (ins bare_symbol:$src), [],
                             "la.tlsdesc", "$dst, $src">;

def TLSDESCCallSymbol : AsmOperandClass {
  let Name = "TLSDESCCallSymbol";
  let RenderMethod = "addImmOperands";
  let DiagnosticType = "InvalidTLSDESCCallSymbol";
<<<<<<< HEAD
  let DiagnosticString = "operand must be a symbol with %tlsdesc_call modifier";
  let ParserMethod = "parseOperandWithModifier";
=======
  let DiagnosticString = "operand must be a symbol with %tlsdesc_call specifier";
  let ParserMethod = "parseOperandWithSpecifier";
>>>>>>> 5eee2751
}

// A bare symbol with the %tlsdesc_call variant.
def tlsdesc_call_symbol : Operand<XLenVT> {
  let ParserMatchClass = TLSDESCCallSymbol;
}
// This is a special case of the JALR instruction used to facilitate the use of a
// fourth operand to emit a relocation on a symbol relating to this instruction.
// The relocation does not affect any bits of the instruction itself but is used
// as a hint to the linker.
let isCall = 1, isBarrier = 1, isCodeGenOnly = 0, Size = 8, hasSideEffects = 0,
    mayStore = 0, mayLoad = 0 in
def PseudoTLSDESCCall : Pseudo<(outs GPR:$rd),
                         (ins GPR:$rs1, simm12:$imm12, tlsdesc_call_symbol:$src), [],
                         "jalr", "$rd, ${imm12}(${rs1}), $src">,
                         Sched<[WriteJalr, ReadJalr]> {
  let Defs = [X10];
  let Uses = [X10];
}


/// Sign/Zero Extends

// There are single-instruction versions of these in Zbb, so disable these
// Pseudos if that extension is present.
let hasSideEffects = 0, mayLoad = 0,
    mayStore = 0, isCodeGenOnly = 0, isAsmParserOnly = 1 in {
def PseudoSEXT_B : Pseudo<(outs GPR:$rd), (ins GPR:$rs), [], "sext.b", "$rd, $rs">;
def PseudoSEXT_H : Pseudo<(outs GPR:$rd), (ins GPR:$rs), [], "sext.h", "$rd, $rs">;
// rv64's sext.w is defined above, using InstAlias<"sext.w ...
// zext.b is defined above, using InstAlias<"zext.b ...
def PseudoZEXT_H : Pseudo<(outs GPR:$rd), (ins GPR:$rs), [], "zext.h", "$rd, $rs">;
} // hasSideEffects = 0, ...

let Predicates = [IsRV64], hasSideEffects = 0, mayLoad = 0, mayStore = 0,
  isCodeGenOnly = 0, isAsmParserOnly = 1 in {
def PseudoZEXT_W : Pseudo<(outs GPR:$rd), (ins GPR:$rs), [], "zext.w", "$rd, $rs">;
} // Predicates = [IsRV64], ...

/// Loads

class LdPat<PatFrag LoadOp, RVInst Inst, ValueType vt = XLenVT>
    : Pat<(vt (LoadOp (AddrRegImm (XLenVT GPRMem:$rs1), simm12:$imm12))),
          (Inst GPRMem:$rs1, simm12:$imm12)>;

def : LdPat<sextloadi8, LB>;
def : LdPat<extloadi8, LBU>; // Prefer unsigned due to no c.lb in Zcb.
def : LdPat<sextloadi16, LH>;
def : LdPat<extloadi16, LH>;
def : LdPat<load, LW, i32>;
def : LdPat<zextloadi8, LBU>;
def : LdPat<zextloadi16, LHU>;

/// Stores

class StPat<PatFrag StoreOp, RVInst Inst, RegisterClass StTy,
            ValueType vt>
    : Pat<(StoreOp (vt StTy:$rs2), (AddrRegImm (XLenVT GPRMem:$rs1),
                   simm12:$imm12)),
          (Inst StTy:$rs2, GPRMem:$rs1, simm12:$imm12)>;

def : StPat<truncstorei8, SB, GPR, XLenVT>;
def : StPat<truncstorei16, SH, GPR, XLenVT>;
def : StPat<store, SW, GPR, i32>;

/// Fences

// Refer to Table A.6 in the version 2.3 draft of the RISC-V Instruction Set
// Manual: Volume I.

// fence acquire -> fence r, rw
def : Pat<(atomic_fence (XLenVT 4), (timm)), (FENCE 0b10, 0b11)>;
// fence release -> fence rw, w
def : Pat<(atomic_fence (XLenVT 5), (timm)), (FENCE 0b11, 0b1)>;
// fence acq_rel -> fence.tso
def : Pat<(atomic_fence (XLenVT 6), (timm)), (FENCE_TSO)>;
// fence seq_cst -> fence rw, rw
def : Pat<(atomic_fence (XLenVT 7), (timm)), (FENCE 0b11, 0b11)>;

// Lowering for atomic load and store is defined in RISCVInstrInfoA.td.
// Although these are lowered to fence+load/store instructions defined in the
// base RV32I/RV64I ISA, this lowering is only used when the A extension is
// present. This is necessary as it isn't valid to mix __atomic_* libcalls
// with inline atomic operations for the same object.

/// Access to system registers

// Helpers for defining specific operations. They are defined for each system
// register separately. Side effect is not used because dependencies are
// expressed via use-def properties.

class ReadSysReg<SysReg SR, list<Register> Regs>
  : Pseudo<(outs GPR:$rd), (ins),
           [(set GPR:$rd, (XLenVT (riscv_read_csr (XLenVT SR.Encoding))))]>,
    PseudoInstExpansion<(CSRRS GPR:$rd, SR.Encoding, X0)> {
  let hasSideEffects = 0;
  let Uses = Regs;
}

class WriteSysReg<SysReg SR, list<Register> Regs>
  : Pseudo<(outs), (ins GPR:$val),
           [(riscv_write_csr (XLenVT SR.Encoding), (XLenVT GPR:$val))]>,
    PseudoInstExpansion<(CSRRW X0, SR.Encoding, GPR:$val)> {
  let hasSideEffects = 0;
  let Defs = Regs;
}

class WriteSysRegImm<SysReg SR, list<Register> Regs>
  : Pseudo<(outs), (ins uimm5:$val),
           [(riscv_write_csr (XLenVT SR.Encoding), uimm5:$val)]>,
    PseudoInstExpansion<(CSRRWI X0, SR.Encoding, uimm5:$val)> {
  let hasSideEffects = 0;
  let Defs = Regs;
}

class SwapSysReg<SysReg SR, list<Register> Regs>
  : Pseudo<(outs GPR:$rd), (ins GPR:$val),
           [(set GPR:$rd, (riscv_swap_csr (XLenVT SR.Encoding), (XLenVT GPR:$val)))]>,
    PseudoInstExpansion<(CSRRW GPR:$rd, SR.Encoding, GPR:$val)> {
  let hasSideEffects = 0;
  let Uses = Regs;
  let Defs = Regs;
}

class SwapSysRegImm<SysReg SR, list<Register> Regs>
  : Pseudo<(outs GPR:$rd), (ins uimm5:$val),
           [(set GPR:$rd, (XLenVT (riscv_swap_csr (XLenVT SR.Encoding), uimm5:$val)))]>,
    PseudoInstExpansion<(CSRRWI GPR:$rd, SR.Encoding, uimm5:$val)> {
  let hasSideEffects = 0;
  let Uses = Regs;
  let Defs = Regs;
}

def ReadFRM : ReadSysReg<SysRegFRM, [FRM]>;
def WriteFRM : WriteSysReg<SysRegFRM, [FRM]>;
def WriteFRMImm : WriteSysRegImm<SysRegFRM, [FRM]>;
def SwapFRMImm : SwapSysRegImm<SysRegFRM, [FRM]>;

def WriteVXRMImm : WriteSysRegImm<SysRegVXRM, [VXRM]>;

let hasSideEffects = true in {
def ReadFFLAGS : ReadSysReg<SysRegFFLAGS, [FFLAGS]>;
def WriteFFLAGS : WriteSysReg<SysRegFFLAGS, [FFLAGS]>;
}
/// Other pseudo-instructions

// Pessimistically assume the stack pointer will be clobbered
let Defs = [X2], Uses = [X2] in {
def ADJCALLSTACKDOWN : Pseudo<(outs), (ins i32imm:$amt1, i32imm:$amt2),
                              [(callseq_start timm:$amt1, timm:$amt2)]>;
def ADJCALLSTACKUP   : Pseudo<(outs), (ins i32imm:$amt1, i32imm:$amt2),
                              [(callseq_end timm:$amt1, timm:$amt2)]>;
} // Defs = [X2], Uses = [X2]

/// RV64 patterns

let Predicates = [IsRV64, NotHasStdExtZba] in {
def : Pat<(i64 (and GPR:$rs1, 0xffffffff)), (SRLI (i64 (SLLI GPR:$rs1, 32)), 32)>;

// If we're shifting a 32-bit zero extended value left by 0-31 bits, use 2
// shifts instead of 3. This can occur when unsigned is used to index an array.
def : Pat<(i64 (shl (and GPR:$rs1, 0xffffffff), uimm5:$shamt)),
          (SRLI (i64 (SLLI GPR:$rs1, 32)), (ImmSubFrom32 uimm5:$shamt))>;
}

class binop_allhusers<SDPatternOperator operator>
    : PatFrag<(ops node:$lhs, node:$rhs),
              (XLenVT (operator node:$lhs, node:$rhs)), [{
  return hasAllHUsers(Node);
}]> {
  let GISelPredicateCode = [{ return hasAllHUsers(MI); }];
}

// PatFrag to allow ADDW/SUBW/MULW/SLLW to be selected from i64 add/sub/mul/shl
// if only the lower 32 bits of their result is used.
class binop_allwusers<SDPatternOperator operator>
    : PatFrag<(ops node:$lhs, node:$rhs), (i64 (operator node:$lhs, node:$rhs)),
              [{
  return hasAllWUsers(Node);
}]> {
  let GISelPredicateCode = [{ return hasAllWUsers(MI); }];
}

def sexti32_allwusers : PatFrag<(ops node:$src),
                                (sext_inreg node:$src, i32), [{
  return hasAllWUsers(Node);
}]>;

def ImmSExt32 : SDNodeXForm<imm, [{
  return CurDAG->getTargetConstant(SignExtend64<32>(N->getSExtValue()),
                                   SDLoc(N), N->getValueType(0));
}]>;
// Look for constants where the upper 32 bits are 0, but sign extending bit 31
// would be an simm12.
def u32simm12 : ImmLeaf<XLenVT, [{
  return isUInt<32>(Imm) && isInt<12>(SignExtend64<32>(Imm));
}], ImmSExt32>;

let Predicates = [IsRV64] in {

def : Pat<(i64 (and GPR:$rs, immop_oneuse<LeadingOnesWMask>:$mask)),
          (SLLI (i64 (SRLIW $rs, (TrailingZeros imm:$mask))),
                (TrailingZeros imm:$mask))>;

/// sext and zext

// Sign extend is not needed if all users are W instructions.
def : Pat<(sexti32_allwusers GPR:$rs1), (XLenVT GPR:$rs1)>;

def : Pat<(sext_inreg GPR:$rs1, i32), (ADDIW GPR:$rs1, 0)>;

/// ALU operations

def : Pat<(i64 (srl (and GPR:$rs1, 0xffffffff), uimm5:$shamt)),
          (SRLIW GPR:$rs1, uimm5:$shamt)>;
def : Pat<(i64 (srl (shl GPR:$rs1, (i64 32)), uimm6gt32:$shamt)),
          (SRLIW GPR:$rs1, (ImmSub32 uimm6gt32:$shamt))>;
def : Pat<(sra (sext_inreg GPR:$rs1, i32), uimm5:$shamt),
          (SRAIW GPR:$rs1, uimm5:$shamt)>;
def : Pat<(i64 (sra (shl GPR:$rs1, (i64 32)), uimm6gt32:$shamt)),
          (SRAIW GPR:$rs1, (ImmSub32 uimm6gt32:$shamt))>;

def : PatGprGpr<shiftopw<riscv_sllw>, SLLW>;
def : PatGprGpr<shiftopw<riscv_srlw>, SRLW>;
def : PatGprGpr<shiftopw<riscv_sraw>, SRAW>;

// Select W instructions if only the lower 32 bits of the result are used.
def : PatGprGpr<binop_allwusers<add>, ADDW>;
def : PatGprSimm12<binop_allwusers<add>, ADDIW>;
def : PatGprImm<binop_allwusers<add>, ADDIW, u32simm12>;
def : PatGprGpr<binop_allwusers<sub>, SUBW>;
def : PatGprImm<binop_allwusers<shl>, SLLIW, uimm5>;

// If this is a shr of a value sign extended from i32, and all the users only
// use the lower 32 bits, we can use an sraiw to remove the sext_inreg. This
// occurs because SimplifyDemandedBits prefers srl over sra.
def : Pat<(binop_allwusers<srl> (sext_inreg GPR:$rs1, i32), uimm5:$shamt),
          (SRAIW GPR:$rs1, uimm5:$shamt)>;

// Use binop_allwusers to recover immediates that may have been broken by
// SimplifyDemandedBits.
def : Pat<(binop_allwusers<and> GPR:$rs1, 0xffffffff),
          (COPY GPR:$rs1)>;
def : PatGprImm<binop_allwusers<and>, ANDI, u32simm12>;
def : PatGprImm<binop_allwusers<or>,  ORI,  u32simm12>;
def : PatGprImm<binop_allwusers<xor>, XORI, u32simm12>;

// Select 'or' as ADDIW if the immediate bits are known to be 0 in $rs1 and
// $rs1 is sign extended. This can improve compressibility. Using ADDIW gives
// more power to RISCVOptWInstrs.
def : Pat<(or_is_add 33signbits_node:$rs1, simm12:$imm),
          (ADDIW $rs1, simm12:$imm)>;

/// Loads

def : LdPat<sextloadi32, LW, i64>;
def : LdPat<extloadi32, LW, i64>;
def : LdPat<zextloadi32, LWU, i64>;
def : LdPat<load, LD, i64>;

/// Stores

def : StPat<truncstorei32, SW, GPR, i64>;
def : StPat<store, SD, GPR, i64>;
} // Predicates = [IsRV64]

// On RV64, we can directly read these 64-bit counter CSRs.
let Predicates = [IsRV64] in {
/// readcyclecounter
def : Pat<(i64 (readcyclecounter)), (CSRRS CYCLE.Encoding, (XLenVT X0))>;
/// readsteadycounter
def : Pat<(i64 (readsteadycounter)), (CSRRS TIME.Encoding, (XLenVT X0))>;
}

// On RV32, ReadCounterWide will be expanded to the suggested loop reading both
// halves of 64-bit counter CSRs.
let Predicates = [IsRV32], usesCustomInserter = 1, hasNoSchedulingInfo = 1 in
def ReadCounterWide : Pseudo<(outs GPR:$lo, GPR:$hi), (ins i32imm:$csr_lo, i32imm:$csr_hi),
                             [(set GPR:$lo, GPR:$hi,
                              (riscv_read_counter_wide csr_sysreg:$csr_lo, csr_sysreg:$csr_hi))],
                             "", "">;

/// traps

// We lower `trap` to `unimp`, as this causes a hard exception on nearly all
// systems.
def : Pat<(trap), (UNIMP)>;

// We lower `debugtrap` to `ebreak`, as this will get the attention of the
// debugger if possible.
def : Pat<(debugtrap), (EBREAK)>;

let Predicates = [IsRV64], Uses = [X5],
    Defs = [X1, X6, X7, X28, X29, X30, X31], Size = 8 in
def HWASAN_CHECK_MEMACCESS_SHORTGRANULES
  : Pseudo<(outs), (ins GPRJALR:$ptr, i32imm:$accessinfo),
           [(int_hwasan_check_memaccess_shortgranules (i64 X5), GPRJALR:$ptr,
                                                      (i32 timm:$accessinfo))]>;

// This gets lowered into a 20-byte instruction sequence (at most)
let hasSideEffects = 0, mayLoad = 1, mayStore = 0,
    Defs = [ X6, X7, X28, X29, X30, X31 ], Size = 20 in {
def KCFI_CHECK
  : Pseudo<(outs), (ins GPRJALR:$ptr, i32imm:$type), []>, Sched<[]>;
}

/// Simple optimization
def : Pat<(XLenVT (add GPR:$rs1, immop_oneuse<AddiPair>:$rs2)),
          (ADDI (XLenVT (ADDI GPR:$rs1, (AddiPairImmLarge imm:$rs2))),
                (AddiPairImmSmall imm:$rs2))>;

let Predicates = [IsRV64] in {
// Select W instructions if only the lower 32-bits of the result are used.
def : Pat<(binop_allwusers<add> GPR:$rs1, immop_oneuse<AddiPair>:$rs2),
          (ADDIW (i64 (ADDIW GPR:$rs1, (AddiPairImmLarge imm:$rs2))),
                 (AddiPairImmSmall imm:$rs2))>;
}

//===----------------------------------------------------------------------===//
// Standard extensions
//===----------------------------------------------------------------------===//

// Multiply and Division
include "RISCVInstrInfoM.td"

// Atomic
include "RISCVInstrInfoA.td"
include "RISCVInstrInfoZa.td"
include "RISCVInstrInfoZalasr.td"

// Scalar FP
include "RISCVInstrInfoF.td"
include "RISCVInstrInfoD.td"
include "RISCVInstrInfoZfh.td"
include "RISCVInstrInfoZfbfmin.td"
include "RISCVInstrInfoZfa.td"

// Scalar bitmanip and cryptography
include "RISCVInstrInfoZb.td"
include "RISCVInstrInfoZk.td"

// Vector
include "RISCVInstrInfoV.td"
include "RISCVInstrInfoZvk.td"
<<<<<<< HEAD
=======
include "RISCVInstrInfoZvqdotq.td"
>>>>>>> 5eee2751

// Integer
include "RISCVInstrInfoZimop.td"
include "RISCVInstrInfoZicbo.td"
include "RISCVInstrInfoZicond.td"
include "RISCVInstrInfoZicfiss.td"
include "RISCVInstrInfoZilsd.td"

// Compressed
include "RISCVInstrInfoC.td"
include "RISCVInstrInfoZc.td"
include "RISCVInstrInfoZcmop.td"
include "RISCVInstrInfoZclsd.td"

// Short Forward Branch
include "RISCVInstrInfoSFB.td"

// Compressed
include "RISCVInstrInfoC.td"
include "RISCVInstrInfoZc.td"
include "RISCVInstrInfoZcmop.td"

//===----------------------------------------------------------------------===//
// Vendor extensions
//===----------------------------------------------------------------------===//

include "RISCVInstrInfoXVentana.td"
include "RISCVInstrInfoXTHead.td"
include "RISCVInstrInfoXSf.td"
include "RISCVInstrInfoXCV.td"
include "RISCVInstrInfoXwch.td"
include "RISCVInstrInfoXqci.td"
include "RISCVInstrInfoXqccmp.td"
include "RISCVInstrInfoXMips.td"
include "RISCVInstrInfoXRivos.td"

//===----------------------------------------------------------------------===//
// Global ISel
//===----------------------------------------------------------------------===//

include "RISCVInstrGISel.td"<|MERGE_RESOLUTION|>--- conflicted
+++ resolved
@@ -370,13 +370,8 @@
   let Name = "TPRelAddSymbol";
   let RenderMethod = "addImmOperands";
   let DiagnosticType = "InvalidTPRelAddSymbol";
-<<<<<<< HEAD
-  let DiagnosticString = "operand must be a symbol with %tprel_add modifier";
-  let ParserMethod = "parseOperandWithModifier";
-=======
   let DiagnosticString = "operand must be a symbol with %tprel_add specifier";
   let ParserMethod = "parseOperandWithSpecifier";
->>>>>>> 5eee2751
 }
 
 // A bare symbol with the %tprel_add variant.
@@ -1799,13 +1794,8 @@
   let Name = "TLSDESCCallSymbol";
   let RenderMethod = "addImmOperands";
   let DiagnosticType = "InvalidTLSDESCCallSymbol";
-<<<<<<< HEAD
-  let DiagnosticString = "operand must be a symbol with %tlsdesc_call modifier";
-  let ParserMethod = "parseOperandWithModifier";
-=======
   let DiagnosticString = "operand must be a symbol with %tlsdesc_call specifier";
   let ParserMethod = "parseOperandWithSpecifier";
->>>>>>> 5eee2751
 }
 
 // A bare symbol with the %tlsdesc_call variant.
@@ -2150,10 +2140,7 @@
 // Vector
 include "RISCVInstrInfoV.td"
 include "RISCVInstrInfoZvk.td"
-<<<<<<< HEAD
-=======
 include "RISCVInstrInfoZvqdotq.td"
->>>>>>> 5eee2751
 
 // Integer
 include "RISCVInstrInfoZimop.td"
@@ -2170,11 +2157,6 @@
 
 // Short Forward Branch
 include "RISCVInstrInfoSFB.td"
-
-// Compressed
-include "RISCVInstrInfoC.td"
-include "RISCVInstrInfoZc.td"
-include "RISCVInstrInfoZcmop.td"
 
 //===----------------------------------------------------------------------===//
 // Vendor extensions
