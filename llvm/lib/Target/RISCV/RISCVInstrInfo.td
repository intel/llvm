--- conflicted
+++ resolved
@@ -370,13 +370,8 @@
   let Name = "TPRelAddSymbol";
   let RenderMethod = "addImmOperands";
   let DiagnosticType = "InvalidTPRelAddSymbol";
-<<<<<<< HEAD
-  let DiagnosticString = "operand must be a symbol with %tprel_add modifier";
-  let ParserMethod = "parseOperandWithModifier";
-=======
   let DiagnosticString = "operand must be a symbol with %tprel_add specifier";
   let ParserMethod = "parseOperandWithSpecifier";
->>>>>>> d465594a
 }
 
 // A bare symbol with the %tprel_add variant.
@@ -1810,13 +1805,8 @@
   let Name = "TLSDESCCallSymbol";
   let RenderMethod = "addImmOperands";
   let DiagnosticType = "InvalidTLSDESCCallSymbol";
-<<<<<<< HEAD
-  let DiagnosticString = "operand must be a symbol with %tlsdesc_call modifier";
-  let ParserMethod = "parseOperandWithModifier";
-=======
   let DiagnosticString = "operand must be a symbol with %tlsdesc_call specifier";
   let ParserMethod = "parseOperandWithSpecifier";
->>>>>>> d465594a
 }
 
 // A bare symbol with the %tlsdesc_call variant.
@@ -2161,10 +2151,7 @@
 // Vector
 include "RISCVInstrInfoV.td"
 include "RISCVInstrInfoZvk.td"
-<<<<<<< HEAD
-=======
 include "RISCVInstrInfoZvqdotq.td"
->>>>>>> d465594a
 
 // Integer
 include "RISCVInstrInfoZimop.td"
@@ -2181,11 +2168,6 @@
 
 // Short Forward Branch
 include "RISCVInstrInfoSFB.td"
-
-// Compressed
-include "RISCVInstrInfoC.td"
-include "RISCVInstrInfoZc.td"
-include "RISCVInstrInfoZcmop.td"
 
 //===----------------------------------------------------------------------===//
 // Vendor extensions
