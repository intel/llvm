//===-- RISCVInstrInfo.td - Target Description for RISC-V --*- tablegen -*-===//
//
// Part of the LLVM Project, under the Apache License v2.0 with LLVM Exceptions.
// See https://llvm.org/LICENSE.txt for license information.
// SPDX-License-Identifier: Apache-2.0 WITH LLVM-exception
//
//===----------------------------------------------------------------------===//
//
// This file describes the RISC-V instructions in TableGen format.
//
//===----------------------------------------------------------------------===//

//===----------------------------------------------------------------------===//
// RISC-V specific DAG Nodes.
//===----------------------------------------------------------------------===//

// Target-independent type requirements, but with target-specific formats.
def SDT_CallSeqStart : SDCallSeqStart<[SDTCisVT<0, i32>,
                                       SDTCisVT<1, i32>]>;
def SDT_CallSeqEnd   : SDCallSeqEnd<[SDTCisVT<0, i32>,
                                     SDTCisVT<1, i32>]>;

// Target-dependent type requirements.
def SDT_RISCVCall     : SDTypeProfile<0, -1, [SDTCisVT<0, XLenVT>]>;
def SDT_RISCVSelectCC : SDTypeProfile<1, 5, [SDTCisSameAs<1, 2>,
                                             SDTCisVT<3, OtherVT>,
                                             SDTCisSameAs<0, 4>,
                                             SDTCisSameAs<4, 5>]>;
def SDT_RISCVBrCC : SDTypeProfile<0, 4, [SDTCisSameAs<0, 1>,
                                         SDTCisVT<2, OtherVT>,
                                         SDTCisVT<3, OtherVT>]>;
def SDT_RISCVReadCSR  : SDTypeProfile<1, 1, [SDTCisInt<0>, SDTCisInt<1>]>;
def SDT_RISCVWriteCSR : SDTypeProfile<0, 2, [SDTCisInt<0>, SDTCisInt<1>]>;
def SDT_RISCVSwapCSR  : SDTypeProfile<1, 2, [SDTCisInt<0>, SDTCisInt<1>,
                                             SDTCisInt<2>]>;
def SDT_RISCVReadCycleWide : SDTypeProfile<2, 0, [SDTCisVT<0, i32>,
                                                  SDTCisVT<1, i32>]>;
def SDT_RISCVIntUnaryOpW : SDTypeProfile<1, 1, [
  SDTCisSameAs<0, 1>, SDTCisVT<0, i64>
]>;
def SDT_RISCVIntBinOpW : SDTypeProfile<1, 2, [
  SDTCisSameAs<0, 1>, SDTCisSameAs<0, 2>, SDTCisVT<0, i64>
]>;
def SDT_RISCVIntShiftDOpW : SDTypeProfile<1, 3, [
  SDTCisSameAs<0, 1>, SDTCisSameAs<0, 2>, SDTCisVT<0, i64>, SDTCisVT<3, i64>
]>;

// Target-independent nodes, but with target-specific formats.
def callseq_start : SDNode<"ISD::CALLSEQ_START", SDT_CallSeqStart,
                           [SDNPHasChain, SDNPOutGlue]>;
def callseq_end   : SDNode<"ISD::CALLSEQ_END", SDT_CallSeqEnd,
                           [SDNPHasChain, SDNPOptInGlue, SDNPOutGlue]>;

// Target-dependent nodes.
def riscv_call      : SDNode<"RISCVISD::CALL", SDT_RISCVCall,
                             [SDNPHasChain, SDNPOptInGlue, SDNPOutGlue,
                              SDNPVariadic]>;
def riscv_ret_glue  : SDNode<"RISCVISD::RET_GLUE", SDTNone,
                             [SDNPHasChain, SDNPOptInGlue, SDNPVariadic]>;
def riscv_sret_glue : SDNode<"RISCVISD::SRET_GLUE", SDTNone,
                             [SDNPHasChain, SDNPOptInGlue]>;
def riscv_mret_glue : SDNode<"RISCVISD::MRET_GLUE", SDTNone,
                             [SDNPHasChain, SDNPOptInGlue]>;
def riscv_selectcc  : SDNode<"RISCVISD::SELECT_CC", SDT_RISCVSelectCC>;
def riscv_brcc      : SDNode<"RISCVISD::BR_CC", SDT_RISCVBrCC,
                             [SDNPHasChain]>;
def riscv_tail      : SDNode<"RISCVISD::TAIL", SDT_RISCVCall,
                             [SDNPHasChain, SDNPOptInGlue, SDNPOutGlue,
                              SDNPVariadic]>;
def riscv_sllw      : SDNode<"RISCVISD::SLLW", SDT_RISCVIntBinOpW>;
def riscv_sraw      : SDNode<"RISCVISD::SRAW", SDT_RISCVIntBinOpW>;
def riscv_srlw      : SDNode<"RISCVISD::SRLW", SDT_RISCVIntBinOpW>;
def riscv_read_csr  : SDNode<"RISCVISD::READ_CSR", SDT_RISCVReadCSR,
                             [SDNPHasChain]>;
def riscv_write_csr : SDNode<"RISCVISD::WRITE_CSR", SDT_RISCVWriteCSR,
                             [SDNPHasChain]>;
def riscv_swap_csr  : SDNode<"RISCVISD::SWAP_CSR", SDT_RISCVSwapCSR,
                             [SDNPHasChain]>;

def riscv_read_cycle_wide : SDNode<"RISCVISD::READ_CYCLE_WIDE",
                                   SDT_RISCVReadCycleWide,
                                   [SDNPHasChain, SDNPSideEffect]>;

def riscv_add_lo : SDNode<"RISCVISD::ADD_LO", SDTIntBinOp>;
def riscv_hi : SDNode<"RISCVISD::HI", SDTIntUnaryOp>;
def riscv_lla : SDNode<"RISCVISD::LLA", SDTIntUnaryOp>;
def riscv_lga : SDNode<"RISCVISD::LGA", SDTLoad,
                       [SDNPHasChain, SDNPMayLoad, SDNPMemOperand]>;
def riscv_add_tprel : SDNode<"RISCVISD::ADD_TPREL",
                             SDTypeProfile<1, 3, [SDTCisSameAs<0, 1>,
                                                  SDTCisSameAs<0, 2>,
                                                  SDTCisSameAs<0, 3>,
                                                  SDTCisInt<0>]>>;

def riscv_la_tls_ie : SDNode<"RISCVISD::LA_TLS_IE", SDTLoad,
                             [SDNPHasChain, SDNPMayLoad, SDNPMemOperand]>;
def riscv_la_tls_gd : SDNode<"RISCVISD::LA_TLS_GD", SDTIntUnaryOp>;

//===----------------------------------------------------------------------===//
// Operand and SDNode transformation definitions.
//===----------------------------------------------------------------------===//

class ImmXLenAsmOperand<string prefix, string suffix = ""> : AsmOperandClass {
  let Name = prefix # "ImmXLen" # suffix;
  let RenderMethod = "addImmOperands";
  let DiagnosticType = !strconcat("Invalid", Name);
}

class ImmAsmOperand<string prefix, int width, string suffix> : AsmOperandClass {
  let Name = prefix # "Imm" # width # suffix;
  let RenderMethod = "addImmOperands";
  let DiagnosticType = !strconcat("Invalid", Name);
}

def ImmZeroAsmOperand : AsmOperandClass {
  let Name = "ImmZero";
  let RenderMethod = "addImmOperands";
  let DiagnosticType = !strconcat("Invalid", Name);
}

// A parse method for (${gpr}) or 0(${gpr}), where the 0 is be silently ignored.
def ZeroOffsetMemOpOperand : AsmOperandClass {
  let Name = "ZeroOffsetMemOpOperand";
  let RenderMethod = "addRegOperands";
  let PredicateMethod = "isGPR";
  let ParserMethod = "parseZeroOffsetMemOp";
}

class MemOperand<RegisterClass regClass> : RegisterOperand<regClass>{
  let OperandType = "OPERAND_MEMORY";
}

def GPRMemZeroOffset : MemOperand<GPR> {
  let ParserMatchClass = ZeroOffsetMemOpOperand;
  let PrintMethod = "printZeroOffsetMemOp";
}

def GPRMem : MemOperand<GPR>;

def SPMem : MemOperand<SP>;

def GPRCMem : MemOperand<GPRC>;

class SImmAsmOperand<int width, string suffix = "">
    : ImmAsmOperand<"S", width, suffix> {
}

class UImmAsmOperand<int width, string suffix = "">
    : ImmAsmOperand<"U", width, suffix> {
}

def FenceArg : AsmOperandClass {
  let Name = "FenceArg";
  let RenderMethod = "addFenceArgOperands";
  let ParserMethod = "parseFenceArg";
}

def fencearg : Operand<XLenVT> {
  let ParserMatchClass = FenceArg;
  let PrintMethod = "printFenceArg";
  let DecoderMethod = "decodeUImmOperand<4>";
  let OperandType = "OPERAND_UIMM4";
  let OperandNamespace = "RISCVOp";
}

def UImmLog2XLenAsmOperand : AsmOperandClass {
  let Name = "UImmLog2XLen";
  let RenderMethod = "addImmOperands";
  let DiagnosticType = "InvalidUImmLog2XLen";
}

def uimmlog2xlen : Operand<XLenVT>, ImmLeaf<XLenVT, [{
  if (Subtarget->is64Bit())
    return isUInt<6>(Imm);
  return isUInt<5>(Imm);
}]> {
  let ParserMatchClass = UImmLog2XLenAsmOperand;
  // TODO: should ensure invalid shamt is rejected when decoding.
  let DecoderMethod = "decodeUImmOperand<6>";
  let MCOperandPredicate = [{
    int64_t Imm;
    if (!MCOp.evaluateAsConstantImm(Imm))
      return false;
    if (STI.getTargetTriple().isArch64Bit())
      return isUInt<6>(Imm);
    return isUInt<5>(Imm);
  }];
  let OperandType = "OPERAND_UIMMLOG2XLEN";
  let OperandNamespace = "RISCVOp";
}

def uimm1 : Operand<XLenVT>, ImmLeaf<XLenVT, [{return isUInt<1>(Imm);}]> {
  let ParserMatchClass = UImmAsmOperand<1>;
  let DecoderMethod = "decodeUImmOperand<1>";
  let OperandType = "OPERAND_UIMM1";
  let OperandNamespace = "RISCVOp";
}

def uimm2 : Operand<XLenVT>, ImmLeaf<XLenVT, [{return isUInt<2>(Imm);}]> {
  let ParserMatchClass = UImmAsmOperand<2>;
  let DecoderMethod = "decodeUImmOperand<2>";
  let OperandType = "OPERAND_UIMM2";
  let OperandNamespace = "RISCVOp";
  let MCOperandPredicate = [{
    int64_t Imm;
    if (!MCOp.evaluateAsConstantImm(Imm))
      return false;
    return isUInt<2>(Imm);
  }];
}

def uimm3 : Operand<XLenVT> {
  let ParserMatchClass = UImmAsmOperand<3>;
  let DecoderMethod = "decodeUImmOperand<3>";
  let OperandType = "OPERAND_UIMM3";
  let OperandNamespace = "RISCVOp";
}

def uimm4 : Operand<XLenVT> {
  let ParserMatchClass = UImmAsmOperand<4>;
  let DecoderMethod = "decodeUImmOperand<4>";
  let OperandType = "OPERAND_UIMM4";
  let OperandNamespace = "RISCVOp";
}

def uimm5 : Operand<XLenVT>, ImmLeaf<XLenVT, [{return isUInt<5>(Imm);}]> {
  let ParserMatchClass = UImmAsmOperand<5>;
  let DecoderMethod = "decodeUImmOperand<5>";
  let OperandType = "OPERAND_UIMM5";
  let OperandNamespace = "RISCVOp";
}

def InsnDirectiveOpcode : AsmOperandClass {
  let Name = "InsnDirectiveOpcode";
  let ParserMethod = "parseInsnDirectiveOpcode";
  let RenderMethod = "addImmOperands";
  let PredicateMethod = "isImm";
}

def uimm6 : Operand<XLenVT> {
  let ParserMatchClass = UImmAsmOperand<6>;
  let DecoderMethod = "decodeUImmOperand<6>";
  let OperandType = "OPERAND_UIMM6";
  let OperandNamespace = "RISCVOp";
}

def uimm7_opcode : Operand<XLenVT> {
  let ParserMatchClass = InsnDirectiveOpcode;
  let DecoderMethod = "decodeUImmOperand<7>";
  let OperandType = "OPERAND_UIMM7";
  let OperandNamespace = "RISCVOp";
}

def uimm7 : Operand<XLenVT> {
  let ParserMatchClass = UImmAsmOperand<7>;
  let DecoderMethod = "decodeUImmOperand<7>";
  let OperandType = "OPERAND_UIMM7";
  let OperandNamespace = "RISCVOp";
}

def uimm8 : Operand<XLenVT> {
  let ParserMatchClass = UImmAsmOperand<8>;
  let DecoderMethod = "decodeUImmOperand<8>";
  let OperandType = "OPERAND_UIMM8";
  let OperandNamespace = "RISCVOp";
}

def simm12 : Operand<XLenVT>, ImmLeaf<XLenVT, [{return isInt<12>(Imm);}]> {
  let ParserMatchClass = SImmAsmOperand<12>;
  let EncoderMethod = "getImmOpValue";
  let DecoderMethod = "decodeSImmOperand<12>";
  let MCOperandPredicate = [{
    int64_t Imm;
    if (MCOp.evaluateAsConstantImm(Imm))
      return isInt<12>(Imm);
    return MCOp.isBareSymbolRef();
  }];
  let OperandType = "OPERAND_SIMM12";
  let OperandNamespace = "RISCVOp";
}

// A 12-bit signed immediate which cannot fit in 6-bit signed immediate,
// but even negative value fit in 12-bit.
def simm12_no6 : ImmLeaf<XLenVT, [{
  return isInt<12>(Imm) && !isInt<6>(Imm) && isInt<12>(-Imm);}]>;

// A 13-bit signed immediate where the least significant bit is zero.
def simm13_lsb0 : Operand<OtherVT> {
  let ParserMatchClass = SImmAsmOperand<13, "Lsb0">;
  let PrintMethod = "printBranchOperand";
  let EncoderMethod = "getImmOpValueAsr1";
  let DecoderMethod = "decodeSImmOperandAndLsl1<13>";
  let MCOperandPredicate = [{
    int64_t Imm;
    if (MCOp.evaluateAsConstantImm(Imm))
      return isShiftedInt<12, 1>(Imm);
    return MCOp.isBareSymbolRef();
  }];
  let OperandType = "OPERAND_PCREL";
}

class UImm20Operand : Operand<XLenVT> {
  let EncoderMethod = "getImmOpValue";
  let DecoderMethod = "decodeUImmOperand<20>";
  let MCOperandPredicate = [{
    int64_t Imm;
    if (MCOp.evaluateAsConstantImm(Imm))
      return isUInt<20>(Imm);
    return MCOp.isBareSymbolRef();
  }];
  let OperandType = "OPERAND_UIMM20";
  let OperandNamespace = "RISCVOp";
}

def uimm20_lui : UImm20Operand {
  let ParserMatchClass = UImmAsmOperand<20, "LUI">;
}
def uimm20_auipc : UImm20Operand {
  let ParserMatchClass = UImmAsmOperand<20, "AUIPC">;
}

def Simm21Lsb0JALAsmOperand : SImmAsmOperand<21, "Lsb0JAL"> {
  let ParserMethod = "parseJALOffset";
}

// A 21-bit signed immediate where the least significant bit is zero.
def simm21_lsb0_jal : Operand<OtherVT> {
  let ParserMatchClass = Simm21Lsb0JALAsmOperand;
  let PrintMethod = "printBranchOperand";
  let EncoderMethod = "getImmOpValueAsr1";
  let DecoderMethod = "decodeSImmOperandAndLsl1<21>";
  let MCOperandPredicate = [{
    int64_t Imm;
    if (MCOp.evaluateAsConstantImm(Imm))
      return isShiftedInt<20, 1>(Imm);
    return MCOp.isBareSymbolRef();
  }];
  let OperandType = "OPERAND_PCREL";
}

def BareSymbol : AsmOperandClass {
  let Name = "BareSymbol";
  let RenderMethod = "addImmOperands";
  let DiagnosticType = "InvalidBareSymbol";
  let ParserMethod = "parseBareSymbol";
}

// A bare symbol.
def bare_symbol : Operand<XLenVT> {
  let ParserMatchClass = BareSymbol;
}

def CallSymbol : AsmOperandClass {
  let Name = "CallSymbol";
  let RenderMethod = "addImmOperands";
  let DiagnosticType = "InvalidCallSymbol";
  let ParserMethod = "parseCallSymbol";
}

// A bare symbol used in call/tail only.
def call_symbol : Operand<XLenVT> {
  let ParserMatchClass = CallSymbol;
}

def PseudoJumpSymbol : AsmOperandClass {
  let Name = "PseudoJumpSymbol";
  let RenderMethod = "addImmOperands";
  let DiagnosticType = "InvalidPseudoJumpSymbol";
  let ParserMethod = "parsePseudoJumpSymbol";
}

// A bare symbol used for pseudo jumps only.
def pseudo_jump_symbol : Operand<XLenVT> {
  let ParserMatchClass = PseudoJumpSymbol;
}

def TPRelAddSymbol : AsmOperandClass {
  let Name = "TPRelAddSymbol";
  let RenderMethod = "addImmOperands";
  let DiagnosticType = "InvalidTPRelAddSymbol";
  let ParserMethod = "parseOperandWithModifier";
}

// A bare symbol with the %tprel_add variant.
def tprel_add_symbol : Operand<XLenVT> {
  let ParserMatchClass = TPRelAddSymbol;
}

def CSRSystemRegister : AsmOperandClass {
  let Name = "CSRSystemRegister";
  let ParserMethod = "parseCSRSystemRegister";
  let DiagnosticType = "InvalidCSRSystemRegister";
}

def csr_sysreg : Operand<XLenVT> {
  let ParserMatchClass = CSRSystemRegister;
  let PrintMethod = "printCSRSystemRegister";
  let DecoderMethod = "decodeUImmOperand<12>";
  let OperandType = "OPERAND_UIMM12";
  let OperandNamespace = "RISCVOp";
}

// A parameterized register class alternative to i32imm/i64imm from Target.td.
def ixlenimm : Operand<XLenVT>;

def ixlenimm_li : Operand<XLenVT> {
  let ParserMatchClass = ImmXLenAsmOperand<"", "LI">;
}

// Accepts subset of LI operands, used by LAImm and LLAImm
def ixlenimm_li_restricted : Operand<XLenVT> {
  let ParserMatchClass = ImmXLenAsmOperand<"", "LI_Restricted">;
}

// Standalone (codegen-only) immleaf patterns.

// A 6-bit constant greater than 32.
def uimm6gt32 : ImmLeaf<XLenVT, [{
  return isUInt<6>(Imm) && Imm > 32;
}]>;

// Addressing modes.
// Necessary because a frameindex can't be matched directly in a pattern.
def FrameAddrRegImm : ComplexPattern<iPTR, 2, "SelectFrameAddrRegImm",
                                     [frameindex, or, add]>;
def AddrRegImm : ComplexPattern<iPTR, 2, "SelectAddrRegImm">;

// Return the negation of an immediate value.
def NegImm : SDNodeXForm<imm, [{
  return CurDAG->getTargetConstant(-N->getSExtValue(), SDLoc(N),
                                   N->getValueType(0));
}]>;

// Return an immediate value minus 32.
def ImmSub32 : SDNodeXForm<imm, [{
  return CurDAG->getTargetConstant(N->getSExtValue() - 32, SDLoc(N),
                                   N->getValueType(0));
}]>;

// Return an immediate subtracted from XLen.
def ImmSubFromXLen : SDNodeXForm<imm, [{
  uint64_t XLen = Subtarget->getXLen();
  return CurDAG->getTargetConstant(XLen - N->getZExtValue(), SDLoc(N),
                                   N->getValueType(0));
}]>;

// Return an immediate subtracted from 32.
def ImmSubFrom32 : SDNodeXForm<imm, [{
  return CurDAG->getTargetConstant(32 - N->getZExtValue(), SDLoc(N),
                                   N->getValueType(0));
}]>;

// Check if (add r, imm) can be optimized to (ADDI (ADDI r, imm0), imm1),
// in which imm = imm0 + imm1 and both imm0 and imm1 are simm12. We make imm0
// as large as possible and imm1 as small as possible so that we might be able
// to use c.addi for the small immediate.
def AddiPair : PatLeaf<(imm), [{
  if (!N->hasOneUse())
    return false;
  // The immediate operand must be in range [-4096,-2049] or [2048,4094].
  int64_t Imm = N->getSExtValue();
  return (-4096 <= Imm && Imm <= -2049) || (2048 <= Imm && Imm <= 4094);
}]>;

// Return imm - (imm < 0 ? -2048 : 2047).
def AddiPairImmSmall : SDNodeXForm<imm, [{
  int64_t Imm = N->getSExtValue();
  int64_t Adj = N->getSExtValue() < 0 ? -2048 : 2047;
  return CurDAG->getTargetConstant(Imm - Adj, SDLoc(N),
                                   N->getValueType(0));
}]>;

// Return -2048 if immediate is negative or 2047 if positive. These are the
// largest simm12 values.
def AddiPairImmLarge : SDNodeXForm<imm, [{
  int64_t Imm = N->getSExtValue() < 0 ? -2048 : 2047;
  return CurDAG->getTargetConstant(Imm, SDLoc(N),
                                   N->getValueType(0));
}]>;

def TrailingZeros : SDNodeXForm<imm, [{
  return CurDAG->getTargetConstant(llvm::countr_zero(N->getZExtValue()),
                                   SDLoc(N), N->getValueType(0));
}]>;

def XLenSubTrailingOnes : SDNodeXForm<imm, [{
  uint64_t XLen = Subtarget->getXLen();
  uint64_t TrailingOnes = llvm::countr_one(N->getZExtValue());
  return CurDAG->getTargetConstant(XLen - TrailingOnes, SDLoc(N),
                                   N->getValueType(0));
}]>;

// Checks if this mask is a non-empty sequence of ones starting at the
// most/least significant bit with the remainder zero and exceeds simm32/simm12.
def LeadingOnesMask : PatLeaf<(imm), [{
  if (!N->hasOneUse())
    return false;
  return !isInt<32>(N->getSExtValue()) && isMask_64(~N->getSExtValue());
}], TrailingZeros>;

def TrailingOnesMask : PatLeaf<(imm), [{
  if (!N->hasOneUse())
    return false;
  return !isInt<12>(N->getSExtValue()) && isMask_64(N->getZExtValue());
}], XLenSubTrailingOnes>;

// Similar to LeadingOnesMask, but only consider leading ones in the lower 32
// bits.
def LeadingOnesWMask : PatLeaf<(imm), [{
  if (!N->hasOneUse())
    return false;
  // If the value is a uint32 but not an int32, it must have bit 31 set and
  // bits 63:32 cleared. After that we're looking for a shifted mask but not
  // an all ones mask.
  int64_t Imm = N->getSExtValue();
  return !isInt<32>(Imm) && isUInt<32>(Imm) && isShiftedMask_64(Imm) &&
         Imm != UINT64_C(0xffffffff);
}], TrailingZeros>;

//===----------------------------------------------------------------------===//
// Instruction Formats
//===----------------------------------------------------------------------===//

include "RISCVInstrFormats.td"

//===----------------------------------------------------------------------===//
// Instruction Class Templates
//===----------------------------------------------------------------------===//

let hasSideEffects = 0, mayLoad = 0, mayStore = 0 in
class BranchCC_rri<bits<3> funct3, string opcodestr>
    : RVInstB<funct3, OPC_BRANCH, (outs),
              (ins GPR:$rs1, GPR:$rs2, simm13_lsb0:$imm12),
              opcodestr, "$rs1, $rs2, $imm12">,
      Sched<[WriteJmp, ReadJmp, ReadJmp]> {
  let isBranch = 1;
  let isTerminator = 1;
}

let hasSideEffects = 0, mayLoad = 1, mayStore = 0 in {
class Load_ri<bits<3> funct3, string opcodestr>
    : RVInstI<funct3, OPC_LOAD, (outs GPR:$rd), (ins GPRMem:$rs1, simm12:$imm12),
              opcodestr, "$rd, ${imm12}(${rs1})">;

class HLoad_r<bits<7> funct7, bits<5> funct5, string opcodestr>
    : RVInstR<funct7, 0b100, OPC_SYSTEM, (outs GPR:$rd),
              (ins GPRMemZeroOffset:$rs1), opcodestr, "$rd, $rs1"> {
  let rs2 = funct5;
}
}

// Operands for stores are in the order srcreg, base, offset rather than
// reflecting the order these fields are specified in the instruction
// encoding.
let hasSideEffects = 0, mayLoad = 0, mayStore = 1 in {
class Store_rri<bits<3> funct3, string opcodestr>
    : RVInstS<funct3, OPC_STORE, (outs),
              (ins GPR:$rs2, GPRMem:$rs1, simm12:$imm12),
              opcodestr, "$rs2, ${imm12}(${rs1})">;

class HStore_rr<bits<7> funct7, string opcodestr>
    : RVInstR<funct7, 0b100, OPC_SYSTEM, (outs),
              (ins GPR:$rs2, GPRMemZeroOffset:$rs1),
               opcodestr, "$rs2, $rs1"> {
  let rd = 0;
}
}

let hasSideEffects = 0, mayLoad = 0, mayStore = 0 in
class ALU_ri<bits<3> funct3, string opcodestr>
    : RVInstI<funct3, OPC_OP_IMM, (outs GPR:$rd), (ins GPR:$rs1, simm12:$imm12),
              opcodestr, "$rd, $rs1, $imm12">,
      Sched<[WriteIALU, ReadIALU]>;

let hasSideEffects = 0, mayLoad = 0, mayStore = 0 in
class Shift_ri<bits<5> imm11_7, bits<3> funct3, string opcodestr>
    : RVInstIShift<imm11_7, funct3, OPC_OP_IMM, (outs GPR:$rd),
                   (ins GPR:$rs1, uimmlog2xlen:$shamt), opcodestr,
                   "$rd, $rs1, $shamt">,
      Sched<[WriteShiftImm, ReadShiftImm]>;

let hasSideEffects = 0, mayLoad = 0, mayStore = 0 in
class ALU_rr<bits<7> funct7, bits<3> funct3, string opcodestr,
             bit Commutable = 0>
    : RVInstR<funct7, funct3, OPC_OP, (outs GPR:$rd), (ins GPR:$rs1, GPR:$rs2),
              opcodestr, "$rd, $rs1, $rs2"> {
  let isCommutable = Commutable;
}

let hasNoSchedulingInfo = 1,
    hasSideEffects = 1, mayLoad = 0, mayStore = 0 in
class CSR_ir<bits<3> funct3, string opcodestr>
    : RVInstI<funct3, OPC_SYSTEM, (outs GPR:$rd), (ins csr_sysreg:$imm12, GPR:$rs1),
              opcodestr, "$rd, $imm12, $rs1">, Sched<[WriteCSR, ReadCSR]>;

let hasNoSchedulingInfo = 1,
    hasSideEffects = 1, mayLoad = 0, mayStore = 0 in
class CSR_ii<bits<3> funct3, string opcodestr>
    : RVInstI<funct3, OPC_SYSTEM, (outs GPR:$rd),
              (ins csr_sysreg:$imm12, uimm5:$rs1),
              opcodestr, "$rd, $imm12, $rs1">, Sched<[WriteCSR]>;

let hasSideEffects = 0, mayLoad = 0, mayStore = 0 in
class ShiftW_ri<bits<7> imm11_5, bits<3> funct3, string opcodestr>
    : RVInstIShiftW<imm11_5, funct3, OPC_OP_IMM_32, (outs GPR:$rd),
                    (ins GPR:$rs1, uimm5:$shamt), opcodestr,
                    "$rd, $rs1, $shamt">,
      Sched<[WriteShiftImm32, ReadShiftImm32]>;

let hasSideEffects = 0, mayLoad = 0, mayStore = 0 in
class ALUW_rr<bits<7> funct7, bits<3> funct3, string opcodestr,
              bit Commutable = 0>
    : RVInstR<funct7, funct3, OPC_OP_32, (outs GPR:$rd),
              (ins GPR:$rs1, GPR:$rs2), opcodestr, "$rd, $rs1, $rs2"> {
  let isCommutable = Commutable;
}

let hasSideEffects = 1, mayLoad = 0, mayStore = 0 in
class Priv<string opcodestr, bits<7> funct7>
    : RVInstR<funct7, 0b000, OPC_SYSTEM, (outs), (ins GPR:$rs1, GPR:$rs2),
              opcodestr, "">;

let hasSideEffects = 1, mayLoad = 0, mayStore = 0 in
class Priv_rr<string opcodestr, bits<7> funct7>
    : RVInstR<funct7, 0b000, OPC_SYSTEM, (outs), (ins GPR:$rs1, GPR:$rs2),
              opcodestr, "$rs1, $rs2"> {
  let rd = 0;
}

//===----------------------------------------------------------------------===//
// Instructions
//===----------------------------------------------------------------------===//

let hasSideEffects = 0, mayLoad = 0, mayStore = 0 in {
let isReMaterializable = 1, isAsCheapAsAMove = 1,
    IsSignExtendingOpW = 1 in
def LUI : RVInstU<OPC_LUI, (outs GPR:$rd), (ins uimm20_lui:$imm20),
                  "lui", "$rd, $imm20">, Sched<[WriteIALU]>;

def AUIPC : RVInstU<OPC_AUIPC, (outs GPR:$rd), (ins uimm20_auipc:$imm20),
                    "auipc", "$rd, $imm20">, Sched<[WriteIALU]>;

def JAL : RVInstJ<OPC_JAL, (outs GPR:$rd), (ins simm21_lsb0_jal:$imm20),
                  "jal", "$rd, $imm20">, Sched<[WriteJal]>;

def JALR : RVInstI<0b000, OPC_JALR, (outs GPR:$rd),
                   (ins GPR:$rs1, simm12:$imm12),
                   "jalr", "$rd, ${imm12}(${rs1})">,
           Sched<[WriteJalr, ReadJalr]>;
} // hasSideEffects = 0, mayLoad = 0, mayStore = 0

def BEQ  : BranchCC_rri<0b000, "beq">;
def BNE  : BranchCC_rri<0b001, "bne">;
def BLT  : BranchCC_rri<0b100, "blt">;
def BGE  : BranchCC_rri<0b101, "bge">;
def BLTU : BranchCC_rri<0b110, "bltu">;
def BGEU : BranchCC_rri<0b111, "bgeu">;

let IsSignExtendingOpW = 1 in {
def LB  : Load_ri<0b000, "lb">, Sched<[WriteLDB, ReadMemBase]>;
def LH  : Load_ri<0b001, "lh">, Sched<[WriteLDH, ReadMemBase]>;
def LW  : Load_ri<0b010, "lw">, Sched<[WriteLDW, ReadMemBase]>;
def LBU : Load_ri<0b100, "lbu">, Sched<[WriteLDB, ReadMemBase]>;
def LHU : Load_ri<0b101, "lhu">, Sched<[WriteLDH, ReadMemBase]>;
}

def SB : Store_rri<0b000, "sb">, Sched<[WriteSTB, ReadStoreData, ReadMemBase]>;
def SH : Store_rri<0b001, "sh">, Sched<[WriteSTH, ReadStoreData, ReadMemBase]>;
def SW : Store_rri<0b010, "sw">, Sched<[WriteSTW, ReadStoreData, ReadMemBase]>;

// ADDI isn't always rematerializable, but isReMaterializable will be used as
// a hint which is verified in isReallyTriviallyReMaterializable.
let isReMaterializable = 1, isAsCheapAsAMove = 1 in
def ADDI  : ALU_ri<0b000, "addi">;

let IsSignExtendingOpW = 1 in {
def SLTI  : ALU_ri<0b010, "slti">;
def SLTIU : ALU_ri<0b011, "sltiu">;
}

let isReMaterializable = 1, isAsCheapAsAMove = 1 in {
def XORI  : ALU_ri<0b100, "xori">;
def ORI   : ALU_ri<0b110, "ori">;
}

def ANDI  : ALU_ri<0b111, "andi">;

def SLLI : Shift_ri<0b00000, 0b001, "slli">;
def SRLI : Shift_ri<0b00000, 0b101, "srli">;
def SRAI : Shift_ri<0b01000, 0b101, "srai">;

def ADD  : ALU_rr<0b0000000, 0b000, "add", /*Commutable*/1>,
           Sched<[WriteIALU, ReadIALU, ReadIALU]>;
def SUB  : ALU_rr<0b0100000, 0b000, "sub">,
           Sched<[WriteIALU, ReadIALU, ReadIALU]>;
def SLL  : ALU_rr<0b0000000, 0b001, "sll">,
           Sched<[WriteShiftReg, ReadShiftReg, ReadShiftReg]>;
let IsSignExtendingOpW = 1 in {
def SLT  : ALU_rr<0b0000000, 0b010, "slt">,
           Sched<[WriteIALU, ReadIALU, ReadIALU]>;
def SLTU : ALU_rr<0b0000000, 0b011, "sltu">,
           Sched<[WriteIALU, ReadIALU, ReadIALU]>;
}
def XOR  : ALU_rr<0b0000000, 0b100, "xor", /*Commutable*/1>,
           Sched<[WriteIALU, ReadIALU, ReadIALU]>;
def SRL  : ALU_rr<0b0000000, 0b101, "srl">,
           Sched<[WriteShiftReg, ReadShiftReg, ReadShiftReg]>;
def SRA  : ALU_rr<0b0100000, 0b101, "sra">,
           Sched<[WriteShiftReg, ReadShiftReg, ReadShiftReg]>;
def OR   : ALU_rr<0b0000000, 0b110, "or", /*Commutable*/1>,
           Sched<[WriteIALU, ReadIALU, ReadIALU]>;
def AND  : ALU_rr<0b0000000, 0b111, "and", /*Commutable*/1>,
           Sched<[WriteIALU, ReadIALU, ReadIALU]>;

let hasSideEffects = 1, mayLoad = 0, mayStore = 0 in {
def FENCE : RVInstI<0b000, OPC_MISC_MEM, (outs),
                    (ins fencearg:$pred, fencearg:$succ),
                    "fence", "$pred, $succ">, Sched<[]> {
  bits<4> pred;
  bits<4> succ;

  let rs1 = 0;
  let rd = 0;
  let imm12 = {0b0000,pred,succ};
}

def FENCE_TSO : RVInstI<0b000, OPC_MISC_MEM, (outs), (ins), "fence.tso", "">, Sched<[]> {
  let rs1 = 0;
  let rd = 0;
  let imm12 = {0b1000,0b0011,0b0011};
}

def FENCE_I : RVInstI<0b001, OPC_MISC_MEM, (outs), (ins), "fence.i", "">, Sched<[]> {
  let rs1 = 0;
  let rd = 0;
  let imm12 = 0;
}

def ECALL : RVInstI<0b000, OPC_SYSTEM, (outs), (ins), "ecall", "">, Sched<[WriteJmp]> {
  let rs1 = 0;
  let rd = 0;
  let imm12 = 0;
}

def EBREAK : RVInstI<0b000, OPC_SYSTEM, (outs), (ins), "ebreak", "">,
             Sched<[]> {
  let rs1 = 0;
  let rd = 0;
  let imm12 = 1;
}

// This is a de facto standard (as set by GNU binutils) 32-bit unimplemented
// instruction (i.e., it should always trap, if your implementation has invalid
// instruction traps).
def UNIMP : RVInstI<0b001, OPC_SYSTEM, (outs), (ins), "unimp", "">,
            Sched<[]> {
  let rs1 = 0;
  let rd = 0;
  let imm12 = 0b110000000000;
}

let Predicates = [HasStdExtZawrs] in {
def WRS_NTO : RVInstI<0b000, OPC_SYSTEM, (outs), (ins), "wrs.nto", "">,
              Sched<[]> {
  let rs1 = 0;
  let rd = 0;
  let imm12 = 0b000000001101;
}

def WRS_STO : RVInstI<0b000, OPC_SYSTEM, (outs), (ins), "wrs.sto", "">,
              Sched<[]> {
  let rs1 = 0;
  let rd = 0;
  let imm12 = 0b000000011101;
}
} // Predicates = [HasStdExtZawrs]

} // hasSideEffects = 1, mayLoad = 0, mayStore = 0

def CSRRW : CSR_ir<0b001, "csrrw">;
def CSRRS : CSR_ir<0b010, "csrrs">;
def CSRRC : CSR_ir<0b011, "csrrc">;

def CSRRWI : CSR_ii<0b101, "csrrwi">;
def CSRRSI : CSR_ii<0b110, "csrrsi">;
def CSRRCI : CSR_ii<0b111, "csrrci">;

/// RV64I instructions

let Predicates = [IsRV64] in {
def LWU   : Load_ri<0b110, "lwu">, Sched<[WriteLDW, ReadMemBase]>;
def LD    : Load_ri<0b011, "ld">, Sched<[WriteLDD, ReadMemBase]>;
def SD    : Store_rri<0b011, "sd">, Sched<[WriteSTD, ReadStoreData, ReadMemBase]>;

let IsSignExtendingOpW = 1 in {
let hasSideEffects = 0, mayLoad = 0, mayStore = 0 in
def ADDIW : RVInstI<0b000, OPC_OP_IMM_32, (outs GPR:$rd),
                    (ins GPR:$rs1, simm12:$imm12),
                    "addiw", "$rd, $rs1, $imm12">,
            Sched<[WriteIALU32, ReadIALU32]>;

def SLLIW : ShiftW_ri<0b0000000, 0b001, "slliw">;
def SRLIW : ShiftW_ri<0b0000000, 0b101, "srliw">;
def SRAIW : ShiftW_ri<0b0100000, 0b101, "sraiw">;

def ADDW  : ALUW_rr<0b0000000, 0b000, "addw", /*Commutable*/1>,
            Sched<[WriteIALU32, ReadIALU32, ReadIALU32]>;
def SUBW  : ALUW_rr<0b0100000, 0b000, "subw">,
            Sched<[WriteIALU32, ReadIALU32, ReadIALU32]>;
def SLLW  : ALUW_rr<0b0000000, 0b001, "sllw">,
            Sched<[WriteShiftReg32, ReadShiftReg32, ReadShiftReg32]>;
def SRLW  : ALUW_rr<0b0000000, 0b101, "srlw">,
            Sched<[WriteShiftReg32, ReadShiftReg32, ReadShiftReg32]>;
def SRAW  : ALUW_rr<0b0100000, 0b101, "sraw">,
            Sched<[WriteShiftReg32, ReadShiftReg32, ReadShiftReg32]>;
} // IsSignExtendingOpW = 1
} // Predicates = [IsRV64]

//===----------------------------------------------------------------------===//
// Privileged instructions
//===----------------------------------------------------------------------===//

let isBarrier = 1, isReturn = 1, isTerminator = 1 in {
def SRET : Priv<"sret", 0b0001000>, Sched<[]> {
  let rd = 0;
  let rs1 = 0;
  let rs2 = 0b00010;
}

def MRET : Priv<"mret", 0b0011000>, Sched<[]> {
  let rd = 0;
  let rs1 = 0;
  let rs2 = 0b00010;
}
} // isBarrier = 1, isReturn = 1, isTerminator = 1

def WFI : Priv<"wfi", 0b0001000>, Sched<[]> {
  let rd = 0;
  let rs1 = 0;
  let rs2 = 0b00101;
}

let Predicates = [HasStdExtSvinval] in {
def SFENCE_W_INVAL : Priv<"sfence.w.inval", 0b0001100>, Sched<[]> {
  let rd = 0;
  let rs1 = 0;
  let rs2 = 0;
}

def SFENCE_INVAL_IR : Priv<"sfence.inval.ir", 0b0001100>, Sched<[]> {
  let rd = 0;
  let rs1 = 0;
  let rs2 = 0b00001;
}
def SINVAL_VMA  : Priv_rr<"sinval.vma", 0b0001011>, Sched<[]>;
def HINVAL_VVMA : Priv_rr<"hinval.vvma", 0b0010011>, Sched<[]>;
def HINVAL_GVMA : Priv_rr<"hinval.gvma", 0b0110011>, Sched<[]>;
} // Predicates = [HasStdExtSvinval]

def SFENCE_VMA  : Priv_rr<"sfence.vma", 0b0001001>, Sched<[]>;

let Predicates = [HasStdExtH] in {
def HFENCE_VVMA : Priv_rr<"hfence.vvma", 0b0010001>, Sched<[]>;
def HFENCE_GVMA : Priv_rr<"hfence.gvma", 0b0110001>, Sched<[]>;

def HLV_B   : HLoad_r<0b0110000, 0b00000, "hlv.b">, Sched<[]>;
def HLV_BU  : HLoad_r<0b0110000, 0b00001, "hlv.bu">, Sched<[]>;
def HLV_H   : HLoad_r<0b0110010, 0b00000, "hlv.h">, Sched<[]>;
def HLV_HU  : HLoad_r<0b0110010, 0b00001, "hlv.hu">, Sched<[]>;
def HLVX_HU : HLoad_r<0b0110010, 0b00011, "hlvx.hu">, Sched<[]>;
def HLV_W   : HLoad_r<0b0110100, 0b00000, "hlv.w">, Sched<[]>;
def HLVX_WU : HLoad_r<0b0110100, 0b00011, "hlvx.wu">, Sched<[]>;
def HSV_B   : HStore_rr<0b0110001, "hsv.b">, Sched<[]>;
def HSV_H   : HStore_rr<0b0110011, "hsv.h">, Sched<[]>;
def HSV_W   : HStore_rr<0b0110101, "hsv.w">, Sched<[]>;
}
let Predicates = [IsRV64, HasStdExtH] in {
def HLV_WU  : HLoad_r<0b0110100, 0b00001, "hlv.wu">, Sched<[]>;
def HLV_D   : HLoad_r<0b0110110, 0b00000, "hlv.d">, Sched<[]>;
def HSV_D   : HStore_rr<0b0110111, "hsv.d">, Sched<[]>;
}

//===----------------------------------------------------------------------===//
// Debug instructions
//===----------------------------------------------------------------------===//

let isBarrier = 1, isReturn = 1, isTerminator = 1 in {
def DRET : Priv<"dret", 0b0111101>, Sched<[]> {
  let rd = 0;
  let rs1 = 0;
  let rs2 = 0b10010;
}
} // isBarrier = 1, isReturn = 1, isTerminator = 1

//===----------------------------------------------------------------------===//
// Assembler Pseudo Instructions (User-Level ISA, Version 2.2, Chapter 20)
//===----------------------------------------------------------------------===//

def : InstAlias<"nop",           (ADDI      X0,      X0,       0)>;

// Note that the size is 32 because up to 8 32-bit instructions are needed to
// generate an arbitrary 64-bit immediate. However, the size does not really
// matter since PseudoLI is currently only used in the AsmParser where it gets
// expanded to real instructions immediately.
let hasSideEffects = 0, mayLoad = 0, mayStore = 0, Size = 32,
    isCodeGenOnly = 0, isAsmParserOnly = 1 in
def PseudoLI : Pseudo<(outs GPR:$rd), (ins ixlenimm_li:$imm), [],
                      "li", "$rd, $imm">;

def PseudoLB  : PseudoLoad<"lb">;
def PseudoLBU : PseudoLoad<"lbu">;
def PseudoLH  : PseudoLoad<"lh">;
def PseudoLHU : PseudoLoad<"lhu">;
def PseudoLW  : PseudoLoad<"lw">;

def PseudoSB  : PseudoStore<"sb">;
def PseudoSH  : PseudoStore<"sh">;
def PseudoSW  : PseudoStore<"sw">;

let Predicates = [IsRV64] in {
def PseudoLWU : PseudoLoad<"lwu">;
def PseudoLD  : PseudoLoad<"ld">;
def PseudoSD  : PseudoStore<"sd">;
} // Predicates = [IsRV64]

def : InstAlias<"li $rd, $imm",  (ADDI GPR:$rd, X0, simm12:$imm)>;
def : InstAlias<"mv $rd, $rs",   (ADDI GPR:$rd, GPR:$rs,       0)>;
def : InstAlias<"not $rd, $rs",  (XORI GPR:$rd, GPR:$rs,      -1)>;
def : InstAlias<"neg $rd, $rs",  (SUB  GPR:$rd,      X0, GPR:$rs)>;

let Predicates = [IsRV64] in {
def : InstAlias<"negw $rd, $rs",   (SUBW  GPR:$rd,      X0, GPR:$rs)>;
def : InstAlias<"sext.w $rd, $rs", (ADDIW GPR:$rd, GPR:$rs,       0)>;
} // Predicates = [IsRV64]

def : InstAlias<"seqz $rd, $rs", (SLTIU GPR:$rd, GPR:$rs,       1)>;
def : InstAlias<"snez $rd, $rs", (SLTU  GPR:$rd,      X0, GPR:$rs)>;
def : InstAlias<"sltz $rd, $rs", (SLT   GPR:$rd, GPR:$rs,      X0)>;
def : InstAlias<"sgtz $rd, $rs", (SLT   GPR:$rd,      X0, GPR:$rs)>;

// sgt/sgtu are recognised by the GNU assembler but the canonical slt/sltu
// form will always be printed. Therefore, set a zero weight.
def : InstAlias<"sgt $rd, $rs, $rt", (SLT GPR:$rd, GPR:$rt, GPR:$rs), 0>;
def : InstAlias<"sgtu $rd, $rs, $rt", (SLTU GPR:$rd, GPR:$rt, GPR:$rs), 0>;

def : InstAlias<"beqz $rs, $offset",
                (BEQ GPR:$rs,      X0, simm13_lsb0:$offset)>;
def : InstAlias<"bnez $rs, $offset",
                (BNE GPR:$rs,      X0, simm13_lsb0:$offset)>;
def : InstAlias<"blez $rs, $offset",
                (BGE      X0, GPR:$rs, simm13_lsb0:$offset)>;
def : InstAlias<"bgez $rs, $offset",
                (BGE GPR:$rs,      X0, simm13_lsb0:$offset)>;
def : InstAlias<"bltz $rs, $offset",
                (BLT GPR:$rs,      X0, simm13_lsb0:$offset)>;
def : InstAlias<"bgtz $rs, $offset",
                (BLT      X0, GPR:$rs, simm13_lsb0:$offset)>;

// Always output the canonical mnemonic for the pseudo branch instructions.
// The GNU tools emit the canonical mnemonic for the branch pseudo instructions
// as well (e.g. "bgt" will be recognised by the assembler but never printed by
// objdump). Match this behaviour by setting a zero weight.
def : InstAlias<"bgt $rs, $rt, $offset",
                (BLT  GPR:$rt, GPR:$rs, simm13_lsb0:$offset), 0>;
def : InstAlias<"ble $rs, $rt, $offset",
                (BGE  GPR:$rt, GPR:$rs, simm13_lsb0:$offset), 0>;
def : InstAlias<"bgtu $rs, $rt, $offset",
                (BLTU GPR:$rt, GPR:$rs, simm13_lsb0:$offset), 0>;
def : InstAlias<"bleu $rs, $rt, $offset",
                (BGEU GPR:$rt, GPR:$rs, simm13_lsb0:$offset), 0>;

def : InstAlias<"j $offset",   (JAL X0, simm21_lsb0_jal:$offset)>;
def : InstAlias<"jal $offset", (JAL X1, simm21_lsb0_jal:$offset)>;

// Non-zero offset aliases of "jalr" are the lowest weight, followed by the
// two-register form, then the one-register forms and finally "ret".
def : InstAlias<"jr $rs",                (JALR      X0, GPR:$rs, 0), 3>;
def : InstAlias<"jr ${offset}(${rs})",   (JALR      X0, GPR:$rs, simm12:$offset)>;
def : InstAlias<"jalr $rs",              (JALR      X1, GPR:$rs, 0), 3>;
def : InstAlias<"jalr ${offset}(${rs})", (JALR      X1, GPR:$rs, simm12:$offset)>;
def : InstAlias<"jalr $rd, $rs",         (JALR GPR:$rd, GPR:$rs, 0), 2>;
def : InstAlias<"ret",                   (JALR      X0,      X1, 0), 4>;

// Non-canonical forms for jump targets also accepted by the assembler.
def : InstAlias<"jr $rs, $offset",        (JALR      X0, GPR:$rs, simm12:$offset), 0>;
def : InstAlias<"jalr $rs, $offset",      (JALR      X1, GPR:$rs, simm12:$offset), 0>;
def : InstAlias<"jalr $rd, $rs, $offset", (JALR GPR:$rd, GPR:$rs, simm12:$offset), 0>;

def : InstAlias<"fence", (FENCE 0xF, 0xF)>; // 0xF == iorw

let Predicates = [HasStdExtZihintpause] in
def : InstAlias<"pause", (FENCE 0x1, 0x0)>; // 0x1 == w

def : InstAlias<"rdinstret $rd", (CSRRS GPR:$rd, INSTRET.Encoding, X0)>;
def : InstAlias<"rdcycle $rd",   (CSRRS GPR:$rd, CYCLE.Encoding, X0)>;
def : InstAlias<"rdtime $rd",    (CSRRS GPR:$rd, TIME.Encoding, X0)>;

let Predicates = [IsRV32] in {
def : InstAlias<"rdinstreth $rd", (CSRRS GPR:$rd, INSTRETH.Encoding, X0)>;
def : InstAlias<"rdcycleh $rd",   (CSRRS GPR:$rd, CYCLEH.Encoding, X0)>;
def : InstAlias<"rdtimeh $rd",    (CSRRS GPR:$rd, TIMEH.Encoding, X0)>;
} // Predicates = [IsRV32]

def : InstAlias<"csrr $rd, $csr", (CSRRS GPR:$rd, csr_sysreg:$csr,      X0)>;
def : InstAlias<"csrw $csr, $rs", (CSRRW      X0, csr_sysreg:$csr, GPR:$rs)>;
def : InstAlias<"csrs $csr, $rs", (CSRRS      X0, csr_sysreg:$csr, GPR:$rs)>;
def : InstAlias<"csrc $csr, $rs", (CSRRC      X0, csr_sysreg:$csr, GPR:$rs)>;

def : InstAlias<"csrwi $csr, $imm", (CSRRWI X0, csr_sysreg:$csr, uimm5:$imm)>;
def : InstAlias<"csrsi $csr, $imm", (CSRRSI X0, csr_sysreg:$csr, uimm5:$imm)>;
def : InstAlias<"csrci $csr, $imm", (CSRRCI X0, csr_sysreg:$csr, uimm5:$imm)>;

let EmitPriority = 0 in {
def : InstAlias<"csrw $csr, $imm", (CSRRWI X0, csr_sysreg:$csr, uimm5:$imm)>;
def : InstAlias<"csrs $csr, $imm", (CSRRSI X0, csr_sysreg:$csr, uimm5:$imm)>;
def : InstAlias<"csrc $csr, $imm", (CSRRCI X0, csr_sysreg:$csr, uimm5:$imm)>;

def : InstAlias<"csrrw $rd, $csr, $imm", (CSRRWI GPR:$rd, csr_sysreg:$csr, uimm5:$imm)>;
def : InstAlias<"csrrs $rd, $csr, $imm", (CSRRSI GPR:$rd, csr_sysreg:$csr, uimm5:$imm)>;
def : InstAlias<"csrrc $rd, $csr, $imm", (CSRRCI GPR:$rd, csr_sysreg:$csr, uimm5:$imm)>;
}

def : InstAlias<"sfence.vma",     (SFENCE_VMA      X0, X0)>;
def : InstAlias<"sfence.vma $rs", (SFENCE_VMA GPR:$rs, X0)>;

def : InstAlias<"hfence.gvma",     (HFENCE_GVMA      X0, X0)>;
def : InstAlias<"hfence.gvma $rs", (HFENCE_GVMA GPR:$rs, X0)>;

def : InstAlias<"hfence.vvma",     (HFENCE_VVMA      X0, X0)>;
def : InstAlias<"hfence.vvma $rs", (HFENCE_VVMA GPR:$rs, X0)>;

let Predicates = [HasStdExtZihintntl] in {
  def : InstAlias<"ntl.p1",     (ADD   X0, X0, X2)>;
  def : InstAlias<"ntl.pall",   (ADD   X0, X0, X3)>;
  def : InstAlias<"ntl.s1",     (ADD   X0, X0, X4)>;
  def : InstAlias<"ntl.all",    (ADD   X0, X0, X5)>;
} // Predicates = [HasStdExtZihintntl]

let EmitPriority = 0 in {
def : InstAlias<"lb $rd, (${rs1})",
                (LB  GPR:$rd, GPR:$rs1, 0)>;
def : InstAlias<"lh $rd, (${rs1})",
                (LH  GPR:$rd, GPR:$rs1, 0)>;
def : InstAlias<"lw $rd, (${rs1})",
                (LW  GPR:$rd, GPR:$rs1, 0)>;
def : InstAlias<"lbu $rd, (${rs1})",
                (LBU  GPR:$rd, GPR:$rs1, 0)>;
def : InstAlias<"lhu $rd, (${rs1})",
                (LHU  GPR:$rd, GPR:$rs1, 0)>;

def : InstAlias<"sb $rs2, (${rs1})",
                (SB  GPR:$rs2, GPR:$rs1, 0)>;
def : InstAlias<"sh $rs2, (${rs1})",
                (SH  GPR:$rs2, GPR:$rs1, 0)>;
def : InstAlias<"sw $rs2, (${rs1})",
                (SW  GPR:$rs2, GPR:$rs1, 0)>;

def : InstAlias<"add $rd, $rs1, $imm12",
                (ADDI  GPR:$rd, GPR:$rs1, simm12:$imm12)>;
def : InstAlias<"and $rd, $rs1, $imm12",
                (ANDI  GPR:$rd, GPR:$rs1, simm12:$imm12)>;
def : InstAlias<"xor $rd, $rs1, $imm12",
                (XORI  GPR:$rd, GPR:$rs1, simm12:$imm12)>;
def : InstAlias<"or $rd, $rs1, $imm12",
                (ORI  GPR:$rd, GPR:$rs1, simm12:$imm12)>;
def : InstAlias<"sll $rd, $rs1, $shamt",
                (SLLI  GPR:$rd, GPR:$rs1, uimmlog2xlen:$shamt)>;
def : InstAlias<"srl $rd, $rs1, $shamt",
                (SRLI  GPR:$rd, GPR:$rs1, uimmlog2xlen:$shamt)>;
def : InstAlias<"sra $rd, $rs1, $shamt",
                (SRAI  GPR:$rd, GPR:$rs1, uimmlog2xlen:$shamt)>;
let Predicates = [IsRV64] in {
def : InstAlias<"lwu $rd, (${rs1})",
                (LWU  GPR:$rd, GPR:$rs1, 0)>;
def : InstAlias<"ld $rd, (${rs1})",
                (LD  GPR:$rd, GPR:$rs1, 0)>;
def : InstAlias<"sd $rs2, (${rs1})",
                (SD  GPR:$rs2, GPR:$rs1, 0)>;

def : InstAlias<"addw $rd, $rs1, $imm12",
                (ADDIW  GPR:$rd, GPR:$rs1, simm12:$imm12)>;
def : InstAlias<"sllw $rd, $rs1, $shamt",
                (SLLIW  GPR:$rd, GPR:$rs1, uimm5:$shamt)>;
def : InstAlias<"srlw $rd, $rs1, $shamt",
                (SRLIW  GPR:$rd, GPR:$rs1, uimm5:$shamt)>;
def : InstAlias<"sraw $rd, $rs1, $shamt",
                (SRAIW  GPR:$rd, GPR:$rs1, uimm5:$shamt)>;
} // Predicates = [IsRV64]
def : InstAlias<"slt $rd, $rs1, $imm12",
                (SLTI  GPR:$rd, GPR:$rs1, simm12:$imm12)>;
def : InstAlias<"sltu $rd, $rs1, $imm12",
                (SLTIU  GPR:$rd, GPR:$rs1, simm12:$imm12)>;
}

def : MnemonicAlias<"move", "mv">;

// The SCALL and SBREAK instructions wererenamed to ECALL and EBREAK in
// version 2.1 of the user-level ISA. Like the GNU toolchain, we still accept
// the old name for backwards compatibility.
def : MnemonicAlias<"scall", "ecall">;
def : MnemonicAlias<"sbreak", "ebreak">;

// This alias was added to the spec in December 2020. Don't print it by default
// to allow assembly we print to be compatible with versions of GNU assembler
// that don't support this alias.
def : InstAlias<"zext.b $rd, $rs", (ANDI GPR:$rd, GPR:$rs, 0xFF), 0>;

//===----------------------------------------------------------------------===//
// .insn directive instructions
//===----------------------------------------------------------------------===//

def AnyRegOperand : AsmOperandClass {
  let Name = "AnyRegOperand";
  let RenderMethod = "addRegOperands";
  let PredicateMethod = "isAnyReg";
}

def AnyReg : Operand<XLenVT> {
  let OperandType = "OPERAND_REGISTER";
  let ParserMatchClass = AnyRegOperand;
}

// isCodeGenOnly = 1 to hide them from the tablegened assembly parser.
let isCodeGenOnly = 1, hasSideEffects = 1, mayLoad = 1, mayStore = 1,
    hasNoSchedulingInfo = 1 in {
def InsnR : DirectiveInsnR<(outs AnyReg:$rd), (ins uimm7_opcode:$opcode, uimm3:$funct3,
                                                   uimm7:$funct7, AnyReg:$rs1,
                                                   AnyReg:$rs2),
                           "$opcode, $funct3, $funct7, $rd, $rs1, $rs2">;
def InsnR4 : DirectiveInsnR4<(outs AnyReg:$rd), (ins uimm7_opcode:$opcode,
                                                     uimm3:$funct3,
                                                     uimm2:$funct2,
                                                     AnyReg:$rs1, AnyReg:$rs2,
                                                     AnyReg:$rs3),
                            "$opcode, $funct3, $funct2, $rd, $rs1, $rs2, $rs3">;
def InsnI : DirectiveInsnI<(outs AnyReg:$rd), (ins uimm7_opcode:$opcode, uimm3:$funct3,
                                                   AnyReg:$rs1, simm12:$imm12),
                           "$opcode, $funct3, $rd, $rs1, $imm12">;
def InsnI_Mem : DirectiveInsnI<(outs AnyReg:$rd), (ins uimm7_opcode:$opcode,
                                                       uimm3:$funct3,
                                                       AnyReg:$rs1,
                                                       simm12:$imm12),
                               "$opcode, $funct3, $rd, ${imm12}(${rs1})">;
def InsnB : DirectiveInsnB<(outs), (ins uimm7_opcode:$opcode, uimm3:$funct3,
                                        AnyReg:$rs1, AnyReg:$rs2,
                                        simm13_lsb0:$imm12),
                           "$opcode, $funct3, $rs1, $rs2, $imm12">;
def InsnU : DirectiveInsnU<(outs AnyReg:$rd), (ins uimm7_opcode:$opcode,
                                                   uimm20_lui:$imm20),
                           "$opcode, $rd, $imm20">;
def InsnJ : DirectiveInsnJ<(outs AnyReg:$rd), (ins uimm7_opcode:$opcode,
                                                   simm21_lsb0_jal:$imm20),
                           "$opcode, $rd, $imm20">;
def InsnS : DirectiveInsnS<(outs), (ins uimm7_opcode:$opcode, uimm3:$funct3,
                                        AnyReg:$rs2, AnyReg:$rs1,
                                        simm12:$imm12),
                           "$opcode, $funct3, $rs2, ${imm12}(${rs1})">;
}

// Use InstAliases to match these so that we can combine the insn and format
// into a mnemonic to use as the key for the tablegened asm matcher table. The
// parser will take care of creating these fake mnemonics and will only do it
// for known formats.
let EmitPriority = 0 in {
def : InstAlias<".insn_r $opcode, $funct3, $funct7, $rd, $rs1, $rs2",
                (InsnR AnyReg:$rd, uimm7_opcode:$opcode, uimm3:$funct3, uimm7:$funct7,
                       AnyReg:$rs1, AnyReg:$rs2)>;
// Accept 4 register form of ".insn r" as alias for ".insn r4".
def : InstAlias<".insn_r $opcode, $funct3, $funct2, $rd, $rs1, $rs2, $rs3",
                (InsnR4 AnyReg:$rd, uimm7_opcode:$opcode, uimm3:$funct3, uimm2:$funct2,
                        AnyReg:$rs1, AnyReg:$rs2, AnyReg:$rs3)>;
def : InstAlias<".insn_r4 $opcode, $funct3, $funct2, $rd, $rs1, $rs2, $rs3",
                (InsnR4 AnyReg:$rd, uimm7_opcode:$opcode, uimm3:$funct3, uimm2:$funct2,
                        AnyReg:$rs1, AnyReg:$rs2, AnyReg:$rs3)>;
def : InstAlias<".insn_i $opcode, $funct3, $rd, $rs1, $imm12",
                (InsnI AnyReg:$rd, uimm7_opcode:$opcode, uimm3:$funct3, AnyReg:$rs1,
                       simm12:$imm12)>;
def : InstAlias<".insn_i $opcode, $funct3, $rd, ${imm12}(${rs1})",
                (InsnI_Mem AnyReg:$rd, uimm7_opcode:$opcode, uimm3:$funct3,
                           AnyReg:$rs1, simm12:$imm12)>;
def : InstAlias<".insn_b $opcode, $funct3, $rs1, $rs2, $imm12",
                (InsnB uimm7_opcode:$opcode, uimm3:$funct3, AnyReg:$rs1,
                       AnyReg:$rs2, simm13_lsb0:$imm12)>;
// Accept sb as an alias for b.
def : InstAlias<".insn_sb $opcode, $funct3, $rs1, $rs2, $imm12",
                (InsnB uimm7_opcode:$opcode, uimm3:$funct3, AnyReg:$rs1,
                       AnyReg:$rs2, simm13_lsb0:$imm12)>;
def : InstAlias<".insn_u $opcode, $rd, $imm20",
                (InsnU AnyReg:$rd, uimm7_opcode:$opcode, uimm20_lui:$imm20)>;
def : InstAlias<".insn_j $opcode, $rd, $imm20",
                (InsnJ AnyReg:$rd, uimm7_opcode:$opcode, simm21_lsb0_jal:$imm20)>;
// Accept uj as an alias for j.
def : InstAlias<".insn_uj $opcode, $rd, $imm20",
                (InsnJ AnyReg:$rd, uimm7_opcode:$opcode, simm21_lsb0_jal:$imm20)>;
def : InstAlias<".insn_s $opcode, $funct3, $rs2, ${imm12}(${rs1})",
                (InsnS uimm7_opcode:$opcode, uimm3:$funct3, AnyReg:$rs2,
                       AnyReg:$rs1, simm12:$imm12)>;
}

//===----------------------------------------------------------------------===//
// Pseudo-instructions and codegen patterns
//
// Naming convention: For 'generic' pattern classes, we use the naming
// convention PatTy1Ty2. For pattern classes which offer a more complex
// expansion, prefix the class name, e.g. BccPat.
//===----------------------------------------------------------------------===//

/// Generic pattern classes

class PatGpr<SDPatternOperator OpNode, RVInst Inst, ValueType vt = XLenVT>
    : Pat<(vt (OpNode (vt GPR:$rs1))), (Inst GPR:$rs1)>;
class PatGprGpr<SDPatternOperator OpNode, RVInst Inst, ValueType vt = XLenVT>
    : Pat<(vt (OpNode (vt GPR:$rs1), (vt GPR:$rs2))), (Inst GPR:$rs1, GPR:$rs2)>;

class PatGprImm<SDPatternOperator OpNode, RVInst Inst, ImmLeaf ImmType>
    : Pat<(XLenVT (OpNode (XLenVT GPR:$rs1), ImmType:$imm)),
          (Inst GPR:$rs1, ImmType:$imm)>;
class PatGprSimm12<SDPatternOperator OpNode, RVInstI Inst>
    : PatGprImm<OpNode, Inst, simm12>;
class PatGprUimmLog2XLen<SDPatternOperator OpNode, RVInstIShift Inst>
    : PatGprImm<OpNode, Inst, uimmlog2xlen>;

/// Predicates

def assertsexti32 : PatFrag<(ops node:$src), (assertsext node:$src), [{
  return cast<VTSDNode>(N->getOperand(1))->getVT().bitsLE(MVT::i32);
}]>;
def sexti16 : ComplexPattern<XLenVT, 1, "selectSExtBits<16>">;
def sexti32 : ComplexPattern<i64, 1, "selectSExtBits<32>">;
def assertzexti32 : PatFrag<(ops node:$src), (assertzext node:$src), [{
  return cast<VTSDNode>(N->getOperand(1))->getVT().bitsLE(MVT::i32);
}]>;
def zexti32 : ComplexPattern<i64, 1, "selectZExtBits<32>">;
def zexti16 : ComplexPattern<XLenVT, 1, "selectZExtBits<16>">;
def zexti8 : ComplexPattern<XLenVT, 1, "selectZExtBits<8>">;

class binop_oneuse<SDPatternOperator operator>
    : PatFrag<(ops node:$A, node:$B),
              (operator node:$A, node:$B), [{
  return N->hasOneUse();
}]>;

def and_oneuse : binop_oneuse<and>;
def mul_oneuse : binop_oneuse<mul>;

def mul_const_oneuse : PatFrag<(ops node:$A, node:$B),
                               (mul node:$A, node:$B), [{
  if (auto *N1C = dyn_cast<ConstantSDNode>(N->getOperand(1)))
    return N1C->hasOneUse();
  return false;
}]>;

class unop_oneuse<SDPatternOperator operator>
    : PatFrag<(ops node:$A),
              (operator node:$A), [{
  return N->hasOneUse();
}]>;

def sext_oneuse   : unop_oneuse<sext>;
def zext_oneuse   : unop_oneuse<zext>;
def anyext_oneuse : unop_oneuse<anyext>;
def fpext_oneuse  : unop_oneuse<any_fpextend>;

/// Simple arithmetic operations

def : PatGprGpr<add, ADD>;
def : PatGprSimm12<add, ADDI>;
def : PatGprGpr<sub, SUB>;
def : PatGprGpr<or, OR>;
def : PatGprSimm12<or, ORI>;
def : PatGprGpr<and, AND>;
def : PatGprSimm12<and, ANDI>;
def : PatGprGpr<xor, XOR>;
def : PatGprSimm12<xor, XORI>;
def : PatGprUimmLog2XLen<shl, SLLI>;
def : PatGprUimmLog2XLen<srl, SRLI>;
def : PatGprUimmLog2XLen<sra, SRAI>;

// Select 'or' as ADDI if the immediate bits are known to be 0 in $rs1. This
// can improve compressibility.
def or_is_add : PatFrag<(ops node:$lhs, node:$rhs), (or node:$lhs, node:$rhs),[{
  KnownBits Known0 = CurDAG->computeKnownBits(N->getOperand(0), 0);
  KnownBits Known1 = CurDAG->computeKnownBits(N->getOperand(1), 0);
  return KnownBits::haveNoCommonBitsSet(Known0, Known1);
}]>;
def : PatGprSimm12<or_is_add, ADDI>;

// negate of low bit can be done via two (compressible) shifts.  The negate
// is never compressible since rs1 and rd can't be the same register.
def : Pat<(XLenVT (sub 0, (and_oneuse GPR:$rs, 1))),
          (SRAI (SLLI $rs, (ImmSubFromXLen (XLenVT 1))),
                (ImmSubFromXLen (XLenVT 1)))>;

// AND with leading/trailing ones mask exceeding simm32/simm12.
def : Pat<(i64 (and GPR:$rs, LeadingOnesMask:$mask)),
          (SLLI (SRLI $rs, LeadingOnesMask:$mask), LeadingOnesMask:$mask)>;
def : Pat<(XLenVT (and GPR:$rs, TrailingOnesMask:$mask)),
          (SRLI (SLLI $rs, TrailingOnesMask:$mask), TrailingOnesMask:$mask)>;

// Match both a plain shift and one where the shift amount is masked (this is
// typically introduced when the legalizer promotes the shift amount and
// zero-extends it). For RISC-V, the mask is unnecessary as shifts in the base
// ISA only read the least significant 5 bits (RV32I) or 6 bits (RV64I).
def shiftMaskXLen : ComplexPattern<XLenVT, 1, "selectShiftMaskXLen", [], [], 0>;
def shiftMask32   : ComplexPattern<i64, 1, "selectShiftMask32", [], [], 0>;

class shiftop<SDPatternOperator operator>
    : PatFrag<(ops node:$val, node:$count),
              (operator node:$val, (XLenVT (shiftMaskXLen node:$count)))>;
class shiftopw<SDPatternOperator operator>
    : PatFrag<(ops node:$val, node:$count),
              (operator node:$val, (i64 (shiftMask32 node:$count)))>;

def : PatGprGpr<shiftop<shl>, SLL>;
def : PatGprGpr<shiftop<srl>, SRL>;
def : PatGprGpr<shiftop<sra>, SRA>;

// This is a special case of the ADD instruction used to facilitate the use of a
// fourth operand to emit a relocation on a symbol relating to this instruction.
// The relocation does not affect any bits of the instruction itself but is used
// as a hint to the linker.
let hasSideEffects = 0, mayLoad = 0, mayStore = 0, isCodeGenOnly = 0 in
def PseudoAddTPRel : Pseudo<(outs GPR:$rd),
                            (ins GPR:$rs1, GPR:$rs2, tprel_add_symbol:$src), [],
                            "add", "$rd, $rs1, $rs2, $src">;

/// FrameIndex calculations

def : Pat<(FrameAddrRegImm (iPTR GPR:$rs1), simm12:$imm12),
          (ADDI GPR:$rs1, simm12:$imm12)>;

/// HI and ADD_LO address nodes.

def : Pat<(riscv_hi tglobaladdr:$in), (LUI tglobaladdr:$in)>;
def : Pat<(riscv_hi tblockaddress:$in), (LUI tblockaddress:$in)>;
def : Pat<(riscv_hi tjumptable:$in), (LUI tjumptable:$in)>;
def : Pat<(riscv_hi tconstpool:$in), (LUI tconstpool:$in)>;

def : Pat<(riscv_add_lo GPR:$hi, tglobaladdr:$lo),
          (ADDI GPR:$hi, tglobaladdr:$lo)>;
def : Pat<(riscv_add_lo GPR:$hi, tblockaddress:$lo),
          (ADDI GPR:$hi, tblockaddress:$lo)>;
def : Pat<(riscv_add_lo GPR:$hi, tjumptable:$lo),
          (ADDI GPR:$hi, tjumptable:$lo)>;
def : Pat<(riscv_add_lo GPR:$hi, tconstpool:$lo),
          (ADDI GPR:$hi, tconstpool:$lo)>;

/// TLS address nodes.

def : Pat<(riscv_hi tglobaltlsaddr:$in), (LUI tglobaltlsaddr:$in)>;
def : Pat<(riscv_add_tprel GPR:$rs1, GPR:$rs2, tglobaltlsaddr:$src),
          (PseudoAddTPRel GPR:$rs1, GPR:$rs2, tglobaltlsaddr:$src)>;
def : Pat<(riscv_add_lo GPR:$src, tglobaltlsaddr:$lo),
          (ADDI GPR:$src, tglobaltlsaddr:$lo)>;

/// Setcc

def : PatGprGpr<setlt, SLT>;
def : PatGprSimm12<setlt, SLTI>;
def : PatGprGpr<setult, SLTU>;
def : PatGprSimm12<setult, SLTIU>;

// RISC-V doesn't have general instructions for integer setne/seteq, but we can
// check for equality with 0. These ComplexPatterns rewrite the setne/seteq into
// something that can be compared with 0.
// These ComplexPatterns must be used in pairs.
def riscv_setne : ComplexPattern<XLenVT, 1, "selectSETNE", [setcc]>;
def riscv_seteq : ComplexPattern<XLenVT, 1, "selectSETEQ", [setcc]>;

// Define pattern expansions for setcc operations that aren't directly
// handled by a RISC-V instruction.
def : Pat<(riscv_seteq (XLenVT GPR:$rs1)), (SLTIU GPR:$rs1, 1)>;
def : Pat<(riscv_setne (XLenVT GPR:$rs1)), (SLTU (XLenVT X0), GPR:$rs1)>;
def : Pat<(XLenVT (setne (XLenVT GPR:$rs1), -1)), (SLTIU GPR:$rs1, -1)>;

def IntCCtoRISCVCC : SDNodeXForm<riscv_selectcc, [{
  ISD::CondCode CC = cast<CondCodeSDNode>(N->getOperand(2))->get();
  RISCVCC::CondCode BrCC = getRISCVCCForIntCC(CC);
  return CurDAG->getTargetConstant(BrCC, SDLoc(N), Subtarget->getXLenVT());
}]>;

def riscv_selectcc_frag : PatFrag<(ops node:$lhs, node:$rhs, node:$cc,
                                       node:$truev, node:$falsev),
                                  (riscv_selectcc node:$lhs, node:$rhs,
                                                  node:$cc, node:$truev,
                                                  node:$falsev), [{}],
                                  IntCCtoRISCVCC>;

let Predicates = [HasShortForwardBranchOpt], isSelect = 1,
    Constraints = "$dst = $falsev", isCommutable = 1, Size = 8 in {
// This instruction moves $truev to $dst when the condition is true. It will
// be expanded to control flow in RISCVExpandPseudoInsts.
def PseudoCCMOVGPR : Pseudo<(outs GPR:$dst),
                            (ins GPR:$lhs, GPR:$rhs, ixlenimm:$cc,
                             GPR:$falsev, GPR:$truev),
                            [(set GPR:$dst,
                              (riscv_selectcc_frag:$cc (XLenVT GPR:$lhs),
                                                       GPR:$rhs, cond,
                                                       (XLenVT GPR:$truev),
                                                       GPR:$falsev))]>,
                     Sched<[WriteSFB, ReadSFBJmp, ReadSFBJmp,
                            ReadSFBALU, ReadSFBALU]>;
}

// Conditional binops, that updates update $dst to (op rs1, rs2) when condition
// is true. Returns $falsev otherwise. Selected by optimizeSelect.
// TODO: Can we use DefaultOperands on the regular binop to accomplish this more
// like how ARM does predication?
let hasSideEffects = 0, mayLoad = 0, mayStore = 0, Size = 8,
    Constraints = "$dst = $falsev" in {
def PseudoCCADD : Pseudo<(outs GPR:$dst),
                         (ins GPR:$lhs, GPR:$rhs, ixlenimm:$cc,
                          GPR:$falsev, GPR:$rs1, GPR:$rs2), []>,
                  Sched<[WriteSFB, ReadSFBJmp, ReadSFBJmp,
                         ReadSFBALU, ReadSFBALU, ReadSFBALU]>;
def PseudoCCSUB : Pseudo<(outs GPR:$dst),
                         (ins GPR:$lhs, GPR:$rhs, ixlenimm:$cc,
                          GPR:$falsev, GPR:$rs1, GPR:$rs2), []>,
                  Sched<[WriteSFB, ReadSFBJmp, ReadSFBJmp,
                         ReadSFBALU, ReadSFBALU, ReadSFBALU]>;
def PseudoCCAND : Pseudo<(outs GPR:$dst),
                         (ins GPR:$lhs, GPR:$rhs, ixlenimm:$cc,
                          GPR:$falsev, GPR:$rs1, GPR:$rs2), []>,
                  Sched<[WriteSFB, ReadSFBJmp, ReadSFBJmp,
                         ReadSFBALU, ReadSFBALU, ReadSFBALU]>;
def PseudoCCOR  : Pseudo<(outs GPR:$dst),
                         (ins GPR:$lhs, GPR:$rhs, ixlenimm:$cc,
                          GPR:$falsev, GPR:$rs1, GPR:$rs2), []>,
                  Sched<[WriteSFB, ReadSFBJmp, ReadSFBJmp,
                         ReadSFBALU, ReadSFBALU, ReadSFBALU]>;
def PseudoCCXOR : Pseudo<(outs GPR:$dst),
                         (ins GPR:$lhs, GPR:$rhs, ixlenimm:$cc,
                          GPR:$falsev, GPR:$rs1, GPR:$rs2), []>,
                  Sched<[WriteSFB, ReadSFBJmp, ReadSFBJmp,
                         ReadSFBALU, ReadSFBALU, ReadSFBALU]>;

// RV64I instructions
def PseudoCCADDW : Pseudo<(outs GPR:$dst),
                          (ins GPR:$lhs, GPR:$rhs, ixlenimm:$cc,
                           GPR:$falsev, GPR:$rs1, GPR:$rs2), []>,
                   Sched<[WriteSFB, ReadSFBJmp, ReadSFBJmp,
                          ReadSFBALU, ReadSFBALU, ReadSFBALU]>;
def PseudoCCSUBW : Pseudo<(outs GPR:$dst),
                          (ins GPR:$lhs, GPR:$rhs, ixlenimm:$cc,
                           GPR:$falsev, GPR:$rs1, GPR:$rs2), []>,
                   Sched<[WriteSFB, ReadSFBJmp, ReadSFBJmp,
                          ReadSFBALU, ReadSFBALU, ReadSFBALU]>;
}

multiclass SelectCC_GPR_rrirr<DAGOperand valty, ValueType vt> {
  let usesCustomInserter = 1 in
  def _Using_CC_GPR : Pseudo<(outs valty:$dst),
                             (ins GPR:$lhs, GPR:$rhs, ixlenimm:$cc,
                              valty:$truev, valty:$falsev),
                             [(set valty:$dst,
                               (riscv_selectcc_frag:$cc (XLenVT GPR:$lhs), GPR:$rhs, cond,
                                                        (vt valty:$truev), valty:$falsev))]>;
  // Explicitly select 0 in the condition to X0. The register coalescer doesn't
  // always do it.
  def : Pat<(riscv_selectcc_frag:$cc (XLenVT GPR:$lhs), 0, cond, (vt valty:$truev),
                                     valty:$falsev),
            (!cast<Instruction>(NAME#"_Using_CC_GPR") GPR:$lhs, (XLenVT X0),
             (IntCCtoRISCVCC $cc), valty:$truev, valty:$falsev)>;
}

let Predicates = [NoShortForwardBranchOpt] in
defm Select_GPR : SelectCC_GPR_rrirr<GPR, XLenVT>;

class SelectCompressOpt<CondCode Cond>
<<<<<<< HEAD
    : Pat<(riscv_selectcc_frag:$select GPR:$lhs, simm12_no6:$Constant, Cond,
                                       GPR:$truev, GPR:$falsev),
    (Select_GPR_Using_CC_GPR (ADDI GPR:$lhs, (NegImm simm12:$Constant)), X0,
=======
    : Pat<(riscv_selectcc_frag:$select (XLenVT GPR:$lhs), simm12_no6:$Constant, Cond,
                                       (XLenVT GPR:$truev), GPR:$falsev),
    (Select_GPR_Using_CC_GPR (ADDI GPR:$lhs, (NegImm simm12:$Constant)), (XLenVT X0),
>>>>>>> bac3a63c
                          (IntCCtoRISCVCC $select), GPR:$truev, GPR:$falsev)>;

def OptForMinSize : Predicate<"MF ? MF->getFunction().hasMinSize() : false">;

let Predicates = [HasStdExtC, OptForMinSize] in {
  def : SelectCompressOpt<SETEQ>;
  def : SelectCompressOpt<SETNE>;
}

/// Branches and jumps

// Match `riscv_brcc` and lower to the appropriate RISC-V branch instruction.
multiclass BccPat<CondCode Cond, RVInstB Inst> {
  def : Pat<(riscv_brcc (XLenVT GPR:$rs1), GPR:$rs2, Cond, bb:$imm12),
            (Inst GPR:$rs1, GPR:$rs2, simm13_lsb0:$imm12)>;
  // Explicitly select 0 to X0. The register coalescer doesn't always do it.
  def : Pat<(riscv_brcc (XLenVT GPR:$rs1), 0, Cond, bb:$imm12),
            (Inst GPR:$rs1, (XLenVT X0), simm13_lsb0:$imm12)>;
}

class BrccCompressOpt<CondCode Cond, RVInstB Inst>
    : Pat<(riscv_brcc GPR:$lhs, simm12_no6:$Constant, Cond, bb:$place),
<<<<<<< HEAD
          (Inst (ADDI GPR:$lhs, (NegImm simm12:$Constant)), X0, bb:$place)>;
=======
          (Inst (ADDI GPR:$lhs, (NegImm simm12:$Constant)), (XLenVT X0), bb:$place)>;
>>>>>>> bac3a63c

defm : BccPat<SETEQ, BEQ>;
defm : BccPat<SETNE, BNE>;
defm : BccPat<SETLT, BLT>;
defm : BccPat<SETGE, BGE>;
defm : BccPat<SETULT, BLTU>;
defm : BccPat<SETUGE, BGEU>;

let Predicates = [HasStdExtC, OptForMinSize] in {
  def : BrccCompressOpt<SETEQ, BEQ>;
  def : BrccCompressOpt<SETNE, BNE>;
}

class LongBccPseudo : Pseudo<(outs),
                             (ins GPR:$rs1, GPR:$rs2, simm21_lsb0_jal:$imm20),
                             []> {
  let Size = 8;
  let isBarrier = 1;
  let isBranch = 1;
  let hasSideEffects = 0;
  let mayStore = 0;
  let mayLoad = 0;
  let isAsmParserOnly = 1;
  let hasNoSchedulingInfo = 1;
}

def PseudoLongBEQ : LongBccPseudo;
def PseudoLongBNE : LongBccPseudo;
def PseudoLongBLT : LongBccPseudo;
def PseudoLongBGE : LongBccPseudo;
def PseudoLongBLTU : LongBccPseudo;
def PseudoLongBGEU : LongBccPseudo;

let isBarrier = 1, isBranch = 1, isTerminator = 1 in
def PseudoBR : Pseudo<(outs), (ins simm21_lsb0_jal:$imm20), [(br bb:$imm20)]>,
               PseudoInstExpansion<(JAL X0, simm21_lsb0_jal:$imm20)>;

let isBarrier = 1, isBranch = 1, isIndirectBranch = 1, isTerminator = 1 in
def PseudoBRIND : Pseudo<(outs), (ins GPRJALR:$rs1, simm12:$imm12), []>,
                  PseudoInstExpansion<(JALR X0, GPR:$rs1, simm12:$imm12)>;

def : Pat<(brind GPRJALR:$rs1), (PseudoBRIND GPRJALR:$rs1, 0)>;
def : Pat<(brind (add GPRJALR:$rs1, simm12:$imm12)),
          (PseudoBRIND GPRJALR:$rs1, simm12:$imm12)>;

// PseudoCALLReg is a generic pseudo instruction for calls which will eventually
// expand to auipc and jalr while encoding, with any given register used as the
// destination.
// Define AsmString to print "call" when compile with -S flag.
// Define isCodeGenOnly = 0 to support parsing assembly "call" instruction.
let isCall = 1, isBarrier = 1, isCodeGenOnly = 0, Size = 8, hasSideEffects = 0,
    mayStore = 0, mayLoad = 0 in
def PseudoCALLReg : Pseudo<(outs GPR:$rd), (ins call_symbol:$func), []>,
                    Sched<[WriteIALU, WriteJalr, ReadJalr]> {
  let AsmString = "call\t$rd, $func";
}

// PseudoCALL is a pseudo instruction which will eventually expand to auipc
// and jalr while encoding. This is desirable, as an auipc+jalr pair with
// R_RISCV_CALL and R_RISCV_RELAX relocations can be be relaxed by the linker
// if the offset fits in a signed 21-bit immediate.
// Define AsmString to print "call" when compile with -S flag.
// Define isCodeGenOnly = 0 to support parsing assembly "call" instruction.
let isCall = 1, Defs = [X1], isCodeGenOnly = 0, Size = 8 in
def PseudoCALL : Pseudo<(outs), (ins call_symbol:$func), []>,
                 Sched<[WriteIALU, WriteJalr, ReadJalr]> {
  let AsmString = "call\t$func";
}

def : Pat<(riscv_call tglobaladdr:$func), (PseudoCALL tglobaladdr:$func)>;
def : Pat<(riscv_call texternalsym:$func), (PseudoCALL texternalsym:$func)>;

def : Pat<(riscv_sret_glue), (SRET (XLenVT X0), (XLenVT X0))>;
def : Pat<(riscv_mret_glue), (MRET (XLenVT X0), (XLenVT X0))>;

let isCall = 1, Defs = [X1] in
def PseudoCALLIndirect : Pseudo<(outs), (ins GPRJALR:$rs1),
                                [(riscv_call GPRJALR:$rs1)]>,
                         PseudoInstExpansion<(JALR X1, GPR:$rs1, 0)>;

let isBarrier = 1, isReturn = 1, isTerminator = 1 in
def PseudoRET : Pseudo<(outs), (ins), [(riscv_ret_glue)]>,
                PseudoInstExpansion<(JALR X0, X1, 0)>;

// PseudoTAIL is a pseudo instruction similar to PseudoCALL and will eventually
// expand to auipc and jalr while encoding.
// Define AsmString to print "tail" when compile with -S flag.
let isCall = 1, isTerminator = 1, isReturn = 1, isBarrier = 1, Uses = [X2],
    Size = 8, isCodeGenOnly = 0 in
def PseudoTAIL : Pseudo<(outs), (ins call_symbol:$dst), []>,
                 Sched<[WriteIALU, WriteJalr, ReadJalr]> {
  let AsmString = "tail\t$dst";
}

let isCall = 1, isTerminator = 1, isReturn = 1, isBarrier = 1, Uses = [X2] in
def PseudoTAILIndirect : Pseudo<(outs), (ins GPRTC:$rs1),
                                [(riscv_tail GPRTC:$rs1)]>,
                         PseudoInstExpansion<(JALR X0, GPR:$rs1, 0)>;

def : Pat<(riscv_tail (iPTR tglobaladdr:$dst)),
          (PseudoTAIL tglobaladdr:$dst)>;
def : Pat<(riscv_tail (iPTR texternalsym:$dst)),
          (PseudoTAIL texternalsym:$dst)>;

let isCall = 0, isBarrier = 1, isBranch = 1, isTerminator = 1, Size = 8,
    isCodeGenOnly = 0, hasSideEffects = 0, mayStore = 0, mayLoad = 0 in
def PseudoJump : Pseudo<(outs GPR:$rd), (ins pseudo_jump_symbol:$target), []>,
                 Sched<[WriteIALU, WriteJalr, ReadJalr]> {
  let AsmString = "jump\t$target, $rd";
}

let hasSideEffects = 0, mayLoad = 0, mayStore = 0, Size = 8, isCodeGenOnly = 0,
    isAsmParserOnly = 1 in
def PseudoLLA : Pseudo<(outs GPR:$dst), (ins bare_symbol:$src), [],
                       "lla", "$dst, $src">;

// Refer to comment on PseudoLI for explanation of Size=32
let hasSideEffects = 0, mayLoad = 0, mayStore = 0, Size = 8, isCodeGenOnly = 0,
    isAsmParserOnly = 1 in
def PseudoLLAImm : Pseudo<(outs GPR:$dst), (ins ixlenimm_li_restricted:$imm), [],
                          "lla", "$dst, $imm">;
def : Pat<(riscv_lla tglobaladdr:$in), (PseudoLLA tglobaladdr:$in)>;
def : Pat<(riscv_lla tblockaddress:$in), (PseudoLLA tblockaddress:$in)>;
def : Pat<(riscv_lla tjumptable:$in), (PseudoLLA tjumptable:$in)>;
def : Pat<(riscv_lla tconstpool:$in), (PseudoLLA tconstpool:$in)>;

let hasSideEffects = 0, mayLoad = 1, mayStore = 0, Size = 8, isCodeGenOnly = 0,
    isAsmParserOnly = 1 in
def PseudoLGA : Pseudo<(outs GPR:$dst), (ins bare_symbol:$src), [],
                       "lga", "$dst, $src">;

def : Pat<(iPTR (riscv_lga tglobaladdr:$in)), (PseudoLGA tglobaladdr:$in)>;

let hasSideEffects = 0, mayLoad = 1, mayStore = 0, Size = 8, isCodeGenOnly = 0,
    isAsmParserOnly = 1 in
def PseudoLA : Pseudo<(outs GPR:$dst), (ins bare_symbol:$src), [],
                      "la", "$dst, $src">;

// Refer to comment on PseudoLI for explanation of Size=32
let hasSideEffects = 0, mayLoad = 0, mayStore = 0, Size = 32,
    isCodeGenOnly = 0, isAsmParserOnly = 1 in
def PseudoLAImm : Pseudo<(outs GPR:$rd), (ins ixlenimm_li_restricted:$imm), [],
                         "la", "$rd, $imm">;

let hasSideEffects = 0, mayLoad = 1, mayStore = 0, Size = 8, isCodeGenOnly = 0,
    isAsmParserOnly = 1 in
def PseudoLA_TLS_IE : Pseudo<(outs GPR:$dst), (ins bare_symbol:$src), [],
                             "la.tls.ie", "$dst, $src">;

def : Pat<(iPTR (riscv_la_tls_ie tglobaltlsaddr:$in)),
          (PseudoLA_TLS_IE  tglobaltlsaddr:$in)>;

let hasSideEffects = 0, mayLoad = 0, mayStore = 0, Size = 8, isCodeGenOnly = 0,
    isAsmParserOnly = 1 in
def PseudoLA_TLS_GD : Pseudo<(outs GPR:$dst), (ins bare_symbol:$src), [],
                             "la.tls.gd", "$dst, $src">;

def : Pat<(riscv_la_tls_gd tglobaltlsaddr:$in),
          (PseudoLA_TLS_GD  tglobaltlsaddr:$in)>;

/// Sign/Zero Extends

// There are single-instruction versions of these in Zbb, so disable these
// Pseudos if that extension is present.
let hasSideEffects = 0, mayLoad = 0,
    mayStore = 0, isCodeGenOnly = 0, isAsmParserOnly = 1 in {
def PseudoSEXT_B : Pseudo<(outs GPR:$rd), (ins GPR:$rs), [], "sext.b", "$rd, $rs">;
def PseudoSEXT_H : Pseudo<(outs GPR:$rd), (ins GPR:$rs), [], "sext.h", "$rd, $rs">;
// rv64's sext.w is defined above, using InstAlias<"sext.w ...
// zext.b is defined above, using InstAlias<"zext.b ...
def PseudoZEXT_H : Pseudo<(outs GPR:$rd), (ins GPR:$rs), [], "zext.h", "$rd, $rs">;
} // hasSideEffects = 0, ...

let Predicates = [IsRV64], hasSideEffects = 0, mayLoad = 0, mayStore = 0,
  isCodeGenOnly = 0, isAsmParserOnly = 1 in {
def PseudoZEXT_W : Pseudo<(outs GPR:$rd), (ins GPR:$rs), [], "zext.w", "$rd, $rs">;
} // Predicates = [IsRV64], ...

/// Loads

class LdPat<PatFrag LoadOp, RVInst Inst, ValueType vt = XLenVT>
    : Pat<(vt (LoadOp (AddrRegImm (XLenVT GPR:$rs1), simm12:$imm12))),
          (Inst GPR:$rs1, simm12:$imm12)>;

def : LdPat<sextloadi8, LB>;
def : LdPat<extloadi8, LBU>; // Prefer unsigned due to no c.lb in Zcb.
def : LdPat<sextloadi16, LH>;
def : LdPat<extloadi16, LH>;
def : LdPat<load, LW, i32>, Requires<[IsRV32]>;
def : LdPat<zextloadi8, LBU>;
def : LdPat<zextloadi16, LHU>;

/// Stores

class StPat<PatFrag StoreOp, RVInst Inst, RegisterClass StTy,
            ValueType vt>
    : Pat<(StoreOp (vt StTy:$rs2), (AddrRegImm (XLenVT GPR:$rs1),
                   simm12:$imm12)),
          (Inst StTy:$rs2, GPR:$rs1, simm12:$imm12)>;

def : StPat<truncstorei8, SB, GPR, XLenVT>;
def : StPat<truncstorei16, SH, GPR, XLenVT>;
def : StPat<store, SW, GPR, i32>, Requires<[IsRV32]>;

/// Fences

// Refer to Table A.6 in the version 2.3 draft of the RISC-V Instruction Set
// Manual: Volume I.

// fence acquire -> fence r, rw
def : Pat<(atomic_fence (XLenVT 4), (timm)), (FENCE 0b10, 0b11)>;
// fence release -> fence rw, w
def : Pat<(atomic_fence (XLenVT 5), (timm)), (FENCE 0b11, 0b1)>;
// fence acq_rel -> fence.tso
def : Pat<(atomic_fence (XLenVT 6), (timm)), (FENCE_TSO)>;
// fence seq_cst -> fence rw, rw
def : Pat<(atomic_fence (XLenVT 7), (timm)), (FENCE 0b11, 0b11)>;

// Lowering for atomic load and store is defined in RISCVInstrInfoA.td.
// Although these are lowered to fence+load/store instructions defined in the
// base RV32I/RV64I ISA, this lowering is only used when the A extension is
// present. This is necessary as it isn't valid to mix __atomic_* libcalls
// with inline atomic operations for the same object.

/// Access to system registers

// Helpers for defining specific operations. They are defined for each system
// register separately. Side effect is not used because dependencies are
// expressed via use-def properties.

class ReadSysReg<SysReg SR, list<Register> Regs>
  : Pseudo<(outs GPR:$rd), (ins),
           [(set GPR:$rd, (XLenVT (riscv_read_csr (XLenVT SR.Encoding))))]>,
    PseudoInstExpansion<(CSRRS GPR:$rd, SR.Encoding, X0)> {
  let hasSideEffects = 0;
  let Uses = Regs;
}

class WriteSysReg<SysReg SR, list<Register> Regs>
  : Pseudo<(outs), (ins GPR:$val),
           [(riscv_write_csr (XLenVT SR.Encoding), (XLenVT GPR:$val))]>,
    PseudoInstExpansion<(CSRRW X0, SR.Encoding, GPR:$val)> {
  let hasSideEffects = 0;
  let Defs = Regs;
}

class WriteSysRegImm<SysReg SR, list<Register> Regs>
  : Pseudo<(outs), (ins uimm5:$val),
           [(riscv_write_csr (XLenVT SR.Encoding), uimm5:$val)]>,
    PseudoInstExpansion<(CSRRWI X0, SR.Encoding, uimm5:$val)> {
  let hasSideEffects = 0;
  let Defs = Regs;
}

class SwapSysReg<SysReg SR, list<Register> Regs>
  : Pseudo<(outs GPR:$rd), (ins GPR:$val),
           [(set GPR:$rd, (riscv_swap_csr (XLenVT SR.Encoding), (XLenVT GPR:$val)))]>,
    PseudoInstExpansion<(CSRRW GPR:$rd, SR.Encoding, GPR:$val)> {
  let hasSideEffects = 0;
  let Uses = Regs;
  let Defs = Regs;
}

class SwapSysRegImm<SysReg SR, list<Register> Regs>
  : Pseudo<(outs GPR:$rd), (ins uimm5:$val),
           [(set GPR:$rd, (XLenVT (riscv_swap_csr (XLenVT SR.Encoding), uimm5:$val)))]>,
    PseudoInstExpansion<(CSRRWI GPR:$rd, SR.Encoding, uimm5:$val)> {
  let hasSideEffects = 0;
  let Uses = Regs;
  let Defs = Regs;
}

def ReadFRM : ReadSysReg<SysRegFRM, [FRM]>;
def WriteFRM : WriteSysReg<SysRegFRM, [FRM]>;
def WriteFRMImm : WriteSysRegImm<SysRegFRM, [FRM]>;
def SwapFRMImm : SwapSysRegImm<SysRegFRM, [FRM]>;

def WriteVXRMImm : WriteSysRegImm<SysRegVXRM, [VXRM]>;

let hasSideEffects = true in {
def ReadFFLAGS : ReadSysReg<SysRegFFLAGS, [FFLAGS]>;
def WriteFFLAGS : WriteSysReg<SysRegFFLAGS, [FFLAGS]>;
}
/// Other pseudo-instructions

// Pessimistically assume the stack pointer will be clobbered
let Defs = [X2], Uses = [X2] in {
def ADJCALLSTACKDOWN : Pseudo<(outs), (ins i32imm:$amt1, i32imm:$amt2),
                              [(callseq_start timm:$amt1, timm:$amt2)]>;
def ADJCALLSTACKUP   : Pseudo<(outs), (ins i32imm:$amt1, i32imm:$amt2),
                              [(callseq_end timm:$amt1, timm:$amt2)]>;
} // Defs = [X2], Uses = [X2]

/// RV64 patterns

let Predicates = [IsRV64, NotHasStdExtZba] in {
def : Pat<(i64 (and GPR:$rs1, 0xffffffff)), (SRLI (SLLI GPR:$rs1, 32), 32)>;

// If we're shifting a 32-bit zero extended value left by 0-31 bits, use 2
// shifts instead of 3. This can occur when unsigned is used to index an array.
def : Pat<(i64 (shl (and GPR:$rs1, 0xffffffff), uimm5:$shamt)),
          (SRLI (SLLI GPR:$rs1, 32), (ImmSubFrom32 uimm5:$shamt))>;
}

// PatFrag to allow ADDW/SUBW/MULW/SLLW to be selected from i64 add/sub/mul/shl
// if only the lower 32 bits of their result is used.
class binop_allwusers<SDPatternOperator operator>
    : PatFrag<(ops node:$lhs, node:$rhs),
              (i64 (operator node:$lhs, node:$rhs)), [{
  return hasAllWUsers(Node);
}]>;

def sexti32_allwusers : PatFrag<(ops node:$src),
                                (sext_inreg node:$src, i32), [{
  return hasAllWUsers(Node);
}]>;

def ImmSExt32 : SDNodeXForm<imm, [{
  return CurDAG->getTargetConstant(SignExtend64<32>(N->getSExtValue()),
                                   SDLoc(N), N->getValueType(0));
}]>;
// Look for constants where the upper 32 bits are 0, but sign extending bit 31
// would be an simm12.
def u32simm12 : ImmLeaf<XLenVT, [{
  return isUInt<32>(Imm) && isInt<12>(SignExtend64<32>(Imm));
}], ImmSExt32>;

let Predicates = [IsRV64] in {

def : Pat<(i64 (and GPR:$rs, LeadingOnesWMask:$mask)),
          (SLLI (SRLIW $rs, LeadingOnesWMask:$mask), LeadingOnesWMask:$mask)>;

/// sext and zext

// Sign extend is not needed if all users are W instructions.
def : Pat<(sexti32_allwusers GPR:$rs1), (XLenVT GPR:$rs1)>;

def : Pat<(sext_inreg GPR:$rs1, i32), (ADDIW GPR:$rs1, 0)>;

/// ALU operations

def : Pat<(i64 (srl (and GPR:$rs1, 0xffffffff), uimm5:$shamt)),
          (SRLIW GPR:$rs1, uimm5:$shamt)>;
def : Pat<(i64 (srl (shl GPR:$rs1, (i64 32)), uimm6gt32:$shamt)),
          (SRLIW GPR:$rs1, (ImmSub32 uimm6gt32:$shamt))>;
def : Pat<(sra (sext_inreg GPR:$rs1, i32), uimm5:$shamt),
          (SRAIW GPR:$rs1, uimm5:$shamt)>;
def : Pat<(i64 (sra (shl GPR:$rs1, (i64 32)), uimm6gt32:$shamt)),
          (SRAIW GPR:$rs1, (ImmSub32 uimm6gt32:$shamt))>;

def : PatGprGpr<shiftopw<riscv_sllw>, SLLW>;
def : PatGprGpr<shiftopw<riscv_srlw>, SRLW>;
def : PatGprGpr<shiftopw<riscv_sraw>, SRAW>;

// Select W instructions if only the lower 32 bits of the result are used.
def : PatGprGpr<binop_allwusers<add>, ADDW>;
def : PatGprSimm12<binop_allwusers<add>, ADDIW>;
def : PatGprGpr<binop_allwusers<sub>, SUBW>;
def : PatGprImm<binop_allwusers<shl>, SLLIW, uimm5>;

// If this is a shr of a value sign extended from i32, and all the users only
// use the lower 32 bits, we can use an sraiw to remove the sext_inreg. This
// occurs because SimplifyDemandedBits prefers srl over sra.
def : Pat<(binop_allwusers<srl> (sext_inreg GPR:$rs1, i32), uimm5:$shamt),
          (SRAIW GPR:$rs1, uimm5:$shamt)>;

// Use binop_allwusers to recover immediates that may have been broken by
// SimplifyDemandedBits.
def : Pat<(binop_allwusers<and> GPR:$rs1, u32simm12:$imm),
          (ANDI GPR:$rs1, u32simm12:$imm)>;

def : Pat<(binop_allwusers<or> GPR:$rs1, u32simm12:$imm),
          (ORI GPR:$rs1, u32simm12:$imm)>;

def : Pat<(binop_allwusers<xor> GPR:$rs1, u32simm12:$imm),
          (XORI GPR:$rs1, u32simm12:$imm)>;
/// Loads

def : LdPat<sextloadi32, LW, i64>;
def : LdPat<extloadi32, LW, i64>;
def : LdPat<zextloadi32, LWU, i64>;
def : LdPat<load, LD, i64>;

/// Stores

def : StPat<truncstorei32, SW, GPR, i64>;
def : StPat<store, SD, GPR, i64>;
} // Predicates = [IsRV64]

/// readcyclecounter
// On RV64, we can directly read the 64-bit "cycle" CSR.
let Predicates = [IsRV64] in
def : Pat<(i64 (readcyclecounter)), (CSRRS CYCLE.Encoding, (XLenVT X0))>;
// On RV32, ReadCycleWide will be expanded to the suggested loop reading both
// halves of the 64-bit "cycle" CSR.
let Predicates = [IsRV32], usesCustomInserter = 1, hasNoSchedulingInfo = 1 in
def ReadCycleWide : Pseudo<(outs GPR:$lo, GPR:$hi), (ins),
                           [(set GPR:$lo, GPR:$hi, (riscv_read_cycle_wide))],
                           "", "">;

/// traps

// We lower `trap` to `unimp`, as this causes a hard exception on nearly all
// systems.
def : Pat<(trap), (UNIMP)>;

// We lower `debugtrap` to `ebreak`, as this will get the attention of the
// debugger if possible.
def : Pat<(debugtrap), (EBREAK)>;

let Predicates = [IsRV64], Uses = [X5],
    Defs = [X1, X6, X7, X28, X29, X30, X31] in
def HWASAN_CHECK_MEMACCESS_SHORTGRANULES 
  : Pseudo<(outs), (ins GPRJALR:$ptr, i32imm:$accessinfo),
           [(int_hwasan_check_memaccess_shortgranules X5, GPRJALR:$ptr,
                                                      (i32 timm:$accessinfo))]>;

// This gets lowered into a 20-byte instruction sequence (at most)
let hasSideEffects = 0, mayLoad = 1, mayStore = 0,
    Defs = [ X6, X7, X28, X29, X30, X31 ], Size = 20 in {
def KCFI_CHECK
  : Pseudo<(outs), (ins GPRJALR:$ptr, i32imm:$type), []>, Sched<[]>;
}

/// Simple optimization
def : Pat<(XLenVT (add GPR:$rs1, (AddiPair:$rs2))),
          (ADDI (ADDI GPR:$rs1, (AddiPairImmLarge AddiPair:$rs2)),
                (AddiPairImmSmall GPR:$rs2))>;

let Predicates = [IsRV64] in {
// Select W instructions if only the lower 32-bits of the result are used.
def : Pat<(binop_allwusers<add> GPR:$rs1, (AddiPair:$rs2)),
          (ADDIW (ADDIW GPR:$rs1, (AddiPairImmLarge AddiPair:$rs2)),
                 (AddiPairImmSmall AddiPair:$rs2))>;
}

//===----------------------------------------------------------------------===//
// Standard extensions
//===----------------------------------------------------------------------===//

include "RISCVInstrInfoM.td"
include "RISCVInstrInfoA.td"
include "RISCVInstrInfoF.td"
include "RISCVInstrInfoD.td"
include "RISCVInstrInfoC.td"
include "RISCVInstrInfoZb.td"
include "RISCVInstrInfoZc.td"
include "RISCVInstrInfoZk.td"
include "RISCVInstrInfoV.td"
include "RISCVInstrInfoZfa.td"
include "RISCVInstrInfoZfbfmin.td"
include "RISCVInstrInfoZfh.td"
include "RISCVInstrInfoZicbo.td"
include "RISCVInstrInfoZicond.td"

//===----------------------------------------------------------------------===//
// Vendor extensions
//===----------------------------------------------------------------------===//

include "RISCVInstrInfoXVentana.td"
include "RISCVInstrInfoXTHead.td"
include "RISCVInstrInfoXSf.td"
include "RISCVInstrInfoXCV.td"<|MERGE_RESOLUTION|>--- conflicted
+++ resolved
@@ -1467,15 +1467,9 @@
 defm Select_GPR : SelectCC_GPR_rrirr<GPR, XLenVT>;
 
 class SelectCompressOpt<CondCode Cond>
-<<<<<<< HEAD
-    : Pat<(riscv_selectcc_frag:$select GPR:$lhs, simm12_no6:$Constant, Cond,
-                                       GPR:$truev, GPR:$falsev),
-    (Select_GPR_Using_CC_GPR (ADDI GPR:$lhs, (NegImm simm12:$Constant)), X0,
-=======
     : Pat<(riscv_selectcc_frag:$select (XLenVT GPR:$lhs), simm12_no6:$Constant, Cond,
                                        (XLenVT GPR:$truev), GPR:$falsev),
     (Select_GPR_Using_CC_GPR (ADDI GPR:$lhs, (NegImm simm12:$Constant)), (XLenVT X0),
->>>>>>> bac3a63c
                           (IntCCtoRISCVCC $select), GPR:$truev, GPR:$falsev)>;
 
 def OptForMinSize : Predicate<"MF ? MF->getFunction().hasMinSize() : false">;
@@ -1498,11 +1492,7 @@
 
 class BrccCompressOpt<CondCode Cond, RVInstB Inst>
     : Pat<(riscv_brcc GPR:$lhs, simm12_no6:$Constant, Cond, bb:$place),
-<<<<<<< HEAD
-          (Inst (ADDI GPR:$lhs, (NegImm simm12:$Constant)), X0, bb:$place)>;
-=======
           (Inst (ADDI GPR:$lhs, (NegImm simm12:$Constant)), (XLenVT X0), bb:$place)>;
->>>>>>> bac3a63c
 
 defm : BccPat<SETEQ, BEQ>;
 defm : BccPat<SETNE, BNE>;
