//===-- RISCVInstrInfo.td - Target Description for RISC-V --*- tablegen -*-===//
//
// Part of the LLVM Project, under the Apache License v2.0 with LLVM Exceptions.
// See https://llvm.org/LICENSE.txt for license information.
// SPDX-License-Identifier: Apache-2.0 WITH LLVM-exception
//
//===----------------------------------------------------------------------===//
//
// This file describes the RISC-V instructions in TableGen format.
//
//===----------------------------------------------------------------------===//

//===----------------------------------------------------------------------===//
// RISC-V specific DAG Nodes.
//===----------------------------------------------------------------------===//

class RVSDNode<string opcode, SDTypeProfile type_profile,
               list<SDNodeProperty> properties = []>
    : SDNode<"RISCVISD::" # opcode, type_profile, properties> {
  bit HasPassthruOp = false;
  bit HasMaskOp = false;
  let TSFlags{0} = HasPassthruOp;
  let TSFlags{1} = HasMaskOp;
}

// Target-independent type requirements, but with target-specific formats.
def SDT_CallSeqStart : SDCallSeqStart<[SDTCisVT<0, i32>,
                                       SDTCisVT<1, i32>]>;
def SDT_CallSeqEnd   : SDCallSeqEnd<[SDTCisVT<0, i32>,
                                     SDTCisVT<1, i32>]>;

// Target-dependent type requirements.
def SDT_RISCVCall     : SDTypeProfile<0, -1, [SDTCisVT<0, XLenVT>]>;
def SDT_RISCVSelectCC : SDTypeProfile<1, 5, [SDTCisSameAs<1, 2>,
                                             SDTCisVT<3, OtherVT>,
                                             SDTCisSameAs<0, 4>,
                                             SDTCisSameAs<4, 5>]>;
def SDT_RISCVBrCC : SDTypeProfile<0, 4, [SDTCisSameAs<0, 1>,
                                         SDTCisVT<2, OtherVT>,
                                         SDTCisVT<3, OtherVT>]>;
def SDT_RISCVIntUnaryOpW : SDTypeProfile<1, 1, [
  SDTCisSameAs<0, 1>, SDTCisVT<0, i64>
]>;
def SDT_RISCVIntBinOpW : SDTypeProfile<1, 2, [
  SDTCisSameAs<0, 1>, SDTCisSameAs<0, 2>, SDTCisVT<0, i64>
]>;

// Target-independent nodes, but with target-specific formats.
def callseq_start : SDNode<"ISD::CALLSEQ_START", SDT_CallSeqStart,
                           [SDNPHasChain, SDNPOutGlue]>;
def callseq_end   : SDNode<"ISD::CALLSEQ_END", SDT_CallSeqEnd,
                           [SDNPHasChain, SDNPOptInGlue, SDNPOutGlue]>;

def riscv_call      : RVSDNode<"CALL", SDT_RISCVCall,
                               [SDNPHasChain, SDNPOptInGlue, SDNPOutGlue,
                                SDNPVariadic]>;
def riscv_tail      : RVSDNode<"TAIL", SDT_RISCVCall,
                               [SDNPHasChain, SDNPOptInGlue, SDNPOutGlue,
                                SDNPVariadic]>;

// Software guarded calls for large code model
def riscv_sw_guarded_call : RVSDNode<"SW_GUARDED_CALL", SDT_RISCVCall,
                                     [SDNPHasChain, SDNPOptInGlue, SDNPOutGlue,
                                      SDNPVariadic]>;
def riscv_sw_guarded_tail : RVSDNode<"SW_GUARDED_TAIL", SDT_RISCVCall,
                                     [SDNPHasChain, SDNPOptInGlue, SDNPOutGlue,
                                      SDNPVariadic]>;

def riscv_ret_glue  : RVSDNode<"RET_GLUE", SDTNone,
                               [SDNPHasChain, SDNPOptInGlue, SDNPVariadic]>;
def riscv_sret_glue : RVSDNode<"SRET_GLUE", SDTNone,
                               [SDNPHasChain, SDNPOptInGlue]>;
def riscv_mret_glue : RVSDNode<"MRET_GLUE", SDTNone,
                               [SDNPHasChain, SDNPOptInGlue]>;
def riscv_mnret_glue : RVSDNode<"MNRET_GLUE", SDTNone,
                                [SDNPHasChain, SDNPOptInGlue]>;
def riscv_mileaveret_glue : RVSDNode<"QC_C_MILEAVERET_GLUE", SDTNone,
                                     [SDNPHasChain, SDNPOptInGlue]>;

// Select with condition operator - This selects between a true value and
// a false value (ops #3 and #4) based on the boolean result of comparing
// the lhs and rhs (ops #0 and #1) of a conditional expression with the
// condition code in op #2, a XLenVT constant from the ISD::CondCode enum.
// The lhs and rhs are XLenVT integers. The true and false values can be
// integer or floating point.
def riscv_selectcc  : RVSDNode<"SELECT_CC", SDT_RISCVSelectCC>;
def riscv_brcc      : RVSDNode<"BR_CC", SDT_RISCVBrCC,
                               [SDNPHasChain]>;

// Software guarded BRIND node. Operand is the target address.
def riscv_sw_guarded_brind : RVSDNode<"SW_GUARDED_BRIND",
                                      SDTBrind, [SDNPHasChain]>;

// RV64I shifts, directly matching the semantics of the named RISC-V
// instructions.
def riscv_sllw      : RVSDNode<"SLLW", SDT_RISCVIntBinOpW>;
def riscv_sraw      : RVSDNode<"SRAW", SDT_RISCVIntBinOpW>;
def riscv_srlw      : RVSDNode<"SRLW", SDT_RISCVIntBinOpW>;

// Reads value of CSR. The first operand is the address of the required CSR.
// The result is the read value.
def riscv_read_csr  : RVSDNode<"READ_CSR",
                               SDTypeProfile<1, 1, [SDTCisInt<0>,
                                                    SDTCisInt<1>]>,
                               [SDNPHasChain]>;
// Write value to CSR. The first operand is the address of the required CSR,
// the second is the value to write.
def riscv_write_csr : RVSDNode<"WRITE_CSR",
                               SDTypeProfile<0, 2, [SDTCisInt<0>,
                                                    SDTCisInt<1>]>,
                               [SDNPHasChain]>;

// Read and write value of CSR. The first operand is the address of the
// required CSR, the second is the value to write, and the result is the
// read value (before modification).
def riscv_swap_csr  : RVSDNode<"SWAP_CSR",
                               SDTypeProfile<1, 2, [SDTCisInt<0>,
                                                    SDTCisInt<1>,
                                                    SDTCisInt<2>]>,
                               [SDNPHasChain]>;

// Clear bits of CSR. The first operand is the address of the required CSR,
// the second is the bitmask of cleared bits.
def riscv_clear_csr  : RVSDNode<"CLEAR_CSR",
                               SDTypeProfile<0, 2, [SDTCisInt<0>,
                                                    SDTCisInt<1>]>,
                               [SDNPHasChain]>;

// Set bits of CSR. The first operand is the address of the required CSR,
// the second is the bitmask of bits to set.
def riscv_set_csr  : RVSDNode<"SET_CSR",
                               SDTypeProfile<0, 2, [SDTCisInt<0>,
                                                    SDTCisInt<1>]>,
                               [SDNPHasChain]>;

// A read of the 64-bit counter CSR on a 32-bit target (returns (Lo, Hi)).
// It takes a chain operand and another two target constant operands (the
// CSR numbers of the low and high parts of the counter).
def riscv_read_counter_wide : RVSDNode<"READ_COUNTER_WIDE",
                                       SDTypeProfile<2, 2, [SDTCisVT<0, i32>,
                                                            SDTCisVT<1, i32>,
                                                            SDTCisInt<2>,
                                                            SDTCisInt<3>]>,
                                       [SDNPHasChain, SDNPSideEffect]>;

// Add the Lo 12 bits from an address. Selected to ADDI.
def riscv_add_lo : RVSDNode<"ADD_LO", SDTIntBinOp>;

// Get the Hi 20 bits from an address. Selected to LUI.
def riscv_hi : RVSDNode<"HI", SDTIntUnaryOp>;

// Represents an AUIPC+ADDI pair. Selected to PseudoLLA.
def riscv_lla : RVSDNode<"LLA", SDTIntUnaryOp>;

// Selected as PseudoAddTPRel. Used to emit a TP-relative relocation.
def riscv_add_tprel : RVSDNode<"ADD_TPREL",
                               SDTypeProfile<1, 3, [SDTCisSameAs<0, 1>,
                                                    SDTCisSameAs<0, 2>,
                                                    SDTCisSameAs<0, 3>,
                                                    SDTCisInt<0>]>>;

// To avoid stack clash, allocation is performed by block and each block is
// probed.
def riscv_probed_alloca : RVSDNode<"PROBED_ALLOCA",
                                   SDTypeProfile<0, 1, [SDTCisPtrTy<0>]>,
                                   [SDNPHasChain, SDNPMayStore]>;


defvar GPRPairVT = untyped;

/// Turn a pair of `i<xlen>`s into an even-odd register pair (`untyped`).
/// - Output: `untyped` even-odd register pair
/// - Input 0: `i<xlen>` low-order bits, for even register.
/// - Input 1: `i<xlen>` high-order bits, for odd register.
def riscv_build_gpr_pair : RVSDNode<"BuildGPRPair",
                                    SDTypeProfile<1, 2, [SDTCisVT<0, GPRPairVT>,
                                                         SDTCisVT<1, XLenVT>,
                                                         SDTCisVT<2, XLenVT>]>>;

/// Turn an even-odd register pair (`untyped`) into a pair of `i<xlen>`s.
/// - Output 0: `i<xlen>` low-order bits, from even register.
/// - Output 1: `i<xlen>` high-order bits, from odd register.
/// - Input: `untyped` even-odd register pair
def riscv_split_gpr_pair : RVSDNode<"SplitGPRPair",
                                    SDTypeProfile<2, 1, [SDTCisVT<0, XLenVT>,
                                                         SDTCisVT<1, XLenVT>,
                                                         SDTCisVT<2, GPRPairVT>]>>;

//===----------------------------------------------------------------------===//
// Operand and SDNode transformation definitions.
//===----------------------------------------------------------------------===//

class ImmXLenAsmOperand<string prefix, string suffix = ""> : AsmOperandClass {
  let Name = prefix # "ImmXLen" # suffix;
  let RenderMethod = "addImmOperands";
  let DiagnosticType = !strconcat("Invalid", Name);
}

class ImmAsmOperand<string prefix, int width, string suffix> : AsmOperandClass {
  let Name = prefix # "Imm" # width # suffix;
  let RenderMethod = "addImmOperands";
  let DiagnosticType = !strconcat("Invalid", Name);
}

def ImmZeroAsmOperand : AsmOperandClass {
  let Name = "ImmZero";
  let RenderMethod = "addImmOperands";
  let DiagnosticType = !strconcat("Invalid", Name);
  let DiagnosticString = "immediate must be zero";
}

// A parse method for (${gpr}) or 0(${gpr}), where the 0 is be silently ignored.
def ZeroOffsetMemOpOperand : AsmOperandClass {
  let Name = "ZeroOffsetMemOpOperand";
  let RenderMethod = "addRegOperands";
  let PredicateMethod = "isGPR";
  let ParserMethod = "parseZeroOffsetMemOp";
}

class MemOperand<RegisterClass regClass> : RegisterOperand<regClass>{
  let OperandType = "OPERAND_MEMORY";
}

def GPRMemZeroOffset : MemOperand<GPR> {
  let ParserMatchClass = ZeroOffsetMemOpOperand;
  let PrintMethod = "printZeroOffsetMemOp";
}

def GPRMem : MemOperand<GPR>;

def SPMem : MemOperand<SP>;

def GPRCMem : MemOperand<GPRC>;

class SImmAsmOperand<int width, string suffix = "">
    : ImmAsmOperand<"S", width, suffix> {
}

class UImmAsmOperand<int width, string suffix = "">
    : ImmAsmOperand<"U", width, suffix> {
}

class BareSImmNLsb0AsmOperand<int width>
    : ImmAsmOperand<"BareS", width, "Lsb0"> {
  let PredicateMethod = "isBareSimmNLsb0<" # width # ">";
}

class RISCVOp<ValueType vt = XLenVT> : Operand<vt> {
  let OperandNamespace = "RISCVOp";
}

class RISCVUImmOp<int bitsNum> : RISCVOp {
  let ParserMatchClass = UImmAsmOperand<bitsNum>;
  let EncoderMethod = "getImmOpValue";
  let DecoderMethod = "decodeUImmOperand<" # bitsNum # ">";
  let OperandType = "OPERAND_UIMM" # bitsNum;
  let MCOperandPredicate = [{
    int64_t Imm;
    if (!MCOp.evaluateAsConstantImm(Imm))
      return false;
    return isUInt<}]# bitsNum #[{>(Imm);
  }];
}

class RISCVUImmLeafOp<int bitsNum> :
  RISCVUImmOp<bitsNum>, ImmLeaf<XLenVT, "return isUInt<" # bitsNum # ">(Imm);">;

class RISCVSImmOp<int bitsNum> : RISCVOp {
  let ParserMatchClass = SImmAsmOperand<bitsNum>;
  let EncoderMethod = "getImmOpValue";
  let DecoderMethod = "decodeSImmOperand<" # bitsNum # ">";
  let OperandType = "OPERAND_SIMM" # bitsNum;
  let MCOperandPredicate = [{
    int64_t Imm;
    if (!MCOp.evaluateAsConstantImm(Imm))
      return false;
    return isInt<}] # bitsNum # [{>(Imm);
  }];
}

class RISCVSImmLeafOp<int bitsNum> :
  RISCVSImmOp<bitsNum>, ImmLeaf<XLenVT, "return isInt<" # bitsNum # ">(Imm);">;

def FenceArg : AsmOperandClass {
  let Name = "FenceArg";
  let RenderMethod = "addFenceArgOperands";
  let ParserMethod = "parseFenceArg";
}

def fencearg : RISCVOp {
  let ParserMatchClass = FenceArg;
  let PrintMethod = "printFenceArg";
  let DecoderMethod = "decodeUImmOperand<4>";
  let OperandType = "OPERAND_UIMM4";
}

def UImmLog2XLenAsmOperand : AsmOperandClass {
  let Name = "UImmLog2XLen";
  let RenderMethod = "addImmOperands";
  let DiagnosticType = "InvalidUImmLog2XLen";
}

def uimmlog2xlen : RISCVOp, ImmLeaf<XLenVT, [{
  if (Subtarget->is64Bit())
    return isUInt<6>(Imm);
  return isUInt<5>(Imm);
}]> {
  let ParserMatchClass = UImmLog2XLenAsmOperand;
  let DecoderMethod = "decodeUImmLog2XLenOperand";
  let MCOperandPredicate = [{
    int64_t Imm;
    if (!MCOp.evaluateAsConstantImm(Imm))
      return false;
    if (STI.getTargetTriple().isArch64Bit())
      return isUInt<6>(Imm);
    return isUInt<5>(Imm);
  }];
  let OperandType = "OPERAND_UIMMLOG2XLEN";
}

def InsnDirectiveOpcode : AsmOperandClass {
  let Name = "InsnDirectiveOpcode";
  let ParserMethod = "parseInsnDirectiveOpcode";
  let RenderMethod = "addImmOperands";
  let PredicateMethod = "isImm";
}

def uimm1 : RISCVUImmLeafOp<1>;
def uimm2 : RISCVUImmLeafOp<2>;
def uimm3 : RISCVUImmLeafOp<3>;
def uimm4 : RISCVUImmLeafOp<4>;
def uimm5 : RISCVUImmLeafOp<5>;
def uimm6 : RISCVUImmLeafOp<6>;
def uimm7_opcode : RISCVUImmOp<7> {
  let ParserMatchClass = InsnDirectiveOpcode;
}
def uimm7 : RISCVUImmLeafOp<7>;
def uimm8 : RISCVUImmOp<8>;
def uimm16 : RISCVUImmOp<16>;
def uimm32 : RISCVUImmOp<32>;
def uimm48 : RISCVUImmOp<48>;
def uimm64 : RISCVUImmOp<64>;

def simm12_lo : RISCVSImmLeafOp<12> {
  let ParserMatchClass = SImmAsmOperand<12, "LO">;
  let MCOperandPredicate = [{
    int64_t Imm;
    if (MCOp.evaluateAsConstantImm(Imm))
      return isInt<12>(Imm);
    return MCOp.isBareSymbolRef();
  }];
}

// A 12-bit signed immediate which cannot fit in 6-bit signed immediate,
// but even negative value fit in 12-bit.
def simm12_no6 : ImmLeaf<XLenVT, [{
  return isInt<12>(Imm) && !isInt<6>(Imm) && isInt<12>(-Imm);}]>;

class BareSImm13Lsb0MaybeSym : Operand<OtherVT> {
  let MCOperandPredicate = [{
    int64_t Imm;
    if (MCOp.evaluateAsConstantImm(Imm))
      return isShiftedInt<12, 1>(Imm);
    return MCOp.isBareSymbolRef();
  }];
}

// A 13-bit signed immediate where the least significant bit is zero. The ImmLeaf
// is needed so that the CompressInstEmitter can correctly add checks for the
// compress patterns that involve instructions that use this operand. Similar to
// bare_simm9_lsb0 in RISCVInstrInfoC.td.
def bare_simm13_lsb0 : BareSImm13Lsb0MaybeSym,
                       ImmLeaf<XLenVT, [{return isShiftedInt<12, 1>(Imm);}]> {
  let ParserMatchClass = BareSImmNLsb0AsmOperand<13>;
  let PrintMethod = "printBranchOperand";
  let EncoderMethod = "getImmOpValueAsrN<1>";
  let DecoderMethod = "decodeSImmOperandAndLslN<13, 1>";
  let OperandType = "OPERAND_PCREL";
}

// We need this (sort of) duplicate definition since adding ImmLeaf to
// bare_simm13_lsb0 above makes it not sit well with codegen patterns where it
// is used to match with a basic block (eg. BccPat<>).
def bare_simm13_lsb0_bb : BareSImm13Lsb0MaybeSym;

class UImm20OperandMaybeSym : RISCVUImmOp<20> {
  let MCOperandPredicate = [{
    int64_t Imm;
    if (MCOp.evaluateAsConstantImm(Imm))
      return isUInt<20>(Imm);
    return MCOp.isBareSymbolRef();
  }];
}

def uimm20_lui : UImm20OperandMaybeSym {
  let ParserMatchClass = UImmAsmOperand<20, "LUI">;
}
def uimm20_auipc : UImm20OperandMaybeSym {
  let ParserMatchClass = UImmAsmOperand<20, "AUIPC">;
}

def uimm20 : RISCVUImmOp<20>;

def Simm21Lsb0JALAsmOperand : BareSImmNLsb0AsmOperand<21> {
  let ParserMethod = "parseJALOffset";
}

// A 21-bit signed immediate where the least significant bit is zero.
def simm21_lsb0_jal : Operand<OtherVT>,
                      ImmLeaf<XLenVT, [{return isShiftedInt<20, 1>(Imm);}]>  {
  let ParserMatchClass = Simm21Lsb0JALAsmOperand;
  let PrintMethod = "printBranchOperand";
  let EncoderMethod = "getImmOpValueAsrN<1>";
  let DecoderMethod = "decodeSImmOperandAndLslN<21, 1>";
  let MCOperandPredicate = [{
    int64_t Imm;
    if (MCOp.evaluateAsConstantImm(Imm))
      return isShiftedInt<20, 1>(Imm);
    return MCOp.isBareSymbolRef();
  }];
  let OperandType = "OPERAND_PCREL";
}

def BareSymbol : AsmOperandClass {
  let Name = "BareSymbol";
  let RenderMethod = "addImmOperands";
  let DiagnosticType = "InvalidBareSymbol";
  let DiagnosticString = "operand must be a bare symbol name";
  let ParserMethod = "parseBareSymbol";
}

// A bare symbol.
def bare_symbol : Operand<XLenVT> {
  let ParserMatchClass = BareSymbol;
}

def CallSymbol : AsmOperandClass {
  let Name = "CallSymbol";
  let RenderMethod = "addImmOperands";
  let DiagnosticType = "InvalidCallSymbol";
  let DiagnosticString = "operand must be a bare symbol name";
  let ParserMethod = "parseCallSymbol";
}

// A bare symbol used in call/tail only.
def call_symbol : Operand<XLenVT> {
  let ParserMatchClass = CallSymbol;
}

def PseudoJumpSymbol : AsmOperandClass {
  let Name = "PseudoJumpSymbol";
  let RenderMethod = "addImmOperands";
  let DiagnosticType = "InvalidPseudoJumpSymbol";
  let DiagnosticString = "operand must be a valid jump target";
  let ParserMethod = "parsePseudoJumpSymbol";
}

// A bare symbol used for pseudo jumps only.
def pseudo_jump_symbol : Operand<XLenVT> {
  let ParserMatchClass = PseudoJumpSymbol;
}

def TPRelAddSymbol : AsmOperandClass {
  let Name = "TPRelAddSymbol";
  let RenderMethod = "addImmOperands";
  let DiagnosticType = "InvalidTPRelAddSymbol";
  let DiagnosticString = "operand must be a symbol with %tprel_add specifier";
  let ParserMethod = "parseOperandWithSpecifier";
}

// A bare symbol with the %tprel_add variant.
def tprel_add_symbol : Operand<XLenVT> {
  let ParserMatchClass = TPRelAddSymbol;
}

def CSRSystemRegister : AsmOperandClass {
  let Name = "CSRSystemRegister";
  let ParserMethod = "parseCSRSystemRegister";
  let DiagnosticType = "InvalidCSRSystemRegister";
}

def csr_sysreg : RISCVOp, TImmLeaf<XLenVT, "return isUInt<12>(Imm);"> {
  let ParserMatchClass = CSRSystemRegister;
  let PrintMethod = "printCSRSystemRegister";
  let DecoderMethod = "decodeUImmOperand<12>";
  let OperandType = "OPERAND_UIMM12";
}

// A parameterized register class alternative to i32imm/i64imm from Target.td.
def ixlenimm : Operand<XLenVT>;

// Condition code used by select and short forward branch pseudos.
def cond_code : RISCVOp {
  let OperandType = "OPERAND_COND_CODE";
}

def ixlenimm_li : Operand<XLenVT> {
  let ParserMatchClass = ImmXLenAsmOperand<"", "LI">;
}

// Accepts subset of LI operands, used by LAImm and LLAImm
def ixlenimm_li_restricted : Operand<XLenVT> {
  let ParserMatchClass = ImmXLenAsmOperand<"", "LI_Restricted">;
}

// Standalone (codegen-only) immleaf patterns.

// A 12-bit signed immediate plus one where the imm range will be -2047~2048.
def simm12_plus1 : ImmLeaf<XLenVT,
  [{return (isInt<12>(Imm) && Imm != -2048) || Imm == 2048;}]>;

// A 6-bit constant greater than 32.
def uimm6gt32 : ImmLeaf<XLenVT, [{
  return isUInt<6>(Imm) && Imm > 32;
}]>;

// Addressing modes.
def AddrRegImm : ComplexPattern<iPTR, 2, "SelectAddrRegImm">;

class AddrRegRegScale<int N>
    : ComplexPattern<iPTR, 3, "SelectAddrRegRegScale<"#N#">">;
class AddrRegZextRegScale<int N>
    : ComplexPattern<i64, 3, "SelectAddrRegZextRegScale<"#N#", 32>",
                     [], [], 10>;

// Return the negation of an immediate value.
def NegImm : SDNodeXForm<imm, [{
  return CurDAG->getSignedTargetConstant(-N->getSExtValue(), SDLoc(N),
                                         N->getValueType(0));
}]>;
def GINegImm : GICustomOperandRenderer<"renderNegImm">,
  GISDNodeXFormEquiv<NegImm>;

// Return an immediate value minus 32.
def ImmSub32 : SDNodeXForm<imm, [{
  return CurDAG->getSignedTargetConstant(N->getSExtValue() - 32, SDLoc(N),
                                         N->getValueType(0));
}]>;

// Return an immediate subtracted from XLen.
def ImmSubFromXLen : SDNodeXForm<imm, [{
  uint64_t XLen = Subtarget->getXLen();
  return CurDAG->getTargetConstant(XLen - N->getZExtValue(), SDLoc(N),
                                   N->getValueType(0));
}]>;
def GIImmSubFromXLen : GICustomOperandRenderer<"renderImmSubFromXLen">,
  GISDNodeXFormEquiv<ImmSubFromXLen>;

// Return an immediate subtracted from 32.
def ImmSubFrom32 : SDNodeXForm<imm, [{
  return CurDAG->getTargetConstant(32 - N->getZExtValue(), SDLoc(N),
                                   N->getValueType(0));
}]>;
def GIImmSubFrom32 : GICustomOperandRenderer<"renderImmSubFrom32">,
  GISDNodeXFormEquiv<ImmSubFrom32>;

// Check if (add r, imm) can be optimized to (ADDI (ADDI r, imm0), imm1),
// in which imm = imm0 + imm1 and both imm0 and imm1 are simm12. We make imm0
// as large as possible and imm1 as small as possible so that we might be able
// to use c.addi for the small immediate.
def AddiPair : ImmLeaf<XLenVT, [{
  // The immediate operand must be in range [-4096,-2049] or [2048,4094].
  return (-4096 <= Imm && Imm <= -2049) || (2048 <= Imm && Imm <= 4094);
}]>;

// Return imm - (imm < 0 ? -2048 : 2047).
def AddiPairImmSmall : SDNodeXForm<imm, [{
  int64_t Imm = N->getSExtValue();
  int64_t Adj = N->getSExtValue() < 0 ? -2048 : 2047;
  return CurDAG->getSignedTargetConstant(Imm - Adj, SDLoc(N),
                                         N->getValueType(0));
}]>;
def GIAddiPairImmSmall : GICustomOperandRenderer<"renderAddiPairImmSmall">,
                         GISDNodeXFormEquiv<AddiPairImmSmall>;

// Return -2048 if immediate is negative or 2047 if positive. These are the
// largest simm12 values.
def AddiPairImmLarge : SDNodeXForm<imm, [{
  int64_t Imm = N->getSExtValue() < 0 ? -2048 : 2047;
  return CurDAG->getSignedTargetConstant(Imm, SDLoc(N), N->getValueType(0));
}]>;
def GIAddiPairImmLarge : GICustomOperandRenderer<"renderAddiPairImmLarge">,
                         GISDNodeXFormEquiv<AddiPairImmLarge>;

def TrailingZeros : SDNodeXForm<imm, [{
  return CurDAG->getTargetConstant(llvm::countr_zero(N->getZExtValue()),
                                   SDLoc(N), N->getValueType(0));
}]>;
def GITrailingZeros : GICustomOperandRenderer<"renderTrailingZeros">,
  GISDNodeXFormEquiv<TrailingZeros>;

def XLenSubTrailingOnes : SDNodeXForm<imm, [{
  uint64_t XLen = Subtarget->getXLen();
  uint64_t TrailingOnes = llvm::countr_one(N->getZExtValue());
  return CurDAG->getTargetConstant(XLen - TrailingOnes, SDLoc(N),
                                   N->getValueType(0));
}]>;
def GIXLenSubTrailingOnes : GICustomOperandRenderer<"renderXLenSubTrailingOnes">,
  GISDNodeXFormEquiv<XLenSubTrailingOnes>;

// Checks if this mask is a non-empty sequence of ones starting at the
// most/least significant bit with the remainder zero and exceeds simm32/simm12.
def LeadingOnesMask : ImmLeaf<XLenVT, [{
  return !isInt<32>(Imm) && isMask_64(~Imm);
}], TrailingZeros>;

def TrailingOnesMask : IntImmLeaf<XLenVT, [{
  return !isInt<12>(Imm.getSExtValue()) && isMask_64(Imm.getZExtValue());
}], XLenSubTrailingOnes>;

// Similar to LeadingOnesMask, but only consider leading ones in the lower 32
// bits.
def LeadingOnesWMask : ImmLeaf<XLenVT, [{
  // If the value is a uint32 but not an int32, it must have bit 31 set and
  // bits 63:32 cleared. After that we're looking for a shifted mask but not
  // an all ones mask.
  return !isInt<32>(Imm) && isUInt<32>(Imm) && isShiftedMask_64(Imm) &&
         Imm != UINT64_C(0xffffffff);
}], TrailingZeros>;

//===----------------------------------------------------------------------===//
// Instruction Formats
//===----------------------------------------------------------------------===//

include "RISCVInstrFormats.td"
include "RISCVInstrFormatsC.td"
include "RISCVInstrFormatsV.td"

//===----------------------------------------------------------------------===//
// Instruction Class Templates
//===----------------------------------------------------------------------===//

class BranchCC_rri<bits<3> funct3, string opcodestr>
    : RVInstB<funct3, OPC_BRANCH, (outs),
              (ins GPR:$rs1, GPR:$rs2, bare_simm13_lsb0:$imm12),
              opcodestr, "$rs1, $rs2, $imm12">,
      Sched<[WriteJmp, ReadJmp, ReadJmp]> {
  let isBranch = 1;
  let isTerminator = 1;
  let hasSideEffects = 0;
  let mayLoad = 0;
  let mayStore = 0;
}

let hasSideEffects = 0, mayLoad = 1, mayStore = 0 in {
class Load_ri<bits<3> funct3, string opcodestr, DAGOperand rty = GPR>
    : RVInstI<funct3, OPC_LOAD, (outs rty:$rd), (ins GPRMem:$rs1, simm12_lo:$imm12),
              opcodestr, "$rd, ${imm12}(${rs1})">;

class HLoad_r<bits<7> funct7, bits<5> funct5, string opcodestr>
    : RVInstR<funct7, 0b100, OPC_SYSTEM, (outs GPR:$rd),
              (ins GPRMemZeroOffset:$rs1), opcodestr, "$rd, $rs1"> {
  let rs2 = funct5;
}
}

// Operands for stores are in the order srcreg, base, offset rather than
// reflecting the order these fields are specified in the instruction
// encoding.
let hasSideEffects = 0, mayLoad = 0, mayStore = 1 in {
class Store_rri<bits<3> funct3, string opcodestr, DAGOperand rty = GPR>
    : RVInstS<funct3, OPC_STORE, (outs),
              (ins rty:$rs2, GPRMem:$rs1, simm12_lo:$imm12),
              opcodestr, "$rs2, ${imm12}(${rs1})">;

class HStore_rr<bits<7> funct7, string opcodestr>
    : RVInstR<funct7, 0b100, OPC_SYSTEM, (outs),
              (ins GPR:$rs2, GPRMemZeroOffset:$rs1),
               opcodestr, "$rs2, $rs1"> {
  let rd = 0;
}
}

let hasSideEffects = 0, mayLoad = 0, mayStore = 0 in
class ALU_ri<bits<3> funct3, string opcodestr>
    : RVInstI<funct3, OPC_OP_IMM, (outs GPR:$rd), (ins GPR:$rs1, simm12_lo:$imm12),
              opcodestr, "$rd, $rs1, $imm12">,
      Sched<[WriteIALU, ReadIALU]>;

let hasSideEffects = 0, mayLoad = 0, mayStore = 0 in
class Shift_ri<bits<5> imm11_7, bits<3> funct3, string opcodestr>
    : RVInstIShift<imm11_7, funct3, OPC_OP_IMM, (outs GPR:$rd),
                   (ins GPR:$rs1, uimmlog2xlen:$shamt), opcodestr,
                   "$rd, $rs1, $shamt">;

let hasSideEffects = 0, mayLoad = 0, mayStore = 0 in
class ALU_rr<bits<7> funct7, bits<3> funct3, string opcodestr,
             bit Commutable = 0>
    : RVInstR<funct7, funct3, OPC_OP, (outs GPR:$rd), (ins GPR:$rs1, GPR:$rs2),
              opcodestr, "$rd, $rs1, $rs2"> {
  let isCommutable = Commutable;
}

let hasNoSchedulingInfo = 1,
    hasSideEffects = 1, mayLoad = 0, mayStore = 0 in
class CSR_ir<bits<3> funct3, string opcodestr>
    : RVInstI<funct3, OPC_SYSTEM, (outs GPR:$rd), (ins csr_sysreg:$imm12, GPR:$rs1),
              opcodestr, "$rd, $imm12, $rs1">, Sched<[WriteCSR, ReadCSR]>;

let hasNoSchedulingInfo = 1,
    hasSideEffects = 1, mayLoad = 0, mayStore = 0 in
class CSR_ii<bits<3> funct3, string opcodestr>
    : RVInstI<funct3, OPC_SYSTEM, (outs GPR:$rd),
              (ins csr_sysreg:$imm12, uimm5:$rs1),
              opcodestr, "$rd, $imm12, $rs1">, Sched<[WriteCSR]>;

let hasSideEffects = 0, mayLoad = 0, mayStore = 0 in
class ShiftW_ri<bits<7> imm11_5, bits<3> funct3, string opcodestr>
    : RVInstIShiftW<imm11_5, funct3, OPC_OP_IMM_32, (outs GPR:$rd),
                    (ins GPR:$rs1, uimm5:$shamt), opcodestr,
                    "$rd, $rs1, $shamt">;

let hasSideEffects = 0, mayLoad = 0, mayStore = 0 in
class ALUW_rr<bits<7> funct7, bits<3> funct3, string opcodestr,
              bit Commutable = 0>
    : RVInstR<funct7, funct3, OPC_OP_32, (outs GPR:$rd),
              (ins GPR:$rs1, GPR:$rs2), opcodestr, "$rd, $rs1, $rs2"> {
  let isCommutable = Commutable;
}

let hasSideEffects = 1, mayLoad = 0, mayStore = 0 in
class Priv<string opcodestr, bits<7> funct7>
    : RVInstR<funct7, 0b000, OPC_SYSTEM, (outs), (ins), opcodestr, "">;

let hasSideEffects = 1, mayLoad = 0, mayStore = 0 in
class Priv_rr<string opcodestr, bits<7> funct7>
    : RVInstR<funct7, 0b000, OPC_SYSTEM, (outs), (ins GPR:$rs1, GPR:$rs2),
              opcodestr, "$rs1, $rs2"> {
  let rd = 0;
}

let hasSideEffects = 0, mayLoad = 0, mayStore = 0 in
class Unary_r<bits<12> imm12, bits<3> funct3, string opcodestr>
    : RVInstIUnary<imm12, funct3, OPC_OP_IMM, (outs GPR:$rd), (ins GPR:$rs1),
                   opcodestr, "$rd, $rs1">;

let hasSideEffects = 0, mayLoad = 0, mayStore = 0 in
class UnaryW_r<bits<12> imm12, bits<3> funct3, string opcodestr>
    : RVInstIUnary<imm12, funct3, OPC_OP_IMM_32, (outs GPR:$rd), (ins GPR:$rs1),
                   opcodestr, "$rd, $rs1">;

//===----------------------------------------------------------------------===//
// Instructions
//===----------------------------------------------------------------------===//

let hasSideEffects = 0, mayLoad = 0, mayStore = 0 in {
let isReMaterializable = 1, isAsCheapAsAMove = 1,
    IsSignExtendingOpW = 1 in
def LUI : RVInstU<OPC_LUI, (outs GPR:$rd), (ins uimm20_lui:$imm20),
                  "lui", "$rd, $imm20">, Sched<[WriteIALU]>;

def AUIPC : RVInstU<OPC_AUIPC, (outs GPR:$rd), (ins uimm20_auipc:$imm20),
                    "auipc", "$rd, $imm20">, Sched<[WriteIALU]>;

def JAL : RVInstJ<OPC_JAL, (outs GPR:$rd), (ins simm21_lsb0_jal:$imm20),
                  "jal", "$rd, $imm20">, Sched<[WriteJal]>;

def JALR : RVInstI<0b000, OPC_JALR, (outs GPR:$rd),
                   (ins GPR:$rs1, simm12_lo:$imm12),
                   "jalr", "$rd, ${imm12}(${rs1})">,
           Sched<[WriteJalr, ReadJalr]>;
} // hasSideEffects = 0, mayLoad = 0, mayStore = 0

def BEQ  : BranchCC_rri<0b000, "beq">;
def BNE  : BranchCC_rri<0b001, "bne">;
def BLT  : BranchCC_rri<0b100, "blt">;
def BGE  : BranchCC_rri<0b101, "bge">;
def BLTU : BranchCC_rri<0b110, "bltu">;
def BGEU : BranchCC_rri<0b111, "bgeu">;

let IsSignExtendingOpW = 1 in {
def LB  : Load_ri<0b000, "lb">, Sched<[WriteLDB, ReadMemBase]>;
def LH  : Load_ri<0b001, "lh">, Sched<[WriteLDH, ReadMemBase]>;
def LW  : Load_ri<0b010, "lw">, Sched<[WriteLDW, ReadMemBase]>;
def LBU : Load_ri<0b100, "lbu">, Sched<[WriteLDB, ReadMemBase]>;
def LHU : Load_ri<0b101, "lhu">, Sched<[WriteLDH, ReadMemBase]>;
}

def SB : Store_rri<0b000, "sb">, Sched<[WriteSTB, ReadStoreData, ReadMemBase]>;
def SH : Store_rri<0b001, "sh">, Sched<[WriteSTH, ReadStoreData, ReadMemBase]>;
def SW : Store_rri<0b010, "sw">, Sched<[WriteSTW, ReadStoreData, ReadMemBase]>;

// ADDI isn't always rematerializable, but isReMaterializable will be used as
// a hint which is verified in isReMaterializableImpl.
let isReMaterializable = 1, isAsCheapAsAMove = 1 in
def ADDI  : ALU_ri<0b000, "addi">;

let IsSignExtendingOpW = 1 in {
def SLTI  : ALU_ri<0b010, "slti">;
def SLTIU : ALU_ri<0b011, "sltiu">;
}

let isReMaterializable = 1, isAsCheapAsAMove = 1 in {
def XORI  : ALU_ri<0b100, "xori">;
def ORI   : ALU_ri<0b110, "ori">;
}

def ANDI  : ALU_ri<0b111, "andi">;

def SLLI : Shift_ri<0b00000, 0b001, "slli">,
           Sched<[WriteShiftImm, ReadShiftImm]>;
def SRLI : Shift_ri<0b00000, 0b101, "srli">,
           Sched<[WriteShiftImm, ReadShiftImm]>;
def SRAI : Shift_ri<0b01000, 0b101, "srai">,
           Sched<[WriteShiftImm, ReadShiftImm]>;

def ADD  : ALU_rr<0b0000000, 0b000, "add", Commutable=1>,
           Sched<[WriteIALU, ReadIALU, ReadIALU]>;
def SUB  : ALU_rr<0b0100000, 0b000, "sub">,
           Sched<[WriteIALU, ReadIALU, ReadIALU]>;
def SLL  : ALU_rr<0b0000000, 0b001, "sll">,
           Sched<[WriteShiftReg, ReadShiftReg, ReadShiftReg]>;
let IsSignExtendingOpW = 1 in {
def SLT  : ALU_rr<0b0000000, 0b010, "slt">,
           Sched<[WriteIALU, ReadIALU, ReadIALU]>;
def SLTU : ALU_rr<0b0000000, 0b011, "sltu">,
           Sched<[WriteIALU, ReadIALU, ReadIALU]>;
}
def XOR  : ALU_rr<0b0000000, 0b100, "xor", Commutable=1>,
           Sched<[WriteIALU, ReadIALU, ReadIALU]>;
def SRL  : ALU_rr<0b0000000, 0b101, "srl">,
           Sched<[WriteShiftReg, ReadShiftReg, ReadShiftReg]>;
def SRA  : ALU_rr<0b0100000, 0b101, "sra">,
           Sched<[WriteShiftReg, ReadShiftReg, ReadShiftReg]>;
def OR   : ALU_rr<0b0000000, 0b110, "or", Commutable=1>,
           Sched<[WriteIALU, ReadIALU, ReadIALU]>;
def AND  : ALU_rr<0b0000000, 0b111, "and", Commutable=1>,
           Sched<[WriteIALU, ReadIALU, ReadIALU]>;

let hasSideEffects = 1, mayLoad = 0, mayStore = 0 in {
def FENCE : RVInstI<0b000, OPC_MISC_MEM, (outs),
                    (ins fencearg:$pred, fencearg:$succ),
                    "fence", "$pred, $succ">, Sched<[]> {
  bits<4> pred;
  bits<4> succ;

  let rs1 = 0;
  let rd = 0;
  let imm12 = {0b0000,pred,succ};
}

def FENCE_TSO : RVInstI<0b000, OPC_MISC_MEM, (outs), (ins), "fence.tso", "">, Sched<[]> {
  let rs1 = 0;
  let rd = 0;
  let imm12 = {0b1000,0b0011,0b0011};
}

def FENCE_I : RVInstI<0b001, OPC_MISC_MEM, (outs), (ins), "fence.i", "">, Sched<[]> {
  let rs1 = 0;
  let rd = 0;
  let imm12 = 0;
}

def ECALL : RVInstI<0b000, OPC_SYSTEM, (outs), (ins), "ecall", "">, Sched<[WriteJmp]> {
  let rs1 = 0;
  let rd = 0;
  let imm12 = 0;
}

let isTrap = 1 in
def EBREAK : RVInstI<0b000, OPC_SYSTEM, (outs), (ins), "ebreak", "">,
             Sched<[]> {
  let rs1 = 0;
  let rd = 0;
  let imm12 = 1;
}

// This is a de facto standard (as set by GNU binutils) 32-bit unimplemented
// instruction (i.e., it should always trap, if your implementation has invalid
// instruction traps).
let isTrap = 1 in
def UNIMP : RVInstI<0b001, OPC_SYSTEM, (outs), (ins), "unimp", "">,
            Sched<[]> {
  let rs1 = 0;
  let rd = 0;
  let imm12 = 0b110000000000;
}

} // hasSideEffects = 1, mayLoad = 0, mayStore = 0

def CSRRW : CSR_ir<0b001, "csrrw">;
def CSRRS : CSR_ir<0b010, "csrrs">;
def CSRRC : CSR_ir<0b011, "csrrc">;

def CSRRWI : CSR_ii<0b101, "csrrwi">;
def CSRRSI : CSR_ii<0b110, "csrrsi">;
def CSRRCI : CSR_ii<0b111, "csrrci">;

/// RV64I instructions

let Predicates = [IsRV64] in {
def LWU   : Load_ri<0b110, "lwu">, Sched<[WriteLDW, ReadMemBase]>;
def LD    : Load_ri<0b011, "ld">, Sched<[WriteLDD, ReadMemBase]>;
def SD    : Store_rri<0b011, "sd">, Sched<[WriteSTD, ReadStoreData, ReadMemBase]>;

let IsSignExtendingOpW = 1 in {
let hasSideEffects = 0, mayLoad = 0, mayStore = 0 in
def ADDIW : RVInstI<0b000, OPC_OP_IMM_32, (outs GPR:$rd),
                    (ins GPR:$rs1, simm12_lo:$imm12),
                    "addiw", "$rd, $rs1, $imm12">,
            Sched<[WriteIALU32, ReadIALU32]>;

def SLLIW : ShiftW_ri<0b0000000, 0b001, "slliw">,
            Sched<[WriteShiftImm32, ReadShiftImm32]>;
def SRLIW : ShiftW_ri<0b0000000, 0b101, "srliw">,
            Sched<[WriteShiftImm32, ReadShiftImm32]>;
def SRAIW : ShiftW_ri<0b0100000, 0b101, "sraiw">,
            Sched<[WriteShiftImm32, ReadShiftImm32]>;

def ADDW  : ALUW_rr<0b0000000, 0b000, "addw", Commutable=1>,
            Sched<[WriteIALU32, ReadIALU32, ReadIALU32]>;
def SUBW  : ALUW_rr<0b0100000, 0b000, "subw">,
            Sched<[WriteIALU32, ReadIALU32, ReadIALU32]>;
def SLLW  : ALUW_rr<0b0000000, 0b001, "sllw">,
            Sched<[WriteShiftReg32, ReadShiftReg32, ReadShiftReg32]>;
def SRLW  : ALUW_rr<0b0000000, 0b101, "srlw">,
            Sched<[WriteShiftReg32, ReadShiftReg32, ReadShiftReg32]>;
def SRAW  : ALUW_rr<0b0100000, 0b101, "sraw">,
            Sched<[WriteShiftReg32, ReadShiftReg32, ReadShiftReg32]>;
} // IsSignExtendingOpW = 1
} // Predicates = [IsRV64]

//===----------------------------------------------------------------------===//
// Privileged instructions
//===----------------------------------------------------------------------===//

let isBarrier = 1, isReturn = 1, isTerminator = 1 in {
def SRET : Priv<"sret", 0b0001000>, Sched<[]> {
  let rd = 0;
  let rs1 = 0;
  let rs2 = 0b00010;
}

def MRET : Priv<"mret", 0b0011000>, Sched<[]> {
  let rd = 0;
  let rs1 = 0;
  let rs2 = 0b00010;
}

let Predicates = [HasStdExtSmrnmi] in {
def MNRET : Priv<"mnret", 0b0111000>, Sched<[]> {
  let rd = 0;
  let rs1 = 0;
  let rs2 = 0b00010;
}
}// Predicates = [HasStdExtSmrnmi]
} // isBarrier = 1, isReturn = 1, isTerminator = 1


def WFI : Priv<"wfi", 0b0001000>, Sched<[]> {
  let rd = 0;
  let rs1 = 0;
  let rs2 = 0b00101;
}

let Predicates = [HasStdExtSvinval] in {
def SFENCE_W_INVAL : Priv<"sfence.w.inval", 0b0001100>, Sched<[]> {
  let rd = 0;
  let rs1 = 0;
  let rs2 = 0;
}

def SFENCE_INVAL_IR : Priv<"sfence.inval.ir", 0b0001100>, Sched<[]> {
  let rd = 0;
  let rs1 = 0;
  let rs2 = 0b00001;
}
def SINVAL_VMA  : Priv_rr<"sinval.vma", 0b0001011>, Sched<[]>;
def HINVAL_VVMA : Priv_rr<"hinval.vvma", 0b0010011>, Sched<[]>;
def HINVAL_GVMA : Priv_rr<"hinval.gvma", 0b0110011>, Sched<[]>;
} // Predicates = [HasStdExtSvinval]

def SFENCE_VMA  : Priv_rr<"sfence.vma", 0b0001001>, Sched<[]>;

let Predicates = [HasStdExtH] in {
def HFENCE_VVMA : Priv_rr<"hfence.vvma", 0b0010001>, Sched<[]>;
def HFENCE_GVMA : Priv_rr<"hfence.gvma", 0b0110001>, Sched<[]>;

def HLV_B   : HLoad_r<0b0110000, 0b00000, "hlv.b">, Sched<[]>;
def HLV_BU  : HLoad_r<0b0110000, 0b00001, "hlv.bu">, Sched<[]>;
def HLV_H   : HLoad_r<0b0110010, 0b00000, "hlv.h">, Sched<[]>;
def HLV_HU  : HLoad_r<0b0110010, 0b00001, "hlv.hu">, Sched<[]>;
def HLVX_HU : HLoad_r<0b0110010, 0b00011, "hlvx.hu">, Sched<[]>;
def HLV_W   : HLoad_r<0b0110100, 0b00000, "hlv.w">, Sched<[]>;
def HLVX_WU : HLoad_r<0b0110100, 0b00011, "hlvx.wu">, Sched<[]>;
def HSV_B   : HStore_rr<0b0110001, "hsv.b">, Sched<[]>;
def HSV_H   : HStore_rr<0b0110011, "hsv.h">, Sched<[]>;
def HSV_W   : HStore_rr<0b0110101, "hsv.w">, Sched<[]>;
}
let Predicates = [IsRV64, HasStdExtH] in {
def HLV_WU  : HLoad_r<0b0110100, 0b00001, "hlv.wu">, Sched<[]>;
def HLV_D   : HLoad_r<0b0110110, 0b00000, "hlv.d">, Sched<[]>;
def HSV_D   : HStore_rr<0b0110111, "hsv.d">, Sched<[]>;
}

let Predicates = [HasStdExtSmctrOrSsctr] in {
def SCTRCLR : Priv<"sctrclr", 0b0001000>, Sched<[]> {
  let rd = 0;
  let rs1 = 0;
  let rs2 = 0b00100;
}
}

//===----------------------------------------------------------------------===//
// Debug instructions
//===----------------------------------------------------------------------===//

let isBarrier = 1, isReturn = 1, isTerminator = 1 in {
def DRET : Priv<"dret", 0b0111101>, Sched<[]> {
  let rd = 0;
  let rs1 = 0;
  let rs2 = 0b10010;
}
} // isBarrier = 1, isReturn = 1, isTerminator = 1

//===----------------------------------------------------------------------===//
// Assembler Pseudo Instructions (User-Level ISA, Version 2.2, Chapter 20)
//===----------------------------------------------------------------------===//

// Note that the size is 32 because up to 8 32-bit instructions are needed to
// generate an arbitrary 64-bit immediate. However, the size does not really
// matter since PseudoLI is currently only used in the AsmParser where it gets
// expanded to real instructions immediately.
let hasSideEffects = 0, mayLoad = 0, mayStore = 0, Size = 32,
    isCodeGenOnly = 0, isAsmParserOnly = 1 in
def PseudoLI : Pseudo<(outs GPR:$rd), (ins ixlenimm_li:$imm), [],
                      "li", "$rd, $imm">;

def PseudoLB  : PseudoLoad<"lb">;
def PseudoLBU : PseudoLoad<"lbu">;
def PseudoLH  : PseudoLoad<"lh">;
def PseudoLHU : PseudoLoad<"lhu">;
def PseudoLW  : PseudoLoad<"lw">;

def PseudoSB  : PseudoStore<"sb">;
def PseudoSH  : PseudoStore<"sh">;
def PseudoSW  : PseudoStore<"sw">;

let Predicates = [IsRV64] in {
def PseudoLWU : PseudoLoad<"lwu">;
def PseudoLD  : PseudoLoad<"ld">;
def PseudoSD  : PseudoStore<"sd">;
} // Predicates = [IsRV64]

def : InstAlias<"nop",           (ADDI      X0,      X0,           0), 3>;
def : InstAlias<"li $rd, $imm",  (ADDI GPR:$rd,      X0, simm12_lo:$imm), 2>;
def : InstAlias<"mv $rd, $rs",   (ADDI GPR:$rd, GPR:$rs,           0)>;

def : InstAlias<"not $rd, $rs",  (XORI GPR:$rd, GPR:$rs,      -1)>;
def : InstAlias<"neg $rd, $rs",  (SUB  GPR:$rd,      X0, GPR:$rs)>;

let Predicates = [IsRV64] in {
def : InstAlias<"negw $rd, $rs",   (SUBW  GPR:$rd,      X0, GPR:$rs)>;
def : InstAlias<"sext.w $rd, $rs", (ADDIW GPR:$rd, GPR:$rs,       0)>;
} // Predicates = [IsRV64]

def : InstAlias<"seqz $rd, $rs", (SLTIU GPR:$rd, GPR:$rs,       1)>;
def : InstAlias<"snez $rd, $rs", (SLTU  GPR:$rd,      X0, GPR:$rs)>;
def : InstAlias<"sltz $rd, $rs", (SLT   GPR:$rd, GPR:$rs,      X0)>;
def : InstAlias<"sgtz $rd, $rs", (SLT   GPR:$rd,      X0, GPR:$rs)>;

// sgt/sgtu are recognised by the GNU assembler but the canonical slt/sltu
// form will always be printed. Therefore, set a zero weight.
def : InstAlias<"sgt $rd, $rs, $rt", (SLT GPR:$rd, GPR:$rt, GPR:$rs), 0>;
def : InstAlias<"sgtu $rd, $rs, $rt", (SLTU GPR:$rd, GPR:$rt, GPR:$rs), 0>;

def : InstAlias<"beqz $rs, $offset",
                (BEQ GPR:$rs,      X0, bare_simm13_lsb0:$offset)>;
def : InstAlias<"bnez $rs, $offset",
                (BNE GPR:$rs,      X0, bare_simm13_lsb0:$offset)>;
def : InstAlias<"blez $rs, $offset",
                (BGE      X0, GPR:$rs, bare_simm13_lsb0:$offset)>;
def : InstAlias<"bgez $rs, $offset",
                (BGE GPR:$rs,      X0, bare_simm13_lsb0:$offset)>;
def : InstAlias<"bltz $rs, $offset",
                (BLT GPR:$rs,      X0, bare_simm13_lsb0:$offset)>;
def : InstAlias<"bgtz $rs, $offset",
                (BLT      X0, GPR:$rs, bare_simm13_lsb0:$offset)>;

// Always output the canonical mnemonic for the pseudo branch instructions.
// The GNU tools emit the canonical mnemonic for the branch pseudo instructions
// as well (e.g. "bgt" will be recognised by the assembler but never printed by
// objdump). Match this behaviour by setting a zero weight.
def : InstAlias<"bgt $rs, $rt, $offset",
                (BLT  GPR:$rt, GPR:$rs, bare_simm13_lsb0:$offset), 0>;
def : InstAlias<"ble $rs, $rt, $offset",
                (BGE  GPR:$rt, GPR:$rs, bare_simm13_lsb0:$offset), 0>;
def : InstAlias<"bgtu $rs, $rt, $offset",
                (BLTU GPR:$rt, GPR:$rs, bare_simm13_lsb0:$offset), 0>;
def : InstAlias<"bleu $rs, $rt, $offset",
                (BGEU GPR:$rt, GPR:$rs, bare_simm13_lsb0:$offset), 0>;

def : InstAlias<"j $offset",   (JAL X0, simm21_lsb0_jal:$offset)>;
def : InstAlias<"jal $offset", (JAL X1, simm21_lsb0_jal:$offset)>;

// Non-zero offset aliases of "jalr" are the lowest weight, followed by the
// two-register form, then the one-register forms and finally "ret".
def : InstAlias<"jr $rs",                (JALR      X0, GPR:$rs, 0), 3>;
def : InstAlias<"jr ${offset}(${rs})",   (JALR      X0, GPR:$rs, simm12_lo:$offset)>;
def : InstAlias<"jalr $rs",              (JALR      X1, GPR:$rs, 0), 3>;
def : InstAlias<"jalr ${offset}(${rs})", (JALR      X1, GPR:$rs, simm12_lo:$offset)>;
def : InstAlias<"jalr $rd, $rs",         (JALR GPR:$rd, GPR:$rs, 0), 2>;
def : InstAlias<"ret",                   (JALR      X0,      X1, 0), 4>;

// Non-canonical forms for jump targets also accepted by the assembler.
def : InstAlias<"jr $rs, $offset",        (JALR      X0, GPR:$rs, simm12_lo:$offset), 0>;
def : InstAlias<"jalr $rs, $offset",      (JALR      X1, GPR:$rs, simm12_lo:$offset), 0>;
def : InstAlias<"jalr $rd, $rs, $offset", (JALR GPR:$rd, GPR:$rs, simm12_lo:$offset), 0>;
def : InstAlias<"jr (${rs})",             (JALR      X0, GPR:$rs, 0), 0>;
def : InstAlias<"jalr (${rs})",           (JALR      X1, GPR:$rs, 0), 0>;
def : InstAlias<"jalr $rd, (${rs})",      (JALR GPR:$rd, GPR:$rs, 0), 0>;

def : InstAlias<"fence", (FENCE 0xF, 0xF)>; // 0xF == iorw

let Predicates = [HasStdExtZihintpause] in
def : InstAlias<"pause", (FENCE 0x1, 0x0)>; // 0x1 == w

def : InstAlias<"rdinstret $rd", (CSRRS GPR:$rd, INSTRET.Encoding, X0), 2>;
def : InstAlias<"rdcycle $rd",   (CSRRS GPR:$rd, CYCLE.Encoding, X0), 2>;
def : InstAlias<"rdtime $rd",    (CSRRS GPR:$rd, TIME.Encoding, X0), 2>;

let Predicates = [IsRV32] in {
def : InstAlias<"rdinstreth $rd", (CSRRS GPR:$rd, INSTRETH.Encoding, X0), 2>;
def : InstAlias<"rdcycleh $rd",   (CSRRS GPR:$rd, CYCLEH.Encoding, X0), 2>;
def : InstAlias<"rdtimeh $rd",    (CSRRS GPR:$rd, TIMEH.Encoding, X0), 2>;
} // Predicates = [IsRV32]

def : InstAlias<"csrr $rd, $csr", (CSRRS GPR:$rd, csr_sysreg:$csr,      X0)>;
def : InstAlias<"csrw $csr, $rs", (CSRRW      X0, csr_sysreg:$csr, GPR:$rs)>;
def : InstAlias<"csrs $csr, $rs", (CSRRS      X0, csr_sysreg:$csr, GPR:$rs)>;
def : InstAlias<"csrc $csr, $rs", (CSRRC      X0, csr_sysreg:$csr, GPR:$rs)>;

def : InstAlias<"csrwi $csr, $imm", (CSRRWI X0, csr_sysreg:$csr, uimm5:$imm)>;
def : InstAlias<"csrsi $csr, $imm", (CSRRSI X0, csr_sysreg:$csr, uimm5:$imm)>;
def : InstAlias<"csrci $csr, $imm", (CSRRCI X0, csr_sysreg:$csr, uimm5:$imm)>;

let EmitPriority = 0 in {
def : InstAlias<"csrw $csr, $imm", (CSRRWI X0, csr_sysreg:$csr, uimm5:$imm)>;
def : InstAlias<"csrs $csr, $imm", (CSRRSI X0, csr_sysreg:$csr, uimm5:$imm)>;
def : InstAlias<"csrc $csr, $imm", (CSRRCI X0, csr_sysreg:$csr, uimm5:$imm)>;

def : InstAlias<"csrrw $rd, $csr, $imm", (CSRRWI GPR:$rd, csr_sysreg:$csr, uimm5:$imm)>;
def : InstAlias<"csrrs $rd, $csr, $imm", (CSRRSI GPR:$rd, csr_sysreg:$csr, uimm5:$imm)>;
def : InstAlias<"csrrc $rd, $csr, $imm", (CSRRCI GPR:$rd, csr_sysreg:$csr, uimm5:$imm)>;
}

def : InstAlias<"sfence.vma",     (SFENCE_VMA      X0, X0), 2>;
def : InstAlias<"sfence.vma $rs", (SFENCE_VMA GPR:$rs, X0)>;

def : InstAlias<"hfence.gvma",     (HFENCE_GVMA      X0, X0), 2>;
def : InstAlias<"hfence.gvma $rs", (HFENCE_GVMA GPR:$rs, X0)>;

def : InstAlias<"hfence.vvma",     (HFENCE_VVMA      X0, X0), 2>;
def : InstAlias<"hfence.vvma $rs", (HFENCE_VVMA GPR:$rs, X0)>;

let Predicates = [HasStdExtZihintntl] in {
  def : InstAlias<"ntl.p1",     (ADD   X0, X0, X2)>;
  def : InstAlias<"ntl.pall",   (ADD   X0, X0, X3)>;
  def : InstAlias<"ntl.s1",     (ADD   X0, X0, X4)>;
  def : InstAlias<"ntl.all",    (ADD   X0, X0, X5)>;
} // Predicates = [HasStdExtZihintntl]

let EmitPriority = 0 in {
def : InstAlias<"lb $rd, (${rs1})",
                (LB  GPR:$rd, GPR:$rs1, 0)>;
def : InstAlias<"lh $rd, (${rs1})",
                (LH  GPR:$rd, GPR:$rs1, 0)>;
def : InstAlias<"lw $rd, (${rs1})",
                (LW  GPR:$rd, GPR:$rs1, 0)>;
def : InstAlias<"lbu $rd, (${rs1})",
                (LBU  GPR:$rd, GPR:$rs1, 0)>;
def : InstAlias<"lhu $rd, (${rs1})",
                (LHU  GPR:$rd, GPR:$rs1, 0)>;

def : InstAlias<"sb $rs2, (${rs1})",
                (SB  GPR:$rs2, GPR:$rs1, 0)>;
def : InstAlias<"sh $rs2, (${rs1})",
                (SH  GPR:$rs2, GPR:$rs1, 0)>;
def : InstAlias<"sw $rs2, (${rs1})",
                (SW  GPR:$rs2, GPR:$rs1, 0)>;

def : InstAlias<"add $rd, $rs1, $imm12",
                (ADDI  GPR:$rd, GPR:$rs1, simm12_lo:$imm12)>;
def : InstAlias<"and $rd, $rs1, $imm12",
                (ANDI  GPR:$rd, GPR:$rs1, simm12_lo:$imm12)>;
def : InstAlias<"xor $rd, $rs1, $imm12",
                (XORI  GPR:$rd, GPR:$rs1, simm12_lo:$imm12)>;
def : InstAlias<"or $rd, $rs1, $imm12",
                (ORI  GPR:$rd, GPR:$rs1, simm12_lo:$imm12)>;
def : InstAlias<"sll $rd, $rs1, $shamt",
                (SLLI  GPR:$rd, GPR:$rs1, uimmlog2xlen:$shamt)>;
def : InstAlias<"srl $rd, $rs1, $shamt",
                (SRLI  GPR:$rd, GPR:$rs1, uimmlog2xlen:$shamt)>;
def : InstAlias<"sra $rd, $rs1, $shamt",
                (SRAI  GPR:$rd, GPR:$rs1, uimmlog2xlen:$shamt)>;
let Predicates = [IsRV64] in {
def : InstAlias<"lwu $rd, (${rs1})",
                (LWU  GPR:$rd, GPR:$rs1, 0)>;
def : InstAlias<"ld $rd, (${rs1})",
                (LD  GPR:$rd, GPR:$rs1, 0)>;
def : InstAlias<"sd $rs2, (${rs1})",
                (SD  GPR:$rs2, GPR:$rs1, 0)>;

def : InstAlias<"addw $rd, $rs1, $imm12",
                (ADDIW  GPR:$rd, GPR:$rs1, simm12_lo:$imm12)>;
def : InstAlias<"sllw $rd, $rs1, $shamt",
                (SLLIW  GPR:$rd, GPR:$rs1, uimm5:$shamt)>;
def : InstAlias<"srlw $rd, $rs1, $shamt",
                (SRLIW  GPR:$rd, GPR:$rs1, uimm5:$shamt)>;
def : InstAlias<"sraw $rd, $rs1, $shamt",
                (SRAIW  GPR:$rd, GPR:$rs1, uimm5:$shamt)>;
} // Predicates = [IsRV64]
def : InstAlias<"slt $rd, $rs1, $imm12",
                (SLTI  GPR:$rd, GPR:$rs1, simm12_lo:$imm12)>;
def : InstAlias<"sltu $rd, $rs1, $imm12",
                (SLTIU  GPR:$rd, GPR:$rs1, simm12_lo:$imm12)>;
}

def : MnemonicAlias<"move", "mv">;

// The SCALL and SBREAK instructions were renamed to ECALL and EBREAK in
// version 2.1 of the user-level ISA. Like the GNU toolchain, we still accept
// the old name for backwards compatibility.
def : MnemonicAlias<"scall", "ecall">;
def : MnemonicAlias<"sbreak", "ebreak">;

def : InstAlias<"zext.b $rd, $rs", (ANDI GPR:$rd, GPR:$rs, 0xFF)>;

let Predicates = [HasStdExtZicfilp] in {
def : InstAlias<"lpad $imm20", (AUIPC X0, uimm20:$imm20)>;
}

//===----------------------------------------------------------------------===//
// .insn directive instructions
//===----------------------------------------------------------------------===//

def AnyRegOperand : AsmOperandClass {
  let Name = "AnyRegOperand";
  let RenderMethod = "addRegOperands";
  let PredicateMethod = "isAnyReg";
}

def AnyReg : Operand<XLenVT> {
  let OperandType = "OPERAND_REGISTER";
  let ParserMatchClass = AnyRegOperand;
}

// isCodeGenOnly = 1 to hide them from the tablegened assembly parser.
let isCodeGenOnly = 1, hasSideEffects = 1, mayLoad = 1, mayStore = 1,
    hasNoSchedulingInfo = 1 in {
def Insn16 : RVInst16<(outs), (ins uimm16:$value), "", "", [], InstFormatOther> {
  bits<16> value;

  let Inst{15-0} = value;
  let AsmString = ".insn 0x2, $value";
}
def Insn32 : RVInst<(outs), (ins uimm32:$value), "", "", [], InstFormatOther> {
  bits<32> value;

  let Inst{31-0} = value;
  let AsmString = ".insn 0x4, $value";
}
def Insn48 : RVInst48<(outs), (ins uimm48:$value), "", "", [], InstFormatOther> {
  bits<48> value;
  let Inst{47-0} = value;
  let AsmString = ".insn 0x6, $value";
}
def Insn64 : RVInst64<(outs), (ins uimm64:$value), "", "", [], InstFormatOther> {
  bits<64> value;
  let Inst{63-0} = value;
  let AsmString = ".insn 0x8, $value";
}
} // isCodeGenOnly, hasSideEffects, mayLoad, mayStore, hasNoSchedulingInfo

// isCodeGenOnly = 1 to hide them from the tablegened assembly parser.
let isCodeGenOnly = 1, hasSideEffects = 1, mayLoad = 1, mayStore = 1,
    hasNoSchedulingInfo = 1 in {
def InsnR : DirectiveInsnR<(outs AnyReg:$rd), (ins uimm7_opcode:$opcode, uimm3:$funct3,
                                                   uimm7:$funct7, AnyReg:$rs1,
                                                   AnyReg:$rs2),
                           "$opcode, $funct3, $funct7, $rd, $rs1, $rs2">;
def InsnR4 : DirectiveInsnR4<(outs AnyReg:$rd), (ins uimm7_opcode:$opcode,
                                                     uimm3:$funct3,
                                                     uimm2:$funct2,
                                                     AnyReg:$rs1, AnyReg:$rs2,
                                                     AnyReg:$rs3),
                            "$opcode, $funct3, $funct2, $rd, $rs1, $rs2, $rs3">;
def InsnI : DirectiveInsnI<(outs AnyReg:$rd), (ins uimm7_opcode:$opcode, uimm3:$funct3,
                                                   AnyReg:$rs1, simm12_lo:$imm12),
                           "$opcode, $funct3, $rd, $rs1, $imm12">;
def InsnI_Mem : DirectiveInsnI<(outs AnyReg:$rd), (ins uimm7_opcode:$opcode,
                                                       uimm3:$funct3,
                                                       AnyReg:$rs1,
                                                       simm12_lo:$imm12),
                               "$opcode, $funct3, $rd, ${imm12}(${rs1})">;
def InsnB : DirectiveInsnB<(outs), (ins uimm7_opcode:$opcode, uimm3:$funct3,
                                        AnyReg:$rs1, AnyReg:$rs2,
                                        bare_simm13_lsb0:$imm12),
                           "$opcode, $funct3, $rs1, $rs2, $imm12">;
def InsnU : DirectiveInsnU<(outs AnyReg:$rd), (ins uimm7_opcode:$opcode,
                                                   uimm20_lui:$imm20),
                           "$opcode, $rd, $imm20">;
def InsnJ : DirectiveInsnJ<(outs AnyReg:$rd), (ins uimm7_opcode:$opcode,
                                                   simm21_lsb0_jal:$imm20),
                           "$opcode, $rd, $imm20">;
def InsnS : DirectiveInsnS<(outs), (ins uimm7_opcode:$opcode, uimm3:$funct3,
                                        AnyReg:$rs2, AnyReg:$rs1,
                                        simm12_lo:$imm12),
                           "$opcode, $funct3, $rs2, ${imm12}(${rs1})">;
} // isCodeGenOnly, hasSideEffects, mayLoad, mayStore, hasNoSchedulingInfo

// Use InstAliases to match these so that we can combine the insn and format
// into a mnemonic to use as the key for the tablegened asm matcher table. The
// parser will take care of creating these fake mnemonics and will only do it
// for known formats.
let EmitPriority = 0 in {
def : InstAlias<".insn_r $opcode, $funct3, $funct7, $rd, $rs1, $rs2",
                (InsnR AnyReg:$rd, uimm7_opcode:$opcode, uimm3:$funct3, uimm7:$funct7,
                       AnyReg:$rs1, AnyReg:$rs2)>;
// Accept 4 register form of ".insn r" as alias for ".insn r4".
def : InstAlias<".insn_r $opcode, $funct3, $funct2, $rd, $rs1, $rs2, $rs3",
                (InsnR4 AnyReg:$rd, uimm7_opcode:$opcode, uimm3:$funct3, uimm2:$funct2,
                        AnyReg:$rs1, AnyReg:$rs2, AnyReg:$rs3)>;
def : InstAlias<".insn_r4 $opcode, $funct3, $funct2, $rd, $rs1, $rs2, $rs3",
                (InsnR4 AnyReg:$rd, uimm7_opcode:$opcode, uimm3:$funct3, uimm2:$funct2,
                        AnyReg:$rs1, AnyReg:$rs2, AnyReg:$rs3)>;
def : InstAlias<".insn_i $opcode, $funct3, $rd, $rs1, $imm12",
                (InsnI AnyReg:$rd, uimm7_opcode:$opcode, uimm3:$funct3, AnyReg:$rs1,
                       simm12_lo:$imm12)>;
def : InstAlias<".insn_i $opcode, $funct3, $rd, ${imm12}(${rs1})",
                (InsnI_Mem AnyReg:$rd, uimm7_opcode:$opcode, uimm3:$funct3,
                           AnyReg:$rs1, simm12_lo:$imm12)>;
def : InstAlias<".insn_i $opcode, $funct3, $rd, (${rs1})",
                (InsnI_Mem AnyReg:$rd, uimm7_opcode:$opcode, uimm3:$funct3,
                           AnyReg:$rs1, 0)>;
def : InstAlias<".insn_b $opcode, $funct3, $rs1, $rs2, $imm12",
                (InsnB uimm7_opcode:$opcode, uimm3:$funct3, AnyReg:$rs1,
                       AnyReg:$rs2, bare_simm13_lsb0:$imm12)>;
// Accept sb as an alias for b.
def : InstAlias<".insn_sb $opcode, $funct3, $rs1, $rs2, $imm12",
                (InsnB uimm7_opcode:$opcode, uimm3:$funct3, AnyReg:$rs1,
                       AnyReg:$rs2, bare_simm13_lsb0:$imm12)>;
def : InstAlias<".insn_u $opcode, $rd, $imm20",
                (InsnU AnyReg:$rd, uimm7_opcode:$opcode, uimm20_lui:$imm20)>;
def : InstAlias<".insn_j $opcode, $rd, $imm20",
                (InsnJ AnyReg:$rd, uimm7_opcode:$opcode, simm21_lsb0_jal:$imm20)>;
// Accept uj as an alias for j.
def : InstAlias<".insn_uj $opcode, $rd, $imm20",
                (InsnJ AnyReg:$rd, uimm7_opcode:$opcode, simm21_lsb0_jal:$imm20)>;
def : InstAlias<".insn_s $opcode, $funct3, $rs2, ${imm12}(${rs1})",
                (InsnS uimm7_opcode:$opcode, uimm3:$funct3, AnyReg:$rs2,
                       AnyReg:$rs1, simm12_lo:$imm12)>;
def : InstAlias<".insn_s $opcode, $funct3, $rs2, (${rs1})",
                (InsnS uimm7_opcode:$opcode, uimm3:$funct3, AnyReg:$rs2,
                       AnyReg:$rs1, 0)>;
}

//===----------------------------------------------------------------------===//
// Pseudo-instructions and codegen patterns
//
// Naming convention: For 'generic' pattern classes, we use the naming
// convention PatTy1Ty2. For pattern classes which offer a more complex
// expansion, prefix the class name, e.g. BccPat.
//===----------------------------------------------------------------------===//

/// Generic pattern classes

class PatGpr<SDPatternOperator OpNode, RVInst Inst, ValueType vt = XLenVT>
    : Pat<(vt (OpNode (vt GPR:$rs1))), (Inst GPR:$rs1)>;
class PatGprGpr<SDPatternOperator OpNode, RVInst Inst, ValueType vt = XLenVT>
    : Pat<(vt (OpNode (vt GPR:$rs1), (vt GPR:$rs2))), (Inst GPR:$rs1, GPR:$rs2)>;

class PatGprImm<SDPatternOperator OpNode, RVInst Inst, ImmLeaf ImmType,
                ValueType vt = XLenVT>
    : Pat<(vt (OpNode (vt GPR:$rs1), ImmType:$imm)),
          (Inst GPR:$rs1, ImmType:$imm)>;
class PatGprSimm12<SDPatternOperator OpNode, RVInstI Inst>
    : PatGprImm<OpNode, Inst, simm12_lo>;
class PatGprUimmLog2XLen<SDPatternOperator OpNode, RVInstIShift Inst>
    : PatGprImm<OpNode, Inst, uimmlog2xlen>;

/// Predicates

def assertsexti32 : PatFrag<(ops node:$src), (assertsext node:$src), [{
  return cast<VTSDNode>(N->getOperand(1))->getVT().bitsLE(MVT::i32);
}]>;
def sexti16 : ComplexPattern<XLenVT, 1, "selectSExtBits<16>">;

def sexti32 : ComplexPattern<i64, 1, "selectSExtBits<32>">;
def gi_sexti32 : GIComplexOperandMatcher<s64, "selectSExtBits<32>">,
                 GIComplexPatternEquiv<sexti32>;

def assertzexti32 : PatFrag<(ops node:$src), (assertzext node:$src), [{
  return cast<VTSDNode>(N->getOperand(1))->getVT().bitsLE(MVT::i32);
}]>;

def zexti32 : ComplexPattern<i64, 1, "selectZExtBits<32>">;
def gi_zexti32 : GIComplexOperandMatcher<s64, "selectZExtBits<32>">,
                 GIComplexPatternEquiv<zexti32>;

def zexti16 : ComplexPattern<XLenVT, 1, "selectZExtBits<16>">;
def gi_zexti16 : GIComplexOperandMatcher<s32, "selectZExtBits<16>">,
                 GIComplexPatternEquiv<zexti16>;

def zexti8 : ComplexPattern<XLenVT, 1, "selectZExtBits<8>">;
def gi_zexti8  : GIComplexOperandMatcher<s32, "selectZExtBits<8>">,
                 GIComplexPatternEquiv<zexti8>;

def ext : PatFrags<(ops node:$A), [(sext node:$A), (zext node:$A)]>;

class binop_oneuse<SDPatternOperator operator>
    : PatFrag<(ops node:$A, node:$B),
              (operator node:$A, node:$B)> {
  let HasOneUse = 1;
}

def and_oneuse : binop_oneuse<and>;
def mul_oneuse : binop_oneuse<mul>;

def mul_const_oneuse : PatFrag<(ops node:$A, node:$B),
                               (mul node:$A, node:$B), [{
  if (auto *N1C = dyn_cast<ConstantSDNode>(N->getOperand(1)))
    return N1C->hasOneUse();
  return false;
}]>;

class unop_oneuse<SDPatternOperator operator>
    : PatFrag<(ops node:$A),
              (operator node:$A)> {
  let HasOneUse = 1;
}

def sext_oneuse   : unop_oneuse<sext>;
def zext_oneuse   : unop_oneuse<zext>;
def anyext_oneuse : unop_oneuse<anyext>;
def ext_oneuse    : unop_oneuse<ext>;
def fpext_oneuse  : unop_oneuse<any_fpextend>;

def 33signbits_node : PatLeaf<(i64 GPR:$src), [{
  return CurDAG->ComputeNumSignBits(Op) > 32;
}]>;

class immop_oneuse<ImmLeaf leaf> : PatLeaf<(leaf), [{
  return N->hasOneUse();
}]> {
  let GISelPredicateCode = [{
    return MRI.hasOneNonDBGUse(MI.getOperand(0).getReg());
  }];
}

/// Simple arithmetic operations

def : PatGprGpr<add, ADD>;
def : PatGprSimm12<add, ADDI>;
def : PatGprGpr<sub, SUB>;
def : PatGprGpr<or, OR>;
def : PatGprSimm12<or, ORI>;
def : PatGprGpr<and, AND>;
def : PatGprSimm12<and, ANDI>;
def : PatGprGpr<xor, XOR>;
def : PatGprSimm12<xor, XORI>;
def : PatGprUimmLog2XLen<shl, SLLI>;
def : PatGprUimmLog2XLen<srl, SRLI>;
def : PatGprUimmLog2XLen<sra, SRAI>;

// Select 'or' as ADDI if the immediate bits are known to be 0 in $rs1. This
// can improve compressibility.
def riscv_or_disjoint : PatFrag<(ops node:$lhs, node:$rhs), (or node:$lhs, node:$rhs),[{
  return orDisjoint(N);
}]>;
def : PatGprSimm12<riscv_or_disjoint, ADDI>;

def add_like : PatFrags<(ops node:$lhs, node:$rhs),
                        [(riscv_or_disjoint node:$lhs, node:$rhs),
                         (add  node:$lhs, node:$rhs)]>;

def riscv_xor_like : PatFrags<(ops node:$lhs, node:$rhs),
                              [(riscv_or_disjoint node:$lhs, node:$rhs),
                               (xor  node:$lhs, node:$rhs)]>;

// negate of low bit can be done via two (compressible) shifts.  The negate
// is never compressible since rs1 and rd can't be the same register.
def : Pat<(i32 (sub 0, (and_oneuse GPR:$rs, 1))),
          (SRAI (i32 (SLLI $rs, 31)), 31)>, Requires<[IsRV32]>;
def : Pat<(i64 (sub 0, (and_oneuse GPR:$rs, 1))),
          (SRAI (i64 (SLLI $rs, 63)), 63)>, Requires<[IsRV64]>;

// AND with leading/trailing ones mask exceeding simm32/simm12.
def : Pat<(i64 (and GPR:$rs, immop_oneuse<LeadingOnesMask>:$mask)),
          (SLLI (i64 (SRLI $rs, (TrailingZeros imm:$mask))),
                (TrailingZeros imm:$mask))>;
def : Pat<(XLenVT (and GPR:$rs, immop_oneuse<TrailingOnesMask>:$mask)),
          (SRLI (XLenVT (SLLI $rs, (XLenSubTrailingOnes imm:$mask))),
                (XLenSubTrailingOnes imm:$mask))>;

// Match both a plain shift and one where the shift amount is masked (this is
// typically introduced when the legalizer promotes the shift amount and
// zero-extends it). For RISC-V, the mask is unnecessary as shifts in the base
// ISA only read the least significant 5 bits (RV32I) or 6 bits (RV64I).
def shiftMaskXLen : ComplexPattern<XLenVT, 1, "selectShiftMaskXLen", [], [], 0>;
def shiftMask32   : ComplexPattern<i64, 1, "selectShiftMask32", [], [], 0>;
// FIXME: This is labelled as handling 's32', however the ComplexPattern it
// refers to handles both i32 and i64 based on the HwMode. Currently this LLT
// parameter appears to be ignored so this pattern works for both, however we
// should add a LowLevelTypeByHwMode, and use that to define our XLenLLT instead
// here.
def GIShiftMaskXLen :
    GIComplexOperandMatcher<s32, "selectShiftMaskXLen">,
    GIComplexPatternEquiv<shiftMaskXLen>;
def GIShiftMask32 :
    GIComplexOperandMatcher<s64, "selectShiftMask32">,
    GIComplexPatternEquiv<shiftMask32>;

class PatGprShiftMaskXLen<SDPatternOperator OpNode, RVInst Inst>
    : Pat<(OpNode GPR:$rs1, shiftMaskXLen:$rs2),
          (Inst GPR:$rs1, shiftMaskXLen:$rs2)>;
class PatGprShiftMask32<SDPatternOperator OpNode, RVInst Inst>
    : Pat<(OpNode GPR:$rs1, shiftMask32:$rs2),
          (Inst GPR:$rs1, shiftMask32:$rs2)>;

def : PatGprShiftMaskXLen<shl, SLL>;
def : PatGprShiftMaskXLen<srl, SRL>;
def : PatGprShiftMaskXLen<sra, SRA>;

// This is a special case of the ADD instruction used to facilitate the use of a
// fourth operand to emit a relocation on a symbol relating to this instruction.
// The relocation does not affect any bits of the instruction itself but is used
// as a hint to the linker.
let hasSideEffects = 0, mayLoad = 0, mayStore = 0, isCodeGenOnly = 0 in
def PseudoAddTPRel : Pseudo<(outs GPR:$rd),
                            (ins GPR:$rs1, GPR:$rs2, tprel_add_symbol:$src), [],
                            "add", "$rd, $rs1, $rs2, $src">;

/// FrameIndex calculations

// Transforms frameindex -> tframeindex.
def to_tframeindex : SDNodeXForm<frameindex, [{
  return CurDAG->getTargetFrameIndex(N->getIndex(), N->getValueType(0));
}]>;

def : GICustomOperandRenderer<"renderFrameIndex">,
      GISDNodeXFormEquiv<to_tframeindex>;

def : Pat<(frameindex:$fi), (ADDI (iPTR (to_tframeindex $fi)), 0)>;

def : Pat<(add_like frameindex:$fi, simm12_lo:$offset),
          (ADDI (iPTR (to_tframeindex $fi)), simm12_lo:$offset)>;

def GIAddrRegImm :
  GIComplexOperandMatcher<s32, "selectAddrRegImm">,
  GIComplexPatternEquiv<AddrRegImm>;

/// Stack probing

let hasSideEffects = 1, mayLoad = 1, mayStore = 1, isCodeGenOnly = 1,
    Defs = [X2], Uses = [X2] in {
// Probed stack allocation of a constant size, used in function prologues when
// stack-clash protection is enabled.
def PROBED_STACKALLOC : Pseudo<(outs),
                               (ins GPR:$target),
                               []>,
                               Sched<[]>;
def PROBED_STACKALLOC_RVV : Pseudo<(outs),
                                   (ins GPR:$target),
                                   []>,
                                   Sched<[]>;
let usesCustomInserter = 1 in
def PROBED_STACKALLOC_DYN : Pseudo<(outs),
                               (ins GPR:$target),
                               [(riscv_probed_alloca GPR:$target)]>,
                               Sched<[]>;
}

/// HI and ADD_LO address nodes.

// Pseudo for a rematerializable LUI+ADDI sequence for loading an address.
// It will be expanded after register allocation.
// FIXME: The scheduling information does not reflect the multiple instructions.
let Size = 8, isReMaterializable = 1 in
def PseudoMovAddr : Pseudo<(outs GPR:$dst), (ins uimm20_lui:$hi, simm12_lo:$lo), []>,
                    Sched<[WriteIALU]>;

def riscv_hi_oneuse : unop_oneuse<riscv_hi>;
def addr_hi_lo : PatFrag<(ops node:$hi, node:$lo),
                         (riscv_add_lo (riscv_hi_oneuse node:$hi), node:$lo)>;

def : Pat<(addr_hi_lo tglobaladdr:$hi, tglobaladdr:$lo),
          (PseudoMovAddr tglobaladdr:$hi, tglobaladdr:$lo)>;
def : Pat<(addr_hi_lo tblockaddress:$hi, tblockaddress:$lo),
          (PseudoMovAddr tblockaddress:$hi, tblockaddress:$lo)>;
def : Pat<(addr_hi_lo tjumptable:$hi, tjumptable:$lo),
          (PseudoMovAddr tjumptable:$hi, tjumptable:$lo)>;
def : Pat<(addr_hi_lo tconstpool:$hi, tconstpool:$lo),
          (PseudoMovAddr tconstpool:$hi, tconstpool:$lo)>;

def : Pat<(riscv_hi tglobaladdr:$in), (LUI tglobaladdr:$in)>;
def : Pat<(riscv_hi tblockaddress:$in), (LUI tblockaddress:$in)>;
def : Pat<(riscv_hi tjumptable:$in), (LUI tjumptable:$in)>;
def : Pat<(riscv_hi tconstpool:$in), (LUI tconstpool:$in)>;

def : Pat<(riscv_add_lo GPR:$hi, tglobaladdr:$lo),
          (ADDI GPR:$hi, tglobaladdr:$lo)>;
def : Pat<(riscv_add_lo GPR:$hi, tblockaddress:$lo),
          (ADDI GPR:$hi, tblockaddress:$lo)>;
def : Pat<(riscv_add_lo GPR:$hi, tjumptable:$lo),
          (ADDI GPR:$hi, tjumptable:$lo)>;
def : Pat<(riscv_add_lo GPR:$hi, tconstpool:$lo),
          (ADDI GPR:$hi, tconstpool:$lo)>;

/// TLS address nodes.

def : Pat<(riscv_hi tglobaltlsaddr:$in), (LUI tglobaltlsaddr:$in)>;
def : Pat<(riscv_add_tprel GPR:$rs1, GPR:$rs2, tglobaltlsaddr:$src),
          (PseudoAddTPRel GPR:$rs1, GPR:$rs2, tglobaltlsaddr:$src)>;
def : Pat<(riscv_add_lo GPR:$src, tglobaltlsaddr:$lo),
          (ADDI GPR:$src, tglobaltlsaddr:$lo)>;

/// Setcc

def : PatGprGpr<setlt, SLT>;
def : PatGprSimm12<setlt, SLTI>;
def : PatGprGpr<setult, SLTU>;
def : PatGprSimm12<setult, SLTIU>;

// RISC-V doesn't have general instructions for integer setne/seteq, but we can
// check for equality with 0. These ComplexPatterns rewrite the setne/seteq into
// something that can be compared with 0.
// These ComplexPatterns must be used in pairs.
def riscv_setne : ComplexPattern<XLenVT, 1, "selectSETNE", [setcc]>;
def riscv_seteq : ComplexPattern<XLenVT, 1, "selectSETEQ", [setcc]>;

// Define pattern expansions for setcc operations that aren't directly
// handled by a RISC-V instruction.
def : Pat<(riscv_seteq (XLenVT GPR:$rs1)), (SLTIU GPR:$rs1, 1)>;
def : Pat<(riscv_setne (XLenVT GPR:$rs1)), (SLTU (XLenVT X0), GPR:$rs1)>;
def : Pat<(XLenVT (setne (XLenVT GPR:$rs1), -1)), (SLTIU GPR:$rs1, -1)>;
def : Pat<(XLenVT (seteq (XLenVT (and GPR:$rs, immop_oneuse<TrailingOnesMask>:$mask)), 0)),
          (SLTIU (XLenVT (SLLI GPR:$rs, (XLenSubTrailingOnes imm:$mask))), 1)>;
def : Pat<(XLenVT (setne (XLenVT (and GPR:$rs, immop_oneuse<TrailingOnesMask>:$mask)), 0)),
          (SLTU (XLenVT X0), (XLenVT (SLLI GPR:$rs, (XLenSubTrailingOnes imm:$mask))))>;

def IntCCtoRISCVCC : SDNodeXForm<riscv_selectcc, [{
  ISD::CondCode CC = cast<CondCodeSDNode>(N->getOperand(2))->get();
  RISCVCC::CondCode BrCC = getRISCVCCForIntCC(CC);
  return CurDAG->getTargetConstant(BrCC, SDLoc(N), Subtarget->getXLenVT());
}]>;

def riscv_selectcc_frag : PatFrag<(ops node:$lhs, node:$rhs, node:$cc,
                                       node:$truev, node:$falsev),
                                  (riscv_selectcc node:$lhs, node:$rhs,
                                                  node:$cc, node:$truev,
                                                  node:$falsev), [{}],
                                  IntCCtoRISCVCC>;

multiclass SelectCC_GPR_rrirr<DAGOperand valty, ValueType vt,
                              ValueType cmpvt = XLenVT> {
  let usesCustomInserter = 1 in
  def _Using_CC_GPR : Pseudo<(outs valty:$dst),
                             (ins GPR:$lhs, GPR:$rhs, cond_code:$cc,
                              valty:$truev, valty:$falsev),
                             [(set valty:$dst,
                               (riscv_selectcc_frag:$cc (cmpvt GPR:$lhs), GPR:$rhs, cond,
                                                        (vt valty:$truev), valty:$falsev))]>;
  // Explicitly select 0 in the condition to X0. The register coalescer doesn't
  // always do it.
  def : Pat<(riscv_selectcc_frag:$cc (cmpvt GPR:$lhs), 0, cond, (vt valty:$truev),
                                     valty:$falsev),
            (!cast<Instruction>(NAME#"_Using_CC_GPR") GPR:$lhs, (XLenVT X0),
             (IntCCtoRISCVCC $cc), valty:$truev, valty:$falsev)>;
}

let Predicates = [NoConditionalMoveFusion] in
defm Select_GPR : SelectCC_GPR_rrirr<GPR, XLenVT>;

class SelectCompressOpt<CondCode Cond>
    : Pat<(riscv_selectcc_frag:$select (XLenVT GPR:$lhs), simm12_no6:$Constant, Cond,
                                       (XLenVT GPR:$truev), GPR:$falsev),
    (Select_GPR_Using_CC_GPR (XLenVT (ADDI GPR:$lhs, (NegImm simm12_lo:$Constant))), (XLenVT X0),
                          (IntCCtoRISCVCC $select), GPR:$truev, GPR:$falsev)>;

def OptForMinSize : Predicate<"MF ? MF->getFunction().hasMinSize() : false">;

let Predicates = [HasStdExtC, OptForMinSize] in {
  def : SelectCompressOpt<SETEQ>;
  def : SelectCompressOpt<SETNE>;
}

multiclass SelectCC_GPR_riirr<DAGOperand valty, DAGOperand imm> {
  let usesCustomInserter = 1 in
  def Select_# valty #_Using_ # NAME
      : Pseudo<(outs valty:$dst),
               (ins valty:$lhs, imm:$imm, cond_code:$cc,
                valty:$truev, valty:$falsev), []>;
}

let Predicates = [IsRV32] in {
def : Pat<(i32 (setlt (i32 GPR:$rs1), 0)), (SRLI GPR:$rs1, 31)>; // compressible
}
let Predicates = [IsRV64] in {
def : Pat<(i64 (setlt (i64 GPR:$rs1), 0)), (SRLI GPR:$rs1, 63)>; // compressible
def : Pat<(i64 (setlt (sext_inreg GPR:$rs1, i32), 0)), (SRLIW GPR:$rs1, 31)>;
}

/// Branches and jumps

// Match `riscv_brcc` and lower to the appropriate RISC-V branch instruction.
multiclass BccPat<CondCode Cond, RVInstB Inst> {
  def : Pat<(riscv_brcc (XLenVT GPR:$rs1), GPR:$rs2, Cond, bb:$imm12),
            (Inst GPR:$rs1, GPR:$rs2, bare_simm13_lsb0_bb:$imm12)>;
  // Explicitly select 0 to X0. The register coalescer doesn't always do it.
  def : Pat<(riscv_brcc (XLenVT GPR:$rs1), 0, Cond, bb:$imm12),
            (Inst GPR:$rs1, (XLenVT X0), bare_simm13_lsb0_bb:$imm12)>;
}

class BrccCompressOpt<CondCode Cond, RVInstB Inst>
    : Pat<(riscv_brcc GPR:$lhs, simm12_no6:$Constant, Cond, bb:$place),
          (Inst (XLenVT (ADDI GPR:$lhs, (NegImm simm12_lo:$Constant))),
                (XLenVT X0), bb:$place)>;

defm : BccPat<SETEQ, BEQ>;
defm : BccPat<SETNE, BNE>;
defm : BccPat<SETLT, BLT>;
defm : BccPat<SETGE, BGE>;
defm : BccPat<SETULT, BLTU>;
defm : BccPat<SETUGE, BGEU>;

let Predicates = [HasStdExtZca, OptForMinSize] in {
  def : BrccCompressOpt<SETEQ, BEQ>;
  def : BrccCompressOpt<SETNE, BNE>;
}

class LongBccPseudo : Pseudo<(outs),
                             (ins GPR:$rs1, GPR:$rs2, simm21_lsb0_jal:$imm20),
                             []> {
  let Size = 8;
  let isBarrier = 1;
  let isBranch = 1;
  let hasSideEffects = 0;
  let mayStore = 0;
  let mayLoad = 0;
  let isAsmParserOnly = 1;
  let hasNoSchedulingInfo = 1;
}

def PseudoLongBEQ : LongBccPseudo;
def PseudoLongBNE : LongBccPseudo;
def PseudoLongBLT : LongBccPseudo;
def PseudoLongBGE : LongBccPseudo;
def PseudoLongBLTU : LongBccPseudo;
def PseudoLongBGEU : LongBccPseudo;

let isBarrier = 1, isBranch = 1, isTerminator = 1 in
def PseudoBR : Pseudo<(outs), (ins simm21_lsb0_jal:$imm20), [(br bb:$imm20)]>,
               PseudoInstExpansion<(JAL X0, simm21_lsb0_jal:$imm20)>;

let Predicates = [NoStdExtZicfilp],
    isBarrier = 1, isBranch = 1, isIndirectBranch = 1, isTerminator = 1 in
def PseudoBRIND : Pseudo<(outs), (ins GPRJALR:$rs1, simm12_lo:$imm12), []>,
                  PseudoInstExpansion<(JALR X0, GPR:$rs1, simm12_lo:$imm12)>;

let Predicates = [HasStdExtZicfilp],
    isBarrier = 1, isBranch = 1, isIndirectBranch = 1, isTerminator = 1 in {
def PseudoBRINDNonX7 : Pseudo<(outs), (ins GPRJALRNonX7:$rs1, simm12_lo:$imm12), []>,
                       PseudoInstExpansion<(JALR X0, GPR:$rs1, simm12_lo:$imm12)>;
def PseudoBRINDX7 : Pseudo<(outs), (ins GPRX7:$rs1, simm12_lo:$imm12), []>,
                    PseudoInstExpansion<(JALR X0, GPR:$rs1, simm12_lo:$imm12)>;
}

// For Zicfilp, need to avoid using X7/T2 for indirect branches which need
// landing pad.
let Predicates = [HasStdExtZicfilp] in {
def : Pat<(brind GPRJALRNonX7:$rs1), (PseudoBRINDNonX7 GPRJALRNonX7:$rs1, 0)>;
def : Pat<(brind (add GPRJALRNonX7:$rs1, simm12_lo:$imm12)),
          (PseudoBRINDNonX7 GPRJALRNonX7:$rs1, simm12_lo:$imm12)>;

def : Pat<(riscv_sw_guarded_brind GPRX7:$rs1), (PseudoBRINDX7 GPRX7:$rs1, 0)>;
def : Pat<(riscv_sw_guarded_brind (add GPRX7:$rs1, simm12_lo:$imm12)),
          (PseudoBRINDX7 GPRX7:$rs1, simm12_lo:$imm12)>;
}

let Predicates = [NoStdExtZicfilp] in {
def : Pat<(brind GPRJALR:$rs1), (PseudoBRIND GPRJALR:$rs1, 0)>;
def : Pat<(brind (add GPRJALR:$rs1, simm12_lo:$imm12)),
          (PseudoBRIND GPRJALR:$rs1, simm12_lo:$imm12)>;
}

// PseudoCALLReg is a generic pseudo instruction for calls which will eventually
// expand to auipc and jalr while encoding, with any given register used as the
// destination.
// Define AsmString to print "call" when compile with -S flag.
// Define isCodeGenOnly = 0 to support parsing assembly "call" instruction.
let isCall = 1, isBarrier = 1, isCodeGenOnly = 0, Size = 8, hasSideEffects = 0,
    mayStore = 0, mayLoad = 0 in
def PseudoCALLReg : Pseudo<(outs GPR:$rd), (ins call_symbol:$func), [],
                           "call", "$rd, $func">,
                    Sched<[WriteIALU, WriteJalr, ReadJalr]>;

// PseudoCALL is a pseudo instruction which will eventually expand to auipc
// and jalr while encoding. This is desirable, as an auipc+jalr pair with
// R_RISCV_CALL and R_RISCV_RELAX relocations can be be relaxed by the linker
// if the offset fits in a signed 21-bit immediate.
// Define AsmString to print "call" when compile with -S flag.
// Define isCodeGenOnly = 0 to support parsing assembly "call" instruction.
let isCall = 1, Defs = [X1], isCodeGenOnly = 0, Size = 8 in
def PseudoCALL : Pseudo<(outs), (ins call_symbol:$func), [],
                        "call", "$func">,
                 Sched<[WriteIALU, WriteJalr, ReadJalr]>;

def : Pat<(riscv_call tglobaladdr:$func), (PseudoCALL tglobaladdr:$func)>;
def : Pat<(riscv_call texternalsym:$func), (PseudoCALL texternalsym:$func)>;

def : Pat<(riscv_sret_glue), (SRET)>;
def : Pat<(riscv_mret_glue), (MRET)>;
let Predicates = [HasStdExtSmrnmi] in
def : Pat<(riscv_mnret_glue), (MNRET)>;

let isCall = 1, Defs = [X1] in {
let Predicates = [NoStdExtZicfilp] in
def PseudoCALLIndirect : Pseudo<(outs), (ins GPRJALR:$rs1),
                                [(riscv_call GPRJALR:$rs1)]>,
                         PseudoInstExpansion<(JALR X1, GPR:$rs1, 0)>;
let Predicates = [HasStdExtZicfilp] in {
def PseudoCALLIndirectNonX7 : Pseudo<(outs), (ins GPRJALRNonX7:$rs1),
                                     [(riscv_call GPRJALRNonX7:$rs1)]>,
                              PseudoInstExpansion<(JALR X1, GPR:$rs1, 0)>;
// For large code model, non-indirect calls could be software-guarded
def PseudoCALLIndirectX7 : Pseudo<(outs), (ins GPRX7:$rs1),
                                  [(riscv_sw_guarded_call GPRX7:$rs1)]>,
                           PseudoInstExpansion<(JALR X1, GPR:$rs1, 0)>;
}
}

let isBarrier = 1, isReturn = 1, isTerminator = 1 in
def PseudoRET : Pseudo<(outs), (ins), [(riscv_ret_glue)]>,
                PseudoInstExpansion<(JALR X0, X1, 0)>;

// PseudoTAIL is a pseudo instruction similar to PseudoCALL and will eventually
// expand to auipc and jalr while encoding.
// Define AsmString to print "tail" when compile with -S flag.
let isCall = 1, isTerminator = 1, isReturn = 1, isBarrier = 1, Uses = [X2],
    Size = 8, isCodeGenOnly = 0 in
def PseudoTAIL : Pseudo<(outs), (ins call_symbol:$dst), [],
                        "tail", "$dst">,
                 Sched<[WriteIALU, WriteJalr, ReadJalr]>;

let isCall = 1, isTerminator = 1, isReturn = 1, isBarrier = 1, Uses = [X2] in {
let Predicates = [NoStdExtZicfilp] in
def PseudoTAILIndirect : Pseudo<(outs), (ins GPRTC:$rs1),
                                [(riscv_tail GPRTC:$rs1)]>,
                         PseudoInstExpansion<(JALR X0, GPR:$rs1, 0)>;
let Predicates = [HasStdExtZicfilp] in {
def PseudoTAILIndirectNonX7 : Pseudo<(outs), (ins GPRTCNonX7:$rs1),
                                     [(riscv_tail GPRTCNonX7:$rs1)]>,
                              PseudoInstExpansion<(JALR X0, GPR:$rs1, 0)>;
// For large code model, non-indirect calls could be software-guarded
def PseudoTAILIndirectX7 : Pseudo<(outs), (ins GPRX7:$rs1),
                                  [(riscv_sw_guarded_tail GPRX7:$rs1)]>,
                           PseudoInstExpansion<(JALR X0, GPR:$rs1, 0)>;
}
}

def : Pat<(riscv_tail (iPTR tglobaladdr:$dst)),
          (PseudoTAIL tglobaladdr:$dst)>;
def : Pat<(riscv_tail (iPTR texternalsym:$dst)),
          (PseudoTAIL texternalsym:$dst)>;

let isCall = 0, isBarrier = 1, isBranch = 1, isTerminator = 1, Size = 8,
    isCodeGenOnly = 0, hasSideEffects = 0, mayStore = 0, mayLoad = 0 in
def PseudoJump : Pseudo<(outs GPR:$rd), (ins pseudo_jump_symbol:$target), [],
                        "jump", "$target, $rd">,
                 Sched<[WriteIALU, WriteJalr, ReadJalr]>;

// Pseudo for a rematerializable constant materialization sequence.
// This is an experimental feature enabled by
// -riscv-use-rematerializable-movimm in RISCVISelDAGToDAG.cpp
// It will be expanded after register allocation.
// FIXME: The scheduling information does not reflect the multiple instructions.
let hasSideEffects = 0, mayLoad = 0, mayStore = 0, Size = 8,
    isReMaterializable = 1 in
def PseudoMovImm : Pseudo<(outs GPR:$dst), (ins i32imm:$imm), []>,
                   Sched<[WriteIALU]>;

let hasSideEffects = 0, mayLoad = 0, mayStore = 0, Size = 8, isCodeGenOnly = 0,
    isAsmParserOnly = 1 in
def PseudoLLA : Pseudo<(outs GPR:$dst), (ins bare_symbol:$src), [],
                       "lla", "$dst, $src">;

// Refer to comment on PseudoLI for explanation of Size=32
let hasSideEffects = 0, mayLoad = 0, mayStore = 0, Size = 8, isCodeGenOnly = 0,
    isAsmParserOnly = 1 in
def PseudoLLAImm : Pseudo<(outs GPR:$dst), (ins ixlenimm_li_restricted:$imm), [],
                          "lla", "$dst, $imm">;
def : Pat<(riscv_lla tglobaladdr:$in), (PseudoLLA tglobaladdr:$in)>;
def : Pat<(riscv_lla tblockaddress:$in), (PseudoLLA tblockaddress:$in)>;
def : Pat<(riscv_lla tjumptable:$in), (PseudoLLA tjumptable:$in)>;
def : Pat<(riscv_lla tconstpool:$in), (PseudoLLA tconstpool:$in)>;

let hasSideEffects = 0, mayLoad = 1, mayStore = 0, Size = 8, isCodeGenOnly = 0,
    isAsmParserOnly = 1 in
def PseudoLGA : Pseudo<(outs GPR:$dst), (ins bare_symbol:$src), [],
                       "lga", "$dst, $src">;

let hasSideEffects = 0, mayLoad = 1, mayStore = 0, Size = 8, isCodeGenOnly = 0,
    isAsmParserOnly = 1 in
def PseudoLA : Pseudo<(outs GPR:$dst), (ins bare_symbol:$src), [],
                      "la", "$dst, $src">;

// Refer to comment on PseudoLI for explanation of Size=32
let hasSideEffects = 0, mayLoad = 0, mayStore = 0, Size = 32,
    isCodeGenOnly = 0, isAsmParserOnly = 1 in
def PseudoLAImm : Pseudo<(outs GPR:$rd), (ins ixlenimm_li_restricted:$imm), [],
                         "la", "$rd, $imm">;

let hasSideEffects = 0, mayLoad = 1, mayStore = 0, Size = 8, isCodeGenOnly = 0,
    isAsmParserOnly = 1 in
def PseudoLA_TLS_IE : Pseudo<(outs GPR:$dst), (ins bare_symbol:$src), [],
                             "la.tls.ie", "$dst, $src">;

let hasSideEffects = 0, mayLoad = 0, mayStore = 0, Size = 8, isCodeGenOnly = 0,
    isAsmParserOnly = 1 in
def PseudoLA_TLS_GD : Pseudo<(outs GPR:$dst), (ins bare_symbol:$src), [],
                             "la.tls.gd", "$dst, $src">;

let hasSideEffects = 0, mayLoad = 1, mayStore = 0, Size = 32, isCodeGenOnly = 0 in
def PseudoLA_TLSDESC : Pseudo<(outs GPR:$dst), (ins bare_symbol:$src), [],
                             "la.tlsdesc", "$dst, $src">;

def TLSDESCCallSymbol : AsmOperandClass {
  let Name = "TLSDESCCallSymbol";
  let RenderMethod = "addImmOperands";
  let DiagnosticType = "InvalidTLSDESCCallSymbol";
  let DiagnosticString = "operand must be a symbol with %tlsdesc_call specifier";
  let ParserMethod = "parseOperandWithSpecifier";
}

// A bare symbol with the %tlsdesc_call variant.
def tlsdesc_call_symbol : Operand<XLenVT> {
  let ParserMatchClass = TLSDESCCallSymbol;
}
// This is a special case of the JALR instruction used to facilitate the use of a
// fourth operand to emit a relocation on a symbol relating to this instruction.
// The relocation does not affect any bits of the instruction itself but is used
// as a hint to the linker.
let isCall = 1, isBarrier = 1, isCodeGenOnly = 0, Size = 8, hasSideEffects = 0,
    mayStore = 0, mayLoad = 0 in
def PseudoTLSDESCCall : Pseudo<(outs GPR:$rd),
                         (ins GPR:$rs1, simm12_lo:$imm12, tlsdesc_call_symbol:$src), [],
                         "jalr", "$rd, ${imm12}(${rs1}), $src">,
                         Sched<[WriteJalr, ReadJalr]> {
  let Defs = [X10];
  let Uses = [X10];
}


/// Sign/Zero Extends

// There are single-instruction versions of these in Zbb, so disable these
// Pseudos if that extension is present.
let hasSideEffects = 0, mayLoad = 0,
    mayStore = 0, isCodeGenOnly = 0, isAsmParserOnly = 1 in {
def PseudoSEXT_B : Pseudo<(outs GPR:$rd), (ins GPR:$rs), [], "sext.b", "$rd, $rs">;
def PseudoSEXT_H : Pseudo<(outs GPR:$rd), (ins GPR:$rs), [], "sext.h", "$rd, $rs">;
// rv64's sext.w is defined above, using InstAlias<"sext.w ...
// zext.b is defined above, using InstAlias<"zext.b ...
def PseudoZEXT_H : Pseudo<(outs GPR:$rd), (ins GPR:$rs), [], "zext.h", "$rd, $rs">;
} // hasSideEffects = 0, ...

let Predicates = [IsRV64], hasSideEffects = 0, mayLoad = 0, mayStore = 0,
  isCodeGenOnly = 0, isAsmParserOnly = 1 in {
def PseudoZEXT_W : Pseudo<(outs GPR:$rd), (ins GPR:$rs), [], "zext.w", "$rd, $rs">;
} // Predicates = [IsRV64], ...

/// Loads

<<<<<<< HEAD
class LdPat<PatFrag LoadOp, RVInst Inst, ValueType vt = XLenVT>
    : Pat<(vt (LoadOp (AddrRegImm (XLenVT GPRMem:$rs1), simm12_lo:$imm12))),
=======
class LdPat<PatFrag LoadOp, RVInst Inst, ValueType vt = XLenVT,
            ValueType PtrVT = XLenVT>
    : Pat<(vt (LoadOp (AddrRegImm (PtrVT GPRMem:$rs1), simm12_lo:$imm12))),
>>>>>>> 54c4ef26
          (Inst GPRMem:$rs1, simm12_lo:$imm12)>;

def : LdPat<sextloadi8, LB>;
def : LdPat<extloadi8, LBU>; // Prefer unsigned due to no c.lb in Zcb.
def : LdPat<sextloadi16, LH>;
def : LdPat<extloadi16, LH>;
def : LdPat<load, LW, i32>, Requires<[IsRV32]>;
def : LdPat<zextloadi8, LBU>;
def : LdPat<zextloadi16, LHU>;

/// Stores

class StPat<PatFrag StoreOp, RVInst Inst, RegisterClass StTy,
<<<<<<< HEAD
            ValueType vt>
    : Pat<(StoreOp (vt StTy:$rs2), (AddrRegImm (XLenVT GPRMem:$rs1),
=======
            ValueType vt, ValueType PtrVT = XLenVT>
    : Pat<(StoreOp (vt StTy:$rs2), (AddrRegImm (PtrVT GPRMem:$rs1),
>>>>>>> 54c4ef26
                   simm12_lo:$imm12)),
          (Inst StTy:$rs2, GPRMem:$rs1, simm12_lo:$imm12)>;

def : StPat<truncstorei8, SB, GPR, XLenVT>;
def : StPat<truncstorei16, SH, GPR, XLenVT>;
def : StPat<store, SW, GPR, i32>, Requires<[IsRV32]>;

/// Fences

// Refer to Table A.6 in the version 2.3 draft of the RISC-V Instruction Set
// Manual: Volume I.

// fence acquire -> fence r, rw
def : Pat<(atomic_fence (XLenVT 4), (timm)), (FENCE 0b10, 0b11)>;
// fence release -> fence rw, w
def : Pat<(atomic_fence (XLenVT 5), (timm)), (FENCE 0b11, 0b1)>;
// fence acq_rel -> fence.tso
def : Pat<(atomic_fence (XLenVT 6), (timm)), (FENCE_TSO)>;
// fence seq_cst -> fence rw, rw
def : Pat<(atomic_fence (XLenVT 7), (timm)), (FENCE 0b11, 0b11)>;

// Lowering for atomic load and store is defined in RISCVInstrInfoA.td.
// Although these are lowered to fence+load/store instructions defined in the
// base RV32I/RV64I ISA, this lowering is only used when the A extension is
// present. This is necessary as it isn't valid to mix __atomic_* libcalls
// with inline atomic operations for the same object.

/// Access to system registers

// Helpers for defining specific operations. They are defined for each system
// register separately. Side effect is not used because dependencies are
// expressed via use-def properties.

class ReadSysReg<SysReg SR, list<Register> Regs>
  : Pseudo<(outs GPR:$rd), (ins),
           [(set GPR:$rd, (XLenVT (riscv_read_csr (XLenVT SR.Encoding))))]>,
    PseudoInstExpansion<(CSRRS GPR:$rd, SR.Encoding, X0)> {
  let hasSideEffects = 0;
  let Uses = Regs;
}

class WriteSysReg<SysReg SR, list<Register> Regs>
  : Pseudo<(outs), (ins GPR:$val),
           [(riscv_write_csr (XLenVT SR.Encoding), (XLenVT GPR:$val))]>,
    PseudoInstExpansion<(CSRRW X0, SR.Encoding, GPR:$val)> {
  let hasSideEffects = 0;
  let Defs = Regs;
}

class WriteSysRegImm<SysReg SR, list<Register> Regs>
  : Pseudo<(outs), (ins uimm5:$val),
           [(riscv_write_csr (XLenVT SR.Encoding), uimm5:$val)]>,
    PseudoInstExpansion<(CSRRWI X0, SR.Encoding, uimm5:$val)> {
  let hasSideEffects = 0;
  let Defs = Regs;
}

class SwapSysReg<SysReg SR, list<Register> Regs>
  : Pseudo<(outs GPR:$rd), (ins GPR:$val),
           [(set GPR:$rd, (riscv_swap_csr (XLenVT SR.Encoding), (XLenVT GPR:$val)))]>,
    PseudoInstExpansion<(CSRRW GPR:$rd, SR.Encoding, GPR:$val)> {
  let hasSideEffects = 0;
  let Uses = Regs;
  let Defs = Regs;
}

class SwapSysRegImm<SysReg SR, list<Register> Regs>
  : Pseudo<(outs GPR:$rd), (ins uimm5:$val),
           [(set GPR:$rd, (XLenVT (riscv_swap_csr (XLenVT SR.Encoding), uimm5:$val)))]>,
    PseudoInstExpansion<(CSRRWI GPR:$rd, SR.Encoding, uimm5:$val)> {
  let hasSideEffects = 0;
  let Uses = Regs;
  let Defs = Regs;
}

class ClearSysReg<SysReg SR, list<Register> Regs>
  : Pseudo<(outs), (ins GPR:$val),
           [(riscv_clear_csr (XLenVT SR.Encoding), (XLenVT GPR:$val))]>,
    PseudoInstExpansion<(CSRRC X0, SR.Encoding, GPR:$val)> {
  let hasSideEffects = 0;
  let Uses = Regs;
  let Defs = Regs;
}

class ClearSysRegImm<SysReg SR, list<Register> Regs>
  : Pseudo<(outs), (ins uimm5:$val),
           [(riscv_clear_csr (XLenVT SR.Encoding), uimm5:$val)]>,
    PseudoInstExpansion<(CSRRCI X0, SR.Encoding, uimm5:$val)> {
  let hasSideEffects = 0;
  let Uses = Regs;
  let Defs = Regs;
}

class SetSysReg<SysReg SR, list<Register> Regs>
  : Pseudo<(outs), (ins GPR:$val),
           [(riscv_set_csr (XLenVT SR.Encoding), (XLenVT GPR:$val))]>,
    PseudoInstExpansion<(CSRRS X0, SR.Encoding, GPR:$val)> {
  let hasSideEffects = 0;
  let Uses = Regs;
  let Defs = Regs;
}

class SetSysRegImm<SysReg SR, list<Register> Regs>
  : Pseudo<(outs), (ins uimm5:$val),
           [(riscv_set_csr (XLenVT SR.Encoding), uimm5:$val)]>,
    PseudoInstExpansion<(CSRRSI X0, SR.Encoding, uimm5:$val)> {
  let hasSideEffects = 0;
  let Uses = Regs;
  let Defs = Regs;
}

def ReadFRM : ReadSysReg<SysRegFRM, [FRM]>;
let hasPostISelHook = 1 in {
def WriteFRM : WriteSysReg<SysRegFRM, [FRM]>;
def WriteFRMImm : WriteSysRegImm<SysRegFRM, [FRM]>;
def SwapFRMImm : SwapSysRegImm<SysRegFRM, [FRM]>;
}

def WriteVXRMImm : WriteSysRegImm<SysRegVXRM, [VXRM]>;

let hasSideEffects = true in {
def ReadFFLAGS : ReadSysReg<SysRegFFLAGS, [FFLAGS]>;
def WriteFFLAGS : WriteSysReg<SysRegFFLAGS, [FFLAGS]>;
}

let hasPostISelHook = 1 in {
def ReadFCSR : ReadSysReg<SysRegFCSR, [FRM, FFLAGS]>;
def WriteFCSR : WriteSysReg<SysRegFCSR, [FRM, FFLAGS]>;
def WriteFCSRImm : WriteSysRegImm<SysRegFCSR, [FRM, FFLAGS]>;
def ClearFCSR : ClearSysReg<SysRegFCSR, [FRM, FFLAGS]>;
def ClearFCSRImm : ClearSysRegImm<SysRegFCSR, [FRM, FFLAGS]>;
def SetFCSR : SetSysReg<SysRegFCSR, [FRM, FFLAGS]>;
def SetFCSRImm : SetSysRegImm<SysRegFCSR, [FRM, FFLAGS]>;
}

/// Other pseudo-instructions

// Pessimistically assume the stack pointer will be clobbered
let Defs = [X2], Uses = [X2] in {
def ADJCALLSTACKDOWN : Pseudo<(outs), (ins i32imm:$amt1, i32imm:$amt2),
                              [(callseq_start timm:$amt1, timm:$amt2)]>;
def ADJCALLSTACKUP   : Pseudo<(outs), (ins i32imm:$amt1, i32imm:$amt2),
                              [(callseq_end timm:$amt1, timm:$amt2)]>;
} // Defs = [X2], Uses = [X2]

/// RV64 patterns

let Predicates = [IsRV64, NoStdExtZba] in {
def : Pat<(i64 (and GPR:$rs1, 0xffffffff)), (SRLI (i64 (SLLI GPR:$rs1, 32)), 32)>;

// If we're shifting a 32-bit zero extended value left by 0-31 bits, use 2
// shifts instead of 3. This can occur when unsigned is used to index an array.
def : Pat<(i64 (shl (and GPR:$rs1, 0xffffffff), uimm5:$shamt)),
          (SRLI (i64 (SLLI GPR:$rs1, 32)), (ImmSubFrom32 uimm5:$shamt))>;
} // Predicates = [IsRV64, NoStdExtZba]

class binop_allhusers<SDPatternOperator operator>
    : PatFrag<(ops node:$lhs, node:$rhs),
              (XLenVT (operator node:$lhs, node:$rhs)), [{
  return hasAllHUsers(N);
}]> {
  let GISelPredicateCode = [{ return hasAllHUsers(MI); }];
}

// PatFrag to allow ADDW/SUBW/MULW/SLLW to be selected from i64 add/sub/mul/shl
// if only the lower 32 bits of their result is used.
class binop_allwusers<SDPatternOperator operator>
    : PatFrag<(ops node:$lhs, node:$rhs), (i64 (operator node:$lhs, node:$rhs)),
              [{
  return hasAllWUsers(N);
}]> {
  let GISelPredicateCode = [{ return hasAllWUsers(MI); }];
}

def sexti32_allwusers : PatFrag<(ops node:$src),
                                (sext_inreg node:$src, i32), [{
  return hasAllWUsers(N);
}]>;

def ImmSExt32 : SDNodeXForm<imm, [{
  return CurDAG->getTargetConstant(SignExtend64<32>(N->getSExtValue()),
                                   SDLoc(N), N->getValueType(0));
}]>;
// Look for constants where the upper 32 bits are 0, but sign extending bit 31
// would be an simm12.
def u32simm12 : ImmLeaf<XLenVT, [{
  return isUInt<32>(Imm) && isInt<12>(SignExtend64<32>(Imm));
}], ImmSExt32>;

let Predicates = [IsRV64] in {

def : Pat<(i64 (and GPR:$rs, immop_oneuse<LeadingOnesWMask>:$mask)),
          (SLLI (i64 (SRLIW $rs, (TrailingZeros imm:$mask))),
                (TrailingZeros imm:$mask))>;

/// sext and zext

// Sign extend is not needed if all users are W instructions.
def : Pat<(sexti32_allwusers GPR:$rs1), (XLenVT GPR:$rs1)>;

def : Pat<(sext_inreg GPR:$rs1, i32), (ADDIW GPR:$rs1, 0)>;

/// ALU operations

def : Pat<(i64 (srl (and GPR:$rs1, 0xffffffff), uimm5:$shamt)),
          (SRLIW GPR:$rs1, uimm5:$shamt)>;
def : Pat<(i64 (srl (shl GPR:$rs1, (i64 32)), uimm6gt32:$shamt)),
          (SRLIW GPR:$rs1, (ImmSub32 uimm6gt32:$shamt))>;
def : Pat<(sra (sext_inreg GPR:$rs1, i32), uimm5:$shamt),
          (SRAIW GPR:$rs1, uimm5:$shamt)>;
def : Pat<(i64 (sra (shl GPR:$rs1, (i64 32)), uimm6gt32:$shamt)),
          (SRAIW GPR:$rs1, (ImmSub32 uimm6gt32:$shamt))>;

def : PatGprShiftMask32<riscv_sllw, SLLW>;
def : PatGprShiftMask32<riscv_srlw, SRLW>;
def : PatGprShiftMask32<riscv_sraw, SRAW>;

// Select W instructions if only the lower 32 bits of the result are used.
def : PatGprGpr<binop_allwusers<add>, ADDW>;
def : PatGprSimm12<binop_allwusers<add>, ADDIW>;
def : PatGprImm<binop_allwusers<add>, ADDIW, u32simm12>;
def : PatGprGpr<binop_allwusers<sub>, SUBW>;
def : PatGprImm<binop_allwusers<shl>, SLLIW, uimm5>;

// If this is a shr of a value sign extended from i32, and all the users only
// use the lower 32 bits, we can use an sraiw to remove the sext_inreg. This
// occurs because SimplifyDemandedBits prefers srl over sra.
def : Pat<(binop_allwusers<srl> (sext_inreg GPR:$rs1, i32), uimm5:$shamt),
          (SRAIW GPR:$rs1, uimm5:$shamt)>;

// Use binop_allwusers to recover immediates that may have been broken by
// SimplifyDemandedBits.
def : Pat<(binop_allwusers<and> GPR:$rs1, 0xffffffff),
          (COPY GPR:$rs1)>;
def : PatGprImm<binop_allwusers<and>, ANDI, u32simm12>;
def : PatGprImm<binop_allwusers<or>,  ORI,  u32simm12>;
def : PatGprImm<binop_allwusers<xor>, XORI, u32simm12>;

// Select 'or' as ADDIW if the immediate bits are known to be 0 in $rs1 and
// $rs1 is sign extended. This can improve compressibility. Using ADDIW gives
// more power to RISCVOptWInstrs.
def : Pat<(riscv_or_disjoint 33signbits_node:$rs1, simm12_lo:$imm),
          (ADDIW $rs1, simm12_lo:$imm)>;

/// Loads

def : LdPat<sextloadi32, LW, i64>;
def : LdPat<extloadi32, LW, i64>;
def : LdPat<zextloadi32, LWU, i64>;
def : LdPat<load, LD, i64>;

/// Stores

def : StPat<truncstorei32, SW, GPR, i64>;
def : StPat<store, SD, GPR, i64>;
} // Predicates = [IsRV64]

// On RV64, we can directly read these 64-bit counter CSRs.
let Predicates = [IsRV64] in {
/// readcyclecounter
def : Pat<(i64 (readcyclecounter)), (CSRRS CYCLE.Encoding, (XLenVT X0))>;
/// readsteadycounter
def : Pat<(i64 (readsteadycounter)), (CSRRS TIME.Encoding, (XLenVT X0))>;
}

// On RV32, ReadCounterWide will be expanded to the suggested loop reading both
// halves of 64-bit counter CSRs.
let Predicates = [IsRV32], usesCustomInserter = 1, hasNoSchedulingInfo = 1 in
def ReadCounterWide : Pseudo<(outs GPR:$lo, GPR:$hi), (ins i32imm:$csr_lo, i32imm:$csr_hi),
                             [(set GPR:$lo, GPR:$hi,
                              (riscv_read_counter_wide csr_sysreg:$csr_lo, csr_sysreg:$csr_hi))],
                             "", "">;

/// traps

// We lower `trap` to `unimp`, as this causes a hard exception on nearly all
// systems.
def : Pat<(trap), (UNIMP)>;

// We lower `debugtrap` to `ebreak`, as this will get the attention of the
// debugger if possible.
def : Pat<(debugtrap), (EBREAK)>;

let Predicates = [IsRV64], Uses = [X5],
    Defs = [X1, X6, X7, X28, X29, X30, X31], Size = 8 in
def HWASAN_CHECK_MEMACCESS_SHORTGRANULES
  : Pseudo<(outs), (ins GPRJALR:$ptr, i32imm:$accessinfo),
           [(int_hwasan_check_memaccess_shortgranules (i64 X5), GPRJALR:$ptr,
                                                      (i32 timm:$accessinfo))]>;

// This gets lowered into a 20-byte instruction sequence (at most)
let hasSideEffects = 0, mayLoad = 1, mayStore = 0,
    Defs = [ X6, X7, X28, X29, X30, X31 ], Size = 20 in {
def KCFI_CHECK
  : Pseudo<(outs), (ins GPRJALR:$ptr, i32imm:$type), []>, Sched<[]>;
}

/// Simple optimization
def : Pat<(XLenVT (add GPR:$rs1, immop_oneuse<AddiPair>:$rs2)),
          (ADDI (XLenVT (ADDI GPR:$rs1, (AddiPairImmLarge imm:$rs2))),
                (AddiPairImmSmall imm:$rs2))>;

def negImm : ComplexPattern<i64, 1, "selectNegImm", [], [], 0>;

let Predicates = [IsRV64] in {
// Select W instructions if only the lower 32-bits of the result are used.
def : Pat<(binop_allwusers<add> GPR:$rs1, immop_oneuse<AddiPair>:$rs2),
          (ADDIW (i64 (ADDIW GPR:$rs1, (AddiPairImmLarge imm:$rs2))),
                 (AddiPairImmSmall imm:$rs2))>;

// Select SUB if the negated constant is cheaper to materialize.
def : Pat<(i64 (add GPR:$rs1, negImm:$rs2)), (SUB GPR:$rs1, negImm:$rs2)>;
}

//===----------------------------------------------------------------------===//
// Zihintpause
//===----------------------------------------------------------------------===//

// Zihintpause
let Predicates = [HasStdExtZihintpause] in
def : Pat<(int_riscv_pause), (FENCE 0x1, 0x0)>;

//===----------------------------------------------------------------------===//
// Standard extensions
//===----------------------------------------------------------------------===//

// Multiply and Division
include "RISCVInstrInfoM.td"

// Atomic
include "RISCVInstrInfoA.td"
include "RISCVInstrInfoZa.td"
include "RISCVInstrInfoZalasr.td"

// Integer
include "RISCVInstrInfoZimop.td"
include "RISCVInstrInfoZicbo.td"
include "RISCVInstrInfoZicond.td"
include "RISCVInstrInfoZilsd.td"
include "RISCVInstrInfoZibi.td"

// Scalar FP
include "RISCVInstrInfoF.td"
include "RISCVInstrInfoD.td"
include "RISCVInstrInfoQ.td"
include "RISCVInstrInfoZfh.td"
include "RISCVInstrInfoZfbfmin.td"
include "RISCVInstrInfoZfa.td"

// Scalar bitmanip and cryptography
include "RISCVInstrInfoZb.td"
include "RISCVInstrInfoZk.td"

// Vector
include "RISCVInstrInfoV.td"
include "RISCVInstrInfoZvk.td"
include "RISCVInstrInfoZvqdotq.td"
include "RISCVInstrInfoZvfofp8min.td"

// Packed SIMD
include "RISCVInstrInfoP.td"

// Compressed
include "RISCVInstrInfoC.td"
include "RISCVInstrInfoZc.td"
include "RISCVInstrInfoZcmop.td"
include "RISCVInstrInfoZclsd.td"

// Control Flow Integriy, this requires Zimop/Zcmop
include "RISCVInstrInfoZicfiss.td"

// Short Forward Branch
include "RISCVInstrInfoSFB.td"

//===----------------------------------------------------------------------===//
// Vendor extensions
//===----------------------------------------------------------------------===//

include "RISCVInstrInfoXVentana.td"
include "RISCVInstrInfoXTHead.td"
include "RISCVInstrInfoXSf.td"
include "RISCVInstrInfoXSfmm.td"
include "RISCVInstrInfoXCV.td"
include "RISCVInstrInfoXwch.td"
include "RISCVInstrInfoXqci.td"
include "RISCVInstrInfoXqccmp.td"
include "RISCVInstrInfoXMips.td"
include "RISCVInstrInfoXRivos.td"
include "RISCVInstrInfoXAndes.td"
include "RISCVInstrInfoXSpacemiT.td"

//===----------------------------------------------------------------------===//
// Global ISel
//===----------------------------------------------------------------------===//

include "RISCVInstrGISel.td"<|MERGE_RESOLUTION|>--- conflicted
+++ resolved
@@ -1972,14 +1972,9 @@
 
 /// Loads
 
-<<<<<<< HEAD
-class LdPat<PatFrag LoadOp, RVInst Inst, ValueType vt = XLenVT>
-    : Pat<(vt (LoadOp (AddrRegImm (XLenVT GPRMem:$rs1), simm12_lo:$imm12))),
-=======
 class LdPat<PatFrag LoadOp, RVInst Inst, ValueType vt = XLenVT,
             ValueType PtrVT = XLenVT>
     : Pat<(vt (LoadOp (AddrRegImm (PtrVT GPRMem:$rs1), simm12_lo:$imm12))),
->>>>>>> 54c4ef26
           (Inst GPRMem:$rs1, simm12_lo:$imm12)>;
 
 def : LdPat<sextloadi8, LB>;
@@ -1993,13 +1988,8 @@
 /// Stores
 
 class StPat<PatFrag StoreOp, RVInst Inst, RegisterClass StTy,
-<<<<<<< HEAD
-            ValueType vt>
-    : Pat<(StoreOp (vt StTy:$rs2), (AddrRegImm (XLenVT GPRMem:$rs1),
-=======
             ValueType vt, ValueType PtrVT = XLenVT>
     : Pat<(StoreOp (vt StTy:$rs2), (AddrRegImm (PtrVT GPRMem:$rs1),
->>>>>>> 54c4ef26
                    simm12_lo:$imm12)),
           (Inst StTy:$rs2, GPRMem:$rs1, simm12_lo:$imm12)>;
 
