--- conflicted
+++ resolved
@@ -1520,22 +1520,14 @@
 } // RVVConstraint = NoConstraint, ElementsDependOn = EltDepsVLMask
 
 // Vector Widening Integer Reduction Instructions
-<<<<<<< HEAD
-let Constraints = "@earlyclobber $vd", RVVConstraint = NoConstraint, ElementsDependOn = EltDepsVLMask in {
-=======
 let Constraints = "@earlyclobber $vd", RVVConstraint = NoConstraint, ElementsDependOn = EltDepsVLMask, DestEEW = EEWSEWx2 in {
->>>>>>> 4b409fa5
 // Set earlyclobber for following instructions for second and mask operands.
 // This has the downside that the earlyclobber constraint is too coarse and
 // will impose unnecessary restrictions by not allowing the destination to
 // overlap with the first (wide) operand.
 defm VWREDSUMU : VWRED_IV_V<"vwredsumu", 0b110000>;
 defm VWREDSUM : VWRED_IV_V<"vwredsum", 0b110001>;
-<<<<<<< HEAD
-} // Constraints = "@earlyclobber $vd", RVVConstraint = NoConstraint, ElementsDependOn = EltDepsVLMask
-=======
 } // Constraints = "@earlyclobber $vd", RVVConstraint = NoConstraint, ElementsDependOn = EltDepsVLMask, DestEEW = EEWSEWx2
->>>>>>> 4b409fa5
 
 } // Predicates = [HasVInstructions]
 
@@ -1556,11 +1548,7 @@
                 (VFREDUSUM_VS VR:$vd, VR:$vs2, VR:$vs1, VMaskOp:$vm), 0>;
 
 // Vector Widening Floating-Point Reduction Instructions
-<<<<<<< HEAD
-let Constraints = "@earlyclobber $vd", RVVConstraint = NoConstraint, ElementsDependOn = EltDepsVLMask in {
-=======
 let Constraints = "@earlyclobber $vd", RVVConstraint = NoConstraint, ElementsDependOn = EltDepsVLMask, DestEEW = EEWSEWx2 in {
->>>>>>> 4b409fa5
 // Set earlyclobber for following instructions for second and mask operands.
 // This has the downside that the earlyclobber constraint is too coarse and
 // will impose unnecessary restrictions by not allowing the destination to
@@ -1569,11 +1557,7 @@
 defm VFWREDOSUM : VWREDO_FV_V<"vfwredosum", 0b110011>;
 defm VFWREDUSUM : VWRED_FV_V<"vfwredusum", 0b110001>;
 }
-<<<<<<< HEAD
-} // Constraints = "@earlyclobber $vd", RVVConstraint = NoConstraint, ElementsDependOn = EltDepsVLMask
-=======
 } // Constraints = "@earlyclobber $vd", RVVConstraint = NoConstraint, ElementsDependOn = EltDepsVLMask, DestEEW = EEWSEWx2
->>>>>>> 4b409fa5
 
 def : InstAlias<"vfwredsum.vs $vd, $vs2, $vs1$vm",
                 (VFWREDUSUM_VS VR:$vd, VR:$vs2, VR:$vs1, VMaskOp:$vm), 0>;
