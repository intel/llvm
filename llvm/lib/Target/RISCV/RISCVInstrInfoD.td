--- conflicted
+++ resolved
@@ -394,21 +394,12 @@
 
 // Match non-signaling FEQ_D
 foreach Ext = DExts in {
-<<<<<<< HEAD
-  defm : PatSetCC_m<any_fsetcc,    SETEQ,  FEQ_D,            Ext>;
-  defm : PatSetCC_m<any_fsetcc,    SETOEQ, FEQ_D,            Ext>;
-  defm : PatSetCC_m<strict_fsetcc, SETLT,  PseudoQuietFLT_D, Ext>;
-  defm : PatSetCC_m<strict_fsetcc, SETOLT, PseudoQuietFLT_D, Ext>;
-  defm : PatSetCC_m<strict_fsetcc, SETLE,  PseudoQuietFLE_D, Ext>;
-  defm : PatSetCC_m<strict_fsetcc, SETOLE, PseudoQuietFLE_D, Ext>;
-=======
   defm : PatSetCC_m<any_fsetcc,    SETEQ,  FEQ_D,            Ext, f64>;
   defm : PatSetCC_m<any_fsetcc,    SETOEQ, FEQ_D,            Ext, f64>;
   defm : PatSetCC_m<strict_fsetcc, SETLT,  PseudoQuietFLT_D, Ext, f64>;
   defm : PatSetCC_m<strict_fsetcc, SETOLT, PseudoQuietFLT_D, Ext, f64>;
   defm : PatSetCC_m<strict_fsetcc, SETLE,  PseudoQuietFLE_D, Ext, f64>;
   defm : PatSetCC_m<strict_fsetcc, SETOLE, PseudoQuietFLE_D, Ext, f64>;
->>>>>>> bac3a63c
 }
 
 let Predicates = [HasStdExtD] in {
