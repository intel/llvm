--- conflicted
+++ resolved
@@ -37,69 +37,6 @@
   GICustomOperandRenderer<"renderImmPlus1">,
   GISDNodeXFormEquiv<ImmPlus1>;
 
-<<<<<<< HEAD
-def GIAddrRegImm :
-  GIComplexOperandMatcher<s32, "selectAddrRegImm">,
-  GIComplexPatternEquiv<AddrRegImm>;
-
-// FIXME: This is labelled as handling 's32', however the ComplexPattern it
-// refers to handles both i32 and i64 based on the HwMode. Currently this LLT
-// parameter appears to be ignored so this pattern works for both, however we
-// should add a LowLevelTypeByHwMode, and use that to define our XLenLLT instead
-// here.
-def GIVLOp : GIComplexOperandMatcher<s32, "renderVLOp">,
-             GIComplexPatternEquiv<VLOp>;
-
-// Convert from i32 immediate to i64 target immediate to make SelectionDAG type
-// checking happy so we can use ADDIW which expects an XLen immediate.
-def as_i64imm : SDNodeXForm<imm, [{
-  return CurDAG->getTargetConstant(N->getSExtValue(), SDLoc(N), MVT::i64);
-}]>;
-
-def gi_as_i64imm : GICustomOperandRenderer<"renderImm">,
-  GISDNodeXFormEquiv<as_i64imm>;
-
-def gi_trailing_zero : GICustomOperandRenderer<"renderTrailingZeros">,
-  GISDNodeXFormEquiv<TrailingZeros>;
-
-// FIXME: This is labelled as handling 's32', however the ComplexPattern it
-// refers to handles both i32 and i64 based on the HwMode. Currently this LLT
-// parameter appears to be ignored so this pattern works for both, however we
-// should add a LowLevelTypeByHwMode, and use that to define our XLenLLT instead
-// here.
-def GIShiftMaskXLen :
-    GIComplexOperandMatcher<s32, "selectShiftMaskXLen">,
-    GIComplexPatternEquiv<shiftMaskXLen>;
-def GIShiftMask32 :
-    GIComplexOperandMatcher<s64, "selectShiftMask32">,
-    GIComplexPatternEquiv<shiftMask32>;
-
-def gi_sh1add_op : GIComplexOperandMatcher<s32, "selectSHXADDOp<1>">,
-                   GIComplexPatternEquiv<sh1add_op>;
-def gi_sh2add_op : GIComplexOperandMatcher<s32, "selectSHXADDOp<2>">,
-                   GIComplexPatternEquiv<sh2add_op>;
-def gi_sh3add_op : GIComplexOperandMatcher<s32, "selectSHXADDOp<3>">,
-                   GIComplexPatternEquiv<sh3add_op>;
-
-def gi_sh1add_uw_op : GIComplexOperandMatcher<s32, "selectSHXADD_UWOp<1>">,
-                      GIComplexPatternEquiv<sh1add_uw_op>;
-def gi_sh2add_uw_op : GIComplexOperandMatcher<s32, "selectSHXADD_UWOp<2>">,
-                      GIComplexPatternEquiv<sh2add_uw_op>;
-def gi_sh3add_uw_op : GIComplexOperandMatcher<s32, "selectSHXADD_UWOp<3>">,
-                      GIComplexPatternEquiv<sh3add_uw_op>;
-
-def gi_sexti32 : GIComplexOperandMatcher<s64, "selectSExtBits<32>">,
-                 GIComplexPatternEquiv<sexti32>;
-
-def gi_zexti32 : GIComplexOperandMatcher<s64, "selectZExtBits<32>">,
-                 GIComplexPatternEquiv<zexti32>;
-def gi_zexti16 : GIComplexOperandMatcher<s32, "selectZExtBits<16>">,
-                 GIComplexPatternEquiv<zexti16>;
-def gi_zexti8  : GIComplexOperandMatcher<s32, "selectZExtBits<8>">,
-                 GIComplexPatternEquiv<zexti8>;
-
-=======
->>>>>>> 49fd7d4f
 // Ptr type used in patterns with GlobalISelEmitter
 def PtrVT : PtrValueTypeByHwMode<XLenVT, 0>;
 
