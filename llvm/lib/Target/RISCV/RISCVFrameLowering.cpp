--- conflicted
+++ resolved
@@ -582,14 +582,9 @@
 
 void RISCVFrameLowering::allocateStack(MachineBasicBlock &MBB,
                                        MachineBasicBlock::iterator MBBI,
-<<<<<<< HEAD
-                                       StackOffset Offset, bool EmitCFI,
-                                       unsigned CFIIndex) const {
-=======
                                        MachineFunction &MF, StackOffset Offset,
                                        uint64_t RealStackSize,
                                        bool EmitCFI) const {
->>>>>>> 93e44d24
   DebugLoc DL;
   const RISCVRegisterInfo *RI = STI.getRegisterInfo();
   const RISCVInstrInfo *TII = STI.getInstrInfo();
@@ -598,13 +593,9 @@
                 getStackAlign());
 
   if (EmitCFI) {
-<<<<<<< HEAD
-    // Emit ".cfi_def_cfa_offset StackSize"
-=======
     // Emit ".cfi_def_cfa_offset RealStackSize"
     unsigned CFIIndex = MF.addFrameInst(
         MCCFIInstruction::cfiDefCfaOffset(nullptr, RealStackSize));
->>>>>>> 93e44d24
     BuildMI(MBB, MBBI, DL, TII->get(TargetOpcode::CFI_INSTRUCTION))
         .addCFIIndex(CFIIndex)
         .setMIFlag(MachineInstr::FrameSetup);
@@ -727,15 +718,8 @@
 
   if (StackSize != 0) {
     // Allocate space on the stack if necessary.
-<<<<<<< HEAD
-    unsigned CFIIndex = MF.addFrameInst(
-        MCCFIInstruction::cfiDefCfaOffset(nullptr, RealStackSize));
-    allocateStack(MBB, MBBI, StackOffset::getFixed(-StackSize),
-		  /*EmitCFI=*/ true, CFIIndex);
-=======
     allocateStack(MBB, MBBI, MF, StackOffset::getFixed(-StackSize),
                   RealStackSize, /*EmitCFI=*/true);
->>>>>>> 93e44d24
   }
 
   // The frame pointer is callee-saved, and code has been generated for us to
@@ -777,17 +761,8 @@
     assert(SecondSPAdjustAmount > 0 &&
            "SecondSPAdjustAmount should be greater than zero");
 
-<<<<<<< HEAD
-    // If we are using a frame-pointer, and thus emitted ".cfi_def_cfa fp, 0",
-    // don't emit an sp-based .cfi_def_cfa_offset
-    unsigned CFIIndex = MF.addFrameInst(MCCFIInstruction::cfiDefCfaOffset(
-        nullptr, getStackSizeWithRVVPadding(MF)));
-    allocateStack(MBB, MBBI, StackOffset::getFixed(-SecondSPAdjustAmount),
-                  !hasFP(MF), CFIIndex);
-=======
     allocateStack(MBB, MBBI, MF, StackOffset::getFixed(-SecondSPAdjustAmount),
                   getStackSizeWithRVVPadding(MF), !hasFP(MF));
->>>>>>> 93e44d24
   }
 
   if (RVVStackSize) {
