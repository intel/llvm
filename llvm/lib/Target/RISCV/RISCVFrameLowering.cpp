--- conflicted
+++ resolved
@@ -126,15 +126,9 @@
 static constexpr uint64_t QCIInterruptPushAmount = 96;
 
 static const std::pair<MCPhysReg, int8_t> FixedCSRFIQCIInterruptMap[] = {
-<<<<<<< HEAD
-    /* -1 is a gap for mepc/qc.mnepc */
-    {/*fp*/ FPReg, -2},
-    /* -3 is a gap for mcause */
-=======
     /* -1 is a gap for mepc/mnepc */
     {/*fp*/ FPReg, -2},
     /* -3 is a gap for qc.mcause */
->>>>>>> d465594a
     {/*ra*/ RAReg, -4},
     /* -5 is reserved */
     {/*t0*/ RISCV::X5, -6},
@@ -1990,20 +1984,12 @@
       MBB.addLiveIn(Reg);
     // TODO: Handle QCI Interrupt + Push/Pop
   } else if (RVFI->isPushable(*MF)) {
-<<<<<<< HEAD
-    // Emit CM.PUSH with base SPimm & evaluate Push stack
-=======
     // Emit CM.PUSH with base StackAdj & evaluate Push stack
->>>>>>> d465594a
     unsigned PushedRegNum = RVFI->getRVPushRegs();
     if (PushedRegNum > 0) {
       // Use encoded number to represent registers to spill.
       unsigned Opcode = getPushOpcode(RVFI->getPushPopKind(*MF), hasFP(*MF));
-<<<<<<< HEAD
-      unsigned RegEnc = RISCVZC::encodeRlistNumRegs(PushedRegNum);
-=======
       unsigned RegEnc = RISCVZC::encodeRegListNumRegs(PushedRegNum);
->>>>>>> d465594a
       MachineInstrBuilder PushBuilder =
           BuildMI(MBB, MI, DL, TII.get(Opcode))
               .setMIFlag(MachineInstr::FrameSetup);
@@ -2165,11 +2151,7 @@
     unsigned PushedRegNum = RVFI->getRVPushRegs();
     if (PushedRegNum > 0) {
       unsigned Opcode = getPopOpcode(RVFI->getPushPopKind(*MF));
-<<<<<<< HEAD
-      unsigned RegEnc = RISCVZC::encodeRlistNumRegs(PushedRegNum);
-=======
       unsigned RegEnc = RISCVZC::encodeRegListNumRegs(PushedRegNum);
->>>>>>> d465594a
       MachineInstrBuilder PopBuilder =
           BuildMI(MBB, MI, DL, TII.get(Opcode))
               .setMIFlag(MachineInstr::FrameDestroy);
