//===-- RISCVFrameLowering.cpp - RISC-V Frame Information -----------------===//
//
// Part of the LLVM Project, under the Apache License v2.0 with LLVM Exceptions.
// See https://llvm.org/LICENSE.txt for license information.
// SPDX-License-Identifier: Apache-2.0 WITH LLVM-exception
//
//===----------------------------------------------------------------------===//
//
// This file contains the RISC-V implementation of TargetFrameLowering class.
//
//===----------------------------------------------------------------------===//

#include "RISCVFrameLowering.h"
#include "RISCVMachineFunctionInfo.h"
#include "RISCVSubtarget.h"
#include "llvm/BinaryFormat/Dwarf.h"
#include "llvm/CodeGen/MachineFrameInfo.h"
#include "llvm/CodeGen/MachineFunction.h"
#include "llvm/CodeGen/MachineInstrBuilder.h"
#include "llvm/CodeGen/MachineRegisterInfo.h"
#include "llvm/CodeGen/RegisterScavenging.h"
#include "llvm/IR/DiagnosticInfo.h"
#include "llvm/MC/MCDwarf.h"
#include "llvm/Support/LEB128.h"

#include <algorithm>

using namespace llvm;

namespace {

class CFISaveRegisterEmitter {
  MachineFunction &MF;
  MachineFrameInfo &MFI;

public:
  CFISaveRegisterEmitter(MachineFunction &MF)
      : MF{MF}, MFI{MF.getFrameInfo()} {};

  void emit(MachineBasicBlock &MBB, MachineBasicBlock::iterator MBBI,
            const RISCVRegisterInfo &RI, const RISCVInstrInfo &TII,
            const DebugLoc &DL, const CalleeSavedInfo &CS) const {
    int FrameIdx = CS.getFrameIdx();
    int64_t Offset = MFI.getObjectOffset(FrameIdx);
    Register Reg = CS.getReg();
    unsigned CFIIndex = MF.addFrameInst(MCCFIInstruction::createOffset(
        nullptr, RI.getDwarfRegNum(Reg, true), Offset));
    BuildMI(MBB, MBBI, DL, TII.get(TargetOpcode::CFI_INSTRUCTION))
        .addCFIIndex(CFIIndex)
        .setMIFlag(MachineInstr::FrameSetup);
  }
};

class CFIRestoreRegisterEmitter {
  MachineFunction &MF;

public:
  CFIRestoreRegisterEmitter(MachineFunction &MF) : MF{MF} {};

  void emit(MachineBasicBlock &MBB, MachineBasicBlock::iterator MBBI,
            const RISCVRegisterInfo &RI, const RISCVInstrInfo &TII,
            const DebugLoc &DL, const CalleeSavedInfo &CS) const {
    Register Reg = CS.getReg();
    unsigned CFIIndex = MF.addFrameInst(
        MCCFIInstruction::createRestore(nullptr, RI.getDwarfRegNum(Reg, true)));
    BuildMI(MBB, MBBI, DL, TII.get(TargetOpcode::CFI_INSTRUCTION))
        .addCFIIndex(CFIIndex)
        .setMIFlag(MachineInstr::FrameDestroy);
  }
};

} // namespace

template <typename Emitter>
void RISCVFrameLowering::emitCFIForCSI(
    MachineBasicBlock &MBB, MachineBasicBlock::iterator MBBI,
    const SmallVector<CalleeSavedInfo, 8> &CSI) const {
  MachineFunction *MF = MBB.getParent();
  const RISCVRegisterInfo *RI = STI.getRegisterInfo();
  const RISCVInstrInfo *TII = STI.getInstrInfo();
  DebugLoc DL = MBB.findDebugLoc(MBBI);

  Emitter E{*MF};
  for (const auto &CS : CSI)
    E.emit(MBB, MBBI, *RI, *TII, DL, CS);
}

static Align getABIStackAlignment(RISCVABI::ABI ABI) {
  if (ABI == RISCVABI::ABI_ILP32E)
    return Align(4);
  if (ABI == RISCVABI::ABI_LP64E)
    return Align(8);
  return Align(16);
}

RISCVFrameLowering::RISCVFrameLowering(const RISCVSubtarget &STI)
    : TargetFrameLowering(
          StackGrowsDown, getABIStackAlignment(STI.getTargetABI()),
          /*LocalAreaOffset=*/0,
          /*TransientStackAlignment=*/getABIStackAlignment(STI.getTargetABI())),
      STI(STI) {}

// The register used to hold the frame pointer.
static constexpr Register FPReg = RISCV::X8;

// The register used to hold the stack pointer.
static constexpr Register SPReg = RISCV::X2;

// The register used to hold the return address.
static constexpr Register RAReg = RISCV::X1;

// Offsets which need to be scale by XLen representing locations of CSRs which
// are given a fixed location by save/restore libcalls or Zcmp Push/Pop.
static const std::pair<MCPhysReg, int8_t> FixedCSRFIMap[] = {
    {/*ra*/ RAReg, -1},       {/*s0*/ FPReg, -2},
    {/*s1*/ RISCV::X9, -3},   {/*s2*/ RISCV::X18, -4},
    {/*s3*/ RISCV::X19, -5},  {/*s4*/ RISCV::X20, -6},
    {/*s5*/ RISCV::X21, -7},  {/*s6*/ RISCV::X22, -8},
    {/*s7*/ RISCV::X23, -9},  {/*s8*/ RISCV::X24, -10},
    {/*s9*/ RISCV::X25, -11}, {/*s10*/ RISCV::X26, -12},
    {/*s11*/ RISCV::X27, -13}};

// For now we use x3, a.k.a gp, as pointer to shadow call stack.
// User should not use x3 in their asm.
static void emitSCSPrologue(MachineFunction &MF, MachineBasicBlock &MBB,
                            MachineBasicBlock::iterator MI,
                            const DebugLoc &DL) {
  const auto &STI = MF.getSubtarget<RISCVSubtarget>();
  bool HasHWShadowStack = MF.getFunction().hasFnAttribute("hw-shadow-stack") &&
                          STI.hasStdExtZicfiss();
  bool HasSWShadowStack =
      MF.getFunction().hasFnAttribute(Attribute::ShadowCallStack);
  if (!HasHWShadowStack && !HasSWShadowStack)
    return;

  const llvm::RISCVRegisterInfo *TRI = STI.getRegisterInfo();
  Register RAReg = TRI->getRARegister();

  // Do not save RA to the SCS if it's not saved to the regular stack,
  // i.e. RA is not at risk of being overwritten.
  std::vector<CalleeSavedInfo> &CSI = MF.getFrameInfo().getCalleeSavedInfo();
  if (llvm::none_of(
          CSI, [&](CalleeSavedInfo &CSR) { return CSR.getReg() == RAReg; }))
    return;

  const RISCVInstrInfo *TII = STI.getInstrInfo();
  if (HasHWShadowStack) {
    BuildMI(MBB, MI, DL, TII->get(RISCV::SSPUSH)).addReg(RAReg);
    return;
  }

  Register SCSPReg = RISCVABI::getSCSPReg();

  bool IsRV64 = STI.hasFeature(RISCV::Feature64Bit);
  int64_t SlotSize = STI.getXLen() / 8;
  // Store return address to shadow call stack
  // addi    gp, gp, [4|8]
  // s[w|d]  ra, -[4|8](gp)
  BuildMI(MBB, MI, DL, TII->get(RISCV::ADDI))
      .addReg(SCSPReg, RegState::Define)
      .addReg(SCSPReg)
      .addImm(SlotSize)
      .setMIFlag(MachineInstr::FrameSetup);
  BuildMI(MBB, MI, DL, TII->get(IsRV64 ? RISCV::SD : RISCV::SW))
      .addReg(RAReg)
      .addReg(SCSPReg)
      .addImm(-SlotSize)
      .setMIFlag(MachineInstr::FrameSetup);

  // Emit a CFI instruction that causes SlotSize to be subtracted from the value
  // of the shadow stack pointer when unwinding past this frame.
  char DwarfSCSReg = TRI->getDwarfRegNum(SCSPReg, /*IsEH*/ true);
  assert(DwarfSCSReg < 32 && "SCS Register should be < 32 (X3).");

  char Offset = static_cast<char>(-SlotSize) & 0x7f;
  const char CFIInst[] = {
      dwarf::DW_CFA_val_expression,
      DwarfSCSReg, // register
      2,           // length
      static_cast<char>(unsigned(dwarf::DW_OP_breg0 + DwarfSCSReg)),
      Offset, // addend (sleb128)
  };

  unsigned CFIIndex = MF.addFrameInst(MCCFIInstruction::createEscape(
      nullptr, StringRef(CFIInst, sizeof(CFIInst))));
  BuildMI(MBB, MI, DL, TII->get(TargetOpcode::CFI_INSTRUCTION))
      .addCFIIndex(CFIIndex)
      .setMIFlag(MachineInstr::FrameSetup);
}

static void emitSCSEpilogue(MachineFunction &MF, MachineBasicBlock &MBB,
                            MachineBasicBlock::iterator MI,
                            const DebugLoc &DL) {
  const auto &STI = MF.getSubtarget<RISCVSubtarget>();
  bool HasHWShadowStack = MF.getFunction().hasFnAttribute("hw-shadow-stack") &&
                          STI.hasStdExtZicfiss();
  bool HasSWShadowStack =
      MF.getFunction().hasFnAttribute(Attribute::ShadowCallStack);
  if (!HasHWShadowStack && !HasSWShadowStack)
    return;

  Register RAReg = STI.getRegisterInfo()->getRARegister();

  // See emitSCSPrologue() above.
  std::vector<CalleeSavedInfo> &CSI = MF.getFrameInfo().getCalleeSavedInfo();
  if (llvm::none_of(
          CSI, [&](CalleeSavedInfo &CSR) { return CSR.getReg() == RAReg; }))
    return;

  const RISCVInstrInfo *TII = STI.getInstrInfo();
  if (HasHWShadowStack) {
    BuildMI(MBB, MI, DL, TII->get(RISCV::SSPOPCHK)).addReg(RAReg);
    return;
  }

  Register SCSPReg = RISCVABI::getSCSPReg();

  bool IsRV64 = STI.hasFeature(RISCV::Feature64Bit);
  int64_t SlotSize = STI.getXLen() / 8;
  // Load return address from shadow call stack
  // l[w|d]  ra, -[4|8](gp)
  // addi    gp, gp, -[4|8]
  BuildMI(MBB, MI, DL, TII->get(IsRV64 ? RISCV::LD : RISCV::LW))
      .addReg(RAReg, RegState::Define)
      .addReg(SCSPReg)
      .addImm(-SlotSize)
      .setMIFlag(MachineInstr::FrameDestroy);
  BuildMI(MBB, MI, DL, TII->get(RISCV::ADDI))
      .addReg(SCSPReg, RegState::Define)
      .addReg(SCSPReg)
      .addImm(-SlotSize)
      .setMIFlag(MachineInstr::FrameDestroy);
  // Restore the SCS pointer
  unsigned CFIIndex = MF.addFrameInst(MCCFIInstruction::createRestore(
      nullptr, STI.getRegisterInfo()->getDwarfRegNum(SCSPReg, /*IsEH*/ true)));
  BuildMI(MBB, MI, DL, TII->get(TargetOpcode::CFI_INSTRUCTION))
      .addCFIIndex(CFIIndex)
      .setMIFlags(MachineInstr::FrameDestroy);
}

// Get the ID of the libcall used for spilling and restoring callee saved
// registers. The ID is representative of the number of registers saved or
// restored by the libcall, except it is zero-indexed - ID 0 corresponds to a
// single register.
static int getLibCallID(const MachineFunction &MF,
                        const std::vector<CalleeSavedInfo> &CSI) {
  const auto *RVFI = MF.getInfo<RISCVMachineFunctionInfo>();

  if (CSI.empty() || !RVFI->useSaveRestoreLibCalls(MF))
    return -1;

  Register MaxReg = RISCV::NoRegister;
  for (auto &CS : CSI)
    // assignCalleeSavedSpillSlots assigns negative frame indexes to
    // registers which can be saved by libcall.
    if (CS.getFrameIdx() < 0)
      MaxReg = std::max(MaxReg.id(), CS.getReg().id());

  if (MaxReg == RISCV::NoRegister)
    return -1;

  switch (MaxReg) {
  default:
    llvm_unreachable("Something has gone wrong!");
    // clang-format off
  case /*s11*/ RISCV::X27: return 12;
  case /*s10*/ RISCV::X26: return 11;
  case /*s9*/  RISCV::X25: return 10;
  case /*s8*/  RISCV::X24: return 9;
  case /*s7*/  RISCV::X23: return 8;
  case /*s6*/  RISCV::X22: return 7;
  case /*s5*/  RISCV::X21: return 6;
  case /*s4*/  RISCV::X20: return 5;
  case /*s3*/  RISCV::X19: return 4;
  case /*s2*/  RISCV::X18: return 3;
  case /*s1*/  RISCV::X9:  return 2;
  case /*s0*/  FPReg:  return 1;
  case /*ra*/  RAReg:  return 0;
    // clang-format on
  }
}

// Get the name of the libcall used for spilling callee saved registers.
// If this function will not use save/restore libcalls, then return a nullptr.
static const char *
getSpillLibCallName(const MachineFunction &MF,
                    const std::vector<CalleeSavedInfo> &CSI) {
  static const char *const SpillLibCalls[] = {
    "__riscv_save_0",
    "__riscv_save_1",
    "__riscv_save_2",
    "__riscv_save_3",
    "__riscv_save_4",
    "__riscv_save_5",
    "__riscv_save_6",
    "__riscv_save_7",
    "__riscv_save_8",
    "__riscv_save_9",
    "__riscv_save_10",
    "__riscv_save_11",
    "__riscv_save_12"
  };

  int LibCallID = getLibCallID(MF, CSI);
  if (LibCallID == -1)
    return nullptr;
  return SpillLibCalls[LibCallID];
}

// Get the name of the libcall used for restoring callee saved registers.
// If this function will not use save/restore libcalls, then return a nullptr.
static const char *
getRestoreLibCallName(const MachineFunction &MF,
                      const std::vector<CalleeSavedInfo> &CSI) {
  static const char *const RestoreLibCalls[] = {
    "__riscv_restore_0",
    "__riscv_restore_1",
    "__riscv_restore_2",
    "__riscv_restore_3",
    "__riscv_restore_4",
    "__riscv_restore_5",
    "__riscv_restore_6",
    "__riscv_restore_7",
    "__riscv_restore_8",
    "__riscv_restore_9",
    "__riscv_restore_10",
    "__riscv_restore_11",
    "__riscv_restore_12"
  };

  int LibCallID = getLibCallID(MF, CSI);
  if (LibCallID == -1)
    return nullptr;
  return RestoreLibCalls[LibCallID];
}

// Return encoded value and register count for PUSH/POP instruction,
// representing registers to store/load.
static std::pair<unsigned, unsigned>
getPushPopEncodingAndNum(const Register MaxReg) {
  switch (MaxReg) {
  default:
    llvm_unreachable("Unexpected Reg for Push/Pop Inst");
  case RISCV::X27: /*s11*/
    return std::make_pair(llvm::RISCVZC::RLISTENCODE::RA_S0_S11, 13);
  case RISCV::X25: /*s9*/
    return std::make_pair(llvm::RISCVZC::RLISTENCODE::RA_S0_S9, 11);
  case RISCV::X24: /*s8*/
    return std::make_pair(llvm::RISCVZC::RLISTENCODE::RA_S0_S8, 10);
  case RISCV::X23: /*s7*/
    return std::make_pair(llvm::RISCVZC::RLISTENCODE::RA_S0_S7, 9);
  case RISCV::X22: /*s6*/
    return std::make_pair(llvm::RISCVZC::RLISTENCODE::RA_S0_S6, 8);
  case RISCV::X21: /*s5*/
    return std::make_pair(llvm::RISCVZC::RLISTENCODE::RA_S0_S5, 7);
  case RISCV::X20: /*s4*/
    return std::make_pair(llvm::RISCVZC::RLISTENCODE::RA_S0_S4, 6);
  case RISCV::X19: /*s3*/
    return std::make_pair(llvm::RISCVZC::RLISTENCODE::RA_S0_S3, 5);
  case RISCV::X18: /*s2*/
    return std::make_pair(llvm::RISCVZC::RLISTENCODE::RA_S0_S2, 4);
  case RISCV::X9: /*s1*/
    return std::make_pair(llvm::RISCVZC::RLISTENCODE::RA_S0_S1, 3);
  case FPReg: /*s0*/
    return std::make_pair(llvm::RISCVZC::RLISTENCODE::RA_S0, 2);
  case RAReg: /*ra*/
    return std::make_pair(llvm::RISCVZC::RLISTENCODE::RA, 1);
  }
}

// Get the max reg of Push/Pop for restoring callee saved registers.
static Register getMaxPushPopReg(const MachineFunction &MF,
                                 const std::vector<CalleeSavedInfo> &CSI) {
  Register MaxPushPopReg = RISCV::NoRegister;
  for (auto &CS : CSI) {
    if (llvm::find_if(FixedCSRFIMap, [&](auto P) {
          return P.first == CS.getReg();
        }) != std::end(FixedCSRFIMap))
      MaxPushPopReg = std::max(MaxPushPopReg.id(), CS.getReg().id());
  }
  assert(MaxPushPopReg != RISCV::X26 && "x26 requires x27 to also be pushed");
  return MaxPushPopReg;
}

// Return true if the specified function should have a dedicated frame
// pointer register.  This is true if frame pointer elimination is
// disabled, if it needs dynamic stack realignment, if the function has
// variable sized allocas, or if the frame address is taken.
bool RISCVFrameLowering::hasFPImpl(const MachineFunction &MF) const {
  const TargetRegisterInfo *RegInfo = MF.getSubtarget().getRegisterInfo();

  const MachineFrameInfo &MFI = MF.getFrameInfo();
  return MF.getTarget().Options.DisableFramePointerElim(MF) ||
         RegInfo->hasStackRealignment(MF) || MFI.hasVarSizedObjects() ||
         MFI.isFrameAddressTaken();
}

bool RISCVFrameLowering::hasBP(const MachineFunction &MF) const {
  const MachineFrameInfo &MFI = MF.getFrameInfo();
  const TargetRegisterInfo *TRI = STI.getRegisterInfo();

  // If we do not reserve stack space for outgoing arguments in prologue,
  // we will adjust the stack pointer before call instruction. After the
  // adjustment, we can not use SP to access the stack objects for the
  // arguments. Instead, use BP to access these stack objects.
  return (MFI.hasVarSizedObjects() ||
          (!hasReservedCallFrame(MF) && (!MFI.isMaxCallFrameSizeComputed() ||
                                         MFI.getMaxCallFrameSize() != 0))) &&
         TRI->hasStackRealignment(MF);
}

// Determines the size of the frame and maximum call frame size.
void RISCVFrameLowering::determineFrameLayout(MachineFunction &MF) const {
  MachineFrameInfo &MFI = MF.getFrameInfo();
  auto *RVFI = MF.getInfo<RISCVMachineFunctionInfo>();

  // Get the number of bytes to allocate from the FrameInfo.
  uint64_t FrameSize = MFI.getStackSize();

  // Get the alignment.
  Align StackAlign = getStackAlign();

  // Make sure the frame is aligned.
  FrameSize = alignTo(FrameSize, StackAlign);

  // Update frame info.
  MFI.setStackSize(FrameSize);

  // When using SP or BP to access stack objects, we may require extra padding
  // to ensure the bottom of the RVV stack is correctly aligned within the main
  // stack. We calculate this as the amount required to align the scalar local
  // variable section up to the RVV alignment.
  const TargetRegisterInfo *TRI = STI.getRegisterInfo();
  if (RVFI->getRVVStackSize() && (!hasFP(MF) || TRI->hasStackRealignment(MF))) {
    int ScalarLocalVarSize = FrameSize - RVFI->getCalleeSavedStackSize() -
                             RVFI->getVarArgsSaveSize();
    if (auto RVVPadding =
            offsetToAlignment(ScalarLocalVarSize, RVFI->getRVVStackAlign()))
      RVFI->setRVVPadding(RVVPadding);
  }
}

// Returns the stack size including RVV padding (when required), rounded back
// up to the required stack alignment.
uint64_t RISCVFrameLowering::getStackSizeWithRVVPadding(
    const MachineFunction &MF) const {
  const MachineFrameInfo &MFI = MF.getFrameInfo();
  auto *RVFI = MF.getInfo<RISCVMachineFunctionInfo>();
  return alignTo(MFI.getStackSize() + RVFI->getRVVPadding(), getStackAlign());
}

static SmallVector<CalleeSavedInfo, 8>
getUnmanagedCSI(const MachineFunction &MF,
                const std::vector<CalleeSavedInfo> &CSI) {
  const MachineFrameInfo &MFI = MF.getFrameInfo();
  SmallVector<CalleeSavedInfo, 8> NonLibcallCSI;

  for (auto &CS : CSI) {
    int FI = CS.getFrameIdx();
    if (FI >= 0 && MFI.getStackID(FI) == TargetStackID::Default)
      NonLibcallCSI.push_back(CS);
  }

  return NonLibcallCSI;
}

static SmallVector<CalleeSavedInfo, 8>
getRVVCalleeSavedInfo(const MachineFunction &MF,
                      const std::vector<CalleeSavedInfo> &CSI) {
  const MachineFrameInfo &MFI = MF.getFrameInfo();
  SmallVector<CalleeSavedInfo, 8> RVVCSI;

  for (auto &CS : CSI) {
    int FI = CS.getFrameIdx();
    if (FI >= 0 && MFI.getStackID(FI) == TargetStackID::ScalableVector)
      RVVCSI.push_back(CS);
  }

  return RVVCSI;
}

static SmallVector<CalleeSavedInfo, 8>
getPushOrLibCallsSavedInfo(const MachineFunction &MF,
                           const std::vector<CalleeSavedInfo> &CSI) {
  auto *RVFI = MF.getInfo<RISCVMachineFunctionInfo>();

<<<<<<< HEAD
  SmallVector<CalleeSavedInfo, 8> PushPopOrLibCallsCSI;
  if (!RVFI->useSaveRestoreLibCalls(MF) && !RVFI->isPushable(MF))
    return PushPopOrLibCallsCSI;

  for (auto &CS : CSI) {
    const auto *FII = llvm::find_if(
        FixedCSRFIMap, [&](auto P) { return P.first == CS.getReg(); });
    if (FII != std::end(FixedCSRFIMap))
      PushPopOrLibCallsCSI.push_back(CS);
  }

  return PushPopOrLibCallsCSI;
=======
  SmallVector<CalleeSavedInfo, 8> PushOrLibCallsCSI;
  if (!RVFI->useSaveRestoreLibCalls(MF) && !RVFI->isPushable(MF))
    return PushOrLibCallsCSI;

  for (const auto &CS : CSI) {
    const auto *FII = llvm::find_if(
        FixedCSRFIMap, [&](auto P) { return P.first == CS.getReg(); });
    if (FII != std::end(FixedCSRFIMap))
      PushOrLibCallsCSI.push_back(CS);
  }

  return PushOrLibCallsCSI;
>>>>>>> a8d96e15
}

void RISCVFrameLowering::adjustStackForRVV(MachineFunction &MF,
                                           MachineBasicBlock &MBB,
                                           MachineBasicBlock::iterator MBBI,
                                           const DebugLoc &DL, int64_t Amount,
                                           MachineInstr::MIFlag Flag) const {
  assert(Amount != 0 && "Did not need to adjust stack pointer for RVV.");

  // Optimize compile time offset case
  StackOffset Offset = StackOffset::getScalable(Amount);
  if (auto VLEN = STI.getRealVLen()) {
    // 1. Multiply the number of v-slots by the (constant) length of register
    const int64_t VLENB = *VLEN / 8;
    assert(Amount % 8 == 0 &&
           "Reserve the stack by the multiple of one vector size.");
    const int64_t NumOfVReg = Amount / 8;
    const int64_t FixedOffset = NumOfVReg * VLENB;
    if (!isInt<32>(FixedOffset)) {
      report_fatal_error(
        "Frame size outside of the signed 32-bit range not supported");
    }
    Offset = StackOffset::getFixed(FixedOffset);
  }

  const RISCVRegisterInfo &RI = *STI.getRegisterInfo();
  // We must keep the stack pointer aligned through any intermediate
  // updates.
  RI.adjustReg(MBB, MBBI, DL, SPReg, SPReg, Offset,
               Flag, getStackAlign());
}

static void appendScalableVectorExpression(const TargetRegisterInfo &TRI,
                                           SmallVectorImpl<char> &Expr,
                                           int FixedOffset, int ScalableOffset,
                                           llvm::raw_string_ostream &Comment) {
  unsigned DwarfVLenB = TRI.getDwarfRegNum(RISCV::VLENB, true);
  uint8_t Buffer[16];
  if (FixedOffset) {
    Expr.push_back(dwarf::DW_OP_consts);
    Expr.append(Buffer, Buffer + encodeSLEB128(FixedOffset, Buffer));
    Expr.push_back((uint8_t)dwarf::DW_OP_plus);
    Comment << (FixedOffset < 0 ? " - " : " + ") << std::abs(FixedOffset);
  }

  Expr.push_back((uint8_t)dwarf::DW_OP_consts);
  Expr.append(Buffer, Buffer + encodeSLEB128(ScalableOffset, Buffer));

  Expr.push_back((uint8_t)dwarf::DW_OP_bregx);
  Expr.append(Buffer, Buffer + encodeULEB128(DwarfVLenB, Buffer));
  Expr.push_back(0);

  Expr.push_back((uint8_t)dwarf::DW_OP_mul);
  Expr.push_back((uint8_t)dwarf::DW_OP_plus);

  Comment << (ScalableOffset < 0 ? " - " : " + ") << std::abs(ScalableOffset)
          << " * vlenb";
}

static MCCFIInstruction createDefCFAExpression(const TargetRegisterInfo &TRI,
                                               Register Reg,
                                               uint64_t FixedOffset,
                                               uint64_t ScalableOffset) {
  assert(ScalableOffset != 0 && "Did not need to adjust CFA for RVV");
  SmallString<64> Expr;
  std::string CommentBuffer;
  llvm::raw_string_ostream Comment(CommentBuffer);
  // Build up the expression (Reg + FixedOffset + ScalableOffset * VLENB).
  unsigned DwarfReg = TRI.getDwarfRegNum(Reg, true);
  Expr.push_back((uint8_t)(dwarf::DW_OP_breg0 + DwarfReg));
  Expr.push_back(0);
  if (Reg == SPReg)
    Comment << "sp";
  else
    Comment << printReg(Reg, &TRI);

  appendScalableVectorExpression(TRI, Expr, FixedOffset, ScalableOffset,
                                 Comment);

  SmallString<64> DefCfaExpr;
  uint8_t Buffer[16];
  DefCfaExpr.push_back(dwarf::DW_CFA_def_cfa_expression);
  DefCfaExpr.append(Buffer, Buffer + encodeULEB128(Expr.size(), Buffer));
  DefCfaExpr.append(Expr.str());

  return MCCFIInstruction::createEscape(nullptr, DefCfaExpr.str(), SMLoc(),
                                        Comment.str());
}

static MCCFIInstruction createDefCFAOffset(const TargetRegisterInfo &TRI,
                                           Register Reg, uint64_t FixedOffset,
                                           uint64_t ScalableOffset) {
  assert(ScalableOffset != 0 && "Did not need to adjust CFA for RVV");
  SmallString<64> Expr;
  std::string CommentBuffer;
  llvm::raw_string_ostream Comment(CommentBuffer);
  Comment << printReg(Reg, &TRI) << "  @ cfa";

  // Build up the expression (FixedOffset + ScalableOffset * VLENB).
  appendScalableVectorExpression(TRI, Expr, FixedOffset, ScalableOffset,
                                 Comment);

  SmallString<64> DefCfaExpr;
  uint8_t Buffer[16];
  unsigned DwarfReg = TRI.getDwarfRegNum(Reg, true);
  DefCfaExpr.push_back(dwarf::DW_CFA_expression);
  DefCfaExpr.append(Buffer, Buffer + encodeULEB128(DwarfReg, Buffer));
  DefCfaExpr.append(Buffer, Buffer + encodeULEB128(Expr.size(), Buffer));
  DefCfaExpr.append(Expr.str());

  return MCCFIInstruction::createEscape(nullptr, DefCfaExpr.str(), SMLoc(),
                                        Comment.str());
}

void RISCVFrameLowering::emitPrologue(MachineFunction &MF,
                                      MachineBasicBlock &MBB) const {
  MachineFrameInfo &MFI = MF.getFrameInfo();
  auto *RVFI = MF.getInfo<RISCVMachineFunctionInfo>();
  const RISCVRegisterInfo *RI = STI.getRegisterInfo();
  const RISCVInstrInfo *TII = STI.getInstrInfo();
  MachineBasicBlock::iterator MBBI = MBB.begin();

  Register BPReg = RISCVABI::getBPReg();

  // Debug location must be unknown since the first debug location is used
  // to determine the end of the prologue.
  DebugLoc DL;

  // All calls are tail calls in GHC calling conv, and functions have no
  // prologue/epilogue.
  if (MF.getFunction().getCallingConv() == CallingConv::GHC)
    return;

  // Emit prologue for shadow call stack.
  emitSCSPrologue(MF, MBB, MBBI, DL);

  auto FirstFrameSetup = MBBI;

  // Since spillCalleeSavedRegisters may have inserted a libcall, skip past
  // any instructions marked as FrameSetup
  while (MBBI != MBB.end() && MBBI->getFlag(MachineInstr::FrameSetup))
    ++MBBI;

  // Determine the correct frame layout
  determineFrameLayout(MF);

  const auto &CSI = MFI.getCalleeSavedInfo();

  // If libcalls are used to spill and restore callee-saved registers, the frame
  // has two sections; the opaque section managed by the libcalls, and the
  // section managed by MachineFrameInfo which can also hold callee saved
  // registers in fixed stack slots, both of which have negative frame indices.
  // This gets even more complicated when incoming arguments are passed via the
  // stack, as these too have negative frame indices. An example is detailed
  // below:
  //
  //  | incoming arg | <- FI[-3]
  //  | libcallspill |
  //  | calleespill  | <- FI[-2]
  //  | calleespill  | <- FI[-1]
  //  | this_frame   | <- FI[0]
  //
  // For negative frame indices, the offset from the frame pointer will differ
  // depending on which of these groups the frame index applies to.
  // The following calculates the correct offset knowing the number of callee
  // saved registers spilt by the two methods.
  if (int LibCallRegs = getLibCallID(MF, MFI.getCalleeSavedInfo()) + 1) {
    // Calculate the size of the frame managed by the libcall. The stack
    // alignment of these libcalls should be the same as how we set it in
    // getABIStackAlignment.
    unsigned LibCallFrameSize =
        alignTo((STI.getXLen() / 8) * LibCallRegs, getStackAlign());
    RVFI->setLibCallStackSize(LibCallFrameSize);

    unsigned CFIIndex = MF.addFrameInst(
        MCCFIInstruction::cfiDefCfaOffset(nullptr, LibCallFrameSize));
    BuildMI(MBB, MBBI, DL, TII->get(TargetOpcode::CFI_INSTRUCTION))
        .addCFIIndex(CFIIndex)
        .setMIFlag(MachineInstr::FrameSetup);

<<<<<<< HEAD
    for (const auto &Entry : getPushOrLibCallsSavedInfo(MF, CSI)) {
      int FrameIdx = Entry.getFrameIdx();
      int64_t Offset = MFI.getObjectOffset(FrameIdx);
      Register Reg = Entry.getReg();
      unsigned CFIIndex = MF.addFrameInst(MCCFIInstruction::createOffset(
          nullptr, RI->getDwarfRegNum(Reg, true), Offset));
      BuildMI(MBB, MBBI, DL, TII->get(TargetOpcode::CFI_INSTRUCTION))
          .addCFIIndex(CFIIndex)
          .setMIFlag(MachineInstr::FrameSetup);
    }
=======
    emitCFIForCSI<CFISaveRegisterEmitter>(MBB, MBBI,
                                          getPushOrLibCallsSavedInfo(MF, CSI));
>>>>>>> a8d96e15
  }

  // FIXME (note copied from Lanai): This appears to be overallocating.  Needs
  // investigation. Get the number of bytes to allocate from the FrameInfo.
  uint64_t RealStackSize = getStackSizeWithRVVPadding(MF);
  uint64_t StackSize = RealStackSize - RVFI->getReservedSpillsSize();
  uint64_t RVVStackSize = RVFI->getRVVStackSize();

  // Early exit if there is no need to allocate on the stack
  if (RealStackSize == 0 && !MFI.adjustsStack() && RVVStackSize == 0)
    return;

  // If the stack pointer has been marked as reserved, then produce an error if
  // the frame requires stack allocation
  if (STI.isRegisterReservedByUser(SPReg))
    MF.getFunction().getContext().diagnose(DiagnosticInfoUnsupported{
        MF.getFunction(), "Stack pointer required, but has been reserved."});

  uint64_t FirstSPAdjustAmount = getFirstSPAdjustAmount(MF);
  // Split the SP adjustment to reduce the offsets of callee saved spill.
  if (FirstSPAdjustAmount) {
    StackSize = FirstSPAdjustAmount;
    RealStackSize = FirstSPAdjustAmount;
  }

  if (RVFI->isPushable(MF) && FirstFrameSetup != MBB.end() &&
      FirstFrameSetup->getOpcode() == RISCV::CM_PUSH) {
    // Use available stack adjustment in push instruction to allocate additional
    // stack space. Align the stack size down to a multiple of 16. This is
    // needed for RVE.
    // FIXME: Can we increase the stack size to a multiple of 16 instead?
    uint64_t Spimm =
        std::min(alignDown(StackSize, 16), static_cast<uint64_t>(48));
    FirstFrameSetup->getOperand(1).setImm(Spimm);
    StackSize -= Spimm;

    unsigned CFIIndex = MF.addFrameInst(
        MCCFIInstruction::cfiDefCfaOffset(nullptr, RealStackSize - StackSize));
    BuildMI(MBB, MBBI, DL, TII->get(TargetOpcode::CFI_INSTRUCTION))
        .addCFIIndex(CFIIndex)
        .setMIFlag(MachineInstr::FrameSetup);

<<<<<<< HEAD
    for (const auto &Entry : getPushOrLibCallsSavedInfo(MF, CSI)) {
      int FrameIdx = Entry.getFrameIdx();
      int64_t Offset = MFI.getObjectOffset(FrameIdx);
      Register Reg = Entry.getReg();
      unsigned CFIIndex = MF.addFrameInst(MCCFIInstruction::createOffset(
          nullptr, RI->getDwarfRegNum(Reg, true), Offset));
      BuildMI(MBB, MBBI, DL, TII->get(TargetOpcode::CFI_INSTRUCTION))
          .addCFIIndex(CFIIndex)
          .setMIFlag(MachineInstr::FrameSetup);
    }
=======
    emitCFIForCSI<CFISaveRegisterEmitter>(MBB, MBBI,
                                          getPushOrLibCallsSavedInfo(MF, CSI));
>>>>>>> a8d96e15
  }

  if (StackSize != 0) {
    // Allocate space on the stack if necessary.
    RI->adjustReg(MBB, MBBI, DL, SPReg, SPReg,
                  StackOffset::getFixed(-StackSize), MachineInstr::FrameSetup,
                  getStackAlign());

    // Emit ".cfi_def_cfa_offset RealStackSize"
    unsigned CFIIndex = MF.addFrameInst(
        MCCFIInstruction::cfiDefCfaOffset(nullptr, RealStackSize));
    BuildMI(MBB, MBBI, DL, TII->get(TargetOpcode::CFI_INSTRUCTION))
        .addCFIIndex(CFIIndex)
        .setMIFlag(MachineInstr::FrameSetup);
  }

  // The frame pointer is callee-saved, and code has been generated for us to
  // save it to the stack. We need to skip over the storing of callee-saved
  // registers as the frame pointer must be modified after it has been saved
  // to the stack, not before.
  // FIXME: assumes exactly one instruction is used to save each callee-saved
  // register.
  std::advance(MBBI, getUnmanagedCSI(MF, CSI).size());

  // Iterate over list of callee-saved registers and emit .cfi_offset
  // directives.
<<<<<<< HEAD
  for (const auto &Entry : getUnmanagedCSI(MF, CSI)) {
    int FrameIdx = Entry.getFrameIdx();
    if (FrameIdx >= 0 &&
        MFI.getStackID(FrameIdx) == TargetStackID::ScalableVector)
      continue;

    int64_t Offset = MFI.getObjectOffset(FrameIdx);
    Register Reg = Entry.getReg();
    unsigned CFIIndex = MF.addFrameInst(MCCFIInstruction::createOffset(
        nullptr, RI->getDwarfRegNum(Reg, true), Offset));
    BuildMI(MBB, MBBI, DL, TII->get(TargetOpcode::CFI_INSTRUCTION))
        .addCFIIndex(CFIIndex)
        .setMIFlag(MachineInstr::FrameSetup);
  }
=======
  emitCFIForCSI<CFISaveRegisterEmitter>(MBB, MBBI, getUnmanagedCSI(MF, CSI));
>>>>>>> a8d96e15

  // Generate new FP.
  if (hasFP(MF)) {
    if (STI.isRegisterReservedByUser(FPReg))
      MF.getFunction().getContext().diagnose(DiagnosticInfoUnsupported{
          MF.getFunction(), "Frame pointer required, but has been reserved."});
    // The frame pointer does need to be reserved from register allocation.
    assert(MF.getRegInfo().isReserved(FPReg) && "FP not reserved");

    RI->adjustReg(MBB, MBBI, DL, FPReg, SPReg,
                  StackOffset::getFixed(RealStackSize - RVFI->getVarArgsSaveSize()),
                  MachineInstr::FrameSetup, getStackAlign());

    // Emit ".cfi_def_cfa $fp, RVFI->getVarArgsSaveSize()"
    unsigned CFIIndex = MF.addFrameInst(MCCFIInstruction::cfiDefCfa(
        nullptr, RI->getDwarfRegNum(FPReg, true), RVFI->getVarArgsSaveSize()));
    BuildMI(MBB, MBBI, DL, TII->get(TargetOpcode::CFI_INSTRUCTION))
        .addCFIIndex(CFIIndex)
        .setMIFlag(MachineInstr::FrameSetup);
  }

  // Emit the second SP adjustment after saving callee saved registers.
  if (FirstSPAdjustAmount) {
    uint64_t SecondSPAdjustAmount =
        getStackSizeWithRVVPadding(MF) - FirstSPAdjustAmount;
    assert(SecondSPAdjustAmount > 0 &&
           "SecondSPAdjustAmount should be greater than zero");
    RI->adjustReg(MBB, MBBI, DL, SPReg, SPReg,
                  StackOffset::getFixed(-SecondSPAdjustAmount),
                  MachineInstr::FrameSetup, getStackAlign());

    // If we are using a frame-pointer, and thus emitted ".cfi_def_cfa fp, 0",
    // don't emit an sp-based .cfi_def_cfa_offset
    if (!hasFP(MF)) {
      // Emit ".cfi_def_cfa_offset StackSize"
      unsigned CFIIndex = MF.addFrameInst(MCCFIInstruction::cfiDefCfaOffset(
          nullptr, getStackSizeWithRVVPadding(MF)));
      BuildMI(MBB, MBBI, DL, TII->get(TargetOpcode::CFI_INSTRUCTION))
          .addCFIIndex(CFIIndex)
          .setMIFlag(MachineInstr::FrameSetup);
    }
  }

  if (RVVStackSize) {
    adjustStackForRVV(MF, MBB, MBBI, DL, -RVVStackSize,
                      MachineInstr::FrameSetup);
    if (!hasFP(MF)) {
      // Emit .cfi_def_cfa_expression "sp + StackSize + RVVStackSize * vlenb".
      unsigned CFIIndex = MF.addFrameInst(createDefCFAExpression(
          *RI, SPReg, getStackSizeWithRVVPadding(MF), RVVStackSize / 8));
      BuildMI(MBB, MBBI, DL, TII->get(TargetOpcode::CFI_INSTRUCTION))
          .addCFIIndex(CFIIndex)
          .setMIFlag(MachineInstr::FrameSetup);
    }

    std::advance(MBBI, getRVVCalleeSavedInfo(MF, CSI).size());
    emitCalleeSavedRVVPrologCFI(MBB, MBBI, hasFP(MF));
  }

  if (hasFP(MF)) {
    // Realign Stack
    const RISCVRegisterInfo *RI = STI.getRegisterInfo();
    if (RI->hasStackRealignment(MF)) {
      Align MaxAlignment = MFI.getMaxAlign();

      const RISCVInstrInfo *TII = STI.getInstrInfo();
      if (isInt<12>(-(int)MaxAlignment.value())) {
        BuildMI(MBB, MBBI, DL, TII->get(RISCV::ANDI), SPReg)
            .addReg(SPReg)
            .addImm(-(int)MaxAlignment.value())
            .setMIFlag(MachineInstr::FrameSetup);
      } else {
        unsigned ShiftAmount = Log2(MaxAlignment);
        Register VR =
            MF.getRegInfo().createVirtualRegister(&RISCV::GPRRegClass);
        BuildMI(MBB, MBBI, DL, TII->get(RISCV::SRLI), VR)
            .addReg(SPReg)
            .addImm(ShiftAmount)
            .setMIFlag(MachineInstr::FrameSetup);
        BuildMI(MBB, MBBI, DL, TII->get(RISCV::SLLI), SPReg)
            .addReg(VR)
            .addImm(ShiftAmount)
            .setMIFlag(MachineInstr::FrameSetup);
      }
      // FP will be used to restore the frame in the epilogue, so we need
      // another base register BP to record SP after re-alignment. SP will
      // track the current stack after allocating variable sized objects.
      if (hasBP(MF)) {
        // move BP, SP
        BuildMI(MBB, MBBI, DL, TII->get(RISCV::ADDI), BPReg)
            .addReg(SPReg)
            .addImm(0)
            .setMIFlag(MachineInstr::FrameSetup);
      }
    }
  }
}

void RISCVFrameLowering::deallocateStack(MachineFunction &MF,
                                         MachineBasicBlock &MBB,
                                         MachineBasicBlock::iterator MBBI,
                                         const DebugLoc &DL,
                                         uint64_t &StackSize,
                                         int64_t CFAOffset) const {
  const RISCVRegisterInfo *RI = STI.getRegisterInfo();
  const RISCVInstrInfo *TII = STI.getInstrInfo();

  RI->adjustReg(MBB, MBBI, DL, SPReg, SPReg, StackOffset::getFixed(StackSize),
                MachineInstr::FrameDestroy, getStackAlign());
  StackSize = 0;

  unsigned CFIIndex =
      MF.addFrameInst(MCCFIInstruction::cfiDefCfaOffset(nullptr, CFAOffset));
  BuildMI(MBB, MBBI, DL, TII->get(TargetOpcode::CFI_INSTRUCTION))
      .addCFIIndex(CFIIndex)
      .setMIFlag(MachineInstr::FrameDestroy);
}

void RISCVFrameLowering::emitEpilogue(MachineFunction &MF,
                                      MachineBasicBlock &MBB) const {
  const RISCVRegisterInfo *RI = STI.getRegisterInfo();
  MachineFrameInfo &MFI = MF.getFrameInfo();
  auto *RVFI = MF.getInfo<RISCVMachineFunctionInfo>();
  const RISCVInstrInfo *TII = STI.getInstrInfo();

  // All calls are tail calls in GHC calling conv, and functions have no
  // prologue/epilogue.
  if (MF.getFunction().getCallingConv() == CallingConv::GHC)
    return;

  // Get the insert location for the epilogue. If there were no terminators in
  // the block, get the last instruction.
  MachineBasicBlock::iterator MBBI = MBB.end();
  DebugLoc DL;
  if (!MBB.empty()) {
    MBBI = MBB.getLastNonDebugInstr();
    if (MBBI != MBB.end())
      DL = MBBI->getDebugLoc();

    MBBI = MBB.getFirstTerminator();

    // If callee-saved registers are saved via libcall, place stack adjustment
    // before this call.
    while (MBBI != MBB.begin() &&
           std::prev(MBBI)->getFlag(MachineInstr::FrameDestroy))
      --MBBI;
  }

  const auto &CSI = MFI.getCalleeSavedInfo();

  // Skip to before the restores of scalar callee-saved registers
  // FIXME: assumes exactly one instruction is used to restore each
  // callee-saved register.
  auto LastFrameDestroy = std::prev(MBBI, getUnmanagedCSI(MF, CSI).size());

  uint64_t FirstSPAdjustAmount = getFirstSPAdjustAmount(MF);
  uint64_t RealStackSize = FirstSPAdjustAmount ? FirstSPAdjustAmount
                                               : getStackSizeWithRVVPadding(MF);
  uint64_t StackSize = FirstSPAdjustAmount ? FirstSPAdjustAmount
                                           : getStackSizeWithRVVPadding(MF) -
                                                 RVFI->getReservedSpillsSize();
  uint64_t FPOffset = RealStackSize - RVFI->getVarArgsSaveSize();
  uint64_t RVVStackSize = RVFI->getRVVStackSize();

  bool RestoreSPFromFP = RI->hasStackRealignment(MF) ||
                         MFI.hasVarSizedObjects() || !hasReservedCallFrame(MF);
  if (RVVStackSize) {
    // If RestoreSPFromFP the stack pointer will be restored using the frame
    // pointer value.
    if (!RestoreSPFromFP)
      adjustStackForRVV(MF, MBB, LastFrameDestroy, DL, RVVStackSize,
                        MachineInstr::FrameDestroy);

    if (!hasFP(MF)) {
      unsigned CFIIndex = MF.addFrameInst(MCCFIInstruction::cfiDefCfa(
          nullptr, RI->getDwarfRegNum(SPReg, true), RealStackSize));
      BuildMI(MBB, LastFrameDestroy, DL,
              TII->get(TargetOpcode::CFI_INSTRUCTION))
          .addCFIIndex(CFIIndex)
          .setMIFlag(MachineInstr::FrameDestroy);
    }

    emitCalleeSavedRVVEpilogCFI(MBB, LastFrameDestroy);
  }

  if (FirstSPAdjustAmount) {
    uint64_t SecondSPAdjustAmount =
        getStackSizeWithRVVPadding(MF) - FirstSPAdjustAmount;
    assert(SecondSPAdjustAmount > 0 &&
           "SecondSPAdjustAmount should be greater than zero");

    // If RestoreSPFromFP the stack pointer will be restored using the frame
    // pointer value.
    if (!RestoreSPFromFP)
      RI->adjustReg(MBB, LastFrameDestroy, DL, SPReg, SPReg,
                    StackOffset::getFixed(SecondSPAdjustAmount),
                    MachineInstr::FrameDestroy, getStackAlign());

    if (!hasFP(MF)) {
      unsigned CFIIndex = MF.addFrameInst(
          MCCFIInstruction::cfiDefCfaOffset(nullptr, FirstSPAdjustAmount));
      BuildMI(MBB, LastFrameDestroy, DL,
              TII->get(TargetOpcode::CFI_INSTRUCTION))
          .addCFIIndex(CFIIndex)
          .setMIFlag(MachineInstr::FrameDestroy);
    }
  }

  // Restore the stack pointer using the value of the frame pointer. Only
  // necessary if the stack pointer was modified, meaning the stack size is
  // unknown.
  //
  // In order to make sure the stack point is right through the EH region,
  // we also need to restore stack pointer from the frame pointer if we
  // don't preserve stack space within prologue/epilogue for outgoing variables,
  // normally it's just checking the variable sized object is present or not
  // is enough, but we also don't preserve that at prologue/epilogue when
  // have vector objects in stack.
  if (RestoreSPFromFP) {
    assert(hasFP(MF) && "frame pointer should not have been eliminated");
    RI->adjustReg(MBB, LastFrameDestroy, DL, SPReg, FPReg,
                  StackOffset::getFixed(-FPOffset), MachineInstr::FrameDestroy,
                  getStackAlign());
  }

  if (hasFP(MF)) {
    unsigned CFIIndex = MF.addFrameInst(MCCFIInstruction::cfiDefCfa(
        nullptr, RI->getDwarfRegNum(SPReg, true), RealStackSize));
    BuildMI(MBB, LastFrameDestroy, DL, TII->get(TargetOpcode::CFI_INSTRUCTION))
        .addCFIIndex(CFIIndex)
        .setMIFlag(MachineInstr::FrameDestroy);
  }

  if (getLibCallID(MF, CSI) != -1) {
    // tail __riscv_restore_[0-12] instruction is considered as a terminator,
    // therefor it is unnecessary to place any CFI instructions after it. Just
    // deallocate stack if needed and return.
    if (StackSize != 0)
      deallocateStack(MF, MBB, MBBI, DL, StackSize,
                      RVFI->getLibCallStackSize());

    // Emit epilogue for shadow call stack.
    emitSCSEpilogue(MF, MBB, MBBI, DL);
    return;
  }

  // Recover callee-saved registers.
<<<<<<< HEAD
  for (const auto &Entry : getUnmanagedCSI(MF, CSI)) {
    Register Reg = Entry.getReg();
    unsigned CFIIndex = MF.addFrameInst(MCCFIInstruction::createRestore(
        nullptr, RI->getDwarfRegNum(Reg, true)));
    BuildMI(MBB, MBBI, DL, TII->get(TargetOpcode::CFI_INSTRUCTION))
        .addCFIIndex(CFIIndex)
        .setMIFlag(MachineInstr::FrameDestroy);
  }
=======
  emitCFIForCSI<CFIRestoreRegisterEmitter>(MBB, MBBI, getUnmanagedCSI(MF, CSI));
>>>>>>> a8d96e15

  bool ApplyPop = RVFI->isPushable(MF) && MBBI != MBB.end() &&
                  MBBI->getOpcode() == RISCV::CM_POP;
  if (ApplyPop) {
    // Use available stack adjustment in pop instruction to deallocate stack
    // space. Align the stack size down to a multiple of 16. This is needed for
    // RVE.
    // FIXME: Can we increase the stack size to a multiple of 16 instead?
    uint64_t Spimm =
        std::min(alignDown(StackSize, 16), static_cast<uint64_t>(48));
    MBBI->getOperand(1).setImm(Spimm);
    StackSize -= Spimm;

    if (StackSize != 0)
      deallocateStack(MF, MBB, MBBI, DL, StackSize,
                      /*stack_adj of cm.pop instr*/ RealStackSize - StackSize);

    auto NextI = next_nodbg(MBBI, MBB.end());
    if (NextI == MBB.end() || NextI->getOpcode() != RISCV::PseudoRET) {
      ++MBBI;

<<<<<<< HEAD
      for (const auto &Entry : getPushOrLibCallsSavedInfo(MF, CSI)) {
        Register Reg = Entry.getReg();
        unsigned CFIIndex = MF.addFrameInst(MCCFIInstruction::createRestore(
            nullptr, RI->getDwarfRegNum(Reg, true)));
        BuildMI(MBB, MBBI, DL, TII->get(TargetOpcode::CFI_INSTRUCTION))
            .addCFIIndex(CFIIndex)
            .setMIFlag(MachineInstr::FrameDestroy);
      }
=======
      emitCFIForCSI<CFIRestoreRegisterEmitter>(
          MBB, MBBI, getPushOrLibCallsSavedInfo(MF, CSI));
>>>>>>> a8d96e15

      // Update CFA offset. After CM_POP SP should be equal to CFA, so CFA
      // offset should be a zero.
      unsigned CFIIndex =
          MF.addFrameInst(MCCFIInstruction::cfiDefCfaOffset(nullptr, 0));
      BuildMI(MBB, MBBI, DL, TII->get(TargetOpcode::CFI_INSTRUCTION))
          .addCFIIndex(CFIIndex)
          .setMIFlag(MachineInstr::FrameDestroy);
    }
  }

  // Deallocate stack if StackSize isn't a zero yet
  if (StackSize != 0)
    deallocateStack(MF, MBB, MBBI, DL, StackSize, 0);

  // Emit epilogue for shadow call stack.
  emitSCSEpilogue(MF, MBB, MBBI, DL);
}

StackOffset
RISCVFrameLowering::getFrameIndexReference(const MachineFunction &MF, int FI,
                                           Register &FrameReg) const {
  const MachineFrameInfo &MFI = MF.getFrameInfo();
  const TargetRegisterInfo *RI = MF.getSubtarget().getRegisterInfo();
  const auto *RVFI = MF.getInfo<RISCVMachineFunctionInfo>();

  // Callee-saved registers should be referenced relative to the stack
  // pointer (positive offset), otherwise use the frame pointer (negative
  // offset).
  const auto &CSI = getUnmanagedCSI(MF, MFI.getCalleeSavedInfo());
  int MinCSFI = 0;
  int MaxCSFI = -1;
  StackOffset Offset;
  auto StackID = MFI.getStackID(FI);

  assert((StackID == TargetStackID::Default ||
          StackID == TargetStackID::ScalableVector) &&
         "Unexpected stack ID for the frame object.");
  if (StackID == TargetStackID::Default) {
    assert(getOffsetOfLocalArea() == 0 && "LocalAreaOffset is not 0!");
    Offset = StackOffset::getFixed(MFI.getObjectOffset(FI) +
                                   MFI.getOffsetAdjustment());
  } else if (StackID == TargetStackID::ScalableVector) {
    Offset = StackOffset::getScalable(MFI.getObjectOffset(FI));
  }

  uint64_t FirstSPAdjustAmount = getFirstSPAdjustAmount(MF);

  if (CSI.size()) {
    MinCSFI = CSI[0].getFrameIdx();
    MaxCSFI = CSI[CSI.size() - 1].getFrameIdx();
  }

  if (FI >= MinCSFI && FI <= MaxCSFI) {
    FrameReg = SPReg;

    if (FirstSPAdjustAmount)
      Offset += StackOffset::getFixed(FirstSPAdjustAmount);
    else
      Offset += StackOffset::getFixed(getStackSizeWithRVVPadding(MF));
    return Offset;
  }

  if (RI->hasStackRealignment(MF) && !MFI.isFixedObjectIndex(FI)) {
    // If the stack was realigned, the frame pointer is set in order to allow
    // SP to be restored, so we need another base register to record the stack
    // after realignment.
    // |--------------------------| -- <-- FP
    // | callee-allocated save    | | <----|
    // | area for register varargs| |      |
    // |--------------------------| |      |
    // | callee-saved registers   | |      |
    // |--------------------------| --     |
    // | realignment (the size of | |      |
    // | this area is not counted | |      |
    // | in MFI.getStackSize())   | |      |
    // |--------------------------| --     |-- MFI.getStackSize()
    // | RVV alignment padding    | |      |
    // | (not counted in          | |      |
    // | MFI.getStackSize() but   | |      |
    // | counted in               | |      |
    // | RVFI.getRVVStackSize())  | |      |
    // |--------------------------| --     |
    // | RVV objects              | |      |
    // | (not counted in          | |      |
    // | MFI.getStackSize())      | |      |
    // |--------------------------| --     |
    // | padding before RVV       | |      |
    // | (not counted in          | |      |
    // | MFI.getStackSize() or in | |      |
    // | RVFI.getRVVStackSize())  | |      |
    // |--------------------------| --     |
    // | scalar local variables   | | <----'
    // |--------------------------| -- <-- BP (if var sized objects present)
    // | VarSize objects          | |
    // |--------------------------| -- <-- SP
    if (hasBP(MF)) {
      FrameReg = RISCVABI::getBPReg();
    } else {
      // VarSize objects must be empty in this case!
      assert(!MFI.hasVarSizedObjects());
      FrameReg = SPReg;
    }
  } else {
    FrameReg = RI->getFrameRegister(MF);
  }

  if (FrameReg == FPReg) {
    Offset += StackOffset::getFixed(RVFI->getVarArgsSaveSize());
    // When using FP to access scalable vector objects, we need to minus
    // the frame size.
    //
    // |--------------------------| -- <-- FP
    // | callee-allocated save    | |
    // | area for register varargs| |
    // |--------------------------| |
    // | callee-saved registers   | |
    // |--------------------------| | MFI.getStackSize()
    // | scalar local variables   | |
    // |--------------------------| -- (Offset of RVV objects is from here.)
    // | RVV objects              |
    // |--------------------------|
    // | VarSize objects          |
    // |--------------------------| <-- SP
    if (MFI.getStackID(FI) == TargetStackID::ScalableVector) {
      assert(!RI->hasStackRealignment(MF) &&
             "Can't index across variable sized realign");
      // We don't expect any extra RVV alignment padding, as the stack size
      // and RVV object sections should be correct aligned in their own
      // right.
      assert(MFI.getStackSize() == getStackSizeWithRVVPadding(MF) &&
             "Inconsistent stack layout");
      Offset -= StackOffset::getFixed(MFI.getStackSize());
    }
    return Offset;
  }

  // This case handles indexing off both SP and BP.
  // If indexing off SP, there must not be any var sized objects
  assert(FrameReg == RISCVABI::getBPReg() || !MFI.hasVarSizedObjects());

  // When using SP to access frame objects, we need to add RVV stack size.
  //
  // |--------------------------| -- <-- FP
  // | callee-allocated save    | | <----|
  // | area for register varargs| |      |
  // |--------------------------| |      |
  // | callee-saved registers   | |      |
  // |--------------------------| --     |
  // | RVV alignment padding    | |      |
  // | (not counted in          | |      |
  // | MFI.getStackSize() but   | |      |
  // | counted in               | |      |
  // | RVFI.getRVVStackSize())  | |      |
  // |--------------------------| --     |
  // | RVV objects              | |      |-- MFI.getStackSize()
  // | (not counted in          | |      |
  // | MFI.getStackSize())      | |      |
  // |--------------------------| --     |
  // | padding before RVV       | |      |
  // | (not counted in          | |      |
  // | MFI.getStackSize())      | |      |
  // |--------------------------| --     |
  // | scalar local variables   | | <----'
  // |--------------------------| -- <-- BP (if var sized objects present)
  // | VarSize objects          | |
  // |--------------------------| -- <-- SP
  //
  // The total amount of padding surrounding RVV objects is described by
  // RVV->getRVVPadding() and it can be zero. It allows us to align the RVV
  // objects to the required alignment.
  if (MFI.getStackID(FI) == TargetStackID::Default) {
    if (MFI.isFixedObjectIndex(FI)) {
      assert(!RI->hasStackRealignment(MF) &&
             "Can't index across variable sized realign");
      Offset += StackOffset::get(getStackSizeWithRVVPadding(MF),
                                 RVFI->getRVVStackSize());
    } else {
      Offset += StackOffset::getFixed(MFI.getStackSize());
    }
  } else if (MFI.getStackID(FI) == TargetStackID::ScalableVector) {
    // Ensure the base of the RVV stack is correctly aligned: add on the
    // alignment padding.
    int ScalarLocalVarSize = MFI.getStackSize() -
                             RVFI->getCalleeSavedStackSize() -
                             RVFI->getVarArgsSaveSize() + RVFI->getRVVPadding();
    Offset += StackOffset::get(ScalarLocalVarSize, RVFI->getRVVStackSize());
  }
  return Offset;
}

void RISCVFrameLowering::determineCalleeSaves(MachineFunction &MF,
                                              BitVector &SavedRegs,
                                              RegScavenger *RS) const {
  TargetFrameLowering::determineCalleeSaves(MF, SavedRegs, RS);
  // Unconditionally spill RA and FP only if the function uses a frame
  // pointer.
  if (hasFP(MF)) {
    SavedRegs.set(RAReg);
    SavedRegs.set(FPReg);
  }
  // Mark BP as used if function has dedicated base pointer.
  if (hasBP(MF))
    SavedRegs.set(RISCVABI::getBPReg());

  // When using cm.push/pop we must save X27 if we save X26.
  auto *RVFI = MF.getInfo<RISCVMachineFunctionInfo>();
  if (RVFI->isPushable(MF) && SavedRegs.test(RISCV::X26))
    SavedRegs.set(RISCV::X27);
}

std::pair<int64_t, Align>
RISCVFrameLowering::assignRVVStackObjectOffsets(MachineFunction &MF) const {
  MachineFrameInfo &MFI = MF.getFrameInfo();
  // Create a buffer of RVV objects to allocate.
  SmallVector<int, 8> ObjectsToAllocate;
  auto pushRVVObjects = [&](int FIBegin, int FIEnd) {
    for (int I = FIBegin, E = FIEnd; I != E; ++I) {
      unsigned StackID = MFI.getStackID(I);
      if (StackID != TargetStackID::ScalableVector)
        continue;
      if (MFI.isDeadObjectIndex(I))
        continue;

      ObjectsToAllocate.push_back(I);
    }
  };
  // First push RVV Callee Saved object, then push RVV stack object
  std::vector<CalleeSavedInfo> &CSI = MF.getFrameInfo().getCalleeSavedInfo();
  const auto &RVVCSI = getRVVCalleeSavedInfo(MF, CSI);
  if (!RVVCSI.empty())
    pushRVVObjects(RVVCSI[0].getFrameIdx(),
                   RVVCSI[RVVCSI.size() - 1].getFrameIdx() + 1);
  pushRVVObjects(0, MFI.getObjectIndexEnd() - RVVCSI.size());

  // The minimum alignment is 16 bytes.
  Align RVVStackAlign(16);
  const auto &ST = MF.getSubtarget<RISCVSubtarget>();

  if (!ST.hasVInstructions()) {
    assert(ObjectsToAllocate.empty() &&
           "Can't allocate scalable-vector objects without V instructions");
    return std::make_pair(0, RVVStackAlign);
  }

  // Allocate all RVV locals and spills
  int64_t Offset = 0;
  for (int FI : ObjectsToAllocate) {
    // ObjectSize in bytes.
    int64_t ObjectSize = MFI.getObjectSize(FI);
    auto ObjectAlign =
        std::max(Align(RISCV::RVVBitsPerBlock / 8), MFI.getObjectAlign(FI));
    // If the data type is the fractional vector type, reserve one vector
    // register for it.
    if (ObjectSize < (RISCV::RVVBitsPerBlock / 8))
      ObjectSize = (RISCV::RVVBitsPerBlock / 8);
    Offset = alignTo(Offset + ObjectSize, ObjectAlign);
    MFI.setObjectOffset(FI, -Offset);
    // Update the maximum alignment of the RVV stack section
    RVVStackAlign = std::max(RVVStackAlign, ObjectAlign);
  }

  uint64_t StackSize = Offset;

  // Ensure the alignment of the RVV stack. Since we want the most-aligned
  // object right at the bottom (i.e., any padding at the top of the frame),
  // readjust all RVV objects down by the alignment padding.
  // Stack size and offsets are multiples of vscale, stack alignment is in
  // bytes, we can divide stack alignment by minimum vscale to get a maximum
  // stack alignment multiple of vscale.
  auto VScale =
      std::max<uint64_t>(ST.getRealMinVLen() / RISCV::RVVBitsPerBlock, 1);
  if (auto RVVStackAlignVScale = RVVStackAlign.value() / VScale) {
    if (auto AlignmentPadding =
            offsetToAlignment(StackSize, Align(RVVStackAlignVScale))) {
      StackSize += AlignmentPadding;
      for (int FI : ObjectsToAllocate)
        MFI.setObjectOffset(FI, MFI.getObjectOffset(FI) - AlignmentPadding);
    }
  }

  return std::make_pair(StackSize, RVVStackAlign);
}

static unsigned getScavSlotsNumForRVV(MachineFunction &MF) {
  // For RVV spill, scalable stack offsets computing requires up to two scratch
  // registers
  static constexpr unsigned ScavSlotsNumRVVSpillScalableObject = 2;

  // For RVV spill, non-scalable stack offsets computing requires up to one
  // scratch register.
  static constexpr unsigned ScavSlotsNumRVVSpillNonScalableObject = 1;

  // ADDI instruction's destination register can be used for computing
  // offsets. So Scalable stack offsets require up to one scratch register.
  static constexpr unsigned ScavSlotsADDIScalableObject = 1;

  static constexpr unsigned MaxScavSlotsNumKnown =
      std::max({ScavSlotsADDIScalableObject, ScavSlotsNumRVVSpillScalableObject,
                ScavSlotsNumRVVSpillNonScalableObject});

  unsigned MaxScavSlotsNum = 0;
  if (!MF.getSubtarget<RISCVSubtarget>().hasVInstructions())
    return false;
  for (const MachineBasicBlock &MBB : MF)
    for (const MachineInstr &MI : MBB) {
      bool IsRVVSpill = RISCV::isRVVSpill(MI);
      for (auto &MO : MI.operands()) {
        if (!MO.isFI())
          continue;
        bool IsScalableVectorID = MF.getFrameInfo().getStackID(MO.getIndex()) ==
                                  TargetStackID::ScalableVector;
        if (IsRVVSpill) {
          MaxScavSlotsNum = std::max(
              MaxScavSlotsNum, IsScalableVectorID
                                   ? ScavSlotsNumRVVSpillScalableObject
                                   : ScavSlotsNumRVVSpillNonScalableObject);
        } else if (MI.getOpcode() == RISCV::ADDI && IsScalableVectorID) {
          MaxScavSlotsNum =
              std::max(MaxScavSlotsNum, ScavSlotsADDIScalableObject);
        }
      }
      if (MaxScavSlotsNum == MaxScavSlotsNumKnown)
        return MaxScavSlotsNumKnown;
    }
  return MaxScavSlotsNum;
}

static bool hasRVVFrameObject(const MachineFunction &MF) {
  // Originally, the function will scan all the stack objects to check whether
  // if there is any scalable vector object on the stack or not. However, it
  // causes errors in the register allocator. In issue 53016, it returns false
  // before RA because there is no RVV stack objects. After RA, it returns true
  // because there are spilling slots for RVV values during RA. It will not
  // reserve BP during register allocation and generate BP access in the PEI
  // pass due to the inconsistent behavior of the function.
  //
  // The function is changed to use hasVInstructions() as the return value. It
  // is not precise, but it can make the register allocation correct.
  //
  // FIXME: Find a better way to make the decision or revisit the solution in
  // D103622.
  //
  // Refer to https://github.com/llvm/llvm-project/issues/53016.
  return MF.getSubtarget<RISCVSubtarget>().hasVInstructions();
}

static unsigned estimateFunctionSizeInBytes(const MachineFunction &MF,
                                            const RISCVInstrInfo &TII) {
  unsigned FnSize = 0;
  for (auto &MBB : MF) {
    for (auto &MI : MBB) {
      // Far branches over 20-bit offset will be relaxed in branch relaxation
      // pass. In the worst case, conditional branches will be relaxed into
      // the following instruction sequence. Unconditional branches are
      // relaxed in the same way, with the exception that there is no first
      // branch instruction.
      //
      //        foo
      //        bne     t5, t6, .rev_cond # `TII->getInstSizeInBytes(MI)` bytes
      //        sd      s11, 0(sp)        # 4 bytes, or 2 bytes in RVC
      //        jump    .restore, s11     # 8 bytes
      // .rev_cond
      //        bar
      //        j       .dest_bb          # 4 bytes, or 2 bytes in RVC
      // .restore:
      //        ld      s11, 0(sp)        # 4 bytes, or 2 bytes in RVC
      // .dest:
      //        baz
      if (MI.isConditionalBranch())
        FnSize += TII.getInstSizeInBytes(MI);
      if (MI.isConditionalBranch() || MI.isUnconditionalBranch()) {
        if (MF.getSubtarget<RISCVSubtarget>().hasStdExtCOrZca())
          FnSize += 2 + 8 + 2 + 2;
        else
          FnSize += 4 + 8 + 4 + 4;
        continue;
      }

      FnSize += TII.getInstSizeInBytes(MI);
    }
  }
  return FnSize;
}

void RISCVFrameLowering::processFunctionBeforeFrameFinalized(
    MachineFunction &MF, RegScavenger *RS) const {
  const RISCVRegisterInfo *RegInfo =
      MF.getSubtarget<RISCVSubtarget>().getRegisterInfo();
  const RISCVInstrInfo *TII = MF.getSubtarget<RISCVSubtarget>().getInstrInfo();
  MachineFrameInfo &MFI = MF.getFrameInfo();
  const TargetRegisterClass *RC = &RISCV::GPRRegClass;
  auto *RVFI = MF.getInfo<RISCVMachineFunctionInfo>();

  int64_t RVVStackSize;
  Align RVVStackAlign;
  std::tie(RVVStackSize, RVVStackAlign) = assignRVVStackObjectOffsets(MF);

  RVFI->setRVVStackSize(RVVStackSize);
  RVFI->setRVVStackAlign(RVVStackAlign);

  if (hasRVVFrameObject(MF)) {
    // Ensure the entire stack is aligned to at least the RVV requirement: some
    // scalable-vector object alignments are not considered by the
    // target-independent code.
    MFI.ensureMaxAlignment(RVVStackAlign);
  }

  unsigned ScavSlotsNum = 0;

  // estimateStackSize has been observed to under-estimate the final stack
  // size, so give ourselves wiggle-room by checking for stack size
  // representable an 11-bit signed field rather than 12-bits.
  if (!isInt<11>(MFI.estimateStackSize(MF)))
    ScavSlotsNum = 1;

  // Far branches over 20-bit offset require a spill slot for scratch register.
  bool IsLargeFunction = !isInt<20>(estimateFunctionSizeInBytes(MF, *TII));
  if (IsLargeFunction)
    ScavSlotsNum = std::max(ScavSlotsNum, 1u);

  // RVV loads & stores have no capacity to hold the immediate address offsets
  // so we must always reserve an emergency spill slot if the MachineFunction
  // contains any RVV spills.
  ScavSlotsNum = std::max(ScavSlotsNum, getScavSlotsNumForRVV(MF));

  for (unsigned I = 0; I < ScavSlotsNum; I++) {
    int FI = MFI.CreateStackObject(RegInfo->getSpillSize(*RC),
                                   RegInfo->getSpillAlign(*RC), false);
    RS->addScavengingFrameIndex(FI);

    if (IsLargeFunction && RVFI->getBranchRelaxationScratchFrameIndex() == -1)
      RVFI->setBranchRelaxationScratchFrameIndex(FI);
  }

  unsigned Size = RVFI->getReservedSpillsSize();
  for (const auto &Info : MFI.getCalleeSavedInfo()) {
    int FrameIdx = Info.getFrameIdx();
    if (FrameIdx < 0 || MFI.getStackID(FrameIdx) != TargetStackID::Default)
      continue;

    Size += MFI.getObjectSize(FrameIdx);
  }
  RVFI->setCalleeSavedStackSize(Size);
}

// Not preserve stack space within prologue for outgoing variables when the
// function contains variable size objects or there are vector objects accessed
// by the frame pointer.
// Let eliminateCallFramePseudoInstr preserve stack space for it.
bool RISCVFrameLowering::hasReservedCallFrame(const MachineFunction &MF) const {
  return !MF.getFrameInfo().hasVarSizedObjects() &&
         !(hasFP(MF) && hasRVVFrameObject(MF));
}

// Eliminate ADJCALLSTACKDOWN, ADJCALLSTACKUP pseudo instructions.
MachineBasicBlock::iterator RISCVFrameLowering::eliminateCallFramePseudoInstr(
    MachineFunction &MF, MachineBasicBlock &MBB,
    MachineBasicBlock::iterator MI) const {
  DebugLoc DL = MI->getDebugLoc();

  if (!hasReservedCallFrame(MF)) {
    // If space has not been reserved for a call frame, ADJCALLSTACKDOWN and
    // ADJCALLSTACKUP must be converted to instructions manipulating the stack
    // pointer. This is necessary when there is a variable length stack
    // allocation (e.g. alloca), which means it's not possible to allocate
    // space for outgoing arguments from within the function prologue.
    int64_t Amount = MI->getOperand(0).getImm();

    if (Amount != 0) {
      // Ensure the stack remains aligned after adjustment.
      Amount = alignSPAdjust(Amount);

      if (MI->getOpcode() == RISCV::ADJCALLSTACKDOWN)
        Amount = -Amount;

      const RISCVRegisterInfo &RI = *STI.getRegisterInfo();
      RI.adjustReg(MBB, MI, DL, SPReg, SPReg, StackOffset::getFixed(Amount),
                   MachineInstr::NoFlags, getStackAlign());
    }
  }

  return MBB.erase(MI);
}

// We would like to split the SP adjustment to reduce prologue/epilogue
// as following instructions. In this way, the offset of the callee saved
// register could fit in a single store. Supposed that the first sp adjust
// amount is 2032.
//   add     sp,sp,-2032
//   sw      ra,2028(sp)
//   sw      s0,2024(sp)
//   sw      s1,2020(sp)
//   sw      s3,2012(sp)
//   sw      s4,2008(sp)
//   add     sp,sp,-64
uint64_t
RISCVFrameLowering::getFirstSPAdjustAmount(const MachineFunction &MF) const {
  const auto *RVFI = MF.getInfo<RISCVMachineFunctionInfo>();
  const MachineFrameInfo &MFI = MF.getFrameInfo();
  const std::vector<CalleeSavedInfo> &CSI = MFI.getCalleeSavedInfo();
  uint64_t StackSize = getStackSizeWithRVVPadding(MF);

  // Disable SplitSPAdjust if save-restore libcall is used. The callee-saved
  // registers will be pushed by the save-restore libcalls, so we don't have to
  // split the SP adjustment in this case.
  if (RVFI->getReservedSpillsSize())
    return 0;

  // Return the FirstSPAdjustAmount if the StackSize can not fit in a signed
  // 12-bit and there exists a callee-saved register needing to be pushed.
  if (!isInt<12>(StackSize) && (CSI.size() > 0)) {
    // FirstSPAdjustAmount is chosen at most as (2048 - StackAlign) because
    // 2048 will cause sp = sp + 2048 in the epilogue to be split into multiple
    // instructions. Offsets smaller than 2048 can fit in a single load/store
    // instruction, and we have to stick with the stack alignment. 2048 has
    // 16-byte alignment. The stack alignment for RV32 and RV64 is 16 and for
    // RV32E it is 4. So (2048 - StackAlign) will satisfy the stack alignment.
    const uint64_t StackAlign = getStackAlign().value();

    // Amount of (2048 - StackAlign) will prevent callee saved and restored
    // instructions be compressed, so try to adjust the amount to the largest
    // offset that stack compression instructions accept when target supports
    // compression instructions.
    if (STI.hasStdExtCOrZca()) {
      // The compression extensions may support the following instructions:
      // riscv32: c.lwsp rd, offset[7:2] => 2^(6 + 2)
      //          c.swsp rs2, offset[7:2] => 2^(6 + 2)
      //          c.flwsp rd, offset[7:2] => 2^(6 + 2)
      //          c.fswsp rs2, offset[7:2] => 2^(6 + 2)
      // riscv64: c.ldsp rd, offset[8:3] => 2^(6 + 3)
      //          c.sdsp rs2, offset[8:3] => 2^(6 + 3)
      //          c.fldsp rd, offset[8:3] => 2^(6 + 3)
      //          c.fsdsp rs2, offset[8:3] => 2^(6 + 3)
      const uint64_t RVCompressLen = STI.getXLen() * 8;
      // Compared with amount (2048 - StackAlign), StackSize needs to
      // satisfy the following conditions to avoid using more instructions
      // to adjust the sp after adjusting the amount, such as
      // StackSize meets the condition (StackSize <= 2048 + RVCompressLen),
      // case1: Amount is 2048 - StackAlign: use addi + addi to adjust sp.
      // case2: Amount is RVCompressLen: use addi + addi to adjust sp.
      auto CanCompress = [&](uint64_t CompressLen) -> bool {
        if (StackSize <= 2047 + CompressLen ||
            (StackSize > 2048 * 2 - StackAlign &&
             StackSize <= 2047 * 2 + CompressLen) ||
            StackSize > 2048 * 3 - StackAlign)
          return true;

        return false;
      };
      // In the epilogue, addi sp, sp, 496 is used to recover the sp and it
      // can be compressed(C.ADDI16SP, offset can be [-512, 496]), but
      // addi sp, sp, 512 can not be compressed. So try to use 496 first.
      const uint64_t ADDI16SPCompressLen = 496;
      if (STI.is64Bit() && CanCompress(ADDI16SPCompressLen))
        return ADDI16SPCompressLen;
      if (CanCompress(RVCompressLen))
        return RVCompressLen;
    }
    return 2048 - StackAlign;
  }
  return 0;
}

bool RISCVFrameLowering::assignCalleeSavedSpillSlots(
    MachineFunction &MF, const TargetRegisterInfo *TRI,
    std::vector<CalleeSavedInfo> &CSI, unsigned &MinCSFrameIndex,
    unsigned &MaxCSFrameIndex) const {
  // Early exit if no callee saved registers are modified!
  if (CSI.empty())
    return true;

  auto *RVFI = MF.getInfo<RISCVMachineFunctionInfo>();

  if (RVFI->isPushable(MF)) {
    // Determine how many GPRs we need to push and save it to RVFI.
    Register MaxReg = getMaxPushPopReg(MF, CSI);
    if (MaxReg != RISCV::NoRegister) {
      auto [RegEnc, PushedRegNum] = getPushPopEncodingAndNum(MaxReg);
      RVFI->setRVPushRegs(PushedRegNum);
      RVFI->setRVPushStackSize(alignTo((STI.getXLen() / 8) * PushedRegNum, 16));

      // Use encoded number to represent registers to spill.
      RVFI->setRVPushRlist(RegEnc);
    }
  }

  MachineFrameInfo &MFI = MF.getFrameInfo();
  const TargetRegisterInfo *RegInfo = MF.getSubtarget().getRegisterInfo();

  for (auto &CS : CSI) {
    unsigned Reg = CS.getReg();
    const TargetRegisterClass *RC = RegInfo->getMinimalPhysRegClass(Reg);
    unsigned Size = RegInfo->getSpillSize(*RC);

    // This might need a fixed stack slot.
    if (RVFI->useSaveRestoreLibCalls(MF) || RVFI->isPushable(MF)) {
      const auto *FII = llvm::find_if(
          FixedCSRFIMap, [&](auto P) { return P.first == CS.getReg(); });
      if (FII != std::end(FixedCSRFIMap)) {
        int64_t Offset;
        if (RVFI->isPushable(MF))
          Offset = -((FII->second + RVFI->getRVPushRegs() + 1) * (int64_t)Size);
        else
          Offset = FII->second * (int64_t)Size;

        int FrameIdx = MFI.CreateFixedSpillStackObject(Size, Offset);
        assert(FrameIdx < 0);
        CS.setFrameIdx(FrameIdx);
        continue;
      }
    }

    // Not a fixed slot.
    Align Alignment = RegInfo->getSpillAlign(*RC);
    // We may not be able to satisfy the desired alignment specification of
    // the TargetRegisterClass if the stack alignment is smaller. Use the
    // min.
    Alignment = std::min(Alignment, getStackAlign());
    int FrameIdx = MFI.CreateStackObject(Size, Alignment, true);
    if ((unsigned)FrameIdx < MinCSFrameIndex)
      MinCSFrameIndex = FrameIdx;
    if ((unsigned)FrameIdx > MaxCSFrameIndex)
      MaxCSFrameIndex = FrameIdx;
    CS.setFrameIdx(FrameIdx);
  }

  // Allocate a fixed object that covers the full push or libcall size.
  if (RVFI->isPushable(MF)) {
    if (int64_t PushSize = RVFI->getRVPushStackSize())
      MFI.CreateFixedSpillStackObject(PushSize, -PushSize);
  } else if (int LibCallRegs = getLibCallID(MF, CSI) + 1) {
    int64_t LibCallFrameSize =
        alignTo((STI.getXLen() / 8) * LibCallRegs, getStackAlign());
    MFI.CreateFixedSpillStackObject(LibCallFrameSize, -LibCallFrameSize);
  }

  return true;
}

bool RISCVFrameLowering::spillCalleeSavedRegisters(
    MachineBasicBlock &MBB, MachineBasicBlock::iterator MI,
    ArrayRef<CalleeSavedInfo> CSI, const TargetRegisterInfo *TRI) const {
  if (CSI.empty())
    return true;

  MachineFunction *MF = MBB.getParent();
  const TargetInstrInfo &TII = *MF->getSubtarget().getInstrInfo();
  DebugLoc DL;
  if (MI != MBB.end() && !MI->isDebugInstr())
    DL = MI->getDebugLoc();

  // Emit CM.PUSH with base SPimm & evaluate Push stack
  RISCVMachineFunctionInfo *RVFI = MF->getInfo<RISCVMachineFunctionInfo>();
  if (RVFI->isPushable(*MF)) {
    unsigned PushedRegNum = RVFI->getRVPushRegs();
    if (PushedRegNum > 0) {
      // Use encoded number to represent registers to spill.
      int RegEnc = RVFI->getRVPushRlist();
      MachineInstrBuilder PushBuilder =
          BuildMI(MBB, MI, DL, TII.get(RISCV::CM_PUSH))
              .setMIFlag(MachineInstr::FrameSetup);
      PushBuilder.addImm((int64_t)RegEnc);
      PushBuilder.addImm(0);

      for (unsigned i = 0; i < PushedRegNum; i++)
        PushBuilder.addUse(FixedCSRFIMap[i].first, RegState::Implicit);
    }
  } else if (const char *SpillLibCall = getSpillLibCallName(*MF, CSI)) {
    // Add spill libcall via non-callee-saved register t0.
    BuildMI(MBB, MI, DL, TII.get(RISCV::PseudoCALLReg), RISCV::X5)
        .addExternalSymbol(SpillLibCall, RISCVII::MO_CALL)
        .setMIFlag(MachineInstr::FrameSetup);

    // Add registers spilled in libcall as liveins.
    for (auto &CS : CSI)
      MBB.addLiveIn(CS.getReg());
  }

  // Manually spill values not spilled by libcall & Push/Pop.
  const auto &UnmanagedCSI = getUnmanagedCSI(*MF, CSI);
  const auto &RVVCSI = getRVVCalleeSavedInfo(*MF, CSI);

  auto storeRegToStackSlot = [&](decltype(UnmanagedCSI) CSInfo) {
    for (auto &CS : CSInfo) {
      // Insert the spill to the stack frame.
      Register Reg = CS.getReg();
      const TargetRegisterClass *RC = TRI->getMinimalPhysRegClass(Reg);
      TII.storeRegToStackSlot(MBB, MI, Reg, !MBB.isLiveIn(Reg),
                              CS.getFrameIdx(), RC, TRI, Register());
    }
  };
  storeRegToStackSlot(UnmanagedCSI);
  storeRegToStackSlot(RVVCSI);

  return true;
}

<<<<<<< HEAD
static unsigned getCaleeSavedRVVNumRegs(const Register &BaseReg) {
=======
static unsigned getCalleeSavedRVVNumRegs(const Register &BaseReg) {
>>>>>>> a8d96e15
  return RISCV::VRRegClass.contains(BaseReg)     ? 1
         : RISCV::VRM2RegClass.contains(BaseReg) ? 2
         : RISCV::VRM4RegClass.contains(BaseReg) ? 4
                                                 : 8;
}

static MCRegister getRVVBaseRegister(const RISCVRegisterInfo &TRI,
                                     const Register &Reg) {
  MCRegister BaseReg = TRI.getSubReg(Reg, RISCV::sub_vrm1_0);
  // If it's not a grouped vector register, it doesn't have subregister, so
  // the base register is just itself.
  if (BaseReg == RISCV::NoRegister)
    BaseReg = Reg;
  return BaseReg;
}

void RISCVFrameLowering::emitCalleeSavedRVVPrologCFI(
    MachineBasicBlock &MBB, MachineBasicBlock::iterator MI, bool HasFP) const {
  MachineFunction *MF = MBB.getParent();
  const MachineFrameInfo &MFI = MF->getFrameInfo();
  RISCVMachineFunctionInfo *RVFI = MF->getInfo<RISCVMachineFunctionInfo>();
  const TargetInstrInfo &TII = *STI.getInstrInfo();
  const RISCVRegisterInfo &TRI = *STI.getRegisterInfo();
  DebugLoc DL = MBB.findDebugLoc(MI);

  const auto &RVVCSI = getRVVCalleeSavedInfo(*MF, MFI.getCalleeSavedInfo());
  if (RVVCSI.empty())
    return;

  uint64_t FixedSize = getStackSizeWithRVVPadding(*MF);
  if (!HasFP) {
    uint64_t ScalarLocalVarSize =
        MFI.getStackSize() - RVFI->getCalleeSavedStackSize() -
        RVFI->getRVPushStackSize() - RVFI->getVarArgsSaveSize() +
        RVFI->getRVVPadding();
    FixedSize -= ScalarLocalVarSize;
  }

  for (auto &CS : RVVCSI) {
    // Insert the spill to the stack frame.
    int FI = CS.getFrameIdx();
<<<<<<< HEAD
    if (FI >= 0 && MFI.getStackID(FI) == TargetStackID::ScalableVector) {
      MCRegister BaseReg = getRVVBaseRegister(TRI, CS.getReg());
      unsigned NumRegs = getCaleeSavedRVVNumRegs(CS.getReg());
      for (unsigned i = 0; i < NumRegs; ++i) {
        unsigned CFIIndex = MF->addFrameInst(createDefCFAOffset(
            TRI, BaseReg + i, -FixedSize, MFI.getObjectOffset(FI) / 8 + i));
        BuildMI(MBB, MI, DL, TII.get(TargetOpcode::CFI_INSTRUCTION))
            .addCFIIndex(CFIIndex)
            .setMIFlag(MachineInstr::FrameSetup);
      }
=======
    MCRegister BaseReg = getRVVBaseRegister(TRI, CS.getReg());
    unsigned NumRegs = getCalleeSavedRVVNumRegs(CS.getReg());
    for (unsigned i = 0; i < NumRegs; ++i) {
      unsigned CFIIndex = MF->addFrameInst(createDefCFAOffset(
          TRI, BaseReg + i, -FixedSize, MFI.getObjectOffset(FI) / 8 + i));
      BuildMI(MBB, MI, DL, TII.get(TargetOpcode::CFI_INSTRUCTION))
          .addCFIIndex(CFIIndex)
          .setMIFlag(MachineInstr::FrameSetup);
    }
  }
}

void RISCVFrameLowering::emitCalleeSavedRVVEpilogCFI(
    MachineBasicBlock &MBB, MachineBasicBlock::iterator MI) const {
  MachineFunction *MF = MBB.getParent();
  const MachineFrameInfo &MFI = MF->getFrameInfo();
  const RISCVRegisterInfo *RI = STI.getRegisterInfo();
  const TargetInstrInfo &TII = *STI.getInstrInfo();
  const RISCVRegisterInfo &TRI = *STI.getRegisterInfo();
  DebugLoc DL = MBB.findDebugLoc(MI);

  const auto &RVVCSI = getRVVCalleeSavedInfo(*MF, MFI.getCalleeSavedInfo());
  for (auto &CS : RVVCSI) {
    MCRegister BaseReg = getRVVBaseRegister(TRI, CS.getReg());
    unsigned NumRegs = getCalleeSavedRVVNumRegs(CS.getReg());
    for (unsigned i = 0; i < NumRegs; ++i) {
      unsigned CFIIndex = MF->addFrameInst(MCCFIInstruction::createRestore(
          nullptr, RI->getDwarfRegNum(BaseReg + i, true)));
      BuildMI(MBB, MI, DL, TII.get(TargetOpcode::CFI_INSTRUCTION))
          .addCFIIndex(CFIIndex)
          .setMIFlag(MachineInstr::FrameDestroy);
>>>>>>> a8d96e15
    }
  }
}

void RISCVFrameLowering::emitCalleeSavedRVVEpilogCFI(
    MachineBasicBlock &MBB, MachineBasicBlock::iterator MI) const {
  MachineFunction *MF = MBB.getParent();
  const MachineFrameInfo &MFI = MF->getFrameInfo();
  const RISCVRegisterInfo *RI = STI.getRegisterInfo();
  const TargetInstrInfo &TII = *STI.getInstrInfo();
  const RISCVRegisterInfo &TRI = *STI.getRegisterInfo();
  DebugLoc DL = MBB.findDebugLoc(MI);

  const auto &RVVCSI = getRVVCalleeSavedInfo(*MF, MFI.getCalleeSavedInfo());
  for (auto &CS : RVVCSI) {
    MCRegister BaseReg = getRVVBaseRegister(TRI, CS.getReg());
    unsigned NumRegs = getCaleeSavedRVVNumRegs(CS.getReg());
    for (unsigned i = 0; i < NumRegs; ++i) {
      unsigned CFIIndex = MF->addFrameInst(MCCFIInstruction::createRestore(
          nullptr, RI->getDwarfRegNum(BaseReg + i, true)));
      BuildMI(MBB, MI, DL, TII.get(TargetOpcode::CFI_INSTRUCTION))
          .addCFIIndex(CFIIndex)
          .setMIFlag(MachineInstr::FrameDestroy);
    }
  }
}

bool RISCVFrameLowering::restoreCalleeSavedRegisters(
    MachineBasicBlock &MBB, MachineBasicBlock::iterator MI,
    MutableArrayRef<CalleeSavedInfo> CSI, const TargetRegisterInfo *TRI) const {
  if (CSI.empty())
    return true;

  MachineFunction *MF = MBB.getParent();
  const TargetInstrInfo &TII = *MF->getSubtarget().getInstrInfo();
  DebugLoc DL;
  if (MI != MBB.end() && !MI->isDebugInstr())
    DL = MI->getDebugLoc();

  // Manually restore values not restored by libcall & Push/Pop.
  // Reverse the restore order in epilog.  In addition, the return
  // address will be restored first in the epilogue. It increases
  // the opportunity to avoid the load-to-use data hazard between
  // loading RA and return by RA.  loadRegFromStackSlot can insert
  // multiple instructions.
  const auto &UnmanagedCSI = getUnmanagedCSI(*MF, CSI);
  const auto &RVVCSI = getRVVCalleeSavedInfo(*MF, CSI);

  auto loadRegFromStackSlot = [&](decltype(UnmanagedCSI) CSInfo) {
    for (auto &CS : CSInfo) {
      Register Reg = CS.getReg();
      const TargetRegisterClass *RC = TRI->getMinimalPhysRegClass(Reg);
      TII.loadRegFromStackSlot(MBB, MI, Reg, CS.getFrameIdx(), RC, TRI,
                               Register());
      assert(MI != MBB.begin() &&
             "loadRegFromStackSlot didn't insert any code!");
    }
  };
  loadRegFromStackSlot(RVVCSI);
  loadRegFromStackSlot(UnmanagedCSI);

  RISCVMachineFunctionInfo *RVFI = MF->getInfo<RISCVMachineFunctionInfo>();
  if (RVFI->isPushable(*MF)) {
    int RegEnc = RVFI->getRVPushRlist();
    if (RegEnc != llvm::RISCVZC::RLISTENCODE::INVALID_RLIST) {
      MachineInstrBuilder PopBuilder =
          BuildMI(MBB, MI, DL, TII.get(RISCV::CM_POP))
              .setMIFlag(MachineInstr::FrameDestroy);
      // Use encoded number to represent registers to restore.
      PopBuilder.addImm(RegEnc);
      PopBuilder.addImm(0);

      for (unsigned i = 0; i < RVFI->getRVPushRegs(); i++)
        PopBuilder.addDef(FixedCSRFIMap[i].first, RegState::ImplicitDefine);
    }
  } else {
    const char *RestoreLibCall = getRestoreLibCallName(*MF, CSI);
    if (RestoreLibCall) {
      // Add restore libcall via tail call.
      MachineBasicBlock::iterator NewMI =
          BuildMI(MBB, MI, DL, TII.get(RISCV::PseudoTAIL))
              .addExternalSymbol(RestoreLibCall, RISCVII::MO_CALL)
              .setMIFlag(MachineInstr::FrameDestroy);

      // Remove trailing returns, since the terminator is now a tail call to the
      // restore function.
      if (MI != MBB.end() && MI->getOpcode() == RISCV::PseudoRET) {
        NewMI->copyImplicitOps(*MF, *MI);
        MI->eraseFromParent();
      }
    }
  }
  return true;
}

bool RISCVFrameLowering::enableShrinkWrapping(const MachineFunction &MF) const {
  // Keep the conventional code flow when not optimizing.
  if (MF.getFunction().hasOptNone())
    return false;

  return true;
}

bool RISCVFrameLowering::canUseAsPrologue(const MachineBasicBlock &MBB) const {
  MachineBasicBlock *TmpMBB = const_cast<MachineBasicBlock *>(&MBB);
  const MachineFunction *MF = MBB.getParent();
  const auto *RVFI = MF->getInfo<RISCVMachineFunctionInfo>();

  if (!RVFI->useSaveRestoreLibCalls(*MF))
    return true;

  // Inserting a call to a __riscv_save libcall requires the use of the register
  // t0 (X5) to hold the return address. Therefore if this register is already
  // used we can't insert the call.

  RegScavenger RS;
  RS.enterBasicBlock(*TmpMBB);
  return !RS.isRegUsed(RISCV::X5);
}

bool RISCVFrameLowering::canUseAsEpilogue(const MachineBasicBlock &MBB) const {
  const MachineFunction *MF = MBB.getParent();
  MachineBasicBlock *TmpMBB = const_cast<MachineBasicBlock *>(&MBB);
  const auto *RVFI = MF->getInfo<RISCVMachineFunctionInfo>();

  if (!RVFI->useSaveRestoreLibCalls(*MF))
    return true;

  // Using the __riscv_restore libcalls to restore CSRs requires a tail call.
  // This means if we still need to continue executing code within this function
  // the restore cannot take place in this basic block.

  if (MBB.succ_size() > 1)
    return false;

  MachineBasicBlock *SuccMBB =
      MBB.succ_empty() ? TmpMBB->getFallThrough() : *MBB.succ_begin();

  // Doing a tail call should be safe if there are no successors, because either
  // we have a returning block or the end of the block is unreachable, so the
  // restore will be eliminated regardless.
  if (!SuccMBB)
    return true;

  // The successor can only contain a return, since we would effectively be
  // replacing the successor with our own tail return at the end of our block.
  return SuccMBB->isReturnBlock() && SuccMBB->size() == 1;
}

bool RISCVFrameLowering::isSupportedStackID(TargetStackID::Value ID) const {
  switch (ID) {
  case TargetStackID::Default:
  case TargetStackID::ScalableVector:
    return true;
  case TargetStackID::NoAlloc:
  case TargetStackID::SGPRSpill:
  case TargetStackID::WasmLocal:
    return false;
  }
  llvm_unreachable("Invalid TargetStackID::Value");
}

TargetStackID::Value RISCVFrameLowering::getStackIDForScalableVectors() const {
  return TargetStackID::ScalableVector;
}<|MERGE_RESOLUTION|>--- conflicted
+++ resolved
@@ -484,20 +484,6 @@
                            const std::vector<CalleeSavedInfo> &CSI) {
   auto *RVFI = MF.getInfo<RISCVMachineFunctionInfo>();
 
-<<<<<<< HEAD
-  SmallVector<CalleeSavedInfo, 8> PushPopOrLibCallsCSI;
-  if (!RVFI->useSaveRestoreLibCalls(MF) && !RVFI->isPushable(MF))
-    return PushPopOrLibCallsCSI;
-
-  for (auto &CS : CSI) {
-    const auto *FII = llvm::find_if(
-        FixedCSRFIMap, [&](auto P) { return P.first == CS.getReg(); });
-    if (FII != std::end(FixedCSRFIMap))
-      PushPopOrLibCallsCSI.push_back(CS);
-  }
-
-  return PushPopOrLibCallsCSI;
-=======
   SmallVector<CalleeSavedInfo, 8> PushOrLibCallsCSI;
   if (!RVFI->useSaveRestoreLibCalls(MF) && !RVFI->isPushable(MF))
     return PushOrLibCallsCSI;
@@ -510,7 +496,6 @@
   }
 
   return PushOrLibCallsCSI;
->>>>>>> a8d96e15
 }
 
 void RISCVFrameLowering::adjustStackForRVV(MachineFunction &MF,
@@ -691,21 +676,8 @@
         .addCFIIndex(CFIIndex)
         .setMIFlag(MachineInstr::FrameSetup);
 
-<<<<<<< HEAD
-    for (const auto &Entry : getPushOrLibCallsSavedInfo(MF, CSI)) {
-      int FrameIdx = Entry.getFrameIdx();
-      int64_t Offset = MFI.getObjectOffset(FrameIdx);
-      Register Reg = Entry.getReg();
-      unsigned CFIIndex = MF.addFrameInst(MCCFIInstruction::createOffset(
-          nullptr, RI->getDwarfRegNum(Reg, true), Offset));
-      BuildMI(MBB, MBBI, DL, TII->get(TargetOpcode::CFI_INSTRUCTION))
-          .addCFIIndex(CFIIndex)
-          .setMIFlag(MachineInstr::FrameSetup);
-    }
-=======
     emitCFIForCSI<CFISaveRegisterEmitter>(MBB, MBBI,
                                           getPushOrLibCallsSavedInfo(MF, CSI));
->>>>>>> a8d96e15
   }
 
   // FIXME (note copied from Lanai): This appears to be overallocating.  Needs
@@ -748,21 +720,8 @@
         .addCFIIndex(CFIIndex)
         .setMIFlag(MachineInstr::FrameSetup);
 
-<<<<<<< HEAD
-    for (const auto &Entry : getPushOrLibCallsSavedInfo(MF, CSI)) {
-      int FrameIdx = Entry.getFrameIdx();
-      int64_t Offset = MFI.getObjectOffset(FrameIdx);
-      Register Reg = Entry.getReg();
-      unsigned CFIIndex = MF.addFrameInst(MCCFIInstruction::createOffset(
-          nullptr, RI->getDwarfRegNum(Reg, true), Offset));
-      BuildMI(MBB, MBBI, DL, TII->get(TargetOpcode::CFI_INSTRUCTION))
-          .addCFIIndex(CFIIndex)
-          .setMIFlag(MachineInstr::FrameSetup);
-    }
-=======
     emitCFIForCSI<CFISaveRegisterEmitter>(MBB, MBBI,
                                           getPushOrLibCallsSavedInfo(MF, CSI));
->>>>>>> a8d96e15
   }
 
   if (StackSize != 0) {
@@ -789,24 +748,7 @@
 
   // Iterate over list of callee-saved registers and emit .cfi_offset
   // directives.
-<<<<<<< HEAD
-  for (const auto &Entry : getUnmanagedCSI(MF, CSI)) {
-    int FrameIdx = Entry.getFrameIdx();
-    if (FrameIdx >= 0 &&
-        MFI.getStackID(FrameIdx) == TargetStackID::ScalableVector)
-      continue;
-
-    int64_t Offset = MFI.getObjectOffset(FrameIdx);
-    Register Reg = Entry.getReg();
-    unsigned CFIIndex = MF.addFrameInst(MCCFIInstruction::createOffset(
-        nullptr, RI->getDwarfRegNum(Reg, true), Offset));
-    BuildMI(MBB, MBBI, DL, TII->get(TargetOpcode::CFI_INSTRUCTION))
-        .addCFIIndex(CFIIndex)
-        .setMIFlag(MachineInstr::FrameSetup);
-  }
-=======
   emitCFIForCSI<CFISaveRegisterEmitter>(MBB, MBBI, getUnmanagedCSI(MF, CSI));
->>>>>>> a8d96e15
 
   // Generate new FP.
   if (hasFP(MF)) {
@@ -1054,18 +996,7 @@
   }
 
   // Recover callee-saved registers.
-<<<<<<< HEAD
-  for (const auto &Entry : getUnmanagedCSI(MF, CSI)) {
-    Register Reg = Entry.getReg();
-    unsigned CFIIndex = MF.addFrameInst(MCCFIInstruction::createRestore(
-        nullptr, RI->getDwarfRegNum(Reg, true)));
-    BuildMI(MBB, MBBI, DL, TII->get(TargetOpcode::CFI_INSTRUCTION))
-        .addCFIIndex(CFIIndex)
-        .setMIFlag(MachineInstr::FrameDestroy);
-  }
-=======
   emitCFIForCSI<CFIRestoreRegisterEmitter>(MBB, MBBI, getUnmanagedCSI(MF, CSI));
->>>>>>> a8d96e15
 
   bool ApplyPop = RVFI->isPushable(MF) && MBBI != MBB.end() &&
                   MBBI->getOpcode() == RISCV::CM_POP;
@@ -1087,19 +1018,8 @@
     if (NextI == MBB.end() || NextI->getOpcode() != RISCV::PseudoRET) {
       ++MBBI;
 
-<<<<<<< HEAD
-      for (const auto &Entry : getPushOrLibCallsSavedInfo(MF, CSI)) {
-        Register Reg = Entry.getReg();
-        unsigned CFIIndex = MF.addFrameInst(MCCFIInstruction::createRestore(
-            nullptr, RI->getDwarfRegNum(Reg, true)));
-        BuildMI(MBB, MBBI, DL, TII->get(TargetOpcode::CFI_INSTRUCTION))
-            .addCFIIndex(CFIIndex)
-            .setMIFlag(MachineInstr::FrameDestroy);
-      }
-=======
       emitCFIForCSI<CFIRestoreRegisterEmitter>(
           MBB, MBBI, getPushOrLibCallsSavedInfo(MF, CSI));
->>>>>>> a8d96e15
 
       // Update CFA offset. After CM_POP SP should be equal to CFA, so CFA
       // offset should be a zero.
@@ -1798,11 +1718,7 @@
   return true;
 }
 
-<<<<<<< HEAD
-static unsigned getCaleeSavedRVVNumRegs(const Register &BaseReg) {
-=======
 static unsigned getCalleeSavedRVVNumRegs(const Register &BaseReg) {
->>>>>>> a8d96e15
   return RISCV::VRRegClass.contains(BaseReg)     ? 1
          : RISCV::VRM2RegClass.contains(BaseReg) ? 2
          : RISCV::VRM4RegClass.contains(BaseReg) ? 4
@@ -1844,18 +1760,6 @@
   for (auto &CS : RVVCSI) {
     // Insert the spill to the stack frame.
     int FI = CS.getFrameIdx();
-<<<<<<< HEAD
-    if (FI >= 0 && MFI.getStackID(FI) == TargetStackID::ScalableVector) {
-      MCRegister BaseReg = getRVVBaseRegister(TRI, CS.getReg());
-      unsigned NumRegs = getCaleeSavedRVVNumRegs(CS.getReg());
-      for (unsigned i = 0; i < NumRegs; ++i) {
-        unsigned CFIIndex = MF->addFrameInst(createDefCFAOffset(
-            TRI, BaseReg + i, -FixedSize, MFI.getObjectOffset(FI) / 8 + i));
-        BuildMI(MBB, MI, DL, TII.get(TargetOpcode::CFI_INSTRUCTION))
-            .addCFIIndex(CFIIndex)
-            .setMIFlag(MachineInstr::FrameSetup);
-      }
-=======
     MCRegister BaseReg = getRVVBaseRegister(TRI, CS.getReg());
     unsigned NumRegs = getCalleeSavedRVVNumRegs(CS.getReg());
     for (unsigned i = 0; i < NumRegs; ++i) {
@@ -1887,30 +1791,6 @@
       BuildMI(MBB, MI, DL, TII.get(TargetOpcode::CFI_INSTRUCTION))
           .addCFIIndex(CFIIndex)
           .setMIFlag(MachineInstr::FrameDestroy);
->>>>>>> a8d96e15
-    }
-  }
-}
-
-void RISCVFrameLowering::emitCalleeSavedRVVEpilogCFI(
-    MachineBasicBlock &MBB, MachineBasicBlock::iterator MI) const {
-  MachineFunction *MF = MBB.getParent();
-  const MachineFrameInfo &MFI = MF->getFrameInfo();
-  const RISCVRegisterInfo *RI = STI.getRegisterInfo();
-  const TargetInstrInfo &TII = *STI.getInstrInfo();
-  const RISCVRegisterInfo &TRI = *STI.getRegisterInfo();
-  DebugLoc DL = MBB.findDebugLoc(MI);
-
-  const auto &RVVCSI = getRVVCalleeSavedInfo(*MF, MFI.getCalleeSavedInfo());
-  for (auto &CS : RVVCSI) {
-    MCRegister BaseReg = getRVVBaseRegister(TRI, CS.getReg());
-    unsigned NumRegs = getCaleeSavedRVVNumRegs(CS.getReg());
-    for (unsigned i = 0; i < NumRegs; ++i) {
-      unsigned CFIIndex = MF->addFrameInst(MCCFIInstruction::createRestore(
-          nullptr, RI->getDwarfRegNum(BaseReg + i, true)));
-      BuildMI(MBB, MI, DL, TII.get(TargetOpcode::CFI_INSTRUCTION))
-          .addCFIIndex(CFIIndex)
-          .setMIFlag(MachineInstr::FrameDestroy);
     }
   }
 }
