--- conflicted
+++ resolved
@@ -307,8 +307,6 @@
   static bool isLdStSafeToPair(const MachineInstr &LdSt,
                                const TargetRegisterInfo *TRI);
 
-<<<<<<< HEAD
-=======
   /// Return the result of the evaluation of C0 CC C1, where CC is a
   /// RISCVCC::CondCode.
   static bool evaluateCondBranch(unsigned CC, int64_t C0, int64_t C1);
@@ -318,7 +316,6 @@
   static bool isFromLoadImm(const MachineRegisterInfo &MRI,
                             const MachineOperand &Op, int64_t &Imm);
 
->>>>>>> d465594a
 protected:
   const RISCVSubtarget &STI;
 
