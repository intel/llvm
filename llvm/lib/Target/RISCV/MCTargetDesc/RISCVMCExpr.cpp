//===-- RISCVMCExpr.cpp - RISC-V specific MC expression classes -----------===//
//
// Part of the LLVM Project, under the Apache License v2.0 with LLVM Exceptions.
// See https://llvm.org/LICENSE.txt for license information.
// SPDX-License-Identifier: Apache-2.0 WITH LLVM-exception
//
//===----------------------------------------------------------------------===//
//
// This file contains the implementation of the assembly expression modifiers
// accepted by the RISC-V architecture (e.g. ":lo12:", ":gottprel_g1:", ...).
//
//===----------------------------------------------------------------------===//

#include "RISCVMCExpr.h"
#include "MCTargetDesc/RISCVAsmBackend.h"
#include "RISCVFixupKinds.h"
#include "llvm/BinaryFormat/ELF.h"
#include "llvm/MC/MCAssembler.h"
#include "llvm/MC/MCContext.h"
#include "llvm/MC/MCStreamer.h"
#include "llvm/MC/MCSymbolELF.h"
#include "llvm/MC/MCValue.h"
#include "llvm/Support/Casting.h"
#include "llvm/Support/ErrorHandling.h"

using namespace llvm;

#define DEBUG_TYPE "riscvmcexpr"

const RISCVMCExpr *RISCVMCExpr::create(const MCExpr *Expr, Specifier S,
                                       MCContext &Ctx) {
  return new (Ctx) RISCVMCExpr(Expr, S);
}

void RISCVMCExpr::printImpl(raw_ostream &OS, const MCAsmInfo *MAI) const {
<<<<<<< HEAD
  VariantKind Kind = getKind();
  bool HasVariant =
      ((Kind != VK_None) && (Kind != VK_CALL) && (Kind != VK_CALL_PLT));
=======
  Specifier S = getSpecifier();
  bool HasVariant = ((S != VK_None) && (S != VK_CALL) && (S != VK_CALL_PLT));
>>>>>>> 5eee2751

  if (HasVariant)
    OS << '%' << getSpecifierName(S) << '(';
  Expr->print(OS, MAI);
  if (HasVariant)
    OS << ')';
}

const MCFixup *RISCVMCExpr::getPCRelHiFixup(const MCFragment **DFOut) const {
  MCValue AUIPCLoc;
  if (!getSubExpr()->evaluateAsRelocatable(AUIPCLoc, nullptr))
    return nullptr;

  const MCSymbolRefExpr *AUIPCSRE = AUIPCLoc.getSymA();
  if (!AUIPCSRE)
    return nullptr;

  const MCSymbol *AUIPCSymbol = &AUIPCSRE->getSymbol();
  const auto *DF = dyn_cast_or_null<MCDataFragment>(AUIPCSymbol->getFragment());

  if (!DF)
    return nullptr;

  uint64_t Offset = AUIPCSymbol->getOffset();
  if (DF->getContents().size() == Offset) {
    DF = dyn_cast_or_null<MCDataFragment>(DF->getNext());
    if (!DF)
      return nullptr;
    Offset = 0;
  }

  for (const MCFixup &F : DF->getFixups()) {
    if (F.getOffset() != Offset)
      continue;

    switch ((unsigned)F.getKind()) {
    default:
      continue;
    case RISCV::fixup_riscv_got_hi20:
    case RISCV::fixup_riscv_tls_got_hi20:
    case RISCV::fixup_riscv_tls_gd_hi20:
    case RISCV::fixup_riscv_pcrel_hi20:
    case RISCV::fixup_riscv_tlsdesc_hi20:
      if (DFOut)
        *DFOut = DF;
      return &F;
    }
  }

  return nullptr;
}

bool RISCVMCExpr::evaluateAsRelocatableImpl(MCValue &Res,
                                            const MCAssembler *Asm) const {
  if (!getSubExpr()->evaluateAsRelocatable(Res, Asm))
    return false;
  Res.setSpecifier(specifier);

  // Custom fixup types are not valid with symbol difference expressions.
<<<<<<< HEAD
  return Res.getSymB() ? getKind() == VK_None : true;
=======
  return !Res.getSubSym();
>>>>>>> 5eee2751
}

void RISCVMCExpr::visitUsedExpr(MCStreamer &Streamer) const {
  Streamer.visitUsedExpr(*getSubExpr());
}

<<<<<<< HEAD
RISCVMCExpr::VariantKind RISCVMCExpr::getVariantKindForName(StringRef name) {
  return StringSwitch<RISCVMCExpr::VariantKind>(name)
=======
std::optional<RISCVMCExpr::Specifier>
RISCVMCExpr::getSpecifierForName(StringRef name) {
  return StringSwitch<std::optional<RISCVMCExpr::Specifier>>(name)
>>>>>>> 5eee2751
      .Case("lo", VK_LO)
      .Case("hi", VK_HI)
      .Case("pcrel_lo", VK_PCREL_LO)
      .Case("pcrel_hi", VK_PCREL_HI)
      .Case("got_pcrel_hi", VK_GOT_HI)
      .Case("tprel_lo", VK_TPREL_LO)
      .Case("tprel_hi", VK_TPREL_HI)
      .Case("tprel_add", VK_TPREL_ADD)
      .Case("tls_ie_pcrel_hi", VK_TLS_GOT_HI)
      .Case("tls_gd_pcrel_hi", VK_TLS_GD_HI)
      .Case("tlsdesc_hi", VK_TLSDESC_HI)
      .Case("tlsdesc_load_lo", VK_TLSDESC_LOAD_LO)
      .Case("tlsdesc_add_lo", VK_TLSDESC_ADD_LO)
      .Case("tlsdesc_call", VK_TLSDESC_CALL)
<<<<<<< HEAD
      .Default(VK_Invalid);
}

StringRef RISCVMCExpr::getVariantKindName(VariantKind Kind) {
  switch (Kind) {
  case VK_Invalid:
  case VK_None:
    llvm_unreachable("Invalid ELF symbol kind");
=======
      // Used in data directives
      .Case("pltpcrel", VK_PLTPCREL)
      .Case("gotpcrel", VK_GOTPCREL)
      .Default(std::nullopt);
}

StringRef RISCVMCExpr::getSpecifierName(Specifier S) {
  switch (S) {
  case VK_None:
    llvm_unreachable("not used as %specifier()");
>>>>>>> 5eee2751
  case VK_LO:
    return "lo";
  case VK_HI:
    return "hi";
  case VK_PCREL_LO:
    return "pcrel_lo";
  case VK_PCREL_HI:
    return "pcrel_hi";
  case VK_GOT_HI:
    return "got_pcrel_hi";
  case VK_TPREL_LO:
    return "tprel_lo";
  case VK_TPREL_HI:
    return "tprel_hi";
  case VK_TPREL_ADD:
    return "tprel_add";
  case VK_TLS_GOT_HI:
    return "tls_ie_pcrel_hi";
  case VK_TLSDESC_HI:
    return "tlsdesc_hi";
  case VK_TLSDESC_LOAD_LO:
    return "tlsdesc_load_lo";
  case VK_TLSDESC_ADD_LO:
    return "tlsdesc_add_lo";
  case VK_TLSDESC_CALL:
    return "tlsdesc_call";
  case VK_TLS_GD_HI:
    return "tls_gd_pcrel_hi";
  case VK_CALL:
    return "call";
  case VK_CALL_PLT:
    return "call_plt";
  case VK_32_PCREL:
    return "32_pcrel";
  case VK_GOTPCREL:
    return "gotpcrel";
  case VK_PLTPCREL:
    return "pltpcrel";
  }
  llvm_unreachable("Invalid ELF symbol kind");
<<<<<<< HEAD
}

bool RISCVMCExpr::evaluateAsConstant(int64_t &Res) const {
  MCValue Value;
  if (Kind != VK_LO && Kind != VK_HI)
    return false;

  if (!getSubExpr()->evaluateAsRelocatable(Value, nullptr))
    return false;

  if (!Value.isAbsolute())
    return false;

  Res = evaluateAsInt64(Value.getConstant());
  return true;
}

int64_t RISCVMCExpr::evaluateAsInt64(int64_t Value) const {
  switch (Kind) {
  default:
    llvm_unreachable("Invalid kind");
  case VK_LO:
    return SignExtend64<12>(Value);
  case VK_HI:
    // Add 1 if bit 11 is 1, to compensate for low 12 bits being negative.
    return ((Value + 0x800) >> 12) & 0xfffff;
  }
=======
>>>>>>> 5eee2751
}<|MERGE_RESOLUTION|>--- conflicted
+++ resolved
@@ -33,14 +33,8 @@
 }
 
 void RISCVMCExpr::printImpl(raw_ostream &OS, const MCAsmInfo *MAI) const {
-<<<<<<< HEAD
-  VariantKind Kind = getKind();
-  bool HasVariant =
-      ((Kind != VK_None) && (Kind != VK_CALL) && (Kind != VK_CALL_PLT));
-=======
   Specifier S = getSpecifier();
   bool HasVariant = ((S != VK_None) && (S != VK_CALL) && (S != VK_CALL_PLT));
->>>>>>> 5eee2751
 
   if (HasVariant)
     OS << '%' << getSpecifierName(S) << '(';
@@ -100,25 +94,16 @@
   Res.setSpecifier(specifier);
 
   // Custom fixup types are not valid with symbol difference expressions.
-<<<<<<< HEAD
-  return Res.getSymB() ? getKind() == VK_None : true;
-=======
   return !Res.getSubSym();
->>>>>>> 5eee2751
 }
 
 void RISCVMCExpr::visitUsedExpr(MCStreamer &Streamer) const {
   Streamer.visitUsedExpr(*getSubExpr());
 }
 
-<<<<<<< HEAD
-RISCVMCExpr::VariantKind RISCVMCExpr::getVariantKindForName(StringRef name) {
-  return StringSwitch<RISCVMCExpr::VariantKind>(name)
-=======
 std::optional<RISCVMCExpr::Specifier>
 RISCVMCExpr::getSpecifierForName(StringRef name) {
   return StringSwitch<std::optional<RISCVMCExpr::Specifier>>(name)
->>>>>>> 5eee2751
       .Case("lo", VK_LO)
       .Case("hi", VK_HI)
       .Case("pcrel_lo", VK_PCREL_LO)
@@ -133,16 +118,6 @@
       .Case("tlsdesc_load_lo", VK_TLSDESC_LOAD_LO)
       .Case("tlsdesc_add_lo", VK_TLSDESC_ADD_LO)
       .Case("tlsdesc_call", VK_TLSDESC_CALL)
-<<<<<<< HEAD
-      .Default(VK_Invalid);
-}
-
-StringRef RISCVMCExpr::getVariantKindName(VariantKind Kind) {
-  switch (Kind) {
-  case VK_Invalid:
-  case VK_None:
-    llvm_unreachable("Invalid ELF symbol kind");
-=======
       // Used in data directives
       .Case("pltpcrel", VK_PLTPCREL)
       .Case("gotpcrel", VK_GOTPCREL)
@@ -153,7 +128,6 @@
   switch (S) {
   case VK_None:
     llvm_unreachable("not used as %specifier()");
->>>>>>> 5eee2751
   case VK_LO:
     return "lo";
   case VK_HI:
@@ -194,34 +168,4 @@
     return "pltpcrel";
   }
   llvm_unreachable("Invalid ELF symbol kind");
-<<<<<<< HEAD
-}
-
-bool RISCVMCExpr::evaluateAsConstant(int64_t &Res) const {
-  MCValue Value;
-  if (Kind != VK_LO && Kind != VK_HI)
-    return false;
-
-  if (!getSubExpr()->evaluateAsRelocatable(Value, nullptr))
-    return false;
-
-  if (!Value.isAbsolute())
-    return false;
-
-  Res = evaluateAsInt64(Value.getConstant());
-  return true;
-}
-
-int64_t RISCVMCExpr::evaluateAsInt64(int64_t Value) const {
-  switch (Kind) {
-  default:
-    llvm_unreachable("Invalid kind");
-  case VK_LO:
-    return SignExtend64<12>(Value);
-  case VK_HI:
-    // Add 1 if bit 11 is 1, to compensate for low 12 bits being negative.
-    return ((Value + 0x800) >> 12) & 0xfffff;
-  }
-=======
->>>>>>> 5eee2751
 }