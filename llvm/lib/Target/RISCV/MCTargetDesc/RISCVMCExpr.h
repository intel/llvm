--- conflicted
+++ resolved
@@ -22,15 +22,9 @@
 
 class RISCVMCExpr : public MCTargetExpr {
 public:
-<<<<<<< HEAD
-  enum VariantKind {
-    VK_None,
-    VK_LO,
-=======
   enum Specifier : uint8_t {
     VK_None,
     VK_LO = MCSymbolRefExpr::FirstTargetSpecifier,
->>>>>>> d465594a
     VK_HI,
     VK_PCREL_LO,
     VK_PCREL_HI,
@@ -43,19 +37,12 @@
     VK_CALL,
     VK_CALL_PLT,
     VK_32_PCREL,
-<<<<<<< HEAD
-=======
     VK_GOTPCREL,
     VK_PLTPCREL,
->>>>>>> d465594a
     VK_TLSDESC_HI,
     VK_TLSDESC_LOAD_LO,
     VK_TLSDESC_ADD_LO,
     VK_TLSDESC_CALL,
-<<<<<<< HEAD
-    VK_Invalid // Must be the last item
-=======
->>>>>>> d465594a
   };
 
 private:
@@ -88,11 +75,6 @@
     return getSubExpr()->findAssociatedFragment();
   }
 
-<<<<<<< HEAD
-  bool evaluateAsConstant(int64_t &Res) const;
-
-=======
->>>>>>> d465594a
   static bool classof(const MCExpr *E) {
     return E->getKind() == MCExpr::Target;
   }
