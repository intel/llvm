//===-- RISCVELFObjectWriter.cpp - RISC-V ELF Writer ----------------------===//
//
// Part of the LLVM Project, under the Apache License v2.0 with LLVM Exceptions.
// See https://llvm.org/LICENSE.txt for license information.
// SPDX-License-Identifier: Apache-2.0 WITH LLVM-exception
//
//===----------------------------------------------------------------------===//

#include "MCTargetDesc/RISCVFixupKinds.h"
#include "MCTargetDesc/RISCVMCExpr.h"
#include "MCTargetDesc/RISCVMCTargetDesc.h"
#include "llvm/MC/MCContext.h"
#include "llvm/MC/MCELFObjectWriter.h"
#include "llvm/MC/MCFixup.h"
#include "llvm/MC/MCObjectWriter.h"
#include "llvm/MC/MCValue.h"
#include "llvm/Support/ErrorHandling.h"

using namespace llvm;

namespace {
class RISCVELFObjectWriter : public MCELFObjectTargetWriter {
public:
  RISCVELFObjectWriter(uint8_t OSABI, bool Is64Bit);

  ~RISCVELFObjectWriter() override;

  // Return true if the given relocation must be with a symbol rather than
  // section plus offset.
  bool needsRelocateWithSymbol(const MCValue &Val, const MCSymbol &Sym,
                               unsigned Type) const override {
    // TODO: this is very conservative, update once RISC-V psABI requirements
    //       are clarified.
    return true;
  }

protected:
  unsigned getRelocType(MCContext &Ctx, const MCValue &Target,
                        const MCFixup &Fixup, bool IsPCRel) const override;
};
}

RISCVELFObjectWriter::RISCVELFObjectWriter(uint8_t OSABI, bool Is64Bit)
    : MCELFObjectTargetWriter(Is64Bit, OSABI, ELF::EM_RISCV,
                              /*HasRelocationAddend*/ true) {}

RISCVELFObjectWriter::~RISCVELFObjectWriter() = default;

unsigned RISCVELFObjectWriter::getRelocType(MCContext &Ctx,
                                            const MCValue &Target,
                                            const MCFixup &Fixup,
                                            bool IsPCRel) const {
  assert((!Target.getSymA() ||
          Target.getSymA()->getKind() == MCSymbolRefExpr::VK_None) &&
         "sym@specifier should have been rejected");
  const MCExpr *Expr = Fixup.getValue();
  // Determine the type of the relocation
  unsigned Kind = Fixup.getTargetKind();
  if (Kind >= FirstLiteralRelocationKind)
    return Kind - FirstLiteralRelocationKind;

<<<<<<< HEAD
  switch (Target.getRefKind()) {
=======
  auto Spec = RISCVMCExpr::Specifier(Target.getRefKind());
  switch (Spec) {
>>>>>>> 5eee2751
  case RISCVMCExpr::VK_TPREL_HI:
  case RISCVMCExpr::VK_TLS_GOT_HI:
  case RISCVMCExpr::VK_TLS_GD_HI:
  case RISCVMCExpr::VK_TLSDESC_HI:
    if (auto *S = Target.getSymA())
      cast<MCSymbolELF>(S->getSymbol()).setType(ELF::STT_TLS);
    break;
<<<<<<< HEAD
=======
  case RISCVMCExpr::VK_PLTPCREL:
  case RISCVMCExpr::VK_GOTPCREL:
    if (Kind == FK_Data_4)
      break;
    Ctx.reportError(Fixup.getLoc(),
                    "%" + RISCVMCExpr::getSpecifierName(Spec) +
                        " can only be used in a .word directive");
    return ELF::R_RISCV_NONE;
  default:
    break;
>>>>>>> 5eee2751
  }

  if (IsPCRel) {
    switch (Kind) {
    default:
      Ctx.reportError(Fixup.getLoc(), "unsupported relocation type");
      return ELF::R_RISCV_NONE;
    case FK_Data_4:
    case FK_PCRel_4:
      return ELF::R_RISCV_32_PCREL;
    case RISCV::fixup_riscv_pcrel_hi20:
      return ELF::R_RISCV_PCREL_HI20;
    case RISCV::fixup_riscv_pcrel_lo12_i:
      return ELF::R_RISCV_PCREL_LO12_I;
    case RISCV::fixup_riscv_pcrel_lo12_s:
      return ELF::R_RISCV_PCREL_LO12_S;
    case RISCV::fixup_riscv_got_hi20:
      return ELF::R_RISCV_GOT_HI20;
    case RISCV::fixup_riscv_tls_got_hi20:
      return ELF::R_RISCV_TLS_GOT_HI20;
    case RISCV::fixup_riscv_tls_gd_hi20:
      return ELF::R_RISCV_TLS_GD_HI20;
    case RISCV::fixup_riscv_tlsdesc_hi20:
      return ELF::R_RISCV_TLSDESC_HI20;
    case RISCV::fixup_riscv_tlsdesc_load_lo12:
      return ELF::R_RISCV_TLSDESC_LOAD_LO12;
    case RISCV::fixup_riscv_tlsdesc_add_lo12:
      return ELF::R_RISCV_TLSDESC_ADD_LO12;
    case RISCV::fixup_riscv_tlsdesc_call:
      return ELF::R_RISCV_TLSDESC_CALL;
    case RISCV::fixup_riscv_jal:
      return ELF::R_RISCV_JAL;
    case RISCV::fixup_riscv_branch:
      return ELF::R_RISCV_BRANCH;
    case RISCV::fixup_riscv_rvc_jump:
      return ELF::R_RISCV_RVC_JUMP;
    case RISCV::fixup_riscv_rvc_branch:
      return ELF::R_RISCV_RVC_BRANCH;
    case RISCV::fixup_riscv_call:
      return ELF::R_RISCV_CALL_PLT;
    case RISCV::fixup_riscv_call_plt:
      return ELF::R_RISCV_CALL_PLT;
    }
  }

  switch (Kind) {
  default:
    Ctx.reportError(Fixup.getLoc(), "unsupported relocation type");
    return ELF::R_RISCV_NONE;
  case RISCV::fixup_riscv_tlsdesc_load_lo12:
    return ELF::R_RISCV_TLSDESC_LOAD_LO12;
  case RISCV::fixup_riscv_tlsdesc_add_lo12:
    return ELF::R_RISCV_TLSDESC_ADD_LO12;
  case RISCV::fixup_riscv_tlsdesc_call:
    return ELF::R_RISCV_TLSDESC_CALL;

  case FK_Data_1:
    Ctx.reportError(Fixup.getLoc(), "1-byte data relocations not supported");
    return ELF::R_RISCV_NONE;
  case FK_Data_2:
    Ctx.reportError(Fixup.getLoc(), "2-byte data relocations not supported");
    return ELF::R_RISCV_NONE;
  case FK_Data_4:
<<<<<<< HEAD
    if (Expr->getKind() == MCExpr::Target &&
        cast<RISCVMCExpr>(Expr)->getKind() == RISCVMCExpr::VK_32_PCREL)
      return ELF::R_RISCV_32_PCREL;
    if (Target.getSymA()->getKind() == MCSymbolRefExpr::VK_GOTPCREL)
      return ELF::R_RISCV_GOT32_PCREL;
=======
    if (Expr->getKind() == MCExpr::Target) {
      switch (cast<RISCVMCExpr>(Expr)->getSpecifier()) {
      case RISCVMCExpr::VK_32_PCREL:
        return ELF::R_RISCV_32_PCREL;
      case RISCVMCExpr::VK_GOTPCREL:
        return ELF::R_RISCV_GOT32_PCREL;
      case RISCVMCExpr::VK_PLTPCREL:
        return ELF::R_RISCV_PLT32;
      default:
        break;
      }
    }
>>>>>>> 5eee2751
    return ELF::R_RISCV_32;
  case FK_Data_8:
    return ELF::R_RISCV_64;
  case RISCV::fixup_riscv_hi20:
    return ELF::R_RISCV_HI20;
  case RISCV::fixup_riscv_lo12_i:
    return ELF::R_RISCV_LO12_I;
  case RISCV::fixup_riscv_lo12_s:
    return ELF::R_RISCV_LO12_S;
  case RISCV::fixup_riscv_tprel_hi20:
    return ELF::R_RISCV_TPREL_HI20;
  case RISCV::fixup_riscv_tprel_lo12_i:
    return ELF::R_RISCV_TPREL_LO12_I;
  case RISCV::fixup_riscv_tprel_lo12_s:
    return ELF::R_RISCV_TPREL_LO12_S;
  case RISCV::fixup_riscv_tprel_add:
    return ELF::R_RISCV_TPREL_ADD;
  case RISCV::fixup_riscv_relax:
    return ELF::R_RISCV_RELAX;
  case RISCV::fixup_riscv_align:
    return ELF::R_RISCV_ALIGN;
  }
}

std::unique_ptr<MCObjectTargetWriter>
llvm::createRISCVELFObjectWriter(uint8_t OSABI, bool Is64Bit) {
  return std::make_unique<RISCVELFObjectWriter>(OSABI, Is64Bit);
}<|MERGE_RESOLUTION|>--- conflicted
+++ resolved
@@ -59,12 +59,8 @@
   if (Kind >= FirstLiteralRelocationKind)
     return Kind - FirstLiteralRelocationKind;
 
-<<<<<<< HEAD
-  switch (Target.getRefKind()) {
-=======
   auto Spec = RISCVMCExpr::Specifier(Target.getRefKind());
   switch (Spec) {
->>>>>>> 5eee2751
   case RISCVMCExpr::VK_TPREL_HI:
   case RISCVMCExpr::VK_TLS_GOT_HI:
   case RISCVMCExpr::VK_TLS_GD_HI:
@@ -72,8 +68,6 @@
     if (auto *S = Target.getSymA())
       cast<MCSymbolELF>(S->getSymbol()).setType(ELF::STT_TLS);
     break;
-<<<<<<< HEAD
-=======
   case RISCVMCExpr::VK_PLTPCREL:
   case RISCVMCExpr::VK_GOTPCREL:
     if (Kind == FK_Data_4)
@@ -84,7 +78,6 @@
     return ELF::R_RISCV_NONE;
   default:
     break;
->>>>>>> 5eee2751
   }
 
   if (IsPCRel) {
@@ -148,13 +141,6 @@
     Ctx.reportError(Fixup.getLoc(), "2-byte data relocations not supported");
     return ELF::R_RISCV_NONE;
   case FK_Data_4:
-<<<<<<< HEAD
-    if (Expr->getKind() == MCExpr::Target &&
-        cast<RISCVMCExpr>(Expr)->getKind() == RISCVMCExpr::VK_32_PCREL)
-      return ELF::R_RISCV_32_PCREL;
-    if (Target.getSymA()->getKind() == MCSymbolRefExpr::VK_GOTPCREL)
-      return ELF::R_RISCV_GOT32_PCREL;
-=======
     if (Expr->getKind() == MCExpr::Target) {
       switch (cast<RISCVMCExpr>(Expr)->getSpecifier()) {
       case RISCVMCExpr::VK_32_PCREL:
@@ -167,7 +153,6 @@
         break;
       }
     }
->>>>>>> 5eee2751
     return ELF::R_RISCV_32;
   case FK_Data_8:
     return ELF::R_RISCV_64;
