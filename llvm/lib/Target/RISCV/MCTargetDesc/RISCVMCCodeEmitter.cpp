--- conflicted
+++ resolved
@@ -88,13 +88,10 @@
                                SmallVectorImpl<MCFixup> &Fixups,
                                const MCSubtargetInfo &STI) const;
 
-<<<<<<< HEAD
-=======
   uint64_t getImmOpValueSlist(const MCInst &MI, unsigned OpNo,
                               SmallVectorImpl<MCFixup> &Fixups,
                               const MCSubtargetInfo &STI) const;
 
->>>>>>> d465594a
   uint64_t getImmOpValueAsr1(const MCInst &MI, unsigned OpNo,
                              SmallVectorImpl<MCFixup> &Fixups,
                              const MCSubtargetInfo &STI) const;
@@ -208,11 +205,7 @@
          "Expected expression as third input to TP-relative add");
 
   const RISCVMCExpr *Expr = dyn_cast<RISCVMCExpr>(SrcSymbol.getExpr());
-<<<<<<< HEAD
-  assert(Expr && Expr->getKind() == RISCVMCExpr::VK_TPREL_ADD &&
-=======
   assert(Expr && Expr->getSpecifier() == RISCVMCExpr::VK_TPREL_ADD &&
->>>>>>> d465594a
          "Expected tprel_add relocation on TP-relative symbol");
 
   // Emit the correct tprel_add relocation for the symbol.
@@ -513,8 +506,6 @@
 }
 
 uint64_t
-<<<<<<< HEAD
-=======
 RISCVMCCodeEmitter::getImmOpValueSlist(const MCInst &MI, unsigned OpNo,
                                        SmallVectorImpl<MCFixup> &Fixups,
                                        const MCSubtargetInfo &STI) const {
@@ -545,7 +536,6 @@
 }
 
 uint64_t
->>>>>>> d465594a
 RISCVMCCodeEmitter::getImmOpValueAsr1(const MCInst &MI, unsigned OpNo,
                                       SmallVectorImpl<MCFixup> &Fixups,
                                       const MCSubtargetInfo &STI) const {
@@ -582,20 +572,12 @@
   if (Kind == MCExpr::Target) {
     const RISCVMCExpr *RVExpr = cast<RISCVMCExpr>(Expr);
 
-<<<<<<< HEAD
-    switch (RVExpr->getKind()) {
-    case RISCVMCExpr::VK_None:
-    case RISCVMCExpr::VK_Invalid:
-    case RISCVMCExpr::VK_32_PCREL:
-      llvm_unreachable("Unhandled fixup kind!");
-=======
     switch (RVExpr->getSpecifier()) {
     case RISCVMCExpr::VK_None:
     case RISCVMCExpr::VK_32_PCREL:
     case RISCVMCExpr::VK_GOTPCREL:
     case RISCVMCExpr::VK_PLTPCREL:
       llvm_unreachable("unhandled specifier");
->>>>>>> d465594a
     case RISCVMCExpr::VK_TPREL_ADD:
       // tprel_add is only used to indicate that a relocation should be emitted
       // for an add instruction used in TP-relative addressing. It should not be
