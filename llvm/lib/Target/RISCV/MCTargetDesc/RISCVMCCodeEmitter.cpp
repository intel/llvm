--- conflicted
+++ resolved
@@ -84,13 +84,10 @@
                                SmallVectorImpl<MCFixup> &Fixups,
                                const MCSubtargetInfo &STI) const;
 
-<<<<<<< HEAD
-=======
   uint64_t getImmOpValueSlist(const MCInst &MI, unsigned OpNo,
                               SmallVectorImpl<MCFixup> &Fixups,
                               const MCSubtargetInfo &STI) const;
 
->>>>>>> 5eee2751
   uint64_t getImmOpValueAsr1(const MCInst &MI, unsigned OpNo,
                              SmallVectorImpl<MCFixup> &Fixups,
                              const MCSubtargetInfo &STI) const;
@@ -204,11 +201,7 @@
          "Expected expression as third input to TP-relative add");
 
   const RISCVMCExpr *Expr = dyn_cast<RISCVMCExpr>(SrcSymbol.getExpr());
-<<<<<<< HEAD
-  assert(Expr && Expr->getKind() == RISCVMCExpr::VK_TPREL_ADD &&
-=======
   assert(Expr && Expr->getSpecifier() == RISCVMCExpr::VK_TPREL_ADD &&
->>>>>>> 5eee2751
          "Expected tprel_add relocation on TP-relative symbol");
 
   // Emit the correct tprel_add relocation for the symbol.
@@ -416,8 +409,6 @@
 }
 
 uint64_t
-<<<<<<< HEAD
-=======
 RISCVMCCodeEmitter::getImmOpValueSlist(const MCInst &MI, unsigned OpNo,
                                        SmallVectorImpl<MCFixup> &Fixups,
                                        const MCSubtargetInfo &STI) const {
@@ -448,7 +439,6 @@
 }
 
 uint64_t
->>>>>>> 5eee2751
 RISCVMCCodeEmitter::getImmOpValueAsr1(const MCInst &MI, unsigned OpNo,
                                       SmallVectorImpl<MCFixup> &Fixups,
                                       const MCSubtargetInfo &STI) const {
@@ -485,20 +475,12 @@
   if (Kind == MCExpr::Target) {
     const RISCVMCExpr *RVExpr = cast<RISCVMCExpr>(Expr);
 
-<<<<<<< HEAD
-    switch (RVExpr->getKind()) {
-    case RISCVMCExpr::VK_None:
-    case RISCVMCExpr::VK_Invalid:
-    case RISCVMCExpr::VK_32_PCREL:
-      llvm_unreachable("Unhandled fixup kind!");
-=======
     switch (RVExpr->getSpecifier()) {
     case RISCVMCExpr::VK_None:
     case RISCVMCExpr::VK_32_PCREL:
     case RISCVMCExpr::VK_GOTPCREL:
     case RISCVMCExpr::VK_PLTPCREL:
       llvm_unreachable("unhandled specifier");
->>>>>>> 5eee2751
     case RISCVMCExpr::VK_TPREL_ADD:
       // tprel_add is only used to indicate that a relocation should be emitted
       // for an add instruction used in TP-relative addressing. It should not be
