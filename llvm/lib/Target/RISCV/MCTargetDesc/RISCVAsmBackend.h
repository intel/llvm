--- conflicted
+++ resolved
@@ -65,13 +65,8 @@
                         const MCSubtargetInfo &STI) const override;
 
   bool relaxAlign(MCFragment &F, unsigned &Size) override;
-<<<<<<< HEAD
-  bool relaxDwarfLineAddr(MCFragment &F, bool &WasRelaxed) const override;
-  bool relaxDwarfCFA(MCFragment &F, bool &WasRelaxed) const override;
-=======
   bool relaxDwarfLineAddr(MCFragment &) const override;
   bool relaxDwarfCFA(MCFragment &) const override;
->>>>>>> 35227056
   std::pair<bool, bool> relaxLEB128(MCFragment &LF,
                                     int64_t &Value) const override;
 
