//===-- RISCVBaseInfo.h - Top level definitions for RISC-V MC ---*- C++ -*-===//
//
// Part of the LLVM Project, under the Apache License v2.0 with LLVM Exceptions.
// See https://llvm.org/LICENSE.txt for license information.
// SPDX-License-Identifier: Apache-2.0 WITH LLVM-exception
//
//===----------------------------------------------------------------------===//
//
// This file contains small standalone enum definitions for the RISC-V target
// useful for the compiler back-end and the MC libraries.
//
//===----------------------------------------------------------------------===//
#ifndef LLVM_LIB_TARGET_RISCV_MCTARGETDESC_RISCVBASEINFO_H
#define LLVM_LIB_TARGET_RISCV_MCTARGETDESC_RISCVBASEINFO_H

#include "MCTargetDesc/RISCVMCTargetDesc.h"
#include "llvm/ADT/APFloat.h"
#include "llvm/ADT/APInt.h"
#include "llvm/ADT/StringRef.h"
#include "llvm/ADT/StringSwitch.h"
#include "llvm/MC/MCInstrDesc.h"
#include "llvm/Support/RISCVISAInfo.h"
#include "llvm/TargetParser/SubtargetFeature.h"

namespace llvm {

// RISCVII - This namespace holds all of the target specific flags that
// instruction info tracks. All definitions must match RISCVInstrFormats.td.
namespace RISCVII {
enum {
  InstFormatPseudo = 0,
  InstFormatR = 1,
  InstFormatR4 = 2,
  InstFormatI = 3,
  InstFormatS = 4,
  InstFormatB = 5,
  InstFormatU = 6,
  InstFormatJ = 7,
  InstFormatCR = 8,
  InstFormatCI = 9,
  InstFormatCSS = 10,
  InstFormatCIW = 11,
  InstFormatCL = 12,
  InstFormatCS = 13,
  InstFormatCA = 14,
  InstFormatCB = 15,
  InstFormatCJ = 16,
  InstFormatCU = 17,
  InstFormatCLB = 18,
  InstFormatCLH = 19,
  InstFormatCSB = 20,
  InstFormatCSH = 21,
  InstFormatOther = 22,

  InstFormatMask = 31,
  InstFormatShift = 0,

  ConstraintShift = InstFormatShift + 5,
  VS2Constraint = 0b001 << ConstraintShift,
  VS1Constraint = 0b010 << ConstraintShift,
  VMConstraint = 0b100 << ConstraintShift,
  ConstraintMask = 0b111 << ConstraintShift,

  VLMulShift = ConstraintShift + 3,
  VLMulMask = 0b111 << VLMulShift,

  // Force a tail agnostic policy even this instruction has a tied destination.
  ForceTailAgnosticShift = VLMulShift + 3,
  ForceTailAgnosticMask = 1 << ForceTailAgnosticShift,

  // Is this a _TIED vector pseudo instruction. For these instructions we
  // shouldn't skip the tied operand when converting to MC instructions.
  IsTiedPseudoShift = ForceTailAgnosticShift + 1,
  IsTiedPseudoMask = 1 << IsTiedPseudoShift,

  // Does this instruction have a SEW operand. It will be the last explicit
  // operand unless there is a vector policy operand. Used by RVV Pseudos.
  HasSEWOpShift = IsTiedPseudoShift + 1,
  HasSEWOpMask = 1 << HasSEWOpShift,

  // Does this instruction have a VL operand. It will be the second to last
  // explicit operand unless there is a vector policy operand. Used by RVV
  // Pseudos.
  HasVLOpShift = HasSEWOpShift + 1,
  HasVLOpMask = 1 << HasVLOpShift,

  // Does this instruction have a vector policy operand. It will be the last
  // explicit operand. Used by RVV Pseudos.
  HasVecPolicyOpShift = HasVLOpShift + 1,
  HasVecPolicyOpMask = 1 << HasVecPolicyOpShift,

  // Is this instruction a vector widening reduction instruction. Used by RVV
  // Pseudos.
  IsRVVWideningReductionShift = HasVecPolicyOpShift + 1,
  IsRVVWideningReductionMask = 1 << IsRVVWideningReductionShift,

  // Does this instruction care about mask policy. If it is not, the mask policy
  // could be either agnostic or undisturbed. For example, unmasked, store, and
  // reduction operations result would not be affected by mask policy, so
  // compiler has free to select either one.
  UsesMaskPolicyShift = IsRVVWideningReductionShift + 1,
  UsesMaskPolicyMask = 1 << UsesMaskPolicyShift,

  // Indicates that the result can be considered sign extended from bit 31. Some
  // instructions with this flag aren't W instructions, but are either sign
  // extended from a smaller size, always outputs a small integer, or put zeros
  // in bits 63:31. Used by the SExtWRemoval pass.
  IsSignExtendingOpWShift = UsesMaskPolicyShift + 1,
  IsSignExtendingOpWMask = 1ULL << IsSignExtendingOpWShift,

  HasRoundModeOpShift = IsSignExtendingOpWShift + 1,
  HasRoundModeOpMask = 1 << HasRoundModeOpShift,
<<<<<<< HEAD
=======

  UsesVXRMShift = HasRoundModeOpShift + 1,
  UsesVXRMMask = 1 << UsesVXRMShift,
>>>>>>> bac3a63c
};

enum VLMUL : uint8_t {
  LMUL_1 = 0,
  LMUL_2,
  LMUL_4,
  LMUL_8,
  LMUL_RESERVED,
  LMUL_F8,
  LMUL_F4,
  LMUL_F2
};

enum {
  TAIL_UNDISTURBED_MASK_UNDISTURBED = 0,
  TAIL_AGNOSTIC = 1,
  MASK_AGNOSTIC = 2,
};

// Helper functions to read TSFlags.
/// \returns the format of the instruction.
static inline unsigned getFormat(uint64_t TSFlags) {
  return (TSFlags & InstFormatMask) >> InstFormatShift;
}
/// \returns the LMUL for the instruction.
static inline VLMUL getLMul(uint64_t TSFlags) {
  return static_cast<VLMUL>((TSFlags & VLMulMask) >> VLMulShift);
}
/// \returns true if tail agnostic is enforced for the instruction.
static inline bool doesForceTailAgnostic(uint64_t TSFlags) {
  return TSFlags & ForceTailAgnosticMask;
}
/// \returns true if this a _TIED pseudo.
static inline bool isTiedPseudo(uint64_t TSFlags) {
  return TSFlags & IsTiedPseudoMask;
}
/// \returns true if there is a SEW operand for the instruction.
static inline bool hasSEWOp(uint64_t TSFlags) {
  return TSFlags & HasSEWOpMask;
}
/// \returns true if there is a VL operand for the instruction.
static inline bool hasVLOp(uint64_t TSFlags) {
  return TSFlags & HasVLOpMask;
}
/// \returns true if there is a vector policy operand for this instruction.
static inline bool hasVecPolicyOp(uint64_t TSFlags) {
  return TSFlags & HasVecPolicyOpMask;
}
/// \returns true if it is a vector widening reduction instruction.
static inline bool isRVVWideningReduction(uint64_t TSFlags) {
  return TSFlags & IsRVVWideningReductionMask;
}
/// \returns true if mask policy is valid for the instruction.
static inline bool usesMaskPolicy(uint64_t TSFlags) {
  return TSFlags & UsesMaskPolicyMask;
}

/// \returns true if there is a rounding mode operand for this instruction
static inline bool hasRoundModeOp(uint64_t TSFlags) {
  return TSFlags & HasRoundModeOpMask;
}

/// \returns true if this instruction uses vxrm
static inline bool usesVXRM(uint64_t TSFlags) { return TSFlags & UsesVXRMMask; }

static inline unsigned getVLOpNum(const MCInstrDesc &Desc) {
  const uint64_t TSFlags = Desc.TSFlags;
  // This method is only called if we expect to have a VL operand, and all
  // instructions with VL also have SEW.
  assert(hasSEWOp(TSFlags) && hasVLOp(TSFlags));
  unsigned Offset = 2;
  if (hasVecPolicyOp(TSFlags))
    Offset = 3;
  return Desc.getNumOperands() - Offset;
}

static inline unsigned getSEWOpNum(const MCInstrDesc &Desc) {
  const uint64_t TSFlags = Desc.TSFlags;
  assert(hasSEWOp(TSFlags));
  unsigned Offset = 1;
  if (hasVecPolicyOp(TSFlags))
    Offset = 2;
  return Desc.getNumOperands() - Offset;
}

static inline unsigned getVecPolicyOpNum(const MCInstrDesc &Desc) {
  assert(hasVecPolicyOp(Desc.TSFlags));
  return Desc.getNumOperands() - 1;
}

// Is the first def operand tied to the first use operand. This is true for
// vector pseudo instructions that have a merge operand for tail/mask
// undisturbed. It's also true for vector FMA instructions where one of the
// operands is also the destination register.
static inline bool isFirstDefTiedToFirstUse(const MCInstrDesc &Desc) {
  return Desc.getNumDefs() < Desc.getNumOperands() &&
         Desc.getOperandConstraint(Desc.getNumDefs(), MCOI::TIED_TO) == 0;
}

// RISC-V Specific Machine Operand Flags
enum {
  MO_None = 0,
  MO_CALL = 1,
  MO_PLT = 2,
  MO_LO = 3,
  MO_HI = 4,
  MO_PCREL_LO = 5,
  MO_PCREL_HI = 6,
  MO_GOT_HI = 7,
  MO_TPREL_LO = 8,
  MO_TPREL_HI = 9,
  MO_TPREL_ADD = 10,
  MO_TLS_GOT_HI = 11,
  MO_TLS_GD_HI = 12,

  // Used to differentiate between target-specific "direct" flags and "bitmask"
  // flags. A machine operand can only have one "direct" flag, but can have
  // multiple "bitmask" flags.
  MO_DIRECT_FLAG_MASK = 15
};
} // namespace RISCVII

namespace RISCVOp {
enum OperandType : unsigned {
  OPERAND_FIRST_RISCV_IMM = MCOI::OPERAND_FIRST_TARGET,
  OPERAND_UIMM1 = OPERAND_FIRST_RISCV_IMM,
  OPERAND_UIMM2,
  OPERAND_UIMM2_LSB0,
  OPERAND_UIMM3,
  OPERAND_UIMM4,
  OPERAND_UIMM5,
  OPERAND_UIMM6,
  OPERAND_UIMM7,
  OPERAND_UIMM7_LSB00,
  OPERAND_UIMM8_LSB00,
  OPERAND_UIMM8,
  OPERAND_UIMM8_LSB000,
  OPERAND_UIMM8_GE32,
  OPERAND_UIMM9_LSB000,
  OPERAND_UIMM10_LSB00_NONZERO,
  OPERAND_UIMM12,
  OPERAND_ZERO,
  OPERAND_SIMM5,
  OPERAND_SIMM5_PLUS1,
  OPERAND_SIMM6,
  OPERAND_SIMM6_NONZERO,
  OPERAND_SIMM10_LSB0000_NONZERO,
  OPERAND_SIMM12,
  OPERAND_SIMM12_LSB00000,
  OPERAND_UIMM20,
  OPERAND_UIMMLOG2XLEN,
  OPERAND_UIMMLOG2XLEN_NONZERO,
  OPERAND_CLUI_IMM,
  OPERAND_VTYPEI10,
  OPERAND_VTYPEI11,
  OPERAND_RVKRNUM,
  OPERAND_RVKRNUM_0_7,
  OPERAND_RVKRNUM_1_10,
  OPERAND_RVKRNUM_2_14,
  OPERAND_LAST_RISCV_IMM = OPERAND_RVKRNUM_2_14,
  // Operand is either a register or uimm5, this is used by V extension pseudo
  // instructions to represent a value that be passed as AVL to either vsetvli
  // or vsetivli.
  OPERAND_AVL,
};
} // namespace RISCVOp

// Describes the predecessor/successor bits used in the FENCE instruction.
namespace RISCVFenceField {
enum FenceField {
  I = 8,
  O = 4,
  R = 2,
  W = 1
};
}

// Describes the supported floating point rounding mode encodings.
namespace RISCVFPRndMode {
enum RoundingMode {
  RNE = 0,
  RTZ = 1,
  RDN = 2,
  RUP = 3,
  RMM = 4,
  DYN = 7,
  Invalid
};

inline static StringRef roundingModeToString(RoundingMode RndMode) {
  switch (RndMode) {
  default:
    llvm_unreachable("Unknown floating point rounding mode");
  case RISCVFPRndMode::RNE:
    return "rne";
  case RISCVFPRndMode::RTZ:
    return "rtz";
  case RISCVFPRndMode::RDN:
    return "rdn";
  case RISCVFPRndMode::RUP:
    return "rup";
  case RISCVFPRndMode::RMM:
    return "rmm";
  case RISCVFPRndMode::DYN:
    return "dyn";
  }
}

inline static RoundingMode stringToRoundingMode(StringRef Str) {
  return StringSwitch<RoundingMode>(Str)
      .Case("rne", RISCVFPRndMode::RNE)
      .Case("rtz", RISCVFPRndMode::RTZ)
      .Case("rdn", RISCVFPRndMode::RDN)
      .Case("rup", RISCVFPRndMode::RUP)
      .Case("rmm", RISCVFPRndMode::RMM)
      .Case("dyn", RISCVFPRndMode::DYN)
      .Default(RISCVFPRndMode::Invalid);
}

inline static bool isValidRoundingMode(unsigned Mode) {
  switch (Mode) {
  default:
    return false;
  case RISCVFPRndMode::RNE:
  case RISCVFPRndMode::RTZ:
  case RISCVFPRndMode::RDN:
  case RISCVFPRndMode::RUP:
  case RISCVFPRndMode::RMM:
  case RISCVFPRndMode::DYN:
    return true;
  }
}
} // namespace RISCVFPRndMode

//===----------------------------------------------------------------------===//
// Floating-point Immediates
//

namespace RISCVLoadFPImm {
float getFPImm(unsigned Imm);

/// getLoadFPImm - Return a 5-bit binary encoding of the floating-point
/// immediate value. If the value cannot be represented as a 5-bit binary
/// encoding, then return -1.
int getLoadFPImm(APFloat FPImm);
} // namespace RISCVLoadFPImm

namespace RISCVSysReg {
struct SysReg {
  const char *Name;
  const char *AltName;
  const char *DeprecatedName;
  unsigned Encoding;
  // FIXME: add these additional fields when needed.
  // Privilege Access: Read, Write, Read-Only.
  // unsigned ReadWrite;
  // Privilege Mode: User, System or Machine.
  // unsigned Mode;
  // Check field name.
  // unsigned Extra;
  // Register number without the privilege bits.
  // unsigned Number;
  FeatureBitset FeaturesRequired;
  bool isRV32Only;

  bool haveRequiredFeatures(const FeatureBitset &ActiveFeatures) const {
    // Not in 32-bit mode.
    if (isRV32Only && ActiveFeatures[RISCV::Feature64Bit])
      return false;
    // No required feature associated with the system register.
    if (FeaturesRequired.none())
      return true;
    return (FeaturesRequired & ActiveFeatures) == FeaturesRequired;
  }
};

#define GET_SysRegsList_DECL
#include "RISCVGenSearchableTables.inc"
} // end namespace RISCVSysReg

namespace RISCVInsnOpcode {
struct RISCVOpcode {
  const char *Name;
  unsigned Value;
};

#define GET_RISCVOpcodesList_DECL
#include "RISCVGenSearchableTables.inc"
} // end namespace RISCVInsnOpcode

namespace RISCVABI {

enum ABI {
  ABI_ILP32,
  ABI_ILP32F,
  ABI_ILP32D,
  ABI_ILP32E,
  ABI_LP64,
  ABI_LP64F,
  ABI_LP64D,
  ABI_LP64E,
  ABI_Unknown
};

// Returns the target ABI, or else a StringError if the requested ABIName is
// not supported for the given TT and FeatureBits combination.
ABI computeTargetABI(const Triple &TT, const FeatureBitset &FeatureBits,
                     StringRef ABIName);

ABI getTargetABI(StringRef ABIName);

// Returns the register used to hold the stack pointer after realignment.
MCRegister getBPReg();

// Returns the register holding shadow call stack pointer.
MCRegister getSCSPReg();

} // namespace RISCVABI

namespace RISCVFeatures {

// Validates if the given combination of features are valid for the target
// triple. Exits with report_fatal_error if not.
void validate(const Triple &TT, const FeatureBitset &FeatureBits);

llvm::Expected<std::unique_ptr<RISCVISAInfo>>
parseFeatureBits(bool IsRV64, const FeatureBitset &FeatureBits);

} // namespace RISCVFeatures

namespace RISCVVType {
// Is this a SEW value that can be encoded into the VTYPE format.
inline static bool isValidSEW(unsigned SEW) {
  return isPowerOf2_32(SEW) && SEW >= 8 && SEW <= 1024;
}

// Is this a LMUL value that can be encoded into the VTYPE format.
inline static bool isValidLMUL(unsigned LMUL, bool Fractional) {
  return isPowerOf2_32(LMUL) && LMUL <= 8 && (!Fractional || LMUL != 1);
}

unsigned encodeVTYPE(RISCVII::VLMUL VLMUL, unsigned SEW, bool TailAgnostic,
                     bool MaskAgnostic);

inline static RISCVII::VLMUL getVLMUL(unsigned VType) {
  unsigned VLMUL = VType & 0x7;
  return static_cast<RISCVII::VLMUL>(VLMUL);
}

// Decode VLMUL into 1,2,4,8 and fractional indicator.
std::pair<unsigned, bool> decodeVLMUL(RISCVII::VLMUL VLMUL);

inline static RISCVII::VLMUL encodeLMUL(unsigned LMUL, bool Fractional) {
  assert(isValidLMUL(LMUL, Fractional) && "Unsupported LMUL");
  unsigned LmulLog2 = Log2_32(LMUL);
  return static_cast<RISCVII::VLMUL>(Fractional ? 8 - LmulLog2 : LmulLog2);
}

inline static unsigned decodeVSEW(unsigned VSEW) {
  assert(VSEW < 8 && "Unexpected VSEW value");
  return 1 << (VSEW + 3);
}

inline static unsigned encodeSEW(unsigned SEW) {
  assert(isValidSEW(SEW) && "Unexpected SEW value");
  return Log2_32(SEW) - 3;
}

inline static unsigned getSEW(unsigned VType) {
  unsigned VSEW = (VType >> 3) & 0x7;
  return decodeVSEW(VSEW);
}

inline static bool isTailAgnostic(unsigned VType) { return VType & 0x40; }

inline static bool isMaskAgnostic(unsigned VType) { return VType & 0x80; }

void printVType(unsigned VType, raw_ostream &OS);

unsigned getSEWLMULRatio(unsigned SEW, RISCVII::VLMUL VLMul);

} // namespace RISCVVType

namespace RISCVRVC {
bool compress(MCInst &OutInst, const MCInst &MI, const MCSubtargetInfo &STI);
bool uncompress(MCInst &OutInst, const MCInst &MI, const MCSubtargetInfo &STI);
} // namespace RISCVRVC

namespace RISCVZC {
enum RLISTENCODE {
  RA = 4,
  RA_S0,
  RA_S0_S1,
  RA_S0_S2,
  RA_S0_S3,
  RA_S0_S4,
  RA_S0_S5,
  RA_S0_S6,
  RA_S0_S7,
  RA_S0_S8,
  RA_S0_S9,
  // note - to include s10, s11 must also be included
  RA_S0_S11,
  INVALID_RLIST,
};

inline unsigned encodeRlist(MCRegister EndReg, bool IsRV32E = false) {
  assert((!IsRV32E || EndReg <= RISCV::X9) && "Invalid Rlist for RV32E");
  switch (EndReg) {
  case RISCV::X1:
    return RLISTENCODE::RA;
  case RISCV::X8:
    return RLISTENCODE::RA_S0;
  case RISCV::X9:
    return RLISTENCODE::RA_S0_S1;
  case RISCV::X18:
    return RLISTENCODE::RA_S0_S2;
  case RISCV::X19:
    return RLISTENCODE::RA_S0_S3;
  case RISCV::X20:
    return RLISTENCODE::RA_S0_S4;
  case RISCV::X21:
    return RLISTENCODE::RA_S0_S5;
  case RISCV::X22:
    return RLISTENCODE::RA_S0_S6;
  case RISCV::X23:
    return RLISTENCODE::RA_S0_S7;
  case RISCV::X24:
    return RLISTENCODE::RA_S0_S8;
  case RISCV::X25:
    return RLISTENCODE::RA_S0_S9;
  case RISCV::X26:
    return RLISTENCODE::INVALID_RLIST;
  case RISCV::X27:
    return RLISTENCODE::RA_S0_S11;
  default:
    llvm_unreachable("Undefined input.");
  }
}

inline static unsigned getStackAdjBase(unsigned RlistVal, bool IsRV64,
                                       bool IsEABI) {
  assert(RlistVal != RLISTENCODE::INVALID_RLIST &&
         "{ra, s0-s10} is not supported, s11 must be included.");
  if (IsEABI)
    return 16;
  if (!IsRV64) {
    switch (RlistVal) {
    case RLISTENCODE::RA:
    case RLISTENCODE::RA_S0:
    case RLISTENCODE::RA_S0_S1:
    case RLISTENCODE::RA_S0_S2:
      return 16;
    case RLISTENCODE::RA_S0_S3:
    case RLISTENCODE::RA_S0_S4:
    case RLISTENCODE::RA_S0_S5:
    case RLISTENCODE::RA_S0_S6:
      return 32;
    case RLISTENCODE::RA_S0_S7:
    case RLISTENCODE::RA_S0_S8:
    case RLISTENCODE::RA_S0_S9:
      return 48;
    case RLISTENCODE::RA_S0_S11:
      return 64;
    }
  } else {
    switch (RlistVal) {
    case RLISTENCODE::RA:
    case RLISTENCODE::RA_S0:
      return 16;
    case RLISTENCODE::RA_S0_S1:
    case RLISTENCODE::RA_S0_S2:
      return 32;
    case RLISTENCODE::RA_S0_S3:
    case RLISTENCODE::RA_S0_S4:
      return 48;
    case RLISTENCODE::RA_S0_S5:
    case RLISTENCODE::RA_S0_S6:
      return 64;
    case RLISTENCODE::RA_S0_S7:
    case RLISTENCODE::RA_S0_S8:
      return 80;
    case RLISTENCODE::RA_S0_S9:
      return 96;
    case RLISTENCODE::RA_S0_S11:
      return 112;
    }
  }
  llvm_unreachable("Unexpected RlistVal");
}

inline static bool getSpimm(unsigned RlistVal, unsigned &SpimmVal,
                            int64_t StackAdjustment, bool IsRV64, bool IsEABI) {
  if (RlistVal == RLISTENCODE::INVALID_RLIST)
    return false;
  unsigned stackAdj = getStackAdjBase(RlistVal, IsRV64, IsEABI);
  SpimmVal = (StackAdjustment - stackAdj) / 16;
  if (SpimmVal > 3)
    return false;
  return true;
}

void printRlist(unsigned SlistEncode, raw_ostream &OS);
void printSpimm(int64_t Spimm, raw_ostream &OS);
} // namespace RISCVZC

} // namespace llvm

#endif<|MERGE_RESOLUTION|>--- conflicted
+++ resolved
@@ -110,12 +110,9 @@
 
   HasRoundModeOpShift = IsSignExtendingOpWShift + 1,
   HasRoundModeOpMask = 1 << HasRoundModeOpShift,
-<<<<<<< HEAD
-=======
 
   UsesVXRMShift = HasRoundModeOpShift + 1,
   UsesVXRMMask = 1 << UsesVXRMShift,
->>>>>>> bac3a63c
 };
 
 enum VLMUL : uint8_t {
