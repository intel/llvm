--- conflicted
+++ resolved
@@ -338,10 +338,7 @@
   OPERAND_SIMM11,
   OPERAND_SIMM12,
   OPERAND_SIMM12_LSB00000,
-<<<<<<< HEAD
-=======
   OPERAND_SIMM16,
->>>>>>> d465594a
   OPERAND_SIMM16_NONZERO,
   OPERAND_SIMM20,
   OPERAND_SIMM26,
@@ -644,11 +641,7 @@
   }
 }
 
-<<<<<<< HEAD
-inline static unsigned encodeRlistNumRegs(unsigned NumRegs) {
-=======
 inline static unsigned encodeRegListNumRegs(unsigned NumRegs) {
->>>>>>> d465594a
   assert(NumRegs > 0 && NumRegs < 14 && NumRegs != 12 &&
          "Unexpected number of registers");
   if (NumRegs == 13)
@@ -656,17 +649,6 @@
 
   return RLISTENCODE::RA + (NumRegs - 1);
 }
-<<<<<<< HEAD
-
-inline static unsigned getStackAdjBase(unsigned RlistVal, bool IsRV64) {
-  assert(RlistVal != RLISTENCODE::INVALID_RLIST &&
-         "{ra, s0-s10} is not supported, s11 must be included.");
-  unsigned NumRegs = (RlistVal - RLISTENCODE::RA) + 1;
-  // s10 and s11 are saved together.
-  if (RlistVal == RLISTENCODE::RA_S0_S11)
-    ++NumRegs;
-
-=======
 
 inline static unsigned getStackAdjBase(unsigned RlistVal, bool IsRV64) {
   assert(RlistVal >= RLISTENCODE::RA && RlistVal <= RLISTENCODE::RA_S0_S11 &&
@@ -676,7 +658,6 @@
   if (RlistVal == RLISTENCODE::RA_S0_S11)
     ++NumRegs;
 
->>>>>>> d465594a
   unsigned RegSize = IsRV64 ? 8 : 4;
   return alignTo(NumRegs * RegSize, 16);
 }
