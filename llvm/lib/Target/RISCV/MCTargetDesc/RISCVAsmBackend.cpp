//===-- RISCVAsmBackend.cpp - RISC-V Assembler Backend --------------------===//
//
// Part of the LLVM Project, under the Apache License v2.0 with LLVM Exceptions.
// See https://llvm.org/LICENSE.txt for license information.
// SPDX-License-Identifier: Apache-2.0 WITH LLVM-exception
//
//===----------------------------------------------------------------------===//

#include "RISCVAsmBackend.h"
#include "RISCVFixupKinds.h"
#include "llvm/ADT/APInt.h"
#include "llvm/MC/MCAsmInfo.h"
#include "llvm/MC/MCAssembler.h"
#include "llvm/MC/MCContext.h"
#include "llvm/MC/MCELFObjectWriter.h"
#include "llvm/MC/MCExpr.h"
#include "llvm/MC/MCObjectWriter.h"
#include "llvm/MC/MCSymbol.h"
#include "llvm/MC/MCValue.h"
#include "llvm/Support/CommandLine.h"
#include "llvm/Support/EndianStream.h"
#include "llvm/Support/ErrorHandling.h"
#include "llvm/Support/LEB128.h"
#include "llvm/Support/raw_ostream.h"

using namespace llvm;

// Temporary workaround for old linkers that do not support ULEB128 relocations,
// which are abused by DWARF v5 DW_LLE_offset_pair/DW_RLE_offset_pair
// implemented in Clang/LLVM.
static cl::opt<bool> ULEB128Reloc(
    "riscv-uleb128-reloc", cl::init(true), cl::Hidden,
    cl::desc("Emit R_RISCV_SET_ULEB128/E_RISCV_SUB_ULEB128 if appropriate"));

RISCVAsmBackend::RISCVAsmBackend(const MCSubtargetInfo &STI, uint8_t OSABI,
                                 bool Is64Bit, const MCTargetOptions &Options)
    : MCAsmBackend(llvm::endianness::little), STI(STI), OSABI(OSABI),
      Is64Bit(Is64Bit), TargetOptions(Options) {
  RISCVFeatures::validate(STI.getTargetTriple(), STI.getFeatureBits());
}

std::optional<MCFixupKind> RISCVAsmBackend::getFixupKind(StringRef Name) const {
  if (STI.getTargetTriple().isOSBinFormatELF()) {
    unsigned Type;
    Type = llvm::StringSwitch<unsigned>(Name)
#define ELF_RELOC(NAME, ID) .Case(#NAME, ID)
#include "llvm/BinaryFormat/ELFRelocs/RISCV.def"
#undef ELF_RELOC
#define ELF_RISCV_NONSTANDARD_RELOC(_VENDOR, NAME, ID) .Case(#NAME, ID)
#include "llvm/BinaryFormat/ELFRelocs/RISCV_nonstandard.def"
#undef ELF_RISCV_NONSTANDARD_RELOC
               .Case("BFD_RELOC_NONE", ELF::R_RISCV_NONE)
               .Case("BFD_RELOC_32", ELF::R_RISCV_32)
               .Case("BFD_RELOC_64", ELF::R_RISCV_64)
               .Default(-1u);
    if (Type != -1u)
      return static_cast<MCFixupKind>(FirstLiteralRelocationKind + Type);
  }
  return std::nullopt;
}

MCFixupKindInfo RISCVAsmBackend::getFixupKindInfo(MCFixupKind Kind) const {
  const static MCFixupKindInfo Infos[] = {
      // This table *must* be in the order that the fixup_* kinds are defined in
      // RISCVFixupKinds.h.
      //
      // name                      offset bits  flags
      {"fixup_riscv_hi20", 12, 20, 0},
      {"fixup_riscv_lo12_i", 20, 12, 0},
      {"fixup_riscv_12_i", 20, 12, 0},
      {"fixup_riscv_lo12_s", 0, 32, 0},
      {"fixup_riscv_pcrel_hi20", 12, 20, 0},
      {"fixup_riscv_pcrel_lo12_i", 20, 12, 0},
      {"fixup_riscv_pcrel_lo12_s", 0, 32, 0},
      {"fixup_riscv_jal", 12, 20, 0},
      {"fixup_riscv_branch", 0, 32, 0},
      {"fixup_riscv_rvc_jump", 2, 11, 0},
      {"fixup_riscv_rvc_branch", 0, 16, 0},
<<<<<<< HEAD
=======
      {"fixup_riscv_rvc_imm", 0, 16, 0},
>>>>>>> 10a576f7
      {"fixup_riscv_call", 0, 64, 0},
      {"fixup_riscv_call_plt", 0, 64, 0},

      {"fixup_riscv_qc_e_branch", 0, 48, 0},
      {"fixup_riscv_qc_e_32", 16, 32, 0},
<<<<<<< HEAD
      {"fixup_riscv_qc_abs20_u", 12, 20, 0},
=======
      {"fixup_riscv_qc_abs20_u", 0, 32, 0},
>>>>>>> 10a576f7
      {"fixup_riscv_qc_e_call_plt", 0, 48, 0},

      // Andes fixups
      {"fixup_riscv_nds_branch_10", 0, 32, 0},
  };
  static_assert((std::size(Infos)) == RISCV::NumTargetFixupKinds,
                "Not all fixup kinds added to Infos array");

  // Fixup kinds from raw relocation types and .reloc directives force
  // relocations and do not use these fields.
  if (mc::isRelocation(Kind))
    return {};

  if (Kind < FirstTargetFixupKind)
    return MCAsmBackend::getFixupKindInfo(Kind);

  assert(unsigned(Kind - FirstTargetFixupKind) < RISCV::NumTargetFixupKinds &&
         "Invalid kind!");
  return Infos[Kind - FirstTargetFixupKind];
}

bool RISCVAsmBackend::fixupNeedsRelaxationAdvanced(const MCFixup &Fixup,
                                                   const MCValue &,
                                                   uint64_t Value,
                                                   bool Resolved) const {
  int64_t Offset = int64_t(Value);
  auto Kind = Fixup.getKind();

  // Return true if the symbol is unresolved.
  if (!Resolved)
    return true;

  switch (Kind) {
  default:
    return false;
  case RISCV::fixup_riscv_rvc_branch:
    // For compressed branch instructions the immediate must be
    // in the range [-256, 254].
    return Offset > 254 || Offset < -256;
  case RISCV::fixup_riscv_rvc_jump:
    // For compressed jump instructions the immediate must be
    // in the range [-2048, 2046].
    return Offset > 2046 || Offset < -2048;
  case RISCV::fixup_riscv_branch:
  case RISCV::fixup_riscv_qc_e_branch:
    // For conditional branch instructions the immediate must be
    // in the range [-4096, 4094].
    return Offset > 4094 || Offset < -4096;
  case RISCV::fixup_riscv_jal:
    // For jump instructions the immediate must be in the range
    // [-1048576, 1048574]
    return Offset > 1048574 || Offset < -1048576;
<<<<<<< HEAD
=======
  case RISCV::fixup_riscv_rvc_imm:
    // This fixup can never be emitted as a relocation, so always needs to be
    // relaxed.
    return true;
>>>>>>> 10a576f7
  }
}

// Given a compressed control flow instruction this function returns
// the expanded instruction, or the original instruction code if no
// expansion is available.
<<<<<<< HEAD
static unsigned getRelaxedOpcode(const MCInst &Inst,
                                 const MCSubtargetInfo &STI) {
  switch (Inst.getOpcode()) {
=======
static unsigned getRelaxedOpcode(unsigned Opcode, ArrayRef<MCOperand> Operands,
                                 const MCSubtargetInfo &STI) {
  switch (Opcode) {
>>>>>>> 10a576f7
  case RISCV::C_BEQZ:
    return RISCV::BEQ;
  case RISCV::C_BNEZ:
    return RISCV::BNE;
  case RISCV::C_J:
  case RISCV::C_JAL: // fall through.
    // This only relaxes one "step" - i.e. from C.J to JAL, not from C.J to
    // QC.E.J, because we can always relax again if needed.
    return RISCV::JAL;
<<<<<<< HEAD
=======
  case RISCV::C_LI:
    if (!STI.hasFeature(RISCV::FeatureVendorXqcili))
      break;
    // We only need this because `QC.E.LI` can be compressed into a `C.LI`. This
    // happens because the `simm6` MCOperandPredicate accepts bare symbols, and
    // `QC.E.LI` is the only instruction that accepts bare symbols at parse-time
    // and compresses to `C.LI`. `C.LI` does not itself accept bare symbols at
    // parse time.
    //
    // If we have a bare symbol, we need to turn this back to a `QC.E.LI`, as we
    // have no way to emit a relocation on a `C.LI` instruction.
    return RISCV::QC_E_LI;
>>>>>>> 10a576f7
  case RISCV::JAL: {
    // We can only relax JAL if we have Xqcilb
    if (!STI.hasFeature(RISCV::FeatureVendorXqcilb))
      break;

    // And only if it is using X0 or X1 for rd.
<<<<<<< HEAD
    MCRegister Reg = Inst.getOperand(0).getReg();
=======
    MCRegister Reg = Operands[0].getReg();
>>>>>>> 10a576f7
    if (Reg == RISCV::X0)
      return RISCV::QC_E_J;
    if (Reg == RISCV::X1)
      return RISCV::QC_E_JAL;

    break;
  }
  case RISCV::BEQ:
    return RISCV::PseudoLongBEQ;
  case RISCV::BNE:
    return RISCV::PseudoLongBNE;
  case RISCV::BLT:
    return RISCV::PseudoLongBLT;
  case RISCV::BGE:
    return RISCV::PseudoLongBGE;
  case RISCV::BLTU:
    return RISCV::PseudoLongBLTU;
  case RISCV::BGEU:
    return RISCV::PseudoLongBGEU;
  case RISCV::QC_BEQI:
    return RISCV::PseudoLongQC_BEQI;
  case RISCV::QC_BNEI:
    return RISCV::PseudoLongQC_BNEI;
  case RISCV::QC_BLTI:
    return RISCV::PseudoLongQC_BLTI;
  case RISCV::QC_BGEI:
    return RISCV::PseudoLongQC_BGEI;
  case RISCV::QC_BLTUI:
    return RISCV::PseudoLongQC_BLTUI;
  case RISCV::QC_BGEUI:
    return RISCV::PseudoLongQC_BGEUI;
  case RISCV::QC_E_BEQI:
    return RISCV::PseudoLongQC_E_BEQI;
  case RISCV::QC_E_BNEI:
    return RISCV::PseudoLongQC_E_BNEI;
  case RISCV::QC_E_BLTI:
    return RISCV::PseudoLongQC_E_BLTI;
  case RISCV::QC_E_BGEI:
    return RISCV::PseudoLongQC_E_BGEI;
  case RISCV::QC_E_BLTUI:
    return RISCV::PseudoLongQC_E_BLTUI;
  case RISCV::QC_E_BGEUI:
    return RISCV::PseudoLongQC_E_BGEUI;
  }

  // Returning the original opcode means we cannot relax the instruction.
<<<<<<< HEAD
  return Inst.getOpcode();
=======
  return Opcode;
>>>>>>> 10a576f7
}

void RISCVAsmBackend::relaxInstruction(MCInst &Inst,
                                       const MCSubtargetInfo &STI) const {
  if (STI.hasFeature(RISCV::FeatureExactAssembly))
    return;

  MCInst Res;
  switch (Inst.getOpcode()) {
  default:
    llvm_unreachable("Opcode not expected!");
  case RISCV::C_BEQZ:
  case RISCV::C_BNEZ:
  case RISCV::C_J:
  case RISCV::C_JAL: {
    [[maybe_unused]] bool Success = RISCVRVC::uncompress(Res, Inst, STI);
    assert(Success && "Can't uncompress instruction");
<<<<<<< HEAD
    assert(Res.getOpcode() == getRelaxedOpcode(Inst, STI) &&
=======
    assert(Res.getOpcode() ==
               getRelaxedOpcode(Inst.getOpcode(), Inst.getOperands(), STI) &&
>>>>>>> 10a576f7
           "Branch Relaxation Error");
    break;
  }
  case RISCV::JAL: {
    // This has to be written manually because the QC.E.J -> JAL is
    // compression-only, so that it is not used when printing disassembly.
    assert(STI.hasFeature(RISCV::FeatureVendorXqcilb) &&
           "JAL is only relaxable with Xqcilb");
    assert((Inst.getOperand(0).getReg() == RISCV::X0 ||
            Inst.getOperand(0).getReg() == RISCV::X1) &&
           "JAL only relaxable with rd=x0 or rd=x1");
<<<<<<< HEAD
    Res.setOpcode(getRelaxedOpcode(Inst, STI));
=======
    Res.setOpcode(getRelaxedOpcode(Inst.getOpcode(), Inst.getOperands(), STI));
    Res.addOperand(Inst.getOperand(1));
    break;
  }
  case RISCV::C_LI: {
    // This should only be hit when trying to relax a `C.LI` into a `QC.E.LI`
    // because the `C.LI` has a bare symbol. We cannot use
    // `RISCVRVC::uncompress` because it will use decompression patterns. The
    // `QC.E.LI` compression pattern to `C.LI` is compression-only (because we
    // don't want `c.li` ever printed as `qc.e.li`, which might be done if the
    // pattern applied to decompression), but that doesn't help much becuase
    // `C.LI` with a bare symbol will decompress to an `ADDI` anyway (because
    // `simm12`'s MCOperandPredicate accepts a bare symbol and that pattern
    // comes first), and we still cannot emit an `ADDI` with a bare symbol.
    assert(STI.hasFeature(RISCV::FeatureVendorXqcili) &&
           "C.LI is only relaxable with Xqcili");
    Res.setOpcode(getRelaxedOpcode(Inst.getOpcode(), Inst.getOperands(), STI));
    Res.addOperand(Inst.getOperand(0));
>>>>>>> 10a576f7
    Res.addOperand(Inst.getOperand(1));
    break;
  }
  case RISCV::BEQ:
  case RISCV::BNE:
  case RISCV::BLT:
  case RISCV::BGE:
  case RISCV::BLTU:
  case RISCV::BGEU:
  case RISCV::QC_BEQI:
  case RISCV::QC_BNEI:
  case RISCV::QC_BLTI:
  case RISCV::QC_BGEI:
  case RISCV::QC_BLTUI:
  case RISCV::QC_BGEUI:
  case RISCV::QC_E_BEQI:
  case RISCV::QC_E_BNEI:
  case RISCV::QC_E_BLTI:
  case RISCV::QC_E_BGEI:
  case RISCV::QC_E_BLTUI:
  case RISCV::QC_E_BGEUI:
<<<<<<< HEAD
    Res.setOpcode(getRelaxedOpcode(Inst, STI));
=======
    Res.setOpcode(getRelaxedOpcode(Inst.getOpcode(), Inst.getOperands(), STI));
>>>>>>> 10a576f7
    Res.addOperand(Inst.getOperand(0));
    Res.addOperand(Inst.getOperand(1));
    Res.addOperand(Inst.getOperand(2));
    break;
  }
  Inst = std::move(Res);
}

bool RISCVAsmBackend::relaxDwarfLineAddr(MCDwarfLineAddrFragment &DF,
                                         bool &WasRelaxed) const {
  MCContext &C = getContext();

  int64_t LineDelta = DF.getLineDelta();
  const MCExpr &AddrDelta = DF.getAddrDelta();
  SmallVector<MCFixup, 1> Fixups;
  size_t OldSize = DF.getContents().size();

  int64_t Value;
  [[maybe_unused]] bool IsAbsolute =
      AddrDelta.evaluateKnownAbsolute(Value, *Asm);
  assert(IsAbsolute && "CFA with invalid expression");

  Fixups.clear();
  SmallVector<char> Data;
  raw_svector_ostream OS(Data);

  // INT64_MAX is a signal that this is actually a DW_LNE_end_sequence.
  if (LineDelta != INT64_MAX) {
    OS << uint8_t(dwarf::DW_LNS_advance_line);
    encodeSLEB128(LineDelta, OS);
  }

  unsigned Offset;
  std::pair<MCFixupKind, MCFixupKind> Fixup;

  // According to the DWARF specification, the `DW_LNS_fixed_advance_pc` opcode
  // takes a single unsigned half (unencoded) operand. The maximum encodable
  // value is therefore 65535.  Set a conservative upper bound for relaxation.
  if (Value > 60000) {
    unsigned PtrSize = C.getAsmInfo()->getCodePointerSize();

    OS << uint8_t(dwarf::DW_LNS_extended_op);
    encodeULEB128(PtrSize + 1, OS);

    OS << uint8_t(dwarf::DW_LNE_set_address);
    Offset = OS.tell();
    assert((PtrSize == 4 || PtrSize == 8) && "Unexpected pointer size");
    Fixup = RISCV::getRelocPairForSize(PtrSize);
    OS.write_zeros(PtrSize);
  } else {
    OS << uint8_t(dwarf::DW_LNS_fixed_advance_pc);
    Offset = OS.tell();
    Fixup = RISCV::getRelocPairForSize(2);
    support::endian::write<uint16_t>(OS, 0, llvm::endianness::little);
  }

  const MCBinaryExpr &MBE = cast<MCBinaryExpr>(AddrDelta);
  Fixups.push_back(MCFixup::create(Offset, MBE.getLHS(), std::get<0>(Fixup)));
  Fixups.push_back(MCFixup::create(Offset, MBE.getRHS(), std::get<1>(Fixup)));

  if (LineDelta == INT64_MAX) {
    OS << uint8_t(dwarf::DW_LNS_extended_op);
    OS << uint8_t(1);
    OS << uint8_t(dwarf::DW_LNE_end_sequence);
  } else {
    OS << uint8_t(dwarf::DW_LNS_copy);
  }

  DF.setContents(Data);
  DF.setFixups(Fixups);
  WasRelaxed = OldSize != Data.size();
  return true;
}

bool RISCVAsmBackend::relaxDwarfCFA(MCDwarfCallFrameFragment &DF,
                                    bool &WasRelaxed) const {
  const MCExpr &AddrDelta = DF.getAddrDelta();
  SmallVector<MCFixup, 2> Fixups;
  size_t OldSize = DF.getContents().size();

  int64_t Value;
  if (AddrDelta.evaluateAsAbsolute(Value, *Asm))
    return false;
  [[maybe_unused]] bool IsAbsolute =
      AddrDelta.evaluateKnownAbsolute(Value, *Asm);
  assert(IsAbsolute && "CFA with invalid expression");

  assert(getContext().getAsmInfo()->getMinInstAlignment() == 1 &&
         "expected 1-byte alignment");
  if (Value == 0) {
    DF.clearContents();
    DF.clearFixups();
    WasRelaxed = OldSize != DF.getContents().size();
    return true;
  }

  auto AddFixups = [&Fixups, &AddrDelta](unsigned Offset,
                                         std::pair<unsigned, unsigned> Fixup) {
    const MCBinaryExpr &MBE = cast<MCBinaryExpr>(AddrDelta);
    Fixups.push_back(MCFixup::create(Offset, MBE.getLHS(), std::get<0>(Fixup)));
    Fixups.push_back(MCFixup::create(Offset, MBE.getRHS(), std::get<1>(Fixup)));
  };

  SmallVector<char, 8> Data;
  raw_svector_ostream OS(Data);
  if (isUIntN(6, Value)) {
    OS << uint8_t(dwarf::DW_CFA_advance_loc);
    AddFixups(0, {ELF::R_RISCV_SET6, ELF::R_RISCV_SUB6});
  } else if (isUInt<8>(Value)) {
    OS << uint8_t(dwarf::DW_CFA_advance_loc1);
    support::endian::write<uint8_t>(OS, 0, llvm::endianness::little);
    AddFixups(1, {ELF::R_RISCV_SET8, ELF::R_RISCV_SUB8});
  } else if (isUInt<16>(Value)) {
    OS << uint8_t(dwarf::DW_CFA_advance_loc2);
    support::endian::write<uint16_t>(OS, 0, llvm::endianness::little);
    AddFixups(1, {ELF::R_RISCV_SET16, ELF::R_RISCV_SUB16});
  } else if (isUInt<32>(Value)) {
    OS << uint8_t(dwarf::DW_CFA_advance_loc4);
    support::endian::write<uint32_t>(OS, 0, llvm::endianness::little);
    AddFixups(1, {ELF::R_RISCV_SET32, ELF::R_RISCV_SUB32});
  } else {
    llvm_unreachable("unsupported CFA encoding");
  }
  DF.setContents(Data);
  DF.setFixups(Fixups);

  WasRelaxed = OldSize != Data.size();
  return true;
}

std::pair<bool, bool> RISCVAsmBackend::relaxLEB128(MCLEBFragment &LF,
                                                   int64_t &Value) const {
  if (LF.isSigned())
    return std::make_pair(false, false);
  const MCExpr &Expr = LF.getValue();
  if (ULEB128Reloc) {
    LF.addFixup(MCFixup::create(0, &Expr, FK_Data_leb128));
  }
  return std::make_pair(Expr.evaluateKnownAbsolute(Value, *Asm), false);
}

bool RISCVAsmBackend::mayNeedRelaxation(unsigned Opcode,
                                        ArrayRef<MCOperand> Operands,
                                        const MCSubtargetInfo &STI) const {
  // This function has access to two STIs, the member of the AsmBackend, and the
  // one passed as an argument. The latter is more specific, so we query it for
  // specific features.
  if (STI.hasFeature(RISCV::FeatureExactAssembly))
    return false;

<<<<<<< HEAD
  return getRelaxedOpcode(Inst, STI) != Inst.getOpcode();
=======
  return getRelaxedOpcode(Opcode, Operands, STI) != Opcode;
>>>>>>> 10a576f7
}

bool RISCVAsmBackend::writeNopData(raw_ostream &OS, uint64_t Count,
                                   const MCSubtargetInfo *STI) const {
  // We mostly follow binutils' convention here: align to even boundary with a
  // 0-fill padding.  We emit up to 1 2-byte nop, though we use c.nop if RVC is
  // enabled or 0-fill otherwise.  The remainder is now padded with 4-byte nops.

  // Instructions always are at even addresses.  We must be in a data area or
  // be unaligned due to some other reason.
  if (Count % 2) {
    OS.write("\0", 1);
    Count -= 1;
  }

  if (Count % 4 == 2) {
    // The canonical nop with Zca is c.nop.
    OS.write(STI->hasFeature(RISCV::FeatureStdExtZca) ? "\x01\0" : "\0\0", 2);
    Count -= 2;
  }

  // The canonical nop on RISC-V is addi x0, x0, 0.
  for (; Count >= 4; Count -= 4)
    OS.write("\x13\0\0\0", 4);

  return true;
}

static uint64_t adjustFixupValue(const MCFixup &Fixup, uint64_t Value,
                                 MCContext &Ctx) {
  switch (Fixup.getKind()) {
  default:
    llvm_unreachable("Unknown fixup kind!");
  case FK_Data_1:
  case FK_Data_2:
  case FK_Data_4:
  case FK_Data_8:
  case FK_Data_leb128:
    return Value;
  case RISCV::fixup_riscv_lo12_i:
  case RISCV::fixup_riscv_pcrel_lo12_i:
    return Value & 0xfff;
  case RISCV::fixup_riscv_12_i:
    if (!isInt<12>(Value)) {
      Ctx.reportError(Fixup.getLoc(),
                      "operand must be a constant 12-bit integer");
    }
    return Value & 0xfff;
  case RISCV::fixup_riscv_lo12_s:
  case RISCV::fixup_riscv_pcrel_lo12_s:
    return (((Value >> 5) & 0x7f) << 25) | ((Value & 0x1f) << 7);
  case RISCV::fixup_riscv_hi20:
  case RISCV::fixup_riscv_pcrel_hi20:
    // Add 1 if bit 11 is 1, to compensate for low 12 bits being negative.
    return ((Value + 0x800) >> 12) & 0xfffff;
  case RISCV::fixup_riscv_jal: {
    if (!isInt<21>(Value))
      Ctx.reportError(Fixup.getLoc(), "fixup value out of range");
    if (Value & 0x1)
      Ctx.reportError(Fixup.getLoc(), "fixup value must be 2-byte aligned");
    // Need to produce imm[19|10:1|11|19:12] from the 21-bit Value.
    unsigned Sbit = (Value >> 20) & 0x1;
    unsigned Hi8 = (Value >> 12) & 0xff;
    unsigned Mid1 = (Value >> 11) & 0x1;
    unsigned Lo10 = (Value >> 1) & 0x3ff;
    // Inst{31} = Sbit;
    // Inst{30-21} = Lo10;
    // Inst{20} = Mid1;
    // Inst{19-12} = Hi8;
    Value = (Sbit << 19) | (Lo10 << 9) | (Mid1 << 8) | Hi8;
    return Value;
  }
  case RISCV::fixup_riscv_qc_e_branch:
  case RISCV::fixup_riscv_branch: {
    if (!isInt<13>(Value))
      Ctx.reportError(Fixup.getLoc(), "fixup value out of range");
    if (Value & 0x1)
      Ctx.reportError(Fixup.getLoc(), "fixup value must be 2-byte aligned");
    // Need to extract imm[12], imm[10:5], imm[4:1], imm[11] from the 13-bit
    // Value.
    unsigned Sbit = (Value >> 12) & 0x1;
    unsigned Hi1 = (Value >> 11) & 0x1;
    unsigned Mid6 = (Value >> 5) & 0x3f;
    unsigned Lo4 = (Value >> 1) & 0xf;
    // Inst{31} = Sbit;
    // Inst{30-25} = Mid6;
    // Inst{11-8} = Lo4;
    // Inst{7} = Hi1;
    Value = (Sbit << 31) | (Mid6 << 25) | (Lo4 << 8) | (Hi1 << 7);
    return Value;
  }
  case RISCV::fixup_riscv_call:
  case RISCV::fixup_riscv_call_plt: {
    // Jalr will add UpperImm with the sign-extended 12-bit LowerImm,
    // we need to add 0x800ULL before extract upper bits to reflect the
    // effect of the sign extension.
    uint64_t UpperImm = (Value + 0x800ULL) & 0xfffff000ULL;
    uint64_t LowerImm = Value & 0xfffULL;
    return UpperImm | ((LowerImm << 20) << 32);
  }
  case RISCV::fixup_riscv_rvc_jump: {
    if (!isInt<12>(Value))
      Ctx.reportError(Fixup.getLoc(), "fixup value out of range");
    // Need to produce offset[11|4|9:8|10|6|7|3:1|5] from the 11-bit Value.
    unsigned Bit11  = (Value >> 11) & 0x1;
    unsigned Bit4   = (Value >> 4) & 0x1;
    unsigned Bit9_8 = (Value >> 8) & 0x3;
    unsigned Bit10  = (Value >> 10) & 0x1;
    unsigned Bit6   = (Value >> 6) & 0x1;
    unsigned Bit7   = (Value >> 7) & 0x1;
    unsigned Bit3_1 = (Value >> 1) & 0x7;
    unsigned Bit5   = (Value >> 5) & 0x1;
    Value = (Bit11 << 10) | (Bit4 << 9) | (Bit9_8 << 7) | (Bit10 << 6) |
            (Bit6 << 5) | (Bit7 << 4) | (Bit3_1 << 1) | Bit5;
    return Value;
  }
  case RISCV::fixup_riscv_rvc_branch: {
    if (!isInt<9>(Value))
      Ctx.reportError(Fixup.getLoc(), "fixup value out of range");
    // Need to produce offset[8|4:3], [reg 3 bit], offset[7:6|2:1|5]
    unsigned Bit8   = (Value >> 8) & 0x1;
    unsigned Bit7_6 = (Value >> 6) & 0x3;
    unsigned Bit5   = (Value >> 5) & 0x1;
    unsigned Bit4_3 = (Value >> 3) & 0x3;
    unsigned Bit2_1 = (Value >> 1) & 0x3;
    Value = (Bit8 << 12) | (Bit4_3 << 10) | (Bit7_6 << 5) | (Bit2_1 << 3) |
            (Bit5 << 2);
    return Value;
  }
  case RISCV::fixup_riscv_rvc_imm: {
    if (!isInt<6>(Value))
      Ctx.reportError(Fixup.getLoc(), "fixup value out of range");
    unsigned Bit5 = (Value >> 5) & 0x1;
    unsigned Bit4_0 = Value & 0x1f;
    Value = (Bit5 << 12) | (Bit4_0 << 2);
    return Value;
  }
  case RISCV::fixup_riscv_qc_e_32: {
    if (!isInt<32>(Value))
      Ctx.reportError(Fixup.getLoc(), "fixup value out of range");
    return Value & 0xffffffffu;
  }
  case RISCV::fixup_riscv_qc_abs20_u: {
    if (!isInt<20>(Value))
      Ctx.reportError(Fixup.getLoc(), "fixup value out of range");
    unsigned Bit19 = (Value >> 19) & 0x1;
    unsigned Bit14_0 = Value & 0x7fff;
    unsigned Bit18_15 = (Value >> 15) & 0xf;
    Value = (Bit19 << 31) | (Bit14_0 << 16) | (Bit18_15 << 12);
    return Value;
  }
  case RISCV::fixup_riscv_qc_e_call_plt: {
    if (!isInt<32>(Value))
      Ctx.reportError(Fixup.getLoc(), "fixup value out of range");
    if (Value & 0x1)
      Ctx.reportError(Fixup.getLoc(), "fixup value must be 2-byte aligned");
    uint64_t Bit31_16 = (Value >> 16) & 0xffff;
    uint64_t Bit12 = (Value >> 12) & 0x1;
    uint64_t Bit10_5 = (Value >> 5) & 0x3f;
    uint64_t Bit15_13 = (Value >> 13) & 0x7;
    uint64_t Bit4_1 = (Value >> 1) & 0xf;
    uint64_t Bit11 = (Value >> 11) & 0x1;
    Value = (Bit31_16 << 32ull) | (Bit12 << 31) | (Bit10_5 << 25) |
            (Bit15_13 << 17) | (Bit4_1 << 8) | (Bit11 << 7);
    return Value;
  }
  case RISCV::fixup_riscv_nds_branch_10: {
    if (!isInt<11>(Value))
      Ctx.reportError(Fixup.getLoc(), "fixup value out of range");
    if (Value & 0x1)
      Ctx.reportError(Fixup.getLoc(), "fixup value must be 2-byte aligned");
    // Need to extract imm[10], imm[9:5], imm[4:1] from the 11-bit Value.
    unsigned Sbit = (Value >> 10) & 0x1;
    unsigned Hi5 = (Value >> 5) & 0x1f;
    unsigned Lo4 = (Value >> 1) & 0xf;
    // Inst{31} = Sbit;
    // Inst{29-25} = Hi5;
    // Inst{11-8} = Lo4;
    Value = (Sbit << 31) | (Hi5 << 25) | (Lo4 << 8);
    return Value;
  }
  }
}

bool RISCVAsmBackend::isPCRelFixupResolved(const MCSymbol *SymA,
                                           const MCFragment &F) {
  // If the section does not contain linker-relaxable fragments, PC-relative
  // fixups can be resolved.
  if (!F.getParent()->isLinkerRelaxable())
    return true;

  // Otherwise, check if the offset between the symbol and fragment is fully
  // resolved, unaffected by linker-relaxable fragments (e.g. instructions or
  // offset-affected MCAlignFragment). Complements the generic
  // isSymbolRefDifferenceFullyResolvedImpl.
  if (!PCRelTemp)
    PCRelTemp = getContext().createTempSymbol();
  PCRelTemp->setFragment(const_cast<MCFragment *>(&F));
  MCValue Res;
  MCExpr::evaluateSymbolicAdd(Asm, false, MCValue::get(SymA),
                              MCValue::get(nullptr, PCRelTemp), Res);
  return !Res.getSubSym();
}

// Get the corresponding PC-relative HI fixup that a S_PCREL_LO points to, and
// optionally the fragment containing it.
//
// \returns nullptr if this isn't a S_PCREL_LO pointing to a known PC-relative
// HI fixup.
static const MCFixup *getPCRelHiFixup(const MCSpecifierExpr &Expr,
                                      const MCFragment **DFOut) {
  MCValue AUIPCLoc;
  if (!Expr.getSubExpr()->evaluateAsRelocatable(AUIPCLoc, nullptr))
    return nullptr;

  const MCSymbol *AUIPCSymbol = AUIPCLoc.getAddSym();
  if (!AUIPCSymbol)
    return nullptr;
  const auto *DF = dyn_cast_or_null<MCDataFragment>(AUIPCSymbol->getFragment());

  if (!DF)
    return nullptr;

  uint64_t Offset = AUIPCSymbol->getOffset();
  if (DF->getContents().size() == Offset) {
    DF = dyn_cast_or_null<MCDataFragment>(DF->getNext());
    if (!DF)
      return nullptr;
    Offset = 0;
  }

  for (const MCFixup &F : DF->getFixups()) {
    if (F.getOffset() != Offset)
      continue;
<<<<<<< HEAD
    auto Kind = F.getTargetKind();
=======
    auto Kind = F.getKind();
>>>>>>> 10a576f7
    if (!mc::isRelocation(F.getKind())) {
      if (Kind == RISCV::fixup_riscv_pcrel_hi20) {
        *DFOut = DF;
        return &F;
      }
      break;
    }
    switch (Kind) {
    case ELF::R_RISCV_GOT_HI20:
    case ELF::R_RISCV_TLS_GOT_HI20:
    case ELF::R_RISCV_TLS_GD_HI20:
    case ELF::R_RISCV_TLSDESC_HI20:
      *DFOut = DF;
      return &F;
    }
  }

  return nullptr;
}

std::optional<bool> RISCVAsmBackend::evaluateFixup(const MCFragment &,
                                                   MCFixup &Fixup,
                                                   MCValue &Target,
                                                   uint64_t &Value) {
  const MCFixup *AUIPCFixup;
  const MCFragment *AUIPCDF;
  MCValue AUIPCTarget;
  switch (Fixup.getKind()) {
  default:
    // Use default handling for `Value` and `IsResolved`.
    return {};
  case RISCV::fixup_riscv_pcrel_lo12_i:
  case RISCV::fixup_riscv_pcrel_lo12_s: {
    AUIPCFixup =
        getPCRelHiFixup(cast<MCSpecifierExpr>(*Fixup.getValue()), &AUIPCDF);
    if (!AUIPCFixup) {
      getContext().reportError(Fixup.getLoc(),
                               "could not find corresponding %pcrel_hi");
      return true;
    }

    // MCAssembler::evaluateFixup will emit an error for this case when it sees
    // the %pcrel_hi, so don't duplicate it when also seeing the %pcrel_lo.
    const MCExpr *AUIPCExpr = AUIPCFixup->getValue();
    if (!AUIPCExpr->evaluateAsRelocatable(AUIPCTarget, Asm))
      return true;
    break;
  }
  }

  if (!AUIPCTarget.getAddSym())
    return false;

  const MCSymbolELF &SA = cast<MCSymbolELF>(*AUIPCTarget.getAddSym());
  if (SA.isUndefined())
    return false;

  bool IsResolved = &SA.getSection() == AUIPCDF->getParent() &&
                    SA.getBinding() == ELF::STB_LOCAL &&
                    SA.getType() != ELF::STT_GNU_IFUNC;
  if (!IsResolved)
    return false;

  Value = Asm->getSymbolOffset(SA) + AUIPCTarget.getConstant();
  Value -= Asm->getFragmentOffset(*AUIPCDF) + AUIPCFixup->getOffset();

  return AUIPCFixup->getKind() == RISCV::fixup_riscv_pcrel_hi20 &&
         isPCRelFixupResolved(AUIPCTarget.getAddSym(), *AUIPCDF);
}

void RISCVAsmBackend::maybeAddVendorReloc(const MCFragment &F,
                                          const MCFixup &Fixup) {
  StringRef VendorIdentifier;
<<<<<<< HEAD
  switch (Fixup.getTargetKind()) {
=======
  switch (Fixup.getKind()) {
>>>>>>> 10a576f7
  default:
    // No Vendor Relocation Required.
    return;
  case RISCV::fixup_riscv_qc_e_branch:
  case RISCV::fixup_riscv_qc_abs20_u:
  case RISCV::fixup_riscv_qc_e_32:
  case RISCV::fixup_riscv_qc_e_call_plt:
    VendorIdentifier = "QUALCOMM";
    break;
  case RISCV::fixup_riscv_nds_branch_10:
    VendorIdentifier = "ANDES";
    break;
  }

  // Create a local symbol for the vendor relocation to reference. It's fine if
  // the symbol has the same name as an existing symbol.
  MCContext &Ctx = Asm->getContext();
  MCSymbol *VendorSymbol = Ctx.createLocalSymbol(VendorIdentifier);
  auto [It, Inserted] =
      VendorSymbols.try_emplace(VendorIdentifier, VendorSymbol);

  if (Inserted) {
    // Setup the just-created symbol
    VendorSymbol->setVariableValue(MCConstantExpr::create(0, Ctx));
    Asm->registerSymbol(*VendorSymbol);
  } else {
    // Fetch the existing symbol
    VendorSymbol = It->getValue();
  }

  MCFixup VendorFixup =
      MCFixup::create(Fixup.getOffset(), nullptr, ELF::R_RISCV_VENDOR);
  // Explicitly create MCValue rather than using an MCExpr and evaluating it so
  // that the absolute vendor symbol is not evaluated to constant 0.
  MCValue VendorTarget = MCValue::get(VendorSymbol);
  uint64_t VendorValue;
  Asm->getWriter().recordRelocation(F, VendorFixup, VendorTarget, VendorValue);
}

bool RISCVAsmBackend::addReloc(const MCFragment &F, const MCFixup &Fixup,
                               const MCValue &Target, uint64_t &FixedValue,
                               bool IsResolved) {
  uint64_t FixedValueA, FixedValueB;
  if (Target.getSubSym()) {
    assert(Target.getSpecifier() == 0 &&
           "relocatable SymA-SymB cannot have relocation specifier");
    unsigned TA = 0, TB = 0;
    switch (Fixup.getKind()) {
    case llvm::FK_Data_1:
      TA = ELF::R_RISCV_ADD8;
      TB = ELF::R_RISCV_SUB8;
      break;
    case llvm::FK_Data_2:
      TA = ELF::R_RISCV_ADD16;
      TB = ELF::R_RISCV_SUB16;
      break;
    case llvm::FK_Data_4:
      TA = ELF::R_RISCV_ADD32;
      TB = ELF::R_RISCV_SUB32;
      break;
    case llvm::FK_Data_8:
      TA = ELF::R_RISCV_ADD64;
      TB = ELF::R_RISCV_SUB64;
      break;
    case llvm::FK_Data_leb128:
      TA = ELF::R_RISCV_SET_ULEB128;
      TB = ELF::R_RISCV_SUB_ULEB128;
      break;
    default:
      llvm_unreachable("unsupported fixup size");
    }
    MCValue A = MCValue::get(Target.getAddSym(), nullptr, Target.getConstant());
    MCValue B = MCValue::get(Target.getSubSym());
    auto FA = MCFixup::create(Fixup.getOffset(), nullptr, TA);
    auto FB = MCFixup::create(Fixup.getOffset(), nullptr, TB);
    Asm->getWriter().recordRelocation(F, FA, A, FixedValueA);
    Asm->getWriter().recordRelocation(F, FB, B, FixedValueB);
    FixedValue = FixedValueA - FixedValueB;
    return false;
  }

  // If linker relaxation is enabled and supported by the current relocation,
  // generate a relocation and then append a RELAX.
  if (Fixup.isLinkerRelaxable())
    IsResolved = false;
  if (IsResolved && Fixup.isPCRel())
    IsResolved = isPCRelFixupResolved(Target.getAddSym(), F);

  if (!IsResolved) {
    // Some Fixups require a vendor relocation, record it (directly) before we
    // add the relocation.
    maybeAddVendorReloc(F, Fixup);

    Asm->getWriter().recordRelocation(F, Fixup, Target, FixedValue);
  }

  if (Fixup.isLinkerRelaxable()) {
    auto FA = MCFixup::create(Fixup.getOffset(), nullptr, ELF::R_RISCV_RELAX);
    Asm->getWriter().recordRelocation(F, FA, MCValue::get(nullptr),
                                      FixedValueA);
  }

  return false;
}

void RISCVAsmBackend::applyFixup(const MCFragment &F, const MCFixup &Fixup,
                                 const MCValue &Target,
                                 MutableArrayRef<char> Data, uint64_t Value,
                                 bool IsResolved) {
  IsResolved = addReloc(F, Fixup, Target, Value, IsResolved);
  MCFixupKind Kind = Fixup.getKind();
  if (mc::isRelocation(Kind))
    return;
  MCContext &Ctx = getContext();
  MCFixupKindInfo Info = getFixupKindInfo(Kind);
  if (!Value)
    return; // Doesn't change encoding.
  // Apply any target-specific value adjustments.
  Value = adjustFixupValue(Fixup, Value, Ctx);

  // Shift the value into position.
  Value <<= Info.TargetOffset;

  unsigned Offset = Fixup.getOffset();
  unsigned NumBytes = alignTo(Info.TargetSize + Info.TargetOffset, 8) / 8;

  assert(Offset + NumBytes <= Data.size() && "Invalid fixup offset!");

  // For each byte of the fragment that the fixup touches, mask in the
  // bits from the fixup value.
  for (unsigned i = 0; i != NumBytes; ++i) {
    Data[Offset + i] |= uint8_t((Value >> (i * 8)) & 0xff);
  }
}

// Linker relaxation may change code size. We have to insert Nops
// for .align directive when linker relaxation enabled. So then Linker
// could satisfy alignment by removing Nops.
// The function return the total Nops Size we need to insert.
bool RISCVAsmBackend::shouldInsertExtraNopBytesForCodeAlign(
    const MCAlignFragment &AF, unsigned &Size) {
  // Calculate Nops Size only when linker relaxation enabled.
  const MCSubtargetInfo *STI = AF.getSubtargetInfo();
  if (!STI->hasFeature(RISCV::FeatureRelax))
    return false;

  unsigned MinNopLen = STI->hasFeature(RISCV::FeatureStdExtZca) ? 2 : 4;

  if (AF.getAlignment() <= MinNopLen) {
    return false;
  } else {
    Size = AF.getAlignment().value() - MinNopLen;
    return true;
  }
}

// We need to insert R_RISCV_ALIGN relocation type to indicate the
// position of Nops and the total bytes of the Nops have been inserted
// when linker relaxation enabled.
// The function insert fixup_riscv_align fixup which eventually will
// transfer to R_RISCV_ALIGN relocation type.
bool RISCVAsmBackend::shouldInsertFixupForCodeAlign(MCAssembler &Asm,
                                                    MCAlignFragment &AF) {
  // Insert the fixup only when linker relaxation enabled.
  const MCSubtargetInfo *STI = AF.getSubtargetInfo();
  if (!STI->hasFeature(RISCV::FeatureRelax))
    return false;

  // Calculate total Nops we need to insert. If there are none to insert
  // then simply return.
  unsigned Count;
  if (!shouldInsertExtraNopBytesForCodeAlign(AF, Count) || (Count == 0))
    return false;

  MCContext &Ctx = getContext();
  const MCExpr *Dummy = MCConstantExpr::create(0, Ctx);
  MCFixup Fixup = MCFixup::create(0, Dummy, ELF::R_RISCV_ALIGN);

  uint64_t FixedValue = 0;
  MCValue NopBytes = MCValue::get(Count);
  Asm.getWriter().recordRelocation(AF, Fixup, NopBytes, FixedValue);
  return true;
}

std::unique_ptr<MCObjectTargetWriter>
RISCVAsmBackend::createObjectTargetWriter() const {
  return createRISCVELFObjectWriter(OSABI, Is64Bit);
}

MCAsmBackend *llvm::createRISCVAsmBackend(const Target &T,
                                          const MCSubtargetInfo &STI,
                                          const MCRegisterInfo &MRI,
                                          const MCTargetOptions &Options) {
  const Triple &TT = STI.getTargetTriple();
  uint8_t OSABI = MCELFObjectTargetWriter::getOSABI(TT.getOS());
  return new RISCVAsmBackend(STI, OSABI, TT.isArch64Bit(), Options);
}<|MERGE_RESOLUTION|>--- conflicted
+++ resolved
@@ -76,20 +76,13 @@
       {"fixup_riscv_branch", 0, 32, 0},
       {"fixup_riscv_rvc_jump", 2, 11, 0},
       {"fixup_riscv_rvc_branch", 0, 16, 0},
-<<<<<<< HEAD
-=======
       {"fixup_riscv_rvc_imm", 0, 16, 0},
->>>>>>> 10a576f7
       {"fixup_riscv_call", 0, 64, 0},
       {"fixup_riscv_call_plt", 0, 64, 0},
 
       {"fixup_riscv_qc_e_branch", 0, 48, 0},
       {"fixup_riscv_qc_e_32", 16, 32, 0},
-<<<<<<< HEAD
-      {"fixup_riscv_qc_abs20_u", 12, 20, 0},
-=======
       {"fixup_riscv_qc_abs20_u", 0, 32, 0},
->>>>>>> 10a576f7
       {"fixup_riscv_qc_e_call_plt", 0, 48, 0},
 
       // Andes fixups
@@ -142,28 +135,19 @@
     // For jump instructions the immediate must be in the range
     // [-1048576, 1048574]
     return Offset > 1048574 || Offset < -1048576;
-<<<<<<< HEAD
-=======
   case RISCV::fixup_riscv_rvc_imm:
     // This fixup can never be emitted as a relocation, so always needs to be
     // relaxed.
     return true;
->>>>>>> 10a576f7
   }
 }
 
 // Given a compressed control flow instruction this function returns
 // the expanded instruction, or the original instruction code if no
 // expansion is available.
-<<<<<<< HEAD
-static unsigned getRelaxedOpcode(const MCInst &Inst,
-                                 const MCSubtargetInfo &STI) {
-  switch (Inst.getOpcode()) {
-=======
 static unsigned getRelaxedOpcode(unsigned Opcode, ArrayRef<MCOperand> Operands,
                                  const MCSubtargetInfo &STI) {
   switch (Opcode) {
->>>>>>> 10a576f7
   case RISCV::C_BEQZ:
     return RISCV::BEQ;
   case RISCV::C_BNEZ:
@@ -173,8 +157,6 @@
     // This only relaxes one "step" - i.e. from C.J to JAL, not from C.J to
     // QC.E.J, because we can always relax again if needed.
     return RISCV::JAL;
-<<<<<<< HEAD
-=======
   case RISCV::C_LI:
     if (!STI.hasFeature(RISCV::FeatureVendorXqcili))
       break;
@@ -187,18 +169,13 @@
     // If we have a bare symbol, we need to turn this back to a `QC.E.LI`, as we
     // have no way to emit a relocation on a `C.LI` instruction.
     return RISCV::QC_E_LI;
->>>>>>> 10a576f7
   case RISCV::JAL: {
     // We can only relax JAL if we have Xqcilb
     if (!STI.hasFeature(RISCV::FeatureVendorXqcilb))
       break;
 
     // And only if it is using X0 or X1 for rd.
-<<<<<<< HEAD
-    MCRegister Reg = Inst.getOperand(0).getReg();
-=======
     MCRegister Reg = Operands[0].getReg();
->>>>>>> 10a576f7
     if (Reg == RISCV::X0)
       return RISCV::QC_E_J;
     if (Reg == RISCV::X1)
@@ -245,11 +222,7 @@
   }
 
   // Returning the original opcode means we cannot relax the instruction.
-<<<<<<< HEAD
-  return Inst.getOpcode();
-=======
   return Opcode;
->>>>>>> 10a576f7
 }
 
 void RISCVAsmBackend::relaxInstruction(MCInst &Inst,
@@ -267,12 +240,8 @@
   case RISCV::C_JAL: {
     [[maybe_unused]] bool Success = RISCVRVC::uncompress(Res, Inst, STI);
     assert(Success && "Can't uncompress instruction");
-<<<<<<< HEAD
-    assert(Res.getOpcode() == getRelaxedOpcode(Inst, STI) &&
-=======
     assert(Res.getOpcode() ==
                getRelaxedOpcode(Inst.getOpcode(), Inst.getOperands(), STI) &&
->>>>>>> 10a576f7
            "Branch Relaxation Error");
     break;
   }
@@ -284,9 +253,6 @@
     assert((Inst.getOperand(0).getReg() == RISCV::X0 ||
             Inst.getOperand(0).getReg() == RISCV::X1) &&
            "JAL only relaxable with rd=x0 or rd=x1");
-<<<<<<< HEAD
-    Res.setOpcode(getRelaxedOpcode(Inst, STI));
-=======
     Res.setOpcode(getRelaxedOpcode(Inst.getOpcode(), Inst.getOperands(), STI));
     Res.addOperand(Inst.getOperand(1));
     break;
@@ -305,7 +271,6 @@
            "C.LI is only relaxable with Xqcili");
     Res.setOpcode(getRelaxedOpcode(Inst.getOpcode(), Inst.getOperands(), STI));
     Res.addOperand(Inst.getOperand(0));
->>>>>>> 10a576f7
     Res.addOperand(Inst.getOperand(1));
     break;
   }
@@ -327,11 +292,7 @@
   case RISCV::QC_E_BGEI:
   case RISCV::QC_E_BLTUI:
   case RISCV::QC_E_BGEUI:
-<<<<<<< HEAD
-    Res.setOpcode(getRelaxedOpcode(Inst, STI));
-=======
     Res.setOpcode(getRelaxedOpcode(Inst.getOpcode(), Inst.getOperands(), STI));
->>>>>>> 10a576f7
     Res.addOperand(Inst.getOperand(0));
     Res.addOperand(Inst.getOperand(1));
     Res.addOperand(Inst.getOperand(2));
@@ -482,11 +443,7 @@
   if (STI.hasFeature(RISCV::FeatureExactAssembly))
     return false;
 
-<<<<<<< HEAD
-  return getRelaxedOpcode(Inst, STI) != Inst.getOpcode();
-=======
   return getRelaxedOpcode(Opcode, Operands, STI) != Opcode;
->>>>>>> 10a576f7
 }
 
 bool RISCVAsmBackend::writeNopData(raw_ostream &OS, uint64_t Count,
@@ -721,11 +678,7 @@
   for (const MCFixup &F : DF->getFixups()) {
     if (F.getOffset() != Offset)
       continue;
-<<<<<<< HEAD
-    auto Kind = F.getTargetKind();
-=======
     auto Kind = F.getKind();
->>>>>>> 10a576f7
     if (!mc::isRelocation(F.getKind())) {
       if (Kind == RISCV::fixup_riscv_pcrel_hi20) {
         *DFOut = DF;
@@ -799,11 +752,7 @@
 void RISCVAsmBackend::maybeAddVendorReloc(const MCFragment &F,
                                           const MCFixup &Fixup) {
   StringRef VendorIdentifier;
-<<<<<<< HEAD
-  switch (Fixup.getTargetKind()) {
-=======
   switch (Fixup.getKind()) {
->>>>>>> 10a576f7
   default:
     // No Vendor Relocation Required.
     return;
