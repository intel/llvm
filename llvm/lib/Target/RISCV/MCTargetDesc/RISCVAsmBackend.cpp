//===-- RISCVAsmBackend.cpp - RISC-V Assembler Backend --------------------===//
//
// Part of the LLVM Project, under the Apache License v2.0 with LLVM Exceptions.
// See https://llvm.org/LICENSE.txt for license information.
// SPDX-License-Identifier: Apache-2.0 WITH LLVM-exception
//
//===----------------------------------------------------------------------===//

#include "RISCVAsmBackend.h"
#include "RISCVFixupKinds.h"
#include "llvm/ADT/APInt.h"
#include "llvm/MC/MCAsmInfo.h"
#include "llvm/MC/MCAssembler.h"
#include "llvm/MC/MCContext.h"
#include "llvm/MC/MCELFObjectWriter.h"
#include "llvm/MC/MCExpr.h"
#include "llvm/MC/MCObjectWriter.h"
#include "llvm/MC/MCSymbol.h"
#include "llvm/MC/MCValue.h"
#include "llvm/Support/CommandLine.h"
#include "llvm/Support/EndianStream.h"
#include "llvm/Support/ErrorHandling.h"
#include "llvm/Support/LEB128.h"
#include "llvm/Support/raw_ostream.h"

using namespace llvm;

// Temporary workaround for old linkers that do not support ULEB128 relocations,
// which are abused by DWARF v5 DW_LLE_offset_pair/DW_RLE_offset_pair
// implemented in Clang/LLVM.
static cl::opt<bool> ULEB128Reloc(
    "riscv-uleb128-reloc", cl::init(true), cl::Hidden,
    cl::desc("Emit R_RISCV_SET_ULEB128/E_RISCV_SUB_ULEB128 if appropriate"));

static cl::opt<bool>
    AlignRvc("riscv-align-rvc", cl::init(true), cl::Hidden,
             cl::desc("When generating R_RISCV_ALIGN, insert $alignment-2 "
                      "bytes of NOPs even in norvc code"));

RISCVAsmBackend::RISCVAsmBackend(const MCSubtargetInfo &STI, uint8_t OSABI,
                                 bool Is64Bit, bool IsLittleEndian,
                                 const MCTargetOptions &Options)
    : MCAsmBackend(IsLittleEndian ? llvm::endianness::little
                                  : llvm::endianness::big),
      STI(STI), OSABI(OSABI), Is64Bit(Is64Bit), TargetOptions(Options) {
  RISCVFeatures::validate(STI.getTargetTriple(), STI.getFeatureBits());
}

std::optional<MCFixupKind> RISCVAsmBackend::getFixupKind(StringRef Name) const {
  if (STI.getTargetTriple().isOSBinFormatELF()) {
    unsigned Type;
    Type = llvm::StringSwitch<unsigned>(Name)
#define ELF_RELOC(NAME, ID) .Case(#NAME, ID)
#include "llvm/BinaryFormat/ELFRelocs/RISCV.def"
#undef ELF_RELOC
#define ELF_RISCV_NONSTANDARD_RELOC(_VENDOR, NAME, ID) .Case(#NAME, ID)
#include "llvm/BinaryFormat/ELFRelocs/RISCV_nonstandard.def"
#undef ELF_RISCV_NONSTANDARD_RELOC
               .Case("BFD_RELOC_NONE", ELF::R_RISCV_NONE)
               .Case("BFD_RELOC_32", ELF::R_RISCV_32)
               .Case("BFD_RELOC_64", ELF::R_RISCV_64)
               .Default(-1u);
    if (Type != -1u)
      return static_cast<MCFixupKind>(FirstLiteralRelocationKind + Type);
  }
  return std::nullopt;
}

MCFixupKindInfo RISCVAsmBackend::getFixupKindInfo(MCFixupKind Kind) const {
  const static MCFixupKindInfo Infos[] = {
      // This table *must* be in the order that the fixup_* kinds are defined in
      // RISCVFixupKinds.h.
      //
      // name                      offset bits  flags
      {"fixup_riscv_hi20", 12, 20, 0},
      {"fixup_riscv_lo12_i", 20, 12, 0},
      {"fixup_riscv_12_i", 20, 12, 0},
      {"fixup_riscv_lo12_s", 0, 32, 0},
      {"fixup_riscv_pcrel_hi20", 12, 20, 0},
      {"fixup_riscv_pcrel_lo12_i", 20, 12, 0},
      {"fixup_riscv_pcrel_lo12_s", 0, 32, 0},
      {"fixup_riscv_jal", 12, 20, 0},
      {"fixup_riscv_branch", 0, 32, 0},
      {"fixup_riscv_rvc_jump", 2, 11, 0},
      {"fixup_riscv_rvc_branch", 0, 16, 0},
      {"fixup_riscv_rvc_imm", 0, 16, 0},
      {"fixup_riscv_call", 0, 64, 0},
      {"fixup_riscv_call_plt", 0, 64, 0},

      {"fixup_riscv_qc_e_branch", 0, 48, 0},
      {"fixup_riscv_qc_e_32", 16, 32, 0},
      {"fixup_riscv_qc_abs20_u", 0, 32, 0},
      {"fixup_riscv_qc_e_call_plt", 0, 48, 0},

      // Andes fixups
      {"fixup_riscv_nds_branch_10", 0, 32, 0},
  };
  static_assert((std::size(Infos)) == RISCV::NumTargetFixupKinds,
                "Not all fixup kinds added to Infos array");

  // Fixup kinds from raw relocation types and .reloc directives force
  // relocations and do not use these fields.
  if (mc::isRelocation(Kind))
    return {};

  if (Kind < FirstTargetFixupKind)
    return MCAsmBackend::getFixupKindInfo(Kind);

  assert(unsigned(Kind - FirstTargetFixupKind) < RISCV::NumTargetFixupKinds &&
         "Invalid kind!");
  return Infos[Kind - FirstTargetFixupKind];
}

bool RISCVAsmBackend::fixupNeedsRelaxationAdvanced(const MCFragment &,
                                                   const MCFixup &Fixup,
                                                   const MCValue &,
                                                   uint64_t Value,
                                                   bool Resolved) const {
  int64_t Offset = int64_t(Value);
  auto Kind = Fixup.getKind();

  // Return true if the symbol is unresolved.
  if (!Resolved)
    return true;

  switch (Kind) {
  default:
    return false;
  case RISCV::fixup_riscv_rvc_branch:
    // For compressed branch instructions the immediate must be
    // in the range [-256, 254].
    return Offset > 254 || Offset < -256;
  case RISCV::fixup_riscv_rvc_jump:
    // For compressed jump instructions the immediate must be
    // in the range [-2048, 2046].
    return Offset > 2046 || Offset < -2048;
  case RISCV::fixup_riscv_branch:
  case RISCV::fixup_riscv_qc_e_branch:
    // For conditional branch instructions the immediate must be
    // in the range [-4096, 4094].
    return Offset > 4094 || Offset < -4096;
  case RISCV::fixup_riscv_jal:
    // For jump instructions the immediate must be in the range
    // [-1048576, 1048574]
    return Offset > 1048574 || Offset < -1048576;
  case RISCV::fixup_riscv_rvc_imm:
    // This fixup can never be emitted as a relocation, so always needs to be
    // relaxed.
    return true;
  }
}

// Given a compressed control flow instruction this function returns
// the expanded instruction, or the original instruction code if no
// expansion is available.
static unsigned getRelaxedOpcode(unsigned Opcode, ArrayRef<MCOperand> Operands,
                                 const MCSubtargetInfo &STI) {
  switch (Opcode) {
  case RISCV::C_BEQZ:
    return RISCV::BEQ;
  case RISCV::C_BNEZ:
    return RISCV::BNE;
  case RISCV::C_J:
  case RISCV::C_JAL: // fall through.
    // This only relaxes one "step" - i.e. from C.J to JAL, not from C.J to
    // QC.E.J, because we can always relax again if needed.
    return RISCV::JAL;
  case RISCV::C_LI:
    if (!STI.hasFeature(RISCV::FeatureVendorXqcili))
      break;
    // We only need this because `QC.E.LI` can be compressed into a `C.LI`. This
    // happens because the `simm6` MCOperandPredicate accepts bare symbols, and
    // `QC.E.LI` is the only instruction that accepts bare symbols at parse-time
    // and compresses to `C.LI`. `C.LI` does not itself accept bare symbols at
    // parse time.
    //
    // If we have a bare symbol, we need to turn this back to a `QC.E.LI`, as we
    // have no way to emit a relocation on a `C.LI` instruction.
    return RISCV::QC_E_LI;
  case RISCV::JAL: {
    // We can only relax JAL if we have Xqcilb
    if (!STI.hasFeature(RISCV::FeatureVendorXqcilb))
      break;

    // And only if it is using X0 or X1 for rd.
    MCRegister Reg = Operands[0].getReg();
    if (Reg == RISCV::X0)
      return RISCV::QC_E_J;
    if (Reg == RISCV::X1)
      return RISCV::QC_E_JAL;

    break;
  }
  case RISCV::BEQ:
    return RISCV::PseudoLongBEQ;
  case RISCV::BNE:
    return RISCV::PseudoLongBNE;
  case RISCV::BLT:
    return RISCV::PseudoLongBLT;
  case RISCV::BGE:
    return RISCV::PseudoLongBGE;
  case RISCV::BLTU:
    return RISCV::PseudoLongBLTU;
  case RISCV::BGEU:
    return RISCV::PseudoLongBGEU;
  case RISCV::QC_BEQI:
    return RISCV::PseudoLongQC_BEQI;
  case RISCV::QC_BNEI:
    return RISCV::PseudoLongQC_BNEI;
  case RISCV::QC_BLTI:
    return RISCV::PseudoLongQC_BLTI;
  case RISCV::QC_BGEI:
    return RISCV::PseudoLongQC_BGEI;
  case RISCV::QC_BLTUI:
    return RISCV::PseudoLongQC_BLTUI;
  case RISCV::QC_BGEUI:
    return RISCV::PseudoLongQC_BGEUI;
  case RISCV::QC_E_BEQI:
    return RISCV::PseudoLongQC_E_BEQI;
  case RISCV::QC_E_BNEI:
    return RISCV::PseudoLongQC_E_BNEI;
  case RISCV::QC_E_BLTI:
    return RISCV::PseudoLongQC_E_BLTI;
  case RISCV::QC_E_BGEI:
    return RISCV::PseudoLongQC_E_BGEI;
  case RISCV::QC_E_BLTUI:
    return RISCV::PseudoLongQC_E_BLTUI;
  case RISCV::QC_E_BGEUI:
    return RISCV::PseudoLongQC_E_BGEUI;
  }

  // Returning the original opcode means we cannot relax the instruction.
  return Opcode;
}

void RISCVAsmBackend::relaxInstruction(MCInst &Inst,
                                       const MCSubtargetInfo &STI) const {
  if (STI.hasFeature(RISCV::FeatureExactAssembly))
    return;

  MCInst Res;
  switch (Inst.getOpcode()) {
  default:
    llvm_unreachable("Opcode not expected!");
  case RISCV::C_BEQZ:
  case RISCV::C_BNEZ:
  case RISCV::C_J:
  case RISCV::C_JAL: {
    [[maybe_unused]] bool Success = RISCVRVC::uncompress(Res, Inst, STI);
    assert(Success && "Can't uncompress instruction");
    assert(Res.getOpcode() ==
               getRelaxedOpcode(Inst.getOpcode(), Inst.getOperands(), STI) &&
           "Branch Relaxation Error");
    break;
  }
  case RISCV::JAL: {
    // This has to be written manually because the QC.E.J -> JAL is
    // compression-only, so that it is not used when printing disassembly.
    assert(STI.hasFeature(RISCV::FeatureVendorXqcilb) &&
           "JAL is only relaxable with Xqcilb");
    assert((Inst.getOperand(0).getReg() == RISCV::X0 ||
            Inst.getOperand(0).getReg() == RISCV::X1) &&
           "JAL only relaxable with rd=x0 or rd=x1");
    Res.setOpcode(getRelaxedOpcode(Inst.getOpcode(), Inst.getOperands(), STI));
    Res.addOperand(Inst.getOperand(1));
    break;
  }
  case RISCV::C_LI: {
    // This should only be hit when trying to relax a `C.LI` into a `QC.E.LI`
    // because the `C.LI` has a bare symbol. We cannot use
    // `RISCVRVC::uncompress` because it will use decompression patterns. The
    // `QC.E.LI` compression pattern to `C.LI` is compression-only (because we
    // don't want `c.li` ever printed as `qc.e.li`, which might be done if the
    // pattern applied to decompression), but that doesn't help much becuase
    // `C.LI` with a bare symbol will decompress to an `ADDI` anyway (because
    // `simm12`'s MCOperandPredicate accepts a bare symbol and that pattern
    // comes first), and we still cannot emit an `ADDI` with a bare symbol.
    assert(STI.hasFeature(RISCV::FeatureVendorXqcili) &&
           "C.LI is only relaxable with Xqcili");
    Res.setOpcode(getRelaxedOpcode(Inst.getOpcode(), Inst.getOperands(), STI));
    Res.addOperand(Inst.getOperand(0));
    Res.addOperand(Inst.getOperand(1));
    break;
  }
  case RISCV::BEQ:
  case RISCV::BNE:
  case RISCV::BLT:
  case RISCV::BGE:
  case RISCV::BLTU:
  case RISCV::BGEU:
  case RISCV::QC_BEQI:
  case RISCV::QC_BNEI:
  case RISCV::QC_BLTI:
  case RISCV::QC_BGEI:
  case RISCV::QC_BLTUI:
  case RISCV::QC_BGEUI:
  case RISCV::QC_E_BEQI:
  case RISCV::QC_E_BNEI:
  case RISCV::QC_E_BLTI:
  case RISCV::QC_E_BGEI:
  case RISCV::QC_E_BLTUI:
  case RISCV::QC_E_BGEUI:
    Res.setOpcode(getRelaxedOpcode(Inst.getOpcode(), Inst.getOperands(), STI));
    Res.addOperand(Inst.getOperand(0));
    Res.addOperand(Inst.getOperand(1));
    Res.addOperand(Inst.getOperand(2));
    break;
  }
  Inst = std::move(Res);
}

// Check if an R_RISCV_ALIGN relocation is needed for an alignment directive.
// If conditions are met, compute the padding size and create a fixup encoding
// the padding size in the addend.
bool RISCVAsmBackend::relaxAlign(MCFragment &F, unsigned &Size) {
  // Alignments before the first linker-relaxable instruction have fixed sizes
  // and do not require relocations. Alignments after a linker-relaxable
  // instruction require a relocation, even if the STI specifies norelax.
  //
  // firstLinkerRelaxable is the layout order within the subsection, which may
  // be smaller than the section's order. Therefore, alignments in a
  // lower-numbered subsection may be unnecessarily treated as linker-relaxable.
  auto *Sec = F.getParent();
  if (F.getLayoutOrder() <= Sec->firstLinkerRelaxable())
    return false;
<<<<<<< HEAD

  // Use default handling unless the alignment is larger than the nop size.
  const MCSubtargetInfo *STI = F.getSubtargetInfo();
  unsigned MinNopLen =
      AlignRvc || STI->hasFeature(RISCV::FeatureStdExtZca) ? 2 : 4;
  if (F.getAlignment() <= MinNopLen)
    return false;

=======

  // Use default handling unless the alignment is larger than the nop size.
  const MCSubtargetInfo *STI = F.getSubtargetInfo();
  unsigned MinNopLen =
      AlignRvc || STI->hasFeature(RISCV::FeatureStdExtZca) ? 2 : 4;
  if (F.getAlignment() <= MinNopLen)
    return false;

>>>>>>> 35227056
  Size = F.getAlignment().value() - MinNopLen;
  auto *Expr = MCConstantExpr::create(Size, getContext());
  MCFixup Fixup =
      MCFixup::create(0, Expr, FirstLiteralRelocationKind + ELF::R_RISCV_ALIGN);
  F.setVarFixups({Fixup});
  F.setLinkerRelaxable();
  return true;
}
<<<<<<< HEAD

bool RISCVAsmBackend::relaxDwarfLineAddr(MCFragment &F,
                                         bool &WasRelaxed) const {
  int64_t LineDelta = F.getDwarfLineDelta();
  const MCExpr &AddrDelta = F.getDwarfAddrDelta();
  size_t OldSize = F.getVarSize();
=======
>>>>>>> 35227056

bool RISCVAsmBackend::relaxDwarfLineAddr(MCFragment &F) const {
  int64_t LineDelta = F.getDwarfLineDelta();
  const MCExpr &AddrDelta = F.getDwarfAddrDelta();
  int64_t Value;
  // If the label difference can be resolved, use the default handling, which
  // utilizes a shorter special opcode.
  if (AddrDelta.evaluateAsAbsolute(Value, *Asm))
    return false;
  [[maybe_unused]] bool IsAbsolute =
      AddrDelta.evaluateKnownAbsolute(Value, *Asm);
  assert(IsAbsolute && "CFA with invalid expression");

  SmallVector<char> Data;
  raw_svector_ostream OS(Data);

  // INT64_MAX is a signal that this is actually a DW_LNE_end_sequence.
  if (LineDelta != INT64_MAX) {
    OS << uint8_t(dwarf::DW_LNS_advance_line);
    encodeSLEB128(LineDelta, OS);
  }

  // According to the DWARF specification, the `DW_LNS_fixed_advance_pc` opcode
  // takes a single unsigned half (unencoded) operand. The maximum encodable
  // value is therefore 65535.  Set a conservative upper bound for relaxation.
  unsigned PCBytes;
  if (Value > 60000) {
    PCBytes = getContext().getAsmInfo()->getCodePointerSize();
    OS << uint8_t(dwarf::DW_LNS_extended_op) << uint8_t(PCBytes + 1)
       << uint8_t(dwarf::DW_LNE_set_address);
    OS.write_zeros(PCBytes);
  } else {
    PCBytes = 2;
    OS << uint8_t(dwarf::DW_LNS_fixed_advance_pc);
<<<<<<< HEAD
    support::endian::write<uint16_t>(OS, 0, llvm::endianness::little);
=======
    support::endian::write<uint16_t>(OS, 0, Endian);
>>>>>>> 35227056
  }
  auto Offset = OS.tell() - PCBytes;

  if (LineDelta == INT64_MAX) {
    OS << uint8_t(dwarf::DW_LNS_extended_op);
    OS << uint8_t(1);
    OS << uint8_t(dwarf::DW_LNE_end_sequence);
  } else {
    OS << uint8_t(dwarf::DW_LNS_copy);
  }

  F.setVarContents(Data);
  F.setVarFixups({MCFixup::create(Offset, &AddrDelta,
                                  MCFixup::getDataKindForSize(PCBytes))});
<<<<<<< HEAD
  WasRelaxed = OldSize != Data.size();
  return true;
}

bool RISCVAsmBackend::relaxDwarfCFA(MCFragment &F, bool &WasRelaxed) const {
  const MCExpr &AddrDelta = F.getDwarfAddrDelta();
  SmallVector<MCFixup, 2> Fixups;
  size_t OldSize = F.getVarSize();

=======
  return true;
}

bool RISCVAsmBackend::relaxDwarfCFA(MCFragment &F) const {
  const MCExpr &AddrDelta = F.getDwarfAddrDelta();
  SmallVector<MCFixup, 2> Fixups;
>>>>>>> 35227056
  int64_t Value;
  if (AddrDelta.evaluateAsAbsolute(Value, *Asm))
    return false;
  [[maybe_unused]] bool IsAbsolute =
      AddrDelta.evaluateKnownAbsolute(Value, *Asm);
  assert(IsAbsolute && "CFA with invalid expression");

  assert(getContext().getAsmInfo()->getMinInstAlignment() == 1 &&
         "expected 1-byte alignment");
  if (Value == 0) {
    F.clearVarContents();
    F.clearVarFixups();
<<<<<<< HEAD
    WasRelaxed = OldSize != 0;
=======
>>>>>>> 35227056
    return true;
  }

  auto AddFixups = [&Fixups, &AddrDelta](unsigned Offset,
                                         std::pair<unsigned, unsigned> Fixup) {
    const MCBinaryExpr &MBE = cast<MCBinaryExpr>(AddrDelta);
    Fixups.push_back(MCFixup::create(Offset, MBE.getLHS(), std::get<0>(Fixup)));
    Fixups.push_back(MCFixup::create(Offset, MBE.getRHS(), std::get<1>(Fixup)));
  };

  SmallVector<char, 8> Data;
  raw_svector_ostream OS(Data);
  if (isUIntN(6, Value)) {
    OS << uint8_t(dwarf::DW_CFA_advance_loc);
    AddFixups(0, {ELF::R_RISCV_SET6, ELF::R_RISCV_SUB6});
  } else if (isUInt<8>(Value)) {
    OS << uint8_t(dwarf::DW_CFA_advance_loc1);
    support::endian::write<uint8_t>(OS, 0, Endian);
    AddFixups(1, {ELF::R_RISCV_SET8, ELF::R_RISCV_SUB8});
  } else if (isUInt<16>(Value)) {
    OS << uint8_t(dwarf::DW_CFA_advance_loc2);
    support::endian::write<uint16_t>(OS, 0, Endian);
    AddFixups(1, {ELF::R_RISCV_SET16, ELF::R_RISCV_SUB16});
  } else if (isUInt<32>(Value)) {
    OS << uint8_t(dwarf::DW_CFA_advance_loc4);
    support::endian::write<uint32_t>(OS, 0, Endian);
    AddFixups(1, {ELF::R_RISCV_SET32, ELF::R_RISCV_SUB32});
  } else {
    llvm_unreachable("unsupported CFA encoding");
  }
  F.setVarContents(Data);
  F.setVarFixups(Fixups);
<<<<<<< HEAD

  WasRelaxed = OldSize != Data.size();
=======
>>>>>>> 35227056
  return true;
}

std::pair<bool, bool> RISCVAsmBackend::relaxLEB128(MCFragment &LF,
                                                   int64_t &Value) const {
  if (LF.isLEBSigned())
    return std::make_pair(false, false);
  const MCExpr &Expr = LF.getLEBValue();
  if (ULEB128Reloc) {
    LF.setVarFixups({MCFixup::create(0, &Expr, FK_Data_leb128)});
  }
  return std::make_pair(Expr.evaluateKnownAbsolute(Value, *Asm), false);
}

bool RISCVAsmBackend::mayNeedRelaxation(unsigned Opcode,
                                        ArrayRef<MCOperand> Operands,
                                        const MCSubtargetInfo &STI) const {
  // This function has access to two STIs, the member of the AsmBackend, and the
  // one passed as an argument. The latter is more specific, so we query it for
  // specific features.
  if (STI.hasFeature(RISCV::FeatureExactAssembly))
    return false;

  return getRelaxedOpcode(Opcode, Operands, STI) != Opcode;
}

bool RISCVAsmBackend::writeNopData(raw_ostream &OS, uint64_t Count,
                                   const MCSubtargetInfo *STI) const {
  // We mostly follow binutils' convention here: align to even boundary with a
  // 0-fill padding.  We emit up to 1 2-byte nop, though we use c.nop if RVC is
  // enabled or 0-fill otherwise.  The remainder is now padded with 4-byte nops.

  // Instructions always are at even addresses.  We must be in a data area or
  // be unaligned due to some other reason.
  if (Count % 2) {
    OS.write("\0", 1);
    Count -= 1;
  }

  // TODO: emit a mapping symbol right here

  if (Count % 4 == 2) {
    // The canonical nop with Zca is c.nop. For .balign 4, we generate a 2-byte
    // c.nop even in a norvc region.
    OS.write("\x01\0", 2);
    Count -= 2;
  }

  // The canonical nop on RISC-V is addi x0, x0, 0.
  for (; Count >= 4; Count -= 4)
    OS.write("\x13\0\0\0", 4);

  return true;
}

static uint64_t adjustFixupValue(const MCFixup &Fixup, uint64_t Value,
                                 MCContext &Ctx) {
  switch (Fixup.getKind()) {
  default:
    llvm_unreachable("Unknown fixup kind!");
  case FK_Data_1:
  case FK_Data_2:
  case FK_Data_4:
  case FK_Data_8:
  case FK_Data_leb128:
    return Value;
  case RISCV::fixup_riscv_lo12_i:
  case RISCV::fixup_riscv_pcrel_lo12_i:
    return Value & 0xfff;
  case RISCV::fixup_riscv_12_i:
    if (!isInt<12>(Value)) {
      Ctx.reportError(Fixup.getLoc(),
                      "operand must be a constant 12-bit integer");
    }
    return Value & 0xfff;
  case RISCV::fixup_riscv_lo12_s:
  case RISCV::fixup_riscv_pcrel_lo12_s:
    return (((Value >> 5) & 0x7f) << 25) | ((Value & 0x1f) << 7);
  case RISCV::fixup_riscv_hi20:
  case RISCV::fixup_riscv_pcrel_hi20:
    // Add 1 if bit 11 is 1, to compensate for low 12 bits being negative.
    return ((Value + 0x800) >> 12) & 0xfffff;
  case RISCV::fixup_riscv_jal: {
    if (!isInt<21>(Value))
      Ctx.reportError(Fixup.getLoc(), "fixup value out of range");
    if (Value & 0x1)
      Ctx.reportError(Fixup.getLoc(), "fixup value must be 2-byte aligned");
    // Need to produce imm[19|10:1|11|19:12] from the 21-bit Value.
    unsigned Sbit = (Value >> 20) & 0x1;
    unsigned Hi8 = (Value >> 12) & 0xff;
    unsigned Mid1 = (Value >> 11) & 0x1;
    unsigned Lo10 = (Value >> 1) & 0x3ff;
    // Inst{31} = Sbit;
    // Inst{30-21} = Lo10;
    // Inst{20} = Mid1;
    // Inst{19-12} = Hi8;
    Value = (Sbit << 19) | (Lo10 << 9) | (Mid1 << 8) | Hi8;
    return Value;
  }
  case RISCV::fixup_riscv_qc_e_branch:
  case RISCV::fixup_riscv_branch: {
    if (!isInt<13>(Value))
      Ctx.reportError(Fixup.getLoc(), "fixup value out of range");
    if (Value & 0x1)
      Ctx.reportError(Fixup.getLoc(), "fixup value must be 2-byte aligned");
    // Need to extract imm[12], imm[10:5], imm[4:1], imm[11] from the 13-bit
    // Value.
    unsigned Sbit = (Value >> 12) & 0x1;
    unsigned Hi1 = (Value >> 11) & 0x1;
    unsigned Mid6 = (Value >> 5) & 0x3f;
    unsigned Lo4 = (Value >> 1) & 0xf;
    // Inst{31} = Sbit;
    // Inst{30-25} = Mid6;
    // Inst{11-8} = Lo4;
    // Inst{7} = Hi1;
    Value = (Sbit << 31) | (Mid6 << 25) | (Lo4 << 8) | (Hi1 << 7);
    return Value;
  }
  case RISCV::fixup_riscv_call:
  case RISCV::fixup_riscv_call_plt: {
    // Jalr will add UpperImm with the sign-extended 12-bit LowerImm,
    // we need to add 0x800ULL before extract upper bits to reflect the
    // effect of the sign extension.
    uint64_t UpperImm = (Value + 0x800ULL) & 0xfffff000ULL;
    uint64_t LowerImm = Value & 0xfffULL;
    return UpperImm | ((LowerImm << 20) << 32);
  }
  case RISCV::fixup_riscv_rvc_jump: {
    if (!isInt<12>(Value))
      Ctx.reportError(Fixup.getLoc(), "fixup value out of range");
    // Need to produce offset[11|4|9:8|10|6|7|3:1|5] from the 11-bit Value.
    unsigned Bit11  = (Value >> 11) & 0x1;
    unsigned Bit4   = (Value >> 4) & 0x1;
    unsigned Bit9_8 = (Value >> 8) & 0x3;
    unsigned Bit10  = (Value >> 10) & 0x1;
    unsigned Bit6   = (Value >> 6) & 0x1;
    unsigned Bit7   = (Value >> 7) & 0x1;
    unsigned Bit3_1 = (Value >> 1) & 0x7;
    unsigned Bit5   = (Value >> 5) & 0x1;
    Value = (Bit11 << 10) | (Bit4 << 9) | (Bit9_8 << 7) | (Bit10 << 6) |
            (Bit6 << 5) | (Bit7 << 4) | (Bit3_1 << 1) | Bit5;
    return Value;
  }
  case RISCV::fixup_riscv_rvc_branch: {
    if (!isInt<9>(Value))
      Ctx.reportError(Fixup.getLoc(), "fixup value out of range");
    // Need to produce offset[8|4:3], [reg 3 bit], offset[7:6|2:1|5]
    unsigned Bit8   = (Value >> 8) & 0x1;
    unsigned Bit7_6 = (Value >> 6) & 0x3;
    unsigned Bit5   = (Value >> 5) & 0x1;
    unsigned Bit4_3 = (Value >> 3) & 0x3;
    unsigned Bit2_1 = (Value >> 1) & 0x3;
    Value = (Bit8 << 12) | (Bit4_3 << 10) | (Bit7_6 << 5) | (Bit2_1 << 3) |
            (Bit5 << 2);
    return Value;
  }
  case RISCV::fixup_riscv_rvc_imm: {
    if (!isInt<6>(Value))
      Ctx.reportError(Fixup.getLoc(), "fixup value out of range");
    unsigned Bit5 = (Value >> 5) & 0x1;
    unsigned Bit4_0 = Value & 0x1f;
    Value = (Bit5 << 12) | (Bit4_0 << 2);
    return Value;
  }
  case RISCV::fixup_riscv_qc_e_32: {
    if (!isInt<32>(Value))
      Ctx.reportError(Fixup.getLoc(), "fixup value out of range");
    return Value & 0xffffffffu;
  }
  case RISCV::fixup_riscv_qc_abs20_u: {
    if (!isInt<20>(Value))
      Ctx.reportError(Fixup.getLoc(), "fixup value out of range");
    unsigned Bit19 = (Value >> 19) & 0x1;
    unsigned Bit14_0 = Value & 0x7fff;
    unsigned Bit18_15 = (Value >> 15) & 0xf;
    Value = (Bit19 << 31) | (Bit14_0 << 16) | (Bit18_15 << 12);
    return Value;
  }
  case RISCV::fixup_riscv_qc_e_call_plt: {
    if (!isInt<32>(Value))
      Ctx.reportError(Fixup.getLoc(), "fixup value out of range");
    if (Value & 0x1)
      Ctx.reportError(Fixup.getLoc(), "fixup value must be 2-byte aligned");
    uint64_t Bit31_16 = (Value >> 16) & 0xffff;
    uint64_t Bit12 = (Value >> 12) & 0x1;
    uint64_t Bit10_5 = (Value >> 5) & 0x3f;
    uint64_t Bit15_13 = (Value >> 13) & 0x7;
    uint64_t Bit4_1 = (Value >> 1) & 0xf;
    uint64_t Bit11 = (Value >> 11) & 0x1;
    Value = (Bit31_16 << 32ull) | (Bit12 << 31) | (Bit10_5 << 25) |
            (Bit15_13 << 17) | (Bit4_1 << 8) | (Bit11 << 7);
    return Value;
  }
  case RISCV::fixup_riscv_nds_branch_10: {
    if (!isInt<11>(Value))
      Ctx.reportError(Fixup.getLoc(), "fixup value out of range");
    if (Value & 0x1)
      Ctx.reportError(Fixup.getLoc(), "fixup value must be 2-byte aligned");
    // Need to extract imm[10], imm[9:5], imm[4:1] from the 11-bit Value.
    unsigned Sbit = (Value >> 10) & 0x1;
    unsigned Hi5 = (Value >> 5) & 0x1f;
    unsigned Lo4 = (Value >> 1) & 0xf;
    // Inst{31} = Sbit;
    // Inst{29-25} = Hi5;
    // Inst{11-8} = Lo4;
    Value = (Sbit << 31) | (Hi5 << 25) | (Lo4 << 8);
    return Value;
  }
  }
}

bool RISCVAsmBackend::isPCRelFixupResolved(const MCSymbol *SymA,
                                           const MCFragment &F) {
  // If the section does not contain linker-relaxable fragments, PC-relative
  // fixups can be resolved.
  if (!F.getParent()->isLinkerRelaxable())
    return true;

  // Otherwise, check if the offset between the symbol and fragment is fully
  // resolved, unaffected by linker-relaxable fragments (e.g. instructions or
  // offset-affected FT_Align fragments). Complements the generic
  // isSymbolRefDifferenceFullyResolvedImpl.
  if (!PCRelTemp)
    PCRelTemp = getContext().createTempSymbol();
  PCRelTemp->setFragment(const_cast<MCFragment *>(&F));
  MCValue Res;
  MCExpr::evaluateSymbolicAdd(Asm, false, MCValue::get(SymA),
                              MCValue::get(nullptr, PCRelTemp), Res);
  return !Res.getSubSym();
}

// Get the corresponding PC-relative HI fixup that a S_PCREL_LO points to, and
// optionally the fragment containing it.
//
// \returns nullptr if this isn't a S_PCREL_LO pointing to a known PC-relative
// HI fixup.
static const MCFixup *getPCRelHiFixup(const MCSpecifierExpr &Expr,
                                      const MCFragment **DFOut) {
  MCValue AUIPCLoc;
  if (!Expr.getSubExpr()->evaluateAsRelocatable(AUIPCLoc, nullptr))
    return nullptr;

  const MCSymbol *AUIPCSymbol = AUIPCLoc.getAddSym();
  if (!AUIPCSymbol)
    return nullptr;
  const auto *DF = AUIPCSymbol->getFragment();
  if (!DF)
    return nullptr;

  uint64_t Offset = AUIPCSymbol->getOffset();
  if (DF->getContents().size() == Offset) {
    DF = DF->getNext();
    if (!DF)
      return nullptr;
    Offset = 0;
  }

  for (const MCFixup &F : DF->getFixups()) {
    if (F.getOffset() != Offset)
      continue;
    auto Kind = F.getKind();
    if (!mc::isRelocation(F.getKind())) {
      if (Kind == RISCV::fixup_riscv_pcrel_hi20) {
        *DFOut = DF;
        return &F;
      }
      break;
    }
    switch (Kind) {
    case ELF::R_RISCV_GOT_HI20:
    case ELF::R_RISCV_TLS_GOT_HI20:
    case ELF::R_RISCV_TLS_GD_HI20:
    case ELF::R_RISCV_TLSDESC_HI20:
      *DFOut = DF;
      return &F;
    }
  }

  return nullptr;
}

std::optional<bool> RISCVAsmBackend::evaluateFixup(const MCFragment &,
                                                   MCFixup &Fixup,
                                                   MCValue &Target,
                                                   uint64_t &Value) {
  const MCFixup *AUIPCFixup;
  const MCFragment *AUIPCDF;
  MCValue AUIPCTarget;
  switch (Fixup.getKind()) {
  default:
    // Use default handling for `Value` and `IsResolved`.
    return {};
  case RISCV::fixup_riscv_pcrel_lo12_i:
  case RISCV::fixup_riscv_pcrel_lo12_s: {
    AUIPCFixup =
        getPCRelHiFixup(cast<MCSpecifierExpr>(*Fixup.getValue()), &AUIPCDF);
    if (!AUIPCFixup) {
      getContext().reportError(Fixup.getLoc(),
                               "could not find corresponding %pcrel_hi");
      return true;
    }

    // MCAssembler::evaluateFixup will emit an error for this case when it sees
    // the %pcrel_hi, so don't duplicate it when also seeing the %pcrel_lo.
    const MCExpr *AUIPCExpr = AUIPCFixup->getValue();
    if (!AUIPCExpr->evaluateAsRelocatable(AUIPCTarget, Asm))
      return true;
    break;
  }
  }

  if (!AUIPCTarget.getAddSym())
    return false;

  auto &SA = static_cast<const MCSymbolELF &>(*AUIPCTarget.getAddSym());
  if (SA.isUndefined())
    return false;

  bool IsResolved = &SA.getSection() == AUIPCDF->getParent() &&
                    SA.getBinding() == ELF::STB_LOCAL &&
                    SA.getType() != ELF::STT_GNU_IFUNC;
  if (!IsResolved)
    return false;

  Value = Asm->getSymbolOffset(SA) + AUIPCTarget.getConstant();
  Value -= Asm->getFragmentOffset(*AUIPCDF) + AUIPCFixup->getOffset();

  return AUIPCFixup->getKind() == RISCV::fixup_riscv_pcrel_hi20 &&
         isPCRelFixupResolved(AUIPCTarget.getAddSym(), *AUIPCDF);
}

void RISCVAsmBackend::maybeAddVendorReloc(const MCFragment &F,
                                          const MCFixup &Fixup) {
  StringRef VendorIdentifier;
  switch (Fixup.getKind()) {
  default:
    // No Vendor Relocation Required.
    return;
  case RISCV::fixup_riscv_qc_e_branch:
  case RISCV::fixup_riscv_qc_abs20_u:
  case RISCV::fixup_riscv_qc_e_32:
  case RISCV::fixup_riscv_qc_e_call_plt:
    VendorIdentifier = "QUALCOMM";
    break;
  case RISCV::fixup_riscv_nds_branch_10:
    VendorIdentifier = "ANDES";
    break;
  }

  // Create a local symbol for the vendor relocation to reference. It's fine if
  // the symbol has the same name as an existing symbol.
  MCContext &Ctx = Asm->getContext();
  MCSymbol *VendorSymbol = Ctx.createLocalSymbol(VendorIdentifier);
  auto [It, Inserted] =
      VendorSymbols.try_emplace(VendorIdentifier, VendorSymbol);

  if (Inserted) {
    // Setup the just-created symbol
    VendorSymbol->setVariableValue(MCConstantExpr::create(0, Ctx));
    Asm->registerSymbol(*VendorSymbol);
  } else {
    // Fetch the existing symbol
    VendorSymbol = It->getValue();
  }

  MCFixup VendorFixup =
      MCFixup::create(Fixup.getOffset(), nullptr, ELF::R_RISCV_VENDOR);
  // Explicitly create MCValue rather than using an MCExpr and evaluating it so
  // that the absolute vendor symbol is not evaluated to constant 0.
  MCValue VendorTarget = MCValue::get(VendorSymbol);
  uint64_t VendorValue;
  Asm->getWriter().recordRelocation(F, VendorFixup, VendorTarget, VendorValue);
}

static bool relaxableFixupNeedsRelocation(const MCFixupKind Kind) {
  // Some Fixups are marked as LinkerRelaxable by
  // `RISCVMCCodeEmitter::getImmOpValue` only because they may be
  // (assembly-)relaxed into a linker-relaxable instruction. This function
  // should return `false` for those fixups so they do not get a `R_RISCV_RELAX`
  // relocation emitted in addition to the relocation.
  switch (Kind) {
  default:
    break;
  case RISCV::fixup_riscv_rvc_jump:
  case RISCV::fixup_riscv_rvc_branch:
  case RISCV::fixup_riscv_jal:
    return false;
  }
  return true;
}

bool RISCVAsmBackend::addReloc(const MCFragment &F, const MCFixup &Fixup,
                               const MCValue &Target, uint64_t &FixedValue,
                               bool IsResolved) {
  uint64_t FixedValueA, FixedValueB;
  if (Target.getSubSym()) {
    assert(Target.getSpecifier() == 0 &&
           "relocatable SymA-SymB cannot have relocation specifier");
    unsigned TA = 0, TB = 0;
    switch (Fixup.getKind()) {
    case llvm::FK_Data_1:
      TA = ELF::R_RISCV_ADD8;
      TB = ELF::R_RISCV_SUB8;
      break;
    case llvm::FK_Data_2:
      TA = ELF::R_RISCV_ADD16;
      TB = ELF::R_RISCV_SUB16;
      break;
    case llvm::FK_Data_4:
      TA = ELF::R_RISCV_ADD32;
      TB = ELF::R_RISCV_SUB32;
      break;
    case llvm::FK_Data_8:
      TA = ELF::R_RISCV_ADD64;
      TB = ELF::R_RISCV_SUB64;
      break;
    case llvm::FK_Data_leb128:
      TA = ELF::R_RISCV_SET_ULEB128;
      TB = ELF::R_RISCV_SUB_ULEB128;
      break;
    default:
      llvm_unreachable("unsupported fixup size");
    }
    MCValue A = MCValue::get(Target.getAddSym(), nullptr, Target.getConstant());
    MCValue B = MCValue::get(Target.getSubSym());
    auto FA = MCFixup::create(Fixup.getOffset(), nullptr, TA);
    auto FB = MCFixup::create(Fixup.getOffset(), nullptr, TB);
    Asm->getWriter().recordRelocation(F, FA, A, FixedValueA);
    Asm->getWriter().recordRelocation(F, FB, B, FixedValueB);
    FixedValue = FixedValueA - FixedValueB;
    return false;
  }

  // If linker relaxation is enabled and supported by the current fixup, then we
  // always want to generate a relocation.
  bool NeedsRelax = Fixup.isLinkerRelaxable() &&
                    relaxableFixupNeedsRelocation(Fixup.getKind());
  if (NeedsRelax)
    IsResolved = false;

  if (IsResolved && Fixup.isPCRel())
    IsResolved = isPCRelFixupResolved(Target.getAddSym(), F);

  if (!IsResolved) {
    // Some Fixups require a VENDOR relocation, record it (directly) before we
    // add the relocation.
    maybeAddVendorReloc(F, Fixup);

    Asm->getWriter().recordRelocation(F, Fixup, Target, FixedValue);

    if (NeedsRelax) {
      // Some Fixups get a RELAX relocation, record it (directly) after we add
      // the relocation.
      MCFixup RelaxFixup =
          MCFixup::create(Fixup.getOffset(), nullptr, ELF::R_RISCV_RELAX);
      MCValue RelaxTarget = MCValue::get(nullptr);
      uint64_t RelaxValue;
      Asm->getWriter().recordRelocation(F, RelaxFixup, RelaxTarget, RelaxValue);
    }
  }

  return false;
}

// Data fixups should be swapped for big endian cores.
// Instruction fixups should not be swapped as RISC-V instructions
// are always little-endian.
static bool isDataFixup(unsigned Kind) {
  switch (Kind) {
  default:
    return false;

  case FK_Data_1:
  case FK_Data_2:
  case FK_Data_4:
  case FK_Data_8:
    return true;
  }
}

void RISCVAsmBackend::applyFixup(const MCFragment &F, const MCFixup &Fixup,
                                 const MCValue &Target, uint8_t *Data,
                                 uint64_t Value, bool IsResolved) {
  IsResolved = addReloc(F, Fixup, Target, Value, IsResolved);
  MCFixupKind Kind = Fixup.getKind();
  if (mc::isRelocation(Kind))
    return;
  MCContext &Ctx = getContext();
  MCFixupKindInfo Info = getFixupKindInfo(Kind);
  if (!Value)
    return; // Doesn't change encoding.
  // Apply any target-specific value adjustments.
  Value = adjustFixupValue(Fixup, Value, Ctx);

  // Shift the value into position.
  Value <<= Info.TargetOffset;

  unsigned NumBytes = alignTo(Info.TargetSize + Info.TargetOffset, 8) / 8;
  assert(Fixup.getOffset() + NumBytes <= F.getSize() &&
         "Invalid fixup offset!");

  // For each byte of the fragment that the fixup touches, mask in the
  // bits from the fixup value.
  // For big endian cores, data fixup should be swapped.
  bool SwapValue = Endian == llvm::endianness::big && isDataFixup(Kind);
  for (unsigned i = 0; i != NumBytes; ++i) {
<<<<<<< HEAD
    Data[i] |= uint8_t((Value >> (i * 8)) & 0xff);
=======
    unsigned Idx = SwapValue ? (NumBytes - 1 - i) : i;
    Data[Idx] |= uint8_t((Value >> (i * 8)) & 0xff);
>>>>>>> 35227056
  }
}

std::unique_ptr<MCObjectTargetWriter>
RISCVAsmBackend::createObjectTargetWriter() const {
  return createRISCVELFObjectWriter(OSABI, Is64Bit);
}

MCAsmBackend *llvm::createRISCVAsmBackend(const Target &T,
                                          const MCSubtargetInfo &STI,
                                          const MCRegisterInfo &MRI,
                                          const MCTargetOptions &Options) {
  const Triple &TT = STI.getTargetTriple();
  uint8_t OSABI = MCELFObjectTargetWriter::getOSABI(TT.getOS());
  return new RISCVAsmBackend(STI, OSABI, TT.isArch64Bit(), TT.isLittleEndian(),
                             Options);
}<|MERGE_RESOLUTION|>--- conflicted
+++ resolved
@@ -323,7 +323,6 @@
   auto *Sec = F.getParent();
   if (F.getLayoutOrder() <= Sec->firstLinkerRelaxable())
     return false;
-<<<<<<< HEAD
 
   // Use default handling unless the alignment is larger than the nop size.
   const MCSubtargetInfo *STI = F.getSubtargetInfo();
@@ -332,16 +331,6 @@
   if (F.getAlignment() <= MinNopLen)
     return false;
 
-=======
-
-  // Use default handling unless the alignment is larger than the nop size.
-  const MCSubtargetInfo *STI = F.getSubtargetInfo();
-  unsigned MinNopLen =
-      AlignRvc || STI->hasFeature(RISCV::FeatureStdExtZca) ? 2 : 4;
-  if (F.getAlignment() <= MinNopLen)
-    return false;
-
->>>>>>> 35227056
   Size = F.getAlignment().value() - MinNopLen;
   auto *Expr = MCConstantExpr::create(Size, getContext());
   MCFixup Fixup =
@@ -350,15 +339,6 @@
   F.setLinkerRelaxable();
   return true;
 }
-<<<<<<< HEAD
-
-bool RISCVAsmBackend::relaxDwarfLineAddr(MCFragment &F,
-                                         bool &WasRelaxed) const {
-  int64_t LineDelta = F.getDwarfLineDelta();
-  const MCExpr &AddrDelta = F.getDwarfAddrDelta();
-  size_t OldSize = F.getVarSize();
-=======
->>>>>>> 35227056
 
 bool RISCVAsmBackend::relaxDwarfLineAddr(MCFragment &F) const {
   int64_t LineDelta = F.getDwarfLineDelta();
@@ -393,11 +373,7 @@
   } else {
     PCBytes = 2;
     OS << uint8_t(dwarf::DW_LNS_fixed_advance_pc);
-<<<<<<< HEAD
-    support::endian::write<uint16_t>(OS, 0, llvm::endianness::little);
-=======
     support::endian::write<uint16_t>(OS, 0, Endian);
->>>>>>> 35227056
   }
   auto Offset = OS.tell() - PCBytes;
 
@@ -412,24 +388,12 @@
   F.setVarContents(Data);
   F.setVarFixups({MCFixup::create(Offset, &AddrDelta,
                                   MCFixup::getDataKindForSize(PCBytes))});
-<<<<<<< HEAD
-  WasRelaxed = OldSize != Data.size();
-  return true;
-}
-
-bool RISCVAsmBackend::relaxDwarfCFA(MCFragment &F, bool &WasRelaxed) const {
-  const MCExpr &AddrDelta = F.getDwarfAddrDelta();
-  SmallVector<MCFixup, 2> Fixups;
-  size_t OldSize = F.getVarSize();
-
-=======
   return true;
 }
 
 bool RISCVAsmBackend::relaxDwarfCFA(MCFragment &F) const {
   const MCExpr &AddrDelta = F.getDwarfAddrDelta();
   SmallVector<MCFixup, 2> Fixups;
->>>>>>> 35227056
   int64_t Value;
   if (AddrDelta.evaluateAsAbsolute(Value, *Asm))
     return false;
@@ -442,10 +406,6 @@
   if (Value == 0) {
     F.clearVarContents();
     F.clearVarFixups();
-<<<<<<< HEAD
-    WasRelaxed = OldSize != 0;
-=======
->>>>>>> 35227056
     return true;
   }
 
@@ -478,11 +438,6 @@
   }
   F.setVarContents(Data);
   F.setVarFixups(Fixups);
-<<<<<<< HEAD
-
-  WasRelaxed = OldSize != Data.size();
-=======
->>>>>>> 35227056
   return true;
 }
 
@@ -989,12 +944,8 @@
   // For big endian cores, data fixup should be swapped.
   bool SwapValue = Endian == llvm::endianness::big && isDataFixup(Kind);
   for (unsigned i = 0; i != NumBytes; ++i) {
-<<<<<<< HEAD
-    Data[i] |= uint8_t((Value >> (i * 8)) & 0xff);
-=======
     unsigned Idx = SwapValue ? (NumBytes - 1 - i) : i;
     Data[Idx] |= uint8_t((Value >> (i * 8)) & 0xff);
->>>>>>> 35227056
   }
 }
 
