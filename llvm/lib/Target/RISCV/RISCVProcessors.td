--- conflicted
+++ resolved
@@ -42,12 +42,9 @@
 
   bits<32> MaxLoadsPerMemcmpOptSize = 4;
   bits<32> MaxLoadsPerMemcmp = 8;
-<<<<<<< HEAD
-=======
 
   // The direction of PostRA scheduling.
   code PostRASchedDirection = TopDown;
->>>>>>> 49fd7d4f
 }
 
 def RISCVTuneInfoTable : GenericTable {
@@ -60,12 +57,8 @@
                 "MaxStoresPerMemset", "MaxGluedStoresPerMemcpy",
                 "MaxStoresPerMemcpyOptSize", "MaxStoresPerMemcpy",
                 "MaxStoresPerMemmoveOptSize", "MaxStoresPerMemmove",
-<<<<<<< HEAD
-                "MaxLoadsPerMemcmpOptSize", "MaxLoadsPerMemcmp"];
-=======
                 "MaxLoadsPerMemcmpOptSize", "MaxLoadsPerMemcmp",
                 "PostRASchedDirection"];
->>>>>>> 49fd7d4f
 }
 
 def getRISCVTuneInfo : SearchIndex {
@@ -327,10 +320,6 @@
                                       !listconcat(SiFiveP400TuneFeatures,
                                                   [TuneNoSinkSplatOperands,
                                                    TuneVXRMPipelineFlush])>;
-<<<<<<< HEAD
-
-=======
->>>>>>> 49fd7d4f
 
 def SIFIVE_P670 : RISCVProcessorModel<"sifive-p670", SiFiveP600Model,
                                       !listconcat(RVA22U64Features,
