//===-- RISCVProcessors.td - RISC-V Processors -------------*- tablegen -*-===//
//
// Part of the LLVM Project, under the Apache License v2.0 with LLVM Exceptions.
// See https://llvm.org/LICENSE.txt for license information.
// SPDX-License-Identifier: Apache-2.0 WITH LLVM-exception
//
//===----------------------------------------------------------------------===//

//===----------------------------------------------------------------------===//
// RISC-V processors supported.
//===----------------------------------------------------------------------===//

// Predefined scheduling direction.
defvar TopDown       = [{ MISched::TopDown }];
defvar BottomUp      = [{ MISched::BottomUp }];
defvar Bidirectional = [{ MISched::Bidirectional }];

class RISCVTuneInfo {
  bits<8> PrefFunctionAlignment = 1;
  bits<8> PrefLoopAlignment = 1;

  // Information needed by LoopDataPrefetch.
  bits<16> CacheLineSize = 0;
  bits<16> PrefetchDistance = 0;
  bits<16> MinPrefetchStride = 1;
  bits<32> MaxPrefetchIterationsAhead = -1;

  bits<32> MinimumJumpTableEntries = 5;

  // Tail duplication threshold at -O3.
  bits<32> TailDupAggressiveThreshold = 6;

  bits<32> MaxStoresPerMemsetOptSize = 4;
  bits<32> MaxStoresPerMemset = 8;

  bits<32> MaxGluedStoresPerMemcpy = 0;
  bits<32> MaxStoresPerMemcpyOptSize = 4;
  bits<32> MaxStoresPerMemcpy = 8;

  bits<32> MaxStoresPerMemmoveOptSize = 4;
  bits<32> MaxStoresPerMemmove = 8;

  bits<32> MaxLoadsPerMemcmpOptSize = 4;
  bits<32> MaxLoadsPerMemcmp = 8;

  // The direction of PostRA scheduling.
  code PostRASchedDirection = TopDown;
}

def RISCVTuneInfoTable : GenericTable {
  let FilterClass = "RISCVTuneInfo";
  let CppTypeName = "RISCVTuneInfo";
  let Fields = ["Name", "PrefFunctionAlignment", "PrefLoopAlignment",
                "CacheLineSize", "PrefetchDistance", "MinPrefetchStride",
                "MaxPrefetchIterationsAhead", "MinimumJumpTableEntries",
                "TailDupAggressiveThreshold", "MaxStoresPerMemsetOptSize",
                "MaxStoresPerMemset", "MaxGluedStoresPerMemcpy",
                "MaxStoresPerMemcpyOptSize", "MaxStoresPerMemcpy",
                "MaxStoresPerMemmoveOptSize", "MaxStoresPerMemmove",
                "MaxLoadsPerMemcmpOptSize", "MaxLoadsPerMemcmp",
                "PostRASchedDirection"];
}

def getRISCVTuneInfo : SearchIndex {
  let Table = RISCVTuneInfoTable;
  let Key = ["Name"];
}

class GenericTuneInfo: RISCVTuneInfo;

class RISCVProcessorModel<string n,
                          SchedMachineModel m,
                          list<SubtargetFeature> f,
                          list<SubtargetFeature> tunef = [],
                          string default_march = "">
    :  ProcessorModel<n, m, f, tunef> {
  string DefaultMarch = default_march;
  int MVendorID = 0;
  int MArchID = 0;
  int MImpID = 0;
}

class RISCVTuneProcessorModel<string n,
                              SchedMachineModel m,
                              list<SubtargetFeature> tunef = [],
                              list<SubtargetFeature> f = []>
    : ProcessorModel<n, m, f,tunef>;

defvar GenericTuneFeatures = [TuneOptimizedNF2SegmentLoadStore];

def GENERIC_RV32 : RISCVProcessorModel<"generic-rv32",
                                       NoSchedModel,
                                       [Feature32Bit,
                                        FeatureStdExtI],
                                       GenericTuneFeatures>,
                   GenericTuneInfo;
def GENERIC_RV64 : RISCVProcessorModel<"generic-rv64",
                                       NoSchedModel,
                                       [Feature64Bit,
                                        FeatureStdExtI],
                                       GenericTuneFeatures>,
                   GenericTuneInfo;
// Support generic for compatibility with other targets. The triple will be used
// to change to the appropriate rv32/rv64 version.
def GENERIC : RISCVTuneProcessorModel<"generic", NoSchedModel>, GenericTuneInfo;
def GENERIC_OOO : RISCVTuneProcessorModel<"generic-ooo", GenericOOOModel>,
                  GenericTuneInfo;

def MIPS_P8700 : RISCVProcessorModel<"mips-p8700",
                                     MIPSP8700Model,
                                     [Feature64Bit,
                                      FeatureStdExtI,
                                      FeatureStdExtM,
                                      FeatureStdExtA,
                                      FeatureStdExtF,
                                      FeatureStdExtD,
                                      FeatureStdExtC,
                                      FeatureStdExtZba,
                                      FeatureStdExtZbb,
                                      FeatureStdExtZifencei,
                                      FeatureStdExtZicsr,
                                      FeatureVendorXMIPSCMov,
                                      FeatureVendorXMIPSLSP,
                                      FeatureVendorXMIPSCBOP],
                                     [TuneMIPSP8700]>;

def ROCKET_RV32 : RISCVProcessorModel<"rocket-rv32",
                                      RocketModel,
                                      [Feature32Bit,
                                       FeatureStdExtI,
                                       FeatureStdExtZifencei,
                                       FeatureStdExtZicsr]>;
def ROCKET_RV64 : RISCVProcessorModel<"rocket-rv64",
                                      RocketModel,
                                      [Feature64Bit,
                                       FeatureStdExtI,
                                       FeatureStdExtZifencei,
                                       FeatureStdExtZicsr]>;
def ROCKET : RISCVTuneProcessorModel<"rocket",
                                     RocketModel>;

defvar SiFive7TuneFeatures = [TuneSiFive7, TuneNoDefaultUnroll,
                              TuneShortForwardBranchOpt,
                              TunePostRAScheduler];
def SIFIVE_7 : RISCVTuneProcessorModel<"sifive-7-series",
                                       SiFive7Model, SiFive7TuneFeatures>;

def SIFIVE_E20 : RISCVProcessorModel<"sifive-e20",
                                     RocketModel,
                                     [Feature32Bit,
                                      FeatureStdExtI,
                                      FeatureStdExtZicsr,
                                      FeatureStdExtZifencei,
                                      FeatureStdExtM,
                                      FeatureStdExtC]>;

def SIFIVE_E21 : RISCVProcessorModel<"sifive-e21",
                                     RocketModel,
                                     [Feature32Bit,
                                      FeatureStdExtI,
                                      FeatureStdExtZicsr,
                                      FeatureStdExtZifencei,
                                      FeatureStdExtM,
                                      FeatureStdExtA,
                                      FeatureStdExtC]>;

def SIFIVE_E24 : RISCVProcessorModel<"sifive-e24",
                                     RocketModel,
                                     [Feature32Bit,
                                      FeatureStdExtI,
                                      FeatureStdExtZifencei,
                                      FeatureStdExtM,
                                      FeatureStdExtA,
                                      FeatureStdExtF,
                                      FeatureStdExtC]>;

def SIFIVE_E31 : RISCVProcessorModel<"sifive-e31",
                                     RocketModel,
                                     [Feature32Bit,
                                      FeatureStdExtI,
                                      FeatureStdExtZifencei,
                                      FeatureStdExtZicsr,
                                      FeatureStdExtM,
                                      FeatureStdExtA,
                                      FeatureStdExtC]>;

def SIFIVE_E34 : RISCVProcessorModel<"sifive-e34",
                                     RocketModel,
                                     [Feature32Bit,
                                      FeatureStdExtI,
                                      FeatureStdExtZifencei,
                                      FeatureStdExtM,
                                      FeatureStdExtA,
                                      FeatureStdExtF,
                                      FeatureStdExtC]>;

def SIFIVE_E76 : RISCVProcessorModel<"sifive-e76",
                                     SiFive7Model,
                                     [Feature32Bit,
                                      FeatureStdExtI,
                                      FeatureStdExtZifencei,
                                      FeatureStdExtM,
                                      FeatureStdExtA,
                                      FeatureStdExtF,
                                      FeatureStdExtC],
                                     SiFive7TuneFeatures>;

def SIFIVE_S21 : RISCVProcessorModel<"sifive-s21",
                                     RocketModel,
                                     [Feature64Bit,
                                      FeatureStdExtI,
                                      FeatureStdExtZicsr,
                                      FeatureStdExtZifencei,
                                      FeatureStdExtM,
                                      FeatureStdExtA,
                                      FeatureStdExtC]>;

def SIFIVE_S51 : RISCVProcessorModel<"sifive-s51",
                                     RocketModel,
                                     [Feature64Bit,
                                      FeatureStdExtI,
                                      FeatureStdExtZicsr,
                                      FeatureStdExtZifencei,
                                      FeatureStdExtM,
                                      FeatureStdExtA,
                                      FeatureStdExtC]>;

def SIFIVE_S54 : RISCVProcessorModel<"sifive-s54",
                                      RocketModel,
                                      [Feature64Bit,
                                       FeatureStdExtI,
                                       FeatureStdExtZifencei,
                                       FeatureStdExtM,
                                       FeatureStdExtA,
                                       FeatureStdExtF,
                                       FeatureStdExtD,
                                       FeatureStdExtC]>;

def SIFIVE_S76 : RISCVProcessorModel<"sifive-s76",
                                     SiFive7Model,
                                     [Feature64Bit,
                                      FeatureStdExtI,
                                      FeatureStdExtZifencei,
                                      FeatureStdExtM,
                                      FeatureStdExtA,
                                      FeatureStdExtF,
                                      FeatureStdExtD,
                                      FeatureStdExtC,
                                      FeatureStdExtZihintpause],
                                     SiFive7TuneFeatures>;

def SIFIVE_U54 : RISCVProcessorModel<"sifive-u54",
                                     RocketModel,
                                     [Feature64Bit,
                                      FeatureStdExtI,
                                      FeatureStdExtZifencei,
                                      FeatureStdExtM,
                                      FeatureStdExtA,
                                      FeatureStdExtF,
                                      FeatureStdExtD,
                                      FeatureStdExtC]>;

def SIFIVE_U74 : RISCVProcessorModel<"sifive-u74",
                                     SiFive7Model,
                                     [Feature64Bit,
                                      FeatureStdExtI,
                                      FeatureStdExtZifencei,
                                      FeatureStdExtM,
                                      FeatureStdExtA,
                                      FeatureStdExtF,
                                      FeatureStdExtD,
                                      FeatureStdExtC],
                                     SiFive7TuneFeatures>;

defvar SiFiveIntelligenceTuneFeatures = !listconcat(SiFive7TuneFeatures,
                                                    [TuneDLenFactor2,
                                                     TuneOptimizedZeroStrideLoad,
                                                     TuneOptimizedNF2SegmentLoadStore]);
def SIFIVE_X280 : RISCVProcessorModel<"sifive-x280", SiFive7Model,
                                      [Feature64Bit,
                                       FeatureStdExtI,
                                       FeatureStdExtZifencei,
                                       FeatureStdExtM,
                                       FeatureStdExtA,
                                       FeatureStdExtF,
                                       FeatureStdExtD,
                                       FeatureStdExtC,
                                       FeatureStdExtV,
                                       FeatureStdExtZvl512b,
                                       FeatureStdExtZfh,
                                       FeatureStdExtZvfh,
                                       FeatureStdExtZba,
                                       FeatureStdExtZbb],
                                      SiFiveIntelligenceTuneFeatures>;

<<<<<<< HEAD
def SIFIVE_X390 : RISCVProcessorModel<"sifive-x390", NoSchedModel,
=======
def SIFIVE_X390 : RISCVProcessorModel<"sifive-x390",
                                      SiFiveX390Model,
>>>>>>> 5ee67ebe
                                      [Feature64Bit,
                                       FeatureStdExtI,
                                       FeatureStdExtM,
                                       FeatureStdExtA,
                                       FeatureStdExtF,
                                       FeatureStdExtD,
                                       FeatureStdExtC,
                                       FeatureStdExtB,
                                       FeatureStdExtV,
                                       FeatureStdExtZic64b,
                                       FeatureStdExtZicbom,
                                       FeatureStdExtZicbop,
                                       FeatureStdExtZicboz,
                                       FeatureStdExtZiccamoa,
                                       FeatureStdExtZiccif,
                                       FeatureStdExtZiccrse,
                                       FeatureStdExtZicfilp,
                                       FeatureStdExtZicfiss,
                                       FeatureStdExtZicntr,
                                       FeatureStdExtZicond,
                                       FeatureStdExtZifencei,
                                       FeatureStdExtZihintntl,
                                       FeatureStdExtZihintpause,
                                       FeatureStdExtZihpm,
                                       FeatureStdExtZimop,
                                       FeatureStdExtZa64rs,
                                       FeatureStdExtZawrs,
                                       FeatureStdExtZfa,
                                       FeatureStdExtZfh,
                                       FeatureStdExtZcb,
                                       FeatureStdExtZcmop,
                                       FeatureStdExtZkr,
                                       FeatureStdExtZkt,
                                       FeatureStdExtZvbb,
                                       FeatureStdExtZvfbfmin,
                                       FeatureStdExtZvfbfwma,
                                       FeatureStdExtZvfh,
                                       FeatureStdExtZvkt,
                                       FeatureStdExtZvl1024b,
                                       FeatureVendorXSiFivecdiscarddlone,
                                       FeatureVendorXSiFivecflushdlone],
                                      SiFiveIntelligenceTuneFeatures>;

defvar SiFiveP400TuneFeatures = [TuneNoDefaultUnroll,
                                 TuneConditionalCompressedMoveFusion,
                                 TuneLUIADDIFusion,
                                 TuneAUIPCADDIFusion,
                                 TunePostRAScheduler];

def SIFIVE_P450 : RISCVProcessorModel<"sifive-p450", SiFiveP400Model,
                                      !listconcat(RVA22U64Features,
                                      [FeatureStdExtZifencei,
                                       FeatureStdExtZihintntl,
                                       FeatureUnalignedScalarMem,
                                       FeatureUnalignedVectorMem]),
                                      SiFiveP400TuneFeatures>;

def SIFIVE_P470 : RISCVProcessorModel<"sifive-p470", SiFiveP400Model,
                                      !listconcat(RVA22U64Features,
                                      [FeatureStdExtV,
                                       FeatureStdExtZifencei,
                                       FeatureStdExtZihintntl,
                                       FeatureStdExtZvl128b,
                                       FeatureStdExtZvbb,
                                       FeatureStdExtZvknc,
                                       FeatureStdExtZvkng,
                                       FeatureStdExtZvksc,
                                       FeatureStdExtZvksg,
                                       FeatureVendorXSiFivecdiscarddlone,
                                       FeatureVendorXSiFivecflushdlone,
                                       FeatureUnalignedScalarMem,
                                       FeatureUnalignedVectorMem]),
                                      !listconcat(SiFiveP400TuneFeatures,
                                                  [TuneNoSinkSplatOperands,
                                                   TuneVXRMPipelineFlush])>;

defvar SiFiveP500TuneFeatures = [TuneNoDefaultUnroll,
                                 TuneConditionalCompressedMoveFusion,
                                 TuneLUIADDIFusion,
                                 TuneAUIPCADDIFusion,
                                 TunePostRAScheduler];

def SIFIVE_P550 : RISCVProcessorModel<"sifive-p550", SiFiveP500Model,
                                      [Feature64Bit,
                                       FeatureStdExtI,
                                       FeatureStdExtZifencei,
                                       FeatureStdExtM,
                                       FeatureStdExtA,
                                       FeatureStdExtF,
                                       FeatureStdExtD,
                                       FeatureStdExtC,
                                       FeatureStdExtZba,
                                       FeatureStdExtZbb],
                                      SiFiveP500TuneFeatures>;

def SIFIVE_P670 : RISCVProcessorModel<"sifive-p670", SiFiveP600Model,
                                      !listconcat(RVA22U64Features,
                                      [FeatureStdExtV,
                                       FeatureStdExtZifencei,
                                       FeatureStdExtZihintntl,
                                       FeatureStdExtZvl128b,
                                       FeatureStdExtZvbb,
                                       FeatureStdExtZvknc,
                                       FeatureStdExtZvkng,
                                       FeatureStdExtZvksc,
                                       FeatureStdExtZvksg,
                                       FeatureUnalignedScalarMem,
                                       FeatureUnalignedVectorMem]),
                                      [TuneNoDefaultUnroll,
                                       TuneConditionalCompressedMoveFusion,
                                       TuneLUIADDIFusion,
                                       TuneAUIPCADDIFusion,
                                       TuneNoSinkSplatOperands,
                                       TuneVXRMPipelineFlush,
                                       TunePostRAScheduler]>;

def SIFIVE_P870 : RISCVProcessorModel<"sifive-p870", SiFiveP800Model,
                                      !listconcat(RVA23U64Features,
                                      [FeatureStdExtZama16b,
                                       FeatureStdExtZfh,
                                       FeatureStdExtZifencei,
                                       FeatureStdExtZkr,
                                       FeatureStdExtZvfbfmin,
                                       FeatureStdExtZvfbfwma,
                                       FeatureStdExtZvfh,
                                       FeatureStdExtZvknc,
                                       FeatureStdExtZvkng,
                                       FeatureStdExtZvksc,
                                       FeatureStdExtZvksg,
                                       FeatureStdExtZvl128b,
                                       FeatureUnalignedScalarMem,
                                       FeatureUnalignedVectorMem]),
                                      [TuneNoDefaultUnroll,
                                       TuneConditionalCompressedMoveFusion,
                                       TuneLUIADDIFusion,
                                       TuneAUIPCADDIFusion,
                                       TuneNoSinkSplatOperands,
                                       TuneVXRMPipelineFlush,
                                       TunePostRAScheduler]>;

def SYNTACORE_SCR1_BASE : RISCVProcessorModel<"syntacore-scr1-base",
                                              SyntacoreSCR1Model,
                                              [Feature32Bit,
                                               FeatureStdExtI,
                                               FeatureStdExtZicsr,
                                               FeatureStdExtZifencei,
                                               FeatureStdExtC],
                                              [TuneNoDefaultUnroll]>;

def SYNTACORE_SCR1_MAX : RISCVProcessorModel<"syntacore-scr1-max",
                                             SyntacoreSCR1Model,
                                             [Feature32Bit,
                                              FeatureStdExtI,
                                              FeatureStdExtZicsr,
                                              FeatureStdExtZifencei,
                                              FeatureStdExtM,
                                              FeatureStdExtC],
                                             [TuneNoDefaultUnroll]>;

def SYNTACORE_SCR3_RV32 : RISCVProcessorModel<"syntacore-scr3-rv32",
                                              SyntacoreSCR3RV32Model,
                                              [Feature32Bit,
                                               FeatureStdExtI,
                                               FeatureStdExtZicsr,
                                               FeatureStdExtZifencei,
                                               FeatureStdExtM,
                                               FeatureStdExtC],
                                              [TuneNoDefaultUnroll, TunePostRAScheduler]>;

def SYNTACORE_SCR3_RV64 : RISCVProcessorModel<"syntacore-scr3-rv64",
                                              SyntacoreSCR3RV64Model,
                                              [Feature64Bit,
                                               FeatureStdExtI,
                                               FeatureStdExtZicsr,
                                               FeatureStdExtZifencei,
                                               FeatureStdExtM,
                                               FeatureStdExtA,
                                               FeatureStdExtC],
                                              [TuneNoDefaultUnroll, TunePostRAScheduler]>;

def SYNTACORE_SCR4_RV32 : RISCVProcessorModel<"syntacore-scr4-rv32",
                                              SyntacoreSCR4RV32Model,
                                              [Feature32Bit,
                                               FeatureStdExtI,
                                               FeatureStdExtZicsr,
                                               FeatureStdExtZifencei,
                                               FeatureStdExtM,
                                               FeatureStdExtF,
                                               FeatureStdExtD,
                                               FeatureStdExtC],
                                              [TuneNoDefaultUnroll, TunePostRAScheduler]>;

def SYNTACORE_SCR4_RV64 : RISCVProcessorModel<"syntacore-scr4-rv64",
                                              SyntacoreSCR4RV64Model,
                                              [Feature64Bit,
                                               FeatureStdExtI,
                                               FeatureStdExtZicsr,
                                               FeatureStdExtZifencei,
                                               FeatureStdExtM,
                                               FeatureStdExtA,
                                               FeatureStdExtF,
                                               FeatureStdExtD,
                                               FeatureStdExtC],
                                              [TuneNoDefaultUnroll, TunePostRAScheduler]>;

def SYNTACORE_SCR5_RV32 : RISCVProcessorModel<"syntacore-scr5-rv32",
                                              SyntacoreSCR5RV32Model,
                                              [Feature32Bit,
                                               FeatureStdExtI,
                                               FeatureStdExtZicsr,
                                               FeatureStdExtZifencei,
                                               FeatureStdExtM,
                                               FeatureStdExtA,
                                               FeatureStdExtF,
                                               FeatureStdExtD,
                                               FeatureStdExtC],
                                              [TuneNoDefaultUnroll, TunePostRAScheduler]>;

def SYNTACORE_SCR5_RV64 : RISCVProcessorModel<"syntacore-scr5-rv64",
                                              SyntacoreSCR5RV64Model,
                                              [Feature64Bit,
                                               FeatureStdExtI,
                                               FeatureStdExtZicsr,
                                               FeatureStdExtZifencei,
                                               FeatureStdExtM,
                                               FeatureStdExtA,
                                               FeatureStdExtF,
                                               FeatureStdExtD,
                                               FeatureStdExtC],
                                              [TuneNoDefaultUnroll, TunePostRAScheduler]>;

def SYNTACORE_SCR7 : RISCVProcessorModel<"syntacore-scr7",
                                              SyntacoreSCR7Model,
                                              [Feature64Bit,
                                               FeatureStdExtI,
                                               FeatureStdExtZicsr,
                                               FeatureStdExtZifencei,
                                               FeatureStdExtM,
                                               FeatureStdExtA,
                                               FeatureStdExtF,
                                               FeatureStdExtD,
                                               FeatureStdExtC,
                                               FeatureStdExtV,
                                               FeatureStdExtZba,
                                               FeatureStdExtZbb,
                                               FeatureStdExtZbc,
                                               FeatureStdExtZbs,
                                               FeatureStdExtZkn],
                                              [TuneNoDefaultUnroll, TunePostRAScheduler]>;

def TENSTORRENT_ASCALON_D8 : RISCVProcessorModel<"tt-ascalon-d8",
                                                 TTAscalonD8Model,
                                                 !listconcat(RVA23S64Features,
                                                 [FeatureStdExtSmaia,
                                                  FeatureStdExtSsaia,
                                                  FeatureStdExtSsstrict,
                                                  FeatureStdExtZfbfmin,
                                                  FeatureStdExtZfh,
                                                  FeatureStdExtZvbc,
                                                  FeatureStdExtZvfbfmin,
                                                  FeatureStdExtZvfbfwma,
                                                  FeatureStdExtZvfh,
                                                  FeatureStdExtZvkng,
                                                  FeatureStdExtZvl256b,
                                                  FeatureUnalignedScalarMem,
                                                  FeatureUnalignedVectorMem]),
                                                 [TuneNoDefaultUnroll,
                                                  TuneNLogNVRGather,
                                                  TuneOptimizedZeroStrideLoad,
                                                  TunePostRAScheduler]>;

def VENTANA_VEYRON_V1 : RISCVProcessorModel<"veyron-v1",
                                            NoSchedModel,
                                            [Feature64Bit,
                                             FeatureStdExtI,
                                             FeatureStdExtZifencei,
                                             FeatureStdExtZicsr,
                                             FeatureStdExtZicntr,
                                             FeatureStdExtZihpm,
                                             FeatureStdExtZihintpause,
                                             FeatureStdExtM,
                                             FeatureStdExtA,
                                             FeatureStdExtF,
                                             FeatureStdExtD,
                                             FeatureStdExtC,
                                             FeatureStdExtZba,
                                             FeatureStdExtZbb,
                                             FeatureStdExtZbc,
                                             FeatureStdExtZbs,
                                             FeatureStdExtZicbom,
                                             FeatureStdExtZicbop,
                                             FeatureStdExtZicboz,
                                             FeatureVendorXVentanaCondOps],
                                             [TuneVentanaVeyron,
                                              TuneLUIADDIFusion,
                                              TuneAUIPCADDIFusion,
                                              TuneZExtHFusion,
                                              TuneZExtWFusion,
                                              TuneShiftedZExtWFusion,
                                              TuneLDADDFusion]> {
  let MVendorID = 0x61f;
  let MArchID = 0x8000000000010000;
  let MImpID = 0x111;
}

def XIANGSHAN_NANHU : RISCVProcessorModel<"xiangshan-nanhu",
                                          XiangShanNanHuModel,
                                          [Feature64Bit,
                                           FeatureStdExtI,
                                           FeatureStdExtZicsr,
                                           FeatureStdExtZifencei,
                                           FeatureStdExtM,
                                           FeatureStdExtA,
                                           FeatureStdExtF,
                                           FeatureStdExtD,
                                           FeatureStdExtC,
                                           FeatureStdExtZba,
                                           FeatureStdExtZbb,
                                           FeatureStdExtZbc,
                                           FeatureStdExtZbs,
                                           FeatureStdExtZkn,
                                           FeatureStdExtZksed,
                                           FeatureStdExtZksh,
                                           FeatureStdExtSvinval,
                                           FeatureStdExtZicbom,
                                           FeatureStdExtZicboz],
                                           [TuneNoDefaultUnroll,
                                            TuneZExtHFusion,
                                            TuneZExtWFusion,
                                            TuneShiftedZExtWFusion]>;

def XIANGSHAN_KUNMINGHU : RISCVProcessorModel<"xiangshan-kunminghu",
                                              NoSchedModel,
                                              !listconcat(RVA23S64Features,
                                              [FeatureStdExtZacas,
                                               FeatureStdExtZbc,
                                               FeatureStdExtZfh,
                                               FeatureStdExtZkn,
                                               FeatureStdExtZks,
                                               FeatureStdExtZvfh,
                                               FeatureStdExtSmaia,
                                               FeatureStdExtSmcsrind,
                                               FeatureStdExtSmdbltrp,
                                               FeatureStdExtSmmpm,
                                               FeatureStdExtSmnpm,
                                               FeatureStdExtSmrnmi,
                                               FeatureStdExtSmstateen,
                                               FeatureStdExtSsaia,
                                               FeatureStdExtSscsrind,
                                               FeatureStdExtSsdbltrp,
                                               FeatureStdExtSspm,
                                               FeatureStdExtSsstrict,
                                               FeatureStdExtZvl128b]),
                                              [TuneNoDefaultUnroll,
                                               TuneZExtHFusion,
                                               TuneZExtWFusion,
                                               TuneShiftedZExtWFusion]>;

def SPACEMIT_X60 : RISCVProcessorModel<"spacemit-x60",
                                       SpacemitX60Model,
                                       !listconcat(RVA22S64Features,
                                       [FeatureStdExtV,
                                        FeatureStdExtSscofpmf,
                                        FeatureStdExtSstc,
                                        FeatureStdExtSvnapot,
                                        FeatureStdExtZbc,
                                        FeatureStdExtZbkc,
                                        FeatureStdExtZfh,
                                        FeatureStdExtZicond,
                                        FeatureStdExtZvfh,
                                        FeatureStdExtZvkt,
                                        FeatureStdExtZvl256b,
                                        FeatureUnalignedScalarMem]),
                                       [TuneDLenFactor2,
                                        TuneOptimizedNF2SegmentLoadStore,
                                        TuneOptimizedNF3SegmentLoadStore,
                                        TuneOptimizedNF4SegmentLoadStore,
                                        TuneVXRMPipelineFlush]> {
  let MVendorID = 0x710;
  let MArchID = 0x8000000058000001;
  let MImpID = 0x1000000049772200;
}

def RP2350_HAZARD3 : RISCVProcessorModel<"rp2350-hazard3",
                                         NoSchedModel,
                                         [Feature32Bit,
                                          FeatureStdExtI,
                                          FeatureStdExtM,
                                          FeatureStdExtA,
                                          FeatureStdExtC,
                                          FeatureStdExtZicsr,
                                          FeatureStdExtZifencei,
                                          FeatureStdExtZba,
                                          FeatureStdExtZbb,
                                          FeatureStdExtZbs,
                                          FeatureStdExtZbkb,
                                          FeatureStdExtZcb,
                                          FeatureStdExtZcmp]>;

def ANDES_A25 : RISCVProcessorModel<"andes-a25",
                                    NoSchedModel,
                                    [Feature32Bit,
                                     FeatureStdExtI,
                                     FeatureStdExtZicsr,
                                     FeatureStdExtZifencei,
                                     FeatureStdExtM,
                                     FeatureStdExtA,
                                     FeatureStdExtF,
                                     FeatureStdExtD,
                                     FeatureStdExtC,
                                     FeatureVendorXAndesPerf]>;

def ANDES_AX25 : RISCVProcessorModel<"andes-ax25",
                                     NoSchedModel,
                                     [Feature64Bit,
                                      FeatureStdExtI,
                                      FeatureStdExtZicsr,
                                      FeatureStdExtZifencei,
                                      FeatureStdExtM,
                                      FeatureStdExtA,
                                      FeatureStdExtF,
                                      FeatureStdExtD,
                                      FeatureStdExtC,
                                      FeatureVendorXAndesPerf]>;

defvar Andes45TuneFeatures = [TuneAndes45,
                              TuneNoDefaultUnroll,
                              TuneShortForwardBranchOpt,
                              TunePostRAScheduler];

def ANDES_45 : RISCVTuneProcessorModel<"andes-45-series",
                                       Andes45Model, Andes45TuneFeatures>;

def ANDES_N45 : RISCVProcessorModel<"andes-n45",
                                    Andes45Model,
                                    [Feature32Bit,
                                     FeatureStdExtI,
                                     FeatureStdExtZicsr,
                                     FeatureStdExtZifencei,
                                     FeatureStdExtM,
                                     FeatureStdExtA,
                                     FeatureStdExtF,
                                     FeatureStdExtD,
                                     FeatureStdExtC,
                                     FeatureVendorXAndesPerf],
                                    Andes45TuneFeatures>;

def ANDES_NX45 : RISCVProcessorModel<"andes-nx45",
                                     Andes45Model,
                                     [Feature64Bit,
                                      FeatureStdExtI,
                                      FeatureStdExtZicsr,
                                      FeatureStdExtZifencei,
                                      FeatureStdExtM,
                                      FeatureStdExtA,
                                      FeatureStdExtF,
                                      FeatureStdExtD,
                                      FeatureStdExtC,
                                      FeatureVendorXAndesPerf],
                                     Andes45TuneFeatures>;

def ANDES_A45 : RISCVProcessorModel<"andes-a45",
                                    Andes45Model,
                                    [Feature32Bit,
                                     FeatureStdExtI,
                                     FeatureStdExtZicsr,
                                     FeatureStdExtZifencei,
                                     FeatureStdExtM,
                                     FeatureStdExtA,
                                     FeatureStdExtF,
                                     FeatureStdExtD,
                                     FeatureStdExtC,
                                     FeatureVendorXAndesPerf],
                                    Andes45TuneFeatures>;

def ANDES_AX45 : RISCVProcessorModel<"andes-ax45",
                                     Andes45Model,
                                     [Feature64Bit,
                                      FeatureStdExtI,
                                      FeatureStdExtZicsr,
                                      FeatureStdExtZifencei,
                                      FeatureStdExtM,
                                      FeatureStdExtA,
                                      FeatureStdExtF,
                                      FeatureStdExtD,
                                      FeatureStdExtC,
                                      FeatureVendorXAndesPerf],
<<<<<<< HEAD
                                     Andes45TuneFeatures>;
=======
                                     Andes45TuneFeatures>;

def ANDES_AX45MPV : RISCVProcessorModel<"andes-ax45mpv",
                                        Andes45Model,
                                        [Feature64Bit,
                                         FeatureStdExtI,
                                         FeatureStdExtZicsr,
                                         FeatureStdExtZifencei,
                                         FeatureStdExtM,
                                         FeatureStdExtA,
                                         FeatureStdExtF,
                                         FeatureStdExtD,
                                         FeatureStdExtC,
                                         FeatureStdExtV,
                                         FeatureVendorXAndesPerf],
                                        Andes45TuneFeatures>;
>>>>>>> 5ee67ebe
<|MERGE_RESOLUTION|>--- conflicted
+++ resolved
@@ -293,12 +293,8 @@
                                        FeatureStdExtZbb],
                                       SiFiveIntelligenceTuneFeatures>;
 
-<<<<<<< HEAD
-def SIFIVE_X390 : RISCVProcessorModel<"sifive-x390", NoSchedModel,
-=======
 def SIFIVE_X390 : RISCVProcessorModel<"sifive-x390",
                                       SiFiveX390Model,
->>>>>>> 5ee67ebe
                                       [Feature64Bit,
                                        FeatureStdExtI,
                                        FeatureStdExtM,
@@ -786,9 +782,6 @@
                                       FeatureStdExtD,
                                       FeatureStdExtC,
                                       FeatureVendorXAndesPerf],
-<<<<<<< HEAD
-                                     Andes45TuneFeatures>;
-=======
                                      Andes45TuneFeatures>;
 
 def ANDES_AX45MPV : RISCVProcessorModel<"andes-ax45mpv",
@@ -804,5 +797,4 @@
                                          FeatureStdExtC,
                                          FeatureStdExtV,
                                          FeatureVendorXAndesPerf],
-                                        Andes45TuneFeatures>;
->>>>>>> 5ee67ebe
+                                        Andes45TuneFeatures>;