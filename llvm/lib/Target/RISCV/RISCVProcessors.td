//===-- RISCVProcessors.td - RISC-V Processors -------------*- tablegen -*-===//
//
// Part of the LLVM Project, under the Apache License v2.0 with LLVM Exceptions.
// See https://llvm.org/LICENSE.txt for license information.
// SPDX-License-Identifier: Apache-2.0 WITH LLVM-exception
//
//===----------------------------------------------------------------------===//

//===----------------------------------------------------------------------===//
// RISC-V processors supported.
//===----------------------------------------------------------------------===//

// Predefined scheduling direction.
defvar TopDown       = [{ MISched::TopDown }];
defvar BottomUp      = [{ MISched::BottomUp }];
defvar Bidirectional = [{ MISched::Bidirectional }];

class RISCVTuneInfo {
  bits<8> PrefFunctionAlignment = 1;
  bits<8> PrefLoopAlignment = 1;

  // Information needed by LoopDataPrefetch.
  bits<16> CacheLineSize = 0;
  bits<16> PrefetchDistance = 0;
  bits<16> MinPrefetchStride = 1;
  bits<32> MaxPrefetchIterationsAhead = -1;

  bits<32> MinimumJumpTableEntries = 5;

  // Tail duplication threshold at -O3.
  bits<32> TailDupAggressiveThreshold = 6;

  bits<32> MaxStoresPerMemsetOptSize = 4;
  bits<32> MaxStoresPerMemset = 8;

  bits<32> MaxGluedStoresPerMemcpy = 0;
  bits<32> MaxStoresPerMemcpyOptSize = 4;
  bits<32> MaxStoresPerMemcpy = 8;

  bits<32> MaxStoresPerMemmoveOptSize = 4;
  bits<32> MaxStoresPerMemmove = 8;

  bits<32> MaxLoadsPerMemcmpOptSize = 4;
  bits<32> MaxLoadsPerMemcmp = 8;

  // The direction of PostRA scheduling.
  code PostRASchedDirection = TopDown;
}

def RISCVTuneInfoTable : GenericTable {
  let FilterClass = "RISCVTuneInfo";
  let CppTypeName = "RISCVTuneInfo";
  let Fields = ["Name", "PrefFunctionAlignment", "PrefLoopAlignment",
                "CacheLineSize", "PrefetchDistance", "MinPrefetchStride",
                "MaxPrefetchIterationsAhead", "MinimumJumpTableEntries",
                "TailDupAggressiveThreshold", "MaxStoresPerMemsetOptSize",
                "MaxStoresPerMemset", "MaxGluedStoresPerMemcpy",
                "MaxStoresPerMemcpyOptSize", "MaxStoresPerMemcpy",
                "MaxStoresPerMemmoveOptSize", "MaxStoresPerMemmove",
                "MaxLoadsPerMemcmpOptSize", "MaxLoadsPerMemcmp",
                "PostRASchedDirection"];
}

def getRISCVTuneInfo : SearchIndex {
  let Table = RISCVTuneInfoTable;
  let Key = ["Name"];
}

class GenericTuneInfo: RISCVTuneInfo;

class RISCVProcessorModel<string n,
                          SchedMachineModel m,
                          list<SubtargetFeature> f,
                          list<SubtargetFeature> tunef = [],
                          string default_march = "">
    :  ProcessorModel<n, m, f, tunef> {
  string DefaultMarch = default_march;
  int MVendorID = 0;
  int MArchID = 0;
  int MImpID = 0;
}

class RISCVTuneProcessorModel<string n,
                              SchedMachineModel m,
                              list<SubtargetFeature> tunef = [],
                              list<SubtargetFeature> f = []>
    : ProcessorModel<n, m, f,tunef>;

defvar GenericTuneFeatures = [TuneOptimizedNF2SegmentLoadStore];

def GENERIC_RV32 : RISCVProcessorModel<"generic-rv32",
                                       NoSchedModel,
                                       [Feature32Bit,
                                        FeatureStdExtI],
                                       GenericTuneFeatures>,
                   GenericTuneInfo;
def GENERIC_RV64 : RISCVProcessorModel<"generic-rv64",
                                       NoSchedModel,
                                       [Feature64Bit,
                                        FeatureStdExtI],
                                       GenericTuneFeatures>,
                   GenericTuneInfo;
// Support generic for compatibility with other targets. The triple will be used
// to change to the appropriate rv32/rv64 version.
def GENERIC : RISCVTuneProcessorModel<"generic", NoSchedModel>, GenericTuneInfo;
def GENERIC_OOO : RISCVTuneProcessorModel<"generic-ooo", GenericOOOModel>,
                  GenericTuneInfo;

def MIPS_P8700 : RISCVProcessorModel<"mips-p8700",
                                     MIPSP8700Model,
                                     [Feature64Bit,
                                      FeatureStdExtI,
                                      FeatureStdExtM,
                                      FeatureStdExtA,
                                      FeatureStdExtF,
                                      FeatureStdExtD,
                                      FeatureStdExtC,
                                      FeatureStdExtZba,
                                      FeatureStdExtZbb,
                                      FeatureStdExtZifencei,
                                      FeatureStdExtZicsr,
                                      FeatureVendorXMIPSCMov,
                                      FeatureVendorXMIPSLSP,
                                      FeatureVendorXMIPSCBOP],
                                     [TuneMIPSP8700]>;

def ROCKET_RV32 : RISCVProcessorModel<"rocket-rv32",
                                      RocketModel,
                                      [Feature32Bit,
                                       FeatureStdExtI,
                                       FeatureStdExtZifencei,
                                       FeatureStdExtZicsr]>;
def ROCKET_RV64 : RISCVProcessorModel<"rocket-rv64",
                                      RocketModel,
                                      [Feature64Bit,
                                       FeatureStdExtI,
                                       FeatureStdExtZifencei,
                                       FeatureStdExtZicsr]>;
def ROCKET : RISCVTuneProcessorModel<"rocket",
                                     RocketModel>;

defvar SiFive7TuneFeatures = [TuneSiFive7, TuneNoDefaultUnroll,
                              TuneShortForwardBranchOpt,
                              TunePostRAScheduler];
def SIFIVE_7 : RISCVTuneProcessorModel<"sifive-7-series",
                                       SiFive7Model, SiFive7TuneFeatures>;

def SIFIVE_E20 : RISCVProcessorModel<"sifive-e20",
                                     RocketModel,
                                     [Feature32Bit,
                                      FeatureStdExtI,
                                      FeatureStdExtZicsr,
                                      FeatureStdExtZifencei,
                                      FeatureStdExtM,
                                      FeatureStdExtC]>;

def SIFIVE_E21 : RISCVProcessorModel<"sifive-e21",
                                     RocketModel,
                                     [Feature32Bit,
                                      FeatureStdExtI,
                                      FeatureStdExtZicsr,
                                      FeatureStdExtZifencei,
                                      FeatureStdExtM,
                                      FeatureStdExtA,
                                      FeatureStdExtC]>;

def SIFIVE_E24 : RISCVProcessorModel<"sifive-e24",
                                     RocketModel,
                                     [Feature32Bit,
                                      FeatureStdExtI,
                                      FeatureStdExtZifencei,
                                      FeatureStdExtM,
                                      FeatureStdExtA,
                                      FeatureStdExtF,
                                      FeatureStdExtC]>;

def SIFIVE_E31 : RISCVProcessorModel<"sifive-e31",
                                     RocketModel,
                                     [Feature32Bit,
                                      FeatureStdExtI,
                                      FeatureStdExtZifencei,
                                      FeatureStdExtZicsr,
                                      FeatureStdExtM,
                                      FeatureStdExtA,
                                      FeatureStdExtC]>;

def SIFIVE_E34 : RISCVProcessorModel<"sifive-e34",
                                     RocketModel,
                                     [Feature32Bit,
                                      FeatureStdExtI,
                                      FeatureStdExtZifencei,
                                      FeatureStdExtM,
                                      FeatureStdExtA,
                                      FeatureStdExtF,
                                      FeatureStdExtC]>;

def SIFIVE_E76 : RISCVProcessorModel<"sifive-e76",
                                     SiFive7Model,
                                     [Feature32Bit,
                                      FeatureStdExtI,
                                      FeatureStdExtZifencei,
                                      FeatureStdExtM,
                                      FeatureStdExtA,
                                      FeatureStdExtF,
                                      FeatureStdExtC],
                                     SiFive7TuneFeatures>;

def SIFIVE_S21 : RISCVProcessorModel<"sifive-s21",
                                     RocketModel,
                                     [Feature64Bit,
                                      FeatureStdExtI,
                                      FeatureStdExtZicsr,
                                      FeatureStdExtZifencei,
                                      FeatureStdExtM,
                                      FeatureStdExtA,
                                      FeatureStdExtC]>;

def SIFIVE_S51 : RISCVProcessorModel<"sifive-s51",
                                     RocketModel,
                                     [Feature64Bit,
                                      FeatureStdExtI,
                                      FeatureStdExtZicsr,
                                      FeatureStdExtZifencei,
                                      FeatureStdExtM,
                                      FeatureStdExtA,
                                      FeatureStdExtC]>;

def SIFIVE_S54 : RISCVProcessorModel<"sifive-s54",
                                      RocketModel,
                                      [Feature64Bit,
                                       FeatureStdExtI,
                                       FeatureStdExtZifencei,
                                       FeatureStdExtM,
                                       FeatureStdExtA,
                                       FeatureStdExtF,
                                       FeatureStdExtD,
                                       FeatureStdExtC]>;

def SIFIVE_S76 : RISCVProcessorModel<"sifive-s76",
                                     SiFive7Model,
                                     [Feature64Bit,
                                      FeatureStdExtI,
                                      FeatureStdExtZifencei,
                                      FeatureStdExtM,
                                      FeatureStdExtA,
                                      FeatureStdExtF,
                                      FeatureStdExtD,
                                      FeatureStdExtC,
                                      FeatureStdExtZihintpause],
                                     SiFive7TuneFeatures>;

def SIFIVE_U54 : RISCVProcessorModel<"sifive-u54",
                                     RocketModel,
                                     [Feature64Bit,
                                      FeatureStdExtI,
                                      FeatureStdExtZifencei,
                                      FeatureStdExtM,
                                      FeatureStdExtA,
                                      FeatureStdExtF,
                                      FeatureStdExtD,
                                      FeatureStdExtC]>;

def SIFIVE_U74 : RISCVProcessorModel<"sifive-u74",
                                     SiFive7Model,
                                     [Feature64Bit,
                                      FeatureStdExtI,
                                      FeatureStdExtZifencei,
                                      FeatureStdExtM,
                                      FeatureStdExtA,
                                      FeatureStdExtF,
                                      FeatureStdExtD,
                                      FeatureStdExtC],
                                     SiFive7TuneFeatures>;

defvar SiFiveIntelligenceTuneFeatures = !listconcat(SiFive7TuneFeatures,
                                                    [TuneDLenFactor2,
                                                     TuneOptimizedZeroStrideLoad,
<<<<<<< HEAD
                                                     TuneOptimizedNF2SegmentLoadStore]);
=======
                                                     TuneOptimizedNF2SegmentLoadStore,
                                                     TuneVLDependentLatency]);
>>>>>>> 10a576f7
def SIFIVE_X280 : RISCVProcessorModel<"sifive-x280", SiFive7Model,
                                      [Feature64Bit,
                                       FeatureStdExtI,
                                       FeatureStdExtZifencei,
                                       FeatureStdExtM,
                                       FeatureStdExtA,
                                       FeatureStdExtF,
                                       FeatureStdExtD,
                                       FeatureStdExtC,
                                       FeatureStdExtV,
                                       FeatureStdExtZvl512b,
                                       FeatureStdExtZfh,
                                       FeatureStdExtZvfh,
                                       FeatureStdExtZba,
                                       FeatureStdExtZbb],
                                      SiFiveIntelligenceTuneFeatures>;

def SIFIVE_X390 : RISCVProcessorModel<"sifive-x390",
                                      SiFiveX390Model,
                                      [Feature64Bit,
                                       FeatureStdExtI,
                                       FeatureStdExtM,
                                       FeatureStdExtA,
                                       FeatureStdExtF,
                                       FeatureStdExtD,
                                       FeatureStdExtC,
                                       FeatureStdExtB,
                                       FeatureStdExtV,
                                       FeatureStdExtZic64b,
                                       FeatureStdExtZicbom,
                                       FeatureStdExtZicbop,
                                       FeatureStdExtZicboz,
                                       FeatureStdExtZiccamoa,
                                       FeatureStdExtZiccif,
                                       FeatureStdExtZiccrse,
                                       FeatureStdExtZicfilp,
                                       FeatureStdExtZicfiss,
                                       FeatureStdExtZicntr,
                                       FeatureStdExtZicond,
                                       FeatureStdExtZifencei,
                                       FeatureStdExtZihintntl,
                                       FeatureStdExtZihintpause,
                                       FeatureStdExtZihpm,
                                       FeatureStdExtZimop,
                                       FeatureStdExtZa64rs,
                                       FeatureStdExtZawrs,
                                       FeatureStdExtZfa,
                                       FeatureStdExtZfh,
                                       FeatureStdExtZcb,
                                       FeatureStdExtZcmop,
                                       FeatureStdExtZkr,
                                       FeatureStdExtZkt,
                                       FeatureStdExtZvbb,
                                       FeatureStdExtZvfbfmin,
                                       FeatureStdExtZvfbfwma,
                                       FeatureStdExtZvfh,
                                       FeatureStdExtZvkt,
                                       FeatureStdExtZvl1024b,
                                       FeatureVendorXSiFivecdiscarddlone,
                                       FeatureVendorXSiFivecflushdlone],
                                      SiFiveIntelligenceTuneFeatures>;

defvar SiFiveP400TuneFeatures = [TuneNoDefaultUnroll,
                                 TuneConditionalCompressedMoveFusion,
                                 TuneLUIADDIFusion,
                                 TuneAUIPCADDIFusion,
                                 TunePostRAScheduler];

def SIFIVE_P450 : RISCVProcessorModel<"sifive-p450", SiFiveP400Model,
                                      !listconcat(RVA22U64Features,
                                      [FeatureStdExtZifencei,
                                       FeatureStdExtZihintntl,
                                       FeatureUnalignedScalarMem,
                                       FeatureUnalignedVectorMem]),
                                      SiFiveP400TuneFeatures>;

def SIFIVE_P470 : RISCVProcessorModel<"sifive-p470", SiFiveP400Model,
                                      !listconcat(RVA22U64Features,
                                      [FeatureStdExtV,
                                       FeatureStdExtZifencei,
                                       FeatureStdExtZihintntl,
                                       FeatureStdExtZvl128b,
                                       FeatureStdExtZvbb,
                                       FeatureStdExtZvknc,
                                       FeatureStdExtZvkng,
                                       FeatureStdExtZvksc,
                                       FeatureStdExtZvksg,
                                       FeatureVendorXSiFivecdiscarddlone,
                                       FeatureVendorXSiFivecflushdlone,
                                       FeatureUnalignedScalarMem,
                                       FeatureUnalignedVectorMem]),
                                      !listconcat(SiFiveP400TuneFeatures,
                                                  [TuneNoSinkSplatOperands,
                                                   TuneVXRMPipelineFlush])>;

defvar SiFiveP500TuneFeatures = [TuneNoDefaultUnroll,
                                 TuneConditionalCompressedMoveFusion,
                                 TuneLUIADDIFusion,
                                 TuneAUIPCADDIFusion,
                                 TunePostRAScheduler];

def SIFIVE_P550 : RISCVProcessorModel<"sifive-p550", SiFiveP500Model,
                                      [Feature64Bit,
                                       FeatureStdExtI,
                                       FeatureStdExtZifencei,
                                       FeatureStdExtM,
                                       FeatureStdExtA,
                                       FeatureStdExtF,
                                       FeatureStdExtD,
                                       FeatureStdExtC,
                                       FeatureStdExtZba,
                                       FeatureStdExtZbb],
                                      SiFiveP500TuneFeatures>;

def SIFIVE_P670 : RISCVProcessorModel<"sifive-p670", SiFiveP600Model,
                                      !listconcat(RVA22U64Features,
                                      [FeatureStdExtV,
                                       FeatureStdExtZifencei,
                                       FeatureStdExtZihintntl,
                                       FeatureStdExtZvl128b,
                                       FeatureStdExtZvbb,
                                       FeatureStdExtZvknc,
                                       FeatureStdExtZvkng,
                                       FeatureStdExtZvksc,
                                       FeatureStdExtZvksg,
                                       FeatureUnalignedScalarMem,
                                       FeatureUnalignedVectorMem]),
                                      [TuneNoDefaultUnroll,
                                       TuneConditionalCompressedMoveFusion,
                                       TuneLUIADDIFusion,
                                       TuneAUIPCADDIFusion,
                                       TuneNoSinkSplatOperands,
                                       TuneVXRMPipelineFlush,
                                       TunePostRAScheduler]>;

def SIFIVE_P870 : RISCVProcessorModel<"sifive-p870", SiFiveP800Model,
                                      !listconcat(RVA23U64Features,
                                      [FeatureStdExtZama16b,
                                       FeatureStdExtZfh,
                                       FeatureStdExtZifencei,
                                       FeatureStdExtZkr,
                                       FeatureStdExtZvfbfmin,
                                       FeatureStdExtZvfbfwma,
                                       FeatureStdExtZvfh,
                                       FeatureStdExtZvknc,
                                       FeatureStdExtZvkng,
                                       FeatureStdExtZvksc,
                                       FeatureStdExtZvksg,
                                       FeatureStdExtZvl128b,
                                       FeatureUnalignedScalarMem,
                                       FeatureUnalignedVectorMem]),
                                      [TuneNoDefaultUnroll,
                                       TuneConditionalCompressedMoveFusion,
                                       TuneLUIADDIFusion,
                                       TuneAUIPCADDIFusion,
                                       TuneNoSinkSplatOperands,
                                       TuneVXRMPipelineFlush,
                                       TunePostRAScheduler]>;

def SYNTACORE_SCR1_BASE : RISCVProcessorModel<"syntacore-scr1-base",
                                              SyntacoreSCR1Model,
                                              [Feature32Bit,
                                               FeatureStdExtI,
                                               FeatureStdExtZicsr,
                                               FeatureStdExtZifencei,
                                               FeatureStdExtC],
                                              [TuneNoDefaultUnroll]>;

def SYNTACORE_SCR1_MAX : RISCVProcessorModel<"syntacore-scr1-max",
                                             SyntacoreSCR1Model,
                                             [Feature32Bit,
                                              FeatureStdExtI,
                                              FeatureStdExtZicsr,
                                              FeatureStdExtZifencei,
                                              FeatureStdExtM,
                                              FeatureStdExtC],
                                             [TuneNoDefaultUnroll]>;

def SYNTACORE_SCR3_RV32 : RISCVProcessorModel<"syntacore-scr3-rv32",
                                              SyntacoreSCR3RV32Model,
                                              [Feature32Bit,
                                               FeatureStdExtI,
                                               FeatureStdExtZicsr,
                                               FeatureStdExtZifencei,
                                               FeatureStdExtM,
                                               FeatureStdExtC],
                                              [TuneNoDefaultUnroll, TunePostRAScheduler]>;

def SYNTACORE_SCR3_RV64 : RISCVProcessorModel<"syntacore-scr3-rv64",
                                              SyntacoreSCR3RV64Model,
                                              [Feature64Bit,
                                               FeatureStdExtI,
                                               FeatureStdExtZicsr,
                                               FeatureStdExtZifencei,
                                               FeatureStdExtM,
                                               FeatureStdExtA,
                                               FeatureStdExtC],
                                              [TuneNoDefaultUnroll, TunePostRAScheduler]>;

def SYNTACORE_SCR4_RV32 : RISCVProcessorModel<"syntacore-scr4-rv32",
                                              SyntacoreSCR4RV32Model,
                                              [Feature32Bit,
                                               FeatureStdExtI,
                                               FeatureStdExtZicsr,
                                               FeatureStdExtZifencei,
                                               FeatureStdExtM,
                                               FeatureStdExtF,
                                               FeatureStdExtD,
                                               FeatureStdExtC],
                                              [TuneNoDefaultUnroll, TunePostRAScheduler]>;

def SYNTACORE_SCR4_RV64 : RISCVProcessorModel<"syntacore-scr4-rv64",
                                              SyntacoreSCR4RV64Model,
                                              [Feature64Bit,
                                               FeatureStdExtI,
                                               FeatureStdExtZicsr,
                                               FeatureStdExtZifencei,
                                               FeatureStdExtM,
                                               FeatureStdExtA,
                                               FeatureStdExtF,
                                               FeatureStdExtD,
                                               FeatureStdExtC],
                                              [TuneNoDefaultUnroll, TunePostRAScheduler]>;

def SYNTACORE_SCR5_RV32 : RISCVProcessorModel<"syntacore-scr5-rv32",
                                              SyntacoreSCR5RV32Model,
                                              [Feature32Bit,
                                               FeatureStdExtI,
                                               FeatureStdExtZicsr,
                                               FeatureStdExtZifencei,
                                               FeatureStdExtM,
                                               FeatureStdExtA,
                                               FeatureStdExtF,
                                               FeatureStdExtD,
                                               FeatureStdExtC],
                                              [TuneNoDefaultUnroll, TunePostRAScheduler]>;

def SYNTACORE_SCR5_RV64 : RISCVProcessorModel<"syntacore-scr5-rv64",
                                              SyntacoreSCR5RV64Model,
                                              [Feature64Bit,
                                               FeatureStdExtI,
                                               FeatureStdExtZicsr,
                                               FeatureStdExtZifencei,
                                               FeatureStdExtM,
                                               FeatureStdExtA,
                                               FeatureStdExtF,
                                               FeatureStdExtD,
                                               FeatureStdExtC],
                                              [TuneNoDefaultUnroll, TunePostRAScheduler]>;

def SYNTACORE_SCR7 : RISCVProcessorModel<"syntacore-scr7",
                                              SyntacoreSCR7Model,
                                              [Feature64Bit,
                                               FeatureStdExtI,
                                               FeatureStdExtZicsr,
                                               FeatureStdExtZifencei,
                                               FeatureStdExtM,
                                               FeatureStdExtA,
                                               FeatureStdExtF,
                                               FeatureStdExtD,
                                               FeatureStdExtC,
                                               FeatureStdExtV,
                                               FeatureStdExtZba,
                                               FeatureStdExtZbb,
                                               FeatureStdExtZbc,
                                               FeatureStdExtZbs,
                                               FeatureStdExtZkn],
                                              [TuneNoDefaultUnroll, TunePostRAScheduler]>;

def TENSTORRENT_ASCALON_D8 : RISCVProcessorModel<"tt-ascalon-d8",
                                                 TTAscalonD8Model,
                                                 !listconcat(RVA23S64Features,
                                                 [FeatureStdExtSmaia,
                                                  FeatureStdExtSsaia,
                                                  FeatureStdExtSsstrict,
                                                  FeatureStdExtZfbfmin,
                                                  FeatureStdExtZfh,
                                                  FeatureStdExtZvbc,
                                                  FeatureStdExtZvfbfmin,
                                                  FeatureStdExtZvfbfwma,
                                                  FeatureStdExtZvfh,
                                                  FeatureStdExtZvkng,
                                                  FeatureStdExtZvl256b,
                                                  FeatureUnalignedScalarMem,
                                                  FeatureUnalignedVectorMem]),
                                                 [TuneNoDefaultUnroll,
                                                  TuneNLogNVRGather,
                                                  TuneOptimizedZeroStrideLoad,
                                                  TunePostRAScheduler]>;

def VENTANA_VEYRON_V1 : RISCVProcessorModel<"veyron-v1",
                                            NoSchedModel,
                                            [Feature64Bit,
                                             FeatureStdExtI,
                                             FeatureStdExtZifencei,
                                             FeatureStdExtZicsr,
                                             FeatureStdExtZicntr,
                                             FeatureStdExtZihpm,
                                             FeatureStdExtZihintpause,
                                             FeatureStdExtM,
                                             FeatureStdExtA,
                                             FeatureStdExtF,
                                             FeatureStdExtD,
                                             FeatureStdExtC,
                                             FeatureStdExtZba,
                                             FeatureStdExtZbb,
                                             FeatureStdExtZbc,
                                             FeatureStdExtZbs,
                                             FeatureStdExtZicbom,
                                             FeatureStdExtZicbop,
                                             FeatureStdExtZicboz,
                                             FeatureVendorXVentanaCondOps],
                                             [TuneVentanaVeyron,
                                              TuneLUIADDIFusion,
                                              TuneAUIPCADDIFusion,
                                              TuneZExtHFusion,
                                              TuneZExtWFusion,
                                              TuneShiftedZExtWFusion,
                                              TuneLDADDFusion]> {
  let MVendorID = 0x61f;
  let MArchID = 0x8000000000010000;
  let MImpID = 0x111;
}

def XIANGSHAN_NANHU : RISCVProcessorModel<"xiangshan-nanhu",
                                          XiangShanNanHuModel,
                                          [Feature64Bit,
                                           FeatureStdExtI,
                                           FeatureStdExtZicsr,
                                           FeatureStdExtZifencei,
                                           FeatureStdExtM,
                                           FeatureStdExtA,
                                           FeatureStdExtF,
                                           FeatureStdExtD,
                                           FeatureStdExtC,
                                           FeatureStdExtZba,
                                           FeatureStdExtZbb,
                                           FeatureStdExtZbc,
                                           FeatureStdExtZbs,
                                           FeatureStdExtZkn,
                                           FeatureStdExtZksed,
                                           FeatureStdExtZksh,
                                           FeatureStdExtSvinval,
                                           FeatureStdExtZicbom,
                                           FeatureStdExtZicboz],
                                           [TuneNoDefaultUnroll,
                                            TuneZExtHFusion,
                                            TuneZExtWFusion,
                                            TuneShiftedZExtWFusion]>;

def XIANGSHAN_KUNMINGHU : RISCVProcessorModel<"xiangshan-kunminghu",
                                              NoSchedModel,
                                              !listconcat(RVA23S64Features,
                                              [FeatureStdExtZacas,
                                               FeatureStdExtZbc,
                                               FeatureStdExtZfh,
                                               FeatureStdExtZkn,
                                               FeatureStdExtZks,
                                               FeatureStdExtZvfh,
                                               FeatureStdExtSmaia,
                                               FeatureStdExtSmcsrind,
                                               FeatureStdExtSmdbltrp,
                                               FeatureStdExtSmmpm,
                                               FeatureStdExtSmnpm,
                                               FeatureStdExtSmrnmi,
                                               FeatureStdExtSmstateen,
                                               FeatureStdExtSsaia,
                                               FeatureStdExtSscsrind,
                                               FeatureStdExtSsdbltrp,
                                               FeatureStdExtSspm,
                                               FeatureStdExtSsstrict,
                                               FeatureStdExtZvl128b]),
                                              [TuneNoDefaultUnroll,
                                               TuneZExtHFusion,
                                               TuneZExtWFusion,
                                               TuneShiftedZExtWFusion]>;

def SPACEMIT_X60 : RISCVProcessorModel<"spacemit-x60",
                                       SpacemitX60Model,
                                       !listconcat(RVA22S64Features,
                                       [FeatureStdExtV,
                                        FeatureStdExtSscofpmf,
                                        FeatureStdExtSstc,
                                        FeatureStdExtSvnapot,
                                        FeatureStdExtZbc,
                                        FeatureStdExtZbkc,
                                        FeatureStdExtZfh,
                                        FeatureStdExtZicond,
                                        FeatureStdExtZvfh,
                                        FeatureStdExtZvkt,
                                        FeatureStdExtZvl256b,
                                        FeatureUnalignedScalarMem]),
                                       [TuneDLenFactor2,
                                        TuneOptimizedNF2SegmentLoadStore,
                                        TuneOptimizedNF3SegmentLoadStore,
                                        TuneOptimizedNF4SegmentLoadStore,
                                        TuneVXRMPipelineFlush]> {
  let MVendorID = 0x710;
  let MArchID = 0x8000000058000001;
  let MImpID = 0x1000000049772200;
}

def RP2350_HAZARD3 : RISCVProcessorModel<"rp2350-hazard3",
                                         NoSchedModel,
                                         [Feature32Bit,
                                          FeatureStdExtI,
                                          FeatureStdExtM,
                                          FeatureStdExtA,
                                          FeatureStdExtC,
                                          FeatureStdExtZicsr,
                                          FeatureStdExtZifencei,
                                          FeatureStdExtZba,
                                          FeatureStdExtZbb,
                                          FeatureStdExtZbs,
                                          FeatureStdExtZbkb,
                                          FeatureStdExtZcb,
                                          FeatureStdExtZcmp]>;

def ANDES_A25 : RISCVProcessorModel<"andes-a25",
                                    NoSchedModel,
                                    [Feature32Bit,
                                     FeatureStdExtI,
                                     FeatureStdExtZicsr,
                                     FeatureStdExtZifencei,
                                     FeatureStdExtM,
                                     FeatureStdExtA,
                                     FeatureStdExtF,
                                     FeatureStdExtD,
                                     FeatureStdExtC,
                                     FeatureVendorXAndesPerf]>;

def ANDES_AX25 : RISCVProcessorModel<"andes-ax25",
                                     NoSchedModel,
                                     [Feature64Bit,
                                      FeatureStdExtI,
                                      FeatureStdExtZicsr,
                                      FeatureStdExtZifencei,
                                      FeatureStdExtM,
                                      FeatureStdExtA,
                                      FeatureStdExtF,
                                      FeatureStdExtD,
                                      FeatureStdExtC,
                                      FeatureVendorXAndesPerf]>;

defvar Andes45TuneFeatures = [TuneAndes45,
                              TuneNoDefaultUnroll,
                              TuneShortForwardBranchOpt,
                              TunePostRAScheduler];

def ANDES_45 : RISCVTuneProcessorModel<"andes-45-series",
                                       Andes45Model, Andes45TuneFeatures>;

def ANDES_N45 : RISCVProcessorModel<"andes-n45",
                                    Andes45Model,
                                    [Feature32Bit,
                                     FeatureStdExtI,
                                     FeatureStdExtZicsr,
                                     FeatureStdExtZifencei,
                                     FeatureStdExtM,
                                     FeatureStdExtA,
                                     FeatureStdExtF,
                                     FeatureStdExtD,
                                     FeatureStdExtC,
                                     FeatureVendorXAndesPerf],
                                    Andes45TuneFeatures>;

def ANDES_NX45 : RISCVProcessorModel<"andes-nx45",
                                     Andes45Model,
                                     [Feature64Bit,
                                      FeatureStdExtI,
                                      FeatureStdExtZicsr,
                                      FeatureStdExtZifencei,
                                      FeatureStdExtM,
                                      FeatureStdExtA,
                                      FeatureStdExtF,
                                      FeatureStdExtD,
                                      FeatureStdExtC,
                                      FeatureVendorXAndesPerf],
                                     Andes45TuneFeatures>;

def ANDES_A45 : RISCVProcessorModel<"andes-a45",
                                    Andes45Model,
                                    [Feature32Bit,
                                     FeatureStdExtI,
                                     FeatureStdExtZicsr,
                                     FeatureStdExtZifencei,
                                     FeatureStdExtM,
                                     FeatureStdExtA,
                                     FeatureStdExtF,
                                     FeatureStdExtD,
                                     FeatureStdExtC,
                                     FeatureVendorXAndesPerf],
                                    Andes45TuneFeatures>;

def ANDES_AX45 : RISCVProcessorModel<"andes-ax45",
                                     Andes45Model,
                                     [Feature64Bit,
                                      FeatureStdExtI,
                                      FeatureStdExtZicsr,
                                      FeatureStdExtZifencei,
                                      FeatureStdExtM,
                                      FeatureStdExtA,
                                      FeatureStdExtF,
                                      FeatureStdExtD,
                                      FeatureStdExtC,
                                      FeatureVendorXAndesPerf],
                                     Andes45TuneFeatures>;

def ANDES_AX45MPV : RISCVProcessorModel<"andes-ax45mpv",
                                        Andes45Model,
                                        [Feature64Bit,
                                         FeatureStdExtI,
                                         FeatureStdExtZicsr,
                                         FeatureStdExtZifencei,
                                         FeatureStdExtM,
                                         FeatureStdExtA,
                                         FeatureStdExtF,
                                         FeatureStdExtD,
                                         FeatureStdExtC,
                                         FeatureStdExtV,
                                         FeatureVendorXAndesPerf],
                                        Andes45TuneFeatures>;<|MERGE_RESOLUTION|>--- conflicted
+++ resolved
@@ -275,12 +275,8 @@
 defvar SiFiveIntelligenceTuneFeatures = !listconcat(SiFive7TuneFeatures,
                                                     [TuneDLenFactor2,
                                                      TuneOptimizedZeroStrideLoad,
-<<<<<<< HEAD
-                                                     TuneOptimizedNF2SegmentLoadStore]);
-=======
                                                      TuneOptimizedNF2SegmentLoadStore,
                                                      TuneVLDependentLatency]);
->>>>>>> 10a576f7
 def SIFIVE_X280 : RISCVProcessorModel<"sifive-x280", SiFive7Model,
                                       [Feature64Bit,
                                        FeatureStdExtI,
