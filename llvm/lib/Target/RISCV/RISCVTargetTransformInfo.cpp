--- conflicted
+++ resolved
@@ -1189,40 +1189,6 @@
                                                   : RISCV::VMV_V_X,
                                               LT.second, CostKind);
   }
-<<<<<<< HEAD
-  case Intrinsic::vp_reduce_add:
-  case Intrinsic::vp_reduce_fadd:
-  case Intrinsic::vp_reduce_mul:
-  case Intrinsic::vp_reduce_fmul:
-  case Intrinsic::vp_reduce_and:
-  case Intrinsic::vp_reduce_or:
-  case Intrinsic::vp_reduce_xor: {
-    std::optional<Intrinsic::ID> RedID =
-        VPIntrinsic::getFunctionalIntrinsicIDForVP(ICA.getID());
-    assert(RedID.has_value());
-    unsigned RedOp = getArithmeticReductionInstruction(*RedID);
-    return getArithmeticReductionCost(RedOp,
-                                      cast<VectorType>(ICA.getArgTypes()[1]),
-                                      ICA.getFlags(), CostKind);
-  }
-  case Intrinsic::vp_reduce_smax:
-  case Intrinsic::vp_reduce_smin:
-  case Intrinsic::vp_reduce_umax:
-  case Intrinsic::vp_reduce_umin:
-  case Intrinsic::vp_reduce_fmax:
-  case Intrinsic::vp_reduce_fmaximum:
-  case Intrinsic::vp_reduce_fmin:
-  case Intrinsic::vp_reduce_fminimum: {
-    std::optional<Intrinsic::ID> RedID =
-        VPIntrinsic::getFunctionalIntrinsicIDForVP(ICA.getID());
-    assert(RedID.has_value());
-    Intrinsic::ID MinMaxID = getMinMaxReductionIntrinsicOp(*RedID);
-    return getMinMaxReductionCost(MinMaxID,
-                                  cast<VectorType>(ICA.getArgTypes()[1]),
-                                  ICA.getFlags(), CostKind);
-  }
-=======
->>>>>>> 93e44d24
   }
 
   if (ST->hasVInstructions() && RetTy->isVectorTy()) {
