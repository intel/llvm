--- conflicted
+++ resolved
@@ -120,73 +120,14 @@
       continue;
     }
 
-<<<<<<< HEAD
-    // If we don't have a previous VSET{I}VLI or the VL output isn't dead, we
-    // can't remove this VSETVLI.
-    if (!PrevVSETVLI || !MI.getOperand(0).isDead()) {
-=======
     if (isRedundantVSETVLI(MI, PrevVSETVLI)) {
       // This VSETVLI is redundant, remove it.
       MI.eraseFromParent();
       Changed = true;
     } else {
       // Otherwise update VSET{I}VLI for the next iteration.
->>>>>>> 2e412c55
       PrevVSETVLI = &MI;
     }
-<<<<<<< HEAD
-
-    // If a previous "set vl" instruction opcode is different from this one, we
-    // can't differentiate the AVL values.
-    if (PrevVSETVLI->getOpcode() != MI.getOpcode()) {
-      PrevVSETVLI = &MI;
-      continue;
-    }
-
-    // The remaining two cases are
-    // 1. PrevVSETVLI = PseudoVSETVLI
-    //    MI = PseudoVSETVLI
-    //
-    // 2. PrevVSETVLI = PseudoVSETIVLI
-    //    MI = PseudoVSETIVLI
-    Register AVLReg;
-    bool SameAVL = false;
-    if (MI.getOpcode() == RISCV::PseudoVSETVLI) {
-      AVLReg = MI.getOperand(1).getReg();
-      SameAVL = PrevVSETVLI->getOperand(1).getReg() == AVLReg;
-    } else { // RISCV::PseudoVSETIVLI
-      SameAVL =
-          PrevVSETVLI->getOperand(1).getImm() == MI.getOperand(1).getImm();
-    }
-    int64_t PrevVTYPEImm = PrevVSETVLI->getOperand(2).getImm();
-    int64_t VTYPEImm = MI.getOperand(2).getImm();
-
-    // Does this VSET{I}VLI use the same AVL register/value and VTYPE immediate?
-    if (!SameAVL || PrevVTYPEImm != VTYPEImm) {
-      PrevVSETVLI = &MI;
-      continue;
-    }
-
-    // If the AVLReg is X0 we need to look at the output VL of both VSETVLIs.
-    if ((MI.getOpcode() == RISCV::PseudoVSETVLI) && (AVLReg == RISCV::X0)) {
-      assert((PrevVSETVLI->getOpcode() == RISCV::PseudoVSETVLI) &&
-             "Unexpected vsetvli opcode.");
-      Register PrevOutVL = PrevVSETVLI->getOperand(0).getReg();
-      Register OutVL = MI.getOperand(0).getReg();
-      // We can't remove if the previous VSETVLI left VL unchanged and the
-      // current instruction is setting it to VLMAX. Without knowing the VL
-      // before the previous instruction we don't know if this is a change.
-      if (PrevOutVL == RISCV::X0 && OutVL != RISCV::X0) {
-        PrevVSETVLI = &MI;
-        continue;
-      }
-    }
-
-    // This VSETVLI is redundant, remove it.
-    MI.eraseFromParent();
-    Changed = true;
-=======
->>>>>>> 2e412c55
   }
 
   return Changed;
