//===- RISCVInsertVSETVLI.cpp - Insert VSETVLI instructions ---------------===//
//
// Part of the LLVM Project, under the Apache License v2.0 with LLVM Exceptions.
// See https://llvm.org/LICENSE.txt for license information.
// SPDX-License-Identifier: Apache-2.0 WITH LLVM-exception
//
//===----------------------------------------------------------------------===//
//
// This file implements a function pass that inserts VSETVLI instructions where
// needed and expands the vl outputs of VLEFF/VLSEGFF to PseudoReadVL
// instructions.
//
// This pass consists of 3 phases:
//
// Phase 1 collects how each basic block affects VL/VTYPE.
//
// Phase 2 uses the information from phase 1 to do a data flow analysis to
// propagate the VL/VTYPE changes through the function. This gives us the
// VL/VTYPE at the start of each basic block.
//
// Phase 3 inserts VSETVLI instructions in each basic block. Information from
// phase 2 is used to prevent inserting a VSETVLI before the first vector
// instruction in the block if possible.
//
//===----------------------------------------------------------------------===//

#include "RISCV.h"
#include "RISCVSubtarget.h"
#include "llvm/CodeGen/LiveIntervals.h"
#include "llvm/CodeGen/MachineFunctionPass.h"
#include <queue>
using namespace llvm;

#define DEBUG_TYPE "riscv-insert-vsetvli"
#define RISCV_INSERT_VSETVLI_NAME "RISC-V Insert VSETVLI pass"

static cl::opt<bool> DisableInsertVSETVLPHIOpt(
    "riscv-disable-insert-vsetvl-phi-opt", cl::init(false), cl::Hidden,
    cl::desc("Disable looking through phis when inserting vsetvlis."));

static cl::opt<bool> UseStrictAsserts(
    "riscv-insert-vsetvl-strict-asserts", cl::init(true), cl::Hidden,
    cl::desc("Enable strict assertion checking for the dataflow algorithm"));

namespace {

static unsigned getVLOpNum(const MachineInstr &MI) {
  return RISCVII::getVLOpNum(MI.getDesc());
}

static unsigned getSEWOpNum(const MachineInstr &MI) {
  return RISCVII::getSEWOpNum(MI.getDesc());
}

static bool isVectorConfigInstr(const MachineInstr &MI) {
  return MI.getOpcode() == RISCV::PseudoVSETVLI ||
         MI.getOpcode() == RISCV::PseudoVSETVLIX0 ||
         MI.getOpcode() == RISCV::PseudoVSETIVLI;
}

/// Return true if this is 'vsetvli x0, x0, vtype' which preserves
/// VL and only sets VTYPE.
static bool isVLPreservingConfig(const MachineInstr &MI) {
  if (MI.getOpcode() != RISCV::PseudoVSETVLIX0)
    return false;
  assert(RISCV::X0 == MI.getOperand(1).getReg());
  return RISCV::X0 == MI.getOperand(0).getReg();
}

static uint16_t getRVVMCOpcode(uint16_t RVVPseudoOpcode) {
  const RISCVVPseudosTable::PseudoInfo *RVV =
      RISCVVPseudosTable::getPseudoInfo(RVVPseudoOpcode);
  if (!RVV)
    return 0;
  return RVV->BaseInstr;
}

static bool isScalarMoveInstr(const MachineInstr &MI) {
  switch (getRVVMCOpcode(MI.getOpcode())) {
  default:
    return false;
  case RISCV::VMV_S_X:
  case RISCV::VFMV_S_F:
    return true;
  }
}

static bool isScalarSplatInstr(const MachineInstr &MI) {
  switch (getRVVMCOpcode(MI.getOpcode())) {
  default:
    return false;
  case RISCV::VMV_V_I:
  case RISCV::VMV_V_X:
  case RISCV::VFMV_V_F:
    return true;
  }
}

static bool isVSlideInstr(const MachineInstr &MI) {
  switch (getRVVMCOpcode(MI.getOpcode())) {
  default:
    return false;
  case RISCV::VSLIDEDOWN_VX:
  case RISCV::VSLIDEDOWN_VI:
  case RISCV::VSLIDEUP_VX:
  case RISCV::VSLIDEUP_VI:
    return true;
  }
}

/// Get the EEW for a load or store instruction.  Return std::nullopt if MI is
/// not a load or store which ignores SEW.
static std::optional<unsigned> getEEWForLoadStore(const MachineInstr &MI) {
  switch (getRVVMCOpcode(MI.getOpcode())) {
  default:
    return std::nullopt;
  case RISCV::VLE8_V:
  case RISCV::VLSE8_V:
  case RISCV::VSE8_V:
  case RISCV::VSSE8_V:
    return 8;
  case RISCV::VLE16_V:
  case RISCV::VLSE16_V:
  case RISCV::VSE16_V:
  case RISCV::VSSE16_V:
    return 16;
  case RISCV::VLE32_V:
  case RISCV::VLSE32_V:
  case RISCV::VSE32_V:
  case RISCV::VSSE32_V:
    return 32;
  case RISCV::VLE64_V:
  case RISCV::VLSE64_V:
  case RISCV::VSE64_V:
  case RISCV::VSSE64_V:
    return 64;
  }
}

/// Return true if this is an operation on mask registers.  Note that
/// this includes both arithmetic/logical ops and load/store (vlm/vsm).
static bool isMaskRegOp(const MachineInstr &MI) {
  if (!RISCVII::hasSEWOp(MI.getDesc().TSFlags))
    return false;
  const unsigned Log2SEW = MI.getOperand(getSEWOpNum(MI)).getImm();
  // A Log2SEW of 0 is an operation on mask registers only.
  return Log2SEW == 0;
}

/// Return true if the inactive elements in the result are entirely undefined.
/// Note that this is different from "agnostic" as defined by the vector
/// specification.  Agnostic requires each lane to either be undisturbed, or
/// take the value -1; no other value is allowed.
static bool hasUndefinedMergeOp(const MachineInstr &MI,
                                const MachineRegisterInfo &MRI) {

  unsigned UseOpIdx;
  if (!MI.isRegTiedToUseOperand(0, &UseOpIdx))
    // If there is no passthrough operand, then the pass through
    // lanes are undefined.
    return true;

<<<<<<< HEAD
  // If the tied operand is an IMPLICIT_DEF, the pass through lanes
  // are undefined.
  const MachineOperand &UseMO = MI.getOperand(UseOpIdx);
  MachineInstr *UseMI = MRI.getVRegDef(UseMO.getReg());
  return UseMI && UseMI->isImplicitDef();
=======
  // If the tied operand is an IMPLICIT_DEF (or a REG_SEQUENCE whose operands
  // are solely IMPLICIT_DEFS), the pass through lanes are undefined.  
  const MachineOperand &UseMO = MI.getOperand(UseOpIdx);
  if (MachineInstr *UseMI = MRI.getVRegDef(UseMO.getReg())) {
    if (UseMI->isImplicitDef())
      return true;

    if (UseMI->isRegSequence()) {
      for (unsigned i = 1, e = UseMI->getNumOperands(); i < e; i += 2) {
        MachineInstr *SourceMI = MRI.getVRegDef(UseMI->getOperand(i).getReg());
        if (!SourceMI || !SourceMI->isImplicitDef())
          return false;
      }
      return true;
    }
  }
  return false;
>>>>>>> bac3a63c
}

/// Which subfields of VL or VTYPE have values we need to preserve?
struct DemandedFields {
  // Some unknown property of VL is used.  If demanded, must preserve entire
  // value.
  bool VLAny = false;
  // Only zero vs non-zero is used. If demanded, can change non-zero values.
  bool VLZeroness = false;
  // What properties of SEW we need to preserve.
  enum : uint8_t {
    SEWEqual = 2,              // The exact value of SEW needs to be preserved.
    SEWGreaterThanOrEqual = 1, // SEW can be changed as long as it's greater
                               // than or equal to the original value.
    SEWNone = 0                // We don't need to preserve SEW at all.
  } SEW = SEWNone;
  bool LMUL = false;
  bool SEWLMULRatio = false;
  bool TailPolicy = false;
  bool MaskPolicy = false;

  // Return true if any part of VTYPE was used
  bool usedVTYPE() const {
    return SEW || LMUL || SEWLMULRatio || TailPolicy || MaskPolicy;
  }

  // Return true if any property of VL was used
  bool usedVL() {
    return VLAny || VLZeroness;
  }

  // Mark all VTYPE subfields and properties as demanded
  void demandVTYPE() {
    SEW = SEWEqual;
    LMUL = true;
    SEWLMULRatio = true;
    TailPolicy = true;
    MaskPolicy = true;
  }

  // Mark all VL properties as demanded
  void demandVL() {
    VLAny = true;
    VLZeroness = true;
  }

#if !defined(NDEBUG) || defined(LLVM_ENABLE_DUMP)
  /// Support for debugging, callable in GDB: V->dump()
  LLVM_DUMP_METHOD void dump() const {
    print(dbgs());
    dbgs() << "\n";
  }

  /// Implement operator<<.
  void print(raw_ostream &OS) const {
    OS << "{";
    OS << "VLAny=" << VLAny << ", ";
    OS << "VLZeroness=" << VLZeroness << ", ";
    OS << "SEW=";
    switch (SEW) {
    case SEWEqual:
      OS << "SEWEqual";
      break;
    case SEWGreaterThanOrEqual:
      OS << "SEWGreaterThanOrEqual";
      break;
    case SEWNone:
      OS << "SEWNone";
      break;
    };
    OS << ", ";
    OS << "LMUL=" << LMUL << ", ";
    OS << "SEWLMULRatio=" << SEWLMULRatio << ", ";
    OS << "TailPolicy=" << TailPolicy << ", ";
    OS << "MaskPolicy=" << MaskPolicy;
    OS << "}";
  }
#endif
};

#if !defined(NDEBUG) || defined(LLVM_ENABLE_DUMP)
LLVM_ATTRIBUTE_USED
inline raw_ostream &operator<<(raw_ostream &OS, const DemandedFields &DF) {
  DF.print(OS);
  return OS;
}
#endif

/// Return true if moving from CurVType to NewVType is
/// indistinguishable from the perspective of an instruction (or set
/// of instructions) which use only the Used subfields and properties.
static bool areCompatibleVTYPEs(uint64_t CurVType, uint64_t NewVType,
                                const DemandedFields &Used) {
  if (Used.SEW == DemandedFields::SEWEqual &&
      RISCVVType::getSEW(CurVType) != RISCVVType::getSEW(NewVType))
    return false;

  if (Used.SEW == DemandedFields::SEWGreaterThanOrEqual &&
      RISCVVType::getSEW(NewVType) < RISCVVType::getSEW(CurVType))
    return false;

  if (Used.LMUL &&
      RISCVVType::getVLMUL(CurVType) != RISCVVType::getVLMUL(NewVType))
    return false;

  if (Used.SEWLMULRatio) {
    auto Ratio1 = RISCVVType::getSEWLMULRatio(RISCVVType::getSEW(CurVType),
                                              RISCVVType::getVLMUL(CurVType));
    auto Ratio2 = RISCVVType::getSEWLMULRatio(RISCVVType::getSEW(NewVType),
                                              RISCVVType::getVLMUL(NewVType));
    if (Ratio1 != Ratio2)
      return false;
  }

  if (Used.TailPolicy && RISCVVType::isTailAgnostic(CurVType) !=
                             RISCVVType::isTailAgnostic(NewVType))
    return false;
  if (Used.MaskPolicy && RISCVVType::isMaskAgnostic(CurVType) !=
                             RISCVVType::isMaskAgnostic(NewVType))
    return false;
  return true;
}

/// Return the fields and properties demanded by the provided instruction.
DemandedFields getDemanded(const MachineInstr &MI,
                           const MachineRegisterInfo *MRI) {
  // Warning: This function has to work on both the lowered (i.e. post
  // emitVSETVLIs) and pre-lowering forms.  The main implication of this is
  // that it can't use the value of a SEW, VL, or Policy operand as they might
  // be stale after lowering.

  // Most instructions don't use any of these subfeilds.
  DemandedFields Res;
  // Start conservative if registers are used
  if (MI.isCall() || MI.isInlineAsm() || MI.readsRegister(RISCV::VL))
    Res.demandVL();
  if (MI.isCall() || MI.isInlineAsm() || MI.readsRegister(RISCV::VTYPE))
    Res.demandVTYPE();
  // Start conservative on the unlowered form too
  uint64_t TSFlags = MI.getDesc().TSFlags;
  if (RISCVII::hasSEWOp(TSFlags)) {
    Res.demandVTYPE();
    if (RISCVII::hasVLOp(TSFlags))
      Res.demandVL();

    // Behavior is independent of mask policy.
    if (!RISCVII::usesMaskPolicy(TSFlags))
      Res.MaskPolicy = false;
  }

  // Loads and stores with implicit EEW do not demand SEW or LMUL directly.
  // They instead demand the ratio of the two which is used in computing
  // EMUL, but which allows us the flexibility to change SEW and LMUL
  // provided we don't change the ratio.
  // Note: We assume that the instructions initial SEW is the EEW encoded
  // in the opcode.  This is asserted when constructing the VSETVLIInfo.
  if (getEEWForLoadStore(MI)) {
    Res.SEW = DemandedFields::SEWNone;
    Res.LMUL = false;
  }

  // Store instructions don't use the policy fields.
  if (RISCVII::hasSEWOp(TSFlags) && MI.getNumExplicitDefs() == 0) {
    Res.TailPolicy = false;
    Res.MaskPolicy = false;
  }

  // If this is a mask reg operation, it only cares about VLMAX.
  // TODO: Possible extensions to this logic
  // * Probably ok if available VLMax is larger than demanded
  // * The policy bits can probably be ignored..
  if (isMaskRegOp(MI)) {
    Res.SEW = DemandedFields::SEWNone;
    Res.LMUL = false;
  }

  // For vmv.s.x and vfmv.s.f, there are only two behaviors, VL = 0 and VL > 0.
  if (isScalarMoveInstr(MI)) {
    Res.LMUL = false;
    Res.SEWLMULRatio = false;
    Res.VLAny = false;
    // For vmv.s.x and vfmv.s.f, if the merge operand is *undefined*, we don't
    // need to preserve any other bits and are thus compatible with any larger,
    // etype and can disregard policy bits.  Warning: It's tempting to try doing
    // this for any tail agnostic operation, but we can't as TA requires
    // tail lanes to either be the original value or -1.  We are writing
    // unknown bits to the lanes here.
    if (hasUndefinedMergeOp(MI, *MRI)) {
      Res.SEW = DemandedFields::SEWGreaterThanOrEqual;
      Res.TailPolicy = false;
    }
  }

  return Res;
}

/// Defines the abstract state with which the forward dataflow models the
/// values of the VL and VTYPE registers after insertion.
class VSETVLIInfo {
  union {
    Register AVLReg;
    unsigned AVLImm;
  };

  enum : uint8_t {
    Uninitialized,
    AVLIsReg,
    AVLIsImm,
    Unknown,
  } State = Uninitialized;

  // Fields from VTYPE.
  RISCVII::VLMUL VLMul = RISCVII::LMUL_1;
  uint8_t SEW = 0;
  uint8_t TailAgnostic : 1;
  uint8_t MaskAgnostic : 1;
  uint8_t SEWLMULRatioOnly : 1;

public:
  VSETVLIInfo()
      : AVLImm(0), TailAgnostic(false), MaskAgnostic(false),
        SEWLMULRatioOnly(false) {}

  static VSETVLIInfo getUnknown() {
    VSETVLIInfo Info;
    Info.setUnknown();
    return Info;
  }

  bool isValid() const { return State != Uninitialized; }
  void setUnknown() { State = Unknown; }
  bool isUnknown() const { return State == Unknown; }

  void setAVLReg(Register Reg) {
    AVLReg = Reg;
    State = AVLIsReg;
  }

  void setAVLImm(unsigned Imm) {
    AVLImm = Imm;
    State = AVLIsImm;
  }

  bool hasAVLImm() const { return State == AVLIsImm; }
  bool hasAVLReg() const { return State == AVLIsReg; }
  Register getAVLReg() const {
    assert(hasAVLReg());
    return AVLReg;
  }
  unsigned getAVLImm() const {
    assert(hasAVLImm());
    return AVLImm;
  }

  unsigned getSEW() const { return SEW; }
  RISCVII::VLMUL getVLMUL() const { return VLMul; }

  bool hasNonZeroAVL(const MachineRegisterInfo &MRI) const {
    if (hasAVLImm())
      return getAVLImm() > 0;
    if (hasAVLReg()) {
      if (getAVLReg() == RISCV::X0)
        return true;
      if (MachineInstr *MI = MRI.getVRegDef(getAVLReg());
          MI && MI->getOpcode() == RISCV::ADDI &&
          MI->getOperand(1).isReg() && MI->getOperand(2).isImm() &&
          MI->getOperand(1).getReg() == RISCV::X0 &&
          MI->getOperand(2).getImm() != 0)
        return true;
      return false;
    }
    return false;
  }

  bool hasEquallyZeroAVL(const VSETVLIInfo &Other,
                         const MachineRegisterInfo &MRI) const {
    if (hasSameAVL(Other))
      return true;
    return (hasNonZeroAVL(MRI) && Other.hasNonZeroAVL(MRI));
  }

  bool hasSameAVL(const VSETVLIInfo &Other) const {
    if (hasAVLReg() && Other.hasAVLReg())
      return getAVLReg() == Other.getAVLReg();

    if (hasAVLImm() && Other.hasAVLImm())
      return getAVLImm() == Other.getAVLImm();

    return false;
  }

  void setVTYPE(unsigned VType) {
    assert(isValid() && !isUnknown() &&
           "Can't set VTYPE for uninitialized or unknown");
    VLMul = RISCVVType::getVLMUL(VType);
    SEW = RISCVVType::getSEW(VType);
    TailAgnostic = RISCVVType::isTailAgnostic(VType);
    MaskAgnostic = RISCVVType::isMaskAgnostic(VType);
  }
  void setVTYPE(RISCVII::VLMUL L, unsigned S, bool TA, bool MA) {
    assert(isValid() && !isUnknown() &&
           "Can't set VTYPE for uninitialized or unknown");
    VLMul = L;
    SEW = S;
    TailAgnostic = TA;
    MaskAgnostic = MA;
  }

  unsigned encodeVTYPE() const {
    assert(isValid() && !isUnknown() && !SEWLMULRatioOnly &&
           "Can't encode VTYPE for uninitialized or unknown");
    return RISCVVType::encodeVTYPE(VLMul, SEW, TailAgnostic, MaskAgnostic);
  }

  bool hasSEWLMULRatioOnly() const { return SEWLMULRatioOnly; }

  bool hasSameVTYPE(const VSETVLIInfo &Other) const {
    assert(isValid() && Other.isValid() &&
           "Can't compare invalid VSETVLIInfos");
    assert(!isUnknown() && !Other.isUnknown() &&
           "Can't compare VTYPE in unknown state");
    assert(!SEWLMULRatioOnly && !Other.SEWLMULRatioOnly &&
           "Can't compare when only LMUL/SEW ratio is valid.");
    return std::tie(VLMul, SEW, TailAgnostic, MaskAgnostic) ==
           std::tie(Other.VLMul, Other.SEW, Other.TailAgnostic,
                    Other.MaskAgnostic);
  }

  unsigned getSEWLMULRatio() const {
    assert(isValid() && !isUnknown() &&
           "Can't use VTYPE for uninitialized or unknown");
    return RISCVVType::getSEWLMULRatio(SEW, VLMul);
  }

  // Check if the VTYPE for these two VSETVLIInfos produce the same VLMAX.
  // Note that having the same VLMAX ensures that both share the same
  // function from AVL to VL; that is, they must produce the same VL value
  // for any given AVL value.
  bool hasSameVLMAX(const VSETVLIInfo &Other) const {
    assert(isValid() && Other.isValid() &&
           "Can't compare invalid VSETVLIInfos");
    assert(!isUnknown() && !Other.isUnknown() &&
           "Can't compare VTYPE in unknown state");
    return getSEWLMULRatio() == Other.getSEWLMULRatio();
  }

  bool hasCompatibleVTYPE(const DemandedFields &Used,
                          const VSETVLIInfo &Require) const {
    return areCompatibleVTYPEs(Require.encodeVTYPE(), encodeVTYPE(), Used);
  }

  // Determine whether the vector instructions requirements represented by
  // Require are compatible with the previous vsetvli instruction represented
  // by this.  MI is the instruction whose requirements we're considering.
  bool isCompatible(const DemandedFields &Used, const VSETVLIInfo &Require,
                    const MachineRegisterInfo &MRI) const {
    assert(isValid() && Require.isValid() &&
           "Can't compare invalid VSETVLIInfos");
    assert(!Require.SEWLMULRatioOnly &&
           "Expected a valid VTYPE for instruction!");
    // Nothing is compatible with Unknown.
    if (isUnknown() || Require.isUnknown())
      return false;

    // If only our VLMAX ratio is valid, then this isn't compatible.
    if (SEWLMULRatioOnly)
      return false;

    // If the instruction doesn't need an AVLReg and the SEW matches, consider
    // it compatible.
    if (Require.hasAVLReg() && Require.AVLReg == RISCV::NoRegister)
      if (SEW == Require.SEW)
        return true;

    if (Used.VLAny && !hasSameAVL(Require))
      return false;

    if (Used.VLZeroness && !hasEquallyZeroAVL(Require, MRI))
      return false;

    return hasCompatibleVTYPE(Used, Require);
  }

  bool operator==(const VSETVLIInfo &Other) const {
    // Uninitialized is only equal to another Uninitialized.
    if (!isValid())
      return !Other.isValid();
    if (!Other.isValid())
      return !isValid();

    // Unknown is only equal to another Unknown.
    if (isUnknown())
      return Other.isUnknown();
    if (Other.isUnknown())
      return isUnknown();

    if (!hasSameAVL(Other))
      return false;

    // If the SEWLMULRatioOnly bits are different, then they aren't equal.
    if (SEWLMULRatioOnly != Other.SEWLMULRatioOnly)
      return false;

    // If only the VLMAX is valid, check that it is the same.
    if (SEWLMULRatioOnly)
      return hasSameVLMAX(Other);

    // If the full VTYPE is valid, check that it is the same.
    return hasSameVTYPE(Other);
  }

  bool operator!=(const VSETVLIInfo &Other) const {
    return !(*this == Other);
  }

  // Calculate the VSETVLIInfo visible to a block assuming this and Other are
  // both predecessors.
  VSETVLIInfo intersect(const VSETVLIInfo &Other) const {
    // If the new value isn't valid, ignore it.
    if (!Other.isValid())
      return *this;

    // If this value isn't valid, this must be the first predecessor, use it.
    if (!isValid())
      return Other;

    // If either is unknown, the result is unknown.
    if (isUnknown() || Other.isUnknown())
      return VSETVLIInfo::getUnknown();

    // If we have an exact, match return this.
    if (*this == Other)
      return *this;

    // Not an exact match, but maybe the AVL and VLMAX are the same. If so,
    // return an SEW/LMUL ratio only value.
    if (hasSameAVL(Other) && hasSameVLMAX(Other)) {
      VSETVLIInfo MergeInfo = *this;
      MergeInfo.SEWLMULRatioOnly = true;
      return MergeInfo;
    }

    // Otherwise the result is unknown.
    return VSETVLIInfo::getUnknown();
  }

#if !defined(NDEBUG) || defined(LLVM_ENABLE_DUMP)
  /// Support for debugging, callable in GDB: V->dump()
  LLVM_DUMP_METHOD void dump() const {
    print(dbgs());
    dbgs() << "\n";
  }

  /// Implement operator<<.
  /// @{
  void print(raw_ostream &OS) const {
    OS << "{";
    if (!isValid())
      OS << "Uninitialized";
    if (isUnknown())
      OS << "unknown";
    if (hasAVLReg())
      OS << "AVLReg=" << (unsigned)AVLReg;
    if (hasAVLImm())
      OS << "AVLImm=" << (unsigned)AVLImm;
    OS << ", "
       << "VLMul=" << (unsigned)VLMul << ", "
       << "SEW=" << (unsigned)SEW << ", "
       << "TailAgnostic=" << (bool)TailAgnostic << ", "
       << "MaskAgnostic=" << (bool)MaskAgnostic << ", "
       << "SEWLMULRatioOnly=" << (bool)SEWLMULRatioOnly << "}";
  }
#endif
};

#if !defined(NDEBUG) || defined(LLVM_ENABLE_DUMP)
LLVM_ATTRIBUTE_USED
inline raw_ostream &operator<<(raw_ostream &OS, const VSETVLIInfo &V) {
  V.print(OS);
  return OS;
}
#endif

struct BlockData {
  // The VSETVLIInfo that represents the net changes to the VL/VTYPE registers
  // made by this block. Calculated in Phase 1.
  VSETVLIInfo Change;

  // The VSETVLIInfo that represents the VL/VTYPE settings on exit from this
  // block. Calculated in Phase 2.
  VSETVLIInfo Exit;

  // The VSETVLIInfo that represents the VL/VTYPE settings from all predecessor
  // blocks. Calculated in Phase 2, and used by Phase 3.
  VSETVLIInfo Pred;

  // Keeps track of whether the block is already in the queue.
  bool InQueue = false;

  BlockData() = default;
};

class RISCVInsertVSETVLI : public MachineFunctionPass {
  const TargetInstrInfo *TII;
  MachineRegisterInfo *MRI;

  std::vector<BlockData> BlockInfo;
  std::queue<const MachineBasicBlock *> WorkList;

public:
  static char ID;

  RISCVInsertVSETVLI() : MachineFunctionPass(ID) {
    initializeRISCVInsertVSETVLIPass(*PassRegistry::getPassRegistry());
  }
  bool runOnMachineFunction(MachineFunction &MF) override;

  void getAnalysisUsage(AnalysisUsage &AU) const override {
    AU.setPreservesCFG();
    MachineFunctionPass::getAnalysisUsage(AU);
  }

  StringRef getPassName() const override { return RISCV_INSERT_VSETVLI_NAME; }

private:
  bool needVSETVLI(const MachineInstr &MI, const VSETVLIInfo &Require,
                   const VSETVLIInfo &CurInfo) const;
  bool needVSETVLIPHI(const VSETVLIInfo &Require,
                      const MachineBasicBlock &MBB) const;
  void insertVSETVLI(MachineBasicBlock &MBB, MachineInstr &MI,
                     const VSETVLIInfo &Info, const VSETVLIInfo &PrevInfo);
  void insertVSETVLI(MachineBasicBlock &MBB,
                     MachineBasicBlock::iterator InsertPt, DebugLoc DL,
                     const VSETVLIInfo &Info, const VSETVLIInfo &PrevInfo);

  void transferBefore(VSETVLIInfo &Info, const MachineInstr &MI);
  void transferAfter(VSETVLIInfo &Info, const MachineInstr &MI);
  bool computeVLVTYPEChanges(const MachineBasicBlock &MBB);
  void computeIncomingVLVTYPE(const MachineBasicBlock &MBB);
  void emitVSETVLIs(MachineBasicBlock &MBB);
  void doLocalPostpass(MachineBasicBlock &MBB);
  void doPRE(MachineBasicBlock &MBB);
  void insertReadVL(MachineBasicBlock &MBB);
};

} // end anonymous namespace

char RISCVInsertVSETVLI::ID = 0;

INITIALIZE_PASS(RISCVInsertVSETVLI, DEBUG_TYPE, RISCV_INSERT_VSETVLI_NAME,
                false, false)

static VSETVLIInfo computeInfoForInstr(const MachineInstr &MI, uint64_t TSFlags,
                                       const MachineRegisterInfo *MRI) {
  VSETVLIInfo InstrInfo;

  bool TailAgnostic = true;
  bool MaskAgnostic = true;
  if (!hasUndefinedMergeOp(MI, *MRI)) {
    // Start with undisturbed.
    TailAgnostic = false;
    MaskAgnostic = false;

    // If there is a policy operand, use it.
    if (RISCVII::hasVecPolicyOp(TSFlags)) {
      const MachineOperand &Op = MI.getOperand(MI.getNumExplicitOperands() - 1);
      uint64_t Policy = Op.getImm();
      assert(Policy <= (RISCVII::TAIL_AGNOSTIC | RISCVII::MASK_AGNOSTIC) &&
             "Invalid Policy Value");
      TailAgnostic = Policy & RISCVII::TAIL_AGNOSTIC;
      MaskAgnostic = Policy & RISCVII::MASK_AGNOSTIC;
    }

    // Some pseudo instructions force a tail agnostic policy despite having a
    // tied def.
    if (RISCVII::doesForceTailAgnostic(TSFlags))
      TailAgnostic = true;

    if (!RISCVII::usesMaskPolicy(TSFlags))
      MaskAgnostic = true;
  }

  RISCVII::VLMUL VLMul = RISCVII::getLMul(TSFlags);

  unsigned Log2SEW = MI.getOperand(getSEWOpNum(MI)).getImm();
  // A Log2SEW of 0 is an operation on mask registers only.
  unsigned SEW = Log2SEW ? 1 << Log2SEW : 8;
  assert(RISCVVType::isValidSEW(SEW) && "Unexpected SEW");

  if (RISCVII::hasVLOp(TSFlags)) {
    const MachineOperand &VLOp = MI.getOperand(getVLOpNum(MI));
    if (VLOp.isImm()) {
      int64_t Imm = VLOp.getImm();
      // Conver the VLMax sentintel to X0 register.
      if (Imm == RISCV::VLMaxSentinel)
        InstrInfo.setAVLReg(RISCV::X0);
      else
        InstrInfo.setAVLImm(Imm);
    } else {
      InstrInfo.setAVLReg(VLOp.getReg());
    }
  } else {
    InstrInfo.setAVLReg(RISCV::NoRegister);
  }
#ifndef NDEBUG
  if (std::optional<unsigned> EEW = getEEWForLoadStore(MI)) {
    assert(SEW == EEW && "Initial SEW doesn't match expected EEW");
  }
#endif
  InstrInfo.setVTYPE(VLMul, SEW, TailAgnostic, MaskAgnostic);

  return InstrInfo;
}

void RISCVInsertVSETVLI::insertVSETVLI(MachineBasicBlock &MBB, MachineInstr &MI,
                                       const VSETVLIInfo &Info,
                                       const VSETVLIInfo &PrevInfo) {
  DebugLoc DL = MI.getDebugLoc();
  insertVSETVLI(MBB, MachineBasicBlock::iterator(&MI), DL, Info, PrevInfo);
}

// Return a VSETVLIInfo representing the changes made by this VSETVLI or
// VSETIVLI instruction.
static VSETVLIInfo getInfoForVSETVLI(const MachineInstr &MI) {
  VSETVLIInfo NewInfo;
  if (MI.getOpcode() == RISCV::PseudoVSETIVLI) {
    NewInfo.setAVLImm(MI.getOperand(1).getImm());
  } else {
    assert(MI.getOpcode() == RISCV::PseudoVSETVLI ||
           MI.getOpcode() == RISCV::PseudoVSETVLIX0);
    Register AVLReg = MI.getOperand(1).getReg();
    assert((AVLReg != RISCV::X0 || MI.getOperand(0).getReg() != RISCV::X0) &&
           "Can't handle X0, X0 vsetvli yet");
    NewInfo.setAVLReg(AVLReg);
  }
  NewInfo.setVTYPE(MI.getOperand(2).getImm());

  return NewInfo;
}

void RISCVInsertVSETVLI::insertVSETVLI(MachineBasicBlock &MBB,
                     MachineBasicBlock::iterator InsertPt, DebugLoc DL,
                     const VSETVLIInfo &Info, const VSETVLIInfo &PrevInfo) {

  if (PrevInfo.isValid() && !PrevInfo.isUnknown()) {
    // Use X0, X0 form if the AVL is the same and the SEW+LMUL gives the same
    // VLMAX.
    if (Info.hasSameAVL(PrevInfo) && Info.hasSameVLMAX(PrevInfo)) {
      BuildMI(MBB, InsertPt, DL, TII->get(RISCV::PseudoVSETVLIX0))
          .addReg(RISCV::X0, RegState::Define | RegState::Dead)
          .addReg(RISCV::X0, RegState::Kill)
          .addImm(Info.encodeVTYPE())
          .addReg(RISCV::VL, RegState::Implicit);
      return;
    }

    // If our AVL is a virtual register, it might be defined by a VSET(I)VLI. If
    // it has the same VLMAX we want and the last VL/VTYPE we observed is the
    // same, we can use the X0, X0 form.
    if (Info.hasSameVLMAX(PrevInfo) && Info.hasAVLReg() &&
        Info.getAVLReg().isVirtual()) {
      if (MachineInstr *DefMI = MRI->getVRegDef(Info.getAVLReg())) {
        if (isVectorConfigInstr(*DefMI)) {
          VSETVLIInfo DefInfo = getInfoForVSETVLI(*DefMI);
          if (DefInfo.hasSameAVL(PrevInfo) && DefInfo.hasSameVLMAX(PrevInfo)) {
            BuildMI(MBB, InsertPt, DL, TII->get(RISCV::PseudoVSETVLIX0))
                .addReg(RISCV::X0, RegState::Define | RegState::Dead)
                .addReg(RISCV::X0, RegState::Kill)
                .addImm(Info.encodeVTYPE())
                .addReg(RISCV::VL, RegState::Implicit);
            return;
          }
        }
      }
    }
  }

  if (Info.hasAVLImm()) {
    BuildMI(MBB, InsertPt, DL, TII->get(RISCV::PseudoVSETIVLI))
        .addReg(RISCV::X0, RegState::Define | RegState::Dead)
        .addImm(Info.getAVLImm())
        .addImm(Info.encodeVTYPE());
    return;
  }

  Register AVLReg = Info.getAVLReg();
  if (AVLReg == RISCV::NoRegister) {
    // We can only use x0, x0 if there's no chance of the vtype change causing
    // the previous vl to become invalid.
    if (PrevInfo.isValid() && !PrevInfo.isUnknown() &&
        Info.hasSameVLMAX(PrevInfo)) {
      BuildMI(MBB, InsertPt, DL, TII->get(RISCV::PseudoVSETVLIX0))
          .addReg(RISCV::X0, RegState::Define | RegState::Dead)
          .addReg(RISCV::X0, RegState::Kill)
          .addImm(Info.encodeVTYPE())
          .addReg(RISCV::VL, RegState::Implicit);
      return;
    }
    // Otherwise use an AVL of 0 to avoid depending on previous vl.
    BuildMI(MBB, InsertPt, DL, TII->get(RISCV::PseudoVSETIVLI))
        .addReg(RISCV::X0, RegState::Define | RegState::Dead)
        .addImm(0)
        .addImm(Info.encodeVTYPE());
    return;
  }

  if (AVLReg.isVirtual())
    MRI->constrainRegClass(AVLReg, &RISCV::GPRNoX0RegClass);

  // Use X0 as the DestReg unless AVLReg is X0. We also need to change the
  // opcode if the AVLReg is X0 as they have different register classes for
  // the AVL operand.
  Register DestReg = RISCV::X0;
  unsigned Opcode = RISCV::PseudoVSETVLI;
  if (AVLReg == RISCV::X0) {
    DestReg = MRI->createVirtualRegister(&RISCV::GPRRegClass);
    Opcode = RISCV::PseudoVSETVLIX0;
  }
  BuildMI(MBB, InsertPt, DL, TII->get(Opcode))
      .addReg(DestReg, RegState::Define | RegState::Dead)
      .addReg(AVLReg)
      .addImm(Info.encodeVTYPE());
}

static bool isLMUL1OrSmaller(RISCVII::VLMUL LMUL) {
  auto [LMul, Fractional] = RISCVVType::decodeVLMUL(LMUL);
  return Fractional || LMul == 1;
}

/// Return true if a VSETVLI is required to transition from CurInfo to Require
/// before MI.
bool RISCVInsertVSETVLI::needVSETVLI(const MachineInstr &MI,
                                     const VSETVLIInfo &Require,
                                     const VSETVLIInfo &CurInfo) const {
  assert(Require == computeInfoForInstr(MI, MI.getDesc().TSFlags, MRI));

  if (!CurInfo.isValid() || CurInfo.isUnknown() || CurInfo.hasSEWLMULRatioOnly())
    return true;

  DemandedFields Used = getDemanded(MI, MRI);

  // A slidedown/slideup with an *undefined* merge op can freely clobber
  // elements not copied from the source vector (e.g. masked off, tail, or
  // slideup's prefix). Notes:
  // * We can't modify SEW here since the slide amount is in units of SEW.
  // * VL=1 is special only because we have existing support for zero vs
  //   non-zero VL.  We could generalize this if we had a VL > C predicate.
  // * The LMUL1 restriction is for machines whose latency may depend on VL.
  // * As above, this is only legal for tail "undefined" not "agnostic".
  if (isVSlideInstr(MI) && Require.hasAVLImm() && Require.getAVLImm() == 1 &&
      isLMUL1OrSmaller(CurInfo.getVLMUL()) && hasUndefinedMergeOp(MI, *MRI)) {
    Used.VLAny = false;
    Used.VLZeroness = true;
    Used.LMUL = false;
    Used.TailPolicy = false;
  }

  // A tail undefined vmv.v.i/x or vfmv.v.f with VL=1 can be treated in the same
  // semantically as vmv.s.x.  This is particularly useful since we don't have an
  // immediate form of vmv.s.x, and thus frequently use vmv.v.i in it's place.
  // Since a splat is non-constant time in LMUL, we do need to be careful to not
  // increase the number of active vector registers (unlike for vmv.s.x.)
  if (isScalarSplatInstr(MI) && Require.hasAVLImm() && Require.getAVLImm() == 1 &&
      isLMUL1OrSmaller(CurInfo.getVLMUL()) && hasUndefinedMergeOp(MI, *MRI)) {
    Used.LMUL = false;
    Used.SEWLMULRatio = false;
    Used.VLAny = false;
    Used.SEW = DemandedFields::SEWGreaterThanOrEqual;
    Used.TailPolicy = false;
  }

  if (CurInfo.isCompatible(Used, Require, *MRI))
    return false;

  // We didn't find a compatible value. If our AVL is a virtual register,
  // it might be defined by a VSET(I)VLI. If it has the same VLMAX we need
  // and the last VL/VTYPE we observed is the same, we don't need a
  // VSETVLI here.
  if (Require.hasAVLReg() && Require.getAVLReg().isVirtual() &&
      CurInfo.hasCompatibleVTYPE(Used, Require)) {
    if (MachineInstr *DefMI = MRI->getVRegDef(Require.getAVLReg())) {
      if (isVectorConfigInstr(*DefMI)) {
        VSETVLIInfo DefInfo = getInfoForVSETVLI(*DefMI);
        if (DefInfo.hasSameAVL(CurInfo) && DefInfo.hasSameVLMAX(CurInfo))
          return false;
      }
    }
  }

  return true;
}

// Given an incoming state reaching MI, modifies that state so that it is minimally
// compatible with MI.  The resulting state is guaranteed to be semantically legal
// for MI, but may not be the state requested by MI.
void RISCVInsertVSETVLI::transferBefore(VSETVLIInfo &Info, const MachineInstr &MI) {
  uint64_t TSFlags = MI.getDesc().TSFlags;
  if (!RISCVII::hasSEWOp(TSFlags))
    return;

  const VSETVLIInfo NewInfo = computeInfoForInstr(MI, TSFlags, MRI);
  if (Info.isValid() && !needVSETVLI(MI, NewInfo, Info))
    return;

  const VSETVLIInfo PrevInfo = Info;
  Info = NewInfo;

  if (!RISCVII::hasVLOp(TSFlags))
    return;

  // For vmv.s.x and vfmv.s.f, there are only two behaviors, VL = 0 and
  // VL > 0. We can discard the user requested AVL and just use the last
  // one if we can prove it equally zero.  This removes a vsetvli entirely
  // if the types match or allows use of cheaper avl preserving variant
  // if VLMAX doesn't change.  If VLMAX might change, we couldn't use
  // the 'vsetvli x0, x0, vtype" variant, so we avoid the transform to
  // prevent extending live range of an avl register operand.
  // TODO: We can probably relax this for immediates.
  if (isScalarMoveInstr(MI) && PrevInfo.isValid() &&
      PrevInfo.hasEquallyZeroAVL(Info, *MRI) &&
      Info.hasSameVLMAX(PrevInfo)) {
    if (PrevInfo.hasAVLImm())
      Info.setAVLImm(PrevInfo.getAVLImm());
    else
      Info.setAVLReg(PrevInfo.getAVLReg());
    return;
  }

  // If AVL is defined by a vsetvli with the same VLMAX, we can
  // replace the AVL operand with the AVL of the defining vsetvli.
  // We avoid general register AVLs to avoid extending live ranges
  // without being sure we can kill the original source reg entirely.
  if (!Info.hasAVLReg() || !Info.getAVLReg().isVirtual())
    return;
  MachineInstr *DefMI = MRI->getVRegDef(Info.getAVLReg());
  if (!DefMI || !isVectorConfigInstr(*DefMI))
    return;

  VSETVLIInfo DefInfo = getInfoForVSETVLI(*DefMI);
  if (DefInfo.hasSameVLMAX(Info) &&
      (DefInfo.hasAVLImm() || DefInfo.getAVLReg() == RISCV::X0)) {
    if (DefInfo.hasAVLImm())
      Info.setAVLImm(DefInfo.getAVLImm());
    else
      Info.setAVLReg(DefInfo.getAVLReg());
    return;
  }
}

// Given a state with which we evaluated MI (see transferBefore above for why
// this might be different that the state MI requested), modify the state to
// reflect the changes MI might make.
void RISCVInsertVSETVLI::transferAfter(VSETVLIInfo &Info, const MachineInstr &MI) {
  if (isVectorConfigInstr(MI)) {
    Info = getInfoForVSETVLI(MI);
    return;
  }

  if (RISCV::isFaultFirstLoad(MI)) {
    // Update AVL to vl-output of the fault first load.
    Info.setAVLReg(MI.getOperand(1).getReg());
    return;
  }

  // If this is something that updates VL/VTYPE that we don't know about, set
  // the state to unknown.
  if (MI.isCall() || MI.isInlineAsm() || MI.modifiesRegister(RISCV::VL) ||
      MI.modifiesRegister(RISCV::VTYPE))
    Info = VSETVLIInfo::getUnknown();
}

bool RISCVInsertVSETVLI::computeVLVTYPEChanges(const MachineBasicBlock &MBB) {
  bool HadVectorOp = false;

  BlockData &BBInfo = BlockInfo[MBB.getNumber()];
  BBInfo.Change = BBInfo.Pred;
  for (const MachineInstr &MI : MBB) {
    transferBefore(BBInfo.Change, MI);

    if (isVectorConfigInstr(MI) || RISCVII::hasSEWOp(MI.getDesc().TSFlags))
      HadVectorOp = true;

    transferAfter(BBInfo.Change, MI);
  }

  return HadVectorOp;
}

void RISCVInsertVSETVLI::computeIncomingVLVTYPE(const MachineBasicBlock &MBB) {

  BlockData &BBInfo = BlockInfo[MBB.getNumber()];

  BBInfo.InQueue = false;

  // Start with the previous entry so that we keep the most conservative state
  // we have ever found.
  VSETVLIInfo InInfo = BBInfo.Pred;
  if (MBB.pred_empty()) {
    // There are no predecessors, so use the default starting status.
    InInfo.setUnknown();
  } else {
    for (MachineBasicBlock *P : MBB.predecessors())
      InInfo = InInfo.intersect(BlockInfo[P->getNumber()].Exit);
  }

  // If we don't have any valid predecessor value, wait until we do.
  if (!InInfo.isValid())
    return;

  // If no change, no need to rerun block
  if (InInfo == BBInfo.Pred)
    return;

  BBInfo.Pred = InInfo;
  LLVM_DEBUG(dbgs() << "Entry state of " << printMBBReference(MBB)
                    << " changed to " << BBInfo.Pred << "\n");

  // Note: It's tempting to cache the state changes here, but due to the
  // compatibility checks performed a blocks output state can change based on
  // the input state.  To cache, we'd have to add logic for finding
  // never-compatible state changes.
  computeVLVTYPEChanges(MBB);
  VSETVLIInfo TmpStatus = BBInfo.Change;

  // If the new exit value matches the old exit value, we don't need to revisit
  // any blocks.
  if (BBInfo.Exit == TmpStatus)
    return;

  BBInfo.Exit = TmpStatus;
  LLVM_DEBUG(dbgs() << "Exit state of " << printMBBReference(MBB)
                    << " changed to " << BBInfo.Exit << "\n");

  // Add the successors to the work list so we can propagate the changed exit
  // status.
  for (MachineBasicBlock *S : MBB.successors())
    if (!BlockInfo[S->getNumber()].InQueue) {
      BlockInfo[S->getNumber()].InQueue = true;
      WorkList.push(S);
    }
}

// If we weren't able to prove a vsetvli was directly unneeded, it might still
// be unneeded if the AVL is a phi node where all incoming values are VL
// outputs from the last VSETVLI in their respective basic blocks.
bool RISCVInsertVSETVLI::needVSETVLIPHI(const VSETVLIInfo &Require,
                                        const MachineBasicBlock &MBB) const {
  if (DisableInsertVSETVLPHIOpt)
    return true;

  if (!Require.hasAVLReg())
    return true;

  Register AVLReg = Require.getAVLReg();
  if (!AVLReg.isVirtual())
    return true;

  // We need the AVL to be produce by a PHI node in this basic block.
  MachineInstr *PHI = MRI->getVRegDef(AVLReg);
  if (!PHI || PHI->getOpcode() != RISCV::PHI || PHI->getParent() != &MBB)
    return true;

  for (unsigned PHIOp = 1, NumOps = PHI->getNumOperands(); PHIOp != NumOps;
       PHIOp += 2) {
    Register InReg = PHI->getOperand(PHIOp).getReg();
    MachineBasicBlock *PBB = PHI->getOperand(PHIOp + 1).getMBB();
    const BlockData &PBBInfo = BlockInfo[PBB->getNumber()];
    // If the exit from the predecessor has the VTYPE we are looking for
    // we might be able to avoid a VSETVLI.
    if (PBBInfo.Exit.isUnknown() || !PBBInfo.Exit.hasSameVTYPE(Require))
      return true;

    // We need the PHI input to the be the output of a VSET(I)VLI.
    MachineInstr *DefMI = MRI->getVRegDef(InReg);
    if (!DefMI || !isVectorConfigInstr(*DefMI))
      return true;

    // We found a VSET(I)VLI make sure it matches the output of the
    // predecessor block.
    VSETVLIInfo DefInfo = getInfoForVSETVLI(*DefMI);
    if (!DefInfo.hasSameAVL(PBBInfo.Exit) ||
        !DefInfo.hasSameVTYPE(PBBInfo.Exit))
      return true;
  }

  // If all the incoming values to the PHI checked out, we don't need
  // to insert a VSETVLI.
  return false;
}

void RISCVInsertVSETVLI::emitVSETVLIs(MachineBasicBlock &MBB) {
  VSETVLIInfo CurInfo = BlockInfo[MBB.getNumber()].Pred;
  // Track whether the prefix of the block we've scanned is transparent
  // (meaning has not yet changed the abstract state).
  bool PrefixTransparent = true;
  for (MachineInstr &MI : MBB) {
    const VSETVLIInfo PrevInfo = CurInfo;
    transferBefore(CurInfo, MI);

    // If this is an explicit VSETVLI or VSETIVLI, update our state.
    if (isVectorConfigInstr(MI)) {
      // Conservatively, mark the VL and VTYPE as live.
      assert(MI.getOperand(3).getReg() == RISCV::VL &&
             MI.getOperand(4).getReg() == RISCV::VTYPE &&
             "Unexpected operands where VL and VTYPE should be");
      MI.getOperand(3).setIsDead(false);
      MI.getOperand(4).setIsDead(false);
      PrefixTransparent = false;
    }

    uint64_t TSFlags = MI.getDesc().TSFlags;
    if (RISCVII::hasSEWOp(TSFlags)) {
      if (PrevInfo != CurInfo) {
        // If this is the first implicit state change, and the state change
        // requested can be proven to produce the same register contents, we
        // can skip emitting the actual state change and continue as if we
        // had since we know the GPR result of the implicit state change
        // wouldn't be used and VL/VTYPE registers are correct.  Note that
        // we *do* need to model the state as if it changed as while the
        // register contents are unchanged, the abstract model can change.
        if (!PrefixTransparent || needVSETVLIPHI(CurInfo, MBB))
          insertVSETVLI(MBB, MI, CurInfo, PrevInfo);
        PrefixTransparent = false;
      }

      if (RISCVII::hasVLOp(TSFlags)) {
        MachineOperand &VLOp = MI.getOperand(getVLOpNum(MI));
        if (VLOp.isReg()) {
          // Erase the AVL operand from the instruction.
          VLOp.setReg(RISCV::NoRegister);
          VLOp.setIsKill(false);
        }
        MI.addOperand(MachineOperand::CreateReg(RISCV::VL, /*isDef*/ false,
                                                /*isImp*/ true));
      }
      MI.addOperand(MachineOperand::CreateReg(RISCV::VTYPE, /*isDef*/ false,
                                              /*isImp*/ true));
    }

    if (MI.isCall() || MI.isInlineAsm() || MI.modifiesRegister(RISCV::VL) ||
        MI.modifiesRegister(RISCV::VTYPE))
      PrefixTransparent = false;

    transferAfter(CurInfo, MI);
  }

  // If we reach the end of the block and our current info doesn't match the
  // expected info, insert a vsetvli to correct.
  if (!UseStrictAsserts) {
    const VSETVLIInfo &ExitInfo = BlockInfo[MBB.getNumber()].Exit;
    if (CurInfo.isValid() && ExitInfo.isValid() && !ExitInfo.isUnknown() &&
        CurInfo != ExitInfo) {
      // Note there's an implicit assumption here that terminators never use
      // or modify VL or VTYPE.  Also, fallthrough will return end().
      auto InsertPt = MBB.getFirstInstrTerminator();
      insertVSETVLI(MBB, InsertPt, MBB.findDebugLoc(InsertPt), ExitInfo,
                    CurInfo);
      CurInfo = ExitInfo;
    }
  }

  if (UseStrictAsserts && CurInfo.isValid()) {
    const auto &Info = BlockInfo[MBB.getNumber()];
    if (CurInfo != Info.Exit) {
      LLVM_DEBUG(dbgs() << "in block " << printMBBReference(MBB) << "\n");
      LLVM_DEBUG(dbgs() << "  begin        state: " << Info.Pred << "\n");
      LLVM_DEBUG(dbgs() << "  expected end state: " << Info.Exit << "\n");
      LLVM_DEBUG(dbgs() << "  actual   end state: " << CurInfo << "\n");
    }
    assert(CurInfo == Info.Exit &&
           "InsertVSETVLI dataflow invariant violated");
  }
}

/// Return true if the VL value configured must be equal to the requested one.
static bool hasFixedResult(const VSETVLIInfo &Info, const RISCVSubtarget &ST) {
  if (!Info.hasAVLImm())
    // VLMAX is always the same value.
    // TODO: Could extend to other registers by looking at the associated vreg
    // def placement.
    return RISCV::X0 == Info.getAVLReg();

  unsigned AVL = Info.getAVLImm();
  unsigned SEW = Info.getSEW();
  unsigned AVLInBits = AVL * SEW;

  unsigned LMul;
  bool Fractional;
  std::tie(LMul, Fractional) = RISCVVType::decodeVLMUL(Info.getVLMUL());

  if (Fractional)
    return ST.getRealMinVLen() / LMul >= AVLInBits;
  return ST.getRealMinVLen() * LMul >= AVLInBits;
}

/// Perform simple partial redundancy elimination of the VSETVLI instructions
/// we're about to insert by looking for cases where we can PRE from the
/// beginning of one block to the end of one of its predecessors.  Specifically,
/// this is geared to catch the common case of a fixed length vsetvl in a single
/// block loop when it could execute once in the preheader instead.
void RISCVInsertVSETVLI::doPRE(MachineBasicBlock &MBB) {
  const MachineFunction &MF = *MBB.getParent();
  const RISCVSubtarget &ST = MF.getSubtarget<RISCVSubtarget>();

  if (!BlockInfo[MBB.getNumber()].Pred.isUnknown())
    return;

  MachineBasicBlock *UnavailablePred = nullptr;
  VSETVLIInfo AvailableInfo;
  for (MachineBasicBlock *P : MBB.predecessors()) {
    const VSETVLIInfo &PredInfo = BlockInfo[P->getNumber()].Exit;
    if (PredInfo.isUnknown()) {
      if (UnavailablePred)
        return;
      UnavailablePred = P;
    } else if (!AvailableInfo.isValid()) {
      AvailableInfo = PredInfo;
    } else if (AvailableInfo != PredInfo) {
      return;
    }
  }

  // Unreachable, single pred, or full redundancy. Note that FRE is handled by
  // phase 3.
  if (!UnavailablePred || !AvailableInfo.isValid())
    return;

  // Critical edge - TODO: consider splitting?
  if (UnavailablePred->succ_size() != 1)
    return;

  // If VL can be less than AVL, then we can't reduce the frequency of exec.
  if (!hasFixedResult(AvailableInfo, ST))
    return;

  // Model the effect of changing the input state of the block MBB to
  // AvailableInfo.  We're looking for two issues here; one legality,
  // one profitability.
  // 1) If the block doesn't use some of the fields from VL or VTYPE, we
  //    may hit the end of the block with a different end state.  We can
  //    not make this change without reflowing later blocks as well.
  // 2) If we don't actually remove a transition, inserting a vsetvli
  //    into the predecessor block would be correct, but unprofitable.
  VSETVLIInfo OldInfo = BlockInfo[MBB.getNumber()].Pred;
  VSETVLIInfo CurInfo = AvailableInfo;
  int TransitionsRemoved = 0;
  for (const MachineInstr &MI : MBB) {
    const VSETVLIInfo LastInfo = CurInfo;
    const VSETVLIInfo LastOldInfo = OldInfo;
    transferBefore(CurInfo, MI);
    transferBefore(OldInfo, MI);
    if (CurInfo == LastInfo)
      TransitionsRemoved++;
    if (LastOldInfo == OldInfo)
      TransitionsRemoved--;
    transferAfter(CurInfo, MI);
    transferAfter(OldInfo, MI);
    if (CurInfo == OldInfo)
      // Convergence.  All transitions after this must match by construction.
      break;
  }
  if (CurInfo != OldInfo || TransitionsRemoved <= 0)
    // Issues 1 and 2 above
    return;

  // Finally, update both data flow state and insert the actual vsetvli.
  // Doing both keeps the code in sync with the dataflow results, which
  // is critical for correctness of phase 3.
  auto OldExit = BlockInfo[UnavailablePred->getNumber()].Exit;
  LLVM_DEBUG(dbgs() << "PRE VSETVLI from " << MBB.getName() << " to "
                    << UnavailablePred->getName() << " with state "
                    << AvailableInfo << "\n");
  BlockInfo[UnavailablePred->getNumber()].Exit = AvailableInfo;
  BlockInfo[MBB.getNumber()].Pred = AvailableInfo;

  // Note there's an implicit assumption here that terminators never use
  // or modify VL or VTYPE.  Also, fallthrough will return end().
  auto InsertPt = UnavailablePred->getFirstInstrTerminator();
  insertVSETVLI(*UnavailablePred, InsertPt,
                UnavailablePred->findDebugLoc(InsertPt),
                AvailableInfo, OldExit);
}

static void doUnion(DemandedFields &A, DemandedFields B) {
  A.VLAny |= B.VLAny;
  A.VLZeroness |= B.VLZeroness;
  A.SEW = std::max(A.SEW, B.SEW);
  A.LMUL |= B.LMUL;
  A.SEWLMULRatio |= B.SEWLMULRatio;
  A.TailPolicy |= B.TailPolicy;
  A.MaskPolicy |= B.MaskPolicy;
}

static bool isNonZeroAVL(const MachineOperand &MO) {
  if (MO.isReg())
    return RISCV::X0 == MO.getReg();
  assert(MO.isImm());
  return 0 != MO.getImm();
}

// Return true if we can mutate PrevMI to match MI without changing any the
// fields which would be observed.
static bool canMutatePriorConfig(const MachineInstr &PrevMI,
                                 const MachineInstr &MI,
                                 const DemandedFields &Used) {
  // If the VL values aren't equal, return false if either a) the former is
  // demanded, or b) we can't rewrite the former to be the later for
  // implementation reasons.
  if (!isVLPreservingConfig(MI)) {
    if (Used.VLAny)
      return false;

    // TODO: Requires more care in the mutation...
    if (isVLPreservingConfig(PrevMI))
      return false;

    // We don't bother to handle the equally zero case here as it's largely
    // uninteresting.
    if (Used.VLZeroness &&
        (!isNonZeroAVL(MI.getOperand(1)) ||
         !isNonZeroAVL(PrevMI.getOperand(1))))
      return false;

    // TODO: Track whether the register is defined between
    // PrevMI and MI.
    if (MI.getOperand(1).isReg() &&
        RISCV::X0 != MI.getOperand(1).getReg())
      return false;

    // TODO: We need to change the result register to allow this rewrite
    // without the result forming a vl preserving vsetvli which is not
    // a correct state merge.
    if (PrevMI.getOperand(0).getReg() == RISCV::X0 &&
        MI.getOperand(1).isReg())
      return false;
  }

  if (!PrevMI.getOperand(2).isImm() || !MI.getOperand(2).isImm())
    return false;

  auto PriorVType = PrevMI.getOperand(2).getImm();
  auto VType = MI.getOperand(2).getImm();
  return areCompatibleVTYPEs(PriorVType, VType, Used);
}

void RISCVInsertVSETVLI::doLocalPostpass(MachineBasicBlock &MBB) {
  MachineInstr *NextMI = nullptr;
  // We can have arbitrary code in successors, so VL and VTYPE
  // must be considered demanded.
  DemandedFields Used;
  Used.demandVL();
  Used.demandVTYPE();
  SmallVector<MachineInstr*> ToDelete;
  for (MachineInstr &MI : make_range(MBB.rbegin(), MBB.rend())) {

    if (!isVectorConfigInstr(MI)) {
      doUnion(Used, getDemanded(MI, MRI));
      continue;
    }

    Register VRegDef = MI.getOperand(0).getReg();
    if (VRegDef != RISCV::X0 &&
        !(VRegDef.isVirtual() && MRI->use_nodbg_empty(VRegDef)))
      Used.demandVL();

    if (NextMI) {
      if (!Used.usedVL() && !Used.usedVTYPE()) {
        ToDelete.push_back(&MI);
        // Leave NextMI unchanged
        continue;
      } else if (canMutatePriorConfig(MI, *NextMI, Used)) {
        if (!isVLPreservingConfig(*NextMI)) {
          if (NextMI->getOperand(1).isImm())
            MI.getOperand(1).ChangeToImmediate(NextMI->getOperand(1).getImm());
          else
            MI.getOperand(1).ChangeToRegister(NextMI->getOperand(1).getReg(), false);
          MI.setDesc(NextMI->getDesc());
        }
        MI.getOperand(2).setImm(NextMI->getOperand(2).getImm());
        // Don't delete a vsetvli if its result might be used.
        Register NextVRefDef = NextMI->getOperand(0).getReg();
        if (NextVRefDef == RISCV::X0 ||
            (NextVRefDef.isVirtual() && MRI->use_nodbg_empty(NextVRefDef)))
          ToDelete.push_back(NextMI);
        // fallthrough
      }
    }
    NextMI = &MI;
    Used = getDemanded(MI, MRI);
  }

  for (auto *MI : ToDelete)
    MI->eraseFromParent();
}

void RISCVInsertVSETVLI::insertReadVL(MachineBasicBlock &MBB) {
  for (auto I = MBB.begin(), E = MBB.end(); I != E;) {
    MachineInstr &MI = *I++;
    if (RISCV::isFaultFirstLoad(MI)) {
      Register VLOutput = MI.getOperand(1).getReg();
      if (!MRI->use_nodbg_empty(VLOutput))
        BuildMI(MBB, I, MI.getDebugLoc(), TII->get(RISCV::PseudoReadVL),
                VLOutput);
      // We don't use the vl output of the VLEFF/VLSEGFF anymore.
      MI.getOperand(1).setReg(RISCV::X0);
    }
  }
}

bool RISCVInsertVSETVLI::runOnMachineFunction(MachineFunction &MF) {
  // Skip if the vector extension is not enabled.
  const RISCVSubtarget &ST = MF.getSubtarget<RISCVSubtarget>();
  if (!ST.hasVInstructions())
    return false;

  LLVM_DEBUG(dbgs() << "Entering InsertVSETVLI for " << MF.getName() << "\n");

  TII = ST.getInstrInfo();
  MRI = &MF.getRegInfo();

  assert(BlockInfo.empty() && "Expect empty block infos");
  BlockInfo.resize(MF.getNumBlockIDs());

  bool HaveVectorOp = false;

  // Phase 1 - determine how VL/VTYPE are affected by the each block.
  for (const MachineBasicBlock &MBB : MF) {
    HaveVectorOp |= computeVLVTYPEChanges(MBB);
    // Initial exit state is whatever change we found in the block.
    BlockData &BBInfo = BlockInfo[MBB.getNumber()];
    BBInfo.Exit = BBInfo.Change;
    LLVM_DEBUG(dbgs() << "Initial exit state of " << printMBBReference(MBB)
                      << " is " << BBInfo.Exit << "\n");

  }

  // If we didn't find any instructions that need VSETVLI, we're done.
  if (!HaveVectorOp) {
    BlockInfo.clear();
    return false;
  }

  // Phase 2 - determine the exit VL/VTYPE from each block. We add all
  // blocks to the list here, but will also add any that need to be revisited
  // during Phase 2 processing.
  for (const MachineBasicBlock &MBB : MF) {
    WorkList.push(&MBB);
    BlockInfo[MBB.getNumber()].InQueue = true;
  }
  while (!WorkList.empty()) {
    const MachineBasicBlock &MBB = *WorkList.front();
    WorkList.pop();
    computeIncomingVLVTYPE(MBB);
  }

  // Perform partial redundancy elimination of vsetvli transitions.
  for (MachineBasicBlock &MBB : MF)
    doPRE(MBB);

  // Phase 3 - add any vsetvli instructions needed in the block. Use the
  // Phase 2 information to avoid adding vsetvlis before the first vector
  // instruction in the block if the VL/VTYPE is satisfied by its
  // predecessors.
  for (MachineBasicBlock &MBB : MF)
    emitVSETVLIs(MBB);

  // Now that all vsetvlis are explicit, go through and do block local
  // DSE and peephole based demanded fields based transforms.  Note that
  // this *must* be done outside the main dataflow so long as we allow
  // any cross block analysis within the dataflow.  We can't have both
  // demanded fields based mutation and non-local analysis in the
  // dataflow at the same time without introducing inconsistencies.
  for (MachineBasicBlock &MBB : MF)
    doLocalPostpass(MBB);

  // Once we're fully done rewriting all the instructions, do a final pass
  // through to check for VSETVLIs which write to an unused destination.
  // For the non X0, X0 variant, we can replace the destination register
  // with X0 to reduce register pressure.  This is really a generic
  // optimization which can be applied to any dead def (TODO: generalize).
  for (MachineBasicBlock &MBB : MF) {
    for (MachineInstr &MI : MBB) {
      if (MI.getOpcode() == RISCV::PseudoVSETVLI ||
          MI.getOpcode() == RISCV::PseudoVSETIVLI) {
        Register VRegDef = MI.getOperand(0).getReg();
        if (VRegDef != RISCV::X0 && MRI->use_nodbg_empty(VRegDef))
          MI.getOperand(0).setReg(RISCV::X0);
      }
    }
  }

  // Insert PseudoReadVL after VLEFF/VLSEGFF and replace it with the vl output
  // of VLEFF/VLSEGFF.
  for (MachineBasicBlock &MBB : MF)
    insertReadVL(MBB);

  BlockInfo.clear();
  return HaveVectorOp;
}

/// Returns an instance of the Insert VSETVLI pass.
FunctionPass *llvm::createRISCVInsertVSETVLIPass() {
  return new RISCVInsertVSETVLI();
}<|MERGE_RESOLUTION|>--- conflicted
+++ resolved
@@ -160,13 +160,6 @@
     // lanes are undefined.
     return true;
 
-<<<<<<< HEAD
-  // If the tied operand is an IMPLICIT_DEF, the pass through lanes
-  // are undefined.
-  const MachineOperand &UseMO = MI.getOperand(UseOpIdx);
-  MachineInstr *UseMI = MRI.getVRegDef(UseMO.getReg());
-  return UseMI && UseMI->isImplicitDef();
-=======
   // If the tied operand is an IMPLICIT_DEF (or a REG_SEQUENCE whose operands
   // are solely IMPLICIT_DEFS), the pass through lanes are undefined.  
   const MachineOperand &UseMO = MI.getOperand(UseOpIdx);
@@ -184,7 +177,6 @@
     }
   }
   return false;
->>>>>>> bac3a63c
 }
 
 /// Which subfields of VL or VTYPE have values we need to preserve?
