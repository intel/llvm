//===- RISCVInsertVSETVLI.cpp - Insert VSETVLI instructions ---------------===//
//
// Part of the LLVM Project, under the Apache License v2.0 with LLVM Exceptions.
// See https://llvm.org/LICENSE.txt for license information.
// SPDX-License-Identifier: Apache-2.0 WITH LLVM-exception
//
//===----------------------------------------------------------------------===//
//
// This file implements a function pass that inserts VSETVLI instructions where
// needed and expands the vl outputs of VLEFF/VLSEGFF to PseudoReadVL
// instructions.
//
// This pass consists of 3 phases:
//
// Phase 1 collects how each basic block affects VL/VTYPE.
//
// Phase 2 uses the information from phase 1 to do a data flow analysis to
// propagate the VL/VTYPE changes through the function. This gives us the
// VL/VTYPE at the start of each basic block.
//
// Phase 3 inserts VSETVLI instructions in each basic block. Information from
// phase 2 is used to prevent inserting a VSETVLI before the first vector
// instruction in the block if possible.
//
//===----------------------------------------------------------------------===//

#include "RISCV.h"
#include "RISCVSubtarget.h"
#include "llvm/ADT/Statistic.h"
#include "llvm/CodeGen/LiveDebugVariables.h"
#include "llvm/CodeGen/LiveIntervals.h"
#include "llvm/CodeGen/LiveStacks.h"
#include "llvm/CodeGen/MachineFunctionPass.h"
#include <queue>
using namespace llvm;

#define DEBUG_TYPE "riscv-insert-vsetvli"
#define RISCV_INSERT_VSETVLI_NAME "RISC-V Insert VSETVLI pass"
#define RISCV_COALESCE_VSETVLI_NAME "RISC-V Coalesce VSETVLI pass"

STATISTIC(NumInsertedVSETVL, "Number of VSETVL inst inserted");
STATISTIC(NumCoalescedVSETVL, "Number of VSETVL inst coalesced");

namespace {

/// Given a virtual register \p Reg, return the corresponding VNInfo for it.
/// This will return nullptr if the virtual register is an implicit_def or
/// if LiveIntervals is not available.
static VNInfo *getVNInfoFromReg(Register Reg, const MachineInstr &MI,
                                const LiveIntervals *LIS) {
  assert(Reg.isVirtual());
  if (!LIS)
    return nullptr;
  auto &LI = LIS->getInterval(Reg);
  SlotIndex SI = LIS->getSlotIndexes()->getInstructionIndex(MI);
  return LI.getVNInfoBefore(SI);
}

static unsigned getVLOpNum(const MachineInstr &MI) {
  return RISCVII::getVLOpNum(MI.getDesc());
}

static unsigned getSEWOpNum(const MachineInstr &MI) {
  return RISCVII::getSEWOpNum(MI.getDesc());
}

static bool isVectorConfigInstr(const MachineInstr &MI) {
  return MI.getOpcode() == RISCV::PseudoVSETVLI ||
         MI.getOpcode() == RISCV::PseudoVSETVLIX0 ||
         MI.getOpcode() == RISCV::PseudoVSETIVLI;
}

/// Return true if this is 'vsetvli x0, x0, vtype' which preserves
/// VL and only sets VTYPE.
static bool isVLPreservingConfig(const MachineInstr &MI) {
  if (MI.getOpcode() != RISCV::PseudoVSETVLIX0)
    return false;
  assert(RISCV::X0 == MI.getOperand(1).getReg());
  return RISCV::X0 == MI.getOperand(0).getReg();
}

static bool isFloatScalarMoveOrScalarSplatInstr(const MachineInstr &MI) {
  switch (RISCV::getRVVMCOpcode(MI.getOpcode())) {
  default:
    return false;
  case RISCV::VFMV_S_F:
  case RISCV::VFMV_V_F:
    return true;
  }
}

static bool isScalarExtractInstr(const MachineInstr &MI) {
  switch (RISCV::getRVVMCOpcode(MI.getOpcode())) {
  default:
    return false;
  case RISCV::VMV_X_S:
  case RISCV::VFMV_F_S:
    return true;
  }
}

static bool isScalarInsertInstr(const MachineInstr &MI) {
  switch (RISCV::getRVVMCOpcode(MI.getOpcode())) {
  default:
    return false;
  case RISCV::VMV_S_X:
  case RISCV::VFMV_S_F:
    return true;
  }
}

static bool isScalarSplatInstr(const MachineInstr &MI) {
  switch (RISCV::getRVVMCOpcode(MI.getOpcode())) {
  default:
    return false;
  case RISCV::VMV_V_I:
  case RISCV::VMV_V_X:
  case RISCV::VFMV_V_F:
    return true;
  }
}

static bool isVSlideInstr(const MachineInstr &MI) {
  switch (RISCV::getRVVMCOpcode(MI.getOpcode())) {
  default:
    return false;
  case RISCV::VSLIDEDOWN_VX:
  case RISCV::VSLIDEDOWN_VI:
  case RISCV::VSLIDEUP_VX:
  case RISCV::VSLIDEUP_VI:
    return true;
  }
}

/// Get the EEW for a load or store instruction.  Return std::nullopt if MI is
/// not a load or store which ignores SEW.
static std::optional<unsigned> getEEWForLoadStore(const MachineInstr &MI) {
  switch (RISCV::getRVVMCOpcode(MI.getOpcode())) {
  default:
    return std::nullopt;
  case RISCV::VLE8_V:
  case RISCV::VLSE8_V:
  case RISCV::VSE8_V:
  case RISCV::VSSE8_V:
    return 8;
  case RISCV::VLE16_V:
  case RISCV::VLSE16_V:
  case RISCV::VSE16_V:
  case RISCV::VSSE16_V:
    return 16;
  case RISCV::VLE32_V:
  case RISCV::VLSE32_V:
  case RISCV::VSE32_V:
  case RISCV::VSSE32_V:
    return 32;
  case RISCV::VLE64_V:
  case RISCV::VLSE64_V:
  case RISCV::VSE64_V:
  case RISCV::VSSE64_V:
    return 64;
  }
}

static bool isNonZeroLoadImmediate(const MachineInstr &MI) {
  return MI.getOpcode() == RISCV::ADDI &&
    MI.getOperand(1).isReg() && MI.getOperand(2).isImm() &&
    MI.getOperand(1).getReg() == RISCV::X0 &&
    MI.getOperand(2).getImm() != 0;
}

/// Return true if this is an operation on mask registers.  Note that
/// this includes both arithmetic/logical ops and load/store (vlm/vsm).
static bool isMaskRegOp(const MachineInstr &MI) {
  if (!RISCVII::hasSEWOp(MI.getDesc().TSFlags))
    return false;
  const unsigned Log2SEW = MI.getOperand(getSEWOpNum(MI)).getImm();
  // A Log2SEW of 0 is an operation on mask registers only.
  return Log2SEW == 0;
}

/// Return true if the inactive elements in the result are entirely undefined.
/// Note that this is different from "agnostic" as defined by the vector
/// specification.  Agnostic requires each lane to either be undisturbed, or
/// take the value -1; no other value is allowed.
static bool hasUndefinedPassthru(const MachineInstr &MI) {

  unsigned UseOpIdx;
  if (!MI.isRegTiedToUseOperand(0, &UseOpIdx))
    // If there is no passthrough operand, then the pass through
    // lanes are undefined.
    return true;

  // All undefined passthrus should be $noreg: see
  // RISCVDAGToDAGISel::doPeepholeNoRegPassThru
  const MachineOperand &UseMO = MI.getOperand(UseOpIdx);
  return UseMO.getReg() == RISCV::NoRegister || UseMO.isUndef();
}

/// Which subfields of VL or VTYPE have values we need to preserve?
struct DemandedFields {
  // Some unknown property of VL is used.  If demanded, must preserve entire
  // value.
  bool VLAny = false;
  // Only zero vs non-zero is used. If demanded, can change non-zero values.
  bool VLZeroness = false;
  // What properties of SEW we need to preserve.
  enum : uint8_t {
    SEWEqual = 3,              // The exact value of SEW needs to be preserved.
    SEWGreaterThanOrEqual = 2, // SEW can be changed as long as it's greater
                               // than or equal to the original value.
    SEWGreaterThanOrEqualAndLessThan64 =
        1,      // SEW can be changed as long as it's greater
                // than or equal to the original value, but must be less
                // than 64.
    SEWNone = 0 // We don't need to preserve SEW at all.
  } SEW = SEWNone;
  enum : uint8_t {
    LMULEqual = 2, // The exact value of LMUL needs to be preserved.
    LMULLessThanOrEqualToM1 = 1, // We can use any LMUL <= M1.
    LMULNone = 0                 // We don't need to preserve LMUL at all.
  } LMUL = LMULNone;
  bool SEWLMULRatio = false;
  bool TailPolicy = false;
  bool MaskPolicy = false;

  // Return true if any part of VTYPE was used
  bool usedVTYPE() const {
    return SEW || LMUL || SEWLMULRatio || TailPolicy || MaskPolicy;
  }

  // Return true if any property of VL was used
  bool usedVL() {
    return VLAny || VLZeroness;
  }

  // Mark all VTYPE subfields and properties as demanded
  void demandVTYPE() {
    SEW = SEWEqual;
    LMUL = LMULEqual;
    SEWLMULRatio = true;
    TailPolicy = true;
    MaskPolicy = true;
  }

  // Mark all VL properties as demanded
  void demandVL() {
    VLAny = true;
    VLZeroness = true;
  }

  static DemandedFields all() {
    DemandedFields DF;
    DF.demandVTYPE();
    DF.demandVL();
    return DF;
  }

  // Make this the result of demanding both the fields in this and B.
  void doUnion(const DemandedFields &B) {
    VLAny |= B.VLAny;
    VLZeroness |= B.VLZeroness;
    SEW = std::max(SEW, B.SEW);
    LMUL = std::max(LMUL, B.LMUL);
    SEWLMULRatio |= B.SEWLMULRatio;
    TailPolicy |= B.TailPolicy;
    MaskPolicy |= B.MaskPolicy;
  }

#if !defined(NDEBUG) || defined(LLVM_ENABLE_DUMP)
  /// Support for debugging, callable in GDB: V->dump()
  LLVM_DUMP_METHOD void dump() const {
    print(dbgs());
    dbgs() << "\n";
  }

  /// Implement operator<<.
  void print(raw_ostream &OS) const {
    OS << "{";
    OS << "VLAny=" << VLAny << ", ";
    OS << "VLZeroness=" << VLZeroness << ", ";
    OS << "SEW=";
    switch (SEW) {
    case SEWEqual:
      OS << "SEWEqual";
      break;
    case SEWGreaterThanOrEqual:
      OS << "SEWGreaterThanOrEqual";
      break;
    case SEWGreaterThanOrEqualAndLessThan64:
      OS << "SEWGreaterThanOrEqualAndLessThan64";
      break;
    case SEWNone:
      OS << "SEWNone";
      break;
    };
    OS << ", ";
    OS << "LMUL=";
    switch (LMUL) {
    case LMULEqual:
      OS << "LMULEqual";
      break;
    case LMULLessThanOrEqualToM1:
      OS << "LMULLessThanOrEqualToM1";
      break;
    case LMULNone:
      OS << "LMULNone";
      break;
    };
    OS << ", ";
    OS << "SEWLMULRatio=" << SEWLMULRatio << ", ";
    OS << "TailPolicy=" << TailPolicy << ", ";
    OS << "MaskPolicy=" << MaskPolicy;
    OS << "}";
  }
#endif
};

#if !defined(NDEBUG) || defined(LLVM_ENABLE_DUMP)
LLVM_ATTRIBUTE_USED
inline raw_ostream &operator<<(raw_ostream &OS, const DemandedFields &DF) {
  DF.print(OS);
  return OS;
}
#endif

static bool isLMUL1OrSmaller(RISCVII::VLMUL LMUL) {
  auto [LMul, Fractional] = RISCVVType::decodeVLMUL(LMUL);
  return Fractional || LMul == 1;
}

/// Return true if moving from CurVType to NewVType is
/// indistinguishable from the perspective of an instruction (or set
/// of instructions) which use only the Used subfields and properties.
static bool areCompatibleVTYPEs(uint64_t CurVType, uint64_t NewVType,
                                const DemandedFields &Used) {
  switch (Used.SEW) {
  case DemandedFields::SEWNone:
    break;
  case DemandedFields::SEWEqual:
    if (RISCVVType::getSEW(CurVType) != RISCVVType::getSEW(NewVType))
      return false;
    break;
  case DemandedFields::SEWGreaterThanOrEqual:
    if (RISCVVType::getSEW(NewVType) < RISCVVType::getSEW(CurVType))
      return false;
    break;
  case DemandedFields::SEWGreaterThanOrEqualAndLessThan64:
    if (RISCVVType::getSEW(NewVType) < RISCVVType::getSEW(CurVType) ||
        RISCVVType::getSEW(NewVType) >= 64)
      return false;
    break;
  }

  switch (Used.LMUL) {
  case DemandedFields::LMULNone:
    break;
  case DemandedFields::LMULEqual:
    if (RISCVVType::getVLMUL(CurVType) != RISCVVType::getVLMUL(NewVType))
      return false;
    break;
  case DemandedFields::LMULLessThanOrEqualToM1:
    if (!isLMUL1OrSmaller(RISCVVType::getVLMUL(NewVType)))
      return false;
    break;
  }

  if (Used.SEWLMULRatio) {
    auto Ratio1 = RISCVVType::getSEWLMULRatio(RISCVVType::getSEW(CurVType),
                                              RISCVVType::getVLMUL(CurVType));
    auto Ratio2 = RISCVVType::getSEWLMULRatio(RISCVVType::getSEW(NewVType),
                                              RISCVVType::getVLMUL(NewVType));
    if (Ratio1 != Ratio2)
      return false;
  }

  if (Used.TailPolicy && RISCVVType::isTailAgnostic(CurVType) !=
                             RISCVVType::isTailAgnostic(NewVType))
    return false;
  if (Used.MaskPolicy && RISCVVType::isMaskAgnostic(CurVType) !=
                             RISCVVType::isMaskAgnostic(NewVType))
    return false;
  return true;
}

/// Return the fields and properties demanded by the provided instruction.
DemandedFields getDemanded(const MachineInstr &MI, const RISCVSubtarget *ST) {
  // This function works in coalesceVSETVLI too. We can still use the value of a
  // SEW, VL, or Policy operand even though it might not be the exact value in
  // the VL or VTYPE, since we only care about what the instruction originally
  // demanded.

  // Most instructions don't use any of these subfeilds.
  DemandedFields Res;
  // Start conservative if registers are used
  if (MI.isCall() || MI.isInlineAsm() ||
      MI.readsRegister(RISCV::VL, /*TRI=*/nullptr))
    Res.demandVL();
  if (MI.isCall() || MI.isInlineAsm() ||
      MI.readsRegister(RISCV::VTYPE, /*TRI=*/nullptr))
    Res.demandVTYPE();
  // Start conservative on the unlowered form too
  uint64_t TSFlags = MI.getDesc().TSFlags;
  if (RISCVII::hasSEWOp(TSFlags)) {
    Res.demandVTYPE();
    if (RISCVII::hasVLOp(TSFlags))
      if (const MachineOperand &VLOp = MI.getOperand(getVLOpNum(MI));
          !VLOp.isReg() || !VLOp.isUndef())
        Res.demandVL();

    // Behavior is independent of mask policy.
    if (!RISCVII::usesMaskPolicy(TSFlags))
      Res.MaskPolicy = false;
  }

  // Loads and stores with implicit EEW do not demand SEW or LMUL directly.
  // They instead demand the ratio of the two which is used in computing
  // EMUL, but which allows us the flexibility to change SEW and LMUL
  // provided we don't change the ratio.
  // Note: We assume that the instructions initial SEW is the EEW encoded
  // in the opcode.  This is asserted when constructing the VSETVLIInfo.
  if (getEEWForLoadStore(MI)) {
    Res.SEW = DemandedFields::SEWNone;
    Res.LMUL = DemandedFields::LMULNone;
  }

  // Store instructions don't use the policy fields.
  if (RISCVII::hasSEWOp(TSFlags) && MI.getNumExplicitDefs() == 0) {
    Res.TailPolicy = false;
    Res.MaskPolicy = false;
  }

  // If this is a mask reg operation, it only cares about VLMAX.
  // TODO: Possible extensions to this logic
  // * Probably ok if available VLMax is larger than demanded
  // * The policy bits can probably be ignored..
  if (isMaskRegOp(MI)) {
    Res.SEW = DemandedFields::SEWNone;
    Res.LMUL = DemandedFields::LMULNone;
  }

  // For vmv.s.x and vfmv.s.f, there are only two behaviors, VL = 0 and VL > 0.
  if (isScalarInsertInstr(MI)) {
    Res.LMUL = DemandedFields::LMULNone;
    Res.SEWLMULRatio = false;
    Res.VLAny = false;
    // For vmv.s.x and vfmv.s.f, if the passthru is *undefined*, we don't
    // need to preserve any other bits and are thus compatible with any larger,
    // etype and can disregard policy bits.  Warning: It's tempting to try doing
    // this for any tail agnostic operation, but we can't as TA requires
    // tail lanes to either be the original value or -1.  We are writing
    // unknown bits to the lanes here.
    if (hasUndefinedPassthru(MI)) {
      if (isFloatScalarMoveOrScalarSplatInstr(MI) && !ST->hasVInstructionsF64())
        Res.SEW = DemandedFields::SEWGreaterThanOrEqualAndLessThan64;
      else
        Res.SEW = DemandedFields::SEWGreaterThanOrEqual;
      Res.TailPolicy = false;
    }
  }

  // vmv.x.s, and vfmv.f.s are unconditional and ignore everything except SEW.
  if (isScalarExtractInstr(MI)) {
    assert(!RISCVII::hasVLOp(TSFlags));
    Res.LMUL = DemandedFields::LMULNone;
    Res.SEWLMULRatio = false;
    Res.TailPolicy = false;
    Res.MaskPolicy = false;
  }

  if (RISCVII::hasVLOp(MI.getDesc().TSFlags)) {
    const MachineOperand &VLOp = MI.getOperand(getVLOpNum(MI));
    // A slidedown/slideup with an *undefined* passthru can freely clobber
    // elements not copied from the source vector (e.g. masked off, tail, or
    // slideup's prefix). Notes:
    // * We can't modify SEW here since the slide amount is in units of SEW.
    // * VL=1 is special only because we have existing support for zero vs
    //   non-zero VL.  We could generalize this if we had a VL > C predicate.
    // * The LMUL1 restriction is for machines whose latency may depend on VL.
    // * As above, this is only legal for tail "undefined" not "agnostic".
    if (isVSlideInstr(MI) && VLOp.isImm() && VLOp.getImm() == 1 &&
        hasUndefinedPassthru(MI)) {
      Res.VLAny = false;
      Res.VLZeroness = true;
      Res.LMUL = DemandedFields::LMULLessThanOrEqualToM1;
      Res.TailPolicy = false;
    }

    // A tail undefined vmv.v.i/x or vfmv.v.f with VL=1 can be treated in the
    // same semantically as vmv.s.x.  This is particularly useful since we don't
    // have an immediate form of vmv.s.x, and thus frequently use vmv.v.i in
    // it's place. Since a splat is non-constant time in LMUL, we do need to be
    // careful to not increase the number of active vector registers (unlike for
    // vmv.s.x.)
    if (isScalarSplatInstr(MI) && VLOp.isImm() && VLOp.getImm() == 1 &&
        hasUndefinedPassthru(MI)) {
      Res.LMUL = DemandedFields::LMULLessThanOrEqualToM1;
      Res.SEWLMULRatio = false;
      Res.VLAny = false;
      if (isFloatScalarMoveOrScalarSplatInstr(MI) && !ST->hasVInstructionsF64())
        Res.SEW = DemandedFields::SEWGreaterThanOrEqualAndLessThan64;
      else
        Res.SEW = DemandedFields::SEWGreaterThanOrEqual;
      Res.TailPolicy = false;
    }
  }

  return Res;
}

/// Defines the abstract state with which the forward dataflow models the
/// values of the VL and VTYPE registers after insertion.
class VSETVLIInfo {
  struct AVLDef {
    // Every AVLDef should have a VNInfo, unless we're running without
    // LiveIntervals in which case this will be nullptr.
    const VNInfo *ValNo;
    Register DefReg;
  };
  union {
    AVLDef AVLRegDef;
    unsigned AVLImm;
  };

  enum : uint8_t {
    Uninitialized,
    AVLIsReg,
    AVLIsImm,
    AVLIsVLMAX,
    Unknown, // AVL and VTYPE are fully unknown
  } State = Uninitialized;

  // Fields from VTYPE.
  RISCVII::VLMUL VLMul = RISCVII::LMUL_1;
  uint8_t SEW = 0;
  uint8_t TailAgnostic : 1;
  uint8_t MaskAgnostic : 1;
  uint8_t SEWLMULRatioOnly : 1;

public:
  VSETVLIInfo()
      : AVLImm(0), TailAgnostic(false), MaskAgnostic(false),
        SEWLMULRatioOnly(false) {}

  static VSETVLIInfo getUnknown() {
    VSETVLIInfo Info;
    Info.setUnknown();
    return Info;
  }

  bool isValid() const { return State != Uninitialized; }
  void setUnknown() { State = Unknown; }
  bool isUnknown() const { return State == Unknown; }

  void setAVLRegDef(const VNInfo *VNInfo, Register AVLReg) {
    assert(AVLReg.isVirtual());
    AVLRegDef.ValNo = VNInfo;
    AVLRegDef.DefReg = AVLReg;
    State = AVLIsReg;
  }

  void setAVLImm(unsigned Imm) {
    AVLImm = Imm;
    State = AVLIsImm;
  }

  void setAVLVLMAX() { State = AVLIsVLMAX; }

  bool hasAVLImm() const { return State == AVLIsImm; }
  bool hasAVLReg() const { return State == AVLIsReg; }
  bool hasAVLVLMAX() const { return State == AVLIsVLMAX; }
  Register getAVLReg() const {
    assert(hasAVLReg() && AVLRegDef.DefReg.isVirtual());
    return AVLRegDef.DefReg;
  }
  unsigned getAVLImm() const {
    assert(hasAVLImm());
    return AVLImm;
  }
  const VNInfo *getAVLVNInfo() const {
    assert(hasAVLReg());
    return AVLRegDef.ValNo;
  }
  // Most AVLIsReg infos will have a single defining MachineInstr, unless it was
  // a PHI node. In that case getAVLVNInfo()->def will point to the block
  // boundary slot and this will return nullptr.  If LiveIntervals isn't
  // available, nullptr is also returned.
  const MachineInstr *getAVLDefMI(const LiveIntervals *LIS) const {
    assert(hasAVLReg());
    if (!LIS || getAVLVNInfo()->isPHIDef())
      return nullptr;
    auto *MI = LIS->getInstructionFromIndex(getAVLVNInfo()->def);
    assert(MI);
    return MI;
  }

  void setAVL(VSETVLIInfo Info) {
    assert(Info.isValid());
    if (Info.isUnknown())
      setUnknown();
    else if (Info.hasAVLReg())
      setAVLRegDef(Info.getAVLVNInfo(), Info.getAVLReg());
    else if (Info.hasAVLVLMAX())
      setAVLVLMAX();
    else {
      assert(Info.hasAVLImm());
      setAVLImm(Info.getAVLImm());
    }
  }

  unsigned getSEW() const { return SEW; }
  RISCVII::VLMUL getVLMUL() const { return VLMul; }
  bool getTailAgnostic() const { return TailAgnostic; }
  bool getMaskAgnostic() const { return MaskAgnostic; }

  bool hasNonZeroAVL(const LiveIntervals *LIS) const {
    if (hasAVLImm())
      return getAVLImm() > 0;
    if (hasAVLReg()) {
      if (auto *DefMI = getAVLDefMI(LIS))
        return isNonZeroLoadImmediate(*DefMI);
    }
    if (hasAVLVLMAX())
      return true;
    return false;
  }

  bool hasEquallyZeroAVL(const VSETVLIInfo &Other,
                         const LiveIntervals *LIS) const {
    if (hasSameAVL(Other))
      return true;
    return (hasNonZeroAVL(LIS) && Other.hasNonZeroAVL(LIS));
  }

  bool hasSameAVLLatticeValue(const VSETVLIInfo &Other) const {
    if (hasAVLReg() && Other.hasAVLReg()) {
      assert(!getAVLVNInfo() == !Other.getAVLVNInfo() &&
             "we either have intervals or we don't");
      if (!getAVLVNInfo())
        return getAVLReg() == Other.getAVLReg();
      return getAVLVNInfo()->id == Other.getAVLVNInfo()->id &&
             getAVLReg() == Other.getAVLReg();
    }

    if (hasAVLImm() && Other.hasAVLImm())
      return getAVLImm() == Other.getAVLImm();

    if (hasAVLVLMAX())
      return Other.hasAVLVLMAX() && hasSameVLMAX(Other);

    return false;
  }

  // Return true if the two lattice values are guaranteed to have
  // the same AVL value at runtime.
  bool hasSameAVL(const VSETVLIInfo &Other) const {
    // Without LiveIntervals, we don't know which instruction defines a
    // register.  Since a register may be redefined, this means all AVLIsReg
    // states must be treated as possibly distinct.
    if (hasAVLReg() && Other.hasAVLReg()) {
      assert(!getAVLVNInfo() == !Other.getAVLVNInfo() &&
             "we either have intervals or we don't");
      if (!getAVLVNInfo())
        return false;
    }
    return hasSameAVLLatticeValue(Other);
  }

  void setVTYPE(unsigned VType) {
    assert(isValid() && !isUnknown() &&
           "Can't set VTYPE for uninitialized or unknown");
    VLMul = RISCVVType::getVLMUL(VType);
    SEW = RISCVVType::getSEW(VType);
    TailAgnostic = RISCVVType::isTailAgnostic(VType);
    MaskAgnostic = RISCVVType::isMaskAgnostic(VType);
  }
  void setVTYPE(RISCVII::VLMUL L, unsigned S, bool TA, bool MA) {
    assert(isValid() && !isUnknown() &&
           "Can't set VTYPE for uninitialized or unknown");
    VLMul = L;
    SEW = S;
    TailAgnostic = TA;
    MaskAgnostic = MA;
  }

  void setVLMul(RISCVII::VLMUL VLMul) { this->VLMul = VLMul; }

  unsigned encodeVTYPE() const {
    assert(isValid() && !isUnknown() && !SEWLMULRatioOnly &&
           "Can't encode VTYPE for uninitialized or unknown");
    return RISCVVType::encodeVTYPE(VLMul, SEW, TailAgnostic, MaskAgnostic);
  }

  bool hasSEWLMULRatioOnly() const { return SEWLMULRatioOnly; }

  bool hasSameVTYPE(const VSETVLIInfo &Other) const {
    assert(isValid() && Other.isValid() &&
           "Can't compare invalid VSETVLIInfos");
    assert(!isUnknown() && !Other.isUnknown() &&
           "Can't compare VTYPE in unknown state");
    assert(!SEWLMULRatioOnly && !Other.SEWLMULRatioOnly &&
           "Can't compare when only LMUL/SEW ratio is valid.");
    return std::tie(VLMul, SEW, TailAgnostic, MaskAgnostic) ==
           std::tie(Other.VLMul, Other.SEW, Other.TailAgnostic,
                    Other.MaskAgnostic);
  }

  unsigned getSEWLMULRatio() const {
    assert(isValid() && !isUnknown() &&
           "Can't use VTYPE for uninitialized or unknown");
    return RISCVVType::getSEWLMULRatio(SEW, VLMul);
  }

  // Check if the VTYPE for these two VSETVLIInfos produce the same VLMAX.
  // Note that having the same VLMAX ensures that both share the same
  // function from AVL to VL; that is, they must produce the same VL value
  // for any given AVL value.
  bool hasSameVLMAX(const VSETVLIInfo &Other) const {
    assert(isValid() && Other.isValid() &&
           "Can't compare invalid VSETVLIInfos");
    assert(!isUnknown() && !Other.isUnknown() &&
           "Can't compare VTYPE in unknown state");
    return getSEWLMULRatio() == Other.getSEWLMULRatio();
  }

  bool hasCompatibleVTYPE(const DemandedFields &Used,
                          const VSETVLIInfo &Require) const {
    return areCompatibleVTYPEs(Require.encodeVTYPE(), encodeVTYPE(), Used);
  }

  // Determine whether the vector instructions requirements represented by
  // Require are compatible with the previous vsetvli instruction represented
  // by this.  MI is the instruction whose requirements we're considering.
  bool isCompatible(const DemandedFields &Used, const VSETVLIInfo &Require,
                    const LiveIntervals *LIS) const {
    assert(isValid() && Require.isValid() &&
           "Can't compare invalid VSETVLIInfos");
    // Nothing is compatible with Unknown.
    if (isUnknown() || Require.isUnknown())
      return false;

    // If only our VLMAX ratio is valid, then this isn't compatible.
    if (SEWLMULRatioOnly || Require.SEWLMULRatioOnly)
      return false;

    if (Used.VLAny && !(hasSameAVL(Require) && hasSameVLMAX(Require)))
      return false;

    if (Used.VLZeroness && !hasEquallyZeroAVL(Require, LIS))
      return false;

    return hasCompatibleVTYPE(Used, Require);
  }

  bool operator==(const VSETVLIInfo &Other) const {
    // Uninitialized is only equal to another Uninitialized.
    if (!isValid())
      return !Other.isValid();
    if (!Other.isValid())
      return !isValid();

    // Unknown is only equal to another Unknown.
    if (isUnknown())
      return Other.isUnknown();
    if (Other.isUnknown())
      return isUnknown();

    if (!hasSameAVLLatticeValue(Other))
      return false;

    // If the SEWLMULRatioOnly bits are different, then they aren't equal.
    if (SEWLMULRatioOnly != Other.SEWLMULRatioOnly)
      return false;

    // If only the VLMAX is valid, check that it is the same.
    if (SEWLMULRatioOnly)
      return hasSameVLMAX(Other);

    // If the full VTYPE is valid, check that it is the same.
    return hasSameVTYPE(Other);
  }

  bool operator!=(const VSETVLIInfo &Other) const {
    return !(*this == Other);
  }

  // Calculate the VSETVLIInfo visible to a block assuming this and Other are
  // both predecessors.
  VSETVLIInfo intersect(const VSETVLIInfo &Other) const {
    // If the new value isn't valid, ignore it.
    if (!Other.isValid())
      return *this;

    // If this value isn't valid, this must be the first predecessor, use it.
    if (!isValid())
      return Other;

    // If either is unknown, the result is unknown.
    if (isUnknown() || Other.isUnknown())
      return VSETVLIInfo::getUnknown();

    // If we have an exact, match return this.
    if (*this == Other)
      return *this;

    // Not an exact match, but maybe the AVL and VLMAX are the same. If so,
    // return an SEW/LMUL ratio only value.
    if (hasSameAVL(Other) && hasSameVLMAX(Other)) {
      VSETVLIInfo MergeInfo = *this;
      MergeInfo.SEWLMULRatioOnly = true;
      return MergeInfo;
    }

    // Otherwise the result is unknown.
    return VSETVLIInfo::getUnknown();
  }

#if !defined(NDEBUG) || defined(LLVM_ENABLE_DUMP)
  /// Support for debugging, callable in GDB: V->dump()
  LLVM_DUMP_METHOD void dump() const {
    print(dbgs());
    dbgs() << "\n";
  }

  /// Implement operator<<.
  /// @{
  void print(raw_ostream &OS) const {
    OS << "{";
    if (!isValid())
      OS << "Uninitialized";
    if (isUnknown())
      OS << "unknown";
    if (hasAVLReg())
      OS << "AVLReg=" << llvm::printReg(getAVLReg());
    if (hasAVLImm())
      OS << "AVLImm=" << (unsigned)AVLImm;
    if (hasAVLVLMAX())
      OS << "AVLVLMAX";
    OS << ", "
       << "VLMul=" << (unsigned)VLMul << ", "
       << "SEW=" << (unsigned)SEW << ", "
       << "TailAgnostic=" << (bool)TailAgnostic << ", "
       << "MaskAgnostic=" << (bool)MaskAgnostic << ", "
       << "SEWLMULRatioOnly=" << (bool)SEWLMULRatioOnly << "}";
  }
#endif
};

#if !defined(NDEBUG) || defined(LLVM_ENABLE_DUMP)
LLVM_ATTRIBUTE_USED
inline raw_ostream &operator<<(raw_ostream &OS, const VSETVLIInfo &V) {
  V.print(OS);
  return OS;
}
#endif

struct BlockData {
  // The VSETVLIInfo that represents the VL/VTYPE settings on exit from this
  // block. Calculated in Phase 2.
  VSETVLIInfo Exit;

  // The VSETVLIInfo that represents the VL/VTYPE settings from all predecessor
  // blocks. Calculated in Phase 2, and used by Phase 3.
  VSETVLIInfo Pred;

  // Keeps track of whether the block is already in the queue.
  bool InQueue = false;

  BlockData() = default;
};

class RISCVInsertVSETVLI : public MachineFunctionPass {
  const RISCVSubtarget *ST;
  const TargetInstrInfo *TII;
  MachineRegisterInfo *MRI;
  // Possibly null!
  LiveIntervals *LIS;

  std::vector<BlockData> BlockInfo;
  std::queue<const MachineBasicBlock *> WorkList;

public:
  static char ID;

  RISCVInsertVSETVLI() : MachineFunctionPass(ID) {}
  bool runOnMachineFunction(MachineFunction &MF) override;

  void getAnalysisUsage(AnalysisUsage &AU) const override {
    AU.setPreservesCFG();

    AU.addUsedIfAvailable<LiveIntervalsWrapperPass>();
    AU.addPreserved<LiveIntervalsWrapperPass>();
    AU.addPreserved<SlotIndexesWrapperPass>();
    AU.addPreserved<LiveDebugVariables>();
    AU.addPreserved<LiveStacks>();

    MachineFunctionPass::getAnalysisUsage(AU);
  }

  StringRef getPassName() const override { return RISCV_INSERT_VSETVLI_NAME; }

private:
  bool needVSETVLI(const DemandedFields &Used, const VSETVLIInfo &Require,
                   const VSETVLIInfo &CurInfo) const;
  bool needVSETVLIPHI(const VSETVLIInfo &Require,
                      const MachineBasicBlock &MBB) const;
  void insertVSETVLI(MachineBasicBlock &MBB,
                     MachineBasicBlock::iterator InsertPt, DebugLoc DL,
                     const VSETVLIInfo &Info, const VSETVLIInfo &PrevInfo);

  void transferBefore(VSETVLIInfo &Info, const MachineInstr &MI) const;
  void transferAfter(VSETVLIInfo &Info, const MachineInstr &MI) const;
  bool computeVLVTYPEChanges(const MachineBasicBlock &MBB,
                             VSETVLIInfo &Info) const;
  void computeIncomingVLVTYPE(const MachineBasicBlock &MBB);
  void emitVSETVLIs(MachineBasicBlock &MBB);
  void doPRE(MachineBasicBlock &MBB);
  void insertReadVL(MachineBasicBlock &MBB);

  bool canMutatePriorConfig(const MachineInstr &PrevMI, const MachineInstr &MI,
                            const DemandedFields &Used) const;
  void coalesceVSETVLIs(MachineBasicBlock &MBB) const;

  VSETVLIInfo getInfoForVSETVLI(const MachineInstr &MI) const;
  VSETVLIInfo computeInfoForInstr(const MachineInstr &MI) const;
  void forwardVSETVLIAVL(VSETVLIInfo &Info) const;
};

} // end anonymous namespace

char RISCVInsertVSETVLI::ID = 0;
char &llvm::RISCVInsertVSETVLIID = RISCVInsertVSETVLI::ID;

INITIALIZE_PASS(RISCVInsertVSETVLI, DEBUG_TYPE, RISCV_INSERT_VSETVLI_NAME,
                false, false)

// If the AVL is defined by a vsetvli's output vl with the same VLMAX, we can
// replace the AVL operand with the AVL of the defining vsetvli. E.g.
//
// %vl = PseudoVSETVLI %avl:gpr, SEW=32, LMUL=M1
// $x0 = PseudoVSETVLI %vl:gpr, SEW=32, LMUL=M1
// ->
// %vl = PseudoVSETVLI %avl:gpr, SEW=32, LMUL=M1
// $x0 = PseudoVSETVLI %avl:gpr, SEW=32, LMUL=M1
void RISCVInsertVSETVLI::forwardVSETVLIAVL(VSETVLIInfo &Info) const {
  if (!Info.hasAVLReg())
    return;
  const MachineInstr *DefMI = Info.getAVLDefMI(LIS);
  if (!DefMI || !isVectorConfigInstr(*DefMI))
    return;
  VSETVLIInfo DefInstrInfo = getInfoForVSETVLI(*DefMI);
  if (!DefInstrInfo.hasSameVLMAX(Info))
    return;
  Info.setAVL(DefInstrInfo);
}

// Return a VSETVLIInfo representing the changes made by this VSETVLI or
// VSETIVLI instruction.
VSETVLIInfo
RISCVInsertVSETVLI::getInfoForVSETVLI(const MachineInstr &MI) const {
  VSETVLIInfo NewInfo;
  if (MI.getOpcode() == RISCV::PseudoVSETIVLI) {
    NewInfo.setAVLImm(MI.getOperand(1).getImm());
  } else {
    assert(MI.getOpcode() == RISCV::PseudoVSETVLI ||
           MI.getOpcode() == RISCV::PseudoVSETVLIX0);
    Register AVLReg = MI.getOperand(1).getReg();
    assert((AVLReg != RISCV::X0 || MI.getOperand(0).getReg() != RISCV::X0) &&
           "Can't handle X0, X0 vsetvli yet");
    if (AVLReg == RISCV::X0)
      NewInfo.setAVLVLMAX();
    else if (MI.getOperand(1).isUndef())
      // Otherwise use an AVL of 1 to avoid depending on previous vl.
      NewInfo.setAVLImm(1);
    else {
      VNInfo *VNI = getVNInfoFromReg(AVLReg, MI, LIS);
      NewInfo.setAVLRegDef(VNI, AVLReg);
    }
  }
  NewInfo.setVTYPE(MI.getOperand(2).getImm());

  forwardVSETVLIAVL(NewInfo);

  return NewInfo;
}

static unsigned computeVLMAX(unsigned VLEN, unsigned SEW,
                             RISCVII::VLMUL VLMul) {
  auto [LMul, Fractional] = RISCVVType::decodeVLMUL(VLMul);
  if (Fractional)
    VLEN = VLEN / LMul;
  else
    VLEN = VLEN * LMul;
  return VLEN/SEW;
}

VSETVLIInfo
RISCVInsertVSETVLI::computeInfoForInstr(const MachineInstr &MI) const {
  VSETVLIInfo InstrInfo;
  const uint64_t TSFlags = MI.getDesc().TSFlags;

  bool TailAgnostic = true;
  bool MaskAgnostic = true;
  if (!hasUndefinedPassthru(MI)) {
    // Start with undisturbed.
    TailAgnostic = false;
    MaskAgnostic = false;

    // If there is a policy operand, use it.
    if (RISCVII::hasVecPolicyOp(TSFlags)) {
      const MachineOperand &Op = MI.getOperand(MI.getNumExplicitOperands() - 1);
      uint64_t Policy = Op.getImm();
      assert(Policy <= (RISCVII::TAIL_AGNOSTIC | RISCVII::MASK_AGNOSTIC) &&
             "Invalid Policy Value");
      TailAgnostic = Policy & RISCVII::TAIL_AGNOSTIC;
      MaskAgnostic = Policy & RISCVII::MASK_AGNOSTIC;
    }

    // Some pseudo instructions force a tail agnostic policy despite having a
    // tied def.
    if (RISCVII::doesForceTailAgnostic(TSFlags))
      TailAgnostic = true;

    if (!RISCVII::usesMaskPolicy(TSFlags))
      MaskAgnostic = true;
  }

  RISCVII::VLMUL VLMul = RISCVII::getLMul(TSFlags);

  unsigned Log2SEW = MI.getOperand(getSEWOpNum(MI)).getImm();
  // A Log2SEW of 0 is an operation on mask registers only.
  unsigned SEW = Log2SEW ? 1 << Log2SEW : 8;
  assert(RISCVVType::isValidSEW(SEW) && "Unexpected SEW");

  if (RISCVII::hasVLOp(TSFlags)) {
    const MachineOperand &VLOp = MI.getOperand(getVLOpNum(MI));
    if (VLOp.isImm()) {
      int64_t Imm = VLOp.getImm();
      // Conver the VLMax sentintel to X0 register.
      if (Imm == RISCV::VLMaxSentinel) {
        // If we know the exact VLEN, see if we can use the constant encoding
        // for the VLMAX instead.  This reduces register pressure slightly.
        const unsigned VLMAX = computeVLMAX(ST->getRealMaxVLen(), SEW, VLMul);
        if (ST->getRealMinVLen() == ST->getRealMaxVLen() && VLMAX <= 31)
          InstrInfo.setAVLImm(VLMAX);
        else
          InstrInfo.setAVLVLMAX();
      }
      else
        InstrInfo.setAVLImm(Imm);
    } else if (VLOp.isUndef()) {
      // Otherwise use an AVL of 1 to avoid depending on previous vl.
      InstrInfo.setAVLImm(1);
    } else {
      VNInfo *VNI = getVNInfoFromReg(VLOp.getReg(), MI, LIS);
      InstrInfo.setAVLRegDef(VNI, VLOp.getReg());
    }
  } else {
    assert(isScalarExtractInstr(MI));
    // Pick a random value for state tracking purposes, will be ignored via
    // the demanded fields mechanism
    InstrInfo.setAVLImm(1);
  }
#ifndef NDEBUG
  if (std::optional<unsigned> EEW = getEEWForLoadStore(MI)) {
    assert(SEW == EEW && "Initial SEW doesn't match expected EEW");
  }
#endif
  InstrInfo.setVTYPE(VLMul, SEW, TailAgnostic, MaskAgnostic);

  forwardVSETVLIAVL(InstrInfo);

  return InstrInfo;
}

void RISCVInsertVSETVLI::insertVSETVLI(MachineBasicBlock &MBB,
                     MachineBasicBlock::iterator InsertPt, DebugLoc DL,
                     const VSETVLIInfo &Info, const VSETVLIInfo &PrevInfo) {

  ++NumInsertedVSETVL;
  if (PrevInfo.isValid() && !PrevInfo.isUnknown()) {
    // Use X0, X0 form if the AVL is the same and the SEW+LMUL gives the same
    // VLMAX.
    if (Info.hasSameAVL(PrevInfo) && Info.hasSameVLMAX(PrevInfo)) {
      auto MI = BuildMI(MBB, InsertPt, DL, TII->get(RISCV::PseudoVSETVLIX0))
                    .addReg(RISCV::X0, RegState::Define | RegState::Dead)
                    .addReg(RISCV::X0, RegState::Kill)
                    .addImm(Info.encodeVTYPE())
                    .addReg(RISCV::VL, RegState::Implicit);
      if (LIS)
        LIS->InsertMachineInstrInMaps(*MI);
      return;
    }

    // If our AVL is a virtual register, it might be defined by a VSET(I)VLI. If
    // it has the same VLMAX we want and the last VL/VTYPE we observed is the
    // same, we can use the X0, X0 form.
    if (Info.hasSameVLMAX(PrevInfo) && Info.hasAVLReg()) {
      if (const MachineInstr *DefMI = Info.getAVLDefMI(LIS);
          DefMI && isVectorConfigInstr(*DefMI)) {
        VSETVLIInfo DefInfo = getInfoForVSETVLI(*DefMI);
        if (DefInfo.hasSameAVL(PrevInfo) && DefInfo.hasSameVLMAX(PrevInfo)) {
          auto MI = BuildMI(MBB, InsertPt, DL, TII->get(RISCV::PseudoVSETVLIX0))
                        .addReg(RISCV::X0, RegState::Define | RegState::Dead)
                        .addReg(RISCV::X0, RegState::Kill)
                        .addImm(Info.encodeVTYPE())
                        .addReg(RISCV::VL, RegState::Implicit);
          if (LIS)
            LIS->InsertMachineInstrInMaps(*MI);
          return;
        }
      }
    }
  }

  if (Info.hasAVLImm()) {
    auto MI = BuildMI(MBB, InsertPt, DL, TII->get(RISCV::PseudoVSETIVLI))
                  .addReg(RISCV::X0, RegState::Define | RegState::Dead)
                  .addImm(Info.getAVLImm())
                  .addImm(Info.encodeVTYPE());
    if (LIS)
      LIS->InsertMachineInstrInMaps(*MI);
    return;
  }

  if (Info.hasAVLVLMAX()) {
    Register DestReg = MRI->createVirtualRegister(&RISCV::GPRRegClass);
    auto MI = BuildMI(MBB, InsertPt, DL, TII->get(RISCV::PseudoVSETVLIX0))
                  .addReg(DestReg, RegState::Define | RegState::Dead)
                  .addReg(RISCV::X0, RegState::Kill)
                  .addImm(Info.encodeVTYPE());
    if (LIS) {
      LIS->InsertMachineInstrInMaps(*MI);
      LIS->createAndComputeVirtRegInterval(DestReg);
    }
    return;
  }

  Register AVLReg = Info.getAVLReg();
  MRI->constrainRegClass(AVLReg, &RISCV::GPRNoX0RegClass);
  auto MI = BuildMI(MBB, InsertPt, DL, TII->get(RISCV::PseudoVSETVLI))
                .addReg(RISCV::X0, RegState::Define | RegState::Dead)
                .addReg(AVLReg)
                .addImm(Info.encodeVTYPE());
  if (LIS) {
    LIS->InsertMachineInstrInMaps(*MI);
    LiveInterval &LI = LIS->getInterval(AVLReg);
    SlotIndex SI = LIS->getInstructionIndex(*MI).getRegSlot();
    // If the AVL value isn't live at MI, do a quick check to see if it's easily
    // extendable. Otherwise, we need to copy it.
    if (LI.getVNInfoBefore(SI) != Info.getAVLVNInfo()) {
      if (!LI.liveAt(SI) && LI.containsOneValue())
        LIS->extendToIndices(LI, SI);
      else {
        Register AVLCopyReg =
            MRI->createVirtualRegister(&RISCV::GPRNoX0RegClass);
        MachineBasicBlock::iterator II;
        if (Info.getAVLVNInfo()->isPHIDef())
          II = LIS->getMBBFromIndex(Info.getAVLVNInfo()->def)->getFirstNonPHI();
        else {
          II = LIS->getInstructionFromIndex(Info.getAVLVNInfo()->def);
          II = std::next(II);
        }
        assert(II.isValid());
        auto AVLCopy =
            BuildMI(*II->getParent(), II, DL, TII->get(RISCV::COPY), AVLCopyReg)
                .addReg(AVLReg);
        LIS->InsertMachineInstrInMaps(*AVLCopy);
        MI->getOperand(1).setReg(AVLCopyReg);
        LIS->createAndComputeVirtRegInterval(AVLCopyReg);
      }
    }
  }
}

/// Return true if a VSETVLI is required to transition from CurInfo to Require
/// given a set of DemandedFields \p Used.
bool RISCVInsertVSETVLI::needVSETVLI(const DemandedFields &Used,
                                     const VSETVLIInfo &Require,
                                     const VSETVLIInfo &CurInfo) const {
  if (!CurInfo.isValid() || CurInfo.isUnknown() || CurInfo.hasSEWLMULRatioOnly())
    return true;

  if (CurInfo.isCompatible(Used, Require, LIS))
    return false;

  return true;
}

// If we don't use LMUL or the SEW/LMUL ratio, then adjust LMUL so that we
// maintain the SEW/LMUL ratio. This allows us to eliminate VL toggles in more
// places.
static VSETVLIInfo adjustIncoming(VSETVLIInfo PrevInfo, VSETVLIInfo NewInfo,
                                  DemandedFields &Demanded) {
  VSETVLIInfo Info = NewInfo;

  if (!Demanded.LMUL && !Demanded.SEWLMULRatio && PrevInfo.isValid() &&
      !PrevInfo.isUnknown()) {
    if (auto NewVLMul = RISCVVType::getSameRatioLMUL(
            PrevInfo.getSEW(), PrevInfo.getVLMUL(), Info.getSEW()))
      Info.setVLMul(*NewVLMul);
    Demanded.LMUL = DemandedFields::LMULEqual;
  }

  return Info;
}

// Given an incoming state reaching MI, minimally modifies that state so that it
// is compatible with MI. The resulting state is guaranteed to be semantically
// legal for MI, but may not be the state requested by MI.
void RISCVInsertVSETVLI::transferBefore(VSETVLIInfo &Info,
                                        const MachineInstr &MI) const {
  if (!RISCVII::hasSEWOp(MI.getDesc().TSFlags))
    return;

  DemandedFields Demanded = getDemanded(MI, ST);

  const VSETVLIInfo NewInfo = computeInfoForInstr(MI);
  assert(NewInfo.isValid() && !NewInfo.isUnknown());
  if (Info.isValid() && !needVSETVLI(Demanded, NewInfo, Info))
    return;

  const VSETVLIInfo PrevInfo = Info;
  if (!Info.isValid() || Info.isUnknown())
    Info = NewInfo;

  const VSETVLIInfo IncomingInfo = adjustIncoming(PrevInfo, NewInfo, Demanded);

  // If MI only demands that VL has the same zeroness, we only need to set the
  // AVL if the zeroness differs.  This removes a vsetvli entirely if the types
  // match or allows use of cheaper avl preserving variant if VLMAX doesn't
  // change. If VLMAX might change, we couldn't use the 'vsetvli x0, x0, vtype"
  // variant, so we avoid the transform to prevent extending live range of an
  // avl register operand.
  // TODO: We can probably relax this for immediates.
  bool EquallyZero = IncomingInfo.hasEquallyZeroAVL(PrevInfo, LIS) &&
                     IncomingInfo.hasSameVLMAX(PrevInfo);
  if (Demanded.VLAny || (Demanded.VLZeroness && !EquallyZero))
    Info.setAVL(IncomingInfo);

  Info.setVTYPE(
      ((Demanded.LMUL || Demanded.SEWLMULRatio) ? IncomingInfo : Info)
          .getVLMUL(),
      ((Demanded.SEW || Demanded.SEWLMULRatio) ? IncomingInfo : Info).getSEW(),
      // Prefer tail/mask agnostic since it can be relaxed to undisturbed later
      // if needed.
      (Demanded.TailPolicy ? IncomingInfo : Info).getTailAgnostic() ||
          IncomingInfo.getTailAgnostic(),
      (Demanded.MaskPolicy ? IncomingInfo : Info).getMaskAgnostic() ||
          IncomingInfo.getMaskAgnostic());

  // If we only knew the sew/lmul ratio previously, replace the VTYPE but keep
  // the AVL.
  if (Info.hasSEWLMULRatioOnly()) {
    VSETVLIInfo RatiolessInfo = IncomingInfo;
    RatiolessInfo.setAVL(Info);
    Info = RatiolessInfo;
  }
}

// Given a state with which we evaluated MI (see transferBefore above for why
// this might be different that the state MI requested), modify the state to
// reflect the changes MI might make.
void RISCVInsertVSETVLI::transferAfter(VSETVLIInfo &Info,
                                       const MachineInstr &MI) const {
  if (isVectorConfigInstr(MI)) {
    Info = getInfoForVSETVLI(MI);
    return;
  }

  if (RISCV::isFaultFirstLoad(MI)) {
    // Update AVL to vl-output of the fault first load.
    assert(MI.getOperand(1).getReg().isVirtual());
    if (LIS) {
      auto &LI = LIS->getInterval(MI.getOperand(1).getReg());
      SlotIndex SI =
          LIS->getSlotIndexes()->getInstructionIndex(MI).getRegSlot();
      VNInfo *VNI = LI.getVNInfoAt(SI);
      Info.setAVLRegDef(VNI, MI.getOperand(1).getReg());
    } else
      Info.setAVLRegDef(nullptr, MI.getOperand(1).getReg());
    return;
  }

  // If this is something that updates VL/VTYPE that we don't know about, set
  // the state to unknown.
  if (MI.isCall() || MI.isInlineAsm() ||
      MI.modifiesRegister(RISCV::VL, /*TRI=*/nullptr) ||
      MI.modifiesRegister(RISCV::VTYPE, /*TRI=*/nullptr))
    Info = VSETVLIInfo::getUnknown();
}

bool RISCVInsertVSETVLI::computeVLVTYPEChanges(const MachineBasicBlock &MBB,
                                               VSETVLIInfo &Info) const {
  bool HadVectorOp = false;

  Info = BlockInfo[MBB.getNumber()].Pred;
  for (const MachineInstr &MI : MBB) {
    transferBefore(Info, MI);

    if (isVectorConfigInstr(MI) || RISCVII::hasSEWOp(MI.getDesc().TSFlags))
      HadVectorOp = true;

    transferAfter(Info, MI);
  }

  return HadVectorOp;
}

void RISCVInsertVSETVLI::computeIncomingVLVTYPE(const MachineBasicBlock &MBB) {

  BlockData &BBInfo = BlockInfo[MBB.getNumber()];

  BBInfo.InQueue = false;

  // Start with the previous entry so that we keep the most conservative state
  // we have ever found.
  VSETVLIInfo InInfo = BBInfo.Pred;
  if (MBB.pred_empty()) {
    // There are no predecessors, so use the default starting status.
    InInfo.setUnknown();
  } else {
    for (MachineBasicBlock *P : MBB.predecessors())
      InInfo = InInfo.intersect(BlockInfo[P->getNumber()].Exit);
  }

  // If we don't have any valid predecessor value, wait until we do.
  if (!InInfo.isValid())
    return;

  // If no change, no need to rerun block
  if (InInfo == BBInfo.Pred)
    return;

  BBInfo.Pred = InInfo;
  LLVM_DEBUG(dbgs() << "Entry state of " << printMBBReference(MBB)
                    << " changed to " << BBInfo.Pred << "\n");

  // Note: It's tempting to cache the state changes here, but due to the
  // compatibility checks performed a blocks output state can change based on
  // the input state.  To cache, we'd have to add logic for finding
  // never-compatible state changes.
  VSETVLIInfo TmpStatus;
  computeVLVTYPEChanges(MBB, TmpStatus);

  // If the new exit value matches the old exit value, we don't need to revisit
  // any blocks.
  if (BBInfo.Exit == TmpStatus)
    return;

  BBInfo.Exit = TmpStatus;
  LLVM_DEBUG(dbgs() << "Exit state of " << printMBBReference(MBB)
                    << " changed to " << BBInfo.Exit << "\n");

  // Add the successors to the work list so we can propagate the changed exit
  // status.
  for (MachineBasicBlock *S : MBB.successors())
    if (!BlockInfo[S->getNumber()].InQueue) {
      BlockInfo[S->getNumber()].InQueue = true;
      WorkList.push(S);
    }
}

// If we weren't able to prove a vsetvli was directly unneeded, it might still
// be unneeded if the AVL was a phi node where all incoming values are VL
// outputs from the last VSETVLI in their respective basic blocks.
bool RISCVInsertVSETVLI::needVSETVLIPHI(const VSETVLIInfo &Require,
                                        const MachineBasicBlock &MBB) const {
  if (!Require.hasAVLReg())
    return true;

  if (!LIS)
    return true;

  // We need the AVL to have been produced by a PHI node in this basic block.
  const VNInfo *Valno = Require.getAVLVNInfo();
  if (!Valno->isPHIDef() || LIS->getMBBFromIndex(Valno->def) != &MBB)
    return true;

  const LiveRange &LR = LIS->getInterval(Require.getAVLReg());

  for (auto *PBB : MBB.predecessors()) {
    const VSETVLIInfo &PBBExit = BlockInfo[PBB->getNumber()].Exit;

    // We need the PHI input to the be the output of a VSET(I)VLI.
    const VNInfo *Value = LR.getVNInfoBefore(LIS->getMBBEndIdx(PBB));
    if (!Value)
      return true;
    MachineInstr *DefMI = LIS->getInstructionFromIndex(Value->def);
    if (!DefMI || !isVectorConfigInstr(*DefMI))
      return true;

    // We found a VSET(I)VLI make sure it matches the output of the
    // predecessor block.
    VSETVLIInfo DefInfo = getInfoForVSETVLI(*DefMI);
    if (DefInfo != PBBExit)
      return true;

    // Require has the same VL as PBBExit, so if the exit from the
    // predecessor has the VTYPE we are looking for we might be able
    // to avoid a VSETVLI.
    if (PBBExit.isUnknown() || !PBBExit.hasSameVTYPE(Require))
      return true;
  }

  // If all the incoming values to the PHI checked out, we don't need
  // to insert a VSETVLI.
  return false;
}

void RISCVInsertVSETVLI::emitVSETVLIs(MachineBasicBlock &MBB) {
  VSETVLIInfo CurInfo = BlockInfo[MBB.getNumber()].Pred;
  // Track whether the prefix of the block we've scanned is transparent
  // (meaning has not yet changed the abstract state).
  bool PrefixTransparent = true;
  for (MachineInstr &MI : MBB) {
    const VSETVLIInfo PrevInfo = CurInfo;
    transferBefore(CurInfo, MI);

    // If this is an explicit VSETVLI or VSETIVLI, update our state.
    if (isVectorConfigInstr(MI)) {
      // Conservatively, mark the VL and VTYPE as live.
      assert(MI.getOperand(3).getReg() == RISCV::VL &&
             MI.getOperand(4).getReg() == RISCV::VTYPE &&
             "Unexpected operands where VL and VTYPE should be");
      MI.getOperand(3).setIsDead(false);
      MI.getOperand(4).setIsDead(false);
      PrefixTransparent = false;
    }

    uint64_t TSFlags = MI.getDesc().TSFlags;
    if (RISCVII::hasSEWOp(TSFlags)) {
      if (!PrevInfo.isCompatible(DemandedFields::all(), CurInfo, LIS)) {
        // If this is the first implicit state change, and the state change
        // requested can be proven to produce the same register contents, we
        // can skip emitting the actual state change and continue as if we
        // had since we know the GPR result of the implicit state change
        // wouldn't be used and VL/VTYPE registers are correct.  Note that
        // we *do* need to model the state as if it changed as while the
        // register contents are unchanged, the abstract model can change.
        if (!PrefixTransparent || needVSETVLIPHI(CurInfo, MBB))
          insertVSETVLI(MBB, MI, MI.getDebugLoc(), CurInfo, PrevInfo);
        PrefixTransparent = false;
      }

      if (RISCVII::hasVLOp(TSFlags)) {
        MachineOperand &VLOp = MI.getOperand(getVLOpNum(MI));
        if (VLOp.isReg()) {
          Register Reg = VLOp.getReg();

          // Erase the AVL operand from the instruction.
          VLOp.setReg(RISCV::NoRegister);
          VLOp.setIsKill(false);
          if (LIS) {
            LiveInterval &LI = LIS->getInterval(Reg);
            SmallVector<MachineInstr *> DeadMIs;
            LIS->shrinkToUses(&LI, &DeadMIs);
            // We might have separate components that need split due to
            // needVSETVLIPHI causing us to skip inserting a new VL def.
            SmallVector<LiveInterval *> SplitLIs;
            LIS->splitSeparateComponents(LI, SplitLIs);

            // If the AVL was an immediate > 31, then it would have been emitted
            // as an ADDI. However, the ADDI might not have been used in the
            // vsetvli, or a vsetvli might not have been emitted, so it may be
            // dead now.
            for (MachineInstr *DeadMI : DeadMIs) {
              if (!TII->isAddImmediate(*DeadMI, Reg))
                continue;
              LIS->RemoveMachineInstrFromMaps(*DeadMI);
              DeadMI->eraseFromParent();
            }
          }
        }
        MI.addOperand(MachineOperand::CreateReg(RISCV::VL, /*isDef*/ false,
                                                /*isImp*/ true));
      }
      MI.addOperand(MachineOperand::CreateReg(RISCV::VTYPE, /*isDef*/ false,
                                              /*isImp*/ true));
    }

    if (MI.isCall() || MI.isInlineAsm() ||
        MI.modifiesRegister(RISCV::VL, /*TRI=*/nullptr) ||
        MI.modifiesRegister(RISCV::VTYPE, /*TRI=*/nullptr))
      PrefixTransparent = false;

    transferAfter(CurInfo, MI);
  }

  const auto &Info = BlockInfo[MBB.getNumber()];
  if (CurInfo != Info.Exit) {
    LLVM_DEBUG(dbgs() << "in block " << printMBBReference(MBB) << "\n");
    LLVM_DEBUG(dbgs() << "  begin        state: " << Info.Pred << "\n");
    LLVM_DEBUG(dbgs() << "  expected end state: " << Info.Exit << "\n");
    LLVM_DEBUG(dbgs() << "  actual   end state: " << CurInfo << "\n");
  }
  assert(CurInfo == Info.Exit && "InsertVSETVLI dataflow invariant violated");
}

/// Perform simple partial redundancy elimination of the VSETVLI instructions
/// we're about to insert by looking for cases where we can PRE from the
/// beginning of one block to the end of one of its predecessors.  Specifically,
/// this is geared to catch the common case of a fixed length vsetvl in a single
/// block loop when it could execute once in the preheader instead.
void RISCVInsertVSETVLI::doPRE(MachineBasicBlock &MBB) {
  if (!BlockInfo[MBB.getNumber()].Pred.isUnknown())
    return;

  MachineBasicBlock *UnavailablePred = nullptr;
  VSETVLIInfo AvailableInfo;
  for (MachineBasicBlock *P : MBB.predecessors()) {
    const VSETVLIInfo &PredInfo = BlockInfo[P->getNumber()].Exit;
    if (PredInfo.isUnknown()) {
      if (UnavailablePred)
        return;
      UnavailablePred = P;
    } else if (!AvailableInfo.isValid()) {
      AvailableInfo = PredInfo;
    } else if (AvailableInfo != PredInfo) {
      return;
    }
  }

  // Unreachable, single pred, or full redundancy. Note that FRE is handled by
  // phase 3.
  if (!UnavailablePred || !AvailableInfo.isValid())
    return;

  if (!LIS)
    return;

  // If we don't know the exact VTYPE, we can't copy the vsetvli to the exit of
  // the unavailable pred.
  if (AvailableInfo.hasSEWLMULRatioOnly())
    return;

  // Critical edge - TODO: consider splitting?
  if (UnavailablePred->succ_size() != 1)
    return;

  // If the AVL value is a register (other than our VLMAX sentinel),
  // we need to prove the value is available at the point we're going
  // to insert the vsetvli at.
  if (AvailableInfo.hasAVLReg()) {
    SlotIndex SI = AvailableInfo.getAVLVNInfo()->def;
    // This is an inline dominance check which covers the case of
    // UnavailablePred being the preheader of a loop.
    if (LIS->getMBBFromIndex(SI) != UnavailablePred)
      return;
    if (!UnavailablePred->terminators().empty() &&
        SI >= LIS->getInstructionIndex(*UnavailablePred->getFirstTerminator()))
      return;
  }

  // Model the effect of changing the input state of the block MBB to
  // AvailableInfo.  We're looking for two issues here; one legality,
  // one profitability.
  // 1) If the block doesn't use some of the fields from VL or VTYPE, we
  //    may hit the end of the block with a different end state.  We can
  //    not make this change without reflowing later blocks as well.
  // 2) If we don't actually remove a transition, inserting a vsetvli
  //    into the predecessor block would be correct, but unprofitable.
  VSETVLIInfo OldInfo = BlockInfo[MBB.getNumber()].Pred;
  VSETVLIInfo CurInfo = AvailableInfo;
  int TransitionsRemoved = 0;
  for (const MachineInstr &MI : MBB) {
    const VSETVLIInfo LastInfo = CurInfo;
    const VSETVLIInfo LastOldInfo = OldInfo;
    transferBefore(CurInfo, MI);
    transferBefore(OldInfo, MI);
    if (CurInfo == LastInfo)
      TransitionsRemoved++;
    if (LastOldInfo == OldInfo)
      TransitionsRemoved--;
    transferAfter(CurInfo, MI);
    transferAfter(OldInfo, MI);
    if (CurInfo == OldInfo)
      // Convergence.  All transitions after this must match by construction.
      break;
  }
  if (CurInfo != OldInfo || TransitionsRemoved <= 0)
    // Issues 1 and 2 above
    return;

  // Finally, update both data flow state and insert the actual vsetvli.
  // Doing both keeps the code in sync with the dataflow results, which
  // is critical for correctness of phase 3.
  auto OldExit = BlockInfo[UnavailablePred->getNumber()].Exit;
  LLVM_DEBUG(dbgs() << "PRE VSETVLI from " << MBB.getName() << " to "
                    << UnavailablePred->getName() << " with state "
                    << AvailableInfo << "\n");
  BlockInfo[UnavailablePred->getNumber()].Exit = AvailableInfo;
  BlockInfo[MBB.getNumber()].Pred = AvailableInfo;

  // Note there's an implicit assumption here that terminators never use
  // or modify VL or VTYPE.  Also, fallthrough will return end().
  auto InsertPt = UnavailablePred->getFirstInstrTerminator();
  insertVSETVLI(*UnavailablePred, InsertPt,
                UnavailablePred->findDebugLoc(InsertPt),
                AvailableInfo, OldExit);
}

// Return true if we can mutate PrevMI to match MI without changing any the
// fields which would be observed.
bool RISCVInsertVSETVLI::canMutatePriorConfig(
    const MachineInstr &PrevMI, const MachineInstr &MI,
    const DemandedFields &Used) const {
  // If the VL values aren't equal, return false if either a) the former is
  // demanded, or b) we can't rewrite the former to be the later for
  // implementation reasons.
  if (!isVLPreservingConfig(MI)) {
    if (Used.VLAny)
      return false;

    if (Used.VLZeroness) {
      if (isVLPreservingConfig(PrevMI))
        return false;
      if (!getInfoForVSETVLI(PrevMI).hasEquallyZeroAVL(getInfoForVSETVLI(MI),
                                                       LIS))
        return false;
    }

    auto &AVL = MI.getOperand(1);
    auto &PrevAVL = PrevMI.getOperand(1);

    // If the AVL is a register, we need to make sure MI's AVL dominates PrevMI.
    // For now just check that PrevMI uses the same virtual register.
    if (AVL.isReg() && AVL.getReg() != RISCV::X0 &&
        (!MRI->hasOneDef(AVL.getReg()) || !PrevAVL.isReg() ||
         PrevAVL.getReg() != AVL.getReg()))
      return false;
  }

  assert(PrevMI.getOperand(2).isImm() && MI.getOperand(2).isImm());
  auto PriorVType = PrevMI.getOperand(2).getImm();
  auto VType = MI.getOperand(2).getImm();
  return areCompatibleVTYPEs(PriorVType, VType, Used);
}

void RISCVInsertVSETVLI::coalesceVSETVLIs(MachineBasicBlock &MBB) const {
  MachineInstr *NextMI = nullptr;
  // We can have arbitrary code in successors, so VL and VTYPE
  // must be considered demanded.
  DemandedFields Used;
  Used.demandVL();
  Used.demandVTYPE();
  SmallVector<MachineInstr*> ToDelete;

<<<<<<< HEAD
  // Update LIS and cleanup dead AVLs given a value which has
  // has had one use (as an AVL) removed.
  auto afterDroppedAVLUse = [&](Register OldVLReg) {
=======
  auto dropAVLUse = [&](MachineOperand &MO) {
    if (!MO.isReg() || !MO.getReg().isVirtual())
      return;
    Register OldVLReg = MO.getReg();
    MO.setReg(RISCV::NoRegister);

>>>>>>> 9c4aab8c
    if (LIS)
      LIS->shrinkToUses(&LIS->getInterval(OldVLReg));

    MachineInstr *VLOpDef = MRI->getUniqueVRegDef(OldVLReg);
    if (VLOpDef && TII->isAddImmediate(*VLOpDef, OldVLReg) &&
<<<<<<< HEAD
        MRI->use_nodbg_empty(OldVLReg)) {
      if (LIS) {
        LIS->removeInterval(OldVLReg);
        LIS->RemoveMachineInstrFromMaps(*VLOpDef);
      }
      VLOpDef->eraseFromParent();
    }
  };

  for (MachineInstr &MI : make_range(MBB.rbegin(), MBB.rend())) {
=======
        MRI->use_nodbg_empty(OldVLReg))
      ToDelete.push_back(VLOpDef);
  };

  for (MachineInstr &MI :
       make_early_inc_range(make_range(MBB.rbegin(), MBB.rend()))) {
>>>>>>> 9c4aab8c

    if (!isVectorConfigInstr(MI)) {
      Used.doUnion(getDemanded(MI, ST));
      if (MI.isCall() || MI.isInlineAsm() ||
          MI.modifiesRegister(RISCV::VL, /*TRI=*/nullptr) ||
          MI.modifiesRegister(RISCV::VTYPE, /*TRI=*/nullptr))
        NextMI = nullptr;
      continue;
    }

    if (!MI.getOperand(0).isDead())
      Used.demandVL();

    if (NextMI) {
      if (!Used.usedVL() && !Used.usedVTYPE()) {
        dropAVLUse(MI.getOperand(1));
        if (LIS)
          LIS->RemoveMachineInstrFromMaps(MI);
        MI.eraseFromParent();
        NumCoalescedVSETVL++;
        // Leave NextMI unchanged
        continue;
      }

      if (canMutatePriorConfig(MI, *NextMI, Used)) {
        if (!isVLPreservingConfig(*NextMI)) {
          Register DefReg = NextMI->getOperand(0).getReg();

          MI.getOperand(0).setReg(DefReg);
          MI.getOperand(0).setIsDead(false);

          // The def of DefReg moved to MI, so extend the LiveInterval up to
          // it.
          if (DefReg.isVirtual() && LIS) {
            LiveInterval &DefLI = LIS->getInterval(DefReg);
            SlotIndex MISlot = LIS->getInstructionIndex(MI).getRegSlot();
            VNInfo *DefVNI = DefLI.getVNInfoAt(DefLI.beginIndex());
            LiveInterval::Segment S(MISlot, DefLI.beginIndex(), DefVNI);
            DefLI.addSegment(S);
            DefVNI->def = MISlot;
            // Mark DefLI as spillable if it was previously unspillable
            DefLI.setWeight(0);

            // DefReg may have had no uses, in which case we need to shrink
            // the LiveInterval up to MI.
            LIS->shrinkToUses(&DefLI);
          }

          dropAVLUse(MI.getOperand(1));
          if (NextMI->getOperand(1).isImm())
            MI.getOperand(1).ChangeToImmediate(NextMI->getOperand(1).getImm());
          else
<<<<<<< HEAD
            MI.getOperand(1).ChangeToRegister(NextMI->getOperand(1).getReg(), false);
          if (OldVLReg && OldVLReg.isVirtual())
            afterDroppedAVLUse(OldVLReg);
=======
            MI.getOperand(1).ChangeToRegister(NextMI->getOperand(1).getReg(),
                                              false);
>>>>>>> 9c4aab8c

          MI.setDesc(NextMI->getDesc());
        }
        MI.getOperand(2).setImm(NextMI->getOperand(2).getImm());

        dropAVLUse(NextMI->getOperand(1));
        if (LIS)
          LIS->RemoveMachineInstrFromMaps(*NextMI);
        NextMI->eraseFromParent();
        NumCoalescedVSETVL++;
        // fallthrough
      }
    }
    NextMI = &MI;
    Used = getDemanded(MI, ST);
  }

  // Loop over the dead AVL values, and delete them now.  This has
  // to be outside the above loop to avoid invalidating iterators.
  for (auto *MI : ToDelete) {
    if (LIS) {
      LIS->removeInterval(MI->getOperand(0).getReg());
      LIS->RemoveMachineInstrFromMaps(*MI);
<<<<<<< HEAD
    Register OldAVLReg;
    if (MI->getOperand(1).isReg())
      OldAVLReg = MI->getOperand(1).getReg();
=======
    }
>>>>>>> 9c4aab8c
    MI->eraseFromParent();
    if (OldAVLReg && OldAVLReg.isVirtual())
      afterDroppedAVLUse(OldAVLReg);
  }
}

void RISCVInsertVSETVLI::insertReadVL(MachineBasicBlock &MBB) {
  for (auto I = MBB.begin(), E = MBB.end(); I != E;) {
    MachineInstr &MI = *I++;
    if (RISCV::isFaultFirstLoad(MI)) {
      Register VLOutput = MI.getOperand(1).getReg();
      assert(VLOutput.isVirtual());
      if (!MI.getOperand(1).isDead()) {
        auto ReadVLMI = BuildMI(MBB, I, MI.getDebugLoc(),
                                TII->get(RISCV::PseudoReadVL), VLOutput);
        // Move the LiveInterval's definition down to PseudoReadVL.
        if (LIS) {
          SlotIndex NewDefSI =
              LIS->InsertMachineInstrInMaps(*ReadVLMI).getRegSlot();
          LiveInterval &DefLI = LIS->getInterval(VLOutput);
          VNInfo *DefVNI = DefLI.getVNInfoAt(DefLI.beginIndex());
          DefLI.removeSegment(DefLI.beginIndex(), NewDefSI);
          DefVNI->def = NewDefSI;
        }
      }
      // We don't use the vl output of the VLEFF/VLSEGFF anymore.
      MI.getOperand(1).setReg(RISCV::X0);
    }
  }
}

bool RISCVInsertVSETVLI::runOnMachineFunction(MachineFunction &MF) {
  // Skip if the vector extension is not enabled.
  ST = &MF.getSubtarget<RISCVSubtarget>();
  if (!ST->hasVInstructions())
    return false;

  LLVM_DEBUG(dbgs() << "Entering InsertVSETVLI for " << MF.getName() << "\n");

  TII = ST->getInstrInfo();
  MRI = &MF.getRegInfo();
  auto *LISWrapper = getAnalysisIfAvailable<LiveIntervalsWrapperPass>();
  LIS = LISWrapper ? &LISWrapper->getLIS() : nullptr;

  assert(BlockInfo.empty() && "Expect empty block infos");
  BlockInfo.resize(MF.getNumBlockIDs());

  bool HaveVectorOp = false;

  // Phase 1 - determine how VL/VTYPE are affected by the each block.
  for (const MachineBasicBlock &MBB : MF) {
    VSETVLIInfo TmpStatus;
    HaveVectorOp |= computeVLVTYPEChanges(MBB, TmpStatus);
    // Initial exit state is whatever change we found in the block.
    BlockData &BBInfo = BlockInfo[MBB.getNumber()];
    BBInfo.Exit = TmpStatus;
    LLVM_DEBUG(dbgs() << "Initial exit state of " << printMBBReference(MBB)
                      << " is " << BBInfo.Exit << "\n");

  }

  // If we didn't find any instructions that need VSETVLI, we're done.
  if (!HaveVectorOp) {
    BlockInfo.clear();
    return false;
  }

  // Phase 2 - determine the exit VL/VTYPE from each block. We add all
  // blocks to the list here, but will also add any that need to be revisited
  // during Phase 2 processing.
  for (const MachineBasicBlock &MBB : MF) {
    WorkList.push(&MBB);
    BlockInfo[MBB.getNumber()].InQueue = true;
  }
  while (!WorkList.empty()) {
    const MachineBasicBlock &MBB = *WorkList.front();
    WorkList.pop();
    computeIncomingVLVTYPE(MBB);
  }

  // Perform partial redundancy elimination of vsetvli transitions.
  for (MachineBasicBlock &MBB : MF)
    doPRE(MBB);

  // Phase 3 - add any vsetvli instructions needed in the block. Use the
  // Phase 2 information to avoid adding vsetvlis before the first vector
  // instruction in the block if the VL/VTYPE is satisfied by its
  // predecessors.
  for (MachineBasicBlock &MBB : MF)
    emitVSETVLIs(MBB);

  // Now that all vsetvlis are explicit, go through and do block local
  // DSE and peephole based demanded fields based transforms.  Note that
  // this *must* be done outside the main dataflow so long as we allow
  // any cross block analysis within the dataflow.  We can't have both
  // demanded fields based mutation and non-local analysis in the
  // dataflow at the same time without introducing inconsistencies.
  for (MachineBasicBlock &MBB : MF)
    coalesceVSETVLIs(MBB);

  // Insert PseudoReadVL after VLEFF/VLSEGFF and replace it with the vl output
  // of VLEFF/VLSEGFF.
  for (MachineBasicBlock &MBB : MF)
    insertReadVL(MBB);

  BlockInfo.clear();
  return HaveVectorOp;
}

/// Returns an instance of the Insert VSETVLI pass.
FunctionPass *llvm::createRISCVInsertVSETVLIPass() {
  return new RISCVInsertVSETVLI();
}<|MERGE_RESOLUTION|>--- conflicted
+++ resolved
@@ -1645,42 +1645,23 @@
   Used.demandVTYPE();
   SmallVector<MachineInstr*> ToDelete;
 
-<<<<<<< HEAD
-  // Update LIS and cleanup dead AVLs given a value which has
-  // has had one use (as an AVL) removed.
-  auto afterDroppedAVLUse = [&](Register OldVLReg) {
-=======
   auto dropAVLUse = [&](MachineOperand &MO) {
     if (!MO.isReg() || !MO.getReg().isVirtual())
       return;
     Register OldVLReg = MO.getReg();
     MO.setReg(RISCV::NoRegister);
 
->>>>>>> 9c4aab8c
     if (LIS)
       LIS->shrinkToUses(&LIS->getInterval(OldVLReg));
 
     MachineInstr *VLOpDef = MRI->getUniqueVRegDef(OldVLReg);
     if (VLOpDef && TII->isAddImmediate(*VLOpDef, OldVLReg) &&
-<<<<<<< HEAD
-        MRI->use_nodbg_empty(OldVLReg)) {
-      if (LIS) {
-        LIS->removeInterval(OldVLReg);
-        LIS->RemoveMachineInstrFromMaps(*VLOpDef);
-      }
-      VLOpDef->eraseFromParent();
-    }
-  };
-
-  for (MachineInstr &MI : make_range(MBB.rbegin(), MBB.rend())) {
-=======
         MRI->use_nodbg_empty(OldVLReg))
       ToDelete.push_back(VLOpDef);
   };
 
   for (MachineInstr &MI :
        make_early_inc_range(make_range(MBB.rbegin(), MBB.rend()))) {
->>>>>>> 9c4aab8c
 
     if (!isVectorConfigInstr(MI)) {
       Used.doUnion(getDemanded(MI, ST));
@@ -1733,14 +1714,8 @@
           if (NextMI->getOperand(1).isImm())
             MI.getOperand(1).ChangeToImmediate(NextMI->getOperand(1).getImm());
           else
-<<<<<<< HEAD
-            MI.getOperand(1).ChangeToRegister(NextMI->getOperand(1).getReg(), false);
-          if (OldVLReg && OldVLReg.isVirtual())
-            afterDroppedAVLUse(OldVLReg);
-=======
             MI.getOperand(1).ChangeToRegister(NextMI->getOperand(1).getReg(),
                                               false);
->>>>>>> 9c4aab8c
 
           MI.setDesc(NextMI->getDesc());
         }
@@ -1764,16 +1739,8 @@
     if (LIS) {
       LIS->removeInterval(MI->getOperand(0).getReg());
       LIS->RemoveMachineInstrFromMaps(*MI);
-<<<<<<< HEAD
-    Register OldAVLReg;
-    if (MI->getOperand(1).isReg())
-      OldAVLReg = MI->getOperand(1).getReg();
-=======
-    }
->>>>>>> 9c4aab8c
+    }
     MI->eraseFromParent();
-    if (OldAVLReg && OldAVLReg.isVirtual())
-      afterDroppedAVLUse(OldAVLReg);
   }
 }
 
