//===-- RISCVInstrFormatsC.td - RISCV C Instruction Formats --*- tablegen -*-=//
//
// Part of the LLVM Project, under the Apache License v2.0 with LLVM Exceptions.
// See https://llvm.org/LICENSE.txt for license information.
// SPDX-License-Identifier: Apache-2.0 WITH LLVM-exception
//
//===----------------------------------------------------------------------===//
//
//  This file describes the RISC-V C extension instruction formats.
//
//===----------------------------------------------------------------------===//

class RVInst16<dag outs, dag ins, string opcodestr, string argstr,
               list<dag> pattern, InstFormat format>
    : Instruction {
  field bits<16> Inst;
  // SoftFail is a field the disassembler can use to provide a way for
  // instructions to not match without killing the whole decode process. It is
  // mainly used for ARM, but Tablegen expects this field to exist or it fails
  // to build the decode table.
  field bits<16> SoftFail = 0;
  let Size = 2;

  bits<2> Opcode = 0;

  let Namespace = "RISCV";

  dag OutOperandList = outs;
  dag InOperandList = ins;
  let AsmString = opcodestr # "\t" # argstr;
  let Pattern = pattern;

  let TSFlags{4-0} = format.Value;
}

class RVInst16CR<bits<4> funct4, bits<2> opcode, dag outs, dag ins,
                 string opcodestr, string argstr>
    : RVInst16<outs, ins, opcodestr, argstr, [], InstFormatCR> {
  bits<5> rs1;
  bits<5> rs2;

  let Inst{15-12} = funct4;
  let Inst{11-7} = rs1;
  let Inst{6-2} = rs2;
  let Inst{1-0} = opcode;
}

// The immediate value encoding differs for each instruction, so each subclass
// is responsible for setting the appropriate bits in the Inst field.
// The bits Inst{6-2} must be set for each instruction.
class RVInst16CI<bits<3> funct3, bits<2> opcode, dag outs, dag ins,
                 string opcodestr, string argstr>
    : RVInst16<outs, ins, opcodestr, argstr, [], InstFormatCI> {
  bits<10> imm;
  bits<5> rd;
  bits<5> rs1;

  let Inst{15-13} = funct3;
  let Inst{12} = imm{5};
  let Inst{11-7} = rd;
  let Inst{1-0} = opcode;
}

// The immediate value encoding differs for each instruction, so each subclass
// is responsible for setting the appropriate bits in the Inst field.
// The bits Inst{12-7} must be set for each instruction.
class RVInst16CSS<bits<3> funct3, bits<2> opcode, dag outs, dag ins,
                  string opcodestr, string argstr>
    : RVInst16<outs, ins, opcodestr, argstr, [], InstFormatCSS> {
  bits<10> imm;
  bits<5> rs2;
  bits<5> rs1;

  let Inst{15-13} = funct3;
  let Inst{6-2} = rs2;
  let Inst{1-0} = opcode;
}

class RVInst16CIW<bits<3> funct3, bits<2> opcode, dag outs, dag ins,
                  string opcodestr, string argstr>
    : RVInst16<outs, ins, opcodestr, argstr, [], InstFormatCIW> {
  bits<10> imm;
  bits<3> rd;

  let Inst{15-13} = funct3;
  let Inst{4-2} = rd;
  let Inst{1-0} = opcode;
}

// The immediate value encoding differs for each instruction, so each subclass
// is responsible for setting the appropriate bits in the Inst field.
// The bits Inst{12-10} and Inst{6-5} must be set for each instruction.
class RVInst16CL<bits<3> funct3, bits<2> opcode, dag outs, dag ins,
                 string opcodestr, string argstr>
    : RVInst16<outs, ins, opcodestr, argstr, [], InstFormatCL> {
  bits<3> rd;
  bits<3> rs1;

  let Inst{15-13} = funct3;
  let Inst{9-7} = rs1;
  let Inst{4-2} = rd;
  let Inst{1-0} = opcode;
}

// The immediate value encoding differs for each instruction, so each subclass
// is responsible for setting the appropriate bits in the Inst field.
// The bits Inst{12-10} and Inst{6-5} must be set for each instruction.
class RVInst16CS<bits<3> funct3, bits<2> opcode, dag outs, dag ins,
                 string opcodestr, string argstr>
    : RVInst16<outs, ins, opcodestr, argstr, [], InstFormatCS> {
  bits<3> rs2;
  bits<3> rs1;

  let Inst{15-13} = funct3;
  let Inst{9-7} = rs1;
  let Inst{4-2} = rs2;
  let Inst{1-0} = opcode;
}

class RVInst16CA<bits<6> funct6, bits<2> funct2, bits<2> opcode, dag outs,
                 dag ins, string opcodestr, string argstr>
    : RVInst16<outs, ins, opcodestr, argstr, [], InstFormatCA> {
  bits<3> rs2;
  bits<3> rs1;

  let Inst{15-10} = funct6;
  let Inst{9-7} = rs1;
  let Inst{6-5} = funct2;
  let Inst{4-2} = rs2;
  let Inst{1-0} = opcode;
}

class RVInst16CB<bits<3> funct3, bits<2> opcode, dag outs, dag ins,
                 string opcodestr, string argstr>
    : RVInst16<outs, ins, opcodestr, argstr, [], InstFormatCB> {
  bits<9> imm;
  bits<3> rs1;

  let Inst{15-13} = funct3;
  let Inst{9-7} = rs1;
  let Inst{1-0} = opcode;
}

class RVInst16CJ<bits<3> funct3, bits<2> opcode, dag outs, dag ins,
                 string opcodestr, string argstr>
    : RVInst16<outs, ins, opcodestr, argstr, [], InstFormatCJ> {
  bits<11> offset;

  let Inst{15-13} = funct3;
  let Inst{12} = offset{10};
  let Inst{11} = offset{3};
  let Inst{10-9} = offset{8-7};
  let Inst{8} = offset{9};
  let Inst{7} = offset{5};
  let Inst{6} = offset{6};
  let Inst{5-3} = offset{2-0};
  let Inst{2} = offset{4};
  let Inst{1-0} = opcode;
}

<<<<<<< HEAD
class RVInst16CSZN<bits<6> funct6, bits<5> funct5, bits<2> opcode, dag outs,
                   dag ins, string opcodestr, string argstr>
    : RVInst16<outs, ins, opcodestr, argstr, [], InstFormatCSZN>{
=======
class RVInst16CU<bits<6> funct6, bits<5> funct5, bits<2> opcode, dag outs,
                 dag ins, string opcodestr, string argstr>
    : RVInst16<outs, ins, opcodestr, argstr, [], InstFormatCU>{
>>>>>>> cd74f4a4
  bits<3> rd;

  let Inst{15-10} = funct6;
  let Inst{9-7} = rd;
  let Inst{6-2} = funct5;
  let Inst{1-0} = opcode;
<<<<<<< HEAD
=======
}

// The immediate value encoding differs for each instruction, so each subclass
// is responsible for setting the appropriate bits in the Inst field.
// The bits Inst{6-5} must be set for each instruction.
class RVInst16CLB<bits<6> funct6, bits<2> opcode, dag outs, dag ins,
                  string opcodestr, string argstr>
    : RVInst16<outs, ins, opcodestr, argstr, [], InstFormatCLB> {
  bits<3> rd;
  bits<3> rs1;

  let Inst{15-10} = funct6;
  let Inst{9-7} = rs1;
  let Inst{4-2} = rd;
  let Inst{1-0} = opcode;
}

// The immediate value encoding differs for each instruction, so each subclass
// is responsible for setting the appropriate bits in the Inst field.
// The bits Inst{5} must be set for each instruction.
class RVInst16CLH<bits<6> funct6, bit funct1, bits<2> opcode, dag outs,
                  dag ins, string opcodestr, string argstr>
    : RVInst16<outs, ins, opcodestr, argstr, [], InstFormatCLH> {
  bits<3> rd;
  bits<3> rs1;

  let Inst{15-10} = funct6;
  let Inst{9-7} = rs1;
  let Inst{6} = funct1;
  let Inst{4-2} = rd;
  let Inst{1-0} = opcode;
}

// The immediate value encoding differs for each instruction, so each subclass
// is responsible for setting the appropriate bits in the Inst field.
// The bits Inst{6-5} must be set for each instruction.
class RVInst16CSB<bits<6> funct6, bits<2> opcode, dag outs, dag ins,
                  string opcodestr, string argstr>
    : RVInst16<outs, ins, opcodestr, argstr, [], InstFormatCSB> {
  bits<3> rs2;
  bits<3> rs1;

  let Inst{15-10} = funct6;
  let Inst{9-7} = rs1;
  let Inst{4-2} = rs2;
  let Inst{1-0} = opcode;
}

// The immediate value encoding differs for each instruction, so each subclass
// is responsible for setting the appropriate bits in the Inst field.
// The bits Inst{5} must be set for each instruction.
class RVInst16CSH<bits<6> funct6, bit funct1, bits<2> opcode, dag outs,
                  dag ins, string opcodestr, string argstr>
    : RVInst16<outs, ins, opcodestr, argstr, [], InstFormatCSH> {
  bits<3> rs2;
  bits<3> rs1;

  let Inst{15-10} = funct6;
  let Inst{9-7} = rs1;
  let Inst{6} = funct1;
  let Inst{4-2} = rs2;
  let Inst{1-0} = opcode;
>>>>>>> cd74f4a4
}<|MERGE_RESOLUTION|>--- conflicted
+++ resolved
@@ -158,23 +158,15 @@
   let Inst{1-0} = opcode;
 }
 
-<<<<<<< HEAD
-class RVInst16CSZN<bits<6> funct6, bits<5> funct5, bits<2> opcode, dag outs,
-                   dag ins, string opcodestr, string argstr>
-    : RVInst16<outs, ins, opcodestr, argstr, [], InstFormatCSZN>{
-=======
 class RVInst16CU<bits<6> funct6, bits<5> funct5, bits<2> opcode, dag outs,
                  dag ins, string opcodestr, string argstr>
     : RVInst16<outs, ins, opcodestr, argstr, [], InstFormatCU>{
->>>>>>> cd74f4a4
   bits<3> rd;
 
   let Inst{15-10} = funct6;
   let Inst{9-7} = rd;
   let Inst{6-2} = funct5;
   let Inst{1-0} = opcode;
-<<<<<<< HEAD
-=======
 }
 
 // The immediate value encoding differs for each instruction, so each subclass
@@ -237,5 +229,4 @@
   let Inst{6} = funct1;
   let Inst{4-2} = rs2;
   let Inst{1-0} = opcode;
->>>>>>> cd74f4a4
 }