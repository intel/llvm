--- conflicted
+++ resolved
@@ -47,10 +47,7 @@
   RISCVISelDAGToDAG.cpp
   RISCVISelLowering.cpp
   RISCVLandingPadSetup.cpp
-<<<<<<< HEAD
-=======
   RISCVLateBranchOpt.cpp
->>>>>>> d465594a
   RISCVLoadStoreOptimizer.cpp
   RISCVMachineFunctionInfo.cpp
   RISCVMakeCompressible.cpp
