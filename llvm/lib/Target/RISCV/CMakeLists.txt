add_llvm_component_group(RISCV)

set(LLVM_TARGET_DEFINITIONS RISCV.td)

tablegen(LLVM RISCVGenAsmMatcher.inc -gen-asm-matcher)
tablegen(LLVM RISCVGenAsmWriter.inc -gen-asm-writer)
tablegen(LLVM RISCVGenCompressInstEmitter.inc -gen-compress-inst-emitter)
tablegen(LLVM RISCVGenMacroFusion.inc -gen-macro-fusion-pred)
tablegen(LLVM RISCVGenDAGISel.inc -gen-dag-isel)
tablegen(LLVM RISCVGenDisassemblerTables.inc -gen-disassembler)
tablegen(LLVM RISCVGenInstrInfo.inc -gen-instr-info)
tablegen(LLVM RISCVGenMCCodeEmitter.inc -gen-emitter)
tablegen(LLVM RISCVGenMCPseudoLowering.inc -gen-pseudo-lowering)
tablegen(LLVM RISCVGenRegisterBank.inc -gen-register-bank)
tablegen(LLVM RISCVGenRegisterInfo.inc -gen-register-info)
tablegen(LLVM RISCVGenSearchableTables.inc -gen-searchable-tables)
tablegen(LLVM RISCVGenSubtargetInfo.inc -gen-subtarget)
tablegen(LLVM RISCVGenExegesis.inc -gen-exegesis)

set(LLVM_TARGET_DEFINITIONS RISCVGISel.td)
tablegen(LLVM RISCVGenGlobalISel.inc -gen-global-isel)
tablegen(LLVM RISCVGenO0PreLegalizeGICombiner.inc -gen-global-isel-combiner
              -combiners="RISCVO0PreLegalizerCombiner")
tablegen(LLVM RISCVGenPreLegalizeGICombiner.inc -gen-global-isel-combiner
              -combiners="RISCVPreLegalizerCombiner")
tablegen(LLVM RISCVGenPostLegalizeGICombiner.inc -gen-global-isel-combiner
              -combiners="RISCVPostLegalizerCombiner")

add_public_tablegen_target(RISCVCommonTableGen)

add_llvm_target(RISCVCodeGen
  RISCVAsmPrinter.cpp
  RISCVCallingConv.cpp
  RISCVCodeGenPrepare.cpp
  RISCVConstantPoolValue.cpp
  RISCVDeadRegisterDefinitions.cpp
  RISCVExpandAtomicPseudoInsts.cpp
  RISCVExpandPseudoInsts.cpp
  RISCVFoldMemOffset.cpp
  RISCVFrameLowering.cpp
  RISCVGatherScatterLowering.cpp
  RISCVIndirectBranchTracking.cpp
  RISCVInsertReadWriteCSR.cpp
  RISCVInsertVSETVLI.cpp
  RISCVInsertWriteVXRM.cpp
  RISCVInstrInfo.cpp
  RISCVISelDAGToDAG.cpp
  RISCVISelLowering.cpp
  RISCVLandingPadSetup.cpp
<<<<<<< HEAD
=======
  RISCVLateBranchOpt.cpp
>>>>>>> 5eee2751
  RISCVLoadStoreOptimizer.cpp
  RISCVMachineFunctionInfo.cpp
  RISCVMakeCompressible.cpp
  RISCVMergeBaseOffset.cpp
  RISCVMoveMerger.cpp
  RISCVOptWInstrs.cpp
  RISCVPostRAExpandPseudoInsts.cpp
  RISCVPushPopOptimizer.cpp
  RISCVRedundantCopyElimination.cpp
  RISCVRegisterInfo.cpp
  RISCVSelectionDAGInfo.cpp
  RISCVSubtarget.cpp
  RISCVTargetMachine.cpp
  RISCVTargetObjectFile.cpp
  RISCVTargetTransformInfo.cpp
  RISCVVectorMaskDAGMutation.cpp
  RISCVVectorPeephole.cpp
  RISCVVLOptimizer.cpp
  RISCVVMV0Elimination.cpp
  RISCVZacasABIFix.cpp
  GISel/RISCVCallLowering.cpp
  GISel/RISCVInstructionSelector.cpp
  GISel/RISCVLegalizerInfo.cpp
  GISel/RISCVPostLegalizerCombiner.cpp
  GISel/RISCVO0PreLegalizerCombiner.cpp
  GISel/RISCVPreLegalizerCombiner.cpp
  GISel/RISCVRegisterBankInfo.cpp

  LINK_COMPONENTS
  Analysis
  AsmPrinter
  CodeGen
  CodeGenTypes
  Core
  GlobalISel
  IPO
  MC
  RISCVDesc
  RISCVInfo
  Scalar
  SelectionDAG
  Support
  Target
  TargetParser
  TransformUtils
  Vectorize

  ADD_TO_COMPONENT
  RISCV
  )

add_subdirectory(AsmParser)
add_subdirectory(Disassembler)
add_subdirectory(MCTargetDesc)
add_subdirectory(MCA)
add_subdirectory(TargetInfo)<|MERGE_RESOLUTION|>--- conflicted
+++ resolved
@@ -47,10 +47,7 @@
   RISCVISelDAGToDAG.cpp
   RISCVISelLowering.cpp
   RISCVLandingPadSetup.cpp
-<<<<<<< HEAD
-=======
   RISCVLateBranchOpt.cpp
->>>>>>> 5eee2751
   RISCVLoadStoreOptimizer.cpp
   RISCVMachineFunctionInfo.cpp
   RISCVMakeCompressible.cpp
