//===-- RISCVFeatures.td - RISC-V Features and Extensions --*- tablegen -*-===//
//
// Part of the LLVM Project, under the Apache License v2.0 with LLVM Exceptions.
// See https://llvm.org/LICENSE.txt for license information.
// SPDX-License-Identifier: Apache-2.0 WITH LLVM-exception
//
//===----------------------------------------------------------------------===//

//===----------------------------------------------------------------------===//
// RISC-V subtarget features and instruction predicates.
//===----------------------------------------------------------------------===//

// Subclass of SubtargetFeature to be used when the feature is also a RISC-V
// extension. Extensions have a version and may be experimental.
// NOTE: The extension name must start with
//       - "FeatureStdExt" for standard extensions
//       - "FeatureVendor" for vendor-specific extensions
//
// major     - Major version of extension.
// minor     - Minor version of extension.
// desc      - Description of extension.
// implies   - Extensions or features implied by this extension.
// fieldname - name of field to create in RISCVSubtarget. By default replaces
//             uses the record name by replacing Feature with Has.
// value     - Value to assign to the field in RISCVSubtarget when this
//             extension is enabled. Usually "true", but can be changed.
// IsExperimental
//           - Indicates whether the extension is experimental
class RISCVExtension<int major, int minor, string desc,
                     list<SubtargetFeature> implies = [],
                     string fieldname = !subst("Feature", "Has", NAME),
                     string value = "true", bit IsExperimental = false>
    : SubtargetFeature<"", fieldname, value, "", implies> {
  defvar extName = !subst("FeatureVendor", "", !subst("FeatureStdExt", "", NAME));

  // Name - Name of the extension in lower case.
  let Name = !if(IsExperimental, "experimental-", "") # !tolower(extName);

  // Desc - Description of extension with its name.
  let Desc = "'" # extName # "' (" # desc # ")";

  // MajorVersion - The major version for this extension.
  int MajorVersion = major;

  // MinorVersion - The minor version for this extension.
  int MinorVersion = minor;

  // Experimental - Does extension require -menable-experimental-extensions.
  bit Experimental = false;
}

// The groupID/bitmask of RISCVExtension is used to retrieve a specific bit value
// from __riscv_feature_bits based on the groupID and bitmask.
// groupID - groupID of extension
// bitPos  - bit position of extension bitmask
class RISCVExtensionBitmask<bits<3> groupID, int bitPos> {
    int GroupID = groupID;
    int BitPos = bitPos;
}

// Version of RISCVExtension to be used for Experimental extensions. This
// sets the Experimental flag and prepends experimental- to the -mattr name.
class RISCVExperimentalExtension<int major, int minor, string desc,
                                 list<RISCVExtension> implies = [],
                                 string fieldname = !subst("Feature", "Has", NAME),
                                 string value = "true">
    : RISCVExtension<major, minor, desc, implies, fieldname, value, true> {
  let Experimental = true;
}

// Integer Extensions

def FeatureStdExtI
    : RISCVExtension<2, 1, "Base Integer Instruction Set">,
      RISCVExtensionBitmask<0, 8>;

def FeatureStdExtE
    : RISCVExtension<2, 0, "Embedded Instruction Set with 16 GPRs">,
      RISCVExtensionBitmask<0, 4>;

def FeatureStdExtZic64b
    : RISCVExtension<1, 0, "Cache Block Size Is 64 Bytes">;

def FeatureStdExtZicbom
    : RISCVExtension<1, 0, "Cache-Block Management Instructions">;
def HasStdExtZicbom : Predicate<"Subtarget->hasStdExtZicbom()">,
                      AssemblerPredicate<(all_of FeatureStdExtZicbom),
                          "'Zicbom' (Cache-Block Management Instructions)">;

def FeatureStdExtZicbop
    : RISCVExtension<1, 0, "Cache-Block Prefetch Instructions">;
def HasStdExtZicbop : Predicate<"Subtarget->hasStdExtZicbop()">,
                      AssemblerPredicate<(all_of FeatureStdExtZicbop),
                          "'Zicbop' (Cache-Block Prefetch Instructions)">;

def FeatureStdExtZicboz
    : RISCVExtension<1, 0, "Cache-Block Zero Instructions">,
      RISCVExtensionBitmask<0, 37>;
def HasStdExtZicboz : Predicate<"Subtarget->hasStdExtZicboz()">,
                      AssemblerPredicate<(all_of FeatureStdExtZicboz),
                          "'Zicboz' (Cache-Block Zero Instructions)">;

def FeatureStdExtZiccamoa
    : RISCVExtension<1, 0, "Main Memory Supports All Atomics in A">;

def FeatureStdExtZiccamoc
    : RISCVExtension<1, 0, "Main Memory Supports Atomics in Zacas">;

def FeatureStdExtZiccif
    : RISCVExtension<1, 0,
                     "Main Memory Supports Instruction Fetch with Atomicity Requirement">;

def FeatureStdExtZicclsm
    : RISCVExtension<1, 0, "Main Memory Supports Misaligned Loads/Stores">;

def FeatureStdExtZiccrse
    : RISCVExtension<1, 0,
                     "Main Memory Supports Forward Progress on LR/SC Sequences">;

def FeatureStdExtZicsr
    : RISCVExtension<2, 0, "CSRs">;
def HasStdExtZicsr : Predicate<"Subtarget->hasStdExtZicsr()">,
                     AssemblerPredicate<(all_of FeatureStdExtZicsr),
                                        "'Zicsr' (CSRs)">;

def FeatureStdExtZicntr
    : RISCVExtension<2, 0, "Base Counters and Timers",
                     [FeatureStdExtZicsr]>;

def FeatureStdExtZicond
    : RISCVExtension<1, 0, "Integer Conditional Operations">,
      RISCVExtensionBitmask<0, 38>;
def HasStdExtZicond : Predicate<"Subtarget->hasStdExtZicond()">,
                      AssemblerPredicate<(all_of FeatureStdExtZicond),
                          "(Integer Conditional Operations)">;

def FeatureStdExtZifencei
    : RISCVExtension<2, 0, "fence.i">;
def HasStdExtZifencei : Predicate<"Subtarget->hasStdExtZifencei()">,
                        AssemblerPredicate<(all_of FeatureStdExtZifencei),
                                           "'Zifencei' (fence.i)">;

def FeatureStdExtZihintpause
    : RISCVExtension<2, 0, "Pause Hint">,
      RISCVExtensionBitmask<0, 40>;
def HasStdExtZihintpause : Predicate<"Subtarget->hasStdExtZihintpause()">,
                           AssemblerPredicate<(all_of FeatureStdExtZihintpause),
                                              "'Zihintpause' (Pause Hint)">;

def FeatureStdExtZihintntl
    : RISCVExtension<1, 0, "Non-Temporal Locality Hints">,
      RISCVExtensionBitmask<0, 39>;
def HasStdExtZihintntl : Predicate<"Subtarget->hasStdExtZihintntl()">,
                         AssemblerPredicate<(all_of FeatureStdExtZihintntl),
                             "'Zihintntl' (Non-Temporal Locality Hints)">;

def FeatureStdExtZihpm
    : RISCVExtension<2, 0, "Hardware Performance Counters",
                     [FeatureStdExtZicsr]>;

def FeatureStdExtZimop : RISCVExtension<1, 0, "May-Be-Operations">,
                         RISCVExtensionBitmask<1, 1>;
def HasStdExtZimop : Predicate<"Subtarget->hasStdExtZimop()">,
                     AssemblerPredicate<(all_of FeatureStdExtZimop),
                                        "'Zimop' (May-Be-Operations)">;

def FeatureStdExtZicfilp
    : RISCVExperimentalExtension<1, 0, "Landing pad",
                                 [FeatureStdExtZicsr]>;
def HasStdExtZicfilp : Predicate<"Subtarget->hasStdExtZicfilp()">,
                       AssemblerPredicate<(all_of FeatureStdExtZicfilp),
                                          "'Zicfilp' (Landing pad)">;
def NoStdExtZicfilp : Predicate<"!Subtarget->hasStdExtZicfilp()">,
                      AssemblerPredicate<(all_of (not FeatureStdExtZicfilp))>;

def FeatureStdExtZicfiss
    : RISCVExperimentalExtension<1, 0, "Shadow stack",
                                 [FeatureStdExtZicsr, FeatureStdExtZimop]>;
def HasStdExtZicfiss : Predicate<"Subtarget->hasStdExtZicfiss()">,
                       AssemblerPredicate<(all_of FeatureStdExtZicfiss),
                                          "'Zicfiss' (Shadow stack)">;

def FeatureStdExtZilsd
    : RISCVExtension<1, 0,
                     "Load/Store Pair Instructions">,
      RISCVExtensionBitmask<1, 8>;
def HasStdExtZilsd : Predicate<"Subtarget->hasStdExtZilsd()">,
                       AssemblerPredicate<(all_of FeatureStdExtZilsd),
                                          "'Zilsd' (Load/Store pair instructions)">;

// Multiply Extensions

def FeatureStdExtZmmul
    : RISCVExtension<1, 0, "Integer Multiplication">;
def HasStdExtZmmul : Predicate<"Subtarget->hasStdExtZmmul()">,
                     AssemblerPredicate<(all_of FeatureStdExtZmmul),
                     "'Zmmul' (Integer Multiplication)">;

def FeatureStdExtM
    : RISCVExtension<2, 0, "Integer Multiplication and Division",
                     [FeatureStdExtZmmul]>,
      RISCVExtensionBitmask<0, 12>;
def HasStdExtM : Predicate<"Subtarget->hasStdExtM()">,
                 AssemblerPredicate<(all_of FeatureStdExtM),
                     "'M' (Integer Multiplication and Division)">;

// Atomic Extensions

def FeatureStdExtZaamo
    : RISCVExtension<1, 0, "Atomic Memory Operations">;
def HasStdExtZaamo
    : Predicate<"Subtarget->hasStdExtZaamo()">,
      AssemblerPredicate<(any_of FeatureStdExtZaamo),
                         "'Zaamo' (Atomic Memory Operations)">;

def FeatureStdExtZalrsc
    : RISCVExtension<1, 0, "Load-Reserved/Store-Conditional">;
def HasStdExtZalrsc
    : Predicate<"Subtarget->hasStdExtZalrsc()">,
      AssemblerPredicate<(any_of FeatureStdExtZalrsc),
                         "'Zalrsc' (Load-Reserved/Store-Conditional)">;

def FeatureStdExtA
    : RISCVExtension<2, 1, "Atomic Instructions",
                     [FeatureStdExtZaamo, FeatureStdExtZalrsc]>,
      RISCVExtensionBitmask<0, 0>;
def HasStdExtA : Predicate<"Subtarget->hasStdExtA()">,
                 AssemblerPredicate<(all_of FeatureStdExtA),
                                    "'A' (Atomic Instructions)">;

def FeatureStdExtZtso
    : RISCVExtension<1, 0, "Memory Model - Total Store Order">,
      RISCVExtensionBitmask<0, 47>;
def HasStdExtZtso : Predicate<"Subtarget->hasStdExtZtso()">,
                    AssemblerPredicate<(all_of FeatureStdExtZtso),
                        "'Ztso' (Memory Model - Total Store Order)">;
def NotHasStdExtZtso : Predicate<"!Subtarget->hasStdExtZtso()">;

def FeatureStdExtZa64rs
    : RISCVExtension<1, 0, "Reservation Set Size of at Most 64 Bytes">;

def FeatureStdExtZa128rs
    : RISCVExtension<1, 0, "Reservation Set Size of at Most 128 Bytes">;

def FeatureStdExtZabha
    : RISCVExtension<1, 0, "Byte and Halfword Atomic Memory Operations",
                     [FeatureStdExtZaamo]>;
def HasStdExtZabha : Predicate<"Subtarget->hasStdExtZabha()">,
                     AssemblerPredicate<(all_of FeatureStdExtZabha),
                         "'Zabha' (Byte and Halfword Atomic Memory Operations)">;

def FeatureStdExtZacas
    : RISCVExtension<1, 0, "Atomic Compare-And-Swap Instructions",
                     [FeatureStdExtZaamo]>,
      RISCVExtensionBitmask<0, 26>;
def HasStdExtZacas : Predicate<"Subtarget->hasStdExtZacas()">,
                     AssemblerPredicate<(all_of FeatureStdExtZacas),
                         "'Zacas' (Atomic Compare-And-Swap Instructions)">;
def NoStdExtZacas : Predicate<"!Subtarget->hasStdExtZacas()">;

def FeatureStdExtZalasr
    : RISCVExperimentalExtension<0, 1, "Load-Acquire and Store-Release Instructions">;
def HasStdExtZalasr : Predicate<"Subtarget->hasStdExtZalasr()">,
                      AssemblerPredicate<(all_of FeatureStdExtZalasr),
                          "'Zalasr' (Load-Acquire and Store-Release Instructions)">;

def FeatureStdExtZama16b
    : RISCVExtension<1, 0, "Atomic 16-byte misaligned loads, stores and AMOs">;

def FeatureStdExtZawrs : RISCVExtension<1, 0, "Wait on Reservation Set">,
                         RISCVExtensionBitmask<1, 7>;
def HasStdExtZawrs : Predicate<"Subtarget->hasStdExtZawrs()">,
                     AssemblerPredicate<(all_of FeatureStdExtZawrs),
                                        "'Zawrs' (Wait on Reservation Set)">;

// Floating Point Extensions

def FeatureStdExtF
    : RISCVExtension<2, 2, "Single-Precision Floating-Point",
                     [FeatureStdExtZicsr]>,
      RISCVExtensionBitmask<0, 5>;
def HasStdExtF : Predicate<"Subtarget->hasStdExtF()">,
                 AssemblerPredicate<(all_of FeatureStdExtF),
                                    "'F' (Single-Precision Floating-Point)">;

def FeatureStdExtD
    : RISCVExtension<2, 2, "Double-Precision Floating-Point",
                     [FeatureStdExtF]>,
      RISCVExtensionBitmask<0, 3>;
def HasStdExtD : Predicate<"Subtarget->hasStdExtD()">,
                 AssemblerPredicate<(all_of FeatureStdExtD),
                                    "'D' (Double-Precision Floating-Point)">;

def FeatureStdExtQ
    : RISCVExtension<2, 2, "Quad-Precision Floating-Point", [FeatureStdExtD]>,
      RISCVExtensionBitmask<0, 16>;
def HasStdExtQ : Predicate<"Subtarget->hasStdExtQ()">,
                 AssemblerPredicate<(all_of FeatureStdExtQ),
                                    "'Q' (Quad-Precision Floating-Point)">;

def FeatureStdExtZfhmin
    : RISCVExtension<1, 0, "Half-Precision Floating-Point Minimal",
                     [FeatureStdExtF]>,
      RISCVExtensionBitmask<0, 36>;
def HasStdExtZfhmin : Predicate<"Subtarget->hasStdExtZfhmin()">,
                      AssemblerPredicate<(all_of FeatureStdExtZfhmin),
                          "'Zfh' (Half-Precision Floating-Point) or "
                          "'Zfhmin' (Half-Precision Floating-Point Minimal)">;

def FeatureStdExtZfh
    : RISCVExtension<1, 0, "Half-Precision Floating-Point",
                     [FeatureStdExtZfhmin]>,
      RISCVExtensionBitmask<0, 35>;
def HasStdExtZfh : Predicate<"Subtarget->hasStdExtZfh()">,
                   AssemblerPredicate<(all_of FeatureStdExtZfh),
                       "'Zfh' (Half-Precision Floating-Point)">;
def NoStdExtZfh : Predicate<"!Subtarget->hasStdExtZfh()">;

def FeatureStdExtZfbfmin
    : RISCVExtension<1, 0, "Scalar BF16 Converts", [FeatureStdExtF]>;
def HasStdExtZfbfmin : Predicate<"Subtarget->hasStdExtZfbfmin()">,
                       AssemblerPredicate<(all_of FeatureStdExtZfbfmin),
                                          "'Zfbfmin' (Scalar BF16 Converts)">;

def HasHalfFPLoadStoreMove
    : Predicate<"Subtarget->hasHalfFPLoadStoreMove()">,
      AssemblerPredicate<(any_of FeatureStdExtZfh, FeatureStdExtZfhmin,
                                 FeatureStdExtZfbfmin),
                         "'Zfh' (Half-Precision Floating-Point) or "
                                    "'Zfhmin' (Half-Precision Floating-Point Minimal) or "
                                    "'Zfbfmin' (Scalar BF16 Converts)">;

def FeatureStdExtZfa
    : RISCVExtension<1, 0, "Additional Floating-Point", [FeatureStdExtF]>,
      RISCVExtensionBitmask<0, 34>;
def HasStdExtZfa : Predicate<"Subtarget->hasStdExtZfa()">,
                   AssemblerPredicate<(all_of FeatureStdExtZfa),
                                      "'Zfa' (Additional Floating-Point)">;
def NoStdExtZfa : Predicate<"!Subtarget->hasStdExtZfa()">;

def FeatureStdExtZfinx
    : RISCVExtension<1, 0, "Float in Integer", [FeatureStdExtZicsr]>;
def HasStdExtZfinx : Predicate<"Subtarget->hasStdExtZfinx()">,
                     AssemblerPredicate<(all_of FeatureStdExtZfinx),
                                        "'Zfinx' (Float in Integer)">;
def HasStdExtFOrZfinx : Predicate<"Subtarget->hasStdExtFOrZfinx()">,
                        AssemblerPredicate<(any_of FeatureStdExtF,
                                                   FeatureStdExtZfinx),
                            "'F' (Single-Precision Floating-Point) or "
                            "'Zfinx' (Float in Integer)">;

def FeatureStdExtZdinx
    : RISCVExtension<1, 0, "Double in Integer", [FeatureStdExtZfinx]>;
def HasStdExtZdinx : Predicate<"Subtarget->hasStdExtZdinx()">,
                     AssemblerPredicate<(all_of FeatureStdExtZdinx),
                                        "'Zdinx' (Double in Integer)">;

def FeatureStdExtZhinxmin
    : RISCVExtension<1, 0, "Half Float in Integer Minimal",
                     [FeatureStdExtZfinx]>;
def HasStdExtZhinxmin : Predicate<"Subtarget->hasStdExtZhinxmin()">,
                        AssemblerPredicate<(all_of FeatureStdExtZhinxmin),
                            "'Zhinx' (Half Float in Integer) or "
                            "'Zhinxmin' (Half Float in Integer Minimal)">;

def FeatureStdExtZhinx
    : RISCVExtension<1, 0, "Half Float in Integer", [FeatureStdExtZhinxmin]>;
def HasStdExtZhinx : Predicate<"Subtarget->hasStdExtZhinx()">,
                     AssemblerPredicate<(all_of FeatureStdExtZhinx),
                                        "'Zhinx' (Half Float in Integer)">;
def NoStdExtZhinx : Predicate<"!Subtarget->hasStdExtZhinx()">;

// Compressed Extensions
def FeatureStdExtZca
    : RISCVExtension<1, 0,
                     "part of the C extension, excluding compressed "
                     "floating point loads/stores">,
      RISCVExtensionBitmask<1, 2>;
// FIXME: Update this message - Zca always implies C.
def HasStdExtZca
    : Predicate<"Subtarget->hasStdExtZca()">,
      AssemblerPredicate<(any_of FeatureStdExtZca),
                         "'C' (Compressed Instructions) or "
                         "'Zca' (part of the C extension, excluding "
                         "compressed floating point loads/stores)">;

def FeatureStdExtC
    : RISCVExtension<2, 0, "Compressed Instructions", [FeatureStdExtZca]>,
      RISCVExtensionBitmask<0, 2>;
def HasStdExtC : Predicate<"Subtarget->hasStdExtC()">,
                 AssemblerPredicate<(all_of FeatureStdExtC),
                                    "'C' (Compressed Instructions)">;

def FeatureStdExtZcb
    : RISCVExtension<1, 0, "Compressed basic bit manipulation instructions",
                     [FeatureStdExtZca]>,
      RISCVExtensionBitmask<1, 3>;
def HasStdExtZcb : Predicate<"Subtarget->hasStdExtZcb()">,
                   AssemblerPredicate<(all_of FeatureStdExtZcb),
                       "'Zcb' (Compressed basic bit manipulation instructions)">;

def FeatureStdExtZcd
    : RISCVExtension<1, 0,
                     "Compressed Double-Precision Floating-Point Instructions",
                     [FeatureStdExtD, FeatureStdExtZca]>,
      RISCVExtensionBitmask<1, 4>;

def HasStdExtCOrZcd
    : Predicate<"Subtarget->hasStdExtCOrZcd()">,
      AssemblerPredicate<(any_of FeatureStdExtC, FeatureStdExtZcd),
                         "'C' (Compressed Instructions) or "
                         "'Zcd' (Compressed Double-Precision Floating-Point Instructions)">;

def FeatureStdExtZcf
    : RISCVExtension<1, 0,
                     "Compressed Single-Precision Floating-Point Instructions",
                     [FeatureStdExtF, FeatureStdExtZca]>,
      RISCVExtensionBitmask<1, 5>;

def FeatureStdExtZclsd
    : RISCVExtension<1, 0,
                     "Compressed Load/Store Pair Instructions",
                     [FeatureStdExtZilsd, FeatureStdExtZca]>,
      RISCVExtensionBitmask<1, 9>;
def HasStdExtZclsd : Predicate<"Subtarget->hasStdExtZclsd()">,
                    AssemblerPredicate<(all_of FeatureStdExtZclsd),
                        "'Zclsd' (Compressed Load/Store pair instructions)">;

def FeatureStdExtZcmp
    : RISCVExtension<1, 0,
                     "sequenced instructions for code-size reduction",
                     [FeatureStdExtZca]>,
      RISCVExtensionBitmask<1, 10>;
def HasStdExtZcmp : Predicate<"Subtarget->hasStdExtZcmp() && !Subtarget->hasStdExtC()">,
                    AssemblerPredicate<(all_of FeatureStdExtZcmp),
                        "'Zcmp' (sequenced instructions for code-size reduction)">;

def FeatureStdExtZcmt
    : RISCVExtension<1, 0,
                     "table jump instructions for code-size reduction",
                     [FeatureStdExtZca, FeatureStdExtZicsr]>;
def HasStdExtZcmt : Predicate<"Subtarget->hasStdExtZcmt()">,
                           AssemblerPredicate<(all_of FeatureStdExtZcmt),
                           "'Zcmt' (table jump instructions for code-size reduction)">;

def FeatureStdExtZce
    : RISCVExtension<1, 0,
                     "Compressed extensions for microcontrollers",
                     [FeatureStdExtZca, FeatureStdExtZcb, FeatureStdExtZcmp,
                      FeatureStdExtZcmt]>;

def HasStdExtCOrZcfOrZce
    : Predicate<"Subtarget->hasStdExtC() || Subtarget->hasStdExtZcf() ||"
                "Subtarget->hasStdExtZce()">,
      AssemblerPredicate<(any_of FeatureStdExtC, FeatureStdExtZcf,
                                 FeatureStdExtZce),
                         "'C' (Compressed Instructions) or "
                         "'Zcf' (Compressed Single-Precision Floating-Point Instructions)">;

def FeatureStdExtZcmop
    : RISCVExtension<1, 0, "Compressed May-Be-Operations",
                     [FeatureStdExtZca]>,
      RISCVExtensionBitmask<1, 6>;
def HasStdExtZcmop : Predicate<"Subtarget->hasStdExtZcmop()">,
                     AssemblerPredicate<(all_of FeatureStdExtZcmop),
                         "'Zcmop' (Compressed May-Be-Operations)">;

// Bitmanip Extensions

def FeatureStdExtZba
    : RISCVExtension<1, 0, "Address Generation Instructions">,
      RISCVExtensionBitmask<0, 27>;
def HasStdExtZba : Predicate<"Subtarget->hasStdExtZba()">,
                   AssemblerPredicate<(all_of FeatureStdExtZba),
                                      "'Zba' (Address Generation Instructions)">;
def NotHasStdExtZba : Predicate<"!Subtarget->hasStdExtZba()">;

def FeatureStdExtZbb
    : RISCVExtension<1, 0, "Basic Bit-Manipulation">,
      RISCVExtensionBitmask<0, 28>;
def HasStdExtZbb : Predicate<"Subtarget->hasStdExtZbb()">,
                   AssemblerPredicate<(all_of FeatureStdExtZbb),
                                      "'Zbb' (Basic Bit-Manipulation)">;
def NoStdExtZbb : Predicate<"!Subtarget->hasStdExtZbb()">,
                  AssemblerPredicate<(all_of (not FeatureStdExtZbb))>;

def FeatureStdExtZbc
    : RISCVExtension<1, 0, "Carry-Less Multiplication">,
      RISCVExtensionBitmask<0, 29>;
def HasStdExtZbc : Predicate<"Subtarget->hasStdExtZbc()">,
                   AssemblerPredicate<(all_of FeatureStdExtZbc),
                                      "'Zbc' (Carry-Less Multiplication)">;

def FeatureStdExtZbs
    : RISCVExtension<1, 0, "Single-Bit Instructions">,
      RISCVExtensionBitmask<0, 33>;
def HasStdExtZbs : Predicate<"Subtarget->hasStdExtZbs()">,
                   AssemblerPredicate<(all_of FeatureStdExtZbs),
                                      "'Zbs' (Single-Bit Instructions)">;

// Bitmanip Extensions for Cryptography Extensions

def FeatureStdExtB
    : RISCVExtension<1, 0, "the collection of the Zba, Zbb, Zbs extensions",
                     [FeatureStdExtZba, FeatureStdExtZbb, FeatureStdExtZbs]>,
      RISCVExtensionBitmask<0, 1>;

def FeatureStdExtZbkb
    : RISCVExtension<1, 0, "Bitmanip instructions for Cryptography">,
      RISCVExtensionBitmask<0, 30>;
def HasStdExtZbkb : Predicate<"Subtarget->hasStdExtZbkb()">,
                    AssemblerPredicate<(all_of FeatureStdExtZbkb),
                        "'Zbkb' (Bitmanip instructions for Cryptography)">;
def NoStdExtZbkb : Predicate<"!Subtarget->hasStdExtZbkb()">,
                   AssemblerPredicate<(all_of (not FeatureStdExtZbkb))>;

def FeatureStdExtZbkx
    : RISCVExtension<1, 0, "Crossbar permutation instructions">,
      RISCVExtensionBitmask<0, 32>;
def HasStdExtZbkx : Predicate<"Subtarget->hasStdExtZbkx()">,
                    AssemblerPredicate<(all_of FeatureStdExtZbkx),
                        "'Zbkx' (Crossbar permutation instructions)">;

def HasStdExtZbbOrZbkb
    : Predicate<"Subtarget->hasStdExtZbb() || Subtarget->hasStdExtZbkb()">,
      AssemblerPredicate<(any_of FeatureStdExtZbb, FeatureStdExtZbkb),
                         "'Zbb' (Basic Bit-Manipulation) or "
                         "'Zbkb' (Bitmanip instructions for Cryptography)">;

// The Carry-less multiply subextension for cryptography is a subset of basic
// carry-less multiply subextension. The former should be enabled if the latter
// is enabled.
def FeatureStdExtZbkc
    : RISCVExtension<1, 0,
                     "Carry-less multiply instructions for Cryptography">,
      RISCVExtensionBitmask<0, 31>;
def HasStdExtZbkc
    : Predicate<"Subtarget->hasStdExtZbkc()">,
      AssemblerPredicate<(all_of FeatureStdExtZbkc),
          "'Zbkc' (Carry-less multiply instructions for Cryptography)">;

def HasStdExtZbcOrZbkc
    : Predicate<"Subtarget->hasStdExtZbc() || Subtarget->hasStdExtZbkc()">,
      AssemblerPredicate<(any_of FeatureStdExtZbc, FeatureStdExtZbkc),
                         "'Zbc' (Carry-Less Multiplication) or "
                         "'Zbkc' (Carry-less multiply instructions "
                         "for Cryptography)">;

// Cryptography Extensions

def FeatureStdExtZknd
    : RISCVExtension<1, 0, "NIST Suite: AES Decryption">,
      RISCVExtensionBitmask<0, 41>;
def HasStdExtZknd : Predicate<"Subtarget->hasStdExtZknd()">,
                    AssemblerPredicate<(all_of FeatureStdExtZknd),
                                       "'Zknd' (NIST Suite: AES Decryption)">;

def FeatureStdExtZkne
    : RISCVExtension<1, 0, "NIST Suite: AES Encryption">,
      RISCVExtensionBitmask<0, 42>;
def HasStdExtZkne : Predicate<"Subtarget->hasStdExtZkne()">,
                    AssemblerPredicate<(all_of FeatureStdExtZkne),
                                       "'Zkne' (NIST Suite: AES Encryption)">;

// Some instructions belong to both Zknd and Zkne subextensions.
// They should be enabled if either has been specified.
def HasStdExtZkndOrZkne
    : Predicate<"Subtarget->hasStdExtZknd() || Subtarget->hasStdExtZkne()">,
      AssemblerPredicate<(any_of FeatureStdExtZknd, FeatureStdExtZkne),
                         "'Zknd' (NIST Suite: AES Decryption) or "
                         "'Zkne' (NIST Suite: AES Encryption)">;

def FeatureStdExtZknh
    : RISCVExtension<1, 0, "NIST Suite: Hash Function Instructions">,
      RISCVExtensionBitmask<0, 43>;
def HasStdExtZknh : Predicate<"Subtarget->hasStdExtZknh()">,
                    AssemblerPredicate<(all_of FeatureStdExtZknh),
                        "'Zknh' (NIST Suite: Hash Function Instructions)">;

def FeatureStdExtZksed
    : RISCVExtension<1, 0, "ShangMi Suite: SM4 Block Cipher Instructions">,
      RISCVExtensionBitmask<0, 44>;
def HasStdExtZksed : Predicate<"Subtarget->hasStdExtZksed()">,
                     AssemblerPredicate<(all_of FeatureStdExtZksed),
                         "'Zksed' (ShangMi Suite: SM4 Block Cipher Instructions)">;

def FeatureStdExtZksh
    : RISCVExtension<1, 0, "ShangMi Suite: SM3 Hash Function Instructions">,
      RISCVExtensionBitmask<0, 45>;
def HasStdExtZksh : Predicate<"Subtarget->hasStdExtZksh()">,
                    AssemblerPredicate<(all_of FeatureStdExtZksh),
                        "'Zksh' (ShangMi Suite: SM3 Hash Function Instructions)">;

def FeatureStdExtZkr
    : RISCVExtension<1, 0, "Entropy Source Extension">;
def HasStdExtZkr : Predicate<"Subtarget->hasStdExtZkr()">,
                   AssemblerPredicate<(all_of FeatureStdExtZkr),
                                      "'Zkr' (Entropy Source Extension)">;

def FeatureStdExtZkn
    : RISCVExtension<1, 0, "NIST Algorithm Suite",
                     [FeatureStdExtZbkb,
                      FeatureStdExtZbkc,
                      FeatureStdExtZbkx,
                      FeatureStdExtZkne,
                      FeatureStdExtZknd,
                      FeatureStdExtZknh]>;

def FeatureStdExtZks
    : RISCVExtension<1, 0, "ShangMi Algorithm Suite",
                     [FeatureStdExtZbkb,
                      FeatureStdExtZbkc,
                      FeatureStdExtZbkx,
                      FeatureStdExtZksed,
                      FeatureStdExtZksh]>;

def FeatureStdExtZkt
    : RISCVExtension<1, 0, "Data Independent Execution Latency">,
      RISCVExtensionBitmask<0, 46>;

def FeatureStdExtZk
    : RISCVExtension<1, 0, "Standard scalar cryptography extension",
                     [FeatureStdExtZkn,
                      FeatureStdExtZkr,
                      FeatureStdExtZkt]>;

// Vector Extensions

def FeatureStdExtZvl32b : RISCVExtension<1, 0,
                                         "Minimum Vector Length 32", [],
                                         "ZvlLen", "32">;

foreach i = { 6-16 } in {
  defvar I = !shl(1, i);
  def FeatureStdExtZvl#I#b :
      RISCVExtension<1, 0, "Minimum Vector Length "#I,
                     [!cast<RISCVExtension>("FeatureStdExtZvl"#!srl(I, 1)#"b")],
                     "ZvlLen", !cast<string>(I)>;
}

def FeatureStdExtZve32x
    : RISCVExtension<1, 0,
                     "Vector Extensions for Embedded Processors "
                     "with maximal 32 EEW",
                     [FeatureStdExtZicsr, FeatureStdExtZvl32b]>,
      RISCVExtensionBitmask<0, 60>;


def FeatureStdExtZve32f
    : RISCVExtension<1, 0,
                     "Vector Extensions for Embedded Processors "
                     "with maximal 32 EEW and F extension",
                     [FeatureStdExtZve32x, FeatureStdExtF]>,
      RISCVExtensionBitmask<0, 61>;

def FeatureStdExtZve64x
    : RISCVExtension<1, 0,
                     "Vector Extensions for Embedded Processors "
                     "with maximal 64 EEW",
                     [FeatureStdExtZve32x, FeatureStdExtZvl64b]>,
      RISCVExtensionBitmask<0, 62>;

def FeatureStdExtZve64f
    : RISCVExtension<1, 0,
                     "Vector Extensions for Embedded Processors "
                     "with maximal 64 EEW and F extension",
                     [FeatureStdExtZve32f, FeatureStdExtZve64x]>,
      RISCVExtensionBitmask<0, 63>;

def FeatureStdExtZve64d
    : RISCVExtension<1, 0,
                     "Vector Extensions for Embedded Processors "
                     "with maximal 64 EEW, F and D extension",
                     [FeatureStdExtZve64f, FeatureStdExtD]>,
      RISCVExtensionBitmask<1, 0>;

def FeatureStdExtV
    : RISCVExtension<1, 0,
                     "Vector Extension for Application Processors",
                     [FeatureStdExtZvl128b, FeatureStdExtZve64d]>,
      RISCVExtensionBitmask<0, 21>;

def FeatureStdExtZvfbfmin
    : RISCVExtension<1, 0, "Vector BF16 Converts", [FeatureStdExtZve32f]>;
def HasStdExtZvfbfmin : Predicate<"Subtarget->hasStdExtZvfbfmin()">,
                        AssemblerPredicate<(all_of FeatureStdExtZvfbfmin),
                            "'Zvfbfmin' (Vector BF16 Converts)">;

def FeatureStdExtZvfbfwma
    : RISCVExtension<1, 0, "Vector BF16 widening mul-add",
                     [FeatureStdExtZvfbfmin, FeatureStdExtZfbfmin]>;
def HasStdExtZvfbfwma : Predicate<"Subtarget->hasStdExtZvfbfwma()">,
                        AssemblerPredicate<(all_of FeatureStdExtZvfbfwma),
                            "'Zvfbfwma' (Vector BF16 widening mul-add)">;

def FeatureStdExtZvfhmin
    : RISCVExtension<1, 0,
                     "Vector Half-Precision Floating-Point Minimal",
                     [FeatureStdExtZve32f]>,
      RISCVExtensionBitmask<0, 51>;

def FeatureStdExtZvfh
    : RISCVExtension<1, 0, "Vector Half-Precision Floating-Point",
                     [FeatureStdExtZvfhmin, FeatureStdExtZfhmin]>,
      RISCVExtensionBitmask<0, 50>;

def HasStdExtZfhOrZvfh
    : Predicate<"Subtarget->hasStdExtZfh() || Subtarget->hasStdExtZvfh()">,
      AssemblerPredicate<(any_of FeatureStdExtZfh, FeatureStdExtZvfh),
                         "'Zfh' (Half-Precision Floating-Point) or "
                         "'Zvfh' (Vector Half-Precision Floating-Point)">;

// Vector Cryptography and Bitmanip Extensions

def FeatureStdExtZvkb
    : RISCVExtension<1, 0, "Vector Bit-manipulation used in Cryptography",
                     [FeatureStdExtZve32x]>,
      RISCVExtensionBitmask<0, 52>;
def HasStdExtZvkb : Predicate<"Subtarget->hasStdExtZvkb()">,
                    AssemblerPredicate<(all_of FeatureStdExtZvkb),
                        "'Zvkb' (Vector Bit-manipulation used in Cryptography)">;

def FeatureStdExtZvbb
    : RISCVExtension<1, 0, "Vector basic bit-manipulation instructions",
                     [FeatureStdExtZvkb]>,
      RISCVExtensionBitmask<0, 48>;
def HasStdExtZvbb : Predicate<"Subtarget->hasStdExtZvbb()">,
                    AssemblerPredicate<(all_of FeatureStdExtZvbb),
                        "'Zvbb' (Vector basic bit-manipulation instructions)">;

def FeatureStdExtZvbc
    : RISCVExtension<1, 0, "Vector Carryless Multiplication",
                     [FeatureStdExtZve64x]>,
      RISCVExtensionBitmask<0, 49>;
def HasStdExtZvbc : Predicate<"Subtarget->hasStdExtZvbc()">,
                    AssemblerPredicate<(all_of FeatureStdExtZvbc),
                        "'Zvbc' (Vector Carryless Multiplication)">;

def FeatureStdExtZvbc32e
    : RISCVExperimentalExtension<0, 7,
                                 "Vector Carryless Multiplication with 32-bits elements",
                                 [FeatureStdExtZve32x]>;

def HasStdExtZvbcOrZvbc32e : Predicate<"Subtarget->hasStdExtZvbc() || Subtarget->hasStdExtZvbc32e()">,
                             AssemblerPredicate<(any_of FeatureStdExtZvbc, FeatureStdExtZvbc32e),
                             "'Zvbc' or 'Zvbc32e' (Vector Carryless Multiplication)">;

def FeatureStdExtZvkg
    : RISCVExtension<1, 0, "Vector GCM instructions for Cryptography",
                     [FeatureStdExtZve32x]>,
      RISCVExtensionBitmask<0, 53>;
def HasStdExtZvkg : Predicate<"Subtarget->hasStdExtZvkg()">,
                    AssemblerPredicate<(all_of FeatureStdExtZvkg),
                        "'Zvkg' (Vector GCM instructions for Cryptography)">;

def FeatureStdExtZvkgs
    : RISCVExperimentalExtension<0, 7,
                                 "Vector-Scalar GCM instructions for Cryptography",
                                 [FeatureStdExtZvkg]>;
def HasStdExtZvkgs : Predicate<"Subtarget->hasStdExtZvkgs()">,
                     AssemblerPredicate<(all_of FeatureStdExtZvkgs),
                        "'Zvkgs' (Vector-Scalar GCM instructions for Cryptography)">;

def FeatureStdExtZvkned
    : RISCVExtension<1, 0,
                     "Vector AES Encryption & Decryption (Single Round)",
                     [FeatureStdExtZve32x]>,
      RISCVExtensionBitmask<0, 54>;
def HasStdExtZvkned : Predicate<"Subtarget->hasStdExtZvkned()">,
                      AssemblerPredicate<(all_of FeatureStdExtZvkned),
                          "'Zvkned' (Vector AES Encryption & Decryption (Single Round))">;

def FeatureStdExtZvknha
    : RISCVExtension<1, 0, "Vector SHA-2 (SHA-256 only)",
                     [FeatureStdExtZve32x]>,
      RISCVExtensionBitmask<0, 55>;
def HasStdExtZvknha : Predicate<"Subtarget->hasStdExtZvknha()">,
                      AssemblerPredicate<(all_of FeatureStdExtZvknha),
                          "'Zvknha' (Vector SHA-2 (SHA-256 only))">;

def FeatureStdExtZvknhb
    : RISCVExtension<1, 0, "Vector SHA-2 (SHA-256 and SHA-512)",
                     [FeatureStdExtZve64x]>,
      RISCVExtensionBitmask<0, 56>;
def HasStdExtZvknhb : Predicate<"Subtarget->hasStdExtZvknhb()">,
                      AssemblerPredicate<(all_of FeatureStdExtZvknhb),
                          "'Zvknhb' (Vector SHA-2 (SHA-256 and SHA-512))">;

def HasStdExtZvknhaOrZvknhb : Predicate<"Subtarget->hasStdExtZvknha() || Subtarget->hasStdExtZvknhb()">,
                              AssemblerPredicate<(any_of FeatureStdExtZvknha, FeatureStdExtZvknhb),
                                  "'Zvknha' or 'Zvknhb' (Vector SHA-2)">;

def FeatureStdExtZvksed
    : RISCVExtension<1, 0, "SM4 Block Cipher Instructions",
                     [FeatureStdExtZve32x]>,
      RISCVExtensionBitmask<0, 57>;
def HasStdExtZvksed : Predicate<"Subtarget->hasStdExtZvksed()">,
                      AssemblerPredicate<(all_of FeatureStdExtZvksed),
                          "'Zvksed' (SM4 Block Cipher Instructions)">;

def FeatureStdExtZvksh
    : RISCVExtension<1, 0, "SM3 Hash Function Instructions",
                     [FeatureStdExtZve32x]>,
      RISCVExtensionBitmask<0, 58>;
def HasStdExtZvksh : Predicate<"Subtarget->hasStdExtZvksh()">,
                     AssemblerPredicate<(all_of FeatureStdExtZvksh),
                         "'Zvksh' (SM3 Hash Function Instructions)">;

def FeatureStdExtZvkt
    : RISCVExtension<1, 0, "Vector Data-Independent Execution Latency">,
      RISCVExtensionBitmask<0, 59>;

// Zvk short-hand extensions

def FeatureStdExtZvkn
    : RISCVExtension<1, 0,
                     "shorthand for 'Zvkned', 'Zvknhb', 'Zvkb', and 'Zvkt'",
                     [FeatureStdExtZvkned, FeatureStdExtZvknhb,
                      FeatureStdExtZvkb, FeatureStdExtZvkt]>;

def FeatureStdExtZvknc
    : RISCVExtension<1, 0, "shorthand for 'Zvknc' and 'Zvbc'",
                     [FeatureStdExtZvkn, FeatureStdExtZvbc]>;

def FeatureStdExtZvkng
    : RISCVExtension<1, 0, "shorthand for 'Zvkn' and 'Zvkg'",
                     [FeatureStdExtZvkn, FeatureStdExtZvkg]>;

def FeatureStdExtZvks
    : RISCVExtension<1, 0,
                     "shorthand for 'Zvksed', 'Zvksh', 'Zvkb', and 'Zvkt'",
                     [FeatureStdExtZvksed, FeatureStdExtZvksh,
                      FeatureStdExtZvkb, FeatureStdExtZvkt]>;

def FeatureStdExtZvksc
    : RISCVExtension<1, 0, "shorthand for 'Zvks' and 'Zvbc'",
                     [FeatureStdExtZvks, FeatureStdExtZvbc]>;

def FeatureStdExtZvksg
    : RISCVExtension<1, 0, "shorthand for 'Zvks' and 'Zvkg'",
                     [FeatureStdExtZvks, FeatureStdExtZvkg]>;

// Vector quad widening dot product

def FeatureStdExtZvqdotq
    : RISCVExperimentalExtension<0, 0, "Vector quad widening 4D Dot Product",
                                 [FeatureStdExtZve32x]>;
def HasStdExtZvqdotq : Predicate<"Subtarget->hasStdExtZvqdotq()">,
                       AssemblerPredicate<(all_of FeatureStdExtZvqdotq),
                           "'Zvqdotq' (Vector quad widening 4D Dot Product)">;

// Vector instruction predicates

def HasVInstructions    : Predicate<"Subtarget->hasVInstructions()">,
      AssemblerPredicate<
          (any_of FeatureStdExtZve32x),
          "'V' (Vector Extension for Application Processors), 'Zve32x' "
          "(Vector Extensions for Embedded Processors)">;
def HasVInstructionsI64 : Predicate<"Subtarget->hasVInstructionsI64()">,
      AssemblerPredicate<
          (any_of FeatureStdExtZve64x),
          "'V' (Vector Extension for Application Processors) or 'Zve64x' "
          "(Vector Extensions for Embedded Processors)">;
def HasVInstructionsAnyF : Predicate<"Subtarget->hasVInstructionsAnyF()">,
      AssemblerPredicate<
          (any_of FeatureStdExtZve32f),
          "'V' (Vector Extension for Application Processors), 'Zve32f' "
          "(Vector Extensions for Embedded Processors)">;

def HasVInstructionsF16Minimal : Predicate<"Subtarget->hasVInstructionsF16Minimal()">,
      AssemblerPredicate<(any_of FeatureStdExtZvfhmin, FeatureStdExtZvfh),
                         "'Zvfhmin' (Vector Half-Precision Floating-Point Minimal) or "
                         "'Zvfh' (Vector Half-Precision Floating-Point)">;

def HasVInstructionsBF16Minimal : Predicate<"Subtarget->hasVInstructionsBF16Minimal()">;
def HasVInstructionsF16 : Predicate<"Subtarget->hasVInstructionsF16()">;
def HasVInstructionsF64 : Predicate<"Subtarget->hasVInstructionsF64()">;

def HasVInstructionsFullMultiply : Predicate<"Subtarget->hasVInstructionsFullMultiply()">;

// Hypervisor Extensions

def FeatureStdExtH : RISCVExtension<1, 0, "Hypervisor">,
                     RISCVExtensionBitmask<0, 7>;
def HasStdExtH : Predicate<"Subtarget->hasStdExtH()">,
                 AssemblerPredicate<(all_of FeatureStdExtH),
                                    "'H' (Hypervisor)">;

// Supervisor extensions

def FeatureStdExtSdext : RISCVExtension<1, 0, "External debugger">;

def FeatureStdExtSdtrig : RISCVExtension<1, 0, "Debugger triggers">;

def FeatureStdExtShgatpa
    : RISCVExtension<1, 0,
                     "SvNNx4 mode supported for all modes supported by satp, as well as Bare">;
def FeatureStdExtShvsatpa
    : RISCVExtension<1, 0,
                     "vsatp supports all modes supported by satp">;

def FeatureStdExtShlcofideleg
    : RISCVExtension<1, 0,
                     "Delegating LCOFI Interrupts to VS-mode">;

def FeatureStdExtSmaia
    : RISCVExtension<1, 0,
                     "Advanced Interrupt Architecture Machine Level">;
def FeatureStdExtSsaia
    : RISCVExtension<1, 0,
                     "Advanced Interrupt Architecture Supervisor Level">;

def FeatureStdExtSmcntrpmf
    : RISCVExtension<1, 0, "Cycle and Instret Privilege Mode Filtering">;

def FeatureStdExtSmcsrind
    : RISCVExtension<1, 0, "Indirect CSR Access Machine Level">;
def FeatureStdExtSscsrind
    : RISCVExtension<1, 0, "Indirect CSR Access Supervisor Level">;

def FeatureStdExtSmdbltrp
    : RISCVExtension<1, 0, "Double Trap Machine Level", [FeatureStdExtZicsr]>;
def FeatureStdExtSsdbltrp
    : RISCVExtension<1, 0, "Double Trap Supervisor Level", [FeatureStdExtZicsr]>;

def FeatureStdExtSmepmp
    : RISCVExtension<1, 0, "Enhanced Physical Memory Protection">;

def FeatureStdExtSmrnmi
    : RISCVExtension<1, 0, "Resumable Non-Maskable Interrupts">;
def HasStdExtSmrnmi : Predicate<"Subtarget->hasStdExtSmrnmi()">,
                       AssemblerPredicate<(all_of FeatureStdExtSmrnmi),
                           "'Smrnmi' (Resumable Non-Maskable Interrupts)">;

def FeatureStdExtSmcdeleg
    : RISCVExtension<1, 0, "Counter Delegation Machine Level">;
def FeatureStdExtSsccfg
    : RISCVExtension<1, 0, "Counter Configuration Supervisor Level">;

def FeatureStdExtSsccptr
    : RISCVExtension<1, 0, "Main memory supports page table reads">;

def FeatureStdExtSscofpmf
    : RISCVExtension<1, 0, "Count Overflow and Mode-Based Filtering">;

def FeatureStdExtShcounterenw
    : RISCVExtension<1, 0,
                     "Support writeable hcounteren enable "
                     "bit for any hpmcounter that is not read-only zero">;
def FeatureStdExtSscounterenw
    : RISCVExtension<1, 0,
                     "Support writeable scounteren enable "
                     "bit for any hpmcounter that is not read-only zero">;

def FeatureStdExtSmstateen
    : RISCVExtension<1, 0,
                     "Machine-mode view of the state-enable extension">;
def FeatureStdExtSsstateen
    : RISCVExtension<1, 0,
                     "Supervisor-mode view of the state-enable extension">;

def FeatureStdExtSsstrict
    : RISCVExtension<1, 0,
                     "No non-conforming extensions are present">;

def FeatureStdExtSstc
    : RISCVExtension<1, 0, "Supervisor-mode timer interrupts">;

def FeatureStdExtSsqosid
    : RISCVExtension<1, 0, "Quality-of-Service (QoS) Identifiers">;

def FeatureStdExtShtvala
    : RISCVExtension<1, 0, "htval provides all needed values">;
def FeatureStdExtShvstvala
    : RISCVExtension<1, 0, "vstval provides all needed values">;
def FeatureStdExtSstvala
    : RISCVExtension<1, 0, "stval provides all needed values">;

def FeatureStdExtShvstvecd
    : RISCVExtension<1, 0, "vstvec supports Direct mode">;
def FeatureStdExtSstvecd
    : RISCVExtension<1, 0, "stvec supports Direct mode">;

def FeatureStdExtSsu64xl
    : RISCVExtension<1, 0, "UXLEN=64 supported">;

def FeatureStdExtSvade
    : RISCVExtension<1, 0, "Raise exceptions on improper A/D bits">;

def FeatureStdExtSvadu
    : RISCVExtension<1, 0, "Hardware A/D updates">;

def FeatureStdExtSvbare
    : RISCVExtension<1, 0, "satp mode Bare supported">;

def FeatureStdExtSvinval
    : RISCVExtension<1, 0,
                     "Fine-Grained Address-Translation Cache Invalidation">;
def HasStdExtSvinval : Predicate<"Subtarget->hasStdExtSvinval()">,
                       AssemblerPredicate<(all_of FeatureStdExtSvinval),
                           "'Svinval' (Fine-Grained Address-Translation Cache Invalidation)">;

def FeatureStdExtSvnapot
    : RISCVExtension<1, 0, "NAPOT Translation Contiguity">;

def FeatureStdExtSvpbmt
    : RISCVExtension<1, 0, "Page-Based Memory Types">;

def FeatureStdExtSvvptc
    : RISCVExtension<1, 0,
                     "Obviating Memory-Management Instructions after Marking PTEs Valid">;

def FeatureStdExtSha
    : RISCVExtension<1, 0, "Augmented Hypervisor",
                     [FeatureStdExtH, FeatureStdExtSsstateen, FeatureStdExtShcounterenw,
                      FeatureStdExtShvstvala, FeatureStdExtShtvala, FeatureStdExtShvstvecd,
                      FeatureStdExtShvsatpa, FeatureStdExtShgatpa]>;

def FeatureStdExtSvukte
    : RISCVExperimentalExtension<0, 3,
                                 "Address-Independent Latency of User-Mode Faults to Supervisor Addresses">;

// Pointer Masking extensions

// A supervisor-level extension that provides pointer masking for the next lower
// privilege mode (U-mode), and for VS- and VU-modes if the H extension is
// present.
def FeatureStdExtSsnpm
    : RISCVExtension<1, 0,
                     "Supervisor-level Pointer Masking for next lower privilege mode">;

// A machine-level extension that provides pointer masking for the next lower
// privilege mode (S/HS if S-mode is implemented, or U-mode otherwise).
def FeatureStdExtSmnpm
    : RISCVExtension<1, 0,
                     "Machine-level Pointer Masking for next lower privilege mode">;

// A machine-level extension that provides pointer masking for M-mode.
def FeatureStdExtSmmpm
    : RISCVExtension<1, 0,
                     "Machine-level Pointer Masking for M-mode">;

// An extension that indicates that there is pointer-masking support available
// in supervisor mode, with some facility provided in the supervisor execution
// environment to control pointer masking.
def FeatureStdExtSspm
    : RISCVExtension<1, 0,
                     "Indicates Supervisor-mode Pointer Masking">;

// An extension that indicates that there is pointer-masking support available
// in user mode, with some facility provided in the application execution
// environment to control pointer masking.
def FeatureStdExtSupm
    : RISCVExtension<1, 0,
                     "Indicates User-mode Pointer Masking">;

def FeatureStdExtSmctr
    : RISCVExperimentalExtension<1, 0,
                                 "Control Transfer Records Machine Level",
                                 [FeatureStdExtSscsrind]>;
def FeatureStdExtSsctr
    : RISCVExperimentalExtension<1, 0,
                                 "Control Transfer Records Supervisor Level",
                                 [FeatureStdExtSscsrind]>;
def HasStdExtSmctrOrSsctr : Predicate<"Subtarget->hasStdExtSmctrOrSsctr()">,
                            AssemblerPredicate<(any_of FeatureStdExtSmctr, FeatureStdExtSsctr),
                               "'Smctr' (Control Transfer Records Machine Level) or "
                               "'Ssctr' (Control Transfer Records Supervisor Level)">;

// Packed SIMD Extensions
def FeatureStdExtP
    : RISCVExperimentalExtension<0, 14,
                                 "'Base P' (Packed SIMD)">;
def HasStdExtP : Predicate<"Subtarget->hasStdExtP()">,
                 AssemblerPredicate<(all_of FeatureStdExtP),
                                    "'Base P' (Packed SIMD)">;

def HasStdExtZbaOrP
    : Predicate<"Subtarget->hasStdExtZba() || Subtarget->hasStdExtP()">,
      AssemblerPredicate<(any_of FeatureStdExtZba, FeatureStdExtP),
                         "'Zba' (Address Generation Instructions) or "
                         "'Base P' (Packed-SIMD)">;

def HasStdExtZbbOrP
    : Predicate<"Subtarget->hasStdExtZbb() || Subtarget->hasStdExtP()">,
      AssemblerPredicate<(any_of FeatureStdExtZbb, FeatureStdExtP),
                         "'Zbb' (Basic Bit-Manipulation) or "
                         "'Base P' (Packed-SIMD)">;

def HasStdExtZbkbOrP
    : Predicate<"Subtarget->hasStdExtZbkb() || Subtarget->hasStdExtP()">,
      AssemblerPredicate<(any_of FeatureStdExtZbkb, FeatureStdExtP),
                         "'Zbkb' (Bitmanip instructions for Cryptography) or "
                         "'Base P' (Packed-SIMD)">;

def HasStdExtZbbOrZbkbOrP
    : Predicate<"Subtarget->HasStdExtZbbOrZbkb()|| Subtarget->hasStdExtP()">,
      AssemblerPredicate<(any_of FeatureStdExtZbb, FeatureStdExtZbkb, FeatureStdExtP),
                         "'Zbb' (Basic Bit-Manipulation) or "
                         "'Zbkb' (Bitmanip instructions for Cryptography) or "
                         "'Base P' (Packed-SIMD)">;

//===----------------------------------------------------------------------===//
// Vendor extensions
//===----------------------------------------------------------------------===//

// Ventana Extensions

def FeatureVendorXVentanaCondOps
    : RISCVExtension<1, 0, "Ventana Conditional Ops">;
def HasVendorXVentanaCondOps : Predicate<"Subtarget->hasVendorXVentanaCondOps()">,
                               AssemblerPredicate<(all_of FeatureVendorXVentanaCondOps),
                                   "'XVentanaCondOps' (Ventana Conditional Ops)">;

// T-Head Extensions

def FeatureVendorXTHeadBa
    : RISCVExtension<1, 0,
                     "T-Head address calculation instructions">;
def HasVendorXTHeadBa : Predicate<"Subtarget->hasVendorXTHeadBa()">,
                        AssemblerPredicate<(all_of FeatureVendorXTHeadBa),
                            "'XTHeadBa' (T-Head address calculation instructions)">;

def FeatureVendorXTHeadBb
    : RISCVExtension<1, 0,
                     "T-Head basic bit-manipulation instructions">;
def HasVendorXTHeadBb : Predicate<"Subtarget->hasVendorXTHeadBb()">,
                        AssemblerPredicate<(all_of FeatureVendorXTHeadBb),
                            "'XTHeadBb' (T-Head basic bit-manipulation instructions)">;

def FeatureVendorXTHeadBs
    : RISCVExtension<1, 0,
                     "T-Head single-bit instructions">;
def HasVendorXTHeadBs : Predicate<"Subtarget->hasVendorXTHeadBs()">,
                        AssemblerPredicate<(all_of FeatureVendorXTHeadBs),
                            "'XTHeadBs' (T-Head single-bit instructions)">;

def FeatureVendorXTHeadCondMov
    : RISCVExtension<1, 0,
                     "T-Head conditional move instructions">;
def HasVendorXTHeadCondMov : Predicate<"Subtarget->hasVendorXTHeadCondMov()">,
                             AssemblerPredicate<(all_of FeatureVendorXTHeadCondMov),
                                 "'XTHeadCondMov' (T-Head conditional move instructions)">;

def FeatureVendorXTHeadCmo
    : RISCVExtension<1, 0,
                     "T-Head cache management instructions">;
def HasVendorXTHeadCmo : Predicate<"Subtarget->hasVendorXTHeadCmo()">,
                         AssemblerPredicate<(all_of FeatureVendorXTHeadCmo),
                             "'XTHeadCmo' (T-Head cache management instructions)">;

def FeatureVendorXTHeadFMemIdx
    : RISCVExtension<1, 0,
                     "T-Head FP Indexed Memory Operations">;
def HasVendorXTHeadFMemIdx : Predicate<"Subtarget->hasVendorXTHeadFMemIdx()">,
                             AssemblerPredicate<(all_of FeatureVendorXTHeadFMemIdx),
                                 "'XTHeadFMemIdx' (T-Head FP Indexed Memory Operations)">;

def FeatureVendorXTHeadMac
    : RISCVExtension<1, 0,
                     "T-Head Multiply-Accumulate Instructions">;
def HasVendorXTHeadMac : Predicate<"Subtarget->hasVendorXTHeadMac()">,
                         AssemblerPredicate<(all_of FeatureVendorXTHeadMac),
                             "'XTHeadMac' (T-Head Multiply-Accumulate Instructions)">;

def FeatureVendorXTHeadMemIdx
    : RISCVExtension<1, 0,
                     "T-Head Indexed Memory Operations">;
def HasVendorXTHeadMemIdx : Predicate<"Subtarget->hasVendorXTHeadMemIdx()">,
                            AssemblerPredicate<(all_of FeatureVendorXTHeadMemIdx),
                                "'XTHeadMemIdx' (T-Head Indexed Memory Operations)">;

def FeatureVendorXTHeadMemPair
    : RISCVExtension<1, 0,
                     "T-Head two-GPR Memory Operations">;
def HasVendorXTHeadMemPair : Predicate<"Subtarget->hasVendorXTHeadMemPair()">,
                             AssemblerPredicate<(all_of FeatureVendorXTHeadMemPair),
                                 "'XTHeadMemPair' (T-Head two-GPR Memory Operations)">;

def FeatureVendorXTHeadSync
    : RISCVExtension<1, 0,
                     "T-Head multicore synchronization instructions">;
def HasVendorXTHeadSync : Predicate<"Subtarget->hasVendorXTHeadSync()">,
                          AssemblerPredicate<(all_of FeatureVendorXTHeadSync),
                              "'XTHeadSync' (T-Head multicore synchronization instructions)">;

def FeatureVendorXTHeadVdot
    : RISCVExtension<1, 0,
                     "T-Head Vector Extensions for Dot",
                     [FeatureStdExtV]>;
def HasVendorXTHeadVdot : Predicate<"Subtarget->hasVendorXTHeadVdot()">,
                          AssemblerPredicate<(all_of FeatureVendorXTHeadVdot),
                              "'XTHeadVdot' (T-Head Vector Extensions for Dot)">;

// SiFive Extensions

def FeatureVendorXSfvcp
    : RISCVExtension<1, 0,
                     "SiFive Custom Vector Coprocessor Interface Instructions",
                     [FeatureStdExtZve32x]>;
def HasVendorXSfvcp : Predicate<"Subtarget->hasVendorXSfvcp()">,
                      AssemblerPredicate<(all_of FeatureVendorXSfvcp),
                          "'XSfvcp' (SiFive Custom Vector Coprocessor Interface Instructions)">;

def FeatureVendorXSfmmbase
    : RISCVExtension<0, 6,
                     "All non arithmetic instructions for all TEWs and sf.vtzero",
                     [FeatureStdExtZve32x]>;
def HasVendorXSfmmbase : Predicate<"Subtarget->hasVendorXSfmmbase()">,
                         AssemblerPredicate<(all_of FeatureVendorXSfmmbase),
                             "'XSfmmbase' (All non arithmetic instructions for all TEWs and sf.vtzero)">;

def FeatureVendorXSfmm32a8f
    : RISCVExtension<0, 6,
                     "TEW=32-bit accumulation, operands - float: fp8",
                     [FeatureVendorXSfmmbase, FeatureStdExtZve32f]>;
def HasVendorXSfmm32a8f : Predicate<"Subtarget->hasVendorXSfmm32a8f()">,
                          AssemblerPredicate<(all_of FeatureVendorXSfmm32a8f),
                              "'XSfmm32a8f' (TEW=32-bit accumulation, operands - float: fp8)">;

def FeatureVendorXSfmm32a16f
    : RISCVExtension<0, 6,
                     "TEW=32-bit accumulation, operands - float: 16b, widen=2 (IEEE, BF)",
                     [FeatureVendorXSfmmbase, FeatureStdExtZve32f]>;

def FeatureVendorXSfmm32a32f
    : RISCVExtension<0, 6,
                     "TEW=32-bit accumulation, operands - float: 32b",
                     [FeatureVendorXSfmmbase, FeatureStdExtZve32f]>;

def FeatureVendorXSfmm32a8i
    : RISCVExtension<0, 6,
                     "TEW=32-bit accumulation, operands - int: 8b",
                     [FeatureVendorXSfmmbase]>;
def HasVendorXSfmm32a8i : Predicate<"Subtarget->hasVendorXSfmm32a8i()">,
                          AssemblerPredicate<(all_of FeatureVendorXSfmm32a8i),
                              "'XSfmm32a8i' (TEW=32-bit accumulation, operands - int: 8b)">;

def FeatureVendorXSfmm64a64f
    : RISCVExtension<0, 6,
                     "TEW=64-bit accumulation, operands - float: fp64",
                     [FeatureVendorXSfmmbase, FeatureStdExtZve64d]>;
def HasVendorXSfmm32a16fOrXSfmm32a32fOrXSfmm64a64f
    : Predicate<"Subtarget->hasVendorXSfmm32a16fOrXSfmm32a32fOrXSfmm64a64f()">,
                AssemblerPredicate<(any_of FeatureVendorXSfmm32a16f,
                                           FeatureVendorXSfmm32a32f,
                                           FeatureVendorXSfmm64a64f),
                    "'XSfmm32a16f' (TEW=32-bit accumulation, operands - float: 16b, widen=2 (IEEE, BF)), or "
                    "'XSfmm32a32f' (TEW=32-bit accumulation, operands - float: 32b), or "
                    "'XSfmm64a64f' (TEW=64-bit accumulation, operands - float: fp64)">;

def FeatureVendorXSfmm16t
    : RISCVExtension<0, 6,
                     "TE=16 configuration",
                     [FeatureVendorXSfmmbase, FeatureStdExtZvl64b], "XSfmmTE", "16">;

def FeatureVendorXSfmm32t
    : RISCVExtension<0, 6,
                     "TE=32 configuration",
                     [FeatureVendorXSfmmbase, FeatureStdExtZvl128b], "XSfmmTE", "32">;

def FeatureVendorXSfmm64t
    : RISCVExtension<0, 6,
                     "TE=64 configuration",
                     [FeatureVendorXSfmmbase, FeatureStdExtZvl256b], "XSfmmTE", "64">;

def FeatureVendorXSfmm128t
    : RISCVExtension<0, 6,
                     "TE=128 configuration",
                     [FeatureVendorXSfmmbase, FeatureStdExtZvl512b], "XSfmmTE", "128">;

def FeatureVendorXSfvqmaccdod
    : RISCVExtension<1, 0,
                     "SiFive Int8 Matrix Multiplication Instructions (2-by-8 and 8-by-2)",
                     [FeatureStdExtZve32x]>;
def HasVendorXSfvqmaccdod
    : Predicate<"Subtarget->hasVendorXSfvqmaccdod()">,
      AssemblerPredicate<(all_of FeatureVendorXSfvqmaccdod),
                         "'XSfvqmaccdod' (SiFive Int8 Matrix Multiplication Instructions (2-by-8 and 8-by-2))">;

def FeatureVendorXSfvqmaccqoq
    : RISCVExtension<1, 0,
                     "SiFive Int8 Matrix Multiplication Instructions (4-by-8 and 8-by-4)",
                     [FeatureStdExtZve32x]>;
def HasVendorXSfvqmaccqoq
    : Predicate<"Subtarget->hasVendorXSfvqmaccqoq()">,
      AssemblerPredicate<(all_of FeatureVendorXSfvqmaccqoq),
                         "'XSfvqmaccqoq' (SiFive Int8 Matrix Multiplication Instructions (4-by-8 and 8-by-4))">;

def FeatureVendorXSfvfwmaccqqq
    : RISCVExtension<1, 0,
                     "SiFive Matrix Multiply Accumulate Instruction (4-by-4)",
                     [FeatureStdExtZvfbfmin]>;
def HasVendorXSfvfwmaccqqq
    : Predicate<"Subtarget->hasVendorXSfvfwmaccqqq()">,
      AssemblerPredicate<(all_of FeatureVendorXSfvfwmaccqqq),
                         "'XSfvfwmaccqqq' (SiFive Matrix Multiply Accumulate Instruction (4-by-4))">;

def FeatureVendorXSfvfnrclipxfqf
    : RISCVExtension<1, 0,
                     "SiFive FP32-to-int8 Ranged Clip Instructions",
                     [FeatureStdExtZve32f]>;
def HasVendorXSfvfnrclipxfqf
    : Predicate<"Subtarget->hasVendorXSfvfnrclipxfqf()">,
      AssemblerPredicate<(all_of FeatureVendorXSfvfnrclipxfqf),
                         "'XSfvfnrclipxfqf' (SiFive FP32-to-int8 Ranged Clip Instructions)">;

def FeatureVendorXSiFivecdiscarddlone
    : RISCVExtension<1, 0,
                     "SiFive sf.cdiscard.d.l1 Instruction", []>;
def HasVendorXSiFivecdiscarddlone
    : Predicate<"Subtarget->hasVendorXSiFivecdiscarddlone()">,
      AssemblerPredicate<(all_of FeatureVendorXSiFivecdiscarddlone),
                         "'XSiFivecdiscarddlone' (SiFive sf.cdiscard.d.l1 Instruction)">;

def FeatureVendorXSiFivecflushdlone
    : RISCVExtension<1, 0,
                     "SiFive sf.cflush.d.l1 Instruction", []>;
def HasVendorXSiFivecflushdlone
    : Predicate<"Subtarget->hasVendorXSiFivecflushdlone()">,
      AssemblerPredicate<(all_of FeatureVendorXSiFivecflushdlone),
                         "'XSiFivecflushdlone' (SiFive sf.cflush.d.l1 Instruction)">;

def FeatureVendorXSfcease
    : RISCVExtension<1, 0,
                     "SiFive sf.cease Instruction", []>;
def HasVendorXSfcease
    : Predicate<"Subtarget->hasVendorXSfcease()">,
      AssemblerPredicate<(all_of FeatureVendorXSfcease),
                         "'XSfcease' (SiFive sf.cease Instruction)">;

def FeatureVendorXSfmclic
    : RISCVExperimentalExtension<0, 1,
                                 "SiFive CLIC Machine-mode CSRs">;

def FeatureVendorXSfsclic
    : RISCVExperimentalExtension<0, 1,
                                 "SiFive CLIC Supervisor-mode CSRs">;

// Core-V Extensions

def FeatureVendorXCVelw
   : RISCVExtension<1, 0, "CORE-V Event Load Word">;
def HasVendorXCVelw
   : Predicate<"Subtarget->hasVendorXCVelw()">,
     AssemblerPredicate<(any_of FeatureVendorXCVelw),
                        "'XCVelw' (CORE-V Event Load Word)">;

def FeatureVendorXCVbitmanip
    : RISCVExtension<1, 0, "CORE-V Bit Manipulation">;
def HasVendorXCVbitmanip
    : Predicate<"Subtarget->hasVendorXCVbitmanip()">,
      AssemblerPredicate<(all_of FeatureVendorXCVbitmanip),
                         "'XCVbitmanip' (CORE-V Bit Manipulation)">;

def FeatureVendorXCVmac
    : RISCVExtension<1, 0, "CORE-V Multiply-Accumulate">;
def HasVendorXCVmac
    : Predicate<"Subtarget->hasVendorXCVmac()">,
      AssemblerPredicate<(all_of FeatureVendorXCVmac),
                         "'XCVmac' (CORE-V Multiply-Accumulate)">;

def FeatureVendorXCVmem
    : RISCVExtension<1, 0, "CORE-V Post-incrementing Load & Store">;
def HasVendorXCVmem
    : Predicate<"Subtarget->hasVendorXCVmem()">,
      AssemblerPredicate<(any_of FeatureVendorXCVmem),
                         "'XCVmem' (CORE-V Post-incrementing Load & Store)">;

def FeatureVendorXCValu
    : RISCVExtension<1, 0, "CORE-V ALU Operations">;
def HasVendorXCValu
    : Predicate<"Subtarget->hasVendorXCValu()">,
      AssemblerPredicate<(all_of FeatureVendorXCValu),
                         "'XCValu' (CORE-V ALU Operations)">;

def FeatureVendorXCVsimd
    : RISCVExtension<1, 0, "CORE-V SIMD ALU">;
def HasVendorXCVsimd
    : Predicate<"Subtarget->hasVendorXCVsimd()">,
      AssemblerPredicate<(any_of FeatureVendorXCVsimd),
                         "'XCVsimd' (CORE-V SIMD ALU)">;

def FeatureVendorXCVbi
    : RISCVExtension<1, 0, "CORE-V Immediate Branching">;
def HasVendorXCVbi
    : Predicate<"Subtarget->hasVendorXCVbi()">,
      AssemblerPredicate<(all_of FeatureVendorXCVbi),
                         "'XCVbi' (CORE-V Immediate Branching)">;
// MIPS Extensions

def FeatureVendorXMIPSCMov
    : RISCVExtension<1, 0, "MIPS conditional move instruction (mips.ccmov)">;
def HasVendorXMIPSCMov
    : Predicate<"Subtarget->hasVendorXMIPSCMov()">,
      AssemblerPredicate<(all_of FeatureVendorXMIPSCMov),
                         "'Xmipscmov' ('mips.ccmov' instruction)">;
def UseCCMovInsn : Predicate<"Subtarget->useCCMovInsn()">;
def FeatureVendorXMIPSLSP
    : RISCVExtension<1, 0, "MIPS optimization for hardware load-store bonding">;
def HasVendorXMIPSLSP
    : Predicate<"Subtarget->hasVendorXMIPSLSP()">,
      AssemblerPredicate<(all_of FeatureVendorXMIPSLSP),
                         "'Xmipslsp' (load and store pair instructions)">;
def FeatureVendorXMIPSCBOP
    : RISCVExtension<1, 0, "MIPS Software Prefetch">;
def HasVendorXMIPSCBOP
    : Predicate<"Subtarget->hasVendorXMIPSCBOP()">,
      AssemblerPredicate<(all_of FeatureVendorXMIPSCBOP),
                         "'Xmipscbop' (MIPS hardware prefetch)">;
def NotHasVendorXMIPSCBOP : Predicate<"!Subtarget->hasVendorXMIPSCBOP()">;

// WCH / Nanjing Qinheng Microelectronics Extension(s)

def FeatureVendorXwchc
    : RISCVExtension<2, 2,
                     "WCH/QingKe additional compressed opcodes",
                     [FeatureStdExtZca]>;
def HasVendorXwchc
    : Predicate<"Subtarget->hasVendorXwchc()">,
      AssemblerPredicate<(all_of FeatureVendorXwchc),
                         "'Xwchc' (WCH/QingKe additional compressed opcodes)">;

// Qualcomm Extensions

def FeatureVendorXqccmp
    : RISCVExperimentalExtension<0, 3,
                                 "Qualcomm 16-bit Push/Pop and Double Moves",
                                 [FeatureStdExtZca]>;
def HasVendorXqccmp
    : Predicate<"Subtarget->hasVendorXqccmp()">,
      AssemblerPredicate<(all_of FeatureVendorXqccmp),
                         "'Xqccmp' (Qualcomm 16-bit Push/Pop and Double Moves)">;

def FeatureVendorXqcia
    : RISCVExperimentalExtension<0, 7, "Qualcomm uC Arithmetic Extension">;
def HasVendorXqcia
    : Predicate<"Subtarget->hasVendorXqcia()">,
      AssemblerPredicate<(all_of FeatureVendorXqcia),
                         "'Xqcia' (Qualcomm uC Arithmetic Extension)">;

def FeatureVendorXqciac
    : RISCVExperimentalExtension<0, 3, "Qualcomm uC Load-Store Address Calculation Extension",
                                 [FeatureStdExtZca]>;
def HasVendorXqciac
    : Predicate<"Subtarget->hasVendorXqciac()">,
      AssemblerPredicate<(all_of FeatureVendorXqciac),
                         "'Xqciac' (Qualcomm uC Load-Store Address Calculation Extension)">;

def FeatureVendorXqcibi
    : RISCVExperimentalExtension<0, 2, "Qualcomm uC Branch Immediate Extension",
                                 [FeatureStdExtZca]>;
def HasVendorXqcibi
    : Predicate<"Subtarget->hasVendorXqcibi()">,
      AssemblerPredicate<(all_of FeatureVendorXqcibi),
                         "'Xqcibi' (Qualcomm uC Branch Immediate Extension)">;

def FeatureVendorXqcibm
    : RISCVExperimentalExtension<0, 8, "Qualcomm uC Bit Manipulation Extension",
                                 [FeatureStdExtZca]>;
def HasVendorXqcibm
    : Predicate<"Subtarget->hasVendorXqcibm()">,
      AssemblerPredicate<(all_of FeatureVendorXqcibm),
                         "'Xqcibm' (Qualcomm uC Bit Manipulation Extension)">;

def FeatureVendorXqcicli
    : RISCVExperimentalExtension<0, 3,
                                 "Qualcomm uC Conditional Load Immediate Extension">;
def HasVendorXqcicli
    : Predicate<"Subtarget->hasVendorXqcicli()">,
      AssemblerPredicate<(all_of FeatureVendorXqcicli),
                         "'Xqcicli' (Qualcomm uC Conditional Load Immediate Extension)">;

def FeatureVendorXqcicm
    : RISCVExperimentalExtension<0, 2, "Qualcomm uC Conditional Move Extension",
                                 [FeatureStdExtZca]>;
def HasVendorXqcicm
    : Predicate<"Subtarget->hasVendorXqcicm()">,
      AssemblerPredicate<(all_of FeatureVendorXqcicm),
                         "'Xqcicm' (Qualcomm uC Conditional Move Extension)">;

def FeatureVendorXqcics
    : RISCVExperimentalExtension<0, 2, "Qualcomm uC Conditional Select Extension">;
def HasVendorXqcics
    : Predicate<"Subtarget->hasVendorXqcics()">,
      AssemblerPredicate<(all_of FeatureVendorXqcics),
                         "'Xqcics' (Qualcomm uC Conditional Select Extension)">;
def NoVendorXqcics
    : Predicate<"!Subtarget->hasVendorXqcics()">;

def HasVendorXqcicsOrXqcicm
    : Predicate<"Subtarget->hasVendorXqcics() || Subtarget->hasVendorXqcicm()">;

def FeatureVendorXqcicsr
    : RISCVExperimentalExtension<0, 4, "Qualcomm uC CSR Extension">;
def HasVendorXqcicsr
    : Predicate<"Subtarget->hasVendorXqcicsr()">,
      AssemblerPredicate<(all_of FeatureVendorXqcicsr),
                         "'Xqcicsr' (Qualcomm uC CSR Extension)">;

def FeatureVendorXqciint
    : RISCVExperimentalExtension<0, 10, "Qualcomm uC Interrupts Extension",
                                 [FeatureStdExtZca]>;
def HasVendorXqciint
    : Predicate<"Subtarget->hasVendorXqciint()">,
      AssemblerPredicate<(all_of FeatureVendorXqciint),
                         "'Xqciint' (Qualcomm uC Interrupts Extension)">;

def FeatureVendorXqciio
    : RISCVExperimentalExtension<0, 1, "Qualcomm uC External Input Output Extension">;
def HasVendorXqciio
    : Predicate<"Subtarget->hasVendorXqciio()">,
      AssemblerPredicate<(all_of FeatureVendorXqciio),
                         "'Xqciio' (Qualcomm uC External Input Output Extension)">;

def FeatureVendorXqcilb
    : RISCVExperimentalExtension<0, 2, "Qualcomm uC Long Branch Extension",
                                 [FeatureStdExtZca]>;
def HasVendorXqcilb
    : Predicate<"Subtarget->hasVendorXqcilb()">,
      AssemblerPredicate<(all_of FeatureVendorXqcilb),
                         "'Xqcilb' (Qualcomm uC Long Branch Extension)">;

def FeatureVendorXqcili
    : RISCVExperimentalExtension<0, 2, "Qualcomm uC Load Large Immediate Extension",
                                 [FeatureStdExtZca]>;
def HasVendorXqcili
    : Predicate<"Subtarget->hasVendorXqcili()">,
      AssemblerPredicate<(all_of FeatureVendorXqcili),
                         "'Xqcili' (Qualcomm uC Load Large Immediate Extension)">;

def FeatureVendorXqcilia
    : RISCVExperimentalExtension<0, 2, "Qualcomm uC Large Immediate Arithmetic Extension",
                                 [FeatureStdExtZca]>;
def HasVendorXqcilia
    : Predicate<"Subtarget->hasVendorXqcilia()">,
      AssemblerPredicate<(all_of FeatureVendorXqcilia),
                         "'Xqcilia' (Qualcomm uC Large Immediate Arithmetic Extension)">;

def FeatureVendorXqcilo
    : RISCVExperimentalExtension<0, 3, "Qualcomm uC Large Offset Load Store Extension",
                                 [FeatureStdExtZca]>;
def HasVendorXqcilo
    : Predicate<"Subtarget->hasVendorXqcilo()">,
      AssemblerPredicate<(all_of FeatureVendorXqcilo),
                         "'Xqcilo' (Qualcomm uC Large Offset Load Store Extension)">;

def FeatureVendorXqcilsm
    : RISCVExperimentalExtension<0, 6,
                                 "Qualcomm uC Load Store Multiple Extension">;
def HasVendorXqcilsm
    : Predicate<"Subtarget->hasVendorXqcilsm()">,
      AssemblerPredicate<(all_of FeatureVendorXqcilsm),
                         "'Xqcilsm' (Qualcomm uC Load Store Multiple Extension)">;

def FeatureVendorXqcisim
    : RISCVExperimentalExtension<0, 2, "Qualcomm uC Simulation Hint Extension",
                                 [FeatureStdExtZca]>;
def HasVendorXqcisim
    : Predicate<"Subtarget->hasVendorXqcisim()">,
      AssemblerPredicate<(all_of FeatureVendorXqcisim),
                         "'Xqcisim' (Qualcomm uC Simulation Hint Extension)">;

def FeatureVendorXqcisls
    : RISCVExperimentalExtension<0, 2,
                                 "Qualcomm uC Scaled Load Store Extension">;
def HasVendorXqcisls
    : Predicate<"Subtarget->hasVendorXqcisls()">,
      AssemblerPredicate<(all_of FeatureVendorXqcisls),
                         "'Xqcisls' (Qualcomm uC Scaled Load Store Extension)">;

def FeatureVendorXqcisync
    : RISCVExperimentalExtension<0, 3, "Qualcomm uC Sync Delay Extension",
                                 [FeatureStdExtZca]>;
def HasVendorXqcisync
    : Predicate<"Subtarget->hasVendorXqcisync()">,
      AssemblerPredicate<(all_of FeatureVendorXqcisync),
                         "'Xqcisync' (Qualcomm uC Sync Delay Extension)">;

// Rivos Extension(s)

def FeatureVendorXRivosVisni
    :  RISCVExperimentalExtension<0, 1, "Rivos Vector Integer Small New">;
def HasVendorXRivosVisni
    : Predicate<"Subtarget->hasVendorXRivosVisni()">,
      AssemblerPredicate<(all_of FeatureVendorXRivosVisni),
                         "'XRivosVisni' (Rivos Vector Integer Small New)">;

def FeatureVendorXRivosVizip
    :  RISCVExperimentalExtension<0, 1, "Rivos Vector Register Zips">;
def HasVendorXRivosVizip
    : Predicate<"Subtarget->hasVendorXRivosVizip()">,
      AssemblerPredicate<(all_of FeatureVendorXRivosVizip),
                         "'XRivosVizip' (Rivos Vector Register Zips)">;

// Andes Extension(s)

def FeatureVendorXAndesPerf
    : RISCVExtension<5, 0, "Andes Performance Extension">;
def HasVendorXAndesPerf
    : Predicate<"Subtarget->hasVendorXAndesPerf()">,
      AssemblerPredicate<(all_of FeatureVendorXAndesPerf),
                         "'XAndesPerf' (Andes Performance Extension)">;

<<<<<<< HEAD
=======
def FeatureVendorXAndesBFHCvt
    : RISCVExtension<5, 0, "Andes Scalar BFLOAT16 Conversion Extension",
                     [FeatureStdExtF]>;
def HasVendorXAndesBFHCvt
    : Predicate<"Subtarget->hasVendorXAndesBFHCvt()">,
      AssemblerPredicate<(all_of FeatureVendorXAndesBFHCvt),
                         "'XAndesBFHCvt' (Andes Scalar BFLOAT16 Conversion Extension)">;

>>>>>>> 10a576f7
def FeatureVendorXAndesVBFHCvt
    : RISCVExtension<5, 0, "Andes Vector BFLOAT16 Conversion Extension",
                     [FeatureStdExtZve32f]>;
def HasVendorXAndesVBFHCvt
    : Predicate<"Subtarget->hasVendorXAndesVBFHCvt()">,
      AssemblerPredicate<(all_of FeatureVendorXAndesVBFHCvt),
                         "'XAndesVBFHCvt' (Andes Vector BFLOAT16 Conversion Extension)">;

<<<<<<< HEAD
=======
def FeatureVendorXAndesVSIntLoad
    : RISCVExtension<5, 0, "Andes Vector INT4 Load Extension",
                     [FeatureStdExtZve32x]>;
def HasVendorXAndesVSIntLoad
    : Predicate<"Subtarget->hasVendorXAndesVSIntLoad()">,
      AssemblerPredicate<(all_of FeatureVendorXAndesVSIntLoad),
                         "'XAndesVSIntLoad' (Andes Vector INT4 Load Extension)">;

>>>>>>> 10a576f7
def FeatureVendorXAndesVPackFPH
    : RISCVExtension<5, 0,
                     "Andes Vector Packed FP16 Extension", [FeatureStdExtF]>;
def HasVendorXAndesVPackFPH
    : Predicate<"Subtarget->hasVendorXAndesVPackFPH()">,
      AssemblerPredicate<(all_of FeatureVendorXAndesVPackFPH),
                         "'XAndesVPackFPH' (Andes Vector Packed FP16 Extension)">;

def FeatureVendorXAndesVDot
    : RISCVExtension<5, 0, "Andes Vector Dot Product Extension",
                     [FeatureStdExtZve32x]>;
def HasVendorXAndesVDot
    : Predicate<"Subtarget->hasVendorXAndesVDot()">,
      AssemblerPredicate<(all_of FeatureVendorXAndesVDot),
                         "'XAndesVDot' (Andes Vector Dot Product Extension)">;

//===----------------------------------------------------------------------===//
// LLVM specific features and extensions
//===----------------------------------------------------------------------===//

// Feature32Bit exists to mark CPUs that support RV32 to distinguish them from
// tuning CPU names.
def Feature32Bit
    : SubtargetFeature<"32bit", "IsRV32", "true", "Implements RV32">;
def Feature64Bit
    : SubtargetFeature<"64bit", "IsRV64", "true", "Implements RV64">;
def IsRV64 : Predicate<"Subtarget->is64Bit()">,
             AssemblerPredicate<(all_of Feature64Bit),
                                "RV64I Base Instruction Set">;
def IsRV32 : Predicate<"!Subtarget->is64Bit()">,
             AssemblerPredicate<(all_of (not Feature64Bit)),
                                "RV32I Base Instruction Set">;

defvar RV32 = DefaultMode;
def RV64           : HwMode<"+64bit", [IsRV64]>;

def FeatureRelax
    : SubtargetFeature<"relax", "EnableLinkerRelax", "true",
                       "Enable Linker relaxation.">;

def FeatureExactAssembly
    : SubtargetFeature<"exact-asm", "EnableExactAssembly", "true",
                       "Enable Exact Assembly (Disables Compression and Relaxation)">;

foreach i = {1-31} in
  def FeatureReserveX#i :
      SubtargetFeature<"reserve-x"#i, "UserReservedRegister[RISCV::X"#i#"]",
                       "true", "Reserve X"#i>;

def FeatureSaveRestore : SubtargetFeature<"save-restore", "EnableSaveRestore",
                                          "true", "Enable save/restore.">;

def FeatureNoTrailingSeqCstFence : SubtargetFeature<"no-trailing-seq-cst-fence",
                                          "EnableTrailingSeqCstFence",
                                          "false",
                                          "Disable trailing fence for seq-cst store.">;

def FeatureUnalignedScalarMem
   : SubtargetFeature<"unaligned-scalar-mem", "EnableUnalignedScalarMem",
                      "true", "Has reasonably performant unaligned scalar "
                      "loads and stores">;

def FeatureUnalignedVectorMem
   : SubtargetFeature<"unaligned-vector-mem", "EnableUnalignedVectorMem",
                      "true", "Has reasonably performant unaligned vector "
                      "loads and stores">;

def TuneNLogNVRGather
   : SubtargetFeature<"log-vrgather", "RISCVVRGatherCostModel", "NLog2N",
                      "Has vrgather.vv with LMUL*log2(LMUL) latency">;

def TunePostRAScheduler : SubtargetFeature<"use-postra-scheduler",
    "UsePostRAScheduler", "true", "Schedule again after register allocation">;

def TuneDisableLatencySchedHeuristic
    : SubtargetFeature<"disable-latency-sched-heuristic", "DisableLatencySchedHeuristic", "true",
                       "Disable latency scheduling heuristic">;

def TunePredictableSelectIsExpensive
    : SubtargetFeature<"predictable-select-expensive", "PredictableSelectIsExpensive", "true",
                       "Prefer likely predicted branches over selects">;

def TuneOptimizedZeroStrideLoad
   : SubtargetFeature<"optimized-zero-stride-load", "HasOptimizedZeroStrideLoad",
                      "true", "Optimized (perform fewer memory operations)"
                      "zero-stride vector load">;

foreach nf = {2-8} in
  def TuneOptimizedNF#nf#SegmentLoadStore :
      SubtargetFeature<"optimized-nf"#nf#"-segment-load-store",
                       "HasOptimizedNF"#nf#"SegmentLoadStore",
                       "true", "vlseg"#nf#"eN.v and vsseg"#nf#"eN.v are "
                       "implemented as a wide memory op and shuffle">;

def TuneVLDependentLatency
    : SubtargetFeature<"vl-dependent-latency", "HasVLDependentLatency", "true",
                       "Latency of vector instructions is dependent on the "
                       "dynamic value of vl">;

def Experimental
   : SubtargetFeature<"experimental", "HasExperimental",
                      "true", "Experimental intrinsics">;

// Some vector hardware implementations do not process all VLEN bits in parallel
// and instead split over multiple cycles. DLEN refers to the datapath width
// that can be done in parallel.
def TuneDLenFactor2
   : SubtargetFeature<"dlen-factor-2", "DLenFactor2", "true",
                      "Vector unit DLEN(data path width) is half of VLEN">;

def TuneNoDefaultUnroll
    : SubtargetFeature<"no-default-unroll", "EnableDefaultUnroll", "false",
                       "Disable default unroll preference.">;

// SiFive 7 is able to fuse integer ALU operations with a preceding branch
// instruction.
def TuneShortForwardBranchOpt
    : SubtargetFeature<"short-forward-branch-opt", "HasShortForwardBranchOpt",
                       "true", "Enable short forward branch optimization">;
def HasShortForwardBranchOpt : Predicate<"Subtarget->hasShortForwardBranchOpt()">;
def NoShortForwardBranchOpt : Predicate<"!Subtarget->hasShortForwardBranchOpt()">;

// Some subtargets require a S2V transfer buffer to move scalars into vectors.
// FIXME: Forming .vx/.vf/.wx/.wf can reduce register pressure.
def TuneNoSinkSplatOperands
    : SubtargetFeature<"no-sink-splat-operands", "SinkSplatOperands",
                       "false", "Disable sink splat operands to enable .vx, .vf,"
                       ".wx, and .wf instructions">;

def TunePreferWInst
    : SubtargetFeature<"prefer-w-inst", "PreferWInst", "true",
                       "Prefer instructions with W suffix">;

def TuneConditionalCompressedMoveFusion
    : SubtargetFeature<"conditional-cmv-fusion", "HasConditionalCompressedMoveFusion",
                       "true", "Enable branch+c.mv fusion">;
def HasConditionalMoveFusion : Predicate<"Subtarget->hasConditionalMoveFusion()">;
def NoConditionalMoveFusion  : Predicate<"!Subtarget->hasConditionalMoveFusion()">;

def TuneMIPSP8700
    : SubtargetFeature<"mips-p8700", "RISCVProcFamily", "MIPSP8700",
                       "MIPS p8700 processor">;

def TuneSiFive7 : SubtargetFeature<"sifive7", "RISCVProcFamily", "SiFive7",
                                   "SiFive 7-Series processors">;

def TuneVentanaVeyron : SubtargetFeature<"ventana-veyron", "RISCVProcFamily", "VentanaVeyron",
                                         "Ventana Veyron-Series processors">;

def TuneAndes45 : SubtargetFeature<"andes45", "RISCVProcFamily", "Andes45",
                                   "Andes 45-Series processors">;

def TuneVXRMPipelineFlush : SubtargetFeature<"vxrm-pipeline-flush", "HasVXRMPipelineFlush",
                                             "true", "VXRM writes causes pipeline flush">;

def TunePreferVsetvliOverReadVLENB
    : SubtargetFeature<"prefer-vsetvli-over-read-vlenb",
                       "PreferVsetvliOverReadVLENB",
                       "true",
                       "Prefer vsetvli over read vlenb CSR to calculate VLEN">;

// Assume that lock-free native-width atomics are available, even if the target
// and operating system combination would not usually provide them. The user
// is responsible for providing any necessary __sync implementations. Code
// built with this feature is not ABI-compatible with code built without this
// feature, if atomic variables are exposed across the ABI boundary.
def FeatureForcedAtomics : SubtargetFeature<
    "forced-atomics", "HasForcedAtomics", "true",
    "Assume that lock-free native-width atomics are available">;
def HasAtomicLdSt
    : Predicate<"Subtarget->hasStdExtA() || Subtarget->hasForcedAtomics()">;

def FeatureTaggedGlobals : SubtargetFeature<"tagged-globals",
    "AllowTaggedGlobals",
    "true", "Use an instruction sequence for taking the address of a global "
    "that allows a memory tag in the upper address bits">;<|MERGE_RESOLUTION|>--- conflicted
+++ resolved
@@ -1602,8 +1602,6 @@
       AssemblerPredicate<(all_of FeatureVendorXAndesPerf),
                          "'XAndesPerf' (Andes Performance Extension)">;
 
-<<<<<<< HEAD
-=======
 def FeatureVendorXAndesBFHCvt
     : RISCVExtension<5, 0, "Andes Scalar BFLOAT16 Conversion Extension",
                      [FeatureStdExtF]>;
@@ -1612,7 +1610,6 @@
       AssemblerPredicate<(all_of FeatureVendorXAndesBFHCvt),
                          "'XAndesBFHCvt' (Andes Scalar BFLOAT16 Conversion Extension)">;
 
->>>>>>> 10a576f7
 def FeatureVendorXAndesVBFHCvt
     : RISCVExtension<5, 0, "Andes Vector BFLOAT16 Conversion Extension",
                      [FeatureStdExtZve32f]>;
@@ -1621,8 +1618,6 @@
       AssemblerPredicate<(all_of FeatureVendorXAndesVBFHCvt),
                          "'XAndesVBFHCvt' (Andes Vector BFLOAT16 Conversion Extension)">;
 
-<<<<<<< HEAD
-=======
 def FeatureVendorXAndesVSIntLoad
     : RISCVExtension<5, 0, "Andes Vector INT4 Load Extension",
                      [FeatureStdExtZve32x]>;
@@ -1631,7 +1626,6 @@
       AssemblerPredicate<(all_of FeatureVendorXAndesVSIntLoad),
                          "'XAndesVSIntLoad' (Andes Vector INT4 Load Extension)">;
 
->>>>>>> 10a576f7
 def FeatureVendorXAndesVPackFPH
     : RISCVExtension<5, 0,
                      "Andes Vector Packed FP16 Extension", [FeatureStdExtF]>;
