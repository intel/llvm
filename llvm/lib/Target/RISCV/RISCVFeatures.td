--- conflicted
+++ resolved
@@ -1607,10 +1607,6 @@
       AssemblerPredicate<(all_of FeatureVendorXAndesVBFHCvt),
                          "'XAndesVBFHCvt' (Andes Vector BFLOAT16 Conversion Extension)">;
 
-<<<<<<< HEAD
-
-=======
->>>>>>> 5ee67ebe
 def FeatureVendorXAndesVPackFPH
     : RISCVExtension<5, 0,
                      "Andes Vector Packed FP16 Extension", [FeatureStdExtF]>;
