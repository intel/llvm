//===-- RISCVFeatures.td - RISC-V Features and Extensions --*- tablegen -*-===//
//
// Part of the LLVM Project, under the Apache License v2.0 with LLVM Exceptions.
// See https://llvm.org/LICENSE.txt for license information.
// SPDX-License-Identifier: Apache-2.0 WITH LLVM-exception
//
//===----------------------------------------------------------------------===//

//===----------------------------------------------------------------------===//
// RISC-V subtarget features and instruction predicates.
//===----------------------------------------------------------------------===//

def FeatureStdExtZicsr
    : SubtargetFeature<"zicsr", "HasStdExtZicsr", "true",
                       "'zicsr' (CSRs)">;
def HasStdExtZicsr : Predicate<"Subtarget->hasStdExtZicsr()">,
                                AssemblerPredicate<(all_of FeatureStdExtZicsr),
                                "'Zicsr' (CSRs)">;

def FeatureStdExtM
    : SubtargetFeature<"m", "HasStdExtM", "true",
                       "'M' (Integer Multiplication and Division)">;
def HasStdExtM : Predicate<"Subtarget->hasStdExtM()">,
                           AssemblerPredicate<(all_of FeatureStdExtM),
                           "'M' (Integer Multiplication and Division)">;

def FeatureStdExtZmmul
    : SubtargetFeature<"zmmul", "HasStdExtZmmul", "true",
                       "'Zmmul' (Integer Multiplication)">;

def HasStdExtMOrZmmul
    : Predicate<"Subtarget->hasStdExtM() || Subtarget->hasStdExtZmmul()">,
                AssemblerPredicate<(any_of FeatureStdExtM, FeatureStdExtZmmul),
                                   "'M' (Integer Multiplication and Division) or "
                                   "'Zmmul' (Integer Multiplication)">;

def FeatureStdExtA
    : SubtargetFeature<"a", "HasStdExtA", "true",
                       "'A' (Atomic Instructions)">;
def HasStdExtA : Predicate<"Subtarget->hasStdExtA()">,
                           AssemblerPredicate<(all_of FeatureStdExtA),
                           "'A' (Atomic Instructions)">;

def FeatureStdExtF
    : SubtargetFeature<"f", "HasStdExtF", "true",
                       "'F' (Single-Precision Floating-Point)",
                       [FeatureStdExtZicsr]>;
def HasStdExtF : Predicate<"Subtarget->hasStdExtF()">,
                           AssemblerPredicate<(all_of FeatureStdExtF),
                           "'F' (Single-Precision Floating-Point)">;

def FeatureStdExtD
    : SubtargetFeature<"d", "HasStdExtD", "true",
                       "'D' (Double-Precision Floating-Point)",
                       [FeatureStdExtF]>;
def HasStdExtD : Predicate<"Subtarget->hasStdExtD()">,
                           AssemblerPredicate<(all_of FeatureStdExtD),
                           "'D' (Double-Precision Floating-Point)">;

def FeatureStdExtH
    : SubtargetFeature<"h", "HasStdExtH", "true",
                       "'H' (Hypervisor)">;

def HasStdExtH : Predicate<"Subtarget->hasStdExtH()">,
                           AssemblerPredicate<(all_of FeatureStdExtH),
                           "'H' (Hypervisor)">;

def FeatureStdExtZihintpause
    : SubtargetFeature<"zihintpause", "HasStdExtZihintpause", "true",
                       "'zihintpause' (Pause Hint)">;
def HasStdExtZihintpause : Predicate<"Subtarget->hasStdExtZihintpause()">,
                                     AssemblerPredicate<(all_of FeatureStdExtZihintpause),
                                     "'Zihintpause' (Pause Hint)">;

def FeatureStdExtZihintntl
    : SubtargetFeature<"experimental-zihintntl", "HasStdExtZihintntl", "true",
                       "'zihintntl' (Non-Temporal Locality Hints)">;
def HasStdExtZihintntl : Predicate<"Subtarget->hasStdExtZihintntl()">,
                                    AssemblerPredicate<(all_of FeatureStdExtZihintntl),
                                    "'Zihintntl' (Non-Temporal Locality Hints)">;

def FeatureStdExtZifencei
    : SubtargetFeature<"zifencei", "HasStdExtZifencei", "true",
                       "'zifencei' (fence.i)">;
def HasStdExtZifencei : Predicate<"Subtarget->hasStdExtZifencei()">,
                                   AssemblerPredicate<(all_of FeatureStdExtZifencei),
                                   "'Zifencei' (fence.i)">;

def FeatureStdExtZicntr
    : SubtargetFeature<"zicntr", "HasStdExtZicntr", "true",
                       "'zicntr' (Base Counters and Timers)",
                       [FeatureStdExtZicsr]>;

def FeatureStdExtZihpm
    : SubtargetFeature<"zihpm", "HasStdExtZihpm", "true",
                       "'zihpm' (Hardware Performance Counters)",
                       [FeatureStdExtZicsr]>;

def FeatureStdExtZfhmin
    : SubtargetFeature<"zfhmin", "HasStdExtZfhmin", "true",
                       "'Zfhmin' (Half-Precision Floating-Point Minimal)",
                       [FeatureStdExtF]>;
def HasStdExtZfhmin : Predicate<"Subtarget->hasStdExtZfhmin()">,
                             AssemblerPredicate<(all_of FeatureStdExtZfhmin),
                             "'Zfhmin' (Half-Precision Floating-Point Minimal)">;

def FeatureStdExtZfh
    : SubtargetFeature<"zfh", "HasStdExtZfh", "true",
                       "'Zfh' (Half-Precision Floating-Point)",
                       [FeatureStdExtF]>;
def HasStdExtZfh : Predicate<"Subtarget->hasStdExtZfh()">,
                             AssemblerPredicate<(all_of FeatureStdExtZfh),
                             "'Zfh' (Half-Precision Floating-Point)">;
def NoStdExtZfh : Predicate<"!Subtarget->hasStdExtZfh()">;

def HasStdExtZfhOrZfhmin
    : Predicate<"Subtarget->hasStdExtZfhOrZfhmin()">,
                AssemblerPredicate<(any_of FeatureStdExtZfh, FeatureStdExtZfhmin),
                                   "'Zfh' (Half-Precision Floating-Point) or "
                                   "'Zfhmin' (Half-Precision Floating-Point Minimal)">;

def FeatureStdExtZfinx
    : SubtargetFeature<"zfinx", "HasStdExtZfinx", "true",
                       "'Zfinx' (Float in Integer)",
                       [FeatureStdExtZicsr]>;
def HasStdExtZfinx : Predicate<"Subtarget->hasStdExtZfinx()">,
                               AssemblerPredicate<(all_of FeatureStdExtZfinx),
                               "'Zfinx' (Float in Integer)">;

def FeatureStdExtZdinx
    : SubtargetFeature<"zdinx", "HasStdExtZdinx", "true",
                       "'Zdinx' (Double in Integer)",
                       [FeatureStdExtZfinx]>;
def HasStdExtZdinx : Predicate<"Subtarget->hasStdExtZdinx()">,
                               AssemblerPredicate<(all_of FeatureStdExtZdinx),
                               "'Zdinx' (Double in Integer)">;

def FeatureStdExtZhinxmin
    : SubtargetFeature<"zhinxmin", "HasStdExtZhinxmin", "true",
                       "'Zhinxmin' (Half Float in Integer Minimal)",
                       [FeatureStdExtZfinx]>;
def HasStdExtZhinxmin : Predicate<"Subtarget->hasStdExtZhinxmin()">,
                                  AssemblerPredicate<(all_of FeatureStdExtZhinxmin),
                                  "'Zhinxmin' (Half Float in Integer Minimal)">;

def FeatureStdExtZhinx
    : SubtargetFeature<"zhinx", "HasStdExtZhinx", "true",
                       "'Zhinx' (Half Float in Integer)",
                       [FeatureStdExtZfinx]>;
def HasStdExtZhinx : Predicate<"Subtarget->hasStdExtZhinx()">,
                               AssemblerPredicate<(all_of FeatureStdExtZhinx),
                               "'Zhinx' (Half Float in Integer)">;
def NoStdExtZhinx : Predicate<"!Subtarget->hasStdExtZhinx()">;

def HasStdExtZhinxOrZhinxmin
    : Predicate<"Subtarget->hasStdExtZhinx() || Subtarget->hasStdExtZhinxmin()">,
                AssemblerPredicate<(any_of FeatureStdExtZhinx, FeatureStdExtZhinxmin),
                                   "'Zhinx' (Half Float in Integer) or "
                                   "'Zhinxmin' (Half Float in Integer Minimal)">;

def FeatureStdExtZfa
    : SubtargetFeature<"experimental-zfa", "HasStdExtZfa", "true",
                       "'Zfa' (Additional Floating-Point)",
                       [FeatureStdExtF]>;
def HasStdExtZfa : Predicate<"Subtarget->hasStdExtZfa()">,
                             AssemblerPredicate<(all_of FeatureStdExtZfa),
                             "'Zfa' (Additional Floating-Point)">;

def FeatureStdExtC
    : SubtargetFeature<"c", "HasStdExtC", "true",
                       "'C' (Compressed Instructions)">;
def HasStdExtC : Predicate<"Subtarget->hasStdExtC()">,
                           AssemblerPredicate<(all_of FeatureStdExtC),
                           "'C' (Compressed Instructions)">;

def FeatureStdExtZba
    : SubtargetFeature<"zba", "HasStdExtZba", "true",
                       "'Zba' (Address Generation Instructions)">;
def HasStdExtZba : Predicate<"Subtarget->hasStdExtZba()">,
                             AssemblerPredicate<(all_of FeatureStdExtZba),
                             "'Zba' (Address Generation Instructions)">;
def NotHasStdExtZba : Predicate<"!Subtarget->hasStdExtZba()">;

def FeatureStdExtZbb
    : SubtargetFeature<"zbb", "HasStdExtZbb", "true",
                       "'Zbb' (Basic Bit-Manipulation)">;
def HasStdExtZbb : Predicate<"Subtarget->hasStdExtZbb()">,
                             AssemblerPredicate<(all_of FeatureStdExtZbb),
                             "'Zbb' (Basic Bit-Manipulation)">;

def FeatureStdExtZbc
    : SubtargetFeature<"zbc", "HasStdExtZbc", "true",
                       "'Zbc' (Carry-Less Multiplication)">;
def HasStdExtZbc : Predicate<"Subtarget->hasStdExtZbc()">,
                             AssemblerPredicate<(all_of FeatureStdExtZbc),
                             "'Zbc' (Carry-Less Multiplication)">;

def FeatureStdExtZbs
    : SubtargetFeature<"zbs", "HasStdExtZbs", "true",
                       "'Zbs' (Single-Bit Instructions)">;
def HasStdExtZbs : Predicate<"Subtarget->hasStdExtZbs()">,
                             AssemblerPredicate<(all_of FeatureStdExtZbs),
                             "'Zbs' (Single-Bit Instructions)">;

def FeatureStdExtZbkb
    : SubtargetFeature<"zbkb", "HasStdExtZbkb", "true",
                       "'Zbkb' (Bitmanip instructions for Cryptography)">;
def HasStdExtZbkb : Predicate<"Subtarget->hasStdExtZbkb()">,
                             AssemblerPredicate<(all_of FeatureStdExtZbkb),
                             "'Zbkb' (Bitmanip instructions for Cryptography)">;

def FeatureStdExtZbkx
    : SubtargetFeature<"zbkx", "HasStdExtZbkx", "true",
                       "'Zbkx' (Crossbar permutation instructions)">;
def HasStdExtZbkx : Predicate<"Subtarget->hasStdExtZbkx()">,
                             AssemblerPredicate<(all_of FeatureStdExtZbkx),
                             "'Zbkx' (Crossbar permutation instructions)">;

def HasStdExtZbbOrZbkb
    : Predicate<"Subtarget->hasStdExtZbb() || Subtarget->hasStdExtZbkb()">,
                AssemblerPredicate<(any_of FeatureStdExtZbb, FeatureStdExtZbkb),
                                   "'Zbb' (Basic Bit-Manipulation) or "
                                   "'Zbkb' (Bitmanip instructions for Cryptography)">;

// The Carry-less multiply subextension for cryptography is a subset of basic
// carry-less multiply subextension. The former should be enabled if the latter
// is enabled.
def FeatureStdExtZbkc
    : SubtargetFeature<"zbkc", "HasStdExtZbkc", "true",
                       "'Zbkc' (Carry-less multiply instructions for "
                       "Cryptography)">;
def HasStdExtZbkc
    : Predicate<"Subtarget->hasStdExtZbkc()">,
                AssemblerPredicate<(all_of FeatureStdExtZbkc),
                "'Zbkc' (Carry-less multiply instructions for Cryptography)">;

def HasStdExtZbcOrZbkc
    : Predicate<"Subtarget->hasStdExtZbc() || Subtarget->hasStdExtZbkc()">,
                AssemblerPredicate<(any_of FeatureStdExtZbc, FeatureStdExtZbkc),
                                   "'Zbc' (Carry-Less Multiplication) or "
                                   "'Zbkc' (Carry-less multiply instructions "
                                   "for Cryptography)">;

def FeatureStdExtZknd
    : SubtargetFeature<"zknd", "HasStdExtZknd", "true",
                       "'Zknd' (NIST Suite: AES Decryption)">;
def HasStdExtZknd : Predicate<"Subtarget->hasStdExtZknd()">,
                              AssemblerPredicate<(all_of FeatureStdExtZknd),
                              "'Zknd' (NIST Suite: AES Decryption)">;

def FeatureStdExtZkne
    : SubtargetFeature<"zkne", "HasStdExtZkne", "true",
                       "'Zkne' (NIST Suite: AES Encryption)">;
def HasStdExtZkne : Predicate<"Subtarget->hasStdExtZkne()">,
                              AssemblerPredicate<(all_of FeatureStdExtZkne),
                              "'Zkne' (NIST Suite: AES Encryption)">;

// Some instructions belong to both Zknd and Zkne subextensions.
// They should be enabled if either has been specified.
def HasStdExtZkndOrZkne
    : Predicate<"Subtarget->hasStdExtZknd() || Subtarget->hasStdExtZkne()">,
                AssemblerPredicate<(any_of FeatureStdExtZknd, FeatureStdExtZkne),
                                   "'Zknd' (NIST Suite: AES Decryption) or "
                                   "'Zkne' (NIST Suite: AES Encryption)">;

def FeatureStdExtZknh
    : SubtargetFeature<"zknh", "HasStdExtZknh", "true",
                       "'Zknh' (NIST Suite: Hash Function Instructions)">;
def HasStdExtZknh : Predicate<"Subtarget->hasStdExtZknh()">,
                             AssemblerPredicate<(all_of FeatureStdExtZknh),
                             "'Zknh' (NIST Suite: Hash Function Instructions)">;

def FeatureStdExtZksed
    : SubtargetFeature<"zksed", "HasStdExtZksed", "true",
                       "'Zksed' (ShangMi Suite: SM4 Block Cipher Instructions)">;
def HasStdExtZksed : Predicate<"Subtarget->hasStdExtZksed()">,
                             AssemblerPredicate<(all_of FeatureStdExtZksed),
                             "'Zksed' (ShangMi Suite: SM4 Block Cipher Instructions)">;

def FeatureStdExtZksh
    : SubtargetFeature<"zksh", "HasStdExtZksh", "true",
                       "'Zksh' (ShangMi Suite: SM3 Hash Function Instructions)">;
def HasStdExtZksh : Predicate<"Subtarget->hasStdExtZksh()">,
                              AssemblerPredicate<(all_of FeatureStdExtZksh),
                              "'Zksh' (ShangMi Suite: SM3 Hash Function "
                              "Instructions)">;

def FeatureStdExtZkr
    : SubtargetFeature<"zkr", "HasStdExtZkr", "true",
                       "'Zkr' (Entropy Source Extension)">;
def HasStdExtZkr : Predicate<"Subtarget->hasStdExtZkr()">,
                             AssemblerPredicate<(all_of FeatureStdExtZkr),
                             "'Zkr' (Entropy Source Extension)">;

def FeatureStdExtZkn
    : SubtargetFeature<"zkn", "HasStdExtZkn", "true",
                       "'Zkn' (NIST Algorithm Suite)",
                       [FeatureStdExtZbkb,
                        FeatureStdExtZbkc,
                        FeatureStdExtZbkx,
                        FeatureStdExtZkne,
                        FeatureStdExtZknd,
                        FeatureStdExtZknh]>;

def FeatureStdExtZks
    : SubtargetFeature<"zks", "HasStdExtZks", "true",
                       "'Zks' (ShangMi Algorithm Suite)",
                       [FeatureStdExtZbkb,
                        FeatureStdExtZbkc,
                        FeatureStdExtZbkx,
                        FeatureStdExtZksed,
                        FeatureStdExtZksh]>;

def FeatureStdExtZkt
    : SubtargetFeature<"zkt", "HasStdExtZkt", "true",
                       "'Zkt' (Data Independent Execution Latency)">;

def FeatureStdExtZk
    : SubtargetFeature<"zk", "HasStdExtZk", "true",
                       "'Zk' (Standard scalar cryptography extension)",
                       [FeatureStdExtZkn,
                        FeatureStdExtZkr,
                        FeatureStdExtZkt]>;

def FeatureStdExtZca
    : SubtargetFeature<"zca", "HasStdExtZca", "true",
                       "'Zca' (part of the C extension, excluding compressed "
                       "floating point loads/stores)">;

def HasStdExtCOrZca
    : Predicate<"Subtarget->hasStdExtCOrZca()">,
                AssemblerPredicate<(any_of FeatureStdExtC, FeatureStdExtZca),
                                   "'C' (Compressed Instructions) or "
                                   "'Zca' (part of the C extension, excluding "
                                   "compressed floating point loads/stores)">;

def FeatureStdExtZcb
    : SubtargetFeature<"zcb", "HasStdExtZcb", "true",
                       "'Zcb' (Compressed basic bit manipulation instructions)",
                       [FeatureStdExtZca]>;
def HasStdExtZcb : Predicate<"Subtarget->hasStdExtZcb()">,
                             AssemblerPredicate<(all_of FeatureStdExtZcb),
                             "'Zcb' (Compressed basic bit manipulation instructions)">;

def FeatureStdExtZcd
    : SubtargetFeature<"zcd", "HasStdExtZcd", "true",
                       "'Zcd' (Compressed Double-Precision Floating-Point Instructions)",
                       [FeatureStdExtZca]>;

def HasStdExtCOrZcd
    : Predicate<"Subtarget->hasStdExtC() || Subtarget->hasStdExtZcd()">,
                AssemblerPredicate<(any_of FeatureStdExtC, FeatureStdExtZcd),
                                   "'C' (Compressed Instructions) or "
                                   "'Zcd' (Compressed Double-Precision Floating-Point Instructions)">;

def FeatureStdExtZcf
    : SubtargetFeature<"zcf", "HasStdExtZcf", "true",
                       "'Zcf' (Compressed Single-Precision Floating-Point Instructions)",
                       [FeatureStdExtZca]>;

def HasStdExtCOrZcf
    : Predicate<"Subtarget->hasStdExtC() || Subtarget->hasStdExtZcf()">,
                AssemblerPredicate<(any_of FeatureStdExtC, FeatureStdExtZcf),
                                   "'C' (Compressed Instructions) or "
                                   "'Zcf' (Compressed Single-Precision Floating-Point Instructions)">;

def FeatureStdExtZcmp
    : SubtargetFeature<"zcmp", "HasStdExtZcmp", "true",
                       "'Zcmp' (sequenced instuctions for code-size reduction)", 
                       [FeatureStdExtZca]>;
def HasStdExtZcmp : Predicate<"Subtarget->hasStdExtZcmp() && !Subtarget->hasStdExtC()">,
                               AssemblerPredicate<(all_of FeatureStdExtZcmp, (not FeatureStdExtC)),
                               "'Zcmp' (sequenced instuctions for code-size reduction)">;

def FeatureStdExtZcmt
    : SubtargetFeature<"zcmt", "HasStdExtZcmt", "true",
                       "'Zcmt' (table jump instuctions for code-size reduction)", 
                       [FeatureStdExtZca, FeatureStdExtZicsr]>; 
def HasStdExtZcmt : Predicate<"Subtarget->hasStdExtZcmt()">,
                           AssemblerPredicate<(all_of FeatureStdExtZcmt),
                           "'Zcmt' (table jump instuctions for code-size reduction)">;

def FeatureNoRVCHints
    : SubtargetFeature<"no-rvc-hints", "EnableRVCHintInstrs", "false",
                       "Disable RVC Hint Instructions.">;
def HasRVCHints : Predicate<"Subtarget->enableRVCHintInstrs()">,
                  AssemblerPredicate<(all_of(not FeatureNoRVCHints)),
                                      "RVC Hint Instructions">;

def FeatureStdExtZvl32b : SubtargetFeature<"zvl32b", "ZvlLen", "32",
                                           "'Zvl' (Minimum Vector Length) 32">;

foreach i = { 6-16 } in {
  defvar I = !shl(1, i);
  def FeatureStdExtZvl#I#b :
      SubtargetFeature<"zvl"#I#"b", "ZvlLen", !cast<string>(I),
                       "'Zvl' (Minimum Vector Length) "#I,
                       [!cast<SubtargetFeature>("FeatureStdExtZvl"#!srl(I, 1)#"b")]>;
}

def FeatureStdExtZve32x
    : SubtargetFeature<"zve32x", "HasStdExtZve32x", "true",
                       "'Zve32x' (Vector Extensions for Embedded Processors "
                       "with maximal 32 EEW)",
                       [FeatureStdExtZicsr, FeatureStdExtZvl32b]>;

def FeatureStdExtZve32f
    : SubtargetFeature<"zve32f", "HasStdExtZve32f", "true",
                       "'Zve32f' (Vector Extensions for Embedded Processors "
                       "with maximal 32 EEW and F extension)",
                       [FeatureStdExtZve32x, FeatureStdExtF]>;

def FeatureStdExtZve64x
    : SubtargetFeature<"zve64x", "HasStdExtZve64x", "true",
                       "'Zve64x' (Vector Extensions for Embedded Processors "
                       "with maximal 64 EEW)",
                       [FeatureStdExtZve32x, FeatureStdExtZvl64b]>;

def FeatureStdExtZve64f
    : SubtargetFeature<"zve64f", "HasStdExtZve64f", "true",
                       "'Zve64f' (Vector Extensions for Embedded Processors "
                       "with maximal 64 EEW and F extension)",
                       [FeatureStdExtZve32f, FeatureStdExtZve64x]>;

def FeatureStdExtZve64d
    : SubtargetFeature<"zve64d", "HasStdExtZve64d", "true",
                       "'Zve64d' (Vector Extensions for Embedded Processors "
                       "with maximal 64 EEW, F and D extension)",
                       [FeatureStdExtZve64f, FeatureStdExtD]>;

def FeatureStdExtV
    : SubtargetFeature<"v", "HasStdExtV", "true",
                       "'V' (Vector Extension for Application Processors)",
                       [FeatureStdExtZvl128b, FeatureStdExtZve64d]>;

def HasVInstructions    : Predicate<"Subtarget->hasVInstructions()">,
      AssemblerPredicate<
          (any_of FeatureStdExtZve32x),
          "'V' (Vector Extension for Application Processors), 'Zve32x' or "
          "'Zve64x' (Vector Extensions for Embedded Processors)">;
def HasVInstructionsI64 : Predicate<"Subtarget->hasVInstructionsI64()">,
      AssemblerPredicate<
          (any_of FeatureStdExtZve64x),
          "'V' (Vector Extension for Application Processors) or 'Zve64x' "
          "(Vector Extensions for Embedded Processors)">;
def HasVInstructionsAnyF : Predicate<"Subtarget->hasVInstructionsAnyF()">,
      AssemblerPredicate<
          (any_of FeatureStdExtZve32f),
          "'V' (Vector Extension for Application Processors), 'Zve32f', "
          "'Zve64f' or 'Zve64d' (Vector Extensions for Embedded Processors)">;

def HasVInstructionsF64 : Predicate<"Subtarget->hasVInstructionsF64()">;

def HasVInstructionsFullMultiply : Predicate<"Subtarget->hasVInstructionsFullMultiply()">;

def FeatureStdExtZvfbfmin
    : SubtargetFeature<"experimental-zvfbfmin", "HasStdExtZvfbfmin", "true",
                       "'Zvbfmin' (Vector BF16 Converts)",
                       [FeatureStdExtZve32f]>;
def HasStdExtZvfbfmin : Predicate<"Subtarget->hasStdExtZvfbfmin()">,
                                  AssemblerPredicate<(all_of FeatureStdExtZvfbfmin),
                                  "'Zvfbfmin' (Vector BF16 Converts)">;

def FeatureStdExtZvfbfwma
    : SubtargetFeature<"experimental-zvfbfwma", "HasStdExtZvfbfwma", "true",
                       "'Zvfbfwma' (Vector BF16 widening mul-add)",
                       [FeatureStdExtZve32f]>;
def HasStdExtZvfbfwma : Predicate<"Subtarget->hasStdExtZvfbfwma()">,
                                  AssemblerPredicate<(all_of FeatureStdExtZvfbfwma),
                                  "'Zvfbfwma' (Vector BF16 widening mul-add)">;

def FeatureStdExtZvfh
    : SubtargetFeature<"experimental-zvfh", "HasStdExtZvfh", "true",
                       "'Zvfh' (Vector Half-Precision Floating-Point)",
                       [FeatureStdExtZve32f, FeatureStdExtZfhmin]>;

def HasVInstructionsF16 : Predicate<"Subtarget->hasVInstructionsF16()">;

def HasStdExtZfhOrZvfh
    : Predicate<"Subtarget->hasStdExtZfh() || Subtarget->hasStdExtZvfh()">,
                AssemblerPredicate<(any_of FeatureStdExtZfh, FeatureStdExtZvfh),
                                   "'Zfh' (Half-Precision Floating-Point) or "
                                   "'Zvfh' (Vector Half-Precision Floating-Point)">;

def FeatureStdExtZicbom
    : SubtargetFeature<"zicbom", "HasStdExtZicbom", "true",
                       "'Zicbom' (Cache-Block Management Instructions)">;
def HasStdExtZicbom : Predicate<"Subtarget->hasStdExtZicbom()">,
                                AssemblerPredicate<(all_of FeatureStdExtZicbom),
                                "'Zicbom' (Cache-Block Management Instructions)">;

def FeatureStdExtZicboz
    : SubtargetFeature<"zicboz", "HasStdExtZicboz", "true",
                       "'Zicboz' (Cache-Block Zero Instructions)">;
def HasStdExtZicboz : Predicate<"Subtarget->hasStdExtZicboz()">,
                                AssemblerPredicate<(all_of FeatureStdExtZicboz),
                                "'Zicboz' (Cache-Block Zero Instructions)">;

def FeatureStdExtZicbop
    : SubtargetFeature<"zicbop", "HasStdExtZicbop", "true",
                       "'Zicbop' (Cache-Block Prefetch Instructions)">;
def HasStdExtZicbop : Predicate<"Subtarget->hasStdExtZicbop()">,
                                AssemblerPredicate<(all_of FeatureStdExtZicbop),
                                "'Zicbop' (Cache-Block Prefetch Instructions)">;

def FeatureStdExtSvnapot
    : SubtargetFeature<"svnapot", "HasStdExtSvnapot", "true",
                       "'Svnapot' (NAPOT Translation Contiguity)">;

def FeatureStdExtSvpbmt
    : SubtargetFeature<"svpbmt", "HasStdExtSvpbmt", "true",
                       "'Svpbmt' (Page-Based Memory Types)">;

def FeatureStdExtSvinval
    : SubtargetFeature<"svinval", "HasStdExtSvinval", "true",
                       "'Svinval' (Fine-Grained Address-Translation Cache Invalidation)">;
def HasStdExtSvinval : Predicate<"Subtarget->hasStdExtSvinval()">,
                                AssemblerPredicate<(all_of FeatureStdExtSvinval),
                                "'Svinval' (Fine-Grained Address-Translation Cache Invalidation)">;

def FeatureStdExtZtso
    : SubtargetFeature<"experimental-ztso", "HasStdExtZtso", "true",
                       "'Ztso' (Memory Model - Total Store Order)">;
def HasStdExtZtso : Predicate<"Subtarget->hasStdExtZTso()">,
                              AssemblerPredicate<(all_of FeatureStdExtZtso),
                              "'Ztso' (Memory Model - Total Store Order)">;

def FeatureStdExtZawrs : SubtargetFeature<"zawrs", "HasStdExtZawrs", "true",
                                          "'Zawrs' (Wait on Reservation Set)">;
def HasStdExtZawrs : Predicate<"Subtarget->hasStdExtZawrs()">,
                               AssemblerPredicate<(all_of FeatureStdExtZawrs),
                               "'Zawrs' (Wait on Reservation Set)">;

def FeatureStdExtZvbb
    : SubtargetFeature<"experimental-zvbb", "HasStdExtZvbb", "true",
                       "'Zvbb' (Vector Bit-manipulation used in Cryptography)">;
def HasStdExtZvbb : Predicate<"Subtarget->hasStdExtZvbb()">,
                              AssemblerPredicate<(all_of FeatureStdExtZvbb),
                              "'Zvbb' (Vector Bit-manipulation used in Cryptography)">;

def FeatureStdExtZvbc
    : SubtargetFeature<"experimental-zvbc", "HasStdExtZvbc", "true",
                       "'Zvbc' (Vector Carryless Multiplication)">;
def HasStdExtZvbc : Predicate<"Subtarget->hasStdExtZvbc()">,
                              AssemblerPredicate<(all_of FeatureStdExtZvbc),
                              "'Zvbc' (Vector Carryless Multiplication)">;

def FeatureStdExtZvkg
    : SubtargetFeature<"experimental-zvkg", "HasStdExtZvkg", "true",
                       "'Zvkg' (Vector GCM instructions for Cryptography)">;
def HasStdExtZvkg : Predicate<"Subtarget->hasStdExtZvkg()">,
                              AssemblerPredicate<(all_of FeatureStdExtZvkg),
                              "'Zvkg' (Vector GCM instructions for Cryptography)">;

def FeatureStdExtZvkn
    : SubtargetFeature<"experimental-zvkn", "HasStdExtZvkn", "true",
                       "This extension is shorthand for the following set of "
                       "other extensions: Zvkned, Zvknhb, Zvbb, Zvbc, and Zvkt.">;

def FeatureStdExtZvknc
    : SubtargetFeature<"experimental-zvknc", "HasStdExtZvknc", "true",
                       "This extension is shorthand for the following set of "
                       "other extensions: Zvkn and Zvbc.">;

def FeatureStdExtZvkned
    : SubtargetFeature<"experimental-zvkned", "HasStdExtZvkned", "true",
                       "'Zvkned' (Vector AES Encryption & Decryption (Single Round))">;
def HasStdExtZvkned : Predicate<"Subtarget->hasStdExtZvkned()">,
                                AssemblerPredicate<(all_of FeatureStdExtZvkned),
                                "'Zvkned' (Vector AES Encryption & Decryption (Single Round))">;

def FeatureStdExtZvkng
    : SubtargetFeature<"experimental-zvkng", "HasStdExtZvkng", "true",
                       "This extension is shorthand for the following set of "
                       "other extensions: Zvkn and Zvkg.">;

def FeatureStdExtZvknha
    : SubtargetFeature<"experimental-zvknha", "HasStdExtZvknha", "true",
                       "'Zvknha' (Vector SHA-2 (SHA-256 only))">;

def FeatureStdExtZvknhb
    : SubtargetFeature<"experimental-zvknhb", "HasStdExtZvknhb", "true",
                       "'Zvknhb' (Vector SHA-2 (SHA-256 and SHA-512))",
                       [FeatureStdExtZvknha]>;
def HasStdExtZvknha : Predicate<"Subtarget->hasStdExtZvknha()">,
                                AssemblerPredicate<(all_of FeatureStdExtZvknha),
                                "'Zvknha' (Vector SHA-2 (SHA-256 only))">;

def FeatureStdExtZvks
    : SubtargetFeature<"experimental-zvks", "HasStdExtZvks", "true",
                       "This extension is shorthand for the following set of "
                       "other extensions: Zvksed, Zvksh, Zvbb, Zvbc, and Zvkt.">;

def FeatureStdExtZvksc
    : SubtargetFeature<"experimental-zvksc", "HasStdExtZvksc", "true",
                       "This extension is shorthand for the following set of "
                       "other extensions: Zvks and Zvbc.">;

def FeatureStdExtZvksed
    : SubtargetFeature<"experimental-zvksed", "HasStdExtZvksed", "true",
                       "'Zvksed' (SM4 Block Cipher Instructions)">;
def HasStdExtZvksed : Predicate<"Subtarget->hasStdExtZvksed()">,
                                AssemblerPredicate<(all_of FeatureStdExtZvksed),
                                "'Zvksed' (SM4 Block Cipher Instructions)">;

def FeatureStdExtZvksg
    : SubtargetFeature<"experimental-zvksg", "HasStdExtZvksg", "true",
                       "This extension is shorthand for the following set of "
                       "other extensions: Zvks and Zvkg.">;

def FeatureStdExtZvksh
    : SubtargetFeature<"experimental-zvksh", "HasStdExtZvksh", "true",
                       "'Zvksh' (SM3 Hash Function Instructions)">;
def HasStdExtZvksh : Predicate<"Subtarget->hasStdExtZvksh()">,
                               AssemblerPredicate<(all_of FeatureStdExtZvksh),
                               "'Zvksh' (SM3 Hash Function Instructions)">;

def FeatureStdExtZvkt
    : SubtargetFeature<"experimental-zvkt", "HasStdExtZvkt", "true",
                       "'Zvkt' (Vector Data-Independent Execution Latency)">;

def FeatureStdExtZicond
    : SubtargetFeature<"experimental-zicond", "HasStdExtZicond", "true",
                       "'Zicond' (Integer Conditional Operations)">;
def HasStdExtZicond : Predicate<"Subtarget->hasStdExtZicond()">,
                                AssemblerPredicate<(all_of FeatureStdExtZicond),
                                "'Zicond' (Integer Conditional Operations)">;

def FeatureStdExtSmaia
    : SubtargetFeature<"experimental-smaia", "HasStdExtSmaia", "true",
                       "'Smaia' (Smaia encompasses all added CSRs and all "
                       "modifications to interrupt response behavior that the "
                       "AIA specifies for a hart, over all privilege levels.)",
                       []>;

def FeatureStdExtSsaia
    : SubtargetFeature<"experimental-ssaia", "HasStdExtSsaia", "true",
                       "'Ssaia' (Ssaia is essentially the same as Smaia except "
                       "excluding the machine-level CSRs and behavior not "
                       "directly visible to supervisor level.)", []>;

def FeatureStdExtZfbfmin
    : SubtargetFeature<"experimental-zfbfmin", "HasStdExtZfbfmin", "true",
                       "'Zfbfmin' (Scalar BF16 Converts)",
                       [FeatureStdExtF]>;
def HasStdExtZfbfmin : Predicate<"Subtarget->hasStdExtZfbfmin()">,
                                 AssemblerPredicate<(all_of FeatureStdExtZfbfmin),
                                 "'Zfbfmin' (Scalar BF16 Converts)">;

def HasHalfFPLoadStoreMove
    : Predicate<"Subtarget->hasHalfFPLoadStoreMove()">,
                AssemblerPredicate<(any_of FeatureStdExtZfh, FeatureStdExtZfhmin,
                                    FeatureStdExtZfbfmin, FeatureStdExtZvfbfwma),
                                    "'Zfh' (Half-Precision Floating-Point) or "
                                    "'Zfhmin' (Half-Precision Floating-Point Minimal) or "
                                    "'Zfbfmin' (Scalar BF16 Converts) or "
                                    "'Zvfbfwma' (Vector BF16 widening mul-add)">;

def FeatureStdExtZacas
    : SubtargetFeature<"experimental-zacas", "HasStdExtZacas", "true",
                       "'Zacas' (Atomic Compare-And-Swap Instructions)">;
def HasStdExtZacas : Predicate<"Subtarget->hasStdExtZacas()">,
                               AssemblerPredicate<(all_of FeatureStdExtZacas),
                               "'Zacas' (Atomic Compare-And-Swap Instructions)">;

//===----------------------------------------------------------------------===//
// Vendor extensions
//===----------------------------------------------------------------------===//

def FeatureVendorXVentanaCondOps
    : SubtargetFeature<"xventanacondops", "HasVendorXVentanaCondOps", "true",
                       "'XVentanaCondOps' (Ventana Conditional Ops)">;
def HasVendorXVentanaCondOps : Predicate<"Subtarget->hasVendorXVentanaCondOps()">,
                                AssemblerPredicate<(all_of FeatureVendorXVentanaCondOps),
                                "'XVentanaCondOps' (Ventana Conditional Ops)">;

def FeatureVendorXTHeadBa
    : SubtargetFeature<"xtheadba", "HasVendorXTHeadBa", "true",
                       "'xtheadba' (T-Head address calculation instructions)">;
def HasVendorXTHeadBa : Predicate<"Subtarget->hasVendorXTHeadBa()">,
                                  AssemblerPredicate<(all_of FeatureVendorXTHeadBa),
                                  "'xtheadba' (T-Head address calculation instructions)">;

def FeatureVendorXTHeadBb
    : SubtargetFeature<"xtheadbb", "HasVendorXTHeadBb", "true",
                       "'xtheadbb' (T-Head basic bit-manipulation instructions)">;
def HasVendorXTHeadBb : Predicate<"Subtarget->hasVendorXTHeadBb()">,
                                  AssemblerPredicate<(all_of FeatureVendorXTHeadBb),
                                  "'xtheadbb' (T-Head basic bit-manipulation instructions)">;

def FeatureVendorXTHeadBs
    : SubtargetFeature<"xtheadbs", "HasVendorXTHeadBs", "true",
                       "'xtheadbs' (T-Head single-bit instructions)">;
def HasVendorXTHeadBs : Predicate<"Subtarget->hasVendorXTHeadBs()">,
                                  AssemblerPredicate<(all_of FeatureVendorXTHeadBs),
                                  "'xtheadbs' (T-Head single-bit instructions)">;

def FeatureVendorXTHeadCondMov
    : SubtargetFeature<"xtheadcondmov", "HasVendorXTHeadCondMov", "true",
                       "'xtheadcondmov' (T-Head conditional move instructions)">;
def HasVendorXTHeadCondMov : Predicate<"Subtarget->hasVendorXTHeadCondMov()">,
                                       AssemblerPredicate<(all_of FeatureVendorXTHeadCondMov),
                                       "'xtheadcondmov' (T-Head conditional move instructions)">;

def FeatureVendorXTHeadCmo
    : SubtargetFeature<"xtheadcmo", "HasVendorXTHeadCmo", "true",
                       "'xtheadcmo' (T-Head cache management instructions)">;
def HasVendorXTHeadCmo : Predicate<"Subtarget->hasVendorXTHeadCmo()">,
                                   AssemblerPredicate<(all_of FeatureVendorXTHeadCmo),
                                   "'xtheadcmo' (T-Head cache management instructions)">;

def FeatureVendorXTHeadFMemIdx
    : SubtargetFeature<"xtheadfmemidx", "HasVendorXTHeadFMemIdx", "true",
                       "'xtheadfmemidx' (T-Head FP Indexed Memory Operations)",
                       [FeatureStdExtF]>;
def HasVendorXTHeadFMemIdx : Predicate<"Subtarget->hasVendorXTHeadFMemIdx()">,
                                       AssemblerPredicate<(all_of FeatureVendorXTHeadFMemIdx),
                                       "'xtheadfmemidx' (T-Head FP Indexed Memory Operations)">;

def FeatureVendorXTHeadMac
    : SubtargetFeature<"xtheadmac", "HasVendorXTHeadMac", "true",
                       "'xtheadmac' (T-Head Multiply-Accumulate Instructions)">;
def HasVendorXTHeadMac : Predicate<"Subtarget->hasVendorXTHeadMac()">,
                                   AssemblerPredicate<(all_of FeatureVendorXTHeadMac),
                                   "'xtheadmac' (T-Head Multiply-Accumulate Instructions)">;

def FeatureVendorXTHeadMemIdx
    : SubtargetFeature<"xtheadmemidx", "HasVendorXTHeadMemIdx", "true",
                       "'xtheadmemidx' (T-Head Indexed Memory Operations)">;
def HasVendorXTHeadMemIdx : Predicate<"Subtarget->hasVendorXTHeadMemIdx()">,
                                      AssemblerPredicate<(all_of FeatureVendorXTHeadMemIdx),
                                      "'xtheadmemidx' (T-Head Indexed Memory Operations)">;

def FeatureVendorXTHeadMemPair
    : SubtargetFeature<"xtheadmempair", "HasVendorXTHeadMemPair", "true",
                       "'xtheadmempair' (T-Head two-GPR Memory Operations)">;
def HasVendorXTHeadMemPair : Predicate<"Subtarget->hasVendorXTHeadMemPair()">,
                                    AssemblerPredicate<(all_of FeatureVendorXTHeadMemPair),
                                    "'xtheadmempair' (T-Head two-GPR Memory Operations)">;

def FeatureVendorXTHeadSync
    : SubtargetFeature<"xtheadsync", "HasVendorXTHeadSync", "true",
                       "'xtheadsync' (T-Head multicore synchronization instructions)">;
def HasVendorXTHeadSync : Predicate<"Subtarget->hasVendorXTHeadSync()">,
                                    AssemblerPredicate<(all_of FeatureVendorXTHeadSync),
                                    "'xtheadsync' (T-Head multicore synchronization instructions)">;

def FeatureVendorXTHeadVdot
    : SubtargetFeature<"xtheadvdot", "HasVendorXTHeadVdot", "true",
                       "'xtheadvdot' (T-Head Vector Extensions for Dot)",
                       [FeatureStdExtV]>;
def HasVendorXTHeadVdot : Predicate<"Subtarget->hasVendorXTHeadVdot()">,
                                    AssemblerPredicate<(all_of FeatureVendorXTHeadVdot),
                                    "'xtheadvdot' (T-Head Vector Extensions for Dot)">;

def FeatureVendorXSfvcp
    : SubtargetFeature<"xsfvcp", "HasVendorXSfvcp", "true",
                       "XSfvcp (SiFive Custom Vector Coprocessor Interface Instructions)",
                       [FeatureStdExtZve32x]>;
def HasVendorXSfvcp : Predicate<"Subtarget->hasVendorXSfvcp()">,
                                AssemblerPredicate<(all_of FeatureVendorXSfvcp),
                                "'XSfvcp' (SiFive Custom Vector Coprocessor Interface Instructions)">;

<<<<<<< HEAD
=======
def FeatureVendorXSfcie
    : SubtargetFeature<"xsfcie", "HasVendorXSfcie", "true",
                       "'XSfcie' (SiFive Custom Instruction Extension SCIE.)">;
def HasVendorXSfcie : Predicate<"Subtarget->hasVendorXSfcie()">,
                        AssemblerPredicate<(all_of FeatureVendorXSfcie),
                        "'XSfcie' (SiFive Custom Instruction Extension SCIE.)">;
>>>>>>> bac3a63c

def FeatureVendorXCVbitmanip
    : SubtargetFeature<"xcvbitmanip", "HasVendorXCVbitmanip", "true",
                       "'XCVbitmanip' (Bit Manipulation)">;
def HasVendorXCVbitmanip : Predicate<"Subtarget->hasVendorXCVbitmanip()">,
                                AssemblerPredicate<(all_of FeatureVendorXCVbitmanip),
                                "'XCVbitmanip' (Bit Manipulation)">;

<<<<<<< HEAD
=======
def FeatureVendorXCVmac
    : SubtargetFeature<"xcvmac", "HasVendorXCVmac", "true",
                       "'XCVmac' (Multiply-Accumulate)">;
def HasVendorXCVmac : Predicate<"Subtarget->hasVendorXCVmac()">,
                                AssemblerPredicate<(all_of FeatureVendorXCVmac),
                                "'XCVmac' (Multiply-Accumulate)">;

>>>>>>> bac3a63c
//===----------------------------------------------------------------------===//
// LLVM specific features and extensions
//===----------------------------------------------------------------------===//

// Feature32Bit exists to mark CPUs that support RV32 to distinquish them from
// tuning CPU names.
def Feature32Bit
    : SubtargetFeature<"32bit", "IsRV32", "true", "Implements RV32">;
def Feature64Bit
    : SubtargetFeature<"64bit", "IsRV64", "true", "Implements RV64">;
def IsRV64 : Predicate<"Subtarget->is64Bit()">,
                       AssemblerPredicate<(all_of Feature64Bit),
                                         "RV64I Base Instruction Set">;
def IsRV32 : Predicate<"!Subtarget->is64Bit()">,
                       AssemblerPredicate<(all_of (not Feature64Bit)),
                                          "RV32I Base Instruction Set">;

defvar RV32 = DefaultMode;
def RV64           : HwMode<"+64bit", [IsRV64]>;

def FeatureRVE
    : SubtargetFeature<"e", "IsRVE", "true",
                       "Implements RV{32,64}E (provides 16 rather than 32 GPRs)">;
def IsRVE : Predicate<"Subtarget->isRVE()">,
                        AssemblerPredicate<(all_of FeatureRVE)>;

def FeatureRelax
    : SubtargetFeature<"relax", "EnableLinkerRelax", "true",
                       "Enable Linker relaxation.">;

foreach i = {1-31} in
  def FeatureReserveX#i :
      SubtargetFeature<"reserve-x"#i, "UserReservedRegister[RISCV::X"#i#"]",
                       "true", "Reserve X"#i>;

def FeatureSaveRestore : SubtargetFeature<"save-restore", "EnableSaveRestore",
                                          "true", "Enable save/restore.">;

def FeatureTrailingSeqCstFence : SubtargetFeature<"seq-cst-trailing-fence",
                                          "EnableSeqCstTrailingFence",
                                          "true",
                                          "Enable trailing fence for seq-cst store.">;

def FeatureUnalignedScalarMem
   : SubtargetFeature<"unaligned-scalar-mem", "EnableUnalignedScalarMem",
                      "true", "Has reasonably performant unaligned scalar "
                      "loads and stores">;

def FeatureUnalignedVectorMem
   : SubtargetFeature<"unaligned-vector-mem", "EnableUnalignedVectorMem",
                      "true", "Has reasonably performant unaligned vector "
                      "loads and stores">;

def TuneNoOptimizedZeroStrideLoad
   : SubtargetFeature<"no-optimized-zero-stride-load", "HasOptimizedZeroStrideLoad",
                      "false", "Hasn't optimized (perform fewer memory operations)"
                      "zero-stride vector load">;

// Some vector hardware implementations do not process all VLEN bits in parallel
// and instead split over multiple cycles. DLEN refers to the datapath width
// that can be done in parallel.
def TuneDLenFactor2
   : SubtargetFeature<"dlen-factor-2", "DLenFactor2", "true",
                      "Vector unit DLEN(data path width) is half of VLEN">;

def TuneLUIADDIFusion
    : SubtargetFeature<"lui-addi-fusion", "HasLUIADDIFusion",
                       "true", "Enable LUI+ADDI macrofusion">;

def TuneNoDefaultUnroll
    : SubtargetFeature<"no-default-unroll", "EnableDefaultUnroll", "false",
                       "Disable default unroll preference.">;

// SiFive 7 is able to fuse integer ALU operations with a preceding branch
// instruction.
def TuneShortForwardBranchOpt
    : SubtargetFeature<"short-forward-branch-opt", "HasShortForwardBranchOpt",
                       "true", "Enable short forward branch optimization">;
def HasShortForwardBranchOpt : Predicate<"Subtarget->hasShortForwardBranchOpt()">;
def NoShortForwardBranchOpt : Predicate<"!Subtarget->hasShortForwardBranchOpt()">;

def TuneSiFive7 : SubtargetFeature<"sifive7", "RISCVProcFamily", "SiFive7",
                                   "SiFive 7-Series processors",
                                   [TuneNoDefaultUnroll,
                                    TuneShortForwardBranchOpt]>;

// Assume that lock-free native-width atomics are available, even if the target
// and operating system combination would not usually provide them. The user
// is responsible for providing any necessary __sync implementations. Code
// built with this feature is not ABI-compatible with code built without this
// feature, if atomic variables are exposed across the ABI boundary.
def FeatureForcedAtomics : SubtargetFeature<
    "forced-atomics", "HasForcedAtomics", "true",
    "Assume that lock-free native-width atomics are available">;
def HasAtomicLdSt
    : Predicate<"Subtarget->hasStdExtA() || Subtarget->hasForcedAtomics()">;

def FeatureTaggedGlobals : SubtargetFeature<"tagged-globals",
    "AllowTaggedGlobals",
    "true", "Use an instruction sequence for taking the address of a global "
    "that allows a memory tag in the upper address bits">;<|MERGE_RESOLUTION|>--- conflicted
+++ resolved
@@ -761,15 +761,12 @@
                                 AssemblerPredicate<(all_of FeatureVendorXSfvcp),
                                 "'XSfvcp' (SiFive Custom Vector Coprocessor Interface Instructions)">;
 
-<<<<<<< HEAD
-=======
 def FeatureVendorXSfcie
     : SubtargetFeature<"xsfcie", "HasVendorXSfcie", "true",
                        "'XSfcie' (SiFive Custom Instruction Extension SCIE.)">;
 def HasVendorXSfcie : Predicate<"Subtarget->hasVendorXSfcie()">,
                         AssemblerPredicate<(all_of FeatureVendorXSfcie),
                         "'XSfcie' (SiFive Custom Instruction Extension SCIE.)">;
->>>>>>> bac3a63c
 
 def FeatureVendorXCVbitmanip
     : SubtargetFeature<"xcvbitmanip", "HasVendorXCVbitmanip", "true",
@@ -778,8 +775,6 @@
                                 AssemblerPredicate<(all_of FeatureVendorXCVbitmanip),
                                 "'XCVbitmanip' (Bit Manipulation)">;
 
-<<<<<<< HEAD
-=======
 def FeatureVendorXCVmac
     : SubtargetFeature<"xcvmac", "HasVendorXCVmac", "true",
                        "'XCVmac' (Multiply-Accumulate)">;
@@ -787,7 +782,6 @@
                                 AssemblerPredicate<(all_of FeatureVendorXCVmac),
                                 "'XCVmac' (Multiply-Accumulate)">;
 
->>>>>>> bac3a63c
 //===----------------------------------------------------------------------===//
 // LLVM specific features and extensions
 //===----------------------------------------------------------------------===//
