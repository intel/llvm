--- conflicted
+++ resolved
@@ -696,6 +696,9 @@
 
 def FeatureStdExtZvfbfmin
     : RISCVExtension<1, 0, "Vector BF16 Converts", [FeatureStdExtZve32f]>;
+def HasStdExtZvfbfmin : Predicate<"Subtarget->hasStdExtZvfbfmin()">,
+                        AssemblerPredicate<(all_of FeatureStdExtZvfbfmin),
+                            "'Zvfbfmin' (Vector BF16 Converts)">;
 
 def FeatureStdExtZvfbfwma
     : RISCVExtension<1, 0, "Vector BF16 widening mul-add",
@@ -1560,11 +1563,8 @@
     : Predicate<"Subtarget->hasVendorXqcics()">,
       AssemblerPredicate<(all_of FeatureVendorXqcics),
                          "'Xqcics' (Qualcomm uC Conditional Select Extension)">;
-<<<<<<< HEAD
-=======
 def NoVendorXqcics
     : Predicate<"!Subtarget->hasVendorXqcics()">;
->>>>>>> 54c4ef26
 
 def FeatureVendorXqcicsr
     : RISCVExperimentalExtension<0, 4, "Qualcomm uC CSR Extension">;
