//===- RISCVTargetTransformInfo.h - RISC-V specific TTI ---------*- C++ -*-===//
//
// Part of the LLVM Project, under the Apache License v2.0 with LLVM Exceptions.
// See https://llvm.org/LICENSE.txt for license information.
// SPDX-License-Identifier: Apache-2.0 WITH LLVM-exception
//
//===----------------------------------------------------------------------===//
/// \file
/// This file defines a TargetTransformInfo::Concept conforming object specific
/// to the RISC-V target machine. It uses the target's detailed information to
/// provide more precise answers to certain TTI queries, while letting the
/// target independent and default TTI implementations handle the rest.
///
//===----------------------------------------------------------------------===//

#ifndef LLVM_LIB_TARGET_RISCV_RISCVTARGETTRANSFORMINFO_H
#define LLVM_LIB_TARGET_RISCV_RISCVTARGETTRANSFORMINFO_H

#include "RISCVSubtarget.h"
#include "RISCVTargetMachine.h"
#include "llvm/Analysis/IVDescriptors.h"
#include "llvm/Analysis/TargetTransformInfo.h"
#include "llvm/CodeGen/BasicTTIImpl.h"
#include "llvm/IR/Function.h"
#include <optional>

namespace llvm {

class RISCVTTIImpl : public BasicTTIImplBase<RISCVTTIImpl> {
  using BaseT = BasicTTIImplBase<RISCVTTIImpl>;
  using TTI = TargetTransformInfo;

  friend BaseT;

  const RISCVSubtarget *ST;
  const RISCVTargetLowering *TLI;

  const RISCVSubtarget *getST() const { return ST; }
  const RISCVTargetLowering *getTLI() const { return TLI; }

  /// This function returns an estimate for VL to be used in VL based terms
  /// of the cost model.  For fixed length vectors, this is simply the
  /// vector length.  For scalable vectors, we return results consistent
  /// with getVScaleForTuning under the assumption that clients are also
  /// using that when comparing costs between scalar and vector representation.
  /// This does unfortunately mean that we can both undershoot and overshot
  /// the true cost significantly if getVScaleForTuning is wildly off for the
  /// actual target hardware.
  unsigned getEstimatedVLFor(VectorType *Ty);

  InstructionCost getRISCVInstructionCost(ArrayRef<unsigned> OpCodes, MVT VT,
                                          TTI::TargetCostKind CostKind);

  /// Return the cost of accessing a constant pool entry of the specified
  /// type.
  InstructionCost getConstantPoolLoadCost(Type *Ty,
                                          TTI::TargetCostKind CostKind);
public:
  explicit RISCVTTIImpl(const RISCVTargetMachine *TM, const Function &F)
      : BaseT(TM, F.getDataLayout()), ST(TM->getSubtargetImpl(F)),
        TLI(ST->getTargetLowering()) {}

  bool areInlineCompatible(const Function *Caller,
                           const Function *Callee) const;

  /// Return the cost of materializing an immediate for a value operand of
  /// a store instruction.
  InstructionCost getStoreImmCost(Type *VecTy, TTI::OperandValueInfo OpInfo,
                                  TTI::TargetCostKind CostKind);

  InstructionCost getIntImmCost(const APInt &Imm, Type *Ty,
                                TTI::TargetCostKind CostKind);
  InstructionCost getIntImmCostInst(unsigned Opcode, unsigned Idx,
                                    const APInt &Imm, Type *Ty,
                                    TTI::TargetCostKind CostKind,
                                    Instruction *Inst = nullptr);
  InstructionCost getIntImmCostIntrin(Intrinsic::ID IID, unsigned Idx,
                                      const APInt &Imm, Type *Ty,
                                      TTI::TargetCostKind CostKind);

  /// \name EVL Support for predicated vectorization.
  /// Whether the target supports the %evl parameter of VP intrinsic efficiently
  /// in hardware, for the given opcode and type/alignment. (see LLVM Language
  /// Reference - "Vector Predication Intrinsics",
  /// https://llvm.org/docs/LangRef.html#vector-predication-intrinsics and
  /// "IR-level VP intrinsics",
  /// https://llvm.org/docs/Proposals/VectorPredication.html#ir-level-vp-intrinsics).
  /// \param Opcode the opcode of the instruction checked for predicated version
  /// support.
  /// \param DataType the type of the instruction with the \p Opcode checked for
  /// prediction support.
  /// \param Alignment the alignment for memory access operation checked for
  /// predicated version support.
  bool hasActiveVectorLength(unsigned Opcode, Type *DataType,
                             Align Alignment) const;

  TargetTransformInfo::PopcntSupportKind getPopcntSupport(unsigned TyWidth);

  bool shouldExpandReduction(const IntrinsicInst *II) const;
  bool supportsScalableVectors() const { return ST->hasVInstructions(); }
  bool enableOrderedReductions() const { return true; }
  bool enableScalableVectorization() const { return ST->hasVInstructions(); }
  TailFoldingStyle
  getPreferredTailFoldingStyle(bool IVUpdateMayOverflow) const {
    return ST->hasVInstructions() ? TailFoldingStyle::Data
                                  : TailFoldingStyle::DataWithoutLaneMask;
  }
  std::optional<unsigned> getMaxVScale() const;
  std::optional<unsigned> getVScaleForTuning() const;

  TypeSize getRegisterBitWidth(TargetTransformInfo::RegisterKind K) const;

  unsigned getRegUsageForType(Type *Ty);

  unsigned getMaximumVF(unsigned ElemWidth, unsigned Opcode) const;

  bool preferEpilogueVectorization() const {
    // Epilogue vectorization is usually unprofitable - tail folding or
    // a smaller VF would have been better.  This a blunt hammer - we
    // should re-examine this once vectorization is better tuned.
    return false;
  }

  InstructionCost getMaskedMemoryOpCost(unsigned Opcode, Type *Src,
                                        Align Alignment, unsigned AddressSpace,
                                        TTI::TargetCostKind CostKind);

  InstructionCost getPointersChainCost(ArrayRef<const Value *> Ptrs,
                                       const Value *Base,
                                       const TTI::PointersChainInfo &Info,
                                       Type *AccessTy,
                                       TTI::TargetCostKind CostKind);

  void getUnrollingPreferences(Loop *L, ScalarEvolution &SE,
                               TTI::UnrollingPreferences &UP,
                               OptimizationRemarkEmitter *ORE);

  void getPeelingPreferences(Loop *L, ScalarEvolution &SE,
                             TTI::PeelingPreferences &PP);

  unsigned getMinVectorRegisterBitWidth() const {
    return ST->useRVVForFixedLengthVectors() ? 16 : 0;
  }

  InstructionCost getShuffleCost(TTI::ShuffleKind Kind, VectorType *Tp,
                                 ArrayRef<int> Mask,
                                 TTI::TargetCostKind CostKind, int Index,
                                 VectorType *SubTp,
                                 ArrayRef<const Value *> Args = {},
                                 const Instruction *CxtI = nullptr);

  InstructionCost getScalarizationOverhead(VectorType *Ty,
                                           const APInt &DemandedElts,
                                           bool Insert, bool Extract,
                                           TTI::TargetCostKind CostKind);

  InstructionCost getIntrinsicInstrCost(const IntrinsicCostAttributes &ICA,
                                        TTI::TargetCostKind CostKind);

  InstructionCost getInterleavedMemoryOpCost(
      unsigned Opcode, Type *VecTy, unsigned Factor, ArrayRef<unsigned> Indices,
      Align Alignment, unsigned AddressSpace, TTI::TargetCostKind CostKind,
      bool UseMaskForCond = false, bool UseMaskForGaps = false);

  InstructionCost getGatherScatterOpCost(unsigned Opcode, Type *DataTy,
                                         const Value *Ptr, bool VariableMask,
                                         Align Alignment,
                                         TTI::TargetCostKind CostKind,
                                         const Instruction *I);

  InstructionCost getStridedMemoryOpCost(unsigned Opcode, Type *DataTy,
                                         const Value *Ptr, bool VariableMask,
                                         Align Alignment,
                                         TTI::TargetCostKind CostKind,
                                         const Instruction *I);

  InstructionCost getCostOfKeepingLiveOverCall(ArrayRef<Type *> Tys);

  InstructionCost getCastInstrCost(unsigned Opcode, Type *Dst, Type *Src,
                                   TTI::CastContextHint CCH,
                                   TTI::TargetCostKind CostKind,
                                   const Instruction *I = nullptr);

  InstructionCost getMinMaxReductionCost(Intrinsic::ID IID, VectorType *Ty,
                                         FastMathFlags FMF,
                                         TTI::TargetCostKind CostKind);

  InstructionCost getArithmeticReductionCost(unsigned Opcode, VectorType *Ty,
                                             std::optional<FastMathFlags> FMF,
                                             TTI::TargetCostKind CostKind);

  InstructionCost getExtendedReductionCost(unsigned Opcode, bool IsUnsigned,
                                           Type *ResTy, VectorType *ValTy,
                                           FastMathFlags FMF,
                                           TTI::TargetCostKind CostKind);

  InstructionCost
  getMemoryOpCost(unsigned Opcode, Type *Src, MaybeAlign Alignment,
                  unsigned AddressSpace, TTI::TargetCostKind CostKind,
                  TTI::OperandValueInfo OpdInfo = {TTI::OK_AnyValue, TTI::OP_None},
                  const Instruction *I = nullptr);

  InstructionCost getCmpSelInstrCost(
      unsigned Opcode, Type *ValTy, Type *CondTy, CmpInst::Predicate VecPred,
      TTI::TargetCostKind CostKind,
      TTI::OperandValueInfo Op1Info = {TTI::OK_AnyValue, TTI::OP_None},
      TTI::OperandValueInfo Op2Info = {TTI::OK_AnyValue, TTI::OP_None},
      const Instruction *I = nullptr);

  InstructionCost getCFInstrCost(unsigned Opcode, TTI::TargetCostKind CostKind,
                                 const Instruction *I = nullptr);

  using BaseT::getVectorInstrCost;
  InstructionCost getVectorInstrCost(unsigned Opcode, Type *Val,
                                     TTI::TargetCostKind CostKind,
                                     unsigned Index, Value *Op0, Value *Op1);

  InstructionCost getArithmeticInstrCost(
      unsigned Opcode, Type *Ty, TTI::TargetCostKind CostKind,
      TTI::OperandValueInfo Op1Info = {TTI::OK_AnyValue, TTI::OP_None},
      TTI::OperandValueInfo Op2Info = {TTI::OK_AnyValue, TTI::OP_None},
      ArrayRef<const Value *> Args = {}, const Instruction *CxtI = nullptr);

  bool isElementTypeLegalForScalableVector(Type *Ty) const {
    return TLI->isLegalElementTypeForRVV(TLI->getValueType(DL, Ty));
  }

  bool isLegalMaskedLoadStore(Type *DataType, Align Alignment) {
    if (!ST->hasVInstructions())
      return false;

    EVT DataTypeVT = TLI->getValueType(DL, DataType);

    // Only support fixed vectors if we know the minimum vector size.
    if (DataTypeVT.isFixedLengthVector() && !ST->useRVVForFixedLengthVectors())
      return false;

    EVT ElemType = DataTypeVT.getScalarType();
    if (!ST->enableUnalignedVectorMem() && Alignment < ElemType.getStoreSize())
      return false;

<<<<<<< HEAD
    // TODO: Move bf16/f16 support into isLegalElementTypeForRVV
    return TLI->isLegalElementTypeForRVV(ElemType) ||
           (DataTypeVT.getVectorElementType() == MVT::bf16 &&
            ST->hasVInstructionsBF16Minimal()) ||
           (DataTypeVT.getVectorElementType() == MVT::f16 &&
            ST->hasVInstructionsF16Minimal());
=======
    return TLI->isLegalElementTypeForRVV(ElemType);
>>>>>>> a8d96e15
  }

  bool isLegalMaskedLoad(Type *DataType, Align Alignment) {
    return isLegalMaskedLoadStore(DataType, Alignment);
  }
  bool isLegalMaskedStore(Type *DataType, Align Alignment) {
    return isLegalMaskedLoadStore(DataType, Alignment);
  }

  bool isLegalMaskedGatherScatter(Type *DataType, Align Alignment) {
    if (!ST->hasVInstructions())
      return false;

    EVT DataTypeVT = TLI->getValueType(DL, DataType);

    // Only support fixed vectors if we know the minimum vector size.
    if (DataTypeVT.isFixedLengthVector() && !ST->useRVVForFixedLengthVectors())
      return false;

    // We also need to check if the vector of address is valid.
    EVT PointerTypeVT = EVT(TLI->getPointerTy(DL));
    if (DataTypeVT.isScalableVector() &&
        !TLI->isLegalElementTypeForRVV(PointerTypeVT))
      return false;

    EVT ElemType = DataTypeVT.getScalarType();
    if (!ST->enableUnalignedVectorMem() && Alignment < ElemType.getStoreSize())
      return false;

    // TODO: Move bf16/f16 support into isLegalElementTypeForRVV
    return TLI->isLegalElementTypeForRVV(ElemType) ||
           (DataTypeVT.getVectorElementType() == MVT::bf16 &&
            ST->hasVInstructionsBF16Minimal()) ||
           (DataTypeVT.getVectorElementType() == MVT::f16 &&
            ST->hasVInstructionsF16Minimal());
  }

  bool isLegalMaskedGather(Type *DataType, Align Alignment) {
    return isLegalMaskedGatherScatter(DataType, Alignment);
  }
  bool isLegalMaskedScatter(Type *DataType, Align Alignment) {
    return isLegalMaskedGatherScatter(DataType, Alignment);
  }

  bool forceScalarizeMaskedGather(VectorType *VTy, Align Alignment) {
    // Scalarize masked gather for RV64 if EEW=64 indices aren't supported.
    return ST->is64Bit() && !ST->hasVInstructionsI64();
  }

  bool forceScalarizeMaskedScatter(VectorType *VTy, Align Alignment) {
    // Scalarize masked scatter for RV64 if EEW=64 indices aren't supported.
    return ST->is64Bit() && !ST->hasVInstructionsI64();
  }

  bool isLegalStridedLoadStore(Type *DataType, Align Alignment) {
    EVT DataTypeVT = TLI->getValueType(DL, DataType);
    return TLI->isLegalStridedLoadStore(DataTypeVT, Alignment);
  }

  bool isLegalInterleavedAccessType(VectorType *VTy, unsigned Factor,
                                    Align Alignment, unsigned AddrSpace) {
    return TLI->isLegalInterleavedAccessType(VTy, Factor, Alignment, AddrSpace,
                                             DL);
  }

  bool isLegalMaskedExpandLoad(Type *DataType, Align Alignment);

  bool isLegalMaskedCompressStore(Type *DataTy, Align Alignment);

  bool isVScaleKnownToBeAPowerOfTwo() const {
    return TLI->isVScaleKnownToBeAPowerOfTwo();
  }

  /// \returns How the target needs this vector-predicated operation to be
  /// transformed.
  TargetTransformInfo::VPLegalization
  getVPLegalizationStrategy(const VPIntrinsic &PI) const {
    using VPLegalization = TargetTransformInfo::VPLegalization;
    if (!ST->hasVInstructions() ||
        (PI.getIntrinsicID() == Intrinsic::vp_reduce_mul &&
         cast<VectorType>(PI.getArgOperand(1)->getType())
                 ->getElementType()
                 ->getIntegerBitWidth() != 1))
      return VPLegalization(VPLegalization::Discard, VPLegalization::Convert);
    return VPLegalization(VPLegalization::Legal, VPLegalization::Legal);
  }

  bool isLegalToVectorizeReduction(const RecurrenceDescriptor &RdxDesc,
                                   ElementCount VF) const {
    if (!VF.isScalable())
      return true;

    Type *Ty = RdxDesc.getRecurrenceType();
    if (!TLI->isLegalElementTypeForRVV(TLI->getValueType(DL, Ty)))
      return false;

    // We can't promote f16/bf16 fadd reductions and scalable vectors can't be
    // expanded.
    // TODO: Promote f16/bf16 fmin/fmax reductions
    if (Ty->isBFloatTy() || (Ty->isHalfTy() && !ST->hasVInstructionsF16()))
      return false;

    switch (RdxDesc.getRecurrenceKind()) {
    case RecurKind::Add:
    case RecurKind::FAdd:
    case RecurKind::And:
    case RecurKind::Or:
    case RecurKind::Xor:
    case RecurKind::SMin:
    case RecurKind::SMax:
    case RecurKind::UMin:
    case RecurKind::UMax:
    case RecurKind::FMin:
    case RecurKind::FMax:
    case RecurKind::FMulAdd:
    case RecurKind::IAnyOf:
    case RecurKind::FAnyOf:
      return true;
    default:
      return false;
    }
  }

  unsigned getMaxInterleaveFactor(ElementCount VF) {
    // Don't interleave if the loop has been vectorized with scalable vectors.
    if (VF.isScalable())
      return 1;
    // If the loop will not be vectorized, don't interleave the loop.
    // Let regular unroll to unroll the loop.
    return VF.isScalar() ? 1 : ST->getMaxInterleaveFactor();
  }

  bool enableInterleavedAccessVectorization() { return true; }

  enum RISCVRegisterClass { GPRRC, FPRRC, VRRC };
  unsigned getNumberOfRegisters(unsigned ClassID) const {
    switch (ClassID) {
    case RISCVRegisterClass::GPRRC:
      // 31 = 32 GPR - x0 (zero register)
      // FIXME: Should we exclude fixed registers like SP, TP or GP?
      return 31;
    case RISCVRegisterClass::FPRRC:
      if (ST->hasStdExtF())
        return 32;
      return 0;
    case RISCVRegisterClass::VRRC:
      // Although there are 32 vector registers, v0 is special in that it is the
      // only register that can be used to hold a mask.
      // FIXME: Should we conservatively return 31 as the number of usable
      // vector registers?
      return ST->hasVInstructions() ? 32 : 0;
    }
    llvm_unreachable("unknown register class");
  }

  unsigned getRegisterClassForType(bool Vector, Type *Ty = nullptr) const {
    if (Vector)
      return RISCVRegisterClass::VRRC;
    if (!Ty)
      return RISCVRegisterClass::GPRRC;

    Type *ScalarTy = Ty->getScalarType();
    if ((ScalarTy->isHalfTy() && ST->hasStdExtZfhmin()) ||
        (ScalarTy->isFloatTy() && ST->hasStdExtF()) ||
        (ScalarTy->isDoubleTy() && ST->hasStdExtD())) {
      return RISCVRegisterClass::FPRRC;
    }

    return RISCVRegisterClass::GPRRC;
  }

  const char *getRegisterClassName(unsigned ClassID) const {
    switch (ClassID) {
    case RISCVRegisterClass::GPRRC:
      return "RISCV::GPRRC";
    case RISCVRegisterClass::FPRRC:
      return "RISCV::FPRRC";
    case RISCVRegisterClass::VRRC:
      return "RISCV::VRRC";
    }
    llvm_unreachable("unknown register class");
  }

  bool isLSRCostLess(const TargetTransformInfo::LSRCost &C1,
                     const TargetTransformInfo::LSRCost &C2);

  bool
  shouldConsiderAddressTypePromotion(const Instruction &I,
                                     bool &AllowPromotionWithoutCommonHeader);
  std::optional<unsigned> getMinPageSize() const { return 4096; }
  /// Return true if the (vector) instruction I will be lowered to an
  /// instruction with a scalar splat operand for the given Operand number.
  bool canSplatOperand(Instruction *I, int Operand) const;
  /// Return true if a vector instruction will lower to a target instruction
  /// able to splat the given operand.
  bool canSplatOperand(unsigned Opcode, int Operand) const;

  bool isProfitableToSinkOperands(Instruction *I,
                                  SmallVectorImpl<Use *> &Ops) const;

  TTI::MemCmpExpansionOptions enableMemCmpExpansion(bool OptSize,
                                                    bool IsZeroCmp) const;
};

} // end namespace llvm

#endif // LLVM_LIB_TARGET_RISCV_RISCVTARGETTRANSFORMINFO_H<|MERGE_RESOLUTION|>--- conflicted
+++ resolved
@@ -239,16 +239,7 @@
     if (!ST->enableUnalignedVectorMem() && Alignment < ElemType.getStoreSize())
       return false;
 
-<<<<<<< HEAD
-    // TODO: Move bf16/f16 support into isLegalElementTypeForRVV
-    return TLI->isLegalElementTypeForRVV(ElemType) ||
-           (DataTypeVT.getVectorElementType() == MVT::bf16 &&
-            ST->hasVInstructionsBF16Minimal()) ||
-           (DataTypeVT.getVectorElementType() == MVT::f16 &&
-            ST->hasVInstructionsF16Minimal());
-=======
     return TLI->isLegalElementTypeForRVV(ElemType);
->>>>>>> a8d96e15
   }
 
   bool isLegalMaskedLoad(Type *DataType, Align Alignment) {
@@ -278,12 +269,7 @@
     if (!ST->enableUnalignedVectorMem() && Alignment < ElemType.getStoreSize())
       return false;
 
-    // TODO: Move bf16/f16 support into isLegalElementTypeForRVV
-    return TLI->isLegalElementTypeForRVV(ElemType) ||
-           (DataTypeVT.getVectorElementType() == MVT::bf16 &&
-            ST->hasVInstructionsBF16Minimal()) ||
-           (DataTypeVT.getVectorElementType() == MVT::f16 &&
-            ST->hasVInstructionsF16Minimal());
+    return TLI->isLegalElementTypeForRVV(ElemType);
   }
 
   bool isLegalMaskedGather(Type *DataType, Align Alignment) {
