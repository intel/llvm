--- conflicted
+++ resolved
@@ -73,12 +73,9 @@
 FunctionPass *createRISCVMoveMergePass();
 void initializeRISCVMoveMergePass(PassRegistry &);
 
-<<<<<<< HEAD
-=======
 FunctionPass *createRISCVPushPopOptimizationPass();
 void initializeRISCVPushPopOptPass(PassRegistry &);
 
->>>>>>> bac3a63c
 InstructionSelector *createRISCVInstructionSelector(const RISCVTargetMachine &,
                                                     RISCVSubtarget &,
                                                     RISCVRegisterBankInfo &);
