//===-- RISCVISelLowering.h - RISCV DAG Lowering Interface ------*- C++ -*-===//
//
// Part of the LLVM Project, under the Apache License v2.0 with LLVM Exceptions.
// See https://llvm.org/LICENSE.txt for license information.
// SPDX-License-Identifier: Apache-2.0 WITH LLVM-exception
//
//===----------------------------------------------------------------------===//
//
// This file defines the interfaces that RISCV uses to lower LLVM code into a
// selection DAG.
//
//===----------------------------------------------------------------------===//

#ifndef LLVM_LIB_TARGET_RISCV_RISCVISELLOWERING_H
#define LLVM_LIB_TARGET_RISCV_RISCVISELLOWERING_H

#include "RISCV.h"
#include "llvm/CodeGen/SelectionDAG.h"
#include "llvm/CodeGen/TargetLowering.h"

namespace llvm {
class RISCVSubtarget;
struct RISCVRegisterInfo;
namespace RISCVISD {
enum NodeType : unsigned {
  FIRST_NUMBER = ISD::BUILTIN_OP_END,
  RET_FLAG,
  URET_FLAG,
  SRET_FLAG,
  MRET_FLAG,
  CALL,
  /// Select with condition operator - This selects between a true value and
  /// a false value (ops #3 and #4) based on the boolean result of comparing
  /// the lhs and rhs (ops #0 and #1) of a conditional expression with the
  /// condition code in op #2, a XLenVT constant from the ISD::CondCode enum.
  /// The lhs and rhs are XLenVT integers. The true and false values can be
  /// integer or floating point.
  SELECT_CC,
  BuildPairF64,
  SplitF64,
  TAIL,
  // RV64I shifts, directly matching the semantics of the named RISC-V
  // instructions.
  SLLW,
  SRAW,
  SRLW,
  // 32-bit operations from RV64M that can't be simply matched with a pattern
  // at instruction selection time. These have undefined behavior for division
  // by 0 or overflow (divw) like their target independent counterparts.
  DIVW,
  DIVUW,
  REMUW,
  // RV64IB rotates, directly matching the semantics of the named RISC-V
  // instructions.
  ROLW,
  RORW,
  // RV64IB/RV32IB funnel shifts, with the semantics of the named RISC-V
  // instructions, but the same operand order as fshl/fshr intrinsics.
  FSR,
  FSL,
  // RV64IB funnel shifts, with the semantics of the named RISC-V instructions,
  // but the same operand order as fshl/fshr intrinsics.
  FSRW,
  FSLW,
  // FPR<->GPR transfer operations when the FPR is smaller than XLEN, needed as
  // XLEN is the only legal integer width.
  //
  // FMV_H_X matches the semantics of the FMV.H.X.
  // FMV_X_ANYEXTH is similar to FMV.X.H but has an any-extended result.
  // FMV_W_X_RV64 matches the semantics of the FMV.W.X.
  // FMV_X_ANYEXTW_RV64 is similar to FMV.X.W but has an any-extended result.
  //
  // This is a more convenient semantic for producing dagcombines that remove
  // unnecessary GPR->FPR->GPR moves.
  FMV_H_X,
  FMV_X_ANYEXTH,
  FMV_W_X_RV64,
  FMV_X_ANYEXTW_RV64,
  // READ_CYCLE_WIDE - A read of the 64-bit cycle CSR on a 32-bit target
  // (returns (Lo, Hi)). It takes a chain operand.
  READ_CYCLE_WIDE,
  // Generalized Reverse and Generalized Or-Combine - directly matching the
  // semantics of the named RISC-V instructions. Lowered as custom nodes as
  // TableGen chokes when faced with commutative permutations in deeply-nested
  // DAGs. Each node takes an input operand and a TargetConstant immediate
  // shift amount, and outputs a bit-manipulated version of input. All operands
  // are of type XLenVT.
  GREVI,
  GREVIW,
  GORCI,
  GORCIW,
  SHFLI,
  // Vector Extension
  // VMV_V_X_VL matches the semantics of vmv.v.x but includes an extra operand
  // for the VL value to be used for the operation.
  VMV_V_X_VL,
  // VFMV_V_F_VL matches the semantics of vfmv.v.f but includes an extra operand
  // for the VL value to be used for the operation.
  VFMV_V_F_VL,
  // VMV_X_S matches the semantics of vmv.x.s. The result is always XLenVT sign
  // extended from the vector element size.
  VMV_X_S,
  // Splats an i64 scalar to a vector type (with element type i64) where the
  // scalar is a sign-extended i32.
  SPLAT_VECTOR_I64,
  // Read VLENB CSR
  READ_VLENB,
  // Truncates a RVV integer vector by one power-of-two. Carries both an extra
  // mask and VL operand.
  TRUNCATE_VECTOR_VL,
  // Unit-stride fault-only-first load
  VLEFF,
  VLEFF_MASK,
  // Matches the semantics of vslideup/vslidedown. The first operand is the
  // pass-thru operand, the second is the source vector, the third is the
  // XLenVT index (either constant or non-constant), the fourth is the mask
  // and the fifth the VL.
  VSLIDEUP_VL,
  VSLIDEDOWN_VL,
  // Matches the semantics of the vid.v instruction, with a mask and VL
  // operand.
  VID_VL,
  // Matches the semantics of the vfcnvt.rod function (Convert double-width
  // float to single-width float, rounding towards odd). Takes a double-width
<<<<<<< HEAD
  // float vector and produces a single-width float vector.
  VFNCVT_ROD,
=======
  // float vector and produces a single-width float vector. Also has a mask and
  // VL operand.
  VFNCVT_ROD_VL,
>>>>>>> 2e412c55
  // These nodes match the semantics of the corresponding RVV vector reduction
  // instructions. They produce a vector result which is the reduction
  // performed over the first vector operand plus the first element of the
  // second vector operand. The first operand is an unconstrained vector type,
  // and the result and second operand's types are expected to be the
  // corresponding full-width LMUL=1 type for the first operand:
  //   nxv8i8 = vecreduce_add nxv32i8, nxv8i8
  //   nxv2i32 = vecreduce_add nxv8i32, nxv2i32
  // The different in types does introduce extra vsetvli instructions but
  // similarly it reduces the number of registers consumed per reduction.
  VECREDUCE_ADD,
  VECREDUCE_UMAX,
  VECREDUCE_SMAX,
  VECREDUCE_UMIN,
  VECREDUCE_SMIN,
  VECREDUCE_AND,
  VECREDUCE_OR,
  VECREDUCE_XOR,
  VECREDUCE_FADD,
  VECREDUCE_SEQ_FADD,

  // Vector binary and unary ops with a mask as a third operand, and VL as a
  // fourth operand.
  // FIXME: Can we replace these with ISD::VP_*?
  ADD_VL,
  AND_VL,
  MUL_VL,
  OR_VL,
  SDIV_VL,
  SHL_VL,
  SREM_VL,
  SRA_VL,
  SRL_VL,
  SUB_VL,
  UDIV_VL,
  UREM_VL,
  XOR_VL,
  FADD_VL,
  FSUB_VL,
  FMUL_VL,
  FDIV_VL,
  FNEG_VL,
  FABS_VL,
  FSQRT_VL,
  FMA_VL,
  SMIN_VL,
  SMAX_VL,
  UMIN_VL,
  UMAX_VL,
<<<<<<< HEAD
=======
  MULHS_VL,
  MULHU_VL,
  FP_TO_SINT_VL,
  FP_TO_UINT_VL,
  SINT_TO_FP_VL,
  UINT_TO_FP_VL,
  FP_ROUND_VL,
  FP_EXTEND_VL,
>>>>>>> 2e412c55

  // Vector compare producing a mask. Fourth operand is input mask. Fifth
  // operand is VL.
  SETCC_VL,

<<<<<<< HEAD
=======
  // Vector select with an additional VL operand. This operation is unmasked.
  VSELECT_VL,

  // Mask binary operators.
  VMAND_VL,
  VMOR_VL,
  VMXOR_VL,

>>>>>>> 2e412c55
  // Set mask vector to all zeros or ones.
  VMCLR_VL,
  VMSET_VL,

  // Matches the semantics of vrgather.vx with an extra operand for VL.
  VRGATHER_VX_VL,

<<<<<<< HEAD
=======
  // Vector sign/zero extend with additional mask & VL operands.
  VSEXT_VL,
  VZEXT_VL,

>>>>>>> 2e412c55
  // Memory opcodes start here.
  VLE_VL = ISD::FIRST_TARGET_MEMORY_OPCODE,
  VSE_VL,

  // WARNING: Do not add anything in the end unless you want the node to
  // have memop! In fact, starting from FIRST_TARGET_MEMORY_OPCODE all
  // opcodes will be thought as target memory ops!
};
} // namespace RISCVISD

class RISCVTargetLowering : public TargetLowering {
  const RISCVSubtarget &Subtarget;

public:
  explicit RISCVTargetLowering(const TargetMachine &TM,
                               const RISCVSubtarget &STI);

  const RISCVSubtarget &getSubtarget() const { return Subtarget; }

  bool getTgtMemIntrinsic(IntrinsicInfo &Info, const CallInst &I,
                          MachineFunction &MF,
                          unsigned Intrinsic) const override;
  bool isLegalAddressingMode(const DataLayout &DL, const AddrMode &AM, Type *Ty,
                             unsigned AS,
                             Instruction *I = nullptr) const override;
  bool isLegalICmpImmediate(int64_t Imm) const override;
  bool isLegalAddImmediate(int64_t Imm) const override;
  bool isTruncateFree(Type *SrcTy, Type *DstTy) const override;
  bool isTruncateFree(EVT SrcVT, EVT DstVT) const override;
  bool isZExtFree(SDValue Val, EVT VT2) const override;
  bool isSExtCheaperThanZExt(EVT SrcVT, EVT DstVT) const override;
  bool isCheapToSpeculateCttz() const override;
  bool isCheapToSpeculateCtlz() const override;
  bool isFPImmLegal(const APFloat &Imm, EVT VT,
                    bool ForCodeSize) const override;

  bool hasBitPreservingFPLogic(EVT VT) const override;

  // Provide custom lowering hooks for some operations.
  SDValue LowerOperation(SDValue Op, SelectionDAG &DAG) const override;
  void ReplaceNodeResults(SDNode *N, SmallVectorImpl<SDValue> &Results,
                          SelectionDAG &DAG) const override;

  SDValue PerformDAGCombine(SDNode *N, DAGCombinerInfo &DCI) const override;

  bool targetShrinkDemandedConstant(SDValue Op, const APInt &DemandedBits,
                                    const APInt &DemandedElts,
                                    TargetLoweringOpt &TLO) const override;

  void computeKnownBitsForTargetNode(const SDValue Op,
                                     KnownBits &Known,
                                     const APInt &DemandedElts,
                                     const SelectionDAG &DAG,
                                     unsigned Depth) const override;
  unsigned ComputeNumSignBitsForTargetNode(SDValue Op,
                                           const APInt &DemandedElts,
                                           const SelectionDAG &DAG,
                                           unsigned Depth) const override;

  // This method returns the name of a target specific DAG node.
  const char *getTargetNodeName(unsigned Opcode) const override;

  ConstraintType getConstraintType(StringRef Constraint) const override;

  unsigned getInlineAsmMemConstraint(StringRef ConstraintCode) const override;

  std::pair<unsigned, const TargetRegisterClass *>
  getRegForInlineAsmConstraint(const TargetRegisterInfo *TRI,
                               StringRef Constraint, MVT VT) const override;

  void LowerAsmOperandForConstraint(SDValue Op, std::string &Constraint,
                                    std::vector<SDValue> &Ops,
                                    SelectionDAG &DAG) const override;

  MachineBasicBlock *
  EmitInstrWithCustomInserter(MachineInstr &MI,
                              MachineBasicBlock *BB) const override;

  EVT getSetCCResultType(const DataLayout &DL, LLVMContext &Context,
                         EVT VT) const override;

  bool convertSetCCLogicToBitwiseLogic(EVT VT) const override {
    return VT.isScalarInteger();
  }
  bool convertSelectOfConstantsToMath(EVT VT) const override { return true; }

  bool shouldInsertFencesForAtomic(const Instruction *I) const override {
    return isa<LoadInst>(I) || isa<StoreInst>(I);
  }
  Instruction *emitLeadingFence(IRBuilder<> &Builder, Instruction *Inst,
                                AtomicOrdering Ord) const override;
  Instruction *emitTrailingFence(IRBuilder<> &Builder, Instruction *Inst,
                                 AtomicOrdering Ord) const override;

  bool isFMAFasterThanFMulAndFAdd(const MachineFunction &MF,
                                  EVT VT) const override;

  ISD::NodeType getExtendForAtomicOps() const override {
    return ISD::SIGN_EXTEND;
  }

  ISD::NodeType getExtendForAtomicCmpSwapArg() const override {
    return ISD::SIGN_EXTEND;
  }

  bool shouldExpandShift(SelectionDAG &DAG, SDNode *N) const override {
    if (DAG.getMachineFunction().getFunction().hasMinSize())
      return false;
    return true;
  }
  bool isDesirableToCommuteWithShift(const SDNode *N,
                                     CombineLevel Level) const override;

  /// If a physical register, this returns the register that receives the
  /// exception address on entry to an EH pad.
  Register
  getExceptionPointerRegister(const Constant *PersonalityFn) const override;

  /// If a physical register, this returns the register that receives the
  /// exception typeid on entry to a landing pad.
  Register
  getExceptionSelectorRegister(const Constant *PersonalityFn) const override;

  bool shouldExtendTypeInLibCall(EVT Type) const override;
  bool shouldSignExtendTypeInLibCall(EVT Type, bool IsSigned) const override;

  /// Returns the register with the specified architectural or ABI name. This
  /// method is necessary to lower the llvm.read_register.* and
  /// llvm.write_register.* intrinsics. Allocatable registers must be reserved
  /// with the clang -ffixed-xX flag for access to be allowed.
  Register getRegisterByName(const char *RegName, LLT VT,
                             const MachineFunction &MF) const override;

  // Lower incoming arguments, copy physregs into vregs
  SDValue LowerFormalArguments(SDValue Chain, CallingConv::ID CallConv,
                               bool IsVarArg,
                               const SmallVectorImpl<ISD::InputArg> &Ins,
                               const SDLoc &DL, SelectionDAG &DAG,
                               SmallVectorImpl<SDValue> &InVals) const override;
  bool CanLowerReturn(CallingConv::ID CallConv, MachineFunction &MF,
                      bool IsVarArg,
                      const SmallVectorImpl<ISD::OutputArg> &Outs,
                      LLVMContext &Context) const override;
  SDValue LowerReturn(SDValue Chain, CallingConv::ID CallConv, bool IsVarArg,
                      const SmallVectorImpl<ISD::OutputArg> &Outs,
                      const SmallVectorImpl<SDValue> &OutVals, const SDLoc &DL,
                      SelectionDAG &DAG) const override;
  SDValue LowerCall(TargetLowering::CallLoweringInfo &CLI,
                    SmallVectorImpl<SDValue> &InVals) const override;

  bool shouldConvertConstantLoadToIntImm(const APInt &Imm,
                                         Type *Ty) const override {
    return true;
  }
  bool mayBeEmittedAsTailCall(const CallInst *CI) const override;
  bool shouldConsiderGEPOffsetSplit() const override { return true; }

  bool decomposeMulByConstant(LLVMContext &Context, EVT VT,
                              SDValue C) const override;

  TargetLowering::AtomicExpansionKind
  shouldExpandAtomicRMWInIR(AtomicRMWInst *AI) const override;
  Value *emitMaskedAtomicRMWIntrinsic(IRBuilder<> &Builder, AtomicRMWInst *AI,
                                      Value *AlignedAddr, Value *Incr,
                                      Value *Mask, Value *ShiftAmt,
                                      AtomicOrdering Ord) const override;
  TargetLowering::AtomicExpansionKind
  shouldExpandAtomicCmpXchgInIR(AtomicCmpXchgInst *CI) const override;
  Value *emitMaskedAtomicCmpXchgIntrinsic(IRBuilder<> &Builder,
                                          AtomicCmpXchgInst *CI,
                                          Value *AlignedAddr, Value *CmpVal,
                                          Value *NewVal, Value *Mask,
                                          AtomicOrdering Ord) const override;

  /// Returns true if the target allows unaligned memory accesses of the
  /// specified type.
  bool allowsMisalignedMemoryAccesses(
      EVT VT, unsigned AddrSpace = 0, Align Alignment = Align(1),
      MachineMemOperand::Flags Flags = MachineMemOperand::MONone,
      bool *Fast = nullptr) const override;

<<<<<<< HEAD
=======
  static RISCVVLMUL getLMUL(MVT VT);
  static unsigned getRegClassIDForLMUL(RISCVVLMUL LMul);
  static unsigned getSubregIndexByMVT(MVT VT, unsigned Index);
  static unsigned getRegClassIDForVecVT(MVT VT);
  static std::pair<unsigned, unsigned>
  decomposeSubvectorInsertExtractToSubRegs(MVT VecVT, MVT SubVecVT,
                                           unsigned InsertExtractIdx,
                                           const RISCVRegisterInfo *TRI);
  static MVT getContainerForFixedLengthVector(SelectionDAG &DAG, MVT VT,
                                              const RISCVSubtarget &Subtarget);

>>>>>>> 2e412c55
private:
  void analyzeInputArgs(MachineFunction &MF, CCState &CCInfo,
                        const SmallVectorImpl<ISD::InputArg> &Ins,
                        bool IsRet) const;
  void analyzeOutputArgs(MachineFunction &MF, CCState &CCInfo,
                         const SmallVectorImpl<ISD::OutputArg> &Outs,
                         bool IsRet, CallLoweringInfo *CLI) const;

  template <class NodeTy>
  SDValue getAddr(NodeTy *N, SelectionDAG &DAG, bool IsLocal = true) const;

  SDValue getStaticTLSAddr(GlobalAddressSDNode *N, SelectionDAG &DAG,
                           bool UseGOT) const;
  SDValue getDynamicTLSAddr(GlobalAddressSDNode *N, SelectionDAG &DAG) const;

  SDValue lowerGlobalAddress(SDValue Op, SelectionDAG &DAG) const;
  SDValue lowerBlockAddress(SDValue Op, SelectionDAG &DAG) const;
  SDValue lowerConstantPool(SDValue Op, SelectionDAG &DAG) const;
  SDValue lowerJumpTable(SDValue Op, SelectionDAG &DAG) const;
  SDValue lowerGlobalTLSAddress(SDValue Op, SelectionDAG &DAG) const;
  SDValue lowerSELECT(SDValue Op, SelectionDAG &DAG) const;
  SDValue lowerVASTART(SDValue Op, SelectionDAG &DAG) const;
  SDValue lowerFRAMEADDR(SDValue Op, SelectionDAG &DAG) const;
  SDValue lowerRETURNADDR(SDValue Op, SelectionDAG &DAG) const;
  SDValue lowerShiftLeftParts(SDValue Op, SelectionDAG &DAG) const;
  SDValue lowerShiftRightParts(SDValue Op, SelectionDAG &DAG, bool IsSRA) const;
  SDValue lowerSPLATVECTOR(SDValue Op, SelectionDAG &DAG) const;
  SDValue lowerVectorMaskExt(SDValue Op, SelectionDAG &DAG,
                             int64_t ExtTrueVal) const;
  SDValue lowerVectorMaskTrunc(SDValue Op, SelectionDAG &DAG) const;
  SDValue lowerINSERT_VECTOR_ELT(SDValue Op, SelectionDAG &DAG) const;
  SDValue lowerEXTRACT_VECTOR_ELT(SDValue Op, SelectionDAG &DAG) const;
  SDValue LowerINTRINSIC_WO_CHAIN(SDValue Op, SelectionDAG &DAG) const;
  SDValue LowerINTRINSIC_W_CHAIN(SDValue Op, SelectionDAG &DAG) const;
  SDValue lowerVECREDUCE(SDValue Op, SelectionDAG &DAG) const;
  SDValue lowerFPVECREDUCE(SDValue Op, SelectionDAG &DAG) const;
<<<<<<< HEAD
  SDValue lowerFixedLengthVectorLoadToRVV(SDValue Op, SelectionDAG &DAG) const;
  SDValue lowerFixedLengthVectorStoreToRVV(SDValue Op, SelectionDAG &DAG) const;
  SDValue lowerFixedLengthVectorSetccToRVV(SDValue Op, SelectionDAG &DAG) const;
  SDValue lowerToScalableOp(SDValue Op, SelectionDAG &DAG,
                            unsigned NewOpc) const;
=======
  SDValue lowerINSERT_SUBVECTOR(SDValue Op, SelectionDAG &DAG) const;
  SDValue lowerEXTRACT_SUBVECTOR(SDValue Op, SelectionDAG &DAG) const;
  SDValue lowerFixedLengthVectorLoadToRVV(SDValue Op, SelectionDAG &DAG) const;
  SDValue lowerFixedLengthVectorStoreToRVV(SDValue Op, SelectionDAG &DAG) const;
  SDValue lowerFixedLengthVectorSetccToRVV(SDValue Op, SelectionDAG &DAG) const;
  SDValue lowerFixedLengthVectorLogicOpToRVV(SDValue Op, SelectionDAG &DAG,
                                             unsigned MaskOpc,
                                             unsigned VecOpc) const;
  SDValue lowerFixedLengthVectorSelectToRVV(SDValue Op,
                                            SelectionDAG &DAG) const;
  SDValue lowerToScalableOp(SDValue Op, SelectionDAG &DAG, unsigned NewOpc,
                            bool HasMask = true) const;
  SDValue lowerFixedLengthVectorExtendToRVV(SDValue Op, SelectionDAG &DAG,
                                            unsigned ExtendOpc) const;
>>>>>>> 2e412c55

  bool isEligibleForTailCallOptimization(
      CCState &CCInfo, CallLoweringInfo &CLI, MachineFunction &MF,
      const SmallVector<CCValAssign, 16> &ArgLocs) const;

  /// Generate error diagnostics if any register used by CC has been marked
  /// reserved.
  void validateCCReservedRegs(
      const SmallVectorImpl<std::pair<llvm::Register, llvm::SDValue>> &Regs,
      MachineFunction &MF) const;

  bool useRVVForFixedLengthVectorVT(MVT VT) const;
};

namespace RISCV {
// We use 64 bits as the known part in the scalable vector types.
static constexpr unsigned RVVBitsPerBlock = 64;
} // namespace RISCV

namespace RISCVVIntrinsicsTable {

struct RISCVVIntrinsicInfo {
  unsigned IntrinsicID;
  uint8_t ExtendedOperand;
};

using namespace RISCV;

#define GET_RISCVVIntrinsicsTable_DECL
#include "RISCVGenSearchableTables.inc"

} // end namespace RISCVVIntrinsicsTable

} // end namespace llvm

#endif<|MERGE_RESOLUTION|>--- conflicted
+++ resolved
@@ -122,14 +122,9 @@
   VID_VL,
   // Matches the semantics of the vfcnvt.rod function (Convert double-width
   // float to single-width float, rounding towards odd). Takes a double-width
-<<<<<<< HEAD
-  // float vector and produces a single-width float vector.
-  VFNCVT_ROD,
-=======
   // float vector and produces a single-width float vector. Also has a mask and
   // VL operand.
   VFNCVT_ROD_VL,
->>>>>>> 2e412c55
   // These nodes match the semantics of the corresponding RVV vector reduction
   // instructions. They produce a vector result which is the reduction
   // performed over the first vector operand plus the first element of the
@@ -179,8 +174,6 @@
   SMAX_VL,
   UMIN_VL,
   UMAX_VL,
-<<<<<<< HEAD
-=======
   MULHS_VL,
   MULHU_VL,
   FP_TO_SINT_VL,
@@ -189,14 +182,11 @@
   UINT_TO_FP_VL,
   FP_ROUND_VL,
   FP_EXTEND_VL,
->>>>>>> 2e412c55
 
   // Vector compare producing a mask. Fourth operand is input mask. Fifth
   // operand is VL.
   SETCC_VL,
 
-<<<<<<< HEAD
-=======
   // Vector select with an additional VL operand. This operation is unmasked.
   VSELECT_VL,
 
@@ -205,7 +195,6 @@
   VMOR_VL,
   VMXOR_VL,
 
->>>>>>> 2e412c55
   // Set mask vector to all zeros or ones.
   VMCLR_VL,
   VMSET_VL,
@@ -213,13 +202,10 @@
   // Matches the semantics of vrgather.vx with an extra operand for VL.
   VRGATHER_VX_VL,
 
-<<<<<<< HEAD
-=======
   // Vector sign/zero extend with additional mask & VL operands.
   VSEXT_VL,
   VZEXT_VL,
 
->>>>>>> 2e412c55
   // Memory opcodes start here.
   VLE_VL = ISD::FIRST_TARGET_MEMORY_OPCODE,
   VSE_VL,
@@ -401,8 +387,6 @@
       MachineMemOperand::Flags Flags = MachineMemOperand::MONone,
       bool *Fast = nullptr) const override;
 
-<<<<<<< HEAD
-=======
   static RISCVVLMUL getLMUL(MVT VT);
   static unsigned getRegClassIDForLMUL(RISCVVLMUL LMul);
   static unsigned getSubregIndexByMVT(MVT VT, unsigned Index);
@@ -414,7 +398,6 @@
   static MVT getContainerForFixedLengthVector(SelectionDAG &DAG, MVT VT,
                                               const RISCVSubtarget &Subtarget);
 
->>>>>>> 2e412c55
 private:
   void analyzeInputArgs(MachineFunction &MF, CCState &CCInfo,
                         const SmallVectorImpl<ISD::InputArg> &Ins,
@@ -451,13 +434,6 @@
   SDValue LowerINTRINSIC_W_CHAIN(SDValue Op, SelectionDAG &DAG) const;
   SDValue lowerVECREDUCE(SDValue Op, SelectionDAG &DAG) const;
   SDValue lowerFPVECREDUCE(SDValue Op, SelectionDAG &DAG) const;
-<<<<<<< HEAD
-  SDValue lowerFixedLengthVectorLoadToRVV(SDValue Op, SelectionDAG &DAG) const;
-  SDValue lowerFixedLengthVectorStoreToRVV(SDValue Op, SelectionDAG &DAG) const;
-  SDValue lowerFixedLengthVectorSetccToRVV(SDValue Op, SelectionDAG &DAG) const;
-  SDValue lowerToScalableOp(SDValue Op, SelectionDAG &DAG,
-                            unsigned NewOpc) const;
-=======
   SDValue lowerINSERT_SUBVECTOR(SDValue Op, SelectionDAG &DAG) const;
   SDValue lowerEXTRACT_SUBVECTOR(SDValue Op, SelectionDAG &DAG) const;
   SDValue lowerFixedLengthVectorLoadToRVV(SDValue Op, SelectionDAG &DAG) const;
@@ -472,7 +448,6 @@
                             bool HasMask = true) const;
   SDValue lowerFixedLengthVectorExtendToRVV(SDValue Op, SelectionDAG &DAG,
                                             unsigned ExtendOpc) const;
->>>>>>> 2e412c55
 
   bool isEligibleForTailCallOptimization(
       CCState &CCInfo, CallLoweringInfo &CLI, MachineFunction &MF,
