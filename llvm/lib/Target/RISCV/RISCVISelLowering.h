--- conflicted
+++ resolved
@@ -44,8 +44,6 @@
   SELECT_CC,
   BR_CC,
 
-<<<<<<< HEAD
-=======
   /// Turn a pair of `i<xlen>`s into an even-odd register pair (`untyped`).
   /// - Output: `untyped` even-odd register pair
   /// - Input 0: `i<xlen>` low-order bits, for even register.
@@ -58,7 +56,6 @@
   /// - Input: `untyped` even-odd register pair
   SplitGPRPair,
 
->>>>>>> a8d96e15
   /// Turns a pair of `i32`s into an `f64`. Needed for rv32d/ilp32.
   /// - Output: `f64`.
   /// - Input 0: low-order bits (31-0) (as `i32`), for even register.
