--- conflicted
+++ resolved
@@ -317,10 +317,6 @@
     ProcResourceKind VL, ProcResourceKind VS,
     ProcResourceKind VCQ,
     SiFive7FPLatencies fpLatencies,
-<<<<<<< HEAD
-    bit isFP64Throttled = false,
-=======
->>>>>>> 54c4ef26
     bit hasFastGather = false> {
 
   // Branching
@@ -1556,14 +1552,8 @@
 /// eventually be supplied by different SchedMachineModels.
 multiclass SiFive7SchedResources<int vlen, bit dualVALU,
                                  SiFive7FPLatencies fpLatencies,
-<<<<<<< HEAD
-                                 bit isFP64Throttled,
-                                 bit hasFastGather> {
-  defm SiFive7 : SiFive7ProcResources<extraVALU>;
-=======
                                  bit hasFastGather> {
   defm SiFive7 : SiFive7ProcResources<dualVALU>;
->>>>>>> 54c4ef26
 
   // Pull out defs from SiFive7ProcResources so we can refer to them by name.
   defvar SiFive7PipeA = !cast<ProcResource>(NAME # SiFive7PipeA);
@@ -1589,12 +1579,7 @@
       : SiFive7WriteResBase<vlen, SiFive7PipeA, SiFive7PipeB, SiFive7PipeAB,
                             SiFive7IDiv, SiFive7FDiv, SiFive7VA1,
                             SiFive7VA1OrVA2, SiFive7VL, SiFive7VS,
-<<<<<<< HEAD
-                            SiFive7VCQ, fpLatencies, isFP64Throttled,
-                            hasFastGather>;
-=======
                             SiFive7VCQ, fpLatencies, hasFastGather>;
->>>>>>> 54c4ef26
 
   //===----------------------------------------------------------------------===//
   // Bypass and advance
@@ -1630,10 +1615,6 @@
   bit HasDualVALU = false;
 
   SiFive7FPLatencies FPLatencies;
-<<<<<<< HEAD
-  bit IsFP64Throttled = false;
-=======
->>>>>>> 54c4ef26
   bit HasFastGather = false;
 
   string Name = !subst("Model", "", !subst("SiFive7", "", NAME));
@@ -1660,10 +1641,6 @@
 def SiFive7VLEN1024X300Model : SiFive7SchedMachineModel<1024> {
   let HasDualVALU = true;
   let FPLatencies = SiFive7LowFPLatencies;
-<<<<<<< HEAD
-  let IsFP64Throttled = true;
-=======
->>>>>>> 54c4ef26
   let HasFastGather = true;
 }
 
@@ -1672,10 +1649,6 @@
   let SchedModel = model in
   defm model.Name : SiFive7SchedResources<model.VLEN, model.HasDualVALU,
                                           model.FPLatencies,
-<<<<<<< HEAD
-                                          model.IsFP64Throttled,
-=======
->>>>>>> 54c4ef26
                                           model.HasFastGather>;
 }
 
