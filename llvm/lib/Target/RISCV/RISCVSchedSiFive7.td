--- conflicted
+++ resolved
@@ -216,16 +216,6 @@
       def VA      : ProcResource<1>;
     }
 
-<<<<<<< HEAD
-defvar SiFive7VLEN = 512;
-
-// Branching
-let Latency = 3 in {
-def : WriteRes<WriteJmp, [SiFive7PipeB]>;
-def : WriteRes<WriteJal, [SiFive7PipeB]>;
-def : WriteRes<WriteJalr, [SiFive7PipeB]>;
-}
-=======
     def VL        : ProcResource<1>; // Load sequencer
     def VS        : ProcResource<1>; // Store sequencer
     // The VCQ accepts instructions from the the A Pipe and holds them until the
@@ -239,7 +229,6 @@
     // with that instruction.
     def VCQ       : ProcResource<1>; // Vector Command Queue
   }
->>>>>>> 5ee67ebe
 
   def PipeAB : ProcResGroup<[!cast<ProcResource>(NAME#"PipeA"),
                              !cast<ProcResource>(NAME#"PipeB")]>;
@@ -418,76 +407,25 @@
     let ReleaseAtCycles = [1, 26];
   }
 
-<<<<<<< HEAD
-// Strided loads and stores operate at one element per cycle and should be
-// scheduled accordingly. Indexed loads and stores operate at one element per
-// cycle, and they stall the machine until all addresses have been generated,
-// so they cannot be scheduled. Indexed and strided loads and stores have LMUL
-// specific suffixes, but since SEW is already encoded in the name of the
-// resource, we do not need to use LMULSEWXXX constructors. However, we do
-// use the SEW from the name to determine the number of Cycles.
-
-foreach mx = SchedMxList in {
-  defvar VLDSX0Cycles = SiFive7GetCyclesDefault<mx>.c;
-  defvar Cycles = SiFive7GetCyclesOnePerElement<mx, 8, SiFive7VLEN>.c;
-  defvar IsWorstCase = SiFive7IsWorstCaseMX<mx, SchedMxList>.c;
-  defm SiFive7 : LMULWriteResMXVariant<"WriteVLDS8",  VLDSX0Pred, [SiFive7VCQ, SiFive7VL],
-                                       4, [0, 1], [1, !add(1, VLDSX0Cycles)], !add(3, Cycles),
-                                       [0, 1], [1, !add(1, Cycles)], mx, IsWorstCase>;
-  let Latency = !add(3, Cycles), AcquireAtCycles = [0, 1], ReleaseAtCycles = [1, !add(1, Cycles)] in {
-    defm "" : LMULWriteResMX<"WriteVLDUX8", [SiFive7VCQ, SiFive7VL], mx, IsWorstCase>;
-    defm "" : LMULWriteResMX<"WriteVLDOX8", [SiFive7VCQ, SiFive7VL], mx, IsWorstCase>;
-=======
   // Double precision
   let Latency = fpLatencies.BasicFP64ALU in {
     def : WriteRes<WriteFAdd64, [PipeB]>;
     def : WriteRes<WriteFMul64, [PipeB]>;
     def : WriteRes<WriteFMA64, [PipeB]>;
->>>>>>> 5ee67ebe
   }
   let Latency = 3 in {
     def : WriteRes<WriteFSGNJ64, [PipeB]>;
     def : WriteRes<WriteFMinMax64, [PipeB]>;
   }
-<<<<<<< HEAD
-}
-// TODO: The MxLists need to be filtered by EEW. We only need to support
-// LMUL >= SEW_min/ELEN. Here, the smallest EEW prevents us from having MF8
-// since LMUL >= 16/64.
-foreach mx = ["MF4", "MF2", "M1", "M2", "M4", "M8"] in {
-  defvar VLDSX0Cycles = SiFive7GetCyclesDefault<mx>.c;
-  defvar Cycles = SiFive7GetCyclesOnePerElement<mx, 16, SiFive7VLEN>.c;
-  defvar IsWorstCase = SiFive7IsWorstCaseMX<mx, SchedMxList>.c;
-  defm SiFive7 : LMULWriteResMXVariant<"WriteVLDS16",  VLDSX0Pred, [SiFive7VCQ, SiFive7VL],
-                                       4, [0, 1], [1, !add(1, VLDSX0Cycles)], !add(3, Cycles),
-                                       [0, 1], [1, !add(1, Cycles)], mx, IsWorstCase>;
-  let Latency = !add(3, Cycles), AcquireAtCycles = [0, 1], ReleaseAtCycles = [1, !add(1, Cycles)] in {
-    defm "" : LMULWriteResMX<"WriteVLDUX16", [SiFive7VCQ, SiFive7VL], mx, IsWorstCase>;
-    defm "" : LMULWriteResMX<"WriteVLDOX16", [SiFive7VCQ, SiFive7VL], mx, IsWorstCase>;
-=======
 
   def : WriteRes<WriteFDiv64, [PipeB, FDiv]> {
     let Latency = 56;
     let ReleaseAtCycles = [1, 55];
->>>>>>> 5ee67ebe
   }
   def : WriteRes<WriteFSqrt64, [PipeB, FDiv]> {
     let Latency = 56;
     let ReleaseAtCycles = [1, 55];
   }
-<<<<<<< HEAD
-}
-foreach mx = ["MF2", "M1", "M2", "M4", "M8"] in {
-  defvar VLDSX0Cycles = SiFive7GetCyclesDefault<mx>.c;
-  defvar Cycles = SiFive7GetCyclesOnePerElement<mx, 32, SiFive7VLEN>.c;
-  defvar IsWorstCase = SiFive7IsWorstCaseMX<mx, SchedMxList>.c;
-  defm SiFive7 : LMULWriteResMXVariant<"WriteVLDS32",  VLDSX0Pred, [SiFive7VCQ, SiFive7VL],
-                                       4, [0, 1], [1, !add(1, VLDSX0Cycles)], !add(3, Cycles),
-                                       [0, 1], [1, !add(1, Cycles)], mx, IsWorstCase>;
-  let Latency = !add(3, Cycles), AcquireAtCycles = [0, 1], ReleaseAtCycles = [1, !add(1, Cycles)] in {
-    defm "" : LMULWriteResMX<"WriteVLDUX32", [SiFive7VCQ, SiFive7VL], mx, IsWorstCase>;
-    defm "" : LMULWriteResMX<"WriteVLDOX32", [SiFive7VCQ, SiFive7VL], mx, IsWorstCase>;
-=======
 
   // Conversions
   let Latency = 3 in {
@@ -522,7 +460,6 @@
   def : WriteRes<WriteFMovF32ToI32, [PipeB]>;
   def : WriteRes<WriteFMovI64ToF64, [PipeB]>;
   def : WriteRes<WriteFMovF64ToI64, [PipeB]>;
->>>>>>> 5ee67ebe
   }
 
   // 6. Configuration-Setting Instructions
@@ -531,19 +468,6 @@
   def : WriteRes<WriteVSETIVLI, [PipeA]>;
   def : WriteRes<WriteVSETVL, [PipeA]>;
   }
-<<<<<<< HEAD
-}
-foreach mx = ["M1", "M2", "M4", "M8"] in {
-  defvar VLDSX0Cycles = SiFive7GetCyclesDefault<mx>.c;
-  defvar Cycles = SiFive7GetCyclesOnePerElement<mx, 64, SiFive7VLEN>.c;
-  defvar IsWorstCase = SiFive7IsWorstCaseMX<mx, SchedMxList>.c;
-  defm SiFive7 : LMULWriteResMXVariant<"WriteVLDS64",  VLDSX0Pred, [SiFive7VCQ, SiFive7VL],
-                                       4, [0, 1], [1, !add(1, VLDSX0Cycles)], !add(3, Cycles),
-                                       [0, 1], [1, !add(1, Cycles)], mx, IsWorstCase>;
-  let Latency = !add(3, Cycles), AcquireAtCycles = [0, 1], ReleaseAtCycles = [1, !add(1, Cycles)] in {
-    defm "" : LMULWriteResMX<"WriteVLDUX64", [SiFive7VCQ, SiFive7VL], mx, IsWorstCase>;
-    defm "" : LMULWriteResMX<"WriteVLDOX64", [SiFive7VCQ, SiFive7VL], mx, IsWorstCase>;
-=======
 
   // 7. Vector Loads and Stores
   // Unit-stride loads and stores can operate at the full bandwidth of the memory
@@ -557,7 +481,6 @@
     }
     let Latency = 1, AcquireAtCycles = [0, 1], ReleaseAtCycles = [1, !add(1, Cycles)] in
     defm : LMULWriteResMX<"WriteVSTE",    [VCQ, VS], mx, IsWorstCase>;
->>>>>>> 5ee67ebe
   }
 
   foreach mx = SchedMxList in {
@@ -588,25 +511,10 @@
       defm : LMULWriteResMX<"WriteVLDUX8", [VCQ, VL], mx, IsWorstCase>;
       defm : LMULWriteResMX<"WriteVLDOX8", [VCQ, VL], mx, IsWorstCase>;
     }
-<<<<<<< HEAD
-    let Latency = 1, AcquireAtCycles = [0, 1], ReleaseAtCycles = [1, !add(1, Cycles)] in
-    defm "" : LMULWriteResMX<"WriteVSSEG2e" # eew,   [SiFive7VCQ, SiFive7VS], mx, IsWorstCase>;
-    foreach nf=3-8 in {
-      defvar Cycles = SiFive7GetCyclesSegmented<mx, eew, nf, SiFive7VLEN>.c;
-      defvar IsWorstCase = SiFive7IsWorstCaseMX<mx, SchedMxList>.c;
-      // Does not chain so set latency high
-      let Latency = !add(3, Cycles), AcquireAtCycles = [0, 1], ReleaseAtCycles = [1, !add(1, Cycles)] in {
-        defm "" : LMULWriteResMX<"WriteVLSEG" # nf # "e" # eew,   [SiFive7VCQ, SiFive7VL], mx, IsWorstCase>;
-        defm "" : LMULWriteResMX<"WriteVLSEGFF" # nf # "e" # eew, [SiFive7VCQ, SiFive7VL], mx, IsWorstCase>;
-      }
-      let Latency = 1, AcquireAtCycles = [0, 1], ReleaseAtCycles = [1, !add(1, Cycles)] in
-      defm "" : LMULWriteResMX<"WriteVSSEG" # nf # "e" # eew,   [SiFive7VCQ, SiFive7VS], mx, IsWorstCase>;
-=======
     let Latency = 1, AcquireAtCycles = [0, 1], ReleaseAtCycles = [1, !add(1, Cycles)] in {
       defm : LMULWriteResMX<"WriteVSTS8",  [VCQ, VS], mx, IsWorstCase>;
       defm : LMULWriteResMX<"WriteVSTUX8", [VCQ, VS], mx, IsWorstCase>;
       defm : LMULWriteResMX<"WriteVSTOX8", [VCQ, VS], mx, IsWorstCase>;
->>>>>>> 5ee67ebe
     }
   }
   // TODO: The MxLists need to be filtered by EEW. We only need to support
@@ -691,11 +599,7 @@
   // but they stall the machine until all addresses have been generated.
   foreach mx = SchedMxList in {
     foreach eew = [8, 16, 32, 64] in {
-<<<<<<< HEAD
-      defvar Cycles = SiFive7GetCyclesSegmented<mx, eew, nf, SiFive7VLEN>.c;
-=======
       defvar Cycles = SiFive7GetCyclesSegmentedSeg2<mx>.c;
->>>>>>> 5ee67ebe
       defvar IsWorstCase = SiFive7IsWorstCaseMX<mx, SchedMxList>.c;
       // Does not chain so set latency high
       let Latency = !add(3, Cycles), AcquireAtCycles = [0, 1], ReleaseAtCycles = [1, !add(1, Cycles)] in {
@@ -781,17 +685,6 @@
       defm : LMULWriteResMX<"WriteVICmpI",     [VCQ, VA1], mx, IsWorstCase>;
     }
   }
-<<<<<<< HEAD
-}
-foreach mx = SchedMxList in {
-  foreach sew = SchedSEWSet<mx>.val in {
-    defvar Cycles = !mul(SiFive7GetDivOrSqrtFactor<sew>.c,
-                         !div(SiFive7GetCyclesOnePerElement<mx, sew, SiFive7VLEN>.c, 4));
-    defvar IsWorstCase = SiFive7IsWorstCaseMXSEW<mx, sew, SchedMxList>.c;
-    let Latency = Cycles, AcquireAtCycles = [0, 1], ReleaseAtCycles = [1, !add(1, Cycles)] in {
-      defm "" : LMULSEWWriteResMXSEW<"WriteVIDivV", [SiFive7VCQ, SiFive7VA], mx, sew, IsWorstCase>;
-      defm "" : LMULSEWWriteResMXSEW<"WriteVIDivX", [SiFive7VCQ, SiFive7VA], mx, sew, IsWorstCase>;
-=======
 
   foreach mx = SchedMxList in {
     foreach sew = SchedSEWSet<mx>.val in {
@@ -802,7 +695,6 @@
         defm : LMULSEWWriteResMXSEW<"WriteVIDivV", [VCQ, VA1], mx, sew, IsWorstCase>;
         defm : LMULSEWWriteResMXSEW<"WriteVIDivX", [VCQ, VA1], mx, sew, IsWorstCase>;
       }
->>>>>>> 5ee67ebe
     }
   }
 
@@ -906,35 +798,6 @@
       defm : LMULWriteResMX<"WriteVFCmpF",      [VCQ, VA1], mx, IsWorstCase>;
     }
   }
-<<<<<<< HEAD
-}
-foreach mx = SchedMxList in {
-  defvar Cycles = SiFive7GetCyclesDefault<mx>.c;
-  defvar IsWorstCase = SiFive7IsWorstCaseMX<mx, SchedMxList>.c;
-  let Latency = 8, AcquireAtCycles = [0, 1], ReleaseAtCycles = [1, !add(1, Cycles)] in {
-    defm "" : LMULWriteResMX<"WriteVFCvtFToIV",  [SiFive7VCQ, SiFive7VA], mx, IsWorstCase>;
-  }
-  let Latency = 4, AcquireAtCycles = [0, 1], ReleaseAtCycles = [1, !add(1, Cycles)] in {
-    defm "" : LMULWriteResMX<"WriteVFClassV",    [SiFive7VCQ, SiFive7VA], mx, IsWorstCase>;
-    defm "" : LMULWriteResMX<"WriteVFMergeV",    [SiFive7VCQ, SiFive7VA], mx, IsWorstCase>;
-    defm "" : LMULWriteResMX<"WriteVFMovV",      [SiFive7VCQ, SiFive7VA], mx, IsWorstCase>;
-  }
-  // Mask results can't chain.
-  let Latency = !add(Cycles, 3), AcquireAtCycles = [0, 1], ReleaseAtCycles = [1, !add(1, Cycles)] in {
-    defm "" : LMULWriteResMX<"WriteVFCmpV",      [SiFive7VCQ, SiFive7VA], mx, IsWorstCase>;
-    defm "" : LMULWriteResMX<"WriteVFCmpF",      [SiFive7VCQ, SiFive7VA], mx, IsWorstCase>;
-  }
-}
-foreach mx = SchedMxListF in {
-  foreach sew = SchedSEWSet<mx, isF=1>.val in {
-    defvar Cycles = !mul(SiFive7GetDivOrSqrtFactor<sew>.c,
-                         !div(SiFive7GetCyclesOnePerElement<mx, sew, SiFive7VLEN>.c, 4));
-    defvar IsWorstCase = SiFive7IsWorstCaseMXSEW<mx, sew, SchedMxListF, 1>.c;
-    let Latency = Cycles, AcquireAtCycles = [0, 1], ReleaseAtCycles = [1, !add(1, Cycles)] in {
-      defm "" : LMULSEWWriteResMXSEW<"WriteVFSqrtV", [SiFive7VCQ, SiFive7VA], mx, sew, IsWorstCase>;
-      defm "" : LMULSEWWriteResMXSEW<"WriteVFDivV",  [SiFive7VCQ, SiFive7VA], mx, sew, IsWorstCase>;
-      defm "" : LMULSEWWriteResMXSEW<"WriteVFDivF",  [SiFive7VCQ, SiFive7VA], mx, sew, IsWorstCase>;
-=======
   foreach mx = SchedMxListF in {
     foreach sew = SchedSEWSet<mx, isF=1>.val in {
       defvar Cycles = !mul(SiFive7GetDivOrSqrtFactor<sew>.c,
@@ -945,7 +808,6 @@
         defm : LMULSEWWriteResMXSEW<"WriteVFDivV",  [VCQ, VA1], mx, sew, IsWorstCase>;
         defm : LMULSEWWriteResMXSEW<"WriteVFDivF",  [VCQ, VA1], mx, sew, IsWorstCase>;
       }
->>>>>>> 5ee67ebe
     }
   }
 
@@ -1018,37 +880,16 @@
     }
   }
 
-<<<<<<< HEAD
-// 14. Vector Reduction Operations
-foreach mx = SchedMxList in {
-  foreach sew = SchedSEWSet<mx>.val in {
-    defvar Cycles = SiFive7GetReductionCycles<mx, sew, SiFive7VLEN>.c;
-    defvar IsWorstCase = SiFive7IsWorstCaseMXSEW<mx, sew, SchedMxList>.c;
-    let Latency = Cycles, AcquireAtCycles = [0, 1], ReleaseAtCycles = [1, !add(1, Cycles)] in {
-      defm "" : LMULSEWWriteResMXSEW<"WriteVIRedV_From", [SiFive7VCQ, SiFive7VA],
-                                     mx, sew, IsWorstCase>;
-      defm "" : LMULSEWWriteResMXSEW<"WriteVIRedMinMaxV_From", [SiFive7VCQ, SiFive7VA],
-=======
   foreach mx = SchedMxListWRed in {
     foreach sew = SchedSEWSet<mx, 0, 1>.val in {
       defvar Cycles = SiFive7GetReductionCycles<mx, sew, VLEN>.c;
       defvar IsWorstCase = SiFive7IsWorstCaseMXSEW<mx, sew, SchedMxListWRed>.c;
       let Latency = Cycles, AcquireAtCycles = [0, 1], ReleaseAtCycles = [1, !add(1, Cycles)] in
       defm : LMULSEWWriteResMXSEW<"WriteVIWRedV_From", [VCQ, VA1],
->>>>>>> 5ee67ebe
                                      mx, sew, IsWorstCase>;
     }
   }
 
-<<<<<<< HEAD
-foreach mx = SchedMxListWRed in {
-  foreach sew = SchedSEWSet<mx, 0, 1>.val in {
-    defvar Cycles = SiFive7GetReductionCycles<mx, sew, SiFive7VLEN>.c;
-    defvar IsWorstCase = SiFive7IsWorstCaseMXSEW<mx, sew, SchedMxListWRed>.c;
-    let Latency = Cycles, AcquireAtCycles = [0, 1], ReleaseAtCycles = [1, !add(1, Cycles)] in
-    defm "" : LMULSEWWriteResMXSEW<"WriteVIWRedV_From", [SiFive7VCQ, SiFive7VA],
-                                   mx, sew, IsWorstCase>;
-=======
   foreach mx = SchedMxListF in {
     foreach sew = SchedSEWSet<mx, 1>.val in {
       defvar RedCycles = SiFive7GetReductionCycles<mx, sew, VLEN>.c;
@@ -1064,52 +905,22 @@
       defm : LMULSEWWriteResMXSEW<"WriteVFRedOV_From", [VCQ, VA1],
                                      mx, sew, IsWorstCase>;
     }
->>>>>>> 5ee67ebe
-  }
-
-<<<<<<< HEAD
-foreach mx = SchedMxListF in {
-  foreach sew = SchedSEWSet<mx, 1>.val in {
-    defvar RedCycles = SiFive7GetReductionCycles<mx, sew, SiFive7VLEN>.c;
-    defvar IsWorstCase = SiFive7IsWorstCaseMXSEW<mx, sew, SchedMxListF, 1>.c;
-    let Latency = RedCycles, AcquireAtCycles = [0, 1], ReleaseAtCycles = [1, !add(1, RedCycles)] in {
-      defm "" : LMULSEWWriteResMXSEW<"WriteVFRedV_From", [SiFive7VCQ, SiFive7VA],
-=======
+  }
+
   foreach mx = SchedMxListFWRed in {
     foreach sew = SchedSEWSet<mx, 1, 1>.val in {
       defvar RedCycles = SiFive7GetReductionCycles<mx, sew, VLEN>.c;
       defvar IsWorstCase = SiFive7IsWorstCaseMXSEW<mx, sew, SchedMxListFWRed, 1>.c;
       let Latency = RedCycles, AcquireAtCycles = [0, 1], ReleaseAtCycles = [1, !add(1, RedCycles)] in
       defm : LMULSEWWriteResMXSEW<"WriteVFWRedV_From", [VCQ, VA1],
->>>>>>> 5ee67ebe
                                      mx, sew, IsWorstCase>;
       defvar OrdRedCycles = SiFive7GetOrderedReductionCycles<mx, sew, VLEN>.c;
       let Latency = OrdRedCycles, AcquireAtCycles = [0, 1], ReleaseAtCycles = [1, !add(1, OrdRedCycles)] in
       defm : LMULSEWWriteResMXSEW<"WriteVFWRedOV_From", [VCQ, VA1],
                                      mx, sew, IsWorstCase>;
     }
-<<<<<<< HEAD
-    defvar OrdRedCycles = SiFive7GetOrderedReductionCycles<mx, sew, SiFive7VLEN>.c;
-    let Latency = OrdRedCycles, AcquireAtCycles = [0, 1], ReleaseAtCycles = [1, !add(1, OrdRedCycles)] in
-    defm "" : LMULSEWWriteResMXSEW<"WriteVFRedOV_From", [SiFive7VCQ, SiFive7VA],
-                                   mx, sew, IsWorstCase>;
-=======
->>>>>>> 5ee67ebe
-  }
-
-<<<<<<< HEAD
-foreach mx = SchedMxListFWRed in {
-  foreach sew = SchedSEWSet<mx, 1, 1>.val in {
-    defvar RedCycles = SiFive7GetReductionCycles<mx, sew, SiFive7VLEN>.c;
-    defvar IsWorstCase = SiFive7IsWorstCaseMXSEW<mx, sew, SchedMxListFWRed, 1>.c;
-    let Latency = RedCycles, AcquireAtCycles = [0, 1], ReleaseAtCycles = [1, !add(1, RedCycles)] in
-    defm "" : LMULSEWWriteResMXSEW<"WriteVFWRedV_From", [SiFive7VCQ, SiFive7VA],
-                                   mx, sew, IsWorstCase>;
-    defvar OrdRedCycles = SiFive7GetOrderedReductionCycles<mx, sew, SiFive7VLEN>.c;
-    let Latency = OrdRedCycles, AcquireAtCycles = [0, 1], ReleaseAtCycles = [1, !add(1, OrdRedCycles)] in
-    defm "" : LMULSEWWriteResMXSEW<"WriteVFWRedOV_From", [SiFive7VCQ, SiFive7VA],
-                                   mx, sew, IsWorstCase>;
-=======
+  }
+
   // 15. Vector Mask Instructions
   foreach mx = SchedMxList in {
     defvar Cycles = SiFive7GetCyclesVMask<mx>.c;
@@ -1128,7 +939,6 @@
       defm : LMULWriteResMX<"WriteVIotaV", [VCQ, VA1], mx, IsWorstCase>;
       defm : LMULWriteResMX<"WriteVIdxV", [VCQ, VA1], mx, IsWorstCase>;
     }
->>>>>>> 5ee67ebe
   }
 
   // 16. Vector Permutation Instructions
@@ -1159,16 +969,6 @@
     }
   }
 
-<<<<<<< HEAD
-foreach mx = SchedMxList in {
-  foreach sew = SchedSEWSet<mx>.val in {
-    defvar Cycles = SiFive7GetCyclesOnePerElement<mx, sew, SiFive7VLEN>.c;
-    defvar IsWorstCase = SiFive7IsWorstCaseMXSEW<mx, sew, SchedMxList>.c;
-    let Latency = !add(Cycles, 3), AcquireAtCycles = [0, 1], ReleaseAtCycles = [1, !add(1, Cycles)] in {
-      defm "" : LMULSEWWriteResMXSEW<"WriteVRGatherVV", [SiFive7VCQ, SiFive7VA], mx, sew, IsWorstCase>;
-      defm "" : LMULSEWWriteResMXSEW<"WriteVRGatherEI16VV", [SiFive7VCQ, SiFive7VA], mx, sew, IsWorstCase>;
-      defm "" : LMULSEWWriteResMXSEW<"WriteVCompressV", [SiFive7VCQ, SiFive7VA], mx, sew, IsWorstCase>;
-=======
   foreach mx = SchedMxList in {
     defvar Cycles = SiFive7GetCyclesDefault<mx>.c;
     defvar IsWorstCase = SiFive7IsWorstCaseMX<mx, SchedMxList>.c;
@@ -1178,7 +978,6 @@
       defm : LMULWriteResMX<"WriteVSlideI",     [VCQ, VA1], mx, IsWorstCase>;
       defm : LMULWriteResMX<"WriteVISlide1X",   [VCQ, VA1], mx, IsWorstCase>;
       defm : LMULWriteResMX<"WriteVFSlide1F",   [VCQ, VA1], mx, IsWorstCase>;
->>>>>>> 5ee67ebe
     }
   }
 
