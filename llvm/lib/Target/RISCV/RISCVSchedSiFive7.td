--- conflicted
+++ resolved
@@ -169,8 +169,6 @@
   int c = !mul(6, VLUpperBound);
 }
 
-<<<<<<< HEAD
-=======
 class SiFive7GetSiFiveVFNRClipCycles<string mx, int VLEN> {
   int latency = !cond(
     !eq(mx, "MF8"): 7,
@@ -185,7 +183,6 @@
                                                 VLEN=VLEN>.c;
 }
 
->>>>>>> 10a576f7
 class SiFive7FPLatencies {
   int BasicFP16ALU;
   int BasicFP32ALU;
@@ -232,7 +229,6 @@
     } else {
       def VA      : ProcResource<1>;
     }
-<<<<<<< HEAD
 
     def VL        : ProcResource<1>; // Load sequencer
     def VS        : ProcResource<1>; // Store sequencer
@@ -501,276 +497,6 @@
     defm : LMULWriteResMX<"WriteVSTE",    [VCQ, VS], mx, IsWorstCase>;
   }
 
-=======
-
-    def VL        : ProcResource<1>; // Load sequencer
-    def VS        : ProcResource<1>; // Store sequencer
-    // The VCQ accepts instructions from the the A Pipe and holds them until the
-    // vector unit is ready to dequeue them. The unit dequeues up to one instruction
-    // per cycle, in order, as soon as the sequencer for that type of instruction is
-    // available. This resource is meant to be used for 1 cycle by all vector
-    // instructions, to model that only one vector instruction may be dequeued at a
-    // time. The actual dequeueing into the sequencer is modeled by the VA, VL, and
-    // VS sequencer resources below. Each of them will only accept a single
-    // instruction at a time and remain busy for the number of cycles associated
-    // with that instruction.
-    def VCQ       : ProcResource<1>; // Vector Command Queue
-  }
-
-  def PipeAB : ProcResGroup<[!cast<ProcResource>(NAME#"PipeA"),
-                             !cast<ProcResource>(NAME#"PipeB")]>;
-
-  if extraVALU then
-  def VA1OrVA2 : ProcResGroup<[!cast<ProcResource>(NAME#"VA1"),
-                               !cast<ProcResource>(NAME#"VA2")]>;
-}
-
-multiclass SiFive7WriteResBase<int VLEN,
-    ProcResourceKind PipeA, ProcResourceKind PipeB, ProcResourceKind PipeAB,
-    ProcResourceKind IDiv, ProcResourceKind FDiv,
-    ProcResourceKind VA1, ProcResourceKind VA1OrVA2,
-    ProcResourceKind VL, ProcResourceKind VS,
-    ProcResourceKind VCQ,
-    SiFive7FPLatencies fpLatencies,
-    bit isFP64Throttled = false> {
-
-  // Branching
-  let Latency = 3 in {
-    def : WriteRes<WriteJmp, [PipeB]>;
-    def : WriteRes<WriteJal, [PipeB]>;
-    def : WriteRes<WriteJalr, [PipeB]>;
-  }
-
-  //Short forward branch
-  def : WriteRes<WriteSFB, [PipeA, PipeB]> {
-    let Latency = 3;
-    let NumMicroOps = 2;
-  }
-
-  // Integer arithmetic and logic
-  let Latency = 3 in {
-    def : WriteRes<WriteIALU, [PipeAB]>;
-    def : WriteRes<WriteIALU32, [PipeAB]>;
-    def : WriteRes<WriteShiftImm, [PipeAB]>;
-    def : WriteRes<WriteShiftImm32, [PipeAB]>;
-    def : WriteRes<WriteShiftReg, [PipeAB]>;
-    def : WriteRes<WriteShiftReg32, [PipeAB]>;
-  }
-
-  // Integer multiplication
-  let Latency = 3 in {
-    def : WriteRes<WriteIMul, [PipeB]>;
-    def : WriteRes<WriteIMul32, [PipeB]>;
-  }
-
-  // Integer division
-  def : WriteRes<WriteIDiv, [PipeB, IDiv]> {
-    let Latency = 66;
-    let ReleaseAtCycles = [1, 65];
-  }
-  def : WriteRes<WriteIDiv32,  [PipeB, IDiv]> {
-    let Latency = 34;
-    let ReleaseAtCycles = [1, 33];
-  }
-
-  // Integer remainder
-  def : WriteRes<WriteIRem, [PipeB, IDiv]> {
-    let Latency = 66;
-    let ReleaseAtCycles = [1, 65];
-  }
-  def : WriteRes<WriteIRem32,  [PipeB, IDiv]> {
-    let Latency = 34;
-    let ReleaseAtCycles = [1, 33];
-  }
-
-  // Bitmanip
-  let Latency = 3 in {
-    // Rotates are in the late-B ALU.
-    def : WriteRes<WriteRotateImm, [PipeB]>;
-    def : WriteRes<WriteRotateImm32, [PipeB]>;
-    def : WriteRes<WriteRotateReg, [PipeB]>;
-    def : WriteRes<WriteRotateReg32, [PipeB]>;
-
-    // clz[w]/ctz[w] are in the late-B ALU.
-    def : WriteRes<WriteCLZ, [PipeB]>;
-    def : WriteRes<WriteCLZ32, [PipeB]>;
-    def : WriteRes<WriteCTZ, [PipeB]>;
-    def : WriteRes<WriteCTZ32, [PipeB]>;
-
-    // cpop[w] look exactly like multiply.
-    def : WriteRes<WriteCPOP, [PipeB]>;
-    def : WriteRes<WriteCPOP32, [PipeB]>;
-
-    // orc.b is in the late-B ALU.
-    def : WriteRes<WriteORCB, [PipeB]>;
-
-    // min/max are in the late-B ALU
-    def : WriteRes<WriteIMinMax, [PipeB]>;
-
-    // rev8 is in the late-A and late-B ALUs.
-    def : WriteRes<WriteREV8, [PipeAB]>;
-
-    // shNadd[.uw] is on the early-B and late-B ALUs.
-    def : WriteRes<WriteSHXADD, [PipeB]>;
-    def : WriteRes<WriteSHXADD32, [PipeB]>;
-  }
-
-  // Single-bit instructions
-  // BEXT[I] instruction is available on all ALUs and the other instructions
-  // are only available on the B pipe.
-  let Latency = 3 in {
-    def : WriteRes<WriteSingleBit, [PipeB]>;
-    def : WriteRes<WriteSingleBitImm, [PipeB]>;
-    def : WriteRes<WriteBEXT, [PipeAB]>;
-    def : WriteRes<WriteBEXTI, [PipeAB]>;
-  }
-
-  // Memory
-  def : WriteRes<WriteSTB, [PipeA]>;
-  def : WriteRes<WriteSTH, [PipeA]>;
-  def : WriteRes<WriteSTW, [PipeA]>;
-  def : WriteRes<WriteSTD, [PipeA]>;
-  def : WriteRes<WriteFST16, [PipeA]>;
-  def : WriteRes<WriteFST32, [PipeA]>;
-  def : WriteRes<WriteFST64, [PipeA]>;
-
-  let Latency = 3 in {
-  def : WriteRes<WriteLDB, [PipeA]>;
-  def : WriteRes<WriteLDH, [PipeA]>;
-  def : WriteRes<WriteLDW, [PipeA]>;
-  def : WriteRes<WriteLDD, [PipeA]>;
-  }
-
-  let Latency = 2 in {
-  def : WriteRes<WriteFLD16, [PipeA]>;
-  def : WriteRes<WriteFLD32, [PipeA]>;
-  def : WriteRes<WriteFLD64, [PipeA]>;
-  }
-
-  // Atomic memory
-  def : WriteRes<WriteAtomicSTW, [PipeA]>;
-  def : WriteRes<WriteAtomicSTD, [PipeA]>;
-
-  let Latency = 3 in {
-  def : WriteRes<WriteAtomicW, [PipeA]>;
-  def : WriteRes<WriteAtomicD, [PipeA]>;
-  def : WriteRes<WriteAtomicLDW, [PipeA]>;
-  def : WriteRes<WriteAtomicLDD, [PipeA]>;
-  }
-
-  // Half precision.
-  let Latency = fpLatencies.BasicFP16ALU in {
-  def : WriteRes<WriteFAdd16, [PipeB]>;
-  def : WriteRes<WriteFMul16, [PipeB]>;
-  def : WriteRes<WriteFMA16, [PipeB]>;
-  }
-  let Latency = 3 in {
-  def : WriteRes<WriteFSGNJ16, [PipeB]>;
-  def : WriteRes<WriteFMinMax16, [PipeB]>;
-  }
-
-  let Latency = 14, ReleaseAtCycles = [1, 13] in {
-  def :  WriteRes<WriteFDiv16, [PipeB, FDiv]>;
-  def :  WriteRes<WriteFSqrt16, [PipeB, FDiv]>;
-  }
-
-  // Single precision.
-  let Latency = fpLatencies.BasicFP32ALU in {
-    def : WriteRes<WriteFAdd32, [PipeB]>;
-    def : WriteRes<WriteFMul32, [PipeB]>;
-    def : WriteRes<WriteFMA32, [PipeB]>;
-  }
-  let Latency = 3 in {
-    def : WriteRes<WriteFSGNJ32, [PipeB]>;
-    def : WriteRes<WriteFMinMax32, [PipeB]>;
-  }
-
-  def : WriteRes<WriteFDiv32, [PipeB, FDiv]> {
-    let Latency = 27;
-    let ReleaseAtCycles = [1, 26];
-  }
-  def : WriteRes<WriteFSqrt32, [PipeB, FDiv]> {
-    let Latency = 27;
-    let ReleaseAtCycles = [1, 26];
-  }
-
-  // Double precision
-  let Latency = fpLatencies.BasicFP64ALU in {
-    def : WriteRes<WriteFAdd64, [PipeB]>;
-    def : WriteRes<WriteFMul64, [PipeB]>;
-    def : WriteRes<WriteFMA64, [PipeB]>;
-  }
-  let Latency = 3 in {
-    def : WriteRes<WriteFSGNJ64, [PipeB]>;
-    def : WriteRes<WriteFMinMax64, [PipeB]>;
-  }
-
-  def : WriteRes<WriteFDiv64, [PipeB, FDiv]> {
-    let Latency = 56;
-    let ReleaseAtCycles = [1, 55];
-  }
-  def : WriteRes<WriteFSqrt64, [PipeB, FDiv]> {
-    let Latency = 56;
-    let ReleaseAtCycles = [1, 55];
-  }
-
-  // Conversions
-  let Latency = 3 in {
-  def : WriteRes<WriteFCvtI32ToF16, [PipeB]>;
-  def : WriteRes<WriteFCvtI32ToF32, [PipeB]>;
-  def : WriteRes<WriteFCvtI32ToF64, [PipeB]>;
-  def : WriteRes<WriteFCvtI64ToF16, [PipeB]>;
-  def : WriteRes<WriteFCvtI64ToF32, [PipeB]>;
-  def : WriteRes<WriteFCvtI64ToF64, [PipeB]>;
-  def : WriteRes<WriteFCvtF16ToI32, [PipeB]>;
-  def : WriteRes<WriteFCvtF16ToI64, [PipeB]>;
-  def : WriteRes<WriteFCvtF16ToF32, [PipeB]>;
-  def : WriteRes<WriteFCvtF16ToF64, [PipeB]>;
-  def : WriteRes<WriteFCvtF32ToI32, [PipeB]>;
-  def : WriteRes<WriteFCvtF32ToI64, [PipeB]>;
-  def : WriteRes<WriteFCvtF32ToF16, [PipeB]>;
-  def : WriteRes<WriteFCvtF32ToF64, [PipeB]>;
-  def : WriteRes<WriteFCvtF64ToI32, [PipeB]>;
-  def : WriteRes<WriteFCvtF64ToI64, [PipeB]>;
-  def : WriteRes<WriteFCvtF64ToF16, [PipeB]>;
-  def : WriteRes<WriteFCvtF64ToF32, [PipeB]>;
-
-  def : WriteRes<WriteFClass16, [PipeB]>;
-  def : WriteRes<WriteFClass32, [PipeB]>;
-  def : WriteRes<WriteFClass64, [PipeB]>;
-  def : WriteRes<WriteFCmp16, [PipeB]>;
-  def : WriteRes<WriteFCmp32, [PipeB]>;
-  def : WriteRes<WriteFCmp64, [PipeB]>;
-  def : WriteRes<WriteFMovI16ToF16, [PipeB]>;
-  def : WriteRes<WriteFMovF16ToI16, [PipeB]>;
-  def : WriteRes<WriteFMovI32ToF32, [PipeB]>;
-  def : WriteRes<WriteFMovF32ToI32, [PipeB]>;
-  def : WriteRes<WriteFMovI64ToF64, [PipeB]>;
-  def : WriteRes<WriteFMovF64ToI64, [PipeB]>;
-  }
-
-  // 6. Configuration-Setting Instructions
-  let Latency = 3 in {
-  def : WriteRes<WriteVSETVLI, [PipeA]>;
-  def : WriteRes<WriteVSETIVLI, [PipeA]>;
-  def : WriteRes<WriteVSETVL, [PipeA]>;
-  }
-
-  // 7. Vector Loads and Stores
-  // Unit-stride loads and stores can operate at the full bandwidth of the memory
-  // pipe. The memory pipe is DLEN bits wide on x280.
-  foreach mx = SchedMxList in {
-    defvar Cycles = SiFive7GetCyclesDefault<mx>.c;
-    defvar IsWorstCase = SiFive7IsWorstCaseMX<mx, SchedMxList>.c;
-    let Latency = 4, AcquireAtCycles = [0, 1], ReleaseAtCycles = [1, !add(1, Cycles)] in {
-      defm : LMULWriteResMX<"WriteVLDE",    [VCQ, VL], mx, IsWorstCase>;
-      defm : LMULWriteResMX<"WriteVLDFF",   [VCQ, VL], mx, IsWorstCase>;
-    }
-    let Latency = 1, AcquireAtCycles = [0, 1], ReleaseAtCycles = [1, !add(1, Cycles)] in
-    defm : LMULWriteResMX<"WriteVSTE",    [VCQ, VS], mx, IsWorstCase>;
-  }
-
->>>>>>> 10a576f7
   foreach mx = SchedMxList in {
     defvar Cycles = SiFive7GetMaskLoadStoreCycles<mx>.c;
     defvar IsWorstCase = SiFive7IsWorstCaseMX<mx, SchedMxList>.c;
@@ -1338,7 +1064,46 @@
     }
   }
 
-<<<<<<< HEAD
+  foreach mx = !listremove(SchedMxListW, ["M4"]) in {
+    defvar Cycles = SiFive7GetSiFiveVFNRClipCycles<mx, VLEN>;
+    let Latency = Cycles.latency,
+        AcquireAtCycles = [0, 1],
+        ReleaseAtCycles = [1, !add(1, Cycles.occupancy)] in
+    defm : LMULWriteResMX<"WriteSF_VFNRClipV", [VCQ, VA1], mx,
+                          IsWorstCase=!eq(mx, "M2")>;
+  }
+
+  // XSfvqmaccdod
+  foreach mx = ["M1", "M2", "M4", "M8"] in {
+    defvar Cycles = SiFive7GetCyclesDefault<mx>.c;
+    let Latency = 8,
+        AcquireAtCycles = [0, 1],
+        ReleaseAtCycles = [1, !add(1, Cycles)] in
+    defm : LMULWriteResMX<"WriteSF_VQMACC_DOD", [VCQ, VA1], mx,
+                          IsWorstCase=!eq(mx, "M8")>;
+  }
+
+  // XSfvqmaccqoq
+  foreach mx = ["MF2", "M1", "M2", "M4"] in {
+    defvar Cycles = SiFive7GetCyclesDefault<mx>.c;
+    let Latency = 8,
+        AcquireAtCycles = [0, 1],
+        ReleaseAtCycles = [1, !add(1, Cycles)] in
+    defm : LMULWriteResMX<"WriteSF_VQMACC_QOQ", [VCQ, VA1], mx,
+                          IsWorstCase=!eq(mx, "M4")>;
+  }
+
+  // XSfvfwmaccqqq
+  foreach mx = SchedMxListFW in {
+    defvar Cycles = SiFive7GetCyclesDefault<mx>.c;
+    defvar IsWorstCase = SiFive7IsWorstCaseMX<mx, SchedMxListFW>.c;
+    let Latency = 8,
+        AcquireAtCycles = [0, 1],
+        ReleaseAtCycles = [1, !add(1, Cycles)] in
+    defm : LMULWriteResMX<"WriteSF_VFWMACC_QQQ", [VCQ, VA1], mx, IsWorstCase>;
+  }
+}
+
 //===----------------------------------------------------------------------===//
 
 multiclass SiFive7ReadAdvance {
@@ -1614,6 +1379,15 @@
   def : ReadAdvance<ReadVMov4V, 0>;
   def : ReadAdvance<ReadVMov8V, 0>;
 
+  // XSfvfnrclipxfqf
+  defm : LMULReadAdvance<"ReadSF_VFNRClipV", 0>;
+  defm : LMULReadAdvance<"ReadSF_VFNRClipF", 0>;
+
+  // SiFive VMACC
+  defm : LMULReadAdvance<"ReadSF_VQMACC_DOD",  0>;
+  defm : LMULReadAdvance<"ReadSF_VQMACC_QOQ",  0>;
+  defm : LMULReadAdvance<"ReadSF_VFWMACC_QQQ", 0>;
+
   // Others
   def : ReadAdvance<ReadVMask, 0>;
   def : ReadAdvance<ReadVPassthru_WorstCase, 0>;
@@ -1695,413 +1469,6 @@
   string Name = !subst("Model", "", !subst("SiFive7", "", NAME));
 }
 
-=======
-  foreach mx = !listremove(SchedMxListW, ["M4"]) in {
-    defvar Cycles = SiFive7GetSiFiveVFNRClipCycles<mx, VLEN>;
-    let Latency = Cycles.latency,
-        AcquireAtCycles = [0, 1],
-        ReleaseAtCycles = [1, !add(1, Cycles.occupancy)] in
-    defm : LMULWriteResMX<"WriteSF_VFNRClipV", [VCQ, VA1], mx,
-                          IsWorstCase=!eq(mx, "M2")>;
-  }
-
-  // XSfvqmaccdod
-  foreach mx = ["M1", "M2", "M4", "M8"] in {
-    defvar Cycles = SiFive7GetCyclesDefault<mx>.c;
-    let Latency = 8,
-        AcquireAtCycles = [0, 1],
-        ReleaseAtCycles = [1, !add(1, Cycles)] in
-    defm : LMULWriteResMX<"WriteSF_VQMACC_DOD", [VCQ, VA1], mx,
-                          IsWorstCase=!eq(mx, "M8")>;
-  }
-
-  // XSfvqmaccqoq
-  foreach mx = ["MF2", "M1", "M2", "M4"] in {
-    defvar Cycles = SiFive7GetCyclesDefault<mx>.c;
-    let Latency = 8,
-        AcquireAtCycles = [0, 1],
-        ReleaseAtCycles = [1, !add(1, Cycles)] in
-    defm : LMULWriteResMX<"WriteSF_VQMACC_QOQ", [VCQ, VA1], mx,
-                          IsWorstCase=!eq(mx, "M4")>;
-  }
-
-  // XSfvfwmaccqqq
-  foreach mx = SchedMxListFW in {
-    defvar Cycles = SiFive7GetCyclesDefault<mx>.c;
-    defvar IsWorstCase = SiFive7IsWorstCaseMX<mx, SchedMxListFW>.c;
-    let Latency = 8,
-        AcquireAtCycles = [0, 1],
-        ReleaseAtCycles = [1, !add(1, Cycles)] in
-    defm : LMULWriteResMX<"WriteSF_VFWMACC_QQQ", [VCQ, VA1], mx, IsWorstCase>;
-  }
-}
-
-//===----------------------------------------------------------------------===//
-
-multiclass SiFive7ReadAdvance {
-  // Bypass and advance
-  def : SiFive7AnyToGPRBypass<ReadJmp>;
-  def : SiFive7AnyToGPRBypass<ReadJalr>;
-  def : ReadAdvance<ReadCSR, 0>;
-  def : SiFive7AnyToGPRBypass<ReadStoreData>;
-  def : ReadAdvance<ReadMemBase, 0>;
-  def : SiFive7AnyToGPRBypass<ReadIALU>;
-  def : SiFive7AnyToGPRBypass<ReadIALU32>;
-  def : SiFive7AnyToGPRBypass<ReadShiftImm>;
-  def : SiFive7AnyToGPRBypass<ReadShiftImm32>;
-  def : SiFive7AnyToGPRBypass<ReadShiftReg>;
-  def : SiFive7AnyToGPRBypass<ReadShiftReg32>;
-  def : ReadAdvance<ReadIDiv, 0>;
-  def : ReadAdvance<ReadIDiv32, 0>;
-  def : ReadAdvance<ReadIRem, 0>;
-  def : ReadAdvance<ReadIRem32, 0>;
-  def : ReadAdvance<ReadIMul, 0>;
-  def : ReadAdvance<ReadIMul32, 0>;
-  def : ReadAdvance<ReadAtomicWA, 0>;
-  def : ReadAdvance<ReadAtomicWD, 0>;
-  def : ReadAdvance<ReadAtomicDA, 0>;
-  def : ReadAdvance<ReadAtomicDD, 0>;
-  def : ReadAdvance<ReadAtomicLDW, 0>;
-  def : ReadAdvance<ReadAtomicLDD, 0>;
-  def : ReadAdvance<ReadAtomicSTW, 0>;
-  def : ReadAdvance<ReadAtomicSTD, 0>;
-  def : ReadAdvance<ReadFStoreData, 0>;
-  def : ReadAdvance<ReadFMemBase, 0>;
-  def : ReadAdvance<ReadFAdd16, 0>;
-  def : ReadAdvance<ReadFAdd32, 0>;
-  def : ReadAdvance<ReadFAdd64, 0>;
-  def : ReadAdvance<ReadFMul16, 0>;
-  def : ReadAdvance<ReadFMA16, 0>;
-  def : ReadAdvance<ReadFMA16Addend, 0>;
-  def : ReadAdvance<ReadFMul32, 0>;
-  def : ReadAdvance<ReadFMul64, 0>;
-  def : ReadAdvance<ReadFMA32, 0>;
-  def : ReadAdvance<ReadFMA32Addend, 0>;
-  def : ReadAdvance<ReadFMA64, 0>;
-  def : ReadAdvance<ReadFMA64Addend, 0>;
-  def : ReadAdvance<ReadFDiv16, 0>;
-  def : ReadAdvance<ReadFDiv32, 0>;
-  def : ReadAdvance<ReadFDiv64, 0>;
-  def : ReadAdvance<ReadFSqrt16, 0>;
-  def : ReadAdvance<ReadFSqrt32, 0>;
-  def : ReadAdvance<ReadFSqrt64, 0>;
-  def : ReadAdvance<ReadFCmp16, 0>;
-  def : ReadAdvance<ReadFCmp32, 0>;
-  def : ReadAdvance<ReadFCmp64, 0>;
-  def : ReadAdvance<ReadFSGNJ16, 0>;
-  def : ReadAdvance<ReadFSGNJ32, 0>;
-  def : ReadAdvance<ReadFSGNJ64, 0>;
-  def : ReadAdvance<ReadFMinMax16, 0>;
-  def : ReadAdvance<ReadFMinMax32, 0>;
-  def : ReadAdvance<ReadFMinMax64, 0>;
-  def : ReadAdvance<ReadFCvtF16ToI32, 0>;
-  def : ReadAdvance<ReadFCvtF16ToI64, 0>;
-  def : ReadAdvance<ReadFCvtF32ToI32, 0>;
-  def : ReadAdvance<ReadFCvtF32ToI64, 0>;
-  def : ReadAdvance<ReadFCvtF64ToI32, 0>;
-  def : ReadAdvance<ReadFCvtF64ToI64, 0>;
-  def : ReadAdvance<ReadFCvtI32ToF16, 0>;
-  def : ReadAdvance<ReadFCvtI32ToF32, 0>;
-  def : ReadAdvance<ReadFCvtI32ToF64, 0>;
-  def : ReadAdvance<ReadFCvtI64ToF16, 0>;
-  def : ReadAdvance<ReadFCvtI64ToF32, 0>;
-  def : ReadAdvance<ReadFCvtI64ToF64, 0>;
-  def : ReadAdvance<ReadFCvtF32ToF64, 0>;
-  def : ReadAdvance<ReadFCvtF64ToF32, 0>;
-  def : ReadAdvance<ReadFCvtF16ToF32, 0>;
-  def : ReadAdvance<ReadFCvtF32ToF16, 0>;
-  def : ReadAdvance<ReadFCvtF16ToF64, 0>;
-  def : ReadAdvance<ReadFCvtF64ToF16, 0>;
-  def : ReadAdvance<ReadFMovF16ToI16, 0>;
-  def : ReadAdvance<ReadFMovI16ToF16, 0>;
-  def : ReadAdvance<ReadFMovF32ToI32, 0>;
-  def : ReadAdvance<ReadFMovI32ToF32, 0>;
-  def : ReadAdvance<ReadFMovF64ToI64, 0>;
-  def : ReadAdvance<ReadFMovI64ToF64, 0>;
-  def : ReadAdvance<ReadFClass16, 0>;
-  def : ReadAdvance<ReadFClass32, 0>;
-  def : ReadAdvance<ReadFClass64, 0>;
-
-  def : SiFive7AnyToGPRBypass<ReadSFBJmp, 0>;
-  def : SiFive7AnyToGPRBypass<ReadSFBALU, 0>;
-
-  // Bitmanip
-  def : SiFive7AnyToGPRBypass<ReadRotateImm>;
-  def : SiFive7AnyToGPRBypass<ReadRotateImm32>;
-  def : SiFive7AnyToGPRBypass<ReadRotateReg>;
-  def : SiFive7AnyToGPRBypass<ReadRotateReg32>;
-  def : SiFive7AnyToGPRBypass<ReadCLZ>;
-  def : SiFive7AnyToGPRBypass<ReadCLZ32>;
-  def : SiFive7AnyToGPRBypass<ReadCTZ>;
-  def : SiFive7AnyToGPRBypass<ReadCTZ32>;
-  def : ReadAdvance<ReadCPOP, 0>;
-  def : ReadAdvance<ReadCPOP32, 0>;
-  def : SiFive7AnyToGPRBypass<ReadORCB>;
-  def : SiFive7AnyToGPRBypass<ReadIMinMax>;
-  def : SiFive7AnyToGPRBypass<ReadREV8>;
-  def : SiFive7AnyToGPRBypass<ReadSHXADD>;
-  def : SiFive7AnyToGPRBypass<ReadSHXADD32>;
-  // Single-bit instructions
-  def : SiFive7AnyToGPRBypass<ReadSingleBit>;
-  def : SiFive7AnyToGPRBypass<ReadSingleBitImm>;
-
-  // 6. Configuration-Setting Instructions
-  def : ReadAdvance<ReadVSETVLI, 2>;
-  def : ReadAdvance<ReadVSETVL, 2>;
-
-  // 7. Vector Loads and Stores
-  def : ReadAdvance<ReadVLDX, 0>;
-  def : ReadAdvance<ReadVSTX, 0>;
-  defm : LMULReadAdvance<"ReadVSTEV", 0>;
-  defm : LMULReadAdvance<"ReadVSTM", 0>;
-  def : ReadAdvance<ReadVLDSX, 0>;
-  def : ReadAdvance<ReadVSTSX, 0>;
-  defm : LMULReadAdvance<"ReadVSTS8V", 0>;
-  defm : LMULReadAdvance<"ReadVSTS16V", 0>;
-  defm : LMULReadAdvance<"ReadVSTS32V", 0>;
-  defm : LMULReadAdvance<"ReadVSTS64V", 0>;
-  defm : LMULReadAdvance<"ReadVLDUXV", 0>;
-  defm : LMULReadAdvance<"ReadVLDOXV", 0>;
-  defm : LMULReadAdvance<"ReadVSTUX8", 0>;
-  defm : LMULReadAdvance<"ReadVSTUX16", 0>;
-  defm : LMULReadAdvance<"ReadVSTUX32", 0>;
-  defm : LMULReadAdvance<"ReadVSTUX64", 0>;
-  defm : LMULReadAdvance<"ReadVSTUXV", 0>;
-  defm : LMULReadAdvance<"ReadVSTUX8V", 0>;
-  defm : LMULReadAdvance<"ReadVSTUX16V", 0>;
-  defm : LMULReadAdvance<"ReadVSTUX32V", 0>;
-  defm : LMULReadAdvance<"ReadVSTUX64V", 0>;
-  defm : LMULReadAdvance<"ReadVSTOX8", 0>;
-  defm : LMULReadAdvance<"ReadVSTOX16", 0>;
-  defm : LMULReadAdvance<"ReadVSTOX32", 0>;
-  defm : LMULReadAdvance<"ReadVSTOX64", 0>;
-  defm : LMULReadAdvance<"ReadVSTOXV", 0>;
-  defm : LMULReadAdvance<"ReadVSTOX8V", 0>;
-  defm : LMULReadAdvance<"ReadVSTOX16V", 0>;
-  defm : LMULReadAdvance<"ReadVSTOX32V", 0>;
-  defm : LMULReadAdvance<"ReadVSTOX64V", 0>;
-  // LMUL Aware
-  def : ReadAdvance<ReadVST1R, 0>;
-  def : ReadAdvance<ReadVST2R, 0>;
-  def : ReadAdvance<ReadVST4R, 0>;
-  def : ReadAdvance<ReadVST8R, 0>;
-
-  // 11. Vector Integer Arithmetic Instructions
-  defm : LMULReadAdvance<"ReadVIALUV", 0>;
-  defm : LMULReadAdvance<"ReadVIALUX", 0>;
-  defm : LMULReadAdvanceW<"ReadVIWALUV", 0>;
-  defm : LMULReadAdvanceW<"ReadVIWALUX", 0>;
-  defm : LMULReadAdvance<"ReadVExtV", 0>;
-  defm : LMULReadAdvance<"ReadVICALUV", 0>;
-  defm : LMULReadAdvance<"ReadVICALUX", 0>;
-  defm : LMULReadAdvance<"ReadVShiftV", 0>;
-  defm : LMULReadAdvance<"ReadVShiftX", 0>;
-  defm : LMULReadAdvanceW<"ReadVNShiftV", 0>;
-  defm : LMULReadAdvanceW<"ReadVNShiftX", 0>;
-  defm : LMULReadAdvance<"ReadVICmpV", 0>;
-  defm : LMULReadAdvance<"ReadVICmpX", 0>;
-  defm : LMULReadAdvance<"ReadVIMinMaxV", 0>;
-  defm : LMULReadAdvance<"ReadVIMinMaxX", 0>;
-  defm : LMULReadAdvance<"ReadVIMulV", 0>;
-  defm : LMULReadAdvance<"ReadVIMulX", 0>;
-  defm : LMULSEWReadAdvance<"ReadVIDivV", 0>;
-  defm : LMULSEWReadAdvance<"ReadVIDivX", 0>;
-  defm : LMULReadAdvanceW<"ReadVIWMulV", 0>;
-  defm : LMULReadAdvanceW<"ReadVIWMulX", 0>;
-  defm : LMULReadAdvance<"ReadVIMulAddV", 0>;
-  defm : LMULReadAdvance<"ReadVIMulAddX", 0>;
-  defm : LMULReadAdvanceW<"ReadVIWMulAddV", 0>;
-  defm : LMULReadAdvanceW<"ReadVIWMulAddX", 0>;
-  defm : LMULReadAdvance<"ReadVIMergeV", 0>;
-  defm : LMULReadAdvance<"ReadVIMergeX", 0>;
-  defm : LMULReadAdvance<"ReadVIMovV", 0>;
-  defm : LMULReadAdvance<"ReadVIMovX", 0>;
-
-  // 12. Vector Fixed-Point Arithmetic Instructions
-  defm : LMULReadAdvance<"ReadVSALUV", 0>;
-  defm : LMULReadAdvance<"ReadVSALUX", 0>;
-  defm : LMULReadAdvance<"ReadVAALUV", 0>;
-  defm : LMULReadAdvance<"ReadVAALUX", 0>;
-  defm : LMULReadAdvance<"ReadVSMulV", 0>;
-  defm : LMULReadAdvance<"ReadVSMulX", 0>;
-  defm : LMULReadAdvance<"ReadVSShiftV", 0>;
-  defm : LMULReadAdvance<"ReadVSShiftX", 0>;
-  defm : LMULReadAdvanceW<"ReadVNClipV", 0>;
-  defm : LMULReadAdvanceW<"ReadVNClipX", 0>;
-
-  // 13. Vector Floating-Point Instructions
-  defm : LMULSEWReadAdvanceF<"ReadVFALUV", 0>;
-  defm : LMULSEWReadAdvanceF<"ReadVFALUF", 0>;
-  defm : LMULSEWReadAdvanceFW<"ReadVFWALUV", 0>;
-  defm : LMULSEWReadAdvanceFW<"ReadVFWALUF", 0>;
-  defm : LMULSEWReadAdvanceF<"ReadVFMulV", 0>;
-  defm : LMULSEWReadAdvanceF<"ReadVFMulF", 0>;
-  defm : LMULSEWReadAdvanceF<"ReadVFDivV", 0>;
-  defm : LMULSEWReadAdvanceF<"ReadVFDivF", 0>;
-  defm : LMULSEWReadAdvanceFW<"ReadVFWMulV", 0>;
-  defm : LMULSEWReadAdvanceFW<"ReadVFWMulF", 0>;
-  defm : LMULSEWReadAdvanceF<"ReadVFMulAddV", 0>;
-  defm : LMULSEWReadAdvanceF<"ReadVFMulAddF", 0>;
-  defm : LMULSEWReadAdvanceFW<"ReadVFWMulAddV", 0>;
-  defm : LMULSEWReadAdvanceFW<"ReadVFWMulAddF", 0>;
-  defm : LMULSEWReadAdvanceF<"ReadVFSqrtV", 0>;
-  defm : LMULSEWReadAdvanceF<"ReadVFRecpV", 0>;
-  defm : LMULSEWReadAdvanceF<"ReadVFMinMaxV", 0>;
-  defm : LMULSEWReadAdvanceF<"ReadVFMinMaxF", 0>;
-  defm : LMULSEWReadAdvanceF<"ReadVFSgnjV", 0>;
-  defm : LMULSEWReadAdvanceF<"ReadVFSgnjF", 0>;
-  defm : LMULReadAdvance<"ReadVFCmpV", 0>;
-  defm : LMULReadAdvance<"ReadVFCmpF", 0>;
-  defm : LMULReadAdvance<"ReadVFClassV", 0>;
-  defm : LMULReadAdvance<"ReadVFMergeV", 0>;
-  defm : LMULReadAdvance<"ReadVFMergeF", 0>;
-  defm : LMULReadAdvance<"ReadVFMovF", 0>;
-  defm : LMULSEWReadAdvanceF<"ReadVFCvtIToFV", 0>;
-  defm : LMULReadAdvance<"ReadVFCvtFToIV", 0>;
-  defm : LMULSEWReadAdvanceW<"ReadVFWCvtIToFV", 0>;
-  defm : LMULReadAdvanceFW<"ReadVFWCvtFToIV", 0>;
-  defm : LMULSEWReadAdvanceFW<"ReadVFWCvtFToFV", 0>;
-  defm : LMULSEWReadAdvanceFW<"ReadVFNCvtIToFV", 0>;
-  defm : LMULReadAdvanceW<"ReadVFNCvtFToIV", 0>;
-  defm : LMULSEWReadAdvanceFW<"ReadVFNCvtFToFV", 0>;
-
-  // 14. Vector Reduction Operations
-  def : ReadAdvance<ReadVIRedV, 0>;
-  def : ReadAdvance<ReadVIRedV0, 0>;
-  def : ReadAdvance<ReadVIWRedV, 0>;
-  def : ReadAdvance<ReadVIWRedV0, 0>;
-  def : ReadAdvance<ReadVFRedV, 0>;
-  def : ReadAdvance<ReadVFRedV0, 0>;
-  def : ReadAdvance<ReadVFRedOV, 0>;
-  def : ReadAdvance<ReadVFRedOV0, 0>;
-  def : ReadAdvance<ReadVFWRedV, 0>;
-  def : ReadAdvance<ReadVFWRedV0, 0>;
-  def : ReadAdvance<ReadVFWRedOV, 0>;
-  def : ReadAdvance<ReadVFWRedOV0, 0>;
-
-  // 15. Vector Mask Instructions
-  defm : LMULReadAdvance<"ReadVMALUV", 0>;
-  defm : LMULReadAdvance<"ReadVMPopV", 0>;
-  defm : LMULReadAdvance<"ReadVMFFSV", 0>;
-  defm : LMULReadAdvance<"ReadVMSFSV", 0>;
-  defm : LMULReadAdvance<"ReadVIotaV", 0>;
-
-  // 16. Vector Permutation Instructions
-  def : ReadAdvance<ReadVMovXS, 0>;
-  def : ReadAdvance<ReadVMovSX_V, 0>;
-  def : ReadAdvance<ReadVMovSX_X, 0>;
-  def : ReadAdvance<ReadVMovFS, 0>;
-  def : ReadAdvance<ReadVMovSF_V, 0>;
-  def : ReadAdvance<ReadVMovSF_F, 0>;
-  defm : LMULReadAdvance<"ReadVISlideV", 0>;
-  defm : LMULReadAdvance<"ReadVISlideX", 0>;
-  defm : LMULReadAdvance<"ReadVFSlideV", 0>;
-  defm : LMULReadAdvance<"ReadVFSlideF", 0>;
-  defm : LMULSEWReadAdvance<"ReadVRGatherVV_data", 0>;
-  defm : LMULSEWReadAdvance<"ReadVRGatherVV_index", 0>;
-  defm : LMULSEWReadAdvance<"ReadVRGatherEI16VV_data", 0>;
-  defm : LMULSEWReadAdvance<"ReadVRGatherEI16VV_index", 0>;
-  defm : LMULReadAdvance<"ReadVRGatherVX_data", 0>;
-  defm : LMULReadAdvance<"ReadVRGatherVX_index", 0>;
-  defm : LMULReadAdvance<"ReadVRGatherVI_data", 0>;
-  defm : LMULSEWReadAdvance<"ReadVCompressV", 0>;
-  // LMUL Aware
-  def : ReadAdvance<ReadVMov1V, 0>;
-  def : ReadAdvance<ReadVMov2V, 0>;
-  def : ReadAdvance<ReadVMov4V, 0>;
-  def : ReadAdvance<ReadVMov8V, 0>;
-
-  // XSfvfnrclipxfqf
-  defm : LMULReadAdvance<"ReadSF_VFNRClipV", 0>;
-  defm : LMULReadAdvance<"ReadSF_VFNRClipF", 0>;
-
-  // SiFive VMACC
-  defm : LMULReadAdvance<"ReadSF_VQMACC_DOD",  0>;
-  defm : LMULReadAdvance<"ReadSF_VQMACC_QOQ",  0>;
-  defm : LMULReadAdvance<"ReadSF_VFWMACC_QQQ", 0>;
-
-  // Others
-  def : ReadAdvance<ReadVMask, 0>;
-  def : ReadAdvance<ReadVPassthru_WorstCase, 0>;
-  foreach mx = SchedMxList in {
-    def : ReadAdvance<!cast<SchedRead>("ReadVPassthru_" # mx), 0>;
-    foreach sew = SchedSEWSet<mx>.val in
-      def : ReadAdvance<!cast<SchedRead>("ReadVPassthru_" # mx  # "_E" # sew), 0>;
-  }
-}
-
-//===----------------------------------------------------------------------===//
-
-/// This multiclass is a "bundle" of (1) processor resources (i.e. pipes) and
-/// (2) WriteRes entries. It's parameterized by config values that will
-/// eventually be supplied by different SchedMachineModels.
-multiclass SiFive7SchedResources<int vlen, bit extraVALU,
-                                 SiFive7FPLatencies fpLatencies,
-                                 bit isFP64Throttled> {
-  defm SiFive7 : SiFive7ProcResources<extraVALU>;
-
-  // Pull out defs from SiFive7ProcResources so we can refer to them by name.
-  defvar SiFive7PipeA = !cast<ProcResource>(NAME # SiFive7PipeA);
-  defvar SiFive7PipeB = !cast<ProcResource>(NAME # SiFive7PipeB);
-  defvar SiFive7PipeAB = !cast<ProcResGroup>(NAME # SiFive7PipeAB);
-  defvar SiFive7IDiv = !cast<ProcResource>(NAME # SiFive7IDiv);
-  defvar SiFive7FDiv = !cast<ProcResource>(NAME # SiFive7FDiv);
-  // Pass SiFive7VA for VA1 and VA1OrVA2 if there is only 1 VALU.
-  defvar SiFive7VA1 = !if (extraVALU,
-                            !cast<ProcResource>(NAME # SiFive7VA1),
-                            !cast<ProcResource>(NAME # SiFive7VA));
-  defvar SiFive7VA1OrVA2 = !if (extraVALU,
-                            !cast<ProcResGroup>(NAME # SiFive7VA1OrVA2),
-                            !cast<ProcResource>(NAME # SiFive7VA));
-  defvar SiFive7VA = !cast<ProcResource>(NAME # SiFive7VA);
-  defvar SiFive7VL = !cast<ProcResource>(NAME # SiFive7VL);
-  defvar SiFive7VS = !cast<ProcResource>(NAME # SiFive7VS);
-  defvar SiFive7VCQ = !cast<ProcResource>(NAME # SiFive7VCQ);
-
-  // Define WriteRes records that are the same across all SiFive7 derived
-  // SchedModels.
-  defm SiFive7
-      : SiFive7WriteResBase<vlen, SiFive7PipeA, SiFive7PipeB, SiFive7PipeAB,
-                            SiFive7IDiv, SiFive7FDiv, SiFive7VA1,
-                            SiFive7VA1OrVA2, SiFive7VL, SiFive7VS,
-                            SiFive7VCQ, fpLatencies, isFP64Throttled>;
-
-  //===----------------------------------------------------------------------===//
-  // Bypass and advance
-
-  defm SiFive7 : SiFive7ReadAdvance;
-  //===----------------------------------------------------------------------===//
-  // Unsupported extensions
-  defm : UnsupportedSchedQ;
-  defm : UnsupportedSchedZabha;
-  defm : UnsupportedSchedZbc;
-  defm : UnsupportedSchedZbkb;
-  defm : UnsupportedSchedZbkx;
-  defm : UnsupportedSchedZfa;
-  defm : UnsupportedSchedZvk;
-}
-
-class SiFive7SchedMachineModel<int vlen> : SchedMachineModel {
-  let MicroOpBufferSize = 0; // Explicitly set to zero since SiFive7 is in-order.
-  let IssueWidth = 2;        // 2 micro-ops are dispatched per cycle.
-  let LoadLatency = 3;
-  let MispredictPenalty = 3;
-  let CompleteModel = 0;
-  let EnableIntervals = true;
-  let UnsupportedFeatures = [HasStdExtZbkb, HasStdExtZbkc, HasStdExtZbkx,
-                             HasStdExtZcmt, HasStdExtZknd, HasStdExtZkne,
-                             HasStdExtZknh, HasStdExtZksed, HasStdExtZksh,
-                             HasStdExtZkr];
-  int VLEN = vlen;
-  bit HasExtraVALU = false;
-
-  SiFive7FPLatencies FPLatencies;
-  bit IsFP64Throttled = false;
-
-  string Name = !subst("Model", "", !subst("SiFive7", "", NAME));
-}
-
->>>>>>> 10a576f7
 /// Auxiliary config values.
 def SiFive7DefaultFPLatencies : SiFive7FPLatencies {
   let BasicFP16ALU = 5;
