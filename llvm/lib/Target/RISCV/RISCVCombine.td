//=- RISCVCombine.td - Define RISC-V Combine Rules -----------*- tablegen -*-=//
//
// Part of the LLVM Project, under the Apache License v2.0 with LLVM Exceptions.
// See https://llvm.org/LICENSE.txt for license information.
// SPDX-License-Identifier: Apache-2.0 WITH LLVM-exception
//
//===----------------------------------------------------------------------===//
//
//
//===----------------------------------------------------------------------===//

include "llvm/Target/GlobalISel/Combine.td"

def RISCVPreLegalizerCombiner: GICombiner<
  "RISCVPreLegalizerCombinerImpl", [all_combines]> {
}

def RISCVO0PreLegalizerCombiner: GICombiner<
  "RISCVO0PreLegalizerCombinerImpl", [optnone_combines]> {
}

// Post-legalization combines which are primarily optimizations.
// TODO: Add more combines.
def RISCVPostLegalizerCombiner
    : GICombiner<"RISCVPostLegalizerCombinerImpl",
<<<<<<< HEAD
                 [redundant_and, identity_combines, commute_constant_to_rhs,
                  constant_fold_cast_op]> {
=======
                 [sub_to_add, combines_for_extload, redundant_and,
                  identity_combines, shift_immed_chain,
                  commute_constant_to_rhs]> {
>>>>>>> a8d96e15
}<|MERGE_RESOLUTION|>--- conflicted
+++ resolved
@@ -23,12 +23,7 @@
 // TODO: Add more combines.
 def RISCVPostLegalizerCombiner
     : GICombiner<"RISCVPostLegalizerCombinerImpl",
-<<<<<<< HEAD
-                 [redundant_and, identity_combines, commute_constant_to_rhs,
-                  constant_fold_cast_op]> {
-=======
                  [sub_to_add, combines_for_extload, redundant_and,
                   identity_combines, shift_immed_chain,
                   commute_constant_to_rhs]> {
->>>>>>> a8d96e15
 }