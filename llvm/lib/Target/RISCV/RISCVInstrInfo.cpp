--- conflicted
+++ resolved
@@ -4618,16 +4618,9 @@
         .addReg(DestReg, RegState::Kill)
         .addImm(ShiftAmount)
         .setMIFlag(Flag);
-<<<<<<< HEAD
-  } else if (STI.hasShlAdd(3) &&
-             ((Amount % 3 == 0 && isPowerOf2_64(Amount / 3)) ||
-              (Amount % 5 == 0 && isPowerOf2_64(Amount / 5)) ||
-              (Amount % 9 == 0 && isPowerOf2_64(Amount / 9)))) {
-=======
   } else if (int ShXAmount, ShiftAmount;
              STI.hasShlAdd(3) &&
              (ShXAmount = isShifted359(Amount, ShiftAmount)) != 0) {
->>>>>>> 54c4ef26
     // We can use Zba SHXADD+SLLI instructions for multiply in some cases.
     unsigned Opc;
     switch (ShXAmount) {
