--- conflicted
+++ resolved
@@ -69,12 +69,8 @@
 //===----------------------------------------------------------------------===//
 
 class NDSRVInstBB<bit cs, string opcodestr>
-<<<<<<< HEAD
-    : RVInst<(outs), (ins GPR:$rs1, uimmlog2xlen:$cimm, bare_simm11_lsb0:$imm10),
-=======
     : RVInst<(outs),
              (ins GPR:$rs1, uimmlog2xlen:$cimm, bare_simm11_lsb0:$imm10),
->>>>>>> 5ee67ebe
              opcodestr, "$rs1, $cimm, $imm10", [], InstFormatNDS_BRANCH_10>,
       Sched<[WriteJmp, ReadIALU]> {
   bits<10> imm10;
@@ -378,21 +374,13 @@
   let RVVConstraint = VMConstraint;
 }
 
-<<<<<<< HEAD
-class NDSRVInstVBFHCvt<bits<7> funct7, bits<5> vs1, string opcodestr>
-=======
 class NDSRVInstVBFHCvt<bits<5> vs1, string opcodestr>
->>>>>>> 5ee67ebe
     : RVInst<(outs VR:$vd), (ins VR:$vs2, VMaskOp:$vm),
              opcodestr, "$vd, $vs2", [], InstFormatR> {
   bits<5> vs2;
   bits<5> vd;
 
-<<<<<<< HEAD
-  let Inst{31-25} = funct7;
-=======
   let Inst{31-25} = 0b0000000;
->>>>>>> 5ee67ebe
   let Inst{24-20} = vs2;
   let Inst{19-15} = vs1;
   let Inst{14-12} = 0b100;
@@ -557,15 +545,9 @@
 let Predicates = [HasVendorXAndesVBFHCvt], Constraints = "@earlyclobber $vd",
     mayRaiseFPException = true in {
 let RVVConstraint = VS2Constraint, DestEEW = EEWSEWx2 in
-<<<<<<< HEAD
-def NDS_VFWCVT_S_BF16 : NDSRVInstVBFHCvt<0b0000000, 0b00000, "nds.vfwcvt.s.bf16">;
-let Uses = [FRM, VL, VTYPE] in
-def NDS_VFNCVT_BF16_S : NDSRVInstVBFHCvt<0b0000000, 0b00001, "nds.vfncvt.bf16.s">;
-=======
 def NDS_VFWCVT_S_BF16 : NDSRVInstVBFHCvt<0b00000, "nds.vfwcvt.s.bf16">;
 let Uses = [FRM, VL, VTYPE] in
 def NDS_VFNCVT_BF16_S : NDSRVInstVBFHCvt<0b00001, "nds.vfncvt.bf16.s">;
->>>>>>> 5ee67ebe
 }
 
 //===----------------------------------------------------------------------===//
