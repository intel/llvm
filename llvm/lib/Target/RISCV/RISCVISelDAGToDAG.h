--- conflicted
+++ resolved
@@ -79,10 +79,7 @@
   bool tryShrinkShlLogicImm(SDNode *Node);
   bool trySignedBitfieldExtract(SDNode *Node);
   bool trySignedBitfieldInsertInSign(SDNode *Node);
-<<<<<<< HEAD
-=======
   bool trySignedBitfieldInsertInMask(SDNode *Node);
->>>>>>> 10a576f7
   bool tryUnsignedBitfieldExtract(SDNode *Node, const SDLoc &DL, MVT VT,
                                   SDValue X, unsigned Msb, unsigned Lsb);
   bool tryUnsignedBitfieldInsertInZero(SDNode *Node, const SDLoc &DL, MVT VT,
@@ -128,11 +125,7 @@
   bool selectNegImm(SDValue N, SDValue &Val);
   bool selectInvLogicImm(SDValue N, SDValue &Val);
 
-<<<<<<< HEAD
-  bool orIsAdd(const SDNode *Node) const;
-=======
   bool orDisjoint(const SDNode *Node) const;
->>>>>>> 10a576f7
   bool hasAllNBitUsers(SDNode *Node, unsigned Bits,
                        const unsigned Depth = 0) const;
   bool hasAllBUsers(SDNode *Node) const { return hasAllNBitUsers(Node, 8); }
