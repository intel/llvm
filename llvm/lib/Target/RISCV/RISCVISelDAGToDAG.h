--- conflicted
+++ resolved
@@ -182,11 +182,7 @@
   bool doPeepholeMaskedRVV(SDNode *Node);
   bool doPeepholeMergeVVMFold();
   bool performVMergeToVMv(SDNode *N);
-<<<<<<< HEAD
-  bool performCombineVMergeAndVOps(SDNode *N, bool IsTA);
-=======
   bool performCombineVMergeAndVOps(SDNode *N);
->>>>>>> bac3a63c
 };
 
 namespace RISCV {
