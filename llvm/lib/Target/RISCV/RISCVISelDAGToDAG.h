--- conflicted
+++ resolved
@@ -77,11 +77,7 @@
   bool trySignedBitfieldExtract(SDNode *Node);
   bool trySignedBitfieldInsertInSign(SDNode *Node);
   bool trySignedBitfieldInsertInMask(SDNode *Node);
-<<<<<<< HEAD
-  bool tryBitfieldInsertOpFromXor(SDNode *Node);
-=======
   bool tryBitfieldInsertOpFromOrAndImm(SDNode *Node);
->>>>>>> 35227056
   bool tryUnsignedBitfieldExtract(SDNode *Node, const SDLoc &DL, MVT VT,
                                   SDValue X, unsigned Msb, unsigned Lsb);
   bool tryUnsignedBitfieldInsertInZero(SDNode *Node, const SDLoc &DL, MVT VT,
