--- conflicted
+++ resolved
@@ -1428,11 +1428,8 @@
 def : Pat<(i32 (and GPRNoX0:$rs, 511)), (QC_EXTU GPRNoX0:$rs, 9, 0)>;
 def : Pat<(i32 (and GPRNoX0:$rs, 1023)), (QC_EXTU GPRNoX0:$rs, 10, 0)>;
 def : Pat<(i32 (and GPRNoX0:$rs, 2047)), (QC_EXTU GPRNoX0:$rs, 11, 0)>;
-<<<<<<< HEAD
-=======
 
 def : Pat<(i32 (bitreverse GPRNoX0:$rs1)), (QC_BREV32 GPRNoX0:$rs1)>;
->>>>>>> 5ee67ebe
 } // Predicates = [HasVendorXqcibm, IsRV32]
 
 // If Zbb is enabled sext.b/h is preferred since they are compressible
