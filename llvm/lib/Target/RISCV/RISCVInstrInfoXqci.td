--- conflicted
+++ resolved
@@ -1305,22 +1305,6 @@
           (Inst GPR:$rd, GPRMem:$rs1, GPRNoX0:$rs2, uimm3:$shamt)>;
 
 class QCIMVCCPat<CondCode Cond, QCIMVCC Inst>
-<<<<<<< HEAD
-    : Pat<(select (XLenVT (setcc (XLenVT GPRNoX0:$rs1), (XLenVT GPRNoX0:$rs2), Cond)), (XLenVT GPRNoX0:$rs3), (XLenVT GPRNoX0:$rd)),
-          (Inst GPRNoX0:$rd, GPRNoX0:$rs1, GPRNoX0:$rs2, GPRNoX0:$rs3)>;
-
-class QCIMVCCIPat<CondCode Cond, QCIMVCCI Inst>
-    : Pat<(select (XLenVT (setcc (XLenVT GPRNoX0:$rs1), simm5:$imm, Cond)), (XLenVT GPRNoX0:$rs3), (XLenVT GPRNoX0:$rd)),
-          (Inst GPRNoX0:$rd, GPRNoX0:$rs1, simm5:$imm, GPRNoX0:$rs3)>;
-
-// Match `riscv_brcc` and lower to the appropriate XQCIBI branch instruction.
-class BcciPat<CondCode Cond, QCIBranchInst_rii Inst, DAGOperand InTyImm>
-    : Pat<(riscv_brcc (XLenVT GPRNoX0:$rs1), InTyImm:$rs2, Cond, bb:$imm12),
-          (Inst GPRNoX0:$rs1, InTyImm:$rs2, bare_simm13_lsb0_bb:$imm12)>;
-
-class Bcci48Pat<CondCode Cond, QCIBranchInst48_rii Inst, DAGOperand InTyImm>
-    : Pat<(riscv_brcc (XLenVT GPRNoX0:$rs1), InTyImm:$rs2, Cond, bb:$imm12),
-=======
     : Pat<(select (i32 (setcc (i32 GPRNoX0:$rs1), (i32 GPRNoX0:$rs2), Cond)), (i32 GPRNoX0:$rs3), (i32 GPRNoX0:$rd)),
           (Inst GPRNoX0:$rd, GPRNoX0:$rs1, GPRNoX0:$rs2, GPRNoX0:$rs3)>;
 
@@ -1375,7 +1359,6 @@
 
 class Bcci48Pat<CondCode Cond, QCIBranchInst48_rii Inst, DAGOperand InTyImm>
     : Pat<(riscv_brcc (i32 GPRNoX0:$rs1), InTyImm:$rs2, Cond, bb:$imm12),
->>>>>>> 10a576f7
           (Inst GPRNoX0:$rs1, InTyImm:$rs2, bare_simm13_lsb0_bb:$imm12)>;
 
 defm CC_SImm5NonZero_QC  : SelectCC_GPR_riirr<GPRNoX0, simm5nonzero>;
@@ -1388,8 +1371,6 @@
                                    (i32 GPRNoX0:$truev), GPRNoX0:$falsev),
           (OpNode GPRNoX0:$lhs, InTyImm:$Constant,
            (IntCCtoRISCVCC $cc), GPRNoX0:$truev, GPRNoX0:$falsev)>;
-<<<<<<< HEAD
-=======
 
 let Predicates = [HasVendorXqciac, IsRV32] in {
 def : Pat<(i32 (add GPRNoX0:$rd, (mul GPRNoX0:$rs1, simm12:$imm12))),
@@ -1399,7 +1380,6 @@
 def : Pat<(i32 (riscv_shl_add GPRNoX0:$rs1, uimm5gt3:$imm, GPRNoX0:$rs2)),
           (QC_SHLADD GPRNoX0:$rs2, GPRNoX0:$rs1, uimm5gt3:$imm)>;
 } // Predicates = [HasVendorXqciac, IsRV32]
->>>>>>> 10a576f7
 
 /// Simple arithmetic operations
 
@@ -1516,26 +1496,14 @@
 def : Pat<(riscv_mileaveret_glue), (QC_C_MILEAVERET)>;
 
 let Predicates = [HasVendorXqcicm, IsRV32] in {
-<<<<<<< HEAD
-def : Pat<(select (XLenVT GPRNoX0:$rs1), (XLenVT GPRNoX0:$rd),(XLenVT GPRNoX0:$rs3)),
-          (QC_MVEQI GPRNoX0:$rd, GPRNoX0:$rs1, (XLenVT 0), GPRNoX0:$rs3)>;
-=======
 def : Pat<(select (i32 GPRNoX0:$rs1), (i32 GPRNoX0:$rd),(i32 GPRNoX0:$rs3)),
           (QC_MVEQI GPRNoX0:$rd, GPRNoX0:$rs1, (i32 0), GPRNoX0:$rs3)>;
->>>>>>> 10a576f7
 
 def : QCIMVCCPat <SETEQ,  QC_MVEQ>;
 def : QCIMVCCPat <SETNE,  QC_MVNE>;
 def : QCIMVCCPat <SETLT,  QC_MVLT>;
 def : QCIMVCCPat <SETULT, QC_MVLTU>;
 
-<<<<<<< HEAD
-def : QCIMVCCIPat <SETEQ,  QC_MVEQI>;
-def : QCIMVCCIPat <SETNE,  QC_MVNEI>;
-def : QCIMVCCIPat <SETLT,  QC_MVLTI>;
-def : QCIMVCCIPat <SETULT, QC_MVLTUI>;
-}
-=======
 def : QCIMVCCIPat <SETLT,  QC_MVLTI, simm5>;
 def : QCIMVCCIPat <SETULT, QC_MVLTUI, uimm5>;
 }
@@ -1602,7 +1570,6 @@
 def : QCISELECTIICCPat <SETEQ,  QC_SELECTIIEQ>;
 def : QCISELECTIICCPat <SETNE,  QC_SELECTIINE>;
 } // Predicates = [HasVendorXqcics, IsRV32]
->>>>>>> 10a576f7
 
 //===----------------------------------------------------------------------===/i
 // Compress Instruction tablegen backend.
@@ -1717,8 +1684,6 @@
                   (C_ADDI16SP X2, simm10_lsb0000nonzero:$imm)>;
 def : CompressPat<(QC_E_ADDI X2, X2, simm10_lsb0000nonzero:$imm),
                   (C_ADDI16SP X2, simm10_lsb0000nonzero:$imm)>;
-<<<<<<< HEAD
-=======
 
 def : CompressPat<(QC_E_ADDI GPRNoX0:$rs1, GPRNoX0:$rs2, simm12:$imm),
                   (ADDI GPRNoX0:$rs1, GPRNoX0:$rs2, simm12:$imm)>;
@@ -1737,7 +1702,6 @@
                   (ORI GPRNoX0:$rd, GPRNoX0:$rd, simm12:$imm)>;
 def : CompressPat<(QC_E_XORAI GPRNoX0:$rd, simm12:$imm),
                   (XORI GPRNoX0:$rd, GPRNoX0:$rd, simm12:$imm)>;
->>>>>>> 10a576f7
 } // let isCompressOnly = true, Predicates = [HasVendorXqcilia, IsRV32]
 
 let Predicates = [HasVendorXqciac, IsRV32] in {
@@ -1758,9 +1722,6 @@
                   (QC_BGEUI GPRNoX0:$rs1, uimm5nonzero:$imm5, bare_simm13_lsb0:$imm12)>;
 def : CompressPat<(QC_E_BLTUI GPRNoX0:$rs1, uimm5nonzero:$imm5, bare_simm13_lsb0:$imm12),
                   (QC_BLTUI GPRNoX0:$rs1, uimm5nonzero:$imm5, bare_simm13_lsb0:$imm12)>;
-<<<<<<< HEAD
-} // let isCompressOnly = true, Predicates = [HasVendorXqcibi, IsRV32]
-=======
 } // let isCompressOnly = true, Predicates = [HasVendorXqcibi, IsRV32]
 
 // HACKS
@@ -1840,5 +1801,4 @@
 let Predicates = [HasVendorXqcili, IsRV32] in {
 def : InstAlias<"qc.e.li $rd, $sym", (ADDI GPR:$rd, X0, hack_bare_symbol_qc_e_li:$sym), 3>;
 } // Predicates = [HasVendorXqcili, IsRV32]
-// END HACKS
->>>>>>> 10a576f7
+// END HACKS