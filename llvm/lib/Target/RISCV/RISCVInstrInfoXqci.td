//===---------------- RISCVInstrInfoXQci.td ----------------*- tablegen -*-===//
//
// Part of the LLVM Project, under the Apache License v2.0 with LLVM Exceptions.
// See https://llvm.org/LICENSE.txt for license information.
// SPDX-License-Identifier: Apache-2.0 WITH LLVM-exception
//
//===----------------------------------------------------------------------===//
//
// This file describes the vendor extensions defined by QUALCOMM.
//
//===----------------------------------------------------------------------===//

//===----------------------------------------------------------------------===//
// Operand and SDNode transformation definitions.
//===----------------------------------------------------------------------===//

def uimm5nonzero : RISCVOp<XLenVT>,
                   ImmLeaf<XLenVT, [{return (Imm != 0) && isUInt<5>(Imm);}]> {
  let ParserMatchClass = UImmAsmOperand<5, "NonZero">;
  let DecoderMethod = "decodeUImmNonZeroOperand<5>";
  let OperandType = "OPERAND_UIMM5_NONZERO";
}

def uimm5gt3 : RISCVOp<XLenVT>, ImmLeaf<XLenVT,
  [{return (Imm > 3) && isUInt<5>(Imm);}]> {
  let ParserMatchClass = UImmAsmOperand<5, "GT3">;
  let DecoderMethod = "decodeUImmOperandGE<5, 4>";
  let OperandType = "OPERAND_UIMM5_GT3";
}

def UImm5Plus1AsmOperand : AsmOperandClass {
  let Name = "UImm5Plus1";
  let RenderMethod = "addImmOperands";
  let DiagnosticType = "InvalidUImm5Plus1";
}

def uimm5_plus1 : RISCVOp, ImmLeaf<XLenVT,
  [{return (isUInt<5>(Imm) && (Imm != 0)) || (Imm == 32);}]> {
  let ParserMatchClass = UImm5Plus1AsmOperand;
  let EncoderMethod = "getImmOpValueMinus1";
  let DecoderMethod = "decodeUImmPlus1Operand<5>";
  let OperandType = "OPERAND_UIMM5_PLUS1";
}

def uimm5ge6_plus1 : RISCVOp<XLenVT>, ImmLeaf<XLenVT,
  [{return (Imm >= 6) && (isUInt<5>(Imm) || (Imm == 32));}]> {
  let ParserMatchClass = UImmAsmOperand<5, "GE6Plus1">;
  let EncoderMethod = "getImmOpValueMinus1";
  let DecoderMethod = "decodeUImmPlus1OperandGE<5,6>";
  let OperandType = "OPERAND_UIMM5_GE6_PLUS1";
}

<<<<<<< HEAD
=======
def uimm5slist : RISCVOp<XLenVT>, ImmLeaf<XLenVT,
  [{return ((Imm == 0)  ||
            (Imm == 1)  ||
            (Imm == 2)  ||
            (Imm == 4)  ||
            (Imm == 8)  ||
            (Imm == 16) ||
            (Imm == 15) ||
            (Imm == 31));}]> {
  let ParserMatchClass = UImmAsmOperand<5, "Slist">;
  let EncoderMethod = "getImmOpValueSlist";
  let DecoderMethod = "decodeUImmSlistOperand";
  let OperandType = "OPERAND_UIMM5_SLIST";
}

>>>>>>> d465594a
def uimm10 : RISCVUImmLeafOp<10>;

def uimm11 : RISCVUImmLeafOp<11>;

<<<<<<< HEAD
=======
// A 14-bit unsigned immediate where the least significant two bits are zero.
def uimm14lsb00 : RISCVOp,
                  ImmLeaf<XLenVT, [{return isShiftedUInt<12, 2>(Imm);}]> {
  let ParserMatchClass = UImmAsmOperand<14, "Lsb00">;
  let EncoderMethod = "getImmOpValue";
  let DecoderMethod = "decodeUImmOperand<14>";
  let OperandType = "OPERAND_UIMM14_LSB00";
}

>>>>>>> d465594a
def uimm16nonzero : RISCVOp<XLenVT>,
                    ImmLeaf<XLenVT, [{return (Imm != 0) && isUInt<16>(Imm);}]> {
  let ParserMatchClass = UImmAsmOperand<16, "NonZero">;
  let DecoderMethod = "decodeUImmNonZeroOperand<16>";
  let OperandType = "OPERAND_UIMM16_NONZERO";
}

def simm5nonzero : RISCVOp<XLenVT>,
                   ImmLeaf<XLenVT, [{return (Imm != 0) && isInt<5>(Imm);}]> {
  let ParserMatchClass = SImmAsmOperand<5, "NonZero">;
  let DecoderMethod = "decodeSImmNonZeroOperand<5>";
  let OperandType = "OPERAND_SIMM5_NONZERO";
}

def simm11 : RISCVSImmLeafOp<11>;

<<<<<<< HEAD
=======
def simm16 : RISCVSImmOp<16>;

>>>>>>> d465594a
def simm16nonzero : RISCVOp<XLenVT>,
                    ImmLeaf<XLenVT, [{return (Imm != 0) && isInt<16>(Imm);}]> {
  let ParserMatchClass = SImmAsmOperand<16, "NonZero">;
  let DecoderMethod = "decodeSImmNonZeroOperand<16>";
  let OperandType = "OPERAND_SIMM16_NONZERO";
}

def simm20 : RISCVSImmLeafOp<20>;

def simm26 : RISCVSImmLeafOp<26>;

// 32-bit Immediate, used by RV32 Instructions in 32-bit operations, so no
// sign-/zero-extension. This is represented internally as a signed 32-bit value.
def simm32 : RISCVOp<XLenVT> {
  let ParserMatchClass = SImmAsmOperand<32, "">;
  let EncoderMethod = "getImmOpValue";
  let DecoderMethod = "decodeSImmOperand<32>";
  let OperandType = "OPERAND_SIMM32";
  let MCOperandPredicate = [{
    int64_t Imm;
    if (MCOp.evaluateAsConstantImm(Imm))
      return isInt<32>(Imm);
    return false;
  }];
}

<<<<<<< HEAD
=======
// A 32-bit signed immediate where the least significant bit is zero.
def simm32_lsb0 : Operand<OtherVT> {
  let ParserMatchClass = SImmAsmOperand<32, "Lsb0">;
  let PrintMethod = "printBranchOperand";
  let EncoderMethod = "getImmOpValueAsr1";
  let DecoderMethod = "decodeSImmOperandAndLsl1<32>";
  let MCOperandPredicate = [{
    int64_t Imm;
    if (!MCOp.evaluateAsConstantImm(Imm))
      return false;
    return isShiftedInt<31, 1>(Imm);
  }];
  let OperandType = "OPERAND_PCREL";
}

>>>>>>> d465594a
//===----------------------------------------------------------------------===//
// Instruction Formats
//===----------------------------------------------------------------------===//


class DirectiveInsnQC_EAI<dag outs, dag ins, string argstr>
  : RVInst48<outs, ins, "", "", [], InstFormatQC_EAI> {
  bits<7> opcode;
  bits<3> func3;
  bits<1> func1;

  bits<5> rd;
  bits<32> imm32;

  let Inst{47-16} = imm32;
  let Inst{15}    = func1;
  let Inst{14-12} = func3;
  let Inst{11-7}  = rd;
  let Inst{6-0}   = opcode;

  let AsmString = ".insn qc.eai " # argstr;
}

class DirectiveInsnQC_EI<dag outs, dag ins, string argstr>
  : RVInst48<outs, ins, "", "", [], InstFormatQC_EI> {
  bits<7> opcode;
  bits<3> func3;
  bits<2> func2;

  bits<5> rd;
  bits<5> rs1;
  bits<26> imm26;

  let Inst{47-32} = imm26{25-10};
  let Inst{31-30} = func2;
  let Inst{29-20} = imm26{9-0};
  let Inst{19-15} = rs1;
  let Inst{14-12} = func3;
  let Inst{11-7}  = rd;
  let Inst{6-0}   = opcode;

  let AsmString = ".insn qc.ei " # argstr;
}

class DirectiveInsnQC_EB<dag outs, dag ins, string argstr>
  : RVInst48<outs, ins, "", "", [], InstFormatQC_EB> {
  bits<7> opcode;
  bits<3> func3;
  bits<5> func5;

  bits<5> rs1;
  bits<12> imm12; // This one is the PC-relative offset
  bits<16> imm16;

  let Inst{47-32} = imm16;
  let Inst{31}    = imm12{11};
  let Inst{30-25} = imm12{9-4};
  let Inst{24-20} = func5;
  let Inst{19-15} = rs1;
  let Inst{14-12} = func3;
  let Inst{11-8}  = imm12{3-0};
  let Inst{7}     = imm12{10};
  let Inst{6-0}   = opcode;

  let AsmString = ".insn qc.eb " # argstr;
}

class DirectiveInsnQC_EJ<dag outs, dag ins, string argstr>
  : RVInst48<outs, ins, "", "", [], InstFormatQC_EJ> {
  bits<7> opcode;
  bits<3> func3;
  bits<2> func2;
  bits<5> func5;

  bits<31> imm31;

  let Inst{47-32} = imm31{30-15};
  let Inst{31}    = imm31{11};
  let Inst{30-25} = imm31{9-4};
  let Inst{24-20} = func5;
  let Inst{19-17} = imm31{14-12};
  let Inst{16-15} = func2;
  let Inst{14-12} = func3;
  let Inst{11-8}  = imm31{3-0};
  let Inst{7}     = imm31{10};
  let Inst{6-0}   = opcode;

  let AsmString = ".insn qc.ej " # argstr;
}

class DirectiveInsnQC_ES<dag outs, dag ins, string argstr>
  : RVInst48<outs, ins, "", "", [], InstFormatQC_ES> {
  bits<7> opcode;
  bits<3> func3;
  bits<2> func2;

  bits<5> rs1;
  bits<5> rs2;
  bits<26> imm26;

  let Inst{47-32} = imm26{25-10};
  let Inst{31-30} = func2;
  let Inst{29-25} = imm26{9-5};
  let Inst{24-20} = rs2;
  let Inst{19-15} = rs1;
  let Inst{14-12} = func3;
  let Inst{11-7}  = imm26{4-0};
  let Inst{6-0}   = opcode;

  let AsmString = ".insn qc.es " # argstr;
}


let isCodeGenOnly = true, hasSideEffects = true, mayLoad = true,
    mayStore = true, hasNoSchedulingInfo = true, Predicates=[IsRV32] in {
def InsnQC_EAI : DirectiveInsnQC_EAI<(outs AnyReg:$rd),
                                     (ins uimm7_opcode:$opcode,
                                          uimm3:$func3,
                                          uimm1:$func1,
                                          simm32:$imm32),
                                     "$opcode, $func3, $func1, $rd, $imm32">;
def InsnQC_EI : DirectiveInsnQC_EI<(outs AnyReg:$rd),
                                   (ins uimm7_opcode:$opcode,
                                        uimm3:$func3,
                                        uimm2:$func2,
                                        AnyReg:$rs1,
                                        simm26:$imm26),
                                   "$opcode, $func3, $func2, $rd, $rs1, $imm26">;
def InsnQC_EI_Mem : DirectiveInsnQC_EI<(outs AnyReg:$rd),
                                       (ins uimm7_opcode:$opcode,
                                            uimm3:$func3,
                                            uimm2:$func2,
                                            AnyReg:$rs1,
                                            simm26:$imm26),
                                       "$opcode, $func3, $func2, $rd, ${imm26}(${rs1})">;
def InsnQC_EB : DirectiveInsnQC_EB<(outs),
                                   (ins uimm7_opcode:$opcode,
                                        uimm3:$func3,
                                        uimm5:$func5,
                                        AnyReg:$rs1,
                                        simm16:$imm16,
                                        bare_simm13_lsb0:$imm12),
                                   "$opcode, $func3, $func5, $rs1, $imm16, $imm12">;
def InsnQC_EJ : DirectiveInsnQC_EJ<(outs),
                                   (ins uimm7_opcode:$opcode,
                                        uimm3:$func3,
                                        uimm2:$func2,
                                        uimm5:$func5,
                                        simm32_lsb0:$imm31),
                                   "$opcode, $func3, $func2, $func5, $imm31">;
def InsnQC_ES : DirectiveInsnQC_ES<(outs),
                                   (ins uimm7_opcode:$opcode,
                                        uimm3:$func3,
                                        uimm2:$func2,
                                        AnyReg:$rs2,
                                        AnyReg:$rs1,
                                        simm26:$imm26),
                                   "$opcode, $func3, $func2, $rs2, ${imm26}(${rs1})">;
} // isCodeGenOnly, hasSideEffects, mayLoad, mayStore, hasNoSchedulingInfo, Predicates

let EmitPriority = 0, Predicates = [IsRV32] in {
def : InstAlias<".insn_qc.eai $opcode, $func3, $func1, $rd, $imm32",
                (InsnQC_EAI AnyReg:$rd,
                            uimm7_opcode:$opcode,
                            uimm3:$func3,
                            uimm1:$func1,
                            simm32:$imm32)>;
def : InstAlias<".insn_qc.ei $opcode, $func3, $func2, $rd, $rs1, $imm26",
                (InsnQC_EI AnyReg:$rd,
                           uimm7_opcode:$opcode,
                           uimm3:$func3,
                           uimm2:$func2,
                           AnyReg:$rs1,
                           simm26:$imm26)>;
def : InstAlias<".insn_qc.ei $opcode, $func3, $func2, $rd, ${imm26}(${rs1})",
                (InsnQC_EI_Mem AnyReg:$rd,
                               uimm7_opcode:$opcode,
                               uimm3:$func3,
                               uimm2:$func2,
                               AnyReg:$rs1,
                               simm26:$imm26)>;
def : InstAlias<".insn_qc.ei $opcode, $func3, $func2, $rd, (${rs1})",
                (InsnQC_EI_Mem AnyReg:$rd,
                               uimm7_opcode:$opcode,
                               uimm3:$func3,
                               uimm2:$func2,
                               AnyReg:$rs1,
                               0)>;
def : InstAlias<".insn_qc.eb $opcode, $func3, $func5, $rs1, $imm16, $imm12",
                 (InsnQC_EB uimm7_opcode:$opcode,
                            uimm3:$func3,
                            uimm5:$func5,
                            AnyReg:$rs1,
                            simm16:$imm16,
                            bare_simm13_lsb0:$imm12)>;
def : InstAlias<".insn_qc.ej $opcode, $func3, $func2, $func5, $imm31",
                 (InsnQC_EJ uimm7_opcode:$opcode,
                            uimm3:$func3,
                            uimm2:$func2,
                            uimm5:$func5,
                            simm32_lsb0:$imm31)>;
def : InstAlias<".insn_qc.es $opcode, $func3, $func2, $rs2, ${imm26}(${rs1})",
                 (InsnQC_ES uimm7_opcode:$opcode,
                            uimm3:$func3,
                            uimm2:$func2,
                            AnyReg:$rs2,
                            AnyReg:$rs1,
                            simm26:$imm26)>;
def : InstAlias<".insn_qc.es $opcode, $func3, $func2, $rs2, (${rs1})",
                 (InsnQC_ES uimm7_opcode:$opcode,
                            uimm3:$func3,
                            uimm2:$func2,
                            AnyReg:$rs2,
                            AnyReg:$rs1,
                            0)>;
} // EmitPriority = 0, Predicates = [IsRV32]

//===----------------------------------------------------------------------===//
// Instruction Class Templates
//===----------------------------------------------------------------------===//

let hasSideEffects = 0, mayLoad = 1, mayStore = 0 in {
class QCILoad_ScaleIdx<bits<4> funct4, string opcodestr>
    : RVInstRBase<0b111, OPC_CUSTOM_0,
                  (outs GPR:$rd), (ins GPRMem:$rs1, GPRNoX0:$rs2, uimm3:$shamt),
                  opcodestr, "$rd, $rs1, $rs2, $shamt"> {
  bits<3> shamt;
  let Inst{31-28} = funct4;
  let Inst{27-25} = shamt;
}
}

let hasSideEffects = 0, mayLoad = 0, mayStore = 1 in {
// rd corresponds to the source for the store 'rs3' described in the spec.
class QCIStore_ScaleIdx<bits<4> funct4, string opcodestr>
    : RVInstRBase<0b110, OPC_CUSTOM_1, (outs),
                  (ins GPR:$rd, GPRMem:$rs1, GPRNoX0:$rs2, uimm3:$shamt),
                  opcodestr, "$rd, $rs1, $rs2, $shamt"> {
  bits<3> shamt;
  let Inst{31-28} = funct4;
  let Inst{27-25} = shamt;
}
}

class QCIRVInstI<bits<4> funct4, string opcodestr>
    : RVInstIUnary<{0b000, funct4, 0b00000}, 0b011, OPC_CUSTOM_0,
                   (outs GPRNoX0:$rd), (ins GPRNoX0:$rs1), opcodestr,
                   "$rd, $rs1">;

class QCIRVInstR<bits<4> funct4, string opcodestr>
    : RVInstR<{0b000, funct4}, 0b011, OPC_CUSTOM_0, (outs GPRNoX0:$rd),
              (ins GPRNoX0:$rs1), opcodestr, "$rd, $rs1"> {
  let rs2 = 0;
}

class QCIRVInstRR<bits<5> funct5, DAGOperand InTyRs1, string opcodestr>
    : RVInstR<{0b00, funct5}, 0b011, OPC_CUSTOM_0, (outs GPRNoX0:$rd),
              (ins InTyRs1:$rs1, GPRNoX0:$rs2), opcodestr, "$rd, $rs1, $rs2">;

class QCIBitManipRII<bits<3> funct3, bits<2> funct2,
                     DAGOperand InTyRs1, string opcodestr>
    : RVInstIBase<funct3, OPC_CUSTOM_0, (outs GPRNoX0:$rd),
                  (ins InTyRs1:$rs1, uimm5_plus1:$width, uimm5:$shamt),
                  opcodestr, "$rd, $rs1, $width, $shamt"> {
  bits<5> shamt;
  bits<5> width;

  let Inst{31-30} = funct2;
  let Inst{29-25} = width;
  let Inst{24-20} = shamt;
}

class QCIRVInstRI<bits<1> funct1, DAGOperand InTyImm11,
                             string opcodestr>
    : RVInstIBase<0b000, OPC_CUSTOM_0, (outs GPRNoX0:$rd),
                  (ins GPRNoX0:$rs1, InTyImm11:$imm11), opcodestr,
                  "$rd, $rs1, $imm11"> {
  bits<11> imm11;

  let Inst{31-31} = funct1;
  let Inst{30-20} = imm11;
}

let hasSideEffects = 0, mayLoad = 0, mayStore = 0 in
class QCISELECTIICC<bits<3> funct3, string opcodestr>
    : RVInstR4<0b00, funct3, OPC_CUSTOM_2, (outs GPRNoX0:$rd_wb),
               (ins GPRNoX0:$rd, GPRNoX0:$rs1, simm5:$simm1, simm5:$simm2),
               opcodestr, "$rd, $rs1, $simm1, $simm2"> {
  let Constraints = "$rd = $rd_wb";
  bits<5> simm1;
  bits<5> simm2;

  let rs3 = simm2;
  let rs2 = simm1;
}

let hasSideEffects = 0, mayLoad = 0, mayStore = 0 in
class QCISELECTICC<bits<3> funct3, string opcodestr>
    : RVInstR4<0b01, funct3, OPC_CUSTOM_2, (outs GPRNoX0:$rd_wb),
               (ins GPRNoX0:$rd, GPRNoX0:$rs1, GPRNoX0:$rs2, simm5:$simm2),
               opcodestr, "$rd, $rs1, $rs2, $simm2"> {
  let Constraints = "$rd = $rd_wb";
  bits<5> simm2;

  let rs3 = simm2;
}

let hasSideEffects = 0, mayLoad = 0, mayStore = 0 in
class QCISELECTCCI<bits<3> funct3, string opcodestr>
    : RVInstR4<0b10, funct3, OPC_CUSTOM_2, (outs GPRNoX0:$rd_wb),
               (ins GPRNoX0:$rd, simm5:$imm, GPRNoX0:$rs2, GPRNoX0:$rs3),
               opcodestr, "$rd, $imm, $rs2, $rs3"> {
  let Constraints = "$rd = $rd_wb";
  bits<5> imm;

  let rs1 = imm;
}

let hasSideEffects = 0, mayLoad = 0, mayStore = 0 in
class QCISELECTICCI<bits<3> funct3, string opcodestr>
    : RVInstR4<0b11, funct3, OPC_CUSTOM_2, (outs GPRNoX0:$rd_wb),
               (ins GPRNoX0:$rd, simm5:$imm, GPRNoX0:$rs2, simm5:$simm2),
               opcodestr, "$rd, $imm, $rs2, $simm2"> {
  let Constraints = "$rd = $rd_wb";
  bits<5> imm;
  bits<5> simm2;

  let rs3 = simm2;
  let rs1 = imm;
}

let hasSideEffects = 0, mayLoad = 1, mayStore = 0 in
class QCILoadMultiple<bits<2> funct2, DAGOperand InTyRs2, string opcodestr>
    : RVInstRBase<0b111, OPC_CUSTOM_0, (outs GPRNoX0:$rd),
                  (ins GPR:$rs1, InTyRs2:$rs2, uimm7_lsb00:$imm),
                  opcodestr, "$rd, $rs2, ${imm}(${rs1})"> {
  bits<7> imm;
  let Inst{31-25} = {funct2, imm{6-2}};
}


// rd corresponds to the source for the store 'rs3' described in the spec.
let hasSideEffects = 0, mayLoad = 0, mayStore = 1 in
class QCIStoreMultiple<bits<2> funct2, DAGOperand InTyRs2, string opcodestr>
    : RVInstRBase<0b111, OPC_CUSTOM_1, (outs),
                  (ins GPR:$rd, GPR:$rs1, InTyRs2:$rs2, uimm7_lsb00:$imm),
                  opcodestr, "$rd, $rs2, ${imm}(${rs1})"> {
  bits<7> imm;
  let Inst{31-25} = {funct2, imm{6-2}};
}

let hasSideEffects = 0, mayLoad = 0, mayStore = 0 in
class QCILICC<bits<3> funct3, bits<2> funct2, DAGOperand InTyRs2, string opcodestr>
    : RVInstRBase<funct3, OPC_CUSTOM_2, (outs GPRNoX0:$rd_wb),
                  (ins GPRNoX0:$rd, GPRNoX0:$rs1, InTyRs2:$rs2, simm5:$simm),
                  opcodestr, "$rd, $rs1, $rs2, $simm"> {
  let Constraints = "$rd = $rd_wb";
  bits<5> simm;

  let Inst{31-25} = {simm, funct2};
}

let hasSideEffects = 0, mayLoad = 0, mayStore = 0 in
class QCIMVCC<bits<3> funct3, string opcodestr>
    : RVInstR4<0b00, funct3, OPC_CUSTOM_2, (outs GPRNoX0:$rd),
               (ins GPRNoX0:$rs1, GPRNoX0:$rs2, GPRNoX0:$rs3),
               opcodestr, "$rd, $rs1, $rs2, $rs3">;

let hasSideEffects = 0, mayLoad = 0, mayStore = 0 in
class QCIMVCCI<bits<3> funct3, string opcodestr, DAGOperand immType>
    : RVInstR4<0b10, funct3, OPC_CUSTOM_2, (outs GPRNoX0:$rd),
               (ins GPRNoX0:$rs1, immType:$imm, GPRNoX0:$rs3),
               opcodestr, "$rd, $rs1, $imm, $rs3"> {
  bits<5> imm;

  let rs2 = imm;
}

class QCI_RVInst16CB_BM<bits<2> funct2, string opcodestr>
    : RVInst16CB<0b100, 0b01, (outs GPRC:$rd),
                 (ins GPRC:$rs1, uimmlog2xlennonzero:$shamt),
                 opcodestr, "$rs1, $shamt"> {
  bits<5> shamt;
  let Constraints = "$rs1 = $rd";
  let Inst{12} = 0b1;
  let Inst{11-10} = funct2;
  let Inst{6-2} = shamt{4-0};
}

let hasSideEffects = 1, mayLoad = 0, mayStore = 0 in
class QCIRVInst16CI_RS1<bits<5> funct5, string OpcodeStr>
    : RVInst16CI<0b000, 0b10, (outs), (ins GPRNoX0:$rs1), OpcodeStr, "$rs1"> {
  bits<5> rs1;

  let Inst{12} = 0b1;
  let Inst{11-7} = rs1;
  let Inst{6-2} = funct5{4-0};
}

class QCIBranchInst_rii<bits<3> funct3, DAGOperand InTyImm5, string opcodestr>
    : RVInstB<funct3, OPC_CUSTOM_3, (outs),
<<<<<<< HEAD
              (ins GPRNoX0:$rs1, InTyImm5:$rs2, simm13_lsb0:$imm12),
=======
              (ins GPRNoX0:$rs1, InTyImm5:$rs2, bare_simm13_lsb0:$imm12),
>>>>>>> d465594a
              opcodestr, "$rs1, $rs2, $imm12"> {
  let isBranch = 1;
  let isTerminator = 1;
  let hasSideEffects = 0;
  let mayLoad = 0;
  let mayStore = 0;
}

class QCIBranchInst48_rii<bits<5> funct5, DAGOperand InTyImm16, string opcodestr>
<<<<<<< HEAD
    : RVInst48<(outs), (ins GPRNoX0:$rs1, InTyImm16:$imm16, simm13_lsb0:$imm12),
               opcodestr, "$rs1, $imm16, $imm12", [], InstFormatOther> {
=======
    : RVInst48<(outs),
               (ins GPRNoX0:$rs1, InTyImm16:$imm16, bare_simm13_lsb0:$imm12),
               opcodestr, "$rs1, $imm16, $imm12", [], InstFormatQC_EB> {
>>>>>>> d465594a
  bits<5> rs1;
  bits<16> imm16;
  bits<12> imm12;

  let Inst{47-32} = imm16;
  let Inst{31} = imm12{11};
  let Inst{30-25} = imm12{9-4};
  let Inst{24-20} = funct5;
  let Inst{19-15} = rs1;
  let Inst{14-12} = 0b100;
  let Inst{11-8} = imm12{3-0};
  let Inst{7} = imm12{10};
  let Inst{6-0} = 0b0011111;
  let isBranch = 1;
  let isTerminator = 1;
  let hasSideEffects = 0;
  let mayLoad = 0;
  let mayStore = 0;
}

let hasSideEffects = 1 in
class QCIRVInst16CI_NONE<bits<5> funct5, string OpcodeStr>
    : RVInst16CI<0b000, 0b10, (outs), (ins), OpcodeStr, ""> {
  let Inst{12} = 0b1;
  let Inst{11-7} = funct5;
  let Inst{6-2} = 0b00100;
}

let hasSideEffects = 1, mayLoad = 0, mayStore = 0 in
class QCIInt_IMM<bits<1> funct1, string opcodestr>
    : RVInstIBase<0b000, OPC_SYSTEM, (outs), (ins uimm10:$imm10), opcodestr,
                  "$imm10"> {
  bits<10> imm10;

  let rd = 0;
  let rs1 = imm10{4-0};
  let Inst{31-25} = {0b110011, funct1};
  let Inst{24-20} = imm10{9-5};
}

class QCISim_NONE<bits<4> imm11_8, string opcodestr>
    : RVInstI<0b010, OPC_OP_IMM, (outs), (ins), opcodestr, ""> {
  let rs1 = 0;
  let rd = 0;
  let imm12 = {imm11_8, 0b00000000};
}

class QCISim_RS1<bits<4> imm11_8, string opcodestr>
    : RVInstI<0b010, OPC_OP_IMM, (outs), (ins GPR:$rs1), opcodestr, "$rs1"> {
  let rd = 0;
  let imm12 = {imm11_8, 0b00000000};
}

<<<<<<< HEAD
=======
let mayLoad = 0, mayStore = 0, hasSideEffects = 1 in
class QCISync_UIMM5<bits<4> imm11_8, string opcodestr>
    : RVInstI<0b011, OPC_OP_IMM, (outs), (ins uimm5:$imm5), opcodestr, "$imm5">
{
  bits<5> imm5;

  let rs1 = 0;
  let rd = 0;
  let imm12 = {imm11_8, 0b000, imm5};
}

let mayLoad = 0, mayStore = 0, hasSideEffects = 1 in
class QCIRVInst16CBSYNC<bits<3> imm5_func2, string OpcodeStr>
    : RVInst16CB<0b100, 0b01, (outs), (ins uimm5slist:$slist), OpcodeStr, "$slist"> {
    bits<3> slist;

    let Inst{6-2} = 0;
    let Inst{9-7} = slist;
    let Inst{12-10} = imm5_func2;
}

>>>>>>> d465594a
class QCIRVInstEIBase<bits<3> funct3, bits<2> funct2, dag outs,
                      dag ins, string opcodestr, string argstr>
    : RVInst48<outs, ins, opcodestr, argstr, [], InstFormatOther> {
  bits<5> rd;
  bits<5> rs1;
  bits<26> imm;

  let Inst{47-32} = imm{25-10};
  let Inst{31-30} = funct2;
  let Inst{29-20} = imm{9-0};
  let Inst{19-15} = rs1;
  let Inst{14-12} = funct3;
  let Inst{11-7} = rd;
  let Inst{6-0} = 0b0011111;
}

let hasSideEffects = 0, mayLoad = 1, mayStore = 0 in
class QCIRVInstEILoad<bits<3> funct3, bits<2> funct2, string opcodestr>
    : QCIRVInstEIBase<funct3, funct2, (outs GPR:$rd),
                      (ins GPRMem:$rs1, simm26:$imm), opcodestr,
                      "$rd, ${imm}(${rs1})">;

class QCIRVInstESBase<bits<3> funct3, bits<2> funct2, dag outs,
                      dag ins, string opcodestr, string argstr>
    : RVInst48<outs, ins, opcodestr, argstr, [], InstFormatOther> {
  bits<5> rs1;
  bits<5> rs2;
  bits<26> imm;

  let Inst{47-32} = imm{25-10};
  let Inst{31-30} = funct2;
  let Inst{29-25} = imm{9-5};
  let Inst{24-20} = rs2;
  let Inst{19-15} = rs1;
  let Inst{14-12} = funct3;
  let Inst{11-7} = imm{4-0};
  let Inst{6-0} = 0b0011111;
}

let hasSideEffects = 0, mayLoad = 0, mayStore = 1 in
class QCIRVInstESStore<bits<3> funct3, bits<2> funct2, string opcodestr>
    : QCIRVInstESBase<funct3, funct2, (outs),
                      (ins GPR:$rs2, GPRMem:$rs1, simm26:$imm),
                      opcodestr, "$rs2, ${imm}(${rs1})">;

class QCIRVInstEAI<bits<3> funct3, bits<1> funct1, string opcodestr>
    : RVInst48<(outs GPRNoX0:$rd_wb), (ins GPRNoX0:$rd, simm32:$imm),
               opcodestr, "$rd, $imm", [], InstFormatOther> {
  bits<5> rd;
  bits<32> imm;

  let Constraints = "$rd = $rd_wb";
  let Inst{47-16} = imm{31-0};
  let Inst{15} = funct1;
  let Inst{14-12} = funct3;
  let Inst{11-7} = rd;
  let Inst{6-0} = 0b0011111;
}

class QCIRVInstEI<bits<3> funct3, bits<2> funct2, string opcodestr>
    : QCIRVInstEIBase<funct3, funct2, (outs GPRNoX0:$rd),
                      (ins GPRNoX0:$rs1, simm26:$imm), opcodestr,
                      "$rd, $rs1, $imm">;

<<<<<<< HEAD
=======
let hasSideEffects = 0, mayLoad = 0, mayStore = 0 in
class QCIRVInst48EJ<bits<2> func2, string opcodestr>
    : RVInst48<(outs), (ins simm32_lsb0:$imm31),
               opcodestr, "$imm31", [], InstFormatOther> {
  bits<31> imm31;

  let Inst{47-32} = imm31{30-15};
  let Inst{31} = imm31{11};
  let Inst{30-25} = imm31{9-4};
  let Inst{24-20} = 0b00000;
  let Inst{19-17} = imm31{14-12};
  let Inst{16-15} = func2;
  let Inst{14-12} = 0b100;
  let Inst{11-8} = imm31{3-0};
  let Inst{7} = imm31{10};
  let Inst{6-0} = 0b0011111;
}

>>>>>>> d465594a
//===----------------------------------------------------------------------===//
// Instructions
//===----------------------------------------------------------------------===//

let DecoderNamespace = "Xqci" in {

let Predicates = [HasVendorXqcicsr, IsRV32] in {
let hasSideEffects = 1, mayLoad = 0, mayStore = 0 in {
  def QC_CSRRWR : RVInstR<0b1000110, 0b000, OPC_SYSTEM, (outs GPR:$rd),
                          (ins GPR:$rs1, GPRNoX0:$rs2), "qc.csrrwr",
                          "$rd, $rs1, $rs2">;

  def QC_CSRRWRI : RVInstR<0b1000111, 0b000, OPC_SYSTEM, (outs GPR:$rd),
                           (ins uimm5:$rs1, GPRNoX0:$rs2), "qc.csrrwri",
                           "$rd, $rs1, $rs2">;
} // hasSideEffects = 1, mayLoad = 0, mayStore = 0
} // Predicates = [HasVendorXqcicsr, IsRV32]

let Predicates = [HasVendorXqcisls, IsRV32] in {
  def  QC_LRB  : QCILoad_ScaleIdx<0b1000, "qc.lrb">;
  def  QC_LRH  : QCILoad_ScaleIdx<0b1001, "qc.lrh">;
  def  QC_LRW  : QCILoad_ScaleIdx<0b1010, "qc.lrw">;
  def  QC_LRBU : QCILoad_ScaleIdx<0b1011, "qc.lrbu">;
  def  QC_LRHU : QCILoad_ScaleIdx<0b1100, "qc.lrhu">;

  def  QC_SRB  : QCIStore_ScaleIdx<0b1101, "qc.srb">;
  def  QC_SRH  : QCIStore_ScaleIdx<0b1110, "qc.srh">;
  def  QC_SRW  : QCIStore_ScaleIdx<0b1111, "qc.srw">;
} // Predicates = [HasVendorXqcisls, IsRV32]

let Predicates = [HasVendorXqcia, IsRV32] in {
let hasSideEffects = 0, mayLoad = 0, mayStore = 0 in {
  def QC_SHLSAT : QCIRVInstRR<0b01010, GPRNoX0, "qc.shlsat">;
  def QC_SHLUSAT : QCIRVInstRR<0b01100, GPRNoX0, "qc.shlusat">;
  def QC_ADDSAT : QCIRVInstRR<0b01110, GPRNoX0, "qc.addsat">;
  def QC_ADDUSAT : QCIRVInstRR<0b01111, GPRNoX0, "qc.addusat">;
  def QC_SUBSAT : QCIRVInstRR<0b10000, GPRNoX0, "qc.subsat">;
  def QC_SUBUSAT : QCIRVInstRR<0b10001, GPRNoX0, "qc.subusat">;

  def QC_WRAP : QCIRVInstRR<0b10010, GPR, "qc.wrap">;
  def QC_WRAPI : RVInstI<0b000, OPC_CUSTOM_0, (outs GPRNoX0:$rd),
                         (ins GPRNoX0:$rs1, uimm11:$imm11), "qc.wrapi",
                         "$rd, $rs1, $imm11"> {
    bits<11> imm11;

    let imm12 = {0b0, imm11};
  }

  def QC_NORM : QCIRVInstR<0b0111, "qc.norm">;
  def QC_NORMU : QCIRVInstR<0b1000, "qc.normu">;
  def QC_NORMEU : QCIRVInstR<0b1001, "qc.normeu">;
} // hasSideEffects = 0, mayLoad = 0, mayStore = 0
} // Predicates = [HasVendorXqcia, IsRV32]

let Predicates = [HasVendorXqcibi, IsRV32] in {
  def QC_BEQI  : QCIBranchInst_rii<0b000, simm5nonzero, "qc.beqi">;
  def QC_BNEI  : QCIBranchInst_rii<0b001, simm5nonzero, "qc.bnei">;
  def QC_BLTI  : QCIBranchInst_rii<0b100, simm5nonzero, "qc.blti">;
  def QC_BGEI  : QCIBranchInst_rii<0b101, simm5nonzero, "qc.bgei">;
  def QC_BLTUI : QCIBranchInst_rii<0b110, uimm5nonzero, "qc.bltui">;
  def QC_BGEUI : QCIBranchInst_rii<0b111, uimm5nonzero, "qc.bgeui">;

  def QC_E_BEQI  : QCIBranchInst48_rii<0b11000, simm16nonzero, "qc.e.beqi">;
  def QC_E_BNEI  : QCIBranchInst48_rii<0b11001, simm16nonzero, "qc.e.bnei">;
  def QC_E_BLTI  : QCIBranchInst48_rii<0b11100, simm16nonzero, "qc.e.blti">;
  def QC_E_BGEI  : QCIBranchInst48_rii<0b11101, simm16nonzero, "qc.e.bgei">;
  def QC_E_BLTUI : QCIBranchInst48_rii<0b11110, uimm16nonzero, "qc.e.bltui">;
  def QC_E_BGEUI : QCIBranchInst48_rii<0b11111, uimm16nonzero, "qc.e.bgeui">;
} // Predicates = [HasVendorXqcibi, IsRV32]

let Predicates = [HasVendorXqcibm, IsRV32] in {
let hasSideEffects = 0, mayLoad = 0, mayStore = 0 in {
  def QC_INSBRI : QCIRVInstRI<0b1, simm11, "qc.insbri">;
  def QC_INSBI : RVInstIBase<0b001, OPC_CUSTOM_0, (outs GPRNoX0:$rd),
                             (ins simm5:$imm5, uimm5_plus1:$width,
                             uimm5:$shamt), "qc.insbi",
                             "$rd, $imm5, $width, $shamt"> {
    bits<5> imm5;
    bits<5> shamt;
    bits<5> width;
    let rs1 = imm5;
    let Inst{31-30} = 0b00;
    let Inst{29-25} = width;
    let Inst{24-20} = shamt;
  }
  def QC_INSB : QCIBitManipRII<0b001, 0b01, GPR, "qc.insb">;
  def QC_INSBH : QCIBitManipRII<0b001, 0b10, GPR, "qc.insbh">;
  def QC_INSBR : QCIRVInstRR<0b00000, GPR, "qc.insbr">;
  def QC_INSBHR : QCIRVInstRR<0b00001, GPR, "qc.insbhr">;
  def QC_INSBPR : QCIRVInstRR<0b00010, GPR, "qc.insbpr">;
  def QC_INSBPRH : QCIRVInstRR<0b00011, GPR, "qc.insbprh">;
  def QC_EXTU : QCIBitManipRII<0b010, 0b00, GPRNoX0, "qc.extu">;
<<<<<<< HEAD
  def QC_EXTDU : QCIBitManipRII<0b010, 0b10, GPR, "qc.extdu">;
  def QC_EXTDUR : QCIRVInstRR<0b00100, GPR, "qc.extdur">;
  def QC_EXTDUPR : QCIRVInstRR<0b00110, GPR, "qc.extdupr">;
  def QC_EXTDUPRH : QCIRVInstRR<0b00111, GPR, "qc.extduprh">;
  def QC_EXT : QCIBitManipRII<0b010, 0b01, GPRNoX0, "qc.ext">;
  def QC_EXTD : QCIBitManipRII<0b010, 0b11, GPR, "qc.extd">;
  def QC_EXTDR : QCIRVInstRR<0b00101, GPR, "qc.extdr">;
  def QC_EXTDPR : QCIRVInstRR<0b01000, GPR, "qc.extdpr">;
  def QC_EXTDPRH : QCIRVInstRR<0b01001, GPR, "qc.extdprh">;
=======
  def QC_EXTDU : QCIBitManipRII<0b010, 0b10, GPRNoX31, "qc.extdu">;
  def QC_EXTDUR : QCIRVInstRR<0b00100, GPRNoX31, "qc.extdur">;
  def QC_EXTDUPR : QCIRVInstRR<0b00110, GPRNoX31, "qc.extdupr">;
  def QC_EXTDUPRH : QCIRVInstRR<0b00111, GPRNoX31, "qc.extduprh">;
  def QC_EXT : QCIBitManipRII<0b010, 0b01, GPRNoX0, "qc.ext">;
  def QC_EXTD : QCIBitManipRII<0b010, 0b11, GPRNoX31, "qc.extd">;
  def QC_EXTDR : QCIRVInstRR<0b00101, GPRNoX31, "qc.extdr">;
  def QC_EXTDPR : QCIRVInstRR<0b01000, GPRNoX31, "qc.extdpr">;
  def QC_EXTDPRH : QCIRVInstRR<0b01001, GPRNoX31, "qc.extdprh">;
>>>>>>> d465594a
  def QC_COMPRESS2 : QCIRVInstI<0b0000, "qc.compress2">;
  def QC_COMPRESS3 : QCIRVInstI<0b0001, "qc.compress3">;
  def QC_EXPAND2 : QCIRVInstI<0b0010, "qc.expand2">;
  def QC_EXPAND3 : QCIRVInstI<0b0011, "qc.expand3">;
  def QC_CLO : QCIRVInstI<0b0100, "qc.clo">;
  def QC_CTO : QCIRVInstI<0b0101, "qc.cto">;
  def QC_BREV32 : QCIRVInstI<0b0110, "qc.brev32">;
  def QC_C_BEXTI  : QCI_RVInst16CB_BM<0b00, "qc.c.bexti">;
  def QC_C_BSETI  : QCI_RVInst16CB_BM<0b01, "qc.c.bseti">;
  def QC_C_EXTU : RVInst16CI<0b000, 0b10, (outs GPRNoX0:$rd_wb),
                             (ins GPRNoX0:$rd, uimm5ge6_plus1:$width),
                             "qc.c.extu", "$rd, $width"> {
    bits<5> rd;
    bits<5> width;
    let Constraints = "$rd = $rd_wb";
    let Inst{6-2} = width;
    let Inst{11-7} = rd;
    let Inst{12} = 0b1;
  }
} // hasSideEffects = 0, mayLoad = 0, mayStore = 0
} // Predicates = [HasVendorXqcibm, IsRV32]

let Predicates = [HasVendorXqciac, IsRV32] in {
let hasSideEffects = 0, mayLoad = 0, mayStore = 0 in {
  def QC_C_MULIADD : RVInst16CL<0b001, 0b10, (outs GPRC:$rd_wb),
                               (ins GPRC:$rd, GPRC:$rs1, uimm5:$uimm),
                               "qc.c.muliadd", "$rd, $rs1, $uimm"> {
    let Constraints = "$rd = $rd_wb";
    bits<5> uimm;

    let Inst{12-10} = uimm{3-1};
    let Inst{6} = uimm{0};
    let Inst{5} = uimm{4};
  }

  def QC_MULIADD : RVInstI<0b110, OPC_CUSTOM_0, (outs GPRNoX0:$rd_wb),
                           (ins GPRNoX0:$rd, GPRNoX0:$rs1, simm12:$imm12),
                           "qc.muliadd", "$rd, $rs1, $imm12"> {
    let Constraints = "$rd = $rd_wb";
  }

  def QC_SHLADD : RVInstRBase<0b011, OPC_CUSTOM_0, (outs GPRNoX0:$rd),
                              (ins GPRNoX0:$rs1, GPRNoX0:$rs2, uimm5gt3:$shamt),
                              "qc.shladd", "$rd, $rs1, $rs2, $shamt"> {
    bits<5> shamt;

    let Inst{31-30} = 0b01;
    let Inst{29-25} = shamt;
  }

} // hasSideEffects = 0, mayLoad = 0, mayStore = 0
} // Predicates = [HasVendorXqciac, IsRV32]

let Predicates = [HasVendorXqcics, IsRV32] in {
  def QC_SELECTIIEQ : QCISELECTIICC <0b010, "qc.selectiieq">;
  def QC_SELECTIINE : QCISELECTIICC <0b011, "qc.selectiine">;
  def QC_SELECTIEQ  : QCISELECTICC  <0b010, "qc.selectieq">;
  def QC_SELECTINE  : QCISELECTICC  <0b011, "qc.selectine">;
  def QC_SELECTEQI  : QCISELECTCCI  <0b010, "qc.selecteqi">;
  def QC_SELECTNEI  : QCISELECTCCI  <0b011, "qc.selectnei">;
  def QC_SELECTIEQI : QCISELECTICCI <0b010, "qc.selectieqi">;
  def QC_SELECTINEI : QCISELECTICCI <0b011, "qc.selectinei">;
} // Predicates = [HasVendorXqcics, IsRV32]

let Predicates = [HasVendorXqcilsm, IsRV32] in {
    def QC_SWM : QCIStoreMultiple<0b00, GPRNoX0, "qc.swm">;
    def QC_SWMI : QCIStoreMultiple<0b01, uimm5nonzero, "qc.swmi">;
    def QC_SETWM : QCIStoreMultiple<0b10, GPRNoX0, "qc.setwm">;
    def QC_SETWMI : QCIStoreMultiple<0b11, uimm5nonzero, "qc.setwmi">;

    def QC_LWM : QCILoadMultiple<0b00, GPRNoX0, "qc.lwm">;
    def QC_LWMI : QCILoadMultiple<0b01, uimm5nonzero, "qc.lwmi">;
} // Predicates = [HasVendorXqcilsm, IsRV32]

let Predicates = [HasVendorXqcicli, IsRV32] in {
  def QC_LIEQ    : QCILICC<0b000, 0b01, GPRNoX0, "qc.lieq">;
  def QC_LINE    : QCILICC<0b001, 0b01, GPRNoX0, "qc.line">;
  def QC_LILT    : QCILICC<0b100, 0b01, GPRNoX0, "qc.lilt">;
  def QC_LIGE    : QCILICC<0b101, 0b01, GPRNoX0, "qc.lige">;
  def QC_LILTU   : QCILICC<0b110, 0b01, GPRNoX0, "qc.liltu">;
  def QC_LIGEU   : QCILICC<0b111, 0b01, GPRNoX0, "qc.ligeu">;

  def QC_LIEQI   : QCILICC<0b000, 0b11, simm5, "qc.lieqi">;
  def QC_LINEI   : QCILICC<0b001, 0b11, simm5, "qc.linei">;
  def QC_LILTI   : QCILICC<0b100, 0b11, simm5, "qc.lilti">;
  def QC_LIGEI   : QCILICC<0b101, 0b11, simm5, "qc.ligei">;
  def QC_LILTUI  : QCILICC<0b110, 0b11, uimm5, "qc.liltui">;
  def QC_LIGEUI  : QCILICC<0b111, 0b11, uimm5, "qc.ligeui">;
} // Predicates = [HasVendorXqcicli, IsRV32]

let Predicates = [HasVendorXqcicm, IsRV32] in {
let hasSideEffects = 0, mayLoad = 0, mayStore = 0 in
  def QC_C_MVEQZ   : RVInst16CL<0b101, 0b10, (outs GPRC:$rd_wb),
                              (ins GPRC:$rd, GPRC:$rs1),
                              "qc.c.mveqz", "$rd, $rs1"> {
    let Constraints = "$rd = $rd_wb";

    let Inst{12-10} = 0b011;
    let Inst{6-5} = 0b00;
  }

  def QC_MVEQ    : QCIMVCC<0b000, "qc.mveq">;
  def QC_MVNE    : QCIMVCC<0b001, "qc.mvne">;
  def QC_MVLT    : QCIMVCC<0b100, "qc.mvlt">;
  def QC_MVGE    : QCIMVCC<0b101, "qc.mvge">;
  def QC_MVLTU   : QCIMVCC<0b110, "qc.mvltu">;
  def QC_MVGEU   : QCIMVCC<0b111, "qc.mvgeu">;

  def QC_MVEQI   : QCIMVCCI<0b000, "qc.mveqi", simm5>;
  def QC_MVNEI   : QCIMVCCI<0b001, "qc.mvnei", simm5>;
  def QC_MVLTI   : QCIMVCCI<0b100, "qc.mvlti", simm5>;
  def QC_MVGEI   : QCIMVCCI<0b101, "qc.mvgei", simm5>;
  def QC_MVLTUI  : QCIMVCCI<0b110, "qc.mvltui", uimm5>;
  def QC_MVGEUI  : QCIMVCCI<0b111, "qc.mvgeui", uimm5>;
} // Predicates = [HasVendorXqcicm, IsRV32]

let Predicates = [HasVendorXqciint, IsRV32], hasSideEffects = 1 in {
<<<<<<< HEAD
  let mayLoad = 0, mayStore = 0 in {
  def QC_C_DIR : RVInst16CI<0b000, 0b10, (outs GPRNoX0:$rd), (ins),
                            "qc.c.dir", "$rd"> {
    bits<5> rd;
=======
>>>>>>> d465594a

let mayLoad = 0, mayStore = 0 in {
def QC_C_DIR : RVInst16CI<0b000, 0b10, (outs GPRNoX0:$rd), (ins),
                          "qc.c.dir", "$rd"> {
  bits<5> rd;

  let Inst{12} = 0b1;
  let Inst{11-7} = rd;
  let Inst{6-2} = 0b00000;
}

def QC_SETINTI : QCIInt_IMM<0b0, "qc.setinti">;
def QC_CLRINTI : QCIInt_IMM<0b1, "qc.clrinti">;

def QC_C_EIR    : QCIRVInst16CI_RS1<0b00001, "qc.c.eir">;
def QC_C_SETINT : QCIRVInst16CI_RS1<0b00010, "qc.c.setint">;
def QC_C_CLRINT : QCIRVInst16CI_RS1<0b00011, "qc.c.clrint">;

def QC_C_DI     : QCIRVInst16CI_NONE<0b10110, "qc.c.di">;
def QC_C_EI     : QCIRVInst16CI_NONE<0b10111, "qc.c.ei">;

let isBarrier = 1, isReturn = 1, isTerminator = 1 in {
def QC_C_MRET   : QCIRVInst16CI_NONE<0b10010, "qc.c.mret">;
def QC_C_MNRET  : QCIRVInst16CI_NONE<0b10011, "qc.c.mnret">;
} // isBarrier = 1, isReturn = 1, isTerminator = 1
} // mayLoad = 0, mayStore = 0

<<<<<<< HEAD
  def QC_C_DI     : QCIRVInst16CI_NONE<0b10110, "qc.c.di">;
  def QC_C_EI     : QCIRVInst16CI_NONE<0b10111, "qc.c.ei">;
  } // mayLoad = 0, mayStore = 0

  let mayLoad = 0, mayStore = 1,
    Uses = [X1, X2, X5, X6, X7, X8, X10, X11, X12, X13, X14, X15, X16, X17, X28, X29, X30, X31],
    Defs = [X2, X8] in {
  def QC_C_MIENTER      : QCIRVInst16CI_NONE<0b10000, "qc.c.mienter">;
  def QC_C_MIENTER_NEST : QCIRVInst16CI_NONE<0b10001, "qc.c.mienter.nest">;
  } // mayLoad = 1, mayStore = 1, Uses = [...], Defs = [...]

  let mayLoad = 1, mayStore = 0, isBarrier = 1, isReturn = 1, isTerminator = 1,
    Uses = [X2],
    Defs = [X1, X2, X5, X6, X7, X8, X10, X11, X12, X13, X14, X15, X16, X17, X28, X29, X30, X31] in
  def QC_C_MILEAVERET   : QCIRVInst16CI_NONE<0b10100, "qc.c.mileaveret">;
} // Predicates = [HasVendorXqciint, IsRV32], hasSideEffects = 1

=======
let mayLoad = 0, mayStore = 1,
  Uses = [X1, X2, X5, X6, X7, X8, X10, X11, X12, X13, X14, X15, X16, X17, X28, X29, X30, X31],
  Defs = [X2, X8] in {
def QC_C_MIENTER      : QCIRVInst16CI_NONE<0b10000, "qc.c.mienter">;
def QC_C_MIENTER_NEST : QCIRVInst16CI_NONE<0b10001, "qc.c.mienter.nest">;
} // mayLoad = 1, mayStore = 1, Uses = [...], Defs = [...]

let mayLoad = 1, mayStore = 0, isBarrier = 1, isReturn = 1, isTerminator = 1,
  Uses = [X2],
  Defs = [X1, X2, X5, X6, X7, X8, X10, X11, X12, X13, X14, X15, X16, X17, X28, X29, X30, X31] in
def QC_C_MILEAVERET   : QCIRVInst16CI_NONE<0b10100, "qc.c.mileaveret">;

} // Predicates = [HasVendorXqciint, IsRV32], hasSideEffects = 1

let Predicates = [HasVendorXqciio, IsRV32] in {
let hasSideEffects = 1, mayLoad = 0, mayStore = 0 in {
  def QC_OUTW : RVInstI<0b100, OPC_CUSTOM_0, (outs),
                        (ins GPR:$rs2, GPR:$rs1, uimm14lsb00:$imm14),
                        "qc.outw", "$rs2, ${imm14}(${rs1})"> {
    bits<5> rs2;
    bits<14> imm14;

    let rd = rs2;
    let imm12 = imm14{13-2};
  }

  def QC_INW : RVInstI<0b101, OPC_CUSTOM_0, (outs GPRNoX0:$rd),
                       (ins GPR:$rs1, uimm14lsb00:$imm14),
                       "qc.inw", "$rd, ${imm14}(${rs1})"> {
    bits<14> imm14;

    let imm12 = imm14{13-2};
  }
} // hasSideEffects = 1, mayLoad = 0, mayStore = 0
} // Predicates = [HasVendorXqciio, IsRV32]

>>>>>>> d465594a
let Predicates = [HasVendorXqcilo, IsRV32] in {
  def QC_E_LB    : QCIRVInstEILoad<0b101, 0b00, "qc.e.lb">;
  def QC_E_LBU   : QCIRVInstEILoad<0b101, 0b01, "qc.e.lbu">;
  def QC_E_LH    : QCIRVInstEILoad<0b101, 0b10, "qc.e.lh">;
  def QC_E_LHU   : QCIRVInstEILoad<0b101, 0b11, "qc.e.lhu">;
  def QC_E_LW    : QCIRVInstEILoad<0b110, 0b00, "qc.e.lw">;

  def QC_E_SB    : QCIRVInstESStore<0b110, 0b01, "qc.e.sb">;
  def QC_E_SH    : QCIRVInstESStore<0b110, 0b10, "qc.e.sh">;
  def QC_E_SW    : QCIRVInstESStore<0b110, 0b11, "qc.e.sw">;
} // Predicates = [HasVendorXqcilo, IsRV32]

<<<<<<< HEAD
=======
let Predicates = [HasVendorXqcilb, IsRV32] in {
  let isCall = 1, Defs = [X1] in
  def QC_E_JAL   : QCIRVInst48EJ<0b01, "qc.e.jal">;
  let isBranch = 1, isTerminator = 1, isBarrier = 1 in
  def QC_E_J     : QCIRVInst48EJ<0b00, "qc.e.j">;
} // Predicates = [HasVendorXqcilb, IsRV32]

>>>>>>> d465594a
let Predicates = [HasVendorXqcili, IsRV32] in {
let hasSideEffects = 0, mayLoad = 0, mayStore = 0 in {
  def QC_LI : RVInstU<OPC_OP_IMM_32, (outs GPRNoX0:$rd), (ins simm20:$imm20),
                      "qc.li", "$rd, $imm20"> {
    let Inst{31} = imm20{19};
    let Inst{30-16} = imm20{14-0};
    let Inst{15-12} = imm20{18-15};
  }

<<<<<<< HEAD
  def QC_E_LI : QCIRVInstEAI<0b000, 0b0, "qc.e.li">;
=======
  def QC_E_LI : RVInst48<(outs GPRNoX0:$rd), (ins simm32:$imm),
                         "qc.e.li", "$rd, $imm", [], InstFormatOther> {
    bits<5> rd;
    bits<32> imm;

    let Inst{47-16} = imm;
    let Inst{15-12} = 0b0000;
    let Inst{11-7} = rd;
    let Inst{6-0} = 0b0011111;
  }
>>>>>>> d465594a
} // hasSideEffects = 0, mayLoad = 0, mayStore = 0
} // Predicates = [HasVendorXqcili, IsRV32]

let Predicates = [HasVendorXqcilia, IsRV32] in {
let hasSideEffects = 0, mayLoad = 0, mayStore = 0 in {
  def QC_E_XORAI : QCIRVInstEAI<0b001, 0b0, "qc.e.xorai">;
  def QC_E_ORAI  : QCIRVInstEAI<0b001, 0b1, "qc.e.orai" >;
  def QC_E_ADDAI : QCIRVInstEAI<0b010, 0b0, "qc.e.addai">;
  def QC_E_ANDAI : QCIRVInstEAI<0b010, 0b1, "qc.e.andai">;

  def QC_E_XORI  : QCIRVInstEI<0b011, 0b00, "qc.e.xori">;
  def QC_E_ORI   : QCIRVInstEI<0b011, 0b01, "qc.e.ori" >;
  def QC_E_ADDI  : QCIRVInstEI<0b011, 0b10, "qc.e.addi">;
  def QC_E_ANDI  : QCIRVInstEI<0b011, 0b11, "qc.e.andi">;
} // hasSideEffects = 0, mayLoad = 0, mayStore = 0
} // Predicates = [HasVendorXqcilia, IsRV32]

<<<<<<< HEAD
=======
let Predicates = [HasVendorXqcisync, IsRV32] in {
  def QC_SYNC : QCISync_UIMM5<0b0001, "qc.sync">;
  def QC_SYNCR : QCISync_UIMM5<0b0010, "qc.syncr">;
  def QC_SYNCWF : QCISync_UIMM5<0b0100, "qc.syncwf">;
  def QC_SYNCWL : QCISync_UIMM5<0b1000, "qc.syncwl">;

  def QC_C_SYNC   : QCIRVInst16CBSYNC<0b000, "qc.c.sync">;
  def QC_C_SYNCR  : QCIRVInst16CBSYNC<0b001, "qc.c.syncr">;
  def QC_C_SYNCWF : QCIRVInst16CBSYNC<0b100, "qc.c.syncwf">;
  def QC_C_SYNCWL : QCIRVInst16CBSYNC<0b101, "qc.c.syncwl">;

  let mayLoad = 0, mayStore = 0, hasSideEffects = 1 in
  def QC_C_DELAY : RVInst16CI<0b000, 0b10, (outs),
                              (ins uimm5nonzero:$imm),
                              "qc.c.delay", "$imm"> {
    let Inst{12} = 0;
    let Inst{11-7} = 0;
    let Inst{6-2} = imm{4-0};
  }
} // Predicates = [HasVendorXqcisync, IsRV32]

>>>>>>> d465594a
let Predicates = [HasVendorXqcisim, IsRV32] in {
let mayLoad = 0, mayStore = 0, hasSideEffects = 1 in {
  def QC_PSYSCALLI : RVInstI<0b010, OPC_OP_IMM, (outs), (ins uimm10:$imm10),
                             "qc.psyscalli", "$imm10"> {
    bits<10> imm10;

    let rs1 = 0;
    let rd = 0;
    let imm12 = {0b00, imm10};
  }

  def QC_PPUTCI : RVInstI<0b010, OPC_OP_IMM, (outs), (ins uimm8:$imm8),
                          "qc.pputci", "$imm8"> {
    bits<8> imm8;

    let rs1 = 0;
    let rd = 0;
    let imm12 = {0b0100, imm8};
  }

  def QC_PCOREDUMP : QCISim_NONE<0b0110, "qc.pcoredump">;
  def QC_PPREGS : QCISim_NONE<0b0111, "qc.ppregs">;
  def QC_PPREG : QCISim_RS1<0b1000, "qc.ppreg">;
  def QC_PPUTC : QCISim_RS1<0b1001, "qc.pputc">;
  def QC_PPUTS : QCISim_RS1<0b1010, "qc.pputs">;
  def QC_PEXIT : QCISim_RS1<0b1011, "qc.pexit">;
  def QC_PSYSCALL : QCISim_RS1<0b1100, "qc.psyscall">;

  def QC_C_PTRACE : RVInst16CI<0b000, 0b10, (outs), (ins), "qc.c.ptrace", ""> {
    let rd = 0;
    let imm = 0;
  }
} // mayLoad = 0, mayStore = 0, hasSideEffects = 1
} // Predicates = [HasVendorXqcisim, IsRV32]

} // DecoderNamespace = "Xqci"

//===----------------------------------------------------------------------===//
// Aliases
//===----------------------------------------------------------------------===//

let Predicates = [HasVendorXqciio, IsRV32] in {
let EmitPriority = 0 in {
  def : InstAlias<"qc.outw $rs2, (${rs1})",
                  (QC_OUTW GPR:$rs2, GPR:$rs1, 0)>;
  def : InstAlias<"qc.inw $rd, (${rs1})",
                  (QC_INW GPRNoX0:$rd, GPR:$rs1, 0)>;
} // EmitPriority = 0
} // Predicates = [HasVendorXqciio, IsRV32]

let Predicates = [HasVendorXqcilsm, IsRV32] in {
let EmitPriority = 0 in {
  def : InstAlias<"qc.swm $rs3, $rs2, (${rs1})",
                  (QC_SWM GPR:$rs3, GPR:$rs1, GPRNoX0:$rs2, 0)>;
  def : InstAlias<"qc.swmi $rs3, $length, (${rs1})",
                  (QC_SWMI GPR:$rs3, GPR:$rs1, uimm5nonzero:$length, 0)>;
  def : InstAlias<"qc.setwm $rs3, $rs2, (${rs1})",
                  (QC_SETWM GPR:$rs3, GPR:$rs1, GPRNoX0:$rs2, 0)>;
  def : InstAlias<"qc.setwmi $rs3, $length, (${rs1})",
                  (QC_SETWMI GPR:$rs3, GPR:$rs1, uimm5nonzero:$length, 0)>;
  def : InstAlias<"qc.lwm $rd, $rs2, (${rs1})",
                  (QC_LWM GPRNoX0:$rd, GPR:$rs1, GPRNoX0:$rs2, 0)>;
  def : InstAlias<"qc.lwmi $rd, $length, (${rs1})",
                  (QC_LWMI GPRNoX0:$rd, GPR:$rs1, uimm5nonzero:$length, 0)>;
} // EmitPriority = 0
} // Predicates = [HasVendorXqcilsm, IsRV32]

let Predicates = [HasVendorXqcilo, IsRV32] in {
let EmitPriority = 0 in {
  def  : InstAlias<"qc.e.lb  $rd, (${rs1})",
                   (QC_E_LB  GPR:$rd, GPR:$rs1, 0)>;
  def  : InstAlias<"qc.e.lbu $rd, (${rs1})",
                   (QC_E_LBU GPR:$rd, GPR:$rs1, 0)>;
  def  : InstAlias<"qc.e.lh  $rd, (${rs1})",
                   (QC_E_LH  GPR:$rd, GPR:$rs1, 0)>;
  def  : InstAlias<"qc.e.lhu $rd, (${rs1})",
                   (QC_E_LHU GPR:$rd, GPR:$rs1, 0)>;
  def  : InstAlias<"qc.e.lw  $rd, (${rs1})",
                   (QC_E_LW  GPR:$rd, GPR:$rs1, 0)>;
  def  : InstAlias<"qc.e.sb  $rs2, (${rs1})",
                   (QC_E_SB GPR:$rs2, GPR:$rs1, 0)>;
  def  : InstAlias<"qc.e.sh  $rs2, (${rs1})",
                   (QC_E_SH GPR:$rs2, GPR:$rs1, 0)>;
  def  : InstAlias<"qc.e.sw  $rs2, (${rs1})",
                   (QC_E_SW GPR:$rs2, GPR:$rs1, 0)>;
} // EmitPriority = 0
} // Predicates = [HasVendorXqcilo, IsRV32]

<<<<<<< HEAD
=======
//===----------------------------------------------------------------------===//
// Pseudo-instructions
//===----------------------------------------------------------------------===//

class LongBcciPseudo<DAGOperand InTyImm, int size>
    : Pseudo<(outs), (ins GPR:$rs1, InTyImm:$imm, simm21_lsb0_jal:$imm20), []>
{
  let Size = size;
  let isBarrier = 1;
  let isBranch = 1;
  let hasSideEffects = 0;
  let mayStore = 0;
  let mayLoad = 0;
  let isAsmParserOnly = 1;
  let hasNoSchedulingInfo = 1;
}

// This will be expanded into either:
// QC.BXXX(4 bytes) + JAL(4 bytes)
// or
// QC.E.BXXX(6 bytes) + JAL(4 bytes)
def PseudoLongQC_BEQI : LongBcciPseudo<simm5nonzero, 8>;
def PseudoLongQC_BNEI : LongBcciPseudo<simm5nonzero, 8>;
def PseudoLongQC_BLTI : LongBcciPseudo<simm5nonzero, 8>;
def PseudoLongQC_BGEI : LongBcciPseudo<simm5nonzero, 8>;
def PseudoLongQC_BLTUI : LongBcciPseudo<uimm5nonzero, 8>;
def PseudoLongQC_BGEUI : LongBcciPseudo<uimm5nonzero, 8>;
def PseudoLongQC_E_BEQI : LongBcciPseudo<simm16nonzero, 10>;
def PseudoLongQC_E_BNEI : LongBcciPseudo<simm16nonzero, 10>;
def PseudoLongQC_E_BLTI : LongBcciPseudo<simm16nonzero, 10>;
def PseudoLongQC_E_BGEI : LongBcciPseudo<simm16nonzero, 10>;
def PseudoLongQC_E_BLTUI : LongBcciPseudo<uimm16nonzero, 10>;
def PseudoLongQC_E_BGEUI : LongBcciPseudo<uimm16nonzero, 10>;
>>>>>>> d465594a

//===----------------------------------------------------------------------===//
// Code Gen Patterns
//===----------------------------------------------------------------------===//

let Predicates = [HasVendorXqciint, IsRV32] in
def : Pat<(riscv_mileaveret_glue), (QC_C_MILEAVERET)>;<|MERGE_RESOLUTION|>--- conflicted
+++ resolved
@@ -50,8 +50,6 @@
   let OperandType = "OPERAND_UIMM5_GE6_PLUS1";
 }
 
-<<<<<<< HEAD
-=======
 def uimm5slist : RISCVOp<XLenVT>, ImmLeaf<XLenVT,
   [{return ((Imm == 0)  ||
             (Imm == 1)  ||
@@ -67,13 +65,10 @@
   let OperandType = "OPERAND_UIMM5_SLIST";
 }
 
->>>>>>> d465594a
 def uimm10 : RISCVUImmLeafOp<10>;
 
 def uimm11 : RISCVUImmLeafOp<11>;
 
-<<<<<<< HEAD
-=======
 // A 14-bit unsigned immediate where the least significant two bits are zero.
 def uimm14lsb00 : RISCVOp,
                   ImmLeaf<XLenVT, [{return isShiftedUInt<12, 2>(Imm);}]> {
@@ -83,7 +78,6 @@
   let OperandType = "OPERAND_UIMM14_LSB00";
 }
 
->>>>>>> d465594a
 def uimm16nonzero : RISCVOp<XLenVT>,
                     ImmLeaf<XLenVT, [{return (Imm != 0) && isUInt<16>(Imm);}]> {
   let ParserMatchClass = UImmAsmOperand<16, "NonZero">;
@@ -100,11 +94,8 @@
 
 def simm11 : RISCVSImmLeafOp<11>;
 
-<<<<<<< HEAD
-=======
 def simm16 : RISCVSImmOp<16>;
 
->>>>>>> d465594a
 def simm16nonzero : RISCVOp<XLenVT>,
                     ImmLeaf<XLenVT, [{return (Imm != 0) && isInt<16>(Imm);}]> {
   let ParserMatchClass = SImmAsmOperand<16, "NonZero">;
@@ -131,8 +122,6 @@
   }];
 }
 
-<<<<<<< HEAD
-=======
 // A 32-bit signed immediate where the least significant bit is zero.
 def simm32_lsb0 : Operand<OtherVT> {
   let ParserMatchClass = SImmAsmOperand<32, "Lsb0">;
@@ -148,7 +137,6 @@
   let OperandType = "OPERAND_PCREL";
 }
 
->>>>>>> d465594a
 //===----------------------------------------------------------------------===//
 // Instruction Formats
 //===----------------------------------------------------------------------===//
@@ -550,11 +538,7 @@
 
 class QCIBranchInst_rii<bits<3> funct3, DAGOperand InTyImm5, string opcodestr>
     : RVInstB<funct3, OPC_CUSTOM_3, (outs),
-<<<<<<< HEAD
-              (ins GPRNoX0:$rs1, InTyImm5:$rs2, simm13_lsb0:$imm12),
-=======
               (ins GPRNoX0:$rs1, InTyImm5:$rs2, bare_simm13_lsb0:$imm12),
->>>>>>> d465594a
               opcodestr, "$rs1, $rs2, $imm12"> {
   let isBranch = 1;
   let isTerminator = 1;
@@ -564,14 +548,9 @@
 }
 
 class QCIBranchInst48_rii<bits<5> funct5, DAGOperand InTyImm16, string opcodestr>
-<<<<<<< HEAD
-    : RVInst48<(outs), (ins GPRNoX0:$rs1, InTyImm16:$imm16, simm13_lsb0:$imm12),
-               opcodestr, "$rs1, $imm16, $imm12", [], InstFormatOther> {
-=======
     : RVInst48<(outs),
                (ins GPRNoX0:$rs1, InTyImm16:$imm16, bare_simm13_lsb0:$imm12),
                opcodestr, "$rs1, $imm16, $imm12", [], InstFormatQC_EB> {
->>>>>>> d465594a
   bits<5> rs1;
   bits<16> imm16;
   bits<12> imm12;
@@ -625,8 +604,6 @@
   let imm12 = {imm11_8, 0b00000000};
 }
 
-<<<<<<< HEAD
-=======
 let mayLoad = 0, mayStore = 0, hasSideEffects = 1 in
 class QCISync_UIMM5<bits<4> imm11_8, string opcodestr>
     : RVInstI<0b011, OPC_OP_IMM, (outs), (ins uimm5:$imm5), opcodestr, "$imm5">
@@ -648,7 +625,6 @@
     let Inst{12-10} = imm5_func2;
 }
 
->>>>>>> d465594a
 class QCIRVInstEIBase<bits<3> funct3, bits<2> funct2, dag outs,
                       dag ins, string opcodestr, string argstr>
     : RVInst48<outs, ins, opcodestr, argstr, [], InstFormatOther> {
@@ -713,8 +689,6 @@
                       (ins GPRNoX0:$rs1, simm26:$imm), opcodestr,
                       "$rd, $rs1, $imm">;
 
-<<<<<<< HEAD
-=======
 let hasSideEffects = 0, mayLoad = 0, mayStore = 0 in
 class QCIRVInst48EJ<bits<2> func2, string opcodestr>
     : RVInst48<(outs), (ins simm32_lsb0:$imm31),
@@ -733,7 +707,6 @@
   let Inst{6-0} = 0b0011111;
 }
 
->>>>>>> d465594a
 //===----------------------------------------------------------------------===//
 // Instructions
 //===----------------------------------------------------------------------===//
@@ -826,17 +799,6 @@
   def QC_INSBPR : QCIRVInstRR<0b00010, GPR, "qc.insbpr">;
   def QC_INSBPRH : QCIRVInstRR<0b00011, GPR, "qc.insbprh">;
   def QC_EXTU : QCIBitManipRII<0b010, 0b00, GPRNoX0, "qc.extu">;
-<<<<<<< HEAD
-  def QC_EXTDU : QCIBitManipRII<0b010, 0b10, GPR, "qc.extdu">;
-  def QC_EXTDUR : QCIRVInstRR<0b00100, GPR, "qc.extdur">;
-  def QC_EXTDUPR : QCIRVInstRR<0b00110, GPR, "qc.extdupr">;
-  def QC_EXTDUPRH : QCIRVInstRR<0b00111, GPR, "qc.extduprh">;
-  def QC_EXT : QCIBitManipRII<0b010, 0b01, GPRNoX0, "qc.ext">;
-  def QC_EXTD : QCIBitManipRII<0b010, 0b11, GPR, "qc.extd">;
-  def QC_EXTDR : QCIRVInstRR<0b00101, GPR, "qc.extdr">;
-  def QC_EXTDPR : QCIRVInstRR<0b01000, GPR, "qc.extdpr">;
-  def QC_EXTDPRH : QCIRVInstRR<0b01001, GPR, "qc.extdprh">;
-=======
   def QC_EXTDU : QCIBitManipRII<0b010, 0b10, GPRNoX31, "qc.extdu">;
   def QC_EXTDUR : QCIRVInstRR<0b00100, GPRNoX31, "qc.extdur">;
   def QC_EXTDUPR : QCIRVInstRR<0b00110, GPRNoX31, "qc.extdupr">;
@@ -846,7 +808,6 @@
   def QC_EXTDR : QCIRVInstRR<0b00101, GPRNoX31, "qc.extdr">;
   def QC_EXTDPR : QCIRVInstRR<0b01000, GPRNoX31, "qc.extdpr">;
   def QC_EXTDPRH : QCIRVInstRR<0b01001, GPRNoX31, "qc.extdprh">;
->>>>>>> d465594a
   def QC_COMPRESS2 : QCIRVInstI<0b0000, "qc.compress2">;
   def QC_COMPRESS3 : QCIRVInstI<0b0001, "qc.compress3">;
   def QC_EXPAND2 : QCIRVInstI<0b0010, "qc.expand2">;
@@ -964,13 +925,6 @@
 } // Predicates = [HasVendorXqcicm, IsRV32]
 
 let Predicates = [HasVendorXqciint, IsRV32], hasSideEffects = 1 in {
-<<<<<<< HEAD
-  let mayLoad = 0, mayStore = 0 in {
-  def QC_C_DIR : RVInst16CI<0b000, 0b10, (outs GPRNoX0:$rd), (ins),
-                            "qc.c.dir", "$rd"> {
-    bits<5> rd;
-=======
->>>>>>> d465594a
 
 let mayLoad = 0, mayStore = 0 in {
 def QC_C_DIR : RVInst16CI<0b000, 0b10, (outs GPRNoX0:$rd), (ins),
@@ -998,25 +952,6 @@
 } // isBarrier = 1, isReturn = 1, isTerminator = 1
 } // mayLoad = 0, mayStore = 0
 
-<<<<<<< HEAD
-  def QC_C_DI     : QCIRVInst16CI_NONE<0b10110, "qc.c.di">;
-  def QC_C_EI     : QCIRVInst16CI_NONE<0b10111, "qc.c.ei">;
-  } // mayLoad = 0, mayStore = 0
-
-  let mayLoad = 0, mayStore = 1,
-    Uses = [X1, X2, X5, X6, X7, X8, X10, X11, X12, X13, X14, X15, X16, X17, X28, X29, X30, X31],
-    Defs = [X2, X8] in {
-  def QC_C_MIENTER      : QCIRVInst16CI_NONE<0b10000, "qc.c.mienter">;
-  def QC_C_MIENTER_NEST : QCIRVInst16CI_NONE<0b10001, "qc.c.mienter.nest">;
-  } // mayLoad = 1, mayStore = 1, Uses = [...], Defs = [...]
-
-  let mayLoad = 1, mayStore = 0, isBarrier = 1, isReturn = 1, isTerminator = 1,
-    Uses = [X2],
-    Defs = [X1, X2, X5, X6, X7, X8, X10, X11, X12, X13, X14, X15, X16, X17, X28, X29, X30, X31] in
-  def QC_C_MILEAVERET   : QCIRVInst16CI_NONE<0b10100, "qc.c.mileaveret">;
-} // Predicates = [HasVendorXqciint, IsRV32], hasSideEffects = 1
-
-=======
 let mayLoad = 0, mayStore = 1,
   Uses = [X1, X2, X5, X6, X7, X8, X10, X11, X12, X13, X14, X15, X16, X17, X28, X29, X30, X31],
   Defs = [X2, X8] in {
@@ -1053,7 +988,6 @@
 } // hasSideEffects = 1, mayLoad = 0, mayStore = 0
 } // Predicates = [HasVendorXqciio, IsRV32]
 
->>>>>>> d465594a
 let Predicates = [HasVendorXqcilo, IsRV32] in {
   def QC_E_LB    : QCIRVInstEILoad<0b101, 0b00, "qc.e.lb">;
   def QC_E_LBU   : QCIRVInstEILoad<0b101, 0b01, "qc.e.lbu">;
@@ -1066,8 +1000,6 @@
   def QC_E_SW    : QCIRVInstESStore<0b110, 0b11, "qc.e.sw">;
 } // Predicates = [HasVendorXqcilo, IsRV32]
 
-<<<<<<< HEAD
-=======
 let Predicates = [HasVendorXqcilb, IsRV32] in {
   let isCall = 1, Defs = [X1] in
   def QC_E_JAL   : QCIRVInst48EJ<0b01, "qc.e.jal">;
@@ -1075,7 +1007,6 @@
   def QC_E_J     : QCIRVInst48EJ<0b00, "qc.e.j">;
 } // Predicates = [HasVendorXqcilb, IsRV32]
 
->>>>>>> d465594a
 let Predicates = [HasVendorXqcili, IsRV32] in {
 let hasSideEffects = 0, mayLoad = 0, mayStore = 0 in {
   def QC_LI : RVInstU<OPC_OP_IMM_32, (outs GPRNoX0:$rd), (ins simm20:$imm20),
@@ -1085,9 +1016,6 @@
     let Inst{15-12} = imm20{18-15};
   }
 
-<<<<<<< HEAD
-  def QC_E_LI : QCIRVInstEAI<0b000, 0b0, "qc.e.li">;
-=======
   def QC_E_LI : RVInst48<(outs GPRNoX0:$rd), (ins simm32:$imm),
                          "qc.e.li", "$rd, $imm", [], InstFormatOther> {
     bits<5> rd;
@@ -1098,7 +1026,6 @@
     let Inst{11-7} = rd;
     let Inst{6-0} = 0b0011111;
   }
->>>>>>> d465594a
 } // hasSideEffects = 0, mayLoad = 0, mayStore = 0
 } // Predicates = [HasVendorXqcili, IsRV32]
 
@@ -1116,8 +1043,6 @@
 } // hasSideEffects = 0, mayLoad = 0, mayStore = 0
 } // Predicates = [HasVendorXqcilia, IsRV32]
 
-<<<<<<< HEAD
-=======
 let Predicates = [HasVendorXqcisync, IsRV32] in {
   def QC_SYNC : QCISync_UIMM5<0b0001, "qc.sync">;
   def QC_SYNCR : QCISync_UIMM5<0b0010, "qc.syncr">;
@@ -1139,7 +1064,6 @@
   }
 } // Predicates = [HasVendorXqcisync, IsRV32]
 
->>>>>>> d465594a
 let Predicates = [HasVendorXqcisim, IsRV32] in {
 let mayLoad = 0, mayStore = 0, hasSideEffects = 1 in {
   def QC_PSYSCALLI : RVInstI<0b010, OPC_OP_IMM, (outs), (ins uimm10:$imm10),
@@ -1228,8 +1152,6 @@
 } // EmitPriority = 0
 } // Predicates = [HasVendorXqcilo, IsRV32]
 
-<<<<<<< HEAD
-=======
 //===----------------------------------------------------------------------===//
 // Pseudo-instructions
 //===----------------------------------------------------------------------===//
@@ -1263,7 +1185,6 @@
 def PseudoLongQC_E_BGEI : LongBcciPseudo<simm16nonzero, 10>;
 def PseudoLongQC_E_BLTUI : LongBcciPseudo<uimm16nonzero, 10>;
 def PseudoLongQC_E_BGEUI : LongBcciPseudo<uimm16nonzero, 10>;
->>>>>>> d465594a
 
 //===----------------------------------------------------------------------===//
 // Code Gen Patterns
