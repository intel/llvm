--- conflicted
+++ resolved
@@ -412,15 +412,11 @@
     def : Pat<(fvti.Vector (vop (ivti.Vector ivti.RegClass:$rs1))),
               (!cast<Instruction>(instruction_name#"_"#fvti.LMul.MX)
                   (fvti.Vector (IMPLICIT_DEF)),
-<<<<<<< HEAD
-                  ivti.RegClass:$rs1, fvti.AVL, fvti.Log2SEW, TU_MU)>;
-=======
                   ivti.RegClass:$rs1,
                   // Value to indicate no rounding mode change in
                   // RISCVInsertReadWriteCSR
                   FRM_DYN,
                   fvti.AVL, fvti.Log2SEW, TU_MU)>;
->>>>>>> 6241a64e
   }
 }
 
@@ -447,12 +443,8 @@
     def : Pat<(fwti.Vector (vop (ivti.Vector ivti.RegClass:$rs1))),
               (!cast<Instruction>(instruction_name#"_"#ivti.LMul.MX)
                   (fwti.Vector (IMPLICIT_DEF)),
-<<<<<<< HEAD
-                  ivti.RegClass:$rs1, ivti.AVL, ivti.Log2SEW, TU_MU)>;
-=======
                   ivti.RegClass:$rs1,
                   ivti.AVL, ivti.Log2SEW, TU_MU)>;
->>>>>>> 6241a64e
   }
 }
 
@@ -480,15 +472,11 @@
     def : Pat<(fvti.Vector (vop (iwti.Vector iwti.RegClass:$rs1))),
               (!cast<Instruction>(instruction_name#"_"#fvti.LMul.MX)
                   (fvti.Vector (IMPLICIT_DEF)),
-<<<<<<< HEAD
-                  iwti.RegClass:$rs1, fvti.AVL, fvti.Log2SEW, TU_MU)>;
-=======
                   iwti.RegClass:$rs1,
                   // Value to indicate no rounding mode change in
                   // RISCVInsertReadWriteCSR
                   FRM_DYN,
                   fvti.AVL, fvti.Log2SEW, TU_MU)>;
->>>>>>> 6241a64e
   }
 }
 
@@ -691,28 +679,20 @@
                                      (vti.Mask true_mask), (XLenVT srcvalue)))),
                 (!cast<Instruction>(instruction_name#"_W"#vti.ScalarSuffix#"_"#vti.LMul.MX)
                    (wti.Vector (IMPLICIT_DEF)), wti.RegClass:$rs2,
-<<<<<<< HEAD
-                   vti.ScalarRegClass:$rs1, vti.AVL, vti.Log2SEW, TU_MU)>;
-=======
                    vti.ScalarRegClass:$rs1,
                    // Value to indicate no rounding mode change in
                    // RISCVInsertReadWriteCSR
                    FRM_DYN,
                    vti.AVL, vti.Log2SEW, TU_MU)>;
->>>>>>> 6241a64e
       def : Pat<(op (wti.Vector wti.RegClass:$rs2),
                     (wti.Vector (SplatFPOp (fpext_oneuse vti.ScalarRegClass:$rs1)))),
                 (!cast<Instruction>(instruction_name#"_W"#vti.ScalarSuffix#"_"#vti.LMul.MX)
                    (wti.Vector (IMPLICIT_DEF)), wti.RegClass:$rs2,
-<<<<<<< HEAD
-                   vti.ScalarRegClass:$rs1, vti.AVL, vti.Log2SEW, TU_MU)>;
-=======
                    vti.ScalarRegClass:$rs1,
                    // Value to indicate no rounding mode change in
                    // RISCVInsertReadWriteCSR
                    FRM_DYN,
                    vti.AVL, vti.Log2SEW, TU_MU)>;
->>>>>>> 6241a64e
     }
   }
 }
@@ -1295,15 +1275,11 @@
     def : Pat<(any_fsqrt (vti.Vector vti.RegClass:$rs2)),
               (!cast<Instruction>("PseudoVFSQRT_V_"# vti.LMul.MX#"_E"#vti.SEW)
                    (vti.Vector (IMPLICIT_DEF)),
-<<<<<<< HEAD
-                   vti.RegClass:$rs2, vti.AVL, vti.Log2SEW, TU_MU)>;
-=======
                    vti.RegClass:$rs2,
                    // Value to indicate no rounding mode change in
                    // RISCVInsertReadWriteCSR
                    FRM_DYN,
                    vti.AVL, vti.Log2SEW, TU_MU)>;
->>>>>>> 6241a64e
 
     // 13.12. Vector Floating-Point Sign-Injection Instructions
     def : Pat<(fabs (vti.Vector vti.RegClass:$rs)),
@@ -1412,15 +1388,11 @@
   def : Pat<(fvti.Vector (fpround (fwti.Vector fwti.RegClass:$rs1))),
             (!cast<Instruction>("PseudoVFNCVT_F_F_W_"#fvti.LMul.MX)
                 (fvti.Vector (IMPLICIT_DEF)),
-<<<<<<< HEAD
-                fwti.RegClass:$rs1, fvti.AVL, fvti.Log2SEW, TU_MU)>;
-=======
                 fwti.RegClass:$rs1,
                 // Value to indicate no rounding mode change in
                 // RISCVInsertReadWriteCSR
                 FRM_DYN,
                 fvti.AVL, fvti.Log2SEW, TU_MU)>;
->>>>>>> 6241a64e
 }
 
 //===----------------------------------------------------------------------===//
