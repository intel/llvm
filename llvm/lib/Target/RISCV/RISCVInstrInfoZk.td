//===- RISCVInstrInfoZk.td - RISC-V 'Zk' instructions ------*- tablegen -*-===//
//
// Part of the LLVM Project, under the Apache License v2.0 with LLVM Exceptions.
// See https://llvm.org/LICENSE.txt for license information.
// SPDX-License-Identifier: Apache-2.0 WITH LLVM-exception
//
//===----------------------------------------------------------------------===//
//
// This file describes the RISC-V instructions from the standard 'Zk',
// Scalar Cryptography Instructions extension, version 1.0.
//
//===----------------------------------------------------------------------===//

//===----------------------------------------------------------------------===//
// Operand and SDNode transformation definitions.
//===----------------------------------------------------------------------===//

def RnumArg : AsmOperandClass {
  let Name = "RnumArg";
  let RenderMethod = "addImmOperands";
  let DiagnosticType = "InvalidRnumArg";
}

def rnum : Operand<i32>, TImmLeaf<i32, [{return (Imm >= 0 && Imm <= 10);}]> {
  let ParserMatchClass = RnumArg;
  let EncoderMethod = "getImmOpValue";
  let DecoderMethod = "decodeUImmOperand<4>";
  let OperandType = "OPERAND_RVKRNUM";
  let OperandNamespace = "RISCVOp";
}

def byteselect : Operand<i32>, TImmLeaf<i32, [{return isUInt<2>(Imm);}]> {
  let ParserMatchClass = UImmAsmOperand<2>;
  let DecoderMethod = "decodeUImmOperand<2>";
  let OperandType = "OPERAND_UIMM2";
  let OperandNamespace = "RISCVOp";
}

//===----------------------------------------------------------------------===//
// Instruction class templates
//===----------------------------------------------------------------------===//
let hasSideEffects = 0, mayLoad = 0, mayStore = 0 in
class RVKUnary<bits<12> imm12_in, bits<3> funct3, string opcodestr>
    : RVInstI<funct3, OPC_OP_IMM, (outs GPR:$rd), (ins GPR:$rs1),
              opcodestr, "$rd, $rs1">{
  let imm12 = imm12_in;
}

let hasSideEffects = 0, mayLoad = 0, mayStore = 0 in
class RVKByteSelect<bits<5> funct5, string opcodestr>
    : RVInstR<{0b00, funct5}, 0b000, OPC_OP, (outs GPR:$rd),
              (ins GPR:$rs1, GPR:$rs2, byteselect:$bs),
              opcodestr, "$rd, $rs1, $rs2, $bs">{
  bits<2> bs;
  let Inst{31-30} = bs;
}

let hasSideEffects = 0, mayLoad = 0, mayStore = 0 in
class RVKUnary_rnum<bits<7> funct7, bits<3> funct3, string opcodestr>
    : RVInstI<funct3, OPC_OP_IMM, (outs GPR:$rd), (ins GPR:$rs1, rnum:$rnum),
              opcodestr, "$rd, $rs1, $rnum">{
    bits<4> rnum;
    let Inst{31-25} = funct7;
    let Inst{24} = 1;
    let Inst{23-20} = rnum;
}

//===----------------------------------------------------------------------===//
// Instructions
//===----------------------------------------------------------------------===//
let Predicates = [HasStdExtZknd, IsRV32] in {
def AES32DSI  : RVKByteSelect<0b10101, "aes32dsi">;
def AES32DSMI : RVKByteSelect<0b10111, "aes32dsmi">;
} // Predicates = [HasStdExtZknd, IsRV32]

let Predicates = [HasStdExtZknd, IsRV64] in {
def AES64DS  : ALU_rr<0b0011101, 0b000, "aes64ds">;
def AES64DSM : ALU_rr<0b0011111, 0b000, "aes64dsm">;

def AES64IM  : RVKUnary<0b001100000000, 0b001, "aes64im">;
} // Predicates = [HasStdExtZknd, IsRV64]

let Predicates = [HasStdExtZkndOrZkne, IsRV64] in {
def AES64KS2  : ALU_rr<0b0111111, 0b000, "aes64ks2">;

def AES64KS1I : RVKUnary_rnum<0b0011000, 0b001, "aes64ks1i">;
} // Predicates = [HasStdExtZkndOrZkne, IsRV64]

let Predicates = [HasStdExtZkne, IsRV32] in {
def AES32ESI  : RVKByteSelect<0b10001, "aes32esi">;
def AES32ESMI : RVKByteSelect<0b10011, "aes32esmi">;
} // Predicates = [HasStdExtZkne, IsRV32]

let Predicates = [HasStdExtZkne, IsRV64] in {
def AES64ES   : ALU_rr<0b0011001, 0b000, "aes64es">;
def AES64ESM  : ALU_rr<0b0011011, 0b000, "aes64esm">;
} // Predicates = [HasStdExtZkne, IsRV64]

let Predicates = [HasStdExtZknh], IsSignExtendingOpW = 1 in {
def SHA256SIG0 : RVKUnary<0b000100000010, 0b001, "sha256sig0">;
def SHA256SIG1 : RVKUnary<0b000100000011, 0b001, "sha256sig1">;
def SHA256SUM0 : RVKUnary<0b000100000000, 0b001, "sha256sum0">;
def SHA256SUM1 : RVKUnary<0b000100000001, 0b001, "sha256sum1">;
} // Predicates = [HasStdExtZknh]

let Predicates = [HasStdExtZknh, IsRV32] in {
def SHA512SIG0H : ALU_rr<0b0101110, 0b000, "sha512sig0h">;
def SHA512SIG0L : ALU_rr<0b0101010, 0b000, "sha512sig0l">;
def SHA512SIG1H : ALU_rr<0b0101111, 0b000, "sha512sig1h">;
def SHA512SIG1L : ALU_rr<0b0101011, 0b000, "sha512sig1l">;
def SHA512SUM0R : ALU_rr<0b0101000, 0b000, "sha512sum0r">;
def SHA512SUM1R : ALU_rr<0b0101001, 0b000, "sha512sum1r">;
} // [HasStdExtZknh, IsRV32]

let Predicates = [HasStdExtZknh, IsRV64] in {
def SHA512SIG0 : RVKUnary<0b000100000110, 0b001, "sha512sig0">;
def SHA512SIG1 : RVKUnary<0b000100000111, 0b001, "sha512sig1">;
def SHA512SUM0 : RVKUnary<0b000100000100, 0b001, "sha512sum0">;
def SHA512SUM1 : RVKUnary<0b000100000101, 0b001, "sha512sum1">;
} // Predicates = [HasStdExtZknh, IsRV64]

let Predicates = [HasStdExtZksed] in {
def SM4ED : RVKByteSelect<0b11000, "sm4ed">;
def SM4KS : RVKByteSelect<0b11010, "sm4ks">;
} // Predicates = [HasStdExtZksed]

let Predicates = [HasStdExtZksh] in {
def SM3P0 : RVKUnary<0b000100001000, 0b001, "sm3p0">;
def SM3P1 : RVKUnary<0b000100001001, 0b001, "sm3p1">;
} // Predicates = [HasStdExtZksh]

//===----------------------------------------------------------------------===//
// Codegen patterns
//===----------------------------------------------------------------------===//

class PatGprGprByteSelect<SDPatternOperator OpNode, RVInst Inst>
<<<<<<< HEAD
    : Pat<(OpNode GPR:$rs1, GPR:$rs2, byteselect:$imm),
=======
    : Pat<(XLenVT (OpNode (XLenVT GPR:$rs1), (XLenVT GPR:$rs2), byteselect:$imm)),
>>>>>>> bac3a63c
          (Inst GPR:$rs1, GPR:$rs2, byteselect:$imm)>;

// Zknd
let Predicates = [HasStdExtZknd, IsRV32] in {
def : PatGprGprByteSelect<int_riscv_aes32dsi, AES32DSI>;
def : PatGprGprByteSelect<int_riscv_aes32dsmi, AES32DSMI>;
} // Predicates = [HasStdExtZknd, IsRV32]

let Predicates = [HasStdExtZknd, IsRV64] in {
def : PatGprGpr<int_riscv_aes64ds, AES64DS>;
def : PatGprGpr<int_riscv_aes64dsm, AES64DSM>;
def : PatGpr<int_riscv_aes64im, AES64IM>;
} // Predicates = [HasStdExtZknd, IsRV64]

let Predicates = [HasStdExtZkndOrZkne, IsRV64] in {
def : PatGprGpr<int_riscv_aes64ks2, AES64KS2>;
def : Pat<(int_riscv_aes64ks1i GPR:$rs1, rnum:$rnum),
          (AES64KS1I GPR:$rs1, rnum:$rnum)>;
} // Predicates = [HasStdExtZkndOrZkne, IsRV64]

// Zkne
let Predicates = [HasStdExtZkne, IsRV32] in {
def : PatGprGprByteSelect<int_riscv_aes32esi, AES32ESI>;
def : PatGprGprByteSelect<int_riscv_aes32esmi, AES32ESMI>;
} // Predicates = [HasStdExtZkne, IsRV32]

let Predicates = [HasStdExtZkne, IsRV64] in {
def : PatGprGpr<int_riscv_aes64es, AES64ES>;
def : PatGprGpr<int_riscv_aes64esm, AES64ESM>;
} // Predicates = [HasStdExtZkne, IsRV64]

// Zknh
let Predicates = [HasStdExtZknh] in {
def : PatGpr<int_riscv_sha256sig0, SHA256SIG0>;
def : PatGpr<int_riscv_sha256sig1, SHA256SIG1>;
def : PatGpr<int_riscv_sha256sum0, SHA256SUM0>;
def : PatGpr<int_riscv_sha256sum1, SHA256SUM1>;
} // Predicates = [HasStdExtZknh]

let Predicates = [HasStdExtZknh, IsRV32] in {
def : PatGprGpr<int_riscv_sha512sig0l, SHA512SIG0L>;
def : PatGprGpr<int_riscv_sha512sig0h, SHA512SIG0H>;
def : PatGprGpr<int_riscv_sha512sig1l, SHA512SIG1L>;
def : PatGprGpr<int_riscv_sha512sig1h, SHA512SIG1H>;
def : PatGprGpr<int_riscv_sha512sum0r, SHA512SUM0R>;
def : PatGprGpr<int_riscv_sha512sum1r, SHA512SUM1R>;
} // Predicates = [HasStdExtZknh, IsRV32]

let Predicates = [HasStdExtZknh, IsRV64] in {
def : PatGpr<int_riscv_sha512sig0, SHA512SIG0>;
def : PatGpr<int_riscv_sha512sig1, SHA512SIG1>;
def : PatGpr<int_riscv_sha512sum0, SHA512SUM0>;
def : PatGpr<int_riscv_sha512sum1, SHA512SUM1>;
} // Predicates = [HasStdExtZknh, IsRV64]

// Zksed
let Predicates = [HasStdExtZksed] in {
def : PatGprGprByteSelect<int_riscv_sm4ks, SM4KS>;
def : PatGprGprByteSelect<int_riscv_sm4ed, SM4ED>;
} // Predicates = [HasStdExtZksed]

// Zksh
let Predicates = [HasStdExtZksh] in {
def : PatGpr<int_riscv_sm3p0, SM3P0>;
def : PatGpr<int_riscv_sm3p1, SM3P1>;
} // Predicates = [HasStdExtZksh]<|MERGE_RESOLUTION|>--- conflicted
+++ resolved
@@ -134,11 +134,7 @@
 //===----------------------------------------------------------------------===//
 
 class PatGprGprByteSelect<SDPatternOperator OpNode, RVInst Inst>
-<<<<<<< HEAD
-    : Pat<(OpNode GPR:$rs1, GPR:$rs2, byteselect:$imm),
-=======
     : Pat<(XLenVT (OpNode (XLenVT GPR:$rs1), (XLenVT GPR:$rs2), byteselect:$imm)),
->>>>>>> bac3a63c
           (Inst GPR:$rs1, GPR:$rs2, byteselect:$imm)>;
 
 // Zknd
