--- conflicted
+++ resolved
@@ -178,10 +178,6 @@
   return Log2EEW;
 }
 
-<<<<<<< HEAD
-static std::optional<unsigned>
-getOperandLog2EEW(const MachineOperand &MO, const MachineRegisterInfo *MRI) {
-=======
 #define VSEG_CASES(Prefix, EEW)                                                \
   RISCV::Prefix##SEG2E##EEW##_V:                                               \
   case RISCV::Prefix##SEG3E##EEW##_V:                                          \
@@ -196,7 +192,6 @@
 #define VSOXSEG_CASES(EEW)  VSEG_CASES(VSOX, I##EEW)
 
 static std::optional<unsigned> getOperandLog2EEW(const MachineOperand &MO) {
->>>>>>> 35227056
   const MachineInstr &MI = *MO.getParent();
   const MCInstrDesc &Desc = MI.getDesc();
   const RISCVVPseudosTable::PseudoInfo *RVV =
@@ -1021,14 +1016,11 @@
   case RISCV::VSBC_VXM:
   case RISCV::VMSBC_VVM:
   case RISCV::VMSBC_VXM:
-<<<<<<< HEAD
-=======
   case RISCV::VMADC_VV:
   case RISCV::VMADC_VI:
   case RISCV::VMADC_VX:
   case RISCV::VMSBC_VV:
   case RISCV::VMSBC_VX:
->>>>>>> 35227056
   // Vector Widening Integer Multiply-Add Instructions
   case RISCV::VWMACCU_VV:
   case RISCV::VWMACCU_VX:
@@ -1369,11 +1361,7 @@
 
   if (RISCVII::readsPastVL(
           TII->get(RISCV::getRVVMCOpcode(UserMI.getOpcode())).TSFlags)) {
-<<<<<<< HEAD
-    LLVM_DEBUG(dbgs() << "    Abort because used by unsafe instruction\n");
-=======
     LLVM_DEBUG(dbgs() << "  Abort because used by unsafe instruction\n");
->>>>>>> 35227056
     return std::nullopt;
   }
 
