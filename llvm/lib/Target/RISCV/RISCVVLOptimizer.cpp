--- conflicted
+++ resolved
@@ -1323,10 +1323,7 @@
 RISCVVLOptimizer::checkUsers(const MachineInstr &MI) const {
   std::optional<MachineOperand> CommonVL;
   SmallSetVector<MachineOperand *, 8> Worklist;
-<<<<<<< HEAD
-=======
   SmallPtrSet<const MachineInstr *, 4> PHISeen;
->>>>>>> d465594a
   for (auto &UserOp : MRI->use_operands(MI.getOperand(0).getReg()))
     Worklist.insert(&UserOp);
 
@@ -1342,8 +1339,6 @@
       for (auto &CopyUse : MRI->use_operands(UserMI.getOperand(0).getReg()))
         Worklist.insert(&CopyUse);
       continue;
-<<<<<<< HEAD
-=======
     }
 
     if (UserMI.isPHI()) {
@@ -1354,7 +1349,6 @@
       for (auto &PhiUse : MRI->use_operands(UserMI.getOperand(0).getReg()))
         Worklist.insert(&PhiUse);
       continue;
->>>>>>> d465594a
     }
 
     auto VLOp = getMinimumVLForUser(UserOp);
