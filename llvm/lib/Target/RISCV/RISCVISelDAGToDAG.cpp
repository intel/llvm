//===-- RISCVISelDAGToDAG.cpp - A dag to dag inst selector for RISC-V -----===//
//
// Part of the LLVM Project, under the Apache License v2.0 with LLVM Exceptions.
// See https://llvm.org/LICENSE.txt for license information.
// SPDX-License-Identifier: Apache-2.0 WITH LLVM-exception
//
//===----------------------------------------------------------------------===//
//
// This file defines an instruction selector for the RISC-V target.
//
//===----------------------------------------------------------------------===//

#include "RISCVISelDAGToDAG.h"
#include "MCTargetDesc/RISCVBaseInfo.h"
#include "MCTargetDesc/RISCVMCTargetDesc.h"
#include "MCTargetDesc/RISCVMatInt.h"
#include "RISCVISelLowering.h"
#include "RISCVMachineFunctionInfo.h"
#include "llvm/CodeGen/MachineFrameInfo.h"
#include "llvm/IR/IntrinsicsRISCV.h"
#include "llvm/Support/Alignment.h"
#include "llvm/Support/Debug.h"
#include "llvm/Support/MathExtras.h"
#include "llvm/Support/raw_ostream.h"
#include <optional>

using namespace llvm;

#define DEBUG_TYPE "riscv-isel"
#define PASS_NAME "RISC-V DAG->DAG Pattern Instruction Selection"

namespace llvm::RISCV {
#define GET_RISCVVSSEGTable_IMPL
#define GET_RISCVVLSEGTable_IMPL
#define GET_RISCVVLXSEGTable_IMPL
#define GET_RISCVVSXSEGTable_IMPL
#define GET_RISCVVLETable_IMPL
#define GET_RISCVVSETable_IMPL
#define GET_RISCVVLXTable_IMPL
#define GET_RISCVVSXTable_IMPL
#define GET_RISCVMaskedPseudosTable_IMPL
#include "RISCVGenSearchableTables.inc"
} // namespace llvm::RISCV

void RISCVDAGToDAGISel::PreprocessISelDAG() {
  SelectionDAG::allnodes_iterator Position = CurDAG->allnodes_end();

  bool MadeChange = false;
  while (Position != CurDAG->allnodes_begin()) {
    SDNode *N = &*--Position;
    if (N->use_empty())
      continue;

    SDValue Result;
    switch (N->getOpcode()) {
    case ISD::SPLAT_VECTOR: {
      // Convert integer SPLAT_VECTOR to VMV_V_X_VL and floating-point
      // SPLAT_VECTOR to VFMV_V_F_VL to reduce isel burden.
      MVT VT = N->getSimpleValueType(0);
      unsigned Opc =
          VT.isInteger() ? RISCVISD::VMV_V_X_VL : RISCVISD::VFMV_V_F_VL;
      SDLoc DL(N);
      SDValue VL = CurDAG->getRegister(RISCV::X0, Subtarget->getXLenVT());
      Result = CurDAG->getNode(Opc, DL, VT, CurDAG->getUNDEF(VT),
                               N->getOperand(0), VL);
      break;
    }
    case RISCVISD::SPLAT_VECTOR_SPLIT_I64_VL: {
      // Lower SPLAT_VECTOR_SPLIT_I64 to two scalar stores and a stride 0 vector
      // load. Done after lowering and combining so that we have a chance to
      // optimize this to VMV_V_X_VL when the upper bits aren't needed.
      assert(N->getNumOperands() == 4 && "Unexpected number of operands");
      MVT VT = N->getSimpleValueType(0);
      SDValue Passthru = N->getOperand(0);
      SDValue Lo = N->getOperand(1);
      SDValue Hi = N->getOperand(2);
      SDValue VL = N->getOperand(3);
      assert(VT.getVectorElementType() == MVT::i64 && VT.isScalableVector() &&
             Lo.getValueType() == MVT::i32 && Hi.getValueType() == MVT::i32 &&
             "Unexpected VTs!");
      MachineFunction &MF = CurDAG->getMachineFunction();
      SDLoc DL(N);

      // Create temporary stack for each expanding node.
      SDValue StackSlot =
          CurDAG->CreateStackTemporary(TypeSize::Fixed(8), Align(4));
      int FI = cast<FrameIndexSDNode>(StackSlot.getNode())->getIndex();
      MachinePointerInfo MPI = MachinePointerInfo::getFixedStack(MF, FI);

      SDValue Chain = CurDAG->getEntryNode();
      Lo = CurDAG->getStore(Chain, DL, Lo, StackSlot, MPI, Align(8));

      SDValue OffsetSlot =
          CurDAG->getMemBasePlusOffset(StackSlot, TypeSize::Fixed(4), DL);
      Hi = CurDAG->getStore(Chain, DL, Hi, OffsetSlot, MPI.getWithOffset(4),
                            Align(8));

      Chain = CurDAG->getNode(ISD::TokenFactor, DL, MVT::Other, Lo, Hi);

      SDVTList VTs = CurDAG->getVTList({VT, MVT::Other});
      SDValue IntID =
          CurDAG->getTargetConstant(Intrinsic::riscv_vlse, DL, MVT::i64);
      SDValue Ops[] = {Chain,
                       IntID,
                       Passthru,
                       StackSlot,
                       CurDAG->getRegister(RISCV::X0, MVT::i64),
                       VL};

      Result = CurDAG->getMemIntrinsicNode(ISD::INTRINSIC_W_CHAIN, DL, VTs, Ops,
                                           MVT::i64, MPI, Align(8),
                                           MachineMemOperand::MOLoad);
      break;
    }
    }

    if (Result) {
      LLVM_DEBUG(dbgs() << "RISC-V DAG preprocessing replacing:\nOld:    ");
      LLVM_DEBUG(N->dump(CurDAG));
      LLVM_DEBUG(dbgs() << "\nNew: ");
      LLVM_DEBUG(Result->dump(CurDAG));
      LLVM_DEBUG(dbgs() << "\n");

      CurDAG->ReplaceAllUsesOfValueWith(SDValue(N, 0), Result);
      MadeChange = true;
    }
  }

  if (MadeChange)
    CurDAG->RemoveDeadNodes();
}

void RISCVDAGToDAGISel::PostprocessISelDAG() {
  HandleSDNode Dummy(CurDAG->getRoot());
  SelectionDAG::allnodes_iterator Position = CurDAG->allnodes_end();

  bool MadeChange = false;
  while (Position != CurDAG->allnodes_begin()) {
    SDNode *N = &*--Position;
    // Skip dead nodes and any non-machine opcodes.
    if (N->use_empty() || !N->isMachineOpcode())
      continue;

    MadeChange |= doPeepholeSExtW(N);
    MadeChange |= doPeepholeMaskedRVV(N);
  }

  CurDAG->setRoot(Dummy.getValue());

  MadeChange |= doPeepholeMergeVVMFold();

  if (MadeChange)
    CurDAG->RemoveDeadNodes();
}

static SDValue selectImmSeq(SelectionDAG *CurDAG, const SDLoc &DL, const MVT VT,
                            RISCVMatInt::InstSeq &Seq) {
  SDValue SrcReg = CurDAG->getRegister(RISCV::X0, VT);
  for (const RISCVMatInt::Inst &Inst : Seq) {
    SDValue SDImm = CurDAG->getTargetConstant(Inst.getImm(), DL, VT);
    SDNode *Result = nullptr;
    switch (Inst.getOpndKind()) {
    case RISCVMatInt::Imm:
      Result = CurDAG->getMachineNode(Inst.getOpcode(), DL, VT, SDImm);
      break;
    case RISCVMatInt::RegX0:
      Result = CurDAG->getMachineNode(Inst.getOpcode(), DL, VT, SrcReg,
                                      CurDAG->getRegister(RISCV::X0, VT));
      break;
    case RISCVMatInt::RegReg:
      Result = CurDAG->getMachineNode(Inst.getOpcode(), DL, VT, SrcReg, SrcReg);
      break;
    case RISCVMatInt::RegImm:
      Result = CurDAG->getMachineNode(Inst.getOpcode(), DL, VT, SrcReg, SDImm);
      break;
    }

    // Only the first instruction has X0 as its source.
    SrcReg = SDValue(Result, 0);
  }

  return SrcReg;
}

static SDValue selectImm(SelectionDAG *CurDAG, const SDLoc &DL, const MVT VT,
                         int64_t Imm, const RISCVSubtarget &Subtarget) {
  RISCVMatInt::InstSeq Seq =
      RISCVMatInt::generateInstSeq(Imm, Subtarget.getFeatureBits());

  // See if we can create this constant as (ADD (SLLI X, 32), X) where X is at
  // worst an LUI+ADDIW. This will require an extra register, but avoids a
  // constant pool.
  if (Seq.size() > 3) {
    int64_t LoVal = SignExtend64<32>(Imm);
    int64_t HiVal = SignExtend64<32>(((uint64_t)Imm - (uint64_t)LoVal) >> 32);
    if (LoVal == HiVal) {
      RISCVMatInt::InstSeq SeqLo =
          RISCVMatInt::generateInstSeq(LoVal, Subtarget.getFeatureBits());
      if ((SeqLo.size() + 2) < Seq.size()) {
        SDValue Lo = selectImmSeq(CurDAG, DL, VT, SeqLo);

        SDValue SLLI = SDValue(
            CurDAG->getMachineNode(RISCV::SLLI, DL, VT, Lo,
                                   CurDAG->getTargetConstant(32, DL, VT)),
            0);
        return SDValue(CurDAG->getMachineNode(RISCV::ADD, DL, VT, Lo, SLLI),
                       0);
      }
    }
  }

  // Otherwise, use the original sequence.
  return selectImmSeq(CurDAG, DL, VT, Seq);
}

static SDValue createTuple(SelectionDAG &CurDAG, ArrayRef<SDValue> Regs,
                           unsigned NF, RISCVII::VLMUL LMUL) {
  static const unsigned M1TupleRegClassIDs[] = {
      RISCV::VRN2M1RegClassID, RISCV::VRN3M1RegClassID, RISCV::VRN4M1RegClassID,
      RISCV::VRN5M1RegClassID, RISCV::VRN6M1RegClassID, RISCV::VRN7M1RegClassID,
      RISCV::VRN8M1RegClassID};
  static const unsigned M2TupleRegClassIDs[] = {RISCV::VRN2M2RegClassID,
                                                RISCV::VRN3M2RegClassID,
                                                RISCV::VRN4M2RegClassID};

  assert(Regs.size() >= 2 && Regs.size() <= 8);

  unsigned RegClassID;
  unsigned SubReg0;
  switch (LMUL) {
  default:
    llvm_unreachable("Invalid LMUL.");
  case RISCVII::VLMUL::LMUL_F8:
  case RISCVII::VLMUL::LMUL_F4:
  case RISCVII::VLMUL::LMUL_F2:
  case RISCVII::VLMUL::LMUL_1:
    static_assert(RISCV::sub_vrm1_7 == RISCV::sub_vrm1_0 + 7,
                  "Unexpected subreg numbering");
    SubReg0 = RISCV::sub_vrm1_0;
    RegClassID = M1TupleRegClassIDs[NF - 2];
    break;
  case RISCVII::VLMUL::LMUL_2:
    static_assert(RISCV::sub_vrm2_3 == RISCV::sub_vrm2_0 + 3,
                  "Unexpected subreg numbering");
    SubReg0 = RISCV::sub_vrm2_0;
    RegClassID = M2TupleRegClassIDs[NF - 2];
    break;
  case RISCVII::VLMUL::LMUL_4:
    static_assert(RISCV::sub_vrm4_1 == RISCV::sub_vrm4_0 + 1,
                  "Unexpected subreg numbering");
    SubReg0 = RISCV::sub_vrm4_0;
    RegClassID = RISCV::VRN2M4RegClassID;
    break;
  }

  SDLoc DL(Regs[0]);
  SmallVector<SDValue, 8> Ops;

  Ops.push_back(CurDAG.getTargetConstant(RegClassID, DL, MVT::i32));

  for (unsigned I = 0; I < Regs.size(); ++I) {
    Ops.push_back(Regs[I]);
    Ops.push_back(CurDAG.getTargetConstant(SubReg0 + I, DL, MVT::i32));
  }
  SDNode *N =
      CurDAG.getMachineNode(TargetOpcode::REG_SEQUENCE, DL, MVT::Untyped, Ops);
  return SDValue(N, 0);
}

void RISCVDAGToDAGISel::addVectorLoadStoreOperands(
    SDNode *Node, unsigned Log2SEW, const SDLoc &DL, unsigned CurOp,
    bool IsMasked, bool IsStridedOrIndexed, SmallVectorImpl<SDValue> &Operands,
    bool IsLoad, MVT *IndexVT) {
  SDValue Chain = Node->getOperand(0);
  SDValue Glue;

  Operands.push_back(Node->getOperand(CurOp++)); // Base pointer.

  if (IsStridedOrIndexed) {
    Operands.push_back(Node->getOperand(CurOp++)); // Index.
    if (IndexVT)
      *IndexVT = Operands.back()->getSimpleValueType(0);
  }

  if (IsMasked) {
    // Mask needs to be copied to V0.
    SDValue Mask = Node->getOperand(CurOp++);
    Chain = CurDAG->getCopyToReg(Chain, DL, RISCV::V0, Mask, SDValue());
    Glue = Chain.getValue(1);
    Operands.push_back(CurDAG->getRegister(RISCV::V0, Mask.getValueType()));
  }
  SDValue VL;
  selectVLOp(Node->getOperand(CurOp++), VL);
  Operands.push_back(VL);

  MVT XLenVT = Subtarget->getXLenVT();
  SDValue SEWOp = CurDAG->getTargetConstant(Log2SEW, DL, XLenVT);
  Operands.push_back(SEWOp);

  // At the IR layer, all the masked load intrinsics have policy operands,
  // none of the others do.  All have passthru operands.  For our pseudos,
  // all loads have policy operands.
  if (IsLoad) {
    if (IsMasked) {
      uint64_t Policy = Node->getConstantOperandVal(CurOp++);
      SDValue PolicyOp = CurDAG->getTargetConstant(Policy, DL, XLenVT);
      Operands.push_back(PolicyOp);
    } else {
      uint64_t Policy = RISCVII::MASK_AGNOSTIC;
      SDValue PolicyOp = CurDAG->getTargetConstant(Policy, DL, XLenVT);
      Operands.push_back(PolicyOp);
    }
  }

  Operands.push_back(Chain); // Chain.
  if (Glue)
    Operands.push_back(Glue);
}

void RISCVDAGToDAGISel::selectVLSEG(SDNode *Node, bool IsMasked,
                                    bool IsStrided) {
  SDLoc DL(Node);
  unsigned NF = Node->getNumValues() - 1;
  MVT VT = Node->getSimpleValueType(0);
  unsigned Log2SEW = Log2_32(VT.getScalarSizeInBits());
  RISCVII::VLMUL LMUL = RISCVTargetLowering::getLMUL(VT);

  unsigned CurOp = 2;
  SmallVector<SDValue, 8> Operands;

  SmallVector<SDValue, 8> Regs(Node->op_begin() + CurOp,
                               Node->op_begin() + CurOp + NF);
  SDValue Merge = createTuple(*CurDAG, Regs, NF, LMUL);
  Operands.push_back(Merge);
  CurOp += NF;

  addVectorLoadStoreOperands(Node, Log2SEW, DL, CurOp, IsMasked, IsStrided,
                             Operands, /*IsLoad=*/true);

  const RISCV::VLSEGPseudo *P =
      RISCV::getVLSEGPseudo(NF, IsMasked, IsStrided, /*FF*/ false, Log2SEW,
                            static_cast<unsigned>(LMUL));
  MachineSDNode *Load =
      CurDAG->getMachineNode(P->Pseudo, DL, MVT::Untyped, MVT::Other, Operands);

  if (auto *MemOp = dyn_cast<MemSDNode>(Node))
    CurDAG->setNodeMemRefs(Load, {MemOp->getMemOperand()});

  SDValue SuperReg = SDValue(Load, 0);
  for (unsigned I = 0; I < NF; ++I) {
    unsigned SubRegIdx = RISCVTargetLowering::getSubregIndexByMVT(VT, I);
    ReplaceUses(SDValue(Node, I),
                CurDAG->getTargetExtractSubreg(SubRegIdx, DL, VT, SuperReg));
  }

  ReplaceUses(SDValue(Node, NF), SDValue(Load, 1));
  CurDAG->RemoveDeadNode(Node);
}

void RISCVDAGToDAGISel::selectVLSEGFF(SDNode *Node, bool IsMasked) {
  SDLoc DL(Node);
  unsigned NF = Node->getNumValues() - 2; // Do not count VL and Chain.
  MVT VT = Node->getSimpleValueType(0);
  MVT XLenVT = Subtarget->getXLenVT();
  unsigned Log2SEW = Log2_32(VT.getScalarSizeInBits());
  RISCVII::VLMUL LMUL = RISCVTargetLowering::getLMUL(VT);

  unsigned CurOp = 2;
  SmallVector<SDValue, 7> Operands;

  SmallVector<SDValue, 8> Regs(Node->op_begin() + CurOp,
                               Node->op_begin() + CurOp + NF);
  SDValue MaskedOff = createTuple(*CurDAG, Regs, NF, LMUL);
  Operands.push_back(MaskedOff);
  CurOp += NF;

  addVectorLoadStoreOperands(Node, Log2SEW, DL, CurOp, IsMasked,
                             /*IsStridedOrIndexed*/ false, Operands,
                             /*IsLoad=*/true);

  const RISCV::VLSEGPseudo *P =
      RISCV::getVLSEGPseudo(NF, IsMasked, /*Strided*/ false, /*FF*/ true,
                            Log2SEW, static_cast<unsigned>(LMUL));
  MachineSDNode *Load = CurDAG->getMachineNode(P->Pseudo, DL, MVT::Untyped,
                                               XLenVT, MVT::Other, Operands);

  if (auto *MemOp = dyn_cast<MemSDNode>(Node))
    CurDAG->setNodeMemRefs(Load, {MemOp->getMemOperand()});

  SDValue SuperReg = SDValue(Load, 0);
  for (unsigned I = 0; I < NF; ++I) {
    unsigned SubRegIdx = RISCVTargetLowering::getSubregIndexByMVT(VT, I);
    ReplaceUses(SDValue(Node, I),
                CurDAG->getTargetExtractSubreg(SubRegIdx, DL, VT, SuperReg));
  }

  ReplaceUses(SDValue(Node, NF), SDValue(Load, 1));     // VL
  ReplaceUses(SDValue(Node, NF + 1), SDValue(Load, 2)); // Chain
  CurDAG->RemoveDeadNode(Node);
}

void RISCVDAGToDAGISel::selectVLXSEG(SDNode *Node, bool IsMasked,
                                     bool IsOrdered) {
  SDLoc DL(Node);
  unsigned NF = Node->getNumValues() - 1;
  MVT VT = Node->getSimpleValueType(0);
  unsigned Log2SEW = Log2_32(VT.getScalarSizeInBits());
  RISCVII::VLMUL LMUL = RISCVTargetLowering::getLMUL(VT);

  unsigned CurOp = 2;
  SmallVector<SDValue, 8> Operands;

  SmallVector<SDValue, 8> Regs(Node->op_begin() + CurOp,
                               Node->op_begin() + CurOp + NF);
  SDValue MaskedOff = createTuple(*CurDAG, Regs, NF, LMUL);
  Operands.push_back(MaskedOff);
  CurOp += NF;

  MVT IndexVT;
  addVectorLoadStoreOperands(Node, Log2SEW, DL, CurOp, IsMasked,
                             /*IsStridedOrIndexed*/ true, Operands,
                             /*IsLoad=*/true, &IndexVT);

  assert(VT.getVectorElementCount() == IndexVT.getVectorElementCount() &&
         "Element count mismatch");

  RISCVII::VLMUL IndexLMUL = RISCVTargetLowering::getLMUL(IndexVT);
  unsigned IndexLog2EEW = Log2_32(IndexVT.getScalarSizeInBits());
  if (IndexLog2EEW == 6 && !Subtarget->is64Bit()) {
    report_fatal_error("The V extension does not support EEW=64 for index "
                       "values when XLEN=32");
  }
  const RISCV::VLXSEGPseudo *P = RISCV::getVLXSEGPseudo(
      NF, IsMasked, IsOrdered, IndexLog2EEW, static_cast<unsigned>(LMUL),
      static_cast<unsigned>(IndexLMUL));
  MachineSDNode *Load =
      CurDAG->getMachineNode(P->Pseudo, DL, MVT::Untyped, MVT::Other, Operands);

  if (auto *MemOp = dyn_cast<MemSDNode>(Node))
    CurDAG->setNodeMemRefs(Load, {MemOp->getMemOperand()});

  SDValue SuperReg = SDValue(Load, 0);
  for (unsigned I = 0; I < NF; ++I) {
    unsigned SubRegIdx = RISCVTargetLowering::getSubregIndexByMVT(VT, I);
    ReplaceUses(SDValue(Node, I),
                CurDAG->getTargetExtractSubreg(SubRegIdx, DL, VT, SuperReg));
  }

  ReplaceUses(SDValue(Node, NF), SDValue(Load, 1));
  CurDAG->RemoveDeadNode(Node);
}

void RISCVDAGToDAGISel::selectVSSEG(SDNode *Node, bool IsMasked,
                                    bool IsStrided) {
  SDLoc DL(Node);
  unsigned NF = Node->getNumOperands() - 4;
  if (IsStrided)
    NF--;
  if (IsMasked)
    NF--;
  MVT VT = Node->getOperand(2)->getSimpleValueType(0);
  unsigned Log2SEW = Log2_32(VT.getScalarSizeInBits());
  RISCVII::VLMUL LMUL = RISCVTargetLowering::getLMUL(VT);
  SmallVector<SDValue, 8> Regs(Node->op_begin() + 2, Node->op_begin() + 2 + NF);
  SDValue StoreVal = createTuple(*CurDAG, Regs, NF, LMUL);

  SmallVector<SDValue, 8> Operands;
  Operands.push_back(StoreVal);
  unsigned CurOp = 2 + NF;

  addVectorLoadStoreOperands(Node, Log2SEW, DL, CurOp, IsMasked, IsStrided,
                             Operands);

  const RISCV::VSSEGPseudo *P = RISCV::getVSSEGPseudo(
      NF, IsMasked, IsStrided, Log2SEW, static_cast<unsigned>(LMUL));
  MachineSDNode *Store =
      CurDAG->getMachineNode(P->Pseudo, DL, Node->getValueType(0), Operands);

  if (auto *MemOp = dyn_cast<MemSDNode>(Node))
    CurDAG->setNodeMemRefs(Store, {MemOp->getMemOperand()});

  ReplaceNode(Node, Store);
}

void RISCVDAGToDAGISel::selectVSXSEG(SDNode *Node, bool IsMasked,
                                     bool IsOrdered) {
  SDLoc DL(Node);
  unsigned NF = Node->getNumOperands() - 5;
  if (IsMasked)
    --NF;
  MVT VT = Node->getOperand(2)->getSimpleValueType(0);
  unsigned Log2SEW = Log2_32(VT.getScalarSizeInBits());
  RISCVII::VLMUL LMUL = RISCVTargetLowering::getLMUL(VT);
  SmallVector<SDValue, 8> Regs(Node->op_begin() + 2, Node->op_begin() + 2 + NF);
  SDValue StoreVal = createTuple(*CurDAG, Regs, NF, LMUL);

  SmallVector<SDValue, 8> Operands;
  Operands.push_back(StoreVal);
  unsigned CurOp = 2 + NF;

  MVT IndexVT;
  addVectorLoadStoreOperands(Node, Log2SEW, DL, CurOp, IsMasked,
                             /*IsStridedOrIndexed*/ true, Operands,
                             /*IsLoad=*/false, &IndexVT);

  assert(VT.getVectorElementCount() == IndexVT.getVectorElementCount() &&
         "Element count mismatch");

  RISCVII::VLMUL IndexLMUL = RISCVTargetLowering::getLMUL(IndexVT);
  unsigned IndexLog2EEW = Log2_32(IndexVT.getScalarSizeInBits());
  if (IndexLog2EEW == 6 && !Subtarget->is64Bit()) {
    report_fatal_error("The V extension does not support EEW=64 for index "
                       "values when XLEN=32");
  }
  const RISCV::VSXSEGPseudo *P = RISCV::getVSXSEGPseudo(
      NF, IsMasked, IsOrdered, IndexLog2EEW, static_cast<unsigned>(LMUL),
      static_cast<unsigned>(IndexLMUL));
  MachineSDNode *Store =
      CurDAG->getMachineNode(P->Pseudo, DL, Node->getValueType(0), Operands);

  if (auto *MemOp = dyn_cast<MemSDNode>(Node))
    CurDAG->setNodeMemRefs(Store, {MemOp->getMemOperand()});

  ReplaceNode(Node, Store);
}

void RISCVDAGToDAGISel::selectVSETVLI(SDNode *Node) {
  if (!Subtarget->hasVInstructions())
    return;

  assert(Node->getOpcode() == ISD::INTRINSIC_WO_CHAIN && "Unexpected opcode");

  SDLoc DL(Node);
  MVT XLenVT = Subtarget->getXLenVT();

  unsigned IntNo = Node->getConstantOperandVal(0);

  assert((IntNo == Intrinsic::riscv_vsetvli ||
          IntNo == Intrinsic::riscv_vsetvlimax) &&
         "Unexpected vsetvli intrinsic");

  bool VLMax = IntNo == Intrinsic::riscv_vsetvlimax;
  unsigned Offset = (VLMax ? 1 : 2);

  assert(Node->getNumOperands() == Offset + 2 &&
         "Unexpected number of operands");

  unsigned SEW =
      RISCVVType::decodeVSEW(Node->getConstantOperandVal(Offset) & 0x7);
  RISCVII::VLMUL VLMul = static_cast<RISCVII::VLMUL>(
      Node->getConstantOperandVal(Offset + 1) & 0x7);

  unsigned VTypeI = RISCVVType::encodeVTYPE(VLMul, SEW, /*TailAgnostic*/ true,
                                            /*MaskAgnostic*/ true);
  SDValue VTypeIOp = CurDAG->getTargetConstant(VTypeI, DL, XLenVT);

  SDValue VLOperand;
  unsigned Opcode = RISCV::PseudoVSETVLI;
  if (VLMax || isAllOnesConstant(Node->getOperand(1))) {
    VLOperand = CurDAG->getRegister(RISCV::X0, XLenVT);
    Opcode = RISCV::PseudoVSETVLIX0;
  } else {
    VLOperand = Node->getOperand(1);

    if (auto *C = dyn_cast<ConstantSDNode>(VLOperand)) {
      uint64_t AVL = C->getZExtValue();
      if (isUInt<5>(AVL)) {
        SDValue VLImm = CurDAG->getTargetConstant(AVL, DL, XLenVT);
        ReplaceNode(Node, CurDAG->getMachineNode(RISCV::PseudoVSETIVLI, DL,
                                                 XLenVT, VLImm, VTypeIOp));
        return;
      }
    }
  }

  ReplaceNode(Node,
              CurDAG->getMachineNode(Opcode, DL, XLenVT, VLOperand, VTypeIOp));
}

bool RISCVDAGToDAGISel::tryShrinkShlLogicImm(SDNode *Node) {
  MVT VT = Node->getSimpleValueType(0);
  unsigned Opcode = Node->getOpcode();
  assert((Opcode == ISD::AND || Opcode == ISD::OR || Opcode == ISD::XOR) &&
         "Unexpected opcode");
  SDLoc DL(Node);

  // For operations of the form (x << C1) op C2, check if we can use
  // ANDI/ORI/XORI by transforming it into (x op (C2>>C1)) << C1.
  SDValue N0 = Node->getOperand(0);
  SDValue N1 = Node->getOperand(1);

  ConstantSDNode *Cst = dyn_cast<ConstantSDNode>(N1);
  if (!Cst)
    return false;

  int64_t Val = Cst->getSExtValue();

  // Check if immediate can already use ANDI/ORI/XORI.
  if (isInt<12>(Val))
    return false;

  SDValue Shift = N0;

  // If Val is simm32 and we have a sext_inreg from i32, then the binop
  // produces at least 33 sign bits. We can peek through the sext_inreg and use
  // a SLLIW at the end.
  bool SignExt = false;
  if (isInt<32>(Val) && N0.getOpcode() == ISD::SIGN_EXTEND_INREG &&
      N0.hasOneUse() && cast<VTSDNode>(N0.getOperand(1))->getVT() == MVT::i32) {
    SignExt = true;
    Shift = N0.getOperand(0);
  }

  if (Shift.getOpcode() != ISD::SHL || !Shift.hasOneUse())
    return false;

  ConstantSDNode *ShlCst = dyn_cast<ConstantSDNode>(Shift.getOperand(1));
  if (!ShlCst)
    return false;

  uint64_t ShAmt = ShlCst->getZExtValue();

  // Make sure that we don't change the operation by removing bits.
  // This only matters for OR and XOR, AND is unaffected.
  uint64_t RemovedBitsMask = maskTrailingOnes<uint64_t>(ShAmt);
  if (Opcode != ISD::AND && (Val & RemovedBitsMask) != 0)
    return false;

  int64_t ShiftedVal = Val >> ShAmt;
  if (!isInt<12>(ShiftedVal))
    return false;

  // If we peeked through a sext_inreg, make sure the shift is valid for SLLIW.
  if (SignExt && ShAmt >= 32)
    return false;

  // Ok, we can reorder to get a smaller immediate.
  unsigned BinOpc;
  switch (Opcode) {
  default: llvm_unreachable("Unexpected opcode");
  case ISD::AND: BinOpc = RISCV::ANDI; break;
  case ISD::OR:  BinOpc = RISCV::ORI;  break;
  case ISD::XOR: BinOpc = RISCV::XORI; break;
  }

  unsigned ShOpc = SignExt ? RISCV::SLLIW : RISCV::SLLI;

  SDNode *BinOp =
      CurDAG->getMachineNode(BinOpc, DL, VT, Shift.getOperand(0),
                             CurDAG->getTargetConstant(ShiftedVal, DL, VT));
  SDNode *SLLI =
      CurDAG->getMachineNode(ShOpc, DL, VT, SDValue(BinOp, 0),
                             CurDAG->getTargetConstant(ShAmt, DL, VT));
  ReplaceNode(Node, SLLI);
  return true;
}

bool RISCVDAGToDAGISel::trySignedBitfieldExtract(SDNode *Node) {
  // Only supported with XTHeadBb at the moment.
  if (!Subtarget->hasVendorXTHeadBb())
    return false;

  auto *N1C = dyn_cast<ConstantSDNode>(Node->getOperand(1));
  if (!N1C)
    return false;

  SDValue N0 = Node->getOperand(0);
  if (!N0.hasOneUse())
    return false;

  auto BitfieldExtract = [&](SDValue N0, unsigned Msb, unsigned Lsb, SDLoc DL,
                             MVT VT) {
    return CurDAG->getMachineNode(RISCV::TH_EXT, DL, VT, N0.getOperand(0),
                                  CurDAG->getTargetConstant(Msb, DL, VT),
                                  CurDAG->getTargetConstant(Lsb, DL, VT));
  };

  SDLoc DL(Node);
  MVT VT = Node->getSimpleValueType(0);
  const unsigned RightShAmt = N1C->getZExtValue();

  // Transform (sra (shl X, C1) C2) with C1 < C2
  //        -> (TH.EXT X, msb, lsb)
  if (N0.getOpcode() == ISD::SHL) {
    auto *N01C = dyn_cast<ConstantSDNode>(N0->getOperand(1));
    if (!N01C)
      return false;

    const unsigned LeftShAmt = N01C->getZExtValue();
    // Make sure that this is a bitfield extraction (i.e., the shift-right
    // amount can not be less than the left-shift).
    if (LeftShAmt > RightShAmt)
      return false;

    const unsigned MsbPlusOne = VT.getSizeInBits() - LeftShAmt;
    const unsigned Msb = MsbPlusOne - 1;
    const unsigned Lsb = RightShAmt - LeftShAmt;

    SDNode *TH_EXT = BitfieldExtract(N0, Msb, Lsb, DL, VT);
    ReplaceNode(Node, TH_EXT);
    return true;
  }

  // Transform (sra (sext_inreg X, _), C) ->
  //           (TH.EXT X, msb, lsb)
  if (N0.getOpcode() == ISD::SIGN_EXTEND_INREG) {
    unsigned ExtSize =
        cast<VTSDNode>(N0.getOperand(1))->getVT().getSizeInBits();

    // ExtSize of 32 should use sraiw via tablegen pattern.
    if (ExtSize == 32)
      return false;

    const unsigned Msb = ExtSize - 1;
    const unsigned Lsb = RightShAmt;

    SDNode *TH_EXT = BitfieldExtract(N0, Msb, Lsb, DL, VT);
    ReplaceNode(Node, TH_EXT);
    return true;
  }

  return false;
}

bool RISCVDAGToDAGISel::tryIndexedLoad(SDNode *Node) {
  // Target does not support indexed loads.
  if (!Subtarget->hasVendorXTHeadMemIdx())
    return false;

  LoadSDNode *Ld = cast<LoadSDNode>(Node);
  ISD::MemIndexedMode AM = Ld->getAddressingMode();
  if (AM == ISD::UNINDEXED)
    return false;

  const ConstantSDNode *C = dyn_cast<ConstantSDNode>(Ld->getOffset());
  if (!C)
    return false;

  EVT LoadVT = Ld->getMemoryVT();
  bool IsPre = (AM == ISD::PRE_INC || AM == ISD::PRE_DEC);
  bool IsPost = (AM == ISD::POST_INC || AM == ISD::POST_DEC);
  int64_t Offset = C->getSExtValue();

  // Convert decrements to increments by a negative quantity.
  if (AM == ISD::PRE_DEC || AM == ISD::POST_DEC)
    Offset = -Offset;

  // The constants that can be encoded in the THeadMemIdx instructions
  // are of the form (sign_extend(imm5) << imm2).
  int64_t Shift;
  for (Shift = 0; Shift < 4; Shift++)
    if (isInt<5>(Offset >> Shift) && ((Offset % (1LL << Shift)) == 0))
      break;

  // Constant cannot be encoded.
  if (Shift == 4)
    return false;

  bool IsZExt = (Ld->getExtensionType() == ISD::ZEXTLOAD);
  unsigned Opcode;
  if (LoadVT == MVT::i8 && IsPre)
    Opcode = IsZExt ? RISCV::TH_LBUIB : RISCV::TH_LBIB;
  else if (LoadVT == MVT::i8 && IsPost)
    Opcode = IsZExt ? RISCV::TH_LBUIA : RISCV::TH_LBIA;
  else if (LoadVT == MVT::i16 && IsPre)
    Opcode = IsZExt ? RISCV::TH_LHUIB : RISCV::TH_LHIB;
  else if (LoadVT == MVT::i16 && IsPost)
    Opcode = IsZExt ? RISCV::TH_LHUIA : RISCV::TH_LHIA;
  else if (LoadVT == MVT::i32 && IsPre)
    Opcode = IsZExt ? RISCV::TH_LWUIB : RISCV::TH_LWIB;
  else if (LoadVT == MVT::i32 && IsPost)
    Opcode = IsZExt ? RISCV::TH_LWUIA : RISCV::TH_LWIA;
  else if (LoadVT == MVT::i64 && IsPre)
    Opcode = RISCV::TH_LDIB;
  else if (LoadVT == MVT::i64 && IsPost)
    Opcode = RISCV::TH_LDIA;
  else
    return false;

  EVT Ty = Ld->getOffset().getValueType();
  SDValue Ops[] = {Ld->getBasePtr(),
                   CurDAG->getTargetConstant(Offset >> Shift, SDLoc(Node), Ty),
                   CurDAG->getTargetConstant(Shift, SDLoc(Node), Ty),
                   Ld->getChain()};
  SDNode *New = CurDAG->getMachineNode(Opcode, SDLoc(Node), Ld->getValueType(0),
                                       Ld->getValueType(1), MVT::Other, Ops);

  MachineMemOperand *MemOp = cast<MemSDNode>(Node)->getMemOperand();
  CurDAG->setNodeMemRefs(cast<MachineSDNode>(New), {MemOp});

  ReplaceNode(Node, New);

  return true;
}

void RISCVDAGToDAGISel::Select(SDNode *Node) {
  // If we have a custom node, we have already selected.
  if (Node->isMachineOpcode()) {
    LLVM_DEBUG(dbgs() << "== "; Node->dump(CurDAG); dbgs() << "\n");
    Node->setNodeId(-1);
    return;
  }

  // Instruction Selection not handled by the auto-generated tablegen selection
  // should be handled here.
  unsigned Opcode = Node->getOpcode();
  MVT XLenVT = Subtarget->getXLenVT();
  SDLoc DL(Node);
  MVT VT = Node->getSimpleValueType(0);

  bool HasBitTest = Subtarget->hasStdExtZbs() || Subtarget->hasVendorXTHeadBs();

  switch (Opcode) {
  case ISD::Constant: {
    assert(VT == Subtarget->getXLenVT() && "Unexpected VT");
    auto *ConstNode = cast<ConstantSDNode>(Node);
    if (ConstNode->isZero()) {
      SDValue New =
          CurDAG->getCopyFromReg(CurDAG->getEntryNode(), DL, RISCV::X0, VT);
      ReplaceNode(Node, New.getNode());
      return;
    }
    int64_t Imm = ConstNode->getSExtValue();
    // If the upper XLen-16 bits are not used, try to convert this to a simm12
    // by sign extending bit 15.
    if (isUInt<16>(Imm) && isInt<12>(SignExtend64<16>(Imm)) &&
        hasAllHUsers(Node))
      Imm = SignExtend64<16>(Imm);
    // If the upper 32-bits are not used try to convert this into a simm32 by
    // sign extending bit 32.
    if (!isInt<32>(Imm) && isUInt<32>(Imm) && hasAllWUsers(Node))
      Imm = SignExtend64<32>(Imm);

    ReplaceNode(Node, selectImm(CurDAG, DL, VT, Imm, *Subtarget).getNode());
    return;
  }
  case ISD::ConstantFP: {
    const APFloat &APF = cast<ConstantFPSDNode>(Node)->getValueAPF();
    int FPImm = static_cast<const RISCVTargetLowering *>(TLI)->getLegalZfaFPImm(
        APF, VT);
    if (FPImm >= 0) {
      unsigned Opc;
      switch (VT.SimpleTy) {
      default:
        llvm_unreachable("Unexpected size");
      case MVT::f16:
        Opc = RISCV::FLI_H;
        break;
      case MVT::f32:
        Opc = RISCV::FLI_S;
        break;
      case MVT::f64:
        Opc = RISCV::FLI_D;
        break;
      }

      SDNode *Res = CurDAG->getMachineNode(
          Opc, DL, VT, CurDAG->getTargetConstant(FPImm, DL, XLenVT));
      ReplaceNode(Node, Res);
      return;
    }

    bool NegZeroF64 = APF.isNegZero() && VT == MVT::f64;
    SDValue Imm;
    // For +0.0 or f64 -0.0 we need to start from X0. For all others, we will
    // create an integer immediate.
    if (APF.isPosZero() || NegZeroF64)
      Imm = CurDAG->getRegister(RISCV::X0, XLenVT);
    else
      Imm = selectImm(CurDAG, DL, XLenVT, APF.bitcastToAPInt().getSExtValue(),
                      *Subtarget);

    unsigned Opc;
    switch (VT.SimpleTy) {
    default:
      llvm_unreachable("Unexpected size");
    case MVT::f16:
      Opc =
          Subtarget->hasStdExtZhinxOrZhinxmin() ? RISCV::COPY : RISCV::FMV_H_X;
      break;
    case MVT::f32:
      Opc = Subtarget->hasStdExtZfinx() ? RISCV::COPY : RISCV::FMV_W_X;
      break;
    case MVT::f64:
      // For RV32, we can't move from a GPR, we need to convert instead. This
      // should only happen for +0.0 and -0.0.
      assert((Subtarget->is64Bit() || APF.isZero()) && "Unexpected constant");
      bool HasZdinx = Subtarget->hasStdExtZdinx();
      if (Subtarget->is64Bit())
        Opc = HasZdinx ? RISCV::COPY : RISCV::FMV_D_X;
      else
        Opc = HasZdinx ? RISCV::FCVT_D_W_IN32X : RISCV::FCVT_D_W;
      break;
    }

    SDNode *Res = CurDAG->getMachineNode(Opc, DL, VT, Imm);

    // For f64 -0.0, we need to insert a fneg.d idiom.
    if (NegZeroF64)
      Res = CurDAG->getMachineNode(RISCV::FSGNJN_D, DL, VT, SDValue(Res, 0),
                                   SDValue(Res, 0));

    ReplaceNode(Node, Res);
    return;
  }
  case RISCVISD::SplitF64: {
    if (!Subtarget->hasStdExtZfa())
      break;
    assert(Subtarget->hasStdExtD() && !Subtarget->is64Bit() &&
           "Unexpected subtarget");

    // With Zfa, lower to fmv.x.w and fmvh.x.d.
    if (!SDValue(Node, 0).use_empty()) {
      SDNode *Lo = CurDAG->getMachineNode(RISCV::FMV_X_W_FPR64, DL, VT,
                                          Node->getOperand(0));
      ReplaceUses(SDValue(Node, 0), SDValue(Lo, 0));
    }
    if (!SDValue(Node, 1).use_empty()) {
      SDNode *Hi = CurDAG->getMachineNode(RISCV::FMVH_X_D, DL, VT,
                                          Node->getOperand(0));
      ReplaceUses(SDValue(Node, 1), SDValue(Hi, 0));
    }

    CurDAG->RemoveDeadNode(Node);
    return;
  }
  case ISD::SHL: {
    auto *N1C = dyn_cast<ConstantSDNode>(Node->getOperand(1));
    if (!N1C)
      break;
    SDValue N0 = Node->getOperand(0);
    if (N0.getOpcode() != ISD::AND || !N0.hasOneUse() ||
        !isa<ConstantSDNode>(N0.getOperand(1)))
      break;
    unsigned ShAmt = N1C->getZExtValue();
    uint64_t Mask = N0.getConstantOperandVal(1);

    // Optimize (shl (and X, C2), C) -> (slli (srliw X, C3), C3+C) where C2 has
    // 32 leading zeros and C3 trailing zeros.
    if (ShAmt <= 32 && isShiftedMask_64(Mask)) {
      unsigned XLen = Subtarget->getXLen();
      unsigned LeadingZeros = XLen - llvm::bit_width(Mask);
      unsigned TrailingZeros = llvm::countr_zero(Mask);
      if (TrailingZeros > 0 && LeadingZeros == 32) {
        SDNode *SRLIW = CurDAG->getMachineNode(
            RISCV::SRLIW, DL, VT, N0->getOperand(0),
            CurDAG->getTargetConstant(TrailingZeros, DL, VT));
        SDNode *SLLI = CurDAG->getMachineNode(
            RISCV::SLLI, DL, VT, SDValue(SRLIW, 0),
            CurDAG->getTargetConstant(TrailingZeros + ShAmt, DL, VT));
        ReplaceNode(Node, SLLI);
        return;
      }
    }
    break;
  }
  case ISD::SRL: {
    auto *N1C = dyn_cast<ConstantSDNode>(Node->getOperand(1));
    if (!N1C)
      break;
    SDValue N0 = Node->getOperand(0);
    if (N0.getOpcode() != ISD::AND || !isa<ConstantSDNode>(N0.getOperand(1)))
      break;
    unsigned ShAmt = N1C->getZExtValue();
    uint64_t Mask = N0.getConstantOperandVal(1);

    // Optimize (srl (and X, C2), C) -> (slli (srliw X, C3), C3-C) where C2 has
    // 32 leading zeros and C3 trailing zeros.
    if (isShiftedMask_64(Mask) && N0.hasOneUse()) {
      unsigned XLen = Subtarget->getXLen();
      unsigned LeadingZeros = XLen - llvm::bit_width(Mask);
      unsigned TrailingZeros = llvm::countr_zero(Mask);
      if (LeadingZeros == 32 && TrailingZeros > ShAmt) {
        SDNode *SRLIW = CurDAG->getMachineNode(
            RISCV::SRLIW, DL, VT, N0->getOperand(0),
            CurDAG->getTargetConstant(TrailingZeros, DL, VT));
        SDNode *SLLI = CurDAG->getMachineNode(
            RISCV::SLLI, DL, VT, SDValue(SRLIW, 0),
            CurDAG->getTargetConstant(TrailingZeros - ShAmt, DL, VT));
        ReplaceNode(Node, SLLI);
        return;
      }
    }

    // Optimize (srl (and X, C2), C) ->
    //          (srli (slli X, (XLen-C3), (XLen-C3) + C)
    // Where C2 is a mask with C3 trailing ones.
    // Taking into account that the C2 may have had lower bits unset by
    // SimplifyDemandedBits. This avoids materializing the C2 immediate.
    // This pattern occurs when type legalizing right shifts for types with
    // less than XLen bits.
    Mask |= maskTrailingOnes<uint64_t>(ShAmt);
    if (!isMask_64(Mask))
      break;
    unsigned TrailingOnes = llvm::countr_one(Mask);
    if (ShAmt >= TrailingOnes)
      break;
    // If the mask has 32 trailing ones, use SRLIW.
    if (TrailingOnes == 32) {
      SDNode *SRLIW =
          CurDAG->getMachineNode(RISCV::SRLIW, DL, VT, N0->getOperand(0),
                                 CurDAG->getTargetConstant(ShAmt, DL, VT));
      ReplaceNode(Node, SRLIW);
      return;
    }

    // Only do the remaining transforms if the AND has one use.
    if (!N0.hasOneUse())
      break;

    // If C2 is (1 << ShAmt) use bexti or th.tst if possible.
    if (HasBitTest && ShAmt + 1 == TrailingOnes) {
      SDNode *BEXTI = CurDAG->getMachineNode(
          Subtarget->hasStdExtZbs() ? RISCV::BEXTI : RISCV::TH_TST, DL, VT,
          N0->getOperand(0), CurDAG->getTargetConstant(ShAmt, DL, VT));
      ReplaceNode(Node, BEXTI);
      return;
    }

    unsigned LShAmt = Subtarget->getXLen() - TrailingOnes;
    SDNode *SLLI =
        CurDAG->getMachineNode(RISCV::SLLI, DL, VT, N0->getOperand(0),
                               CurDAG->getTargetConstant(LShAmt, DL, VT));
    SDNode *SRLI = CurDAG->getMachineNode(
        RISCV::SRLI, DL, VT, SDValue(SLLI, 0),
        CurDAG->getTargetConstant(LShAmt + ShAmt, DL, VT));
    ReplaceNode(Node, SRLI);
    return;
  }
  case ISD::SRA: {
    if (trySignedBitfieldExtract(Node))
      return;

    // Optimize (sra (sext_inreg X, i16), C) ->
    //          (srai (slli X, (XLen-16), (XLen-16) + C)
    // And      (sra (sext_inreg X, i8), C) ->
    //          (srai (slli X, (XLen-8), (XLen-8) + C)
    // This can occur when Zbb is enabled, which makes sext_inreg i16/i8 legal.
    // This transform matches the code we get without Zbb. The shifts are more
    // compressible, and this can help expose CSE opportunities in the sdiv by
    // constant optimization.
    auto *N1C = dyn_cast<ConstantSDNode>(Node->getOperand(1));
    if (!N1C)
      break;
    SDValue N0 = Node->getOperand(0);
    if (N0.getOpcode() != ISD::SIGN_EXTEND_INREG || !N0.hasOneUse())
      break;
    unsigned ShAmt = N1C->getZExtValue();
    unsigned ExtSize =
        cast<VTSDNode>(N0.getOperand(1))->getVT().getSizeInBits();
    // ExtSize of 32 should use sraiw via tablegen pattern.
    if (ExtSize >= 32 || ShAmt >= ExtSize)
      break;
    unsigned LShAmt = Subtarget->getXLen() - ExtSize;
    SDNode *SLLI =
        CurDAG->getMachineNode(RISCV::SLLI, DL, VT, N0->getOperand(0),
                               CurDAG->getTargetConstant(LShAmt, DL, VT));
    SDNode *SRAI = CurDAG->getMachineNode(
        RISCV::SRAI, DL, VT, SDValue(SLLI, 0),
        CurDAG->getTargetConstant(LShAmt + ShAmt, DL, VT));
    ReplaceNode(Node, SRAI);
    return;
  }
  case ISD::OR:
  case ISD::XOR:
    if (tryShrinkShlLogicImm(Node))
      return;

    break;
  case ISD::AND: {
    auto *N1C = dyn_cast<ConstantSDNode>(Node->getOperand(1));
    if (!N1C)
      break;
    uint64_t C1 = N1C->getZExtValue();
    const bool isC1Mask = isMask_64(C1);
    const bool isC1ANDI = isInt<12>(C1);

    SDValue N0 = Node->getOperand(0);

    auto tryUnsignedBitfieldExtract = [&](SDNode *Node, SDLoc DL, MVT VT,
                                          SDValue X, unsigned Msb,
                                          unsigned Lsb) {
      if (!Subtarget->hasVendorXTHeadBb())
        return false;

      SDNode *TH_EXTU = CurDAG->getMachineNode(
          RISCV::TH_EXTU, DL, VT, X, CurDAG->getTargetConstant(Msb, DL, VT),
          CurDAG->getTargetConstant(Lsb, DL, VT));
      ReplaceNode(Node, TH_EXTU);
      return true;
    };

    bool LeftShift = N0.getOpcode() == ISD::SHL;
    if (LeftShift || N0.getOpcode() == ISD::SRL) {
      auto *C = dyn_cast<ConstantSDNode>(N0.getOperand(1));
      if (!C)
        break;
      unsigned C2 = C->getZExtValue();
      unsigned XLen = Subtarget->getXLen();
      assert((C2 > 0 && C2 < XLen) && "Unexpected shift amount!");

      // Keep track of whether this is a c.andi. If we can't use c.andi, the
      // shift pair might offer more compression opportunities.
      // TODO: We could check for C extension here, but we don't have many lit
      // tests with the C extension enabled so not checking gets better
      // coverage.
      // TODO: What if ANDI faster than shift?
      bool IsCANDI = isInt<6>(N1C->getSExtValue());

      // Clear irrelevant bits in the mask.
      if (LeftShift)
        C1 &= maskTrailingZeros<uint64_t>(C2);
      else
        C1 &= maskTrailingOnes<uint64_t>(XLen - C2);

      // Some transforms should only be done if the shift has a single use or
      // the AND would become (srli (slli X, 32), 32)
      bool OneUseOrZExtW = N0.hasOneUse() || C1 == UINT64_C(0xFFFFFFFF);

      SDValue X = N0.getOperand(0);

      // Turn (and (srl x, c2) c1) -> (srli (slli x, c3-c2), c3) if c1 is a mask
      // with c3 leading zeros.
      if (!LeftShift && isC1Mask) {
        unsigned Leading = XLen - llvm::bit_width(C1);
        if (C2 < Leading) {
          // If the number of leading zeros is C2+32 this can be SRLIW.
          if (C2 + 32 == Leading) {
            SDNode *SRLIW = CurDAG->getMachineNode(
                RISCV::SRLIW, DL, VT, X, CurDAG->getTargetConstant(C2, DL, VT));
            ReplaceNode(Node, SRLIW);
            return;
          }

          // (and (srl (sexti32 Y), c2), c1) -> (srliw (sraiw Y, 31), c3 - 32)
          // if c1 is a mask with c3 leading zeros and c2 >= 32 and c3-c2==1.
          //
          // This pattern occurs when (i32 (srl (sra 31), c3 - 32)) is type
          // legalized and goes through DAG combine.
          if (C2 >= 32 && (Leading - C2) == 1 && N0.hasOneUse() &&
              X.getOpcode() == ISD::SIGN_EXTEND_INREG &&
              cast<VTSDNode>(X.getOperand(1))->getVT() == MVT::i32) {
            SDNode *SRAIW =
                CurDAG->getMachineNode(RISCV::SRAIW, DL, VT, X.getOperand(0),
                                       CurDAG->getTargetConstant(31, DL, VT));
            SDNode *SRLIW = CurDAG->getMachineNode(
                RISCV::SRLIW, DL, VT, SDValue(SRAIW, 0),
                CurDAG->getTargetConstant(Leading - 32, DL, VT));
            ReplaceNode(Node, SRLIW);
            return;
          }

          // Try to use an unsigned bitfield extract (e.g., th.extu) if
          // available.
          // Transform (and (srl x, C2), C1)
          //        -> (<bfextract> x, msb, lsb)
          //
          // Make sure to keep this below the SRLIW cases, as we always want to
          // prefer the more common instruction.
          const unsigned Msb = llvm::bit_width(C1) + C2 - 1;
          const unsigned Lsb = C2;
          if (tryUnsignedBitfieldExtract(Node, DL, VT, X, Msb, Lsb))
            return;

          // (srli (slli x, c3-c2), c3).
          // Skip if we could use (zext.w (sraiw X, C2)).
          bool Skip = Subtarget->hasStdExtZba() && Leading == 32 &&
                      X.getOpcode() == ISD::SIGN_EXTEND_INREG &&
                      cast<VTSDNode>(X.getOperand(1))->getVT() == MVT::i32;
          // Also Skip if we can use bexti or th.tst.
          Skip |= HasBitTest && Leading == XLen - 1;
          if (OneUseOrZExtW && !Skip) {
            SDNode *SLLI = CurDAG->getMachineNode(
                RISCV::SLLI, DL, VT, X,
                CurDAG->getTargetConstant(Leading - C2, DL, VT));
            SDNode *SRLI = CurDAG->getMachineNode(
                RISCV::SRLI, DL, VT, SDValue(SLLI, 0),
                CurDAG->getTargetConstant(Leading, DL, VT));
            ReplaceNode(Node, SRLI);
            return;
          }
        }
      }

      // Turn (and (shl x, c2), c1) -> (srli (slli c2+c3), c3) if c1 is a mask
      // shifted by c2 bits with c3 leading zeros.
      if (LeftShift && isShiftedMask_64(C1)) {
        unsigned Leading = XLen - llvm::bit_width(C1);

        if (C2 + Leading < XLen &&
            C1 == (maskTrailingOnes<uint64_t>(XLen - (C2 + Leading)) << C2)) {
          // Use slli.uw when possible.
          if ((XLen - (C2 + Leading)) == 32 && Subtarget->hasStdExtZba()) {
            SDNode *SLLI_UW =
                CurDAG->getMachineNode(RISCV::SLLI_UW, DL, VT, X,
                                       CurDAG->getTargetConstant(C2, DL, VT));
            ReplaceNode(Node, SLLI_UW);
            return;
          }

          // (srli (slli c2+c3), c3)
          if (OneUseOrZExtW && !IsCANDI) {
            SDNode *SLLI = CurDAG->getMachineNode(
                RISCV::SLLI, DL, VT, X,
                CurDAG->getTargetConstant(C2 + Leading, DL, VT));
            SDNode *SRLI = CurDAG->getMachineNode(
                RISCV::SRLI, DL, VT, SDValue(SLLI, 0),
                CurDAG->getTargetConstant(Leading, DL, VT));
            ReplaceNode(Node, SRLI);
            return;
          }
        }
      }

      // Turn (and (shr x, c2), c1) -> (slli (srli x, c2+c3), c3) if c1 is a
      // shifted mask with c2 leading zeros and c3 trailing zeros.
      if (!LeftShift && isShiftedMask_64(C1)) {
        unsigned Leading = XLen - llvm::bit_width(C1);
        unsigned Trailing = llvm::countr_zero(C1);
        if (Leading == C2 && C2 + Trailing < XLen && OneUseOrZExtW &&
            !IsCANDI) {
          unsigned SrliOpc = RISCV::SRLI;
          // If the input is zexti32 we should use SRLIW.
          if (X.getOpcode() == ISD::AND &&
              isa<ConstantSDNode>(X.getOperand(1)) &&
              X.getConstantOperandVal(1) == UINT64_C(0xFFFFFFFF)) {
            SrliOpc = RISCV::SRLIW;
            X = X.getOperand(0);
          }
          SDNode *SRLI = CurDAG->getMachineNode(
              SrliOpc, DL, VT, X,
              CurDAG->getTargetConstant(C2 + Trailing, DL, VT));
          SDNode *SLLI = CurDAG->getMachineNode(
              RISCV::SLLI, DL, VT, SDValue(SRLI, 0),
              CurDAG->getTargetConstant(Trailing, DL, VT));
          ReplaceNode(Node, SLLI);
          return;
        }
        // If the leading zero count is C2+32, we can use SRLIW instead of SRLI.
        if (Leading > 32 && (Leading - 32) == C2 && C2 + Trailing < 32 &&
            OneUseOrZExtW && !IsCANDI) {
          SDNode *SRLIW = CurDAG->getMachineNode(
              RISCV::SRLIW, DL, VT, X,
              CurDAG->getTargetConstant(C2 + Trailing, DL, VT));
          SDNode *SLLI = CurDAG->getMachineNode(
              RISCV::SLLI, DL, VT, SDValue(SRLIW, 0),
              CurDAG->getTargetConstant(Trailing, DL, VT));
          ReplaceNode(Node, SLLI);
          return;
        }
      }

      // Turn (and (shl x, c2), c1) -> (slli (srli x, c3-c2), c3) if c1 is a
      // shifted mask with no leading zeros and c3 trailing zeros.
      if (LeftShift && isShiftedMask_64(C1)) {
        unsigned Leading = XLen - llvm::bit_width(C1);
        unsigned Trailing = llvm::countr_zero(C1);
        if (Leading == 0 && C2 < Trailing && OneUseOrZExtW && !IsCANDI) {
          SDNode *SRLI = CurDAG->getMachineNode(
              RISCV::SRLI, DL, VT, X,
              CurDAG->getTargetConstant(Trailing - C2, DL, VT));
          SDNode *SLLI = CurDAG->getMachineNode(
              RISCV::SLLI, DL, VT, SDValue(SRLI, 0),
              CurDAG->getTargetConstant(Trailing, DL, VT));
          ReplaceNode(Node, SLLI);
          return;
        }
        // If we have (32-C2) leading zeros, we can use SRLIW instead of SRLI.
        if (C2 < Trailing && Leading + C2 == 32 && OneUseOrZExtW && !IsCANDI) {
          SDNode *SRLIW = CurDAG->getMachineNode(
              RISCV::SRLIW, DL, VT, X,
              CurDAG->getTargetConstant(Trailing - C2, DL, VT));
          SDNode *SLLI = CurDAG->getMachineNode(
              RISCV::SLLI, DL, VT, SDValue(SRLIW, 0),
              CurDAG->getTargetConstant(Trailing, DL, VT));
          ReplaceNode(Node, SLLI);
          return;
        }
      }
    }

    // If C1 masks off the upper bits only (but can't be formed as an
    // ANDI), use an unsigned bitfield extract (e.g., th.extu), if
    // available.
    // Transform (and x, C1)
    //        -> (<bfextract> x, msb, lsb)
    if (isC1Mask && !isC1ANDI) {
      const unsigned Msb = llvm::bit_width(C1) - 1;
      if (tryUnsignedBitfieldExtract(Node, DL, VT, N0, Msb, 0))
        return;
    }

    if (tryShrinkShlLogicImm(Node))
      return;

    break;
  }
  case ISD::MUL: {
    // Special case for calculating (mul (and X, C2), C1) where the full product
    // fits in XLen bits. We can shift X left by the number of leading zeros in
    // C2 and shift C1 left by XLen-lzcnt(C2). This will ensure the final
    // product has XLen trailing zeros, putting it in the output of MULHU. This
    // can avoid materializing a constant in a register for C2.

    // RHS should be a constant.
    auto *N1C = dyn_cast<ConstantSDNode>(Node->getOperand(1));
    if (!N1C || !N1C->hasOneUse())
      break;

    // LHS should be an AND with constant.
    SDValue N0 = Node->getOperand(0);
    if (N0.getOpcode() != ISD::AND || !isa<ConstantSDNode>(N0.getOperand(1)))
      break;

    uint64_t C2 = cast<ConstantSDNode>(N0.getOperand(1))->getZExtValue();

    // Constant should be a mask.
    if (!isMask_64(C2))
      break;

    // If this can be an ANDI or ZEXT.H, don't do this if the ANDI/ZEXT has
    // multiple users or the constant is a simm12. This prevents inserting a
    // shift and still have uses of the AND/ZEXT. Shifting a simm12 will likely
    // make it more costly to materialize. Otherwise, using a SLLI might allow
    // it to be compressed.
    bool IsANDIOrZExt =
        isInt<12>(C2) ||
        (C2 == UINT64_C(0xFFFF) && Subtarget->hasStdExtZbb());
    // With XTHeadBb, we can use TH.EXTU.
    IsANDIOrZExt |= C2 == UINT64_C(0xFFFF) && Subtarget->hasVendorXTHeadBb();
    if (IsANDIOrZExt && (isInt<12>(N1C->getSExtValue()) || !N0.hasOneUse()))
      break;
    // If this can be a ZEXT.w, don't do this if the ZEXT has multiple users or
    // the constant is a simm32.
    bool IsZExtW = C2 == UINT64_C(0xFFFFFFFF) && Subtarget->hasStdExtZba();
    // With XTHeadBb, we can use TH.EXTU.
    IsZExtW |= C2 == UINT64_C(0xFFFFFFFF) && Subtarget->hasVendorXTHeadBb();
    if (IsZExtW && (isInt<32>(N1C->getSExtValue()) || !N0.hasOneUse()))
      break;

    // We need to shift left the AND input and C1 by a total of XLen bits.

    // How far left do we need to shift the AND input?
    unsigned XLen = Subtarget->getXLen();
    unsigned LeadingZeros = XLen - llvm::bit_width(C2);

    // The constant gets shifted by the remaining amount unless that would
    // shift bits out.
    uint64_t C1 = N1C->getZExtValue();
    unsigned ConstantShift = XLen - LeadingZeros;
    if (ConstantShift > (XLen - llvm::bit_width(C1)))
      break;

    uint64_t ShiftedC1 = C1 << ConstantShift;
    // If this RV32, we need to sign extend the constant.
    if (XLen == 32)
      ShiftedC1 = SignExtend64<32>(ShiftedC1);

    // Create (mulhu (slli X, lzcnt(C2)), C1 << (XLen - lzcnt(C2))).
    SDNode *Imm = selectImm(CurDAG, DL, VT, ShiftedC1, *Subtarget).getNode();
    SDNode *SLLI =
        CurDAG->getMachineNode(RISCV::SLLI, DL, VT, N0.getOperand(0),
                               CurDAG->getTargetConstant(LeadingZeros, DL, VT));
    SDNode *MULHU = CurDAG->getMachineNode(RISCV::MULHU, DL, VT,
                                           SDValue(SLLI, 0), SDValue(Imm, 0));
    ReplaceNode(Node, MULHU);
    return;
  }
  case ISD::LOAD: {
    if (tryIndexedLoad(Node))
      return;
    break;
  }
  case ISD::INTRINSIC_WO_CHAIN: {
    unsigned IntNo = Node->getConstantOperandVal(0);
    switch (IntNo) {
      // By default we do not custom select any intrinsic.
    default:
      break;
    case Intrinsic::riscv_vmsgeu:
    case Intrinsic::riscv_vmsge: {
      SDValue Src1 = Node->getOperand(1);
      SDValue Src2 = Node->getOperand(2);
      bool IsUnsigned = IntNo == Intrinsic::riscv_vmsgeu;
      bool IsCmpUnsignedZero = false;
      // Only custom select scalar second operand.
      if (Src2.getValueType() != XLenVT)
        break;
      // Small constants are handled with patterns.
      if (auto *C = dyn_cast<ConstantSDNode>(Src2)) {
        int64_t CVal = C->getSExtValue();
        if (CVal >= -15 && CVal <= 16) {
          if (!IsUnsigned || CVal != 0)
            break;
          IsCmpUnsignedZero = true;
        }
      }
      MVT Src1VT = Src1.getSimpleValueType();
      unsigned VMSLTOpcode, VMNANDOpcode, VMSetOpcode;
      switch (RISCVTargetLowering::getLMUL(Src1VT)) {
      default:
        llvm_unreachable("Unexpected LMUL!");
#define CASE_VMSLT_VMNAND_VMSET_OPCODES(lmulenum, suffix, suffix_b)            \
  case RISCVII::VLMUL::lmulenum:                                               \
    VMSLTOpcode = IsUnsigned ? RISCV::PseudoVMSLTU_VX_##suffix                 \
                             : RISCV::PseudoVMSLT_VX_##suffix;                 \
    VMNANDOpcode = RISCV::PseudoVMNAND_MM_##suffix;                            \
    VMSetOpcode = RISCV::PseudoVMSET_M_##suffix_b;                             \
    break;
        CASE_VMSLT_VMNAND_VMSET_OPCODES(LMUL_F8, MF8, B1)
        CASE_VMSLT_VMNAND_VMSET_OPCODES(LMUL_F4, MF4, B2)
        CASE_VMSLT_VMNAND_VMSET_OPCODES(LMUL_F2, MF2, B4)
        CASE_VMSLT_VMNAND_VMSET_OPCODES(LMUL_1, M1, B8)
        CASE_VMSLT_VMNAND_VMSET_OPCODES(LMUL_2, M2, B16)
        CASE_VMSLT_VMNAND_VMSET_OPCODES(LMUL_4, M4, B32)
        CASE_VMSLT_VMNAND_VMSET_OPCODES(LMUL_8, M8, B64)
#undef CASE_VMSLT_VMNAND_VMSET_OPCODES
      }
      SDValue SEW = CurDAG->getTargetConstant(
          Log2_32(Src1VT.getScalarSizeInBits()), DL, XLenVT);
      SDValue VL;
      selectVLOp(Node->getOperand(3), VL);

      // If vmsgeu with 0 immediate, expand it to vmset.
      if (IsCmpUnsignedZero) {
        ReplaceNode(Node, CurDAG->getMachineNode(VMSetOpcode, DL, VT, VL, SEW));
        return;
      }

      // Expand to
      // vmslt{u}.vx vd, va, x; vmnand.mm vd, vd, vd
      SDValue Cmp = SDValue(
          CurDAG->getMachineNode(VMSLTOpcode, DL, VT, {Src1, Src2, VL, SEW}),
          0);
      ReplaceNode(Node, CurDAG->getMachineNode(VMNANDOpcode, DL, VT,
                                               {Cmp, Cmp, VL, SEW}));
      return;
    }
    case Intrinsic::riscv_vmsgeu_mask:
    case Intrinsic::riscv_vmsge_mask: {
      SDValue Src1 = Node->getOperand(2);
      SDValue Src2 = Node->getOperand(3);
      bool IsUnsigned = IntNo == Intrinsic::riscv_vmsgeu_mask;
      bool IsCmpUnsignedZero = false;
      // Only custom select scalar second operand.
      if (Src2.getValueType() != XLenVT)
        break;
      // Small constants are handled with patterns.
      if (auto *C = dyn_cast<ConstantSDNode>(Src2)) {
        int64_t CVal = C->getSExtValue();
        if (CVal >= -15 && CVal <= 16) {
          if (!IsUnsigned || CVal != 0)
            break;
          IsCmpUnsignedZero = true;
        }
      }
      MVT Src1VT = Src1.getSimpleValueType();
      unsigned VMSLTOpcode, VMSLTMaskOpcode, VMXOROpcode, VMANDNOpcode,
          VMOROpcode;
      switch (RISCVTargetLowering::getLMUL(Src1VT)) {
      default:
        llvm_unreachable("Unexpected LMUL!");
#define CASE_VMSLT_OPCODES(lmulenum, suffix, suffix_b)                         \
  case RISCVII::VLMUL::lmulenum:                                               \
    VMSLTOpcode = IsUnsigned ? RISCV::PseudoVMSLTU_VX_##suffix                 \
                             : RISCV::PseudoVMSLT_VX_##suffix;                 \
    VMSLTMaskOpcode = IsUnsigned ? RISCV::PseudoVMSLTU_VX_##suffix##_MASK      \
                                 : RISCV::PseudoVMSLT_VX_##suffix##_MASK;      \
    break;
        CASE_VMSLT_OPCODES(LMUL_F8, MF8, B1)
        CASE_VMSLT_OPCODES(LMUL_F4, MF4, B2)
        CASE_VMSLT_OPCODES(LMUL_F2, MF2, B4)
        CASE_VMSLT_OPCODES(LMUL_1, M1, B8)
        CASE_VMSLT_OPCODES(LMUL_2, M2, B16)
        CASE_VMSLT_OPCODES(LMUL_4, M4, B32)
        CASE_VMSLT_OPCODES(LMUL_8, M8, B64)
#undef CASE_VMSLT_OPCODES
      }
      // Mask operations use the LMUL from the mask type.
      switch (RISCVTargetLowering::getLMUL(VT)) {
      default:
        llvm_unreachable("Unexpected LMUL!");
#define CASE_VMXOR_VMANDN_VMOR_OPCODES(lmulenum, suffix)                       \
  case RISCVII::VLMUL::lmulenum:                                               \
    VMXOROpcode = RISCV::PseudoVMXOR_MM_##suffix;                              \
    VMANDNOpcode = RISCV::PseudoVMANDN_MM_##suffix;                            \
    VMOROpcode = RISCV::PseudoVMOR_MM_##suffix;                                \
    break;
        CASE_VMXOR_VMANDN_VMOR_OPCODES(LMUL_F8, MF8)
        CASE_VMXOR_VMANDN_VMOR_OPCODES(LMUL_F4, MF4)
        CASE_VMXOR_VMANDN_VMOR_OPCODES(LMUL_F2, MF2)
        CASE_VMXOR_VMANDN_VMOR_OPCODES(LMUL_1, M1)
        CASE_VMXOR_VMANDN_VMOR_OPCODES(LMUL_2, M2)
        CASE_VMXOR_VMANDN_VMOR_OPCODES(LMUL_4, M4)
        CASE_VMXOR_VMANDN_VMOR_OPCODES(LMUL_8, M8)
#undef CASE_VMXOR_VMANDN_VMOR_OPCODES
      }
      SDValue SEW = CurDAG->getTargetConstant(
          Log2_32(Src1VT.getScalarSizeInBits()), DL, XLenVT);
      SDValue MaskSEW = CurDAG->getTargetConstant(0, DL, XLenVT);
      SDValue VL;
      selectVLOp(Node->getOperand(5), VL);
      SDValue MaskedOff = Node->getOperand(1);
      SDValue Mask = Node->getOperand(4);

      // If vmsgeu_mask with 0 immediate, expand it to vmor mask, maskedoff.
      if (IsCmpUnsignedZero) {
        // We don't need vmor if the MaskedOff and the Mask are the same
        // value.
        if (Mask == MaskedOff) {
          ReplaceUses(Node, Mask.getNode());
          return;
        }
        ReplaceNode(Node,
                    CurDAG->getMachineNode(VMOROpcode, DL, VT,
                                           {Mask, MaskedOff, VL, MaskSEW}));
        return;
      }

      // If the MaskedOff value and the Mask are the same value use
      // vmslt{u}.vx vt, va, x;  vmandn.mm vd, vd, vt
      // This avoids needing to copy v0 to vd before starting the next sequence.
      if (Mask == MaskedOff) {
        SDValue Cmp = SDValue(
            CurDAG->getMachineNode(VMSLTOpcode, DL, VT, {Src1, Src2, VL, SEW}),
            0);
        ReplaceNode(Node, CurDAG->getMachineNode(VMANDNOpcode, DL, VT,
                                                 {Mask, Cmp, VL, MaskSEW}));
        return;
      }

      // Mask needs to be copied to V0.
      SDValue Chain = CurDAG->getCopyToReg(CurDAG->getEntryNode(), DL,
                                           RISCV::V0, Mask, SDValue());
      SDValue Glue = Chain.getValue(1);
      SDValue V0 = CurDAG->getRegister(RISCV::V0, VT);

      // Otherwise use
      // vmslt{u}.vx vd, va, x, v0.t; vmxor.mm vd, vd, v0
      // The result is mask undisturbed.
      // We use the same instructions to emulate mask agnostic behavior, because
      // the agnostic result can be either undisturbed or all 1.
      SDValue Cmp = SDValue(
          CurDAG->getMachineNode(VMSLTMaskOpcode, DL, VT,
                                 {MaskedOff, Src1, Src2, V0, VL, SEW, Glue}),
          0);
      // vmxor.mm vd, vd, v0 is used to update active value.
      ReplaceNode(Node, CurDAG->getMachineNode(VMXOROpcode, DL, VT,
                                               {Cmp, Mask, VL, MaskSEW}));
      return;
    }
    case Intrinsic::riscv_vsetvli:
    case Intrinsic::riscv_vsetvlimax:
      return selectVSETVLI(Node);
    }
    break;
  }
  case ISD::INTRINSIC_W_CHAIN: {
    unsigned IntNo = cast<ConstantSDNode>(Node->getOperand(1))->getZExtValue();
    switch (IntNo) {
      // By default we do not custom select any intrinsic.
    default:
      break;
    case Intrinsic::riscv_vlseg2:
    case Intrinsic::riscv_vlseg3:
    case Intrinsic::riscv_vlseg4:
    case Intrinsic::riscv_vlseg5:
    case Intrinsic::riscv_vlseg6:
    case Intrinsic::riscv_vlseg7:
    case Intrinsic::riscv_vlseg8: {
      selectVLSEG(Node, /*IsMasked*/ false, /*IsStrided*/ false);
      return;
    }
    case Intrinsic::riscv_vlseg2_mask:
    case Intrinsic::riscv_vlseg3_mask:
    case Intrinsic::riscv_vlseg4_mask:
    case Intrinsic::riscv_vlseg5_mask:
    case Intrinsic::riscv_vlseg6_mask:
    case Intrinsic::riscv_vlseg7_mask:
    case Intrinsic::riscv_vlseg8_mask: {
      selectVLSEG(Node, /*IsMasked*/ true, /*IsStrided*/ false);
      return;
    }
    case Intrinsic::riscv_vlsseg2:
    case Intrinsic::riscv_vlsseg3:
    case Intrinsic::riscv_vlsseg4:
    case Intrinsic::riscv_vlsseg5:
    case Intrinsic::riscv_vlsseg6:
    case Intrinsic::riscv_vlsseg7:
    case Intrinsic::riscv_vlsseg8: {
      selectVLSEG(Node, /*IsMasked*/ false, /*IsStrided*/ true);
      return;
    }
    case Intrinsic::riscv_vlsseg2_mask:
    case Intrinsic::riscv_vlsseg3_mask:
    case Intrinsic::riscv_vlsseg4_mask:
    case Intrinsic::riscv_vlsseg5_mask:
    case Intrinsic::riscv_vlsseg6_mask:
    case Intrinsic::riscv_vlsseg7_mask:
    case Intrinsic::riscv_vlsseg8_mask: {
      selectVLSEG(Node, /*IsMasked*/ true, /*IsStrided*/ true);
      return;
    }
    case Intrinsic::riscv_vloxseg2:
    case Intrinsic::riscv_vloxseg3:
    case Intrinsic::riscv_vloxseg4:
    case Intrinsic::riscv_vloxseg5:
    case Intrinsic::riscv_vloxseg6:
    case Intrinsic::riscv_vloxseg7:
    case Intrinsic::riscv_vloxseg8:
      selectVLXSEG(Node, /*IsMasked*/ false, /*IsOrdered*/ true);
      return;
    case Intrinsic::riscv_vluxseg2:
    case Intrinsic::riscv_vluxseg3:
    case Intrinsic::riscv_vluxseg4:
    case Intrinsic::riscv_vluxseg5:
    case Intrinsic::riscv_vluxseg6:
    case Intrinsic::riscv_vluxseg7:
    case Intrinsic::riscv_vluxseg8:
      selectVLXSEG(Node, /*IsMasked*/ false, /*IsOrdered*/ false);
      return;
    case Intrinsic::riscv_vloxseg2_mask:
    case Intrinsic::riscv_vloxseg3_mask:
    case Intrinsic::riscv_vloxseg4_mask:
    case Intrinsic::riscv_vloxseg5_mask:
    case Intrinsic::riscv_vloxseg6_mask:
    case Intrinsic::riscv_vloxseg7_mask:
    case Intrinsic::riscv_vloxseg8_mask:
      selectVLXSEG(Node, /*IsMasked*/ true, /*IsOrdered*/ true);
      return;
    case Intrinsic::riscv_vluxseg2_mask:
    case Intrinsic::riscv_vluxseg3_mask:
    case Intrinsic::riscv_vluxseg4_mask:
    case Intrinsic::riscv_vluxseg5_mask:
    case Intrinsic::riscv_vluxseg6_mask:
    case Intrinsic::riscv_vluxseg7_mask:
    case Intrinsic::riscv_vluxseg8_mask:
      selectVLXSEG(Node, /*IsMasked*/ true, /*IsOrdered*/ false);
      return;
    case Intrinsic::riscv_vlseg8ff:
    case Intrinsic::riscv_vlseg7ff:
    case Intrinsic::riscv_vlseg6ff:
    case Intrinsic::riscv_vlseg5ff:
    case Intrinsic::riscv_vlseg4ff:
    case Intrinsic::riscv_vlseg3ff:
    case Intrinsic::riscv_vlseg2ff: {
      selectVLSEGFF(Node, /*IsMasked*/ false);
      return;
    }
    case Intrinsic::riscv_vlseg8ff_mask:
    case Intrinsic::riscv_vlseg7ff_mask:
    case Intrinsic::riscv_vlseg6ff_mask:
    case Intrinsic::riscv_vlseg5ff_mask:
    case Intrinsic::riscv_vlseg4ff_mask:
    case Intrinsic::riscv_vlseg3ff_mask:
    case Intrinsic::riscv_vlseg2ff_mask: {
      selectVLSEGFF(Node, /*IsMasked*/ true);
      return;
    }
    case Intrinsic::riscv_vloxei:
    case Intrinsic::riscv_vloxei_mask:
    case Intrinsic::riscv_vluxei:
    case Intrinsic::riscv_vluxei_mask: {
      bool IsMasked = IntNo == Intrinsic::riscv_vloxei_mask ||
                      IntNo == Intrinsic::riscv_vluxei_mask;
      bool IsOrdered = IntNo == Intrinsic::riscv_vloxei ||
                       IntNo == Intrinsic::riscv_vloxei_mask;

      MVT VT = Node->getSimpleValueType(0);
      unsigned Log2SEW = Log2_32(VT.getScalarSizeInBits());

      unsigned CurOp = 2;
      SmallVector<SDValue, 8> Operands;
      Operands.push_back(Node->getOperand(CurOp++));

      MVT IndexVT;
      addVectorLoadStoreOperands(Node, Log2SEW, DL, CurOp, IsMasked,
                                 /*IsStridedOrIndexed*/ true, Operands,
                                 /*IsLoad=*/true, &IndexVT);

      assert(VT.getVectorElementCount() == IndexVT.getVectorElementCount() &&
             "Element count mismatch");

      RISCVII::VLMUL LMUL = RISCVTargetLowering::getLMUL(VT);
      RISCVII::VLMUL IndexLMUL = RISCVTargetLowering::getLMUL(IndexVT);
      unsigned IndexLog2EEW = Log2_32(IndexVT.getScalarSizeInBits());
      if (IndexLog2EEW == 6 && !Subtarget->is64Bit()) {
        report_fatal_error("The V extension does not support EEW=64 for index "
                           "values when XLEN=32");
      }
      const RISCV::VLX_VSXPseudo *P = RISCV::getVLXPseudo(
          IsMasked, IsOrdered, IndexLog2EEW, static_cast<unsigned>(LMUL),
          static_cast<unsigned>(IndexLMUL));
      MachineSDNode *Load =
          CurDAG->getMachineNode(P->Pseudo, DL, Node->getVTList(), Operands);

      if (auto *MemOp = dyn_cast<MemSDNode>(Node))
        CurDAG->setNodeMemRefs(Load, {MemOp->getMemOperand()});

      ReplaceNode(Node, Load);
      return;
    }
    case Intrinsic::riscv_vlm:
    case Intrinsic::riscv_vle:
    case Intrinsic::riscv_vle_mask:
    case Intrinsic::riscv_vlse:
    case Intrinsic::riscv_vlse_mask: {
      bool IsMasked = IntNo == Intrinsic::riscv_vle_mask ||
                      IntNo == Intrinsic::riscv_vlse_mask;
      bool IsStrided =
          IntNo == Intrinsic::riscv_vlse || IntNo == Intrinsic::riscv_vlse_mask;

      MVT VT = Node->getSimpleValueType(0);
      unsigned Log2SEW = Log2_32(VT.getScalarSizeInBits());

      // The riscv_vlm intrinsic are always tail agnostic and no passthru
      // operand at the IR level.  In pseudos, they have both policy and
      // passthru operand. The passthru operand is needed to track the
      // "tail undefined" state, and the policy is there just for
      // for consistency - it will always be "don't care" for the
      // unmasked form.
      bool HasPassthruOperand = IntNo != Intrinsic::riscv_vlm;
      unsigned CurOp = 2;
      SmallVector<SDValue, 8> Operands;
      if (HasPassthruOperand)
        Operands.push_back(Node->getOperand(CurOp++));
      else {
        // We eagerly lower to implicit_def (instead of undef), as we
        // otherwise fail to select nodes such as: nxv1i1 = undef
        SDNode *Passthru =
          CurDAG->getMachineNode(TargetOpcode::IMPLICIT_DEF, DL, VT);
        Operands.push_back(SDValue(Passthru, 0));
      }
      addVectorLoadStoreOperands(Node, Log2SEW, DL, CurOp, IsMasked, IsStrided,
                                 Operands, /*IsLoad=*/true);

      RISCVII::VLMUL LMUL = RISCVTargetLowering::getLMUL(VT);
      const RISCV::VLEPseudo *P =
          RISCV::getVLEPseudo(IsMasked, IsStrided, /*FF*/ false, Log2SEW,
                              static_cast<unsigned>(LMUL));
      MachineSDNode *Load =
          CurDAG->getMachineNode(P->Pseudo, DL, Node->getVTList(), Operands);

      if (auto *MemOp = dyn_cast<MemSDNode>(Node))
        CurDAG->setNodeMemRefs(Load, {MemOp->getMemOperand()});

      ReplaceNode(Node, Load);
      return;
    }
    case Intrinsic::riscv_vleff:
    case Intrinsic::riscv_vleff_mask: {
      bool IsMasked = IntNo == Intrinsic::riscv_vleff_mask;

      MVT VT = Node->getSimpleValueType(0);
      unsigned Log2SEW = Log2_32(VT.getScalarSizeInBits());

      unsigned CurOp = 2;
      SmallVector<SDValue, 7> Operands;
      Operands.push_back(Node->getOperand(CurOp++));
      addVectorLoadStoreOperands(Node, Log2SEW, DL, CurOp, IsMasked,
                                 /*IsStridedOrIndexed*/ false, Operands,
                                 /*IsLoad=*/true);

      RISCVII::VLMUL LMUL = RISCVTargetLowering::getLMUL(VT);
      const RISCV::VLEPseudo *P =
          RISCV::getVLEPseudo(IsMasked, /*Strided*/ false, /*FF*/ true,
                              Log2SEW, static_cast<unsigned>(LMUL));
      MachineSDNode *Load = CurDAG->getMachineNode(
          P->Pseudo, DL, Node->getVTList(), Operands);
      if (auto *MemOp = dyn_cast<MemSDNode>(Node))
        CurDAG->setNodeMemRefs(Load, {MemOp->getMemOperand()});

      ReplaceNode(Node, Load);
      return;
    }
    }
    break;
  }
  case ISD::INTRINSIC_VOID: {
    unsigned IntNo = cast<ConstantSDNode>(Node->getOperand(1))->getZExtValue();
    switch (IntNo) {
    case Intrinsic::riscv_vsseg2:
    case Intrinsic::riscv_vsseg3:
    case Intrinsic::riscv_vsseg4:
    case Intrinsic::riscv_vsseg5:
    case Intrinsic::riscv_vsseg6:
    case Intrinsic::riscv_vsseg7:
    case Intrinsic::riscv_vsseg8: {
      selectVSSEG(Node, /*IsMasked*/ false, /*IsStrided*/ false);
      return;
    }
    case Intrinsic::riscv_vsseg2_mask:
    case Intrinsic::riscv_vsseg3_mask:
    case Intrinsic::riscv_vsseg4_mask:
    case Intrinsic::riscv_vsseg5_mask:
    case Intrinsic::riscv_vsseg6_mask:
    case Intrinsic::riscv_vsseg7_mask:
    case Intrinsic::riscv_vsseg8_mask: {
      selectVSSEG(Node, /*IsMasked*/ true, /*IsStrided*/ false);
      return;
    }
    case Intrinsic::riscv_vssseg2:
    case Intrinsic::riscv_vssseg3:
    case Intrinsic::riscv_vssseg4:
    case Intrinsic::riscv_vssseg5:
    case Intrinsic::riscv_vssseg6:
    case Intrinsic::riscv_vssseg7:
    case Intrinsic::riscv_vssseg8: {
      selectVSSEG(Node, /*IsMasked*/ false, /*IsStrided*/ true);
      return;
    }
    case Intrinsic::riscv_vssseg2_mask:
    case Intrinsic::riscv_vssseg3_mask:
    case Intrinsic::riscv_vssseg4_mask:
    case Intrinsic::riscv_vssseg5_mask:
    case Intrinsic::riscv_vssseg6_mask:
    case Intrinsic::riscv_vssseg7_mask:
    case Intrinsic::riscv_vssseg8_mask: {
      selectVSSEG(Node, /*IsMasked*/ true, /*IsStrided*/ true);
      return;
    }
    case Intrinsic::riscv_vsoxseg2:
    case Intrinsic::riscv_vsoxseg3:
    case Intrinsic::riscv_vsoxseg4:
    case Intrinsic::riscv_vsoxseg5:
    case Intrinsic::riscv_vsoxseg6:
    case Intrinsic::riscv_vsoxseg7:
    case Intrinsic::riscv_vsoxseg8:
      selectVSXSEG(Node, /*IsMasked*/ false, /*IsOrdered*/ true);
      return;
    case Intrinsic::riscv_vsuxseg2:
    case Intrinsic::riscv_vsuxseg3:
    case Intrinsic::riscv_vsuxseg4:
    case Intrinsic::riscv_vsuxseg5:
    case Intrinsic::riscv_vsuxseg6:
    case Intrinsic::riscv_vsuxseg7:
    case Intrinsic::riscv_vsuxseg8:
      selectVSXSEG(Node, /*IsMasked*/ false, /*IsOrdered*/ false);
      return;
    case Intrinsic::riscv_vsoxseg2_mask:
    case Intrinsic::riscv_vsoxseg3_mask:
    case Intrinsic::riscv_vsoxseg4_mask:
    case Intrinsic::riscv_vsoxseg5_mask:
    case Intrinsic::riscv_vsoxseg6_mask:
    case Intrinsic::riscv_vsoxseg7_mask:
    case Intrinsic::riscv_vsoxseg8_mask:
      selectVSXSEG(Node, /*IsMasked*/ true, /*IsOrdered*/ true);
      return;
    case Intrinsic::riscv_vsuxseg2_mask:
    case Intrinsic::riscv_vsuxseg3_mask:
    case Intrinsic::riscv_vsuxseg4_mask:
    case Intrinsic::riscv_vsuxseg5_mask:
    case Intrinsic::riscv_vsuxseg6_mask:
    case Intrinsic::riscv_vsuxseg7_mask:
    case Intrinsic::riscv_vsuxseg8_mask:
      selectVSXSEG(Node, /*IsMasked*/ true, /*IsOrdered*/ false);
      return;
    case Intrinsic::riscv_vsoxei:
    case Intrinsic::riscv_vsoxei_mask:
    case Intrinsic::riscv_vsuxei:
    case Intrinsic::riscv_vsuxei_mask: {
      bool IsMasked = IntNo == Intrinsic::riscv_vsoxei_mask ||
                      IntNo == Intrinsic::riscv_vsuxei_mask;
      bool IsOrdered = IntNo == Intrinsic::riscv_vsoxei ||
                       IntNo == Intrinsic::riscv_vsoxei_mask;

      MVT VT = Node->getOperand(2)->getSimpleValueType(0);
      unsigned Log2SEW = Log2_32(VT.getScalarSizeInBits());

      unsigned CurOp = 2;
      SmallVector<SDValue, 8> Operands;
      Operands.push_back(Node->getOperand(CurOp++)); // Store value.

      MVT IndexVT;
      addVectorLoadStoreOperands(Node, Log2SEW, DL, CurOp, IsMasked,
                                 /*IsStridedOrIndexed*/ true, Operands,
                                 /*IsLoad=*/false, &IndexVT);

      assert(VT.getVectorElementCount() == IndexVT.getVectorElementCount() &&
             "Element count mismatch");

      RISCVII::VLMUL LMUL = RISCVTargetLowering::getLMUL(VT);
      RISCVII::VLMUL IndexLMUL = RISCVTargetLowering::getLMUL(IndexVT);
      unsigned IndexLog2EEW = Log2_32(IndexVT.getScalarSizeInBits());
      if (IndexLog2EEW == 6 && !Subtarget->is64Bit()) {
        report_fatal_error("The V extension does not support EEW=64 for index "
                           "values when XLEN=32");
      }
      const RISCV::VLX_VSXPseudo *P = RISCV::getVSXPseudo(
          IsMasked, IsOrdered, IndexLog2EEW,
          static_cast<unsigned>(LMUL), static_cast<unsigned>(IndexLMUL));
      MachineSDNode *Store =
          CurDAG->getMachineNode(P->Pseudo, DL, Node->getVTList(), Operands);

      if (auto *MemOp = dyn_cast<MemSDNode>(Node))
        CurDAG->setNodeMemRefs(Store, {MemOp->getMemOperand()});

      ReplaceNode(Node, Store);
      return;
    }
    case Intrinsic::riscv_vsm:
    case Intrinsic::riscv_vse:
    case Intrinsic::riscv_vse_mask:
    case Intrinsic::riscv_vsse:
    case Intrinsic::riscv_vsse_mask: {
      bool IsMasked = IntNo == Intrinsic::riscv_vse_mask ||
                      IntNo == Intrinsic::riscv_vsse_mask;
      bool IsStrided =
          IntNo == Intrinsic::riscv_vsse || IntNo == Intrinsic::riscv_vsse_mask;

      MVT VT = Node->getOperand(2)->getSimpleValueType(0);
      unsigned Log2SEW = Log2_32(VT.getScalarSizeInBits());

      unsigned CurOp = 2;
      SmallVector<SDValue, 8> Operands;
      Operands.push_back(Node->getOperand(CurOp++)); // Store value.

      addVectorLoadStoreOperands(Node, Log2SEW, DL, CurOp, IsMasked, IsStrided,
                                 Operands);

      RISCVII::VLMUL LMUL = RISCVTargetLowering::getLMUL(VT);
      const RISCV::VSEPseudo *P = RISCV::getVSEPseudo(
          IsMasked, IsStrided, Log2SEW, static_cast<unsigned>(LMUL));
      MachineSDNode *Store =
          CurDAG->getMachineNode(P->Pseudo, DL, Node->getVTList(), Operands);
      if (auto *MemOp = dyn_cast<MemSDNode>(Node))
        CurDAG->setNodeMemRefs(Store, {MemOp->getMemOperand()});

      ReplaceNode(Node, Store);
      return;
    }
    }
    break;
  }
  case ISD::BITCAST: {
    MVT SrcVT = Node->getOperand(0).getSimpleValueType();
    // Just drop bitcasts between vectors if both are fixed or both are
    // scalable.
    if ((VT.isScalableVector() && SrcVT.isScalableVector()) ||
        (VT.isFixedLengthVector() && SrcVT.isFixedLengthVector())) {
      ReplaceUses(SDValue(Node, 0), Node->getOperand(0));
      CurDAG->RemoveDeadNode(Node);
      return;
    }
    break;
  }
  case ISD::INSERT_SUBVECTOR: {
    SDValue V = Node->getOperand(0);
    SDValue SubV = Node->getOperand(1);
    SDLoc DL(SubV);
    auto Idx = Node->getConstantOperandVal(2);
    MVT SubVecVT = SubV.getSimpleValueType();

    const RISCVTargetLowering &TLI = *Subtarget->getTargetLowering();
    MVT SubVecContainerVT = SubVecVT;
    // Establish the correct scalable-vector types for any fixed-length type.
    if (SubVecVT.isFixedLengthVector())
      SubVecContainerVT = TLI.getContainerForFixedLengthVector(SubVecVT);
    if (VT.isFixedLengthVector())
      VT = TLI.getContainerForFixedLengthVector(VT);

    const auto *TRI = Subtarget->getRegisterInfo();
    unsigned SubRegIdx;
    std::tie(SubRegIdx, Idx) =
        RISCVTargetLowering::decomposeSubvectorInsertExtractToSubRegs(
            VT, SubVecContainerVT, Idx, TRI);

    // If the Idx hasn't been completely eliminated then this is a subvector
    // insert which doesn't naturally align to a vector register. These must
    // be handled using instructions to manipulate the vector registers.
    if (Idx != 0)
      break;

    RISCVII::VLMUL SubVecLMUL = RISCVTargetLowering::getLMUL(SubVecContainerVT);
    bool IsSubVecPartReg = SubVecLMUL == RISCVII::VLMUL::LMUL_F2 ||
                           SubVecLMUL == RISCVII::VLMUL::LMUL_F4 ||
                           SubVecLMUL == RISCVII::VLMUL::LMUL_F8;
    (void)IsSubVecPartReg; // Silence unused variable warning without asserts.
    assert((!IsSubVecPartReg || V.isUndef()) &&
           "Expecting lowering to have created legal INSERT_SUBVECTORs when "
           "the subvector is smaller than a full-sized register");

    // If we haven't set a SubRegIdx, then we must be going between
    // equally-sized LMUL groups (e.g. VR -> VR). This can be done as a copy.
    if (SubRegIdx == RISCV::NoSubRegister) {
      unsigned InRegClassID = RISCVTargetLowering::getRegClassIDForVecVT(VT);
      assert(RISCVTargetLowering::getRegClassIDForVecVT(SubVecContainerVT) ==
                 InRegClassID &&
             "Unexpected subvector extraction");
      SDValue RC = CurDAG->getTargetConstant(InRegClassID, DL, XLenVT);
      SDNode *NewNode = CurDAG->getMachineNode(TargetOpcode::COPY_TO_REGCLASS,
                                               DL, VT, SubV, RC);
      ReplaceNode(Node, NewNode);
      return;
    }

    SDValue Insert = CurDAG->getTargetInsertSubreg(SubRegIdx, DL, VT, V, SubV);
    ReplaceNode(Node, Insert.getNode());
    return;
  }
  case ISD::EXTRACT_SUBVECTOR: {
    SDValue V = Node->getOperand(0);
    auto Idx = Node->getConstantOperandVal(1);
    MVT InVT = V.getSimpleValueType();
    SDLoc DL(V);

    const RISCVTargetLowering &TLI = *Subtarget->getTargetLowering();
    MVT SubVecContainerVT = VT;
    // Establish the correct scalable-vector types for any fixed-length type.
    if (VT.isFixedLengthVector())
      SubVecContainerVT = TLI.getContainerForFixedLengthVector(VT);
    if (InVT.isFixedLengthVector())
      InVT = TLI.getContainerForFixedLengthVector(InVT);

    const auto *TRI = Subtarget->getRegisterInfo();
    unsigned SubRegIdx;
    std::tie(SubRegIdx, Idx) =
        RISCVTargetLowering::decomposeSubvectorInsertExtractToSubRegs(
            InVT, SubVecContainerVT, Idx, TRI);

    // If the Idx hasn't been completely eliminated then this is a subvector
    // extract which doesn't naturally align to a vector register. These must
    // be handled using instructions to manipulate the vector registers.
    if (Idx != 0)
      break;

    // If we haven't set a SubRegIdx, then we must be going between
    // equally-sized LMUL types (e.g. VR -> VR). This can be done as a copy.
    if (SubRegIdx == RISCV::NoSubRegister) {
      unsigned InRegClassID = RISCVTargetLowering::getRegClassIDForVecVT(InVT);
      assert(RISCVTargetLowering::getRegClassIDForVecVT(SubVecContainerVT) ==
                 InRegClassID &&
             "Unexpected subvector extraction");
      SDValue RC = CurDAG->getTargetConstant(InRegClassID, DL, XLenVT);
      SDNode *NewNode =
          CurDAG->getMachineNode(TargetOpcode::COPY_TO_REGCLASS, DL, VT, V, RC);
      ReplaceNode(Node, NewNode);
      return;
    }

    SDValue Extract = CurDAG->getTargetExtractSubreg(SubRegIdx, DL, VT, V);
    ReplaceNode(Node, Extract.getNode());
    return;
  }
  case RISCVISD::VMV_S_X_VL:
  case RISCVISD::VFMV_S_F_VL:
  case RISCVISD::VMV_V_X_VL:
  case RISCVISD::VFMV_V_F_VL: {
    // Try to match splat of a scalar load to a strided load with stride of x0.
    bool IsScalarMove = Node->getOpcode() == RISCVISD::VMV_S_X_VL ||
                        Node->getOpcode() == RISCVISD::VFMV_S_F_VL;
    if (!Node->getOperand(0).isUndef())
      break;
    SDValue Src = Node->getOperand(1);
    auto *Ld = dyn_cast<LoadSDNode>(Src);
    // Can't fold load update node because the second
    // output is used so that load update node can't be removed.
    if (!Ld || Ld->isIndexed())
      break;
    EVT MemVT = Ld->getMemoryVT();
    // The memory VT should be the same size as the element type.
    if (MemVT.getStoreSize() != VT.getVectorElementType().getStoreSize())
      break;
    if (!IsProfitableToFold(Src, Node, Node) ||
        !IsLegalToFold(Src, Node, Node, TM.getOptLevel()))
      break;

    SDValue VL;
    if (IsScalarMove) {
      // We could deal with more VL if we update the VSETVLI insert pass to
      // avoid introducing more VSETVLI.
      if (!isOneConstant(Node->getOperand(2)))
        break;
      selectVLOp(Node->getOperand(2), VL);
    } else
      selectVLOp(Node->getOperand(2), VL);

    unsigned Log2SEW = Log2_32(VT.getScalarSizeInBits());
    SDValue SEW = CurDAG->getTargetConstant(Log2SEW, DL, XLenVT);

    // If VL=1, then we don't need to do a strided load and can just do a
    // regular load.
    bool IsStrided = !isOneConstant(VL);

    // Only do a strided load if we have optimized zero-stride vector load.
    if (IsStrided && !Subtarget->hasOptimizedZeroStrideLoad())
      break;

    SmallVector<SDValue> Operands =
      {CurDAG->getUNDEF(VT), Ld->getBasePtr()};
    if (IsStrided)
      Operands.push_back(CurDAG->getRegister(RISCV::X0, XLenVT));
    uint64_t Policy = RISCVII::MASK_AGNOSTIC | RISCVII::TAIL_AGNOSTIC;
    SDValue PolicyOp = CurDAG->getTargetConstant(Policy, DL, XLenVT);
    Operands.append({VL, SEW, PolicyOp, Ld->getChain()});

    RISCVII::VLMUL LMUL = RISCVTargetLowering::getLMUL(VT);
    const RISCV::VLEPseudo *P = RISCV::getVLEPseudo(
        /*IsMasked*/ false, IsStrided, /*FF*/ false,
        Log2SEW, static_cast<unsigned>(LMUL));
    MachineSDNode *Load =
        CurDAG->getMachineNode(P->Pseudo, DL, {VT, MVT::Other}, Operands);
    // Update the chain.
    ReplaceUses(Src.getValue(1), SDValue(Load, 1));
    // Record the mem-refs
    CurDAG->setNodeMemRefs(Load, {Ld->getMemOperand()});
    // Replace the splat with the vlse.
    ReplaceNode(Node, Load);
    return;
  }
  }

  // Select the default instruction.
  SelectCode(Node);
}

bool RISCVDAGToDAGISel::SelectInlineAsmMemoryOperand(
    const SDValue &Op, unsigned ConstraintID, std::vector<SDValue> &OutOps) {
  // Always produce a register and immediate operand, as expected by
  // RISCVAsmPrinter::PrintAsmMemoryOperand.
  switch (ConstraintID) {
  case InlineAsm::Constraint_o:
  case InlineAsm::Constraint_m: {
    SDValue Op0, Op1;
    bool Found = SelectAddrRegImm(Op, Op0, Op1);
    assert(Found && "SelectAddrRegImm should always succeed");
    (void)Found;
    OutOps.push_back(Op0);
    OutOps.push_back(Op1);
    return false;
  }
  case InlineAsm::Constraint_A:
    OutOps.push_back(Op);
    OutOps.push_back(
        CurDAG->getTargetConstant(0, SDLoc(Op), Subtarget->getXLenVT()));
    return false;
  default:
    report_fatal_error("Unexpected asm memory constraint " +
                       InlineAsm::getMemConstraintName(ConstraintID));
  }

  return true;
}

bool RISCVDAGToDAGISel::SelectAddrFrameIndex(SDValue Addr, SDValue &Base,
                                             SDValue &Offset) {
  if (auto *FIN = dyn_cast<FrameIndexSDNode>(Addr)) {
    Base = CurDAG->getTargetFrameIndex(FIN->getIndex(), Subtarget->getXLenVT());
    Offset = CurDAG->getTargetConstant(0, SDLoc(Addr), Subtarget->getXLenVT());
    return true;
  }

  return false;
}

// Select a frame index and an optional immediate offset from an ADD or OR.
bool RISCVDAGToDAGISel::SelectFrameAddrRegImm(SDValue Addr, SDValue &Base,
                                              SDValue &Offset) {
  if (SelectAddrFrameIndex(Addr, Base, Offset))
    return true;

  if (!CurDAG->isBaseWithConstantOffset(Addr))
    return false;

  if (auto *FIN = dyn_cast<FrameIndexSDNode>(Addr.getOperand(0))) {
    int64_t CVal = cast<ConstantSDNode>(Addr.getOperand(1))->getSExtValue();
    if (isInt<12>(CVal)) {
      Base = CurDAG->getTargetFrameIndex(FIN->getIndex(),
                                         Subtarget->getXLenVT());
      Offset = CurDAG->getTargetConstant(CVal, SDLoc(Addr),
                                         Subtarget->getXLenVT());
      return true;
    }
  }

  return false;
}

// Fold constant addresses.
static bool selectConstantAddr(SelectionDAG *CurDAG, const SDLoc &DL,
                               const MVT VT, const RISCVSubtarget *Subtarget,
                               SDValue Addr, SDValue &Base, SDValue &Offset) {
  if (!isa<ConstantSDNode>(Addr))
    return false;

  int64_t CVal = cast<ConstantSDNode>(Addr)->getSExtValue();

  // If the constant is a simm12, we can fold the whole constant and use X0 as
  // the base. If the constant can be materialized with LUI+simm12, use LUI as
  // the base. We can't use generateInstSeq because it favors LUI+ADDIW.
  int64_t Lo12 = SignExtend64<12>(CVal);
  int64_t Hi = (uint64_t)CVal - (uint64_t)Lo12;
  if (!Subtarget->is64Bit() || isInt<32>(Hi)) {
    if (Hi) {
      int64_t Hi20 = (Hi >> 12) & 0xfffff;
      Base = SDValue(
          CurDAG->getMachineNode(RISCV::LUI, DL, VT,
                                 CurDAG->getTargetConstant(Hi20, DL, VT)),
          0);
    } else {
      Base = CurDAG->getRegister(RISCV::X0, VT);
    }
    Offset = CurDAG->getTargetConstant(Lo12, DL, VT);
    return true;
  }

  // Ask how constant materialization would handle this constant.
  RISCVMatInt::InstSeq Seq =
      RISCVMatInt::generateInstSeq(CVal, Subtarget->getFeatureBits());

  // If the last instruction would be an ADDI, we can fold its immediate and
  // emit the rest of the sequence as the base.
  if (Seq.back().getOpcode() != RISCV::ADDI)
    return false;
  Lo12 = Seq.back().getImm();

  // Drop the last instruction.
  Seq.pop_back();
  assert(!Seq.empty() && "Expected more instructions in sequence");

  Base = selectImmSeq(CurDAG, DL, VT, Seq);
  Offset = CurDAG->getTargetConstant(Lo12, DL, VT);
  return true;
}

// Is this ADD instruction only used as the base pointer of scalar loads and
// stores?
static bool isWorthFoldingAdd(SDValue Add) {
  for (auto *Use : Add->uses()) {
    if (Use->getOpcode() != ISD::LOAD && Use->getOpcode() != ISD::STORE &&
        Use->getOpcode() != ISD::ATOMIC_LOAD &&
        Use->getOpcode() != ISD::ATOMIC_STORE)
      return false;
    EVT VT = cast<MemSDNode>(Use)->getMemoryVT();
    if (!VT.isScalarInteger() && VT != MVT::f16 && VT != MVT::f32 &&
        VT != MVT::f64)
      return false;
    // Don't allow stores of the value. It must be used as the address.
    if (Use->getOpcode() == ISD::STORE &&
        cast<StoreSDNode>(Use)->getValue() == Add)
      return false;
    if (Use->getOpcode() == ISD::ATOMIC_STORE &&
        cast<AtomicSDNode>(Use)->getVal() == Add)
      return false;
  }

  return true;
}

bool RISCVDAGToDAGISel::SelectAddrRegRegScale(SDValue Addr,
                                              unsigned MaxShiftAmount,
                                              SDValue &Base, SDValue &Index,
                                              SDValue &Scale) {
  EVT VT = Addr.getSimpleValueType();
  auto UnwrapShl = [this, VT, MaxShiftAmount](SDValue N, SDValue &Index,
                                              SDValue &Shift) {
    uint64_t ShiftAmt = 0;
    Index = N;

    if (N.getOpcode() == ISD::SHL && isa<ConstantSDNode>(N.getOperand(1))) {
      // Only match shifts by a value in range [0, MaxShiftAmount].
      if (N.getConstantOperandVal(1) <= MaxShiftAmount) {
        Index = N.getOperand(0);
        ShiftAmt = N.getConstantOperandVal(1);
      }
    }

    Shift = CurDAG->getTargetConstant(ShiftAmt, SDLoc(N), VT);
    return ShiftAmt != 0;
  };

  if (Addr.getOpcode() == ISD::ADD) {
    if (auto *C1 = dyn_cast<ConstantSDNode>(Addr.getOperand(1))) {
      SDValue AddrB = Addr.getOperand(0);
      if (AddrB.getOpcode() == ISD::ADD &&
          UnwrapShl(AddrB.getOperand(0), Index, Scale) &&
          !isa<ConstantSDNode>(AddrB.getOperand(1)) &&
          isInt<12>(C1->getSExtValue())) {
        // (add (add (shl A C2) B) C1) -> (add (add B C1) (shl A C2))
        SDValue C1Val =
            CurDAG->getTargetConstant(C1->getZExtValue(), SDLoc(Addr), VT);
        Base = SDValue(CurDAG->getMachineNode(RISCV::ADDI, SDLoc(Addr), VT,
                                              AddrB.getOperand(1), C1Val),
                       0);
        return true;
      }
    } else if (UnwrapShl(Addr.getOperand(0), Index, Scale)) {
      Base = Addr.getOperand(1);
      return true;
    } else {
      UnwrapShl(Addr.getOperand(1), Index, Scale);
      Base = Addr.getOperand(0);
      return true;
    }
  } else if (UnwrapShl(Addr, Index, Scale)) {
    EVT VT = Addr.getValueType();
    Base = CurDAG->getRegister(RISCV::X0, VT);
    return true;
  }

  return false;
}

bool RISCVDAGToDAGISel::SelectAddrRegImm(SDValue Addr, SDValue &Base,
                                         SDValue &Offset, bool IsINX) {
  if (SelectAddrFrameIndex(Addr, Base, Offset))
    return true;

  SDLoc DL(Addr);
  MVT VT = Addr.getSimpleValueType();

  if (Addr.getOpcode() == RISCVISD::ADD_LO) {
    Base = Addr.getOperand(0);
    Offset = Addr.getOperand(1);
    return true;
  }

  int64_t RV32ZdinxRange = IsINX ? 4 : 0;
  if (CurDAG->isBaseWithConstantOffset(Addr)) {
    int64_t CVal = cast<ConstantSDNode>(Addr.getOperand(1))->getSExtValue();
    if (isInt<12>(CVal) && isInt<12>(CVal + RV32ZdinxRange)) {
      Base = Addr.getOperand(0);
      if (Base.getOpcode() == RISCVISD::ADD_LO) {
        SDValue LoOperand = Base.getOperand(1);
        if (auto *GA = dyn_cast<GlobalAddressSDNode>(LoOperand)) {
          // If the Lo in (ADD_LO hi, lo) is a global variable's address
          // (its low part, really), then we can rely on the alignment of that
          // variable to provide a margin of safety before low part can overflow
          // the 12 bits of the load/store offset. Check if CVal falls within
          // that margin; if so (low part + CVal) can't overflow.
          const DataLayout &DL = CurDAG->getDataLayout();
          Align Alignment = commonAlignment(
              GA->getGlobal()->getPointerAlignment(DL), GA->getOffset());
          if (CVal == 0 || Alignment > CVal) {
            int64_t CombinedOffset = CVal + GA->getOffset();
            Base = Base.getOperand(0);
            Offset = CurDAG->getTargetGlobalAddress(
                GA->getGlobal(), SDLoc(LoOperand), LoOperand.getValueType(),
                CombinedOffset, GA->getTargetFlags());
            return true;
          }
        }
      }

      if (auto *FIN = dyn_cast<FrameIndexSDNode>(Base))
        Base = CurDAG->getTargetFrameIndex(FIN->getIndex(), VT);
      Offset = CurDAG->getTargetConstant(CVal, DL, VT);
      return true;
    }
  }

  // Handle ADD with large immediates.
  if (Addr.getOpcode() == ISD::ADD && isa<ConstantSDNode>(Addr.getOperand(1))) {
    int64_t CVal = cast<ConstantSDNode>(Addr.getOperand(1))->getSExtValue();
    assert(!(isInt<12>(CVal) && isInt<12>(CVal + RV32ZdinxRange)) &&
           "simm12 not already handled?");

    // Handle immediates in the range [-4096,-2049] or [2048, 4094]. We can use
    // an ADDI for part of the offset and fold the rest into the load/store.
    // This mirrors the AddiPair PatFrag in RISCVInstrInfo.td.
    if (isInt<12>(CVal / 2) && isInt<12>(CVal - CVal / 2)) {
      int64_t Adj = CVal < 0 ? -2048 : 2047;
      Base = SDValue(
          CurDAG->getMachineNode(RISCV::ADDI, DL, VT, Addr.getOperand(0),
                                 CurDAG->getTargetConstant(Adj, DL, VT)),
          0);
      Offset = CurDAG->getTargetConstant(CVal - Adj, DL, VT);
      return true;
    }

    // For larger immediates, we might be able to save one instruction from
    // constant materialization by folding the Lo12 bits of the immediate into
    // the address. We should only do this if the ADD is only used by loads and
    // stores that can fold the lo12 bits. Otherwise, the ADD will get iseled
    // separately with the full materialized immediate creating extra
    // instructions.
    if (isWorthFoldingAdd(Addr) &&
        selectConstantAddr(CurDAG, DL, VT, Subtarget, Addr.getOperand(1), Base,
                           Offset)) {
      // Insert an ADD instruction with the materialized Hi52 bits.
      Base = SDValue(
          CurDAG->getMachineNode(RISCV::ADD, DL, VT, Addr.getOperand(0), Base),
          0);
      return true;
    }
  }

  if (selectConstantAddr(CurDAG, DL, VT, Subtarget, Addr, Base, Offset))
    return true;

  Base = Addr;
  Offset = CurDAG->getTargetConstant(0, DL, VT);
  return true;
}

bool RISCVDAGToDAGISel::selectShiftMask(SDValue N, unsigned ShiftWidth,
                                        SDValue &ShAmt) {
  ShAmt = N;

  // Shift instructions on RISC-V only read the lower 5 or 6 bits of the shift
  // amount. If there is an AND on the shift amount, we can bypass it if it
  // doesn't affect any of those bits.
  if (ShAmt.getOpcode() == ISD::AND && isa<ConstantSDNode>(ShAmt.getOperand(1))) {
    const APInt &AndMask = ShAmt.getConstantOperandAPInt(1);

    // Since the max shift amount is a power of 2 we can subtract 1 to make a
    // mask that covers the bits needed to represent all shift amounts.
    assert(isPowerOf2_32(ShiftWidth) && "Unexpected max shift amount!");
    APInt ShMask(AndMask.getBitWidth(), ShiftWidth - 1);

    if (ShMask.isSubsetOf(AndMask)) {
      ShAmt = ShAmt.getOperand(0);
    } else {
      // SimplifyDemandedBits may have optimized the mask so try restoring any
      // bits that are known zero.
      KnownBits Known = CurDAG->computeKnownBits(ShAmt.getOperand(0));
      if (!ShMask.isSubsetOf(AndMask | Known.Zero))
        return true;
      ShAmt = ShAmt.getOperand(0);
    }
  }

  if (ShAmt.getOpcode() == ISD::ADD &&
      isa<ConstantSDNode>(ShAmt.getOperand(1))) {
    uint64_t Imm = ShAmt.getConstantOperandVal(1);
    // If we are shifting by X+N where N == 0 mod Size, then just shift by X
    // to avoid the ADD.
    if (Imm != 0 && Imm % ShiftWidth == 0) {
      ShAmt = ShAmt.getOperand(0);
      return true;
    }
  } else if (ShAmt.getOpcode() == ISD::SUB &&
             isa<ConstantSDNode>(ShAmt.getOperand(0))) {
    uint64_t Imm = ShAmt.getConstantOperandVal(0);
    // If we are shifting by N-X where N == 0 mod Size, then just shift by -X to
    // generate a NEG instead of a SUB of a constant.
    if (Imm != 0 && Imm % ShiftWidth == 0) {
      SDLoc DL(ShAmt);
      EVT VT = ShAmt.getValueType();
      SDValue Zero = CurDAG->getRegister(RISCV::X0, VT);
      unsigned NegOpc = VT == MVT::i64 ? RISCV::SUBW : RISCV::SUB;
      MachineSDNode *Neg = CurDAG->getMachineNode(NegOpc, DL, VT, Zero,
                                                  ShAmt.getOperand(1));
      ShAmt = SDValue(Neg, 0);
      return true;
    }
    // If we are shifting by N-X where N == -1 mod Size, then just shift by ~X
    // to generate a NOT instead of a SUB of a constant.
    if (Imm % ShiftWidth == ShiftWidth - 1) {
      SDLoc DL(ShAmt);
      EVT VT = ShAmt.getValueType();
      MachineSDNode *Not =
          CurDAG->getMachineNode(RISCV::XORI, DL, VT, ShAmt.getOperand(1),
                                 CurDAG->getTargetConstant(-1, DL, VT));
      ShAmt = SDValue(Not, 0);
      return true;
    }
  }

  return true;
}

/// RISC-V doesn't have general instructions for integer setne/seteq, but we can
/// check for equality with 0. This function emits instructions that convert the
/// seteq/setne into something that can be compared with 0.
/// \p ExpectedCCVal indicates the condition code to attempt to match (e.g.
/// ISD::SETNE).
bool RISCVDAGToDAGISel::selectSETCC(SDValue N, ISD::CondCode ExpectedCCVal,
                                    SDValue &Val) {
  assert(ISD::isIntEqualitySetCC(ExpectedCCVal) &&
         "Unexpected condition code!");

  // We're looking for a setcc.
  if (N->getOpcode() != ISD::SETCC)
    return false;

  // Must be an equality comparison.
  ISD::CondCode CCVal = cast<CondCodeSDNode>(N->getOperand(2))->get();
  if (CCVal != ExpectedCCVal)
    return false;

  SDValue LHS = N->getOperand(0);
  SDValue RHS = N->getOperand(1);

  if (!LHS.getValueType().isInteger())
    return false;

  // If the RHS side is 0, we don't need any extra instructions, return the LHS.
  if (isNullConstant(RHS)) {
    Val = LHS;
    return true;
  }

  SDLoc DL(N);

  if (auto *C = dyn_cast<ConstantSDNode>(RHS)) {
    int64_t CVal = C->getSExtValue();
    // If the RHS is -2048, we can use xori to produce 0 if the LHS is -2048 and
    // non-zero otherwise.
    if (CVal == -2048) {
      Val =
          SDValue(CurDAG->getMachineNode(
                      RISCV::XORI, DL, N->getValueType(0), LHS,
                      CurDAG->getTargetConstant(CVal, DL, N->getValueType(0))),
                  0);
      return true;
    }
    // If the RHS is [-2047,2048], we can use addi with -RHS to produce 0 if the
    // LHS is equal to the RHS and non-zero otherwise.
    if (isInt<12>(CVal) || CVal == 2048) {
      Val =
          SDValue(CurDAG->getMachineNode(
                      RISCV::ADDI, DL, N->getValueType(0), LHS,
                      CurDAG->getTargetConstant(-CVal, DL, N->getValueType(0))),
                  0);
      return true;
    }
  }

  // If nothing else we can XOR the LHS and RHS to produce zero if they are
  // equal and a non-zero value if they aren't.
  Val = SDValue(
      CurDAG->getMachineNode(RISCV::XOR, DL, N->getValueType(0), LHS, RHS), 0);
  return true;
}

bool RISCVDAGToDAGISel::selectSExtBits(SDValue N, unsigned Bits, SDValue &Val) {
  if (N.getOpcode() == ISD::SIGN_EXTEND_INREG &&
      cast<VTSDNode>(N.getOperand(1))->getVT().getSizeInBits() == Bits) {
    Val = N.getOperand(0);
    return true;
  }

  auto UnwrapShlSra = [](SDValue N, unsigned ShiftAmt) {
    if (N.getOpcode() != ISD::SRA || !isa<ConstantSDNode>(N.getOperand(1)))
      return N;

    SDValue N0 = N.getOperand(0);
    if (N0.getOpcode() == ISD::SHL && isa<ConstantSDNode>(N0.getOperand(1)) &&
        N.getConstantOperandVal(1) == ShiftAmt &&
        N0.getConstantOperandVal(1) == ShiftAmt)
      return N0.getOperand(0);

    return N;
  };

  MVT VT = N.getSimpleValueType();
  if (CurDAG->ComputeNumSignBits(N) > (VT.getSizeInBits() - Bits)) {
    Val = UnwrapShlSra(N, VT.getSizeInBits() - Bits);
    return true;
  }

  return false;
}

bool RISCVDAGToDAGISel::selectZExtBits(SDValue N, unsigned Bits, SDValue &Val) {
  if (N.getOpcode() == ISD::AND) {
    auto *C = dyn_cast<ConstantSDNode>(N.getOperand(1));
    if (C && C->getZExtValue() == maskTrailingOnes<uint64_t>(Bits)) {
      Val = N.getOperand(0);
      return true;
    }
  }
  MVT VT = N.getSimpleValueType();
  APInt Mask = APInt::getBitsSetFrom(VT.getSizeInBits(), Bits);
  if (CurDAG->MaskedValueIsZero(N, Mask)) {
    Val = N;
    return true;
  }

  return false;
}

/// Look for various patterns that can be done with a SHL that can be folded
/// into a SHXADD. \p ShAmt contains 1, 2, or 3 and is set based on which
/// SHXADD we are trying to match.
bool RISCVDAGToDAGISel::selectSHXADDOp(SDValue N, unsigned ShAmt,
                                       SDValue &Val) {
  if (N.getOpcode() == ISD::AND && isa<ConstantSDNode>(N.getOperand(1))) {
    SDValue N0 = N.getOperand(0);

    bool LeftShift = N0.getOpcode() == ISD::SHL;
    if ((LeftShift || N0.getOpcode() == ISD::SRL) &&
        isa<ConstantSDNode>(N0.getOperand(1))) {
      uint64_t Mask = N.getConstantOperandVal(1);
      unsigned C2 = N0.getConstantOperandVal(1);

      unsigned XLen = Subtarget->getXLen();
      if (LeftShift)
        Mask &= maskTrailingZeros<uint64_t>(C2);
      else
        Mask &= maskTrailingOnes<uint64_t>(XLen - C2);

      // Look for (and (shl y, c2), c1) where c1 is a shifted mask with no
      // leading zeros and c3 trailing zeros. We can use an SRLI by c2+c3
      // followed by a SHXADD with c3 for the X amount.
      if (isShiftedMask_64(Mask)) {
        unsigned Leading = XLen - llvm::bit_width(Mask);
        unsigned Trailing = llvm::countr_zero(Mask);
        if (LeftShift && Leading == 0 && C2 < Trailing && Trailing == ShAmt) {
          SDLoc DL(N);
          EVT VT = N.getValueType();
          Val = SDValue(CurDAG->getMachineNode(
                            RISCV::SRLI, DL, VT, N0.getOperand(0),
                            CurDAG->getTargetConstant(Trailing - C2, DL, VT)),
                        0);
          return true;
        }
        // Look for (and (shr y, c2), c1) where c1 is a shifted mask with c2
        // leading zeros and c3 trailing zeros. We can use an SRLI by C3
        // followed by a SHXADD using c3 for the X amount.
        if (!LeftShift && Leading == C2 && Trailing == ShAmt) {
          SDLoc DL(N);
          EVT VT = N.getValueType();
          Val = SDValue(
              CurDAG->getMachineNode(
                  RISCV::SRLI, DL, VT, N0.getOperand(0),
                  CurDAG->getTargetConstant(Leading + Trailing, DL, VT)),
              0);
          return true;
        }
      }
    }
  }

  bool LeftShift = N.getOpcode() == ISD::SHL;
  if ((LeftShift || N.getOpcode() == ISD::SRL) &&
      isa<ConstantSDNode>(N.getOperand(1))) {
    SDValue N0 = N.getOperand(0);
    if (N0.getOpcode() == ISD::AND && N0.hasOneUse() &&
        isa<ConstantSDNode>(N0.getOperand(1))) {
      uint64_t Mask = N0.getConstantOperandVal(1);
      if (isShiftedMask_64(Mask)) {
        unsigned C1 = N.getConstantOperandVal(1);
        unsigned XLen = Subtarget->getXLen();
        unsigned Leading = XLen - llvm::bit_width(Mask);
        unsigned Trailing = llvm::countr_zero(Mask);
        // Look for (shl (and X, Mask), C1) where Mask has 32 leading zeros and
        // C3 trailing zeros. If C1+C3==ShAmt we can use SRLIW+SHXADD.
        if (LeftShift && Leading == 32 && Trailing > 0 &&
            (Trailing + C1) == ShAmt) {
          SDLoc DL(N);
          EVT VT = N.getValueType();
          Val = SDValue(CurDAG->getMachineNode(
                            RISCV::SRLIW, DL, VT, N0.getOperand(0),
                            CurDAG->getTargetConstant(Trailing, DL, VT)),
                        0);
          return true;
        }
        // Look for (srl (and X, Mask), C1) where Mask has 32 leading zeros and
        // C3 trailing zeros. If C3-C1==ShAmt we can use SRLIW+SHXADD.
        if (!LeftShift && Leading == 32 && Trailing > C1 &&
            (Trailing - C1) == ShAmt) {
          SDLoc DL(N);
          EVT VT = N.getValueType();
          Val = SDValue(CurDAG->getMachineNode(
                            RISCV::SRLIW, DL, VT, N0.getOperand(0),
                            CurDAG->getTargetConstant(Trailing, DL, VT)),
                        0);
          return true;
        }
      }
    }
  }

  return false;
}

/// Look for various patterns that can be done with a SHL that can be folded
/// into a SHXADD_UW. \p ShAmt contains 1, 2, or 3 and is set based on which
/// SHXADD_UW we are trying to match.
bool RISCVDAGToDAGISel::selectSHXADD_UWOp(SDValue N, unsigned ShAmt,
                                          SDValue &Val) {
  if (N.getOpcode() == ISD::AND && isa<ConstantSDNode>(N.getOperand(1)) &&
      N.hasOneUse()) {
    SDValue N0 = N.getOperand(0);
    if (N0.getOpcode() == ISD::SHL && isa<ConstantSDNode>(N0.getOperand(1)) &&
        N0.hasOneUse()) {
      uint64_t Mask = N.getConstantOperandVal(1);
      unsigned C2 = N0.getConstantOperandVal(1);

      Mask &= maskTrailingZeros<uint64_t>(C2);

      // Look for (and (shl y, c2), c1) where c1 is a shifted mask with
      // 32-ShAmt leading zeros and c2 trailing zeros. We can use SLLI by
      // c2-ShAmt followed by SHXADD_UW with ShAmt for the X amount.
      if (isShiftedMask_64(Mask)) {
        unsigned Leading = llvm::countl_zero(Mask);
        unsigned Trailing = llvm::countr_zero(Mask);
        if (Leading == 32 - ShAmt && Trailing == C2 && Trailing > ShAmt) {
          SDLoc DL(N);
          EVT VT = N.getValueType();
          Val = SDValue(CurDAG->getMachineNode(
                            RISCV::SLLI, DL, VT, N0.getOperand(0),
                            CurDAG->getTargetConstant(C2 - ShAmt, DL, VT)),
                        0);
          return true;
        }
      }
    }
  }

  return false;
}

// Return true if all users of this SDNode* only consume the lower \p Bits.
// This can be used to form W instructions for add/sub/mul/shl even when the
// root isn't a sext_inreg. This can allow the ADDW/SUBW/MULW/SLLIW to CSE if
// SimplifyDemandedBits has made it so some users see a sext_inreg and some
// don't. The sext_inreg+add/sub/mul/shl will get selected, but still leave
// the add/sub/mul/shl to become non-W instructions. By checking the users we
// may be able to use a W instruction and CSE with the other instruction if
// this has happened. We could try to detect that the CSE opportunity exists
// before doing this, but that would be more complicated.
bool RISCVDAGToDAGISel::hasAllNBitUsers(SDNode *Node, unsigned Bits,
                                        const unsigned Depth) const {
  assert((Node->getOpcode() == ISD::ADD || Node->getOpcode() == ISD::SUB ||
          Node->getOpcode() == ISD::MUL || Node->getOpcode() == ISD::SHL ||
          Node->getOpcode() == ISD::SRL || Node->getOpcode() == ISD::AND ||
          Node->getOpcode() == ISD::OR || Node->getOpcode() == ISD::XOR ||
          Node->getOpcode() == ISD::SIGN_EXTEND_INREG ||
          isa<ConstantSDNode>(Node) || Depth != 0) &&
         "Unexpected opcode");

  if (Depth >= SelectionDAG::MaxRecursionDepth)
    return false;

  for (auto UI = Node->use_begin(), UE = Node->use_end(); UI != UE; ++UI) {
    SDNode *User = *UI;
    // Users of this node should have already been instruction selected
    if (!User->isMachineOpcode())
      return false;

    // TODO: Add more opcodes?
    switch (User->getMachineOpcode()) {
    default:
      return false;
    case RISCV::ADDW:
    case RISCV::ADDIW:
    case RISCV::SUBW:
    case RISCV::MULW:
    case RISCV::SLLW:
    case RISCV::SLLIW:
    case RISCV::SRAW:
    case RISCV::SRAIW:
    case RISCV::SRLW:
    case RISCV::SRLIW:
    case RISCV::DIVW:
    case RISCV::DIVUW:
    case RISCV::REMW:
    case RISCV::REMUW:
    case RISCV::ROLW:
    case RISCV::RORW:
    case RISCV::RORIW:
    case RISCV::CLZW:
    case RISCV::CTZW:
    case RISCV::CPOPW:
    case RISCV::SLLI_UW:
    case RISCV::FMV_W_X:
    case RISCV::FCVT_H_W:
    case RISCV::FCVT_H_WU:
    case RISCV::FCVT_S_W:
    case RISCV::FCVT_S_WU:
    case RISCV::FCVT_D_W:
    case RISCV::FCVT_D_WU:
    case RISCV::TH_REVW:
    case RISCV::TH_SRRIW:
      if (Bits < 32)
        return false;
      break;
    case RISCV::SLL:
    case RISCV::SRA:
    case RISCV::SRL:
    case RISCV::ROL:
    case RISCV::ROR:
    case RISCV::BSET:
    case RISCV::BCLR:
    case RISCV::BINV:
      // Shift amount operands only use log2(Xlen) bits.
      if (UI.getOperandNo() != 1 || Bits < Log2_32(Subtarget->getXLen()))
        return false;
      break;
    case RISCV::SLLI:
      // SLLI only uses the lower (XLen - ShAmt) bits.
      if (Bits < Subtarget->getXLen() - User->getConstantOperandVal(1))
        return false;
      break;
    case RISCV::ANDI:
      if (Bits >= (unsigned)llvm::bit_width(User->getConstantOperandVal(1)))
        break;
      goto RecCheck;
    case RISCV::ORI: {
      uint64_t Imm = cast<ConstantSDNode>(User->getOperand(1))->getSExtValue();
      if (Bits >= (unsigned)llvm::bit_width<uint64_t>(~Imm))
        break;
      [[fallthrough]];
    }
    case RISCV::AND:
    case RISCV::OR:
    case RISCV::XOR:
    case RISCV::XORI:
    case RISCV::ANDN:
    case RISCV::ORN:
    case RISCV::XNOR:
    case RISCV::SH1ADD:
    case RISCV::SH2ADD:
    case RISCV::SH3ADD:
    RecCheck:
      if (hasAllNBitUsers(User, Bits, Depth + 1))
        break;
      return false;
    case RISCV::SRLI: {
      unsigned ShAmt = User->getConstantOperandVal(1);
      // If we are shifting right by less than Bits, and users don't demand any
      // bits that were shifted into [Bits-1:0], then we can consider this as an
      // N-Bit user.
      if (Bits > ShAmt && hasAllNBitUsers(User, Bits - ShAmt, Depth + 1))
        break;
      return false;
    }
    case RISCV::SEXT_B:
    case RISCV::PACKH:
      if (Bits < 8)
        return false;
      break;
    case RISCV::SEXT_H:
    case RISCV::FMV_H_X:
    case RISCV::ZEXT_H_RV32:
    case RISCV::ZEXT_H_RV64:
    case RISCV::PACKW:
      if (Bits < 16)
        return false;
      break;
    case RISCV::PACK:
      if (Bits < (Subtarget->getXLen() / 2))
        return false;
      break;
    case RISCV::ADD_UW:
    case RISCV::SH1ADD_UW:
    case RISCV::SH2ADD_UW:
    case RISCV::SH3ADD_UW:
      // The first operand to add.uw/shXadd.uw is implicitly zero extended from
      // 32 bits.
      if (UI.getOperandNo() != 0 || Bits < 32)
        return false;
      break;
    case RISCV::SB:
      if (UI.getOperandNo() != 0 || Bits < 8)
        return false;
      break;
    case RISCV::SH:
      if (UI.getOperandNo() != 0 || Bits < 16)
        return false;
      break;
    case RISCV::SW:
      if (UI.getOperandNo() != 0 || Bits < 32)
        return false;
      break;
    }
  }

  return true;
}

// Select a constant that can be represented as (sign_extend(imm5) << imm2).
bool RISCVDAGToDAGISel::selectSimm5Shl2(SDValue N, SDValue &Simm5,
                                        SDValue &Shl2) {
  if (auto *C = dyn_cast<ConstantSDNode>(N)) {
    int64_t Offset = C->getSExtValue();
    int64_t Shift;
    for (Shift = 0; Shift < 4; Shift++)
      if (isInt<5>(Offset >> Shift) && ((Offset % (1LL << Shift)) == 0))
        break;

    // Constant cannot be encoded.
    if (Shift == 4)
      return false;

    EVT Ty = N->getValueType(0);
    Simm5 = CurDAG->getTargetConstant(Offset >> Shift, SDLoc(N), Ty);
    Shl2 = CurDAG->getTargetConstant(Shift, SDLoc(N), Ty);
    return true;
  }

  return false;
}

// Select VL as a 5 bit immediate or a value that will become a register. This
// allows us to choose betwen VSETIVLI or VSETVLI later.
bool RISCVDAGToDAGISel::selectVLOp(SDValue N, SDValue &VL) {
  auto *C = dyn_cast<ConstantSDNode>(N);
  if (C && isUInt<5>(C->getZExtValue())) {
    VL = CurDAG->getTargetConstant(C->getZExtValue(), SDLoc(N),
                                   N->getValueType(0));
  } else if (C && C->isAllOnes()) {
    // Treat all ones as VLMax.
    VL = CurDAG->getTargetConstant(RISCV::VLMaxSentinel, SDLoc(N),
                                   N->getValueType(0));
  } else if (isa<RegisterSDNode>(N) &&
             cast<RegisterSDNode>(N)->getReg() == RISCV::X0) {
    // All our VL operands use an operand that allows GPRNoX0 or an immediate
    // as the register class. Convert X0 to a special immediate to pass the
    // MachineVerifier. This is recognized specially by the vsetvli insertion
    // pass.
    VL = CurDAG->getTargetConstant(RISCV::VLMaxSentinel, SDLoc(N),
                                   N->getValueType(0));
  } else {
    VL = N;
  }

  return true;
}

bool RISCVDAGToDAGISel::selectVSplat(SDValue N, SDValue &SplatVal) {
  if (N.getOpcode() != RISCVISD::VMV_V_X_VL || !N.getOperand(0).isUndef())
    return false;
  assert(N.getNumOperands() == 3 && "Unexpected number of operands");
  SplatVal = N.getOperand(1);
  return true;
}

using ValidateFn = bool (*)(int64_t);

static bool selectVSplatSimmHelper(SDValue N, SDValue &SplatVal,
                                   SelectionDAG &DAG,
                                   const RISCVSubtarget &Subtarget,
                                   ValidateFn ValidateImm) {
  if (N.getOpcode() != RISCVISD::VMV_V_X_VL || !N.getOperand(0).isUndef() ||
      !isa<ConstantSDNode>(N.getOperand(1)))
    return false;
  assert(N.getNumOperands() == 3 && "Unexpected number of operands");

  int64_t SplatImm =
      cast<ConstantSDNode>(N.getOperand(1))->getSExtValue();

  // The semantics of RISCVISD::VMV_V_X_VL is that when the operand
  // type is wider than the resulting vector element type: an implicit
  // truncation first takes place. Therefore, perform a manual
  // truncation/sign-extension in order to ignore any truncated bits and catch
  // any zero-extended immediate.
  // For example, we wish to match (i8 -1) -> (XLenVT 255) as a simm5 by first
  // sign-extending to (XLenVT -1).
  MVT XLenVT = Subtarget.getXLenVT();
  assert(XLenVT == N.getOperand(1).getSimpleValueType() &&
         "Unexpected splat operand type");
  MVT EltVT = N.getSimpleValueType().getVectorElementType();
  if (EltVT.bitsLT(XLenVT))
    SplatImm = SignExtend64(SplatImm, EltVT.getSizeInBits());

  if (!ValidateImm(SplatImm))
    return false;

  SplatVal = DAG.getTargetConstant(SplatImm, SDLoc(N), XLenVT);
  return true;
}

bool RISCVDAGToDAGISel::selectVSplatSimm5(SDValue N, SDValue &SplatVal) {
  return selectVSplatSimmHelper(N, SplatVal, *CurDAG, *Subtarget,
                                [](int64_t Imm) { return isInt<5>(Imm); });
}

bool RISCVDAGToDAGISel::selectVSplatSimm5Plus1(SDValue N, SDValue &SplatVal) {
  return selectVSplatSimmHelper(
      N, SplatVal, *CurDAG, *Subtarget,
      [](int64_t Imm) { return (isInt<5>(Imm) && Imm != -16) || Imm == 16; });
}

bool RISCVDAGToDAGISel::selectVSplatSimm5Plus1NonZero(SDValue N,
                                                      SDValue &SplatVal) {
  return selectVSplatSimmHelper(
      N, SplatVal, *CurDAG, *Subtarget, [](int64_t Imm) {
        return Imm != 0 && ((isInt<5>(Imm) && Imm != -16) || Imm == 16);
      });
}

bool RISCVDAGToDAGISel::selectVSplatUimm5(SDValue N, SDValue &SplatVal) {
  if (N.getOpcode() != RISCVISD::VMV_V_X_VL || !N.getOperand(0).isUndef() ||
      !isa<ConstantSDNode>(N.getOperand(1)))
    return false;

  int64_t SplatImm =
      cast<ConstantSDNode>(N.getOperand(1))->getSExtValue();

  if (!isUInt<5>(SplatImm))
    return false;

  SplatVal =
      CurDAG->getTargetConstant(SplatImm, SDLoc(N), Subtarget->getXLenVT());

  return true;
}

bool RISCVDAGToDAGISel::selectFPImm(SDValue N, SDValue &Imm) {
  ConstantFPSDNode *CFP = dyn_cast<ConstantFPSDNode>(N.getNode());
  if (!CFP)
    return false;
  const APFloat &APF = CFP->getValueAPF();
  // td can handle +0.0 already.
  if (APF.isPosZero())
    return false;

  MVT VT = CFP->getSimpleValueType(0);

  if (static_cast<const RISCVTargetLowering *>(TLI)->getLegalZfaFPImm(APF,
                                                                      VT) >= 0)
    return false;

  MVT XLenVT = Subtarget->getXLenVT();
  if (VT == MVT::f64 && !Subtarget->is64Bit()) {
    assert(APF.isNegZero() && "Unexpected constant.");
    return false;
  }
  SDLoc DL(N);
  Imm = selectImm(CurDAG, DL, XLenVT, APF.bitcastToAPInt().getSExtValue(),
                  *Subtarget);
  return true;
}

bool RISCVDAGToDAGISel::selectRVVSimm5(SDValue N, unsigned Width,
                                       SDValue &Imm) {
  if (auto *C = dyn_cast<ConstantSDNode>(N)) {
    int64_t ImmVal = SignExtend64(C->getSExtValue(), Width);

    if (!isInt<5>(ImmVal))
      return false;

    Imm = CurDAG->getTargetConstant(ImmVal, SDLoc(N), Subtarget->getXLenVT());
    return true;
  }

  return false;
}

// Try to remove sext.w if the input is a W instruction or can be made into
// a W instruction cheaply.
bool RISCVDAGToDAGISel::doPeepholeSExtW(SDNode *N) {
  // Look for the sext.w pattern, addiw rd, rs1, 0.
  if (N->getMachineOpcode() != RISCV::ADDIW ||
      !isNullConstant(N->getOperand(1)))
    return false;

  SDValue N0 = N->getOperand(0);
  if (!N0.isMachineOpcode())
    return false;

  switch (N0.getMachineOpcode()) {
  default:
    break;
  case RISCV::ADD:
  case RISCV::ADDI:
  case RISCV::SUB:
  case RISCV::MUL:
  case RISCV::SLLI: {
    // Convert sext.w+add/sub/mul to their W instructions. This will create
    // a new independent instruction. This improves latency.
    unsigned Opc;
    switch (N0.getMachineOpcode()) {
    default:
      llvm_unreachable("Unexpected opcode!");
    case RISCV::ADD:  Opc = RISCV::ADDW;  break;
    case RISCV::ADDI: Opc = RISCV::ADDIW; break;
    case RISCV::SUB:  Opc = RISCV::SUBW;  break;
    case RISCV::MUL:  Opc = RISCV::MULW;  break;
    case RISCV::SLLI: Opc = RISCV::SLLIW; break;
    }

    SDValue N00 = N0.getOperand(0);
    SDValue N01 = N0.getOperand(1);

    // Shift amount needs to be uimm5.
    if (N0.getMachineOpcode() == RISCV::SLLI &&
        !isUInt<5>(cast<ConstantSDNode>(N01)->getSExtValue()))
      break;

    SDNode *Result =
        CurDAG->getMachineNode(Opc, SDLoc(N), N->getValueType(0),
                               N00, N01);
    ReplaceUses(N, Result);
    return true;
  }
  case RISCV::ADDW:
  case RISCV::ADDIW:
  case RISCV::SUBW:
  case RISCV::MULW:
  case RISCV::SLLIW:
  case RISCV::PACKW:
  case RISCV::TH_MULAW:
  case RISCV::TH_MULAH:
  case RISCV::TH_MULSW:
  case RISCV::TH_MULSH:
    // Result is already sign extended just remove the sext.w.
    // NOTE: We only handle the nodes that are selected with hasAllWUsers.
    ReplaceUses(N, N0.getNode());
    return true;
  }

  return false;
}

// Return true if we can make sure mask of N is all-ones mask.
static bool usesAllOnesMask(SDNode *N, unsigned MaskOpIdx) {
  // Check that we're using V0 as a mask register.
  if (!isa<RegisterSDNode>(N->getOperand(MaskOpIdx)) ||
      cast<RegisterSDNode>(N->getOperand(MaskOpIdx))->getReg() != RISCV::V0)
    return false;

  // The glued user defines V0.
  const auto *Glued = N->getGluedNode();

  if (!Glued || Glued->getOpcode() != ISD::CopyToReg)
    return false;

  // Check that we're defining V0 as a mask register.
  if (!isa<RegisterSDNode>(Glued->getOperand(1)) ||
      cast<RegisterSDNode>(Glued->getOperand(1))->getReg() != RISCV::V0)
    return false;

  // Check the instruction defining V0; it needs to be a VMSET pseudo.
  SDValue MaskSetter = Glued->getOperand(2);

  const auto IsVMSet = [](unsigned Opc) {
    return Opc == RISCV::PseudoVMSET_M_B1 || Opc == RISCV::PseudoVMSET_M_B16 ||
           Opc == RISCV::PseudoVMSET_M_B2 || Opc == RISCV::PseudoVMSET_M_B32 ||
           Opc == RISCV::PseudoVMSET_M_B4 || Opc == RISCV::PseudoVMSET_M_B64 ||
           Opc == RISCV::PseudoVMSET_M_B8;
  };

  // TODO: Check that the VMSET is the expected bitwidth? The pseudo has
  // undefined behaviour if it's the wrong bitwidth, so we could choose to
  // assume that it's all-ones? Same applies to its VL.
  return MaskSetter->isMachineOpcode() &&
         IsVMSet(MaskSetter.getMachineOpcode());
}

static bool isImplicitDef(SDValue V) {
  return V.isMachineOpcode() &&
         V.getMachineOpcode() == TargetOpcode::IMPLICIT_DEF;
}

// Optimize masked RVV pseudo instructions with a known all-ones mask to their
// corresponding "unmasked" pseudo versions. The mask we're interested in will
// take the form of a V0 physical register operand, with a glued
// register-setting instruction.
bool RISCVDAGToDAGISel::doPeepholeMaskedRVV(SDNode *N) {
  const RISCV::RISCVMaskedPseudoInfo *I =
      RISCV::getMaskedPseudoInfo(N->getMachineOpcode());
  if (!I)
    return false;

  unsigned MaskOpIdx = I->MaskOpIdx;

  if (!usesAllOnesMask(N, MaskOpIdx))
    return false;


  // There are two classes of pseudos in the table - compares and
  // everything else.  See the comment on RISCVMaskedPseudo for details.
  const unsigned Opc = I->UnmaskedPseudo;
  const MCInstrDesc &MCID = TII->get(Opc);
  const bool UseTUPseudo = RISCVII::hasVecPolicyOp(MCID.TSFlags);
#ifndef NDEBUG
  const MCInstrDesc &MaskedMCID = TII->get(N->getMachineOpcode());
  assert(RISCVII::hasVecPolicyOp(MaskedMCID.TSFlags) ==
         RISCVII::hasVecPolicyOp(MCID.TSFlags) &&
         "Masked and unmasked pseudos are inconsistent");
  const bool HasTiedDest = RISCVII::isFirstDefTiedToFirstUse(MCID);
  assert(UseTUPseudo == HasTiedDest && "Unexpected pseudo structure");
#endif

  SmallVector<SDValue, 8> Ops;
  // Skip the merge operand at index 0 if !UseTUPseudo.
  for (unsigned I = !UseTUPseudo, E = N->getNumOperands(); I != E; I++) {
    // Skip the mask, and the Glue.
    SDValue Op = N->getOperand(I);
    if (I == MaskOpIdx || Op.getValueType() == MVT::Glue)
      continue;
    Ops.push_back(Op);
  }

  // Transitively apply any node glued to our new node.
  const auto *Glued = N->getGluedNode();
  if (auto *TGlued = Glued->getGluedNode())
    Ops.push_back(SDValue(TGlued, TGlued->getNumValues() - 1));

  SDNode *Result = CurDAG->getMachineNode(Opc, SDLoc(N), N->getVTList(), Ops);
  Result->setFlags(N->getFlags());
  ReplaceUses(N, Result);

  return true;
}

// Try to fold away VMERGE_VVM instructions. We handle these cases:
// -Masked TU VMERGE_VVM combined with an unmasked TA instruction instruction
//  folds to a masked TU instruction. VMERGE_VVM must have have merge operand
//  same as false operand.
// -Masked TA VMERGE_VVM combined with an unmasked TA instruction fold to a
//  masked TA instruction.
// -Unmasked TU VMERGE_VVM combined with a masked MU TA instruction folds to
//  masked TU instruction. Both instructions must have the same merge operand.
//  VMERGE_VVM must have have merge operand same as false operand.
// Note: The VMERGE_VVM forms above (TA, and TU) refer to the policy implied,
// not the pseudo name.  That is, a TA VMERGE_VVM can be either the _TU pseudo
// form with an IMPLICIT_DEF passthrough operand or the unsuffixed (TA) pseudo
// form.
bool RISCVDAGToDAGISel::performCombineVMergeAndVOps(SDNode *N) {

  SDValue Merge = N->getOperand(0);
  SDValue False = N->getOperand(1);
  SDValue True = N->getOperand(2);
  SDValue Mask = N->getOperand(3);
  SDValue VL = N->getOperand(4);
<<<<<<< HEAD
=======
  // We always have a glue node for the mask at v0
  assert(cast<RegisterSDNode>(Mask)->getReg() == RISCV::V0);
  SDValue Glue = N->getOperand(N->getNumOperands() - 1);
  assert(Glue.getValueType() == MVT::Glue);
>>>>>>> 6241a64e

  // We require that either merge and false are the same, or that merge
  // is undefined.
  if (Merge != False && !isImplicitDef(Merge))
    return false;

  assert(True.getResNo() == 0 &&
         "Expect True is the first output of an instruction.");

  // Need N is the exactly one using True.
  if (!True.hasOneUse())
    return false;

  if (!True.isMachineOpcode())
    return false;

  unsigned TrueOpc = True.getMachineOpcode();
  const MCInstrDesc &TrueMCID = TII->get(TrueOpc);
  uint64_t TrueTSFlags = TrueMCID.TSFlags;
  bool HasTiedDest = RISCVII::isFirstDefTiedToFirstUse(TrueMCID);

  bool IsMasked = false;
  const RISCV::RISCVMaskedPseudoInfo *Info =
      RISCV::lookupMaskedIntrinsicByUnmasked(TrueOpc);
  if (!Info && HasTiedDest) {
    Info = RISCV::getMaskedPseudoInfo(TrueOpc);
    IsMasked = true;
  }

  if (!Info)
    return false;

  if (HasTiedDest && !isImplicitDef(True->getOperand(0))) {
    // The vmerge instruction must be TU.
    // FIXME: This could be relaxed, but we need to handle the policy for the
    // resulting op correctly.
    if (isImplicitDef(Merge))
      return false;
    SDValue MergeOpTrue = True->getOperand(0);
    // Both the vmerge instruction and the True instruction must have the same
    // merge operand.
    if (False != MergeOpTrue)
      return false;
  }

  if (IsMasked) {
    assert(HasTiedDest && "Expected tied dest");
    // The vmerge instruction must be TU.
    if (isImplicitDef(Merge))
      return false;
    // The vmerge instruction must have an all 1s mask since we're going to keep
    // the mask from the True instruction.
    // FIXME: Support mask agnostic True instruction which would have an
    // undef merge operand.
    if (!usesAllOnesMask(N, /* MaskOpIdx */ 3))
      return false;
  }

  // Skip if True has side effect.
  // TODO: Support vleff and vlsegff.
  if (TII->get(TrueOpc).hasUnmodeledSideEffects())
    return false;

  // The last operand of a masked instruction may be glued.
  bool HasGlueOp = True->getGluedNode() != nullptr;

  // The chain operand may exist either before the glued operands or in the last
  // position.
  unsigned TrueChainOpIdx = True.getNumOperands() - HasGlueOp - 1;
  bool HasChainOp =
      True.getOperand(TrueChainOpIdx).getValueType() == MVT::Other;

  if (HasChainOp) {
    // Avoid creating cycles in the DAG. We must ensure that none of the other
    // operands depend on True through it's Chain.
    SmallVector<const SDNode *, 4> LoopWorklist;
    SmallPtrSet<const SDNode *, 16> Visited;
    LoopWorklist.push_back(False.getNode());
    LoopWorklist.push_back(Mask.getNode());
    LoopWorklist.push_back(VL.getNode());
    LoopWorklist.push_back(Glue.getNode());
    if (SDNode::hasPredecessorHelper(True.getNode(), Visited, LoopWorklist))
      return false;
  }

  // The vector policy operand may be present for masked intrinsics
  bool HasVecPolicyOp = RISCVII::hasVecPolicyOp(TrueTSFlags);
  unsigned TrueVLIndex =
      True.getNumOperands() - HasVecPolicyOp - HasChainOp - HasGlueOp - 2;
  SDValue TrueVL = True.getOperand(TrueVLIndex);

  // We need the VLs to be the same. But if True has a VL of VLMAX then we can
  // go ahead and use N's VL because we know it will be smaller, so any tail
  // elements in the result will be from Merge.
  if (TrueVL != VL && !isAllOnesConstant(TrueVL))
    return false;

  // If we end up changing the VL or mask of True, then we need to make sure it
  // doesn't raise any observable fp exceptions, since changing the active
  // elements will affect how fflags is set.
  if (TrueVL != VL || !IsMasked)
    if (mayRaiseFPException(True.getNode()) &&
        !True->getFlags().hasNoFPExcept())
      return false;

  // From the preconditions we checked above, we know the mask and thus glue
  // for the result node will be taken from True.
  if (IsMasked) {
    Mask = True->getOperand(Info->MaskOpIdx);
    Glue = True->getOperand(True->getNumOperands() - 1);
    assert(Glue.getValueType() == MVT::Glue);
  }

  SDLoc DL(N);
  unsigned MaskedOpc = Info->MaskedPseudo;
#ifndef NDEBUG
  const MCInstrDesc &MaskedMCID = TII->get(MaskedOpc);
  assert(RISCVII::hasVecPolicyOp(MaskedMCID.TSFlags) &&
         "Expected instructions with mask have policy operand.");
  assert(MaskedMCID.getOperandConstraint(MaskedMCID.getNumDefs(),
                                         MCOI::TIED_TO) == 0 &&
         "Expected instructions with mask have a tied dest.");
#endif

<<<<<<< HEAD
=======
  SDValue SEW = True.getOperand(TrueVLIndex + 1);

>>>>>>> 6241a64e
  uint64_t Policy = isImplicitDef(N->getOperand(0)) ?
    RISCVII::TAIL_AGNOSTIC : /*TUMU*/ 0;
  SDValue PolicyOp =
    CurDAG->getTargetConstant(Policy, DL, Subtarget->getXLenVT());


  SmallVector<SDValue, 8> Ops;
<<<<<<< HEAD
  if (IsMasked) {
    Ops.push_back(False);
    Ops.append(True->op_begin() + 1, True->op_begin() + TrueVLIndex);
    Ops.append({VL, /* SEW */ True.getOperand(TrueVLIndex + 1)});
    Ops.push_back(PolicyOp);
    Ops.append(True->op_begin() + TrueVLIndex + 3, True->op_end());
  } else {
    Ops.push_back(False);
    if (RISCVII::hasRoundModeOp(TrueTSFlags)) {
      // For unmasked "VOp" with rounding mode operand, that is interfaces like
      // (..., rm, vl) or (..., rm, vl, policy).
      // Its masked version is (..., vm, rm, vl, policy).
      // Check the rounding mode pseudo nodes under RISCVInstrInfoVPseudos.td
      SDValue RoundMode = True->getOperand(TrueVLIndex - 1);
      Ops.append(True->op_begin() + HasTiedDest,
                 True->op_begin() + TrueVLIndex - 1);
      Ops.append(
          {Mask, RoundMode, VL, /* SEW */ True.getOperand(TrueVLIndex + 1)});
    } else {
      Ops.append(True->op_begin() + HasTiedDest,
                 True->op_begin() + TrueVLIndex);
      Ops.append({Mask, VL, /* SEW */ True.getOperand(TrueVLIndex + 1)});
    }
    Ops.push_back(PolicyOp);
=======
  Ops.push_back(False);
>>>>>>> 6241a64e

  const bool HasRoundingMode = RISCVII::hasRoundModeOp(TrueTSFlags);
  const unsigned NormalOpsEnd = TrueVLIndex - IsMasked - HasRoundingMode;
  assert(!IsMasked || NormalOpsEnd == Info->MaskOpIdx);
  Ops.append(True->op_begin() + HasTiedDest, True->op_begin() + NormalOpsEnd);

  Ops.push_back(Mask);

  // For unmasked "VOp" with rounding mode operand, that is interfaces like
  // (..., rm, vl) or (..., rm, vl, policy).
  // Its masked version is (..., vm, rm, vl, policy).
  // Check the rounding mode pseudo nodes under RISCVInstrInfoVPseudos.td
  if (HasRoundingMode)
    Ops.push_back(True->getOperand(TrueVLIndex - 1));

  Ops.append({VL, SEW, PolicyOp});

  // Result node should have chain operand of True.
  if (HasChainOp)
    Ops.push_back(True.getOperand(TrueChainOpIdx));

  // Add the glue for the CopyToReg of mask->v0.
  Ops.push_back(Glue);

  SDNode *Result =
      CurDAG->getMachineNode(MaskedOpc, DL, True->getVTList(), Ops);
  Result->setFlags(True->getFlags());

  // Replace vmerge.vvm node by Result.
  ReplaceUses(SDValue(N, 0), SDValue(Result, 0));

  // Replace another value of True. E.g. chain and VL.
  for (unsigned Idx = 1; Idx < True->getNumValues(); ++Idx)
    ReplaceUses(True.getValue(Idx), SDValue(Result, Idx));

  // Try to transform Result to unmasked intrinsic.
  doPeepholeMaskedRVV(Result);
  return true;
}

// Transform (VMERGE_VVM_<LMUL> false, false, true, allones, vl, sew) to
// (VMV_V_V_<LMUL> false, true, vl, sew). It may decrease uses of VMSET.
bool RISCVDAGToDAGISel::performVMergeToVMv(SDNode *N) {
#define CASE_VMERGE_TO_VMV(lmul)                                               \
  case RISCV::PseudoVMERGE_VVM_##lmul:                                    \
    NewOpc = RISCV::PseudoVMV_V_V_##lmul;                                 \
    break;
  unsigned NewOpc;
  switch (N->getMachineOpcode()) {
  default:
    llvm_unreachable("Expected VMERGE_VVM_<LMUL> instruction.");
  CASE_VMERGE_TO_VMV(MF8)
  CASE_VMERGE_TO_VMV(MF4)
  CASE_VMERGE_TO_VMV(MF2)
  CASE_VMERGE_TO_VMV(M1)
  CASE_VMERGE_TO_VMV(M2)
  CASE_VMERGE_TO_VMV(M4)
  CASE_VMERGE_TO_VMV(M8)
  }

  if (!usesAllOnesMask(N, /* MaskOpIdx */ 3))
    return false;

  SDLoc DL(N);
  SDValue PolicyOp =
    CurDAG->getTargetConstant(/*TUMU*/ 0, DL, Subtarget->getXLenVT());
  SDNode *Result = CurDAG->getMachineNode(
      NewOpc, DL, N->getValueType(0),
      {N->getOperand(1), N->getOperand(2), N->getOperand(4), N->getOperand(5),
       PolicyOp});
  ReplaceUses(N, Result);
  return true;
}

bool RISCVDAGToDAGISel::doPeepholeMergeVVMFold() {
  bool MadeChange = false;
  SelectionDAG::allnodes_iterator Position = CurDAG->allnodes_end();

  while (Position != CurDAG->allnodes_begin()) {
    SDNode *N = &*--Position;
    if (N->use_empty() || !N->isMachineOpcode())
      continue;

    auto IsVMerge = [](unsigned Opcode) {
      return Opcode == RISCV::PseudoVMERGE_VVM_MF8 ||
             Opcode == RISCV::PseudoVMERGE_VVM_MF4 ||
             Opcode == RISCV::PseudoVMERGE_VVM_MF2 ||
             Opcode == RISCV::PseudoVMERGE_VVM_M1 ||
             Opcode == RISCV::PseudoVMERGE_VVM_M2 ||
             Opcode == RISCV::PseudoVMERGE_VVM_M4 ||
             Opcode == RISCV::PseudoVMERGE_VVM_M8;
    };

    unsigned Opc = N->getMachineOpcode();
    if (IsVMerge(Opc))
      MadeChange |= performCombineVMergeAndVOps(N);
    if (IsVMerge(Opc) && N->getOperand(0) == N->getOperand(1))
      MadeChange |= performVMergeToVMv(N);
  }
  return MadeChange;
}

// This pass converts a legalized DAG into a RISCV-specific DAG, ready
// for instruction scheduling.
FunctionPass *llvm::createRISCVISelDag(RISCVTargetMachine &TM,
                                       CodeGenOpt::Level OptLevel) {
  return new RISCVDAGToDAGISel(TM, OptLevel);
}

char RISCVDAGToDAGISel::ID = 0;

INITIALIZE_PASS(RISCVDAGToDAGISel, DEBUG_TYPE, PASS_NAME, false, false)<|MERGE_RESOLUTION|>--- conflicted
+++ resolved
@@ -3209,13 +3209,10 @@
   SDValue True = N->getOperand(2);
   SDValue Mask = N->getOperand(3);
   SDValue VL = N->getOperand(4);
-<<<<<<< HEAD
-=======
   // We always have a glue node for the mask at v0
   assert(cast<RegisterSDNode>(Mask)->getReg() == RISCV::V0);
   SDValue Glue = N->getOperand(N->getNumOperands() - 1);
   assert(Glue.getValueType() == MVT::Glue);
->>>>>>> 6241a64e
 
   // We require that either merge and false are the same, or that merge
   // is undefined.
@@ -3340,11 +3337,8 @@
          "Expected instructions with mask have a tied dest.");
 #endif
 
-<<<<<<< HEAD
-=======
   SDValue SEW = True.getOperand(TrueVLIndex + 1);
 
->>>>>>> 6241a64e
   uint64_t Policy = isImplicitDef(N->getOperand(0)) ?
     RISCVII::TAIL_AGNOSTIC : /*TUMU*/ 0;
   SDValue PolicyOp =
@@ -3352,34 +3346,7 @@
 
 
   SmallVector<SDValue, 8> Ops;
-<<<<<<< HEAD
-  if (IsMasked) {
-    Ops.push_back(False);
-    Ops.append(True->op_begin() + 1, True->op_begin() + TrueVLIndex);
-    Ops.append({VL, /* SEW */ True.getOperand(TrueVLIndex + 1)});
-    Ops.push_back(PolicyOp);
-    Ops.append(True->op_begin() + TrueVLIndex + 3, True->op_end());
-  } else {
-    Ops.push_back(False);
-    if (RISCVII::hasRoundModeOp(TrueTSFlags)) {
-      // For unmasked "VOp" with rounding mode operand, that is interfaces like
-      // (..., rm, vl) or (..., rm, vl, policy).
-      // Its masked version is (..., vm, rm, vl, policy).
-      // Check the rounding mode pseudo nodes under RISCVInstrInfoVPseudos.td
-      SDValue RoundMode = True->getOperand(TrueVLIndex - 1);
-      Ops.append(True->op_begin() + HasTiedDest,
-                 True->op_begin() + TrueVLIndex - 1);
-      Ops.append(
-          {Mask, RoundMode, VL, /* SEW */ True.getOperand(TrueVLIndex + 1)});
-    } else {
-      Ops.append(True->op_begin() + HasTiedDest,
-                 True->op_begin() + TrueVLIndex);
-      Ops.append({Mask, VL, /* SEW */ True.getOperand(TrueVLIndex + 1)});
-    }
-    Ops.push_back(PolicyOp);
-=======
   Ops.push_back(False);
->>>>>>> 6241a64e
 
   const bool HasRoundingMode = RISCVII::hasRoundModeOp(TrueTSFlags);
   const unsigned NormalOpsEnd = TrueVLIndex - IsMasked - HasRoundingMode;
