--- conflicted
+++ resolved
@@ -65,67 +65,6 @@
   return Result;
 }
 
-<<<<<<< HEAD
-static RISCVVLMUL getLMUL(MVT VT) {
-  switch (VT.getSizeInBits().getKnownMinValue() / 8) {
-  default:
-    llvm_unreachable("Invalid LMUL.");
-  case 1:
-    return RISCVVLMUL::LMUL_F8;
-  case 2:
-    return RISCVVLMUL::LMUL_F4;
-  case 4:
-    return RISCVVLMUL::LMUL_F2;
-  case 8:
-    return RISCVVLMUL::LMUL_1;
-  case 16:
-    return RISCVVLMUL::LMUL_2;
-  case 32:
-    return RISCVVLMUL::LMUL_4;
-  case 64:
-    return RISCVVLMUL::LMUL_8;
-  }
-}
-
-static unsigned getRegClassIDForLMUL(RISCVVLMUL LMul) {
-  switch (LMul) {
-  default:
-    llvm_unreachable("Invalid LMUL.");
-  case RISCVVLMUL::LMUL_F8:
-  case RISCVVLMUL::LMUL_F4:
-  case RISCVVLMUL::LMUL_F2:
-  case RISCVVLMUL::LMUL_1:
-    return RISCV::VRRegClassID;
-  case RISCVVLMUL::LMUL_2:
-    return RISCV::VRM2RegClassID;
-  case RISCVVLMUL::LMUL_4:
-    return RISCV::VRM4RegClassID;
-  case RISCVVLMUL::LMUL_8:
-    return RISCV::VRM8RegClassID;
-  }
-}
-
-static unsigned getSubregIndexByMVT(MVT VT, unsigned Index) {
-  RISCVVLMUL LMUL = getLMUL(VT);
-  if (LMUL == RISCVVLMUL::LMUL_F8 || LMUL == RISCVVLMUL::LMUL_F4 ||
-      LMUL == RISCVVLMUL::LMUL_F2 || LMUL == RISCVVLMUL::LMUL_1) {
-    static_assert(RISCV::sub_vrm1_7 == RISCV::sub_vrm1_0 + 7,
-                  "Unexpected subreg numbering");
-    return RISCV::sub_vrm1_0 + Index;
-  } else if (LMUL == RISCVVLMUL::LMUL_2) {
-    static_assert(RISCV::sub_vrm2_3 == RISCV::sub_vrm2_0 + 3,
-                  "Unexpected subreg numbering");
-    return RISCV::sub_vrm2_0 + Index;
-  } else if (LMUL == RISCVVLMUL::LMUL_4) {
-    static_assert(RISCV::sub_vrm4_1 == RISCV::sub_vrm4_0 + 1,
-                  "Unexpected subreg numbering");
-    return RISCV::sub_vrm4_0 + Index;
-  }
-  llvm_unreachable("Invalid vector type.");
-}
-
-=======
->>>>>>> 2e412c55
 static SDValue createTupleImpl(SelectionDAG &CurDAG, ArrayRef<SDValue> Regs,
                                unsigned RegClassID, unsigned SubReg0) {
   assert(Regs.size() >= 2 && Regs.size() <= 8);
@@ -221,61 +160,16 @@
                             static_cast<unsigned>(LMUL));
   MachineSDNode *Load =
       CurDAG->getMachineNode(P->Pseudo, DL, MVT::Untyped, MVT::Other, Operands);
-<<<<<<< HEAD
-  SDValue SuperReg = SDValue(Load, 0);
-  for (unsigned I = 0; I < NF; ++I)
-    ReplaceUses(SDValue(Node, I),
-                CurDAG->getTargetExtractSubreg(getSubregIndexByMVT(VT, I), DL,
-                                               VT, SuperReg));
-=======
->>>>>>> 2e412c55
 
   if (auto *MemOp = dyn_cast<MemSDNode>(Node))
     CurDAG->setNodeMemRefs(Load, {MemOp->getMemOperand()});
 
-<<<<<<< HEAD
-void RISCVDAGToDAGISel::selectVLSEGMask(SDNode *Node, unsigned IntNo,
-                                        bool IsStrided) {
-  SDLoc DL(Node);
-  unsigned NF = Node->getNumValues() - 1;
-  MVT VT = Node->getSimpleValueType(0);
-  unsigned ScalarSize = VT.getScalarSizeInBits();
-  MVT XLenVT = Subtarget->getXLenVT();
-  RISCVVLMUL LMUL = getLMUL(VT);
-  SDValue SEW = CurDAG->getTargetConstant(ScalarSize, DL, XLenVT);
-  SmallVector<SDValue, 8> Regs(Node->op_begin() + 2, Node->op_begin() + 2 + NF);
-  SDValue MaskedOff = createTuple(*CurDAG, Regs, NF, LMUL);
-  SmallVector<SDValue, 7> Operands;
-  Operands.push_back(MaskedOff);
-  Operands.push_back(Node->getOperand(NF + 2)); // Base pointer.
-  if (IsStrided) {
-    Operands.push_back(Node->getOperand(NF + 3)); // Stride.
-    Operands.push_back(Node->getOperand(NF + 4)); // Mask.
-    Operands.push_back(Node->getOperand(NF + 5)); // VL.
-  } else {
-    Operands.push_back(Node->getOperand(NF + 3)); // Mask.
-    Operands.push_back(Node->getOperand(NF + 4)); // VL.
-  }
-  Operands.push_back(SEW);
-  Operands.push_back(Node->getOperand(0)); /// Chain.
-  const RISCVZvlssegTable::RISCVZvlsseg *P = RISCVZvlssegTable::getPseudo(
-      IntNo, ScalarSize, static_cast<unsigned>(LMUL),
-      static_cast<unsigned>(RISCVVLMUL::LMUL_1));
-  SDNode *Load =
-      CurDAG->getMachineNode(P->Pseudo, DL, MVT::Untyped, MVT::Other, Operands);
-=======
->>>>>>> 2e412c55
   SDValue SuperReg = SDValue(Load, 0);
   for (unsigned I = 0; I < NF; ++I) {
     unsigned SubRegIdx = RISCVTargetLowering::getSubregIndexByMVT(VT, I);
     ReplaceUses(SDValue(Node, I),
-<<<<<<< HEAD
-                CurDAG->getTargetExtractSubreg(getSubregIndexByMVT(VT, I), DL,
-                                               VT, SuperReg));
-=======
                 CurDAG->getTargetExtractSubreg(SubRegIdx, DL, VT, SuperReg));
   }
->>>>>>> 2e412c55
 
   ReplaceUses(SDValue(Node, NF), SDValue(Load, 1));
   CurDAG->RemoveDeadNode(Node);
@@ -285,10 +179,6 @@
   SDLoc DL(Node);
   unsigned NF = Node->getNumValues() - 2; // Do not count VL and Chain.
   MVT VT = Node->getSimpleValueType(0);
-<<<<<<< HEAD
-  unsigned ScalarSize = VT.getScalarSizeInBits();
-=======
->>>>>>> 2e412c55
   MVT XLenVT = Subtarget->getXLenVT();
   unsigned ScalarSize = VT.getScalarSizeInBits();
   RISCVVLMUL LMUL = RISCVTargetLowering::getLMUL(VT);
@@ -328,13 +218,8 @@
   for (unsigned I = 0; I < NF; ++I) {
     unsigned SubRegIdx = RISCVTargetLowering::getSubregIndexByMVT(VT, I);
     ReplaceUses(SDValue(Node, I),
-<<<<<<< HEAD
-                CurDAG->getTargetExtractSubreg(getSubregIndexByMVT(VT, I), DL,
-                                               VT, SuperReg));
-=======
                 CurDAG->getTargetExtractSubreg(SubRegIdx, DL, VT, SuperReg));
   }
->>>>>>> 2e412c55
 
   ReplaceUses(SDValue(Node, NF), SDValue(ReadVL, 0));   // VL
   ReplaceUses(SDValue(Node, NF + 1), SDValue(Load, 1)); // Chain
@@ -344,12 +229,7 @@
 void RISCVDAGToDAGISel::selectVLXSEG(SDNode *Node, bool IsMasked,
                                      bool IsOrdered) {
   SDLoc DL(Node);
-<<<<<<< HEAD
-  unsigned IntNo = cast<ConstantSDNode>(Node->getOperand(1))->getZExtValue();
-  unsigned NF = Node->getNumValues() - 2; // Do not count VL and Chain.
-=======
   unsigned NF = Node->getNumValues() - 1;
->>>>>>> 2e412c55
   MVT VT = Node->getSimpleValueType(0);
   unsigned ScalarSize = VT.getScalarSizeInBits();
   MVT XLenVT = Subtarget->getXLenVT();
@@ -377,101 +257,26 @@
   Operands.push_back(SEW);
   Operands.push_back(Node->getOperand(0)); // Chain.
 
-<<<<<<< HEAD
-  SDValue SuperReg = SDValue(Load, 0);
-  for (unsigned I = 0; I < NF; ++I)
-    ReplaceUses(SDValue(Node, I),
-                CurDAG->getTargetExtractSubreg(getSubregIndexByMVT(VT, I), DL,
-                                               VT, SuperReg));
-
-  ReplaceUses(SDValue(Node, NF), SDValue(ReadVL, 0));   // VL
-  ReplaceUses(SDValue(Node, NF + 1), SDValue(Load, 1)); // Chain
-  CurDAG->RemoveDeadNode(Node);
-}
-
-void RISCVDAGToDAGISel::selectVLXSEG(SDNode *Node, unsigned IntNo) {
-  SDLoc DL(Node);
-  unsigned NF = Node->getNumValues() - 1;
-  MVT VT = Node->getSimpleValueType(0);
-  unsigned ScalarSize = VT.getScalarSizeInBits();
-  MVT XLenVT = Subtarget->getXLenVT();
-  RISCVVLMUL LMUL = getLMUL(VT);
-  SDValue SEW = CurDAG->getTargetConstant(ScalarSize, DL, XLenVT);
-  SDValue Operands[] = {
-      Node->getOperand(2),     // Base pointer.
-      Node->getOperand(3),     // Index.
-      Node->getOperand(4),     // VL.
-      SEW, Node->getOperand(0) // Chain.
-  };
-
-  MVT IndexVT = Node->getOperand(3)->getSimpleValueType(0);
-  RISCVVLMUL IndexLMUL = getLMUL(IndexVT);
-=======
   assert(VT.getVectorElementCount() == IndexVT.getVectorElementCount() &&
          "Element count mismatch");
 
   RISCVVLMUL IndexLMUL = RISCVTargetLowering::getLMUL(IndexVT);
->>>>>>> 2e412c55
   unsigned IndexScalarSize = IndexVT.getScalarSizeInBits();
   const RISCV::VLXSEGPseudo *P = RISCV::getVLXSEGPseudo(
       NF, IsMasked, IsOrdered, IndexScalarSize, static_cast<unsigned>(LMUL),
       static_cast<unsigned>(IndexLMUL));
   MachineSDNode *Load =
       CurDAG->getMachineNode(P->Pseudo, DL, MVT::Untyped, MVT::Other, Operands);
-<<<<<<< HEAD
-  SDValue SuperReg = SDValue(Load, 0);
-  for (unsigned I = 0; I < NF; ++I)
-    ReplaceUses(SDValue(Node, I),
-                CurDAG->getTargetExtractSubreg(getSubregIndexByMVT(VT, I), DL,
-                                               VT, SuperReg));
-=======
->>>>>>> 2e412c55
 
   if (auto *MemOp = dyn_cast<MemSDNode>(Node))
     CurDAG->setNodeMemRefs(Load, {MemOp->getMemOperand()});
 
-<<<<<<< HEAD
-void RISCVDAGToDAGISel::selectVLXSEGMask(SDNode *Node, unsigned IntNo) {
-  SDLoc DL(Node);
-  unsigned NF = Node->getNumValues() - 1;
-  MVT VT = Node->getSimpleValueType(0);
-  unsigned ScalarSize = VT.getScalarSizeInBits();
-  MVT XLenVT = Subtarget->getXLenVT();
-  RISCVVLMUL LMUL = getLMUL(VT);
-  SDValue SEW = CurDAG->getTargetConstant(ScalarSize, DL, XLenVT);
-  SmallVector<SDValue, 8> Regs(Node->op_begin() + 2, Node->op_begin() + 2 + NF);
-  SDValue MaskedOff = createTuple(*CurDAG, Regs, NF, LMUL);
-  SDValue Operands[] = {
-      MaskedOff,
-      Node->getOperand(NF + 2), // Base pointer.
-      Node->getOperand(NF + 3), // Index.
-      Node->getOperand(NF + 4), // Mask.
-      Node->getOperand(NF + 5), // VL.
-      SEW,
-      Node->getOperand(0) // Chain.
-  };
-
-  MVT IndexVT = Node->getOperand(NF + 3)->getSimpleValueType(0);
-  RISCVVLMUL IndexLMUL = getLMUL(IndexVT);
-  unsigned IndexScalarSize = IndexVT.getScalarSizeInBits();
-  const RISCVZvlssegTable::RISCVZvlsseg *P = RISCVZvlssegTable::getPseudo(
-      IntNo, IndexScalarSize, static_cast<unsigned>(LMUL),
-      static_cast<unsigned>(IndexLMUL));
-  SDNode *Load =
-      CurDAG->getMachineNode(P->Pseudo, DL, MVT::Untyped, MVT::Other, Operands);
-=======
->>>>>>> 2e412c55
   SDValue SuperReg = SDValue(Load, 0);
   for (unsigned I = 0; I < NF; ++I) {
     unsigned SubRegIdx = RISCVTargetLowering::getSubregIndexByMVT(VT, I);
     ReplaceUses(SDValue(Node, I),
-<<<<<<< HEAD
-                CurDAG->getTargetExtractSubreg(getSubregIndexByMVT(VT, I), DL,
-                                               VT, SuperReg));
-=======
                 CurDAG->getTargetExtractSubreg(SubRegIdx, DL, VT, SuperReg));
   }
->>>>>>> 2e412c55
 
   ReplaceUses(SDValue(Node, NF), SDValue(Load, 1));
   CurDAG->RemoveDeadNode(Node);
@@ -483,11 +288,8 @@
   unsigned NF = Node->getNumOperands() - 4;
   if (IsStrided)
     NF--;
-<<<<<<< HEAD
-=======
   if (IsMasked)
     NF--;
->>>>>>> 2e412c55
   MVT VT = Node->getOperand(2)->getSimpleValueType(0);
   unsigned ScalarSize = VT.getScalarSizeInBits();
   MVT XLenVT = Subtarget->getXLenVT();
@@ -525,13 +327,8 @@
                                      bool IsOrdered) {
   SDLoc DL(Node);
   unsigned NF = Node->getNumOperands() - 5;
-<<<<<<< HEAD
-  if (IsStrided)
-    NF--;
-=======
   if (IsMasked)
     --NF;
->>>>>>> 2e412c55
   MVT VT = Node->getOperand(2)->getSimpleValueType(0);
   unsigned ScalarSize = VT.getScalarSizeInBits();
   MVT XLenVT = Subtarget->getXLenVT();
@@ -555,65 +352,10 @@
   Operands.push_back(SEW);
   Operands.push_back(Node->getOperand(0)); // Chain.
 
-<<<<<<< HEAD
-void RISCVDAGToDAGISel::selectVSXSEG(SDNode *Node, unsigned IntNo) {
-  SDLoc DL(Node);
-  unsigned NF = Node->getNumOperands() - 5;
-  MVT VT = Node->getOperand(2)->getSimpleValueType(0);
-  unsigned ScalarSize = VT.getScalarSizeInBits();
-  MVT XLenVT = Subtarget->getXLenVT();
-  RISCVVLMUL LMUL = getLMUL(VT);
-  SDValue SEW = CurDAG->getTargetConstant(ScalarSize, DL, XLenVT);
-  SmallVector<SDValue, 8> Regs(Node->op_begin() + 2, Node->op_begin() + 2 + NF);
-  SDValue StoreVal = createTuple(*CurDAG, Regs, NF, LMUL);
-  SDValue Operands[] = {
-      StoreVal,
-      Node->getOperand(2 + NF), // Base pointer.
-      Node->getOperand(3 + NF), // Index.
-      Node->getOperand(4 + NF), // VL.
-      SEW,
-      Node->getOperand(0) // Chain.
-  };
-
-  MVT IndexVT = Node->getOperand(3 + NF)->getSimpleValueType(0);
-  RISCVVLMUL IndexLMUL = getLMUL(IndexVT);
-  unsigned IndexScalarSize = IndexVT.getScalarSizeInBits();
-  const RISCVZvlssegTable::RISCVZvlsseg *P = RISCVZvlssegTable::getPseudo(
-      IntNo, IndexScalarSize, static_cast<unsigned>(LMUL),
-      static_cast<unsigned>(IndexLMUL));
-  SDNode *Store =
-      CurDAG->getMachineNode(P->Pseudo, DL, Node->getValueType(0), Operands);
-  ReplaceNode(Node, Store);
-}
-
-void RISCVDAGToDAGISel::selectVSXSEGMask(SDNode *Node, unsigned IntNo) {
-  SDLoc DL(Node);
-  unsigned NF = Node->getNumOperands() - 6;
-  MVT VT = Node->getOperand(2)->getSimpleValueType(0);
-  unsigned ScalarSize = VT.getScalarSizeInBits();
-  MVT XLenVT = Subtarget->getXLenVT();
-  RISCVVLMUL LMUL = getLMUL(VT);
-  SDValue SEW = CurDAG->getTargetConstant(ScalarSize, DL, XLenVT);
-  SmallVector<SDValue, 8> Regs(Node->op_begin() + 2, Node->op_begin() + 2 + NF);
-  SDValue StoreVal = createTuple(*CurDAG, Regs, NF, LMUL);
-  SDValue Operands[] = {
-      StoreVal,
-      Node->getOperand(2 + NF), // Base pointer.
-      Node->getOperand(3 + NF), // Index.
-      Node->getOperand(4 + NF), // Mask.
-      Node->getOperand(5 + NF), // VL.
-      SEW,
-      Node->getOperand(0) // Chain.
-  };
-
-  MVT IndexVT = Node->getOperand(3 + NF)->getSimpleValueType(0);
-  RISCVVLMUL IndexLMUL = getLMUL(IndexVT);
-=======
   assert(VT.getVectorElementCount() == IndexVT.getVectorElementCount() &&
          "Element count mismatch");
 
   RISCVVLMUL IndexLMUL = RISCVTargetLowering::getLMUL(IndexVT);
->>>>>>> 2e412c55
   unsigned IndexScalarSize = IndexVT.getScalarSizeInBits();
   const RISCV::VSXSEGPseudo *P = RISCV::getVSXSEGPseudo(
       NF, IsMasked, IsOrdered, IndexScalarSize, static_cast<unsigned>(LMUL),
@@ -703,10 +445,6 @@
         uint64_t Mask = N0.getConstantOperandVal(1);
         Mask |= maskTrailingOnes<uint64_t>(ShAmt);
         if (Mask == 0xffff) {
-<<<<<<< HEAD
-          SDLoc DL(Node);
-=======
->>>>>>> 2e412c55
           unsigned SLLOpc = Subtarget->is64Bit() ? RISCV::SLLIW : RISCV::SLLI;
           unsigned SRLOpc = Subtarget->is64Bit() ? RISCV::SRLIW : RISCV::SRLI;
           SDNode *SLLI =
@@ -750,18 +488,6 @@
           VLMul, VSEW, /*TailAgnostic*/ true, /*MaskAgnostic*/ false);
       SDValue VTypeIOp = CurDAG->getTargetConstant(VTypeI, DL, XLenVT);
 
-<<<<<<< HEAD
-      SDValue VLOperand = Node->getOperand(2);
-      if (auto *C = dyn_cast<ConstantSDNode>(VLOperand)) {
-        uint64_t AVL = C->getZExtValue();
-        if (isUInt<5>(AVL)) {
-          SDValue VLImm = CurDAG->getTargetConstant(AVL, DL, XLenVT);
-          ReplaceNode(Node,
-                      CurDAG->getMachineNode(RISCV::PseudoVSETIVLI, DL, XLenVT,
-                                             MVT::Other, VLImm, VTypeIOp,
-                                             /* Chain */ Node->getOperand(0)));
-          return;
-=======
       SDValue VLOperand;
       if (VLMax) {
         VLOperand = CurDAG->getRegister(RISCV::X0, XLenVT);
@@ -778,7 +504,6 @@
                                              /* Chain */ Node->getOperand(0)));
             return;
           }
->>>>>>> 2e412c55
         }
       }
 
@@ -1201,49 +926,6 @@
     }
     break;
   }
-<<<<<<< HEAD
-  case ISD::INSERT_SUBVECTOR: {
-    // Bail when not a "cast" like insert_subvector.
-    if (Node->getConstantOperandVal(2) != 0)
-      break;
-    if (!Node->getOperand(0).isUndef())
-      break;
-
-    // Bail when normal isel should do the job.
-    EVT InVT = Node->getOperand(1).getValueType();
-    if (VT.isFixedLengthVector() || InVT.isScalableVector())
-      break;
-
-    SDValue V = Node->getOperand(1);
-    SDLoc DL(V);
-    unsigned RegClassID = getRegClassIDForLMUL(getLMUL(VT));
-    SDValue RC =
-        CurDAG->getTargetConstant(RegClassID, DL, Subtarget->getXLenVT());
-    SDNode *NewNode =
-        CurDAG->getMachineNode(TargetOpcode::COPY_TO_REGCLASS, DL, VT, V, RC);
-    ReplaceNode(Node, NewNode);
-    return;
-  }
-  case ISD::EXTRACT_SUBVECTOR: {
-    // Bail when not a "cast" like extract_subvector.
-    if (Node->getConstantOperandVal(1) != 0)
-      break;
-
-    // Bail when normal isel can do the job.
-    EVT InVT = Node->getOperand(0).getValueType();
-    if (VT.isScalableVector() || InVT.isFixedLengthVector())
-      break;
-
-    SDValue V = Node->getOperand(0);
-    SDLoc DL(V);
-    unsigned RegClassID = getRegClassIDForLMUL(getLMUL(InVT.getSimpleVT()));
-    SDValue RC =
-        CurDAG->getTargetConstant(RegClassID, DL, Subtarget->getXLenVT());
-    SDNode *NewNode =
-        CurDAG->getMachineNode(TargetOpcode::COPY_TO_REGCLASS, DL, VT, V, RC);
-    ReplaceNode(Node, NewNode);
-    return;
-=======
   case ISD::BITCAST: {
     MVT SrcVT = Node->getOperand(0).getSimpleValueType();
     // Just drop bitcasts between vectors if both are fixed or both are
@@ -1355,7 +1037,6 @@
         TargetOpcode::EXTRACT_SUBREG, DL, VT, V,
         CurDAG->getTargetConstant(SubRegIdx, DL, XLenVT));
     return ReplaceNode(Node, NewNode);
->>>>>>> 2e412c55
   }
   }
 
@@ -1398,7 +1079,6 @@
     Base = Addr;
   return true;
 }
-<<<<<<< HEAD
 
 bool RISCVDAGToDAGISel::selectShiftMask(SDValue N, unsigned ShiftWidth,
                                         SDValue &ShAmt) {
@@ -1429,37 +1109,6 @@
 
   ShAmt = N;
   return true;
-=======
-
-bool RISCVDAGToDAGISel::selectShiftMask(SDValue N, unsigned ShiftWidth,
-                                        SDValue &ShAmt) {
-  // Shift instructions on RISCV only read the lower 5 or 6 bits of the shift
-  // amount. If there is an AND on the shift amount, we can bypass it if it
-  // doesn't affect any of those bits.
-  if (N.getOpcode() == ISD::AND && isa<ConstantSDNode>(N.getOperand(1))) {
-    const APInt &AndMask = N->getConstantOperandAPInt(1);
-
-    // Since the max shift amount is a power of 2 we can subtract 1 to make a
-    // mask that covers the bits needed to represent all shift amounts.
-    assert(isPowerOf2_32(ShiftWidth) && "Unexpected max shift amount!");
-    APInt ShMask(AndMask.getBitWidth(), ShiftWidth - 1);
-
-    if (ShMask.isSubsetOf(AndMask)) {
-      ShAmt = N.getOperand(0);
-      return true;
-    }
-
-    // SimplifyDemandedBits may have optimized the mask so try restoring any
-    // bits that are known zero.
-    KnownBits Known = CurDAG->computeKnownBits(N->getOperand(0));
-    if (ShMask.isSubsetOf(AndMask | Known.Zero)) {
-      ShAmt = N.getOperand(0);
-      return true;
-    }
-  }
-
-  ShAmt = N;
-  return true;
 }
 
 bool RISCVDAGToDAGISel::selectSExti32(SDValue N, SDValue &Val) {
@@ -1499,7 +1148,6 @@
   }
 
   return false;
->>>>>>> 2e412c55
 }
 
 // Match (srl (and val, mask), imm) where the result would be a
