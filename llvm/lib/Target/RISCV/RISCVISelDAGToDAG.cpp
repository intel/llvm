//===-- RISCVISelDAGToDAG.cpp - A dag to dag inst selector for RISC-V -----===//
//
// Part of the LLVM Project, under the Apache License v2.0 with LLVM Exceptions.
// See https://llvm.org/LICENSE.txt for license information.
// SPDX-License-Identifier: Apache-2.0 WITH LLVM-exception
//
//===----------------------------------------------------------------------===//
//
// This file defines an instruction selector for the RISC-V target.
//
//===----------------------------------------------------------------------===//

#include "RISCVISelDAGToDAG.h"
#include "MCTargetDesc/RISCVBaseInfo.h"
#include "MCTargetDesc/RISCVMCTargetDesc.h"
#include "MCTargetDesc/RISCVMatInt.h"
#include "RISCVISelLowering.h"
#include "RISCVInstrInfo.h"
#include "RISCVSelectionDAGInfo.h"
#include "llvm/CodeGen/MachineFrameInfo.h"
#include "llvm/IR/IntrinsicsRISCV.h"
#include "llvm/Support/Alignment.h"
#include "llvm/Support/Debug.h"
#include "llvm/Support/MathExtras.h"
#include "llvm/Support/raw_ostream.h"

using namespace llvm;

#define DEBUG_TYPE "riscv-isel"
#define PASS_NAME "RISC-V DAG->DAG Pattern Instruction Selection"

static cl::opt<bool> UsePseudoMovImm(
    "riscv-use-rematerializable-movimm", cl::Hidden,
    cl::desc("Use a rematerializable pseudoinstruction for 2 instruction "
             "constant materialization"),
    cl::init(false));

#define GET_DAGISEL_BODY RISCVDAGToDAGISel
#include "RISCVGenDAGISel.inc"

void RISCVDAGToDAGISel::PreprocessISelDAG() {
  SelectionDAG::allnodes_iterator Position = CurDAG->allnodes_end();

  bool MadeChange = false;
  while (Position != CurDAG->allnodes_begin()) {
    SDNode *N = &*--Position;
    if (N->use_empty())
      continue;

    SDValue Result;
    switch (N->getOpcode()) {
    case ISD::SPLAT_VECTOR: {
      // Convert integer SPLAT_VECTOR to VMV_V_X_VL and floating-point
      // SPLAT_VECTOR to VFMV_V_F_VL to reduce isel burden.
      MVT VT = N->getSimpleValueType(0);
      unsigned Opc =
          VT.isInteger() ? RISCVISD::VMV_V_X_VL : RISCVISD::VFMV_V_F_VL;
      SDLoc DL(N);
      SDValue VL = CurDAG->getRegister(RISCV::X0, Subtarget->getXLenVT());
      SDValue Src = N->getOperand(0);
      if (VT.isInteger())
        Src = CurDAG->getNode(ISD::ANY_EXTEND, DL, Subtarget->getXLenVT(),
                              N->getOperand(0));
      Result = CurDAG->getNode(Opc, DL, VT, CurDAG->getUNDEF(VT), Src, VL);
      break;
    }
    case RISCVISD::SPLAT_VECTOR_SPLIT_I64_VL: {
      // Lower SPLAT_VECTOR_SPLIT_I64 to two scalar stores and a stride 0 vector
      // load. Done after lowering and combining so that we have a chance to
      // optimize this to VMV_V_X_VL when the upper bits aren't needed.
      assert(N->getNumOperands() == 4 && "Unexpected number of operands");
      MVT VT = N->getSimpleValueType(0);
      SDValue Passthru = N->getOperand(0);
      SDValue Lo = N->getOperand(1);
      SDValue Hi = N->getOperand(2);
      SDValue VL = N->getOperand(3);
      assert(VT.getVectorElementType() == MVT::i64 && VT.isScalableVector() &&
             Lo.getValueType() == MVT::i32 && Hi.getValueType() == MVT::i32 &&
             "Unexpected VTs!");
      MachineFunction &MF = CurDAG->getMachineFunction();
      SDLoc DL(N);

      // Create temporary stack for each expanding node.
      SDValue StackSlot =
          CurDAG->CreateStackTemporary(TypeSize::getFixed(8), Align(8));
      int FI = cast<FrameIndexSDNode>(StackSlot.getNode())->getIndex();
      MachinePointerInfo MPI = MachinePointerInfo::getFixedStack(MF, FI);

      SDValue Chain = CurDAG->getEntryNode();
      Lo = CurDAG->getStore(Chain, DL, Lo, StackSlot, MPI, Align(8));

      SDValue OffsetSlot =
          CurDAG->getMemBasePlusOffset(StackSlot, TypeSize::getFixed(4), DL);
      Hi = CurDAG->getStore(Chain, DL, Hi, OffsetSlot, MPI.getWithOffset(4),
                            Align(8));

      Chain = CurDAG->getNode(ISD::TokenFactor, DL, MVT::Other, Lo, Hi);

      SDVTList VTs = CurDAG->getVTList({VT, MVT::Other});
      SDValue IntID =
          CurDAG->getTargetConstant(Intrinsic::riscv_vlse, DL, MVT::i64);
      SDValue Ops[] = {Chain,
                       IntID,
                       Passthru,
                       StackSlot,
                       CurDAG->getRegister(RISCV::X0, MVT::i64),
                       VL};

      Result = CurDAG->getMemIntrinsicNode(ISD::INTRINSIC_W_CHAIN, DL, VTs, Ops,
                                           MVT::i64, MPI, Align(8),
                                           MachineMemOperand::MOLoad);
      break;
    }
    case ISD::FP_EXTEND: {
      // We only have vector patterns for riscv_fpextend_vl in isel.
      SDLoc DL(N);
      MVT VT = N->getSimpleValueType(0);
      if (!VT.isVector())
        break;
      SDValue VLMAX = CurDAG->getRegister(RISCV::X0, Subtarget->getXLenVT());
      SDValue TrueMask = CurDAG->getNode(
          RISCVISD::VMSET_VL, DL, VT.changeVectorElementType(MVT::i1), VLMAX);
      Result = CurDAG->getNode(RISCVISD::FP_EXTEND_VL, DL, VT, N->getOperand(0),
                               TrueMask, VLMAX);
      break;
    }
    }

    if (Result) {
      LLVM_DEBUG(dbgs() << "RISC-V DAG preprocessing replacing:\nOld:    ");
      LLVM_DEBUG(N->dump(CurDAG));
      LLVM_DEBUG(dbgs() << "\nNew: ");
      LLVM_DEBUG(Result->dump(CurDAG));
      LLVM_DEBUG(dbgs() << "\n");

      CurDAG->ReplaceAllUsesOfValueWith(SDValue(N, 0), Result);
      MadeChange = true;
    }
  }

  if (MadeChange)
    CurDAG->RemoveDeadNodes();
}

void RISCVDAGToDAGISel::PostprocessISelDAG() {
  HandleSDNode Dummy(CurDAG->getRoot());
  SelectionDAG::allnodes_iterator Position = CurDAG->allnodes_end();

  bool MadeChange = false;
  while (Position != CurDAG->allnodes_begin()) {
    SDNode *N = &*--Position;
    // Skip dead nodes and any non-machine opcodes.
    if (N->use_empty() || !N->isMachineOpcode())
      continue;

    MadeChange |= doPeepholeSExtW(N);

    // FIXME: This is here only because the VMerge transform doesn't
    // know how to handle masked true inputs.  Once that has been moved
    // to post-ISEL, this can be deleted as well.
    MadeChange |= doPeepholeMaskedRVV(cast<MachineSDNode>(N));
  }

  CurDAG->setRoot(Dummy.getValue());

  MadeChange |= doPeepholeMergeVVMFold();

  // After we're done with everything else, convert IMPLICIT_DEF
  // passthru operands to NoRegister.  This is required to workaround
  // an optimization deficiency in MachineCSE.  This really should
  // be merged back into each of the patterns (i.e. there's no good
  // reason not to go directly to NoReg), but is being done this way
  // to allow easy backporting.
  MadeChange |= doPeepholeNoRegPassThru();

  if (MadeChange)
    CurDAG->RemoveDeadNodes();
}

static SDValue selectImmSeq(SelectionDAG *CurDAG, const SDLoc &DL, const MVT VT,
                            RISCVMatInt::InstSeq &Seq) {
  SDValue SrcReg = CurDAG->getRegister(RISCV::X0, VT);
  for (const RISCVMatInt::Inst &Inst : Seq) {
    SDValue SDImm = CurDAG->getSignedTargetConstant(Inst.getImm(), DL, VT);
    SDNode *Result = nullptr;
    switch (Inst.getOpndKind()) {
    case RISCVMatInt::Imm:
      Result = CurDAG->getMachineNode(Inst.getOpcode(), DL, VT, SDImm);
      break;
    case RISCVMatInt::RegX0:
      Result = CurDAG->getMachineNode(Inst.getOpcode(), DL, VT, SrcReg,
                                      CurDAG->getRegister(RISCV::X0, VT));
      break;
    case RISCVMatInt::RegReg:
      Result = CurDAG->getMachineNode(Inst.getOpcode(), DL, VT, SrcReg, SrcReg);
      break;
    case RISCVMatInt::RegImm:
      Result = CurDAG->getMachineNode(Inst.getOpcode(), DL, VT, SrcReg, SDImm);
      break;
    }

    // Only the first instruction has X0 as its source.
    SrcReg = SDValue(Result, 0);
  }

  return SrcReg;
}

static SDValue selectImm(SelectionDAG *CurDAG, const SDLoc &DL, const MVT VT,
                         int64_t Imm, const RISCVSubtarget &Subtarget) {
  RISCVMatInt::InstSeq Seq = RISCVMatInt::generateInstSeq(Imm, Subtarget);

  // Use a rematerializable pseudo instruction for short sequences if enabled.
  if (Seq.size() == 2 && UsePseudoMovImm)
    return SDValue(
        CurDAG->getMachineNode(RISCV::PseudoMovImm, DL, VT,
                               CurDAG->getSignedTargetConstant(Imm, DL, VT)),
        0);

  // See if we can create this constant as (ADD (SLLI X, C), X) where X is at
  // worst an LUI+ADDIW. This will require an extra register, but avoids a
  // constant pool.
  // If we have Zba we can use (ADD_UW X, (SLLI X, 32)) to handle cases where
  // low and high 32 bits are the same and bit 31 and 63 are set.
  if (Seq.size() > 3) {
    unsigned ShiftAmt, AddOpc;
    RISCVMatInt::InstSeq SeqLo =
        RISCVMatInt::generateTwoRegInstSeq(Imm, Subtarget, ShiftAmt, AddOpc);
    if (!SeqLo.empty() && (SeqLo.size() + 2) < Seq.size()) {
      SDValue Lo = selectImmSeq(CurDAG, DL, VT, SeqLo);

      SDValue SLLI = SDValue(
          CurDAG->getMachineNode(RISCV::SLLI, DL, VT, Lo,
                                 CurDAG->getTargetConstant(ShiftAmt, DL, VT)),
          0);
      return SDValue(CurDAG->getMachineNode(AddOpc, DL, VT, Lo, SLLI), 0);
    }
  }

  // Otherwise, use the original sequence.
  return selectImmSeq(CurDAG, DL, VT, Seq);
}

void RISCVDAGToDAGISel::addVectorLoadStoreOperands(
    SDNode *Node, unsigned Log2SEW, const SDLoc &DL, unsigned CurOp,
    bool IsMasked, bool IsStridedOrIndexed, SmallVectorImpl<SDValue> &Operands,
    bool IsLoad, MVT *IndexVT) {
  SDValue Chain = Node->getOperand(0);

  Operands.push_back(Node->getOperand(CurOp++)); // Base pointer.

  if (IsStridedOrIndexed) {
    Operands.push_back(Node->getOperand(CurOp++)); // Index.
    if (IndexVT)
      *IndexVT = Operands.back()->getSimpleValueType(0);
  }

  if (IsMasked) {
    SDValue Mask = Node->getOperand(CurOp++);
    Operands.push_back(Mask);
  }
  SDValue VL;
  selectVLOp(Node->getOperand(CurOp++), VL);
  Operands.push_back(VL);

  MVT XLenVT = Subtarget->getXLenVT();
  SDValue SEWOp = CurDAG->getTargetConstant(Log2SEW, DL, XLenVT);
  Operands.push_back(SEWOp);

  // At the IR layer, all the masked load intrinsics have policy operands,
  // none of the others do.  All have passthru operands.  For our pseudos,
  // all loads have policy operands.
  if (IsLoad) {
    uint64_t Policy = RISCVVType::MASK_AGNOSTIC;
    if (IsMasked)
      Policy = Node->getConstantOperandVal(CurOp++);
    SDValue PolicyOp = CurDAG->getTargetConstant(Policy, DL, XLenVT);
    Operands.push_back(PolicyOp);
  }

  Operands.push_back(Chain); // Chain.
}

void RISCVDAGToDAGISel::selectVLSEG(SDNode *Node, unsigned NF, bool IsMasked,
                                    bool IsStrided) {
  SDLoc DL(Node);
  MVT VT = Node->getSimpleValueType(0);
  unsigned Log2SEW = Node->getConstantOperandVal(Node->getNumOperands() - 1);
  RISCVVType::VLMUL LMUL = RISCVTargetLowering::getLMUL(VT);

  unsigned CurOp = 2;
  SmallVector<SDValue, 8> Operands;

  Operands.push_back(Node->getOperand(CurOp++));

  addVectorLoadStoreOperands(Node, Log2SEW, DL, CurOp, IsMasked, IsStrided,
                             Operands, /*IsLoad=*/true);

  const RISCV::VLSEGPseudo *P =
      RISCV::getVLSEGPseudo(NF, IsMasked, IsStrided, /*FF*/ false, Log2SEW,
                            static_cast<unsigned>(LMUL));
  MachineSDNode *Load =
      CurDAG->getMachineNode(P->Pseudo, DL, MVT::Untyped, MVT::Other, Operands);

  if (auto *MemOp = dyn_cast<MemSDNode>(Node))
    CurDAG->setNodeMemRefs(Load, {MemOp->getMemOperand()});

  ReplaceUses(SDValue(Node, 0), SDValue(Load, 0));
  ReplaceUses(SDValue(Node, 1), SDValue(Load, 1));
  CurDAG->RemoveDeadNode(Node);
}

void RISCVDAGToDAGISel::selectVLSEGFF(SDNode *Node, unsigned NF,
                                      bool IsMasked) {
  SDLoc DL(Node);
  MVT VT = Node->getSimpleValueType(0);
  MVT XLenVT = Subtarget->getXLenVT();
  unsigned Log2SEW = Node->getConstantOperandVal(Node->getNumOperands() - 1);
  RISCVVType::VLMUL LMUL = RISCVTargetLowering::getLMUL(VT);

  unsigned CurOp = 2;
  SmallVector<SDValue, 7> Operands;

  Operands.push_back(Node->getOperand(CurOp++));

  addVectorLoadStoreOperands(Node, Log2SEW, DL, CurOp, IsMasked,
                             /*IsStridedOrIndexed*/ false, Operands,
                             /*IsLoad=*/true);

  const RISCV::VLSEGPseudo *P =
      RISCV::getVLSEGPseudo(NF, IsMasked, /*Strided*/ false, /*FF*/ true,
                            Log2SEW, static_cast<unsigned>(LMUL));
  MachineSDNode *Load = CurDAG->getMachineNode(P->Pseudo, DL, MVT::Untyped,
                                               XLenVT, MVT::Other, Operands);

  if (auto *MemOp = dyn_cast<MemSDNode>(Node))
    CurDAG->setNodeMemRefs(Load, {MemOp->getMemOperand()});

  ReplaceUses(SDValue(Node, 0), SDValue(Load, 0)); // Result
  ReplaceUses(SDValue(Node, 1), SDValue(Load, 1)); // VL
  ReplaceUses(SDValue(Node, 2), SDValue(Load, 2)); // Chain
  CurDAG->RemoveDeadNode(Node);
}

void RISCVDAGToDAGISel::selectVLXSEG(SDNode *Node, unsigned NF, bool IsMasked,
                                     bool IsOrdered) {
  SDLoc DL(Node);
  MVT VT = Node->getSimpleValueType(0);
  unsigned Log2SEW = Node->getConstantOperandVal(Node->getNumOperands() - 1);
  RISCVVType::VLMUL LMUL = RISCVTargetLowering::getLMUL(VT);

  unsigned CurOp = 2;
  SmallVector<SDValue, 8> Operands;

  Operands.push_back(Node->getOperand(CurOp++));

  MVT IndexVT;
  addVectorLoadStoreOperands(Node, Log2SEW, DL, CurOp, IsMasked,
                             /*IsStridedOrIndexed*/ true, Operands,
                             /*IsLoad=*/true, &IndexVT);

#ifndef NDEBUG
  // Number of element = RVVBitsPerBlock * LMUL / SEW
  unsigned ContainedTyNumElts = RISCV::RVVBitsPerBlock >> Log2SEW;
  auto DecodedLMUL = RISCVVType::decodeVLMUL(LMUL);
  if (DecodedLMUL.second)
    ContainedTyNumElts /= DecodedLMUL.first;
  else
    ContainedTyNumElts *= DecodedLMUL.first;
  assert(ContainedTyNumElts == IndexVT.getVectorMinNumElements() &&
         "Element count mismatch");
#endif

  RISCVVType::VLMUL IndexLMUL = RISCVTargetLowering::getLMUL(IndexVT);
  unsigned IndexLog2EEW = Log2_32(IndexVT.getScalarSizeInBits());
  if (IndexLog2EEW == 6 && !Subtarget->is64Bit()) {
    report_fatal_error("The V extension does not support EEW=64 for index "
                       "values when XLEN=32");
  }
  const RISCV::VLXSEGPseudo *P = RISCV::getVLXSEGPseudo(
      NF, IsMasked, IsOrdered, IndexLog2EEW, static_cast<unsigned>(LMUL),
      static_cast<unsigned>(IndexLMUL));
  MachineSDNode *Load =
      CurDAG->getMachineNode(P->Pseudo, DL, MVT::Untyped, MVT::Other, Operands);

  if (auto *MemOp = dyn_cast<MemSDNode>(Node))
    CurDAG->setNodeMemRefs(Load, {MemOp->getMemOperand()});

  ReplaceUses(SDValue(Node, 0), SDValue(Load, 0));
  ReplaceUses(SDValue(Node, 1), SDValue(Load, 1));
  CurDAG->RemoveDeadNode(Node);
}

void RISCVDAGToDAGISel::selectVSSEG(SDNode *Node, unsigned NF, bool IsMasked,
                                    bool IsStrided) {
  SDLoc DL(Node);
  MVT VT = Node->getOperand(2)->getSimpleValueType(0);
  unsigned Log2SEW = Node->getConstantOperandVal(Node->getNumOperands() - 1);
  RISCVVType::VLMUL LMUL = RISCVTargetLowering::getLMUL(VT);

  unsigned CurOp = 2;
  SmallVector<SDValue, 8> Operands;

  Operands.push_back(Node->getOperand(CurOp++));

  addVectorLoadStoreOperands(Node, Log2SEW, DL, CurOp, IsMasked, IsStrided,
                             Operands);

  const RISCV::VSSEGPseudo *P = RISCV::getVSSEGPseudo(
      NF, IsMasked, IsStrided, Log2SEW, static_cast<unsigned>(LMUL));
  MachineSDNode *Store =
      CurDAG->getMachineNode(P->Pseudo, DL, Node->getValueType(0), Operands);

  if (auto *MemOp = dyn_cast<MemSDNode>(Node))
    CurDAG->setNodeMemRefs(Store, {MemOp->getMemOperand()});

  ReplaceNode(Node, Store);
}

void RISCVDAGToDAGISel::selectVSXSEG(SDNode *Node, unsigned NF, bool IsMasked,
                                     bool IsOrdered) {
  SDLoc DL(Node);
  MVT VT = Node->getOperand(2)->getSimpleValueType(0);
  unsigned Log2SEW = Node->getConstantOperandVal(Node->getNumOperands() - 1);
  RISCVVType::VLMUL LMUL = RISCVTargetLowering::getLMUL(VT);

  unsigned CurOp = 2;
  SmallVector<SDValue, 8> Operands;

  Operands.push_back(Node->getOperand(CurOp++));

  MVT IndexVT;
  addVectorLoadStoreOperands(Node, Log2SEW, DL, CurOp, IsMasked,
                             /*IsStridedOrIndexed*/ true, Operands,
                             /*IsLoad=*/false, &IndexVT);

#ifndef NDEBUG
  // Number of element = RVVBitsPerBlock * LMUL / SEW
  unsigned ContainedTyNumElts = RISCV::RVVBitsPerBlock >> Log2SEW;
  auto DecodedLMUL = RISCVVType::decodeVLMUL(LMUL);
  if (DecodedLMUL.second)
    ContainedTyNumElts /= DecodedLMUL.first;
  else
    ContainedTyNumElts *= DecodedLMUL.first;
  assert(ContainedTyNumElts == IndexVT.getVectorMinNumElements() &&
         "Element count mismatch");
#endif

  RISCVVType::VLMUL IndexLMUL = RISCVTargetLowering::getLMUL(IndexVT);
  unsigned IndexLog2EEW = Log2_32(IndexVT.getScalarSizeInBits());
  if (IndexLog2EEW == 6 && !Subtarget->is64Bit()) {
    report_fatal_error("The V extension does not support EEW=64 for index "
                       "values when XLEN=32");
  }
  const RISCV::VSXSEGPseudo *P = RISCV::getVSXSEGPseudo(
      NF, IsMasked, IsOrdered, IndexLog2EEW, static_cast<unsigned>(LMUL),
      static_cast<unsigned>(IndexLMUL));
  MachineSDNode *Store =
      CurDAG->getMachineNode(P->Pseudo, DL, Node->getValueType(0), Operands);

  if (auto *MemOp = dyn_cast<MemSDNode>(Node))
    CurDAG->setNodeMemRefs(Store, {MemOp->getMemOperand()});

  ReplaceNode(Node, Store);
}

void RISCVDAGToDAGISel::selectVSETVLI(SDNode *Node) {
  if (!Subtarget->hasVInstructions())
    return;

  assert(Node->getOpcode() == ISD::INTRINSIC_WO_CHAIN && "Unexpected opcode");

  SDLoc DL(Node);
  MVT XLenVT = Subtarget->getXLenVT();

  unsigned IntNo = Node->getConstantOperandVal(0);

  assert((IntNo == Intrinsic::riscv_vsetvli ||
          IntNo == Intrinsic::riscv_vsetvlimax) &&
         "Unexpected vsetvli intrinsic");

  bool VLMax = IntNo == Intrinsic::riscv_vsetvlimax;
  unsigned Offset = (VLMax ? 1 : 2);

  assert(Node->getNumOperands() == Offset + 2 &&
         "Unexpected number of operands");

  unsigned SEW =
      RISCVVType::decodeVSEW(Node->getConstantOperandVal(Offset) & 0x7);
  RISCVVType::VLMUL VLMul = static_cast<RISCVVType::VLMUL>(
      Node->getConstantOperandVal(Offset + 1) & 0x7);

  unsigned VTypeI = RISCVVType::encodeVTYPE(VLMul, SEW, /*TailAgnostic*/ true,
                                            /*MaskAgnostic*/ true);
  SDValue VTypeIOp = CurDAG->getTargetConstant(VTypeI, DL, XLenVT);

  SDValue VLOperand;
  unsigned Opcode = RISCV::PseudoVSETVLI;
  if (auto *C = dyn_cast<ConstantSDNode>(Node->getOperand(1))) {
    if (auto VLEN = Subtarget->getRealVLen())
      if (*VLEN / RISCVVType::getSEWLMULRatio(SEW, VLMul) == C->getZExtValue())
        VLMax = true;
  }
  if (VLMax || isAllOnesConstant(Node->getOperand(1))) {
    VLOperand = CurDAG->getRegister(RISCV::X0, XLenVT);
    Opcode = RISCV::PseudoVSETVLIX0;
  } else {
    VLOperand = Node->getOperand(1);

    if (auto *C = dyn_cast<ConstantSDNode>(VLOperand)) {
      uint64_t AVL = C->getZExtValue();
      if (isUInt<5>(AVL)) {
        SDValue VLImm = CurDAG->getTargetConstant(AVL, DL, XLenVT);
        ReplaceNode(Node, CurDAG->getMachineNode(RISCV::PseudoVSETIVLI, DL,
                                                 XLenVT, VLImm, VTypeIOp));
        return;
      }
    }
  }

  ReplaceNode(Node,
              CurDAG->getMachineNode(Opcode, DL, XLenVT, VLOperand, VTypeIOp));
}

bool RISCVDAGToDAGISel::tryShrinkShlLogicImm(SDNode *Node) {
  MVT VT = Node->getSimpleValueType(0);
  unsigned Opcode = Node->getOpcode();
  assert((Opcode == ISD::AND || Opcode == ISD::OR || Opcode == ISD::XOR) &&
         "Unexpected opcode");
  SDLoc DL(Node);

  // For operations of the form (x << C1) op C2, check if we can use
  // ANDI/ORI/XORI by transforming it into (x op (C2>>C1)) << C1.
  SDValue N0 = Node->getOperand(0);
  SDValue N1 = Node->getOperand(1);

  ConstantSDNode *Cst = dyn_cast<ConstantSDNode>(N1);
  if (!Cst)
    return false;

  int64_t Val = Cst->getSExtValue();

  // Check if immediate can already use ANDI/ORI/XORI.
  if (isInt<12>(Val))
    return false;

  SDValue Shift = N0;

  // If Val is simm32 and we have a sext_inreg from i32, then the binop
  // produces at least 33 sign bits. We can peek through the sext_inreg and use
  // a SLLIW at the end.
  bool SignExt = false;
  if (isInt<32>(Val) && N0.getOpcode() == ISD::SIGN_EXTEND_INREG &&
      N0.hasOneUse() && cast<VTSDNode>(N0.getOperand(1))->getVT() == MVT::i32) {
    SignExt = true;
    Shift = N0.getOperand(0);
  }

  if (Shift.getOpcode() != ISD::SHL || !Shift.hasOneUse())
    return false;

  ConstantSDNode *ShlCst = dyn_cast<ConstantSDNode>(Shift.getOperand(1));
  if (!ShlCst)
    return false;

  uint64_t ShAmt = ShlCst->getZExtValue();

  // Make sure that we don't change the operation by removing bits.
  // This only matters for OR and XOR, AND is unaffected.
  uint64_t RemovedBitsMask = maskTrailingOnes<uint64_t>(ShAmt);
  if (Opcode != ISD::AND && (Val & RemovedBitsMask) != 0)
    return false;

  int64_t ShiftedVal = Val >> ShAmt;
  if (!isInt<12>(ShiftedVal))
    return false;

  // If we peeked through a sext_inreg, make sure the shift is valid for SLLIW.
  if (SignExt && ShAmt >= 32)
    return false;

  // Ok, we can reorder to get a smaller immediate.
  unsigned BinOpc;
  switch (Opcode) {
  default: llvm_unreachable("Unexpected opcode");
  case ISD::AND: BinOpc = RISCV::ANDI; break;
  case ISD::OR:  BinOpc = RISCV::ORI;  break;
  case ISD::XOR: BinOpc = RISCV::XORI; break;
  }

  unsigned ShOpc = SignExt ? RISCV::SLLIW : RISCV::SLLI;

  SDNode *BinOp = CurDAG->getMachineNode(
      BinOpc, DL, VT, Shift.getOperand(0),
      CurDAG->getSignedTargetConstant(ShiftedVal, DL, VT));
  SDNode *SLLI =
      CurDAG->getMachineNode(ShOpc, DL, VT, SDValue(BinOp, 0),
                             CurDAG->getTargetConstant(ShAmt, DL, VT));
  ReplaceNode(Node, SLLI);
  return true;
}

bool RISCVDAGToDAGISel::trySignedBitfieldExtract(SDNode *Node) {
  unsigned Opc;

  if (Subtarget->hasVendorXTHeadBb())
    Opc = RISCV::TH_EXT;
  else if (Subtarget->hasVendorXAndesPerf())
    Opc = RISCV::NDS_BFOS;
  else if (Subtarget->hasVendorXqcibm())
    Opc = RISCV::QC_EXT;
  else
    // Only supported with XTHeadBb/XAndesPerf/Xqcibm at the moment.
    return false;

  auto *N1C = dyn_cast<ConstantSDNode>(Node->getOperand(1));
  if (!N1C)
    return false;

  SDValue N0 = Node->getOperand(0);
  if (!N0.hasOneUse())
    return false;

  auto BitfieldExtract = [&](SDValue N0, unsigned Msb, unsigned Lsb,
                             const SDLoc &DL, MVT VT) {
    if (Opc == RISCV::QC_EXT) {
      // QC.EXT X, width, shamt
      // shamt is the same as Lsb
      // width is the number of bits to extract from the Lsb
      Msb = Msb - Lsb + 1;
    }
    return CurDAG->getMachineNode(Opc, DL, VT, N0.getOperand(0),
                                  CurDAG->getTargetConstant(Msb, DL, VT),
                                  CurDAG->getTargetConstant(Lsb, DL, VT));
  };

  SDLoc DL(Node);
  MVT VT = Node->getSimpleValueType(0);
  const unsigned RightShAmt = N1C->getZExtValue();

  // Transform (sra (shl X, C1) C2) with C1 < C2
  //        -> (SignedBitfieldExtract X, msb, lsb)
  if (N0.getOpcode() == ISD::SHL) {
    auto *N01C = dyn_cast<ConstantSDNode>(N0->getOperand(1));
    if (!N01C)
      return false;

    const unsigned LeftShAmt = N01C->getZExtValue();
    // Make sure that this is a bitfield extraction (i.e., the shift-right
    // amount can not be less than the left-shift).
    if (LeftShAmt > RightShAmt)
      return false;

    const unsigned MsbPlusOne = VT.getSizeInBits() - LeftShAmt;
    const unsigned Msb = MsbPlusOne - 1;
    const unsigned Lsb = RightShAmt - LeftShAmt;

    SDNode *Sbe = BitfieldExtract(N0, Msb, Lsb, DL, VT);
    ReplaceNode(Node, Sbe);
    return true;
  }

  // Transform (sra (sext_inreg X, _), C) ->
  //           (SignedBitfieldExtract X, msb, lsb)
  if (N0.getOpcode() == ISD::SIGN_EXTEND_INREG) {
    unsigned ExtSize =
        cast<VTSDNode>(N0.getOperand(1))->getVT().getSizeInBits();

    // ExtSize of 32 should use sraiw via tablegen pattern.
    if (ExtSize == 32)
      return false;

    const unsigned Msb = ExtSize - 1;
    // If the shift-right amount is greater than Msb, it means that extracts
    // the X[Msb] bit and sign-extend it.
    const unsigned Lsb = RightShAmt > Msb ? Msb : RightShAmt;

    SDNode *Sbe = BitfieldExtract(N0, Msb, Lsb, DL, VT);
    ReplaceNode(Node, Sbe);
    return true;
  }

  return false;
}

bool RISCVDAGToDAGISel::trySignedBitfieldInsertInSign(SDNode *Node) {
  // Only supported with XAndesPerf at the moment.
  if (!Subtarget->hasVendorXAndesPerf())
<<<<<<< HEAD
    return false;

  auto *N1C = dyn_cast<ConstantSDNode>(Node->getOperand(1));
  if (!N1C)
    return false;

  SDValue N0 = Node->getOperand(0);
  if (!N0.hasOneUse())
    return false;

=======
    return false;

  auto *N1C = dyn_cast<ConstantSDNode>(Node->getOperand(1));
  if (!N1C)
    return false;

  SDValue N0 = Node->getOperand(0);
  if (!N0.hasOneUse())
    return false;

>>>>>>> 5ee67ebe
  auto BitfieldInsert = [&](SDValue N0, unsigned Msb, unsigned Lsb,
                            const SDLoc &DL, MVT VT) {
    unsigned Opc = RISCV::NDS_BFOS;
    // If the Lsb is equal to the Msb, then the Lsb should be 0.
    if (Lsb == Msb)
      Lsb = 0;
    return CurDAG->getMachineNode(Opc, DL, VT, N0.getOperand(0),
                                  CurDAG->getTargetConstant(Lsb, DL, VT),
                                  CurDAG->getTargetConstant(Msb, DL, VT));
  };

  SDLoc DL(Node);
  MVT VT = Node->getSimpleValueType(0);
  const unsigned RightShAmt = N1C->getZExtValue();

  // Transform (sra (shl X, C1) C2) with C1 > C2
  //        -> (NDS.BFOS X, lsb, msb)
  if (N0.getOpcode() == ISD::SHL) {
    auto *N01C = dyn_cast<ConstantSDNode>(N0->getOperand(1));
    if (!N01C)
      return false;

    const unsigned LeftShAmt = N01C->getZExtValue();
    // Make sure that this is a bitfield insertion (i.e., the shift-right
    // amount should be less than the left-shift).
    if (LeftShAmt <= RightShAmt)
      return false;

    const unsigned MsbPlusOne = VT.getSizeInBits() - RightShAmt;
    const unsigned Msb = MsbPlusOne - 1;
    const unsigned Lsb = LeftShAmt - RightShAmt;

    SDNode *Sbi = BitfieldInsert(N0, Msb, Lsb, DL, VT);
    ReplaceNode(Node, Sbi);
    return true;
  }

  return false;
}

bool RISCVDAGToDAGISel::tryUnsignedBitfieldExtract(SDNode *Node,
                                                   const SDLoc &DL, MVT VT,
                                                   SDValue X, unsigned Msb,
                                                   unsigned Lsb) {
  unsigned Opc;

  if (Subtarget->hasVendorXTHeadBb()) {
    Opc = RISCV::TH_EXTU;
  } else if (Subtarget->hasVendorXAndesPerf()) {
    Opc = RISCV::NDS_BFOZ;
  } else if (Subtarget->hasVendorXqcibm()) {
    Opc = RISCV::QC_EXTU;
    // QC.EXTU X, width, shamt
    // shamt is the same as Lsb
    // width is the number of bits to extract from the Lsb
    Msb = Msb - Lsb + 1;
  } else {
    // Only supported with XTHeadBb/XAndesPerf/Xqcibm at the moment.
    return false;
  }

  SDNode *Ube = CurDAG->getMachineNode(Opc, DL, VT, X,
                                       CurDAG->getTargetConstant(Msb, DL, VT),
                                       CurDAG->getTargetConstant(Lsb, DL, VT));
  ReplaceNode(Node, Ube);
  return true;
}

bool RISCVDAGToDAGISel::tryUnsignedBitfieldInsertInZero(SDNode *Node,
                                                        const SDLoc &DL, MVT VT,
                                                        SDValue X, unsigned Msb,
                                                        unsigned Lsb) {
  // Only supported with XAndesPerf at the moment.
  if (!Subtarget->hasVendorXAndesPerf())
    return false;

  unsigned Opc = RISCV::NDS_BFOZ;

  // If the Lsb is equal to the Msb, then the Lsb should be 0.
  if (Lsb == Msb)
    Lsb = 0;
  SDNode *Ubi = CurDAG->getMachineNode(Opc, DL, VT, X,
                                       CurDAG->getTargetConstant(Lsb, DL, VT),
                                       CurDAG->getTargetConstant(Msb, DL, VT));
  ReplaceNode(Node, Ubi);
  return true;
}

bool RISCVDAGToDAGISel::tryIndexedLoad(SDNode *Node) {
  // Target does not support indexed loads.
  if (!Subtarget->hasVendorXTHeadMemIdx())
    return false;

  LoadSDNode *Ld = cast<LoadSDNode>(Node);
  ISD::MemIndexedMode AM = Ld->getAddressingMode();
  if (AM == ISD::UNINDEXED)
    return false;

  const ConstantSDNode *C = dyn_cast<ConstantSDNode>(Ld->getOffset());
  if (!C)
    return false;

  EVT LoadVT = Ld->getMemoryVT();
  assert((AM == ISD::PRE_INC || AM == ISD::POST_INC) &&
         "Unexpected addressing mode");
  bool IsPre = AM == ISD::PRE_INC;
  bool IsPost = AM == ISD::POST_INC;
  int64_t Offset = C->getSExtValue();

  // The constants that can be encoded in the THeadMemIdx instructions
  // are of the form (sign_extend(imm5) << imm2).
  unsigned Shift;
  for (Shift = 0; Shift < 4; Shift++)
    if (isInt<5>(Offset >> Shift) && ((Offset % (1LL << Shift)) == 0))
      break;

  // Constant cannot be encoded.
  if (Shift == 4)
    return false;

  bool IsZExt = (Ld->getExtensionType() == ISD::ZEXTLOAD);
  unsigned Opcode;
  if (LoadVT == MVT::i8 && IsPre)
    Opcode = IsZExt ? RISCV::TH_LBUIB : RISCV::TH_LBIB;
  else if (LoadVT == MVT::i8 && IsPost)
    Opcode = IsZExt ? RISCV::TH_LBUIA : RISCV::TH_LBIA;
  else if (LoadVT == MVT::i16 && IsPre)
    Opcode = IsZExt ? RISCV::TH_LHUIB : RISCV::TH_LHIB;
  else if (LoadVT == MVT::i16 && IsPost)
    Opcode = IsZExt ? RISCV::TH_LHUIA : RISCV::TH_LHIA;
  else if (LoadVT == MVT::i32 && IsPre)
    Opcode = IsZExt ? RISCV::TH_LWUIB : RISCV::TH_LWIB;
  else if (LoadVT == MVT::i32 && IsPost)
    Opcode = IsZExt ? RISCV::TH_LWUIA : RISCV::TH_LWIA;
  else if (LoadVT == MVT::i64 && IsPre)
    Opcode = RISCV::TH_LDIB;
  else if (LoadVT == MVT::i64 && IsPost)
    Opcode = RISCV::TH_LDIA;
  else
    return false;

  EVT Ty = Ld->getOffset().getValueType();
  SDValue Ops[] = {
      Ld->getBasePtr(),
      CurDAG->getSignedTargetConstant(Offset >> Shift, SDLoc(Node), Ty),
      CurDAG->getTargetConstant(Shift, SDLoc(Node), Ty), Ld->getChain()};
  SDNode *New = CurDAG->getMachineNode(Opcode, SDLoc(Node), Ld->getValueType(0),
                                       Ld->getValueType(1), MVT::Other, Ops);

  MachineMemOperand *MemOp = cast<MemSDNode>(Node)->getMemOperand();
  CurDAG->setNodeMemRefs(cast<MachineSDNode>(New), {MemOp});

  ReplaceNode(Node, New);

  return true;
}

void RISCVDAGToDAGISel::selectSF_VC_X_SE(SDNode *Node) {
  if (!Subtarget->hasVInstructions())
    return;

  assert(Node->getOpcode() == ISD::INTRINSIC_VOID && "Unexpected opcode");

  SDLoc DL(Node);
  unsigned IntNo = Node->getConstantOperandVal(1);

  assert((IntNo == Intrinsic::riscv_sf_vc_x_se ||
          IntNo == Intrinsic::riscv_sf_vc_i_se) &&
         "Unexpected vsetvli intrinsic");

  // imm, imm, imm, simm5/scalar, sew, log2lmul, vl
  unsigned Log2SEW = Log2_32(Node->getConstantOperandVal(6));
  SDValue SEWOp =
      CurDAG->getTargetConstant(Log2SEW, DL, Subtarget->getXLenVT());
  SmallVector<SDValue, 8> Operands = {Node->getOperand(2), Node->getOperand(3),
                                      Node->getOperand(4), Node->getOperand(5),
                                      Node->getOperand(8), SEWOp,
                                      Node->getOperand(0)};

  unsigned Opcode;
  auto *LMulSDNode = cast<ConstantSDNode>(Node->getOperand(7));
  switch (LMulSDNode->getSExtValue()) {
  case 5:
    Opcode = IntNo == Intrinsic::riscv_sf_vc_x_se ? RISCV::PseudoSF_VC_X_SE_MF8
                                                  : RISCV::PseudoSF_VC_I_SE_MF8;
    break;
  case 6:
    Opcode = IntNo == Intrinsic::riscv_sf_vc_x_se ? RISCV::PseudoSF_VC_X_SE_MF4
                                                  : RISCV::PseudoSF_VC_I_SE_MF4;
    break;
  case 7:
    Opcode = IntNo == Intrinsic::riscv_sf_vc_x_se ? RISCV::PseudoSF_VC_X_SE_MF2
                                                  : RISCV::PseudoSF_VC_I_SE_MF2;
    break;
  case 0:
    Opcode = IntNo == Intrinsic::riscv_sf_vc_x_se ? RISCV::PseudoSF_VC_X_SE_M1
                                                  : RISCV::PseudoSF_VC_I_SE_M1;
    break;
  case 1:
    Opcode = IntNo == Intrinsic::riscv_sf_vc_x_se ? RISCV::PseudoSF_VC_X_SE_M2
                                                  : RISCV::PseudoSF_VC_I_SE_M2;
    break;
  case 2:
    Opcode = IntNo == Intrinsic::riscv_sf_vc_x_se ? RISCV::PseudoSF_VC_X_SE_M4
                                                  : RISCV::PseudoSF_VC_I_SE_M4;
    break;
  case 3:
    Opcode = IntNo == Intrinsic::riscv_sf_vc_x_se ? RISCV::PseudoSF_VC_X_SE_M8
                                                  : RISCV::PseudoSF_VC_I_SE_M8;
    break;
  }

  ReplaceNode(Node, CurDAG->getMachineNode(
                        Opcode, DL, Node->getSimpleValueType(0), Operands));
}

static unsigned getSegInstNF(unsigned Intrinsic) {
#define INST_NF_CASE(NAME, NF)                                                 \
  case Intrinsic::riscv_##NAME##NF:                                            \
    return NF;
#define INST_NF_CASE_MASK(NAME, NF)                                            \
  case Intrinsic::riscv_##NAME##NF##_mask:                                     \
    return NF;
#define INST_NF_CASE_FF(NAME, NF)                                              \
  case Intrinsic::riscv_##NAME##NF##ff:                                        \
    return NF;
#define INST_NF_CASE_FF_MASK(NAME, NF)                                         \
  case Intrinsic::riscv_##NAME##NF##ff_mask:                                   \
    return NF;
#define INST_ALL_NF_CASE_BASE(MACRO_NAME, NAME)                                \
  MACRO_NAME(NAME, 2)                                                          \
  MACRO_NAME(NAME, 3)                                                          \
  MACRO_NAME(NAME, 4)                                                          \
  MACRO_NAME(NAME, 5)                                                          \
  MACRO_NAME(NAME, 6)                                                          \
  MACRO_NAME(NAME, 7)                                                          \
  MACRO_NAME(NAME, 8)
#define INST_ALL_NF_CASE(NAME)                                                 \
  INST_ALL_NF_CASE_BASE(INST_NF_CASE, NAME)                                    \
  INST_ALL_NF_CASE_BASE(INST_NF_CASE_MASK, NAME)
#define INST_ALL_NF_CASE_WITH_FF(NAME)                                         \
  INST_ALL_NF_CASE(NAME)                                                       \
  INST_ALL_NF_CASE_BASE(INST_NF_CASE_FF, NAME)                                 \
  INST_ALL_NF_CASE_BASE(INST_NF_CASE_FF_MASK, NAME)
  switch (Intrinsic) {
  default:
    llvm_unreachable("Unexpected segment load/store intrinsic");
    INST_ALL_NF_CASE_WITH_FF(vlseg)
    INST_ALL_NF_CASE(vlsseg)
    INST_ALL_NF_CASE(vloxseg)
    INST_ALL_NF_CASE(vluxseg)
    INST_ALL_NF_CASE(vsseg)
    INST_ALL_NF_CASE(vssseg)
    INST_ALL_NF_CASE(vsoxseg)
    INST_ALL_NF_CASE(vsuxseg)
  }
}

void RISCVDAGToDAGISel::Select(SDNode *Node) {
  // If we have a custom node, we have already selected.
  if (Node->isMachineOpcode()) {
    LLVM_DEBUG(dbgs() << "== "; Node->dump(CurDAG); dbgs() << "\n");
    Node->setNodeId(-1);
    return;
  }

  // Instruction Selection not handled by the auto-generated tablegen selection
  // should be handled here.
  unsigned Opcode = Node->getOpcode();
  MVT XLenVT = Subtarget->getXLenVT();
  SDLoc DL(Node);
  MVT VT = Node->getSimpleValueType(0);

  bool HasBitTest = Subtarget->hasStdExtZbs() || Subtarget->hasVendorXTHeadBs();

  switch (Opcode) {
  case ISD::Constant: {
    assert((VT == Subtarget->getXLenVT() || VT == MVT::i32) && "Unexpected VT");
    auto *ConstNode = cast<ConstantSDNode>(Node);
    if (ConstNode->isZero()) {
      SDValue New =
          CurDAG->getCopyFromReg(CurDAG->getEntryNode(), DL, RISCV::X0, VT);
      ReplaceNode(Node, New.getNode());
      return;
    }
    int64_t Imm = ConstNode->getSExtValue();
    // If only the lower 8 bits are used, try to convert this to a simm6 by
    // sign-extending bit 7. This is neutral without the C extension, and
    // allows C.LI to be used if C is present.
    if (isUInt<8>(Imm) && isInt<6>(SignExtend64<8>(Imm)) && hasAllBUsers(Node))
      Imm = SignExtend64<8>(Imm);
    // If the upper XLen-16 bits are not used, try to convert this to a simm12
    // by sign extending bit 15.
    if (isUInt<16>(Imm) && isInt<12>(SignExtend64<16>(Imm)) &&
        hasAllHUsers(Node))
      Imm = SignExtend64<16>(Imm);
    // If the upper 32-bits are not used try to convert this into a simm32 by
    // sign extending bit 32.
    if (!isInt<32>(Imm) && isUInt<32>(Imm) && hasAllWUsers(Node))
      Imm = SignExtend64<32>(Imm);

    ReplaceNode(Node, selectImm(CurDAG, DL, VT, Imm, *Subtarget).getNode());
    return;
  }
  case ISD::ConstantFP: {
    const APFloat &APF = cast<ConstantFPSDNode>(Node)->getValueAPF();

    bool Is64Bit = Subtarget->is64Bit();
    bool HasZdinx = Subtarget->hasStdExtZdinx();

    bool NegZeroF64 = APF.isNegZero() && VT == MVT::f64;
    SDValue Imm;
    // For +0.0 or f64 -0.0 we need to start from X0. For all others, we will
    // create an integer immediate.
    if (APF.isPosZero() || NegZeroF64) {
      if (VT == MVT::f64 && HasZdinx && !Is64Bit)
        Imm = CurDAG->getRegister(RISCV::X0_Pair, MVT::f64);
      else
        Imm = CurDAG->getRegister(RISCV::X0, XLenVT);
    } else {
      Imm = selectImm(CurDAG, DL, XLenVT, APF.bitcastToAPInt().getSExtValue(),
                      *Subtarget);
    }

    unsigned Opc;
    switch (VT.SimpleTy) {
    default:
      llvm_unreachable("Unexpected size");
    case MVT::bf16:
      assert(Subtarget->hasStdExtZfbfmin());
      Opc = RISCV::FMV_H_X;
      break;
    case MVT::f16:
      Opc = Subtarget->hasStdExtZhinxmin() ? RISCV::COPY : RISCV::FMV_H_X;
      break;
    case MVT::f32:
      Opc = Subtarget->hasStdExtZfinx() ? RISCV::COPY : RISCV::FMV_W_X;
      break;
    case MVT::f64:
      // For RV32, we can't move from a GPR, we need to convert instead. This
      // should only happen for +0.0 and -0.0.
      assert((Subtarget->is64Bit() || APF.isZero()) && "Unexpected constant");
      if (HasZdinx)
        Opc = RISCV::COPY;
      else
        Opc = Is64Bit ? RISCV::FMV_D_X : RISCV::FCVT_D_W;
      break;
    }

    SDNode *Res;
    if (VT.SimpleTy == MVT::f16 && Opc == RISCV::COPY) {
      Res =
          CurDAG->getTargetExtractSubreg(RISCV::sub_16, DL, VT, Imm).getNode();
    } else if (VT.SimpleTy == MVT::f32 && Opc == RISCV::COPY) {
      Res =
          CurDAG->getTargetExtractSubreg(RISCV::sub_32, DL, VT, Imm).getNode();
    } else if (Opc == RISCV::FCVT_D_W_IN32X || Opc == RISCV::FCVT_D_W)
      Res = CurDAG->getMachineNode(
          Opc, DL, VT, Imm,
          CurDAG->getTargetConstant(RISCVFPRndMode::RNE, DL, XLenVT));
    else
      Res = CurDAG->getMachineNode(Opc, DL, VT, Imm);

    // For f64 -0.0, we need to insert a fneg.d idiom.
    if (NegZeroF64) {
      Opc = RISCV::FSGNJN_D;
      if (HasZdinx)
        Opc = Is64Bit ? RISCV::FSGNJN_D_INX : RISCV::FSGNJN_D_IN32X;
      Res =
          CurDAG->getMachineNode(Opc, DL, VT, SDValue(Res, 0), SDValue(Res, 0));
    }

    ReplaceNode(Node, Res);
    return;
  }
  case RISCVISD::BuildGPRPair:
  case RISCVISD::BuildPairF64: {
    if (Opcode == RISCVISD::BuildPairF64 && !Subtarget->hasStdExtZdinx())
      break;

    assert((!Subtarget->is64Bit() || Opcode == RISCVISD::BuildGPRPair) &&
           "BuildPairF64 only handled here on rv32i_zdinx");

    SDValue Ops[] = {
        CurDAG->getTargetConstant(RISCV::GPRPairRegClassID, DL, MVT::i32),
        Node->getOperand(0),
        CurDAG->getTargetConstant(RISCV::sub_gpr_even, DL, MVT::i32),
        Node->getOperand(1),
        CurDAG->getTargetConstant(RISCV::sub_gpr_odd, DL, MVT::i32)};

    SDNode *N = CurDAG->getMachineNode(TargetOpcode::REG_SEQUENCE, DL, VT, Ops);
    ReplaceNode(Node, N);
    return;
  }
  case RISCVISD::SplitGPRPair:
  case RISCVISD::SplitF64: {
    if (Subtarget->hasStdExtZdinx() || Opcode != RISCVISD::SplitF64) {
      assert((!Subtarget->is64Bit() || Opcode == RISCVISD::SplitGPRPair) &&
             "SplitF64 only handled here on rv32i_zdinx");

      if (!SDValue(Node, 0).use_empty()) {
        SDValue Lo = CurDAG->getTargetExtractSubreg(RISCV::sub_gpr_even, DL,
                                                    Node->getValueType(0),
                                                    Node->getOperand(0));
        ReplaceUses(SDValue(Node, 0), Lo);
      }

      if (!SDValue(Node, 1).use_empty()) {
        SDValue Hi = CurDAG->getTargetExtractSubreg(
            RISCV::sub_gpr_odd, DL, Node->getValueType(1), Node->getOperand(0));
        ReplaceUses(SDValue(Node, 1), Hi);
      }

      CurDAG->RemoveDeadNode(Node);
      return;
    }

    assert(Opcode != RISCVISD::SplitGPRPair &&
           "SplitGPRPair should already be handled");

    if (!Subtarget->hasStdExtZfa())
      break;
    assert(Subtarget->hasStdExtD() && !Subtarget->is64Bit() &&
           "Unexpected subtarget");

    // With Zfa, lower to fmv.x.w and fmvh.x.d.
    if (!SDValue(Node, 0).use_empty()) {
      SDNode *Lo = CurDAG->getMachineNode(RISCV::FMV_X_W_FPR64, DL, VT,
                                          Node->getOperand(0));
      ReplaceUses(SDValue(Node, 0), SDValue(Lo, 0));
    }
    if (!SDValue(Node, 1).use_empty()) {
      SDNode *Hi = CurDAG->getMachineNode(RISCV::FMVH_X_D, DL, VT,
                                          Node->getOperand(0));
      ReplaceUses(SDValue(Node, 1), SDValue(Hi, 0));
    }

    CurDAG->RemoveDeadNode(Node);
    return;
  }
  case ISD::SHL: {
    auto *N1C = dyn_cast<ConstantSDNode>(Node->getOperand(1));
    if (!N1C)
      break;
    SDValue N0 = Node->getOperand(0);
    if (N0.getOpcode() != ISD::AND || !N0.hasOneUse() ||
        !isa<ConstantSDNode>(N0.getOperand(1)))
      break;
    unsigned ShAmt = N1C->getZExtValue();
    uint64_t Mask = N0.getConstantOperandVal(1);

    if (isShiftedMask_64(Mask)) {
      unsigned XLen = Subtarget->getXLen();
      unsigned LeadingZeros = XLen - llvm::bit_width(Mask);
      unsigned TrailingZeros = llvm::countr_zero(Mask);
      if (ShAmt <= 32 && TrailingZeros > 0 && LeadingZeros == 32) {
        // Optimize (shl (and X, C2), C) -> (slli (srliw X, C3), C3+C)
        // where C2 has 32 leading zeros and C3 trailing zeros.
        SDNode *SRLIW = CurDAG->getMachineNode(
            RISCV::SRLIW, DL, VT, N0->getOperand(0),
            CurDAG->getTargetConstant(TrailingZeros, DL, VT));
        SDNode *SLLI = CurDAG->getMachineNode(
            RISCV::SLLI, DL, VT, SDValue(SRLIW, 0),
            CurDAG->getTargetConstant(TrailingZeros + ShAmt, DL, VT));
        ReplaceNode(Node, SLLI);
        return;
      }
      if (TrailingZeros == 0 && LeadingZeros > ShAmt &&
          XLen - LeadingZeros > 11 && LeadingZeros != 32) {
        // Optimize (shl (and X, C2), C) -> (srli (slli X, C4), C4-C)
        // where C2 has C4 leading zeros and no trailing zeros.
        // This is profitable if the "and" was to be lowered to
        // (srli (slli X, C4), C4) and not (andi X, C2).
        // For "LeadingZeros == 32":
        // - with Zba it's just (slli.uw X, C)
        // - without Zba a tablegen pattern applies the very same
        //   transform as we would have done here
        SDNode *SLLI = CurDAG->getMachineNode(
            RISCV::SLLI, DL, VT, N0->getOperand(0),
            CurDAG->getTargetConstant(LeadingZeros, DL, VT));
        SDNode *SRLI = CurDAG->getMachineNode(
            RISCV::SRLI, DL, VT, SDValue(SLLI, 0),
            CurDAG->getTargetConstant(LeadingZeros - ShAmt, DL, VT));
        ReplaceNode(Node, SRLI);
        return;
      }
    }
    break;
  }
  case ISD::SRL: {
    auto *N1C = dyn_cast<ConstantSDNode>(Node->getOperand(1));
    if (!N1C)
      break;
    SDValue N0 = Node->getOperand(0);
    if (N0.getOpcode() != ISD::AND || !isa<ConstantSDNode>(N0.getOperand(1)))
      break;
    unsigned ShAmt = N1C->getZExtValue();
    uint64_t Mask = N0.getConstantOperandVal(1);

    // Optimize (srl (and X, C2), C) -> (slli (srliw X, C3), C3-C) where C2 has
    // 32 leading zeros and C3 trailing zeros.
    if (isShiftedMask_64(Mask) && N0.hasOneUse()) {
      unsigned XLen = Subtarget->getXLen();
      unsigned LeadingZeros = XLen - llvm::bit_width(Mask);
      unsigned TrailingZeros = llvm::countr_zero(Mask);
      if (LeadingZeros == 32 && TrailingZeros > ShAmt) {
        SDNode *SRLIW = CurDAG->getMachineNode(
            RISCV::SRLIW, DL, VT, N0->getOperand(0),
            CurDAG->getTargetConstant(TrailingZeros, DL, VT));
        SDNode *SLLI = CurDAG->getMachineNode(
            RISCV::SLLI, DL, VT, SDValue(SRLIW, 0),
            CurDAG->getTargetConstant(TrailingZeros - ShAmt, DL, VT));
        ReplaceNode(Node, SLLI);
        return;
      }
    }

    // Optimize (srl (and X, C2), C) ->
    //          (srli (slli X, (XLen-C3), (XLen-C3) + C)
    // Where C2 is a mask with C3 trailing ones.
    // Taking into account that the C2 may have had lower bits unset by
    // SimplifyDemandedBits. This avoids materializing the C2 immediate.
    // This pattern occurs when type legalizing right shifts for types with
    // less than XLen bits.
    Mask |= maskTrailingOnes<uint64_t>(ShAmt);
    if (!isMask_64(Mask))
      break;
    unsigned TrailingOnes = llvm::countr_one(Mask);
    if (ShAmt >= TrailingOnes)
      break;
    // If the mask has 32 trailing ones, use SRLI on RV32 or SRLIW on RV64.
    if (TrailingOnes == 32) {
      SDNode *SRLI = CurDAG->getMachineNode(
          Subtarget->is64Bit() ? RISCV::SRLIW : RISCV::SRLI, DL, VT,
          N0->getOperand(0), CurDAG->getTargetConstant(ShAmt, DL, VT));
      ReplaceNode(Node, SRLI);
      return;
    }

    // Only do the remaining transforms if the AND has one use.
    if (!N0.hasOneUse())
      break;

    // If C2 is (1 << ShAmt) use bexti or th.tst if possible.
    if (HasBitTest && ShAmt + 1 == TrailingOnes) {
      SDNode *BEXTI = CurDAG->getMachineNode(
          Subtarget->hasStdExtZbs() ? RISCV::BEXTI : RISCV::TH_TST, DL, VT,
          N0->getOperand(0), CurDAG->getTargetConstant(ShAmt, DL, VT));
      ReplaceNode(Node, BEXTI);
      return;
    }

    const unsigned Msb = TrailingOnes - 1;
    const unsigned Lsb = ShAmt;
    if (tryUnsignedBitfieldExtract(Node, DL, VT, N0->getOperand(0), Msb, Lsb))
      return;

    unsigned LShAmt = Subtarget->getXLen() - TrailingOnes;
    SDNode *SLLI =
        CurDAG->getMachineNode(RISCV::SLLI, DL, VT, N0->getOperand(0),
                               CurDAG->getTargetConstant(LShAmt, DL, VT));
    SDNode *SRLI = CurDAG->getMachineNode(
        RISCV::SRLI, DL, VT, SDValue(SLLI, 0),
        CurDAG->getTargetConstant(LShAmt + ShAmt, DL, VT));
    ReplaceNode(Node, SRLI);
    return;
  }
  case ISD::SRA: {
    if (trySignedBitfieldExtract(Node))
      return;

    if (trySignedBitfieldInsertInSign(Node))
      return;

    // Optimize (sra (sext_inreg X, i16), C) ->
    //          (srai (slli X, (XLen-16), (XLen-16) + C)
    // And      (sra (sext_inreg X, i8), C) ->
    //          (srai (slli X, (XLen-8), (XLen-8) + C)
    // This can occur when Zbb is enabled, which makes sext_inreg i16/i8 legal.
    // This transform matches the code we get without Zbb. The shifts are more
    // compressible, and this can help expose CSE opportunities in the sdiv by
    // constant optimization.
    auto *N1C = dyn_cast<ConstantSDNode>(Node->getOperand(1));
    if (!N1C)
      break;
    SDValue N0 = Node->getOperand(0);
    if (N0.getOpcode() != ISD::SIGN_EXTEND_INREG || !N0.hasOneUse())
      break;
    unsigned ShAmt = N1C->getZExtValue();
    unsigned ExtSize =
        cast<VTSDNode>(N0.getOperand(1))->getVT().getSizeInBits();
    // ExtSize of 32 should use sraiw via tablegen pattern.
    if (ExtSize >= 32 || ShAmt >= ExtSize)
      break;
    unsigned LShAmt = Subtarget->getXLen() - ExtSize;
    SDNode *SLLI =
        CurDAG->getMachineNode(RISCV::SLLI, DL, VT, N0->getOperand(0),
                               CurDAG->getTargetConstant(LShAmt, DL, VT));
    SDNode *SRAI = CurDAG->getMachineNode(
        RISCV::SRAI, DL, VT, SDValue(SLLI, 0),
        CurDAG->getTargetConstant(LShAmt + ShAmt, DL, VT));
    ReplaceNode(Node, SRAI);
    return;
  }
  case ISD::OR:
  case ISD::XOR:
    if (tryShrinkShlLogicImm(Node))
      return;

    break;
  case ISD::AND: {
    auto *N1C = dyn_cast<ConstantSDNode>(Node->getOperand(1));
    if (!N1C)
      break;

    SDValue N0 = Node->getOperand(0);

    bool LeftShift = N0.getOpcode() == ISD::SHL;
    if (LeftShift || N0.getOpcode() == ISD::SRL) {
      auto *C = dyn_cast<ConstantSDNode>(N0.getOperand(1));
      if (!C)
        break;
      unsigned C2 = C->getZExtValue();
      unsigned XLen = Subtarget->getXLen();
      assert((C2 > 0 && C2 < XLen) && "Unexpected shift amount!");

      // Keep track of whether this is a c.andi. If we can't use c.andi, the
      // shift pair might offer more compression opportunities.
      // TODO: We could check for C extension here, but we don't have many lit
      // tests with the C extension enabled so not checking gets better
      // coverage.
      // TODO: What if ANDI faster than shift?
      bool IsCANDI = isInt<6>(N1C->getSExtValue());

      uint64_t C1 = N1C->getZExtValue();

      // Clear irrelevant bits in the mask.
      if (LeftShift)
        C1 &= maskTrailingZeros<uint64_t>(C2);
      else
        C1 &= maskTrailingOnes<uint64_t>(XLen - C2);

      // Some transforms should only be done if the shift has a single use or
      // the AND would become (srli (slli X, 32), 32)
      bool OneUseOrZExtW = N0.hasOneUse() || C1 == UINT64_C(0xFFFFFFFF);

      SDValue X = N0.getOperand(0);

      // Turn (and (srl x, c2) c1) -> (srli (slli x, c3-c2), c3) if c1 is a mask
      // with c3 leading zeros.
      if (!LeftShift && isMask_64(C1)) {
        unsigned Leading = XLen - llvm::bit_width(C1);
        if (C2 < Leading) {
          // If the number of leading zeros is C2+32 this can be SRLIW.
          if (C2 + 32 == Leading) {
            SDNode *SRLIW = CurDAG->getMachineNode(
                RISCV::SRLIW, DL, VT, X, CurDAG->getTargetConstant(C2, DL, VT));
            ReplaceNode(Node, SRLIW);
            return;
          }

          // (and (srl (sexti32 Y), c2), c1) -> (srliw (sraiw Y, 31), c3 - 32)
          // if c1 is a mask with c3 leading zeros and c2 >= 32 and c3-c2==1.
          //
          // This pattern occurs when (i32 (srl (sra 31), c3 - 32)) is type
          // legalized and goes through DAG combine.
          if (C2 >= 32 && (Leading - C2) == 1 && N0.hasOneUse() &&
              X.getOpcode() == ISD::SIGN_EXTEND_INREG &&
              cast<VTSDNode>(X.getOperand(1))->getVT() == MVT::i32) {
            SDNode *SRAIW =
                CurDAG->getMachineNode(RISCV::SRAIW, DL, VT, X.getOperand(0),
                                       CurDAG->getTargetConstant(31, DL, VT));
            SDNode *SRLIW = CurDAG->getMachineNode(
                RISCV::SRLIW, DL, VT, SDValue(SRAIW, 0),
                CurDAG->getTargetConstant(Leading - 32, DL, VT));
            ReplaceNode(Node, SRLIW);
            return;
          }

          // Try to use an unsigned bitfield extract (e.g., th.extu) if
          // available.
          // Transform (and (srl x, C2), C1)
          //        -> (<bfextract> x, msb, lsb)
          //
          // Make sure to keep this below the SRLIW cases, as we always want to
          // prefer the more common instruction.
          const unsigned Msb = llvm::bit_width(C1) + C2 - 1;
          const unsigned Lsb = C2;
          if (tryUnsignedBitfieldExtract(Node, DL, VT, X, Msb, Lsb))
            return;

          // (srli (slli x, c3-c2), c3).
          // Skip if we could use (zext.w (sraiw X, C2)).
          bool Skip = Subtarget->hasStdExtZba() && Leading == 32 &&
                      X.getOpcode() == ISD::SIGN_EXTEND_INREG &&
                      cast<VTSDNode>(X.getOperand(1))->getVT() == MVT::i32;
          // Also Skip if we can use bexti or th.tst.
          Skip |= HasBitTest && Leading == XLen - 1;
          if (OneUseOrZExtW && !Skip) {
            SDNode *SLLI = CurDAG->getMachineNode(
                RISCV::SLLI, DL, VT, X,
                CurDAG->getTargetConstant(Leading - C2, DL, VT));
            SDNode *SRLI = CurDAG->getMachineNode(
                RISCV::SRLI, DL, VT, SDValue(SLLI, 0),
                CurDAG->getTargetConstant(Leading, DL, VT));
            ReplaceNode(Node, SRLI);
            return;
          }
        }
      }

      // Turn (and (shl x, c2), c1) -> (srli (slli c2+c3), c3) if c1 is a mask
      // shifted by c2 bits with c3 leading zeros.
      if (LeftShift && isShiftedMask_64(C1)) {
        unsigned Leading = XLen - llvm::bit_width(C1);

        if (C2 + Leading < XLen &&
            C1 == (maskTrailingOnes<uint64_t>(XLen - (C2 + Leading)) << C2)) {
          // Use slli.uw when possible.
          if ((XLen - (C2 + Leading)) == 32 && Subtarget->hasStdExtZba()) {
            SDNode *SLLI_UW =
                CurDAG->getMachineNode(RISCV::SLLI_UW, DL, VT, X,
                                       CurDAG->getTargetConstant(C2, DL, VT));
            ReplaceNode(Node, SLLI_UW);
            return;
          }

          // Try to use an unsigned bitfield insert (e.g., nds.bfoz) if
          // available.
          // Transform (and (shl x, c2), c1)
          //        -> (<bfinsert> x, msb, lsb)
          // e.g.
          //     (and (shl x, 12), 0x00fff000)
          //     If XLen = 32 and C2 = 12, then
          //     Msb = 32 - 8 - 1 = 23 and Lsb = 12
          const unsigned Msb = XLen - Leading - 1;
          const unsigned Lsb = C2;
          if (tryUnsignedBitfieldInsertInZero(Node, DL, VT, X, Msb, Lsb))
            return;

          // (srli (slli c2+c3), c3)
          if (OneUseOrZExtW && !IsCANDI) {
            SDNode *SLLI = CurDAG->getMachineNode(
                RISCV::SLLI, DL, VT, X,
                CurDAG->getTargetConstant(C2 + Leading, DL, VT));
            SDNode *SRLI = CurDAG->getMachineNode(
                RISCV::SRLI, DL, VT, SDValue(SLLI, 0),
                CurDAG->getTargetConstant(Leading, DL, VT));
            ReplaceNode(Node, SRLI);
            return;
          }
        }
      }

      // Turn (and (shr x, c2), c1) -> (slli (srli x, c2+c3), c3) if c1 is a
      // shifted mask with c2 leading zeros and c3 trailing zeros.
      if (!LeftShift && isShiftedMask_64(C1)) {
        unsigned Leading = XLen - llvm::bit_width(C1);
        unsigned Trailing = llvm::countr_zero(C1);
        if (Leading == C2 && C2 + Trailing < XLen && OneUseOrZExtW &&
            !IsCANDI) {
          unsigned SrliOpc = RISCV::SRLI;
          // If the input is zexti32 we should use SRLIW.
          if (X.getOpcode() == ISD::AND &&
              isa<ConstantSDNode>(X.getOperand(1)) &&
              X.getConstantOperandVal(1) == UINT64_C(0xFFFFFFFF)) {
            SrliOpc = RISCV::SRLIW;
            X = X.getOperand(0);
          }
          SDNode *SRLI = CurDAG->getMachineNode(
              SrliOpc, DL, VT, X,
              CurDAG->getTargetConstant(C2 + Trailing, DL, VT));
          SDNode *SLLI = CurDAG->getMachineNode(
              RISCV::SLLI, DL, VT, SDValue(SRLI, 0),
              CurDAG->getTargetConstant(Trailing, DL, VT));
          ReplaceNode(Node, SLLI);
          return;
        }
        // If the leading zero count is C2+32, we can use SRLIW instead of SRLI.
        if (Leading > 32 && (Leading - 32) == C2 && C2 + Trailing < 32 &&
            OneUseOrZExtW && !IsCANDI) {
          SDNode *SRLIW = CurDAG->getMachineNode(
              RISCV::SRLIW, DL, VT, X,
              CurDAG->getTargetConstant(C2 + Trailing, DL, VT));
          SDNode *SLLI = CurDAG->getMachineNode(
              RISCV::SLLI, DL, VT, SDValue(SRLIW, 0),
              CurDAG->getTargetConstant(Trailing, DL, VT));
          ReplaceNode(Node, SLLI);
          return;
        }
        // If we have 32 bits in the mask, we can use SLLI_UW instead of SLLI.
        if (Trailing > 0 && Leading + Trailing == 32 && C2 + Trailing < XLen &&
            OneUseOrZExtW && Subtarget->hasStdExtZba()) {
          SDNode *SRLI = CurDAG->getMachineNode(
              RISCV::SRLI, DL, VT, X,
              CurDAG->getTargetConstant(C2 + Trailing, DL, VT));
          SDNode *SLLI_UW = CurDAG->getMachineNode(
              RISCV::SLLI_UW, DL, VT, SDValue(SRLI, 0),
              CurDAG->getTargetConstant(Trailing, DL, VT));
          ReplaceNode(Node, SLLI_UW);
          return;
        }
      }

      // Turn (and (shl x, c2), c1) -> (slli (srli x, c3-c2), c3) if c1 is a
      // shifted mask with no leading zeros and c3 trailing zeros.
      if (LeftShift && isShiftedMask_64(C1)) {
        unsigned Leading = XLen - llvm::bit_width(C1);
        unsigned Trailing = llvm::countr_zero(C1);
        if (Leading == 0 && C2 < Trailing && OneUseOrZExtW && !IsCANDI) {
          SDNode *SRLI = CurDAG->getMachineNode(
              RISCV::SRLI, DL, VT, X,
              CurDAG->getTargetConstant(Trailing - C2, DL, VT));
          SDNode *SLLI = CurDAG->getMachineNode(
              RISCV::SLLI, DL, VT, SDValue(SRLI, 0),
              CurDAG->getTargetConstant(Trailing, DL, VT));
          ReplaceNode(Node, SLLI);
          return;
        }
        // If we have (32-C2) leading zeros, we can use SRLIW instead of SRLI.
        if (C2 < Trailing && Leading + C2 == 32 && OneUseOrZExtW && !IsCANDI) {
          SDNode *SRLIW = CurDAG->getMachineNode(
              RISCV::SRLIW, DL, VT, X,
              CurDAG->getTargetConstant(Trailing - C2, DL, VT));
          SDNode *SLLI = CurDAG->getMachineNode(
              RISCV::SLLI, DL, VT, SDValue(SRLIW, 0),
              CurDAG->getTargetConstant(Trailing, DL, VT));
          ReplaceNode(Node, SLLI);
          return;
        }

        // If we have 32 bits in the mask, we can use SLLI_UW instead of SLLI.
        if (C2 < Trailing && Leading + Trailing == 32 && OneUseOrZExtW &&
            Subtarget->hasStdExtZba()) {
          SDNode *SRLI = CurDAG->getMachineNode(
              RISCV::SRLI, DL, VT, X,
              CurDAG->getTargetConstant(Trailing - C2, DL, VT));
          SDNode *SLLI_UW = CurDAG->getMachineNode(
              RISCV::SLLI_UW, DL, VT, SDValue(SRLI, 0),
              CurDAG->getTargetConstant(Trailing, DL, VT));
          ReplaceNode(Node, SLLI_UW);
          return;
        }
      }
    }

    const uint64_t C1 = N1C->getZExtValue();

    if (N0.getOpcode() == ISD::SRA && isa<ConstantSDNode>(N0.getOperand(1)) &&
        N0.hasOneUse()) {
      unsigned C2 = N0.getConstantOperandVal(1);
      unsigned XLen = Subtarget->getXLen();
      assert((C2 > 0 && C2 < XLen) && "Unexpected shift amount!");

      SDValue X = N0.getOperand(0);

      // Prefer SRAIW + ANDI when possible.
      bool Skip = C2 > 32 && isInt<12>(N1C->getSExtValue()) &&
                  X.getOpcode() == ISD::SHL &&
                  isa<ConstantSDNode>(X.getOperand(1)) &&
                  X.getConstantOperandVal(1) == 32;
      // Turn (and (sra x, c2), c1) -> (srli (srai x, c2-c3), c3) if c1 is a
      // mask with c3 leading zeros and c2 is larger than c3.
      if (isMask_64(C1) && !Skip) {
        unsigned Leading = XLen - llvm::bit_width(C1);
        if (C2 > Leading) {
          SDNode *SRAI = CurDAG->getMachineNode(
              RISCV::SRAI, DL, VT, X,
              CurDAG->getTargetConstant(C2 - Leading, DL, VT));
          SDNode *SRLI = CurDAG->getMachineNode(
              RISCV::SRLI, DL, VT, SDValue(SRAI, 0),
              CurDAG->getTargetConstant(Leading, DL, VT));
          ReplaceNode(Node, SRLI);
          return;
        }
      }

      // Look for (and (sra y, c2), c1) where c1 is a shifted mask with c3
      // leading zeros and c4 trailing zeros. If c2 is greater than c3, we can
      // use (slli (srli (srai y, c2 - c3), c3 + c4), c4).
      if (isShiftedMask_64(C1) && !Skip) {
        unsigned Leading = XLen - llvm::bit_width(C1);
        unsigned Trailing = llvm::countr_zero(C1);
        if (C2 > Leading && Leading > 0 && Trailing > 0) {
          SDNode *SRAI = CurDAG->getMachineNode(
              RISCV::SRAI, DL, VT, N0.getOperand(0),
              CurDAG->getTargetConstant(C2 - Leading, DL, VT));
          SDNode *SRLI = CurDAG->getMachineNode(
              RISCV::SRLI, DL, VT, SDValue(SRAI, 0),
              CurDAG->getTargetConstant(Leading + Trailing, DL, VT));
          SDNode *SLLI = CurDAG->getMachineNode(
              RISCV::SLLI, DL, VT, SDValue(SRLI, 0),
              CurDAG->getTargetConstant(Trailing, DL, VT));
          ReplaceNode(Node, SLLI);
          return;
        }
      }
    }

    // If C1 masks off the upper bits only (but can't be formed as an
    // ANDI), use an unsigned bitfield extract (e.g., th.extu), if
    // available.
    // Transform (and x, C1)
    //        -> (<bfextract> x, msb, lsb)
    if (isMask_64(C1) && !isInt<12>(N1C->getSExtValue())) {
      const unsigned Msb = llvm::bit_width(C1) - 1;
      if (tryUnsignedBitfieldExtract(Node, DL, VT, N0, Msb, 0))
        return;
    }

    if (tryShrinkShlLogicImm(Node))
      return;

    break;
  }
  case ISD::MUL: {
    // Special case for calculating (mul (and X, C2), C1) where the full product
    // fits in XLen bits. We can shift X left by the number of leading zeros in
    // C2 and shift C1 left by XLen-lzcnt(C2). This will ensure the final
    // product has XLen trailing zeros, putting it in the output of MULHU. This
    // can avoid materializing a constant in a register for C2.

    // RHS should be a constant.
    auto *N1C = dyn_cast<ConstantSDNode>(Node->getOperand(1));
    if (!N1C || !N1C->hasOneUse())
      break;

    // LHS should be an AND with constant.
    SDValue N0 = Node->getOperand(0);
    if (N0.getOpcode() != ISD::AND || !isa<ConstantSDNode>(N0.getOperand(1)))
      break;

    uint64_t C2 = N0.getConstantOperandVal(1);

    // Constant should be a mask.
    if (!isMask_64(C2))
      break;

    // If this can be an ANDI or ZEXT.H, don't do this if the ANDI/ZEXT has
    // multiple users or the constant is a simm12. This prevents inserting a
    // shift and still have uses of the AND/ZEXT. Shifting a simm12 will likely
    // make it more costly to materialize. Otherwise, using a SLLI might allow
    // it to be compressed.
    bool IsANDIOrZExt =
        isInt<12>(C2) ||
        (C2 == UINT64_C(0xFFFF) && Subtarget->hasStdExtZbb());
    // With XTHeadBb, we can use TH.EXTU.
    IsANDIOrZExt |= C2 == UINT64_C(0xFFFF) && Subtarget->hasVendorXTHeadBb();
    if (IsANDIOrZExt && (isInt<12>(N1C->getSExtValue()) || !N0.hasOneUse()))
      break;
    // If this can be a ZEXT.w, don't do this if the ZEXT has multiple users or
    // the constant is a simm32.
    bool IsZExtW = C2 == UINT64_C(0xFFFFFFFF) && Subtarget->hasStdExtZba();
    // With XTHeadBb, we can use TH.EXTU.
    IsZExtW |= C2 == UINT64_C(0xFFFFFFFF) && Subtarget->hasVendorXTHeadBb();
    if (IsZExtW && (isInt<32>(N1C->getSExtValue()) || !N0.hasOneUse()))
      break;

    // We need to shift left the AND input and C1 by a total of XLen bits.

    // How far left do we need to shift the AND input?
    unsigned XLen = Subtarget->getXLen();
    unsigned LeadingZeros = XLen - llvm::bit_width(C2);

    // The constant gets shifted by the remaining amount unless that would
    // shift bits out.
    uint64_t C1 = N1C->getZExtValue();
    unsigned ConstantShift = XLen - LeadingZeros;
    if (ConstantShift > (XLen - llvm::bit_width(C1)))
      break;

    uint64_t ShiftedC1 = C1 << ConstantShift;
    // If this RV32, we need to sign extend the constant.
    if (XLen == 32)
      ShiftedC1 = SignExtend64<32>(ShiftedC1);

    // Create (mulhu (slli X, lzcnt(C2)), C1 << (XLen - lzcnt(C2))).
    SDNode *Imm = selectImm(CurDAG, DL, VT, ShiftedC1, *Subtarget).getNode();
    SDNode *SLLI =
        CurDAG->getMachineNode(RISCV::SLLI, DL, VT, N0.getOperand(0),
                               CurDAG->getTargetConstant(LeadingZeros, DL, VT));
    SDNode *MULHU = CurDAG->getMachineNode(RISCV::MULHU, DL, VT,
                                           SDValue(SLLI, 0), SDValue(Imm, 0));
    ReplaceNode(Node, MULHU);
    return;
  }
  case ISD::LOAD: {
    if (tryIndexedLoad(Node))
      return;

    if (Subtarget->hasVendorXCVmem() && !Subtarget->is64Bit()) {
      // We match post-incrementing load here
      LoadSDNode *Load = cast<LoadSDNode>(Node);
      if (Load->getAddressingMode() != ISD::POST_INC)
        break;

      SDValue Chain = Node->getOperand(0);
      SDValue Base = Node->getOperand(1);
      SDValue Offset = Node->getOperand(2);

      bool Simm12 = false;
      bool SignExtend = Load->getExtensionType() == ISD::SEXTLOAD;

      if (auto ConstantOffset = dyn_cast<ConstantSDNode>(Offset)) {
        int ConstantVal = ConstantOffset->getSExtValue();
        Simm12 = isInt<12>(ConstantVal);
        if (Simm12)
          Offset = CurDAG->getTargetConstant(ConstantVal, SDLoc(Offset),
                                             Offset.getValueType());
      }

      unsigned Opcode = 0;
      switch (Load->getMemoryVT().getSimpleVT().SimpleTy) {
      case MVT::i8:
        if (Simm12 && SignExtend)
          Opcode = RISCV::CV_LB_ri_inc;
        else if (Simm12 && !SignExtend)
          Opcode = RISCV::CV_LBU_ri_inc;
        else if (!Simm12 && SignExtend)
          Opcode = RISCV::CV_LB_rr_inc;
        else
          Opcode = RISCV::CV_LBU_rr_inc;
        break;
      case MVT::i16:
        if (Simm12 && SignExtend)
          Opcode = RISCV::CV_LH_ri_inc;
        else if (Simm12 && !SignExtend)
          Opcode = RISCV::CV_LHU_ri_inc;
        else if (!Simm12 && SignExtend)
          Opcode = RISCV::CV_LH_rr_inc;
        else
          Opcode = RISCV::CV_LHU_rr_inc;
        break;
      case MVT::i32:
        if (Simm12)
          Opcode = RISCV::CV_LW_ri_inc;
        else
          Opcode = RISCV::CV_LW_rr_inc;
        break;
      default:
        break;
      }
      if (!Opcode)
        break;

      ReplaceNode(Node, CurDAG->getMachineNode(Opcode, DL, XLenVT, XLenVT,
                                               Chain.getSimpleValueType(), Base,
                                               Offset, Chain));
      return;
    }
    break;
  }
  case RISCVISD::LD_RV32: {
    assert(Subtarget->hasStdExtZilsd() && "LD_RV32 is only used with Zilsd");

    SDValue Base, Offset;
    SDValue Chain = Node->getOperand(0);
    SDValue Addr = Node->getOperand(1);
    SelectAddrRegImm(Addr, Base, Offset);

    SDValue Ops[] = {Base, Offset, Chain};
    MachineSDNode *New = CurDAG->getMachineNode(
        RISCV::LD_RV32, DL, {MVT::Untyped, MVT::Other}, Ops);
    SDValue Lo = CurDAG->getTargetExtractSubreg(RISCV::sub_gpr_even, DL,
                                                MVT::i32, SDValue(New, 0));
    SDValue Hi = CurDAG->getTargetExtractSubreg(RISCV::sub_gpr_odd, DL,
                                                MVT::i32, SDValue(New, 0));
    CurDAG->setNodeMemRefs(New, {cast<MemSDNode>(Node)->getMemOperand()});
    ReplaceUses(SDValue(Node, 0), Lo);
    ReplaceUses(SDValue(Node, 1), Hi);
    ReplaceUses(SDValue(Node, 2), SDValue(New, 1));
    CurDAG->RemoveDeadNode(Node);
    return;
  }
  case RISCVISD::SD_RV32: {
    SDValue Base, Offset;
    SDValue Chain = Node->getOperand(0);
    SDValue Addr = Node->getOperand(3);
    SelectAddrRegImm(Addr, Base, Offset);

    SDValue Lo = Node->getOperand(1);
    SDValue Hi = Node->getOperand(2);

    SDValue RegPair;
    // Peephole to use X0_Pair for storing zero.
    if (isNullConstant(Lo) && isNullConstant(Hi)) {
      RegPair = CurDAG->getRegister(RISCV::X0_Pair, MVT::Untyped);
    } else {
      SDValue Ops[] = {
          CurDAG->getTargetConstant(RISCV::GPRPairRegClassID, DL, MVT::i32), Lo,
          CurDAG->getTargetConstant(RISCV::sub_gpr_even, DL, MVT::i32), Hi,
          CurDAG->getTargetConstant(RISCV::sub_gpr_odd, DL, MVT::i32)};

      RegPair = SDValue(CurDAG->getMachineNode(TargetOpcode::REG_SEQUENCE, DL,
                                               MVT::Untyped, Ops),
                        0);
    }

    MachineSDNode *New = CurDAG->getMachineNode(RISCV::SD_RV32, DL, MVT::Other,
                                                {RegPair, Base, Offset, Chain});
    CurDAG->setNodeMemRefs(New, {cast<MemSDNode>(Node)->getMemOperand()});
    ReplaceUses(SDValue(Node, 0), SDValue(New, 0));
    CurDAG->RemoveDeadNode(Node);
    return;
  }
  case ISD::INTRINSIC_WO_CHAIN: {
    unsigned IntNo = Node->getConstantOperandVal(0);
    switch (IntNo) {
      // By default we do not custom select any intrinsic.
    default:
      break;
    case Intrinsic::riscv_vmsgeu:
    case Intrinsic::riscv_vmsge: {
      SDValue Src1 = Node->getOperand(1);
      SDValue Src2 = Node->getOperand(2);
      bool IsUnsigned = IntNo == Intrinsic::riscv_vmsgeu;
      bool IsCmpConstant = false;
      bool IsCmpMinimum = false;
      // Only custom select scalar second operand.
      if (Src2.getValueType() != XLenVT)
        break;
      // Small constants are handled with patterns.
      int64_t CVal = 0;
      MVT Src1VT = Src1.getSimpleValueType();
      if (auto *C = dyn_cast<ConstantSDNode>(Src2)) {
        IsCmpConstant = true;
        CVal = C->getSExtValue();
        if (CVal >= -15 && CVal <= 16) {
          if (!IsUnsigned || CVal != 0)
            break;
          IsCmpMinimum = true;
        } else if (!IsUnsigned && CVal == APInt::getSignedMinValue(
                                              Src1VT.getScalarSizeInBits())
                                              .getSExtValue()) {
          IsCmpMinimum = true;
        }
      }
      unsigned VMSLTOpcode, VMNANDOpcode, VMSetOpcode, VMSGTOpcode;
      switch (RISCVTargetLowering::getLMUL(Src1VT)) {
      default:
        llvm_unreachable("Unexpected LMUL!");
#define CASE_VMSLT_OPCODES(lmulenum, suffix)                                   \
  case RISCVVType::lmulenum:                                                   \
    VMSLTOpcode = IsUnsigned ? RISCV::PseudoVMSLTU_VX_##suffix                 \
                             : RISCV::PseudoVMSLT_VX_##suffix;                 \
    VMSGTOpcode = IsUnsigned ? RISCV::PseudoVMSGTU_VX_##suffix                 \
                             : RISCV::PseudoVMSGT_VX_##suffix;                 \
    break;
        CASE_VMSLT_OPCODES(LMUL_F8, MF8)
        CASE_VMSLT_OPCODES(LMUL_F4, MF4)
        CASE_VMSLT_OPCODES(LMUL_F2, MF2)
        CASE_VMSLT_OPCODES(LMUL_1, M1)
        CASE_VMSLT_OPCODES(LMUL_2, M2)
        CASE_VMSLT_OPCODES(LMUL_4, M4)
        CASE_VMSLT_OPCODES(LMUL_8, M8)
#undef CASE_VMSLT_OPCODES
      }
      // Mask operations use the LMUL from the mask type.
      switch (RISCVTargetLowering::getLMUL(VT)) {
      default:
        llvm_unreachable("Unexpected LMUL!");
#define CASE_VMNAND_VMSET_OPCODES(lmulenum, suffix)                            \
  case RISCVVType::lmulenum:                                                   \
    VMNANDOpcode = RISCV::PseudoVMNAND_MM_##suffix;                            \
    VMSetOpcode = RISCV::PseudoVMSET_M_##suffix;                               \
    break;
        CASE_VMNAND_VMSET_OPCODES(LMUL_F8, B64)
        CASE_VMNAND_VMSET_OPCODES(LMUL_F4, B32)
        CASE_VMNAND_VMSET_OPCODES(LMUL_F2, B16)
        CASE_VMNAND_VMSET_OPCODES(LMUL_1, B8)
        CASE_VMNAND_VMSET_OPCODES(LMUL_2, B4)
        CASE_VMNAND_VMSET_OPCODES(LMUL_4, B2)
        CASE_VMNAND_VMSET_OPCODES(LMUL_8, B1)
#undef CASE_VMNAND_VMSET_OPCODES
      }
      SDValue SEW = CurDAG->getTargetConstant(
          Log2_32(Src1VT.getScalarSizeInBits()), DL, XLenVT);
      SDValue MaskSEW = CurDAG->getTargetConstant(0, DL, XLenVT);
      SDValue VL;
      selectVLOp(Node->getOperand(3), VL);

      // If vmsge(u) with minimum value, expand it to vmset.
      if (IsCmpMinimum) {
        ReplaceNode(Node,
                    CurDAG->getMachineNode(VMSetOpcode, DL, VT, VL, MaskSEW));
        return;
      }

      if (IsCmpConstant) {
        SDValue Imm =
            selectImm(CurDAG, SDLoc(Src2), XLenVT, CVal - 1, *Subtarget);

        ReplaceNode(Node, CurDAG->getMachineNode(VMSGTOpcode, DL, VT,
                                                 {Src1, Imm, VL, SEW}));
        return;
      }

      // Expand to
      // vmslt{u}.vx vd, va, x; vmnand.mm vd, vd, vd
      SDValue Cmp = SDValue(
          CurDAG->getMachineNode(VMSLTOpcode, DL, VT, {Src1, Src2, VL, SEW}),
          0);
      ReplaceNode(Node, CurDAG->getMachineNode(VMNANDOpcode, DL, VT,
                                               {Cmp, Cmp, VL, MaskSEW}));
      return;
    }
    case Intrinsic::riscv_vmsgeu_mask:
    case Intrinsic::riscv_vmsge_mask: {
      SDValue Src1 = Node->getOperand(2);
      SDValue Src2 = Node->getOperand(3);
      bool IsUnsigned = IntNo == Intrinsic::riscv_vmsgeu_mask;
      bool IsCmpConstant = false;
      bool IsCmpMinimum = false;
      // Only custom select scalar second operand.
      if (Src2.getValueType() != XLenVT)
        break;
      // Small constants are handled with patterns.
      MVT Src1VT = Src1.getSimpleValueType();
      int64_t CVal = 0;
      if (auto *C = dyn_cast<ConstantSDNode>(Src2)) {
        IsCmpConstant = true;
        CVal = C->getSExtValue();
        if (CVal >= -15 && CVal <= 16) {
          if (!IsUnsigned || CVal != 0)
            break;
          IsCmpMinimum = true;
        } else if (!IsUnsigned && CVal == APInt::getSignedMinValue(
                                              Src1VT.getScalarSizeInBits())
                                              .getSExtValue()) {
          IsCmpMinimum = true;
        }
      }
      unsigned VMSLTOpcode, VMSLTMaskOpcode, VMXOROpcode, VMANDNOpcode,
          VMOROpcode, VMSGTMaskOpcode;
      switch (RISCVTargetLowering::getLMUL(Src1VT)) {
      default:
        llvm_unreachable("Unexpected LMUL!");
#define CASE_VMSLT_OPCODES(lmulenum, suffix)                                   \
  case RISCVVType::lmulenum:                                                   \
    VMSLTOpcode = IsUnsigned ? RISCV::PseudoVMSLTU_VX_##suffix                 \
                             : RISCV::PseudoVMSLT_VX_##suffix;                 \
    VMSLTMaskOpcode = IsUnsigned ? RISCV::PseudoVMSLTU_VX_##suffix##_MASK      \
                                 : RISCV::PseudoVMSLT_VX_##suffix##_MASK;      \
    VMSGTMaskOpcode = IsUnsigned ? RISCV::PseudoVMSGTU_VX_##suffix##_MASK      \
                                 : RISCV::PseudoVMSGT_VX_##suffix##_MASK;      \
    break;
        CASE_VMSLT_OPCODES(LMUL_F8, MF8)
        CASE_VMSLT_OPCODES(LMUL_F4, MF4)
        CASE_VMSLT_OPCODES(LMUL_F2, MF2)
        CASE_VMSLT_OPCODES(LMUL_1, M1)
        CASE_VMSLT_OPCODES(LMUL_2, M2)
        CASE_VMSLT_OPCODES(LMUL_4, M4)
        CASE_VMSLT_OPCODES(LMUL_8, M8)
#undef CASE_VMSLT_OPCODES
      }
      // Mask operations use the LMUL from the mask type.
      switch (RISCVTargetLowering::getLMUL(VT)) {
      default:
        llvm_unreachable("Unexpected LMUL!");
#define CASE_VMXOR_VMANDN_VMOR_OPCODES(lmulenum, suffix)                       \
  case RISCVVType::lmulenum:                                                   \
    VMXOROpcode = RISCV::PseudoVMXOR_MM_##suffix;                              \
    VMANDNOpcode = RISCV::PseudoVMANDN_MM_##suffix;                            \
    VMOROpcode = RISCV::PseudoVMOR_MM_##suffix;                                \
    break;
        CASE_VMXOR_VMANDN_VMOR_OPCODES(LMUL_F8, B64)
        CASE_VMXOR_VMANDN_VMOR_OPCODES(LMUL_F4, B32)
        CASE_VMXOR_VMANDN_VMOR_OPCODES(LMUL_F2, B16)
        CASE_VMXOR_VMANDN_VMOR_OPCODES(LMUL_1, B8)
        CASE_VMXOR_VMANDN_VMOR_OPCODES(LMUL_2, B4)
        CASE_VMXOR_VMANDN_VMOR_OPCODES(LMUL_4, B2)
        CASE_VMXOR_VMANDN_VMOR_OPCODES(LMUL_8, B1)
#undef CASE_VMXOR_VMANDN_VMOR_OPCODES
      }
      SDValue SEW = CurDAG->getTargetConstant(
          Log2_32(Src1VT.getScalarSizeInBits()), DL, XLenVT);
      SDValue MaskSEW = CurDAG->getTargetConstant(0, DL, XLenVT);
      SDValue VL;
      selectVLOp(Node->getOperand(5), VL);
      SDValue MaskedOff = Node->getOperand(1);
      SDValue Mask = Node->getOperand(4);

      // If vmsge(u) with minimum value, expand it to vmor mask, maskedoff.
      if (IsCmpMinimum) {
        // We don't need vmor if the MaskedOff and the Mask are the same
        // value.
        if (Mask == MaskedOff) {
          ReplaceUses(Node, Mask.getNode());
          return;
        }
        ReplaceNode(Node,
                    CurDAG->getMachineNode(VMOROpcode, DL, VT,
                                           {Mask, MaskedOff, VL, MaskSEW}));
        return;
      }

      // If the MaskedOff value and the Mask are the same value use
      // vmslt{u}.vx vt, va, x;  vmandn.mm vd, vd, vt
      // This avoids needing to copy v0 to vd before starting the next sequence.
      if (Mask == MaskedOff) {
        SDValue Cmp = SDValue(
            CurDAG->getMachineNode(VMSLTOpcode, DL, VT, {Src1, Src2, VL, SEW}),
            0);
        ReplaceNode(Node, CurDAG->getMachineNode(VMANDNOpcode, DL, VT,
                                                 {Mask, Cmp, VL, MaskSEW}));
        return;
      }

      SDValue PolicyOp =
          CurDAG->getTargetConstant(RISCVVType::TAIL_AGNOSTIC, DL, XLenVT);

      if (IsCmpConstant) {
        SDValue Imm =
            selectImm(CurDAG, SDLoc(Src2), XLenVT, CVal - 1, *Subtarget);

        ReplaceNode(Node, CurDAG->getMachineNode(
                              VMSGTMaskOpcode, DL, VT,
                              {MaskedOff, Src1, Imm, Mask, VL, SEW, PolicyOp}));
        return;
      }

      // Otherwise use
      // vmslt{u}.vx vd, va, x, v0.t; vmxor.mm vd, vd, v0
      // The result is mask undisturbed.
      // We use the same instructions to emulate mask agnostic behavior, because
      // the agnostic result can be either undisturbed or all 1.
      SDValue Cmp = SDValue(CurDAG->getMachineNode(VMSLTMaskOpcode, DL, VT,
                                                   {MaskedOff, Src1, Src2, Mask,
                                                    VL, SEW, PolicyOp}),
                            0);
      // vmxor.mm vd, vd, v0 is used to update active value.
      ReplaceNode(Node, CurDAG->getMachineNode(VMXOROpcode, DL, VT,
                                               {Cmp, Mask, VL, MaskSEW}));
      return;
    }
    case Intrinsic::riscv_vsetvli:
    case Intrinsic::riscv_vsetvlimax:
      return selectVSETVLI(Node);
    }
    break;
  }
  case ISD::INTRINSIC_W_CHAIN: {
    unsigned IntNo = Node->getConstantOperandVal(1);
    switch (IntNo) {
      // By default we do not custom select any intrinsic.
    default:
      break;
    case Intrinsic::riscv_vlseg2:
    case Intrinsic::riscv_vlseg3:
    case Intrinsic::riscv_vlseg4:
    case Intrinsic::riscv_vlseg5:
    case Intrinsic::riscv_vlseg6:
    case Intrinsic::riscv_vlseg7:
    case Intrinsic::riscv_vlseg8: {
      selectVLSEG(Node, getSegInstNF(IntNo), /*IsMasked*/ false,
                  /*IsStrided*/ false);
      return;
    }
    case Intrinsic::riscv_vlseg2_mask:
    case Intrinsic::riscv_vlseg3_mask:
    case Intrinsic::riscv_vlseg4_mask:
    case Intrinsic::riscv_vlseg5_mask:
    case Intrinsic::riscv_vlseg6_mask:
    case Intrinsic::riscv_vlseg7_mask:
    case Intrinsic::riscv_vlseg8_mask: {
      selectVLSEG(Node, getSegInstNF(IntNo), /*IsMasked*/ true,
                  /*IsStrided*/ false);
      return;
    }
    case Intrinsic::riscv_vlsseg2:
    case Intrinsic::riscv_vlsseg3:
    case Intrinsic::riscv_vlsseg4:
    case Intrinsic::riscv_vlsseg5:
    case Intrinsic::riscv_vlsseg6:
    case Intrinsic::riscv_vlsseg7:
    case Intrinsic::riscv_vlsseg8: {
      selectVLSEG(Node, getSegInstNF(IntNo), /*IsMasked*/ false,
                  /*IsStrided*/ true);
      return;
    }
    case Intrinsic::riscv_vlsseg2_mask:
    case Intrinsic::riscv_vlsseg3_mask:
    case Intrinsic::riscv_vlsseg4_mask:
    case Intrinsic::riscv_vlsseg5_mask:
    case Intrinsic::riscv_vlsseg6_mask:
    case Intrinsic::riscv_vlsseg7_mask:
    case Intrinsic::riscv_vlsseg8_mask: {
      selectVLSEG(Node, getSegInstNF(IntNo), /*IsMasked*/ true,
                  /*IsStrided*/ true);
      return;
    }
    case Intrinsic::riscv_vloxseg2:
    case Intrinsic::riscv_vloxseg3:
    case Intrinsic::riscv_vloxseg4:
    case Intrinsic::riscv_vloxseg5:
    case Intrinsic::riscv_vloxseg6:
    case Intrinsic::riscv_vloxseg7:
    case Intrinsic::riscv_vloxseg8:
      selectVLXSEG(Node, getSegInstNF(IntNo), /*IsMasked*/ false,
                   /*IsOrdered*/ true);
      return;
    case Intrinsic::riscv_vluxseg2:
    case Intrinsic::riscv_vluxseg3:
    case Intrinsic::riscv_vluxseg4:
    case Intrinsic::riscv_vluxseg5:
    case Intrinsic::riscv_vluxseg6:
    case Intrinsic::riscv_vluxseg7:
    case Intrinsic::riscv_vluxseg8:
      selectVLXSEG(Node, getSegInstNF(IntNo), /*IsMasked*/ false,
                   /*IsOrdered*/ false);
      return;
    case Intrinsic::riscv_vloxseg2_mask:
    case Intrinsic::riscv_vloxseg3_mask:
    case Intrinsic::riscv_vloxseg4_mask:
    case Intrinsic::riscv_vloxseg5_mask:
    case Intrinsic::riscv_vloxseg6_mask:
    case Intrinsic::riscv_vloxseg7_mask:
    case Intrinsic::riscv_vloxseg8_mask:
      selectVLXSEG(Node, getSegInstNF(IntNo), /*IsMasked*/ true,
                   /*IsOrdered*/ true);
      return;
    case Intrinsic::riscv_vluxseg2_mask:
    case Intrinsic::riscv_vluxseg3_mask:
    case Intrinsic::riscv_vluxseg4_mask:
    case Intrinsic::riscv_vluxseg5_mask:
    case Intrinsic::riscv_vluxseg6_mask:
    case Intrinsic::riscv_vluxseg7_mask:
    case Intrinsic::riscv_vluxseg8_mask:
      selectVLXSEG(Node, getSegInstNF(IntNo), /*IsMasked*/ true,
                   /*IsOrdered*/ false);
      return;
    case Intrinsic::riscv_vlseg8ff:
    case Intrinsic::riscv_vlseg7ff:
    case Intrinsic::riscv_vlseg6ff:
    case Intrinsic::riscv_vlseg5ff:
    case Intrinsic::riscv_vlseg4ff:
    case Intrinsic::riscv_vlseg3ff:
    case Intrinsic::riscv_vlseg2ff: {
      selectVLSEGFF(Node, getSegInstNF(IntNo), /*IsMasked*/ false);
      return;
    }
    case Intrinsic::riscv_vlseg8ff_mask:
    case Intrinsic::riscv_vlseg7ff_mask:
    case Intrinsic::riscv_vlseg6ff_mask:
    case Intrinsic::riscv_vlseg5ff_mask:
    case Intrinsic::riscv_vlseg4ff_mask:
    case Intrinsic::riscv_vlseg3ff_mask:
    case Intrinsic::riscv_vlseg2ff_mask: {
      selectVLSEGFF(Node, getSegInstNF(IntNo), /*IsMasked*/ true);
      return;
    }
    case Intrinsic::riscv_vloxei:
    case Intrinsic::riscv_vloxei_mask:
    case Intrinsic::riscv_vluxei:
    case Intrinsic::riscv_vluxei_mask: {
      bool IsMasked = IntNo == Intrinsic::riscv_vloxei_mask ||
                      IntNo == Intrinsic::riscv_vluxei_mask;
      bool IsOrdered = IntNo == Intrinsic::riscv_vloxei ||
                       IntNo == Intrinsic::riscv_vloxei_mask;

      MVT VT = Node->getSimpleValueType(0);
      unsigned Log2SEW = Log2_32(VT.getScalarSizeInBits());

      unsigned CurOp = 2;
      SmallVector<SDValue, 8> Operands;
      Operands.push_back(Node->getOperand(CurOp++));

      MVT IndexVT;
      addVectorLoadStoreOperands(Node, Log2SEW, DL, CurOp, IsMasked,
                                 /*IsStridedOrIndexed*/ true, Operands,
                                 /*IsLoad=*/true, &IndexVT);

      assert(VT.getVectorElementCount() == IndexVT.getVectorElementCount() &&
             "Element count mismatch");

      RISCVVType::VLMUL LMUL = RISCVTargetLowering::getLMUL(VT);
      RISCVVType::VLMUL IndexLMUL = RISCVTargetLowering::getLMUL(IndexVT);
      unsigned IndexLog2EEW = Log2_32(IndexVT.getScalarSizeInBits());
      if (IndexLog2EEW == 6 && !Subtarget->is64Bit()) {
        report_fatal_error("The V extension does not support EEW=64 for index "
                           "values when XLEN=32");
      }
      const RISCV::VLX_VSXPseudo *P = RISCV::getVLXPseudo(
          IsMasked, IsOrdered, IndexLog2EEW, static_cast<unsigned>(LMUL),
          static_cast<unsigned>(IndexLMUL));
      MachineSDNode *Load =
          CurDAG->getMachineNode(P->Pseudo, DL, Node->getVTList(), Operands);

      if (auto *MemOp = dyn_cast<MemSDNode>(Node))
        CurDAG->setNodeMemRefs(Load, {MemOp->getMemOperand()});

      ReplaceNode(Node, Load);
      return;
    }
    case Intrinsic::riscv_vlm:
    case Intrinsic::riscv_vle:
    case Intrinsic::riscv_vle_mask:
    case Intrinsic::riscv_vlse:
    case Intrinsic::riscv_vlse_mask: {
      bool IsMasked = IntNo == Intrinsic::riscv_vle_mask ||
                      IntNo == Intrinsic::riscv_vlse_mask;
      bool IsStrided =
          IntNo == Intrinsic::riscv_vlse || IntNo == Intrinsic::riscv_vlse_mask;

      MVT VT = Node->getSimpleValueType(0);
      unsigned Log2SEW = Log2_32(VT.getScalarSizeInBits());

      // The riscv_vlm intrinsic are always tail agnostic and no passthru
      // operand at the IR level.  In pseudos, they have both policy and
      // passthru operand. The passthru operand is needed to track the
      // "tail undefined" state, and the policy is there just for
      // for consistency - it will always be "don't care" for the
      // unmasked form.
      bool HasPassthruOperand = IntNo != Intrinsic::riscv_vlm;
      unsigned CurOp = 2;
      SmallVector<SDValue, 8> Operands;
      if (HasPassthruOperand)
        Operands.push_back(Node->getOperand(CurOp++));
      else {
        // We eagerly lower to implicit_def (instead of undef), as we
        // otherwise fail to select nodes such as: nxv1i1 = undef
        SDNode *Passthru =
          CurDAG->getMachineNode(TargetOpcode::IMPLICIT_DEF, DL, VT);
        Operands.push_back(SDValue(Passthru, 0));
      }
      addVectorLoadStoreOperands(Node, Log2SEW, DL, CurOp, IsMasked, IsStrided,
                                 Operands, /*IsLoad=*/true);

      RISCVVType::VLMUL LMUL = RISCVTargetLowering::getLMUL(VT);
      const RISCV::VLEPseudo *P =
          RISCV::getVLEPseudo(IsMasked, IsStrided, /*FF*/ false, Log2SEW,
                              static_cast<unsigned>(LMUL));
      MachineSDNode *Load =
          CurDAG->getMachineNode(P->Pseudo, DL, Node->getVTList(), Operands);

      if (auto *MemOp = dyn_cast<MemSDNode>(Node))
        CurDAG->setNodeMemRefs(Load, {MemOp->getMemOperand()});

      ReplaceNode(Node, Load);
      return;
    }
    case Intrinsic::riscv_vleff:
    case Intrinsic::riscv_vleff_mask: {
      bool IsMasked = IntNo == Intrinsic::riscv_vleff_mask;

      MVT VT = Node->getSimpleValueType(0);
      unsigned Log2SEW = Log2_32(VT.getScalarSizeInBits());

      unsigned CurOp = 2;
      SmallVector<SDValue, 7> Operands;
      Operands.push_back(Node->getOperand(CurOp++));
      addVectorLoadStoreOperands(Node, Log2SEW, DL, CurOp, IsMasked,
                                 /*IsStridedOrIndexed*/ false, Operands,
                                 /*IsLoad=*/true);

      RISCVVType::VLMUL LMUL = RISCVTargetLowering::getLMUL(VT);
      const RISCV::VLEPseudo *P =
          RISCV::getVLEPseudo(IsMasked, /*Strided*/ false, /*FF*/ true,
                              Log2SEW, static_cast<unsigned>(LMUL));
      MachineSDNode *Load = CurDAG->getMachineNode(
          P->Pseudo, DL, Node->getVTList(), Operands);
      if (auto *MemOp = dyn_cast<MemSDNode>(Node))
        CurDAG->setNodeMemRefs(Load, {MemOp->getMemOperand()});

      ReplaceNode(Node, Load);
      return;
    }
    }
    break;
  }
  case ISD::INTRINSIC_VOID: {
    unsigned IntNo = Node->getConstantOperandVal(1);
    switch (IntNo) {
    case Intrinsic::riscv_vsseg2:
    case Intrinsic::riscv_vsseg3:
    case Intrinsic::riscv_vsseg4:
    case Intrinsic::riscv_vsseg5:
    case Intrinsic::riscv_vsseg6:
    case Intrinsic::riscv_vsseg7:
    case Intrinsic::riscv_vsseg8: {
      selectVSSEG(Node, getSegInstNF(IntNo), /*IsMasked*/ false,
                  /*IsStrided*/ false);
      return;
    }
    case Intrinsic::riscv_vsseg2_mask:
    case Intrinsic::riscv_vsseg3_mask:
    case Intrinsic::riscv_vsseg4_mask:
    case Intrinsic::riscv_vsseg5_mask:
    case Intrinsic::riscv_vsseg6_mask:
    case Intrinsic::riscv_vsseg7_mask:
    case Intrinsic::riscv_vsseg8_mask: {
      selectVSSEG(Node, getSegInstNF(IntNo), /*IsMasked*/ true,
                  /*IsStrided*/ false);
      return;
    }
    case Intrinsic::riscv_vssseg2:
    case Intrinsic::riscv_vssseg3:
    case Intrinsic::riscv_vssseg4:
    case Intrinsic::riscv_vssseg5:
    case Intrinsic::riscv_vssseg6:
    case Intrinsic::riscv_vssseg7:
    case Intrinsic::riscv_vssseg8: {
      selectVSSEG(Node, getSegInstNF(IntNo), /*IsMasked*/ false,
                  /*IsStrided*/ true);
      return;
    }
    case Intrinsic::riscv_vssseg2_mask:
    case Intrinsic::riscv_vssseg3_mask:
    case Intrinsic::riscv_vssseg4_mask:
    case Intrinsic::riscv_vssseg5_mask:
    case Intrinsic::riscv_vssseg6_mask:
    case Intrinsic::riscv_vssseg7_mask:
    case Intrinsic::riscv_vssseg8_mask: {
      selectVSSEG(Node, getSegInstNF(IntNo), /*IsMasked*/ true,
                  /*IsStrided*/ true);
      return;
    }
    case Intrinsic::riscv_vsoxseg2:
    case Intrinsic::riscv_vsoxseg3:
    case Intrinsic::riscv_vsoxseg4:
    case Intrinsic::riscv_vsoxseg5:
    case Intrinsic::riscv_vsoxseg6:
    case Intrinsic::riscv_vsoxseg7:
    case Intrinsic::riscv_vsoxseg8:
      selectVSXSEG(Node, getSegInstNF(IntNo), /*IsMasked*/ false,
                   /*IsOrdered*/ true);
      return;
    case Intrinsic::riscv_vsuxseg2:
    case Intrinsic::riscv_vsuxseg3:
    case Intrinsic::riscv_vsuxseg4:
    case Intrinsic::riscv_vsuxseg5:
    case Intrinsic::riscv_vsuxseg6:
    case Intrinsic::riscv_vsuxseg7:
    case Intrinsic::riscv_vsuxseg8:
      selectVSXSEG(Node, getSegInstNF(IntNo), /*IsMasked*/ false,
                   /*IsOrdered*/ false);
      return;
    case Intrinsic::riscv_vsoxseg2_mask:
    case Intrinsic::riscv_vsoxseg3_mask:
    case Intrinsic::riscv_vsoxseg4_mask:
    case Intrinsic::riscv_vsoxseg5_mask:
    case Intrinsic::riscv_vsoxseg6_mask:
    case Intrinsic::riscv_vsoxseg7_mask:
    case Intrinsic::riscv_vsoxseg8_mask:
      selectVSXSEG(Node, getSegInstNF(IntNo), /*IsMasked*/ true,
                   /*IsOrdered*/ true);
      return;
    case Intrinsic::riscv_vsuxseg2_mask:
    case Intrinsic::riscv_vsuxseg3_mask:
    case Intrinsic::riscv_vsuxseg4_mask:
    case Intrinsic::riscv_vsuxseg5_mask:
    case Intrinsic::riscv_vsuxseg6_mask:
    case Intrinsic::riscv_vsuxseg7_mask:
    case Intrinsic::riscv_vsuxseg8_mask:
      selectVSXSEG(Node, getSegInstNF(IntNo), /*IsMasked*/ true,
                   /*IsOrdered*/ false);
      return;
    case Intrinsic::riscv_vsoxei:
    case Intrinsic::riscv_vsoxei_mask:
    case Intrinsic::riscv_vsuxei:
    case Intrinsic::riscv_vsuxei_mask: {
      bool IsMasked = IntNo == Intrinsic::riscv_vsoxei_mask ||
                      IntNo == Intrinsic::riscv_vsuxei_mask;
      bool IsOrdered = IntNo == Intrinsic::riscv_vsoxei ||
                       IntNo == Intrinsic::riscv_vsoxei_mask;

      MVT VT = Node->getOperand(2)->getSimpleValueType(0);
      unsigned Log2SEW = Log2_32(VT.getScalarSizeInBits());

      unsigned CurOp = 2;
      SmallVector<SDValue, 8> Operands;
      Operands.push_back(Node->getOperand(CurOp++)); // Store value.

      MVT IndexVT;
      addVectorLoadStoreOperands(Node, Log2SEW, DL, CurOp, IsMasked,
                                 /*IsStridedOrIndexed*/ true, Operands,
                                 /*IsLoad=*/false, &IndexVT);

      assert(VT.getVectorElementCount() == IndexVT.getVectorElementCount() &&
             "Element count mismatch");

      RISCVVType::VLMUL LMUL = RISCVTargetLowering::getLMUL(VT);
      RISCVVType::VLMUL IndexLMUL = RISCVTargetLowering::getLMUL(IndexVT);
      unsigned IndexLog2EEW = Log2_32(IndexVT.getScalarSizeInBits());
      if (IndexLog2EEW == 6 && !Subtarget->is64Bit()) {
        report_fatal_error("The V extension does not support EEW=64 for index "
                           "values when XLEN=32");
      }
      const RISCV::VLX_VSXPseudo *P = RISCV::getVSXPseudo(
          IsMasked, IsOrdered, IndexLog2EEW,
          static_cast<unsigned>(LMUL), static_cast<unsigned>(IndexLMUL));
      MachineSDNode *Store =
          CurDAG->getMachineNode(P->Pseudo, DL, Node->getVTList(), Operands);

      if (auto *MemOp = dyn_cast<MemSDNode>(Node))
        CurDAG->setNodeMemRefs(Store, {MemOp->getMemOperand()});

      ReplaceNode(Node, Store);
      return;
    }
    case Intrinsic::riscv_vsm:
    case Intrinsic::riscv_vse:
    case Intrinsic::riscv_vse_mask:
    case Intrinsic::riscv_vsse:
    case Intrinsic::riscv_vsse_mask: {
      bool IsMasked = IntNo == Intrinsic::riscv_vse_mask ||
                      IntNo == Intrinsic::riscv_vsse_mask;
      bool IsStrided =
          IntNo == Intrinsic::riscv_vsse || IntNo == Intrinsic::riscv_vsse_mask;

      MVT VT = Node->getOperand(2)->getSimpleValueType(0);
      unsigned Log2SEW = Log2_32(VT.getScalarSizeInBits());

      unsigned CurOp = 2;
      SmallVector<SDValue, 8> Operands;
      Operands.push_back(Node->getOperand(CurOp++)); // Store value.

      addVectorLoadStoreOperands(Node, Log2SEW, DL, CurOp, IsMasked, IsStrided,
                                 Operands);

      RISCVVType::VLMUL LMUL = RISCVTargetLowering::getLMUL(VT);
      const RISCV::VSEPseudo *P = RISCV::getVSEPseudo(
          IsMasked, IsStrided, Log2SEW, static_cast<unsigned>(LMUL));
      MachineSDNode *Store =
          CurDAG->getMachineNode(P->Pseudo, DL, Node->getVTList(), Operands);
      if (auto *MemOp = dyn_cast<MemSDNode>(Node))
        CurDAG->setNodeMemRefs(Store, {MemOp->getMemOperand()});

      ReplaceNode(Node, Store);
      return;
    }
    case Intrinsic::riscv_sf_vc_x_se:
    case Intrinsic::riscv_sf_vc_i_se:
      selectSF_VC_X_SE(Node);
      return;
    }
    break;
  }
  case ISD::BITCAST: {
    MVT SrcVT = Node->getOperand(0).getSimpleValueType();
    // Just drop bitcasts between vectors if both are fixed or both are
    // scalable.
    if ((VT.isScalableVector() && SrcVT.isScalableVector()) ||
        (VT.isFixedLengthVector() && SrcVT.isFixedLengthVector())) {
      ReplaceUses(SDValue(Node, 0), Node->getOperand(0));
      CurDAG->RemoveDeadNode(Node);
      return;
    }
    break;
  }
  case ISD::INSERT_SUBVECTOR:
  case RISCVISD::TUPLE_INSERT: {
    SDValue V = Node->getOperand(0);
    SDValue SubV = Node->getOperand(1);
    SDLoc DL(SubV);
    auto Idx = Node->getConstantOperandVal(2);
    MVT SubVecVT = SubV.getSimpleValueType();

    const RISCVTargetLowering &TLI = *Subtarget->getTargetLowering();
    MVT SubVecContainerVT = SubVecVT;
    // Establish the correct scalable-vector types for any fixed-length type.
    if (SubVecVT.isFixedLengthVector()) {
      SubVecContainerVT = TLI.getContainerForFixedLengthVector(SubVecVT);
      TypeSize VecRegSize = TypeSize::getScalable(RISCV::RVVBitsPerBlock);
      [[maybe_unused]] bool ExactlyVecRegSized =
          Subtarget->expandVScale(SubVecVT.getSizeInBits())
              .isKnownMultipleOf(Subtarget->expandVScale(VecRegSize));
      assert(isPowerOf2_64(Subtarget->expandVScale(SubVecVT.getSizeInBits())
                               .getKnownMinValue()));
      assert(Idx == 0 && (ExactlyVecRegSized || V.isUndef()));
    }
    MVT ContainerVT = VT;
    if (VT.isFixedLengthVector())
      ContainerVT = TLI.getContainerForFixedLengthVector(VT);

    const auto *TRI = Subtarget->getRegisterInfo();
    unsigned SubRegIdx;
    std::tie(SubRegIdx, Idx) =
        RISCVTargetLowering::decomposeSubvectorInsertExtractToSubRegs(
            ContainerVT, SubVecContainerVT, Idx, TRI);

    // If the Idx hasn't been completely eliminated then this is a subvector
    // insert which doesn't naturally align to a vector register. These must
    // be handled using instructions to manipulate the vector registers.
    if (Idx != 0)
      break;

    RISCVVType::VLMUL SubVecLMUL =
        RISCVTargetLowering::getLMUL(SubVecContainerVT);
    [[maybe_unused]] bool IsSubVecPartReg =
        SubVecLMUL == RISCVVType::VLMUL::LMUL_F2 ||
        SubVecLMUL == RISCVVType::VLMUL::LMUL_F4 ||
        SubVecLMUL == RISCVVType::VLMUL::LMUL_F8;
    assert((V.getValueType().isRISCVVectorTuple() || !IsSubVecPartReg ||
            V.isUndef()) &&
           "Expecting lowering to have created legal INSERT_SUBVECTORs when "
           "the subvector is smaller than a full-sized register");

    // If we haven't set a SubRegIdx, then we must be going between
    // equally-sized LMUL groups (e.g. VR -> VR). This can be done as a copy.
    if (SubRegIdx == RISCV::NoSubRegister) {
      unsigned InRegClassID =
          RISCVTargetLowering::getRegClassIDForVecVT(ContainerVT);
      assert(RISCVTargetLowering::getRegClassIDForVecVT(SubVecContainerVT) ==
                 InRegClassID &&
             "Unexpected subvector extraction");
      SDValue RC = CurDAG->getTargetConstant(InRegClassID, DL, XLenVT);
      SDNode *NewNode = CurDAG->getMachineNode(TargetOpcode::COPY_TO_REGCLASS,
                                               DL, VT, SubV, RC);
      ReplaceNode(Node, NewNode);
      return;
    }

    SDValue Insert = CurDAG->getTargetInsertSubreg(SubRegIdx, DL, VT, V, SubV);
    ReplaceNode(Node, Insert.getNode());
    return;
  }
  case ISD::EXTRACT_SUBVECTOR:
  case RISCVISD::TUPLE_EXTRACT: {
    SDValue V = Node->getOperand(0);
    auto Idx = Node->getConstantOperandVal(1);
    MVT InVT = V.getSimpleValueType();
    SDLoc DL(V);

    const RISCVTargetLowering &TLI = *Subtarget->getTargetLowering();
    MVT SubVecContainerVT = VT;
    // Establish the correct scalable-vector types for any fixed-length type.
    if (VT.isFixedLengthVector()) {
      assert(Idx == 0);
      SubVecContainerVT = TLI.getContainerForFixedLengthVector(VT);
    }
    if (InVT.isFixedLengthVector())
      InVT = TLI.getContainerForFixedLengthVector(InVT);

    const auto *TRI = Subtarget->getRegisterInfo();
    unsigned SubRegIdx;
    std::tie(SubRegIdx, Idx) =
        RISCVTargetLowering::decomposeSubvectorInsertExtractToSubRegs(
            InVT, SubVecContainerVT, Idx, TRI);

    // If the Idx hasn't been completely eliminated then this is a subvector
    // extract which doesn't naturally align to a vector register. These must
    // be handled using instructions to manipulate the vector registers.
    if (Idx != 0)
      break;

    // If we haven't set a SubRegIdx, then we must be going between
    // equally-sized LMUL types (e.g. VR -> VR). This can be done as a copy.
    if (SubRegIdx == RISCV::NoSubRegister) {
      unsigned InRegClassID = RISCVTargetLowering::getRegClassIDForVecVT(InVT);
      assert(RISCVTargetLowering::getRegClassIDForVecVT(SubVecContainerVT) ==
                 InRegClassID &&
             "Unexpected subvector extraction");
      SDValue RC = CurDAG->getTargetConstant(InRegClassID, DL, XLenVT);
      SDNode *NewNode =
          CurDAG->getMachineNode(TargetOpcode::COPY_TO_REGCLASS, DL, VT, V, RC);
      ReplaceNode(Node, NewNode);
      return;
    }

    SDValue Extract = CurDAG->getTargetExtractSubreg(SubRegIdx, DL, VT, V);
    ReplaceNode(Node, Extract.getNode());
    return;
  }
  case RISCVISD::VMV_S_X_VL:
  case RISCVISD::VFMV_S_F_VL:
  case RISCVISD::VMV_V_X_VL:
  case RISCVISD::VFMV_V_F_VL: {
    // Try to match splat of a scalar load to a strided load with stride of x0.
    bool IsScalarMove = Node->getOpcode() == RISCVISD::VMV_S_X_VL ||
                        Node->getOpcode() == RISCVISD::VFMV_S_F_VL;
    if (!Node->getOperand(0).isUndef())
      break;
    SDValue Src = Node->getOperand(1);
    auto *Ld = dyn_cast<LoadSDNode>(Src);
    // Can't fold load update node because the second
    // output is used so that load update node can't be removed.
    if (!Ld || Ld->isIndexed())
      break;
    EVT MemVT = Ld->getMemoryVT();
    // The memory VT should be the same size as the element type.
    if (MemVT.getStoreSize() != VT.getVectorElementType().getStoreSize())
      break;
    if (!IsProfitableToFold(Src, Node, Node) ||
        !IsLegalToFold(Src, Node, Node, TM.getOptLevel()))
      break;

    SDValue VL;
    if (IsScalarMove) {
      // We could deal with more VL if we update the VSETVLI insert pass to
      // avoid introducing more VSETVLI.
      if (!isOneConstant(Node->getOperand(2)))
        break;
      selectVLOp(Node->getOperand(2), VL);
    } else
      selectVLOp(Node->getOperand(2), VL);

    unsigned Log2SEW = Log2_32(VT.getScalarSizeInBits());
    SDValue SEW = CurDAG->getTargetConstant(Log2SEW, DL, XLenVT);

    // If VL=1, then we don't need to do a strided load and can just do a
    // regular load.
    bool IsStrided = !isOneConstant(VL);

    // Only do a strided load if we have optimized zero-stride vector load.
    if (IsStrided && !Subtarget->hasOptimizedZeroStrideLoad())
      break;

    SmallVector<SDValue> Operands = {
        SDValue(CurDAG->getMachineNode(TargetOpcode::IMPLICIT_DEF, DL, VT), 0),
        Ld->getBasePtr()};
    if (IsStrided)
      Operands.push_back(CurDAG->getRegister(RISCV::X0, XLenVT));
    uint64_t Policy = RISCVVType::MASK_AGNOSTIC | RISCVVType::TAIL_AGNOSTIC;
    SDValue PolicyOp = CurDAG->getTargetConstant(Policy, DL, XLenVT);
    Operands.append({VL, SEW, PolicyOp, Ld->getChain()});

    RISCVVType::VLMUL LMUL = RISCVTargetLowering::getLMUL(VT);
    const RISCV::VLEPseudo *P = RISCV::getVLEPseudo(
        /*IsMasked*/ false, IsStrided, /*FF*/ false,
        Log2SEW, static_cast<unsigned>(LMUL));
    MachineSDNode *Load =
        CurDAG->getMachineNode(P->Pseudo, DL, {VT, MVT::Other}, Operands);
    // Update the chain.
    ReplaceUses(Src.getValue(1), SDValue(Load, 1));
    // Record the mem-refs
    CurDAG->setNodeMemRefs(Load, {Ld->getMemOperand()});
    // Replace the splat with the vlse.
    ReplaceNode(Node, Load);
    return;
  }
  case ISD::PREFETCH:
    unsigned Locality = Node->getConstantOperandVal(3);
    if (Locality > 2)
      break;

    if (auto *LoadStoreMem = dyn_cast<MemSDNode>(Node)) {
      MachineMemOperand *MMO = LoadStoreMem->getMemOperand();
      MMO->setFlags(MachineMemOperand::MONonTemporal);

      int NontemporalLevel = 0;
      switch (Locality) {
      case 0:
        NontemporalLevel = 3; // NTL.ALL
        break;
      case 1:
        NontemporalLevel = 1; // NTL.PALL
        break;
      case 2:
        NontemporalLevel = 0; // NTL.P1
        break;
      default:
        llvm_unreachable("unexpected locality value.");
      }

      if (NontemporalLevel & 0b1)
        MMO->setFlags(MONontemporalBit0);
      if (NontemporalLevel & 0b10)
        MMO->setFlags(MONontemporalBit1);
    }
    break;
  }

  // Select the default instruction.
  SelectCode(Node);
}

bool RISCVDAGToDAGISel::SelectInlineAsmMemoryOperand(
    const SDValue &Op, InlineAsm::ConstraintCode ConstraintID,
    std::vector<SDValue> &OutOps) {
  // Always produce a register and immediate operand, as expected by
  // RISCVAsmPrinter::PrintAsmMemoryOperand.
  switch (ConstraintID) {
  case InlineAsm::ConstraintCode::o:
  case InlineAsm::ConstraintCode::m: {
    SDValue Op0, Op1;
    [[maybe_unused]] bool Found = SelectAddrRegImm(Op, Op0, Op1);
    assert(Found && "SelectAddrRegImm should always succeed");
    OutOps.push_back(Op0);
    OutOps.push_back(Op1);
    return false;
  }
  case InlineAsm::ConstraintCode::A:
    OutOps.push_back(Op);
    OutOps.push_back(
        CurDAG->getTargetConstant(0, SDLoc(Op), Subtarget->getXLenVT()));
    return false;
  default:
    report_fatal_error("Unexpected asm memory constraint " +
                       InlineAsm::getMemConstraintName(ConstraintID));
  }

  return true;
}

bool RISCVDAGToDAGISel::SelectAddrFrameIndex(SDValue Addr, SDValue &Base,
                                             SDValue &Offset) {
  if (auto *FIN = dyn_cast<FrameIndexSDNode>(Addr)) {
    Base = CurDAG->getTargetFrameIndex(FIN->getIndex(), Subtarget->getXLenVT());
    Offset = CurDAG->getTargetConstant(0, SDLoc(Addr), Subtarget->getXLenVT());
    return true;
  }

  return false;
}

// Fold constant addresses.
static bool selectConstantAddr(SelectionDAG *CurDAG, const SDLoc &DL,
                               const MVT VT, const RISCVSubtarget *Subtarget,
                               SDValue Addr, SDValue &Base, SDValue &Offset,
                               bool IsPrefetch = false) {
  if (!isa<ConstantSDNode>(Addr))
    return false;

  int64_t CVal = cast<ConstantSDNode>(Addr)->getSExtValue();

  // If the constant is a simm12, we can fold the whole constant and use X0 as
  // the base. If the constant can be materialized with LUI+simm12, use LUI as
  // the base. We can't use generateInstSeq because it favors LUI+ADDIW.
  int64_t Lo12 = SignExtend64<12>(CVal);
  int64_t Hi = (uint64_t)CVal - (uint64_t)Lo12;
  if (!Subtarget->is64Bit() || isInt<32>(Hi)) {
    if (IsPrefetch && (Lo12 & 0b11111) != 0)
      return false;
    if (Hi) {
      int64_t Hi20 = (Hi >> 12) & 0xfffff;
      Base = SDValue(
          CurDAG->getMachineNode(RISCV::LUI, DL, VT,
                                 CurDAG->getTargetConstant(Hi20, DL, VT)),
          0);
    } else {
      Base = CurDAG->getRegister(RISCV::X0, VT);
    }
    Offset = CurDAG->getSignedTargetConstant(Lo12, DL, VT);
    return true;
  }

  // Ask how constant materialization would handle this constant.
  RISCVMatInt::InstSeq Seq = RISCVMatInt::generateInstSeq(CVal, *Subtarget);

  // If the last instruction would be an ADDI, we can fold its immediate and
  // emit the rest of the sequence as the base.
  if (Seq.back().getOpcode() != RISCV::ADDI)
    return false;
  Lo12 = Seq.back().getImm();
  if (IsPrefetch && (Lo12 & 0b11111) != 0)
    return false;

  // Drop the last instruction.
  Seq.pop_back();
  assert(!Seq.empty() && "Expected more instructions in sequence");

  Base = selectImmSeq(CurDAG, DL, VT, Seq);
  Offset = CurDAG->getSignedTargetConstant(Lo12, DL, VT);
  return true;
}

// Is this ADD instruction only used as the base pointer of scalar loads and
// stores?
static bool isWorthFoldingAdd(SDValue Add) {
  for (auto *User : Add->users()) {
    if (User->getOpcode() != ISD::LOAD && User->getOpcode() != ISD::STORE &&
        User->getOpcode() != ISD::ATOMIC_LOAD &&
        User->getOpcode() != ISD::ATOMIC_STORE)
      return false;
    EVT VT = cast<MemSDNode>(User)->getMemoryVT();
    if (!VT.isScalarInteger() && VT != MVT::f16 && VT != MVT::f32 &&
        VT != MVT::f64)
      return false;
    // Don't allow stores of the value. It must be used as the address.
    if (User->getOpcode() == ISD::STORE &&
        cast<StoreSDNode>(User)->getValue() == Add)
      return false;
    if (User->getOpcode() == ISD::ATOMIC_STORE &&
        cast<AtomicSDNode>(User)->getVal() == Add)
      return false;
    if (isStrongerThanMonotonic(cast<MemSDNode>(User)->getSuccessOrdering()))
      return false;
  }

  return true;
}

bool RISCVDAGToDAGISel::SelectAddrRegRegScale(SDValue Addr,
                                              unsigned MaxShiftAmount,
                                              SDValue &Base, SDValue &Index,
                                              SDValue &Scale) {
  EVT VT = Addr.getSimpleValueType();
  auto UnwrapShl = [this, VT, MaxShiftAmount](SDValue N, SDValue &Index,
                                              SDValue &Shift) {
    uint64_t ShiftAmt = 0;
    Index = N;

    if (N.getOpcode() == ISD::SHL && isa<ConstantSDNode>(N.getOperand(1))) {
      // Only match shifts by a value in range [0, MaxShiftAmount].
      if (N.getConstantOperandVal(1) <= MaxShiftAmount) {
        Index = N.getOperand(0);
        ShiftAmt = N.getConstantOperandVal(1);
      }
    }

    Shift = CurDAG->getTargetConstant(ShiftAmt, SDLoc(N), VT);
    return ShiftAmt != 0;
  };

  if (Addr.getOpcode() == ISD::ADD) {
    if (auto *C1 = dyn_cast<ConstantSDNode>(Addr.getOperand(1))) {
      SDValue AddrB = Addr.getOperand(0);
      if (AddrB.getOpcode() == ISD::ADD &&
          UnwrapShl(AddrB.getOperand(0), Index, Scale) &&
          !isa<ConstantSDNode>(AddrB.getOperand(1)) &&
          isInt<12>(C1->getSExtValue())) {
        // (add (add (shl A C2) B) C1) -> (add (add B C1) (shl A C2))
        SDValue C1Val =
            CurDAG->getTargetConstant(C1->getZExtValue(), SDLoc(Addr), VT);
        Base = SDValue(CurDAG->getMachineNode(RISCV::ADDI, SDLoc(Addr), VT,
                                              AddrB.getOperand(1), C1Val),
                       0);
        return true;
      }
    } else if (UnwrapShl(Addr.getOperand(0), Index, Scale)) {
      Base = Addr.getOperand(1);
      return true;
    } else {
      UnwrapShl(Addr.getOperand(1), Index, Scale);
      Base = Addr.getOperand(0);
      return true;
    }
  }

  return false;
}

bool RISCVDAGToDAGISel::SelectAddrRegImm(SDValue Addr, SDValue &Base,
                                         SDValue &Offset) {
  if (SelectAddrFrameIndex(Addr, Base, Offset))
    return true;

  SDLoc DL(Addr);
  MVT VT = Addr.getSimpleValueType();

  if (Addr.getOpcode() == RISCVISD::ADD_LO) {
    Base = Addr.getOperand(0);
    Offset = Addr.getOperand(1);
    return true;
  }

  if (CurDAG->isBaseWithConstantOffset(Addr)) {
    int64_t CVal = cast<ConstantSDNode>(Addr.getOperand(1))->getSExtValue();
    if (isInt<12>(CVal) && isInt<12>(CVal)) {
      Base = Addr.getOperand(0);
      if (Base.getOpcode() == RISCVISD::ADD_LO) {
        SDValue LoOperand = Base.getOperand(1);
        if (auto *GA = dyn_cast<GlobalAddressSDNode>(LoOperand)) {
          // If the Lo in (ADD_LO hi, lo) is a global variable's address
          // (its low part, really), then we can rely on the alignment of that
          // variable to provide a margin of safety before low part can overflow
          // the 12 bits of the load/store offset. Check if CVal falls within
          // that margin; if so (low part + CVal) can't overflow.
          const DataLayout &DL = CurDAG->getDataLayout();
          Align Alignment = commonAlignment(
              GA->getGlobal()->getPointerAlignment(DL), GA->getOffset());
          if ((CVal == 0 || Alignment > CVal)) {
            int64_t CombinedOffset = CVal + GA->getOffset();
            Base = Base.getOperand(0);
            Offset = CurDAG->getTargetGlobalAddress(
                GA->getGlobal(), SDLoc(LoOperand), LoOperand.getValueType(),
                CombinedOffset, GA->getTargetFlags());
            return true;
          }
        }
      }

      if (auto *FIN = dyn_cast<FrameIndexSDNode>(Base))
        Base = CurDAG->getTargetFrameIndex(FIN->getIndex(), VT);
      Offset = CurDAG->getSignedTargetConstant(CVal, DL, VT);
      return true;
    }
  }

  // Handle ADD with large immediates.
  if (Addr.getOpcode() == ISD::ADD && isa<ConstantSDNode>(Addr.getOperand(1))) {
    int64_t CVal = cast<ConstantSDNode>(Addr.getOperand(1))->getSExtValue();
    assert(!(isInt<12>(CVal) && isInt<12>(CVal)) &&
           "simm12 not already handled?");

    // Handle immediates in the range [-4096,-2049] or [2048, 4094]. We can use
    // an ADDI for part of the offset and fold the rest into the load/store.
    // This mirrors the AddiPair PatFrag in RISCVInstrInfo.td.
    if (CVal >= -4096 && CVal <= 4094) {
      int64_t Adj = CVal < 0 ? -2048 : 2047;
      Base = SDValue(
          CurDAG->getMachineNode(RISCV::ADDI, DL, VT, Addr.getOperand(0),
                                 CurDAG->getSignedTargetConstant(Adj, DL, VT)),
          0);
      Offset = CurDAG->getSignedTargetConstant(CVal - Adj, DL, VT);
      return true;
    }

    // For larger immediates, we might be able to save one instruction from
    // constant materialization by folding the Lo12 bits of the immediate into
    // the address. We should only do this if the ADD is only used by loads and
    // stores that can fold the lo12 bits. Otherwise, the ADD will get iseled
    // separately with the full materialized immediate creating extra
    // instructions.
    if (isWorthFoldingAdd(Addr) &&
        selectConstantAddr(CurDAG, DL, VT, Subtarget, Addr.getOperand(1), Base,
                           Offset, /*IsPrefetch=*/false)) {
      // Insert an ADD instruction with the materialized Hi52 bits.
      Base = SDValue(
          CurDAG->getMachineNode(RISCV::ADD, DL, VT, Addr.getOperand(0), Base),
          0);
      return true;
    }
  }

  if (selectConstantAddr(CurDAG, DL, VT, Subtarget, Addr, Base, Offset,
                         /*IsPrefetch=*/false))
    return true;

  Base = Addr;
  Offset = CurDAG->getTargetConstant(0, DL, VT);
  return true;
}

/// Similar to SelectAddrRegImm, except that the offset restricted for
/// unsinged nine bits.
bool RISCVDAGToDAGISel::SelectAddrRegImm9(SDValue Addr, SDValue &Base,
                                          SDValue &Offset) {
  if (SelectAddrFrameIndex(Addr, Base, Offset))
    return true;

  SDLoc DL(Addr);
  MVT VT = Addr.getSimpleValueType();

  if (CurDAG->isBaseWithConstantOffset(Addr)) {
    int64_t CVal = cast<ConstantSDNode>(Addr.getOperand(1))->getSExtValue();
    if (isUInt<9>(CVal)) {
      Base = Addr.getOperand(0);

      if (auto *FIN = dyn_cast<FrameIndexSDNode>(Base))
        Base = CurDAG->getTargetFrameIndex(FIN->getIndex(), VT);
      Offset = CurDAG->getSignedTargetConstant(CVal, DL, VT);
      return true;
    }
  }

  Base = Addr;
  Offset = CurDAG->getTargetConstant(0, DL, VT);
  return true;
}

/// Similar to SelectAddrRegImm, except that the least significant 5 bits of
/// Offset should be all zeros.
bool RISCVDAGToDAGISel::SelectAddrRegImmLsb00000(SDValue Addr, SDValue &Base,
                                                 SDValue &Offset) {
  if (SelectAddrFrameIndex(Addr, Base, Offset))
    return true;

  SDLoc DL(Addr);
  MVT VT = Addr.getSimpleValueType();

  if (CurDAG->isBaseWithConstantOffset(Addr)) {
    int64_t CVal = cast<ConstantSDNode>(Addr.getOperand(1))->getSExtValue();
    if (isInt<12>(CVal)) {
      Base = Addr.getOperand(0);

      // Early-out if not a valid offset.
      if ((CVal & 0b11111) != 0) {
        Base = Addr;
        Offset = CurDAG->getTargetConstant(0, DL, VT);
        return true;
      }

      if (auto *FIN = dyn_cast<FrameIndexSDNode>(Base))
        Base = CurDAG->getTargetFrameIndex(FIN->getIndex(), VT);
      Offset = CurDAG->getSignedTargetConstant(CVal, DL, VT);
      return true;
    }
  }

  // Handle ADD with large immediates.
  if (Addr.getOpcode() == ISD::ADD && isa<ConstantSDNode>(Addr.getOperand(1))) {
    int64_t CVal = cast<ConstantSDNode>(Addr.getOperand(1))->getSExtValue();
    assert(!isInt<12>(CVal) && "simm12 not already handled?");

    // Handle immediates in the range [-4096,-2049] or [2017, 4065]. We can save
    // one instruction by folding adjustment (-2048 or 2016) into the address.
    if ((-2049 >= CVal && CVal >= -4096) || (4065 >= CVal && CVal >= 2017)) {
      int64_t Adj = CVal < 0 ? -2048 : 2016;
      int64_t AdjustedOffset = CVal - Adj;
      Base =
          SDValue(CurDAG->getMachineNode(
                      RISCV::ADDI, DL, VT, Addr.getOperand(0),
                      CurDAG->getSignedTargetConstant(AdjustedOffset, DL, VT)),
                  0);
      Offset = CurDAG->getSignedTargetConstant(Adj, DL, VT);
      return true;
    }

    if (selectConstantAddr(CurDAG, DL, VT, Subtarget, Addr.getOperand(1), Base,
                           Offset, /*IsPrefetch=*/true)) {
      // Insert an ADD instruction with the materialized Hi52 bits.
      Base = SDValue(
          CurDAG->getMachineNode(RISCV::ADD, DL, VT, Addr.getOperand(0), Base),
          0);
      return true;
    }
  }

  if (selectConstantAddr(CurDAG, DL, VT, Subtarget, Addr, Base, Offset,
                         /*IsPrefetch=*/true))
    return true;

  Base = Addr;
  Offset = CurDAG->getTargetConstant(0, DL, VT);
  return true;
}

bool RISCVDAGToDAGISel::SelectAddrRegReg(SDValue Addr, SDValue &Base,
                                         SDValue &Offset) {
  if (Addr.getOpcode() != ISD::ADD)
    return false;

  if (isa<ConstantSDNode>(Addr.getOperand(1)))
    return false;

  Base = Addr.getOperand(0);
  Offset = Addr.getOperand(1);
  return true;
}

bool RISCVDAGToDAGISel::selectShiftMask(SDValue N, unsigned ShiftWidth,
                                        SDValue &ShAmt) {
  ShAmt = N;

  // Peek through zext.
  if (ShAmt->getOpcode() == ISD::ZERO_EXTEND)
    ShAmt = ShAmt.getOperand(0);

  // Shift instructions on RISC-V only read the lower 5 or 6 bits of the shift
  // amount. If there is an AND on the shift amount, we can bypass it if it
  // doesn't affect any of those bits.
  if (ShAmt.getOpcode() == ISD::AND &&
      isa<ConstantSDNode>(ShAmt.getOperand(1))) {
    const APInt &AndMask = ShAmt.getConstantOperandAPInt(1);

    // Since the max shift amount is a power of 2 we can subtract 1 to make a
    // mask that covers the bits needed to represent all shift amounts.
    assert(isPowerOf2_32(ShiftWidth) && "Unexpected max shift amount!");
    APInt ShMask(AndMask.getBitWidth(), ShiftWidth - 1);

    if (ShMask.isSubsetOf(AndMask)) {
      ShAmt = ShAmt.getOperand(0);
    } else {
      // SimplifyDemandedBits may have optimized the mask so try restoring any
      // bits that are known zero.
      KnownBits Known = CurDAG->computeKnownBits(ShAmt.getOperand(0));
      if (!ShMask.isSubsetOf(AndMask | Known.Zero))
        return true;
      ShAmt = ShAmt.getOperand(0);
    }
  }

  if (ShAmt.getOpcode() == ISD::ADD &&
      isa<ConstantSDNode>(ShAmt.getOperand(1))) {
    uint64_t Imm = ShAmt.getConstantOperandVal(1);
    // If we are shifting by X+N where N == 0 mod Size, then just shift by X
    // to avoid the ADD.
    if (Imm != 0 && Imm % ShiftWidth == 0) {
      ShAmt = ShAmt.getOperand(0);
      return true;
    }
  } else if (ShAmt.getOpcode() == ISD::SUB &&
             isa<ConstantSDNode>(ShAmt.getOperand(0))) {
    uint64_t Imm = ShAmt.getConstantOperandVal(0);
    // If we are shifting by N-X where N == 0 mod Size, then just shift by -X to
    // generate a NEG instead of a SUB of a constant.
    if (Imm != 0 && Imm % ShiftWidth == 0) {
      SDLoc DL(ShAmt);
      EVT VT = ShAmt.getValueType();
      SDValue Zero = CurDAG->getRegister(RISCV::X0, VT);
      unsigned NegOpc = VT == MVT::i64 ? RISCV::SUBW : RISCV::SUB;
      MachineSDNode *Neg = CurDAG->getMachineNode(NegOpc, DL, VT, Zero,
                                                  ShAmt.getOperand(1));
      ShAmt = SDValue(Neg, 0);
      return true;
    }
    // If we are shifting by N-X where N == -1 mod Size, then just shift by ~X
    // to generate a NOT instead of a SUB of a constant.
    if (Imm % ShiftWidth == ShiftWidth - 1) {
      SDLoc DL(ShAmt);
      EVT VT = ShAmt.getValueType();
      MachineSDNode *Not = CurDAG->getMachineNode(
          RISCV::XORI, DL, VT, ShAmt.getOperand(1),
          CurDAG->getAllOnesConstant(DL, VT, /*isTarget=*/true));
      ShAmt = SDValue(Not, 0);
      return true;
    }
  }

  return true;
}

/// RISC-V doesn't have general instructions for integer setne/seteq, but we can
/// check for equality with 0. This function emits instructions that convert the
/// seteq/setne into something that can be compared with 0.
/// \p ExpectedCCVal indicates the condition code to attempt to match (e.g.
/// ISD::SETNE).
bool RISCVDAGToDAGISel::selectSETCC(SDValue N, ISD::CondCode ExpectedCCVal,
                                    SDValue &Val) {
  assert(ISD::isIntEqualitySetCC(ExpectedCCVal) &&
         "Unexpected condition code!");

  // We're looking for a setcc.
  if (N->getOpcode() != ISD::SETCC)
    return false;

  // Must be an equality comparison.
  ISD::CondCode CCVal = cast<CondCodeSDNode>(N->getOperand(2))->get();
  if (CCVal != ExpectedCCVal)
    return false;

  SDValue LHS = N->getOperand(0);
  SDValue RHS = N->getOperand(1);

  if (!LHS.getValueType().isScalarInteger())
    return false;

  // If the RHS side is 0, we don't need any extra instructions, return the LHS.
  if (isNullConstant(RHS)) {
    Val = LHS;
    return true;
  }

  SDLoc DL(N);

  if (auto *C = dyn_cast<ConstantSDNode>(RHS)) {
    int64_t CVal = C->getSExtValue();
    // If the RHS is -2048, we can use xori to produce 0 if the LHS is -2048 and
    // non-zero otherwise.
    if (CVal == -2048) {
      Val = SDValue(
          CurDAG->getMachineNode(
              RISCV::XORI, DL, N->getValueType(0), LHS,
              CurDAG->getSignedTargetConstant(CVal, DL, N->getValueType(0))),
          0);
      return true;
    }
    // If the RHS is [-2047,2048], we can use addi with -RHS to produce 0 if the
    // LHS is equal to the RHS and non-zero otherwise.
    if (isInt<12>(CVal) || CVal == 2048) {
      Val = SDValue(
          CurDAG->getMachineNode(
              RISCV::ADDI, DL, N->getValueType(0), LHS,
              CurDAG->getSignedTargetConstant(-CVal, DL, N->getValueType(0))),
          0);
      return true;
    }
    if (isPowerOf2_64(CVal) && Subtarget->hasStdExtZbs()) {
      Val = SDValue(
          CurDAG->getMachineNode(
              RISCV::BINVI, DL, N->getValueType(0), LHS,
              CurDAG->getTargetConstant(Log2_64(CVal), DL, N->getValueType(0))),
          0);
      return true;
    }
    // Same as the addi case above but for larger immediates (signed 26-bit) use
    // the QC_E_ADDI instruction from the Xqcilia extension, if available. Avoid
    // anything which can be done with a single lui as it might be compressible.
    if (Subtarget->hasVendorXqcilia() && isInt<26>(CVal) &&
        (CVal & 0xFFF) != 0) {
      Val = SDValue(
          CurDAG->getMachineNode(
              RISCV::QC_E_ADDI, DL, N->getValueType(0), LHS,
              CurDAG->getSignedTargetConstant(-CVal, DL, N->getValueType(0))),
          0);
      return true;
    }
  }

  // If nothing else we can XOR the LHS and RHS to produce zero if they are
  // equal and a non-zero value if they aren't.
  Val = SDValue(
      CurDAG->getMachineNode(RISCV::XOR, DL, N->getValueType(0), LHS, RHS), 0);
  return true;
}

bool RISCVDAGToDAGISel::selectSExtBits(SDValue N, unsigned Bits, SDValue &Val) {
  if (N.getOpcode() == ISD::SIGN_EXTEND_INREG &&
      cast<VTSDNode>(N.getOperand(1))->getVT().getSizeInBits() == Bits) {
    Val = N.getOperand(0);
    return true;
  }

  auto UnwrapShlSra = [](SDValue N, unsigned ShiftAmt) {
    if (N.getOpcode() != ISD::SRA || !isa<ConstantSDNode>(N.getOperand(1)))
      return N;

    SDValue N0 = N.getOperand(0);
    if (N0.getOpcode() == ISD::SHL && isa<ConstantSDNode>(N0.getOperand(1)) &&
        N.getConstantOperandVal(1) == ShiftAmt &&
        N0.getConstantOperandVal(1) == ShiftAmt)
      return N0.getOperand(0);

    return N;
  };

  MVT VT = N.getSimpleValueType();
  if (CurDAG->ComputeNumSignBits(N) > (VT.getSizeInBits() - Bits)) {
    Val = UnwrapShlSra(N, VT.getSizeInBits() - Bits);
    return true;
  }

  return false;
}

bool RISCVDAGToDAGISel::selectZExtBits(SDValue N, unsigned Bits, SDValue &Val) {
  if (N.getOpcode() == ISD::AND) {
    auto *C = dyn_cast<ConstantSDNode>(N.getOperand(1));
    if (C && C->getZExtValue() == maskTrailingOnes<uint64_t>(Bits)) {
      Val = N.getOperand(0);
      return true;
    }
  }
  MVT VT = N.getSimpleValueType();
  APInt Mask = APInt::getBitsSetFrom(VT.getSizeInBits(), Bits);
  if (CurDAG->MaskedValueIsZero(N, Mask)) {
    Val = N;
    return true;
  }

  return false;
}

/// Look for various patterns that can be done with a SHL that can be folded
/// into a SHXADD. \p ShAmt contains 1, 2, or 3 and is set based on which
/// SHXADD we are trying to match.
bool RISCVDAGToDAGISel::selectSHXADDOp(SDValue N, unsigned ShAmt,
                                       SDValue &Val) {
  if (N.getOpcode() == ISD::AND && isa<ConstantSDNode>(N.getOperand(1))) {
    SDValue N0 = N.getOperand(0);

    if (bool LeftShift = N0.getOpcode() == ISD::SHL;
        (LeftShift || N0.getOpcode() == ISD::SRL) &&
        isa<ConstantSDNode>(N0.getOperand(1))) {
      uint64_t Mask = N.getConstantOperandVal(1);
      unsigned C2 = N0.getConstantOperandVal(1);

      unsigned XLen = Subtarget->getXLen();
      if (LeftShift)
        Mask &= maskTrailingZeros<uint64_t>(C2);
      else
        Mask &= maskTrailingOnes<uint64_t>(XLen - C2);

      if (isShiftedMask_64(Mask)) {
        unsigned Leading = XLen - llvm::bit_width(Mask);
        unsigned Trailing = llvm::countr_zero(Mask);
        if (Trailing != ShAmt)
          return false;

        unsigned Opcode;
        // Look for (and (shl y, c2), c1) where c1 is a shifted mask with no
        // leading zeros and c3 trailing zeros. We can use an SRLI by c3-c2
        // followed by a SHXADD with c3 for the X amount.
        if (LeftShift && Leading == 0 && C2 < Trailing)
          Opcode = RISCV::SRLI;
        // Look for (and (shl y, c2), c1) where c1 is a shifted mask with 32-c2
        // leading zeros and c3 trailing zeros. We can use an SRLIW by c3-c2
        // followed by a SHXADD with c3 for the X amount.
        else if (LeftShift && Leading == 32 - C2 && C2 < Trailing)
          Opcode = RISCV::SRLIW;
        // Look for (and (shr y, c2), c1) where c1 is a shifted mask with c2
        // leading zeros and c3 trailing zeros. We can use an SRLI by c2+c3
        // followed by a SHXADD using c3 for the X amount.
        else if (!LeftShift && Leading == C2)
          Opcode = RISCV::SRLI;
        // Look for (and (shr y, c2), c1) where c1 is a shifted mask with 32+c2
        // leading zeros and c3 trailing zeros. We can use an SRLIW by c2+c3
        // followed by a SHXADD using c3 for the X amount.
        else if (!LeftShift && Leading == 32 + C2)
          Opcode = RISCV::SRLIW;
        else
          return false;

        SDLoc DL(N);
        EVT VT = N.getValueType();
        ShAmt = LeftShift ? Trailing - C2 : Trailing + C2;
        Val = SDValue(
            CurDAG->getMachineNode(Opcode, DL, VT, N0.getOperand(0),
                                   CurDAG->getTargetConstant(ShAmt, DL, VT)),
            0);
        return true;
      }
    } else if (N0.getOpcode() == ISD::SRA && N0.hasOneUse() &&
               isa<ConstantSDNode>(N0.getOperand(1))) {
      uint64_t Mask = N.getConstantOperandVal(1);
      unsigned C2 = N0.getConstantOperandVal(1);

      // Look for (and (sra y, c2), c1) where c1 is a shifted mask with c3
      // leading zeros and c4 trailing zeros. If c2 is greater than c3, we can
      // use (srli (srai y, c2 - c3), c3 + c4) followed by a SHXADD with c4 as
      // the X amount.
      if (isShiftedMask_64(Mask)) {
        unsigned XLen = Subtarget->getXLen();
        unsigned Leading = XLen - llvm::bit_width(Mask);
        unsigned Trailing = llvm::countr_zero(Mask);
        if (C2 > Leading && Leading > 0 && Trailing == ShAmt) {
          SDLoc DL(N);
          EVT VT = N.getValueType();
          Val = SDValue(CurDAG->getMachineNode(
                            RISCV::SRAI, DL, VT, N0.getOperand(0),
                            CurDAG->getTargetConstant(C2 - Leading, DL, VT)),
                        0);
          Val = SDValue(CurDAG->getMachineNode(
                            RISCV::SRLI, DL, VT, Val,
                            CurDAG->getTargetConstant(Leading + ShAmt, DL, VT)),
                        0);
          return true;
        }
      }
    }
  } else if (bool LeftShift = N.getOpcode() == ISD::SHL;
             (LeftShift || N.getOpcode() == ISD::SRL) &&
             isa<ConstantSDNode>(N.getOperand(1))) {
    SDValue N0 = N.getOperand(0);
    if (N0.getOpcode() == ISD::AND && N0.hasOneUse() &&
        isa<ConstantSDNode>(N0.getOperand(1))) {
      uint64_t Mask = N0.getConstantOperandVal(1);
      if (isShiftedMask_64(Mask)) {
        unsigned C1 = N.getConstantOperandVal(1);
        unsigned XLen = Subtarget->getXLen();
        unsigned Leading = XLen - llvm::bit_width(Mask);
        unsigned Trailing = llvm::countr_zero(Mask);
        // Look for (shl (and X, Mask), C1) where Mask has 32 leading zeros and
        // C3 trailing zeros. If C1+C3==ShAmt we can use SRLIW+SHXADD.
        if (LeftShift && Leading == 32 && Trailing > 0 &&
            (Trailing + C1) == ShAmt) {
          SDLoc DL(N);
          EVT VT = N.getValueType();
          Val = SDValue(CurDAG->getMachineNode(
                            RISCV::SRLIW, DL, VT, N0.getOperand(0),
                            CurDAG->getTargetConstant(Trailing, DL, VT)),
                        0);
          return true;
        }
        // Look for (srl (and X, Mask), C1) where Mask has 32 leading zeros and
        // C3 trailing zeros. If C3-C1==ShAmt we can use SRLIW+SHXADD.
        if (!LeftShift && Leading == 32 && Trailing > C1 &&
            (Trailing - C1) == ShAmt) {
          SDLoc DL(N);
          EVT VT = N.getValueType();
          Val = SDValue(CurDAG->getMachineNode(
                            RISCV::SRLIW, DL, VT, N0.getOperand(0),
                            CurDAG->getTargetConstant(Trailing, DL, VT)),
                        0);
          return true;
        }
      }
    }
  }

  return false;
}

/// Look for various patterns that can be done with a SHL that can be folded
/// into a SHXADD_UW. \p ShAmt contains 1, 2, or 3 and is set based on which
/// SHXADD_UW we are trying to match.
bool RISCVDAGToDAGISel::selectSHXADD_UWOp(SDValue N, unsigned ShAmt,
                                          SDValue &Val) {
  if (N.getOpcode() == ISD::AND && isa<ConstantSDNode>(N.getOperand(1)) &&
      N.hasOneUse()) {
    SDValue N0 = N.getOperand(0);
    if (N0.getOpcode() == ISD::SHL && isa<ConstantSDNode>(N0.getOperand(1)) &&
        N0.hasOneUse()) {
      uint64_t Mask = N.getConstantOperandVal(1);
      unsigned C2 = N0.getConstantOperandVal(1);

      Mask &= maskTrailingZeros<uint64_t>(C2);

      // Look for (and (shl y, c2), c1) where c1 is a shifted mask with
      // 32-ShAmt leading zeros and c2 trailing zeros. We can use SLLI by
      // c2-ShAmt followed by SHXADD_UW with ShAmt for the X amount.
      if (isShiftedMask_64(Mask)) {
        unsigned Leading = llvm::countl_zero(Mask);
        unsigned Trailing = llvm::countr_zero(Mask);
        if (Leading == 32 - ShAmt && Trailing == C2 && Trailing > ShAmt) {
          SDLoc DL(N);
          EVT VT = N.getValueType();
          Val = SDValue(CurDAG->getMachineNode(
                            RISCV::SLLI, DL, VT, N0.getOperand(0),
                            CurDAG->getTargetConstant(C2 - ShAmt, DL, VT)),
                        0);
          return true;
        }
      }
    }
  }

  return false;
}

bool RISCVDAGToDAGISel::orIsAdd(const SDNode *N) const {
  if (N->getFlags().hasDisjoint())
    return true;
  KnownBits Known0 = CurDAG->computeKnownBits(N->getOperand(0), 0);
  KnownBits Known1 = CurDAG->computeKnownBits(N->getOperand(1), 0);
  return KnownBits::haveNoCommonBitsSet(Known0, Known1);
}

bool RISCVDAGToDAGISel::selectImm64IfCheaper(int64_t Imm, int64_t OrigImm,
                                             SDValue N, SDValue &Val) {
  int OrigCost = RISCVMatInt::getIntMatCost(APInt(64, OrigImm), 64, *Subtarget,
                                            /*CompressionCost=*/true);
  int Cost = RISCVMatInt::getIntMatCost(APInt(64, Imm), 64, *Subtarget,
                                        /*CompressionCost=*/true);
  if (OrigCost <= Cost)
    return false;

  Val = selectImm(CurDAG, SDLoc(N), N->getSimpleValueType(0), Imm, *Subtarget);
  return true;
}

bool RISCVDAGToDAGISel::selectZExtImm32(SDValue N, SDValue &Val) {
  if (!isa<ConstantSDNode>(N))
    return false;
  int64_t Imm = cast<ConstantSDNode>(N)->getSExtValue();
  if ((Imm >> 31) != 1)
    return false;

  for (const SDNode *U : N->users()) {
    switch (U->getOpcode()) {
    case ISD::ADD:
      break;
    case ISD::OR:
      if (orIsAdd(U))
        break;
      return false;
    default:
      return false;
    }
  }

  return selectImm64IfCheaper(0xffffffff00000000 | Imm, Imm, N, Val);
}

bool RISCVDAGToDAGISel::selectNegImm(SDValue N, SDValue &Val) {
  if (!isa<ConstantSDNode>(N))
    return false;
  int64_t Imm = cast<ConstantSDNode>(N)->getSExtValue();
  if (isInt<32>(Imm))
    return false;

  for (const SDNode *U : N->users()) {
    switch (U->getOpcode()) {
    case ISD::ADD:
      break;
    case RISCVISD::VMV_V_X_VL:
      if (!all_of(U->users(), [](const SDNode *V) {
            return V->getOpcode() == ISD::ADD ||
                   V->getOpcode() == RISCVISD::ADD_VL;
          }))
        return false;
      break;
    default:
      return false;
    }
  }

  return selectImm64IfCheaper(-Imm, Imm, N, Val);
}

bool RISCVDAGToDAGISel::selectInvLogicImm(SDValue N, SDValue &Val) {
  if (!isa<ConstantSDNode>(N))
    return false;
  int64_t Imm = cast<ConstantSDNode>(N)->getSExtValue();

  // For 32-bit signed constants, we can only substitute LUI+ADDI with LUI.
  if (isInt<32>(Imm) && ((Imm & 0xfff) != 0xfff || Imm == -1))
    return false;

  // Abandon this transform if the constant is needed elsewhere.
  for (const SDNode *U : N->users()) {
    switch (U->getOpcode()) {
    case ISD::AND:
    case ISD::OR:
    case ISD::XOR:
      if (!(Subtarget->hasStdExtZbb() || Subtarget->hasStdExtZbkb()))
        return false;
      break;
    case RISCVISD::VMV_V_X_VL:
      if (!Subtarget->hasStdExtZvkb())
        return false;
      if (!all_of(U->users(), [](const SDNode *V) {
            return V->getOpcode() == ISD::AND ||
                   V->getOpcode() == RISCVISD::AND_VL;
          }))
        return false;
      break;
    default:
      return false;
    }
  }

  if (isInt<32>(Imm)) {
    Val =
        selectImm(CurDAG, SDLoc(N), N->getSimpleValueType(0), ~Imm, *Subtarget);
    return true;
  }

  // For 64-bit constants, the instruction sequences get complex,
  // so we select inverted only if it's cheaper.
  return selectImm64IfCheaper(~Imm, Imm, N, Val);
}

static bool vectorPseudoHasAllNBitUsers(SDNode *User, unsigned UserOpNo,
                                        unsigned Bits,
                                        const TargetInstrInfo *TII) {
  unsigned MCOpcode = RISCV::getRVVMCOpcode(User->getMachineOpcode());

  if (!MCOpcode)
    return false;

  const MCInstrDesc &MCID = TII->get(User->getMachineOpcode());
  const uint64_t TSFlags = MCID.TSFlags;
  if (!RISCVII::hasSEWOp(TSFlags))
    return false;
  assert(RISCVII::hasVLOp(TSFlags));

  unsigned ChainOpIdx = User->getNumOperands() - 1;
  bool HasChainOp = User->getOperand(ChainOpIdx).getValueType() == MVT::Other;
  bool HasVecPolicyOp = RISCVII::hasVecPolicyOp(TSFlags);
  unsigned VLIdx = User->getNumOperands() - HasVecPolicyOp - HasChainOp - 2;
  const unsigned Log2SEW = User->getConstantOperandVal(VLIdx + 1);

  if (UserOpNo == VLIdx)
    return false;

  auto NumDemandedBits =
      RISCV::getVectorLowDemandedScalarBits(MCOpcode, Log2SEW);
  return NumDemandedBits && Bits >= *NumDemandedBits;
}

// Return true if all users of this SDNode* only consume the lower \p Bits.
// This can be used to form W instructions for add/sub/mul/shl even when the
// root isn't a sext_inreg. This can allow the ADDW/SUBW/MULW/SLLIW to CSE if
// SimplifyDemandedBits has made it so some users see a sext_inreg and some
// don't. The sext_inreg+add/sub/mul/shl will get selected, but still leave
// the add/sub/mul/shl to become non-W instructions. By checking the users we
// may be able to use a W instruction and CSE with the other instruction if
// this has happened. We could try to detect that the CSE opportunity exists
// before doing this, but that would be more complicated.
bool RISCVDAGToDAGISel::hasAllNBitUsers(SDNode *Node, unsigned Bits,
                                        const unsigned Depth) const {
  assert((Node->getOpcode() == ISD::ADD || Node->getOpcode() == ISD::SUB ||
          Node->getOpcode() == ISD::MUL || Node->getOpcode() == ISD::SHL ||
          Node->getOpcode() == ISD::SRL || Node->getOpcode() == ISD::AND ||
          Node->getOpcode() == ISD::OR || Node->getOpcode() == ISD::XOR ||
          Node->getOpcode() == ISD::SIGN_EXTEND_INREG ||
          isa<ConstantSDNode>(Node) || Depth != 0) &&
         "Unexpected opcode");

  if (Depth >= SelectionDAG::MaxRecursionDepth)
    return false;

  // The PatFrags that call this may run before RISCVGenDAGISel.inc has checked
  // the VT. Ensure the type is scalar to avoid wasting time on vectors.
  if (Depth == 0 && !Node->getValueType(0).isScalarInteger())
    return false;

  for (SDUse &Use : Node->uses()) {
    SDNode *User = Use.getUser();
    // Users of this node should have already been instruction selected
    if (!User->isMachineOpcode())
      return false;

    // TODO: Add more opcodes?
    switch (User->getMachineOpcode()) {
    default:
      if (vectorPseudoHasAllNBitUsers(User, Use.getOperandNo(), Bits, TII))
        break;
      return false;
    case RISCV::ADDW:
    case RISCV::ADDIW:
    case RISCV::SUBW:
    case RISCV::MULW:
    case RISCV::SLLW:
    case RISCV::SLLIW:
    case RISCV::SRAW:
    case RISCV::SRAIW:
    case RISCV::SRLW:
    case RISCV::SRLIW:
    case RISCV::DIVW:
    case RISCV::DIVUW:
    case RISCV::REMW:
    case RISCV::REMUW:
    case RISCV::ROLW:
    case RISCV::RORW:
    case RISCV::RORIW:
    case RISCV::CLZW:
    case RISCV::CTZW:
    case RISCV::CPOPW:
    case RISCV::SLLI_UW:
    case RISCV::FMV_W_X:
    case RISCV::FCVT_H_W:
    case RISCV::FCVT_H_W_INX:
    case RISCV::FCVT_H_WU:
    case RISCV::FCVT_H_WU_INX:
    case RISCV::FCVT_S_W:
    case RISCV::FCVT_S_W_INX:
    case RISCV::FCVT_S_WU:
    case RISCV::FCVT_S_WU_INX:
    case RISCV::FCVT_D_W:
    case RISCV::FCVT_D_W_INX:
    case RISCV::FCVT_D_WU:
    case RISCV::FCVT_D_WU_INX:
    case RISCV::TH_REVW:
    case RISCV::TH_SRRIW:
      if (Bits >= 32)
        break;
      return false;
    case RISCV::SLL:
    case RISCV::SRA:
    case RISCV::SRL:
    case RISCV::ROL:
    case RISCV::ROR:
    case RISCV::BSET:
    case RISCV::BCLR:
    case RISCV::BINV:
      // Shift amount operands only use log2(Xlen) bits.
      if (Use.getOperandNo() == 1 && Bits >= Log2_32(Subtarget->getXLen()))
        break;
      return false;
    case RISCV::SLLI:
      // SLLI only uses the lower (XLen - ShAmt) bits.
      if (Bits >= Subtarget->getXLen() - User->getConstantOperandVal(1))
        break;
      return false;
    case RISCV::ANDI:
      if (Bits >= (unsigned)llvm::bit_width(User->getConstantOperandVal(1)))
        break;
      goto RecCheck;
    case RISCV::ORI: {
      uint64_t Imm = cast<ConstantSDNode>(User->getOperand(1))->getSExtValue();
      if (Bits >= (unsigned)llvm::bit_width<uint64_t>(~Imm))
        break;
      [[fallthrough]];
    }
    case RISCV::AND:
    case RISCV::OR:
    case RISCV::XOR:
    case RISCV::XORI:
    case RISCV::ANDN:
    case RISCV::ORN:
    case RISCV::XNOR:
    case RISCV::SH1ADD:
    case RISCV::SH2ADD:
    case RISCV::SH3ADD:
    RecCheck:
      if (hasAllNBitUsers(User, Bits, Depth + 1))
        break;
      return false;
    case RISCV::SRLI: {
      unsigned ShAmt = User->getConstantOperandVal(1);
      // If we are shifting right by less than Bits, and users don't demand any
      // bits that were shifted into [Bits-1:0], then we can consider this as an
      // N-Bit user.
      if (Bits > ShAmt && hasAllNBitUsers(User, Bits - ShAmt, Depth + 1))
        break;
      return false;
    }
    case RISCV::SEXT_B:
    case RISCV::PACKH:
      if (Bits >= 8)
        break;
      return false;
    case RISCV::SEXT_H:
    case RISCV::FMV_H_X:
    case RISCV::ZEXT_H_RV32:
    case RISCV::ZEXT_H_RV64:
    case RISCV::PACKW:
      if (Bits >= 16)
        break;
      return false;
    case RISCV::PACK:
      if (Bits >= (Subtarget->getXLen() / 2))
        break;
      return false;
    case RISCV::ADD_UW:
    case RISCV::SH1ADD_UW:
    case RISCV::SH2ADD_UW:
    case RISCV::SH3ADD_UW:
      // The first operand to add.uw/shXadd.uw is implicitly zero extended from
      // 32 bits.
      if (Use.getOperandNo() == 0 && Bits >= 32)
        break;
      return false;
    case RISCV::SB:
      if (Use.getOperandNo() == 0 && Bits >= 8)
        break;
      return false;
    case RISCV::SH:
      if (Use.getOperandNo() == 0 && Bits >= 16)
        break;
      return false;
    case RISCV::SW:
      if (Use.getOperandNo() == 0 && Bits >= 32)
        break;
      return false;
    }
  }

  return true;
}

// Select a constant that can be represented as (sign_extend(imm5) << imm2).
bool RISCVDAGToDAGISel::selectSimm5Shl2(SDValue N, SDValue &Simm5,
                                        SDValue &Shl2) {
  if (auto *C = dyn_cast<ConstantSDNode>(N)) {
    int64_t Offset = C->getSExtValue();
    unsigned Shift;
    for (Shift = 0; Shift < 4; Shift++)
      if (isInt<5>(Offset >> Shift) && ((Offset % (1LL << Shift)) == 0))
        break;

    // Constant cannot be encoded.
    if (Shift == 4)
      return false;

    EVT Ty = N->getValueType(0);
    Simm5 = CurDAG->getSignedTargetConstant(Offset >> Shift, SDLoc(N), Ty);
    Shl2 = CurDAG->getTargetConstant(Shift, SDLoc(N), Ty);
    return true;
  }

  return false;
}

// Select VL as a 5 bit immediate or a value that will become a register. This
// allows us to choose between VSETIVLI or VSETVLI later.
bool RISCVDAGToDAGISel::selectVLOp(SDValue N, SDValue &VL) {
  auto *C = dyn_cast<ConstantSDNode>(N);
  if (C && isUInt<5>(C->getZExtValue())) {
    VL = CurDAG->getTargetConstant(C->getZExtValue(), SDLoc(N),
                                   N->getValueType(0));
  } else if (C && C->isAllOnes()) {
    // Treat all ones as VLMax.
    VL = CurDAG->getSignedTargetConstant(RISCV::VLMaxSentinel, SDLoc(N),
                                         N->getValueType(0));
  } else if (isa<RegisterSDNode>(N) &&
             cast<RegisterSDNode>(N)->getReg() == RISCV::X0) {
    // All our VL operands use an operand that allows GPRNoX0 or an immediate
    // as the register class. Convert X0 to a special immediate to pass the
    // MachineVerifier. This is recognized specially by the vsetvli insertion
    // pass.
    VL = CurDAG->getSignedTargetConstant(RISCV::VLMaxSentinel, SDLoc(N),
                                         N->getValueType(0));
  } else {
    VL = N;
  }

  return true;
}

static SDValue findVSplat(SDValue N) {
  if (N.getOpcode() == ISD::INSERT_SUBVECTOR) {
    if (!N.getOperand(0).isUndef())
      return SDValue();
    N = N.getOperand(1);
  }
  SDValue Splat = N;
  if ((Splat.getOpcode() != RISCVISD::VMV_V_X_VL &&
       Splat.getOpcode() != RISCVISD::VMV_S_X_VL) ||
      !Splat.getOperand(0).isUndef())
    return SDValue();
  assert(Splat.getNumOperands() == 3 && "Unexpected number of operands");
  return Splat;
}

bool RISCVDAGToDAGISel::selectVSplat(SDValue N, SDValue &SplatVal) {
  SDValue Splat = findVSplat(N);
  if (!Splat)
    return false;

  SplatVal = Splat.getOperand(1);
  return true;
}

static bool selectVSplatImmHelper(SDValue N, SDValue &SplatVal,
                                  SelectionDAG &DAG,
                                  const RISCVSubtarget &Subtarget,
                                  std::function<bool(int64_t)> ValidateImm,
                                  bool Decrement = false) {
  SDValue Splat = findVSplat(N);
  if (!Splat || !isa<ConstantSDNode>(Splat.getOperand(1)))
    return false;

  const unsigned SplatEltSize = Splat.getScalarValueSizeInBits();
  assert(Subtarget.getXLenVT() == Splat.getOperand(1).getSimpleValueType() &&
         "Unexpected splat operand type");

  // The semantics of RISCVISD::VMV_V_X_VL is that when the operand
  // type is wider than the resulting vector element type: an implicit
  // truncation first takes place. Therefore, perform a manual
  // truncation/sign-extension in order to ignore any truncated bits and catch
  // any zero-extended immediate.
  // For example, we wish to match (i8 -1) -> (XLenVT 255) as a simm5 by first
  // sign-extending to (XLenVT -1).
  APInt SplatConst = Splat.getConstantOperandAPInt(1).sextOrTrunc(SplatEltSize);

  int64_t SplatImm = SplatConst.getSExtValue();

  if (!ValidateImm(SplatImm))
    return false;

  if (Decrement)
    SplatImm -= 1;

  SplatVal =
      DAG.getSignedTargetConstant(SplatImm, SDLoc(N), Subtarget.getXLenVT());
  return true;
}

bool RISCVDAGToDAGISel::selectVSplatSimm5(SDValue N, SDValue &SplatVal) {
  return selectVSplatImmHelper(N, SplatVal, *CurDAG, *Subtarget,
                               [](int64_t Imm) { return isInt<5>(Imm); });
}

bool RISCVDAGToDAGISel::selectVSplatSimm5Plus1(SDValue N, SDValue &SplatVal) {
  return selectVSplatImmHelper(
      N, SplatVal, *CurDAG, *Subtarget,
      [](int64_t Imm) { return (isInt<5>(Imm) && Imm != -16) || Imm == 16; },
      /*Decrement=*/true);
}

bool RISCVDAGToDAGISel::selectVSplatSimm5Plus1NoDec(SDValue N, SDValue &SplatVal) {
  return selectVSplatImmHelper(
      N, SplatVal, *CurDAG, *Subtarget,
      [](int64_t Imm) { return (isInt<5>(Imm) && Imm != -16) || Imm == 16; },
      /*Decrement=*/false);
}

bool RISCVDAGToDAGISel::selectVSplatSimm5Plus1NonZero(SDValue N,
                                                      SDValue &SplatVal) {
  return selectVSplatImmHelper(
      N, SplatVal, *CurDAG, *Subtarget,
      [](int64_t Imm) {
        return Imm != 0 && ((isInt<5>(Imm) && Imm != -16) || Imm == 16);
      },
      /*Decrement=*/true);
}

bool RISCVDAGToDAGISel::selectVSplatUimm(SDValue N, unsigned Bits,
                                         SDValue &SplatVal) {
  return selectVSplatImmHelper(
      N, SplatVal, *CurDAG, *Subtarget,
      [Bits](int64_t Imm) { return isUIntN(Bits, Imm); });
}

bool RISCVDAGToDAGISel::selectVSplatImm64Neg(SDValue N, SDValue &SplatVal) {
  SDValue Splat = findVSplat(N);
  return Splat && selectNegImm(Splat.getOperand(1), SplatVal);
}

bool RISCVDAGToDAGISel::selectLow8BitsVSplat(SDValue N, SDValue &SplatVal) {
  auto IsExtOrTrunc = [](SDValue N) {
    switch (N->getOpcode()) {
    case ISD::SIGN_EXTEND:
    case ISD::ZERO_EXTEND:
    // There's no passthru on these _VL nodes so any VL/mask is ok, since any
    // inactive elements will be undef.
    case RISCVISD::TRUNCATE_VECTOR_VL:
    case RISCVISD::VSEXT_VL:
    case RISCVISD::VZEXT_VL:
      return true;
    default:
      return false;
    }
  };

  // We can have multiple nested nodes, so unravel them all if needed.
  while (IsExtOrTrunc(N)) {
    if (!N.hasOneUse() || N.getScalarValueSizeInBits() < 8)
      return false;
    N = N->getOperand(0);
  }

  return selectVSplat(N, SplatVal);
}

bool RISCVDAGToDAGISel::selectScalarFPAsInt(SDValue N, SDValue &Imm) {
  // Allow bitcasts from XLenVT -> FP.
  if (N.getOpcode() == ISD::BITCAST &&
      N.getOperand(0).getValueType() == Subtarget->getXLenVT()) {
    Imm = N.getOperand(0);
    return true;
  }
  // Allow moves from XLenVT to FP.
  if (N.getOpcode() == RISCVISD::FMV_H_X ||
      N.getOpcode() == RISCVISD::FMV_W_X_RV64) {
    Imm = N.getOperand(0);
    return true;
  }

  // Otherwise, look for FP constants that can materialized with scalar int.
  ConstantFPSDNode *CFP = dyn_cast<ConstantFPSDNode>(N.getNode());
  if (!CFP)
    return false;
  const APFloat &APF = CFP->getValueAPF();
  // td can handle +0.0 already.
  if (APF.isPosZero())
    return false;

  MVT VT = CFP->getSimpleValueType(0);

  MVT XLenVT = Subtarget->getXLenVT();
  if (VT == MVT::f64 && !Subtarget->is64Bit()) {
    assert(APF.isNegZero() && "Unexpected constant.");
    return false;
  }
  SDLoc DL(N);
  Imm = selectImm(CurDAG, DL, XLenVT, APF.bitcastToAPInt().getSExtValue(),
                  *Subtarget);
  return true;
}

bool RISCVDAGToDAGISel::selectRVVSimm5(SDValue N, unsigned Width,
                                       SDValue &Imm) {
  if (auto *C = dyn_cast<ConstantSDNode>(N)) {
    int64_t ImmVal = SignExtend64(C->getSExtValue(), Width);

    if (!isInt<5>(ImmVal))
      return false;

    Imm = CurDAG->getSignedTargetConstant(ImmVal, SDLoc(N),
                                          Subtarget->getXLenVT());
    return true;
  }

  return false;
}

// Try to remove sext.w if the input is a W instruction or can be made into
// a W instruction cheaply.
bool RISCVDAGToDAGISel::doPeepholeSExtW(SDNode *N) {
  // Look for the sext.w pattern, addiw rd, rs1, 0.
  if (N->getMachineOpcode() != RISCV::ADDIW ||
      !isNullConstant(N->getOperand(1)))
    return false;

  SDValue N0 = N->getOperand(0);
  if (!N0.isMachineOpcode())
    return false;

  switch (N0.getMachineOpcode()) {
  default:
    break;
  case RISCV::ADD:
  case RISCV::ADDI:
  case RISCV::SUB:
  case RISCV::MUL:
  case RISCV::SLLI: {
    // Convert sext.w+add/sub/mul to their W instructions. This will create
    // a new independent instruction. This improves latency.
    unsigned Opc;
    switch (N0.getMachineOpcode()) {
    default:
      llvm_unreachable("Unexpected opcode!");
    case RISCV::ADD:  Opc = RISCV::ADDW;  break;
    case RISCV::ADDI: Opc = RISCV::ADDIW; break;
    case RISCV::SUB:  Opc = RISCV::SUBW;  break;
    case RISCV::MUL:  Opc = RISCV::MULW;  break;
    case RISCV::SLLI: Opc = RISCV::SLLIW; break;
    }

    SDValue N00 = N0.getOperand(0);
    SDValue N01 = N0.getOperand(1);

    // Shift amount needs to be uimm5.
    if (N0.getMachineOpcode() == RISCV::SLLI &&
        !isUInt<5>(cast<ConstantSDNode>(N01)->getSExtValue()))
      break;

    SDNode *Result =
        CurDAG->getMachineNode(Opc, SDLoc(N), N->getValueType(0),
                               N00, N01);
    ReplaceUses(N, Result);
    return true;
  }
  case RISCV::ADDW:
  case RISCV::ADDIW:
  case RISCV::SUBW:
  case RISCV::MULW:
  case RISCV::SLLIW:
  case RISCV::PACKW:
  case RISCV::TH_MULAW:
  case RISCV::TH_MULAH:
  case RISCV::TH_MULSW:
  case RISCV::TH_MULSH:
    if (N0.getValueType() == MVT::i32)
      break;

    // Result is already sign extended just remove the sext.w.
    // NOTE: We only handle the nodes that are selected with hasAllWUsers.
    ReplaceUses(N, N0.getNode());
    return true;
  }

  return false;
}

static bool usesAllOnesMask(SDValue MaskOp) {
  const auto IsVMSet = [](unsigned Opc) {
    return Opc == RISCV::PseudoVMSET_M_B1 || Opc == RISCV::PseudoVMSET_M_B16 ||
           Opc == RISCV::PseudoVMSET_M_B2 || Opc == RISCV::PseudoVMSET_M_B32 ||
           Opc == RISCV::PseudoVMSET_M_B4 || Opc == RISCV::PseudoVMSET_M_B64 ||
           Opc == RISCV::PseudoVMSET_M_B8;
  };

  // TODO: Check that the VMSET is the expected bitwidth? The pseudo has
  // undefined behaviour if it's the wrong bitwidth, so we could choose to
  // assume that it's all-ones? Same applies to its VL.
  return MaskOp->isMachineOpcode() && IsVMSet(MaskOp.getMachineOpcode());
}

static bool isImplicitDef(SDValue V) {
  if (!V.isMachineOpcode())
    return false;
  if (V.getMachineOpcode() == TargetOpcode::REG_SEQUENCE) {
    for (unsigned I = 1; I < V.getNumOperands(); I += 2)
      if (!isImplicitDef(V.getOperand(I)))
        return false;
    return true;
  }
  return V.getMachineOpcode() == TargetOpcode::IMPLICIT_DEF;
}

// Optimize masked RVV pseudo instructions with a known all-ones mask to their
// corresponding "unmasked" pseudo versions.
bool RISCVDAGToDAGISel::doPeepholeMaskedRVV(MachineSDNode *N) {
  const RISCV::RISCVMaskedPseudoInfo *I =
      RISCV::getMaskedPseudoInfo(N->getMachineOpcode());
  if (!I)
    return false;

  unsigned MaskOpIdx = I->MaskOpIdx;
  if (!usesAllOnesMask(N->getOperand(MaskOpIdx)))
    return false;

  // There are two classes of pseudos in the table - compares and
  // everything else.  See the comment on RISCVMaskedPseudo for details.
  const unsigned Opc = I->UnmaskedPseudo;
  const MCInstrDesc &MCID = TII->get(Opc);
  const bool HasPassthru = RISCVII::isFirstDefTiedToFirstUse(MCID);

  const MCInstrDesc &MaskedMCID = TII->get(N->getMachineOpcode());
  const bool MaskedHasPassthru = RISCVII::isFirstDefTiedToFirstUse(MaskedMCID);

  assert((RISCVII::hasVecPolicyOp(MaskedMCID.TSFlags) ||
          !RISCVII::hasVecPolicyOp(MCID.TSFlags)) &&
         "Unmasked pseudo has policy but masked pseudo doesn't?");
  assert(RISCVII::hasVecPolicyOp(MCID.TSFlags) == HasPassthru &&
         "Unexpected pseudo structure");
  assert(!(HasPassthru && !MaskedHasPassthru) &&
         "Unmasked pseudo has passthru but masked pseudo doesn't?");

  SmallVector<SDValue, 8> Ops;
  // Skip the passthru operand at index 0 if the unmasked don't have one.
  bool ShouldSkip = !HasPassthru && MaskedHasPassthru;
  bool DropPolicy = !RISCVII::hasVecPolicyOp(MCID.TSFlags) &&
                    RISCVII::hasVecPolicyOp(MaskedMCID.TSFlags);
  bool HasChainOp =
      N->getOperand(N->getNumOperands() - 1).getValueType() == MVT::Other;
  unsigned LastOpNum = N->getNumOperands() - 1 - HasChainOp;
  for (unsigned I = ShouldSkip, E = N->getNumOperands(); I != E; I++) {
    // Skip the mask
    SDValue Op = N->getOperand(I);
    if (I == MaskOpIdx)
      continue;
    if (DropPolicy && I == LastOpNum)
      continue;
    Ops.push_back(Op);
  }

  MachineSDNode *Result =
      CurDAG->getMachineNode(Opc, SDLoc(N), N->getVTList(), Ops);

  if (!N->memoperands_empty())
    CurDAG->setNodeMemRefs(Result, N->memoperands());

  Result->setFlags(N->getFlags());
  ReplaceUses(N, Result);

  return true;
}

static bool IsVMerge(SDNode *N) {
  return RISCV::getRVVMCOpcode(N->getMachineOpcode()) == RISCV::VMERGE_VVM;
}

// Try to fold away VMERGE_VVM instructions into their true operands:
//
// %true = PseudoVADD_VV ...
// %x = PseudoVMERGE_VVM %false, %false, %true, %mask
// ->
// %x = PseudoVADD_VV_MASK %false, ..., %mask
//
// We can only fold if vmerge's passthru operand, vmerge's false operand and
// %true's passthru operand (if it has one) are the same. This is because we
// have to consolidate them into one passthru operand in the result.
//
// If %true is masked, then we can use its mask instead of vmerge's if vmerge's
// mask is all ones.
//
// The resulting VL is the minimum of the two VLs.
//
// The resulting policy is the effective policy the vmerge would have had,
// i.e. whether or not it's passthru operand was implicit-def.
bool RISCVDAGToDAGISel::performCombineVMergeAndVOps(SDNode *N) {
  SDValue Passthru, False, True, VL, Mask;
  assert(IsVMerge(N));
  Passthru = N->getOperand(0);
  False = N->getOperand(1);
  True = N->getOperand(2);
  Mask = N->getOperand(3);
  VL = N->getOperand(4);

  // If the EEW of True is different from vmerge's SEW, then we can't fold.
  if (True.getSimpleValueType() != N->getSimpleValueType(0))
    return false;

  // We require that either passthru and false are the same, or that passthru
  // is undefined.
  if (Passthru != False && !isImplicitDef(Passthru))
    return false;

  assert(True.getResNo() == 0 &&
         "Expect True is the first output of an instruction.");

  // Need N is the exactly one using True.
  if (!True.hasOneUse())
    return false;

  if (!True.isMachineOpcode())
    return false;

  unsigned TrueOpc = True.getMachineOpcode();
  const MCInstrDesc &TrueMCID = TII->get(TrueOpc);
  uint64_t TrueTSFlags = TrueMCID.TSFlags;
  bool HasTiedDest = RISCVII::isFirstDefTiedToFirstUse(TrueMCID);

  const RISCV::RISCVMaskedPseudoInfo *Info =
      RISCV::lookupMaskedIntrinsicByUnmasked(TrueOpc);
  if (!Info)
    return false;

  // If True has a passthru operand then it needs to be the same as vmerge's
  // False, since False will be used for the result's passthru operand.
  if (HasTiedDest && !isImplicitDef(True->getOperand(0))) {
    SDValue PassthruOpTrue = True->getOperand(0);
    if (False != PassthruOpTrue)
      return false;
  }

  // Skip if True has side effect.
  if (TII->get(TrueOpc).hasUnmodeledSideEffects())
    return false;

  unsigned TrueChainOpIdx = True.getNumOperands() - 1;
  bool HasChainOp =
      True.getOperand(TrueChainOpIdx).getValueType() == MVT::Other;

  if (HasChainOp) {
    // Avoid creating cycles in the DAG. We must ensure that none of the other
    // operands depend on True through it's Chain.
    SmallVector<const SDNode *, 4> LoopWorklist;
    SmallPtrSet<const SDNode *, 16> Visited;
    LoopWorklist.push_back(False.getNode());
    LoopWorklist.push_back(Mask.getNode());
    LoopWorklist.push_back(VL.getNode());
    if (SDNode::hasPredecessorHelper(True.getNode(), Visited, LoopWorklist))
      return false;
  }

  // The vector policy operand may be present for masked intrinsics
  bool HasVecPolicyOp = RISCVII::hasVecPolicyOp(TrueTSFlags);
  unsigned TrueVLIndex =
      True.getNumOperands() - HasVecPolicyOp - HasChainOp - 2;
  SDValue TrueVL = True.getOperand(TrueVLIndex);
  SDValue SEW = True.getOperand(TrueVLIndex + 1);

  auto GetMinVL = [](SDValue LHS, SDValue RHS) {
    if (LHS == RHS)
      return LHS;
    if (isAllOnesConstant(LHS))
      return RHS;
    if (isAllOnesConstant(RHS))
      return LHS;
    auto *CLHS = dyn_cast<ConstantSDNode>(LHS);
    auto *CRHS = dyn_cast<ConstantSDNode>(RHS);
    if (!CLHS || !CRHS)
      return SDValue();
    return CLHS->getZExtValue() <= CRHS->getZExtValue() ? LHS : RHS;
  };

  // Because N and True must have the same passthru operand (or True's operand
  // is implicit_def), the "effective" body is the minimum of their VLs.
  SDValue OrigVL = VL;
  VL = GetMinVL(TrueVL, VL);
  if (!VL)
    return false;

  // Some operations produce different elementwise results depending on the
  // active elements, like viota.m or vredsum. This transformation is illegal
  // for these if we change the active elements (i.e. mask or VL).
  const MCInstrDesc &TrueBaseMCID = TII->get(RISCV::getRVVMCOpcode(TrueOpc));
  if (RISCVII::elementsDependOnVL(TrueBaseMCID.TSFlags) && (TrueVL != VL))
    return false;
  if (RISCVII::elementsDependOnMask(TrueBaseMCID.TSFlags) &&
      (Mask && !usesAllOnesMask(Mask)))
    return false;

  // Make sure it doesn't raise any observable fp exceptions, since changing the
  // active elements will affect how fflags is set.
  if (mayRaiseFPException(True.getNode()) && !True->getFlags().hasNoFPExcept())
    return false;

  SDLoc DL(N);

  unsigned MaskedOpc = Info->MaskedPseudo;
#ifndef NDEBUG
  const MCInstrDesc &MaskedMCID = TII->get(MaskedOpc);
  assert(RISCVII::hasVecPolicyOp(MaskedMCID.TSFlags) &&
         "Expected instructions with mask have policy operand.");
  assert(MaskedMCID.getOperandConstraint(MaskedMCID.getNumDefs(),
                                         MCOI::TIED_TO) == 0 &&
         "Expected instructions with mask have a tied dest.");
#endif

  // Use a tumu policy, relaxing it to tail agnostic provided that the passthru
  // operand is undefined.
  //
  // However, if the VL became smaller than what the vmerge had originally, then
  // elements past VL that were previously in the vmerge's body will have moved
  // to the tail. In that case we always need to use tail undisturbed to
  // preserve them.
  bool MergeVLShrunk = VL != OrigVL;
  uint64_t Policy = (isImplicitDef(Passthru) && !MergeVLShrunk)
                        ? RISCVVType::TAIL_AGNOSTIC
                        : /*TUMU*/ 0;
  SDValue PolicyOp =
    CurDAG->getTargetConstant(Policy, DL, Subtarget->getXLenVT());


  SmallVector<SDValue, 8> Ops;
  Ops.push_back(False);

  const bool HasRoundingMode = RISCVII::hasRoundModeOp(TrueTSFlags);
  const unsigned NormalOpsEnd = TrueVLIndex - HasRoundingMode;
  Ops.append(True->op_begin() + HasTiedDest, True->op_begin() + NormalOpsEnd);

  Ops.push_back(Mask);

  // For unmasked "VOp" with rounding mode operand, that is interfaces like
  // (..., rm, vl) or (..., rm, vl, policy).
  // Its masked version is (..., vm, rm, vl, policy).
  // Check the rounding mode pseudo nodes under RISCVInstrInfoVPseudos.td
  if (HasRoundingMode)
    Ops.push_back(True->getOperand(TrueVLIndex - 1));

  Ops.append({VL, SEW, PolicyOp});

  // Result node should have chain operand of True.
  if (HasChainOp)
    Ops.push_back(True.getOperand(TrueChainOpIdx));

  MachineSDNode *Result =
      CurDAG->getMachineNode(MaskedOpc, DL, True->getVTList(), Ops);
  Result->setFlags(True->getFlags());

  if (!cast<MachineSDNode>(True)->memoperands_empty())
    CurDAG->setNodeMemRefs(Result, cast<MachineSDNode>(True)->memoperands());

  // Replace vmerge.vvm node by Result.
  ReplaceUses(SDValue(N, 0), SDValue(Result, 0));

  // Replace another value of True. E.g. chain and VL.
  for (unsigned Idx = 1; Idx < True->getNumValues(); ++Idx)
    ReplaceUses(True.getValue(Idx), SDValue(Result, Idx));

  return true;
}

bool RISCVDAGToDAGISel::doPeepholeMergeVVMFold() {
  bool MadeChange = false;
  SelectionDAG::allnodes_iterator Position = CurDAG->allnodes_end();

  while (Position != CurDAG->allnodes_begin()) {
    SDNode *N = &*--Position;
    if (N->use_empty() || !N->isMachineOpcode())
      continue;

    if (IsVMerge(N))
      MadeChange |= performCombineVMergeAndVOps(N);
  }
  return MadeChange;
}

/// If our passthru is an implicit_def, use noreg instead.  This side
/// steps issues with MachineCSE not being able to CSE expressions with
/// IMPLICIT_DEF operands while preserving the semantic intent. See
/// pr64282 for context. Note that this transform is the last one
/// performed at ISEL DAG to DAG.
bool RISCVDAGToDAGISel::doPeepholeNoRegPassThru() {
  bool MadeChange = false;
  SelectionDAG::allnodes_iterator Position = CurDAG->allnodes_end();

  while (Position != CurDAG->allnodes_begin()) {
    SDNode *N = &*--Position;
    if (N->use_empty() || !N->isMachineOpcode())
      continue;

    const unsigned Opc = N->getMachineOpcode();
    if (!RISCVVPseudosTable::getPseudoInfo(Opc) ||
        !RISCVII::isFirstDefTiedToFirstUse(TII->get(Opc)) ||
        !isImplicitDef(N->getOperand(0)))
      continue;

    SmallVector<SDValue> Ops;
    Ops.push_back(CurDAG->getRegister(RISCV::NoRegister, N->getValueType(0)));
    for (unsigned I = 1, E = N->getNumOperands(); I != E; I++) {
      SDValue Op = N->getOperand(I);
      Ops.push_back(Op);
    }

    MachineSDNode *Result =
      CurDAG->getMachineNode(Opc, SDLoc(N), N->getVTList(), Ops);
    Result->setFlags(N->getFlags());
    CurDAG->setNodeMemRefs(Result, cast<MachineSDNode>(N)->memoperands());
    ReplaceUses(N, Result);
    MadeChange = true;
  }
  return MadeChange;
}


// This pass converts a legalized DAG into a RISCV-specific DAG, ready
// for instruction scheduling.
FunctionPass *llvm::createRISCVISelDag(RISCVTargetMachine &TM,
                                       CodeGenOptLevel OptLevel) {
  return new RISCVDAGToDAGISelLegacy(TM, OptLevel);
}

char RISCVDAGToDAGISelLegacy::ID = 0;

RISCVDAGToDAGISelLegacy::RISCVDAGToDAGISelLegacy(RISCVTargetMachine &TM,
                                                 CodeGenOptLevel OptLevel)
    : SelectionDAGISelLegacy(
          ID, std::make_unique<RISCVDAGToDAGISel>(TM, OptLevel)) {}

INITIALIZE_PASS(RISCVDAGToDAGISelLegacy, DEBUG_TYPE, PASS_NAME, false, false)<|MERGE_RESOLUTION|>--- conflicted
+++ resolved
@@ -686,7 +686,6 @@
 bool RISCVDAGToDAGISel::trySignedBitfieldInsertInSign(SDNode *Node) {
   // Only supported with XAndesPerf at the moment.
   if (!Subtarget->hasVendorXAndesPerf())
-<<<<<<< HEAD
     return false;
 
   auto *N1C = dyn_cast<ConstantSDNode>(Node->getOperand(1));
@@ -697,18 +696,6 @@
   if (!N0.hasOneUse())
     return false;
 
-=======
-    return false;
-
-  auto *N1C = dyn_cast<ConstantSDNode>(Node->getOperand(1));
-  if (!N1C)
-    return false;
-
-  SDValue N0 = Node->getOperand(0);
-  if (!N0.hasOneUse())
-    return false;
-
->>>>>>> 5ee67ebe
   auto BitfieldInsert = [&](SDValue N0, unsigned Msb, unsigned Lsb,
                             const SDLoc &DL, MVT VT) {
     unsigned Opc = RISCV::NDS_BFOS;
