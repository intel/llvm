//===-- RISCVInstrInfoVPseudos.td - RISC-V 'V' Pseudos -----*- tablegen -*-===//
//
// Part of the LLVM Project, under the Apache License v2.0 with LLVM Exceptions.
// See https://llvm.org/LICENSE.txt for license information.
// SPDX-License-Identifier: Apache-2.0 WITH LLVM-exception
//
//===----------------------------------------------------------------------===//
///
/// This file contains the required infrastructure to support code generation
/// for the standard 'V' (Vector) extension, version 1.0.
///
/// This file is included from RISCVInstrInfoV.td
///
/// Overview of our vector instruction pseudos.  Many of the instructions
/// have behavior which depends on the value of VTYPE.  Several core aspects of
/// the compiler - e.g. register allocation - depend on fields in this
/// configuration register.  The details of which fields matter differ by the
/// specific instruction, but the common dimensions are:
///
/// LMUL/EMUL - Most instructions can write to differently sized register groups
/// depending on LMUL.
///
/// Masked vs Unmasked - Many instructions which allow a mask disallow register
/// overlap.  As a result, masked vs unmasked require different register
/// allocation constraints.
///
/// Policy - For each of mask and tail policy, there are three options:
/// * "Undisturbed" - As defined in the specification, required to preserve the
/// exact bit pattern of inactive lanes.
/// * "Agnostic" - As defined in the specification, required to either preserve
/// the exact bit pattern of inactive lanes, or produce the bit pattern -1 for
/// those lanes.  Note that each lane can make this choice independently.
/// Instructions which produce masks (and only those instructions) also have the
/// option of producing a result as-if VL had been VLMAX.
/// * "Undefined" - The bit pattern of the inactive lanes is unspecified, and
/// can be changed without impacting the semantics of the program.  Note that
/// this concept does not exist in the specification, and requires source
/// knowledge to be preserved.
///
/// SEW - Some instructions have semantics which depend on SEW.  This is
/// relatively rare, and mostly impacts scheduling and cost estimation.
///
/// We have two techniques we use to represent the impact of these fields:
/// * For fields which don't impact register classes, we largely use
/// dummy operands on the pseudo instructions which convey information
/// about the value of VTYPE.
/// * For fields which do impact register classes (and a few bits of
/// legacy - see policy discussion below), we define a family of pseudo
/// instructions for each actual instruction.  Said differently, we encode
/// each of the preceding fields which are relevant for a given instruction
/// in the opcode space.
///
/// Currently, the policy is represented via the following intrinsic families:
/// * _MASK - Can represent all three policy states for both tail and mask.  If
///   passthrough is IMPLICIT_DEF (or NoReg), then represents "undefined".
///   Otherwise, policy operand and tablegen flags drive the interpretation.
///   (If policy operand is not present - there are a couple, though we're
///   rapidly removing them - a non-undefined policy defaults to "tail
///   agnostic", and "mask undisturbed".  Since this is the only variant with
///   a mask, all other variants are "mask undefined".
/// * Unsuffixed w/ both passthrough and policy operand. Can represent all
///   three policy states.  If passthrough is IMPLICIT_DEF (or NoReg), then
///   represents "undefined".  Otherwise, policy operand and tablegen flags
///   drive the interpretation.
/// * Unsuffixed w/o passthrough or policy operand -- Does not have a
///   passthrough operand, and thus represents the "undefined" state.  Note
///   that terminology in code frequently refers to these as "TA" which is
///   confusing.  We're in the process of migrating away from this
///   representation.
///
//===----------------------------------------------------------------------===//

// VMV_X_S matches the semantics of vmv.x.s. The result is always XLenVT sign
// extended from the vector element size.
def riscv_vmv_x_s : RVSDNode<"VMV_X_S",
                             SDTypeProfile<1, 1, [SDTCisInt<0>, SDTCisVec<1>,
                                                  SDTCisInt<1>]>>;

// Read VLENB CSR
def riscv_read_vlenb : RVSDNode<"READ_VLENB",
                                SDTypeProfile<1, 0, [SDTCisVT<0, XLenVT>]>>;

// Operand that is allowed to be a register other than X0, a 5 bit unsigned
// immediate, or -1. -1 means VLMAX. This allows us to pick between VSETIVLI and
// VSETVLI opcodes using the same pseudo instructions.
def AVL : RegisterOperand<GPRNoX0> {
  let OperandNamespace = "RISCVOp";
  let OperandType = "OPERAND_AVL";
}

def vec_policy : RISCVOp {
  let OperandType = "OPERAND_VEC_POLICY";
}

def sew : RISCVOp {
  let OperandType = "OPERAND_SEW";
}

// SEW for mask only instructions like vmand and vmsbf. Should always be 0.
def sew_mask : RISCVOp {
  let OperandType = "OPERAND_SEW_MASK";
}

def vec_rm : RISCVOp {
  let OperandType = "OPERAND_VEC_RM";
}

// X0 has special meaning for vsetvl/vsetvli.
//  rd | rs1 |   AVL value | Effect on vl
//--------------------------------------------------------------
// !X0 |  X0 |       VLMAX | Set vl to VLMAX
//  X0 |  X0 | Value in vl | Keep current vl, just change vtype.
def VLOp : ComplexPattern<XLenVT, 1, "selectVLOp">;
// FIXME: This is labelled as handling 's32', however the ComplexPattern it
// refers to handles both i32 and i64 based on the HwMode. Currently this LLT
// parameter appears to be ignored so this pattern works for both, however we
// should add a LowLevelTypeByHwMode, and use that to define our XLenLLT instead
// here.
def GIVLOp : GIComplexOperandMatcher<s32, "renderVLOp">,
             GIComplexPatternEquiv<VLOp>;

def DecImm : SDNodeXForm<imm, [{
  return CurDAG->getSignedTargetConstant(N->getSExtValue() - 1, SDLoc(N),
                                         N->getValueType(0));
}]>;

defvar TAIL_AGNOSTIC = 1;
defvar TU_MU = 0;
defvar TA_MU = 1;
defvar TA_MA = 3;

//===----------------------------------------------------------------------===//
// Utilities.
//===----------------------------------------------------------------------===//

class PseudoToVInst<string PseudoInst> {
  defvar AffixSubsts = [["Pseudo", ""],
                        ["_E64", ""],
                        ["_E32", ""],
                        ["_E16", ""],
                        ["_E8", ""],
                        ["FPR64", "F"],
                        ["FPR32", "F"],
                        ["FPR16", "F"],
                        ["_TIED", ""],
                        ["_MASK", ""],
                        ["_B64", ""],
                        ["_B32", ""],
                        ["_B16", ""],
                        ["_B8", ""],
                        ["_B4", ""],
                        ["_B2", ""],
                        ["_B1", ""],
                        ["_MF8", ""],
                        ["_MF4", ""],
                        ["_MF2", ""],
                        ["_M1", ""],
                        ["_M2", ""],
                        ["_M4", ""],
                        ["_M8", ""],
                        ["_SE", ""],
                        ["_RM", ""]
                       ];
  string VInst = !foldl(PseudoInst, AffixSubsts, Acc, AffixSubst,
                        !subst(AffixSubst[0], AffixSubst[1], Acc));
}

// This class describes information associated to the LMUL.
class LMULInfo<int lmul, int oct, VReg regclass, VReg wregclass,
               VReg f2regclass, VReg f4regclass, VReg f8regclass, string mx> {
  bits<3> value = lmul; // This is encoded as the vlmul field of vtype.
  VReg vrclass = regclass;
  VReg wvrclass = wregclass;
  VReg f8vrclass = f8regclass;
  VReg f4vrclass = f4regclass;
  VReg f2vrclass = f2regclass;
  string MX = mx;
  int octuple = oct;
}

// Associate LMUL with tablegen records of register classes.
def V_M1  : LMULInfo<0b000,  8,   VR,        VRM2,   VR,   VR, VR, "M1">;
def V_M2  : LMULInfo<0b001, 16, VRM2,        VRM4,   VR,   VR, VR, "M2">;
def V_M4  : LMULInfo<0b010, 32, VRM4,        VRM8, VRM2,   VR, VR, "M4">;
def V_M8  : LMULInfo<0b011, 64, VRM8,/*NoVReg*/VR, VRM4, VRM2, VR, "M8">;

def V_MF8 : LMULInfo<0b101, 1, VR, VR,/*NoVReg*/VR,/*NoVReg*/VR,/*NoVReg*/VR, "MF8">;
def V_MF4 : LMULInfo<0b110, 2, VR, VR,          VR,/*NoVReg*/VR,/*NoVReg*/VR, "MF4">;
def V_MF2 : LMULInfo<0b111, 4, VR, VR,          VR,          VR,/*NoVReg*/VR, "MF2">;

// Used to iterate over all possible LMULs.
defvar MxList = [V_MF8, V_MF4, V_MF2, V_M1, V_M2, V_M4, V_M8];
// For floating point which don't need MF8.
defvar MxListF = [V_MF4, V_MF2, V_M1, V_M2, V_M4, V_M8];

// Used for widening and narrowing instructions as it doesn't contain M8.
defvar MxListW = [V_MF8, V_MF4, V_MF2, V_M1, V_M2, V_M4];
// Used for widening reductions. It can contain M8 because wider operands are
// scalar operands.
defvar MxListWRed = MxList;
// For floating point which don't need MF8.
defvar MxListFW = [V_MF4, V_MF2, V_M1, V_M2, V_M4];
// For widening floating-point Reduction as it doesn't contain MF8. It can
// contain M8 because wider operands are scalar operands.
defvar MxListFWRed = [V_MF4, V_MF2, V_M1, V_M2, V_M4, V_M8];

// Use for zext/sext.vf2
defvar MxListVF2 = [V_MF4, V_MF2, V_M1, V_M2, V_M4, V_M8];

// Use for zext/sext.vf4 and vector crypto instructions
defvar MxListVF4 = [V_MF2, V_M1, V_M2, V_M4, V_M8];

// Use for zext/sext.vf8
defvar MxListVF8 = [V_M1, V_M2, V_M4, V_M8];

class MxSet<int eew> {
  list<LMULInfo> m = !cond(!eq(eew, 8) : [V_MF8, V_MF4, V_MF2, V_M1, V_M2, V_M4, V_M8],
                           !eq(eew, 16) : [V_MF4, V_MF2, V_M1, V_M2, V_M4, V_M8],
                           !eq(eew, 32) : [V_MF2, V_M1, V_M2, V_M4, V_M8],
                           !eq(eew, 64) : [V_M1, V_M2, V_M4, V_M8]);
}

class FPR_Info<int sew> {
  RegisterClass fprclass = !cast<RegisterClass>("FPR" # sew);
  string FX = "FPR" # sew;
  int SEW = sew;
  list<LMULInfo> MxList = MxSet<sew>.m;
  list<LMULInfo> MxListFW = !if(!eq(sew, 64), [], !listremove(MxList, [V_M8]));
}

def SCALAR_F16 : FPR_Info<16>;
def SCALAR_F32 : FPR_Info<32>;
def SCALAR_F64 : FPR_Info<64>;

// BF16 uses the same register class as F16.
def SCALAR_BF16 : FPR_Info<16>;

defvar FPList = [SCALAR_F16, SCALAR_F32, SCALAR_F64];

// Used for widening instructions. It excludes F64.
defvar FPListW = [SCALAR_F16, SCALAR_F32];

// Used for widening bf16 instructions.
defvar BFPListW = [SCALAR_BF16];

class NFSet<LMULInfo m> {
  defvar lmul = !shl(1, m.value);
  list<int> L = NFList<lmul>.L;
}

class octuple_to_str<int octuple> {
  string ret = !cond(!eq(octuple, 1): "MF8",
                     !eq(octuple, 2): "MF4",
                     !eq(octuple, 4): "MF2",
                     !eq(octuple, 8): "M1",
                     !eq(octuple, 16): "M2",
                     !eq(octuple, 32): "M4",
                     !eq(octuple, 64): "M8");
}

def VLOpFrag : PatFrag<(ops), (XLenVT (VLOp (XLenVT AVL:$vl)))>;

// Output pattern for X0 used to represent VLMAX in the pseudo instructions.
// We can't use X0 register because the AVL operands use GPRNoX0.
// This must be kept in sync with RISCV::VLMaxSentinel.
def VLMax : OutPatFrag<(ops), (XLenVT -1)>;

def SelectScalarFPAsInt : ComplexPattern<fAny, 1, "selectScalarFPAsInt", [], [],
                                         1>;

// List of EEW.
defvar EEWList = [8, 16, 32, 64];

class SegRegClass<LMULInfo m, int nf> {
  VReg RC = !cast<VReg>("VRN" # nf # !cond(!eq(m.value, V_MF8.value): V_M1.MX,
                                           !eq(m.value, V_MF4.value): V_M1.MX,
                                           !eq(m.value, V_MF2.value): V_M1.MX,
                                           true: m.MX));
}

//===----------------------------------------------------------------------===//
// Vector register and vector group type information.
//===----------------------------------------------------------------------===//

class VTypeInfo<ValueType Vec, ValueType Mas, int Sew, LMULInfo M,
                ValueType Scal = XLenVT, RegisterClass ScalarReg = GPR> {
  ValueType Vector = Vec;
  ValueType Mask = Mas;
  int SEW = Sew;
  int Log2SEW = !logtwo(Sew);
  VReg RegClass = M.vrclass;
  LMULInfo LMul = M;
  ValueType Scalar = Scal;
  RegisterClass ScalarRegClass = ScalarReg;
  // The pattern fragment which produces the AVL operand, representing the
  // "natural" vector length for this type. For scalable vectors this is VLMax.
  OutPatFrag AVL = VLMax;

  string ScalarSuffix = !cond(!eq(Scal, XLenVT) : "X",
                              !eq(Scal, f16) : "FPR16",
                              !eq(Scal, bf16) : "FPR16",
                              !eq(Scal, f32) : "FPR32",
                              !eq(Scal, f64) : "FPR64");
}

class GroupVTypeInfo<ValueType Vec, ValueType VecM1, ValueType Mas, int Sew,
                     LMULInfo M, ValueType Scal = XLenVT,
                     RegisterClass ScalarReg = GPR>
    : VTypeInfo<Vec, Mas, Sew, M, Scal, ScalarReg> {
  ValueType VectorM1 = VecM1;
}

defset list<VTypeInfo> AllVectors = {
  defset list<VTypeInfo> AllIntegerVectors = {
    defset list<VTypeInfo> NoGroupIntegerVectors = {
      defset list<VTypeInfo> FractionalGroupIntegerVectors = {
        def VI8MF8:  VTypeInfo<vint8mf8_t,  vbool64_t, 8,  V_MF8>;
        def VI8MF4:  VTypeInfo<vint8mf4_t,  vbool32_t, 8,  V_MF4>;
        def VI8MF2:  VTypeInfo<vint8mf2_t,  vbool16_t, 8,  V_MF2>;
        def VI16MF4: VTypeInfo<vint16mf4_t, vbool64_t, 16, V_MF4>;
        def VI16MF2: VTypeInfo<vint16mf2_t, vbool32_t, 16, V_MF2>;
        def VI32MF2: VTypeInfo<vint32mf2_t, vbool64_t, 32, V_MF2>;
      }
      def VI8M1:  VTypeInfo<vint8m1_t,  vbool8_t,   8, V_M1>;
      def VI16M1: VTypeInfo<vint16m1_t, vbool16_t, 16, V_M1>;
      def VI32M1: VTypeInfo<vint32m1_t, vbool32_t, 32, V_M1>;
      def VI64M1: VTypeInfo<vint64m1_t, vbool64_t, 64, V_M1>;
    }
    defset list<GroupVTypeInfo> GroupIntegerVectors = {
      def VI8M2: GroupVTypeInfo<vint8m2_t, vint8m1_t, vbool4_t, 8, V_M2>;
      def VI8M4: GroupVTypeInfo<vint8m4_t, vint8m1_t, vbool2_t, 8, V_M4>;
      def VI8M8: GroupVTypeInfo<vint8m8_t, vint8m1_t, vbool1_t, 8, V_M8>;

      def VI16M2: GroupVTypeInfo<vint16m2_t, vint16m1_t, vbool8_t, 16, V_M2>;
      def VI16M4: GroupVTypeInfo<vint16m4_t, vint16m1_t, vbool4_t, 16, V_M4>;
      def VI16M8: GroupVTypeInfo<vint16m8_t, vint16m1_t, vbool2_t, 16, V_M8>;

      def VI32M2: GroupVTypeInfo<vint32m2_t, vint32m1_t, vbool16_t, 32, V_M2>;
      def VI32M4: GroupVTypeInfo<vint32m4_t, vint32m1_t, vbool8_t,  32, V_M4>;
      def VI32M8: GroupVTypeInfo<vint32m8_t, vint32m1_t, vbool4_t,  32, V_M8>;

      def VI64M2: GroupVTypeInfo<vint64m2_t, vint64m1_t, vbool32_t, 64, V_M2>;
      def VI64M4: GroupVTypeInfo<vint64m4_t, vint64m1_t, vbool16_t, 64, V_M4>;
      def VI64M8: GroupVTypeInfo<vint64m8_t, vint64m1_t, vbool8_t,  64, V_M8>;
    }
  }

  defset list<VTypeInfo> AllFloatVectors = {
    defset list<VTypeInfo> NoGroupFloatVectors = {
      defset list<VTypeInfo> FractionalGroupFloatVectors = {
        def VF16MF4: VTypeInfo<vfloat16mf4_t, vbool64_t, 16, V_MF4, f16, FPR16>;
        def VF16MF2: VTypeInfo<vfloat16mf2_t, vbool32_t, 16, V_MF2, f16, FPR16>;
        def VF32MF2: VTypeInfo<vfloat32mf2_t, vbool64_t, 32, V_MF2, f32, FPR32>;
        def VBF16MF4: VTypeInfo<vbfloat16mf4_t, vbool64_t, 16, V_MF4, bf16, FPR16>;
        def VBF16MF2: VTypeInfo<vbfloat16mf2_t, vbool32_t, 16, V_MF2, bf16, FPR16>;
      }
      def VF16M1: VTypeInfo<vfloat16m1_t, vbool16_t, 16, V_M1, f16, FPR16>;
      def VF32M1: VTypeInfo<vfloat32m1_t, vbool32_t, 32, V_M1, f32, FPR32>;
      def VF64M1: VTypeInfo<vfloat64m1_t, vbool64_t, 64, V_M1, f64, FPR64>;
      def VBF16M1:  VTypeInfo<vbfloat16m1_t, vbool16_t, 16, V_M1, bf16, FPR16>;
    }

    defset list<GroupVTypeInfo> GroupFloatVectors = {
      def VF16M2: GroupVTypeInfo<vfloat16m2_t, vfloat16m1_t, vbool8_t, 16,
                                 V_M2, f16, FPR16>;
      def VF16M4: GroupVTypeInfo<vfloat16m4_t, vfloat16m1_t, vbool4_t, 16,
                                 V_M4, f16, FPR16>;
      def VF16M8: GroupVTypeInfo<vfloat16m8_t, vfloat16m1_t, vbool2_t, 16,
                                 V_M8, f16, FPR16>;

      def VF32M2: GroupVTypeInfo<vfloat32m2_t, vfloat32m1_t, vbool16_t, 32,
                                 V_M2, f32, FPR32>;
      def VF32M4: GroupVTypeInfo<vfloat32m4_t, vfloat32m1_t, vbool8_t,  32,
                                 V_M4, f32, FPR32>;
      def VF32M8: GroupVTypeInfo<vfloat32m8_t, vfloat32m1_t, vbool4_t,  32,
                                 V_M8, f32, FPR32>;

      def VF64M2: GroupVTypeInfo<vfloat64m2_t, vfloat64m1_t, vbool32_t, 64,
                                 V_M2, f64, FPR64>;
      def VF64M4: GroupVTypeInfo<vfloat64m4_t, vfloat64m1_t, vbool16_t, 64,
                                 V_M4, f64, FPR64>;
      def VF64M8: GroupVTypeInfo<vfloat64m8_t, vfloat64m1_t, vbool8_t,  64,
                                 V_M8, f64, FPR64>;

      def VBF16M2: GroupVTypeInfo<vbfloat16m2_t, vbfloat16m1_t, vbool8_t, 16,
                                  V_M2, bf16, FPR16>;
      def VBF16M4: GroupVTypeInfo<vbfloat16m4_t, vbfloat16m1_t, vbool4_t, 16,
                                  V_M4, bf16, FPR16>;
      def VBF16M8: GroupVTypeInfo<vbfloat16m8_t, vbfloat16m1_t, vbool2_t, 16,
                                  V_M8, bf16, FPR16>;
    }
  }
}

defvar AllFP16Vectors = !filter(vti, AllFloatVectors, !eq(vti.Scalar, f16));

// This functor is used to obtain the int vector type that has the same SEW and
// multiplier as the input parameter type
class GetIntVTypeInfo<VTypeInfo vti> {
  // Equivalent integer vector type. Eg.
  //   VI8M1 → VI8M1 (identity)
  //   VF64M4 → VI64M4
  VTypeInfo Vti = !cast<VTypeInfo>(!subst("VBF", "VI",
                                          !subst("VF", "VI",
                                                 !cast<string>(vti))));
}

class MTypeInfo<ValueType Mas, LMULInfo M, string Bx> {
  ValueType Mask = Mas;
  // {SEW, VLMul} values set a valid VType to deal with this mask type.
  // we assume SEW=1 and set corresponding LMUL. vsetvli insertion will
  // look for SEW=1 to optimize based on surrounding instructions.
  int SEW = 1;
  int Log2SEW = 0;
  LMULInfo LMul = M;
  string BX = Bx; // Appendix of mask operations.
  // The pattern fragment which produces the AVL operand, representing the
  // "natural" vector length for this mask type. For scalable masks this is
  // VLMax.
  OutPatFrag AVL = VLMax;
}

defset list<MTypeInfo> AllMasks = {
  // vbool<n>_t, <n> = SEW/LMUL, we assume SEW=8 and corresponding LMUL.
  def : MTypeInfo<vbool64_t, V_MF8, "B64">;
  def : MTypeInfo<vbool32_t, V_MF4, "B32">;
  def : MTypeInfo<vbool16_t, V_MF2, "B16">;
  def : MTypeInfo<vbool8_t, V_M1, "B8">;
  def : MTypeInfo<vbool4_t, V_M2, "B4">;
  def : MTypeInfo<vbool2_t, V_M4, "B2">;
  def : MTypeInfo<vbool1_t, V_M8, "B1">;
}

class VTypeInfoToWide<VTypeInfo vti, VTypeInfo wti> {
  VTypeInfo Vti = vti;
  VTypeInfo Wti = wti;
}

class VTypeInfoToFraction<VTypeInfo vti, VTypeInfo fti> {
  VTypeInfo Vti = vti;
  VTypeInfo Fti = fti;
}

defset list<VTypeInfoToWide> AllWidenableIntVectors = {
  def : VTypeInfoToWide<VI8MF8,  VI16MF4>;
  def : VTypeInfoToWide<VI8MF4,  VI16MF2>;
  def : VTypeInfoToWide<VI8MF2,  VI16M1>;
  def : VTypeInfoToWide<VI8M1,   VI16M2>;
  def : VTypeInfoToWide<VI8M2,   VI16M4>;
  def : VTypeInfoToWide<VI8M4,   VI16M8>;

  def : VTypeInfoToWide<VI16MF4, VI32MF2>;
  def : VTypeInfoToWide<VI16MF2, VI32M1>;
  def : VTypeInfoToWide<VI16M1,  VI32M2>;
  def : VTypeInfoToWide<VI16M2,  VI32M4>;
  def : VTypeInfoToWide<VI16M4,  VI32M8>;

  def : VTypeInfoToWide<VI32MF2, VI64M1>;
  def : VTypeInfoToWide<VI32M1,  VI64M2>;
  def : VTypeInfoToWide<VI32M2,  VI64M4>;
  def : VTypeInfoToWide<VI32M4,  VI64M8>;
}

defset list<VTypeInfoToWide> AllWidenableFloatVectors = {
  def : VTypeInfoToWide<VF16MF4, VF32MF2>;
  def : VTypeInfoToWide<VF16MF2, VF32M1>;
  def : VTypeInfoToWide<VF16M1, VF32M2>;
  def : VTypeInfoToWide<VF16M2, VF32M4>;
  def : VTypeInfoToWide<VF16M4, VF32M8>;

  def : VTypeInfoToWide<VF32MF2, VF64M1>;
  def : VTypeInfoToWide<VF32M1, VF64M2>;
  def : VTypeInfoToWide<VF32M2, VF64M4>;
  def : VTypeInfoToWide<VF32M4, VF64M8>;
}

defset list<VTypeInfoToFraction> AllFractionableVF2IntVectors = {
  def : VTypeInfoToFraction<VI16MF4, VI8MF8>;
  def : VTypeInfoToFraction<VI16MF2, VI8MF4>;
  def : VTypeInfoToFraction<VI16M1, VI8MF2>;
  def : VTypeInfoToFraction<VI16M2, VI8M1>;
  def : VTypeInfoToFraction<VI16M4, VI8M2>;
  def : VTypeInfoToFraction<VI16M8, VI8M4>;
  def : VTypeInfoToFraction<VI32MF2, VI16MF4>;
  def : VTypeInfoToFraction<VI32M1, VI16MF2>;
  def : VTypeInfoToFraction<VI32M2, VI16M1>;
  def : VTypeInfoToFraction<VI32M4, VI16M2>;
  def : VTypeInfoToFraction<VI32M8, VI16M4>;
  def : VTypeInfoToFraction<VI64M1, VI32MF2>;
  def : VTypeInfoToFraction<VI64M2, VI32M1>;
  def : VTypeInfoToFraction<VI64M4, VI32M2>;
  def : VTypeInfoToFraction<VI64M8, VI32M4>;
}

defset list<VTypeInfoToFraction> AllFractionableVF4IntVectors = {
  def : VTypeInfoToFraction<VI32MF2, VI8MF8>;
  def : VTypeInfoToFraction<VI32M1, VI8MF4>;
  def : VTypeInfoToFraction<VI32M2, VI8MF2>;
  def : VTypeInfoToFraction<VI32M4, VI8M1>;
  def : VTypeInfoToFraction<VI32M8, VI8M2>;
  def : VTypeInfoToFraction<VI64M1, VI16MF4>;
  def : VTypeInfoToFraction<VI64M2, VI16MF2>;
  def : VTypeInfoToFraction<VI64M4, VI16M1>;
  def : VTypeInfoToFraction<VI64M8, VI16M2>;
}

defset list<VTypeInfoToFraction> AllFractionableVF8IntVectors = {
  def : VTypeInfoToFraction<VI64M1, VI8MF8>;
  def : VTypeInfoToFraction<VI64M2, VI8MF4>;
  def : VTypeInfoToFraction<VI64M4, VI8MF2>;
  def : VTypeInfoToFraction<VI64M8, VI8M1>;
}

defset list<VTypeInfoToWide> AllWidenableIntToFloatVectors = {
  def : VTypeInfoToWide<VI8MF8, VF16MF4>;
  def : VTypeInfoToWide<VI8MF4, VF16MF2>;
  def : VTypeInfoToWide<VI8MF2, VF16M1>;
  def : VTypeInfoToWide<VI8M1, VF16M2>;
  def : VTypeInfoToWide<VI8M2, VF16M4>;
  def : VTypeInfoToWide<VI8M4, VF16M8>;

  def : VTypeInfoToWide<VI16MF4, VF32MF2>;
  def : VTypeInfoToWide<VI16MF2, VF32M1>;
  def : VTypeInfoToWide<VI16M1, VF32M2>;
  def : VTypeInfoToWide<VI16M2, VF32M4>;
  def : VTypeInfoToWide<VI16M4, VF32M8>;

  def : VTypeInfoToWide<VI32MF2, VF64M1>;
  def : VTypeInfoToWide<VI32M1, VF64M2>;
  def : VTypeInfoToWide<VI32M2, VF64M4>;
  def : VTypeInfoToWide<VI32M4, VF64M8>;
}

defset list<VTypeInfoToWide> AllWidenableBFloatToFloatVectors = {
  def : VTypeInfoToWide<VBF16MF4, VF32MF2>;
  def : VTypeInfoToWide<VBF16MF2, VF32M1>;
  def : VTypeInfoToWide<VBF16M1, VF32M2>;
  def : VTypeInfoToWide<VBF16M2, VF32M4>;
  def : VTypeInfoToWide<VBF16M4, VF32M8>;
}

// This class holds the record of the RISCVVPseudoTable below.
// This represents the information we need in codegen for each pseudo.
// The definition should be consistent with `struct PseudoInfo` in
// RISCVInstrInfo.h.
class RISCVVPseudo {
  Pseudo Pseudo = !cast<Pseudo>(NAME); // Used as a key.
  Instruction BaseInstr = !cast<Instruction>(PseudoToVInst<NAME>.VInst);
  // SEW = 0 is used to denote that the Pseudo is not SEW specific (or unknown).
  bits<8> SEW = 0;
  bit IncludeInInversePseudoTable = 1;
}

// The actual table.
def RISCVVPseudosTable : GenericTable {
  let FilterClass = "RISCVVPseudo";
  let CppTypeName = "PseudoInfo";
  let Fields = [ "Pseudo", "BaseInstr" ];
  let PrimaryKey = [ "Pseudo" ];
  let PrimaryKeyName = "getPseudoInfo";
  let PrimaryKeyEarlyOut = true;
}

def RISCVVInversePseudosTable : GenericTable {
  let FilterClass = "RISCVVPseudo";
  let FilterClassField = "IncludeInInversePseudoTable";
  let CppTypeName = "PseudoInfo";
  let Fields = [ "Pseudo", "BaseInstr", "VLMul", "SEW"];
  let PrimaryKey = [ "BaseInstr", "VLMul", "SEW"];
  let PrimaryKeyName = "getBaseInfo";
  let PrimaryKeyEarlyOut = true;
}

def RISCVVIntrinsicsTable : GenericTable {
  let FilterClass = "RISCVVIntrinsic";
  let CppTypeName = "RISCVVIntrinsicInfo";
  let Fields = ["IntrinsicID", "ScalarOperand", "VLOperand"];
  let PrimaryKey = ["IntrinsicID"];
  let PrimaryKeyName = "getRISCVVIntrinsicInfo";
}

// Describes the relation of a masked pseudo to the unmasked variants.
//    Note that all masked variants (in this table) have exactly one
//    unmasked variant.  For all but compares, both the masked and
//    unmasked variant have a passthru and policy operand.  For compares,
//    neither has a policy op, and only the masked version has a passthru.
class RISCVMaskedPseudo<bits<4> MaskIdx> {
  Pseudo MaskedPseudo = !cast<Pseudo>(NAME);
  Pseudo UnmaskedPseudo = !cast<Pseudo>(!subst("_MASK", "", NAME));
  bits<4> MaskOpIdx = MaskIdx;
}

def RISCVMaskedPseudosTable : GenericTable {
  let FilterClass = "RISCVMaskedPseudo";
  let CppTypeName = "RISCVMaskedPseudoInfo";
  let Fields = ["MaskedPseudo", "UnmaskedPseudo", "MaskOpIdx"];
  let PrimaryKey = ["MaskedPseudo"];
  let PrimaryKeyName = "getMaskedPseudoInfo";
}

class RISCVVLE<bit M, bit Str, bit F, bits<3> S, bits<3> L> {
  bits<1> Masked = M;
  bits<1> Strided = Str;
  bits<1> FF = F;
  bits<3> Log2SEW = S;
  bits<3> LMUL = L;
  Pseudo Pseudo = !cast<Pseudo>(NAME);
}

def lookupMaskedIntrinsicByUnmasked : SearchIndex {
  let Table = RISCVMaskedPseudosTable;
  let Key = ["UnmaskedPseudo"];
}

def RISCVVLETable : GenericTable {
  let FilterClass = "RISCVVLE";
  let CppTypeName = "VLEPseudo";
  let Fields = ["Masked", "Strided", "FF", "Log2SEW", "LMUL", "Pseudo"];
  let PrimaryKey = ["Masked", "Strided", "FF", "Log2SEW", "LMUL"];
  let PrimaryKeyName = "getVLEPseudo";
}

class RISCVVSE<bit M, bit Str, bits<3> S, bits<3> L> {
  bits<1> Masked = M;
  bits<1> Strided = Str;
  bits<3> Log2SEW = S;
  bits<3> LMUL = L;
  Pseudo Pseudo = !cast<Pseudo>(NAME);
}

def RISCVVSETable : GenericTable {
  let FilterClass = "RISCVVSE";
  let CppTypeName = "VSEPseudo";
  let Fields = ["Masked", "Strided", "Log2SEW", "LMUL", "Pseudo"];
  let PrimaryKey = ["Masked", "Strided", "Log2SEW", "LMUL"];
  let PrimaryKeyName = "getVSEPseudo";
}

class RISCVVLX_VSX<bit M, bit O, bits<3> S, bits<3> L, bits<3> IL> {
  bits<1> Masked = M;
  bits<1> Ordered = O;
  bits<3> Log2SEW = S;
  bits<3> LMUL = L;
  bits<3> IndexLMUL = IL;
  Pseudo Pseudo = !cast<Pseudo>(NAME);
}

class RISCVVLX<bit M, bit O, bits<3> S, bits<3> L, bits<3> IL> :
  RISCVVLX_VSX<M, O, S, L, IL>;
class RISCVVSX<bit M, bit O, bits<3> S, bits<3> L, bits<3> IL> :
  RISCVVLX_VSX<M, O, S, L, IL>;

class RISCVVLX_VSXTable : GenericTable {
  let CppTypeName = "VLX_VSXPseudo";
  let Fields = ["Masked", "Ordered", "Log2SEW", "LMUL", "IndexLMUL", "Pseudo"];
  let PrimaryKey = ["Masked", "Ordered", "Log2SEW", "LMUL", "IndexLMUL"];
}

def RISCVVLXTable : RISCVVLX_VSXTable {
  let FilterClass = "RISCVVLX";
  let PrimaryKeyName = "getVLXPseudo";
}

def RISCVVSXTable : RISCVVLX_VSXTable {
  let FilterClass = "RISCVVSX";
  let PrimaryKeyName = "getVSXPseudo";
}

class RISCVVLSEG<bits<4> N, bit M, bit Str, bit F, bits<3> S, bits<3> L> {
  bits<4> NF = N;
  bits<1> Masked = M;
  bits<1> Strided = Str;
  bits<1> FF = F;
  bits<3> Log2SEW = S;
  bits<3> LMUL = L;
  Pseudo Pseudo = !cast<Pseudo>(NAME);
}

def RISCVVLSEGTable : GenericTable {
  let FilterClass = "RISCVVLSEG";
  let CppTypeName = "VLSEGPseudo";
  let Fields = ["NF", "Masked", "Strided", "FF", "Log2SEW", "LMUL", "Pseudo"];
  let PrimaryKey = ["NF", "Masked", "Strided", "FF", "Log2SEW", "LMUL"];
  let PrimaryKeyName = "getVLSEGPseudo";
}

class RISCVVLXSEG<bits<4> N, bit M, bit O, bits<3> S, bits<3> L, bits<3> IL> {
  bits<4> NF = N;
  bits<1> Masked = M;
  bits<1> Ordered = O;
  bits<3> Log2SEW = S;
  bits<3> LMUL = L;
  bits<3> IndexLMUL = IL;
  Pseudo Pseudo = !cast<Pseudo>(NAME);
}

def RISCVVLXSEGTable : GenericTable {
  let FilterClass = "RISCVVLXSEG";
  let CppTypeName = "VLXSEGPseudo";
  let Fields = ["NF", "Masked", "Ordered", "Log2SEW", "LMUL", "IndexLMUL", "Pseudo"];
  let PrimaryKey = ["NF", "Masked", "Ordered", "Log2SEW", "LMUL", "IndexLMUL"];
  let PrimaryKeyName = "getVLXSEGPseudo";
}

class RISCVVSSEG<bits<4> N, bit M, bit Str, bits<3> S, bits<3> L> {
  bits<4> NF = N;
  bits<1> Masked = M;
  bits<1> Strided = Str;
  bits<3> Log2SEW = S;
  bits<3> LMUL = L;
  Pseudo Pseudo = !cast<Pseudo>(NAME);
}

def RISCVVSSEGTable : GenericTable {
  let FilterClass = "RISCVVSSEG";
  let CppTypeName = "VSSEGPseudo";
  let Fields = ["NF", "Masked", "Strided", "Log2SEW", "LMUL", "Pseudo"];
  let PrimaryKey = ["NF", "Masked", "Strided", "Log2SEW", "LMUL"];
  let PrimaryKeyName = "getVSSEGPseudo";
}

class RISCVVSXSEG<bits<4> N, bit M, bit O, bits<3> S, bits<3> L, bits<3> IL> {
  bits<4> NF = N;
  bits<1> Masked = M;
  bits<1> Ordered = O;
  bits<3> Log2SEW = S;
  bits<3> LMUL = L;
  bits<3> IndexLMUL = IL;
  Pseudo Pseudo = !cast<Pseudo>(NAME);
}

def RISCVVSXSEGTable : GenericTable {
  let FilterClass = "RISCVVSXSEG";
  let CppTypeName = "VSXSEGPseudo";
  let Fields = ["NF", "Masked", "Ordered", "Log2SEW", "LMUL", "IndexLMUL", "Pseudo"];
  let PrimaryKey = ["NF", "Masked", "Ordered", "Log2SEW", "LMUL", "IndexLMUL"];
  let PrimaryKeyName = "getVSXSEGPseudo";
}

//===----------------------------------------------------------------------===//
// Helpers to define the different pseudo instructions.
//===----------------------------------------------------------------------===//

// The destination vector register group for a masked vector instruction cannot
// overlap the source mask register (v0), unless the destination vector register
// is being written with a mask value (e.g., comparisons) or the scalar result
// of a reduction.
class GetVRegNoV0<VReg VRegClass> {
  VReg R = !cond(!eq(VRegClass, VR) : VRNoV0,
                 !eq(VRegClass, VRM2) : VRM2NoV0,
                 !eq(VRegClass, VRM4) : VRM4NoV0,
                 !eq(VRegClass, VRM8) : VRM8NoV0,
                 !eq(VRegClass, VRN2M1) : VRN2M1NoV0,
                 !eq(VRegClass, VRN2M2) : VRN2M2NoV0,
                 !eq(VRegClass, VRN2M4) : VRN2M4NoV0,
                 !eq(VRegClass, VRN3M1) : VRN3M1NoV0,
                 !eq(VRegClass, VRN3M2) : VRN3M2NoV0,
                 !eq(VRegClass, VRN4M1) : VRN4M1NoV0,
                 !eq(VRegClass, VRN4M2) : VRN4M2NoV0,
                 !eq(VRegClass, VRN5M1) : VRN5M1NoV0,
                 !eq(VRegClass, VRN6M1) : VRN6M1NoV0,
                 !eq(VRegClass, VRN7M1) : VRN7M1NoV0,
                 !eq(VRegClass, VRN8M1) : VRN8M1NoV0,
                 true : VRegClass);
}

class GetVTypePredicates<VTypeInfo vti> {
  list<Predicate> Predicates = !cond(!eq(vti.Scalar, f16) : [HasVInstructionsF16],
                                     !eq(vti.Scalar, bf16) : [HasVInstructionsBF16Minimal],
                                     !eq(vti.Scalar, f32) : [HasVInstructionsAnyF],
                                     !eq(vti.Scalar, f64) : [HasVInstructionsF64],
                                     !eq(vti.SEW, 64) : [HasVInstructionsI64],
                                     true : [HasVInstructions]);
}

class GetVTypeMinimalPredicates<VTypeInfo vti> {
  list<Predicate> Predicates = !cond(!eq(vti.Scalar, f16) : [HasVInstructionsF16Minimal],
                                     !eq(vti.Scalar, bf16) : [HasVInstructionsBF16Minimal],
                                     !eq(vti.Scalar, f32) : [HasVInstructionsAnyF],
                                     !eq(vti.Scalar, f64) : [HasVInstructionsF64],
                                     !eq(vti.SEW, 64) : [HasVInstructionsI64],
                                     true : [HasVInstructions]);
}

class VPseudoUSLoadNoMask<VReg RetClass,
                          int EEW,
                          DAGOperand sewop = sew> :
      Pseudo<(outs RetClass:$rd),
             (ins RetClass:$dest, GPRMemZeroOffset:$rs1, AVL:$vl, sewop:$sew,
                  vec_policy:$policy), []>,
      RISCVVPseudo,
      RISCVVLE</*Masked*/0, /*Strided*/0, /*FF*/0, !logtwo(EEW), VLMul> {
  let mayLoad = 1;
  let mayStore = 0;
  let hasSideEffects = 0;
  let HasVLOp = 1;
  let HasSEWOp = 1;
  let HasVecPolicyOp = 1;
  let Constraints = "$rd = $dest";
}

class VPseudoUSLoadMask<VReg RetClass,
                        int EEW> :
      Pseudo<(outs GetVRegNoV0<RetClass>.R:$rd),
             (ins GetVRegNoV0<RetClass>.R:$passthru,
                  GPRMemZeroOffset:$rs1,
                  VMaskOp:$vm, AVL:$vl, sew:$sew, vec_policy:$policy), []>,
      RISCVVPseudo,
      RISCVVLE</*Masked*/1, /*Strided*/0, /*FF*/0, !logtwo(EEW), VLMul> {
  let mayLoad = 1;
  let mayStore = 0;
  let hasSideEffects = 0;
  let Constraints = "$rd = $passthru";
  let HasVLOp = 1;
  let HasSEWOp = 1;
  let HasVecPolicyOp = 1;
  let UsesMaskPolicy = 1;
  let IncludeInInversePseudoTable = 0;
}

class VPseudoUSLoadFFNoMask<VReg RetClass,
                            int EEW> :
      Pseudo<(outs RetClass:$rd, GPR:$vl),
             (ins RetClass:$dest, GPRMemZeroOffset:$rs1, AVL:$avl,
                  sew:$sew, vec_policy:$policy), []>,
      RISCVVPseudo,
      RISCVVLE</*Masked*/0, /*Strided*/0, /*FF*/1, !logtwo(EEW), VLMul> {
  let mayLoad = 1;
  let mayStore = 0;
  let hasSideEffects = 0;
  let HasVLOp = 1;
  let HasSEWOp = 1;
  let HasVecPolicyOp = 1;
  let Constraints = "$rd = $dest";
}

class VPseudoUSLoadFFMask<VReg RetClass,
                          int EEW> :
      Pseudo<(outs GetVRegNoV0<RetClass>.R:$rd, GPR:$vl),
             (ins GetVRegNoV0<RetClass>.R:$passthru,
                  GPRMemZeroOffset:$rs1,
                  VMaskOp:$vm, AVL:$avl, sew:$sew, vec_policy:$policy), []>,
      RISCVVPseudo,
      RISCVVLE</*Masked*/1, /*Strided*/0, /*FF*/1, !logtwo(EEW), VLMul> {
  let mayLoad = 1;
  let mayStore = 0;
  let hasSideEffects = 0;
  let Constraints = "$rd = $passthru";
  let HasVLOp = 1;
  let HasSEWOp = 1;
  let HasVecPolicyOp = 1;
  let UsesMaskPolicy = 1;
  let IncludeInInversePseudoTable = 0;
}

class VPseudoSLoadNoMask<VReg RetClass,
                         int EEW> :
      Pseudo<(outs RetClass:$rd),
             (ins RetClass:$dest, GPRMemZeroOffset:$rs1, GPR:$rs2, AVL:$vl,
                  sew:$sew, vec_policy:$policy), []>,
      RISCVVPseudo,
      RISCVVLE</*Masked*/0, /*Strided*/1, /*FF*/0, !logtwo(EEW), VLMul> {
  let mayLoad = 1;
  let mayStore = 0;
  let hasSideEffects = 0;
  let HasVLOp = 1;
  let HasSEWOp = 1;
  let HasVecPolicyOp = 1;
  let Constraints = "$rd = $dest";
}

class VPseudoSLoadMask<VReg RetClass,
                       int EEW> :
      Pseudo<(outs GetVRegNoV0<RetClass>.R:$rd),
             (ins GetVRegNoV0<RetClass>.R:$passthru,
                  GPRMemZeroOffset:$rs1, GPR:$rs2,
                  VMaskOp:$vm, AVL:$vl, sew:$sew, vec_policy:$policy), []>,
      RISCVVPseudo,
      RISCVVLE</*Masked*/1, /*Strided*/1, /*FF*/0, !logtwo(EEW), VLMul> {
  let mayLoad = 1;
  let mayStore = 0;
  let hasSideEffects = 0;
  let Constraints = "$rd = $passthru";
  let HasVLOp = 1;
  let HasSEWOp = 1;
  let HasVecPolicyOp = 1;
  let UsesMaskPolicy = 1;
  let IncludeInInversePseudoTable = 0;
}

class VPseudoILoadNoMask<VReg RetClass,
                         VReg IdxClass,
                         int EEW,
                         bits<3> LMUL,
                         bit Ordered,
                         bit EarlyClobber,
                         bits<2> TargetConstraintType = 1> :
      Pseudo<(outs RetClass:$rd),
             (ins RetClass:$dest, GPRMemZeroOffset:$rs1, IdxClass:$rs2, AVL:$vl,
                  sew:$sew, vec_policy:$policy), []>,
      RISCVVPseudo,
      RISCVVLX</*Masked*/0, Ordered, !logtwo(EEW), VLMul, LMUL> {
  let mayLoad = 1;
  let mayStore = 0;
  let hasSideEffects = 0;
  let HasVLOp = 1;
  let HasSEWOp = 1;
  let HasVecPolicyOp = 1;
  let Constraints = !if(!eq(EarlyClobber, 1), "@earlyclobber $rd, $rd = $dest", "$rd = $dest");
  let TargetOverlapConstraintType = TargetConstraintType;
}

class VPseudoILoadMask<VReg RetClass,
                       VReg IdxClass,
                       int EEW,
                       bits<3> LMUL,
                       bit Ordered,
                       bit EarlyClobber,
                       bits<2> TargetConstraintType = 1> :
      Pseudo<(outs GetVRegNoV0<RetClass>.R:$rd),
             (ins GetVRegNoV0<RetClass>.R:$passthru,
                  GPRMemZeroOffset:$rs1, IdxClass:$rs2,
                  VMaskOp:$vm, AVL:$vl, sew:$sew, vec_policy:$policy), []>,
      RISCVVPseudo,
      RISCVVLX</*Masked*/1, Ordered, !logtwo(EEW), VLMul, LMUL> {
  let mayLoad = 1;
  let mayStore = 0;
  let hasSideEffects = 0;
  let Constraints = !if(!eq(EarlyClobber, 1), "@earlyclobber $rd, $rd = $passthru", "$rd = $passthru");
  let TargetOverlapConstraintType = TargetConstraintType;
  let HasVLOp = 1;
  let HasSEWOp = 1;
  let HasVecPolicyOp = 1;
  let UsesMaskPolicy = 1;
  let IncludeInInversePseudoTable = 0;
}

class VPseudoUSStoreNoMask<VReg StClass,
                           int EEW,
                           DAGOperand sewop = sew> :
      Pseudo<(outs),
             (ins StClass:$rd, GPRMemZeroOffset:$rs1, AVL:$vl, sewop:$sew), []>,
      RISCVVPseudo,
      RISCVVSE</*Masked*/0, /*Strided*/0, !logtwo(EEW), VLMul> {
  let mayLoad = 0;
  let mayStore = 1;
  let hasSideEffects = 0;
  let HasVLOp = 1;
  let HasSEWOp = 1;
}

class VPseudoUSStoreMask<VReg StClass,
                         int EEW> :
      Pseudo<(outs),
             (ins StClass:$rd, GPRMemZeroOffset:$rs1,
                  VMaskOp:$vm, AVL:$vl, sew:$sew), []>,
      RISCVVPseudo,
      RISCVVSE</*Masked*/1, /*Strided*/0, !logtwo(EEW), VLMul> {
  let mayLoad = 0;
  let mayStore = 1;
  let hasSideEffects = 0;
  let HasVLOp = 1;
  let HasSEWOp = 1;
  let IncludeInInversePseudoTable = 0;
}

class VPseudoSStoreNoMask<VReg StClass,
                          int EEW> :
      Pseudo<(outs),
             (ins StClass:$rd, GPRMemZeroOffset:$rs1, GPR:$rs2,
                  AVL:$vl, sew:$sew), []>,
      RISCVVPseudo,
      RISCVVSE</*Masked*/0, /*Strided*/1, !logtwo(EEW), VLMul> {
  let mayLoad = 0;
  let mayStore = 1;
  let hasSideEffects = 0;
  let HasVLOp = 1;
  let HasSEWOp = 1;
}

class VPseudoSStoreMask<VReg StClass,
                        int EEW> :
      Pseudo<(outs),
             (ins StClass:$rd, GPRMemZeroOffset:$rs1, GPR:$rs2,
                  VMaskOp:$vm, AVL:$vl, sew:$sew), []>,
      RISCVVPseudo,
      RISCVVSE</*Masked*/1, /*Strided*/1, !logtwo(EEW), VLMul> {
  let mayLoad = 0;
  let mayStore = 1;
  let hasSideEffects = 0;
  let HasVLOp = 1;
  let HasSEWOp = 1;
  let IncludeInInversePseudoTable = 0;
}

class VPseudoNullaryNoMask<VReg RegClass> :
      Pseudo<(outs RegClass:$rd),
             (ins RegClass:$passthru,
                  AVL:$vl, sew:$sew, vec_policy:$policy), []>,
      RISCVVPseudo {
  let mayLoad = 0;
  let mayStore = 0;
  let hasSideEffects = 0;
  let Constraints = "$rd = $passthru";
  let HasVLOp = 1;
  let HasSEWOp = 1;
  let HasVecPolicyOp = 1;
}

class VPseudoNullaryMask<VReg RegClass> :
      Pseudo<(outs GetVRegNoV0<RegClass>.R:$rd),
             (ins GetVRegNoV0<RegClass>.R:$passthru,
                  VMaskOp:$vm, AVL:$vl, sew:$sew, vec_policy:$policy), []>,
      RISCVVPseudo {
  let mayLoad = 0;
  let mayStore = 0;
  let hasSideEffects = 0;
  let Constraints ="$rd = $passthru";
  let HasVLOp = 1;
  let HasSEWOp = 1;
  let UsesMaskPolicy = 1;
  let HasVecPolicyOp = 1;
  let IncludeInInversePseudoTable = 0;
}

// Nullary for pseudo instructions. They are expanded in
// RISCVExpandPseudoInsts pass.
class VPseudoNullaryPseudoM<string BaseInst> :
      Pseudo<(outs VR:$rd), (ins AVL:$vl, sew_mask:$sew), []>,
      RISCVVPseudo {
  let mayLoad = 0;
  let mayStore = 0;
  let hasSideEffects = 0;
  let HasVLOp = 1;
  let HasSEWOp = 1;
  let BaseInstr = !cast<Instruction>(BaseInst);
  let IncludeInInversePseudoTable = 0;
}

class VPseudoUnaryNoMask<DAGOperand RetClass,
                         DAGOperand OpClass,
                         string Constraint = "",
                         bits<2> TargetConstraintType = 1> :
      Pseudo<(outs RetClass:$rd),
             (ins RetClass:$passthru, OpClass:$rs2,
                  AVL:$vl, sew:$sew, vec_policy:$policy), []>,
      RISCVVPseudo {
  let mayLoad = 0;
  let mayStore = 0;
  let hasSideEffects = 0;
  let Constraints = !interleave([Constraint, "$rd = $passthru"], ",");
  let TargetOverlapConstraintType = TargetConstraintType;
  let HasVLOp = 1;
  let HasSEWOp = 1;
  let HasVecPolicyOp = 1;
}

class VPseudoUnaryNoMaskNoPolicy<DAGOperand RetClass,
                                 DAGOperand OpClass,
                                 string Constraint = "",
                                 bits<2> TargetConstraintType = 1> :
      Pseudo<(outs RetClass:$rd),
             (ins OpClass:$rs2, AVL:$vl, sew_mask:$sew), []>,
      RISCVVPseudo {
  let mayLoad = 0;
  let mayStore = 0;
  let hasSideEffects = 0;
  let Constraints = Constraint;
  let TargetOverlapConstraintType = TargetConstraintType;
  let HasVLOp = 1;
  let HasSEWOp = 1;
}

class VPseudoUnaryNoMaskRoundingMode<DAGOperand RetClass,
                                     DAGOperand OpClass,
                                     string Constraint = "",
                                     bits<2> TargetConstraintType = 1> :
      Pseudo<(outs RetClass:$rd),
             (ins RetClass:$passthru, OpClass:$rs2, vec_rm:$rm,
                  AVL:$vl, sew:$sew, vec_policy:$policy), []>,
      RISCVVPseudo {
  let mayLoad = 0;
  let mayStore = 0;
  let hasSideEffects = 0;
  let Constraints = !interleave([Constraint, "$rd = $passthru"], ",");
  let TargetOverlapConstraintType = TargetConstraintType;
  let HasVLOp = 1;
  let HasSEWOp = 1;
  let HasVecPolicyOp = 1;
  let HasRoundModeOp = 1;
  let UsesVXRM = 0;
  let hasPostISelHook = 1;
}

class VPseudoUnaryMask<VReg RetClass,
                       VReg OpClass,
                       string Constraint = "",
                       bits<2> TargetConstraintType = 1,
                       DAGOperand sewop = sew> :
      Pseudo<(outs GetVRegNoV0<RetClass>.R:$rd),
             (ins GetVRegNoV0<RetClass>.R:$passthru, OpClass:$rs2,
                  VMaskOp:$vm, AVL:$vl, sewop:$sew, vec_policy:$policy), []>,
      RISCVVPseudo {
  let mayLoad = 0;
  let mayStore = 0;
  let hasSideEffects = 0;
  let Constraints = !interleave([Constraint, "$rd = $passthru"], ",");
  let TargetOverlapConstraintType = TargetConstraintType;
  let HasVLOp = 1;
  let HasSEWOp = 1;
  let HasVecPolicyOp = 1;
  let UsesMaskPolicy = 1;
  let IncludeInInversePseudoTable = 0;
}

class VPseudoUnaryMaskRoundingMode<VReg RetClass,
                                   VReg OpClass,
                                   string Constraint = "",
                                   bits<2> TargetConstraintType = 1> :
      Pseudo<(outs GetVRegNoV0<RetClass>.R:$rd),
             (ins GetVRegNoV0<RetClass>.R:$passthru, OpClass:$rs2,
                  VMaskOp:$vm, vec_rm:$rm,
                  AVL:$vl, sew:$sew, vec_policy:$policy), []>,
      RISCVVPseudo {
  let mayLoad = 0;
  let mayStore = 0;
  let hasSideEffects = 0;
  let Constraints = !interleave([Constraint, "$rd = $passthru"], ",");
  let TargetOverlapConstraintType = TargetConstraintType;
  let HasVLOp = 1;
  let HasSEWOp = 1;
  let HasVecPolicyOp = 1;
  let UsesMaskPolicy = 1;
  let HasRoundModeOp = 1;
  let UsesVXRM = 0;
  let hasPostISelHook = 1;
  let IncludeInInversePseudoTable = 0;
}

class VPseudoUnaryMask_NoExcept<VReg RetClass,
                                VReg OpClass,
                                string Constraint = ""> :
      Pseudo<(outs GetVRegNoV0<RetClass>.R:$rd),
             (ins GetVRegNoV0<RetClass>.R:$passthru, OpClass:$rs2,
                  VMaskOp:$vm, AVL:$vl, sew:$sew, vec_policy:$policy), []> {
  let mayLoad = 0;
  let mayStore = 0;
  let hasSideEffects = 0;
  let Constraints = !interleave([Constraint, "$rd = $passthru"], ",");
  let HasVLOp = 1;
  let HasSEWOp = 1;
  let HasVecPolicyOp = 1;
  let UsesMaskPolicy = 1;
  let usesCustomInserter = 1;
}

class VPseudoUnaryNoMaskGPROut :
      Pseudo<(outs GPR:$rd),
             (ins VR:$rs2, AVL:$vl, sew_mask:$sew), []>,
      RISCVVPseudo {
  let mayLoad = 0;
  let mayStore = 0;
  let hasSideEffects = 0;
  let HasVLOp = 1;
  let HasSEWOp = 1;
}

class VPseudoUnaryMaskGPROut :
      Pseudo<(outs GPR:$rd),
             (ins VR:$rs1, VMaskOp:$vm, AVL:$vl, sew_mask:$sew), []>,
      RISCVVPseudo {
  let mayLoad = 0;
  let mayStore = 0;
  let hasSideEffects = 0;
  let HasVLOp = 1;
  let HasSEWOp = 1;
  let IncludeInInversePseudoTable = 0;
}

// Mask can be V0~V31
class VPseudoUnaryAnyMask<VReg RetClass,
                          VReg Op1Class> :
      Pseudo<(outs RetClass:$rd),
             (ins RetClass:$passthru, Op1Class:$rs2,
                  VR:$vm, AVL:$vl, sew:$sew), []>,
      RISCVVPseudo {
  let mayLoad = 0;
  let mayStore = 0;
  let hasSideEffects = 0;
  let Constraints = "@earlyclobber $rd, $rd = $passthru";
  let HasVLOp = 1;
  let HasSEWOp = 1;
}

class VPseudoBinaryNoMask<VReg RetClass,
                          VReg Op1Class,
                          DAGOperand Op2Class,
                          string Constraint,
                          bits<2> TargetConstraintType = 1,
                          DAGOperand sewop = sew> :
      Pseudo<(outs RetClass:$rd),
             (ins Op1Class:$rs2, Op2Class:$rs1, AVL:$vl, sewop:$sew), []>,
      RISCVVPseudo {
  let mayLoad = 0;
  let mayStore = 0;
  let hasSideEffects = 0;
  let Constraints = Constraint;
  let TargetOverlapConstraintType = TargetConstraintType;
  let HasVLOp = 1;
  let HasSEWOp = 1;
}

class VPseudoBinaryNoMaskPolicy<VReg RetClass,
                                VReg Op1Class,
                                DAGOperand Op2Class,
                                string Constraint,
                                bits<2> TargetConstraintType = 1> :
      Pseudo<(outs RetClass:$rd),
             (ins RetClass:$passthru, Op1Class:$rs2, Op2Class:$rs1, AVL:$vl,
                  sew:$sew, vec_policy:$policy), []>,
      RISCVVPseudo {
  let mayLoad = 0;
  let mayStore = 0;
  let hasSideEffects = 0;
  let Constraints = !interleave([Constraint, "$rd = $passthru"], ",");
  let TargetOverlapConstraintType = TargetConstraintType;
  let HasVLOp = 1;
  let HasSEWOp = 1;
  let HasVecPolicyOp = 1;
}

class VPseudoBinaryNoMaskRoundingMode<VReg RetClass,
                                      VReg Op1Class,
                                      DAGOperand Op2Class,
                                      string Constraint,
                                      bit UsesVXRM_ = 1,
                                      bits<2> TargetConstraintType = 1> :
      Pseudo<(outs RetClass:$rd),
             (ins RetClass:$passthru, Op1Class:$rs2, Op2Class:$rs1, vec_rm:$rm,
                  AVL:$vl, sew:$sew, vec_policy:$policy), []>,
      RISCVVPseudo {
  let mayLoad = 0;
  let mayStore = 0;
  let hasSideEffects = 0;
  let Constraints = !interleave([Constraint, "$rd = $passthru"], ",");
  let TargetOverlapConstraintType = TargetConstraintType;
  let HasVLOp = 1;
  let HasSEWOp = 1;
  let HasVecPolicyOp = 1;
  let HasRoundModeOp = 1;
  let UsesVXRM = UsesVXRM_;
  let hasPostISelHook = !not(UsesVXRM_);
}

class VPseudoBinaryMaskPolicyRoundingMode<VReg RetClass,
                                          RegisterClass Op1Class,
                                          DAGOperand Op2Class,
                                          string Constraint,
                                          bit UsesVXRM_,
                                          bits<2> TargetConstraintType = 1> :
      Pseudo<(outs GetVRegNoV0<RetClass>.R:$rd),
             (ins GetVRegNoV0<RetClass>.R:$passthru,
                  Op1Class:$rs2, Op2Class:$rs1,
                  VMaskOp:$vm, vec_rm:$rm, AVL:$vl,
                  sew:$sew, vec_policy:$policy), []>,
      RISCVVPseudo {
  let mayLoad = 0;
  let mayStore = 0;
  let hasSideEffects = 0;
  let Constraints = !interleave([Constraint, "$rd = $passthru"], ",");
  let TargetOverlapConstraintType = TargetConstraintType;
  let HasVLOp = 1;
  let HasSEWOp = 1;
  let HasVecPolicyOp = 1;
  let UsesMaskPolicy = 1;
  let HasRoundModeOp = 1;
  let UsesVXRM = UsesVXRM_;
  let hasPostISelHook = !not(UsesVXRM_);
  let IncludeInInversePseudoTable = 0;
}

// Special version of VPseudoBinaryNoMask where we pretend the first source is
// tied to the destination.
// This allows maskedoff and rs2 to be the same register.
class VPseudoTiedBinaryNoMask<VReg RetClass,
                              DAGOperand Op2Class,
                              string Constraint,
                              bits<2> TargetConstraintType = 1> :
      Pseudo<(outs RetClass:$rd),
             (ins RetClass:$rs2, Op2Class:$rs1, AVL:$vl, sew:$sew,
                  vec_policy:$policy), []>,
      RISCVVPseudo {
  let mayLoad = 0;
  let mayStore = 0;
  let hasSideEffects = 0;
  let Constraints = !interleave([Constraint, "$rd = $rs2"], ",");
  let TargetOverlapConstraintType = TargetConstraintType;
  let HasVLOp = 1;
  let HasSEWOp = 1;
  let HasVecPolicyOp = 1;
  let isConvertibleToThreeAddress = 1;
  let IsTiedPseudo = 1;
  let IncludeInInversePseudoTable = 0;
}

class VPseudoTiedBinaryNoMaskRoundingMode<VReg RetClass,
                                          DAGOperand Op2Class,
                                          string Constraint,
                                          bits<2> TargetConstraintType = 1> :
      Pseudo<(outs RetClass:$rd),
             (ins RetClass:$rs2, Op2Class:$rs1,
                  vec_rm:$rm,
                  AVL:$vl, sew:$sew,
                  vec_policy:$policy), []>,
      RISCVVPseudo {
  let mayLoad = 0;
  let mayStore = 0;
  let hasSideEffects = 0;
  let Constraints = !interleave([Constraint, "$rd = $rs2"], ",");
  let TargetOverlapConstraintType = TargetConstraintType;
  let HasVLOp = 1;
  let HasSEWOp = 1;
  let HasVecPolicyOp = 1;
  let isConvertibleToThreeAddress = 1;
  let IsTiedPseudo = 1;
  let HasRoundModeOp = 1;
  let UsesVXRM = 0;
  let hasPostISelHook = 1;
  let IncludeInInversePseudoTable = 0;
}

class VPseudoIStoreNoMask<VReg StClass, VReg IdxClass, int EEW, bits<3> LMUL,
                          bit Ordered>:
      Pseudo<(outs),
             (ins StClass:$rd, GPRMemZeroOffset:$rs1, IdxClass:$rs2, AVL:$vl,
                  sew:$sew),[]>,
      RISCVVPseudo,
      RISCVVSX</*Masked*/0, Ordered, !logtwo(EEW), VLMul, LMUL> {
  let mayLoad = 0;
  let mayStore = 1;
  let hasSideEffects = 0;
  let HasVLOp = 1;
  let HasSEWOp = 1;
}

class VPseudoIStoreMask<VReg StClass, VReg IdxClass, int EEW, bits<3> LMUL,
                        bit Ordered>:
      Pseudo<(outs),
             (ins StClass:$rd, GPRMemZeroOffset:$rs1, IdxClass:$rs2,
                  VMaskOp:$vm, AVL:$vl, sew:$sew),[]>,
      RISCVVPseudo,
      RISCVVSX</*Masked*/1, Ordered, !logtwo(EEW), VLMul, LMUL> {
  let mayLoad = 0;
  let mayStore = 1;
  let hasSideEffects = 0;
  let HasVLOp = 1;
  let HasSEWOp = 1;
  let IncludeInInversePseudoTable = 0;
}

class VPseudoBinaryMaskPolicy<VReg RetClass,
                              RegisterClass Op1Class,
                              DAGOperand Op2Class,
                              string Constraint,
                              bits<2> TargetConstraintType = 1> :
      Pseudo<(outs GetVRegNoV0<RetClass>.R:$rd),
             (ins GetVRegNoV0<RetClass>.R:$passthru,
                  Op1Class:$rs2, Op2Class:$rs1,
                  VMaskOp:$vm, AVL:$vl, sew:$sew, vec_policy:$policy), []>,
      RISCVVPseudo {
  let mayLoad = 0;
  let mayStore = 0;
  let hasSideEffects = 0;
  let Constraints = !interleave([Constraint, "$rd = $passthru"], ",");
  let TargetOverlapConstraintType = TargetConstraintType;
  let HasVLOp = 1;
  let HasSEWOp = 1;
  let HasVecPolicyOp = 1;
  let UsesMaskPolicy = 1;
  let IncludeInInversePseudoTable = 0;
}

class VPseudoTernaryMaskPolicy<VReg RetClass,
                               RegisterClass Op1Class,
                               DAGOperand Op2Class> :
      Pseudo<(outs GetVRegNoV0<RetClass>.R:$rd),
             (ins GetVRegNoV0<RetClass>.R:$passthru,
                  Op1Class:$rs2, Op2Class:$rs1,
                  VMaskOp:$vm, AVL:$vl, sew:$sew, vec_policy:$policy), []>,
      RISCVVPseudo {
  let mayLoad = 0;
  let mayStore = 0;
  let hasSideEffects = 0;
  let Constraints = "$rd = $passthru";
  let HasVLOp = 1;
  let HasSEWOp = 1;
  let HasVecPolicyOp = 1;
  let IncludeInInversePseudoTable = 0;
}

class VPseudoTernaryMaskPolicyRoundingMode<VReg RetClass,
                                           RegisterClass Op1Class,
                                           DAGOperand Op2Class> :
      Pseudo<(outs GetVRegNoV0<RetClass>.R:$rd),
             (ins GetVRegNoV0<RetClass>.R:$passthru,
                  Op1Class:$rs2, Op2Class:$rs1,
                  VMaskOp:$vm,
                  vec_rm:$rm,
                  AVL:$vl, sew:$sew, vec_policy:$policy), []>,
      RISCVVPseudo {
  let mayLoad = 0;
  let mayStore = 0;
  let hasSideEffects = 0;
  let Constraints = "$rd = $passthru";
  let HasVLOp = 1;
  let HasSEWOp = 1;
  let HasVecPolicyOp = 1;
  let HasRoundModeOp = 1;
  let UsesVXRM = 0;
  let hasPostISelHook = 1;
  let IncludeInInversePseudoTable = 0;
}

// Like VPseudoBinaryMaskPolicy, but output can be V0.
class VPseudoBinaryMOutMask<VReg RetClass,
                            RegisterClass Op1Class,
                            DAGOperand Op2Class,
                            string Constraint,
                            bits<2> TargetConstraintType = 1> :
      Pseudo<(outs RetClass:$rd),
             (ins RetClass:$passthru,
                  Op1Class:$rs2, Op2Class:$rs1,
                  VMaskOp:$vm, AVL:$vl, sew:$sew, vec_policy:$policy), []>,
      RISCVVPseudo {
  let mayLoad = 0;
  let mayStore = 0;
  let hasSideEffects = 0;
  let Constraints = !interleave([Constraint, "$rd = $passthru"], ",");
  let TargetOverlapConstraintType = TargetConstraintType;
  let HasVLOp = 1;
  let HasSEWOp = 1;
  let HasVecPolicyOp = 1;
  let UsesMaskPolicy = 1;
  let IncludeInInversePseudoTable = 0;
}

// Special version of VPseudoBinaryMaskPolicy where we pretend the first source
// is tied to the destination so we can workaround the earlyclobber constraint.
// This allows maskedoff and rs2 to be the same register.
class VPseudoTiedBinaryMask<VReg RetClass,
                            DAGOperand Op2Class,
                            string Constraint,
                            bits<2> TargetConstraintType = 1> :
      Pseudo<(outs GetVRegNoV0<RetClass>.R:$rd),
             (ins GetVRegNoV0<RetClass>.R:$passthru,
                  Op2Class:$rs1,
                  VMaskOp:$vm, AVL:$vl, sew:$sew, vec_policy:$policy), []>,
      RISCVVPseudo {
  let mayLoad = 0;
  let mayStore = 0;
  let hasSideEffects = 0;
  let Constraints = !interleave([Constraint, "$rd = $passthru"], ",");
  let TargetOverlapConstraintType = TargetConstraintType;
  let HasVLOp = 1;
  let HasSEWOp = 1;
  let HasVecPolicyOp = 1;
  let UsesMaskPolicy = 1;
  let IsTiedPseudo = 1;
  let IncludeInInversePseudoTable = 0;
}

class VPseudoTiedBinaryMaskRoundingMode<VReg RetClass,
                                        DAGOperand Op2Class,
                                        string Constraint,
                                        bits<2> TargetConstraintType = 1> :
      Pseudo<(outs GetVRegNoV0<RetClass>.R:$rd),
             (ins GetVRegNoV0<RetClass>.R:$passthru,
                  Op2Class:$rs1,
                  VMaskOp:$vm,
                  vec_rm:$rm,
                  AVL:$vl, sew:$sew, vec_policy:$policy), []>,
      RISCVVPseudo {
  let mayLoad = 0;
  let mayStore = 0;
  let hasSideEffects = 0;
  let Constraints = !interleave([Constraint, "$rd = $passthru"], ",");
  let TargetOverlapConstraintType = TargetConstraintType;
  let HasVLOp = 1;
  let HasSEWOp = 1;
  let HasVecPolicyOp = 1;
  let UsesMaskPolicy = 1;
  let IsTiedPseudo = 1;
  let HasRoundModeOp = 1;
  let UsesVXRM = 0;
  let hasPostISelHook = 1;
  let IncludeInInversePseudoTable = 0;
}

class VPseudoBinaryCarry<VReg RetClass,
                         VReg Op1Class,
                         DAGOperand Op2Class,
                         LMULInfo MInfo,
                         bit CarryIn,
                         string Constraint,
                         bits<2> TargetConstraintType = 1> :
      Pseudo<(outs RetClass:$rd),
             !if(CarryIn,
                (ins Op1Class:$rs2, Op2Class:$rs1,
                     VMV0:$carry, AVL:$vl, sew:$sew),
                (ins Op1Class:$rs2, Op2Class:$rs1,
                     AVL:$vl, sew:$sew)), []>,
      RISCVVPseudo {
  let mayLoad = 0;
  let mayStore = 0;
  let hasSideEffects = 0;
  let Constraints = Constraint;
  let TargetOverlapConstraintType = TargetConstraintType;
  let HasVLOp = 1;
  let HasSEWOp = 1;
  let VLMul = MInfo.value;
}

class VPseudoTiedBinaryCarryIn<VReg RetClass,
                               VReg Op1Class,
                               DAGOperand Op2Class,
                               LMULInfo MInfo,
                               bits<2> TargetConstraintType = 1> :
      Pseudo<(outs RetClass:$rd),
             (ins RetClass:$passthru, Op1Class:$rs2, Op2Class:$rs1,
                  VMV0:$carry, AVL:$vl, sew:$sew), []>,
      RISCVVPseudo {
  let mayLoad = 0;
  let mayStore = 0;
  let hasSideEffects = 0;
  let Constraints = "$rd = $passthru";
  let TargetOverlapConstraintType = TargetConstraintType;
  let HasVLOp = 1;
  let HasSEWOp = 1;
  let HasVecPolicyOp = 0;
  let VLMul = MInfo.value;
}

class VPseudoTernaryNoMask<VReg RetClass,
                           RegisterClass Op1Class,
                           DAGOperand Op2Class,
                           string Constraint> :
      Pseudo<(outs RetClass:$rd),
             (ins RetClass:$rs3, Op1Class:$rs1, Op2Class:$rs2,
                  AVL:$vl, sew:$sew), []>,
      RISCVVPseudo {
  let mayLoad = 0;
  let mayStore = 0;
  let hasSideEffects = 0;
  let Constraints = !interleave([Constraint, "$rd = $rs3"], ",");
  let HasVLOp = 1;
  let HasSEWOp = 1;
}

class VPseudoTernaryNoMaskWithPolicy<VReg RetClass,
                                     RegisterClass Op1Class,
                                     DAGOperand Op2Class,
                                     string Constraint = "",
                                     bits<2> TargetConstraintType = 1> :
      Pseudo<(outs RetClass:$rd),
             (ins RetClass:$rs3, Op1Class:$rs1, Op2Class:$rs2,
                  AVL:$vl, sew:$sew, vec_policy:$policy), []>,
      RISCVVPseudo {
  let mayLoad = 0;
  let mayStore = 0;
  let hasSideEffects = 0;
  let Constraints = !interleave([Constraint, "$rd = $rs3"], ",");
  let TargetOverlapConstraintType = TargetConstraintType;
  let HasVecPolicyOp = 1;
  let HasVLOp = 1;
  let HasSEWOp = 1;
}

class VPseudoTernaryNoMaskWithPolicyRoundingMode<VReg RetClass,
                                                 RegisterClass Op1Class,
                                                 DAGOperand Op2Class,
                                                 string Constraint = "",
                                                 bits<2> TargetConstraintType = 1> :
      Pseudo<(outs RetClass:$rd),
             (ins RetClass:$rs3, Op1Class:$rs1, Op2Class:$rs2,
                  vec_rm:$rm, AVL:$vl, sew:$sew, vec_policy:$policy), []>,
      RISCVVPseudo {
  let mayLoad = 0;
  let mayStore = 0;
  let hasSideEffects = 0;
  let Constraints = !interleave([Constraint, "$rd = $rs3"], ",");
  let TargetOverlapConstraintType = TargetConstraintType;
  let HasVecPolicyOp = 1;
  let HasVLOp = 1;
  let HasSEWOp = 1;
  let HasRoundModeOp = 1;
  let UsesVXRM = 0;
  let hasPostISelHook = 1;
}

class VPseudoUSSegLoadNoMask<VReg RetClass,
                             int EEW,
                             bits<4> NF> :
      Pseudo<(outs RetClass:$rd),
             (ins RetClass:$dest, GPRMemZeroOffset:$rs1, AVL:$vl,
                  sew:$sew, vec_policy:$policy), []>,
      RISCVVPseudo,
      RISCVVLSEG<NF, /*Masked*/0, /*Strided*/0, /*FF*/0, !logtwo(EEW), VLMul> {
  let mayLoad = 1;
  let mayStore = 0;
  let hasSideEffects = 0;
  let HasVLOp = 1;
  let HasSEWOp = 1;
  let HasVecPolicyOp = 1;
  let Constraints = "$rd = $dest";
}

class VPseudoUSSegLoadMask<VReg RetClass,
                           int EEW,
                           bits<4> NF> :
      Pseudo<(outs GetVRegNoV0<RetClass>.R:$rd),
             (ins GetVRegNoV0<RetClass>.R:$passthru, GPRMemZeroOffset:$rs1,
                  VMaskOp:$vm, AVL:$vl, sew:$sew, vec_policy:$policy), []>,
      RISCVVPseudo,
      RISCVVLSEG<NF, /*Masked*/1, /*Strided*/0, /*FF*/0, !logtwo(EEW), VLMul> {
  let mayLoad = 1;
  let mayStore = 0;
  let hasSideEffects = 0;
  let Constraints = "$rd = $passthru";
  let HasVLOp = 1;
  let HasSEWOp = 1;
  let HasVecPolicyOp = 1;
  let UsesMaskPolicy = 1;
  let IncludeInInversePseudoTable = 0;
}

class VPseudoUSSegLoadFFNoMask<VReg RetClass,
                               int EEW,
                               bits<4> NF> :
      Pseudo<(outs RetClass:$rd, GPR:$vl),
             (ins RetClass:$dest, GPRMemZeroOffset:$rs1, AVL:$avl,
                  sew:$sew, vec_policy:$policy), []>,
      RISCVVPseudo,
      RISCVVLSEG<NF, /*Masked*/0, /*Strided*/0, /*FF*/1, !logtwo(EEW), VLMul> {
  let mayLoad = 1;
  let mayStore = 0;
  let hasSideEffects = 0;
  let HasVLOp = 1;
  let HasSEWOp = 1;
  let HasVecPolicyOp = 1;
  let Constraints = "$rd = $dest";
}

class VPseudoUSSegLoadFFMask<VReg RetClass,
                             int EEW,
                             bits<4> NF> :
      Pseudo<(outs GetVRegNoV0<RetClass>.R:$rd, GPR:$vl),
             (ins GetVRegNoV0<RetClass>.R:$passthru, GPRMemZeroOffset:$rs1,
                  VMaskOp:$vm, AVL:$avl, sew:$sew, vec_policy:$policy), []>,
      RISCVVPseudo,
      RISCVVLSEG<NF, /*Masked*/1, /*Strided*/0, /*FF*/1, !logtwo(EEW), VLMul> {
  let mayLoad = 1;
  let mayStore = 0;
  let hasSideEffects = 0;
  let Constraints = "$rd = $passthru";
  let HasVLOp = 1;
  let HasSEWOp = 1;
  let HasVecPolicyOp = 1;
  let UsesMaskPolicy = 1;
  let IncludeInInversePseudoTable = 0;
}

class VPseudoSSegLoadNoMask<VReg RetClass,
                            int EEW,
                            bits<4> NF> :
      Pseudo<(outs RetClass:$rd),
             (ins RetClass:$passthru, GPRMemZeroOffset:$rs1, GPR:$offset, AVL:$vl,
                 sew:$sew, vec_policy:$policy), []>,
      RISCVVPseudo,
      RISCVVLSEG<NF, /*Masked*/0, /*Strided*/1, /*FF*/0, !logtwo(EEW), VLMul> {
  let mayLoad = 1;
  let mayStore = 0;
  let hasSideEffects = 0;
  let HasVLOp = 1;
  let HasSEWOp = 1;
  let HasVecPolicyOp = 1;
  let Constraints = "$rd = $passthru";
}

class VPseudoSSegLoadMask<VReg RetClass,
                          int EEW,
                          bits<4> NF> :
      Pseudo<(outs GetVRegNoV0<RetClass>.R:$rd),
             (ins GetVRegNoV0<RetClass>.R:$passthru, GPRMemZeroOffset:$rs1,
                  GPR:$offset, VMaskOp:$vm, AVL:$vl, sew:$sew,
                  vec_policy:$policy), []>,
      RISCVVPseudo,
      RISCVVLSEG<NF, /*Masked*/1, /*Strided*/1, /*FF*/0, !logtwo(EEW), VLMul> {
  let mayLoad = 1;
  let mayStore = 0;
  let hasSideEffects = 0;
  let Constraints = "$rd = $passthru";
  let HasVLOp = 1;
  let HasSEWOp = 1;
  let HasVecPolicyOp = 1;
  let UsesMaskPolicy = 1;
  let IncludeInInversePseudoTable = 0;
}

class VPseudoISegLoadNoMask<VReg RetClass,
                            VReg IdxClass,
                            int EEW,
                            bits<3> LMUL,
                            bits<4> NF,
                            bit Ordered> :
      Pseudo<(outs RetClass:$rd),
             (ins RetClass:$passthru, GPRMemZeroOffset:$rs1, IdxClass:$offset, AVL:$vl,
                  sew:$sew, vec_policy:$policy), []>,
      RISCVVPseudo,
      RISCVVLXSEG<NF, /*Masked*/0, Ordered, !logtwo(EEW), VLMul, LMUL> {
  let mayLoad = 1;
  let mayStore = 0;
  let hasSideEffects = 0;
  // For vector indexed segment loads, the destination vector register groups
  // cannot overlap the source vector register group
  let Constraints = "@earlyclobber $rd, $rd = $passthru";
  let HasVLOp = 1;
  let HasSEWOp = 1;
  let HasVecPolicyOp = 1;
}

class VPseudoISegLoadMask<VReg RetClass,
                          VReg IdxClass,
                          int EEW,
                          bits<3> LMUL,
                          bits<4> NF,
                          bit Ordered> :
      Pseudo<(outs GetVRegNoV0<RetClass>.R:$rd),
             (ins GetVRegNoV0<RetClass>.R:$passthru, GPRMemZeroOffset:$rs1,
                  IdxClass:$offset, VMaskOp:$vm, AVL:$vl, sew:$sew,
                  vec_policy:$policy), []>,
      RISCVVPseudo,
      RISCVVLXSEG<NF, /*Masked*/1, Ordered, !logtwo(EEW), VLMul, LMUL> {
  let mayLoad = 1;
  let mayStore = 0;
  let hasSideEffects = 0;
  // For vector indexed segment loads, the destination vector register groups
  // cannot overlap the source vector register group
  let Constraints = "@earlyclobber $rd, $rd = $passthru";
  let HasVLOp = 1;
  let HasSEWOp = 1;
  let HasVecPolicyOp = 1;
  let UsesMaskPolicy = 1;
  let IncludeInInversePseudoTable = 0;
}

class VPseudoUSSegStoreNoMask<VReg ValClass,
                              int EEW,
                              bits<4> NF> :
      Pseudo<(outs),
             (ins ValClass:$rd, GPRMemZeroOffset:$rs1, AVL:$vl, sew:$sew), []>,
      RISCVVPseudo,
      RISCVVSSEG<NF, /*Masked*/0, /*Strided*/0, !logtwo(EEW), VLMul> {
  let mayLoad = 0;
  let mayStore = 1;
  let hasSideEffects = 0;
  let HasVLOp = 1;
  let HasSEWOp = 1;
}

class VPseudoUSSegStoreMask<VReg ValClass,
                            int EEW,
                            bits<4> NF> :
      Pseudo<(outs),
             (ins ValClass:$rd, GPRMemZeroOffset:$rs1,
                  VMaskOp:$vm, AVL:$vl, sew:$sew), []>,
      RISCVVPseudo,
      RISCVVSSEG<NF, /*Masked*/1, /*Strided*/0, !logtwo(EEW), VLMul> {
  let mayLoad = 0;
  let mayStore = 1;
  let hasSideEffects = 0;
  let HasVLOp = 1;
  let HasSEWOp = 1;
  let IncludeInInversePseudoTable = 0;
}

class VPseudoSSegStoreNoMask<VReg ValClass,
                             int EEW,
                             bits<4> NF> :
      Pseudo<(outs),
             (ins ValClass:$rd, GPRMemZeroOffset:$rs1, GPR:$offset,
                  AVL:$vl, sew:$sew), []>,
      RISCVVPseudo,
      RISCVVSSEG<NF, /*Masked*/0, /*Strided*/1, !logtwo(EEW), VLMul> {
  let mayLoad = 0;
  let mayStore = 1;
  let hasSideEffects = 0;
  let HasVLOp = 1;
  let HasSEWOp = 1;
}

class VPseudoSSegStoreMask<VReg ValClass,
                           int EEW,
                           bits<4> NF> :
      Pseudo<(outs),
             (ins ValClass:$rd, GPRMemZeroOffset:$rs1, GPR: $offset,
                  VMaskOp:$vm, AVL:$vl, sew:$sew), []>,
      RISCVVPseudo,
      RISCVVSSEG<NF, /*Masked*/1, /*Strided*/1, !logtwo(EEW), VLMul> {
  let mayLoad = 0;
  let mayStore = 1;
  let hasSideEffects = 0;
  let HasVLOp = 1;
  let HasSEWOp = 1;
  let IncludeInInversePseudoTable = 0;
}

class VPseudoISegStoreNoMask<VReg ValClass,
                             VReg IdxClass,
                             int EEW,
                             bits<3> LMUL,
                             bits<4> NF,
                             bit Ordered> :
      Pseudo<(outs),
             (ins ValClass:$rd, GPRMemZeroOffset:$rs1, IdxClass: $index,
                  AVL:$vl, sew:$sew), []>,
      RISCVVPseudo,
      RISCVVSXSEG<NF, /*Masked*/0, Ordered, !logtwo(EEW), VLMul, LMUL> {
  let mayLoad = 0;
  let mayStore = 1;
  let hasSideEffects = 0;
  let HasVLOp = 1;
  let HasSEWOp = 1;
}

class VPseudoISegStoreMask<VReg ValClass,
                           VReg IdxClass,
                           int EEW,
                           bits<3> LMUL,
                           bits<4> NF,
                           bit Ordered> :
      Pseudo<(outs),
             (ins ValClass:$rd, GPRMemZeroOffset:$rs1, IdxClass: $index,
                  VMaskOp:$vm, AVL:$vl, sew:$sew), []>,
      RISCVVPseudo,
      RISCVVSXSEG<NF, /*Masked*/1, Ordered, !logtwo(EEW), VLMul, LMUL> {
  let mayLoad = 0;
  let mayStore = 1;
  let hasSideEffects = 0;
  let HasVLOp = 1;
  let HasSEWOp = 1;
  let IncludeInInversePseudoTable = 0;
}

multiclass VPseudoUSLoad {
  foreach eew = EEWList in {
    foreach lmul = MxSet<eew>.m in {
      defvar LInfo = lmul.MX;
      defvar vreg = lmul.vrclass;
      let VLMul = lmul.value, SEW=eew in {
        def "E" # eew # "_V_" # LInfo :
          VPseudoUSLoadNoMask<vreg, eew>,
          VLESched<LInfo>;
        def "E" # eew # "_V_" # LInfo # "_MASK" :
          VPseudoUSLoadMask<vreg, eew>,
          RISCVMaskedPseudo<MaskIdx=2>,
          VLESched<LInfo>;
      }
    }
  }
}

multiclass VPseudoFFLoad {
  foreach eew = EEWList in {
    foreach lmul = MxSet<eew>.m in {
      defvar LInfo = lmul.MX;
      defvar vreg = lmul.vrclass;
      let VLMul = lmul.value, SEW=eew in {
        def "E" # eew # "FF_V_" # LInfo:
          VPseudoUSLoadFFNoMask<vreg, eew>,
          VLFSched<LInfo>;
        def "E" # eew # "FF_V_" # LInfo # "_MASK":
          VPseudoUSLoadFFMask<vreg, eew>,
          RISCVMaskedPseudo<MaskIdx=2>,
          VLFSched<LInfo>;
      }
    }
  }
}

multiclass VPseudoLoadMask {
  foreach mti = AllMasks in {
    defvar mx = mti.LMul.MX;
    defvar WriteVLDM_MX = !cast<SchedWrite>("WriteVLDM_" # mx);
    let VLMul = mti.LMul.value in {
      def "_V_" # mti.BX : VPseudoUSLoadNoMask<VR, EEW=1, sewop=sew_mask>,
        Sched<[WriteVLDM_MX, ReadVLDX]>;
    }
  }
}

multiclass VPseudoSLoad {
  foreach eew = EEWList in {
    foreach lmul = MxSet<eew>.m in {
      defvar LInfo = lmul.MX;
      defvar vreg = lmul.vrclass;
      let VLMul = lmul.value, SEW=eew in {
        def "E" # eew # "_V_" # LInfo : VPseudoSLoadNoMask<vreg, eew>,
                                        VLSSched<eew, LInfo>;
        def "E" # eew # "_V_" # LInfo # "_MASK" :
          VPseudoSLoadMask<vreg, eew>,
          RISCVMaskedPseudo<MaskIdx=3>,
          VLSSched<eew, LInfo>;
      }
    }
  }
}

multiclass VPseudoILoad<bit Ordered> {
  foreach idxEEW = EEWList in {
    foreach dataEEW = EEWList in {
      foreach dataEMUL = MxSet<dataEEW>.m in {
        defvar dataEMULOctuple = dataEMUL.octuple;
        // Calculate emul = eew * lmul / sew
        defvar idxEMULOctuple =
          !srl(!mul(idxEEW, dataEMULOctuple), !logtwo(dataEEW));
        if !and(!ge(idxEMULOctuple, 1), !le(idxEMULOctuple, 64)) then {
          defvar DataLInfo = dataEMUL.MX;
          defvar IdxLInfo = octuple_to_str<idxEMULOctuple>.ret;
          defvar idxEMUL = !cast<LMULInfo>("V_" # IdxLInfo);
          defvar Vreg = dataEMUL.vrclass;
          defvar IdxVreg = idxEMUL.vrclass;
          defvar HasConstraint = !ne(dataEEW, idxEEW);
          defvar TypeConstraints = 
            !if(!eq(dataEEW, idxEEW), 1, !if(!gt(dataEEW, idxEEW), !if(!ge(idxEMULOctuple, 8), 3, 1), 2));
          let VLMul = dataEMUL.value in {
            def "EI" # idxEEW # "_V_" # IdxLInfo # "_" # DataLInfo :
              VPseudoILoadNoMask<Vreg, IdxVreg, idxEEW, idxEMUL.value, Ordered, HasConstraint, TypeConstraints>,
              VLXSched<dataEEW, Ordered, DataLInfo, IdxLInfo>;
            def "EI" # idxEEW # "_V_" # IdxLInfo # "_" # DataLInfo # "_MASK" :
              VPseudoILoadMask<Vreg, IdxVreg, idxEEW, idxEMUL.value, Ordered, HasConstraint, TypeConstraints>,
              RISCVMaskedPseudo<MaskIdx=3>,
              VLXSched<dataEEW, Ordered, DataLInfo, IdxLInfo>;
          }
        }
      }
    }
  }
}

multiclass VPseudoUSStore {
  foreach eew = EEWList in {
    foreach lmul = MxSet<eew>.m in {
      defvar LInfo = lmul.MX;
      defvar vreg = lmul.vrclass;
      let VLMul = lmul.value, SEW=eew in {
        def "E" # eew # "_V_" # LInfo : VPseudoUSStoreNoMask<vreg, eew>,
                                        VSESched<LInfo>;
        def "E" # eew # "_V_" # LInfo # "_MASK" : VPseudoUSStoreMask<vreg, eew>,
                                                  RISCVMaskedPseudo<MaskIdx=2>,
                                                  VSESched<LInfo>;
      }
    }
  }
}

multiclass VPseudoStoreMask {
  foreach mti = AllMasks in {
    defvar mx = mti.LMul.MX;
    defvar WriteVSTM_MX = !cast<SchedWrite>("WriteVSTM_" # mx);
    let VLMul = mti.LMul.value in {
      def "_V_" # mti.BX : VPseudoUSStoreNoMask<VR, EEW=1, sewop=sew_mask>,
        Sched<[WriteVSTM_MX, ReadVSTX]>;
    }
  }
}

multiclass VPseudoSStore {
  foreach eew = EEWList in {
    foreach lmul = MxSet<eew>.m in {
      defvar LInfo = lmul.MX;
      defvar vreg = lmul.vrclass;
      let VLMul = lmul.value, SEW=eew in {
        def "E" # eew # "_V_" # LInfo : VPseudoSStoreNoMask<vreg, eew>,
                                        VSSSched<eew, LInfo>;
        def "E" # eew # "_V_" # LInfo # "_MASK" : VPseudoSStoreMask<vreg, eew>,
                                                  RISCVMaskedPseudo<MaskIdx=3>,
                                                  VSSSched<eew, LInfo>;
      }
    }
  }
}

multiclass VPseudoIStore<bit Ordered> {
  foreach idxEEW = EEWList in {
    foreach dataEEW = EEWList in {
      foreach dataEMUL = MxSet<dataEEW>.m in {
        defvar dataEMULOctuple = dataEMUL.octuple;
        // Calculate emul = eew * lmul / sew
        defvar idxEMULOctuple =
          !srl(!mul(idxEEW, dataEMULOctuple), !logtwo(dataEEW));
        if !and(!ge(idxEMULOctuple, 1), !le(idxEMULOctuple, 64)) then {
          defvar DataLInfo = dataEMUL.MX;
          defvar IdxLInfo = octuple_to_str<idxEMULOctuple>.ret;
          defvar idxEMUL = !cast<LMULInfo>("V_" # IdxLInfo);
          defvar Vreg = dataEMUL.vrclass;
          defvar IdxVreg = idxEMUL.vrclass;
          let VLMul = dataEMUL.value in {
            def "EI" # idxEEW # "_V_" # IdxLInfo # "_" # DataLInfo :
              VPseudoIStoreNoMask<Vreg, IdxVreg, idxEEW, idxEMUL.value, Ordered>,
              VSXSched<dataEEW, Ordered, DataLInfo, IdxLInfo>;
            def "EI" # idxEEW # "_V_" # IdxLInfo # "_" # DataLInfo # "_MASK" :
              VPseudoIStoreMask<Vreg, IdxVreg, idxEEW, idxEMUL.value, Ordered>,
              RISCVMaskedPseudo<MaskIdx=3>,
              VSXSched<dataEEW, Ordered, DataLInfo, IdxLInfo>;
          }
        }
      }
    }
  }
}

multiclass VPseudoVPOP_M {
  foreach mti = AllMasks in {
    defvar mx = mti.LMul.MX;
    let VLMul = mti.LMul.value in {
      def "_M_" # mti.BX : VPseudoUnaryNoMaskGPROut,
          SchedBinary<"WriteVMPopV", "ReadVMPopV", "ReadVMPopV", mx>;
      def "_M_" # mti.BX # "_MASK" : VPseudoUnaryMaskGPROut,
          RISCVMaskedPseudo<MaskIdx=1>,
          SchedBinary<"WriteVMPopV", "ReadVMPopV", "ReadVMPopV", mx>;
    }
  }
}

multiclass VPseudoV1ST_M {
  foreach mti = AllMasks in {
    defvar mx = mti.LMul.MX;
    let VLMul = mti.LMul.value in {
      def "_M_" #mti.BX : VPseudoUnaryNoMaskGPROut,
          SchedBinary<"WriteVMFFSV", "ReadVMFFSV", "ReadVMFFSV", mx>;
      def "_M_" # mti.BX # "_MASK" : VPseudoUnaryMaskGPROut,
          RISCVMaskedPseudo<MaskIdx=1>,
          SchedBinary<"WriteVMFFSV", "ReadVMFFSV", "ReadVMFFSV", mx>;
    }
  }
}

multiclass VPseudoVSFS_M {
  defvar constraint = "@earlyclobber $rd";
  foreach mti = AllMasks in {
    defvar mx = mti.LMul.MX;
    let VLMul = mti.LMul.value in {
      def "_M_" # mti.BX : VPseudoUnaryNoMaskNoPolicy<VR, VR, constraint>,
                           SchedUnary<"WriteVMSFSV", "ReadVMSFSV", mx,
                                      forcePassthruRead=true>;
      def "_M_" # mti.BX # "_MASK" : VPseudoUnaryMask<VR, VR, constraint,
                                                      sewop = sew_mask>,
                                     SchedUnary<"WriteVMSFSV", "ReadVMSFSV", mx,
                                                forcePassthruRead=true>;
    }
  }
}

multiclass VPseudoVID_V {
  foreach m = MxList in {
    defvar mx = m.MX;
    let VLMul = m.value in {
      def "_V_" # mx : VPseudoNullaryNoMask<m.vrclass>,
                         SchedNullary<"WriteVIdxV", mx, forcePassthruRead=true>;
      def "_V_" # mx # "_MASK" : VPseudoNullaryMask<m.vrclass>,
                                   RISCVMaskedPseudo<MaskIdx=1>,
                                   SchedNullary<"WriteVIdxV", mx,
                                                forcePassthruRead=true>;
    }
  }
}

multiclass VPseudoNullaryPseudoM <string BaseInst> {
  foreach mti = AllMasks in {
    let VLMul = mti.LMul.value in {
      def "_M_" # mti.BX : VPseudoNullaryPseudoM<BaseInst # "_MM">,
        SchedBinary<"WriteVMALUV", "ReadVMALUV", "ReadVMALUV", mti.LMul.MX>;
    }
  }
}

multiclass VPseudoVIOTA_M {
  defvar constraint = "@earlyclobber $rd";
  foreach m = MxList in {
    defvar mx = m.MX;
    let VLMul = m.value in {
      def "_" # mx : VPseudoUnaryNoMask<m.vrclass, VR, constraint>,
                       SchedUnary<"WriteVIotaV", "ReadVIotaV", mx,
                                  forcePassthruRead=true>;
      def "_" # mx # "_MASK" : VPseudoUnaryMask<m.vrclass, VR, constraint>,
                                 RISCVMaskedPseudo<MaskIdx=2>,
                                 SchedUnary<"WriteVIotaV", "ReadVIotaV", mx,
                                            forcePassthruRead=true>;
    }
  }
}

multiclass VPseudoVCPR_V {
  foreach m = MxList in {
    defvar mx = m.MX;
    defvar sews = SchedSEWSet<mx>.val;
    let VLMul = m.value in
      foreach e = sews in {
        defvar suffix = "_" # m.MX # "_E" # e;
        let SEW = e in
        def _VM # suffix
          : VPseudoUnaryAnyMask<m.vrclass, m.vrclass>,
            SchedBinary<"WriteVCompressV", "ReadVCompressV", "ReadVCompressV",
                        mx, e>;
      }
  }
}

multiclass VPseudoBinary<VReg RetClass,
                         VReg Op1Class,
                         DAGOperand Op2Class,
                         LMULInfo MInfo,
                         string Constraint = "",
                         int sew = 0,
                         bits<2> TargetConstraintType = 1,
                         bit Commutable = 0> {
  let VLMul = MInfo.value, SEW=sew, isCommutable = Commutable in {
    defvar suffix = !if(sew, "_" # MInfo.MX # "_E" # sew, "_" # MInfo.MX);
    def suffix : VPseudoBinaryNoMaskPolicy<RetClass, Op1Class, Op2Class,
                                           Constraint, TargetConstraintType>;
    def suffix # "_MASK" : VPseudoBinaryMaskPolicy<RetClass, Op1Class, Op2Class,
                                                   Constraint, TargetConstraintType>,
                           RISCVMaskedPseudo<MaskIdx=3>;
  }
}

multiclass VPseudoBinaryRoundingMode<VReg RetClass,
                                     VReg Op1Class,
                                     DAGOperand Op2Class,
                                     LMULInfo MInfo,
                                     string Constraint = "",
                                     int sew = 0,
                                     bit UsesVXRM = 1,
                                     bits<2> TargetConstraintType = 1,
                                     bit Commutable = 0> {
  let VLMul = MInfo.value, SEW=sew, isCommutable = Commutable in {
    defvar suffix = !if(sew, "_" # MInfo.MX # "_E" # sew, "_" # MInfo.MX);
    def suffix : VPseudoBinaryNoMaskRoundingMode<RetClass, Op1Class, Op2Class,
                                                 Constraint, UsesVXRM,
                                                 TargetConstraintType>;
    def suffix # "_MASK" : VPseudoBinaryMaskPolicyRoundingMode<RetClass,
                                                               Op1Class,
                                                               Op2Class,
                                                               Constraint,
                                                               UsesVXRM,
                                                               TargetConstraintType>,
                           RISCVMaskedPseudo<MaskIdx=3>;
  }
}


multiclass VPseudoBinaryEmul<VReg RetClass,
                             VReg Op1Class,
                             DAGOperand Op2Class,
                             LMULInfo lmul,
                             LMULInfo emul,
                             string Constraint = "",
                             int sew> {
  let VLMul = lmul.value, SEW=sew in {
    defvar suffix = !if(sew, "_" # lmul.MX # "_E" # sew, "_" # lmul.MX);
    def suffix # "_" # emul.MX : VPseudoBinaryNoMaskPolicy<RetClass, Op1Class, Op2Class,
                                                           Constraint>;
    def suffix # "_" # emul.MX # "_MASK" : VPseudoBinaryMaskPolicy<RetClass, Op1Class, Op2Class,
                                                                          Constraint>,
                                                  RISCVMaskedPseudo<MaskIdx=3>;
  }
}

multiclass VPseudoTiedBinary<VReg RetClass,
                             DAGOperand Op2Class,
                             LMULInfo MInfo,
                             string Constraint = "",
                             bits<2> TargetConstraintType = 1> {
  let VLMul = MInfo.value in {
    def "_" # MInfo.MX # "_TIED": VPseudoTiedBinaryNoMask<RetClass, Op2Class,
                                                          Constraint, TargetConstraintType>;
    def "_" # MInfo.MX # "_MASK_TIED" : VPseudoTiedBinaryMask<RetClass, Op2Class,
                                                         Constraint, TargetConstraintType>,
                                        RISCVMaskedPseudo<MaskIdx=2>;
  }
}

multiclass VPseudoTiedBinaryRoundingMode<VReg RetClass,
                                         DAGOperand Op2Class,
                                         LMULInfo MInfo,
                                         string Constraint = "",
                                         int sew = 0,
                                         bits<2> TargetConstraintType = 1> {
    defvar suffix = !if(sew, "_" # MInfo.MX # "_E" # sew, "_" # MInfo.MX);
    let VLMul = MInfo.value, SEW=sew in {
    def suffix # "_TIED":
      VPseudoTiedBinaryNoMaskRoundingMode<RetClass, Op2Class, Constraint, TargetConstraintType>;
    def suffix # "_MASK_TIED" :
      VPseudoTiedBinaryMaskRoundingMode<RetClass, Op2Class, Constraint, TargetConstraintType>,
      RISCVMaskedPseudo<MaskIdx=2>;
  }
}


multiclass VPseudoBinaryV_VV<LMULInfo m, string Constraint = "", int sew = 0, bit Commutable = 0> {
  defm _VV : VPseudoBinary<m.vrclass, m.vrclass, m.vrclass, m, Constraint, sew, Commutable=Commutable>;
}

multiclass VPseudoBinaryV_VV_RM<LMULInfo m, string Constraint = "", bit Commutable = 0> {
  defm _VV : VPseudoBinaryRoundingMode<m.vrclass, m.vrclass, m.vrclass, m, Constraint,
                                       Commutable=Commutable>;
}

multiclass VPseudoBinaryFV_VV_RM<LMULInfo m, int sew> {
  defm _VV : VPseudoBinaryRoundingMode<m.vrclass, m.vrclass, m.vrclass, m,
                                       "", sew, UsesVXRM=0>;
}

multiclass VPseudoVGTR_EI16_VV {
  defvar constraint = "@earlyclobber $rd";
  foreach m = MxList in {
    defvar mx = m.MX;
    foreach sew = EEWList in {
      defvar dataEMULOctuple = m.octuple;
      // emul = lmul * 16 / sew
      defvar idxEMULOctuple = !srl(!mul(dataEMULOctuple, 16), !logtwo(sew));
      if !and(!ge(idxEMULOctuple, 1), !le(idxEMULOctuple, 64)) then {
        defvar emulMX = octuple_to_str<idxEMULOctuple>.ret;
        defvar emul = !cast<LMULInfo>("V_" # emulMX);
        defvar sews = SchedSEWSet<mx>.val;
        foreach e = sews in {
          defm _VV
              : VPseudoBinaryEmul<m.vrclass, m.vrclass, emul.vrclass, m, emul,
                                  constraint, e>,
                SchedBinary<"WriteVRGatherEI16VV", "ReadVRGatherEI16VV_data",
                            "ReadVRGatherEI16VV_index", mx, e, forcePassthruRead=true>;
        }
      }
    }
  }
}

multiclass VPseudoBinaryV_VX<LMULInfo m, string Constraint = "", int sew = 0> {
  defm "_VX" : VPseudoBinary<m.vrclass, m.vrclass, GPR, m, Constraint, sew>;
}

multiclass VPseudoBinaryV_VX_RM<LMULInfo m, string Constraint = ""> {
  defm "_VX" : VPseudoBinaryRoundingMode<m.vrclass, m.vrclass, GPR, m, Constraint>;
}

multiclass VPseudoVSLD1_VX<string Constraint = ""> {
  foreach m = MxList in {
    defm "_VX" : VPseudoBinary<m.vrclass, m.vrclass, GPR, m, Constraint>,
                 SchedBinary<"WriteVISlide1X", "ReadVISlideV", "ReadVISlideX",
                             m.MX, forcePassthruRead=true>;
  }
}

multiclass VPseudoBinaryV_VF<LMULInfo m, FPR_Info f, int sew> {
  defm "_V" # f.FX : VPseudoBinary<m.vrclass, m.vrclass,
                                   f.fprclass, m, "", sew>;
}

multiclass VPseudoBinaryV_VF_RM<LMULInfo m, FPR_Info f, int sew> {
  defm "_V" # f.FX : VPseudoBinaryRoundingMode<m.vrclass, m.vrclass,
                                               f.fprclass, m, "", sew,
                                               UsesVXRM=0>;
}

multiclass VPseudoVSLD1_VF<string Constraint = ""> {
  foreach f = FPList in {
    foreach m = f.MxList in {
      defm "_V" #f.FX
          : VPseudoBinary<m.vrclass, m.vrclass, f.fprclass, m, Constraint>,
            SchedBinary<"WriteVFSlide1F", "ReadVFSlideV", "ReadVFSlideF", m.MX,
                      forcePassthruRead=true>;
    }
  }
}

multiclass VPseudoBinaryV_VI<Operand ImmType, LMULInfo m, string Constraint = ""> {
  defm _VI : VPseudoBinary<m.vrclass, m.vrclass, ImmType, m, Constraint>;
}

multiclass VPseudoBinaryV_VI_RM<Operand ImmType, LMULInfo m, string Constraint = ""> {
  defm _VI : VPseudoBinaryRoundingMode<m.vrclass, m.vrclass, ImmType, m, Constraint>;
}

multiclass VPseudoVALU_MM<bit Commutable = 0> {
  foreach mti = AllMasks in {
    let VLMul = mti.LMul.value, isCommutable = Commutable in {
      def "_MM_" # mti.BX : VPseudoBinaryNoMask<VR, VR, VR, "", sewop = sew_mask>,
        SchedBinary<"WriteVMALUV", "ReadVMALUV", "ReadVMALUV", mti.LMul.MX>;
    }
  }
}

// We use earlyclobber here due to
// * The destination EEW is smaller than the source EEW and the overlap is
//   in the lowest-numbered part of the source register group is legal.
//   Otherwise, it is illegal.
// * The destination EEW is greater than the source EEW, the source EMUL is
//   at least 1, and the overlap is in the highest-numbered part of the
//   destination register group is legal. Otherwise, it is illegal.
multiclass VPseudoBinaryW_VV<LMULInfo m, bit Commutable = 0> {
  defm _VV : VPseudoBinary<m.wvrclass, m.vrclass, m.vrclass, m,
                           "@earlyclobber $rd", TargetConstraintType=3,
                           Commutable=Commutable>;
}

multiclass VPseudoBinaryW_VV_RM<LMULInfo m, int sew> {
  defm _VV : VPseudoBinaryRoundingMode<m.wvrclass, m.vrclass, m.vrclass, m,
                                      "@earlyclobber $rd", sew, UsesVXRM=0,
                                      TargetConstraintType=3>;
}

multiclass VPseudoBinaryW_VX<LMULInfo m> {
  defm "_VX" : VPseudoBinary<m.wvrclass, m.vrclass, GPR, m,
                             "@earlyclobber $rd", TargetConstraintType=3>;
}

multiclass VPseudoBinaryW_VI<Operand ImmType, LMULInfo m> {
  defm "_VI" : VPseudoBinary<m.wvrclass, m.vrclass, ImmType, m,
                             "@earlyclobber $rd", TargetConstraintType=3>;
}

multiclass VPseudoBinaryW_VF_RM<LMULInfo m, FPR_Info f, int sew> {
  defm "_V" # f.FX : VPseudoBinaryRoundingMode<m.wvrclass, m.vrclass,
                                               f.fprclass, m,
                                               "@earlyclobber $rd", sew,
                                               UsesVXRM=0,
                                               TargetConstraintType=3>;
}

multiclass VPseudoBinaryW_WV<LMULInfo m> {
  defm _WV : VPseudoBinary<m.wvrclass, m.wvrclass, m.vrclass, m,
                           "@earlyclobber $rd", TargetConstraintType=3>;
  defm _WV : VPseudoTiedBinary<m.wvrclass, m.vrclass, m,
                               "@earlyclobber $rd", TargetConstraintType=3>;
}

multiclass VPseudoBinaryW_WV_RM<LMULInfo m, int sew> {
  defm _WV : VPseudoBinaryRoundingMode<m.wvrclass, m.wvrclass, m.vrclass, m,
                                       "@earlyclobber $rd", sew, UsesVXRM = 0,
                                       TargetConstraintType = 3>;
  defm _WV : VPseudoTiedBinaryRoundingMode<m.wvrclass, m.vrclass, m,
                                           "@earlyclobber $rd", sew,
                                           TargetConstraintType = 3>;
}

multiclass VPseudoBinaryW_WX<LMULInfo m> {
  defm "_WX" : VPseudoBinary<m.wvrclass, m.wvrclass, GPR, m, /*Constraint*/ "", TargetConstraintType=3>;
}

multiclass VPseudoBinaryW_WF_RM<LMULInfo m, FPR_Info f, int sew> {
  defm "_W" # f.FX : VPseudoBinaryRoundingMode<m.wvrclass, m.wvrclass,
                                               f.fprclass, m,
                                               Constraint="",
                                               sew=sew,
                                               UsesVXRM=0,
                                               TargetConstraintType=3>;
}

// Narrowing instructions like vnsrl/vnsra/vnclip(u) don't need @earlyclobber
// if the source and destination have an LMUL<=1. This matches this overlap
// exception from the spec.
// "The destination EEW is smaller than the source EEW and the overlap is in the
//  lowest-numbered part of the source register group."
multiclass VPseudoBinaryV_WV<LMULInfo m> {
  defm _WV : VPseudoBinary<m.vrclass, m.wvrclass, m.vrclass, m,
                           !if(!ge(m.octuple, 8), "@earlyclobber $rd", ""),
                           TargetConstraintType=2>;
}

multiclass VPseudoBinaryV_WV_RM<LMULInfo m> {
  defm _WV : VPseudoBinaryRoundingMode<m.vrclass, m.wvrclass, m.vrclass, m,
                                       !if(!ge(m.octuple, 8),
                                       "@earlyclobber $rd", ""),
                                       TargetConstraintType=2>;
}

multiclass VPseudoBinaryV_WX<LMULInfo m> {
  defm _WX : VPseudoBinary<m.vrclass, m.wvrclass, GPR, m,
                           !if(!ge(m.octuple, 8), "@earlyclobber $rd", ""),
                           TargetConstraintType=2>;
}

multiclass VPseudoBinaryV_WX_RM<LMULInfo m> {
  defm _WX : VPseudoBinaryRoundingMode<m.vrclass, m.wvrclass, GPR, m,
                                       !if(!ge(m.octuple, 8),
                                       "@earlyclobber $rd", ""),
                                       TargetConstraintType=2>;
}

multiclass VPseudoBinaryV_WI<LMULInfo m> {
  defm _WI : VPseudoBinary<m.vrclass, m.wvrclass, uimm5, m,
                           !if(!ge(m.octuple, 8), "@earlyclobber $rd", ""),
                           TargetConstraintType=2>;
}

multiclass VPseudoBinaryV_WI_RM<LMULInfo m> {
  defm _WI : VPseudoBinaryRoundingMode<m.vrclass, m.wvrclass, uimm5, m,
                                       !if(!ge(m.octuple, 8),
                                       "@earlyclobber $rd", ""),
                                       TargetConstraintType=2>;
}

// For vadc and vsbc, the instruction encoding is reserved if the destination
// vector register is v0.
// For vadc and vsbc, CarryIn == 1 and CarryOut == 0
multiclass VPseudoBinaryV_VM<LMULInfo m, bit CarryOut = 0, bit CarryIn = 1,
                             string Constraint = "",
                             bit Commutable = 0,
                             bits<2> TargetConstraintType = 1> {
  let isCommutable = Commutable in
  def "_VV" # !if(CarryIn, "M", "") # "_" # m.MX :
    VPseudoBinaryCarry<!if(CarryOut, VR,
                       !if(!and(CarryIn, !not(CarryOut)),
                           GetVRegNoV0<m.vrclass>.R, m.vrclass)),
                       m.vrclass, m.vrclass, m, CarryIn, Constraint, TargetConstraintType>;
}

multiclass VPseudoTiedBinaryV_VM<LMULInfo m, bit Commutable = 0> {
  let isCommutable = Commutable in
  def "_VVM" # "_" # m.MX:
    VPseudoTiedBinaryCarryIn<GetVRegNoV0<m.vrclass>.R,
                             m.vrclass, m.vrclass, m>;
}

multiclass VPseudoBinaryV_XM<LMULInfo m, bit CarryOut = 0, bit CarryIn = 1,
                             string Constraint = "", bits<2> TargetConstraintType = 1> {
  def "_VX" # !if(CarryIn, "M", "") # "_" # m.MX :
    VPseudoBinaryCarry<!if(CarryOut, VR,
                       !if(!and(CarryIn, !not(CarryOut)),
                           GetVRegNoV0<m.vrclass>.R, m.vrclass)),
                       m.vrclass, GPR, m, CarryIn, Constraint, TargetConstraintType>;
}

multiclass VPseudoTiedBinaryV_XM<LMULInfo m> {
  def "_VXM" # "_" # m.MX:
    VPseudoTiedBinaryCarryIn<GetVRegNoV0<m.vrclass>.R,
                             m.vrclass, GPR, m>;
}

multiclass VPseudoVMRG_FM {
  foreach f = FPList in {
    foreach m = f.MxList in {
      defvar mx = m.MX;
      def "_V" # f.FX # "M_" # mx
          : VPseudoTiedBinaryCarryIn<GetVRegNoV0<m.vrclass>.R, m.vrclass,
                                     f.fprclass, m>,
          SchedBinary<"WriteVFMergeV", "ReadVFMergeV", "ReadVFMergeF", mx,
                      forceMasked=1, forcePassthruRead=true>;
    }
  }
}

multiclass VPseudoBinaryV_IM<LMULInfo m, bit CarryOut = 0, bit CarryIn = 1,
                             string Constraint = "", bits<2> TargetConstraintType = 1> {
  def "_VI" # !if(CarryIn, "M", "") # "_" # m.MX :
    VPseudoBinaryCarry<!if(CarryOut, VR,
                       !if(!and(CarryIn, !not(CarryOut)),
                           GetVRegNoV0<m.vrclass>.R, m.vrclass)),
                       m.vrclass, simm5, m, CarryIn, Constraint, TargetConstraintType>;
}

multiclass VPseudoTiedBinaryV_IM<LMULInfo m> {
  def "_VIM" # "_" # m.MX:
    VPseudoTiedBinaryCarryIn<GetVRegNoV0<m.vrclass>.R,
                             m.vrclass, simm5, m>;
}

multiclass VPseudoUnaryVMV_V_X_I {
  foreach m = MxList in {
    let VLMul = m.value in {
      defvar mx = m.MX;
      let VLMul = m.value in {
        def "_V_" # mx : VPseudoUnaryNoMask<m.vrclass, m.vrclass>,
                         SchedUnary<"WriteVIMovV", "ReadVIMovV", mx,
                                    forcePassthruRead=true>;
        let isReMaterializable = 1 in
        def "_X_" # mx : VPseudoUnaryNoMask<m.vrclass, GPR>,
                         SchedUnary<"WriteVIMovX", "ReadVIMovX", mx,
                                    forcePassthruRead=true>;
        let isReMaterializable = 1 in
        def "_I_" # mx : VPseudoUnaryNoMask<m.vrclass, simm5>,
                         SchedNullary<"WriteVIMovI", mx,
                                      forcePassthruRead=true>;
      }
    }
  }
}

multiclass VPseudoVMV_F {
  foreach f = FPList in {
    foreach m = f.MxList in {
      defvar mx = m.MX;
      let VLMul = m.value in {
        def "_" # f.FX # "_" # mx :
          VPseudoUnaryNoMask<m.vrclass, f.fprclass>,
          SchedUnary<"WriteVFMovV", "ReadVFMovF", mx, forcePassthruRead=true>;
      }
    }
  }
}

multiclass VPseudoVCLS_V {
  foreach m = MxListF in {
    defvar mx = m.MX;
    let VLMul = m.value in {
      def "_V_" # mx : VPseudoUnaryNoMask<m.vrclass, m.vrclass>,
                       SchedUnary<"WriteVFClassV", "ReadVFClassV", mx,
                                  forcePassthruRead=true>;
      def "_V_" # mx # "_MASK" : VPseudoUnaryMask<m.vrclass, m.vrclass>,
                                 RISCVMaskedPseudo<MaskIdx=2>,
                                 SchedUnary<"WriteVFClassV", "ReadVFClassV", mx,
                                            forcePassthruRead=true>;
    }
  }
}

multiclass VPseudoVSQR_V_RM {
  foreach m = MxListF in {
    defvar mx = m.MX;
    defvar sews = SchedSEWSet<m.MX, isF=1>.val;

    let VLMul = m.value in
      foreach e = sews in {
        defvar suffix = "_" # mx # "_E" # e;
        let SEW = e in {
          def "_V" # suffix : VPseudoUnaryNoMaskRoundingMode<m.vrclass, m.vrclass>,
                              SchedUnary<"WriteVFSqrtV", "ReadVFSqrtV", mx, e,
                                         forcePassthruRead=true>;
          def "_V" #suffix # "_MASK"
              : VPseudoUnaryMaskRoundingMode<m.vrclass, m.vrclass>,
                RISCVMaskedPseudo<MaskIdx = 2>,
                SchedUnary<"WriteVFSqrtV", "ReadVFSqrtV", mx, e,
                           forcePassthruRead=true>;
        }
      }
  }
}

multiclass VPseudoVRCP_V {
  foreach m = MxListF in {
    defvar mx = m.MX;
    foreach e = SchedSEWSet<mx, isF=1>.val in {
      let VLMul = m.value in {
        def "_V_" # mx # "_E" # e
            : VPseudoUnaryNoMask<m.vrclass, m.vrclass>,
              SchedUnary<"WriteVFRecpV", "ReadVFRecpV", mx, e, forcePassthruRead=true>;
        def "_V_" # mx # "_E" # e # "_MASK"
            : VPseudoUnaryMask<m.vrclass, m.vrclass>,
              RISCVMaskedPseudo<MaskIdx = 2>,
              SchedUnary<"WriteVFRecpV", "ReadVFRecpV", mx, e, forcePassthruRead=true>;
      }
    }
  }
}

multiclass VPseudoVRCP_V_RM {
  foreach m = MxListF in {
    defvar mx = m.MX;
    foreach e = SchedSEWSet<mx, isF=1>.val in {
      let VLMul = m.value in {
        def "_V_" # mx # "_E" # e
            : VPseudoUnaryNoMaskRoundingMode<m.vrclass, m.vrclass>,
              SchedUnary<"WriteVFRecpV", "ReadVFRecpV", mx, e, forcePassthruRead=true>;
        def "_V_" # mx # "_E" # e # "_MASK"
            : VPseudoUnaryMaskRoundingMode<m.vrclass, m.vrclass>,
              RISCVMaskedPseudo<MaskIdx = 2>,
              SchedUnary<"WriteVFRecpV", "ReadVFRecpV", mx, e, forcePassthruRead=true>;
      }
    }
  }
}

multiclass PseudoVEXT_VF2 {
  defvar constraints = "@earlyclobber $rd";
  foreach m = MxListVF2 in {
    defvar mx = m.MX;
    defvar CurrTypeConstraints = !if(!or(!eq(mx, "MF4"), !eq(mx, "MF2"), !eq(mx, "M1")), 1, 3);
    let VLMul = m.value in {
      def "_" # mx : VPseudoUnaryNoMask<m.vrclass, m.f2vrclass, constraints, CurrTypeConstraints>,
                     SchedUnary<"WriteVExtV", "ReadVExtV", mx, forcePassthruRead=true>;
      def "_" # mx # "_MASK" :
        VPseudoUnaryMask<m.vrclass, m.f2vrclass, constraints, CurrTypeConstraints>,
        RISCVMaskedPseudo<MaskIdx=2>,
        SchedUnary<"WriteVExtV", "ReadVExtV", mx, forcePassthruRead=true>;
    }
  }
}

multiclass PseudoVEXT_VF4 {
  defvar constraints = "@earlyclobber $rd";
  foreach m = MxListVF4 in {
    defvar mx = m.MX;
    defvar CurrTypeConstraints = !if(!or(!eq(mx, "MF2"), !eq(mx, "M1"), !eq(mx, "M2")), 1, 3);
    let VLMul = m.value in {
      def "_" # mx : VPseudoUnaryNoMask<m.vrclass, m.f4vrclass, constraints, CurrTypeConstraints>,
                     SchedUnary<"WriteVExtV", "ReadVExtV", mx, forcePassthruRead=true>;
      def "_" # mx # "_MASK" :
        VPseudoUnaryMask<m.vrclass, m.f4vrclass, constraints, CurrTypeConstraints>,
        RISCVMaskedPseudo<MaskIdx=2>,
        SchedUnary<"WriteVExtV", "ReadVExtV", mx, forcePassthruRead=true>;
    }
  }
}

multiclass PseudoVEXT_VF8 {
  defvar constraints = "@earlyclobber $rd";
  foreach m = MxListVF8 in {
    defvar mx = m.MX;
    defvar CurrTypeConstraints = !if(!or(!eq(mx, "M1"), !eq(mx, "M2"), !eq(mx, "M4")), 1, 3);
    let VLMul = m.value in {
      def "_" # mx : VPseudoUnaryNoMask<m.vrclass, m.f8vrclass, constraints, CurrTypeConstraints>,
                     SchedUnary<"WriteVExtV", "ReadVExtV", mx, forcePassthruRead=true>;
      def "_" # mx # "_MASK" :
        VPseudoUnaryMask<m.vrclass, m.f8vrclass, constraints, CurrTypeConstraints>,
        RISCVMaskedPseudo<MaskIdx=2>,
        SchedUnary<"WriteVExtV", "ReadVExtV", mx, forcePassthruRead=true>;
    }
  }
}

// The destination EEW is 1 since "For the purposes of register group overlap
// constraints, mask elements have EEW=1."
// The source EEW is 8, 16, 32, or 64.
// When the destination EEW is different from source EEW, we need to use
// @earlyclobber to avoid the overlap between destination and source registers.
// We don't need @earlyclobber for LMUL<=1 since that matches this overlap
// exception from the spec
// "The destination EEW is smaller than the source EEW and the overlap is in the
//  lowest-numbered part of the source register group".
// With LMUL<=1 the source and dest occupy a single register so any overlap
// is in the lowest-numbered part.
multiclass VPseudoBinaryM<DAGOperand Op2Class, LMULInfo m, bit Commutable = 0> {
  let VLMul = m.value, isCommutable = Commutable in {
    def "_" # m.MX :
      VPseudoBinaryNoMask<VR, m.vrclass, Op2Class,
                          !if(!ge(m.octuple, 16), "@earlyclobber $rd", ""),
                          TargetConstraintType = 2>;
    def "_" # m.MX # "_MASK" :
      VPseudoBinaryMOutMask<VR, m.vrclass, Op2Class,
                            !if(!ge(m.octuple, 16), "@earlyclobber $rd", ""),
                            TargetConstraintType = 2>,
      RISCVMaskedPseudo<MaskIdx=3>;
  }
}

multiclass VPseudoBinaryM_VV<LMULInfo m, bit Commutable = 0> {
  defm _VV : VPseudoBinaryM<m.vrclass, m, Commutable=Commutable>;
}

multiclass VPseudoBinaryM_VX<LMULInfo m> {
  defm _VX : VPseudoBinaryM<GPR, m>;
}

multiclass VPseudoBinaryM_VF<LMULInfo m, FPR_Info f> {
  defm "_V" # f.FX : VPseudoBinaryM<f.fprclass, m>;
}

multiclass VPseudoBinaryM_VI<LMULInfo m> {
  defm _VI : VPseudoBinaryM<simm5, m>;
}

multiclass VPseudoVGTR_VV_VX_VI {
  defvar constraint = "@earlyclobber $rd";
  foreach m = MxList in {
    defvar mx = m.MX;
    defm "" : VPseudoBinaryV_VX<m, constraint>,
              SchedBinary<"WriteVRGatherVX", "ReadVRGatherVX_data",
                          "ReadVRGatherVX_index", mx, forcePassthruRead=true>;
    defm "" : VPseudoBinaryV_VI<uimm5, m, constraint>,
              SchedUnary<"WriteVRGatherVI", "ReadVRGatherVI_data", mx,
                         forcePassthruRead=true>;

    defvar sews = SchedSEWSet<mx>.val;
    foreach e = sews in {
      defm "" : VPseudoBinaryV_VV<m, constraint, e>,
                SchedBinary<"WriteVRGatherVV", "ReadVRGatherVV_data",
                              "ReadVRGatherVV_index", mx, e, forcePassthruRead=true>;
    }
  }
}

multiclass VPseudoVSALU_VV_VX_VI<bit Commutable = 0> {
  foreach m = MxList in {
    defvar mx = m.MX;
    defm "" : VPseudoBinaryV_VV<m, Commutable=Commutable>,
              SchedBinary<"WriteVSALUV", "ReadVSALUV", "ReadVSALUX", mx,
                          forcePassthruRead=true>;
    defm "" : VPseudoBinaryV_VX<m>,
              SchedBinary<"WriteVSALUX", "ReadVSALUV", "ReadVSALUX", mx,
                          forcePassthruRead=true>;
    defm "" : VPseudoBinaryV_VI<simm5, m>,
              SchedUnary<"WriteVSALUI", "ReadVSALUV", mx, forcePassthruRead=true>;
  }
}


multiclass VPseudoVSHT_VV_VX_VI {
  foreach m = MxList in {
    defvar mx = m.MX;
    defm "" : VPseudoBinaryV_VV<m>,
              SchedBinary<"WriteVShiftV", "ReadVShiftV", "ReadVShiftV", mx,
                          forcePassthruRead=true>;
    defm "" : VPseudoBinaryV_VX<m>,
              SchedBinary<"WriteVShiftX", "ReadVShiftV", "ReadVShiftX", mx,
                          forcePassthruRead=true>;
    defm "" : VPseudoBinaryV_VI<uimm5, m>,
              SchedUnary<"WriteVShiftI", "ReadVShiftV", mx, forcePassthruRead=true>;
  }
}

multiclass VPseudoVSSHT_VV_VX_VI_RM {
  foreach m = MxList in {
    defvar mx = m.MX;
    defm "" : VPseudoBinaryV_VV_RM<m>,
              SchedBinary<"WriteVSShiftV", "ReadVSShiftV", "ReadVSShiftV", mx,
                          forcePassthruRead=true>;
    defm "" : VPseudoBinaryV_VX_RM<m>,
              SchedBinary<"WriteVSShiftX", "ReadVSShiftV", "ReadVSShiftX", mx,
                          forcePassthruRead=true>;
    defm "" : VPseudoBinaryV_VI_RM<uimm5, m>,
              SchedUnary<"WriteVSShiftI", "ReadVSShiftV", mx, forcePassthruRead=true>;
  }
}

multiclass VPseudoVALU_VV_VX_VI<bit Commutable = 0> {
  foreach m = MxList in {
    defvar mx = m.MX;
    defm "" : VPseudoBinaryV_VV<m, Commutable=Commutable>,
            SchedBinary<"WriteVIALUV", "ReadVIALUV", "ReadVIALUV", mx,
                        forcePassthruRead=true>;
    defm "" : VPseudoBinaryV_VX<m>,
            SchedBinary<"WriteVIALUX", "ReadVIALUV", "ReadVIALUX", mx,
                        forcePassthruRead=true>;
    defm "" : VPseudoBinaryV_VI<simm5, m>,
            SchedUnary<"WriteVIALUI", "ReadVIALUV", mx, forcePassthruRead=true>;
  }
}

multiclass VPseudoVSALU_VV_VX {
  foreach m = MxList in {
    defvar mx = m.MX;
    defm "" : VPseudoBinaryV_VV<m>,
              SchedBinary<"WriteVSALUV", "ReadVSALUV", "ReadVSALUV", mx,
                          forcePassthruRead=true>;
    defm "" : VPseudoBinaryV_VX<m>,
              SchedBinary<"WriteVSALUX", "ReadVSALUV", "ReadVSALUX", mx,
                          forcePassthruRead=true>;
  }
}

multiclass VPseudoVSMUL_VV_VX_RM {
  foreach m = MxList in {
    defvar mx = m.MX;
    defm "" : VPseudoBinaryV_VV_RM<m, Commutable=1>,
              SchedBinary<"WriteVSMulV", "ReadVSMulV", "ReadVSMulV", mx,
                          forcePassthruRead=true>;
    defm "" : VPseudoBinaryV_VX_RM<m>,
              SchedBinary<"WriteVSMulX", "ReadVSMulV", "ReadVSMulX", mx,
                          forcePassthruRead=true>;
  }
}

multiclass VPseudoVAALU_VV_VX_RM<bit Commutable = 0> {
  foreach m = MxList in {
    defvar mx = m.MX;
    defm "" : VPseudoBinaryV_VV_RM<m, Commutable=Commutable>,
              SchedBinary<"WriteVAALUV", "ReadVAALUV", "ReadVAALUV", mx,
                          forcePassthruRead=true>;
    defm "" : VPseudoBinaryV_VX_RM<m>,
              SchedBinary<"WriteVAALUX", "ReadVAALUV", "ReadVAALUX", mx,
                          forcePassthruRead=true>;
  }
}

multiclass VPseudoVMINMAX_VV_VX {
  foreach m = MxList in {
    defvar mx = m.MX;
    defm "" : VPseudoBinaryV_VV<m, Commutable=1>,
              SchedBinary<"WriteVIMinMaxV", "ReadVIMinMaxV", "ReadVIMinMaxV", mx>;
    defm "" : VPseudoBinaryV_VX<m>,
              SchedBinary<"WriteVIMinMaxX", "ReadVIMinMaxV", "ReadVIMinMaxX", mx>;
  }
}

multiclass VPseudoVMUL_VV_VX<bit Commutable = 0> {
  foreach m = MxList in {
    defvar mx = m.MX;
    defm "" : VPseudoBinaryV_VV<m, Commutable=Commutable>,
              SchedBinary<"WriteVIMulV", "ReadVIMulV", "ReadVIMulV", mx>;
    defm "" : VPseudoBinaryV_VX<m>,
              SchedBinary<"WriteVIMulX", "ReadVIMulV", "ReadVIMulX", mx>;
  }
}

multiclass VPseudoVDIV_VV_VX {
  foreach m = MxList in {
    defvar mx = m.MX;
    defvar sews = SchedSEWSet<mx>.val;
    foreach e = sews in {
      defm "" : VPseudoBinaryV_VV<m, "", e>,
                SchedBinary<"WriteVIDivV", "ReadVIDivV", "ReadVIDivV", mx, e>;
      defm "" : VPseudoBinaryV_VX<m, "", e>,
                SchedBinary<"WriteVIDivX", "ReadVIDivV", "ReadVIDivX", mx, e>;
    }
  }
}

multiclass VPseudoVFMUL_VV_VF_RM {
  foreach m = MxListF in {
    foreach e = SchedSEWSet<m.MX, isF=1>.val in
      defm "" : VPseudoBinaryFV_VV_RM<m, e>,
                SchedBinary<"WriteVFMulV", "ReadVFMulV", "ReadVFMulV", m.MX, e,
                            forcePassthruRead=true>;
  }

  foreach f = FPList in {
    foreach m = f.MxList in {
      defm "" : VPseudoBinaryV_VF_RM<m, f, f.SEW>,
                SchedBinary<"WriteVFMulF", "ReadVFMulV", "ReadVFMulF", m.MX,
                            f.SEW, forcePassthruRead=true>;
    }
  }
}

multiclass VPseudoVFDIV_VV_VF_RM {
  foreach m = MxListF in {
    defvar mx = m.MX;
    defvar sews = SchedSEWSet<mx, isF=1>.val;
    foreach e = sews in {
      defm "" : VPseudoBinaryFV_VV_RM<m, e>,
                SchedBinary<"WriteVFDivV", "ReadVFDivV", "ReadVFDivV", mx, e,
                            forcePassthruRead=true>;
    }
  }

  foreach f = FPList in {
    foreach m = f.MxList in {
      defm "" : VPseudoBinaryV_VF_RM<m, f, f.SEW>,
                SchedBinary<"WriteVFDivF", "ReadVFDivV", "ReadVFDivF", m.MX, f.SEW,
                            forcePassthruRead=true>;
    }
  }
}

multiclass VPseudoVFRDIV_VF_RM {
  foreach f = FPList in {
    foreach m = f.MxList in {
      defm "" : VPseudoBinaryV_VF_RM<m, f, f.SEW>,
                SchedBinary<"WriteVFDivF", "ReadVFDivV", "ReadVFDivF", m.MX, f.SEW,
                            forcePassthruRead=true>;
    }
  }
}

multiclass VPseudoVALU_VV_VX {
 foreach m = MxList in {
    defm "" : VPseudoBinaryV_VV<m>,
            SchedBinary<"WriteVIALUV", "ReadVIALUV", "ReadVIALUV", m.MX,
                        forcePassthruRead=true>;
    defm "" : VPseudoBinaryV_VX<m>,
            SchedBinary<"WriteVIALUX", "ReadVIALUV", "ReadVIALUX", m.MX,
                        forcePassthruRead=true>;
  }
}

multiclass VPseudoVSGNJ_VV_VF {
  foreach m = MxListF in {
    foreach e = SchedSEWSet<m.MX, isF=1>.val in
    defm "" : VPseudoBinaryV_VV<m, sew=e>,
              SchedBinary<"WriteVFSgnjV", "ReadVFSgnjV", "ReadVFSgnjV", m.MX,
                          e, forcePassthruRead=true>;
  }

  foreach f = FPList in {
    foreach m = f.MxList in {
      defm "" : VPseudoBinaryV_VF<m, f, sew=f.SEW>,
                SchedBinary<"WriteVFSgnjF", "ReadVFSgnjV", "ReadVFSgnjF", m.MX,
                            f.SEW, forcePassthruRead=true>;
    }
  }
}

multiclass VPseudoVMAX_VV_VF {
  foreach m = MxListF in {
    foreach e = SchedSEWSet<m.MX, isF=1>.val in
      defm "" : VPseudoBinaryV_VV<m, sew=e>,
                SchedBinary<"WriteVFMinMaxV", "ReadVFMinMaxV", "ReadVFMinMaxV",
                            m.MX, e, forcePassthruRead=true>;
  }

  foreach f = FPList in {
    foreach m = f.MxList in {
      defm "" : VPseudoBinaryV_VF<m, f, sew=f.SEW>,
                SchedBinary<"WriteVFMinMaxF", "ReadVFMinMaxV", "ReadVFMinMaxF",
                            m.MX, f.SEW, forcePassthruRead=true>;
    }
  }
}

multiclass VPseudoVALU_VV_VF_RM {
  foreach m = MxListF in {
    foreach e = SchedSEWSet<m.MX, isF=1>.val in
      defm "" : VPseudoBinaryFV_VV_RM<m, e>,
                SchedBinary<"WriteVFALUV", "ReadVFALUV", "ReadVFALUV", m.MX, e,
                            forcePassthruRead=true>;
  }

  foreach f = FPList in {
    foreach m = f.MxList in {
      defm "" : VPseudoBinaryV_VF_RM<m, f, f.SEW>,
                SchedBinary<"WriteVFALUF", "ReadVFALUV", "ReadVFALUF", m.MX,
                            f.SEW, forcePassthruRead=true>;
    }
  }
}

multiclass VPseudoVALU_VF_RM {
  foreach f = FPList in {
    foreach m = f.MxList in {
      defm "" : VPseudoBinaryV_VF_RM<m, f, f.SEW>,
                SchedBinary<"WriteVFALUF", "ReadVFALUV", "ReadVFALUF", m.MX,
                            f.SEW, forcePassthruRead=true>;
    }
  }
}

multiclass VPseudoVALU_VX_VI {
  foreach m = MxList in {
    defvar mx = m.MX;
    defm "" : VPseudoBinaryV_VX<m>,
              SchedBinary<"WriteVIALUX", "ReadVIALUV", "ReadVIALUX", mx,
                          forcePassthruRead=true>;
    defm "" : VPseudoBinaryV_VI<simm5, m>,
              SchedUnary<"WriteVIALUI", "ReadVIALUV", mx, forcePassthruRead=true>;
  }
}

multiclass VPseudoVWALU_VV_VX<bit Commutable = 0> {
  foreach m = MxListW in {
    defvar mx = m.MX;
    defm "" : VPseudoBinaryW_VV<m, Commutable=Commutable>,
              SchedBinary<"WriteVIWALUV", "ReadVIWALUV", "ReadVIWALUV", mx,
                          forcePassthruRead=true>;
    defm "" : VPseudoBinaryW_VX<m>, 
              SchedBinary<"WriteVIWALUX", "ReadVIWALUV", "ReadVIWALUX", mx,
                          forcePassthruRead=true>;
  }
}

multiclass VPseudoVWMUL_VV_VX<bit Commutable = 0> {
  foreach m = MxListW in {
    defvar mx = m.MX;
    defm "" : VPseudoBinaryW_VV<m, Commutable=Commutable>,
              SchedBinary<"WriteVIWMulV", "ReadVIWMulV", "ReadVIWMulV", mx,
                          forcePassthruRead=true>;
    defm "" : VPseudoBinaryW_VX<m>,
              SchedBinary<"WriteVIWMulX", "ReadVIWMulV", "ReadVIWMulX", mx,
                          forcePassthruRead=true>;
  }
}

multiclass VPseudoVWMUL_VV_VF_RM {
  foreach m = MxListFW in {
    foreach e = SchedSEWSet<m.MX, isF=1, isWidening=1>.val in
    defm "" : VPseudoBinaryW_VV_RM<m, sew=e>,
              SchedBinary<"WriteVFWMulV", "ReadVFWMulV", "ReadVFWMulV", m.MX,
                          e, forcePassthruRead=true>;
  }

  foreach f = FPListW in {
    foreach m = f.MxListFW in {
      defm "" : VPseudoBinaryW_VF_RM<m, f, sew=f.SEW>,
                SchedBinary<"WriteVFWMulF", "ReadVFWMulV", "ReadVFWMulF", m.MX,
                          f.SEW, forcePassthruRead=true>;
    }
  }
}

multiclass VPseudoVWALU_WV_WX {
  foreach m = MxListW in {
    defvar mx = m.MX;
    defm "" : VPseudoBinaryW_WV<m>,
              SchedBinary<"WriteVIWALUV", "ReadVIWALUV", "ReadVIWALUV", mx,
                          forcePassthruRead=true>;
    defm "" : VPseudoBinaryW_WX<m>,
              SchedBinary<"WriteVIWALUX", "ReadVIWALUV", "ReadVIWALUX", mx,
                          forcePassthruRead=true>;
  }
}

multiclass VPseudoVFWALU_VV_VF_RM {
  foreach m = MxListFW in {
    foreach e = SchedSEWSet<m.MX, isF=1, isWidening=1>.val in
      defm "" : VPseudoBinaryW_VV_RM<m, sew=e>,
                SchedBinary<"WriteVFWALUV", "ReadVFWALUV", "ReadVFWALUV", m.MX,
                            e, forcePassthruRead=true>;
  }

  foreach f = FPListW in {
    foreach m = f.MxListFW in {
      defm "" : VPseudoBinaryW_VF_RM<m, f, sew=f.SEW>,
                SchedBinary<"WriteVFWALUF", "ReadVFWALUV", "ReadVFWALUF", m.MX,
                          f.SEW, forcePassthruRead=true>;
    }
  }
}

multiclass VPseudoVFWALU_WV_WF_RM {
  foreach m = MxListFW in {
    foreach e = SchedSEWSet<m.MX, isF=1, isWidening=1>.val in
      defm "" : VPseudoBinaryW_WV_RM<m, sew=e>,
                SchedBinary<"WriteVFWALUV", "ReadVFWALUV", "ReadVFWALUV", m.MX,
                            e, forcePassthruRead=true>;
  }
  foreach f = FPListW in {
    foreach m = f.MxListFW in {
      defm "" : VPseudoBinaryW_WF_RM<m, f, sew=f.SEW>,
                SchedBinary<"WriteVFWALUF", "ReadVFWALUV", "ReadVFWALUF", m.MX,
                            f.SEW, forcePassthruRead=true>;
    }
  }
}

multiclass VPseudoVMRG_VM_XM_IM {
  foreach m = MxList in {
    defvar mx = m.MX;
    def "_VVM" # "_" # m.MX:
      VPseudoTiedBinaryCarryIn<GetVRegNoV0<m.vrclass>.R,
                               m.vrclass, m.vrclass, m>,
      SchedBinary<"WriteVIMergeV", "ReadVIMergeV", "ReadVIMergeV", mx,
                          forcePassthruRead=true>;
    def "_VXM" # "_" # m.MX:
      VPseudoTiedBinaryCarryIn<GetVRegNoV0<m.vrclass>.R,
                               m.vrclass, GPR, m>,
      SchedBinary<"WriteVIMergeX", "ReadVIMergeV", "ReadVIMergeX", mx,
                          forcePassthruRead=true>;
    def "_VIM" # "_" # m.MX:
      VPseudoTiedBinaryCarryIn<GetVRegNoV0<m.vrclass>.R,
                               m.vrclass, simm5, m>,
      SchedUnary<"WriteVIMergeI", "ReadVIMergeV", mx,
                          forcePassthruRead=true>;
  }
}

multiclass VPseudoVCALU_VM_XM_IM {
  foreach m = MxList in {
    defvar mx = m.MX;
    defm "" : VPseudoTiedBinaryV_VM<m, Commutable=1>,
              SchedBinary<"WriteVICALUV", "ReadVICALUV", "ReadVICALUV", mx,
                          forcePassthruRead=true>;
    defm "" : VPseudoTiedBinaryV_XM<m>,
              SchedBinary<"WriteVICALUX", "ReadVICALUV", "ReadVICALUX", mx,
                          forcePassthruRead=true>;
    defm "" : VPseudoTiedBinaryV_IM<m>,
              SchedUnary<"WriteVICALUI", "ReadVICALUV", mx,
                          forcePassthruRead=true>;
  }
}

multiclass VPseudoVCALU_VM_XM {
  foreach m = MxList in {
    defvar mx = m.MX;
    defm "" : VPseudoTiedBinaryV_VM<m>,
              SchedBinary<"WriteVICALUV", "ReadVICALUV", "ReadVICALUV", mx,
                          forcePassthruRead=true>;
    defm "" : VPseudoTiedBinaryV_XM<m>,
              SchedBinary<"WriteVICALUX", "ReadVICALUV", "ReadVICALUX", mx,
                          forcePassthruRead=true>;
  }
}

multiclass VPseudoVCALUM_VM_XM_IM {
  defvar constraint = "@earlyclobber $rd";
  foreach m = MxList in {
    defvar mx = m.MX;
    defm "" : VPseudoBinaryV_VM<m, CarryOut=1, CarryIn=1, Constraint=constraint,
                                Commutable=1, TargetConstraintType=2>,
              SchedBinary<"WriteVICALUMV", "ReadVICALUV", "ReadVICALUV", mx, forceMasked=1,
                          forcePassthruRead=true>;
    defm "" : VPseudoBinaryV_XM<m, CarryOut=1, CarryIn=1, Constraint=constraint, TargetConstraintType=2>,
              SchedBinary<"WriteVICALUMX", "ReadVICALUV", "ReadVICALUX", mx, forceMasked=1,
                          forcePassthruRead=true>;
    defm "" : VPseudoBinaryV_IM<m, CarryOut=1, CarryIn=1, Constraint=constraint, TargetConstraintType=2>,
              SchedUnary<"WriteVICALUMI", "ReadVICALUV", mx, forceMasked=1,
                          forcePassthruRead=true>;
  }
}

multiclass VPseudoVCALUM_VM_XM {
  defvar constraint = "@earlyclobber $rd";
  foreach m = MxList in {
    defvar mx = m.MX;
    defm "" : VPseudoBinaryV_VM<m, CarryOut=1, CarryIn=1, Constraint=constraint,
                                TargetConstraintType=2>,
              SchedBinary<"WriteVICALUMV", "ReadVICALUV", "ReadVICALUV", mx, forceMasked=1,
                          forcePassthruRead=true>;
    defm "" : VPseudoBinaryV_XM<m, CarryOut=1, CarryIn=1, Constraint=constraint,
                                TargetConstraintType=2>,
              SchedBinary<"WriteVICALUMX", "ReadVICALUV", "ReadVICALUX", mx, forceMasked=1,
                          forcePassthruRead=true>;
  }
}

multiclass VPseudoVCALUM_V_X_I {
  defvar constraint = "@earlyclobber $rd";
  foreach m = MxList in {
    defvar mx = m.MX;
    defm "" : VPseudoBinaryV_VM<m, CarryOut=1, CarryIn=0, Constraint=constraint,
                                Commutable=1, TargetConstraintType=2>,
              SchedBinary<"WriteVICALUMV", "ReadVICALUV", "ReadVICALUV", mx,
                          forcePassthruRead=true>;
    defm "" : VPseudoBinaryV_XM<m, CarryOut=1, CarryIn=0, Constraint=constraint, TargetConstraintType=2>,
              SchedBinary<"WriteVICALUMX", "ReadVICALUV", "ReadVICALUX", mx,
                          forcePassthruRead=true>;
    defm "" : VPseudoBinaryV_IM<m, CarryOut=1, CarryIn=0, Constraint=constraint>,
              SchedUnary<"WriteVICALUMI", "ReadVICALUV", mx,
                          forcePassthruRead=true>;
  }
}

multiclass VPseudoVCALUM_V_X {
  defvar constraint = "@earlyclobber $rd";
  foreach m = MxList in {
    defvar mx = m.MX;
    defm "" : VPseudoBinaryV_VM<m, CarryOut=1, CarryIn=0, Constraint=constraint, TargetConstraintType=2>,
              SchedBinary<"WriteVICALUMV", "ReadVICALUV", "ReadVICALUV", mx,
                          forcePassthruRead=true>;
    defm "" : VPseudoBinaryV_XM<m, CarryOut=1, CarryIn=0, Constraint=constraint, TargetConstraintType=2>,
              SchedBinary<"WriteVICALUMX", "ReadVICALUV", "ReadVICALUX", mx,
                          forcePassthruRead=true>;
  }
}

multiclass VPseudoVNCLP_WV_WX_WI_RM {
  foreach m = MxListW in {
    defvar mx = m.MX;
    defm "" : VPseudoBinaryV_WV_RM<m>,
              SchedBinary<"WriteVNClipV", "ReadVNClipV", "ReadVNClipV", mx,
                          forcePassthruRead=true>;
    defm "" : VPseudoBinaryV_WX_RM<m>,
              SchedBinary<"WriteVNClipX", "ReadVNClipV", "ReadVNClipX", mx,
                          forcePassthruRead=true>;
    defm "" : VPseudoBinaryV_WI_RM<m>,
              SchedUnary<"WriteVNClipI", "ReadVNClipV", mx,
                          forcePassthruRead=true>;
  }
}

multiclass VPseudoVNSHT_WV_WX_WI {
  foreach m = MxListW in {
    defvar mx = m.MX;
    defm "" : VPseudoBinaryV_WV<m>,
              SchedBinary<"WriteVNShiftV", "ReadVNShiftV", "ReadVNShiftV", mx,
                          forcePassthruRead=true>;
    defm "" : VPseudoBinaryV_WX<m>,
              SchedBinary<"WriteVNShiftX", "ReadVNShiftV", "ReadVNShiftX", mx,
                          forcePassthruRead=true>;
    defm "" : VPseudoBinaryV_WI<m>,
              SchedUnary<"WriteVNShiftI", "ReadVNShiftV", mx,
                          forcePassthruRead=true>;
  }
}

multiclass VPseudoTernaryWithTailPolicy<VReg RetClass,
                                          RegisterClass Op1Class,
                                          DAGOperand Op2Class,
                                          LMULInfo MInfo,
                                          int sew> {
  let VLMul = MInfo.value, SEW=sew in {
    defvar mx = MInfo.MX;
    def "_" # mx # "_E" # sew : VPseudoTernaryNoMaskWithPolicy<RetClass, Op1Class, Op2Class>;
    def "_" # mx # "_E" # sew # "_MASK" : VPseudoTernaryMaskPolicy<RetClass, Op1Class, Op2Class>,
                                          RISCVMaskedPseudo<MaskIdx=3>;
  }
}

multiclass VPseudoTernaryWithTailPolicyRoundingMode<VReg RetClass,
                                                    RegisterClass Op1Class,
                                                    DAGOperand Op2Class,
                                                    LMULInfo MInfo,
                                                    int sew> {
  let VLMul = MInfo.value, SEW=sew in {
    defvar mx = MInfo.MX;
    def "_" # mx # "_E" # sew
        : VPseudoTernaryNoMaskWithPolicyRoundingMode<RetClass, Op1Class,
                                                     Op2Class>;
    def "_" # mx # "_E" # sew # "_MASK"
        : VPseudoTernaryMaskPolicyRoundingMode<RetClass, Op1Class,
                                               Op2Class>,
          RISCVMaskedPseudo<MaskIdx=3>;
  }
}

multiclass VPseudoTernaryWithPolicy<VReg RetClass,
                                    RegisterClass Op1Class,
                                    DAGOperand Op2Class,
                                    LMULInfo MInfo,
                                    string Constraint = "",
                                    bit Commutable = 0,
                                    bits<2> TargetConstraintType = 1> {
  let VLMul = MInfo.value in {
    let isCommutable = Commutable in
    def "_" # MInfo.MX : VPseudoTernaryNoMaskWithPolicy<RetClass, Op1Class, Op2Class, Constraint, TargetConstraintType>;
    def "_" # MInfo.MX # "_MASK" : VPseudoBinaryMaskPolicy<RetClass, Op1Class, Op2Class, Constraint, TargetConstraintType>,
                                   RISCVMaskedPseudo<MaskIdx=3>;
  }
}

multiclass VPseudoTernaryWithPolicyRoundingMode<VReg RetClass,
                                                RegisterClass Op1Class,
                                                DAGOperand Op2Class,
                                                LMULInfo MInfo,
                                                string Constraint = "",
                                                int sew = 0,
                                                bit Commutable = 0,
                                                bits<2> TargetConstraintType = 1> {
  let VLMul = MInfo.value in {
    defvar suffix = !if(sew, "_" # MInfo.MX # "_E" # sew, "_" # MInfo.MX);
    let isCommutable = Commutable in
    def suffix :
        VPseudoTernaryNoMaskWithPolicyRoundingMode<RetClass, Op1Class,
                                                   Op2Class, Constraint,
                                                   TargetConstraintType>;
    def suffix # "_MASK" :
        VPseudoBinaryMaskPolicyRoundingMode<RetClass, Op1Class,
                                            Op2Class, Constraint,
                                            UsesVXRM_=0,
                                            TargetConstraintType=TargetConstraintType>,
                                   RISCVMaskedPseudo<MaskIdx=3>;
  }
}

multiclass VPseudoTernaryV_VV_AAXA<LMULInfo m> {
  defm _VV : VPseudoTernaryWithPolicy<m.vrclass, m.vrclass, m.vrclass, m,
                                      Commutable=1>;
}

multiclass VPseudoTernaryV_VV_AAXA_RM<LMULInfo m, int sew> {
  defm _VV : VPseudoTernaryWithPolicyRoundingMode<m.vrclass, m.vrclass, m.vrclass, m,
                                                  sew=sew, Commutable=1>;
}

multiclass VPseudoTernaryV_VX_AAXA<LMULInfo m> {
  defm "_VX" : VPseudoTernaryWithPolicy<m.vrclass, GPR, m.vrclass, m,
                                        Commutable=1>;
}

multiclass VPseudoTernaryV_VF_AAXA_RM<LMULInfo m, FPR_Info f,
                                      int sew> {
  defm "_V" # f.FX : VPseudoTernaryWithPolicyRoundingMode<m.vrclass, f.fprclass,
                                                          m.vrclass, m,
                                                          sew=sew, Commutable=1>;
}

multiclass VPseudoTernaryW_VV<LMULInfo m, bit Commutable = 0> {
  defvar constraint = "@earlyclobber $rd";
  defm _VV : VPseudoTernaryWithPolicy<m.wvrclass, m.vrclass, m.vrclass, m,
                                      constraint, Commutable=Commutable, TargetConstraintType=3>;
}

multiclass VPseudoTernaryW_VV_RM<LMULInfo m, int sew> {
  defvar constraint = "@earlyclobber $rd";
  defm _VV : VPseudoTernaryWithPolicyRoundingMode<m.wvrclass, m.vrclass, m.vrclass, m,
                                                  constraint, sew,
                                                  TargetConstraintType=3>;
}

multiclass VPseudoTernaryW_VX<LMULInfo m> {
  defvar constraint = "@earlyclobber $rd";
  defm "_VX" : VPseudoTernaryWithPolicy<m.wvrclass, GPR, m.vrclass, m,
                                        constraint, TargetConstraintType=3>;
}

multiclass VPseudoTernaryW_VF_RM<LMULInfo m, FPR_Info f, int sew> {
  defvar constraint = "@earlyclobber $rd";
  defm "_V" # f.FX : VPseudoTernaryWithPolicyRoundingMode<m.wvrclass, f.fprclass,
                                                          m.vrclass, m, constraint,
                                                          sew=sew,
                                                          TargetConstraintType=3>;
}

multiclass VPseudoVSLDVWithPolicy<VReg RetClass,
                                  RegisterClass Op1Class,
                                  DAGOperand Op2Class,
                                  LMULInfo MInfo,
                                  string Constraint = ""> {
  let VLMul = MInfo.value in {
    def "_" # MInfo.MX : VPseudoTernaryNoMaskWithPolicy<RetClass, Op1Class, Op2Class, Constraint>;
    def "_" # MInfo.MX # "_MASK" : VPseudoBinaryMaskPolicy<RetClass, Op1Class, Op2Class, Constraint>,
                                   RISCVMaskedPseudo<MaskIdx=3>;
  }
}

multiclass VPseudoVSLDV_VX<LMULInfo m, string Constraint = ""> {
  defm _VX : VPseudoVSLDVWithPolicy<m.vrclass, m.vrclass, GPR, m, Constraint>;
}

multiclass VPseudoVSLDV_VI<LMULInfo m, string Constraint = ""> {
  defm _VI : VPseudoVSLDVWithPolicy<m.vrclass, m.vrclass, uimm5, m, Constraint>;
}

multiclass VPseudoVMAC_VV_VX_AAXA {
  foreach m = MxList in {
    defvar mx = m.MX;
    defm "" : VPseudoTernaryV_VV_AAXA<m>,
              SchedTernary<"WriteVIMulAddV", "ReadVIMulAddV", "ReadVIMulAddV",
                           "ReadVIMulAddV", mx>;
    defm "" : VPseudoTernaryV_VX_AAXA<m>,
              SchedTernary<"WriteVIMulAddX", "ReadVIMulAddV", "ReadVIMulAddX",
                           "ReadVIMulAddV", mx>;
  }
}

multiclass VPseudoVMAC_VV_VF_AAXA_RM {
  foreach m = MxListF in {
    foreach e = SchedSEWSet<m.MX, isF=1>.val in
      defm "" : VPseudoTernaryV_VV_AAXA_RM<m, sew=e>,
                SchedTernary<"WriteVFMulAddV", "ReadVFMulAddV", "ReadVFMulAddV",
                             "ReadVFMulAddV", m.MX, e>;
  }

  foreach f = FPList in {
    foreach m = f.MxList in {
      defm "" : VPseudoTernaryV_VF_AAXA_RM<m, f, sew=f.SEW>,
                SchedTernary<"WriteVFMulAddF", "ReadVFMulAddV", "ReadVFMulAddF",
                             "ReadVFMulAddV", m.MX, f.SEW>;
    }
  }
}

multiclass VPseudoVSLD_VX_VI<bit slidesUp = false, string Constraint = ""> {
  defvar WriteSlideX = !if(slidesUp, "WriteVSlideUpX", "WriteVSlideDownX");
  foreach m = MxList in {
    defvar mx = m.MX;
    defm "" : VPseudoVSLDV_VX<m, Constraint>,
              SchedTernary<WriteSlideX, "ReadVISlideV", "ReadVISlideV",
                           "ReadVISlideX", mx>;
    defm "" : VPseudoVSLDV_VI<m, Constraint>,
              SchedBinary<"WriteVSlideI", "ReadVISlideV", "ReadVISlideV", mx>;
  }
}

multiclass VPseudoVWMAC_VV_VX<bit Commutable = 0> {
  foreach m = MxListW in {
    defvar mx = m.MX;
    defm "" : VPseudoTernaryW_VV<m, Commutable=Commutable>,
              SchedTernary<"WriteVIWMulAddV", "ReadVIWMulAddV", "ReadVIWMulAddV",
                           "ReadVIWMulAddV", mx>;
    defm "" : VPseudoTernaryW_VX<m>,
              SchedTernary<"WriteVIWMulAddX", "ReadVIWMulAddV", "ReadVIWMulAddX",
                           "ReadVIWMulAddV", mx>;
  }
}

multiclass VPseudoVWMAC_VX {
  foreach m = MxListW in {
    defm "" : VPseudoTernaryW_VX<m>,
              SchedTernary<"WriteVIWMulAddX", "ReadVIWMulAddV", "ReadVIWMulAddX",
                           "ReadVIWMulAddV", m.MX>;
  }
}

multiclass VPseudoVWMAC_VV_VF_RM {
  foreach m = MxListFW in {
    foreach e = SchedSEWSet<m.MX, isF=1, isWidening=1>.val in
      defm "" : VPseudoTernaryW_VV_RM<m, sew=e>,
                SchedTernary<"WriteVFWMulAddV", "ReadVFWMulAddV",
                             "ReadVFWMulAddV", "ReadVFWMulAddV", m.MX, e>;
  }

  foreach f = FPListW in {
    foreach m = f.MxListFW in {
      defm "" : VPseudoTernaryW_VF_RM<m, f, sew=f.SEW>,
                SchedTernary<"WriteVFWMulAddF", "ReadVFWMulAddV",
                             "ReadVFWMulAddF", "ReadVFWMulAddV", m.MX, f.SEW>;
    }
  }
}

multiclass VPseudoVWMAC_VV_VF_BF_RM {
  foreach m = MxListFW in {
    defvar mx = m.MX;
    foreach e = SchedSEWSet<mx, isF=1, isWidening=1>.val in
      defm "" : VPseudoTernaryW_VV_RM<m, sew=e>,
                SchedTernary<"WriteVFWMulAddV", "ReadVFWMulAddV",
                             "ReadVFWMulAddV", "ReadVFWMulAddV", mx, e>;
  }

  foreach f = BFPListW in {
    foreach m = f.MxListFW in {
      defvar mx = m.MX;
      defm "" : VPseudoTernaryW_VF_RM<m, f, sew=f.SEW>,
                SchedTernary<"WriteVFWMulAddF", "ReadVFWMulAddV",
                             "ReadVFWMulAddF", "ReadVFWMulAddV", mx, f.SEW>;
    }
  }
}

multiclass VPseudoVCMPM_VV_VX_VI<bit Commutable = 0> {
  foreach m = MxList in {
    defvar mx = m.MX;
    defm "" : VPseudoBinaryM_VV<m, Commutable=Commutable>,
              SchedBinary<"WriteVICmpV", "ReadVICmpV", "ReadVICmpV", mx>;
    defm "" : VPseudoBinaryM_VX<m>,
              SchedBinary<"WriteVICmpX", "ReadVICmpV", "ReadVICmpX", mx>;
    defm "" : VPseudoBinaryM_VI<m>,
              SchedUnary<"WriteVICmpI", "ReadVICmpV", mx>;
  }
}

multiclass VPseudoVCMPM_VV_VX {
  foreach m = MxList in {
    defvar mx = m.MX;
    defm "" : VPseudoBinaryM_VV<m>,
              SchedBinary<"WriteVICmpV", "ReadVICmpV", "ReadVICmpV", mx>;
    defm "" : VPseudoBinaryM_VX<m>,
              SchedBinary<"WriteVICmpX", "ReadVICmpV", "ReadVICmpX", mx>;
  }
}

multiclass VPseudoVCMPM_VX_VI {
  foreach m = MxList in {
    defvar mx = m.MX;
    defm "" : VPseudoBinaryM_VX<m>,
              SchedBinary<"WriteVICmpX", "ReadVICmpV", "ReadVICmpX", mx>;
    defm "" : VPseudoBinaryM_VI<m>,
              SchedUnary<"WriteVICmpI", "ReadVICmpV", mx>;
  }
}

multiclass VPseudoVCMPM_VV_VF {
  foreach m = MxListF in {
    defm "" : VPseudoBinaryM_VV<m>,
              SchedBinary<"WriteVFCmpV", "ReadVFCmpV", "ReadVFCmpV", m.MX>;
  }

  foreach f = FPList in {
    foreach m = f.MxList in {
      defm "" : VPseudoBinaryM_VF<m, f>,
                SchedBinary<"WriteVFCmpF", "ReadVFCmpV", "ReadVFCmpF", m.MX>;
    }
  }
}

multiclass VPseudoVCMPM_VF {
  foreach f = FPList in {
    foreach m = f.MxList in {
      defm "" : VPseudoBinaryM_VF<m, f>,
                SchedBinary<"WriteVFCmpF", "ReadVFCmpV", "ReadVFCmpF", m.MX>;
    }
  }
}

multiclass VPseudoVRED_VS {
  foreach m = MxList in {
    defvar mx = m.MX;
    foreach e = SchedSEWSet<mx>.val in {
      defm _VS : VPseudoTernaryWithTailPolicy<V_M1.vrclass, m.vrclass, V_M1.vrclass, m, e>,
                 SchedReduction<"WriteVIRedV_From", "ReadVIRedV", mx, e>;
    }
  }
}

multiclass VPseudoVREDMINMAX_VS {
  foreach m = MxList in {
    defvar mx = m.MX;
    foreach e = SchedSEWSet<mx>.val in {
      defm _VS : VPseudoTernaryWithTailPolicy<V_M1.vrclass, m.vrclass, V_M1.vrclass, m, e>,
                 SchedReduction<"WriteVIRedMinMaxV_From", "ReadVIRedV", mx, e>;
    }
  }
}

multiclass VPseudoVWRED_VS {
  foreach m = MxListWRed in {
    defvar mx = m.MX;
    foreach e = SchedSEWSet<mx, isWidening=1>.val in {
      defm _VS : VPseudoTernaryWithTailPolicy<V_M1.vrclass, m.vrclass, V_M1.vrclass, m, e>,
                 SchedReduction<"WriteVIWRedV_From", "ReadVIWRedV", mx, e>;
    }
  }
}

multiclass VPseudoVFRED_VS_RM {
  foreach m = MxListF in {
    defvar mx = m.MX;
    foreach e = SchedSEWSet<mx, isF=1>.val in {
      defm _VS
          : VPseudoTernaryWithTailPolicyRoundingMode<V_M1.vrclass, m.vrclass,
                                                     V_M1.vrclass, m, e>,
            SchedReduction<"WriteVFRedV_From", "ReadVFRedV", mx, e>;
    }
  }
}

multiclass VPseudoVFREDMINMAX_VS {
  foreach m = MxListF in {
    defvar mx = m.MX;
    foreach e = SchedSEWSet<mx, isF=1>.val in {
      defm _VS : VPseudoTernaryWithTailPolicy<V_M1.vrclass, m.vrclass, V_M1.vrclass, m, e>,
                 SchedReduction<"WriteVFRedMinMaxV_From", "ReadVFRedV", mx, e>;
    }
  }
}

multiclass VPseudoVFREDO_VS_RM {
  foreach m = MxListF in {
    defvar mx = m.MX;
    foreach e = SchedSEWSet<mx, isF=1>.val in {
      defm _VS : VPseudoTernaryWithTailPolicyRoundingMode<V_M1.vrclass, m.vrclass,
                                                          V_M1.vrclass, m, e>,
                 SchedReduction<"WriteVFRedOV_From", "ReadVFRedOV", mx, e>;
    }
  }
}

multiclass VPseudoVFWRED_VS_RM {
  foreach m = MxListFWRed in {
    defvar mx = m.MX;
    foreach e = SchedSEWSet<mx, isF=1, isWidening=1>.val in {
      defm _VS
          : VPseudoTernaryWithTailPolicyRoundingMode<V_M1.vrclass, m.vrclass,
                                                     V_M1.vrclass, m, e>,
            SchedReduction<"WriteVFWRedV_From", "ReadVFWRedV", mx, e>;
    }
  }
}

multiclass VPseudoVFWREDO_VS_RM {
  foreach m = MxListFWRed in {
    defvar mx = m.MX;
    foreach e = SchedSEWSet<mx, isF=1, isWidening=1>.val in {
      defm _VS
          : VPseudoTernaryWithTailPolicyRoundingMode<V_M1.vrclass, m.vrclass,
                                                     V_M1.vrclass, m, e>,
            SchedReduction<"WriteVFWRedOV_From", "ReadVFWRedV", mx, e>;
    }
  }
}

multiclass VPseudoConversion<VReg RetClass,
                             VReg Op1Class,
                             LMULInfo MInfo,
                             string Constraint = "",
                             int sew = 0,
                             bits<2> TargetConstraintType = 1> {
  defvar suffix = !if(sew, "_" # MInfo.MX # "_E" # sew, "_" # MInfo.MX);
  let VLMul = MInfo.value, SEW=sew in {
    def suffix : VPseudoUnaryNoMask<RetClass, Op1Class, Constraint, TargetConstraintType>;
    def suffix # "_MASK" : VPseudoUnaryMask<RetClass, Op1Class,
                                            Constraint, TargetConstraintType>,
                           RISCVMaskedPseudo<MaskIdx=2>;
  }
}

multiclass VPseudoConversionRoundingMode<VReg RetClass,
                             VReg Op1Class,
                             LMULInfo MInfo,
                             string Constraint = "",
                             int sew = 0,
                             bits<2> TargetConstraintType = 1> {
  let VLMul = MInfo.value, SEW=sew in {
    defvar suffix = !if(sew, "_" # MInfo.MX # "_E" # sew, "_" # MInfo.MX);
    def suffix : VPseudoUnaryNoMaskRoundingMode<RetClass, Op1Class, Constraint, TargetConstraintType>;
    def suffix # "_MASK" : VPseudoUnaryMaskRoundingMode<RetClass, Op1Class,
                                                        Constraint,
                                                        TargetConstraintType>,
                           RISCVMaskedPseudo<MaskIdx=2>;
  }
}

multiclass VPseudoConversionNoExcept<VReg RetClass,
                                     VReg Op1Class,
                                     LMULInfo MInfo,
                                     string Constraint = ""> {
  let VLMul = MInfo.value in {
    def "_" # MInfo.MX # "_MASK" : VPseudoUnaryMask_NoExcept<RetClass, Op1Class, Constraint>;
  }
}

multiclass VPseudoVCVTI_V {
  foreach m = MxListF in {
    defm _V : VPseudoConversion<m.vrclass, m.vrclass, m>,
              SchedUnary<"WriteVFCvtFToIV", "ReadVFCvtFToIV", m.MX,
                         forcePassthruRead=true>;
  }
}

multiclass VPseudoVCVTI_V_RM {
  foreach m = MxListF in {
    defm _V : VPseudoConversionRoundingMode<m.vrclass, m.vrclass, m>,
              SchedUnary<"WriteVFCvtFToIV", "ReadVFCvtFToIV", m.MX,
                         forcePassthruRead=true>;
  }
}

multiclass VPseudoVFROUND_NOEXCEPT_V {
  foreach m = MxListF in {
    defm _V : VPseudoConversionNoExcept<m.vrclass, m.vrclass, m>,
              SchedUnary<"WriteVFCvtFToIV", "ReadVFCvtFToIV", m.MX,
                         forcePassthruRead=true>;
  }
}

multiclass VPseudoVCVTF_V_RM {
  foreach m = MxListF in {
    foreach e = SchedSEWSet<m.MX, isF=1>.val in
      defm _V : VPseudoConversionRoundingMode<m.vrclass, m.vrclass, m, sew=e>,
                SchedUnary<"WriteVFCvtIToFV", "ReadVFCvtIToFV", m.MX, e,
                           forcePassthruRead=true>;
  }
}

multiclass VPseudoVWCVTI_V {
  defvar constraint = "@earlyclobber $rd";
  foreach m = MxListFW in {
    defm _V : VPseudoConversion<m.wvrclass, m.vrclass, m, constraint, TargetConstraintType=3>,
              SchedUnary<"WriteVFWCvtFToIV", "ReadVFWCvtFToIV", m.MX,
                         forcePassthruRead=true>;
  }
}

multiclass VPseudoVWCVTI_V_RM {
  defvar constraint = "@earlyclobber $rd";
  foreach m = MxListFW in {
    defm _V : VPseudoConversionRoundingMode<m.wvrclass, m.vrclass, m, constraint, TargetConstraintType=3>,
              SchedUnary<"WriteVFWCvtFToIV", "ReadVFWCvtFToIV", m.MX,
                         forcePassthruRead=true>;
  }
}

multiclass VPseudoVWCVTF_V {
  defvar constraint = "@earlyclobber $rd";
  foreach m = MxListW in {
    foreach e = SchedSEWSet<m.MX, isF=0, isWidening=1>.val in
      defm _V : VPseudoConversion<m.wvrclass, m.vrclass, m, constraint, sew=e,
                                  TargetConstraintType=3>,
                SchedUnary<"WriteVFWCvtIToFV", "ReadVFWCvtIToFV", m.MX, e,
                           forcePassthruRead=true>;
  }
}

multiclass VPseudoVWCVTD_V {
  defvar constraint = "@earlyclobber $rd";
  foreach m = MxListFW in {
    foreach e = SchedSEWSet<m.MX, isF=1, isWidening=1>.val in
      defm _V : VPseudoConversion<m.wvrclass, m.vrclass, m, constraint, sew=e,
                                  TargetConstraintType=3>,
                SchedUnary<"WriteVFWCvtFToFV", "ReadVFWCvtFToFV", m.MX, e,
                           forcePassthruRead=true>;
  }
}

multiclass VPseudoVNCVTI_W {
  defvar constraint = "@earlyclobber $rd";
  foreach m = MxListW in {
    defm _W : VPseudoConversion<m.vrclass, m.wvrclass, m, constraint, TargetConstraintType=2>,
              SchedUnary<"WriteVFNCvtFToIV", "ReadVFNCvtFToIV", m.MX,
                         forcePassthruRead=true>;
  }
}

multiclass VPseudoVNCVTI_W_RM {
  defvar constraint = "@earlyclobber $rd";
  foreach m = MxListW in {
    defm _W : VPseudoConversionRoundingMode<m.vrclass, m.wvrclass, m, constraint, TargetConstraintType=2>,
              SchedUnary<"WriteVFNCvtFToIV", "ReadVFNCvtFToIV", m.MX,
                         forcePassthruRead=true>;
  }
}

multiclass VPseudoVNCVTF_W_RM {
  defvar constraint = "@earlyclobber $rd";
  foreach m = MxListFW in {
    foreach e = SchedSEWSet<m.MX, isF=1, isWidening=1>.val in
      defm _W : VPseudoConversionRoundingMode<m.vrclass, m.wvrclass, m,
                                              constraint, sew=e,
                                              TargetConstraintType=2>,
                SchedUnary<"WriteVFNCvtIToFV", "ReadVFNCvtIToFV", m.MX, e,
                           forcePassthruRead=true>;
  }
}

multiclass VPseudoVNCVTD_W {
  defvar constraint = "@earlyclobber $rd";
  foreach m = MxListFW in {
    foreach e = SchedSEWSet<m.MX, isF=1, isWidening=1>.val in
      defm _W : VPseudoConversion<m.vrclass, m.wvrclass, m, constraint, sew=e,
                                  TargetConstraintType=2>,
                SchedUnary<"WriteVFNCvtFToFV", "ReadVFNCvtFToFV", m.MX, e,
                           forcePassthruRead=true>;
  }
}

multiclass VPseudoVNCVTD_W_RM {
  defvar constraint = "@earlyclobber $rd";
  foreach m = MxListFW in {
    foreach e = SchedSEWSet<m.MX, isF=1, isWidening=1>.val in
      defm _W : VPseudoConversionRoundingMode<m.vrclass, m.wvrclass, m,
                                              constraint, sew=e,
                                              TargetConstraintType=2>,
                SchedUnary<"WriteVFNCvtFToFV", "ReadVFNCvtFToFV", m.MX, e,
                           forcePassthruRead=true>;
  }
}

multiclass VPseudoUSSegLoad {
  foreach eew = EEWList in {
    foreach lmul = MxSet<eew>.m in {
      defvar LInfo = lmul.MX;
      let VLMul = lmul.value, SEW=eew in {
        foreach nf = NFSet<lmul>.L in {
          defvar vreg = SegRegClass<lmul, nf>.RC;
          def nf # "E" # eew # "_V_" # LInfo :
            VPseudoUSSegLoadNoMask<vreg, eew, nf>, VLSEGSched<nf, eew, LInfo>;
          def nf # "E" # eew # "_V_" # LInfo # "_MASK" :
            VPseudoUSSegLoadMask<vreg, eew, nf>, RISCVMaskedPseudo<MaskIdx=2>,
            VLSEGSched<nf, eew, LInfo>;
        }
      }
    }
  }
}

multiclass VPseudoUSSegLoadFF {
  foreach eew = EEWList in {
    foreach lmul = MxSet<eew>.m in {
      defvar LInfo = lmul.MX;
      let VLMul = lmul.value, SEW=eew in {
        foreach nf = NFSet<lmul>.L in {
          defvar vreg = SegRegClass<lmul, nf>.RC;
          def nf # "E" # eew # "FF_V_" # LInfo :
            VPseudoUSSegLoadFFNoMask<vreg, eew, nf>, VLSEGFFSched<nf, eew, LInfo>;
          def nf # "E" # eew # "FF_V_" # LInfo # "_MASK" :
            VPseudoUSSegLoadFFMask<vreg, eew, nf>, RISCVMaskedPseudo<MaskIdx=2>,
            VLSEGFFSched<nf, eew, LInfo>;
        }
      }
    }
  }
}

multiclass VPseudoSSegLoad {
  foreach eew = EEWList in {
    foreach lmul = MxSet<eew>.m in {
      defvar LInfo = lmul.MX;
      let VLMul = lmul.value, SEW=eew in {
        foreach nf = NFSet<lmul>.L in {
          defvar vreg = SegRegClass<lmul, nf>.RC;
          def nf # "E" # eew # "_V_" # LInfo : VPseudoSSegLoadNoMask<vreg, eew, nf>,
                                               VLSSEGSched<nf, eew, LInfo>;
          def nf # "E" # eew # "_V_" # LInfo # "_MASK" : VPseudoSSegLoadMask<vreg, eew, nf>,
                                                         RISCVMaskedPseudo<MaskIdx=3>,
                                                         VLSSEGSched<nf, eew, LInfo>;
        }
      }
    }
  }
}

multiclass VPseudoISegLoad<bit Ordered> {
  foreach idxEEW = EEWList in {
    foreach dataEEW = EEWList in {
      foreach dataEMUL = MxSet<dataEEW>.m in {
        defvar dataEMULOctuple = dataEMUL.octuple;
        // Calculate emul = eew * lmul / sew
        defvar idxEMULOctuple = !srl(!mul(idxEEW, dataEMULOctuple), !logtwo(dataEEW));
        if !and(!ge(idxEMULOctuple, 1), !le(idxEMULOctuple, 64)) then {
          defvar DataLInfo = dataEMUL.MX;
          defvar IdxLInfo = octuple_to_str<idxEMULOctuple>.ret;
          defvar idxEMUL = !cast<LMULInfo>("V_" # IdxLInfo);
          defvar DataVreg = dataEMUL.vrclass;
          defvar IdxVreg = idxEMUL.vrclass;
          let VLMul = dataEMUL.value in {
            foreach nf = NFSet<dataEMUL>.L in {
              defvar Vreg = SegRegClass<dataEMUL, nf>.RC;
              def nf # "EI" # idxEEW # "_V_" # IdxLInfo # "_" # DataLInfo :
                VPseudoISegLoadNoMask<Vreg, IdxVreg, idxEEW, idxEMUL.value,
                                      nf, Ordered>,
                VLXSEGSched<nf, dataEEW, Ordered, DataLInfo>;
              def nf # "EI" # idxEEW # "_V_" # IdxLInfo # "_" # DataLInfo # "_MASK" :
                VPseudoISegLoadMask<Vreg, IdxVreg, idxEEW, idxEMUL.value,
                                    nf, Ordered>,
                RISCVMaskedPseudo<MaskIdx=3>,
                VLXSEGSched<nf, dataEEW, Ordered, DataLInfo>;
            }
          }
        }
      }
    }
  }
}

multiclass VPseudoUSSegStore {
  foreach eew = EEWList in {
    foreach lmul = MxSet<eew>.m in {
      defvar LInfo = lmul.MX;
      let VLMul = lmul.value, SEW=eew in {
        foreach nf = NFSet<lmul>.L in {
          defvar vreg = SegRegClass<lmul, nf>.RC;
          def nf # "E" # eew # "_V_" # LInfo : VPseudoUSSegStoreNoMask<vreg, eew, nf>,
                                               VSSEGSched<nf, eew, LInfo>;
          def nf # "E" # eew # "_V_" # LInfo # "_MASK" : VPseudoUSSegStoreMask<vreg, eew, nf>,
                                                         RISCVMaskedPseudo<MaskIdx=2>,
                                                         VSSEGSched<nf, eew, LInfo>;
        }
      }
    }
  }
}

multiclass VPseudoSSegStore {
  foreach eew = EEWList in {
    foreach lmul = MxSet<eew>.m in {
      defvar LInfo = lmul.MX;
      let VLMul = lmul.value, SEW=eew in {
        foreach nf = NFSet<lmul>.L in {
          defvar vreg = SegRegClass<lmul, nf>.RC;
          def nf # "E" # eew # "_V_" # LInfo : VPseudoSSegStoreNoMask<vreg, eew, nf>,
                                               VSSSEGSched<nf, eew, LInfo>;
          def nf # "E" # eew # "_V_" # LInfo # "_MASK" : VPseudoSSegStoreMask<vreg, eew, nf>,
                                                         RISCVMaskedPseudo<MaskIdx=3>,
                                                         VSSSEGSched<nf, eew, LInfo>;
        }
      }
    }
  }
}

multiclass VPseudoISegStore<bit Ordered> {
  foreach idxEEW = EEWList in {
    foreach dataEEW = EEWList in {
      foreach dataEMUL = MxSet<dataEEW>.m in {
        defvar dataEMULOctuple = dataEMUL.octuple;
        // Calculate emul = eew * lmul / sew
        defvar idxEMULOctuple = !srl(!mul(idxEEW, dataEMULOctuple), !logtwo(dataEEW));
        if !and(!ge(idxEMULOctuple, 1), !le(idxEMULOctuple, 64)) then {
          defvar DataLInfo = dataEMUL.MX;
          defvar IdxLInfo = octuple_to_str<idxEMULOctuple>.ret;
          defvar idxEMUL = !cast<LMULInfo>("V_" # IdxLInfo);
          defvar DataVreg = dataEMUL.vrclass;
          defvar IdxVreg = idxEMUL.vrclass;
          let VLMul = dataEMUL.value in {
            foreach nf = NFSet<dataEMUL>.L in {
              defvar Vreg = SegRegClass<dataEMUL, nf>.RC;
              def nf # "EI" # idxEEW # "_V_" # IdxLInfo # "_" # DataLInfo :
                VPseudoISegStoreNoMask<Vreg, IdxVreg, idxEEW, idxEMUL.value,
                                       nf, Ordered>,
                VSXSEGSched<nf, idxEEW, Ordered, DataLInfo>;
              def nf # "EI" # idxEEW # "_V_" # IdxLInfo # "_" # DataLInfo # "_MASK" :
                VPseudoISegStoreMask<Vreg, IdxVreg, idxEEW, idxEMUL.value,
                                     nf, Ordered>,
                RISCVMaskedPseudo<MaskIdx=3>,
                VSXSEGSched<nf, idxEEW, Ordered, DataLInfo>;
            }
          }
        }
      }
    }
  }
}

//===----------------------------------------------------------------------===//
// Helpers to define the intrinsic patterns.
//===----------------------------------------------------------------------===//

class VPatUnaryNoMask<string intrinsic_name,
                      string inst,
                      string kind,
                      ValueType result_type,
                      ValueType op2_type,
                      int log2sew,
                      LMULInfo vlmul,
                      VReg result_reg_class,
                      VReg op2_reg_class,
                      bit isSEWAware = 0> :
  Pat<(result_type (!cast<Intrinsic>(intrinsic_name)
                   (result_type result_reg_class:$passthru),
                   (op2_type op2_reg_class:$rs2),
                   VLOpFrag)),
                   (!cast<Instruction>(
                     !if(isSEWAware,
                         inst#"_"#kind#"_"#vlmul.MX#"_E"#!shl(1, log2sew),
                         inst#"_"#kind#"_"#vlmul.MX))
                   (result_type result_reg_class:$passthru),
                   (op2_type op2_reg_class:$rs2),
                   GPR:$vl, log2sew, TU_MU)>;

class VPatUnaryNoMaskRoundingMode<string intrinsic_name,
                                  string inst,
                                  string kind,
                                  ValueType result_type,
                                  ValueType op2_type,
                                  int log2sew,
                                  LMULInfo vlmul,
                                  VReg result_reg_class,
                                  VReg op2_reg_class,
                                  bit isSEWAware = 0> :
  Pat<(result_type (!cast<Intrinsic>(intrinsic_name)
                   (result_type result_reg_class:$passthru),
                   (op2_type op2_reg_class:$rs2),
                   (XLenVT timm:$round),
                   VLOpFrag)),
                   (!cast<Instruction>(
                      !if(isSEWAware,
                          inst#"_"#kind#"_"#vlmul.MX#"_E"#!shl(1, log2sew),
                          inst#"_"#kind#"_"#vlmul.MX))
                   (result_type result_reg_class:$passthru),
                   (op2_type op2_reg_class:$rs2),
                   (XLenVT timm:$round),
                   GPR:$vl, log2sew, TU_MU)>;

class VPatUnaryNoMaskRTZ<string intrinsic_name,
                         string inst,
                         string kind,
                         ValueType result_type,
                         ValueType op2_type,
                         int log2sew,
                         LMULInfo vlmul,
                         VReg result_reg_class,
                         VReg op2_reg_class,
                         bit isSEWAware = 0> :
  Pat<(result_type (!cast<Intrinsic>(intrinsic_name)
                   (result_type result_reg_class:$passthru),
                   (op2_type op2_reg_class:$rs2),
                   (XLenVT 0b001),
                   VLOpFrag)),
                   (!cast<Instruction>(
                      !if(isSEWAware,
                          inst#"_"#kind#"_"#vlmul.MX#"_E"#!shl(1, log2sew),
                          inst#"_"#kind#"_"#vlmul.MX))
                   (result_type result_reg_class:$passthru),
                   (op2_type op2_reg_class:$rs2),
                   GPR:$vl, log2sew, TU_MU)>;

class VPatUnaryMask<string intrinsic_name,
                    string inst,
                    string kind,
                    ValueType result_type,
                    ValueType op2_type,
                    ValueType mask_type,
                    int log2sew,
                    LMULInfo vlmul,
                    VReg result_reg_class,
                    VReg op2_reg_class,
                    bit isSEWAware = 0> :
  Pat<(result_type (!cast<Intrinsic>(intrinsic_name#"_mask")
                   (result_type result_reg_class:$passthru),
                   (op2_type op2_reg_class:$rs2),
                   (mask_type VMV0:$vm),
                   VLOpFrag, (XLenVT timm:$policy))),
                   (!cast<Instruction>(
                      !if(isSEWAware,
                          inst#"_"#kind#"_"#vlmul.MX#"_E"#!shl(1, log2sew)#"_MASK",
                          inst#"_"#kind#"_"#vlmul.MX#"_MASK"))
                   (result_type result_reg_class:$passthru),
                   (op2_type op2_reg_class:$rs2),
                   (mask_type VMV0:$vm), GPR:$vl, log2sew, (XLenVT timm:$policy))>;

class VPatUnaryMaskRoundingMode<string intrinsic_name,
                                string inst,
                                string kind,
                                ValueType result_type,
                                ValueType op2_type,
                                ValueType mask_type,
                                int log2sew,
                                LMULInfo vlmul,
                                VReg result_reg_class,
                                VReg op2_reg_class,
                                bit isSEWAware = 0> :
  Pat<(result_type (!cast<Intrinsic>(intrinsic_name#"_mask")
                   (result_type result_reg_class:$passthru),
                   (op2_type op2_reg_class:$rs2),
                   (mask_type VMV0:$vm),
                   (XLenVT timm:$round),
                   VLOpFrag, (XLenVT timm:$policy))),
                   (!cast<Instruction>(
                      !if(isSEWAware,
                          inst#"_"#kind#"_"#vlmul.MX#"_E"#!shl(1, log2sew)#"_MASK",
                          inst#"_"#kind#"_"#vlmul.MX#"_MASK"))
                   (result_type result_reg_class:$passthru),
                   (op2_type op2_reg_class:$rs2),
                   (mask_type VMV0:$vm),
                   (XLenVT timm:$round),
                   GPR:$vl, log2sew, (XLenVT timm:$policy))>;

class VPatUnaryMaskRTZ<string intrinsic_name,
                       string inst,
                       string kind,
                       ValueType result_type,
                       ValueType op2_type,
                       ValueType mask_type,
                       int log2sew,
                       LMULInfo vlmul,
                       VReg result_reg_class,
                       VReg op2_reg_class,
                       bit isSEWAware = 0> :
  Pat<(result_type (!cast<Intrinsic>(intrinsic_name#"_mask")
                   (result_type result_reg_class:$passthru),
                   (op2_type op2_reg_class:$rs2),
                   (mask_type VMV0:$vm),
                   (XLenVT 0b001),
                   VLOpFrag, (XLenVT timm:$policy))),
                   (!cast<Instruction>(
                      !if(isSEWAware,
                          inst#"_"#kind#"_"#vlmul.MX#"_E"#!shl(1, log2sew)#"_MASK",
                          inst#"_"#kind#"_"#vlmul.MX#"_MASK"))
                   (result_type result_reg_class:$passthru),
                   (op2_type op2_reg_class:$rs2),
                   (mask_type VMV0:$vm),
                   GPR:$vl, log2sew, (XLenVT timm:$policy))>;

class VPatMaskUnaryNoMask<string intrinsic_name,
                          string inst,
                          MTypeInfo mti> :
  Pat<(mti.Mask (!cast<Intrinsic>(intrinsic_name)
                (mti.Mask VR:$rs2),
                VLOpFrag)),
                (!cast<Instruction>(inst#"_M_"#mti.BX)
                (mti.Mask VR:$rs2),
                GPR:$vl, mti.Log2SEW)>;

class VPatMaskUnaryMask<string intrinsic_name,
                        string inst,
                        MTypeInfo mti> :
  Pat<(mti.Mask (!cast<Intrinsic>(intrinsic_name#"_mask")
                (mti.Mask VR:$passthru),
                (mti.Mask VR:$rs2),
                (mti.Mask VMV0:$vm),
                VLOpFrag)),
                (!cast<Instruction>(inst#"_M_"#mti.BX#"_MASK")
                (mti.Mask VR:$passthru),
                (mti.Mask VR:$rs2),
                (mti.Mask VMV0:$vm), GPR:$vl, mti.Log2SEW, TA_MU)>;

class VPatUnaryAnyMask<string intrinsic,
                       string inst,
                       string kind,
                       ValueType result_type,
                       ValueType op1_type,
                       ValueType mask_type,
                       int log2sew,
                       LMULInfo vlmul,
                       VReg result_reg_class,
                       VReg op1_reg_class> :
  Pat<(result_type (!cast<Intrinsic>(intrinsic)
                   (result_type result_reg_class:$passthru),
                   (op1_type op1_reg_class:$rs1),
                   (mask_type VR:$rs2),
                   VLOpFrag)),
                   (!cast<Instruction>(inst#"_"#kind#"_"#vlmul.MX#"_E"#!shl(1, log2sew))
                   (result_type result_reg_class:$passthru),
                   (op1_type op1_reg_class:$rs1),
                   (mask_type VR:$rs2),
                   GPR:$vl, log2sew)>;

class VPatBinaryM<string intrinsic_name,
                  string inst,
                  ValueType result_type,
                  ValueType op1_type,
                  ValueType op2_type,
                  int sew,
                  VReg op1_reg_class,
                  DAGOperand op2_kind> :
  Pat<(result_type (!cast<Intrinsic>(intrinsic_name)
                   (op1_type op1_reg_class:$rs1),
                   (op2_type op2_kind:$rs2),
                   VLOpFrag)),
                   (!cast<Instruction>(inst)
                   (op1_type op1_reg_class:$rs1),
                   (op2_type op2_kind:$rs2),
                   GPR:$vl, sew)>;

class VPatBinaryNoMaskTU<string intrinsic_name,
                         string inst,
                         ValueType result_type,
                         ValueType op1_type,
                         ValueType op2_type,
                         int sew,
                         VReg result_reg_class,
                         VReg op1_reg_class,
                         DAGOperand op2_kind> :
  Pat<(result_type (!cast<Intrinsic>(intrinsic_name)
                   (result_type result_reg_class:$passthru),
                   (op1_type op1_reg_class:$rs1),
                   (op2_type op2_kind:$rs2),
                   VLOpFrag)),
                   (!cast<Instruction>(inst)
                   (result_type result_reg_class:$passthru),
                   (op1_type op1_reg_class:$rs1),
                   (op2_type op2_kind:$rs2),
                   GPR:$vl, sew, TU_MU)>;

class VPatBinaryNoMaskTURoundingMode<string intrinsic_name,
                                     string inst,
                                     ValueType result_type,
                                     ValueType op1_type,
                                     ValueType op2_type,
                                     int sew,
                                     VReg result_reg_class,
                                     VReg op1_reg_class,
                                     DAGOperand op2_kind> :
  Pat<(result_type (!cast<Intrinsic>(intrinsic_name)
                   (result_type result_reg_class:$passthru),
                   (op1_type op1_reg_class:$rs1),
                   (op2_type op2_kind:$rs2),
                   (XLenVT timm:$round),
                   VLOpFrag)),
                   (!cast<Instruction>(inst)
                   (result_type result_reg_class:$passthru),
                   (op1_type op1_reg_class:$rs1),
                   (op2_type op2_kind:$rs2),
                   (XLenVT timm:$round),
                   GPR:$vl, sew, TU_MU)>;


// Same as VPatBinaryM but source operands are swapped.
class VPatBinaryMSwapped<string intrinsic_name,
                         string inst,
                         ValueType result_type,
                         ValueType op1_type,
                         ValueType op2_type,
                         int sew,
                         VReg op1_reg_class,
                         DAGOperand op2_kind> :
  Pat<(result_type (!cast<Intrinsic>(intrinsic_name)
                   (op2_type op2_kind:$rs2),
                   (op1_type op1_reg_class:$rs1),
                   VLOpFrag)),
                   (!cast<Instruction>(inst)
                   (op1_type op1_reg_class:$rs1),
                   (op2_type op2_kind:$rs2),
                   GPR:$vl, sew)>;

class VPatBinaryMask<string intrinsic_name,
                     string inst,
                     ValueType result_type,
                     ValueType op1_type,
                     ValueType op2_type,
                     ValueType mask_type,
                     int sew,
                     VReg result_reg_class,
                     VReg op1_reg_class,
                     DAGOperand op2_kind> :
  Pat<(result_type (!cast<Intrinsic>(intrinsic_name#"_mask")
                   (result_type result_reg_class:$passthru),
                   (op1_type op1_reg_class:$rs1),
                   (op2_type op2_kind:$rs2),
                   (mask_type VMV0:$vm),
                   VLOpFrag)),
                   (!cast<Instruction>(inst#"_MASK")
                   (result_type result_reg_class:$passthru),
                   (op1_type op1_reg_class:$rs1),
                   (op2_type op2_kind:$rs2),
                   (mask_type VMV0:$vm), GPR:$vl, sew, TA_MU)>;

class VPatBinaryMaskPolicy<string intrinsic_name,
                           string inst,
                           ValueType result_type,
                           ValueType op1_type,
                           ValueType op2_type,
                           ValueType mask_type,
                           int sew,
                           VReg result_reg_class,
                           VReg op1_reg_class,
                           DAGOperand op2_kind> :
  Pat<(result_type (!cast<Intrinsic>(intrinsic_name#"_mask")
                   (result_type result_reg_class:$passthru),
                   (op1_type op1_reg_class:$rs1),
                   (op2_type op2_kind:$rs2),
                   (mask_type VMV0:$vm),
                   VLOpFrag, (XLenVT timm:$policy))),
                   (!cast<Instruction>(inst#"_MASK")
                   (result_type result_reg_class:$passthru),
                   (op1_type op1_reg_class:$rs1),
                   (op2_type op2_kind:$rs2),
                   (mask_type VMV0:$vm), GPR:$vl, sew, (XLenVT timm:$policy))>;

class VPatBinaryMaskPolicyRoundingMode<string intrinsic_name,
                                       string inst,
                                       ValueType result_type,
                                       ValueType op1_type,
                                       ValueType op2_type,
                                       ValueType mask_type,
                                       int sew,
                                       VReg result_reg_class,
                                       VReg op1_reg_class,
                                       DAGOperand op2_kind> :
  Pat<(result_type (!cast<Intrinsic>(intrinsic_name#"_mask")
                   (result_type result_reg_class:$passthru),
                   (op1_type op1_reg_class:$rs1),
                   (op2_type op2_kind:$rs2),
                   (mask_type VMV0:$vm),
                   (XLenVT timm:$round),
                   VLOpFrag, (XLenVT timm:$policy))),
                   (!cast<Instruction>(inst#"_MASK")
                   (result_type result_reg_class:$passthru),
                   (op1_type op1_reg_class:$rs1),
                   (op2_type op2_kind:$rs2),
                   (mask_type VMV0:$vm),
                   (XLenVT timm:$round),
                   GPR:$vl, sew, (XLenVT timm:$policy))>;

// Same as VPatBinaryMask but source operands are swapped.
class VPatBinaryMaskSwapped<string intrinsic_name,
                            string inst,
                            ValueType result_type,
                            ValueType op1_type,
                            ValueType op2_type,
                            ValueType mask_type,
                            int sew,
                            VReg result_reg_class,
                            VReg op1_reg_class,
                            DAGOperand op2_kind> :
  Pat<(result_type (!cast<Intrinsic>(intrinsic_name#"_mask")
                   (result_type result_reg_class:$passthru),
                   (op2_type op2_kind:$rs2),
                   (op1_type op1_reg_class:$rs1),
                   (mask_type VMV0:$vm),
                   VLOpFrag)),
                   (!cast<Instruction>(inst#"_MASK")
                   (result_type result_reg_class:$passthru),
                   (op1_type op1_reg_class:$rs1),
                   (op2_type op2_kind:$rs2),
                   (mask_type VMV0:$vm), GPR:$vl, sew, TA_MU)>;

class VPatTiedBinaryNoMask<string intrinsic_name,
                           string inst,
                           ValueType result_type,
                           ValueType op2_type,
                           int sew,
                           VReg result_reg_class,
                           DAGOperand op2_kind> :
  Pat<(result_type (!cast<Intrinsic>(intrinsic_name)
                   (result_type (undef)),
                   (result_type result_reg_class:$rs1),
                   (op2_type op2_kind:$rs2),
                   VLOpFrag)),
                   (!cast<Instruction>(inst#"_TIED")
                   (result_type result_reg_class:$rs1),
                   (op2_type op2_kind:$rs2),
                   GPR:$vl, sew, TAIL_AGNOSTIC)>;

class VPatTiedBinaryNoMaskRoundingMode<string intrinsic_name,
                                       string inst,
                                       ValueType result_type,
                                       ValueType op2_type,
                                       int sew,
                                       VReg result_reg_class,
                                       DAGOperand op2_kind> :
  Pat<(result_type (!cast<Intrinsic>(intrinsic_name)
                   (result_type (undef)),
                   (result_type result_reg_class:$rs1),
                   (op2_type op2_kind:$rs2),
                   (XLenVT timm:$round),
                   VLOpFrag)),
                   (!cast<Instruction>(inst#"_TIED")
                   (result_type result_reg_class:$rs1),
                   (op2_type op2_kind:$rs2),
                   (XLenVT timm:$round),
                   GPR:$vl, sew, TAIL_AGNOSTIC)>;

class VPatTiedBinaryNoMaskTU<string intrinsic_name,
                             string inst,
                             ValueType result_type,
                             ValueType op2_type,
                             int sew,
                             VReg result_reg_class,
                             DAGOperand op2_kind> :
  Pat<(result_type (!cast<Intrinsic>(intrinsic_name)
                   (result_type result_reg_class:$passthru),
                   (result_type result_reg_class:$passthru),
                   (op2_type op2_kind:$rs2),
                   VLOpFrag)),
                   (!cast<Instruction>(inst#"_TIED")
                   (result_type result_reg_class:$passthru),
                   (op2_type op2_kind:$rs2),
                   GPR:$vl, sew, TU_MU)>;

class VPatTiedBinaryNoMaskTURoundingMode<string intrinsic_name,
                                         string inst,
                                         ValueType result_type,
                                         ValueType op2_type,
                                         int sew,
                                         VReg result_reg_class,
                                         DAGOperand op2_kind> :
  Pat<(result_type (!cast<Intrinsic>(intrinsic_name)
                   (result_type result_reg_class:$passthru),
                   (result_type result_reg_class:$passthru),
                   (op2_type op2_kind:$rs2),
                   (XLenVT timm:$round),
                   VLOpFrag)),
                   (!cast<Instruction>(inst#"_TIED")
                   (result_type result_reg_class:$passthru),
                   (op2_type op2_kind:$rs2),
                   (XLenVT timm:$round),
                   GPR:$vl, sew, TU_MU)>;

class VPatTiedBinaryMask<string intrinsic_name,
                         string inst,
                         ValueType result_type,
                         ValueType op2_type,
                         ValueType mask_type,
                         int sew,
                         VReg result_reg_class,
                         DAGOperand op2_kind> :
  Pat<(result_type (!cast<Intrinsic>(intrinsic_name#"_mask")
                   (result_type result_reg_class:$passthru),
                   (result_type result_reg_class:$passthru),
                   (op2_type op2_kind:$rs2),
                   (mask_type VMV0:$vm),
                   VLOpFrag, (XLenVT timm:$policy))),
                   (!cast<Instruction>(inst#"_MASK_TIED")
                   (result_type result_reg_class:$passthru),
                   (op2_type op2_kind:$rs2),
                   (mask_type VMV0:$vm), GPR:$vl, sew, (XLenVT timm:$policy))>;

class VPatTiedBinaryMaskRoundingMode<string intrinsic_name,
                                     string inst,
                                     ValueType result_type,
                                     ValueType op2_type,
                                     ValueType mask_type,
                                     int sew,
                                     VReg result_reg_class,
                                     DAGOperand op2_kind> :
  Pat<(result_type (!cast<Intrinsic>(intrinsic_name#"_mask")
                   (result_type result_reg_class:$passthru),
                   (result_type result_reg_class:$passthru),
                   (op2_type op2_kind:$rs2),
                   (mask_type VMV0:$vm),
                   (XLenVT timm:$round),
                   VLOpFrag, (XLenVT timm:$policy))),
                   (!cast<Instruction>(inst#"_MASK_TIED")
                   (result_type result_reg_class:$passthru),
                   (op2_type op2_kind:$rs2),
                   (mask_type VMV0:$vm),
                   (XLenVT timm:$round),
                   GPR:$vl, sew, (XLenVT timm:$policy))>;

class VPatTernaryNoMaskTU<string intrinsic,
                          string inst,
                          string kind,
                          ValueType result_type,
                          ValueType op1_type,
                          ValueType op2_type,
                          int log2sew,
                          LMULInfo vlmul,
                          VReg result_reg_class,
                          RegisterClass op1_reg_class,
                          DAGOperand op2_kind> :
  Pat<(result_type (!cast<Intrinsic>(intrinsic)
                    (result_type result_reg_class:$rs3),
                    (op1_type op1_reg_class:$rs1),
                    (op2_type op2_kind:$rs2),
                    VLOpFrag)),
                   (!cast<Instruction>(inst#"_"#kind#"_"#vlmul.MX#"_E"#!shl(1, log2sew))
                    result_reg_class:$rs3,
                    (op1_type op1_reg_class:$rs1),
                    op2_kind:$rs2,
                    GPR:$vl, log2sew, TU_MU)>;

class VPatTernaryNoMaskTURoundingMode<string intrinsic,
                                      string inst,
                                      string kind,
                                      ValueType result_type,
                                      ValueType op1_type,
                                      ValueType op2_type,
                                      int log2sew,
                                      LMULInfo vlmul,
                                      VReg result_reg_class,
                                      RegisterClass op1_reg_class,
                                      DAGOperand op2_kind> :
  Pat<(result_type (!cast<Intrinsic>(intrinsic)
                    (result_type result_reg_class:$rs3),
                    (op1_type op1_reg_class:$rs1),
                    (op2_type op2_kind:$rs2),
                    (XLenVT timm:$round),
                    VLOpFrag)),
                   (!cast<Instruction>(inst#"_"#kind#"_"#vlmul.MX#"_E"#!shl(1, log2sew))
                    result_reg_class:$rs3,
                    (op1_type op1_reg_class:$rs1),
                    op2_kind:$rs2,
                    (XLenVT timm:$round),
                    GPR:$vl, log2sew, TU_MU)>;

class VPatTernaryNoMaskWithPolicy<string intrinsic,
                                  string inst,
                                  string kind,
                                  ValueType result_type,
                                  ValueType op1_type,
                                  ValueType op2_type,
                                  int log2sew,
                                  LMULInfo vlmul,
                                  VReg result_reg_class,
                                  RegisterClass op1_reg_class,
                                  DAGOperand op2_kind,
                                  bit isSEWAware = false> :
  Pat<(result_type (!cast<Intrinsic>(intrinsic)
                    (result_type result_reg_class:$rs3),
                    (op1_type op1_reg_class:$rs1),
                    (op2_type op2_kind:$rs2),
                    VLOpFrag, (XLenVT timm:$policy))),
                   (!cast<Instruction>(inst#"_"#kind#"_"#vlmul.MX#!if(isSEWAware, "_E"#!shl(1, log2sew), ""))
                    result_reg_class:$rs3,
                    (op1_type op1_reg_class:$rs1),
                    op2_kind:$rs2,
                    GPR:$vl, log2sew, (XLenVT timm:$policy))>;

class VPatTernaryNoMaskWithPolicyRoundingMode<string intrinsic,
                                  string inst,
                                  string kind,
                                  ValueType result_type,
                                  ValueType op1_type,
                                  ValueType op2_type,
                                  int log2sew,
                                  LMULInfo vlmul,
                                  VReg result_reg_class,
                                  RegisterClass op1_reg_class,
                                  DAGOperand op2_kind,
                                  bit isSEWAware = 0> :
  Pat<(result_type (!cast<Intrinsic>(intrinsic)
                    (result_type result_reg_class:$rs3),
                    (op1_type op1_reg_class:$rs1),
                    (op2_type op2_kind:$rs2),
                    (XLenVT timm:$round),
                    VLOpFrag, (XLenVT timm:$policy))),
                   (!cast<Instruction>(!if(isSEWAware,
                          inst#"_"#kind#"_"#vlmul.MX#"_E"#!shl(1, log2sew),
                          inst#"_"#kind#"_"#vlmul.MX))
                    result_reg_class:$rs3,
                    (op1_type op1_reg_class:$rs1),
                    op2_kind:$rs2,
                    (XLenVT timm:$round),
                    GPR:$vl, log2sew, (XLenVT timm:$policy))>;

class VPatTernaryMaskPolicy<string intrinsic,
                            string inst,
                            string kind,
                            ValueType result_type,
                            ValueType op1_type,
                            ValueType op2_type,
                            ValueType mask_type,
                            int sew,
                            LMULInfo vlmul,
                            VReg result_reg_class,
                            RegisterClass op1_reg_class,
                            DAGOperand op2_kind> :
  Pat<(result_type (!cast<Intrinsic>(intrinsic#"_mask")
                    (result_type result_reg_class:$rs3),
                    (op1_type op1_reg_class:$rs1),
                    (op2_type op2_kind:$rs2),
                    (mask_type VMV0:$vm),
                    VLOpFrag, (XLenVT timm:$policy))),
                   (!cast<Instruction>(inst#"_"#kind#"_"#vlmul.MX # "_MASK")
                    result_reg_class:$rs3,
                    (op1_type op1_reg_class:$rs1),
                    op2_kind:$rs2,
                    (mask_type VMV0:$vm),
                    GPR:$vl, sew, (XLenVT timm:$policy))>;

class VPatTernaryMaskPolicyRoundingMode<string intrinsic,
                                        string inst,
                                        string kind,
                                        ValueType result_type,
                                        ValueType op1_type,
                                        ValueType op2_type,
                                        ValueType mask_type,
                                        int log2sew,
                                        LMULInfo vlmul,
                                        VReg result_reg_class,
                                        RegisterClass op1_reg_class,
                                        DAGOperand op2_kind,
                                        bit isSEWAware = 0> :
  Pat<(result_type (!cast<Intrinsic>(intrinsic#"_mask")
                    (result_type result_reg_class:$rs3),
                    (op1_type op1_reg_class:$rs1),
                    (op2_type op2_kind:$rs2),
                    (mask_type VMV0:$vm),
                    (XLenVT timm:$round),
                    VLOpFrag, (XLenVT timm:$policy))),
                   (!cast<Instruction>(!if(isSEWAware,
                          inst#"_"#kind#"_"#vlmul.MX#"_E"#!shl(1, log2sew) # "_MASK",
                          inst#"_"#kind#"_"#vlmul.MX # "_MASK"))
                    result_reg_class:$rs3,
                    (op1_type op1_reg_class:$rs1),
                    op2_kind:$rs2,
                    (mask_type VMV0:$vm),
                    (XLenVT timm:$round),
                    GPR:$vl, log2sew, (XLenVT timm:$policy))>;

class VPatTernaryMaskTU<string intrinsic,
                        string inst,
                        string kind,
                        ValueType result_type,
                        ValueType op1_type,
                        ValueType op2_type,
                        ValueType mask_type,
                        int log2sew,
                        LMULInfo vlmul,
                        VReg result_reg_class,
                        RegisterClass op1_reg_class,
                        DAGOperand op2_kind> :
  Pat<(result_type (!cast<Intrinsic>(intrinsic#"_mask")
                    (result_type result_reg_class:$rs3),
                    (op1_type op1_reg_class:$rs1),
                    (op2_type op2_kind:$rs2),
                    (mask_type VMV0:$vm),
                    VLOpFrag)),
                   (!cast<Instruction>(inst#"_"#kind#"_"#vlmul.MX#"_E"#!shl(1, log2sew)# "_MASK")
                    result_reg_class:$rs3,
                    (op1_type op1_reg_class:$rs1),
                    op2_kind:$rs2,
                    (mask_type VMV0:$vm),
                    GPR:$vl, log2sew, TU_MU)>;

class VPatTernaryMaskTURoundingMode<string intrinsic,
                                    string inst,
                                    string kind,
                                    ValueType result_type,
                                    ValueType op1_type,
                                    ValueType op2_type,
                                    ValueType mask_type,
                                    int log2sew,
                                    LMULInfo vlmul,
                                    VReg result_reg_class,
                                    RegisterClass op1_reg_class,
                                    DAGOperand op2_kind> :
  Pat<(result_type (!cast<Intrinsic>(intrinsic#"_mask")
                    (result_type result_reg_class:$rs3),
                    (op1_type op1_reg_class:$rs1),
                    (op2_type op2_kind:$rs2),
                    (mask_type VMV0:$vm),
                    (XLenVT timm:$round),
                    VLOpFrag)),
                   (!cast<Instruction>(inst#"_"#kind#"_"#vlmul.MX#"_E"#!shl(1, log2sew)# "_MASK")
                    result_reg_class:$rs3,
                    (op1_type op1_reg_class:$rs1),
                    op2_kind:$rs2,
                    (mask_type VMV0:$vm),
                    (XLenVT timm:$round),
                    GPR:$vl, log2sew, TU_MU)>;

multiclass VPatUnaryS_M<string intrinsic_name,
                             string inst> {
  foreach mti = AllMasks in {
    def : Pat<(XLenVT (!cast<Intrinsic>(intrinsic_name)
                      (mti.Mask VR:$rs1), VLOpFrag)),
                      (!cast<Instruction>(inst#"_M_"#mti.BX) $rs1,
                      GPR:$vl, mti.Log2SEW)>;
    def : Pat<(XLenVT (!cast<Intrinsic>(intrinsic_name # "_mask")
                      (mti.Mask VR:$rs1), (mti.Mask VMV0:$vm), VLOpFrag)),
                      (!cast<Instruction>(inst#"_M_"#mti.BX#"_MASK") $rs1,
                      (mti.Mask VMV0:$vm), GPR:$vl, mti.Log2SEW)>;
  }
}

multiclass VPatUnaryV_V_AnyMask<string intrinsic, string instruction,
                                list<VTypeInfo> vtilist> {
  foreach vti = vtilist in {
<<<<<<< HEAD
    let Predicates = GetVTypeMinimalPredicates<vti>.Predicates in
=======
    defvar ivti = GetIntVTypeInfo<vti>.Vti;
    let Predicates = GetVTypePredicates<ivti>.Predicates in
>>>>>>> 5ee67ebe
    def : VPatUnaryAnyMask<intrinsic, instruction, "VM",
                           vti.Vector, vti.Vector, vti.Mask,
                           vti.Log2SEW, vti.LMul, vti.RegClass, vti.RegClass>;
  }
}

multiclass VPatUnaryM_M<string intrinsic,
                         string inst> {
  foreach mti = AllMasks in {
    def : VPatMaskUnaryNoMask<intrinsic, inst, mti>;
    def : VPatMaskUnaryMask<intrinsic, inst, mti>;
  }
}

multiclass VPatUnaryV_M<string intrinsic, string instruction> {
  foreach vti = AllIntegerVectors in {
    let Predicates = GetVTypePredicates<vti>.Predicates in {
      def : VPatUnaryNoMask<intrinsic, instruction, "M", vti.Vector, vti.Mask,
                            vti.Log2SEW, vti.LMul, vti.RegClass, VR>;
      def : VPatUnaryMask<intrinsic, instruction, "M", vti.Vector, vti.Mask,
                          vti.Mask, vti.Log2SEW, vti.LMul, vti.RegClass, VR>;
    }
  }
}

multiclass VPatUnaryV_VF<string intrinsic, string instruction, string suffix,
                         list<VTypeInfoToFraction> fractionList> {
  foreach vtiTofti = fractionList in {
      defvar vti = vtiTofti.Vti;
      defvar fti = vtiTofti.Fti;
      let Predicates = !listconcat(GetVTypePredicates<vti>.Predicates,
                                   GetVTypePredicates<fti>.Predicates) in {
        def : VPatUnaryNoMask<intrinsic, instruction, suffix,
                              vti.Vector, fti.Vector,
                              vti.Log2SEW, vti.LMul, vti.RegClass, fti.RegClass>;
        def : VPatUnaryMask<intrinsic, instruction, suffix,
                            vti.Vector, fti.Vector, vti.Mask,
                            vti.Log2SEW, vti.LMul, vti.RegClass, fti.RegClass>;
      }
  }
}

multiclass VPatUnaryV_V<string intrinsic, string instruction,
                        list<VTypeInfo> vtilist, bit isSEWAware = 0> {
  foreach vti = vtilist in {
    let Predicates = GetVTypePredicates<vti>.Predicates in {
      def : VPatUnaryNoMask<intrinsic, instruction, "V",
                            vti.Vector, vti.Vector, vti.Log2SEW,
                            vti.LMul, vti.RegClass, vti.RegClass, isSEWAware>;
      def : VPatUnaryMask<intrinsic, instruction, "V",
                          vti.Vector, vti.Vector, vti.Mask, vti.Log2SEW,
                          vti.LMul, vti.RegClass, vti.RegClass, isSEWAware>;
    }
  }
}

multiclass VPatUnaryV_V_RM<string intrinsic, string instruction,
                        list<VTypeInfo> vtilist, bit isSEWAware = 0> {
  foreach vti = vtilist in {
    let Predicates = GetVTypePredicates<vti>.Predicates in {
      def : VPatUnaryNoMaskRoundingMode<intrinsic, instruction, "V",
                                        vti.Vector, vti.Vector, vti.Log2SEW,
                                        vti.LMul, vti.RegClass, vti.RegClass, isSEWAware>;
      def : VPatUnaryMaskRoundingMode<intrinsic, instruction, "V",
                                      vti.Vector, vti.Vector, vti.Mask, vti.Log2SEW,
                                      vti.LMul, vti.RegClass, vti.RegClass, isSEWAware>;
    }
  }
}

multiclass VPatNullaryV<string intrinsic, string instruction> {
  foreach vti = AllIntegerVectors in {
    let Predicates = GetVTypePredicates<vti>.Predicates in {
      def : Pat<(vti.Vector (!cast<Intrinsic>(intrinsic)
                            (vti.Vector vti.RegClass:$passthru),
                            VLOpFrag)),
                            (!cast<Instruction>(instruction#"_V_" # vti.LMul.MX)
                            vti.RegClass:$passthru, GPR:$vl, vti.Log2SEW, TU_MU)>;
      def : Pat<(vti.Vector (!cast<Intrinsic>(intrinsic # "_mask")
                            (vti.Vector vti.RegClass:$passthru),
                            (vti.Mask VMV0:$vm), VLOpFrag, (XLenVT timm:$policy))),
                            (!cast<Instruction>(instruction#"_V_" # vti.LMul.MX # "_MASK")
                            vti.RegClass:$passthru, (vti.Mask VMV0:$vm),
                            GPR:$vl, vti.Log2SEW, (XLenVT timm:$policy))>;
  }
  }
}

multiclass VPatNullaryM<string intrinsic, string inst> {
  foreach mti = AllMasks in
    def : Pat<(mti.Mask (!cast<Intrinsic>(intrinsic)
                        VLOpFrag)),
                        (!cast<Instruction>(inst#"_M_"#mti.BX)
                        GPR:$vl, mti.Log2SEW)>;
}

multiclass VPatBinaryM<string intrinsic,
                      string inst,
                      ValueType result_type,
                      ValueType op1_type,
                      ValueType op2_type,
                      ValueType mask_type,
                      int sew,
                      VReg result_reg_class,
                      VReg op1_reg_class,
                      DAGOperand op2_kind> {
  def : VPatBinaryM<intrinsic, inst, result_type, op1_type, op2_type,
                    sew, op1_reg_class, op2_kind>;
  def : VPatBinaryMask<intrinsic, inst, result_type, op1_type, op2_type,
                       mask_type, sew, result_reg_class, op1_reg_class,
                       op2_kind>;
}

multiclass VPatBinary<string intrinsic,
                      string inst,
                      ValueType result_type,
                      ValueType op1_type,
                      ValueType op2_type,
                      ValueType mask_type,
                      int sew,
                      VReg result_reg_class,
                      VReg op1_reg_class,
                      DAGOperand op2_kind> {
  def : VPatBinaryNoMaskTU<intrinsic, inst, result_type, op1_type, op2_type,
                           sew, result_reg_class, op1_reg_class, op2_kind>;
  def : VPatBinaryMaskPolicy<intrinsic, inst, result_type, op1_type, op2_type,
                             mask_type, sew, result_reg_class, op1_reg_class,
                             op2_kind>;
}

multiclass VPatBinaryRoundingMode<string intrinsic,
                                  string inst,
                                  ValueType result_type,
                                  ValueType op1_type,
                                  ValueType op2_type,
                                  ValueType mask_type,
                                  int sew,
                                  VReg result_reg_class,
                                  VReg op1_reg_class,
                                  DAGOperand op2_kind> {
  def : VPatBinaryNoMaskTURoundingMode<intrinsic, inst, result_type, op1_type, op2_type,
                                       sew, result_reg_class, op1_reg_class, op2_kind>;
  def : VPatBinaryMaskPolicyRoundingMode<intrinsic, inst, result_type, op1_type, op2_type,
                                         mask_type, sew, result_reg_class, op1_reg_class,
                                         op2_kind>;
}

multiclass VPatBinaryMSwapped<string intrinsic,
                              string inst,
                              ValueType result_type,
                              ValueType op1_type,
                              ValueType op2_type,
                              ValueType mask_type,
                              int sew,
                              VReg result_reg_class,
                              VReg op1_reg_class,
                              DAGOperand op2_kind> {
  def : VPatBinaryMSwapped<intrinsic, inst, result_type, op1_type, op2_type,
                           sew, op1_reg_class, op2_kind>;
  def : VPatBinaryMaskSwapped<intrinsic, inst, result_type, op1_type, op2_type,
                              mask_type, sew, result_reg_class, op1_reg_class,
                              op2_kind>;
}

multiclass VPatBinaryCarryInTAIL<string intrinsic,
                                 string inst,
                                 string kind,
                                 ValueType result_type,
                                 ValueType op1_type,
                                 ValueType op2_type,
                                 ValueType mask_type,
                                 int sew,
                                 LMULInfo vlmul,
                                 VReg result_reg_class,
                                 VReg op1_reg_class,
                                 DAGOperand op2_kind> {
  def : Pat<(result_type (!cast<Intrinsic>(intrinsic)
                         (result_type result_reg_class:$passthru),
                         (op1_type op1_reg_class:$rs1),
                         (op2_type op2_kind:$rs2),
                         (mask_type VMV0:$vm),
                         VLOpFrag)),
                         (!cast<Instruction>(inst#"_"#kind#"_"#vlmul.MX)
                         (result_type result_reg_class:$passthru),
                         (op1_type op1_reg_class:$rs1),
                         (op2_type op2_kind:$rs2),
                         (mask_type VMV0:$vm), GPR:$vl, sew)>;
}

multiclass VPatBinaryCarryIn<string intrinsic,
                             string inst,
                             string kind,
                             ValueType result_type,
                             ValueType op1_type,
                             ValueType op2_type,
                             ValueType mask_type,
                             int sew,
                             LMULInfo vlmul,
                             VReg op1_reg_class,
                             DAGOperand op2_kind> {
  def : Pat<(result_type (!cast<Intrinsic>(intrinsic)
                         (op1_type op1_reg_class:$rs1),
                         (op2_type op2_kind:$rs2),
                         (mask_type VMV0:$vm),
                         VLOpFrag)),
                         (!cast<Instruction>(inst#"_"#kind#"_"#vlmul.MX)
                         (op1_type op1_reg_class:$rs1),
                         (op2_type op2_kind:$rs2),
                         (mask_type VMV0:$vm), GPR:$vl, sew)>;
}

multiclass VPatBinaryMaskOut<string intrinsic,
                             string inst,
                             string kind,
                             ValueType result_type,
                             ValueType op1_type,
                             ValueType op2_type,
                             int sew,
                             LMULInfo vlmul,
                             VReg op1_reg_class,
                             DAGOperand op2_kind> {
  def : Pat<(result_type (!cast<Intrinsic>(intrinsic)
                         (op1_type op1_reg_class:$rs1),
                         (op2_type op2_kind:$rs2),
                         VLOpFrag)),
                         (!cast<Instruction>(inst#"_"#kind#"_"#vlmul.MX)
                         (op1_type op1_reg_class:$rs1),
                         (op2_type op2_kind:$rs2),
                         GPR:$vl, sew)>;
}

multiclass VPatConversion<string intrinsic,
                          string inst,
                          string kind,
                          ValueType result_type,
                          ValueType op1_type,
                          ValueType mask_type,
                          int log2sew,
                          LMULInfo vlmul,
                          VReg result_reg_class,
                          VReg op1_reg_class,
                          bit isSEWAware = 0> {
  def : VPatUnaryNoMask<intrinsic, inst, kind, result_type, op1_type,
                        log2sew, vlmul, result_reg_class, op1_reg_class,
                        isSEWAware>;
  def : VPatUnaryMask<intrinsic, inst, kind, result_type, op1_type,
                      mask_type, log2sew, vlmul, result_reg_class, op1_reg_class,
                      isSEWAware>;
}

multiclass VPatConversionRoundingMode<string intrinsic,
                                      string inst,
                                      string kind,
                                      ValueType result_type,
                                      ValueType op1_type,
                                      ValueType mask_type,
                                      int log2sew,
                                      LMULInfo vlmul,
                                      VReg result_reg_class,
                                      VReg op1_reg_class,
                                      bit isSEWAware = 0> {
  def : VPatUnaryNoMaskRoundingMode<intrinsic, inst, kind, result_type, op1_type,
                                    log2sew, vlmul, result_reg_class,
                                    op1_reg_class, isSEWAware>;
  def : VPatUnaryMaskRoundingMode<intrinsic, inst, kind, result_type, op1_type,
                                  mask_type, log2sew, vlmul, result_reg_class,
                                  op1_reg_class, isSEWAware>;
}

multiclass VPatConversionRTZ<string intrinsic,
                             string inst,
                             string kind,
                             ValueType result_type,
                             ValueType op1_type,
                             ValueType mask_type,
                             int log2sew,
                             LMULInfo vlmul,
                             VReg result_reg_class,
                             VReg op1_reg_class,
                             bit isSEWAware = 0> {
  def : VPatUnaryNoMaskRTZ<intrinsic, inst, kind, result_type, op1_type,
                                    log2sew, vlmul, result_reg_class,
                                    op1_reg_class, isSEWAware>;
  def : VPatUnaryMaskRTZ<intrinsic, inst, kind, result_type, op1_type,
                                  mask_type, log2sew, vlmul, result_reg_class,
                                  op1_reg_class, isSEWAware>;
}

multiclass VPatBinaryV_VV<string intrinsic, string instruction,
                          list<VTypeInfo> vtilist, bit isSEWAware = 0> {
  foreach vti = vtilist in
    let Predicates = GetVTypePredicates<vti>.Predicates in
    defm : VPatBinary<intrinsic,
                      !if(isSEWAware,
                          instruction # "_VV_" # vti.LMul.MX # "_E" # vti.SEW,
                          instruction # "_VV_" # vti.LMul.MX),
                      vti.Vector, vti.Vector, vti.Vector,vti.Mask,
                      vti.Log2SEW, vti.RegClass,
                      vti.RegClass, vti.RegClass>;
}

multiclass VPatBinaryV_VV_RM<string intrinsic, string instruction,
                             list<VTypeInfo> vtilist, bit isSEWAware = 0> {
  foreach vti = vtilist in
    let Predicates = GetVTypePredicates<vti>.Predicates in
    defm : VPatBinaryRoundingMode<intrinsic,
                                  !if(isSEWAware,
                                      instruction # "_VV_" # vti.LMul.MX # "_E" # vti.SEW,
                                      instruction # "_VV_" # vti.LMul.MX),
                                  vti.Vector, vti.Vector, vti.Vector,vti.Mask,
                                  vti.Log2SEW, vti.RegClass,
                                  vti.RegClass, vti.RegClass>;
}

multiclass VPatBinaryV_VV_INT<string intrinsic, string instruction,
                              list<VTypeInfo> vtilist> {
  foreach vti = vtilist in {
    defvar ivti = GetIntVTypeInfo<vti>.Vti;
<<<<<<< HEAD
    let Predicates = GetVTypeMinimalPredicates<vti>.Predicates in
=======
    let Predicates = GetVTypePredicates<ivti>.Predicates in
>>>>>>> 5ee67ebe
    defm : VPatBinary<intrinsic,
                      instruction # "_VV_" # vti.LMul.MX # "_E" # vti.SEW,
                      vti.Vector, vti.Vector, ivti.Vector, vti.Mask,
                      vti.Log2SEW, vti.RegClass,
                      vti.RegClass, vti.RegClass>;
  }
}

multiclass VPatBinaryV_VV_INT_EEW<string intrinsic, string instruction,
                                  int eew, list<VTypeInfo> vtilist> {
  foreach vti = vtilist in {
    // emul = lmul * eew / sew
    defvar vlmul = vti.LMul;
    defvar octuple_lmul = vlmul.octuple;
    defvar octuple_emul = !srl(!mul(octuple_lmul, eew), vti.Log2SEW);
    if !and(!ge(octuple_emul, 1), !le(octuple_emul, 64)) then {
      defvar ivti = GetIntVTypeInfo<vti>.Vti;
      defvar emul_str = octuple_to_str<octuple_emul>.ret;
      defvar inst = instruction # "_VV_" # vti.LMul.MX # "_E" # vti.SEW # "_" # emul_str;
<<<<<<< HEAD
      let Predicates = !listconcat(GetVTypeMinimalPredicates<vti>.Predicates,
                                   GetVTypeMinimalPredicates<ivti>.Predicates) in
=======
      defvar eivti = !cast<VTypeInfo>("VI" # eew # emul_str);
      let Predicates = !listconcat(GetVTypePredicates<ivti>.Predicates,
                                   GetVTypePredicates<eivti>.Predicates) in
>>>>>>> 5ee67ebe
      defm : VPatBinary<intrinsic, inst,
                        vti.Vector, vti.Vector, eivti.Vector, vti.Mask,
                        vti.Log2SEW, vti.RegClass,
                        vti.RegClass, eivti.RegClass>;
    }
  }
}

multiclass VPatBinaryV_VX<string intrinsic, string instruction,
                          list<VTypeInfo> vtilist, bit isSEWAware = 0> {
  foreach vti = vtilist in {
    defvar kind = "V"#vti.ScalarSuffix;
    let Predicates = GetVTypePredicates<vti>.Predicates in
    defm : VPatBinary<intrinsic,
                      !if(isSEWAware,
                          instruction#"_"#kind#"_"#vti.LMul.MX#"_E"#vti.SEW,
                          instruction#"_"#kind#"_"#vti.LMul.MX),
                      vti.Vector, vti.Vector, vti.Scalar, vti.Mask,
                      vti.Log2SEW, vti.RegClass,
                      vti.RegClass, vti.ScalarRegClass>;
  }
}

multiclass VPatBinaryV_VX_RM<string intrinsic, string instruction,
                             list<VTypeInfo> vtilist, bit isSEWAware = 0> {
  foreach vti = vtilist in {
    defvar kind = "V"#vti.ScalarSuffix;
    let Predicates = GetVTypePredicates<vti>.Predicates in
    defm : VPatBinaryRoundingMode<intrinsic,
                                  !if(isSEWAware,
                                      instruction#"_"#kind#"_"#vti.LMul.MX#"_E"#vti.SEW,
                                      instruction#"_"#kind#"_"#vti.LMul.MX),
                                  vti.Vector, vti.Vector, vti.Scalar, vti.Mask,
                                  vti.Log2SEW, vti.RegClass,
                                  vti.RegClass, vti.ScalarRegClass>;
  }
}

multiclass VPatBinaryV_VX_INT<string intrinsic, string instruction,
                          list<VTypeInfo> vtilist> {
<<<<<<< HEAD
  foreach vti = vtilist in
    let Predicates = GetVTypeMinimalPredicates<vti>.Predicates in
=======
  foreach vti = vtilist in {
    defvar ivti = GetIntVTypeInfo<vti>.Vti;
    let Predicates = GetVTypePredicates<ivti>.Predicates in
>>>>>>> 5ee67ebe
    defm : VPatBinary<intrinsic, instruction # "_VX_" # vti.LMul.MX,
                      vti.Vector, vti.Vector, XLenVT, vti.Mask,
                      vti.Log2SEW, vti.RegClass,
                      vti.RegClass, GPR>;
  }
}

multiclass VPatBinaryV_VI<string intrinsic, string instruction,
                          list<VTypeInfo> vtilist, Operand imm_type> {
  foreach vti = vtilist in
    let Predicates = GetVTypePredicates<vti>.Predicates in
    defm : VPatBinary<intrinsic, instruction # "_VI_" # vti.LMul.MX,
                      vti.Vector, vti.Vector, XLenVT, vti.Mask,
                      vti.Log2SEW, vti.RegClass,
                      vti.RegClass, imm_type>;
}

multiclass VPatBinaryV_VI_RM<string intrinsic, string instruction,
                             list<VTypeInfo> vtilist,
                             Operand imm_type> {
  foreach vti = vtilist in
    let Predicates = GetVTypePredicates<vti>.Predicates in
    defm : VPatBinaryRoundingMode<intrinsic,
                                  instruction # "_VI_" # vti.LMul.MX,
                                  vti.Vector, vti.Vector, XLenVT, vti.Mask,
                                  vti.Log2SEW, vti.RegClass,
                                  vti.RegClass, imm_type>;
}

multiclass VPatBinaryV_VI_INT<string intrinsic, string instruction,
                              list<VTypeInfo> vtilist, Operand imm_type> {
<<<<<<< HEAD
  foreach vti = vtilist in
    let Predicates = GetVTypeMinimalPredicates<vti>.Predicates in
=======
  foreach vti = vtilist in {
    defvar ivti = GetIntVTypeInfo<vti>.Vti;
    let Predicates = GetVTypePredicates<ivti>.Predicates in
>>>>>>> 5ee67ebe
    defm : VPatBinary<intrinsic, instruction # "_VI_" # vti.LMul.MX,
                      vti.Vector, vti.Vector, XLenVT, vti.Mask,
                      vti.Log2SEW, vti.RegClass,
                      vti.RegClass, imm_type>;
<<<<<<< HEAD
=======
  }
>>>>>>> 5ee67ebe
}

multiclass VPatBinaryM_MM<string intrinsic, string instruction> {
  foreach mti = AllMasks in
    let Predicates = [HasVInstructions] in
    def : VPatBinaryM<intrinsic, instruction # "_MM_" # mti.BX,
                      mti.Mask, mti.Mask, mti.Mask,
                      mti.Log2SEW, VR, VR>;
}

multiclass VPatBinaryW_VV<string intrinsic, string instruction,
                          list<VTypeInfoToWide> vtilist> {
  foreach VtiToWti = vtilist in {
    defvar Vti = VtiToWti.Vti;
    defvar Wti = VtiToWti.Wti;
    let Predicates = !listconcat(GetVTypePredicates<Vti>.Predicates,
                                 GetVTypePredicates<Wti>.Predicates) in
    defm : VPatBinary<intrinsic, instruction # "_VV_" # Vti.LMul.MX,
                      Wti.Vector, Vti.Vector, Vti.Vector, Vti.Mask,
                      Vti.Log2SEW, Wti.RegClass,
                      Vti.RegClass, Vti.RegClass>;
  }
}

multiclass VPatBinaryW_VV_RM<string intrinsic, string instruction,
                             list<VTypeInfoToWide> vtilist, bit isSEWAware = 0> {
  foreach VtiToWti = vtilist in {
    defvar Vti = VtiToWti.Vti;
    defvar Wti = VtiToWti.Wti;
    defvar name = !if(isSEWAware,
                      instruction # "_VV_" # Vti.LMul.MX # "_E" # Vti.SEW,
                      instruction # "_VV_" # Vti.LMul.MX);
    let Predicates = !listconcat(GetVTypePredicates<Vti>.Predicates,
                                 GetVTypePredicates<Wti>.Predicates) in
    defm : VPatBinaryRoundingMode<intrinsic, name,
                                  Wti.Vector, Vti.Vector, Vti.Vector, Vti.Mask,
                                  Vti.Log2SEW, Wti.RegClass,
                                  Vti.RegClass, Vti.RegClass>;
  }
}

multiclass VPatBinaryW_VX<string intrinsic, string instruction,
                          list<VTypeInfoToWide> vtilist> {
  foreach VtiToWti = vtilist in {
    defvar Vti = VtiToWti.Vti;
    defvar Wti = VtiToWti.Wti;
    defvar kind = "V"#Vti.ScalarSuffix;
    let Predicates = !listconcat(GetVTypePredicates<Vti>.Predicates,
                                 GetVTypePredicates<Wti>.Predicates) in
    defm : VPatBinary<intrinsic, instruction#"_"#kind#"_"#Vti.LMul.MX,
                      Wti.Vector, Vti.Vector, Vti.Scalar, Vti.Mask,
                      Vti.Log2SEW, Wti.RegClass,
                      Vti.RegClass, Vti.ScalarRegClass>;
  }
}

multiclass VPatBinaryW_VX_RM<string intrinsic, string instruction,
                          list<VTypeInfoToWide> vtilist, bit isSEWAware = 0> {
  foreach VtiToWti = vtilist in {
    defvar Vti = VtiToWti.Vti;
    defvar Wti = VtiToWti.Wti;
    defvar kind = "V"#Vti.ScalarSuffix;
    defvar name = !if(isSEWAware,
                      instruction#"_"#kind#"_"#Vti.LMul.MX # "_E" # Vti.SEW,
                      instruction#"_"#kind#"_"#Vti.LMul.MX);
    let Predicates = !listconcat(GetVTypePredicates<Vti>.Predicates,
                                 GetVTypePredicates<Wti>.Predicates) in
    defm : VPatBinaryRoundingMode<intrinsic, name,
                                  Wti.Vector, Vti.Vector, Vti.Scalar, Vti.Mask,
                                  Vti.Log2SEW, Wti.RegClass,
                                  Vti.RegClass, Vti.ScalarRegClass>;
  }
}

multiclass VPatBinaryW_WV<string intrinsic, string instruction,
                          list<VTypeInfoToWide> vtilist> {
  foreach VtiToWti = vtilist in {
    defvar Vti = VtiToWti.Vti;
    defvar Wti = VtiToWti.Wti;
    let Predicates = !listconcat(GetVTypePredicates<Vti>.Predicates,
                                 GetVTypePredicates<Wti>.Predicates) in {
      def : VPatTiedBinaryNoMask<intrinsic, instruction # "_WV_" # Vti.LMul.MX,
                                 Wti.Vector, Vti.Vector,
                                 Vti.Log2SEW, Wti.RegClass, Vti.RegClass>;
      def : VPatBinaryNoMaskTU<intrinsic, instruction # "_WV_" # Vti.LMul.MX,
                               Wti.Vector, Wti.Vector, Vti.Vector, Vti.Log2SEW,
                               Wti.RegClass, Wti.RegClass, Vti.RegClass>;
      let AddedComplexity = 1 in {
      def : VPatTiedBinaryNoMaskTU<intrinsic, instruction # "_WV_" # Vti.LMul.MX,
                                   Wti.Vector, Vti.Vector,
                                   Vti.Log2SEW, Wti.RegClass, Vti.RegClass>;
      def : VPatTiedBinaryMask<intrinsic, instruction # "_WV_" # Vti.LMul.MX,
                               Wti.Vector, Vti.Vector, Vti.Mask,
                               Vti.Log2SEW, Wti.RegClass, Vti.RegClass>;
      }
      def : VPatBinaryMaskPolicy<intrinsic, instruction # "_WV_" # Vti.LMul.MX,
                                 Wti.Vector, Wti.Vector, Vti.Vector, Vti.Mask,
                                 Vti.Log2SEW, Wti.RegClass,
                                 Wti.RegClass, Vti.RegClass>;
    }
  }
}

multiclass VPatBinaryW_WV_RM<string intrinsic, string instruction,
                             list<VTypeInfoToWide> vtilist, bit isSEWAware = 0> {
  foreach VtiToWti = vtilist in {
    defvar Vti = VtiToWti.Vti;
    defvar Wti = VtiToWti.Wti;
    defvar name = !if(isSEWAware,
                      instruction # "_WV_" # Vti.LMul.MX # "_E" # Vti.SEW,
                      instruction # "_WV_" # Vti.LMul.MX);
    let Predicates = !listconcat(GetVTypePredicates<Vti>.Predicates,
                                 GetVTypePredicates<Wti>.Predicates) in {
      def : VPatTiedBinaryNoMaskRoundingMode<intrinsic, name,
                                             Wti.Vector, Vti.Vector,
                                             Vti.Log2SEW, Wti.RegClass, Vti.RegClass>;
      def : VPatBinaryNoMaskTURoundingMode<intrinsic, name,
                                           Wti.Vector, Wti.Vector, Vti.Vector, Vti.Log2SEW,
                                           Wti.RegClass, Wti.RegClass, Vti.RegClass>;
      let AddedComplexity = 1 in {
      def : VPatTiedBinaryNoMaskTURoundingMode<intrinsic, name,
                                               Wti.Vector, Vti.Vector,
                                               Vti.Log2SEW, Wti.RegClass, Vti.RegClass>;
      def : VPatTiedBinaryMaskRoundingMode<intrinsic, name,
                                           Wti.Vector, Vti.Vector, Vti.Mask,
                                           Vti.Log2SEW, Wti.RegClass, Vti.RegClass>;
      }
      def : VPatBinaryMaskPolicyRoundingMode<intrinsic, name,
                                             Wti.Vector, Wti.Vector, Vti.Vector, Vti.Mask,
                                             Vti.Log2SEW, Wti.RegClass,
                                             Wti.RegClass, Vti.RegClass>;
    }
  }
}

multiclass VPatBinaryW_WX<string intrinsic, string instruction,
                          list<VTypeInfoToWide> vtilist> {
  foreach VtiToWti = vtilist in {
    defvar Vti = VtiToWti.Vti;
    defvar Wti = VtiToWti.Wti;
    defvar kind = "W"#Vti.ScalarSuffix;
    let Predicates = !listconcat(GetVTypePredicates<Vti>.Predicates,
                                 GetVTypePredicates<Wti>.Predicates) in
    defm : VPatBinary<intrinsic, instruction#"_"#kind#"_"#Vti.LMul.MX,
                      Wti.Vector, Wti.Vector, Vti.Scalar, Vti.Mask,
                      Vti.Log2SEW, Wti.RegClass,
                      Wti.RegClass, Vti.ScalarRegClass>;
  }
}

multiclass VPatBinaryW_WX_RM<string intrinsic, string instruction,
                             list<VTypeInfoToWide> vtilist, bit isSEWAware = 0> {
  foreach VtiToWti = vtilist in {
    defvar Vti = VtiToWti.Vti;
    defvar Wti = VtiToWti.Wti;
    defvar kind = "W"#Vti.ScalarSuffix;
    defvar name = !if(isSEWAware,
                      instruction#"_"#kind#"_"#Vti.LMul.MX#"_E"#Vti.SEW,
                      instruction#"_"#kind#"_"#Vti.LMul.MX);
    let Predicates = !listconcat(GetVTypePredicates<Vti>.Predicates,
                                 GetVTypePredicates<Wti>.Predicates) in
    defm : VPatBinaryRoundingMode<intrinsic, name,
                                  Wti.Vector, Wti.Vector, Vti.Scalar, Vti.Mask,
                                  Vti.Log2SEW, Wti.RegClass,
                                  Wti.RegClass, Vti.ScalarRegClass>;
  }
}

multiclass VPatBinaryV_WV<string intrinsic, string instruction,
                          list<VTypeInfoToWide> vtilist> {
  foreach VtiToWti = vtilist in {
    defvar Vti = VtiToWti.Vti;
    defvar Wti = VtiToWti.Wti;
    let Predicates = !listconcat(GetVTypePredicates<Vti>.Predicates,
                                 GetVTypePredicates<Wti>.Predicates) in
    defm : VPatBinary<intrinsic, instruction # "_WV_" # Vti.LMul.MX,
                      Vti.Vector, Wti.Vector, Vti.Vector, Vti.Mask,
                      Vti.Log2SEW, Vti.RegClass,
                      Wti.RegClass, Vti.RegClass>;
  }
}

multiclass VPatBinaryV_WV_RM<string intrinsic, string instruction,
                             list<VTypeInfoToWide> vtilist> {
  foreach VtiToWti = vtilist in {
    defvar Vti = VtiToWti.Vti;
    defvar Wti = VtiToWti.Wti;
    let Predicates = !listconcat(GetVTypePredicates<Vti>.Predicates,
                                 GetVTypePredicates<Wti>.Predicates) in
    defm : VPatBinaryRoundingMode<intrinsic,
                                  instruction # "_WV_" # Vti.LMul.MX,
                                  Vti.Vector, Wti.Vector, Vti.Vector, Vti.Mask,
                                  Vti.Log2SEW, Vti.RegClass,
                                  Wti.RegClass, Vti.RegClass>;
  }
}

multiclass VPatBinaryV_WX<string intrinsic, string instruction,
                          list<VTypeInfoToWide> vtilist> {
  foreach VtiToWti = vtilist in {
    defvar Vti = VtiToWti.Vti;
    defvar Wti = VtiToWti.Wti;
    defvar kind = "W"#Vti.ScalarSuffix;
    let Predicates = !listconcat(GetVTypePredicates<Vti>.Predicates,
                                 GetVTypePredicates<Wti>.Predicates) in
    defm : VPatBinary<intrinsic, instruction#"_"#kind#"_"#Vti.LMul.MX,
                      Vti.Vector, Wti.Vector, Vti.Scalar, Vti.Mask,
                      Vti.Log2SEW, Vti.RegClass,
                      Wti.RegClass, Vti.ScalarRegClass>;
  }
}

multiclass VPatBinaryV_WX_RM<string intrinsic, string instruction,
                             list<VTypeInfoToWide> vtilist> {
  foreach VtiToWti = vtilist in {
    defvar Vti = VtiToWti.Vti;
    defvar Wti = VtiToWti.Wti;
    defvar kind = "W"#Vti.ScalarSuffix;
    let Predicates = !listconcat(GetVTypePredicates<Vti>.Predicates,
                                 GetVTypePredicates<Wti>.Predicates) in
    defm : VPatBinaryRoundingMode<intrinsic,
                                  instruction#"_"#kind#"_"#Vti.LMul.MX,
                                  Vti.Vector, Wti.Vector, Vti.Scalar, Vti.Mask,
                                  Vti.Log2SEW, Vti.RegClass,
                                  Wti.RegClass, Vti.ScalarRegClass>;
  }
}


multiclass VPatBinaryV_WI<string intrinsic, string instruction,
                          list<VTypeInfoToWide> vtilist> {
  foreach VtiToWti = vtilist in {
    defvar Vti = VtiToWti.Vti;
    defvar Wti = VtiToWti.Wti;
    let Predicates = !listconcat(GetVTypePredicates<Vti>.Predicates,
                                 GetVTypePredicates<Wti>.Predicates) in
    defm : VPatBinary<intrinsic, instruction # "_WI_" # Vti.LMul.MX,
                      Vti.Vector, Wti.Vector, XLenVT, Vti.Mask,
                      Vti.Log2SEW, Vti.RegClass,
                      Wti.RegClass, uimm5>;
  }
}

multiclass VPatBinaryV_WI_RM<string intrinsic, string instruction,
                             list<VTypeInfoToWide> vtilist> {
  foreach VtiToWti = vtilist in {
    defvar Vti = VtiToWti.Vti;
    defvar Wti = VtiToWti.Wti;
    let Predicates = !listconcat(GetVTypePredicates<Vti>.Predicates,
                                 GetVTypePredicates<Wti>.Predicates) in
    defm : VPatBinaryRoundingMode<intrinsic,
                                  instruction # "_WI_" # Vti.LMul.MX,
                                  Vti.Vector, Wti.Vector, XLenVT, Vti.Mask,
                                  Vti.Log2SEW, Vti.RegClass,
                                  Wti.RegClass, uimm5>;
  }
}

multiclass VPatBinaryV_VM<string intrinsic, string instruction,
                          bit CarryOut = 0,
                          list<VTypeInfo> vtilist = AllIntegerVectors> {
  foreach vti = vtilist in
    let Predicates = GetVTypePredicates<vti>.Predicates in
    defm : VPatBinaryCarryIn<intrinsic, instruction, "VVM",
                             !if(CarryOut, vti.Mask, vti.Vector),
                             vti.Vector, vti.Vector, vti.Mask,
                             vti.Log2SEW, vti.LMul,
                             vti.RegClass, vti.RegClass>;
}

multiclass VPatBinaryV_XM<string intrinsic, string instruction,
                          bit CarryOut = 0,
                          list<VTypeInfo> vtilist = AllIntegerVectors> {
  foreach vti = vtilist in
    let Predicates = GetVTypePredicates<vti>.Predicates in
    defm : VPatBinaryCarryIn<intrinsic, instruction,
                             "V"#vti.ScalarSuffix#"M",
                             !if(CarryOut, vti.Mask, vti.Vector),
                             vti.Vector, vti.Scalar, vti.Mask,
                             vti.Log2SEW, vti.LMul,
                             vti.RegClass, vti.ScalarRegClass>;
}

multiclass VPatBinaryV_IM<string intrinsic, string instruction,
                          bit CarryOut = 0> {
  foreach vti = AllIntegerVectors in
    let Predicates = GetVTypePredicates<vti>.Predicates in
    defm : VPatBinaryCarryIn<intrinsic, instruction, "VIM",
                             !if(CarryOut, vti.Mask, vti.Vector),
                             vti.Vector, XLenVT, vti.Mask,
                             vti.Log2SEW, vti.LMul,
                             vti.RegClass, simm5>;
}

multiclass VPatBinaryV_VM_TAIL<string intrinsic, string instruction> {
  foreach vti = AllIntegerVectors in
    let Predicates = GetVTypePredicates<vti>.Predicates in
    defm : VPatBinaryCarryInTAIL<intrinsic, instruction, "VVM",
                                 vti.Vector,
                                 vti.Vector, vti.Vector, vti.Mask,
                                 vti.Log2SEW, vti.LMul, vti.RegClass,
                                 vti.RegClass, vti.RegClass>;
}

multiclass VPatBinaryV_XM_TAIL<string intrinsic, string instruction> {
  foreach vti = AllIntegerVectors in
    let Predicates = GetVTypePredicates<vti>.Predicates in
    defm : VPatBinaryCarryInTAIL<intrinsic, instruction,
                                 "V"#vti.ScalarSuffix#"M",
                                 vti.Vector,
                                 vti.Vector, vti.Scalar, vti.Mask,
                                 vti.Log2SEW, vti.LMul, vti.RegClass,
                                 vti.RegClass, vti.ScalarRegClass>;
}

multiclass VPatBinaryV_IM_TAIL<string intrinsic, string instruction> {
  foreach vti = AllIntegerVectors in
    let Predicates = GetVTypePredicates<vti>.Predicates in
    defm : VPatBinaryCarryInTAIL<intrinsic, instruction, "VIM",
                                 vti.Vector,
                                 vti.Vector, XLenVT, vti.Mask,
                                 vti.Log2SEW, vti.LMul,
                                 vti.RegClass, vti.RegClass, simm5>;
}

multiclass VPatBinaryV_V<string intrinsic, string instruction> {
  foreach vti = AllIntegerVectors in
    let Predicates = GetVTypePredicates<vti>.Predicates in
    defm : VPatBinaryMaskOut<intrinsic, instruction, "VV",
                             vti.Mask, vti.Vector, vti.Vector,
                             vti.Log2SEW, vti.LMul,
                             vti.RegClass, vti.RegClass>;
}

multiclass VPatBinaryV_X<string intrinsic, string instruction> {
  foreach vti = AllIntegerVectors in
    let Predicates = GetVTypePredicates<vti>.Predicates in
    defm : VPatBinaryMaskOut<intrinsic, instruction, "VX",
                             vti.Mask, vti.Vector, XLenVT,
                             vti.Log2SEW, vti.LMul,
                             vti.RegClass, GPR>;
}

multiclass VPatBinaryV_I<string intrinsic, string instruction> {
  foreach vti = AllIntegerVectors in
    let Predicates = GetVTypePredicates<vti>.Predicates in
    defm : VPatBinaryMaskOut<intrinsic, instruction, "VI",
                             vti.Mask, vti.Vector, XLenVT,
                             vti.Log2SEW, vti.LMul,
                             vti.RegClass, simm5>;
}

multiclass VPatBinaryM_VV<string intrinsic, string instruction,
                          list<VTypeInfo> vtilist> {
  foreach vti = vtilist in
    let Predicates = GetVTypePredicates<vti>.Predicates in
    defm : VPatBinaryM<intrinsic, instruction # "_VV_" # vti.LMul.MX,
                       vti.Mask, vti.Vector, vti.Vector, vti.Mask,
                       vti.Log2SEW, VR,
                       vti.RegClass, vti.RegClass>;
}

multiclass VPatBinarySwappedM_VV<string intrinsic, string instruction,
                                 list<VTypeInfo> vtilist> {
  foreach vti = vtilist in
    let Predicates = GetVTypePredicates<vti>.Predicates in
    defm : VPatBinaryMSwapped<intrinsic, instruction # "_VV_" # vti.LMul.MX,
                              vti.Mask, vti.Vector, vti.Vector, vti.Mask,
                              vti.Log2SEW, VR,
                              vti.RegClass, vti.RegClass>;
}

multiclass VPatBinaryM_VX<string intrinsic, string instruction,
                          list<VTypeInfo> vtilist> {
  foreach vti = vtilist in {
    defvar kind = "V"#vti.ScalarSuffix;
    let Predicates = GetVTypePredicates<vti>.Predicates in
    defm : VPatBinaryM<intrinsic, instruction#"_"#kind#"_"#vti.LMul.MX,
                       vti.Mask, vti.Vector, vti.Scalar, vti.Mask,
                       vti.Log2SEW, VR,
                       vti.RegClass, vti.ScalarRegClass>;
  }
}

multiclass VPatBinaryM_VI<string intrinsic, string instruction,
                          list<VTypeInfo> vtilist> {
  foreach vti = vtilist in
    let Predicates = GetVTypePredicates<vti>.Predicates in
    defm : VPatBinaryM<intrinsic, instruction # "_VI_" # vti.LMul.MX,
                       vti.Mask, vti.Vector, XLenVT, vti.Mask,
                       vti.Log2SEW, VR,
                       vti.RegClass, simm5>;
}

multiclass VPatBinaryV_VV_VX_VI<string intrinsic, string instruction,
                                list<VTypeInfo> vtilist, Operand ImmType = simm5>
    : VPatBinaryV_VV<intrinsic, instruction, vtilist>,
      VPatBinaryV_VX<intrinsic, instruction, vtilist>,
      VPatBinaryV_VI<intrinsic, instruction, vtilist, ImmType>;

multiclass VPatBinaryV_VV_VX_VI_RM<string intrinsic, string instruction,
                                   list<VTypeInfo> vtilist, Operand ImmType>
    : VPatBinaryV_VV_RM<intrinsic, instruction, vtilist>,
      VPatBinaryV_VX_RM<intrinsic, instruction, vtilist>,
      VPatBinaryV_VI_RM<intrinsic, instruction, vtilist, ImmType>;

multiclass VPatBinaryV_VV_VX<string intrinsic, string instruction,
                             list<VTypeInfo> vtilist, bit isSEWAware = 0>
    : VPatBinaryV_VV<intrinsic, instruction, vtilist, isSEWAware>,
      VPatBinaryV_VX<intrinsic, instruction, vtilist, isSEWAware>;

multiclass VPatBinaryV_VV_VX_RM<string intrinsic, string instruction,
                                list<VTypeInfo> vtilist, bit isSEWAware = 0>
    : VPatBinaryV_VV_RM<intrinsic, instruction, vtilist, isSEWAware>,
      VPatBinaryV_VX_RM<intrinsic, instruction, vtilist, isSEWAware>;

multiclass VPatBinaryV_VX_VI<string intrinsic, string instruction,
                             list<VTypeInfo> vtilist>
    : VPatBinaryV_VX<intrinsic, instruction, vtilist>,
      VPatBinaryV_VI<intrinsic, instruction, vtilist, simm5>;

multiclass VPatBinaryW_VV_VX<string intrinsic, string instruction,
                             list<VTypeInfoToWide> vtilist>
    : VPatBinaryW_VV<intrinsic, instruction, vtilist>,
      VPatBinaryW_VX<intrinsic, instruction, vtilist>;

multiclass
    VPatBinaryW_VV_VX_RM<string intrinsic, string instruction,
                         list<VTypeInfoToWide> vtilist, bit isSEWAware = 0>
    : VPatBinaryW_VV_RM<intrinsic, instruction, vtilist, isSEWAware>,
      VPatBinaryW_VX_RM<intrinsic, instruction, vtilist, isSEWAware>;

multiclass VPatBinaryW_WV_WX<string intrinsic, string instruction,
                             list<VTypeInfoToWide> vtilist>
    : VPatBinaryW_WV<intrinsic, instruction, vtilist>,
      VPatBinaryW_WX<intrinsic, instruction, vtilist>;

multiclass
    VPatBinaryW_WV_WX_RM<string intrinsic, string instruction,
                         list<VTypeInfoToWide> vtilist, bit isSEWAware = 0>
    : VPatBinaryW_WV_RM<intrinsic, instruction, vtilist, isSEWAware>,
      VPatBinaryW_WX_RM<intrinsic, instruction, vtilist, isSEWAware>;

multiclass VPatBinaryV_WV_WX_WI<string intrinsic, string instruction,
                                list<VTypeInfoToWide> vtilist>
    : VPatBinaryV_WV<intrinsic, instruction, vtilist>,
      VPatBinaryV_WX<intrinsic, instruction, vtilist>,
      VPatBinaryV_WI<intrinsic, instruction, vtilist>;

multiclass VPatBinaryV_WV_WX_WI_RM<string intrinsic, string instruction,
                                   list<VTypeInfoToWide> vtilist>
    : VPatBinaryV_WV_RM<intrinsic, instruction, vtilist>,
      VPatBinaryV_WX_RM<intrinsic, instruction, vtilist>,
      VPatBinaryV_WI_RM<intrinsic, instruction, vtilist>;

multiclass VPatBinaryV_VM_XM_IM<string intrinsic, string instruction>
    : VPatBinaryV_VM_TAIL<intrinsic, instruction>,
      VPatBinaryV_XM_TAIL<intrinsic, instruction>,
      VPatBinaryV_IM_TAIL<intrinsic, instruction>;

multiclass VPatBinaryM_VM_XM_IM<string intrinsic, string instruction>
    : VPatBinaryV_VM<intrinsic, instruction, CarryOut=1>,
      VPatBinaryV_XM<intrinsic, instruction, CarryOut=1>,
      VPatBinaryV_IM<intrinsic, instruction, CarryOut=1>;

multiclass VPatBinaryM_V_X_I<string intrinsic, string instruction>
    : VPatBinaryV_V<intrinsic, instruction>,
      VPatBinaryV_X<intrinsic, instruction>,
      VPatBinaryV_I<intrinsic, instruction>;

multiclass VPatBinaryV_VM_XM<string intrinsic, string instruction>
    : VPatBinaryV_VM_TAIL<intrinsic, instruction>,
      VPatBinaryV_XM_TAIL<intrinsic, instruction>;

multiclass VPatBinaryM_VM_XM<string intrinsic, string instruction>
    : VPatBinaryV_VM<intrinsic, instruction, CarryOut=1>,
      VPatBinaryV_XM<intrinsic, instruction, CarryOut=1>;

multiclass VPatBinaryM_V_X<string intrinsic, string instruction>
    : VPatBinaryV_V<intrinsic, instruction>,
      VPatBinaryV_X<intrinsic, instruction>;

multiclass VPatTernaryWithPolicy<string intrinsic,
                                 string inst,
                                 string kind,
                                 ValueType result_type,
                                 ValueType op1_type,
                                 ValueType op2_type,
                                 ValueType mask_type,
                                 int sew,
                                 LMULInfo vlmul,
                                 VReg result_reg_class,
                                 RegisterClass op1_reg_class,
                                 DAGOperand op2_kind> {
  def : VPatTernaryNoMaskWithPolicy<intrinsic, inst, kind, result_type, op1_type,
                                    op2_type, sew, vlmul, result_reg_class,
                                    op1_reg_class, op2_kind>;
  def : VPatTernaryMaskPolicy<intrinsic, inst, kind, result_type, op1_type, op2_type,
                              mask_type, sew, vlmul, result_reg_class, op1_reg_class,
                              op2_kind>;
}

multiclass VPatTernaryWithPolicyRoundingMode<string intrinsic,
                                             string inst,
                                             string kind,
                                             ValueType result_type,
                                             ValueType op1_type,
                                             ValueType op2_type,
                                             ValueType mask_type,
                                             int sew,
                                             LMULInfo vlmul,
                                             VReg result_reg_class,
                                             RegisterClass op1_reg_class,
                                             DAGOperand op2_kind,
                                             bit isSEWAware = 0> {
  def : VPatTernaryNoMaskWithPolicyRoundingMode<intrinsic, inst, kind, result_type,
                                                op1_type, op2_type, sew, vlmul,
                                                result_reg_class, op1_reg_class,
                                                op2_kind, isSEWAware>;
  def : VPatTernaryMaskPolicyRoundingMode<intrinsic, inst, kind, result_type, op1_type,
                                                op2_type, mask_type, sew, vlmul,
                                                result_reg_class, op1_reg_class,
                                                op2_kind, isSEWAware>;
}

multiclass VPatTernaryTU<string intrinsic,
                         string inst,
                         string kind,
                         ValueType result_type,
                         ValueType op1_type,
                         ValueType op2_type,
                         ValueType mask_type,
                         int log2sew,
                         LMULInfo vlmul,
                         VReg result_reg_class,
                         RegisterClass op1_reg_class,
                         DAGOperand op2_kind> {
  def : VPatTernaryNoMaskTU<intrinsic, inst, kind, result_type, op1_type,
                            op2_type, log2sew, vlmul, result_reg_class,
                            op1_reg_class, op2_kind>;
  def : VPatTernaryMaskTU<intrinsic, inst, kind, result_type, op1_type,
                          op2_type, mask_type, log2sew, vlmul,
                          result_reg_class, op1_reg_class, op2_kind>;
}

multiclass VPatTernaryTURoundingMode<string intrinsic,
                                     string inst,
                                     string kind,
                                     ValueType result_type,
                                     ValueType op1_type,
                                     ValueType op2_type,
                                     ValueType mask_type,
                                     int log2sew,
                                     LMULInfo vlmul,
                                     VReg result_reg_class,
                                     RegisterClass op1_reg_class,
                                     DAGOperand op2_kind> {
  def : VPatTernaryNoMaskTURoundingMode<intrinsic, inst, kind, result_type, op1_type,
                            op2_type, log2sew, vlmul, result_reg_class,
                            op1_reg_class, op2_kind>;
  def : VPatTernaryMaskTURoundingMode<intrinsic, inst, kind, result_type, op1_type,
                          op2_type, mask_type, log2sew, vlmul,
                          result_reg_class, op1_reg_class, op2_kind>;
}

multiclass VPatTernaryV_VV_AAXA<string intrinsic, string instruction,
                                list<VTypeInfo> vtilist> {
  foreach vti = vtilist in
    let Predicates = GetVTypePredicates<vti>.Predicates in
    defm : VPatTernaryWithPolicy<intrinsic, instruction, "VV",
                                 vti.Vector, vti.Vector, vti.Vector, vti.Mask,
                                 vti.Log2SEW, vti.LMul, vti.RegClass,
                                 vti.RegClass, vti.RegClass>;
}

multiclass VPatTernaryV_VV_AAXA_RM<string intrinsic, string instruction,
                                list<VTypeInfo> vtilist, bit isSEWAware = 0> {
  foreach vti = vtilist in
    let Predicates = GetVTypePredicates<vti>.Predicates in
    defm : VPatTernaryWithPolicyRoundingMode<intrinsic, instruction, "VV",
                                             vti.Vector, vti.Vector, vti.Vector, vti.Mask,
                                             vti.Log2SEW, vti.LMul, vti.RegClass,
                                             vti.RegClass, vti.RegClass, isSEWAware>;
}

multiclass VPatTernaryV_VX<string intrinsic, string instruction,
                           list<VTypeInfo> vtilist> {
<<<<<<< HEAD
  foreach vti = vtilist in
    let Predicates = GetVTypeMinimalPredicates<vti>.Predicates in
=======
  foreach vti = vtilist in {
    defvar ivti = GetIntVTypeInfo<vti>.Vti;
    let Predicates = GetVTypePredicates<ivti>.Predicates in
>>>>>>> 5ee67ebe
    defm : VPatTernaryWithPolicy<intrinsic, instruction, "VX",
                                 vti.Vector, vti.Vector, XLenVT, vti.Mask,
                                 vti.Log2SEW, vti.LMul, vti.RegClass,
                                 vti.RegClass, GPR>;
  }
}

multiclass VPatTernaryV_VX_AAXA<string intrinsic, string instruction,
                           list<VTypeInfo> vtilist> {
  foreach vti = vtilist in
    let Predicates = GetVTypePredicates<vti>.Predicates in
    defm : VPatTernaryWithPolicy<intrinsic, instruction,
                                 "V"#vti.ScalarSuffix,
                                 vti.Vector, vti.Scalar, vti.Vector, vti.Mask,
                                 vti.Log2SEW, vti.LMul, vti.RegClass,
                                 vti.ScalarRegClass, vti.RegClass>;
}

multiclass VPatTernaryV_VX_AAXA_RM<string intrinsic, string instruction,
                           list<VTypeInfo> vtilist, bit isSEWAware = 0> {
  foreach vti = vtilist in
    let Predicates = GetVTypePredicates<vti>.Predicates in
    defm : VPatTernaryWithPolicyRoundingMode<intrinsic, instruction,
                                             "V"#vti.ScalarSuffix,
                                             vti.Vector, vti.Scalar, vti.Vector, vti.Mask,
                                             vti.Log2SEW, vti.LMul, vti.RegClass,
                                             vti.ScalarRegClass, vti.RegClass, isSEWAware>;
}

multiclass VPatTernaryV_VI<string intrinsic, string instruction,
                           list<VTypeInfo> vtilist, Operand Imm_type> {
<<<<<<< HEAD
  foreach vti = vtilist in
    let Predicates = GetVTypeMinimalPredicates<vti>.Predicates in
=======
  foreach vti = vtilist in {
    defvar ivti = GetIntVTypeInfo<vti>.Vti;
    let Predicates = GetVTypePredicates<ivti>.Predicates in
>>>>>>> 5ee67ebe
    defm : VPatTernaryWithPolicy<intrinsic, instruction, "VI",
                                 vti.Vector, vti.Vector, XLenVT, vti.Mask,
                                 vti.Log2SEW, vti.LMul, vti.RegClass,
                                 vti.RegClass, Imm_type>;
  }
}

multiclass VPatTernaryW_VV<string intrinsic, string instruction,
                           list<VTypeInfoToWide> vtilist> {
  foreach vtiToWti = vtilist in {
    defvar vti = vtiToWti.Vti;
    defvar wti = vtiToWti.Wti;
    let Predicates = !listconcat(GetVTypePredicates<vti>.Predicates,
                                 GetVTypePredicates<wti>.Predicates) in
    defm : VPatTernaryWithPolicy<intrinsic, instruction, "VV",
                                 wti.Vector, vti.Vector, vti.Vector,
                                 vti.Mask, vti.Log2SEW, vti.LMul,
                                 wti.RegClass, vti.RegClass, vti.RegClass>;
  }
}

multiclass VPatTernaryW_VV_RM<string intrinsic, string instruction,
                           list<VTypeInfoToWide> vtilist, bit isSEWAware = 0> {
  foreach vtiToWti = vtilist in {
    defvar vti = vtiToWti.Vti;
    defvar wti = vtiToWti.Wti;
    let Predicates = !listconcat(GetVTypePredicates<vti>.Predicates,
                                 GetVTypePredicates<wti>.Predicates) in
    defm : VPatTernaryWithPolicyRoundingMode<intrinsic, instruction, "VV",
                                             wti.Vector, vti.Vector, vti.Vector,
                                             vti.Mask, vti.Log2SEW, vti.LMul,
                                             wti.RegClass, vti.RegClass,
                                             vti.RegClass, isSEWAware>;
  }
}

multiclass VPatTernaryW_VX<string intrinsic, string instruction,
                           list<VTypeInfoToWide> vtilist> {
  foreach vtiToWti = vtilist in {
    defvar vti = vtiToWti.Vti;
    defvar wti = vtiToWti.Wti;
    let Predicates = !listconcat(GetVTypePredicates<vti>.Predicates,
                                 GetVTypePredicates<wti>.Predicates) in
    defm : VPatTernaryWithPolicy<intrinsic, instruction,
                                 "V"#vti.ScalarSuffix,
                                 wti.Vector, vti.Scalar, vti.Vector,
                                 vti.Mask, vti.Log2SEW, vti.LMul,
                                 wti.RegClass, vti.ScalarRegClass, vti.RegClass>;
  }
}

multiclass
    VPatTernaryW_VX_RM<string intrinsic, string instruction,
                       list<VTypeInfoToWide> vtilist, bit isSEWAware = 0> {
  foreach vtiToWti = vtilist in {
    defvar vti = vtiToWti.Vti;
    defvar wti = vtiToWti.Wti;
    let Predicates = !listconcat(GetVTypePredicates<vti>.Predicates,
                                 GetVTypePredicates<wti>.Predicates) in defm
        : VPatTernaryWithPolicyRoundingMode<
              intrinsic, instruction, "V" #vti.ScalarSuffix, wti.Vector,
              vti.Scalar, vti.Vector, vti.Mask, vti.Log2SEW, vti.LMul,
              wti.RegClass, vti.ScalarRegClass, vti.RegClass, isSEWAware>;
  }
}

multiclass VPatTernaryV_VV_VX_AAXA<string intrinsic, string instruction,
                              list<VTypeInfo> vtilist>
    : VPatTernaryV_VV_AAXA<intrinsic, instruction, vtilist>,
      VPatTernaryV_VX_AAXA<intrinsic, instruction, vtilist>;

multiclass VPatTernaryV_VV_VX_AAXA_RM<string intrinsic, string instruction,
                              list<VTypeInfo> vtilist, bit isSEWAware = 0>
    : VPatTernaryV_VV_AAXA_RM<intrinsic, instruction, vtilist, isSEWAware>,
      VPatTernaryV_VX_AAXA_RM<intrinsic, instruction, vtilist, isSEWAware>;

multiclass VPatTernaryV_VX_VI<string intrinsic, string instruction,
                              list<VTypeInfo> vtilist, Operand Imm_type>
    : VPatTernaryV_VX<intrinsic, instruction, vtilist>,
      VPatTernaryV_VI<intrinsic, instruction, vtilist, Imm_type>;


multiclass VPatBinaryM_VV_VX_VI<string intrinsic, string instruction,
                                list<VTypeInfo> vtilist>
    : VPatBinaryM_VV<intrinsic, instruction, vtilist>,
      VPatBinaryM_VX<intrinsic, instruction, vtilist>,
      VPatBinaryM_VI<intrinsic, instruction, vtilist>;

multiclass VPatTernaryW_VV_VX<string intrinsic, string instruction,
                              list<VTypeInfoToWide> vtilist>
    : VPatTernaryW_VV<intrinsic, instruction, vtilist>,
      VPatTernaryW_VX<intrinsic, instruction, vtilist>;

multiclass VPatTernaryW_VV_VX_RM<string intrinsic, string instruction,
                              list<VTypeInfoToWide> vtilist, bit isSEWAware = 1>
    : VPatTernaryW_VV_RM<intrinsic, instruction, vtilist, isSEWAware>,
      VPatTernaryW_VX_RM<intrinsic, instruction, vtilist, isSEWAware>;

multiclass VPatBinaryM_VV_VX<string intrinsic, string instruction,
                             list<VTypeInfo> vtilist>
    : VPatBinaryM_VV<intrinsic, instruction, vtilist>,
      VPatBinaryM_VX<intrinsic, instruction, vtilist>;

multiclass VPatBinaryM_VX_VI<string intrinsic, string instruction,
                             list<VTypeInfo> vtilist>
    : VPatBinaryM_VX<intrinsic, instruction, vtilist>,
      VPatBinaryM_VI<intrinsic, instruction, vtilist>;

multiclass VPatBinaryV_VV_VX_VI_INT<string intrinsic, string instruction,
                                    list<VTypeInfo> vtilist, Operand ImmType>
    : VPatBinaryV_VV_INT<intrinsic#"_vv", instruction, vtilist>,
      VPatBinaryV_VX_INT<intrinsic#"_vx", instruction, vtilist>,
      VPatBinaryV_VI_INT<intrinsic#"_vx", instruction, vtilist, ImmType>;

multiclass VPatReductionV_VS<string intrinsic, string instruction, bit IsFloat = 0> {
  foreach vti = !if(IsFloat, NoGroupFloatVectors, NoGroupIntegerVectors) in {
    defvar vectorM1 = !cast<VTypeInfo>(!if(IsFloat, "VF", "VI") # vti.SEW # "M1");
    let Predicates = GetVTypePredicates<vti>.Predicates in
    defm : VPatTernaryTU<intrinsic, instruction, "VS",
                         vectorM1.Vector, vti.Vector,
                         vectorM1.Vector, vti.Mask,
                         vti.Log2SEW, vti.LMul,
                         VR, vti.RegClass, VR>;
  }
  foreach gvti = !if(IsFloat, GroupFloatVectors, GroupIntegerVectors) in {
    let Predicates = GetVTypePredicates<gvti>.Predicates in
    defm : VPatTernaryTU<intrinsic, instruction, "VS",
                         gvti.VectorM1, gvti.Vector,
                         gvti.VectorM1, gvti.Mask,
                         gvti.Log2SEW, gvti.LMul,
                         VR, gvti.RegClass, VR>;
  }
}

multiclass VPatReductionV_VS_RM<string intrinsic, string instruction, bit IsFloat = 0> {
  foreach vti = !if(IsFloat, NoGroupFloatVectors, NoGroupIntegerVectors) in {
    defvar vectorM1 = !cast<VTypeInfo>(!if(IsFloat, "VF", "VI") # vti.SEW # "M1");
    let Predicates = GetVTypePredicates<vti>.Predicates in
    defm : VPatTernaryTURoundingMode<intrinsic, instruction, "VS",
                                     vectorM1.Vector, vti.Vector,
                                     vectorM1.Vector, vti.Mask,
                                     vti.Log2SEW, vti.LMul,
                                     VR, vti.RegClass, VR>;
  }
  foreach gvti = !if(IsFloat, GroupFloatVectors, GroupIntegerVectors) in {
    let Predicates = GetVTypePredicates<gvti>.Predicates in
    defm : VPatTernaryTURoundingMode<intrinsic, instruction, "VS",
                                     gvti.VectorM1, gvti.Vector,
                                     gvti.VectorM1, gvti.Mask,
                                     gvti.Log2SEW, gvti.LMul,
                                     VR, gvti.RegClass, VR>;
  }
}

multiclass VPatReductionW_VS<string intrinsic, string instruction, bit IsFloat = 0> {
  foreach vti = !if(IsFloat, AllFloatVectors, AllIntegerVectors) in {
    defvar wtiSEW = !mul(vti.SEW, 2);
    if !le(wtiSEW, 64) then {
      defvar wtiM1 = !cast<VTypeInfo>(!if(IsFloat, "VF", "VI") # wtiSEW # "M1");
      let Predicates = GetVTypePredicates<vti>.Predicates in
      defm : VPatTernaryTU<intrinsic, instruction, "VS",
                           wtiM1.Vector, vti.Vector,
                           wtiM1.Vector, vti.Mask,
                           vti.Log2SEW, vti.LMul,
                           wtiM1.RegClass, vti.RegClass,
                           wtiM1.RegClass>;
    }
  }
}

multiclass VPatReductionW_VS_RM<string intrinsic, string instruction, bit IsFloat = 0> {
  foreach vti = !if(IsFloat, AllFloatVectors, AllIntegerVectors) in {
    defvar wtiSEW = !mul(vti.SEW, 2);
    if !le(wtiSEW, 64) then {
      defvar wtiM1 = !cast<VTypeInfo>(!if(IsFloat, "VF", "VI") # wtiSEW # "M1");
      let Predicates = GetVTypePredicates<vti>.Predicates in
      defm : VPatTernaryTURoundingMode<intrinsic, instruction, "VS",
                                       wtiM1.Vector, vti.Vector,
                                       wtiM1.Vector, vti.Mask,
                                       vti.Log2SEW, vti.LMul,
                                       wtiM1.RegClass, vti.RegClass,
                                       wtiM1.RegClass>;
    }
  }
}

multiclass VPatConversionVI_VF<string intrinsic,
                               string instruction> {
  foreach fvti = AllFloatVectors in {
    defvar ivti = GetIntVTypeInfo<fvti>.Vti;
    let Predicates = !listconcat(GetVTypePredicates<fvti>.Predicates,
                                 GetVTypePredicates<ivti>.Predicates) in
    defm : VPatConversion<intrinsic, instruction, "V",
                          ivti.Vector, fvti.Vector, ivti.Mask, fvti.Log2SEW,
                          fvti.LMul, ivti.RegClass, fvti.RegClass>;
  }
}

multiclass VPatConversionVI_VF_RM<string intrinsic,
                                  string instruction> {
  foreach fvti = AllFloatVectors in {
    defvar ivti = GetIntVTypeInfo<fvti>.Vti;
    let Predicates = !listconcat(GetVTypePredicates<fvti>.Predicates,
                                 GetVTypePredicates<ivti>.Predicates) in
    defm : VPatConversionRoundingMode<intrinsic, instruction, "V",
                                      ivti.Vector, fvti.Vector, ivti.Mask, fvti.Log2SEW,
                                      fvti.LMul, ivti.RegClass, fvti.RegClass>;
  }
}

multiclass VPatConversionVI_VF_RTZ<string intrinsic, 
                                           string instruction> {
  foreach fvti = AllFloatVectors in {
    defvar ivti = GetIntVTypeInfo<fvti>.Vti;
    let Predicates = !listconcat(GetVTypePredicates<fvti>.Predicates,
                                 GetVTypePredicates<ivti>.Predicates) in
    defm : VPatConversionRTZ<intrinsic, instruction, "V",
                                              ivti.Vector, fvti.Vector, ivti.Mask, fvti.Log2SEW,
                                              fvti.LMul, ivti.RegClass, fvti.RegClass>;
  }
}

multiclass VPatConversionVF_VI_RM<string intrinsic, string instruction,
                                  bit isSEWAware = 0> {
  foreach fvti = AllFloatVectors in {
    defvar ivti = GetIntVTypeInfo<fvti>.Vti;
    let Predicates = !listconcat(GetVTypePredicates<fvti>.Predicates,
                                 GetVTypePredicates<ivti>.Predicates) in
    defm : VPatConversionRoundingMode<intrinsic, instruction, "V",
                                      fvti.Vector, ivti.Vector, fvti.Mask, ivti.Log2SEW,
                                      ivti.LMul, fvti.RegClass, ivti.RegClass,
                                      isSEWAware>;
  }
}

multiclass VPatConversionWI_VF<string intrinsic, string instruction> {
  foreach fvtiToFWti = AllWidenableFloatVectors in {
    defvar fvti = fvtiToFWti.Vti;
    defvar iwti = GetIntVTypeInfo<fvtiToFWti.Wti>.Vti;
    let Predicates = !listconcat(GetVTypePredicates<fvti>.Predicates,
                                 GetVTypePredicates<iwti>.Predicates) in
    defm : VPatConversion<intrinsic, instruction, "V",
                          iwti.Vector, fvti.Vector, iwti.Mask, fvti.Log2SEW,
                          fvti.LMul, iwti.RegClass, fvti.RegClass>;
  }
}

multiclass VPatConversionWI_VF_RM<string intrinsic, string instruction> {
  foreach fvtiToFWti = AllWidenableFloatVectors in {
    defvar fvti = fvtiToFWti.Vti;
    defvar iwti = GetIntVTypeInfo<fvtiToFWti.Wti>.Vti;
    let Predicates = !listconcat(GetVTypePredicates<fvti>.Predicates,
                                 GetVTypePredicates<iwti>.Predicates) in
    defm : VPatConversionRoundingMode<intrinsic, instruction, "V",
                                      iwti.Vector, fvti.Vector, iwti.Mask, fvti.Log2SEW,
                                      fvti.LMul, iwti.RegClass, fvti.RegClass>;
  }
}

multiclass VPatConversionWI_VF_RTZ<string intrinsic, string instruction> {
  foreach fvtiToFWti = AllWidenableFloatVectors in {
    defvar fvti = fvtiToFWti.Vti;
    defvar iwti = GetIntVTypeInfo<fvtiToFWti.Wti>.Vti;
    let Predicates = !listconcat(GetVTypePredicates<fvti>.Predicates,
                                 GetVTypePredicates<iwti>.Predicates) in
    defm : VPatConversionRTZ<intrinsic, instruction, "V",
                             iwti.Vector, fvti.Vector, iwti.Mask, fvti.Log2SEW,
                             fvti.LMul, iwti.RegClass, fvti.RegClass>;
  }
}

multiclass VPatConversionWF_VI<string intrinsic, string instruction,
                               bit isSEWAware = 0> {
  foreach vtiToWti = AllWidenableIntToFloatVectors in {
    defvar vti = vtiToWti.Vti;
    defvar fwti = vtiToWti.Wti;
    let Predicates = !listconcat(GetVTypePredicates<vti>.Predicates,
                                 GetVTypePredicates<fwti>.Predicates) in
    defm : VPatConversion<intrinsic, instruction, "V",
                          fwti.Vector, vti.Vector, fwti.Mask, vti.Log2SEW,
                          vti.LMul, fwti.RegClass, vti.RegClass, isSEWAware>;
  }
}

multiclass VPatConversionWF_VF<string intrinsic, string instruction,
                               bit isSEWAware = 0> {
  foreach fvtiToFWti = AllWidenableFloatVectors in {
    defvar fvti = fvtiToFWti.Vti;
    defvar fwti = fvtiToFWti.Wti;
    // Define vfwcvt.f.f.v for f16 when Zvfhmin is enable.
    let Predicates = !listconcat(GetVTypeMinimalPredicates<fvti>.Predicates,
                                 GetVTypeMinimalPredicates<fwti>.Predicates) in
    defm : VPatConversion<intrinsic, instruction, "V",
                          fwti.Vector, fvti.Vector, fwti.Mask, fvti.Log2SEW,
                          fvti.LMul, fwti.RegClass, fvti.RegClass, isSEWAware>;
  }
}

multiclass VPatConversionWF_VF_BF<string intrinsic, string instruction,
                                  bit isSEWAware = 0> {
  foreach fvtiToFWti = AllWidenableBFloatToFloatVectors in
  {
    defvar fvti = fvtiToFWti.Vti;
    defvar fwti = fvtiToFWti.Wti;
    let Predicates = !listconcat(GetVTypePredicates<fvti>.Predicates,
                                 GetVTypePredicates<fwti>.Predicates) in
    defm : VPatConversion<intrinsic, instruction, "V",
                          fwti.Vector, fvti.Vector, fwti.Mask, fvti.Log2SEW,
                          fvti.LMul, fwti.RegClass, fvti.RegClass, isSEWAware>;
  }
}

multiclass VPatConversionVI_WF<string intrinsic, string instruction> {
  foreach vtiToWti = AllWidenableIntToFloatVectors in {
    defvar vti = vtiToWti.Vti;
    defvar fwti = vtiToWti.Wti;
    let Predicates = !listconcat(GetVTypePredicates<vti>.Predicates,
                                 GetVTypePredicates<fwti>.Predicates) in
    defm : VPatConversion<intrinsic, instruction, "W",
                          vti.Vector, fwti.Vector, vti.Mask, vti.Log2SEW,
                          vti.LMul, vti.RegClass, fwti.RegClass>;
  }
}

multiclass VPatConversionVI_WF_RM <string intrinsic, string instruction> {
  foreach vtiToWti = AllWidenableIntToFloatVectors in {
    defvar vti = vtiToWti.Vti;
    defvar fwti = vtiToWti.Wti;
    let Predicates = !listconcat(GetVTypePredicates<vti>.Predicates,
                                 GetVTypePredicates<fwti>.Predicates) in
    defm : VPatConversionRoundingMode<intrinsic, instruction, "W",
                                      vti.Vector, fwti.Vector, vti.Mask, vti.Log2SEW,
                                      vti.LMul, vti.RegClass, fwti.RegClass>;
  }
}

multiclass VPatConversionVI_WF_RTZ <string intrinsic, string instruction> {
  foreach vtiToWti = AllWidenableIntToFloatVectors in {
    defvar vti = vtiToWti.Vti;
    defvar fwti = vtiToWti.Wti;
    let Predicates = !listconcat(GetVTypePredicates<vti>.Predicates,
                                 GetVTypePredicates<fwti>.Predicates) in
    defm : VPatConversionRTZ<intrinsic, instruction, "W",
                             vti.Vector, fwti.Vector, vti.Mask, vti.Log2SEW,
                             vti.LMul, vti.RegClass, fwti.RegClass>;
  }
}

multiclass VPatConversionVF_WI_RM <string intrinsic, string instruction,
                                   bit isSEWAware = 0> {
  foreach fvtiToFWti = AllWidenableFloatVectors in {
    defvar fvti = fvtiToFWti.Vti;
    defvar iwti = GetIntVTypeInfo<fvtiToFWti.Wti>.Vti;
    let Predicates = !listconcat(GetVTypePredicates<fvti>.Predicates,
                                 GetVTypePredicates<iwti>.Predicates) in
    defm : VPatConversionRoundingMode<intrinsic, instruction, "W",
                                      fvti.Vector, iwti.Vector, fvti.Mask, fvti.Log2SEW,
                                      fvti.LMul, fvti.RegClass, iwti.RegClass,
                                      isSEWAware>;
  }
}

multiclass VPatConversionVF_WF<string intrinsic, string instruction,
                               bit isSEWAware = 0> {
  foreach fvtiToFWti = AllWidenableFloatVectors in {
    defvar fvti = fvtiToFWti.Vti;
    defvar fwti = fvtiToFWti.Wti;
    let Predicates = !listconcat(GetVTypePredicates<fvti>.Predicates,
                                 GetVTypePredicates<fwti>.Predicates) in
    defm : VPatConversion<intrinsic, instruction, "W",
                          fvti.Vector, fwti.Vector, fvti.Mask, fvti.Log2SEW,
                          fvti.LMul, fvti.RegClass, fwti.RegClass, isSEWAware>;
  }
}

multiclass VPatConversionVF_WF_RM<string intrinsic, string instruction,
                                   list<VTypeInfoToWide> wlist = AllWidenableFloatVectors,
                                   bit isSEWAware = 0> {
  foreach fvtiToFWti = wlist in {
    defvar fvti = fvtiToFWti.Vti;
    defvar fwti = fvtiToFWti.Wti;
    // Define vfncvt.f.f.w for f16 when Zvfhmin is enable.
    let Predicates = !listconcat(GetVTypeMinimalPredicates<fvti>.Predicates,
                                 GetVTypeMinimalPredicates<fwti>.Predicates) in
    defm : VPatConversionRoundingMode<intrinsic, instruction, "W",
                                      fvti.Vector, fwti.Vector, fvti.Mask, fvti.Log2SEW,
                                      fvti.LMul, fvti.RegClass, fwti.RegClass,
                                      isSEWAware>;
  }
}

multiclass VPatConversionVF_WF_RTZ<string intrinsic, string instruction,
                                   list<VTypeInfoToWide> wlist = AllWidenableFloatVectors,
                                   bit isSEWAware = 0> {
  foreach fvtiToFWti = wlist in {
    defvar fvti = fvtiToFWti.Vti;
    defvar fwti = fvtiToFWti.Wti;
    let Predicates = !listconcat(GetVTypePredicates<fvti>.Predicates,
                                 GetVTypePredicates<fwti>.Predicates) in
    defm : VPatConversionRTZ<intrinsic, instruction, "W",
                             fvti.Vector, fwti.Vector, fvti.Mask, fvti.Log2SEW,
                             fvti.LMul, fvti.RegClass, fwti.RegClass, isSEWAware>;
  }
}

multiclass VPatConversionVF_WF_BF_RM<string intrinsic, string instruction,
                                     bit isSEWAware = 0> {
  foreach fvtiToFWti = AllWidenableBFloatToFloatVectors in {
    defvar fvti = fvtiToFWti.Vti;
    defvar fwti = fvtiToFWti.Wti;
    let Predicates = !listconcat(GetVTypePredicates<fvti>.Predicates,
                                 GetVTypePredicates<fwti>.Predicates) in
    defm : VPatConversionRoundingMode<intrinsic, instruction, "W",
                                      fvti.Vector, fwti.Vector, fvti.Mask, fvti.Log2SEW,
                                      fvti.LMul, fvti.RegClass, fwti.RegClass,
                                      isSEWAware>;
  }
}

multiclass VPatCompare_VI<string intrinsic, string inst,
                          ImmLeaf ImmType> {
  foreach vti = AllIntegerVectors in {
    defvar Intr = !cast<Intrinsic>(intrinsic);
    defvar Pseudo = !cast<Instruction>(inst#"_VI_"#vti.LMul.MX);
    let Predicates = GetVTypePredicates<vti>.Predicates in
    def : Pat<(vti.Mask (Intr (vti.Vector vti.RegClass:$rs1),
                              (vti.Scalar ImmType:$rs2),
                              VLOpFrag)),
              (Pseudo vti.RegClass:$rs1, (DecImm ImmType:$rs2),
                      GPR:$vl, vti.Log2SEW)>;
    defvar IntrMask = !cast<Intrinsic>(intrinsic # "_mask");
    defvar PseudoMask = !cast<Instruction>(inst#"_VI_"#vti.LMul.MX#"_MASK");
    let Predicates = GetVTypePredicates<vti>.Predicates in
    def : Pat<(vti.Mask (IntrMask (vti.Mask VR:$passthru),
                                  (vti.Vector vti.RegClass:$rs1),
                                  (vti.Scalar ImmType:$rs2),
                                  (vti.Mask VMV0:$vm),
                                  VLOpFrag)),
              (PseudoMask VR:$passthru, vti.RegClass:$rs1, (DecImm ImmType:$rs2),
                          (vti.Mask VMV0:$vm), GPR:$vl, vti.Log2SEW, TA_MU)>;
  }
}

//===----------------------------------------------------------------------===//
// Pseudo instructions
//===----------------------------------------------------------------------===//

let Predicates = [HasVInstructions] in {

//===----------------------------------------------------------------------===//
// Pseudo Instructions for CodeGen
//===----------------------------------------------------------------------===//

let hasSideEffects = 0, mayLoad = 0, mayStore = 0, isCodeGenOnly = 1 in {
  def PseudoReadVLENB : Pseudo<(outs GPR:$rd), (ins),
                               [(set GPR:$rd, (riscv_read_vlenb))]>,
                        PseudoInstExpansion<(CSRRS GPR:$rd, SysRegVLENB.Encoding, X0)>,
                        Sched<[WriteRdVLENB]>;
  let Defs = [VL, VTYPE] in {
  def PseudoReadVLENBViaVSETVLIX0 : Pseudo<(outs GPRNoX0:$rd), (ins uimm5:$shamt),
                                  []>,
                           Sched<[WriteVSETVLI, ReadVSETVLI]>;
  }
}

let hasSideEffects = 0, mayLoad = 0, mayStore = 0, isCodeGenOnly = 1,
    Uses = [VL] in
def PseudoReadVL : Pseudo<(outs GPR:$rd), (ins), []>,
                   PseudoInstExpansion<(CSRRS GPR:$rd, SysRegVL.Encoding, X0)>;

foreach lmul = MxList in {
  foreach nf = NFSet<lmul>.L in {
    defvar vreg = SegRegClass<lmul, nf>.RC;
    let hasSideEffects = 0, mayLoad = 0, mayStore = 1, isCodeGenOnly = 1,
        Size = !mul(4, !sub(!mul(nf, 2), 1)) in {
      def "PseudoVSPILL" # nf # "_" # lmul.MX :
        Pseudo<(outs), (ins vreg:$rs1, GPR:$rs2), []>;
    }
    let hasSideEffects = 0, mayLoad = 1, mayStore = 0, isCodeGenOnly = 1,
        Size = !mul(4, !sub(!mul(nf, 2), 1)) in {
      def "PseudoVRELOAD" # nf # "_" # lmul.MX :
        Pseudo<(outs vreg:$rs1), (ins GPR:$rs2), []>;
    }
  }
}

//===----------------------------------------------------------------------===//
// 6. Configuration-Setting Instructions
//===----------------------------------------------------------------------===//

// Pseudos.
let hasSideEffects = 0, mayLoad = 0, mayStore = 0, Defs = [VL, VTYPE] in {
// Due to rs1=X0 having special meaning, we need a GPRNoX0 register class for
// the when we aren't using one of the special X0 encodings. Otherwise it could
// be accidentally be made X0 by MachineIR optimizations. To satisfy the
// verifier, we also need a GPRX0 instruction for the special encodings.
def PseudoVSETVLI : Pseudo<(outs GPR:$rd), (ins GPRNoX0:$rs1, VTypeIOp11:$vtypei), []>,
                    PseudoInstExpansion<(VSETVLI GPR:$rd, GPR:$rs1, VTypeIOp11:$vtypei)>,
                    Sched<[WriteVSETVLI, ReadVSETVLI]>;
def PseudoVSETVLIX0 : Pseudo<(outs GPRNoX0:$rd), (ins GPRX0:$rs1, VTypeIOp11:$vtypei), []>,
                      PseudoInstExpansion<(VSETVLI GPR:$rd, GPR:$rs1, VTypeIOp11:$vtypei)>,
                      Sched<[WriteVSETVLI, ReadVSETVLI]>;
def PseudoVSETVLIX0X0 : Pseudo<(outs GPRX0:$rd), (ins GPRX0:$rs1, VTypeIOp11:$vtypei), []>,
                        PseudoInstExpansion<(VSETVLI GPR:$rd, GPR:$rs1, VTypeIOp11:$vtypei)>,
                        Sched<[WriteVSETVLI, ReadVSETVLI]>;
def PseudoVSETIVLI : Pseudo<(outs GPR:$rd), (ins uimm5:$rs1, VTypeIOp10:$vtypei), []>,
                     PseudoInstExpansion<(VSETIVLI GPR:$rd, uimm5:$rs1, VTypeIOp10:$vtypei)>,
                     Sched<[WriteVSETIVLI]>;
}

//===----------------------------------------------------------------------===//
// 7. Vector Loads and Stores
//===----------------------------------------------------------------------===//

//===----------------------------------------------------------------------===//
// 7.4 Vector Unit-Stride Instructions
//===----------------------------------------------------------------------===//

// Pseudos Unit-Stride Loads and Stores
defm PseudoVL : VPseudoUSLoad;
defm PseudoVS : VPseudoUSStore;

defm PseudoVLM : VPseudoLoadMask;
defm PseudoVSM : VPseudoStoreMask;

//===----------------------------------------------------------------------===//
// 7.5 Vector Strided Instructions
//===----------------------------------------------------------------------===//

// Vector Strided Loads and Stores
defm PseudoVLS : VPseudoSLoad;
defm PseudoVSS : VPseudoSStore;

//===----------------------------------------------------------------------===//
// 7.6 Vector Indexed Instructions
//===----------------------------------------------------------------------===//

// Vector Indexed Loads and Stores
defm PseudoVLUX : VPseudoILoad<Ordered=false>;
defm PseudoVLOX : VPseudoILoad<Ordered=true>;
defm PseudoVSOX : VPseudoIStore<Ordered=true>;
defm PseudoVSUX : VPseudoIStore<Ordered=false>;

//===----------------------------------------------------------------------===//
// 7.7. Unit-stride Fault-Only-First Loads
//===----------------------------------------------------------------------===//

defm PseudoVL : VPseudoFFLoad;

//===----------------------------------------------------------------------===//
// 7.8. Vector Load/Store Segment Instructions
//===----------------------------------------------------------------------===//
defm PseudoVLSEG : VPseudoUSSegLoad;
defm PseudoVLSSEG : VPseudoSSegLoad;
defm PseudoVLOXSEG : VPseudoISegLoad<Ordered=true>;
defm PseudoVLUXSEG : VPseudoISegLoad<Ordered=false>;
defm PseudoVSSEG : VPseudoUSSegStore;
defm PseudoVSSSEG : VPseudoSSegStore;
defm PseudoVSOXSEG : VPseudoISegStore<Ordered=true>;
defm PseudoVSUXSEG : VPseudoISegStore<Ordered=false>;
defm PseudoVLSEG : VPseudoUSSegLoadFF;

//===----------------------------------------------------------------------===//
// 11. Vector Integer Arithmetic Instructions
//===----------------------------------------------------------------------===//

//===----------------------------------------------------------------------===//
// 11.1. Vector Single-Width Integer Add and Subtract
//===----------------------------------------------------------------------===//
defm PseudoVADD   : VPseudoVALU_VV_VX_VI<Commutable=1>;
defm PseudoVSUB   : VPseudoVALU_VV_VX;
defm PseudoVRSUB  : VPseudoVALU_VX_VI;

foreach vti = AllIntegerVectors in {
  // Match vrsub with 2 vector operands to vsub.vv by swapping operands. This
  // Occurs when legalizing vrsub.vx intrinsics for i64 on RV32 since we need
  // to use a more complex splat sequence. Add the pattern for all VTs for
  // consistency.
  let Predicates = GetVTypePredicates<vti>.Predicates in {
    def : Pat<(vti.Vector (int_riscv_vrsub (vti.Vector vti.RegClass:$passthru),
                                           (vti.Vector vti.RegClass:$rs2),
                                           (vti.Vector vti.RegClass:$rs1),
                                           VLOpFrag)),
              (!cast<Instruction>("PseudoVSUB_VV_"#vti.LMul.MX)
                                                        vti.RegClass:$passthru,
                                                        vti.RegClass:$rs1,
                                                        vti.RegClass:$rs2,
                                                        GPR:$vl,
                                                        vti.Log2SEW, TU_MU)>;
    def : Pat<(vti.Vector (int_riscv_vrsub_mask (vti.Vector vti.RegClass:$passthru),
                                                (vti.Vector vti.RegClass:$rs2),
                                                (vti.Vector vti.RegClass:$rs1),
                                                (vti.Mask VMV0:$vm),
                                                VLOpFrag,
                                                (XLenVT timm:$policy))),
              (!cast<Instruction>("PseudoVSUB_VV_"#vti.LMul.MX#"_MASK")
                                                        vti.RegClass:$passthru,
                                                        vti.RegClass:$rs1,
                                                        vti.RegClass:$rs2,
                                                        (vti.Mask VMV0:$vm),
                                                        GPR:$vl,
                                                        vti.Log2SEW,
                                                        (XLenVT timm:$policy))>;

    // Match VSUB with a small immediate to vadd.vi by negating the immediate.
    def : Pat<(vti.Vector (int_riscv_vsub (vti.Vector vti.RegClass:$passthru),
                                          (vti.Vector vti.RegClass:$rs1),
                                          (vti.Scalar simm5_plus1:$rs2),
                                          VLOpFrag)),
              (!cast<Instruction>("PseudoVADD_VI_"#vti.LMul.MX)
                                                      vti.RegClass:$passthru,
                                                      vti.RegClass:$rs1,
                                                      (NegImm simm5_plus1:$rs2),
                                                      GPR:$vl,
                                                      vti.Log2SEW, TU_MU)>;
    def : Pat<(vti.Vector (int_riscv_vsub_mask (vti.Vector vti.RegClass:$passthru),
                                               (vti.Vector vti.RegClass:$rs1),
                                               (vti.Scalar simm5_plus1:$rs2),
                                               (vti.Mask VMV0:$vm),
                                               VLOpFrag,
                                               (XLenVT timm:$policy))),
              (!cast<Instruction>("PseudoVADD_VI_"#vti.LMul.MX#"_MASK")
                                                        vti.RegClass:$passthru,
                                                        vti.RegClass:$rs1,
                                                        (NegImm simm5_plus1:$rs2),
                                                        (vti.Mask VMV0:$vm),
                                                        GPR:$vl,
                                                        vti.Log2SEW,
                                                        (XLenVT timm:$policy))>;
  }
}

// (add v, C) -> (sub v, -C) if -C cheaper to materialize
defvar I64IntegerVectors = !filter(vti, AllIntegerVectors, !eq(vti.SEW, 64));
foreach vti = I64IntegerVectors in {
  let Predicates = [HasVInstructionsI64] in {
    def : Pat<(vti.Vector (int_riscv_vadd (vti.Vector vti.RegClass:$passthru),
                                          (vti.Vector vti.RegClass:$rs1),
                                          (i64 negImm:$rs2),
                                          VLOpFrag)),
              (!cast<Instruction>("PseudoVSUB_VX_"#vti.LMul.MX)
                                             vti.RegClass:$passthru,
                                             vti.RegClass:$rs1,
                                             negImm:$rs2,
                                             GPR:$vl, vti.Log2SEW, TU_MU)>;
    def : Pat<(vti.Vector (int_riscv_vadd_mask (vti.Vector vti.RegClass:$passthru),
                                               (vti.Vector vti.RegClass:$rs1),
                                               (i64 negImm:$rs2),
                                               (vti.Mask VMV0:$vm),
                                               VLOpFrag,
                                               (i64 timm:$policy))),
              (!cast<Instruction>("PseudoVSUB_VX_"#vti.LMul.MX#"_MASK")
                                             vti.RegClass:$passthru,
                                             vti.RegClass:$rs1,
                                             negImm:$rs2,
                                             (vti.Mask VMV0:$vm),
                                             GPR:$vl,
                                             vti.Log2SEW,
                                             (i64 timm:$policy))>;
  }
}

//===----------------------------------------------------------------------===//
// 11.2. Vector Widening Integer Add/Subtract
//===----------------------------------------------------------------------===//
defm PseudoVWADDU : VPseudoVWALU_VV_VX<Commutable=1>;
defm PseudoVWSUBU : VPseudoVWALU_VV_VX;
defm PseudoVWADD  : VPseudoVWALU_VV_VX<Commutable=1>;
defm PseudoVWSUB  : VPseudoVWALU_VV_VX;
defm PseudoVWADDU : VPseudoVWALU_WV_WX;
defm PseudoVWSUBU : VPseudoVWALU_WV_WX;
defm PseudoVWADD  : VPseudoVWALU_WV_WX;
defm PseudoVWSUB  : VPseudoVWALU_WV_WX;

//===----------------------------------------------------------------------===//
// 11.3. Vector Integer Extension
//===----------------------------------------------------------------------===//
defm PseudoVZEXT_VF2 : PseudoVEXT_VF2;
defm PseudoVZEXT_VF4 : PseudoVEXT_VF4;
defm PseudoVZEXT_VF8 : PseudoVEXT_VF8;
defm PseudoVSEXT_VF2 : PseudoVEXT_VF2;
defm PseudoVSEXT_VF4 : PseudoVEXT_VF4;
defm PseudoVSEXT_VF8 : PseudoVEXT_VF8;

//===----------------------------------------------------------------------===//
// 11.4. Vector Integer Add-with-Carry / Subtract-with-Borrow Instructions
//===----------------------------------------------------------------------===//
defm PseudoVADC  : VPseudoVCALU_VM_XM_IM;
defm PseudoVMADC : VPseudoVCALUM_VM_XM_IM;
defm PseudoVMADC : VPseudoVCALUM_V_X_I;

defm PseudoVSBC  : VPseudoVCALU_VM_XM;
defm PseudoVMSBC : VPseudoVCALUM_VM_XM;
defm PseudoVMSBC : VPseudoVCALUM_V_X;

//===----------------------------------------------------------------------===//
// 11.5. Vector Bitwise Logical Instructions
//===----------------------------------------------------------------------===//
defm PseudoVAND : VPseudoVALU_VV_VX_VI<Commutable=1>;
defm PseudoVOR  : VPseudoVALU_VV_VX_VI<Commutable=1>;
defm PseudoVXOR : VPseudoVALU_VV_VX_VI<Commutable=1>;

//===----------------------------------------------------------------------===//
// 11.6. Vector Single-Width Bit Shift Instructions
//===----------------------------------------------------------------------===//
defm PseudoVSLL : VPseudoVSHT_VV_VX_VI;
defm PseudoVSRL : VPseudoVSHT_VV_VX_VI;
defm PseudoVSRA : VPseudoVSHT_VV_VX_VI;

//===----------------------------------------------------------------------===//
// 11.7. Vector Narrowing Integer Right Shift Instructions
//===----------------------------------------------------------------------===//
defm PseudoVNSRL : VPseudoVNSHT_WV_WX_WI;
defm PseudoVNSRA : VPseudoVNSHT_WV_WX_WI;

//===----------------------------------------------------------------------===//
// 11.8. Vector Integer Comparison Instructions
//===----------------------------------------------------------------------===//
defm PseudoVMSEQ  : VPseudoVCMPM_VV_VX_VI<Commutable=1>;
defm PseudoVMSNE  : VPseudoVCMPM_VV_VX_VI<Commutable=1>;
defm PseudoVMSLTU : VPseudoVCMPM_VV_VX;
defm PseudoVMSLT  : VPseudoVCMPM_VV_VX;
defm PseudoVMSLEU : VPseudoVCMPM_VV_VX_VI;
defm PseudoVMSLE  : VPseudoVCMPM_VV_VX_VI;
defm PseudoVMSGTU : VPseudoVCMPM_VX_VI;
defm PseudoVMSGT  : VPseudoVCMPM_VX_VI;

//===----------------------------------------------------------------------===//
// 11.9. Vector Integer Min/Max Instructions
//===----------------------------------------------------------------------===//
defm PseudoVMINU : VPseudoVMINMAX_VV_VX;
defm PseudoVMIN  : VPseudoVMINMAX_VV_VX;
defm PseudoVMAXU : VPseudoVMINMAX_VV_VX;
defm PseudoVMAX  : VPseudoVMINMAX_VV_VX;

//===----------------------------------------------------------------------===//
// 11.10. Vector Single-Width Integer Multiply Instructions
//===----------------------------------------------------------------------===//
defm PseudoVMUL    : VPseudoVMUL_VV_VX<Commutable=1>;
defm PseudoVMULH   : VPseudoVMUL_VV_VX<Commutable=1>;
defm PseudoVMULHU  : VPseudoVMUL_VV_VX<Commutable=1>;
defm PseudoVMULHSU : VPseudoVMUL_VV_VX;

//===----------------------------------------------------------------------===//
// 11.11. Vector Integer Divide Instructions
//===----------------------------------------------------------------------===//
defm PseudoVDIVU : VPseudoVDIV_VV_VX;
defm PseudoVDIV  : VPseudoVDIV_VV_VX;
defm PseudoVREMU : VPseudoVDIV_VV_VX;
defm PseudoVREM  : VPseudoVDIV_VV_VX;

//===----------------------------------------------------------------------===//
// 11.12. Vector Widening Integer Multiply Instructions
//===----------------------------------------------------------------------===//
defm PseudoVWMUL   : VPseudoVWMUL_VV_VX<Commutable=1>;
defm PseudoVWMULU  : VPseudoVWMUL_VV_VX<Commutable=1>;
defm PseudoVWMULSU : VPseudoVWMUL_VV_VX;

//===----------------------------------------------------------------------===//
// 11.13. Vector Single-Width Integer Multiply-Add Instructions
//===----------------------------------------------------------------------===//
defm PseudoVMACC  : VPseudoVMAC_VV_VX_AAXA;
defm PseudoVNMSAC : VPseudoVMAC_VV_VX_AAXA;
defm PseudoVMADD  : VPseudoVMAC_VV_VX_AAXA;
defm PseudoVNMSUB : VPseudoVMAC_VV_VX_AAXA;

//===----------------------------------------------------------------------===//
// 11.14. Vector Widening Integer Multiply-Add Instructions
//===----------------------------------------------------------------------===//
defm PseudoVWMACCU  : VPseudoVWMAC_VV_VX<Commutable=1>;
defm PseudoVWMACC   : VPseudoVWMAC_VV_VX<Commutable=1>;
defm PseudoVWMACCSU : VPseudoVWMAC_VV_VX;
defm PseudoVWMACCUS : VPseudoVWMAC_VX;

//===----------------------------------------------------------------------===//
// 11.15. Vector Integer Merge Instructions
//===----------------------------------------------------------------------===//
defm PseudoVMERGE : VPseudoVMRG_VM_XM_IM;

//===----------------------------------------------------------------------===//
// 11.16. Vector Integer Move Instructions
//===----------------------------------------------------------------------===//
defm PseudoVMV_V : VPseudoUnaryVMV_V_X_I;

//===----------------------------------------------------------------------===//
// 12. Vector Fixed-Point Arithmetic Instructions
//===----------------------------------------------------------------------===//

//===----------------------------------------------------------------------===//
// 12.1. Vector Single-Width Saturating Add and Subtract
//===----------------------------------------------------------------------===//
let Defs = [VXSAT] in {
  defm PseudoVSADDU : VPseudoVSALU_VV_VX_VI<Commutable=1>;
  defm PseudoVSADD  : VPseudoVSALU_VV_VX_VI<Commutable=1>;
  defm PseudoVSSUBU : VPseudoVSALU_VV_VX;
  defm PseudoVSSUB  : VPseudoVSALU_VV_VX;
}

//===----------------------------------------------------------------------===//
// 12.2. Vector Single-Width Averaging Add and Subtract
//===----------------------------------------------------------------------===//
defm PseudoVAADDU : VPseudoVAALU_VV_VX_RM<Commutable=1>;
defm PseudoVAADD  : VPseudoVAALU_VV_VX_RM<Commutable=1>;
defm PseudoVASUBU : VPseudoVAALU_VV_VX_RM;
defm PseudoVASUB  : VPseudoVAALU_VV_VX_RM;

//===----------------------------------------------------------------------===//
// 12.3. Vector Single-Width Fractional Multiply with Rounding and Saturation
//===----------------------------------------------------------------------===//
let Defs = [VXSAT] in {
  defm PseudoVSMUL : VPseudoVSMUL_VV_VX_RM;
}

//===----------------------------------------------------------------------===//
// 12.4. Vector Single-Width Scaling Shift Instructions
//===----------------------------------------------------------------------===//
defm PseudoVSSRL : VPseudoVSSHT_VV_VX_VI_RM;
defm PseudoVSSRA : VPseudoVSSHT_VV_VX_VI_RM;

//===----------------------------------------------------------------------===//
// 12.5. Vector Narrowing Fixed-Point Clip Instructions
//===----------------------------------------------------------------------===//
let Defs = [VXSAT] in {
  defm PseudoVNCLIP  : VPseudoVNCLP_WV_WX_WI_RM;
  defm PseudoVNCLIPU : VPseudoVNCLP_WV_WX_WI_RM;
}

} // Predicates = [HasVInstructions]

//===----------------------------------------------------------------------===//
// 13. Vector Floating-Point Instructions
//===----------------------------------------------------------------------===//

let Predicates = [HasVInstructionsAnyF] in {
//===----------------------------------------------------------------------===//
// 13.2. Vector Single-Width Floating-Point Add/Subtract Instructions
//===----------------------------------------------------------------------===//
let mayRaiseFPException = true in {
defm PseudoVFADD  : VPseudoVALU_VV_VF_RM;
defm PseudoVFSUB  : VPseudoVALU_VV_VF_RM;
defm PseudoVFRSUB : VPseudoVALU_VF_RM;
}

//===----------------------------------------------------------------------===//
// 13.3. Vector Widening Floating-Point Add/Subtract Instructions
//===----------------------------------------------------------------------===//
let mayRaiseFPException = true in {
defm PseudoVFWADD : VPseudoVFWALU_VV_VF_RM;
defm PseudoVFWSUB : VPseudoVFWALU_VV_VF_RM;
defm PseudoVFWADD : VPseudoVFWALU_WV_WF_RM;
defm PseudoVFWSUB : VPseudoVFWALU_WV_WF_RM;
}

//===----------------------------------------------------------------------===//
// 13.4. Vector Single-Width Floating-Point Multiply/Divide Instructions
//===----------------------------------------------------------------------===//
let mayRaiseFPException = true in {
defm PseudoVFMUL  : VPseudoVFMUL_VV_VF_RM;
defm PseudoVFDIV  : VPseudoVFDIV_VV_VF_RM;
defm PseudoVFRDIV : VPseudoVFRDIV_VF_RM;
}

//===----------------------------------------------------------------------===//
// 13.5. Vector Widening Floating-Point Multiply
//===----------------------------------------------------------------------===//
let mayRaiseFPException = true in {
defm PseudoVFWMUL : VPseudoVWMUL_VV_VF_RM;
}

//===----------------------------------------------------------------------===//
// 13.6. Vector Single-Width Floating-Point Fused Multiply-Add Instructions
//===----------------------------------------------------------------------===//
let mayRaiseFPException = true in {
defm PseudoVFMACC  : VPseudoVMAC_VV_VF_AAXA_RM;
defm PseudoVFNMACC : VPseudoVMAC_VV_VF_AAXA_RM;
defm PseudoVFMSAC  : VPseudoVMAC_VV_VF_AAXA_RM;
defm PseudoVFNMSAC : VPseudoVMAC_VV_VF_AAXA_RM;
defm PseudoVFMADD  : VPseudoVMAC_VV_VF_AAXA_RM;
defm PseudoVFNMADD : VPseudoVMAC_VV_VF_AAXA_RM;
defm PseudoVFMSUB  : VPseudoVMAC_VV_VF_AAXA_RM;
defm PseudoVFNMSUB : VPseudoVMAC_VV_VF_AAXA_RM;
}

//===----------------------------------------------------------------------===//
// 13.7. Vector Widening Floating-Point Fused Multiply-Add Instructions
//===----------------------------------------------------------------------===//
let mayRaiseFPException = true in {
defm PseudoVFWMACC  : VPseudoVWMAC_VV_VF_RM;
defm PseudoVFWNMACC : VPseudoVWMAC_VV_VF_RM;
defm PseudoVFWMSAC  : VPseudoVWMAC_VV_VF_RM;
defm PseudoVFWNMSAC : VPseudoVWMAC_VV_VF_RM;
let Predicates = [HasStdExtZvfbfwma] in
defm PseudoVFWMACCBF16  : VPseudoVWMAC_VV_VF_BF_RM;
}

//===----------------------------------------------------------------------===//
// 13.8. Vector Floating-Point Square-Root Instruction
//===----------------------------------------------------------------------===//
let mayRaiseFPException = true in
defm PseudoVFSQRT : VPseudoVSQR_V_RM;

//===----------------------------------------------------------------------===//
// 13.9. Vector Floating-Point Reciprocal Square-Root Estimate Instruction
//===----------------------------------------------------------------------===//
let mayRaiseFPException = true in
defm PseudoVFRSQRT7 : VPseudoVRCP_V;

//===----------------------------------------------------------------------===//
// 13.10. Vector Floating-Point Reciprocal Estimate Instruction
//===----------------------------------------------------------------------===//
let mayRaiseFPException = true in
defm PseudoVFREC7 : VPseudoVRCP_V_RM;

//===----------------------------------------------------------------------===//
// 13.11. Vector Floating-Point Min/Max Instructions
//===----------------------------------------------------------------------===//
let mayRaiseFPException = true in {
defm PseudoVFMIN : VPseudoVMAX_VV_VF;
defm PseudoVFMAX : VPseudoVMAX_VV_VF;
}

//===----------------------------------------------------------------------===//
// 13.12. Vector Floating-Point Sign-Injection Instructions
//===----------------------------------------------------------------------===//
defm PseudoVFSGNJ  : VPseudoVSGNJ_VV_VF;
defm PseudoVFSGNJN : VPseudoVSGNJ_VV_VF;
defm PseudoVFSGNJX : VPseudoVSGNJ_VV_VF;

//===----------------------------------------------------------------------===//
// 13.13. Vector Floating-Point Compare Instructions
//===----------------------------------------------------------------------===//
let mayRaiseFPException = true in {
defm PseudoVMFEQ : VPseudoVCMPM_VV_VF;
defm PseudoVMFNE : VPseudoVCMPM_VV_VF;
defm PseudoVMFLT : VPseudoVCMPM_VV_VF;
defm PseudoVMFLE : VPseudoVCMPM_VV_VF;
defm PseudoVMFGT : VPseudoVCMPM_VF;
defm PseudoVMFGE : VPseudoVCMPM_VF;
}

//===----------------------------------------------------------------------===//
// 13.14. Vector Floating-Point Classify Instruction
//===----------------------------------------------------------------------===//
defm PseudoVFCLASS : VPseudoVCLS_V;

//===----------------------------------------------------------------------===//
// 13.15. Vector Floating-Point Merge Instruction
//===----------------------------------------------------------------------===//
defm PseudoVFMERGE : VPseudoVMRG_FM;

//===----------------------------------------------------------------------===//
// 13.16. Vector Floating-Point Move Instruction
//===----------------------------------------------------------------------===//
let isReMaterializable = 1 in
defm PseudoVFMV_V : VPseudoVMV_F;

//===----------------------------------------------------------------------===//
// 13.17. Single-Width Floating-Point/Integer Type-Convert Instructions
//===----------------------------------------------------------------------===//
let mayRaiseFPException = true in {
defm PseudoVFCVT_XU_F : VPseudoVCVTI_V_RM;
defm PseudoVFCVT_X_F : VPseudoVCVTI_V_RM;

defm PseudoVFCVT_RTZ_XU_F : VPseudoVCVTI_V;
defm PseudoVFCVT_RTZ_X_F : VPseudoVCVTI_V;

defm PseudoVFROUND_NOEXCEPT : VPseudoVFROUND_NOEXCEPT_V;
defm PseudoVFCVT_F_XU : VPseudoVCVTF_V_RM;
defm PseudoVFCVT_F_X : VPseudoVCVTF_V_RM;
} // mayRaiseFPException = true

//===----------------------------------------------------------------------===//
// 13.18. Widening Floating-Point/Integer Type-Convert Instructions
//===----------------------------------------------------------------------===//
let mayRaiseFPException = true in {
defm PseudoVFWCVT_XU_F     : VPseudoVWCVTI_V_RM;
defm PseudoVFWCVT_X_F      : VPseudoVWCVTI_V_RM;

defm PseudoVFWCVT_RTZ_XU_F : VPseudoVWCVTI_V;
defm PseudoVFWCVT_RTZ_X_F  : VPseudoVWCVTI_V;

defm PseudoVFWCVT_F_XU     : VPseudoVWCVTF_V;
defm PseudoVFWCVT_F_X      : VPseudoVWCVTF_V;

defm PseudoVFWCVT_F_F      : VPseudoVWCVTD_V;
defm PseudoVFWCVTBF16_F_F :  VPseudoVWCVTD_V;
} // mayRaiseFPException = true

//===----------------------------------------------------------------------===//
// 13.19. Narrowing Floating-Point/Integer Type-Convert Instructions
//===----------------------------------------------------------------------===//
let mayRaiseFPException = true in {
defm PseudoVFNCVT_XU_F     : VPseudoVNCVTI_W_RM;
defm PseudoVFNCVT_X_F      : VPseudoVNCVTI_W_RM;

defm PseudoVFNCVT_RTZ_XU_F : VPseudoVNCVTI_W;
defm PseudoVFNCVT_RTZ_X_F  : VPseudoVNCVTI_W;

defm PseudoVFNCVT_F_XU     : VPseudoVNCVTF_W_RM;
defm PseudoVFNCVT_F_X      : VPseudoVNCVTF_W_RM;

defm PseudoVFNCVT_F_F      : VPseudoVNCVTD_W_RM;
defm PseudoVFNCVTBF16_F_F :  VPseudoVNCVTD_W_RM;

defm PseudoVFNCVT_ROD_F_F  : VPseudoVNCVTD_W;
} // mayRaiseFPException = true
} // Predicates = [HasVInstructionsAnyF]

//===----------------------------------------------------------------------===//
// 14. Vector Reduction Operations
//===----------------------------------------------------------------------===//

let Predicates = [HasVInstructions] in {
//===----------------------------------------------------------------------===//
// 14.1. Vector Single-Width Integer Reduction Instructions
//===----------------------------------------------------------------------===//
defm PseudoVREDSUM  : VPseudoVRED_VS;
defm PseudoVREDAND  : VPseudoVRED_VS;
defm PseudoVREDOR   : VPseudoVRED_VS;
defm PseudoVREDXOR  : VPseudoVRED_VS;
defm PseudoVREDMINU : VPseudoVREDMINMAX_VS;
defm PseudoVREDMIN  : VPseudoVREDMINMAX_VS;
defm PseudoVREDMAXU : VPseudoVREDMINMAX_VS;
defm PseudoVREDMAX  : VPseudoVREDMINMAX_VS;

//===----------------------------------------------------------------------===//
// 14.2. Vector Widening Integer Reduction Instructions
//===----------------------------------------------------------------------===//
let IsRVVWideningReduction = 1 in {
defm PseudoVWREDSUMU   : VPseudoVWRED_VS;
defm PseudoVWREDSUM    : VPseudoVWRED_VS;
}
} // Predicates = [HasVInstructions]

let Predicates = [HasVInstructionsAnyF] in {
//===----------------------------------------------------------------------===//
// 14.3. Vector Single-Width Floating-Point Reduction Instructions
//===----------------------------------------------------------------------===//
let mayRaiseFPException = true in {
defm PseudoVFREDOSUM : VPseudoVFREDO_VS_RM;
defm PseudoVFREDUSUM : VPseudoVFRED_VS_RM;
defm PseudoVFREDMIN  : VPseudoVFREDMINMAX_VS;
defm PseudoVFREDMAX  : VPseudoVFREDMINMAX_VS;
}

//===----------------------------------------------------------------------===//
// 14.4. Vector Widening Floating-Point Reduction Instructions
//===----------------------------------------------------------------------===//
let IsRVVWideningReduction = 1, mayRaiseFPException = true in {
defm PseudoVFWREDUSUM  : VPseudoVFWRED_VS_RM;
defm PseudoVFWREDOSUM  : VPseudoVFWREDO_VS_RM;
}

} // Predicates = [HasVInstructionsAnyF]

//===----------------------------------------------------------------------===//
// 15. Vector Mask Instructions
//===----------------------------------------------------------------------===//

let Predicates = [HasVInstructions] in {
//===----------------------------------------------------------------------===//
// 15.1 Vector Mask-Register Logical Instructions
//===----------------------------------------------------------------------===//

defm PseudoVMAND: VPseudoVALU_MM<Commutable=1>;
defm PseudoVMNAND: VPseudoVALU_MM<Commutable=1>;
defm PseudoVMANDN: VPseudoVALU_MM;
defm PseudoVMXOR: VPseudoVALU_MM<Commutable=1>;
defm PseudoVMOR: VPseudoVALU_MM<Commutable=1>;
defm PseudoVMNOR: VPseudoVALU_MM<Commutable=1>;
defm PseudoVMORN: VPseudoVALU_MM;
defm PseudoVMXNOR: VPseudoVALU_MM<Commutable=1>;

// Pseudo instructions
defm PseudoVMCLR : VPseudoNullaryPseudoM<"VMXOR">;
defm PseudoVMSET : VPseudoNullaryPseudoM<"VMXNOR">;

//===----------------------------------------------------------------------===//
// 15.2. Vector mask population count vcpop
//===----------------------------------------------------------------------===//
let IsSignExtendingOpW = 1 in
defm PseudoVCPOP: VPseudoVPOP_M;

//===----------------------------------------------------------------------===//
// 15.3. vfirst find-first-set mask bit
//===----------------------------------------------------------------------===//

let IsSignExtendingOpW = 1 in
defm PseudoVFIRST: VPseudoV1ST_M;

//===----------------------------------------------------------------------===//
// 15.4. vmsbf.m set-before-first mask bit
//===----------------------------------------------------------------------===//
defm PseudoVMSBF: VPseudoVSFS_M;

//===----------------------------------------------------------------------===//
// 15.5. vmsif.m set-including-first mask bit
//===----------------------------------------------------------------------===//
defm PseudoVMSIF: VPseudoVSFS_M;

//===----------------------------------------------------------------------===//
// 15.6. vmsof.m set-only-first mask bit
//===----------------------------------------------------------------------===//
defm PseudoVMSOF: VPseudoVSFS_M;

//===----------------------------------------------------------------------===//
// 15.8.  Vector Iota Instruction
//===----------------------------------------------------------------------===//
defm PseudoVIOTA_M: VPseudoVIOTA_M;

//===----------------------------------------------------------------------===//
// 15.9. Vector Element Index Instruction
//===----------------------------------------------------------------------===//
let isReMaterializable = 1 in
defm PseudoVID : VPseudoVID_V;
} // Predicates = [HasVInstructions]

//===----------------------------------------------------------------------===//
// 16. Vector Permutation Instructions
//===----------------------------------------------------------------------===//

//===----------------------------------------------------------------------===//
// 16.1. Integer Scalar Move Instructions
//===----------------------------------------------------------------------===//

let Predicates = [HasVInstructions] in {
let mayLoad = 0, mayStore = 0, hasSideEffects = 0 in {
  let HasSEWOp = 1, BaseInstr = VMV_X_S in
  def PseudoVMV_X_S:
    Pseudo<(outs GPR:$rd), (ins VR:$rs2, sew:$sew), []>,
    Sched<[WriteVMovXS, ReadVMovXS]>,
    RISCVVPseudo;
  let HasVLOp = 1, HasSEWOp = 1, BaseInstr = VMV_S_X, isReMaterializable = 1,
      Constraints = "$rd = $passthru" in
  def PseudoVMV_S_X: Pseudo<(outs VR:$rd),
                            (ins VR:$passthru, GPR:$rs1, AVL:$vl, sew:$sew),
                            []>,
    Sched<[WriteVMovSX, ReadVMovSX_V, ReadVMovSX_X]>,
    RISCVVPseudo;
}
} // Predicates = [HasVInstructions]

//===----------------------------------------------------------------------===//
// 16.2. Floating-Point Scalar Move Instructions
//===----------------------------------------------------------------------===//

let Predicates = [HasVInstructionsAnyF] in {
let mayLoad = 0, mayStore = 0, hasSideEffects = 0 in {
  foreach f = FPList in {
    let HasSEWOp = 1, BaseInstr = VFMV_F_S in
    def "PseudoVFMV_" # f.FX # "_S" :
      Pseudo<(outs f.fprclass:$rd),
             (ins VR:$rs2, sew:$sew), []>,
      Sched<[WriteVMovFS, ReadVMovFS]>,
      RISCVVPseudo;
    let HasVLOp = 1, HasSEWOp = 1, BaseInstr = VFMV_S_F, isReMaterializable = 1,
        Constraints = "$rd = $passthru" in
    def "PseudoVFMV_S_" # f.FX :
      Pseudo<(outs VR:$rd),
             (ins VR:$passthru, f.fprclass:$rs1, AVL:$vl, sew:$sew),
             []>,
      Sched<[WriteVMovSF, ReadVMovSF_V, ReadVMovSF_F]>,
      RISCVVPseudo;
  }
}
} // Predicates = [HasVInstructionsAnyF]

//===----------------------------------------------------------------------===//
// 16.3. Vector Slide Instructions
//===----------------------------------------------------------------------===//
let Predicates = [HasVInstructions] in {
  defm PseudoVSLIDEUP    : VPseudoVSLD_VX_VI</*slidesUp=*/true, "@earlyclobber $rd">;
  defm PseudoVSLIDEDOWN  : VPseudoVSLD_VX_VI</*slidesUp=*/false>;
  defm PseudoVSLIDE1UP   : VPseudoVSLD1_VX<"@earlyclobber $rd">;
  defm PseudoVSLIDE1DOWN : VPseudoVSLD1_VX;
} // Predicates = [HasVInstructions]

let Predicates = [HasVInstructionsAnyF] in {
  defm PseudoVFSLIDE1UP  : VPseudoVSLD1_VF<"@earlyclobber $rd">;
  defm PseudoVFSLIDE1DOWN : VPseudoVSLD1_VF;
} // Predicates = [HasVInstructionsAnyF]

//===----------------------------------------------------------------------===//
// 16.4. Vector Register Gather Instructions
//===----------------------------------------------------------------------===//
let Predicates = [HasVInstructions] in {
defm PseudoVRGATHER     : VPseudoVGTR_VV_VX_VI;
defm PseudoVRGATHEREI16 : VPseudoVGTR_EI16_VV;

//===----------------------------------------------------------------------===//
// 16.5. Vector Compress Instruction
//===----------------------------------------------------------------------===//
defm PseudoVCOMPRESS : VPseudoVCPR_V;
} // Predicates = [HasVInstructions]

//===----------------------------------------------------------------------===//
// Patterns.
//===----------------------------------------------------------------------===//

//===----------------------------------------------------------------------===//
// 11. Vector Integer Arithmetic Instructions
//===----------------------------------------------------------------------===//

//===----------------------------------------------------------------------===//
// 11.1. Vector Single-Width Integer Add and Subtract
//===----------------------------------------------------------------------===//
defm : VPatBinaryV_VV_VX_VI<"int_riscv_vadd", "PseudoVADD", AllIntegerVectors>;
defm : VPatBinaryV_VV_VX<"int_riscv_vsub", "PseudoVSUB", AllIntegerVectors>;
defm : VPatBinaryV_VX_VI<"int_riscv_vrsub", "PseudoVRSUB", AllIntegerVectors>;

//===----------------------------------------------------------------------===//
// 11.2. Vector Widening Integer Add/Subtract
//===----------------------------------------------------------------------===//
defm : VPatBinaryW_VV_VX<"int_riscv_vwaddu", "PseudoVWADDU", AllWidenableIntVectors>;
defm : VPatBinaryW_VV_VX<"int_riscv_vwsubu", "PseudoVWSUBU", AllWidenableIntVectors>;
defm : VPatBinaryW_VV_VX<"int_riscv_vwadd", "PseudoVWADD", AllWidenableIntVectors>;
defm : VPatBinaryW_VV_VX<"int_riscv_vwsub", "PseudoVWSUB", AllWidenableIntVectors>;
defm : VPatBinaryW_WV_WX<"int_riscv_vwaddu_w", "PseudoVWADDU", AllWidenableIntVectors>;
defm : VPatBinaryW_WV_WX<"int_riscv_vwsubu_w", "PseudoVWSUBU", AllWidenableIntVectors>;
defm : VPatBinaryW_WV_WX<"int_riscv_vwadd_w", "PseudoVWADD", AllWidenableIntVectors>;
defm : VPatBinaryW_WV_WX<"int_riscv_vwsub_w", "PseudoVWSUB", AllWidenableIntVectors>;

//===----------------------------------------------------------------------===//
// 11.3. Vector Integer Extension
//===----------------------------------------------------------------------===//
defm : VPatUnaryV_VF<"int_riscv_vzext", "PseudoVZEXT", "VF2",
                     AllFractionableVF2IntVectors>;
defm : VPatUnaryV_VF<"int_riscv_vzext", "PseudoVZEXT", "VF4",
                     AllFractionableVF4IntVectors>;
defm : VPatUnaryV_VF<"int_riscv_vzext", "PseudoVZEXT", "VF8",
                     AllFractionableVF8IntVectors>;
defm : VPatUnaryV_VF<"int_riscv_vsext", "PseudoVSEXT", "VF2",
                     AllFractionableVF2IntVectors>;
defm : VPatUnaryV_VF<"int_riscv_vsext", "PseudoVSEXT", "VF4",
                     AllFractionableVF4IntVectors>;
defm : VPatUnaryV_VF<"int_riscv_vsext", "PseudoVSEXT", "VF8",
                     AllFractionableVF8IntVectors>;

//===----------------------------------------------------------------------===//
// 11.4. Vector Integer Add-with-Carry / Subtract-with-Borrow Instructions
//===----------------------------------------------------------------------===//
defm : VPatBinaryV_VM_XM_IM<"int_riscv_vadc", "PseudoVADC">;
defm : VPatBinaryM_VM_XM_IM<"int_riscv_vmadc_carry_in", "PseudoVMADC">;
defm : VPatBinaryM_V_X_I<"int_riscv_vmadc", "PseudoVMADC">;

defm : VPatBinaryV_VM_XM<"int_riscv_vsbc", "PseudoVSBC">;
defm : VPatBinaryM_VM_XM<"int_riscv_vmsbc_borrow_in", "PseudoVMSBC">;
defm : VPatBinaryM_V_X<"int_riscv_vmsbc", "PseudoVMSBC">;

//===----------------------------------------------------------------------===//
// 11.5. Vector Bitwise Logical Instructions
//===----------------------------------------------------------------------===//
defm : VPatBinaryV_VV_VX_VI<"int_riscv_vand", "PseudoVAND", AllIntegerVectors>;
defm : VPatBinaryV_VV_VX_VI<"int_riscv_vor", "PseudoVOR", AllIntegerVectors>;
defm : VPatBinaryV_VV_VX_VI<"int_riscv_vxor", "PseudoVXOR", AllIntegerVectors>;

//===----------------------------------------------------------------------===//
// 11.6. Vector Single-Width Bit Shift Instructions
//===----------------------------------------------------------------------===//
defm : VPatBinaryV_VV_VX_VI<"int_riscv_vsll", "PseudoVSLL", AllIntegerVectors,
                            uimm5>;
defm : VPatBinaryV_VV_VX_VI<"int_riscv_vsrl", "PseudoVSRL", AllIntegerVectors,
                            uimm5>;
defm : VPatBinaryV_VV_VX_VI<"int_riscv_vsra", "PseudoVSRA", AllIntegerVectors,
                            uimm5>;

foreach vti = AllIntegerVectors in {
  // Emit shift by 1 as an add since it might be faster.
  let Predicates = GetVTypePredicates<vti>.Predicates in {
    def : Pat<(vti.Vector (int_riscv_vsll (vti.Vector vti.RegClass:$passthru),
                                          (vti.Vector vti.RegClass:$rs1),
                                          (XLenVT 1), VLOpFrag)),
              (!cast<Instruction>("PseudoVADD_VV_"#vti.LMul.MX)
                 vti.RegClass:$passthru, vti.RegClass:$rs1,
                 vti.RegClass:$rs1, GPR:$vl, vti.Log2SEW, TU_MU)>;
    def : Pat<(vti.Vector (int_riscv_vsll_mask (vti.Vector vti.RegClass:$passthru),
                                               (vti.Vector vti.RegClass:$rs1),
                                               (XLenVT 1),
                                               (vti.Mask VMV0:$vm),
                                               VLOpFrag,
                                               (XLenVT timm:$policy))),
              (!cast<Instruction>("PseudoVADD_VV_"#vti.LMul.MX#"_MASK")
                                                          vti.RegClass:$passthru,
                                                          vti.RegClass:$rs1,
                                                          vti.RegClass:$rs1,
                                                          (vti.Mask VMV0:$vm),
                                                          GPR:$vl,
                                                          vti.Log2SEW,
                                                          (XLenVT timm:$policy))>;
  }
}

//===----------------------------------------------------------------------===//
// 11.7. Vector Narrowing Integer Right Shift Instructions
//===----------------------------------------------------------------------===//
defm : VPatBinaryV_WV_WX_WI<"int_riscv_vnsrl", "PseudoVNSRL", AllWidenableIntVectors>;
defm : VPatBinaryV_WV_WX_WI<"int_riscv_vnsra", "PseudoVNSRA", AllWidenableIntVectors>;

//===----------------------------------------------------------------------===//
// 11.8. Vector Integer Comparison Instructions
//===----------------------------------------------------------------------===//
defm : VPatBinaryM_VV_VX_VI<"int_riscv_vmseq", "PseudoVMSEQ", AllIntegerVectors>;
defm : VPatBinaryM_VV_VX_VI<"int_riscv_vmsne", "PseudoVMSNE", AllIntegerVectors>;
defm : VPatBinaryM_VV_VX<"int_riscv_vmsltu", "PseudoVMSLTU", AllIntegerVectors>;
defm : VPatBinaryM_VV_VX<"int_riscv_vmslt", "PseudoVMSLT", AllIntegerVectors>;
defm : VPatBinaryM_VV_VX_VI<"int_riscv_vmsleu", "PseudoVMSLEU", AllIntegerVectors>;
defm : VPatBinaryM_VV_VX_VI<"int_riscv_vmsle", "PseudoVMSLE", AllIntegerVectors>;

defm : VPatBinaryM_VX_VI<"int_riscv_vmsgtu", "PseudoVMSGTU", AllIntegerVectors>;
defm : VPatBinaryM_VX_VI<"int_riscv_vmsgt", "PseudoVMSGT", AllIntegerVectors>;

// Match vmsgt with 2 vector operands to vmslt with the operands swapped.
defm : VPatBinarySwappedM_VV<"int_riscv_vmsgtu", "PseudoVMSLTU", AllIntegerVectors>;
defm : VPatBinarySwappedM_VV<"int_riscv_vmsgt", "PseudoVMSLT", AllIntegerVectors>;

defm : VPatBinarySwappedM_VV<"int_riscv_vmsgeu", "PseudoVMSLEU", AllIntegerVectors>;
defm : VPatBinarySwappedM_VV<"int_riscv_vmsge", "PseudoVMSLE", AllIntegerVectors>;

// Match vmslt(u).vx intrinsics to vmsle(u).vi if the scalar is -15 to 16 and
// non-zero. Zero can be .vx with x0. This avoids the user needing to know that
// there is no vmslt(u).vi instruction. Similar for vmsge(u).vx intrinsics
// using vmslt(u).vi.
defm : VPatCompare_VI<"int_riscv_vmslt", "PseudoVMSLE", simm5_plus1_nonzero>;
defm : VPatCompare_VI<"int_riscv_vmsltu", "PseudoVMSLEU", simm5_plus1_nonzero>;

// We need to handle 0 for vmsge.vi using vmslt.vi because there is no vmsge.vx.
defm : VPatCompare_VI<"int_riscv_vmsge", "PseudoVMSGT", simm5_plus1>;
defm : VPatCompare_VI<"int_riscv_vmsgeu", "PseudoVMSGTU", simm5_plus1_nonzero>;

//===----------------------------------------------------------------------===//
// 11.9. Vector Integer Min/Max Instructions
//===----------------------------------------------------------------------===//
defm : VPatBinaryV_VV_VX<"int_riscv_vminu", "PseudoVMINU", AllIntegerVectors>;
defm : VPatBinaryV_VV_VX<"int_riscv_vmin", "PseudoVMIN", AllIntegerVectors>;
defm : VPatBinaryV_VV_VX<"int_riscv_vmaxu", "PseudoVMAXU", AllIntegerVectors>;
defm : VPatBinaryV_VV_VX<"int_riscv_vmax", "PseudoVMAX", AllIntegerVectors>;

//===----------------------------------------------------------------------===//
// 11.10. Vector Single-Width Integer Multiply Instructions
//===----------------------------------------------------------------------===//
defm : VPatBinaryV_VV_VX<"int_riscv_vmul", "PseudoVMUL", AllIntegerVectors>;

defvar IntegerVectorsExceptI64 = !filter(vti, AllIntegerVectors,
                                         !ne(vti.SEW, 64));
defm : VPatBinaryV_VV_VX<"int_riscv_vmulh", "PseudoVMULH",
                         IntegerVectorsExceptI64>;
defm : VPatBinaryV_VV_VX<"int_riscv_vmulhu", "PseudoVMULHU",
                         IntegerVectorsExceptI64>;
defm : VPatBinaryV_VV_VX<"int_riscv_vmulhsu", "PseudoVMULHSU",
                         IntegerVectorsExceptI64>;

// vmulh, vmulhu, vmulhsu are not included for EEW=64 in Zve64*.
defvar I64IntegerVectors = !filter(vti, AllIntegerVectors, !eq(vti.SEW, 64));
let Predicates = [HasVInstructionsFullMultiply] in {
  defm : VPatBinaryV_VV_VX<"int_riscv_vmulh", "PseudoVMULH",
                           I64IntegerVectors>;
  defm : VPatBinaryV_VV_VX<"int_riscv_vmulhu", "PseudoVMULHU",
                           I64IntegerVectors>;
  defm : VPatBinaryV_VV_VX<"int_riscv_vmulhsu", "PseudoVMULHSU",
                           I64IntegerVectors>;
}

//===----------------------------------------------------------------------===//
// 11.11. Vector Integer Divide Instructions
//===----------------------------------------------------------------------===//
defm : VPatBinaryV_VV_VX<"int_riscv_vdivu", "PseudoVDIVU", AllIntegerVectors, isSEWAware=1>;
defm : VPatBinaryV_VV_VX<"int_riscv_vdiv", "PseudoVDIV", AllIntegerVectors, isSEWAware=1>;
defm : VPatBinaryV_VV_VX<"int_riscv_vremu", "PseudoVREMU", AllIntegerVectors, isSEWAware=1>;
defm : VPatBinaryV_VV_VX<"int_riscv_vrem", "PseudoVREM", AllIntegerVectors, isSEWAware=1>;

//===----------------------------------------------------------------------===//
// 11.12. Vector Widening Integer Multiply Instructions
//===----------------------------------------------------------------------===//
defm : VPatBinaryW_VV_VX<"int_riscv_vwmul", "PseudoVWMUL", AllWidenableIntVectors>;
defm : VPatBinaryW_VV_VX<"int_riscv_vwmulu", "PseudoVWMULU", AllWidenableIntVectors>;
defm : VPatBinaryW_VV_VX<"int_riscv_vwmulsu", "PseudoVWMULSU", AllWidenableIntVectors>;

//===----------------------------------------------------------------------===//
// 11.13. Vector Single-Width Integer Multiply-Add Instructions
//===----------------------------------------------------------------------===//
defm : VPatTernaryV_VV_VX_AAXA<"int_riscv_vmadd", "PseudoVMADD", AllIntegerVectors>;
defm : VPatTernaryV_VV_VX_AAXA<"int_riscv_vnmsub", "PseudoVNMSUB", AllIntegerVectors>;
defm : VPatTernaryV_VV_VX_AAXA<"int_riscv_vmacc", "PseudoVMACC", AllIntegerVectors>;
defm : VPatTernaryV_VV_VX_AAXA<"int_riscv_vnmsac", "PseudoVNMSAC", AllIntegerVectors>;

//===----------------------------------------------------------------------===//
// 11.14. Vector Widening Integer Multiply-Add Instructions
//===----------------------------------------------------------------------===//
defm : VPatTernaryW_VV_VX<"int_riscv_vwmaccu", "PseudoVWMACCU", AllWidenableIntVectors>;
defm : VPatTernaryW_VV_VX<"int_riscv_vwmacc", "PseudoVWMACC", AllWidenableIntVectors>;
defm : VPatTernaryW_VV_VX<"int_riscv_vwmaccsu", "PseudoVWMACCSU", AllWidenableIntVectors>;
defm : VPatTernaryW_VX<"int_riscv_vwmaccus", "PseudoVWMACCUS", AllWidenableIntVectors>;

//===----------------------------------------------------------------------===//
// 11.15. Vector Integer Merge Instructions
//===----------------------------------------------------------------------===//
defm : VPatBinaryV_VM_XM_IM<"int_riscv_vmerge", "PseudoVMERGE">;

//===----------------------------------------------------------------------===//
// 11.16. Vector Integer Move Instructions
//===----------------------------------------------------------------------===//
foreach vti = AllVectors in {
  let Predicates = GetVTypeMinimalPredicates<vti>.Predicates in {
    def : Pat<(vti.Vector (int_riscv_vmv_v_v (vti.Vector vti.RegClass:$passthru),
                                             (vti.Vector vti.RegClass:$rs1),
                                             VLOpFrag)),
              (!cast<Instruction>("PseudoVMV_V_V_"#vti.LMul.MX)
               $passthru, $rs1, GPR:$vl, vti.Log2SEW, TU_MU)>;

    // vmv.v.x/vmv.v.i are handled in RISCInstrVInstrInfoVVLPatterns.td
  }
}

//===----------------------------------------------------------------------===//
// 12. Vector Fixed-Point Arithmetic Instructions
//===----------------------------------------------------------------------===//

//===----------------------------------------------------------------------===//
// 12.1. Vector Single-Width Saturating Add and Subtract
//===----------------------------------------------------------------------===//
defm : VPatBinaryV_VV_VX_VI<"int_riscv_vsaddu", "PseudoVSADDU", AllIntegerVectors>;
defm : VPatBinaryV_VV_VX_VI<"int_riscv_vsadd", "PseudoVSADD", AllIntegerVectors>;
defm : VPatBinaryV_VV_VX<"int_riscv_vssubu", "PseudoVSSUBU", AllIntegerVectors>;
defm : VPatBinaryV_VV_VX<"int_riscv_vssub", "PseudoVSSUB", AllIntegerVectors>;

//===----------------------------------------------------------------------===//
// 12.2. Vector Single-Width Averaging Add and Subtract
//===----------------------------------------------------------------------===//
defm : VPatBinaryV_VV_VX_RM<"int_riscv_vaaddu", "PseudoVAADDU",
                            AllIntegerVectors>;
defm : VPatBinaryV_VV_VX_RM<"int_riscv_vasubu", "PseudoVASUBU",
                            AllIntegerVectors>;
defm : VPatBinaryV_VV_VX_RM<"int_riscv_vasub", "PseudoVASUB",
                            AllIntegerVectors>;
defm : VPatBinaryV_VV_VX_RM<"int_riscv_vaadd", "PseudoVAADD",
                            AllIntegerVectors>;

//===----------------------------------------------------------------------===//
// 12.3. Vector Single-Width Fractional Multiply with Rounding and Saturation
//===----------------------------------------------------------------------===//
defm : VPatBinaryV_VV_VX_RM<"int_riscv_vsmul", "PseudoVSMUL",
                             IntegerVectorsExceptI64>;
// vsmul.vv and vsmul.vx are not included in EEW=64 in Zve64*.
let Predicates = [HasVInstructionsFullMultiply] in
defm : VPatBinaryV_VV_VX_RM<"int_riscv_vsmul", "PseudoVSMUL",
                             I64IntegerVectors>;

//===----------------------------------------------------------------------===//
// 12.4. Vector Single-Width Scaling Shift Instructions
//===----------------------------------------------------------------------===//
defm : VPatBinaryV_VV_VX_VI_RM<"int_riscv_vssrl", "PseudoVSSRL",
                               AllIntegerVectors, uimm5>;
defm : VPatBinaryV_VV_VX_VI_RM<"int_riscv_vssra", "PseudoVSSRA",
                               AllIntegerVectors, uimm5>;

//===----------------------------------------------------------------------===//
// 12.5. Vector Narrowing Fixed-Point Clip Instructions
//===----------------------------------------------------------------------===//
defm : VPatBinaryV_WV_WX_WI_RM<"int_riscv_vnclipu", "PseudoVNCLIPU",
                               AllWidenableIntVectors>;
defm : VPatBinaryV_WV_WX_WI_RM<"int_riscv_vnclip", "PseudoVNCLIP",
                               AllWidenableIntVectors>;

//===----------------------------------------------------------------------===//
// 13. Vector Floating-Point Instructions
//===----------------------------------------------------------------------===//

//===----------------------------------------------------------------------===//
// 13.2. Vector Single-Width Floating-Point Add/Subtract Instructions
//===----------------------------------------------------------------------===//
defm : VPatBinaryV_VV_VX_RM<"int_riscv_vfadd", "PseudoVFADD", AllFloatVectors,
                            isSEWAware = 1>;
defm : VPatBinaryV_VV_VX_RM<"int_riscv_vfsub", "PseudoVFSUB", AllFloatVectors,
                            isSEWAware = 1>;
defm : VPatBinaryV_VX_RM<"int_riscv_vfrsub", "PseudoVFRSUB", AllFloatVectors,
                         isSEWAware = 1>;

//===----------------------------------------------------------------------===//
// 13.3. Vector Widening Floating-Point Add/Subtract Instructions
//===----------------------------------------------------------------------===//
defm : VPatBinaryW_VV_VX_RM<"int_riscv_vfwadd", "PseudoVFWADD",
                            AllWidenableFloatVectors, isSEWAware=1>;
defm : VPatBinaryW_VV_VX_RM<"int_riscv_vfwsub", "PseudoVFWSUB",
                            AllWidenableFloatVectors, isSEWAware=1>;
defm : VPatBinaryW_WV_WX_RM<"int_riscv_vfwadd_w", "PseudoVFWADD",
                            AllWidenableFloatVectors, isSEWAware=1>;
defm : VPatBinaryW_WV_WX_RM<"int_riscv_vfwsub_w", "PseudoVFWSUB",
                            AllWidenableFloatVectors, isSEWAware=1>;

//===----------------------------------------------------------------------===//
// 13.4. Vector Single-Width Floating-Point Multiply/Divide Instructions
//===----------------------------------------------------------------------===//
defm : VPatBinaryV_VV_VX_RM<"int_riscv_vfmul", "PseudoVFMUL",
                            AllFloatVectors, isSEWAware=1>;
defm : VPatBinaryV_VV_VX_RM<"int_riscv_vfdiv", "PseudoVFDIV",
                            AllFloatVectors, isSEWAware=1>;
defm : VPatBinaryV_VX_RM<"int_riscv_vfrdiv", "PseudoVFRDIV",
                         AllFloatVectors, isSEWAware=1>;

//===----------------------------------------------------------------------===//
// 13.5. Vector Widening Floating-Point Multiply
//===----------------------------------------------------------------------===//
defm : VPatBinaryW_VV_VX_RM<"int_riscv_vfwmul", "PseudoVFWMUL",
                            AllWidenableFloatVectors, isSEWAware=1>;

//===----------------------------------------------------------------------===//
// 13.6. Vector Single-Width Floating-Point Fused Multiply-Add Instructions
//===----------------------------------------------------------------------===//
defm : VPatTernaryV_VV_VX_AAXA_RM<"int_riscv_vfmacc", "PseudoVFMACC",
                                  AllFloatVectors, isSEWAware=1>;
defm : VPatTernaryV_VV_VX_AAXA_RM<"int_riscv_vfnmacc", "PseudoVFNMACC",
                                  AllFloatVectors, isSEWAware=1>;
defm : VPatTernaryV_VV_VX_AAXA_RM<"int_riscv_vfmsac", "PseudoVFMSAC",
                                  AllFloatVectors, isSEWAware=1>;
defm : VPatTernaryV_VV_VX_AAXA_RM<"int_riscv_vfnmsac", "PseudoVFNMSAC",
                                  AllFloatVectors, isSEWAware=1>;
defm : VPatTernaryV_VV_VX_AAXA_RM<"int_riscv_vfmadd", "PseudoVFMADD",
                                  AllFloatVectors, isSEWAware=1>;
defm : VPatTernaryV_VV_VX_AAXA_RM<"int_riscv_vfnmadd", "PseudoVFNMADD",
                                  AllFloatVectors, isSEWAware=1>;
defm : VPatTernaryV_VV_VX_AAXA_RM<"int_riscv_vfmsub", "PseudoVFMSUB",
                                  AllFloatVectors, isSEWAware=1>;
defm : VPatTernaryV_VV_VX_AAXA_RM<"int_riscv_vfnmsub", "PseudoVFNMSUB",
                                  AllFloatVectors, isSEWAware=1>;

//===----------------------------------------------------------------------===//
// 13.7. Vector Widening Floating-Point Fused Multiply-Add Instructions
//===----------------------------------------------------------------------===//
defm : VPatTernaryW_VV_VX_RM<"int_riscv_vfwmacc", "PseudoVFWMACC",
                             AllWidenableFloatVectors, isSEWAware=1>;
defm : VPatTernaryW_VV_VX_RM<"int_riscv_vfwnmacc", "PseudoVFWNMACC",
                             AllWidenableFloatVectors, isSEWAware=1>;
defm : VPatTernaryW_VV_VX_RM<"int_riscv_vfwmsac", "PseudoVFWMSAC",
                             AllWidenableFloatVectors, isSEWAware=1>;
defm : VPatTernaryW_VV_VX_RM<"int_riscv_vfwnmsac", "PseudoVFWNMSAC",
                             AllWidenableFloatVectors, isSEWAware=1>;
let Predicates = [HasStdExtZvfbfwma] in
defm : VPatTernaryW_VV_VX_RM<"int_riscv_vfwmaccbf16", "PseudoVFWMACCBF16",
                              AllWidenableBFloatToFloatVectors, isSEWAware=1>;

//===----------------------------------------------------------------------===//
// 13.8. Vector Floating-Point Square-Root Instruction
//===----------------------------------------------------------------------===//
defm : VPatUnaryV_V_RM<"int_riscv_vfsqrt", "PseudoVFSQRT", AllFloatVectors, isSEWAware=1>;

//===----------------------------------------------------------------------===//
// 13.9. Vector Floating-Point Reciprocal Square-Root Estimate Instruction
//===----------------------------------------------------------------------===//
defm : VPatUnaryV_V<"int_riscv_vfrsqrt7", "PseudoVFRSQRT7", AllFloatVectors, isSEWAware=1>;

//===----------------------------------------------------------------------===//
// 13.10. Vector Floating-Point Reciprocal Estimate Instruction
//===----------------------------------------------------------------------===//
defm : VPatUnaryV_V_RM<"int_riscv_vfrec7", "PseudoVFREC7", AllFloatVectors, isSEWAware=1>;

//===----------------------------------------------------------------------===//
// 13.11. Vector Floating-Point Min/Max Instructions
//===----------------------------------------------------------------------===//
defm : VPatBinaryV_VV_VX<"int_riscv_vfmin", "PseudoVFMIN", AllFloatVectors,
                         isSEWAware=1>;
defm : VPatBinaryV_VV_VX<"int_riscv_vfmax", "PseudoVFMAX", AllFloatVectors,
                         isSEWAware=1>;

//===----------------------------------------------------------------------===//
// 13.12. Vector Floating-Point Sign-Injection Instructions
//===----------------------------------------------------------------------===//
defm : VPatBinaryV_VV_VX<"int_riscv_vfsgnj", "PseudoVFSGNJ", AllFloatVectors,
                         isSEWAware=1>;
defm : VPatBinaryV_VV_VX<"int_riscv_vfsgnjn", "PseudoVFSGNJN", AllFloatVectors,
                         isSEWAware=1>;
defm : VPatBinaryV_VV_VX<"int_riscv_vfsgnjx", "PseudoVFSGNJX", AllFloatVectors,
                         isSEWAware=1>;

//===----------------------------------------------------------------------===//
// 13.13. Vector Floating-Point Compare Instructions
//===----------------------------------------------------------------------===//
defm : VPatBinaryM_VV_VX<"int_riscv_vmfeq", "PseudoVMFEQ", AllFloatVectors>;
defm : VPatBinaryM_VV_VX<"int_riscv_vmfle", "PseudoVMFLE", AllFloatVectors>;
defm : VPatBinaryM_VV_VX<"int_riscv_vmflt", "PseudoVMFLT", AllFloatVectors>;
defm : VPatBinaryM_VV_VX<"int_riscv_vmfne", "PseudoVMFNE", AllFloatVectors>;
defm : VPatBinaryM_VX<"int_riscv_vmfgt", "PseudoVMFGT", AllFloatVectors>;
defm : VPatBinaryM_VX<"int_riscv_vmfge", "PseudoVMFGE", AllFloatVectors>;
defm : VPatBinarySwappedM_VV<"int_riscv_vmfgt", "PseudoVMFLT", AllFloatVectors>;
defm : VPatBinarySwappedM_VV<"int_riscv_vmfge", "PseudoVMFLE", AllFloatVectors>;

//===----------------------------------------------------------------------===//
// 13.14. Vector Floating-Point Classify Instruction
//===----------------------------------------------------------------------===//
defm : VPatConversionVI_VF<"int_riscv_vfclass", "PseudoVFCLASS">;

//===----------------------------------------------------------------------===//
// 13.15. Vector Floating-Point Merge Instruction
//===----------------------------------------------------------------------===//
// We can use vmerge.vvm to support vector-vector vfmerge.
// NOTE: Clang previously used int_riscv_vfmerge for vector-vector, but now uses
// int_riscv_vmerge. Support both for compatibility.
foreach vti = AllFloatVectors in {
  let Predicates = GetVTypeMinimalPredicates<vti>.Predicates in
    defm : VPatBinaryCarryInTAIL<"int_riscv_vmerge", "PseudoVMERGE", "VVM",
                                 vti.Vector,
                                 vti.Vector, vti.Vector, vti.Mask,
                                 vti.Log2SEW, vti.LMul, vti.RegClass,
                                 vti.RegClass, vti.RegClass>;
  let Predicates = GetVTypePredicates<vti>.Predicates in
    defm : VPatBinaryCarryInTAIL<"int_riscv_vfmerge", "PseudoVFMERGE",
                                 "V"#vti.ScalarSuffix#"M",
                                 vti.Vector,
                                 vti.Vector, vti.Scalar, vti.Mask,
                                 vti.Log2SEW, vti.LMul, vti.RegClass,
                                 vti.RegClass, vti.ScalarRegClass>;
}

foreach fvti = AllFloatVectors in {
  defvar instr = !cast<Instruction>("PseudoVMERGE_VIM_"#fvti.LMul.MX);
  let Predicates = GetVTypePredicates<fvti>.Predicates in
  def : Pat<(fvti.Vector (int_riscv_vfmerge (fvti.Vector fvti.RegClass:$passthru),
                                            (fvti.Vector fvti.RegClass:$rs2),
                                            (fvti.Scalar (fpimm0)),
                                            (fvti.Mask VMV0:$vm), VLOpFrag)),
            (instr fvti.RegClass:$passthru, fvti.RegClass:$rs2, 0,
                   (fvti.Mask VMV0:$vm), GPR:$vl, fvti.Log2SEW)>;
}

//===----------------------------------------------------------------------===//
// 13.17. Single-Width Floating-Point/Integer Type-Convert Instructions
//===----------------------------------------------------------------------===//
defm : VPatConversionVI_VF_RTZ<"int_riscv_vfcvt_x_f_v", "PseudoVFCVT_RTZ_X_F">;
defm : VPatConversionVI_VF_RTZ<"int_riscv_vfcvt_xu_f_v", "PseudoVFCVT_RTZ_XU_F">;
defm : VPatConversionVI_VF_RM<"int_riscv_vfcvt_x_f_v", "PseudoVFCVT_X_F">;
defm : VPatConversionVI_VF_RM<"int_riscv_vfcvt_xu_f_v", "PseudoVFCVT_XU_F">;
defm : VPatConversionVI_VF<"int_riscv_vfcvt_rtz_xu_f_v", "PseudoVFCVT_RTZ_XU_F">;
defm : VPatConversionVI_VF<"int_riscv_vfcvt_rtz_x_f_v", "PseudoVFCVT_RTZ_X_F">;
defm : VPatConversionVF_VI_RM<"int_riscv_vfcvt_f_x_v", "PseudoVFCVT_F_X",
                              isSEWAware=1>;
defm : VPatConversionVF_VI_RM<"int_riscv_vfcvt_f_xu_v", "PseudoVFCVT_F_XU",
                              isSEWAware=1>;

//===----------------------------------------------------------------------===//
// 13.18. Widening Floating-Point/Integer Type-Convert Instructions
//===----------------------------------------------------------------------===//
defm : VPatConversionWI_VF_RTZ<"int_riscv_vfwcvt_xu_f_v", "PseudoVFWCVT_RTZ_XU_F">;
defm : VPatConversionWI_VF_RTZ<"int_riscv_vfwcvt_x_f_v", "PseudoVFWCVT_RTZ_X_F">;
defm : VPatConversionWI_VF_RM<"int_riscv_vfwcvt_xu_f_v", "PseudoVFWCVT_XU_F">;
defm : VPatConversionWI_VF_RM<"int_riscv_vfwcvt_x_f_v", "PseudoVFWCVT_X_F">;
defm : VPatConversionWI_VF<"int_riscv_vfwcvt_rtz_xu_f_v", "PseudoVFWCVT_RTZ_XU_F">;
defm : VPatConversionWI_VF<"int_riscv_vfwcvt_rtz_x_f_v", "PseudoVFWCVT_RTZ_X_F">;
defm : VPatConversionWF_VI<"int_riscv_vfwcvt_f_xu_v", "PseudoVFWCVT_F_XU",
                           isSEWAware=1>;
defm : VPatConversionWF_VI<"int_riscv_vfwcvt_f_x_v", "PseudoVFWCVT_F_X",
                           isSEWAware=1>;
defm : VPatConversionWF_VF<"int_riscv_vfwcvt_f_f_v", "PseudoVFWCVT_F_F",
                           isSEWAware=1>;
defm : VPatConversionWF_VF_BF<"int_riscv_vfwcvtbf16_f_f_v",
                              "PseudoVFWCVTBF16_F_F", isSEWAware=1>;

//===----------------------------------------------------------------------===//
// 13.19. Narrowing Floating-Point/Integer Type-Convert Instructions
//===----------------------------------------------------------------------===//
defm : VPatConversionVI_WF_RTZ<"int_riscv_vfncvt_xu_f_w", "PseudoVFNCVT_RTZ_XU_F">;
defm : VPatConversionVI_WF_RTZ<"int_riscv_vfncvt_x_f_w", "PseudoVFNCVT_RTZ_X_F">;
defm : VPatConversionVI_WF_RM<"int_riscv_vfncvt_xu_f_w", "PseudoVFNCVT_XU_F">;
defm : VPatConversionVI_WF_RM<"int_riscv_vfncvt_x_f_w", "PseudoVFNCVT_X_F">;
defm : VPatConversionVI_WF<"int_riscv_vfncvt_rtz_xu_f_w", "PseudoVFNCVT_RTZ_XU_F">;
defm : VPatConversionVI_WF<"int_riscv_vfncvt_rtz_x_f_w", "PseudoVFNCVT_RTZ_X_F">;
defm : VPatConversionVF_WI_RM<"int_riscv_vfncvt_f_xu_w", "PseudoVFNCVT_F_XU",
                              isSEWAware=1>;
defm : VPatConversionVF_WI_RM<"int_riscv_vfncvt_f_x_w", "PseudoVFNCVT_F_X",
                              isSEWAware=1>;
defm : VPatConversionVF_WF_RM<"int_riscv_vfncvt_f_f_w", "PseudoVFNCVT_F_F",
                              AllWidenableFloatVectors, isSEWAware=1>;
defm : VPatConversionVF_WF_BF_RM<"int_riscv_vfncvtbf16_f_f_w", 
                                 "PseudoVFNCVTBF16_F_F", isSEWAware=1>;
defm : VPatConversionVF_WF<"int_riscv_vfncvt_rod_f_f_w", "PseudoVFNCVT_ROD_F_F",
                           isSEWAware=1>;

//===----------------------------------------------------------------------===//
// 14. Vector Reduction Operations
//===----------------------------------------------------------------------===//

//===----------------------------------------------------------------------===//
// 14.1. Vector Single-Width Integer Reduction Instructions
//===----------------------------------------------------------------------===//
defm : VPatReductionV_VS<"int_riscv_vredsum", "PseudoVREDSUM">;
defm : VPatReductionV_VS<"int_riscv_vredand", "PseudoVREDAND">;
defm : VPatReductionV_VS<"int_riscv_vredor", "PseudoVREDOR">;
defm : VPatReductionV_VS<"int_riscv_vredxor", "PseudoVREDXOR">;
defm : VPatReductionV_VS<"int_riscv_vredminu", "PseudoVREDMINU">;
defm : VPatReductionV_VS<"int_riscv_vredmin", "PseudoVREDMIN">;
defm : VPatReductionV_VS<"int_riscv_vredmaxu", "PseudoVREDMAXU">;
defm : VPatReductionV_VS<"int_riscv_vredmax", "PseudoVREDMAX">;

//===----------------------------------------------------------------------===//
// 14.2. Vector Widening Integer Reduction Instructions
//===----------------------------------------------------------------------===//
defm : VPatReductionW_VS<"int_riscv_vwredsumu", "PseudoVWREDSUMU">;
defm : VPatReductionW_VS<"int_riscv_vwredsum", "PseudoVWREDSUM">;

//===----------------------------------------------------------------------===//
// 14.3. Vector Single-Width Floating-Point Reduction Instructions
//===----------------------------------------------------------------------===//
defm : VPatReductionV_VS_RM<"int_riscv_vfredosum", "PseudoVFREDOSUM", IsFloat=1>;
defm : VPatReductionV_VS_RM<"int_riscv_vfredusum", "PseudoVFREDUSUM", IsFloat=1>;
defm : VPatReductionV_VS<"int_riscv_vfredmin", "PseudoVFREDMIN", IsFloat=1>;
defm : VPatReductionV_VS<"int_riscv_vfredmax", "PseudoVFREDMAX", IsFloat=1>;

//===----------------------------------------------------------------------===//
// 14.4. Vector Widening Floating-Point Reduction Instructions
//===----------------------------------------------------------------------===//
defm : VPatReductionW_VS_RM<"int_riscv_vfwredusum", "PseudoVFWREDUSUM", IsFloat=1>;
defm : VPatReductionW_VS_RM<"int_riscv_vfwredosum", "PseudoVFWREDOSUM", IsFloat=1>;

//===----------------------------------------------------------------------===//
// 15. Vector Mask Instructions
//===----------------------------------------------------------------------===//

//===----------------------------------------------------------------------===//
// 15.1 Vector Mask-Register Logical Instructions
//===----------------------------------------------------------------------===//
defm : VPatBinaryM_MM<"int_riscv_vmand", "PseudoVMAND">;
defm : VPatBinaryM_MM<"int_riscv_vmnand", "PseudoVMNAND">;
defm : VPatBinaryM_MM<"int_riscv_vmandn", "PseudoVMANDN">;
defm : VPatBinaryM_MM<"int_riscv_vmxor", "PseudoVMXOR">;
defm : VPatBinaryM_MM<"int_riscv_vmor", "PseudoVMOR">;
defm : VPatBinaryM_MM<"int_riscv_vmnor", "PseudoVMNOR">;
defm : VPatBinaryM_MM<"int_riscv_vmorn", "PseudoVMORN">;
defm : VPatBinaryM_MM<"int_riscv_vmxnor", "PseudoVMXNOR">;

// pseudo instructions
defm : VPatNullaryM<"int_riscv_vmclr", "PseudoVMCLR">;
defm : VPatNullaryM<"int_riscv_vmset", "PseudoVMSET">;

//===----------------------------------------------------------------------===//
// 15.2. Vector count population in mask vcpop.m
//===----------------------------------------------------------------------===//
defm : VPatUnaryS_M<"int_riscv_vcpop", "PseudoVCPOP">;

//===----------------------------------------------------------------------===//
// 15.3. vfirst find-first-set mask bit
//===----------------------------------------------------------------------===//
defm : VPatUnaryS_M<"int_riscv_vfirst", "PseudoVFIRST">;

//===----------------------------------------------------------------------===//
// 15.4. vmsbf.m set-before-first mask bit
//===----------------------------------------------------------------------===//
defm : VPatUnaryM_M<"int_riscv_vmsbf", "PseudoVMSBF">;

//===----------------------------------------------------------------------===//
// 15.5. vmsif.m set-including-first mask bit
//===----------------------------------------------------------------------===//
defm : VPatUnaryM_M<"int_riscv_vmsif", "PseudoVMSIF">;

//===----------------------------------------------------------------------===//
// 15.6. vmsof.m set-only-first mask bit
//===----------------------------------------------------------------------===//
defm : VPatUnaryM_M<"int_riscv_vmsof", "PseudoVMSOF">;

//===----------------------------------------------------------------------===//
// 15.8.  Vector Iota Instruction
//===----------------------------------------------------------------------===//
defm : VPatUnaryV_M<"int_riscv_viota", "PseudoVIOTA">;

//===----------------------------------------------------------------------===//
// 15.9. Vector Element Index Instruction
//===----------------------------------------------------------------------===//
defm : VPatNullaryV<"int_riscv_vid", "PseudoVID">;


//===----------------------------------------------------------------------===//
// 16. Vector Permutation Instructions
//===----------------------------------------------------------------------===//

//===----------------------------------------------------------------------===//
// 16.1. Integer Scalar Move Instructions
//===----------------------------------------------------------------------===//

foreach vti = NoGroupIntegerVectors in {
  let Predicates = GetVTypePredicates<vti>.Predicates in
  def : Pat<(XLenVT (riscv_vmv_x_s (vti.Vector vti.RegClass:$rs2))),
            (PseudoVMV_X_S $rs2, vti.Log2SEW)>;
  // vmv.s.x is handled with a custom node in RISCVInstrInfoVVLPatterns.td
}

//===----------------------------------------------------------------------===//
// 16.3. Vector Slide Instructions
//===----------------------------------------------------------------------===//
defm : VPatTernaryV_VX_VI<"int_riscv_vslideup", "PseudoVSLIDEUP", AllIntegerVectors, uimm5>;
defm : VPatTernaryV_VX_VI<"int_riscv_vslidedown", "PseudoVSLIDEDOWN", AllIntegerVectors, uimm5>;
defm : VPatBinaryV_VX<"int_riscv_vslide1up", "PseudoVSLIDE1UP", AllIntegerVectors>;
defm : VPatBinaryV_VX<"int_riscv_vslide1down", "PseudoVSLIDE1DOWN", AllIntegerVectors>;

defm : VPatTernaryV_VX_VI<"int_riscv_vslideup", "PseudoVSLIDEUP", AllFloatVectors, uimm5>;
defm : VPatTernaryV_VX_VI<"int_riscv_vslidedown", "PseudoVSLIDEDOWN", AllFloatVectors, uimm5>;
defm : VPatBinaryV_VX<"int_riscv_vfslide1up", "PseudoVFSLIDE1UP", AllFloatVectors>;
defm : VPatBinaryV_VX<"int_riscv_vfslide1down", "PseudoVFSLIDE1DOWN", AllFloatVectors>;

//===----------------------------------------------------------------------===//
// 16.4. Vector Register Gather Instructions
//===----------------------------------------------------------------------===//
defm : VPatBinaryV_VV_VX_VI_INT<"int_riscv_vrgather", "PseudoVRGATHER",
                                AllIntegerVectors, uimm5>;
defm : VPatBinaryV_VV_INT_EEW<"int_riscv_vrgatherei16_vv", "PseudoVRGATHEREI16",
                              eew=16, vtilist=AllIntegerVectors>;

defm : VPatBinaryV_VV_VX_VI_INT<"int_riscv_vrgather", "PseudoVRGATHER",
                                AllFloatVectors, uimm5>;
<<<<<<< HEAD
defm : VPatBinaryV_VV_VX_VI_INT<"int_riscv_vrgather", "PseudoVRGATHER",
                                AllBFloatVectors, uimm5>;
=======
>>>>>>> 5ee67ebe
defm : VPatBinaryV_VV_INT_EEW<"int_riscv_vrgatherei16_vv", "PseudoVRGATHEREI16",
                              eew=16, vtilist=AllFloatVectors>;
//===----------------------------------------------------------------------===//
// 16.5. Vector Compress Instruction
//===----------------------------------------------------------------------===//
defm : VPatUnaryV_V_AnyMask<"int_riscv_vcompress", "PseudoVCOMPRESS", AllIntegerVectors>;
defm : VPatUnaryV_V_AnyMask<"int_riscv_vcompress", "PseudoVCOMPRESS", AllFloatVectors>;
<<<<<<< HEAD
defm : VPatUnaryV_V_AnyMask<"int_riscv_vcompress", "PseudoVCOMPRESS", AllBFloatVectors>;
=======
>>>>>>> 5ee67ebe

// Include the non-intrinsic ISel patterns
include "RISCVInstrInfoVVLPatterns.td"
include "RISCVInstrInfoVSDPatterns.td"<|MERGE_RESOLUTION|>--- conflicted
+++ resolved
@@ -4567,12 +4567,8 @@
 multiclass VPatUnaryV_V_AnyMask<string intrinsic, string instruction,
                                 list<VTypeInfo> vtilist> {
   foreach vti = vtilist in {
-<<<<<<< HEAD
-    let Predicates = GetVTypeMinimalPredicates<vti>.Predicates in
-=======
     defvar ivti = GetIntVTypeInfo<vti>.Vti;
     let Predicates = GetVTypePredicates<ivti>.Predicates in
->>>>>>> 5ee67ebe
     def : VPatUnaryAnyMask<intrinsic, instruction, "VM",
                            vti.Vector, vti.Vector, vti.Mask,
                            vti.Log2SEW, vti.LMul, vti.RegClass, vti.RegClass>;
@@ -4891,11 +4887,7 @@
                               list<VTypeInfo> vtilist> {
   foreach vti = vtilist in {
     defvar ivti = GetIntVTypeInfo<vti>.Vti;
-<<<<<<< HEAD
-    let Predicates = GetVTypeMinimalPredicates<vti>.Predicates in
-=======
     let Predicates = GetVTypePredicates<ivti>.Predicates in
->>>>>>> 5ee67ebe
     defm : VPatBinary<intrinsic,
                       instruction # "_VV_" # vti.LMul.MX # "_E" # vti.SEW,
                       vti.Vector, vti.Vector, ivti.Vector, vti.Mask,
@@ -4915,14 +4907,9 @@
       defvar ivti = GetIntVTypeInfo<vti>.Vti;
       defvar emul_str = octuple_to_str<octuple_emul>.ret;
       defvar inst = instruction # "_VV_" # vti.LMul.MX # "_E" # vti.SEW # "_" # emul_str;
-<<<<<<< HEAD
-      let Predicates = !listconcat(GetVTypeMinimalPredicates<vti>.Predicates,
-                                   GetVTypeMinimalPredicates<ivti>.Predicates) in
-=======
       defvar eivti = !cast<VTypeInfo>("VI" # eew # emul_str);
       let Predicates = !listconcat(GetVTypePredicates<ivti>.Predicates,
                                    GetVTypePredicates<eivti>.Predicates) in
->>>>>>> 5ee67ebe
       defm : VPatBinary<intrinsic, inst,
                         vti.Vector, vti.Vector, eivti.Vector, vti.Mask,
                         vti.Log2SEW, vti.RegClass,
@@ -4963,14 +4950,9 @@
 
 multiclass VPatBinaryV_VX_INT<string intrinsic, string instruction,
                           list<VTypeInfo> vtilist> {
-<<<<<<< HEAD
-  foreach vti = vtilist in
-    let Predicates = GetVTypeMinimalPredicates<vti>.Predicates in
-=======
   foreach vti = vtilist in {
     defvar ivti = GetIntVTypeInfo<vti>.Vti;
     let Predicates = GetVTypePredicates<ivti>.Predicates in
->>>>>>> 5ee67ebe
     defm : VPatBinary<intrinsic, instruction # "_VX_" # vti.LMul.MX,
                       vti.Vector, vti.Vector, XLenVT, vti.Mask,
                       vti.Log2SEW, vti.RegClass,
@@ -5002,22 +4984,14 @@
 
 multiclass VPatBinaryV_VI_INT<string intrinsic, string instruction,
                               list<VTypeInfo> vtilist, Operand imm_type> {
-<<<<<<< HEAD
-  foreach vti = vtilist in
-    let Predicates = GetVTypeMinimalPredicates<vti>.Predicates in
-=======
   foreach vti = vtilist in {
     defvar ivti = GetIntVTypeInfo<vti>.Vti;
     let Predicates = GetVTypePredicates<ivti>.Predicates in
->>>>>>> 5ee67ebe
     defm : VPatBinary<intrinsic, instruction # "_VI_" # vti.LMul.MX,
                       vti.Vector, vti.Vector, XLenVT, vti.Mask,
                       vti.Log2SEW, vti.RegClass,
                       vti.RegClass, imm_type>;
-<<<<<<< HEAD
-=======
-  }
->>>>>>> 5ee67ebe
+  }
 }
 
 multiclass VPatBinaryM_MM<string intrinsic, string instruction> {
@@ -5605,14 +5579,9 @@
 
 multiclass VPatTernaryV_VX<string intrinsic, string instruction,
                            list<VTypeInfo> vtilist> {
-<<<<<<< HEAD
-  foreach vti = vtilist in
-    let Predicates = GetVTypeMinimalPredicates<vti>.Predicates in
-=======
   foreach vti = vtilist in {
     defvar ivti = GetIntVTypeInfo<vti>.Vti;
     let Predicates = GetVTypePredicates<ivti>.Predicates in
->>>>>>> 5ee67ebe
     defm : VPatTernaryWithPolicy<intrinsic, instruction, "VX",
                                  vti.Vector, vti.Vector, XLenVT, vti.Mask,
                                  vti.Log2SEW, vti.LMul, vti.RegClass,
@@ -5644,14 +5613,9 @@
 
 multiclass VPatTernaryV_VI<string intrinsic, string instruction,
                            list<VTypeInfo> vtilist, Operand Imm_type> {
-<<<<<<< HEAD
-  foreach vti = vtilist in
-    let Predicates = GetVTypeMinimalPredicates<vti>.Predicates in
-=======
   foreach vti = vtilist in {
     defvar ivti = GetIntVTypeInfo<vti>.Vti;
     let Predicates = GetVTypePredicates<ivti>.Predicates in
->>>>>>> 5ee67ebe
     defm : VPatTernaryWithPolicy<intrinsic, instruction, "VI",
                                  vti.Vector, vti.Vector, XLenVT, vti.Mask,
                                  vti.Log2SEW, vti.LMul, vti.RegClass,
@@ -7457,11 +7421,6 @@
 
 defm : VPatBinaryV_VV_VX_VI_INT<"int_riscv_vrgather", "PseudoVRGATHER",
                                 AllFloatVectors, uimm5>;
-<<<<<<< HEAD
-defm : VPatBinaryV_VV_VX_VI_INT<"int_riscv_vrgather", "PseudoVRGATHER",
-                                AllBFloatVectors, uimm5>;
-=======
->>>>>>> 5ee67ebe
 defm : VPatBinaryV_VV_INT_EEW<"int_riscv_vrgatherei16_vv", "PseudoVRGATHEREI16",
                               eew=16, vtilist=AllFloatVectors>;
 //===----------------------------------------------------------------------===//
@@ -7469,10 +7428,6 @@
 //===----------------------------------------------------------------------===//
 defm : VPatUnaryV_V_AnyMask<"int_riscv_vcompress", "PseudoVCOMPRESS", AllIntegerVectors>;
 defm : VPatUnaryV_V_AnyMask<"int_riscv_vcompress", "PseudoVCOMPRESS", AllFloatVectors>;
-<<<<<<< HEAD
-defm : VPatUnaryV_V_AnyMask<"int_riscv_vcompress", "PseudoVCOMPRESS", AllBFloatVectors>;
-=======
->>>>>>> 5ee67ebe
 
 // Include the non-intrinsic ISel patterns
 include "RISCVInstrInfoVVLPatterns.td"
