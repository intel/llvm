--- conflicted
+++ resolved
@@ -5862,23 +5862,6 @@
   }
 }
 
-<<<<<<< HEAD
-multiclass VPatConversionWF_VF_BF<string intrinsic, string instruction,
-                                  bit isSEWAware = 0> {
-  foreach fvtiToFWti = AllWidenableBF16ToFloatVectors in
-  {
-    defvar fvti = fvtiToFWti.Vti;
-    defvar fwti = fvtiToFWti.Wti;
-    let Predicates = !listconcat(GetVTypePredicates<fvti>.Predicates,
-                                 GetVTypePredicates<fwti>.Predicates) in
-    defm : VPatConversion<intrinsic, instruction, "V",
-                          fwti.Vector, fvti.Vector, fwti.Mask, fvti.Log2SEW,
-                          fvti.LMul, fwti.RegClass, fvti.RegClass, isSEWAware>;
-  }
-}
-
-=======
->>>>>>> 54c4ef26
 multiclass VPatConversionVI_WF<string intrinsic, string instruction> {
   foreach vtiToWti = AllWidenableIntToFloatVectors in {
     defvar vti = vtiToWti.Vti;
@@ -5972,23 +5955,6 @@
   }
 }
 
-<<<<<<< HEAD
-multiclass VPatConversionVF_WF_BF_RM<string intrinsic, string instruction,
-                                     bit isSEWAware = 0> {
-  foreach fvtiToFWti = AllWidenableBF16ToFloatVectors in {
-    defvar fvti = fvtiToFWti.Vti;
-    defvar fwti = fvtiToFWti.Wti;
-    let Predicates = !listconcat(GetVTypePredicates<fvti>.Predicates,
-                                 GetVTypePredicates<fwti>.Predicates) in
-    defm : VPatConversionRoundingMode<intrinsic, instruction, "W",
-                                      fvti.Vector, fwti.Vector, fvti.Mask, fvti.Log2SEW,
-                                      fvti.LMul, fvti.RegClass, fwti.RegClass,
-                                      isSEWAware>;
-  }
-}
-
-=======
->>>>>>> 54c4ef26
 multiclass VPatCompare_VI<string intrinsic, string inst,
                           ImmLeaf ImmType> {
   foreach vti = AllIntegerVectors in {
